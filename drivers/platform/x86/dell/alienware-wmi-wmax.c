// SPDX-License-Identifier: GPL-2.0-or-later
/*
 * Alienware WMAX WMI device driver
 *
 * Copyright (C) 2014 Dell Inc <Dell.Client.Kernel@dell.com>
 * Copyright (C) 2025 Kurt Borja <kuurtb@gmail.com>
 */

#define pr_fmt(fmt) KBUILD_MODNAME ": " fmt

#include <linux/array_size.h>
#include <linux/bitfield.h>
#include <linux/bitmap.h>
#include <linux/bits.h>
#include <linux/debugfs.h>
#include <linux/dmi.h>
#include <linux/hwmon.h>
#include <linux/hwmon-sysfs.h>
#include <linux/kstrtox.h>
#include <linux/minmax.h>
#include <linux/moduleparam.h>
#include <linux/platform_profile.h>
#include <linux/pm.h>
#include <linux/seq_file.h>
#include <linux/units.h>
#include <linux/wmi.h>
#include "alienware-wmi.h"

#define WMAX_METHOD_HDMI_SOURCE			0x1
#define WMAX_METHOD_HDMI_STATUS			0x2
#define WMAX_METHOD_HDMI_CABLE			0x5
#define WMAX_METHOD_AMPLIFIER_CABLE		0x6
#define WMAX_METHOD_DEEP_SLEEP_CONTROL		0x0B
#define WMAX_METHOD_DEEP_SLEEP_STATUS		0x0C
#define WMAX_METHOD_BRIGHTNESS			0x3
#define WMAX_METHOD_ZONE_CONTROL		0x4

#define AWCC_METHOD_GET_FAN_SENSORS		0x13
#define AWCC_METHOD_THERMAL_INFORMATION		0x14
#define AWCC_METHOD_THERMAL_CONTROL		0x15
#define AWCC_METHOD_FWUP_GPIO_CONTROL		0x20
#define AWCC_METHOD_READ_TOTAL_GPIOS		0x21
#define AWCC_METHOD_READ_GPIO_STATUS		0x22
#define AWCC_METHOD_GAME_SHIFT_STATUS		0x25

#define AWCC_FAILURE_CODE			0xFFFFFFFF
#define AWCC_FAILURE_CODE_2			0xFFFFFFFE

#define AWCC_SENSOR_ID_FLAG			BIT(8)
#define AWCC_THERMAL_MODE_MASK			GENMASK(3, 0)
#define AWCC_THERMAL_TABLE_MASK			GENMASK(7, 4)
#define AWCC_RESOURCE_ID_MASK			GENMASK(7, 0)

/* Arbitrary limit based on supported models */
#define AWCC_MAX_RES_COUNT			16
#define AWCC_ID_BITMAP_SIZE			(U8_MAX + 1)
#define AWCC_ID_BITMAP_LONGS			BITS_TO_LONGS(AWCC_ID_BITMAP_SIZE)

static bool force_hwmon;
module_param_unsafe(force_hwmon, bool, 0);
MODULE_PARM_DESC(force_hwmon, "Force probing for HWMON support without checking if the WMI backend is available");

static bool force_platform_profile;
module_param_unsafe(force_platform_profile, bool, 0);
MODULE_PARM_DESC(force_platform_profile, "Forces auto-detecting thermal profiles without checking if WMI thermal backend is available");

static bool force_gmode;
module_param_unsafe(force_gmode, bool, 0);
MODULE_PARM_DESC(force_gmode, "Forces G-Mode when performance profile is selected");

struct awcc_quirks {
	bool hwmon;
	bool pprof;
	bool gmode;
};

static struct awcc_quirks g_series_quirks = {
	.hwmon = true,
	.pprof = true,
	.gmode = true,
};

static struct awcc_quirks generic_quirks = {
	.hwmon = true,
	.pprof = true,
	.gmode = false,
};

static struct awcc_quirks empty_quirks;

static const struct dmi_system_id awcc_dmi_table[] __initconst = {
	{
		.ident = "Alienware 16 Aurora",
		.matches = {
			DMI_MATCH(DMI_SYS_VENDOR, "Alienware"),
			DMI_MATCH(DMI_PRODUCT_NAME, "Alienware 16 Aurora"),
		},
		.driver_data = &g_series_quirks,
	},
	{
		.ident = "Alienware Area-51m",
		.matches = {
			DMI_MATCH(DMI_SYS_VENDOR, "Alienware"),
			DMI_MATCH(DMI_PRODUCT_NAME, "Alienware Area-51m"),
		},
		.driver_data = &generic_quirks,
	},
	{
		.ident = "Alienware m15",
		.matches = {
			DMI_MATCH(DMI_SYS_VENDOR, "Alienware"),
			DMI_MATCH(DMI_PRODUCT_NAME, "Alienware m15"),
		},
		.driver_data = &generic_quirks,
	},
	{
		.ident = "Alienware m16 R1 AMD",
		.matches = {
			DMI_MATCH(DMI_SYS_VENDOR, "Alienware"),
			DMI_MATCH(DMI_PRODUCT_NAME, "Alienware m16 R1 AMD"),
		},
		.driver_data = &generic_quirks,
	},
	{
		.ident = "Alienware m16 R1",
		.matches = {
			DMI_MATCH(DMI_SYS_VENDOR, "Alienware"),
			DMI_MATCH(DMI_PRODUCT_NAME, "Alienware m16 R1"),
		},
		.driver_data = &g_series_quirks,
	},
	{
		.ident = "Alienware m16 R2",
		.matches = {
			DMI_MATCH(DMI_SYS_VENDOR, "Alienware"),
			DMI_MATCH(DMI_PRODUCT_NAME, "Alienware m16 R2"),
		},
		.driver_data = &generic_quirks,
	},
	{
		.ident = "Alienware m17",
		.matches = {
			DMI_MATCH(DMI_SYS_VENDOR, "Alienware"),
			DMI_MATCH(DMI_PRODUCT_NAME, "Alienware m17"),
		},
		.driver_data = &generic_quirks,
	},
	{
		.ident = "Alienware m18",
		.matches = {
			DMI_MATCH(DMI_SYS_VENDOR, "Alienware"),
			DMI_MATCH(DMI_PRODUCT_NAME, "Alienware m18"),
		},
		.driver_data = &generic_quirks,
	},
	{
		.ident = "Alienware x15",
		.matches = {
			DMI_MATCH(DMI_SYS_VENDOR, "Alienware"),
			DMI_MATCH(DMI_PRODUCT_NAME, "Alienware x15"),
		},
		.driver_data = &generic_quirks,
	},
	{
		.ident = "Alienware x17",
		.matches = {
			DMI_MATCH(DMI_SYS_VENDOR, "Alienware"),
			DMI_MATCH(DMI_PRODUCT_NAME, "Alienware x17"),
		},
		.driver_data = &generic_quirks,
	},
	{
<<<<<<< HEAD
		.ident = "Dell Inc. G15 5510",
		.matches = {
			DMI_MATCH(DMI_SYS_VENDOR, "Dell Inc."),
			DMI_MATCH(DMI_PRODUCT_NAME, "Dell G15 5510"),
		},
		.driver_data = &g_series_quirks,
	},
	{
		.ident = "Dell Inc. G15 5511",
		.matches = {
			DMI_MATCH(DMI_SYS_VENDOR, "Dell Inc."),
			DMI_MATCH(DMI_PRODUCT_NAME, "Dell G15 5511"),
		},
		.driver_data = &g_series_quirks,
	},
	{
		.ident = "Dell Inc. G15 5515",
		.matches = {
			DMI_MATCH(DMI_SYS_VENDOR, "Dell Inc."),
			DMI_MATCH(DMI_PRODUCT_NAME, "Dell G15 5515"),
		},
		.driver_data = &g_series_quirks,
	},
	{
		.ident = "Dell Inc. G15 5530",
		.matches = {
			DMI_MATCH(DMI_SYS_VENDOR, "Dell Inc."),
			DMI_MATCH(DMI_PRODUCT_NAME, "Dell G15 5530"),
		},
		.driver_data = &g_series_quirks,
	},
	{
		.ident = "Dell Inc. G16 7630",
		.matches = {
			DMI_MATCH(DMI_SYS_VENDOR, "Dell Inc."),
			DMI_MATCH(DMI_PRODUCT_NAME, "Dell G16 7630"),
		},
		.driver_data = &g_series_quirks,
	},
	{
		.ident = "Dell Inc. G3 3500",
=======
		.ident = "Dell Inc. G15",
>>>>>>> b35fc656
		.matches = {
			DMI_MATCH(DMI_SYS_VENDOR, "Dell Inc."),
			DMI_MATCH(DMI_PRODUCT_NAME, "Dell G15"),
		},
		.driver_data = &g_series_quirks,
	},
	{
		.ident = "Dell Inc. G16",
		.matches = {
			DMI_MATCH(DMI_SYS_VENDOR, "Dell Inc."),
			DMI_MATCH(DMI_PRODUCT_NAME, "Dell G16"),
		},
		.driver_data = &g_series_quirks,
	},
	{
		.ident = "Dell Inc. G3",
		.matches = {
			DMI_MATCH(DMI_SYS_VENDOR, "Dell Inc."),
			DMI_MATCH(DMI_PRODUCT_NAME, "G3"),
		},
		.driver_data = &g_series_quirks,
	},
	{
		.ident = "Dell Inc. G5",
		.matches = {
			DMI_MATCH(DMI_SYS_VENDOR, "Dell Inc."),
			DMI_MATCH(DMI_PRODUCT_NAME, "G5"),
		},
		.driver_data = &g_series_quirks,
	},
	{}
};

enum AWCC_GET_FAN_SENSORS_OPERATIONS {
	AWCC_OP_GET_TOTAL_FAN_TEMPS		= 0x01,
	AWCC_OP_GET_FAN_TEMP_ID			= 0x02,
};

enum AWCC_THERMAL_INFORMATION_OPERATIONS {
	AWCC_OP_GET_SYSTEM_DESCRIPTION		= 0x02,
	AWCC_OP_GET_RESOURCE_ID			= 0x03,
	AWCC_OP_GET_TEMPERATURE			= 0x04,
	AWCC_OP_GET_FAN_RPM			= 0x05,
	AWCC_OP_GET_FAN_MIN_RPM			= 0x08,
	AWCC_OP_GET_FAN_MAX_RPM			= 0x09,
	AWCC_OP_GET_CURRENT_PROFILE		= 0x0B,
	AWCC_OP_GET_FAN_BOOST			= 0x0C,
};

enum AWCC_THERMAL_CONTROL_OPERATIONS {
	AWCC_OP_ACTIVATE_PROFILE		= 0x01,
	AWCC_OP_SET_FAN_BOOST			= 0x02,
};

enum AWCC_GAME_SHIFT_STATUS_OPERATIONS {
	AWCC_OP_TOGGLE_GAME_SHIFT		= 0x01,
	AWCC_OP_GET_GAME_SHIFT_STATUS		= 0x02,
};

enum AWCC_THERMAL_TABLES {
	AWCC_THERMAL_TABLE_LEGACY		= 0x9,
	AWCC_THERMAL_TABLE_USTT			= 0xA,
};

enum AWCC_SPECIAL_THERMAL_CODES {
	AWCC_SPECIAL_PROFILE_CUSTOM		= 0x00,
	AWCC_SPECIAL_PROFILE_GMODE		= 0xAB,
};

enum AWCC_TEMP_SENSOR_TYPES {
	AWCC_TEMP_SENSOR_CPU			= 0x01,
	AWCC_TEMP_SENSOR_FRONT			= 0x03,
	AWCC_TEMP_SENSOR_GPU			= 0x06,
};

enum AWCC_FAN_TYPES {
	AWCC_FAN_CPU_1				= 0x32,
	AWCC_FAN_GPU_1				= 0x33,
	AWCC_FAN_PCI				= 0x34,
	AWCC_FAN_MID				= 0x35,
	AWCC_FAN_TOP_1				= 0x36,
	AWCC_FAN_SIDE				= 0x37,
	AWCC_FAN_U2_1				= 0x38,
	AWCC_FAN_U2_2				= 0x39,
	AWCC_FAN_FRONT_1			= 0x3A,
	AWCC_FAN_CPU_2				= 0x3B,
	AWCC_FAN_GPU_2				= 0x3C,
	AWCC_FAN_TOP_2				= 0x3D,
	AWCC_FAN_TOP_3				= 0x3E,
	AWCC_FAN_FRONT_2			= 0x3F,
	AWCC_FAN_BOTTOM_1			= 0x40,
	AWCC_FAN_BOTTOM_2			= 0x41,
};

enum awcc_thermal_profile {
	AWCC_PROFILE_USTT_BALANCED,
	AWCC_PROFILE_USTT_BALANCED_PERFORMANCE,
	AWCC_PROFILE_USTT_COOL,
	AWCC_PROFILE_USTT_QUIET,
	AWCC_PROFILE_USTT_PERFORMANCE,
	AWCC_PROFILE_USTT_LOW_POWER,
	AWCC_PROFILE_LEGACY_QUIET,
	AWCC_PROFILE_LEGACY_BALANCED,
	AWCC_PROFILE_LEGACY_BALANCED_PERFORMANCE,
	AWCC_PROFILE_LEGACY_PERFORMANCE,
	AWCC_PROFILE_LAST,
};

struct wmax_led_args {
	u32 led_mask;
	struct color_platform colors;
	u8 state;
} __packed;

struct wmax_brightness_args {
	u32 led_mask;
	u32 percentage;
};

struct wmax_basic_args {
	u8 arg;
};

struct wmax_u32_args {
	u8 operation;
	u8 arg1;
	u8 arg2;
	u8 arg3;
};

struct awcc_fan_data {
	unsigned long auto_channels_temp;
	u32 min_rpm;
	u32 max_rpm;
	u8 suspend_cache;
	u8 id;
};

struct awcc_priv {
	struct wmi_device *wdev;
	union {
		u32 system_description;
		struct {
			u8 fan_count;
			u8 temp_count;
			u8 unknown_count;
			u8 profile_count;
		};
		u8 res_count[4];
	};

	struct device *ppdev;
	u8 supported_profiles[PLATFORM_PROFILE_LAST];

	struct device *hwdev;
	struct awcc_fan_data **fan_data;
	unsigned long temp_sensors[AWCC_ID_BITMAP_LONGS];

	u32 gpio_count;
};

static const enum platform_profile_option awcc_mode_to_platform_profile[AWCC_PROFILE_LAST] = {
	[AWCC_PROFILE_USTT_BALANCED]			= PLATFORM_PROFILE_BALANCED,
	[AWCC_PROFILE_USTT_BALANCED_PERFORMANCE]	= PLATFORM_PROFILE_BALANCED_PERFORMANCE,
	[AWCC_PROFILE_USTT_COOL]			= PLATFORM_PROFILE_COOL,
	[AWCC_PROFILE_USTT_QUIET]			= PLATFORM_PROFILE_QUIET,
	[AWCC_PROFILE_USTT_PERFORMANCE]			= PLATFORM_PROFILE_PERFORMANCE,
	[AWCC_PROFILE_USTT_LOW_POWER]			= PLATFORM_PROFILE_LOW_POWER,
	[AWCC_PROFILE_LEGACY_QUIET]			= PLATFORM_PROFILE_QUIET,
	[AWCC_PROFILE_LEGACY_BALANCED]			= PLATFORM_PROFILE_BALANCED,
	[AWCC_PROFILE_LEGACY_BALANCED_PERFORMANCE]	= PLATFORM_PROFILE_BALANCED_PERFORMANCE,
	[AWCC_PROFILE_LEGACY_PERFORMANCE]		= PLATFORM_PROFILE_PERFORMANCE,
};

static struct awcc_quirks *awcc;

/*
 *	The HDMI mux sysfs node indicates the status of the HDMI input mux.
 *	It can toggle between standard system GPU output and HDMI input.
 */
static ssize_t cable_show(struct device *dev, struct device_attribute *attr,
			  char *buf)
{
	struct alienfx_platdata *pdata = dev_get_platdata(dev);
	struct wmax_basic_args in_args = {
		.arg = 0,
	};
	u32 out_data;
	int ret;

	ret = alienware_wmi_command(pdata->wdev, WMAX_METHOD_HDMI_CABLE,
				    &in_args, sizeof(in_args), &out_data);
	if (!ret) {
		if (out_data == 0)
			return sysfs_emit(buf, "[unconnected] connected unknown\n");
		else if (out_data == 1)
			return sysfs_emit(buf, "unconnected [connected] unknown\n");
	}

	pr_err("alienware-wmi: unknown HDMI cable status: %d\n", ret);
	return sysfs_emit(buf, "unconnected connected [unknown]\n");
}

static ssize_t source_show(struct device *dev, struct device_attribute *attr,
			   char *buf)
{
	struct alienfx_platdata *pdata = dev_get_platdata(dev);
	struct wmax_basic_args in_args = {
		.arg = 0,
	};
	u32 out_data;
	int ret;

	ret = alienware_wmi_command(pdata->wdev, WMAX_METHOD_HDMI_STATUS,
				    &in_args, sizeof(in_args), &out_data);
	if (!ret) {
		if (out_data == 1)
			return sysfs_emit(buf, "[input] gpu unknown\n");
		else if (out_data == 2)
			return sysfs_emit(buf, "input [gpu] unknown\n");
	}

	pr_err("alienware-wmi: unknown HDMI source status: %u\n", ret);
	return sysfs_emit(buf, "input gpu [unknown]\n");
}

static ssize_t source_store(struct device *dev, struct device_attribute *attr,
			    const char *buf, size_t count)
{
	struct alienfx_platdata *pdata = dev_get_platdata(dev);
	struct wmax_basic_args args;
	int ret;

	if (strcmp(buf, "gpu\n") == 0)
		args.arg = 1;
	else if (strcmp(buf, "input\n") == 0)
		args.arg = 2;
	else
		args.arg = 3;
	pr_debug("alienware-wmi: setting hdmi to %d : %s", args.arg, buf);

	ret = alienware_wmi_command(pdata->wdev, WMAX_METHOD_HDMI_SOURCE, &args,
				    sizeof(args), NULL);
	if (ret < 0)
		pr_err("alienware-wmi: HDMI toggle failed: results: %u\n", ret);

	return count;
}

static DEVICE_ATTR_RO(cable);
static DEVICE_ATTR_RW(source);

static bool hdmi_group_visible(struct kobject *kobj)
{
	return alienware_interface == WMAX && alienfx->hdmi_mux;
}
DEFINE_SIMPLE_SYSFS_GROUP_VISIBLE(hdmi);

static struct attribute *hdmi_attrs[] = {
	&dev_attr_cable.attr,
	&dev_attr_source.attr,
	NULL,
};

const struct attribute_group wmax_hdmi_attribute_group = {
	.name = "hdmi",
	.is_visible = SYSFS_GROUP_VISIBLE(hdmi),
	.attrs = hdmi_attrs,
};

/*
 * Alienware GFX amplifier support
 * - Currently supports reading cable status
 * - Leaving expansion room to possibly support dock/undock events later
 */
static ssize_t status_show(struct device *dev, struct device_attribute *attr,
			   char *buf)
{
	struct alienfx_platdata *pdata = dev_get_platdata(dev);
	struct wmax_basic_args in_args = {
		.arg = 0,
	};
	u32 out_data;
	int ret;

	ret = alienware_wmi_command(pdata->wdev, WMAX_METHOD_AMPLIFIER_CABLE,
				    &in_args, sizeof(in_args), &out_data);
	if (!ret) {
		if (out_data == 0)
			return sysfs_emit(buf, "[unconnected] connected unknown\n");
		else if (out_data == 1)
			return sysfs_emit(buf, "unconnected [connected] unknown\n");
	}

	pr_err("alienware-wmi: unknown amplifier cable status: %d\n", ret);
	return sysfs_emit(buf, "unconnected connected [unknown]\n");
}

static DEVICE_ATTR_RO(status);

static bool amplifier_group_visible(struct kobject *kobj)
{
	return alienware_interface == WMAX && alienfx->amplifier;
}
DEFINE_SIMPLE_SYSFS_GROUP_VISIBLE(amplifier);

static struct attribute *amplifier_attrs[] = {
	&dev_attr_status.attr,
	NULL,
};

const struct attribute_group wmax_amplifier_attribute_group = {
	.name = "amplifier",
	.is_visible = SYSFS_GROUP_VISIBLE(amplifier),
	.attrs = amplifier_attrs,
};

/*
 * Deep Sleep Control support
 * - Modifies BIOS setting for deep sleep control allowing extra wakeup events
 */
static ssize_t deepsleep_show(struct device *dev, struct device_attribute *attr,
			      char *buf)
{
	struct alienfx_platdata *pdata = dev_get_platdata(dev);
	struct wmax_basic_args in_args = {
		.arg = 0,
	};
	u32 out_data;
	int ret;

	ret = alienware_wmi_command(pdata->wdev, WMAX_METHOD_DEEP_SLEEP_STATUS,
				    &in_args, sizeof(in_args), &out_data);
	if (!ret) {
		if (out_data == 0)
			return sysfs_emit(buf, "[disabled] s5 s5_s4\n");
		else if (out_data == 1)
			return sysfs_emit(buf, "disabled [s5] s5_s4\n");
		else if (out_data == 2)
			return sysfs_emit(buf, "disabled s5 [s5_s4]\n");
	}

	pr_err("alienware-wmi: unknown deep sleep status: %d\n", ret);
	return sysfs_emit(buf, "disabled s5 s5_s4 [unknown]\n");
}

static ssize_t deepsleep_store(struct device *dev, struct device_attribute *attr,
			       const char *buf, size_t count)
{
	struct alienfx_platdata *pdata = dev_get_platdata(dev);
	struct wmax_basic_args args;
	int ret;

	if (strcmp(buf, "disabled\n") == 0)
		args.arg = 0;
	else if (strcmp(buf, "s5\n") == 0)
		args.arg = 1;
	else
		args.arg = 2;
	pr_debug("alienware-wmi: setting deep sleep to %d : %s", args.arg, buf);

	ret = alienware_wmi_command(pdata->wdev, WMAX_METHOD_DEEP_SLEEP_CONTROL,
				    &args, sizeof(args), NULL);
	if (!ret)
		pr_err("alienware-wmi: deep sleep control failed: results: %u\n", ret);

	return count;
}

static DEVICE_ATTR_RW(deepsleep);

static bool deepsleep_group_visible(struct kobject *kobj)
{
	return alienware_interface == WMAX && alienfx->deepslp;
}
DEFINE_SIMPLE_SYSFS_GROUP_VISIBLE(deepsleep);

static struct attribute *deepsleep_attrs[] = {
	&dev_attr_deepsleep.attr,
	NULL,
};

const struct attribute_group wmax_deepsleep_attribute_group = {
	.name = "deepsleep",
	.is_visible = SYSFS_GROUP_VISIBLE(deepsleep),
	.attrs = deepsleep_attrs,
};

/*
 * AWCC Helpers
 */
static bool is_awcc_thermal_profile_id(u8 code)
{
	u8 table = FIELD_GET(AWCC_THERMAL_TABLE_MASK, code);
	u8 mode = FIELD_GET(AWCC_THERMAL_MODE_MASK, code);

	if (mode >= AWCC_PROFILE_LAST)
		return false;

	if (table == AWCC_THERMAL_TABLE_LEGACY && mode >= AWCC_PROFILE_LEGACY_QUIET)
		return true;

	if (table == AWCC_THERMAL_TABLE_USTT && mode <= AWCC_PROFILE_USTT_LOW_POWER)
		return true;

	return false;
}

static int awcc_wmi_command(struct wmi_device *wdev, u32 method_id,
			    struct wmax_u32_args *args, u32 *out)
{
	int ret;

	ret = alienware_wmi_command(wdev, method_id, args, sizeof(*args), out);
	if (ret)
		return ret;

	if (*out == AWCC_FAILURE_CODE || *out == AWCC_FAILURE_CODE_2)
		return -EBADRQC;

	return 0;
}

static int awcc_get_fan_sensors(struct wmi_device *wdev, u8 operation,
				u8 fan_id, u8 index, u32 *out)
{
	struct wmax_u32_args args = {
		.operation = operation,
		.arg1 = fan_id,
		.arg2 = index,
		.arg3 = 0,
	};

	return awcc_wmi_command(wdev, AWCC_METHOD_GET_FAN_SENSORS, &args, out);
}

static int awcc_thermal_information(struct wmi_device *wdev, u8 operation, u8 arg,
				    u32 *out)
{
	struct wmax_u32_args args = {
		.operation = operation,
		.arg1 = arg,
		.arg2 = 0,
		.arg3 = 0,
	};

	return awcc_wmi_command(wdev, AWCC_METHOD_THERMAL_INFORMATION, &args, out);
}

static int awcc_fwup_gpio_control(struct wmi_device *wdev, u8 pin, u8 status)
{
	struct wmax_u32_args args = {
		.operation = pin,
		.arg1 = status,
		.arg2 = 0,
		.arg3 = 0,
	};
	u32 out;

	return awcc_wmi_command(wdev, AWCC_METHOD_FWUP_GPIO_CONTROL, &args, &out);
}

static int awcc_read_total_gpios(struct wmi_device *wdev, u32 *count)
{
	struct wmax_u32_args args = {};

	return awcc_wmi_command(wdev, AWCC_METHOD_READ_TOTAL_GPIOS, &args, count);
}

static int awcc_read_gpio_status(struct wmi_device *wdev, u8 pin, u32 *status)
{
	struct wmax_u32_args args = {
		.operation = pin,
		.arg1 = 0,
		.arg2 = 0,
		.arg3 = 0,
	};

	return awcc_wmi_command(wdev, AWCC_METHOD_READ_GPIO_STATUS, &args, status);
}

static int awcc_game_shift_status(struct wmi_device *wdev, u8 operation,
				  u32 *out)
{
	struct wmax_u32_args args = {
		.operation = operation,
		.arg1 = 0,
		.arg2 = 0,
		.arg3 = 0,
	};

	return awcc_wmi_command(wdev, AWCC_METHOD_GAME_SHIFT_STATUS, &args, out);
}

/**
 * awcc_op_get_resource_id - Get the resource ID at a given index
 * @wdev: AWCC WMI device
 * @index: Index
 * @out: Value returned by the WMI call
 *
 * Get the resource ID at a given @index. Resource IDs are listed in the
 * following order:
 *
 *	- Fan IDs
 *	- Sensor IDs
 *	- Unknown IDs
 *	- Thermal Profile IDs
 *
 * The total number of IDs of a given type can be obtained with
 * AWCC_OP_GET_SYSTEM_DESCRIPTION.
 *
 * Return: 0 on success, -errno on failure
 */
static int awcc_op_get_resource_id(struct wmi_device *wdev, u8 index, u8 *out)
{
	struct wmax_u32_args args = {
		.operation = AWCC_OP_GET_RESOURCE_ID,
		.arg1 = index,
		.arg2 = 0,
		.arg3 = 0,
	};
	u32 out_data;
	int ret;

	ret = awcc_wmi_command(wdev, AWCC_METHOD_THERMAL_INFORMATION, &args, &out_data);
	if (ret)
		return ret;

	*out = FIELD_GET(AWCC_RESOURCE_ID_MASK, out_data);

	return 0;
}

static int awcc_op_get_fan_rpm(struct wmi_device *wdev, u8 fan_id, u32 *out)
{
	struct wmax_u32_args args = {
		.operation = AWCC_OP_GET_FAN_RPM,
		.arg1 = fan_id,
		.arg2 = 0,
		.arg3 = 0,
	};

	return awcc_wmi_command(wdev, AWCC_METHOD_THERMAL_INFORMATION, &args, out);
}

static int awcc_op_get_temperature(struct wmi_device *wdev, u8 temp_id, u32 *out)
{
	struct wmax_u32_args args = {
		.operation = AWCC_OP_GET_TEMPERATURE,
		.arg1 = temp_id,
		.arg2 = 0,
		.arg3 = 0,
	};

	return awcc_wmi_command(wdev, AWCC_METHOD_THERMAL_INFORMATION, &args, out);
}

static int awcc_op_get_fan_boost(struct wmi_device *wdev, u8 fan_id, u32 *out)
{
	struct wmax_u32_args args = {
		.operation = AWCC_OP_GET_FAN_BOOST,
		.arg1 = fan_id,
		.arg2 = 0,
		.arg3 = 0,
	};

	return awcc_wmi_command(wdev, AWCC_METHOD_THERMAL_INFORMATION, &args, out);
}

static int awcc_op_get_current_profile(struct wmi_device *wdev, u32 *out)
{
	struct wmax_u32_args args = {
		.operation = AWCC_OP_GET_CURRENT_PROFILE,
		.arg1 = 0,
		.arg2 = 0,
		.arg3 = 0,
	};

	return awcc_wmi_command(wdev, AWCC_METHOD_THERMAL_INFORMATION, &args, out);
}

static int awcc_op_activate_profile(struct wmi_device *wdev, u8 profile)
{
	struct wmax_u32_args args = {
		.operation = AWCC_OP_ACTIVATE_PROFILE,
		.arg1 = profile,
		.arg2 = 0,
		.arg3 = 0,
	};
	u32 out;

	return awcc_wmi_command(wdev, AWCC_METHOD_THERMAL_CONTROL, &args, &out);
}

static int awcc_op_set_fan_boost(struct wmi_device *wdev, u8 fan_id, u8 boost)
{
	struct wmax_u32_args args = {
		.operation = AWCC_OP_SET_FAN_BOOST,
		.arg1 = fan_id,
		.arg2 = boost,
		.arg3 = 0,
	};
	u32 out;

	return awcc_wmi_command(wdev, AWCC_METHOD_THERMAL_CONTROL, &args, &out);
}

/*
 * HWMON
 *  - Provides temperature and fan speed monitoring as well as manual fan
 *    control
 */
static umode_t awcc_hwmon_is_visible(const void *drvdata, enum hwmon_sensor_types type,
				     u32 attr, int channel)
{
	const struct awcc_priv *priv = drvdata;
	unsigned int temp_count;

	switch (type) {
	case hwmon_temp:
		temp_count = bitmap_weight(priv->temp_sensors, AWCC_ID_BITMAP_SIZE);

		return channel < temp_count ? 0444 : 0;
	case hwmon_fan:
		return channel < priv->fan_count ? 0444 : 0;
	case hwmon_pwm:
		return channel < priv->fan_count ? 0444 : 0;
	default:
		return 0;
	}
}

static int awcc_hwmon_read(struct device *dev, enum hwmon_sensor_types type,
			   u32 attr, int channel, long *val)
{
	struct awcc_priv *priv = dev_get_drvdata(dev);
	const struct awcc_fan_data *fan;
	u32 state;
	int ret;
	u8 temp;

	switch (type) {
	case hwmon_temp:
		temp = find_nth_bit(priv->temp_sensors, AWCC_ID_BITMAP_SIZE, channel);

		switch (attr) {
		case hwmon_temp_input:
			ret = awcc_op_get_temperature(priv->wdev, temp, &state);
			if (ret)
				return ret;

			*val = state * MILLIDEGREE_PER_DEGREE;
			break;
		default:
			return -EOPNOTSUPP;
		}

		break;
	case hwmon_fan:
		fan = priv->fan_data[channel];

		switch (attr) {
		case hwmon_fan_input:
			ret = awcc_op_get_fan_rpm(priv->wdev, fan->id, &state);
			if (ret)
				return ret;

			*val = state;
			break;
		case hwmon_fan_min:
			*val = fan->min_rpm;
			break;
		case hwmon_fan_max:
			*val = fan->max_rpm;
			break;
		default:
			return -EOPNOTSUPP;
		}

		break;
	case hwmon_pwm:
		fan = priv->fan_data[channel];

		switch (attr) {
		case hwmon_pwm_auto_channels_temp:
			*val = fan->auto_channels_temp;
			break;
		default:
			return -EOPNOTSUPP;
		}

		break;
	default:
		return -EOPNOTSUPP;
	}

	return 0;
}

static int awcc_hwmon_read_string(struct device *dev, enum hwmon_sensor_types type,
				  u32 attr, int channel, const char **str)
{
	struct awcc_priv *priv = dev_get_drvdata(dev);
	u8 temp;

	switch (type) {
	case hwmon_temp:
		temp = find_nth_bit(priv->temp_sensors, AWCC_ID_BITMAP_SIZE, channel);

		switch (temp) {
		case AWCC_TEMP_SENSOR_CPU:
			*str = "CPU";
			break;
		case AWCC_TEMP_SENSOR_FRONT:
			*str = "Front";
			break;
		case AWCC_TEMP_SENSOR_GPU:
			*str = "GPU";
			break;
		default:
			*str = "Unknown";
			break;
		}

		break;
	case hwmon_fan:
		switch (priv->fan_data[channel]->id) {
		case AWCC_FAN_CPU_1:
		case AWCC_FAN_CPU_2:
			*str = "CPU Fan";
			break;
		case AWCC_FAN_GPU_1:
		case AWCC_FAN_GPU_2:
			*str = "GPU Fan";
			break;
		case AWCC_FAN_PCI:
			*str = "PCI Fan";
			break;
		case AWCC_FAN_MID:
			*str = "Mid Fan";
			break;
		case AWCC_FAN_TOP_1:
		case AWCC_FAN_TOP_2:
		case AWCC_FAN_TOP_3:
			*str = "Top Fan";
			break;
		case AWCC_FAN_SIDE:
			*str = "Side Fan";
			break;
		case AWCC_FAN_U2_1:
		case AWCC_FAN_U2_2:
			*str = "U.2 Fan";
			break;
		case AWCC_FAN_FRONT_1:
		case AWCC_FAN_FRONT_2:
			*str = "Front Fan";
			break;
		case AWCC_FAN_BOTTOM_1:
		case AWCC_FAN_BOTTOM_2:
			*str = "Bottom Fan";
			break;
		default:
			*str = "Unknown Fan";
			break;
		}

		break;
	default:
		return -EOPNOTSUPP;
	}

	return 0;
}

static const struct hwmon_ops awcc_hwmon_ops = {
	.is_visible = awcc_hwmon_is_visible,
	.read = awcc_hwmon_read,
	.read_string = awcc_hwmon_read_string,
};

static const struct hwmon_channel_info * const awcc_hwmon_info[] = {
	HWMON_CHANNEL_INFO(temp,
			   HWMON_T_LABEL | HWMON_T_INPUT,
			   HWMON_T_LABEL | HWMON_T_INPUT,
			   HWMON_T_LABEL | HWMON_T_INPUT,
			   HWMON_T_LABEL | HWMON_T_INPUT,
			   HWMON_T_LABEL | HWMON_T_INPUT,
			   HWMON_T_LABEL | HWMON_T_INPUT
			   ),
	HWMON_CHANNEL_INFO(fan,
			   HWMON_F_LABEL | HWMON_F_INPUT | HWMON_F_MIN | HWMON_F_MAX,
			   HWMON_F_LABEL | HWMON_F_INPUT | HWMON_F_MIN | HWMON_F_MAX,
			   HWMON_F_LABEL | HWMON_F_INPUT | HWMON_F_MIN | HWMON_F_MAX,
			   HWMON_F_LABEL | HWMON_F_INPUT | HWMON_F_MIN | HWMON_F_MAX,
			   HWMON_F_LABEL | HWMON_F_INPUT | HWMON_F_MIN | HWMON_F_MAX,
			   HWMON_F_LABEL | HWMON_F_INPUT | HWMON_F_MIN | HWMON_F_MAX
			   ),
	HWMON_CHANNEL_INFO(pwm,
			   HWMON_PWM_AUTO_CHANNELS_TEMP,
			   HWMON_PWM_AUTO_CHANNELS_TEMP,
			   HWMON_PWM_AUTO_CHANNELS_TEMP,
			   HWMON_PWM_AUTO_CHANNELS_TEMP,
			   HWMON_PWM_AUTO_CHANNELS_TEMP,
			   HWMON_PWM_AUTO_CHANNELS_TEMP
			   ),
	NULL
};

static const struct hwmon_chip_info awcc_hwmon_chip_info = {
	.ops = &awcc_hwmon_ops,
	.info = awcc_hwmon_info,
};

static ssize_t fan_boost_show(struct device *dev, struct device_attribute *attr,
			      char *buf)
{
	struct awcc_priv *priv = dev_get_drvdata(dev);
	int index = to_sensor_dev_attr(attr)->index;
	struct awcc_fan_data *fan = priv->fan_data[index];
	u32 boost;
	int ret;

	ret = awcc_op_get_fan_boost(priv->wdev, fan->id, &boost);
	if (ret)
		return ret;

	return sysfs_emit(buf, "%u\n", boost);
}

static ssize_t fan_boost_store(struct device *dev, struct device_attribute *attr,
			       const char *buf, size_t count)
{
	struct awcc_priv *priv = dev_get_drvdata(dev);
	int index = to_sensor_dev_attr(attr)->index;
	struct awcc_fan_data *fan = priv->fan_data[index];
	unsigned long val;
	int ret;

	ret = kstrtoul(buf, 0, &val);
	if (ret)
		return ret;

	ret = awcc_op_set_fan_boost(priv->wdev, fan->id, clamp_val(val, 0, 255));

	return ret ? ret : count;
}

static SENSOR_DEVICE_ATTR_RW(fan1_boost, fan_boost, 0);
static SENSOR_DEVICE_ATTR_RW(fan2_boost, fan_boost, 1);
static SENSOR_DEVICE_ATTR_RW(fan3_boost, fan_boost, 2);
static SENSOR_DEVICE_ATTR_RW(fan4_boost, fan_boost, 3);
static SENSOR_DEVICE_ATTR_RW(fan5_boost, fan_boost, 4);
static SENSOR_DEVICE_ATTR_RW(fan6_boost, fan_boost, 5);

static umode_t fan_boost_attr_visible(struct kobject *kobj, struct attribute *attr, int n)
{
	struct awcc_priv *priv = dev_get_drvdata(kobj_to_dev(kobj));

	return n < priv->fan_count ? attr->mode : 0;
}

static bool fan_boost_group_visible(struct kobject *kobj)
{
	return true;
}

DEFINE_SYSFS_GROUP_VISIBLE(fan_boost);

static struct attribute *fan_boost_attrs[] = {
	&sensor_dev_attr_fan1_boost.dev_attr.attr,
	&sensor_dev_attr_fan2_boost.dev_attr.attr,
	&sensor_dev_attr_fan3_boost.dev_attr.attr,
	&sensor_dev_attr_fan4_boost.dev_attr.attr,
	&sensor_dev_attr_fan5_boost.dev_attr.attr,
	&sensor_dev_attr_fan6_boost.dev_attr.attr,
	NULL
};

static const struct attribute_group fan_boost_group = {
	.attrs = fan_boost_attrs,
	.is_visible = SYSFS_GROUP_VISIBLE(fan_boost),
};

static const struct attribute_group *awcc_hwmon_groups[] = {
	&fan_boost_group,
	NULL
};

static int awcc_hwmon_temps_init(struct wmi_device *wdev)
{
	struct awcc_priv *priv = dev_get_drvdata(&wdev->dev);
	unsigned int i;
	int ret;
	u8 id;

	for (i = 0; i < priv->temp_count; i++) {
		/*
		 * Temperature sensors IDs are listed after the fan IDs at
		 * offset `fan_count`
		 */
		ret = awcc_op_get_resource_id(wdev, i + priv->fan_count, &id);
		if (ret)
			return ret;

		__set_bit(id, priv->temp_sensors);
	}

	return 0;
}

static int awcc_hwmon_fans_init(struct wmi_device *wdev)
{
	struct awcc_priv *priv = dev_get_drvdata(&wdev->dev);
	unsigned long fan_temps[AWCC_ID_BITMAP_LONGS];
	unsigned long gather[AWCC_ID_BITMAP_LONGS];
	u32 min_rpm, max_rpm, temp_count, temp_id;
	struct awcc_fan_data *fan_data;
	unsigned int i, j;
	int ret;
	u8 id;

	for (i = 0; i < priv->fan_count; i++) {
		fan_data = devm_kzalloc(&wdev->dev, sizeof(*fan_data), GFP_KERNEL);
		if (!fan_data)
			return -ENOMEM;

		/*
		 * Fan IDs are listed first at offset 0
		 */
		ret = awcc_op_get_resource_id(wdev, i, &id);
		if (ret)
			return ret;

		ret = awcc_thermal_information(wdev, AWCC_OP_GET_FAN_MIN_RPM, id,
					       &min_rpm);
		if (ret)
			return ret;

		ret = awcc_thermal_information(wdev, AWCC_OP_GET_FAN_MAX_RPM, id,
					       &max_rpm);
		if (ret)
			return ret;

		ret = awcc_get_fan_sensors(wdev, AWCC_OP_GET_TOTAL_FAN_TEMPS, id,
					   0, &temp_count);
		if (ret)
			return ret;

		bitmap_zero(fan_temps, AWCC_ID_BITMAP_SIZE);

		for (j = 0; j < temp_count; j++) {
			ret = awcc_get_fan_sensors(wdev, AWCC_OP_GET_FAN_TEMP_ID,
						   id, j, &temp_id);
			if (ret)
				break;

			temp_id = FIELD_GET(AWCC_RESOURCE_ID_MASK, temp_id);
			__set_bit(temp_id, fan_temps);
		}

		fan_data->id = id;
		fan_data->min_rpm = min_rpm;
		fan_data->max_rpm = max_rpm;
		bitmap_gather(gather, fan_temps, priv->temp_sensors, AWCC_ID_BITMAP_SIZE);
		bitmap_copy(&fan_data->auto_channels_temp, gather, BITS_PER_LONG);
		priv->fan_data[i] = fan_data;
	}

	return 0;
}

static int awcc_hwmon_init(struct wmi_device *wdev)
{
	struct awcc_priv *priv = dev_get_drvdata(&wdev->dev);
	int ret;

	priv->fan_data = devm_kcalloc(&wdev->dev, priv->fan_count,
				      sizeof(*priv->fan_data), GFP_KERNEL);
	if (!priv->fan_data)
		return -ENOMEM;

	ret = awcc_hwmon_temps_init(wdev);
	if (ret)
		return ret;

	ret = awcc_hwmon_fans_init(wdev);
	if (ret)
		return ret;

	priv->hwdev = devm_hwmon_device_register_with_info(&wdev->dev, "alienware_wmi",
							   priv, &awcc_hwmon_chip_info,
							   awcc_hwmon_groups);

	return PTR_ERR_OR_ZERO(priv->hwdev);
}

static void awcc_hwmon_suspend(struct device *dev)
{
	struct awcc_priv *priv = dev_get_drvdata(dev);
	struct awcc_fan_data *fan;
	unsigned int i;
	u32 boost;
	int ret;

	for (i = 0; i < priv->fan_count; i++) {
		fan = priv->fan_data[i];

		ret = awcc_thermal_information(priv->wdev, AWCC_OP_GET_FAN_BOOST,
					       fan->id, &boost);
		if (ret)
			dev_err(dev, "Failed to store Fan %u boost while suspending\n", i);

		fan->suspend_cache = ret ? 0 : clamp_val(boost, 0, 255);

		awcc_op_set_fan_boost(priv->wdev, fan->id, 0);
		if (ret)
			dev_err(dev, "Failed to set Fan %u boost to 0 while suspending\n", i);
	}
}

static void awcc_hwmon_resume(struct device *dev)
{
	struct awcc_priv *priv = dev_get_drvdata(dev);
	struct awcc_fan_data *fan;
	unsigned int i;
	int ret;

	for (i = 0; i < priv->fan_count; i++) {
		fan = priv->fan_data[i];

		if (!fan->suspend_cache)
			continue;

		ret = awcc_op_set_fan_boost(priv->wdev, fan->id, fan->suspend_cache);
		if (ret)
			dev_err(dev, "Failed to restore Fan %u boost while resuming\n", i);
	}
}

/*
 * Thermal Profile control
 *  - Provides thermal profile control through the Platform Profile API
 */
static int awcc_platform_profile_get(struct device *dev,
				     enum platform_profile_option *profile)
{
	struct awcc_priv *priv = dev_get_drvdata(dev);
	u32 out_data;
	int ret;

	ret = awcc_op_get_current_profile(priv->wdev, &out_data);
	if (ret)
		return ret;

	switch (out_data) {
	case AWCC_SPECIAL_PROFILE_CUSTOM:
		*profile = PLATFORM_PROFILE_CUSTOM;
		return 0;
	case AWCC_SPECIAL_PROFILE_GMODE:
		*profile = PLATFORM_PROFILE_PERFORMANCE;
		return 0;
	default:
		break;
	}

	if (!is_awcc_thermal_profile_id(out_data))
		return -ENODATA;

	out_data = FIELD_GET(AWCC_THERMAL_MODE_MASK, out_data);
	*profile = awcc_mode_to_platform_profile[out_data];

	return 0;
}

static int awcc_platform_profile_set(struct device *dev,
				     enum platform_profile_option profile)
{
	struct awcc_priv *priv = dev_get_drvdata(dev);

	if (awcc->gmode) {
		u32 gmode_status;
		int ret;

		ret = awcc_game_shift_status(priv->wdev,
					     AWCC_OP_GET_GAME_SHIFT_STATUS,
					     &gmode_status);

		if (ret < 0)
			return ret;

		if ((profile == PLATFORM_PROFILE_PERFORMANCE && !gmode_status) ||
		    (profile != PLATFORM_PROFILE_PERFORMANCE && gmode_status)) {
			ret = awcc_game_shift_status(priv->wdev,
						     AWCC_OP_TOGGLE_GAME_SHIFT,
						     &gmode_status);

			if (ret < 0)
				return ret;
		}
	}

	return awcc_op_activate_profile(priv->wdev, priv->supported_profiles[profile]);
}

static int awcc_platform_profile_probe(void *drvdata, unsigned long *choices)
{
	enum platform_profile_option profile;
	struct awcc_priv *priv = drvdata;
	enum awcc_thermal_profile mode;
	u8 id, offset = 0;
	int ret;

	/*
	 * Thermal profile IDs are listed last at offset
	 *	fan_count + temp_count + unknown_count
	 */
	for (unsigned int i = 0; i < ARRAY_SIZE(priv->res_count) - 1; i++)
		offset += priv->res_count[i];

	for (unsigned int i = 0; i < priv->profile_count; i++) {
		ret = awcc_op_get_resource_id(priv->wdev, i + offset, &id);
		/*
		 * Some devices report an incorrect number of thermal profiles
		 * so the resource ID list may end prematurely
		 */
		if (ret == -EBADRQC)
			break;
		if (ret)
			return ret;

		if (!is_awcc_thermal_profile_id(id)) {
			dev_dbg(&priv->wdev->dev, "Unmapped thermal profile ID 0x%02x\n", id);
			continue;
		}

		mode = FIELD_GET(AWCC_THERMAL_MODE_MASK, id);
		profile = awcc_mode_to_platform_profile[mode];
		priv->supported_profiles[profile] = id;

		__set_bit(profile, choices);
	}

	if (bitmap_empty(choices, PLATFORM_PROFILE_LAST))
		return -ENODEV;

	if (awcc->gmode) {
		priv->supported_profiles[PLATFORM_PROFILE_PERFORMANCE] =
			AWCC_SPECIAL_PROFILE_GMODE;

		__set_bit(PLATFORM_PROFILE_PERFORMANCE, choices);
	}

	/* Every model supports the "custom" profile */
	priv->supported_profiles[PLATFORM_PROFILE_CUSTOM] =
		AWCC_SPECIAL_PROFILE_CUSTOM;

	__set_bit(PLATFORM_PROFILE_CUSTOM, choices);

	return 0;
}

static const struct platform_profile_ops awcc_platform_profile_ops = {
	.probe = awcc_platform_profile_probe,
	.profile_get = awcc_platform_profile_get,
	.profile_set = awcc_platform_profile_set,
};

static int awcc_platform_profile_init(struct wmi_device *wdev)
{
	struct awcc_priv *priv = dev_get_drvdata(&wdev->dev);

	priv->ppdev = devm_platform_profile_register(&wdev->dev, "alienware-wmi",
						     priv, &awcc_platform_profile_ops);

	return PTR_ERR_OR_ZERO(priv->ppdev);
}

/*
 * DebugFS
 */
static int awcc_debugfs_system_description_read(struct seq_file *seq, void *data)
{
	struct device *dev = seq->private;
	struct awcc_priv *priv = dev_get_drvdata(dev);

	seq_printf(seq, "0x%08x\n", priv->system_description);

	return 0;
}

static int awcc_debugfs_hwmon_data_read(struct seq_file *seq, void *data)
{
	struct device *dev = seq->private;
	struct awcc_priv *priv = dev_get_drvdata(dev);
	const struct awcc_fan_data *fan;
	unsigned int bit;

	seq_printf(seq, "Number of fans: %u\n", priv->fan_count);
	seq_printf(seq, "Number of temperature sensors: %u\n\n", priv->temp_count);

	for (u32 i = 0; i < priv->fan_count; i++) {
		fan = priv->fan_data[i];

		seq_printf(seq, "Fan %u:\n", i);
		seq_printf(seq, "  ID: 0x%02x\n", fan->id);
		seq_printf(seq, "  Related temperature sensors bitmap: %lu\n",
			   fan->auto_channels_temp);
	}

	seq_puts(seq, "\nTemperature sensor IDs:\n");
	for_each_set_bit(bit, priv->temp_sensors, AWCC_ID_BITMAP_SIZE)
		seq_printf(seq, "  0x%02x\n", bit);

	return 0;
}

static int awcc_debugfs_pprof_data_read(struct seq_file *seq, void *data)
{
	struct device *dev = seq->private;
	struct awcc_priv *priv = dev_get_drvdata(dev);

	seq_printf(seq, "Number of thermal profiles: %u\n\n", priv->profile_count);

	for (u32 i = 0; i < PLATFORM_PROFILE_LAST; i++) {
		if (!priv->supported_profiles[i])
			continue;

		seq_printf(seq, "Platform profile %u:\n", i);
		seq_printf(seq, "  ID: 0x%02x\n", priv->supported_profiles[i]);
	}

	return 0;
}

static int awcc_gpio_pin_show(struct seq_file *seq, void *data)
{
	unsigned long pin = debugfs_get_aux_num(seq->file);
	struct wmi_device *wdev = seq->private;
	u32 status;
	int ret;

	ret = awcc_read_gpio_status(wdev, pin, &status);
	if (ret)
		return ret;

	seq_printf(seq, "%u\n", status);

	return 0;
}

static ssize_t awcc_gpio_pin_write(struct file *file, const char __user *buf,
				   size_t count, loff_t *ppos)
{
	unsigned long pin = debugfs_get_aux_num(file);
	struct seq_file *seq = file->private_data;
	struct wmi_device *wdev = seq->private;
	bool status;
	int ret;

	if (!ppos || *ppos)
		return -EINVAL;

	ret = kstrtobool_from_user(buf, count, &status);
	if (ret)
		return ret;

	ret = awcc_fwup_gpio_control(wdev, pin, status);
	if (ret)
		return ret;

	return count;
}

DEFINE_SHOW_STORE_ATTRIBUTE(awcc_gpio_pin);

static void awcc_debugfs_remove(void *data)
{
	struct dentry *root = data;

	debugfs_remove(root);
}

static void awcc_debugfs_init(struct wmi_device *wdev)
{
	struct awcc_priv *priv = dev_get_drvdata(&wdev->dev);
	struct dentry *root, *gpio_ctl;
	u32 gpio_count;
	char name[64];
	int ret;

	scnprintf(name, sizeof(name), "%s-%s", "alienware-wmi", dev_name(&wdev->dev));
	root = debugfs_create_dir(name, NULL);

	debugfs_create_devm_seqfile(&wdev->dev, "system_description", root,
				    awcc_debugfs_system_description_read);

	if (awcc->hwmon)
		debugfs_create_devm_seqfile(&wdev->dev, "hwmon_data", root,
					    awcc_debugfs_hwmon_data_read);

	if (awcc->pprof)
		debugfs_create_devm_seqfile(&wdev->dev, "pprof_data", root,
					    awcc_debugfs_pprof_data_read);

	ret = awcc_read_total_gpios(wdev, &gpio_count);
	if (ret) {
		dev_dbg(&wdev->dev, "Failed to get total GPIO Pin count\n");
		goto out_add_action;
	} else if (gpio_count > AWCC_MAX_RES_COUNT) {
		dev_dbg(&wdev->dev, "Reported GPIO Pin count may be incorrect: %u\n", gpio_count);
		goto out_add_action;
	}

	gpio_ctl = debugfs_create_dir("gpio_ctl", root);

	priv->gpio_count = gpio_count;
	debugfs_create_u32("total_gpios", 0444, gpio_ctl, &priv->gpio_count);

	for (unsigned int i = 0; i < gpio_count; i++) {
		scnprintf(name, sizeof(name), "pin%u", i);
		debugfs_create_file_aux_num(name, 0644, gpio_ctl, wdev, i,
					    &awcc_gpio_pin_fops);
	}

out_add_action:
	devm_add_action_or_reset(&wdev->dev, awcc_debugfs_remove, root);
}

static int alienware_awcc_setup(struct wmi_device *wdev)
{
	struct awcc_priv *priv;
	int ret;

	priv = devm_kzalloc(&wdev->dev, sizeof(*priv), GFP_KERNEL);
	if (!priv)
		return -ENOMEM;

	ret = awcc_thermal_information(wdev, AWCC_OP_GET_SYSTEM_DESCRIPTION,
				       0, &priv->system_description);
	if (ret < 0)
		return ret;

	/* Sanity check */
	for (unsigned int i = 0; i < ARRAY_SIZE(priv->res_count); i++) {
		if (priv->res_count[i] > AWCC_MAX_RES_COUNT) {
			dev_err(&wdev->dev, "Malformed system description: 0x%08x\n",
				priv->system_description);
			return -ENXIO;
		}
	}

	priv->wdev = wdev;
	dev_set_drvdata(&wdev->dev, priv);

	if (awcc->hwmon) {
		ret = awcc_hwmon_init(wdev);
		if (ret)
			return ret;
	}

	if (awcc->pprof) {
		ret = awcc_platform_profile_init(wdev);
		if (ret)
			return ret;
	}

	awcc_debugfs_init(wdev);

	return 0;
}

/*
 * WMAX WMI driver
 */
static int wmax_wmi_update_led(struct alienfx_priv *priv,
			       struct wmi_device *wdev, u8 location)
{
	struct wmax_led_args in_args = {
		.led_mask = 1 << location,
		.colors = priv->colors[location],
		.state = priv->lighting_control_state,
	};

	return alienware_wmi_command(wdev, WMAX_METHOD_ZONE_CONTROL, &in_args,
				     sizeof(in_args), NULL);
}

static int wmax_wmi_update_brightness(struct alienfx_priv *priv,
				      struct wmi_device *wdev, u8 brightness)
{
	struct wmax_brightness_args in_args = {
		.led_mask = 0xFF,
		.percentage = brightness,
	};

	return alienware_wmi_command(wdev, WMAX_METHOD_BRIGHTNESS, &in_args,
				     sizeof(in_args), NULL);
}

static int wmax_wmi_probe(struct wmi_device *wdev, const void *context)
{
	struct alienfx_platdata pdata = {
		.wdev = wdev,
		.ops = {
			.upd_led = wmax_wmi_update_led,
			.upd_brightness = wmax_wmi_update_brightness,
		},
	};
	int ret;

	if (awcc)
		ret = alienware_awcc_setup(wdev);
	else
		ret = alienware_alienfx_setup(&pdata);

	return ret;
}

static int wmax_wmi_suspend(struct device *dev)
{
	if (awcc && awcc->hwmon)
		awcc_hwmon_suspend(dev);

	return 0;
}

static int wmax_wmi_resume(struct device *dev)
{
	if (awcc && awcc->hwmon)
		awcc_hwmon_resume(dev);

	return 0;
}

static DEFINE_SIMPLE_DEV_PM_OPS(wmax_wmi_pm_ops, wmax_wmi_suspend, wmax_wmi_resume);

static const struct wmi_device_id alienware_wmax_device_id_table[] = {
	{ WMAX_CONTROL_GUID, NULL },
	{ },
};
MODULE_DEVICE_TABLE(wmi, alienware_wmax_device_id_table);

static struct wmi_driver alienware_wmax_wmi_driver = {
	.driver = {
		.name = "alienware-wmi-wmax",
		.probe_type = PROBE_PREFER_ASYNCHRONOUS,
		.pm = pm_sleep_ptr(&wmax_wmi_pm_ops),
	},
	.id_table = alienware_wmax_device_id_table,
	.probe = wmax_wmi_probe,
	.no_singleton = true,
};

int __init alienware_wmax_wmi_init(void)
{
	const struct dmi_system_id *id;

	id = dmi_first_match(awcc_dmi_table);
	if (id)
		awcc = id->driver_data;

	if (force_hwmon) {
		if (!awcc)
			awcc = &empty_quirks;

		awcc->hwmon = true;
	}

	if (force_platform_profile) {
		if (!awcc)
			awcc = &empty_quirks;

		awcc->pprof = true;
	}

	if (force_gmode) {
		if (awcc)
			awcc->gmode = true;
		else
			pr_warn("force_gmode requires platform profile support\n");
	}

	return wmi_driver_register(&alienware_wmax_wmi_driver);
}

void __exit alienware_wmax_wmi_exit(void)
{
	wmi_driver_unregister(&alienware_wmax_wmi_driver);
}<|MERGE_RESOLUTION|>--- conflicted
+++ resolved
@@ -170,51 +170,7 @@
 		.driver_data = &generic_quirks,
 	},
 	{
-<<<<<<< HEAD
-		.ident = "Dell Inc. G15 5510",
-		.matches = {
-			DMI_MATCH(DMI_SYS_VENDOR, "Dell Inc."),
-			DMI_MATCH(DMI_PRODUCT_NAME, "Dell G15 5510"),
-		},
-		.driver_data = &g_series_quirks,
-	},
-	{
-		.ident = "Dell Inc. G15 5511",
-		.matches = {
-			DMI_MATCH(DMI_SYS_VENDOR, "Dell Inc."),
-			DMI_MATCH(DMI_PRODUCT_NAME, "Dell G15 5511"),
-		},
-		.driver_data = &g_series_quirks,
-	},
-	{
-		.ident = "Dell Inc. G15 5515",
-		.matches = {
-			DMI_MATCH(DMI_SYS_VENDOR, "Dell Inc."),
-			DMI_MATCH(DMI_PRODUCT_NAME, "Dell G15 5515"),
-		},
-		.driver_data = &g_series_quirks,
-	},
-	{
-		.ident = "Dell Inc. G15 5530",
-		.matches = {
-			DMI_MATCH(DMI_SYS_VENDOR, "Dell Inc."),
-			DMI_MATCH(DMI_PRODUCT_NAME, "Dell G15 5530"),
-		},
-		.driver_data = &g_series_quirks,
-	},
-	{
-		.ident = "Dell Inc. G16 7630",
-		.matches = {
-			DMI_MATCH(DMI_SYS_VENDOR, "Dell Inc."),
-			DMI_MATCH(DMI_PRODUCT_NAME, "Dell G16 7630"),
-		},
-		.driver_data = &g_series_quirks,
-	},
-	{
-		.ident = "Dell Inc. G3 3500",
-=======
 		.ident = "Dell Inc. G15",
->>>>>>> b35fc656
 		.matches = {
 			DMI_MATCH(DMI_SYS_VENDOR, "Dell Inc."),
 			DMI_MATCH(DMI_PRODUCT_NAME, "Dell G15"),
