# SPDX-License-Identifier: GPL-2.0-only
#
# X86 Platform Specific Drivers
#

menuconfig X86_PLATFORM_DEVICES
	bool "X86 Platform Specific Device Drivers"
	default y
	depends on X86
	help
	  Say Y here to get to see options for device drivers for various
	  x86 platforms, including vendor-specific laptop extension drivers.
	  This option alone does not add any kernel code.

	  If you say N, all options in this submenu will be skipped and disabled.

if X86_PLATFORM_DEVICES

config ACPI_WMI
	tristate "WMI"
	depends on ACPI
	help
	  This driver adds support for the ACPI-WMI (Windows Management
	  Instrumentation) mapper device (PNP0C14) found on some systems.

	  ACPI-WMI is a proprietary extension to ACPI to expose parts of the
	  ACPI firmware to userspace - this is done through various vendor
	  defined methods and data blocks in a PNP0C14 device, which are then
	  made available for userspace to call.

	  The implementation of this in Linux currently only exposes this to
	  other kernel space drivers.

	  This driver is a required dependency to build the firmware specific
	  drivers needed on many machines, including Acer and HP laptops.

	  It is safe to enable this driver even if your DSDT doesn't define
	  any ACPI-WMI devices.

config WMI_BMOF
	tristate "WMI embedded Binary MOF driver"
	depends on ACPI_WMI
	default ACPI_WMI
	help
	  Say Y here if you want to be able to read a firmware-embedded
	  WMI Binary MOF data. Using this requires userspace tools and may be
	  rather tedious.

	  To compile this driver as a module, choose M here: the module will
	  be called wmi-bmof.

config HUAWEI_WMI
	tristate "Huawei WMI laptop extras driver"
	depends on ACPI_BATTERY
	depends on ACPI_WMI
	depends on INPUT
	select INPUT_SPARSEKMAP
	select LEDS_CLASS
	select LEDS_TRIGGERS
	select LEDS_TRIGGER_AUDIO
	select NEW_LEDS
	help
	  This driver provides support for Huawei WMI hotkeys, battery charge
	  control, fn-lock, mic-mute LED, and other extra features.

	  To compile this driver as a module, choose M here: the module
	  will be called huawei-wmi.

config UV_SYSFS
	tristate "Sysfs structure for UV systems"
	depends on X86_UV
	depends on SYSFS
	help
	  This driver supports a sysfs tree describing information about
	  UV systems at /sys/firmware/sgi_uv/.

	  To compile this driver as a module, choose M here: the module will
	  be called uv_sysfs.

config MXM_WMI
       tristate "WMI support for MXM Laptop Graphics"
       depends on ACPI_WMI
	help
          MXM is a standard for laptop graphics cards, the WMI interface
	  is required for switchable nvidia graphics machines

config NVIDIA_WMI_EC_BACKLIGHT
	tristate "EC Backlight Driver for Hybrid Graphics Notebook Systems"
	depends on ACPI_VIDEO
	depends on ACPI_WMI
	depends on BACKLIGHT_CLASS_DEVICE
	help
	  This driver provides a sysfs backlight interface for notebook systems
	  which are equipped with NVIDIA hybrid graphics and drive LCD backlight
	  levels through the Embedded Controller (EC).

	  Say Y or M here if you want to control the backlight on a notebook
	  system with an EC-driven backlight.

	  If you choose to compile this driver as a module the module will be
	  called nvidia-wmi-ec-backlight.

config NVIDIA_WMI_EC_BACKLIGHT
	tristate "EC Backlight Driver for Hybrid Graphics Notebook Systems"
	depends on ACPI_WMI
	depends on BACKLIGHT_CLASS_DEVICE
	help
	  This driver provides a sysfs backlight interface for notebook systems
	  which are equipped with NVIDIA hybrid graphics and drive LCD backlight
	  levels through the Embedded Controller (EC).

	  Say Y or M here if you want to control the backlight on a notebook
	  system with an EC-driven backlight.

	  If you choose to compile this driver as a module the module will be
	  called nvidia-wmi-ec-backlight.

config XIAOMI_WMI
	tristate "Xiaomi WMI key driver"
	depends on ACPI_WMI
	depends on INPUT
	help
	  Say Y here if you want to support WMI-based keys on Xiaomi notebooks.

	  To compile this driver as a module, choose M here: the module will
	  be called xiaomi-wmi.

config GIGABYTE_WMI
	tristate "Gigabyte WMI temperature driver"
	depends on ACPI_WMI
	depends on HWMON
	help
	  Say Y here if you want to support WMI-based temperature reporting on
	  Gigabyte mainboards.

	  To compile this driver as a module, choose M here: the module will
	  be called gigabyte-wmi.

config YOGABOOK_WMI
	tristate "Lenovo Yoga Book tablet WMI key driver"
	depends on ACPI_WMI
	depends on INPUT
	select LEDS_CLASS
	select NEW_LEDS
	help
	  Say Y here if you want to support the 'Pen' key and keyboard backlight
	  control on the Lenovo Yoga Book tablets.

	  To compile this driver as a module, choose M here: the module will
	  be called lenovo-yogabook-wmi.

config ACERHDF
	tristate "Acer Aspire One temperature and fan driver"
	depends on ACPI && THERMAL
	select THERMAL_GOV_BANG_BANG
	help
	  This is a driver for Acer Aspire One netbooks. It allows to access
	  the temperature sensor and to control the fan.

	  After loading this driver the BIOS is still in control of the fan.
	  To let the kernel handle the fan, do:
	  echo -n enabled > /sys/class/thermal/thermal_zoneN/mode
	  where N=0,1,2... depending on the number of thermal nodes and the
	  detection order of your particular system.  The "type" parameter
	  in the same node directory will tell you if it is "acerhdf".

	  For more information about this driver see
	  <https://piie.net/files/acerhdf_README.txt>

	  If you have an Acer Aspire One netbook, say Y or M
	  here.

config ACER_WIRELESS
        tristate "Acer Wireless Radio Control Driver"
        depends on ACPI
        depends on INPUT
	help
          The Acer Wireless Radio Control handles the airplane mode hotkey
          present on new Acer laptops.

          Say Y or M here if you have an Acer notebook with an airplane mode
          hotkey.

          If you choose to compile this driver as a module the module will be
          called acer-wireless.

config ACER_WMI
	tristate "Acer WMI Laptop Extras"
	depends on BACKLIGHT_CLASS_DEVICE
	depends on SERIO_I8042
	depends on INPUT
	depends on RFKILL || RFKILL = n
	depends on ACPI_WMI
	select ACPI_VIDEO
	select INPUT_SPARSEKMAP
	select LEDS_CLASS
	select NEW_LEDS
	help
	  This is a driver for newer Acer (and Wistron) laptops. It adds
	  wireless radio and bluetooth control, and on some laptops,
	  exposes the mail LED and LCD backlight.

	  If you have an ACPI-WMI compatible Acer/ Wistron laptop, say Y or M
	  here.

source "drivers/platform/x86/amd/Kconfig"

config ADV_SWBUTTON
	tristate "Advantech ACPI Software Button Driver"
	depends on ACPI && INPUT
	help
	  Say Y here to enable support for Advantech software defined
	  button feature. More information can be found at
	  <http://www.advantech.com.tw/products/>

	  To compile this driver as a module, choose M here. The module will
	  be called adv_swbutton.

config APPLE_GMUX
	tristate "Apple Gmux Driver"
	depends on ACPI && PCI
	depends on PNP
	depends on BACKLIGHT_CLASS_DEVICE
	help
	  This driver provides support for the gmux device found on many
	  Apple laptops, which controls the display mux for the hybrid
	  graphics as well as the backlight. Currently only backlight
	  control is supported by the driver.

config ASUS_LAPTOP
	tristate "Asus Laptop Extras"
	depends on ACPI
	select LEDS_CLASS
	select NEW_LEDS
	depends on BACKLIGHT_CLASS_DEVICE
	depends on INPUT
	depends on RFKILL || RFKILL = n
	depends on ACPI_VIDEO || ACPI_VIDEO = n
	select INPUT_SPARSEKMAP
	help
	  This is a driver for Asus laptops, Lenovo SL and the Pegatron
	  Lucid tablet. It may also support some MEDION, JVC or VICTOR
	  laptops. It makes all the extra buttons generate standard
	  ACPI events and input events, and on the Lucid the built-in
	  accelerometer appears as an input device.  It also adds
	  support for video output switching, LCD backlight control,
	  Bluetooth and Wlan control, and most importantly, allows you
	  to blink those fancy LEDs.

	  For more information see <http://acpi4asus.sf.net>.

	  If you have an ACPI-compatible ASUS laptop, say Y or M here.

config ASUS_WIRELESS
	tristate "Asus Wireless Radio Control Driver"
	depends on ACPI
	depends on INPUT
	select NEW_LEDS
	select LEDS_CLASS
	help
	  The Asus Wireless Radio Control handles the airplane mode hotkey
	  present on some Asus laptops.

	  Say Y or M here if you have an ASUS notebook with an airplane mode
	  hotkey.

	  If you choose to compile this driver as a module the module will be
	  called asus-wireless.

config ASUS_WMI
	tristate "ASUS WMI Driver"
	depends on ACPI_WMI
	depends on ACPI_BATTERY
	depends on INPUT
	depends on HWMON
	depends on BACKLIGHT_CLASS_DEVICE
	depends on RFKILL || RFKILL = n
	depends on HOTPLUG_PCI
	depends on ACPI_VIDEO || ACPI_VIDEO = n
	select INPUT_SPARSEKMAP
	select LEDS_CLASS
	select NEW_LEDS
<<<<<<< HEAD
=======
	select LEDS_TRIGGERS
	select LEDS_TRIGGER_AUDIO
>>>>>>> eb3cdb58
	select ACPI_PLATFORM_PROFILE
	help
	  Say Y here if you have a WMI aware Asus laptop (like Eee PCs or new
	  Asus Notebooks).

	  To compile this driver as a module, choose M here: the module will
	  be called asus-wmi.

config ASUS_NB_WMI
	tristate "Asus Notebook WMI Driver"
	depends on ASUS_WMI
	depends on SERIO_I8042 || SERIO_I8042 = n
	help
	  This is a driver for newer Asus notebooks. It adds extra features
	  like wireless radio and bluetooth control, leds, hotkeys, backlight...

	  For more information, see
	  <file:Documentation/ABI/testing/sysfs-platform-asus-wmi>

	  If you have an ACPI-WMI compatible Asus Notebook, say Y or M
	  here.

config ASUS_TF103C_DOCK
	tristate "Asus TF103C 2-in-1 keyboard dock"
	depends on ACPI
	depends on I2C
	depends on INPUT
	depends on HID
	depends on GPIOLIB
	help
	  This is a driver for the keyboard, touchpad and USB port of the
	  keyboard dock for the Asus TF103C 2-in-1 tablet.

	  This keyboard dock has its own I2C attached embedded controller
	  and the keyboard and touchpad are also connected over I2C,
	  instead of using the usual USB connection. This means that the
	  keyboard dock requires this special driver to function.

	  If you have an Asus TF103C tablet say Y or M here, for a generic x86
	  distro config say M here.

config MERAKI_MX100
	tristate "Cisco Meraki MX100 Platform Driver"
	depends on GPIOLIB
	depends on GPIO_ICH
	depends on LEDS_CLASS
	select LEDS_GPIO
	help
	  This driver provides support for the front button and LEDs on
	  the Cisco Meraki MX100 (Tinkerbell) 1U appliance.

	  To compile this driver as a module, choose M here: the module
	  will be called meraki-mx100.

config EEEPC_LAPTOP
	tristate "Eee PC Hotkey Driver"
	depends on ACPI
	depends on INPUT
	depends on RFKILL || RFKILL = n
	depends on ACPI_VIDEO || ACPI_VIDEO = n
	depends on HOTPLUG_PCI
	depends on BACKLIGHT_CLASS_DEVICE
	select HWMON
	select LEDS_CLASS
	select NEW_LEDS
	select INPUT_SPARSEKMAP
	help
	  This driver supports the Fn-Fx keys on Eee PC laptops.

	  It  also gives access to some extra laptop functionalities like
	  Bluetooth, backlight and allows powering on/off some other
	  devices.

	  If you have an Eee PC laptop, say Y or M here. If this driver
	  doesn't work on your Eee PC, try eeepc-wmi instead.

config EEEPC_WMI
	tristate "Eee PC WMI Driver"
	depends on ASUS_WMI
	help
	  This is a driver for newer Eee PC laptops. It adds extra features
	  like wireless radio and bluetooth control, leds, hotkeys, backlight...

	  For more information, see
	  <file:Documentation/ABI/testing/sysfs-platform-asus-wmi>

	  If you have an ACPI-WMI compatible Eee PC laptop (>= 1000), say Y or M
	  here.

source "drivers/platform/x86/dell/Kconfig"

config AMILO_RFKILL
	tristate "Fujitsu-Siemens Amilo rfkill support"
	depends on RFKILL
	depends on SERIO_I8042
	help
	  This is a driver for enabling wifi on some Fujitsu-Siemens Amilo
	  laptops.

config FUJITSU_LAPTOP
	tristate "Fujitsu Laptop Extras"
	depends on ACPI
	depends on INPUT
	depends on BACKLIGHT_CLASS_DEVICE
	depends on ACPI_VIDEO || ACPI_VIDEO = n
	select INPUT_SPARSEKMAP
	select NEW_LEDS
	select LEDS_CLASS
	help
	  This is a driver for laptops built by Fujitsu:

	    * P2xxx/P5xxx/S6xxx/S7xxx series Lifebooks
	    * Possibly other Fujitsu laptop models
	    * Tested with S6410 and S7020

	  It adds support for LCD brightness control and some hotkeys.

	  If you have a Fujitsu laptop, say Y or M here.

config FUJITSU_TABLET
       tristate "Fujitsu Tablet Extras"
       depends on ACPI
       depends on INPUT
	help
         This is a driver for tablets built by Fujitsu:

           * Lifebook P1510/P1610/P1620/Txxxx
           * Stylistic ST5xxx
           * Possibly other Fujitsu tablet models

         It adds support for the panel buttons, docking station detection,
         tablet/notebook mode detection for convertible and
         orientation detection for docked slates.

         If you have a Fujitsu convertible or slate, say Y or M here.

config GPD_POCKET_FAN
	tristate "GPD Pocket Fan Controller support"
	depends on ACPI
	depends on THERMAL
	help
	  Driver for the GPD Pocket vendor specific FAN02501 ACPI device
	  which controls the fan speed on the GPD Pocket.

	  Without this driver the fan on the Pocket will stay off independent
	  of the CPU temperature. Say Y or M if the kernel may be used on a
	  GPD pocket.

source "drivers/platform/x86/hp/Kconfig"

config WIRELESS_HOTKEY
	tristate "Wireless hotkey button"
	depends on ACPI
	depends on INPUT
	help
	 This driver provides supports for the wireless buttons found on some AMD,
	 HP, & Xioami laptops.
	 On such systems the driver should load automatically (via ACPI alias).

	 To compile this driver as a module, choose M here: the module will
	 be called wireless-hotkey.

config IBM_RTL
	tristate "Device driver to enable PRTL support"
	depends on PCI
	help
	 Enable support for IBM Premium Real Time Mode (PRTM).
	 This module will allow you the enter and exit PRTM in the BIOS via
	 sysfs on platforms that support this feature.  System in PRTM will
	 not receive CPU-generated SMIs for recoverable errors.  Use of this
	 feature without proper support may void your hardware warranty.

	 If the proper BIOS support is found the driver will load and create
	 /sys/devices/system/ibm_rtl/.  The "state" variable will indicate
	 whether or not the BIOS is in PRTM.
	 state = 0 (BIOS SMIs on)
	 state = 1 (BIOS SMIs off)

config IDEAPAD_LAPTOP
	tristate "Lenovo IdeaPad Laptop Extras"
	depends on ACPI
	depends on RFKILL && INPUT
	depends on SERIO_I8042
	depends on BACKLIGHT_CLASS_DEVICE
	depends on ACPI_VIDEO || ACPI_VIDEO = n
	depends on ACPI_WMI || ACPI_WMI = n
	select ACPI_PLATFORM_PROFILE
	select INPUT_SPARSEKMAP
	select NEW_LEDS
	select LEDS_CLASS
	help
	  This is a driver for Lenovo IdeaPad netbooks contains drivers for
	  rfkill switch, hotkey, fan control and backlight control.

config LENOVO_YMC
	tristate "Lenovo Yoga Tablet Mode Control"
	depends on ACPI_WMI
	depends on INPUT
	select INPUT_SPARSEKMAP
	help
	  This driver maps the Tablet Mode Control switch to SW_TABLET_MODE input
	  events for Lenovo Yoga notebooks.

config SENSORS_HDAPS
	tristate "Thinkpad Hard Drive Active Protection System (hdaps)"
	depends on INPUT
	help
	  This driver provides support for the IBM Hard Drive Active Protection
	  System (hdaps), which provides an accelerometer and other misc. data.
	  ThinkPads starting with the R50, T41, and X40 are supported.  The
	  accelerometer data is readable via sysfs.

	  This driver also provides an absolute input class device, allowing
	  the laptop to act as a pinball machine-esque joystick.

	  If your ThinkPad is not recognized by the driver, please update to latest
	  BIOS. This is especially the case for some R52 ThinkPads.

	  Say Y here if you have an applicable laptop and want to experience
	  the awesome power of hdaps.

config THINKPAD_ACPI
	tristate "ThinkPad ACPI Laptop Extras"
	depends on ACPI
	depends on ACPI_BATTERY
	depends on INPUT
	depends on RFKILL || RFKILL = n
	depends on ACPI_VIDEO || ACPI_VIDEO = n
	depends on BACKLIGHT_CLASS_DEVICE
	depends on I2C
	depends on DRM
	select ACPI_PLATFORM_PROFILE
	select DRM_PRIVACY_SCREEN
	select HWMON
	select NVRAM
	select NEW_LEDS
	select LEDS_CLASS
	select LEDS_TRIGGERS
	select LEDS_TRIGGER_AUDIO
	help
	  This is a driver for the IBM and Lenovo ThinkPad laptops. It adds
	  support for Fn-Fx key combinations, Bluetooth control, video
	  output switching, ThinkLight control, UltraBay eject and more.
	  For more information about this driver see
	  <file:Documentation/admin-guide/laptops/thinkpad-acpi.rst> and
	  <http://ibm-acpi.sf.net/> .

	  This driver was formerly known as ibm-acpi.

	  Extra functionality will be available if the rfkill (CONFIG_RFKILL)
	  and/or ALSA (CONFIG_SND) subsystems are available in the kernel.
	  Note that if you want ThinkPad-ACPI to be built-in instead of
	  modular, ALSA and rfkill will also have to be built-in.

	  If you have an IBM or Lenovo ThinkPad laptop, say Y or M here.

config THINKPAD_ACPI_ALSA_SUPPORT
	bool "Console audio control ALSA interface"
	depends on THINKPAD_ACPI
	depends on SND
	depends on SND = y || THINKPAD_ACPI = SND
	default y
	help
	  Enables monitoring of the built-in console audio output control
	  (headphone and speakers), which is operated by the mute and (in
	  some ThinkPad models) volume hotkeys.

	  If this option is enabled, ThinkPad-ACPI will export an ALSA card
	  with a single read-only mixer control, which should be used for
	  on-screen-display feedback purposes by the Desktop Environment.

	  Optionally, the driver will also allow software control (the
	  ALSA mixer will be made read-write).  Please refer to the driver
	  documentation for details.

	  All IBM models have both volume and mute control.  Newer Lenovo
	  models only have mute control (the volume hotkeys are just normal
	  keys and volume control is done through the main HDA mixer).

config THINKPAD_ACPI_DEBUGFACILITIES
	bool "Maintainer debug facilities"
	depends on THINKPAD_ACPI
	help
	  Enables extra stuff in the thinkpad-acpi which is completely useless
	  for normal use.  Read the driver source to find out what it does.

	  Say N here, unless you were told by a kernel maintainer to do
	  otherwise.

config THINKPAD_ACPI_DEBUG
	bool "Verbose debug mode"
	depends on THINKPAD_ACPI
	help
	  Enables extra debugging information, at the expense of a slightly
	  increase in driver size.

	  If you are not sure, say N here.

config THINKPAD_ACPI_UNSAFE_LEDS
	bool "Allow control of important LEDs (unsafe)"
	depends on THINKPAD_ACPI
	help
	  Overriding LED state on ThinkPads can mask important
	  firmware alerts (like critical battery condition), or misled
	  the user into damaging the hardware (undocking or ejecting
	  the bay while buses are still active), etc.

	  LED control on the ThinkPad is write-only (with very few
	  exceptions on very ancient models), which makes it
	  impossible to know beforehand if important information will
	  be lost when one changes LED state.

	  Users that know what they are doing can enable this option
	  and the driver will allow control of every LED, including
	  the ones on the dock stations.

	  Never enable this option on a distribution kernel.

	  Say N here, unless you are building a kernel for your own
	  use, and need to control the important firmware LEDs.

config THINKPAD_ACPI_VIDEO
	bool "Video output control support"
	depends on THINKPAD_ACPI
	default y
	help
	  Allows the thinkpad_acpi driver to provide an interface to control
	  the various video output ports.

	  This feature often won't work well, depending on ThinkPad model,
	  display state, video output devices in use, whether there is a X
	  server running, phase of the moon, and the current mood of
	  Schroedinger's cat.  If you can use X.org's RandR to control
	  your ThinkPad's video output ports instead of this feature,
	  don't think twice: do it and say N here to save memory and avoid
	  bad interactions with X.org.

	  NOTE: access to this feature is limited to processes with the
	  CAP_SYS_ADMIN capability, to avoid local DoS issues in platforms
	  where it interacts badly with X.org.

	  If you are not sure, say Y here but do try to check if you could
	  be using X.org RandR instead.

config THINKPAD_ACPI_HOTKEY_POLL
	bool "Support NVRAM polling for hot keys"
	depends on THINKPAD_ACPI
	default y
	help
	  Some thinkpad models benefit from NVRAM polling to detect a few of
	  the hot key press events.  If you know your ThinkPad model does not
	  need to do NVRAM polling to support any of the hot keys you use,
	  unselecting this option will save about 1kB of memory.

	  ThinkPads T40 and newer, R52 and newer, and X31 and newer are
	  unlikely to need NVRAM polling in their latest BIOS versions.

	  NVRAM polling can detect at most the following keys: ThinkPad/Access
	  IBM, Zoom, Switch Display (fn+F7), ThinkLight, Volume up/down/mute,
	  Brightness up/down, Display Expand (fn+F8), Hibernate (fn+F12).

	  If you are not sure, say Y here.  The driver enables polling only if
	  it is strictly necessary to do so.

config THINKPAD_LMI
	tristate "Lenovo WMI-based systems management driver"
	depends on ACPI_WMI
	select FW_ATTR_CLASS
	help
	  This driver allows changing BIOS settings on Lenovo machines whose
	  BIOS support the WMI interface.

	  To compile this driver as a module, choose M here: the module will
	  be called think-lmi.

source "drivers/platform/x86/intel/Kconfig"

config MSI_EC
	tristate "MSI EC Extras"
	depends on ACPI
	depends on ACPI_BATTERY
	help
	  This driver allows various MSI laptops' functionalities to be
	  controlled from userspace, including battery charge threshold.

config MSI_LAPTOP
	tristate "MSI Laptop Extras"
	depends on ACPI
	depends on BACKLIGHT_CLASS_DEVICE
	depends on ACPI_VIDEO || ACPI_VIDEO = n
	depends on RFKILL
	depends on INPUT && SERIO_I8042
	select INPUT_SPARSEKMAP
	help
	  This is a driver for laptops built by MSI (MICRO-STAR
	  INTERNATIONAL):

	  MSI MegaBook S270 (MS-1013)
	  Cytron/TCM/Medion/Tchibo MD96100/SAM2000

	  It adds support for Bluetooth, WLAN and LCD brightness control.

	  More information about this driver is available at
	  <http://0pointer.de/lennart/tchibo.html>.

	  If you have an MSI S270 laptop, say Y or M here.

config MSI_WMI
	tristate "MSI WMI extras"
	depends on ACPI_WMI
	depends on INPUT
	depends on BACKLIGHT_CLASS_DEVICE
	depends on ACPI_VIDEO || ACPI_VIDEO = n
	select INPUT_SPARSEKMAP
	help
	 Say Y here if you want to support WMI-based hotkeys on MSI laptops.

	 To compile this driver as a module, choose M here: the module will
	 be called msi-wmi.

config XO15_EBOOK
	tristate "OLPC XO-1.5 ebook switch"
	depends on OLPC || COMPILE_TEST
	depends on ACPI && INPUT
	help
	  Support for the ebook switch on the OLPC XO-1.5 laptop.

	  This switch is triggered as the screen is rotated and folded down to
	  convert the device into ebook form.

config XO1_RFKILL
	tristate "OLPC XO-1 software RF kill switch"
	depends on OLPC || COMPILE_TEST
	depends on RFKILL
	help
	  Support for enabling/disabling the WLAN interface on the OLPC XO-1
	  laptop.

config PCENGINES_APU2
	tristate "PC Engines APUv2/3 front button and LEDs driver"
	depends on INPUT && INPUT_KEYBOARD && GPIOLIB
	depends on LEDS_CLASS
	select GPIO_AMD_FCH
	select KEYBOARD_GPIO_POLLED
	select LEDS_GPIO
	help
	  This driver provides support for the front button and LEDs on
	  PC Engines APUv2/APUv3 board.

	  To compile this driver as a module, choose M here: the module
	  will be called pcengines-apuv2.

config BARCO_P50_GPIO
	tristate "Barco P50 GPIO driver for identify LED/button"
	depends on GPIOLIB
	help
	  This driver provides access to the GPIOs for the identify button
	  and led present on Barco P50 board.

	  To compile this driver as a module, choose M here: the module
	  will be called barco-p50-gpio.

config SAMSUNG_LAPTOP
	tristate "Samsung Laptop driver"
	depends on RFKILL || RFKILL = n
	depends on ACPI_VIDEO || ACPI_VIDEO = n
	depends on BACKLIGHT_CLASS_DEVICE
	select LEDS_CLASS
	select NEW_LEDS
	help
	  This module implements a driver for a wide range of different
	  Samsung laptops.  It offers control over the different
	  function keys, wireless LED, LCD backlight level.

	  It may also provide some sysfs files described in
	  <file:Documentation/ABI/testing/sysfs-driver-samsung-laptop>

	  To compile this driver as a module, choose M here: the module
	  will be called samsung-laptop.

config SAMSUNG_Q10
	tristate "Samsung Q10 Extras"
	depends on ACPI
	select BACKLIGHT_CLASS_DEVICE
	help
	  This driver provides support for backlight control on Samsung Q10
	  and related laptops, including Dell Latitude X200.

config ACPI_TOSHIBA
	tristate "Toshiba Laptop Extras"
	depends on ACPI
	depends on ACPI_BATTERY
	depends on ACPI_WMI
	select LEDS_CLASS
	select NEW_LEDS
	depends on BACKLIGHT_CLASS_DEVICE
	depends on INPUT
	depends on SERIO_I8042 || SERIO_I8042 = n
	depends on ACPI_VIDEO || ACPI_VIDEO = n
	depends on HWMON || HWMON = n
	depends on RFKILL || RFKILL = n
	depends on IIO
	select INPUT_SPARSEKMAP
	help
	  This driver adds support for access to certain system settings
	  on "legacy free" Toshiba laptops.  These laptops can be recognized by
	  their lack of a BIOS setup menu and APM support.

	  On these machines, all system configuration is handled through the
	  ACPI.  This driver is required for access to controls not covered
	  by the general ACPI drivers, such as LCD brightness, video output,
	  etc.

	  This driver differs from the non-ACPI Toshiba laptop driver (located
	  under "Processor type and features") in several aspects.
	  Configuration is accessed by reading and writing text files in the
	  /proc tree instead of by program interface to /dev.  Furthermore, no
	  power management functions are exposed, as those are handled by the
	  general ACPI drivers.

	  More information about this driver is available at
	  <http://memebeam.org/toys/ToshibaAcpiDriver>.

	  If you have a legacy free Toshiba laptop (such as the Libretto L1
	  series), say Y.

config TOSHIBA_BT_RFKILL
	tristate "Toshiba Bluetooth RFKill switch support"
	depends on ACPI
	depends on RFKILL || RFKILL = n
	help
	  This driver adds support for Bluetooth events for the RFKill
	  switch on modern Toshiba laptops with full ACPI support and
	  an RFKill switch.

	  This driver handles RFKill events for the TOS6205 Bluetooth,
	  and re-enables it when the switch is set back to the 'on'
	  position.

	  If you have a modern Toshiba laptop with a Bluetooth and an
	  RFKill switch (such as the Portege R500), say Y.

config TOSHIBA_HAPS
	tristate "Toshiba HDD Active Protection Sensor"
	depends on ACPI
	help
	  This driver adds support for the built-in accelerometer
	  found on recent Toshiba laptops equipped with HID TOS620A
	  device.

	  This driver receives ACPI notify events 0x80 when the sensor
	  detects a sudden move or a harsh vibration, as well as an
	  ACPI notify event 0x81 whenever the movement or vibration has
	  been stabilized.

	  Also provides sysfs entries to get/set the desired protection
	  level and resetting the HDD protection interface.

	  If you have a recent Toshiba laptop with a built-in accelerometer
	  device, say Y.

config TOSHIBA_WMI
	tristate "Toshiba WMI Hotkeys Driver (EXPERIMENTAL)"
	depends on ACPI_WMI
	depends on INPUT
	select INPUT_SPARSEKMAP
	help
	  This driver adds hotkey monitoring support to some Toshiba models
	  that manage the hotkeys via WMI events.

	  WARNING: This driver is incomplete as it lacks a proper keymap and the
	  *notify function only prints the ACPI event type value. Be warned that
	  you will need to provide some information if you have a Toshiba model
	  with WMI event hotkeys and want to help with the development of this
	  driver.

	  If you have a WMI-based hotkeys Toshiba laptop, say Y or M here.

config ACPI_CMPC
	tristate "CMPC Laptop Extras"
	depends on ACPI && INPUT
	depends on RFKILL || RFKILL=n
	select BACKLIGHT_CLASS_DEVICE
	help
	  Support for Intel Classmate PC ACPI devices, including some
	  keys as input device, backlight device, tablet and accelerometer
	  devices.

config COMPAL_LAPTOP
	tristate "Compal (and others) Laptop Extras"
	depends on ACPI
	depends on BACKLIGHT_CLASS_DEVICE
	depends on ACPI_VIDEO || ACPI_VIDEO = n
	depends on RFKILL
	depends on HWMON
	depends on POWER_SUPPLY
	help
	  This is a driver for laptops built by Compal, and some models by
	  other brands (e.g. Dell, Toshiba).

	  It adds support for rfkill, Bluetooth, WLAN, LCD brightness, hwmon
	  and battery charging level control.

config LG_LAPTOP
	tristate "LG Laptop Extras"
	depends on ACPI
	depends on ACPI_BATTERY
	depends on ACPI_WMI
	depends on INPUT
	select INPUT_SPARSEKMAP
	select NEW_LEDS
	select LEDS_CLASS
	help
	 This driver adds support for hotkeys as well as control of keyboard
	 backlight, battery maximum charge level and various other ACPI
	 features.

	 If you have an LG Gram laptop, say Y or M here.

config PANASONIC_LAPTOP
	tristate "Panasonic Laptop Extras"
	depends on INPUT && ACPI
	depends on BACKLIGHT_CLASS_DEVICE
	depends on ACPI_VIDEO=n || ACPI_VIDEO
	depends on SERIO_I8042 || SERIO_I8042 = n
	select INPUT_SPARSEKMAP
	help
	  This driver adds support for access to backlight control and hotkeys
	  on Panasonic Let's Note laptops.

	  If you have a Panasonic Let's note laptop (such as the R1(N variant),
	  R2, R3, R5, T2, W2 and Y2 series), say Y.

config SONY_LAPTOP
	tristate "Sony Laptop Extras"
	depends on ACPI
	depends on ACPI_VIDEO || ACPI_VIDEO = n
	depends on BACKLIGHT_CLASS_DEVICE
	depends on INPUT
	depends on RFKILL
	help
	  This mini-driver drives the SNC and SPIC devices present in the ACPI
	  BIOS of the Sony Vaio laptops.

	  It gives access to some extra laptop functionalities like Bluetooth,
	  screen brightness control, Fn keys and allows powering on/off some
	  devices.

	  Read <file:Documentation/admin-guide/laptops/sony-laptop.rst> for more information.

config SONYPI_COMPAT
	bool "Sonypi compatibility"
	depends on SONY_LAPTOP
	help
	  Build the sonypi driver compatibility code into the sony-laptop driver.

config SYSTEM76_ACPI
	tristate "System76 ACPI Driver"
	depends on ACPI
	depends on ACPI_BATTERY
	depends on HWMON
	depends on INPUT
	select NEW_LEDS
	select LEDS_CLASS
	select LEDS_TRIGGERS
	help
	  This is a driver for System76 laptops running open firmware. It adds
	  support for Fn-Fx key combinations, keyboard backlight, and airplane mode
	  LEDs.

	  If you have a System76 laptop running open firmware, say Y or M here.

config TOPSTAR_LAPTOP
	tristate "Topstar Laptop Extras"
	depends on ACPI
	depends on INPUT
	select INPUT_SPARSEKMAP
	select LEDS_CLASS
	select NEW_LEDS
	help
	  This driver adds support for hotkeys found on Topstar laptops.

	  If you have a Topstar laptop, say Y or M here.

config SERIAL_MULTI_INSTANTIATE
	tristate "Serial bus multi instantiate pseudo device driver"
	depends on I2C && SPI && ACPI
	help
	  Some ACPI-based systems list multiple devices in a single ACPI
	  firmware-node. This driver will instantiate separate clients
	  for each device in the firmware-node.

	  To compile this driver as a module, choose M here: the module
	  will be called serial-multi-instantiate.

config MLX_PLATFORM
	tristate "Mellanox Technologies platform support"
	depends on I2C
	select REGMAP
	help
	  This option enables system support for the Mellanox Technologies
	  platform. The Mellanox systems provide data center networking
	  solutions based on Virtual Protocol Interconnect (VPI) technology
	  enable seamless connectivity to 56/100Gb/s InfiniBand or 10/40/56GbE
	  connection.

	  If you have a Mellanox system, say Y or M here.

config TOUCHSCREEN_DMI
	bool "DMI based touchscreen configuration info"
	depends on ACPI && DMI && I2C=y && TOUCHSCREEN_SILEAD
	select EFI_EMBEDDED_FIRMWARE if EFI
	help
	  Certain ACPI based tablets with e.g. Silead or Chipone touchscreens
	  do not have enough data in ACPI tables for the touchscreen driver to
	  handle the touchscreen properly, as OEMs expect the data to be baked
	  into the tablet model specific version of the driver shipped with the
	  the OS-image for the device. This option supplies the missing info.
	  Enable this for x86 tablets with Silead or Chipone touchscreens.

source "drivers/platform/x86/x86-android-tablets/Kconfig"

config FW_ATTR_CLASS
	tristate

config INTEL_IMR
	bool "Intel Isolated Memory Region support"
	depends on X86_INTEL_QUARK && IOSF_MBI
	help
	  This option provides a means to manipulate Isolated Memory Regions.
	  IMRs are a set of registers that define read and write access masks
	  to prohibit certain system agents from accessing memory with 1 KiB
	  granularity.

	  IMRs make it possible to control read/write access to an address
	  by hardware agents inside the SoC. Read and write masks can be
	  defined for:
		- eSRAM flush
		- Dirty CPU snoop (write only)
		- RMU access
		- PCI Virtual Channel 0/Virtual Channel 1
		- SMM mode
		- Non SMM mode

	  Quark contains a set of eight IMR registers and makes use of those
	  registers during its bootup process.

	  If you are running on a Galileo/Quark say Y here.

config INTEL_IPS
	tristate "Intel Intelligent Power Sharing"
	depends on ACPI && PCI
	help
	  Intel Calpella platforms support dynamic power sharing between the
	  CPU and GPU, maximizing performance in a given TDP.  This driver,
	  along with the CPU frequency and i915 drivers, provides that
	  functionality.  If in doubt, say Y here; it will only load on
	  supported platforms.

<<<<<<< HEAD
config INTEL_RST
        tristate "Intel Rapid Start Technology Driver"
	depends on ACPI
	help
	  This driver provides support for modifying parameters on systems
	  equipped with Intel's Rapid Start Technology. When put in an ACPI
	  sleep state, these devices will wake after either a configured
	  timeout or when the system battery reaches a critical state,
	  automatically copying memory contents to disk. On resume, the
	  firmware will copy the memory contents back to RAM and resume the OS
	  as usual.

config INTEL_SMARTCONNECT
        tristate "Intel Smart Connect disabling driver"
	depends on ACPI
	help
	  Intel Smart Connect is a technology intended to permit devices to
	  update state by resuming for a short period of time at regular
	  intervals. If a user enables this functionality under Windows and
	  then reboots into Linux, the system may remain configured to resume
	  on suspend. In the absence of any userspace to support it, the system
	  will then remain awake until something triggers another suspend.

	  This driver checks to determine whether the device has Intel Smart
	  Connect enabled, and if so disables it.

source "drivers/platform/x86/intel_speed_select_if/Kconfig"

config INTEL_TURBO_MAX_3
	bool "Intel Turbo Boost Max Technology 3.0 enumeration driver"
	depends on X86_64 && SCHED_MC_PRIO
	help
	  This driver reads maximum performance ratio of each CPU and set up
	  the scheduler priority metrics. In this way scheduler can prefer
	  CPU with higher performance to schedule tasks.
	  This driver is only required when the system is not using Hardware
	  P-States (HWP). In HWP mode, priority can be read from ACPI tables.

config INTEL_UNCORE_FREQ_CONTROL
	tristate "Intel Uncore frequency control driver"
	depends on X86_64
	help
	  This driver allows control of uncore frequency limits on
	  supported server platforms.
	  Uncore frequency controls RING/LLC (last-level cache) clocks.

	  To compile this driver as a module, choose M here: the module
	  will be called intel-uncore-frequency.

config INTEL_BXTWC_PMIC_TMU
	tristate "Intel BXT Whiskey Cove TMU Driver"
	depends on REGMAP
	depends on MFD_INTEL_PMC_BXT
	depends on INTEL_SOC_PMIC_BXTWC
	help
	  Select this driver to use Intel BXT Whiskey Cove PMIC TMU feature.
	  This driver enables the alarm wakeup functionality in the TMU unit
	  of Whiskey Cove PMIC.

config INTEL_CHTDC_TI_PWRBTN
	tristate "Intel Cherry Trail Dollar Cove TI power button driver"
	depends on INTEL_SOC_PMIC_CHTDC_TI
	depends on INPUT
	help
	  This option adds a power button driver driver for Dollar Cove TI
	  PMIC on Intel Cherry Trail devices.

	  To compile this driver as a module, choose M here: the module
	  will be called intel_chtdc_ti_pwrbtn.

config INTEL_MRFLD_PWRBTN
	tristate "Intel Merrifield Basin Cove power button driver"
	depends on INTEL_SOC_PMIC_MRFLD
	depends on INPUT
	help
	  This option adds a power button driver for Basin Cove PMIC
	  on Intel Merrifield devices.

	  To compile this driver as a module, choose M here: the module
	  will be called intel_mrfld_pwrbtn.

config INTEL_PUNIT_IPC
	tristate "Intel P-Unit IPC Driver"
	help
	  This driver provides support for Intel P-Unit Mailbox IPC mechanism,
	  which is used to bridge the communications between kernel and P-Unit.

=======
>>>>>>> eb3cdb58
config INTEL_SCU_IPC
	bool

config INTEL_SCU
	bool
	select INTEL_SCU_IPC

config INTEL_SCU_PCI
	bool "Intel SCU PCI driver"
	depends on PCI
	select INTEL_SCU
	help
	  This driver is used to bridge the communications between kernel
	  and SCU on some embedded Intel x86 platforms. It also creates
	  devices that are connected to the SoC through the SCU.
	  Platforms supported:
	    Medfield
	    Clovertrail
	    Merrifield
	    Broxton
	    Apollo Lake

config INTEL_SCU_PLATFORM
	tristate "Intel SCU platform driver"
	depends on ACPI
	select INTEL_SCU
	help
	  This driver is used to bridge the communications between kernel
	  and SCU (sometimes called PMC as well). The driver currently
	  supports Intel Elkhart Lake and compatible platforms.

config INTEL_SCU_WDT
	bool
	default INTEL_SCU_PCI
	depends on INTEL_MID_WATCHDOG
	help
	  This is a specific platform code to instantiate watchdog device
	  on ACPI-based Intel MID platforms.

config INTEL_SCU_IPC_UTIL
	tristate "Intel SCU IPC utility driver"
	depends on INTEL_SCU
	help
	  The IPC Util driver provides an interface with the SCU enabling
	  low level access for debug work and updating the firmware. Say
	  N unless you will be doing this on an Intel MID platform.

config SIEMENS_SIMATIC_IPC
	tristate "Siemens Simatic IPC Class driver"
	depends on PCI
	help
	  This Simatic IPC class driver is the central of several drivers. It
	  is mainly used for system identification, after which drivers in other
	  classes will take care of driving specifics of those machines.
	  i.e. LEDs and watchdog.

	  To compile this driver as a module, choose M here: the module
	  will be called simatic-ipc.

config WINMATE_FM07_KEYS
	tristate "Winmate FM07/FM07P front-panel keys driver"
	depends on INPUT
	help
	  Winmate FM07 and FM07P in-vehicle computers have a row of five
	  buttons below the display. This module adds an input device
	  that delivers key events when these buttons are pressed.

endif # X86_PLATFORM_DEVICES

config P2SB
	bool "Primary to Sideband (P2SB) bridge access support"
	depends on PCI && X86
	help
	  The Primary to Sideband (P2SB) bridge is an interface to some
	  PCI devices connected through it. In particular, SPI NOR controller
	  in Intel Apollo Lake SoC is one of such devices.

	  The main purpose of this library is to unhide P2SB device in case
	  firmware kept it hidden on some platforms in order to access devices
	  behind it.<|MERGE_RESOLUTION|>--- conflicted
+++ resolved
@@ -87,21 +87,6 @@
 config NVIDIA_WMI_EC_BACKLIGHT
 	tristate "EC Backlight Driver for Hybrid Graphics Notebook Systems"
 	depends on ACPI_VIDEO
-	depends on ACPI_WMI
-	depends on BACKLIGHT_CLASS_DEVICE
-	help
-	  This driver provides a sysfs backlight interface for notebook systems
-	  which are equipped with NVIDIA hybrid graphics and drive LCD backlight
-	  levels through the Embedded Controller (EC).
-
-	  Say Y or M here if you want to control the backlight on a notebook
-	  system with an EC-driven backlight.
-
-	  If you choose to compile this driver as a module the module will be
-	  called nvidia-wmi-ec-backlight.
-
-config NVIDIA_WMI_EC_BACKLIGHT
-	tristate "EC Backlight Driver for Hybrid Graphics Notebook Systems"
 	depends on ACPI_WMI
 	depends on BACKLIGHT_CLASS_DEVICE
 	help
@@ -280,11 +265,8 @@
 	select INPUT_SPARSEKMAP
 	select LEDS_CLASS
 	select NEW_LEDS
-<<<<<<< HEAD
-=======
 	select LEDS_TRIGGERS
 	select LEDS_TRIGGER_AUDIO
->>>>>>> eb3cdb58
 	select ACPI_PLATFORM_PROFILE
 	help
 	  Say Y here if you have a WMI aware Asus laptop (like Eee PCs or new
@@ -1044,96 +1026,6 @@
 	  functionality.  If in doubt, say Y here; it will only load on
 	  supported platforms.
 
-<<<<<<< HEAD
-config INTEL_RST
-        tristate "Intel Rapid Start Technology Driver"
-	depends on ACPI
-	help
-	  This driver provides support for modifying parameters on systems
-	  equipped with Intel's Rapid Start Technology. When put in an ACPI
-	  sleep state, these devices will wake after either a configured
-	  timeout or when the system battery reaches a critical state,
-	  automatically copying memory contents to disk. On resume, the
-	  firmware will copy the memory contents back to RAM and resume the OS
-	  as usual.
-
-config INTEL_SMARTCONNECT
-        tristate "Intel Smart Connect disabling driver"
-	depends on ACPI
-	help
-	  Intel Smart Connect is a technology intended to permit devices to
-	  update state by resuming for a short period of time at regular
-	  intervals. If a user enables this functionality under Windows and
-	  then reboots into Linux, the system may remain configured to resume
-	  on suspend. In the absence of any userspace to support it, the system
-	  will then remain awake until something triggers another suspend.
-
-	  This driver checks to determine whether the device has Intel Smart
-	  Connect enabled, and if so disables it.
-
-source "drivers/platform/x86/intel_speed_select_if/Kconfig"
-
-config INTEL_TURBO_MAX_3
-	bool "Intel Turbo Boost Max Technology 3.0 enumeration driver"
-	depends on X86_64 && SCHED_MC_PRIO
-	help
-	  This driver reads maximum performance ratio of each CPU and set up
-	  the scheduler priority metrics. In this way scheduler can prefer
-	  CPU with higher performance to schedule tasks.
-	  This driver is only required when the system is not using Hardware
-	  P-States (HWP). In HWP mode, priority can be read from ACPI tables.
-
-config INTEL_UNCORE_FREQ_CONTROL
-	tristate "Intel Uncore frequency control driver"
-	depends on X86_64
-	help
-	  This driver allows control of uncore frequency limits on
-	  supported server platforms.
-	  Uncore frequency controls RING/LLC (last-level cache) clocks.
-
-	  To compile this driver as a module, choose M here: the module
-	  will be called intel-uncore-frequency.
-
-config INTEL_BXTWC_PMIC_TMU
-	tristate "Intel BXT Whiskey Cove TMU Driver"
-	depends on REGMAP
-	depends on MFD_INTEL_PMC_BXT
-	depends on INTEL_SOC_PMIC_BXTWC
-	help
-	  Select this driver to use Intel BXT Whiskey Cove PMIC TMU feature.
-	  This driver enables the alarm wakeup functionality in the TMU unit
-	  of Whiskey Cove PMIC.
-
-config INTEL_CHTDC_TI_PWRBTN
-	tristate "Intel Cherry Trail Dollar Cove TI power button driver"
-	depends on INTEL_SOC_PMIC_CHTDC_TI
-	depends on INPUT
-	help
-	  This option adds a power button driver driver for Dollar Cove TI
-	  PMIC on Intel Cherry Trail devices.
-
-	  To compile this driver as a module, choose M here: the module
-	  will be called intel_chtdc_ti_pwrbtn.
-
-config INTEL_MRFLD_PWRBTN
-	tristate "Intel Merrifield Basin Cove power button driver"
-	depends on INTEL_SOC_PMIC_MRFLD
-	depends on INPUT
-	help
-	  This option adds a power button driver for Basin Cove PMIC
-	  on Intel Merrifield devices.
-
-	  To compile this driver as a module, choose M here: the module
-	  will be called intel_mrfld_pwrbtn.
-
-config INTEL_PUNIT_IPC
-	tristate "Intel P-Unit IPC Driver"
-	help
-	  This driver provides support for Intel P-Unit Mailbox IPC mechanism,
-	  which is used to bridge the communications between kernel and P-Unit.
-
-=======
->>>>>>> eb3cdb58
 config INTEL_SCU_IPC
 	bool
 
