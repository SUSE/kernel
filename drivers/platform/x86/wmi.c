--- conflicted
+++ resolved
@@ -107,16 +107,6 @@
 	return guid_equal(&guid_input, guid);
 }
 
-static bool guid_parse_and_compare(const char *string, const guid_t *guid)
-{
-	guid_t guid_input;
-
-	if (guid_parse(string, &guid_input))
-		return false;
-
-	return guid_equal(&guid_input, guid);
-}
-
 static const void *find_guid_context(struct wmi_block *wblock,
 				     struct wmi_driver *wdriver)
 {
@@ -833,35 +823,8 @@
 
 	return 0;
 }
-<<<<<<< HEAD
-static int wmi_char_open(struct inode *inode, struct file *filp)
-{
-	/*
-	 * The miscdevice already stores a pointer to itself
-	 * inside filp->private_data
-	 */
-	struct wmi_block *wblock = container_of(filp->private_data, struct wmi_block, char_dev);
-
-	filp->private_data = wblock;
-
-	return nonseekable_open(inode, filp);
-}
-
-static ssize_t wmi_char_read(struct file *filp, char __user *buffer,
-			     size_t length, loff_t *offset)
-{
-	struct wmi_block *wblock = filp->private_data;
-
-	return simple_read_from_buffer(buffer, length, offset,
-				       &wblock->req_buf_size,
-				       sizeof(wblock->req_buf_size));
-}
-
-static long wmi_ioctl(struct file *filp, unsigned int cmd, unsigned long arg)
-=======
 
 static int wmi_dev_probe(struct device *dev)
->>>>>>> 2d5404ca
 {
 	struct wmi_block *wblock = dev_to_wblock(dev);
 	struct wmi_driver *wdriver = drv_to_wdrv(dev->driver);
@@ -1110,33 +1073,14 @@
 	total = obj->buffer.length / sizeof(struct guid_block);
 
 	for (i = 0; i < total; i++) {
-<<<<<<< HEAD
-		if (debug_dump_wdg)
-			wmi_dump_wdg(&gblock[i]);
-
 		if (!gblock[i].instance_count) {
 			dev_info(wmi_bus_dev, FW_INFO "%pUL has zero instances\n", &gblock[i].guid);
 			continue;
 		}
 
-		if (guid_already_parsed_for_legacy(device, &gblock[i].guid))
-=======
-		if (!gblock[i].instance_count) {
-			dev_info(wmi_bus_dev, FW_INFO "%pUL has zero instances\n", &gblock[i].guid);
->>>>>>> 2d5404ca
-			continue;
-		}
-
 		wblock = kzalloc(sizeof(*wblock), GFP_KERNEL);
-<<<<<<< HEAD
-		if (!wblock) {
-			dev_err(wmi_bus_dev, "Failed to allocate %pUL\n", &gblock[i].guid);
-			continue;
-		}
-=======
 		if (!wblock)
 			continue;
->>>>>>> 2d5404ca
 
 		wblock->acpi_device = device;
 		wblock->gblock = gblock[i];
