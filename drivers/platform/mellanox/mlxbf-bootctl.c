--- conflicted
+++ resolved
@@ -463,11 +463,7 @@
 	if (res.a0)
 		return -EPERM;
 
-<<<<<<< HEAD
-	return snprintf(buf, PAGE_SIZE, "0x%lx", res.a1);
-=======
 	return sysfs_emit(buf, "0x%lx", res.a1);
->>>>>>> 2d5404ca
 }
 
 static ssize_t large_icm_store(struct device *dev,
@@ -585,11 +581,7 @@
 	}
 	mutex_unlock(&mfg_ops_lock);
 
-<<<<<<< HEAD
-	return snprintf(buf, PAGE_SIZE, "%s", (char *)opn_data);
-=======
 	return sysfs_emit(buf, "%s", (char *)opn_data);
->>>>>>> 2d5404ca
 }
 
 static ssize_t opn_store(struct device *dev,
@@ -640,11 +632,7 @@
 	}
 	mutex_unlock(&mfg_ops_lock);
 
-<<<<<<< HEAD
-	return snprintf(buf, PAGE_SIZE, "%s", (char *)sku_data);
-=======
 	return sysfs_emit(buf, "%s", (char *)sku_data);
->>>>>>> 2d5404ca
 }
 
 static ssize_t sku_store(struct device *dev,
@@ -695,11 +683,7 @@
 	}
 	mutex_unlock(&mfg_ops_lock);
 
-<<<<<<< HEAD
-	return snprintf(buf, PAGE_SIZE, "%s", (char *)modl_data);
-=======
 	return sysfs_emit(buf, "%s", (char *)modl_data);
->>>>>>> 2d5404ca
 }
 
 static ssize_t modl_store(struct device *dev,
@@ -750,11 +734,7 @@
 	}
 	mutex_unlock(&mfg_ops_lock);
 
-<<<<<<< HEAD
-	return snprintf(buf, PAGE_SIZE, "%s", (char *)sn_data);
-=======
 	return sysfs_emit(buf, "%s", (char *)sn_data);
->>>>>>> 2d5404ca
 }
 
 static ssize_t sn_store(struct device *dev,
@@ -805,11 +785,7 @@
 	}
 	mutex_unlock(&mfg_ops_lock);
 
-<<<<<<< HEAD
-	return snprintf(buf, PAGE_SIZE, "%s", (char *)uuid_data);
-=======
 	return sysfs_emit(buf, "%s", (char *)uuid_data);
->>>>>>> 2d5404ca
 }
 
 static ssize_t uuid_store(struct device *dev,
@@ -860,11 +836,7 @@
 	}
 	mutex_unlock(&mfg_ops_lock);
 
-<<<<<<< HEAD
-	return snprintf(buf, PAGE_SIZE, "%s", (char *)rev_data);
-=======
 	return sysfs_emit(buf, "%s", (char *)rev_data);
->>>>>>> 2d5404ca
 }
 
 static ssize_t rev_store(struct device *dev,
