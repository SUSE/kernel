// SPDX-License-Identifier: GPL-2.0-only
/*
 * Copyright 2020 Google LLC
 *
 * This driver provides the ability to view and manage Type C ports through the
 * Chrome OS EC.
 */

#include <linux/acpi.h>
#include <linux/module.h>
#include <linux/of.h>
#include <linux/platform_data/cros_ec_commands.h>
#include <linux/platform_data/cros_usbpd_notify.h>
#include <linux/platform_device.h>
#include <linux/usb/pd_vdo.h>
#include <linux/usb/typec_dp.h>
#include <linux/usb/typec_tbt.h>

#include "cros_ec_typec.h"
#include "cros_typec_vdm.h"
#include "cros_typec_altmode.h"

#define DRV_NAME "cros-ec-typec"

#define DP_PORT_VDO	(DP_CAP_DFP_D | DP_CAP_RECEPTACLE | \
			 DP_CONF_SET_PIN_ASSIGN(BIT(DP_PIN_ASSIGN_C) | \
						BIT(DP_PIN_ASSIGN_D) | \
						BIT(DP_PIN_ASSIGN_E)))

static void cros_typec_role_switch_quirk(struct fwnode_handle *fwnode)
{
#ifdef CONFIG_ACPI
	struct fwnode_handle *switch_fwnode;

	/* Supply the USB role switch with the correct pld_crc if it's missing. */
	switch_fwnode = fwnode_find_reference(fwnode, "usb-role-switch", 0);
	if (!IS_ERR_OR_NULL(switch_fwnode)) {
		struct acpi_device *adev = to_acpi_device_node(switch_fwnode);

		if (adev && !adev->pld_crc)
			adev->pld_crc = to_acpi_device_node(fwnode)->pld_crc;
		fwnode_handle_put(switch_fwnode);
	}
#endif
}

static int cros_typec_enter_usb_mode(struct typec_port *tc_port, enum usb_mode mode)
{
	struct cros_typec_port *port = typec_get_drvdata(tc_port);
	struct ec_params_typec_control req = {
		.port = port->port_num,
		.command = (mode == USB_MODE_USB4) ?
			TYPEC_CONTROL_COMMAND_ENTER_MODE : TYPEC_CONTROL_COMMAND_EXIT_MODES,
		.mode_to_enter = CROS_EC_ALTMODE_USB4
	};

	return cros_ec_cmd(port->typec_data->ec, 0, EC_CMD_TYPEC_CONTROL,
			  &req, sizeof(req), NULL, 0);
}

static int cros_typec_perform_role_swap(struct typec_port *tc_port, int target_role, u8 swap_type)
{
	struct cros_typec_port *port = typec_get_drvdata(tc_port);
	struct cros_typec_data *data = port->typec_data;
	struct ec_response_usb_pd_control_v2 resp;
	struct ec_params_usb_pd_control req;
	int role, ret;

	/* Must be at least v1 to support role swap. */
	if (!data->pd_ctrl_ver)
		return -EOPNOTSUPP;

	/* First query the state */
	req.port = port->port_num;
	req.role = USB_PD_CTRL_ROLE_NO_CHANGE;
	req.mux = USB_PD_CTRL_MUX_NO_CHANGE;
	req.swap = USB_PD_CTRL_SWAP_NONE;

	ret = cros_ec_cmd(data->ec, data->pd_ctrl_ver, EC_CMD_USB_PD_CONTROL,
				&req, sizeof(req), &resp, sizeof(resp));
	if (ret < 0)
		return ret;

	switch (swap_type) {
	case USB_PD_CTRL_SWAP_DATA:
		role = (resp.role & PD_CTRL_RESP_ROLE_DATA) ? TYPEC_HOST :
						TYPEC_DEVICE;
		break;
	case USB_PD_CTRL_SWAP_POWER:
		role = (resp.role & PD_CTRL_RESP_ROLE_POWER) ? TYPEC_SOURCE :
						TYPEC_SINK;
		break;
	default:
		dev_warn(data->dev, "Unsupported role swap type %d\n", swap_type);
		return -EOPNOTSUPP;
	}

	if (role == target_role)
		return 0;

	req.swap = swap_type;
	ret = cros_ec_cmd(data->ec, data->pd_ctrl_ver, EC_CMD_USB_PD_CONTROL,
				&req, sizeof(req), &resp, sizeof(resp));
	if (ret < 0)
		return ret;

	switch (swap_type) {
	case USB_PD_CTRL_SWAP_DATA:
		role = resp.role & PD_CTRL_RESP_ROLE_DATA ? TYPEC_HOST : TYPEC_DEVICE;
		if (role != target_role) {
			dev_err(data->dev, "Data role swap failed despite EC returning success\n");
			return -EIO;
		}
		typec_set_data_role(tc_port, target_role);
		break;
	case USB_PD_CTRL_SWAP_POWER:
		role = resp.role & PD_CTRL_RESP_ROLE_POWER ? TYPEC_SOURCE : TYPEC_SINK;
		if (role != target_role) {
			dev_err(data->dev, "Power role swap failed despite EC returning success\n");
			return -EIO;
		}
		typec_set_pwr_role(tc_port, target_role);
		break;
	default:
		/* Should never execute */
		break;
	}

	return 0;
}

static int cros_typec_dr_swap(struct typec_port *port, enum typec_data_role role)
{
	return cros_typec_perform_role_swap(port, role, USB_PD_CTRL_SWAP_DATA);
}

static int cros_typec_pr_swap(struct typec_port *port, enum typec_role role)
{
	return cros_typec_perform_role_swap(port, role, USB_PD_CTRL_SWAP_POWER);
}

static const struct typec_operations cros_typec_usb_mode_ops = {
	.enter_usb_mode = cros_typec_enter_usb_mode,
	.dr_set = cros_typec_dr_swap,
	.pr_set = cros_typec_pr_swap,
};

static int cros_typec_parse_port_props(struct typec_capability *cap,
				       struct fwnode_handle *fwnode,
				       struct device *dev)
{
	const char *buf;
	int ret;

	memset(cap, 0, sizeof(*cap));
	ret = fwnode_property_read_string(fwnode, "power-role", &buf);
	if (ret) {
		dev_err(dev, "power-role not found: %d\n", ret);
		return ret;
	}

	ret = typec_find_port_power_role(buf);
	if (ret < 0)
		return ret;
	cap->type = ret;

	ret = fwnode_property_read_string(fwnode, "data-role", &buf);
	if (ret) {
		dev_err(dev, "data-role not found: %d\n", ret);
		return ret;
	}

	ret = typec_find_port_data_role(buf);
	if (ret < 0)
		return ret;
	cap->data = ret;

	/* Try-power-role is optional. */
	ret = fwnode_property_read_string(fwnode, "try-power-role", &buf);
	if (ret) {
		dev_warn(dev, "try-power-role not found: %d\n", ret);
		cap->prefer_role = TYPEC_NO_PREFERRED_ROLE;
	} else {
		ret = typec_find_power_role(buf);
		if (ret < 0)
			return ret;
		cap->prefer_role = ret;
	}

	if (fwnode_property_present(fwnode, "usb2-port"))
		cap->usb_capability |= USB_CAPABILITY_USB2;
	if (fwnode_property_present(fwnode, "usb3-port"))
		cap->usb_capability |= USB_CAPABILITY_USB3;
	if (fwnode_property_present(fwnode, "usb4-port"))
		cap->usb_capability |= USB_CAPABILITY_USB4;

	cros_typec_role_switch_quirk(fwnode);

	cap->fwnode = fwnode;

	return 0;
}

static int cros_typec_get_switch_handles(struct cros_typec_port *port,
					 struct fwnode_handle *fwnode,
					 struct device *dev)
{
	int ret = 0;

	port->mux = fwnode_typec_mux_get(fwnode);
	if (IS_ERR(port->mux)) {
		ret = PTR_ERR(port->mux);
		dev_err_probe(dev, ret, "Mux handle not found\n");
		goto mux_err;
	}

	port->retimer = fwnode_typec_retimer_get(fwnode);
	if (IS_ERR(port->retimer)) {
		ret = PTR_ERR(port->retimer);
		dev_err_probe(dev, ret, "Retimer handle not found\n");
		goto retimer_sw_err;
	}

	port->ori_sw = fwnode_typec_switch_get(fwnode);
	if (IS_ERR(port->ori_sw)) {
		ret = PTR_ERR(port->ori_sw);
		dev_err_probe(dev, ret, "Orientation switch handle not found\n");
		goto ori_sw_err;
	}

	port->role_sw = fwnode_usb_role_switch_get(fwnode);
	if (IS_ERR(port->role_sw)) {
		ret = PTR_ERR(port->role_sw);
		dev_err_probe(dev, ret, "USB role switch handle not found\n");
		goto role_sw_err;
	}

	return 0;

role_sw_err:
	typec_switch_put(port->ori_sw);
	port->ori_sw = NULL;
ori_sw_err:
	typec_retimer_put(port->retimer);
	port->retimer = NULL;
retimer_sw_err:
	typec_mux_put(port->mux);
	port->mux = NULL;
mux_err:
	return ret;
}

static int cros_typec_add_partner(struct cros_typec_data *typec, int port_num,
				  bool pd_en)
{
	struct cros_typec_port *port = typec->ports[port_num];
	struct typec_partner_desc p_desc = {
		.usb_pd = pd_en,
	};
	int ret = 0;

	/*
	 * Fill an initial PD identity, which will then be updated with info
	 * from the EC.
	 */
	p_desc.identity = &port->p_identity;

	port->partner = typec_register_partner(port->port, &p_desc);
	if (IS_ERR(port->partner)) {
		ret = PTR_ERR(port->partner);
		port->partner = NULL;
	}

	return ret;
}

static void cros_typec_unregister_altmodes(struct cros_typec_data *typec, int port_num,
					   bool is_partner)
{
	struct cros_typec_port *port = typec->ports[port_num];
	struct cros_typec_altmode_node *node, *tmp;
	struct list_head *head;

	head = is_partner ? &port->partner_mode_list : &port->plug_mode_list;
	list_for_each_entry_safe(node, tmp, head, list) {
		list_del(&node->list);
		typec_unregister_altmode(node->amode);
		devm_kfree(typec->dev, node);
	}
}

/*
 * Map the Type-C Mux state to retimer state and call the retimer set function. We need this
 * because we re-use the Type-C mux state for retimers.
 */
static int cros_typec_retimer_set(struct typec_retimer *retimer, struct typec_mux_state state)
{
	struct typec_retimer_state rstate = {
		.alt = state.alt,
		.mode = state.mode,
		.data = state.data,
	};

	return typec_retimer_set(retimer, &rstate);
}

static int cros_typec_usb_disconnect_state(struct cros_typec_port *port)
{
	port->state.alt = NULL;
	port->state.mode = TYPEC_STATE_USB;
	port->state.data = NULL;

	usb_role_switch_set_role(port->role_sw, USB_ROLE_NONE);
	typec_switch_set(port->ori_sw, TYPEC_ORIENTATION_NONE);
	cros_typec_retimer_set(port->retimer, port->state);

	return typec_mux_set(port->mux, &port->state);
}

static void cros_typec_remove_partner(struct cros_typec_data *typec,
				      int port_num)
{
	struct cros_typec_port *port = typec->ports[port_num];

	if (!port->partner)
		return;

	cros_typec_unregister_altmodes(typec, port_num, true);

	typec_partner_set_usb_power_delivery(port->partner, NULL);
	usb_power_delivery_unregister_capabilities(port->partner_sink_caps);
	port->partner_sink_caps = NULL;
	usb_power_delivery_unregister_capabilities(port->partner_src_caps);
	port->partner_src_caps = NULL;
	usb_power_delivery_unregister(port->partner_pd);
	port->partner_pd = NULL;

	cros_typec_usb_disconnect_state(port);
	port->mux_flags = USB_PD_MUX_NONE;

	typec_unregister_partner(port->partner);
	port->partner = NULL;
	memset(&port->p_identity, 0, sizeof(port->p_identity));
	port->sop_disc_done = false;
}

static void cros_typec_remove_cable(struct cros_typec_data *typec,
				    int port_num)
{
	struct cros_typec_port *port = typec->ports[port_num];

	if (!port->cable)
		return;

	cros_typec_unregister_altmodes(typec, port_num, false);

	typec_unregister_plug(port->plug);
	port->plug = NULL;
	typec_unregister_cable(port->cable);
	port->cable = NULL;
	memset(&port->c_identity, 0, sizeof(port->c_identity));
	port->sop_prime_disc_done = false;
}

static void cros_typec_unregister_port_altmodes(struct cros_typec_port *port)
{
	int i;

	for (i = 0; i < CROS_EC_ALTMODE_MAX; i++)
		typec_unregister_altmode(port->port_altmode[i]);
}

static void cros_unregister_ports(struct cros_typec_data *typec)
{
	int i;

	for (i = 0; i < typec->num_ports; i++) {
		if (!typec->ports[i])
			continue;

		cros_typec_remove_partner(typec, i);
		cros_typec_remove_cable(typec, i);

		usb_role_switch_put(typec->ports[i]->role_sw);
		typec_switch_put(typec->ports[i]->ori_sw);
		typec_mux_put(typec->ports[i]->mux);
		cros_typec_unregister_port_altmodes(typec->ports[i]);
		typec_unregister_port(typec->ports[i]->port);
	}
}

/*
 * Register port alt modes with known values till we start retrieving
 * port capabilities from the EC.
 */
static int cros_typec_register_port_altmodes(struct cros_typec_data *typec,
					      int port_num)
{
	struct cros_typec_port *port = typec->ports[port_num];
	struct typec_altmode_desc desc;
	struct typec_altmode *amode;

	/* All PD capable CrOS devices are assumed to support DP altmode. */
	memset(&desc, 0, sizeof(desc));
	desc.svid = USB_TYPEC_DP_SID;
	desc.mode = USB_TYPEC_DP_MODE;
	desc.vdo = DP_PORT_VDO;
	amode = cros_typec_register_displayport(port, &desc,
						typec->ap_driven_altmode);
	if (IS_ERR(amode))
		return PTR_ERR(amode);
	port->port_altmode[CROS_EC_ALTMODE_DP] = amode;

	/*
	 * Register TBT compatibility alt mode. The EC will not enter the mode
	 * if it doesn't support it and it will not enter automatically by
	 * design so we can use the |ap_driven_altmode| feature to check if we
	 * should register it.
	 */
	if (typec->ap_driven_altmode) {
		memset(&desc, 0, sizeof(desc));
		desc.svid = USB_TYPEC_TBT_SID;
		desc.mode = TBT_MODE;
		desc.inactive = true;
		amode = cros_typec_register_thunderbolt(port, &desc);
		if (IS_ERR(amode))
			return PTR_ERR(amode);
		port->port_altmode[CROS_EC_ALTMODE_TBT] = amode;
	}

	port->state.alt = NULL;
	port->state.mode = TYPEC_STATE_USB;
	port->state.data = NULL;

	return 0;
}

static int cros_typec_init_ports(struct cros_typec_data *typec)
{
	struct device *dev = typec->dev;
	struct typec_capability *cap;
	struct fwnode_handle *fwnode;
	struct cros_typec_port *cros_port;
	const char *port_prop;
	int ret;
	int nports;
	u32 port_num = 0;

	nports = device_get_child_node_count(dev);
	if (nports == 0) {
		dev_err(dev, "No port entries found.\n");
		return -ENODEV;
	}

	if (nports > typec->num_ports) {
		dev_err(dev, "More ports listed than can be supported.\n");
		return -EINVAL;
	}

	/* DT uses "reg" to specify port number. */
	port_prop = dev->of_node ? "reg" : "port-number";
	device_for_each_child_node(dev, fwnode) {
		if (fwnode_property_read_u32(fwnode, port_prop, &port_num)) {
			ret = -EINVAL;
			dev_err(dev, "No port-number for port, aborting.\n");
			goto unregister_ports;
		}

		if (port_num >= typec->num_ports) {
			dev_err(dev, "Invalid port number.\n");
			ret = -EINVAL;
			goto unregister_ports;
		}

		dev_dbg(dev, "Registering port %d\n", port_num);

		cros_port = devm_kzalloc(dev, sizeof(*cros_port), GFP_KERNEL);
		if (!cros_port) {
			ret = -ENOMEM;
			goto unregister_ports;
		}

		cros_port->port_num = port_num;
		cros_port->typec_data = typec;
		typec->ports[port_num] = cros_port;
		cap = &cros_port->caps;

		ret = cros_typec_parse_port_props(cap, fwnode, dev);
		if (ret < 0)
			goto unregister_ports;

		cap->driver_data = cros_port;
		cap->ops = &cros_typec_usb_mode_ops;

		cros_port->port = typec_register_port(dev, cap);
		if (IS_ERR(cros_port->port)) {
			ret = PTR_ERR(cros_port->port);
			dev_err_probe(dev, ret, "Failed to register port %d\n", port_num);
			goto unregister_ports;
		}

		ret = cros_typec_get_switch_handles(cros_port, fwnode, dev);
		if (ret) {
			dev_dbg(dev, "No switch control for port %d, err: %d\n", port_num, ret);
			if (ret == -EPROBE_DEFER)
				goto unregister_ports;
		}

		ret = cros_typec_register_port_altmodes(typec, port_num);
		if (ret) {
			dev_err(dev, "Failed to register port altmodes\n");
			goto unregister_ports;
		}

		cros_port->disc_data = devm_kzalloc(dev, EC_PROTO2_MAX_RESPONSE_SIZE, GFP_KERNEL);
		if (!cros_port->disc_data) {
			ret = -ENOMEM;
			goto unregister_ports;
		}

		INIT_LIST_HEAD(&cros_port->partner_mode_list);
		INIT_LIST_HEAD(&cros_port->plug_mode_list);
	}

	return 0;

unregister_ports:
	fwnode_handle_put(fwnode);
	cros_unregister_ports(typec);
	return ret;
}

static int cros_typec_usb_safe_state(struct cros_typec_port *port)
{
	int ret;
	port->state.mode = TYPEC_STATE_SAFE;

	ret = cros_typec_retimer_set(port->retimer, port->state);
	if (!ret)
		ret = typec_mux_set(port->mux, &port->state);

	return ret;
}

/**
 * cros_typec_get_cable_vdo() - Get Cable VDO of the connected cable
 * @port: Type-C port data
 * @svid: Standard or Vendor ID to match
 *
 * Returns the Cable VDO if match is found and returns 0 if match is not found.
 */
static int cros_typec_get_cable_vdo(struct cros_typec_port *port, u16 svid)
{
	struct list_head *head = &port->plug_mode_list;
	struct cros_typec_altmode_node *node;
	u32 ret = 0;

	list_for_each_entry(node, head, list) {
		if (node->amode->svid == svid)
			return node->amode->vdo;
	}

	return ret;
}

/*
 * Spoof the VDOs that were likely communicated by the partner for TBT alt
 * mode.
 */
static int cros_typec_enable_tbt(struct cros_typec_data *typec,
				 int port_num,
				 struct ec_response_usb_pd_control_v2 *pd_ctrl)
{
	struct cros_typec_port *port = typec->ports[port_num];
	struct typec_thunderbolt_data data;
	int ret;

	if (typec->pd_ctrl_ver < 2) {
		dev_err(typec->dev,
			"PD_CTRL version too old: %d\n", typec->pd_ctrl_ver);
		return -ENOTSUPP;
	}

	/* Device Discover Mode VDO */
	data.device_mode = TBT_MODE;

	if (pd_ctrl->control_flags & USB_PD_CTRL_TBT_LEGACY_ADAPTER)
		data.device_mode = TBT_SET_ADAPTER(TBT_ADAPTER_TBT3);

	/* Cable Discover Mode VDO */
	data.cable_mode = TBT_MODE;

	data.cable_mode |= cros_typec_get_cable_vdo(port, USB_TYPEC_TBT_SID);

	data.cable_mode |= TBT_SET_CABLE_SPEED(pd_ctrl->cable_speed);

	if (pd_ctrl->control_flags & USB_PD_CTRL_OPTICAL_CABLE)
		data.cable_mode |= TBT_CABLE_OPTICAL;

	if (pd_ctrl->control_flags & USB_PD_CTRL_ACTIVE_LINK_UNIDIR)
		data.cable_mode |= TBT_CABLE_LINK_TRAINING;

	data.cable_mode |= TBT_SET_CABLE_ROUNDED(pd_ctrl->cable_gen);

	/* Enter Mode VDO */
	data.enter_vdo = TBT_SET_CABLE_SPEED(pd_ctrl->cable_speed);

	if (pd_ctrl->control_flags & USB_PD_CTRL_ACTIVE_CABLE)
		data.enter_vdo |= TBT_ENTER_MODE_ACTIVE_CABLE;

	if (!port->state.alt) {
		port->state.alt = port->port_altmode[CROS_EC_ALTMODE_TBT];
		ret = cros_typec_usb_safe_state(port);
		if (ret)
			return ret;
	}

	port->state.data = &data;
	port->state.mode = TYPEC_TBT_MODE;

	return typec_mux_set(port->mux, &port->state);
}

/* Spoof the VDOs that were likely communicated by the partner. */
static int cros_typec_enable_dp(struct cros_typec_data *typec,
				int port_num,
				struct ec_response_usb_pd_control_v2 *pd_ctrl)
{
	struct cros_typec_port *port = typec->ports[port_num];
	struct typec_displayport_data dp_data;
	u32 cable_tbt_vdo;
	u32 cable_dp_vdo;
	int ret;

	if (typec->pd_ctrl_ver < 2) {
		dev_err(typec->dev,
			"PD_CTRL version too old: %d\n", typec->pd_ctrl_ver);
		return -ENOTSUPP;
	}

	if (!pd_ctrl->dp_mode) {
		dev_err(typec->dev, "No valid DP mode provided.\n");
		return -EINVAL;
	}

	/* Status VDO. */
	dp_data.status = DP_STATUS_ENABLED;
	if (port->mux_flags & USB_PD_MUX_HPD_IRQ)
		dp_data.status |= DP_STATUS_IRQ_HPD;
	if (port->mux_flags & USB_PD_MUX_HPD_LVL)
		dp_data.status |= DP_STATUS_HPD_STATE;

	/* Configuration VDO. */
	dp_data.conf = DP_CONF_SET_PIN_ASSIGN(pd_ctrl->dp_mode);
	if (!port->state.alt) {
		port->state.alt = port->port_altmode[CROS_EC_ALTMODE_DP];
		ret = cros_typec_usb_safe_state(port);
		if (ret)
			return ret;
	}

	port->state.data = &dp_data;
	port->state.mode = TYPEC_MODAL_STATE(ffs(pd_ctrl->dp_mode));

	/* Get cable VDO for cables with DPSID to check DPAM2.1 is supported */
	cable_dp_vdo = cros_typec_get_cable_vdo(port, USB_TYPEC_DP_SID);

	/**
	 * Get cable VDO for thunderbolt cables and cables with DPSID but does not
	 * support DPAM2.1.
	 */
	cable_tbt_vdo = cros_typec_get_cable_vdo(port, USB_TYPEC_TBT_SID);

	if (cable_dp_vdo & DP_CAP_DPAM_VERSION) {
		dp_data.conf |= cable_dp_vdo;
	} else if (cable_tbt_vdo) {
		dp_data.conf |=  TBT_CABLE_SPEED(cable_tbt_vdo) << DP_CONF_SIGNALLING_SHIFT;

		/* Cable Type */
		if (cable_tbt_vdo & TBT_CABLE_OPTICAL)
			dp_data.conf |= DP_CONF_CABLE_TYPE_OPTICAL << DP_CONF_CABLE_TYPE_SHIFT;
		else if (cable_tbt_vdo & TBT_CABLE_RETIMER)
			dp_data.conf |= DP_CONF_CABLE_TYPE_RE_TIMER << DP_CONF_CABLE_TYPE_SHIFT;
		else if (cable_tbt_vdo & TBT_CABLE_ACTIVE_PASSIVE)
			dp_data.conf |= DP_CONF_CABLE_TYPE_RE_DRIVER << DP_CONF_CABLE_TYPE_SHIFT;
	} else if (PD_IDH_PTYPE(port->c_identity.id_header) == IDH_PTYPE_PCABLE) {
		dp_data.conf |= VDO_TYPEC_CABLE_SPEED(port->c_identity.vdo[0]) <<
				DP_CONF_SIGNALLING_SHIFT;
	}

	ret = cros_typec_retimer_set(port->retimer, port->state);
	if (!ret)
		ret = typec_mux_set(port->mux, &port->state);

	if (!ret)
		ret = cros_typec_displayport_status_update(port->state.alt,
							   port->state.data);

	return ret;
}

static int cros_typec_enable_usb4(struct cros_typec_data *typec,
				  int port_num,
				  struct ec_response_usb_pd_control_v2 *pd_ctrl)
{
	struct cros_typec_port *port = typec->ports[port_num];
	struct enter_usb_data data;

	data.eudo = EUDO_USB_MODE_USB4 << EUDO_USB_MODE_SHIFT;

	/* Cable Speed */
	data.eudo |= pd_ctrl->cable_speed << EUDO_CABLE_SPEED_SHIFT;

	/* Cable Type */
	if (pd_ctrl->control_flags & USB_PD_CTRL_OPTICAL_CABLE)
		data.eudo |= EUDO_CABLE_TYPE_OPTICAL << EUDO_CABLE_TYPE_SHIFT;
	else if (cros_typec_get_cable_vdo(port, USB_TYPEC_TBT_SID) & TBT_CABLE_RETIMER)
		data.eudo |= EUDO_CABLE_TYPE_RE_TIMER << EUDO_CABLE_TYPE_SHIFT;
	else if (pd_ctrl->control_flags & USB_PD_CTRL_ACTIVE_CABLE)
		data.eudo |= EUDO_CABLE_TYPE_RE_DRIVER << EUDO_CABLE_TYPE_SHIFT;

	data.active_link_training = !!(pd_ctrl->control_flags &
				       USB_PD_CTRL_ACTIVE_LINK_UNIDIR);

	port->state.alt = NULL;
	port->state.data = &data;
	port->state.mode = TYPEC_MODE_USB4;

	return typec_mux_set(port->mux, &port->state);
}

static int cros_typec_configure_mux(struct cros_typec_data *typec, int port_num,
				struct ec_response_usb_pd_control_v2 *pd_ctrl)
{
	struct cros_typec_port *port = typec->ports[port_num];
	struct ec_response_usb_pd_mux_info resp;
	struct ec_params_usb_pd_mux_info req = {
		.port = port_num,
	};
	struct ec_params_usb_pd_mux_ack mux_ack;
	enum typec_orientation orientation;
	struct cros_typec_altmode_node *node;
	int ret;

	ret = cros_ec_cmd(typec->ec, 0, EC_CMD_USB_PD_MUX_INFO,
			  &req, sizeof(req), &resp, sizeof(resp));
	if (ret < 0) {
		dev_warn(typec->dev, "Failed to get mux info for port: %d, err = %d\n",
			 port_num, ret);
		return ret;
	}

	/* No change needs to be made, let's exit early. */
	if (port->mux_flags == resp.flags && port->role == pd_ctrl->role)
		return 0;

	port->mux_flags = resp.flags;
	port->role = pd_ctrl->role;

	if (port->mux_flags == USB_PD_MUX_NONE) {
		ret = cros_typec_usb_disconnect_state(port);
		goto mux_ack;
	}

	if (port->mux_flags & USB_PD_MUX_POLARITY_INVERTED)
		orientation = TYPEC_ORIENTATION_REVERSE;
	else
		orientation = TYPEC_ORIENTATION_NORMAL;

	ret = typec_switch_set(port->ori_sw, orientation);
	if (ret)
		return ret;

	ret = usb_role_switch_set_role(typec->ports[port_num]->role_sw,
					pd_ctrl->role & PD_CTRL_RESP_ROLE_DATA
					? USB_ROLE_HOST : USB_ROLE_DEVICE);
	if (ret)
		return ret;

	if (port->mux_flags & USB_PD_MUX_USB4_ENABLED) {
		ret = cros_typec_enable_usb4(typec, port_num, pd_ctrl);
	} else if (port->mux_flags & USB_PD_MUX_TBT_COMPAT_ENABLED) {
		ret = cros_typec_enable_tbt(typec, port_num, pd_ctrl);
	} else if (port->mux_flags & USB_PD_MUX_DP_ENABLED) {
		ret = cros_typec_enable_dp(typec, port_num, pd_ctrl);
	} else if (port->mux_flags & USB_PD_MUX_SAFE_MODE) {
		ret = cros_typec_usb_safe_state(port);
	} else if (port->mux_flags & USB_PD_MUX_USB_ENABLED) {
		port->state.alt = NULL;
		port->state.mode = TYPEC_STATE_USB;

		ret = cros_typec_retimer_set(port->retimer, port->state);
		if (!ret)
			ret = typec_mux_set(port->mux, &port->state);
	} else {
		dev_dbg(typec->dev,
			"Unrecognized mode requested, mux flags: %x\n",
			port->mux_flags);
	}

	/* Iterate all partner alt-modes and set the active alternate mode. */
	list_for_each_entry(node, &port->partner_mode_list, list) {
		typec_altmode_update_active(
			node->amode,
			port->state.alt &&
				node->amode->svid == port->state.alt->svid);
	}

mux_ack:
	if (!typec->needs_mux_ack)
		return ret;

	/* Sending Acknowledgment to EC */
	mux_ack.port = port_num;

	if (cros_ec_cmd(typec->ec, 0, EC_CMD_USB_PD_MUX_ACK, &mux_ack,
			sizeof(mux_ack), NULL, 0) < 0)
		dev_warn(typec->dev,
			 "Failed to send Mux ACK to EC for port: %d\n",
			 port_num);

	return ret;
}

static void cros_typec_set_port_params_v0(struct cros_typec_data *typec,
		int port_num, struct ec_response_usb_pd_control *resp)
{
	struct typec_port *port = typec->ports[port_num]->port;
	enum typec_orientation polarity;

	if (!resp->enabled)
		polarity = TYPEC_ORIENTATION_NONE;
	else if (!resp->polarity)
		polarity = TYPEC_ORIENTATION_NORMAL;
	else
		polarity = TYPEC_ORIENTATION_REVERSE;

	typec_set_pwr_role(port, resp->role ? TYPEC_SOURCE : TYPEC_SINK);
	typec_set_orientation(port, polarity);
}

static void cros_typec_set_port_params_v1(struct cros_typec_data *typec,
		int port_num, struct ec_response_usb_pd_control_v1 *resp)
{
	struct typec_port *port = typec->ports[port_num]->port;
	enum typec_orientation polarity;
	bool pd_en;
	int ret;

	if (!(resp->enabled & PD_CTRL_RESP_ENABLED_CONNECTED))
		polarity = TYPEC_ORIENTATION_NONE;
	else if (!resp->polarity)
		polarity = TYPEC_ORIENTATION_NORMAL;
	else
		polarity = TYPEC_ORIENTATION_REVERSE;
	typec_set_orientation(port, polarity);
	typec_set_data_role(port, resp->role & PD_CTRL_RESP_ROLE_DATA ?
			TYPEC_HOST : TYPEC_DEVICE);
	typec_set_pwr_role(port, resp->role & PD_CTRL_RESP_ROLE_POWER ?
			TYPEC_SOURCE : TYPEC_SINK);
	typec_set_vconn_role(port, resp->role & PD_CTRL_RESP_ROLE_VCONN ?
			TYPEC_SOURCE : TYPEC_SINK);

	/* Register/remove partners when a connect/disconnect occurs. */
	if (resp->enabled & PD_CTRL_RESP_ENABLED_CONNECTED) {
		if (typec->ports[port_num]->partner)
			return;

		pd_en = resp->enabled & PD_CTRL_RESP_ENABLED_PD_CAPABLE;
		ret = cros_typec_add_partner(typec, port_num, pd_en);
		if (ret)
			dev_warn(typec->dev,
				 "Failed to register partner on port: %d\n",
				 port_num);
	} else {
		cros_typec_remove_partner(typec, port_num);
		cros_typec_remove_cable(typec, port_num);
	}
}

/*
 * Helper function to register partner/plug altmodes.
 */
static int cros_typec_register_altmodes(struct cros_typec_data *typec, int port_num,
					bool is_partner)
{
	struct cros_typec_port *port = typec->ports[port_num];
	struct ec_response_typec_discovery *sop_disc = port->disc_data;
	struct cros_typec_altmode_node *node;
	struct typec_altmode_desc desc;
	struct typec_altmode *amode;
	int num_altmodes = 0;
	int ret = 0;
	int i, j;

	for (i = 0; i < sop_disc->svid_count; i++) {
		for (j = 0; j < sop_disc->svids[i].mode_count; j++) {
			memset(&desc, 0, sizeof(desc));
			desc.svid = sop_disc->svids[i].svid;
			desc.mode = j + 1;
			desc.vdo = sop_disc->svids[i].mode_vdo[j];

			if (is_partner)
				amode = typec_partner_register_altmode(port->partner, &desc);
			else
				amode = typec_plug_register_altmode(port->plug, &desc);

			if (IS_ERR(amode)) {
				ret = PTR_ERR(amode);
				goto err_cleanup;
			}

			/* If no memory is available we should unregister and exit. */
			node = devm_kzalloc(typec->dev, sizeof(*node), GFP_KERNEL);
			if (!node) {
				ret = -ENOMEM;
				typec_unregister_altmode(amode);
				goto err_cleanup;
			}

			node->amode = amode;

			if (is_partner)
				list_add_tail(&node->list, &port->partner_mode_list);
			else
				list_add_tail(&node->list, &port->plug_mode_list);
			num_altmodes++;
		}
	}

	if (is_partner)
		ret = typec_partner_set_num_altmodes(port->partner, num_altmodes);
	else
		ret = typec_plug_set_num_altmodes(port->plug, num_altmodes);

	if (ret < 0) {
		dev_err(typec->dev, "Unable to set %s num_altmodes for port: %d\n",
			is_partner ? "partner" : "plug", port_num);
		goto err_cleanup;
	}

	return 0;

err_cleanup:
	cros_typec_unregister_altmodes(typec, port_num, is_partner);
	return ret;
}

/*
 * Parse the PD identity data from the EC PD discovery responses and copy that to the supplied
 * PD identity struct.
 */
static void cros_typec_parse_pd_identity(struct usb_pd_identity *id,
					 struct ec_response_typec_discovery *disc)
{
	int i;

	/* First, update the PD identity VDOs for the partner. */
	if (disc->identity_count > 0)
		id->id_header = disc->discovery_vdo[0];
	if (disc->identity_count > 1)
		id->cert_stat = disc->discovery_vdo[1];
	if (disc->identity_count > 2)
		id->product = disc->discovery_vdo[2];

	/* Copy the remaining identity VDOs till a maximum of 6. */
	for (i = 3; i < disc->identity_count && i < VDO_MAX_OBJECTS; i++)
		id->vdo[i - 3] = disc->discovery_vdo[i];
}

static int cros_typec_handle_sop_prime_disc(struct cros_typec_data *typec, int port_num, u16 pd_revision)
{
	struct cros_typec_port *port = typec->ports[port_num];
	struct ec_response_typec_discovery *disc = port->disc_data;
	struct typec_cable_desc c_desc = {};
	struct typec_plug_desc p_desc;
	struct ec_params_typec_discovery req = {
		.port = port_num,
		.partner_type = TYPEC_PARTNER_SOP_PRIME,
	};
	u32 cable_plug_type;
	int ret = 0;

	memset(disc, 0, EC_PROTO2_MAX_RESPONSE_SIZE);
	ret = cros_ec_cmd(typec->ec, 0, EC_CMD_TYPEC_DISCOVERY, &req, sizeof(req),
			  disc, EC_PROTO2_MAX_RESPONSE_SIZE);
	if (ret < 0) {
		dev_err(typec->dev, "Failed to get SOP' discovery data for port: %d\n", port_num);
		goto sop_prime_disc_exit;
	}

	/* Parse the PD identity data, even if only 0s were returned. */
	cros_typec_parse_pd_identity(&port->c_identity, disc);

	if (disc->identity_count != 0) {
		cable_plug_type = VDO_TYPEC_CABLE_TYPE(port->c_identity.vdo[0]);
		switch (cable_plug_type) {
		case CABLE_ATYPE:
			c_desc.type = USB_PLUG_TYPE_A;
			break;
		case CABLE_BTYPE:
			c_desc.type = USB_PLUG_TYPE_B;
			break;
		case CABLE_CTYPE:
			c_desc.type = USB_PLUG_TYPE_C;
			break;
		case CABLE_CAPTIVE:
			c_desc.type = USB_PLUG_CAPTIVE;
			break;
		default:
			c_desc.type = USB_PLUG_NONE;
		}
		c_desc.active = PD_IDH_PTYPE(port->c_identity.id_header) == IDH_PTYPE_ACABLE;
	}

	c_desc.identity = &port->c_identity;
	c_desc.pd_revision = pd_revision;

	port->cable = typec_register_cable(port->port, &c_desc);
	if (IS_ERR(port->cable)) {
		ret = PTR_ERR(port->cable);
		port->cable = NULL;
		goto sop_prime_disc_exit;
	}

	p_desc.index = TYPEC_PLUG_SOP_P;
	port->plug = typec_register_plug(port->cable, &p_desc);
	if (IS_ERR(port->plug)) {
		ret = PTR_ERR(port->plug);
		port->plug = NULL;
		goto sop_prime_disc_exit;
	}

	ret = cros_typec_register_altmodes(typec, port_num, false);
	if (ret < 0) {
		dev_err(typec->dev, "Failed to register plug altmodes, port: %d\n", port_num);
		goto sop_prime_disc_exit;
	}

	return 0;

sop_prime_disc_exit:
	cros_typec_remove_cable(typec, port_num);
	return ret;
}

static int cros_typec_handle_sop_disc(struct cros_typec_data *typec, int port_num, u16 pd_revision)
{
	struct cros_typec_port *port = typec->ports[port_num];
	struct ec_response_typec_discovery *sop_disc = port->disc_data;
	struct ec_params_typec_discovery req = {
		.port = port_num,
		.partner_type = TYPEC_PARTNER_SOP,
	};
	int ret = 0;

	if (!port->partner) {
		dev_err(typec->dev,
			"SOP Discovery received without partner registered, port: %d\n",
			port_num);
		ret = -EINVAL;
		goto disc_exit;
	}

	typec_partner_set_pd_revision(port->partner, pd_revision);

	memset(sop_disc, 0, EC_PROTO2_MAX_RESPONSE_SIZE);
	ret = cros_ec_cmd(typec->ec, 0, EC_CMD_TYPEC_DISCOVERY, &req, sizeof(req),
			  sop_disc, EC_PROTO2_MAX_RESPONSE_SIZE);
	if (ret < 0) {
		dev_err(typec->dev, "Failed to get SOP discovery data for port: %d\n", port_num);
		goto disc_exit;
	}

	cros_typec_parse_pd_identity(&port->p_identity, sop_disc);

	ret = typec_partner_set_identity(port->partner);
	if (ret < 0) {
		dev_err(typec->dev, "Failed to update partner PD identity, port: %d\n", port_num);
		goto disc_exit;
	}

	ret = cros_typec_register_altmodes(typec, port_num, true);
	if (ret < 0) {
		dev_err(typec->dev, "Failed to register partner altmodes, port: %d\n", port_num);
		goto disc_exit;
	}

disc_exit:
	return ret;
}

static int cros_typec_send_clear_event(struct cros_typec_data *typec, int port_num, u32 events_mask)
{
	struct ec_params_typec_control req = {
		.port = port_num,
		.command = TYPEC_CONTROL_COMMAND_CLEAR_EVENTS,
		.clear_events_mask = events_mask,
	};

	return cros_ec_cmd(typec->ec, 0, EC_CMD_TYPEC_CONTROL, &req,
			   sizeof(req), NULL, 0);
}

static void cros_typec_register_partner_pdos(struct cros_typec_data *typec,
					     struct ec_response_typec_status *resp, int port_num)
{
	struct usb_power_delivery_capabilities_desc caps_desc = {};
	struct usb_power_delivery_desc desc = {
		.revision = (le16_to_cpu(resp->sop_revision) & 0xff00) >> 4,
	};
	struct cros_typec_port *port = typec->ports[port_num];

	if (!port->partner || port->partner_pd)
		return;

	/* If no caps are available, don't bother creating a device. */
	if (!resp->source_cap_count && !resp->sink_cap_count)
		return;

	port->partner_pd = typec_partner_usb_power_delivery_register(port->partner, &desc);
	if (IS_ERR(port->partner_pd)) {
		dev_warn(typec->dev, "Failed to register partner PD device, port: %d\n", port_num);
		return;
	}

	typec_partner_set_usb_power_delivery(port->partner, port->partner_pd);

	memcpy(caps_desc.pdo, resp->source_cap_pdos, sizeof(u32) * resp->source_cap_count);
	caps_desc.role = TYPEC_SOURCE;
	port->partner_src_caps = usb_power_delivery_register_capabilities(port->partner_pd,
									  &caps_desc);
	if (IS_ERR(port->partner_src_caps))
		dev_warn(typec->dev, "Failed to register source caps, port: %d\n", port_num);

	memset(&caps_desc, 0, sizeof(caps_desc));
	memcpy(caps_desc.pdo, resp->sink_cap_pdos, sizeof(u32) * resp->sink_cap_count);
	caps_desc.role = TYPEC_SINK;
	port->partner_sink_caps = usb_power_delivery_register_capabilities(port->partner_pd,
									   &caps_desc);
	if (IS_ERR(port->partner_sink_caps))
		dev_warn(typec->dev, "Failed to register sink caps, port: %d\n", port_num);
}

static void cros_typec_handle_status(struct cros_typec_data *typec, int port_num)
{
	struct ec_response_typec_status resp;
	struct ec_params_typec_status req = {
		.port = port_num,
	};
	int ret;

	ret = cros_ec_cmd(typec->ec, 0, EC_CMD_TYPEC_STATUS, &req, sizeof(req),
			  &resp, sizeof(resp));
	if (ret < 0) {
		dev_warn(typec->dev, "EC_CMD_TYPEC_STATUS failed for port: %d\n", port_num);
		return;
	}

	/* If we got a hard reset, unregister everything and return. */
	if (resp.events & PD_STATUS_EVENT_HARD_RESET) {
		cros_typec_remove_partner(typec, port_num);
		cros_typec_remove_cable(typec, port_num);

		ret = cros_typec_send_clear_event(typec, port_num,
						  PD_STATUS_EVENT_HARD_RESET);
		if (ret < 0)
			dev_warn(typec->dev,
				 "Failed hard reset event clear, port: %d\n", port_num);
		return;
	}

	/* Handle any events appropriately. */
	if (resp.events & PD_STATUS_EVENT_SOP_DISC_DONE && !typec->ports[port_num]->sop_disc_done) {
		u16 sop_revision;

		/* Convert BCD to the format preferred by the TypeC framework */
		sop_revision = (le16_to_cpu(resp.sop_revision) & 0xff00) >> 4;
		ret = cros_typec_handle_sop_disc(typec, port_num, sop_revision);
		if (ret < 0)
			dev_err(typec->dev, "Couldn't parse SOP Disc data, port: %d\n", port_num);
		else {
			typec->ports[port_num]->sop_disc_done = true;
			ret = cros_typec_send_clear_event(typec, port_num,
							  PD_STATUS_EVENT_SOP_DISC_DONE);
			if (ret < 0)
				dev_warn(typec->dev,
					 "Failed SOP Disc event clear, port: %d\n", port_num);
		}
		if (resp.sop_connected)
			typec_set_pwr_opmode(typec->ports[port_num]->port, TYPEC_PWR_MODE_PD);

		cros_typec_register_partner_pdos(typec, &resp, port_num);
	}

	if (resp.events & PD_STATUS_EVENT_SOP_PRIME_DISC_DONE &&
	    !typec->ports[port_num]->sop_prime_disc_done) {
		u16 sop_prime_revision;

		/* Convert BCD to the format preferred by the TypeC framework */
		sop_prime_revision = (le16_to_cpu(resp.sop_prime_revision) & 0xff00) >> 4;
		ret = cros_typec_handle_sop_prime_disc(typec, port_num, sop_prime_revision);
		if (ret < 0)
			dev_err(typec->dev, "Couldn't parse SOP' Disc data, port: %d\n", port_num);
		else {
			typec->ports[port_num]->sop_prime_disc_done = true;
			ret = cros_typec_send_clear_event(typec, port_num,
							  PD_STATUS_EVENT_SOP_PRIME_DISC_DONE);
			if (ret < 0)
				dev_warn(typec->dev,
					 "Failed SOP Disc event clear, port: %d\n", port_num);
		}
	}

	if (resp.events & PD_STATUS_EVENT_VDM_REQ_REPLY) {
		cros_typec_handle_vdm_response(typec, port_num);
		ret = cros_typec_send_clear_event(typec, port_num, PD_STATUS_EVENT_VDM_REQ_REPLY);
		if (ret < 0)
			dev_warn(typec->dev, "Failed VDM Reply event clear, port: %d\n", port_num);
	}

	if (resp.events & PD_STATUS_EVENT_VDM_ATTENTION) {
		cros_typec_handle_vdm_attention(typec, port_num);
		ret = cros_typec_send_clear_event(typec, port_num, PD_STATUS_EVENT_VDM_ATTENTION);
		if (ret < 0)
			dev_warn(typec->dev, "Failed VDM attention event clear, port: %d\n",
				 port_num);
	}
}

static int cros_typec_port_update(struct cros_typec_data *typec, int port_num)
{
	struct ec_params_usb_pd_control req;
	struct ec_response_usb_pd_control_v2 resp;
	int ret;

	if (port_num < 0 || port_num >= typec->num_ports) {
		dev_err(typec->dev, "cannot get status for invalid port %d\n",
			port_num);
		return -EINVAL;
	}

	req.port = port_num;
	req.role = USB_PD_CTRL_ROLE_NO_CHANGE;
	req.mux = USB_PD_CTRL_MUX_NO_CHANGE;
	req.swap = USB_PD_CTRL_SWAP_NONE;

	ret = cros_ec_cmd(typec->ec, typec->pd_ctrl_ver,
			  EC_CMD_USB_PD_CONTROL, &req, sizeof(req),
			  &resp, sizeof(resp));
	if (ret < 0)
		return ret;

	/* Update the switches if they exist, according to requested state */
	ret = cros_typec_configure_mux(typec, port_num, &resp);
	if (ret)
		dev_warn(typec->dev, "Configure muxes failed, err = %d\n", ret);

	dev_dbg(typec->dev, "Enabled %d: 0x%hhx\n", port_num, resp.enabled);
	dev_dbg(typec->dev, "Role %d: 0x%hhx\n", port_num, resp.role);
	dev_dbg(typec->dev, "Polarity %d: 0x%hhx\n", port_num, resp.polarity);
	dev_dbg(typec->dev, "State %d: %s\n", port_num, resp.state);

	if (typec->pd_ctrl_ver != 0)
		cros_typec_set_port_params_v1(typec, port_num,
			(struct ec_response_usb_pd_control_v1 *)&resp);
	else
		cros_typec_set_port_params_v0(typec, port_num,
			(struct ec_response_usb_pd_control *) &resp);

	if (typec->typec_cmd_supported)
		cros_typec_handle_status(typec, port_num);

	return 0;
}

static int cros_typec_get_cmd_version(struct cros_typec_data *typec)
{
	struct ec_params_get_cmd_versions_v1 req_v1;
	struct ec_response_get_cmd_versions resp;
	int ret;

	/* We're interested in the PD control command version. */
	req_v1.cmd = EC_CMD_USB_PD_CONTROL;
	ret = cros_ec_cmd(typec->ec, 1, EC_CMD_GET_CMD_VERSIONS,
			  &req_v1, sizeof(req_v1), &resp, sizeof(resp));
	if (ret < 0)
		return ret;

	if (resp.version_mask & EC_VER_MASK(2))
		typec->pd_ctrl_ver = 2;
	else if (resp.version_mask & EC_VER_MASK(1))
		typec->pd_ctrl_ver = 1;
	else
		typec->pd_ctrl_ver = 0;

	dev_dbg(typec->dev, "PD Control has version mask 0x%02x\n",
		typec->pd_ctrl_ver & 0xff);

	return 0;
}

static void cros_typec_port_work(struct work_struct *work)
{
	struct cros_typec_data *typec = container_of(work, struct cros_typec_data, port_work);
	int ret, i;

	for (i = 0; i < typec->num_ports; i++) {
		ret = cros_typec_port_update(typec, i);
		if (ret < 0)
			dev_warn(typec->dev, "Update failed for port: %d\n", i);
	}
}

static int cros_ec_typec_event(struct notifier_block *nb,
			       unsigned long host_event, void *_notify)
{
	struct cros_typec_data *typec = container_of(nb, struct cros_typec_data, nb);

	flush_work(&typec->port_work);
	schedule_work(&typec->port_work);

	return NOTIFY_OK;
}

#ifdef CONFIG_ACPI
static const struct acpi_device_id cros_typec_acpi_id[] = {
	{ "GOOG0014", 0 },
	{}
};
MODULE_DEVICE_TABLE(acpi, cros_typec_acpi_id);
#endif

#ifdef CONFIG_OF
static const struct of_device_id cros_typec_of_match[] = {
	{ .compatible = "google,cros-ec-typec", },
	{}
};
MODULE_DEVICE_TABLE(of, cros_typec_of_match);
#endif

static int cros_typec_probe(struct platform_device *pdev)
{
	struct cros_ec_dev *ec_dev = NULL;
	struct device *dev = &pdev->dev;
	struct cros_typec_data *typec;
	struct ec_response_usb_pd_ports resp;
	int ret, i;

	typec = devm_kzalloc(dev, sizeof(*typec), GFP_KERNEL);
	if (!typec)
		return -ENOMEM;

	typec->dev = dev;

	typec->ec = dev_get_drvdata(pdev->dev.parent);
<<<<<<< HEAD
	if (!typec->ec) {
=======
	if (!typec->ec || !typec->ec->ec) {
>>>>>>> 3476aa7d
		dev_warn(dev, "couldn't find parent EC device\n");
		return -EPROBE_DEFER;
	}

	platform_set_drvdata(pdev, typec);

	ret = cros_typec_get_cmd_version(typec);
	if (ret < 0) {
		dev_err(dev, "failed to get PD command version info\n");
		return ret;
	}

	ec_dev = dev_get_drvdata(&typec->ec->ec->dev);
	if (!ec_dev)
		return -EPROBE_DEFER;

	typec->typec_cmd_supported = cros_ec_check_features(ec_dev, EC_FEATURE_TYPEC_CMD);
	typec->needs_mux_ack = cros_ec_check_features(ec_dev, EC_FEATURE_TYPEC_MUX_REQUIRE_AP_ACK);
	typec->ap_driven_altmode = cros_ec_check_features(
		ec_dev, EC_FEATURE_TYPEC_REQUIRE_AP_MODE_ENTRY);

	ret = cros_ec_cmd(typec->ec, 0, EC_CMD_USB_PD_PORTS, NULL, 0,
			  &resp, sizeof(resp));
	if (ret < 0)
		return ret;

	typec->num_ports = resp.num_ports;
	if (typec->num_ports > EC_USB_PD_MAX_PORTS) {
		dev_warn(typec->dev,
			 "Too many ports reported: %d, limiting to max: %d\n",
			 typec->num_ports, EC_USB_PD_MAX_PORTS);
		typec->num_ports = EC_USB_PD_MAX_PORTS;
	}

	ret = cros_typec_init_ports(typec);
	if (ret < 0)
		return ret;

	INIT_WORK(&typec->port_work, cros_typec_port_work);

	/*
	 * Safe to call port update here, since we haven't registered the
	 * PD notifier yet.
	 */
	for (i = 0; i < typec->num_ports; i++) {
		ret = cros_typec_port_update(typec, i);
		if (ret < 0)
			goto unregister_ports;
	}

	typec->nb.notifier_call = cros_ec_typec_event;
	ret = cros_usbpd_register_notify(&typec->nb);
	if (ret < 0)
		goto unregister_ports;

	return 0;

unregister_ports:
	cros_unregister_ports(typec);
	return ret;
}

static void cros_typec_remove(struct platform_device *pdev)
{
	struct cros_typec_data *typec = platform_get_drvdata(pdev);

	cros_usbpd_unregister_notify(&typec->nb);
	cancel_work_sync(&typec->port_work);
	cros_unregister_ports(typec);
}

static int __maybe_unused cros_typec_suspend(struct device *dev)
{
	struct cros_typec_data *typec = dev_get_drvdata(dev);

	cancel_work_sync(&typec->port_work);

	return 0;
}

static int __maybe_unused cros_typec_resume(struct device *dev)
{
	struct cros_typec_data *typec = dev_get_drvdata(dev);

	/* Refresh port state. */
	schedule_work(&typec->port_work);

	return 0;
}

static const struct dev_pm_ops cros_typec_pm_ops = {
	SET_SYSTEM_SLEEP_PM_OPS(cros_typec_suspend, cros_typec_resume)
};

static struct platform_driver cros_typec_driver = {
	.driver	= {
		.name = DRV_NAME,
		.acpi_match_table = ACPI_PTR(cros_typec_acpi_id),
		.of_match_table = of_match_ptr(cros_typec_of_match),
		.pm = &cros_typec_pm_ops,
	},
	.probe = cros_typec_probe,
	.remove = cros_typec_remove,
};

module_platform_driver(cros_typec_driver);

MODULE_AUTHOR("Prashant Malani <pmalani@chromium.org>");
MODULE_DESCRIPTION("Chrome OS EC Type C control");
MODULE_LICENSE("GPL");<|MERGE_RESOLUTION|>--- conflicted
+++ resolved
@@ -1354,11 +1354,7 @@
 	typec->dev = dev;
 
 	typec->ec = dev_get_drvdata(pdev->dev.parent);
-<<<<<<< HEAD
-	if (!typec->ec) {
-=======
 	if (!typec->ec || !typec->ec->ec) {
->>>>>>> 3476aa7d
 		dev_warn(dev, "couldn't find parent EC device\n");
 		return -EPROBE_DEFER;
 	}
