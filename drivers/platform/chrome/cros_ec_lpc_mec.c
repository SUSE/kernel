--- conflicted
+++ resolved
@@ -128,12 +128,9 @@
 	u8 sum = 0;
 	enum cros_ec_lpc_mec_emi_access_mode access, new_access;
 	int ret;
-<<<<<<< HEAD
-=======
 
 	if (length == 0)
 		return 0;
->>>>>>> 2d5404ca
 
 	/* Return checksum of 0 if window is not initialized */
 	WARN_ON(mec_emi_base == 0 || mec_emi_end == 0);
