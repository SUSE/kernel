--- conflicted
+++ resolved
@@ -305,11 +305,7 @@
 	msg->command = EC_CMD_PASSTHRU_OFFSET(devidx) | EC_CMD_GET_PROTOCOL_INFO;
 	msg->insize = sizeof(*info);
 
-<<<<<<< HEAD
-	ret = send_command(ec_dev, msg);
-=======
 	ret = cros_ec_send_command(ec_dev, msg);
->>>>>>> eb3cdb58
 	/*
 	 * Send command once again when timeout occurred.
 	 * Fingerprint MCU (FPMCU) is restarted during system boot which
@@ -318,11 +314,7 @@
 	 * attempt because we waited at least EC_MSG_DEADLINE_MS.
 	 */
 	if (ret == -ETIMEDOUT)
-<<<<<<< HEAD
-		ret = send_command(ec_dev, msg);
-=======
 		ret = cros_ec_send_command(ec_dev, msg);
->>>>>>> eb3cdb58
 
 	if (ret < 0) {
 		dev_dbg(ec_dev->dev,
@@ -543,13 +535,7 @@
 	}
 
 	/* Probe if MKBP event is supported */
-<<<<<<< HEAD
-	ret = cros_ec_get_host_command_version_mask(ec_dev,
-						    EC_CMD_GET_NEXT_EVENT,
-						    &ver_mask);
-=======
 	ret = cros_ec_get_host_command_version_mask(ec_dev, EC_CMD_GET_NEXT_EVENT, &ver_mask);
->>>>>>> eb3cdb58
 	if (ret < 0 || ver_mask == 0) {
 		ec_dev->mkbp_event_supported = 0;
 	} else {
