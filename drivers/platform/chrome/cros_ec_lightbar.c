--- conflicted
+++ resolved
@@ -118,13 +118,8 @@
 	param->cmd = LIGHTBAR_CMD_VERSION;
 	msg->outsize = sizeof(param->cmd);
 	msg->result = sizeof(resp->version);
-<<<<<<< HEAD
-	ret = cros_ec_cmd_xfer(ec->ec_dev, msg);
-	if (ret < 0) {
-=======
 	ret = cros_ec_cmd_xfer_status(ec->ec_dev, msg);
 	if (ret < 0 && ret != -EINVAL) {
->>>>>>> 7d2a07b7
 		ret = 0;
 		goto exit;
 	}
