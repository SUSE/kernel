--- conflicted
+++ resolved
@@ -8,13 +8,7 @@
 #ifndef __CROS_EC_LPC_MEC_H
 #define __CROS_EC_LPC_MEC_H
 
-<<<<<<< HEAD
-#ifndef __GENKSYMS__
 #include <linux/acpi.h>
-#endif
-=======
-#include <linux/acpi.h>
->>>>>>> 2d5404ca
 
 enum cros_ec_lpc_mec_emi_access_mode {
 	/* 8-bit access */
