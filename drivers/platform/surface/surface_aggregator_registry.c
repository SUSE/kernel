// SPDX-License-Identifier: GPL-2.0+
/*
 * Surface System Aggregator Module (SSAM) client device registry.
 *
 * Registry for non-platform/non-ACPI SSAM client devices, i.e. devices that
 * cannot be auto-detected. Provides device-hubs and performs instantiation
 * for these devices.
 *
 * Copyright (C) 2020-2022 Maximilian Luz <luzmaximilian@gmail.com>
 */

#include <linux/acpi.h>
#include <linux/kernel.h>
#include <linux/module.h>
#include <linux/of.h>
#include <linux/platform_device.h>
#include <linux/property.h>
#include <linux/types.h>

#include <linux/surface_aggregator/device.h>


/* -- Device registry. ------------------------------------------------------ */

/*
 * SSAM device names follow the SSAM module alias, meaning they are prefixed
 * with 'ssam:', followed by domain, category, target ID, instance ID, and
 * function, each encoded as two-digit hexadecimal, separated by ':'. In other
 * words, it follows the scheme
 *
 *      ssam:dd:cc:tt:ii:ff
 *
 * Where, 'dd', 'cc', 'tt', 'ii', and 'ff' are the two-digit hexadecimal
 * values mentioned above, respectively.
 */

/* Root node. */
static const struct software_node ssam_node_root = {
	.name = "ssam_platform_hub",
};

/* KIP device hub (connects keyboard cover devices on Surface Pro 8). */
static const struct software_node ssam_node_hub_kip = {
	.name = "ssam:00:00:01:0e:00",
	.parent = &ssam_node_root,
};

/* Base device hub (devices attached to Surface Book 3 base). */
static const struct software_node ssam_node_hub_base = {
	.name = "ssam:00:00:01:11:00",
	.parent = &ssam_node_root,
};

/* AC adapter. */
static const struct software_node ssam_node_bat_ac = {
	.name = "ssam:01:02:01:01:01",
	.parent = &ssam_node_root,
};

/* Primary battery. */
static const struct software_node ssam_node_bat_main = {
	.name = "ssam:01:02:01:01:00",
	.parent = &ssam_node_root,
};

/* Secondary battery (Surface Book 3). */
static const struct software_node ssam_node_bat_sb3base = {
	.name = "ssam:01:02:02:01:00",
	.parent = &ssam_node_hub_base,
};

/* Platform profile / performance-mode device without a fan. */
static const struct software_node ssam_node_tmp_perf_profile = {
	.name = "ssam:01:03:01:00:01",
	.parent = &ssam_node_root,
};

/* Platform profile / performance-mode device with a fan, such that
 * the fan controller profile can also be switched.
 */
static const struct property_entry ssam_node_tmp_perf_profile_has_fan[] = {
	PROPERTY_ENTRY_BOOL("has_fan"),
	{ }
};

static const struct software_node ssam_node_tmp_perf_profile_with_fan = {
	.name = "ssam:01:03:01:00:01",
	.parent = &ssam_node_root,
	.properties = ssam_node_tmp_perf_profile_has_fan,
};

/* Thermal sensors. */
static const struct software_node ssam_node_tmp_sensors = {
	.name = "ssam:01:03:01:00:02",
	.parent = &ssam_node_root,
};

/* Fan speed function. */
static const struct software_node ssam_node_fan_speed = {
	.name = "ssam:01:05:01:01:01",
	.parent = &ssam_node_root,
};

/* Tablet-mode switch via KIP subsystem. */
static const struct software_node ssam_node_kip_tablet_switch = {
	.name = "ssam:01:0e:01:00:01",
	.parent = &ssam_node_root,
};

/* DTX / detachment-system device (Surface Book 3). */
static const struct software_node ssam_node_bas_dtx = {
	.name = "ssam:01:11:01:00:00",
	.parent = &ssam_node_root,
};

/* HID keyboard (SAM, TID=1). */
static const struct software_node ssam_node_hid_sam_keyboard = {
	.name = "ssam:01:15:01:01:00",
	.parent = &ssam_node_root,
};

/* HID pen stash (SAM, TID=1; pen taken / stashed away evens). */
static const struct software_node ssam_node_hid_sam_penstash = {
	.name = "ssam:01:15:01:02:00",
	.parent = &ssam_node_root,
};

/* HID touchpad (SAM, TID=1). */
static const struct software_node ssam_node_hid_sam_touchpad = {
	.name = "ssam:01:15:01:03:00",
	.parent = &ssam_node_root,
};

/* HID device instance 6 (SAM, TID=1, HID sensor collection). */
static const struct software_node ssam_node_hid_sam_sensors = {
	.name = "ssam:01:15:01:06:00",
	.parent = &ssam_node_root,
};

/* HID device instance 7 (SAM, TID=1, UCM UCSI HID client). */
static const struct software_node ssam_node_hid_sam_ucm_ucsi = {
	.name = "ssam:01:15:01:07:00",
	.parent = &ssam_node_root,
};

/* HID system controls (SAM, TID=1). */
static const struct software_node ssam_node_hid_sam_sysctrl = {
	.name = "ssam:01:15:01:08:00",
	.parent = &ssam_node_root,
};

/* HID keyboard. */
static const struct software_node ssam_node_hid_main_keyboard = {
	.name = "ssam:01:15:02:01:00",
	.parent = &ssam_node_root,
};

/* HID touchpad. */
static const struct software_node ssam_node_hid_main_touchpad = {
	.name = "ssam:01:15:02:03:00",
	.parent = &ssam_node_root,
};

/* HID device instance 5 (unknown HID device). */
static const struct software_node ssam_node_hid_main_iid5 = {
	.name = "ssam:01:15:02:05:00",
	.parent = &ssam_node_root,
};

/* HID keyboard (base hub). */
static const struct software_node ssam_node_hid_base_keyboard = {
	.name = "ssam:01:15:02:01:00",
	.parent = &ssam_node_hub_base,
};

/* HID touchpad (base hub). */
static const struct software_node ssam_node_hid_base_touchpad = {
	.name = "ssam:01:15:02:03:00",
	.parent = &ssam_node_hub_base,
};

/* HID device instance 5 (unknown HID device, base hub). */
static const struct software_node ssam_node_hid_base_iid5 = {
	.name = "ssam:01:15:02:05:00",
	.parent = &ssam_node_hub_base,
};

/* HID device instance 6 (unknown HID device, base hub). */
static const struct software_node ssam_node_hid_base_iid6 = {
	.name = "ssam:01:15:02:06:00",
	.parent = &ssam_node_hub_base,
};

/* HID keyboard (KIP hub). */
static const struct software_node ssam_node_hid_kip_keyboard = {
	.name = "ssam:01:15:02:01:00",
	.parent = &ssam_node_hub_kip,
};

/* HID pen stash (KIP hub; pen taken / stashed away evens). */
static const struct software_node ssam_node_hid_kip_penstash = {
	.name = "ssam:01:15:02:02:00",
	.parent = &ssam_node_hub_kip,
};

/* HID touchpad (KIP hub). */
static const struct software_node ssam_node_hid_kip_touchpad = {
	.name = "ssam:01:15:02:03:00",
	.parent = &ssam_node_hub_kip,
};

/* HID device instance 5 (KIP hub, type-cover firmware update). */
static const struct software_node ssam_node_hid_kip_fwupd = {
	.name = "ssam:01:15:02:05:00",
	.parent = &ssam_node_hub_kip,
};

/* Tablet-mode switch via POS subsystem. */
static const struct software_node ssam_node_pos_tablet_switch = {
	.name = "ssam:01:26:01:00:01",
	.parent = &ssam_node_root,
};

/*
 * Devices for 5th- and 6th-generations models:
 * - Surface Book 2,
 * - Surface Laptop 1 and 2,
 * - Surface Pro 5 and 6.
 */
static const struct software_node *ssam_node_group_gen5[] = {
	&ssam_node_root,
	&ssam_node_tmp_perf_profile,
	NULL,
};

/* Devices for Surface Book 3. */
static const struct software_node *ssam_node_group_sb3[] = {
	&ssam_node_root,
	&ssam_node_hub_base,
	&ssam_node_bat_ac,
	&ssam_node_bat_main,
	&ssam_node_bat_sb3base,
	&ssam_node_tmp_perf_profile,
	&ssam_node_bas_dtx,
	&ssam_node_hid_base_keyboard,
	&ssam_node_hid_base_touchpad,
	&ssam_node_hid_base_iid5,
	&ssam_node_hid_base_iid6,
	NULL,
};

/* Devices for Surface Laptop 3 and 4. */
static const struct software_node *ssam_node_group_sl3[] = {
	&ssam_node_root,
	&ssam_node_bat_ac,
	&ssam_node_bat_main,
	&ssam_node_tmp_perf_profile,
	&ssam_node_hid_main_keyboard,
	&ssam_node_hid_main_touchpad,
	&ssam_node_hid_main_iid5,
	NULL,
};

/* Devices for Surface Laptop 5. */
static const struct software_node *ssam_node_group_sl5[] = {
	&ssam_node_root,
	&ssam_node_bat_ac,
	&ssam_node_bat_main,
	&ssam_node_tmp_perf_profile_with_fan,
	&ssam_node_tmp_sensors,
	&ssam_node_fan_speed,
	&ssam_node_hid_main_keyboard,
	&ssam_node_hid_main_touchpad,
	&ssam_node_hid_main_iid5,
	&ssam_node_hid_sam_ucm_ucsi,
	NULL,
};

/* Devices for Surface Laptop 6. */
static const struct software_node *ssam_node_group_sl6[] = {
	&ssam_node_root,
	&ssam_node_bat_ac,
	&ssam_node_bat_main,
	&ssam_node_tmp_perf_profile_with_fan,
	&ssam_node_tmp_sensors,
	&ssam_node_fan_speed,
	&ssam_node_hid_main_keyboard,
	&ssam_node_hid_main_touchpad,
	&ssam_node_hid_main_iid5,
	&ssam_node_hid_sam_sensors,
	&ssam_node_hid_sam_ucm_ucsi,
	NULL,
};

/* Devices for Surface Laptop 7. */
static const struct software_node *ssam_node_group_sl7[] = {
	&ssam_node_root,
	&ssam_node_bat_ac,
	&ssam_node_bat_main,
	&ssam_node_tmp_perf_profile_with_fan,
	&ssam_node_fan_speed,
	&ssam_node_hid_sam_keyboard,
	/* TODO: evaluate thermal sensors devices when we get a driver for that */
	NULL,
};

/* Devices for Surface Laptop Studio 1. */
static const struct software_node *ssam_node_group_sls1[] = {
	&ssam_node_root,
	&ssam_node_bat_ac,
	&ssam_node_bat_main,
	&ssam_node_tmp_perf_profile,
	&ssam_node_pos_tablet_switch,
	&ssam_node_hid_sam_keyboard,
	&ssam_node_hid_sam_penstash,
	&ssam_node_hid_sam_touchpad,
	&ssam_node_hid_sam_sensors,
	&ssam_node_hid_sam_ucm_ucsi,
	&ssam_node_hid_sam_sysctrl,
	NULL,
};

/* Devices for Surface Laptop Studio 2. */
static const struct software_node *ssam_node_group_sls2[] = {
	&ssam_node_root,
	&ssam_node_bat_ac,
	&ssam_node_bat_main,
	&ssam_node_tmp_perf_profile_with_fan,
	&ssam_node_tmp_sensors,
	&ssam_node_fan_speed,
	&ssam_node_pos_tablet_switch,
	&ssam_node_hid_sam_keyboard,
	&ssam_node_hid_sam_penstash,
	&ssam_node_hid_sam_sensors,
	&ssam_node_hid_sam_ucm_ucsi,
	NULL,
};

/* Devices for Surface Laptop Go. */
static const struct software_node *ssam_node_group_slg1[] = {
	&ssam_node_root,
	&ssam_node_bat_ac,
	&ssam_node_bat_main,
	&ssam_node_tmp_perf_profile,
	NULL,
};

/* Devices for Surface Pro 7 and Surface Pro 7+. */
static const struct software_node *ssam_node_group_sp7[] = {
	&ssam_node_root,
	&ssam_node_bat_ac,
	&ssam_node_bat_main,
	&ssam_node_tmp_perf_profile,
	NULL,
};

/* Devices for Surface Pro 8 */
static const struct software_node *ssam_node_group_sp8[] = {
	&ssam_node_root,
	&ssam_node_hub_kip,
	&ssam_node_bat_ac,
	&ssam_node_bat_main,
	&ssam_node_tmp_perf_profile,
	&ssam_node_kip_tablet_switch,
	&ssam_node_hid_kip_keyboard,
	&ssam_node_hid_kip_penstash,
	&ssam_node_hid_kip_touchpad,
	&ssam_node_hid_kip_fwupd,
	&ssam_node_hid_sam_sensors,
	&ssam_node_hid_sam_ucm_ucsi,
	NULL,
};

/* Devices for Surface Pro 9 and 10 */
static const struct software_node *ssam_node_group_sp9[] = {
	&ssam_node_root,
	&ssam_node_hub_kip,
	&ssam_node_bat_ac,
	&ssam_node_bat_main,
	&ssam_node_tmp_perf_profile_with_fan,
	&ssam_node_tmp_sensors,
	&ssam_node_fan_speed,
	&ssam_node_pos_tablet_switch,
	&ssam_node_hid_kip_keyboard,
	&ssam_node_hid_kip_penstash,
	&ssam_node_hid_kip_touchpad,
	&ssam_node_hid_kip_fwupd,
	&ssam_node_hid_sam_sensors,
	&ssam_node_hid_sam_ucm_ucsi,
	NULL,
};


/* -- SSAM platform/meta-hub driver. ---------------------------------------- */

static const struct acpi_device_id ssam_platform_hub_acpi_match[] = {
	/* Surface Pro 4, 5, and 6 (OMBR < 0x10) */
	{ "MSHW0081", (unsigned long)ssam_node_group_gen5 },

	/* Surface Pro 6 (OMBR >= 0x10) */
	{ "MSHW0111", (unsigned long)ssam_node_group_gen5 },

	/* Surface Pro 7 */
	{ "MSHW0116", (unsigned long)ssam_node_group_sp7 },

	/* Surface Pro 7+ */
	{ "MSHW0119", (unsigned long)ssam_node_group_sp7 },

	/* Surface Pro 8 */
	{ "MSHW0263", (unsigned long)ssam_node_group_sp8 },

	/* Surface Pro 9 */
	{ "MSHW0343", (unsigned long)ssam_node_group_sp9 },

	/* Surface Pro 10 */
	{ "MSHW0510", (unsigned long)ssam_node_group_sp9 },

	/* Surface Book 2 */
	{ "MSHW0107", (unsigned long)ssam_node_group_gen5 },

	/* Surface Book 3 */
	{ "MSHW0117", (unsigned long)ssam_node_group_sb3 },

	/* Surface Laptop 1 */
	{ "MSHW0086", (unsigned long)ssam_node_group_gen5 },

	/* Surface Laptop 2 */
	{ "MSHW0112", (unsigned long)ssam_node_group_gen5 },

	/* Surface Laptop 3 (13", Intel) */
	{ "MSHW0114", (unsigned long)ssam_node_group_sl3 },

	/* Surface Laptop 3 (15", AMD) and 4 (15", AMD) */
	{ "MSHW0110", (unsigned long)ssam_node_group_sl3 },

	/* Surface Laptop 4 (13", Intel) */
	{ "MSHW0250", (unsigned long)ssam_node_group_sl3 },

	/* Surface Laptop 5 */
	{ "MSHW0350", (unsigned long)ssam_node_group_sl5 },

	/* Surface Laptop 6 */
	{ "MSHW0530", (unsigned long)ssam_node_group_sl6 },

	/* Surface Laptop Go 1 */
	{ "MSHW0118", (unsigned long)ssam_node_group_slg1 },

	/* Surface Laptop Go 2 */
	{ "MSHW0290", (unsigned long)ssam_node_group_slg1 },

	/* Surface Laptop Go 3 */
	{ "MSHW0440", (unsigned long)ssam_node_group_slg1 },
<<<<<<< HEAD

	/* Surface Laptop Studio */
	{ "MSHW0123", (unsigned long)ssam_node_group_sls },
=======
>>>>>>> 2d5404ca

	/* Surface Laptop Studio 1 */
	{ "MSHW0123", (unsigned long)ssam_node_group_sls1 },

	/* Surface Laptop Studio 2 */
	{ "MSHW0360", (unsigned long)ssam_node_group_sls2 },

	{ },
};
MODULE_DEVICE_TABLE(acpi, ssam_platform_hub_acpi_match);

static const struct of_device_id ssam_platform_hub_of_match[] __maybe_unused = {
	/* Surface Laptop 7 */
	{ .compatible = "microsoft,romulus13", (void *)ssam_node_group_sl7 },
	{ .compatible = "microsoft,romulus15", (void *)ssam_node_group_sl7 },
	{ },
};

static int ssam_platform_hub_probe(struct platform_device *pdev)
{
	const struct software_node **nodes;
	const struct of_device_id *match;
	struct device_node *fdt_root;
	struct ssam_controller *ctrl;
	struct fwnode_handle *root;
	int status;

	nodes = (const struct software_node **)acpi_device_get_match_data(&pdev->dev);
	if (!nodes) {
		fdt_root = of_find_node_by_path("/");
		if (!fdt_root)
			return -ENODEV;

		match = of_match_node(ssam_platform_hub_of_match, fdt_root);
		of_node_put(fdt_root);
		if (!match)
			return -ENODEV;

		nodes = (const struct software_node **)match->data;
		if (!nodes)
			return -ENODEV;
	}

	/*
	 * As we're adding the SSAM client devices as children under this device
	 * and not the SSAM controller, we need to add a device link to the
	 * controller to ensure that we remove all of our devices before the
	 * controller is removed. This also guarantees proper ordering for
	 * suspend/resume of the devices on this hub.
	 */
	ctrl = ssam_client_bind(&pdev->dev);
	if (IS_ERR(ctrl))
		return PTR_ERR(ctrl) == -ENODEV ? -EPROBE_DEFER : PTR_ERR(ctrl);

	status = software_node_register_node_group(nodes);
	if (status)
		return status;

	root = software_node_fwnode(&ssam_node_root);
	if (!root) {
		software_node_unregister_node_group(nodes);
		return -ENOENT;
	}

	set_secondary_fwnode(&pdev->dev, root);

	status = __ssam_register_clients(&pdev->dev, ctrl, root);
	if (status) {
		set_secondary_fwnode(&pdev->dev, NULL);
		software_node_unregister_node_group(nodes);
	}

	platform_set_drvdata(pdev, nodes);
	return status;
}

static void ssam_platform_hub_remove(struct platform_device *pdev)
{
	const struct software_node **nodes = platform_get_drvdata(pdev);

	ssam_remove_clients(&pdev->dev);
	set_secondary_fwnode(&pdev->dev, NULL);
	software_node_unregister_node_group(nodes);
}

static struct platform_driver ssam_platform_hub_driver = {
	.probe = ssam_platform_hub_probe,
	.remove_new = ssam_platform_hub_remove,
	.driver = {
		.name = "surface_aggregator_platform_hub",
		.acpi_match_table = ssam_platform_hub_acpi_match,
		.probe_type = PROBE_PREFER_ASYNCHRONOUS,
	},
};
module_platform_driver(ssam_platform_hub_driver);

MODULE_ALIAS("platform:surface_aggregator_platform_hub");
MODULE_AUTHOR("Maximilian Luz <luzmaximilian@gmail.com>");
MODULE_DESCRIPTION("Device-registry for Surface System Aggregator Module");
MODULE_LICENSE("GPL");<|MERGE_RESOLUTION|>--- conflicted
+++ resolved
@@ -450,12 +450,6 @@
 
 	/* Surface Laptop Go 3 */
 	{ "MSHW0440", (unsigned long)ssam_node_group_slg1 },
-<<<<<<< HEAD
-
-	/* Surface Laptop Studio */
-	{ "MSHW0123", (unsigned long)ssam_node_group_sls },
-=======
->>>>>>> 2d5404ca
 
 	/* Surface Laptop Studio 1 */
 	{ "MSHW0123", (unsigned long)ssam_node_group_sls1 },
