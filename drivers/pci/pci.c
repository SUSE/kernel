--- conflicted
+++ resolved
@@ -1028,19 +1028,11 @@
 
 	pci_dbg(dev, "ACS mask  = %#06x\n", mask);
 	pci_dbg(dev, "ACS flags = %#06x\n", flags);
-<<<<<<< HEAD
 
 	/* If mask is 0 then we copy the bit from the firmware setting. */
 	caps->ctrl = (caps->ctrl & ~mask) | (caps->fw_ctrl & mask);
 	caps->ctrl |= flags;
 
-=======
-
-	/* If mask is 0 then we copy the bit from the firmware setting. */
-	caps->ctrl = (caps->ctrl & ~mask) | (caps->fw_ctrl & mask);
-	caps->ctrl |= flags;
-
->>>>>>> f87ebcb6
 	pci_info(dev, "Configured ACS to %#06x\n", caps->ctrl);
 }
 
