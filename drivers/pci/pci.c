--- conflicted
+++ resolved
@@ -1316,21 +1316,14 @@
 	 * ID for VFs and non-existent devices also returns ~0, so read the
 	 * Command register until it returns something other than ~0.
 	 */
-<<<<<<< HEAD
-	pci_read_config_dword(dev, PCI_COMMAND, &id);
-	while (PCI_POSSIBLE_ERROR(id)) {
-=======
 	for (;;) {
 		u32 id;
 
->>>>>>> 2d5404ca
 		if (pci_dev_is_disconnected(dev)) {
 			pci_dbg(dev, "disconnected; not waiting\n");
 			return -ENOTTY;
 		}
 
-<<<<<<< HEAD
-=======
 		if (root && root->config_rrs_sv) {
 			pci_read_config_dword(dev, PCI_VENDOR_ID, &id);
 			if (!pci_bus_rrs_vendor_id(id))
@@ -1341,7 +1334,6 @@
 				break;
 		}
 
->>>>>>> 2d5404ca
 		if (delay > timeout) {
 			pci_warn(dev, "not ready %dms after %s; giving up\n",
 				 delay - 1, reset_type);
@@ -6176,11 +6168,7 @@
 	while (dev) {
 		pcie_capability_read_word(dev, PCI_EXP_LNKSTA, &lnksta);
 
-<<<<<<< HEAD
-		next_speed = pcie_link_speed[lnksta & PCI_EXP_LNKSTA_CLS];
-=======
 		next_speed = to_pcie_link_speed(lnksta);
->>>>>>> 2d5404ca
 		next_width = FIELD_GET(PCI_EXP_LNKSTA_NLW, lnksta);
 
 		next_bw = next_width * PCIE_SPEED2MBS_ENC(next_speed);
