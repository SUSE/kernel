// SPDX-License-Identifier: GPL-2.0
/*
 * PCI Message Signaled Interrupt (MSI) - irqdomain support
 */
#include <linux/acpi_iort.h>
#include <linux/irqdomain.h>
#include <linux/of_irq.h>

#include "msi.h"

int pci_msi_setup_msi_irqs(struct pci_dev *dev, int nvec, int type)
{
	struct irq_domain *domain;

	domain = dev_get_msi_domain(&dev->dev);
	if (domain && irq_domain_is_hierarchy(domain))
		return msi_domain_alloc_irqs_all_locked(&dev->dev, MSI_DEFAULT_DOMAIN, nvec);

	return pci_msi_legacy_setup_msi_irqs(dev, nvec, type);
}

void pci_msi_teardown_msi_irqs(struct pci_dev *dev)
{
	struct irq_domain *domain;

	domain = dev_get_msi_domain(&dev->dev);
	if (domain && irq_domain_is_hierarchy(domain)) {
		msi_domain_free_irqs_all_locked(&dev->dev, MSI_DEFAULT_DOMAIN);
	} else {
		pci_msi_legacy_teardown_msi_irqs(dev);
		msi_free_msi_descs(&dev->dev);
	}
}

/**
 * pci_msi_domain_write_msg - Helper to write MSI message to PCI config space
 * @irq_data:	Pointer to interrupt data of the MSI interrupt
 * @msg:	Pointer to the message
 */
static void pci_msi_domain_write_msg(struct irq_data *irq_data, struct msi_msg *msg)
{
	struct msi_desc *desc = irq_data_get_msi_desc(irq_data);

	/*
	 * For MSI-X desc->irq is always equal to irq_data->irq. For
	 * MSI only the first interrupt of MULTI MSI passes the test.
	 */
	if (desc->irq == irq_data->irq)
		__pci_write_msi_msg(desc, msg);
}

/**
 * pci_msi_domain_calc_hwirq - Generate a unique ID for an MSI source
 * @desc:	Pointer to the MSI descriptor
 *
 * The ID number is only used within the irqdomain.
 */
static irq_hw_number_t pci_msi_domain_calc_hwirq(struct msi_desc *desc)
{
	struct pci_dev *dev = msi_desc_to_pci_dev(desc);

	return (irq_hw_number_t)desc->msi_index |
		pci_dev_id(dev) << 11 |
		((irq_hw_number_t)(pci_domain_nr(dev->bus) & 0xFFFFFFFF)) << 27;
}

static void pci_msi_domain_set_desc(msi_alloc_info_t *arg,
				    struct msi_desc *desc)
{
	arg->desc = desc;
	arg->hwirq = pci_msi_domain_calc_hwirq(desc);
}

static struct msi_domain_ops pci_msi_domain_ops_default = {
	.set_desc	= pci_msi_domain_set_desc,
};

static void pci_msi_domain_update_dom_ops(struct msi_domain_info *info)
{
	struct msi_domain_ops *ops = info->ops;

	if (ops == NULL) {
		info->ops = &pci_msi_domain_ops_default;
	} else {
		if (ops->set_desc == NULL)
			ops->set_desc = pci_msi_domain_set_desc;
	}
}

static void pci_msi_domain_update_chip_ops(struct msi_domain_info *info)
{
	struct irq_chip *chip = info->chip;

	BUG_ON(!chip);
	if (!chip->irq_write_msi_msg)
		chip->irq_write_msi_msg = pci_msi_domain_write_msg;
	if (!chip->irq_mask)
		chip->irq_mask = pci_msi_mask_irq;
	if (!chip->irq_unmask)
		chip->irq_unmask = pci_msi_unmask_irq;
}

/**
 * pci_msi_create_irq_domain - Create a MSI interrupt domain
 * @fwnode:	Optional fwnode of the interrupt controller
 * @info:	MSI domain info
 * @parent:	Parent irq domain
 *
 * Updates the domain and chip ops and creates a MSI interrupt domain.
 *
 * Returns:
 * A domain pointer or NULL in case of failure.
 */
struct irq_domain *pci_msi_create_irq_domain(struct fwnode_handle *fwnode,
					     struct msi_domain_info *info,
					     struct irq_domain *parent)
{
	if (WARN_ON(info->flags & MSI_FLAG_LEVEL_CAPABLE))
		info->flags &= ~MSI_FLAG_LEVEL_CAPABLE;

	if (info->flags & MSI_FLAG_USE_DEF_DOM_OPS)
		pci_msi_domain_update_dom_ops(info);
	if (info->flags & MSI_FLAG_USE_DEF_CHIP_OPS)
		pci_msi_domain_update_chip_ops(info);

	/* Let the core code free MSI descriptors when freeing interrupts */
	info->flags |= MSI_FLAG_FREE_MSI_DESCS;

	info->flags |= MSI_FLAG_ACTIVATE_EARLY | MSI_FLAG_DEV_SYSFS;
	if (IS_ENABLED(CONFIG_GENERIC_IRQ_RESERVATION_MODE))
		info->flags |= MSI_FLAG_MUST_REACTIVATE;

	/* PCI-MSI is oneshot-safe */
	info->chip->flags |= IRQCHIP_ONESHOT_SAFE;
	/* Let the core update the bus token */
	info->bus_token = DOMAIN_BUS_PCI_MSI;

	return msi_create_irq_domain(fwnode, info, parent);
}
EXPORT_SYMBOL_GPL(pci_msi_create_irq_domain);

/*
 * Per device MSI[-X] domain functionality
 */
static void pci_device_domain_set_desc(msi_alloc_info_t *arg, struct msi_desc *desc)
{
	arg->desc = desc;
	arg->hwirq = desc->msi_index;
}

static void cond_shutdown_parent(struct irq_data *data)
<<<<<<< HEAD
{
	struct msi_domain_info *info = data->domain->host_data;

	if (unlikely(info->flags & MSI_FLAG_PCI_MSI_STARTUP_PARENT))
		irq_chip_shutdown_parent(data);
	else if (unlikely(info->flags & MSI_FLAG_PCI_MSI_MASK_PARENT))
		irq_chip_mask_parent(data);
}

static unsigned int cond_startup_parent(struct irq_data *data)
{
	struct msi_domain_info *info = data->domain->host_data;

	if (unlikely(info->flags & MSI_FLAG_PCI_MSI_STARTUP_PARENT))
		return irq_chip_startup_parent(data);
	else if (unlikely(info->flags & MSI_FLAG_PCI_MSI_MASK_PARENT))
		irq_chip_unmask_parent(data);

	return 0;
}

static __always_inline void cond_mask_parent(struct irq_data *data)
=======
>>>>>>> b35fc656
{
	struct msi_domain_info *info = data->domain->host_data;

	if (unlikely(info->flags & MSI_FLAG_PCI_MSI_STARTUP_PARENT))
		irq_chip_shutdown_parent(data);
	else if (unlikely(info->flags & MSI_FLAG_PCI_MSI_MASK_PARENT))
		irq_chip_mask_parent(data);
}

static unsigned int cond_startup_parent(struct irq_data *data)
{
	struct msi_domain_info *info = data->domain->host_data;

	if (unlikely(info->flags & MSI_FLAG_PCI_MSI_STARTUP_PARENT))
		return irq_chip_startup_parent(data);
	else if (unlikely(info->flags & MSI_FLAG_PCI_MSI_MASK_PARENT))
		irq_chip_unmask_parent(data);

	return 0;
}

static void pci_irq_shutdown_msi(struct irq_data *data)
{
	struct msi_desc *desc = irq_data_get_msi_desc(data);

	pci_msi_mask(desc, BIT(data->irq - desc->irq));
	cond_shutdown_parent(data);
}

static unsigned int pci_irq_startup_msi(struct irq_data *data)
{
	struct msi_desc *desc = irq_data_get_msi_desc(data);
	unsigned int ret = cond_startup_parent(data);

	pci_msi_unmask(desc, BIT(data->irq - desc->irq));
	return ret;
}

static void pci_irq_shutdown_msi(struct irq_data *data)
{
	struct msi_desc *desc = irq_data_get_msi_desc(data);

	pci_msi_mask(desc, BIT(data->irq - desc->irq));
	cond_shutdown_parent(data);
}

static unsigned int pci_irq_startup_msi(struct irq_data *data)
{
	struct msi_desc *desc = irq_data_get_msi_desc(data);
	unsigned int ret = cond_startup_parent(data);

	pci_msi_unmask(desc, BIT(data->irq - desc->irq));
	return ret;
}

static void pci_irq_mask_msi(struct irq_data *data)
{
	struct msi_desc *desc = irq_data_get_msi_desc(data);

	pci_msi_mask(desc, BIT(data->irq - desc->irq));
}

static void pci_irq_unmask_msi(struct irq_data *data)
{
	struct msi_desc *desc = irq_data_get_msi_desc(data);

	pci_msi_unmask(desc, BIT(data->irq - desc->irq));
}

#ifdef CONFIG_GENERIC_IRQ_RESERVATION_MODE
# define MSI_REACTIVATE		MSI_FLAG_MUST_REACTIVATE
#else
# define MSI_REACTIVATE		0
#endif

#define MSI_COMMON_FLAGS	(MSI_FLAG_FREE_MSI_DESCS |	\
				 MSI_FLAG_ACTIVATE_EARLY |	\
				 MSI_FLAG_DEV_SYSFS |		\
				 MSI_REACTIVATE)

static const struct msi_domain_template pci_msi_template = {
	.chip = {
		.name			= "PCI-MSI",
		.irq_startup		= pci_irq_startup_msi,
		.irq_shutdown		= pci_irq_shutdown_msi,
		.irq_mask		= pci_irq_mask_msi,
		.irq_unmask		= pci_irq_unmask_msi,
		.irq_write_msi_msg	= pci_msi_domain_write_msg,
		.flags			= IRQCHIP_ONESHOT_SAFE,
	},

	.ops = {
		.set_desc		= pci_device_domain_set_desc,
	},

	.info = {
		.flags			= MSI_COMMON_FLAGS | MSI_FLAG_MULTI_PCI_MSI,
		.bus_token		= DOMAIN_BUS_PCI_DEVICE_MSI,
	},
};

static void pci_irq_shutdown_msix(struct irq_data *data)
{
	pci_msix_mask(irq_data_get_msi_desc(data));
	cond_shutdown_parent(data);
}

static unsigned int pci_irq_startup_msix(struct irq_data *data)
{
	unsigned int ret = cond_startup_parent(data);

	pci_msix_unmask(irq_data_get_msi_desc(data));
	return ret;
}

static void pci_irq_mask_msix(struct irq_data *data)
{
	pci_msix_mask(irq_data_get_msi_desc(data));
}

static void pci_irq_unmask_msix(struct irq_data *data)
{
	pci_msix_unmask(irq_data_get_msi_desc(data));
}

void pci_msix_prepare_desc(struct irq_domain *domain, msi_alloc_info_t *arg,
			   struct msi_desc *desc)
{
	/* Don't fiddle with preallocated MSI descriptors */
	if (!desc->pci.mask_base)
		msix_prepare_msi_desc(to_pci_dev(desc->dev), desc);
}
EXPORT_SYMBOL_GPL(pci_msix_prepare_desc);

static const struct msi_domain_template pci_msix_template = {
	.chip = {
		.name			= "PCI-MSIX",
		.irq_startup		= pci_irq_startup_msix,
		.irq_shutdown		= pci_irq_shutdown_msix,
		.irq_mask		= pci_irq_mask_msix,
		.irq_unmask		= pci_irq_unmask_msix,
		.irq_write_msi_msg	= pci_msi_domain_write_msg,
		.flags			= IRQCHIP_ONESHOT_SAFE,
	},

	.ops = {
		.prepare_desc		= pci_msix_prepare_desc,
		.set_desc		= pci_device_domain_set_desc,
	},

	.info = {
		.flags			= MSI_COMMON_FLAGS | MSI_FLAG_PCI_MSIX |
					  MSI_FLAG_PCI_MSIX_ALLOC_DYN,
		.bus_token		= DOMAIN_BUS_PCI_DEVICE_MSIX,
	},
};

static bool pci_match_device_domain(struct pci_dev *pdev, enum irq_domain_bus_token bus_token)
{
	return msi_match_device_irq_domain(&pdev->dev, MSI_DEFAULT_DOMAIN, bus_token);
}

static bool pci_create_device_domain(struct pci_dev *pdev, const struct msi_domain_template *tmpl,
				     unsigned int hwsize)
{
	struct irq_domain *domain = dev_get_msi_domain(&pdev->dev);

	if (!domain || !irq_domain_is_msi_parent(domain))
		return true;

	return msi_create_device_irq_domain(&pdev->dev, MSI_DEFAULT_DOMAIN, tmpl,
					    hwsize, NULL, NULL);
}

/**
 * pci_setup_msi_device_domain - Setup a device MSI interrupt domain
 * @pdev:	The PCI device to create the domain on
 * @hwsize:	The maximum number of MSI vectors
 *
 * Return:
 *  True when:
 *	- The device does not have a MSI parent irq domain associated,
 *	  which keeps the legacy architecture specific and the global
 *	  PCI/MSI domain models working
 *	- The MSI domain exists already
 *	- The MSI domain was successfully allocated
 *  False when:
 *	- MSI-X is enabled
 *	- The domain creation fails.
 *
 * The created MSI domain is preserved until:
 *	- The device is removed
 *	- MSI is disabled and a MSI-X domain is created
 */
bool pci_setup_msi_device_domain(struct pci_dev *pdev, unsigned int hwsize)
{
	if (WARN_ON_ONCE(pdev->msix_enabled))
		return false;

	if (pci_match_device_domain(pdev, DOMAIN_BUS_PCI_DEVICE_MSI))
		return true;
	if (pci_match_device_domain(pdev, DOMAIN_BUS_PCI_DEVICE_MSIX))
		msi_remove_device_irq_domain(&pdev->dev, MSI_DEFAULT_DOMAIN);

	return pci_create_device_domain(pdev, &pci_msi_template, hwsize);
}

/**
 * pci_setup_msix_device_domain - Setup a device MSI-X interrupt domain
 * @pdev:	The PCI device to create the domain on
 * @hwsize:	The size of the MSI-X vector table
 *
 * Return:
 *  True when:
 *	- The device does not have a MSI parent irq domain associated,
 *	  which keeps the legacy architecture specific and the global
 *	  PCI/MSI domain models working
 *	- The MSI-X domain exists already
 *	- The MSI-X domain was successfully allocated
 *  False when:
 *	- MSI is enabled
 *	- The domain creation fails.
 *
 * The created MSI-X domain is preserved until:
 *	- The device is removed
 *	- MSI-X is disabled and a MSI domain is created
 */
bool pci_setup_msix_device_domain(struct pci_dev *pdev, unsigned int hwsize)
{
	if (WARN_ON_ONCE(pdev->msi_enabled))
		return false;

	if (pci_match_device_domain(pdev, DOMAIN_BUS_PCI_DEVICE_MSIX))
		return true;
	if (pci_match_device_domain(pdev, DOMAIN_BUS_PCI_DEVICE_MSI))
		msi_remove_device_irq_domain(&pdev->dev, MSI_DEFAULT_DOMAIN);

	return pci_create_device_domain(pdev, &pci_msix_template, hwsize);
}

/**
 * pci_msi_domain_supports - Check for support of a particular feature flag
 * @pdev:		The PCI device to operate on
 * @feature_mask:	The feature mask to check for (full match)
 * @mode:		If ALLOW_LEGACY this grants the feature when there is no irq domain
 *			associated to the device. If DENY_LEGACY the lack of an irq domain
 *			makes the feature unsupported
 */
bool pci_msi_domain_supports(struct pci_dev *pdev, unsigned int feature_mask,
			     enum support_mode mode)
{
	struct msi_domain_info *info;
	struct irq_domain *domain;
	unsigned int supported;

	domain = dev_get_msi_domain(&pdev->dev);

	if (!domain || !irq_domain_is_hierarchy(domain)) {
		if (IS_ENABLED(CONFIG_PCI_MSI_ARCH_FALLBACKS))
			return mode == ALLOW_LEGACY;
		return false;
	}

	if (!irq_domain_is_msi_parent(domain)) {
		/*
		 * For "global" PCI/MSI interrupt domains the associated
		 * msi_domain_info::flags is the authoritative source of
		 * information.
		 */
		info = domain->host_data;
		supported = info->flags;
	} else {
		/*
		 * For MSI parent domains the supported feature set
		 * is available in the parent ops. This makes checks
		 * possible before actually instantiating the
		 * per device domain because the parent is never
		 * expanding the PCI/MSI functionality.
		 */
		supported = domain->msi_parent_ops->supported_flags;
	}

	return (supported & feature_mask) == feature_mask;
}

/*
 * Users of the generic MSI infrastructure expect a device to have a single ID,
 * so with DMA aliases we have to pick the least-worst compromise. Devices with
 * DMA phantom functions tend to still emit MSIs from the real function number,
 * so we ignore those and only consider topological aliases where either the
 * alias device or RID appears on a different bus number. We also make the
 * reasonable assumption that bridges are walked in an upstream direction (so
 * the last one seen wins), and the much braver assumption that the most likely
 * case is that of PCI->PCIe so we should always use the alias RID. This echoes
 * the logic from intel_irq_remapping's set_msi_sid(), which presumably works
 * well enough in practice; in the face of the horrible PCIe<->PCI-X conditions
 * for taking ownership all we can really do is close our eyes and hope...
 */
static int get_msi_id_cb(struct pci_dev *pdev, u16 alias, void *data)
{
	u32 *pa = data;
	u8 bus = PCI_BUS_NUM(*pa);

	if (pdev->bus->number != bus || PCI_BUS_NUM(alias) != bus)
		*pa = alias;

	return 0;
}

/**
 * pci_msi_domain_get_msi_rid - Get the MSI requester id (RID)
 * @domain:	The interrupt domain
 * @pdev:	The PCI device.
 *
 * The RID for a device is formed from the alias, with a firmware
 * supplied mapping applied
 *
 * Returns: The RID.
 */
u32 pci_msi_domain_get_msi_rid(struct irq_domain *domain, struct pci_dev *pdev)
{
	struct device_node *of_node;
	u32 rid = pci_dev_id(pdev);

	pci_for_each_dma_alias(pdev, get_msi_id_cb, &rid);

	of_node = irq_domain_get_of_node(domain);
	rid = of_node ? of_msi_xlate(&pdev->dev, &of_node, rid) :
			iort_msi_map_id(&pdev->dev, rid);

	return rid;
}

/**
 * pci_msi_map_rid_ctlr_node - Get the MSI controller node and MSI requester id (RID)
 * @pdev:	The PCI device
 * @node:	Pointer to store the MSI controller device node
 *
 * Use the firmware data to find the MSI controller node for @pdev.
 * If found map the RID and initialize @node with it. @node value must
 * be set to NULL on entry.
 *
 * Returns: The RID.
 */
u32 pci_msi_map_rid_ctlr_node(struct pci_dev *pdev, struct device_node **node)
{
	u32 rid = pci_dev_id(pdev);

	pci_for_each_dma_alias(pdev, get_msi_id_cb, &rid);

	return of_msi_xlate(&pdev->dev, node, rid);
}

/**
 * pci_msi_get_device_domain - Get the MSI domain for a given PCI device
 * @pdev:	The PCI device
 *
 * Use the firmware data to find a device-specific MSI domain
 * (i.e. not one that is set as a default).
 *
 * Returns: The corresponding MSI domain or NULL if none has been found.
 */
struct irq_domain *pci_msi_get_device_domain(struct pci_dev *pdev)
{
	struct irq_domain *dom;
	u32 rid = pci_dev_id(pdev);

	pci_for_each_dma_alias(pdev, get_msi_id_cb, &rid);
	dom = of_msi_map_get_device_domain(&pdev->dev, rid, DOMAIN_BUS_PCI_MSI);
	if (!dom)
		dom = iort_get_device_domain(&pdev->dev, rid,
					     DOMAIN_BUS_PCI_MSI);
	return dom;
}<|MERGE_RESOLUTION|>--- conflicted
+++ resolved
@@ -149,7 +149,6 @@
 }
 
 static void cond_shutdown_parent(struct irq_data *data)
-<<<<<<< HEAD
 {
 	struct msi_domain_info *info = data->domain->host_data;
 
@@ -169,47 +168,6 @@
 		irq_chip_unmask_parent(data);
 
 	return 0;
-}
-
-static __always_inline void cond_mask_parent(struct irq_data *data)
-=======
->>>>>>> b35fc656
-{
-	struct msi_domain_info *info = data->domain->host_data;
-
-	if (unlikely(info->flags & MSI_FLAG_PCI_MSI_STARTUP_PARENT))
-		irq_chip_shutdown_parent(data);
-	else if (unlikely(info->flags & MSI_FLAG_PCI_MSI_MASK_PARENT))
-		irq_chip_mask_parent(data);
-}
-
-static unsigned int cond_startup_parent(struct irq_data *data)
-{
-	struct msi_domain_info *info = data->domain->host_data;
-
-	if (unlikely(info->flags & MSI_FLAG_PCI_MSI_STARTUP_PARENT))
-		return irq_chip_startup_parent(data);
-	else if (unlikely(info->flags & MSI_FLAG_PCI_MSI_MASK_PARENT))
-		irq_chip_unmask_parent(data);
-
-	return 0;
-}
-
-static void pci_irq_shutdown_msi(struct irq_data *data)
-{
-	struct msi_desc *desc = irq_data_get_msi_desc(data);
-
-	pci_msi_mask(desc, BIT(data->irq - desc->irq));
-	cond_shutdown_parent(data);
-}
-
-static unsigned int pci_irq_startup_msi(struct irq_data *data)
-{
-	struct msi_desc *desc = irq_data_get_msi_desc(data);
-	unsigned int ret = cond_startup_parent(data);
-
-	pci_msi_unmask(desc, BIT(data->irq - desc->irq));
-	return ret;
 }
 
 static void pci_irq_shutdown_msi(struct irq_data *data)
