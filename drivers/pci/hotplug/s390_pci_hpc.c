--- conflicted
+++ resolved
@@ -65,15 +65,9 @@
 
 	rc = zpci_deconfigure_device(zdev);
 out:
-<<<<<<< HEAD
-	mutex_unlock(&zdev->state_lock);
-	if (pdev)
-		pci_dev_put(pdev);
-=======
 	if (pdev)
 		pci_dev_put(pdev);
 	mutex_unlock(&zdev->state_lock);
->>>>>>> 03c2c435
 	return rc;
 }
 
