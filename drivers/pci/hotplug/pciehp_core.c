// SPDX-License-Identifier: GPL-2.0+
/*
 * PCI Express Hot Plug Controller Driver
 *
 * Copyright (C) 1995,2001 Compaq Computer Corporation
 * Copyright (C) 2001 Greg Kroah-Hartman (greg@kroah.com)
 * Copyright (C) 2001 IBM Corp.
 * Copyright (C) 2003-2004 Intel Corporation
 *
 * All rights reserved.
 *
 * Send feedback to <greg@kroah.com>, <kristen.c.accardi@intel.com>
 *
 * Authors:
 *   Dan Zink <dan.zink@compaq.com>
 *   Greg Kroah-Hartman <greg@kroah.com>
 *   Dely Sy <dely.l.sy@intel.com>"
 */

#include <linux/moduleparam.h>
#include <linux/kernel.h>
#include <linux/slab.h>
#include <linux/types.h>
#include <linux/pci.h>
#include "pciehp.h"
#include <linux/interrupt.h>
#include <linux/time.h>

#include "../pci.h"

/* Global variables */
bool pciehp_debug;
bool pciehp_poll_mode;
int pciehp_poll_time;

/*
 * not really modular, but the easiest way to keep compat with existing
 * bootargs behaviour is to continue using module_param here.
 */
module_param(pciehp_debug, bool, 0644);
module_param(pciehp_poll_mode, bool, 0644);
module_param(pciehp_poll_time, int, 0644);
MODULE_PARM_DESC(pciehp_debug, "Debugging mode enabled or not");
MODULE_PARM_DESC(pciehp_poll_mode, "Using polling mechanism for hot-plug events or not");
MODULE_PARM_DESC(pciehp_poll_time, "Polling mechanism frequency, in seconds");

#define PCIE_MODULE_NAME "pciehp"

static int set_attention_status(struct hotplug_slot *slot, u8 value);
static int enable_slot(struct hotplug_slot *slot);
static int disable_slot(struct hotplug_slot *slot);
static int get_power_status(struct hotplug_slot *slot, u8 *value);
static int get_attention_status(struct hotplug_slot *slot, u8 *value);
static int get_latch_status(struct hotplug_slot *slot, u8 *value);
static int get_adapter_status(struct hotplug_slot *slot, u8 *value);
static int reset_slot(struct hotplug_slot *slot, int probe);

<<<<<<< HEAD
/**
 * release_slot - free up the memory used by a slot
 * @hotplug_slot: slot to free
 */
static void release_slot(struct hotplug_slot *hotplug_slot)
{
	struct slot *slot = hotplug_slot->private;

	/* queued work needs hotplug_slot name */
	cancel_delayed_work(&slot->work);
	drain_workqueue(slot->wq);

	kfree(hotplug_slot->ops);
	kfree(hotplug_slot->info);
	kfree(hotplug_slot);
}

=======
>>>>>>> 5b394b2d
static int init_slot(struct controller *ctrl)
{
	struct slot *slot = ctrl->slot;
	struct hotplug_slot *hotplug = NULL;
	struct hotplug_slot_info *info = NULL;
	struct hotplug_slot_ops *ops = NULL;
	char name[SLOT_NAME_SIZE];
	int retval = -ENOMEM;

	hotplug = kzalloc(sizeof(*hotplug), GFP_KERNEL);
	if (!hotplug)
		goto out;

	info = kzalloc(sizeof(*info), GFP_KERNEL);
	if (!info)
		goto out;

	/* Setup hotplug slot ops */
	ops = kzalloc(sizeof(*ops), GFP_KERNEL);
	if (!ops)
		goto out;

	ops->enable_slot = enable_slot;
	ops->disable_slot = disable_slot;
	ops->get_power_status = get_power_status;
	ops->get_adapter_status = get_adapter_status;
	ops->reset_slot = reset_slot;
	if (MRL_SENS(ctrl))
		ops->get_latch_status = get_latch_status;
	if (ATTN_LED(ctrl)) {
		ops->get_attention_status = get_attention_status;
		ops->set_attention_status = set_attention_status;
	} else if (ctrl->pcie->port->hotplug_user_indicators) {
		ops->get_attention_status = pciehp_get_raw_indicator_status;
		ops->set_attention_status = pciehp_set_raw_indicator_status;
	}

	/* register this slot with the hotplug pci core */
	hotplug->info = info;
	hotplug->private = slot;
	hotplug->ops = ops;
	slot->hotplug_slot = hotplug;
	snprintf(name, SLOT_NAME_SIZE, "%u", PSN(ctrl));

	retval = pci_hp_initialize(hotplug,
				   ctrl->pcie->port->subordinate, 0, name);
	if (retval)
		ctrl_err(ctrl, "pci_hp_initialize failed: error %d\n", retval);
out:
	if (retval) {
		kfree(ops);
		kfree(info);
		kfree(hotplug);
	}
	return retval;
}

static void cleanup_slot(struct controller *ctrl)
{
	struct hotplug_slot *hotplug_slot = ctrl->slot->hotplug_slot;

	pci_hp_destroy(hotplug_slot);
	kfree(hotplug_slot->ops);
	kfree(hotplug_slot->info);
	kfree(hotplug_slot);
}

/*
 * set_attention_status - Turns the Amber LED for a slot on, off or blink
 */
static int set_attention_status(struct hotplug_slot *hotplug_slot, u8 status)
{
	struct slot *slot = hotplug_slot->private;
	struct pci_dev *pdev = slot->ctrl->pcie->port;

	pci_config_pm_runtime_get(pdev);
	pciehp_set_attention_status(slot, status);
	pci_config_pm_runtime_put(pdev);
	return 0;
}


static int enable_slot(struct hotplug_slot *hotplug_slot)
{
	struct slot *slot = hotplug_slot->private;

	return pciehp_sysfs_enable_slot(slot);
}


static int disable_slot(struct hotplug_slot *hotplug_slot)
{
	struct slot *slot = hotplug_slot->private;

	return pciehp_sysfs_disable_slot(slot);
}

static int get_power_status(struct hotplug_slot *hotplug_slot, u8 *value)
{
	struct slot *slot = hotplug_slot->private;
	struct pci_dev *pdev = slot->ctrl->pcie->port;

	pci_config_pm_runtime_get(pdev);
	pciehp_get_power_status(slot, value);
	pci_config_pm_runtime_put(pdev);
	return 0;
}

static int get_attention_status(struct hotplug_slot *hotplug_slot, u8 *value)
{
	struct slot *slot = hotplug_slot->private;

	pciehp_get_attention_status(slot, value);
	return 0;
}

static int get_latch_status(struct hotplug_slot *hotplug_slot, u8 *value)
{
	struct slot *slot = hotplug_slot->private;
	struct pci_dev *pdev = slot->ctrl->pcie->port;

	pci_config_pm_runtime_get(pdev);
	pciehp_get_latch_status(slot, value);
	pci_config_pm_runtime_put(pdev);
	return 0;
}

static int get_adapter_status(struct hotplug_slot *hotplug_slot, u8 *value)
{
	struct slot *slot = hotplug_slot->private;
	struct pci_dev *pdev = slot->ctrl->pcie->port;

	pci_config_pm_runtime_get(pdev);
	pciehp_get_adapter_status(slot, value);
	pci_config_pm_runtime_put(pdev);
	return 0;
}

static int reset_slot(struct hotplug_slot *hotplug_slot, int probe)
{
	struct slot *slot = hotplug_slot->private;

	return pciehp_reset_slot(slot, probe);
}

/**
 * pciehp_check_presence() - synthesize event if presence has changed
 *
 * On probe and resume, an explicit presence check is necessary to bring up an
 * occupied slot or bring down an unoccupied slot.  This can't be triggered by
 * events in the Slot Status register, they may be stale and are therefore
 * cleared.  Secondly, sending an interrupt for "events that occur while
 * interrupt generation is disabled [when] interrupt generation is subsequently
 * enabled" is optional per PCIe r4.0, sec 6.7.3.4.
 */
static void pciehp_check_presence(struct controller *ctrl)
{
	struct slot *slot = ctrl->slot;
	u8 occupied;

	down_read(&ctrl->reset_lock);
	mutex_lock(&slot->lock);

	pciehp_get_adapter_status(slot, &occupied);
	if ((occupied && (slot->state == OFF_STATE ||
			  slot->state == BLINKINGON_STATE)) ||
	    (!occupied && (slot->state == ON_STATE ||
			   slot->state == BLINKINGOFF_STATE)))
		pciehp_request(ctrl, PCI_EXP_SLTSTA_PDC);

	mutex_unlock(&slot->lock);
	up_read(&ctrl->reset_lock);
}

static int pciehp_probe(struct pcie_device *dev)
{
	int rc;
	struct controller *ctrl;
	struct slot *slot;

	/* If this is not a "hotplug" service, we have no business here. */
	if (dev->service != PCIE_PORT_SERVICE_HP)
		return -ENODEV;

	if (!dev->port->subordinate) {
		/* Can happen if we run out of bus numbers during probe */
		dev_err(&dev->device,
			"Hotplug bridge without secondary bus, ignoring\n");
		return -ENODEV;
	}

	ctrl = pcie_init(dev);
	if (!ctrl) {
		dev_err(&dev->device, "Controller initialization failed\n");
		return -ENODEV;
	}
	set_service_data(dev, ctrl);

	/* Setup the slot information structures */
	rc = init_slot(ctrl);
	if (rc) {
		if (rc == -EBUSY)
			ctrl_warn(ctrl, "Slot already registered by another hotplug driver\n");
		else
			ctrl_err(ctrl, "Slot initialization failed (%d)\n", rc);
		goto err_out_release_ctlr;
	}

	/* Enable events after we have setup the data structures */
	rc = pcie_init_notification(ctrl);
	if (rc) {
		ctrl_err(ctrl, "Notification initialization failed (%d)\n", rc);
		goto err_out_free_ctrl_slot;
	}

	/* Publish to user space */
	slot = ctrl->slot;
	rc = pci_hp_add(slot->hotplug_slot);
	if (rc) {
		ctrl_err(ctrl, "Publication to user space failed (%d)\n", rc);
		goto err_out_shutdown_notification;
	}

	pciehp_check_presence(ctrl);

	return 0;

err_out_shutdown_notification:
	pcie_shutdown_notification(ctrl);
err_out_free_ctrl_slot:
	cleanup_slot(ctrl);
err_out_release_ctlr:
	pciehp_release_ctrl(ctrl);
	return -ENODEV;
}

static void pciehp_remove(struct pcie_device *dev)
{
	struct controller *ctrl = get_service_data(dev);

<<<<<<< HEAD
=======
	pci_hp_del(ctrl->slot->hotplug_slot);
>>>>>>> 5b394b2d
	pcie_shutdown_notification(ctrl);
	cleanup_slot(ctrl);
	pciehp_release_ctrl(ctrl);
}

#ifdef CONFIG_PM
static int pciehp_suspend(struct pcie_device *dev)
{
	return 0;
}

static int pciehp_resume_noirq(struct pcie_device *dev)
{
	struct controller *ctrl = get_service_data(dev);
	struct slot *slot = ctrl->slot;

	/* pci_restore_state() just wrote to the Slot Control register */
	ctrl->cmd_started = jiffies;
	ctrl->cmd_busy = true;

	/* clear spurious events from rediscovery of inserted card */
	if (slot->state == ON_STATE || slot->state == BLINKINGOFF_STATE)
		pcie_clear_hotplug_events(ctrl);

	return 0;
}

static int pciehp_resume(struct pcie_device *dev)
{
	struct controller *ctrl = get_service_data(dev);

	pciehp_check_presence(ctrl);

	return 0;
}
#endif /* PM */

static struct pcie_port_service_driver hpdriver_portdrv = {
	.name		= PCIE_MODULE_NAME,
	.port_type	= PCIE_ANY_PORT,
	.service	= PCIE_PORT_SERVICE_HP,

	.probe		= pciehp_probe,
	.remove		= pciehp_remove,

#ifdef	CONFIG_PM
	.suspend	= pciehp_suspend,
	.resume_noirq	= pciehp_resume_noirq,
	.resume		= pciehp_resume,
#endif	/* PM */
};

static int __init pcied_init(void)
{
	int retval = 0;

	retval = pcie_port_service_register(&hpdriver_portdrv);
	dbg("pcie_port_service_register = %d\n", retval);
	if (retval)
		dbg("Failure to register service\n");

	return retval;
}
device_initcall(pcied_init);<|MERGE_RESOLUTION|>--- conflicted
+++ resolved
@@ -55,26 +55,6 @@
 static int get_adapter_status(struct hotplug_slot *slot, u8 *value);
 static int reset_slot(struct hotplug_slot *slot, int probe);
 
-<<<<<<< HEAD
-/**
- * release_slot - free up the memory used by a slot
- * @hotplug_slot: slot to free
- */
-static void release_slot(struct hotplug_slot *hotplug_slot)
-{
-	struct slot *slot = hotplug_slot->private;
-
-	/* queued work needs hotplug_slot name */
-	cancel_delayed_work(&slot->work);
-	drain_workqueue(slot->wq);
-
-	kfree(hotplug_slot->ops);
-	kfree(hotplug_slot->info);
-	kfree(hotplug_slot);
-}
-
-=======
->>>>>>> 5b394b2d
 static int init_slot(struct controller *ctrl)
 {
 	struct slot *slot = ctrl->slot;
@@ -315,10 +295,7 @@
 {
 	struct controller *ctrl = get_service_data(dev);
 
-<<<<<<< HEAD
-=======
 	pci_hp_del(ctrl->slot->hotplug_slot);
->>>>>>> 5b394b2d
 	pcie_shutdown_notification(ctrl);
 	cleanup_slot(ctrl);
 	pciehp_release_ctrl(ctrl);
