// SPDX-License-Identifier: GPL-2.0
/*
 * PCI detection and setup code
 */

#include <linux/kernel.h>
#include <linux/delay.h>
#include <linux/init.h>
#include <linux/pci.h>
#include <linux/msi.h>
#include <linux/of_device.h>
#include <linux/of_pci.h>
#include <linux/pci_hotplug.h>
#include <linux/slab.h>
#include <linux/module.h>
#include <linux/cpumask.h>
#include <linux/aer.h>
#include <linux/acpi.h>
#include <linux/hypervisor.h>
#include <linux/irqdomain.h>
#include <linux/pm_runtime.h>
#include <linux/bitfield.h>
#include "pci.h"

#define CARDBUS_LATENCY_TIMER	176	/* secondary latency timer */
#define CARDBUS_RESERVE_BUSNR	3

static struct resource busn_resource = {
	.name	= "PCI busn",
	.start	= 0,
	.end	= 255,
	.flags	= IORESOURCE_BUS,
};

/* Ugh.  Need to stop exporting this to modules. */
LIST_HEAD(pci_root_buses);
EXPORT_SYMBOL(pci_root_buses);

static LIST_HEAD(pci_domain_busn_res_list);

struct pci_domain_busn_res {
	struct list_head list;
	struct resource res;
	int domain_nr;
};

static struct resource *get_pci_domain_busn_res(int domain_nr)
{
	struct pci_domain_busn_res *r;

	list_for_each_entry(r, &pci_domain_busn_res_list, list)
		if (r->domain_nr == domain_nr)
			return &r->res;

	r = kzalloc(sizeof(*r), GFP_KERNEL);
	if (!r)
		return NULL;

	r->domain_nr = domain_nr;
	r->res.start = 0;
	r->res.end = 0xff;
	r->res.flags = IORESOURCE_BUS | IORESOURCE_PCI_FIXED;

	list_add_tail(&r->list, &pci_domain_busn_res_list);

	return &r->res;
}

/*
 * Some device drivers need know if PCI is initiated.
 * Basically, we think PCI is not initiated when there
 * is no device to be found on the pci_bus_type.
 */
int no_pci_devices(void)
{
	struct device *dev;
	int no_devices;

	dev = bus_find_next_device(&pci_bus_type, NULL);
	no_devices = (dev == NULL);
	put_device(dev);
	return no_devices;
}
EXPORT_SYMBOL(no_pci_devices);

/*
 * PCI Bus Class
 */
static void release_pcibus_dev(struct device *dev)
{
	struct pci_bus *pci_bus = to_pci_bus(dev);

	put_device(pci_bus->bridge);
	pci_bus_remove_resources(pci_bus);
	pci_release_bus_of_node(pci_bus);
	kfree(pci_bus);
}

static struct class pcibus_class = {
	.name		= "pci_bus",
	.dev_release	= &release_pcibus_dev,
	.dev_groups	= pcibus_groups,
};

static int __init pcibus_class_init(void)
{
	return class_register(&pcibus_class);
}
postcore_initcall(pcibus_class_init);

static u64 pci_size(u64 base, u64 maxbase, u64 mask)
{
	u64 size = mask & maxbase;	/* Find the significant bits */
	if (!size)
		return 0;

	/*
	 * Get the lowest of them to find the decode size, and from that
	 * the extent.
	 */
	size = size & ~(size-1);

	/*
	 * base == maxbase can be valid only if the BAR has already been
	 * programmed with all 1s.
	 */
	if (base == maxbase && ((base | (size - 1)) & mask) != mask)
		return 0;

	return size;
}

static inline unsigned long decode_bar(struct pci_dev *dev, u32 bar)
{
	u32 mem_type;
	unsigned long flags;

	if ((bar & PCI_BASE_ADDRESS_SPACE) == PCI_BASE_ADDRESS_SPACE_IO) {
		flags = bar & ~PCI_BASE_ADDRESS_IO_MASK;
		flags |= IORESOURCE_IO;
		return flags;
	}

	flags = bar & ~PCI_BASE_ADDRESS_MEM_MASK;
	flags |= IORESOURCE_MEM;
	if (flags & PCI_BASE_ADDRESS_MEM_PREFETCH)
		flags |= IORESOURCE_PREFETCH;

	mem_type = bar & PCI_BASE_ADDRESS_MEM_TYPE_MASK;
	switch (mem_type) {
	case PCI_BASE_ADDRESS_MEM_TYPE_32:
		break;
	case PCI_BASE_ADDRESS_MEM_TYPE_1M:
		/* 1M mem BAR treated as 32-bit BAR */
		break;
	case PCI_BASE_ADDRESS_MEM_TYPE_64:
		flags |= IORESOURCE_MEM_64;
		break;
	default:
		/* mem unknown type treated as 32-bit BAR */
		break;
	}
	return flags;
}

#define PCI_COMMAND_DECODE_ENABLE	(PCI_COMMAND_MEMORY | PCI_COMMAND_IO)

/**
 * __pci_read_base - Read a PCI BAR
 * @dev: the PCI device
 * @type: type of the BAR
 * @res: resource buffer to be filled in
 * @pos: BAR position in the config space
 *
 * Returns 1 if the BAR is 64-bit, or 0 if 32-bit.
 */
int __pci_read_base(struct pci_dev *dev, enum pci_bar_type type,
		    struct resource *res, unsigned int pos)
{
	u32 l = 0, sz = 0, mask;
	u64 l64, sz64, mask64;
	u16 orig_cmd;
	struct pci_bus_region region, inverted_region;

	mask = type ? PCI_ROM_ADDRESS_MASK : ~0;

	/* No printks while decoding is disabled! */
	if (!dev->mmio_always_on) {
		pci_read_config_word(dev, PCI_COMMAND, &orig_cmd);
		if (orig_cmd & PCI_COMMAND_DECODE_ENABLE) {
			pci_write_config_word(dev, PCI_COMMAND,
				orig_cmd & ~PCI_COMMAND_DECODE_ENABLE);
		}
	}

	res->name = pci_name(dev);

	pci_read_config_dword(dev, pos, &l);
	pci_write_config_dword(dev, pos, l | mask);
	pci_read_config_dword(dev, pos, &sz);
	pci_write_config_dword(dev, pos, l);

	/*
	 * All bits set in sz means the device isn't working properly.
	 * If the BAR isn't implemented, all bits must be 0.  If it's a
	 * memory BAR or a ROM, bit 0 must be clear; if it's an io BAR, bit
	 * 1 must be clear.
	 */
	if (PCI_POSSIBLE_ERROR(sz))
		sz = 0;

	/*
	 * I don't know how l can have all bits set.  Copied from old code.
	 * Maybe it fixes a bug on some ancient platform.
	 */
	if (PCI_POSSIBLE_ERROR(l))
		l = 0;

	if (type == pci_bar_unknown) {
		res->flags = decode_bar(dev, l);
		res->flags |= IORESOURCE_SIZEALIGN;
		if (res->flags & IORESOURCE_IO) {
			l64 = l & PCI_BASE_ADDRESS_IO_MASK;
			sz64 = sz & PCI_BASE_ADDRESS_IO_MASK;
			mask64 = PCI_BASE_ADDRESS_IO_MASK & (u32)IO_SPACE_LIMIT;
		} else {
			l64 = l & PCI_BASE_ADDRESS_MEM_MASK;
			sz64 = sz & PCI_BASE_ADDRESS_MEM_MASK;
			mask64 = (u32)PCI_BASE_ADDRESS_MEM_MASK;
		}
	} else {
		if (l & PCI_ROM_ADDRESS_ENABLE)
			res->flags |= IORESOURCE_ROM_ENABLE;
		l64 = l & PCI_ROM_ADDRESS_MASK;
		sz64 = sz & PCI_ROM_ADDRESS_MASK;
		mask64 = PCI_ROM_ADDRESS_MASK;
	}

	if (res->flags & IORESOURCE_MEM_64) {
		pci_read_config_dword(dev, pos + 4, &l);
		pci_write_config_dword(dev, pos + 4, ~0);
		pci_read_config_dword(dev, pos + 4, &sz);
		pci_write_config_dword(dev, pos + 4, l);

		l64 |= ((u64)l << 32);
		sz64 |= ((u64)sz << 32);
		mask64 |= ((u64)~0 << 32);
	}

	if (!dev->mmio_always_on && (orig_cmd & PCI_COMMAND_DECODE_ENABLE))
		pci_write_config_word(dev, PCI_COMMAND, orig_cmd);

	if (!sz64)
		goto fail;

	sz64 = pci_size(l64, sz64, mask64);
	if (!sz64) {
		pci_info(dev, FW_BUG "reg 0x%x: invalid BAR (can't size)\n",
			 pos);
		goto fail;
	}

	if (res->flags & IORESOURCE_MEM_64) {
		if ((sizeof(pci_bus_addr_t) < 8 || sizeof(resource_size_t) < 8)
		    && sz64 > 0x100000000ULL) {
			res->flags |= IORESOURCE_UNSET | IORESOURCE_DISABLED;
			res->start = 0;
			res->end = 0;
			pci_err(dev, "reg 0x%x: can't handle BAR larger than 4GB (size %#010llx)\n",
				pos, (unsigned long long)sz64);
			goto out;
		}

		if ((sizeof(pci_bus_addr_t) < 8) && l) {
			/* Above 32-bit boundary; try to reallocate */
			res->flags |= IORESOURCE_UNSET;
			res->start = 0;
			res->end = sz64 - 1;
			pci_info(dev, "reg 0x%x: can't handle BAR above 4GB (bus address %#010llx)\n",
				 pos, (unsigned long long)l64);
			goto out;
		}
	}

	region.start = l64;
	region.end = l64 + sz64 - 1;

	pcibios_bus_to_resource(dev->bus, res, &region);
	pcibios_resource_to_bus(dev->bus, &inverted_region, res);

	/*
	 * If "A" is a BAR value (a bus address), "bus_to_resource(A)" is
	 * the corresponding resource address (the physical address used by
	 * the CPU.  Converting that resource address back to a bus address
	 * should yield the original BAR value:
	 *
	 *     resource_to_bus(bus_to_resource(A)) == A
	 *
	 * If it doesn't, CPU accesses to "bus_to_resource(A)" will not
	 * be claimed by the device.
	 */
	if (inverted_region.start != region.start) {
		res->flags |= IORESOURCE_UNSET;
		res->start = 0;
		res->end = region.end - region.start;
		pci_info(dev, "reg 0x%x: initial BAR value %#010llx invalid\n",
			 pos, (unsigned long long)region.start);
	}

	goto out;


fail:
	res->flags = 0;
out:
	if (res->flags)
		pci_info(dev, "reg 0x%x: %pR\n", pos, res);

	return (res->flags & IORESOURCE_MEM_64) ? 1 : 0;
}

static void pci_read_bases(struct pci_dev *dev, unsigned int howmany, int rom)
{
	unsigned int pos, reg;

	if (dev->non_compliant_bars)
		return;

	/* Per PCIe r4.0, sec 9.3.4.1.11, the VF BARs are all RO Zero */
	if (dev->is_virtfn)
		return;

	for (pos = 0; pos < howmany; pos++) {
		struct resource *res = &dev->resource[pos];
		reg = PCI_BASE_ADDRESS_0 + (pos << 2);
		pos += __pci_read_base(dev, pci_bar_unknown, res, reg);
	}

	if (rom) {
		struct resource *res = &dev->resource[PCI_ROM_RESOURCE];
		dev->rom_base_reg = rom;
		res->flags = IORESOURCE_MEM | IORESOURCE_PREFETCH |
				IORESOURCE_READONLY | IORESOURCE_SIZEALIGN;
		__pci_read_base(dev, pci_bar_mem32, res, rom);
	}
}

static void pci_read_bridge_windows(struct pci_dev *bridge)
{
	u16 io;
	u32 pmem, tmp;

	pci_read_config_word(bridge, PCI_IO_BASE, &io);
	if (!io) {
		pci_write_config_word(bridge, PCI_IO_BASE, 0xe0f0);
		pci_read_config_word(bridge, PCI_IO_BASE, &io);
		pci_write_config_word(bridge, PCI_IO_BASE, 0x0);
	}
	if (io)
		bridge->io_window = 1;

	/*
	 * DECchip 21050 pass 2 errata: the bridge may miss an address
	 * disconnect boundary by one PCI data phase.  Workaround: do not
	 * use prefetching on this device.
	 */
	if (bridge->vendor == PCI_VENDOR_ID_DEC && bridge->device == 0x0001)
		return;

	pci_read_config_dword(bridge, PCI_PREF_MEMORY_BASE, &pmem);
	if (!pmem) {
		pci_write_config_dword(bridge, PCI_PREF_MEMORY_BASE,
					       0xffe0fff0);
		pci_read_config_dword(bridge, PCI_PREF_MEMORY_BASE, &pmem);
		pci_write_config_dword(bridge, PCI_PREF_MEMORY_BASE, 0x0);
	}
	if (!pmem)
		return;

	bridge->pref_window = 1;

	if ((pmem & PCI_PREF_RANGE_TYPE_MASK) == PCI_PREF_RANGE_TYPE_64) {

		/*
		 * Bridge claims to have a 64-bit prefetchable memory
		 * window; verify that the upper bits are actually
		 * writable.
		 */
		pci_read_config_dword(bridge, PCI_PREF_BASE_UPPER32, &pmem);
		pci_write_config_dword(bridge, PCI_PREF_BASE_UPPER32,
				       0xffffffff);
		pci_read_config_dword(bridge, PCI_PREF_BASE_UPPER32, &tmp);
		pci_write_config_dword(bridge, PCI_PREF_BASE_UPPER32, pmem);
		if (tmp)
			bridge->pref_64_window = 1;
	}
}

static void pci_read_bridge_io(struct pci_bus *child)
{
	struct pci_dev *dev = child->self;
	u8 io_base_lo, io_limit_lo;
	unsigned long io_mask, io_granularity, base, limit;
	struct pci_bus_region region;
	struct resource *res;

	io_mask = PCI_IO_RANGE_MASK;
	io_granularity = 0x1000;
	if (dev->io_window_1k) {
		/* Support 1K I/O space granularity */
		io_mask = PCI_IO_1K_RANGE_MASK;
		io_granularity = 0x400;
	}

	res = child->resource[0];
	pci_read_config_byte(dev, PCI_IO_BASE, &io_base_lo);
	pci_read_config_byte(dev, PCI_IO_LIMIT, &io_limit_lo);
	base = (io_base_lo & io_mask) << 8;
	limit = (io_limit_lo & io_mask) << 8;

	if ((io_base_lo & PCI_IO_RANGE_TYPE_MASK) == PCI_IO_RANGE_TYPE_32) {
		u16 io_base_hi, io_limit_hi;

		pci_read_config_word(dev, PCI_IO_BASE_UPPER16, &io_base_hi);
		pci_read_config_word(dev, PCI_IO_LIMIT_UPPER16, &io_limit_hi);
		base |= ((unsigned long) io_base_hi << 16);
		limit |= ((unsigned long) io_limit_hi << 16);
	}

	if (base <= limit) {
		res->flags = (io_base_lo & PCI_IO_RANGE_TYPE_MASK) | IORESOURCE_IO;
		region.start = base;
		region.end = limit + io_granularity - 1;
		pcibios_bus_to_resource(dev->bus, res, &region);
		pci_info(dev, "  bridge window %pR\n", res);
	}
}

static void pci_read_bridge_mmio(struct pci_bus *child)
{
	struct pci_dev *dev = child->self;
	u16 mem_base_lo, mem_limit_lo;
	unsigned long base, limit;
	struct pci_bus_region region;
	struct resource *res;

	res = child->resource[1];
	pci_read_config_word(dev, PCI_MEMORY_BASE, &mem_base_lo);
	pci_read_config_word(dev, PCI_MEMORY_LIMIT, &mem_limit_lo);
	base = ((unsigned long) mem_base_lo & PCI_MEMORY_RANGE_MASK) << 16;
	limit = ((unsigned long) mem_limit_lo & PCI_MEMORY_RANGE_MASK) << 16;
	if (base <= limit) {
		res->flags = (mem_base_lo & PCI_MEMORY_RANGE_TYPE_MASK) | IORESOURCE_MEM;
		region.start = base;
		region.end = limit + 0xfffff;
		pcibios_bus_to_resource(dev->bus, res, &region);
		pci_info(dev, "  bridge window %pR\n", res);
	}
}

static void pci_read_bridge_mmio_pref(struct pci_bus *child)
{
	struct pci_dev *dev = child->self;
	u16 mem_base_lo, mem_limit_lo;
	u64 base64, limit64;
	pci_bus_addr_t base, limit;
	struct pci_bus_region region;
	struct resource *res;

	res = child->resource[2];
	pci_read_config_word(dev, PCI_PREF_MEMORY_BASE, &mem_base_lo);
	pci_read_config_word(dev, PCI_PREF_MEMORY_LIMIT, &mem_limit_lo);
	base64 = (mem_base_lo & PCI_PREF_RANGE_MASK) << 16;
	limit64 = (mem_limit_lo & PCI_PREF_RANGE_MASK) << 16;

	if ((mem_base_lo & PCI_PREF_RANGE_TYPE_MASK) == PCI_PREF_RANGE_TYPE_64) {
		u32 mem_base_hi, mem_limit_hi;

		pci_read_config_dword(dev, PCI_PREF_BASE_UPPER32, &mem_base_hi);
		pci_read_config_dword(dev, PCI_PREF_LIMIT_UPPER32, &mem_limit_hi);

		/*
		 * Some bridges set the base > limit by default, and some
		 * (broken) BIOSes do not initialize them.  If we find
		 * this, just assume they are not being used.
		 */
		if (mem_base_hi <= mem_limit_hi) {
			base64 |= (u64) mem_base_hi << 32;
			limit64 |= (u64) mem_limit_hi << 32;
		}
	}

	base = (pci_bus_addr_t) base64;
	limit = (pci_bus_addr_t) limit64;

	if (base != base64) {
		pci_err(dev, "can't handle bridge window above 4GB (bus address %#010llx)\n",
			(unsigned long long) base64);
		return;
	}

	if (base <= limit) {
		res->flags = (mem_base_lo & PCI_PREF_RANGE_TYPE_MASK) |
					 IORESOURCE_MEM | IORESOURCE_PREFETCH;
		if (res->flags & PCI_PREF_RANGE_TYPE_64)
			res->flags |= IORESOURCE_MEM_64;
		region.start = base;
		region.end = limit + 0xfffff;
		pcibios_bus_to_resource(dev->bus, res, &region);
		pci_info(dev, "  bridge window %pR\n", res);
	}
}

void pci_read_bridge_bases(struct pci_bus *child)
{
	struct pci_dev *dev = child->self;
	struct resource *res;
	int i;

	if (pci_is_root_bus(child))	/* It's a host bus, nothing to read */
		return;

	pci_info(dev, "PCI bridge to %pR%s\n",
		 &child->busn_res,
		 dev->transparent ? " (subtractive decode)" : "");

	pci_bus_remove_resources(child);
	for (i = 0; i < PCI_BRIDGE_RESOURCE_NUM; i++)
		child->resource[i] = &dev->resource[PCI_BRIDGE_RESOURCES+i];

	pci_read_bridge_io(child);
	pci_read_bridge_mmio(child);
	pci_read_bridge_mmio_pref(child);

	if (dev->transparent) {
		pci_bus_for_each_resource(child->parent, res) {
			if (res && res->flags) {
				pci_bus_add_resource(child, res,
						     PCI_SUBTRACTIVE_DECODE);
				pci_info(dev, "  bridge window %pR (subtractive decode)\n",
					   res);
			}
		}
	}
}

static struct pci_bus *pci_alloc_bus(struct pci_bus *parent)
{
	struct pci_bus *b;

	b = kzalloc(sizeof(*b), GFP_KERNEL);
	if (!b)
		return NULL;

	INIT_LIST_HEAD(&b->node);
	INIT_LIST_HEAD(&b->children);
	INIT_LIST_HEAD(&b->devices);
	INIT_LIST_HEAD(&b->slots);
	INIT_LIST_HEAD(&b->resources);
	b->max_bus_speed = PCI_SPEED_UNKNOWN;
	b->cur_bus_speed = PCI_SPEED_UNKNOWN;
#ifdef CONFIG_PCI_DOMAINS_GENERIC
	if (parent)
		b->domain_nr = parent->domain_nr;
#endif
	return b;
}

static void pci_release_host_bridge_dev(struct device *dev)
{
	struct pci_host_bridge *bridge = to_pci_host_bridge(dev);

	if (bridge->release_fn)
		bridge->release_fn(bridge);

	pci_free_resource_list(&bridge->windows);
	pci_free_resource_list(&bridge->dma_ranges);
	kfree(bridge);
}

static void pci_init_host_bridge(struct pci_host_bridge *bridge)
{
	INIT_LIST_HEAD(&bridge->windows);
	INIT_LIST_HEAD(&bridge->dma_ranges);

	/*
	 * We assume we can manage these PCIe features.  Some systems may
	 * reserve these for use by the platform itself, e.g., an ACPI BIOS
	 * may implement its own AER handling and use _OSC to prevent the
	 * OS from interfering.
	 */
	bridge->native_aer = 1;
	bridge->native_pcie_hotplug = 1;
	bridge->native_shpc_hotplug = 1;
	bridge->native_pme = 1;
	bridge->native_ltr = 1;
	bridge->native_dpc = 1;
	bridge->domain_nr = PCI_DOMAIN_NR_NOT_SET;
<<<<<<< HEAD
=======
	bridge->native_cxl_error = 1;
>>>>>>> eb3cdb58

	device_initialize(&bridge->dev);
}

struct pci_host_bridge *pci_alloc_host_bridge(size_t priv)
{
	struct pci_host_bridge *bridge;

	bridge = kzalloc(sizeof(*bridge) + priv, GFP_KERNEL);
	if (!bridge)
		return NULL;

	pci_init_host_bridge(bridge);
	bridge->dev.release = pci_release_host_bridge_dev;

	return bridge;
}
EXPORT_SYMBOL(pci_alloc_host_bridge);

static void devm_pci_alloc_host_bridge_release(void *data)
{
	pci_free_host_bridge(data);
}

struct pci_host_bridge *devm_pci_alloc_host_bridge(struct device *dev,
						   size_t priv)
{
	int ret;
	struct pci_host_bridge *bridge;

	bridge = pci_alloc_host_bridge(priv);
	if (!bridge)
		return NULL;

	bridge->dev.parent = dev;

	ret = devm_add_action_or_reset(dev, devm_pci_alloc_host_bridge_release,
				       bridge);
	if (ret)
		return NULL;

	ret = devm_of_pci_bridge_init(dev, bridge);
	if (ret)
		return NULL;

	return bridge;
}
EXPORT_SYMBOL(devm_pci_alloc_host_bridge);

void pci_free_host_bridge(struct pci_host_bridge *bridge)
{
	put_device(&bridge->dev);
}
EXPORT_SYMBOL(pci_free_host_bridge);

/* Indexed by PCI_X_SSTATUS_FREQ (secondary bus mode and frequency) */
static const unsigned char pcix_bus_speed[] = {
	PCI_SPEED_UNKNOWN,		/* 0 */
	PCI_SPEED_66MHz_PCIX,		/* 1 */
	PCI_SPEED_100MHz_PCIX,		/* 2 */
	PCI_SPEED_133MHz_PCIX,		/* 3 */
	PCI_SPEED_UNKNOWN,		/* 4 */
	PCI_SPEED_66MHz_PCIX_ECC,	/* 5 */
	PCI_SPEED_100MHz_PCIX_ECC,	/* 6 */
	PCI_SPEED_133MHz_PCIX_ECC,	/* 7 */
	PCI_SPEED_UNKNOWN,		/* 8 */
	PCI_SPEED_66MHz_PCIX_266,	/* 9 */
	PCI_SPEED_100MHz_PCIX_266,	/* A */
	PCI_SPEED_133MHz_PCIX_266,	/* B */
	PCI_SPEED_UNKNOWN,		/* C */
	PCI_SPEED_66MHz_PCIX_533,	/* D */
	PCI_SPEED_100MHz_PCIX_533,	/* E */
	PCI_SPEED_133MHz_PCIX_533	/* F */
};

/* Indexed by PCI_EXP_LNKCAP_SLS, PCI_EXP_LNKSTA_CLS */
const unsigned char pcie_link_speed[] = {
	PCI_SPEED_UNKNOWN,		/* 0 */
	PCIE_SPEED_2_5GT,		/* 1 */
	PCIE_SPEED_5_0GT,		/* 2 */
	PCIE_SPEED_8_0GT,		/* 3 */
	PCIE_SPEED_16_0GT,		/* 4 */
	PCIE_SPEED_32_0GT,		/* 5 */
	PCIE_SPEED_64_0GT,		/* 6 */
	PCI_SPEED_UNKNOWN,		/* 7 */
	PCI_SPEED_UNKNOWN,		/* 8 */
	PCI_SPEED_UNKNOWN,		/* 9 */
	PCI_SPEED_UNKNOWN,		/* A */
	PCI_SPEED_UNKNOWN,		/* B */
	PCI_SPEED_UNKNOWN,		/* C */
	PCI_SPEED_UNKNOWN,		/* D */
	PCI_SPEED_UNKNOWN,		/* E */
	PCI_SPEED_UNKNOWN		/* F */
};
EXPORT_SYMBOL_GPL(pcie_link_speed);

const char *pci_speed_string(enum pci_bus_speed speed)
{
	/* Indexed by the pci_bus_speed enum */
	static const char *speed_strings[] = {
	    "33 MHz PCI",		/* 0x00 */
	    "66 MHz PCI",		/* 0x01 */
	    "66 MHz PCI-X",		/* 0x02 */
	    "100 MHz PCI-X",		/* 0x03 */
	    "133 MHz PCI-X",		/* 0x04 */
	    NULL,			/* 0x05 */
	    NULL,			/* 0x06 */
	    NULL,			/* 0x07 */
	    NULL,			/* 0x08 */
	    "66 MHz PCI-X 266",		/* 0x09 */
	    "100 MHz PCI-X 266",	/* 0x0a */
	    "133 MHz PCI-X 266",	/* 0x0b */
	    "Unknown AGP",		/* 0x0c */
	    "1x AGP",			/* 0x0d */
	    "2x AGP",			/* 0x0e */
	    "4x AGP",			/* 0x0f */
	    "8x AGP",			/* 0x10 */
	    "66 MHz PCI-X 533",		/* 0x11 */
	    "100 MHz PCI-X 533",	/* 0x12 */
	    "133 MHz PCI-X 533",	/* 0x13 */
	    "2.5 GT/s PCIe",		/* 0x14 */
	    "5.0 GT/s PCIe",		/* 0x15 */
	    "8.0 GT/s PCIe",		/* 0x16 */
	    "16.0 GT/s PCIe",		/* 0x17 */
	    "32.0 GT/s PCIe",		/* 0x18 */
	    "64.0 GT/s PCIe",		/* 0x19 */
	};

	if (speed < ARRAY_SIZE(speed_strings))
		return speed_strings[speed];
	return "Unknown";
}
EXPORT_SYMBOL_GPL(pci_speed_string);

void pcie_update_link_speed(struct pci_bus *bus, u16 linksta)
{
	bus->cur_bus_speed = pcie_link_speed[linksta & PCI_EXP_LNKSTA_CLS];
}
EXPORT_SYMBOL_GPL(pcie_update_link_speed);

static unsigned char agp_speeds[] = {
	AGP_UNKNOWN,
	AGP_1X,
	AGP_2X,
	AGP_4X,
	AGP_8X
};

static enum pci_bus_speed agp_speed(int agp3, int agpstat)
{
	int index = 0;

	if (agpstat & 4)
		index = 3;
	else if (agpstat & 2)
		index = 2;
	else if (agpstat & 1)
		index = 1;
	else
		goto out;

	if (agp3) {
		index += 2;
		if (index == 5)
			index = 0;
	}

 out:
	return agp_speeds[index];
}

static void pci_set_bus_speed(struct pci_bus *bus)
{
	struct pci_dev *bridge = bus->self;
	int pos;

	pos = pci_find_capability(bridge, PCI_CAP_ID_AGP);
	if (!pos)
		pos = pci_find_capability(bridge, PCI_CAP_ID_AGP3);
	if (pos) {
		u32 agpstat, agpcmd;

		pci_read_config_dword(bridge, pos + PCI_AGP_STATUS, &agpstat);
		bus->max_bus_speed = agp_speed(agpstat & 8, agpstat & 7);

		pci_read_config_dword(bridge, pos + PCI_AGP_COMMAND, &agpcmd);
		bus->cur_bus_speed = agp_speed(agpstat & 8, agpcmd & 7);
	}

	pos = pci_find_capability(bridge, PCI_CAP_ID_PCIX);
	if (pos) {
		u16 status;
		enum pci_bus_speed max;

		pci_read_config_word(bridge, pos + PCI_X_BRIDGE_SSTATUS,
				     &status);

		if (status & PCI_X_SSTATUS_533MHZ) {
			max = PCI_SPEED_133MHz_PCIX_533;
		} else if (status & PCI_X_SSTATUS_266MHZ) {
			max = PCI_SPEED_133MHz_PCIX_266;
		} else if (status & PCI_X_SSTATUS_133MHZ) {
			if ((status & PCI_X_SSTATUS_VERS) == PCI_X_SSTATUS_V2)
				max = PCI_SPEED_133MHz_PCIX_ECC;
			else
				max = PCI_SPEED_133MHz_PCIX;
		} else {
			max = PCI_SPEED_66MHz_PCIX;
		}

		bus->max_bus_speed = max;
		bus->cur_bus_speed = pcix_bus_speed[
			(status & PCI_X_SSTATUS_FREQ) >> 6];

		return;
	}

	if (pci_is_pcie(bridge)) {
		u32 linkcap;
		u16 linksta;

		pcie_capability_read_dword(bridge, PCI_EXP_LNKCAP, &linkcap);
		bus->max_bus_speed = pcie_link_speed[linkcap & PCI_EXP_LNKCAP_SLS];
		bridge->link_active_reporting = !!(linkcap & PCI_EXP_LNKCAP_DLLLARC);

		pcie_capability_read_word(bridge, PCI_EXP_LNKSTA, &linksta);
		pcie_update_link_speed(bus, linksta);
	}
}

static struct irq_domain *pci_host_bridge_msi_domain(struct pci_bus *bus)
{
	struct irq_domain *d;

	/* If the host bridge driver sets a MSI domain of the bridge, use it */
	d = dev_get_msi_domain(bus->bridge);

	/*
	 * Any firmware interface that can resolve the msi_domain
	 * should be called from here.
	 */
	if (!d)
		d = pci_host_bridge_of_msi_domain(bus);
	if (!d)
		d = pci_host_bridge_acpi_msi_domain(bus);

	/*
	 * If no IRQ domain was found via the OF tree, try looking it up
	 * directly through the fwnode_handle.
	 */
	if (!d) {
		struct fwnode_handle *fwnode = pci_root_bus_fwnode(bus);

		if (fwnode)
			d = irq_find_matching_fwnode(fwnode,
						     DOMAIN_BUS_PCI_MSI);
	}

	return d;
}

static void pci_set_bus_msi_domain(struct pci_bus *bus)
{
	struct irq_domain *d;
	struct pci_bus *b;

	/*
	 * The bus can be a root bus, a subordinate bus, or a virtual bus
	 * created by an SR-IOV device.  Walk up to the first bridge device
	 * found or derive the domain from the host bridge.
	 */
	for (b = bus, d = NULL; !d && !pci_is_root_bus(b); b = b->parent) {
		if (b->self)
			d = dev_get_msi_domain(&b->self->dev);
	}

	if (!d)
		d = pci_host_bridge_msi_domain(b);

	dev_set_msi_domain(&bus->dev, d);
}

static int pci_register_host_bridge(struct pci_host_bridge *bridge)
{
	struct device *parent = bridge->dev.parent;
	struct resource_entry *window, *next, *n;
	struct pci_bus *bus, *b;
	resource_size_t offset, next_offset;
	LIST_HEAD(resources);
	struct resource *res, *next_res;
	char addr[64], *fmt;
	const char *name;
	int err;

	bus = pci_alloc_bus(NULL);
	if (!bus)
		return -ENOMEM;

	bridge->bus = bus;

	bus->sysdata = bridge->sysdata;
	bus->ops = bridge->ops;
	bus->number = bus->busn_res.start = bridge->busnr;
#ifdef CONFIG_PCI_DOMAINS_GENERIC
	if (bridge->domain_nr == PCI_DOMAIN_NR_NOT_SET)
		bus->domain_nr = pci_bus_find_domain_nr(bus, parent);
	else
		bus->domain_nr = bridge->domain_nr;
<<<<<<< HEAD
=======
	if (bus->domain_nr < 0) {
		err = bus->domain_nr;
		goto free;
	}
>>>>>>> eb3cdb58
#endif

	b = pci_find_bus(pci_domain_nr(bus), bridge->busnr);
	if (b) {
		/* Ignore it if we already got here via a different bridge */
		dev_dbg(&b->dev, "bus already known\n");
		err = -EEXIST;
		goto free;
	}

	dev_set_name(&bridge->dev, "pci%04x:%02x", pci_domain_nr(bus),
		     bridge->busnr);

	err = pcibios_root_bridge_prepare(bridge);
	if (err)
		goto free;

	/* Temporarily move resources off the list */
	list_splice_init(&bridge->windows, &resources);
	err = device_add(&bridge->dev);
	if (err) {
		put_device(&bridge->dev);
		goto free;
	}
	bus->bridge = get_device(&bridge->dev);
	device_enable_async_suspend(bus->bridge);
	pci_set_bus_of_node(bus);
	pci_set_bus_msi_domain(bus);
	if (bridge->msi_domain && !dev_get_msi_domain(&bus->dev) &&
	    !pci_host_of_has_msi_map(parent))
		bus->bus_flags |= PCI_BUS_FLAGS_NO_MSI;

	if (!parent)
		set_dev_node(bus->bridge, pcibus_to_node(bus));

	bus->dev.class = &pcibus_class;
	bus->dev.parent = bus->bridge;

	dev_set_name(&bus->dev, "%04x:%02x", pci_domain_nr(bus), bus->number);
	name = dev_name(&bus->dev);

	err = device_register(&bus->dev);
	if (err)
		goto unregister;

	pcibios_add_bus(bus);

	if (bus->ops->add_bus) {
		err = bus->ops->add_bus(bus);
		if (WARN_ON(err < 0))
			dev_err(&bus->dev, "failed to add bus: %d\n", err);
	}

	/* Create legacy_io and legacy_mem files for this bus */
	pci_create_legacy_files(bus);

	if (parent)
		dev_info(parent, "PCI host bridge to bus %s\n", name);
	else
		pr_info("PCI host bridge to bus %s\n", name);

	if (nr_node_ids > 1 && pcibus_to_node(bus) == NUMA_NO_NODE)
		dev_warn(&bus->dev, "Unknown NUMA node; performance will be reduced\n");

	/* Coalesce contiguous windows */
	resource_list_for_each_entry_safe(window, n, &resources) {
		if (list_is_last(&window->node, &resources))
			break;

		next = list_next_entry(window, node);
		offset = window->offset;
		res = window->res;
		next_offset = next->offset;
		next_res = next->res;

		if (res->flags != next_res->flags || offset != next_offset)
			continue;

		if (res->end + 1 == next_res->start) {
			next_res->start = res->start;
			res->flags = res->start = res->end = 0;
		}
	}

	/* Add initial resources to the bus */
	resource_list_for_each_entry_safe(window, n, &resources) {
		offset = window->offset;
		res = window->res;
		if (!res->flags && !res->start && !res->end) {
			release_resource(res);
			continue;
		}

		list_move_tail(&window->node, &bridge->windows);

		if (res->flags & IORESOURCE_BUS)
			pci_bus_insert_busn_res(bus, bus->number, res->end);
		else
			pci_bus_add_resource(bus, res, 0);

		if (offset) {
			if (resource_type(res) == IORESOURCE_IO)
				fmt = " (bus address [%#06llx-%#06llx])";
			else
				fmt = " (bus address [%#010llx-%#010llx])";

			snprintf(addr, sizeof(addr), fmt,
				 (unsigned long long)(res->start - offset),
				 (unsigned long long)(res->end - offset));
		} else
			addr[0] = '\0';

		dev_info(&bus->dev, "root bus resource %pR%s\n", res, addr);
	}

	down_write(&pci_bus_sem);
	list_add_tail(&bus->node, &pci_root_buses);
	up_write(&pci_bus_sem);

	return 0;

unregister:
	put_device(&bridge->dev);
	device_del(&bridge->dev);

free:
#ifdef CONFIG_PCI_DOMAINS_GENERIC
	pci_bus_release_domain_nr(bus, parent);
#endif
	kfree(bus);
	return err;
}

static bool pci_bridge_child_ext_cfg_accessible(struct pci_dev *bridge)
{
	int pos;
	u32 status;

	/*
	 * If extended config space isn't accessible on a bridge's primary
	 * bus, we certainly can't access it on the secondary bus.
	 */
	if (bridge->bus->bus_flags & PCI_BUS_FLAGS_NO_EXTCFG)
		return false;

	/*
	 * PCIe Root Ports and switch ports are PCIe on both sides, so if
	 * extended config space is accessible on the primary, it's also
	 * accessible on the secondary.
	 */
	if (pci_is_pcie(bridge) &&
	    (pci_pcie_type(bridge) == PCI_EXP_TYPE_ROOT_PORT ||
	     pci_pcie_type(bridge) == PCI_EXP_TYPE_UPSTREAM ||
	     pci_pcie_type(bridge) == PCI_EXP_TYPE_DOWNSTREAM))
		return true;

	/*
	 * For the other bridge types:
	 *   - PCI-to-PCI bridges
	 *   - PCIe-to-PCI/PCI-X forward bridges
	 *   - PCI/PCI-X-to-PCIe reverse bridges
	 * extended config space on the secondary side is only accessible
	 * if the bridge supports PCI-X Mode 2.
	 */
	pos = pci_find_capability(bridge, PCI_CAP_ID_PCIX);
	if (!pos)
		return false;

	pci_read_config_dword(bridge, pos + PCI_X_STATUS, &status);
	return status & (PCI_X_STATUS_266MHZ | PCI_X_STATUS_533MHZ);
}

static struct pci_bus *pci_alloc_child_bus(struct pci_bus *parent,
					   struct pci_dev *bridge, int busnr)
{
	struct pci_bus *child;
	struct pci_host_bridge *host;
	int i;
	int ret;

	/* Allocate a new bus and inherit stuff from the parent */
	child = pci_alloc_bus(parent);
	if (!child)
		return NULL;

	child->parent = parent;
	child->sysdata = parent->sysdata;
	child->bus_flags = parent->bus_flags;

	host = pci_find_host_bridge(parent);
	if (host->child_ops)
		child->ops = host->child_ops;
	else
		child->ops = parent->ops;

	/*
	 * Initialize some portions of the bus device, but don't register
	 * it now as the parent is not properly set up yet.
	 */
	child->dev.class = &pcibus_class;
	dev_set_name(&child->dev, "%04x:%02x", pci_domain_nr(child), busnr);

	/* Set up the primary, secondary and subordinate bus numbers */
	child->number = child->busn_res.start = busnr;
	child->primary = parent->busn_res.start;
	child->busn_res.end = 0xff;

	if (!bridge) {
		child->dev.parent = parent->bridge;
		goto add_dev;
	}

	child->self = bridge;
	child->bridge = get_device(&bridge->dev);
	child->dev.parent = child->bridge;
	pci_set_bus_of_node(child);
	pci_set_bus_speed(child);

	/*
	 * Check whether extended config space is accessible on the child
	 * bus.  Note that we currently assume it is always accessible on
	 * the root bus.
	 */
	if (!pci_bridge_child_ext_cfg_accessible(bridge)) {
		child->bus_flags |= PCI_BUS_FLAGS_NO_EXTCFG;
		pci_info(child, "extended config space not accessible\n");
	}

	/* Set up default resource pointers and names */
	for (i = 0; i < PCI_BRIDGE_RESOURCE_NUM; i++) {
		child->resource[i] = &bridge->resource[PCI_BRIDGE_RESOURCES+i];
		child->resource[i]->name = child->name;
	}
	bridge->subordinate = child;

add_dev:
	pci_set_bus_msi_domain(child);
	ret = device_register(&child->dev);
	WARN_ON(ret < 0);

	pcibios_add_bus(child);

	if (child->ops->add_bus) {
		ret = child->ops->add_bus(child);
		if (WARN_ON(ret < 0))
			dev_err(&child->dev, "failed to add bus: %d\n", ret);
	}

	/* Create legacy_io and legacy_mem files for this bus */
	pci_create_legacy_files(child);

	return child;
}

struct pci_bus *pci_add_new_bus(struct pci_bus *parent, struct pci_dev *dev,
				int busnr)
{
	struct pci_bus *child;

	child = pci_alloc_child_bus(parent, dev, busnr);
	if (child) {
		down_write(&pci_bus_sem);
		list_add_tail(&child->node, &parent->children);
		up_write(&pci_bus_sem);
	}
	return child;
}
EXPORT_SYMBOL(pci_add_new_bus);

static void pci_enable_crs(struct pci_dev *pdev)
{
	u16 root_cap = 0;

	/* Enable CRS Software Visibility if supported */
	pcie_capability_read_word(pdev, PCI_EXP_RTCAP, &root_cap);
	if (root_cap & PCI_EXP_RTCAP_CRSVIS)
		pcie_capability_set_word(pdev, PCI_EXP_RTCTL,
					 PCI_EXP_RTCTL_CRSSVE);
}

static unsigned int pci_scan_child_bus_extend(struct pci_bus *bus,
					      unsigned int available_buses);
/**
 * pci_ea_fixed_busnrs() - Read fixed Secondary and Subordinate bus
 * numbers from EA capability.
 * @dev: Bridge
 * @sec: updated with secondary bus number from EA
 * @sub: updated with subordinate bus number from EA
 *
 * If @dev is a bridge with EA capability that specifies valid secondary
 * and subordinate bus numbers, return true with the bus numbers in @sec
 * and @sub.  Otherwise return false.
 */
static bool pci_ea_fixed_busnrs(struct pci_dev *dev, u8 *sec, u8 *sub)
{
	int ea, offset;
	u32 dw;
	u8 ea_sec, ea_sub;

	if (dev->hdr_type != PCI_HEADER_TYPE_BRIDGE)
		return false;

	/* find PCI EA capability in list */
	ea = pci_find_capability(dev, PCI_CAP_ID_EA);
	if (!ea)
		return false;

	offset = ea + PCI_EA_FIRST_ENT;
	pci_read_config_dword(dev, offset, &dw);
	ea_sec =  dw & PCI_EA_SEC_BUS_MASK;
	ea_sub = (dw & PCI_EA_SUB_BUS_MASK) >> PCI_EA_SUB_BUS_SHIFT;
	if (ea_sec  == 0 || ea_sub < ea_sec)
		return false;

	*sec = ea_sec;
	*sub = ea_sub;
	return true;
}

/*
 * pci_scan_bridge_extend() - Scan buses behind a bridge
 * @bus: Parent bus the bridge is on
 * @dev: Bridge itself
 * @max: Starting subordinate number of buses behind this bridge
 * @available_buses: Total number of buses available for this bridge and
 *		     the devices below. After the minimal bus space has
 *		     been allocated the remaining buses will be
 *		     distributed equally between hotplug-capable bridges.
 * @pass: Either %0 (scan already configured bridges) or %1 (scan bridges
 *        that need to be reconfigured.
 *
 * If it's a bridge, configure it and scan the bus behind it.
 * For CardBus bridges, we don't scan behind as the devices will
 * be handled by the bridge driver itself.
 *
 * We need to process bridges in two passes -- first we scan those
 * already configured by the BIOS and after we are done with all of
 * them, we proceed to assigning numbers to the remaining buses in
 * order to avoid overlaps between old and new bus numbers.
 *
 * Return: New subordinate number covering all buses behind this bridge.
 */
static int pci_scan_bridge_extend(struct pci_bus *bus, struct pci_dev *dev,
				  int max, unsigned int available_buses,
				  int pass)
{
	struct pci_bus *child;
	int is_cardbus = (dev->hdr_type == PCI_HEADER_TYPE_CARDBUS);
	u32 buses, i, j = 0;
	u16 bctl;
	u8 primary, secondary, subordinate;
	int broken = 0;
	bool fixed_buses;
	u8 fixed_sec, fixed_sub;
	int next_busnr;

	/*
	 * Make sure the bridge is powered on to be able to access config
	 * space of devices below it.
	 */
	pm_runtime_get_sync(&dev->dev);

	pci_read_config_dword(dev, PCI_PRIMARY_BUS, &buses);
	primary = buses & 0xFF;
	secondary = (buses >> 8) & 0xFF;
	subordinate = (buses >> 16) & 0xFF;

	pci_dbg(dev, "scanning [bus %02x-%02x] behind bridge, pass %d\n",
		secondary, subordinate, pass);

	if (!primary && (primary != bus->number) && secondary && subordinate) {
		pci_warn(dev, "Primary bus is hard wired to 0\n");
		primary = bus->number;
	}

	/* Check if setup is sensible at all */
	if (!pass &&
	    (primary != bus->number || secondary <= bus->number ||
	     secondary > subordinate)) {
		pci_info(dev, "bridge configuration invalid ([bus %02x-%02x]), reconfiguring\n",
			 secondary, subordinate);
		broken = 1;
	}

	/*
	 * Disable Master-Abort Mode during probing to avoid reporting of
	 * bus errors in some architectures.
	 */
	pci_read_config_word(dev, PCI_BRIDGE_CONTROL, &bctl);
	pci_write_config_word(dev, PCI_BRIDGE_CONTROL,
			      bctl & ~PCI_BRIDGE_CTL_MASTER_ABORT);

	pci_enable_crs(dev);

	if ((secondary || subordinate) && !pcibios_assign_all_busses() &&
	    !is_cardbus && !broken) {
		unsigned int cmax, buses;

		/*
		 * Bus already configured by firmware, process it in the
		 * first pass and just note the configuration.
		 */
		if (pass)
			goto out;

		/*
		 * The bus might already exist for two reasons: Either we
		 * are rescanning the bus or the bus is reachable through
		 * more than one bridge. The second case can happen with
		 * the i450NX chipset.
		 */
		child = pci_find_bus(pci_domain_nr(bus), secondary);
		if (!child) {
			child = pci_add_new_bus(bus, dev, secondary);
			if (!child)
				goto out;
			child->primary = primary;
			pci_bus_insert_busn_res(child, secondary, subordinate);
			child->bridge_ctl = bctl;
		}

		buses = subordinate - secondary;
		cmax = pci_scan_child_bus_extend(child, buses);
		if (cmax > subordinate)
			pci_warn(dev, "bridge has subordinate %02x but max busn %02x\n",
				 subordinate, cmax);

		/* Subordinate should equal child->busn_res.end */
		if (subordinate > max)
			max = subordinate;
	} else {

		/*
		 * We need to assign a number to this bus which we always
		 * do in the second pass.
		 */
		if (!pass) {
			if (pcibios_assign_all_busses() || broken || is_cardbus)

				/*
				 * Temporarily disable forwarding of the
				 * configuration cycles on all bridges in
				 * this bus segment to avoid possible
				 * conflicts in the second pass between two
				 * bridges programmed with overlapping bus
				 * ranges.
				 */
				pci_write_config_dword(dev, PCI_PRIMARY_BUS,
						       buses & ~0xffffff);
			goto out;
		}

		/* Clear errors */
		pci_write_config_word(dev, PCI_STATUS, 0xffff);

		/* Read bus numbers from EA Capability (if present) */
		fixed_buses = pci_ea_fixed_busnrs(dev, &fixed_sec, &fixed_sub);
		if (fixed_buses)
			next_busnr = fixed_sec;
		else
			next_busnr = max + 1;

		/*
		 * Prevent assigning a bus number that already exists.
		 * This can happen when a bridge is hot-plugged, so in this
		 * case we only re-scan this bus.
		 */
		child = pci_find_bus(pci_domain_nr(bus), next_busnr);
		if (!child) {
			child = pci_add_new_bus(bus, dev, next_busnr);
			if (!child)
				goto out;
			pci_bus_insert_busn_res(child, next_busnr,
						bus->busn_res.end);
		}
		max++;
		if (available_buses)
			available_buses--;

		buses = (buses & 0xff000000)
		      | ((unsigned int)(child->primary)     <<  0)
		      | ((unsigned int)(child->busn_res.start)   <<  8)
		      | ((unsigned int)(child->busn_res.end) << 16);

		/*
		 * yenta.c forces a secondary latency timer of 176.
		 * Copy that behaviour here.
		 */
		if (is_cardbus) {
			buses &= ~0xff000000;
			buses |= CARDBUS_LATENCY_TIMER << 24;
		}

		/* We need to blast all three values with a single write */
		pci_write_config_dword(dev, PCI_PRIMARY_BUS, buses);

		if (!is_cardbus) {
			child->bridge_ctl = bctl;
			max = pci_scan_child_bus_extend(child, available_buses);
		} else {

			/*
			 * For CardBus bridges, we leave 4 bus numbers as
			 * cards with a PCI-to-PCI bridge can be inserted
			 * later.
			 */
			for (i = 0; i < CARDBUS_RESERVE_BUSNR; i++) {
				struct pci_bus *parent = bus;
				if (pci_find_bus(pci_domain_nr(bus),
							max+i+1))
					break;
				while (parent->parent) {
					if ((!pcibios_assign_all_busses()) &&
					    (parent->busn_res.end > max) &&
					    (parent->busn_res.end <= max+i)) {
						j = 1;
					}
					parent = parent->parent;
				}
				if (j) {

					/*
					 * Often, there are two CardBus
					 * bridges -- try to leave one
					 * valid bus number for each one.
					 */
					i /= 2;
					break;
				}
			}
			max += i;
		}

		/*
		 * Set subordinate bus number to its real value.
		 * If fixed subordinate bus number exists from EA
		 * capability then use it.
		 */
		if (fixed_buses)
			max = fixed_sub;
		pci_bus_update_busn_res_end(child, max);
		pci_write_config_byte(dev, PCI_SUBORDINATE_BUS, max);
	}

	sprintf(child->name,
		(is_cardbus ? "PCI CardBus %04x:%02x" : "PCI Bus %04x:%02x"),
		pci_domain_nr(bus), child->number);

	/* Check that all devices are accessible */
	while (bus->parent) {
		if ((child->busn_res.end > bus->busn_res.end) ||
		    (child->number > bus->busn_res.end) ||
		    (child->number < bus->number) ||
		    (child->busn_res.end < bus->number)) {
			dev_info(&dev->dev, "devices behind bridge are unusable because %pR cannot be assigned for them\n",
				 &child->busn_res);
			break;
		}
		bus = bus->parent;
	}

out:
	pci_write_config_word(dev, PCI_BRIDGE_CONTROL, bctl);

	pm_runtime_put(&dev->dev);

	return max;
}

/*
 * pci_scan_bridge() - Scan buses behind a bridge
 * @bus: Parent bus the bridge is on
 * @dev: Bridge itself
 * @max: Starting subordinate number of buses behind this bridge
 * @pass: Either %0 (scan already configured bridges) or %1 (scan bridges
 *        that need to be reconfigured.
 *
 * If it's a bridge, configure it and scan the bus behind it.
 * For CardBus bridges, we don't scan behind as the devices will
 * be handled by the bridge driver itself.
 *
 * We need to process bridges in two passes -- first we scan those
 * already configured by the BIOS and after we are done with all of
 * them, we proceed to assigning numbers to the remaining buses in
 * order to avoid overlaps between old and new bus numbers.
 *
 * Return: New subordinate number covering all buses behind this bridge.
 */
int pci_scan_bridge(struct pci_bus *bus, struct pci_dev *dev, int max, int pass)
{
	return pci_scan_bridge_extend(bus, dev, max, 0, pass);
}
EXPORT_SYMBOL(pci_scan_bridge);

/*
 * Read interrupt line and base address registers.
 * The architecture-dependent code can tweak these, of course.
 */
static void pci_read_irq(struct pci_dev *dev)
{
	unsigned char irq;

	/* VFs are not allowed to use INTx, so skip the config reads */
	if (dev->is_virtfn) {
		dev->pin = 0;
		dev->irq = 0;
		return;
	}

	pci_read_config_byte(dev, PCI_INTERRUPT_PIN, &irq);
	dev->pin = irq;
	if (irq)
		pci_read_config_byte(dev, PCI_INTERRUPT_LINE, &irq);
	dev->irq = irq;
}

void set_pcie_port_type(struct pci_dev *pdev)
{
	int pos;
	u16 reg16;
	int type;
	struct pci_dev *parent;

	pos = pci_find_capability(pdev, PCI_CAP_ID_EXP);
	if (!pos)
		return;

	pdev->pcie_cap = pos;
	pci_read_config_word(pdev, pos + PCI_EXP_FLAGS, &reg16);
	pdev->pcie_flags_reg = reg16;
	pci_read_config_dword(pdev, pos + PCI_EXP_DEVCAP, &pdev->devcap);
	pdev->pcie_mpss = FIELD_GET(PCI_EXP_DEVCAP_PAYLOAD, pdev->devcap);

	parent = pci_upstream_bridge(pdev);
	if (!parent)
		return;

	/*
	 * Some systems do not identify their upstream/downstream ports
	 * correctly so detect impossible configurations here and correct
	 * the port type accordingly.
	 */
	type = pci_pcie_type(pdev);
	if (type == PCI_EXP_TYPE_DOWNSTREAM) {
		/*
		 * If pdev claims to be downstream port but the parent
		 * device is also downstream port assume pdev is actually
		 * upstream port.
		 */
		if (pcie_downstream_port(parent)) {
			pci_info(pdev, "claims to be downstream port but is acting as upstream port, correcting type\n");
			pdev->pcie_flags_reg &= ~PCI_EXP_FLAGS_TYPE;
			pdev->pcie_flags_reg |= PCI_EXP_TYPE_UPSTREAM;
		}
	} else if (type == PCI_EXP_TYPE_UPSTREAM) {
		/*
		 * If pdev claims to be upstream port but the parent
		 * device is also upstream port assume pdev is actually
		 * downstream port.
		 */
		if (pci_pcie_type(parent) == PCI_EXP_TYPE_UPSTREAM) {
			pci_info(pdev, "claims to be upstream port but is acting as downstream port, correcting type\n");
			pdev->pcie_flags_reg &= ~PCI_EXP_FLAGS_TYPE;
			pdev->pcie_flags_reg |= PCI_EXP_TYPE_DOWNSTREAM;
		}
	}
}

void set_pcie_hotplug_bridge(struct pci_dev *pdev)
{
	u32 reg32;

	pcie_capability_read_dword(pdev, PCI_EXP_SLTCAP, &reg32);
	if (reg32 & PCI_EXP_SLTCAP_HPC)
		pdev->is_hotplug_bridge = 1;
}

static void set_pcie_thunderbolt(struct pci_dev *dev)
{
	u16 vsec;

	/* Is the device part of a Thunderbolt controller? */
	vsec = pci_find_vsec_capability(dev, PCI_VENDOR_ID_INTEL, PCI_VSEC_ID_INTEL_TBT);
	if (vsec)
		dev->is_thunderbolt = 1;
}

static void set_pcie_untrusted(struct pci_dev *dev)
{
	struct pci_dev *parent;

	/*
	 * If the upstream bridge is untrusted we treat this device
	 * untrusted as well.
	 */
	parent = pci_upstream_bridge(dev);
	if (parent && (parent->untrusted || parent->external_facing))
		dev->untrusted = true;
}

static void pci_set_removable(struct pci_dev *dev)
{
	struct pci_dev *parent = pci_upstream_bridge(dev);

	/*
	 * We (only) consider everything downstream from an external_facing
	 * device to be removable by the user. We're mainly concerned with
	 * consumer platforms with user accessible thunderbolt ports that are
	 * vulnerable to DMA attacks, and we expect those ports to be marked by
	 * the firmware as external_facing. Devices in traditional hotplug
	 * slots can technically be removed, but the expectation is that unless
	 * the port is marked with external_facing, such devices are less
	 * accessible to user / may not be removed by end user, and thus not
	 * exposed as "removable" to userspace.
	 */
	if (parent &&
	    (parent->external_facing || dev_is_removable(&parent->dev)))
		dev_set_removable(&dev->dev, DEVICE_REMOVABLE);
}

/**
 * pci_ext_cfg_is_aliased - Is ext config space just an alias of std config?
 * @dev: PCI device
 *
 * PCI Express to PCI/PCI-X Bridge Specification, rev 1.0, 4.1.4 says that
 * when forwarding a type1 configuration request the bridge must check that
 * the extended register address field is zero.  The bridge is not permitted
 * to forward the transactions and must handle it as an Unsupported Request.
 * Some bridges do not follow this rule and simply drop the extended register
 * bits, resulting in the standard config space being aliased, every 256
 * bytes across the entire configuration space.  Test for this condition by
 * comparing the first dword of each potential alias to the vendor/device ID.
 * Known offenders:
 *   ASM1083/1085 PCIe-to-PCI Reversible Bridge (1b21:1080, rev 01 & 03)
 *   AMD/ATI SBx00 PCI to PCI Bridge (1002:4384, rev 40)
 */
static bool pci_ext_cfg_is_aliased(struct pci_dev *dev)
{
#ifdef CONFIG_PCI_QUIRKS
	int pos;
	u32 header, tmp;

	pci_read_config_dword(dev, PCI_VENDOR_ID, &header);

	for (pos = PCI_CFG_SPACE_SIZE;
	     pos < PCI_CFG_SPACE_EXP_SIZE; pos += PCI_CFG_SPACE_SIZE) {
		if (pci_read_config_dword(dev, pos, &tmp) != PCIBIOS_SUCCESSFUL
		    || header != tmp)
			return false;
	}

	return true;
#else
	return false;
#endif
}

/**
 * pci_cfg_space_size_ext - Get the configuration space size of the PCI device
 * @dev: PCI device
 *
 * Regular PCI devices have 256 bytes, but PCI-X 2 and PCI Express devices
 * have 4096 bytes.  Even if the device is capable, that doesn't mean we can
 * access it.  Maybe we don't have a way to generate extended config space
 * accesses, or the device is behind a reverse Express bridge.  So we try
 * reading the dword at 0x100 which must either be 0 or a valid extended
 * capability header.
 */
static int pci_cfg_space_size_ext(struct pci_dev *dev)
{
	u32 status;
	int pos = PCI_CFG_SPACE_SIZE;

	if (pci_read_config_dword(dev, pos, &status) != PCIBIOS_SUCCESSFUL)
		return PCI_CFG_SPACE_SIZE;
	if (PCI_POSSIBLE_ERROR(status) || pci_ext_cfg_is_aliased(dev))
		return PCI_CFG_SPACE_SIZE;

	return PCI_CFG_SPACE_EXP_SIZE;
}

int pci_cfg_space_size(struct pci_dev *dev)
{
	int pos;
	u32 status;
	u16 class;

#ifdef CONFIG_PCI_IOV
	/*
	 * Per the SR-IOV specification (rev 1.1, sec 3.5), VFs are required to
	 * implement a PCIe capability and therefore must implement extended
	 * config space.  We can skip the NO_EXTCFG test below and the
	 * reachability/aliasing test in pci_cfg_space_size_ext() by virtue of
	 * the fact that the SR-IOV capability on the PF resides in extended
	 * config space and must be accessible and non-aliased to have enabled
	 * support for this VF.  This is a micro performance optimization for
	 * systems supporting many VFs.
	 */
	if (dev->is_virtfn)
		return PCI_CFG_SPACE_EXP_SIZE;
#endif

	if (dev->bus->bus_flags & PCI_BUS_FLAGS_NO_EXTCFG)
		return PCI_CFG_SPACE_SIZE;

	class = dev->class >> 8;
	if (class == PCI_CLASS_BRIDGE_HOST)
		return pci_cfg_space_size_ext(dev);

	if (pci_is_pcie(dev))
		return pci_cfg_space_size_ext(dev);

	pos = pci_find_capability(dev, PCI_CAP_ID_PCIX);
	if (!pos)
		return PCI_CFG_SPACE_SIZE;

	pci_read_config_dword(dev, pos + PCI_X_STATUS, &status);
	if (status & (PCI_X_STATUS_266MHZ | PCI_X_STATUS_533MHZ))
		return pci_cfg_space_size_ext(dev);

	return PCI_CFG_SPACE_SIZE;
}

static u32 pci_class(struct pci_dev *dev)
{
	u32 class;

#ifdef CONFIG_PCI_IOV
	if (dev->is_virtfn)
		return dev->physfn->sriov->class;
#endif
	pci_read_config_dword(dev, PCI_CLASS_REVISION, &class);
	return class;
}

static void pci_subsystem_ids(struct pci_dev *dev, u16 *vendor, u16 *device)
{
#ifdef CONFIG_PCI_IOV
	if (dev->is_virtfn) {
		*vendor = dev->physfn->sriov->subsystem_vendor;
		*device = dev->physfn->sriov->subsystem_device;
		return;
	}
#endif
	pci_read_config_word(dev, PCI_SUBSYSTEM_VENDOR_ID, vendor);
	pci_read_config_word(dev, PCI_SUBSYSTEM_ID, device);
}

static u8 pci_hdr_type(struct pci_dev *dev)
{
	u8 hdr_type;

#ifdef CONFIG_PCI_IOV
	if (dev->is_virtfn)
		return dev->physfn->sriov->hdr_type;
#endif
	pci_read_config_byte(dev, PCI_HEADER_TYPE, &hdr_type);
	return hdr_type;
}

#define LEGACY_IO_RESOURCE	(IORESOURCE_IO | IORESOURCE_PCI_FIXED)

/**
 * pci_intx_mask_broken - Test PCI_COMMAND_INTX_DISABLE writability
 * @dev: PCI device
 *
 * Test whether PCI_COMMAND_INTX_DISABLE is writable for @dev.  Check this
 * at enumeration-time to avoid modifying PCI_COMMAND at run-time.
 */
static int pci_intx_mask_broken(struct pci_dev *dev)
{
	u16 orig, toggle, new;

	pci_read_config_word(dev, PCI_COMMAND, &orig);
	toggle = orig ^ PCI_COMMAND_INTX_DISABLE;
	pci_write_config_word(dev, PCI_COMMAND, toggle);
	pci_read_config_word(dev, PCI_COMMAND, &new);

	pci_write_config_word(dev, PCI_COMMAND, orig);

	/*
	 * PCI_COMMAND_INTX_DISABLE was reserved and read-only prior to PCI
	 * r2.3, so strictly speaking, a device is not *broken* if it's not
	 * writable.  But we'll live with the misnomer for now.
	 */
	if (new != toggle)
		return 1;
	return 0;
}

static void early_dump_pci_device(struct pci_dev *pdev)
{
	u32 value[256 / 4];
	int i;

	pci_info(pdev, "config space:\n");

	for (i = 0; i < 256; i += 4)
		pci_read_config_dword(pdev, i, &value[i / 4]);

	print_hex_dump(KERN_INFO, "", DUMP_PREFIX_OFFSET, 16, 1,
		       value, 256, false);
}

/**
 * pci_setup_device - Fill in class and map information of a device
 * @dev: the device structure to fill
 *
 * Initialize the device structure with information about the device's
 * vendor,class,memory and IO-space addresses, IRQ lines etc.
 * Called at initialisation of the PCI subsystem and by CardBus services.
 * Returns 0 on success and negative if unknown type of device (not normal,
 * bridge or CardBus).
 */
int pci_setup_device(struct pci_dev *dev)
{
	u32 class;
	u16 cmd;
	u8 hdr_type;
	int err, pos = 0;
	struct pci_bus_region region;
	struct resource *res;

	hdr_type = pci_hdr_type(dev);

	dev->sysdata = dev->bus->sysdata;
	dev->dev.parent = dev->bus->bridge;
	dev->dev.bus = &pci_bus_type;
	dev->hdr_type = hdr_type & 0x7f;
	dev->multifunction = !!(hdr_type & 0x80);
	dev->error_state = pci_channel_io_normal;
	set_pcie_port_type(dev);

<<<<<<< HEAD
	pci_set_of_node(dev);
=======
	err = pci_set_of_node(dev);
	if (err)
		return err;
>>>>>>> eb3cdb58
	pci_set_acpi_fwnode(dev);

	pci_dev_assign_slot(dev);

	/*
	 * Assume 32-bit PCI; let 64-bit PCI cards (which are far rarer)
	 * set this higher, assuming the system even supports it.
	 */
	dev->dma_mask = 0xffffffff;

	dev_set_name(&dev->dev, "%04x:%02x:%02x.%d", pci_domain_nr(dev->bus),
		     dev->bus->number, PCI_SLOT(dev->devfn),
		     PCI_FUNC(dev->devfn));

	class = pci_class(dev);

	dev->revision = class & 0xff;
	dev->class = class >> 8;		    /* upper 3 bytes */

	if (pci_early_dump)
		early_dump_pci_device(dev);

	/* Need to have dev->class ready */
	dev->cfg_size = pci_cfg_space_size(dev);

	/* Need to have dev->cfg_size ready */
	set_pcie_thunderbolt(dev);

	set_pcie_untrusted(dev);

	/* "Unknown power state" */
	dev->current_state = PCI_UNKNOWN;

	/* Early fixups, before probing the BARs */
	pci_fixup_device(pci_fixup_early, dev);

	pci_set_removable(dev);

	pci_info(dev, "[%04x:%04x] type %02x class %#08x\n",
		 dev->vendor, dev->device, dev->hdr_type, dev->class);

	/* Device class may be changed after fixup */
	class = dev->class >> 8;

	if (dev->non_compliant_bars && !dev->mmio_always_on) {
		pci_read_config_word(dev, PCI_COMMAND, &cmd);
		if (cmd & (PCI_COMMAND_IO | PCI_COMMAND_MEMORY)) {
			pci_info(dev, "device has non-compliant BARs; disabling IO/MEM decoding\n");
			cmd &= ~PCI_COMMAND_IO;
			cmd &= ~PCI_COMMAND_MEMORY;
			pci_write_config_word(dev, PCI_COMMAND, cmd);
		}
	}

	dev->broken_intx_masking = pci_intx_mask_broken(dev);

	switch (dev->hdr_type) {		    /* header type */
	case PCI_HEADER_TYPE_NORMAL:		    /* standard header */
		if (class == PCI_CLASS_BRIDGE_PCI)
			goto bad;
		pci_read_irq(dev);
		pci_read_bases(dev, 6, PCI_ROM_ADDRESS);

		pci_subsystem_ids(dev, &dev->subsystem_vendor, &dev->subsystem_device);

		/*
		 * Do the ugly legacy mode stuff here rather than broken chip
		 * quirk code. Legacy mode ATA controllers have fixed
		 * addresses. These are not always echoed in BAR0-3, and
		 * BAR0-3 in a few cases contain junk!
		 */
		if (class == PCI_CLASS_STORAGE_IDE) {
			u8 progif;
			pci_read_config_byte(dev, PCI_CLASS_PROG, &progif);
			if ((progif & 1) == 0) {
				region.start = 0x1F0;
				region.end = 0x1F7;
				res = &dev->resource[0];
				res->flags = LEGACY_IO_RESOURCE;
				pcibios_bus_to_resource(dev->bus, res, &region);
				pci_info(dev, "legacy IDE quirk: reg 0x10: %pR\n",
					 res);
				region.start = 0x3F6;
				region.end = 0x3F6;
				res = &dev->resource[1];
				res->flags = LEGACY_IO_RESOURCE;
				pcibios_bus_to_resource(dev->bus, res, &region);
				pci_info(dev, "legacy IDE quirk: reg 0x14: %pR\n",
					 res);
			}
			if ((progif & 4) == 0) {
				region.start = 0x170;
				region.end = 0x177;
				res = &dev->resource[2];
				res->flags = LEGACY_IO_RESOURCE;
				pcibios_bus_to_resource(dev->bus, res, &region);
				pci_info(dev, "legacy IDE quirk: reg 0x18: %pR\n",
					 res);
				region.start = 0x376;
				region.end = 0x376;
				res = &dev->resource[3];
				res->flags = LEGACY_IO_RESOURCE;
				pcibios_bus_to_resource(dev->bus, res, &region);
				pci_info(dev, "legacy IDE quirk: reg 0x1c: %pR\n",
					 res);
			}
		}
		break;

	case PCI_HEADER_TYPE_BRIDGE:		    /* bridge header */
		/*
		 * The PCI-to-PCI bridge spec requires that subtractive
		 * decoding (i.e. transparent) bridge must have programming
		 * interface code of 0x01.
		 */
		pci_read_irq(dev);
		dev->transparent = ((dev->class & 0xff) == 1);
		pci_read_bases(dev, 2, PCI_ROM_ADDRESS1);
		pci_read_bridge_windows(dev);
		set_pcie_hotplug_bridge(dev);
		pos = pci_find_capability(dev, PCI_CAP_ID_SSVID);
		if (pos) {
			pci_read_config_word(dev, pos + PCI_SSVID_VENDOR_ID, &dev->subsystem_vendor);
			pci_read_config_word(dev, pos + PCI_SSVID_DEVICE_ID, &dev->subsystem_device);
		}
		break;

	case PCI_HEADER_TYPE_CARDBUS:		    /* CardBus bridge header */
		if (class != PCI_CLASS_BRIDGE_CARDBUS)
			goto bad;
		pci_read_irq(dev);
		pci_read_bases(dev, 1, 0);
		pci_read_config_word(dev, PCI_CB_SUBSYSTEM_VENDOR_ID, &dev->subsystem_vendor);
		pci_read_config_word(dev, PCI_CB_SUBSYSTEM_ID, &dev->subsystem_device);
		break;

	default:				    /* unknown header */
		pci_err(dev, "unknown header type %02x, ignoring device\n",
			dev->hdr_type);
		pci_release_of_node(dev);
		return -EIO;

	bad:
		pci_err(dev, "ignoring class %#08x (doesn't match header type %02x)\n",
			dev->class, dev->hdr_type);
		dev->class = PCI_CLASS_NOT_DEFINED << 8;
	}

	/* We found a fine healthy device, go go go... */
	return 0;
}

static void pci_configure_mps(struct pci_dev *dev)
{
	struct pci_dev *bridge = pci_upstream_bridge(dev);
	int mps, mpss, p_mps, rc;

	if (!pci_is_pcie(dev))
		return;

	/* MPS and MRRS fields are of type 'RsvdP' for VFs, short-circuit out */
	if (dev->is_virtfn)
		return;

	/*
	 * For Root Complex Integrated Endpoints, program the maximum
	 * supported value unless limited by the PCIE_BUS_PEER2PEER case.
	 */
	if (pci_pcie_type(dev) == PCI_EXP_TYPE_RC_END) {
		if (pcie_bus_config == PCIE_BUS_PEER2PEER)
			mps = 128;
		else
			mps = 128 << dev->pcie_mpss;
		rc = pcie_set_mps(dev, mps);
		if (rc) {
			pci_warn(dev, "can't set Max Payload Size to %d; if necessary, use \"pci=pcie_bus_safe\" and report a bug\n",
				 mps);
		}
		return;
	}

	if (!bridge || !pci_is_pcie(bridge))
		return;

	mps = pcie_get_mps(dev);
	p_mps = pcie_get_mps(bridge);

	if (mps == p_mps)
		return;

	if (pcie_bus_config == PCIE_BUS_TUNE_OFF) {
		pci_warn(dev, "Max Payload Size %d, but upstream %s set to %d; if necessary, use \"pci=pcie_bus_safe\" and report a bug\n",
			 mps, pci_name(bridge), p_mps);
		return;
	}

	/*
	 * Fancier MPS configuration is done later by
	 * pcie_bus_configure_settings()
	 */
	if (pcie_bus_config != PCIE_BUS_DEFAULT)
		return;

	mpss = 128 << dev->pcie_mpss;
	if (mpss < p_mps && pci_pcie_type(bridge) == PCI_EXP_TYPE_ROOT_PORT) {
		pcie_set_mps(bridge, mpss);
		pci_info(dev, "Upstream bridge's Max Payload Size set to %d (was %d, max %d)\n",
			 mpss, p_mps, 128 << bridge->pcie_mpss);
		p_mps = pcie_get_mps(bridge);
	}

	rc = pcie_set_mps(dev, p_mps);
	if (rc) {
		pci_warn(dev, "can't set Max Payload Size to %d; if necessary, use \"pci=pcie_bus_safe\" and report a bug\n",
			 p_mps);
		return;
	}

	pci_info(dev, "Max Payload Size set to %d (was %d, max %d)\n",
		 p_mps, mps, mpss);
}

int pci_configure_extended_tags(struct pci_dev *dev, void *ign)
{
	struct pci_host_bridge *host;
	u32 cap;
	u16 ctl;
	int ret;

	if (!pci_is_pcie(dev))
		return 0;

	ret = pcie_capability_read_dword(dev, PCI_EXP_DEVCAP, &cap);
	if (ret)
		return 0;

	if (!(cap & PCI_EXP_DEVCAP_EXT_TAG))
		return 0;

	ret = pcie_capability_read_word(dev, PCI_EXP_DEVCTL, &ctl);
	if (ret)
		return 0;

	host = pci_find_host_bridge(dev->bus);
	if (!host)
		return 0;

	/*
	 * If some device in the hierarchy doesn't handle Extended Tags
	 * correctly, make sure they're disabled.
	 */
	if (host->no_ext_tags) {
		if (ctl & PCI_EXP_DEVCTL_EXT_TAG) {
			pci_info(dev, "disabling Extended Tags\n");
			pcie_capability_clear_word(dev, PCI_EXP_DEVCTL,
						   PCI_EXP_DEVCTL_EXT_TAG);
		}
		return 0;
	}

	if (!(ctl & PCI_EXP_DEVCTL_EXT_TAG)) {
		pci_info(dev, "enabling Extended Tags\n");
		pcie_capability_set_word(dev, PCI_EXP_DEVCTL,
					 PCI_EXP_DEVCTL_EXT_TAG);
	}
	return 0;
}

/**
 * pcie_relaxed_ordering_enabled - Probe for PCIe relaxed ordering enable
 * @dev: PCI device to query
 *
 * Returns true if the device has enabled relaxed ordering attribute.
 */
bool pcie_relaxed_ordering_enabled(struct pci_dev *dev)
{
	u16 v;

	pcie_capability_read_word(dev, PCI_EXP_DEVCTL, &v);

	return !!(v & PCI_EXP_DEVCTL_RELAX_EN);
}
EXPORT_SYMBOL(pcie_relaxed_ordering_enabled);

static void pci_configure_relaxed_ordering(struct pci_dev *dev)
{
	struct pci_dev *root;

	/* PCI_EXP_DEVICE_RELAX_EN is RsvdP in VFs */
	if (dev->is_virtfn)
		return;

	if (!pcie_relaxed_ordering_enabled(dev))
		return;

	/*
	 * For now, we only deal with Relaxed Ordering issues with Root
	 * Ports. Peer-to-Peer DMA is another can of worms.
	 */
	root = pcie_find_root_port(dev);
	if (!root)
		return;

	if (root->dev_flags & PCI_DEV_FLAGS_NO_RELAXED_ORDERING) {
		pcie_capability_clear_word(dev, PCI_EXP_DEVCTL,
					   PCI_EXP_DEVCTL_RELAX_EN);
		pci_info(dev, "Relaxed Ordering disabled because the Root Port didn't support it\n");
	}
}

static void pci_configure_ltr(struct pci_dev *dev)
{
#ifdef CONFIG_PCIEASPM
	struct pci_host_bridge *host = pci_find_host_bridge(dev->bus);
	struct pci_dev *bridge;
	u32 cap, ctl;

	if (!pci_is_pcie(dev))
		return;

	/* Read L1 PM substate capabilities */
	dev->l1ss = pci_find_ext_capability(dev, PCI_EXT_CAP_ID_L1SS);

	pcie_capability_read_dword(dev, PCI_EXP_DEVCAP2, &cap);
	if (!(cap & PCI_EXP_DEVCAP2_LTR))
		return;

	pcie_capability_read_dword(dev, PCI_EXP_DEVCTL2, &ctl);
	if (ctl & PCI_EXP_DEVCTL2_LTR_EN) {
		if (pci_pcie_type(dev) == PCI_EXP_TYPE_ROOT_PORT) {
			dev->ltr_path = 1;
			return;
		}

		bridge = pci_upstream_bridge(dev);
		if (bridge && bridge->ltr_path)
			dev->ltr_path = 1;

		return;
	}

	if (!host->native_ltr)
		return;

	/*
	 * Software must not enable LTR in an Endpoint unless the Root
	 * Complex and all intermediate Switches indicate support for LTR.
	 * PCIe r4.0, sec 6.18.
	 */
	if (pci_pcie_type(dev) == PCI_EXP_TYPE_ROOT_PORT) {
		pcie_capability_set_word(dev, PCI_EXP_DEVCTL2,
					 PCI_EXP_DEVCTL2_LTR_EN);
		dev->ltr_path = 1;
		return;
	}

	/*
	 * If we're configuring a hot-added device, LTR was likely
	 * disabled in the upstream bridge, so re-enable it before enabling
	 * it in the new device.
	 */
	bridge = pci_upstream_bridge(dev);
	if (bridge && bridge->ltr_path) {
		pci_bridge_reconfigure_ltr(dev);
		pcie_capability_set_word(dev, PCI_EXP_DEVCTL2,
					 PCI_EXP_DEVCTL2_LTR_EN);
		dev->ltr_path = 1;
	}
#endif
}

static void pci_configure_eetlp_prefix(struct pci_dev *dev)
{
#ifdef CONFIG_PCI_PASID
	struct pci_dev *bridge;
	int pcie_type;
	u32 cap;

	if (!pci_is_pcie(dev))
		return;

	pcie_capability_read_dword(dev, PCI_EXP_DEVCAP2, &cap);
	if (!(cap & PCI_EXP_DEVCAP2_EE_PREFIX))
		return;

	pcie_type = pci_pcie_type(dev);
	if (pcie_type == PCI_EXP_TYPE_ROOT_PORT ||
	    pcie_type == PCI_EXP_TYPE_RC_END)
		dev->eetlp_prefix_path = 1;
	else {
		bridge = pci_upstream_bridge(dev);
		if (bridge && bridge->eetlp_prefix_path)
			dev->eetlp_prefix_path = 1;
	}
#endif
}

static void pci_configure_serr(struct pci_dev *dev)
{
	u16 control;

	if (dev->hdr_type == PCI_HEADER_TYPE_BRIDGE) {

		/*
		 * A bridge will not forward ERR_ messages coming from an
		 * endpoint unless SERR# forwarding is enabled.
		 */
		pci_read_config_word(dev, PCI_BRIDGE_CONTROL, &control);
		if (!(control & PCI_BRIDGE_CTL_SERR)) {
			control |= PCI_BRIDGE_CTL_SERR;
			pci_write_config_word(dev, PCI_BRIDGE_CONTROL, control);
		}
	}
}

static void pci_configure_device(struct pci_dev *dev)
{
	pci_configure_mps(dev);
	pci_configure_extended_tags(dev, NULL);
	pci_configure_relaxed_ordering(dev);
	pci_configure_ltr(dev);
	pci_configure_eetlp_prefix(dev);
	pci_configure_serr(dev);

	pci_acpi_program_hp_params(dev);
}

static void pci_release_capabilities(struct pci_dev *dev)
{
	pci_aer_exit(dev);
	pci_rcec_exit(dev);
	pci_iov_release(dev);
	pci_free_cap_save_buffers(dev);
}

/**
 * pci_release_dev - Free a PCI device structure when all users of it are
 *		     finished
 * @dev: device that's been disconnected
 *
 * Will be called only by the device core when all users of this PCI device are
 * done.
 */
static void pci_release_dev(struct device *dev)
{
	struct pci_dev *pci_dev;

	pci_dev = to_pci_dev(dev);
	pci_release_capabilities(pci_dev);
	pci_release_of_node(pci_dev);
	pcibios_release_device(pci_dev);
	pci_bus_put(pci_dev->bus);
	kfree(pci_dev->driver_override);
	bitmap_free(pci_dev->dma_alias_mask);
	dev_dbg(dev, "device released\n");
	kfree(pci_dev);
}

struct pci_dev *pci_alloc_dev(struct pci_bus *bus)
{
	struct pci_dev *dev;

	dev = kzalloc(sizeof(struct pci_dev), GFP_KERNEL);
	if (!dev)
		return NULL;

	INIT_LIST_HEAD(&dev->bus_list);
	dev->dev.type = &pci_dev_type;
	dev->bus = pci_bus_get(bus);
	dev->driver_exclusive_resource = (struct resource) {
		.name = "PCI Exclusive",
		.start = 0,
		.end = -1,
	};

#ifdef CONFIG_PCI_MSI
	raw_spin_lock_init(&dev->msi_lock);
#endif
	return dev;
}
EXPORT_SYMBOL(pci_alloc_dev);

static bool pci_bus_crs_vendor_id(u32 l)
{
	return (l & 0xffff) == PCI_VENDOR_ID_PCI_SIG;
}

static bool pci_bus_wait_crs(struct pci_bus *bus, int devfn, u32 *l,
			     int timeout)
{
	int delay = 1;

	if (!pci_bus_crs_vendor_id(*l))
		return true;	/* not a CRS completion */

	if (!timeout)
		return false;	/* CRS, but caller doesn't want to wait */

	/*
	 * We got the reserved Vendor ID that indicates a completion with
	 * Configuration Request Retry Status (CRS).  Retry until we get a
	 * valid Vendor ID or we time out.
	 */
	while (pci_bus_crs_vendor_id(*l)) {
		if (delay > timeout) {
			pr_warn("pci %04x:%02x:%02x.%d: not ready after %dms; giving up\n",
				pci_domain_nr(bus), bus->number,
				PCI_SLOT(devfn), PCI_FUNC(devfn), delay - 1);

			return false;
		}
		if (delay >= 1000)
			pr_info("pci %04x:%02x:%02x.%d: not ready after %dms; waiting\n",
				pci_domain_nr(bus), bus->number,
				PCI_SLOT(devfn), PCI_FUNC(devfn), delay - 1);

		msleep(delay);
		delay *= 2;

		if (pci_bus_read_config_dword(bus, devfn, PCI_VENDOR_ID, l))
			return false;
	}

	if (delay >= 1000)
		pr_info("pci %04x:%02x:%02x.%d: ready after %dms\n",
			pci_domain_nr(bus), bus->number,
			PCI_SLOT(devfn), PCI_FUNC(devfn), delay - 1);

	return true;
}

bool pci_bus_generic_read_dev_vendor_id(struct pci_bus *bus, int devfn, u32 *l,
					int timeout)
{
	if (pci_bus_read_config_dword(bus, devfn, PCI_VENDOR_ID, l))
		return false;

	/* Some broken boards return 0 or ~0 (PCI_ERROR_RESPONSE) if a slot is empty: */
	if (PCI_POSSIBLE_ERROR(*l) || *l == 0x00000000 ||
	    *l == 0x0000ffff || *l == 0xffff0000)
		return false;

	if (pci_bus_crs_vendor_id(*l))
		return pci_bus_wait_crs(bus, devfn, l, timeout);

	return true;
}

bool pci_bus_read_dev_vendor_id(struct pci_bus *bus, int devfn, u32 *l,
				int timeout)
{
#ifdef CONFIG_PCI_QUIRKS
	struct pci_dev *bridge = bus->self;

	/*
	 * Certain IDT switches have an issue where they improperly trigger
	 * ACS Source Validation errors on completions for config reads.
	 */
	if (bridge && bridge->vendor == PCI_VENDOR_ID_IDT &&
	    bridge->device == 0x80b5)
		return pci_idt_bus_quirk(bus, devfn, l, timeout);
#endif

	return pci_bus_generic_read_dev_vendor_id(bus, devfn, l, timeout);
}
EXPORT_SYMBOL(pci_bus_read_dev_vendor_id);

/*
 * Read the config data for a PCI device, sanity-check it,
 * and fill in the dev structure.
 */
static struct pci_dev *pci_scan_device(struct pci_bus *bus, int devfn)
{
	struct pci_dev *dev;
	u32 l;

	if (!pci_bus_read_dev_vendor_id(bus, devfn, &l, 60*1000))
		return NULL;

	dev = pci_alloc_dev(bus);
	if (!dev)
		return NULL;

	dev->devfn = devfn;
	dev->vendor = l & 0xffff;
	dev->device = (l >> 16) & 0xffff;

	if (pci_setup_device(dev)) {
		pci_bus_put(dev->bus);
		kfree(dev);
		return NULL;
	}

	return dev;
}

void pcie_report_downtraining(struct pci_dev *dev)
{
	if (!pci_is_pcie(dev))
		return;

	/* Look from the device up to avoid downstream ports with no devices */
	if ((pci_pcie_type(dev) != PCI_EXP_TYPE_ENDPOINT) &&
	    (pci_pcie_type(dev) != PCI_EXP_TYPE_LEG_END) &&
	    (pci_pcie_type(dev) != PCI_EXP_TYPE_UPSTREAM))
		return;

	/* Multi-function PCIe devices share the same link/status */
	if (PCI_FUNC(dev->devfn) != 0 || dev->is_virtfn)
		return;

	/* Print link status only if the device is constrained by the fabric */
	__pcie_print_link_status(dev, false);
}

static void pci_init_capabilities(struct pci_dev *dev)
{
	pci_ea_init(dev);		/* Enhanced Allocation */
	pci_msi_init(dev);		/* Disable MSI */
	pci_msix_init(dev);		/* Disable MSI-X */

	/* Buffers for saving PCIe and PCI-X capabilities */
	pci_allocate_cap_save_buffers(dev);

	pci_pm_init(dev);		/* Power Management */
	pci_vpd_init(dev);		/* Vital Product Data */
	pci_configure_ari(dev);		/* Alternative Routing-ID Forwarding */
	pci_iov_init(dev);		/* Single Root I/O Virtualization */
	pci_ats_init(dev);		/* Address Translation Services */
	pci_pri_init(dev);		/* Page Request Interface */
	pci_pasid_init(dev);		/* Process Address Space ID */
	pci_acs_init(dev);		/* Access Control Services */
	pci_ptm_init(dev);		/* Precision Time Measurement */
	pci_aer_init(dev);		/* Advanced Error Reporting */
	pci_dpc_init(dev);		/* Downstream Port Containment */
	pci_rcec_init(dev);		/* Root Complex Event Collector */
	pci_doe_init(dev);		/* Data Object Exchange */

	pcie_report_downtraining(dev);
	pci_init_reset_methods(dev);
}

/*
 * This is the equivalent of pci_host_bridge_msi_domain() that acts on
 * devices. Firmware interfaces that can select the MSI domain on a
 * per-device basis should be called from here.
 */
static struct irq_domain *pci_dev_msi_domain(struct pci_dev *dev)
{
	struct irq_domain *d;

	/*
	 * If a domain has been set through the pcibios_device_add()
	 * callback, then this is the one (platform code knows best).
	 */
	d = dev_get_msi_domain(&dev->dev);
	if (d)
		return d;

	/*
	 * Let's see if we have a firmware interface able to provide
	 * the domain.
	 */
	d = pci_msi_get_device_domain(dev);
	if (d)
		return d;

	return NULL;
}

static void pci_set_msi_domain(struct pci_dev *dev)
{
	struct irq_domain *d;

	/*
	 * If the platform or firmware interfaces cannot supply a
	 * device-specific MSI domain, then inherit the default domain
	 * from the host bridge itself.
	 */
	d = pci_dev_msi_domain(dev);
	if (!d)
		d = dev_get_msi_domain(&dev->bus->dev);

	dev_set_msi_domain(&dev->dev, d);
}

void pci_device_add(struct pci_dev *dev, struct pci_bus *bus)
{
	int ret;

	pci_configure_device(dev);

	device_initialize(&dev->dev);
	dev->dev.release = pci_release_dev;

	set_dev_node(&dev->dev, pcibus_to_node(bus));
	dev->dev.dma_mask = &dev->dma_mask;
	dev->dev.dma_parms = &dev->dma_parms;
	dev->dev.coherent_dma_mask = 0xffffffffull;

	dma_set_max_seg_size(&dev->dev, 65536);
	dma_set_seg_boundary(&dev->dev, 0xffffffff);

	/* Fix up broken headers */
	pci_fixup_device(pci_fixup_header, dev);

	pci_reassigndev_resource_alignment(dev);

	dev->state_saved = false;

	pci_init_capabilities(dev);

	/*
	 * Add the device to our list of discovered devices
	 * and the bus list for fixup functions, etc.
	 */
	down_write(&pci_bus_sem);
	list_add_tail(&dev->bus_list, &bus->devices);
	up_write(&pci_bus_sem);

	ret = pcibios_device_add(dev);
	WARN_ON(ret < 0);

	/* Set up MSI IRQ domain */
	pci_set_msi_domain(dev);

	/* Notifier could use PCI capabilities */
	dev->match_driver = false;
	ret = device_add(&dev->dev);
	WARN_ON(ret < 0);
}

struct pci_dev *pci_scan_single_device(struct pci_bus *bus, int devfn)
{
	struct pci_dev *dev;

	dev = pci_get_slot(bus, devfn);
	if (dev) {
		pci_dev_put(dev);
		return dev;
	}

	dev = pci_scan_device(bus, devfn);
	if (!dev)
		return NULL;

	pci_device_add(dev, bus);

	return dev;
}
EXPORT_SYMBOL(pci_scan_single_device);

static int next_ari_fn(struct pci_bus *bus, struct pci_dev *dev, int fn)
{
	int pos;
	u16 cap = 0;
	unsigned int next_fn;

	if (!dev)
		return -ENODEV;

	pos = pci_find_ext_capability(dev, PCI_EXT_CAP_ID_ARI);
	if (!pos)
		return -ENODEV;

	pci_read_config_word(dev, pos + PCI_ARI_CAP, &cap);
	next_fn = PCI_ARI_CAP_NFN(cap);
	if (next_fn <= fn)
		return -ENODEV;	/* protect against malformed list */

	return next_fn;
}

static int next_fn(struct pci_bus *bus, struct pci_dev *dev, int fn)
{
	if (pci_ari_enabled(bus))
		return next_ari_fn(bus, dev, fn);

	if (fn >= 7)
		return -ENODEV;
	/* only multifunction devices may have more functions */
	if (dev && !dev->multifunction)
		return -ENODEV;

	return fn + 1;
}

static int only_one_child(struct pci_bus *bus)
{
	struct pci_dev *bridge = bus->self;

	/*
	 * Systems with unusual topologies set PCI_SCAN_ALL_PCIE_DEVS so
	 * we scan for all possible devices, not just Device 0.
	 */
	if (pci_has_flag(PCI_SCAN_ALL_PCIE_DEVS))
		return 0;

	/*
	 * A PCIe Downstream Port normally leads to a Link with only Device
	 * 0 on it (PCIe spec r3.1, sec 7.3.1).  As an optimization, scan
	 * only for Device 0 in that situation.
	 */
	if (bridge && pci_is_pcie(bridge) && pcie_downstream_port(bridge))
		return 1;

	return 0;
}

/**
 * pci_scan_slot - Scan a PCI slot on a bus for devices
 * @bus: PCI bus to scan
 * @devfn: slot number to scan (must have zero function)
 *
 * Scan a PCI slot on the specified PCI bus for devices, adding
 * discovered devices to the @bus->devices list.  New devices
 * will not have is_added set.
 *
 * Returns the number of new devices found.
 */
int pci_scan_slot(struct pci_bus *bus, int devfn)
{
	struct pci_dev *dev;
	int fn = 0, nr = 0;

	if (only_one_child(bus) && (devfn > 0))
		return 0; /* Already scanned the entire slot */

	do {
		dev = pci_scan_single_device(bus, devfn + fn);
		if (dev) {
			if (!pci_dev_is_added(dev))
				nr++;
			if (fn > 0)
				dev->multifunction = 1;
		} else if (fn == 0) {
			/*
			 * Function 0 is required unless we are running on
			 * a hypervisor that passes through individual PCI
			 * functions.
			 */
			if (!hypervisor_isolated_pci_functions())
				break;
		}
		fn = next_fn(bus, dev, fn);
	} while (fn >= 0);

	/* Only one slot has PCIe device */
	if (bus->self && nr)
		pcie_aspm_init_link_state(bus->self);

	return nr;
}
EXPORT_SYMBOL(pci_scan_slot);

static int pcie_find_smpss(struct pci_dev *dev, void *data)
{
	u8 *smpss = data;

	if (!pci_is_pcie(dev))
		return 0;

	/*
	 * We don't have a way to change MPS settings on devices that have
	 * drivers attached.  A hot-added device might support only the minimum
	 * MPS setting (MPS=128).  Therefore, if the fabric contains a bridge
	 * where devices may be hot-added, we limit the fabric MPS to 128 so
	 * hot-added devices will work correctly.
	 *
	 * However, if we hot-add a device to a slot directly below a Root
	 * Port, it's impossible for there to be other existing devices below
	 * the port.  We don't limit the MPS in this case because we can
	 * reconfigure MPS on both the Root Port and the hot-added device,
	 * and there are no other devices involved.
	 *
	 * Note that this PCIE_BUS_SAFE path assumes no peer-to-peer DMA.
	 */
	if (dev->is_hotplug_bridge &&
	    pci_pcie_type(dev) != PCI_EXP_TYPE_ROOT_PORT)
		*smpss = 0;

	if (*smpss > dev->pcie_mpss)
		*smpss = dev->pcie_mpss;

	return 0;
}

static void pcie_write_mps(struct pci_dev *dev, int mps)
{
	int rc;

	if (pcie_bus_config == PCIE_BUS_PERFORMANCE) {
		mps = 128 << dev->pcie_mpss;

		if (pci_pcie_type(dev) != PCI_EXP_TYPE_ROOT_PORT &&
		    dev->bus->self)

			/*
			 * For "Performance", the assumption is made that
			 * downstream communication will never be larger than
			 * the MRRS.  So, the MPS only needs to be configured
			 * for the upstream communication.  This being the case,
			 * walk from the top down and set the MPS of the child
			 * to that of the parent bus.
			 *
			 * Configure the device MPS with the smaller of the
			 * device MPSS or the bridge MPS (which is assumed to be
			 * properly configured at this point to the largest
			 * allowable MPS based on its parent bus).
			 */
			mps = min(mps, pcie_get_mps(dev->bus->self));
	}

	rc = pcie_set_mps(dev, mps);
	if (rc)
		pci_err(dev, "Failed attempting to set the MPS\n");
}

static void pcie_write_mrrs(struct pci_dev *dev)
{
	int rc, mrrs;

	/*
	 * In the "safe" case, do not configure the MRRS.  There appear to be
	 * issues with setting MRRS to 0 on a number of devices.
	 */
	if (pcie_bus_config != PCIE_BUS_PERFORMANCE)
		return;

	/*
	 * For max performance, the MRRS must be set to the largest supported
	 * value.  However, it cannot be configured larger than the MPS the
	 * device or the bus can support.  This should already be properly
	 * configured by a prior call to pcie_write_mps().
	 */
	mrrs = pcie_get_mps(dev);

	/*
	 * MRRS is a R/W register.  Invalid values can be written, but a
	 * subsequent read will verify if the value is acceptable or not.
	 * If the MRRS value provided is not acceptable (e.g., too large),
	 * shrink the value until it is acceptable to the HW.
	 */
	while (mrrs != pcie_get_readrq(dev) && mrrs >= 128) {
		rc = pcie_set_readrq(dev, mrrs);
		if (!rc)
			break;

		pci_warn(dev, "Failed attempting to set the MRRS\n");
		mrrs /= 2;
	}

	if (mrrs < 128)
		pci_err(dev, "MRRS was unable to be configured with a safe value.  If problems are experienced, try running with pci=pcie_bus_safe\n");
}

static int pcie_bus_configure_set(struct pci_dev *dev, void *data)
{
	int mps, orig_mps;

	if (!pci_is_pcie(dev))
		return 0;

	if (pcie_bus_config == PCIE_BUS_TUNE_OFF ||
	    pcie_bus_config == PCIE_BUS_DEFAULT)
		return 0;

	mps = 128 << *(u8 *)data;
	orig_mps = pcie_get_mps(dev);

	pcie_write_mps(dev, mps);
	pcie_write_mrrs(dev);

	pci_info(dev, "Max Payload Size set to %4d/%4d (was %4d), Max Read Rq %4d\n",
		 pcie_get_mps(dev), 128 << dev->pcie_mpss,
		 orig_mps, pcie_get_readrq(dev));

	return 0;
}

/*
 * pcie_bus_configure_settings() requires that pci_walk_bus work in a top-down,
 * parents then children fashion.  If this changes, then this code will not
 * work as designed.
 */
void pcie_bus_configure_settings(struct pci_bus *bus)
{
	u8 smpss = 0;

	if (!bus->self)
		return;

	if (!pci_is_pcie(bus->self))
		return;

	/*
	 * FIXME - Peer to peer DMA is possible, though the endpoint would need
	 * to be aware of the MPS of the destination.  To work around this,
	 * simply force the MPS of the entire system to the smallest possible.
	 */
	if (pcie_bus_config == PCIE_BUS_PEER2PEER)
		smpss = 0;

	if (pcie_bus_config == PCIE_BUS_SAFE) {
		smpss = bus->self->pcie_mpss;

		pcie_find_smpss(bus->self, &smpss);
		pci_walk_bus(bus, pcie_find_smpss, &smpss);
	}

	pcie_bus_configure_set(bus->self, &smpss);
	pci_walk_bus(bus, pcie_bus_configure_set, &smpss);
}
EXPORT_SYMBOL_GPL(pcie_bus_configure_settings);

/*
 * Called after each bus is probed, but before its children are examined.  This
 * is marked as __weak because multiple architectures define it.
 */
void __weak pcibios_fixup_bus(struct pci_bus *bus)
{
       /* nothing to do, expected to be removed in the future */
}

/**
 * pci_scan_child_bus_extend() - Scan devices below a bus
 * @bus: Bus to scan for devices
 * @available_buses: Total number of buses available (%0 does not try to
 *		     extend beyond the minimal)
 *
 * Scans devices below @bus including subordinate buses. Returns new
 * subordinate number including all the found devices. Passing
 * @available_buses causes the remaining bus space to be distributed
 * equally between hotplug-capable bridges to allow future extension of the
 * hierarchy.
 */
static unsigned int pci_scan_child_bus_extend(struct pci_bus *bus,
					      unsigned int available_buses)
{
	unsigned int used_buses, normal_bridges = 0, hotplug_bridges = 0;
	unsigned int start = bus->busn_res.start;
	unsigned int devfn, cmax, max = start;
	struct pci_dev *dev;

	dev_dbg(&bus->dev, "scanning bus\n");

	/* Go find them, Rover! */
	for (devfn = 0; devfn < 256; devfn += 8)
		pci_scan_slot(bus, devfn);

	/* Reserve buses for SR-IOV capability */
	used_buses = pci_iov_bus_range(bus);
	max += used_buses;

	/*
	 * After performing arch-dependent fixup of the bus, look behind
	 * all PCI-to-PCI bridges on this bus.
	 */
	if (!bus->is_added) {
		dev_dbg(&bus->dev, "fixups for bus\n");
		pcibios_fixup_bus(bus);
		bus->is_added = 1;
	}

	/*
	 * Calculate how many hotplug bridges and normal bridges there
	 * are on this bus. We will distribute the additional available
	 * buses between hotplug bridges.
	 */
	for_each_pci_bridge(dev, bus) {
		if (dev->is_hotplug_bridge)
			hotplug_bridges++;
		else
			normal_bridges++;
	}

	/*
	 * Scan bridges that are already configured. We don't touch them
	 * unless they are misconfigured (which will be done in the second
	 * scan below).
	 */
	for_each_pci_bridge(dev, bus) {
		cmax = max;
		max = pci_scan_bridge_extend(bus, dev, max, 0, 0);

		/*
		 * Reserve one bus for each bridge now to avoid extending
		 * hotplug bridges too much during the second scan below.
		 */
		used_buses++;
		if (max - cmax > 1)
			used_buses += max - cmax - 1;
	}

	/* Scan bridges that need to be reconfigured */
	for_each_pci_bridge(dev, bus) {
		unsigned int buses = 0;

		if (!hotplug_bridges && normal_bridges == 1) {
			/*
			 * There is only one bridge on the bus (upstream
			 * port) so it gets all available buses which it
			 * can then distribute to the possible hotplug
			 * bridges below.
			 */
			buses = available_buses;
		} else if (dev->is_hotplug_bridge) {
			/*
			 * Distribute the extra buses between hotplug
			 * bridges if any.
			 */
			buses = available_buses / hotplug_bridges;
			buses = min(buses, available_buses - used_buses + 1);
		}

		cmax = max;
		max = pci_scan_bridge_extend(bus, dev, cmax, buses, 1);
		/* One bus is already accounted so don't add it again */
		if (max - cmax > 1)
			used_buses += max - cmax - 1;
	}

	/*
	 * Make sure a hotplug bridge has at least the minimum requested
	 * number of buses but allow it to grow up to the maximum available
	 * bus number if there is room.
	 */
	if (bus->self && bus->self->is_hotplug_bridge) {
		used_buses = max_t(unsigned int, available_buses,
				   pci_hotplug_bus_size - 1);
		if (max - start < used_buses) {
			max = start + used_buses;

			/* Do not allocate more buses than we have room left */
			if (max > bus->busn_res.end)
				max = bus->busn_res.end;

			dev_dbg(&bus->dev, "%pR extended by %#02x\n",
				&bus->busn_res, max - start);
		}
	}

	/*
	 * We've scanned the bus and so we know all about what's on
	 * the other side of any bridges that may be on this bus plus
	 * any devices.
	 *
	 * Return how far we've got finding sub-buses.
	 */
	dev_dbg(&bus->dev, "bus scan returning with max=%02x\n", max);
	return max;
}

/**
 * pci_scan_child_bus() - Scan devices below a bus
 * @bus: Bus to scan for devices
 *
 * Scans devices below @bus including subordinate buses. Returns new
 * subordinate number including all the found devices.
 */
unsigned int pci_scan_child_bus(struct pci_bus *bus)
{
	return pci_scan_child_bus_extend(bus, 0);
}
EXPORT_SYMBOL_GPL(pci_scan_child_bus);

/**
 * pcibios_root_bridge_prepare - Platform-specific host bridge setup
 * @bridge: Host bridge to set up
 *
 * Default empty implementation.  Replace with an architecture-specific setup
 * routine, if necessary.
 */
int __weak pcibios_root_bridge_prepare(struct pci_host_bridge *bridge)
{
	return 0;
}

void __weak pcibios_add_bus(struct pci_bus *bus)
{
}

void __weak pcibios_remove_bus(struct pci_bus *bus)
{
}

struct pci_bus *pci_create_root_bus(struct device *parent, int bus,
		struct pci_ops *ops, void *sysdata, struct list_head *resources)
{
	int error;
	struct pci_host_bridge *bridge;

	bridge = pci_alloc_host_bridge(0);
	if (!bridge)
		return NULL;

	bridge->dev.parent = parent;

	list_splice_init(resources, &bridge->windows);
	bridge->sysdata = sysdata;
	bridge->busnr = bus;
	bridge->ops = ops;

	error = pci_register_host_bridge(bridge);
	if (error < 0)
		goto err_out;

	return bridge->bus;

err_out:
	put_device(&bridge->dev);
	return NULL;
}
EXPORT_SYMBOL_GPL(pci_create_root_bus);

int pci_host_probe(struct pci_host_bridge *bridge)
{
	struct pci_bus *bus, *child;
	int ret;

	ret = pci_scan_root_bus_bridge(bridge);
	if (ret < 0) {
		dev_err(bridge->dev.parent, "Scanning root bridge failed");
		return ret;
	}

	bus = bridge->bus;

	/*
	 * We insert PCI resources into the iomem_resource and
	 * ioport_resource trees in either pci_bus_claim_resources()
	 * or pci_bus_assign_resources().
	 */
	if (pci_has_flag(PCI_PROBE_ONLY)) {
		pci_bus_claim_resources(bus);
	} else {
		pci_bus_size_bridges(bus);
		pci_bus_assign_resources(bus);

		list_for_each_entry(child, &bus->children, node)
			pcie_bus_configure_settings(child);
	}

	pci_bus_add_devices(bus);
	return 0;
}
EXPORT_SYMBOL_GPL(pci_host_probe);

int pci_bus_insert_busn_res(struct pci_bus *b, int bus, int bus_max)
{
	struct resource *res = &b->busn_res;
	struct resource *parent_res, *conflict;

	res->start = bus;
	res->end = bus_max;
	res->flags = IORESOURCE_BUS;

	if (!pci_is_root_bus(b))
		parent_res = &b->parent->busn_res;
	else {
		parent_res = get_pci_domain_busn_res(pci_domain_nr(b));
		res->flags |= IORESOURCE_PCI_FIXED;
	}

	conflict = request_resource_conflict(parent_res, res);

	if (conflict)
		dev_info(&b->dev,
			   "busn_res: can not insert %pR under %s%pR (conflicts with %s %pR)\n",
			    res, pci_is_root_bus(b) ? "domain " : "",
			    parent_res, conflict->name, conflict);

	return conflict == NULL;
}

int pci_bus_update_busn_res_end(struct pci_bus *b, int bus_max)
{
	struct resource *res = &b->busn_res;
	struct resource old_res = *res;
	resource_size_t size;
	int ret;

	if (res->start > bus_max)
		return -EINVAL;

	size = bus_max - res->start + 1;
	ret = adjust_resource(res, res->start, size);
	dev_info(&b->dev, "busn_res: %pR end %s updated to %02x\n",
			&old_res, ret ? "can not be" : "is", bus_max);

	if (!ret && !res->parent)
		pci_bus_insert_busn_res(b, res->start, res->end);

	return ret;
}

void pci_bus_release_busn_res(struct pci_bus *b)
{
	struct resource *res = &b->busn_res;
	int ret;

	if (!res->flags || !res->parent)
		return;

	ret = release_resource(res);
	dev_info(&b->dev, "busn_res: %pR %s released\n",
			res, ret ? "can not be" : "is");
}

int pci_scan_root_bus_bridge(struct pci_host_bridge *bridge)
{
	struct resource_entry *window;
	bool found = false;
	struct pci_bus *b;
	int max, bus, ret;

	if (!bridge)
		return -EINVAL;

	resource_list_for_each_entry(window, &bridge->windows)
		if (window->res->flags & IORESOURCE_BUS) {
			bridge->busnr = window->res->start;
			found = true;
			break;
		}

	ret = pci_register_host_bridge(bridge);
	if (ret < 0)
		return ret;

	b = bridge->bus;
	bus = bridge->busnr;

	if (!found) {
		dev_info(&b->dev,
		 "No busn resource found for root bus, will use [bus %02x-ff]\n",
			bus);
		pci_bus_insert_busn_res(b, bus, 255);
	}

	max = pci_scan_child_bus(b);

	if (!found)
		pci_bus_update_busn_res_end(b, max);

	return 0;
}
EXPORT_SYMBOL(pci_scan_root_bus_bridge);

struct pci_bus *pci_scan_root_bus(struct device *parent, int bus,
		struct pci_ops *ops, void *sysdata, struct list_head *resources)
{
	struct resource_entry *window;
	bool found = false;
	struct pci_bus *b;
	int max;

	resource_list_for_each_entry(window, resources)
		if (window->res->flags & IORESOURCE_BUS) {
			found = true;
			break;
		}

	b = pci_create_root_bus(parent, bus, ops, sysdata, resources);
	if (!b)
		return NULL;

	if (!found) {
		dev_info(&b->dev,
		 "No busn resource found for root bus, will use [bus %02x-ff]\n",
			bus);
		pci_bus_insert_busn_res(b, bus, 255);
	}

	max = pci_scan_child_bus(b);

	if (!found)
		pci_bus_update_busn_res_end(b, max);

	return b;
}
EXPORT_SYMBOL(pci_scan_root_bus);

struct pci_bus *pci_scan_bus(int bus, struct pci_ops *ops,
					void *sysdata)
{
	LIST_HEAD(resources);
	struct pci_bus *b;

	pci_add_resource(&resources, &ioport_resource);
	pci_add_resource(&resources, &iomem_resource);
	pci_add_resource(&resources, &busn_resource);
	b = pci_create_root_bus(NULL, bus, ops, sysdata, &resources);
	if (b) {
		pci_scan_child_bus(b);
	} else {
		pci_free_resource_list(&resources);
	}
	return b;
}
EXPORT_SYMBOL(pci_scan_bus);

/**
 * pci_rescan_bus_bridge_resize - Scan a PCI bus for devices
 * @bridge: PCI bridge for the bus to scan
 *
 * Scan a PCI bus and child buses for new devices, add them,
 * and enable them, resizing bridge mmio/io resource if necessary
 * and possible.  The caller must ensure the child devices are already
 * removed for resizing to occur.
 *
 * Returns the max number of subordinate bus discovered.
 */
unsigned int pci_rescan_bus_bridge_resize(struct pci_dev *bridge)
{
	unsigned int max;
	struct pci_bus *bus = bridge->subordinate;

	max = pci_scan_child_bus(bus);

	pci_assign_unassigned_bridge_resources(bridge);

	pci_bus_add_devices(bus);

	return max;
}

/**
 * pci_rescan_bus - Scan a PCI bus for devices
 * @bus: PCI bus to scan
 *
 * Scan a PCI bus and child buses for new devices, add them,
 * and enable them.
 *
 * Returns the max number of subordinate bus discovered.
 */
unsigned int pci_rescan_bus(struct pci_bus *bus)
{
	unsigned int max;

	max = pci_scan_child_bus(bus);
	pci_assign_unassigned_bus_resources(bus);
	pci_bus_add_devices(bus);

	return max;
}
EXPORT_SYMBOL_GPL(pci_rescan_bus);

/*
 * pci_rescan_bus(), pci_rescan_bus_bridge_resize() and PCI device removal
 * routines should always be executed under this mutex.
 */
static DEFINE_MUTEX(pci_rescan_remove_lock);

void pci_lock_rescan_remove(void)
{
	mutex_lock(&pci_rescan_remove_lock);
}
EXPORT_SYMBOL_GPL(pci_lock_rescan_remove);

void pci_unlock_rescan_remove(void)
{
	mutex_unlock(&pci_rescan_remove_lock);
}
EXPORT_SYMBOL_GPL(pci_unlock_rescan_remove);

static int __init pci_sort_bf_cmp(const struct device *d_a,
				  const struct device *d_b)
{
	const struct pci_dev *a = to_pci_dev(d_a);
	const struct pci_dev *b = to_pci_dev(d_b);

	if      (pci_domain_nr(a->bus) < pci_domain_nr(b->bus)) return -1;
	else if (pci_domain_nr(a->bus) > pci_domain_nr(b->bus)) return  1;

	if      (a->bus->number < b->bus->number) return -1;
	else if (a->bus->number > b->bus->number) return  1;

	if      (a->devfn < b->devfn) return -1;
	else if (a->devfn > b->devfn) return  1;

	return 0;
}

void __init pci_sort_breadthfirst(void)
{
	bus_sort_breadthfirst(&pci_bus_type, &pci_sort_bf_cmp);
}

int pci_hp_add_bridge(struct pci_dev *dev)
{
	struct pci_bus *parent = dev->bus;
	int busnr, start = parent->busn_res.start;
	unsigned int available_buses = 0;
	int end = parent->busn_res.end;

	for (busnr = start; busnr <= end; busnr++) {
		if (!pci_find_bus(pci_domain_nr(parent), busnr))
			break;
	}
	if (busnr-- > end) {
		pci_err(dev, "No bus number available for hot-added bridge\n");
		return -1;
	}

	/* Scan bridges that are already configured */
	busnr = pci_scan_bridge(parent, dev, busnr, 0);

	/*
	 * Distribute the available bus numbers between hotplug-capable
	 * bridges to make extending the chain later possible.
	 */
	available_buses = end - busnr;

	/* Scan bridges that need to be reconfigured */
	pci_scan_bridge_extend(parent, dev, busnr, available_buses, 1);

	if (!dev->subordinate)
		return -1;

	return 0;
}
EXPORT_SYMBOL_GPL(pci_hp_add_bridge);<|MERGE_RESOLUTION|>--- conflicted
+++ resolved
@@ -596,10 +596,7 @@
 	bridge->native_ltr = 1;
 	bridge->native_dpc = 1;
 	bridge->domain_nr = PCI_DOMAIN_NR_NOT_SET;
-<<<<<<< HEAD
-=======
 	bridge->native_cxl_error = 1;
->>>>>>> eb3cdb58
 
 	device_initialize(&bridge->dev);
 }
@@ -908,13 +905,10 @@
 		bus->domain_nr = pci_bus_find_domain_nr(bus, parent);
 	else
 		bus->domain_nr = bridge->domain_nr;
-<<<<<<< HEAD
-=======
 	if (bus->domain_nr < 0) {
 		err = bus->domain_nr;
 		goto free;
 	}
->>>>>>> eb3cdb58
 #endif
 
 	b = pci_find_bus(pci_domain_nr(bus), bridge->busnr);
@@ -1848,13 +1842,9 @@
 	dev->error_state = pci_channel_io_normal;
 	set_pcie_port_type(dev);
 
-<<<<<<< HEAD
-	pci_set_of_node(dev);
-=======
 	err = pci_set_of_node(dev);
 	if (err)
 		return err;
->>>>>>> eb3cdb58
 	pci_set_acpi_fwnode(dev);
 
 	pci_dev_assign_slot(dev);
