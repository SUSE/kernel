--- conflicted
+++ resolved
@@ -1822,17 +1822,12 @@
 	list_add_tail(&dr->list_entry, &hbus->dr_list);
 	spin_unlock_irqrestore(&hbus->device_list_lock, flags);
 
-<<<<<<< HEAD
-	get_hvpcibus(hbus);
-	queue_work(hbus->wq, &dr_wrk->wrk);
-=======
 	if (pending_dr) {
 		kfree(dr_wrk);
 	} else {
 		get_hvpcibus(hbus);
 		queue_work(hbus->wq, &dr_wrk->wrk);
 	}
->>>>>>> 28783bf4
 }
 
 /**
