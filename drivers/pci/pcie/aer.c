// SPDX-License-Identifier: GPL-2.0
/*
 * Implement the AER root port service driver. The driver registers an IRQ
 * handler. When a root port triggers an AER interrupt, the IRQ handler
 * collects root port status and schedules work.
 *
 * Copyright (C) 2006 Intel Corp.
 *	Tom Long Nguyen (tom.l.nguyen@intel.com)
 *	Zhang Yanmin (yanmin.zhang@intel.com)
 *
 * (C) Copyright 2009 Hewlett-Packard Development Company, L.P.
 *    Andrew Patterson <andrew.patterson@hp.com>
 */

#define pr_fmt(fmt) "AER: " fmt
#define dev_fmt pr_fmt

#include <linux/bitops.h>
#include <linux/cper.h>
#include <linux/pci.h>
#include <linux/pci-acpi.h>
#include <linux/sched.h>
#include <linux/kernel.h>
#include <linux/errno.h>
#include <linux/pm.h>
#include <linux/init.h>
#include <linux/interrupt.h>
#include <linux/delay.h>
#include <linux/kfifo.h>
#include <linux/slab.h>
#include <acpi/apei.h>
#include <acpi/ghes.h>
#include <ras/ras_event.h>

#include "../pci.h"
#include "portdrv.h"

#define AER_ERROR_SOURCES_MAX		128

#define AER_MAX_TYPEOF_COR_ERRS		16	/* as per PCI_ERR_COR_STATUS */
#define AER_MAX_TYPEOF_UNCOR_ERRS	27	/* as per PCI_ERR_UNCOR_STATUS*/

struct aer_err_source {
	unsigned int status;
	unsigned int id;
};

struct aer_rpc {
	struct pci_dev *rpd;		/* Root Port device */
	DECLARE_KFIFO(aer_fifo, struct aer_err_source, AER_ERROR_SOURCES_MAX);
};

/* AER stats for the device */
struct aer_stats {

	/*
	 * Fields for all AER capable devices. They indicate the errors
	 * "as seen by this device". Note that this may mean that if an
	 * end point is causing problems, the AER counters may increment
	 * at its link partner (e.g. root port) because the errors will be
	 * "seen" by the link partner and not the problematic end point
	 * itself (which may report all counters as 0 as it never saw any
	 * problems).
	 */
	/* Counters for different type of correctable errors */
	u64 dev_cor_errs[AER_MAX_TYPEOF_COR_ERRS];
	/* Counters for different type of fatal uncorrectable errors */
	u64 dev_fatal_errs[AER_MAX_TYPEOF_UNCOR_ERRS];
	/* Counters for different type of nonfatal uncorrectable errors */
	u64 dev_nonfatal_errs[AER_MAX_TYPEOF_UNCOR_ERRS];
	/* Total number of ERR_COR sent by this device */
	u64 dev_total_cor_errs;
	/* Total number of ERR_FATAL sent by this device */
	u64 dev_total_fatal_errs;
	/* Total number of ERR_NONFATAL sent by this device */
	u64 dev_total_nonfatal_errs;

	/*
	 * Fields for Root ports & root complex event collectors only, these
	 * indicate the total number of ERR_COR, ERR_FATAL, and ERR_NONFATAL
	 * messages received by the root port / event collector, INCLUDING the
	 * ones that are generated internally (by the rootport itself)
	 */
	u64 rootport_total_cor_errs;
	u64 rootport_total_fatal_errs;
	u64 rootport_total_nonfatal_errs;
};

#define AER_LOG_TLP_MASKS		(PCI_ERR_UNC_POISON_TLP|	\
					PCI_ERR_UNC_ECRC|		\
					PCI_ERR_UNC_UNSUP|		\
					PCI_ERR_UNC_COMP_ABORT|		\
					PCI_ERR_UNC_UNX_COMP|		\
					PCI_ERR_UNC_MALF_TLP)

#define SYSTEM_ERROR_INTR_ON_MESG_MASK	(PCI_EXP_RTCTL_SECEE|	\
					PCI_EXP_RTCTL_SENFEE|	\
					PCI_EXP_RTCTL_SEFEE)
#define ROOT_PORT_INTR_ON_MESG_MASK	(PCI_ERR_ROOT_CMD_COR_EN|	\
					PCI_ERR_ROOT_CMD_NONFATAL_EN|	\
					PCI_ERR_ROOT_CMD_FATAL_EN)
#define ERR_COR_ID(d)			(d & 0xffff)
#define ERR_UNCOR_ID(d)			(d >> 16)

#define AER_ERR_STATUS_MASK		(PCI_ERR_ROOT_UNCOR_RCV |	\
					PCI_ERR_ROOT_COR_RCV |		\
					PCI_ERR_ROOT_MULTI_COR_RCV |	\
					PCI_ERR_ROOT_MULTI_UNCOR_RCV)

static int pcie_aer_disable;
static pci_ers_result_t aer_root_reset(struct pci_dev *dev);

void pci_no_aer(void)
{
	pcie_aer_disable = 1;
}

bool pci_aer_available(void)
{
	return !pcie_aer_disable && pci_msi_enabled();
}

#ifdef CONFIG_PCIE_ECRC

#define ECRC_POLICY_DEFAULT 0		/* ECRC set by BIOS */
#define ECRC_POLICY_OFF     1		/* ECRC off for performance */
#define ECRC_POLICY_ON      2		/* ECRC on for data integrity */

static int ecrc_policy = ECRC_POLICY_DEFAULT;

static const char * const ecrc_policy_str[] = {
	[ECRC_POLICY_DEFAULT] = "bios",
	[ECRC_POLICY_OFF] = "off",
	[ECRC_POLICY_ON] = "on"
};

/**
 * enable_ecrc_checking - enable PCIe ECRC checking for a device
 * @dev: the PCI device
 *
 * Returns 0 on success, or negative on failure.
 */
static int enable_ecrc_checking(struct pci_dev *dev)
{
	int aer = dev->aer_cap;
	u32 reg32;

	if (!aer)
		return -ENODEV;

	pci_read_config_dword(dev, aer + PCI_ERR_CAP, &reg32);
	if (reg32 & PCI_ERR_CAP_ECRC_GENC)
		reg32 |= PCI_ERR_CAP_ECRC_GENE;
	if (reg32 & PCI_ERR_CAP_ECRC_CHKC)
		reg32 |= PCI_ERR_CAP_ECRC_CHKE;
	pci_write_config_dword(dev, aer + PCI_ERR_CAP, reg32);

	return 0;
}

/**
 * disable_ecrc_checking - disables PCIe ECRC checking for a device
 * @dev: the PCI device
 *
 * Returns 0 on success, or negative on failure.
 */
static int disable_ecrc_checking(struct pci_dev *dev)
{
	int aer = dev->aer_cap;
	u32 reg32;

	if (!aer)
		return -ENODEV;

	pci_read_config_dword(dev, aer + PCI_ERR_CAP, &reg32);
	reg32 &= ~(PCI_ERR_CAP_ECRC_GENE | PCI_ERR_CAP_ECRC_CHKE);
	pci_write_config_dword(dev, aer + PCI_ERR_CAP, reg32);

	return 0;
}

/**
 * pcie_set_ecrc_checking - set/unset PCIe ECRC checking for a device based on global policy
 * @dev: the PCI device
 */
void pcie_set_ecrc_checking(struct pci_dev *dev)
{
	if (!pcie_aer_is_native(dev))
		return;

	switch (ecrc_policy) {
	case ECRC_POLICY_DEFAULT:
		return;
	case ECRC_POLICY_OFF:
		disable_ecrc_checking(dev);
		break;
	case ECRC_POLICY_ON:
		enable_ecrc_checking(dev);
		break;
	default:
		return;
	}
}

/**
 * pcie_ecrc_get_policy - parse kernel command-line ecrc option
 * @str: ECRC policy from kernel command line to use
 */
void pcie_ecrc_get_policy(char *str)
{
	int i;

	i = match_string(ecrc_policy_str, ARRAY_SIZE(ecrc_policy_str), str);
	if (i < 0)
		return;

	ecrc_policy = i;
}
#endif	/* CONFIG_PCIE_ECRC */

#define	PCI_EXP_AER_FLAGS	(PCI_EXP_DEVCTL_CERE | PCI_EXP_DEVCTL_NFERE | \
				 PCI_EXP_DEVCTL_FERE | PCI_EXP_DEVCTL_URRE)

int pcie_aer_is_native(struct pci_dev *dev)
{
	struct pci_host_bridge *host = pci_find_host_bridge(dev->bus);

	if (!dev->aer_cap)
		return 0;

	return pcie_ports_native || host->native_aer;
}
EXPORT_SYMBOL_NS_GPL(pcie_aer_is_native, CXL);

static int pci_enable_pcie_error_reporting(struct pci_dev *dev)
{
	int rc;

	if (!pcie_aer_is_native(dev))
		return -EIO;

	rc = pcie_capability_set_word(dev, PCI_EXP_DEVCTL, PCI_EXP_AER_FLAGS);
	return pcibios_err_to_errno(rc);
}

int pci_aer_clear_nonfatal_status(struct pci_dev *dev)
{
	int aer = dev->aer_cap;
	u32 status, sev;

	if (!pcie_aer_is_native(dev))
		return -EIO;

	/* Clear status bits for ERR_NONFATAL errors only */
	pci_read_config_dword(dev, aer + PCI_ERR_UNCOR_STATUS, &status);
	pci_read_config_dword(dev, aer + PCI_ERR_UNCOR_SEVER, &sev);
	status &= ~sev;
	if (status)
		pci_write_config_dword(dev, aer + PCI_ERR_UNCOR_STATUS, status);

	return 0;
}
EXPORT_SYMBOL_GPL(pci_aer_clear_nonfatal_status);

void pci_aer_clear_fatal_status(struct pci_dev *dev)
{
	int aer = dev->aer_cap;
	u32 status, sev;

	if (!pcie_aer_is_native(dev))
		return;

	/* Clear status bits for ERR_FATAL errors only */
	pci_read_config_dword(dev, aer + PCI_ERR_UNCOR_STATUS, &status);
	pci_read_config_dword(dev, aer + PCI_ERR_UNCOR_SEVER, &sev);
	status &= sev;
	if (status)
		pci_write_config_dword(dev, aer + PCI_ERR_UNCOR_STATUS, status);
}

/**
 * pci_aer_raw_clear_status - Clear AER error registers.
 * @dev: the PCI device
 *
 * Clearing AER error status registers unconditionally, regardless of
 * whether they're owned by firmware or the OS.
 *
 * Returns 0 on success, or negative on failure.
 */
int pci_aer_raw_clear_status(struct pci_dev *dev)
{
	int aer = dev->aer_cap;
	u32 status;
	int port_type;

	if (!aer)
		return -EIO;

	port_type = pci_pcie_type(dev);
	if (port_type == PCI_EXP_TYPE_ROOT_PORT ||
	    port_type == PCI_EXP_TYPE_RC_EC) {
		pci_read_config_dword(dev, aer + PCI_ERR_ROOT_STATUS, &status);
		pci_write_config_dword(dev, aer + PCI_ERR_ROOT_STATUS, status);
	}

	pci_read_config_dword(dev, aer + PCI_ERR_COR_STATUS, &status);
	pci_write_config_dword(dev, aer + PCI_ERR_COR_STATUS, status);

	pci_read_config_dword(dev, aer + PCI_ERR_UNCOR_STATUS, &status);
	pci_write_config_dword(dev, aer + PCI_ERR_UNCOR_STATUS, status);

	return 0;
}

int pci_aer_clear_status(struct pci_dev *dev)
{
	if (!pcie_aer_is_native(dev))
		return -EIO;

	return pci_aer_raw_clear_status(dev);
}

void pci_save_aer_state(struct pci_dev *dev)
{
	int aer = dev->aer_cap;
	struct pci_cap_saved_state *save_state;
	u32 *cap;

	if (!aer)
		return;

	save_state = pci_find_saved_ext_cap(dev, PCI_EXT_CAP_ID_ERR);
	if (!save_state)
		return;

	cap = &save_state->cap.data[0];
	pci_read_config_dword(dev, aer + PCI_ERR_UNCOR_MASK, cap++);
	pci_read_config_dword(dev, aer + PCI_ERR_UNCOR_SEVER, cap++);
	pci_read_config_dword(dev, aer + PCI_ERR_COR_MASK, cap++);
	pci_read_config_dword(dev, aer + PCI_ERR_CAP, cap++);
	if (pcie_cap_has_rtctl(dev))
		pci_read_config_dword(dev, aer + PCI_ERR_ROOT_COMMAND, cap++);
}

void pci_restore_aer_state(struct pci_dev *dev)
{
	int aer = dev->aer_cap;
	struct pci_cap_saved_state *save_state;
	u32 *cap;

	if (!aer)
		return;

	save_state = pci_find_saved_ext_cap(dev, PCI_EXT_CAP_ID_ERR);
	if (!save_state)
		return;

	cap = &save_state->cap.data[0];
	pci_write_config_dword(dev, aer + PCI_ERR_UNCOR_MASK, *cap++);
	pci_write_config_dword(dev, aer + PCI_ERR_UNCOR_SEVER, *cap++);
	pci_write_config_dword(dev, aer + PCI_ERR_COR_MASK, *cap++);
	pci_write_config_dword(dev, aer + PCI_ERR_CAP, *cap++);
	if (pcie_cap_has_rtctl(dev))
		pci_write_config_dword(dev, aer + PCI_ERR_ROOT_COMMAND, *cap++);
}

void pci_aer_init(struct pci_dev *dev)
{
	int n;

	dev->aer_cap = pci_find_ext_capability(dev, PCI_EXT_CAP_ID_ERR);
	if (!dev->aer_cap)
		return;

	dev->aer_stats = kzalloc(sizeof(struct aer_stats), GFP_KERNEL);

	/*
	 * We save/restore PCI_ERR_UNCOR_MASK, PCI_ERR_UNCOR_SEVER,
	 * PCI_ERR_COR_MASK, and PCI_ERR_CAP.  Root and Root Complex Event
	 * Collectors also implement PCI_ERR_ROOT_COMMAND (PCIe r5.0, sec
	 * 7.8.4).
	 */
	n = pcie_cap_has_rtctl(dev) ? 5 : 4;
	pci_add_ext_cap_save_buffer(dev, PCI_EXT_CAP_ID_ERR, sizeof(u32) * n);

	pci_aer_clear_status(dev);

	if (pci_aer_available())
		pci_enable_pcie_error_reporting(dev);

	pcie_set_ecrc_checking(dev);
}

void pci_aer_exit(struct pci_dev *dev)
{
	kfree(dev->aer_stats);
	dev->aer_stats = NULL;
}

#define AER_AGENT_RECEIVER		0
#define AER_AGENT_REQUESTER		1
#define AER_AGENT_COMPLETER		2
#define AER_AGENT_TRANSMITTER		3

#define AER_AGENT_REQUESTER_MASK(t)	((t == AER_CORRECTABLE) ?	\
	0 : (PCI_ERR_UNC_COMP_TIME|PCI_ERR_UNC_UNSUP))
#define AER_AGENT_COMPLETER_MASK(t)	((t == AER_CORRECTABLE) ?	\
	0 : PCI_ERR_UNC_COMP_ABORT)
#define AER_AGENT_TRANSMITTER_MASK(t)	((t == AER_CORRECTABLE) ?	\
	(PCI_ERR_COR_REP_ROLL|PCI_ERR_COR_REP_TIMER) : 0)

#define AER_GET_AGENT(t, e)						\
	((e & AER_AGENT_COMPLETER_MASK(t)) ? AER_AGENT_COMPLETER :	\
	(e & AER_AGENT_REQUESTER_MASK(t)) ? AER_AGENT_REQUESTER :	\
	(e & AER_AGENT_TRANSMITTER_MASK(t)) ? AER_AGENT_TRANSMITTER :	\
	AER_AGENT_RECEIVER)

#define AER_PHYSICAL_LAYER_ERROR	0
#define AER_DATA_LINK_LAYER_ERROR	1
#define AER_TRANSACTION_LAYER_ERROR	2

#define AER_PHYSICAL_LAYER_ERROR_MASK(t) ((t == AER_CORRECTABLE) ?	\
	PCI_ERR_COR_RCVR : 0)
#define AER_DATA_LINK_LAYER_ERROR_MASK(t) ((t == AER_CORRECTABLE) ?	\
	(PCI_ERR_COR_BAD_TLP|						\
	PCI_ERR_COR_BAD_DLLP|						\
	PCI_ERR_COR_REP_ROLL|						\
	PCI_ERR_COR_REP_TIMER) : PCI_ERR_UNC_DLP)

#define AER_GET_LAYER_ERROR(t, e)					\
	((e & AER_PHYSICAL_LAYER_ERROR_MASK(t)) ? AER_PHYSICAL_LAYER_ERROR : \
	(e & AER_DATA_LINK_LAYER_ERROR_MASK(t)) ? AER_DATA_LINK_LAYER_ERROR : \
	AER_TRANSACTION_LAYER_ERROR)

/*
 * AER error strings
 */
static const char *aer_error_severity_string[] = {
	"Uncorrected (Non-Fatal)",
	"Uncorrected (Fatal)",
	"Corrected"
};

static const char *aer_error_layer[] = {
	"Physical Layer",
	"Data Link Layer",
	"Transaction Layer"
};

static const char *aer_correctable_error_string[] = {
	"RxErr",			/* Bit Position 0	*/
	NULL,
	NULL,
	NULL,
	NULL,
	NULL,
	"BadTLP",			/* Bit Position 6	*/
	"BadDLLP",			/* Bit Position 7	*/
	"Rollover",			/* Bit Position 8	*/
	NULL,
	NULL,
	NULL,
	"Timeout",			/* Bit Position 12	*/
	"NonFatalErr",			/* Bit Position 13	*/
	"CorrIntErr",			/* Bit Position 14	*/
	"HeaderOF",			/* Bit Position 15	*/
	NULL,				/* Bit Position 16	*/
	NULL,				/* Bit Position 17	*/
	NULL,				/* Bit Position 18	*/
	NULL,				/* Bit Position 19	*/
	NULL,				/* Bit Position 20	*/
	NULL,				/* Bit Position 21	*/
	NULL,				/* Bit Position 22	*/
	NULL,				/* Bit Position 23	*/
	NULL,				/* Bit Position 24	*/
	NULL,				/* Bit Position 25	*/
	NULL,				/* Bit Position 26	*/
	NULL,				/* Bit Position 27	*/
	NULL,				/* Bit Position 28	*/
	NULL,				/* Bit Position 29	*/
	NULL,				/* Bit Position 30	*/
	NULL,				/* Bit Position 31	*/
};

static const char *aer_uncorrectable_error_string[] = {
	"Undefined",			/* Bit Position 0	*/
	NULL,
	NULL,
	NULL,
	"DLP",				/* Bit Position 4	*/
	"SDES",				/* Bit Position 5	*/
	NULL,
	NULL,
	NULL,
	NULL,
	NULL,
	NULL,
	"TLP",				/* Bit Position 12	*/
	"FCP",				/* Bit Position 13	*/
	"CmpltTO",			/* Bit Position 14	*/
	"CmpltAbrt",			/* Bit Position 15	*/
	"UnxCmplt",			/* Bit Position 16	*/
	"RxOF",				/* Bit Position 17	*/
	"MalfTLP",			/* Bit Position 18	*/
	"ECRC",				/* Bit Position 19	*/
	"UnsupReq",			/* Bit Position 20	*/
	"ACSViol",			/* Bit Position 21	*/
	"UncorrIntErr",			/* Bit Position 22	*/
	"BlockedTLP",			/* Bit Position 23	*/
	"AtomicOpBlocked",		/* Bit Position 24	*/
	"TLPBlockedErr",		/* Bit Position 25	*/
	"PoisonTLPBlocked",		/* Bit Position 26	*/
	NULL,				/* Bit Position 27	*/
	NULL,				/* Bit Position 28	*/
	NULL,				/* Bit Position 29	*/
	NULL,				/* Bit Position 30	*/
	NULL,				/* Bit Position 31	*/
};

static const char *aer_agent_string[] = {
	"Receiver ID",
	"Requester ID",
	"Completer ID",
	"Transmitter ID"
};

#define aer_stats_dev_attr(name, stats_array, strings_array,		\
			   total_string, total_field)			\
	static ssize_t							\
	name##_show(struct device *dev, struct device_attribute *attr,	\
		     char *buf)						\
{									\
	unsigned int i;							\
	struct pci_dev *pdev = to_pci_dev(dev);				\
	u64 *stats = pdev->aer_stats->stats_array;			\
	size_t len = 0;							\
									\
	for (i = 0; i < ARRAY_SIZE(pdev->aer_stats->stats_array); i++) {\
		if (strings_array[i])					\
			len += sysfs_emit_at(buf, len, "%s %llu\n",	\
					     strings_array[i],		\
					     stats[i]);			\
		else if (stats[i])					\
			len += sysfs_emit_at(buf, len,			\
					     #stats_array "_bit[%d] %llu\n",\
					     i, stats[i]);		\
	}								\
	len += sysfs_emit_at(buf, len, "TOTAL_%s %llu\n", total_string,	\
			     pdev->aer_stats->total_field);		\
	return len;							\
}									\
static DEVICE_ATTR_RO(name)

aer_stats_dev_attr(aer_dev_correctable, dev_cor_errs,
		   aer_correctable_error_string, "ERR_COR",
		   dev_total_cor_errs);
aer_stats_dev_attr(aer_dev_fatal, dev_fatal_errs,
		   aer_uncorrectable_error_string, "ERR_FATAL",
		   dev_total_fatal_errs);
aer_stats_dev_attr(aer_dev_nonfatal, dev_nonfatal_errs,
		   aer_uncorrectable_error_string, "ERR_NONFATAL",
		   dev_total_nonfatal_errs);

#define aer_stats_rootport_attr(name, field)				\
	static ssize_t							\
	name##_show(struct device *dev, struct device_attribute *attr,	\
		     char *buf)						\
{									\
	struct pci_dev *pdev = to_pci_dev(dev);				\
	return sysfs_emit(buf, "%llu\n", pdev->aer_stats->field);	\
}									\
static DEVICE_ATTR_RO(name)

aer_stats_rootport_attr(aer_rootport_total_err_cor,
			 rootport_total_cor_errs);
aer_stats_rootport_attr(aer_rootport_total_err_fatal,
			 rootport_total_fatal_errs);
aer_stats_rootport_attr(aer_rootport_total_err_nonfatal,
			 rootport_total_nonfatal_errs);

static struct attribute *aer_stats_attrs[] __ro_after_init = {
	&dev_attr_aer_dev_correctable.attr,
	&dev_attr_aer_dev_fatal.attr,
	&dev_attr_aer_dev_nonfatal.attr,
	&dev_attr_aer_rootport_total_err_cor.attr,
	&dev_attr_aer_rootport_total_err_fatal.attr,
	&dev_attr_aer_rootport_total_err_nonfatal.attr,
	NULL
};

static umode_t aer_stats_attrs_are_visible(struct kobject *kobj,
					   struct attribute *a, int n)
{
	struct device *dev = kobj_to_dev(kobj);
	struct pci_dev *pdev = to_pci_dev(dev);

	if (!pdev->aer_stats)
		return 0;

	if ((a == &dev_attr_aer_rootport_total_err_cor.attr ||
	     a == &dev_attr_aer_rootport_total_err_fatal.attr ||
	     a == &dev_attr_aer_rootport_total_err_nonfatal.attr) &&
	    ((pci_pcie_type(pdev) != PCI_EXP_TYPE_ROOT_PORT) &&
	     (pci_pcie_type(pdev) != PCI_EXP_TYPE_RC_EC)))
		return 0;

	return a->mode;
}

const struct attribute_group aer_stats_attr_group = {
	.attrs  = aer_stats_attrs,
	.is_visible = aer_stats_attrs_are_visible,
};

static void pci_dev_aer_stats_incr(struct pci_dev *pdev,
				   struct aer_err_info *info)
{
	unsigned long status = info->status & ~info->mask;
	int i, max = -1;
	u64 *counter = NULL;
	struct aer_stats *aer_stats = pdev->aer_stats;

	if (!aer_stats)
		return;

	switch (info->severity) {
	case AER_CORRECTABLE:
		aer_stats->dev_total_cor_errs++;
		counter = &aer_stats->dev_cor_errs[0];
		max = AER_MAX_TYPEOF_COR_ERRS;
		break;
	case AER_NONFATAL:
		aer_stats->dev_total_nonfatal_errs++;
		counter = &aer_stats->dev_nonfatal_errs[0];
		max = AER_MAX_TYPEOF_UNCOR_ERRS;
		break;
	case AER_FATAL:
		aer_stats->dev_total_fatal_errs++;
		counter = &aer_stats->dev_fatal_errs[0];
		max = AER_MAX_TYPEOF_UNCOR_ERRS;
		break;
	}

	for_each_set_bit(i, &status, max)
		counter[i]++;
}

static void pci_rootport_aer_stats_incr(struct pci_dev *pdev,
				 struct aer_err_source *e_src)
{
	struct aer_stats *aer_stats = pdev->aer_stats;

	if (!aer_stats)
		return;

	if (e_src->status & PCI_ERR_ROOT_COR_RCV)
		aer_stats->rootport_total_cor_errs++;

	if (e_src->status & PCI_ERR_ROOT_UNCOR_RCV) {
		if (e_src->status & PCI_ERR_ROOT_FATAL_RCV)
			aer_stats->rootport_total_fatal_errs++;
		else
			aer_stats->rootport_total_nonfatal_errs++;
	}
}

static void __print_tlp_header(struct pci_dev *dev,
			       struct aer_header_log_regs *t)
{
	pci_err(dev, "  TLP Header: %08x %08x %08x %08x\n",
		t->dw0, t->dw1, t->dw2, t->dw3);
}

static void __aer_print_error(struct pci_dev *dev,
			      struct aer_err_info *info)
{
	const char **strings;
	unsigned long status = info->status & ~info->mask;
	const char *level, *errmsg;
	int i;

	if (info->severity == AER_CORRECTABLE) {
		strings = aer_correctable_error_string;
		level = KERN_WARNING;
	} else {
		strings = aer_uncorrectable_error_string;
		level = KERN_ERR;
	}

	for_each_set_bit(i, &status, 32) {
		errmsg = strings[i];
		if (!errmsg)
			errmsg = "Unknown Error Bit";

		pci_printk(level, dev, "   [%2d] %-22s%s\n", i, errmsg,
				info->first_error == i ? " (First)" : "");
	}
	pci_dev_aer_stats_incr(dev, info);
}

void aer_print_error(struct pci_dev *dev, struct aer_err_info *info)
{
	int layer, agent;
	int id = pci_dev_id(dev);
	const char *level;

	if (!info->status) {
		pci_err(dev, "PCIe Bus Error: severity=%s, type=Inaccessible, (Unregistered Agent ID)\n",
			aer_error_severity_string[info->severity]);
		goto out;
	}

	layer = AER_GET_LAYER_ERROR(info->severity, info->status);
	agent = AER_GET_AGENT(info->severity, info->status);

	level = (info->severity == AER_CORRECTABLE) ? KERN_WARNING : KERN_ERR;

	pci_printk(level, dev, "PCIe Bus Error: severity=%s, type=%s, (%s)\n",
		   aer_error_severity_string[info->severity],
		   aer_error_layer[layer], aer_agent_string[agent]);

	pci_printk(level, dev, "  device [%04x:%04x] error status/mask=%08x/%08x\n",
		   dev->vendor, dev->device, info->status, info->mask);

	__aer_print_error(dev, info);

	if (info->tlp_header_valid)
		__print_tlp_header(dev, &info->tlp);

out:
	if (info->id && info->error_dev_num > 1 && info->id == id)
		pci_err(dev, "  Error of this Agent is reported first\n");

	trace_aer_event(dev_name(&dev->dev), (info->status & ~info->mask),
			info->severity, info->tlp_header_valid, &info->tlp);
}

static void aer_print_port_info(struct pci_dev *dev, struct aer_err_info *info)
{
	u8 bus = info->id >> 8;
	u8 devfn = info->id & 0xff;

	pci_info(dev, "%s%s error received: %04x:%02x:%02x.%d\n",
		 info->multi_error_valid ? "Multiple " : "",
		 aer_error_severity_string[info->severity],
		 pci_domain_nr(dev->bus), bus, PCI_SLOT(devfn),
		 PCI_FUNC(devfn));
}

#ifdef CONFIG_ACPI_APEI_PCIEAER
int cper_severity_to_aer(int cper_severity)
{
	switch (cper_severity) {
	case CPER_SEV_RECOVERABLE:
		return AER_NONFATAL;
	case CPER_SEV_FATAL:
		return AER_FATAL;
	default:
		return AER_CORRECTABLE;
	}
}
EXPORT_SYMBOL_GPL(cper_severity_to_aer);
#endif

void pci_print_aer(struct pci_dev *dev, int aer_severity,
		   struct aer_capability_regs *aer)
{
	int layer, agent, tlp_header_valid = 0;
	u32 status, mask;
	struct aer_err_info info;

	if (aer_severity == AER_CORRECTABLE) {
		status = aer->cor_status;
		mask = aer->cor_mask;
	} else {
		status = aer->uncor_status;
		mask = aer->uncor_mask;
		tlp_header_valid = status & AER_LOG_TLP_MASKS;
	}

	layer = AER_GET_LAYER_ERROR(aer_severity, status);
	agent = AER_GET_AGENT(aer_severity, status);

	memset(&info, 0, sizeof(info));
	info.severity = aer_severity;
	info.status = status;
	info.mask = mask;
	info.first_error = PCI_ERR_CAP_FEP(aer->cap_control);

	pci_err(dev, "aer_status: 0x%08x, aer_mask: 0x%08x\n", status, mask);
	__aer_print_error(dev, &info);
	pci_err(dev, "aer_layer=%s, aer_agent=%s\n",
		aer_error_layer[layer], aer_agent_string[agent]);

	if (aer_severity != AER_CORRECTABLE)
		pci_err(dev, "aer_uncor_severity: 0x%08x\n",
			aer->uncor_severity);

	if (tlp_header_valid)
		__print_tlp_header(dev, &aer->header_log);

	trace_aer_event(dev_name(&dev->dev), (status & ~mask),
			aer_severity, tlp_header_valid, &aer->header_log);
}
EXPORT_SYMBOL_NS_GPL(pci_print_aer, CXL);

/**
 * add_error_device - list device to be handled
 * @e_info: pointer to error info
 * @dev: pointer to pci_dev to be added
 */
static int add_error_device(struct aer_err_info *e_info, struct pci_dev *dev)
{
	if (e_info->error_dev_num < AER_MAX_MULTI_ERR_DEVICES) {
		e_info->dev[e_info->error_dev_num] = pci_dev_get(dev);
		e_info->error_dev_num++;
		return 0;
	}
	return -ENOSPC;
}

/**
 * is_error_source - check whether the device is source of reported error
 * @dev: pointer to pci_dev to be checked
 * @e_info: pointer to reported error info
 */
static bool is_error_source(struct pci_dev *dev, struct aer_err_info *e_info)
{
	int aer = dev->aer_cap;
	u32 status, mask;
	u16 reg16;

	/*
	 * When bus id is equal to 0, it might be a bad id
	 * reported by root port.
	 */
	if ((PCI_BUS_NUM(e_info->id) != 0) &&
	    !(dev->bus->bus_flags & PCI_BUS_FLAGS_NO_AERSID)) {
		/* Device ID match? */
		if (e_info->id == pci_dev_id(dev))
			return true;

		/* Continue id comparing if there is no multiple error */
		if (!e_info->multi_error_valid)
			return false;
	}

	/*
	 * When either
	 *      1) bus id is equal to 0. Some ports might lose the bus
	 *              id of error source id;
	 *      2) bus flag PCI_BUS_FLAGS_NO_AERSID is set
	 *      3) There are multiple errors and prior ID comparing fails;
	 * We check AER status registers to find possible reporter.
	 */
	if (atomic_read(&dev->enable_cnt) == 0)
		return false;

	/* Check if AER is enabled */
	pcie_capability_read_word(dev, PCI_EXP_DEVCTL, &reg16);
	if (!(reg16 & PCI_EXP_AER_FLAGS))
		return false;

	if (!aer)
		return false;

	/* Check if error is recorded */
	if (e_info->severity == AER_CORRECTABLE) {
		pci_read_config_dword(dev, aer + PCI_ERR_COR_STATUS, &status);
		pci_read_config_dword(dev, aer + PCI_ERR_COR_MASK, &mask);
	} else {
		pci_read_config_dword(dev, aer + PCI_ERR_UNCOR_STATUS, &status);
		pci_read_config_dword(dev, aer + PCI_ERR_UNCOR_MASK, &mask);
	}
	if (status & ~mask)
		return true;

	return false;
}

static int find_device_iter(struct pci_dev *dev, void *data)
{
	struct aer_err_info *e_info = (struct aer_err_info *)data;

	if (is_error_source(dev, e_info)) {
		/* List this device */
		if (add_error_device(e_info, dev)) {
			/* We cannot handle more... Stop iteration */
			/* TODO: Should print error message here? */
			return 1;
		}

		/* If there is only a single error, stop iteration */
		if (!e_info->multi_error_valid)
			return 1;
	}
	return 0;
}

/**
 * find_source_device - search through device hierarchy for source device
 * @parent: pointer to Root Port pci_dev data structure
 * @e_info: including detailed error information such like id
 *
 * Return true if found.
 *
 * Invoked by DPC when error is detected at the Root Port.
 * Caller of this function must set id, severity, and multi_error_valid of
 * struct aer_err_info pointed by @e_info properly.  This function must fill
 * e_info->error_dev_num and e_info->dev[], based on the given information.
 */
static bool find_source_device(struct pci_dev *parent,
		struct aer_err_info *e_info)
{
	struct pci_dev *dev = parent;
	int result;

	/* Must reset in this function */
	e_info->error_dev_num = 0;

	/* Is Root Port an agent that sends error message? */
	result = find_device_iter(dev, e_info);
	if (result)
		return true;

	if (pci_pcie_type(parent) == PCI_EXP_TYPE_RC_EC)
		pcie_walk_rcec(parent, find_device_iter, e_info);
	else
		pci_walk_bus(parent->subordinate, find_device_iter, e_info);

	if (!e_info->error_dev_num) {
		pci_info(parent, "can't find device of ID%04x\n", e_info->id);
		return false;
	}
	return true;
}

#ifdef CONFIG_PCIEAER_CXL

/**
 * pci_aer_unmask_internal_errors - unmask internal errors
 * @dev: pointer to the pcie_dev data structure
 *
 * Unmasks internal errors in the Uncorrectable and Correctable Error
 * Mask registers.
 *
 * Note: AER must be enabled and supported by the device which must be
 * checked in advance, e.g. with pcie_aer_is_native().
 */
static void pci_aer_unmask_internal_errors(struct pci_dev *dev)
{
	int aer = dev->aer_cap;
	u32 mask;

	pci_read_config_dword(dev, aer + PCI_ERR_UNCOR_MASK, &mask);
	mask &= ~PCI_ERR_UNC_INTN;
	pci_write_config_dword(dev, aer + PCI_ERR_UNCOR_MASK, mask);

	pci_read_config_dword(dev, aer + PCI_ERR_COR_MASK, &mask);
	mask &= ~PCI_ERR_COR_INTERNAL;
	pci_write_config_dword(dev, aer + PCI_ERR_COR_MASK, mask);
}

static bool is_cxl_mem_dev(struct pci_dev *dev)
{
	/*
	 * The capability, status, and control fields in Device 0,
	 * Function 0 DVSEC control the CXL functionality of the
	 * entire device (CXL 3.0, 8.1.3).
	 */
	if (dev->devfn != PCI_DEVFN(0, 0))
		return false;

	/*
	 * CXL Memory Devices must have the 502h class code set (CXL
	 * 3.0, 8.1.12.1).
	 */
	if ((dev->class >> 8) != PCI_CLASS_MEMORY_CXL)
		return false;

	return true;
}

static bool cxl_error_is_native(struct pci_dev *dev)
{
	struct pci_host_bridge *host = pci_find_host_bridge(dev->bus);

	return (pcie_ports_native || host->native_aer);
}

static bool is_internal_error(struct aer_err_info *info)
{
	if (info->severity == AER_CORRECTABLE)
		return info->status & PCI_ERR_COR_INTERNAL;

	return info->status & PCI_ERR_UNC_INTN;
}

static int cxl_rch_handle_error_iter(struct pci_dev *dev, void *data)
{
	struct aer_err_info *info = (struct aer_err_info *)data;
	const struct pci_error_handlers *err_handler;

	if (!is_cxl_mem_dev(dev) || !cxl_error_is_native(dev))
		return 0;

	/* protect dev->driver */
	device_lock(&dev->dev);

	err_handler = dev->driver ? dev->driver->err_handler : NULL;
	if (!err_handler)
		goto out;

	if (info->severity == AER_CORRECTABLE) {
		if (err_handler->cor_error_detected)
			err_handler->cor_error_detected(dev);
	} else if (err_handler->error_detected) {
		if (info->severity == AER_NONFATAL)
			err_handler->error_detected(dev, pci_channel_io_normal);
		else if (info->severity == AER_FATAL)
			err_handler->error_detected(dev, pci_channel_io_frozen);
	}
out:
	device_unlock(&dev->dev);
	return 0;
}

static void cxl_rch_handle_error(struct pci_dev *dev, struct aer_err_info *info)
{
	/*
	 * Internal errors of an RCEC indicate an AER error in an
	 * RCH's downstream port. Check and handle them in the CXL.mem
	 * device driver.
	 */
	if (pci_pcie_type(dev) == PCI_EXP_TYPE_RC_EC &&
	    is_internal_error(info))
		pcie_walk_rcec(dev, cxl_rch_handle_error_iter, info);
}

static int handles_cxl_error_iter(struct pci_dev *dev, void *data)
{
	bool *handles_cxl = data;

	if (!*handles_cxl)
		*handles_cxl = is_cxl_mem_dev(dev) && cxl_error_is_native(dev);

	/* Non-zero terminates iteration */
	return *handles_cxl;
}

static bool handles_cxl_errors(struct pci_dev *rcec)
{
	bool handles_cxl = false;

	if (pci_pcie_type(rcec) == PCI_EXP_TYPE_RC_EC &&
	    pcie_aer_is_native(rcec))
		pcie_walk_rcec(rcec, handles_cxl_error_iter, &handles_cxl);

	return handles_cxl;
}

static void cxl_rch_enable_rcec(struct pci_dev *rcec)
{
	if (!handles_cxl_errors(rcec))
		return;

	pci_aer_unmask_internal_errors(rcec);
	pci_info(rcec, "CXL: Internal errors unmasked");
}

#else
static inline void cxl_rch_enable_rcec(struct pci_dev *dev) { }
static inline void cxl_rch_handle_error(struct pci_dev *dev,
					struct aer_err_info *info) { }
#endif

/**
 * pci_aer_handle_error - handle logging error into an event log
 * @dev: pointer to pci_dev data structure of error source device
 * @info: comprehensive error information
 *
 * Invoked when an error being detected by Root Port.
 */
static void pci_aer_handle_error(struct pci_dev *dev, struct aer_err_info *info)
{
	int aer = dev->aer_cap;

	if (info->severity == AER_CORRECTABLE) {
		/*
		 * Correctable error does not need software intervention.
		 * No need to go through error recovery process.
		 */
		if (aer)
			pci_write_config_dword(dev, aer + PCI_ERR_COR_STATUS,
					info->status);
		if (pcie_aer_is_native(dev)) {
			struct pci_driver *pdrv = dev->driver;

			if (pdrv && pdrv->err_handler &&
			    pdrv->err_handler->cor_error_detected)
				pdrv->err_handler->cor_error_detected(dev);
			pcie_clear_device_status(dev);
		}
	} else if (info->severity == AER_NONFATAL)
		pcie_do_recovery(dev, pci_channel_io_normal, aer_root_reset);
	else if (info->severity == AER_FATAL)
		pcie_do_recovery(dev, pci_channel_io_frozen, aer_root_reset);
}

static void handle_error_source(struct pci_dev *dev, struct aer_err_info *info)
{
	cxl_rch_handle_error(dev, info);
	pci_aer_handle_error(dev, info);
	pci_dev_put(dev);
}

#ifdef CONFIG_ACPI_APEI_PCIEAER

#define AER_RECOVER_RING_SIZE		16

struct aer_recover_entry {
	u8	bus;
	u8	devfn;
	u16	domain;
	int	severity;
	struct aer_capability_regs *regs;
};

static DEFINE_KFIFO(aer_recover_ring, struct aer_recover_entry,
		    AER_RECOVER_RING_SIZE);

static void aer_recover_work_func(struct work_struct *work)
{
	struct aer_recover_entry entry;
	struct pci_dev *pdev;

	while (kfifo_get(&aer_recover_ring, &entry)) {
		pdev = pci_get_domain_bus_and_slot(entry.domain, entry.bus,
						   entry.devfn);
		if (!pdev) {
			pr_err("no pci_dev for %04x:%02x:%02x.%x\n",
			       entry.domain, entry.bus,
			       PCI_SLOT(entry.devfn), PCI_FUNC(entry.devfn));
			continue;
		}
<<<<<<< HEAD
		cper_print_aer(pdev, entry.severity, entry.regs);
=======
		pci_print_aer(pdev, entry.severity, entry.regs);
>>>>>>> 05b5b70f
		/*
		 * Memory for aer_capability_regs(entry.regs) is being allocated from the
		 * ghes_estatus_pool to protect it from overwriting when multiple sections
		 * are present in the error status. Thus free the same after processing
		 * the data.
		 */
		ghes_estatus_pool_region_free((unsigned long)entry.regs,
					      sizeof(struct aer_capability_regs));

		if (entry.severity == AER_NONFATAL)
			pcie_do_recovery(pdev, pci_channel_io_normal,
					 aer_root_reset);
		else if (entry.severity == AER_FATAL)
			pcie_do_recovery(pdev, pci_channel_io_frozen,
					 aer_root_reset);
		pci_dev_put(pdev);
	}
}

/*
 * Mutual exclusion for writers of aer_recover_ring, reader side don't
 * need lock, because there is only one reader and lock is not needed
 * between reader and writer.
 */
static DEFINE_SPINLOCK(aer_recover_ring_lock);
static DECLARE_WORK(aer_recover_work, aer_recover_work_func);

void aer_recover_queue(int domain, unsigned int bus, unsigned int devfn,
		       int severity, struct aer_capability_regs *aer_regs)
{
	struct aer_recover_entry entry = {
		.bus		= bus,
		.devfn		= devfn,
		.domain		= domain,
		.severity	= severity,
		.regs		= aer_regs,
	};

	if (kfifo_in_spinlocked(&aer_recover_ring, &entry, 1,
				 &aer_recover_ring_lock))
		schedule_work(&aer_recover_work);
	else
		pr_err("buffer overflow in recovery for %04x:%02x:%02x.%x\n",
		       domain, bus, PCI_SLOT(devfn), PCI_FUNC(devfn));
}
EXPORT_SYMBOL_GPL(aer_recover_queue);
#endif

/**
 * aer_get_device_error_info - read error status from dev and store it to info
 * @dev: pointer to the device expected to have a error record
 * @info: pointer to structure to store the error record
 *
 * Return 1 on success, 0 on error.
 *
 * Note that @info is reused among all error devices. Clear fields properly.
 */
int aer_get_device_error_info(struct pci_dev *dev, struct aer_err_info *info)
{
	int type = pci_pcie_type(dev);
	int aer = dev->aer_cap;
	int temp;

	/* Must reset in this function */
	info->status = 0;
	info->tlp_header_valid = 0;

	/* The device might not support AER */
	if (!aer)
		return 0;

	if (info->severity == AER_CORRECTABLE) {
		pci_read_config_dword(dev, aer + PCI_ERR_COR_STATUS,
			&info->status);
		pci_read_config_dword(dev, aer + PCI_ERR_COR_MASK,
			&info->mask);
		if (!(info->status & ~info->mask))
			return 0;
	} else if (type == PCI_EXP_TYPE_ROOT_PORT ||
		   type == PCI_EXP_TYPE_RC_EC ||
		   type == PCI_EXP_TYPE_DOWNSTREAM ||
		   info->severity == AER_NONFATAL) {

		/* Link is still healthy for IO reads */
		pci_read_config_dword(dev, aer + PCI_ERR_UNCOR_STATUS,
			&info->status);
		pci_read_config_dword(dev, aer + PCI_ERR_UNCOR_MASK,
			&info->mask);
		if (!(info->status & ~info->mask))
			return 0;

		/* Get First Error Pointer */
		pci_read_config_dword(dev, aer + PCI_ERR_CAP, &temp);
		info->first_error = PCI_ERR_CAP_FEP(temp);

		if (info->status & AER_LOG_TLP_MASKS) {
			info->tlp_header_valid = 1;
			pci_read_config_dword(dev,
				aer + PCI_ERR_HEADER_LOG, &info->tlp.dw0);
			pci_read_config_dword(dev,
				aer + PCI_ERR_HEADER_LOG + 4, &info->tlp.dw1);
			pci_read_config_dword(dev,
				aer + PCI_ERR_HEADER_LOG + 8, &info->tlp.dw2);
			pci_read_config_dword(dev,
				aer + PCI_ERR_HEADER_LOG + 12, &info->tlp.dw3);
		}
	}

	return 1;
}

static inline void aer_process_err_devices(struct aer_err_info *e_info)
{
	int i;

	/* Report all before handle them, not to lost records by reset etc. */
	for (i = 0; i < e_info->error_dev_num && e_info->dev[i]; i++) {
		if (aer_get_device_error_info(e_info->dev[i], e_info))
			aer_print_error(e_info->dev[i], e_info);
	}
	for (i = 0; i < e_info->error_dev_num && e_info->dev[i]; i++) {
		if (aer_get_device_error_info(e_info->dev[i], e_info))
			handle_error_source(e_info->dev[i], e_info);
	}
}

/**
 * aer_isr_one_error - consume an error detected by root port
 * @rpc: pointer to the root port which holds an error
 * @e_src: pointer to an error source
 */
static void aer_isr_one_error(struct aer_rpc *rpc,
		struct aer_err_source *e_src)
{
	struct pci_dev *pdev = rpc->rpd;
	struct aer_err_info e_info;

	pci_rootport_aer_stats_incr(pdev, e_src);

	/*
	 * There is a possibility that both correctable error and
	 * uncorrectable error being logged. Report correctable error first.
	 */
	if (e_src->status & PCI_ERR_ROOT_COR_RCV) {
		e_info.id = ERR_COR_ID(e_src->id);
		e_info.severity = AER_CORRECTABLE;

		if (e_src->status & PCI_ERR_ROOT_MULTI_COR_RCV)
			e_info.multi_error_valid = 1;
		else
			e_info.multi_error_valid = 0;
		aer_print_port_info(pdev, &e_info);

		if (find_source_device(pdev, &e_info))
			aer_process_err_devices(&e_info);
	}

	if (e_src->status & PCI_ERR_ROOT_UNCOR_RCV) {
		e_info.id = ERR_UNCOR_ID(e_src->id);

		if (e_src->status & PCI_ERR_ROOT_FATAL_RCV)
			e_info.severity = AER_FATAL;
		else
			e_info.severity = AER_NONFATAL;

		if (e_src->status & PCI_ERR_ROOT_MULTI_UNCOR_RCV)
			e_info.multi_error_valid = 1;
		else
			e_info.multi_error_valid = 0;

		aer_print_port_info(pdev, &e_info);

		if (find_source_device(pdev, &e_info))
			aer_process_err_devices(&e_info);
	}
}

/**
 * aer_isr - consume errors detected by root port
 * @irq: IRQ assigned to Root Port
 * @context: pointer to Root Port data structure
 *
 * Invoked, as DPC, when root port records new detected error
 */
static irqreturn_t aer_isr(int irq, void *context)
{
	struct pcie_device *dev = (struct pcie_device *)context;
	struct aer_rpc *rpc = get_service_data(dev);
	struct aer_err_source e_src;

	if (kfifo_is_empty(&rpc->aer_fifo))
		return IRQ_NONE;

	while (kfifo_get(&rpc->aer_fifo, &e_src))
		aer_isr_one_error(rpc, &e_src);
	return IRQ_HANDLED;
}

/**
 * aer_irq - Root Port's ISR
 * @irq: IRQ assigned to Root Port
 * @context: pointer to Root Port data structure
 *
 * Invoked when Root Port detects AER messages.
 */
static irqreturn_t aer_irq(int irq, void *context)
{
	struct pcie_device *pdev = (struct pcie_device *)context;
	struct aer_rpc *rpc = get_service_data(pdev);
	struct pci_dev *rp = rpc->rpd;
	int aer = rp->aer_cap;
	struct aer_err_source e_src = {};

	pci_read_config_dword(rp, aer + PCI_ERR_ROOT_STATUS, &e_src.status);
	if (!(e_src.status & AER_ERR_STATUS_MASK))
		return IRQ_NONE;

	pci_read_config_dword(rp, aer + PCI_ERR_ROOT_ERR_SRC, &e_src.id);
	pci_write_config_dword(rp, aer + PCI_ERR_ROOT_STATUS, e_src.status);

	if (!kfifo_put(&rpc->aer_fifo, e_src))
		return IRQ_HANDLED;

	return IRQ_WAKE_THREAD;
}

static void aer_enable_irq(struct pci_dev *pdev)
{
	int aer = pdev->aer_cap;
	u32 reg32;

	/* Enable Root Port's interrupt in response to error messages */
	pci_read_config_dword(pdev, aer + PCI_ERR_ROOT_COMMAND, &reg32);
	reg32 |= ROOT_PORT_INTR_ON_MESG_MASK;
	pci_write_config_dword(pdev, aer + PCI_ERR_ROOT_COMMAND, reg32);
}

static void aer_disable_irq(struct pci_dev *pdev)
{
	int aer = pdev->aer_cap;
	u32 reg32;

	/* Disable Root's interrupt in response to error messages */
	pci_read_config_dword(pdev, aer + PCI_ERR_ROOT_COMMAND, &reg32);
	reg32 &= ~ROOT_PORT_INTR_ON_MESG_MASK;
	pci_write_config_dword(pdev, aer + PCI_ERR_ROOT_COMMAND, reg32);
}

/**
 * aer_enable_rootport - enable Root Port's interrupts when receiving messages
 * @rpc: pointer to a Root Port data structure
 *
 * Invoked when PCIe bus loads AER service driver.
 */
static void aer_enable_rootport(struct aer_rpc *rpc)
{
	struct pci_dev *pdev = rpc->rpd;
	int aer = pdev->aer_cap;
	u16 reg16;
	u32 reg32;

	/* Clear PCIe Capability's Device Status */
	pcie_capability_read_word(pdev, PCI_EXP_DEVSTA, &reg16);
	pcie_capability_write_word(pdev, PCI_EXP_DEVSTA, reg16);

	/* Disable system error generation in response to error messages */
	pcie_capability_clear_word(pdev, PCI_EXP_RTCTL,
				   SYSTEM_ERROR_INTR_ON_MESG_MASK);

	/* Clear error status */
	pci_read_config_dword(pdev, aer + PCI_ERR_ROOT_STATUS, &reg32);
	pci_write_config_dword(pdev, aer + PCI_ERR_ROOT_STATUS, reg32);
	pci_read_config_dword(pdev, aer + PCI_ERR_COR_STATUS, &reg32);
	pci_write_config_dword(pdev, aer + PCI_ERR_COR_STATUS, reg32);
	pci_read_config_dword(pdev, aer + PCI_ERR_UNCOR_STATUS, &reg32);
	pci_write_config_dword(pdev, aer + PCI_ERR_UNCOR_STATUS, reg32);

	aer_enable_irq(pdev);
}

/**
 * aer_disable_rootport - disable Root Port's interrupts when receiving messages
 * @rpc: pointer to a Root Port data structure
 *
 * Invoked when PCIe bus unloads AER service driver.
 */
static void aer_disable_rootport(struct aer_rpc *rpc)
{
	struct pci_dev *pdev = rpc->rpd;
	int aer = pdev->aer_cap;
	u32 reg32;

	aer_disable_irq(pdev);

	/* Clear Root's error status reg */
	pci_read_config_dword(pdev, aer + PCI_ERR_ROOT_STATUS, &reg32);
	pci_write_config_dword(pdev, aer + PCI_ERR_ROOT_STATUS, reg32);
}

/**
 * aer_remove - clean up resources
 * @dev: pointer to the pcie_dev data structure
 *
 * Invoked when PCI Express bus unloads or AER probe fails.
 */
static void aer_remove(struct pcie_device *dev)
{
	struct aer_rpc *rpc = get_service_data(dev);

	aer_disable_rootport(rpc);
}

/**
 * aer_probe - initialize resources
 * @dev: pointer to the pcie_dev data structure
 *
 * Invoked when PCI Express bus loads AER service driver.
 */
static int aer_probe(struct pcie_device *dev)
{
	int status;
	struct aer_rpc *rpc;
	struct device *device = &dev->device;
	struct pci_dev *port = dev->port;

	BUILD_BUG_ON(ARRAY_SIZE(aer_correctable_error_string) <
		     AER_MAX_TYPEOF_COR_ERRS);
	BUILD_BUG_ON(ARRAY_SIZE(aer_uncorrectable_error_string) <
		     AER_MAX_TYPEOF_UNCOR_ERRS);

	/* Limit to Root Ports or Root Complex Event Collectors */
	if ((pci_pcie_type(port) != PCI_EXP_TYPE_RC_EC) &&
	    (pci_pcie_type(port) != PCI_EXP_TYPE_ROOT_PORT))
		return -ENODEV;

	rpc = devm_kzalloc(device, sizeof(struct aer_rpc), GFP_KERNEL);
	if (!rpc)
		return -ENOMEM;

	rpc->rpd = port;
	INIT_KFIFO(rpc->aer_fifo);
	set_service_data(dev, rpc);

	status = devm_request_threaded_irq(device, dev->irq, aer_irq, aer_isr,
					   IRQF_SHARED, "aerdrv", dev);
	if (status) {
		pci_err(port, "request AER IRQ %d failed\n", dev->irq);
		return status;
	}

	cxl_rch_enable_rcec(port);
	aer_enable_rootport(rpc);
	pci_info(port, "enabled with IRQ %d\n", dev->irq);
	return 0;
}

/**
 * aer_root_reset - reset Root Port hierarchy, RCEC, or RCiEP
 * @dev: pointer to Root Port, RCEC, or RCiEP
 *
 * Invoked by Port Bus driver when performing reset.
 */
static pci_ers_result_t aer_root_reset(struct pci_dev *dev)
{
	int type = pci_pcie_type(dev);
	struct pci_dev *root;
	int aer;
	struct pci_host_bridge *host = pci_find_host_bridge(dev->bus);
	u32 reg32;
	int rc;

	/*
	 * Only Root Ports and RCECs have AER Root Command and Root Status
	 * registers.  If "dev" is an RCiEP, the relevant registers are in
	 * the RCEC.
	 */
	if (type == PCI_EXP_TYPE_RC_END)
		root = dev->rcec;
	else
		root = pcie_find_root_port(dev);

	/*
	 * If the platform retained control of AER, an RCiEP may not have
	 * an RCEC visible to us, so dev->rcec ("root") may be NULL.  In
	 * that case, firmware is responsible for these registers.
	 */
	aer = root ? root->aer_cap : 0;

	if ((host->native_aer || pcie_ports_native) && aer)
		aer_disable_irq(root);

	if (type == PCI_EXP_TYPE_RC_EC || type == PCI_EXP_TYPE_RC_END) {
		rc = pcie_reset_flr(dev, PCI_RESET_DO_RESET);
		if (!rc)
			pci_info(dev, "has been reset\n");
		else
			pci_info(dev, "not reset (no FLR support: %d)\n", rc);
	} else {
		rc = pci_bus_error_reset(dev);
		pci_info(dev, "%s Port link has been reset (%d)\n",
			pci_is_root_bus(dev->bus) ? "Root" : "Downstream", rc);
	}

	if ((host->native_aer || pcie_ports_native) && aer) {
		/* Clear Root Error Status */
		pci_read_config_dword(root, aer + PCI_ERR_ROOT_STATUS, &reg32);
		pci_write_config_dword(root, aer + PCI_ERR_ROOT_STATUS, reg32);

		aer_enable_irq(root);
	}

	return rc ? PCI_ERS_RESULT_DISCONNECT : PCI_ERS_RESULT_RECOVERED;
}

static struct pcie_port_service_driver aerdriver = {
	.name		= "aer",
	.port_type	= PCIE_ANY_PORT,
	.service	= PCIE_PORT_SERVICE_AER,

	.probe		= aer_probe,
	.remove		= aer_remove,
};

/**
 * pcie_aer_init - register AER root service driver
 *
 * Invoked when AER root service driver is loaded.
 */
int __init pcie_aer_init(void)
{
	if (!pci_aer_available())
		return -ENXIO;
	return pcie_port_service_register(&aerdriver);
}<|MERGE_RESOLUTION|>--- conflicted
+++ resolved
@@ -1143,11 +1143,7 @@
 			       PCI_SLOT(entry.devfn), PCI_FUNC(entry.devfn));
 			continue;
 		}
-<<<<<<< HEAD
-		cper_print_aer(pdev, entry.severity, entry.regs);
-=======
 		pci_print_aer(pdev, entry.severity, entry.regs);
->>>>>>> 05b5b70f
 		/*
 		 * Memory for aer_capability_regs(entry.regs) is being allocated from the
 		 * ghes_estatus_pool to protect it from overwriting when multiple sections
