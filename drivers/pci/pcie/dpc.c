// SPDX-License-Identifier: GPL-2.0
/*
 * PCI Express Downstream Port Containment services driver
 * Author: Keith Busch <keith.busch@intel.com>
 *
 * Copyright (C) 2016 Intel Corp.
 */

#define dev_fmt(fmt) "DPC: " fmt

#include <linux/aer.h>
#include <linux/bitfield.h>
#include <linux/delay.h>
#include <linux/interrupt.h>
#include <linux/init.h>
#include <linux/pci.h>

#include "portdrv.h"
#include "../pci.h"

#define PCI_EXP_DPC_CTL_EN_MASK	(PCI_EXP_DPC_CTL_EN_FATAL | \
				 PCI_EXP_DPC_CTL_EN_NONFATAL)

static const char * const rp_pio_error_string[] = {
	"Configuration Request received UR Completion",	 /* Bit Position 0  */
	"Configuration Request received CA Completion",	 /* Bit Position 1  */
	"Configuration Request Completion Timeout",	 /* Bit Position 2  */
	NULL,
	NULL,
	NULL,
	NULL,
	NULL,
	"I/O Request received UR Completion",		 /* Bit Position 8  */
	"I/O Request received CA Completion",		 /* Bit Position 9  */
	"I/O Request Completion Timeout",		 /* Bit Position 10 */
	NULL,
	NULL,
	NULL,
	NULL,
	NULL,
	"Memory Request received UR Completion",	 /* Bit Position 16 */
	"Memory Request received CA Completion",	 /* Bit Position 17 */
	"Memory Request Completion Timeout",		 /* Bit Position 18 */
};

void pci_save_dpc_state(struct pci_dev *dev)
{
	struct pci_cap_saved_state *save_state;
	u16 *cap;

	if (!pci_is_pcie(dev))
		return;

	save_state = pci_find_saved_ext_cap(dev, PCI_EXT_CAP_ID_DPC);
	if (!save_state)
		return;

	cap = (u16 *)&save_state->cap.data[0];
	pci_read_config_word(dev, dev->dpc_cap + PCI_EXP_DPC_CTL, cap);
}

void pci_restore_dpc_state(struct pci_dev *dev)
{
	struct pci_cap_saved_state *save_state;
	u16 *cap;

	if (!pci_is_pcie(dev))
		return;

	save_state = pci_find_saved_ext_cap(dev, PCI_EXT_CAP_ID_DPC);
	if (!save_state)
		return;

	cap = (u16 *)&save_state->cap.data[0];
	pci_write_config_word(dev, dev->dpc_cap + PCI_EXP_DPC_CTL, *cap);
}

static DECLARE_WAIT_QUEUE_HEAD(dpc_completed_waitqueue);

#ifdef CONFIG_HOTPLUG_PCI_PCIE
static bool dpc_completed(struct pci_dev *pdev)
{
	u16 status;

	pci_read_config_word(pdev, pdev->dpc_cap + PCI_EXP_DPC_STATUS, &status);
	if ((!PCI_POSSIBLE_ERROR(status)) && (status & PCI_EXP_DPC_STATUS_TRIGGER))
		return false;

	if (test_bit(PCI_DPC_RECOVERING, &pdev->priv_flags))
		return false;

	return true;
}

/**
 * pci_dpc_recovered - whether DPC triggered and has recovered successfully
 * @pdev: PCI device
 *
 * Return true if DPC was triggered for @pdev and has recovered successfully.
 * Wait for recovery if it hasn't completed yet.  Called from the PCIe hotplug
 * driver to recognize and ignore Link Down/Up events caused by DPC.
 */
bool pci_dpc_recovered(struct pci_dev *pdev)
{
	struct pci_host_bridge *host;

	if (!pdev->dpc_cap)
		return false;

	/*
	 * Synchronization between hotplug and DPC is not supported
	 * if DPC is owned by firmware and EDR is not enabled.
	 */
	host = pci_find_host_bridge(pdev->bus);
	if (!host->native_dpc && !IS_ENABLED(CONFIG_PCIE_EDR))
		return false;

	/*
	 * Need a timeout in case DPC never completes due to failure of
	 * dpc_wait_rp_inactive().  The spec doesn't mandate a time limit,
	 * but reports indicate that DPC completes within 4 seconds.
	 */
	wait_event_timeout(dpc_completed_waitqueue, dpc_completed(pdev),
			   msecs_to_jiffies(4000));

	return test_and_clear_bit(PCI_DPC_RECOVERED, &pdev->priv_flags);
}
#endif /* CONFIG_HOTPLUG_PCI_PCIE */

static int dpc_wait_rp_inactive(struct pci_dev *pdev)
{
	unsigned long timeout = jiffies + HZ;
	u16 cap = pdev->dpc_cap, status;

	pci_read_config_word(pdev, cap + PCI_EXP_DPC_STATUS, &status);
	while (status & PCI_EXP_DPC_RP_BUSY &&
					!time_after(jiffies, timeout)) {
		msleep(10);
		pci_read_config_word(pdev, cap + PCI_EXP_DPC_STATUS, &status);
	}
	if (status & PCI_EXP_DPC_RP_BUSY) {
		pci_warn(pdev, "root port still busy\n");
		return -EBUSY;
	}
	return 0;
}

pci_ers_result_t dpc_reset_link(struct pci_dev *pdev)
{
	pci_ers_result_t ret;
	u16 cap;

	set_bit(PCI_DPC_RECOVERING, &pdev->priv_flags);

	/*
	 * DPC disables the Link automatically in hardware, so it has
	 * already been reset by the time we get here.
	 */
	cap = pdev->dpc_cap;

	/*
	 * Wait until the Link is inactive, then clear DPC Trigger Status
	 * to allow the Port to leave DPC.
	 */
	if (!pcie_wait_for_link(pdev, false))
		pci_info(pdev, "Data Link Layer Link Active not cleared in 1000 msec\n");

	if (pdev->dpc_rp_extensions && dpc_wait_rp_inactive(pdev)) {
		clear_bit(PCI_DPC_RECOVERED, &pdev->priv_flags);
		ret = PCI_ERS_RESULT_DISCONNECT;
		goto out;
	}

	pci_write_config_word(pdev, cap + PCI_EXP_DPC_STATUS,
			      PCI_EXP_DPC_STATUS_TRIGGER);

	if (pci_bridge_wait_for_secondary_bus(pdev, "DPC")) {
		clear_bit(PCI_DPC_RECOVERED, &pdev->priv_flags);
		ret = PCI_ERS_RESULT_DISCONNECT;
	} else {
		set_bit(PCI_DPC_RECOVERED, &pdev->priv_flags);
		ret = PCI_ERS_RESULT_RECOVERED;
	}
out:
	clear_bit(PCI_DPC_RECOVERING, &pdev->priv_flags);
	wake_up_all(&dpc_completed_waitqueue);
	return ret;
}

static void dpc_process_rp_pio_error(struct pci_dev *pdev)
{
	u16 cap = pdev->dpc_cap, dpc_status, first_error;
	u32 status, mask, sev, syserr, exc, log;
	struct pcie_tlp_log tlp_log;
	int i;

	pci_read_config_dword(pdev, cap + PCI_EXP_DPC_RP_PIO_STATUS, &status);
	pci_read_config_dword(pdev, cap + PCI_EXP_DPC_RP_PIO_MASK, &mask);
	pci_err(pdev, "rp_pio_status: %#010x, rp_pio_mask: %#010x\n",
		status, mask);

	pci_read_config_dword(pdev, cap + PCI_EXP_DPC_RP_PIO_SEVERITY, &sev);
	pci_read_config_dword(pdev, cap + PCI_EXP_DPC_RP_PIO_SYSERROR, &syserr);
	pci_read_config_dword(pdev, cap + PCI_EXP_DPC_RP_PIO_EXCEPTION, &exc);
	pci_err(pdev, "RP PIO severity=%#010x, syserror=%#010x, exception=%#010x\n",
		sev, syserr, exc);

	/* Get First Error Pointer */
	pci_read_config_word(pdev, cap + PCI_EXP_DPC_STATUS, &dpc_status);
	first_error = FIELD_GET(PCI_EXP_DPC_RP_PIO_FEP, dpc_status);

	for (i = 0; i < ARRAY_SIZE(rp_pio_error_string); i++) {
		if ((status & ~mask) & (1 << i))
			pci_err(pdev, "[%2d] %s%s\n", i, rp_pio_error_string[i],
				first_error == i ? " (First)" : "");
	}

	if (pdev->dpc_rp_log_size < PCIE_STD_NUM_TLP_HEADERLOG)
		goto clear_status;
	pcie_read_tlp_log(pdev, cap + PCI_EXP_DPC_RP_PIO_HEADER_LOG,
			  cap + PCI_EXP_DPC_RP_PIO_TLPPREFIX_LOG,
			  dpc_tlp_log_len(pdev),
			  pdev->subordinate->flit_mode,
			  &tlp_log);
	pcie_print_tlp_log(pdev, &tlp_log, KERN_ERR, dev_fmt(""));

	if (pdev->dpc_rp_log_size < PCIE_STD_NUM_TLP_HEADERLOG + 1)
		goto clear_status;
	pci_read_config_dword(pdev, cap + PCI_EXP_DPC_RP_PIO_IMPSPEC_LOG, &log);
	pci_err(pdev, "RP PIO ImpSpec Log %#010x\n", log);

 clear_status:
	pci_write_config_dword(pdev, cap + PCI_EXP_DPC_RP_PIO_STATUS, status);
}

static int dpc_get_aer_uncorrect_severity(struct pci_dev *dev,
					  struct aer_err_info *info)
{
	int pos = dev->aer_cap;
	u32 status, mask, sev;

	pci_read_config_dword(dev, pos + PCI_ERR_UNCOR_STATUS, &status);
	pci_read_config_dword(dev, pos + PCI_ERR_UNCOR_MASK, &mask);
	status &= ~mask;
	if (!status)
		return 0;

	pci_read_config_dword(dev, pos + PCI_ERR_UNCOR_SEVER, &sev);
	status &= sev;
	if (status)
		info->severity = AER_FATAL;
	else
		info->severity = AER_NONFATAL;

	info->level = KERN_ERR;

	info->dev[0] = dev;
	info->error_dev_num = 1;

	return 1;
}

void dpc_process_error(struct pci_dev *pdev)
{
	u16 cap = pdev->dpc_cap, status, source, reason, ext_reason;
	struct aer_err_info info = {};

	pci_read_config_word(pdev, cap + PCI_EXP_DPC_STATUS, &status);

	reason = status & PCI_EXP_DPC_STATUS_TRIGGER_RSN;

	switch (reason) {
	case PCI_EXP_DPC_STATUS_TRIGGER_RSN_UNCOR:
		pci_warn(pdev, "containment event, status:%#06x: unmasked uncorrectable error detected\n",
			 status);
		if (dpc_get_aer_uncorrect_severity(pdev, &info) &&
<<<<<<< HEAD
		    aer_get_device_error_info(pdev, &info)) {
			aer_print_error(pdev, &info);
=======
		    aer_get_device_error_info(&info, 0)) {
			aer_print_error(&info, 0);
>>>>>>> 3f4ee458
			pci_aer_clear_nonfatal_status(pdev);
			pci_aer_clear_fatal_status(pdev);
		}
		break;
	case PCI_EXP_DPC_STATUS_TRIGGER_RSN_NFE:
	case PCI_EXP_DPC_STATUS_TRIGGER_RSN_FE:
		pci_read_config_word(pdev, cap + PCI_EXP_DPC_SOURCE_ID,
				     &source);
		pci_warn(pdev, "containment event, status:%#06x, %s received from %04x:%02x:%02x.%d\n",
			 status,
			 (reason == PCI_EXP_DPC_STATUS_TRIGGER_RSN_FE) ?
				"ERR_FATAL" : "ERR_NONFATAL",
			 pci_domain_nr(pdev->bus), PCI_BUS_NUM(source),
			 PCI_SLOT(source), PCI_FUNC(source));
		break;
	case PCI_EXP_DPC_STATUS_TRIGGER_RSN_IN_EXT:
		ext_reason = status & PCI_EXP_DPC_STATUS_TRIGGER_RSN_EXT;
		pci_warn(pdev, "containment event, status:%#06x: %s detected\n",
			 status,
			 (ext_reason == PCI_EXP_DPC_STATUS_TRIGGER_RSN_RP_PIO) ?
			 "RP PIO error" :
			 (ext_reason == PCI_EXP_DPC_STATUS_TRIGGER_RSN_SW_TRIGGER) ?
			 "software trigger" :
			 "reserved error");
		/* show RP PIO error detail information */
		if (ext_reason == PCI_EXP_DPC_STATUS_TRIGGER_RSN_RP_PIO &&
		    pdev->dpc_rp_extensions)
			dpc_process_rp_pio_error(pdev);
		break;
	}
}

static void pci_clear_surpdn_errors(struct pci_dev *pdev)
{
	if (pdev->dpc_rp_extensions)
		pci_write_config_dword(pdev, pdev->dpc_cap +
				       PCI_EXP_DPC_RP_PIO_STATUS, ~0);

	/*
	 * In practice, Surprise Down errors have been observed to also set
	 * error bits in the Status Register as well as the Fatal Error
	 * Detected bit in the Device Status Register.
	 */
	pci_write_config_word(pdev, PCI_STATUS, 0xffff);

	pcie_capability_write_word(pdev, PCI_EXP_DEVSTA, PCI_EXP_DEVSTA_FED);
}

static void dpc_handle_surprise_removal(struct pci_dev *pdev)
{
	if (!pcie_wait_for_link(pdev, false)) {
		pci_info(pdev, "Data Link Layer Link Active not cleared in 1000 msec\n");
		goto out;
	}

	if (pdev->dpc_rp_extensions && dpc_wait_rp_inactive(pdev))
		goto out;

	pci_aer_raw_clear_status(pdev);
	pci_clear_surpdn_errors(pdev);

	pci_write_config_word(pdev, pdev->dpc_cap + PCI_EXP_DPC_STATUS,
			      PCI_EXP_DPC_STATUS_TRIGGER);

out:
	clear_bit(PCI_DPC_RECOVERED, &pdev->priv_flags);
	wake_up_all(&dpc_completed_waitqueue);
}

static bool dpc_is_surprise_removal(struct pci_dev *pdev)
{
	u16 status;

	if (!pdev->is_hotplug_bridge)
		return false;

	if (pci_read_config_word(pdev, pdev->aer_cap + PCI_ERR_UNCOR_STATUS,
				 &status))
		return false;

	return status & PCI_ERR_UNC_SURPDN;
}

static irqreturn_t dpc_handler(int irq, void *context)
{
	struct pci_dev *pdev = context;

	/*
	 * According to PCIe r6.0 sec 6.7.6, errors are an expected side effect
	 * of async removal and should be ignored by software.
	 */
	if (dpc_is_surprise_removal(pdev)) {
		dpc_handle_surprise_removal(pdev);
		return IRQ_HANDLED;
	}

	dpc_process_error(pdev);

	/* We configure DPC so it only triggers on ERR_FATAL */
	pcie_do_recovery(pdev, pci_channel_io_frozen, dpc_reset_link);

	return IRQ_HANDLED;
}

static irqreturn_t dpc_irq(int irq, void *context)
{
	struct pci_dev *pdev = context;
	u16 cap = pdev->dpc_cap, status;

	pci_read_config_word(pdev, cap + PCI_EXP_DPC_STATUS, &status);

	if (!(status & PCI_EXP_DPC_STATUS_INTERRUPT) || PCI_POSSIBLE_ERROR(status))
		return IRQ_NONE;

	pci_write_config_word(pdev, cap + PCI_EXP_DPC_STATUS,
			      PCI_EXP_DPC_STATUS_INTERRUPT);
	if (status & PCI_EXP_DPC_STATUS_TRIGGER)
		return IRQ_WAKE_THREAD;
	return IRQ_HANDLED;
}

void pci_dpc_init(struct pci_dev *pdev)
{
	u16 cap;

	pdev->dpc_cap = pci_find_ext_capability(pdev, PCI_EXT_CAP_ID_DPC);
	if (!pdev->dpc_cap)
		return;

	pci_read_config_word(pdev, pdev->dpc_cap + PCI_EXP_DPC_CAP, &cap);
	if (!(cap & PCI_EXP_DPC_CAP_RP_EXT))
		return;

	pdev->dpc_rp_extensions = true;

	/* Quirks may set dpc_rp_log_size if device or firmware is buggy */
	if (!pdev->dpc_rp_log_size) {
		u16 flags;
		int ret;

		ret = pcie_capability_read_word(pdev, PCI_EXP_FLAGS, &flags);
		if (ret)
			return;

		pdev->dpc_rp_log_size =
				FIELD_GET(PCI_EXP_DPC_RP_PIO_LOG_SIZE, cap);
		if (FIELD_GET(PCI_EXP_FLAGS_FLIT, flags))
			pdev->dpc_rp_log_size += FIELD_GET(PCI_EXP_DPC_RP_PIO_LOG_SIZE4,
							   cap) << 4;

		if (pdev->dpc_rp_log_size < PCIE_STD_NUM_TLP_HEADERLOG ||
		    pdev->dpc_rp_log_size > PCIE_STD_MAX_TLP_HEADERLOG + 1) {
			pci_err(pdev, "RP PIO log size %u is invalid\n",
				pdev->dpc_rp_log_size);
			pdev->dpc_rp_log_size = 0;
		}
	}
}

static void dpc_enable(struct pcie_device *dev)
{
	struct pci_dev *pdev = dev->port;
	int dpc = pdev->dpc_cap;
	u16 ctl;

	/*
	 * Clear DPC Interrupt Status so we don't get an interrupt for an
	 * old event when setting DPC Interrupt Enable.
	 */
	pci_write_config_word(pdev, dpc + PCI_EXP_DPC_STATUS,
			      PCI_EXP_DPC_STATUS_INTERRUPT);

	pci_read_config_word(pdev, dpc + PCI_EXP_DPC_CTL, &ctl);
	ctl &= ~PCI_EXP_DPC_CTL_EN_MASK;
	ctl |= PCI_EXP_DPC_CTL_EN_FATAL | PCI_EXP_DPC_CTL_INT_EN;
	pci_write_config_word(pdev, dpc + PCI_EXP_DPC_CTL, ctl);
}

static void dpc_disable(struct pcie_device *dev)
{
	struct pci_dev *pdev = dev->port;
	int dpc = pdev->dpc_cap;
	u16 ctl;

	/* Disable DPC triggering and DPC interrupts */
	pci_read_config_word(pdev, dpc + PCI_EXP_DPC_CTL, &ctl);
	ctl &= ~(PCI_EXP_DPC_CTL_EN_FATAL | PCI_EXP_DPC_CTL_INT_EN);
	pci_write_config_word(pdev, dpc + PCI_EXP_DPC_CTL, ctl);
}

#define FLAG(x, y) (((x) & (y)) ? '+' : '-')
static int dpc_probe(struct pcie_device *dev)
{
	struct pci_dev *pdev = dev->port;
	struct device *device = &dev->device;
	int status;
	u16 cap;

	if (!pcie_aer_is_native(pdev) && !pcie_ports_dpc_native)
		return -ENOTSUPP;

	status = devm_request_threaded_irq(device, dev->irq, dpc_irq,
					   dpc_handler, IRQF_SHARED,
					   "pcie-dpc", pdev);
	if (status) {
		pci_warn(pdev, "request IRQ%d failed: %d\n", dev->irq,
			 status);
		return status;
	}

	pci_read_config_word(pdev, pdev->dpc_cap + PCI_EXP_DPC_CAP, &cap);
	dpc_enable(dev);

	pci_info(pdev, "enabled with IRQ %d\n", dev->irq);
	pci_info(pdev, "error containment capabilities: Int Msg #%d, RPExt%c PoisonedTLP%c SwTrigger%c RP PIO Log %d, DL_ActiveErr%c\n",
		 cap & PCI_EXP_DPC_IRQ, FLAG(cap, PCI_EXP_DPC_CAP_RP_EXT),
		 FLAG(cap, PCI_EXP_DPC_CAP_POISONED_TLP),
		 FLAG(cap, PCI_EXP_DPC_CAP_SW_TRIGGER), pdev->dpc_rp_log_size,
		 FLAG(cap, PCI_EXP_DPC_CAP_DL_ACTIVE));

	pci_add_ext_cap_save_buffer(pdev, PCI_EXT_CAP_ID_DPC, sizeof(u16));
	return status;
}

static int dpc_suspend(struct pcie_device *dev)
{
	dpc_disable(dev);
	return 0;
}

static int dpc_resume(struct pcie_device *dev)
{
	dpc_enable(dev);
	return 0;
}

static void dpc_remove(struct pcie_device *dev)
{
	dpc_disable(dev);
}

static struct pcie_port_service_driver dpcdriver = {
	.name		= "dpc",
	.port_type	= PCIE_ANY_PORT,
	.service	= PCIE_PORT_SERVICE_DPC,
	.probe		= dpc_probe,
	.suspend	= dpc_suspend,
	.resume		= dpc_resume,
	.remove		= dpc_remove,
};

int __init pcie_dpc_init(void)
{
	return pcie_port_service_register(&dpcdriver);
}<|MERGE_RESOLUTION|>--- conflicted
+++ resolved
@@ -274,13 +274,8 @@
 		pci_warn(pdev, "containment event, status:%#06x: unmasked uncorrectable error detected\n",
 			 status);
 		if (dpc_get_aer_uncorrect_severity(pdev, &info) &&
-<<<<<<< HEAD
-		    aer_get_device_error_info(pdev, &info)) {
-			aer_print_error(pdev, &info);
-=======
 		    aer_get_device_error_info(&info, 0)) {
 			aer_print_error(&info, 0);
->>>>>>> 3f4ee458
 			pci_aer_clear_nonfatal_status(pdev);
 			pci_aer_clear_fatal_status(pdev);
 		}
