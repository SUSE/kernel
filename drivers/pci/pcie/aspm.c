/*
 * File:	drivers/pci/pcie/aspm.c
 * Enabling PCIE link L0s/L1 state and Clock Power Management
 *
 * Copyright (C) 2007 Intel
 * Copyright (C) Zhang Yanmin (yanmin.zhang@intel.com)
 * Copyright (C) Shaohua Li (shaohua.li@intel.com)
 */

#include <linux/kernel.h>
#include <linux/module.h>
#include <linux/moduleparam.h>
#include <linux/pci.h>
#include <linux/pci_regs.h>
#include <linux/errno.h>
#include <linux/pm.h>
#include <linux/init.h>
#include <linux/slab.h>
#include <linux/jiffies.h>
<<<<<<< HEAD
=======
#include <linux/delay.h>
>>>>>>> 18e352e4
#include <linux/pci-aspm.h>
#include "../pci.h"

#ifdef MODULE_PARAM_PREFIX
#undef MODULE_PARAM_PREFIX
#endif
#define MODULE_PARAM_PREFIX "pcie_aspm."

struct endpoint_state {
	unsigned int l0s_acceptable_latency;
	unsigned int l1_acceptable_latency;
};

struct pcie_link_state {
	struct list_head sibiling;
	struct pci_dev *pdev;
	bool downstream_has_switch;

	struct pcie_link_state *parent;
	struct list_head children;
	struct list_head link;

	/* ASPM state */
	unsigned int support_state;
	unsigned int enabled_state;
	unsigned int bios_aspm_state;
	/* upstream component */
	unsigned int l0s_upper_latency;
	unsigned int l1_upper_latency;
	/* downstream component */
	unsigned int l0s_down_latency;
	unsigned int l1_down_latency;
	/* Clock PM state*/
	unsigned int clk_pm_capable;
	unsigned int clk_pm_enabled;
	unsigned int bios_clk_state;

	/*
	 * A pcie downstream port only has one slot under it, so at most there
	 * are 8 functions
	 */
	struct endpoint_state endpoints[8];
};

static int aspm_disabled, aspm_force;
static DEFINE_MUTEX(aspm_lock);
static LIST_HEAD(link_list);

#define POLICY_DEFAULT 0	/* BIOS default setting */
#define POLICY_PERFORMANCE 1	/* high performance */
#define POLICY_POWERSAVE 2	/* high power saving */
static int aspm_policy;
static const char *policy_str[] = {
	[POLICY_DEFAULT] = "default",
	[POLICY_PERFORMANCE] = "performance",
	[POLICY_POWERSAVE] = "powersave"
};

#define LINK_RETRAIN_TIMEOUT HZ

static int policy_to_aspm_state(struct pci_dev *pdev)
{
	struct pcie_link_state *link_state = pdev->link_state;

	switch (aspm_policy) {
	case POLICY_PERFORMANCE:
		/* Disable ASPM and Clock PM */
		return 0;
	case POLICY_POWERSAVE:
		/* Enable ASPM L0s/L1 */
		return PCIE_LINK_STATE_L0S|PCIE_LINK_STATE_L1;
	case POLICY_DEFAULT:
		return link_state->bios_aspm_state;
	}
	return 0;
}

static int policy_to_clkpm_state(struct pci_dev *pdev)
{
	struct pcie_link_state *link_state = pdev->link_state;

	switch (aspm_policy) {
	case POLICY_PERFORMANCE:
		/* Disable ASPM and Clock PM */
		return 0;
	case POLICY_POWERSAVE:
		/* Disable Clock PM */
		return 1;
	case POLICY_DEFAULT:
		return link_state->bios_clk_state;
	}
	return 0;
}

static void pcie_set_clock_pm(struct pci_dev *pdev, int enable)
{
	struct pci_dev *child_dev;
	int pos;
	u16 reg16;
	struct pcie_link_state *link_state = pdev->link_state;

	list_for_each_entry(child_dev, &pdev->subordinate->devices, bus_list) {
		pos = pci_find_capability(child_dev, PCI_CAP_ID_EXP);
		if (!pos)
			return;
		pci_read_config_word(child_dev, pos + PCI_EXP_LNKCTL, &reg16);
		if (enable)
			reg16 |= PCI_EXP_LNKCTL_CLKREQ_EN;
		else
			reg16 &= ~PCI_EXP_LNKCTL_CLKREQ_EN;
		pci_write_config_word(child_dev, pos + PCI_EXP_LNKCTL, reg16);
	}
	link_state->clk_pm_enabled = !!enable;
}

static void pcie_check_clock_pm(struct pci_dev *pdev, int blacklist)
{
	int pos;
	u32 reg32;
	u16 reg16;
	int capable = 1, enabled = 1;
	struct pci_dev *child_dev;
	struct pcie_link_state *link_state = pdev->link_state;

	/* All functions should have the same cap and state, take the worst */
	list_for_each_entry(child_dev, &pdev->subordinate->devices, bus_list) {
		pos = pci_find_capability(child_dev, PCI_CAP_ID_EXP);
		if (!pos)
			return;
		pci_read_config_dword(child_dev, pos + PCI_EXP_LNKCAP, &reg32);
		if (!(reg32 & PCI_EXP_LNKCAP_CLKPM)) {
			capable = 0;
			enabled = 0;
			break;
		}
		pci_read_config_word(child_dev, pos + PCI_EXP_LNKCTL, &reg16);
		if (!(reg16 & PCI_EXP_LNKCTL_CLKREQ_EN))
			enabled = 0;
	}
	link_state->clk_pm_enabled = enabled;
	link_state->bios_clk_state = enabled;
	if (!blacklist) {
		link_state->clk_pm_capable = capable;
		pcie_set_clock_pm(pdev, policy_to_clkpm_state(pdev));
	} else {
		link_state->clk_pm_capable = 0;
		pcie_set_clock_pm(pdev, 0);
	}
}

static bool pcie_aspm_downstream_has_switch(struct pci_dev *pdev)
{
	struct pci_dev *child_dev;

	list_for_each_entry(child_dev, &pdev->subordinate->devices, bus_list) {
		if (child_dev->pcie_type == PCI_EXP_TYPE_UPSTREAM)
			return true;
	}
	return false;
}

/*
 * pcie_aspm_configure_common_clock: check if the 2 ends of a link
 *   could use common clock. If they are, configure them to use the
 *   common clock. That will reduce the ASPM state exit latency.
 */
static void pcie_aspm_configure_common_clock(struct pci_dev *pdev)
{
	int pos, child_pos, i = 0;
	u16 reg16 = 0;
	struct pci_dev *child_dev;
	int same_clock = 1;
	unsigned long start_jiffies;
	u16 child_regs[8], parent_reg;
	/*
	 * all functions of a slot should have the same Slot Clock
	 * Configuration, so just check one function
	 * */
	child_dev = list_entry(pdev->subordinate->devices.next, struct pci_dev,
		bus_list);
	BUG_ON(!child_dev->is_pcie);

	/* Check downstream component if bit Slot Clock Configuration is 1 */
	child_pos = pci_find_capability(child_dev, PCI_CAP_ID_EXP);
	pci_read_config_word(child_dev, child_pos + PCI_EXP_LNKSTA, &reg16);
	if (!(reg16 & PCI_EXP_LNKSTA_SLC))
		same_clock = 0;

	/* Check upstream component if bit Slot Clock Configuration is 1 */
	pos = pci_find_capability(pdev, PCI_CAP_ID_EXP);
	pci_read_config_word(pdev, pos + PCI_EXP_LNKSTA, &reg16);
	if (!(reg16 & PCI_EXP_LNKSTA_SLC))
		same_clock = 0;

	/* Configure downstream component, all functions */
	list_for_each_entry(child_dev, &pdev->subordinate->devices, bus_list) {
		child_pos = pci_find_capability(child_dev, PCI_CAP_ID_EXP);
		pci_read_config_word(child_dev, child_pos + PCI_EXP_LNKCTL,
			&reg16);
		child_regs[i] = reg16;
		if (same_clock)
			reg16 |= PCI_EXP_LNKCTL_CCC;
		else
			reg16 &= ~PCI_EXP_LNKCTL_CCC;
		pci_write_config_word(child_dev, child_pos + PCI_EXP_LNKCTL,
			reg16);
		i++;
	}

	/* Configure upstream component */
	pci_read_config_word(pdev, pos + PCI_EXP_LNKCTL, &reg16);
	parent_reg = reg16;
	if (same_clock)
		reg16 |= PCI_EXP_LNKCTL_CCC;
	else
		reg16 &= ~PCI_EXP_LNKCTL_CCC;
	pci_write_config_word(pdev, pos + PCI_EXP_LNKCTL, reg16);

	/* retrain link */
	reg16 |= PCI_EXP_LNKCTL_RL;
	pci_write_config_word(pdev, pos + PCI_EXP_LNKCTL, reg16);

	/* Wait for link training end */
<<<<<<< HEAD
	/* break out after waiting for 1 second */
	start_jiffies = jiffies;
	while ((jiffies - start_jiffies) < HZ) {
=======
	/* break out after waiting for timeout */
	start_jiffies = jiffies;
	for (;;) {
>>>>>>> 18e352e4
		pci_read_config_word(pdev, pos + PCI_EXP_LNKSTA, &reg16);
		if (!(reg16 & PCI_EXP_LNKSTA_LT))
			break;
		if (time_after(jiffies, start_jiffies + LINK_RETRAIN_TIMEOUT))
			break;
		msleep(1);
	}
	/* training failed -> recover */
	if (reg16 & PCI_EXP_LNKSTA_LT) {
		dev_printk (KERN_ERR, &pdev->dev, "ASPM: Could not configure"
			    " common clock\n");
		i = 0;
		list_for_each_entry(child_dev, &pdev->subordinate->devices,
				    bus_list) {
			child_pos = pci_find_capability(child_dev,
							PCI_CAP_ID_EXP);
			pci_write_config_word(child_dev,
					      child_pos + PCI_EXP_LNKCTL,
					      child_regs[i]);
			i++;
		}
		pci_write_config_word(pdev, pos + PCI_EXP_LNKCTL, parent_reg);
	}
	/* training failed -> recover */
	if ((jiffies - start_jiffies) >= HZ) {
		dev_printk (KERN_ERR, &pdev->dev, "ASPM: Could not configure"
			    " common clock\n");
		i = 0;
		list_for_each_entry(child_dev, &pdev->subordinate->devices,
				    bus_list) {
			child_pos = pci_find_capability(child_dev,
							PCI_CAP_ID_EXP);
			pci_write_config_word(child_dev,
					      child_pos + PCI_EXP_LNKCTL,
					      child_regs[i]);
			i++;
		}
		pci_write_config_word(pdev, pos + PCI_EXP_LNKCTL, parent_reg);
	}
}

/*
 * calc_L0S_latency: Convert L0s latency encoding to ns
 */
static unsigned int calc_L0S_latency(unsigned int latency_encoding, int ac)
{
	unsigned int ns = 64;

	if (latency_encoding == 0x7) {
		if (ac)
			ns = -1U;
		else
			ns = 5*1000; /* > 4us */
	} else
		ns *= (1 << latency_encoding);
	return ns;
}

/*
 * calc_L1_latency: Convert L1 latency encoding to ns
 */
static unsigned int calc_L1_latency(unsigned int latency_encoding, int ac)
{
	unsigned int ns = 1000;

	if (latency_encoding == 0x7) {
		if (ac)
			ns = -1U;
		else
			ns = 65*1000; /* > 64us */
	} else
		ns *= (1 << latency_encoding);
	return ns;
}

static void pcie_aspm_get_cap_device(struct pci_dev *pdev, u32 *state,
	unsigned int *l0s, unsigned int *l1, unsigned int *enabled)
{
	int pos;
	u16 reg16;
	u32 reg32;
	unsigned int latency;

	pos = pci_find_capability(pdev, PCI_CAP_ID_EXP);
	pci_read_config_dword(pdev, pos + PCI_EXP_LNKCAP, &reg32);
	*state = (reg32 & PCI_EXP_LNKCAP_ASPMS) >> 10;
	if (*state != PCIE_LINK_STATE_L0S &&
		*state != (PCIE_LINK_STATE_L1|PCIE_LINK_STATE_L0S))
		*state = 0;
	if (*state == 0)
		return;

	latency = (reg32 & PCI_EXP_LNKCAP_L0SEL) >> 12;
	*l0s = calc_L0S_latency(latency, 0);
	if (*state & PCIE_LINK_STATE_L1) {
		latency = (reg32 & PCI_EXP_LNKCAP_L1EL) >> 15;
		*l1 = calc_L1_latency(latency, 0);
	}
	pci_read_config_word(pdev, pos + PCI_EXP_LNKCTL, &reg16);
	*enabled = reg16 & (PCIE_LINK_STATE_L0S|PCIE_LINK_STATE_L1);
}

static void pcie_aspm_cap_init(struct pci_dev *pdev)
{
	struct pci_dev *child_dev;
	u32 state, tmp;
	struct pcie_link_state *link_state = pdev->link_state;

	/* upstream component states */
	pcie_aspm_get_cap_device(pdev, &link_state->support_state,
		&link_state->l0s_upper_latency,
		&link_state->l1_upper_latency,
		&link_state->enabled_state);
	/* downstream component states, all functions have the same setting */
	child_dev = list_entry(pdev->subordinate->devices.next, struct pci_dev,
		bus_list);
	pcie_aspm_get_cap_device(child_dev, &state,
		&link_state->l0s_down_latency,
		&link_state->l1_down_latency,
		&tmp);
	link_state->support_state &= state;
	if (!link_state->support_state)
		return;
	link_state->enabled_state &= link_state->support_state;
	link_state->bios_aspm_state = link_state->enabled_state;

	/* ENDPOINT states*/
	list_for_each_entry(child_dev, &pdev->subordinate->devices, bus_list) {
		int pos;
		u32 reg32;
		unsigned int latency;
		struct endpoint_state *ep_state =
			&link_state->endpoints[PCI_FUNC(child_dev->devfn)];

		if (child_dev->pcie_type != PCI_EXP_TYPE_ENDPOINT &&
			child_dev->pcie_type != PCI_EXP_TYPE_LEG_END)
			continue;

		pos = pci_find_capability(child_dev, PCI_CAP_ID_EXP);
		pci_read_config_dword(child_dev, pos + PCI_EXP_DEVCAP, &reg32);
		latency = (reg32 & PCI_EXP_DEVCAP_L0S) >> 6;
		latency = calc_L0S_latency(latency, 1);
		ep_state->l0s_acceptable_latency = latency;
		if (link_state->support_state & PCIE_LINK_STATE_L1) {
			latency = (reg32 & PCI_EXP_DEVCAP_L1) >> 9;
			latency = calc_L1_latency(latency, 1);
			ep_state->l1_acceptable_latency = latency;
		}
	}
}

static unsigned int __pcie_aspm_check_state_one(struct pci_dev *pdev,
	unsigned int state)
{
	struct pci_dev *parent_dev, *tmp_dev;
	unsigned int latency, l1_latency = 0;
	struct pcie_link_state *link_state;
	struct endpoint_state *ep_state;

	parent_dev = pdev->bus->self;
	link_state = parent_dev->link_state;
	state &= link_state->support_state;
	if (state == 0)
		return 0;
	ep_state = &link_state->endpoints[PCI_FUNC(pdev->devfn)];

	/*
	 * Check latency for endpoint device.
	 * TBD: The latency from the endpoint to root complex vary per
	 * switch's upstream link state above the device. Here we just do a
	 * simple check which assumes all links above the device can be in L1
	 * state, that is we just consider the worst case. If switch's upstream
	 * link can't be put into L0S/L1, then our check is too strictly.
	 */
	tmp_dev = pdev;
	while (state & (PCIE_LINK_STATE_L0S | PCIE_LINK_STATE_L1)) {
		parent_dev = tmp_dev->bus->self;
		link_state = parent_dev->link_state;
		if (state & PCIE_LINK_STATE_L0S) {
			latency = max_t(unsigned int,
					link_state->l0s_upper_latency,
					link_state->l0s_down_latency);
			if (latency > ep_state->l0s_acceptable_latency)
				state &= ~PCIE_LINK_STATE_L0S;
		}
		if (state & PCIE_LINK_STATE_L1) {
			latency = max_t(unsigned int,
					link_state->l1_upper_latency,
					link_state->l1_down_latency);
			if (latency + l1_latency >
					ep_state->l1_acceptable_latency)
				state &= ~PCIE_LINK_STATE_L1;
		}
		if (!parent_dev->bus->self) /* parent_dev is a root port */
			break;
		else {
			/*
			 * parent_dev is the downstream port of a switch, make
			 * tmp_dev the upstream port of the switch
			 */
			tmp_dev = parent_dev->bus->self;
			/*
			 * every switch on the path to root complex need 1 more
			 * microsecond for L1. Spec doesn't mention L0S.
			 */
			if (state & PCIE_LINK_STATE_L1)
				l1_latency += 1000;
		}
	}
	return state;
}

static unsigned int pcie_aspm_check_state(struct pci_dev *pdev,
	unsigned int state)
{
	struct pci_dev *child_dev;

	/* If no child, ignore the link */
	if (list_empty(&pdev->subordinate->devices))
		return state;
	list_for_each_entry(child_dev, &pdev->subordinate->devices, bus_list) {
		if (child_dev->pcie_type == PCI_EXP_TYPE_PCI_BRIDGE) {
			/*
			 * If downstream component of a link is pci bridge, we
			 * disable ASPM for now for the link
			 * */
			state = 0;
			break;
		}
		if ((child_dev->pcie_type != PCI_EXP_TYPE_ENDPOINT &&
			child_dev->pcie_type != PCI_EXP_TYPE_LEG_END))
			continue;
		/* Device not in D0 doesn't need check latency */
		if (child_dev->current_state == PCI_D1 ||
			child_dev->current_state == PCI_D2 ||
			child_dev->current_state == PCI_D3hot ||
			child_dev->current_state == PCI_D3cold)
			continue;
		state = __pcie_aspm_check_state_one(child_dev, state);
	}
	return state;
}

static void __pcie_aspm_config_one_dev(struct pci_dev *pdev, unsigned int state)
{
	u16 reg16;
	int pos = pci_find_capability(pdev, PCI_CAP_ID_EXP);

	pci_read_config_word(pdev, pos + PCI_EXP_LNKCTL, &reg16);
	reg16 &= ~0x3;
	reg16 |= state;
	pci_write_config_word(pdev, pos + PCI_EXP_LNKCTL, reg16);
}

static void __pcie_aspm_config_link(struct pci_dev *pdev, unsigned int state)
{
	struct pci_dev *child_dev;
	int valid = 1;
	struct pcie_link_state *link_state = pdev->link_state;

	/* If no child, disable the link */
	if (list_empty(&pdev->subordinate->devices))
		state = 0;
	/*
	 * if the downstream component has pci bridge function, don't do ASPM
	 * now
	 */
	list_for_each_entry(child_dev, &pdev->subordinate->devices, bus_list) {
		if (child_dev->pcie_type == PCI_EXP_TYPE_PCI_BRIDGE) {
			valid = 0;
			break;
		}
	}
	if (!valid)
		return;

	/*
	 * spec 2.0 suggests all functions should be configured the same
	 * setting for ASPM. Enabling ASPM L1 should be done in upstream
	 * component first and then downstream, and vice versa for disabling
	 * ASPM L1. Spec doesn't mention L0S.
	 */
	if (state & PCIE_LINK_STATE_L1)
		__pcie_aspm_config_one_dev(pdev, state);

	list_for_each_entry(child_dev, &pdev->subordinate->devices, bus_list)
		__pcie_aspm_config_one_dev(child_dev, state);

	if (!(state & PCIE_LINK_STATE_L1))
		__pcie_aspm_config_one_dev(pdev, state);

	link_state->enabled_state = state;
}

static struct pcie_link_state *get_root_port_link(struct pcie_link_state *link)
{
	struct pcie_link_state *root_port_link = link;
	while (root_port_link->parent)
		root_port_link = root_port_link->parent;
	return root_port_link;
}

/* check the whole hierarchy, and configure each link in the hierarchy */
static void __pcie_aspm_configure_link_state(struct pci_dev *pdev,
	unsigned int state)
{
	struct pcie_link_state *link_state = pdev->link_state;
	struct pcie_link_state *root_port_link = get_root_port_link(link_state);
	struct pcie_link_state *leaf;

	state &= PCIE_LINK_STATE_L0S|PCIE_LINK_STATE_L1;

	/* check all links who have specific root port link */
	list_for_each_entry(leaf, &link_list, sibiling) {
		if (!list_empty(&leaf->children) ||
			get_root_port_link(leaf) != root_port_link)
			continue;
		state = pcie_aspm_check_state(leaf->pdev, state);
	}
	/* check root port link too in case it hasn't children */
	state = pcie_aspm_check_state(root_port_link->pdev, state);

	if (link_state->enabled_state == state)
		return;

	/*
	 * we must change the hierarchy. See comments in
	 * __pcie_aspm_config_link for the order
	 **/
	if (state & PCIE_LINK_STATE_L1) {
		list_for_each_entry(leaf, &link_list, sibiling) {
			if (get_root_port_link(leaf) == root_port_link)
				__pcie_aspm_config_link(leaf->pdev, state);
		}
	} else {
		list_for_each_entry_reverse(leaf, &link_list, sibiling) {
			if (get_root_port_link(leaf) == root_port_link)
				__pcie_aspm_config_link(leaf->pdev, state);
		}
	}
}

/*
 * pcie_aspm_configure_link_state: enable/disable PCI express link state
 * @pdev: the root port or switch downstream port
 */
static void pcie_aspm_configure_link_state(struct pci_dev *pdev,
	unsigned int state)
{
	down_read(&pci_bus_sem);
	mutex_lock(&aspm_lock);
	__pcie_aspm_configure_link_state(pdev, state);
	mutex_unlock(&aspm_lock);
	up_read(&pci_bus_sem);
}

static void free_link_state(struct pci_dev *pdev)
{
	kfree(pdev->link_state);
	pdev->link_state = NULL;
}

static int pcie_aspm_sanity_check(struct pci_dev *pdev)
{
	struct pci_dev *child_dev;
	int child_pos;
	u32 reg32;

	/*
	 * Some functions in a slot might not all be PCIE functions, very
	 * strange. Disable ASPM for the whole slot
	 */
	list_for_each_entry(child_dev, &pdev->subordinate->devices, bus_list) {
		child_pos = pci_find_capability(child_dev, PCI_CAP_ID_EXP);
		if (!child_pos)
			return -EINVAL;

		/*
		 * Disable ASPM for pre-1.1 PCIe device, we follow MS to use
		 * RBER bit to determine if a function is 1.1 version device
		 */
		pci_read_config_dword(child_dev, child_pos + PCI_EXP_DEVCAP,
			&reg32);
		if (!(reg32 & PCI_EXP_DEVCAP_RBER) && !aspm_force) {
			dev_printk(KERN_INFO, &child_dev->dev, "disabling ASPM"
				" on pre-1.1 PCIe device.  You can enable it"
				" with 'pcie_aspm=force'\n");
			return -EINVAL;
		}
	}
	return 0;
}

/*
 * pcie_aspm_init_link_state: Initiate PCI express link state.
 * It is called after the pcie and its children devices are scaned.
 * @pdev: the root port or switch downstream port
 */
void pcie_aspm_init_link_state(struct pci_dev *pdev)
{
	unsigned int state;
	struct pcie_link_state *link_state;
	int error = 0;
	int blacklist;

	if (aspm_disabled || !pdev->is_pcie || pdev->link_state)
		return;
	if (pdev->pcie_type != PCI_EXP_TYPE_ROOT_PORT &&
		pdev->pcie_type != PCI_EXP_TYPE_DOWNSTREAM)
		return;
	down_read(&pci_bus_sem);
	if (list_empty(&pdev->subordinate->devices))
		goto out;

	blacklist = !!pcie_aspm_sanity_check(pdev);

	mutex_lock(&aspm_lock);

	link_state = kzalloc(sizeof(*link_state), GFP_KERNEL);
	if (!link_state)
		goto unlock_out;

	link_state->downstream_has_switch = pcie_aspm_downstream_has_switch(pdev);
	INIT_LIST_HEAD(&link_state->children);
	INIT_LIST_HEAD(&link_state->link);
	if (pdev->bus->self) {/* this is a switch */
		struct pcie_link_state *parent_link_state;

		parent_link_state = pdev->bus->parent->self->link_state;
		if (!parent_link_state) {
			kfree(link_state);
			goto unlock_out;
		}
		list_add(&link_state->link, &parent_link_state->children);
		link_state->parent = parent_link_state;
	}

	pdev->link_state = link_state;

	if (!blacklist) {
		pcie_aspm_configure_common_clock(pdev);
		pcie_aspm_cap_init(pdev);
	} else {
		link_state->enabled_state = PCIE_LINK_STATE_L0S|PCIE_LINK_STATE_L1;
		link_state->bios_aspm_state = 0;
		/* Set support state to 0, so we will disable ASPM later */
		link_state->support_state = 0;
	}

	link_state->pdev = pdev;
	list_add(&link_state->sibiling, &link_list);

	if (link_state->downstream_has_switch) {
		/*
		 * If link has switch, delay the link config. The leaf link
		 * initialization will config the whole hierarchy. but we must
		 * make sure BIOS doesn't set unsupported link state
		 **/
		state = pcie_aspm_check_state(pdev, link_state->bios_aspm_state);
		__pcie_aspm_config_link(pdev, state);
	} else
		__pcie_aspm_configure_link_state(pdev,
			policy_to_aspm_state(pdev));

	pcie_check_clock_pm(pdev, blacklist);

unlock_out:
	if (error)
		free_link_state(pdev);
	mutex_unlock(&aspm_lock);
out:
	up_read(&pci_bus_sem);
}

/* @pdev: the endpoint device */
void pcie_aspm_exit_link_state(struct pci_dev *pdev)
{
	struct pci_dev *parent = pdev->bus->self;
	struct pcie_link_state *link_state = parent->link_state;

	if (aspm_disabled || !pdev->is_pcie || !parent || !link_state)
		return;
	if (parent->pcie_type != PCI_EXP_TYPE_ROOT_PORT &&
		parent->pcie_type != PCI_EXP_TYPE_DOWNSTREAM)
		return;
	down_read(&pci_bus_sem);
	mutex_lock(&aspm_lock);

	/*
	 * All PCIe functions are in one slot, remove one function will remove
	 * the the whole slot, so just wait
	 */
	if (!list_empty(&parent->subordinate->devices))
		goto out;

	/* All functions are removed, so just disable ASPM for the link */
	__pcie_aspm_config_one_dev(parent, 0);
	list_del(&link_state->sibiling);
	list_del(&link_state->link);
	/* Clock PM is for endpoint device */

	free_link_state(parent);
out:
	mutex_unlock(&aspm_lock);
	up_read(&pci_bus_sem);
}

/* @pdev: the root port or switch downstream port */
void pcie_aspm_pm_state_change(struct pci_dev *pdev)
{
	struct pcie_link_state *link_state = pdev->link_state;

	if (aspm_disabled || !pdev->is_pcie || !pdev->link_state)
		return;
	if (pdev->pcie_type != PCI_EXP_TYPE_ROOT_PORT &&
		pdev->pcie_type != PCI_EXP_TYPE_DOWNSTREAM)
		return;
	/*
	 * devices changed PM state, we should recheck if latency meets all
	 * functions' requirement
	 */
	pcie_aspm_configure_link_state(pdev, link_state->enabled_state);
}

/*
 * pci_disable_link_state - disable pci device's link state, so the link will
 * never enter specific states
 */
void pci_disable_link_state(struct pci_dev *pdev, int state)
{
	struct pci_dev *parent = pdev->bus->self;
	struct pcie_link_state *link_state;

	if (aspm_disabled || !pdev->is_pcie)
		return;
	if (pdev->pcie_type == PCI_EXP_TYPE_ROOT_PORT ||
	    pdev->pcie_type == PCI_EXP_TYPE_DOWNSTREAM)
		parent = pdev;
	if (!parent || !parent->link_state)
		return;

	down_read(&pci_bus_sem);
	mutex_lock(&aspm_lock);
	link_state = parent->link_state;
	link_state->support_state &=
		~(state & (PCIE_LINK_STATE_L0S|PCIE_LINK_STATE_L1));
	if (state & PCIE_LINK_STATE_CLKPM)
		link_state->clk_pm_capable = 0;

	__pcie_aspm_configure_link_state(parent, link_state->enabled_state);
	if (!link_state->clk_pm_capable && link_state->clk_pm_enabled)
		pcie_set_clock_pm(parent, 0);
	mutex_unlock(&aspm_lock);
	up_read(&pci_bus_sem);
}
EXPORT_SYMBOL(pci_disable_link_state);

static int pcie_aspm_set_policy(const char *val, struct kernel_param *kp)
{
	int i;
	struct pci_dev *pdev;
	struct pcie_link_state *link_state;

	for (i = 0; i < ARRAY_SIZE(policy_str); i++)
		if (!strncmp(val, policy_str[i], strlen(policy_str[i])))
			break;
	if (i >= ARRAY_SIZE(policy_str))
		return -EINVAL;
	if (i == aspm_policy)
		return 0;

	down_read(&pci_bus_sem);
	mutex_lock(&aspm_lock);
	aspm_policy = i;
	list_for_each_entry(link_state, &link_list, sibiling) {
		pdev = link_state->pdev;
		__pcie_aspm_configure_link_state(pdev,
			policy_to_aspm_state(pdev));
		if (link_state->clk_pm_capable &&
		    link_state->clk_pm_enabled != policy_to_clkpm_state(pdev))
			pcie_set_clock_pm(pdev, policy_to_clkpm_state(pdev));

	}
	mutex_unlock(&aspm_lock);
	up_read(&pci_bus_sem);
	return 0;
}

static int pcie_aspm_get_policy(char *buffer, struct kernel_param *kp)
{
	int i, cnt = 0;
	for (i = 0; i < ARRAY_SIZE(policy_str); i++)
		if (i == aspm_policy)
			cnt += sprintf(buffer + cnt, "[%s] ", policy_str[i]);
		else
			cnt += sprintf(buffer + cnt, "%s ", policy_str[i]);
	return cnt;
}

module_param_call(policy, pcie_aspm_set_policy, pcie_aspm_get_policy,
	NULL, 0644);

#ifdef CONFIG_PCIEASPM_DEBUG
static ssize_t link_state_show(struct device *dev,
		struct device_attribute *attr,
		char *buf)
{
	struct pci_dev *pci_device = to_pci_dev(dev);
	struct pcie_link_state *link_state = pci_device->link_state;

	return sprintf(buf, "%d\n", link_state->enabled_state);
}

static ssize_t link_state_store(struct device *dev,
		struct device_attribute *attr,
		const char *buf,
		size_t n)
{
	struct pci_dev *pci_device = to_pci_dev(dev);
	int state;

	if (n < 1)
		return -EINVAL;
	state = buf[0]-'0';
	if (state >= 0 && state <= 3) {
		/* setup link aspm state */
		pcie_aspm_configure_link_state(pci_device, state);
		return n;
	}

	return -EINVAL;
}

static ssize_t clk_ctl_show(struct device *dev,
		struct device_attribute *attr,
		char *buf)
{
	struct pci_dev *pci_device = to_pci_dev(dev);
	struct pcie_link_state *link_state = pci_device->link_state;

	return sprintf(buf, "%d\n", link_state->clk_pm_enabled);
}

static ssize_t clk_ctl_store(struct device *dev,
		struct device_attribute *attr,
		const char *buf,
		size_t n)
{
	struct pci_dev *pci_device = to_pci_dev(dev);
	int state;

	if (n < 1)
		return -EINVAL;
	state = buf[0]-'0';

	down_read(&pci_bus_sem);
	mutex_lock(&aspm_lock);
	pcie_set_clock_pm(pci_device, !!state);
	mutex_unlock(&aspm_lock);
	up_read(&pci_bus_sem);

	return n;
}

static DEVICE_ATTR(link_state, 0644, link_state_show, link_state_store);
static DEVICE_ATTR(clk_ctl, 0644, clk_ctl_show, clk_ctl_store);

static char power_group[] = "power";
void pcie_aspm_create_sysfs_dev_files(struct pci_dev *pdev)
{
	struct pcie_link_state *link_state = pdev->link_state;

	if (!pdev->is_pcie || (pdev->pcie_type != PCI_EXP_TYPE_ROOT_PORT &&
		pdev->pcie_type != PCI_EXP_TYPE_DOWNSTREAM) || !link_state)
		return;

	if (link_state->support_state)
		sysfs_add_file_to_group(&pdev->dev.kobj,
			&dev_attr_link_state.attr, power_group);
	if (link_state->clk_pm_capable)
		sysfs_add_file_to_group(&pdev->dev.kobj,
			&dev_attr_clk_ctl.attr, power_group);
}

void pcie_aspm_remove_sysfs_dev_files(struct pci_dev *pdev)
{
	struct pcie_link_state *link_state = pdev->link_state;

	if (!pdev->is_pcie || (pdev->pcie_type != PCI_EXP_TYPE_ROOT_PORT &&
		pdev->pcie_type != PCI_EXP_TYPE_DOWNSTREAM) || !link_state)
		return;

	if (link_state->support_state)
		sysfs_remove_file_from_group(&pdev->dev.kobj,
			&dev_attr_link_state.attr, power_group);
	if (link_state->clk_pm_capable)
		sysfs_remove_file_from_group(&pdev->dev.kobj,
			&dev_attr_clk_ctl.attr, power_group);
}
#endif

static int __init pcie_aspm_disable(char *str)
{
	if (!strcmp(str, "off")) {
		aspm_disabled = 1;
		printk(KERN_INFO "PCIe ASPM is disabled\n");
	} else if (!strcmp(str, "force")) {
		aspm_force = 1;
		printk(KERN_INFO "PCIe ASPM is forcedly enabled\n");
	}
	return 1;
}

__setup("pcie_aspm=", pcie_aspm_disable);

void pcie_no_aspm(void)
{
	if (!aspm_force)
		aspm_disabled = 1;
}

/**
 * pcie_aspm_enabled - is PCIe ASPM enabled?
 *
 * Returns true if ASPM has not been disabled by the command-line option
 * pcie_aspm=off.
 **/
int pcie_aspm_enabled(void)
{
       return !aspm_disabled;
}
EXPORT_SYMBOL(pcie_aspm_enabled);
<|MERGE_RESOLUTION|>--- conflicted
+++ resolved
@@ -17,10 +17,7 @@
 #include <linux/init.h>
 #include <linux/slab.h>
 #include <linux/jiffies.h>
-<<<<<<< HEAD
-=======
 #include <linux/delay.h>
->>>>>>> 18e352e4
 #include <linux/pci-aspm.h>
 #include "../pci.h"
 
@@ -244,15 +241,9 @@
 	pci_write_config_word(pdev, pos + PCI_EXP_LNKCTL, reg16);
 
 	/* Wait for link training end */
-<<<<<<< HEAD
-	/* break out after waiting for 1 second */
-	start_jiffies = jiffies;
-	while ((jiffies - start_jiffies) < HZ) {
-=======
 	/* break out after waiting for timeout */
 	start_jiffies = jiffies;
 	for (;;) {
->>>>>>> 18e352e4
 		pci_read_config_word(pdev, pos + PCI_EXP_LNKSTA, &reg16);
 		if (!(reg16 & PCI_EXP_LNKSTA_LT))
 			break;
@@ -262,22 +253,6 @@
 	}
 	/* training failed -> recover */
 	if (reg16 & PCI_EXP_LNKSTA_LT) {
-		dev_printk (KERN_ERR, &pdev->dev, "ASPM: Could not configure"
-			    " common clock\n");
-		i = 0;
-		list_for_each_entry(child_dev, &pdev->subordinate->devices,
-				    bus_list) {
-			child_pos = pci_find_capability(child_dev,
-							PCI_CAP_ID_EXP);
-			pci_write_config_word(child_dev,
-					      child_pos + PCI_EXP_LNKCTL,
-					      child_regs[i]);
-			i++;
-		}
-		pci_write_config_word(pdev, pos + PCI_EXP_LNKCTL, parent_reg);
-	}
-	/* training failed -> recover */
-	if ((jiffies - start_jiffies) >= HZ) {
 		dev_printk (KERN_ERR, &pdev->dev, "ASPM: Could not configure"
 			    " common clock\n");
 		i = 0;
