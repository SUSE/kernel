/* SPDX-License-Identifier: GPL-2.0 */
/*
 * Purpose:	PCI Express Port Bus Driver's Internal Data Structures
 *
 * Copyright (C) 2004 Intel
 * Copyright (C) Tom Long Nguyen (tom.l.nguyen@intel.com)
 */

#ifndef _PORTDRV_H_
#define _PORTDRV_H_

#include <linux/compiler.h>

/* Service Type */
#define PCIE_PORT_SERVICE_PME_SHIFT	0	/* Power Management Event */
#define PCIE_PORT_SERVICE_PME		(1 << PCIE_PORT_SERVICE_PME_SHIFT)
#define PCIE_PORT_SERVICE_AER_SHIFT	1	/* Advanced Error Reporting */
#define PCIE_PORT_SERVICE_AER		(1 << PCIE_PORT_SERVICE_AER_SHIFT)
#define PCIE_PORT_SERVICE_HP_SHIFT	2	/* Native Hotplug */
#define PCIE_PORT_SERVICE_HP		(1 << PCIE_PORT_SERVICE_HP_SHIFT)
#define PCIE_PORT_SERVICE_DPC_SHIFT	3	/* Downstream Port Containment */
#define PCIE_PORT_SERVICE_DPC		(1 << PCIE_PORT_SERVICE_DPC_SHIFT)
#define PCIE_PORT_SERVICE_BWNOTIF_SHIFT	4	/* Bandwidth notification */
#define PCIE_PORT_SERVICE_BWNOTIF	(1 << PCIE_PORT_SERVICE_BWNOTIF_SHIFT)

#define PCIE_PORT_DEVICE_MAXSERVICES   5

extern bool pcie_ports_dpc_native;

#ifdef CONFIG_PCIEAER
int pcie_aer_init(void);
int pcie_aer_is_native(struct pci_dev *dev);
#else
static inline int pcie_aer_init(void) { return 0; }
static inline int pcie_aer_is_native(struct pci_dev *dev) { return 0; }
#endif

#ifdef CONFIG_HOTPLUG_PCI_PCIE
int pcie_hp_init(void);
#else
static inline int pcie_hp_init(void) { return 0; }
#endif

#ifdef CONFIG_PCIE_PME
int pcie_pme_init(void);
#else
static inline int pcie_pme_init(void) { return 0; }
#endif

#ifdef CONFIG_PCIE_DPC
int pcie_dpc_init(void);
#else
static inline int pcie_dpc_init(void) { return 0; }
#endif

/* Port Type */
#define PCIE_ANY_PORT			(~0)

struct pcie_device {
	int		irq;	    /* Service IRQ/MSI/MSI-X Vector */
	struct pci_dev *port;	    /* Root/Upstream/Downstream Port */
	u32		service;    /* Port service this device represents */
	void		*priv_data; /* Service Private Data */
	struct device	device;     /* Generic Device Interface */
};
#define to_pcie_device(d) container_of(d, struct pcie_device, device)

static inline void set_service_data(struct pcie_device *dev, void *data)
{
	dev->priv_data = data;
}

static inline void *get_service_data(struct pcie_device *dev)
{
	return dev->priv_data;
}

struct pcie_port_service_driver {
	const char *name;
	int (*probe)(struct pcie_device *dev);
	void (*remove)(struct pcie_device *dev);
	int (*suspend)(struct pcie_device *dev);
	int (*resume_noirq)(struct pcie_device *dev);
	int (*resume)(struct pcie_device *dev);
	int (*runtime_suspend)(struct pcie_device *dev);
	int (*runtime_resume)(struct pcie_device *dev);

	int (*slot_reset)(struct pcie_device *dev);
<<<<<<< HEAD

	/* Device driver may resume normal operations */
	void (*error_resume)(struct pci_dev *dev);
=======
>>>>>>> eb3cdb58

	int port_type;  /* Type of the port this driver can handle */
	u32 service;    /* Port service this device represents */

	struct device_driver driver;
};
#define to_service_driver(d) \
	container_of(d, struct pcie_port_service_driver, driver)

int pcie_port_service_register(struct pcie_port_service_driver *new);
void pcie_port_service_unregister(struct pcie_port_service_driver *new);

extern struct bus_type pcie_port_bus_type;
<<<<<<< HEAD
int pcie_port_device_register(struct pci_dev *dev);
int pcie_port_device_iter(struct device *dev, void *data);
#ifdef CONFIG_PM
int pcie_port_device_suspend(struct device *dev);
int pcie_port_device_resume_noirq(struct device *dev);
int pcie_port_device_resume(struct device *dev);
int pcie_port_device_runtime_suspend(struct device *dev);
int pcie_port_device_runtime_resume(struct device *dev);
#endif
void pcie_port_device_remove(struct pci_dev *dev);
int __must_check pcie_port_bus_register(void);
void pcie_port_bus_unregister(void);
=======
>>>>>>> eb3cdb58

struct pci_dev;

#ifdef CONFIG_PCIE_PME
extern bool pcie_pme_msi_disabled;

static inline void pcie_pme_disable_msi(void)
{
	pcie_pme_msi_disabled = true;
}

static inline bool pcie_pme_no_msi(void)
{
	return pcie_pme_msi_disabled;
}

void pcie_pme_interrupt_enable(struct pci_dev *dev, bool enable);
#else /* !CONFIG_PCIE_PME */
static inline void pcie_pme_disable_msi(void) {}
static inline bool pcie_pme_no_msi(void) { return false; }
static inline void pcie_pme_interrupt_enable(struct pci_dev *dev, bool en) {}
#endif /* !CONFIG_PCIE_PME */

struct device *pcie_port_find_device(struct pci_dev *dev, u32 service);
#endif /* _PORTDRV_H_ */<|MERGE_RESOLUTION|>--- conflicted
+++ resolved
@@ -86,12 +86,6 @@
 	int (*runtime_resume)(struct pcie_device *dev);
 
 	int (*slot_reset)(struct pcie_device *dev);
-<<<<<<< HEAD
-
-	/* Device driver may resume normal operations */
-	void (*error_resume)(struct pci_dev *dev);
-=======
->>>>>>> eb3cdb58
 
 	int port_type;  /* Type of the port this driver can handle */
 	u32 service;    /* Port service this device represents */
@@ -105,21 +99,6 @@
 void pcie_port_service_unregister(struct pcie_port_service_driver *new);
 
 extern struct bus_type pcie_port_bus_type;
-<<<<<<< HEAD
-int pcie_port_device_register(struct pci_dev *dev);
-int pcie_port_device_iter(struct device *dev, void *data);
-#ifdef CONFIG_PM
-int pcie_port_device_suspend(struct device *dev);
-int pcie_port_device_resume_noirq(struct device *dev);
-int pcie_port_device_resume(struct device *dev);
-int pcie_port_device_runtime_suspend(struct device *dev);
-int pcie_port_device_runtime_resume(struct device *dev);
-#endif
-void pcie_port_device_remove(struct pci_dev *dev);
-int __must_check pcie_port_bus_register(void);
-void pcie_port_bus_unregister(void);
-=======
->>>>>>> eb3cdb58
 
 struct pci_dev;
 
