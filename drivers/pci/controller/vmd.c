// SPDX-License-Identifier: GPL-2.0
/*
 * Volume Management Device driver
 * Copyright (c) 2015, Intel Corporation.
 */

#include <linux/device.h>
#include <linux/interrupt.h>
#include <linux/irq.h>
#include <linux/kernel.h>
#include <linux/module.h>
#include <linux/msi.h>
#include <linux/pci.h>
#include <linux/pci-acpi.h>
#include <linux/pci-ecam.h>
#include <linux/srcu.h>
#include <linux/rculist.h>
#include <linux/rcupdate.h>

#include <asm/irqdomain.h>

#define VMD_CFGBAR	0
#define VMD_MEMBAR1	2
#define VMD_MEMBAR2	4

#define PCI_REG_VMCAP		0x40
#define BUS_RESTRICT_CAP(vmcap)	(vmcap & 0x1)
#define PCI_REG_VMCONFIG	0x44
#define BUS_RESTRICT_CFG(vmcfg)	((vmcfg >> 8) & 0x3)
#define VMCONFIG_MSI_REMAP	0x2
#define PCI_REG_VMLOCK		0x70
#define MB2_SHADOW_EN(vmlock)	(vmlock & 0x2)

#define MB2_SHADOW_OFFSET	0x2000
#define MB2_SHADOW_SIZE		16

enum vmd_features {
	/*
	 * Device may contain registers which hint the physical location of the
	 * membars, in order to allow proper address translation during
	 * resource assignment to enable guest virtualization
	 */
	VMD_FEAT_HAS_MEMBAR_SHADOW		= (1 << 0),

	/*
	 * Device may provide root port configuration information which limits
	 * bus numbering
	 */
	VMD_FEAT_HAS_BUS_RESTRICTIONS		= (1 << 1),

	/*
	 * Device contains physical location shadow registers in
	 * vendor-specific capability space
	 */
	VMD_FEAT_HAS_MEMBAR_SHADOW_VSCAP	= (1 << 2),

	/*
	 * Device may use MSI-X vector 0 for software triggering and will not
	 * be used for MSI remapping
	 */
	VMD_FEAT_OFFSET_FIRST_VECTOR		= (1 << 3),

	/*
	 * Device can bypass remapping MSI-X transactions into its MSI-X table,
	 * avoiding the requirement of a VMD MSI domain for child device
	 * interrupt handling.
	 */
	VMD_FEAT_CAN_BYPASS_MSI_REMAP		= (1 << 4),

	/*
	 * Enable ASPM on the PCIE root ports and set the default LTR of the
	 * storage devices on platforms where these values are not configured by
	 * BIOS. This is needed for laptops, which require these settings for
	 * proper power management of the SoC.
	 */
	VMD_FEAT_BIOS_PM_QUIRK		= (1 << 5),
};

#define VMD_BIOS_PM_QUIRK_LTR	0x1003	/* 3145728 ns */

#define VMD_FEATS_CLIENT	(VMD_FEAT_HAS_MEMBAR_SHADOW_VSCAP |	\
				 VMD_FEAT_HAS_BUS_RESTRICTIONS |	\
				 VMD_FEAT_OFFSET_FIRST_VECTOR |		\
				 VMD_FEAT_BIOS_PM_QUIRK)

static DEFINE_IDA(vmd_instance_ida);

/*
 * Lock for manipulating VMD IRQ lists.
 */
static DEFINE_RAW_SPINLOCK(list_lock);

/**
 * struct vmd_irq - private data to map driver IRQ to the VMD shared vector
 * @node:	list item for parent traversal.
 * @irq:	back pointer to parent.
 * @enabled:	true if driver enabled IRQ
 * @virq:	the virtual IRQ value provided to the requesting driver.
 *
 * Every MSI/MSI-X IRQ requested for a device in a VMD domain will be mapped to
 * a VMD IRQ using this structure.
 */
struct vmd_irq {
	struct list_head	node;
	struct vmd_irq_list	*irq;
	bool			enabled;
	unsigned int		virq;
};

/**
 * struct vmd_irq_list - list of driver requested IRQs mapping to a VMD vector
 * @irq_list:	the list of irq's the VMD one demuxes to.
 * @srcu:	SRCU struct for local synchronization.
 * @count:	number of child IRQs assigned to this vector; used to track
 *		sharing.
 * @virq:	The underlying VMD Linux interrupt number
 */
struct vmd_irq_list {
	struct list_head	irq_list;
	struct srcu_struct	srcu;
	unsigned int		count;
	unsigned int		virq;
};

struct vmd_dev {
	struct pci_dev		*dev;

	spinlock_t		cfg_lock;
	void __iomem		*cfgbar;

	int msix_count;
	struct vmd_irq_list	*irqs;

	struct pci_sysdata	sysdata;
	struct resource		resources[3];
	struct irq_domain	*irq_domain;
	struct pci_bus		*bus;
	u8			busn_start;
	u8			first_vec;
	char			*name;
	int			instance;
};

static inline struct vmd_dev *vmd_from_bus(struct pci_bus *bus)
{
	return container_of(bus->sysdata, struct vmd_dev, sysdata);
}

static inline unsigned int index_from_irqs(struct vmd_dev *vmd,
					   struct vmd_irq_list *irqs)
{
	return irqs - vmd->irqs;
}

/*
 * Drivers managing a device in a VMD domain allocate their own IRQs as before,
 * but the MSI entry for the hardware it's driving will be programmed with a
 * destination ID for the VMD MSI-X table.  The VMD muxes interrupts in its
 * domain into one of its own, and the VMD driver de-muxes these for the
 * handlers sharing that VMD IRQ.  The vmd irq_domain provides the operations
 * and irq_chip to set this up.
 */
static void vmd_compose_msi_msg(struct irq_data *data, struct msi_msg *msg)
{
	struct vmd_irq *vmdirq = data->chip_data;
	struct vmd_irq_list *irq = vmdirq->irq;
	struct vmd_dev *vmd = irq_data_get_irq_handler_data(data);

	memset(msg, 0, sizeof(*msg));
	msg->address_hi = X86_MSI_BASE_ADDRESS_HIGH;
	msg->arch_addr_lo.base_address = X86_MSI_BASE_ADDRESS_LOW;
	msg->arch_addr_lo.destid_0_7 = index_from_irqs(vmd, irq);
}

/*
 * We rely on MSI_FLAG_USE_DEF_CHIP_OPS to set the IRQ mask/unmask ops.
 */
static void vmd_irq_enable(struct irq_data *data)
{
	struct vmd_irq *vmdirq = data->chip_data;
	unsigned long flags;

	raw_spin_lock_irqsave(&list_lock, flags);
	WARN_ON(vmdirq->enabled);
	list_add_tail_rcu(&vmdirq->node, &vmdirq->irq->irq_list);
	vmdirq->enabled = true;
	raw_spin_unlock_irqrestore(&list_lock, flags);

	data->chip->irq_unmask(data);
}

static void vmd_irq_disable(struct irq_data *data)
{
	struct vmd_irq *vmdirq = data->chip_data;
	unsigned long flags;

	data->chip->irq_mask(data);

	raw_spin_lock_irqsave(&list_lock, flags);
	if (vmdirq->enabled) {
		list_del_rcu(&vmdirq->node);
		vmdirq->enabled = false;
	}
	raw_spin_unlock_irqrestore(&list_lock, flags);
}

/*
 * XXX: Stubbed until we develop acceptable way to not create conflicts with
 * other devices sharing the same vector.
 */
static int vmd_irq_set_affinity(struct irq_data *data,
				const struct cpumask *dest, bool force)
{
	return -EINVAL;
}

static struct irq_chip vmd_msi_controller = {
	.name			= "VMD-MSI",
	.irq_enable		= vmd_irq_enable,
	.irq_disable		= vmd_irq_disable,
	.irq_compose_msi_msg	= vmd_compose_msi_msg,
	.irq_set_affinity	= vmd_irq_set_affinity,
};

static irq_hw_number_t vmd_get_hwirq(struct msi_domain_info *info,
				     msi_alloc_info_t *arg)
{
	return 0;
}

/*
 * XXX: We can be even smarter selecting the best IRQ once we solve the
 * affinity problem.
 */
static struct vmd_irq_list *vmd_next_irq(struct vmd_dev *vmd, struct msi_desc *desc)
{
	unsigned long flags;
	int i, best;

	if (vmd->msix_count == 1 + vmd->first_vec)
		return &vmd->irqs[vmd->first_vec];

	/*
	 * White list for fast-interrupt handlers. All others will share the
	 * "slow" interrupt vector.
	 */
	switch (msi_desc_to_pci_dev(desc)->class) {
	case PCI_CLASS_STORAGE_EXPRESS:
		break;
	default:
		return &vmd->irqs[vmd->first_vec];
	}

	raw_spin_lock_irqsave(&list_lock, flags);
	best = vmd->first_vec + 1;
	for (i = best; i < vmd->msix_count; i++)
		if (vmd->irqs[i].count < vmd->irqs[best].count)
			best = i;
	vmd->irqs[best].count++;
	raw_spin_unlock_irqrestore(&list_lock, flags);

	return &vmd->irqs[best];
}

static int vmd_msi_init(struct irq_domain *domain, struct msi_domain_info *info,
			unsigned int virq, irq_hw_number_t hwirq,
			msi_alloc_info_t *arg)
{
	struct msi_desc *desc = arg->desc;
	struct vmd_dev *vmd = vmd_from_bus(msi_desc_to_pci_dev(desc)->bus);
	struct vmd_irq *vmdirq = kzalloc(sizeof(*vmdirq), GFP_KERNEL);

	if (!vmdirq)
		return -ENOMEM;

	INIT_LIST_HEAD(&vmdirq->node);
	vmdirq->irq = vmd_next_irq(vmd, desc);
	vmdirq->virq = virq;

	irq_domain_set_info(domain, virq, vmdirq->irq->virq, info->chip, vmdirq,
			    handle_untracked_irq, vmd, NULL);
	return 0;
}

static void vmd_msi_free(struct irq_domain *domain,
			struct msi_domain_info *info, unsigned int virq)
{
	struct vmd_irq *vmdirq = irq_get_chip_data(virq);
	unsigned long flags;

	synchronize_srcu(&vmdirq->irq->srcu);

	/* XXX: Potential optimization to rebalance */
	raw_spin_lock_irqsave(&list_lock, flags);
	vmdirq->irq->count--;
	raw_spin_unlock_irqrestore(&list_lock, flags);

	kfree(vmdirq);
}

static int vmd_msi_prepare(struct irq_domain *domain, struct device *dev,
			   int nvec, msi_alloc_info_t *arg)
{
	struct pci_dev *pdev = to_pci_dev(dev);
	struct vmd_dev *vmd = vmd_from_bus(pdev->bus);

	if (nvec > vmd->msix_count)
		return vmd->msix_count;

	memset(arg, 0, sizeof(*arg));
	return 0;
}

static void vmd_set_desc(msi_alloc_info_t *arg, struct msi_desc *desc)
{
	arg->desc = desc;
}

static struct msi_domain_ops vmd_msi_domain_ops = {
	.get_hwirq	= vmd_get_hwirq,
	.msi_init	= vmd_msi_init,
	.msi_free	= vmd_msi_free,
	.msi_prepare	= vmd_msi_prepare,
	.set_desc	= vmd_set_desc,
};

static struct msi_domain_info vmd_msi_domain_info = {
	.flags		= MSI_FLAG_USE_DEF_DOM_OPS | MSI_FLAG_USE_DEF_CHIP_OPS |
			  MSI_FLAG_PCI_MSIX,
	.ops		= &vmd_msi_domain_ops,
	.chip		= &vmd_msi_controller,
};

static void vmd_set_msi_remapping(struct vmd_dev *vmd, bool enable)
{
	u16 reg;

	pci_read_config_word(vmd->dev, PCI_REG_VMCONFIG, &reg);
	reg = enable ? (reg & ~VMCONFIG_MSI_REMAP) :
		       (reg | VMCONFIG_MSI_REMAP);
	pci_write_config_word(vmd->dev, PCI_REG_VMCONFIG, reg);
}

static int vmd_create_irq_domain(struct vmd_dev *vmd)
{
	struct fwnode_handle *fn;

	fn = irq_domain_alloc_named_id_fwnode("VMD-MSI", vmd->sysdata.domain);
	if (!fn)
		return -ENODEV;

	vmd->irq_domain = pci_msi_create_irq_domain(fn, &vmd_msi_domain_info, NULL);
	if (!vmd->irq_domain) {
		irq_domain_free_fwnode(fn);
		return -ENODEV;
	}

	return 0;
}

static void vmd_remove_irq_domain(struct vmd_dev *vmd)
{
	/*
	 * Some production BIOS won't enable remapping between soft reboots.
	 * Ensure remapping is restored before unloading the driver.
	 */
	if (!vmd->msix_count)
		vmd_set_msi_remapping(vmd, true);

	if (vmd->irq_domain) {
		struct fwnode_handle *fn = vmd->irq_domain->fwnode;

		irq_domain_remove(vmd->irq_domain);
		irq_domain_free_fwnode(fn);
	}
}

static void __iomem *vmd_cfg_addr(struct vmd_dev *vmd, struct pci_bus *bus,
				  unsigned int devfn, int reg, int len)
{
	unsigned int busnr_ecam = bus->number - vmd->busn_start;
	u32 offset = PCIE_ECAM_OFFSET(busnr_ecam, devfn, reg);

	if (offset + len >= resource_size(&vmd->dev->resource[VMD_CFGBAR]))
		return NULL;

	return vmd->cfgbar + offset;
}

/*
 * CPU may deadlock if config space is not serialized on some versions of this
 * hardware, so all config space access is done under a spinlock.
 */
static int vmd_pci_read(struct pci_bus *bus, unsigned int devfn, int reg,
			int len, u32 *value)
{
	struct vmd_dev *vmd = vmd_from_bus(bus);
	void __iomem *addr = vmd_cfg_addr(vmd, bus, devfn, reg, len);
	unsigned long flags;
	int ret = 0;

	if (!addr)
		return -EFAULT;

	spin_lock_irqsave(&vmd->cfg_lock, flags);
	switch (len) {
	case 1:
		*value = readb(addr);
		break;
	case 2:
		*value = readw(addr);
		break;
	case 4:
		*value = readl(addr);
		break;
	default:
		ret = -EINVAL;
		break;
	}
	spin_unlock_irqrestore(&vmd->cfg_lock, flags);
	return ret;
}

/*
 * VMD h/w converts non-posted config writes to posted memory writes. The
 * read-back in this function forces the completion so it returns only after
 * the config space was written, as expected.
 */
static int vmd_pci_write(struct pci_bus *bus, unsigned int devfn, int reg,
			 int len, u32 value)
{
	struct vmd_dev *vmd = vmd_from_bus(bus);
	void __iomem *addr = vmd_cfg_addr(vmd, bus, devfn, reg, len);
	unsigned long flags;
	int ret = 0;

	if (!addr)
		return -EFAULT;

	spin_lock_irqsave(&vmd->cfg_lock, flags);
	switch (len) {
	case 1:
		writeb(value, addr);
		readb(addr);
		break;
	case 2:
		writew(value, addr);
		readw(addr);
		break;
	case 4:
		writel(value, addr);
		readl(addr);
		break;
	default:
		ret = -EINVAL;
		break;
	}
	spin_unlock_irqrestore(&vmd->cfg_lock, flags);
	return ret;
}

static struct pci_ops vmd_ops = {
	.read		= vmd_pci_read,
	.write		= vmd_pci_write,
};

#ifdef CONFIG_ACPI
static struct acpi_device *vmd_acpi_find_companion(struct pci_dev *pci_dev)
{
	struct pci_host_bridge *bridge;
	u32 busnr, addr;

	if (pci_dev->bus->ops != &vmd_ops)
		return NULL;

	bridge = pci_find_host_bridge(pci_dev->bus);
	busnr = pci_dev->bus->number - bridge->bus->number;
	/*
	 * The address computation below is only applicable to relative bus
	 * numbers below 32.
	 */
	if (busnr > 31)
		return NULL;

	addr = (busnr << 24) | ((u32)pci_dev->devfn << 16) | 0x8000FFFFU;

	dev_dbg(&pci_dev->dev, "Looking for ACPI companion (address 0x%x)\n",
		addr);

	return acpi_find_child_device(ACPI_COMPANION(bridge->dev.parent), addr,
				      false);
}

static bool hook_installed;

static void vmd_acpi_begin(void)
{
	if (pci_acpi_set_companion_lookup_hook(vmd_acpi_find_companion))
		return;

	hook_installed = true;
}

static void vmd_acpi_end(void)
{
	if (!hook_installed)
		return;

	pci_acpi_clear_companion_lookup_hook();
	hook_installed = false;
}
#else
static inline void vmd_acpi_begin(void) { }
static inline void vmd_acpi_end(void) { }
#endif /* CONFIG_ACPI */

static void vmd_domain_reset(struct vmd_dev *vmd)
{
	u16 bus, max_buses = resource_size(&vmd->resources[0]);
	u8 dev, functions, fn, hdr_type;
	char __iomem *base;

	for (bus = 0; bus < max_buses; bus++) {
		for (dev = 0; dev < 32; dev++) {
			base = vmd->cfgbar + PCIE_ECAM_OFFSET(bus,
						PCI_DEVFN(dev, 0), 0);

			hdr_type = readb(base + PCI_HEADER_TYPE) &
					 PCI_HEADER_TYPE_MASK;

			functions = (hdr_type & 0x80) ? 8 : 1;
			for (fn = 0; fn < functions; fn++) {
				base = vmd->cfgbar + PCIE_ECAM_OFFSET(bus,
						PCI_DEVFN(dev, fn), 0);

				hdr_type = readb(base + PCI_HEADER_TYPE) &
						PCI_HEADER_TYPE_MASK;

				if (hdr_type != PCI_HEADER_TYPE_BRIDGE ||
				    (readw(base + PCI_CLASS_DEVICE) !=
				     PCI_CLASS_BRIDGE_PCI))
					continue;

				memset_io(base + PCI_IO_BASE, 0,
					  PCI_ROM_ADDRESS1 - PCI_IO_BASE);
			}
		}
	}
}

static void vmd_attach_resources(struct vmd_dev *vmd)
{
	vmd->dev->resource[VMD_MEMBAR1].child = &vmd->resources[1];
	vmd->dev->resource[VMD_MEMBAR2].child = &vmd->resources[2];
}

static void vmd_detach_resources(struct vmd_dev *vmd)
{
	vmd->dev->resource[VMD_MEMBAR1].child = NULL;
	vmd->dev->resource[VMD_MEMBAR2].child = NULL;
}

/*
 * VMD domains start at 0x10000 to not clash with ACPI _SEG domains.
 * Per ACPI r6.0, sec 6.5.6,  _SEG returns an integer, of which the lower
 * 16 bits are the PCI Segment Group (domain) number.  Other bits are
 * currently reserved.
 */
static int vmd_find_free_domain(void)
{
	int domain = 0xffff;
	struct pci_bus *bus = NULL;

	while ((bus = pci_find_next_bus(bus)) != NULL)
		domain = max_t(int, domain, pci_domain_nr(bus));
	return domain + 1;
}

static int vmd_get_phys_offsets(struct vmd_dev *vmd, bool native_hint,
				resource_size_t *offset1,
				resource_size_t *offset2)
{
	struct pci_dev *dev = vmd->dev;
	u64 phys1, phys2;

	if (native_hint) {
		u32 vmlock;
		int ret;

		ret = pci_read_config_dword(dev, PCI_REG_VMLOCK, &vmlock);
		if (ret || PCI_POSSIBLE_ERROR(vmlock))
			return -ENODEV;

		if (MB2_SHADOW_EN(vmlock)) {
			void __iomem *membar2;

			membar2 = pci_iomap(dev, VMD_MEMBAR2, 0);
			if (!membar2)
				return -ENOMEM;
			phys1 = readq(membar2 + MB2_SHADOW_OFFSET);
			phys2 = readq(membar2 + MB2_SHADOW_OFFSET + 8);
			pci_iounmap(dev, membar2);
		} else
			return 0;
	} else {
		/* Hypervisor-Emulated Vendor-Specific Capability */
		int pos = pci_find_capability(dev, PCI_CAP_ID_VNDR);
		u32 reg, regu;

		pci_read_config_dword(dev, pos + 4, &reg);

		/* "SHDW" */
		if (pos && reg == 0x53484457) {
			pci_read_config_dword(dev, pos + 8, &reg);
			pci_read_config_dword(dev, pos + 12, &regu);
			phys1 = (u64) regu << 32 | reg;

			pci_read_config_dword(dev, pos + 16, &reg);
			pci_read_config_dword(dev, pos + 20, &regu);
			phys2 = (u64) regu << 32 | reg;
		} else
			return 0;
	}

	*offset1 = dev->resource[VMD_MEMBAR1].start -
			(phys1 & PCI_BASE_ADDRESS_MEM_MASK);
	*offset2 = dev->resource[VMD_MEMBAR2].start -
			(phys2 & PCI_BASE_ADDRESS_MEM_MASK);

	return 0;
}

static int vmd_get_bus_number_start(struct vmd_dev *vmd)
{
	struct pci_dev *dev = vmd->dev;
	u16 reg;

	pci_read_config_word(dev, PCI_REG_VMCAP, &reg);
	if (BUS_RESTRICT_CAP(reg)) {
		pci_read_config_word(dev, PCI_REG_VMCONFIG, &reg);

		switch (BUS_RESTRICT_CFG(reg)) {
		case 0:
			vmd->busn_start = 0;
			break;
		case 1:
			vmd->busn_start = 128;
			break;
		case 2:
			vmd->busn_start = 224;
			break;
		default:
			pci_err(dev, "Unknown Bus Offset Setting (%d)\n",
				BUS_RESTRICT_CFG(reg));
			return -ENODEV;
		}
	}

	return 0;
}

static irqreturn_t vmd_irq(int irq, void *data)
{
	struct vmd_irq_list *irqs = data;
	struct vmd_irq *vmdirq;
	int idx;

	idx = srcu_read_lock(&irqs->srcu);
	list_for_each_entry_rcu(vmdirq, &irqs->irq_list, node)
		generic_handle_irq(vmdirq->virq);
	srcu_read_unlock(&irqs->srcu, idx);

	return IRQ_HANDLED;
}

static int vmd_alloc_irqs(struct vmd_dev *vmd)
{
	struct pci_dev *dev = vmd->dev;
	int i, err;

	vmd->msix_count = pci_msix_vec_count(dev);
	if (vmd->msix_count < 0)
		return -ENODEV;

	vmd->msix_count = pci_alloc_irq_vectors(dev, vmd->first_vec + 1,
						vmd->msix_count, PCI_IRQ_MSIX);
	if (vmd->msix_count < 0)
		return vmd->msix_count;

	vmd->irqs = devm_kcalloc(&dev->dev, vmd->msix_count, sizeof(*vmd->irqs),
				 GFP_KERNEL);
	if (!vmd->irqs)
		return -ENOMEM;

	for (i = 0; i < vmd->msix_count; i++) {
		err = init_srcu_struct(&vmd->irqs[i].srcu);
		if (err)
			return err;

		INIT_LIST_HEAD(&vmd->irqs[i].irq_list);
		vmd->irqs[i].virq = pci_irq_vector(dev, i);
		err = devm_request_irq(&dev->dev, vmd->irqs[i].virq,
				       vmd_irq, IRQF_NO_THREAD,
				       vmd->name, &vmd->irqs[i]);
		if (err)
			return err;
	}

	return 0;
}

/*
 * Since VMD is an aperture to regular PCIe root ports, only allow it to
 * control features that the OS is allowed to control on the physical PCI bus.
 */
static void vmd_copy_host_bridge_flags(struct pci_host_bridge *root_bridge,
				       struct pci_host_bridge *vmd_bridge)
{
	vmd_bridge->native_pcie_hotplug = root_bridge->native_pcie_hotplug;
	vmd_bridge->native_shpc_hotplug = root_bridge->native_shpc_hotplug;
	vmd_bridge->native_aer = root_bridge->native_aer;
	vmd_bridge->native_pme = root_bridge->native_pme;
	vmd_bridge->native_ltr = root_bridge->native_ltr;
	vmd_bridge->native_dpc = root_bridge->native_dpc;
}

<<<<<<< HEAD
=======
/*
 * Enable ASPM and LTR settings on devices that aren't configured by BIOS.
 */
static int vmd_pm_enable_quirk(struct pci_dev *pdev, void *userdata)
{
	unsigned long features = *(unsigned long *)userdata;
	u16 ltr = VMD_BIOS_PM_QUIRK_LTR;
	u32 ltr_reg;
	int pos;

	if (!(features & VMD_FEAT_BIOS_PM_QUIRK))
		return 0;

	pci_enable_link_state(pdev, PCIE_LINK_STATE_ALL);

	pos = pci_find_ext_capability(pdev, PCI_EXT_CAP_ID_LTR);
	if (!pos)
		return 0;

	/*
	 * Skip if the max snoop LTR is non-zero, indicating BIOS has set it
	 * so the LTR quirk is not needed.
	 */
	pci_read_config_dword(pdev, pos + PCI_LTR_MAX_SNOOP_LAT, &ltr_reg);
	if (!!(ltr_reg & (PCI_LTR_VALUE_MASK | PCI_LTR_SCALE_MASK)))
		return 0;

	/*
	 * Set the default values to the maximum required by the platform to
	 * allow the deepest power management savings. Write as a DWORD where
	 * the lower word is the max snoop latency and the upper word is the
	 * max non-snoop latency.
	 */
	ltr_reg = (ltr << 16) | ltr;
	pci_write_config_dword(pdev, pos + PCI_LTR_MAX_SNOOP_LAT, ltr_reg);
	pci_info(pdev, "VMD: Default LTR value set by driver\n");

	return 0;
}

>>>>>>> eb3cdb58
static int vmd_enable_domain(struct vmd_dev *vmd, unsigned long features)
{
	struct pci_sysdata *sd = &vmd->sysdata;
	struct resource *res;
	u32 upper_bits;
	unsigned long flags;
	LIST_HEAD(resources);
	resource_size_t offset[2] = {0};
	resource_size_t membar2_offset = 0x2000;
	struct pci_bus *child;
	struct pci_dev *dev;
	int ret;

	/*
	 * Shadow registers may exist in certain VMD device ids which allow
	 * guests to correctly assign host physical addresses to the root ports
	 * and child devices. These registers will either return the host value
	 * or 0, depending on an enable bit in the VMD device.
	 */
	if (features & VMD_FEAT_HAS_MEMBAR_SHADOW) {
		membar2_offset = MB2_SHADOW_OFFSET + MB2_SHADOW_SIZE;
		ret = vmd_get_phys_offsets(vmd, true, &offset[0], &offset[1]);
		if (ret)
			return ret;
	} else if (features & VMD_FEAT_HAS_MEMBAR_SHADOW_VSCAP) {
		ret = vmd_get_phys_offsets(vmd, false, &offset[0], &offset[1]);
		if (ret)
			return ret;
	}

	/*
	 * Certain VMD devices may have a root port configuration option which
	 * limits the bus range to between 0-127, 128-255, or 224-255
	 */
	if (features & VMD_FEAT_HAS_BUS_RESTRICTIONS) {
		ret = vmd_get_bus_number_start(vmd);
		if (ret)
			return ret;
	}

	res = &vmd->dev->resource[VMD_CFGBAR];
	vmd->resources[0] = (struct resource) {
		.name  = "VMD CFGBAR",
		.start = vmd->busn_start,
		.end   = vmd->busn_start + (resource_size(res) >> 20) - 1,
		.flags = IORESOURCE_BUS | IORESOURCE_PCI_FIXED,
	};

	/*
	 * If the window is below 4GB, clear IORESOURCE_MEM_64 so we can
	 * put 32-bit resources in the window.
	 *
	 * There's no hardware reason why a 64-bit window *couldn't*
	 * contain a 32-bit resource, but pbus_size_mem() computes the
	 * bridge window size assuming a 64-bit window will contain no
	 * 32-bit resources.  __pci_assign_resource() enforces that
	 * artificial restriction to make sure everything will fit.
	 *
	 * The only way we could use a 64-bit non-prefetchable MEMBAR is
	 * if its address is <4GB so that we can convert it to a 32-bit
	 * resource.  To be visible to the host OS, all VMD endpoints must
	 * be initially configured by platform BIOS, which includes setting
	 * up these resources.  We can assume the device is configured
	 * according to the platform needs.
	 */
	res = &vmd->dev->resource[VMD_MEMBAR1];
	upper_bits = upper_32_bits(res->end);
	flags = res->flags & ~IORESOURCE_SIZEALIGN;
	if (!upper_bits)
		flags &= ~IORESOURCE_MEM_64;
	vmd->resources[1] = (struct resource) {
		.name  = "VMD MEMBAR1",
		.start = res->start,
		.end   = res->end,
		.flags = flags,
		.parent = res,
	};

	res = &vmd->dev->resource[VMD_MEMBAR2];
	upper_bits = upper_32_bits(res->end);
	flags = res->flags & ~IORESOURCE_SIZEALIGN;
	if (!upper_bits)
		flags &= ~IORESOURCE_MEM_64;
	vmd->resources[2] = (struct resource) {
		.name  = "VMD MEMBAR2",
		.start = res->start + membar2_offset,
		.end   = res->end,
		.flags = flags,
		.parent = res,
	};

	sd->vmd_dev = vmd->dev;
	sd->domain = vmd_find_free_domain();
	if (sd->domain < 0)
		return sd->domain;

	sd->node = pcibus_to_node(vmd->dev->bus);

	/*
	 * Currently MSI remapping must be enabled in guest passthrough mode
	 * due to some missing interrupt remapping plumbing. This is probably
	 * acceptable because the guest is usually CPU-limited and MSI
	 * remapping doesn't become a performance bottleneck.
	 */
	if (!(features & VMD_FEAT_CAN_BYPASS_MSI_REMAP) ||
	    offset[0] || offset[1]) {
		ret = vmd_alloc_irqs(vmd);
		if (ret)
			return ret;

		vmd_set_msi_remapping(vmd, true);

		ret = vmd_create_irq_domain(vmd);
		if (ret)
			return ret;

		/*
		 * Override the IRQ domain bus token so the domain can be
		 * distinguished from a regular PCI/MSI domain.
		 */
		irq_domain_update_bus_token(vmd->irq_domain, DOMAIN_BUS_VMD_MSI);
	} else {
		vmd_set_msi_remapping(vmd, false);
	}

	pci_add_resource(&resources, &vmd->resources[0]);
	pci_add_resource_offset(&resources, &vmd->resources[1], offset[0]);
	pci_add_resource_offset(&resources, &vmd->resources[2], offset[1]);

	vmd->bus = pci_create_root_bus(&vmd->dev->dev, vmd->busn_start,
				       &vmd_ops, sd, &resources);
	if (!vmd->bus) {
		pci_free_resource_list(&resources);
		vmd_remove_irq_domain(vmd);
		return -ENODEV;
	}

	vmd_copy_host_bridge_flags(pci_find_host_bridge(vmd->dev->bus),
				   to_pci_host_bridge(vmd->bus->bridge));

	vmd_attach_resources(vmd);
	if (vmd->irq_domain)
		dev_set_msi_domain(&vmd->bus->dev, vmd->irq_domain);
	else
		dev_set_msi_domain(&vmd->bus->dev,
				   dev_get_msi_domain(&vmd->dev->dev));

	vmd_acpi_begin();

	pci_scan_child_bus(vmd->bus);
	vmd_domain_reset(vmd);

	/* When Intel VMD is enabled, the OS does not discover the Root Ports
	 * owned by Intel VMD within the MMCFG space. pci_reset_bus() applies
	 * a reset to the parent of the PCI device supplied as argument. This
	 * is why we pass a child device, so the reset can be triggered at
	 * the Intel bridge level and propagated to all the children in the
	 * hierarchy.
	 */
	list_for_each_entry(child, &vmd->bus->children, node) {
		if (!list_empty(&child->devices)) {
			dev = list_first_entry(&child->devices,
					       struct pci_dev, bus_list);
			ret = pci_reset_bus(dev);
			if (ret)
				pci_warn(dev, "can't reset device: %d\n", ret);

			break;
		}
	}

	pci_assign_unassigned_bus_resources(vmd->bus);

	pci_walk_bus(vmd->bus, vmd_pm_enable_quirk, &features);

	/*
	 * VMD root buses are virtual and don't return true on pci_is_pcie()
	 * and will fail pcie_bus_configure_settings() early. It can instead be
	 * run on each of the real root ports.
	 */
	list_for_each_entry(child, &vmd->bus->children, node)
		pcie_bus_configure_settings(child);

	pci_bus_add_devices(vmd->bus);

	vmd_acpi_end();

	WARN(sysfs_create_link(&vmd->dev->dev.kobj, &vmd->bus->dev.kobj,
			       "domain"), "Can't create symlink to domain\n");
	return 0;
}

static int vmd_probe(struct pci_dev *dev, const struct pci_device_id *id)
{
	unsigned long features = (unsigned long) id->driver_data;
	struct vmd_dev *vmd;
	int err;

	if (resource_size(&dev->resource[VMD_CFGBAR]) < (1 << 20))
		return -ENOMEM;

	vmd = devm_kzalloc(&dev->dev, sizeof(*vmd), GFP_KERNEL);
	if (!vmd)
		return -ENOMEM;

	vmd->dev = dev;
	vmd->instance = ida_simple_get(&vmd_instance_ida, 0, 0, GFP_KERNEL);
	if (vmd->instance < 0)
		return vmd->instance;

	vmd->name = devm_kasprintf(&dev->dev, GFP_KERNEL, "vmd%d",
				   vmd->instance);
	if (!vmd->name) {
		err = -ENOMEM;
		goto out_release_instance;
	}

	err = pcim_enable_device(dev);
	if (err < 0)
		goto out_release_instance;

	vmd->cfgbar = pcim_iomap(dev, VMD_CFGBAR, 0);
	if (!vmd->cfgbar) {
		err = -ENOMEM;
		goto out_release_instance;
	}

	pci_set_master(dev);
	if (dma_set_mask_and_coherent(&dev->dev, DMA_BIT_MASK(64)) &&
	    dma_set_mask_and_coherent(&dev->dev, DMA_BIT_MASK(32))) {
		err = -ENODEV;
		goto out_release_instance;
	}

	if (features & VMD_FEAT_OFFSET_FIRST_VECTOR)
		vmd->first_vec = 1;

	spin_lock_init(&vmd->cfg_lock);
	pci_set_drvdata(dev, vmd);
	err = vmd_enable_domain(vmd, features);
	if (err)
		goto out_release_instance;

	dev_info(&vmd->dev->dev, "Bound to PCI domain %04x\n",
		 vmd->sysdata.domain);
	return 0;

 out_release_instance:
	ida_simple_remove(&vmd_instance_ida, vmd->instance);
	return err;
}

static void vmd_cleanup_srcu(struct vmd_dev *vmd)
{
	int i;

	for (i = 0; i < vmd->msix_count; i++)
		cleanup_srcu_struct(&vmd->irqs[i].srcu);
}

static void vmd_remove(struct pci_dev *dev)
{
	struct vmd_dev *vmd = pci_get_drvdata(dev);

	sysfs_remove_link(&vmd->dev->dev.kobj, "domain");
	pci_stop_root_bus(vmd->bus);
	pci_remove_root_bus(vmd->bus);
	vmd_cleanup_srcu(vmd);
	vmd_detach_resources(vmd);
	vmd_remove_irq_domain(vmd);
	ida_simple_remove(&vmd_instance_ida, vmd->instance);
}

static void vmd_shutdown(struct pci_dev *dev)
{
        struct vmd_dev *vmd = pci_get_drvdata(dev);

        vmd_remove_irq_domain(vmd);
}

static void vmd_shutdown(struct pci_dev *dev)
{
        struct vmd_dev *vmd = pci_get_drvdata(dev);

        vmd_remove_irq_domain(vmd);
}

#ifdef CONFIG_PM_SLEEP
static int vmd_suspend(struct device *dev)
{
	struct pci_dev *pdev = to_pci_dev(dev);
	struct vmd_dev *vmd = pci_get_drvdata(pdev);
	int i;

	for (i = 0; i < vmd->msix_count; i++)
		devm_free_irq(dev, vmd->irqs[i].virq, &vmd->irqs[i]);

	return 0;
}

static int vmd_resume(struct device *dev)
{
	struct pci_dev *pdev = to_pci_dev(dev);
	struct vmd_dev *vmd = pci_get_drvdata(pdev);
	int err, i;

       if (vmd->irq_domain)
               vmd_set_msi_remapping(vmd, true);
       else
               vmd_set_msi_remapping(vmd, false);

	for (i = 0; i < vmd->msix_count; i++) {
		err = devm_request_irq(dev, vmd->irqs[i].virq,
				       vmd_irq, IRQF_NO_THREAD,
				       vmd->name, &vmd->irqs[i]);
		if (err)
			return err;
	}

	return 0;
}
#endif
static SIMPLE_DEV_PM_OPS(vmd_dev_pm_ops, vmd_suspend, vmd_resume);

static const struct pci_device_id vmd_ids[] = {
	{PCI_VDEVICE(INTEL, PCI_DEVICE_ID_INTEL_VMD_201D),
		.driver_data = VMD_FEAT_HAS_MEMBAR_SHADOW_VSCAP,},
	{PCI_VDEVICE(INTEL, PCI_DEVICE_ID_INTEL_VMD_28C0),
		.driver_data = VMD_FEAT_HAS_MEMBAR_SHADOW |
				VMD_FEAT_HAS_BUS_RESTRICTIONS |
				VMD_FEAT_CAN_BYPASS_MSI_REMAP,},
<<<<<<< HEAD
	{PCI_DEVICE(PCI_VENDOR_ID_INTEL, 0x467f),
		.driver_data = VMD_FEAT_HAS_MEMBAR_SHADOW_VSCAP |
				VMD_FEAT_HAS_BUS_RESTRICTIONS |
				VMD_FEAT_OFFSET_FIRST_VECTOR,},
	{PCI_DEVICE(PCI_VENDOR_ID_INTEL, 0x4c3d),
		.driver_data = VMD_FEAT_HAS_MEMBAR_SHADOW_VSCAP |
				VMD_FEAT_HAS_BUS_RESTRICTIONS |
				VMD_FEAT_OFFSET_FIRST_VECTOR,},
	{PCI_DEVICE(PCI_VENDOR_ID_INTEL, 0xa77f),
		.driver_data = VMD_FEAT_HAS_MEMBAR_SHADOW_VSCAP |
				VMD_FEAT_HAS_BUS_RESTRICTIONS |
				VMD_FEAT_OFFSET_FIRST_VECTOR,},
	{PCI_DEVICE(PCI_VENDOR_ID_INTEL, PCI_DEVICE_ID_INTEL_VMD_9A0B),
		.driver_data = VMD_FEAT_HAS_MEMBAR_SHADOW_VSCAP |
				VMD_FEAT_HAS_BUS_RESTRICTIONS |
				VMD_FEAT_OFFSET_FIRST_VECTOR,},
=======
	{PCI_VDEVICE(INTEL, 0x467f),
		.driver_data = VMD_FEATS_CLIENT,},
	{PCI_VDEVICE(INTEL, 0x4c3d),
		.driver_data = VMD_FEATS_CLIENT,},
	{PCI_VDEVICE(INTEL, 0xa77f),
		.driver_data = VMD_FEATS_CLIENT,},
	{PCI_VDEVICE(INTEL, 0x7d0b),
		.driver_data = VMD_FEATS_CLIENT,},
	{PCI_VDEVICE(INTEL, 0xad0b),
		.driver_data = VMD_FEATS_CLIENT,},
	{PCI_VDEVICE(INTEL, PCI_DEVICE_ID_INTEL_VMD_9A0B),
		.driver_data = VMD_FEATS_CLIENT,},
>>>>>>> eb3cdb58
	{0,}
};
MODULE_DEVICE_TABLE(pci, vmd_ids);

static struct pci_driver vmd_drv = {
	.name		= "vmd",
	.id_table	= vmd_ids,
	.probe		= vmd_probe,
	.remove		= vmd_remove,
	.shutdown	= vmd_shutdown,
	.driver		= {
		.pm	= &vmd_dev_pm_ops,
	},
};
module_pci_driver(vmd_drv);

MODULE_AUTHOR("Intel Corporation");
MODULE_LICENSE("GPL v2");
MODULE_VERSION("0.6");<|MERGE_RESOLUTION|>--- conflicted
+++ resolved
@@ -724,8 +724,6 @@
 	vmd_bridge->native_dpc = root_bridge->native_dpc;
 }
 
-<<<<<<< HEAD
-=======
 /*
  * Enable ASPM and LTR settings on devices that aren't configured by BIOS.
  */
@@ -766,7 +764,6 @@
 	return 0;
 }
 
->>>>>>> eb3cdb58
 static int vmd_enable_domain(struct vmd_dev *vmd, unsigned long features)
 {
 	struct pci_sysdata *sd = &vmd->sysdata;
@@ -1047,13 +1044,6 @@
         vmd_remove_irq_domain(vmd);
 }
 
-static void vmd_shutdown(struct pci_dev *dev)
-{
-        struct vmd_dev *vmd = pci_get_drvdata(dev);
-
-        vmd_remove_irq_domain(vmd);
-}
-
 #ifdef CONFIG_PM_SLEEP
 static int vmd_suspend(struct device *dev)
 {
@@ -1098,24 +1088,6 @@
 		.driver_data = VMD_FEAT_HAS_MEMBAR_SHADOW |
 				VMD_FEAT_HAS_BUS_RESTRICTIONS |
 				VMD_FEAT_CAN_BYPASS_MSI_REMAP,},
-<<<<<<< HEAD
-	{PCI_DEVICE(PCI_VENDOR_ID_INTEL, 0x467f),
-		.driver_data = VMD_FEAT_HAS_MEMBAR_SHADOW_VSCAP |
-				VMD_FEAT_HAS_BUS_RESTRICTIONS |
-				VMD_FEAT_OFFSET_FIRST_VECTOR,},
-	{PCI_DEVICE(PCI_VENDOR_ID_INTEL, 0x4c3d),
-		.driver_data = VMD_FEAT_HAS_MEMBAR_SHADOW_VSCAP |
-				VMD_FEAT_HAS_BUS_RESTRICTIONS |
-				VMD_FEAT_OFFSET_FIRST_VECTOR,},
-	{PCI_DEVICE(PCI_VENDOR_ID_INTEL, 0xa77f),
-		.driver_data = VMD_FEAT_HAS_MEMBAR_SHADOW_VSCAP |
-				VMD_FEAT_HAS_BUS_RESTRICTIONS |
-				VMD_FEAT_OFFSET_FIRST_VECTOR,},
-	{PCI_DEVICE(PCI_VENDOR_ID_INTEL, PCI_DEVICE_ID_INTEL_VMD_9A0B),
-		.driver_data = VMD_FEAT_HAS_MEMBAR_SHADOW_VSCAP |
-				VMD_FEAT_HAS_BUS_RESTRICTIONS |
-				VMD_FEAT_OFFSET_FIRST_VECTOR,},
-=======
 	{PCI_VDEVICE(INTEL, 0x467f),
 		.driver_data = VMD_FEATS_CLIENT,},
 	{PCI_VDEVICE(INTEL, 0x4c3d),
@@ -1128,7 +1100,6 @@
 		.driver_data = VMD_FEATS_CLIENT,},
 	{PCI_VDEVICE(INTEL, PCI_DEVICE_ID_INTEL_VMD_9A0B),
 		.driver_data = VMD_FEATS_CLIENT,},
->>>>>>> eb3cdb58
 	{0,}
 };
 MODULE_DEVICE_TABLE(pci, vmd_ids);
