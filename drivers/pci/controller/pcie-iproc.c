--- conflicted
+++ resolved
@@ -1184,21 +1184,6 @@
 }
 
 static int iproc_pcie_map_dma_ranges(struct iproc_pcie *pcie)
-<<<<<<< HEAD
-{
-	struct pci_host_bridge *host = pci_host_bridge_from_priv(pcie);
-	struct resource_entry *entry;
-	int ret = 0;
-
-	resource_list_for_each_entry(entry, &host->dma_ranges) {
-		/* Each range entry corresponds to an inbound mapping region */
-		ret = iproc_pcie_setup_ib(pcie, entry, IPROC_PCIE_IB_MAP_MEM);
-		if (ret)
-			break;
-	}
-
-	return ret;
-=======
 {
 	struct pci_host_bridge *host = pci_host_bridge_from_priv(pcie);
 	struct resource_entry *entry;
@@ -1238,7 +1223,6 @@
 					     MAP_REG(IPROC_PCIE_IARR0, idx), 0);
 		}
 	}
->>>>>>> e42617b8
 }
 
 static int iproce_pcie_get_msi(struct iproc_pcie *pcie,
@@ -1273,7 +1257,6 @@
 {
 	int ret;
 	struct resource_entry entry;
-<<<<<<< HEAD
 
 	memset(&entry, 0, sizeof(entry));
 	entry.res = &entry.__res;
@@ -1282,16 +1265,6 @@
 	entry.res->start = msi_addr;
 	entry.res->end = msi_addr + SZ_32K - 1;
 
-=======
-
-	memset(&entry, 0, sizeof(entry));
-	entry.res = &entry.__res;
-
-	msi_addr &= ~(SZ_32K - 1);
-	entry.res->start = msi_addr;
-	entry.res->end = msi_addr + SZ_32K - 1;
-
->>>>>>> e42617b8
 	ret = iproc_pcie_setup_ib(pcie, &entry, IPROC_PCIE_IB_MAP_IO);
 	return ret;
 }
