--- conflicted
+++ resolved
@@ -1046,17 +1046,10 @@
 			unsigned long nr_zeros = __ffs64(cpu_addr);
 			u64 alignment = 1ULL << nr_zeros;
 
-<<<<<<< HEAD
-		size = min(size, alignment);
-	}
-	/* Hardware supports max 4GiB inbound region */
-	size = min(size, 1ULL << 32);
-=======
 			size = min(size, alignment);
 		}
 		/* Hardware supports max 4GiB inbound region */
 		size = min(size, 1ULL << 32);
->>>>>>> e42617b8
 
 		mask = roundup_pow_of_two(size) - 1;
 		mask &= ~0xf;
