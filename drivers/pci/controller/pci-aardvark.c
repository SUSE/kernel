--- conflicted
+++ resolved
@@ -531,11 +531,7 @@
 	 */
 	reg = advk_readl(pcie, PCIE_CORE_DEV_REV_REG);
 	reg &= ~0xffffff00;
-<<<<<<< HEAD
-	reg |= (PCI_CLASS_BRIDGE_PCI << 8) << 8;
-=======
 	reg |= PCI_CLASS_BRIDGE_PCI_NORMAL << 8;
->>>>>>> eb3cdb58
 	advk_writel(pcie, reg, PCIE_CORE_DEV_REV_REG);
 
 	/* Disable Root Bridge I/O space, memory space and bus mastering */
@@ -948,9 +944,6 @@
 	}
 }
 
-<<<<<<< HEAD
-static struct pci_bridge_emul_ops advk_pci_bridge_emul_ops = {
-=======
 static pci_bridge_emul_read_status_t
 advk_pci_bridge_emul_ext_conf_read(struct pci_bridge_emul *bridge,
 				   int reg, u32 *value)
@@ -1028,7 +1021,6 @@
 }
 
 static const struct pci_bridge_emul_ops advk_pci_bridge_emul_ops = {
->>>>>>> eb3cdb58
 	.read_base = advk_pci_bridge_emul_base_conf_read,
 	.write_base = advk_pci_bridge_emul_base_conf_write,
 	.read_pcie = advk_pci_bridge_emul_pcie_conf_read,
@@ -1062,32 +1054,6 @@
 
 	/* Support interrupt A for MSI feature */
 	bridge->conf.intpin = PCI_INTERRUPT_INTA;
-<<<<<<< HEAD
-
-	/*
-	 * Aardvark HW provides PCIe Capability structure in version 2 and
-	 * indicate slot support, which is emulated.
-	 */
-	bridge->pcie_conf.cap = cpu_to_le16(2 | PCI_EXP_FLAGS_SLOT);
-
-	/*
-	 * Set Presence Detect State bit permanently since there is no support
-	 * for unplugging the card nor detecting whether it is plugged. (If a
-	 * platform exists in the future that supports it, via a GPIO for
-	 * example, it should be implemented via this bit.)
-	 *
-	 * Set physical slot number to 1 since there is only one port and zero
-	 * value is reserved for ports within the same silicon as Root Port
-	 * which is not our case.
-	 */
-	bridge->pcie_conf.slotcap = cpu_to_le32(FIELD_PREP(PCI_EXP_SLTCAP_PSN,
-							   1));
-	bridge->pcie_conf.slotsta = cpu_to_le16(PCI_EXP_SLTSTA_PDS);
-
-	/* Indicates supports for Completion Retry Status */
-	bridge->pcie_conf.rootcap = cpu_to_le16(PCI_EXP_RTCAP_CRSVIS);
-=======
->>>>>>> eb3cdb58
 
 	/*
 	 * Aardvark HW provides PCIe Capability structure in version 2 and
@@ -1695,12 +1661,7 @@
 		advk_writel(pcie, PCIE_ISR1_INTX_ASSERT(i),
 			    PCIE_ISR1_REG);
 
-<<<<<<< HEAD
-		virq = irq_find_mapping(pcie->irq_domain, i);
-		if (generic_handle_irq(virq) == -EINVAL)
-=======
 		if (generic_handle_domain_irq(pcie->irq_domain, i) == -EINVAL)
->>>>>>> eb3cdb58
 			dev_err_ratelimited(&pcie->pdev->dev, "unexpected INT%c IRQ\n",
 					    (char)i + 'A');
 	}
