// SPDX-License-Identifier: GPL-2.0
/*
 * Synopsys DesignWare PCIe Endpoint controller driver
 *
 * Copyright (C) 2017 Texas Instruments
 * Author: Kishon Vijay Abraham I <kishon@ti.com>
 */

#include <linux/of.h>
#include <linux/platform_device.h>

#include "pcie-designware.h"
#include <linux/pci-epc.h>
#include <linux/pci-epf.h>

void dw_pcie_ep_linkup(struct dw_pcie_ep *ep)
{
	struct pci_epc *epc = ep->epc;

	pci_epc_linkup(epc);
}
EXPORT_SYMBOL_GPL(dw_pcie_ep_linkup);

void dw_pcie_ep_init_notify(struct dw_pcie_ep *ep)
{
	struct pci_epc *epc = ep->epc;

	pci_epc_init_notify(epc);
}
EXPORT_SYMBOL_GPL(dw_pcie_ep_init_notify);

struct dw_pcie_ep_func *
dw_pcie_ep_get_func_from_ep(struct dw_pcie_ep *ep, u8 func_no)
{
	struct dw_pcie_ep_func *ep_func;

	list_for_each_entry(ep_func, &ep->func_list, list) {
		if (ep_func->func_no == func_no)
			return ep_func;
	}

	return NULL;
}

static unsigned int dw_pcie_ep_func_select(struct dw_pcie_ep *ep, u8 func_no)
{
	unsigned int func_offset = 0;

	if (ep->ops->func_conf_select)
		func_offset = ep->ops->func_conf_select(ep, func_no);

	return func_offset;
}

static void __dw_pcie_ep_reset_bar(struct dw_pcie *pci, u8 func_no,
				   enum pci_barno bar, int flags)
{
	u32 reg;
	unsigned int func_offset = 0;
	struct dw_pcie_ep *ep = &pci->ep;

	func_offset = dw_pcie_ep_func_select(ep, func_no);

	reg = func_offset + PCI_BASE_ADDRESS_0 + (4 * bar);
	dw_pcie_dbi_ro_wr_en(pci);
	dw_pcie_writel_dbi2(pci, reg, 0x0);
	dw_pcie_writel_dbi(pci, reg, 0x0);
	if (flags & PCI_BASE_ADDRESS_MEM_TYPE_64) {
		dw_pcie_writel_dbi2(pci, reg + 4, 0x0);
		dw_pcie_writel_dbi(pci, reg + 4, 0x0);
	}
	dw_pcie_dbi_ro_wr_dis(pci);
}

void dw_pcie_ep_reset_bar(struct dw_pcie *pci, enum pci_barno bar)
{
	u8 func_no, funcs;

	funcs = pci->ep.epc->max_functions;

	for (func_no = 0; func_no < funcs; func_no++)
		__dw_pcie_ep_reset_bar(pci, func_no, bar, 0);
}
EXPORT_SYMBOL_GPL(dw_pcie_ep_reset_bar);

static u8 __dw_pcie_ep_find_next_cap(struct dw_pcie_ep *ep, u8 func_no,
		u8 cap_ptr, u8 cap)
{
	struct dw_pcie *pci = to_dw_pcie_from_ep(ep);
	unsigned int func_offset = 0;
	u8 cap_id, next_cap_ptr;
	u16 reg;

	if (!cap_ptr)
		return 0;

	func_offset = dw_pcie_ep_func_select(ep, func_no);

	reg = dw_pcie_readw_dbi(pci, func_offset + cap_ptr);
	cap_id = (reg & 0x00ff);

	if (cap_id > PCI_CAP_ID_MAX)
		return 0;

	if (cap_id == cap)
		return cap_ptr;

	next_cap_ptr = (reg & 0xff00) >> 8;
	return __dw_pcie_ep_find_next_cap(ep, func_no, next_cap_ptr, cap);
}

static u8 dw_pcie_ep_find_capability(struct dw_pcie_ep *ep, u8 func_no, u8 cap)
{
	struct dw_pcie *pci = to_dw_pcie_from_ep(ep);
	unsigned int func_offset = 0;
	u8 next_cap_ptr;
	u16 reg;

	func_offset = dw_pcie_ep_func_select(ep, func_no);

	reg = dw_pcie_readw_dbi(pci, func_offset + PCI_CAPABILITY_LIST);
	next_cap_ptr = (reg & 0x00ff);

	return __dw_pcie_ep_find_next_cap(ep, func_no, next_cap_ptr, cap);
}

static int dw_pcie_ep_write_header(struct pci_epc *epc, u8 func_no, u8 vfunc_no,
				   struct pci_epf_header *hdr)
{
	struct dw_pcie_ep *ep = epc_get_drvdata(epc);
	struct dw_pcie *pci = to_dw_pcie_from_ep(ep);
	unsigned int func_offset = 0;

	func_offset = dw_pcie_ep_func_select(ep, func_no);

	dw_pcie_dbi_ro_wr_en(pci);
	dw_pcie_writew_dbi(pci, func_offset + PCI_VENDOR_ID, hdr->vendorid);
	dw_pcie_writew_dbi(pci, func_offset + PCI_DEVICE_ID, hdr->deviceid);
	dw_pcie_writeb_dbi(pci, func_offset + PCI_REVISION_ID, hdr->revid);
	dw_pcie_writeb_dbi(pci, func_offset + PCI_CLASS_PROG, hdr->progif_code);
	dw_pcie_writew_dbi(pci, func_offset + PCI_CLASS_DEVICE,
			   hdr->subclass_code | hdr->baseclass_code << 8);
	dw_pcie_writeb_dbi(pci, func_offset + PCI_CACHE_LINE_SIZE,
			   hdr->cache_line_size);
	dw_pcie_writew_dbi(pci, func_offset + PCI_SUBSYSTEM_VENDOR_ID,
			   hdr->subsys_vendor_id);
	dw_pcie_writew_dbi(pci, func_offset + PCI_SUBSYSTEM_ID, hdr->subsys_id);
	dw_pcie_writeb_dbi(pci, func_offset + PCI_INTERRUPT_PIN,
			   hdr->interrupt_pin);
	dw_pcie_dbi_ro_wr_dis(pci);

	return 0;
}

static int dw_pcie_ep_inbound_atu(struct dw_pcie_ep *ep, u8 func_no, int type,
				  dma_addr_t cpu_addr, enum pci_barno bar)
{
	int ret;
	u32 free_win;
	struct dw_pcie *pci = to_dw_pcie_from_ep(ep);

	if (!ep->bar_to_atu[bar])
		free_win = find_first_zero_bit(ep->ib_window_map, pci->num_ib_windows);
	else
		free_win = ep->bar_to_atu[bar];

	if (free_win >= pci->num_ib_windows) {
		dev_err(pci->dev, "No free inbound window\n");
		return -EINVAL;
	}

	ret = dw_pcie_prog_ep_inbound_atu(pci, func_no, free_win, type,
					  cpu_addr, bar);
	if (ret < 0) {
		dev_err(pci->dev, "Failed to program IB window\n");
		return ret;
	}

	ep->bar_to_atu[bar] = free_win;
	set_bit(free_win, ep->ib_window_map);

	return 0;
}

static int dw_pcie_ep_outbound_atu(struct dw_pcie_ep *ep, u8 func_no,
				   phys_addr_t phys_addr,
				   u64 pci_addr, size_t size)
{
	struct dw_pcie *pci = to_dw_pcie_from_ep(ep);
	u32 free_win;
	int ret;

	free_win = find_first_zero_bit(ep->ob_window_map, pci->num_ob_windows);
	if (free_win >= pci->num_ob_windows) {
		dev_err(pci->dev, "No free outbound window\n");
		return -EINVAL;
	}

	ret = dw_pcie_prog_ep_outbound_atu(pci, func_no, free_win, PCIE_ATU_TYPE_MEM,
					   phys_addr, pci_addr, size);
	if (ret)
		return ret;

	set_bit(free_win, ep->ob_window_map);
	ep->outbound_addr[free_win] = phys_addr;

	return 0;
}

static void dw_pcie_ep_clear_bar(struct pci_epc *epc, u8 func_no, u8 vfunc_no,
				 struct pci_epf_bar *epf_bar)
{
	struct dw_pcie_ep *ep = epc_get_drvdata(epc);
	struct dw_pcie *pci = to_dw_pcie_from_ep(ep);
	enum pci_barno bar = epf_bar->barno;
	u32 atu_index = ep->bar_to_atu[bar];

	__dw_pcie_ep_reset_bar(pci, func_no, bar, epf_bar->flags);

	dw_pcie_disable_atu(pci, PCIE_ATU_REGION_DIR_IB, atu_index);
	clear_bit(atu_index, ep->ib_window_map);
	ep->epf_bar[bar] = NULL;
	ep->bar_to_atu[bar] = 0;
}

static int dw_pcie_ep_set_bar(struct pci_epc *epc, u8 func_no, u8 vfunc_no,
			      struct pci_epf_bar *epf_bar)
{
	struct dw_pcie_ep *ep = epc_get_drvdata(epc);
	struct dw_pcie *pci = to_dw_pcie_from_ep(ep);
	enum pci_barno bar = epf_bar->barno;
	size_t size = epf_bar->size;
	int flags = epf_bar->flags;
	unsigned int func_offset = 0;
	int ret, type;
	u32 reg;

	func_offset = dw_pcie_ep_func_select(ep, func_no);

	reg = PCI_BASE_ADDRESS_0 + (4 * bar) + func_offset;

	if (!(flags & PCI_BASE_ADDRESS_SPACE))
		type = PCIE_ATU_TYPE_MEM;
	else
		type = PCIE_ATU_TYPE_IO;

	ret = dw_pcie_ep_inbound_atu(ep, func_no, type, epf_bar->phys_addr, bar);
	if (ret)
		return ret;

	if (ep->epf_bar[bar])
		return 0;

	dw_pcie_dbi_ro_wr_en(pci);

	dw_pcie_writel_dbi2(pci, reg, lower_32_bits(size - 1));
	dw_pcie_writel_dbi(pci, reg, flags);

	if (flags & PCI_BASE_ADDRESS_MEM_TYPE_64) {
		dw_pcie_writel_dbi2(pci, reg + 4, upper_32_bits(size - 1));
		dw_pcie_writel_dbi(pci, reg + 4, 0);
	}

	ep->epf_bar[bar] = epf_bar;
	dw_pcie_dbi_ro_wr_dis(pci);

	return 0;
}

static int dw_pcie_find_index(struct dw_pcie_ep *ep, phys_addr_t addr,
			      u32 *atu_index)
{
	u32 index;
	struct dw_pcie *pci = to_dw_pcie_from_ep(ep);

	for (index = 0; index < pci->num_ob_windows; index++) {
		if (ep->outbound_addr[index] != addr)
			continue;
		*atu_index = index;
		return 0;
	}

	return -EINVAL;
}

static void dw_pcie_ep_unmap_addr(struct pci_epc *epc, u8 func_no, u8 vfunc_no,
				  phys_addr_t addr)
{
	int ret;
	u32 atu_index;
	struct dw_pcie_ep *ep = epc_get_drvdata(epc);
	struct dw_pcie *pci = to_dw_pcie_from_ep(ep);

	ret = dw_pcie_find_index(ep, addr, &atu_index);
	if (ret < 0)
		return;

	dw_pcie_disable_atu(pci, PCIE_ATU_REGION_DIR_OB, atu_index);
	clear_bit(atu_index, ep->ob_window_map);
}

static int dw_pcie_ep_map_addr(struct pci_epc *epc, u8 func_no, u8 vfunc_no,
			       phys_addr_t addr, u64 pci_addr, size_t size)
{
	int ret;
	struct dw_pcie_ep *ep = epc_get_drvdata(epc);
	struct dw_pcie *pci = to_dw_pcie_from_ep(ep);

	ret = dw_pcie_ep_outbound_atu(ep, func_no, addr, pci_addr, size);
	if (ret) {
		dev_err(pci->dev, "Failed to enable address\n");
		return ret;
	}

	return 0;
}

static int dw_pcie_ep_get_msi(struct pci_epc *epc, u8 func_no, u8 vfunc_no)
{
	struct dw_pcie_ep *ep = epc_get_drvdata(epc);
	struct dw_pcie *pci = to_dw_pcie_from_ep(ep);
	u32 val, reg;
	unsigned int func_offset = 0;
	struct dw_pcie_ep_func *ep_func;

	ep_func = dw_pcie_ep_get_func_from_ep(ep, func_no);
	if (!ep_func || !ep_func->msi_cap)
		return -EINVAL;

	func_offset = dw_pcie_ep_func_select(ep, func_no);

	reg = ep_func->msi_cap + func_offset + PCI_MSI_FLAGS;
	val = dw_pcie_readw_dbi(pci, reg);
	if (!(val & PCI_MSI_FLAGS_ENABLE))
		return -EINVAL;

	val = (val & PCI_MSI_FLAGS_QSIZE) >> 4;

	return val;
}

static int dw_pcie_ep_set_msi(struct pci_epc *epc, u8 func_no, u8 vfunc_no,
			      u8 interrupts)
{
	struct dw_pcie_ep *ep = epc_get_drvdata(epc);
	struct dw_pcie *pci = to_dw_pcie_from_ep(ep);
	u32 val, reg;
	unsigned int func_offset = 0;
	struct dw_pcie_ep_func *ep_func;

	ep_func = dw_pcie_ep_get_func_from_ep(ep, func_no);
	if (!ep_func || !ep_func->msi_cap)
		return -EINVAL;

	func_offset = dw_pcie_ep_func_select(ep, func_no);

	reg = ep_func->msi_cap + func_offset + PCI_MSI_FLAGS;
	val = dw_pcie_readw_dbi(pci, reg);
	val &= ~PCI_MSI_FLAGS_QMASK;
	val |= (interrupts << 1) & PCI_MSI_FLAGS_QMASK;
	dw_pcie_dbi_ro_wr_en(pci);
	dw_pcie_writew_dbi(pci, reg, val);
	dw_pcie_dbi_ro_wr_dis(pci);

	return 0;
}

static int dw_pcie_ep_get_msix(struct pci_epc *epc, u8 func_no, u8 vfunc_no)
{
	struct dw_pcie_ep *ep = epc_get_drvdata(epc);
	struct dw_pcie *pci = to_dw_pcie_from_ep(ep);
	u32 val, reg;
	unsigned int func_offset = 0;
	struct dw_pcie_ep_func *ep_func;

	ep_func = dw_pcie_ep_get_func_from_ep(ep, func_no);
	if (!ep_func || !ep_func->msix_cap)
		return -EINVAL;

	func_offset = dw_pcie_ep_func_select(ep, func_no);

	reg = ep_func->msix_cap + func_offset + PCI_MSIX_FLAGS;
	val = dw_pcie_readw_dbi(pci, reg);
	if (!(val & PCI_MSIX_FLAGS_ENABLE))
		return -EINVAL;

	val &= PCI_MSIX_FLAGS_QSIZE;

	return val;
}

static int dw_pcie_ep_set_msix(struct pci_epc *epc, u8 func_no, u8 vfunc_no,
			       u16 interrupts, enum pci_barno bir, u32 offset)
{
	struct dw_pcie_ep *ep = epc_get_drvdata(epc);
	struct dw_pcie *pci = to_dw_pcie_from_ep(ep);
	u32 val, reg;
	unsigned int func_offset = 0;
	struct dw_pcie_ep_func *ep_func;

	ep_func = dw_pcie_ep_get_func_from_ep(ep, func_no);
	if (!ep_func || !ep_func->msix_cap)
		return -EINVAL;

	dw_pcie_dbi_ro_wr_en(pci);

	func_offset = dw_pcie_ep_func_select(ep, func_no);

	reg = ep_func->msix_cap + func_offset + PCI_MSIX_FLAGS;
	val = dw_pcie_readw_dbi(pci, reg);
	val &= ~PCI_MSIX_FLAGS_QSIZE;
	val |= interrupts;
	dw_pcie_writew_dbi(pci, reg, val);

	reg = ep_func->msix_cap + func_offset + PCI_MSIX_TABLE;
	val = offset | bir;
	dw_pcie_writel_dbi(pci, reg, val);

	reg = ep_func->msix_cap + func_offset + PCI_MSIX_PBA;
	val = (offset + (interrupts * PCI_MSIX_ENTRY_SIZE)) | bir;
	dw_pcie_writel_dbi(pci, reg, val);

	dw_pcie_dbi_ro_wr_dis(pci);

	return 0;
}

static int dw_pcie_ep_raise_irq(struct pci_epc *epc, u8 func_no, u8 vfunc_no,
				enum pci_epc_irq_type type, u16 interrupt_num)
{
	struct dw_pcie_ep *ep = epc_get_drvdata(epc);

	if (!ep->ops->raise_irq)
		return -EINVAL;

	return ep->ops->raise_irq(ep, func_no, type, interrupt_num);
}

static void dw_pcie_ep_stop(struct pci_epc *epc)
{
	struct dw_pcie_ep *ep = epc_get_drvdata(epc);
	struct dw_pcie *pci = to_dw_pcie_from_ep(ep);

	dw_pcie_stop_link(pci);
}

static int dw_pcie_ep_start(struct pci_epc *epc)
{
	struct dw_pcie_ep *ep = epc_get_drvdata(epc);
	struct dw_pcie *pci = to_dw_pcie_from_ep(ep);

	return dw_pcie_start_link(pci);
}

static const struct pci_epc_features*
dw_pcie_ep_get_features(struct pci_epc *epc, u8 func_no, u8 vfunc_no)
{
	struct dw_pcie_ep *ep = epc_get_drvdata(epc);

	if (!ep->ops->get_features)
		return NULL;

	return ep->ops->get_features(ep);
}

static const struct pci_epc_ops epc_ops = {
	.write_header		= dw_pcie_ep_write_header,
	.set_bar		= dw_pcie_ep_set_bar,
	.clear_bar		= dw_pcie_ep_clear_bar,
	.map_addr		= dw_pcie_ep_map_addr,
	.unmap_addr		= dw_pcie_ep_unmap_addr,
	.set_msi		= dw_pcie_ep_set_msi,
	.get_msi		= dw_pcie_ep_get_msi,
	.set_msix		= dw_pcie_ep_set_msix,
	.get_msix		= dw_pcie_ep_get_msix,
	.raise_irq		= dw_pcie_ep_raise_irq,
	.start			= dw_pcie_ep_start,
	.stop			= dw_pcie_ep_stop,
	.get_features		= dw_pcie_ep_get_features,
};

int dw_pcie_ep_raise_legacy_irq(struct dw_pcie_ep *ep, u8 func_no)
{
	struct dw_pcie *pci = to_dw_pcie_from_ep(ep);
	struct device *dev = pci->dev;

	dev_err(dev, "EP cannot trigger legacy IRQs\n");

	return -EINVAL;
}
EXPORT_SYMBOL_GPL(dw_pcie_ep_raise_legacy_irq);

int dw_pcie_ep_raise_msi_irq(struct dw_pcie_ep *ep, u8 func_no,
			     u8 interrupt_num)
{
	struct dw_pcie *pci = to_dw_pcie_from_ep(ep);
	struct dw_pcie_ep_func *ep_func;
	struct pci_epc *epc = ep->epc;
	unsigned int aligned_offset;
	unsigned int func_offset = 0;
	u16 msg_ctrl, msg_data;
	u32 msg_addr_lower, msg_addr_upper, reg;
	u64 msg_addr;
	bool has_upper;
	int ret;

	ep_func = dw_pcie_ep_get_func_from_ep(ep, func_no);
	if (!ep_func || !ep_func->msi_cap)
		return -EINVAL;

	func_offset = dw_pcie_ep_func_select(ep, func_no);

	/* Raise MSI per the PCI Local Bus Specification Revision 3.0, 6.8.1. */
	reg = ep_func->msi_cap + func_offset + PCI_MSI_FLAGS;
	msg_ctrl = dw_pcie_readw_dbi(pci, reg);
	has_upper = !!(msg_ctrl & PCI_MSI_FLAGS_64BIT);
	reg = ep_func->msi_cap + func_offset + PCI_MSI_ADDRESS_LO;
	msg_addr_lower = dw_pcie_readl_dbi(pci, reg);
	if (has_upper) {
		reg = ep_func->msi_cap + func_offset + PCI_MSI_ADDRESS_HI;
		msg_addr_upper = dw_pcie_readl_dbi(pci, reg);
		reg = ep_func->msi_cap + func_offset + PCI_MSI_DATA_64;
		msg_data = dw_pcie_readw_dbi(pci, reg);
	} else {
		msg_addr_upper = 0;
		reg = ep_func->msi_cap + func_offset + PCI_MSI_DATA_32;
		msg_data = dw_pcie_readw_dbi(pci, reg);
	}
	aligned_offset = msg_addr_lower & (epc->mem->window.page_size - 1);
	msg_addr = ((u64)msg_addr_upper) << 32 |
			(msg_addr_lower & ~aligned_offset);
	ret = dw_pcie_ep_map_addr(epc, func_no, 0, ep->msi_mem_phys, msg_addr,
				  epc->mem->window.page_size);
	if (ret)
		return ret;

	writel(msg_data | (interrupt_num - 1), ep->msi_mem + aligned_offset);

	dw_pcie_ep_unmap_addr(epc, func_no, 0, ep->msi_mem_phys);

	return 0;
}
EXPORT_SYMBOL_GPL(dw_pcie_ep_raise_msi_irq);

int dw_pcie_ep_raise_msix_irq_doorbell(struct dw_pcie_ep *ep, u8 func_no,
				       u16 interrupt_num)
{
	struct dw_pcie *pci = to_dw_pcie_from_ep(ep);
	struct dw_pcie_ep_func *ep_func;
	u32 msg_data;

	ep_func = dw_pcie_ep_get_func_from_ep(ep, func_no);
	if (!ep_func || !ep_func->msix_cap)
		return -EINVAL;

	msg_data = (func_no << PCIE_MSIX_DOORBELL_PF_SHIFT) |
		   (interrupt_num - 1);

	dw_pcie_writel_dbi(pci, PCIE_MSIX_DOORBELL, msg_data);

	return 0;
}

int dw_pcie_ep_raise_msix_irq(struct dw_pcie_ep *ep, u8 func_no,
			      u16 interrupt_num)
{
	struct dw_pcie *pci = to_dw_pcie_from_ep(ep);
	struct dw_pcie_ep_func *ep_func;
	struct pci_epf_msix_tbl *msix_tbl;
	struct pci_epc *epc = ep->epc;
	unsigned int func_offset = 0;
	u32 reg, msg_data, vec_ctrl;
	unsigned int aligned_offset;
	u32 tbl_offset;
	u64 msg_addr;
	int ret;
	u8 bir;

	ep_func = dw_pcie_ep_get_func_from_ep(ep, func_no);
	if (!ep_func || !ep_func->msix_cap)
		return -EINVAL;

	func_offset = dw_pcie_ep_func_select(ep, func_no);

	reg = ep_func->msix_cap + func_offset + PCI_MSIX_TABLE;
	tbl_offset = dw_pcie_readl_dbi(pci, reg);
	bir = (tbl_offset & PCI_MSIX_TABLE_BIR);
	tbl_offset &= PCI_MSIX_TABLE_OFFSET;

	msix_tbl = ep->epf_bar[bir]->addr + tbl_offset;
	msg_addr = msix_tbl[(interrupt_num - 1)].msg_addr;
	msg_data = msix_tbl[(interrupt_num - 1)].msg_data;
	vec_ctrl = msix_tbl[(interrupt_num - 1)].vector_ctrl;

	if (vec_ctrl & PCI_MSIX_ENTRY_CTRL_MASKBIT) {
		dev_dbg(pci->dev, "MSI-X entry ctrl set\n");
		return -EPERM;
	}

	aligned_offset = msg_addr & (epc->mem->window.page_size - 1);
	ret = dw_pcie_ep_map_addr(epc, func_no, 0, ep->msi_mem_phys, msg_addr,
				  epc->mem->window.page_size);
	if (ret)
		return ret;

	writel(msg_data, ep->msi_mem + aligned_offset);

	dw_pcie_ep_unmap_addr(epc, func_no, 0, ep->msi_mem_phys);

	return 0;
}

void dw_pcie_ep_exit(struct dw_pcie_ep *ep)
{
	struct dw_pcie *pci = to_dw_pcie_from_ep(ep);
	struct pci_epc *epc = ep->epc;

	dw_pcie_edma_remove(pci);

	pci_epc_mem_free_addr(epc, ep->msi_mem_phys, ep->msi_mem,
			      epc->mem->window.page_size);

	pci_epc_mem_exit(epc);
}

static unsigned int dw_pcie_ep_find_ext_capability(struct dw_pcie *pci, int cap)
{
	u32 header;
	int pos = PCI_CFG_SPACE_SIZE;

	while (pos) {
		header = dw_pcie_readl_dbi(pci, pos);
		if (PCI_EXT_CAP_ID(header) == cap)
			return pos;

		pos = PCI_EXT_CAP_NEXT(header);
		if (!pos)
			break;
	}

	return 0;
}

int dw_pcie_ep_init_complete(struct dw_pcie_ep *ep)
{
	struct dw_pcie *pci = to_dw_pcie_from_ep(ep);
	unsigned int offset, ptm_cap_base;
	unsigned int nbars;
	u8 hdr_type;
	u32 reg;
	int i;

	hdr_type = dw_pcie_readb_dbi(pci, PCI_HEADER_TYPE) &
		   PCI_HEADER_TYPE_MASK;
	if (hdr_type != PCI_HEADER_TYPE_NORMAL) {
		dev_err(pci->dev,
			"PCIe controller is not set to EP mode (hdr_type:0x%x)!\n",
			hdr_type);
		return -EIO;
	}

	offset = dw_pcie_ep_find_ext_capability(pci, PCI_EXT_CAP_ID_REBAR);
	ptm_cap_base = dw_pcie_ep_find_ext_capability(pci, PCI_EXT_CAP_ID_PTM);

	dw_pcie_dbi_ro_wr_en(pci);

	if (offset) {
		reg = dw_pcie_readl_dbi(pci, offset + PCI_REBAR_CTRL);
		nbars = (reg & PCI_REBAR_CTRL_NBAR_MASK) >>
			PCI_REBAR_CTRL_NBAR_SHIFT;

		for (i = 0; i < nbars; i++, offset += PCI_REBAR_CTRL)
			dw_pcie_writel_dbi(pci, offset + PCI_REBAR_CAP, 0x0);
	}

	/*
	 * PTM responder capability can be disabled only after disabling
	 * PTM root capability.
	 */
	if (ptm_cap_base) {
		dw_pcie_dbi_ro_wr_en(pci);
		reg = dw_pcie_readl_dbi(pci, ptm_cap_base + PCI_PTM_CAP);
		reg &= ~PCI_PTM_CAP_ROOT;
		dw_pcie_writel_dbi(pci, ptm_cap_base + PCI_PTM_CAP, reg);

		reg = dw_pcie_readl_dbi(pci, ptm_cap_base + PCI_PTM_CAP);
		reg &= ~(PCI_PTM_CAP_RES | PCI_PTM_GRANULARITY_MASK);
		dw_pcie_writel_dbi(pci, ptm_cap_base + PCI_PTM_CAP, reg);
		dw_pcie_dbi_ro_wr_dis(pci);
	}

	dw_pcie_setup(pci);
	dw_pcie_dbi_ro_wr_dis(pci);

	return 0;
}
EXPORT_SYMBOL_GPL(dw_pcie_ep_init_complete);

int dw_pcie_ep_init(struct dw_pcie_ep *ep)
{
	int ret;
	void *addr;
	u8 func_no;
	struct resource *res;
	struct pci_epc *epc;
	struct dw_pcie *pci = to_dw_pcie_from_ep(ep);
	struct device *dev = pci->dev;
	struct platform_device *pdev = to_platform_device(dev);
	struct device_node *np = dev->of_node;
	const struct pci_epc_features *epc_features;
	struct dw_pcie_ep_func *ep_func;

	INIT_LIST_HEAD(&ep->func_list);

	ret = dw_pcie_get_resources(pci);
	if (ret)
		return ret;

	res = platform_get_resource_byname(pdev, IORESOURCE_MEM, "addr_space");
	if (!res)
		return -EINVAL;

	ep->phys_base = res->start;
	ep->addr_size = resource_size(res);

	dw_pcie_version_detect(pci);

	dw_pcie_iatu_detect(pci);

	ep->ib_window_map = devm_bitmap_zalloc(dev, pci->num_ib_windows,
					       GFP_KERNEL);
	if (!ep->ib_window_map)
		return -ENOMEM;

	ep->ob_window_map = devm_bitmap_zalloc(dev, pci->num_ob_windows,
					       GFP_KERNEL);
	if (!ep->ob_window_map)
		return -ENOMEM;

	addr = devm_kcalloc(dev, pci->num_ob_windows, sizeof(phys_addr_t),
			    GFP_KERNEL);
	if (!addr)
		return -ENOMEM;
	ep->outbound_addr = addr;

	epc = devm_pci_epc_create(dev, &epc_ops);
	if (IS_ERR(epc)) {
		dev_err(dev, "Failed to create epc device\n");
		return PTR_ERR(epc);
	}

	ep->epc = epc;
	epc_set_drvdata(epc, ep);

	ret = of_property_read_u8(np, "max-functions", &epc->max_functions);
	if (ret < 0)
		epc->max_functions = 1;

	for (func_no = 0; func_no < epc->max_functions; func_no++) {
		ep_func = devm_kzalloc(dev, sizeof(*ep_func), GFP_KERNEL);
		if (!ep_func)
			return -ENOMEM;

		ep_func->func_no = func_no;
		ep_func->msi_cap = dw_pcie_ep_find_capability(ep, func_no,
							      PCI_CAP_ID_MSI);
		ep_func->msix_cap = dw_pcie_ep_find_capability(ep, func_no,
							       PCI_CAP_ID_MSIX);

		list_add_tail(&ep_func->list, &ep->func_list);
	}

	if (ep->ops->ep_init)
		ep->ops->ep_init(ep);

	ret = pci_epc_mem_init(epc, ep->phys_base, ep->addr_size,
			       ep->page_size);
	if (ret < 0) {
		dev_err(dev, "Failed to initialize address space\n");
		return ret;
	}

	ep->msi_mem = pci_epc_mem_alloc_addr(epc, &ep->msi_mem_phys,
					     epc->mem->window.page_size);
	if (!ep->msi_mem) {
		ret = -ENOMEM;
		dev_err(dev, "Failed to reserve memory for MSI/MSI-X\n");
		goto err_exit_epc_mem;
	}

	ret = dw_pcie_edma_detect(pci);
	if (ret)
		goto err_free_epc_mem;

	if (ep->ops->get_features) {
		epc_features = ep->ops->get_features(ep);
		if (epc_features->core_init_notifier)
			return 0;
	}

	ret = dw_pcie_ep_init_complete(ep);
	if (ret)
<<<<<<< HEAD
		goto err_free_epc_mem;

	return 0;

=======
		goto err_remove_edma;

	return 0;

err_remove_edma:
	dw_pcie_edma_remove(pci);

>>>>>>> eb3cdb58
err_free_epc_mem:
	pci_epc_mem_free_addr(epc, ep->msi_mem_phys, ep->msi_mem,
			      epc->mem->window.page_size);

err_exit_epc_mem:
	pci_epc_mem_exit(epc);

	return ret;
}
EXPORT_SYMBOL_GPL(dw_pcie_ep_init);<|MERGE_RESOLUTION|>--- conflicted
+++ resolved
@@ -800,12 +800,6 @@
 
 	ret = dw_pcie_ep_init_complete(ep);
 	if (ret)
-<<<<<<< HEAD
-		goto err_free_epc_mem;
-
-	return 0;
-
-=======
 		goto err_remove_edma;
 
 	return 0;
@@ -813,7 +807,6 @@
 err_remove_edma:
 	dw_pcie_edma_remove(pci);
 
->>>>>>> eb3cdb58
 err_free_epc_mem:
 	pci_epc_mem_free_addr(epc, ep->msi_mem_phys, ep->msi_mem,
 			      epc->mem->window.page_size);
