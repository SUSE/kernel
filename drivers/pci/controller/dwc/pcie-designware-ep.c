// SPDX-License-Identifier: GPL-2.0
/*
 * Synopsys DesignWare PCIe Endpoint controller driver
 *
 * Copyright (C) 2017 Texas Instruments
 * Author: Kishon Vijay Abraham I <kishon@ti.com>
 */

#include <linux/align.h>
#include <linux/bitfield.h>
#include <linux/of.h>
#include <linux/platform_device.h>

#include "pcie-designware.h"
#include <linux/pci-epc.h>
#include <linux/pci-epf.h>

/**
 * dw_pcie_ep_get_func_from_ep - Get the struct dw_pcie_ep_func corresponding to
 *				 the endpoint function
 * @ep: DWC EP device
 * @func_no: Function number of the endpoint device
 *
 * Return: struct dw_pcie_ep_func if success, NULL otherwise.
 */
struct dw_pcie_ep_func *
dw_pcie_ep_get_func_from_ep(struct dw_pcie_ep *ep, u8 func_no)
{
	struct dw_pcie_ep_func *ep_func;

	list_for_each_entry(ep_func, &ep->func_list, list) {
		if (ep_func->func_no == func_no)
			return ep_func;
	}

	return NULL;
}

static void __dw_pcie_ep_reset_bar(struct dw_pcie *pci, u8 func_no,
				   enum pci_barno bar, int flags)
{
	struct dw_pcie_ep *ep = &pci->ep;
	u32 reg;

	reg = PCI_BASE_ADDRESS_0 + (4 * bar);
	dw_pcie_dbi_ro_wr_en(pci);
	dw_pcie_ep_writel_dbi2(ep, func_no, reg, 0x0);
	dw_pcie_ep_writel_dbi(ep, func_no, reg, 0x0);
	if (flags & PCI_BASE_ADDRESS_MEM_TYPE_64) {
		dw_pcie_ep_writel_dbi2(ep, func_no, reg + 4, 0x0);
		dw_pcie_ep_writel_dbi(ep, func_no, reg + 4, 0x0);
	}
	dw_pcie_dbi_ro_wr_dis(pci);
}

/**
 * dw_pcie_ep_reset_bar - Reset endpoint BAR
 * @pci: DWC PCI device
 * @bar: BAR number of the endpoint
 */
void dw_pcie_ep_reset_bar(struct dw_pcie *pci, enum pci_barno bar)
{
	u8 func_no, funcs;

	funcs = pci->ep.epc->max_functions;

	for (func_no = 0; func_no < funcs; func_no++)
		__dw_pcie_ep_reset_bar(pci, func_no, bar, 0);
}
EXPORT_SYMBOL_GPL(dw_pcie_ep_reset_bar);

static u8 __dw_pcie_ep_find_next_cap(struct dw_pcie_ep *ep, u8 func_no,
				     u8 cap_ptr, u8 cap)
{
	u8 cap_id, next_cap_ptr;
	u16 reg;

	if (!cap_ptr)
		return 0;

	reg = dw_pcie_ep_readw_dbi(ep, func_no, cap_ptr);
	cap_id = (reg & 0x00ff);

	if (cap_id > PCI_CAP_ID_MAX)
		return 0;

	if (cap_id == cap)
		return cap_ptr;

	next_cap_ptr = (reg & 0xff00) >> 8;
	return __dw_pcie_ep_find_next_cap(ep, func_no, next_cap_ptr, cap);
}

static u8 dw_pcie_ep_find_capability(struct dw_pcie_ep *ep, u8 func_no, u8 cap)
{
	u8 next_cap_ptr;
	u16 reg;

	reg = dw_pcie_ep_readw_dbi(ep, func_no, PCI_CAPABILITY_LIST);
	next_cap_ptr = (reg & 0x00ff);

	return __dw_pcie_ep_find_next_cap(ep, func_no, next_cap_ptr, cap);
}

static int dw_pcie_ep_write_header(struct pci_epc *epc, u8 func_no, u8 vfunc_no,
				   struct pci_epf_header *hdr)
{
	struct dw_pcie_ep *ep = epc_get_drvdata(epc);
	struct dw_pcie *pci = to_dw_pcie_from_ep(ep);

	dw_pcie_dbi_ro_wr_en(pci);
	dw_pcie_ep_writew_dbi(ep, func_no, PCI_VENDOR_ID, hdr->vendorid);
	dw_pcie_ep_writew_dbi(ep, func_no, PCI_DEVICE_ID, hdr->deviceid);
	dw_pcie_ep_writeb_dbi(ep, func_no, PCI_REVISION_ID, hdr->revid);
	dw_pcie_ep_writeb_dbi(ep, func_no, PCI_CLASS_PROG, hdr->progif_code);
	dw_pcie_ep_writew_dbi(ep, func_no, PCI_CLASS_DEVICE,
			      hdr->subclass_code | hdr->baseclass_code << 8);
	dw_pcie_ep_writeb_dbi(ep, func_no, PCI_CACHE_LINE_SIZE,
			      hdr->cache_line_size);
	dw_pcie_ep_writew_dbi(ep, func_no, PCI_SUBSYSTEM_VENDOR_ID,
			      hdr->subsys_vendor_id);
	dw_pcie_ep_writew_dbi(ep, func_no, PCI_SUBSYSTEM_ID, hdr->subsys_id);
	dw_pcie_ep_writeb_dbi(ep, func_no, PCI_INTERRUPT_PIN,
			      hdr->interrupt_pin);
	dw_pcie_dbi_ro_wr_dis(pci);

	return 0;
}

static int dw_pcie_ep_inbound_atu(struct dw_pcie_ep *ep, u8 func_no, int type,
				  dma_addr_t cpu_addr, enum pci_barno bar)
{
	int ret;
	u32 free_win;
	struct dw_pcie *pci = to_dw_pcie_from_ep(ep);

	if (!ep->bar_to_atu[bar])
		free_win = find_first_zero_bit(ep->ib_window_map, pci->num_ib_windows);
	else
		free_win = ep->bar_to_atu[bar] - 1;

	if (free_win >= pci->num_ib_windows) {
		dev_err(pci->dev, "No free inbound window\n");
		return -EINVAL;
	}

	ret = dw_pcie_prog_ep_inbound_atu(pci, func_no, free_win, type,
					  cpu_addr, bar);
	if (ret < 0) {
		dev_err(pci->dev, "Failed to program IB window\n");
		return ret;
	}

	/*
	 * Always increment free_win before assignment, since value 0 is used to identify
	 * unallocated mapping.
	 */
	ep->bar_to_atu[bar] = free_win + 1;
	set_bit(free_win, ep->ib_window_map);

	return 0;
}

static int dw_pcie_ep_outbound_atu(struct dw_pcie_ep *ep,
				   struct dw_pcie_ob_atu_cfg *atu)
{
	struct dw_pcie *pci = to_dw_pcie_from_ep(ep);
	u32 free_win;
	int ret;

	free_win = find_first_zero_bit(ep->ob_window_map, pci->num_ob_windows);
	if (free_win >= pci->num_ob_windows) {
		dev_err(pci->dev, "No free outbound window\n");
		return -EINVAL;
	}

	atu->index = free_win;
	ret = dw_pcie_prog_outbound_atu(pci, atu);
	if (ret)
		return ret;

	set_bit(free_win, ep->ob_window_map);
	ep->outbound_addr[free_win] = atu->cpu_addr;

	return 0;
}

static void dw_pcie_ep_clear_bar(struct pci_epc *epc, u8 func_no, u8 vfunc_no,
				 struct pci_epf_bar *epf_bar)
{
	struct dw_pcie_ep *ep = epc_get_drvdata(epc);
	struct dw_pcie *pci = to_dw_pcie_from_ep(ep);
	enum pci_barno bar = epf_bar->barno;
	u32 atu_index = ep->bar_to_atu[bar] - 1;

	if (!ep->bar_to_atu[bar])
		return;

	__dw_pcie_ep_reset_bar(pci, func_no, bar, epf_bar->flags);

	dw_pcie_disable_atu(pci, PCIE_ATU_REGION_DIR_IB, atu_index);
	clear_bit(atu_index, ep->ib_window_map);
	ep->epf_bar[bar] = NULL;
	ep->bar_to_atu[bar] = 0;
}

static int dw_pcie_ep_set_bar(struct pci_epc *epc, u8 func_no, u8 vfunc_no,
			      struct pci_epf_bar *epf_bar)
{
	struct dw_pcie_ep *ep = epc_get_drvdata(epc);
	struct dw_pcie *pci = to_dw_pcie_from_ep(ep);
	enum pci_barno bar = epf_bar->barno;
	size_t size = epf_bar->size;
	int flags = epf_bar->flags;
	int ret, type;
	u32 reg;

	/*
	 * DWC does not allow BAR pairs to overlap, e.g. you cannot combine BARs
	 * 1 and 2 to form a 64-bit BAR.
	 */
	if ((flags & PCI_BASE_ADDRESS_MEM_TYPE_64) && (bar & 1))
		return -EINVAL;

	reg = PCI_BASE_ADDRESS_0 + (4 * bar);

	if (!(flags & PCI_BASE_ADDRESS_SPACE))
		type = PCIE_ATU_TYPE_MEM;
	else
		type = PCIE_ATU_TYPE_IO;

	ret = dw_pcie_ep_inbound_atu(ep, func_no, type, epf_bar->phys_addr, bar);
	if (ret)
		return ret;

	if (ep->epf_bar[bar])
		return 0;

	dw_pcie_dbi_ro_wr_en(pci);

	dw_pcie_ep_writel_dbi2(ep, func_no, reg, lower_32_bits(size - 1));
	dw_pcie_ep_writel_dbi(ep, func_no, reg, flags);

	if (flags & PCI_BASE_ADDRESS_MEM_TYPE_64) {
		dw_pcie_ep_writel_dbi2(ep, func_no, reg + 4, upper_32_bits(size - 1));
		dw_pcie_ep_writel_dbi(ep, func_no, reg + 4, 0);
	}

	ep->epf_bar[bar] = epf_bar;
	dw_pcie_dbi_ro_wr_dis(pci);

	return 0;
}

static int dw_pcie_find_index(struct dw_pcie_ep *ep, phys_addr_t addr,
			      u32 *atu_index)
{
	u32 index;
	struct dw_pcie *pci = to_dw_pcie_from_ep(ep);

	for (index = 0; index < pci->num_ob_windows; index++) {
		if (ep->outbound_addr[index] != addr)
			continue;
		*atu_index = index;
		return 0;
	}

	return -EINVAL;
}

static void dw_pcie_ep_unmap_addr(struct pci_epc *epc, u8 func_no, u8 vfunc_no,
				  phys_addr_t addr)
{
	int ret;
	u32 atu_index;
	struct dw_pcie_ep *ep = epc_get_drvdata(epc);
	struct dw_pcie *pci = to_dw_pcie_from_ep(ep);

	ret = dw_pcie_find_index(ep, addr, &atu_index);
	if (ret < 0)
		return;

	dw_pcie_disable_atu(pci, PCIE_ATU_REGION_DIR_OB, atu_index);
	clear_bit(atu_index, ep->ob_window_map);
}

static int dw_pcie_ep_map_addr(struct pci_epc *epc, u8 func_no, u8 vfunc_no,
			       phys_addr_t addr, u64 pci_addr, size_t size)
{
	int ret;
	struct dw_pcie_ep *ep = epc_get_drvdata(epc);
	struct dw_pcie *pci = to_dw_pcie_from_ep(ep);
	struct dw_pcie_ob_atu_cfg atu = { 0 };

	atu.func_no = func_no;
	atu.type = PCIE_ATU_TYPE_MEM;
	atu.cpu_addr = addr;
	atu.pci_addr = pci_addr;
	atu.size = size;
	ret = dw_pcie_ep_outbound_atu(ep, &atu);
	if (ret) {
		dev_err(pci->dev, "Failed to enable address\n");
		return ret;
	}

	return 0;
}

static int dw_pcie_ep_get_msi(struct pci_epc *epc, u8 func_no, u8 vfunc_no)
{
	struct dw_pcie_ep *ep = epc_get_drvdata(epc);
	struct dw_pcie_ep_func *ep_func;
	u32 val, reg;

	ep_func = dw_pcie_ep_get_func_from_ep(ep, func_no);
	if (!ep_func || !ep_func->msi_cap)
		return -EINVAL;

	reg = ep_func->msi_cap + PCI_MSI_FLAGS;
	val = dw_pcie_ep_readw_dbi(ep, func_no, reg);
	if (!(val & PCI_MSI_FLAGS_ENABLE))
		return -EINVAL;

	val = FIELD_GET(PCI_MSI_FLAGS_QSIZE, val);

	return val;
}

static int dw_pcie_ep_set_msi(struct pci_epc *epc, u8 func_no, u8 vfunc_no,
			      u8 interrupts)
{
	struct dw_pcie_ep *ep = epc_get_drvdata(epc);
	struct dw_pcie *pci = to_dw_pcie_from_ep(ep);
	struct dw_pcie_ep_func *ep_func;
	u32 val, reg;

	ep_func = dw_pcie_ep_get_func_from_ep(ep, func_no);
	if (!ep_func || !ep_func->msi_cap)
		return -EINVAL;

	reg = ep_func->msi_cap + PCI_MSI_FLAGS;
	val = dw_pcie_ep_readw_dbi(ep, func_no, reg);
	val &= ~PCI_MSI_FLAGS_QMASK;
	val |= FIELD_PREP(PCI_MSI_FLAGS_QMASK, interrupts);
	dw_pcie_dbi_ro_wr_en(pci);
	dw_pcie_ep_writew_dbi(ep, func_no, reg, val);
	dw_pcie_dbi_ro_wr_dis(pci);

	return 0;
}

static int dw_pcie_ep_get_msix(struct pci_epc *epc, u8 func_no, u8 vfunc_no)
{
	struct dw_pcie_ep *ep = epc_get_drvdata(epc);
	struct dw_pcie_ep_func *ep_func;
	u32 val, reg;

	ep_func = dw_pcie_ep_get_func_from_ep(ep, func_no);
	if (!ep_func || !ep_func->msix_cap)
		return -EINVAL;

	reg = ep_func->msix_cap + PCI_MSIX_FLAGS;
	val = dw_pcie_ep_readw_dbi(ep, func_no, reg);
	if (!(val & PCI_MSIX_FLAGS_ENABLE))
		return -EINVAL;

	val &= PCI_MSIX_FLAGS_QSIZE;

	return val;
}

static int dw_pcie_ep_set_msix(struct pci_epc *epc, u8 func_no, u8 vfunc_no,
			       u16 interrupts, enum pci_barno bir, u32 offset)
{
	struct dw_pcie_ep *ep = epc_get_drvdata(epc);
	struct dw_pcie *pci = to_dw_pcie_from_ep(ep);
	struct dw_pcie_ep_func *ep_func;
	u32 val, reg;

	ep_func = dw_pcie_ep_get_func_from_ep(ep, func_no);
	if (!ep_func || !ep_func->msix_cap)
		return -EINVAL;

	dw_pcie_dbi_ro_wr_en(pci);

	reg = ep_func->msix_cap + PCI_MSIX_FLAGS;
	val = dw_pcie_ep_readw_dbi(ep, func_no, reg);
	val &= ~PCI_MSIX_FLAGS_QSIZE;
	val |= interrupts;
	dw_pcie_writew_dbi(pci, reg, val);

	reg = ep_func->msix_cap + PCI_MSIX_TABLE;
	val = offset | bir;
	dw_pcie_ep_writel_dbi(ep, func_no, reg, val);

	reg = ep_func->msix_cap + PCI_MSIX_PBA;
	val = (offset + (interrupts * PCI_MSIX_ENTRY_SIZE)) | bir;
	dw_pcie_ep_writel_dbi(ep, func_no, reg, val);

	dw_pcie_dbi_ro_wr_dis(pci);

	return 0;
}

static int dw_pcie_ep_raise_irq(struct pci_epc *epc, u8 func_no, u8 vfunc_no,
				unsigned int type, u16 interrupt_num)
{
	struct dw_pcie_ep *ep = epc_get_drvdata(epc);

	if (!ep->ops->raise_irq)
		return -EINVAL;

	return ep->ops->raise_irq(ep, func_no, type, interrupt_num);
}

static void dw_pcie_ep_stop(struct pci_epc *epc)
{
	struct dw_pcie_ep *ep = epc_get_drvdata(epc);
	struct dw_pcie *pci = to_dw_pcie_from_ep(ep);

	dw_pcie_stop_link(pci);
}

static int dw_pcie_ep_start(struct pci_epc *epc)
{
	struct dw_pcie_ep *ep = epc_get_drvdata(epc);
	struct dw_pcie *pci = to_dw_pcie_from_ep(ep);

	return dw_pcie_start_link(pci);
}

static const struct pci_epc_features*
dw_pcie_ep_get_features(struct pci_epc *epc, u8 func_no, u8 vfunc_no)
{
	struct dw_pcie_ep *ep = epc_get_drvdata(epc);

	if (!ep->ops->get_features)
		return NULL;

	return ep->ops->get_features(ep);
}

static const struct pci_epc_ops epc_ops = {
	.write_header		= dw_pcie_ep_write_header,
	.set_bar		= dw_pcie_ep_set_bar,
	.clear_bar		= dw_pcie_ep_clear_bar,
	.map_addr		= dw_pcie_ep_map_addr,
	.unmap_addr		= dw_pcie_ep_unmap_addr,
	.set_msi		= dw_pcie_ep_set_msi,
	.get_msi		= dw_pcie_ep_get_msi,
	.set_msix		= dw_pcie_ep_set_msix,
	.get_msix		= dw_pcie_ep_get_msix,
	.raise_irq		= dw_pcie_ep_raise_irq,
	.start			= dw_pcie_ep_start,
	.stop			= dw_pcie_ep_stop,
	.get_features		= dw_pcie_ep_get_features,
};

/**
 * dw_pcie_ep_raise_intx_irq - Raise INTx IRQ to the host
 * @ep: DWC EP device
 * @func_no: Function number of the endpoint
 *
 * Return: 0 if success, errono otherwise.
 */
int dw_pcie_ep_raise_intx_irq(struct dw_pcie_ep *ep, u8 func_no)
{
	struct dw_pcie *pci = to_dw_pcie_from_ep(ep);
	struct device *dev = pci->dev;

	dev_err(dev, "EP cannot raise INTX IRQs\n");

	return -EINVAL;
}
EXPORT_SYMBOL_GPL(dw_pcie_ep_raise_intx_irq);

/**
 * dw_pcie_ep_raise_msi_irq - Raise MSI IRQ to the host
 * @ep: DWC EP device
 * @func_no: Function number of the endpoint
 * @interrupt_num: Interrupt number to be raised
 *
 * Return: 0 if success, errono otherwise.
 */
int dw_pcie_ep_raise_msi_irq(struct dw_pcie_ep *ep, u8 func_no,
			     u8 interrupt_num)
{
	u32 msg_addr_lower, msg_addr_upper, reg;
	struct dw_pcie_ep_func *ep_func;
	struct pci_epc *epc = ep->epc;
	unsigned int aligned_offset;
	u16 msg_ctrl, msg_data;
	bool has_upper;
	u64 msg_addr;
	int ret;

	ep_func = dw_pcie_ep_get_func_from_ep(ep, func_no);
	if (!ep_func || !ep_func->msi_cap)
		return -EINVAL;

	/* Raise MSI per the PCI Local Bus Specification Revision 3.0, 6.8.1. */
	reg = ep_func->msi_cap + PCI_MSI_FLAGS;
	msg_ctrl = dw_pcie_ep_readw_dbi(ep, func_no, reg);
	has_upper = !!(msg_ctrl & PCI_MSI_FLAGS_64BIT);
	reg = ep_func->msi_cap + PCI_MSI_ADDRESS_LO;
	msg_addr_lower = dw_pcie_ep_readl_dbi(ep, func_no, reg);
	if (has_upper) {
		reg = ep_func->msi_cap + PCI_MSI_ADDRESS_HI;
		msg_addr_upper = dw_pcie_ep_readl_dbi(ep, func_no, reg);
		reg = ep_func->msi_cap + PCI_MSI_DATA_64;
		msg_data = dw_pcie_ep_readw_dbi(ep, func_no, reg);
	} else {
		msg_addr_upper = 0;
		reg = ep_func->msi_cap + PCI_MSI_DATA_32;
		msg_data = dw_pcie_ep_readw_dbi(ep, func_no, reg);
	}
	msg_addr = ((u64)msg_addr_upper) << 32 | msg_addr_lower;

	aligned_offset = msg_addr & (epc->mem->window.page_size - 1);
	msg_addr = ALIGN_DOWN(msg_addr, epc->mem->window.page_size);
	ret = dw_pcie_ep_map_addr(epc, func_no, 0, ep->msi_mem_phys, msg_addr,
				  epc->mem->window.page_size);
	if (ret)
		return ret;

	writel(msg_data | (interrupt_num - 1), ep->msi_mem + aligned_offset);

	dw_pcie_ep_unmap_addr(epc, func_no, 0, ep->msi_mem_phys);

	return 0;
}
EXPORT_SYMBOL_GPL(dw_pcie_ep_raise_msi_irq);

/**
 * dw_pcie_ep_raise_msix_irq_doorbell - Raise MSI-X to the host using Doorbell
 *					method
 * @ep: DWC EP device
 * @func_no: Function number of the endpoint device
 * @interrupt_num: Interrupt number to be raised
 *
 * Return: 0 if success, errno otherwise.
 */
int dw_pcie_ep_raise_msix_irq_doorbell(struct dw_pcie_ep *ep, u8 func_no,
				       u16 interrupt_num)
{
	struct dw_pcie *pci = to_dw_pcie_from_ep(ep);
	struct dw_pcie_ep_func *ep_func;
	u32 msg_data;

	ep_func = dw_pcie_ep_get_func_from_ep(ep, func_no);
	if (!ep_func || !ep_func->msix_cap)
		return -EINVAL;

	msg_data = (func_no << PCIE_MSIX_DOORBELL_PF_SHIFT) |
		   (interrupt_num - 1);

	dw_pcie_writel_dbi(pci, PCIE_MSIX_DOORBELL, msg_data);

	return 0;
}

/**
 * dw_pcie_ep_raise_msix_irq - Raise MSI-X to the host
 * @ep: DWC EP device
 * @func_no: Function number of the endpoint device
 * @interrupt_num: Interrupt number to be raised
 *
 * Return: 0 if success, errno otherwise.
 */
int dw_pcie_ep_raise_msix_irq(struct dw_pcie_ep *ep, u8 func_no,
			      u16 interrupt_num)
{
	struct dw_pcie *pci = to_dw_pcie_from_ep(ep);
	struct pci_epf_msix_tbl *msix_tbl;
	struct dw_pcie_ep_func *ep_func;
	struct pci_epc *epc = ep->epc;
	u32 reg, msg_data, vec_ctrl;
	unsigned int aligned_offset;
	u32 tbl_offset;
	u64 msg_addr;
	int ret;
	u8 bir;

	ep_func = dw_pcie_ep_get_func_from_ep(ep, func_no);
	if (!ep_func || !ep_func->msix_cap)
		return -EINVAL;

<<<<<<< HEAD
	func_offset = dw_pcie_ep_func_select(ep, func_no);

	reg = ep_func->msix_cap + func_offset + PCI_MSIX_TABLE;
	tbl_offset = dw_pcie_readl_dbi(pci, reg);
=======
	reg = ep_func->msix_cap + PCI_MSIX_TABLE;
	tbl_offset = dw_pcie_ep_readl_dbi(ep, func_no, reg);
>>>>>>> 2d5404ca
	bir = FIELD_GET(PCI_MSIX_TABLE_BIR, tbl_offset);
	tbl_offset &= PCI_MSIX_TABLE_OFFSET;

	msix_tbl = ep->epf_bar[bir]->addr + tbl_offset;
	msg_addr = msix_tbl[(interrupt_num - 1)].msg_addr;
	msg_data = msix_tbl[(interrupt_num - 1)].msg_data;
	vec_ctrl = msix_tbl[(interrupt_num - 1)].vector_ctrl;

	if (vec_ctrl & PCI_MSIX_ENTRY_CTRL_MASKBIT) {
		dev_dbg(pci->dev, "MSI-X entry ctrl set\n");
		return -EPERM;
	}

	aligned_offset = msg_addr & (epc->mem->window.page_size - 1);
	msg_addr = ALIGN_DOWN(msg_addr, epc->mem->window.page_size);
	ret = dw_pcie_ep_map_addr(epc, func_no, 0, ep->msi_mem_phys, msg_addr,
				  epc->mem->window.page_size);
	if (ret)
		return ret;

	writel(msg_data, ep->msi_mem + aligned_offset);

	dw_pcie_ep_unmap_addr(epc, func_no, 0, ep->msi_mem_phys);

	return 0;
}

/**
 * dw_pcie_ep_cleanup - Cleanup DWC EP resources after fundamental reset
 * @ep: DWC EP device
 *
 * Cleans up the DWC EP specific resources like eDMA etc... after fundamental
 * reset like PERST#. Note that this API is only applicable for drivers
 * supporting PERST# or any other methods of fundamental reset.
 */
void dw_pcie_ep_cleanup(struct dw_pcie_ep *ep)
{
	struct dw_pcie *pci = to_dw_pcie_from_ep(ep);

	dw_pcie_edma_remove(pci);
}
EXPORT_SYMBOL_GPL(dw_pcie_ep_cleanup);

/**
 * dw_pcie_ep_deinit - Deinitialize the endpoint device
 * @ep: DWC EP device
 *
 * Deinitialize the endpoint device. EPC device is not destroyed since that will
 * be taken care by Devres.
 */
void dw_pcie_ep_deinit(struct dw_pcie_ep *ep)
{
	struct pci_epc *epc = ep->epc;

	dw_pcie_ep_cleanup(ep);

	pci_epc_mem_free_addr(epc, ep->msi_mem_phys, ep->msi_mem,
			      epc->mem->window.page_size);

	pci_epc_mem_exit(epc);

	if (ep->ops->deinit)
		ep->ops->deinit(ep);
}
<<<<<<< HEAD
EXPORT_SYMBOL_GPL(dw_pcie_ep_exit);
=======
EXPORT_SYMBOL_GPL(dw_pcie_ep_deinit);
>>>>>>> 2d5404ca

static unsigned int dw_pcie_ep_find_ext_capability(struct dw_pcie *pci, int cap)
{
	u32 header;
	int pos = PCI_CFG_SPACE_SIZE;

	while (pos) {
		header = dw_pcie_readl_dbi(pci, pos);
		if (PCI_EXT_CAP_ID(header) == cap)
			return pos;

		pos = PCI_EXT_CAP_NEXT(header);
		if (!pos)
			break;
	}

	return 0;
}

static void dw_pcie_ep_init_non_sticky_registers(struct dw_pcie *pci)
{
<<<<<<< HEAD
	struct dw_pcie *pci = to_dw_pcie_from_ep(ep);
	struct dw_pcie_ep_func *ep_func;
	struct device *dev = pci->dev;
	struct pci_epc *epc = ep->epc;
	unsigned int offset, ptm_cap_base;
=======
	unsigned int offset;
>>>>>>> 2d5404ca
	unsigned int nbars;
	u32 reg, i;

	offset = dw_pcie_ep_find_ext_capability(pci, PCI_EXT_CAP_ID_REBAR);

	dw_pcie_dbi_ro_wr_en(pci);

	if (offset) {
		reg = dw_pcie_readl_dbi(pci, offset + PCI_REBAR_CTRL);
		nbars = (reg & PCI_REBAR_CTRL_NBAR_MASK) >>
			PCI_REBAR_CTRL_NBAR_SHIFT;

		/*
		 * PCIe r6.0, sec 7.8.6.2 require us to support at least one
		 * size in the range from 1 MB to 512 GB. Advertise support
		 * for 1 MB BAR size only.
		 */
		for (i = 0; i < nbars; i++, offset += PCI_REBAR_CTRL)
			dw_pcie_writel_dbi(pci, offset + PCI_REBAR_CAP, 0x0);
	}

	dw_pcie_setup(pci);
	dw_pcie_dbi_ro_wr_dis(pci);
}

/**
 * dw_pcie_ep_init_registers - Initialize DWC EP specific registers
 * @ep: DWC EP device
 *
 * Initialize the registers (CSRs) specific to DWC EP. This API should be called
 * only when the endpoint receives an active refclk (either from host or
 * generated locally).
 */
int dw_pcie_ep_init_registers(struct dw_pcie_ep *ep)
{
	struct dw_pcie *pci = to_dw_pcie_from_ep(ep);
	struct dw_pcie_ep_func *ep_func;
	struct device *dev = pci->dev;
	struct pci_epc *epc = ep->epc;
	u32 ptm_cap_base, reg;
	u8 hdr_type;
	u8 func_no;
<<<<<<< HEAD
	int i, ret;
	void *addr;
	u32 reg;
=======
	void *addr;
	int ret;
>>>>>>> 2d5404ca

	hdr_type = dw_pcie_readb_dbi(pci, PCI_HEADER_TYPE) &
		   PCI_HEADER_TYPE_MASK;
	if (hdr_type != PCI_HEADER_TYPE_NORMAL) {
		dev_err(pci->dev,
			"PCIe controller is not set to EP mode (hdr_type:0x%x)!\n",
			hdr_type);
		return -EIO;
	}

	dw_pcie_version_detect(pci);
<<<<<<< HEAD

	dw_pcie_iatu_detect(pci);

	ret = dw_pcie_edma_detect(pci);
	if (ret)
		return ret;

	if (!ep->ib_window_map) {
		ep->ib_window_map = devm_bitmap_zalloc(dev, pci->num_ib_windows,
						       GFP_KERNEL);
		if (!ep->ib_window_map)
			goto err_remove_edma;
	}

	if (!ep->ob_window_map) {
		ep->ob_window_map = devm_bitmap_zalloc(dev, pci->num_ob_windows,
						       GFP_KERNEL);
		if (!ep->ob_window_map)
			goto err_remove_edma;
	}

	if (!ep->outbound_addr) {
		addr = devm_kcalloc(dev, pci->num_ob_windows, sizeof(phys_addr_t),
				    GFP_KERNEL);
		if (!addr)
			goto err_remove_edma;
		ep->outbound_addr = addr;
	}

	for (func_no = 0; func_no < epc->max_functions; func_no++) {

		ep_func = dw_pcie_ep_get_func_from_ep(ep, func_no);
		if (ep_func)
			continue;

		ep_func = devm_kzalloc(dev, sizeof(*ep_func), GFP_KERNEL);
		if (!ep_func)
			goto err_remove_edma;

		ep_func->func_no = func_no;
		ep_func->msi_cap = dw_pcie_ep_find_capability(ep, func_no,
							      PCI_CAP_ID_MSI);
		ep_func->msix_cap = dw_pcie_ep_find_capability(ep, func_no,
							       PCI_CAP_ID_MSIX);

		list_add_tail(&ep_func->list, &ep->func_list);
	}

	if (ep->ops->ep_init)
		ep->ops->ep_init(ep);

	offset = dw_pcie_ep_find_ext_capability(pci, PCI_EXT_CAP_ID_REBAR);
	ptm_cap_base = dw_pcie_ep_find_ext_capability(pci, PCI_EXT_CAP_ID_PTM);
=======
>>>>>>> 2d5404ca

	dw_pcie_iatu_detect(pci);

	ret = dw_pcie_edma_detect(pci);
	if (ret)
		return ret;

<<<<<<< HEAD
		/*
		 * PCIe r6.0, sec 7.8.6.2 require us to support at least one
		 * size in the range from 1 MB to 512 GB. Advertise support
		 * for 1 MB BAR size only.
		 */
		for (i = 0; i < nbars; i++, offset += PCI_REBAR_CTRL)
			dw_pcie_writel_dbi(pci, offset + PCI_REBAR_CAP, BIT(4));
=======
	if (!ep->ib_window_map) {
		ep->ib_window_map = devm_bitmap_zalloc(dev, pci->num_ib_windows,
						       GFP_KERNEL);
		if (!ep->ib_window_map)
			goto err_remove_edma;
	}

	if (!ep->ob_window_map) {
		ep->ob_window_map = devm_bitmap_zalloc(dev, pci->num_ob_windows,
						       GFP_KERNEL);
		if (!ep->ob_window_map)
			goto err_remove_edma;
	}

	if (!ep->outbound_addr) {
		addr = devm_kcalloc(dev, pci->num_ob_windows, sizeof(phys_addr_t),
				    GFP_KERNEL);
		if (!addr)
			goto err_remove_edma;
		ep->outbound_addr = addr;
	}

	for (func_no = 0; func_no < epc->max_functions; func_no++) {

		ep_func = dw_pcie_ep_get_func_from_ep(ep, func_no);
		if (ep_func)
			continue;

		ep_func = devm_kzalloc(dev, sizeof(*ep_func), GFP_KERNEL);
		if (!ep_func)
			goto err_remove_edma;

		ep_func->func_no = func_no;
		ep_func->msi_cap = dw_pcie_ep_find_capability(ep, func_no,
							      PCI_CAP_ID_MSI);
		ep_func->msix_cap = dw_pcie_ep_find_capability(ep, func_no,
							       PCI_CAP_ID_MSIX);

		list_add_tail(&ep_func->list, &ep->func_list);
>>>>>>> 2d5404ca
	}

	if (ep->ops->init)
		ep->ops->init(ep);

	ptm_cap_base = dw_pcie_ep_find_ext_capability(pci, PCI_EXT_CAP_ID_PTM);

	/*
	 * PTM responder capability can be disabled only after disabling
	 * PTM root capability.
	 */
	if (ptm_cap_base) {
		dw_pcie_dbi_ro_wr_en(pci);
		reg = dw_pcie_readl_dbi(pci, ptm_cap_base + PCI_PTM_CAP);
		reg &= ~PCI_PTM_CAP_ROOT;
		dw_pcie_writel_dbi(pci, ptm_cap_base + PCI_PTM_CAP, reg);

		reg = dw_pcie_readl_dbi(pci, ptm_cap_base + PCI_PTM_CAP);
		reg &= ~(PCI_PTM_CAP_RES | PCI_PTM_GRANULARITY_MASK);
		dw_pcie_writel_dbi(pci, ptm_cap_base + PCI_PTM_CAP, reg);
		dw_pcie_dbi_ro_wr_dis(pci);
	}

	dw_pcie_ep_init_non_sticky_registers(pci);

	return 0;

err_remove_edma:
	dw_pcie_edma_remove(pci);

	return ret;
}
EXPORT_SYMBOL_GPL(dw_pcie_ep_init_registers);

/**
 * dw_pcie_ep_linkup - Notify EPF drivers about Link Up event
 * @ep: DWC EP device
 */
void dw_pcie_ep_linkup(struct dw_pcie_ep *ep)
{
	struct pci_epc *epc = ep->epc;

	pci_epc_linkup(epc);
}
EXPORT_SYMBOL_GPL(dw_pcie_ep_linkup);

/**
 * dw_pcie_ep_linkdown - Notify EPF drivers about Link Down event
 * @ep: DWC EP device
 *
 * Non-sticky registers are also initialized before sending the notification to
 * the EPF drivers. This is needed since the registers need to be initialized
 * before the link comes back again.
 */
void dw_pcie_ep_linkdown(struct dw_pcie_ep *ep)
{
	struct dw_pcie *pci = to_dw_pcie_from_ep(ep);
	struct pci_epc *epc = ep->epc;

	/*
	 * Initialize the non-sticky DWC registers as they would've reset post
	 * Link Down. This is specifically needed for drivers not supporting
	 * PERST# as they have no way to reinitialize the registers before the
	 * link comes back again.
	 */
	dw_pcie_ep_init_non_sticky_registers(pci);

	pci_epc_linkdown(epc);
}
EXPORT_SYMBOL_GPL(dw_pcie_ep_linkdown);

/**
 * dw_pcie_ep_init - Initialize the endpoint device
 * @ep: DWC EP device
 *
 * Initialize the endpoint device. Allocate resources and create the EPC
 * device with the endpoint framework.
 *
 * Return: 0 if success, errno otherwise.
 */
int dw_pcie_ep_init(struct dw_pcie_ep *ep)
{
	int ret;
	struct resource *res;
	struct pci_epc *epc;
	struct dw_pcie *pci = to_dw_pcie_from_ep(ep);
	struct device *dev = pci->dev;
	struct platform_device *pdev = to_platform_device(dev);
	struct device_node *np = dev->of_node;
<<<<<<< HEAD
	const struct pci_epc_features *epc_features;
=======
>>>>>>> 2d5404ca

	INIT_LIST_HEAD(&ep->func_list);

	ret = dw_pcie_get_resources(pci);
	if (ret)
		return ret;

	res = platform_get_resource_byname(pdev, IORESOURCE_MEM, "addr_space");
	if (!res)
		return -EINVAL;

	ep->phys_base = res->start;
	ep->addr_size = resource_size(res);

	if (ep->ops->pre_init)
		ep->ops->pre_init(ep);

	epc = devm_pci_epc_create(dev, &epc_ops);
	if (IS_ERR(epc)) {
		dev_err(dev, "Failed to create epc device\n");
		return PTR_ERR(epc);
	}

	ep->epc = epc;
	epc_set_drvdata(epc, ep);

	ret = of_property_read_u8(np, "max-functions", &epc->max_functions);
	if (ret < 0)
		epc->max_functions = 1;

	ret = pci_epc_mem_init(epc, ep->phys_base, ep->addr_size,
			       ep->page_size);
	if (ret < 0) {
		dev_err(dev, "Failed to initialize address space\n");
		goto err_ep_deinit;
	}

	ep->msi_mem = pci_epc_mem_alloc_addr(epc, &ep->msi_mem_phys,
					     epc->mem->window.page_size);
	if (!ep->msi_mem) {
		ret = -ENOMEM;
		dev_err(dev, "Failed to reserve memory for MSI/MSI-X\n");
		goto err_exit_epc_mem;
	}

<<<<<<< HEAD
	if (ep->ops->get_features) {
		epc_features = ep->ops->get_features(ep);
		if (epc_features->core_init_notifier)
			return 0;
	}

	/*
	 * NOTE:- Avoid accessing the hardware (Ex:- DBI space) before this
	 * step as platforms that implement 'core_init_notifier' feature may
	 * not have the hardware ready (i.e. core initialized) for access
	 * (Ex: tegra194). Any hardware access on such platforms result
	 * in system hang.
	 */
	ret = dw_pcie_ep_init_complete(ep);
	if (ret)
		goto err_free_epc_mem;

	return 0;

err_free_epc_mem:
	pci_epc_mem_free_addr(epc, ep->msi_mem_phys, ep->msi_mem,
			      epc->mem->window.page_size);

=======
	return 0;

>>>>>>> 2d5404ca
err_exit_epc_mem:
	pci_epc_mem_exit(epc);

err_ep_deinit:
	if (ep->ops->deinit)
		ep->ops->deinit(ep);

	return ret;
}
EXPORT_SYMBOL_GPL(dw_pcie_ep_init);<|MERGE_RESOLUTION|>--- conflicted
+++ resolved
@@ -585,15 +585,8 @@
 	if (!ep_func || !ep_func->msix_cap)
 		return -EINVAL;
 
-<<<<<<< HEAD
-	func_offset = dw_pcie_ep_func_select(ep, func_no);
-
-	reg = ep_func->msix_cap + func_offset + PCI_MSIX_TABLE;
-	tbl_offset = dw_pcie_readl_dbi(pci, reg);
-=======
 	reg = ep_func->msix_cap + PCI_MSIX_TABLE;
 	tbl_offset = dw_pcie_ep_readl_dbi(ep, func_no, reg);
->>>>>>> 2d5404ca
 	bir = FIELD_GET(PCI_MSIX_TABLE_BIR, tbl_offset);
 	tbl_offset &= PCI_MSIX_TABLE_OFFSET;
 
@@ -654,15 +647,8 @@
 			      epc->mem->window.page_size);
 
 	pci_epc_mem_exit(epc);
-
-	if (ep->ops->deinit)
-		ep->ops->deinit(ep);
-}
-<<<<<<< HEAD
-EXPORT_SYMBOL_GPL(dw_pcie_ep_exit);
-=======
+}
 EXPORT_SYMBOL_GPL(dw_pcie_ep_deinit);
->>>>>>> 2d5404ca
 
 static unsigned int dw_pcie_ep_find_ext_capability(struct dw_pcie *pci, int cap)
 {
@@ -684,15 +670,7 @@
 
 static void dw_pcie_ep_init_non_sticky_registers(struct dw_pcie *pci)
 {
-<<<<<<< HEAD
-	struct dw_pcie *pci = to_dw_pcie_from_ep(ep);
-	struct dw_pcie_ep_func *ep_func;
-	struct device *dev = pci->dev;
-	struct pci_epc *epc = ep->epc;
-	unsigned int offset, ptm_cap_base;
-=======
 	unsigned int offset;
->>>>>>> 2d5404ca
 	unsigned int nbars;
 	u32 reg, i;
 
@@ -735,14 +713,8 @@
 	u32 ptm_cap_base, reg;
 	u8 hdr_type;
 	u8 func_no;
-<<<<<<< HEAD
-	int i, ret;
-	void *addr;
-	u32 reg;
-=======
 	void *addr;
 	int ret;
->>>>>>> 2d5404ca
 
 	hdr_type = dw_pcie_readb_dbi(pci, PCI_HEADER_TYPE) &
 		   PCI_HEADER_TYPE_MASK;
@@ -754,7 +726,6 @@
 	}
 
 	dw_pcie_version_detect(pci);
-<<<<<<< HEAD
 
 	dw_pcie_iatu_detect(pci);
 
@@ -801,71 +772,6 @@
 							       PCI_CAP_ID_MSIX);
 
 		list_add_tail(&ep_func->list, &ep->func_list);
-	}
-
-	if (ep->ops->ep_init)
-		ep->ops->ep_init(ep);
-
-	offset = dw_pcie_ep_find_ext_capability(pci, PCI_EXT_CAP_ID_REBAR);
-	ptm_cap_base = dw_pcie_ep_find_ext_capability(pci, PCI_EXT_CAP_ID_PTM);
-=======
->>>>>>> 2d5404ca
-
-	dw_pcie_iatu_detect(pci);
-
-	ret = dw_pcie_edma_detect(pci);
-	if (ret)
-		return ret;
-
-<<<<<<< HEAD
-		/*
-		 * PCIe r6.0, sec 7.8.6.2 require us to support at least one
-		 * size in the range from 1 MB to 512 GB. Advertise support
-		 * for 1 MB BAR size only.
-		 */
-		for (i = 0; i < nbars; i++, offset += PCI_REBAR_CTRL)
-			dw_pcie_writel_dbi(pci, offset + PCI_REBAR_CAP, BIT(4));
-=======
-	if (!ep->ib_window_map) {
-		ep->ib_window_map = devm_bitmap_zalloc(dev, pci->num_ib_windows,
-						       GFP_KERNEL);
-		if (!ep->ib_window_map)
-			goto err_remove_edma;
-	}
-
-	if (!ep->ob_window_map) {
-		ep->ob_window_map = devm_bitmap_zalloc(dev, pci->num_ob_windows,
-						       GFP_KERNEL);
-		if (!ep->ob_window_map)
-			goto err_remove_edma;
-	}
-
-	if (!ep->outbound_addr) {
-		addr = devm_kcalloc(dev, pci->num_ob_windows, sizeof(phys_addr_t),
-				    GFP_KERNEL);
-		if (!addr)
-			goto err_remove_edma;
-		ep->outbound_addr = addr;
-	}
-
-	for (func_no = 0; func_no < epc->max_functions; func_no++) {
-
-		ep_func = dw_pcie_ep_get_func_from_ep(ep, func_no);
-		if (ep_func)
-			continue;
-
-		ep_func = devm_kzalloc(dev, sizeof(*ep_func), GFP_KERNEL);
-		if (!ep_func)
-			goto err_remove_edma;
-
-		ep_func->func_no = func_no;
-		ep_func->msi_cap = dw_pcie_ep_find_capability(ep, func_no,
-							      PCI_CAP_ID_MSI);
-		ep_func->msix_cap = dw_pcie_ep_find_capability(ep, func_no,
-							       PCI_CAP_ID_MSIX);
-
-		list_add_tail(&ep_func->list, &ep->func_list);
->>>>>>> 2d5404ca
 	}
 
 	if (ep->ops->init)
@@ -955,10 +861,6 @@
 	struct device *dev = pci->dev;
 	struct platform_device *pdev = to_platform_device(dev);
 	struct device_node *np = dev->of_node;
-<<<<<<< HEAD
-	const struct pci_epc_features *epc_features;
-=======
->>>>>>> 2d5404ca
 
 	INIT_LIST_HEAD(&ep->func_list);
 
@@ -993,7 +895,7 @@
 			       ep->page_size);
 	if (ret < 0) {
 		dev_err(dev, "Failed to initialize address space\n");
-		goto err_ep_deinit;
+		return ret;
 	}
 
 	ep->msi_mem = pci_epc_mem_alloc_addr(epc, &ep->msi_mem_phys,
@@ -1004,41 +906,11 @@
 		goto err_exit_epc_mem;
 	}
 
-<<<<<<< HEAD
-	if (ep->ops->get_features) {
-		epc_features = ep->ops->get_features(ep);
-		if (epc_features->core_init_notifier)
-			return 0;
-	}
-
-	/*
-	 * NOTE:- Avoid accessing the hardware (Ex:- DBI space) before this
-	 * step as platforms that implement 'core_init_notifier' feature may
-	 * not have the hardware ready (i.e. core initialized) for access
-	 * (Ex: tegra194). Any hardware access on such platforms result
-	 * in system hang.
-	 */
-	ret = dw_pcie_ep_init_complete(ep);
-	if (ret)
-		goto err_free_epc_mem;
-
-	return 0;
-
-err_free_epc_mem:
-	pci_epc_mem_free_addr(epc, ep->msi_mem_phys, ep->msi_mem,
-			      epc->mem->window.page_size);
-
-=======
-	return 0;
-
->>>>>>> 2d5404ca
+	return 0;
+
 err_exit_epc_mem:
 	pci_epc_mem_exit(epc);
 
-err_ep_deinit:
-	if (ep->ops->deinit)
-		ep->ops->deinit(ep);
-
 	return ret;
 }
 EXPORT_SYMBOL_GPL(dw_pcie_ep_init);