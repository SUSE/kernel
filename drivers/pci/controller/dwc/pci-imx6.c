--- conflicted
+++ resolved
@@ -985,15 +985,9 @@
 	return 0;
 
 err_phy_off:
-<<<<<<< HEAD
-	phy_power_off(imx6_pcie->phy);
-err_phy_exit:
-	phy_exit(imx6_pcie->phy);
-=======
 	phy_power_off(imx_pcie->phy);
 err_phy_exit:
 	phy_exit(imx_pcie->phy);
->>>>>>> 2d5404ca
 err_clk_disable:
 	imx_pcie_clk_disable(imx_pcie);
 err_reg_disable:
@@ -1034,15 +1028,9 @@
 	return cpu_addr - entry->offset;
 }
 
-<<<<<<< HEAD
-static const struct dw_pcie_host_ops imx6_pcie_host_ops = {
-	.init = imx6_pcie_host_init,
-	.deinit = imx6_pcie_host_exit,
-=======
 static const struct dw_pcie_host_ops imx_pcie_host_ops = {
 	.init = imx_pcie_host_init,
 	.deinit = imx_pcie_host_exit,
->>>>>>> 2d5404ca
 };
 
 static const struct dw_pcie_ops dw_pcie_ops = {
