--- conflicted
+++ resolved
@@ -404,11 +404,6 @@
 static int kirin_pcie_host_init(struct pcie_port *pp)
 {
 	pp->bridge->ops = &kirin_pci_ops;
-<<<<<<< HEAD
-
-	dw_pcie_setup_rc(pp);
-=======
->>>>>>> 7d2a07b7
 
 	return 0;
 }
