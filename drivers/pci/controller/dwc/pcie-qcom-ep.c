// SPDX-License-Identifier: GPL-2.0
/*
 * Qualcomm PCIe Endpoint controller driver
 *
 * Copyright (c) 2020, The Linux Foundation. All rights reserved.
 * Author: Siddartha Mohanadoss <smohanad@codeaurora.org
 *
 * Copyright (c) 2021, Linaro Ltd.
 * Author: Manivannan Sadhasivam <manivannan.sadhasivam@linaro.org
 */

#include <linux/clk.h>
#include <linux/debugfs.h>
#include <linux/delay.h>
#include <linux/gpio/consumer.h>
#include <linux/interconnect.h>
#include <linux/mfd/syscon.h>
#include <linux/phy/pcie.h>
#include <linux/phy/phy.h>
#include <linux/platform_device.h>
#include <linux/pm_domain.h>
#include <linux/regmap.h>
#include <linux/reset.h>
#include <linux/module.h>

#include "../../pci.h"
#include "pcie-designware.h"
#include "pcie-qcom-common.h"

/* PARF registers */
#define PARF_SYS_CTRL				0x00
#define PARF_DB_CTRL				0x10
#define PARF_PM_CTRL				0x20
#define PARF_MHI_CLOCK_RESET_CTRL		0x174
#define PARF_MHI_BASE_ADDR_LOWER		0x178
#define PARF_MHI_BASE_ADDR_UPPER		0x17c
#define PARF_DEBUG_INT_EN			0x190
#define PARF_AXI_MSTR_RD_HALT_NO_WRITES		0x1a4
#define PARF_AXI_MSTR_WR_ADDR_HALT		0x1a8
#define PARF_Q2A_FLUSH				0x1ac
#define PARF_LTSSM				0x1b0
#define PARF_CFG_BITS				0x210
#define PARF_INT_ALL_STATUS			0x224
#define PARF_INT_ALL_CLEAR			0x228
#define PARF_INT_ALL_MASK			0x22c
#define PARF_SLV_ADDR_MSB_CTRL			0x2c0
#define PARF_DBI_BASE_ADDR			0x350
#define PARF_DBI_BASE_ADDR_HI			0x354
#define PARF_SLV_ADDR_SPACE_SIZE		0x358
#define PARF_SLV_ADDR_SPACE_SIZE_HI		0x35c
#define PARF_NO_SNOOP_OVERIDE			0x3d4
#define PARF_ATU_BASE_ADDR			0x634
#define PARF_ATU_BASE_ADDR_HI			0x638
#define PARF_SRIS_MODE				0x644
#define PARF_DEBUG_CNT_PM_LINKST_IN_L2		0xc04
#define PARF_DEBUG_CNT_PM_LINKST_IN_L1		0xc0c
#define PARF_DEBUG_CNT_PM_LINKST_IN_L0S		0xc10
#define PARF_DEBUG_CNT_AUX_CLK_IN_L1SUB_L1	0xc84
#define PARF_DEBUG_CNT_AUX_CLK_IN_L1SUB_L2	0xc88
#define PARF_DEVICE_TYPE			0x1000
#define PARF_BDF_TO_SID_CFG			0x2c00
#define PARF_INT_ALL_5_MASK			0x2dcc

/* PARF_INT_ALL_{STATUS/CLEAR/MASK} register fields */
#define PARF_INT_ALL_LINK_DOWN			BIT(1)
#define PARF_INT_ALL_BME			BIT(2)
#define PARF_INT_ALL_PM_TURNOFF			BIT(3)
#define PARF_INT_ALL_DEBUG			BIT(4)
#define PARF_INT_ALL_LTR			BIT(5)
#define PARF_INT_ALL_MHI_Q6			BIT(6)
#define PARF_INT_ALL_MHI_A7			BIT(7)
#define PARF_INT_ALL_DSTATE_CHANGE		BIT(8)
#define PARF_INT_ALL_L1SUB_TIMEOUT		BIT(9)
#define PARF_INT_ALL_MMIO_WRITE			BIT(10)
#define PARF_INT_ALL_CFG_WRITE			BIT(11)
#define PARF_INT_ALL_BRIDGE_FLUSH_N		BIT(12)
#define PARF_INT_ALL_LINK_UP			BIT(13)
#define PARF_INT_ALL_AER_LEGACY			BIT(14)
#define PARF_INT_ALL_PLS_ERR			BIT(15)
#define PARF_INT_ALL_PME_LEGACY			BIT(16)
#define PARF_INT_ALL_PLS_PME			BIT(17)
#define PARF_INT_ALL_EDMA			BIT(22)

/* PARF_BDF_TO_SID_CFG register fields */
#define PARF_BDF_TO_SID_BYPASS			BIT(0)

/* PARF_DEBUG_INT_EN register fields */
#define PARF_DEBUG_INT_PM_DSTATE_CHANGE		BIT(1)
#define PARF_DEBUG_INT_CFG_BUS_MASTER_EN	BIT(2)
#define PARF_DEBUG_INT_RADM_PM_TURNOFF		BIT(3)

/* PARF_NO_SNOOP_OVERIDE register fields */
#define WR_NO_SNOOP_OVERIDE_EN                 BIT(1)
#define RD_NO_SNOOP_OVERIDE_EN                 BIT(3)

/* PARF_DEVICE_TYPE register fields */
#define PARF_DEVICE_TYPE_EP			0x0

/* PARF_PM_CTRL register fields */
#define PARF_PM_CTRL_REQ_EXIT_L1		BIT(1)
#define PARF_PM_CTRL_READY_ENTR_L23		BIT(2)
#define PARF_PM_CTRL_REQ_NOT_ENTR_L1		BIT(5)

/* PARF_MHI_CLOCK_RESET_CTRL fields */
#define PARF_MSTR_AXI_CLK_EN			BIT(1)

/* PARF_AXI_MSTR_RD_HALT_NO_WRITES register fields */
#define PARF_AXI_MSTR_RD_HALT_NO_WRITE_EN	BIT(0)

/* PARF_AXI_MSTR_WR_ADDR_HALT register fields */
#define PARF_AXI_MSTR_WR_ADDR_HALT_EN		BIT(31)

/* PARF_Q2A_FLUSH register fields */
#define PARF_Q2A_FLUSH_EN			BIT(16)

/* PARF_SYS_CTRL register fields */
#define PARF_SYS_CTRL_AUX_PWR_DET		BIT(4)
#define PARF_SYS_CTRL_CORE_CLK_CGC_DIS		BIT(6)
#define PARF_SYS_CTRL_MSTR_ACLK_CGC_DIS		BIT(10)
#define PARF_SYS_CTRL_SLV_DBI_WAKE_DISABLE	BIT(11)

/* PARF_DB_CTRL register fields */
#define PARF_DB_CTRL_INSR_DBNCR_BLOCK		BIT(0)
#define PARF_DB_CTRL_RMVL_DBNCR_BLOCK		BIT(1)
#define PARF_DB_CTRL_DBI_WKP_BLOCK		BIT(4)
#define PARF_DB_CTRL_SLV_WKP_BLOCK		BIT(5)
#define PARF_DB_CTRL_MST_WKP_BLOCK		BIT(6)

/* PARF_CFG_BITS register fields */
#define PARF_CFG_BITS_REQ_EXIT_L1SS_MSI_LTR_EN	BIT(1)

/* PARF_INT_ALL_5_MASK fields */
#define PARF_INT_ALL_5_MHI_RAM_DATA_PARITY_ERR	BIT(0)

/* ELBI registers */
#define ELBI_SYS_STTS				0x08
#define ELBI_CS2_ENABLE				0xa4

/* DBI registers */
#define DBI_CON_STATUS				0x44

/* DBI register fields */
#define DBI_CON_STATUS_POWER_STATE_MASK		GENMASK(1, 0)

#define XMLH_LINK_UP				0x400
#define CORE_RESET_TIME_US_MIN			1000
#define CORE_RESET_TIME_US_MAX			1005
#define WAKE_DELAY_US				2000 /* 2 ms */

#define QCOM_PCIE_LINK_SPEED_TO_BW(speed) \
		Mbps_to_icc(PCIE_SPEED2MBS_ENC(pcie_link_speed[speed]))

#define to_pcie_ep(x)				dev_get_drvdata((x)->dev)

enum qcom_pcie_ep_link_status {
	QCOM_PCIE_EP_LINK_DISABLED,
	QCOM_PCIE_EP_LINK_ENABLED,
	QCOM_PCIE_EP_LINK_UP,
	QCOM_PCIE_EP_LINK_DOWN,
};

/**
 * struct qcom_pcie_ep_cfg - Per SoC config struct
 * @hdma_support: HDMA support on this SoC
 * @override_no_snoop: Override NO_SNOOP attribute in TLP to enable cache snooping
 * @disable_mhi_ram_parity_check: Disable MHI RAM data parity error check
 */
struct qcom_pcie_ep_cfg {
	bool hdma_support;
	bool override_no_snoop;
	bool disable_mhi_ram_parity_check;
};

/**
 * struct qcom_pcie_ep - Qualcomm PCIe Endpoint Controller
 * @pci: Designware PCIe controller struct
 * @parf: Qualcomm PCIe specific PARF register base
 * @elbi: Designware PCIe specific ELBI register base
 * @mmio: MMIO register base
 * @perst_map: PERST regmap
 * @mmio_res: MMIO region resource
 * @core_reset: PCIe Endpoint core reset
 * @reset: PERST# GPIO
 * @wake: WAKE# GPIO
 * @phy: PHY controller block
 * @debugfs: PCIe Endpoint Debugfs directory
 * @icc_mem: Handle to an interconnect path between PCIe and MEM
 * @clks: PCIe clocks
 * @num_clks: PCIe clocks count
 * @perst_en: Flag for PERST enable
 * @perst_sep_en: Flag for PERST separation enable
 * @cfg: PCIe EP config struct
 * @link_status: PCIe Link status
 * @global_irq: Qualcomm PCIe specific Global IRQ
 * @perst_irq: PERST# IRQ
 */
struct qcom_pcie_ep {
	struct dw_pcie pci;

	void __iomem *parf;
	void __iomem *elbi;
	void __iomem *mmio;
	struct regmap *perst_map;
	struct resource *mmio_res;

	struct reset_control *core_reset;
	struct gpio_desc *reset;
	struct gpio_desc *wake;
	struct phy *phy;
	struct dentry *debugfs;

	struct icc_path *icc_mem;

	struct clk_bulk_data *clks;
	int num_clks;

	u32 perst_en;
	u32 perst_sep_en;

	const struct qcom_pcie_ep_cfg *cfg;
	enum qcom_pcie_ep_link_status link_status;
	int global_irq;
	int perst_irq;
};

static int qcom_pcie_ep_core_reset(struct qcom_pcie_ep *pcie_ep)
{
	struct dw_pcie *pci = &pcie_ep->pci;
	struct device *dev = pci->dev;
	int ret;

	ret = reset_control_assert(pcie_ep->core_reset);
	if (ret) {
		dev_err(dev, "Cannot assert core reset\n");
		return ret;
	}

	usleep_range(CORE_RESET_TIME_US_MIN, CORE_RESET_TIME_US_MAX);

	ret = reset_control_deassert(pcie_ep->core_reset);
	if (ret) {
		dev_err(dev, "Cannot de-assert core reset\n");
		return ret;
	}

	usleep_range(CORE_RESET_TIME_US_MIN, CORE_RESET_TIME_US_MAX);

	return 0;
}

/*
 * Delatch PERST_EN and PERST_SEPARATION_ENABLE with TCSR to avoid
 * device reset during host reboot and hibernation. The driver is
 * expected to handle this situation.
 */
static void qcom_pcie_ep_configure_tcsr(struct qcom_pcie_ep *pcie_ep)
{
	if (pcie_ep->perst_map) {
		regmap_write(pcie_ep->perst_map, pcie_ep->perst_en, 0);
		regmap_write(pcie_ep->perst_map, pcie_ep->perst_sep_en, 0);
	}
}

static int qcom_pcie_dw_link_up(struct dw_pcie *pci)
{
	struct qcom_pcie_ep *pcie_ep = to_pcie_ep(pci);
	u32 reg;

	reg = readl_relaxed(pcie_ep->elbi + ELBI_SYS_STTS);

	return reg & XMLH_LINK_UP;
}

static int qcom_pcie_dw_start_link(struct dw_pcie *pci)
{
	struct qcom_pcie_ep *pcie_ep = to_pcie_ep(pci);

	enable_irq(pcie_ep->perst_irq);

	return 0;
}

static void qcom_pcie_dw_stop_link(struct dw_pcie *pci)
{
	struct qcom_pcie_ep *pcie_ep = to_pcie_ep(pci);

	disable_irq(pcie_ep->perst_irq);
}

static void qcom_pcie_dw_write_dbi2(struct dw_pcie *pci, void __iomem *base,
				    u32 reg, size_t size, u32 val)
{
	struct qcom_pcie_ep *pcie_ep = to_pcie_ep(pci);
	int ret;

	writel(1, pcie_ep->elbi + ELBI_CS2_ENABLE);

	ret = dw_pcie_write(pci->dbi_base2 + reg, size, val);
	if (ret)
		dev_err(pci->dev, "Failed to write DBI2 register (0x%x): %d\n", reg, ret);

	writel(0, pcie_ep->elbi + ELBI_CS2_ENABLE);
}

<<<<<<< HEAD
=======
static void qcom_pcie_ep_icc_update(struct qcom_pcie_ep *pcie_ep)
{
	struct dw_pcie *pci = &pcie_ep->pci;
	u32 offset, status;
	int speed, width;
	int ret;

	if (!pcie_ep->icc_mem)
		return;

	offset = dw_pcie_find_capability(pci, PCI_CAP_ID_EXP);
	status = readw(pci->dbi_base + offset + PCI_EXP_LNKSTA);

	speed = FIELD_GET(PCI_EXP_LNKSTA_CLS, status);
	width = FIELD_GET(PCI_EXP_LNKSTA_NLW, status);

	ret = icc_set_bw(pcie_ep->icc_mem, 0, width * QCOM_PCIE_LINK_SPEED_TO_BW(speed));
	if (ret)
		dev_err(pci->dev, "failed to set interconnect bandwidth: %d\n",
			ret);
}

>>>>>>> 2d5404ca
static int qcom_pcie_enable_resources(struct qcom_pcie_ep *pcie_ep)
{
	struct dw_pcie *pci = &pcie_ep->pci;
	int ret;

	ret = clk_bulk_prepare_enable(pcie_ep->num_clks, pcie_ep->clks);
	if (ret)
		return ret;

	ret = qcom_pcie_ep_core_reset(pcie_ep);
	if (ret)
		goto err_disable_clk;

	ret = phy_init(pcie_ep->phy);
	if (ret)
		goto err_disable_clk;

	ret = phy_set_mode_ext(pcie_ep->phy, PHY_MODE_PCIE, PHY_MODE_PCIE_EP);
	if (ret)
		goto err_phy_exit;

	ret = phy_power_on(pcie_ep->phy);
	if (ret)
		goto err_phy_exit;

	/*
	 * Some Qualcomm platforms require interconnect bandwidth constraints
	 * to be set before enabling interconnect clocks.
	 *
	 * Set an initial peak bandwidth corresponding to single-lane Gen 1
	 * for the pcie-mem path.
	 */
	ret = icc_set_bw(pcie_ep->icc_mem, 0, QCOM_PCIE_LINK_SPEED_TO_BW(1));
	if (ret) {
		dev_err(pci->dev, "failed to set interconnect bandwidth: %d\n",
			ret);
		goto err_phy_off;
	}

	return 0;

err_phy_off:
	phy_power_off(pcie_ep->phy);
err_phy_exit:
	phy_exit(pcie_ep->phy);
err_disable_clk:
	clk_bulk_disable_unprepare(pcie_ep->num_clks, pcie_ep->clks);

	return ret;
}

static void qcom_pcie_disable_resources(struct qcom_pcie_ep *pcie_ep)
{
	icc_set_bw(pcie_ep->icc_mem, 0, 0);
	phy_power_off(pcie_ep->phy);
	phy_exit(pcie_ep->phy);
	clk_bulk_disable_unprepare(pcie_ep->num_clks, pcie_ep->clks);
}

static int qcom_pcie_perst_deassert(struct dw_pcie *pci)
{
	struct qcom_pcie_ep *pcie_ep = to_pcie_ep(pci);
	struct device *dev = pci->dev;
	u32 val, offset;
	int ret;

	ret = qcom_pcie_enable_resources(pcie_ep);
	if (ret) {
		dev_err(dev, "Failed to enable resources: %d\n", ret);
		return ret;
	}

	/* Assert WAKE# to RC to indicate device is ready */
	gpiod_set_value_cansleep(pcie_ep->wake, 1);
	usleep_range(WAKE_DELAY_US, WAKE_DELAY_US + 500);
	gpiod_set_value_cansleep(pcie_ep->wake, 0);

	qcom_pcie_ep_configure_tcsr(pcie_ep);

	/* Disable BDF to SID mapping */
	val = readl_relaxed(pcie_ep->parf + PARF_BDF_TO_SID_CFG);
	val |= PARF_BDF_TO_SID_BYPASS;
	writel_relaxed(val, pcie_ep->parf + PARF_BDF_TO_SID_CFG);

	/* Enable debug IRQ */
	val = readl_relaxed(pcie_ep->parf + PARF_DEBUG_INT_EN);
	val |= PARF_DEBUG_INT_RADM_PM_TURNOFF |
	       PARF_DEBUG_INT_CFG_BUS_MASTER_EN |
	       PARF_DEBUG_INT_PM_DSTATE_CHANGE;
	writel_relaxed(val, pcie_ep->parf + PARF_DEBUG_INT_EN);

	/* Configure PCIe to endpoint mode */
	writel_relaxed(PARF_DEVICE_TYPE_EP, pcie_ep->parf + PARF_DEVICE_TYPE);

	/* Allow entering L1 state */
	val = readl_relaxed(pcie_ep->parf + PARF_PM_CTRL);
	val &= ~PARF_PM_CTRL_REQ_NOT_ENTR_L1;
	writel_relaxed(val, pcie_ep->parf + PARF_PM_CTRL);

	/* Read halts write */
	val = readl_relaxed(pcie_ep->parf + PARF_AXI_MSTR_RD_HALT_NO_WRITES);
	val &= ~PARF_AXI_MSTR_RD_HALT_NO_WRITE_EN;
	writel_relaxed(val, pcie_ep->parf + PARF_AXI_MSTR_RD_HALT_NO_WRITES);

	/* Write after write halt */
	val = readl_relaxed(pcie_ep->parf + PARF_AXI_MSTR_WR_ADDR_HALT);
	val |= PARF_AXI_MSTR_WR_ADDR_HALT_EN;
	writel_relaxed(val, pcie_ep->parf + PARF_AXI_MSTR_WR_ADDR_HALT);

	/* Q2A flush disable */
	val = readl_relaxed(pcie_ep->parf + PARF_Q2A_FLUSH);
	val &= ~PARF_Q2A_FLUSH_EN;
	writel_relaxed(val, pcie_ep->parf + PARF_Q2A_FLUSH);

	/*
	 * Disable Master AXI clock during idle.  Do not allow DBI access
	 * to take the core out of L1.  Disable core clock gating that
	 * gates PIPE clock from propagating to core clock.  Report to the
	 * host that Vaux is present.
	 */
	val = readl_relaxed(pcie_ep->parf + PARF_SYS_CTRL);
	val &= ~PARF_SYS_CTRL_MSTR_ACLK_CGC_DIS;
	val |= PARF_SYS_CTRL_SLV_DBI_WAKE_DISABLE |
	       PARF_SYS_CTRL_CORE_CLK_CGC_DIS |
	       PARF_SYS_CTRL_AUX_PWR_DET;
	writel_relaxed(val, pcie_ep->parf + PARF_SYS_CTRL);

	/* Disable the debouncers */
	val = readl_relaxed(pcie_ep->parf + PARF_DB_CTRL);
	val |= PARF_DB_CTRL_INSR_DBNCR_BLOCK | PARF_DB_CTRL_RMVL_DBNCR_BLOCK |
	       PARF_DB_CTRL_DBI_WKP_BLOCK | PARF_DB_CTRL_SLV_WKP_BLOCK |
	       PARF_DB_CTRL_MST_WKP_BLOCK;
	writel_relaxed(val, pcie_ep->parf + PARF_DB_CTRL);

	/* Request to exit from L1SS for MSI and LTR MSG */
	val = readl_relaxed(pcie_ep->parf + PARF_CFG_BITS);
	val |= PARF_CFG_BITS_REQ_EXIT_L1SS_MSI_LTR_EN;
	writel_relaxed(val, pcie_ep->parf + PARF_CFG_BITS);

	dw_pcie_dbi_ro_wr_en(pci);

	/* Set the L0s Exit Latency to 2us-4us = 0x6 */
	offset = dw_pcie_find_capability(pci, PCI_CAP_ID_EXP);
	val = dw_pcie_readl_dbi(pci, offset + PCI_EXP_LNKCAP);
	val &= ~PCI_EXP_LNKCAP_L0SEL;
	val |= FIELD_PREP(PCI_EXP_LNKCAP_L0SEL, 0x6);
	dw_pcie_writel_dbi(pci, offset + PCI_EXP_LNKCAP, val);

	/* Set the L1 Exit Latency to be 32us-64 us = 0x6 */
	offset = dw_pcie_find_capability(pci, PCI_CAP_ID_EXP);
	val = dw_pcie_readl_dbi(pci, offset + PCI_EXP_LNKCAP);
	val &= ~PCI_EXP_LNKCAP_L1EL;
	val |= FIELD_PREP(PCI_EXP_LNKCAP_L1EL, 0x6);
	dw_pcie_writel_dbi(pci, offset + PCI_EXP_LNKCAP, val);

	dw_pcie_dbi_ro_wr_dis(pci);

	writel_relaxed(0, pcie_ep->parf + PARF_INT_ALL_MASK);
	val = PARF_INT_ALL_LINK_DOWN | PARF_INT_ALL_BME |
	      PARF_INT_ALL_PM_TURNOFF | PARF_INT_ALL_DSTATE_CHANGE |
	      PARF_INT_ALL_LINK_UP | PARF_INT_ALL_EDMA;
	writel_relaxed(val, pcie_ep->parf + PARF_INT_ALL_MASK);

	if (pcie_ep->cfg && pcie_ep->cfg->disable_mhi_ram_parity_check) {
		val = readl_relaxed(pcie_ep->parf + PARF_INT_ALL_5_MASK);
		val &= ~PARF_INT_ALL_5_MHI_RAM_DATA_PARITY_ERR;
		writel_relaxed(val, pcie_ep->parf + PARF_INT_ALL_5_MASK);
	}

	ret = dw_pcie_ep_init_registers(&pcie_ep->pci.ep);
	if (ret) {
		dev_err(dev, "Failed to complete initialization: %d\n", ret);
		goto err_disable_resources;
	}

	if (pcie_link_speed[pci->max_link_speed] == PCIE_SPEED_16_0GT) {
		qcom_pcie_common_set_16gt_equalization(pci);
		qcom_pcie_common_set_16gt_lane_margining(pci);
	}

	/*
	 * The physical address of the MMIO region which is exposed as the BAR
	 * should be written to MHI BASE registers.
	 */
	writel_relaxed(pcie_ep->mmio_res->start,
		       pcie_ep->parf + PARF_MHI_BASE_ADDR_LOWER);
	writel_relaxed(0, pcie_ep->parf + PARF_MHI_BASE_ADDR_UPPER);

	/* Gate Master AXI clock to MHI bus during L1SS */
	val = readl_relaxed(pcie_ep->parf + PARF_MHI_CLOCK_RESET_CTRL);
	val &= ~PARF_MSTR_AXI_CLK_EN;
	writel_relaxed(val, pcie_ep->parf + PARF_MHI_CLOCK_RESET_CTRL);

	pci_epc_init_notify(pcie_ep->pci.ep.epc);

	/* Enable LTSSM */
	val = readl_relaxed(pcie_ep->parf + PARF_LTSSM);
	val |= BIT(8);
	writel_relaxed(val, pcie_ep->parf + PARF_LTSSM);

	if (pcie_ep->cfg && pcie_ep->cfg->override_no_snoop)
		writel_relaxed(WR_NO_SNOOP_OVERIDE_EN | RD_NO_SNOOP_OVERIDE_EN,
				pcie_ep->parf + PARF_NO_SNOOP_OVERIDE);

	return 0;

err_disable_resources:
	qcom_pcie_disable_resources(pcie_ep);

	return ret;
}

static void qcom_pcie_perst_assert(struct dw_pcie *pci)
{
	struct qcom_pcie_ep *pcie_ep = to_pcie_ep(pci);

	pci_epc_deinit_notify(pci->ep.epc);
	dw_pcie_ep_cleanup(&pci->ep);
	qcom_pcie_disable_resources(pcie_ep);
	pcie_ep->link_status = QCOM_PCIE_EP_LINK_DISABLED;
}

/* Common DWC controller ops */
static const struct dw_pcie_ops pci_ops = {
	.link_up = qcom_pcie_dw_link_up,
	.start_link = qcom_pcie_dw_start_link,
	.stop_link = qcom_pcie_dw_stop_link,
	.write_dbi2 = qcom_pcie_dw_write_dbi2,
};

static int qcom_pcie_ep_get_io_resources(struct platform_device *pdev,
					 struct qcom_pcie_ep *pcie_ep)
{
	struct device *dev = &pdev->dev;
	struct dw_pcie *pci = &pcie_ep->pci;
	struct device_node *syscon;
	struct resource *res;
	int ret;

	pcie_ep->parf = devm_platform_ioremap_resource_byname(pdev, "parf");
	if (IS_ERR(pcie_ep->parf))
		return PTR_ERR(pcie_ep->parf);

	res = platform_get_resource_byname(pdev, IORESOURCE_MEM, "dbi");
	pci->dbi_base = devm_pci_remap_cfg_resource(dev, res);
	if (IS_ERR(pci->dbi_base))
		return PTR_ERR(pci->dbi_base);
	pci->dbi_base2 = pci->dbi_base;

	res = platform_get_resource_byname(pdev, IORESOURCE_MEM, "elbi");
	pcie_ep->elbi = devm_pci_remap_cfg_resource(dev, res);
	if (IS_ERR(pcie_ep->elbi))
		return PTR_ERR(pcie_ep->elbi);

	pcie_ep->mmio_res = platform_get_resource_byname(pdev, IORESOURCE_MEM,
							 "mmio");
	if (!pcie_ep->mmio_res) {
		dev_err(dev, "Failed to get mmio resource\n");
		return -EINVAL;
	}

	pcie_ep->mmio = devm_pci_remap_cfg_resource(dev, pcie_ep->mmio_res);
	if (IS_ERR(pcie_ep->mmio))
		return PTR_ERR(pcie_ep->mmio);

	syscon = of_parse_phandle(dev->of_node, "qcom,perst-regs", 0);
	if (!syscon) {
		dev_dbg(dev, "PERST separation not available\n");
		return 0;
	}

	pcie_ep->perst_map = syscon_node_to_regmap(syscon);
	of_node_put(syscon);
	if (IS_ERR(pcie_ep->perst_map))
		return PTR_ERR(pcie_ep->perst_map);

	ret = of_property_read_u32_index(dev->of_node, "qcom,perst-regs",
					 1, &pcie_ep->perst_en);
	if (ret < 0) {
		dev_err(dev, "No Perst Enable offset in syscon\n");
		return ret;
	}

	ret = of_property_read_u32_index(dev->of_node, "qcom,perst-regs",
					 2, &pcie_ep->perst_sep_en);
	if (ret < 0) {
		dev_err(dev, "No Perst Separation Enable offset in syscon\n");
		return ret;
	}

	return 0;
}

static int qcom_pcie_ep_get_resources(struct platform_device *pdev,
				      struct qcom_pcie_ep *pcie_ep)
{
	struct device *dev = &pdev->dev;
	int ret;

	ret = qcom_pcie_ep_get_io_resources(pdev, pcie_ep);
	if (ret) {
		dev_err(dev, "Failed to get io resources %d\n", ret);
		return ret;
	}

	pcie_ep->num_clks = devm_clk_bulk_get_all(dev, &pcie_ep->clks);
	if (pcie_ep->num_clks < 0) {
		dev_err(dev, "Failed to get clocks\n");
		return pcie_ep->num_clks;
	}

	pcie_ep->core_reset = devm_reset_control_get_exclusive(dev, "core");
	if (IS_ERR(pcie_ep->core_reset))
		return PTR_ERR(pcie_ep->core_reset);

	pcie_ep->reset = devm_gpiod_get(dev, "reset", GPIOD_IN);
	if (IS_ERR(pcie_ep->reset))
		return PTR_ERR(pcie_ep->reset);

	pcie_ep->wake = devm_gpiod_get_optional(dev, "wake", GPIOD_OUT_LOW);
	if (IS_ERR(pcie_ep->wake))
		return PTR_ERR(pcie_ep->wake);

	pcie_ep->phy = devm_phy_optional_get(dev, "pciephy");
	if (IS_ERR(pcie_ep->phy))
		ret = PTR_ERR(pcie_ep->phy);

	pcie_ep->icc_mem = devm_of_icc_get(dev, "pcie-mem");
	if (IS_ERR(pcie_ep->icc_mem))
		ret = PTR_ERR(pcie_ep->icc_mem);

	return ret;
}

/* TODO: Notify clients about PCIe state change */
static irqreturn_t qcom_pcie_ep_global_irq_thread(int irq, void *data)
{
	struct qcom_pcie_ep *pcie_ep = data;
	struct dw_pcie *pci = &pcie_ep->pci;
	struct device *dev = pci->dev;
	u32 status = readl_relaxed(pcie_ep->parf + PARF_INT_ALL_STATUS);
	u32 dstate, val;

	writel_relaxed(status, pcie_ep->parf + PARF_INT_ALL_CLEAR);

	if (FIELD_GET(PARF_INT_ALL_LINK_DOWN, status)) {
		dev_dbg(dev, "Received Linkdown event\n");
		pcie_ep->link_status = QCOM_PCIE_EP_LINK_DOWN;
		dw_pcie_ep_linkdown(&pci->ep);
	} else if (FIELD_GET(PARF_INT_ALL_BME, status)) {
		dev_dbg(dev, "Received Bus Master Enable event\n");
		pcie_ep->link_status = QCOM_PCIE_EP_LINK_ENABLED;
		qcom_pcie_ep_icc_update(pcie_ep);
		pci_epc_bus_master_enable_notify(pci->ep.epc);
	} else if (FIELD_GET(PARF_INT_ALL_PM_TURNOFF, status)) {
		dev_dbg(dev, "Received PM Turn-off event! Entering L23\n");
		val = readl_relaxed(pcie_ep->parf + PARF_PM_CTRL);
		val |= PARF_PM_CTRL_READY_ENTR_L23;
		writel_relaxed(val, pcie_ep->parf + PARF_PM_CTRL);
	} else if (FIELD_GET(PARF_INT_ALL_DSTATE_CHANGE, status)) {
		dstate = dw_pcie_readl_dbi(pci, DBI_CON_STATUS) &
					   DBI_CON_STATUS_POWER_STATE_MASK;
		dev_dbg(dev, "Received D%d state event\n", dstate);
		if (dstate == 3) {
			val = readl_relaxed(pcie_ep->parf + PARF_PM_CTRL);
			val |= PARF_PM_CTRL_REQ_EXIT_L1;
			writel_relaxed(val, pcie_ep->parf + PARF_PM_CTRL);
		}
	} else if (FIELD_GET(PARF_INT_ALL_LINK_UP, status)) {
		dev_dbg(dev, "Received Linkup event. Enumeration complete!\n");
		dw_pcie_ep_linkup(&pci->ep);
		pcie_ep->link_status = QCOM_PCIE_EP_LINK_UP;
	} else {
		dev_WARN_ONCE(dev, 1, "Received unknown event. INT_STATUS: 0x%08x\n",
			      status);
	}

	return IRQ_HANDLED;
}

static irqreturn_t qcom_pcie_ep_perst_irq_thread(int irq, void *data)
{
	struct qcom_pcie_ep *pcie_ep = data;
	struct dw_pcie *pci = &pcie_ep->pci;
	struct device *dev = pci->dev;
	u32 perst;

	perst = gpiod_get_value(pcie_ep->reset);
	if (perst) {
		dev_dbg(dev, "PERST asserted by host. Shutting down the PCIe link!\n");
		qcom_pcie_perst_assert(pci);
	} else {
		dev_dbg(dev, "PERST de-asserted by host. Starting link training!\n");
		qcom_pcie_perst_deassert(pci);
	}

	irq_set_irq_type(gpiod_to_irq(pcie_ep->reset),
			 (perst ? IRQF_TRIGGER_HIGH : IRQF_TRIGGER_LOW));

	return IRQ_HANDLED;
}

static int qcom_pcie_ep_enable_irq_resources(struct platform_device *pdev,
					     struct qcom_pcie_ep *pcie_ep)
{
	struct device *dev = pcie_ep->pci.dev;
	char *name;
	int ret;

	name = devm_kasprintf(dev, GFP_KERNEL, "qcom_pcie_ep_global_irq%d",
			      pcie_ep->pci.ep.epc->domain_nr);
	if (!name)
		return -ENOMEM;

	pcie_ep->global_irq = platform_get_irq_byname(pdev, "global");
	if (pcie_ep->global_irq < 0)
		return pcie_ep->global_irq;

	ret = devm_request_threaded_irq(&pdev->dev, pcie_ep->global_irq, NULL,
					qcom_pcie_ep_global_irq_thread,
					IRQF_ONESHOT,
					name, pcie_ep);
	if (ret) {
		dev_err(&pdev->dev, "Failed to request Global IRQ\n");
		return ret;
	}

	name = devm_kasprintf(dev, GFP_KERNEL, "qcom_pcie_ep_perst_irq%d",
			      pcie_ep->pci.ep.epc->domain_nr);
	if (!name)
		return -ENOMEM;

	pcie_ep->perst_irq = gpiod_to_irq(pcie_ep->reset);
	irq_set_status_flags(pcie_ep->perst_irq, IRQ_NOAUTOEN);
	ret = devm_request_threaded_irq(&pdev->dev, pcie_ep->perst_irq, NULL,
					qcom_pcie_ep_perst_irq_thread,
					IRQF_TRIGGER_HIGH | IRQF_ONESHOT,
					name, pcie_ep);
	if (ret) {
		dev_err(&pdev->dev, "Failed to request PERST IRQ\n");
		disable_irq(pcie_ep->global_irq);
		return ret;
	}

	return 0;
}

static int qcom_pcie_ep_raise_irq(struct dw_pcie_ep *ep, u8 func_no,
				  unsigned int type, u16 interrupt_num)
{
	struct dw_pcie *pci = to_dw_pcie_from_ep(ep);

	switch (type) {
	case PCI_IRQ_INTX:
		return dw_pcie_ep_raise_intx_irq(ep, func_no);
	case PCI_IRQ_MSI:
		return dw_pcie_ep_raise_msi_irq(ep, func_no, interrupt_num);
	default:
		dev_err(pci->dev, "Unknown IRQ type\n");
		return -EINVAL;
	}
}

static int qcom_pcie_ep_link_transition_count(struct seq_file *s, void *data)
{
	struct qcom_pcie_ep *pcie_ep = (struct qcom_pcie_ep *)
				     dev_get_drvdata(s->private);

	seq_printf(s, "L0s transition count: %u\n",
		   readl_relaxed(pcie_ep->mmio + PARF_DEBUG_CNT_PM_LINKST_IN_L0S));

	seq_printf(s, "L1 transition count: %u\n",
		   readl_relaxed(pcie_ep->mmio + PARF_DEBUG_CNT_PM_LINKST_IN_L1));

	seq_printf(s, "L1.1 transition count: %u\n",
		   readl_relaxed(pcie_ep->mmio + PARF_DEBUG_CNT_AUX_CLK_IN_L1SUB_L1));

	seq_printf(s, "L1.2 transition count: %u\n",
		   readl_relaxed(pcie_ep->mmio + PARF_DEBUG_CNT_AUX_CLK_IN_L1SUB_L2));

	seq_printf(s, "L2 transition count: %u\n",
		   readl_relaxed(pcie_ep->mmio + PARF_DEBUG_CNT_PM_LINKST_IN_L2));

	return 0;
}

static void qcom_pcie_ep_init_debugfs(struct qcom_pcie_ep *pcie_ep)
{
	struct dw_pcie *pci = &pcie_ep->pci;

	debugfs_create_devm_seqfile(pci->dev, "link_transition_count", pcie_ep->debugfs,
				    qcom_pcie_ep_link_transition_count);
}

static const struct pci_epc_features qcom_pcie_epc_features = {
	.linkup_notifier = true,
	.msi_capable = true,
	.msix_capable = false,
	.align = SZ_4K,
};

static const struct pci_epc_features *
qcom_pcie_epc_get_features(struct dw_pcie_ep *pci_ep)
{
	return &qcom_pcie_epc_features;
}

static void qcom_pcie_ep_init(struct dw_pcie_ep *ep)
{
	struct dw_pcie *pci = to_dw_pcie_from_ep(ep);
	enum pci_barno bar;

	for (bar = BAR_0; bar <= BAR_5; bar++)
		dw_pcie_ep_reset_bar(pci, bar);
}

static const struct dw_pcie_ep_ops pci_ep_ops = {
	.init = qcom_pcie_ep_init,
	.raise_irq = qcom_pcie_ep_raise_irq,
	.get_features = qcom_pcie_epc_get_features,
};

static int qcom_pcie_ep_probe(struct platform_device *pdev)
{
	struct device *dev = &pdev->dev;
	struct qcom_pcie_ep *pcie_ep;
	char *name;
	int ret;

	pcie_ep = devm_kzalloc(dev, sizeof(*pcie_ep), GFP_KERNEL);
	if (!pcie_ep)
		return -ENOMEM;

	pcie_ep->pci.dev = dev;
	pcie_ep->pci.ops = &pci_ops;
	pcie_ep->pci.ep.ops = &pci_ep_ops;
	pcie_ep->pci.edma.nr_irqs = 1;

	pcie_ep->cfg = of_device_get_match_data(dev);
	if (pcie_ep->cfg && pcie_ep->cfg->hdma_support) {
		pcie_ep->pci.edma.ll_wr_cnt = 8;
		pcie_ep->pci.edma.ll_rd_cnt = 8;
		pcie_ep->pci.edma.mf = EDMA_MF_HDMA_NATIVE;
	}

	platform_set_drvdata(pdev, pcie_ep);

	ret = qcom_pcie_ep_get_resources(pdev, pcie_ep);
	if (ret)
		return ret;

	ret = dw_pcie_ep_init(&pcie_ep->pci.ep);
	if (ret) {
		dev_err(dev, "Failed to initialize endpoint: %d\n", ret);
		return ret;
	}

	ret = qcom_pcie_ep_enable_irq_resources(pdev, pcie_ep);
	if (ret)
		goto err_ep_deinit;

	name = devm_kasprintf(dev, GFP_KERNEL, "%pOFP", dev->of_node);
	if (!name) {
		ret = -ENOMEM;
		goto err_disable_irqs;
	}

	pcie_ep->debugfs = debugfs_create_dir(name, NULL);
	qcom_pcie_ep_init_debugfs(pcie_ep);

	return 0;

err_disable_irqs:
	disable_irq(pcie_ep->global_irq);
	disable_irq(pcie_ep->perst_irq);

err_ep_deinit:
<<<<<<< HEAD
	dw_pcie_ep_exit(&pcie_ep->pci.ep);
=======
	dw_pcie_ep_deinit(&pcie_ep->pci.ep);
>>>>>>> 2d5404ca

	return ret;
}

static void qcom_pcie_ep_remove(struct platform_device *pdev)
{
	struct qcom_pcie_ep *pcie_ep = platform_get_drvdata(pdev);

	disable_irq(pcie_ep->global_irq);
	disable_irq(pcie_ep->perst_irq);

	debugfs_remove_recursive(pcie_ep->debugfs);

	if (pcie_ep->link_status == QCOM_PCIE_EP_LINK_DISABLED)
		return;

	qcom_pcie_disable_resources(pcie_ep);
}

static const struct qcom_pcie_ep_cfg cfg_1_34_0 = {
	.hdma_support = true,
	.override_no_snoop = true,
	.disable_mhi_ram_parity_check = true,
};

static const struct of_device_id qcom_pcie_ep_match[] = {
	{ .compatible = "qcom,sa8775p-pcie-ep", .data = &cfg_1_34_0},
	{ .compatible = "qcom,sdx55-pcie-ep", },
	{ .compatible = "qcom,sm8450-pcie-ep", },
	{ }
};
MODULE_DEVICE_TABLE(of, qcom_pcie_ep_match);

static struct platform_driver qcom_pcie_ep_driver = {
	.probe	= qcom_pcie_ep_probe,
	.remove_new = qcom_pcie_ep_remove,
	.driver	= {
		.name = "qcom-pcie-ep",
		.of_match_table	= qcom_pcie_ep_match,
	},
};
builtin_platform_driver(qcom_pcie_ep_driver);

MODULE_AUTHOR("Siddartha Mohanadoss <smohanad@codeaurora.org>");
MODULE_AUTHOR("Manivannan Sadhasivam <manivannan.sadhasivam@linaro.org>");
MODULE_DESCRIPTION("Qualcomm PCIe Endpoint controller driver");
MODULE_LICENSE("GPL v2");<|MERGE_RESOLUTION|>--- conflicted
+++ resolved
@@ -302,8 +302,6 @@
 	writel(0, pcie_ep->elbi + ELBI_CS2_ENABLE);
 }
 
-<<<<<<< HEAD
-=======
 static void qcom_pcie_ep_icc_update(struct qcom_pcie_ep *pcie_ep)
 {
 	struct dw_pcie *pci = &pcie_ep->pci;
@@ -326,7 +324,6 @@
 			ret);
 }
 
->>>>>>> 2d5404ca
 static int qcom_pcie_enable_resources(struct qcom_pcie_ep *pcie_ep)
 {
 	struct dw_pcie *pci = &pcie_ep->pci;
@@ -904,11 +901,7 @@
 	disable_irq(pcie_ep->perst_irq);
 
 err_ep_deinit:
-<<<<<<< HEAD
-	dw_pcie_ep_exit(&pcie_ep->pci.ep);
-=======
 	dw_pcie_ep_deinit(&pcie_ep->pci.ep);
->>>>>>> 2d5404ca
 
 	return ret;
 }
