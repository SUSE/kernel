// SPDX-License-Identifier: GPL-2.0
/*
 * Qualcomm PCIe root complex driver
 *
 * Copyright (c) 2014-2015, The Linux Foundation. All rights reserved.
 * Copyright 2015 Linaro Limited.
 *
 * Author: Stanimir Varbanov <svarbanov@mm-sol.com>
 */

#include <linux/clk.h>
#include <linux/crc8.h>
#include <linux/debugfs.h>
#include <linux/delay.h>
#include <linux/gpio/consumer.h>
#include <linux/interconnect.h>
#include <linux/interrupt.h>
#include <linux/io.h>
#include <linux/iopoll.h>
#include <linux/kernel.h>
#include <linux/limits.h>
#include <linux/init.h>
#include <linux/of.h>
#include <linux/pci.h>
#include <linux/pm_opp.h>
#include <linux/pm_runtime.h>
#include <linux/platform_device.h>
#include <linux/phy/pcie.h>
#include <linux/phy/phy.h>
#include <linux/regulator/consumer.h>
#include <linux/reset.h>
#include <linux/slab.h>
#include <linux/types.h>
#include <linux/units.h>

#include "../../pci.h"
#include "pcie-designware.h"
#include "pcie-qcom-common.h"

/* PARF registers */
#define PARF_SYS_CTRL				0x00
#define PARF_PM_CTRL				0x20
#define PARF_PCS_DEEMPH				0x34
#define PARF_PCS_SWING				0x38
#define PARF_PHY_CTRL				0x40
#define PARF_PHY_REFCLK				0x4c
#define PARF_CONFIG_BITS			0x50
#define PARF_DBI_BASE_ADDR			0x168
<<<<<<< HEAD
=======
#define PARF_SLV_ADDR_SPACE_SIZE		0x16c
>>>>>>> 2d5404ca
#define PARF_MHI_CLOCK_RESET_CTRL		0x174
#define PARF_AXI_MSTR_WR_ADDR_HALT		0x178
#define PARF_AXI_MSTR_WR_ADDR_HALT_V2		0x1a8
#define PARF_Q2A_FLUSH				0x1ac
#define PARF_LTSSM				0x1b0
#define PARF_INT_ALL_STATUS			0x224
#define PARF_INT_ALL_CLEAR			0x228
#define PARF_INT_ALL_MASK			0x22c
#define PARF_SID_OFFSET				0x234
#define PARF_BDF_TRANSLATE_CFG			0x24c
#define PARF_DBI_BASE_ADDR_V2			0x350
#define PARF_DBI_BASE_ADDR_V2_HI		0x354
#define PARF_SLV_ADDR_SPACE_SIZE_V2		0x358
#define PARF_SLV_ADDR_SPACE_SIZE_V2_HI		0x35c
#define PARF_NO_SNOOP_OVERIDE			0x3d4
#define PARF_ATU_BASE_ADDR			0x634
#define PARF_ATU_BASE_ADDR_HI			0x638
#define PARF_DEVICE_TYPE			0x1000
#define PARF_BDF_TO_SID_TABLE_N			0x2000
#define PARF_BDF_TO_SID_CFG			0x2c00

/* ELBI registers */
#define ELBI_SYS_CTRL				0x04

/* DBI registers */
#define AXI_MSTR_RESP_COMP_CTRL0		0x818
#define AXI_MSTR_RESP_COMP_CTRL1		0x81c

/* MHI registers */
#define PARF_DEBUG_CNT_PM_LINKST_IN_L2		0xc04
#define PARF_DEBUG_CNT_PM_LINKST_IN_L1		0xc0c
#define PARF_DEBUG_CNT_PM_LINKST_IN_L0S		0xc10
#define PARF_DEBUG_CNT_AUX_CLK_IN_L1SUB_L1	0xc84
#define PARF_DEBUG_CNT_AUX_CLK_IN_L1SUB_L2	0xc88

/* PARF_SYS_CTRL register fields */
#define MAC_PHY_POWERDOWN_IN_P2_D_MUX_EN	BIT(29)
#define MST_WAKEUP_EN				BIT(13)
#define SLV_WAKEUP_EN				BIT(12)
#define MSTR_ACLK_CGC_DIS			BIT(10)
#define SLV_ACLK_CGC_DIS			BIT(9)
#define CORE_CLK_CGC_DIS			BIT(6)
#define AUX_PWR_DET				BIT(4)
#define L23_CLK_RMV_DIS				BIT(2)
#define L1_CLK_RMV_DIS				BIT(1)

/* PARF_PM_CTRL register fields */
#define REQ_NOT_ENTR_L1				BIT(5)

/* PARF_PCS_DEEMPH register fields */
#define PCS_DEEMPH_TX_DEEMPH_GEN1(x)		FIELD_PREP(GENMASK(21, 16), x)
#define PCS_DEEMPH_TX_DEEMPH_GEN2_3_5DB(x)	FIELD_PREP(GENMASK(13, 8), x)
#define PCS_DEEMPH_TX_DEEMPH_GEN2_6DB(x)	FIELD_PREP(GENMASK(5, 0), x)

/* PARF_PCS_SWING register fields */
#define PCS_SWING_TX_SWING_FULL(x)		FIELD_PREP(GENMASK(14, 8), x)
#define PCS_SWING_TX_SWING_LOW(x)		FIELD_PREP(GENMASK(6, 0), x)

/* PARF_PHY_CTRL register fields */
#define PHY_CTRL_PHY_TX0_TERM_OFFSET_MASK	GENMASK(20, 16)
#define PHY_CTRL_PHY_TX0_TERM_OFFSET(x)		FIELD_PREP(PHY_CTRL_PHY_TX0_TERM_OFFSET_MASK, x)
#define PHY_TEST_PWR_DOWN			BIT(0)

/* PARF_PHY_REFCLK register fields */
#define PHY_REFCLK_SSP_EN			BIT(16)
#define PHY_REFCLK_USE_PAD			BIT(12)

/* PARF_CONFIG_BITS register fields */
#define PHY_RX0_EQ(x)				FIELD_PREP(GENMASK(26, 24), x)

/* PARF_SLV_ADDR_SPACE_SIZE register value */
#define SLV_ADDR_SPACE_SZ			0x80000000

/* PARF_MHI_CLOCK_RESET_CTRL register fields */
#define AHB_CLK_EN				BIT(0)
#define MSTR_AXI_CLK_EN				BIT(1)
#define BYPASS					BIT(4)

/* PARF_AXI_MSTR_WR_ADDR_HALT register fields */
#define EN					BIT(31)

/* PARF_LTSSM register fields */
#define LTSSM_EN				BIT(8)

/* PARF_INT_ALL_{STATUS/CLEAR/MASK} register fields */
#define PARF_INT_ALL_LINK_UP			BIT(13)

/* PARF_NO_SNOOP_OVERIDE register fields */
#define WR_NO_SNOOP_OVERIDE_EN			BIT(1)
#define RD_NO_SNOOP_OVERIDE_EN			BIT(3)

/* PARF_DEVICE_TYPE register fields */
#define DEVICE_TYPE_RC				0x4

/* PARF_BDF_TO_SID_CFG fields */
#define BDF_TO_SID_BYPASS			BIT(0)

/* ELBI_SYS_CTRL register fields */
#define ELBI_SYS_CTRL_LT_ENABLE			BIT(0)

/* AXI_MSTR_RESP_COMP_CTRL0 register fields */
#define CFG_REMOTE_RD_REQ_BRIDGE_SIZE_2K	0x4
#define CFG_REMOTE_RD_REQ_BRIDGE_SIZE_4K	0x5

/* AXI_MSTR_RESP_COMP_CTRL1 register fields */
#define CFG_BRIDGE_SB_INIT			BIT(0)

/* PCI_EXP_SLTCAP register fields */
#define PCIE_CAP_SLOT_POWER_LIMIT_VAL		FIELD_PREP(PCI_EXP_SLTCAP_SPLV, 250)
#define PCIE_CAP_SLOT_POWER_LIMIT_SCALE		FIELD_PREP(PCI_EXP_SLTCAP_SPLS, 1)
#define PCIE_CAP_SLOT_VAL			(PCI_EXP_SLTCAP_ABP | \
						PCI_EXP_SLTCAP_PCP | \
						PCI_EXP_SLTCAP_MRLSP | \
						PCI_EXP_SLTCAP_AIP | \
						PCI_EXP_SLTCAP_PIP | \
						PCI_EXP_SLTCAP_HPS | \
						PCI_EXP_SLTCAP_EIP | \
						PCIE_CAP_SLOT_POWER_LIMIT_VAL | \
						PCIE_CAP_SLOT_POWER_LIMIT_SCALE)

#define PERST_DELAY_US				1000

#define QCOM_PCIE_CRC8_POLYNOMIAL		(BIT(2) | BIT(1) | BIT(0))

#define QCOM_PCIE_LINK_SPEED_TO_BW(speed) \
		Mbps_to_icc(PCIE_SPEED2MBS_ENC(pcie_link_speed[speed]))

<<<<<<< HEAD
#define QCOM_PCIE_1_0_0_MAX_CLOCKS		4
=======
>>>>>>> 2d5404ca
struct qcom_pcie_resources_1_0_0 {
	struct clk_bulk_data *clks;
	int num_clks;
	struct reset_control *core;
	struct regulator *vdda;
};

#define QCOM_PCIE_2_1_0_MAX_RESETS		6
#define QCOM_PCIE_2_1_0_MAX_SUPPLY		3
struct qcom_pcie_resources_2_1_0 {
	struct clk_bulk_data *clks;
	int num_clks;
	struct reset_control_bulk_data resets[QCOM_PCIE_2_1_0_MAX_RESETS];
	int num_resets;
	struct regulator_bulk_data supplies[QCOM_PCIE_2_1_0_MAX_SUPPLY];
};

#define QCOM_PCIE_2_3_2_MAX_SUPPLY		2
struct qcom_pcie_resources_2_3_2 {
	struct clk_bulk_data *clks;
	int num_clks;
	struct regulator_bulk_data supplies[QCOM_PCIE_2_3_2_MAX_SUPPLY];
};

#define QCOM_PCIE_2_3_3_MAX_RESETS		7
struct qcom_pcie_resources_2_3_3 {
	struct clk_bulk_data *clks;
	int num_clks;
	struct reset_control_bulk_data rst[QCOM_PCIE_2_3_3_MAX_RESETS];
};

#define QCOM_PCIE_2_4_0_MAX_RESETS		12
struct qcom_pcie_resources_2_4_0 {
	struct clk_bulk_data *clks;
	int num_clks;
	struct reset_control_bulk_data resets[QCOM_PCIE_2_4_0_MAX_RESETS];
	int num_resets;
};

#define QCOM_PCIE_2_7_0_MAX_SUPPLIES		2
struct qcom_pcie_resources_2_7_0 {
	struct clk_bulk_data *clks;
	int num_clks;
	struct regulator_bulk_data supplies[QCOM_PCIE_2_7_0_MAX_SUPPLIES];
	struct reset_control *rst;
};

struct qcom_pcie_resources_2_9_0 {
	struct clk_bulk_data *clks;
	int num_clks;
	struct reset_control *rst;
};

union qcom_pcie_resources {
	struct qcom_pcie_resources_1_0_0 v1_0_0;
	struct qcom_pcie_resources_2_1_0 v2_1_0;
	struct qcom_pcie_resources_2_3_2 v2_3_2;
	struct qcom_pcie_resources_2_3_3 v2_3_3;
	struct qcom_pcie_resources_2_4_0 v2_4_0;
	struct qcom_pcie_resources_2_7_0 v2_7_0;
	struct qcom_pcie_resources_2_9_0 v2_9_0;
};

struct qcom_pcie;

struct qcom_pcie_ops {
	int (*get_resources)(struct qcom_pcie *pcie);
	int (*init)(struct qcom_pcie *pcie);
	int (*post_init)(struct qcom_pcie *pcie);
	void (*host_post_init)(struct qcom_pcie *pcie);
	void (*deinit)(struct qcom_pcie *pcie);
	void (*ltssm_enable)(struct qcom_pcie *pcie);
	int (*config_sid)(struct qcom_pcie *pcie);
};

 /**
  * struct qcom_pcie_cfg - Per SoC config struct
  * @ops: qcom PCIe ops structure
  * @override_no_snoop: Override NO_SNOOP attribute in TLP to enable cache
  * snooping
  */
struct qcom_pcie_cfg {
	const struct qcom_pcie_ops *ops;
<<<<<<< HEAD
=======
	bool override_no_snoop;
>>>>>>> 2d5404ca
	bool no_l0s;
};

struct qcom_pcie {
	struct dw_pcie *pci;
	void __iomem *parf;			/* DT parf */
	void __iomem *elbi;			/* DT elbi */
	void __iomem *mhi;
	union qcom_pcie_resources res;
	struct phy *phy;
	struct gpio_desc *reset;
	struct icc_path *icc_mem;
	struct icc_path *icc_cpu;
	const struct qcom_pcie_cfg *cfg;
	struct dentry *debugfs;
	bool suspended;
	bool use_pm_opp;
};

#define to_qcom_pcie(x)		dev_get_drvdata((x)->dev)

static void qcom_ep_reset_assert(struct qcom_pcie *pcie)
{
	gpiod_set_value_cansleep(pcie->reset, 1);
	usleep_range(PERST_DELAY_US, PERST_DELAY_US + 500);
}

static void qcom_ep_reset_deassert(struct qcom_pcie *pcie)
{
	/* Ensure that PERST has been asserted for at least 100 ms */
	msleep(100);
	gpiod_set_value_cansleep(pcie->reset, 0);
	usleep_range(PERST_DELAY_US, PERST_DELAY_US + 500);
}

static int qcom_pcie_start_link(struct dw_pcie *pci)
{
	struct qcom_pcie *pcie = to_qcom_pcie(pci);

	if (pcie_link_speed[pci->max_link_speed] == PCIE_SPEED_16_0GT) {
		qcom_pcie_common_set_16gt_equalization(pci);
		qcom_pcie_common_set_16gt_lane_margining(pci);
	}

	/* Enable Link Training state machine */
	if (pcie->cfg->ops->ltssm_enable)
		pcie->cfg->ops->ltssm_enable(pcie);

	return 0;
}

static void qcom_pcie_clear_aspm_l0s(struct dw_pcie *pci)
{
	struct qcom_pcie *pcie = to_qcom_pcie(pci);
	u16 offset;
	u32 val;

	if (!pcie->cfg->no_l0s)
		return;

	offset = dw_pcie_find_capability(pci, PCI_CAP_ID_EXP);

	dw_pcie_dbi_ro_wr_en(pci);

	val = readl(pci->dbi_base + offset + PCI_EXP_LNKCAP);
	val &= ~PCI_EXP_LNKCAP_ASPM_L0S;
	writel(val, pci->dbi_base + offset + PCI_EXP_LNKCAP);

	dw_pcie_dbi_ro_wr_dis(pci);
}

static void qcom_pcie_clear_hpc(struct dw_pcie *pci)
{
	u16 offset = dw_pcie_find_capability(pci, PCI_CAP_ID_EXP);
	u32 val;

	dw_pcie_dbi_ro_wr_en(pci);

	val = readl(pci->dbi_base + offset + PCI_EXP_SLTCAP);
	val &= ~PCI_EXP_SLTCAP_HPC;
	writel(val, pci->dbi_base + offset + PCI_EXP_SLTCAP);

	dw_pcie_dbi_ro_wr_dis(pci);
}

<<<<<<< HEAD
=======
static void qcom_pcie_configure_dbi_base(struct qcom_pcie *pcie)
{
	struct dw_pcie *pci = pcie->pci;

	if (pci->dbi_phys_addr) {
		/*
		 * PARF_DBI_BASE_ADDR register is in CPU domain and require to
		 * be programmed with CPU physical address.
		 */
		writel(lower_32_bits(pci->dbi_phys_addr), pcie->parf +
							PARF_DBI_BASE_ADDR);
		writel(SLV_ADDR_SPACE_SZ, pcie->parf +
						PARF_SLV_ADDR_SPACE_SIZE);
	}
}

static void qcom_pcie_configure_dbi_atu_base(struct qcom_pcie *pcie)
{
	struct dw_pcie *pci = pcie->pci;

	if (pci->dbi_phys_addr) {
		/*
		 * PARF_DBI_BASE_ADDR_V2 and PARF_ATU_BASE_ADDR registers are
		 * in CPU domain and require to be programmed with CPU
		 * physical addresses.
		 */
		writel(lower_32_bits(pci->dbi_phys_addr), pcie->parf +
							PARF_DBI_BASE_ADDR_V2);
		writel(upper_32_bits(pci->dbi_phys_addr), pcie->parf +
						PARF_DBI_BASE_ADDR_V2_HI);

		if (pci->atu_phys_addr) {
			writel(lower_32_bits(pci->atu_phys_addr), pcie->parf +
							PARF_ATU_BASE_ADDR);
			writel(upper_32_bits(pci->atu_phys_addr), pcie->parf +
							PARF_ATU_BASE_ADDR_HI);
		}

		writel(0x0, pcie->parf + PARF_SLV_ADDR_SPACE_SIZE_V2);
		writel(SLV_ADDR_SPACE_SZ, pcie->parf +
					PARF_SLV_ADDR_SPACE_SIZE_V2_HI);
	}
}

>>>>>>> 2d5404ca
static void qcom_pcie_2_1_0_ltssm_enable(struct qcom_pcie *pcie)
{
	u32 val;

	/* enable link training */
	val = readl(pcie->elbi + ELBI_SYS_CTRL);
	val |= ELBI_SYS_CTRL_LT_ENABLE;
	writel(val, pcie->elbi + ELBI_SYS_CTRL);
}

static int qcom_pcie_get_resources_2_1_0(struct qcom_pcie *pcie)
{
	struct qcom_pcie_resources_2_1_0 *res = &pcie->res.v2_1_0;
	struct dw_pcie *pci = pcie->pci;
	struct device *dev = pci->dev;
	bool is_apq = of_device_is_compatible(dev->of_node, "qcom,pcie-apq8064");
	int ret;

	res->supplies[0].supply = "vdda";
	res->supplies[1].supply = "vdda_phy";
	res->supplies[2].supply = "vdda_refclk";
	ret = devm_regulator_bulk_get(dev, ARRAY_SIZE(res->supplies),
				      res->supplies);
	if (ret)
		return ret;

	res->num_clks = devm_clk_bulk_get_all(dev, &res->clks);
	if (res->num_clks < 0) {
		dev_err(dev, "Failed to get clocks\n");
		return res->num_clks;
	}

	res->resets[0].id = "pci";
	res->resets[1].id = "axi";
	res->resets[2].id = "ahb";
	res->resets[3].id = "por";
	res->resets[4].id = "phy";
	res->resets[5].id = "ext";

	/* ext is optional on APQ8016 */
	res->num_resets = is_apq ? 5 : 6;
	ret = devm_reset_control_bulk_get_exclusive(dev, res->num_resets, res->resets);
	if (ret < 0)
		return ret;

	return 0;
}

static void qcom_pcie_deinit_2_1_0(struct qcom_pcie *pcie)
{
	struct qcom_pcie_resources_2_1_0 *res = &pcie->res.v2_1_0;

	clk_bulk_disable_unprepare(res->num_clks, res->clks);
	reset_control_bulk_assert(res->num_resets, res->resets);

	writel(1, pcie->parf + PARF_PHY_CTRL);

	regulator_bulk_disable(ARRAY_SIZE(res->supplies), res->supplies);
}

static int qcom_pcie_init_2_1_0(struct qcom_pcie *pcie)
{
	struct qcom_pcie_resources_2_1_0 *res = &pcie->res.v2_1_0;
	struct dw_pcie *pci = pcie->pci;
	struct device *dev = pci->dev;
	int ret;

	/* reset the PCIe interface as uboot can leave it undefined state */
	ret = reset_control_bulk_assert(res->num_resets, res->resets);
	if (ret < 0) {
		dev_err(dev, "cannot assert resets\n");
		return ret;
	}

	ret = regulator_bulk_enable(ARRAY_SIZE(res->supplies), res->supplies);
	if (ret < 0) {
		dev_err(dev, "cannot enable regulators\n");
		return ret;
	}

	ret = reset_control_bulk_deassert(res->num_resets, res->resets);
	if (ret < 0) {
		dev_err(dev, "cannot deassert resets\n");
		regulator_bulk_disable(ARRAY_SIZE(res->supplies), res->supplies);
		return ret;
	}

	return 0;
}

static int qcom_pcie_post_init_2_1_0(struct qcom_pcie *pcie)
{
	struct qcom_pcie_resources_2_1_0 *res = &pcie->res.v2_1_0;
	struct dw_pcie *pci = pcie->pci;
	struct device *dev = pci->dev;
	struct device_node *node = dev->of_node;
	u32 val;
	int ret;

	/* enable PCIe clocks and resets */
	val = readl(pcie->parf + PARF_PHY_CTRL);
	val &= ~PHY_TEST_PWR_DOWN;
	writel(val, pcie->parf + PARF_PHY_CTRL);

	ret = clk_bulk_prepare_enable(res->num_clks, res->clks);
	if (ret)
		return ret;

	if (of_device_is_compatible(node, "qcom,pcie-ipq8064") ||
	    of_device_is_compatible(node, "qcom,pcie-ipq8064-v2")) {
		writel(PCS_DEEMPH_TX_DEEMPH_GEN1(24) |
			       PCS_DEEMPH_TX_DEEMPH_GEN2_3_5DB(24) |
			       PCS_DEEMPH_TX_DEEMPH_GEN2_6DB(34),
		       pcie->parf + PARF_PCS_DEEMPH);
		writel(PCS_SWING_TX_SWING_FULL(120) |
			       PCS_SWING_TX_SWING_LOW(120),
		       pcie->parf + PARF_PCS_SWING);
		writel(PHY_RX0_EQ(4), pcie->parf + PARF_CONFIG_BITS);
	}

	if (of_device_is_compatible(node, "qcom,pcie-ipq8064")) {
		/* set TX termination offset */
		val = readl(pcie->parf + PARF_PHY_CTRL);
		val &= ~PHY_CTRL_PHY_TX0_TERM_OFFSET_MASK;
		val |= PHY_CTRL_PHY_TX0_TERM_OFFSET(7);
		writel(val, pcie->parf + PARF_PHY_CTRL);
	}

	/* enable external reference clock */
	val = readl(pcie->parf + PARF_PHY_REFCLK);
	/* USE_PAD is required only for ipq806x */
	if (!of_device_is_compatible(node, "qcom,pcie-apq8064"))
		val &= ~PHY_REFCLK_USE_PAD;
	val |= PHY_REFCLK_SSP_EN;
	writel(val, pcie->parf + PARF_PHY_REFCLK);

	/* wait for clock acquisition */
	usleep_range(1000, 1500);

	/* Set the Max TLP size to 2K, instead of using default of 4K */
	writel(CFG_REMOTE_RD_REQ_BRIDGE_SIZE_2K,
	       pci->dbi_base + AXI_MSTR_RESP_COMP_CTRL0);
	writel(CFG_BRIDGE_SB_INIT,
	       pci->dbi_base + AXI_MSTR_RESP_COMP_CTRL1);

	qcom_pcie_clear_hpc(pcie->pci);

	return 0;
}

static int qcom_pcie_get_resources_1_0_0(struct qcom_pcie *pcie)
{
	struct qcom_pcie_resources_1_0_0 *res = &pcie->res.v1_0_0;
	struct dw_pcie *pci = pcie->pci;
	struct device *dev = pci->dev;

	res->vdda = devm_regulator_get(dev, "vdda");
	if (IS_ERR(res->vdda))
		return PTR_ERR(res->vdda);

	res->num_clks = devm_clk_bulk_get_all(dev, &res->clks);
	if (res->num_clks < 0) {
		dev_err(dev, "Failed to get clocks\n");
		return res->num_clks;
	}

	res->core = devm_reset_control_get_exclusive(dev, "core");
	return PTR_ERR_OR_ZERO(res->core);
}

static void qcom_pcie_deinit_1_0_0(struct qcom_pcie *pcie)
{
	struct qcom_pcie_resources_1_0_0 *res = &pcie->res.v1_0_0;

	reset_control_assert(res->core);
	clk_bulk_disable_unprepare(res->num_clks, res->clks);
	regulator_disable(res->vdda);
}

static int qcom_pcie_init_1_0_0(struct qcom_pcie *pcie)
{
	struct qcom_pcie_resources_1_0_0 *res = &pcie->res.v1_0_0;
	struct dw_pcie *pci = pcie->pci;
	struct device *dev = pci->dev;
	int ret;

	ret = reset_control_deassert(res->core);
	if (ret) {
		dev_err(dev, "cannot deassert core reset\n");
		return ret;
	}

	ret = clk_bulk_prepare_enable(res->num_clks, res->clks);
	if (ret) {
		dev_err(dev, "cannot prepare/enable clocks\n");
		goto err_assert_reset;
	}

	ret = regulator_enable(res->vdda);
	if (ret) {
		dev_err(dev, "cannot enable vdda regulator\n");
		goto err_disable_clks;
	}

	return 0;

err_disable_clks:
	clk_bulk_disable_unprepare(res->num_clks, res->clks);
err_assert_reset:
	reset_control_assert(res->core);

	return ret;
}

static int qcom_pcie_post_init_1_0_0(struct qcom_pcie *pcie)
{
	qcom_pcie_configure_dbi_base(pcie);

	if (IS_ENABLED(CONFIG_PCI_MSI)) {
		u32 val = readl(pcie->parf + PARF_AXI_MSTR_WR_ADDR_HALT);

		val |= EN;
		writel(val, pcie->parf + PARF_AXI_MSTR_WR_ADDR_HALT);
	}

	qcom_pcie_clear_hpc(pcie->pci);

	return 0;
}

static void qcom_pcie_2_3_2_ltssm_enable(struct qcom_pcie *pcie)
{
	u32 val;

	/* enable link training */
	val = readl(pcie->parf + PARF_LTSSM);
	val |= LTSSM_EN;
	writel(val, pcie->parf + PARF_LTSSM);
}

static int qcom_pcie_get_resources_2_3_2(struct qcom_pcie *pcie)
{
	struct qcom_pcie_resources_2_3_2 *res = &pcie->res.v2_3_2;
	struct dw_pcie *pci = pcie->pci;
	struct device *dev = pci->dev;
	int ret;

	res->supplies[0].supply = "vdda";
	res->supplies[1].supply = "vddpe-3v3";
	ret = devm_regulator_bulk_get(dev, ARRAY_SIZE(res->supplies),
				      res->supplies);
	if (ret)
		return ret;

	res->num_clks = devm_clk_bulk_get_all(dev, &res->clks);
	if (res->num_clks < 0) {
		dev_err(dev, "Failed to get clocks\n");
		return res->num_clks;
	}

	return 0;
}

static void qcom_pcie_deinit_2_3_2(struct qcom_pcie *pcie)
{
	struct qcom_pcie_resources_2_3_2 *res = &pcie->res.v2_3_2;

	clk_bulk_disable_unprepare(res->num_clks, res->clks);
	regulator_bulk_disable(ARRAY_SIZE(res->supplies), res->supplies);
}

static int qcom_pcie_init_2_3_2(struct qcom_pcie *pcie)
{
	struct qcom_pcie_resources_2_3_2 *res = &pcie->res.v2_3_2;
	struct dw_pcie *pci = pcie->pci;
	struct device *dev = pci->dev;
	int ret;

	ret = regulator_bulk_enable(ARRAY_SIZE(res->supplies), res->supplies);
	if (ret < 0) {
		dev_err(dev, "cannot enable regulators\n");
		return ret;
	}

	ret = clk_bulk_prepare_enable(res->num_clks, res->clks);
	if (ret) {
		dev_err(dev, "cannot prepare/enable clocks\n");
		regulator_bulk_disable(ARRAY_SIZE(res->supplies), res->supplies);
		return ret;
	}

	return 0;
}

static int qcom_pcie_post_init_2_3_2(struct qcom_pcie *pcie)
{
	u32 val;

	/* enable PCIe clocks and resets */
	val = readl(pcie->parf + PARF_PHY_CTRL);
	val &= ~PHY_TEST_PWR_DOWN;
	writel(val, pcie->parf + PARF_PHY_CTRL);

	qcom_pcie_configure_dbi_base(pcie);

	/* MAC PHY_POWERDOWN MUX DISABLE  */
	val = readl(pcie->parf + PARF_SYS_CTRL);
	val &= ~MAC_PHY_POWERDOWN_IN_P2_D_MUX_EN;
	writel(val, pcie->parf + PARF_SYS_CTRL);

	val = readl(pcie->parf + PARF_MHI_CLOCK_RESET_CTRL);
	val |= BYPASS;
	writel(val, pcie->parf + PARF_MHI_CLOCK_RESET_CTRL);

	val = readl(pcie->parf + PARF_AXI_MSTR_WR_ADDR_HALT_V2);
	val |= EN;
	writel(val, pcie->parf + PARF_AXI_MSTR_WR_ADDR_HALT_V2);

	qcom_pcie_clear_hpc(pcie->pci);

	return 0;
}

static int qcom_pcie_get_resources_2_4_0(struct qcom_pcie *pcie)
{
	struct qcom_pcie_resources_2_4_0 *res = &pcie->res.v2_4_0;
	struct dw_pcie *pci = pcie->pci;
	struct device *dev = pci->dev;
	bool is_ipq = of_device_is_compatible(dev->of_node, "qcom,pcie-ipq4019");
	int ret;

	res->num_clks = devm_clk_bulk_get_all(dev, &res->clks);
	if (res->num_clks < 0) {
		dev_err(dev, "Failed to get clocks\n");
		return res->num_clks;
	}

	res->resets[0].id = "axi_m";
	res->resets[1].id = "axi_s";
	res->resets[2].id = "axi_m_sticky";
	res->resets[3].id = "pipe_sticky";
	res->resets[4].id = "pwr";
	res->resets[5].id = "ahb";
	res->resets[6].id = "pipe";
	res->resets[7].id = "axi_m_vmid";
	res->resets[8].id = "axi_s_xpu";
	res->resets[9].id = "parf";
	res->resets[10].id = "phy";
	res->resets[11].id = "phy_ahb";

	res->num_resets = is_ipq ? 12 : 6;

	ret = devm_reset_control_bulk_get_exclusive(dev, res->num_resets, res->resets);
	if (ret < 0)
		return ret;

	return 0;
}

static void qcom_pcie_deinit_2_4_0(struct qcom_pcie *pcie)
{
	struct qcom_pcie_resources_2_4_0 *res = &pcie->res.v2_4_0;

	reset_control_bulk_assert(res->num_resets, res->resets);
	clk_bulk_disable_unprepare(res->num_clks, res->clks);
}

static int qcom_pcie_init_2_4_0(struct qcom_pcie *pcie)
{
	struct qcom_pcie_resources_2_4_0 *res = &pcie->res.v2_4_0;
	struct dw_pcie *pci = pcie->pci;
	struct device *dev = pci->dev;
	int ret;

	ret = reset_control_bulk_assert(res->num_resets, res->resets);
	if (ret < 0) {
		dev_err(dev, "cannot assert resets\n");
		return ret;
	}

	usleep_range(10000, 12000);

	ret = reset_control_bulk_deassert(res->num_resets, res->resets);
	if (ret < 0) {
		dev_err(dev, "cannot deassert resets\n");
		return ret;
	}

	usleep_range(10000, 12000);

	ret = clk_bulk_prepare_enable(res->num_clks, res->clks);
	if (ret) {
		reset_control_bulk_assert(res->num_resets, res->resets);
		return ret;
	}

	return 0;
}

static int qcom_pcie_get_resources_2_3_3(struct qcom_pcie *pcie)
{
	struct qcom_pcie_resources_2_3_3 *res = &pcie->res.v2_3_3;
	struct dw_pcie *pci = pcie->pci;
	struct device *dev = pci->dev;
	int ret;

	res->num_clks = devm_clk_bulk_get_all(dev, &res->clks);
	if (res->num_clks < 0) {
		dev_err(dev, "Failed to get clocks\n");
		return res->num_clks;
	}

	res->rst[0].id = "axi_m";
	res->rst[1].id = "axi_s";
	res->rst[2].id = "pipe";
	res->rst[3].id = "axi_m_sticky";
	res->rst[4].id = "sticky";
	res->rst[5].id = "ahb";
	res->rst[6].id = "sleep";

	ret = devm_reset_control_bulk_get_exclusive(dev, ARRAY_SIZE(res->rst), res->rst);
	if (ret < 0)
		return ret;

	return 0;
}

static void qcom_pcie_deinit_2_3_3(struct qcom_pcie *pcie)
{
	struct qcom_pcie_resources_2_3_3 *res = &pcie->res.v2_3_3;

	clk_bulk_disable_unprepare(res->num_clks, res->clks);
}

static int qcom_pcie_init_2_3_3(struct qcom_pcie *pcie)
{
	struct qcom_pcie_resources_2_3_3 *res = &pcie->res.v2_3_3;
	struct dw_pcie *pci = pcie->pci;
	struct device *dev = pci->dev;
	int ret;

	ret = reset_control_bulk_assert(ARRAY_SIZE(res->rst), res->rst);
	if (ret < 0) {
		dev_err(dev, "cannot assert resets\n");
		return ret;
	}

	usleep_range(2000, 2500);

	ret = reset_control_bulk_deassert(ARRAY_SIZE(res->rst), res->rst);
	if (ret < 0) {
		dev_err(dev, "cannot deassert resets\n");
		return ret;
	}

	/*
	 * Don't have a way to see if the reset has completed.
	 * Wait for some time.
	 */
	usleep_range(2000, 2500);

	ret = clk_bulk_prepare_enable(res->num_clks, res->clks);
	if (ret) {
		dev_err(dev, "cannot prepare/enable clocks\n");
		goto err_assert_resets;
	}

	return 0;

err_assert_resets:
	/*
	 * Not checking for failure, will anyway return
	 * the original failure in 'ret'.
	 */
	reset_control_bulk_assert(ARRAY_SIZE(res->rst), res->rst);

	return ret;
}

static int qcom_pcie_post_init_2_3_3(struct qcom_pcie *pcie)
{
	struct dw_pcie *pci = pcie->pci;
	u16 offset = dw_pcie_find_capability(pci, PCI_CAP_ID_EXP);
	u32 val;

<<<<<<< HEAD
	writel(SLV_ADDR_SPACE_SZ, pcie->parf + PARF_SLV_ADDR_SPACE_SIZE);

=======
>>>>>>> 2d5404ca
	val = readl(pcie->parf + PARF_PHY_CTRL);
	val &= ~PHY_TEST_PWR_DOWN;
	writel(val, pcie->parf + PARF_PHY_CTRL);

	qcom_pcie_configure_dbi_atu_base(pcie);

	writel(MST_WAKEUP_EN | SLV_WAKEUP_EN | MSTR_ACLK_CGC_DIS
		| SLV_ACLK_CGC_DIS | CORE_CLK_CGC_DIS |
		AUX_PWR_DET | L23_CLK_RMV_DIS | L1_CLK_RMV_DIS,
		pcie->parf + PARF_SYS_CTRL);
	writel(0, pcie->parf + PARF_Q2A_FLUSH);

	writel(PCI_COMMAND_MASTER, pci->dbi_base + PCI_COMMAND);

	dw_pcie_dbi_ro_wr_en(pci);

	writel(PCIE_CAP_SLOT_VAL, pci->dbi_base + offset + PCI_EXP_SLTCAP);

	val = readl(pci->dbi_base + offset + PCI_EXP_LNKCAP);
	val &= ~PCI_EXP_LNKCAP_ASPMS;
	writel(val, pci->dbi_base + offset + PCI_EXP_LNKCAP);

	writel(PCI_EXP_DEVCTL2_COMP_TMOUT_DIS, pci->dbi_base + offset +
		PCI_EXP_DEVCTL2);

	dw_pcie_dbi_ro_wr_dis(pci);

	return 0;
}

static int qcom_pcie_get_resources_2_7_0(struct qcom_pcie *pcie)
{
	struct qcom_pcie_resources_2_7_0 *res = &pcie->res.v2_7_0;
	struct dw_pcie *pci = pcie->pci;
	struct device *dev = pci->dev;
	int ret;

	res->rst = devm_reset_control_array_get_exclusive(dev);
	if (IS_ERR(res->rst))
		return PTR_ERR(res->rst);

	res->supplies[0].supply = "vdda";
	res->supplies[1].supply = "vddpe-3v3";
	ret = devm_regulator_bulk_get(dev, ARRAY_SIZE(res->supplies),
				      res->supplies);
	if (ret)
		return ret;

	res->num_clks = devm_clk_bulk_get_all(dev, &res->clks);
	if (res->num_clks < 0) {
		dev_err(dev, "Failed to get clocks\n");
		return res->num_clks;
	}

	return 0;
}

static int qcom_pcie_init_2_7_0(struct qcom_pcie *pcie)
{
	struct qcom_pcie_resources_2_7_0 *res = &pcie->res.v2_7_0;
	struct dw_pcie *pci = pcie->pci;
	struct device *dev = pci->dev;
	u32 val;
	int ret;

	ret = regulator_bulk_enable(ARRAY_SIZE(res->supplies), res->supplies);
	if (ret < 0) {
		dev_err(dev, "cannot enable regulators\n");
		return ret;
	}

	ret = clk_bulk_prepare_enable(res->num_clks, res->clks);
	if (ret < 0)
		goto err_disable_regulators;

	ret = reset_control_assert(res->rst);
	if (ret) {
		dev_err(dev, "reset assert failed (%d)\n", ret);
		goto err_disable_clocks;
	}

	usleep_range(1000, 1500);

	ret = reset_control_deassert(res->rst);
	if (ret) {
		dev_err(dev, "reset deassert failed (%d)\n", ret);
		goto err_disable_clocks;
	}

	/* Wait for reset to complete, required on SM8450 */
	usleep_range(1000, 1500);

	/* configure PCIe to RC mode */
	writel(DEVICE_TYPE_RC, pcie->parf + PARF_DEVICE_TYPE);

	/* enable PCIe clocks and resets */
	val = readl(pcie->parf + PARF_PHY_CTRL);
	val &= ~PHY_TEST_PWR_DOWN;
	writel(val, pcie->parf + PARF_PHY_CTRL);

	qcom_pcie_configure_dbi_atu_base(pcie);

	/* MAC PHY_POWERDOWN MUX DISABLE  */
	val = readl(pcie->parf + PARF_SYS_CTRL);
	val &= ~MAC_PHY_POWERDOWN_IN_P2_D_MUX_EN;
	writel(val, pcie->parf + PARF_SYS_CTRL);

	val = readl(pcie->parf + PARF_MHI_CLOCK_RESET_CTRL);
	val |= BYPASS;
	writel(val, pcie->parf + PARF_MHI_CLOCK_RESET_CTRL);

	/* Enable L1 and L1SS */
	val = readl(pcie->parf + PARF_PM_CTRL);
	val &= ~REQ_NOT_ENTR_L1;
	writel(val, pcie->parf + PARF_PM_CTRL);

	val = readl(pcie->parf + PARF_AXI_MSTR_WR_ADDR_HALT_V2);
	val |= EN;
	writel(val, pcie->parf + PARF_AXI_MSTR_WR_ADDR_HALT_V2);

	return 0;
err_disable_clocks:
	clk_bulk_disable_unprepare(res->num_clks, res->clks);
err_disable_regulators:
	regulator_bulk_disable(ARRAY_SIZE(res->supplies), res->supplies);

	return ret;
}

static int qcom_pcie_post_init_2_7_0(struct qcom_pcie *pcie)
{
<<<<<<< HEAD
=======
	const struct qcom_pcie_cfg *pcie_cfg = pcie->cfg;

	if (pcie_cfg->override_no_snoop)
		writel(WR_NO_SNOOP_OVERIDE_EN | RD_NO_SNOOP_OVERIDE_EN,
				pcie->parf + PARF_NO_SNOOP_OVERIDE);

>>>>>>> 2d5404ca
	qcom_pcie_clear_aspm_l0s(pcie->pci);
	qcom_pcie_clear_hpc(pcie->pci);

	return 0;
}

static int qcom_pcie_enable_aspm(struct pci_dev *pdev, void *userdata)
{
	/*
	 * Downstream devices need to be in D0 state before enabling PCI PM
	 * substates.
	 */
	pci_set_power_state_locked(pdev, PCI_D0);
	pci_enable_link_state_locked(pdev, PCIE_LINK_STATE_ALL);

	return 0;
}

static void qcom_pcie_host_post_init_2_7_0(struct qcom_pcie *pcie)
{
	struct dw_pcie_rp *pp = &pcie->pci->pp;

	pci_walk_bus(pp->bridge->bus, qcom_pcie_enable_aspm, NULL);
}

static void qcom_pcie_deinit_2_7_0(struct qcom_pcie *pcie)
{
	struct qcom_pcie_resources_2_7_0 *res = &pcie->res.v2_7_0;

	clk_bulk_disable_unprepare(res->num_clks, res->clks);

	regulator_bulk_disable(ARRAY_SIZE(res->supplies), res->supplies);
}

static int qcom_pcie_config_sid_1_9_0(struct qcom_pcie *pcie)
{
	/* iommu map structure */
	struct {
		u32 bdf;
		u32 phandle;
		u32 smmu_sid;
		u32 smmu_sid_len;
	} *map;
	void __iomem *bdf_to_sid_base = pcie->parf + PARF_BDF_TO_SID_TABLE_N;
	struct device *dev = pcie->pci->dev;
	u8 qcom_pcie_crc8_table[CRC8_TABLE_SIZE];
	int i, nr_map, size = 0;
	u32 smmu_sid_base;
	u32 val;

	of_get_property(dev->of_node, "iommu-map", &size);
	if (!size)
		return 0;

	/* Enable BDF to SID translation by disabling bypass mode (default) */
	val = readl(pcie->parf + PARF_BDF_TO_SID_CFG);
	val &= ~BDF_TO_SID_BYPASS;
	writel(val, pcie->parf + PARF_BDF_TO_SID_CFG);

	map = kzalloc(size, GFP_KERNEL);
	if (!map)
		return -ENOMEM;

	of_property_read_u32_array(dev->of_node, "iommu-map", (u32 *)map,
				   size / sizeof(u32));

	nr_map = size / (sizeof(*map));

	crc8_populate_msb(qcom_pcie_crc8_table, QCOM_PCIE_CRC8_POLYNOMIAL);

	/* Registers need to be zero out first */
	memset_io(bdf_to_sid_base, 0, CRC8_TABLE_SIZE * sizeof(u32));

	/* Extract the SMMU SID base from the first entry of iommu-map */
	smmu_sid_base = map[0].smmu_sid;

	/* Look for an available entry to hold the mapping */
	for (i = 0; i < nr_map; i++) {
		__be16 bdf_be = cpu_to_be16(map[i].bdf);
		u32 val;
		u8 hash;

		hash = crc8(qcom_pcie_crc8_table, (u8 *)&bdf_be, sizeof(bdf_be), 0);

		val = readl(bdf_to_sid_base + hash * sizeof(u32));

		/* If the register is already populated, look for next available entry */
		while (val) {
			u8 current_hash = hash++;
			u8 next_mask = 0xff;

			/* If NEXT field is NULL then update it with next hash */
			if (!(val & next_mask)) {
				val |= (u32)hash;
				writel(val, bdf_to_sid_base + current_hash * sizeof(u32));
			}

			val = readl(bdf_to_sid_base + hash * sizeof(u32));
		}

		/* BDF [31:16] | SID [15:8] | NEXT [7:0] */
		val = map[i].bdf << 16 | (map[i].smmu_sid - smmu_sid_base) << 8 | 0;
		writel(val, bdf_to_sid_base + hash * sizeof(u32));
	}

	kfree(map);

	return 0;
}

static int qcom_pcie_get_resources_2_9_0(struct qcom_pcie *pcie)
{
	struct qcom_pcie_resources_2_9_0 *res = &pcie->res.v2_9_0;
	struct dw_pcie *pci = pcie->pci;
	struct device *dev = pci->dev;

	res->num_clks = devm_clk_bulk_get_all(dev, &res->clks);
	if (res->num_clks < 0) {
		dev_err(dev, "Failed to get clocks\n");
		return res->num_clks;
	}

	res->rst = devm_reset_control_array_get_exclusive(dev);
	if (IS_ERR(res->rst))
		return PTR_ERR(res->rst);

	return 0;
}

static void qcom_pcie_deinit_2_9_0(struct qcom_pcie *pcie)
{
	struct qcom_pcie_resources_2_9_0 *res = &pcie->res.v2_9_0;

	clk_bulk_disable_unprepare(res->num_clks, res->clks);
}

static int qcom_pcie_init_2_9_0(struct qcom_pcie *pcie)
{
	struct qcom_pcie_resources_2_9_0 *res = &pcie->res.v2_9_0;
	struct device *dev = pcie->pci->dev;
	int ret;

	ret = reset_control_assert(res->rst);
	if (ret) {
		dev_err(dev, "reset assert failed (%d)\n", ret);
		return ret;
	}

	/*
	 * Delay periods before and after reset deassert are working values
	 * from downstream Codeaurora kernel
	 */
	usleep_range(2000, 2500);

	ret = reset_control_deassert(res->rst);
	if (ret) {
		dev_err(dev, "reset deassert failed (%d)\n", ret);
		return ret;
	}

	usleep_range(2000, 2500);

	return clk_bulk_prepare_enable(res->num_clks, res->clks);
}

static int qcom_pcie_post_init_2_9_0(struct qcom_pcie *pcie)
{
	struct dw_pcie *pci = pcie->pci;
	u16 offset = dw_pcie_find_capability(pci, PCI_CAP_ID_EXP);
	u32 val;
	int i;

	val = readl(pcie->parf + PARF_PHY_CTRL);
	val &= ~PHY_TEST_PWR_DOWN;
	writel(val, pcie->parf + PARF_PHY_CTRL);

	qcom_pcie_configure_dbi_atu_base(pcie);

	writel(DEVICE_TYPE_RC, pcie->parf + PARF_DEVICE_TYPE);
	writel(BYPASS | MSTR_AXI_CLK_EN | AHB_CLK_EN,
		pcie->parf + PARF_MHI_CLOCK_RESET_CTRL);
	writel(GEN3_RELATED_OFF_RXEQ_RGRDLESS_RXTS |
		GEN3_RELATED_OFF_GEN3_ZRXDC_NONCOMPL,
		pci->dbi_base + GEN3_RELATED_OFF);

	writel(MST_WAKEUP_EN | SLV_WAKEUP_EN | MSTR_ACLK_CGC_DIS |
		SLV_ACLK_CGC_DIS | CORE_CLK_CGC_DIS |
		AUX_PWR_DET | L23_CLK_RMV_DIS | L1_CLK_RMV_DIS,
		pcie->parf + PARF_SYS_CTRL);

	writel(0, pcie->parf + PARF_Q2A_FLUSH);

	dw_pcie_dbi_ro_wr_en(pci);

	writel(PCIE_CAP_SLOT_VAL, pci->dbi_base + offset + PCI_EXP_SLTCAP);

	val = readl(pci->dbi_base + offset + PCI_EXP_LNKCAP);
	val &= ~PCI_EXP_LNKCAP_ASPMS;
	writel(val, pci->dbi_base + offset + PCI_EXP_LNKCAP);

	writel(PCI_EXP_DEVCTL2_COMP_TMOUT_DIS, pci->dbi_base + offset +
			PCI_EXP_DEVCTL2);

	dw_pcie_dbi_ro_wr_dis(pci);

	for (i = 0; i < 256; i++)
		writel(0, pcie->parf + PARF_BDF_TO_SID_TABLE_N + (4 * i));

	return 0;
}

static int qcom_pcie_link_up(struct dw_pcie *pci)
{
	u16 offset = dw_pcie_find_capability(pci, PCI_CAP_ID_EXP);
	u16 val = readw(pci->dbi_base + offset + PCI_EXP_LNKSTA);

	return !!(val & PCI_EXP_LNKSTA_DLLLA);
}

static int qcom_pcie_host_init(struct dw_pcie_rp *pp)
{
	struct dw_pcie *pci = to_dw_pcie_from_pp(pp);
	struct qcom_pcie *pcie = to_qcom_pcie(pci);
	int ret;

	qcom_ep_reset_assert(pcie);

	ret = pcie->cfg->ops->init(pcie);
	if (ret)
		return ret;

	ret = phy_set_mode_ext(pcie->phy, PHY_MODE_PCIE, PHY_MODE_PCIE_RC);
	if (ret)
		goto err_deinit;

	ret = phy_power_on(pcie->phy);
	if (ret)
		goto err_deinit;

	if (pcie->cfg->ops->post_init) {
		ret = pcie->cfg->ops->post_init(pcie);
		if (ret)
			goto err_disable_phy;
	}

	qcom_ep_reset_deassert(pcie);

	if (pcie->cfg->ops->config_sid) {
		ret = pcie->cfg->ops->config_sid(pcie);
		if (ret)
			goto err_assert_reset;
	}

	return 0;

err_assert_reset:
	qcom_ep_reset_assert(pcie);
err_disable_phy:
	phy_power_off(pcie->phy);
err_deinit:
	pcie->cfg->ops->deinit(pcie);

	return ret;
}

static void qcom_pcie_host_deinit(struct dw_pcie_rp *pp)
{
	struct dw_pcie *pci = to_dw_pcie_from_pp(pp);
	struct qcom_pcie *pcie = to_qcom_pcie(pci);

	qcom_ep_reset_assert(pcie);
	phy_power_off(pcie->phy);
	pcie->cfg->ops->deinit(pcie);
}

static void qcom_pcie_host_post_init(struct dw_pcie_rp *pp)
{
	struct dw_pcie *pci = to_dw_pcie_from_pp(pp);
	struct qcom_pcie *pcie = to_qcom_pcie(pci);

	if (pcie->cfg->ops->host_post_init)
		pcie->cfg->ops->host_post_init(pcie);
}

static const struct dw_pcie_host_ops qcom_pcie_dw_ops = {
	.init		= qcom_pcie_host_init,
	.deinit		= qcom_pcie_host_deinit,
	.post_init	= qcom_pcie_host_post_init,
};

/* Qcom IP rev.: 2.1.0	Synopsys IP rev.: 4.01a */
static const struct qcom_pcie_ops ops_2_1_0 = {
	.get_resources = qcom_pcie_get_resources_2_1_0,
	.init = qcom_pcie_init_2_1_0,
	.post_init = qcom_pcie_post_init_2_1_0,
	.deinit = qcom_pcie_deinit_2_1_0,
	.ltssm_enable = qcom_pcie_2_1_0_ltssm_enable,
};

/* Qcom IP rev.: 1.0.0	Synopsys IP rev.: 4.11a */
static const struct qcom_pcie_ops ops_1_0_0 = {
	.get_resources = qcom_pcie_get_resources_1_0_0,
	.init = qcom_pcie_init_1_0_0,
	.post_init = qcom_pcie_post_init_1_0_0,
	.deinit = qcom_pcie_deinit_1_0_0,
	.ltssm_enable = qcom_pcie_2_1_0_ltssm_enable,
};

/* Qcom IP rev.: 2.3.2	Synopsys IP rev.: 4.21a */
static const struct qcom_pcie_ops ops_2_3_2 = {
	.get_resources = qcom_pcie_get_resources_2_3_2,
	.init = qcom_pcie_init_2_3_2,
	.post_init = qcom_pcie_post_init_2_3_2,
	.deinit = qcom_pcie_deinit_2_3_2,
	.ltssm_enable = qcom_pcie_2_3_2_ltssm_enable,
};

/* Qcom IP rev.: 2.4.0	Synopsys IP rev.: 4.20a */
static const struct qcom_pcie_ops ops_2_4_0 = {
	.get_resources = qcom_pcie_get_resources_2_4_0,
	.init = qcom_pcie_init_2_4_0,
	.post_init = qcom_pcie_post_init_2_3_2,
	.deinit = qcom_pcie_deinit_2_4_0,
	.ltssm_enable = qcom_pcie_2_3_2_ltssm_enable,
};

/* Qcom IP rev.: 2.3.3	Synopsys IP rev.: 4.30a */
static const struct qcom_pcie_ops ops_2_3_3 = {
	.get_resources = qcom_pcie_get_resources_2_3_3,
	.init = qcom_pcie_init_2_3_3,
	.post_init = qcom_pcie_post_init_2_3_3,
	.deinit = qcom_pcie_deinit_2_3_3,
	.ltssm_enable = qcom_pcie_2_3_2_ltssm_enable,
};

/* Qcom IP rev.: 2.7.0	Synopsys IP rev.: 4.30a */
static const struct qcom_pcie_ops ops_2_7_0 = {
	.get_resources = qcom_pcie_get_resources_2_7_0,
	.init = qcom_pcie_init_2_7_0,
	.post_init = qcom_pcie_post_init_2_7_0,
	.deinit = qcom_pcie_deinit_2_7_0,
	.ltssm_enable = qcom_pcie_2_3_2_ltssm_enable,
};

/* Qcom IP rev.: 1.9.0 */
static const struct qcom_pcie_ops ops_1_9_0 = {
	.get_resources = qcom_pcie_get_resources_2_7_0,
	.init = qcom_pcie_init_2_7_0,
	.post_init = qcom_pcie_post_init_2_7_0,
	.host_post_init = qcom_pcie_host_post_init_2_7_0,
	.deinit = qcom_pcie_deinit_2_7_0,
	.ltssm_enable = qcom_pcie_2_3_2_ltssm_enable,
	.config_sid = qcom_pcie_config_sid_1_9_0,
};

/* Qcom IP rev.: 2.9.0  Synopsys IP rev.: 5.00a */
static const struct qcom_pcie_ops ops_2_9_0 = {
	.get_resources = qcom_pcie_get_resources_2_9_0,
	.init = qcom_pcie_init_2_9_0,
	.post_init = qcom_pcie_post_init_2_9_0,
	.deinit = qcom_pcie_deinit_2_9_0,
	.ltssm_enable = qcom_pcie_2_3_2_ltssm_enable,
};

static const struct qcom_pcie_cfg cfg_1_0_0 = {
	.ops = &ops_1_0_0,
};

static const struct qcom_pcie_cfg cfg_1_9_0 = {
	.ops = &ops_1_9_0,
};

static const struct qcom_pcie_cfg cfg_1_34_0 = {
	.ops = &ops_1_9_0,
	.override_no_snoop = true,
};

static const struct qcom_pcie_cfg cfg_2_1_0 = {
	.ops = &ops_2_1_0,
};

static const struct qcom_pcie_cfg cfg_2_3_2 = {
	.ops = &ops_2_3_2,
};

static const struct qcom_pcie_cfg cfg_2_3_3 = {
	.ops = &ops_2_3_3,
};

static const struct qcom_pcie_cfg cfg_2_4_0 = {
	.ops = &ops_2_4_0,
};

static const struct qcom_pcie_cfg cfg_2_7_0 = {
	.ops = &ops_2_7_0,
};

static const struct qcom_pcie_cfg cfg_2_9_0 = {
	.ops = &ops_2_9_0,
};

static const struct qcom_pcie_cfg cfg_sc8280xp = {
	.ops = &ops_1_9_0,
	.no_l0s = true,
};

static const struct dw_pcie_ops dw_pcie_ops = {
	.link_up = qcom_pcie_link_up,
	.start_link = qcom_pcie_start_link,
};

static int qcom_pcie_icc_init(struct qcom_pcie *pcie)
{
	struct dw_pcie *pci = pcie->pci;
	int ret;

	pcie->icc_mem = devm_of_icc_get(pci->dev, "pcie-mem");
	if (IS_ERR(pcie->icc_mem))
		return PTR_ERR(pcie->icc_mem);

	pcie->icc_cpu = devm_of_icc_get(pci->dev, "cpu-pcie");
	if (IS_ERR(pcie->icc_cpu))
		return PTR_ERR(pcie->icc_cpu);
	/*
	 * Some Qualcomm platforms require interconnect bandwidth constraints
	 * to be set before enabling interconnect clocks.
	 *
	 * Set an initial peak bandwidth corresponding to single-lane Gen 1
	 * for the pcie-mem path.
	 */
	ret = icc_set_bw(pcie->icc_mem, 0, QCOM_PCIE_LINK_SPEED_TO_BW(1));
	if (ret) {
		dev_err(pci->dev, "Failed to set bandwidth for PCIe-MEM interconnect path: %d\n",
			ret);
		return ret;
	}

	/*
	 * Since the CPU-PCIe path is only used for activities like register
	 * access of the host controller and endpoint Config/BAR space access,
	 * HW team has recommended to use a minimal bandwidth of 1KBps just to
	 * keep the path active.
	 */
	ret = icc_set_bw(pcie->icc_cpu, 0, kBps_to_icc(1));
	if (ret) {
		dev_err(pci->dev, "Failed to set bandwidth for CPU-PCIe interconnect path: %d\n",
			ret);
		icc_set_bw(pcie->icc_mem, 0, 0);
		return ret;
	}

	return 0;
}

static void qcom_pcie_icc_opp_update(struct qcom_pcie *pcie)
{
	u32 offset, status, width, speed;
	struct dw_pcie *pci = pcie->pci;
<<<<<<< HEAD
	u32 offset, status;
	int speed, width;
	int ret;

	if (!pcie->icc_mem)
		return;
=======
	unsigned long freq_kbps;
	struct dev_pm_opp *opp;
	int ret, freq_mbps;
>>>>>>> 2d5404ca

	offset = dw_pcie_find_capability(pci, PCI_CAP_ID_EXP);
	status = readw(pci->dbi_base + offset + PCI_EXP_LNKSTA);

	/* Only update constraints if link is up. */
	if (!(status & PCI_EXP_LNKSTA_DLLLA))
		return;

	speed = FIELD_GET(PCI_EXP_LNKSTA_CLS, status);
	width = FIELD_GET(PCI_EXP_LNKSTA_NLW, status);

<<<<<<< HEAD
	ret = icc_set_bw(pcie->icc_mem, 0, width * QCOM_PCIE_LINK_SPEED_TO_BW(speed));
	if (ret) {
		dev_err(pci->dev, "failed to set interconnect bandwidth: %d\n",
			ret);
=======
	if (pcie->icc_mem) {
		ret = icc_set_bw(pcie->icc_mem, 0,
				 width * QCOM_PCIE_LINK_SPEED_TO_BW(speed));
		if (ret) {
			dev_err(pci->dev, "Failed to set bandwidth for PCIe-MEM interconnect path: %d\n",
				ret);
		}
	} else if (pcie->use_pm_opp) {
		freq_mbps = pcie_dev_speed_mbps(pcie_link_speed[speed]);
		if (freq_mbps < 0)
			return;

		freq_kbps = freq_mbps * KILO;
		opp = dev_pm_opp_find_freq_exact(pci->dev, freq_kbps * width,
						 true);
		if (!IS_ERR(opp)) {
			ret = dev_pm_opp_set_opp(pci->dev, opp);
			if (ret)
				dev_err(pci->dev, "Failed to set OPP for freq (%lu): %d\n",
					freq_kbps * width, ret);
			dev_pm_opp_put(opp);
		}
>>>>>>> 2d5404ca
	}
}

static int qcom_pcie_link_transition_count(struct seq_file *s, void *data)
{
	struct qcom_pcie *pcie = (struct qcom_pcie *)dev_get_drvdata(s->private);

	seq_printf(s, "L0s transition count: %u\n",
		   readl_relaxed(pcie->mhi + PARF_DEBUG_CNT_PM_LINKST_IN_L0S));

	seq_printf(s, "L1 transition count: %u\n",
		   readl_relaxed(pcie->mhi + PARF_DEBUG_CNT_PM_LINKST_IN_L1));

	seq_printf(s, "L1.1 transition count: %u\n",
		   readl_relaxed(pcie->mhi + PARF_DEBUG_CNT_AUX_CLK_IN_L1SUB_L1));

	seq_printf(s, "L1.2 transition count: %u\n",
		   readl_relaxed(pcie->mhi + PARF_DEBUG_CNT_AUX_CLK_IN_L1SUB_L2));

	seq_printf(s, "L2 transition count: %u\n",
		   readl_relaxed(pcie->mhi + PARF_DEBUG_CNT_PM_LINKST_IN_L2));

	return 0;
}

static void qcom_pcie_init_debugfs(struct qcom_pcie *pcie)
{
	struct dw_pcie *pci = pcie->pci;
	struct device *dev = pci->dev;
	char *name;

	name = devm_kasprintf(dev, GFP_KERNEL, "%pOFP", dev->of_node);
	if (!name)
		return;

	pcie->debugfs = debugfs_create_dir(name, NULL);
	debugfs_create_devm_seqfile(dev, "link_transition_count", pcie->debugfs,
				    qcom_pcie_link_transition_count);
}

static irqreturn_t qcom_pcie_global_irq_thread(int irq, void *data)
{
	struct qcom_pcie *pcie = data;
	struct dw_pcie_rp *pp = &pcie->pci->pp;
	struct device *dev = pcie->pci->dev;
	u32 status = readl_relaxed(pcie->parf + PARF_INT_ALL_STATUS);

	writel_relaxed(status, pcie->parf + PARF_INT_ALL_CLEAR);

	if (FIELD_GET(PARF_INT_ALL_LINK_UP, status)) {
		dev_dbg(dev, "Received Link up event. Starting enumeration!\n");
		/* Rescan the bus to enumerate endpoint devices */
		pci_lock_rescan_remove();
		pci_rescan_bus(pp->bridge->bus);
		pci_unlock_rescan_remove();
	} else {
		dev_WARN_ONCE(dev, 1, "Received unknown event. INT_STATUS: 0x%08x\n",
			      status);
	}

	return IRQ_HANDLED;
}

static int qcom_pcie_probe(struct platform_device *pdev)
{
	const struct qcom_pcie_cfg *pcie_cfg;
	unsigned long max_freq = ULONG_MAX;
	struct device *dev = &pdev->dev;
	struct dev_pm_opp *opp;
	struct qcom_pcie *pcie;
	struct dw_pcie_rp *pp;
	struct resource *res;
	struct dw_pcie *pci;
	int ret, irq;
	char *name;

	pcie_cfg = of_device_get_match_data(dev);
	if (!pcie_cfg || !pcie_cfg->ops) {
		dev_err(dev, "Invalid platform data\n");
		return -EINVAL;
	}

	pcie = devm_kzalloc(dev, sizeof(*pcie), GFP_KERNEL);
	if (!pcie)
		return -ENOMEM;

	pci = devm_kzalloc(dev, sizeof(*pci), GFP_KERNEL);
	if (!pci)
		return -ENOMEM;

	pm_runtime_enable(dev);
	ret = pm_runtime_get_sync(dev);
	if (ret < 0)
		goto err_pm_runtime_put;

	pci->dev = dev;
	pci->ops = &dw_pcie_ops;
	pp = &pci->pp;

	pcie->pci = pci;

	pcie->cfg = pcie_cfg;

	pcie->reset = devm_gpiod_get_optional(dev, "perst", GPIOD_OUT_HIGH);
	if (IS_ERR(pcie->reset)) {
		ret = PTR_ERR(pcie->reset);
		goto err_pm_runtime_put;
	}

	pcie->parf = devm_platform_ioremap_resource_byname(pdev, "parf");
	if (IS_ERR(pcie->parf)) {
		ret = PTR_ERR(pcie->parf);
		goto err_pm_runtime_put;
	}

	pcie->elbi = devm_platform_ioremap_resource_byname(pdev, "elbi");
	if (IS_ERR(pcie->elbi)) {
		ret = PTR_ERR(pcie->elbi);
		goto err_pm_runtime_put;
	}

	/* MHI region is optional */
	res = platform_get_resource_byname(pdev, IORESOURCE_MEM, "mhi");
	if (res) {
		pcie->mhi = devm_ioremap_resource(dev, res);
		if (IS_ERR(pcie->mhi)) {
			ret = PTR_ERR(pcie->mhi);
			goto err_pm_runtime_put;
		}
	}

	pcie->phy = devm_phy_optional_get(dev, "pciephy");
	if (IS_ERR(pcie->phy)) {
		ret = PTR_ERR(pcie->phy);
		goto err_pm_runtime_put;
	}

	/* OPP table is optional */
	ret = devm_pm_opp_of_add_table(dev);
	if (ret && ret != -ENODEV) {
		dev_err_probe(dev, ret, "Failed to add OPP table\n");
		goto err_pm_runtime_put;
	}

	/*
	 * Before the PCIe link is initialized, vote for highest OPP in the OPP
	 * table, so that we are voting for maximum voltage corner for the
	 * link to come up in maximum supported speed. At the end of the
	 * probe(), OPP will be updated using qcom_pcie_icc_opp_update().
	 */
	if (!ret) {
		opp = dev_pm_opp_find_freq_floor(dev, &max_freq);
		if (IS_ERR(opp)) {
			ret = PTR_ERR(opp);
			dev_err_probe(pci->dev, ret,
				      "Unable to find max freq OPP\n");
			goto err_pm_runtime_put;
		} else {
			ret = dev_pm_opp_set_opp(dev, opp);
		}

		dev_pm_opp_put(opp);
		if (ret) {
			dev_err_probe(pci->dev, ret,
				      "Failed to set OPP for freq %lu\n",
				      max_freq);
			goto err_pm_runtime_put;
		}

		pcie->use_pm_opp = true;
	} else {
		/* Skip ICC init if OPP is supported as it is handled by OPP */
		ret = qcom_pcie_icc_init(pcie);
		if (ret)
			goto err_pm_runtime_put;
	}

	ret = pcie->cfg->ops->get_resources(pcie);
	if (ret)
		goto err_pm_runtime_put;

	pp->ops = &qcom_pcie_dw_ops;

	ret = phy_init(pcie->phy);
	if (ret)
		goto err_pm_runtime_put;

	platform_set_drvdata(pdev, pcie);

	ret = dw_pcie_host_init(pp);
	if (ret) {
		dev_err(dev, "cannot initialize host\n");
		goto err_phy_exit;
	}

	name = devm_kasprintf(dev, GFP_KERNEL, "qcom_pcie_global_irq%d",
			      pci_domain_nr(pp->bridge->bus));
	if (!name) {
		ret = -ENOMEM;
		goto err_host_deinit;
	}

	irq = platform_get_irq_byname_optional(pdev, "global");
	if (irq > 0) {
		ret = devm_request_threaded_irq(&pdev->dev, irq, NULL,
						qcom_pcie_global_irq_thread,
						IRQF_ONESHOT, name, pcie);
		if (ret) {
			dev_err_probe(&pdev->dev, ret,
				      "Failed to request Global IRQ\n");
			goto err_host_deinit;
		}

		writel_relaxed(PARF_INT_ALL_LINK_UP, pcie->parf + PARF_INT_ALL_MASK);
	}

	qcom_pcie_icc_opp_update(pcie);

	if (pcie->mhi)
		qcom_pcie_init_debugfs(pcie);

	return 0;

err_host_deinit:
	dw_pcie_host_deinit(pp);
err_phy_exit:
	phy_exit(pcie->phy);
err_pm_runtime_put:
	pm_runtime_put(dev);
	pm_runtime_disable(dev);

	return ret;
}

static int qcom_pcie_suspend_noirq(struct device *dev)
{
	struct qcom_pcie *pcie = dev_get_drvdata(dev);
	int ret = 0;

	/*
	 * Set minimum bandwidth required to keep data path functional during
	 * suspend.
	 */
	if (pcie->icc_mem) {
		ret = icc_set_bw(pcie->icc_mem, 0, kBps_to_icc(1));
		if (ret) {
			dev_err(dev,
				"Failed to set bandwidth for PCIe-MEM interconnect path: %d\n",
				ret);
			return ret;
		}
	}

	/*
	 * Turn OFF the resources only for controllers without active PCIe
	 * devices. For controllers with active devices, the resources are kept
	 * ON and the link is expected to be in L0/L1 (sub)states.
	 *
	 * Turning OFF the resources for controllers with active PCIe devices
	 * will trigger access violation during the end of the suspend cycle,
	 * as kernel tries to access the PCIe devices config space for masking
	 * MSIs.
	 *
	 * Also, it is not desirable to put the link into L2/L3 state as that
	 * implies VDD supply will be removed and the devices may go into
	 * powerdown state. This will affect the lifetime of the storage devices
	 * like NVMe.
	 */
	if (!dw_pcie_link_up(pcie->pci)) {
		qcom_pcie_host_deinit(&pcie->pci->pp);
		pcie->suspended = true;
	}

	/*
	 * Only disable CPU-PCIe interconnect path if the suspend is non-S2RAM.
	 * Because on some platforms, DBI access can happen very late during the
	 * S2RAM and a non-active CPU-PCIe interconnect path may lead to NoC
	 * error.
	 */
	if (pm_suspend_target_state != PM_SUSPEND_MEM) {
		ret = icc_disable(pcie->icc_cpu);
		if (ret)
			dev_err(dev, "Failed to disable CPU-PCIe interconnect path: %d\n", ret);

		if (pcie->use_pm_opp)
			dev_pm_opp_set_opp(pcie->pci->dev, NULL);
	}
	return ret;
}

static int qcom_pcie_resume_noirq(struct device *dev)
{
	struct qcom_pcie *pcie = dev_get_drvdata(dev);
	int ret;

	if (pm_suspend_target_state != PM_SUSPEND_MEM) {
		ret = icc_enable(pcie->icc_cpu);
		if (ret) {
			dev_err(dev, "Failed to enable CPU-PCIe interconnect path: %d\n", ret);
			return ret;
		}
	}

	if (pcie->suspended) {
		ret = qcom_pcie_host_init(&pcie->pci->pp);
		if (ret)
			return ret;

		pcie->suspended = false;
	}

	qcom_pcie_icc_opp_update(pcie);

	return 0;
}

static const struct of_device_id qcom_pcie_match[] = {
	{ .compatible = "qcom,pcie-apq8064", .data = &cfg_2_1_0 },
	{ .compatible = "qcom,pcie-apq8084", .data = &cfg_1_0_0 },
	{ .compatible = "qcom,pcie-ipq4019", .data = &cfg_2_4_0 },
	{ .compatible = "qcom,pcie-ipq6018", .data = &cfg_2_9_0 },
	{ .compatible = "qcom,pcie-ipq8064", .data = &cfg_2_1_0 },
	{ .compatible = "qcom,pcie-ipq8064-v2", .data = &cfg_2_1_0 },
	{ .compatible = "qcom,pcie-ipq8074", .data = &cfg_2_3_3 },
	{ .compatible = "qcom,pcie-ipq8074-gen3", .data = &cfg_2_9_0 },
	{ .compatible = "qcom,pcie-msm8996", .data = &cfg_2_3_2 },
	{ .compatible = "qcom,pcie-qcs404", .data = &cfg_2_4_0 },
	{ .compatible = "qcom,pcie-sa8540p", .data = &cfg_sc8280xp },
<<<<<<< HEAD
	{ .compatible = "qcom,pcie-sa8775p", .data = &cfg_1_9_0},
=======
	{ .compatible = "qcom,pcie-sa8775p", .data = &cfg_1_34_0},
>>>>>>> 2d5404ca
	{ .compatible = "qcom,pcie-sc7280", .data = &cfg_1_9_0 },
	{ .compatible = "qcom,pcie-sc8180x", .data = &cfg_1_9_0 },
	{ .compatible = "qcom,pcie-sc8280xp", .data = &cfg_sc8280xp },
	{ .compatible = "qcom,pcie-sdm845", .data = &cfg_2_7_0 },
	{ .compatible = "qcom,pcie-sdx55", .data = &cfg_1_9_0 },
	{ .compatible = "qcom,pcie-sm8150", .data = &cfg_1_9_0 },
	{ .compatible = "qcom,pcie-sm8250", .data = &cfg_1_9_0 },
	{ .compatible = "qcom,pcie-sm8350", .data = &cfg_1_9_0 },
	{ .compatible = "qcom,pcie-sm8450-pcie0", .data = &cfg_1_9_0 },
	{ .compatible = "qcom,pcie-sm8450-pcie1", .data = &cfg_1_9_0 },
	{ .compatible = "qcom,pcie-sm8550", .data = &cfg_1_9_0 },
	{ .compatible = "qcom,pcie-x1e80100", .data = &cfg_1_9_0 },
	{ }
};

static void qcom_fixup_class(struct pci_dev *dev)
{
	dev->class = PCI_CLASS_BRIDGE_PCI_NORMAL;
}
DECLARE_PCI_FIXUP_EARLY(PCI_VENDOR_ID_QCOM, 0x0101, qcom_fixup_class);
DECLARE_PCI_FIXUP_EARLY(PCI_VENDOR_ID_QCOM, 0x0104, qcom_fixup_class);
DECLARE_PCI_FIXUP_EARLY(PCI_VENDOR_ID_QCOM, 0x0106, qcom_fixup_class);
DECLARE_PCI_FIXUP_EARLY(PCI_VENDOR_ID_QCOM, 0x0107, qcom_fixup_class);
DECLARE_PCI_FIXUP_EARLY(PCI_VENDOR_ID_QCOM, 0x0302, qcom_fixup_class);
DECLARE_PCI_FIXUP_EARLY(PCI_VENDOR_ID_QCOM, 0x1000, qcom_fixup_class);
DECLARE_PCI_FIXUP_EARLY(PCI_VENDOR_ID_QCOM, 0x1001, qcom_fixup_class);

static const struct dev_pm_ops qcom_pcie_pm_ops = {
	NOIRQ_SYSTEM_SLEEP_PM_OPS(qcom_pcie_suspend_noirq, qcom_pcie_resume_noirq)
};

static struct platform_driver qcom_pcie_driver = {
	.probe = qcom_pcie_probe,
	.driver = {
		.name = "qcom-pcie",
		.suppress_bind_attrs = true,
		.of_match_table = qcom_pcie_match,
		.pm = &qcom_pcie_pm_ops,
		.probe_type = PROBE_PREFER_ASYNCHRONOUS,
	},
};
builtin_platform_driver(qcom_pcie_driver);<|MERGE_RESOLUTION|>--- conflicted
+++ resolved
@@ -46,10 +46,7 @@
 #define PARF_PHY_REFCLK				0x4c
 #define PARF_CONFIG_BITS			0x50
 #define PARF_DBI_BASE_ADDR			0x168
-<<<<<<< HEAD
-=======
 #define PARF_SLV_ADDR_SPACE_SIZE		0x16c
->>>>>>> 2d5404ca
 #define PARF_MHI_CLOCK_RESET_CTRL		0x174
 #define PARF_AXI_MSTR_WR_ADDR_HALT		0x178
 #define PARF_AXI_MSTR_WR_ADDR_HALT_V2		0x1a8
@@ -177,10 +174,6 @@
 #define QCOM_PCIE_LINK_SPEED_TO_BW(speed) \
 		Mbps_to_icc(PCIE_SPEED2MBS_ENC(pcie_link_speed[speed]))
 
-<<<<<<< HEAD
-#define QCOM_PCIE_1_0_0_MAX_CLOCKS		4
-=======
->>>>>>> 2d5404ca
 struct qcom_pcie_resources_1_0_0 {
 	struct clk_bulk_data *clks;
 	int num_clks;
@@ -264,10 +257,7 @@
   */
 struct qcom_pcie_cfg {
 	const struct qcom_pcie_ops *ops;
-<<<<<<< HEAD
-=======
 	bool override_no_snoop;
->>>>>>> 2d5404ca
 	bool no_l0s;
 };
 
@@ -353,8 +343,6 @@
 	dw_pcie_dbi_ro_wr_dis(pci);
 }
 
-<<<<<<< HEAD
-=======
 static void qcom_pcie_configure_dbi_base(struct qcom_pcie *pcie)
 {
 	struct dw_pcie *pci = pcie->pci;
@@ -399,7 +387,6 @@
 	}
 }
 
->>>>>>> 2d5404ca
 static void qcom_pcie_2_1_0_ltssm_enable(struct qcom_pcie *pcie)
 {
 	u32 val;
@@ -885,11 +872,6 @@
 	u16 offset = dw_pcie_find_capability(pci, PCI_CAP_ID_EXP);
 	u32 val;
 
-<<<<<<< HEAD
-	writel(SLV_ADDR_SPACE_SZ, pcie->parf + PARF_SLV_ADDR_SPACE_SIZE);
-
-=======
->>>>>>> 2d5404ca
 	val = readl(pcie->parf + PARF_PHY_CTRL);
 	val &= ~PHY_TEST_PWR_DOWN;
 	writel(val, pcie->parf + PARF_PHY_CTRL);
@@ -1021,15 +1003,12 @@
 
 static int qcom_pcie_post_init_2_7_0(struct qcom_pcie *pcie)
 {
-<<<<<<< HEAD
-=======
 	const struct qcom_pcie_cfg *pcie_cfg = pcie->cfg;
 
 	if (pcie_cfg->override_no_snoop)
 		writel(WR_NO_SNOOP_OVERIDE_EN | RD_NO_SNOOP_OVERIDE_EN,
 				pcie->parf + PARF_NO_SNOOP_OVERIDE);
 
->>>>>>> 2d5404ca
 	qcom_pcie_clear_aspm_l0s(pcie->pci);
 	qcom_pcie_clear_hpc(pcie->pci);
 
@@ -1488,18 +1467,9 @@
 {
 	u32 offset, status, width, speed;
 	struct dw_pcie *pci = pcie->pci;
-<<<<<<< HEAD
-	u32 offset, status;
-	int speed, width;
-	int ret;
-
-	if (!pcie->icc_mem)
-		return;
-=======
 	unsigned long freq_kbps;
 	struct dev_pm_opp *opp;
 	int ret, freq_mbps;
->>>>>>> 2d5404ca
 
 	offset = dw_pcie_find_capability(pci, PCI_CAP_ID_EXP);
 	status = readw(pci->dbi_base + offset + PCI_EXP_LNKSTA);
@@ -1511,12 +1481,6 @@
 	speed = FIELD_GET(PCI_EXP_LNKSTA_CLS, status);
 	width = FIELD_GET(PCI_EXP_LNKSTA_NLW, status);
 
-<<<<<<< HEAD
-	ret = icc_set_bw(pcie->icc_mem, 0, width * QCOM_PCIE_LINK_SPEED_TO_BW(speed));
-	if (ret) {
-		dev_err(pci->dev, "failed to set interconnect bandwidth: %d\n",
-			ret);
-=======
 	if (pcie->icc_mem) {
 		ret = icc_set_bw(pcie->icc_mem, 0,
 				 width * QCOM_PCIE_LINK_SPEED_TO_BW(speed));
@@ -1539,7 +1503,6 @@
 					freq_kbps * width, ret);
 			dev_pm_opp_put(opp);
 		}
->>>>>>> 2d5404ca
 	}
 }
 
@@ -1868,11 +1831,7 @@
 	{ .compatible = "qcom,pcie-msm8996", .data = &cfg_2_3_2 },
 	{ .compatible = "qcom,pcie-qcs404", .data = &cfg_2_4_0 },
 	{ .compatible = "qcom,pcie-sa8540p", .data = &cfg_sc8280xp },
-<<<<<<< HEAD
-	{ .compatible = "qcom,pcie-sa8775p", .data = &cfg_1_9_0},
-=======
 	{ .compatible = "qcom,pcie-sa8775p", .data = &cfg_1_34_0},
->>>>>>> 2d5404ca
 	{ .compatible = "qcom,pcie-sc7280", .data = &cfg_1_9_0 },
 	{ .compatible = "qcom,pcie-sc8180x", .data = &cfg_1_9_0 },
 	{ .compatible = "qcom,pcie-sc8280xp", .data = &cfg_sc8280xp },
