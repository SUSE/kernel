--- conflicted
+++ resolved
@@ -348,20 +348,11 @@
 	int ret;
 
 	/* reset the PCIe interface as uboot can leave it undefined state */
-<<<<<<< HEAD
-	reset_control_assert(res->pci_reset);
-	reset_control_assert(res->axi_reset);
-	reset_control_assert(res->ahb_reset);
-	reset_control_assert(res->por_reset);
-	reset_control_assert(res->ext_reset);
-	reset_control_assert(res->phy_reset);
-=======
 	ret = reset_control_bulk_assert(res->num_resets, res->resets);
 	if (ret < 0) {
 		dev_err(dev, "cannot assert resets\n");
 		return ret;
 	}
->>>>>>> eb3cdb58
 
 	ret = regulator_bulk_enable(ARRAY_SIZE(res->supplies), res->supplies);
 	if (ret < 0) {
@@ -393,20 +384,9 @@
 	val &= ~PHY_TEST_PWR_DOWN;
 	writel(val, pcie->parf + PARF_PHY_CTRL);
 
-<<<<<<< HEAD
-	/* enable PCIe clocks and resets */
-	val = readl(pcie->parf + PCIE20_PARF_PHY_CTRL);
-	val &= ~BIT(0);
-	writel(val, pcie->parf + PCIE20_PARF_PHY_CTRL);
-=======
 	ret = clk_bulk_prepare_enable(ARRAY_SIZE(res->clks), res->clks);
 	if (ret)
 		return ret;
->>>>>>> eb3cdb58
-
-	ret = clk_bulk_prepare_enable(ARRAY_SIZE(res->clks), res->clks);
-	if (ret)
-		goto err_clks;
 
 	if (of_device_is_compatible(node, "qcom,pcie-ipq8064") ||
 	    of_device_is_compatible(node, "qcom,pcie-ipq8064-v2")) {
@@ -780,11 +760,7 @@
 	struct qcom_pcie_resources_2_3_3 *res = &pcie->res.v2_3_3;
 	struct dw_pcie *pci = pcie->pci;
 	struct device *dev = pci->dev;
-<<<<<<< HEAD
-	int i, ret;
-=======
-	int ret;
->>>>>>> eb3cdb58
+	int ret;
 
 	ret = reset_control_bulk_assert(ARRAY_SIZE(res->rst), res->rst);
 	if (ret < 0) {
@@ -820,33 +796,6 @@
 	 * the original failure in 'ret'.
 	 */
 	reset_control_bulk_assert(ARRAY_SIZE(res->rst), res->rst);
-
-	return ret;
-}
-
-static int qcom_pcie_post_init_2_3_3(struct qcom_pcie *pcie)
-{
-	struct dw_pcie *pci = pcie->pci;
-	u16 offset = dw_pcie_find_capability(pci, PCI_CAP_ID_EXP);
-	u32 val;
-
-	return 0;
-
-err_clk_aux:
-	clk_disable_unprepare(res->ahb_clk);
-err_clk_ahb:
-	clk_disable_unprepare(res->axi_s_clk);
-err_clk_axi_s:
-	clk_disable_unprepare(res->axi_m_clk);
-err_clk_axi_m:
-	clk_disable_unprepare(res->iface);
-err_clk_iface:
-	/*
-	 * Not checking for failure, will anyway return
-	 * the original failure in 'ret'.
-	 */
-	for (i = 0; i < ARRAY_SIZE(res->rst); i++)
-		reset_control_assert(res->rst[i]);
 
 	return ret;
 }
@@ -970,14 +919,6 @@
 
 	usleep_range(1000, 1500);
 
-<<<<<<< HEAD
-	ret = reset_control_deassert(res->pci_reset);
-	if (ret < 0) {
-		dev_err(dev, "cannot deassert pci reset\n");
-		goto err_disable_clocks;
-	}
-
-=======
 	ret = reset_control_deassert(res->rst);
 	if (ret) {
 		dev_err(dev, "reset deassert failed (%d)\n", ret);
@@ -987,7 +928,6 @@
 	/* Wait for reset to complete, required on SM8450 */
 	usleep_range(1000, 1500);
 
->>>>>>> eb3cdb58
 	/* configure PCIe to RC mode */
 	writel(DEVICE_TYPE_RC, pcie->parf + PARF_DEVICE_TYPE);
 
@@ -1008,11 +948,6 @@
 	val |= BYPASS;
 	writel(val, pcie->parf + PARF_MHI_CLOCK_RESET_CTRL);
 
-<<<<<<< HEAD
-	val = readl(pcie->parf + PCIE20_PARF_AXI_MSTR_WR_ADDR_HALT_V2);
-	val |= BIT(31);
-	writel(val, pcie->parf + PCIE20_PARF_AXI_MSTR_WR_ADDR_HALT_V2);
-=======
 	/* Enable L1 and L1SS */
 	val = readl(pcie->parf + PARF_PM_CTRL);
 	val &= ~REQ_NOT_ENTR_L1;
@@ -1021,7 +956,6 @@
 	val = readl(pcie->parf + PARF_AXI_MSTR_WR_ADDR_HALT_V2);
 	val |= EN;
 	writel(val, pcie->parf + PARF_AXI_MSTR_WR_ADDR_HALT_V2);
->>>>>>> eb3cdb58
 
 	return 0;
 err_disable_clocks:
@@ -1274,22 +1208,14 @@
 	return ret;
 }
 
-<<<<<<< HEAD
-static void qcom_pcie_host_deinit(struct pcie_port *pp)
-=======
 static void qcom_pcie_host_deinit(struct dw_pcie_rp *pp)
->>>>>>> eb3cdb58
 {
 	struct dw_pcie *pci = to_dw_pcie_from_pp(pp);
 	struct qcom_pcie *pcie = to_qcom_pcie(pci);
 
 	qcom_ep_reset_assert(pcie);
 	phy_power_off(pcie->phy);
-<<<<<<< HEAD
-	pcie->ops->deinit(pcie);
-=======
 	pcie->cfg->ops->deinit(pcie);
->>>>>>> eb3cdb58
 }
 
 static const struct dw_pcie_host_ops qcom_pcie_dw_ops = {
@@ -1597,7 +1523,7 @@
 
 	platform_set_drvdata(pdev, pcie);
 
-	ret = dw_pcie_host_init2(pp);
+	ret = dw_pcie_host_init(pp);
 	if (ret) {
 		dev_err(dev, "cannot initialize host\n");
 		goto err_phy_exit;
