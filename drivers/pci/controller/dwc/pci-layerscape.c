--- conflicted
+++ resolved
@@ -274,8 +274,6 @@
 
 static const struct dw_pcie_host_ops ls_pcie_host_ops = {
 	.init = ls_pcie_host_init,
-<<<<<<< HEAD
-=======
 	.pme_turn_off = ls_pcie_send_turnoff_msg,
 };
 
@@ -309,7 +307,6 @@
 	.pm_support = true,
 	.ops = &ls_pcie_host_ops,
 	.exit_from_l2 = ls_pcie_exit_from_l2,
->>>>>>> 2d5404ca
 };
 
 static const struct of_device_id ls_pcie_of_match[] = {
