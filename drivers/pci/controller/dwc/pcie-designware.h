/* SPDX-License-Identifier: GPL-2.0 */
/*
 * Synopsys DesignWare PCIe host controller driver
 *
 * Copyright (C) 2013 Samsung Electronics Co., Ltd.
 *		https://www.samsung.com
 *
 * Author: Jingoo Han <jg1.han@samsung.com>
 */

#ifndef _PCIE_DESIGNWARE_H
#define _PCIE_DESIGNWARE_H

#include <linux/bitfield.h>
#include <linux/bitops.h>
#include <linux/clk.h>
#include <linux/dma-mapping.h>
#include <linux/dma/edma.h>
#include <linux/gpio/consumer.h>
#include <linux/irq.h>
#include <linux/msi.h>
#include <linux/pci.h>
#include <linux/reset.h>

#include <linux/pci-epc.h>
#include <linux/pci-epf.h>

/* DWC PCIe IP-core versions (native support since v4.70a) */
#define DW_PCIE_VER_365A		0x3336352a
#define DW_PCIE_VER_460A		0x3436302a
#define DW_PCIE_VER_470A		0x3437302a
#define DW_PCIE_VER_480A		0x3438302a
#define DW_PCIE_VER_490A		0x3439302a
#define DW_PCIE_VER_520A		0x3532302a
#define DW_PCIE_VER_540A		0x3534302a

#define __dw_pcie_ver_cmp(_pci, _ver, _op) \
	((_pci)->version _op DW_PCIE_VER_ ## _ver)

#define dw_pcie_ver_is(_pci, _ver) __dw_pcie_ver_cmp(_pci, _ver, ==)

#define dw_pcie_ver_is_ge(_pci, _ver) __dw_pcie_ver_cmp(_pci, _ver, >=)

#define dw_pcie_ver_type_is(_pci, _ver, _type) \
	(__dw_pcie_ver_cmp(_pci, _ver, ==) && \
	 __dw_pcie_ver_cmp(_pci, TYPE_ ## _type, ==))

#define dw_pcie_ver_type_is_ge(_pci, _ver, _type) \
	(__dw_pcie_ver_cmp(_pci, _ver, ==) && \
	 __dw_pcie_ver_cmp(_pci, TYPE_ ## _type, >=))

/* DWC PCIe controller capabilities */
#define DW_PCIE_CAP_REQ_RES		0
#define DW_PCIE_CAP_IATU_UNROLL		1
#define DW_PCIE_CAP_CDM_CHECK		2

#define dw_pcie_cap_is(_pci, _cap) \
	test_bit(DW_PCIE_CAP_ ## _cap, &(_pci)->caps)

#define dw_pcie_cap_set(_pci, _cap) \
	set_bit(DW_PCIE_CAP_ ## _cap, &(_pci)->caps)

/* Parameters for the waiting for link up routine */
#define LINK_WAIT_MAX_RETRIES		10
#define LINK_WAIT_USLEEP_MIN		90000
#define LINK_WAIT_USLEEP_MAX		100000

/* Parameters for the waiting for iATU enabled routine */
#define LINK_WAIT_MAX_IATU_RETRIES	5
#define LINK_WAIT_IATU			9

/* Synopsys-specific PCIe configuration registers */
#define PCIE_PORT_AFR			0x70C
#define PORT_AFR_N_FTS_MASK		GENMASK(15, 8)
#define PORT_AFR_N_FTS(n)		FIELD_PREP(PORT_AFR_N_FTS_MASK, n)
#define PORT_AFR_CC_N_FTS_MASK		GENMASK(23, 16)
#define PORT_AFR_CC_N_FTS(n)		FIELD_PREP(PORT_AFR_CC_N_FTS_MASK, n)
#define PORT_AFR_ENTER_ASPM		BIT(30)
#define PORT_AFR_L0S_ENTRANCE_LAT_SHIFT	24
#define PORT_AFR_L0S_ENTRANCE_LAT_MASK	GENMASK(26, 24)
#define PORT_AFR_L1_ENTRANCE_LAT_SHIFT	27
#define PORT_AFR_L1_ENTRANCE_LAT_MASK	GENMASK(29, 27)

#define PCIE_PORT_LINK_CONTROL		0x710
#define PORT_LINK_DLL_LINK_EN		BIT(5)
#define PORT_LINK_FAST_LINK_MODE	BIT(7)
#define PORT_LINK_MODE_MASK		GENMASK(21, 16)
#define PORT_LINK_MODE(n)		FIELD_PREP(PORT_LINK_MODE_MASK, n)
#define PORT_LINK_MODE_1_LANES		PORT_LINK_MODE(0x1)
#define PORT_LINK_MODE_2_LANES		PORT_LINK_MODE(0x3)
#define PORT_LINK_MODE_4_LANES		PORT_LINK_MODE(0x7)
#define PORT_LINK_MODE_8_LANES		PORT_LINK_MODE(0xf)

#define PCIE_PORT_DEBUG0		0x728
#define PORT_LOGIC_LTSSM_STATE_MASK	0x1f
#define PORT_LOGIC_LTSSM_STATE_L0	0x11
#define PCIE_PORT_DEBUG1		0x72C
#define PCIE_PORT_DEBUG1_LINK_UP		BIT(4)
#define PCIE_PORT_DEBUG1_LINK_IN_TRAINING	BIT(29)

#define PCIE_LINK_WIDTH_SPEED_CONTROL	0x80C
#define PORT_LOGIC_N_FTS_MASK		GENMASK(7, 0)
#define PORT_LOGIC_SPEED_CHANGE		BIT(17)
#define PORT_LOGIC_LINK_WIDTH_MASK	GENMASK(12, 8)
#define PORT_LOGIC_LINK_WIDTH(n)	FIELD_PREP(PORT_LOGIC_LINK_WIDTH_MASK, n)
#define PORT_LOGIC_LINK_WIDTH_1_LANES	PORT_LOGIC_LINK_WIDTH(0x1)
#define PORT_LOGIC_LINK_WIDTH_2_LANES	PORT_LOGIC_LINK_WIDTH(0x2)
#define PORT_LOGIC_LINK_WIDTH_4_LANES	PORT_LOGIC_LINK_WIDTH(0x4)
#define PORT_LOGIC_LINK_WIDTH_8_LANES	PORT_LOGIC_LINK_WIDTH(0x8)

#define PCIE_MSI_ADDR_LO		0x820
#define PCIE_MSI_ADDR_HI		0x824
#define PCIE_MSI_INTR0_ENABLE		0x828
#define PCIE_MSI_INTR0_MASK		0x82C
#define PCIE_MSI_INTR0_STATUS		0x830

#define GEN3_RELATED_OFF			0x890
#define GEN3_RELATED_OFF_GEN3_ZRXDC_NONCOMPL	BIT(0)
#define GEN3_RELATED_OFF_RXEQ_RGRDLESS_RXTS	BIT(13)
#define GEN3_RELATED_OFF_GEN3_EQ_DISABLE	BIT(16)
#define GEN3_RELATED_OFF_RATE_SHADOW_SEL_SHIFT	24
#define GEN3_RELATED_OFF_RATE_SHADOW_SEL_MASK	GENMASK(25, 24)

#define PCIE_PORT_MULTI_LANE_CTRL	0x8C0
#define PORT_MLTI_UPCFG_SUPPORT		BIT(7)

#define PCIE_VERSION_NUMBER		0x8F8
#define PCIE_VERSION_TYPE		0x8FC

/*
 * iATU inbound and outbound windows CSRs. Before the IP-core v4.80a each
 * iATU region CSRs had been indirectly accessible by means of the dedicated
 * viewport selector. The iATU/eDMA CSRs space was re-designed in DWC PCIe
 * v4.80a in a way so the viewport was unrolled into the directly accessible
 * iATU/eDMA CSRs space.
 */
#define PCIE_ATU_VIEWPORT		0x900
#define PCIE_ATU_REGION_DIR_IB		BIT(31)
#define PCIE_ATU_REGION_DIR_OB		0
#define PCIE_ATU_VIEWPORT_BASE		0x904
#define PCIE_ATU_UNROLL_BASE(dir, index) \
	(((index) << 9) | ((dir == PCIE_ATU_REGION_DIR_IB) ? BIT(8) : 0))
#define PCIE_ATU_VIEWPORT_SIZE		0x2C
#define PCIE_ATU_REGION_CTRL1		0x000
#define PCIE_ATU_INCREASE_REGION_SIZE	BIT(13)
#define PCIE_ATU_TYPE_MEM		0x0
#define PCIE_ATU_TYPE_IO		0x2
#define PCIE_ATU_TYPE_CFG0		0x4
#define PCIE_ATU_TYPE_CFG1		0x5
#define PCIE_ATU_TD			BIT(8)
#define PCIE_ATU_FUNC_NUM(pf)           ((pf) << 20)
#define PCIE_ATU_REGION_CTRL2		0x004
#define PCIE_ATU_ENABLE			BIT(31)
#define PCIE_ATU_BAR_MODE_ENABLE	BIT(30)
#define PCIE_ATU_FUNC_NUM_MATCH_EN      BIT(19)
#define PCIE_ATU_LOWER_BASE		0x008
#define PCIE_ATU_UPPER_BASE		0x00C
#define PCIE_ATU_LIMIT			0x010
#define PCIE_ATU_LOWER_TARGET		0x014
#define PCIE_ATU_BUS(x)			FIELD_PREP(GENMASK(31, 24), x)
#define PCIE_ATU_DEV(x)			FIELD_PREP(GENMASK(23, 19), x)
#define PCIE_ATU_FUNC(x)		FIELD_PREP(GENMASK(18, 16), x)
#define PCIE_ATU_UPPER_TARGET		0x018
#define PCIE_ATU_UPPER_LIMIT		0x020

#define PCIE_MISC_CONTROL_1_OFF		0x8BC
#define PCIE_DBI_RO_WR_EN		BIT(0)

#define PCIE_MSIX_DOORBELL		0x948
#define PCIE_MSIX_DOORBELL_PF_SHIFT	24

/*
 * eDMA CSRs. DW PCIe IP-core v4.70a and older had the eDMA registers accessible
 * over the Port Logic registers space. Afterwards the unrolled mapping was
 * introduced so eDMA and iATU could be accessed via a dedicated registers
 * space.
 */
#define PCIE_DMA_VIEWPORT_BASE		0x970
#define PCIE_DMA_UNROLL_BASE		0x80000
#define PCIE_DMA_CTRL			0x008
#define PCIE_DMA_NUM_WR_CHAN		GENMASK(3, 0)
#define PCIE_DMA_NUM_RD_CHAN		GENMASK(19, 16)

#define PCIE_PL_CHK_REG_CONTROL_STATUS			0xB20
#define PCIE_PL_CHK_REG_CHK_REG_START			BIT(0)
#define PCIE_PL_CHK_REG_CHK_REG_CONTINUOUS		BIT(1)
#define PCIE_PL_CHK_REG_CHK_REG_COMPARISON_ERROR	BIT(16)
#define PCIE_PL_CHK_REG_CHK_REG_LOGIC_ERROR		BIT(17)
#define PCIE_PL_CHK_REG_CHK_REG_COMPLETE		BIT(18)

#define PCIE_PL_CHK_REG_ERR_ADDR			0xB28

/*
 * iATU Unroll-specific register definitions
 * From 4.80 core version the address translation will be made by unroll
 */
#define PCIE_ATU_UNR_REGION_CTRL1	0x00
#define PCIE_ATU_UNR_REGION_CTRL2	0x04
#define PCIE_ATU_UNR_LOWER_BASE		0x08
#define PCIE_ATU_UNR_UPPER_BASE		0x0C
#define PCIE_ATU_UNR_LOWER_LIMIT	0x10
#define PCIE_ATU_UNR_LOWER_TARGET	0x14
#define PCIE_ATU_UNR_UPPER_TARGET	0x18
#define PCIE_ATU_UNR_UPPER_LIMIT	0x20

/*
 * RAS-DES register definitions
 */
#define PCIE_RAS_DES_EVENT_COUNTER_CONTROL	0x8
#define EVENT_COUNTER_ALL_CLEAR		0x3
#define EVENT_COUNTER_ENABLE_ALL	0x7
#define EVENT_COUNTER_ENABLE_SHIFT	2
#define EVENT_COUNTER_EVENT_SEL_MASK	GENMASK(7, 0)
#define EVENT_COUNTER_EVENT_SEL_SHIFT	16
#define EVENT_COUNTER_EVENT_Tx_L0S	0x2
#define EVENT_COUNTER_EVENT_Rx_L0S	0x3
#define EVENT_COUNTER_EVENT_L1		0x5
#define EVENT_COUNTER_EVENT_L1_1	0x7
#define EVENT_COUNTER_EVENT_L1_2	0x8
#define EVENT_COUNTER_GROUP_SEL_SHIFT	24
#define EVENT_COUNTER_GROUP_5		0x5

#define PCIE_RAS_DES_EVENT_COUNTER_DATA		0xc

/*
 * The default address offset between dbi_base and atu_base. Root controller
 * drivers are not required to initialize atu_base if the offset matches this
 * default; the driver core automatically derives atu_base from dbi_base using
 * this offset, if atu_base not set.
 */
#define DEFAULT_DBI_ATU_OFFSET (0x3 << 20)
#define DEFAULT_DBI_DMA_OFFSET PCIE_DMA_UNROLL_BASE

#define MAX_MSI_IRQS			256
#define MAX_MSI_IRQS_PER_CTRL		32
#define MAX_MSI_CTRLS			(MAX_MSI_IRQS / MAX_MSI_IRQS_PER_CTRL)
#define MSI_REG_CTRL_BLOCK_SIZE		12
#define MSI_DEF_NUM_VECTORS		32

/* Maximum number of inbound/outbound iATUs */
#define MAX_IATU_IN			256
#define MAX_IATU_OUT			256

/* Default eDMA LLP memory size */
#define DMA_LLP_MEM_SIZE		PAGE_SIZE

struct dw_pcie;
struct dw_pcie_rp;
struct dw_pcie_ep;

enum dw_pcie_device_mode {
	DW_PCIE_UNKNOWN_TYPE,
	DW_PCIE_EP_TYPE,
	DW_PCIE_LEG_EP_TYPE,
	DW_PCIE_RC_TYPE,
};

enum dw_pcie_app_clk {
	DW_PCIE_DBI_CLK,
	DW_PCIE_MSTR_CLK,
	DW_PCIE_SLV_CLK,
	DW_PCIE_NUM_APP_CLKS
};

enum dw_pcie_core_clk {
	DW_PCIE_PIPE_CLK,
	DW_PCIE_CORE_CLK,
	DW_PCIE_AUX_CLK,
	DW_PCIE_REF_CLK,
	DW_PCIE_NUM_CORE_CLKS
};

enum dw_pcie_app_rst {
	DW_PCIE_DBI_RST,
	DW_PCIE_MSTR_RST,
	DW_PCIE_SLV_RST,
	DW_PCIE_NUM_APP_RSTS
};

enum dw_pcie_core_rst {
	DW_PCIE_NON_STICKY_RST,
	DW_PCIE_STICKY_RST,
	DW_PCIE_CORE_RST,
	DW_PCIE_PIPE_RST,
	DW_PCIE_PHY_RST,
	DW_PCIE_HOT_RST,
	DW_PCIE_PWR_RST,
	DW_PCIE_NUM_CORE_RSTS
};

struct dw_pcie_host_ops {
<<<<<<< HEAD
	int (*host_init)(struct pcie_port *pp);
	int (*msi_host_init)(struct pcie_port *pp);
#ifndef __GENKSYMS__
	void (*host_deinit)(struct pcie_port *pp);
#endif
=======
	int (*host_init)(struct dw_pcie_rp *pp);
	void (*host_deinit)(struct dw_pcie_rp *pp);
	int (*msi_host_init)(struct dw_pcie_rp *pp);
>>>>>>> eb3cdb58
};

struct dw_pcie_rp {
	bool			has_msi_ctrl:1;
	bool			cfg0_io_shared:1;
	u64			cfg0_base;
	void __iomem		*va_cfg0_base;
	u32			cfg0_size;
	resource_size_t		io_base;
	phys_addr_t		io_bus_addr;
	u32			io_size;
	int			irq;
	const struct dw_pcie_host_ops *ops;
	int			msi_irq[MAX_MSI_CTRLS];
	struct irq_domain	*irq_domain;
	struct irq_domain	*msi_domain;
	dma_addr_t		msi_data;
	struct irq_chip		*msi_irq_chip;
	u32			num_vectors;
	u32			irq_mask[MAX_MSI_CTRLS];
	struct pci_host_bridge  *bridge;
	raw_spinlock_t		lock;
	DECLARE_BITMAP(msi_irq_in_use, MAX_MSI_IRQS);
};

struct dw_pcie_ep_ops {
	void	(*ep_init)(struct dw_pcie_ep *ep);
	int	(*raise_irq)(struct dw_pcie_ep *ep, u8 func_no,
			     enum pci_epc_irq_type type, u16 interrupt_num);
	const struct pci_epc_features* (*get_features)(struct dw_pcie_ep *ep);
	/*
	 * Provide a method to implement the different func config space
	 * access for different platform, if different func have different
	 * offset, return the offset of func. if use write a register way
	 * return a 0, and implement code in callback function of platform
	 * driver.
	 */
	unsigned int (*func_conf_select)(struct dw_pcie_ep *ep, u8 func_no);
};

struct dw_pcie_ep_func {
	struct list_head	list;
	u8			func_no;
	u8			msi_cap;	/* MSI capability offset */
	u8			msix_cap;	/* MSI-X capability offset */
};

struct dw_pcie_ep {
	struct pci_epc		*epc;
	struct list_head	func_list;
	const struct dw_pcie_ep_ops *ops;
	phys_addr_t		phys_base;
	size_t			addr_size;
	size_t			page_size;
	u8			bar_to_atu[PCI_STD_NUM_BARS];
	phys_addr_t		*outbound_addr;
	unsigned long		*ib_window_map;
	unsigned long		*ob_window_map;
	void __iomem		*msi_mem;
	phys_addr_t		msi_mem_phys;
	struct pci_epf_bar	*epf_bar[PCI_STD_NUM_BARS];
};

struct dw_pcie_ops {
	u64	(*cpu_addr_fixup)(struct dw_pcie *pcie, u64 cpu_addr);
	u32	(*read_dbi)(struct dw_pcie *pcie, void __iomem *base, u32 reg,
			    size_t size);
	void	(*write_dbi)(struct dw_pcie *pcie, void __iomem *base, u32 reg,
			     size_t size, u32 val);
	void    (*write_dbi2)(struct dw_pcie *pcie, void __iomem *base, u32 reg,
			      size_t size, u32 val);
	int	(*link_up)(struct dw_pcie *pcie);
	int	(*start_link)(struct dw_pcie *pcie);
	void	(*stop_link)(struct dw_pcie *pcie);
};

struct dw_pcie {
	struct device		*dev;
	void __iomem		*dbi_base;
	void __iomem		*dbi_base2;
	void __iomem		*atu_base;
	size_t			atu_size;
	u32			num_ib_windows;
	u32			num_ob_windows;
	u32			region_align;
	u64			region_limit;
	struct dw_pcie_rp	pp;
	struct dw_pcie_ep	ep;
	const struct dw_pcie_ops *ops;
	u32			version;
	u32			type;
	unsigned long		caps;
	int			num_lanes;
	int			link_gen;
	u8			n_fts[2];
	struct dw_edma_chip	edma;
	struct clk_bulk_data	app_clks[DW_PCIE_NUM_APP_CLKS];
	struct clk_bulk_data	core_clks[DW_PCIE_NUM_CORE_CLKS];
	struct reset_control_bulk_data	app_rsts[DW_PCIE_NUM_APP_RSTS];
	struct reset_control_bulk_data	core_rsts[DW_PCIE_NUM_CORE_RSTS];
	struct gpio_desc		*pe_rst;
};

#define to_dw_pcie_from_pp(port) container_of((port), struct dw_pcie, pp)

#define to_dw_pcie_from_ep(endpoint)   \
		container_of((endpoint), struct dw_pcie, ep)

int dw_pcie_get_resources(struct dw_pcie *pci);

void dw_pcie_version_detect(struct dw_pcie *pci);

u8 dw_pcie_find_capability(struct dw_pcie *pci, u8 cap);
u16 dw_pcie_find_ext_capability(struct dw_pcie *pci, u8 cap);

int dw_pcie_read(void __iomem *addr, int size, u32 *val);
int dw_pcie_write(void __iomem *addr, int size, u32 val);

u32 dw_pcie_read_dbi(struct dw_pcie *pci, u32 reg, size_t size);
void dw_pcie_write_dbi(struct dw_pcie *pci, u32 reg, size_t size, u32 val);
void dw_pcie_write_dbi2(struct dw_pcie *pci, u32 reg, size_t size, u32 val);
int dw_pcie_link_up(struct dw_pcie *pci);
void dw_pcie_upconfig_setup(struct dw_pcie *pci);
int dw_pcie_wait_for_link(struct dw_pcie *pci);
int dw_pcie_prog_outbound_atu(struct dw_pcie *pci, int index, int type,
			      u64 cpu_addr, u64 pci_addr, u64 size);
int dw_pcie_prog_ep_outbound_atu(struct dw_pcie *pci, u8 func_no, int index,
				 int type, u64 cpu_addr, u64 pci_addr, u64 size);
int dw_pcie_prog_inbound_atu(struct dw_pcie *pci, int index, int type,
			     u64 cpu_addr, u64 pci_addr, u64 size);
int dw_pcie_prog_ep_inbound_atu(struct dw_pcie *pci, u8 func_no, int index,
				int type, u64 cpu_addr, u8 bar);
void dw_pcie_disable_atu(struct dw_pcie *pci, u32 dir, int index);
void dw_pcie_setup(struct dw_pcie *pci);
void dw_pcie_iatu_detect(struct dw_pcie *pci);
int dw_pcie_edma_detect(struct dw_pcie *pci);
void dw_pcie_edma_remove(struct dw_pcie *pci);

static inline void dw_pcie_writel_dbi(struct dw_pcie *pci, u32 reg, u32 val)
{
	dw_pcie_write_dbi(pci, reg, 0x4, val);
}

static inline u32 dw_pcie_readl_dbi(struct dw_pcie *pci, u32 reg)
{
	return dw_pcie_read_dbi(pci, reg, 0x4);
}

static inline void dw_pcie_writew_dbi(struct dw_pcie *pci, u32 reg, u16 val)
{
	dw_pcie_write_dbi(pci, reg, 0x2, val);
}

static inline u16 dw_pcie_readw_dbi(struct dw_pcie *pci, u32 reg)
{
	return dw_pcie_read_dbi(pci, reg, 0x2);
}

static inline void dw_pcie_writeb_dbi(struct dw_pcie *pci, u32 reg, u8 val)
{
	dw_pcie_write_dbi(pci, reg, 0x1, val);
}

static inline u8 dw_pcie_readb_dbi(struct dw_pcie *pci, u32 reg)
{
	return dw_pcie_read_dbi(pci, reg, 0x1);
}

static inline void dw_pcie_writel_dbi2(struct dw_pcie *pci, u32 reg, u32 val)
{
	dw_pcie_write_dbi2(pci, reg, 0x4, val);
}

static inline void dw_pcie_dbi_ro_wr_en(struct dw_pcie *pci)
{
	u32 reg;
	u32 val;

	reg = PCIE_MISC_CONTROL_1_OFF;
	val = dw_pcie_readl_dbi(pci, reg);
	val |= PCIE_DBI_RO_WR_EN;
	dw_pcie_writel_dbi(pci, reg, val);
}

static inline void dw_pcie_dbi_ro_wr_dis(struct dw_pcie *pci)
{
	u32 reg;
	u32 val;

	reg = PCIE_MISC_CONTROL_1_OFF;
	val = dw_pcie_readl_dbi(pci, reg);
	val &= ~PCIE_DBI_RO_WR_EN;
	dw_pcie_writel_dbi(pci, reg, val);
}

static inline int dw_pcie_start_link(struct dw_pcie *pci)
{
	if (pci->ops && pci->ops->start_link)
		return pci->ops->start_link(pci);

	return 0;
}

static inline void dw_pcie_stop_link(struct dw_pcie *pci)
{
	if (pci->ops && pci->ops->stop_link)
		pci->ops->stop_link(pci);
}

#ifdef CONFIG_PCIE_DW_HOST
<<<<<<< HEAD
irqreturn_t dw_handle_msi_irq(struct pcie_port *pp);
void dw_pcie_setup_rc(struct pcie_port *pp);
int dw_pcie_host_init(struct pcie_port *pp);
int dw_pcie_host_init2(struct pcie_port *pp);
void dw_pcie_host_deinit(struct pcie_port *pp);
int dw_pcie_allocate_domains(struct pcie_port *pp);
=======
irqreturn_t dw_handle_msi_irq(struct dw_pcie_rp *pp);
int dw_pcie_setup_rc(struct dw_pcie_rp *pp);
int dw_pcie_host_init(struct dw_pcie_rp *pp);
void dw_pcie_host_deinit(struct dw_pcie_rp *pp);
int dw_pcie_allocate_domains(struct dw_pcie_rp *pp);
>>>>>>> eb3cdb58
void __iomem *dw_pcie_own_conf_map_bus(struct pci_bus *bus, unsigned int devfn,
				       int where);
#else
static inline irqreturn_t dw_handle_msi_irq(struct dw_pcie_rp *pp)
{
	return IRQ_NONE;
}

static inline int dw_pcie_setup_rc(struct dw_pcie_rp *pp)
{
	return 0;
}

static inline int dw_pcie_host_init(struct dw_pcie_rp *pp)
{
	return 0;
}

static inline void dw_pcie_host_deinit(struct dw_pcie_rp *pp)
{
}

static inline int dw_pcie_allocate_domains(struct dw_pcie_rp *pp)
{
	return 0;
}
static inline void __iomem *dw_pcie_own_conf_map_bus(struct pci_bus *bus,
						     unsigned int devfn,
						     int where)
{
	return NULL;
}
#endif

#ifdef CONFIG_PCIE_DW_EP
void dw_pcie_ep_linkup(struct dw_pcie_ep *ep);
int dw_pcie_ep_init(struct dw_pcie_ep *ep);
int dw_pcie_ep_init_complete(struct dw_pcie_ep *ep);
void dw_pcie_ep_init_notify(struct dw_pcie_ep *ep);
void dw_pcie_ep_exit(struct dw_pcie_ep *ep);
int dw_pcie_ep_raise_legacy_irq(struct dw_pcie_ep *ep, u8 func_no);
int dw_pcie_ep_raise_msi_irq(struct dw_pcie_ep *ep, u8 func_no,
			     u8 interrupt_num);
int dw_pcie_ep_raise_msix_irq(struct dw_pcie_ep *ep, u8 func_no,
			     u16 interrupt_num);
int dw_pcie_ep_raise_msix_irq_doorbell(struct dw_pcie_ep *ep, u8 func_no,
				       u16 interrupt_num);
void dw_pcie_ep_reset_bar(struct dw_pcie *pci, enum pci_barno bar);
struct dw_pcie_ep_func *
dw_pcie_ep_get_func_from_ep(struct dw_pcie_ep *ep, u8 func_no);
#else
static inline void dw_pcie_ep_linkup(struct dw_pcie_ep *ep)
{
}

static inline int dw_pcie_ep_init(struct dw_pcie_ep *ep)
{
	return 0;
}

static inline int dw_pcie_ep_init_complete(struct dw_pcie_ep *ep)
{
	return 0;
}

static inline void dw_pcie_ep_init_notify(struct dw_pcie_ep *ep)
{
}

static inline void dw_pcie_ep_exit(struct dw_pcie_ep *ep)
{
}

static inline int dw_pcie_ep_raise_legacy_irq(struct dw_pcie_ep *ep, u8 func_no)
{
	return 0;
}

static inline int dw_pcie_ep_raise_msi_irq(struct dw_pcie_ep *ep, u8 func_no,
					   u8 interrupt_num)
{
	return 0;
}

static inline int dw_pcie_ep_raise_msix_irq(struct dw_pcie_ep *ep, u8 func_no,
					   u16 interrupt_num)
{
	return 0;
}

static inline int dw_pcie_ep_raise_msix_irq_doorbell(struct dw_pcie_ep *ep,
						     u8 func_no,
						     u16 interrupt_num)
{
	return 0;
}

static inline void dw_pcie_ep_reset_bar(struct dw_pcie *pci, enum pci_barno bar)
{
}

static inline struct dw_pcie_ep_func *
dw_pcie_ep_get_func_from_ep(struct dw_pcie_ep *ep, u8 func_no)
{
	return NULL;
}
#endif
#endif /* _PCIE_DESIGNWARE_H */<|MERGE_RESOLUTION|>--- conflicted
+++ resolved
@@ -289,17 +289,9 @@
 };
 
 struct dw_pcie_host_ops {
-<<<<<<< HEAD
-	int (*host_init)(struct pcie_port *pp);
-	int (*msi_host_init)(struct pcie_port *pp);
-#ifndef __GENKSYMS__
-	void (*host_deinit)(struct pcie_port *pp);
-#endif
-=======
 	int (*host_init)(struct dw_pcie_rp *pp);
 	void (*host_deinit)(struct dw_pcie_rp *pp);
 	int (*msi_host_init)(struct dw_pcie_rp *pp);
->>>>>>> eb3cdb58
 };
 
 struct dw_pcie_rp {
@@ -510,20 +502,11 @@
 }
 
 #ifdef CONFIG_PCIE_DW_HOST
-<<<<<<< HEAD
-irqreturn_t dw_handle_msi_irq(struct pcie_port *pp);
-void dw_pcie_setup_rc(struct pcie_port *pp);
-int dw_pcie_host_init(struct pcie_port *pp);
-int dw_pcie_host_init2(struct pcie_port *pp);
-void dw_pcie_host_deinit(struct pcie_port *pp);
-int dw_pcie_allocate_domains(struct pcie_port *pp);
-=======
 irqreturn_t dw_handle_msi_irq(struct dw_pcie_rp *pp);
 int dw_pcie_setup_rc(struct dw_pcie_rp *pp);
 int dw_pcie_host_init(struct dw_pcie_rp *pp);
 void dw_pcie_host_deinit(struct dw_pcie_rp *pp);
 int dw_pcie_allocate_domains(struct dw_pcie_rp *pp);
->>>>>>> eb3cdb58
 void __iomem *dw_pcie_own_conf_map_bus(struct pci_bus *bus, unsigned int devfn,
 				       int where);
 #else
