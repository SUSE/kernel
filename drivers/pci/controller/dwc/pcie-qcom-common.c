--- conflicted
+++ resolved
@@ -38,21 +38,12 @@
 		reg = dw_pcie_readl_dbi(pci, GEN3_EQ_FB_MODE_DIR_CHANGE_OFF);
 		reg &= ~(GEN3_EQ_FMDC_T_MIN_PHASE23 |
 			GEN3_EQ_FMDC_N_EVALS |
-<<<<<<< HEAD
-			GEN3_EQ_FMDC_MAX_PRE_CUSROR_DELTA |
-			GEN3_EQ_FMDC_MAX_POST_CUSROR_DELTA);
-		reg |= FIELD_PREP(GEN3_EQ_FMDC_T_MIN_PHASE23, 0x1) |
-			FIELD_PREP(GEN3_EQ_FMDC_N_EVALS, 0xd) |
-			FIELD_PREP(GEN3_EQ_FMDC_MAX_PRE_CUSROR_DELTA, 0x5) |
-			FIELD_PREP(GEN3_EQ_FMDC_MAX_POST_CUSROR_DELTA, 0x5);
-=======
 			GEN3_EQ_FMDC_MAX_PRE_CURSOR_DELTA |
 			GEN3_EQ_FMDC_MAX_POST_CURSOR_DELTA);
 		reg |= FIELD_PREP(GEN3_EQ_FMDC_T_MIN_PHASE23, 0x1) |
 			FIELD_PREP(GEN3_EQ_FMDC_N_EVALS, 0xd) |
 			FIELD_PREP(GEN3_EQ_FMDC_MAX_PRE_CURSOR_DELTA, 0x5) |
 			FIELD_PREP(GEN3_EQ_FMDC_MAX_POST_CURSOR_DELTA, 0x5);
->>>>>>> b35fc656
 		dw_pcie_writel_dbi(pci, GEN3_EQ_FB_MODE_DIR_CHANGE_OFF, reg);
 
 		reg = dw_pcie_readl_dbi(pci, GEN3_EQ_CONTROL_OFF);
