--- conflicted
+++ resolved
@@ -49,10 +49,6 @@
 }
 
 static const struct pci_ecam_ops pci_dw_ecam_bus_ops = {
-<<<<<<< HEAD
-	.bus_shift	= 20,
-=======
->>>>>>> 7d2a07b7
 	.pci_ops	= {
 		.map_bus	= pci_dw_ecam_map_bus,
 		.read		= pci_generic_config_read,
