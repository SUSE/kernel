--- conflicted
+++ resolved
@@ -73,42 +73,6 @@
 	if (num_pass_bits < 8)
 		num_pass_bits = 8;
 
-<<<<<<< HEAD
-	cpu_addr -= rockchip->mem_res->start;
-	addr0 = ((is_nor_msg ? 0x10 : (num_pass_bits - 1)) &
-		PCIE_CORE_OB_REGION_ADDR0_NUM_BITS) |
-		(lower_32_bits(cpu_addr) & PCIE_CORE_OB_REGION_ADDR0_LO_ADDR);
-	addr1 = upper_32_bits(is_nor_msg ? cpu_addr : pci_addr);
-	desc0 = ROCKCHIP_PCIE_AT_OB_REGION_DESC0_DEVFN(fn) | type;
-	desc1 = 0;
-
-	if (is_nor_msg) {
-		rockchip_pcie_write(rockchip, 0,
-				    ROCKCHIP_PCIE_AT_OB_REGION_PCI_ADDR0(r));
-		rockchip_pcie_write(rockchip, 0,
-				    ROCKCHIP_PCIE_AT_OB_REGION_PCI_ADDR1(r));
-		rockchip_pcie_write(rockchip, desc0,
-				    ROCKCHIP_PCIE_AT_OB_REGION_DESC0(r));
-		rockchip_pcie_write(rockchip, desc1,
-				    ROCKCHIP_PCIE_AT_OB_REGION_DESC1(r));
-	} else {
-		/* PCI bus address region */
-		rockchip_pcie_write(rockchip, addr0,
-				    ROCKCHIP_PCIE_AT_OB_REGION_PCI_ADDR0(r));
-		rockchip_pcie_write(rockchip, addr1,
-				    ROCKCHIP_PCIE_AT_OB_REGION_PCI_ADDR1(r));
-		rockchip_pcie_write(rockchip, desc0,
-				    ROCKCHIP_PCIE_AT_OB_REGION_DESC0(r));
-		rockchip_pcie_write(rockchip, desc1,
-				    ROCKCHIP_PCIE_AT_OB_REGION_DESC1(r));
-
-		addr0 =
-		    ((num_pass_bits - 1) & PCIE_CORE_OB_REGION_ADDR0_NUM_BITS) |
-		    (lower_32_bits(cpu_addr) &
-		     PCIE_CORE_OB_REGION_ADDR0_LO_ADDR);
-		addr1 = upper_32_bits(cpu_addr);
-	}
-=======
 	addr0 = ((num_pass_bits - 1) & PCIE_CORE_OB_REGION_ADDR0_NUM_BITS) |
 		(lower_32_bits(pci_addr) & PCIE_CORE_OB_REGION_ADDR0_LO_ADDR);
 	addr1 = upper_32_bits(pci_addr);
@@ -123,7 +87,6 @@
 			    ROCKCHIP_PCIE_AT_OB_REGION_DESC0(r));
 	rockchip_pcie_write(rockchip, 0,
 			    ROCKCHIP_PCIE_AT_OB_REGION_DESC1(r));
->>>>>>> eb3cdb58
 }
 
 static int rockchip_pcie_ep_write_header(struct pci_epc *epc, u8 fn, u8 vfn,
@@ -273,21 +236,7 @@
 {
 	struct rockchip_pcie_ep *ep = epc_get_drvdata(epc);
 	struct rockchip_pcie *pcie = &ep->rockchip;
-<<<<<<< HEAD
-	u32 r;
-
-	r = find_first_zero_bit(&ep->ob_region_map, BITS_PER_LONG);
-	/*
-	 * Region 0 is reserved for configuration space and shouldn't
-	 * be used elsewhere per TRM, so leave it out.
-	 */
-	if (r >= ep->max_regions - 1) {
-		dev_err(&epc->dev, "no free outbound region\n");
-		return -EINVAL;
-	}
-=======
 	u32 r = rockchip_ob_region(addr);
->>>>>>> eb3cdb58
 
 	rockchip_pcie_prog_ep_ob_atu(pcie, fn, r, addr, pci_addr, size);
 
@@ -635,8 +584,6 @@
 
 	ep->irq_pci_addr = ROCKCHIP_PCIE_EP_DUMMY_IRQ_ADDR;
 
-<<<<<<< HEAD
-=======
 	/*
 	 * MSI-X is not supported but the controller still advertises the MSI-X
 	 * capability by default, which can lead to the Root Complex side
@@ -660,7 +607,6 @@
 	rockchip_pcie_write(rockchip, cfg_msi,
 			    PCIE_EP_CONFIG_BASE + ROCKCHIP_PCIE_EP_MSI_CTRL_REG);
 
->>>>>>> eb3cdb58
 	rockchip_pcie_write(rockchip, PCIE_CLIENT_CONF_ENABLE,
 			    PCIE_CLIENT_CONFIG);
 
