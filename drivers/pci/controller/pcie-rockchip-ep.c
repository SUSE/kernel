// SPDX-License-Identifier: GPL-2.0+
/*
 * Rockchip AXI PCIe endpoint controller driver
 *
 * Copyright (c) 2018 Rockchip, Inc.
 *
 * Author: Shawn Lin <shawn.lin@rock-chips.com>
 *         Simon Xue <xxm@rock-chips.com>
 */

#include <linux/configfs.h>
#include <linux/delay.h>
#include <linux/kernel.h>
#include <linux/of.h>
#include <linux/pci-epc.h>
#include <linux/platform_device.h>
#include <linux/pci-epf.h>
#include <linux/sizes.h>

#include "pcie-rockchip.h"

/**
 * struct rockchip_pcie_ep - private data for PCIe endpoint controller driver
 * @rockchip: Rockchip PCIe controller
 * @epc: PCI EPC device
 * @max_regions: maximum number of regions supported by hardware
 * @ob_region_map: bitmask of mapped outbound regions
 * @ob_addr: base addresses in the AXI bus where the outbound regions start
 * @irq_phys_addr: base address on the AXI bus where the MSI/INTX IRQ
 *		   dedicated outbound regions is mapped.
 * @irq_cpu_addr: base address in the CPU space where a write access triggers
 *		  the sending of a memory write (MSI) / normal message (INTX
 *		  IRQ) TLP through the PCIe bus.
 * @irq_pci_addr: used to save the current mapping of the MSI/INTX IRQ
 *		  dedicated outbound region.
 * @irq_pci_fn: the latest PCI function that has updated the mapping of
 *		the MSI/INTX IRQ dedicated outbound region.
 * @irq_pending: bitmask of asserted INTX IRQs.
 */
struct rockchip_pcie_ep {
	struct rockchip_pcie	rockchip;
	struct pci_epc		*epc;
	u32			max_regions;
	unsigned long		ob_region_map;
	phys_addr_t		*ob_addr;
	phys_addr_t		irq_phys_addr;
	void __iomem		*irq_cpu_addr;
	u64			irq_pci_addr;
	u8			irq_pci_fn;
	u8			irq_pending;
};

static void rockchip_pcie_clear_ep_ob_atu(struct rockchip_pcie *rockchip,
					  u32 region)
{
	rockchip_pcie_write(rockchip, 0,
			    ROCKCHIP_PCIE_AT_OB_REGION_PCI_ADDR0(region));
	rockchip_pcie_write(rockchip, 0,
			    ROCKCHIP_PCIE_AT_OB_REGION_PCI_ADDR1(region));
	rockchip_pcie_write(rockchip, 0,
			    ROCKCHIP_PCIE_AT_OB_REGION_DESC0(region));
	rockchip_pcie_write(rockchip, 0,
			    ROCKCHIP_PCIE_AT_OB_REGION_DESC1(region));
}

static void rockchip_pcie_prog_ep_ob_atu(struct rockchip_pcie *rockchip, u8 fn,
					 u32 r, u64 cpu_addr, u64 pci_addr,
					 size_t size)
{
	int num_pass_bits = fls64(size - 1);
	u32 addr0, addr1, desc0;

	if (num_pass_bits < 8)
		num_pass_bits = 8;

	addr0 = ((num_pass_bits - 1) & PCIE_CORE_OB_REGION_ADDR0_NUM_BITS) |
		(lower_32_bits(pci_addr) & PCIE_CORE_OB_REGION_ADDR0_LO_ADDR);
	addr1 = upper_32_bits(pci_addr);
	desc0 = ROCKCHIP_PCIE_AT_OB_REGION_DESC0_DEVFN(fn) | AXI_WRAPPER_MEM_WRITE;

	/* PCI bus address region */
	rockchip_pcie_write(rockchip, addr0,
			    ROCKCHIP_PCIE_AT_OB_REGION_PCI_ADDR0(r));
	rockchip_pcie_write(rockchip, addr1,
			    ROCKCHIP_PCIE_AT_OB_REGION_PCI_ADDR1(r));
	rockchip_pcie_write(rockchip, desc0,
			    ROCKCHIP_PCIE_AT_OB_REGION_DESC0(r));
	rockchip_pcie_write(rockchip, 0,
			    ROCKCHIP_PCIE_AT_OB_REGION_DESC1(r));
}

static int rockchip_pcie_ep_write_header(struct pci_epc *epc, u8 fn, u8 vfn,
					 struct pci_epf_header *hdr)
{
	u32 reg;
	struct rockchip_pcie_ep *ep = epc_get_drvdata(epc);
	struct rockchip_pcie *rockchip = &ep->rockchip;

	/* All functions share the same vendor ID with function 0 */
	if (fn == 0) {
		rockchip_pcie_write(rockchip,
				    hdr->vendorid | hdr->subsys_vendor_id << 16,
				    PCIE_CORE_CONFIG_VENDOR);
	}

	reg = rockchip_pcie_read(rockchip, PCIE_EP_CONFIG_DID_VID);
	reg = (reg & 0xFFFF) | (hdr->deviceid << 16);
	rockchip_pcie_write(rockchip, reg, PCIE_EP_CONFIG_DID_VID);

	rockchip_pcie_write(rockchip,
			    hdr->revid |
			    hdr->progif_code << 8 |
			    hdr->subclass_code << 16 |
			    hdr->baseclass_code << 24,
			    ROCKCHIP_PCIE_EP_FUNC_BASE(fn) + PCI_REVISION_ID);
	rockchip_pcie_write(rockchip, hdr->cache_line_size,
			    ROCKCHIP_PCIE_EP_FUNC_BASE(fn) +
			    PCI_CACHE_LINE_SIZE);
	rockchip_pcie_write(rockchip, hdr->subsys_id << 16,
			    ROCKCHIP_PCIE_EP_FUNC_BASE(fn) +
			    PCI_SUBSYSTEM_VENDOR_ID);
	rockchip_pcie_write(rockchip, hdr->interrupt_pin << 8,
			    ROCKCHIP_PCIE_EP_FUNC_BASE(fn) +
			    PCI_INTERRUPT_LINE);

	return 0;
}

static int rockchip_pcie_ep_set_bar(struct pci_epc *epc, u8 fn, u8 vfn,
				    struct pci_epf_bar *epf_bar)
{
	struct rockchip_pcie_ep *ep = epc_get_drvdata(epc);
	struct rockchip_pcie *rockchip = &ep->rockchip;
	dma_addr_t bar_phys = epf_bar->phys_addr;
	enum pci_barno bar = epf_bar->barno;
	int flags = epf_bar->flags;
	u32 addr0, addr1, reg, cfg, b, aperture, ctrl;
	u64 sz;

	/* BAR size is 2^(aperture + 7) */
	sz = max_t(size_t, epf_bar->size, MIN_EP_APERTURE);

	/*
	 * roundup_pow_of_two() returns an unsigned long, which is not suited
	 * for 64bit values.
	 */
	sz = 1ULL << fls64(sz - 1);
	aperture = ilog2(sz) - 7; /* 128B -> 0, 256B -> 1, 512B -> 2, ... */

	if ((flags & PCI_BASE_ADDRESS_SPACE) == PCI_BASE_ADDRESS_SPACE_IO) {
		ctrl = ROCKCHIP_PCIE_CORE_BAR_CFG_CTRL_IO_32BITS;
	} else {
		bool is_prefetch = !!(flags & PCI_BASE_ADDRESS_MEM_PREFETCH);
		bool is_64bits = !!(flags & PCI_BASE_ADDRESS_MEM_TYPE_64);

		if (is_64bits && (bar & 1))
			return -EINVAL;

		if (is_64bits && is_prefetch)
			ctrl =
			    ROCKCHIP_PCIE_CORE_BAR_CFG_CTRL_PREFETCH_MEM_64BITS;
		else if (is_prefetch)
			ctrl =
			    ROCKCHIP_PCIE_CORE_BAR_CFG_CTRL_PREFETCH_MEM_32BITS;
		else if (is_64bits)
			ctrl = ROCKCHIP_PCIE_CORE_BAR_CFG_CTRL_MEM_64BITS;
		else
			ctrl = ROCKCHIP_PCIE_CORE_BAR_CFG_CTRL_MEM_32BITS;
	}

	if (bar < BAR_4) {
		reg = ROCKCHIP_PCIE_CORE_EP_FUNC_BAR_CFG0(fn);
		b = bar;
	} else {
		reg = ROCKCHIP_PCIE_CORE_EP_FUNC_BAR_CFG1(fn);
		b = bar - BAR_4;
	}

	addr0 = lower_32_bits(bar_phys);
	addr1 = upper_32_bits(bar_phys);

	cfg = rockchip_pcie_read(rockchip, reg);
	cfg &= ~(ROCKCHIP_PCIE_CORE_EP_FUNC_BAR_CFG_BAR_APERTURE_MASK(b) |
		 ROCKCHIP_PCIE_CORE_EP_FUNC_BAR_CFG_BAR_CTRL_MASK(b));
	cfg |= (ROCKCHIP_PCIE_CORE_EP_FUNC_BAR_CFG_BAR_APERTURE(b, aperture) |
		ROCKCHIP_PCIE_CORE_EP_FUNC_BAR_CFG_BAR_CTRL(b, ctrl));

	rockchip_pcie_write(rockchip, cfg, reg);
	rockchip_pcie_write(rockchip, addr0,
			    ROCKCHIP_PCIE_AT_IB_EP_FUNC_BAR_ADDR0(fn, bar));
	rockchip_pcie_write(rockchip, addr1,
			    ROCKCHIP_PCIE_AT_IB_EP_FUNC_BAR_ADDR1(fn, bar));

	return 0;
}

static void rockchip_pcie_ep_clear_bar(struct pci_epc *epc, u8 fn, u8 vfn,
				       struct pci_epf_bar *epf_bar)
{
	struct rockchip_pcie_ep *ep = epc_get_drvdata(epc);
	struct rockchip_pcie *rockchip = &ep->rockchip;
	u32 reg, cfg, b, ctrl;
	enum pci_barno bar = epf_bar->barno;

	if (bar < BAR_4) {
		reg = ROCKCHIP_PCIE_CORE_EP_FUNC_BAR_CFG0(fn);
		b = bar;
	} else {
		reg = ROCKCHIP_PCIE_CORE_EP_FUNC_BAR_CFG1(fn);
		b = bar - BAR_4;
	}

	ctrl = ROCKCHIP_PCIE_CORE_BAR_CFG_CTRL_DISABLED;
	cfg = rockchip_pcie_read(rockchip, reg);
	cfg &= ~(ROCKCHIP_PCIE_CORE_EP_FUNC_BAR_CFG_BAR_APERTURE_MASK(b) |
		 ROCKCHIP_PCIE_CORE_EP_FUNC_BAR_CFG_BAR_CTRL_MASK(b));
	cfg |= ROCKCHIP_PCIE_CORE_EP_FUNC_BAR_CFG_BAR_CTRL(b, ctrl);

	rockchip_pcie_write(rockchip, cfg, reg);
	rockchip_pcie_write(rockchip, 0x0,
			    ROCKCHIP_PCIE_AT_IB_EP_FUNC_BAR_ADDR0(fn, bar));
	rockchip_pcie_write(rockchip, 0x0,
			    ROCKCHIP_PCIE_AT_IB_EP_FUNC_BAR_ADDR1(fn, bar));
}

static inline u32 rockchip_ob_region(phys_addr_t addr)
{
	return (addr >> ilog2(SZ_1M)) & 0x1f;
}

static int rockchip_pcie_ep_map_addr(struct pci_epc *epc, u8 fn, u8 vfn,
				     phys_addr_t addr, u64 pci_addr,
				     size_t size)
{
	struct rockchip_pcie_ep *ep = epc_get_drvdata(epc);
	struct rockchip_pcie *pcie = &ep->rockchip;
	u32 r = rockchip_ob_region(addr);

	rockchip_pcie_prog_ep_ob_atu(pcie, fn, r, addr, pci_addr, size);

	set_bit(r, &ep->ob_region_map);
	ep->ob_addr[r] = addr;

	return 0;
}

static void rockchip_pcie_ep_unmap_addr(struct pci_epc *epc, u8 fn, u8 vfn,
					phys_addr_t addr)
{
	struct rockchip_pcie_ep *ep = epc_get_drvdata(epc);
	struct rockchip_pcie *rockchip = &ep->rockchip;
	u32 r;

	for (r = 0; r < ep->max_regions; r++)
		if (ep->ob_addr[r] == addr)
			break;

	if (r == ep->max_regions)
		return;

	rockchip_pcie_clear_ep_ob_atu(rockchip, r);

	ep->ob_addr[r] = 0;
	clear_bit(r, &ep->ob_region_map);
}

static int rockchip_pcie_ep_set_msi(struct pci_epc *epc, u8 fn, u8 vfn,
				    u8 multi_msg_cap)
{
	struct rockchip_pcie_ep *ep = epc_get_drvdata(epc);
	struct rockchip_pcie *rockchip = &ep->rockchip;
	u32 flags;

	flags = rockchip_pcie_read(rockchip,
				   ROCKCHIP_PCIE_EP_FUNC_BASE(fn) +
				   ROCKCHIP_PCIE_EP_MSI_CTRL_REG);
	flags &= ~ROCKCHIP_PCIE_EP_MSI_CTRL_MMC_MASK;
	flags |=
	   (multi_msg_cap << ROCKCHIP_PCIE_EP_MSI_CTRL_MMC_OFFSET) |
	   (PCI_MSI_FLAGS_64BIT << ROCKCHIP_PCIE_EP_MSI_FLAGS_OFFSET);
	flags &= ~ROCKCHIP_PCIE_EP_MSI_CTRL_MASK_MSI_CAP;
	rockchip_pcie_write(rockchip, flags,
			    ROCKCHIP_PCIE_EP_FUNC_BASE(fn) +
			    ROCKCHIP_PCIE_EP_MSI_CTRL_REG);
	return 0;
}

static int rockchip_pcie_ep_get_msi(struct pci_epc *epc, u8 fn, u8 vfn)
{
	struct rockchip_pcie_ep *ep = epc_get_drvdata(epc);
	struct rockchip_pcie *rockchip = &ep->rockchip;
	u32 flags;

	flags = rockchip_pcie_read(rockchip,
				   ROCKCHIP_PCIE_EP_FUNC_BASE(fn) +
				   ROCKCHIP_PCIE_EP_MSI_CTRL_REG);
	if (!(flags & ROCKCHIP_PCIE_EP_MSI_CTRL_ME))
		return -EINVAL;

	return ((flags & ROCKCHIP_PCIE_EP_MSI_CTRL_MME_MASK) >>
			ROCKCHIP_PCIE_EP_MSI_CTRL_MME_OFFSET);
}

static void rockchip_pcie_ep_assert_intx(struct rockchip_pcie_ep *ep, u8 fn,
					 u8 intx, bool do_assert)
{
	struct rockchip_pcie *rockchip = &ep->rockchip;

	intx &= 3;

	if (do_assert) {
		ep->irq_pending |= BIT(intx);
		rockchip_pcie_write(rockchip,
				    PCIE_CLIENT_INT_IN_ASSERT |
				    PCIE_CLIENT_INT_PEND_ST_PEND,
				    PCIE_CLIENT_LEGACY_INT_CTRL);
	} else {
		ep->irq_pending &= ~BIT(intx);
		rockchip_pcie_write(rockchip,
				    PCIE_CLIENT_INT_IN_DEASSERT |
				    PCIE_CLIENT_INT_PEND_ST_NORMAL,
				    PCIE_CLIENT_LEGACY_INT_CTRL);
	}
}

static int rockchip_pcie_ep_send_intx_irq(struct rockchip_pcie_ep *ep, u8 fn,
					  u8 intx)
{
	u16 cmd;

	cmd = rockchip_pcie_read(&ep->rockchip,
				 ROCKCHIP_PCIE_EP_FUNC_BASE(fn) +
				 ROCKCHIP_PCIE_EP_CMD_STATUS);

	if (cmd & PCI_COMMAND_INTX_DISABLE)
		return -EINVAL;

	/*
	 * Should add some delay between toggling INTx per TRM vaguely saying
	 * it depends on some cycles of the AHB bus clock to function it. So
	 * add sufficient 1ms here.
	 */
	rockchip_pcie_ep_assert_intx(ep, fn, intx, true);
	mdelay(1);
	rockchip_pcie_ep_assert_intx(ep, fn, intx, false);
	return 0;
}

static int rockchip_pcie_ep_send_msi_irq(struct rockchip_pcie_ep *ep, u8 fn,
					 u8 interrupt_num)
{
	struct rockchip_pcie *rockchip = &ep->rockchip;
	u32 flags, mme, data, data_mask;
	u8 msi_count;
	u64 pci_addr;
	u32 r;

	/* Check MSI enable bit */
	flags = rockchip_pcie_read(&ep->rockchip,
				   ROCKCHIP_PCIE_EP_FUNC_BASE(fn) +
				   ROCKCHIP_PCIE_EP_MSI_CTRL_REG);
	if (!(flags & ROCKCHIP_PCIE_EP_MSI_CTRL_ME))
		return -EINVAL;

	/* Get MSI numbers from MME */
	mme = ((flags & ROCKCHIP_PCIE_EP_MSI_CTRL_MME_MASK) >>
			ROCKCHIP_PCIE_EP_MSI_CTRL_MME_OFFSET);
	msi_count = 1 << mme;
	if (!interrupt_num || interrupt_num > msi_count)
		return -EINVAL;

	/* Set MSI private data */
	data_mask = msi_count - 1;
	data = rockchip_pcie_read(rockchip,
				  ROCKCHIP_PCIE_EP_FUNC_BASE(fn) +
				  ROCKCHIP_PCIE_EP_MSI_CTRL_REG +
				  PCI_MSI_DATA_64);
	data = (data & ~data_mask) | ((interrupt_num - 1) & data_mask);

	/* Get MSI PCI address */
	pci_addr = rockchip_pcie_read(rockchip,
				      ROCKCHIP_PCIE_EP_FUNC_BASE(fn) +
				      ROCKCHIP_PCIE_EP_MSI_CTRL_REG +
				      PCI_MSI_ADDRESS_HI);
	pci_addr <<= 32;
	pci_addr |= rockchip_pcie_read(rockchip,
				       ROCKCHIP_PCIE_EP_FUNC_BASE(fn) +
				       ROCKCHIP_PCIE_EP_MSI_CTRL_REG +
				       PCI_MSI_ADDRESS_LO);

	/* Set the outbound region if needed. */
	if (unlikely(ep->irq_pci_addr != (pci_addr & PCIE_ADDR_MASK) ||
		     ep->irq_pci_fn != fn)) {
		r = rockchip_ob_region(ep->irq_phys_addr);
		rockchip_pcie_prog_ep_ob_atu(rockchip, fn, r,
					     ep->irq_phys_addr,
					     pci_addr & PCIE_ADDR_MASK,
					     ~PCIE_ADDR_MASK + 1);
		ep->irq_pci_addr = (pci_addr & PCIE_ADDR_MASK);
		ep->irq_pci_fn = fn;
	}

	writew(data, ep->irq_cpu_addr + (pci_addr & ~PCIE_ADDR_MASK));
	return 0;
}

static int rockchip_pcie_ep_raise_irq(struct pci_epc *epc, u8 fn, u8 vfn,
				      unsigned int type, u16 interrupt_num)
{
	struct rockchip_pcie_ep *ep = epc_get_drvdata(epc);

	switch (type) {
	case PCI_IRQ_INTX:
		return rockchip_pcie_ep_send_intx_irq(ep, fn, 0);
	case PCI_IRQ_MSI:
		return rockchip_pcie_ep_send_msi_irq(ep, fn, interrupt_num);
	default:
		return -EINVAL;
	}
}

static int rockchip_pcie_ep_start(struct pci_epc *epc)
{
	struct rockchip_pcie_ep *ep = epc_get_drvdata(epc);
	struct rockchip_pcie *rockchip = &ep->rockchip;
	struct pci_epf *epf;
	u32 cfg;

	cfg = BIT(0);
	list_for_each_entry(epf, &epc->pci_epf, list)
		cfg |= BIT(epf->func_no);

	rockchip_pcie_write(rockchip, cfg, PCIE_CORE_PHY_FUNC_CFG);

	return 0;
}

static const struct pci_epc_features rockchip_pcie_epc_features = {
	.linkup_notifier = false,
	.msi_capable = true,
	.msix_capable = false,
	.align = 256,
};

static const struct pci_epc_features*
rockchip_pcie_ep_get_features(struct pci_epc *epc, u8 func_no, u8 vfunc_no)
{
	return &rockchip_pcie_epc_features;
}

static const struct pci_epc_ops rockchip_pcie_epc_ops = {
	.write_header	= rockchip_pcie_ep_write_header,
	.set_bar	= rockchip_pcie_ep_set_bar,
	.clear_bar	= rockchip_pcie_ep_clear_bar,
	.map_addr	= rockchip_pcie_ep_map_addr,
	.unmap_addr	= rockchip_pcie_ep_unmap_addr,
	.set_msi	= rockchip_pcie_ep_set_msi,
	.get_msi	= rockchip_pcie_ep_get_msi,
	.raise_irq	= rockchip_pcie_ep_raise_irq,
	.start		= rockchip_pcie_ep_start,
	.get_features	= rockchip_pcie_ep_get_features,
};

static int rockchip_pcie_parse_ep_dt(struct rockchip_pcie *rockchip,
				     struct rockchip_pcie_ep *ep)
{
	struct device *dev = rockchip->dev;
	int err;

	err = rockchip_pcie_parse_dt(rockchip);
	if (err)
		return err;

	err = rockchip_pcie_get_phys(rockchip);
	if (err)
		return err;

	err = of_property_read_u32(dev->of_node,
				   "rockchip,max-outbound-regions",
				   &ep->max_regions);
	if (err < 0 || ep->max_regions > MAX_REGION_LIMIT)
		ep->max_regions = MAX_REGION_LIMIT;

	ep->ob_region_map = 0;

	err = of_property_read_u8(dev->of_node, "max-functions",
				  &ep->epc->max_functions);
	if (err < 0)
		ep->epc->max_functions = 1;

	return 0;
}

static const struct of_device_id rockchip_pcie_ep_of_match[] = {
	{ .compatible = "rockchip,rk3399-pcie-ep"},
	{},
};

static int rockchip_pcie_ep_probe(struct platform_device *pdev)
{
	struct device *dev = &pdev->dev;
	struct rockchip_pcie_ep *ep;
	struct rockchip_pcie *rockchip;
	struct pci_epc *epc;
	size_t max_regions;
	struct pci_epc_mem_window *windows = NULL;
	int err, i;
	u32 cfg_msi, cfg_msix_cp;

	ep = devm_kzalloc(dev, sizeof(*ep), GFP_KERNEL);
	if (!ep)
		return -ENOMEM;

	rockchip = &ep->rockchip;
	rockchip->is_rc = false;
	rockchip->dev = dev;

	epc = devm_pci_epc_create(dev, &rockchip_pcie_epc_ops);
	if (IS_ERR(epc)) {
		dev_err(dev, "failed to create epc device\n");
		return PTR_ERR(epc);
	}

	ep->epc = epc;
	epc_set_drvdata(epc, ep);

	err = rockchip_pcie_parse_ep_dt(rockchip, ep);
	if (err)
		return err;

	err = rockchip_pcie_enable_clocks(rockchip);
	if (err)
		return err;

	err = rockchip_pcie_init_port(rockchip);
	if (err)
		goto err_disable_clocks;

	/* Establish the link automatically */
	rockchip_pcie_write(rockchip, PCIE_CLIENT_LINK_TRAIN_ENABLE,
			    PCIE_CLIENT_CONFIG);

	max_regions = ep->max_regions;
	ep->ob_addr = devm_kcalloc(dev, max_regions, sizeof(*ep->ob_addr),
				   GFP_KERNEL);

	if (!ep->ob_addr) {
		err = -ENOMEM;
		goto err_uninit_port;
	}

	/* Only enable function 0 by default */
	rockchip_pcie_write(rockchip, BIT(0), PCIE_CORE_PHY_FUNC_CFG);

	windows = devm_kcalloc(dev, ep->max_regions,
			       sizeof(struct pci_epc_mem_window), GFP_KERNEL);
	if (!windows) {
		err = -ENOMEM;
		goto err_uninit_port;
	}
	for (i = 0; i < ep->max_regions; i++) {
		windows[i].phys_base = rockchip->mem_res->start + (SZ_1M * i);
		windows[i].size = SZ_1M;
		windows[i].page_size = SZ_1M;
	}
	err = pci_epc_multi_mem_init(epc, windows, ep->max_regions);
	devm_kfree(dev, windows);

	if (err < 0) {
		dev_err(dev, "failed to initialize the memory space\n");
		goto err_uninit_port;
	}

	ep->irq_cpu_addr = pci_epc_mem_alloc_addr(epc, &ep->irq_phys_addr,
						  SZ_1M);
	if (!ep->irq_cpu_addr) {
		dev_err(dev, "failed to reserve memory space for MSI\n");
		err = -ENOMEM;
		goto err_epc_mem_exit;
	}

	ep->irq_pci_addr = ROCKCHIP_PCIE_EP_DUMMY_IRQ_ADDR;

	/*
	 * MSI-X is not supported but the controller still advertises the MSI-X
	 * capability by default, which can lead to the Root Complex side
	 * allocating MSI-X vectors which cannot be used. Avoid this by skipping
	 * the MSI-X capability entry in the PCIe capabilities linked-list: get
	 * the next pointer from the MSI-X entry and set that in the MSI
	 * capability entry (which is the previous entry). This way the MSI-X
	 * entry is skipped (left out of the linked-list) and not advertised.
	 */
	cfg_msi = rockchip_pcie_read(rockchip, PCIE_EP_CONFIG_BASE +
				     ROCKCHIP_PCIE_EP_MSI_CTRL_REG);

	cfg_msi &= ~ROCKCHIP_PCIE_EP_MSI_CP1_MASK;

	cfg_msix_cp = rockchip_pcie_read(rockchip, PCIE_EP_CONFIG_BASE +
					 ROCKCHIP_PCIE_EP_MSIX_CAP_REG) &
					 ROCKCHIP_PCIE_EP_MSIX_CAP_CP_MASK;

	cfg_msi |= cfg_msix_cp;

	rockchip_pcie_write(rockchip, cfg_msi,
			    PCIE_EP_CONFIG_BASE + ROCKCHIP_PCIE_EP_MSI_CTRL_REG);

	rockchip_pcie_write(rockchip, PCIE_CLIENT_CONF_ENABLE,
			    PCIE_CLIENT_CONFIG);

<<<<<<< HEAD
=======
	pci_epc_init_notify(epc);

>>>>>>> 2d5404ca
	return 0;
err_epc_mem_exit:
	pci_epc_mem_exit(epc);
err_uninit_port:
	rockchip_pcie_deinit_phys(rockchip);
err_disable_clocks:
	rockchip_pcie_disable_clocks(rockchip);
	return err;
}

static struct platform_driver rockchip_pcie_ep_driver = {
	.driver = {
		.name = "rockchip-pcie-ep",
		.of_match_table = rockchip_pcie_ep_of_match,
	},
	.probe = rockchip_pcie_ep_probe,
};

builtin_platform_driver(rockchip_pcie_ep_driver);<|MERGE_RESOLUTION|>--- conflicted
+++ resolved
@@ -607,11 +607,8 @@
 	rockchip_pcie_write(rockchip, PCIE_CLIENT_CONF_ENABLE,
 			    PCIE_CLIENT_CONFIG);
 
-<<<<<<< HEAD
-=======
 	pci_epc_init_notify(epc);
 
->>>>>>> 2d5404ca
 	return 0;
 err_epc_mem_exit:
 	pci_epc_mem_exit(epc);
