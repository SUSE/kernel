# SPDX-License-Identifier: GPL-2.0

menu "PCI controller drivers"
	depends on PCI

config PCI_AARDVARK
	tristate "Aardvark PCIe controller"
	depends on (ARCH_MVEBU && ARM64) || COMPILE_TEST
	depends on OF
	depends on PCI_MSI
	select PCI_BRIDGE_EMUL
	help
	 Add support for Aardvark 64bit PCIe Host Controller. This
	 controller is part of the South Bridge of the Marvel Armada
	 3700 SoC.

<<<<<<< HEAD
config PCIE_XILINX_NWL
	bool "NWL PCIe Core"
	depends on ARCH_ZYNQMP || COMPILE_TEST
	depends on PCI_MSI_IRQ_DOMAIN
	help
	 Say 'Y' here if you want kernel support for Xilinx
	 NWL PCIe controller. The controller can act as Root Port
	 or End Point. The current option selection will only
	 support root port enabling.

config PCI_FTPCI100
	bool "Faraday Technology FTPCI100 PCI controller"
	depends on OF
	default ARCH_GEMINI

config PCI_IXP4XX
	bool "Intel IXP4xx PCI controller"
	depends on ARM && OF
	depends on ARCH_IXP4XX || COMPILE_TEST
	default ARCH_IXP4XX
	help
	  Say Y here if you want support for the PCI host controller found
	  in the Intel IXP4xx XScale-based network processor SoC.

config PCI_TEGRA
	bool "NVIDIA Tegra PCIe controller"
	depends on ARCH_TEGRA || COMPILE_TEST
	depends on PCI_MSI_IRQ_DOMAIN
	help
	  Say Y here if you want support for the PCIe host controller found
	  on NVIDIA Tegra SoCs.

config PCI_RCAR_GEN2
	bool "Renesas R-Car Gen2 Internal PCI controller"
	depends on ARCH_RENESAS || COMPILE_TEST
	depends on ARM
	help
	  Say Y here if you want internal PCI support on R-Car Gen2 SoC.
	  There are 3 internal PCI controllers available with a single
	  built-in EHCI/OHCI host controller present on each one.

config PCIE_RCAR_HOST
	bool "Renesas R-Car PCIe host controller"
	depends on ARCH_RENESAS || COMPILE_TEST
	depends on PCI_MSI_IRQ_DOMAIN
=======
config PCIE_ALTERA
	tristate "Altera PCIe controller"
	depends on ARM || NIOS2 || ARM64 || COMPILE_TEST
>>>>>>> eb3cdb58
	help
	  Say Y here if you want to enable PCIe controller support on Altera
	  FPGA.

config PCIE_ALTERA_MSI
	tristate "Altera PCIe MSI feature"
	depends on PCIE_ALTERA
	depends on PCI_MSI
	help
	  Say Y here if you want PCIe MSI support for the Altera FPGA.
	  This MSI driver supports Altera MSI to GIC controller IP.

config PCIE_APPLE_MSI_DOORBELL_ADDR
	hex
	default 0xfffff000
	depends on PCIE_APPLE

config PCIE_APPLE
	tristate "Apple PCIe controller"
	depends on ARCH_APPLE || COMPILE_TEST
	depends on OF
	depends on PCI_MSI
	select PCI_HOST_COMMON
	help
	  Say Y here if you want to enable PCIe controller support on Apple
	  system-on-chips, like the Apple M1. This is required for the USB
	  type-A ports, Ethernet, Wi-Fi, and Bluetooth.

	  If unsure, say Y if you have an Apple Silicon system.

config PCI_VERSATILE
	bool "ARM Versatile PB PCI controller"
	depends on ARCH_VERSATILE || COMPILE_TEST

config PCIE_BRCMSTB
	tristate "Broadcom Brcmstb PCIe controller"
	depends on ARCH_BRCMSTB || ARCH_BCM2835 || ARCH_BCMBCA || \
		   BMIPS_GENERIC || COMPILE_TEST
	depends on OF
	depends on PCI_MSI
	default ARCH_BRCMSTB || BMIPS_GENERIC
	help
	  Say Y here to enable PCIe host controller support for
	  Broadcom STB based SoCs, like the Raspberry Pi 4.

config PCIE_IPROC
	tristate
	help
	  This enables the iProc PCIe core controller support for Broadcom's
	  iProc family of SoCs. An appropriate bus interface driver needs
	  to be enabled to select this.

config PCIE_IPROC_PLATFORM
	tristate "Broadcom iProc PCIe platform bus driver"
	depends on ARCH_BCM_IPROC || (ARM && COMPILE_TEST)
	depends on OF
	select PCIE_IPROC
	default ARCH_BCM_IPROC
	help
	  Say Y here if you want to use the Broadcom iProc PCIe controller
	  through the generic platform bus interface

config PCIE_IPROC_BCMA
	tristate "Broadcom iProc BCMA PCIe controller"
	depends on ARM && (ARCH_BCM_IPROC || COMPILE_TEST)
	select PCIE_IPROC
	select BCMA
	default ARCH_BCM_5301X
	help
	  Say Y here if you want to use the Broadcom iProc PCIe controller
	  through the BCMA bus interface

config PCIE_IPROC_MSI
	bool "Broadcom iProc PCIe MSI support"
	depends on PCIE_IPROC_PLATFORM || PCIE_IPROC_BCMA
	depends on PCI_MSI
	default ARCH_BCM_IPROC
	help
	  Say Y here if you want to enable MSI support for Broadcom's iProc
	  PCIe controller

config PCI_HOST_THUNDER_PEM
	bool "Cavium Thunder PCIe controller to off-chip devices"
	depends on ARM64 || COMPILE_TEST
	depends on OF || (ACPI && PCI_QUIRKS)
	select PCI_HOST_COMMON
	help
	  Say Y here if you want PCIe support for CN88XX Cavium Thunder SoCs.

config PCI_HOST_THUNDER_ECAM
	bool "Cavium Thunder ECAM controller to on-chip devices on pass-1.x silicon"
	depends on ARM64 || COMPILE_TEST
	depends on OF || (ACPI && PCI_QUIRKS)
	select PCI_HOST_COMMON
	help
	  Say Y here if you want ECAM support for CN88XX-Pass-1.x Cavium Thunder SoCs.

config PCI_FTPCI100
	bool "Faraday Technology FTPCI100 PCI controller"
	depends on OF
	default ARCH_GEMINI

config PCI_HOST_COMMON
	tristate
	select PCI_ECAM

config PCI_HOST_GENERIC
	tristate "Generic PCI host controller"
	depends on OF
	select PCI_HOST_COMMON
	select IRQ_DOMAIN
	help
	  Say Y here if you want to support a simple generic PCI host
	  controller, such as the one emulated by kvmtool.

config PCIE_HISI_ERR
	depends on ACPI_APEI_GHES && (ARM64 || COMPILE_TEST)
	bool "HiSilicon HIP PCIe controller error handling driver"
	help
	  Say Y here if you want error handling support
	  for the PCIe controller's errors on HiSilicon HIP SoCs

config PCI_IXP4XX
	bool "Intel IXP4xx PCI controller"
	depends on ARM && OF
	depends on ARCH_IXP4XX || COMPILE_TEST
	default ARCH_IXP4XX
	help
	  Say Y here if you want support for the PCI host controller found
	  in the Intel IXP4xx XScale-based network processor SoC.

config VMD
	depends on PCI_MSI && X86_64 && !UML
	tristate "Intel Volume Management Device Driver"
	help
	  Adds support for the Intel Volume Management Device (VMD). VMD is a
	  secondary PCI host bridge that allows PCI Express root ports,
	  and devices attached to them, to be removed from the default
	  PCI domain and placed within the VMD domain. This provides
	  more bus resources than are otherwise possible with a
	  single domain. If you know your system provides one of these and
	  has devices attached to it, say Y; if you are not sure, say N.

	  To compile this driver as a module, choose M here: the
	  module will be called vmd.

config PCI_LOONGSON
	bool "LOONGSON PCIe controller"
	depends on MACH_LOONGSON64 || COMPILE_TEST
	depends on OF || ACPI
	depends on PCI_QUIRKS
	default MACH_LOONGSON64
	help
	  Say Y here if you want to enable PCI controller support on
	  Loongson systems.

config PCI_MVEBU
	tristate "Marvell EBU PCIe controller"
	depends on ARCH_MVEBU || ARCH_DOVE || COMPILE_TEST
	depends on MVEBU_MBUS
	depends on ARM
	depends on OF
	select PCI_BRIDGE_EMUL
	help
	 Add support for Marvell EBU PCIe controller. This PCIe controller
	 is used on 32-bit Marvell ARM SoCs: Dove, Kirkwood, Armada 370,
	 Armada XP, Armada 375, Armada 38x and Armada 39x.

config PCIE_MEDIATEK
	tristate "MediaTek PCIe controller"
	depends on ARCH_AIROHA || ARCH_MEDIATEK || COMPILE_TEST
	depends on OF
	depends on PCI_MSI
	help
	  Say Y here if you want to enable PCIe controller support on
	  MediaTek SoCs.

config PCIE_MEDIATEK_GEN3
	tristate "MediaTek Gen3 PCIe controller"
	depends on ARCH_MEDIATEK || COMPILE_TEST
	depends on PCI_MSI
	help
	  Adds support for PCIe Gen3 MAC controller for MediaTek SoCs.
	  This PCIe controller is compatible with Gen3, Gen2 and Gen1 speed,
	  and support up to 256 MSI interrupt numbers for
	  multi-function devices.

	  Say Y here if you want to enable Gen3 PCIe controller support on
	  MediaTek SoCs.

config PCIE_MT7621
	tristate "MediaTek MT7621 PCIe controller"
	depends on SOC_MT7621 || COMPILE_TEST
	select PHY_MT7621_PCI
	default SOC_MT7621
	help
	  This selects a driver for the MediaTek MT7621 PCIe Controller.

config PCIE_MICROCHIP_HOST
	bool "Microchip AXI PCIe controller"
	depends on PCI_MSI && OF
	select PCI_HOST_COMMON
	help
	  Say Y here if you want kernel to support the Microchip AXI PCIe
	  Host Bridge driver.

config PCI_HYPERV_INTERFACE
	tristate "Microsoft Hyper-V PCI Interface"
	depends on ((X86 && X86_64) || ARM64) && HYPERV && PCI_MSI
	help
	  The Hyper-V PCI Interface is a helper driver that allows other
	  drivers to have a common interface with the Hyper-V PCI frontend
	  driver.

config PCI_TEGRA
	bool "NVIDIA Tegra PCIe controller"
	depends on ARCH_TEGRA || COMPILE_TEST
	depends on PCI_MSI
	help
	  Say Y here if you want support for the PCIe host controller found
	  on NVIDIA Tegra SoCs.

config PCIE_RCAR_HOST
	bool "Renesas R-Car PCIe controller (host mode)"
	depends on ARCH_RENESAS || COMPILE_TEST
	depends on PCI_MSI
	help
	  Say Y here if you want PCIe controller support on R-Car SoCs in host
	  mode.

config PCIE_RCAR_EP
	bool "Renesas R-Car PCIe controller (endpoint mode)"
	depends on ARCH_RENESAS || COMPILE_TEST
	depends on PCI_ENDPOINT
	help
	  Say Y here if you want PCIe controller support on R-Car SoCs in
	  endpoint mode.

config PCI_RCAR_GEN2
	bool "Renesas R-Car Gen2 Internal PCI controller"
	depends on ARCH_RENESAS || COMPILE_TEST
	depends on ARM
	help
	  Say Y here if you want internal PCI support on R-Car Gen2 SoC.
	  There are 3 internal PCI controllers available with a single
	  built-in EHCI/OHCI host controller present on each one.

config PCIE_ROCKCHIP
	bool
	depends on PCI

config PCIE_ROCKCHIP_HOST
	tristate "Rockchip PCIe controller (host mode)"
	depends on ARCH_ROCKCHIP || COMPILE_TEST
	depends on OF
	depends on PCI_MSI
	select MFD_SYSCON
	select PCIE_ROCKCHIP
	help
	  Say Y here if you want internal PCI support on Rockchip SoC.
	  There is 1 internal PCIe port available to support GEN2 with
	  4 slots.

<<<<<<< HEAD
config PCI_HYPERV_INTERFACE
	tristate "Hyper-V PCI Interface"
	depends on ((X86 && X86_64) || ARM64) && HYPERV && PCI_MSI && PCI_MSI_IRQ_DOMAIN
=======
config PCIE_ROCKCHIP_EP
	bool "Rockchip PCIe controller (endpoint mode)"
	depends on ARCH_ROCKCHIP || COMPILE_TEST
	depends on OF
	depends on PCI_ENDPOINT
	select MFD_SYSCON
	select PCIE_ROCKCHIP
>>>>>>> eb3cdb58
	help
	  Say Y here if you want to support Rockchip PCIe controller in
	  endpoint mode on Rockchip SoC. There is 1 internal PCIe port
	  available to support GEN2 with 4 slots.

config PCI_V3_SEMI
	bool "V3 Semiconductor PCI controller"
	depends on OF
	depends on ARM || COMPILE_TEST
	default ARCH_INTEGRATOR_AP

config PCI_XGENE
	bool "X-Gene PCIe controller"
	depends on ARM64 || COMPILE_TEST
	depends on OF || (ACPI && PCI_QUIRKS)
	help
	  Say Y here if you want internal PCI support on APM X-Gene SoC.
	  There are 5 internal PCIe ports available. Each port is GEN3 capable
	  and have varied lanes from x1 to x8.

config PCI_XGENE_MSI
	bool "X-Gene v1 PCIe MSI feature"
	depends on PCI_XGENE
	depends on PCI_MSI
	default y
	help
	  Say Y here if you want PCIe MSI support for the APM X-Gene v1 SoC.
	  This MSI driver supports 5 PCIe ports on the APM X-Gene v1 SoC.

config PCIE_XILINX
	bool "Xilinx AXI PCIe controller"
	depends on OF
	depends on PCI_MSI
	help
	  Say 'Y' here if you want kernel to support the Xilinx AXI PCIe
	  Host Bridge driver.

config PCIE_XILINX_NWL
	bool "Xilinx NWL PCIe controller"
	depends on ARCH_ZYNQMP || COMPILE_TEST
	depends on PCI_MSI
	help
	 Say 'Y' here if you want kernel support for Xilinx
	 NWL PCIe controller. The controller can act as Root Port
	 or End Point. The current option selection will only
	 support root port enabling.

config PCIE_XILINX_CPM
	bool "Xilinx Versal CPM PCI controller"
	depends on ARCH_ZYNQMP || COMPILE_TEST
	select PCI_HOST_COMMON
	help
	  Say 'Y' here if you want kernel support for the
	  Xilinx Versal CPM host bridge.

source "drivers/pci/controller/cadence/Kconfig"
source "drivers/pci/controller/dwc/Kconfig"
source "drivers/pci/controller/mobiveil/Kconfig"
endmenu<|MERGE_RESOLUTION|>--- conflicted
+++ resolved
@@ -14,57 +14,9 @@
 	 controller is part of the South Bridge of the Marvel Armada
 	 3700 SoC.
 
-<<<<<<< HEAD
-config PCIE_XILINX_NWL
-	bool "NWL PCIe Core"
-	depends on ARCH_ZYNQMP || COMPILE_TEST
-	depends on PCI_MSI_IRQ_DOMAIN
-	help
-	 Say 'Y' here if you want kernel support for Xilinx
-	 NWL PCIe controller. The controller can act as Root Port
-	 or End Point. The current option selection will only
-	 support root port enabling.
-
-config PCI_FTPCI100
-	bool "Faraday Technology FTPCI100 PCI controller"
-	depends on OF
-	default ARCH_GEMINI
-
-config PCI_IXP4XX
-	bool "Intel IXP4xx PCI controller"
-	depends on ARM && OF
-	depends on ARCH_IXP4XX || COMPILE_TEST
-	default ARCH_IXP4XX
-	help
-	  Say Y here if you want support for the PCI host controller found
-	  in the Intel IXP4xx XScale-based network processor SoC.
-
-config PCI_TEGRA
-	bool "NVIDIA Tegra PCIe controller"
-	depends on ARCH_TEGRA || COMPILE_TEST
-	depends on PCI_MSI_IRQ_DOMAIN
-	help
-	  Say Y here if you want support for the PCIe host controller found
-	  on NVIDIA Tegra SoCs.
-
-config PCI_RCAR_GEN2
-	bool "Renesas R-Car Gen2 Internal PCI controller"
-	depends on ARCH_RENESAS || COMPILE_TEST
-	depends on ARM
-	help
-	  Say Y here if you want internal PCI support on R-Car Gen2 SoC.
-	  There are 3 internal PCI controllers available with a single
-	  built-in EHCI/OHCI host controller present on each one.
-
-config PCIE_RCAR_HOST
-	bool "Renesas R-Car PCIe host controller"
-	depends on ARCH_RENESAS || COMPILE_TEST
-	depends on PCI_MSI_IRQ_DOMAIN
-=======
 config PCIE_ALTERA
 	tristate "Altera PCIe controller"
 	depends on ARM || NIOS2 || ARM64 || COMPILE_TEST
->>>>>>> eb3cdb58
 	help
 	  Say Y here if you want to enable PCIe controller support on Altera
 	  FPGA.
@@ -328,11 +280,6 @@
 	  There is 1 internal PCIe port available to support GEN2 with
 	  4 slots.
 
-<<<<<<< HEAD
-config PCI_HYPERV_INTERFACE
-	tristate "Hyper-V PCI Interface"
-	depends on ((X86 && X86_64) || ARM64) && HYPERV && PCI_MSI && PCI_MSI_IRQ_DOMAIN
-=======
 config PCIE_ROCKCHIP_EP
 	bool "Rockchip PCIe controller (endpoint mode)"
 	depends on ARCH_ROCKCHIP || COMPILE_TEST
@@ -340,7 +287,6 @@
 	depends on PCI_ENDPOINT
 	select MFD_SYSCON
 	select PCIE_ROCKCHIP
->>>>>>> eb3cdb58
 	help
 	  Say Y here if you want to support Rockchip PCIe controller in
 	  endpoint mode on Rockchip SoC. There is 1 internal PCIe port
