--- conflicted
+++ resolved
@@ -294,18 +294,13 @@
 	struct cdns_pcie *pcie = &ep->pcie;
 	u32 cap = CDNS_PCIE_EP_FUNC_MSIX_CAP_OFFSET;
 	u32 val, reg;
-	u16 actual_interrupts = interrupts + 1;
 
 	fn = cdns_pcie_get_fn_from_vfn(pcie, fn, vfn);
 
 	reg = cap + PCI_MSIX_FLAGS;
 	val = cdns_pcie_ep_fn_readw(pcie, fn, reg);
 	val &= ~PCI_MSIX_FLAGS_QSIZE;
-<<<<<<< HEAD
-	val |= interrupts; /* 0's based value */
-=======
 	val |= nr_irqs - 1; /* encoded as N-1 */
->>>>>>> 3f4ee458
 	cdns_pcie_ep_fn_writew(pcie, fn, reg, val);
 
 	/* Set MSI-X BAR and offset */
@@ -315,11 +310,7 @@
 
 	/* Set PBA BAR and offset.  BAR must match MSI-X BAR */
 	reg = cap + PCI_MSIX_PBA;
-<<<<<<< HEAD
-	val = (offset + (actual_interrupts * PCI_MSIX_ENTRY_SIZE)) | bir;
-=======
 	val = (offset + (nr_irqs * PCI_MSIX_ENTRY_SIZE)) | bir;
->>>>>>> 3f4ee458
 	cdns_pcie_ep_fn_writel(pcie, fn, reg, val);
 
 	return 0;
