--- conflicted
+++ resolved
@@ -597,24 +597,7 @@
 	return cfg->vector;
 }
 
-<<<<<<< HEAD
-static int hv_msi_prepare(struct irq_domain *domain, struct device *dev,
-			  int nvec, msi_alloc_info_t *info)
-{
-	int ret = pci_msi_prepare(domain, dev, nvec, info);
-
-	/*
-	 * By using the interrupt remapper in the hypervisor IOMMU, contiguous
-	 * CPU vectors is not needed for multi-MSI
-	 */
-	if (info->type == X86_IRQ_ALLOC_TYPE_PCI_MSI)
-		info->flags &= ~X86_IRQ_ALLOC_CONTIGUOUS_VECTORS;
-
-	return ret;
-}
-=======
 #define hv_msi_prepare		pci_msi_prepare
->>>>>>> eb3cdb58
 
 /**
  * hv_arch_irq_unmask() - "Unmask" the IRQ by setting its current
@@ -632,11 +615,7 @@
 	struct hv_retarget_device_interrupt *params;
 	struct tran_int_desc *int_desc;
 	struct hv_pcibus_device *hbus;
-<<<<<<< HEAD
-	struct cpumask *dest;
-=======
 	const struct cpumask *dest;
->>>>>>> eb3cdb58
 	cpumask_var_t tmp;
 	struct pci_bus *pbus;
 	struct pci_dev *pdev;
@@ -656,15 +635,9 @@
 		return;
 	}
 
-<<<<<<< HEAD
-	spin_lock_irqsave(&hbus->retarget_msi_interrupt_lock, flags);
-
-	params = &hbus->retarget_msi_interrupt_params;
-=======
 	local_irq_save(flags);
 
 	params = *this_cpu_ptr(hyperv_pcpu_input_arg);
->>>>>>> eb3cdb58
 	memset(params, 0, sizeof(*params));
 	params->partition_id = HV_PARTITION_ID_SELF;
 	params->int_entry.source = HV_INTERRUPT_SOURCE_MSI;
@@ -697,11 +670,7 @@
 
 		if (!alloc_cpumask_var(&tmp, GFP_ATOMIC)) {
 			res = 1;
-<<<<<<< HEAD
-			goto exit_unlock;
-=======
 			goto out;
->>>>>>> eb3cdb58
 		}
 
 		cpumask_and(tmp, dest, cpu_online_mask);
@@ -710,11 +679,7 @@
 
 		if (nr_bank <= 0) {
 			res = 1;
-<<<<<<< HEAD
-			goto exit_unlock;
-=======
 			goto out;
->>>>>>> eb3cdb58
 		}
 
 		/*
@@ -733,13 +698,8 @@
 	res = hv_do_hypercall(HVCALL_RETARGET_INTERRUPT | (var_size << 17),
 			      params, NULL);
 
-<<<<<<< HEAD
-exit_unlock:
-	spin_unlock_irqrestore(&hbus->retarget_msi_interrupt_lock, flags);
-=======
 out:
 	local_irq_restore(flags);
->>>>>>> eb3cdb58
 
 	/*
 	 * During hibernation, when a CPU is offlined, the kernel tries
@@ -838,11 +798,7 @@
 				       irq_hw_number_t *hwirq)
 {
 	struct hv_pci_chip_data *chip_data = domain->host_data;
-<<<<<<< HEAD
-	unsigned int index;
-=======
 	int index;
->>>>>>> eb3cdb58
 
 	/* Find and allocate region from the SPI bitmap */
 	mutex_lock(&chip_data->map_lock);
@@ -1787,11 +1743,7 @@
  * Create MSI w/ dummy vCPU set targeting just one vCPU, overwritten
  * by subsequent retarget in hv_irq_unmask().
  */
-<<<<<<< HEAD
-static int hv_compose_msi_req_get_cpu(struct cpumask *affinity)
-=======
 static int hv_compose_msi_req_get_cpu(const struct cpumask *affinity)
->>>>>>> eb3cdb58
 {
 	return cpumask_first_and(affinity, cpu_online_mask);
 }
@@ -1896,11 +1848,7 @@
 	int cpu;
 
 	msi_desc  = irq_data_get_msi_desc(data);
-<<<<<<< HEAD
-	multi_msi = !msi_desc->msi_attrib.is_msix &&
-=======
 	multi_msi = !msi_desc->pci.msi_attrib.is_msix &&
->>>>>>> eb3cdb58
 		    msi_desc->nvec_used > 1;
 
 	/* Reuse the previous allocation */
@@ -1986,7 +1934,6 @@
 	case PCI_PROTOCOL_VERSION_1_3:
 		size = hv_compose_msi_req_v2(&ctxt.int_pkts.v2,
 					cpu,
-<<<<<<< HEAD
 					hpdev->desc.win_slot.slot,
 					(u8)vector,
 					vector_count);
@@ -1996,17 +1943,6 @@
 		size = hv_compose_msi_req_v3(&ctxt.int_pkts.v3,
 					cpu,
 					hpdev->desc.win_slot.slot,
-=======
-					hpdev->desc.win_slot.slot,
-					(u8)vector,
-					vector_count);
-		break;
-
-	case PCI_PROTOCOL_VERSION_1_4:
-		size = hv_compose_msi_req_v3(&ctxt.int_pkts.v3,
-					cpu,
-					hpdev->desc.win_slot.slot,
->>>>>>> eb3cdb58
 					vector,
 					vector_count);
 		break;
@@ -3706,33 +3642,7 @@
 	if (!bridge)
 		return -ENOMEM;
 
-<<<<<<< HEAD
-	bridge = devm_pci_alloc_host_bridge(&hdev->device, 0);
-	if (!bridge)
-		return -ENOMEM;
-
-	/*
-	 * With the recent 59bb47985c1d ("mm, sl[aou]b: guarantee natural
-	 * alignment for kmalloc(power-of-two)"), kzalloc() is able to allocate
-	 * a 4KB buffer that is guaranteed to be 4KB-aligned. Here the size and
-	 * alignment of hbus is important because hbus's field
-	 * retarget_msi_interrupt_params must not cross a 4KB page boundary.
-	 *
-	 * Here we prefer kzalloc to get_zeroed_page(), because a buffer
-	 * allocated by the latter is not tracked and scanned by kmemleak, and
-	 * hence kmemleak reports the pointer contained in the hbus buffer
-	 * (i.e. the hpdev struct, which is created in new_pcichild_device() and
-	 * is tracked by hbus->children) as memory leak (false positive).
-	 *
-	 * If the kernel doesn't have 59bb47985c1d, get_zeroed_page() *must* be
-	 * used to allocate the hbus buffer and we can avoid the kmemleak false
-	 * positive by using kmemleak_alloc() and kmemleak_free() to ask
-	 * kmemleak to track and scan the hbus buffer.
-	 */
-	hbus = kzalloc(HV_HYP_PAGE_SIZE, GFP_KERNEL);
-=======
 	hbus = kzalloc(sizeof(*hbus), GFP_KERNEL);
->>>>>>> eb3cdb58
 	if (!hbus)
 		return -ENOMEM;
 
@@ -3772,10 +3682,7 @@
 	hbus->bridge->domain_nr = dom;
 #ifdef CONFIG_X86
 	hbus->sysdata.domain = dom;
-<<<<<<< HEAD
-=======
 	hbus->use_calls = !!(ms_hyperv.hints & HV_X64_USE_MMIO_HYPERCALLS);
->>>>>>> eb3cdb58
 #elif defined(CONFIG_ARM64)
 	/*
 	 * Set the PCI bus parent to be the corresponding VMbus
@@ -3785,10 +3692,7 @@
 	 * information to devices created on the bus.
 	 */
 	hbus->sysdata.parent = hdev->device.parent;
-<<<<<<< HEAD
-=======
 	hbus->use_calls = false;
->>>>>>> eb3cdb58
 #endif
 
 	hbus->hdev = hdev;
