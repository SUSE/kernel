--- conflicted
+++ resolved
@@ -247,11 +247,7 @@
 	dev = NULL;
 exit:
 	dev = pci_dev_get(dev);
-<<<<<<< HEAD
-	spin_unlock(&pci_bus_lock);
-=======
-	up_read(&pci_bus_sem);
->>>>>>> 120bda20
+	up_read(&pci_bus_sem);
 	pci_dev_put(from);
 	return dev;
 }
@@ -344,11 +340,7 @@
 	dev = NULL;
 exit:
 	dev = pci_dev_get(dev);
-<<<<<<< HEAD
-	spin_unlock(&pci_bus_lock);
-=======
-	up_read(&pci_bus_sem);
->>>>>>> 120bda20
+	up_read(&pci_bus_sem);
 	pci_dev_put(from);
 	return dev;
 }
