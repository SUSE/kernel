--- conflicted
+++ resolved
@@ -187,11 +187,7 @@
 
 config PCI_HYPERV
 	tristate "Hyper-V PCI Frontend"
-<<<<<<< HEAD
-	depends on ((X86 && X86_64) || ARM64) && HYPERV && PCI_MSI && PCI_MSI_IRQ_DOMAIN && SYSFS
-=======
 	depends on ((X86 && X86_64) || ARM64) && HYPERV && PCI_MSI && SYSFS
->>>>>>> eb3cdb58
 	select PCI_HYPERV_INTERFACE
 	help
 	  The PCI device frontend driver allows the kernel to import arbitrary
