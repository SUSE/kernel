--- conflicted
+++ resolved
@@ -31,10 +31,7 @@
 obj-$(CONFIG_PCI_P2PDMA)	+= p2pdma.o
 obj-$(CONFIG_XEN_PCIDEV_FRONTEND) += xen-pcifront.o
 obj-$(CONFIG_VGA_ARB)		+= vgaarb.o
-<<<<<<< HEAD
-=======
 obj-$(CONFIG_PCI_DOE)		+= doe.o
->>>>>>> eb3cdb58
 
 # Endpoint library must be initialized before its users
 obj-$(CONFIG_PCI_ENDPOINT)	+= endpoint/
