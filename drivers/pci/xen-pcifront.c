--- conflicted
+++ resolved
@@ -740,15 +740,7 @@
 	if (pdev->evtchn != INVALID_EVTCHN)
 		xenbus_free_evtchn(pdev->xdev, pdev->evtchn);
 
-<<<<<<< HEAD
-	if (pdev->gnt_ref != INVALID_GRANT_REF)
-		gnttab_end_foreign_access(pdev->gnt_ref,
-					  (unsigned long)pdev->sh_info);
-	else
-		free_page((unsigned long)pdev->sh_info);
-=======
 	xenbus_teardown_ring((void **)&pdev->sh_info, 1, &pdev->gnt_ref);
->>>>>>> eb3cdb58
 
 	dev_set_drvdata(&pdev->xdev->dev, NULL);
 
