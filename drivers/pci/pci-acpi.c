// SPDX-License-Identifier: GPL-2.0
/*
 * PCI support in ACPI
 *
 * Copyright (C) 2005 David Shaohua Li <shaohua.li@intel.com>
 * Copyright (C) 2004 Tom Long Nguyen <tom.l.nguyen@intel.com>
 * Copyright (C) 2004 Intel Corp.
 */

#include <linux/delay.h>
#include <linux/init.h>
#include <linux/irqdomain.h>
#include <linux/pci.h>
#include <linux/msi.h>
#include <linux/pci_hotplug.h>
#include <linux/module.h>
#include <linux/pci-acpi.h>
#include <linux/pm_runtime.h>
#include <linux/pm_qos.h>
#include <linux/rwsem.h>
#include "pci.h"

/*
 * The GUID is defined in the PCI Firmware Specification available
 * here to PCI-SIG members:
 * https://members.pcisig.com/wg/PCI-SIG/document/15350
 */
const guid_t pci_acpi_dsm_guid =
	GUID_INIT(0xe5c937d0, 0x3553, 0x4d7a,
		  0x91, 0x17, 0xea, 0x4d, 0x19, 0xc3, 0x43, 0x4d);

#if defined(CONFIG_PCI_QUIRKS) && defined(CONFIG_ARM64)
static int acpi_get_rc_addr(struct acpi_device *adev, struct resource *res)
{
	struct device *dev = &adev->dev;
	struct resource_entry *entry;
	struct list_head list;
	unsigned long flags;
	int ret;

	INIT_LIST_HEAD(&list);
	flags = IORESOURCE_MEM;
	ret = acpi_dev_get_resources(adev, &list,
				     acpi_dev_filter_resource_type_cb,
				     (void *) flags);
	if (ret < 0) {
		dev_err(dev, "failed to parse _CRS method, error code %d\n",
			ret);
		return ret;
	}

	if (ret == 0) {
		dev_err(dev, "no IO and memory resources present in _CRS\n");
		return -EINVAL;
	}

	entry = list_first_entry(&list, struct resource_entry, node);
	*res = *entry->res;
	acpi_dev_free_resource_list(&list);
	return 0;
}

static acpi_status acpi_match_rc(acpi_handle handle, u32 lvl, void *context,
				 void **retval)
{
	u16 *segment = context;
	unsigned long long uid;
	acpi_status status;

	status = acpi_evaluate_integer(handle, METHOD_NAME__UID, NULL, &uid);
	if (ACPI_FAILURE(status) || uid != *segment)
		return AE_CTRL_DEPTH;

	*(acpi_handle *)retval = handle;
	return AE_CTRL_TERMINATE;
}

int acpi_get_rc_resources(struct device *dev, const char *hid, u16 segment,
			  struct resource *res)
{
	struct acpi_device *adev;
	acpi_status status;
	acpi_handle handle;
	int ret;

	status = acpi_get_devices(hid, acpi_match_rc, &segment, &handle);
	if (ACPI_FAILURE(status)) {
		dev_err(dev, "can't find _HID %s device to locate resources\n",
			hid);
		return -ENODEV;
	}

	adev = acpi_fetch_acpi_dev(handle);
	if (!adev)
		return -ENODEV;

	ret = acpi_get_rc_addr(adev, res);
	if (ret) {
		dev_err(dev, "can't get resource from %s\n",
			dev_name(&adev->dev));
		return ret;
	}

	return 0;
}
#endif

phys_addr_t acpi_pci_root_get_mcfg_addr(acpi_handle handle)
{
	acpi_status status = AE_NOT_EXIST;
	unsigned long long mcfg_addr;

	if (handle)
		status = acpi_evaluate_integer(handle, METHOD_NAME__CBA,
					       NULL, &mcfg_addr);
	if (ACPI_FAILURE(status))
		return 0;

	return (phys_addr_t)mcfg_addr;
}

/* _HPX PCI Setting Record (Type 0); same as _HPP */
struct hpx_type0 {
	u32 revision;		/* Not present in _HPP */
	u8  cache_line_size;	/* Not applicable to PCIe */
	u8  latency_timer;	/* Not applicable to PCIe */
	u8  enable_serr;
	u8  enable_perr;
};

static struct hpx_type0 pci_default_type0 = {
	.revision = 1,
	.cache_line_size = 8,
	.latency_timer = 0x40,
	.enable_serr = 0,
	.enable_perr = 0,
};

static void program_hpx_type0(struct pci_dev *dev, struct hpx_type0 *hpx)
{
	u16 pci_cmd, pci_bctl;

	if (!hpx)
		hpx = &pci_default_type0;

	if (hpx->revision > 1) {
		pci_warn(dev, "PCI settings rev %d not supported; using defaults\n",
			 hpx->revision);
		hpx = &pci_default_type0;
	}

	pci_write_config_byte(dev, PCI_CACHE_LINE_SIZE, hpx->cache_line_size);
	pci_write_config_byte(dev, PCI_LATENCY_TIMER, hpx->latency_timer);
	pci_read_config_word(dev, PCI_COMMAND, &pci_cmd);
	if (hpx->enable_serr)
		pci_cmd |= PCI_COMMAND_SERR;
	if (hpx->enable_perr)
		pci_cmd |= PCI_COMMAND_PARITY;
	pci_write_config_word(dev, PCI_COMMAND, pci_cmd);

	/* Program bridge control value */
	if ((dev->class >> 8) == PCI_CLASS_BRIDGE_PCI) {
		pci_write_config_byte(dev, PCI_SEC_LATENCY_TIMER,
				      hpx->latency_timer);
		pci_read_config_word(dev, PCI_BRIDGE_CONTROL, &pci_bctl);
		if (hpx->enable_perr)
			pci_bctl |= PCI_BRIDGE_CTL_PARITY;
		pci_write_config_word(dev, PCI_BRIDGE_CONTROL, pci_bctl);
	}
}

static acpi_status decode_type0_hpx_record(union acpi_object *record,
					   struct hpx_type0 *hpx0)
{
	int i;
	union acpi_object *fields = record->package.elements;
	u32 revision = fields[1].integer.value;

	switch (revision) {
	case 1:
		if (record->package.count != 6)
			return AE_ERROR;
		for (i = 2; i < 6; i++)
			if (fields[i].type != ACPI_TYPE_INTEGER)
				return AE_ERROR;
		hpx0->revision        = revision;
		hpx0->cache_line_size = fields[2].integer.value;
		hpx0->latency_timer   = fields[3].integer.value;
		hpx0->enable_serr     = fields[4].integer.value;
		hpx0->enable_perr     = fields[5].integer.value;
		break;
	default:
		pr_warn("%s: Type 0 Revision %d record not supported\n",
		       __func__, revision);
		return AE_ERROR;
	}
	return AE_OK;
}

/* _HPX PCI-X Setting Record (Type 1) */
struct hpx_type1 {
	u32 revision;
	u8  max_mem_read;
	u8  avg_max_split;
	u16 tot_max_split;
};

static void program_hpx_type1(struct pci_dev *dev, struct hpx_type1 *hpx)
{
	int pos;

	if (!hpx)
		return;

	pos = pci_find_capability(dev, PCI_CAP_ID_PCIX);
	if (!pos)
		return;

	pci_warn(dev, "PCI-X settings not supported\n");
}

static acpi_status decode_type1_hpx_record(union acpi_object *record,
					   struct hpx_type1 *hpx1)
{
	int i;
	union acpi_object *fields = record->package.elements;
	u32 revision = fields[1].integer.value;

	switch (revision) {
	case 1:
		if (record->package.count != 5)
			return AE_ERROR;
		for (i = 2; i < 5; i++)
			if (fields[i].type != ACPI_TYPE_INTEGER)
				return AE_ERROR;
		hpx1->revision      = revision;
		hpx1->max_mem_read  = fields[2].integer.value;
		hpx1->avg_max_split = fields[3].integer.value;
		hpx1->tot_max_split = fields[4].integer.value;
		break;
	default:
		pr_warn("%s: Type 1 Revision %d record not supported\n",
		       __func__, revision);
		return AE_ERROR;
	}
	return AE_OK;
}

static bool pcie_root_rcb_set(struct pci_dev *dev)
{
	struct pci_dev *rp = pcie_find_root_port(dev);
	u16 lnkctl;

	if (!rp)
		return false;

	pcie_capability_read_word(rp, PCI_EXP_LNKCTL, &lnkctl);
	if (lnkctl & PCI_EXP_LNKCTL_RCB)
		return true;

	return false;
}

/* _HPX PCI Express Setting Record (Type 2) */
struct hpx_type2 {
	u32 revision;
	u32 unc_err_mask_and;
	u32 unc_err_mask_or;
	u32 unc_err_sever_and;
	u32 unc_err_sever_or;
	u32 cor_err_mask_and;
	u32 cor_err_mask_or;
	u32 adv_err_cap_and;
	u32 adv_err_cap_or;
	u16 pci_exp_devctl_and;
	u16 pci_exp_devctl_or;
	u16 pci_exp_lnkctl_and;
	u16 pci_exp_lnkctl_or;
	u32 sec_unc_err_sever_and;
	u32 sec_unc_err_sever_or;
	u32 sec_unc_err_mask_and;
	u32 sec_unc_err_mask_or;
};

static void program_hpx_type2(struct pci_dev *dev, struct hpx_type2 *hpx)
{
	int pos;
	u32 reg32;

	if (!hpx)
		return;

	if (!pci_is_pcie(dev))
		return;

	if (hpx->revision > 1) {
		pci_warn(dev, "PCIe settings rev %d not supported\n",
			 hpx->revision);
		return;
	}

	/*
	 * Don't allow _HPX to change MPS or MRRS settings.  We manage
	 * those to make sure they're consistent with the rest of the
	 * platform.
	 */
	hpx->pci_exp_devctl_and |= PCI_EXP_DEVCTL_PAYLOAD |
				    PCI_EXP_DEVCTL_READRQ;
	hpx->pci_exp_devctl_or &= ~(PCI_EXP_DEVCTL_PAYLOAD |
				    PCI_EXP_DEVCTL_READRQ);

	/* Initialize Device Control Register */
	pcie_capability_clear_and_set_word(dev, PCI_EXP_DEVCTL,
			~hpx->pci_exp_devctl_and, hpx->pci_exp_devctl_or);

	/* Initialize Link Control Register */
	if (pcie_cap_has_lnkctl(dev)) {

		/*
		 * If the Root Port supports Read Completion Boundary of
		 * 128, set RCB to 128.  Otherwise, clear it.
		 */
		hpx->pci_exp_lnkctl_and |= PCI_EXP_LNKCTL_RCB;
		hpx->pci_exp_lnkctl_or &= ~PCI_EXP_LNKCTL_RCB;
		if (pcie_root_rcb_set(dev))
			hpx->pci_exp_lnkctl_or |= PCI_EXP_LNKCTL_RCB;

		pcie_capability_clear_and_set_word(dev, PCI_EXP_LNKCTL,
			~hpx->pci_exp_lnkctl_and, hpx->pci_exp_lnkctl_or);
	}

	/* Find Advanced Error Reporting Enhanced Capability */
	pos = pci_find_ext_capability(dev, PCI_EXT_CAP_ID_ERR);
	if (!pos)
		return;

	/* Initialize Uncorrectable Error Mask Register */
	pci_read_config_dword(dev, pos + PCI_ERR_UNCOR_MASK, &reg32);
	reg32 = (reg32 & hpx->unc_err_mask_and) | hpx->unc_err_mask_or;
	pci_write_config_dword(dev, pos + PCI_ERR_UNCOR_MASK, reg32);

	/* Initialize Uncorrectable Error Severity Register */
	pci_read_config_dword(dev, pos + PCI_ERR_UNCOR_SEVER, &reg32);
	reg32 = (reg32 & hpx->unc_err_sever_and) | hpx->unc_err_sever_or;
	pci_write_config_dword(dev, pos + PCI_ERR_UNCOR_SEVER, reg32);

	/* Initialize Correctable Error Mask Register */
	pci_read_config_dword(dev, pos + PCI_ERR_COR_MASK, &reg32);
	reg32 = (reg32 & hpx->cor_err_mask_and) | hpx->cor_err_mask_or;
	pci_write_config_dword(dev, pos + PCI_ERR_COR_MASK, reg32);

	/* Initialize Advanced Error Capabilities and Control Register */
	pci_read_config_dword(dev, pos + PCI_ERR_CAP, &reg32);
	reg32 = (reg32 & hpx->adv_err_cap_and) | hpx->adv_err_cap_or;

	/* Don't enable ECRC generation or checking if unsupported */
	if (!(reg32 & PCI_ERR_CAP_ECRC_GENC))
		reg32 &= ~PCI_ERR_CAP_ECRC_GENE;
	if (!(reg32 & PCI_ERR_CAP_ECRC_CHKC))
		reg32 &= ~PCI_ERR_CAP_ECRC_CHKE;
	pci_write_config_dword(dev, pos + PCI_ERR_CAP, reg32);

	/*
	 * FIXME: The following two registers are not supported yet.
	 *
	 *   o Secondary Uncorrectable Error Severity Register
	 *   o Secondary Uncorrectable Error Mask Register
	 */
}

static acpi_status decode_type2_hpx_record(union acpi_object *record,
					   struct hpx_type2 *hpx2)
{
	int i;
	union acpi_object *fields = record->package.elements;
	u32 revision = fields[1].integer.value;

	switch (revision) {
	case 1:
		if (record->package.count != 18)
			return AE_ERROR;
		for (i = 2; i < 18; i++)
			if (fields[i].type != ACPI_TYPE_INTEGER)
				return AE_ERROR;
		hpx2->revision      = revision;
		hpx2->unc_err_mask_and      = fields[2].integer.value;
		hpx2->unc_err_mask_or       = fields[3].integer.value;
		hpx2->unc_err_sever_and     = fields[4].integer.value;
		hpx2->unc_err_sever_or      = fields[5].integer.value;
		hpx2->cor_err_mask_and      = fields[6].integer.value;
		hpx2->cor_err_mask_or       = fields[7].integer.value;
		hpx2->adv_err_cap_and       = fields[8].integer.value;
		hpx2->adv_err_cap_or        = fields[9].integer.value;
		hpx2->pci_exp_devctl_and    = fields[10].integer.value;
		hpx2->pci_exp_devctl_or     = fields[11].integer.value;
		hpx2->pci_exp_lnkctl_and    = fields[12].integer.value;
		hpx2->pci_exp_lnkctl_or     = fields[13].integer.value;
		hpx2->sec_unc_err_sever_and = fields[14].integer.value;
		hpx2->sec_unc_err_sever_or  = fields[15].integer.value;
		hpx2->sec_unc_err_mask_and  = fields[16].integer.value;
		hpx2->sec_unc_err_mask_or   = fields[17].integer.value;
		break;
	default:
		pr_warn("%s: Type 2 Revision %d record not supported\n",
		       __func__, revision);
		return AE_ERROR;
	}
	return AE_OK;
}

/* _HPX PCI Express Setting Record (Type 3) */
struct hpx_type3 {
	u16 device_type;
	u16 function_type;
	u16 config_space_location;
	u16 pci_exp_cap_id;
	u16 pci_exp_cap_ver;
	u16 pci_exp_vendor_id;
	u16 dvsec_id;
	u16 dvsec_rev;
	u16 match_offset;
	u32 match_mask_and;
	u32 match_value;
	u16 reg_offset;
	u32 reg_mask_and;
	u32 reg_mask_or;
};

enum hpx_type3_dev_type {
	HPX_TYPE_ENDPOINT	= BIT(0),
	HPX_TYPE_LEG_END	= BIT(1),
	HPX_TYPE_RC_END		= BIT(2),
	HPX_TYPE_RC_EC		= BIT(3),
	HPX_TYPE_ROOT_PORT	= BIT(4),
	HPX_TYPE_UPSTREAM	= BIT(5),
	HPX_TYPE_DOWNSTREAM	= BIT(6),
	HPX_TYPE_PCI_BRIDGE	= BIT(7),
	HPX_TYPE_PCIE_BRIDGE	= BIT(8),
};

static u16 hpx3_device_type(struct pci_dev *dev)
{
	u16 pcie_type = pci_pcie_type(dev);
	static const int pcie_to_hpx3_type[] = {
		[PCI_EXP_TYPE_ENDPOINT]    = HPX_TYPE_ENDPOINT,
		[PCI_EXP_TYPE_LEG_END]     = HPX_TYPE_LEG_END,
		[PCI_EXP_TYPE_RC_END]      = HPX_TYPE_RC_END,
		[PCI_EXP_TYPE_RC_EC]       = HPX_TYPE_RC_EC,
		[PCI_EXP_TYPE_ROOT_PORT]   = HPX_TYPE_ROOT_PORT,
		[PCI_EXP_TYPE_UPSTREAM]    = HPX_TYPE_UPSTREAM,
		[PCI_EXP_TYPE_DOWNSTREAM]  = HPX_TYPE_DOWNSTREAM,
		[PCI_EXP_TYPE_PCI_BRIDGE]  = HPX_TYPE_PCI_BRIDGE,
		[PCI_EXP_TYPE_PCIE_BRIDGE] = HPX_TYPE_PCIE_BRIDGE,
	};

	if (pcie_type >= ARRAY_SIZE(pcie_to_hpx3_type))
		return 0;

	return pcie_to_hpx3_type[pcie_type];
}

enum hpx_type3_fn_type {
	HPX_FN_NORMAL		= BIT(0),
	HPX_FN_SRIOV_PHYS	= BIT(1),
	HPX_FN_SRIOV_VIRT	= BIT(2),
};

static u8 hpx3_function_type(struct pci_dev *dev)
{
	if (dev->is_virtfn)
		return HPX_FN_SRIOV_VIRT;
	else if (pci_find_ext_capability(dev, PCI_EXT_CAP_ID_SRIOV) > 0)
		return HPX_FN_SRIOV_PHYS;
	else
		return HPX_FN_NORMAL;
}

static bool hpx3_cap_ver_matches(u8 pcie_cap_id, u8 hpx3_cap_id)
{
	u8 cap_ver = hpx3_cap_id & 0xf;

	if ((hpx3_cap_id & BIT(4)) && cap_ver >= pcie_cap_id)
		return true;
	else if (cap_ver == pcie_cap_id)
		return true;

	return false;
}

enum hpx_type3_cfg_loc {
	HPX_CFG_PCICFG		= 0,
	HPX_CFG_PCIE_CAP	= 1,
	HPX_CFG_PCIE_CAP_EXT	= 2,
	HPX_CFG_VEND_CAP	= 3,
	HPX_CFG_DVSEC		= 4,
	HPX_CFG_MAX,
};

static void program_hpx_type3_register(struct pci_dev *dev,
				       const struct hpx_type3 *reg)
{
	u32 match_reg, write_reg, header, orig_value;
	u16 pos;

	if (!(hpx3_device_type(dev) & reg->device_type))
		return;

	if (!(hpx3_function_type(dev) & reg->function_type))
		return;

	switch (reg->config_space_location) {
	case HPX_CFG_PCICFG:
		pos = 0;
		break;
	case HPX_CFG_PCIE_CAP:
		pos = pci_find_capability(dev, reg->pci_exp_cap_id);
		if (pos == 0)
			return;

		break;
	case HPX_CFG_PCIE_CAP_EXT:
		pos = pci_find_ext_capability(dev, reg->pci_exp_cap_id);
		if (pos == 0)
			return;

		pci_read_config_dword(dev, pos, &header);
		if (!hpx3_cap_ver_matches(PCI_EXT_CAP_VER(header),
					  reg->pci_exp_cap_ver))
			return;

		break;
	case HPX_CFG_VEND_CAP:
	case HPX_CFG_DVSEC:
	default:
		pci_warn(dev, "Encountered _HPX type 3 with unsupported config space location");
		return;
	}

	pci_read_config_dword(dev, pos + reg->match_offset, &match_reg);

	if ((match_reg & reg->match_mask_and) != reg->match_value)
		return;

	pci_read_config_dword(dev, pos + reg->reg_offset, &write_reg);
	orig_value = write_reg;
	write_reg &= reg->reg_mask_and;
	write_reg |= reg->reg_mask_or;

	if (orig_value == write_reg)
		return;

	pci_write_config_dword(dev, pos + reg->reg_offset, write_reg);

	pci_dbg(dev, "Applied _HPX3 at [0x%x]: 0x%08x -> 0x%08x",
		pos, orig_value, write_reg);
}

static void program_hpx_type3(struct pci_dev *dev, struct hpx_type3 *hpx)
{
	if (!hpx)
		return;

	if (!pci_is_pcie(dev))
		return;

	program_hpx_type3_register(dev, hpx);
}

static void parse_hpx3_register(struct hpx_type3 *hpx3_reg,
				union acpi_object *reg_fields)
{
	hpx3_reg->device_type            = reg_fields[0].integer.value;
	hpx3_reg->function_type          = reg_fields[1].integer.value;
	hpx3_reg->config_space_location  = reg_fields[2].integer.value;
	hpx3_reg->pci_exp_cap_id         = reg_fields[3].integer.value;
	hpx3_reg->pci_exp_cap_ver        = reg_fields[4].integer.value;
	hpx3_reg->pci_exp_vendor_id      = reg_fields[5].integer.value;
	hpx3_reg->dvsec_id               = reg_fields[6].integer.value;
	hpx3_reg->dvsec_rev              = reg_fields[7].integer.value;
	hpx3_reg->match_offset           = reg_fields[8].integer.value;
	hpx3_reg->match_mask_and         = reg_fields[9].integer.value;
	hpx3_reg->match_value            = reg_fields[10].integer.value;
	hpx3_reg->reg_offset             = reg_fields[11].integer.value;
	hpx3_reg->reg_mask_and           = reg_fields[12].integer.value;
	hpx3_reg->reg_mask_or            = reg_fields[13].integer.value;
}

static acpi_status program_type3_hpx_record(struct pci_dev *dev,
					   union acpi_object *record)
{
	union acpi_object *fields = record->package.elements;
	u32 desc_count, expected_length, revision;
	union acpi_object *reg_fields;
	struct hpx_type3 hpx3;
	int i;

	revision = fields[1].integer.value;
	switch (revision) {
	case 1:
		desc_count = fields[2].integer.value;
		expected_length = 3 + desc_count * 14;

		if (record->package.count != expected_length)
			return AE_ERROR;

		for (i = 2; i < expected_length; i++)
			if (fields[i].type != ACPI_TYPE_INTEGER)
				return AE_ERROR;

		for (i = 0; i < desc_count; i++) {
			reg_fields = fields + 3 + i * 14;
			parse_hpx3_register(&hpx3, reg_fields);
			program_hpx_type3(dev, &hpx3);
		}

		break;
	default:
		printk(KERN_WARNING
			"%s: Type 3 Revision %d record not supported\n",
			__func__, revision);
		return AE_ERROR;
	}
	return AE_OK;
}

static acpi_status acpi_run_hpx(struct pci_dev *dev, acpi_handle handle)
{
	acpi_status status;
	struct acpi_buffer buffer = {ACPI_ALLOCATE_BUFFER, NULL};
	union acpi_object *package, *record, *fields;
	struct hpx_type0 hpx0;
	struct hpx_type1 hpx1;
	struct hpx_type2 hpx2;
	u32 type;
	int i;

	status = acpi_evaluate_object(handle, "_HPX", NULL, &buffer);
	if (ACPI_FAILURE(status))
		return status;

	package = (union acpi_object *)buffer.pointer;
	if (package->type != ACPI_TYPE_PACKAGE) {
		status = AE_ERROR;
		goto exit;
	}

	for (i = 0; i < package->package.count; i++) {
		record = &package->package.elements[i];
		if (record->type != ACPI_TYPE_PACKAGE) {
			status = AE_ERROR;
			goto exit;
		}

		fields = record->package.elements;
		if (fields[0].type != ACPI_TYPE_INTEGER ||
		    fields[1].type != ACPI_TYPE_INTEGER) {
			status = AE_ERROR;
			goto exit;
		}

		type = fields[0].integer.value;
		switch (type) {
		case 0:
			memset(&hpx0, 0, sizeof(hpx0));
			status = decode_type0_hpx_record(record, &hpx0);
			if (ACPI_FAILURE(status))
				goto exit;
			program_hpx_type0(dev, &hpx0);
			break;
		case 1:
			memset(&hpx1, 0, sizeof(hpx1));
			status = decode_type1_hpx_record(record, &hpx1);
			if (ACPI_FAILURE(status))
				goto exit;
			program_hpx_type1(dev, &hpx1);
			break;
		case 2:
			memset(&hpx2, 0, sizeof(hpx2));
			status = decode_type2_hpx_record(record, &hpx2);
			if (ACPI_FAILURE(status))
				goto exit;
			program_hpx_type2(dev, &hpx2);
			break;
		case 3:
			status = program_type3_hpx_record(dev, record);
			if (ACPI_FAILURE(status))
				goto exit;
			break;
		default:
			pr_err("%s: Type %d record not supported\n",
			       __func__, type);
			status = AE_ERROR;
			goto exit;
		}
	}
 exit:
	kfree(buffer.pointer);
	return status;
}

static acpi_status acpi_run_hpp(struct pci_dev *dev, acpi_handle handle)
{
	acpi_status status;
	struct acpi_buffer buffer = { ACPI_ALLOCATE_BUFFER, NULL };
	union acpi_object *package, *fields;
	struct hpx_type0 hpx0;
	int i;

	memset(&hpx0, 0, sizeof(hpx0));

	status = acpi_evaluate_object(handle, "_HPP", NULL, &buffer);
	if (ACPI_FAILURE(status))
		return status;

	package = (union acpi_object *) buffer.pointer;
	if (package->type != ACPI_TYPE_PACKAGE ||
	    package->package.count != 4) {
		status = AE_ERROR;
		goto exit;
	}

	fields = package->package.elements;
	for (i = 0; i < 4; i++) {
		if (fields[i].type != ACPI_TYPE_INTEGER) {
			status = AE_ERROR;
			goto exit;
		}
	}

	hpx0.revision        = 1;
	hpx0.cache_line_size = fields[0].integer.value;
	hpx0.latency_timer   = fields[1].integer.value;
	hpx0.enable_serr     = fields[2].integer.value;
	hpx0.enable_perr     = fields[3].integer.value;

	program_hpx_type0(dev, &hpx0);

exit:
	kfree(buffer.pointer);
	return status;
}

/* pci_acpi_program_hp_params
 *
 * @dev - the pci_dev for which we want parameters
 */
int pci_acpi_program_hp_params(struct pci_dev *dev)
{
	acpi_status status;
	acpi_handle handle, phandle;
	struct pci_bus *pbus;

	if (acpi_pci_disabled)
		return -ENODEV;

	handle = NULL;
	for (pbus = dev->bus; pbus; pbus = pbus->parent) {
		handle = acpi_pci_get_bridge_handle(pbus);
		if (handle)
			break;
	}

	/*
	 * _HPP settings apply to all child buses, until another _HPP is
	 * encountered. If we don't find an _HPP for the input pci dev,
	 * look for it in the parent device scope since that would apply to
	 * this pci dev.
	 */
	while (handle) {
		status = acpi_run_hpx(dev, handle);
		if (ACPI_SUCCESS(status))
			return 0;
		status = acpi_run_hpp(dev, handle);
		if (ACPI_SUCCESS(status))
			return 0;
		if (acpi_is_root_bridge(handle))
			break;
		status = acpi_get_parent(handle, &phandle);
		if (ACPI_FAILURE(status))
			break;
		handle = phandle;
	}
	return -ENODEV;
}

/**
 * pciehp_is_native - Check whether a hotplug port is handled by the OS
 * @bridge: Hotplug port to check
 *
 * Returns true if the given @bridge is handled by the native PCIe hotplug
 * driver.
 */
bool pciehp_is_native(struct pci_dev *bridge)
{
	const struct pci_host_bridge *host;
	u32 slot_cap;

	if (!IS_ENABLED(CONFIG_HOTPLUG_PCI_PCIE))
		return false;

	pcie_capability_read_dword(bridge, PCI_EXP_SLTCAP, &slot_cap);
	if (!(slot_cap & PCI_EXP_SLTCAP_HPC))
		return false;

	if (pcie_ports_native)
		return true;

	host = pci_find_host_bridge(bridge->bus);
	return host->native_pcie_hotplug;
}

/**
 * shpchp_is_native - Check whether a hotplug port is handled by the OS
 * @bridge: Hotplug port to check
 *
 * Returns true if the given @bridge is handled by the native SHPC hotplug
 * driver.
 */
bool shpchp_is_native(struct pci_dev *bridge)
{
	return bridge->shpc_managed;
}

/**
 * pci_acpi_wake_bus - Root bus wakeup notification fork function.
 * @context: Device wakeup context.
 */
static void pci_acpi_wake_bus(struct acpi_device_wakeup_context *context)
{
	struct acpi_device *adev;
	struct acpi_pci_root *root;

	adev = container_of(context, struct acpi_device, wakeup.context);
	root = acpi_driver_data(adev);
	pci_pme_wakeup_bus(root->bus);
}

/**
 * pci_acpi_wake_dev - PCI device wakeup notification work function.
 * @context: Device wakeup context.
 */
static void pci_acpi_wake_dev(struct acpi_device_wakeup_context *context)
{
	struct pci_dev *pci_dev;

	pci_dev = to_pci_dev(context->dev);

	if (pci_dev->pme_poll)
		pci_dev->pme_poll = false;

	if (pci_dev->current_state == PCI_D3cold) {
		pci_wakeup_event(pci_dev);
		pm_request_resume(&pci_dev->dev);
		return;
	}

	/* Clear PME Status if set. */
	if (pci_dev->pme_support)
		pci_check_pme_status(pci_dev);

	pci_wakeup_event(pci_dev);
	pm_request_resume(&pci_dev->dev);

	pci_pme_wakeup_bus(pci_dev->subordinate);
}

/**
 * pci_acpi_add_bus_pm_notifier - Register PM notifier for root PCI bus.
 * @dev: PCI root bridge ACPI device.
 */
acpi_status pci_acpi_add_bus_pm_notifier(struct acpi_device *dev)
{
	return acpi_add_pm_notifier(dev, NULL, pci_acpi_wake_bus);
}

/**
 * pci_acpi_add_pm_notifier - Register PM notifier for given PCI device.
 * @dev: ACPI device to add the notifier for.
 * @pci_dev: PCI device to check for the PME status if an event is signaled.
 */
acpi_status pci_acpi_add_pm_notifier(struct acpi_device *dev,
				     struct pci_dev *pci_dev)
{
	return acpi_add_pm_notifier(dev, &pci_dev->dev, pci_acpi_wake_dev);
}

/*
 * _SxD returns the D-state with the highest power
 * (lowest D-state number) supported in the S-state "x".
 *
 * If the devices does not have a _PRW
 * (Power Resources for Wake) supporting system wakeup from "x"
 * then the OS is free to choose a lower power (higher number
 * D-state) than the return value from _SxD.
 *
 * But if _PRW is enabled at S-state "x", the OS
 * must not choose a power lower than _SxD --
 * unless the device has an _SxW method specifying
 * the lowest power (highest D-state number) the device
 * may enter while still able to wake the system.
 *
 * ie. depending on global OS policy:
 *
 * if (_PRW at S-state x)
 *	choose from highest power _SxD to lowest power _SxW
 * else // no _PRW at S-state x
 *	choose highest power _SxD or any lower power
 */

pci_power_t acpi_pci_choose_state(struct pci_dev *pdev)
{
	int acpi_state, d_max;

	if (pdev->no_d3cold)
		d_max = ACPI_STATE_D3_HOT;
	else
		d_max = ACPI_STATE_D3_COLD;
	acpi_state = acpi_pm_device_sleep_state(&pdev->dev, NULL, d_max);
	if (acpi_state < 0)
		return PCI_POWER_ERROR;

	switch (acpi_state) {
	case ACPI_STATE_D0:
		return PCI_D0;
	case ACPI_STATE_D1:
		return PCI_D1;
	case ACPI_STATE_D2:
		return PCI_D2;
	case ACPI_STATE_D3_HOT:
		return PCI_D3hot;
	case ACPI_STATE_D3_COLD:
		return PCI_D3cold;
	}
	return PCI_POWER_ERROR;
}

static struct acpi_device *acpi_pci_find_companion(struct device *dev);

void pci_set_acpi_fwnode(struct pci_dev *dev)
{
	if (!dev_fwnode(&dev->dev) && !pci_dev_is_added(dev))
		ACPI_COMPANION_SET(&dev->dev,
				   acpi_pci_find_companion(&dev->dev));
}
<<<<<<< HEAD

/**
 * pci_dev_acpi_reset - do a function level reset using _RST method
 * @dev: device to reset
 * @probe: if true, return 0 if device supports _RST
 */
int pci_dev_acpi_reset(struct pci_dev *dev, bool probe)
{
	acpi_handle handle = ACPI_HANDLE(&dev->dev);

	if (!handle || !acpi_has_method(handle, "_RST"))
		return -ENOTTY;

	if (probe)
		return 0;

	if (ACPI_FAILURE(acpi_evaluate_object(handle, "_RST", NULL, NULL))) {
		pci_warn(dev, "ACPI _RST failed\n");
		return -ENOTTY;
	}

	return 0;
}

bool acpi_pci_power_manageable(struct pci_dev *dev)
{
	struct acpi_device *adev = ACPI_COMPANION(&dev->dev);

	if (!adev)
		return false;
	return acpi_device_power_manageable(adev);
}

bool acpi_pci_bridge_d3(struct pci_dev *dev)
{
	struct pci_dev *rpdev;
	struct acpi_device *adev;
	acpi_status status;
	unsigned long long state;
	const union acpi_object *obj;

	if (acpi_pci_disabled || !dev->is_hotplug_bridge)
		return false;

	/* Assume D3 support if the bridge is power-manageable by ACPI. */
	if (acpi_pci_power_manageable(dev))
		return true;

	rpdev = pcie_find_root_port(dev);
	if (!rpdev)
		return false;

	adev = ACPI_COMPANION(&rpdev->dev);
	if (!adev)
		return false;

=======

/**
 * pci_dev_acpi_reset - do a function level reset using _RST method
 * @dev: device to reset
 * @probe: if true, return 0 if device supports _RST
 */
int pci_dev_acpi_reset(struct pci_dev *dev, bool probe)
{
	acpi_handle handle = ACPI_HANDLE(&dev->dev);

	if (!handle || !acpi_has_method(handle, "_RST"))
		return -ENOTTY;

	if (probe)
		return 0;

	if (ACPI_FAILURE(acpi_evaluate_object(handle, "_RST", NULL, NULL))) {
		pci_warn(dev, "ACPI _RST failed\n");
		return -ENOTTY;
	}

	return 0;
}

bool acpi_pci_power_manageable(struct pci_dev *dev)
{
	struct acpi_device *adev = ACPI_COMPANION(&dev->dev);

	return adev && acpi_device_power_manageable(adev);
}

bool acpi_pci_bridge_d3(struct pci_dev *dev)
{
	struct pci_dev *rpdev;
	struct acpi_device *adev, *rpadev;
	const union acpi_object *obj;

	if (acpi_pci_disabled || !dev->is_hotplug_bridge)
		return false;

	adev = ACPI_COMPANION(&dev->dev);
	if (adev) {
		/*
		 * If the bridge has _S0W, whether or not it can go into D3
		 * depends on what is returned by that object.  In particular,
		 * if the power state returned by _S0W is D2 or shallower,
		 * entering D3 should not be allowed.
		 */
		if (acpi_dev_power_state_for_wake(adev) <= ACPI_STATE_D2)
			return false;

		/*
		 * Otherwise, assume that the bridge can enter D3 so long as it
		 * is power-manageable via ACPI.
		 */
		if (acpi_device_power_manageable(adev))
			return true;
	}

	rpdev = pcie_find_root_port(dev);
	if (!rpdev)
		return false;

	if (rpdev == dev)
		rpadev = adev;
	else
		rpadev = ACPI_COMPANION(&rpdev->dev);

	if (!rpadev)
		return false;

>>>>>>> eb3cdb58
	/*
	 * If the Root Port cannot signal wakeup signals at all, i.e., it
	 * doesn't supply a wakeup GPE via _PRW, it cannot signal hotplug
	 * events from low-power states including D3hot and D3cold.
	 */
<<<<<<< HEAD
	if (!adev->wakeup.flags.valid)
		return false;

	/*
	 * If the Root Port cannot wake itself from D3hot or D3cold, we
	 * can't use D3.
	 */
	status = acpi_evaluate_integer(adev->handle, "_S0W", NULL, &state);
	if (ACPI_SUCCESS(status) && state < ACPI_STATE_D3_HOT)
		return false;

	/*
	 * The "HotPlugSupportInD3" property in a Root Port _DSD indicates
	 * the Port can signal hotplug events while in D3.  We assume any
	 * bridges *below* that Root Port can also signal hotplug events
	 * while in D3.
	 */
	if (!acpi_dev_get_property(adev, "HotPlugSupportInD3",
				   ACPI_TYPE_INTEGER, &obj) &&
	    obj->integer.value == 1)
		return true;

	return false;
=======
	if (!rpadev->wakeup.flags.valid)
		return false;

	/*
	 * In the bridge-below-a-Root-Port case, evaluate _S0W for the Root Port
	 * to verify whether or not it can signal wakeup from D3.
	 */
	if (rpadev != adev &&
	    acpi_dev_power_state_for_wake(rpadev) <= ACPI_STATE_D2)
		return false;

	/*
	 * The "HotPlugSupportInD3" property in a Root Port _DSD indicates
	 * the Port can signal hotplug events while in D3.  We assume any
	 * bridges *below* that Root Port can also signal hotplug events
	 * while in D3.
	 */
	if (!acpi_dev_get_property(rpadev, "HotPlugSupportInD3",
				   ACPI_TYPE_INTEGER, &obj) &&
	    obj->integer.value == 1)
		return true;

	return false;
}

static void acpi_pci_config_space_access(struct pci_dev *dev, bool enable)
{
	int val = enable ? ACPI_REG_CONNECT : ACPI_REG_DISCONNECT;
	int ret = acpi_evaluate_reg(ACPI_HANDLE(&dev->dev),
				    ACPI_ADR_SPACE_PCI_CONFIG, val);
	if (ret)
		pci_dbg(dev, "ACPI _REG %s evaluation failed (%d)\n",
			enable ? "connect" : "disconnect", ret);
>>>>>>> eb3cdb58
}

int acpi_pci_set_power_state(struct pci_dev *dev, pci_power_t state)
{
	struct acpi_device *adev = ACPI_COMPANION(&dev->dev);
	static const u8 state_conv[] = {
		[PCI_D0] = ACPI_STATE_D0,
		[PCI_D1] = ACPI_STATE_D1,
		[PCI_D2] = ACPI_STATE_D2,
		[PCI_D3hot] = ACPI_STATE_D3_HOT,
		[PCI_D3cold] = ACPI_STATE_D3_COLD,
	};
	int error;

	/* If the ACPI device has _EJ0, ignore the device */
	if (!adev || acpi_has_method(adev->handle, "_EJ0"))
		return -ENODEV;

	switch (state) {
	case PCI_D0:
	case PCI_D1:
	case PCI_D2:
	case PCI_D3hot:
	case PCI_D3cold:
		break;
	default:
		return -EINVAL;
	}

	if (state == PCI_D3cold) {
		if (dev_pm_qos_flags(&dev->dev, PM_QOS_FLAG_NO_POWER_OFF) ==
				PM_QOS_FLAGS_ALL)
			return -EBUSY;

		/* Notify AML lack of PCI config space availability */
		acpi_pci_config_space_access(dev, false);
	}

	error = acpi_device_set_power(adev, state_conv[state]);
	if (error)
		return error;

	pci_dbg(dev, "power state changed by ACPI to %s\n",
	        acpi_power_state_string(adev->power.state));

	/*
	 * Notify AML of PCI config space availability.  Config space is
	 * accessible in all states except D3cold; the only transitions
	 * that change availability are transitions to D3cold and from
	 * D3cold to D0.
	 */
	if (state == PCI_D0)
		acpi_pci_config_space_access(dev, true);

	return 0;
}

pci_power_t acpi_pci_get_power_state(struct pci_dev *dev)
{
	struct acpi_device *adev = ACPI_COMPANION(&dev->dev);
	static const pci_power_t state_conv[] = {
		[ACPI_STATE_D0]      = PCI_D0,
		[ACPI_STATE_D1]      = PCI_D1,
		[ACPI_STATE_D2]      = PCI_D2,
		[ACPI_STATE_D3_HOT]  = PCI_D3hot,
		[ACPI_STATE_D3_COLD] = PCI_D3cold,
	};
	int state;

	if (!adev || !acpi_device_power_manageable(adev))
		return PCI_UNKNOWN;

	state = adev->power.state;
	if (state == ACPI_STATE_UNKNOWN)
		return PCI_UNKNOWN;

	return state_conv[state];
}

void acpi_pci_refresh_power_state(struct pci_dev *dev)
{
	struct acpi_device *adev = ACPI_COMPANION(&dev->dev);

	if (adev && acpi_device_power_manageable(adev))
		acpi_device_update_power(adev, NULL);
}

static int acpi_pci_propagate_wakeup(struct pci_bus *bus, bool enable)
{
	while (bus->parent) {
		if (acpi_pm_device_can_wakeup(&bus->self->dev))
			return acpi_pm_set_device_wakeup(&bus->self->dev, enable);

		bus = bus->parent;
	}

	/* We have reached the root bus. */
	if (bus->bridge) {
		if (acpi_pm_device_can_wakeup(bus->bridge))
			return acpi_pm_set_device_wakeup(bus->bridge, enable);
	}
	return 0;
}

int acpi_pci_wakeup(struct pci_dev *dev, bool enable)
{
	if (acpi_pci_disabled)
		return 0;

	if (acpi_pm_device_can_wakeup(&dev->dev))
		return acpi_pm_set_device_wakeup(&dev->dev, enable);

	return acpi_pci_propagate_wakeup(dev->bus, enable);
}

bool acpi_pci_need_resume(struct pci_dev *dev)
{
	struct acpi_device *adev;

	if (acpi_pci_disabled)
		return false;

	/*
	 * In some cases (eg. Samsung 305V4A) leaving a bridge in suspend over
	 * system-wide suspend/resume confuses the platform firmware, so avoid
	 * doing that.  According to Section 16.1.6 of ACPI 6.2, endpoint
	 * devices are expected to be in D3 before invoking the S3 entry path
	 * from the firmware, so they should not be affected by this issue.
	 */
	if (pci_is_bridge(dev) && acpi_target_system_state() != ACPI_STATE_S0)
		return true;

	adev = ACPI_COMPANION(&dev->dev);
	if (!adev || !acpi_device_power_manageable(adev))
		return false;

	if (adev->wakeup.flags.valid &&
	    device_may_wakeup(&dev->dev) != !!adev->wakeup.prepare_count)
		return true;

	if (acpi_target_system_state() == ACPI_STATE_S0)
		return false;

	return !!adev->power.flags.dsw_present;
}

void acpi_pci_add_bus(struct pci_bus *bus)
{
	union acpi_object *obj;
	struct pci_host_bridge *bridge;

	if (acpi_pci_disabled || !bus->bridge || !ACPI_HANDLE(bus->bridge))
		return;

	acpi_pci_slot_enumerate(bus);
	acpiphp_enumerate_slots(bus);

	/*
	 * For a host bridge, check its _DSM for function 8 and if
	 * that is available, mark it in pci_host_bridge.
	 */
	if (!pci_is_root_bus(bus))
		return;

	obj = acpi_evaluate_dsm(ACPI_HANDLE(bus->bridge), &pci_acpi_dsm_guid, 3,
				DSM_PCI_POWER_ON_RESET_DELAY, NULL);
	if (!obj)
		return;

	if (obj->type == ACPI_TYPE_INTEGER && obj->integer.value == 1) {
		bridge = pci_find_host_bridge(bus);
		bridge->ignore_reset_delay = 1;
	}
	ACPI_FREE(obj);
}

void acpi_pci_remove_bus(struct pci_bus *bus)
{
	if (acpi_pci_disabled || !bus->bridge)
		return;

	acpiphp_remove_slots(bus);
	acpi_pci_slot_remove(bus);
}

/* ACPI bus type */


static DECLARE_RWSEM(pci_acpi_companion_lookup_sem);
static struct acpi_device *(*pci_acpi_find_companion_hook)(struct pci_dev *);

/**
 * pci_acpi_set_companion_lookup_hook - Set ACPI companion lookup callback.
 * @func: ACPI companion lookup callback pointer or NULL.
 *
 * Set a special ACPI companion lookup callback for PCI devices whose companion
 * objects in the ACPI namespace have _ADR with non-standard bus-device-function
 * encodings.
 *
 * Return 0 on success or a negative error code on failure (in which case no
 * changes are made).
 *
 * The caller is responsible for the appropriate ordering of the invocations of
 * this function with respect to the enumeration of the PCI devices needing the
 * callback installed by it.
 */
int pci_acpi_set_companion_lookup_hook(struct acpi_device *(*func)(struct pci_dev *))
{
	int ret;

	if (!func)
		return -EINVAL;

	down_write(&pci_acpi_companion_lookup_sem);

	if (pci_acpi_find_companion_hook) {
		ret = -EBUSY;
	} else {
		pci_acpi_find_companion_hook = func;
		ret = 0;
	}

	up_write(&pci_acpi_companion_lookup_sem);

	return ret;
}
EXPORT_SYMBOL_GPL(pci_acpi_set_companion_lookup_hook);

/**
 * pci_acpi_clear_companion_lookup_hook - Clear ACPI companion lookup callback.
 *
 * Clear the special ACPI companion lookup callback previously set by
 * pci_acpi_set_companion_lookup_hook().  Block until the last running instance
 * of the callback returns before clearing it.
 *
 * The caller is responsible for the appropriate ordering of the invocations of
 * this function with respect to the enumeration of the PCI devices needing the
 * callback cleared by it.
 */
void pci_acpi_clear_companion_lookup_hook(void)
{
	down_write(&pci_acpi_companion_lookup_sem);

	pci_acpi_find_companion_hook = NULL;

	up_write(&pci_acpi_companion_lookup_sem);
}
EXPORT_SYMBOL_GPL(pci_acpi_clear_companion_lookup_hook);

static struct acpi_device *acpi_pci_find_companion(struct device *dev)
{
	struct pci_dev *pci_dev = to_pci_dev(dev);
	struct acpi_device *adev;
	bool check_children;
	u64 addr;

<<<<<<< HEAD
=======
	if (!dev->parent)
		return NULL;

>>>>>>> eb3cdb58
	down_read(&pci_acpi_companion_lookup_sem);

	adev = pci_acpi_find_companion_hook ?
		pci_acpi_find_companion_hook(pci_dev) : NULL;

	up_read(&pci_acpi_companion_lookup_sem);

	if (adev)
		return adev;

<<<<<<< HEAD
	if (!dev->parent)
		return NULL;

=======
>>>>>>> eb3cdb58
	check_children = pci_is_bridge(pci_dev);
	/* Please ref to ACPI spec for the syntax of _ADR */
	addr = (PCI_SLOT(pci_dev->devfn) << 16) | PCI_FUNC(pci_dev->devfn);
	adev = acpi_find_child_device(ACPI_COMPANION(dev->parent), addr,
				      check_children);

	/*
	 * There may be ACPI device objects in the ACPI namespace that are
	 * children of the device object representing the host bridge, but don't
	 * represent PCI devices.  Both _HID and _ADR may be present for them,
	 * even though that is against the specification (for example, see
	 * Section 6.1 of ACPI 6.3), but in many cases the _ADR returns 0 which
	 * appears to indicate that they should not be taken into consideration
	 * as potential companions of PCI devices on the root bus.
	 *
	 * To catch this special case, disregard the returned device object if
	 * it has a valid _HID, addr is 0 and the PCI device at hand is on the
	 * root bus.
	 */
	if (adev && adev->pnp.type.platform_id && !addr &&
	    pci_is_root_bus(pci_dev->bus))
		return NULL;

	return adev;
}

/**
 * pci_acpi_optimize_delay - optimize PCI D3 and D3cold delay from ACPI
 * @pdev: the PCI device whose delay is to be updated
 * @handle: ACPI handle of this device
 *
 * Update the d3hot_delay and d3cold_delay of a PCI device from the ACPI _DSM
 * control method of either the device itself or the PCI host bridge.
 *
 * Function 8, "Reset Delay," applies to the entire hierarchy below a PCI
 * host bridge.  If it returns one, the OS may assume that all devices in
 * the hierarchy have already completed power-on reset delays.
 *
 * Function 9, "Device Readiness Durations," applies only to the object
 * where it is located.  It returns delay durations required after various
 * events if the device requires less time than the spec requires.  Delays
 * from this function take precedence over the Reset Delay function.
 *
 * These _DSM functions are defined by the draft ECN of January 28, 2014,
 * titled "ACPI additions for FW latency optimizations."
 */
static void pci_acpi_optimize_delay(struct pci_dev *pdev,
				    acpi_handle handle)
{
	struct pci_host_bridge *bridge = pci_find_host_bridge(pdev->bus);
	int value;
	union acpi_object *obj, *elements;

	if (bridge->ignore_reset_delay)
		pdev->d3cold_delay = 0;

	obj = acpi_evaluate_dsm(handle, &pci_acpi_dsm_guid, 3,
				DSM_PCI_DEVICE_READINESS_DURATIONS, NULL);
	if (!obj)
		return;

	if (obj->type == ACPI_TYPE_PACKAGE && obj->package.count == 5) {
		elements = obj->package.elements;
		if (elements[0].type == ACPI_TYPE_INTEGER) {
			value = (int)elements[0].integer.value / 1000;
			if (value < PCI_PM_D3COLD_WAIT)
				pdev->d3cold_delay = value;
		}
		if (elements[3].type == ACPI_TYPE_INTEGER) {
			value = (int)elements[3].integer.value / 1000;
			if (value < PCI_PM_D3HOT_WAIT)
				pdev->d3hot_delay = value;
		}
	}
	ACPI_FREE(obj);
}

static void pci_acpi_set_external_facing(struct pci_dev *dev)
{
	u8 val;

	if (pci_pcie_type(dev) != PCI_EXP_TYPE_ROOT_PORT)
		return;
	if (device_property_read_u8(&dev->dev, "ExternalFacingPort", &val))
		return;

	/*
	 * These root ports expose PCIe (including DMA) outside of the
	 * system.  Everything downstream from them is external.
	 */
	if (val)
		dev->external_facing = 1;
}

void pci_acpi_setup(struct device *dev, struct acpi_device *adev)
{
	struct pci_dev *pci_dev = to_pci_dev(dev);

	pci_acpi_optimize_delay(pci_dev, adev->handle);
	pci_acpi_set_external_facing(pci_dev);
	pci_acpi_add_edr_notifier(pci_dev);

	pci_acpi_add_pm_notifier(adev, pci_dev);
	if (!adev->wakeup.flags.valid)
		return;

	device_set_wakeup_capable(dev, true);
	/*
	 * For bridges that can do D3 we enable wake automatically (as
	 * we do for the power management itself in that case). The
	 * reason is that the bridge may have additional methods such as
	 * _DSW that need to be called.
	 */
	if (pci_dev->bridge_d3)
		device_wakeup_enable(dev);

	acpi_pci_wakeup(pci_dev, false);
	acpi_device_power_add_dependent(adev, dev);

	if (pci_is_bridge(pci_dev))
		acpi_dev_power_up_children_with_adr(adev);
}

void pci_acpi_cleanup(struct device *dev, struct acpi_device *adev)
{
	struct pci_dev *pci_dev = to_pci_dev(dev);

	pci_acpi_remove_edr_notifier(pci_dev);
	pci_acpi_remove_pm_notifier(adev);
	if (adev->wakeup.flags.valid) {
		acpi_device_power_remove_dependent(adev, dev);
		if (pci_dev->bridge_d3)
			device_wakeup_disable(dev);

		device_set_wakeup_capable(dev, false);
	}
}

static struct fwnode_handle *(*pci_msi_get_fwnode_cb)(struct device *dev);

/**
 * pci_msi_register_fwnode_provider - Register callback to retrieve fwnode
 * @fn:       Callback matching a device to a fwnode that identifies a PCI
 *            MSI domain.
 *
 * This should be called by irqchip driver, which is the parent of
 * the MSI domain to provide callback interface to query fwnode.
 */
void
pci_msi_register_fwnode_provider(struct fwnode_handle *(*fn)(struct device *))
{
	pci_msi_get_fwnode_cb = fn;
}

/**
 * pci_host_bridge_acpi_msi_domain - Retrieve MSI domain of a PCI host bridge
 * @bus:      The PCI host bridge bus.
 *
 * This function uses the callback function registered by
 * pci_msi_register_fwnode_provider() to retrieve the irq_domain with
 * type DOMAIN_BUS_PCI_MSI of the specified host bridge bus.
 * This returns NULL on error or when the domain is not found.
 */
struct irq_domain *pci_host_bridge_acpi_msi_domain(struct pci_bus *bus)
{
	struct fwnode_handle *fwnode;

	if (!pci_msi_get_fwnode_cb)
		return NULL;

	fwnode = pci_msi_get_fwnode_cb(&bus->dev);
	if (!fwnode)
		return NULL;

	return irq_find_matching_fwnode(fwnode, DOMAIN_BUS_PCI_MSI);
}

static int __init acpi_pci_init(void)
{
	if (acpi_gbl_FADT.boot_flags & ACPI_FADT_NO_MSI) {
		pr_info("ACPI FADT declares the system doesn't support MSI, so disable it\n");
		pci_no_msi();
	}

	if (acpi_gbl_FADT.boot_flags & ACPI_FADT_NO_ASPM) {
		pr_info("ACPI FADT declares the system doesn't support PCIe ASPM, so disable it\n");
		pcie_no_aspm();
	}

	if (acpi_pci_disabled)
		return 0;

	acpi_pci_slot_init();
	acpiphp_init();

	return 0;
}
arch_initcall(acpi_pci_init);<|MERGE_RESOLUTION|>--- conflicted
+++ resolved
@@ -942,64 +942,6 @@
 		ACPI_COMPANION_SET(&dev->dev,
 				   acpi_pci_find_companion(&dev->dev));
 }
-<<<<<<< HEAD
-
-/**
- * pci_dev_acpi_reset - do a function level reset using _RST method
- * @dev: device to reset
- * @probe: if true, return 0 if device supports _RST
- */
-int pci_dev_acpi_reset(struct pci_dev *dev, bool probe)
-{
-	acpi_handle handle = ACPI_HANDLE(&dev->dev);
-
-	if (!handle || !acpi_has_method(handle, "_RST"))
-		return -ENOTTY;
-
-	if (probe)
-		return 0;
-
-	if (ACPI_FAILURE(acpi_evaluate_object(handle, "_RST", NULL, NULL))) {
-		pci_warn(dev, "ACPI _RST failed\n");
-		return -ENOTTY;
-	}
-
-	return 0;
-}
-
-bool acpi_pci_power_manageable(struct pci_dev *dev)
-{
-	struct acpi_device *adev = ACPI_COMPANION(&dev->dev);
-
-	if (!adev)
-		return false;
-	return acpi_device_power_manageable(adev);
-}
-
-bool acpi_pci_bridge_d3(struct pci_dev *dev)
-{
-	struct pci_dev *rpdev;
-	struct acpi_device *adev;
-	acpi_status status;
-	unsigned long long state;
-	const union acpi_object *obj;
-
-	if (acpi_pci_disabled || !dev->is_hotplug_bridge)
-		return false;
-
-	/* Assume D3 support if the bridge is power-manageable by ACPI. */
-	if (acpi_pci_power_manageable(dev))
-		return true;
-
-	rpdev = pcie_find_root_port(dev);
-	if (!rpdev)
-		return false;
-
-	adev = ACPI_COMPANION(&rpdev->dev);
-	if (!adev)
-		return false;
-
-=======
 
 /**
  * pci_dev_acpi_reset - do a function level reset using _RST method
@@ -1071,37 +1013,11 @@
 	if (!rpadev)
 		return false;
 
->>>>>>> eb3cdb58
 	/*
 	 * If the Root Port cannot signal wakeup signals at all, i.e., it
 	 * doesn't supply a wakeup GPE via _PRW, it cannot signal hotplug
 	 * events from low-power states including D3hot and D3cold.
 	 */
-<<<<<<< HEAD
-	if (!adev->wakeup.flags.valid)
-		return false;
-
-	/*
-	 * If the Root Port cannot wake itself from D3hot or D3cold, we
-	 * can't use D3.
-	 */
-	status = acpi_evaluate_integer(adev->handle, "_S0W", NULL, &state);
-	if (ACPI_SUCCESS(status) && state < ACPI_STATE_D3_HOT)
-		return false;
-
-	/*
-	 * The "HotPlugSupportInD3" property in a Root Port _DSD indicates
-	 * the Port can signal hotplug events while in D3.  We assume any
-	 * bridges *below* that Root Port can also signal hotplug events
-	 * while in D3.
-	 */
-	if (!acpi_dev_get_property(adev, "HotPlugSupportInD3",
-				   ACPI_TYPE_INTEGER, &obj) &&
-	    obj->integer.value == 1)
-		return true;
-
-	return false;
-=======
 	if (!rpadev->wakeup.flags.valid)
 		return false;
 
@@ -1135,7 +1051,6 @@
 	if (ret)
 		pci_dbg(dev, "ACPI _REG %s evaluation failed (%d)\n",
 			enable ? "connect" : "disconnect", ret);
->>>>>>> eb3cdb58
 }
 
 int acpi_pci_set_power_state(struct pci_dev *dev, pci_power_t state)
@@ -1392,12 +1307,9 @@
 	bool check_children;
 	u64 addr;
 
-<<<<<<< HEAD
-=======
 	if (!dev->parent)
 		return NULL;
 
->>>>>>> eb3cdb58
 	down_read(&pci_acpi_companion_lookup_sem);
 
 	adev = pci_acpi_find_companion_hook ?
@@ -1408,12 +1320,6 @@
 	if (adev)
 		return adev;
 
-<<<<<<< HEAD
-	if (!dev->parent)
-		return NULL;
-
-=======
->>>>>>> eb3cdb58
 	check_children = pci_is_bridge(pci_dev);
 	/* Please ref to ACPI spec for the syntax of _ADR */
 	addr = (PCI_SLOT(pci_dev->devfn) << 16) | PCI_FUNC(pci_dev->devfn);
