// SPDX-License-Identifier: GPL-2.0
/*
 * PCI support in ACPI
 *
 * Copyright (C) 2005 David Shaohua Li <shaohua.li@intel.com>
 * Copyright (C) 2004 Tom Long Nguyen <tom.l.nguyen@intel.com>
 * Copyright (C) 2004 Intel Corp.
 */

#include <linux/delay.h>
#include <linux/init.h>
#include <linux/irqdomain.h>
#include <linux/pci.h>
#include <linux/msi.h>
#include <linux/pci_hotplug.h>
#include <linux/module.h>
#include <linux/pci-acpi.h>
#include <linux/pci-ecam.h>
#include <linux/pm_runtime.h>
#include <linux/pm_qos.h>
#include <linux/rwsem.h>
#include "pci.h"

/*
 * The GUID is defined in the PCI Firmware Specification available
 * here to PCI-SIG members:
 * https://members.pcisig.com/wg/PCI-SIG/document/15350
 */
const guid_t pci_acpi_dsm_guid =
	GUID_INIT(0xe5c937d0, 0x3553, 0x4d7a,
		  0x91, 0x17, 0xea, 0x4d, 0x19, 0xc3, 0x43, 0x4d);

#if defined(CONFIG_PCI_QUIRKS) && defined(CONFIG_ARM64)
static int acpi_get_rc_addr(struct acpi_device *adev, struct resource *res)
{
	struct device *dev = &adev->dev;
	struct resource_entry *entry;
	struct list_head list;
	unsigned long flags;
	int ret;

	INIT_LIST_HEAD(&list);
	flags = IORESOURCE_MEM;
	ret = acpi_dev_get_resources(adev, &list,
				     acpi_dev_filter_resource_type_cb,
				     (void *) flags);
	if (ret < 0) {
		dev_err(dev, "failed to parse _CRS method, error code %d\n",
			ret);
		return ret;
	}

	if (ret == 0) {
		dev_err(dev, "no IO and memory resources present in _CRS\n");
		return -EINVAL;
	}

	entry = list_first_entry(&list, struct resource_entry, node);
	*res = *entry->res;
	acpi_dev_free_resource_list(&list);
	return 0;
}

static acpi_status acpi_match_rc(acpi_handle handle, u32 lvl, void *context,
				 void **retval)
{
	u16 *segment = context;
	unsigned long long uid;
	acpi_status status;

	status = acpi_evaluate_integer(handle, METHOD_NAME__UID, NULL, &uid);
	if (ACPI_FAILURE(status) || uid != *segment)
		return AE_CTRL_DEPTH;

	*(acpi_handle *)retval = handle;
	return AE_CTRL_TERMINATE;
}

int acpi_get_rc_resources(struct device *dev, const char *hid, u16 segment,
			  struct resource *res)
{
	struct acpi_device *adev;
	acpi_status status;
	acpi_handle handle;
	int ret;

	status = acpi_get_devices(hid, acpi_match_rc, &segment, &handle);
	if (ACPI_FAILURE(status)) {
		dev_err(dev, "can't find _HID %s device to locate resources\n",
			hid);
		return -ENODEV;
	}

	adev = acpi_fetch_acpi_dev(handle);
	if (!adev)
		return -ENODEV;

	ret = acpi_get_rc_addr(adev, res);
	if (ret) {
		dev_err(dev, "can't get resource from %s\n",
			dev_name(&adev->dev));
		return ret;
	}

	return 0;
}
#endif

phys_addr_t acpi_pci_root_get_mcfg_addr(acpi_handle handle)
{
	acpi_status status = AE_NOT_EXIST;
	unsigned long long mcfg_addr;

	if (handle)
		status = acpi_evaluate_integer(handle, METHOD_NAME__CBA,
					       NULL, &mcfg_addr);
	if (ACPI_FAILURE(status))
		return 0;

	return (phys_addr_t)mcfg_addr;
}

bool pci_acpi_preserve_config(struct pci_host_bridge *host_bridge)
{
	if (ACPI_HANDLE(&host_bridge->dev)) {
		union acpi_object *obj;

		/*
		 * Evaluate the "PCI Boot Configuration" _DSM Function.  If it
		 * exists and returns 0, we must preserve any PCI resource
		 * assignments made by firmware for this host bridge.
		 */
		obj = acpi_evaluate_dsm_typed(ACPI_HANDLE(&host_bridge->dev),
					      &pci_acpi_dsm_guid,
					      1, DSM_PCI_PRESERVE_BOOT_CONFIG,
					      NULL, ACPI_TYPE_INTEGER);
		if (obj && obj->integer.value == 0)
			return true;
		ACPI_FREE(obj);
	}

	return false;
}

/* _HPX PCI Setting Record (Type 0); same as _HPP */
struct hpx_type0 {
	u32 revision;		/* Not present in _HPP */
	u8  cache_line_size;	/* Not applicable to PCIe */
	u8  latency_timer;	/* Not applicable to PCIe */
	u8  enable_serr;
	u8  enable_perr;
};

static struct hpx_type0 pci_default_type0 = {
	.revision = 1,
	.cache_line_size = 8,
	.latency_timer = 0x40,
	.enable_serr = 0,
	.enable_perr = 0,
};

static void program_hpx_type0(struct pci_dev *dev, struct hpx_type0 *hpx)
{
	u16 pci_cmd, pci_bctl;

	if (!hpx)
		hpx = &pci_default_type0;

	if (hpx->revision > 1) {
		pci_warn(dev, "PCI settings rev %d not supported; using defaults\n",
			 hpx->revision);
		hpx = &pci_default_type0;
	}

	pci_write_config_byte(dev, PCI_CACHE_LINE_SIZE, hpx->cache_line_size);
	pci_write_config_byte(dev, PCI_LATENCY_TIMER, hpx->latency_timer);
	pci_read_config_word(dev, PCI_COMMAND, &pci_cmd);
	if (hpx->enable_serr)
		pci_cmd |= PCI_COMMAND_SERR;
	if (hpx->enable_perr)
		pci_cmd |= PCI_COMMAND_PARITY;
	pci_write_config_word(dev, PCI_COMMAND, pci_cmd);

	/* Program bridge control value */
	if ((dev->class >> 8) == PCI_CLASS_BRIDGE_PCI) {
		pci_write_config_byte(dev, PCI_SEC_LATENCY_TIMER,
				      hpx->latency_timer);
		pci_read_config_word(dev, PCI_BRIDGE_CONTROL, &pci_bctl);
		if (hpx->enable_perr)
			pci_bctl |= PCI_BRIDGE_CTL_PARITY;
		pci_write_config_word(dev, PCI_BRIDGE_CONTROL, pci_bctl);
	}
}

static acpi_status decode_type0_hpx_record(union acpi_object *record,
					   struct hpx_type0 *hpx0)
{
	int i;
	union acpi_object *fields = record->package.elements;
	u32 revision = fields[1].integer.value;

	switch (revision) {
	case 1:
		if (record->package.count != 6)
			return AE_ERROR;
		for (i = 2; i < 6; i++)
			if (fields[i].type != ACPI_TYPE_INTEGER)
				return AE_ERROR;
		hpx0->revision        = revision;
		hpx0->cache_line_size = fields[2].integer.value;
		hpx0->latency_timer   = fields[3].integer.value;
		hpx0->enable_serr     = fields[4].integer.value;
		hpx0->enable_perr     = fields[5].integer.value;
		break;
	default:
		pr_warn("%s: Type 0 Revision %d record not supported\n",
		       __func__, revision);
		return AE_ERROR;
	}
	return AE_OK;
}

/* _HPX PCI-X Setting Record (Type 1) */
struct hpx_type1 {
	u32 revision;
	u8  max_mem_read;
	u8  avg_max_split;
	u16 tot_max_split;
};

static void program_hpx_type1(struct pci_dev *dev, struct hpx_type1 *hpx)
{
	int pos;

	if (!hpx)
		return;

	pos = pci_find_capability(dev, PCI_CAP_ID_PCIX);
	if (!pos)
		return;

	pci_warn(dev, "PCI-X settings not supported\n");
}

static acpi_status decode_type1_hpx_record(union acpi_object *record,
					   struct hpx_type1 *hpx1)
{
	int i;
	union acpi_object *fields = record->package.elements;
	u32 revision = fields[1].integer.value;

	switch (revision) {
	case 1:
		if (record->package.count != 5)
			return AE_ERROR;
		for (i = 2; i < 5; i++)
			if (fields[i].type != ACPI_TYPE_INTEGER)
				return AE_ERROR;
		hpx1->revision      = revision;
		hpx1->max_mem_read  = fields[2].integer.value;
		hpx1->avg_max_split = fields[3].integer.value;
		hpx1->tot_max_split = fields[4].integer.value;
		break;
	default:
		pr_warn("%s: Type 1 Revision %d record not supported\n",
		       __func__, revision);
		return AE_ERROR;
	}
	return AE_OK;
}

static bool pcie_root_rcb_set(struct pci_dev *dev)
{
	struct pci_dev *rp = pcie_find_root_port(dev);
	u16 lnkctl;

	if (!rp)
		return false;

	pcie_capability_read_word(rp, PCI_EXP_LNKCTL, &lnkctl);
	if (lnkctl & PCI_EXP_LNKCTL_RCB)
		return true;

	return false;
}

/* _HPX PCI Express Setting Record (Type 2) */
struct hpx_type2 {
	u32 revision;
	u32 unc_err_mask_and;
	u32 unc_err_mask_or;
	u32 unc_err_sever_and;
	u32 unc_err_sever_or;
	u32 cor_err_mask_and;
	u32 cor_err_mask_or;
	u32 adv_err_cap_and;
	u32 adv_err_cap_or;
	u16 pci_exp_devctl_and;
	u16 pci_exp_devctl_or;
	u16 pci_exp_lnkctl_and;
	u16 pci_exp_lnkctl_or;
	u32 sec_unc_err_sever_and;
	u32 sec_unc_err_sever_or;
	u32 sec_unc_err_mask_and;
	u32 sec_unc_err_mask_or;
};

static void program_hpx_type2(struct pci_dev *dev, struct hpx_type2 *hpx)
{
	int pos;
	u32 reg32;

	if (!hpx)
		return;

	if (!pci_is_pcie(dev))
		return;

	if (hpx->revision > 1) {
		pci_warn(dev, "PCIe settings rev %d not supported\n",
			 hpx->revision);
		return;
	}

	/*
	 * Don't allow _HPX to change MPS or MRRS settings.  We manage
	 * those to make sure they're consistent with the rest of the
	 * platform.
	 */
	hpx->pci_exp_devctl_and |= PCI_EXP_DEVCTL_PAYLOAD |
				    PCI_EXP_DEVCTL_READRQ;
	hpx->pci_exp_devctl_or &= ~(PCI_EXP_DEVCTL_PAYLOAD |
				    PCI_EXP_DEVCTL_READRQ);

	/* Initialize Device Control Register */
	pcie_capability_clear_and_set_word(dev, PCI_EXP_DEVCTL,
			~hpx->pci_exp_devctl_and, hpx->pci_exp_devctl_or);

	/* Initialize Link Control Register */
	if (pcie_cap_has_lnkctl(dev)) {

		/*
		 * If the Root Port supports Read Completion Boundary of
		 * 128, set RCB to 128.  Otherwise, clear it.
		 */
		hpx->pci_exp_lnkctl_and |= PCI_EXP_LNKCTL_RCB;
		hpx->pci_exp_lnkctl_or &= ~PCI_EXP_LNKCTL_RCB;
		if (pcie_root_rcb_set(dev))
			hpx->pci_exp_lnkctl_or |= PCI_EXP_LNKCTL_RCB;

		pcie_capability_clear_and_set_word(dev, PCI_EXP_LNKCTL,
			~hpx->pci_exp_lnkctl_and, hpx->pci_exp_lnkctl_or);
	}

	/* Find Advanced Error Reporting Enhanced Capability */
	pos = pci_find_ext_capability(dev, PCI_EXT_CAP_ID_ERR);
	if (!pos)
		return;

	/* Initialize Uncorrectable Error Mask Register */
	pci_read_config_dword(dev, pos + PCI_ERR_UNCOR_MASK, &reg32);
	reg32 = (reg32 & hpx->unc_err_mask_and) | hpx->unc_err_mask_or;
	pci_write_config_dword(dev, pos + PCI_ERR_UNCOR_MASK, reg32);

	/* Initialize Uncorrectable Error Severity Register */
	pci_read_config_dword(dev, pos + PCI_ERR_UNCOR_SEVER, &reg32);
	reg32 = (reg32 & hpx->unc_err_sever_and) | hpx->unc_err_sever_or;
	pci_write_config_dword(dev, pos + PCI_ERR_UNCOR_SEVER, reg32);

	/* Initialize Correctable Error Mask Register */
	pci_read_config_dword(dev, pos + PCI_ERR_COR_MASK, &reg32);
	reg32 = (reg32 & hpx->cor_err_mask_and) | hpx->cor_err_mask_or;
	pci_write_config_dword(dev, pos + PCI_ERR_COR_MASK, reg32);

	/* Initialize Advanced Error Capabilities and Control Register */
	pci_read_config_dword(dev, pos + PCI_ERR_CAP, &reg32);
	reg32 = (reg32 & hpx->adv_err_cap_and) | hpx->adv_err_cap_or;

	/* Don't enable ECRC generation or checking if unsupported */
	if (!(reg32 & PCI_ERR_CAP_ECRC_GENC))
		reg32 &= ~PCI_ERR_CAP_ECRC_GENE;
	if (!(reg32 & PCI_ERR_CAP_ECRC_CHKC))
		reg32 &= ~PCI_ERR_CAP_ECRC_CHKE;
	pci_write_config_dword(dev, pos + PCI_ERR_CAP, reg32);

	/*
	 * FIXME: The following two registers are not supported yet.
	 *
	 *   o Secondary Uncorrectable Error Severity Register
	 *   o Secondary Uncorrectable Error Mask Register
	 */
}

static acpi_status decode_type2_hpx_record(union acpi_object *record,
					   struct hpx_type2 *hpx2)
{
	int i;
	union acpi_object *fields = record->package.elements;
	u32 revision = fields[1].integer.value;

	switch (revision) {
	case 1:
		if (record->package.count != 18)
			return AE_ERROR;
		for (i = 2; i < 18; i++)
			if (fields[i].type != ACPI_TYPE_INTEGER)
				return AE_ERROR;
		hpx2->revision      = revision;
		hpx2->unc_err_mask_and      = fields[2].integer.value;
		hpx2->unc_err_mask_or       = fields[3].integer.value;
		hpx2->unc_err_sever_and     = fields[4].integer.value;
		hpx2->unc_err_sever_or      = fields[5].integer.value;
		hpx2->cor_err_mask_and      = fields[6].integer.value;
		hpx2->cor_err_mask_or       = fields[7].integer.value;
		hpx2->adv_err_cap_and       = fields[8].integer.value;
		hpx2->adv_err_cap_or        = fields[9].integer.value;
		hpx2->pci_exp_devctl_and    = fields[10].integer.value;
		hpx2->pci_exp_devctl_or     = fields[11].integer.value;
		hpx2->pci_exp_lnkctl_and    = fields[12].integer.value;
		hpx2->pci_exp_lnkctl_or     = fields[13].integer.value;
		hpx2->sec_unc_err_sever_and = fields[14].integer.value;
		hpx2->sec_unc_err_sever_or  = fields[15].integer.value;
		hpx2->sec_unc_err_mask_and  = fields[16].integer.value;
		hpx2->sec_unc_err_mask_or   = fields[17].integer.value;
		break;
	default:
		pr_warn("%s: Type 2 Revision %d record not supported\n",
		       __func__, revision);
		return AE_ERROR;
	}
	return AE_OK;
}

/* _HPX PCI Express Setting Record (Type 3) */
struct hpx_type3 {
	u16 device_type;
	u16 function_type;
	u16 config_space_location;
	u16 pci_exp_cap_id;
	u16 pci_exp_cap_ver;
	u16 pci_exp_vendor_id;
	u16 dvsec_id;
	u16 dvsec_rev;
	u16 match_offset;
	u32 match_mask_and;
	u32 match_value;
	u16 reg_offset;
	u32 reg_mask_and;
	u32 reg_mask_or;
};

enum hpx_type3_dev_type {
	HPX_TYPE_ENDPOINT	= BIT(0),
	HPX_TYPE_LEG_END	= BIT(1),
	HPX_TYPE_RC_END		= BIT(2),
	HPX_TYPE_RC_EC		= BIT(3),
	HPX_TYPE_ROOT_PORT	= BIT(4),
	HPX_TYPE_UPSTREAM	= BIT(5),
	HPX_TYPE_DOWNSTREAM	= BIT(6),
	HPX_TYPE_PCI_BRIDGE	= BIT(7),
	HPX_TYPE_PCIE_BRIDGE	= BIT(8),
};

static u16 hpx3_device_type(struct pci_dev *dev)
{
	u16 pcie_type = pci_pcie_type(dev);
	static const int pcie_to_hpx3_type[] = {
		[PCI_EXP_TYPE_ENDPOINT]    = HPX_TYPE_ENDPOINT,
		[PCI_EXP_TYPE_LEG_END]     = HPX_TYPE_LEG_END,
		[PCI_EXP_TYPE_RC_END]      = HPX_TYPE_RC_END,
		[PCI_EXP_TYPE_RC_EC]       = HPX_TYPE_RC_EC,
		[PCI_EXP_TYPE_ROOT_PORT]   = HPX_TYPE_ROOT_PORT,
		[PCI_EXP_TYPE_UPSTREAM]    = HPX_TYPE_UPSTREAM,
		[PCI_EXP_TYPE_DOWNSTREAM]  = HPX_TYPE_DOWNSTREAM,
		[PCI_EXP_TYPE_PCI_BRIDGE]  = HPX_TYPE_PCI_BRIDGE,
		[PCI_EXP_TYPE_PCIE_BRIDGE] = HPX_TYPE_PCIE_BRIDGE,
	};

	if (pcie_type >= ARRAY_SIZE(pcie_to_hpx3_type))
		return 0;

	return pcie_to_hpx3_type[pcie_type];
}

enum hpx_type3_fn_type {
	HPX_FN_NORMAL		= BIT(0),
	HPX_FN_SRIOV_PHYS	= BIT(1),
	HPX_FN_SRIOV_VIRT	= BIT(2),
};

static u8 hpx3_function_type(struct pci_dev *dev)
{
	if (dev->is_virtfn)
		return HPX_FN_SRIOV_VIRT;
	else if (pci_find_ext_capability(dev, PCI_EXT_CAP_ID_SRIOV) > 0)
		return HPX_FN_SRIOV_PHYS;
	else
		return HPX_FN_NORMAL;
}

static bool hpx3_cap_ver_matches(u8 pcie_cap_id, u8 hpx3_cap_id)
{
	u8 cap_ver = hpx3_cap_id & 0xf;

	if ((hpx3_cap_id & BIT(4)) && cap_ver >= pcie_cap_id)
		return true;
	else if (cap_ver == pcie_cap_id)
		return true;

	return false;
}

enum hpx_type3_cfg_loc {
	HPX_CFG_PCICFG		= 0,
	HPX_CFG_PCIE_CAP	= 1,
	HPX_CFG_PCIE_CAP_EXT	= 2,
	HPX_CFG_VEND_CAP	= 3,
	HPX_CFG_DVSEC		= 4,
	HPX_CFG_MAX,
};

static void program_hpx_type3_register(struct pci_dev *dev,
				       const struct hpx_type3 *reg)
{
	u32 match_reg, write_reg, header, orig_value;
	u16 pos;

	if (!(hpx3_device_type(dev) & reg->device_type))
		return;

	if (!(hpx3_function_type(dev) & reg->function_type))
		return;

	switch (reg->config_space_location) {
	case HPX_CFG_PCICFG:
		pos = 0;
		break;
	case HPX_CFG_PCIE_CAP:
		pos = pci_find_capability(dev, reg->pci_exp_cap_id);
		if (pos == 0)
			return;

		break;
	case HPX_CFG_PCIE_CAP_EXT:
		pos = pci_find_ext_capability(dev, reg->pci_exp_cap_id);
		if (pos == 0)
			return;

		pci_read_config_dword(dev, pos, &header);
		if (!hpx3_cap_ver_matches(PCI_EXT_CAP_VER(header),
					  reg->pci_exp_cap_ver))
			return;

		break;
	case HPX_CFG_VEND_CAP:
	case HPX_CFG_DVSEC:
	default:
		pci_warn(dev, "Encountered _HPX type 3 with unsupported config space location");
		return;
	}

	pci_read_config_dword(dev, pos + reg->match_offset, &match_reg);

	if ((match_reg & reg->match_mask_and) != reg->match_value)
		return;

	pci_read_config_dword(dev, pos + reg->reg_offset, &write_reg);
	orig_value = write_reg;
	write_reg &= reg->reg_mask_and;
	write_reg |= reg->reg_mask_or;

	if (orig_value == write_reg)
		return;

	pci_write_config_dword(dev, pos + reg->reg_offset, write_reg);

	pci_dbg(dev, "Applied _HPX3 at [0x%x]: 0x%08x -> 0x%08x",
		pos, orig_value, write_reg);
}

static void program_hpx_type3(struct pci_dev *dev, struct hpx_type3 *hpx)
{
	if (!hpx)
		return;

	if (!pci_is_pcie(dev))
		return;

	program_hpx_type3_register(dev, hpx);
}

static void parse_hpx3_register(struct hpx_type3 *hpx3_reg,
				union acpi_object *reg_fields)
{
	hpx3_reg->device_type            = reg_fields[0].integer.value;
	hpx3_reg->function_type          = reg_fields[1].integer.value;
	hpx3_reg->config_space_location  = reg_fields[2].integer.value;
	hpx3_reg->pci_exp_cap_id         = reg_fields[3].integer.value;
	hpx3_reg->pci_exp_cap_ver        = reg_fields[4].integer.value;
	hpx3_reg->pci_exp_vendor_id      = reg_fields[5].integer.value;
	hpx3_reg->dvsec_id               = reg_fields[6].integer.value;
	hpx3_reg->dvsec_rev              = reg_fields[7].integer.value;
	hpx3_reg->match_offset           = reg_fields[8].integer.value;
	hpx3_reg->match_mask_and         = reg_fields[9].integer.value;
	hpx3_reg->match_value            = reg_fields[10].integer.value;
	hpx3_reg->reg_offset             = reg_fields[11].integer.value;
	hpx3_reg->reg_mask_and           = reg_fields[12].integer.value;
	hpx3_reg->reg_mask_or            = reg_fields[13].integer.value;
}

static acpi_status program_type3_hpx_record(struct pci_dev *dev,
					   union acpi_object *record)
{
	union acpi_object *fields = record->package.elements;
	u32 desc_count, expected_length, revision;
	union acpi_object *reg_fields;
	struct hpx_type3 hpx3;
	int i;

	revision = fields[1].integer.value;
	switch (revision) {
	case 1:
		desc_count = fields[2].integer.value;
		expected_length = 3 + desc_count * 14;

		if (record->package.count != expected_length)
			return AE_ERROR;

		for (i = 2; i < expected_length; i++)
			if (fields[i].type != ACPI_TYPE_INTEGER)
				return AE_ERROR;

		for (i = 0; i < desc_count; i++) {
			reg_fields = fields + 3 + i * 14;
			parse_hpx3_register(&hpx3, reg_fields);
			program_hpx_type3(dev, &hpx3);
		}

		break;
	default:
		printk(KERN_WARNING
			"%s: Type 3 Revision %d record not supported\n",
			__func__, revision);
		return AE_ERROR;
	}
	return AE_OK;
}

static acpi_status acpi_run_hpx(struct pci_dev *dev, acpi_handle handle)
{
	acpi_status status;
	struct acpi_buffer buffer = {ACPI_ALLOCATE_BUFFER, NULL};
	union acpi_object *package, *record, *fields;
	struct hpx_type0 hpx0;
	struct hpx_type1 hpx1;
	struct hpx_type2 hpx2;
	u32 type;
	int i;

	status = acpi_evaluate_object(handle, "_HPX", NULL, &buffer);
	if (ACPI_FAILURE(status))
		return status;

	package = (union acpi_object *)buffer.pointer;
	if (package->type != ACPI_TYPE_PACKAGE) {
		status = AE_ERROR;
		goto exit;
	}

	for (i = 0; i < package->package.count; i++) {
		record = &package->package.elements[i];
		if (record->type != ACPI_TYPE_PACKAGE) {
			status = AE_ERROR;
			goto exit;
		}

		fields = record->package.elements;
		if (fields[0].type != ACPI_TYPE_INTEGER ||
		    fields[1].type != ACPI_TYPE_INTEGER) {
			status = AE_ERROR;
			goto exit;
		}

		type = fields[0].integer.value;
		switch (type) {
		case 0:
			memset(&hpx0, 0, sizeof(hpx0));
			status = decode_type0_hpx_record(record, &hpx0);
			if (ACPI_FAILURE(status))
				goto exit;
			program_hpx_type0(dev, &hpx0);
			break;
		case 1:
			memset(&hpx1, 0, sizeof(hpx1));
			status = decode_type1_hpx_record(record, &hpx1);
			if (ACPI_FAILURE(status))
				goto exit;
			program_hpx_type1(dev, &hpx1);
			break;
		case 2:
			memset(&hpx2, 0, sizeof(hpx2));
			status = decode_type2_hpx_record(record, &hpx2);
			if (ACPI_FAILURE(status))
				goto exit;
			program_hpx_type2(dev, &hpx2);
			break;
		case 3:
			status = program_type3_hpx_record(dev, record);
			if (ACPI_FAILURE(status))
				goto exit;
			break;
		default:
			pr_err("%s: Type %d record not supported\n",
			       __func__, type);
			status = AE_ERROR;
			goto exit;
		}
	}
 exit:
	kfree(buffer.pointer);
	return status;
}

static acpi_status acpi_run_hpp(struct pci_dev *dev, acpi_handle handle)
{
	acpi_status status;
	struct acpi_buffer buffer = { ACPI_ALLOCATE_BUFFER, NULL };
	union acpi_object *package, *fields;
	struct hpx_type0 hpx0;
	int i;

	memset(&hpx0, 0, sizeof(hpx0));

	status = acpi_evaluate_object(handle, "_HPP", NULL, &buffer);
	if (ACPI_FAILURE(status))
		return status;

	package = (union acpi_object *) buffer.pointer;
	if (package->type != ACPI_TYPE_PACKAGE ||
	    package->package.count != 4) {
		status = AE_ERROR;
		goto exit;
	}

	fields = package->package.elements;
	for (i = 0; i < 4; i++) {
		if (fields[i].type != ACPI_TYPE_INTEGER) {
			status = AE_ERROR;
			goto exit;
		}
	}

	hpx0.revision        = 1;
	hpx0.cache_line_size = fields[0].integer.value;
	hpx0.latency_timer   = fields[1].integer.value;
	hpx0.enable_serr     = fields[2].integer.value;
	hpx0.enable_perr     = fields[3].integer.value;

	program_hpx_type0(dev, &hpx0);

exit:
	kfree(buffer.pointer);
	return status;
}

/* pci_acpi_program_hp_params
 *
 * @dev - the pci_dev for which we want parameters
 */
int pci_acpi_program_hp_params(struct pci_dev *dev)
{
	acpi_status status;
	acpi_handle handle, phandle;
	struct pci_bus *pbus;

	if (acpi_pci_disabled)
		return -ENODEV;

	handle = NULL;
	for (pbus = dev->bus; pbus; pbus = pbus->parent) {
		handle = acpi_pci_get_bridge_handle(pbus);
		if (handle)
			break;
	}

	/*
	 * _HPP settings apply to all child buses, until another _HPP is
	 * encountered. If we don't find an _HPP for the input pci dev,
	 * look for it in the parent device scope since that would apply to
	 * this pci dev.
	 */
	while (handle) {
		status = acpi_run_hpx(dev, handle);
		if (ACPI_SUCCESS(status))
			return 0;
		status = acpi_run_hpp(dev, handle);
		if (ACPI_SUCCESS(status))
			return 0;
		if (acpi_is_root_bridge(handle))
			break;
		status = acpi_get_parent(handle, &phandle);
		if (ACPI_FAILURE(status))
			break;
		handle = phandle;
	}
	return -ENODEV;
}

/**
 * pciehp_is_native - Check whether a hotplug port is handled by the OS
 * @bridge: Hotplug port to check
 *
 * Returns true if the given @bridge is handled by the native PCIe hotplug
 * driver.
 */
bool pciehp_is_native(struct pci_dev *bridge)
{
	const struct pci_host_bridge *host;

	if (!IS_ENABLED(CONFIG_HOTPLUG_PCI_PCIE))
		return false;

<<<<<<< HEAD
	if (!bridge->is_pciehp)
		return false;

=======
>>>>>>> 3476aa7d
	if (pcie_ports_native)
		return true;

	host = pci_find_host_bridge(bridge->bus);
	return host->native_pcie_hotplug;
}

/**
 * shpchp_is_native - Check whether a hotplug port is handled by the OS
 * @bridge: Hotplug port to check
 *
 * Returns true if the given @bridge is handled by the native SHPC hotplug
 * driver.
 */
bool shpchp_is_native(struct pci_dev *bridge)
{
	return bridge->shpc_managed;
}

/**
 * pci_acpi_wake_bus - Root bus wakeup notification fork function.
 * @context: Device wakeup context.
 */
static void pci_acpi_wake_bus(struct acpi_device_wakeup_context *context)
{
	struct acpi_device *adev;
	struct acpi_pci_root *root;

	adev = container_of(context, struct acpi_device, wakeup.context);
	root = acpi_driver_data(adev);
	pci_pme_wakeup_bus(root->bus);
}

/**
 * pci_acpi_wake_dev - PCI device wakeup notification work function.
 * @context: Device wakeup context.
 */
static void pci_acpi_wake_dev(struct acpi_device_wakeup_context *context)
{
	struct pci_dev *pci_dev;

	pci_dev = to_pci_dev(context->dev);

	if (pci_dev->pme_poll)
		pci_dev->pme_poll = false;

	if (pci_dev->current_state == PCI_D3cold) {
		pci_wakeup_event(pci_dev);
		pm_request_resume(&pci_dev->dev);
		return;
	}

	/* Clear PME Status if set. */
	if (pci_dev->pme_support)
		pci_check_pme_status(pci_dev);

	pci_wakeup_event(pci_dev);
	pm_request_resume(&pci_dev->dev);

	pci_pme_wakeup_bus(pci_dev->subordinate);
}

/**
 * pci_acpi_add_bus_pm_notifier - Register PM notifier for root PCI bus.
 * @dev: PCI root bridge ACPI device.
 */
acpi_status pci_acpi_add_bus_pm_notifier(struct acpi_device *dev)
{
	return acpi_add_pm_notifier(dev, NULL, pci_acpi_wake_bus);
}

/**
 * pci_acpi_add_pm_notifier - Register PM notifier for given PCI device.
 * @dev: ACPI device to add the notifier for.
 * @pci_dev: PCI device to check for the PME status if an event is signaled.
 */
acpi_status pci_acpi_add_pm_notifier(struct acpi_device *dev,
				     struct pci_dev *pci_dev)
{
	return acpi_add_pm_notifier(dev, &pci_dev->dev, pci_acpi_wake_dev);
}

/*
 * _SxD returns the D-state with the highest power
 * (lowest D-state number) supported in the S-state "x".
 *
 * If the devices does not have a _PRW
 * (Power Resources for Wake) supporting system wakeup from "x"
 * then the OS is free to choose a lower power (higher number
 * D-state) than the return value from _SxD.
 *
 * But if _PRW is enabled at S-state "x", the OS
 * must not choose a power lower than _SxD --
 * unless the device has an _SxW method specifying
 * the lowest power (highest D-state number) the device
 * may enter while still able to wake the system.
 *
 * ie. depending on global OS policy:
 *
 * if (_PRW at S-state x)
 *	choose from highest power _SxD to lowest power _SxW
 * else // no _PRW at S-state x
 *	choose highest power _SxD or any lower power
 */

pci_power_t acpi_pci_choose_state(struct pci_dev *pdev)
{
	int acpi_state, d_max;

	if (pdev->no_d3cold || !pdev->d3cold_allowed)
		d_max = ACPI_STATE_D3_HOT;
	else
		d_max = ACPI_STATE_D3_COLD;
	acpi_state = acpi_pm_device_sleep_state(&pdev->dev, NULL, d_max);
	if (acpi_state < 0)
		return PCI_POWER_ERROR;

	switch (acpi_state) {
	case ACPI_STATE_D0:
		return PCI_D0;
	case ACPI_STATE_D1:
		return PCI_D1;
	case ACPI_STATE_D2:
		return PCI_D2;
	case ACPI_STATE_D3_HOT:
		return PCI_D3hot;
	case ACPI_STATE_D3_COLD:
		return PCI_D3cold;
	}
	return PCI_POWER_ERROR;
}

static struct acpi_device *acpi_pci_find_companion(struct device *dev);

void pci_set_acpi_fwnode(struct pci_dev *dev)
{
	if (!dev_fwnode(&dev->dev) && !pci_dev_is_added(dev))
		ACPI_COMPANION_SET(&dev->dev,
				   acpi_pci_find_companion(&dev->dev));
}

/**
 * pci_dev_acpi_reset - do a function level reset using _RST method
 * @dev: device to reset
 * @probe: if true, return 0 if device supports _RST
 */
int pci_dev_acpi_reset(struct pci_dev *dev, bool probe)
{
	acpi_handle handle = ACPI_HANDLE(&dev->dev);

	if (!handle || !acpi_has_method(handle, "_RST"))
		return -ENOTTY;

	if (probe)
		return 0;

	if (ACPI_FAILURE(acpi_evaluate_object(handle, "_RST", NULL, NULL))) {
		pci_warn(dev, "ACPI _RST failed\n");
		return -ENOTTY;
	}

	return 0;
}

bool acpi_pci_power_manageable(struct pci_dev *dev)
{
	struct acpi_device *adev = ACPI_COMPANION(&dev->dev);

	return adev && acpi_device_power_manageable(adev);
}

bool acpi_pci_bridge_d3(struct pci_dev *dev)
{
	struct pci_dev *rpdev;
	struct acpi_device *adev, *rpadev;
	const union acpi_object *obj;

	if (acpi_pci_disabled || !dev->is_pciehp)
		return false;

	adev = ACPI_COMPANION(&dev->dev);
	if (adev) {
		/*
		 * If the bridge has _S0W, whether or not it can go into D3
		 * depends on what is returned by that object.  In particular,
		 * if the power state returned by _S0W is D2 or shallower,
		 * entering D3 should not be allowed.
		 */
		if (acpi_dev_power_state_for_wake(adev) <= ACPI_STATE_D2)
			return false;

		/*
		 * Otherwise, assume that the bridge can enter D3 so long as it
		 * is power-manageable via ACPI.
		 */
		if (acpi_device_power_manageable(adev))
			return true;
	}

	rpdev = pcie_find_root_port(dev);
	if (!rpdev)
		return false;

	if (rpdev == dev)
		rpadev = adev;
	else
		rpadev = ACPI_COMPANION(&rpdev->dev);

	if (!rpadev)
		return false;

	/*
	 * If the Root Port cannot signal wakeup signals at all, i.e., it
	 * doesn't supply a wakeup GPE via _PRW, it cannot signal hotplug
	 * events from low-power states including D3hot and D3cold.
	 */
	if (!rpadev->wakeup.flags.valid)
		return false;

	/*
	 * In the bridge-below-a-Root-Port case, evaluate _S0W for the Root Port
	 * to verify whether or not it can signal wakeup from D3.
	 */
	if (rpadev != adev &&
	    acpi_dev_power_state_for_wake(rpadev) <= ACPI_STATE_D2)
		return false;

	/*
	 * The "HotPlugSupportInD3" property in a Root Port _DSD indicates
	 * the Port can signal hotplug events while in D3.  We assume any
	 * bridges *below* that Root Port can also signal hotplug events
	 * while in D3.
	 */
	if (!acpi_dev_get_property(rpadev, "HotPlugSupportInD3",
				   ACPI_TYPE_INTEGER, &obj) &&
	    obj->integer.value == 1)
		return true;

	return false;
}

static void acpi_pci_config_space_access(struct pci_dev *dev, bool enable)
{
	int val = enable ? ACPI_REG_CONNECT : ACPI_REG_DISCONNECT;
	int ret = acpi_evaluate_reg(ACPI_HANDLE(&dev->dev),
				    ACPI_ADR_SPACE_PCI_CONFIG, val);
	if (ret)
		pci_dbg(dev, "ACPI _REG %s evaluation failed (%d)\n",
			enable ? "connect" : "disconnect", ret);
}

int acpi_pci_set_power_state(struct pci_dev *dev, pci_power_t state)
{
	struct acpi_device *adev = ACPI_COMPANION(&dev->dev);
	static const u8 state_conv[] = {
		[PCI_D0] = ACPI_STATE_D0,
		[PCI_D1] = ACPI_STATE_D1,
		[PCI_D2] = ACPI_STATE_D2,
		[PCI_D3hot] = ACPI_STATE_D3_HOT,
		[PCI_D3cold] = ACPI_STATE_D3_COLD,
	};
	int error;

	/* If the ACPI device has _EJ0, ignore the device */
	if (!adev || acpi_has_method(adev->handle, "_EJ0"))
		return -ENODEV;

	switch (state) {
	case PCI_D0:
	case PCI_D1:
	case PCI_D2:
	case PCI_D3hot:
	case PCI_D3cold:
		break;
	default:
		return -EINVAL;
	}

	if (state == PCI_D3cold) {
		if (dev_pm_qos_flags(&dev->dev, PM_QOS_FLAG_NO_POWER_OFF) ==
				PM_QOS_FLAGS_ALL)
			return -EBUSY;

		/* Notify AML lack of PCI config space availability */
		acpi_pci_config_space_access(dev, false);
	}

	error = acpi_device_set_power(adev, state_conv[state]);
	if (error)
		return error;

	pci_dbg(dev, "power state changed by ACPI to %s\n",
	        acpi_power_state_string(adev->power.state));

	/*
	 * Notify AML of PCI config space availability.  Config space is
	 * accessible in all states except D3cold; the only transitions
	 * that change availability are transitions to D3cold and from
	 * D3cold to D0.
	 */
	if (state == PCI_D0)
		acpi_pci_config_space_access(dev, true);

	return 0;
}

pci_power_t acpi_pci_get_power_state(struct pci_dev *dev)
{
	struct acpi_device *adev = ACPI_COMPANION(&dev->dev);
	static const pci_power_t state_conv[] = {
		[ACPI_STATE_D0]      = PCI_D0,
		[ACPI_STATE_D1]      = PCI_D1,
		[ACPI_STATE_D2]      = PCI_D2,
		[ACPI_STATE_D3_HOT]  = PCI_D3hot,
		[ACPI_STATE_D3_COLD] = PCI_D3cold,
	};
	int state;

	if (!adev || !acpi_device_power_manageable(adev))
		return PCI_UNKNOWN;

	state = adev->power.state;
	if (state == ACPI_STATE_UNKNOWN)
		return PCI_UNKNOWN;

	return state_conv[state];
}

void acpi_pci_refresh_power_state(struct pci_dev *dev)
{
	struct acpi_device *adev = ACPI_COMPANION(&dev->dev);

	if (adev && acpi_device_power_manageable(adev))
		acpi_device_update_power(adev, NULL);
}

static int acpi_pci_propagate_wakeup(struct pci_bus *bus, bool enable)
{
	while (bus->parent) {
		if (acpi_pm_device_can_wakeup(&bus->self->dev))
			return acpi_pm_set_device_wakeup(&bus->self->dev, enable);

		bus = bus->parent;
	}

	/* We have reached the root bus. */
	if (bus->bridge) {
		if (acpi_pm_device_can_wakeup(bus->bridge))
			return acpi_pm_set_device_wakeup(bus->bridge, enable);
	}
	return 0;
}

int acpi_pci_wakeup(struct pci_dev *dev, bool enable)
{
	if (acpi_pci_disabled)
		return 0;

	if (acpi_pm_device_can_wakeup(&dev->dev))
		return acpi_pm_set_device_wakeup(&dev->dev, enable);

	return acpi_pci_propagate_wakeup(dev->bus, enable);
}

bool acpi_pci_need_resume(struct pci_dev *dev)
{
	struct acpi_device *adev;

	if (acpi_pci_disabled)
		return false;

	/*
	 * In some cases (eg. Samsung 305V4A) leaving a bridge in suspend over
	 * system-wide suspend/resume confuses the platform firmware, so avoid
	 * doing that.  According to Section 16.1.6 of ACPI 6.2, endpoint
	 * devices are expected to be in D3 before invoking the S3 entry path
	 * from the firmware, so they should not be affected by this issue.
	 */
	if (pci_is_bridge(dev) && acpi_target_system_state() != ACPI_STATE_S0)
		return true;

	adev = ACPI_COMPANION(&dev->dev);
	if (!adev || !acpi_device_power_manageable(adev))
		return false;

	if (adev->wakeup.flags.valid &&
	    device_may_wakeup(&dev->dev) != !!adev->wakeup.prepare_count)
		return true;

	if (acpi_target_system_state() == ACPI_STATE_S0)
		return false;

	return !!adev->power.flags.dsw_present;
}

void acpi_pci_add_bus(struct pci_bus *bus)
{
	union acpi_object *obj;
	struct pci_host_bridge *bridge;

	if (acpi_pci_disabled || !bus->bridge || !ACPI_HANDLE(bus->bridge))
		return;

	acpi_pci_slot_enumerate(bus);
	acpiphp_enumerate_slots(bus);

	/*
	 * For a host bridge, check its _DSM for function 8 and if
	 * that is available, mark it in pci_host_bridge.
	 */
	if (!pci_is_root_bus(bus))
		return;

	obj = acpi_evaluate_dsm_typed(ACPI_HANDLE(bus->bridge), &pci_acpi_dsm_guid, 3,
				      DSM_PCI_POWER_ON_RESET_DELAY, NULL, ACPI_TYPE_INTEGER);
	if (!obj)
		return;

	if (obj->integer.value == 1) {
		bridge = pci_find_host_bridge(bus);
		bridge->ignore_reset_delay = 1;
	}
	ACPI_FREE(obj);
}

void acpi_pci_remove_bus(struct pci_bus *bus)
{
	if (acpi_pci_disabled || !bus->bridge)
		return;

	acpiphp_remove_slots(bus);
	acpi_pci_slot_remove(bus);
}

/* ACPI bus type */


static DECLARE_RWSEM(pci_acpi_companion_lookup_sem);
static struct acpi_device *(*pci_acpi_find_companion_hook)(struct pci_dev *);

/**
 * pci_acpi_set_companion_lookup_hook - Set ACPI companion lookup callback.
 * @func: ACPI companion lookup callback pointer or NULL.
 *
 * Set a special ACPI companion lookup callback for PCI devices whose companion
 * objects in the ACPI namespace have _ADR with non-standard bus-device-function
 * encodings.
 *
 * Return 0 on success or a negative error code on failure (in which case no
 * changes are made).
 *
 * The caller is responsible for the appropriate ordering of the invocations of
 * this function with respect to the enumeration of the PCI devices needing the
 * callback installed by it.
 */
int pci_acpi_set_companion_lookup_hook(struct acpi_device *(*func)(struct pci_dev *))
{
	int ret;

	if (!func)
		return -EINVAL;

	down_write(&pci_acpi_companion_lookup_sem);

	if (pci_acpi_find_companion_hook) {
		ret = -EBUSY;
	} else {
		pci_acpi_find_companion_hook = func;
		ret = 0;
	}

	up_write(&pci_acpi_companion_lookup_sem);

	return ret;
}
EXPORT_SYMBOL_GPL(pci_acpi_set_companion_lookup_hook);

/**
 * pci_acpi_clear_companion_lookup_hook - Clear ACPI companion lookup callback.
 *
 * Clear the special ACPI companion lookup callback previously set by
 * pci_acpi_set_companion_lookup_hook().  Block until the last running instance
 * of the callback returns before clearing it.
 *
 * The caller is responsible for the appropriate ordering of the invocations of
 * this function with respect to the enumeration of the PCI devices needing the
 * callback cleared by it.
 */
void pci_acpi_clear_companion_lookup_hook(void)
{
	down_write(&pci_acpi_companion_lookup_sem);

	pci_acpi_find_companion_hook = NULL;

	up_write(&pci_acpi_companion_lookup_sem);
}
EXPORT_SYMBOL_GPL(pci_acpi_clear_companion_lookup_hook);

static struct acpi_device *acpi_pci_find_companion(struct device *dev)
{
	struct pci_dev *pci_dev = to_pci_dev(dev);
	struct acpi_device *adev;
	bool check_children;
	u64 addr;

	if (!dev->parent)
		return NULL;

	down_read(&pci_acpi_companion_lookup_sem);

	adev = pci_acpi_find_companion_hook ?
		pci_acpi_find_companion_hook(pci_dev) : NULL;

	up_read(&pci_acpi_companion_lookup_sem);

	if (adev)
		return adev;

	check_children = pci_is_bridge(pci_dev);
	/* Please ref to ACPI spec for the syntax of _ADR */
	addr = (PCI_SLOT(pci_dev->devfn) << 16) | PCI_FUNC(pci_dev->devfn);
	adev = acpi_find_child_device(ACPI_COMPANION(dev->parent), addr,
				      check_children);

	/*
	 * There may be ACPI device objects in the ACPI namespace that are
	 * children of the device object representing the host bridge, but don't
	 * represent PCI devices.  Both _HID and _ADR may be present for them,
	 * even though that is against the specification (for example, see
	 * Section 6.1 of ACPI 6.3), but in many cases the _ADR returns 0 which
	 * appears to indicate that they should not be taken into consideration
	 * as potential companions of PCI devices on the root bus.
	 *
	 * To catch this special case, disregard the returned device object if
	 * it has a valid _HID, addr is 0 and the PCI device at hand is on the
	 * root bus.
	 */
	if (adev && adev->pnp.type.platform_id && !addr &&
	    pci_is_root_bus(pci_dev->bus))
		return NULL;

	return adev;
}

/**
 * pci_acpi_optimize_delay - optimize PCI D3 and D3cold delay from ACPI
 * @pdev: the PCI device whose delay is to be updated
 * @handle: ACPI handle of this device
 *
 * Update the d3hot_delay and d3cold_delay of a PCI device from the ACPI _DSM
 * control method of either the device itself or the PCI host bridge.
 *
 * Function 8, "Reset Delay," applies to the entire hierarchy below a PCI
 * host bridge.  If it returns one, the OS may assume that all devices in
 * the hierarchy have already completed power-on reset delays.
 *
 * Function 9, "Device Readiness Durations," applies only to the object
 * where it is located.  It returns delay durations required after various
 * events if the device requires less time than the spec requires.  Delays
 * from this function take precedence over the Reset Delay function.
 *
 * These _DSM functions are defined by the draft ECN of January 28, 2014,
 * titled "ACPI additions for FW latency optimizations."
 */
static void pci_acpi_optimize_delay(struct pci_dev *pdev,
				    acpi_handle handle)
{
	struct pci_host_bridge *bridge = pci_find_host_bridge(pdev->bus);
	int value;
	union acpi_object *obj, *elements;

	if (bridge->ignore_reset_delay)
		pdev->d3cold_delay = 0;

	obj = acpi_evaluate_dsm_typed(handle, &pci_acpi_dsm_guid, 3,
				      DSM_PCI_DEVICE_READINESS_DURATIONS, NULL,
				      ACPI_TYPE_PACKAGE);
	if (!obj)
		return;

	if (obj->package.count == 5) {
		elements = obj->package.elements;
		if (elements[0].type == ACPI_TYPE_INTEGER) {
			value = (int)elements[0].integer.value / 1000;
			if (value < PCI_PM_D3COLD_WAIT)
				pdev->d3cold_delay = value;
		}
		if (elements[3].type == ACPI_TYPE_INTEGER) {
			value = (int)elements[3].integer.value / 1000;
			if (value < PCI_PM_D3HOT_WAIT)
				pdev->d3hot_delay = value;
		}
	}
	ACPI_FREE(obj);
}

static void pci_acpi_set_external_facing(struct pci_dev *dev)
{
	u8 val;

	if (pci_pcie_type(dev) != PCI_EXP_TYPE_ROOT_PORT)
		return;
	if (device_property_read_u8(&dev->dev, "ExternalFacingPort", &val))
		return;

	/*
	 * These root ports expose PCIe (including DMA) outside of the
	 * system.  Everything downstream from them is external.
	 */
	if (val)
		dev->external_facing = 1;
}

void pci_acpi_setup(struct device *dev, struct acpi_device *adev)
{
	struct pci_dev *pci_dev = to_pci_dev(dev);

	pci_acpi_optimize_delay(pci_dev, adev->handle);
	pci_acpi_set_external_facing(pci_dev);
	pci_acpi_add_edr_notifier(pci_dev);

	pci_acpi_add_pm_notifier(adev, pci_dev);
	if (!adev->wakeup.flags.valid)
		return;

	device_set_wakeup_capable(dev, true);
	/*
	 * For bridges that can do D3 we enable wake automatically (as
	 * we do for the power management itself in that case). The
	 * reason is that the bridge may have additional methods such as
	 * _DSW that need to be called.
	 */
	if (pci_dev->bridge_d3)
		device_wakeup_enable(dev);

	acpi_pci_wakeup(pci_dev, false);
	acpi_device_power_add_dependent(adev, dev);

	if (pci_is_bridge(pci_dev))
		acpi_dev_power_up_children_with_adr(adev);
}

void pci_acpi_cleanup(struct device *dev, struct acpi_device *adev)
{
	struct pci_dev *pci_dev = to_pci_dev(dev);

	pci_acpi_remove_edr_notifier(pci_dev);
	pci_acpi_remove_pm_notifier(adev);
	if (adev->wakeup.flags.valid) {
		acpi_device_power_remove_dependent(adev, dev);
		if (pci_dev->bridge_d3)
			device_wakeup_disable(dev);

		device_set_wakeup_capable(dev, false);
	}
}

static struct fwnode_handle *(*pci_msi_get_fwnode_cb)(struct device *dev);

/**
 * pci_msi_register_fwnode_provider - Register callback to retrieve fwnode
 * @fn:       Callback matching a device to a fwnode that identifies a PCI
 *            MSI domain.
 *
 * This should be called by irqchip driver, which is the parent of
 * the MSI domain to provide callback interface to query fwnode.
 */
void
pci_msi_register_fwnode_provider(struct fwnode_handle *(*fn)(struct device *))
{
	pci_msi_get_fwnode_cb = fn;
}

/**
 * pci_host_bridge_acpi_msi_domain - Retrieve MSI domain of a PCI host bridge
 * @bus:      The PCI host bridge bus.
 *
 * This function uses the callback function registered by
 * pci_msi_register_fwnode_provider() to retrieve the irq_domain with
 * type DOMAIN_BUS_PCI_MSI of the specified host bridge bus.
 * This returns NULL on error or when the domain is not found.
 */
struct irq_domain *pci_host_bridge_acpi_msi_domain(struct pci_bus *bus)
{
	struct fwnode_handle *fwnode;

	if (!pci_msi_get_fwnode_cb)
		return NULL;

	fwnode = pci_msi_get_fwnode_cb(&bus->dev);
	if (!fwnode)
		return NULL;

	return irq_find_matching_fwnode(fwnode, DOMAIN_BUS_PCI_MSI);
}

static int __init acpi_pci_init(void)
{
	if (acpi_gbl_FADT.boot_flags & ACPI_FADT_NO_MSI) {
		pr_info("ACPI FADT declares the system doesn't support MSI, so disable it\n");
		pci_no_msi();
	}

	if (acpi_gbl_FADT.boot_flags & ACPI_FADT_NO_ASPM) {
		pr_info("ACPI FADT declares the system doesn't support PCIe ASPM, so disable it\n");
		pcie_no_aspm();
	}

	if (acpi_pci_disabled)
		return 0;

	acpi_pci_slot_init();
	acpiphp_init();

	return 0;
}
arch_initcall(acpi_pci_init);

#if defined(CONFIG_ARM64) || defined(CONFIG_RISCV)

/*
 * Try to assign the IRQ number when probing a new device
 */
int pcibios_alloc_irq(struct pci_dev *dev)
{
	if (!acpi_disabled)
		acpi_pci_irq_enable(dev);

	return 0;
}

struct acpi_pci_generic_root_info {
	struct acpi_pci_root_info	common;
	struct pci_config_window	*cfg;	/* config space mapping */
};

int acpi_pci_bus_find_domain_nr(struct pci_bus *bus)
{
	struct pci_config_window *cfg = bus->sysdata;
	struct acpi_device *adev = to_acpi_device(cfg->parent);
	struct acpi_pci_root *root = acpi_driver_data(adev);

	return root->segment;
}

int pcibios_root_bridge_prepare(struct pci_host_bridge *bridge)
{
	struct pci_config_window *cfg;
	struct acpi_device *adev;
	struct device *bus_dev;

	if (acpi_disabled)
		return 0;

	cfg = bridge->bus->sysdata;

	/*
	 * On Hyper-V there is no corresponding ACPI device for a root bridge,
	 * therefore ->parent is set as NULL by the driver. And set 'adev' as
	 * NULL in this case because there is no proper ACPI device.
	 */
	if (!cfg->parent)
		adev = NULL;
	else
		adev = to_acpi_device(cfg->parent);

	bus_dev = &bridge->bus->dev;

	ACPI_COMPANION_SET(&bridge->dev, adev);
	set_dev_node(bus_dev, acpi_get_node(acpi_device_handle(adev)));

	return 0;
}

static int pci_acpi_root_prepare_resources(struct acpi_pci_root_info *ci)
{
	struct resource_entry *entry, *tmp;
	int status;

	status = acpi_pci_probe_root_resources(ci);
	resource_list_for_each_entry_safe(entry, tmp, &ci->resources) {
		if (!(entry->res->flags & IORESOURCE_WINDOW))
			resource_list_destroy_entry(entry);
	}
	return status;
}

/*
 * Lookup the bus range for the domain in MCFG, and set up config space
 * mapping.
 */
static struct pci_config_window *
pci_acpi_setup_ecam_mapping(struct acpi_pci_root *root)
{
	struct device *dev = &root->device->dev;
	struct resource *bus_res = &root->secondary;
	u16 seg = root->segment;
	const struct pci_ecam_ops *ecam_ops;
	struct resource cfgres;
	struct acpi_device *adev;
	struct pci_config_window *cfg;
	int ret;

	ret = pci_mcfg_lookup(root, &cfgres, &ecam_ops);
	if (ret) {
		dev_err(dev, "%04x:%pR ECAM region not found\n", seg, bus_res);
		return NULL;
	}

	adev = acpi_resource_consumer(&cfgres);
	if (adev)
		dev_info(dev, "ECAM area %pR reserved by %s\n", &cfgres,
			 dev_name(&adev->dev));
	else
		dev_warn(dev, FW_BUG "ECAM area %pR not reserved in ACPI namespace\n",
			 &cfgres);

	cfg = pci_ecam_create(dev, &cfgres, bus_res, ecam_ops);
	if (IS_ERR(cfg)) {
		dev_err(dev, "%04x:%pR error %ld mapping ECAM\n", seg, bus_res,
			PTR_ERR(cfg));
		return NULL;
	}

	return cfg;
}

/* release_info: free resources allocated by init_info */
static void pci_acpi_generic_release_info(struct acpi_pci_root_info *ci)
{
	struct acpi_pci_generic_root_info *ri;

	ri = container_of(ci, struct acpi_pci_generic_root_info, common);
	pci_ecam_free(ri->cfg);
	kfree(ci->ops);
	kfree(ri);
}

/* Interface called from ACPI code to setup PCI host controller */
struct pci_bus *pci_acpi_scan_root(struct acpi_pci_root *root)
{
	struct acpi_pci_generic_root_info *ri;
	struct pci_bus *bus, *child;
	struct acpi_pci_root_ops *root_ops;
	struct pci_host_bridge *host;

	ri = kzalloc(sizeof(*ri), GFP_KERNEL);
	if (!ri)
		return NULL;

	root_ops = kzalloc(sizeof(*root_ops), GFP_KERNEL);
	if (!root_ops) {
		kfree(ri);
		return NULL;
	}

	ri->cfg = pci_acpi_setup_ecam_mapping(root);
	if (!ri->cfg) {
		kfree(ri);
		kfree(root_ops);
		return NULL;
	}

	root_ops->release_info = pci_acpi_generic_release_info;
	root_ops->prepare_resources = pci_acpi_root_prepare_resources;
	root_ops->pci_ops = (struct pci_ops *)&ri->cfg->ops->pci_ops;
	bus = acpi_pci_root_create(root, root_ops, &ri->common, ri->cfg);
	if (!bus)
		return NULL;

	/* If we must preserve the resource configuration, claim now */
	host = pci_find_host_bridge(bus);
	if (host->preserve_config)
		pci_bus_claim_resources(bus);

	/*
	 * Assign whatever was left unassigned. If we didn't claim above,
	 * this will reassign everything.
	 */
	pci_assign_unassigned_root_bus_resources(bus);

	list_for_each_entry(child, &bus->children, node)
		pcie_bus_configure_settings(child);

	return bus;
}

void pcibios_add_bus(struct pci_bus *bus)
{
	acpi_pci_add_bus(bus);
}

void pcibios_remove_bus(struct pci_bus *bus)
{
	acpi_pci_remove_bus(bus);
}

#endif<|MERGE_RESOLUTION|>--- conflicted
+++ resolved
@@ -820,12 +820,6 @@
 	if (!IS_ENABLED(CONFIG_HOTPLUG_PCI_PCIE))
 		return false;
 
-<<<<<<< HEAD
-	if (!bridge->is_pciehp)
-		return false;
-
-=======
->>>>>>> 3476aa7d
 	if (pcie_ports_native)
 		return true;
 
