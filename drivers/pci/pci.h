/* SPDX-License-Identifier: GPL-2.0 */
#ifndef DRIVERS_PCI_H
#define DRIVERS_PCI_H

#include <linux/pci.h>

/* Number of possible devfns: 0.0 to 1f.7 inclusive */
#define MAX_NR_DEVFNS 256

#define PCI_FIND_CAP_TTL	48

#define PCI_VSEC_ID_INTEL_TBT	0x1234	/* Thunderbolt */

extern const unsigned char pcie_link_speed[];
extern bool pci_early_dump;

bool pcie_cap_has_lnkctl(const struct pci_dev *dev);
bool pcie_cap_has_lnkctl2(const struct pci_dev *dev);
bool pcie_cap_has_rtctl(const struct pci_dev *dev);

/* Functions internal to the PCI core code */

int pci_create_sysfs_dev_files(struct pci_dev *pdev);
void pci_remove_sysfs_dev_files(struct pci_dev *pdev);
void pci_cleanup_rom(struct pci_dev *dev);
#ifdef CONFIG_DMI
extern const struct attribute_group pci_dev_smbios_attr_group;
#endif

enum pci_mmap_api {
	PCI_MMAP_SYSFS,	/* mmap on /sys/bus/pci/devices/<BDF>/resource<N> */
	PCI_MMAP_PROCFS	/* mmap on /proc/bus/pci/<BDF> */
};
int pci_mmap_fits(struct pci_dev *pdev, int resno, struct vm_area_struct *vmai,
		  enum pci_mmap_api mmap_api);

bool pci_reset_supported(struct pci_dev *dev);
void pci_init_reset_methods(struct pci_dev *dev);
int pci_bridge_secondary_bus_reset(struct pci_dev *dev);
int pci_bus_error_reset(struct pci_dev *dev);

struct pci_cap_saved_data {
	u16		cap_nr;
	bool		cap_extended;
	unsigned int	size;
	u32		data[];
};

struct pci_cap_saved_state {
	struct hlist_node		next;
	struct pci_cap_saved_data	cap;
};

void pci_allocate_cap_save_buffers(struct pci_dev *dev);
void pci_free_cap_save_buffers(struct pci_dev *dev);
int pci_add_cap_save_buffer(struct pci_dev *dev, char cap, unsigned int size);
int pci_add_ext_cap_save_buffer(struct pci_dev *dev,
				u16 cap, unsigned int size);
struct pci_cap_saved_state *pci_find_saved_cap(struct pci_dev *dev, char cap);
struct pci_cap_saved_state *pci_find_saved_ext_cap(struct pci_dev *dev,
						   u16 cap);

#define PCI_PM_D2_DELAY         200	/* usec; see PCIe r4.0, sec 5.9.1 */
#define PCI_PM_D3HOT_WAIT       10	/* msec */
#define PCI_PM_D3COLD_WAIT      100	/* msec */

/*
 * Following exit from Conventional Reset, devices must be ready within 1 sec
 * (PCIe r6.0 sec 6.6.1).  A D3cold to D0 transition implies a Conventional
 * Reset (PCIe r6.0 sec 5.8).
<<<<<<< HEAD
 */
#define PCI_RESET_WAIT		1000	/* msec */
/*
 * Devices may extend the 1 sec period through Request Retry Status completions
 * (PCIe r6.0 sec 2.3.1).  The spec does not provide an upper limit, but 60 sec
 * ought to be enough for any device to become responsive.
 */
#define PCIE_RESET_READY_POLL_MS 60000	/* msec */

/**
 * struct pci_platform_pm_ops - Firmware PM callbacks
 *
 * @bridge_d3: Does the bridge allow entering into D3
 *
 * @is_manageable: returns 'true' if given device is power manageable by the
 *		   platform firmware
 *
 * @set_state: invokes the platform firmware to set the device's power state
 *
 * @get_state: queries the platform firmware for a device's current power state
 *
 * @refresh_state: asks the platform to refresh the device's power state data
 *
 * @choose_state: returns PCI power state of given device preferred by the
 *		  platform; to be used during system-wide transitions from a
 *		  sleeping state to the working state and vice versa
 *
 * @set_wakeup: enables/disables wakeup capability for the device
 *
 * @need_resume: returns 'true' if the given device (which is currently
 *		 suspended) needs to be resumed to be configured for system
 *		 wakeup.
 *
 * If given platform is generally capable of power managing PCI devices, all of
 * these callbacks are mandatory.
=======
>>>>>>> eb3cdb58
 */
#define PCI_RESET_WAIT		1000	/* msec */

void pci_update_current_state(struct pci_dev *dev, pci_power_t state);
void pci_refresh_power_state(struct pci_dev *dev);
int pci_power_up(struct pci_dev *dev);
void pci_disable_enabled_device(struct pci_dev *dev);
int pci_finish_runtime_suspend(struct pci_dev *dev);
void pcie_clear_device_status(struct pci_dev *dev);
void pcie_clear_root_pme_status(struct pci_dev *dev);
bool pci_check_pme_status(struct pci_dev *dev);
void pci_pme_wakeup_bus(struct pci_bus *bus);
int __pci_pme_wakeup(struct pci_dev *dev, void *ign);
void pci_pme_restore(struct pci_dev *dev);
bool pci_dev_need_resume(struct pci_dev *dev);
void pci_dev_adjust_pme(struct pci_dev *dev);
void pci_dev_complete_resume(struct pci_dev *pci_dev);
void pci_config_pm_runtime_get(struct pci_dev *dev);
void pci_config_pm_runtime_put(struct pci_dev *dev);
void pci_pm_init(struct pci_dev *dev);
void pci_ea_init(struct pci_dev *dev);
void pci_msi_init(struct pci_dev *dev);
void pci_msix_init(struct pci_dev *dev);
bool pci_bridge_d3_possible(struct pci_dev *dev);
void pci_bridge_d3_update(struct pci_dev *dev);
<<<<<<< HEAD
int pci_bridge_wait_for_secondary_bus(struct pci_dev *dev, char *reset_type,
				      int timeout);
=======
void pci_bridge_reconfigure_ltr(struct pci_dev *dev);
int pci_bridge_wait_for_secondary_bus(struct pci_dev *dev, char *reset_type);
>>>>>>> eb3cdb58

static inline void pci_wakeup_event(struct pci_dev *dev)
{
	/* Wait 100 ms before the system can be put into a sleep state. */
	pm_wakeup_event(&dev->dev, 100);
}

static inline bool pci_has_subordinate(struct pci_dev *pci_dev)
{
	return !!(pci_dev->subordinate);
}

static inline bool pci_power_manageable(struct pci_dev *pci_dev)
{
	/*
	 * Currently we allow normal PCI devices and PCI bridges transition
	 * into D3 if their bridge_d3 is set.
	 */
	return !pci_has_subordinate(pci_dev) || pci_dev->bridge_d3;
}

static inline bool pcie_downstream_port(const struct pci_dev *dev)
{
	int type = pci_pcie_type(dev);

	return type == PCI_EXP_TYPE_ROOT_PORT ||
	       type == PCI_EXP_TYPE_DOWNSTREAM ||
	       type == PCI_EXP_TYPE_PCIE_BRIDGE;
}

void pci_vpd_init(struct pci_dev *dev);
void pci_vpd_release(struct pci_dev *dev);
extern const struct attribute_group pci_dev_vpd_attr_group;

/* PCI Virtual Channel */
int pci_save_vc_state(struct pci_dev *dev);
void pci_restore_vc_state(struct pci_dev *dev);
void pci_allocate_vc_save_buffers(struct pci_dev *dev);

/* PCI /proc functions */
#ifdef CONFIG_PROC_FS
int pci_proc_attach_device(struct pci_dev *dev);
int pci_proc_detach_device(struct pci_dev *dev);
int pci_proc_detach_bus(struct pci_bus *bus);
#else
static inline int pci_proc_attach_device(struct pci_dev *dev) { return 0; }
static inline int pci_proc_detach_device(struct pci_dev *dev) { return 0; }
static inline int pci_proc_detach_bus(struct pci_bus *bus) { return 0; }
#endif

/* Functions for PCI Hotplug drivers to use */
int pci_hp_add_bridge(struct pci_dev *dev);

#ifdef HAVE_PCI_LEGACY
void pci_create_legacy_files(struct pci_bus *bus);
void pci_remove_legacy_files(struct pci_bus *bus);
#else
static inline void pci_create_legacy_files(struct pci_bus *bus) { return; }
static inline void pci_remove_legacy_files(struct pci_bus *bus) { return; }
#endif

/* Lock for read/write access to pci device and bus lists */
extern struct rw_semaphore pci_bus_sem;
extern struct mutex pci_slot_mutex;

extern raw_spinlock_t pci_lock;

extern unsigned int pci_pm_d3hot_delay;

#ifdef CONFIG_PCI_MSI
void pci_no_msi(void);
#else
static inline void pci_no_msi(void) { }
#endif

void pci_realloc_get_opt(char *);

static inline int pci_no_d1d2(struct pci_dev *dev)
{
	unsigned int parent_dstates = 0;

	if (dev->bus->self)
		parent_dstates = dev->bus->self->no_d1d2;
	return (dev->no_d1d2 || parent_dstates);

}
extern const struct attribute_group *pci_dev_groups[];
extern const struct attribute_group *pcibus_groups[];
extern const struct device_type pci_dev_type;
extern const struct attribute_group *pci_bus_groups[];

extern unsigned long pci_hotplug_io_size;
extern unsigned long pci_hotplug_mmio_size;
extern unsigned long pci_hotplug_mmio_pref_size;
extern unsigned long pci_hotplug_bus_size;

/**
 * pci_match_one_device - Tell if a PCI device structure has a matching
 *			  PCI device id structure
 * @id: single PCI device id structure to match
 * @dev: the PCI device structure to match against
 *
 * Returns the matching pci_device_id structure or %NULL if there is no match.
 */
static inline const struct pci_device_id *
pci_match_one_device(const struct pci_device_id *id, const struct pci_dev *dev)
{
	if ((id->vendor == PCI_ANY_ID || id->vendor == dev->vendor) &&
	    (id->device == PCI_ANY_ID || id->device == dev->device) &&
	    (id->subvendor == PCI_ANY_ID || id->subvendor == dev->subsystem_vendor) &&
	    (id->subdevice == PCI_ANY_ID || id->subdevice == dev->subsystem_device) &&
	    !((id->class ^ dev->class) & id->class_mask))
		return id;
	return NULL;
}

/* PCI slot sysfs helper code */
#define to_pci_slot(s) container_of(s, struct pci_slot, kobj)

extern struct kset *pci_slots_kset;

struct pci_slot_attribute {
	struct attribute attr;
	ssize_t (*show)(struct pci_slot *, char *);
	ssize_t (*store)(struct pci_slot *, const char *, size_t);
};
#define to_pci_slot_attr(s) container_of(s, struct pci_slot_attribute, attr)

enum pci_bar_type {
	pci_bar_unknown,	/* Standard PCI BAR probe */
	pci_bar_io,		/* An I/O port BAR */
	pci_bar_mem32,		/* A 32-bit memory BAR */
	pci_bar_mem64,		/* A 64-bit memory BAR */
};

struct device *pci_get_host_bridge_device(struct pci_dev *dev);
void pci_put_host_bridge_device(struct device *dev);

int pci_configure_extended_tags(struct pci_dev *dev, void *ign);
bool pci_bus_read_dev_vendor_id(struct pci_bus *bus, int devfn, u32 *pl,
				int crs_timeout);
bool pci_bus_generic_read_dev_vendor_id(struct pci_bus *bus, int devfn, u32 *pl,
					int crs_timeout);
int pci_idt_bus_quirk(struct pci_bus *bus, int devfn, u32 *pl, int crs_timeout);

int pci_setup_device(struct pci_dev *dev);
int __pci_read_base(struct pci_dev *dev, enum pci_bar_type type,
		    struct resource *res, unsigned int reg);
void pci_configure_ari(struct pci_dev *dev);
void __pci_bus_size_bridges(struct pci_bus *bus,
			struct list_head *realloc_head);
void __pci_bus_assign_resources(const struct pci_bus *bus,
				struct list_head *realloc_head,
				struct list_head *fail_head);
bool pci_bus_clip_resource(struct pci_dev *dev, int idx);

void pci_reassigndev_resource_alignment(struct pci_dev *dev);
void pci_disable_bridge_window(struct pci_dev *dev);
struct pci_bus *pci_bus_get(struct pci_bus *bus);
void pci_bus_put(struct pci_bus *bus);

/* PCIe link information from Link Capabilities 2 */
#define PCIE_LNKCAP2_SLS2SPEED(lnkcap2) \
	((lnkcap2) & PCI_EXP_LNKCAP2_SLS_64_0GB ? PCIE_SPEED_64_0GT : \
	 (lnkcap2) & PCI_EXP_LNKCAP2_SLS_32_0GB ? PCIE_SPEED_32_0GT : \
	 (lnkcap2) & PCI_EXP_LNKCAP2_SLS_16_0GB ? PCIE_SPEED_16_0GT : \
	 (lnkcap2) & PCI_EXP_LNKCAP2_SLS_8_0GB ? PCIE_SPEED_8_0GT : \
	 (lnkcap2) & PCI_EXP_LNKCAP2_SLS_5_0GB ? PCIE_SPEED_5_0GT : \
	 (lnkcap2) & PCI_EXP_LNKCAP2_SLS_2_5GB ? PCIE_SPEED_2_5GT : \
	 PCI_SPEED_UNKNOWN)

/* PCIe speed to Mb/s reduced by encoding overhead */
#define PCIE_SPEED2MBS_ENC(speed) \
	((speed) == PCIE_SPEED_64_0GT ? 64000*128/130 : \
	 (speed) == PCIE_SPEED_32_0GT ? 32000*128/130 : \
	 (speed) == PCIE_SPEED_16_0GT ? 16000*128/130 : \
	 (speed) == PCIE_SPEED_8_0GT  ?  8000*128/130 : \
	 (speed) == PCIE_SPEED_5_0GT  ?  5000*8/10 : \
	 (speed) == PCIE_SPEED_2_5GT  ?  2500*8/10 : \
	 0)

const char *pci_speed_string(enum pci_bus_speed speed);
enum pci_bus_speed pcie_get_speed_cap(struct pci_dev *dev);
enum pcie_link_width pcie_get_width_cap(struct pci_dev *dev);
u32 pcie_bandwidth_capable(struct pci_dev *dev, enum pci_bus_speed *speed,
			   enum pcie_link_width *width);
void __pcie_print_link_status(struct pci_dev *dev, bool verbose);
void pcie_report_downtraining(struct pci_dev *dev);
void pcie_update_link_speed(struct pci_bus *bus, u16 link_status);

/* Single Root I/O Virtualization */
struct pci_sriov {
	int		pos;		/* Capability position */
	int		nres;		/* Number of resources */
	u32		cap;		/* SR-IOV Capabilities */
	u16		ctrl;		/* SR-IOV Control */
	u16		total_VFs;	/* Total VFs associated with the PF */
	u16		initial_VFs;	/* Initial VFs associated with the PF */
	u16		num_VFs;	/* Number of VFs available */
	u16		offset;		/* First VF Routing ID offset */
	u16		stride;		/* Following VF stride */
	u16		vf_device;	/* VF device ID */
	u32		pgsz;		/* Page size for BAR alignment */
	u8		link;		/* Function Dependency Link */
	u8		max_VF_buses;	/* Max buses consumed by VFs */
	u16		driver_max_VFs;	/* Max num VFs driver supports */
	struct pci_dev	*dev;		/* Lowest numbered PF */
	struct pci_dev	*self;		/* This PF */
	u32		class;		/* VF device */
	u8		hdr_type;	/* VF header type */
	u16		subsystem_vendor; /* VF subsystem vendor */
	u16		subsystem_device; /* VF subsystem device */
	resource_size_t	barsz[PCI_SRIOV_NUM_BARS];	/* VF BAR size */
	bool		drivers_autoprobe; /* Auto probing of VFs by driver */
};

#ifdef CONFIG_PCI_DOE
void pci_doe_init(struct pci_dev *pdev);
void pci_doe_destroy(struct pci_dev *pdev);
void pci_doe_disconnected(struct pci_dev *pdev);
#else
static inline void pci_doe_init(struct pci_dev *pdev) { }
static inline void pci_doe_destroy(struct pci_dev *pdev) { }
static inline void pci_doe_disconnected(struct pci_dev *pdev) { }
#endif

/**
 * pci_dev_set_io_state - Set the new error state if possible.
 *
 * @dev: PCI device to set new error_state
 * @new: the state we want dev to be in
 *
 * If the device is experiencing perm_failure, it has to remain in that state.
 * Any other transition is allowed.
 *
 * Returns true if state has been changed to the requested state.
 */
static inline bool pci_dev_set_io_state(struct pci_dev *dev,
					pci_channel_state_t new)
{
	pci_channel_state_t old;

	switch (new) {
	case pci_channel_io_perm_failure:
		xchg(&dev->error_state, pci_channel_io_perm_failure);
		return true;
	case pci_channel_io_frozen:
		old = cmpxchg(&dev->error_state, pci_channel_io_normal,
			      pci_channel_io_frozen);
		return old != pci_channel_io_perm_failure;
	case pci_channel_io_normal:
		old = cmpxchg(&dev->error_state, pci_channel_io_frozen,
			      pci_channel_io_normal);
		return old != pci_channel_io_perm_failure;
	default:
		return false;
	}
}

static inline int pci_dev_set_disconnected(struct pci_dev *dev, void *unused)
{
	pci_dev_set_io_state(dev, pci_channel_io_perm_failure);
<<<<<<< HEAD
=======
	pci_doe_disconnected(dev);
>>>>>>> eb3cdb58

	return 0;
}

static inline bool pci_dev_is_disconnected(const struct pci_dev *dev)
{
	return dev->error_state == pci_channel_io_perm_failure;
}

/* pci_dev priv_flags */
#define PCI_DEV_ADDED 0
#define PCI_DPC_RECOVERED 1
#define PCI_DPC_RECOVERING 2

static inline void pci_dev_assign_added(struct pci_dev *dev, bool added)
{
	assign_bit(PCI_DEV_ADDED, &dev->priv_flags, added);
}

static inline bool pci_dev_is_added(const struct pci_dev *dev)
{
	return test_bit(PCI_DEV_ADDED, &dev->priv_flags);
}

#ifdef CONFIG_PCIEAER
#include <linux/aer.h>

#define AER_MAX_MULTI_ERR_DEVICES	5	/* Not likely to have more */

struct aer_err_info {
	struct pci_dev *dev[AER_MAX_MULTI_ERR_DEVICES];
	int error_dev_num;

	unsigned int id:16;

	unsigned int severity:2;	/* 0:NONFATAL | 1:FATAL | 2:COR */
	unsigned int __pad1:5;
	unsigned int multi_error_valid:1;

	unsigned int first_error:5;
	unsigned int __pad2:2;
	unsigned int tlp_header_valid:1;

	unsigned int status;		/* COR/UNCOR Error Status */
	unsigned int mask;		/* COR/UNCOR Error Mask */
	struct aer_header_log_regs tlp;	/* TLP Header */
};

int aer_get_device_error_info(struct pci_dev *dev, struct aer_err_info *info);
void aer_print_error(struct pci_dev *dev, struct aer_err_info *info);
#endif	/* CONFIG_PCIEAER */

#ifdef CONFIG_PCIEPORTBUS
/* Cached RCEC Endpoint Association */
struct rcec_ea {
	u8		nextbusn;
	u8		lastbusn;
	u32		bitmap;
};
#endif

#ifdef CONFIG_PCIE_DPC
void pci_save_dpc_state(struct pci_dev *dev);
void pci_restore_dpc_state(struct pci_dev *dev);
void pci_dpc_init(struct pci_dev *pdev);
void dpc_process_error(struct pci_dev *pdev);
pci_ers_result_t dpc_reset_link(struct pci_dev *pdev);
bool pci_dpc_recovered(struct pci_dev *pdev);
#else
static inline void pci_save_dpc_state(struct pci_dev *dev) {}
static inline void pci_restore_dpc_state(struct pci_dev *dev) {}
static inline void pci_dpc_init(struct pci_dev *pdev) {}
static inline bool pci_dpc_recovered(struct pci_dev *pdev) { return false; }
#endif

#ifdef CONFIG_PCIEPORTBUS
void pci_rcec_init(struct pci_dev *dev);
void pci_rcec_exit(struct pci_dev *dev);
void pcie_link_rcec(struct pci_dev *rcec);
void pcie_walk_rcec(struct pci_dev *rcec,
		    int (*cb)(struct pci_dev *, void *),
		    void *userdata);
#else
static inline void pci_rcec_init(struct pci_dev *dev) {}
static inline void pci_rcec_exit(struct pci_dev *dev) {}
static inline void pcie_link_rcec(struct pci_dev *rcec) {}
static inline void pcie_walk_rcec(struct pci_dev *rcec,
				  int (*cb)(struct pci_dev *, void *),
				  void *userdata) {}
#endif

#ifdef CONFIG_PCI_ATS
/* Address Translation Service */
void pci_ats_init(struct pci_dev *dev);
void pci_restore_ats_state(struct pci_dev *dev);
#else
static inline void pci_ats_init(struct pci_dev *d) { }
static inline void pci_restore_ats_state(struct pci_dev *dev) { }
#endif /* CONFIG_PCI_ATS */

#ifdef CONFIG_PCI_PRI
void pci_pri_init(struct pci_dev *dev);
void pci_restore_pri_state(struct pci_dev *pdev);
#else
static inline void pci_pri_init(struct pci_dev *dev) { }
static inline void pci_restore_pri_state(struct pci_dev *pdev) { }
#endif

#ifdef CONFIG_PCI_PASID
void pci_pasid_init(struct pci_dev *dev);
void pci_restore_pasid_state(struct pci_dev *pdev);
#else
static inline void pci_pasid_init(struct pci_dev *dev) { }
static inline void pci_restore_pasid_state(struct pci_dev *pdev) { }
#endif

#ifdef CONFIG_PCI_IOV
int pci_iov_init(struct pci_dev *dev);
void pci_iov_release(struct pci_dev *dev);
void pci_iov_remove(struct pci_dev *dev);
void pci_iov_update_resource(struct pci_dev *dev, int resno);
resource_size_t pci_sriov_resource_alignment(struct pci_dev *dev, int resno);
void pci_restore_iov_state(struct pci_dev *dev);
int pci_iov_bus_range(struct pci_bus *bus);
extern const struct attribute_group sriov_pf_dev_attr_group;
extern const struct attribute_group sriov_vf_dev_attr_group;
#else
static inline int pci_iov_init(struct pci_dev *dev)
{
	return -ENODEV;
}
static inline void pci_iov_release(struct pci_dev *dev)

{
}
static inline void pci_iov_remove(struct pci_dev *dev)
{
}
static inline void pci_restore_iov_state(struct pci_dev *dev)
{
}
static inline int pci_iov_bus_range(struct pci_bus *bus)
{
	return 0;
}

#endif /* CONFIG_PCI_IOV */

#ifdef CONFIG_PCIE_PTM
void pci_ptm_init(struct pci_dev *dev);
void pci_save_ptm_state(struct pci_dev *dev);
void pci_restore_ptm_state(struct pci_dev *dev);
void pci_suspend_ptm(struct pci_dev *dev);
void pci_resume_ptm(struct pci_dev *dev);
#else
static inline void pci_ptm_init(struct pci_dev *dev) { }
static inline void pci_save_ptm_state(struct pci_dev *dev) { }
static inline void pci_restore_ptm_state(struct pci_dev *dev) { }
static inline void pci_suspend_ptm(struct pci_dev *dev) { }
static inline void pci_resume_ptm(struct pci_dev *dev) { }
#endif

unsigned long pci_cardbus_resource_alignment(struct resource *);

static inline resource_size_t pci_resource_alignment(struct pci_dev *dev,
						     struct resource *res)
{
#ifdef CONFIG_PCI_IOV
	int resno = res - dev->resource;

	if (resno >= PCI_IOV_RESOURCES && resno <= PCI_IOV_RESOURCE_END)
		return pci_sriov_resource_alignment(dev, resno);
#endif
	if (dev->class >> 8 == PCI_CLASS_BRIDGE_CARDBUS)
		return pci_cardbus_resource_alignment(res);
	return resource_alignment(res);
}

void pci_acs_init(struct pci_dev *dev);
#ifdef CONFIG_PCI_QUIRKS
int pci_dev_specific_acs_enabled(struct pci_dev *dev, u16 acs_flags);
int pci_dev_specific_enable_acs(struct pci_dev *dev);
int pci_dev_specific_disable_acs_redir(struct pci_dev *dev);
#else
static inline int pci_dev_specific_acs_enabled(struct pci_dev *dev,
					       u16 acs_flags)
{
	return -ENOTTY;
}
static inline int pci_dev_specific_enable_acs(struct pci_dev *dev)
{
	return -ENOTTY;
}
static inline int pci_dev_specific_disable_acs_redir(struct pci_dev *dev)
{
	return -ENOTTY;
}
#endif

/* PCI error reporting and recovery */
pci_ers_result_t pcie_do_recovery(struct pci_dev *dev,
		pci_channel_state_t state,
		pci_ers_result_t (*reset_subordinates)(struct pci_dev *pdev));

bool pcie_wait_for_link(struct pci_dev *pdev, bool active);
#ifdef CONFIG_PCIEASPM
void pcie_aspm_init_link_state(struct pci_dev *pdev);
void pcie_aspm_exit_link_state(struct pci_dev *pdev);
void pcie_aspm_powersave_config_link(struct pci_dev *pdev);
#else
static inline void pcie_aspm_init_link_state(struct pci_dev *pdev) { }
static inline void pcie_aspm_exit_link_state(struct pci_dev *pdev) { }
static inline void pcie_aspm_powersave_config_link(struct pci_dev *pdev) { }
#endif

#ifdef CONFIG_PCIE_ECRC
void pcie_set_ecrc_checking(struct pci_dev *dev);
void pcie_ecrc_get_policy(char *str);
#else
static inline void pcie_set_ecrc_checking(struct pci_dev *dev) { }
static inline void pcie_ecrc_get_policy(char *str) { }
#endif

<<<<<<< HEAD
#ifdef CONFIG_PCIE_PTM
void pci_ptm_init(struct pci_dev *dev);
#else
static inline void pci_ptm_init(struct pci_dev *dev) { }
#endif

=======
>>>>>>> eb3cdb58
struct pci_dev_reset_methods {
	u16 vendor;
	u16 device;
	int (*reset)(struct pci_dev *dev, bool probe);
};

struct pci_reset_fn_method {
	int (*reset_fn)(struct pci_dev *pdev, bool probe);
	char *name;
};

#ifdef CONFIG_PCI_QUIRKS
int pci_dev_specific_reset(struct pci_dev *dev, bool probe);
#else
static inline int pci_dev_specific_reset(struct pci_dev *dev, bool probe)
{
	return -ENOTTY;
}
#endif

#if defined(CONFIG_PCI_QUIRKS) && defined(CONFIG_ARM64)
int acpi_get_rc_resources(struct device *dev, const char *hid, u16 segment,
			  struct resource *res);
#else
static inline int acpi_get_rc_resources(struct device *dev, const char *hid,
					u16 segment, struct resource *res)
{
	return -ENODEV;
}
#endif

int pci_rebar_get_current_size(struct pci_dev *pdev, int bar);
int pci_rebar_set_size(struct pci_dev *pdev, int bar, int size);
static inline u64 pci_rebar_size_to_bytes(int size)
{
	return 1ULL << (size + 20);
}

struct device_node;

#ifdef CONFIG_OF
int of_pci_parse_bus_range(struct device_node *node, struct resource *res);
int of_get_pci_domain_nr(struct device_node *node);
int of_pci_get_max_link_speed(struct device_node *node);
u32 of_pci_get_slot_power_limit(struct device_node *node,
				u8 *slot_power_limit_value,
				u8 *slot_power_limit_scale);
int pci_set_of_node(struct pci_dev *dev);
void pci_release_of_node(struct pci_dev *dev);
void pci_set_bus_of_node(struct pci_bus *bus);
void pci_release_bus_of_node(struct pci_bus *bus);

int devm_of_pci_bridge_init(struct device *dev, struct pci_host_bridge *bridge);

#else
static inline int
of_pci_parse_bus_range(struct device_node *node, struct resource *res)
{
	return -EINVAL;
}

static inline int
of_get_pci_domain_nr(struct device_node *node)
{
	return -1;
}

static inline int
of_pci_get_max_link_speed(struct device_node *node)
{
	return -EINVAL;
}

static inline u32
of_pci_get_slot_power_limit(struct device_node *node,
			    u8 *slot_power_limit_value,
			    u8 *slot_power_limit_scale)
{
	if (slot_power_limit_value)
		*slot_power_limit_value = 0;
	if (slot_power_limit_scale)
		*slot_power_limit_scale = 0;
	return 0;
}

static inline int pci_set_of_node(struct pci_dev *dev) { return 0; }
static inline void pci_release_of_node(struct pci_dev *dev) { }
static inline void pci_set_bus_of_node(struct pci_bus *bus) { }
static inline void pci_release_bus_of_node(struct pci_bus *bus) { }

static inline int devm_of_pci_bridge_init(struct device *dev, struct pci_host_bridge *bridge)
{
	return 0;
}

#endif /* CONFIG_OF */

#ifdef CONFIG_PCIEAER
void pci_no_aer(void);
void pci_aer_init(struct pci_dev *dev);
void pci_aer_exit(struct pci_dev *dev);
extern const struct attribute_group aer_stats_attr_group;
void pci_aer_clear_fatal_status(struct pci_dev *dev);
int pci_aer_clear_status(struct pci_dev *dev);
int pci_aer_raw_clear_status(struct pci_dev *dev);
#else
static inline void pci_no_aer(void) { }
static inline void pci_aer_init(struct pci_dev *d) { }
static inline void pci_aer_exit(struct pci_dev *d) { }
static inline void pci_aer_clear_fatal_status(struct pci_dev *dev) { }
static inline int pci_aer_clear_status(struct pci_dev *dev) { return -EINVAL; }
static inline int pci_aer_raw_clear_status(struct pci_dev *dev) { return -EINVAL; }
#endif

#ifdef CONFIG_ACPI
int pci_acpi_program_hp_params(struct pci_dev *dev);
extern const struct attribute_group pci_dev_acpi_attr_group;
void pci_set_acpi_fwnode(struct pci_dev *dev);
int pci_dev_acpi_reset(struct pci_dev *dev, bool probe);
bool acpi_pci_power_manageable(struct pci_dev *dev);
bool acpi_pci_bridge_d3(struct pci_dev *dev);
int acpi_pci_set_power_state(struct pci_dev *dev, pci_power_t state);
pci_power_t acpi_pci_get_power_state(struct pci_dev *dev);
void acpi_pci_refresh_power_state(struct pci_dev *dev);
int acpi_pci_wakeup(struct pci_dev *dev, bool enable);
bool acpi_pci_need_resume(struct pci_dev *dev);
pci_power_t acpi_pci_choose_state(struct pci_dev *pdev);
#else
static inline int pci_dev_acpi_reset(struct pci_dev *dev, bool probe)
{
	return -ENOTTY;
}
static inline void pci_set_acpi_fwnode(struct pci_dev *dev) {}
static inline int pci_acpi_program_hp_params(struct pci_dev *dev)
{
	return -ENODEV;
}
static inline bool acpi_pci_power_manageable(struct pci_dev *dev)
{
	return false;
}
static inline bool acpi_pci_bridge_d3(struct pci_dev *dev)
{
	return false;
}
static inline int acpi_pci_set_power_state(struct pci_dev *dev, pci_power_t state)
{
	return -ENODEV;
}
static inline pci_power_t acpi_pci_get_power_state(struct pci_dev *dev)
{
	return PCI_UNKNOWN;
}
static inline void acpi_pci_refresh_power_state(struct pci_dev *dev) {}
static inline int acpi_pci_wakeup(struct pci_dev *dev, bool enable)
{
	return -ENODEV;
}
static inline bool acpi_pci_need_resume(struct pci_dev *dev)
{
	return false;
}
static inline pci_power_t acpi_pci_choose_state(struct pci_dev *pdev)
{
	return PCI_POWER_ERROR;
}
#endif

#ifdef CONFIG_PCIEASPM
extern const struct attribute_group aspm_ctrl_attr_group;
#endif

extern const struct attribute_group pci_dev_reset_method_attr_group;

#ifdef CONFIG_X86_INTEL_MID
bool pci_use_mid_pm(void);
int mid_pci_set_power_state(struct pci_dev *pdev, pci_power_t state);
pci_power_t mid_pci_get_power_state(struct pci_dev *pdev);
#else
static inline bool pci_use_mid_pm(void)
{
	return false;
}
static inline int mid_pci_set_power_state(struct pci_dev *pdev, pci_power_t state)
{
	return -ENODEV;
}
static inline pci_power_t mid_pci_get_power_state(struct pci_dev *pdev)
{
	return PCI_UNKNOWN;
}
#endif

<<<<<<< HEAD
=======
/*
 * Config Address for PCI Configuration Mechanism #1
 *
 * See PCI Local Bus Specification, Revision 3.0,
 * Section 3.2.2.3.2, Figure 3-2, p. 50.
 */

#define PCI_CONF1_BUS_SHIFT	16 /* Bus number */
#define PCI_CONF1_DEV_SHIFT	11 /* Device number */
#define PCI_CONF1_FUNC_SHIFT	8  /* Function number */

#define PCI_CONF1_BUS_MASK	0xff
#define PCI_CONF1_DEV_MASK	0x1f
#define PCI_CONF1_FUNC_MASK	0x7
#define PCI_CONF1_REG_MASK	0xfc /* Limit aligned offset to a maximum of 256B */

#define PCI_CONF1_ENABLE	BIT(31)
#define PCI_CONF1_BUS(x)	(((x) & PCI_CONF1_BUS_MASK) << PCI_CONF1_BUS_SHIFT)
#define PCI_CONF1_DEV(x)	(((x) & PCI_CONF1_DEV_MASK) << PCI_CONF1_DEV_SHIFT)
#define PCI_CONF1_FUNC(x)	(((x) & PCI_CONF1_FUNC_MASK) << PCI_CONF1_FUNC_SHIFT)
#define PCI_CONF1_REG(x)	((x) & PCI_CONF1_REG_MASK)

#define PCI_CONF1_ADDRESS(bus, dev, func, reg) \
	(PCI_CONF1_ENABLE | \
	 PCI_CONF1_BUS(bus) | \
	 PCI_CONF1_DEV(dev) | \
	 PCI_CONF1_FUNC(func) | \
	 PCI_CONF1_REG(reg))

/*
 * Extension of PCI Config Address for accessing extended PCIe registers
 *
 * No standardized specification, but used on lot of non-ECAM-compliant ARM SoCs
 * or on AMD Barcelona and new CPUs. Reserved bits [27:24] of PCI Config Address
 * are used for specifying additional 4 high bits of PCI Express register.
 */

#define PCI_CONF1_EXT_REG_SHIFT	16
#define PCI_CONF1_EXT_REG_MASK	0xf00
#define PCI_CONF1_EXT_REG(x)	(((x) & PCI_CONF1_EXT_REG_MASK) << PCI_CONF1_EXT_REG_SHIFT)

#define PCI_CONF1_EXT_ADDRESS(bus, dev, func, reg) \
	(PCI_CONF1_ADDRESS(bus, dev, func, reg) | \
	 PCI_CONF1_EXT_REG(reg))

>>>>>>> eb3cdb58
#endif /* DRIVERS_PCI_H */<|MERGE_RESOLUTION|>--- conflicted
+++ resolved
@@ -68,44 +68,6 @@
  * Following exit from Conventional Reset, devices must be ready within 1 sec
  * (PCIe r6.0 sec 6.6.1).  A D3cold to D0 transition implies a Conventional
  * Reset (PCIe r6.0 sec 5.8).
-<<<<<<< HEAD
- */
-#define PCI_RESET_WAIT		1000	/* msec */
-/*
- * Devices may extend the 1 sec period through Request Retry Status completions
- * (PCIe r6.0 sec 2.3.1).  The spec does not provide an upper limit, but 60 sec
- * ought to be enough for any device to become responsive.
- */
-#define PCIE_RESET_READY_POLL_MS 60000	/* msec */
-
-/**
- * struct pci_platform_pm_ops - Firmware PM callbacks
- *
- * @bridge_d3: Does the bridge allow entering into D3
- *
- * @is_manageable: returns 'true' if given device is power manageable by the
- *		   platform firmware
- *
- * @set_state: invokes the platform firmware to set the device's power state
- *
- * @get_state: queries the platform firmware for a device's current power state
- *
- * @refresh_state: asks the platform to refresh the device's power state data
- *
- * @choose_state: returns PCI power state of given device preferred by the
- *		  platform; to be used during system-wide transitions from a
- *		  sleeping state to the working state and vice versa
- *
- * @set_wakeup: enables/disables wakeup capability for the device
- *
- * @need_resume: returns 'true' if the given device (which is currently
- *		 suspended) needs to be resumed to be configured for system
- *		 wakeup.
- *
- * If given platform is generally capable of power managing PCI devices, all of
- * these callbacks are mandatory.
-=======
->>>>>>> eb3cdb58
  */
 #define PCI_RESET_WAIT		1000	/* msec */
 
@@ -131,13 +93,8 @@
 void pci_msix_init(struct pci_dev *dev);
 bool pci_bridge_d3_possible(struct pci_dev *dev);
 void pci_bridge_d3_update(struct pci_dev *dev);
-<<<<<<< HEAD
-int pci_bridge_wait_for_secondary_bus(struct pci_dev *dev, char *reset_type,
-				      int timeout);
-=======
 void pci_bridge_reconfigure_ltr(struct pci_dev *dev);
 int pci_bridge_wait_for_secondary_bus(struct pci_dev *dev, char *reset_type);
->>>>>>> eb3cdb58
 
 static inline void pci_wakeup_event(struct pci_dev *dev)
 {
@@ -400,10 +357,7 @@
 static inline int pci_dev_set_disconnected(struct pci_dev *dev, void *unused)
 {
 	pci_dev_set_io_state(dev, pci_channel_io_perm_failure);
-<<<<<<< HEAD
-=======
 	pci_doe_disconnected(dev);
->>>>>>> eb3cdb58
 
 	return 0;
 }
@@ -627,15 +581,6 @@
 static inline void pcie_ecrc_get_policy(char *str) { }
 #endif
 
-<<<<<<< HEAD
-#ifdef CONFIG_PCIE_PTM
-void pci_ptm_init(struct pci_dev *dev);
-#else
-static inline void pci_ptm_init(struct pci_dev *dev) { }
-#endif
-
-=======
->>>>>>> eb3cdb58
 struct pci_dev_reset_methods {
 	u16 vendor;
 	u16 device;
@@ -829,8 +774,6 @@
 }
 #endif
 
-<<<<<<< HEAD
-=======
 /*
  * Config Address for PCI Configuration Mechanism #1
  *
@@ -876,5 +819,4 @@
 	(PCI_CONF1_ADDRESS(bus, dev, func, reg) | \
 	 PCI_CONF1_EXT_REG(reg))
 
->>>>>>> eb3cdb58
 #endif /* DRIVERS_PCI_H */