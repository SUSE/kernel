--- conflicted
+++ resolved
@@ -1893,12 +1893,8 @@
 
 	m_rt = sdw_master_rt_alloc(bus, stream);
 	if (!m_rt) {
-<<<<<<< HEAD
-		dev_err(bus->dev, "Master runtime alloc failed for stream:%s\n", stream->name);
-=======
 		dev_err(bus->dev, "%s: Master runtime alloc failed for stream:%s\n",
 			__func__, stream->name);
->>>>>>> eb3cdb58
 		ret = -ENOMEM;
 		goto unlock;
 	}
@@ -2017,12 +2013,8 @@
 	 */
 	m_rt = sdw_master_rt_alloc(slave->bus, stream);
 	if (!m_rt) {
-<<<<<<< HEAD
-		dev_err(&slave->dev, "Master runtime alloc failed for stream:%s\n", stream->name);
-=======
 		dev_err(&slave->dev, "%s: Master runtime alloc failed for stream:%s\n",
 			__func__, stream->name);
->>>>>>> eb3cdb58
 		ret = -ENOMEM;
 		goto unlock;
 	}
