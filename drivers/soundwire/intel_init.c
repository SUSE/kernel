// SPDX-License-Identifier: (GPL-2.0 OR BSD-3-Clause)
// Copyright(c) 2015-17 Intel Corporation.

/*
 * SDW Intel Init Routines
 *
 * Initializes and creates SDW devices based on ACPI and Hardware values
 */

#include <linux/acpi.h>
#include <linux/export.h>
#include <linux/interrupt.h>
#include <linux/io.h>
#include <linux/module.h>
<<<<<<< HEAD
#include <linux/platform_device.h>
=======
#include <linux/auxiliary_bus.h>
>>>>>>> 7d2a07b7
#include <linux/pm_runtime.h>
#include <linux/soundwire/sdw_intel.h>
#include "cadence_master.h"
#include "intel.h"

#define SDW_SHIM_LCAP		0x0
#define SDW_SHIM_BASE		0x2C000
#define SDW_ALH_BASE		0x2C800
#define SDW_LINK_BASE		0x30000
#define SDW_LINK_SIZE		0x10000

<<<<<<< HEAD
static int ctrl_link_mask;
module_param_named(sdw_link_mask, ctrl_link_mask, int, 0444);
MODULE_PARM_DESC(sdw_link_mask, "Intel link mask (one bit per link)");

static bool is_link_enabled(struct fwnode_handle *fw_node, int i)
{
	struct fwnode_handle *link;
	char name[32];
	u32 quirk_mask = 0;

	/* Find master handle */
	snprintf(name, sizeof(name),
		 "mipi-sdw-link-%d-subproperties", i);

	link = fwnode_get_named_child_node(fw_node, name);
	if (!link)
		return false;

	fwnode_property_read_u32(link,
				 "intel-quirk-mask",
				 &quirk_mask);

	if (quirk_mask & SDW_INTEL_QUIRK_MASK_BUS_DISABLE)
		return false;

	return true;
}

static int sdw_intel_cleanup(struct sdw_intel_ctx *ctx)
{
	struct sdw_intel_link_res *link = ctx->links;
=======
static void intel_link_dev_release(struct device *dev)
{
	struct auxiliary_device *auxdev = to_auxiliary_dev(dev);
	struct sdw_intel_link_dev *ldev = auxiliary_dev_to_sdw_intel_link_dev(auxdev);

	kfree(ldev);
}

/* alloc, init and add link devices */
static struct sdw_intel_link_dev *intel_link_dev_register(struct sdw_intel_res *res,
							  struct sdw_intel_ctx *ctx,
							  struct fwnode_handle *fwnode,
							  const char *name,
							  int link_id)
{
	struct sdw_intel_link_dev *ldev;
	struct sdw_intel_link_res *link;
	struct auxiliary_device *auxdev;
	int ret;

	ldev = kzalloc(sizeof(*ldev), GFP_KERNEL);
	if (!ldev)
		return ERR_PTR(-ENOMEM);

	auxdev = &ldev->auxdev;
	auxdev->name = name;
	auxdev->dev.parent = res->parent;
	auxdev->dev.fwnode = fwnode;
	auxdev->dev.release = intel_link_dev_release;

	/* we don't use an IDA since we already have a link ID */
	auxdev->id = link_id;

	/*
	 * keep a handle on the allocated memory, to be used in all other functions.
	 * Since the same pattern is used to skip links that are not enabled, there is
	 * no need to check if ctx->ldev[i] is NULL later on.
	 */
	ctx->ldev[link_id] = ldev;

	/* Add link information used in the driver probe */
	link = &ldev->link_res;
	link->mmio_base = res->mmio_base;
	link->registers = res->mmio_base + SDW_LINK_BASE
		+ (SDW_LINK_SIZE * link_id);
	link->shim = res->mmio_base + SDW_SHIM_BASE;
	link->alh = res->mmio_base + SDW_ALH_BASE;

	link->ops = res->ops;
	link->dev = res->dev;

	link->clock_stop_quirks = res->clock_stop_quirks;
	link->shim_lock = &ctx->shim_lock;
	link->shim_mask = &ctx->shim_mask;
	link->link_mask = ctx->link_mask;

	/* now follow the two-step init/add sequence */
	ret = auxiliary_device_init(auxdev);
	if (ret < 0) {
		dev_err(res->parent, "failed to initialize link dev %s link_id %d\n",
			name, link_id);
		kfree(ldev);
		return ERR_PTR(ret);
	}

	ret = auxiliary_device_add(&ldev->auxdev);
	if (ret < 0) {
		dev_err(res->parent, "failed to add link dev %s link_id %d\n",
			ldev->auxdev.name, link_id);
		/* ldev will be freed with the put_device() and .release sequence */
		auxiliary_device_uninit(&ldev->auxdev);
		return ERR_PTR(ret);
	}

	return ldev;
}

static void intel_link_dev_unregister(struct sdw_intel_link_dev *ldev)
{
	auxiliary_device_delete(&ldev->auxdev);
	auxiliary_device_uninit(&ldev->auxdev);
}

static int sdw_intel_cleanup(struct sdw_intel_ctx *ctx)
{
	struct sdw_intel_link_dev *ldev;
>>>>>>> 7d2a07b7
	u32 link_mask;
	int i;

	link_mask = ctx->link_mask;

<<<<<<< HEAD
	link_mask = ctx->link_mask;

	for (i = 0; i < ctx->count; i++, link++) {
		if (!(link_mask & BIT(i)))
			continue;

		if (link->pdev) {
			pm_runtime_disable(&link->pdev->dev);
			platform_device_unregister(link->pdev);
		}

		if (!link->clock_stop_quirks)
			pm_runtime_put_noidle(link->dev);
=======
	for (i = 0; i < ctx->count; i++) {
		if (!(link_mask & BIT(i)))
			continue;

		ldev = ctx->ldev[i];

		pm_runtime_disable(&ldev->auxdev.dev);
		if (!ldev->link_res.clock_stop_quirks)
			pm_runtime_put_noidle(ldev->link_res.dev);

		intel_link_dev_unregister(ldev);
>>>>>>> 7d2a07b7
	}

	return 0;
}

<<<<<<< HEAD
static int
sdw_intel_scan_controller(struct sdw_intel_acpi_info *info)
{
	struct acpi_device *adev;
	int ret, i;
	u8 count;

	if (acpi_bus_get_device(info->handle, &adev))
		return -EINVAL;
=======
#define HDA_DSP_REG_ADSPIC2             (0x10)
#define HDA_DSP_REG_ADSPIS2             (0x14)
#define HDA_DSP_REG_ADSPIC2_SNDW        BIT(5)

/**
 * sdw_intel_enable_irq() - enable/disable Intel SoundWire IRQ
 * @mmio_base: The mmio base of the control register
 * @enable: true if enable
 */
void sdw_intel_enable_irq(void __iomem *mmio_base, bool enable)
{
	u32 val;

	val = readl(mmio_base + HDA_DSP_REG_ADSPIC2);
>>>>>>> 7d2a07b7

	if (enable)
		val |= HDA_DSP_REG_ADSPIC2_SNDW;
	else
		val &= ~HDA_DSP_REG_ADSPIC2_SNDW;

<<<<<<< HEAD
	/*
	 * In theory we could check the number of links supported in
	 * hardware, but in that step we cannot assume SoundWire IP is
	 * powered.
	 *
	 * In addition, if the BIOS doesn't even provide this
	 * 'master-count' property then all the inits based on link
	 * masks will fail as well.
	 *
	 * We will check the hardware capabilities in the startup() step
	 */

	if (ret) {
		dev_err(&adev->dev,
			"Failed to read mipi-sdw-master-count: %d\n", ret);
		return -EINVAL;
	}

	/* Check count is within bounds */
	if (count > SDW_MAX_LINKS) {
		dev_err(&adev->dev, "Link count %d exceeds max %d\n",
			count, SDW_MAX_LINKS);
		return -EINVAL;
	}

	if (!count) {
		dev_warn(&adev->dev, "No SoundWire links detected\n");
		return -EINVAL;
	}
	dev_dbg(&adev->dev, "ACPI reports %d SDW Link devices\n", count);

	info->count = count;
	info->link_mask = 0;

	for (i = 0; i < count; i++) {
		if (ctrl_link_mask && !(ctrl_link_mask & BIT(i))) {
			dev_dbg(&adev->dev,
				"Link %d masked, will not be enabled\n", i);
			continue;
		}

		if (!is_link_enabled(acpi_fwnode_handle(adev), i)) {
			dev_dbg(&adev->dev,
				"Link %d not selected in firmware\n", i);
			continue;
		}

		info->link_mask |= BIT(i);
	}

	return 0;
}

#define HDA_DSP_REG_ADSPIC2             (0x10)
#define HDA_DSP_REG_ADSPIS2             (0x14)
#define HDA_DSP_REG_ADSPIC2_SNDW        BIT(5)

/**
 * sdw_intel_enable_irq() - enable/disable Intel SoundWire IRQ
 * @mmio_base: The mmio base of the control register
 * @enable: true if enable
 */
void sdw_intel_enable_irq(void __iomem *mmio_base, bool enable)
{
	u32 val;

	val = readl(mmio_base + HDA_DSP_REG_ADSPIC2);

	if (enable)
		val |= HDA_DSP_REG_ADSPIC2_SNDW;
	else
		val &= ~HDA_DSP_REG_ADSPIC2_SNDW;

	writel(val, mmio_base + HDA_DSP_REG_ADSPIC2);
}
EXPORT_SYMBOL(sdw_intel_enable_irq);

=======
	writel(val, mmio_base + HDA_DSP_REG_ADSPIC2);
}
EXPORT_SYMBOL_NS(sdw_intel_enable_irq, SOUNDWIRE_INTEL_INIT);

>>>>>>> 7d2a07b7
irqreturn_t sdw_intel_thread(int irq, void *dev_id)
{
	struct sdw_intel_ctx *ctx = dev_id;
	struct sdw_intel_link_res *link;

	list_for_each_entry(link, &ctx->link_list, list)
		sdw_cdns_irq(irq, link->cdns);

	sdw_intel_enable_irq(ctx->mmio_base, true);
	return IRQ_HANDLED;
}
<<<<<<< HEAD
EXPORT_SYMBOL(sdw_intel_thread);
=======
EXPORT_SYMBOL_NS(sdw_intel_thread, SOUNDWIRE_INTEL_INIT);
>>>>>>> 7d2a07b7

static struct sdw_intel_ctx
*sdw_intel_probe_controller(struct sdw_intel_res *res)
{
<<<<<<< HEAD
	struct platform_device_info pdevinfo;
	struct platform_device *pdev;
	struct sdw_intel_link_res *link;
=======
	struct sdw_intel_link_res *link;
	struct sdw_intel_link_dev *ldev;
>>>>>>> 7d2a07b7
	struct sdw_intel_ctx *ctx;
	struct acpi_device *adev;
	struct sdw_slave *slave;
	struct list_head *node;
	struct sdw_bus *bus;
	u32 link_mask;
	int num_slaves = 0;
	int count;
	int i;
<<<<<<< HEAD

	if (!res)
		return NULL;

	if (acpi_bus_get_device(res->handle, &adev))
		return NULL;

=======

	if (!res)
		return NULL;

	if (acpi_bus_get_device(res->handle, &adev))
		return NULL;

>>>>>>> 7d2a07b7
	if (!res->count)
		return NULL;

	count = res->count;
	dev_dbg(&adev->dev, "Creating %d SDW Link devices\n", count);

<<<<<<< HEAD
	ctx = devm_kzalloc(&adev->dev, sizeof(*ctx), GFP_KERNEL);
=======
	/*
	 * we need to alloc/free memory manually and can't use devm:
	 * this routine may be called from a workqueue, and not from
	 * the parent .probe.
	 * If devm_ was used, the memory might never be freed on errors.
	 */
	ctx = kzalloc(sizeof(*ctx), GFP_KERNEL);
>>>>>>> 7d2a07b7
	if (!ctx)
		return NULL;

	ctx->count = count;
<<<<<<< HEAD
	ctx->links = devm_kcalloc(&adev->dev, ctx->count,
				  sizeof(*ctx->links), GFP_KERNEL);
	if (!ctx->links)
		return NULL;

	ctx->count = count;
	ctx->mmio_base = res->mmio_base;
	ctx->link_mask = res->link_mask;
	ctx->handle = res->handle;
	mutex_init(&ctx->shim_lock);

	link = ctx->links;
=======

	/*
	 * allocate the array of pointers. The link-specific data is allocated
	 * as part of the first loop below and released with the auxiliary_device_uninit().
	 * If some links are disabled, the link pointer will remain NULL. Given that the
	 * number of links is small, this is simpler than using a list to keep track of links.
	 */
	ctx->ldev = kcalloc(ctx->count, sizeof(*ctx->ldev), GFP_KERNEL);
	if (!ctx->ldev) {
		kfree(ctx);
		return NULL;
	}

	ctx->mmio_base = res->mmio_base;
	ctx->link_mask = res->link_mask;
	ctx->handle = res->handle;
	mutex_init(&ctx->shim_lock);

>>>>>>> 7d2a07b7
	link_mask = ctx->link_mask;

	INIT_LIST_HEAD(&ctx->link_list);

<<<<<<< HEAD
	/* Create SDW Master devices */
	for (i = 0; i < count; i++, link++) {
		if (!(link_mask & BIT(i))) {
			dev_dbg(&adev->dev,
				"Link %d masked, will not be enabled\n", i);
			continue;
		}

		link->mmio_base = res->mmio_base;
		link->registers = res->mmio_base + SDW_LINK_BASE
			+ (SDW_LINK_SIZE * i);
		link->shim = res->mmio_base + SDW_SHIM_BASE;
		link->alh = res->mmio_base + SDW_ALH_BASE;

		link->ops = res->ops;
		link->dev = res->dev;

		link->clock_stop_quirks = res->clock_stop_quirks;
		link->shim_lock = &ctx->shim_lock;
		link->shim_mask = &ctx->shim_mask;
		link->link_mask = link_mask;

		memset(&pdevinfo, 0, sizeof(pdevinfo));

		pdevinfo.parent = res->parent;
		pdevinfo.name = "intel-sdw";
		pdevinfo.id = i;
		pdevinfo.fwnode = acpi_fwnode_handle(adev);
		pdevinfo.data = link;
		pdevinfo.size_data = sizeof(*link);

		pdev = platform_device_register_full(&pdevinfo);
		if (IS_ERR(pdev)) {
			dev_err(&adev->dev,
				"platform device creation failed: %ld\n",
				PTR_ERR(pdev));
			goto err;
		}
		link->pdev = pdev;
		link->cdns = platform_get_drvdata(pdev);

=======
	for (i = 0; i < count; i++) {
		if (!(link_mask & BIT(i)))
			continue;

		/*
		 * init and add a device for each link
		 *
		 * The name of the device will be soundwire_intel.link.[i],
		 * with the "soundwire_intel" module prefix automatically added
		 * by the auxiliary bus core.
		 */
		ldev = intel_link_dev_register(res,
					       ctx,
					       acpi_fwnode_handle(adev),
					       "link",
					       i);
		if (IS_ERR(ldev))
			goto err;

		link = &ldev->link_res;
		link->cdns = dev_get_drvdata(&ldev->auxdev.dev);

		if (!link->cdns) {
			dev_err(&adev->dev, "failed to get link->cdns\n");
			/*
			 * 1 will be subtracted from i in the err label, but we need to call
			 * intel_link_dev_unregister for this ldev, so plus 1 now
			 */
			i++;
			goto err;
		}
>>>>>>> 7d2a07b7
		list_add_tail(&link->list, &ctx->link_list);
		bus = &link->cdns->bus;
		/* Calculate number of slaves */
		list_for_each(node, &bus->slaves)
			num_slaves++;
	}

<<<<<<< HEAD
	ctx->ids = devm_kcalloc(&adev->dev, num_slaves,
				sizeof(*ctx->ids), GFP_KERNEL);
=======
	ctx->ids = kcalloc(num_slaves, sizeof(*ctx->ids), GFP_KERNEL);
>>>>>>> 7d2a07b7
	if (!ctx->ids)
		goto err;

	ctx->num_slaves = num_slaves;
	i = 0;
	list_for_each_entry(link, &ctx->link_list, list) {
		bus = &link->cdns->bus;
		list_for_each_entry(slave, &bus->slaves, node) {
			ctx->ids[i].id = slave->id;
			ctx->ids[i].link_id = bus->link_id;
			i++;
		}
	}

	return ctx;

err:
<<<<<<< HEAD
	ctx->count = i;
	sdw_intel_cleanup(ctx);
=======
	while (i--) {
		if (!(link_mask & BIT(i)))
			continue;
		ldev = ctx->ldev[i];
		intel_link_dev_unregister(ldev);
	}
	kfree(ctx->ldev);
	kfree(ctx);
>>>>>>> 7d2a07b7
	return NULL;
}

static int
sdw_intel_startup_controller(struct sdw_intel_ctx *ctx)
<<<<<<< HEAD
{
	struct acpi_device *adev;
	struct sdw_intel_link_res *link;
	u32 caps;
	u32 link_mask;
	int i;

	if (acpi_bus_get_device(ctx->handle, &adev))
		return -EINVAL;

	/* Check SNDWLCAP.LCOUNT */
	caps = ioread32(ctx->mmio_base + SDW_SHIM_BASE + SDW_SHIM_LCAP);
	caps &= GENMASK(2, 0);

	/* Check HW supported vs property value */
	if (caps < ctx->count) {
		dev_err(&adev->dev,
			"BIOS master count is larger than hardware capabilities\n");
		return -EINVAL;
	}

	if (!ctx->links)
		return -EINVAL;

	link = ctx->links;
	link_mask = ctx->link_mask;

	/* Startup SDW Master devices */
	for (i = 0; i < ctx->count; i++, link++) {
		if (!(link_mask & BIT(i)))
			continue;

		intel_master_startup(link->pdev);

		if (!link->clock_stop_quirks) {
			/*
			 * we need to prevent the parent PCI device
			 * from entering pm_runtime suspend, so that
			 * power rails to the SoundWire IP are not
			 * turned off.
			 */
			pm_runtime_get_noresume(link->dev);
		}
	}

	return 0;
}

static acpi_status sdw_intel_acpi_cb(acpi_handle handle, u32 level,
				     void *cdata, void **return_value)
{
	struct sdw_intel_acpi_info *info = cdata;
=======
{
>>>>>>> 7d2a07b7
	struct acpi_device *adev;
	struct sdw_intel_link_dev *ldev;
	u32 caps;
	u32 link_mask;
	int i;

	if (acpi_bus_get_device(ctx->handle, &adev))
		return -EINVAL;

	/* Check SNDWLCAP.LCOUNT */
	caps = ioread32(ctx->mmio_base + SDW_SHIM_BASE + SDW_SHIM_LCAP);
	caps &= GENMASK(2, 0);

	/* Check HW supported vs property value */
	if (caps < ctx->count) {
		dev_err(&adev->dev,
			"BIOS master count is larger than hardware capabilities\n");
		return -EINVAL;
	}

<<<<<<< HEAD
	info->handle = handle;

	/*
	 * On some Intel platforms, multiple children of the HDAS
	 * device can be found, but only one of them is the SoundWire
	 * controller. The SNDW device is always exposed with
	 * Name(_ADR, 0x40000000), with bits 31..28 representing the
	 * SoundWire link so filter accordingly
	 */
	if (FIELD_GET(GENMASK(31, 28), adr) != SDW_LINK_TYPE)
		return AE_OK; /* keep going */
=======
	if (!ctx->ldev)
		return -EINVAL;

	link_mask = ctx->link_mask;

	/* Startup SDW Master devices */
	for (i = 0; i < ctx->count; i++) {
		if (!(link_mask & BIT(i)))
			continue;

		ldev = ctx->ldev[i];
>>>>>>> 7d2a07b7

		intel_link_startup(&ldev->auxdev);

		if (!ldev->link_res.clock_stop_quirks) {
			/*
			 * we need to prevent the parent PCI device
			 * from entering pm_runtime suspend, so that
			 * power rails to the SoundWire IP are not
			 * turned off.
			 */
			pm_runtime_get_noresume(ldev->link_res.dev);
		}
	}

	return 0;
}

/**
<<<<<<< HEAD
 * sdw_intel_acpi_scan() - SoundWire Intel init routine
 * @parent_handle: ACPI parent handle
 * @info: description of what firmware/DSDT tables expose
 *
 * This scans the namespace and queries firmware to figure out which
 * links to enable. A follow-up use of sdw_intel_probe() and
 * sdw_intel_startup() is required for creation of devices and bus
 * startup
 */
int sdw_intel_acpi_scan(acpi_handle *parent_handle,
			struct sdw_intel_acpi_info *info)
{
	acpi_status status;

	status = acpi_walk_namespace(ACPI_TYPE_DEVICE,
				     parent_handle, 1,
				     sdw_intel_acpi_cb,
				     NULL, info, NULL);
	if (ACPI_FAILURE(status))
		return -ENODEV;

	return sdw_intel_scan_controller(info);
}
EXPORT_SYMBOL(sdw_intel_acpi_scan);

/**
 * sdw_intel_probe() - SoundWire Intel probe routine
 * @res: resource data
 *
 * This registers a platform device for each Master handled by the controller,
 * and SoundWire Master and Slave devices will be created by the platform
 * device probe. All the information necessary is stored in the context, and
 * the res argument pointer can be freed after this step.
 * This function will be called after sdw_intel_acpi_scan() by SOF probe.
 */
struct sdw_intel_ctx
*sdw_intel_probe(struct sdw_intel_res *res)
{
	return sdw_intel_probe_controller(res);
}
EXPORT_SYMBOL(sdw_intel_probe);

/**
=======
 * sdw_intel_probe() - SoundWire Intel probe routine
 * @res: resource data
 *
 * This registers an auxiliary device for each Master handled by the controller,
 * and SoundWire Master and Slave devices will be created by the auxiliary
 * device probe. All the information necessary is stored in the context, and
 * the res argument pointer can be freed after this step.
 * This function will be called after sdw_intel_acpi_scan() by SOF probe.
 */
struct sdw_intel_ctx
*sdw_intel_probe(struct sdw_intel_res *res)
{
	return sdw_intel_probe_controller(res);
}
EXPORT_SYMBOL_NS(sdw_intel_probe, SOUNDWIRE_INTEL_INIT);

/**
>>>>>>> 7d2a07b7
 * sdw_intel_startup() - SoundWire Intel startup
 * @ctx: SoundWire context allocated in the probe
 *
 * Startup Intel SoundWire controller. This function will be called after
 * Intel Audio DSP is powered up.
 */
int sdw_intel_startup(struct sdw_intel_ctx *ctx)
{
	return sdw_intel_startup_controller(ctx);
}
<<<<<<< HEAD
EXPORT_SYMBOL(sdw_intel_startup);
=======
EXPORT_SYMBOL_NS(sdw_intel_startup, SOUNDWIRE_INTEL_INIT);
>>>>>>> 7d2a07b7
/**
 * sdw_intel_exit() - SoundWire Intel exit
 * @ctx: SoundWire context allocated in the probe
 *
 * Delete the controller instances created and cleanup
 */
void sdw_intel_exit(struct sdw_intel_ctx *ctx)
{
	sdw_intel_cleanup(ctx);
<<<<<<< HEAD
=======
	kfree(ctx->ids);
	kfree(ctx->ldev);
	kfree(ctx);
>>>>>>> 7d2a07b7
}
EXPORT_SYMBOL_NS(sdw_intel_exit, SOUNDWIRE_INTEL_INIT);

void sdw_intel_process_wakeen_event(struct sdw_intel_ctx *ctx)
{
	struct sdw_intel_link_dev *ldev;
	u32 link_mask;
	int i;

	if (!ctx->ldev)
		return;

	link_mask = ctx->link_mask;

	/* Startup SDW Master devices */
	for (i = 0; i < ctx->count; i++) {
		if (!(link_mask & BIT(i)))
			continue;

		ldev = ctx->ldev[i];

		intel_link_process_wakeen_event(&ldev->auxdev);
	}
}
EXPORT_SYMBOL_NS(sdw_intel_process_wakeen_event, SOUNDWIRE_INTEL_INIT);

void sdw_intel_process_wakeen_event(struct sdw_intel_ctx *ctx)
{
	struct sdw_intel_link_res *link;
	u32 link_mask;
	int i;

	if (!ctx->links)
		return;

	link = ctx->links;
	link_mask = ctx->link_mask;

	/* Startup SDW Master devices */
	for (i = 0; i < ctx->count; i++, link++) {
		if (!(link_mask & BIT(i)))
			continue;

		intel_master_process_wakeen_event(link->pdev);
	}
}
EXPORT_SYMBOL(sdw_intel_process_wakeen_event);

MODULE_LICENSE("Dual BSD/GPL");
MODULE_DESCRIPTION("Intel Soundwire Init Library");<|MERGE_RESOLUTION|>--- conflicted
+++ resolved
@@ -12,11 +12,7 @@
 #include <linux/interrupt.h>
 #include <linux/io.h>
 #include <linux/module.h>
-<<<<<<< HEAD
-#include <linux/platform_device.h>
-=======
 #include <linux/auxiliary_bus.h>
->>>>>>> 7d2a07b7
 #include <linux/pm_runtime.h>
 #include <linux/soundwire/sdw_intel.h>
 #include "cadence_master.h"
@@ -28,39 +24,6 @@
 #define SDW_LINK_BASE		0x30000
 #define SDW_LINK_SIZE		0x10000
 
-<<<<<<< HEAD
-static int ctrl_link_mask;
-module_param_named(sdw_link_mask, ctrl_link_mask, int, 0444);
-MODULE_PARM_DESC(sdw_link_mask, "Intel link mask (one bit per link)");
-
-static bool is_link_enabled(struct fwnode_handle *fw_node, int i)
-{
-	struct fwnode_handle *link;
-	char name[32];
-	u32 quirk_mask = 0;
-
-	/* Find master handle */
-	snprintf(name, sizeof(name),
-		 "mipi-sdw-link-%d-subproperties", i);
-
-	link = fwnode_get_named_child_node(fw_node, name);
-	if (!link)
-		return false;
-
-	fwnode_property_read_u32(link,
-				 "intel-quirk-mask",
-				 &quirk_mask);
-
-	if (quirk_mask & SDW_INTEL_QUIRK_MASK_BUS_DISABLE)
-		return false;
-
-	return true;
-}
-
-static int sdw_intel_cleanup(struct sdw_intel_ctx *ctx)
-{
-	struct sdw_intel_link_res *link = ctx->links;
-=======
 static void intel_link_dev_release(struct device *dev)
 {
 	struct auxiliary_device *auxdev = to_auxiliary_dev(dev);
@@ -147,27 +110,11 @@
 static int sdw_intel_cleanup(struct sdw_intel_ctx *ctx)
 {
 	struct sdw_intel_link_dev *ldev;
->>>>>>> 7d2a07b7
 	u32 link_mask;
 	int i;
 
 	link_mask = ctx->link_mask;
 
-<<<<<<< HEAD
-	link_mask = ctx->link_mask;
-
-	for (i = 0; i < ctx->count; i++, link++) {
-		if (!(link_mask & BIT(i)))
-			continue;
-
-		if (link->pdev) {
-			pm_runtime_disable(&link->pdev->dev);
-			platform_device_unregister(link->pdev);
-		}
-
-		if (!link->clock_stop_quirks)
-			pm_runtime_put_noidle(link->dev);
-=======
 	for (i = 0; i < ctx->count; i++) {
 		if (!(link_mask & BIT(i)))
 			continue;
@@ -179,23 +126,11 @@
 			pm_runtime_put_noidle(ldev->link_res.dev);
 
 		intel_link_dev_unregister(ldev);
->>>>>>> 7d2a07b7
 	}
 
 	return 0;
 }
 
-<<<<<<< HEAD
-static int
-sdw_intel_scan_controller(struct sdw_intel_acpi_info *info)
-{
-	struct acpi_device *adev;
-	int ret, i;
-	u8 count;
-
-	if (acpi_bus_get_device(info->handle, &adev))
-		return -EINVAL;
-=======
 #define HDA_DSP_REG_ADSPIC2             (0x10)
 #define HDA_DSP_REG_ADSPIS2             (0x14)
 #define HDA_DSP_REG_ADSPIC2_SNDW        BIT(5)
@@ -210,97 +145,16 @@
 	u32 val;
 
 	val = readl(mmio_base + HDA_DSP_REG_ADSPIC2);
->>>>>>> 7d2a07b7
 
 	if (enable)
 		val |= HDA_DSP_REG_ADSPIC2_SNDW;
 	else
 		val &= ~HDA_DSP_REG_ADSPIC2_SNDW;
 
-<<<<<<< HEAD
-	/*
-	 * In theory we could check the number of links supported in
-	 * hardware, but in that step we cannot assume SoundWire IP is
-	 * powered.
-	 *
-	 * In addition, if the BIOS doesn't even provide this
-	 * 'master-count' property then all the inits based on link
-	 * masks will fail as well.
-	 *
-	 * We will check the hardware capabilities in the startup() step
-	 */
-
-	if (ret) {
-		dev_err(&adev->dev,
-			"Failed to read mipi-sdw-master-count: %d\n", ret);
-		return -EINVAL;
-	}
-
-	/* Check count is within bounds */
-	if (count > SDW_MAX_LINKS) {
-		dev_err(&adev->dev, "Link count %d exceeds max %d\n",
-			count, SDW_MAX_LINKS);
-		return -EINVAL;
-	}
-
-	if (!count) {
-		dev_warn(&adev->dev, "No SoundWire links detected\n");
-		return -EINVAL;
-	}
-	dev_dbg(&adev->dev, "ACPI reports %d SDW Link devices\n", count);
-
-	info->count = count;
-	info->link_mask = 0;
-
-	for (i = 0; i < count; i++) {
-		if (ctrl_link_mask && !(ctrl_link_mask & BIT(i))) {
-			dev_dbg(&adev->dev,
-				"Link %d masked, will not be enabled\n", i);
-			continue;
-		}
-
-		if (!is_link_enabled(acpi_fwnode_handle(adev), i)) {
-			dev_dbg(&adev->dev,
-				"Link %d not selected in firmware\n", i);
-			continue;
-		}
-
-		info->link_mask |= BIT(i);
-	}
-
-	return 0;
-}
-
-#define HDA_DSP_REG_ADSPIC2             (0x10)
-#define HDA_DSP_REG_ADSPIS2             (0x14)
-#define HDA_DSP_REG_ADSPIC2_SNDW        BIT(5)
-
-/**
- * sdw_intel_enable_irq() - enable/disable Intel SoundWire IRQ
- * @mmio_base: The mmio base of the control register
- * @enable: true if enable
- */
-void sdw_intel_enable_irq(void __iomem *mmio_base, bool enable)
-{
-	u32 val;
-
-	val = readl(mmio_base + HDA_DSP_REG_ADSPIC2);
-
-	if (enable)
-		val |= HDA_DSP_REG_ADSPIC2_SNDW;
-	else
-		val &= ~HDA_DSP_REG_ADSPIC2_SNDW;
-
 	writel(val, mmio_base + HDA_DSP_REG_ADSPIC2);
 }
-EXPORT_SYMBOL(sdw_intel_enable_irq);
-
-=======
-	writel(val, mmio_base + HDA_DSP_REG_ADSPIC2);
-}
 EXPORT_SYMBOL_NS(sdw_intel_enable_irq, SOUNDWIRE_INTEL_INIT);
 
->>>>>>> 7d2a07b7
 irqreturn_t sdw_intel_thread(int irq, void *dev_id)
 {
 	struct sdw_intel_ctx *ctx = dev_id;
@@ -312,23 +166,13 @@
 	sdw_intel_enable_irq(ctx->mmio_base, true);
 	return IRQ_HANDLED;
 }
-<<<<<<< HEAD
-EXPORT_SYMBOL(sdw_intel_thread);
-=======
 EXPORT_SYMBOL_NS(sdw_intel_thread, SOUNDWIRE_INTEL_INIT);
->>>>>>> 7d2a07b7
 
 static struct sdw_intel_ctx
 *sdw_intel_probe_controller(struct sdw_intel_res *res)
 {
-<<<<<<< HEAD
-	struct platform_device_info pdevinfo;
-	struct platform_device *pdev;
-	struct sdw_intel_link_res *link;
-=======
 	struct sdw_intel_link_res *link;
 	struct sdw_intel_link_dev *ldev;
->>>>>>> 7d2a07b7
 	struct sdw_intel_ctx *ctx;
 	struct acpi_device *adev;
 	struct sdw_slave *slave;
@@ -338,7 +182,6 @@
 	int num_slaves = 0;
 	int count;
 	int i;
-<<<<<<< HEAD
 
 	if (!res)
 		return NULL;
@@ -346,24 +189,12 @@
 	if (acpi_bus_get_device(res->handle, &adev))
 		return NULL;
 
-=======
-
-	if (!res)
-		return NULL;
-
-	if (acpi_bus_get_device(res->handle, &adev))
-		return NULL;
-
->>>>>>> 7d2a07b7
 	if (!res->count)
 		return NULL;
 
 	count = res->count;
 	dev_dbg(&adev->dev, "Creating %d SDW Link devices\n", count);
 
-<<<<<<< HEAD
-	ctx = devm_kzalloc(&adev->dev, sizeof(*ctx), GFP_KERNEL);
-=======
 	/*
 	 * we need to alloc/free memory manually and can't use devm:
 	 * this routine may be called from a workqueue, and not from
@@ -371,25 +202,10 @@
 	 * If devm_ was used, the memory might never be freed on errors.
 	 */
 	ctx = kzalloc(sizeof(*ctx), GFP_KERNEL);
->>>>>>> 7d2a07b7
 	if (!ctx)
 		return NULL;
 
 	ctx->count = count;
-<<<<<<< HEAD
-	ctx->links = devm_kcalloc(&adev->dev, ctx->count,
-				  sizeof(*ctx->links), GFP_KERNEL);
-	if (!ctx->links)
-		return NULL;
-
-	ctx->count = count;
-	ctx->mmio_base = res->mmio_base;
-	ctx->link_mask = res->link_mask;
-	ctx->handle = res->handle;
-	mutex_init(&ctx->shim_lock);
-
-	link = ctx->links;
-=======
 
 	/*
 	 * allocate the array of pointers. The link-specific data is allocated
@@ -408,54 +224,10 @@
 	ctx->handle = res->handle;
 	mutex_init(&ctx->shim_lock);
 
->>>>>>> 7d2a07b7
 	link_mask = ctx->link_mask;
 
 	INIT_LIST_HEAD(&ctx->link_list);
 
-<<<<<<< HEAD
-	/* Create SDW Master devices */
-	for (i = 0; i < count; i++, link++) {
-		if (!(link_mask & BIT(i))) {
-			dev_dbg(&adev->dev,
-				"Link %d masked, will not be enabled\n", i);
-			continue;
-		}
-
-		link->mmio_base = res->mmio_base;
-		link->registers = res->mmio_base + SDW_LINK_BASE
-			+ (SDW_LINK_SIZE * i);
-		link->shim = res->mmio_base + SDW_SHIM_BASE;
-		link->alh = res->mmio_base + SDW_ALH_BASE;
-
-		link->ops = res->ops;
-		link->dev = res->dev;
-
-		link->clock_stop_quirks = res->clock_stop_quirks;
-		link->shim_lock = &ctx->shim_lock;
-		link->shim_mask = &ctx->shim_mask;
-		link->link_mask = link_mask;
-
-		memset(&pdevinfo, 0, sizeof(pdevinfo));
-
-		pdevinfo.parent = res->parent;
-		pdevinfo.name = "intel-sdw";
-		pdevinfo.id = i;
-		pdevinfo.fwnode = acpi_fwnode_handle(adev);
-		pdevinfo.data = link;
-		pdevinfo.size_data = sizeof(*link);
-
-		pdev = platform_device_register_full(&pdevinfo);
-		if (IS_ERR(pdev)) {
-			dev_err(&adev->dev,
-				"platform device creation failed: %ld\n",
-				PTR_ERR(pdev));
-			goto err;
-		}
-		link->pdev = pdev;
-		link->cdns = platform_get_drvdata(pdev);
-
-=======
 	for (i = 0; i < count; i++) {
 		if (!(link_mask & BIT(i)))
 			continue;
@@ -487,7 +259,6 @@
 			i++;
 			goto err;
 		}
->>>>>>> 7d2a07b7
 		list_add_tail(&link->list, &ctx->link_list);
 		bus = &link->cdns->bus;
 		/* Calculate number of slaves */
@@ -495,12 +266,7 @@
 			num_slaves++;
 	}
 
-<<<<<<< HEAD
-	ctx->ids = devm_kcalloc(&adev->dev, num_slaves,
-				sizeof(*ctx->ids), GFP_KERNEL);
-=======
 	ctx->ids = kcalloc(num_slaves, sizeof(*ctx->ids), GFP_KERNEL);
->>>>>>> 7d2a07b7
 	if (!ctx->ids)
 		goto err;
 
@@ -518,10 +284,6 @@
 	return ctx;
 
 err:
-<<<<<<< HEAD
-	ctx->count = i;
-	sdw_intel_cleanup(ctx);
-=======
 	while (i--) {
 		if (!(link_mask & BIT(i)))
 			continue;
@@ -530,16 +292,14 @@
 	}
 	kfree(ctx->ldev);
 	kfree(ctx);
->>>>>>> 7d2a07b7
 	return NULL;
 }
 
 static int
 sdw_intel_startup_controller(struct sdw_intel_ctx *ctx)
-<<<<<<< HEAD
 {
 	struct acpi_device *adev;
-	struct sdw_intel_link_res *link;
+	struct sdw_intel_link_dev *ldev;
 	u32 caps;
 	u32 link_mask;
 	int i;
@@ -558,73 +318,6 @@
 		return -EINVAL;
 	}
 
-	if (!ctx->links)
-		return -EINVAL;
-
-	link = ctx->links;
-	link_mask = ctx->link_mask;
-
-	/* Startup SDW Master devices */
-	for (i = 0; i < ctx->count; i++, link++) {
-		if (!(link_mask & BIT(i)))
-			continue;
-
-		intel_master_startup(link->pdev);
-
-		if (!link->clock_stop_quirks) {
-			/*
-			 * we need to prevent the parent PCI device
-			 * from entering pm_runtime suspend, so that
-			 * power rails to the SoundWire IP are not
-			 * turned off.
-			 */
-			pm_runtime_get_noresume(link->dev);
-		}
-	}
-
-	return 0;
-}
-
-static acpi_status sdw_intel_acpi_cb(acpi_handle handle, u32 level,
-				     void *cdata, void **return_value)
-{
-	struct sdw_intel_acpi_info *info = cdata;
-=======
-{
->>>>>>> 7d2a07b7
-	struct acpi_device *adev;
-	struct sdw_intel_link_dev *ldev;
-	u32 caps;
-	u32 link_mask;
-	int i;
-
-	if (acpi_bus_get_device(ctx->handle, &adev))
-		return -EINVAL;
-
-	/* Check SNDWLCAP.LCOUNT */
-	caps = ioread32(ctx->mmio_base + SDW_SHIM_BASE + SDW_SHIM_LCAP);
-	caps &= GENMASK(2, 0);
-
-	/* Check HW supported vs property value */
-	if (caps < ctx->count) {
-		dev_err(&adev->dev,
-			"BIOS master count is larger than hardware capabilities\n");
-		return -EINVAL;
-	}
-
-<<<<<<< HEAD
-	info->handle = handle;
-
-	/*
-	 * On some Intel platforms, multiple children of the HDAS
-	 * device can be found, but only one of them is the SoundWire
-	 * controller. The SNDW device is always exposed with
-	 * Name(_ADR, 0x40000000), with bits 31..28 representing the
-	 * SoundWire link so filter accordingly
-	 */
-	if (FIELD_GET(GENMASK(31, 28), adr) != SDW_LINK_TYPE)
-		return AE_OK; /* keep going */
-=======
 	if (!ctx->ldev)
 		return -EINVAL;
 
@@ -636,7 +329,6 @@
 			continue;
 
 		ldev = ctx->ldev[i];
->>>>>>> 7d2a07b7
 
 		intel_link_startup(&ldev->auxdev);
 
@@ -655,51 +347,6 @@
 }
 
 /**
-<<<<<<< HEAD
- * sdw_intel_acpi_scan() - SoundWire Intel init routine
- * @parent_handle: ACPI parent handle
- * @info: description of what firmware/DSDT tables expose
- *
- * This scans the namespace and queries firmware to figure out which
- * links to enable. A follow-up use of sdw_intel_probe() and
- * sdw_intel_startup() is required for creation of devices and bus
- * startup
- */
-int sdw_intel_acpi_scan(acpi_handle *parent_handle,
-			struct sdw_intel_acpi_info *info)
-{
-	acpi_status status;
-
-	status = acpi_walk_namespace(ACPI_TYPE_DEVICE,
-				     parent_handle, 1,
-				     sdw_intel_acpi_cb,
-				     NULL, info, NULL);
-	if (ACPI_FAILURE(status))
-		return -ENODEV;
-
-	return sdw_intel_scan_controller(info);
-}
-EXPORT_SYMBOL(sdw_intel_acpi_scan);
-
-/**
- * sdw_intel_probe() - SoundWire Intel probe routine
- * @res: resource data
- *
- * This registers a platform device for each Master handled by the controller,
- * and SoundWire Master and Slave devices will be created by the platform
- * device probe. All the information necessary is stored in the context, and
- * the res argument pointer can be freed after this step.
- * This function will be called after sdw_intel_acpi_scan() by SOF probe.
- */
-struct sdw_intel_ctx
-*sdw_intel_probe(struct sdw_intel_res *res)
-{
-	return sdw_intel_probe_controller(res);
-}
-EXPORT_SYMBOL(sdw_intel_probe);
-
-/**
-=======
  * sdw_intel_probe() - SoundWire Intel probe routine
  * @res: resource data
  *
@@ -717,7 +364,6 @@
 EXPORT_SYMBOL_NS(sdw_intel_probe, SOUNDWIRE_INTEL_INIT);
 
 /**
->>>>>>> 7d2a07b7
  * sdw_intel_startup() - SoundWire Intel startup
  * @ctx: SoundWire context allocated in the probe
  *
@@ -728,11 +374,7 @@
 {
 	return sdw_intel_startup_controller(ctx);
 }
-<<<<<<< HEAD
-EXPORT_SYMBOL(sdw_intel_startup);
-=======
 EXPORT_SYMBOL_NS(sdw_intel_startup, SOUNDWIRE_INTEL_INIT);
->>>>>>> 7d2a07b7
 /**
  * sdw_intel_exit() - SoundWire Intel exit
  * @ctx: SoundWire context allocated in the probe
@@ -742,12 +384,9 @@
 void sdw_intel_exit(struct sdw_intel_ctx *ctx)
 {
 	sdw_intel_cleanup(ctx);
-<<<<<<< HEAD
-=======
 	kfree(ctx->ids);
 	kfree(ctx->ldev);
 	kfree(ctx);
->>>>>>> 7d2a07b7
 }
 EXPORT_SYMBOL_NS(sdw_intel_exit, SOUNDWIRE_INTEL_INIT);
 
@@ -774,27 +413,5 @@
 }
 EXPORT_SYMBOL_NS(sdw_intel_process_wakeen_event, SOUNDWIRE_INTEL_INIT);
 
-void sdw_intel_process_wakeen_event(struct sdw_intel_ctx *ctx)
-{
-	struct sdw_intel_link_res *link;
-	u32 link_mask;
-	int i;
-
-	if (!ctx->links)
-		return;
-
-	link = ctx->links;
-	link_mask = ctx->link_mask;
-
-	/* Startup SDW Master devices */
-	for (i = 0; i < ctx->count; i++, link++) {
-		if (!(link_mask & BIT(i)))
-			continue;
-
-		intel_master_process_wakeen_event(link->pdev);
-	}
-}
-EXPORT_SYMBOL(sdw_intel_process_wakeen_event);
-
 MODULE_LICENSE("Dual BSD/GPL");
 MODULE_DESCRIPTION("Intel Soundwire Init Library");