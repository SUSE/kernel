// SPDX-License-Identifier: GPL-2.0
// Copyright (c) 2019, Linaro Limited

#include <linux/clk.h>
#include <linux/completion.h>
#include <linux/interrupt.h>
#include <linux/io.h>
#include <linux/kernel.h>
#include <linux/module.h>
#include <linux/debugfs.h>
#include <linux/of.h>
#include <linux/of_irq.h>
#include <linux/pm_runtime.h>
#include <linux/regmap.h>
#include <linux/reset.h>
#include <linux/slab.h>
#include <linux/pm_wakeirq.h>
#include <linux/slimbus.h>
#include <linux/soundwire/sdw.h>
#include <linux/soundwire/sdw_registers.h>
#include <sound/pcm_params.h>
#include <sound/soc.h>
#include "bus.h"

#define SWRM_COMP_SW_RESET					0x008
#define SWRM_COMP_STATUS					0x014
#define SWRM_LINK_MANAGER_EE					0x018
#define SWRM_EE_CPU						1
#define SWRM_FRM_GEN_ENABLED					BIT(0)
#define SWRM_VERSION_1_3_0					0x01030000
#define SWRM_VERSION_1_5_1					0x01050001
#define SWRM_VERSION_1_7_0					0x01070000
#define SWRM_VERSION_2_0_0					0x02000000
#define SWRM_COMP_HW_VERSION					0x00
#define SWRM_COMP_CFG_ADDR					0x04
#define SWRM_COMP_CFG_IRQ_LEVEL_OR_PULSE_MSK			BIT(1)
#define SWRM_COMP_CFG_ENABLE_MSK				BIT(0)
#define SWRM_COMP_PARAMS					0x100
#define SWRM_COMP_PARAMS_WR_FIFO_DEPTH				GENMASK(14, 10)
#define SWRM_COMP_PARAMS_RD_FIFO_DEPTH				GENMASK(19, 15)
#define SWRM_COMP_PARAMS_DOUT_PORTS_MASK			GENMASK(4, 0)
#define SWRM_COMP_PARAMS_DIN_PORTS_MASK				GENMASK(9, 5)
#define SWRM_COMP_MASTER_ID					0x104
#define SWRM_V1_3_INTERRUPT_STATUS				0x200
#define SWRM_V2_0_INTERRUPT_STATUS				0x5000
#define SWRM_INTERRUPT_STATUS_RMSK				GENMASK(16, 0)
#define SWRM_INTERRUPT_STATUS_SLAVE_PEND_IRQ			BIT(0)
#define SWRM_INTERRUPT_STATUS_NEW_SLAVE_ATTACHED		BIT(1)
#define SWRM_INTERRUPT_STATUS_CHANGE_ENUM_SLAVE_STATUS		BIT(2)
#define SWRM_INTERRUPT_STATUS_MASTER_CLASH_DET			BIT(3)
#define SWRM_INTERRUPT_STATUS_RD_FIFO_OVERFLOW			BIT(4)
#define SWRM_INTERRUPT_STATUS_RD_FIFO_UNDERFLOW			BIT(5)
#define SWRM_INTERRUPT_STATUS_WR_CMD_FIFO_OVERFLOW		BIT(6)
#define SWRM_INTERRUPT_STATUS_CMD_ERROR				BIT(7)
#define SWRM_INTERRUPT_STATUS_DOUT_PORT_COLLISION		BIT(8)
#define SWRM_INTERRUPT_STATUS_READ_EN_RD_VALID_MISMATCH		BIT(9)
#define SWRM_INTERRUPT_STATUS_SPECIAL_CMD_ID_FINISHED		BIT(10)
#define SWRM_INTERRUPT_STATUS_AUTO_ENUM_FAILED			BIT(11)
#define SWRM_INTERRUPT_STATUS_AUTO_ENUM_TABLE_IS_FULL		BIT(12)
#define SWRM_INTERRUPT_STATUS_BUS_RESET_FINISHED_V2		BIT(13)
#define SWRM_INTERRUPT_STATUS_CLK_STOP_FINISHED_V2		BIT(14)
#define SWRM_INTERRUPT_STATUS_EXT_CLK_STOP_WAKEUP		BIT(16)
<<<<<<< HEAD
=======
#define SWRM_INTERRUPT_STATUS_CMD_IGNORED_AND_EXEC_CONTINUED	BIT(19)
>>>>>>> 2d5404ca
#define SWRM_INTERRUPT_MAX					17
#define SWRM_V1_3_INTERRUPT_MASK_ADDR				0x204
#define SWRM_V1_3_INTERRUPT_CLEAR				0x208
#define SWRM_V2_0_INTERRUPT_CLEAR				0x5008
#define SWRM_V1_3_INTERRUPT_CPU_EN				0x210
#define SWRM_V2_0_INTERRUPT_CPU_EN				0x5004
#define SWRM_V1_3_CMD_FIFO_WR_CMD				0x300
#define SWRM_V2_0_CMD_FIFO_WR_CMD				0x5020
#define SWRM_V1_3_CMD_FIFO_RD_CMD				0x304
#define SWRM_V2_0_CMD_FIFO_RD_CMD				0x5024
#define SWRM_CMD_FIFO_CMD					0x308
#define SWRM_CMD_FIFO_FLUSH					0x1
#define SWRM_V1_3_CMD_FIFO_STATUS				0x30C
#define SWRM_V2_0_CMD_FIFO_STATUS				0x5050
#define SWRM_RD_CMD_FIFO_CNT_MASK				GENMASK(20, 16)
#define SWRM_WR_CMD_FIFO_CNT_MASK				GENMASK(12, 8)
#define SWRM_CMD_FIFO_CFG_ADDR					0x314
#define SWRM_CONTINUE_EXEC_ON_CMD_IGNORE			BIT(31)
#define SWRM_RD_WR_CMD_RETRIES					0x7
#define SWRM_V1_3_CMD_FIFO_RD_FIFO_ADDR				0x318
#define SWRM_V2_0_CMD_FIFO_RD_FIFO_ADDR				0x5040
#define SWRM_RD_FIFO_CMD_ID_MASK				GENMASK(11, 8)
#define SWRM_ENUMERATOR_CFG_ADDR				0x500
#define SWRM_ENUMERATOR_SLAVE_DEV_ID_1(m)		(0x530 + 0x8 * (m))
#define SWRM_ENUMERATOR_SLAVE_DEV_ID_2(m)		(0x534 + 0x8 * (m))
#define SWRM_MCP_FRAME_CTRL_BANK_ADDR(m)		(0x101C + 0x40 * (m))
#define SWRM_MCP_FRAME_CTRL_BANK_COL_CTRL_BMSK			GENMASK(2, 0)
#define SWRM_MCP_FRAME_CTRL_BANK_ROW_CTRL_BMSK			GENMASK(7, 3)
#define SWRM_MCP_BUS_CTRL					0x1044
#define SWRM_MCP_BUS_CLK_START					BIT(1)
#define SWRM_MCP_CFG_ADDR					0x1048
#define SWRM_MCP_CFG_MAX_NUM_OF_CMD_NO_PINGS_BMSK		GENMASK(21, 17)
#define SWRM_DEF_CMD_NO_PINGS					0x1f
#define SWRM_MCP_STATUS						0x104C
#define SWRM_MCP_STATUS_BANK_NUM_MASK				BIT(0)
#define SWRM_MCP_SLV_STATUS					0x1090
#define SWRM_MCP_SLV_STATUS_MASK				GENMASK(1, 0)
#define SWRM_MCP_SLV_STATUS_SZ					2
#define SWRM_DP_PORT_CTRL_BANK(n, m)	(0x1124 + 0x100 * (n - 1) + 0x40 * m)
#define SWRM_DP_PORT_CTRL_2_BANK(n, m)	(0x1128 + 0x100 * (n - 1) + 0x40 * m)
#define SWRM_DP_BLOCK_CTRL_1(n)		(0x112C + 0x100 * (n - 1))
#define SWRM_DP_BLOCK_CTRL2_BANK(n, m)	(0x1130 + 0x100 * (n - 1) + 0x40 * m)
#define SWRM_DP_PORT_HCTRL_BANK(n, m)	(0x1134 + 0x100 * (n - 1) + 0x40 * m)
#define SWRM_DP_BLOCK_CTRL3_BANK(n, m)	(0x1138 + 0x100 * (n - 1) + 0x40 * m)
#define SWRM_DP_SAMPLECTRL2_BANK(n, m)	(0x113C + 0x100 * (n - 1) + 0x40 * m)
#define SWRM_DIN_DPn_PCM_PORT_CTRL(n)	(0x1054 + 0x100 * (n - 1))
#define SWR_V1_3_MSTR_MAX_REG_ADDR				0x1740
#define SWR_V2_0_MSTR_MAX_REG_ADDR				0x50ac

#define SWRM_V2_0_CLK_CTRL					0x5060
#define SWRM_V2_0_CLK_CTRL_CLK_START				BIT(0)
#define SWRM_V2_0_LINK_STATUS					0x5064

#define SWRM_DP_PORT_CTRL_EN_CHAN_SHFT				0x18
#define SWRM_DP_PORT_CTRL_OFFSET2_SHFT				0x10
#define SWRM_DP_PORT_CTRL_OFFSET1_SHFT				0x08
#define SWRM_AHB_BRIDGE_WR_DATA_0				0xc85
#define SWRM_AHB_BRIDGE_WR_ADDR_0				0xc89
#define SWRM_AHB_BRIDGE_RD_ADDR_0				0xc8d
#define SWRM_AHB_BRIDGE_RD_DATA_0				0xc91

#define SWRM_REG_VAL_PACK(data, dev, id, reg)	\
			((reg) | ((id) << 16) | ((dev) << 20) | ((data) << 24))

#define MAX_FREQ_NUM						1
#define TIMEOUT_MS						100
#define QCOM_SWRM_MAX_RD_LEN					0x1
#define QCOM_SDW_MAX_PORTS					14
#define DEFAULT_CLK_FREQ					9600000
#define SWRM_MAX_DAIS						0xF
#define SWR_INVALID_PARAM					0xFF
#define SWR_HSTOP_MAX_VAL					0xF
#define SWR_HSTART_MIN_VAL					0x0
#define SWR_BROADCAST_CMD_ID					0x0F
#define SWR_MAX_CMD_ID						14
#define MAX_FIFO_RD_RETRY					3
#define SWR_OVERFLOW_RETRY_COUNT				30
#define SWRM_LINK_STATUS_RETRY_CNT				100

enum {
	MASTER_ID_WSA = 1,
	MASTER_ID_RX,
	MASTER_ID_TX
};

struct qcom_swrm_port_config {
	u16 si;
	u8 off1;
	u8 off2;
	u8 bp_mode;
	u8 hstart;
	u8 hstop;
	u8 word_length;
	u8 blk_group_count;
	u8 lane_control;
};

/*
 * Internal IDs for different register layouts.  Only few registers differ per
 * each variant, so the list of IDs below does not include all of registers.
 */
enum {
	SWRM_REG_FRAME_GEN_ENABLED,
	SWRM_REG_INTERRUPT_STATUS,
	SWRM_REG_INTERRUPT_MASK_ADDR,
	SWRM_REG_INTERRUPT_CLEAR,
	SWRM_REG_INTERRUPT_CPU_EN,
	SWRM_REG_CMD_FIFO_WR_CMD,
	SWRM_REG_CMD_FIFO_RD_CMD,
	SWRM_REG_CMD_FIFO_STATUS,
	SWRM_REG_CMD_FIFO_RD_FIFO_ADDR,
};

struct qcom_swrm_ctrl {
	struct sdw_bus bus;
	struct device *dev;
	struct regmap *regmap;
	u32 max_reg;
	const unsigned int *reg_layout;
	void __iomem *mmio;
	struct reset_control *audio_cgcr;
#ifdef CONFIG_DEBUG_FS
	struct dentry *debugfs;
#endif
	struct completion broadcast;
	struct completion enumeration;
	/* Port alloc/free lock */
	struct mutex port_lock;
	struct clk *hclk;
	int irq;
	unsigned int version;
	int wake_irq;
	int num_din_ports;
	int num_dout_ports;
	int cols_index;
	int rows_index;
	unsigned long port_mask;
	u32 intr_mask;
	u8 rcmd_id;
	u8 wcmd_id;
	/* Port numbers are 1 - 14 */
	struct qcom_swrm_port_config pconfig[QCOM_SDW_MAX_PORTS + 1];
	struct sdw_stream_runtime *sruntime[SWRM_MAX_DAIS];
	enum sdw_slave_status status[SDW_MAX_DEVICES + 1];
	int (*reg_read)(struct qcom_swrm_ctrl *ctrl, int reg, u32 *val);
	int (*reg_write)(struct qcom_swrm_ctrl *ctrl, int reg, int val);
	u32 slave_status;
	u32 wr_fifo_depth;
	u32 rd_fifo_depth;
	bool clock_stop_not_supported;
};

struct qcom_swrm_data {
	u32 default_cols;
	u32 default_rows;
	bool sw_clk_gate_required;
	u32 max_reg;
	const unsigned int *reg_layout;
};

static const unsigned int swrm_v1_3_reg_layout[] = {
	[SWRM_REG_FRAME_GEN_ENABLED] = SWRM_COMP_STATUS,
	[SWRM_REG_INTERRUPT_STATUS] = SWRM_V1_3_INTERRUPT_STATUS,
	[SWRM_REG_INTERRUPT_MASK_ADDR] = SWRM_V1_3_INTERRUPT_MASK_ADDR,
	[SWRM_REG_INTERRUPT_CLEAR] = SWRM_V1_3_INTERRUPT_CLEAR,
	[SWRM_REG_INTERRUPT_CPU_EN] = SWRM_V1_3_INTERRUPT_CPU_EN,
	[SWRM_REG_CMD_FIFO_WR_CMD] = SWRM_V1_3_CMD_FIFO_WR_CMD,
	[SWRM_REG_CMD_FIFO_RD_CMD] = SWRM_V1_3_CMD_FIFO_RD_CMD,
	[SWRM_REG_CMD_FIFO_STATUS] = SWRM_V1_3_CMD_FIFO_STATUS,
	[SWRM_REG_CMD_FIFO_RD_FIFO_ADDR] = SWRM_V1_3_CMD_FIFO_RD_FIFO_ADDR,
};

static const struct qcom_swrm_data swrm_v1_3_data = {
	.default_rows = 48,
	.default_cols = 16,
	.max_reg = SWR_V1_3_MSTR_MAX_REG_ADDR,
	.reg_layout = swrm_v1_3_reg_layout,
};

static const struct qcom_swrm_data swrm_v1_5_data = {
	.default_rows = 50,
	.default_cols = 16,
	.max_reg = SWR_V1_3_MSTR_MAX_REG_ADDR,
	.reg_layout = swrm_v1_3_reg_layout,
};

static const struct qcom_swrm_data swrm_v1_6_data = {
	.default_rows = 50,
	.default_cols = 16,
	.sw_clk_gate_required = true,
	.max_reg = SWR_V1_3_MSTR_MAX_REG_ADDR,
	.reg_layout = swrm_v1_3_reg_layout,
};

static const unsigned int swrm_v2_0_reg_layout[] = {
	[SWRM_REG_FRAME_GEN_ENABLED] = SWRM_V2_0_LINK_STATUS,
	[SWRM_REG_INTERRUPT_STATUS] = SWRM_V2_0_INTERRUPT_STATUS,
	[SWRM_REG_INTERRUPT_MASK_ADDR] = 0, /* Not present */
	[SWRM_REG_INTERRUPT_CLEAR] = SWRM_V2_0_INTERRUPT_CLEAR,
	[SWRM_REG_INTERRUPT_CPU_EN] = SWRM_V2_0_INTERRUPT_CPU_EN,
	[SWRM_REG_CMD_FIFO_WR_CMD] = SWRM_V2_0_CMD_FIFO_WR_CMD,
	[SWRM_REG_CMD_FIFO_RD_CMD] = SWRM_V2_0_CMD_FIFO_RD_CMD,
	[SWRM_REG_CMD_FIFO_STATUS] = SWRM_V2_0_CMD_FIFO_STATUS,
	[SWRM_REG_CMD_FIFO_RD_FIFO_ADDR] = SWRM_V2_0_CMD_FIFO_RD_FIFO_ADDR,
};

static const struct qcom_swrm_data swrm_v2_0_data = {
	.default_rows = 50,
	.default_cols = 16,
	.sw_clk_gate_required = true,
	.max_reg = SWR_V2_0_MSTR_MAX_REG_ADDR,
	.reg_layout = swrm_v2_0_reg_layout,
};

#define to_qcom_sdw(b)	container_of(b, struct qcom_swrm_ctrl, bus)

static int qcom_swrm_ahb_reg_read(struct qcom_swrm_ctrl *ctrl, int reg,
				  u32 *val)
{
	struct regmap *wcd_regmap = ctrl->regmap;
	int ret;

	/* pg register + offset */
	ret = regmap_bulk_write(wcd_regmap, SWRM_AHB_BRIDGE_RD_ADDR_0,
			  (u8 *)&reg, 4);
	if (ret < 0)
		return SDW_CMD_FAIL;

	ret = regmap_bulk_read(wcd_regmap, SWRM_AHB_BRIDGE_RD_DATA_0,
			       val, 4);
	if (ret < 0)
		return SDW_CMD_FAIL;

	return SDW_CMD_OK;
}

static int qcom_swrm_ahb_reg_write(struct qcom_swrm_ctrl *ctrl,
				   int reg, int val)
{
	struct regmap *wcd_regmap = ctrl->regmap;
	int ret;
	/* pg register + offset */
	ret = regmap_bulk_write(wcd_regmap, SWRM_AHB_BRIDGE_WR_DATA_0,
			  (u8 *)&val, 4);
	if (ret)
		return SDW_CMD_FAIL;

	/* write address register */
	ret = regmap_bulk_write(wcd_regmap, SWRM_AHB_BRIDGE_WR_ADDR_0,
			  (u8 *)&reg, 4);
	if (ret)
		return SDW_CMD_FAIL;

	return SDW_CMD_OK;
}

static int qcom_swrm_cpu_reg_read(struct qcom_swrm_ctrl *ctrl, int reg,
				  u32 *val)
{
	*val = readl(ctrl->mmio + reg);
	return SDW_CMD_OK;
}

static int qcom_swrm_cpu_reg_write(struct qcom_swrm_ctrl *ctrl, int reg,
				   int val)
{
	writel(val, ctrl->mmio + reg);
	return SDW_CMD_OK;
}

static u32 swrm_get_packed_reg_val(u8 *cmd_id, u8 cmd_data,
				   u8 dev_addr, u16 reg_addr)
{
	u32 val;
	u8 id = *cmd_id;

	if (id != SWR_BROADCAST_CMD_ID) {
		if (id < SWR_MAX_CMD_ID)
			id += 1;
		else
			id = 0;
		*cmd_id = id;
	}
	val = SWRM_REG_VAL_PACK(cmd_data, dev_addr, id, reg_addr);

	return val;
}

static int swrm_wait_for_rd_fifo_avail(struct qcom_swrm_ctrl *ctrl)
{
	u32 fifo_outstanding_data, value;
	int fifo_retry_count = SWR_OVERFLOW_RETRY_COUNT;

	do {
		/* Check for fifo underflow during read */
		ctrl->reg_read(ctrl, ctrl->reg_layout[SWRM_REG_CMD_FIFO_STATUS],
			       &value);
		fifo_outstanding_data = FIELD_GET(SWRM_RD_CMD_FIFO_CNT_MASK, value);

		/* Check if read data is available in read fifo */
		if (fifo_outstanding_data > 0)
			return 0;

		usleep_range(500, 510);
	} while (fifo_retry_count--);

	if (fifo_outstanding_data == 0) {
		dev_err_ratelimited(ctrl->dev, "%s err read underflow\n", __func__);
		return -EIO;
	}

	return 0;
}

static int swrm_wait_for_wr_fifo_avail(struct qcom_swrm_ctrl *ctrl)
{
	u32 fifo_outstanding_cmds, value;
	int fifo_retry_count = SWR_OVERFLOW_RETRY_COUNT;

	do {
		/* Check for fifo overflow during write */
		ctrl->reg_read(ctrl, ctrl->reg_layout[SWRM_REG_CMD_FIFO_STATUS],
			       &value);
		fifo_outstanding_cmds = FIELD_GET(SWRM_WR_CMD_FIFO_CNT_MASK, value);

		/* Check for space in write fifo before writing */
		if (fifo_outstanding_cmds < ctrl->wr_fifo_depth)
			return 0;

		usleep_range(500, 510);
	} while (fifo_retry_count--);

	if (fifo_outstanding_cmds == ctrl->wr_fifo_depth) {
		dev_err_ratelimited(ctrl->dev, "%s err write overflow\n", __func__);
		return -EIO;
	}

	return 0;
}

static bool swrm_wait_for_wr_fifo_done(struct qcom_swrm_ctrl *ctrl)
{
	u32 fifo_outstanding_cmds, value;
	int fifo_retry_count = SWR_OVERFLOW_RETRY_COUNT;

	/* Check for fifo overflow during write */
	ctrl->reg_read(ctrl, ctrl->reg_layout[SWRM_REG_CMD_FIFO_STATUS], &value);
	fifo_outstanding_cmds = FIELD_GET(SWRM_WR_CMD_FIFO_CNT_MASK, value);

	if (fifo_outstanding_cmds) {
		while (fifo_retry_count) {
			usleep_range(500, 510);
			ctrl->reg_read(ctrl, ctrl->reg_layout[SWRM_REG_CMD_FIFO_STATUS], &value);
			fifo_outstanding_cmds = FIELD_GET(SWRM_WR_CMD_FIFO_CNT_MASK, value);
			fifo_retry_count--;
			if (fifo_outstanding_cmds == 0)
				return true;
		}
	} else {
		return true;
	}


	return false;
}

static int qcom_swrm_cmd_fifo_wr_cmd(struct qcom_swrm_ctrl *ctrl, u8 cmd_data,
				     u8 dev_addr, u16 reg_addr)
{

	u32 val;
	int ret = 0;
	u8 cmd_id = 0x0;

	if (dev_addr == SDW_BROADCAST_DEV_NUM) {
		cmd_id = SWR_BROADCAST_CMD_ID;
		val = swrm_get_packed_reg_val(&cmd_id, cmd_data,
					      dev_addr, reg_addr);
	} else {
		val = swrm_get_packed_reg_val(&ctrl->wcmd_id, cmd_data,
					      dev_addr, reg_addr);
	}

	if (swrm_wait_for_wr_fifo_avail(ctrl))
		return SDW_CMD_FAIL_OTHER;

	if (cmd_id == SWR_BROADCAST_CMD_ID)
		reinit_completion(&ctrl->broadcast);

	/* Its assumed that write is okay as we do not get any status back */
	ctrl->reg_write(ctrl, ctrl->reg_layout[SWRM_REG_CMD_FIFO_WR_CMD], val);

	if (ctrl->version <= SWRM_VERSION_1_3_0)
		usleep_range(150, 155);

	if (cmd_id == SWR_BROADCAST_CMD_ID) {
		swrm_wait_for_wr_fifo_done(ctrl);
		/*
		 * sleep for 10ms for MSM soundwire variant to allow broadcast
		 * command to complete.
		 */
		ret = wait_for_completion_timeout(&ctrl->broadcast,
						  msecs_to_jiffies(TIMEOUT_MS));
		if (!ret)
			ret = SDW_CMD_IGNORED;
		else
			ret = SDW_CMD_OK;

	} else {
		ret = SDW_CMD_OK;
	}
	return ret;
}

static int qcom_swrm_cmd_fifo_rd_cmd(struct qcom_swrm_ctrl *ctrl,
				     u8 dev_addr, u16 reg_addr,
				     u32 len, u8 *rval)
{
	u32 cmd_data, cmd_id, val, retry_attempt = 0;

	val = swrm_get_packed_reg_val(&ctrl->rcmd_id, len, dev_addr, reg_addr);

	/*
	 * Check for outstanding cmd wrt. write fifo depth to avoid
	 * overflow as read will also increase write fifo cnt.
	 */
	swrm_wait_for_wr_fifo_avail(ctrl);

	/* wait for FIFO RD to complete to avoid overflow */
	usleep_range(100, 105);
	ctrl->reg_write(ctrl, ctrl->reg_layout[SWRM_REG_CMD_FIFO_RD_CMD], val);
	/* wait for FIFO RD CMD complete to avoid overflow */
	usleep_range(250, 255);

	if (swrm_wait_for_rd_fifo_avail(ctrl))
		return SDW_CMD_FAIL_OTHER;

	do {
		ctrl->reg_read(ctrl, ctrl->reg_layout[SWRM_REG_CMD_FIFO_RD_FIFO_ADDR],
			       &cmd_data);
		rval[0] = cmd_data & 0xFF;
		cmd_id = FIELD_GET(SWRM_RD_FIFO_CMD_ID_MASK, cmd_data);

		if (cmd_id != ctrl->rcmd_id) {
			if (retry_attempt < (MAX_FIFO_RD_RETRY - 1)) {
				/* wait 500 us before retry on fifo read failure */
				usleep_range(500, 505);
				ctrl->reg_write(ctrl, SWRM_CMD_FIFO_CMD,
						SWRM_CMD_FIFO_FLUSH);
				ctrl->reg_write(ctrl,
						ctrl->reg_layout[SWRM_REG_CMD_FIFO_RD_CMD],
						val);
			}
			retry_attempt++;
		} else {
			return SDW_CMD_OK;
		}

	} while (retry_attempt < MAX_FIFO_RD_RETRY);

	dev_err(ctrl->dev, "failed to read fifo: reg: 0x%x, rcmd_id: 0x%x,\
		dev_num: 0x%x, cmd_data: 0x%x\n",
		reg_addr, ctrl->rcmd_id, dev_addr, cmd_data);

	return SDW_CMD_IGNORED;
}

static int qcom_swrm_get_alert_slave_dev_num(struct qcom_swrm_ctrl *ctrl)
{
	u32 val, status;
	int dev_num;

	ctrl->reg_read(ctrl, SWRM_MCP_SLV_STATUS, &val);

	for (dev_num = 1; dev_num <= SDW_MAX_DEVICES; dev_num++) {
		status = (val >> (dev_num * SWRM_MCP_SLV_STATUS_SZ));

		if ((status & SWRM_MCP_SLV_STATUS_MASK) == SDW_SLAVE_ALERT) {
			ctrl->status[dev_num] = status & SWRM_MCP_SLV_STATUS_MASK;
			return dev_num;
		}
	}

	return -EINVAL;
}

static void qcom_swrm_get_device_status(struct qcom_swrm_ctrl *ctrl)
{
	u32 val;
	int i;

	ctrl->reg_read(ctrl, SWRM_MCP_SLV_STATUS, &val);
	ctrl->slave_status = val;

	for (i = 1; i <= SDW_MAX_DEVICES; i++) {
		u32 s;

		s = (val >> (i * 2));
		s &= SWRM_MCP_SLV_STATUS_MASK;
		ctrl->status[i] = s;
	}
}

static void qcom_swrm_set_slave_dev_num(struct sdw_bus *bus,
					struct sdw_slave *slave, int devnum)
{
	struct qcom_swrm_ctrl *ctrl = to_qcom_sdw(bus);
	u32 status;

	ctrl->reg_read(ctrl, SWRM_MCP_SLV_STATUS, &status);
	status = (status >> (devnum * SWRM_MCP_SLV_STATUS_SZ));
	status &= SWRM_MCP_SLV_STATUS_MASK;

	if (status == SDW_SLAVE_ATTACHED) {
		if (slave)
			slave->dev_num = devnum;
		mutex_lock(&bus->bus_lock);
		set_bit(devnum, bus->assigned);
		mutex_unlock(&bus->bus_lock);
	}
}

static int qcom_swrm_enumerate(struct sdw_bus *bus)
{
	struct qcom_swrm_ctrl *ctrl = to_qcom_sdw(bus);
	struct sdw_slave *slave, *_s;
	struct sdw_slave_id id;
	u32 val1, val2;
	bool found;
	u64 addr;
	int i;
	char *buf1 = (char *)&val1, *buf2 = (char *)&val2;

	for (i = 1; i <= SDW_MAX_DEVICES; i++) {
		/* do not continue if the status is Not Present  */
		if (!ctrl->status[i])
			continue;

		/*SCP_Devid5 - Devid 4*/
		ctrl->reg_read(ctrl, SWRM_ENUMERATOR_SLAVE_DEV_ID_1(i), &val1);

		/*SCP_Devid3 - DevId 2 Devid 1 Devid 0*/
		ctrl->reg_read(ctrl, SWRM_ENUMERATOR_SLAVE_DEV_ID_2(i), &val2);

		if (!val1 && !val2)
			break;

		addr = buf2[1] | (buf2[0] << 8) | (buf1[3] << 16) |
			((u64)buf1[2] << 24) | ((u64)buf1[1] << 32) |
			((u64)buf1[0] << 40);

		sdw_extract_slave_id(bus, addr, &id);
		found = false;
		ctrl->clock_stop_not_supported = false;
		/* Now compare with entries */
		list_for_each_entry_safe(slave, _s, &bus->slaves, node) {
			if (sdw_compare_devid(slave, id) == 0) {
				qcom_swrm_set_slave_dev_num(bus, slave, i);
				if (slave->prop.clk_stop_mode1)
					ctrl->clock_stop_not_supported = true;

				found = true;
				break;
			}
		}

		if (!found) {
			qcom_swrm_set_slave_dev_num(bus, NULL, i);
			sdw_slave_add(bus, &id, NULL);
		}
	}

	complete(&ctrl->enumeration);
	return 0;
}

static irqreturn_t qcom_swrm_wake_irq_handler(int irq, void *dev_id)
{
	struct qcom_swrm_ctrl *ctrl = dev_id;
	int ret;

	ret = pm_runtime_get_sync(ctrl->dev);
	if (ret < 0 && ret != -EACCES) {
		dev_err_ratelimited(ctrl->dev,
				    "pm_runtime_get_sync failed in %s, ret %d\n",
				    __func__, ret);
		pm_runtime_put_noidle(ctrl->dev);
		return ret;
	}

	if (ctrl->wake_irq > 0) {
		if (!irqd_irq_disabled(irq_get_irq_data(ctrl->wake_irq)))
			disable_irq_nosync(ctrl->wake_irq);
	}

	pm_runtime_mark_last_busy(ctrl->dev);
	pm_runtime_put_autosuspend(ctrl->dev);

	return IRQ_HANDLED;
}

static irqreturn_t qcom_swrm_irq_handler(int irq, void *dev_id)
{
	struct qcom_swrm_ctrl *ctrl = dev_id;
	u32 value, intr_sts, intr_sts_masked, slave_status;
	u32 i;
	int devnum;
	int ret = IRQ_HANDLED;
	clk_prepare_enable(ctrl->hclk);

	ctrl->reg_read(ctrl, ctrl->reg_layout[SWRM_REG_INTERRUPT_STATUS],
		       &intr_sts);
	intr_sts_masked = intr_sts & ctrl->intr_mask;

	do {
		for (i = 0; i < SWRM_INTERRUPT_MAX; i++) {
			value = intr_sts_masked & BIT(i);
			if (!value)
				continue;

			switch (value) {
			case SWRM_INTERRUPT_STATUS_SLAVE_PEND_IRQ:
				devnum = qcom_swrm_get_alert_slave_dev_num(ctrl);
				if (devnum < 0) {
					dev_err_ratelimited(ctrl->dev,
					    "no slave alert found.spurious interrupt\n");
				} else {
					sdw_handle_slave_status(&ctrl->bus, ctrl->status);
				}

				break;
			case SWRM_INTERRUPT_STATUS_NEW_SLAVE_ATTACHED:
			case SWRM_INTERRUPT_STATUS_CHANGE_ENUM_SLAVE_STATUS:
				dev_dbg_ratelimited(ctrl->dev, "SWR new slave attached\n");
				ctrl->reg_read(ctrl, SWRM_MCP_SLV_STATUS, &slave_status);
				if (ctrl->slave_status == slave_status) {
					dev_dbg(ctrl->dev, "Slave status not changed %x\n",
						slave_status);
				} else {
					qcom_swrm_get_device_status(ctrl);
					qcom_swrm_enumerate(&ctrl->bus);
					sdw_handle_slave_status(&ctrl->bus, ctrl->status);
				}
				break;
			case SWRM_INTERRUPT_STATUS_MASTER_CLASH_DET:
				dev_err_ratelimited(ctrl->dev,
						"%s: SWR bus clsh detected\n",
						__func__);
				ctrl->intr_mask &= ~SWRM_INTERRUPT_STATUS_MASTER_CLASH_DET;
				ctrl->reg_write(ctrl,
						ctrl->reg_layout[SWRM_REG_INTERRUPT_CPU_EN],
						ctrl->intr_mask);
				break;
			case SWRM_INTERRUPT_STATUS_RD_FIFO_OVERFLOW:
				ctrl->reg_read(ctrl,
					       ctrl->reg_layout[SWRM_REG_CMD_FIFO_STATUS],
					       &value);
				dev_err_ratelimited(ctrl->dev,
					"%s: SWR read FIFO overflow fifo status 0x%x\n",
					__func__, value);
				break;
			case SWRM_INTERRUPT_STATUS_RD_FIFO_UNDERFLOW:
				ctrl->reg_read(ctrl,
					       ctrl->reg_layout[SWRM_REG_CMD_FIFO_STATUS],
					       &value);
				dev_err_ratelimited(ctrl->dev,
					"%s: SWR read FIFO underflow fifo status 0x%x\n",
					__func__, value);
				break;
			case SWRM_INTERRUPT_STATUS_WR_CMD_FIFO_OVERFLOW:
				ctrl->reg_read(ctrl,
					       ctrl->reg_layout[SWRM_REG_CMD_FIFO_STATUS],
					       &value);
				dev_err(ctrl->dev,
					"%s: SWR write FIFO overflow fifo status %x\n",
					__func__, value);
				ctrl->reg_write(ctrl, SWRM_CMD_FIFO_CMD, 0x1);
				break;
			case SWRM_INTERRUPT_STATUS_CMD_ERROR:
				ctrl->reg_read(ctrl,
					       ctrl->reg_layout[SWRM_REG_CMD_FIFO_STATUS],
					       &value);
				dev_err_ratelimited(ctrl->dev,
					"%s: SWR CMD error, fifo status 0x%x, flushing fifo\n",
					__func__, value);
				ctrl->reg_write(ctrl, SWRM_CMD_FIFO_CMD, 0x1);
				break;
			case SWRM_INTERRUPT_STATUS_DOUT_PORT_COLLISION:
				dev_err_ratelimited(ctrl->dev,
						"%s: SWR Port collision detected\n",
						__func__);
				ctrl->intr_mask &= ~SWRM_INTERRUPT_STATUS_DOUT_PORT_COLLISION;
				ctrl->reg_write(ctrl,
						ctrl->reg_layout[SWRM_REG_INTERRUPT_CPU_EN],
						ctrl->intr_mask);
				break;
			case SWRM_INTERRUPT_STATUS_READ_EN_RD_VALID_MISMATCH:
				dev_err_ratelimited(ctrl->dev,
					"%s: SWR read enable valid mismatch\n",
					__func__);
				ctrl->intr_mask &=
					~SWRM_INTERRUPT_STATUS_READ_EN_RD_VALID_MISMATCH;
				ctrl->reg_write(ctrl,
						ctrl->reg_layout[SWRM_REG_INTERRUPT_CPU_EN],
						ctrl->intr_mask);
				break;
			case SWRM_INTERRUPT_STATUS_SPECIAL_CMD_ID_FINISHED:
				complete(&ctrl->broadcast);
				break;
			case SWRM_INTERRUPT_STATUS_BUS_RESET_FINISHED_V2:
				break;
			case SWRM_INTERRUPT_STATUS_CLK_STOP_FINISHED_V2:
				break;
			case SWRM_INTERRUPT_STATUS_EXT_CLK_STOP_WAKEUP:
				break;
			case SWRM_INTERRUPT_STATUS_CMD_IGNORED_AND_EXEC_CONTINUED:
				ctrl->reg_read(ctrl,
					       ctrl->reg_layout[SWRM_REG_CMD_FIFO_STATUS],
					       &value);
				dev_err(ctrl->dev,
					"%s: SWR CMD ignored, fifo status %x\n",
					__func__, value);

				/* Wait 3.5ms to clear */
				usleep_range(3500, 3505);
				break;
			default:
				dev_err_ratelimited(ctrl->dev,
						"%s: SWR unknown interrupt value: %d\n",
						__func__, value);
				ret = IRQ_NONE;
				break;
			}
		}
		ctrl->reg_write(ctrl, ctrl->reg_layout[SWRM_REG_INTERRUPT_CLEAR],
				intr_sts);
		ctrl->reg_read(ctrl, ctrl->reg_layout[SWRM_REG_INTERRUPT_STATUS],
			       &intr_sts);
		intr_sts_masked = intr_sts & ctrl->intr_mask;
	} while (intr_sts_masked);

	clk_disable_unprepare(ctrl->hclk);
	return ret;
}

static bool swrm_wait_for_frame_gen_enabled(struct qcom_swrm_ctrl *ctrl)
{
	int retry = SWRM_LINK_STATUS_RETRY_CNT;
	int comp_sts;

	do {
<<<<<<< HEAD
		ctrl->reg_read(ctrl, SWRM_COMP_STATUS, &comp_sts);

=======
		ctrl->reg_read(ctrl, ctrl->reg_layout[SWRM_REG_FRAME_GEN_ENABLED],
			       &comp_sts);
>>>>>>> 2d5404ca
		if (comp_sts & SWRM_FRM_GEN_ENABLED)
			return true;

		usleep_range(500, 510);
	} while (retry--);

	dev_err(ctrl->dev, "%s: link status not %s\n", __func__,
		comp_sts & SWRM_FRM_GEN_ENABLED ? "connected" : "disconnected");

	return false;
}

static int qcom_swrm_init(struct qcom_swrm_ctrl *ctrl)
{
	u32 val;

	/* Clear Rows and Cols */
	val = FIELD_PREP(SWRM_MCP_FRAME_CTRL_BANK_ROW_CTRL_BMSK, ctrl->rows_index);
	val |= FIELD_PREP(SWRM_MCP_FRAME_CTRL_BANK_COL_CTRL_BMSK, ctrl->cols_index);

	reset_control_reset(ctrl->audio_cgcr);

	ctrl->reg_write(ctrl, SWRM_MCP_FRAME_CTRL_BANK_ADDR(0), val);

	/* Enable Auto enumeration */
	ctrl->reg_write(ctrl, SWRM_ENUMERATOR_CFG_ADDR, 1);

	ctrl->intr_mask = SWRM_INTERRUPT_STATUS_RMSK;
	/* Mask soundwire interrupts */
	if (ctrl->version < SWRM_VERSION_2_0_0)
		ctrl->reg_write(ctrl, ctrl->reg_layout[SWRM_REG_INTERRUPT_MASK_ADDR],
				SWRM_INTERRUPT_STATUS_RMSK);

	/* Configure No pings */
	ctrl->reg_read(ctrl, SWRM_MCP_CFG_ADDR, &val);
	u32p_replace_bits(&val, SWRM_DEF_CMD_NO_PINGS, SWRM_MCP_CFG_MAX_NUM_OF_CMD_NO_PINGS_BMSK);
	ctrl->reg_write(ctrl, SWRM_MCP_CFG_ADDR, val);

	if (ctrl->version == SWRM_VERSION_1_7_0) {
		ctrl->reg_write(ctrl, SWRM_LINK_MANAGER_EE, SWRM_EE_CPU);
		ctrl->reg_write(ctrl, SWRM_MCP_BUS_CTRL,
				SWRM_MCP_BUS_CLK_START << SWRM_EE_CPU);
	} else if (ctrl->version >= SWRM_VERSION_2_0_0) {
		ctrl->reg_write(ctrl, SWRM_LINK_MANAGER_EE, SWRM_EE_CPU);
		ctrl->reg_write(ctrl, SWRM_V2_0_CLK_CTRL,
				SWRM_V2_0_CLK_CTRL_CLK_START);
	} else {
		ctrl->reg_write(ctrl, SWRM_MCP_BUS_CTRL, SWRM_MCP_BUS_CLK_START);
	}

	/* Configure number of retries of a read/write cmd */
	if (ctrl->version >= SWRM_VERSION_1_5_1) {
		ctrl->reg_write(ctrl, SWRM_CMD_FIFO_CFG_ADDR,
				SWRM_RD_WR_CMD_RETRIES |
				SWRM_CONTINUE_EXEC_ON_CMD_IGNORE);
	} else {
		ctrl->reg_write(ctrl, SWRM_CMD_FIFO_CFG_ADDR,
				SWRM_RD_WR_CMD_RETRIES);
	}

	/* COMP Enable */
	ctrl->reg_write(ctrl, SWRM_COMP_CFG_ADDR, SWRM_COMP_CFG_ENABLE_MSK);

	/* Set IRQ to PULSE */
	ctrl->reg_write(ctrl, SWRM_COMP_CFG_ADDR,
			SWRM_COMP_CFG_IRQ_LEVEL_OR_PULSE_MSK);

	ctrl->reg_write(ctrl, ctrl->reg_layout[SWRM_REG_INTERRUPT_CLEAR],
			0xFFFFFFFF);

	/* enable CPU IRQs */
	if (ctrl->mmio) {
		ctrl->reg_write(ctrl, ctrl->reg_layout[SWRM_REG_INTERRUPT_CPU_EN],
				SWRM_INTERRUPT_STATUS_RMSK);
	}

	/* Set IRQ to PULSE */
	ctrl->reg_write(ctrl, SWRM_COMP_CFG_ADDR,
			SWRM_COMP_CFG_IRQ_LEVEL_OR_PULSE_MSK |
			SWRM_COMP_CFG_ENABLE_MSK);

	swrm_wait_for_frame_gen_enabled(ctrl);
	ctrl->slave_status = 0;
	ctrl->reg_read(ctrl, SWRM_COMP_PARAMS, &val);
	ctrl->rd_fifo_depth = FIELD_GET(SWRM_COMP_PARAMS_RD_FIFO_DEPTH, val);
	ctrl->wr_fifo_depth = FIELD_GET(SWRM_COMP_PARAMS_WR_FIFO_DEPTH, val);

	return 0;
}

static int qcom_swrm_read_prop(struct sdw_bus *bus)
{
	struct qcom_swrm_ctrl *ctrl = to_qcom_sdw(bus);

	if (ctrl->version >= SWRM_VERSION_2_0_0) {
		bus->multi_link = true;
		bus->hw_sync_min_links = 3;
	}

	return 0;
}

static enum sdw_command_response qcom_swrm_xfer_msg(struct sdw_bus *bus,
						    struct sdw_msg *msg)
{
	struct qcom_swrm_ctrl *ctrl = to_qcom_sdw(bus);
	int ret, i, len;

	if (msg->flags == SDW_MSG_FLAG_READ) {
		for (i = 0; i < msg->len;) {
			if ((msg->len - i) < QCOM_SWRM_MAX_RD_LEN)
				len = msg->len - i;
			else
				len = QCOM_SWRM_MAX_RD_LEN;

			ret = qcom_swrm_cmd_fifo_rd_cmd(ctrl, msg->dev_num,
							msg->addr + i, len,
						       &msg->buf[i]);
			if (ret)
				return ret;

			i = i + len;
		}
	} else if (msg->flags == SDW_MSG_FLAG_WRITE) {
		for (i = 0; i < msg->len; i++) {
			ret = qcom_swrm_cmd_fifo_wr_cmd(ctrl, msg->buf[i],
							msg->dev_num,
						       msg->addr + i);
			if (ret)
				return SDW_CMD_IGNORED;
		}
	}

	return SDW_CMD_OK;
}

static int qcom_swrm_pre_bank_switch(struct sdw_bus *bus)
{
	u32 reg = SWRM_MCP_FRAME_CTRL_BANK_ADDR(bus->params.next_bank);
	struct qcom_swrm_ctrl *ctrl = to_qcom_sdw(bus);
	u32 val;

	ctrl->reg_read(ctrl, reg, &val);

	u32p_replace_bits(&val, ctrl->cols_index, SWRM_MCP_FRAME_CTRL_BANK_COL_CTRL_BMSK);
	u32p_replace_bits(&val, ctrl->rows_index, SWRM_MCP_FRAME_CTRL_BANK_ROW_CTRL_BMSK);

	return ctrl->reg_write(ctrl, reg, val);
}

static int qcom_swrm_port_params(struct sdw_bus *bus,
				 struct sdw_port_params *p_params,
				 unsigned int bank)
{
	struct qcom_swrm_ctrl *ctrl = to_qcom_sdw(bus);

	return ctrl->reg_write(ctrl, SWRM_DP_BLOCK_CTRL_1(p_params->num),
			       p_params->bps - 1);

}

static int qcom_swrm_transport_params(struct sdw_bus *bus,
				      struct sdw_transport_params *params,
				      enum sdw_reg_bank bank)
{
	struct qcom_swrm_ctrl *ctrl = to_qcom_sdw(bus);
	struct qcom_swrm_port_config *pcfg;
	u32 value;
	int reg = SWRM_DP_PORT_CTRL_BANK((params->port_num), bank);
	int ret;

	pcfg = &ctrl->pconfig[params->port_num];

	value = pcfg->off1 << SWRM_DP_PORT_CTRL_OFFSET1_SHFT;
	value |= pcfg->off2 << SWRM_DP_PORT_CTRL_OFFSET2_SHFT;
	value |= pcfg->si & 0xff;

	ret = ctrl->reg_write(ctrl, reg, value);
	if (ret)
		goto err;

	if (pcfg->si > 0xff) {
		value = (pcfg->si >> 8) & 0xff;
		reg = SWRM_DP_SAMPLECTRL2_BANK(params->port_num, bank);
		ret = ctrl->reg_write(ctrl, reg, value);
		if (ret)
			goto err;
	}

	if (pcfg->lane_control != SWR_INVALID_PARAM) {
		reg = SWRM_DP_PORT_CTRL_2_BANK(params->port_num, bank);
		value = pcfg->lane_control;
		ret = ctrl->reg_write(ctrl, reg, value);
		if (ret)
			goto err;
	}

	if (pcfg->blk_group_count != SWR_INVALID_PARAM) {
		reg = SWRM_DP_BLOCK_CTRL2_BANK(params->port_num, bank);
		value = pcfg->blk_group_count;
		ret = ctrl->reg_write(ctrl, reg, value);
		if (ret)
			goto err;
	}

	if (pcfg->hstart != SWR_INVALID_PARAM
			&& pcfg->hstop != SWR_INVALID_PARAM) {
		reg = SWRM_DP_PORT_HCTRL_BANK(params->port_num, bank);
		value = (pcfg->hstop << 4) | pcfg->hstart;
		ret = ctrl->reg_write(ctrl, reg, value);
	} else {
		reg = SWRM_DP_PORT_HCTRL_BANK(params->port_num, bank);
		value = (SWR_HSTOP_MAX_VAL << 4) | SWR_HSTART_MIN_VAL;
		ret = ctrl->reg_write(ctrl, reg, value);
	}

	if (ret)
		goto err;

	if (pcfg->bp_mode != SWR_INVALID_PARAM) {
		reg = SWRM_DP_BLOCK_CTRL3_BANK(params->port_num, bank);
		ret = ctrl->reg_write(ctrl, reg, pcfg->bp_mode);
	}

err:
	return ret;
}

static int qcom_swrm_port_enable(struct sdw_bus *bus,
				 struct sdw_enable_ch *enable_ch,
				 unsigned int bank)
{
	u32 reg = SWRM_DP_PORT_CTRL_BANK(enable_ch->port_num, bank);
	struct qcom_swrm_ctrl *ctrl = to_qcom_sdw(bus);
	u32 val;

	ctrl->reg_read(ctrl, reg, &val);

	if (enable_ch->enable)
		val |= (enable_ch->ch_mask << SWRM_DP_PORT_CTRL_EN_CHAN_SHFT);
	else
		val &= ~(0xff << SWRM_DP_PORT_CTRL_EN_CHAN_SHFT);

	return ctrl->reg_write(ctrl, reg, val);
}

static const struct sdw_master_port_ops qcom_swrm_port_ops = {
	.dpn_set_port_params = qcom_swrm_port_params,
	.dpn_set_port_transport_params = qcom_swrm_transport_params,
	.dpn_port_enable_ch = qcom_swrm_port_enable,
};

static const struct sdw_master_ops qcom_swrm_ops = {
	.read_prop = qcom_swrm_read_prop,
	.xfer_msg = qcom_swrm_xfer_msg,
	.pre_bank_switch = qcom_swrm_pre_bank_switch,
};

static int qcom_swrm_compute_params(struct sdw_bus *bus)
{
	struct qcom_swrm_ctrl *ctrl = to_qcom_sdw(bus);
	struct sdw_master_runtime *m_rt;
	struct sdw_slave_runtime *s_rt;
	struct sdw_port_runtime *p_rt;
	struct qcom_swrm_port_config *pcfg;
	struct sdw_slave *slave;
	unsigned int m_port;
	int i = 1;

	list_for_each_entry(m_rt, &bus->m_rt_list, bus_node) {
		list_for_each_entry(p_rt, &m_rt->port_list, port_node) {
			pcfg = &ctrl->pconfig[p_rt->num];
			p_rt->transport_params.port_num = p_rt->num;
			if (pcfg->word_length != SWR_INVALID_PARAM) {
				sdw_fill_port_params(&p_rt->port_params,
					     p_rt->num,  pcfg->word_length + 1,
					     SDW_PORT_FLOW_MODE_ISOCH,
					     SDW_PORT_DATA_MODE_NORMAL);
			}

		}

		list_for_each_entry(s_rt, &m_rt->slave_rt_list, m_rt_node) {
			slave = s_rt->slave;
			list_for_each_entry(p_rt, &s_rt->port_list, port_node) {
				m_port = slave->m_port_map[p_rt->num];
				/* port config starts at offset 0 so -1 from actual port number */
				if (m_port)
					pcfg = &ctrl->pconfig[m_port];
				else
					pcfg = &ctrl->pconfig[i];
				p_rt->transport_params.port_num = p_rt->num;
				p_rt->transport_params.sample_interval =
					pcfg->si + 1;
				p_rt->transport_params.offset1 = pcfg->off1;
				p_rt->transport_params.offset2 = pcfg->off2;
				p_rt->transport_params.blk_pkg_mode = pcfg->bp_mode;
				p_rt->transport_params.blk_grp_ctrl = pcfg->blk_group_count;

				p_rt->transport_params.hstart = pcfg->hstart;
				p_rt->transport_params.hstop = pcfg->hstop;
				p_rt->transport_params.lane_ctrl = pcfg->lane_control;
				if (pcfg->word_length != SWR_INVALID_PARAM) {
					sdw_fill_port_params(&p_rt->port_params,
						     p_rt->num,
						     pcfg->word_length + 1,
						     SDW_PORT_FLOW_MODE_ISOCH,
						     SDW_PORT_DATA_MODE_NORMAL);
				}
				i++;
			}
		}
	}

	return 0;
}

static u32 qcom_swrm_freq_tbl[MAX_FREQ_NUM] = {
	DEFAULT_CLK_FREQ,
};

static void qcom_swrm_stream_free_ports(struct qcom_swrm_ctrl *ctrl,
					struct sdw_stream_runtime *stream)
{
	struct sdw_master_runtime *m_rt;
	struct sdw_port_runtime *p_rt;
	unsigned long *port_mask;

	mutex_lock(&ctrl->port_lock);

	list_for_each_entry(m_rt, &stream->master_list, stream_node) {
		port_mask = &ctrl->port_mask;
		list_for_each_entry(p_rt, &m_rt->port_list, port_node)
			clear_bit(p_rt->num, port_mask);
	}

	mutex_unlock(&ctrl->port_lock);
}

static int qcom_swrm_stream_alloc_ports(struct qcom_swrm_ctrl *ctrl,
					struct sdw_stream_runtime *stream,
				       struct snd_pcm_hw_params *params,
				       int direction)
{
	struct sdw_port_config pconfig[QCOM_SDW_MAX_PORTS];
	struct sdw_stream_config sconfig;
	struct sdw_master_runtime *m_rt;
	struct sdw_slave_runtime *s_rt;
	struct sdw_port_runtime *p_rt;
	struct sdw_slave *slave;
	unsigned long *port_mask;
	int maxport, pn, nports = 0, ret = 0;
	unsigned int m_port;

	if (direction == SNDRV_PCM_STREAM_CAPTURE)
		sconfig.direction = SDW_DATA_DIR_TX;
	else
		sconfig.direction = SDW_DATA_DIR_RX;

	/* hw parameters wil be ignored as we only support PDM */
	sconfig.ch_count = 1;
	sconfig.frame_rate = params_rate(params);
	sconfig.type = stream->type;
	sconfig.bps = 1;

	mutex_lock(&ctrl->port_lock);
	list_for_each_entry(m_rt, &stream->master_list, stream_node) {
		/*
		 * For streams with multiple masters:
		 * Allocate ports only for devices connected to this master.
		 * Such devices will have ports allocated by their own master
		 * and its qcom_swrm_stream_alloc_ports() call.
		 */
		if (ctrl->bus.id != m_rt->bus->id)
			continue;

		port_mask = &ctrl->port_mask;
		maxport = ctrl->num_dout_ports + ctrl->num_din_ports;


		list_for_each_entry(s_rt, &m_rt->slave_rt_list, m_rt_node) {
			slave = s_rt->slave;
			list_for_each_entry(p_rt, &s_rt->port_list, port_node) {
				m_port = slave->m_port_map[p_rt->num];
				/* Port numbers start from 1 - 14*/
				if (m_port)
					pn = m_port;
				else
					pn = find_first_zero_bit(port_mask, maxport);

				if (pn > maxport) {
					dev_err(ctrl->dev, "All ports busy\n");
					ret = -EBUSY;
					goto out;
				}
				set_bit(pn, port_mask);
				pconfig[nports].num = pn;
				pconfig[nports].ch_mask = p_rt->ch_mask;
				nports++;
			}
		}
	}

	sdw_stream_add_master(&ctrl->bus, &sconfig, pconfig,
			      nports, stream);
out:
	mutex_unlock(&ctrl->port_lock);

	return ret;
}

static int qcom_swrm_hw_params(struct snd_pcm_substream *substream,
			       struct snd_pcm_hw_params *params,
			      struct snd_soc_dai *dai)
{
	struct qcom_swrm_ctrl *ctrl = dev_get_drvdata(dai->dev);
	struct sdw_stream_runtime *sruntime = ctrl->sruntime[dai->id];
	int ret;

	ret = qcom_swrm_stream_alloc_ports(ctrl, sruntime, params,
					   substream->stream);
	if (ret)
		qcom_swrm_stream_free_ports(ctrl, sruntime);

	return ret;
}

static int qcom_swrm_hw_free(struct snd_pcm_substream *substream,
			     struct snd_soc_dai *dai)
{
	struct qcom_swrm_ctrl *ctrl = dev_get_drvdata(dai->dev);
	struct sdw_stream_runtime *sruntime = ctrl->sruntime[dai->id];

	qcom_swrm_stream_free_ports(ctrl, sruntime);
	sdw_stream_remove_master(&ctrl->bus, sruntime);

	return 0;
}

static int qcom_swrm_set_sdw_stream(struct snd_soc_dai *dai,
				    void *stream, int direction)
{
	struct qcom_swrm_ctrl *ctrl = dev_get_drvdata(dai->dev);

	ctrl->sruntime[dai->id] = stream;

	return 0;
}

static void *qcom_swrm_get_sdw_stream(struct snd_soc_dai *dai, int direction)
{
	struct qcom_swrm_ctrl *ctrl = dev_get_drvdata(dai->dev);

	return ctrl->sruntime[dai->id];
}

static int qcom_swrm_startup(struct snd_pcm_substream *substream,
			     struct snd_soc_dai *dai)
{
	struct qcom_swrm_ctrl *ctrl = dev_get_drvdata(dai->dev);
	int ret;

	ret = pm_runtime_get_sync(ctrl->dev);
	if (ret < 0 && ret != -EACCES) {
		dev_err_ratelimited(ctrl->dev,
				    "pm_runtime_get_sync failed in %s, ret %d\n",
				    __func__, ret);
		pm_runtime_put_noidle(ctrl->dev);
		return ret;
	}

	return 0;
}

static void qcom_swrm_shutdown(struct snd_pcm_substream *substream,
			       struct snd_soc_dai *dai)
{
	struct qcom_swrm_ctrl *ctrl = dev_get_drvdata(dai->dev);

	swrm_wait_for_wr_fifo_done(ctrl);
<<<<<<< HEAD
	sdw_release_stream(ctrl->sruntime[dai->id]);
	ctrl->sruntime[dai->id] = NULL;
=======
>>>>>>> 2d5404ca
	pm_runtime_mark_last_busy(ctrl->dev);
	pm_runtime_put_autosuspend(ctrl->dev);

}

static const struct snd_soc_dai_ops qcom_swrm_pdm_dai_ops = {
	.hw_params = qcom_swrm_hw_params,
	.hw_free = qcom_swrm_hw_free,
	.startup = qcom_swrm_startup,
	.shutdown = qcom_swrm_shutdown,
	.set_stream = qcom_swrm_set_sdw_stream,
	.get_stream = qcom_swrm_get_sdw_stream,
};

static const struct snd_soc_component_driver qcom_swrm_dai_component = {
	.name = "soundwire",
};

static int qcom_swrm_register_dais(struct qcom_swrm_ctrl *ctrl)
{
	int num_dais = ctrl->num_dout_ports + ctrl->num_din_ports;
	struct snd_soc_dai_driver *dais;
	struct snd_soc_pcm_stream *stream;
	struct device *dev = ctrl->dev;
	int i;

	/* PDM dais are only tested for now */
	dais = devm_kcalloc(dev, num_dais, sizeof(*dais), GFP_KERNEL);
	if (!dais)
		return -ENOMEM;

	for (i = 0; i < num_dais; i++) {
		dais[i].name = devm_kasprintf(dev, GFP_KERNEL, "SDW Pin%d", i);
		if (!dais[i].name)
			return -ENOMEM;

		if (i < ctrl->num_dout_ports)
			stream = &dais[i].playback;
		else
			stream = &dais[i].capture;

		stream->channels_min = 1;
		stream->channels_max = 1;
		stream->rates = SNDRV_PCM_RATE_48000;
		stream->formats = SNDRV_PCM_FMTBIT_S16_LE;

		dais[i].ops = &qcom_swrm_pdm_dai_ops;
		dais[i].id = i;
	}

	return devm_snd_soc_register_component(ctrl->dev,
						&qcom_swrm_dai_component,
						dais, num_dais);
}

static int qcom_swrm_get_port_config(struct qcom_swrm_ctrl *ctrl)
{
	struct device_node *np = ctrl->dev->of_node;
	u8 off1[QCOM_SDW_MAX_PORTS];
	u8 off2[QCOM_SDW_MAX_PORTS];
	u16 si[QCOM_SDW_MAX_PORTS];
	u8 bp_mode[QCOM_SDW_MAX_PORTS] = { 0, };
	u8 hstart[QCOM_SDW_MAX_PORTS];
	u8 hstop[QCOM_SDW_MAX_PORTS];
	u8 word_length[QCOM_SDW_MAX_PORTS];
	u8 blk_group_count[QCOM_SDW_MAX_PORTS];
	u8 lane_control[QCOM_SDW_MAX_PORTS];
	int i, ret, nports, val;
	bool si_16 = false;

	ctrl->reg_read(ctrl, SWRM_COMP_PARAMS, &val);

	ctrl->num_dout_ports = FIELD_GET(SWRM_COMP_PARAMS_DOUT_PORTS_MASK, val);
	ctrl->num_din_ports = FIELD_GET(SWRM_COMP_PARAMS_DIN_PORTS_MASK, val);

	ret = of_property_read_u32(np, "qcom,din-ports", &val);
	if (ret)
		return ret;

	if (val > ctrl->num_din_ports)
		return -EINVAL;

	ctrl->num_din_ports = val;

	ret = of_property_read_u32(np, "qcom,dout-ports", &val);
	if (ret)
		return ret;

	if (val > ctrl->num_dout_ports)
		return -EINVAL;

	ctrl->num_dout_ports = val;

	nports = ctrl->num_dout_ports + ctrl->num_din_ports;
	if (nports > QCOM_SDW_MAX_PORTS)
		return -EINVAL;

	/* Valid port numbers are from 1-14, so mask out port 0 explicitly */
	set_bit(0, &ctrl->port_mask);

	ret = of_property_read_u8_array(np, "qcom,ports-offset1",
					off1, nports);
	if (ret)
		return ret;

	ret = of_property_read_u8_array(np, "qcom,ports-offset2",
					off2, nports);
	if (ret)
		return ret;

	ret = of_property_read_u8_array(np, "qcom,ports-sinterval-low",
					(u8 *)si, nports);
	if (ret) {
		ret = of_property_read_u16_array(np, "qcom,ports-sinterval",
						 si, nports);
		if (ret)
			return ret;
		si_16 = true;
	}

	ret = of_property_read_u8_array(np, "qcom,ports-block-pack-mode",
					bp_mode, nports);
	if (ret) {
		if (ctrl->version <= SWRM_VERSION_1_3_0)
			memset(bp_mode, SWR_INVALID_PARAM, QCOM_SDW_MAX_PORTS);
		else
			return ret;
	}

	memset(hstart, SWR_INVALID_PARAM, QCOM_SDW_MAX_PORTS);
	of_property_read_u8_array(np, "qcom,ports-hstart", hstart, nports);

	memset(hstop, SWR_INVALID_PARAM, QCOM_SDW_MAX_PORTS);
	of_property_read_u8_array(np, "qcom,ports-hstop", hstop, nports);

	memset(word_length, SWR_INVALID_PARAM, QCOM_SDW_MAX_PORTS);
	of_property_read_u8_array(np, "qcom,ports-word-length", word_length, nports);

	memset(blk_group_count, SWR_INVALID_PARAM, QCOM_SDW_MAX_PORTS);
	of_property_read_u8_array(np, "qcom,ports-block-group-count", blk_group_count, nports);

	memset(lane_control, SWR_INVALID_PARAM, QCOM_SDW_MAX_PORTS);
	of_property_read_u8_array(np, "qcom,ports-lane-control", lane_control, nports);

	for (i = 0; i < nports; i++) {
		/* Valid port number range is from 1-14 */
		if (si_16)
			ctrl->pconfig[i + 1].si = si[i];
		else
			ctrl->pconfig[i + 1].si = ((u8 *)si)[i];
		ctrl->pconfig[i + 1].off1 = off1[i];
		ctrl->pconfig[i + 1].off2 = off2[i];
		ctrl->pconfig[i + 1].bp_mode = bp_mode[i];
		ctrl->pconfig[i + 1].hstart = hstart[i];
		ctrl->pconfig[i + 1].hstop = hstop[i];
		ctrl->pconfig[i + 1].word_length = word_length[i];
		ctrl->pconfig[i + 1].blk_group_count = blk_group_count[i];
		ctrl->pconfig[i + 1].lane_control = lane_control[i];
	}

	return 0;
}

#ifdef CONFIG_DEBUG_FS
static int swrm_reg_show(struct seq_file *s_file, void *data)
{
	struct qcom_swrm_ctrl *ctrl = s_file->private;
	int reg, reg_val, ret;

	ret = pm_runtime_get_sync(ctrl->dev);
	if (ret < 0 && ret != -EACCES) {
		dev_err_ratelimited(ctrl->dev,
				    "pm_runtime_get_sync failed in %s, ret %d\n",
				    __func__, ret);
		pm_runtime_put_noidle(ctrl->dev);
		return ret;
	}

	for (reg = 0; reg <= ctrl->max_reg; reg += 4) {
		ctrl->reg_read(ctrl, reg, &reg_val);
		seq_printf(s_file, "0x%.3x: 0x%.2x\n", reg, reg_val);
	}
	pm_runtime_mark_last_busy(ctrl->dev);
	pm_runtime_put_autosuspend(ctrl->dev);


	return 0;
}
DEFINE_SHOW_ATTRIBUTE(swrm_reg);
#endif

static int qcom_swrm_probe(struct platform_device *pdev)
{
	struct device *dev = &pdev->dev;
	struct sdw_master_prop *prop;
	struct sdw_bus_params *params;
	struct qcom_swrm_ctrl *ctrl;
	const struct qcom_swrm_data *data;
	int ret;
	u32 val;

	ctrl = devm_kzalloc(dev, sizeof(*ctrl), GFP_KERNEL);
	if (!ctrl)
		return -ENOMEM;

	data = of_device_get_match_data(dev);
	ctrl->max_reg = data->max_reg;
	ctrl->reg_layout = data->reg_layout;
	ctrl->rows_index = sdw_find_row_index(data->default_rows);
	ctrl->cols_index = sdw_find_col_index(data->default_cols);
#if IS_REACHABLE(CONFIG_SLIMBUS)
	if (dev->parent->bus == &slimbus_bus) {
#else
	if (false) {
#endif
		ctrl->reg_read = qcom_swrm_ahb_reg_read;
		ctrl->reg_write = qcom_swrm_ahb_reg_write;
		ctrl->regmap = dev_get_regmap(dev->parent, NULL);
		if (!ctrl->regmap)
			return -EINVAL;
	} else {
		ctrl->reg_read = qcom_swrm_cpu_reg_read;
		ctrl->reg_write = qcom_swrm_cpu_reg_write;
		ctrl->mmio = devm_platform_ioremap_resource(pdev, 0);
		if (IS_ERR(ctrl->mmio))
			return PTR_ERR(ctrl->mmio);
	}

	if (data->sw_clk_gate_required) {
		ctrl->audio_cgcr = devm_reset_control_get_optional_exclusive(dev, "swr_audio_cgcr");
		if (IS_ERR(ctrl->audio_cgcr)) {
			dev_err(dev, "Failed to get cgcr reset ctrl required for SW gating\n");
			ret = PTR_ERR(ctrl->audio_cgcr);
			goto err_init;
		}
	}

	ctrl->irq = of_irq_get(dev->of_node, 0);
	if (ctrl->irq < 0) {
		ret = ctrl->irq;
		goto err_init;
	}

	ctrl->hclk = devm_clk_get(dev, "iface");
	if (IS_ERR(ctrl->hclk)) {
		ret = dev_err_probe(dev, PTR_ERR(ctrl->hclk), "unable to get iface clock\n");
		goto err_init;
	}

	clk_prepare_enable(ctrl->hclk);

	ctrl->dev = dev;
	dev_set_drvdata(&pdev->dev, ctrl);
	mutex_init(&ctrl->port_lock);
	init_completion(&ctrl->broadcast);
	init_completion(&ctrl->enumeration);

	ctrl->bus.ops = &qcom_swrm_ops;
	ctrl->bus.port_ops = &qcom_swrm_port_ops;
	ctrl->bus.compute_params = &qcom_swrm_compute_params;
	ctrl->bus.clk_stop_timeout = 300;

	ret = qcom_swrm_get_port_config(ctrl);
	if (ret)
		goto err_clk;

	params = &ctrl->bus.params;
	params->max_dr_freq = DEFAULT_CLK_FREQ;
	params->curr_dr_freq = DEFAULT_CLK_FREQ;
	params->col = data->default_cols;
	params->row = data->default_rows;
	ctrl->reg_read(ctrl, SWRM_MCP_STATUS, &val);
	params->curr_bank = val & SWRM_MCP_STATUS_BANK_NUM_MASK;
	params->next_bank = !params->curr_bank;

	prop = &ctrl->bus.prop;
	prop->max_clk_freq = DEFAULT_CLK_FREQ;
	prop->num_clk_gears = 0;
	prop->num_clk_freq = MAX_FREQ_NUM;
	prop->clk_freq = &qcom_swrm_freq_tbl[0];
	prop->default_col = data->default_cols;
	prop->default_row = data->default_rows;

	ctrl->reg_read(ctrl, SWRM_COMP_HW_VERSION, &ctrl->version);

	ret = devm_request_threaded_irq(dev, ctrl->irq, NULL,
					qcom_swrm_irq_handler,
					IRQF_TRIGGER_RISING |
					IRQF_ONESHOT,
					"soundwire", ctrl);
	if (ret) {
		dev_err(dev, "Failed to request soundwire irq\n");
		goto err_clk;
	}

	ctrl->wake_irq = of_irq_get(dev->of_node, 1);
	if (ctrl->wake_irq > 0) {
		ret = devm_request_threaded_irq(dev, ctrl->wake_irq, NULL,
						qcom_swrm_wake_irq_handler,
						IRQF_TRIGGER_HIGH | IRQF_ONESHOT,
						"swr_wake_irq", ctrl);
		if (ret) {
			dev_err(dev, "Failed to request soundwire wake irq\n");
			goto err_init;
		}
	}

<<<<<<< HEAD
	/* FIXME: is there a DT-defined value to use ? */
	ctrl->bus.controller_id = -1;

=======
	ctrl->bus.controller_id = -1;

	if (ctrl->version > SWRM_VERSION_1_3_0) {
		ctrl->reg_read(ctrl, SWRM_COMP_MASTER_ID, &val);
		ctrl->bus.controller_id = val;
	}

>>>>>>> 2d5404ca
	ret = sdw_bus_master_add(&ctrl->bus, dev, dev->fwnode);
	if (ret) {
		dev_err(dev, "Failed to register Soundwire controller (%d)\n",
			ret);
		goto err_clk;
	}

	qcom_swrm_init(ctrl);
	wait_for_completion_timeout(&ctrl->enumeration,
				    msecs_to_jiffies(TIMEOUT_MS));
	ret = qcom_swrm_register_dais(ctrl);
	if (ret)
		goto err_master_add;

	dev_info(dev, "Qualcomm Soundwire controller v%x.%x.%x Registered\n",
		 (ctrl->version >> 24) & 0xff, (ctrl->version >> 16) & 0xff,
		 ctrl->version & 0xffff);

	pm_runtime_set_autosuspend_delay(dev, 3000);
	pm_runtime_use_autosuspend(dev);
	pm_runtime_mark_last_busy(dev);
	pm_runtime_set_active(dev);
	pm_runtime_enable(dev);

#ifdef CONFIG_DEBUG_FS
	ctrl->debugfs = debugfs_create_dir("qualcomm-sdw", ctrl->bus.debugfs);
	debugfs_create_file("qualcomm-registers", 0400, ctrl->debugfs, ctrl,
			    &swrm_reg_fops);
#endif

	return 0;

err_master_add:
	sdw_bus_master_delete(&ctrl->bus);
err_clk:
	clk_disable_unprepare(ctrl->hclk);
err_init:
	return ret;
}

static void qcom_swrm_remove(struct platform_device *pdev)
{
	struct qcom_swrm_ctrl *ctrl = dev_get_drvdata(&pdev->dev);

	sdw_bus_master_delete(&ctrl->bus);
	clk_disable_unprepare(ctrl->hclk);
<<<<<<< HEAD

	return 0;
=======
>>>>>>> 2d5404ca
}

static int __maybe_unused swrm_runtime_resume(struct device *dev)
{
	struct qcom_swrm_ctrl *ctrl = dev_get_drvdata(dev);
	int ret;

	if (ctrl->wake_irq > 0) {
		if (!irqd_irq_disabled(irq_get_irq_data(ctrl->wake_irq)))
			disable_irq_nosync(ctrl->wake_irq);
	}

	clk_prepare_enable(ctrl->hclk);

	if (ctrl->clock_stop_not_supported) {
		reinit_completion(&ctrl->enumeration);
		ctrl->reg_write(ctrl, SWRM_COMP_SW_RESET, 0x01);
		usleep_range(100, 105);

		qcom_swrm_init(ctrl);

		usleep_range(100, 105);
		if (!swrm_wait_for_frame_gen_enabled(ctrl))
			dev_err(ctrl->dev, "link failed to connect\n");

		/* wait for hw enumeration to complete */
		wait_for_completion_timeout(&ctrl->enumeration,
					    msecs_to_jiffies(TIMEOUT_MS));
		qcom_swrm_get_device_status(ctrl);
		sdw_handle_slave_status(&ctrl->bus, ctrl->status);
	} else {
		reset_control_reset(ctrl->audio_cgcr);

		if (ctrl->version == SWRM_VERSION_1_7_0) {
			ctrl->reg_write(ctrl, SWRM_LINK_MANAGER_EE, SWRM_EE_CPU);
			ctrl->reg_write(ctrl, SWRM_MCP_BUS_CTRL,
					SWRM_MCP_BUS_CLK_START << SWRM_EE_CPU);
		} else if (ctrl->version >= SWRM_VERSION_2_0_0) {
			ctrl->reg_write(ctrl, SWRM_LINK_MANAGER_EE, SWRM_EE_CPU);
			ctrl->reg_write(ctrl, SWRM_V2_0_CLK_CTRL,
					SWRM_V2_0_CLK_CTRL_CLK_START);
		} else {
			ctrl->reg_write(ctrl, SWRM_MCP_BUS_CTRL, SWRM_MCP_BUS_CLK_START);
		}
		ctrl->reg_write(ctrl, ctrl->reg_layout[SWRM_REG_INTERRUPT_CLEAR],
			SWRM_INTERRUPT_STATUS_MASTER_CLASH_DET);

		ctrl->intr_mask |= SWRM_INTERRUPT_STATUS_MASTER_CLASH_DET;
		if (ctrl->version < SWRM_VERSION_2_0_0)
			ctrl->reg_write(ctrl,
					ctrl->reg_layout[SWRM_REG_INTERRUPT_MASK_ADDR],
					ctrl->intr_mask);
		ctrl->reg_write(ctrl, ctrl->reg_layout[SWRM_REG_INTERRUPT_CPU_EN],
				ctrl->intr_mask);

		usleep_range(100, 105);
		if (!swrm_wait_for_frame_gen_enabled(ctrl))
			dev_err(ctrl->dev, "link failed to connect\n");

		ret = sdw_bus_exit_clk_stop(&ctrl->bus);
		if (ret < 0)
			dev_err(ctrl->dev, "bus failed to exit clock stop %d\n", ret);
	}

	return 0;
}

static int __maybe_unused swrm_runtime_suspend(struct device *dev)
{
	struct qcom_swrm_ctrl *ctrl = dev_get_drvdata(dev);
	int ret;

	swrm_wait_for_wr_fifo_done(ctrl);
	if (!ctrl->clock_stop_not_supported) {
		/* Mask bus clash interrupt */
		ctrl->intr_mask &= ~SWRM_INTERRUPT_STATUS_MASTER_CLASH_DET;
		if (ctrl->version < SWRM_VERSION_2_0_0)
			ctrl->reg_write(ctrl,
					ctrl->reg_layout[SWRM_REG_INTERRUPT_MASK_ADDR],
					ctrl->intr_mask);
		ctrl->reg_write(ctrl, ctrl->reg_layout[SWRM_REG_INTERRUPT_CPU_EN],
				ctrl->intr_mask);
		/* Prepare slaves for clock stop */
		ret = sdw_bus_prep_clk_stop(&ctrl->bus);
		if (ret < 0 && ret != -ENODATA) {
			dev_err(dev, "prepare clock stop failed %d", ret);
			return ret;
		}

		ret = sdw_bus_clk_stop(&ctrl->bus);
		if (ret < 0 && ret != -ENODATA) {
			dev_err(dev, "bus clock stop failed %d", ret);
			return ret;
		}
	}

	clk_disable_unprepare(ctrl->hclk);

	usleep_range(300, 305);

	if (ctrl->wake_irq > 0) {
		if (irqd_irq_disabled(irq_get_irq_data(ctrl->wake_irq)))
			enable_irq(ctrl->wake_irq);
	}

	return 0;
}

static const struct dev_pm_ops swrm_dev_pm_ops = {
	SET_RUNTIME_PM_OPS(swrm_runtime_suspend, swrm_runtime_resume, NULL)
};

static const struct of_device_id qcom_swrm_of_match[] = {
	{ .compatible = "qcom,soundwire-v1.3.0", .data = &swrm_v1_3_data },
	{ .compatible = "qcom,soundwire-v1.5.1", .data = &swrm_v1_5_data },
	{ .compatible = "qcom,soundwire-v1.6.0", .data = &swrm_v1_6_data },
	{ .compatible = "qcom,soundwire-v1.7.0", .data = &swrm_v1_5_data },
	{ .compatible = "qcom,soundwire-v2.0.0", .data = &swrm_v2_0_data },
	{/* sentinel */},
};

MODULE_DEVICE_TABLE(of, qcom_swrm_of_match);

static struct platform_driver qcom_swrm_driver = {
	.probe	= &qcom_swrm_probe,
	.remove_new = qcom_swrm_remove,
	.driver = {
		.name	= "qcom-soundwire",
		.of_match_table = qcom_swrm_of_match,
		.pm = &swrm_dev_pm_ops,
	}
};
module_platform_driver(qcom_swrm_driver);

MODULE_DESCRIPTION("Qualcomm soundwire driver");
MODULE_LICENSE("GPL v2");<|MERGE_RESOLUTION|>--- conflicted
+++ resolved
@@ -60,10 +60,7 @@
 #define SWRM_INTERRUPT_STATUS_BUS_RESET_FINISHED_V2		BIT(13)
 #define SWRM_INTERRUPT_STATUS_CLK_STOP_FINISHED_V2		BIT(14)
 #define SWRM_INTERRUPT_STATUS_EXT_CLK_STOP_WAKEUP		BIT(16)
-<<<<<<< HEAD
-=======
 #define SWRM_INTERRUPT_STATUS_CMD_IGNORED_AND_EXEC_CONTINUED	BIT(19)
->>>>>>> 2d5404ca
 #define SWRM_INTERRUPT_MAX					17
 #define SWRM_V1_3_INTERRUPT_MASK_ADDR				0x204
 #define SWRM_V1_3_INTERRUPT_CLEAR				0x208
@@ -815,13 +812,8 @@
 	int comp_sts;
 
 	do {
-<<<<<<< HEAD
-		ctrl->reg_read(ctrl, SWRM_COMP_STATUS, &comp_sts);
-
-=======
 		ctrl->reg_read(ctrl, ctrl->reg_layout[SWRM_REG_FRAME_GEN_ENABLED],
 			       &comp_sts);
->>>>>>> 2d5404ca
 		if (comp_sts & SWRM_FRM_GEN_ENABLED)
 			return true;
 
@@ -1302,11 +1294,6 @@
 	struct qcom_swrm_ctrl *ctrl = dev_get_drvdata(dai->dev);
 
 	swrm_wait_for_wr_fifo_done(ctrl);
-<<<<<<< HEAD
-	sdw_release_stream(ctrl->sruntime[dai->id]);
-	ctrl->sruntime[dai->id] = NULL;
-=======
->>>>>>> 2d5404ca
 	pm_runtime_mark_last_busy(ctrl->dev);
 	pm_runtime_put_autosuspend(ctrl->dev);
 
@@ -1614,11 +1601,6 @@
 		}
 	}
 
-<<<<<<< HEAD
-	/* FIXME: is there a DT-defined value to use ? */
-	ctrl->bus.controller_id = -1;
-
-=======
 	ctrl->bus.controller_id = -1;
 
 	if (ctrl->version > SWRM_VERSION_1_3_0) {
@@ -1626,7 +1608,6 @@
 		ctrl->bus.controller_id = val;
 	}
 
->>>>>>> 2d5404ca
 	ret = sdw_bus_master_add(&ctrl->bus, dev, dev->fwnode);
 	if (ret) {
 		dev_err(dev, "Failed to register Soundwire controller (%d)\n",
@@ -1673,11 +1654,6 @@
 
 	sdw_bus_master_delete(&ctrl->bus);
 	clk_disable_unprepare(ctrl->hclk);
-<<<<<<< HEAD
-
-	return 0;
-=======
->>>>>>> 2d5404ca
 }
 
 static int __maybe_unused swrm_runtime_resume(struct device *dev)
