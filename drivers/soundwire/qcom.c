// SPDX-License-Identifier: GPL-2.0
// Copyright (c) 2019, Linaro Limited

#include <linux/clk.h>
#include <linux/completion.h>
#include <linux/interrupt.h>
#include <linux/io.h>
#include <linux/kernel.h>
#include <linux/module.h>
#include <linux/debugfs.h>
#include <linux/of.h>
#include <linux/of_irq.h>
#include <linux/of_device.h>
#include <linux/pm_runtime.h>
#include <linux/regmap.h>
#include <linux/slab.h>
#include <linux/pm_wakeirq.h>
#include <linux/slimbus.h>
#include <linux/soundwire/sdw.h>
#include <linux/soundwire/sdw_registers.h>
#include <sound/pcm_params.h>
#include <sound/soc.h>
#include "bus.h"

#define SWRM_COMP_SW_RESET					0x008
#define SWRM_COMP_STATUS					0x014
#define SWRM_FRM_GEN_ENABLED					BIT(0)
#define SWRM_COMP_HW_VERSION					0x00
#define SWRM_COMP_CFG_ADDR					0x04
#define SWRM_COMP_CFG_IRQ_LEVEL_OR_PULSE_MSK			BIT(1)
#define SWRM_COMP_CFG_ENABLE_MSK				BIT(0)
#define SWRM_COMP_PARAMS					0x100
#define SWRM_COMP_PARAMS_WR_FIFO_DEPTH				GENMASK(14, 10)
#define SWRM_COMP_PARAMS_RD_FIFO_DEPTH				GENMASK(19, 15)
#define SWRM_COMP_PARAMS_DOUT_PORTS_MASK			GENMASK(4, 0)
#define SWRM_COMP_PARAMS_DIN_PORTS_MASK				GENMASK(9, 5)
#define SWRM_COMP_MASTER_ID					0x104
#define SWRM_INTERRUPT_STATUS					0x200
#define SWRM_INTERRUPT_STATUS_RMSK				GENMASK(16, 0)
#define SWRM_INTERRUPT_STATUS_SLAVE_PEND_IRQ			BIT(0)
#define SWRM_INTERRUPT_STATUS_NEW_SLAVE_ATTACHED		BIT(1)
#define SWRM_INTERRUPT_STATUS_CHANGE_ENUM_SLAVE_STATUS		BIT(2)
#define SWRM_INTERRUPT_STATUS_MASTER_CLASH_DET			BIT(3)
#define SWRM_INTERRUPT_STATUS_RD_FIFO_OVERFLOW			BIT(4)
#define SWRM_INTERRUPT_STATUS_RD_FIFO_UNDERFLOW			BIT(5)
#define SWRM_INTERRUPT_STATUS_WR_CMD_FIFO_OVERFLOW		BIT(6)
#define SWRM_INTERRUPT_STATUS_CMD_ERROR				BIT(7)
#define SWRM_INTERRUPT_STATUS_DOUT_PORT_COLLISION		BIT(8)
#define SWRM_INTERRUPT_STATUS_READ_EN_RD_VALID_MISMATCH		BIT(9)
#define SWRM_INTERRUPT_STATUS_SPECIAL_CMD_ID_FINISHED		BIT(10)
#define SWRM_INTERRUPT_STATUS_BUS_RESET_FINISHED_V2             BIT(13)
#define SWRM_INTERRUPT_STATUS_CLK_STOP_FINISHED_V2              BIT(14)
#define SWRM_INTERRUPT_STATUS_EXT_CLK_STOP_WAKEUP               BIT(16)
#define SWRM_INTERRUPT_MAX					17
#define SWRM_INTERRUPT_MASK_ADDR				0x204
#define SWRM_INTERRUPT_CLEAR					0x208
#define SWRM_INTERRUPT_CPU_EN					0x210
#define SWRM_CMD_FIFO_WR_CMD					0x300
#define SWRM_CMD_FIFO_RD_CMD					0x304
#define SWRM_CMD_FIFO_CMD					0x308
#define SWRM_CMD_FIFO_FLUSH					0x1
#define SWRM_CMD_FIFO_STATUS					0x30C
#define SWRM_RD_CMD_FIFO_CNT_MASK				GENMASK(20, 16)
#define SWRM_WR_CMD_FIFO_CNT_MASK				GENMASK(12, 8)
#define SWRM_CMD_FIFO_CFG_ADDR					0x314
#define SWRM_CONTINUE_EXEC_ON_CMD_IGNORE			BIT(31)
#define SWRM_RD_WR_CMD_RETRIES					0x7
#define SWRM_CMD_FIFO_RD_FIFO_ADDR				0x318
#define SWRM_RD_FIFO_CMD_ID_MASK				GENMASK(11, 8)
#define SWRM_ENUMERATOR_CFG_ADDR				0x500
#define SWRM_ENUMERATOR_SLAVE_DEV_ID_1(m)		(0x530 + 0x8 * (m))
#define SWRM_ENUMERATOR_SLAVE_DEV_ID_2(m)		(0x534 + 0x8 * (m))
#define SWRM_MCP_FRAME_CTRL_BANK_ADDR(m)		(0x101C + 0x40 * (m))
#define SWRM_MCP_FRAME_CTRL_BANK_COL_CTRL_BMSK			GENMASK(2, 0)
#define SWRM_MCP_FRAME_CTRL_BANK_ROW_CTRL_BMSK			GENMASK(7, 3)
#define SWRM_MCP_BUS_CTRL					0x1044
#define SWRM_MCP_BUS_CLK_START					BIT(1)
#define SWRM_MCP_CFG_ADDR					0x1048
#define SWRM_MCP_CFG_MAX_NUM_OF_CMD_NO_PINGS_BMSK		GENMASK(21, 17)
#define SWRM_DEF_CMD_NO_PINGS					0x1f
#define SWRM_MCP_STATUS						0x104C
#define SWRM_MCP_STATUS_BANK_NUM_MASK				BIT(0)
#define SWRM_MCP_SLV_STATUS					0x1090
#define SWRM_MCP_SLV_STATUS_MASK				GENMASK(1, 0)
#define SWRM_MCP_SLV_STATUS_SZ					2
#define SWRM_DP_PORT_CTRL_BANK(n, m)	(0x1124 + 0x100 * (n - 1) + 0x40 * m)
#define SWRM_DP_PORT_CTRL_2_BANK(n, m)	(0x1128 + 0x100 * (n - 1) + 0x40 * m)
#define SWRM_DP_BLOCK_CTRL_1(n)		(0x112C + 0x100 * (n - 1))
#define SWRM_DP_BLOCK_CTRL2_BANK(n, m)	(0x1130 + 0x100 * (n - 1) + 0x40 * m)
#define SWRM_DP_PORT_HCTRL_BANK(n, m)	(0x1134 + 0x100 * (n - 1) + 0x40 * m)
#define SWRM_DP_BLOCK_CTRL3_BANK(n, m)	(0x1138 + 0x100 * (n - 1) + 0x40 * m)
#define SWRM_DIN_DPn_PCM_PORT_CTRL(n)	(0x1054 + 0x100 * (n - 1))
#define SWR_MSTR_MAX_REG_ADDR		(0x1740)

#define SWRM_DP_PORT_CTRL_EN_CHAN_SHFT				0x18
#define SWRM_DP_PORT_CTRL_OFFSET2_SHFT				0x10
#define SWRM_DP_PORT_CTRL_OFFSET1_SHFT				0x08
#define SWRM_AHB_BRIDGE_WR_DATA_0				0xc85
#define SWRM_AHB_BRIDGE_WR_ADDR_0				0xc89
#define SWRM_AHB_BRIDGE_RD_ADDR_0				0xc8d
#define SWRM_AHB_BRIDGE_RD_DATA_0				0xc91

#define SWRM_REG_VAL_PACK(data, dev, id, reg)	\
			((reg) | ((id) << 16) | ((dev) << 20) | ((data) << 24))

#define SWRM_SPECIAL_CMD_ID	0xF
#define MAX_FREQ_NUM		1
#define TIMEOUT_MS		100
#define QCOM_SWRM_MAX_RD_LEN	0x1
#define QCOM_SDW_MAX_PORTS	14
#define DEFAULT_CLK_FREQ	9600000
#define SWRM_MAX_DAIS		0xF
#define SWR_INVALID_PARAM 0xFF
#define SWR_HSTOP_MAX_VAL 0xF
#define SWR_HSTART_MIN_VAL 0x0
#define SWR_BROADCAST_CMD_ID    0x0F
#define SWR_MAX_CMD_ID	14
#define MAX_FIFO_RD_RETRY 3
#define SWR_OVERFLOW_RETRY_COUNT 30
#define SWRM_LINK_STATUS_RETRY_CNT 100

enum {
	MASTER_ID_WSA = 1,
	MASTER_ID_RX,
	MASTER_ID_TX
};

struct qcom_swrm_port_config {
	u8 si;
	u8 off1;
	u8 off2;
	u8 bp_mode;
	u8 hstart;
	u8 hstop;
	u8 word_length;
	u8 blk_group_count;
	u8 lane_control;
};

struct qcom_swrm_ctrl {
	struct sdw_bus bus;
	struct device *dev;
	struct regmap *regmap;
	void __iomem *mmio;
#ifdef CONFIG_DEBUG_FS
	struct dentry *debugfs;
#endif
	struct completion broadcast;
	struct completion enumeration;
	struct work_struct slave_work;
	/* Port alloc/free lock */
	struct mutex port_lock;
	struct clk *hclk;
	u8 wr_cmd_id;
	u8 rd_cmd_id;
	int irq;
	unsigned int version;
	int wake_irq;
	int num_din_ports;
	int num_dout_ports;
	int cols_index;
	int rows_index;
	unsigned long dout_port_mask;
	unsigned long din_port_mask;
	u32 intr_mask;
	u8 rcmd_id;
	u8 wcmd_id;
	struct qcom_swrm_port_config pconfig[QCOM_SDW_MAX_PORTS];
	struct sdw_stream_runtime *sruntime[SWRM_MAX_DAIS];
	enum sdw_slave_status status[SDW_MAX_DEVICES];
	int (*reg_read)(struct qcom_swrm_ctrl *ctrl, int reg, u32 *val);
	int (*reg_write)(struct qcom_swrm_ctrl *ctrl, int reg, int val);
	u32 slave_status;
	u32 wr_fifo_depth;
	u32 rd_fifo_depth;
	bool clock_stop_not_supported;
};

struct qcom_swrm_data {
	u32 default_cols;
	u32 default_rows;
};

static const struct qcom_swrm_data swrm_v1_3_data = {
	.default_rows = 48,
	.default_cols = 16,
};

static const struct qcom_swrm_data swrm_v1_5_data = {
	.default_rows = 50,
	.default_cols = 16,
};

#define to_qcom_sdw(b)	container_of(b, struct qcom_swrm_ctrl, bus)

static int qcom_swrm_ahb_reg_read(struct qcom_swrm_ctrl *ctrl, int reg,
				  u32 *val)
{
	struct regmap *wcd_regmap = ctrl->regmap;
	int ret;

	/* pg register + offset */
	ret = regmap_bulk_write(wcd_regmap, SWRM_AHB_BRIDGE_RD_ADDR_0,
			  (u8 *)&reg, 4);
	if (ret < 0)
		return SDW_CMD_FAIL;

	ret = regmap_bulk_read(wcd_regmap, SWRM_AHB_BRIDGE_RD_DATA_0,
			       val, 4);
	if (ret < 0)
		return SDW_CMD_FAIL;

	return SDW_CMD_OK;
}

static int qcom_swrm_ahb_reg_write(struct qcom_swrm_ctrl *ctrl,
				   int reg, int val)
{
	struct regmap *wcd_regmap = ctrl->regmap;
	int ret;
	/* pg register + offset */
	ret = regmap_bulk_write(wcd_regmap, SWRM_AHB_BRIDGE_WR_DATA_0,
			  (u8 *)&val, 4);
	if (ret)
		return SDW_CMD_FAIL;

	/* write address register */
	ret = regmap_bulk_write(wcd_regmap, SWRM_AHB_BRIDGE_WR_ADDR_0,
			  (u8 *)&reg, 4);
	if (ret)
		return SDW_CMD_FAIL;

	return SDW_CMD_OK;
}

static int qcom_swrm_cpu_reg_read(struct qcom_swrm_ctrl *ctrl, int reg,
				  u32 *val)
{
	*val = readl(ctrl->mmio + reg);
	return SDW_CMD_OK;
}

static int qcom_swrm_cpu_reg_write(struct qcom_swrm_ctrl *ctrl, int reg,
				   int val)
{
	writel(val, ctrl->mmio + reg);
	return SDW_CMD_OK;
}

static u32 swrm_get_packed_reg_val(u8 *cmd_id, u8 cmd_data,
				   u8 dev_addr, u16 reg_addr)
{
	u32 val;
	u8 id = *cmd_id;

	if (id != SWR_BROADCAST_CMD_ID) {
		if (id < SWR_MAX_CMD_ID)
			id += 1;
		else
			id = 0;
		*cmd_id = id;
	}
	val = SWRM_REG_VAL_PACK(cmd_data, dev_addr, id, reg_addr);

	return val;
}

static int swrm_wait_for_rd_fifo_avail(struct qcom_swrm_ctrl *swrm)
{
	u32 fifo_outstanding_data, value;
	int fifo_retry_count = SWR_OVERFLOW_RETRY_COUNT;

	do {
		/* Check for fifo underflow during read */
		swrm->reg_read(swrm, SWRM_CMD_FIFO_STATUS, &value);
		fifo_outstanding_data = FIELD_GET(SWRM_RD_CMD_FIFO_CNT_MASK, value);

		/* Check if read data is available in read fifo */
		if (fifo_outstanding_data > 0)
			return 0;

		usleep_range(500, 510);
	} while (fifo_retry_count--);

	if (fifo_outstanding_data == 0) {
		dev_err_ratelimited(swrm->dev, "%s err read underflow\n", __func__);
		return -EIO;
	}

	return 0;
}

static int swrm_wait_for_wr_fifo_avail(struct qcom_swrm_ctrl *swrm)
{
	u32 fifo_outstanding_cmds, value;
	int fifo_retry_count = SWR_OVERFLOW_RETRY_COUNT;

	do {
		/* Check for fifo overflow during write */
		swrm->reg_read(swrm, SWRM_CMD_FIFO_STATUS, &value);
		fifo_outstanding_cmds = FIELD_GET(SWRM_WR_CMD_FIFO_CNT_MASK, value);

		/* Check for space in write fifo before writing */
		if (fifo_outstanding_cmds < swrm->wr_fifo_depth)
			return 0;

		usleep_range(500, 510);
	} while (fifo_retry_count--);

	if (fifo_outstanding_cmds == swrm->wr_fifo_depth) {
		dev_err_ratelimited(swrm->dev, "%s err write overflow\n", __func__);
		return -EIO;
	}

	return 0;
}

static int qcom_swrm_cmd_fifo_wr_cmd(struct qcom_swrm_ctrl *swrm, u8 cmd_data,
				     u8 dev_addr, u16 reg_addr)
{

	u32 val;
	int ret = 0;
	u8 cmd_id = 0x0;

	if (dev_addr == SDW_BROADCAST_DEV_NUM) {
		cmd_id = SWR_BROADCAST_CMD_ID;
		val = swrm_get_packed_reg_val(&cmd_id, cmd_data,
					      dev_addr, reg_addr);
	} else {
		val = swrm_get_packed_reg_val(&swrm->wcmd_id, cmd_data,
					      dev_addr, reg_addr);
	}

	if (swrm_wait_for_wr_fifo_avail(swrm))
		return SDW_CMD_FAIL_OTHER;

	/* Its assumed that write is okay as we do not get any status back */
	swrm->reg_write(swrm, SWRM_CMD_FIFO_WR_CMD, val);

	/* version 1.3 or less */
	if (swrm->version <= 0x01030000)
		usleep_range(150, 155);

	if (cmd_id == SWR_BROADCAST_CMD_ID) {
		/*
		 * sleep for 10ms for MSM soundwire variant to allow broadcast
		 * command to complete.
		 */
		ret = wait_for_completion_timeout(&swrm->broadcast,
						  msecs_to_jiffies(TIMEOUT_MS));
		if (!ret)
			ret = SDW_CMD_IGNORED;
		else
			ret = SDW_CMD_OK;

	} else {
		ret = SDW_CMD_OK;
	}
	return ret;
}

static int qcom_swrm_cmd_fifo_rd_cmd(struct qcom_swrm_ctrl *swrm,
				     u8 dev_addr, u16 reg_addr,
				     u32 len, u8 *rval)
{
	u32 cmd_data, cmd_id, val, retry_attempt = 0;

	val = swrm_get_packed_reg_val(&swrm->rcmd_id, len, dev_addr, reg_addr);

	/* wait for FIFO RD to complete to avoid overflow */
	usleep_range(100, 105);
	swrm->reg_write(swrm, SWRM_CMD_FIFO_RD_CMD, val);
	/* wait for FIFO RD CMD complete to avoid overflow */
	usleep_range(250, 255);

	if (swrm_wait_for_rd_fifo_avail(swrm))
		return SDW_CMD_FAIL_OTHER;

	do {
		swrm->reg_read(swrm, SWRM_CMD_FIFO_RD_FIFO_ADDR, &cmd_data);
		rval[0] = cmd_data & 0xFF;
		cmd_id = FIELD_GET(SWRM_RD_FIFO_CMD_ID_MASK, cmd_data);

		if (cmd_id != swrm->rcmd_id) {
			if (retry_attempt < (MAX_FIFO_RD_RETRY - 1)) {
				/* wait 500 us before retry on fifo read failure */
				usleep_range(500, 505);
				swrm->reg_write(swrm, SWRM_CMD_FIFO_CMD,
						SWRM_CMD_FIFO_FLUSH);
				swrm->reg_write(swrm, SWRM_CMD_FIFO_RD_CMD, val);
			}
			retry_attempt++;
		} else {
			return SDW_CMD_OK;
		}

	} while (retry_attempt < MAX_FIFO_RD_RETRY);

	dev_err(swrm->dev, "failed to read fifo: reg: 0x%x, rcmd_id: 0x%x,\
		dev_num: 0x%x, cmd_data: 0x%x\n",
		reg_addr, swrm->rcmd_id, dev_addr, cmd_data);

	return SDW_CMD_IGNORED;
}

static int qcom_swrm_get_alert_slave_dev_num(struct qcom_swrm_ctrl *ctrl)
{
	u32 val, status;
	int dev_num;

	ctrl->reg_read(ctrl, SWRM_MCP_SLV_STATUS, &val);

	for (dev_num = 0; dev_num < SDW_MAX_DEVICES; dev_num++) {
		status = (val >> (dev_num * SWRM_MCP_SLV_STATUS_SZ));

		if ((status & SWRM_MCP_SLV_STATUS_MASK) == SDW_SLAVE_ALERT) {
			ctrl->status[dev_num] = status;
			return dev_num;
		}
	}

	return -EINVAL;
}

static void qcom_swrm_get_device_status(struct qcom_swrm_ctrl *ctrl)
{
	u32 val;
	int i;

	ctrl->reg_read(ctrl, SWRM_MCP_SLV_STATUS, &val);
	ctrl->slave_status = val;

	for (i = 0; i < SDW_MAX_DEVICES; i++) {
		u32 s;

		s = (val >> (i * 2));
		s &= SWRM_MCP_SLV_STATUS_MASK;
		ctrl->status[i] = s;
	}
}

static void qcom_swrm_set_slave_dev_num(struct sdw_bus *bus,
					struct sdw_slave *slave, int devnum)
{
	struct qcom_swrm_ctrl *ctrl = to_qcom_sdw(bus);
	u32 status;

	ctrl->reg_read(ctrl, SWRM_MCP_SLV_STATUS, &status);
	status = (status >> (devnum * SWRM_MCP_SLV_STATUS_SZ));
	status &= SWRM_MCP_SLV_STATUS_MASK;

	if (status == SDW_SLAVE_ATTACHED) {
		if (slave)
			slave->dev_num = devnum;
		mutex_lock(&bus->bus_lock);
		set_bit(devnum, bus->assigned);
		mutex_unlock(&bus->bus_lock);
	}
}

static int qcom_swrm_enumerate(struct sdw_bus *bus)
{
	struct qcom_swrm_ctrl *ctrl = to_qcom_sdw(bus);
	struct sdw_slave *slave, *_s;
	struct sdw_slave_id id;
	u32 val1, val2;
	bool found;
	u64 addr;
	int i;
	char *buf1 = (char *)&val1, *buf2 = (char *)&val2;

	for (i = 1; i <= SDW_MAX_DEVICES; i++) {
		/*SCP_Devid5 - Devid 4*/
		ctrl->reg_read(ctrl, SWRM_ENUMERATOR_SLAVE_DEV_ID_1(i), &val1);

		/*SCP_Devid3 - DevId 2 Devid 1 Devid 0*/
		ctrl->reg_read(ctrl, SWRM_ENUMERATOR_SLAVE_DEV_ID_2(i), &val2);

		if (!val1 && !val2)
			break;

		addr = buf2[1] | (buf2[0] << 8) | (buf1[3] << 16) |
			((u64)buf1[2] << 24) | ((u64)buf1[1] << 32) |
			((u64)buf1[0] << 40);

		sdw_extract_slave_id(bus, addr, &id);
		found = false;
		/* Now compare with entries */
		list_for_each_entry_safe(slave, _s, &bus->slaves, node) {
			if (sdw_compare_devid(slave, id) == 0) {
				qcom_swrm_set_slave_dev_num(bus, slave, i);
				found = true;
				break;
			}
		}

		if (!found) {
			qcom_swrm_set_slave_dev_num(bus, NULL, i);
			sdw_slave_add(bus, &id, NULL);
		}
	}

	complete(&ctrl->enumeration);
	return 0;
}

static irqreturn_t qcom_swrm_wake_irq_handler(int irq, void *dev_id)
{
	struct qcom_swrm_ctrl *swrm = dev_id;
	int ret;

	ret = pm_runtime_resume_and_get(swrm->dev);
	if (ret < 0 && ret != -EACCES) {
		dev_err_ratelimited(swrm->dev,
				    "pm_runtime_resume_and_get failed in %s, ret %d\n",
				    __func__, ret);
<<<<<<< HEAD
		pm_runtime_put_noidle(swrm->dev);
=======
>>>>>>> f25a7d55
		return ret;
	}

	if (swrm->wake_irq > 0) {
		if (!irqd_irq_disabled(irq_get_irq_data(swrm->wake_irq)))
			disable_irq_nosync(swrm->wake_irq);
	}

	pm_runtime_mark_last_busy(swrm->dev);
	pm_runtime_put_autosuspend(swrm->dev);

	return IRQ_HANDLED;
}

static irqreturn_t qcom_swrm_irq_handler(int irq, void *dev_id)
{
	struct qcom_swrm_ctrl *swrm = dev_id;
	u32 value, intr_sts, intr_sts_masked, slave_status;
	u32 i;
	int devnum;
	int ret = IRQ_HANDLED;
	clk_prepare_enable(swrm->hclk);

	swrm->reg_read(swrm, SWRM_INTERRUPT_STATUS, &intr_sts);
	intr_sts_masked = intr_sts & swrm->intr_mask;

	do {
		for (i = 0; i < SWRM_INTERRUPT_MAX; i++) {
			value = intr_sts_masked & BIT(i);
			if (!value)
				continue;

			switch (value) {
			case SWRM_INTERRUPT_STATUS_SLAVE_PEND_IRQ:
				devnum = qcom_swrm_get_alert_slave_dev_num(swrm);
				if (devnum < 0) {
					dev_err_ratelimited(swrm->dev,
					    "no slave alert found.spurious interrupt\n");
				} else {
					sdw_handle_slave_status(&swrm->bus, swrm->status);
				}

				break;
			case SWRM_INTERRUPT_STATUS_NEW_SLAVE_ATTACHED:
			case SWRM_INTERRUPT_STATUS_CHANGE_ENUM_SLAVE_STATUS:
				dev_err_ratelimited(swrm->dev, "%s: SWR new slave attached\n",
					__func__);
				swrm->reg_read(swrm, SWRM_MCP_SLV_STATUS, &slave_status);
				if (swrm->slave_status == slave_status) {
					dev_err(swrm->dev, "Slave status not changed %x\n",
						slave_status);
				} else {
					qcom_swrm_get_device_status(swrm);
					qcom_swrm_enumerate(&swrm->bus);
					sdw_handle_slave_status(&swrm->bus, swrm->status);
				}
				break;
			case SWRM_INTERRUPT_STATUS_MASTER_CLASH_DET:
				dev_err_ratelimited(swrm->dev,
						"%s: SWR bus clsh detected\n",
						__func__);
				swrm->intr_mask &= ~SWRM_INTERRUPT_STATUS_MASTER_CLASH_DET;
				swrm->reg_write(swrm, SWRM_INTERRUPT_CPU_EN, swrm->intr_mask);
				break;
			case SWRM_INTERRUPT_STATUS_RD_FIFO_OVERFLOW:
				swrm->reg_read(swrm, SWRM_CMD_FIFO_STATUS, &value);
				dev_err_ratelimited(swrm->dev,
					"%s: SWR read FIFO overflow fifo status 0x%x\n",
					__func__, value);
				break;
			case SWRM_INTERRUPT_STATUS_RD_FIFO_UNDERFLOW:
				swrm->reg_read(swrm, SWRM_CMD_FIFO_STATUS, &value);
				dev_err_ratelimited(swrm->dev,
					"%s: SWR read FIFO underflow fifo status 0x%x\n",
					__func__, value);
				break;
			case SWRM_INTERRUPT_STATUS_WR_CMD_FIFO_OVERFLOW:
				swrm->reg_read(swrm, SWRM_CMD_FIFO_STATUS, &value);
				dev_err(swrm->dev,
					"%s: SWR write FIFO overflow fifo status %x\n",
					__func__, value);
				swrm->reg_write(swrm, SWRM_CMD_FIFO_CMD, 0x1);
				break;
			case SWRM_INTERRUPT_STATUS_CMD_ERROR:
				swrm->reg_read(swrm, SWRM_CMD_FIFO_STATUS, &value);
				dev_err_ratelimited(swrm->dev,
					"%s: SWR CMD error, fifo status 0x%x, flushing fifo\n",
					__func__, value);
				swrm->reg_write(swrm, SWRM_CMD_FIFO_CMD, 0x1);
				break;
			case SWRM_INTERRUPT_STATUS_DOUT_PORT_COLLISION:
				dev_err_ratelimited(swrm->dev,
						"%s: SWR Port collision detected\n",
						__func__);
				swrm->intr_mask &= ~SWRM_INTERRUPT_STATUS_DOUT_PORT_COLLISION;
				swrm->reg_write(swrm,
					SWRM_INTERRUPT_CPU_EN, swrm->intr_mask);
				break;
			case SWRM_INTERRUPT_STATUS_READ_EN_RD_VALID_MISMATCH:
				dev_err_ratelimited(swrm->dev,
					"%s: SWR read enable valid mismatch\n",
					__func__);
				swrm->intr_mask &=
					~SWRM_INTERRUPT_STATUS_READ_EN_RD_VALID_MISMATCH;
				swrm->reg_write(swrm,
					SWRM_INTERRUPT_CPU_EN, swrm->intr_mask);
				break;
			case SWRM_INTERRUPT_STATUS_SPECIAL_CMD_ID_FINISHED:
				complete(&swrm->broadcast);
				break;
			case SWRM_INTERRUPT_STATUS_BUS_RESET_FINISHED_V2:
				break;
			case SWRM_INTERRUPT_STATUS_CLK_STOP_FINISHED_V2:
				break;
			case SWRM_INTERRUPT_STATUS_EXT_CLK_STOP_WAKEUP:
				break;
			default:
				dev_err_ratelimited(swrm->dev,
						"%s: SWR unknown interrupt value: %d\n",
						__func__, value);
				ret = IRQ_NONE;
				break;
			}
		}
		swrm->reg_write(swrm, SWRM_INTERRUPT_CLEAR, intr_sts);
		swrm->reg_read(swrm, SWRM_INTERRUPT_STATUS, &intr_sts);
		intr_sts_masked = intr_sts & swrm->intr_mask;
	} while (intr_sts_masked);

	clk_disable_unprepare(swrm->hclk);
	return ret;
}

static int qcom_swrm_init(struct qcom_swrm_ctrl *ctrl)
{
	u32 val;

	/* Clear Rows and Cols */
	val = FIELD_PREP(SWRM_MCP_FRAME_CTRL_BANK_ROW_CTRL_BMSK, ctrl->rows_index);
	val |= FIELD_PREP(SWRM_MCP_FRAME_CTRL_BANK_COL_CTRL_BMSK, ctrl->cols_index);

	ctrl->reg_write(ctrl, SWRM_MCP_FRAME_CTRL_BANK_ADDR(0), val);

	/* Enable Auto enumeration */
	ctrl->reg_write(ctrl, SWRM_ENUMERATOR_CFG_ADDR, 1);

	ctrl->intr_mask = SWRM_INTERRUPT_STATUS_RMSK;
	/* Mask soundwire interrupts */
	ctrl->reg_write(ctrl, SWRM_INTERRUPT_MASK_ADDR,
			SWRM_INTERRUPT_STATUS_RMSK);

	/* Configure No pings */
	ctrl->reg_read(ctrl, SWRM_MCP_CFG_ADDR, &val);
	u32p_replace_bits(&val, SWRM_DEF_CMD_NO_PINGS, SWRM_MCP_CFG_MAX_NUM_OF_CMD_NO_PINGS_BMSK);
	ctrl->reg_write(ctrl, SWRM_MCP_CFG_ADDR, val);

	ctrl->reg_write(ctrl, SWRM_MCP_BUS_CTRL, SWRM_MCP_BUS_CLK_START);
	/* Configure number of retries of a read/write cmd */
	if (ctrl->version > 0x01050001) {
		/* Only for versions >= 1.5.1 */
		ctrl->reg_write(ctrl, SWRM_CMD_FIFO_CFG_ADDR,
				SWRM_RD_WR_CMD_RETRIES |
				SWRM_CONTINUE_EXEC_ON_CMD_IGNORE);
	} else {
		ctrl->reg_write(ctrl, SWRM_CMD_FIFO_CFG_ADDR,
				SWRM_RD_WR_CMD_RETRIES);
	}

	/* Set IRQ to PULSE */
	ctrl->reg_write(ctrl, SWRM_COMP_CFG_ADDR,
			SWRM_COMP_CFG_IRQ_LEVEL_OR_PULSE_MSK |
			SWRM_COMP_CFG_ENABLE_MSK);

	/* enable CPU IRQs */
	if (ctrl->mmio) {
		ctrl->reg_write(ctrl, SWRM_INTERRUPT_CPU_EN,
				SWRM_INTERRUPT_STATUS_RMSK);
	}
	ctrl->slave_status = 0;
	ctrl->reg_read(ctrl, SWRM_COMP_PARAMS, &val);
	ctrl->rd_fifo_depth = FIELD_GET(SWRM_COMP_PARAMS_RD_FIFO_DEPTH, val);
	ctrl->wr_fifo_depth = FIELD_GET(SWRM_COMP_PARAMS_WR_FIFO_DEPTH, val);

	return 0;
}

static enum sdw_command_response qcom_swrm_xfer_msg(struct sdw_bus *bus,
						    struct sdw_msg *msg)
{
	struct qcom_swrm_ctrl *ctrl = to_qcom_sdw(bus);
	int ret, i, len;

	if (msg->flags == SDW_MSG_FLAG_READ) {
		for (i = 0; i < msg->len;) {
			if ((msg->len - i) < QCOM_SWRM_MAX_RD_LEN)
				len = msg->len - i;
			else
				len = QCOM_SWRM_MAX_RD_LEN;

			ret = qcom_swrm_cmd_fifo_rd_cmd(ctrl, msg->dev_num,
							msg->addr + i, len,
						       &msg->buf[i]);
			if (ret)
				return ret;

			i = i + len;
		}
	} else if (msg->flags == SDW_MSG_FLAG_WRITE) {
		for (i = 0; i < msg->len; i++) {
			ret = qcom_swrm_cmd_fifo_wr_cmd(ctrl, msg->buf[i],
							msg->dev_num,
						       msg->addr + i);
			if (ret)
				return SDW_CMD_IGNORED;
		}
	}

	return SDW_CMD_OK;
}

static int qcom_swrm_pre_bank_switch(struct sdw_bus *bus)
{
	u32 reg = SWRM_MCP_FRAME_CTRL_BANK_ADDR(bus->params.next_bank);
	struct qcom_swrm_ctrl *ctrl = to_qcom_sdw(bus);
	u32 val;

	ctrl->reg_read(ctrl, reg, &val);

	u32p_replace_bits(&val, ctrl->cols_index, SWRM_MCP_FRAME_CTRL_BANK_COL_CTRL_BMSK);
	u32p_replace_bits(&val, ctrl->rows_index, SWRM_MCP_FRAME_CTRL_BANK_ROW_CTRL_BMSK);

	return ctrl->reg_write(ctrl, reg, val);
}

static int qcom_swrm_port_params(struct sdw_bus *bus,
				 struct sdw_port_params *p_params,
				 unsigned int bank)
{
	struct qcom_swrm_ctrl *ctrl = to_qcom_sdw(bus);

	return ctrl->reg_write(ctrl, SWRM_DP_BLOCK_CTRL_1(p_params->num),
			       p_params->bps - 1);

}

static int qcom_swrm_transport_params(struct sdw_bus *bus,
				      struct sdw_transport_params *params,
				      enum sdw_reg_bank bank)
{
	struct qcom_swrm_ctrl *ctrl = to_qcom_sdw(bus);
	struct qcom_swrm_port_config *pcfg;
	u32 value;
	int reg = SWRM_DP_PORT_CTRL_BANK((params->port_num), bank);
	int ret;

	pcfg = &ctrl->pconfig[params->port_num];

	value = pcfg->off1 << SWRM_DP_PORT_CTRL_OFFSET1_SHFT;
	value |= pcfg->off2 << SWRM_DP_PORT_CTRL_OFFSET2_SHFT;
	value |= pcfg->si;

	ret = ctrl->reg_write(ctrl, reg, value);
	if (ret)
		goto err;

	if (pcfg->lane_control != SWR_INVALID_PARAM) {
		reg = SWRM_DP_PORT_CTRL_2_BANK(params->port_num, bank);
		value = pcfg->lane_control;
		ret = ctrl->reg_write(ctrl, reg, value);
		if (ret)
			goto err;
	}

	if (pcfg->blk_group_count != SWR_INVALID_PARAM) {
		reg = SWRM_DP_BLOCK_CTRL2_BANK(params->port_num, bank);
		value = pcfg->blk_group_count;
		ret = ctrl->reg_write(ctrl, reg, value);
		if (ret)
			goto err;
	}

	if (pcfg->hstart != SWR_INVALID_PARAM
			&& pcfg->hstop != SWR_INVALID_PARAM) {
		reg = SWRM_DP_PORT_HCTRL_BANK(params->port_num, bank);
		value = (pcfg->hstop << 4) | pcfg->hstart;
		ret = ctrl->reg_write(ctrl, reg, value);
	} else {
		reg = SWRM_DP_PORT_HCTRL_BANK(params->port_num, bank);
		value = (SWR_HSTOP_MAX_VAL << 4) | SWR_HSTART_MIN_VAL;
		ret = ctrl->reg_write(ctrl, reg, value);
	}

	if (ret)
		goto err;

	if (pcfg->bp_mode != SWR_INVALID_PARAM) {
		reg = SWRM_DP_BLOCK_CTRL3_BANK(params->port_num, bank);
		ret = ctrl->reg_write(ctrl, reg, pcfg->bp_mode);
	}

err:
	return ret;
}

static int qcom_swrm_port_enable(struct sdw_bus *bus,
				 struct sdw_enable_ch *enable_ch,
				 unsigned int bank)
{
	u32 reg = SWRM_DP_PORT_CTRL_BANK(enable_ch->port_num, bank);
	struct qcom_swrm_ctrl *ctrl = to_qcom_sdw(bus);
	u32 val;

	ctrl->reg_read(ctrl, reg, &val);

	if (enable_ch->enable)
		val |= (enable_ch->ch_mask << SWRM_DP_PORT_CTRL_EN_CHAN_SHFT);
	else
		val &= ~(0xff << SWRM_DP_PORT_CTRL_EN_CHAN_SHFT);

	return ctrl->reg_write(ctrl, reg, val);
}

static const struct sdw_master_port_ops qcom_swrm_port_ops = {
	.dpn_set_port_params = qcom_swrm_port_params,
	.dpn_set_port_transport_params = qcom_swrm_transport_params,
	.dpn_port_enable_ch = qcom_swrm_port_enable,
};

static const struct sdw_master_ops qcom_swrm_ops = {
	.xfer_msg = qcom_swrm_xfer_msg,
	.pre_bank_switch = qcom_swrm_pre_bank_switch,
};

static int qcom_swrm_compute_params(struct sdw_bus *bus)
{
	struct qcom_swrm_ctrl *ctrl = to_qcom_sdw(bus);
	struct sdw_master_runtime *m_rt;
	struct sdw_slave_runtime *s_rt;
	struct sdw_port_runtime *p_rt;
	struct qcom_swrm_port_config *pcfg;
	struct sdw_slave *slave;
	unsigned int m_port;
	int i = 1;

	list_for_each_entry(m_rt, &bus->m_rt_list, bus_node) {
		list_for_each_entry(p_rt, &m_rt->port_list, port_node) {
			pcfg = &ctrl->pconfig[p_rt->num];
			p_rt->transport_params.port_num = p_rt->num;
			if (pcfg->word_length != SWR_INVALID_PARAM) {
				sdw_fill_port_params(&p_rt->port_params,
					     p_rt->num,  pcfg->word_length + 1,
					     SDW_PORT_FLOW_MODE_ISOCH,
					     SDW_PORT_DATA_MODE_NORMAL);
			}

		}

		list_for_each_entry(s_rt, &m_rt->slave_rt_list, m_rt_node) {
			slave = s_rt->slave;
			list_for_each_entry(p_rt, &s_rt->port_list, port_node) {
				m_port = slave->m_port_map[p_rt->num];
				/* port config starts at offset 0 so -1 from actual port number */
				if (m_port)
					pcfg = &ctrl->pconfig[m_port];
				else
					pcfg = &ctrl->pconfig[i];
				p_rt->transport_params.port_num = p_rt->num;
				p_rt->transport_params.sample_interval =
					pcfg->si + 1;
				p_rt->transport_params.offset1 = pcfg->off1;
				p_rt->transport_params.offset2 = pcfg->off2;
				p_rt->transport_params.blk_pkg_mode = pcfg->bp_mode;
				p_rt->transport_params.blk_grp_ctrl = pcfg->blk_group_count;

				p_rt->transport_params.hstart = pcfg->hstart;
				p_rt->transport_params.hstop = pcfg->hstop;
				p_rt->transport_params.lane_ctrl = pcfg->lane_control;
				if (pcfg->word_length != SWR_INVALID_PARAM) {
					sdw_fill_port_params(&p_rt->port_params,
						     p_rt->num,
						     pcfg->word_length + 1,
						     SDW_PORT_FLOW_MODE_ISOCH,
						     SDW_PORT_DATA_MODE_NORMAL);
				}
				i++;
			}
		}
	}

	return 0;
}

static u32 qcom_swrm_freq_tbl[MAX_FREQ_NUM] = {
	DEFAULT_CLK_FREQ,
};

static void qcom_swrm_stream_free_ports(struct qcom_swrm_ctrl *ctrl,
					struct sdw_stream_runtime *stream)
{
	struct sdw_master_runtime *m_rt;
	struct sdw_port_runtime *p_rt;
	unsigned long *port_mask;

	mutex_lock(&ctrl->port_lock);

	list_for_each_entry(m_rt, &stream->master_list, stream_node) {
		if (m_rt->direction == SDW_DATA_DIR_RX)
			port_mask = &ctrl->dout_port_mask;
		else
			port_mask = &ctrl->din_port_mask;

		list_for_each_entry(p_rt, &m_rt->port_list, port_node)
			clear_bit(p_rt->num, port_mask);
	}

	mutex_unlock(&ctrl->port_lock);
}

static int qcom_swrm_stream_alloc_ports(struct qcom_swrm_ctrl *ctrl,
					struct sdw_stream_runtime *stream,
				       struct snd_pcm_hw_params *params,
				       int direction)
{
	struct sdw_port_config pconfig[QCOM_SDW_MAX_PORTS];
	struct sdw_stream_config sconfig;
	struct sdw_master_runtime *m_rt;
	struct sdw_slave_runtime *s_rt;
	struct sdw_port_runtime *p_rt;
	struct sdw_slave *slave;
	unsigned long *port_mask;
	int i, maxport, pn, nports = 0, ret = 0;
	unsigned int m_port;

	mutex_lock(&ctrl->port_lock);
	list_for_each_entry(m_rt, &stream->master_list, stream_node) {
		if (m_rt->direction == SDW_DATA_DIR_RX) {
			maxport = ctrl->num_dout_ports;
			port_mask = &ctrl->dout_port_mask;
		} else {
			maxport = ctrl->num_din_ports;
			port_mask = &ctrl->din_port_mask;
		}

		list_for_each_entry(s_rt, &m_rt->slave_rt_list, m_rt_node) {
			slave = s_rt->slave;
			list_for_each_entry(p_rt, &s_rt->port_list, port_node) {
				m_port = slave->m_port_map[p_rt->num];
				/* Port numbers start from 1 - 14*/
				if (m_port)
					pn = m_port;
				else
					pn = find_first_zero_bit(port_mask, maxport);

				if (pn > maxport) {
					dev_err(ctrl->dev, "All ports busy\n");
					ret = -EBUSY;
					goto err;
				}
				set_bit(pn, port_mask);
				pconfig[nports].num = pn;
				pconfig[nports].ch_mask = p_rt->ch_mask;
				nports++;
			}
		}
	}

	if (direction == SNDRV_PCM_STREAM_CAPTURE)
		sconfig.direction = SDW_DATA_DIR_TX;
	else
		sconfig.direction = SDW_DATA_DIR_RX;

	/* hw parameters wil be ignored as we only support PDM */
	sconfig.ch_count = 1;
	sconfig.frame_rate = params_rate(params);
	sconfig.type = stream->type;
	sconfig.bps = 1;
	sdw_stream_add_master(&ctrl->bus, &sconfig, pconfig,
			      nports, stream);
err:
	if (ret) {
		for (i = 0; i < nports; i++)
			clear_bit(pconfig[i].num, port_mask);
	}

	mutex_unlock(&ctrl->port_lock);

	return ret;
}

static int qcom_swrm_hw_params(struct snd_pcm_substream *substream,
			       struct snd_pcm_hw_params *params,
			      struct snd_soc_dai *dai)
{
	struct qcom_swrm_ctrl *ctrl = dev_get_drvdata(dai->dev);
	struct sdw_stream_runtime *sruntime = ctrl->sruntime[dai->id];
	int ret;

	ret = qcom_swrm_stream_alloc_ports(ctrl, sruntime, params,
					   substream->stream);
	if (ret)
		qcom_swrm_stream_free_ports(ctrl, sruntime);

	return ret;
}

static int qcom_swrm_hw_free(struct snd_pcm_substream *substream,
			     struct snd_soc_dai *dai)
{
	struct qcom_swrm_ctrl *ctrl = dev_get_drvdata(dai->dev);
	struct sdw_stream_runtime *sruntime = ctrl->sruntime[dai->id];

	qcom_swrm_stream_free_ports(ctrl, sruntime);
	sdw_stream_remove_master(&ctrl->bus, sruntime);

	return 0;
}

static int qcom_swrm_set_sdw_stream(struct snd_soc_dai *dai,
				    void *stream, int direction)
{
	struct qcom_swrm_ctrl *ctrl = dev_get_drvdata(dai->dev);

	ctrl->sruntime[dai->id] = stream;

	return 0;
}

static void *qcom_swrm_get_sdw_stream(struct snd_soc_dai *dai, int direction)
{
	struct qcom_swrm_ctrl *ctrl = dev_get_drvdata(dai->dev);

	return ctrl->sruntime[dai->id];
}

static int qcom_swrm_startup(struct snd_pcm_substream *substream,
			     struct snd_soc_dai *dai)
{
	struct qcom_swrm_ctrl *ctrl = dev_get_drvdata(dai->dev);
	struct snd_soc_pcm_runtime *rtd = substream->private_data;
	struct sdw_stream_runtime *sruntime;
	struct snd_soc_dai *codec_dai;
	int ret, i;

	ret = pm_runtime_resume_and_get(ctrl->dev);
	if (ret < 0 && ret != -EACCES) {
		dev_err_ratelimited(ctrl->dev,
				    "pm_runtime_resume_and_get failed in %s, ret %d\n",
				    __func__, ret);
		return ret;
	}

	sruntime = sdw_alloc_stream(dai->name);
	if (!sruntime)
		return -ENOMEM;

	ctrl->sruntime[dai->id] = sruntime;

	for_each_rtd_codec_dais(rtd, i, codec_dai) {
		ret = snd_soc_dai_set_stream(codec_dai, sruntime,
					     substream->stream);
		if (ret < 0 && ret != -ENOTSUPP) {
			dev_err(dai->dev, "Failed to set sdw stream on %s\n",
				codec_dai->name);
			sdw_release_stream(sruntime);
			return ret;
		}
	}

	return 0;
}

static void qcom_swrm_shutdown(struct snd_pcm_substream *substream,
			       struct snd_soc_dai *dai)
{
	struct qcom_swrm_ctrl *ctrl = dev_get_drvdata(dai->dev);

	sdw_release_stream(ctrl->sruntime[dai->id]);
	ctrl->sruntime[dai->id] = NULL;
	pm_runtime_mark_last_busy(ctrl->dev);
	pm_runtime_put_autosuspend(ctrl->dev);

}

static const struct snd_soc_dai_ops qcom_swrm_pdm_dai_ops = {
	.hw_params = qcom_swrm_hw_params,
	.hw_free = qcom_swrm_hw_free,
	.startup = qcom_swrm_startup,
	.shutdown = qcom_swrm_shutdown,
	.set_stream = qcom_swrm_set_sdw_stream,
	.get_stream = qcom_swrm_get_sdw_stream,
};

static const struct snd_soc_component_driver qcom_swrm_dai_component = {
	.name = "soundwire",
};

static int qcom_swrm_register_dais(struct qcom_swrm_ctrl *ctrl)
{
	int num_dais = ctrl->num_dout_ports + ctrl->num_din_ports;
	struct snd_soc_dai_driver *dais;
	struct snd_soc_pcm_stream *stream;
	struct device *dev = ctrl->dev;
	int i;

	/* PDM dais are only tested for now */
	dais = devm_kcalloc(dev, num_dais, sizeof(*dais), GFP_KERNEL);
	if (!dais)
		return -ENOMEM;

	for (i = 0; i < num_dais; i++) {
		dais[i].name = devm_kasprintf(dev, GFP_KERNEL, "SDW Pin%d", i);
		if (!dais[i].name)
			return -ENOMEM;

		if (i < ctrl->num_dout_ports)
			stream = &dais[i].playback;
		else
			stream = &dais[i].capture;

		stream->channels_min = 1;
		stream->channels_max = 1;
		stream->rates = SNDRV_PCM_RATE_48000;
		stream->formats = SNDRV_PCM_FMTBIT_S16_LE;

		dais[i].ops = &qcom_swrm_pdm_dai_ops;
		dais[i].id = i;
	}

	return devm_snd_soc_register_component(ctrl->dev,
						&qcom_swrm_dai_component,
						dais, num_dais);
}

static int qcom_swrm_get_port_config(struct qcom_swrm_ctrl *ctrl)
{
	struct device_node *np = ctrl->dev->of_node;
	u8 off1[QCOM_SDW_MAX_PORTS];
	u8 off2[QCOM_SDW_MAX_PORTS];
	u8 si[QCOM_SDW_MAX_PORTS];
	u8 bp_mode[QCOM_SDW_MAX_PORTS] = { 0, };
	u8 hstart[QCOM_SDW_MAX_PORTS];
	u8 hstop[QCOM_SDW_MAX_PORTS];
	u8 word_length[QCOM_SDW_MAX_PORTS];
	u8 blk_group_count[QCOM_SDW_MAX_PORTS];
	u8 lane_control[QCOM_SDW_MAX_PORTS];
	int i, ret, nports, val;

	ctrl->reg_read(ctrl, SWRM_COMP_PARAMS, &val);

	ctrl->num_dout_ports = FIELD_GET(SWRM_COMP_PARAMS_DOUT_PORTS_MASK, val);
	ctrl->num_din_ports = FIELD_GET(SWRM_COMP_PARAMS_DIN_PORTS_MASK, val);

	ret = of_property_read_u32(np, "qcom,din-ports", &val);
	if (ret)
		return ret;

	if (val > ctrl->num_din_ports)
		return -EINVAL;

	ctrl->num_din_ports = val;

	ret = of_property_read_u32(np, "qcom,dout-ports", &val);
	if (ret)
		return ret;

	if (val > ctrl->num_dout_ports)
		return -EINVAL;

	ctrl->num_dout_ports = val;

	nports = ctrl->num_dout_ports + ctrl->num_din_ports;
	/* Valid port numbers are from 1-14, so mask out port 0 explicitly */
	set_bit(0, &ctrl->dout_port_mask);
	set_bit(0, &ctrl->din_port_mask);

	ret = of_property_read_u8_array(np, "qcom,ports-offset1",
					off1, nports);
	if (ret)
		return ret;

	ret = of_property_read_u8_array(np, "qcom,ports-offset2",
					off2, nports);
	if (ret)
		return ret;

	ret = of_property_read_u8_array(np, "qcom,ports-sinterval-low",
					si, nports);
	if (ret)
		return ret;

	ret = of_property_read_u8_array(np, "qcom,ports-block-pack-mode",
					bp_mode, nports);
	if (ret) {
		if (ctrl->version <= 0x01030000)
			memset(bp_mode, SWR_INVALID_PARAM, QCOM_SDW_MAX_PORTS);
		else
			return ret;
	}

	memset(hstart, SWR_INVALID_PARAM, QCOM_SDW_MAX_PORTS);
	of_property_read_u8_array(np, "qcom,ports-hstart", hstart, nports);

	memset(hstop, SWR_INVALID_PARAM, QCOM_SDW_MAX_PORTS);
	of_property_read_u8_array(np, "qcom,ports-hstop", hstop, nports);

	memset(word_length, SWR_INVALID_PARAM, QCOM_SDW_MAX_PORTS);
	of_property_read_u8_array(np, "qcom,ports-word-length", word_length, nports);

	memset(blk_group_count, SWR_INVALID_PARAM, QCOM_SDW_MAX_PORTS);
	of_property_read_u8_array(np, "qcom,ports-block-group-count", blk_group_count, nports);

	memset(lane_control, SWR_INVALID_PARAM, QCOM_SDW_MAX_PORTS);
	of_property_read_u8_array(np, "qcom,ports-lane-control", lane_control, nports);

	for (i = 0; i < nports; i++) {
		/* Valid port number range is from 1-14 */
		ctrl->pconfig[i + 1].si = si[i];
		ctrl->pconfig[i + 1].off1 = off1[i];
		ctrl->pconfig[i + 1].off2 = off2[i];
		ctrl->pconfig[i + 1].bp_mode = bp_mode[i];
		ctrl->pconfig[i + 1].hstart = hstart[i];
		ctrl->pconfig[i + 1].hstop = hstop[i];
		ctrl->pconfig[i + 1].word_length = word_length[i];
		ctrl->pconfig[i + 1].blk_group_count = blk_group_count[i];
		ctrl->pconfig[i + 1].lane_control = lane_control[i];
	}

	return 0;
}

#ifdef CONFIG_DEBUG_FS
static int swrm_reg_show(struct seq_file *s_file, void *data)
{
	struct qcom_swrm_ctrl *swrm = s_file->private;
	int reg, reg_val, ret;

	ret = pm_runtime_resume_and_get(swrm->dev);
	if (ret < 0 && ret != -EACCES) {
		dev_err_ratelimited(swrm->dev,
				    "pm_runtime_resume_and_get failed in %s, ret %d\n",
				    __func__, ret);
<<<<<<< HEAD
		pm_runtime_put_noidle(swrm->dev);
=======
>>>>>>> f25a7d55
		return ret;
	}

	for (reg = 0; reg <= SWR_MSTR_MAX_REG_ADDR; reg += 4) {
		swrm->reg_read(swrm, reg, &reg_val);
		seq_printf(s_file, "0x%.3x: 0x%.2x\n", reg, reg_val);
	}
	pm_runtime_mark_last_busy(swrm->dev);
	pm_runtime_put_autosuspend(swrm->dev);


	return 0;
}
DEFINE_SHOW_ATTRIBUTE(swrm_reg);
#endif

static int qcom_swrm_probe(struct platform_device *pdev)
{
	struct device *dev = &pdev->dev;
	struct sdw_master_prop *prop;
	struct sdw_bus_params *params;
	struct qcom_swrm_ctrl *ctrl;
	const struct qcom_swrm_data *data;
	int ret;
	u32 val;

	ctrl = devm_kzalloc(dev, sizeof(*ctrl), GFP_KERNEL);
	if (!ctrl)
		return -ENOMEM;

	data = of_device_get_match_data(dev);
	ctrl->rows_index = sdw_find_row_index(data->default_rows);
	ctrl->cols_index = sdw_find_col_index(data->default_cols);
#if IS_REACHABLE(CONFIG_SLIMBUS)
	if (dev->parent->bus == &slimbus_bus) {
#else
	if (false) {
#endif
		ctrl->reg_read = qcom_swrm_ahb_reg_read;
		ctrl->reg_write = qcom_swrm_ahb_reg_write;
		ctrl->regmap = dev_get_regmap(dev->parent, NULL);
		if (!ctrl->regmap)
			return -EINVAL;
	} else {
		ctrl->reg_read = qcom_swrm_cpu_reg_read;
		ctrl->reg_write = qcom_swrm_cpu_reg_write;
		ctrl->mmio = devm_platform_ioremap_resource(pdev, 0);
		if (IS_ERR(ctrl->mmio))
			return PTR_ERR(ctrl->mmio);
	}

	ctrl->irq = of_irq_get(dev->of_node, 0);
	if (ctrl->irq < 0) {
		ret = ctrl->irq;
		goto err_init;
	}

	ctrl->hclk = devm_clk_get(dev, "iface");
	if (IS_ERR(ctrl->hclk)) {
		ret = PTR_ERR(ctrl->hclk);
		goto err_init;
	}

	clk_prepare_enable(ctrl->hclk);

	ctrl->dev = dev;
	dev_set_drvdata(&pdev->dev, ctrl);
	mutex_init(&ctrl->port_lock);
	init_completion(&ctrl->broadcast);
	init_completion(&ctrl->enumeration);

	ctrl->bus.ops = &qcom_swrm_ops;
	ctrl->bus.port_ops = &qcom_swrm_port_ops;
	ctrl->bus.compute_params = &qcom_swrm_compute_params;
	ctrl->bus.clk_stop_timeout = 300;

	ret = qcom_swrm_get_port_config(ctrl);
	if (ret)
		goto err_clk;

	params = &ctrl->bus.params;
	params->max_dr_freq = DEFAULT_CLK_FREQ;
	params->curr_dr_freq = DEFAULT_CLK_FREQ;
	params->col = data->default_cols;
	params->row = data->default_rows;
	ctrl->reg_read(ctrl, SWRM_MCP_STATUS, &val);
	params->curr_bank = val & SWRM_MCP_STATUS_BANK_NUM_MASK;
	params->next_bank = !params->curr_bank;

	prop = &ctrl->bus.prop;
	prop->max_clk_freq = DEFAULT_CLK_FREQ;
	prop->num_clk_gears = 0;
	prop->num_clk_freq = MAX_FREQ_NUM;
	prop->clk_freq = &qcom_swrm_freq_tbl[0];
	prop->default_col = data->default_cols;
	prop->default_row = data->default_rows;

	ctrl->reg_read(ctrl, SWRM_COMP_HW_VERSION, &ctrl->version);

	ret = devm_request_threaded_irq(dev, ctrl->irq, NULL,
					qcom_swrm_irq_handler,
					IRQF_TRIGGER_RISING |
					IRQF_ONESHOT,
					"soundwire", ctrl);
	if (ret) {
		dev_err(dev, "Failed to request soundwire irq\n");
		goto err_clk;
	}

	ctrl->wake_irq = of_irq_get(dev->of_node, 1);
	if (ctrl->wake_irq > 0) {
		ret = devm_request_threaded_irq(dev, ctrl->wake_irq, NULL,
						qcom_swrm_wake_irq_handler,
						IRQF_TRIGGER_HIGH | IRQF_ONESHOT,
						"swr_wake_irq", ctrl);
		if (ret) {
			dev_err(dev, "Failed to request soundwire wake irq\n");
			goto err_init;
		}
	}

	ret = sdw_bus_master_add(&ctrl->bus, dev, dev->fwnode);
	if (ret) {
		dev_err(dev, "Failed to register Soundwire controller (%d)\n",
			ret);
		goto err_clk;
	}

	qcom_swrm_init(ctrl);
	wait_for_completion_timeout(&ctrl->enumeration,
				    msecs_to_jiffies(TIMEOUT_MS));
	ret = qcom_swrm_register_dais(ctrl);
	if (ret)
		goto err_master_add;

	dev_info(dev, "Qualcomm Soundwire controller v%x.%x.%x Registered\n",
		 (ctrl->version >> 24) & 0xff, (ctrl->version >> 16) & 0xff,
		 ctrl->version & 0xffff);

	pm_runtime_set_autosuspend_delay(dev, 3000);
	pm_runtime_use_autosuspend(dev);
	pm_runtime_mark_last_busy(dev);
	pm_runtime_set_active(dev);
	pm_runtime_enable(dev);

	/* Clk stop is not supported on WSA Soundwire masters */
	if (ctrl->version <= 0x01030000) {
		ctrl->clock_stop_not_supported = true;
	} else {
		ctrl->reg_read(ctrl, SWRM_COMP_MASTER_ID, &val);
		if (val == MASTER_ID_WSA)
			ctrl->clock_stop_not_supported = true;
	}

#ifdef CONFIG_DEBUG_FS
	ctrl->debugfs = debugfs_create_dir("qualcomm-sdw", ctrl->bus.debugfs);
	debugfs_create_file("qualcomm-registers", 0400, ctrl->debugfs, ctrl,
			    &swrm_reg_fops);
#endif

	return 0;

err_master_add:
	sdw_bus_master_delete(&ctrl->bus);
err_clk:
	clk_disable_unprepare(ctrl->hclk);
err_init:
	return ret;
}

static int qcom_swrm_remove(struct platform_device *pdev)
{
	struct qcom_swrm_ctrl *ctrl = dev_get_drvdata(&pdev->dev);

	sdw_bus_master_delete(&ctrl->bus);
	clk_disable_unprepare(ctrl->hclk);

	return 0;
}

static bool swrm_wait_for_frame_gen_enabled(struct qcom_swrm_ctrl *swrm)
{
	int retry = SWRM_LINK_STATUS_RETRY_CNT;
	int comp_sts;

	do {
		swrm->reg_read(swrm, SWRM_COMP_STATUS, &comp_sts);

		if (comp_sts & SWRM_FRM_GEN_ENABLED)
			return true;

		usleep_range(500, 510);
	} while (retry--);

	dev_err(swrm->dev, "%s: link status not %s\n", __func__,
		comp_sts & SWRM_FRM_GEN_ENABLED ? "connected" : "disconnected");

	return false;
}

static int __maybe_unused swrm_runtime_resume(struct device *dev)
{
	struct qcom_swrm_ctrl *ctrl = dev_get_drvdata(dev);
	int ret;

	if (ctrl->wake_irq > 0) {
		if (!irqd_irq_disabled(irq_get_irq_data(ctrl->wake_irq)))
			disable_irq_nosync(ctrl->wake_irq);
	}

	clk_prepare_enable(ctrl->hclk);

	if (ctrl->clock_stop_not_supported) {
		reinit_completion(&ctrl->enumeration);
		ctrl->reg_write(ctrl, SWRM_COMP_SW_RESET, 0x01);
		usleep_range(100, 105);

		qcom_swrm_init(ctrl);

		usleep_range(100, 105);
		if (!swrm_wait_for_frame_gen_enabled(ctrl))
			dev_err(ctrl->dev, "link failed to connect\n");

		/* wait for hw enumeration to complete */
		wait_for_completion_timeout(&ctrl->enumeration,
					    msecs_to_jiffies(TIMEOUT_MS));
		qcom_swrm_get_device_status(ctrl);
		sdw_handle_slave_status(&ctrl->bus, ctrl->status);
	} else {
		ctrl->reg_write(ctrl, SWRM_MCP_BUS_CTRL, SWRM_MCP_BUS_CLK_START);
		ctrl->reg_write(ctrl, SWRM_INTERRUPT_CLEAR,
			SWRM_INTERRUPT_STATUS_MASTER_CLASH_DET);

		ctrl->intr_mask |= SWRM_INTERRUPT_STATUS_MASTER_CLASH_DET;
		ctrl->reg_write(ctrl, SWRM_INTERRUPT_MASK_ADDR, ctrl->intr_mask);
		ctrl->reg_write(ctrl, SWRM_INTERRUPT_CPU_EN, ctrl->intr_mask);

		usleep_range(100, 105);
		if (!swrm_wait_for_frame_gen_enabled(ctrl))
			dev_err(ctrl->dev, "link failed to connect\n");

		ret = sdw_bus_exit_clk_stop(&ctrl->bus);
		if (ret < 0)
			dev_err(ctrl->dev, "bus failed to exit clock stop %d\n", ret);
	}

	return 0;
}

static int __maybe_unused swrm_runtime_suspend(struct device *dev)
{
	struct qcom_swrm_ctrl *ctrl = dev_get_drvdata(dev);
	int ret;

	if (!ctrl->clock_stop_not_supported) {
		/* Mask bus clash interrupt */
		ctrl->intr_mask &= ~SWRM_INTERRUPT_STATUS_MASTER_CLASH_DET;
		ctrl->reg_write(ctrl, SWRM_INTERRUPT_MASK_ADDR, ctrl->intr_mask);
		ctrl->reg_write(ctrl, SWRM_INTERRUPT_CPU_EN, ctrl->intr_mask);
		/* Prepare slaves for clock stop */
		ret = sdw_bus_prep_clk_stop(&ctrl->bus);
		if (ret < 0 && ret != -ENODATA) {
			dev_err(dev, "prepare clock stop failed %d", ret);
			return ret;
		}

		ret = sdw_bus_clk_stop(&ctrl->bus);
		if (ret < 0 && ret != -ENODATA) {
			dev_err(dev, "bus clock stop failed %d", ret);
			return ret;
		}
	}

	clk_disable_unprepare(ctrl->hclk);

	usleep_range(300, 305);

	if (ctrl->wake_irq > 0) {
		if (irqd_irq_disabled(irq_get_irq_data(ctrl->wake_irq)))
			enable_irq(ctrl->wake_irq);
	}

	return 0;
}

static const struct dev_pm_ops swrm_dev_pm_ops = {
	SET_RUNTIME_PM_OPS(swrm_runtime_suspend, swrm_runtime_resume, NULL)
};

static const struct of_device_id qcom_swrm_of_match[] = {
	{ .compatible = "qcom,soundwire-v1.3.0", .data = &swrm_v1_3_data },
	{ .compatible = "qcom,soundwire-v1.5.1", .data = &swrm_v1_5_data },
	{ .compatible = "qcom,soundwire-v1.6.0", .data = &swrm_v1_5_data },
	{/* sentinel */},
};

MODULE_DEVICE_TABLE(of, qcom_swrm_of_match);

static struct platform_driver qcom_swrm_driver = {
	.probe	= &qcom_swrm_probe,
	.remove = &qcom_swrm_remove,
	.driver = {
		.name	= "qcom-soundwire",
		.of_match_table = qcom_swrm_of_match,
		.pm = &swrm_dev_pm_ops,
	}
};
module_platform_driver(qcom_swrm_driver);

MODULE_DESCRIPTION("Qualcomm soundwire driver");
MODULE_LICENSE("GPL v2");<|MERGE_RESOLUTION|>--- conflicted
+++ resolved
@@ -515,10 +515,6 @@
 		dev_err_ratelimited(swrm->dev,
 				    "pm_runtime_resume_and_get failed in %s, ret %d\n",
 				    __func__, ret);
-<<<<<<< HEAD
-		pm_runtime_put_noidle(swrm->dev);
-=======
->>>>>>> f25a7d55
 		return ret;
 	}
 
@@ -1260,10 +1256,6 @@
 		dev_err_ratelimited(swrm->dev,
 				    "pm_runtime_resume_and_get failed in %s, ret %d\n",
 				    __func__, ret);
-<<<<<<< HEAD
-		pm_runtime_put_noidle(swrm->dev);
-=======
->>>>>>> f25a7d55
 		return ret;
 	}
 
