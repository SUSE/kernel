// SPDX-License-Identifier: (GPL-2.0 OR BSD-3-Clause)
// Copyright(c) 2015-17 Intel Corporation.

#include <linux/acpi.h>
#include <linux/delay.h>
#include <linux/mod_devicetable.h>
#include <linux/pm_runtime.h>
#include <linux/soundwire/sdw_registers.h>
#include <linux/soundwire/sdw.h>
#include <linux/soundwire/sdw_type.h>
#include "bus.h"
#include "irq.h"
#include "sysfs_local.h"

static DEFINE_IDA(sdw_bus_ida);

static int sdw_get_id(struct sdw_bus *bus)
{
	int rc = ida_alloc(&sdw_bus_ida, GFP_KERNEL);

	if (rc < 0)
		return rc;

	bus->id = rc;

	if (bus->controller_id == -1)
		bus->controller_id = rc;

	return 0;
}

/**
 * sdw_bus_master_add() - add a bus Master instance
 * @bus: bus instance
 * @parent: parent device
 * @fwnode: firmware node handle
 *
 * Initializes the bus instance, read properties and create child
 * devices.
 */
int sdw_bus_master_add(struct sdw_bus *bus, struct device *parent,
		       struct fwnode_handle *fwnode)
{
	struct sdw_master_prop *prop = NULL;
	int ret;

	if (!parent) {
		pr_err("SoundWire parent device is not set\n");
		return -ENODEV;
	}

	ret = sdw_get_id(bus);
	if (ret < 0) {
		dev_err(parent, "Failed to get bus id\n");
		return ret;
	}

	ret = sdw_master_device_add(bus, parent, fwnode);
	if (ret < 0) {
		dev_err(parent, "Failed to add master device at link %d\n",
			bus->link_id);
		return ret;
	}

	if (!bus->ops) {
		dev_err(bus->dev, "SoundWire Bus ops are not set\n");
		return -EINVAL;
	}

	if (!bus->compute_params) {
		dev_err(bus->dev,
			"Bandwidth allocation not configured, compute_params no set\n");
		return -EINVAL;
	}

	/*
	 * Give each bus_lock and msg_lock a unique key so that lockdep won't
	 * trigger a deadlock warning when the locks of several buses are
	 * grabbed during configuration of a multi-bus stream.
	 */
	lockdep_register_key(&bus->msg_lock_key);
	__mutex_init(&bus->msg_lock, "msg_lock", &bus->msg_lock_key);

	lockdep_register_key(&bus->bus_lock_key);
	__mutex_init(&bus->bus_lock, "bus_lock", &bus->bus_lock_key);

	INIT_LIST_HEAD(&bus->slaves);
	INIT_LIST_HEAD(&bus->m_rt_list);

	/*
	 * Initialize multi_link flag
	 */
	bus->multi_link = false;
	if (bus->ops->read_prop) {
		ret = bus->ops->read_prop(bus);
		if (ret < 0) {
			dev_err(bus->dev,
				"Bus read properties failed:%d\n", ret);
			return ret;
		}
	}

	sdw_bus_debugfs_init(bus);

	/*
	 * Device numbers in SoundWire are 0 through 15. Enumeration device
	 * number (0), Broadcast device number (15), Group numbers (12 and
	 * 13) and Master device number (14) are not used for assignment so
	 * mask these and other higher bits.
	 */

	/* Set higher order bits */
	*bus->assigned = ~GENMASK(SDW_BROADCAST_DEV_NUM, SDW_ENUM_DEV_NUM);

	/* Set enumuration device number and broadcast device number */
	set_bit(SDW_ENUM_DEV_NUM, bus->assigned);
	set_bit(SDW_BROADCAST_DEV_NUM, bus->assigned);

	/* Set group device numbers and master device number */
	set_bit(SDW_GROUP12_DEV_NUM, bus->assigned);
	set_bit(SDW_GROUP13_DEV_NUM, bus->assigned);
	set_bit(SDW_MASTER_DEV_NUM, bus->assigned);

	/*
	 * SDW is an enumerable bus, but devices can be powered off. So,
	 * they won't be able to report as present.
	 *
	 * Create Slave devices based on Slaves described in
	 * the respective firmware (ACPI/DT)
	 */
	if (IS_ENABLED(CONFIG_ACPI) && ACPI_HANDLE(bus->dev))
		ret = sdw_acpi_find_slaves(bus);
	else if (IS_ENABLED(CONFIG_OF) && bus->dev->of_node)
		ret = sdw_of_find_slaves(bus);
	else
		ret = -ENOTSUPP; /* No ACPI/DT so error out */

	if (ret < 0) {
		dev_err(bus->dev, "Finding slaves failed:%d\n", ret);
		return ret;
	}

	/*
	 * Initialize clock values based on Master properties. The max
	 * frequency is read from max_clk_freq property. Current assumption
	 * is that the bus will start at highest clock frequency when
	 * powered on.
	 *
	 * Default active bank will be 0 as out of reset the Slaves have
	 * to start with bank 0 (Table 40 of Spec)
	 */
	prop = &bus->prop;
	bus->params.max_dr_freq = prop->max_clk_freq * SDW_DOUBLE_RATE_FACTOR;
	bus->params.curr_dr_freq = bus->params.max_dr_freq;
	bus->params.curr_bank = SDW_BANK0;
	bus->params.next_bank = SDW_BANK1;

	ret = sdw_irq_create(bus, fwnode);
	if (ret)
		return ret;

	return 0;
}
EXPORT_SYMBOL(sdw_bus_master_add);

static int sdw_delete_slave(struct device *dev, void *data)
{
	struct sdw_slave *slave = dev_to_sdw_dev(dev);
	struct sdw_bus *bus = slave->bus;

	pm_runtime_disable(dev);

	sdw_slave_debugfs_exit(slave);

	mutex_lock(&bus->bus_lock);

	if (slave->dev_num) { /* clear dev_num if assigned */
		clear_bit(slave->dev_num, bus->assigned);
		if (bus->ops && bus->ops->put_device_num)
			bus->ops->put_device_num(bus, slave);
	}
	list_del_init(&slave->node);
	mutex_unlock(&bus->bus_lock);

	device_unregister(dev);
	return 0;
}

/**
 * sdw_bus_master_delete() - delete the bus master instance
 * @bus: bus to be deleted
 *
 * Remove the instance, delete the child devices.
 */
void sdw_bus_master_delete(struct sdw_bus *bus)
{
	device_for_each_child(bus->dev, NULL, sdw_delete_slave);

	sdw_irq_delete(bus);

	sdw_master_device_del(bus);

	sdw_bus_debugfs_exit(bus);
	lockdep_unregister_key(&bus->bus_lock_key);
	lockdep_unregister_key(&bus->msg_lock_key);
	ida_free(&sdw_bus_ida, bus->id);
}
EXPORT_SYMBOL(sdw_bus_master_delete);

/*
 * SDW IO Calls
 */

static inline int find_response_code(enum sdw_command_response resp)
{
	switch (resp) {
	case SDW_CMD_OK:
		return 0;

	case SDW_CMD_IGNORED:
		return -ENODATA;

	case SDW_CMD_TIMEOUT:
		return -ETIMEDOUT;

	default:
		return -EIO;
	}
}

static inline int do_transfer(struct sdw_bus *bus, struct sdw_msg *msg)
{
	int retry = bus->prop.err_threshold;
	enum sdw_command_response resp;
	int ret = 0, i;

	for (i = 0; i <= retry; i++) {
		resp = bus->ops->xfer_msg(bus, msg);
		ret = find_response_code(resp);

		/* if cmd is ok or ignored return */
		if (ret == 0 || ret == -ENODATA)
			return ret;
	}

	return ret;
}

static inline int do_transfer_defer(struct sdw_bus *bus,
				    struct sdw_msg *msg)
{
	struct sdw_defer *defer = &bus->defer_msg;
	int retry = bus->prop.err_threshold;
	enum sdw_command_response resp;
	int ret = 0, i;

	defer->msg = msg;
	defer->length = msg->len;
	init_completion(&defer->complete);

	for (i = 0; i <= retry; i++) {
		resp = bus->ops->xfer_msg_defer(bus);
		ret = find_response_code(resp);
		/* if cmd is ok or ignored return */
		if (ret == 0 || ret == -ENODATA)
			return ret;
	}

	return ret;
}

static int sdw_transfer_unlocked(struct sdw_bus *bus, struct sdw_msg *msg)
{
	int ret;

	ret = do_transfer(bus, msg);
	if (ret != 0 && ret != -ENODATA)
		dev_err(bus->dev, "trf on Slave %d failed:%d %s addr %x count %d\n",
			msg->dev_num, ret,
			(msg->flags & SDW_MSG_FLAG_WRITE) ? "write" : "read",
			msg->addr, msg->len);

	return ret;
}

/**
 * sdw_transfer() - Synchronous transfer message to a SDW Slave device
 * @bus: SDW bus
 * @msg: SDW message to be xfered
 */
int sdw_transfer(struct sdw_bus *bus, struct sdw_msg *msg)
{
	int ret;

	mutex_lock(&bus->msg_lock);

	ret = sdw_transfer_unlocked(bus, msg);

	mutex_unlock(&bus->msg_lock);

	return ret;
}

/**
 * sdw_show_ping_status() - Direct report of PING status, to be used by Peripheral drivers
 * @bus: SDW bus
 * @sync_delay: Delay before reading status
 */
void sdw_show_ping_status(struct sdw_bus *bus, bool sync_delay)
{
	u32 status;

	if (!bus->ops->read_ping_status)
		return;

	/*
	 * wait for peripheral to sync if desired. 10-15ms should be more than
	 * enough in most cases.
	 */
	if (sync_delay)
		usleep_range(10000, 15000);

	mutex_lock(&bus->msg_lock);

	status = bus->ops->read_ping_status(bus);

	mutex_unlock(&bus->msg_lock);

	if (!status)
		dev_warn(bus->dev, "%s: no peripherals attached\n", __func__);
	else
		dev_dbg(bus->dev, "PING status: %#x\n", status);
}
EXPORT_SYMBOL(sdw_show_ping_status);

/**
 * sdw_transfer_defer() - Asynchronously transfer message to a SDW Slave device
 * @bus: SDW bus
 * @msg: SDW message to be xfered
 *
 * Caller needs to hold the msg_lock lock while calling this
 */
int sdw_transfer_defer(struct sdw_bus *bus, struct sdw_msg *msg)
{
	int ret;

	if (!bus->ops->xfer_msg_defer)
		return -ENOTSUPP;

	ret = do_transfer_defer(bus, msg);
	if (ret != 0 && ret != -ENODATA)
		dev_err(bus->dev, "Defer trf on Slave %d failed:%d\n",
			msg->dev_num, ret);

	return ret;
}

int sdw_fill_msg(struct sdw_msg *msg, struct sdw_slave *slave,
		 u32 addr, size_t count, u16 dev_num, u8 flags, u8 *buf)
{
	memset(msg, 0, sizeof(*msg));
	msg->addr = addr; /* addr is 16 bit and truncated here */
	msg->len = count;
	msg->dev_num = dev_num;
	msg->flags = flags;
	msg->buf = buf;

	if (addr < SDW_REG_NO_PAGE) /* no paging area */
		return 0;

	if (addr >= SDW_REG_MAX) { /* illegal addr */
		pr_err("SDW: Invalid address %x passed\n", addr);
		return -EINVAL;
	}

	if (addr < SDW_REG_OPTIONAL_PAGE) { /* 32k but no page */
		if (slave && !slave->prop.paging_support)
			return 0;
		/* no need for else as that will fall-through to paging */
	}

	/* paging mandatory */
	if (dev_num == SDW_ENUM_DEV_NUM || dev_num == SDW_BROADCAST_DEV_NUM) {
		pr_err("SDW: Invalid device for paging :%d\n", dev_num);
		return -EINVAL;
	}

	if (!slave) {
		pr_err("SDW: No slave for paging addr\n");
		return -EINVAL;
	}

	if (!slave->prop.paging_support) {
		dev_err(&slave->dev,
			"address %x needs paging but no support\n", addr);
		return -EINVAL;
	}

	msg->addr_page1 = FIELD_GET(SDW_SCP_ADDRPAGE1_MASK, addr);
	msg->addr_page2 = FIELD_GET(SDW_SCP_ADDRPAGE2_MASK, addr);
	msg->addr |= BIT(15);
	msg->page = true;

	return 0;
}

/*
 * Read/Write IO functions.
 */

static int sdw_ntransfer_no_pm(struct sdw_slave *slave, u32 addr, u8 flags,
			       size_t count, u8 *val)
{
	struct sdw_msg msg;
	size_t size;
	int ret;

	while (count) {
		// Only handle bytes up to next page boundary
		size = min_t(size_t, count, (SDW_REGADDR + 1) - (addr & SDW_REGADDR));

		ret = sdw_fill_msg(&msg, slave, addr, size, slave->dev_num, flags, val);
		if (ret < 0)
			return ret;

		ret = sdw_transfer(slave->bus, &msg);
		if (ret < 0 && !slave->is_mockup_device)
			return ret;

		addr += size;
		val += size;
		count -= size;
	}

	return 0;
}

/**
 * sdw_nread_no_pm() - Read "n" contiguous SDW Slave registers with no PM
 * @slave: SDW Slave
 * @addr: Register address
 * @count: length
 * @val: Buffer for values to be read
 *
 * Note that if the message crosses a page boundary each page will be
 * transferred under a separate invocation of the msg_lock.
 */
int sdw_nread_no_pm(struct sdw_slave *slave, u32 addr, size_t count, u8 *val)
{
	return sdw_ntransfer_no_pm(slave, addr, SDW_MSG_FLAG_READ, count, val);
}
EXPORT_SYMBOL(sdw_nread_no_pm);

/**
 * sdw_nwrite_no_pm() - Write "n" contiguous SDW Slave registers with no PM
 * @slave: SDW Slave
 * @addr: Register address
 * @count: length
 * @val: Buffer for values to be written
 *
 * Note that if the message crosses a page boundary each page will be
 * transferred under a separate invocation of the msg_lock.
 */
int sdw_nwrite_no_pm(struct sdw_slave *slave, u32 addr, size_t count, const u8 *val)
{
	return sdw_ntransfer_no_pm(slave, addr, SDW_MSG_FLAG_WRITE, count, (u8 *)val);
}
EXPORT_SYMBOL(sdw_nwrite_no_pm);

/**
 * sdw_write_no_pm() - Write a SDW Slave register with no PM
 * @slave: SDW Slave
 * @addr: Register address
 * @value: Register value
 */
int sdw_write_no_pm(struct sdw_slave *slave, u32 addr, u8 value)
{
	return sdw_nwrite_no_pm(slave, addr, 1, &value);
}
EXPORT_SYMBOL(sdw_write_no_pm);

static int
sdw_bread_no_pm(struct sdw_bus *bus, u16 dev_num, u32 addr)
{
	struct sdw_msg msg;
	u8 buf;
	int ret;

	ret = sdw_fill_msg(&msg, NULL, addr, 1, dev_num,
			   SDW_MSG_FLAG_READ, &buf);
	if (ret < 0)
		return ret;

	ret = sdw_transfer(bus, &msg);
	if (ret < 0)
		return ret;

	return buf;
}

static int
sdw_bwrite_no_pm(struct sdw_bus *bus, u16 dev_num, u32 addr, u8 value)
{
	struct sdw_msg msg;
	int ret;

	ret = sdw_fill_msg(&msg, NULL, addr, 1, dev_num,
			   SDW_MSG_FLAG_WRITE, &value);
	if (ret < 0)
		return ret;

	return sdw_transfer(bus, &msg);
}

int sdw_bread_no_pm_unlocked(struct sdw_bus *bus, u16 dev_num, u32 addr)
{
	struct sdw_msg msg;
	u8 buf;
	int ret;

	ret = sdw_fill_msg(&msg, NULL, addr, 1, dev_num,
			   SDW_MSG_FLAG_READ, &buf);
	if (ret < 0)
		return ret;

	ret = sdw_transfer_unlocked(bus, &msg);
	if (ret < 0)
		return ret;

	return buf;
}
EXPORT_SYMBOL(sdw_bread_no_pm_unlocked);

int sdw_bwrite_no_pm_unlocked(struct sdw_bus *bus, u16 dev_num, u32 addr, u8 value)
{
	struct sdw_msg msg;
	int ret;

	ret = sdw_fill_msg(&msg, NULL, addr, 1, dev_num,
			   SDW_MSG_FLAG_WRITE, &value);
	if (ret < 0)
		return ret;

	return sdw_transfer_unlocked(bus, &msg);
}
EXPORT_SYMBOL(sdw_bwrite_no_pm_unlocked);

/**
 * sdw_read_no_pm() - Read a SDW Slave register with no PM
 * @slave: SDW Slave
 * @addr: Register address
 */
int sdw_read_no_pm(struct sdw_slave *slave, u32 addr)
{
	u8 buf;
	int ret;

	ret = sdw_nread_no_pm(slave, addr, 1, &buf);
	if (ret < 0)
		return ret;
	else
		return buf;
}
EXPORT_SYMBOL(sdw_read_no_pm);

int sdw_update_no_pm(struct sdw_slave *slave, u32 addr, u8 mask, u8 val)
{
	int tmp;

	tmp = sdw_read_no_pm(slave, addr);
	if (tmp < 0)
		return tmp;

	tmp = (tmp & ~mask) | val;
	return sdw_write_no_pm(slave, addr, tmp);
}
EXPORT_SYMBOL(sdw_update_no_pm);

/* Read-Modify-Write Slave register */
int sdw_update(struct sdw_slave *slave, u32 addr, u8 mask, u8 val)
{
	int tmp;

	tmp = sdw_read(slave, addr);
	if (tmp < 0)
		return tmp;

	tmp = (tmp & ~mask) | val;
	return sdw_write(slave, addr, tmp);
}
EXPORT_SYMBOL(sdw_update);

/**
 * sdw_nread() - Read "n" contiguous SDW Slave registers
 * @slave: SDW Slave
 * @addr: Register address
 * @count: length
 * @val: Buffer for values to be read
 *
 * This version of the function will take a PM reference to the slave
 * device.
 * Note that if the message crosses a page boundary each page will be
 * transferred under a separate invocation of the msg_lock.
 */
int sdw_nread(struct sdw_slave *slave, u32 addr, size_t count, u8 *val)
{
	int ret;

	ret = pm_runtime_get_sync(&slave->dev);
	if (ret < 0 && ret != -EACCES) {
		pm_runtime_put_noidle(&slave->dev);
		return ret;
	}

	ret = sdw_nread_no_pm(slave, addr, count, val);

	pm_runtime_mark_last_busy(&slave->dev);
	pm_runtime_put(&slave->dev);

	return ret;
}
EXPORT_SYMBOL(sdw_nread);

/**
 * sdw_nwrite() - Write "n" contiguous SDW Slave registers
 * @slave: SDW Slave
 * @addr: Register address
 * @count: length
 * @val: Buffer for values to be written
 *
 * This version of the function will take a PM reference to the slave
 * device.
 * Note that if the message crosses a page boundary each page will be
 * transferred under a separate invocation of the msg_lock.
 */
int sdw_nwrite(struct sdw_slave *slave, u32 addr, size_t count, const u8 *val)
{
	int ret;

	ret = pm_runtime_get_sync(&slave->dev);
	if (ret < 0 && ret != -EACCES) {
		pm_runtime_put_noidle(&slave->dev);
		return ret;
	}

	ret = sdw_nwrite_no_pm(slave, addr, count, val);

	pm_runtime_mark_last_busy(&slave->dev);
	pm_runtime_put(&slave->dev);

	return ret;
}
EXPORT_SYMBOL(sdw_nwrite);

/**
 * sdw_read() - Read a SDW Slave register
 * @slave: SDW Slave
 * @addr: Register address
 *
 * This version of the function will take a PM reference to the slave
 * device.
 */
int sdw_read(struct sdw_slave *slave, u32 addr)
{
	u8 buf;
	int ret;

	ret = sdw_nread(slave, addr, 1, &buf);
	if (ret < 0)
		return ret;

	return buf;
}
EXPORT_SYMBOL(sdw_read);

/**
 * sdw_write() - Write a SDW Slave register
 * @slave: SDW Slave
 * @addr: Register address
 * @value: Register value
 *
 * This version of the function will take a PM reference to the slave
 * device.
 */
int sdw_write(struct sdw_slave *slave, u32 addr, u8 value)
{
	return sdw_nwrite(slave, addr, 1, &value);
}
EXPORT_SYMBOL(sdw_write);

/*
 * SDW alert handling
 */

/* called with bus_lock held */
static struct sdw_slave *sdw_get_slave(struct sdw_bus *bus, int i)
{
	struct sdw_slave *slave;

	list_for_each_entry(slave, &bus->slaves, node) {
		if (slave->dev_num == i)
			return slave;
	}

	return NULL;
}

int sdw_compare_devid(struct sdw_slave *slave, struct sdw_slave_id id)
{
	if (slave->id.mfg_id != id.mfg_id ||
	    slave->id.part_id != id.part_id ||
	    slave->id.class_id != id.class_id ||
	    (slave->id.unique_id != SDW_IGNORED_UNIQUE_ID &&
	     slave->id.unique_id != id.unique_id))
		return -ENODEV;

	return 0;
}
EXPORT_SYMBOL(sdw_compare_devid);

/* called with bus_lock held */
static int sdw_get_device_num(struct sdw_slave *slave)
{
	struct sdw_bus *bus = slave->bus;
	int bit;

	if (bus->ops && bus->ops->get_device_num) {
		bit = bus->ops->get_device_num(bus, slave);
		if (bit < 0)
			goto err;
	} else {
		bit = find_first_zero_bit(bus->assigned, SDW_MAX_DEVICES);
		if (bit == SDW_MAX_DEVICES) {
			bit = -ENODEV;
			goto err;
		}
	}

	/*
	 * Do not update dev_num in Slave data structure here,
	 * Update once program dev_num is successful
	 */
	set_bit(bit, bus->assigned);

err:
	return bit;
}

static int sdw_assign_device_num(struct sdw_slave *slave)
{
	struct sdw_bus *bus = slave->bus;
	int ret, dev_num;
	bool new_device = false;

	/* check first if device number is assigned, if so reuse that */
	if (!slave->dev_num) {
		if (!slave->dev_num_sticky) {
			mutex_lock(&slave->bus->bus_lock);
			dev_num = sdw_get_device_num(slave);
			mutex_unlock(&slave->bus->bus_lock);
			if (dev_num < 0) {
				dev_err(bus->dev, "Get dev_num failed: %d\n",
					dev_num);
				return dev_num;
			}
			slave->dev_num = dev_num;
			slave->dev_num_sticky = dev_num;
			new_device = true;
		} else {
			slave->dev_num = slave->dev_num_sticky;
		}
	}

	if (!new_device)
		dev_dbg(bus->dev,
			"Slave already registered, reusing dev_num:%d\n",
			slave->dev_num);

	/* Clear the slave->dev_num to transfer message on device 0 */
	dev_num = slave->dev_num;
	slave->dev_num = 0;

	ret = sdw_write_no_pm(slave, SDW_SCP_DEVNUMBER, dev_num);
	if (ret < 0) {
		dev_err(bus->dev, "Program device_num %d failed: %d\n",
			dev_num, ret);
		return ret;
	}

	/* After xfer of msg, restore dev_num */
	slave->dev_num = slave->dev_num_sticky;

	if (bus->ops && bus->ops->new_peripheral_assigned)
<<<<<<< HEAD
		bus->ops->new_peripheral_assigned(bus, dev_num);
=======
		bus->ops->new_peripheral_assigned(bus, slave, dev_num);
>>>>>>> 2d5404ca

	return 0;
}

void sdw_extract_slave_id(struct sdw_bus *bus,
			  u64 addr, struct sdw_slave_id *id)
{
	dev_dbg(bus->dev, "SDW Slave Addr: %llx\n", addr);

	id->sdw_version = SDW_VERSION(addr);
	id->unique_id = SDW_UNIQUE_ID(addr);
	id->mfg_id = SDW_MFG_ID(addr);
	id->part_id = SDW_PART_ID(addr);
	id->class_id = SDW_CLASS_ID(addr);

	dev_dbg(bus->dev,
		"SDW Slave class_id 0x%02x, mfg_id 0x%04x, part_id 0x%04x, unique_id 0x%x, version 0x%x\n",
		id->class_id, id->mfg_id, id->part_id, id->unique_id, id->sdw_version);
}
EXPORT_SYMBOL(sdw_extract_slave_id);

static int sdw_program_device_num(struct sdw_bus *bus, bool *programmed)
{
	u8 buf[SDW_NUM_DEV_ID_REGISTERS] = {0};
	struct sdw_slave *slave, *_s;
	struct sdw_slave_id id;
	struct sdw_msg msg;
	bool found;
	int count = 0, ret;
	u64 addr;

	*programmed = false;

	/* No Slave, so use raw xfer api */
	ret = sdw_fill_msg(&msg, NULL, SDW_SCP_DEVID_0,
			   SDW_NUM_DEV_ID_REGISTERS, 0, SDW_MSG_FLAG_READ, buf);
	if (ret < 0)
		return ret;

	do {
		ret = sdw_transfer(bus, &msg);
		if (ret == -ENODATA) { /* end of device id reads */
			dev_dbg(bus->dev, "No more devices to enumerate\n");
			ret = 0;
			break;
		}
		if (ret < 0) {
			dev_err(bus->dev, "DEVID read fail:%d\n", ret);
			break;
		}

		/*
		 * Construct the addr and extract. Cast the higher shift
		 * bits to avoid truncation due to size limit.
		 */
		addr = buf[5] | (buf[4] << 8) | (buf[3] << 16) |
			((u64)buf[2] << 24) | ((u64)buf[1] << 32) |
			((u64)buf[0] << 40);

		sdw_extract_slave_id(bus, addr, &id);

		found = false;
		/* Now compare with entries */
		list_for_each_entry_safe(slave, _s, &bus->slaves, node) {
			if (sdw_compare_devid(slave, id) == 0) {
				found = true;

				/*
				 * To prevent skipping state-machine stages don't
				 * program a device until we've seen it UNATTACH.
				 * Must return here because no other device on #0
				 * can be detected until this one has been
				 * assigned a device ID.
				 */
				if (slave->status != SDW_SLAVE_UNATTACHED)
					return 0;

				/*
				 * Assign a new dev_num to this Slave and
				 * not mark it present. It will be marked
				 * present after it reports ATTACHED on new
				 * dev_num
				 */
				ret = sdw_assign_device_num(slave);
				if (ret < 0) {
					dev_err(bus->dev,
						"Assign dev_num failed:%d\n",
						ret);
					return ret;
				}

				*programmed = true;

				break;
			}
		}

		if (!found) {
			/* TODO: Park this device in Group 13 */

			/*
			 * add Slave device even if there is no platform
			 * firmware description. There will be no driver probe
			 * but the user/integration will be able to see the
			 * device, enumeration status and device number in sysfs
			 */
			sdw_slave_add(bus, &id, NULL);

			dev_err(bus->dev, "Slave Entry not found\n");
		}

		count++;

		/*
		 * Check till error out or retry (count) exhausts.
		 * Device can drop off and rejoin during enumeration
		 * so count till twice the bound.
		 */

	} while (ret == 0 && count < (SDW_MAX_DEVICES * 2));

	return ret;
}

static void sdw_modify_slave_status(struct sdw_slave *slave,
				    enum sdw_slave_status status)
{
	struct sdw_bus *bus = slave->bus;

	mutex_lock(&bus->bus_lock);

	dev_vdbg(bus->dev,
		 "changing status slave %d status %d new status %d\n",
		 slave->dev_num, slave->status, status);

	if (status == SDW_SLAVE_UNATTACHED) {
		dev_dbg(&slave->dev,
			"initializing enumeration and init completion for Slave %d\n",
			slave->dev_num);

		reinit_completion(&slave->enumeration_complete);
		reinit_completion(&slave->initialization_complete);

	} else if ((status == SDW_SLAVE_ATTACHED) &&
		   (slave->status == SDW_SLAVE_UNATTACHED)) {
		dev_dbg(&slave->dev,
			"signaling enumeration completion for Slave %d\n",
			slave->dev_num);

		complete_all(&slave->enumeration_complete);
	}
	slave->status = status;
	mutex_unlock(&bus->bus_lock);
}

static int sdw_slave_clk_stop_callback(struct sdw_slave *slave,
				       enum sdw_clk_stop_mode mode,
				       enum sdw_clk_stop_type type)
{
	int ret = 0;

	mutex_lock(&slave->sdw_dev_lock);

	if (slave->probed)  {
		struct device *dev = &slave->dev;
		struct sdw_driver *drv = drv_to_sdw_driver(dev->driver);

		if (drv->ops && drv->ops->clk_stop)
			ret = drv->ops->clk_stop(slave, mode, type);
	}

	mutex_unlock(&slave->sdw_dev_lock);

	return ret;
}

static int sdw_slave_clk_stop_prepare(struct sdw_slave *slave,
				      enum sdw_clk_stop_mode mode,
				      bool prepare)
{
	bool wake_en;
	u32 val = 0;
	int ret;

	wake_en = slave->prop.wake_capable;

	if (prepare) {
		val = SDW_SCP_SYSTEMCTRL_CLK_STP_PREP;

		if (mode == SDW_CLK_STOP_MODE1)
			val |= SDW_SCP_SYSTEMCTRL_CLK_STP_MODE1;

		if (wake_en)
			val |= SDW_SCP_SYSTEMCTRL_WAKE_UP_EN;
	} else {
		ret = sdw_read_no_pm(slave, SDW_SCP_SYSTEMCTRL);
		if (ret < 0) {
			if (ret != -ENODATA)
				dev_err(&slave->dev, "SDW_SCP_SYSTEMCTRL read failed:%d\n", ret);
			return ret;
		}
		val = ret;
		val &= ~(SDW_SCP_SYSTEMCTRL_CLK_STP_PREP);
	}

	ret = sdw_write_no_pm(slave, SDW_SCP_SYSTEMCTRL, val);

	if (ret < 0 && ret != -ENODATA)
		dev_err(&slave->dev, "SDW_SCP_SYSTEMCTRL write failed:%d\n", ret);

	return ret;
}

static int sdw_bus_wait_for_clk_prep_deprep(struct sdw_bus *bus, u16 dev_num, bool prepare)
{
	int retry = bus->clk_stop_timeout;
	int val;

	do {
		val = sdw_bread_no_pm(bus, dev_num, SDW_SCP_STAT);
		if (val < 0) {
			if (val != -ENODATA)
				dev_err(bus->dev, "SDW_SCP_STAT bread failed:%d\n", val);
			return val;
		}
		val &= SDW_SCP_STAT_CLK_STP_NF;
		if (!val) {
			dev_dbg(bus->dev, "clock stop %s done slave:%d\n",
				prepare ? "prepare" : "deprepare",
				dev_num);
			return 0;
		}

		usleep_range(1000, 1500);
		retry--;
	} while (retry);

	dev_dbg(bus->dev, "clock stop %s did not complete for slave:%d\n",
		prepare ? "prepare" : "deprepare",
		dev_num);

	return -ETIMEDOUT;
}

/**
 * sdw_bus_prep_clk_stop: prepare Slave(s) for clock stop
 *
 * @bus: SDW bus instance
 *
 * Query Slave for clock stop mode and prepare for that mode.
 */
int sdw_bus_prep_clk_stop(struct sdw_bus *bus)
{
	bool simple_clk_stop = true;
	struct sdw_slave *slave;
	bool is_slave = false;
	int ret = 0;

	/*
	 * In order to save on transition time, prepare
	 * each Slave and then wait for all Slave(s) to be
	 * prepared for clock stop.
	 * If one of the Slave devices has lost sync and
	 * replies with Command Ignored/-ENODATA, we continue
	 * the loop
	 */
	list_for_each_entry(slave, &bus->slaves, node) {
		if (!slave->dev_num)
			continue;

		if (slave->status != SDW_SLAVE_ATTACHED &&
		    slave->status != SDW_SLAVE_ALERT)
			continue;

		/* Identify if Slave(s) are available on Bus */
		is_slave = true;

		ret = sdw_slave_clk_stop_callback(slave,
						  SDW_CLK_STOP_MODE0,
						  SDW_CLK_PRE_PREPARE);
		if (ret < 0 && ret != -ENODATA) {
			dev_err(&slave->dev, "clock stop pre-prepare cb failed:%d\n", ret);
			return ret;
		}

		/* Only prepare a Slave device if needed */
		if (!slave->prop.simple_clk_stop_capable) {
			simple_clk_stop = false;

			ret = sdw_slave_clk_stop_prepare(slave,
							 SDW_CLK_STOP_MODE0,
							 true);
			if (ret < 0 && ret != -ENODATA) {
				dev_err(&slave->dev, "clock stop prepare failed:%d\n", ret);
				return ret;
			}
		}
	}

	/* Skip remaining clock stop preparation if no Slave is attached */
	if (!is_slave)
		return 0;

	/*
	 * Don't wait for all Slaves to be ready if they follow the simple
	 * state machine
	 */
	if (!simple_clk_stop) {
		ret = sdw_bus_wait_for_clk_prep_deprep(bus,
						       SDW_BROADCAST_DEV_NUM, true);
		/*
		 * if there are no Slave devices present and the reply is
		 * Command_Ignored/-ENODATA, we don't need to continue with the
		 * flow and can just return here. The error code is not modified
		 * and its handling left as an exercise for the caller.
		 */
		if (ret < 0)
			return ret;
	}

	/* Inform slaves that prep is done */
	list_for_each_entry(slave, &bus->slaves, node) {
		if (!slave->dev_num)
			continue;

		if (slave->status != SDW_SLAVE_ATTACHED &&
		    slave->status != SDW_SLAVE_ALERT)
			continue;

		ret = sdw_slave_clk_stop_callback(slave,
						  SDW_CLK_STOP_MODE0,
						  SDW_CLK_POST_PREPARE);

		if (ret < 0 && ret != -ENODATA) {
			dev_err(&slave->dev, "clock stop post-prepare cb failed:%d\n", ret);
			return ret;
		}
	}

	return 0;
}
EXPORT_SYMBOL(sdw_bus_prep_clk_stop);

/**
 * sdw_bus_clk_stop: stop bus clock
 *
 * @bus: SDW bus instance
 *
 * After preparing the Slaves for clock stop, stop the clock by broadcasting
 * write to SCP_CTRL register.
 */
int sdw_bus_clk_stop(struct sdw_bus *bus)
{
	int ret;

	/*
	 * broadcast clock stop now, attached Slaves will ACK this,
	 * unattached will ignore
	 */
	ret = sdw_bwrite_no_pm(bus, SDW_BROADCAST_DEV_NUM,
			       SDW_SCP_CTRL, SDW_SCP_CTRL_CLK_STP_NOW);
	if (ret < 0) {
		if (ret != -ENODATA)
			dev_err(bus->dev, "ClockStopNow Broadcast msg failed %d\n", ret);
		return ret;
	}

	return 0;
}
EXPORT_SYMBOL(sdw_bus_clk_stop);

/**
 * sdw_bus_exit_clk_stop: Exit clock stop mode
 *
 * @bus: SDW bus instance
 *
 * This De-prepares the Slaves by exiting Clock Stop Mode 0. For the Slaves
 * exiting Clock Stop Mode 1, they will be de-prepared after they enumerate
 * back.
 */
int sdw_bus_exit_clk_stop(struct sdw_bus *bus)
{
	bool simple_clk_stop = true;
	struct sdw_slave *slave;
	bool is_slave = false;
	int ret;

	/*
	 * In order to save on transition time, de-prepare
	 * each Slave and then wait for all Slave(s) to be
	 * de-prepared after clock resume.
	 */
	list_for_each_entry(slave, &bus->slaves, node) {
		if (!slave->dev_num)
			continue;

		if (slave->status != SDW_SLAVE_ATTACHED &&
		    slave->status != SDW_SLAVE_ALERT)
			continue;

		/* Identify if Slave(s) are available on Bus */
		is_slave = true;

		ret = sdw_slave_clk_stop_callback(slave, SDW_CLK_STOP_MODE0,
						  SDW_CLK_PRE_DEPREPARE);
		if (ret < 0)
			dev_warn(&slave->dev, "clock stop pre-deprepare cb failed:%d\n", ret);

		/* Only de-prepare a Slave device if needed */
		if (!slave->prop.simple_clk_stop_capable) {
			simple_clk_stop = false;

			ret = sdw_slave_clk_stop_prepare(slave, SDW_CLK_STOP_MODE0,
							 false);

			if (ret < 0)
				dev_warn(&slave->dev, "clock stop deprepare failed:%d\n", ret);
		}
	}

	/* Skip remaining clock stop de-preparation if no Slave is attached */
	if (!is_slave)
		return 0;

	/*
	 * Don't wait for all Slaves to be ready if they follow the simple
	 * state machine
	 */
	if (!simple_clk_stop) {
		ret = sdw_bus_wait_for_clk_prep_deprep(bus, SDW_BROADCAST_DEV_NUM, false);
		if (ret < 0)
			dev_warn(bus->dev, "clock stop deprepare wait failed:%d\n", ret);
	}

	list_for_each_entry(slave, &bus->slaves, node) {
		if (!slave->dev_num)
			continue;

		if (slave->status != SDW_SLAVE_ATTACHED &&
		    slave->status != SDW_SLAVE_ALERT)
			continue;

		ret = sdw_slave_clk_stop_callback(slave, SDW_CLK_STOP_MODE0,
						  SDW_CLK_POST_DEPREPARE);
		if (ret < 0)
			dev_warn(&slave->dev, "clock stop post-deprepare cb failed:%d\n", ret);
	}

	return 0;
}
EXPORT_SYMBOL(sdw_bus_exit_clk_stop);

int sdw_configure_dpn_intr(struct sdw_slave *slave,
			   int port, bool enable, int mask)
{
	u32 addr;
	int ret;
	u8 val = 0;

	if (slave->bus->params.s_data_mode != SDW_PORT_DATA_MODE_NORMAL) {
		dev_dbg(&slave->dev, "TEST FAIL interrupt %s\n",
			enable ? "on" : "off");
		mask |= SDW_DPN_INT_TEST_FAIL;
	}

	addr = SDW_DPN_INTMASK(port);

	/* Set/Clear port ready interrupt mask */
	if (enable) {
		val |= mask;
		val |= SDW_DPN_INT_PORT_READY;
	} else {
		val &= ~(mask);
		val &= ~SDW_DPN_INT_PORT_READY;
	}

	ret = sdw_update_no_pm(slave, addr, (mask | SDW_DPN_INT_PORT_READY), val);
	if (ret < 0)
		dev_err(&slave->dev,
			"SDW_DPN_INTMASK write failed:%d\n", val);

	return ret;
}

static int sdw_slave_set_frequency(struct sdw_slave *slave)
{
	u32 mclk_freq = slave->bus->prop.mclk_freq;
	u32 curr_freq = slave->bus->params.curr_dr_freq >> 1;
	unsigned int scale;
	u8 scale_index;
	u8 base;
	int ret;

	/*
	 * frequency base and scale registers are required for SDCA
	 * devices. They may also be used for 1.2+/non-SDCA devices.
	 * Driver can set the property, we will need a DisCo property
	 * to discover this case from platform firmware.
	 */
	if (!slave->id.class_id && !slave->prop.clock_reg_supported)
		return 0;

	if (!mclk_freq) {
		dev_err(&slave->dev,
			"no bus MCLK, cannot set SDW_SCP_BUS_CLOCK_BASE\n");
		return -EINVAL;
	}

	/*
	 * map base frequency using Table 89 of SoundWire 1.2 spec.
	 * The order of the tests just follows the specification, this
	 * is not a selection between possible values or a search for
	 * the best value but just a mapping.  Only one case per platform
	 * is relevant.
	 * Some BIOS have inconsistent values for mclk_freq but a
	 * correct root so we force the mclk_freq to avoid variations.
	 */
	if (!(19200000 % mclk_freq)) {
		mclk_freq = 19200000;
		base = SDW_SCP_BASE_CLOCK_19200000_HZ;
	} else if (!(22579200 % mclk_freq)) {
		mclk_freq = 22579200;
		base = SDW_SCP_BASE_CLOCK_22579200_HZ;
	} else if (!(24576000 % mclk_freq)) {
		mclk_freq = 24576000;
		base = SDW_SCP_BASE_CLOCK_24576000_HZ;
	} else if (!(32000000 % mclk_freq)) {
		mclk_freq = 32000000;
		base = SDW_SCP_BASE_CLOCK_32000000_HZ;
	} else if (!(96000000 % mclk_freq)) {
		mclk_freq = 24000000;
		base = SDW_SCP_BASE_CLOCK_24000000_HZ;
	} else {
		dev_err(&slave->dev,
			"Unsupported clock base, mclk %d\n",
			mclk_freq);
		return -EINVAL;
	}

	if (mclk_freq % curr_freq) {
		dev_err(&slave->dev,
			"mclk %d is not multiple of bus curr_freq %d\n",
			mclk_freq, curr_freq);
		return -EINVAL;
	}

	scale = mclk_freq / curr_freq;

	/*
	 * map scale to Table 90 of SoundWire 1.2 spec - and check
	 * that the scale is a power of two and maximum 64
	 */
	scale_index = ilog2(scale);

	if (BIT(scale_index) != scale || scale_index > 6) {
		dev_err(&slave->dev,
			"No match found for scale %d, bus mclk %d curr_freq %d\n",
			scale, mclk_freq, curr_freq);
		return -EINVAL;
	}
	scale_index++;

	ret = sdw_write_no_pm(slave, SDW_SCP_BUS_CLOCK_BASE, base);
	if (ret < 0) {
		dev_err(&slave->dev,
			"SDW_SCP_BUS_CLOCK_BASE write failed:%d\n", ret);
		return ret;
	}

	/* initialize scale for both banks */
	ret = sdw_write_no_pm(slave, SDW_SCP_BUSCLOCK_SCALE_B0, scale_index);
	if (ret < 0) {
		dev_err(&slave->dev,
			"SDW_SCP_BUSCLOCK_SCALE_B0 write failed:%d\n", ret);
		return ret;
	}
	ret = sdw_write_no_pm(slave, SDW_SCP_BUSCLOCK_SCALE_B1, scale_index);
	if (ret < 0)
		dev_err(&slave->dev,
			"SDW_SCP_BUSCLOCK_SCALE_B1 write failed:%d\n", ret);

	dev_dbg(&slave->dev,
		"Configured bus base %d, scale %d, mclk %d, curr_freq %d\n",
		base, scale_index, mclk_freq, curr_freq);

	return ret;
}

static int sdw_initialize_slave(struct sdw_slave *slave)
{
	struct sdw_slave_prop *prop = &slave->prop;
	int status;
	int ret;
	u8 val;

	ret = sdw_slave_set_frequency(slave);
	if (ret < 0)
		return ret;

	if (slave->bus->prop.quirks & SDW_MASTER_QUIRKS_CLEAR_INITIAL_CLASH) {
		/* Clear bus clash interrupt before enabling interrupt mask */
		status = sdw_read_no_pm(slave, SDW_SCP_INT1);
		if (status < 0) {
			dev_err(&slave->dev,
				"SDW_SCP_INT1 (BUS_CLASH) read failed:%d\n", status);
			return status;
		}
		if (status & SDW_SCP_INT1_BUS_CLASH) {
			dev_warn(&slave->dev, "Bus clash detected before INT mask is enabled\n");
			ret = sdw_write_no_pm(slave, SDW_SCP_INT1, SDW_SCP_INT1_BUS_CLASH);
			if (ret < 0) {
				dev_err(&slave->dev,
					"SDW_SCP_INT1 (BUS_CLASH) write failed:%d\n", ret);
				return ret;
			}
		}
	}
	if ((slave->bus->prop.quirks & SDW_MASTER_QUIRKS_CLEAR_INITIAL_PARITY) &&
	    !(prop->quirks & SDW_SLAVE_QUIRKS_INVALID_INITIAL_PARITY)) {
		/* Clear parity interrupt before enabling interrupt mask */
		status = sdw_read_no_pm(slave, SDW_SCP_INT1);
		if (status < 0) {
			dev_err(&slave->dev,
				"SDW_SCP_INT1 (PARITY) read failed:%d\n", status);
			return status;
		}
		if (status & SDW_SCP_INT1_PARITY) {
			dev_warn(&slave->dev, "PARITY error detected before INT mask is enabled\n");
			ret = sdw_write_no_pm(slave, SDW_SCP_INT1, SDW_SCP_INT1_PARITY);
			if (ret < 0) {
				dev_err(&slave->dev,
					"SDW_SCP_INT1 (PARITY) write failed:%d\n", ret);
				return ret;
			}
		}
	}

	/*
	 * Set SCP_INT1_MASK register, typically bus clash and
	 * implementation-defined interrupt mask. The Parity detection
	 * may not always be correct on startup so its use is
	 * device-dependent, it might e.g. only be enabled in
	 * steady-state after a couple of frames.
	 */
	val = prop->scp_int1_mask;

	/* Enable SCP interrupts */
	ret = sdw_update_no_pm(slave, SDW_SCP_INTMASK1, val, val);
	if (ret < 0) {
		dev_err(&slave->dev,
			"SDW_SCP_INTMASK1 write failed:%d\n", ret);
		return ret;
	}

	/* No need to continue if DP0 is not present */
	if (!prop->dp0_prop)
		return 0;

	/* Enable DP0 interrupts */
	val = prop->dp0_prop->imp_def_interrupts;
	val |= SDW_DP0_INT_PORT_READY | SDW_DP0_INT_BRA_FAILURE;

	ret = sdw_update_no_pm(slave, SDW_DP0_INTMASK, val, val);
	if (ret < 0)
		dev_err(&slave->dev,
			"SDW_DP0_INTMASK read failed:%d\n", ret);
	return ret;
}

static int sdw_handle_dp0_interrupt(struct sdw_slave *slave, u8 *slave_status)
{
	u8 clear, impl_int_mask;
	int status, status2, ret, count = 0;

	status = sdw_read_no_pm(slave, SDW_DP0_INT);
	if (status < 0) {
		dev_err(&slave->dev,
			"SDW_DP0_INT read failed:%d\n", status);
		return status;
	}

	do {
		clear = status & ~(SDW_DP0_INTERRUPTS | SDW_DP0_SDCA_CASCADE);

		if (status & SDW_DP0_INT_TEST_FAIL) {
			dev_err(&slave->dev, "Test fail for port 0\n");
			clear |= SDW_DP0_INT_TEST_FAIL;
		}

		/*
		 * Assumption: PORT_READY interrupt will be received only for
		 * ports implementing Channel Prepare state machine (CP_SM)
		 */

		if (status & SDW_DP0_INT_PORT_READY) {
			complete(&slave->port_ready[0]);
			clear |= SDW_DP0_INT_PORT_READY;
		}

		if (status & SDW_DP0_INT_BRA_FAILURE) {
			dev_err(&slave->dev, "BRA failed\n");
			clear |= SDW_DP0_INT_BRA_FAILURE;
		}

		impl_int_mask = SDW_DP0_INT_IMPDEF1 |
			SDW_DP0_INT_IMPDEF2 | SDW_DP0_INT_IMPDEF3;

		if (status & impl_int_mask) {
			clear |= impl_int_mask;
			*slave_status = clear;
		}

		/* clear the interrupts but don't touch reserved and SDCA_CASCADE fields */
		ret = sdw_write_no_pm(slave, SDW_DP0_INT, clear);
		if (ret < 0) {
			dev_err(&slave->dev,
				"SDW_DP0_INT write failed:%d\n", ret);
			return ret;
		}

		/* Read DP0 interrupt again */
		status2 = sdw_read_no_pm(slave, SDW_DP0_INT);
		if (status2 < 0) {
			dev_err(&slave->dev,
				"SDW_DP0_INT read failed:%d\n", status2);
			return status2;
		}
		/* filter to limit loop to interrupts identified in the first status read */
		status &= status2;

		count++;

		/* we can get alerts while processing so keep retrying */
	} while ((status & SDW_DP0_INTERRUPTS) && (count < SDW_READ_INTR_CLEAR_RETRY));

	if (count == SDW_READ_INTR_CLEAR_RETRY)
		dev_warn(&slave->dev, "Reached MAX_RETRY on DP0 read\n");

	return ret;
}

static int sdw_handle_port_interrupt(struct sdw_slave *slave,
				     int port, u8 *slave_status)
{
	u8 clear, impl_int_mask;
	int status, status2, ret, count = 0;
	u32 addr;

	if (port == 0)
		return sdw_handle_dp0_interrupt(slave, slave_status);

	addr = SDW_DPN_INT(port);
	status = sdw_read_no_pm(slave, addr);
	if (status < 0) {
		dev_err(&slave->dev,
			"SDW_DPN_INT read failed:%d\n", status);

		return status;
	}

	do {
		clear = status & ~SDW_DPN_INTERRUPTS;

		if (status & SDW_DPN_INT_TEST_FAIL) {
			dev_err(&slave->dev, "Test fail for port:%d\n", port);
			clear |= SDW_DPN_INT_TEST_FAIL;
		}

		/*
		 * Assumption: PORT_READY interrupt will be received only
		 * for ports implementing CP_SM.
		 */
		if (status & SDW_DPN_INT_PORT_READY) {
			complete(&slave->port_ready[port]);
			clear |= SDW_DPN_INT_PORT_READY;
		}

		impl_int_mask = SDW_DPN_INT_IMPDEF1 |
			SDW_DPN_INT_IMPDEF2 | SDW_DPN_INT_IMPDEF3;

		if (status & impl_int_mask) {
			clear |= impl_int_mask;
			*slave_status = clear;
		}

		/* clear the interrupt but don't touch reserved fields */
		ret = sdw_write_no_pm(slave, addr, clear);
		if (ret < 0) {
			dev_err(&slave->dev,
				"SDW_DPN_INT write failed:%d\n", ret);
			return ret;
		}

		/* Read DPN interrupt again */
		status2 = sdw_read_no_pm(slave, addr);
		if (status2 < 0) {
			dev_err(&slave->dev,
				"SDW_DPN_INT read failed:%d\n", status2);
			return status2;
		}
		/* filter to limit loop to interrupts identified in the first status read */
		status &= status2;

		count++;

		/* we can get alerts while processing so keep retrying */
	} while ((status & SDW_DPN_INTERRUPTS) && (count < SDW_READ_INTR_CLEAR_RETRY));

	if (count == SDW_READ_INTR_CLEAR_RETRY)
		dev_warn(&slave->dev, "Reached MAX_RETRY on port read");

	return ret;
}

static int sdw_handle_slave_alerts(struct sdw_slave *slave)
{
	struct sdw_slave_intr_status slave_intr;
	u8 clear = 0, bit, port_status[15] = {0};
	int port_num, stat, ret, count = 0;
	unsigned long port;
	bool slave_notify;
	u8 sdca_cascade = 0;
	u8 buf, buf2[2];
	bool parity_check;
	bool parity_quirk;

	sdw_modify_slave_status(slave, SDW_SLAVE_ALERT);

	ret = pm_runtime_get_sync(&slave->dev);
	if (ret < 0 && ret != -EACCES) {
		dev_err(&slave->dev, "Failed to resume device: %d\n", ret);
		pm_runtime_put_noidle(&slave->dev);
		return ret;
	}

	/* Read Intstat 1, Intstat 2 and Intstat 3 registers */
	ret = sdw_read_no_pm(slave, SDW_SCP_INT1);
	if (ret < 0) {
		dev_err(&slave->dev,
			"SDW_SCP_INT1 read failed:%d\n", ret);
		goto io_err;
	}
	buf = ret;

	ret = sdw_nread_no_pm(slave, SDW_SCP_INTSTAT2, 2, buf2);
	if (ret < 0) {
		dev_err(&slave->dev,
			"SDW_SCP_INT2/3 read failed:%d\n", ret);
		goto io_err;
	}

	if (slave->id.class_id) {
		ret = sdw_read_no_pm(slave, SDW_DP0_INT);
		if (ret < 0) {
			dev_err(&slave->dev,
				"SDW_DP0_INT read failed:%d\n", ret);
			goto io_err;
		}
		sdca_cascade = ret & SDW_DP0_SDCA_CASCADE;
	}

	do {
		slave_notify = false;

		/*
		 * Check parity, bus clash and Slave (impl defined)
		 * interrupt
		 */
		if (buf & SDW_SCP_INT1_PARITY) {
			parity_check = slave->prop.scp_int1_mask & SDW_SCP_INT1_PARITY;
			parity_quirk = !slave->first_interrupt_done &&
				(slave->prop.quirks & SDW_SLAVE_QUIRKS_INVALID_INITIAL_PARITY);

			if (parity_check && !parity_quirk)
				dev_err(&slave->dev, "Parity error detected\n");
			clear |= SDW_SCP_INT1_PARITY;
		}

		if (buf & SDW_SCP_INT1_BUS_CLASH) {
			if (slave->prop.scp_int1_mask & SDW_SCP_INT1_BUS_CLASH)
				dev_err(&slave->dev, "Bus clash detected\n");
			clear |= SDW_SCP_INT1_BUS_CLASH;
		}

		/*
		 * When bus clash or parity errors are detected, such errors
		 * are unlikely to be recoverable errors.
		 * TODO: In such scenario, reset bus. Make this configurable
		 * via sysfs property with bus reset being the default.
		 */

		if (buf & SDW_SCP_INT1_IMPL_DEF) {
			if (slave->prop.scp_int1_mask & SDW_SCP_INT1_IMPL_DEF) {
				dev_dbg(&slave->dev, "Slave impl defined interrupt\n");
				slave_notify = true;
			}
			clear |= SDW_SCP_INT1_IMPL_DEF;
		}

		/* the SDCA interrupts are cleared in the codec driver .interrupt_callback() */
		if (sdca_cascade)
			slave_notify = true;

		/* Check port 0 - 3 interrupts */
		port = buf & SDW_SCP_INT1_PORT0_3;

		/* To get port number corresponding to bits, shift it */
		port = FIELD_GET(SDW_SCP_INT1_PORT0_3, port);
		for_each_set_bit(bit, &port, 8) {
			sdw_handle_port_interrupt(slave, bit,
						  &port_status[bit]);
		}

		/* Check if cascade 2 interrupt is present */
		if (buf & SDW_SCP_INT1_SCP2_CASCADE) {
			port = buf2[0] & SDW_SCP_INTSTAT2_PORT4_10;
			for_each_set_bit(bit, &port, 8) {
				/* scp2 ports start from 4 */
				port_num = bit + 4;
				sdw_handle_port_interrupt(slave,
						port_num,
						&port_status[port_num]);
			}
		}

		/* now check last cascade */
		if (buf2[0] & SDW_SCP_INTSTAT2_SCP3_CASCADE) {
			port = buf2[1] & SDW_SCP_INTSTAT3_PORT11_14;
			for_each_set_bit(bit, &port, 8) {
				/* scp3 ports start from 11 */
				port_num = bit + 11;
				sdw_handle_port_interrupt(slave,
						port_num,
						&port_status[port_num]);
			}
		}

		/* Update the Slave driver */
		if (slave_notify) {
			mutex_lock(&slave->sdw_dev_lock);

			if (slave->probed) {
				struct device *dev = &slave->dev;
				struct sdw_driver *drv = drv_to_sdw_driver(dev->driver);

				if (slave->prop.use_domain_irq && slave->irq)
					handle_nested_irq(slave->irq);

				if (drv->ops && drv->ops->interrupt_callback) {
					slave_intr.sdca_cascade = sdca_cascade;
					slave_intr.control_port = clear;
					memcpy(slave_intr.port, &port_status,
					       sizeof(slave_intr.port));

					drv->ops->interrupt_callback(slave, &slave_intr);
				}
			}

			mutex_unlock(&slave->sdw_dev_lock);
		}

		/* Ack interrupt */
		ret = sdw_write_no_pm(slave, SDW_SCP_INT1, clear);
		if (ret < 0) {
			dev_err(&slave->dev,
				"SDW_SCP_INT1 write failed:%d\n", ret);
			goto io_err;
		}

		/* at this point all initial interrupt sources were handled */
		slave->first_interrupt_done = true;

		/*
		 * Read status again to ensure no new interrupts arrived
		 * while servicing interrupts.
		 */
		ret = sdw_read_no_pm(slave, SDW_SCP_INT1);
		if (ret < 0) {
			dev_err(&slave->dev,
				"SDW_SCP_INT1 recheck read failed:%d\n", ret);
			goto io_err;
		}
		buf = ret;

		ret = sdw_nread_no_pm(slave, SDW_SCP_INTSTAT2, 2, buf2);
		if (ret < 0) {
			dev_err(&slave->dev,
				"SDW_SCP_INT2/3 recheck read failed:%d\n", ret);
			goto io_err;
		}

		if (slave->id.class_id) {
			ret = sdw_read_no_pm(slave, SDW_DP0_INT);
			if (ret < 0) {
				dev_err(&slave->dev,
					"SDW_DP0_INT recheck read failed:%d\n", ret);
				goto io_err;
			}
			sdca_cascade = ret & SDW_DP0_SDCA_CASCADE;
		}

		/*
		 * Make sure no interrupts are pending
		 */
		stat = buf || buf2[0] || buf2[1] || sdca_cascade;

		/*
		 * Exit loop if Slave is continuously in ALERT state even
		 * after servicing the interrupt multiple times.
		 */
		count++;

		/* we can get alerts while processing so keep retrying */
	} while (stat != 0 && count < SDW_READ_INTR_CLEAR_RETRY);

	if (count == SDW_READ_INTR_CLEAR_RETRY)
		dev_warn(&slave->dev, "Reached MAX_RETRY on alert read\n");

io_err:
	pm_runtime_mark_last_busy(&slave->dev);
	pm_runtime_put_autosuspend(&slave->dev);

	return ret;
}

static int sdw_update_slave_status(struct sdw_slave *slave,
				   enum sdw_slave_status status)
{
	int ret = 0;

	mutex_lock(&slave->sdw_dev_lock);

	if (slave->probed) {
		struct device *dev = &slave->dev;
		struct sdw_driver *drv = drv_to_sdw_driver(dev->driver);

		if (drv->ops && drv->ops->update_status)
			ret = drv->ops->update_status(slave, status);
	}

	mutex_unlock(&slave->sdw_dev_lock);

	return ret;
}

/**
 * sdw_handle_slave_status() - Handle Slave status
 * @bus: SDW bus instance
 * @status: Status for all Slave(s)
 */
int sdw_handle_slave_status(struct sdw_bus *bus,
			    enum sdw_slave_status status[])
{
	enum sdw_slave_status prev_status;
	struct sdw_slave *slave;
	bool attached_initializing, id_programmed;
	int i, ret = 0;

	/* first check if any Slaves fell off the bus */
	for (i = 1; i <= SDW_MAX_DEVICES; i++) {
		mutex_lock(&bus->bus_lock);
		if (test_bit(i, bus->assigned) == false) {
			mutex_unlock(&bus->bus_lock);
			continue;
		}
		mutex_unlock(&bus->bus_lock);

		slave = sdw_get_slave(bus, i);
		if (!slave)
			continue;

		if (status[i] == SDW_SLAVE_UNATTACHED &&
		    slave->status != SDW_SLAVE_UNATTACHED) {
			dev_warn(&slave->dev, "Slave %d state check1: UNATTACHED, status was %d\n",
				 i, slave->status);
			sdw_modify_slave_status(slave, SDW_SLAVE_UNATTACHED);

			/* Ensure driver knows that peripheral unattached */
			ret = sdw_update_slave_status(slave, status[i]);
			if (ret < 0)
				dev_warn(&slave->dev, "Update Slave status failed:%d\n", ret);
		}
	}

	if (status[0] == SDW_SLAVE_ATTACHED) {
		dev_dbg(bus->dev, "Slave attached, programming device number\n");

		/*
		 * Programming a device number will have side effects,
		 * so we deal with other devices at a later time.
		 * This relies on those devices reporting ATTACHED, which will
		 * trigger another call to this function. This will only
		 * happen if at least one device ID was programmed.
		 * Error returns from sdw_program_device_num() are currently
		 * ignored because there's no useful recovery that can be done.
		 * Returning the error here could result in the current status
		 * of other devices not being handled, because if no device IDs
		 * were programmed there's nothing to guarantee a status change
		 * to trigger another call to this function.
		 */
		sdw_program_device_num(bus, &id_programmed);
		if (id_programmed)
			return 0;
	}

	/* Continue to check other slave statuses */
	for (i = 1; i <= SDW_MAX_DEVICES; i++) {
		mutex_lock(&bus->bus_lock);
		if (test_bit(i, bus->assigned) == false) {
			mutex_unlock(&bus->bus_lock);
			continue;
		}
		mutex_unlock(&bus->bus_lock);

		slave = sdw_get_slave(bus, i);
		if (!slave)
			continue;

		attached_initializing = false;

		switch (status[i]) {
		case SDW_SLAVE_UNATTACHED:
			if (slave->status == SDW_SLAVE_UNATTACHED)
				break;

			dev_warn(&slave->dev, "Slave %d state check2: UNATTACHED, status was %d\n",
				 i, slave->status);

			sdw_modify_slave_status(slave, SDW_SLAVE_UNATTACHED);
			break;

		case SDW_SLAVE_ALERT:
			ret = sdw_handle_slave_alerts(slave);
			if (ret < 0)
				dev_err(&slave->dev,
					"Slave %d alert handling failed: %d\n",
					i, ret);
			break;

		case SDW_SLAVE_ATTACHED:
			if (slave->status == SDW_SLAVE_ATTACHED)
				break;

			prev_status = slave->status;
			sdw_modify_slave_status(slave, SDW_SLAVE_ATTACHED);

			if (prev_status == SDW_SLAVE_ALERT)
				break;

			attached_initializing = true;

			ret = sdw_initialize_slave(slave);
			if (ret < 0)
				dev_err(&slave->dev,
					"Slave %d initialization failed: %d\n",
					i, ret);

			break;

		default:
			dev_err(&slave->dev, "Invalid slave %d status:%d\n",
				i, status[i]);
			break;
		}

		ret = sdw_update_slave_status(slave, status[i]);
		if (ret < 0)
			dev_err(&slave->dev,
				"Update Slave status failed:%d\n", ret);
		if (attached_initializing) {
			dev_dbg(&slave->dev,
				"signaling initialization completion for Slave %d\n",
				slave->dev_num);

			complete_all(&slave->initialization_complete);

			/*
			 * If the manager became pm_runtime active, the peripherals will be
			 * restarted and attach, but their pm_runtime status may remain
			 * suspended. If the 'update_slave_status' callback initiates
			 * any sort of deferred processing, this processing would not be
			 * cancelled on pm_runtime suspend.
			 * To avoid such zombie states, we queue a request to resume.
			 * This would be a no-op in case the peripheral was being resumed
			 * by e.g. the ALSA/ASoC framework.
			 */
			pm_request_resume(&slave->dev);
		}
	}

	return ret;
}
EXPORT_SYMBOL(sdw_handle_slave_status);

void sdw_clear_slave_status(struct sdw_bus *bus, u32 request)
{
	struct sdw_slave *slave;
	int i;

	/* Check all non-zero devices */
	for (i = 1; i <= SDW_MAX_DEVICES; i++) {
		mutex_lock(&bus->bus_lock);
		if (test_bit(i, bus->assigned) == false) {
			mutex_unlock(&bus->bus_lock);
			continue;
		}
		mutex_unlock(&bus->bus_lock);

		slave = sdw_get_slave(bus, i);
		if (!slave)
			continue;

		if (slave->status != SDW_SLAVE_UNATTACHED) {
			sdw_modify_slave_status(slave, SDW_SLAVE_UNATTACHED);
			slave->first_interrupt_done = false;
			sdw_update_slave_status(slave, SDW_SLAVE_UNATTACHED);
		}

		/* keep track of request, used in pm_runtime resume */
		slave->unattach_request = request;
	}
}
EXPORT_SYMBOL(sdw_clear_slave_status);<|MERGE_RESOLUTION|>--- conflicted
+++ resolved
@@ -791,11 +791,7 @@
 	slave->dev_num = slave->dev_num_sticky;
 
 	if (bus->ops && bus->ops->new_peripheral_assigned)
-<<<<<<< HEAD
-		bus->ops->new_peripheral_assigned(bus, dev_num);
-=======
 		bus->ops->new_peripheral_assigned(bus, slave, dev_num);
->>>>>>> 2d5404ca
 
 	return 0;
 }
