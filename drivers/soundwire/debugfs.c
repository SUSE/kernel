--- conflicted
+++ resolved
@@ -60,10 +60,6 @@
 	ret = pm_runtime_get_sync(&slave->dev);
 	if (ret < 0 && ret != -EACCES) {
 		pm_runtime_put_noidle(&slave->dev);
-<<<<<<< HEAD
-		kfree(buf);
-=======
->>>>>>> 2d5404ca
 		return ret;
 	}
 
