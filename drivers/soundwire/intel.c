// SPDX-License-Identifier: (GPL-2.0 OR BSD-3-Clause)
// Copyright(c) 2015-17 Intel Corporation.

/*
 * Soundwire Intel Master Driver
 */

#include <linux/acpi.h>
#include <linux/debugfs.h>
#include <linux/delay.h>
#include <linux/io.h>
#include <sound/pcm_params.h>
#include <linux/pm_runtime.h>
#include <sound/soc.h>
#include <linux/soundwire/sdw_registers.h>
#include <linux/soundwire/sdw.h>
#include <linux/soundwire/sdw_intel.h>
#include "cadence_master.h"
#include "bus.h"
#include "intel.h"

<<<<<<< HEAD
#define INTEL_MASTER_SUSPEND_DELAY_MS	3000
#define INTEL_MASTER_RESET_ITERATIONS	10

/*
 * debug/config flags for the Intel SoundWire Master.
 *
 * Since we may have multiple masters active, we can have up to 8
 * flags reused in each byte, with master0 using the ls-byte, etc.
 */

#define SDW_INTEL_MASTER_DISABLE_PM_RUNTIME		BIT(0)
#define SDW_INTEL_MASTER_DISABLE_CLOCK_STOP		BIT(1)
#define SDW_INTEL_MASTER_DISABLE_PM_RUNTIME_IDLE	BIT(2)
#define SDW_INTEL_MASTER_DISABLE_MULTI_LINK		BIT(3)

static int md_flags;
module_param_named(sdw_md_flags, md_flags, int, 0444);
MODULE_PARM_DESC(sdw_md_flags, "SoundWire Intel Master device flags (0x0 all off)");

enum intel_pdi_type {
	INTEL_PDI_IN = 0,
	INTEL_PDI_OUT = 1,
	INTEL_PDI_BD = 2,
};

#define cdns_to_intel(_cdns) container_of(_cdns, struct sdw_intel, cdns)

/*
 * Read, write helpers for HW registers
 */
static inline int intel_readl(void __iomem *base, int offset)
{
	return readl(base + offset);
}

static inline void intel_writel(void __iomem *base, int offset, int value)
{
	writel(value, base + offset);
}

static inline u16 intel_readw(void __iomem *base, int offset)
{
	return readw(base + offset);
}

static inline void intel_writew(void __iomem *base, int offset, u16 value)
{
	writew(value, base + offset);
}

=======
>>>>>>> eb3cdb58
static int intel_wait_bit(void __iomem *base, int offset, u32 mask, u32 target)
{
	int timeout = 10;
	u32 reg_read;

	do {
		reg_read = readl(base + offset);
		if ((reg_read & mask) == target)
			return 0;

		timeout--;
		usleep_range(50, 100);
	} while (timeout != 0);

	return -EAGAIN;
}

static int intel_clear_bit(void __iomem *base, int offset, u32 value, u32 mask)
{
	writel(value, base + offset);
	return intel_wait_bit(base, offset, mask, 0);
}

static int intel_set_bit(void __iomem *base, int offset, u32 value, u32 mask)
{
	writel(value, base + offset);
	return intel_wait_bit(base, offset, mask, mask);
}

/*
 * debugfs
 */
#ifdef CONFIG_DEBUG_FS

#define RD_BUF (2 * PAGE_SIZE)

static ssize_t intel_sprintf(void __iomem *mem, bool l,
			     char *buf, size_t pos, unsigned int reg)
{
	int value;

	if (l)
		value = intel_readl(mem, reg);
	else
		value = intel_readw(mem, reg);

	return scnprintf(buf + pos, RD_BUF - pos, "%4x\t%4x\n", reg, value);
}

static int intel_reg_show(struct seq_file *s_file, void *data)
{
	struct sdw_intel *sdw = s_file->private;
	void __iomem *s = sdw->link_res->shim;
	void __iomem *a = sdw->link_res->alh;
	char *buf;
	ssize_t ret;
	int i, j;
	unsigned int links, reg;

	buf = kzalloc(RD_BUF, GFP_KERNEL);
	if (!buf)
		return -ENOMEM;

	links = intel_readl(s, SDW_SHIM_LCAP) & SDW_SHIM_LCAP_LCOUNT_MASK;

	ret = scnprintf(buf, RD_BUF, "Register  Value\n");
	ret += scnprintf(buf + ret, RD_BUF - ret, "\nShim\n");

	for (i = 0; i < links; i++) {
		reg = SDW_SHIM_LCAP + i * 4;
		ret += intel_sprintf(s, true, buf, ret, reg);
	}

	for (i = 0; i < links; i++) {
		ret += scnprintf(buf + ret, RD_BUF - ret, "\nLink%d\n", i);
		ret += intel_sprintf(s, false, buf, ret, SDW_SHIM_CTLSCAP(i));
		ret += intel_sprintf(s, false, buf, ret, SDW_SHIM_CTLS0CM(i));
		ret += intel_sprintf(s, false, buf, ret, SDW_SHIM_CTLS1CM(i));
		ret += intel_sprintf(s, false, buf, ret, SDW_SHIM_CTLS2CM(i));
		ret += intel_sprintf(s, false, buf, ret, SDW_SHIM_CTLS3CM(i));
		ret += intel_sprintf(s, false, buf, ret, SDW_SHIM_PCMSCAP(i));

		ret += scnprintf(buf + ret, RD_BUF - ret, "\n PCMSyCH registers\n");

		/*
		 * the value 10 is the number of PDIs. We will need a
		 * cleanup to remove hard-coded Intel configurations
		 * from cadence_master.c
		 */
		for (j = 0; j < 10; j++) {
			ret += intel_sprintf(s, false, buf, ret,
					SDW_SHIM_PCMSYCHM(i, j));
			ret += intel_sprintf(s, false, buf, ret,
					SDW_SHIM_PCMSYCHC(i, j));
		}
		ret += scnprintf(buf + ret, RD_BUF - ret, "\n IOCTL, CTMCTL\n");

		ret += intel_sprintf(s, false, buf, ret, SDW_SHIM_IOCTL(i));
		ret += intel_sprintf(s, false, buf, ret, SDW_SHIM_CTMCTL(i));
	}

	ret += scnprintf(buf + ret, RD_BUF - ret, "\nWake registers\n");
	ret += intel_sprintf(s, false, buf, ret, SDW_SHIM_WAKEEN);
	ret += intel_sprintf(s, false, buf, ret, SDW_SHIM_WAKESTS);

	ret += scnprintf(buf + ret, RD_BUF - ret, "\nALH STRMzCFG\n");
	for (i = 0; i < SDW_ALH_NUM_STREAMS; i++)
		ret += intel_sprintf(a, true, buf, ret, SDW_ALH_STRMZCFG(i));

	seq_printf(s_file, "%s", buf);
	kfree(buf);

	return 0;
}
DEFINE_SHOW_ATTRIBUTE(intel_reg);

static int intel_set_m_datamode(void *data, u64 value)
{
	struct sdw_intel *sdw = data;
	struct sdw_bus *bus = &sdw->cdns.bus;

	if (value > SDW_PORT_DATA_MODE_STATIC_1)
		return -EINVAL;

	/* Userspace changed the hardware state behind the kernel's back */
	add_taint(TAINT_USER, LOCKDEP_STILL_OK);

	bus->params.m_data_mode = value;

	return 0;
}
DEFINE_DEBUGFS_ATTRIBUTE(intel_set_m_datamode_fops, NULL,
			 intel_set_m_datamode, "%llu\n");

static int intel_set_s_datamode(void *data, u64 value)
{
	struct sdw_intel *sdw = data;
	struct sdw_bus *bus = &sdw->cdns.bus;

	if (value > SDW_PORT_DATA_MODE_STATIC_1)
		return -EINVAL;

	/* Userspace changed the hardware state behind the kernel's back */
	add_taint(TAINT_USER, LOCKDEP_STILL_OK);

	bus->params.s_data_mode = value;

	return 0;
}
DEFINE_DEBUGFS_ATTRIBUTE(intel_set_s_datamode_fops, NULL,
			 intel_set_s_datamode, "%llu\n");

static void intel_debugfs_init(struct sdw_intel *sdw)
{
	struct dentry *root = sdw->cdns.bus.debugfs;

	if (!root)
		return;

	sdw->debugfs = debugfs_create_dir("intel-sdw", root);

	debugfs_create_file("intel-registers", 0400, sdw->debugfs, sdw,
			    &intel_reg_fops);

	debugfs_create_file("intel-m-datamode", 0200, sdw->debugfs, sdw,
			    &intel_set_m_datamode_fops);

	debugfs_create_file("intel-s-datamode", 0200, sdw->debugfs, sdw,
			    &intel_set_s_datamode_fops);

	sdw_cdns_debugfs_init(&sdw->cdns, sdw->debugfs);
}

static void intel_debugfs_exit(struct sdw_intel *sdw)
{
	debugfs_remove_recursive(sdw->debugfs);
}
#else
static void intel_debugfs_init(struct sdw_intel *sdw) {}
static void intel_debugfs_exit(struct sdw_intel *sdw) {}
#endif /* CONFIG_DEBUG_FS */

/*
 * shim ops
 */
/* this needs to be called with shim_lock */
static void intel_shim_glue_to_master_ip(struct sdw_intel *sdw)
{
	void __iomem *shim = sdw->link_res->shim;
	unsigned int link_id = sdw->instance;
	u16 ioctl;

	/* Switch to MIP from Glue logic */
	ioctl = intel_readw(shim,  SDW_SHIM_IOCTL(link_id));

	ioctl &= ~(SDW_SHIM_IOCTL_DOE);
	intel_writew(shim, SDW_SHIM_IOCTL(link_id), ioctl);
	usleep_range(10, 15);

	ioctl &= ~(SDW_SHIM_IOCTL_DO);
	intel_writew(shim, SDW_SHIM_IOCTL(link_id), ioctl);
	usleep_range(10, 15);

	ioctl |= (SDW_SHIM_IOCTL_MIF);
	intel_writew(shim, SDW_SHIM_IOCTL(link_id), ioctl);
	usleep_range(10, 15);

	ioctl &= ~(SDW_SHIM_IOCTL_BKE);
	ioctl &= ~(SDW_SHIM_IOCTL_COE);
	intel_writew(shim, SDW_SHIM_IOCTL(link_id), ioctl);
	usleep_range(10, 15);

	/* at this point Master IP has full control of the I/Os */
}

/* this needs to be called with shim_lock */
static void intel_shim_master_ip_to_glue(struct sdw_intel *sdw)
{
	unsigned int link_id = sdw->instance;
	void __iomem *shim = sdw->link_res->shim;
	u16 ioctl;

	/* Glue logic */
	ioctl = intel_readw(shim, SDW_SHIM_IOCTL(link_id));
	ioctl |= SDW_SHIM_IOCTL_BKE;
	ioctl |= SDW_SHIM_IOCTL_COE;
	intel_writew(shim, SDW_SHIM_IOCTL(link_id), ioctl);
	usleep_range(10, 15);

	ioctl &= ~(SDW_SHIM_IOCTL_MIF);
	intel_writew(shim, SDW_SHIM_IOCTL(link_id), ioctl);
	usleep_range(10, 15);

	/* at this point Integration Glue has full control of the I/Os */
}

/* this needs to be called with shim_lock */
static void intel_shim_init(struct sdw_intel *sdw)
{
	void __iomem *shim = sdw->link_res->shim;
	unsigned int link_id = sdw->instance;
	u16 ioctl = 0, act = 0;

	/* Initialize Shim */
	ioctl |= SDW_SHIM_IOCTL_BKE;
	intel_writew(shim, SDW_SHIM_IOCTL(link_id), ioctl);
	usleep_range(10, 15);

	ioctl |= SDW_SHIM_IOCTL_WPDD;
	intel_writew(shim, SDW_SHIM_IOCTL(link_id), ioctl);
	usleep_range(10, 15);

	ioctl |= SDW_SHIM_IOCTL_DO;
	intel_writew(shim, SDW_SHIM_IOCTL(link_id), ioctl);
	usleep_range(10, 15);

	ioctl |= SDW_SHIM_IOCTL_DOE;
	intel_writew(shim, SDW_SHIM_IOCTL(link_id), ioctl);
	usleep_range(10, 15);

	intel_shim_glue_to_master_ip(sdw);

	u16p_replace_bits(&act, 0x1, SDW_SHIM_CTMCTL_DOAIS);
	act |= SDW_SHIM_CTMCTL_DACTQE;
	act |= SDW_SHIM_CTMCTL_DODS;
	intel_writew(shim, SDW_SHIM_CTMCTL(link_id), act);
	usleep_range(10, 15);
}

static int intel_shim_check_wake(struct sdw_intel *sdw)
{
	void __iomem *shim;
	u16 wake_sts;

	shim = sdw->link_res->shim;
	wake_sts = intel_readw(shim, SDW_SHIM_WAKESTS);

	return wake_sts & BIT(sdw->instance);
}

static void intel_shim_wake(struct sdw_intel *sdw, bool wake_enable)
{
	void __iomem *shim = sdw->link_res->shim;
	unsigned int link_id = sdw->instance;
	u16 wake_en, wake_sts;

	mutex_lock(sdw->link_res->shim_lock);
	wake_en = intel_readw(shim, SDW_SHIM_WAKEEN);

	if (wake_enable) {
		/* Enable the wakeup */
		wake_en |= (SDW_SHIM_WAKEEN_ENABLE << link_id);
		intel_writew(shim, SDW_SHIM_WAKEEN, wake_en);
	} else {
		/* Disable the wake up interrupt */
		wake_en &= ~(SDW_SHIM_WAKEEN_ENABLE << link_id);
		intel_writew(shim, SDW_SHIM_WAKEEN, wake_en);

		/* Clear wake status */
		wake_sts = intel_readw(shim, SDW_SHIM_WAKESTS);
		wake_sts |= (SDW_SHIM_WAKESTS_STATUS << link_id);
		intel_writew(shim, SDW_SHIM_WAKESTS, wake_sts);
<<<<<<< HEAD
=======
	}
	mutex_unlock(sdw->link_res->shim_lock);
}

static bool intel_check_cmdsync_unlocked(struct sdw_intel *sdw)
{
	void __iomem *shim = sdw->link_res->shim;
	int sync_reg;

	sync_reg = intel_readl(shim, SDW_SHIM_SYNC);
	return !!(sync_reg & SDW_SHIM_SYNC_CMDSYNC_MASK);
}

static int intel_link_power_up(struct sdw_intel *sdw)
{
	unsigned int link_id = sdw->instance;
	void __iomem *shim = sdw->link_res->shim;
	u32 *shim_mask = sdw->link_res->shim_mask;
	struct sdw_bus *bus = &sdw->cdns.bus;
	struct sdw_master_prop *prop = &bus->prop;
	u32 spa_mask, cpa_mask;
	u32 link_control;
	int ret = 0;
	u32 syncprd;
	u32 sync_reg;

	mutex_lock(sdw->link_res->shim_lock);

	/*
	 * The hardware relies on an internal counter, typically 4kHz,
	 * to generate the SoundWire SSP - which defines a 'safe'
	 * synchronization point between commands and audio transport
	 * and allows for multi link synchronization. The SYNCPRD value
	 * is only dependent on the oscillator clock provided to
	 * the IP, so adjust based on _DSD properties reported in DSDT
	 * tables. The values reported are based on either 24MHz
	 * (CNL/CML) or 38.4 MHz (ICL/TGL+).
	 */
	if (prop->mclk_freq % 6000000)
		syncprd = SDW_SHIM_SYNC_SYNCPRD_VAL_38_4;
	else
		syncprd = SDW_SHIM_SYNC_SYNCPRD_VAL_24;

	if (!*shim_mask) {
		dev_dbg(sdw->cdns.dev, "powering up all links\n");

		/* we first need to program the SyncPRD/CPU registers */
		dev_dbg(sdw->cdns.dev,
			"first link up, programming SYNCPRD\n");

		/* set SyncPRD period */
		sync_reg = intel_readl(shim, SDW_SHIM_SYNC);
		u32p_replace_bits(&sync_reg, syncprd, SDW_SHIM_SYNC_SYNCPRD);

		/* Set SyncCPU bit */
		sync_reg |= SDW_SHIM_SYNC_SYNCCPU;
		intel_writel(shim, SDW_SHIM_SYNC, sync_reg);

		/* Link power up sequence */
		link_control = intel_readl(shim, SDW_SHIM_LCTL);

		/* only power-up enabled links */
		spa_mask = FIELD_PREP(SDW_SHIM_LCTL_SPA_MASK, sdw->link_res->link_mask);
		cpa_mask = FIELD_PREP(SDW_SHIM_LCTL_CPA_MASK, sdw->link_res->link_mask);

		link_control |=  spa_mask;

		ret = intel_set_bit(shim, SDW_SHIM_LCTL, link_control, cpa_mask);
		if (ret < 0) {
			dev_err(sdw->cdns.dev, "Failed to power up link: %d\n", ret);
			goto out;
		}

		/* SyncCPU will change once link is active */
		ret = intel_wait_bit(shim, SDW_SHIM_SYNC,
				     SDW_SHIM_SYNC_SYNCCPU, 0);
		if (ret < 0) {
			dev_err(sdw->cdns.dev,
				"Failed to set SHIM_SYNC: %d\n", ret);
			goto out;
		}
>>>>>>> eb3cdb58
	}

	*shim_mask |= BIT(link_id);

	sdw->cdns.link_up = true;

	intel_shim_init(sdw);

out:
	mutex_unlock(sdw->link_res->shim_lock);

	return ret;
}

static int intel_link_power_down(struct sdw_intel *sdw)
{
	u32 link_control, spa_mask, cpa_mask;
	unsigned int link_id = sdw->instance;
	void __iomem *shim = sdw->link_res->shim;
	u32 *shim_mask = sdw->link_res->shim_mask;
	int ret = 0;

	mutex_lock(sdw->link_res->shim_lock);

	if (!(*shim_mask & BIT(link_id)))
		dev_err(sdw->cdns.dev,
			"%s: Unbalanced power-up/down calls\n", __func__);

	sdw->cdns.link_up = false;

	intel_shim_master_ip_to_glue(sdw);

	*shim_mask &= ~BIT(link_id);

	if (!*shim_mask) {

		dev_dbg(sdw->cdns.dev, "powering down all links\n");

		/* Link power down sequence */
		link_control = intel_readl(shim, SDW_SHIM_LCTL);

		/* only power-down enabled links */
		spa_mask = FIELD_PREP(SDW_SHIM_LCTL_SPA_MASK, ~sdw->link_res->link_mask);
		cpa_mask = FIELD_PREP(SDW_SHIM_LCTL_CPA_MASK, sdw->link_res->link_mask);

		link_control &=  spa_mask;

		ret = intel_clear_bit(shim, SDW_SHIM_LCTL, link_control, cpa_mask);
		if (ret < 0) {
			dev_err(sdw->cdns.dev, "%s: could not power down link\n", __func__);

			/*
			 * we leave the sdw->cdns.link_up flag as false since we've disabled
			 * the link at this point and cannot handle interrupts any longer.
			 */
		}
	}

	mutex_unlock(sdw->link_res->shim_lock);

	return ret;
}

static void intel_shim_sync_arm(struct sdw_intel *sdw)
{
	void __iomem *shim = sdw->link_res->shim;
	u32 sync_reg;

	mutex_lock(sdw->link_res->shim_lock);

	/* update SYNC register */
	sync_reg = intel_readl(shim, SDW_SHIM_SYNC);
	sync_reg |= (SDW_SHIM_SYNC_CMDSYNC << sdw->instance);
	intel_writel(shim, SDW_SHIM_SYNC, sync_reg);

	mutex_unlock(sdw->link_res->shim_lock);
}

static int intel_shim_sync_go_unlocked(struct sdw_intel *sdw)
{
	void __iomem *shim = sdw->link_res->shim;
	u32 sync_reg;

	/* Read SYNC register */
	sync_reg = intel_readl(shim, SDW_SHIM_SYNC);

	/*
	 * Set SyncGO bit to synchronously trigger a bank switch for
	 * all the masters. A write to SYNCGO bit clears CMDSYNC bit for all
	 * the Masters.
	 */
	sync_reg |= SDW_SHIM_SYNC_SYNCGO;

	intel_writel(shim, SDW_SHIM_SYNC, sync_reg);

	return 0;
}

static int intel_shim_sync_go(struct sdw_intel *sdw)
{
	int ret;

	mutex_lock(sdw->link_res->shim_lock);

	ret = intel_shim_sync_go_unlocked(sdw);

	mutex_unlock(sdw->link_res->shim_lock);

	return ret;
}

/*
 * PDI routines
 */
static void intel_pdi_init(struct sdw_intel *sdw,
			   struct sdw_cdns_stream_config *config)
{
	void __iomem *shim = sdw->link_res->shim;
	unsigned int link_id = sdw->instance;
	int pcm_cap;

	/* PCM Stream Capability */
	pcm_cap = intel_readw(shim, SDW_SHIM_PCMSCAP(link_id));

	config->pcm_bd = FIELD_GET(SDW_SHIM_PCMSCAP_BSS, pcm_cap);
	config->pcm_in = FIELD_GET(SDW_SHIM_PCMSCAP_ISS, pcm_cap);
	config->pcm_out = FIELD_GET(SDW_SHIM_PCMSCAP_OSS, pcm_cap);

	dev_dbg(sdw->cdns.dev, "PCM cap bd:%d in:%d out:%d\n",
		config->pcm_bd, config->pcm_in, config->pcm_out);
}

static int
intel_pdi_get_ch_cap(struct sdw_intel *sdw, unsigned int pdi_num)
{
	void __iomem *shim = sdw->link_res->shim;
	unsigned int link_id = sdw->instance;
	int count;

	count = intel_readw(shim, SDW_SHIM_PCMSYCHC(link_id, pdi_num));

	/*
	 * WORKAROUND: on all existing Intel controllers, pdi
	 * number 2 reports channel count as 1 even though it
	 * supports 8 channels. Performing hardcoding for pdi
	 * number 2.
	 */
	if (pdi_num == 2)
		count = 7;

	/* zero based values for channel count in register */
	count++;

	return count;
}

static int intel_pdi_get_ch_update(struct sdw_intel *sdw,
				   struct sdw_cdns_pdi *pdi,
				   unsigned int num_pdi,
				   unsigned int *num_ch)
{
	int i, ch_count = 0;

	for (i = 0; i < num_pdi; i++) {
		pdi->ch_count = intel_pdi_get_ch_cap(sdw, pdi->num);
		ch_count += pdi->ch_count;
		pdi++;
	}

	*num_ch = ch_count;
	return 0;
}

static int intel_pdi_stream_ch_update(struct sdw_intel *sdw,
				      struct sdw_cdns_streams *stream)
{
	intel_pdi_get_ch_update(sdw, stream->bd, stream->num_bd,
				&stream->num_ch_bd);

	intel_pdi_get_ch_update(sdw, stream->in, stream->num_in,
				&stream->num_ch_in);

	intel_pdi_get_ch_update(sdw, stream->out, stream->num_out,
				&stream->num_ch_out);
<<<<<<< HEAD

	return 0;
}

static int intel_pdi_ch_update(struct sdw_intel *sdw)
{
	intel_pdi_stream_ch_update(sdw, &sdw->cdns.pcm);
=======
>>>>>>> eb3cdb58

	return 0;
}

static void
intel_pdi_shim_configure(struct sdw_intel *sdw, struct sdw_cdns_pdi *pdi)
{
	void __iomem *shim = sdw->link_res->shim;
	unsigned int link_id = sdw->instance;
	int pdi_conf = 0;

	/* the Bulk and PCM streams are not contiguous */
	pdi->intel_alh_id = (link_id * 16) + pdi->num + 3;
	if (pdi->num >= 2)
		pdi->intel_alh_id += 2;

	/*
	 * Program stream parameters to stream SHIM register
	 * This is applicable for PCM stream only.
	 */
	if (pdi->type != SDW_STREAM_PCM)
		return;

	if (pdi->dir == SDW_DATA_DIR_RX)
		pdi_conf |= SDW_SHIM_PCMSYCM_DIR;
	else
		pdi_conf &= ~(SDW_SHIM_PCMSYCM_DIR);

	u32p_replace_bits(&pdi_conf, pdi->intel_alh_id, SDW_SHIM_PCMSYCM_STREAM);
	u32p_replace_bits(&pdi_conf, pdi->l_ch_num, SDW_SHIM_PCMSYCM_LCHN);
	u32p_replace_bits(&pdi_conf, pdi->h_ch_num, SDW_SHIM_PCMSYCM_HCHN);

	intel_writew(shim, SDW_SHIM_PCMSYCHM(link_id, pdi->num), pdi_conf);
}

static void
intel_pdi_alh_configure(struct sdw_intel *sdw, struct sdw_cdns_pdi *pdi)
{
	void __iomem *alh = sdw->link_res->alh;
	unsigned int link_id = sdw->instance;
	unsigned int conf;

	/* the Bulk and PCM streams are not contiguous */
	pdi->intel_alh_id = (link_id * 16) + pdi->num + 3;
	if (pdi->num >= 2)
		pdi->intel_alh_id += 2;

	/* Program Stream config ALH register */
	conf = intel_readl(alh, SDW_ALH_STRMZCFG(pdi->intel_alh_id));

	u32p_replace_bits(&conf, SDW_ALH_STRMZCFG_DMAT_VAL, SDW_ALH_STRMZCFG_DMAT);
	u32p_replace_bits(&conf, pdi->ch_count - 1, SDW_ALH_STRMZCFG_CHN);

	intel_writel(alh, SDW_ALH_STRMZCFG(pdi->intel_alh_id), conf);
}

static int intel_params_stream(struct sdw_intel *sdw,
			       int stream,
			       struct snd_soc_dai *dai,
			       struct snd_pcm_hw_params *hw_params,
			       int link_id, int alh_stream_id)
{
	struct sdw_intel_link_res *res = sdw->link_res;
	struct sdw_intel_stream_params_data params_data;

	params_data.stream = stream; /* direction */
	params_data.dai = dai;
	params_data.hw_params = hw_params;
	params_data.link_id = link_id;
	params_data.alh_stream_id = alh_stream_id;

	if (res->ops && res->ops->params_stream && res->dev)
		return res->ops->params_stream(res->dev,
					       &params_data);
	return -EIO;
}

static int intel_free_stream(struct sdw_intel *sdw,
			     int stream,
			     struct snd_soc_dai *dai,
			     int link_id)
{
	struct sdw_intel_link_res *res = sdw->link_res;
	struct sdw_intel_stream_free_data free_data;

	free_data.stream = stream; /* direction */
	free_data.dai = dai;
	free_data.link_id = link_id;

	if (res->ops && res->ops->free_stream && res->dev)
		return res->ops->free_stream(res->dev,
					     &free_data);

	return 0;
}

/*
 * DAI routines
 */

static int intel_hw_params(struct snd_pcm_substream *substream,
			   struct snd_pcm_hw_params *params,
			   struct snd_soc_dai *dai)
{
	struct sdw_cdns *cdns = snd_soc_dai_get_drvdata(dai);
	struct sdw_intel *sdw = cdns_to_intel(cdns);
	struct sdw_cdns_dai_runtime *dai_runtime;
	struct sdw_cdns_pdi *pdi;
	struct sdw_stream_config sconfig;
	struct sdw_port_config *pconfig;
	int ch, dir;
	int ret;

	dai_runtime = cdns->dai_runtime_array[dai->id];
	if (!dai_runtime)
		return -EIO;

	ch = params_channels(params);
	if (substream->stream == SNDRV_PCM_STREAM_CAPTURE)
		dir = SDW_DATA_DIR_RX;
	else
		dir = SDW_DATA_DIR_TX;

<<<<<<< HEAD
	return 0;
}

static int intel_post_bank_switch(struct sdw_bus *bus)
{
	struct sdw_cdns *cdns = bus_to_cdns(bus);
	struct sdw_intel *sdw = cdns_to_intel(cdns);
	void __iomem *shim = sdw->link_res->shim;
	int sync_reg, ret;

	/* Write to register only for multi-link */
	if (!bus->multi_link)
		return 0;

	mutex_lock(sdw->link_res->shim_lock);

	/* Read SYNC register */
	sync_reg = intel_readl(shim, SDW_SHIM_SYNC);

	/*
	 * post_bank_switch() ops is called from the bus in loop for
	 * all the Masters in the steam with the expectation that
	 * we trigger the bankswitch for the only first Master in the list
	 * and do nothing for the other Masters
	 *
	 * So, set the SYNCGO bit only if CMDSYNC bit is set for any Master.
	 */
	if (!(sync_reg & SDW_SHIM_SYNC_CMDSYNC_MASK)) {
		ret = 0;
		goto unlock;
	}

	ret = intel_shim_sync_go_unlocked(sdw);
unlock:
	mutex_unlock(sdw->link_res->shim_lock);

	if (ret < 0)
		dev_err(sdw->cdns.dev, "Post bank switch failed: %d\n", ret);

	return ret;
}

/*
 * DAI routines
 */

static int intel_startup(struct snd_pcm_substream *substream,
			 struct snd_soc_dai *dai)
{
	struct sdw_cdns *cdns = snd_soc_dai_get_drvdata(dai);
	int ret;

	ret = pm_runtime_resume_and_get(cdns->dev);
	if (ret < 0 && ret != -EACCES) {
		dev_err_ratelimited(cdns->dev,
				    "pm_runtime_resume_and_get failed in %s, ret %d\n",
				    __func__, ret);
		return ret;
	}
	return 0;
}

static int intel_hw_params(struct snd_pcm_substream *substream,
			   struct snd_pcm_hw_params *params,
			   struct snd_soc_dai *dai)
{
	struct sdw_cdns *cdns = snd_soc_dai_get_drvdata(dai);
	struct sdw_intel *sdw = cdns_to_intel(cdns);
	struct sdw_cdns_dma_data *dma;
	struct sdw_cdns_pdi *pdi;
	struct sdw_stream_config sconfig;
	struct sdw_port_config *pconfig;
	int ch, dir;
	int ret;

	dma = snd_soc_dai_get_dma_data(dai, substream);
	if (!dma)
		return -EIO;

	ch = params_channels(params);
	if (substream->stream == SNDRV_PCM_STREAM_CAPTURE)
		dir = SDW_DATA_DIR_RX;
	else
		dir = SDW_DATA_DIR_TX;

=======
>>>>>>> eb3cdb58
	pdi = sdw_cdns_alloc_pdi(cdns, &cdns->pcm, ch, dir, dai->id);

	if (!pdi) {
		ret = -EINVAL;
		goto error;
	}

	/* do run-time configurations for SHIM, ALH and PDI/PORT */
	intel_pdi_shim_configure(sdw, pdi);
	intel_pdi_alh_configure(sdw, pdi);
	sdw_cdns_config_stream(cdns, ch, dir, pdi);

	/* store pdi and hw_params, may be needed in prepare step */
<<<<<<< HEAD
	dma->paused = false;
	dma->suspended = false;
	dma->pdi = pdi;
	dma->hw_params = params;
=======
	dai_runtime->paused = false;
	dai_runtime->suspended = false;
	dai_runtime->pdi = pdi;
>>>>>>> eb3cdb58

	/* Inform DSP about PDI stream number */
	ret = intel_params_stream(sdw, substream->stream, dai, params,
				  sdw->instance,
				  pdi->intel_alh_id);
	if (ret)
		goto error;

	sconfig.direction = dir;
	sconfig.ch_count = ch;
	sconfig.frame_rate = params_rate(params);
	sconfig.type = dai_runtime->stream_type;

	sconfig.bps = snd_pcm_format_width(params_format(params));

	/* Port configuration */
	pconfig = kzalloc(sizeof(*pconfig), GFP_KERNEL);
	if (!pconfig) {
		ret =  -ENOMEM;
		goto error;
	}

	pconfig->num = pdi->num;
	pconfig->ch_mask = (1 << ch) - 1;

	ret = sdw_stream_add_master(&cdns->bus, &sconfig,
				    pconfig, 1, dai_runtime->stream);
	if (ret)
		dev_err(cdns->dev, "add master to stream failed:%d\n", ret);

	kfree(pconfig);
error:
	return ret;
}

static int intel_prepare(struct snd_pcm_substream *substream,
			 struct snd_soc_dai *dai)
{
	struct sdw_cdns *cdns = snd_soc_dai_get_drvdata(dai);
	struct sdw_intel *sdw = cdns_to_intel(cdns);
	struct sdw_cdns_dai_runtime *dai_runtime;
	int ch, dir;
	int ret = 0;

	dai_runtime = cdns->dai_runtime_array[dai->id];
	if (!dai_runtime) {
		dev_err(dai->dev, "failed to get dai runtime in %s\n",
			__func__);
		return -EIO;
	}

	if (dai_runtime->suspended) {
		struct snd_soc_pcm_runtime *rtd = asoc_substream_to_rtd(substream);
		struct snd_pcm_hw_params *hw_params;

		hw_params = &rtd->dpcm[substream->stream].hw_params;

		dai_runtime->suspended = false;

		/*
		 * .prepare() is called after system resume, where we
		 * need to reinitialize the SHIM/ALH/Cadence IP.
		 * .prepare() is also called to deal with underflows,
		 * but in those cases we cannot touch ALH/SHIM
		 * registers
		 */

		/* configure stream */
		ch = params_channels(hw_params);
		if (substream->stream == SNDRV_PCM_STREAM_CAPTURE)
			dir = SDW_DATA_DIR_RX;
		else
			dir = SDW_DATA_DIR_TX;

		intel_pdi_shim_configure(sdw, dai_runtime->pdi);
		intel_pdi_alh_configure(sdw, dai_runtime->pdi);
		sdw_cdns_config_stream(cdns, ch, dir, dai_runtime->pdi);

		/* Inform DSP about PDI stream number */
		ret = intel_params_stream(sdw, substream->stream, dai,
<<<<<<< HEAD
					  dma->hw_params,
=======
					  hw_params,
>>>>>>> eb3cdb58
					  sdw->instance,
					  dai_runtime->pdi->intel_alh_id);
	}

	return ret;
}

static int
intel_hw_free(struct snd_pcm_substream *substream, struct snd_soc_dai *dai)
{
	struct sdw_cdns *cdns = snd_soc_dai_get_drvdata(dai);
	struct sdw_intel *sdw = cdns_to_intel(cdns);
	struct sdw_cdns_dai_runtime *dai_runtime;
	int ret;

	dai_runtime = cdns->dai_runtime_array[dai->id];
	if (!dai_runtime)
		return -EIO;

	/*
	 * The sdw stream state will transition to RELEASED when stream->
	 * master_list is empty. So the stream state will transition to
	 * DEPREPARED for the first cpu-dai and to RELEASED for the last
	 * cpu-dai.
	 */
	ret = sdw_stream_remove_master(&cdns->bus, dai_runtime->stream);
	if (ret < 0) {
		dev_err(dai->dev, "remove master from stream %s failed: %d\n",
			dai_runtime->stream->name, ret);
		return ret;
	}

	ret = intel_free_stream(sdw, substream->stream, dai, sdw->instance);
	if (ret < 0) {
		dev_err(dai->dev, "intel_free_stream: failed %d\n", ret);
		return ret;
	}

	dai_runtime->pdi = NULL;

	return 0;
}

static int intel_pcm_set_sdw_stream(struct snd_soc_dai *dai,
				    void *stream, int direction)
{
	return cdns_set_sdw_stream(dai, stream, direction);
}

static void *intel_get_sdw_stream(struct snd_soc_dai *dai,
				  int direction)
{
	struct sdw_cdns *cdns = snd_soc_dai_get_drvdata(dai);
	struct sdw_cdns_dai_runtime *dai_runtime;

	dai_runtime = cdns->dai_runtime_array[dai->id];
	if (!dai_runtime)
		return ERR_PTR(-EINVAL);

	return dai_runtime->stream;
}

<<<<<<< HEAD
static int intel_pcm_set_sdw_stream(struct snd_soc_dai *dai,
				    void *stream, int direction)
{
	return cdns_set_sdw_stream(dai, stream, direction);
=======
static int intel_trigger(struct snd_pcm_substream *substream, int cmd, struct snd_soc_dai *dai)
{
	struct sdw_cdns *cdns = snd_soc_dai_get_drvdata(dai);
	struct sdw_intel *sdw = cdns_to_intel(cdns);
	struct sdw_intel_link_res *res = sdw->link_res;
	struct sdw_cdns_dai_runtime *dai_runtime;
	int ret = 0;

	/*
	 * The .trigger callback is used to send required IPC to audio
	 * firmware. The .free_stream callback will still be called
	 * by intel_free_stream() in the TRIGGER_SUSPEND case.
	 */
	if (res->ops && res->ops->trigger)
		res->ops->trigger(dai, cmd, substream->stream);

	dai_runtime = cdns->dai_runtime_array[dai->id];
	if (!dai_runtime) {
		dev_err(dai->dev, "failed to get dai runtime in %s\n",
			__func__);
		return -EIO;
	}

	switch (cmd) {
	case SNDRV_PCM_TRIGGER_SUSPEND:

		/*
		 * The .prepare callback is used to deal with xruns and resume operations.
		 * In the case of xruns, the DMAs and SHIM registers cannot be touched,
		 * but for resume operations the DMAs and SHIM registers need to be initialized.
		 * the .trigger callback is used to track the suspend case only.
		 */

		dai_runtime->suspended = true;

		ret = intel_free_stream(sdw, substream->stream, dai, sdw->instance);
		break;

	case SNDRV_PCM_TRIGGER_PAUSE_PUSH:
		dai_runtime->paused = true;
		break;
	case SNDRV_PCM_TRIGGER_STOP:
	case SNDRV_PCM_TRIGGER_PAUSE_RELEASE:
		dai_runtime->paused = false;
		break;
	default:
		break;
	}

	return ret;
}

static int intel_component_probe(struct snd_soc_component *component)
{
	int ret;

	/*
	 * make sure the device is pm_runtime_active before initiating
	 * bus transactions during the card registration.
	 * We use pm_runtime_resume() here, without taking a reference
	 * and releasing it immediately.
	 */
	ret = pm_runtime_resume(component->dev);
	if (ret < 0 && ret != -EACCES)
		return ret;

	return 0;
>>>>>>> eb3cdb58
}

static int intel_component_dais_suspend(struct snd_soc_component *component)
{
	struct snd_soc_dai *dai;

	/*
	 * In the corner case where a SUSPEND happens during a PAUSE, the ALSA core
	 * does not throw the TRIGGER_SUSPEND. This leaves the DAIs in an unbalanced state.
	 * Since the component suspend is called last, we can trap this corner case
	 * and force the DAIs to release their resources.
	 */
	for_each_component_dais(component, dai) {
		struct sdw_cdns *cdns = snd_soc_dai_get_drvdata(dai);
		struct sdw_intel *sdw = cdns_to_intel(cdns);
		struct sdw_cdns_dai_runtime *dai_runtime;
		int ret;

		dai_runtime = cdns->dai_runtime_array[dai->id];

		if (!dai_runtime)
			continue;

		if (dai_runtime->suspended)
			continue;

		if (dai_runtime->paused) {
			dai_runtime->suspended = true;

			ret = intel_free_stream(sdw, dai_runtime->direction, dai, sdw->instance);
			if (ret < 0)
				return ret;
		}
	}

	return 0;
}

<<<<<<< HEAD
static int intel_trigger(struct snd_pcm_substream *substream, int cmd, struct snd_soc_dai *dai)
{
	struct sdw_cdns *cdns = snd_soc_dai_get_drvdata(dai);
	struct sdw_intel *sdw = cdns_to_intel(cdns);
	struct sdw_intel_link_res *res = sdw->link_res;
	struct sdw_cdns_dma_data *dma;
	int ret = 0;

	/*
	 * The .trigger callback is used to send required IPC to audio
	 * firmware. The .free_stream callback will still be called
	 * by intel_free_stream() in the TRIGGER_SUSPEND case.
	 */
	if (res->ops && res->ops->trigger)
		res->ops->trigger(dai, cmd, substream->stream);

	dma = snd_soc_dai_get_dma_data(dai, substream);
	if (!dma) {
		dev_err(dai->dev, "failed to get dma data in %s\n",
			__func__);
		return -EIO;
	}

	switch (cmd) {
	case SNDRV_PCM_TRIGGER_SUSPEND:

		/*
		 * The .prepare callback is used to deal with xruns and resume operations.
		 * In the case of xruns, the DMAs and SHIM registers cannot be touched,
		 * but for resume operations the DMAs and SHIM registers need to be initialized.
		 * the .trigger callback is used to track the suspend case only.
		 */

		dma->suspended = true;

		ret = intel_free_stream(sdw, substream->stream, dai, sdw->instance);
		break;

	case SNDRV_PCM_TRIGGER_PAUSE_PUSH:
		dma->paused = true;
		break;
	case SNDRV_PCM_TRIGGER_STOP:
	case SNDRV_PCM_TRIGGER_PAUSE_RELEASE:
		dma->paused = false;
		break;
	default:
		break;
	}

	return ret;
}

static int intel_component_probe(struct snd_soc_component *component)
{
	int ret;

	/*
	 * make sure the device is pm_runtime_active before initiating
	 * bus transactions during the card registration.
	 * We use pm_runtime_resume() here, without taking a reference
	 * and releasing it immediately.
	 */
	ret = pm_runtime_resume(component->dev);
	if (ret < 0 && ret != -EACCES)
		return ret;

	return 0;
}

static int intel_component_dais_suspend(struct snd_soc_component *component)
{
	struct snd_soc_dai *dai;

	/*
	 * In the corner case where a SUSPEND happens during a PAUSE, the ALSA core
	 * does not throw the TRIGGER_SUSPEND. This leaves the DAIs in an unbalanced state.
	 * Since the component suspend is called last, we can trap this corner case
	 * and force the DAIs to release their resources.
	 */
	for_each_component_dais(component, dai) {
		struct sdw_cdns *cdns = snd_soc_dai_get_drvdata(dai);
		struct sdw_intel *sdw = cdns_to_intel(cdns);
		struct sdw_cdns_dma_data *dma;
		int stream;
		int ret;

		dma = dai->playback_dma_data;
		stream = SNDRV_PCM_STREAM_PLAYBACK;
		if (!dma) {
			dma = dai->capture_dma_data;
			stream = SNDRV_PCM_STREAM_CAPTURE;
		}

		if (!dma)
			continue;

		if (dma->suspended)
			continue;

		if (dma->paused) {
			dma->suspended = true;

			ret = intel_free_stream(sdw, stream, dai, sdw->instance);
			if (ret < 0)
				return ret;
		}
	}

	return 0;
}

static const struct snd_soc_dai_ops intel_pcm_dai_ops = {
	.startup = intel_startup,
=======
static const struct snd_soc_dai_ops intel_pcm_dai_ops = {
>>>>>>> eb3cdb58
	.hw_params = intel_hw_params,
	.prepare = intel_prepare,
	.hw_free = intel_hw_free,
	.trigger = intel_trigger,
<<<<<<< HEAD
	.shutdown = intel_shutdown,
=======
>>>>>>> eb3cdb58
	.set_stream = intel_pcm_set_sdw_stream,
	.get_stream = intel_get_sdw_stream,
};

static const struct snd_soc_component_driver dai_component = {
	.name			= "soundwire",
	.probe			= intel_component_probe,
	.suspend		= intel_component_dais_suspend,
	.legacy_dai_naming	= 1,
};

static int intel_create_dai(struct sdw_cdns *cdns,
			    struct snd_soc_dai_driver *dais,
			    enum intel_pdi_type type,
			    u32 num, u32 off, u32 max_ch)
{
	int i;

	if (num == 0)
		return 0;

	for (i = off; i < (off + num); i++) {
		dais[i].name = devm_kasprintf(cdns->dev, GFP_KERNEL,
					      "SDW%d Pin%d",
					      cdns->instance, i);
		if (!dais[i].name)
			return -ENOMEM;

		if (type == INTEL_PDI_BD || type == INTEL_PDI_OUT) {
			dais[i].playback.channels_min = 1;
			dais[i].playback.channels_max = max_ch;
		}

		if (type == INTEL_PDI_BD || type == INTEL_PDI_IN) {
			dais[i].capture.channels_min = 1;
			dais[i].capture.channels_max = max_ch;
		}

		dais[i].ops = &intel_pcm_dai_ops;
	}

	return 0;
}

static int intel_register_dai(struct sdw_intel *sdw)
{
	struct sdw_cdns_dai_runtime **dai_runtime_array;
	struct sdw_cdns_stream_config config;
	struct sdw_cdns *cdns = &sdw->cdns;
	struct sdw_cdns_streams *stream;
	struct snd_soc_dai_driver *dais;
	int num_dai, ret, off = 0;

	/* Read the PDI config and initialize cadence PDI */
	intel_pdi_init(sdw, &config);
	ret = sdw_cdns_pdi_init(cdns, config);
	if (ret)
		return ret;

	intel_pdi_stream_ch_update(sdw, &sdw->cdns.pcm);

	/* DAIs are created based on total number of PDIs supported */
	num_dai = cdns->pcm.num_pdi;
<<<<<<< HEAD
=======

	dai_runtime_array = devm_kcalloc(cdns->dev, num_dai,
					 sizeof(struct sdw_cdns_dai_runtime *),
					 GFP_KERNEL);
	if (!dai_runtime_array)
		return -ENOMEM;
	cdns->dai_runtime_array = dai_runtime_array;
>>>>>>> eb3cdb58

	dais = devm_kcalloc(cdns->dev, num_dai, sizeof(*dais), GFP_KERNEL);
	if (!dais)
		return -ENOMEM;

	/* Create PCM DAIs */
	stream = &cdns->pcm;

	ret = intel_create_dai(cdns, dais, INTEL_PDI_IN, cdns->pcm.num_in,
			       off, stream->num_ch_in);
	if (ret)
		return ret;

	off += cdns->pcm.num_in;
	ret = intel_create_dai(cdns, dais, INTEL_PDI_OUT, cdns->pcm.num_out,
			       off, stream->num_ch_out);
	if (ret)
		return ret;

	off += cdns->pcm.num_out;
	ret = intel_create_dai(cdns, dais, INTEL_PDI_BD, cdns->pcm.num_bd,
			       off, stream->num_ch_bd);
	if (ret)
		return ret;

<<<<<<< HEAD
	return snd_soc_register_component(cdns->dev, &dai_component,
					  dais, num_dai);
=======
	return devm_snd_soc_register_component(cdns->dev, &dai_component,
					       dais, num_dai);
>>>>>>> eb3cdb58
}


const struct sdw_intel_hw_ops sdw_intel_cnl_hw_ops = {
	.debugfs_init = intel_debugfs_init,
	.debugfs_exit = intel_debugfs_exit,

	.register_dai = intel_register_dai,

	.check_clock_stop = intel_check_clock_stop,
	.start_bus = intel_start_bus,
	.start_bus_after_reset = intel_start_bus_after_reset,
	.start_bus_after_clock_stop = intel_start_bus_after_clock_stop,
	.stop_bus = intel_stop_bus,

	.link_power_up = intel_link_power_up,
	.link_power_down = intel_link_power_down,

	.shim_check_wake = intel_shim_check_wake,
	.shim_wake = intel_shim_wake,

	.pre_bank_switch = intel_pre_bank_switch,
	.post_bank_switch = intel_post_bank_switch,

<<<<<<< HEAD
{
	struct device *dev = &auxdev->dev;
	struct sdw_intel_link_dev *ldev = auxiliary_dev_to_sdw_intel_link_dev(auxdev);
	struct sdw_intel *sdw;
	struct sdw_cdns *cdns;
	struct sdw_bus *bus;
	int ret;

	sdw = devm_kzalloc(dev, sizeof(*sdw), GFP_KERNEL);
	if (!sdw)
		return -ENOMEM;

	cdns = &sdw->cdns;
	bus = &cdns->bus;

	sdw->instance = auxdev->id;
	sdw->link_res = &ldev->link_res;
	cdns->dev = dev;
	cdns->registers = sdw->link_res->registers;
	cdns->instance = sdw->instance;
	cdns->msg_count = 0;

	bus->link_id = auxdev->id;
	bus->clk_stop_timeout = 1;

	sdw_cdns_probe(cdns);

	/* Set property read ops */
	sdw_intel_ops.read_prop = intel_prop_read;
	bus->ops = &sdw_intel_ops;

	/* set driver data, accessed by snd_soc_dai_get_drvdata() */
	auxiliary_set_drvdata(auxdev, cdns);

	/* use generic bandwidth allocation algorithm */
	sdw->cdns.bus.compute_params = sdw_compute_params;

	/* avoid resuming from pm_runtime suspend if it's not required */
	dev_pm_set_driver_flags(dev, DPM_FLAG_SMART_SUSPEND);

	ret = sdw_bus_master_add(bus, dev, dev->fwnode);
	if (ret) {
		dev_err(dev, "sdw_bus_master_add fail: %d\n", ret);
		return ret;
	}

	if (bus->prop.hw_disabled)
		dev_info(dev,
			 "SoundWire master %d is disabled, will be ignored\n",
			 bus->link_id);
	/*
	 * Ignore BIOS err_threshold, it's a really bad idea when dealing
	 * with multiple hardware synchronized links
	 */
	bus->prop.err_threshold = 0;

	return 0;
}

int intel_link_startup(struct auxiliary_device *auxdev)
{
	struct sdw_cdns_stream_config config;
	struct device *dev = &auxdev->dev;
	struct sdw_cdns *cdns = auxiliary_get_drvdata(auxdev);
	struct sdw_intel *sdw = cdns_to_intel(cdns);
	struct sdw_bus *bus = &cdns->bus;
	int link_flags;
	bool multi_link;
	u32 clock_stop_quirks;
	int ret;

	if (bus->prop.hw_disabled) {
		dev_info(dev,
			 "SoundWire master %d is disabled, ignoring\n",
			 sdw->instance);
		return 0;
	}

	link_flags = md_flags >> (bus->link_id * 8);
	multi_link = !(link_flags & SDW_INTEL_MASTER_DISABLE_MULTI_LINK);
	if (!multi_link) {
		dev_dbg(dev, "Multi-link is disabled\n");
		bus->multi_link = false;
	} else {
		/*
		 * hardware-based synchronization is required regardless
		 * of the number of segments used by a stream: SSP-based
		 * synchronization is gated by gsync when the multi-master
		 * mode is set.
		 */
		bus->multi_link = true;
		bus->hw_sync_min_links = 1;
	}

	/* Initialize shim, controller */
	ret = intel_init(sdw);
	if (ret)
		goto err_init;

	/* Read the PDI config and initialize cadence PDI */
	intel_pdi_init(sdw, &config);
	ret = sdw_cdns_pdi_init(cdns, config);
	if (ret)
		goto err_init;

	intel_pdi_ch_update(sdw);

	ret = sdw_cdns_enable_interrupt(cdns, true);
	if (ret < 0) {
		dev_err(dev, "cannot enable interrupts\n");
		goto err_init;
	}

	/*
	 * follow recommended programming flows to avoid timeouts when
	 * gsync is enabled
	 */
	if (multi_link)
		intel_shim_sync_arm(sdw);

	ret = sdw_cdns_init(cdns);
	if (ret < 0) {
		dev_err(dev, "unable to initialize Cadence IP\n");
		goto err_interrupt;
	}

	ret = sdw_cdns_exit_reset(cdns);
	if (ret < 0) {
		dev_err(dev, "unable to exit bus reset sequence\n");
		goto err_interrupt;
	}

	if (multi_link) {
		ret = intel_shim_sync_go(sdw);
		if (ret < 0) {
			dev_err(dev, "sync go failed: %d\n", ret);
			goto err_interrupt;
		}
	}
	sdw_cdns_check_self_clearing_bits(cdns, __func__,
					  true, INTEL_MASTER_RESET_ITERATIONS);

	/* Register DAIs */
	ret = intel_register_dai(sdw);
	if (ret) {
		dev_err(dev, "DAI registration failed: %d\n", ret);
		goto err_interrupt;
	}

	intel_debugfs_init(sdw);

	/* Enable runtime PM */
	if (!(link_flags & SDW_INTEL_MASTER_DISABLE_PM_RUNTIME)) {
		pm_runtime_set_autosuspend_delay(dev,
						 INTEL_MASTER_SUSPEND_DELAY_MS);
		pm_runtime_use_autosuspend(dev);
		pm_runtime_mark_last_busy(dev);

		pm_runtime_set_active(dev);
		pm_runtime_enable(dev);
	}

	clock_stop_quirks = sdw->link_res->clock_stop_quirks;
	if (clock_stop_quirks & SDW_INTEL_CLK_STOP_NOT_ALLOWED) {
		/*
		 * To keep the clock running we need to prevent
		 * pm_runtime suspend from happening by increasing the
		 * reference count.
		 * This quirk is specified by the parent PCI device in
		 * case of specific latency requirements. It will have
		 * no effect if pm_runtime is disabled by the user via
		 * a module parameter for testing purposes.
		 */
		pm_runtime_get_noresume(dev);
	}

	/*
	 * The runtime PM status of Slave devices is "Unsupported"
	 * until they report as ATTACHED. If they don't, e.g. because
	 * there are no Slave devices populated or if the power-on is
	 * delayed or dependent on a power switch, the Master will
	 * remain active and prevent its parent from suspending.
	 *
	 * Conditionally force the pm_runtime core to re-evaluate the
	 * Master status in the absence of any Slave activity. A quirk
	 * is provided to e.g. deal with Slaves that may be powered on
	 * with a delay. A more complete solution would require the
	 * definition of Master properties.
	 */
	if (!(link_flags & SDW_INTEL_MASTER_DISABLE_PM_RUNTIME_IDLE))
		pm_runtime_idle(dev);

	sdw->startup_done = true;
	return 0;

err_interrupt:
	sdw_cdns_enable_interrupt(cdns, false);
err_init:
	return ret;
}

static void intel_link_remove(struct auxiliary_device *auxdev)
{
	struct device *dev = &auxdev->dev;
	struct sdw_cdns *cdns = auxiliary_get_drvdata(auxdev);
	struct sdw_intel *sdw = cdns_to_intel(cdns);
	struct sdw_bus *bus = &cdns->bus;

	/*
	 * Since pm_runtime is already disabled, we don't decrease
	 * the refcount when the clock_stop_quirk is
	 * SDW_INTEL_CLK_STOP_NOT_ALLOWED
	 */
	if (!bus->prop.hw_disabled) {
		intel_debugfs_exit(sdw);
		sdw_cdns_enable_interrupt(cdns, false);
		snd_soc_unregister_component(dev);
	}
	sdw_bus_master_delete(bus);
}

int intel_link_process_wakeen_event(struct auxiliary_device *auxdev)
{
	struct device *dev = &auxdev->dev;
	struct sdw_intel *sdw;
	struct sdw_bus *bus;
	void __iomem *shim;
	u16 wake_sts;

	sdw = auxiliary_get_drvdata(auxdev);
	bus = &sdw->cdns.bus;

	if (bus->prop.hw_disabled || !sdw->startup_done) {
		dev_dbg(dev, "SoundWire master %d is disabled or not-started, ignoring\n",
			bus->link_id);
		return 0;
	}

	shim = sdw->link_res->shim;
	wake_sts = intel_readw(shim, SDW_SHIM_WAKESTS);

	if (!(wake_sts & BIT(sdw->instance)))
		return 0;

	/* disable WAKEEN interrupt ASAP to prevent interrupt flood */
	intel_shim_wake(sdw, false);

	/*
	 * resume the Master, which will generate a bus reset and result in
	 * Slaves re-attaching and be re-enumerated. The SoundWire physical
	 * device which generated the wake will trigger an interrupt, which
	 * will in turn cause the corresponding Linux Slave device to be
	 * resumed and the Slave codec driver to check the status.
	 */
	pm_request_resume(dev);

	return 0;
}

/*
 * PM calls
 */

static int intel_resume_child_device(struct device *dev, void *data)
{
	int ret;
	struct sdw_slave *slave = dev_to_sdw_dev(dev);

	if (!slave->probed) {
		dev_dbg(dev, "%s: skipping device, no probed driver\n", __func__);
		return 0;
	}
	if (!slave->dev_num_sticky) {
		dev_dbg(dev, "%s: skipping device, never detected on bus\n", __func__);
		return 0;
	}

	ret = pm_request_resume(dev);
	if (ret < 0)
		dev_err(dev, "%s: pm_request_resume failed: %d\n", __func__, ret);

	return ret;
}

static int __maybe_unused intel_pm_prepare(struct device *dev)
{
	struct sdw_cdns *cdns = dev_get_drvdata(dev);
	struct sdw_intel *sdw = cdns_to_intel(cdns);
	struct sdw_bus *bus = &cdns->bus;
	u32 clock_stop_quirks;
	int ret;

	if (bus->prop.hw_disabled || !sdw->startup_done) {
		dev_dbg(dev, "SoundWire master %d is disabled or not-started, ignoring\n",
			bus->link_id);
		return 0;
	}

	clock_stop_quirks = sdw->link_res->clock_stop_quirks;

	if (pm_runtime_suspended(dev) &&
	    pm_runtime_suspended(dev->parent) &&
	    ((clock_stop_quirks & SDW_INTEL_CLK_STOP_BUS_RESET) ||
	     !clock_stop_quirks)) {
		/*
		 * if we've enabled clock stop, and the parent is suspended, the SHIM registers
		 * are not accessible and the shim wake cannot be disabled.
		 * The only solution is to resume the entire bus to full power
		 */

		/*
		 * If any operation in this block fails, we keep going since we don't want
		 * to prevent system suspend from happening and errors should be recoverable
		 * on resume.
		 */

		/*
		 * first resume the device for this link. This will also by construction
		 * resume the PCI parent device.
		 */
		ret = pm_request_resume(dev);
		if (ret < 0) {
			dev_err(dev, "%s: pm_request_resume failed: %d\n", __func__, ret);
			return 0;
		}

		/*
		 * Continue resuming the entire bus (parent + child devices) to exit
		 * the clock stop mode. If there are no devices connected on this link
		 * this is a no-op.
		 * The resume to full power could have been implemented with a .prepare
		 * step in SoundWire codec drivers. This would however require a lot
		 * of code to handle an Intel-specific corner case. It is simpler in
		 * practice to add a loop at the link level.
		 */
		ret = device_for_each_child(bus->dev, NULL, intel_resume_child_device);

		if (ret < 0)
			dev_err(dev, "%s: intel_resume_child_device failed: %d\n", __func__, ret);
	}

	return 0;
}

static int __maybe_unused intel_suspend(struct device *dev)
{
	struct sdw_cdns *cdns = dev_get_drvdata(dev);
	struct sdw_intel *sdw = cdns_to_intel(cdns);
	struct sdw_bus *bus = &cdns->bus;
	u32 clock_stop_quirks;
	int ret;

	if (bus->prop.hw_disabled || !sdw->startup_done) {
		dev_dbg(dev, "SoundWire master %d is disabled or not-started, ignoring\n",
			bus->link_id);
		return 0;
	}

	if (pm_runtime_suspended(dev)) {
		dev_dbg(dev, "%s: pm_runtime status: suspended\n", __func__);

		clock_stop_quirks = sdw->link_res->clock_stop_quirks;

		if ((clock_stop_quirks & SDW_INTEL_CLK_STOP_BUS_RESET) ||
		    !clock_stop_quirks) {

			if (pm_runtime_suspended(dev->parent)) {
				/*
				 * paranoia check: this should not happen with the .prepare
				 * resume to full power
				 */
				dev_err(dev, "%s: invalid config: parent is suspended\n", __func__);
			} else {
				intel_shim_wake(sdw, false);
			}
		}

		return 0;
	}

	ret = sdw_cdns_enable_interrupt(cdns, false);
	if (ret < 0) {
		dev_err(dev, "cannot disable interrupts on suspend\n");
		return ret;
	}

	ret = intel_link_power_down(sdw);
	if (ret) {
		dev_err(dev, "Link power down failed: %d\n", ret);
		return ret;
	}

	intel_shim_wake(sdw, false);

	return 0;
}

static int __maybe_unused intel_suspend_runtime(struct device *dev)
{
	struct sdw_cdns *cdns = dev_get_drvdata(dev);
	struct sdw_intel *sdw = cdns_to_intel(cdns);
	struct sdw_bus *bus = &cdns->bus;
	u32 clock_stop_quirks;
	int ret;

	if (bus->prop.hw_disabled || !sdw->startup_done) {
		dev_dbg(dev, "SoundWire master %d is disabled or not-started, ignoring\n",
			bus->link_id);
		return 0;
	}

	clock_stop_quirks = sdw->link_res->clock_stop_quirks;

	if (clock_stop_quirks & SDW_INTEL_CLK_STOP_TEARDOWN) {

		ret = sdw_cdns_enable_interrupt(cdns, false);
		if (ret < 0) {
			dev_err(dev, "cannot disable interrupts on suspend\n");
			return ret;
		}

		ret = intel_link_power_down(sdw);
		if (ret) {
			dev_err(dev, "Link power down failed: %d\n", ret);
			return ret;
		}

		intel_shim_wake(sdw, false);

	} else if (clock_stop_quirks & SDW_INTEL_CLK_STOP_BUS_RESET ||
		   !clock_stop_quirks) {
		bool wake_enable = true;

		ret = sdw_cdns_clock_stop(cdns, true);
		if (ret < 0) {
			dev_err(dev, "cannot enable clock stop on suspend\n");
			wake_enable = false;
		}

		ret = sdw_cdns_enable_interrupt(cdns, false);
		if (ret < 0) {
			dev_err(dev, "cannot disable interrupts on suspend\n");
			return ret;
		}

		ret = intel_link_power_down(sdw);
		if (ret) {
			dev_err(dev, "Link power down failed: %d\n", ret);
			return ret;
		}

		intel_shim_wake(sdw, wake_enable);
	} else {
		dev_err(dev, "%s clock_stop_quirks %x unsupported\n",
			__func__, clock_stop_quirks);
		ret = -EINVAL;
	}

	return ret;
}

static int __maybe_unused intel_resume(struct device *dev)
{
	struct sdw_cdns *cdns = dev_get_drvdata(dev);
	struct sdw_intel *sdw = cdns_to_intel(cdns);
	struct sdw_bus *bus = &cdns->bus;
	int link_flags;
	bool multi_link;
	int ret;

	if (bus->prop.hw_disabled || !sdw->startup_done) {
		dev_dbg(dev, "SoundWire master %d is disabled or not-started, ignoring\n",
			bus->link_id);
		return 0;
	}

	link_flags = md_flags >> (bus->link_id * 8);
	multi_link = !(link_flags & SDW_INTEL_MASTER_DISABLE_MULTI_LINK);

	if (pm_runtime_suspended(dev)) {
		dev_dbg(dev, "%s: pm_runtime status was suspended, forcing active\n", __func__);

		/* follow required sequence from runtime_pm.rst */
		pm_runtime_disable(dev);
		pm_runtime_set_active(dev);
		pm_runtime_mark_last_busy(dev);
		pm_runtime_enable(dev);

		link_flags = md_flags >> (bus->link_id * 8);

		if (!(link_flags & SDW_INTEL_MASTER_DISABLE_PM_RUNTIME_IDLE))
			pm_runtime_idle(dev);
	}

	ret = intel_init(sdw);
	if (ret) {
		dev_err(dev, "%s failed: %d\n", __func__, ret);
		return ret;
	}

	/*
	 * make sure all Slaves are tagged as UNATTACHED and provide
	 * reason for reinitialization
	 */
	sdw_clear_slave_status(bus, SDW_UNATTACH_REQUEST_MASTER_RESET);

	ret = sdw_cdns_enable_interrupt(cdns, true);
	if (ret < 0) {
		dev_err(dev, "cannot enable interrupts during resume\n");
		return ret;
	}

	/*
	 * follow recommended programming flows to avoid timeouts when
	 * gsync is enabled
	 */
	if (multi_link)
		intel_shim_sync_arm(sdw);

	ret = sdw_cdns_init(&sdw->cdns);
	if (ret < 0) {
		dev_err(dev, "unable to initialize Cadence IP during resume\n");
		return ret;
	}

	ret = sdw_cdns_exit_reset(cdns);
	if (ret < 0) {
		dev_err(dev, "unable to exit bus reset sequence during resume\n");
		return ret;
	}

	if (multi_link) {
		ret = intel_shim_sync_go(sdw);
		if (ret < 0) {
			dev_err(dev, "sync go failed during resume\n");
			return ret;
		}
	}
	sdw_cdns_check_self_clearing_bits(cdns, __func__,
					  true, INTEL_MASTER_RESET_ITERATIONS);

	/*
	 * after system resume, the pm_runtime suspend() may kick in
	 * during the enumeration, before any children device force the
	 * master device to remain active.  Using pm_runtime_get()
	 * routines is not really possible, since it'd prevent the
	 * master from suspending.
	 * A reasonable compromise is to update the pm_runtime
	 * counters and delay the pm_runtime suspend by several
	 * seconds, by when all enumeration should be complete.
	 */
	pm_runtime_mark_last_busy(dev);

	return ret;
}

static int __maybe_unused intel_resume_runtime(struct device *dev)
{
	struct sdw_cdns *cdns = dev_get_drvdata(dev);
	struct sdw_intel *sdw = cdns_to_intel(cdns);
	struct sdw_bus *bus = &cdns->bus;
	u32 clock_stop_quirks;
	bool clock_stop0;
	int link_flags;
	bool multi_link;
	int status;
	int ret;

	if (bus->prop.hw_disabled || !sdw->startup_done) {
		dev_dbg(dev, "SoundWire master %d is disabled or not-started, ignoring\n",
			bus->link_id);
		return 0;
	}

	/* unconditionally disable WAKEEN interrupt */
	intel_shim_wake(sdw, false);

	link_flags = md_flags >> (bus->link_id * 8);
	multi_link = !(link_flags & SDW_INTEL_MASTER_DISABLE_MULTI_LINK);

	clock_stop_quirks = sdw->link_res->clock_stop_quirks;

	if (clock_stop_quirks & SDW_INTEL_CLK_STOP_TEARDOWN) {
		ret = intel_init(sdw);
		if (ret) {
			dev_err(dev, "%s failed: %d\n", __func__, ret);
			return ret;
		}

		/*
		 * make sure all Slaves are tagged as UNATTACHED and provide
		 * reason for reinitialization
		 */
		sdw_clear_slave_status(bus, SDW_UNATTACH_REQUEST_MASTER_RESET);

		ret = sdw_cdns_enable_interrupt(cdns, true);
		if (ret < 0) {
			dev_err(dev, "cannot enable interrupts during resume\n");
			return ret;
		}

		/*
		 * follow recommended programming flows to avoid
		 * timeouts when gsync is enabled
		 */
		if (multi_link)
			intel_shim_sync_arm(sdw);

		ret = sdw_cdns_init(&sdw->cdns);
		if (ret < 0) {
			dev_err(dev, "unable to initialize Cadence IP during resume\n");
			return ret;
		}

		ret = sdw_cdns_exit_reset(cdns);
		if (ret < 0) {
			dev_err(dev, "unable to exit bus reset sequence during resume\n");
			return ret;
		}

		if (multi_link) {
			ret = intel_shim_sync_go(sdw);
			if (ret < 0) {
				dev_err(dev, "sync go failed during resume\n");
				return ret;
			}
		}
		sdw_cdns_check_self_clearing_bits(cdns, "intel_resume_runtime TEARDOWN",
						  true, INTEL_MASTER_RESET_ITERATIONS);

	} else if (clock_stop_quirks & SDW_INTEL_CLK_STOP_BUS_RESET) {
		ret = intel_init(sdw);
		if (ret) {
			dev_err(dev, "%s failed: %d\n", __func__, ret);
			return ret;
		}

		/*
		 * An exception condition occurs for the CLK_STOP_BUS_RESET
		 * case if one or more masters remain active. In this condition,
		 * all the masters are powered on for they are in the same power
		 * domain. Master can preserve its context for clock stop0, so
		 * there is no need to clear slave status and reset bus.
		 */
		clock_stop0 = sdw_cdns_is_clock_stop(&sdw->cdns);

		if (!clock_stop0) {

			/*
			 * make sure all Slaves are tagged as UNATTACHED and
			 * provide reason for reinitialization
			 */

			status = SDW_UNATTACH_REQUEST_MASTER_RESET;
			sdw_clear_slave_status(bus, status);

			ret = sdw_cdns_enable_interrupt(cdns, true);
			if (ret < 0) {
				dev_err(dev, "cannot enable interrupts during resume\n");
				return ret;
			}

			/*
			 * follow recommended programming flows to avoid
			 * timeouts when gsync is enabled
			 */
			if (multi_link)
				intel_shim_sync_arm(sdw);

			/*
			 * Re-initialize the IP since it was powered-off
			 */
			sdw_cdns_init(&sdw->cdns);

		} else {
			ret = sdw_cdns_enable_interrupt(cdns, true);
			if (ret < 0) {
				dev_err(dev, "cannot enable interrupts during resume\n");
				return ret;
			}
		}

		ret = sdw_cdns_clock_restart(cdns, !clock_stop0);
		if (ret < 0) {
			dev_err(dev, "unable to restart clock during resume\n");
			return ret;
		}

		if (!clock_stop0) {
			ret = sdw_cdns_exit_reset(cdns);
			if (ret < 0) {
				dev_err(dev, "unable to exit bus reset sequence during resume\n");
				return ret;
			}

			if (multi_link) {
				ret = intel_shim_sync_go(sdw);
				if (ret < 0) {
					dev_err(sdw->cdns.dev, "sync go failed during resume\n");
					return ret;
				}
			}
		}
		sdw_cdns_check_self_clearing_bits(cdns, "intel_resume_runtime BUS_RESET",
						  true, INTEL_MASTER_RESET_ITERATIONS);

	} else if (!clock_stop_quirks) {

		clock_stop0 = sdw_cdns_is_clock_stop(&sdw->cdns);
		if (!clock_stop0)
			dev_err(dev, "%s invalid configuration, clock was not stopped", __func__);

		ret = intel_init(sdw);
		if (ret) {
			dev_err(dev, "%s failed: %d\n", __func__, ret);
			return ret;
		}

		ret = sdw_cdns_enable_interrupt(cdns, true);
		if (ret < 0) {
			dev_err(dev, "cannot enable interrupts during resume\n");
			return ret;
		}

		ret = sdw_cdns_clock_restart(cdns, false);
		if (ret < 0) {
			dev_err(dev, "unable to resume master during resume\n");
			return ret;
		}

		sdw_cdns_check_self_clearing_bits(cdns, "intel_resume_runtime no_quirks",
						  true, INTEL_MASTER_RESET_ITERATIONS);
	} else {
		dev_err(dev, "%s clock_stop_quirks %x unsupported\n",
			__func__, clock_stop_quirks);
		ret = -EINVAL;
	}

	return ret;
}

static const struct dev_pm_ops intel_pm = {
	.prepare = intel_pm_prepare,
	SET_SYSTEM_SLEEP_PM_OPS(intel_suspend, intel_resume)
	SET_RUNTIME_PM_OPS(intel_suspend_runtime, intel_resume_runtime, NULL)
=======
	.sync_arm = intel_shim_sync_arm,
	.sync_go_unlocked = intel_shim_sync_go_unlocked,
	.sync_go = intel_shim_sync_go,
	.sync_check_cmdsync_unlocked = intel_check_cmdsync_unlocked,
>>>>>>> eb3cdb58
};
EXPORT_SYMBOL_NS(sdw_intel_cnl_hw_ops, SOUNDWIRE_INTEL);
<|MERGE_RESOLUTION|>--- conflicted
+++ resolved
@@ -19,59 +19,6 @@
 #include "bus.h"
 #include "intel.h"
 
-<<<<<<< HEAD
-#define INTEL_MASTER_SUSPEND_DELAY_MS	3000
-#define INTEL_MASTER_RESET_ITERATIONS	10
-
-/*
- * debug/config flags for the Intel SoundWire Master.
- *
- * Since we may have multiple masters active, we can have up to 8
- * flags reused in each byte, with master0 using the ls-byte, etc.
- */
-
-#define SDW_INTEL_MASTER_DISABLE_PM_RUNTIME		BIT(0)
-#define SDW_INTEL_MASTER_DISABLE_CLOCK_STOP		BIT(1)
-#define SDW_INTEL_MASTER_DISABLE_PM_RUNTIME_IDLE	BIT(2)
-#define SDW_INTEL_MASTER_DISABLE_MULTI_LINK		BIT(3)
-
-static int md_flags;
-module_param_named(sdw_md_flags, md_flags, int, 0444);
-MODULE_PARM_DESC(sdw_md_flags, "SoundWire Intel Master device flags (0x0 all off)");
-
-enum intel_pdi_type {
-	INTEL_PDI_IN = 0,
-	INTEL_PDI_OUT = 1,
-	INTEL_PDI_BD = 2,
-};
-
-#define cdns_to_intel(_cdns) container_of(_cdns, struct sdw_intel, cdns)
-
-/*
- * Read, write helpers for HW registers
- */
-static inline int intel_readl(void __iomem *base, int offset)
-{
-	return readl(base + offset);
-}
-
-static inline void intel_writel(void __iomem *base, int offset, int value)
-{
-	writel(value, base + offset);
-}
-
-static inline u16 intel_readw(void __iomem *base, int offset)
-{
-	return readw(base + offset);
-}
-
-static inline void intel_writew(void __iomem *base, int offset, u16 value)
-{
-	writew(value, base + offset);
-}
-
-=======
->>>>>>> eb3cdb58
 static int intel_wait_bit(void __iomem *base, int offset, u32 mask, u32 target)
 {
 	int timeout = 10;
@@ -374,8 +321,6 @@
 		wake_sts = intel_readw(shim, SDW_SHIM_WAKESTS);
 		wake_sts |= (SDW_SHIM_WAKESTS_STATUS << link_id);
 		intel_writew(shim, SDW_SHIM_WAKESTS, wake_sts);
-<<<<<<< HEAD
-=======
 	}
 	mutex_unlock(sdw->link_res->shim_lock);
 }
@@ -457,7 +402,6 @@
 				"Failed to set SHIM_SYNC: %d\n", ret);
 			goto out;
 		}
->>>>>>> eb3cdb58
 	}
 
 	*shim_mask |= BIT(link_id);
@@ -642,16 +586,6 @@
 
 	intel_pdi_get_ch_update(sdw, stream->out, stream->num_out,
 				&stream->num_ch_out);
-<<<<<<< HEAD
-
-	return 0;
-}
-
-static int intel_pdi_ch_update(struct sdw_intel *sdw)
-{
-	intel_pdi_stream_ch_update(sdw, &sdw->cdns.pcm);
-=======
->>>>>>> eb3cdb58
 
 	return 0;
 }
@@ -775,94 +709,6 @@
 	else
 		dir = SDW_DATA_DIR_TX;
 
-<<<<<<< HEAD
-	return 0;
-}
-
-static int intel_post_bank_switch(struct sdw_bus *bus)
-{
-	struct sdw_cdns *cdns = bus_to_cdns(bus);
-	struct sdw_intel *sdw = cdns_to_intel(cdns);
-	void __iomem *shim = sdw->link_res->shim;
-	int sync_reg, ret;
-
-	/* Write to register only for multi-link */
-	if (!bus->multi_link)
-		return 0;
-
-	mutex_lock(sdw->link_res->shim_lock);
-
-	/* Read SYNC register */
-	sync_reg = intel_readl(shim, SDW_SHIM_SYNC);
-
-	/*
-	 * post_bank_switch() ops is called from the bus in loop for
-	 * all the Masters in the steam with the expectation that
-	 * we trigger the bankswitch for the only first Master in the list
-	 * and do nothing for the other Masters
-	 *
-	 * So, set the SYNCGO bit only if CMDSYNC bit is set for any Master.
-	 */
-	if (!(sync_reg & SDW_SHIM_SYNC_CMDSYNC_MASK)) {
-		ret = 0;
-		goto unlock;
-	}
-
-	ret = intel_shim_sync_go_unlocked(sdw);
-unlock:
-	mutex_unlock(sdw->link_res->shim_lock);
-
-	if (ret < 0)
-		dev_err(sdw->cdns.dev, "Post bank switch failed: %d\n", ret);
-
-	return ret;
-}
-
-/*
- * DAI routines
- */
-
-static int intel_startup(struct snd_pcm_substream *substream,
-			 struct snd_soc_dai *dai)
-{
-	struct sdw_cdns *cdns = snd_soc_dai_get_drvdata(dai);
-	int ret;
-
-	ret = pm_runtime_resume_and_get(cdns->dev);
-	if (ret < 0 && ret != -EACCES) {
-		dev_err_ratelimited(cdns->dev,
-				    "pm_runtime_resume_and_get failed in %s, ret %d\n",
-				    __func__, ret);
-		return ret;
-	}
-	return 0;
-}
-
-static int intel_hw_params(struct snd_pcm_substream *substream,
-			   struct snd_pcm_hw_params *params,
-			   struct snd_soc_dai *dai)
-{
-	struct sdw_cdns *cdns = snd_soc_dai_get_drvdata(dai);
-	struct sdw_intel *sdw = cdns_to_intel(cdns);
-	struct sdw_cdns_dma_data *dma;
-	struct sdw_cdns_pdi *pdi;
-	struct sdw_stream_config sconfig;
-	struct sdw_port_config *pconfig;
-	int ch, dir;
-	int ret;
-
-	dma = snd_soc_dai_get_dma_data(dai, substream);
-	if (!dma)
-		return -EIO;
-
-	ch = params_channels(params);
-	if (substream->stream == SNDRV_PCM_STREAM_CAPTURE)
-		dir = SDW_DATA_DIR_RX;
-	else
-		dir = SDW_DATA_DIR_TX;
-
-=======
->>>>>>> eb3cdb58
 	pdi = sdw_cdns_alloc_pdi(cdns, &cdns->pcm, ch, dir, dai->id);
 
 	if (!pdi) {
@@ -876,16 +722,9 @@
 	sdw_cdns_config_stream(cdns, ch, dir, pdi);
 
 	/* store pdi and hw_params, may be needed in prepare step */
-<<<<<<< HEAD
-	dma->paused = false;
-	dma->suspended = false;
-	dma->pdi = pdi;
-	dma->hw_params = params;
-=======
 	dai_runtime->paused = false;
 	dai_runtime->suspended = false;
 	dai_runtime->pdi = pdi;
->>>>>>> eb3cdb58
 
 	/* Inform DSP about PDI stream number */
 	ret = intel_params_stream(sdw, substream->stream, dai, params,
@@ -966,11 +805,7 @@
 
 		/* Inform DSP about PDI stream number */
 		ret = intel_params_stream(sdw, substream->stream, dai,
-<<<<<<< HEAD
-					  dma->hw_params,
-=======
 					  hw_params,
->>>>>>> eb3cdb58
 					  sdw->instance,
 					  dai_runtime->pdi->intel_alh_id);
 	}
@@ -1033,12 +868,6 @@
 	return dai_runtime->stream;
 }
 
-<<<<<<< HEAD
-static int intel_pcm_set_sdw_stream(struct snd_soc_dai *dai,
-				    void *stream, int direction)
-{
-	return cdns_set_sdw_stream(dai, stream, direction);
-=======
 static int intel_trigger(struct snd_pcm_substream *substream, int cmd, struct snd_soc_dai *dai)
 {
 	struct sdw_cdns *cdns = snd_soc_dai_get_drvdata(dai);
@@ -1106,7 +935,6 @@
 		return ret;
 
 	return 0;
->>>>>>> eb3cdb58
 }
 
 static int intel_component_dais_suspend(struct snd_soc_component *component)
@@ -1145,131 +973,11 @@
 	return 0;
 }
 
-<<<<<<< HEAD
-static int intel_trigger(struct snd_pcm_substream *substream, int cmd, struct snd_soc_dai *dai)
-{
-	struct sdw_cdns *cdns = snd_soc_dai_get_drvdata(dai);
-	struct sdw_intel *sdw = cdns_to_intel(cdns);
-	struct sdw_intel_link_res *res = sdw->link_res;
-	struct sdw_cdns_dma_data *dma;
-	int ret = 0;
-
-	/*
-	 * The .trigger callback is used to send required IPC to audio
-	 * firmware. The .free_stream callback will still be called
-	 * by intel_free_stream() in the TRIGGER_SUSPEND case.
-	 */
-	if (res->ops && res->ops->trigger)
-		res->ops->trigger(dai, cmd, substream->stream);
-
-	dma = snd_soc_dai_get_dma_data(dai, substream);
-	if (!dma) {
-		dev_err(dai->dev, "failed to get dma data in %s\n",
-			__func__);
-		return -EIO;
-	}
-
-	switch (cmd) {
-	case SNDRV_PCM_TRIGGER_SUSPEND:
-
-		/*
-		 * The .prepare callback is used to deal with xruns and resume operations.
-		 * In the case of xruns, the DMAs and SHIM registers cannot be touched,
-		 * but for resume operations the DMAs and SHIM registers need to be initialized.
-		 * the .trigger callback is used to track the suspend case only.
-		 */
-
-		dma->suspended = true;
-
-		ret = intel_free_stream(sdw, substream->stream, dai, sdw->instance);
-		break;
-
-	case SNDRV_PCM_TRIGGER_PAUSE_PUSH:
-		dma->paused = true;
-		break;
-	case SNDRV_PCM_TRIGGER_STOP:
-	case SNDRV_PCM_TRIGGER_PAUSE_RELEASE:
-		dma->paused = false;
-		break;
-	default:
-		break;
-	}
-
-	return ret;
-}
-
-static int intel_component_probe(struct snd_soc_component *component)
-{
-	int ret;
-
-	/*
-	 * make sure the device is pm_runtime_active before initiating
-	 * bus transactions during the card registration.
-	 * We use pm_runtime_resume() here, without taking a reference
-	 * and releasing it immediately.
-	 */
-	ret = pm_runtime_resume(component->dev);
-	if (ret < 0 && ret != -EACCES)
-		return ret;
-
-	return 0;
-}
-
-static int intel_component_dais_suspend(struct snd_soc_component *component)
-{
-	struct snd_soc_dai *dai;
-
-	/*
-	 * In the corner case where a SUSPEND happens during a PAUSE, the ALSA core
-	 * does not throw the TRIGGER_SUSPEND. This leaves the DAIs in an unbalanced state.
-	 * Since the component suspend is called last, we can trap this corner case
-	 * and force the DAIs to release their resources.
-	 */
-	for_each_component_dais(component, dai) {
-		struct sdw_cdns *cdns = snd_soc_dai_get_drvdata(dai);
-		struct sdw_intel *sdw = cdns_to_intel(cdns);
-		struct sdw_cdns_dma_data *dma;
-		int stream;
-		int ret;
-
-		dma = dai->playback_dma_data;
-		stream = SNDRV_PCM_STREAM_PLAYBACK;
-		if (!dma) {
-			dma = dai->capture_dma_data;
-			stream = SNDRV_PCM_STREAM_CAPTURE;
-		}
-
-		if (!dma)
-			continue;
-
-		if (dma->suspended)
-			continue;
-
-		if (dma->paused) {
-			dma->suspended = true;
-
-			ret = intel_free_stream(sdw, stream, dai, sdw->instance);
-			if (ret < 0)
-				return ret;
-		}
-	}
-
-	return 0;
-}
-
 static const struct snd_soc_dai_ops intel_pcm_dai_ops = {
-	.startup = intel_startup,
-=======
-static const struct snd_soc_dai_ops intel_pcm_dai_ops = {
->>>>>>> eb3cdb58
 	.hw_params = intel_hw_params,
 	.prepare = intel_prepare,
 	.hw_free = intel_hw_free,
 	.trigger = intel_trigger,
-<<<<<<< HEAD
-	.shutdown = intel_shutdown,
-=======
->>>>>>> eb3cdb58
 	.set_stream = intel_pcm_set_sdw_stream,
 	.get_stream = intel_get_sdw_stream,
 };
@@ -1333,8 +1041,6 @@
 
 	/* DAIs are created based on total number of PDIs supported */
 	num_dai = cdns->pcm.num_pdi;
-<<<<<<< HEAD
-=======
 
 	dai_runtime_array = devm_kcalloc(cdns->dev, num_dai,
 					 sizeof(struct sdw_cdns_dai_runtime *),
@@ -1342,7 +1048,6 @@
 	if (!dai_runtime_array)
 		return -ENOMEM;
 	cdns->dai_runtime_array = dai_runtime_array;
->>>>>>> eb3cdb58
 
 	dais = devm_kcalloc(cdns->dev, num_dai, sizeof(*dais), GFP_KERNEL);
 	if (!dais)
@@ -1368,13 +1073,8 @@
 	if (ret)
 		return ret;
 
-<<<<<<< HEAD
-	return snd_soc_register_component(cdns->dev, &dai_component,
-					  dais, num_dai);
-=======
 	return devm_snd_soc_register_component(cdns->dev, &dai_component,
 					       dais, num_dai);
->>>>>>> eb3cdb58
 }
 
 
@@ -1399,757 +1099,9 @@
 	.pre_bank_switch = intel_pre_bank_switch,
 	.post_bank_switch = intel_post_bank_switch,
 
-<<<<<<< HEAD
-{
-	struct device *dev = &auxdev->dev;
-	struct sdw_intel_link_dev *ldev = auxiliary_dev_to_sdw_intel_link_dev(auxdev);
-	struct sdw_intel *sdw;
-	struct sdw_cdns *cdns;
-	struct sdw_bus *bus;
-	int ret;
-
-	sdw = devm_kzalloc(dev, sizeof(*sdw), GFP_KERNEL);
-	if (!sdw)
-		return -ENOMEM;
-
-	cdns = &sdw->cdns;
-	bus = &cdns->bus;
-
-	sdw->instance = auxdev->id;
-	sdw->link_res = &ldev->link_res;
-	cdns->dev = dev;
-	cdns->registers = sdw->link_res->registers;
-	cdns->instance = sdw->instance;
-	cdns->msg_count = 0;
-
-	bus->link_id = auxdev->id;
-	bus->clk_stop_timeout = 1;
-
-	sdw_cdns_probe(cdns);
-
-	/* Set property read ops */
-	sdw_intel_ops.read_prop = intel_prop_read;
-	bus->ops = &sdw_intel_ops;
-
-	/* set driver data, accessed by snd_soc_dai_get_drvdata() */
-	auxiliary_set_drvdata(auxdev, cdns);
-
-	/* use generic bandwidth allocation algorithm */
-	sdw->cdns.bus.compute_params = sdw_compute_params;
-
-	/* avoid resuming from pm_runtime suspend if it's not required */
-	dev_pm_set_driver_flags(dev, DPM_FLAG_SMART_SUSPEND);
-
-	ret = sdw_bus_master_add(bus, dev, dev->fwnode);
-	if (ret) {
-		dev_err(dev, "sdw_bus_master_add fail: %d\n", ret);
-		return ret;
-	}
-
-	if (bus->prop.hw_disabled)
-		dev_info(dev,
-			 "SoundWire master %d is disabled, will be ignored\n",
-			 bus->link_id);
-	/*
-	 * Ignore BIOS err_threshold, it's a really bad idea when dealing
-	 * with multiple hardware synchronized links
-	 */
-	bus->prop.err_threshold = 0;
-
-	return 0;
-}
-
-int intel_link_startup(struct auxiliary_device *auxdev)
-{
-	struct sdw_cdns_stream_config config;
-	struct device *dev = &auxdev->dev;
-	struct sdw_cdns *cdns = auxiliary_get_drvdata(auxdev);
-	struct sdw_intel *sdw = cdns_to_intel(cdns);
-	struct sdw_bus *bus = &cdns->bus;
-	int link_flags;
-	bool multi_link;
-	u32 clock_stop_quirks;
-	int ret;
-
-	if (bus->prop.hw_disabled) {
-		dev_info(dev,
-			 "SoundWire master %d is disabled, ignoring\n",
-			 sdw->instance);
-		return 0;
-	}
-
-	link_flags = md_flags >> (bus->link_id * 8);
-	multi_link = !(link_flags & SDW_INTEL_MASTER_DISABLE_MULTI_LINK);
-	if (!multi_link) {
-		dev_dbg(dev, "Multi-link is disabled\n");
-		bus->multi_link = false;
-	} else {
-		/*
-		 * hardware-based synchronization is required regardless
-		 * of the number of segments used by a stream: SSP-based
-		 * synchronization is gated by gsync when the multi-master
-		 * mode is set.
-		 */
-		bus->multi_link = true;
-		bus->hw_sync_min_links = 1;
-	}
-
-	/* Initialize shim, controller */
-	ret = intel_init(sdw);
-	if (ret)
-		goto err_init;
-
-	/* Read the PDI config and initialize cadence PDI */
-	intel_pdi_init(sdw, &config);
-	ret = sdw_cdns_pdi_init(cdns, config);
-	if (ret)
-		goto err_init;
-
-	intel_pdi_ch_update(sdw);
-
-	ret = sdw_cdns_enable_interrupt(cdns, true);
-	if (ret < 0) {
-		dev_err(dev, "cannot enable interrupts\n");
-		goto err_init;
-	}
-
-	/*
-	 * follow recommended programming flows to avoid timeouts when
-	 * gsync is enabled
-	 */
-	if (multi_link)
-		intel_shim_sync_arm(sdw);
-
-	ret = sdw_cdns_init(cdns);
-	if (ret < 0) {
-		dev_err(dev, "unable to initialize Cadence IP\n");
-		goto err_interrupt;
-	}
-
-	ret = sdw_cdns_exit_reset(cdns);
-	if (ret < 0) {
-		dev_err(dev, "unable to exit bus reset sequence\n");
-		goto err_interrupt;
-	}
-
-	if (multi_link) {
-		ret = intel_shim_sync_go(sdw);
-		if (ret < 0) {
-			dev_err(dev, "sync go failed: %d\n", ret);
-			goto err_interrupt;
-		}
-	}
-	sdw_cdns_check_self_clearing_bits(cdns, __func__,
-					  true, INTEL_MASTER_RESET_ITERATIONS);
-
-	/* Register DAIs */
-	ret = intel_register_dai(sdw);
-	if (ret) {
-		dev_err(dev, "DAI registration failed: %d\n", ret);
-		goto err_interrupt;
-	}
-
-	intel_debugfs_init(sdw);
-
-	/* Enable runtime PM */
-	if (!(link_flags & SDW_INTEL_MASTER_DISABLE_PM_RUNTIME)) {
-		pm_runtime_set_autosuspend_delay(dev,
-						 INTEL_MASTER_SUSPEND_DELAY_MS);
-		pm_runtime_use_autosuspend(dev);
-		pm_runtime_mark_last_busy(dev);
-
-		pm_runtime_set_active(dev);
-		pm_runtime_enable(dev);
-	}
-
-	clock_stop_quirks = sdw->link_res->clock_stop_quirks;
-	if (clock_stop_quirks & SDW_INTEL_CLK_STOP_NOT_ALLOWED) {
-		/*
-		 * To keep the clock running we need to prevent
-		 * pm_runtime suspend from happening by increasing the
-		 * reference count.
-		 * This quirk is specified by the parent PCI device in
-		 * case of specific latency requirements. It will have
-		 * no effect if pm_runtime is disabled by the user via
-		 * a module parameter for testing purposes.
-		 */
-		pm_runtime_get_noresume(dev);
-	}
-
-	/*
-	 * The runtime PM status of Slave devices is "Unsupported"
-	 * until they report as ATTACHED. If they don't, e.g. because
-	 * there are no Slave devices populated or if the power-on is
-	 * delayed or dependent on a power switch, the Master will
-	 * remain active and prevent its parent from suspending.
-	 *
-	 * Conditionally force the pm_runtime core to re-evaluate the
-	 * Master status in the absence of any Slave activity. A quirk
-	 * is provided to e.g. deal with Slaves that may be powered on
-	 * with a delay. A more complete solution would require the
-	 * definition of Master properties.
-	 */
-	if (!(link_flags & SDW_INTEL_MASTER_DISABLE_PM_RUNTIME_IDLE))
-		pm_runtime_idle(dev);
-
-	sdw->startup_done = true;
-	return 0;
-
-err_interrupt:
-	sdw_cdns_enable_interrupt(cdns, false);
-err_init:
-	return ret;
-}
-
-static void intel_link_remove(struct auxiliary_device *auxdev)
-{
-	struct device *dev = &auxdev->dev;
-	struct sdw_cdns *cdns = auxiliary_get_drvdata(auxdev);
-	struct sdw_intel *sdw = cdns_to_intel(cdns);
-	struct sdw_bus *bus = &cdns->bus;
-
-	/*
-	 * Since pm_runtime is already disabled, we don't decrease
-	 * the refcount when the clock_stop_quirk is
-	 * SDW_INTEL_CLK_STOP_NOT_ALLOWED
-	 */
-	if (!bus->prop.hw_disabled) {
-		intel_debugfs_exit(sdw);
-		sdw_cdns_enable_interrupt(cdns, false);
-		snd_soc_unregister_component(dev);
-	}
-	sdw_bus_master_delete(bus);
-}
-
-int intel_link_process_wakeen_event(struct auxiliary_device *auxdev)
-{
-	struct device *dev = &auxdev->dev;
-	struct sdw_intel *sdw;
-	struct sdw_bus *bus;
-	void __iomem *shim;
-	u16 wake_sts;
-
-	sdw = auxiliary_get_drvdata(auxdev);
-	bus = &sdw->cdns.bus;
-
-	if (bus->prop.hw_disabled || !sdw->startup_done) {
-		dev_dbg(dev, "SoundWire master %d is disabled or not-started, ignoring\n",
-			bus->link_id);
-		return 0;
-	}
-
-	shim = sdw->link_res->shim;
-	wake_sts = intel_readw(shim, SDW_SHIM_WAKESTS);
-
-	if (!(wake_sts & BIT(sdw->instance)))
-		return 0;
-
-	/* disable WAKEEN interrupt ASAP to prevent interrupt flood */
-	intel_shim_wake(sdw, false);
-
-	/*
-	 * resume the Master, which will generate a bus reset and result in
-	 * Slaves re-attaching and be re-enumerated. The SoundWire physical
-	 * device which generated the wake will trigger an interrupt, which
-	 * will in turn cause the corresponding Linux Slave device to be
-	 * resumed and the Slave codec driver to check the status.
-	 */
-	pm_request_resume(dev);
-
-	return 0;
-}
-
-/*
- * PM calls
- */
-
-static int intel_resume_child_device(struct device *dev, void *data)
-{
-	int ret;
-	struct sdw_slave *slave = dev_to_sdw_dev(dev);
-
-	if (!slave->probed) {
-		dev_dbg(dev, "%s: skipping device, no probed driver\n", __func__);
-		return 0;
-	}
-	if (!slave->dev_num_sticky) {
-		dev_dbg(dev, "%s: skipping device, never detected on bus\n", __func__);
-		return 0;
-	}
-
-	ret = pm_request_resume(dev);
-	if (ret < 0)
-		dev_err(dev, "%s: pm_request_resume failed: %d\n", __func__, ret);
-
-	return ret;
-}
-
-static int __maybe_unused intel_pm_prepare(struct device *dev)
-{
-	struct sdw_cdns *cdns = dev_get_drvdata(dev);
-	struct sdw_intel *sdw = cdns_to_intel(cdns);
-	struct sdw_bus *bus = &cdns->bus;
-	u32 clock_stop_quirks;
-	int ret;
-
-	if (bus->prop.hw_disabled || !sdw->startup_done) {
-		dev_dbg(dev, "SoundWire master %d is disabled or not-started, ignoring\n",
-			bus->link_id);
-		return 0;
-	}
-
-	clock_stop_quirks = sdw->link_res->clock_stop_quirks;
-
-	if (pm_runtime_suspended(dev) &&
-	    pm_runtime_suspended(dev->parent) &&
-	    ((clock_stop_quirks & SDW_INTEL_CLK_STOP_BUS_RESET) ||
-	     !clock_stop_quirks)) {
-		/*
-		 * if we've enabled clock stop, and the parent is suspended, the SHIM registers
-		 * are not accessible and the shim wake cannot be disabled.
-		 * The only solution is to resume the entire bus to full power
-		 */
-
-		/*
-		 * If any operation in this block fails, we keep going since we don't want
-		 * to prevent system suspend from happening and errors should be recoverable
-		 * on resume.
-		 */
-
-		/*
-		 * first resume the device for this link. This will also by construction
-		 * resume the PCI parent device.
-		 */
-		ret = pm_request_resume(dev);
-		if (ret < 0) {
-			dev_err(dev, "%s: pm_request_resume failed: %d\n", __func__, ret);
-			return 0;
-		}
-
-		/*
-		 * Continue resuming the entire bus (parent + child devices) to exit
-		 * the clock stop mode. If there are no devices connected on this link
-		 * this is a no-op.
-		 * The resume to full power could have been implemented with a .prepare
-		 * step in SoundWire codec drivers. This would however require a lot
-		 * of code to handle an Intel-specific corner case. It is simpler in
-		 * practice to add a loop at the link level.
-		 */
-		ret = device_for_each_child(bus->dev, NULL, intel_resume_child_device);
-
-		if (ret < 0)
-			dev_err(dev, "%s: intel_resume_child_device failed: %d\n", __func__, ret);
-	}
-
-	return 0;
-}
-
-static int __maybe_unused intel_suspend(struct device *dev)
-{
-	struct sdw_cdns *cdns = dev_get_drvdata(dev);
-	struct sdw_intel *sdw = cdns_to_intel(cdns);
-	struct sdw_bus *bus = &cdns->bus;
-	u32 clock_stop_quirks;
-	int ret;
-
-	if (bus->prop.hw_disabled || !sdw->startup_done) {
-		dev_dbg(dev, "SoundWire master %d is disabled or not-started, ignoring\n",
-			bus->link_id);
-		return 0;
-	}
-
-	if (pm_runtime_suspended(dev)) {
-		dev_dbg(dev, "%s: pm_runtime status: suspended\n", __func__);
-
-		clock_stop_quirks = sdw->link_res->clock_stop_quirks;
-
-		if ((clock_stop_quirks & SDW_INTEL_CLK_STOP_BUS_RESET) ||
-		    !clock_stop_quirks) {
-
-			if (pm_runtime_suspended(dev->parent)) {
-				/*
-				 * paranoia check: this should not happen with the .prepare
-				 * resume to full power
-				 */
-				dev_err(dev, "%s: invalid config: parent is suspended\n", __func__);
-			} else {
-				intel_shim_wake(sdw, false);
-			}
-		}
-
-		return 0;
-	}
-
-	ret = sdw_cdns_enable_interrupt(cdns, false);
-	if (ret < 0) {
-		dev_err(dev, "cannot disable interrupts on suspend\n");
-		return ret;
-	}
-
-	ret = intel_link_power_down(sdw);
-	if (ret) {
-		dev_err(dev, "Link power down failed: %d\n", ret);
-		return ret;
-	}
-
-	intel_shim_wake(sdw, false);
-
-	return 0;
-}
-
-static int __maybe_unused intel_suspend_runtime(struct device *dev)
-{
-	struct sdw_cdns *cdns = dev_get_drvdata(dev);
-	struct sdw_intel *sdw = cdns_to_intel(cdns);
-	struct sdw_bus *bus = &cdns->bus;
-	u32 clock_stop_quirks;
-	int ret;
-
-	if (bus->prop.hw_disabled || !sdw->startup_done) {
-		dev_dbg(dev, "SoundWire master %d is disabled or not-started, ignoring\n",
-			bus->link_id);
-		return 0;
-	}
-
-	clock_stop_quirks = sdw->link_res->clock_stop_quirks;
-
-	if (clock_stop_quirks & SDW_INTEL_CLK_STOP_TEARDOWN) {
-
-		ret = sdw_cdns_enable_interrupt(cdns, false);
-		if (ret < 0) {
-			dev_err(dev, "cannot disable interrupts on suspend\n");
-			return ret;
-		}
-
-		ret = intel_link_power_down(sdw);
-		if (ret) {
-			dev_err(dev, "Link power down failed: %d\n", ret);
-			return ret;
-		}
-
-		intel_shim_wake(sdw, false);
-
-	} else if (clock_stop_quirks & SDW_INTEL_CLK_STOP_BUS_RESET ||
-		   !clock_stop_quirks) {
-		bool wake_enable = true;
-
-		ret = sdw_cdns_clock_stop(cdns, true);
-		if (ret < 0) {
-			dev_err(dev, "cannot enable clock stop on suspend\n");
-			wake_enable = false;
-		}
-
-		ret = sdw_cdns_enable_interrupt(cdns, false);
-		if (ret < 0) {
-			dev_err(dev, "cannot disable interrupts on suspend\n");
-			return ret;
-		}
-
-		ret = intel_link_power_down(sdw);
-		if (ret) {
-			dev_err(dev, "Link power down failed: %d\n", ret);
-			return ret;
-		}
-
-		intel_shim_wake(sdw, wake_enable);
-	} else {
-		dev_err(dev, "%s clock_stop_quirks %x unsupported\n",
-			__func__, clock_stop_quirks);
-		ret = -EINVAL;
-	}
-
-	return ret;
-}
-
-static int __maybe_unused intel_resume(struct device *dev)
-{
-	struct sdw_cdns *cdns = dev_get_drvdata(dev);
-	struct sdw_intel *sdw = cdns_to_intel(cdns);
-	struct sdw_bus *bus = &cdns->bus;
-	int link_flags;
-	bool multi_link;
-	int ret;
-
-	if (bus->prop.hw_disabled || !sdw->startup_done) {
-		dev_dbg(dev, "SoundWire master %d is disabled or not-started, ignoring\n",
-			bus->link_id);
-		return 0;
-	}
-
-	link_flags = md_flags >> (bus->link_id * 8);
-	multi_link = !(link_flags & SDW_INTEL_MASTER_DISABLE_MULTI_LINK);
-
-	if (pm_runtime_suspended(dev)) {
-		dev_dbg(dev, "%s: pm_runtime status was suspended, forcing active\n", __func__);
-
-		/* follow required sequence from runtime_pm.rst */
-		pm_runtime_disable(dev);
-		pm_runtime_set_active(dev);
-		pm_runtime_mark_last_busy(dev);
-		pm_runtime_enable(dev);
-
-		link_flags = md_flags >> (bus->link_id * 8);
-
-		if (!(link_flags & SDW_INTEL_MASTER_DISABLE_PM_RUNTIME_IDLE))
-			pm_runtime_idle(dev);
-	}
-
-	ret = intel_init(sdw);
-	if (ret) {
-		dev_err(dev, "%s failed: %d\n", __func__, ret);
-		return ret;
-	}
-
-	/*
-	 * make sure all Slaves are tagged as UNATTACHED and provide
-	 * reason for reinitialization
-	 */
-	sdw_clear_slave_status(bus, SDW_UNATTACH_REQUEST_MASTER_RESET);
-
-	ret = sdw_cdns_enable_interrupt(cdns, true);
-	if (ret < 0) {
-		dev_err(dev, "cannot enable interrupts during resume\n");
-		return ret;
-	}
-
-	/*
-	 * follow recommended programming flows to avoid timeouts when
-	 * gsync is enabled
-	 */
-	if (multi_link)
-		intel_shim_sync_arm(sdw);
-
-	ret = sdw_cdns_init(&sdw->cdns);
-	if (ret < 0) {
-		dev_err(dev, "unable to initialize Cadence IP during resume\n");
-		return ret;
-	}
-
-	ret = sdw_cdns_exit_reset(cdns);
-	if (ret < 0) {
-		dev_err(dev, "unable to exit bus reset sequence during resume\n");
-		return ret;
-	}
-
-	if (multi_link) {
-		ret = intel_shim_sync_go(sdw);
-		if (ret < 0) {
-			dev_err(dev, "sync go failed during resume\n");
-			return ret;
-		}
-	}
-	sdw_cdns_check_self_clearing_bits(cdns, __func__,
-					  true, INTEL_MASTER_RESET_ITERATIONS);
-
-	/*
-	 * after system resume, the pm_runtime suspend() may kick in
-	 * during the enumeration, before any children device force the
-	 * master device to remain active.  Using pm_runtime_get()
-	 * routines is not really possible, since it'd prevent the
-	 * master from suspending.
-	 * A reasonable compromise is to update the pm_runtime
-	 * counters and delay the pm_runtime suspend by several
-	 * seconds, by when all enumeration should be complete.
-	 */
-	pm_runtime_mark_last_busy(dev);
-
-	return ret;
-}
-
-static int __maybe_unused intel_resume_runtime(struct device *dev)
-{
-	struct sdw_cdns *cdns = dev_get_drvdata(dev);
-	struct sdw_intel *sdw = cdns_to_intel(cdns);
-	struct sdw_bus *bus = &cdns->bus;
-	u32 clock_stop_quirks;
-	bool clock_stop0;
-	int link_flags;
-	bool multi_link;
-	int status;
-	int ret;
-
-	if (bus->prop.hw_disabled || !sdw->startup_done) {
-		dev_dbg(dev, "SoundWire master %d is disabled or not-started, ignoring\n",
-			bus->link_id);
-		return 0;
-	}
-
-	/* unconditionally disable WAKEEN interrupt */
-	intel_shim_wake(sdw, false);
-
-	link_flags = md_flags >> (bus->link_id * 8);
-	multi_link = !(link_flags & SDW_INTEL_MASTER_DISABLE_MULTI_LINK);
-
-	clock_stop_quirks = sdw->link_res->clock_stop_quirks;
-
-	if (clock_stop_quirks & SDW_INTEL_CLK_STOP_TEARDOWN) {
-		ret = intel_init(sdw);
-		if (ret) {
-			dev_err(dev, "%s failed: %d\n", __func__, ret);
-			return ret;
-		}
-
-		/*
-		 * make sure all Slaves are tagged as UNATTACHED and provide
-		 * reason for reinitialization
-		 */
-		sdw_clear_slave_status(bus, SDW_UNATTACH_REQUEST_MASTER_RESET);
-
-		ret = sdw_cdns_enable_interrupt(cdns, true);
-		if (ret < 0) {
-			dev_err(dev, "cannot enable interrupts during resume\n");
-			return ret;
-		}
-
-		/*
-		 * follow recommended programming flows to avoid
-		 * timeouts when gsync is enabled
-		 */
-		if (multi_link)
-			intel_shim_sync_arm(sdw);
-
-		ret = sdw_cdns_init(&sdw->cdns);
-		if (ret < 0) {
-			dev_err(dev, "unable to initialize Cadence IP during resume\n");
-			return ret;
-		}
-
-		ret = sdw_cdns_exit_reset(cdns);
-		if (ret < 0) {
-			dev_err(dev, "unable to exit bus reset sequence during resume\n");
-			return ret;
-		}
-
-		if (multi_link) {
-			ret = intel_shim_sync_go(sdw);
-			if (ret < 0) {
-				dev_err(dev, "sync go failed during resume\n");
-				return ret;
-			}
-		}
-		sdw_cdns_check_self_clearing_bits(cdns, "intel_resume_runtime TEARDOWN",
-						  true, INTEL_MASTER_RESET_ITERATIONS);
-
-	} else if (clock_stop_quirks & SDW_INTEL_CLK_STOP_BUS_RESET) {
-		ret = intel_init(sdw);
-		if (ret) {
-			dev_err(dev, "%s failed: %d\n", __func__, ret);
-			return ret;
-		}
-
-		/*
-		 * An exception condition occurs for the CLK_STOP_BUS_RESET
-		 * case if one or more masters remain active. In this condition,
-		 * all the masters are powered on for they are in the same power
-		 * domain. Master can preserve its context for clock stop0, so
-		 * there is no need to clear slave status and reset bus.
-		 */
-		clock_stop0 = sdw_cdns_is_clock_stop(&sdw->cdns);
-
-		if (!clock_stop0) {
-
-			/*
-			 * make sure all Slaves are tagged as UNATTACHED and
-			 * provide reason for reinitialization
-			 */
-
-			status = SDW_UNATTACH_REQUEST_MASTER_RESET;
-			sdw_clear_slave_status(bus, status);
-
-			ret = sdw_cdns_enable_interrupt(cdns, true);
-			if (ret < 0) {
-				dev_err(dev, "cannot enable interrupts during resume\n");
-				return ret;
-			}
-
-			/*
-			 * follow recommended programming flows to avoid
-			 * timeouts when gsync is enabled
-			 */
-			if (multi_link)
-				intel_shim_sync_arm(sdw);
-
-			/*
-			 * Re-initialize the IP since it was powered-off
-			 */
-			sdw_cdns_init(&sdw->cdns);
-
-		} else {
-			ret = sdw_cdns_enable_interrupt(cdns, true);
-			if (ret < 0) {
-				dev_err(dev, "cannot enable interrupts during resume\n");
-				return ret;
-			}
-		}
-
-		ret = sdw_cdns_clock_restart(cdns, !clock_stop0);
-		if (ret < 0) {
-			dev_err(dev, "unable to restart clock during resume\n");
-			return ret;
-		}
-
-		if (!clock_stop0) {
-			ret = sdw_cdns_exit_reset(cdns);
-			if (ret < 0) {
-				dev_err(dev, "unable to exit bus reset sequence during resume\n");
-				return ret;
-			}
-
-			if (multi_link) {
-				ret = intel_shim_sync_go(sdw);
-				if (ret < 0) {
-					dev_err(sdw->cdns.dev, "sync go failed during resume\n");
-					return ret;
-				}
-			}
-		}
-		sdw_cdns_check_self_clearing_bits(cdns, "intel_resume_runtime BUS_RESET",
-						  true, INTEL_MASTER_RESET_ITERATIONS);
-
-	} else if (!clock_stop_quirks) {
-
-		clock_stop0 = sdw_cdns_is_clock_stop(&sdw->cdns);
-		if (!clock_stop0)
-			dev_err(dev, "%s invalid configuration, clock was not stopped", __func__);
-
-		ret = intel_init(sdw);
-		if (ret) {
-			dev_err(dev, "%s failed: %d\n", __func__, ret);
-			return ret;
-		}
-
-		ret = sdw_cdns_enable_interrupt(cdns, true);
-		if (ret < 0) {
-			dev_err(dev, "cannot enable interrupts during resume\n");
-			return ret;
-		}
-
-		ret = sdw_cdns_clock_restart(cdns, false);
-		if (ret < 0) {
-			dev_err(dev, "unable to resume master during resume\n");
-			return ret;
-		}
-
-		sdw_cdns_check_self_clearing_bits(cdns, "intel_resume_runtime no_quirks",
-						  true, INTEL_MASTER_RESET_ITERATIONS);
-	} else {
-		dev_err(dev, "%s clock_stop_quirks %x unsupported\n",
-			__func__, clock_stop_quirks);
-		ret = -EINVAL;
-	}
-
-	return ret;
-}
-
-static const struct dev_pm_ops intel_pm = {
-	.prepare = intel_pm_prepare,
-	SET_SYSTEM_SLEEP_PM_OPS(intel_suspend, intel_resume)
-	SET_RUNTIME_PM_OPS(intel_suspend_runtime, intel_resume_runtime, NULL)
-=======
 	.sync_arm = intel_shim_sync_arm,
 	.sync_go_unlocked = intel_shim_sync_go_unlocked,
 	.sync_go = intel_shim_sync_go,
 	.sync_check_cmdsync_unlocked = intel_check_cmdsync_unlocked,
->>>>>>> eb3cdb58
 };
 EXPORT_SYMBOL_NS(sdw_intel_cnl_hw_ops, SOUNDWIRE_INTEL);
