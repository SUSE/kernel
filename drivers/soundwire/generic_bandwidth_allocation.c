--- conflicted
+++ resolved
@@ -146,13 +146,7 @@
 		port_bo = 1;
 
 		list_for_each_entry(m_rt, &bus->m_rt_list, bus_node) {
-<<<<<<< HEAD
-			sdw_compute_master_ports(m_rt, &params[i], port_bo, hstop);
-
-			port_bo += m_rt->ch_count * m_rt->stream->params.bps;
-=======
 			sdw_compute_master_ports(m_rt, &params[i], &port_bo, hstop);
->>>>>>> 2d5404ca
 		}
 
 		hstop = hstop - params[i].hwidth;
