// SPDX-License-Identifier: GPL-2.0-or-later
/*******************************************************************************
 * Filename:  target_core_device.c (based on iscsi_target_device.c)
 *
 * This file contains the TCM Virtual Device and Disk Transport
 * agnostic related functions.
 *
 * (c) Copyright 2003-2013 Datera, Inc.
 *
 * Nicholas A. Bellinger <nab@kernel.org>
 *
 ******************************************************************************/

#include <linux/net.h>
#include <linux/string.h>
#include <linux/delay.h>
#include <linux/timer.h>
#include <linux/slab.h>
#include <linux/spinlock.h>
#include <linux/kthread.h>
#include <linux/in.h>
#include <linux/export.h>
#include <linux/t10-pi.h>
#include <asm/unaligned.h>
#include <net/sock.h>
#include <net/tcp.h>
#include <scsi/scsi_common.h>
#include <scsi/scsi_proto.h>

#include <target/target_core_base.h>
#include <target/target_core_backend.h>
#include <target/target_core_fabric.h>

#include "target_core_internal.h"
#include "target_core_alua.h"
#include "target_core_pr.h"
#include "target_core_ua.h"

static DEFINE_MUTEX(device_mutex);
static LIST_HEAD(device_list);
static DEFINE_IDR(devices_idr);

static struct se_hba *lun0_hba;
/* not static, needed by tpg.c */
struct se_device *g_lun0_dev;

sense_reason_t
transport_lookup_cmd_lun(struct se_cmd *se_cmd)
{
	struct se_lun *se_lun = NULL;
	struct se_session *se_sess = se_cmd->se_sess;
	struct se_node_acl *nacl = se_sess->se_node_acl;
	struct se_dev_entry *deve;
	sense_reason_t ret = TCM_NO_SENSE;

	rcu_read_lock();
	deve = target_nacl_find_deve(nacl, se_cmd->orig_fe_lun);
	if (deve) {
		atomic_long_inc(&deve->total_cmds);

		if (se_cmd->data_direction == DMA_TO_DEVICE)
			atomic_long_add(se_cmd->data_length,
					&deve->write_bytes);
		else if (se_cmd->data_direction == DMA_FROM_DEVICE)
			atomic_long_add(se_cmd->data_length,
					&deve->read_bytes);

		if ((se_cmd->data_direction == DMA_TO_DEVICE) &&
		    deve->lun_access_ro) {
			pr_err("TARGET_CORE[%s]: Detected WRITE_PROTECTED LUN"
				" Access for 0x%08llx\n",
				se_cmd->se_tfo->fabric_name,
				se_cmd->orig_fe_lun);
			rcu_read_unlock();
			return TCM_WRITE_PROTECTED;
		}

		se_lun = rcu_dereference(deve->se_lun);

		if (!percpu_ref_tryget_live(&se_lun->lun_ref)) {
			se_lun = NULL;
			goto out_unlock;
		}

		se_cmd->se_lun = se_lun;
		se_cmd->pr_res_key = deve->pr_res_key;
		se_cmd->se_cmd_flags |= SCF_SE_LUN_CMD;
		se_cmd->lun_ref_active = true;
	}
out_unlock:
	rcu_read_unlock();

	if (!se_lun) {
		/*
		 * Use the se_portal_group->tpg_virt_lun0 to allow for
		 * REPORT_LUNS, et al to be returned when no active
		 * MappedLUN=0 exists for this Initiator Port.
		 */
		if (se_cmd->orig_fe_lun != 0) {
			pr_err("TARGET_CORE[%s]: Detected NON_EXISTENT_LUN"
				" Access for 0x%08llx from %s\n",
				se_cmd->se_tfo->fabric_name,
				se_cmd->orig_fe_lun,
				nacl->initiatorname);
			return TCM_NON_EXISTENT_LUN;
		}

		/*
		 * Force WRITE PROTECT for virtual LUN 0
		 */
		if ((se_cmd->data_direction != DMA_FROM_DEVICE) &&
		    (se_cmd->data_direction != DMA_NONE))
			return TCM_WRITE_PROTECTED;

		se_lun = se_sess->se_tpg->tpg_virt_lun0;
		if (!percpu_ref_tryget_live(&se_lun->lun_ref))
			return TCM_NON_EXISTENT_LUN;

		se_cmd->se_lun = se_sess->se_tpg->tpg_virt_lun0;
		se_cmd->se_cmd_flags |= SCF_SE_LUN_CMD;
		se_cmd->lun_ref_active = true;
	}
	/*
	 * RCU reference protected by percpu se_lun->lun_ref taken above that
	 * must drop to zero (including initial reference) before this se_lun
	 * pointer can be kfree_rcu() by the final se_lun->lun_group put via
	 * target_core_fabric_configfs.c:target_fabric_port_release
	 */
	se_cmd->se_dev = rcu_dereference_raw(se_lun->lun_se_dev);
	atomic_long_inc(&se_cmd->se_dev->num_cmds);

	if (se_cmd->data_direction == DMA_TO_DEVICE)
		atomic_long_add(se_cmd->data_length,
				&se_cmd->se_dev->write_bytes);
	else if (se_cmd->data_direction == DMA_FROM_DEVICE)
		atomic_long_add(se_cmd->data_length,
				&se_cmd->se_dev->read_bytes);

	return ret;
}
EXPORT_SYMBOL(transport_lookup_cmd_lun);

int transport_lookup_tmr_lun(struct se_cmd *se_cmd)
{
	struct se_dev_entry *deve;
	struct se_lun *se_lun = NULL;
	struct se_session *se_sess = se_cmd->se_sess;
	struct se_node_acl *nacl = se_sess->se_node_acl;
	struct se_tmr_req *se_tmr = se_cmd->se_tmr_req;
	unsigned long flags;

	rcu_read_lock();
	deve = target_nacl_find_deve(nacl, se_cmd->orig_fe_lun);
	if (deve) {
		se_lun = rcu_dereference(deve->se_lun);

		if (!percpu_ref_tryget_live(&se_lun->lun_ref)) {
			se_lun = NULL;
			goto out_unlock;
		}

		se_cmd->se_lun = se_lun;
		se_cmd->pr_res_key = deve->pr_res_key;
		se_cmd->se_cmd_flags |= SCF_SE_LUN_CMD;
		se_cmd->lun_ref_active = true;
	}
out_unlock:
	rcu_read_unlock();

	if (!se_lun) {
		pr_debug("TARGET_CORE[%s]: Detected NON_EXISTENT_LUN"
			" Access for 0x%08llx for %s\n",
			se_cmd->se_tfo->fabric_name,
			se_cmd->orig_fe_lun,
			nacl->initiatorname);
		return -ENODEV;
	}
	se_cmd->se_dev = rcu_dereference_raw(se_lun->lun_se_dev);
	se_tmr->tmr_dev = rcu_dereference_raw(se_lun->lun_se_dev);

	spin_lock_irqsave(&se_tmr->tmr_dev->se_tmr_lock, flags);
	list_add_tail(&se_tmr->tmr_list, &se_tmr->tmr_dev->dev_tmr_list);
	spin_unlock_irqrestore(&se_tmr->tmr_dev->se_tmr_lock, flags);

	return 0;
}
EXPORT_SYMBOL(transport_lookup_tmr_lun);

bool target_lun_is_rdonly(struct se_cmd *cmd)
{
	struct se_session *se_sess = cmd->se_sess;
	struct se_dev_entry *deve;
	bool ret;

	rcu_read_lock();
	deve = target_nacl_find_deve(se_sess->se_node_acl, cmd->orig_fe_lun);
	ret = deve && deve->lun_access_ro;
	rcu_read_unlock();

	return ret;
}
EXPORT_SYMBOL(target_lun_is_rdonly);

/*
 * This function is called from core_scsi3_emulate_pro_register_and_move()
 * and core_scsi3_decode_spec_i_port(), and will increment &deve->pr_kref
 * when a matching rtpi is found.
 */
struct se_dev_entry *core_get_se_deve_from_rtpi(
	struct se_node_acl *nacl,
	u16 rtpi)
{
	struct se_dev_entry *deve;
	struct se_lun *lun;
	struct se_portal_group *tpg = nacl->se_tpg;

	rcu_read_lock();
	hlist_for_each_entry_rcu(deve, &nacl->lun_entry_hlist, link) {
		lun = rcu_dereference(deve->se_lun);
		if (!lun) {
			pr_err("%s device entries device pointer is"
				" NULL, but Initiator has access.\n",
				tpg->se_tpg_tfo->fabric_name);
			continue;
		}
		if (lun->lun_rtpi != rtpi)
			continue;

		kref_get(&deve->pr_kref);
		rcu_read_unlock();

		return deve;
	}
	rcu_read_unlock();

	return NULL;
}

void core_free_device_list_for_node(
	struct se_node_acl *nacl,
	struct se_portal_group *tpg)
{
	struct se_dev_entry *deve;

	mutex_lock(&nacl->lun_entry_mutex);
	hlist_for_each_entry_rcu(deve, &nacl->lun_entry_hlist, link) {
		struct se_lun *lun = rcu_dereference_check(deve->se_lun,
					lockdep_is_held(&nacl->lun_entry_mutex));
		core_disable_device_list_for_node(lun, deve, nacl, tpg);
	}
	mutex_unlock(&nacl->lun_entry_mutex);
}

void core_update_device_list_access(
	u64 mapped_lun,
	bool lun_access_ro,
	struct se_node_acl *nacl)
{
	struct se_dev_entry *deve;

	mutex_lock(&nacl->lun_entry_mutex);
	deve = target_nacl_find_deve(nacl, mapped_lun);
	if (deve)
		deve->lun_access_ro = lun_access_ro;
	mutex_unlock(&nacl->lun_entry_mutex);
}

/*
 * Called with rcu_read_lock or nacl->device_list_lock held.
 */
struct se_dev_entry *target_nacl_find_deve(struct se_node_acl *nacl, u64 mapped_lun)
{
	struct se_dev_entry *deve;

	hlist_for_each_entry_rcu(deve, &nacl->lun_entry_hlist, link)
		if (deve->mapped_lun == mapped_lun)
			return deve;

	return NULL;
}
EXPORT_SYMBOL(target_nacl_find_deve);

void target_pr_kref_release(struct kref *kref)
{
	struct se_dev_entry *deve = container_of(kref, struct se_dev_entry,
						 pr_kref);
	complete(&deve->pr_comp);
}

static void
target_luns_data_has_changed(struct se_node_acl *nacl, struct se_dev_entry *new,
			     bool skip_new)
{
	struct se_dev_entry *tmp;

	rcu_read_lock();
	hlist_for_each_entry_rcu(tmp, &nacl->lun_entry_hlist, link) {
		if (skip_new && tmp == new)
			continue;
		core_scsi3_ua_allocate(tmp, 0x3F,
				       ASCQ_3FH_REPORTED_LUNS_DATA_HAS_CHANGED);
	}
	rcu_read_unlock();
}

int core_enable_device_list_for_node(
	struct se_lun *lun,
	struct se_lun_acl *lun_acl,
	u64 mapped_lun,
	bool lun_access_ro,
	struct se_node_acl *nacl,
	struct se_portal_group *tpg)
{
	struct se_dev_entry *orig, *new;

	new = kzalloc(sizeof(*new), GFP_KERNEL);
	if (!new) {
		pr_err("Unable to allocate se_dev_entry memory\n");
		return -ENOMEM;
	}

	spin_lock_init(&new->ua_lock);
	INIT_LIST_HEAD(&new->ua_list);
	INIT_LIST_HEAD(&new->lun_link);

	new->mapped_lun = mapped_lun;
	kref_init(&new->pr_kref);
	init_completion(&new->pr_comp);

	new->lun_access_ro = lun_access_ro;
	new->creation_time = get_jiffies_64();
	new->attach_count++;

	mutex_lock(&nacl->lun_entry_mutex);
	orig = target_nacl_find_deve(nacl, mapped_lun);
	if (orig && orig->se_lun) {
		struct se_lun *orig_lun = rcu_dereference_check(orig->se_lun,
					lockdep_is_held(&nacl->lun_entry_mutex));

		if (orig_lun != lun) {
			pr_err("Existing orig->se_lun doesn't match new lun"
			       " for dynamic -> explicit NodeACL conversion:"
				" %s\n", nacl->initiatorname);
			mutex_unlock(&nacl->lun_entry_mutex);
			kfree(new);
			return -EINVAL;
		}
		if (orig->se_lun_acl != NULL) {
			pr_warn_ratelimited("Detected existing explicit"
				" se_lun_acl->se_lun_group reference for %s"
				" mapped_lun: %llu, failing\n",
				 nacl->initiatorname, mapped_lun);
			mutex_unlock(&nacl->lun_entry_mutex);
			kfree(new);
			return -EINVAL;
		}

		rcu_assign_pointer(new->se_lun, lun);
		rcu_assign_pointer(new->se_lun_acl, lun_acl);
		hlist_del_rcu(&orig->link);
		hlist_add_head_rcu(&new->link, &nacl->lun_entry_hlist);
		mutex_unlock(&nacl->lun_entry_mutex);

		spin_lock(&lun->lun_deve_lock);
		list_del(&orig->lun_link);
		list_add_tail(&new->lun_link, &lun->lun_deve_list);
		spin_unlock(&lun->lun_deve_lock);

		kref_put(&orig->pr_kref, target_pr_kref_release);
		wait_for_completion(&orig->pr_comp);

		target_luns_data_has_changed(nacl, new, true);
		kfree_rcu(orig, rcu_head);
		return 0;
	}

	rcu_assign_pointer(new->se_lun, lun);
	rcu_assign_pointer(new->se_lun_acl, lun_acl);
	hlist_add_head_rcu(&new->link, &nacl->lun_entry_hlist);
	mutex_unlock(&nacl->lun_entry_mutex);

	spin_lock(&lun->lun_deve_lock);
	list_add_tail(&new->lun_link, &lun->lun_deve_list);
	spin_unlock(&lun->lun_deve_lock);

	target_luns_data_has_changed(nacl, new, true);
	return 0;
}

void core_disable_device_list_for_node(
	struct se_lun *lun,
	struct se_dev_entry *orig,
	struct se_node_acl *nacl,
	struct se_portal_group *tpg)
{
	/*
	 * rcu_dereference_raw protected by se_lun->lun_group symlink
	 * reference to se_device->dev_group.
	 */
	struct se_device *dev = rcu_dereference_raw(lun->lun_se_dev);

	lockdep_assert_held(&nacl->lun_entry_mutex);

	/*
	 * If the MappedLUN entry is being disabled, the entry in
	 * lun->lun_deve_list must be removed now before clearing the
	 * struct se_dev_entry pointers below as logic in
	 * core_alua_do_transition_tg_pt() depends on these being present.
	 *
	 * deve->se_lun_acl will be NULL for demo-mode created LUNs
	 * that have not been explicitly converted to MappedLUNs ->
	 * struct se_lun_acl, but we remove deve->lun_link from
	 * lun->lun_deve_list. This also means that active UAs and
	 * NodeACL context specific PR metadata for demo-mode
	 * MappedLUN *deve will be released below..
	 */
	spin_lock(&lun->lun_deve_lock);
	list_del(&orig->lun_link);
	spin_unlock(&lun->lun_deve_lock);
	/*
	 * Disable struct se_dev_entry LUN ACL mapping
	 */
	core_scsi3_ua_release_all(orig);

	hlist_del_rcu(&orig->link);
	clear_bit(DEF_PR_REG_ACTIVE, &orig->deve_flags);
	orig->lun_access_ro = false;
	orig->creation_time = 0;
	orig->attach_count--;
	/*
	 * Before firing off RCU callback, wait for any in process SPEC_I_PT=1
	 * or REGISTER_AND_MOVE PR operation to complete.
	 */
	kref_put(&orig->pr_kref, target_pr_kref_release);
	wait_for_completion(&orig->pr_comp);

	rcu_assign_pointer(orig->se_lun, NULL);
	rcu_assign_pointer(orig->se_lun_acl, NULL);

	kfree_rcu(orig, rcu_head);

	core_scsi3_free_pr_reg_from_nacl(dev, nacl);
	target_luns_data_has_changed(nacl, NULL, false);
}

/*      core_clear_lun_from_tpg():
 *
 *
 */
void core_clear_lun_from_tpg(struct se_lun *lun, struct se_portal_group *tpg)
{
	struct se_node_acl *nacl;
	struct se_dev_entry *deve;

	mutex_lock(&tpg->acl_node_mutex);
	list_for_each_entry(nacl, &tpg->acl_node_list, acl_list) {

		mutex_lock(&nacl->lun_entry_mutex);
		hlist_for_each_entry_rcu(deve, &nacl->lun_entry_hlist, link) {
			struct se_lun *tmp_lun = rcu_dereference_check(deve->se_lun,
					lockdep_is_held(&nacl->lun_entry_mutex));

			if (lun != tmp_lun)
				continue;

			core_disable_device_list_for_node(lun, deve, nacl, tpg);
		}
		mutex_unlock(&nacl->lun_entry_mutex);
	}
	mutex_unlock(&tpg->acl_node_mutex);
}

int core_alloc_rtpi(struct se_lun *lun, struct se_device *dev)
{
	struct se_lun *tmp;

	spin_lock(&dev->se_port_lock);
	if (dev->export_count == 0x0000ffff) {
		pr_warn("Reached dev->dev_port_count =="
				" 0x0000ffff\n");
		spin_unlock(&dev->se_port_lock);
		return -ENOSPC;
	}
again:
	/*
	 * Allocate the next RELATIVE TARGET PORT IDENTIFIER for this struct se_device
	 * Here is the table from spc4r17 section 7.7.3.8.
	 *
	 *    Table 473 -- RELATIVE TARGET PORT IDENTIFIER field
	 *
	 * Code      Description
	 * 0h        Reserved
	 * 1h        Relative port 1, historically known as port A
	 * 2h        Relative port 2, historically known as port B
	 * 3h to FFFFh    Relative port 3 through 65 535
	 */
	lun->lun_rtpi = dev->dev_rpti_counter++;
	if (!lun->lun_rtpi)
		goto again;

	list_for_each_entry(tmp, &dev->dev_sep_list, lun_dev_link) {
		/*
		 * Make sure RELATIVE TARGET PORT IDENTIFIER is unique
		 * for 16-bit wrap..
		 */
		if (lun->lun_rtpi == tmp->lun_rtpi)
			goto again;
	}
	spin_unlock(&dev->se_port_lock);

	return 0;
}

static void se_release_vpd_for_dev(struct se_device *dev)
{
	struct t10_vpd *vpd, *vpd_tmp;

	spin_lock(&dev->t10_wwn.t10_vpd_lock);
	list_for_each_entry_safe(vpd, vpd_tmp,
			&dev->t10_wwn.t10_vpd_list, vpd_list) {
		list_del(&vpd->vpd_list);
		kfree(vpd);
	}
	spin_unlock(&dev->t10_wwn.t10_vpd_lock);
}

static u32 se_dev_align_max_sectors(u32 max_sectors, u32 block_size)
{
	u32 aligned_max_sectors;
	u32 alignment;
	/*
	 * Limit max_sectors to a PAGE_SIZE aligned value for modern
	 * transport_allocate_data_tasks() operation.
	 */
	alignment = max(1ul, PAGE_SIZE / block_size);
	aligned_max_sectors = rounddown(max_sectors, alignment);

	if (max_sectors != aligned_max_sectors)
		pr_info("Rounding down aligned max_sectors from %u to %u\n",
			max_sectors, aligned_max_sectors);

	return aligned_max_sectors;
}

int core_dev_add_lun(
	struct se_portal_group *tpg,
	struct se_device *dev,
	struct se_lun *lun)
{
	int rc;

	rc = core_tpg_add_lun(tpg, lun, false, dev);
	if (rc < 0)
		return rc;

	pr_debug("%s_TPG[%u]_LUN[%llu] - Activated %s Logical Unit from"
		" CORE HBA: %u\n", tpg->se_tpg_tfo->fabric_name,
		tpg->se_tpg_tfo->tpg_get_tag(tpg), lun->unpacked_lun,
		tpg->se_tpg_tfo->fabric_name, dev->se_hba->hba_id);
	/*
	 * Update LUN maps for dynamically added initiators when
	 * generate_node_acl is enabled.
	 */
	if (tpg->se_tpg_tfo->tpg_check_demo_mode(tpg)) {
		struct se_node_acl *acl;

		mutex_lock(&tpg->acl_node_mutex);
		list_for_each_entry(acl, &tpg->acl_node_list, acl_list) {
			if (acl->dynamic_node_acl &&
			    (!tpg->se_tpg_tfo->tpg_check_demo_mode_login_only ||
			     !tpg->se_tpg_tfo->tpg_check_demo_mode_login_only(tpg))) {
				core_tpg_add_node_to_devs(acl, tpg, lun);
			}
		}
		mutex_unlock(&tpg->acl_node_mutex);
	}

	return 0;
}

/*      core_dev_del_lun():
 *
 *
 */
void core_dev_del_lun(
	struct se_portal_group *tpg,
	struct se_lun *lun)
{
	pr_debug("%s_TPG[%u]_LUN[%llu] - Deactivating %s Logical Unit from"
		" device object\n", tpg->se_tpg_tfo->fabric_name,
		tpg->se_tpg_tfo->tpg_get_tag(tpg), lun->unpacked_lun,
		tpg->se_tpg_tfo->fabric_name);

	core_tpg_remove_lun(tpg, lun);
}

struct se_lun_acl *core_dev_init_initiator_node_lun_acl(
	struct se_portal_group *tpg,
	struct se_node_acl *nacl,
	u64 mapped_lun,
	int *ret)
{
	struct se_lun_acl *lacl;

	if (strlen(nacl->initiatorname) >= TRANSPORT_IQN_LEN) {
		pr_err("%s InitiatorName exceeds maximum size.\n",
			tpg->se_tpg_tfo->fabric_name);
		*ret = -EOVERFLOW;
		return NULL;
	}
	lacl = kzalloc(sizeof(struct se_lun_acl), GFP_KERNEL);
	if (!lacl) {
		pr_err("Unable to allocate memory for struct se_lun_acl.\n");
		*ret = -ENOMEM;
		return NULL;
	}

	lacl->mapped_lun = mapped_lun;
	lacl->se_lun_nacl = nacl;

	return lacl;
}

int core_dev_add_initiator_node_lun_acl(
	struct se_portal_group *tpg,
	struct se_lun_acl *lacl,
	struct se_lun *lun,
	bool lun_access_ro)
{
	struct se_node_acl *nacl = lacl->se_lun_nacl;
	/*
	 * rcu_dereference_raw protected by se_lun->lun_group symlink
	 * reference to se_device->dev_group.
	 */
	struct se_device *dev = rcu_dereference_raw(lun->lun_se_dev);

	if (!nacl)
		return -EINVAL;

	if (lun->lun_access_ro)
		lun_access_ro = true;

	lacl->se_lun = lun;

	if (core_enable_device_list_for_node(lun, lacl, lacl->mapped_lun,
			lun_access_ro, nacl, tpg) < 0)
		return -EINVAL;

	pr_debug("%s_TPG[%hu]_LUN[%llu->%llu] - Added %s ACL for "
		" InitiatorNode: %s\n", tpg->se_tpg_tfo->fabric_name,
		tpg->se_tpg_tfo->tpg_get_tag(tpg), lun->unpacked_lun, lacl->mapped_lun,
		lun_access_ro ? "RO" : "RW",
		nacl->initiatorname);
	/*
	 * Check to see if there are any existing persistent reservation APTPL
	 * pre-registrations that need to be enabled for this LUN ACL..
	 */
	core_scsi3_check_aptpl_registration(dev, tpg, lun, nacl,
					    lacl->mapped_lun);
	return 0;
}

int core_dev_del_initiator_node_lun_acl(
	struct se_lun *lun,
	struct se_lun_acl *lacl)
{
	struct se_portal_group *tpg = lun->lun_tpg;
	struct se_node_acl *nacl;
	struct se_dev_entry *deve;

	nacl = lacl->se_lun_nacl;
	if (!nacl)
		return -EINVAL;

	mutex_lock(&nacl->lun_entry_mutex);
	deve = target_nacl_find_deve(nacl, lacl->mapped_lun);
	if (deve)
		core_disable_device_list_for_node(lun, deve, nacl, tpg);
	mutex_unlock(&nacl->lun_entry_mutex);

	pr_debug("%s_TPG[%hu]_LUN[%llu] - Removed ACL for"
		" InitiatorNode: %s Mapped LUN: %llu\n",
		tpg->se_tpg_tfo->fabric_name,
		tpg->se_tpg_tfo->tpg_get_tag(tpg), lun->unpacked_lun,
		nacl->initiatorname, lacl->mapped_lun);

	return 0;
}

void core_dev_free_initiator_node_lun_acl(
	struct se_portal_group *tpg,
	struct se_lun_acl *lacl)
{
	pr_debug("%s_TPG[%hu] - Freeing ACL for %s InitiatorNode: %s"
		" Mapped LUN: %llu\n", tpg->se_tpg_tfo->fabric_name,
		tpg->se_tpg_tfo->tpg_get_tag(tpg),
		tpg->se_tpg_tfo->fabric_name,
		lacl->se_lun_nacl->initiatorname, lacl->mapped_lun);

	kfree(lacl);
}

static void scsi_dump_inquiry(struct se_device *dev)
{
	struct t10_wwn *wwn = &dev->t10_wwn;
	int device_type = dev->transport->get_device_type(dev);

	/*
	 * Print Linux/SCSI style INQUIRY formatting to the kernel ring buffer
	 */
	pr_debug("  Vendor: %-" __stringify(INQUIRY_VENDOR_LEN) "s\n",
		wwn->vendor);
	pr_debug("  Model: %-" __stringify(INQUIRY_MODEL_LEN) "s\n",
		wwn->model);
	pr_debug("  Revision: %-" __stringify(INQUIRY_REVISION_LEN) "s\n",
		wwn->revision);
	pr_debug("  Type:   %s ", scsi_device_type(device_type));
}

struct se_device *target_alloc_device(struct se_hba *hba, const char *name)
{
	struct se_device *dev;
	struct se_lun *xcopy_lun;
	int i;

	dev = hba->backend->ops->alloc_device(hba, name);
	if (!dev)
		return NULL;

	dev->queues = kcalloc(nr_cpu_ids, sizeof(*dev->queues), GFP_KERNEL);
	if (!dev->queues) {
		dev->transport->free_device(dev);
		return NULL;
	}

	dev->queue_cnt = nr_cpu_ids;
	for (i = 0; i < dev->queue_cnt; i++) {
		struct se_device_queue *q;

		q = &dev->queues[i];
		INIT_LIST_HEAD(&q->state_list);
		spin_lock_init(&q->lock);

		init_llist_head(&q->sq.cmd_list);
		INIT_WORK(&q->sq.work, target_queued_submit_work);
	}

	dev->se_hba = hba;
	dev->transport = hba->backend->ops;
	dev->transport_flags = dev->transport->transport_flags_default;
	dev->prot_length = sizeof(struct t10_pi_tuple);
	dev->hba_index = hba->hba_index;

	INIT_LIST_HEAD(&dev->dev_sep_list);
	INIT_LIST_HEAD(&dev->dev_tmr_list);
	INIT_LIST_HEAD(&dev->delayed_cmd_list);
	INIT_LIST_HEAD(&dev->qf_cmd_list);
	spin_lock_init(&dev->delayed_cmd_lock);
	spin_lock_init(&dev->dev_reservation_lock);
	spin_lock_init(&dev->se_port_lock);
	spin_lock_init(&dev->se_tmr_lock);
	spin_lock_init(&dev->qf_cmd_lock);
	sema_init(&dev->caw_sem, 1);
	INIT_LIST_HEAD(&dev->t10_wwn.t10_vpd_list);
	spin_lock_init(&dev->t10_wwn.t10_vpd_lock);
	INIT_LIST_HEAD(&dev->t10_pr.registration_list);
	INIT_LIST_HEAD(&dev->t10_pr.aptpl_reg_list);
	spin_lock_init(&dev->t10_pr.registration_lock);
	spin_lock_init(&dev->t10_pr.aptpl_reg_lock);
	INIT_LIST_HEAD(&dev->t10_alua.tg_pt_gps_list);
	spin_lock_init(&dev->t10_alua.tg_pt_gps_lock);
	INIT_LIST_HEAD(&dev->t10_alua.lba_map_list);
	spin_lock_init(&dev->t10_alua.lba_map_lock);

	INIT_WORK(&dev->delayed_cmd_work, target_do_delayed_work);

	dev->t10_wwn.t10_dev = dev;
	/*
	 * Use OpenFabrics IEEE Company ID: 00 14 05
	 */
	dev->t10_wwn.company_id = 0x001405;

	dev->t10_alua.t10_dev = dev;

	dev->dev_attrib.da_dev = dev;
	dev->dev_attrib.emulate_model_alias = DA_EMULATE_MODEL_ALIAS;
	dev->dev_attrib.emulate_dpo = 1;
	dev->dev_attrib.emulate_fua_write = 1;
	dev->dev_attrib.emulate_fua_read = 1;
	dev->dev_attrib.emulate_write_cache = DA_EMULATE_WRITE_CACHE;
	dev->dev_attrib.emulate_ua_intlck_ctrl = TARGET_UA_INTLCK_CTRL_CLEAR;
	dev->dev_attrib.emulate_tas = DA_EMULATE_TAS;
	dev->dev_attrib.emulate_tpu = DA_EMULATE_TPU;
	dev->dev_attrib.emulate_tpws = DA_EMULATE_TPWS;
	dev->dev_attrib.emulate_caw = DA_EMULATE_CAW;
	dev->dev_attrib.emulate_3pc = DA_EMULATE_3PC;
	dev->dev_attrib.emulate_pr = DA_EMULATE_PR;
	dev->dev_attrib.pi_prot_type = TARGET_DIF_TYPE0_PROT;
	dev->dev_attrib.enforce_pr_isids = DA_ENFORCE_PR_ISIDS;
	dev->dev_attrib.force_pr_aptpl = DA_FORCE_PR_APTPL;
	dev->dev_attrib.is_nonrot = DA_IS_NONROT;
	dev->dev_attrib.emulate_rest_reord = DA_EMULATE_REST_REORD;
	dev->dev_attrib.max_unmap_lba_count = DA_MAX_UNMAP_LBA_COUNT;
	dev->dev_attrib.max_unmap_block_desc_count =
		DA_MAX_UNMAP_BLOCK_DESC_COUNT;
	dev->dev_attrib.unmap_granularity = DA_UNMAP_GRANULARITY_DEFAULT;
	dev->dev_attrib.unmap_granularity_alignment =
				DA_UNMAP_GRANULARITY_ALIGNMENT_DEFAULT;
	dev->dev_attrib.unmap_zeroes_data =
				DA_UNMAP_ZEROES_DATA_DEFAULT;
	dev->dev_attrib.max_write_same_len = DA_MAX_WRITE_SAME_LEN;

	xcopy_lun = &dev->xcopy_lun;
	rcu_assign_pointer(xcopy_lun->lun_se_dev, dev);
	init_completion(&xcopy_lun->lun_shutdown_comp);
	INIT_LIST_HEAD(&xcopy_lun->lun_deve_list);
	INIT_LIST_HEAD(&xcopy_lun->lun_dev_link);
	mutex_init(&xcopy_lun->lun_tg_pt_md_mutex);
	xcopy_lun->lun_tpg = &xcopy_pt_tpg;

	/* Preload the default INQUIRY const values */
	strlcpy(dev->t10_wwn.vendor, "LIO-ORG", sizeof(dev->t10_wwn.vendor));
	strlcpy(dev->t10_wwn.model, dev->transport->inquiry_prod,
		sizeof(dev->t10_wwn.model));
	strlcpy(dev->t10_wwn.revision, dev->transport->inquiry_rev,
		sizeof(dev->t10_wwn.revision));

	return dev;
}

/*
 * Check if the underlying struct block_device supports discard and if yes
 * configure the UNMAP parameters.
 */
bool target_configure_unmap_from_queue(struct se_dev_attrib *attrib,
				       struct block_device *bdev)
{
	int block_size = bdev_logical_block_size(bdev);

	if (!bdev_max_discard_sectors(bdev))
		return false;

	attrib->max_unmap_lba_count =
		bdev_max_discard_sectors(bdev) >> (ilog2(block_size) - 9);
	/*
	 * Currently hardcoded to 1 in Linux/SCSI code..
	 */
	attrib->max_unmap_block_desc_count = 1;
<<<<<<< HEAD
	attrib->unmap_granularity = q->limits.discard_granularity / block_size;
	attrib->unmap_granularity_alignment = q->limits.discard_alignment /
								block_size;
=======
	attrib->unmap_granularity = bdev_discard_granularity(bdev) / block_size;
	attrib->unmap_granularity_alignment =
		bdev_discard_alignment(bdev) / block_size;
>>>>>>> f25a7d55
	return true;
}
EXPORT_SYMBOL(target_configure_unmap_from_queue);

/*
 * Convert from blocksize advertised to the initiator to the 512 byte
 * units unconditionally used by the Linux block layer.
 */
sector_t target_to_linux_sector(struct se_device *dev, sector_t lb)
{
	switch (dev->dev_attrib.block_size) {
	case 4096:
		return lb << 3;
	case 2048:
		return lb << 2;
	case 1024:
		return lb << 1;
	default:
		return lb;
	}
}
EXPORT_SYMBOL(target_to_linux_sector);

struct devices_idr_iter {
	struct config_item *prev_item;
	int (*fn)(struct se_device *dev, void *data);
	void *data;
};

static int target_devices_idr_iter(int id, void *p, void *data)
	 __must_hold(&device_mutex)
{
	struct devices_idr_iter *iter = data;
	struct se_device *dev = p;
	int ret;

	config_item_put(iter->prev_item);
	iter->prev_item = NULL;

	/*
	 * We add the device early to the idr, so it can be used
	 * by backend modules during configuration. We do not want
	 * to allow other callers to access partially setup devices,
	 * so we skip them here.
	 */
	if (!target_dev_configured(dev))
		return 0;

	iter->prev_item = config_item_get_unless_zero(&dev->dev_group.cg_item);
	if (!iter->prev_item)
		return 0;
	mutex_unlock(&device_mutex);

	ret = iter->fn(dev, iter->data);

	mutex_lock(&device_mutex);
	return ret;
}

/**
 * target_for_each_device - iterate over configured devices
 * @fn: iterator function
 * @data: pointer to data that will be passed to fn
 *
 * fn must return 0 to continue looping over devices. non-zero will break
 * from the loop and return that value to the caller.
 */
int target_for_each_device(int (*fn)(struct se_device *dev, void *data),
			   void *data)
{
	struct devices_idr_iter iter = { .fn = fn, .data = data };
	int ret;

	mutex_lock(&device_mutex);
	ret = idr_for_each(&devices_idr, target_devices_idr_iter, &iter);
	mutex_unlock(&device_mutex);
	config_item_put(iter.prev_item);
	return ret;
}

int target_configure_device(struct se_device *dev)
{
	struct se_hba *hba = dev->se_hba;
	int ret, id;

	if (target_dev_configured(dev)) {
		pr_err("se_dev->se_dev_ptr already set for storage"
				" object\n");
		return -EEXIST;
	}

	/*
	 * Add early so modules like tcmu can use during its
	 * configuration.
	 */
	mutex_lock(&device_mutex);
	/*
	 * Use cyclic to try and avoid collisions with devices
	 * that were recently removed.
	 */
	id = idr_alloc_cyclic(&devices_idr, dev, 0, INT_MAX, GFP_KERNEL);
	mutex_unlock(&device_mutex);
	if (id < 0) {
		ret = -ENOMEM;
		goto out;
	}
	dev->dev_index = id;

	ret = dev->transport->configure_device(dev);
	if (ret)
		goto out_free_index;
	/*
	 * XXX: there is not much point to have two different values here..
	 */
	dev->dev_attrib.block_size = dev->dev_attrib.hw_block_size;
	dev->dev_attrib.queue_depth = dev->dev_attrib.hw_queue_depth;

	/*
	 * Align max_hw_sectors down to PAGE_SIZE I/O transfers
	 */
	dev->dev_attrib.hw_max_sectors =
		se_dev_align_max_sectors(dev->dev_attrib.hw_max_sectors,
					 dev->dev_attrib.hw_block_size);
	dev->dev_attrib.optimal_sectors = dev->dev_attrib.hw_max_sectors;

	dev->creation_time = get_jiffies_64();

	ret = core_setup_alua(dev);
	if (ret)
		goto out_destroy_device;

	/*
	 * Setup work_queue for QUEUE_FULL
	 */
	INIT_WORK(&dev->qf_work_queue, target_qf_do_work);

	scsi_dump_inquiry(dev);

	spin_lock(&hba->device_lock);
	hba->dev_count++;
	spin_unlock(&hba->device_lock);

	dev->dev_flags |= DF_CONFIGURED;

	return 0;

out_destroy_device:
	dev->transport->destroy_device(dev);
out_free_index:
	mutex_lock(&device_mutex);
	idr_remove(&devices_idr, dev->dev_index);
	mutex_unlock(&device_mutex);
out:
	se_release_vpd_for_dev(dev);
	return ret;
}

void target_free_device(struct se_device *dev)
{
	struct se_hba *hba = dev->se_hba;

	WARN_ON(!list_empty(&dev->dev_sep_list));

	if (target_dev_configured(dev)) {
		dev->transport->destroy_device(dev);

		mutex_lock(&device_mutex);
		idr_remove(&devices_idr, dev->dev_index);
		mutex_unlock(&device_mutex);

		spin_lock(&hba->device_lock);
		hba->dev_count--;
		spin_unlock(&hba->device_lock);
	}

	core_alua_free_lu_gp_mem(dev);
	core_alua_set_lba_map(dev, NULL, 0, 0);
	core_scsi3_free_all_registrations(dev);
	se_release_vpd_for_dev(dev);

	if (dev->transport->free_prot)
		dev->transport->free_prot(dev);

	kfree(dev->queues);
	dev->transport->free_device(dev);
}

int core_dev_setup_virtual_lun0(void)
{
	struct se_hba *hba;
	struct se_device *dev;
	char buf[] = "rd_pages=8,rd_nullio=1,rd_dummy=1";
	int ret;

	hba = core_alloc_hba("rd_mcp", 0, HBA_FLAGS_INTERNAL_USE);
	if (IS_ERR(hba))
		return PTR_ERR(hba);

	dev = target_alloc_device(hba, "virt_lun0");
	if (!dev) {
		ret = -ENOMEM;
		goto out_free_hba;
	}

	hba->backend->ops->set_configfs_dev_params(dev, buf, sizeof(buf));

	ret = target_configure_device(dev);
	if (ret)
		goto out_free_se_dev;

	lun0_hba = hba;
	g_lun0_dev = dev;
	return 0;

out_free_se_dev:
	target_free_device(dev);
out_free_hba:
	core_delete_hba(hba);
	return ret;
}


void core_dev_release_virtual_lun0(void)
{
	struct se_hba *hba = lun0_hba;

	if (!hba)
		return;

	if (g_lun0_dev)
		target_free_device(g_lun0_dev);
	core_delete_hba(hba);
}

/*
 * Common CDB parsing for kernel and user passthrough.
 */
sense_reason_t
passthrough_parse_cdb(struct se_cmd *cmd,
	sense_reason_t (*exec_cmd)(struct se_cmd *cmd))
{
	unsigned char *cdb = cmd->t_task_cdb;
	struct se_device *dev = cmd->se_dev;
	unsigned int size;

	/*
	 * For REPORT LUNS we always need to emulate the response, for everything
	 * else, pass it up.
	 */
	if (cdb[0] == REPORT_LUNS) {
		cmd->execute_cmd = spc_emulate_report_luns;
		return TCM_NO_SENSE;
	}

	/*
	 * With emulate_pr disabled, all reservation requests should fail,
	 * regardless of whether or not TRANSPORT_FLAG_PASSTHROUGH_PGR is set.
	 */
	if (!dev->dev_attrib.emulate_pr &&
	    ((cdb[0] == PERSISTENT_RESERVE_IN) ||
	     (cdb[0] == PERSISTENT_RESERVE_OUT) ||
	     (cdb[0] == RELEASE || cdb[0] == RELEASE_10) ||
	     (cdb[0] == RESERVE || cdb[0] == RESERVE_10))) {
		return TCM_UNSUPPORTED_SCSI_OPCODE;
	}

	/*
	 * For PERSISTENT RESERVE IN/OUT, RELEASE, and RESERVE we need to
	 * emulate the response, since tcmu does not have the information
	 * required to process these commands.
	 */
	if (!(dev->transport_flags &
	      TRANSPORT_FLAG_PASSTHROUGH_PGR)) {
		if (cdb[0] == PERSISTENT_RESERVE_IN) {
			cmd->execute_cmd = target_scsi3_emulate_pr_in;
			size = get_unaligned_be16(&cdb[7]);
			return target_cmd_size_check(cmd, size);
		}
		if (cdb[0] == PERSISTENT_RESERVE_OUT) {
			cmd->execute_cmd = target_scsi3_emulate_pr_out;
			size = get_unaligned_be32(&cdb[5]);
			return target_cmd_size_check(cmd, size);
		}

		if (cdb[0] == RELEASE || cdb[0] == RELEASE_10) {
			cmd->execute_cmd = target_scsi2_reservation_release;
			if (cdb[0] == RELEASE_10)
				size = get_unaligned_be16(&cdb[7]);
			else
				size = cmd->data_length;
			return target_cmd_size_check(cmd, size);
		}
		if (cdb[0] == RESERVE || cdb[0] == RESERVE_10) {
			cmd->execute_cmd = target_scsi2_reservation_reserve;
			if (cdb[0] == RESERVE_10)
				size = get_unaligned_be16(&cdb[7]);
			else
				size = cmd->data_length;
			return target_cmd_size_check(cmd, size);
		}
	}

	/* Set DATA_CDB flag for ops that should have it */
	switch (cdb[0]) {
	case READ_6:
	case READ_10:
	case READ_12:
	case READ_16:
	case WRITE_6:
	case WRITE_10:
	case WRITE_12:
	case WRITE_16:
	case WRITE_VERIFY:
	case WRITE_VERIFY_12:
	case WRITE_VERIFY_16:
	case COMPARE_AND_WRITE:
	case XDWRITEREAD_10:
		cmd->se_cmd_flags |= SCF_SCSI_DATA_CDB;
		break;
	case VARIABLE_LENGTH_CMD:
		switch (get_unaligned_be16(&cdb[8])) {
		case READ_32:
		case WRITE_32:
		case WRITE_VERIFY_32:
		case XDWRITEREAD_32:
			cmd->se_cmd_flags |= SCF_SCSI_DATA_CDB;
			break;
		}
	}

	cmd->execute_cmd = exec_cmd;

	return TCM_NO_SENSE;
}
EXPORT_SYMBOL(passthrough_parse_cdb);<|MERGE_RESOLUTION|>--- conflicted
+++ resolved
@@ -846,15 +846,9 @@
 	 * Currently hardcoded to 1 in Linux/SCSI code..
 	 */
 	attrib->max_unmap_block_desc_count = 1;
-<<<<<<< HEAD
-	attrib->unmap_granularity = q->limits.discard_granularity / block_size;
-	attrib->unmap_granularity_alignment = q->limits.discard_alignment /
-								block_size;
-=======
 	attrib->unmap_granularity = bdev_discard_granularity(bdev) / block_size;
 	attrib->unmap_granularity_alignment =
 		bdev_discard_alignment(bdev) / block_size;
->>>>>>> f25a7d55
 	return true;
 }
 EXPORT_SYMBOL(target_configure_unmap_from_queue);
