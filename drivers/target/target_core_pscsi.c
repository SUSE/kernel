// SPDX-License-Identifier: GPL-2.0-or-later
/*******************************************************************************
 * Filename:  target_core_pscsi.c
 *
 * This file contains the generic target mode <-> Linux SCSI subsystem plugin.
 *
 * (c) Copyright 2003-2013 Datera, Inc.
 *
 * Nicholas A. Bellinger <nab@kernel.org>
 *
 ******************************************************************************/

#include <linux/string.h>
#include <linux/parser.h>
#include <linux/timer.h>
#include <linux/blkdev.h>
#include <linux/blk_types.h>
#include <linux/slab.h>
#include <linux/spinlock.h>
#include <linux/cdrom.h>
#include <linux/ratelimit.h>
#include <linux/module.h>
#include <asm/unaligned.h>

#include <scsi/scsi_device.h>
#include <scsi/scsi_host.h>
#include <scsi/scsi_tcq.h>

#include <target/target_core_base.h>
#include <target/target_core_backend.h>

#include "target_core_alua.h"
#include "target_core_internal.h"
#include "target_core_pscsi.h"

static inline struct pscsi_dev_virt *PSCSI_DEV(struct se_device *dev)
{
	return container_of(dev, struct pscsi_dev_virt, dev);
}

static sense_reason_t pscsi_execute_cmd(struct se_cmd *cmd);
static enum rq_end_io_ret pscsi_req_done(struct request *, blk_status_t);

/*	pscsi_attach_hba():
 *
 * 	pscsi_get_sh() used scsi_host_lookup() to locate struct Scsi_Host.
 *	from the passed SCSI Host ID.
 */
static int pscsi_attach_hba(struct se_hba *hba, u32 host_id)
{
	struct pscsi_hba_virt *phv;

	phv = kzalloc(sizeof(struct pscsi_hba_virt), GFP_KERNEL);
	if (!phv) {
		pr_err("Unable to allocate struct pscsi_hba_virt\n");
		return -ENOMEM;
	}
	phv->phv_host_id = host_id;
	phv->phv_mode = PHV_VIRTUAL_HOST_ID;

	hba->hba_ptr = phv;

	pr_debug("CORE_HBA[%d] - TCM SCSI HBA Driver %s on"
		" Generic Target Core Stack %s\n", hba->hba_id,
		PSCSI_VERSION, TARGET_CORE_VERSION);
	pr_debug("CORE_HBA[%d] - Attached SCSI HBA to Generic\n",
	       hba->hba_id);

	return 0;
}

static void pscsi_detach_hba(struct se_hba *hba)
{
	struct pscsi_hba_virt *phv = hba->hba_ptr;
	struct Scsi_Host *scsi_host = phv->phv_lld_host;

	if (scsi_host) {
		scsi_host_put(scsi_host);

		pr_debug("CORE_HBA[%d] - Detached SCSI HBA: %s from"
			" Generic Target Core\n", hba->hba_id,
			(scsi_host->hostt->name) ? (scsi_host->hostt->name) :
			"Unknown");
	} else
		pr_debug("CORE_HBA[%d] - Detached Virtual SCSI HBA"
			" from Generic Target Core\n", hba->hba_id);

	kfree(phv);
	hba->hba_ptr = NULL;
}

static int pscsi_pmode_enable_hba(struct se_hba *hba, unsigned long mode_flag)
{
	struct pscsi_hba_virt *phv = hba->hba_ptr;
	struct Scsi_Host *sh = phv->phv_lld_host;
	/*
	 * Release the struct Scsi_Host
	 */
	if (!mode_flag) {
		if (!sh)
			return 0;

		phv->phv_lld_host = NULL;
		phv->phv_mode = PHV_VIRTUAL_HOST_ID;

		pr_debug("CORE_HBA[%d] - Disabled pSCSI HBA Passthrough"
			" %s\n", hba->hba_id, (sh->hostt->name) ?
			(sh->hostt->name) : "Unknown");

		scsi_host_put(sh);
		return 0;
	}
	/*
	 * Otherwise, locate struct Scsi_Host from the original passed
	 * pSCSI Host ID and enable for phba mode
	 */
	sh = scsi_host_lookup(phv->phv_host_id);
	if (!sh) {
		pr_err("pSCSI: Unable to locate SCSI Host for"
			" phv_host_id: %d\n", phv->phv_host_id);
		return -EINVAL;
	}

	phv->phv_lld_host = sh;
	phv->phv_mode = PHV_LLD_SCSI_HOST_NO;

	pr_debug("CORE_HBA[%d] - Enabled pSCSI HBA Passthrough %s\n",
		hba->hba_id, (sh->hostt->name) ? (sh->hostt->name) : "Unknown");

	return 1;
}

static void pscsi_tape_read_blocksize(struct se_device *dev,
		struct scsi_device *sdev)
{
	unsigned char cdb[MAX_COMMAND_SIZE], *buf;
	int ret;

	buf = kzalloc(12, GFP_KERNEL);
	if (!buf)
		goto out_free;

	memset(cdb, 0, MAX_COMMAND_SIZE);
	cdb[0] = MODE_SENSE;
	cdb[4] = 0x0c; /* 12 bytes */

	ret = scsi_execute_cmd(sdev, cdb, REQ_OP_DRV_IN, buf, 12, HZ, 1, NULL);
	if (ret)
		goto out_free;

	/*
	 * If MODE_SENSE still returns zero, set the default value to 1024.
	 */
	sdev->sector_size = get_unaligned_be24(&buf[9]);
out_free:
	if (!sdev->sector_size)
		sdev->sector_size = 1024;

	kfree(buf);
}

static void
pscsi_set_inquiry_info(struct scsi_device *sdev, struct t10_wwn *wwn)
{
	if (sdev->inquiry_len < INQUIRY_LEN)
		return;
	/*
	 * Use sdev->inquiry data from drivers/scsi/scsi_scan.c:scsi_add_lun()
	 */
	BUILD_BUG_ON(sizeof(wwn->vendor) != INQUIRY_VENDOR_LEN + 1);
	snprintf(wwn->vendor, sizeof(wwn->vendor),
		 "%." __stringify(INQUIRY_VENDOR_LEN) "s", sdev->vendor);
	BUILD_BUG_ON(sizeof(wwn->model) != INQUIRY_MODEL_LEN + 1);
	snprintf(wwn->model, sizeof(wwn->model),
		 "%." __stringify(INQUIRY_MODEL_LEN) "s", sdev->model);
	BUILD_BUG_ON(sizeof(wwn->revision) != INQUIRY_REVISION_LEN + 1);
	snprintf(wwn->revision, sizeof(wwn->revision),
		 "%." __stringify(INQUIRY_REVISION_LEN) "s", sdev->rev);
}

static int
pscsi_get_inquiry_vpd_serial(struct scsi_device *sdev, struct t10_wwn *wwn)
{
	unsigned char cdb[MAX_COMMAND_SIZE], *buf;
	int ret;

	buf = kzalloc(INQUIRY_VPD_SERIAL_LEN, GFP_KERNEL);
	if (!buf)
		return -ENOMEM;

	memset(cdb, 0, MAX_COMMAND_SIZE);
	cdb[0] = INQUIRY;
	cdb[1] = 0x01; /* Query VPD */
	cdb[2] = 0x80; /* Unit Serial Number */
	put_unaligned_be16(INQUIRY_VPD_SERIAL_LEN, &cdb[3]);

	ret = scsi_execute_cmd(sdev, cdb, REQ_OP_DRV_IN, buf,
			       INQUIRY_VPD_SERIAL_LEN, HZ, 1, NULL);
	if (ret)
		goto out_free;

	snprintf(&wwn->unit_serial[0], INQUIRY_VPD_SERIAL_LEN, "%s", &buf[4]);

	wwn->t10_dev->dev_flags |= DF_FIRMWARE_VPD_UNIT_SERIAL;

	kfree(buf);
	return 0;

out_free:
	kfree(buf);
	return -EPERM;
}

static void
pscsi_get_inquiry_vpd_device_ident(struct scsi_device *sdev,
		struct t10_wwn *wwn)
{
	unsigned char cdb[MAX_COMMAND_SIZE], *buf, *page_83;
	int ident_len, page_len, off = 4, ret;
	struct t10_vpd *vpd;

	buf = kzalloc(INQUIRY_VPD_SERIAL_LEN, GFP_KERNEL);
	if (!buf)
		return;

	memset(cdb, 0, MAX_COMMAND_SIZE);
	cdb[0] = INQUIRY;
	cdb[1] = 0x01; /* Query VPD */
	cdb[2] = 0x83; /* Device Identifier */
	put_unaligned_be16(INQUIRY_VPD_DEVICE_IDENTIFIER_LEN, &cdb[3]);

	ret = scsi_execute_cmd(sdev, cdb, REQ_OP_DRV_IN, buf,
			       INQUIRY_VPD_DEVICE_IDENTIFIER_LEN, HZ, 1, NULL);
	if (ret)
		goto out;

	page_len = get_unaligned_be16(&buf[2]);
	while (page_len > 0) {
		/* Grab a pointer to the Identification descriptor */
		page_83 = &buf[off];
		ident_len = page_83[3];
		if (!ident_len) {
			pr_err("page_83[3]: identifier"
					" length zero!\n");
			break;
		}
		pr_debug("T10 VPD Identifier Length: %d\n", ident_len);

		vpd = kzalloc(sizeof(struct t10_vpd), GFP_KERNEL);
		if (!vpd) {
			pr_err("Unable to allocate memory for"
					" struct t10_vpd\n");
			goto out;
		}
		INIT_LIST_HEAD(&vpd->vpd_list);

		transport_set_vpd_proto_id(vpd, page_83);
		transport_set_vpd_assoc(vpd, page_83);

		if (transport_set_vpd_ident_type(vpd, page_83) < 0) {
			off += (ident_len + 4);
			page_len -= (ident_len + 4);
			kfree(vpd);
			continue;
		}
		if (transport_set_vpd_ident(vpd, page_83) < 0) {
			off += (ident_len + 4);
			page_len -= (ident_len + 4);
			kfree(vpd);
			continue;
		}

		list_add_tail(&vpd->vpd_list, &wwn->t10_vpd_list);
		off += (ident_len + 4);
		page_len -= (ident_len + 4);
	}

out:
	kfree(buf);
}

static int pscsi_add_device_to_list(struct se_device *dev,
		struct scsi_device *sd)
{
	struct pscsi_dev_virt *pdv = PSCSI_DEV(dev);
	struct request_queue *q = sd->request_queue;

	pdv->pdv_sd = sd;

	if (!sd->queue_depth) {
		sd->queue_depth = PSCSI_DEFAULT_QUEUEDEPTH;

		pr_err("Set broken SCSI Device %d:%d:%llu"
			" queue_depth to %d\n", sd->channel, sd->id,
				sd->lun, sd->queue_depth);
	}

	dev->dev_attrib.hw_block_size =
		min_not_zero((int)sd->sector_size, 512);
	dev->dev_attrib.hw_max_sectors =
		min_not_zero(sd->host->max_sectors, queue_max_hw_sectors(q));
	dev->dev_attrib.hw_queue_depth = sd->queue_depth;

	/*
	 * Setup our standard INQUIRY info into se_dev->t10_wwn
	 */
	pscsi_set_inquiry_info(sd, &dev->t10_wwn);

	/*
	 * Locate VPD WWN Information used for various purposes within
	 * the Storage Engine.
	 */
	if (!pscsi_get_inquiry_vpd_serial(sd, &dev->t10_wwn)) {
		/*
		 * If VPD Unit Serial returned GOOD status, try
		 * VPD Device Identification page (0x83).
		 */
		pscsi_get_inquiry_vpd_device_ident(sd, &dev->t10_wwn);
	}

	/*
	 * For TYPE_TAPE, attempt to determine blocksize with MODE_SENSE.
	 */
	if (sd->type == TYPE_TAPE) {
		pscsi_tape_read_blocksize(dev, sd);
		dev->dev_attrib.hw_block_size = sd->sector_size;
	}
	return 0;
}

static struct se_device *pscsi_alloc_device(struct se_hba *hba,
		const char *name)
{
	struct pscsi_dev_virt *pdv;

	pdv = kzalloc(sizeof(struct pscsi_dev_virt), GFP_KERNEL);
	if (!pdv) {
		pr_err("Unable to allocate memory for struct pscsi_dev_virt\n");
		return NULL;
	}

	pr_debug("PSCSI: Allocated pdv: %p for %s\n", pdv, name);
	return &pdv->dev;
}

/*
 * Called with struct Scsi_Host->host_lock called.
 */
static int pscsi_create_type_disk(struct se_device *dev, struct scsi_device *sd)
	__releases(sh->host_lock)
{
	struct pscsi_hba_virt *phv = dev->se_hba->hba_ptr;
	struct pscsi_dev_virt *pdv = PSCSI_DEV(dev);
	struct Scsi_Host *sh = sd->host;
	struct block_device *bd;
	int ret;

	if (scsi_device_get(sd)) {
		pr_err("scsi_device_get() failed for %d:%d:%d:%llu\n",
			sh->host_no, sd->channel, sd->id, sd->lun);
		spin_unlock_irq(sh->host_lock);
		return -EIO;
	}
	spin_unlock_irq(sh->host_lock);
	/*
	 * Claim exclusive struct block_device access to struct scsi_device
	 * for TYPE_DISK and TYPE_ZBC using supplied udev_path
	 */
	bd = blkdev_get_by_path(dev->udev_path,
				FMODE_WRITE|FMODE_READ|FMODE_EXCL, pdv);
	if (IS_ERR(bd)) {
		pr_err("pSCSI: blkdev_get_by_path() failed\n");
		scsi_device_put(sd);
		return PTR_ERR(bd);
	}
	pdv->pdv_bd = bd;

	ret = pscsi_add_device_to_list(dev, sd);
	if (ret) {
		blkdev_put(pdv->pdv_bd, FMODE_WRITE|FMODE_READ|FMODE_EXCL);
		scsi_device_put(sd);
		return ret;
	}

	pr_debug("CORE_PSCSI[%d] - Added TYPE_%s for %d:%d:%d:%llu\n",
		phv->phv_host_id, sd->type == TYPE_DISK ? "DISK" : "ZBC",
		sh->host_no, sd->channel, sd->id, sd->lun);
	return 0;
}

/*
 * Called with struct Scsi_Host->host_lock called.
 */
static int pscsi_create_type_nondisk(struct se_device *dev, struct scsi_device *sd)
	__releases(sh->host_lock)
{
	struct pscsi_hba_virt *phv = dev->se_hba->hba_ptr;
	struct Scsi_Host *sh = sd->host;
	int ret;

	if (scsi_device_get(sd)) {
		pr_err("scsi_device_get() failed for %d:%d:%d:%llu\n",
			sh->host_no, sd->channel, sd->id, sd->lun);
		spin_unlock_irq(sh->host_lock);
		return -EIO;
	}
	spin_unlock_irq(sh->host_lock);

	ret = pscsi_add_device_to_list(dev, sd);
	if (ret) {
		scsi_device_put(sd);
		return ret;
	}
	pr_debug("CORE_PSCSI[%d] - Added Type: %s for %d:%d:%d:%llu\n",
		phv->phv_host_id, scsi_device_type(sd->type), sh->host_no,
		sd->channel, sd->id, sd->lun);

	return 0;
}

static int pscsi_configure_device(struct se_device *dev)
{
	struct se_hba *hba = dev->se_hba;
	struct pscsi_dev_virt *pdv = PSCSI_DEV(dev);
	struct scsi_device *sd;
	struct pscsi_hba_virt *phv = dev->se_hba->hba_ptr;
	struct Scsi_Host *sh = phv->phv_lld_host;
	int legacy_mode_enable = 0;
	int ret;

	if (!(pdv->pdv_flags & PDF_HAS_CHANNEL_ID) ||
	    !(pdv->pdv_flags & PDF_HAS_TARGET_ID) ||
	    !(pdv->pdv_flags & PDF_HAS_LUN_ID)) {
		pr_err("Missing scsi_channel_id=, scsi_target_id= and"
			" scsi_lun_id= parameters\n");
		return -EINVAL;
	}

	/*
	 * If not running in PHV_LLD_SCSI_HOST_NO mode, locate the
	 * struct Scsi_Host we will need to bring the TCM/pSCSI object online
	 */
	if (!sh) {
		if (phv->phv_mode == PHV_LLD_SCSI_HOST_NO) {
			pr_err("pSCSI: Unable to locate struct"
				" Scsi_Host for PHV_LLD_SCSI_HOST_NO\n");
			return -ENODEV;
		}
		/*
		 * For the newer PHV_VIRTUAL_HOST_ID struct scsi_device
		 * reference, we enforce that udev_path has been set
		 */
		if (!(dev->dev_flags & DF_USING_UDEV_PATH)) {
			pr_err("pSCSI: udev_path attribute has not"
				" been set before ENABLE=1\n");
			return -EINVAL;
		}
		/*
		 * If no scsi_host_id= was passed for PHV_VIRTUAL_HOST_ID,
		 * use the original TCM hba ID to reference Linux/SCSI Host No
		 * and enable for PHV_LLD_SCSI_HOST_NO mode.
		 */
		if (!(pdv->pdv_flags & PDF_HAS_VIRT_HOST_ID)) {
			if (hba->dev_count) {
				pr_err("pSCSI: Unable to set hba_mode"
					" with active devices\n");
				return -EEXIST;
			}

			if (pscsi_pmode_enable_hba(hba, 1) != 1)
				return -ENODEV;

			legacy_mode_enable = 1;
			hba->hba_flags |= HBA_FLAGS_PSCSI_MODE;
			sh = phv->phv_lld_host;
		} else {
			sh = scsi_host_lookup(pdv->pdv_host_id);
			if (!sh) {
				pr_err("pSCSI: Unable to locate"
					" pdv_host_id: %d\n", pdv->pdv_host_id);
				return -EINVAL;
			}
			pdv->pdv_lld_host = sh;
		}
	} else {
		if (phv->phv_mode == PHV_VIRTUAL_HOST_ID) {
			pr_err("pSCSI: PHV_VIRTUAL_HOST_ID set while"
				" struct Scsi_Host exists\n");
			return -EEXIST;
		}
	}

	spin_lock_irq(sh->host_lock);
	list_for_each_entry(sd, &sh->__devices, siblings) {
		if ((pdv->pdv_channel_id != sd->channel) ||
		    (pdv->pdv_target_id != sd->id) ||
		    (pdv->pdv_lun_id != sd->lun))
			continue;
		/*
		 * Functions will release the held struct scsi_host->host_lock
		 * before calling pscsi_add_device_to_list() to register
		 * struct scsi_device with target_core_mod.
		 */
		switch (sd->type) {
		case TYPE_DISK:
		case TYPE_ZBC:
			ret = pscsi_create_type_disk(dev, sd);
			break;
		default:
			ret = pscsi_create_type_nondisk(dev, sd);
			break;
		}

		if (ret) {
			if (phv->phv_mode == PHV_VIRTUAL_HOST_ID)
				scsi_host_put(sh);
			else if (legacy_mode_enable) {
				pscsi_pmode_enable_hba(hba, 0);
				hba->hba_flags &= ~HBA_FLAGS_PSCSI_MODE;
			}
			pdv->pdv_sd = NULL;
			return ret;
		}
		return 0;
	}
	spin_unlock_irq(sh->host_lock);

	pr_err("pSCSI: Unable to locate %d:%d:%d:%d\n", sh->host_no,
		pdv->pdv_channel_id,  pdv->pdv_target_id, pdv->pdv_lun_id);

	if (phv->phv_mode == PHV_VIRTUAL_HOST_ID)
		scsi_host_put(sh);
	else if (legacy_mode_enable) {
		pscsi_pmode_enable_hba(hba, 0);
		hba->hba_flags &= ~HBA_FLAGS_PSCSI_MODE;
	}

	return -ENODEV;
}

static void pscsi_dev_call_rcu(struct rcu_head *p)
{
	struct se_device *dev = container_of(p, struct se_device, rcu_head);
	struct pscsi_dev_virt *pdv = PSCSI_DEV(dev);

	kfree(pdv);
}

static void pscsi_free_device(struct se_device *dev)
{
	call_rcu(&dev->rcu_head, pscsi_dev_call_rcu);
}

static void pscsi_destroy_device(struct se_device *dev)
{
	struct pscsi_dev_virt *pdv = PSCSI_DEV(dev);
	struct pscsi_hba_virt *phv = dev->se_hba->hba_ptr;
	struct scsi_device *sd = pdv->pdv_sd;

	if (sd) {
		/*
		 * Release exclusive pSCSI internal struct block_device claim for
		 * struct scsi_device with TYPE_DISK or TYPE_ZBC
		 * from pscsi_create_type_disk()
		 */
		if ((sd->type == TYPE_DISK || sd->type == TYPE_ZBC) &&
		    pdv->pdv_bd) {
			blkdev_put(pdv->pdv_bd,
				   FMODE_WRITE|FMODE_READ|FMODE_EXCL);
			pdv->pdv_bd = NULL;
		}
		/*
		 * For HBA mode PHV_LLD_SCSI_HOST_NO, release the reference
		 * to struct Scsi_Host now.
		 */
		if ((phv->phv_mode == PHV_LLD_SCSI_HOST_NO) &&
		    (phv->phv_lld_host != NULL))
			scsi_host_put(phv->phv_lld_host);
		else if (pdv->pdv_lld_host)
			scsi_host_put(pdv->pdv_lld_host);

		scsi_device_put(sd);

		pdv->pdv_sd = NULL;
	}
}

static void pscsi_complete_cmd(struct se_cmd *cmd, u8 scsi_status,
			       unsigned char *req_sense, int valid_data)
{
	struct pscsi_dev_virt *pdv = PSCSI_DEV(cmd->se_dev);
	struct scsi_device *sd = pdv->pdv_sd;
	unsigned char *cdb = cmd->priv;

	/*
	 * Special case for REPORT_LUNs which is emulated and not passed on.
	 */
	if (!cdb)
		return;

	/*
	 * Hack to make sure that Write-Protect modepage is set if R/O mode is
	 * forced.
	 */
	if (!cmd->data_length)
		goto after_mode_sense;

	if (((cdb[0] == MODE_SENSE) || (cdb[0] == MODE_SENSE_10)) &&
	    scsi_status == SAM_STAT_GOOD) {
		bool read_only = target_lun_is_rdonly(cmd);

		if (read_only) {
			unsigned char *buf;

			buf = transport_kmap_data_sg(cmd);
			if (!buf) {
				; /* XXX: TCM_LOGICAL_UNIT_COMMUNICATION_FAILURE */
			} else {
				if (cdb[0] == MODE_SENSE_10) {
					if (!(buf[3] & 0x80))
						buf[3] |= 0x80;
				} else {
					if (!(buf[2] & 0x80))
						buf[2] |= 0x80;
				}

				transport_kunmap_data_sg(cmd);
			}
		}
	}
after_mode_sense:

	if (sd->type != TYPE_TAPE || !cmd->data_length)
		goto after_mode_select;

	/*
	 * Hack to correctly obtain the initiator requested blocksize for
	 * TYPE_TAPE.  Since this value is dependent upon each tape media,
	 * struct scsi_device->sector_size will not contain the correct value
	 * by default, so we go ahead and set it so
	 * TRANSPORT(dev)->get_blockdev() returns the correct value to the
	 * storage engine.
	 */
	if (((cdb[0] == MODE_SELECT) || (cdb[0] == MODE_SELECT_10)) &&
	     scsi_status == SAM_STAT_GOOD) {
		unsigned char *buf;
		u16 bdl;
		u32 blocksize;

		buf = sg_virt(&cmd->t_data_sg[0]);
		if (!buf) {
			pr_err("Unable to get buf for scatterlist\n");
			goto after_mode_select;
		}

		if (cdb[0] == MODE_SELECT)
			bdl = buf[3];
		else
			bdl = get_unaligned_be16(&buf[6]);

		if (!bdl)
			goto after_mode_select;

		if (cdb[0] == MODE_SELECT)
			blocksize = get_unaligned_be24(&buf[9]);
		else
			blocksize = get_unaligned_be24(&buf[13]);

		sd->sector_size = blocksize;
	}
after_mode_select:

	if (scsi_status == SAM_STAT_CHECK_CONDITION) {
		transport_copy_sense_to_cmd(cmd, req_sense);

		/*
		 * check for TAPE device reads with
		 * FM/EOM/ILI set, so that we can get data
		 * back despite framework assumption that a
		 * check condition means there is no data
		 */
		if (sd->type == TYPE_TAPE && valid_data &&
		    cmd->data_direction == DMA_FROM_DEVICE) {
			/*
			 * is sense data valid, fixed format,
			 * and have FM, EOM, or ILI set?
			 */
			if (req_sense[0] == 0xf0 &&	/* valid, fixed format */
			    req_sense[2] & 0xe0 &&	/* FM, EOM, or ILI */
			    (req_sense[2] & 0xf) == 0) { /* key==NO_SENSE */
				pr_debug("Tape FM/EOM/ILI status detected. Treat as normal read.\n");
				cmd->se_cmd_flags |= SCF_TREAT_READ_AS_NORMAL;
			}
		}
	}
}

enum {
	Opt_scsi_host_id, Opt_scsi_channel_id, Opt_scsi_target_id,
	Opt_scsi_lun_id, Opt_err
};

static match_table_t tokens = {
	{Opt_scsi_host_id, "scsi_host_id=%d"},
	{Opt_scsi_channel_id, "scsi_channel_id=%d"},
	{Opt_scsi_target_id, "scsi_target_id=%d"},
	{Opt_scsi_lun_id, "scsi_lun_id=%d"},
	{Opt_err, NULL}
};

static ssize_t pscsi_set_configfs_dev_params(struct se_device *dev,
		const char *page, ssize_t count)
{
	struct pscsi_dev_virt *pdv = PSCSI_DEV(dev);
	struct pscsi_hba_virt *phv = dev->se_hba->hba_ptr;
	char *orig, *ptr, *opts;
	substring_t args[MAX_OPT_ARGS];
	int ret = 0, arg, token;

	opts = kstrdup(page, GFP_KERNEL);
	if (!opts)
		return -ENOMEM;

	orig = opts;

	while ((ptr = strsep(&opts, ",\n")) != NULL) {
		if (!*ptr)
			continue;

		token = match_token(ptr, tokens, args);
		switch (token) {
		case Opt_scsi_host_id:
			if (phv->phv_mode == PHV_LLD_SCSI_HOST_NO) {
				pr_err("PSCSI[%d]: Unable to accept"
					" scsi_host_id while phv_mode =="
					" PHV_LLD_SCSI_HOST_NO\n",
					phv->phv_host_id);
				ret = -EINVAL;
				goto out;
			}
			ret = match_int(args, &arg);
			if (ret)
				goto out;
			pdv->pdv_host_id = arg;
			pr_debug("PSCSI[%d]: Referencing SCSI Host ID:"
				" %d\n", phv->phv_host_id, pdv->pdv_host_id);
			pdv->pdv_flags |= PDF_HAS_VIRT_HOST_ID;
			break;
		case Opt_scsi_channel_id:
			ret = match_int(args, &arg);
			if (ret)
				goto out;
			pdv->pdv_channel_id = arg;
			pr_debug("PSCSI[%d]: Referencing SCSI Channel"
				" ID: %d\n",  phv->phv_host_id,
				pdv->pdv_channel_id);
			pdv->pdv_flags |= PDF_HAS_CHANNEL_ID;
			break;
		case Opt_scsi_target_id:
			ret = match_int(args, &arg);
			if (ret)
				goto out;
			pdv->pdv_target_id = arg;
			pr_debug("PSCSI[%d]: Referencing SCSI Target"
				" ID: %d\n", phv->phv_host_id,
				pdv->pdv_target_id);
			pdv->pdv_flags |= PDF_HAS_TARGET_ID;
			break;
		case Opt_scsi_lun_id:
			ret = match_int(args, &arg);
			if (ret)
				goto out;
			pdv->pdv_lun_id = arg;
			pr_debug("PSCSI[%d]: Referencing SCSI LUN ID:"
				" %d\n", phv->phv_host_id, pdv->pdv_lun_id);
			pdv->pdv_flags |= PDF_HAS_LUN_ID;
			break;
		default:
			break;
		}
	}

out:
	kfree(orig);
	return (!ret) ? count : ret;
}

static ssize_t pscsi_show_configfs_dev_params(struct se_device *dev, char *b)
{
	struct pscsi_hba_virt *phv = dev->se_hba->hba_ptr;
	struct pscsi_dev_virt *pdv = PSCSI_DEV(dev);
	struct scsi_device *sd = pdv->pdv_sd;
	unsigned char host_id[16];
	ssize_t bl;

	if (phv->phv_mode == PHV_VIRTUAL_HOST_ID)
		snprintf(host_id, 16, "%d", pdv->pdv_host_id);
	else
		snprintf(host_id, 16, "PHBA Mode");

	bl = sprintf(b, "SCSI Device Bus Location:"
		" Channel ID: %d Target ID: %d LUN: %d Host ID: %s\n",
		pdv->pdv_channel_id, pdv->pdv_target_id, pdv->pdv_lun_id,
		host_id);

	if (sd) {
		bl += sprintf(b + bl, "        Vendor: %."
			__stringify(INQUIRY_VENDOR_LEN) "s", sd->vendor);
		bl += sprintf(b + bl, " Model: %."
			__stringify(INQUIRY_MODEL_LEN) "s", sd->model);
		bl += sprintf(b + bl, " Rev: %."
			__stringify(INQUIRY_REVISION_LEN) "s\n", sd->rev);
	}
	return bl;
}

static void pscsi_bi_endio(struct bio *bio)
{
	bio_uninit(bio);
	kfree(bio);
}

static sense_reason_t
pscsi_map_sg(struct se_cmd *cmd, struct scatterlist *sgl, u32 sgl_nents,
		struct request *req)
{
	struct pscsi_dev_virt *pdv = PSCSI_DEV(cmd->se_dev);
	struct bio *bio = NULL;
	struct page *page;
	struct scatterlist *sg;
	u32 data_len = cmd->data_length, i, len, bytes, off;
	int nr_pages = (cmd->data_length + sgl[0].offset +
			PAGE_SIZE - 1) >> PAGE_SHIFT;
	int nr_vecs = 0, rc;
	int rw = (cmd->data_direction == DMA_TO_DEVICE);

	BUG_ON(!cmd->data_length);

	pr_debug("PSCSI: nr_pages: %d\n", nr_pages);

	for_each_sg(sgl, sg, sgl_nents, i) {
		page = sg_page(sg);
		off = sg->offset;
		len = sg->length;

		pr_debug("PSCSI: i: %d page: %p len: %d off: %d\n", i,
			page, len, off);

		/*
		 * We only have one page of data in each sg element,
		 * we can not cross a page boundary.
		 */
		if (off + len > PAGE_SIZE)
			goto fail;

		if (len > 0 && data_len > 0) {
			bytes = min_t(unsigned int, len, PAGE_SIZE - off);
			bytes = min(bytes, data_len);

			if (!bio) {
new_bio:
				nr_vecs = bio_max_segs(nr_pages);
				bio = bio_kmalloc(nr_vecs, GFP_KERNEL);
				if (!bio)
					goto fail;
				bio_init(bio, NULL, bio->bi_inline_vecs, nr_vecs,
					 rw ? REQ_OP_WRITE : REQ_OP_READ);
				bio->bi_end_io = pscsi_bi_endio;

				pr_debug("PSCSI: Allocated bio: %p,"
					" dir: %s nr_vecs: %d\n", bio,
					(rw) ? "rw" : "r", nr_vecs);
			}

			pr_debug("PSCSI: Calling bio_add_pc_page() i: %d"
				" bio: %p page: %p len: %d off: %d\n", i, bio,
				page, len, off);

			rc = bio_add_pc_page(pdv->pdv_sd->request_queue,
					bio, page, bytes, off);
			pr_debug("PSCSI: bio->bi_vcnt: %d nr_vecs: %d\n",
				bio_segments(bio), nr_vecs);
			if (rc != bytes) {
				pr_debug("PSCSI: Reached bio->bi_vcnt max:"
					" %d i: %d bio: %p, allocating another"
					" bio\n", bio->bi_vcnt, i, bio);

				rc = blk_rq_append_bio(req, bio);
				if (rc) {
					pr_err("pSCSI: failed to append bio\n");
					goto fail;
				}

				goto new_bio;
			}

			data_len -= bytes;
		}
	}

	if (bio) {
		rc = blk_rq_append_bio(req, bio);
		if (rc) {
			pr_err("pSCSI: failed to append bio\n");
			goto fail;
		}
	}

	return 0;
fail:
	if (bio)
		bio_put(bio);
	while (req->bio) {
		bio = req->bio;
		req->bio = bio->bi_next;
		bio_put(bio);
	}
	req->biotail = NULL;
	return TCM_LOGICAL_UNIT_COMMUNICATION_FAILURE;
}

static sense_reason_t
pscsi_parse_cdb(struct se_cmd *cmd)
{
	if (cmd->se_cmd_flags & SCF_BIDI)
		return TCM_UNSUPPORTED_SCSI_OPCODE;

	return passthrough_parse_cdb(cmd, pscsi_execute_cmd);
}

static sense_reason_t
pscsi_execute_cmd(struct se_cmd *cmd)
{
	struct scatterlist *sgl = cmd->t_data_sg;
	u32 sgl_nents = cmd->t_data_nents;
	struct pscsi_dev_virt *pdv = PSCSI_DEV(cmd->se_dev);
	struct scsi_cmnd *scmd;
	struct request *req;
	sense_reason_t ret;

	req = scsi_alloc_request(pdv->pdv_sd->request_queue,
			cmd->data_direction == DMA_TO_DEVICE ?
			REQ_OP_DRV_OUT : REQ_OP_DRV_IN, 0);
	if (IS_ERR(req))
		return TCM_LOGICAL_UNIT_COMMUNICATION_FAILURE;

	if (sgl) {
		ret = pscsi_map_sg(cmd, sgl, sgl_nents, req);
		if (ret)
			goto fail_put_request;
	}

	req->end_io = pscsi_req_done;
	req->end_io_data = cmd;

	scmd = blk_mq_rq_to_pdu(req);
	scmd->cmd_len = scsi_command_size(cmd->t_task_cdb);
	if (scmd->cmd_len > sizeof(scmd->cmnd)) {
		ret = TCM_LOGICAL_UNIT_COMMUNICATION_FAILURE;
		goto fail_put_request;
	}
	memcpy(scmd->cmnd, cmd->t_task_cdb, scmd->cmd_len);

	if (pdv->pdv_sd->type == TYPE_DISK ||
	    pdv->pdv_sd->type == TYPE_ZBC)
		req->timeout = PS_TIMEOUT_DISK;
	else
		req->timeout = PS_TIMEOUT_OTHER;
	scmd->allowed = PS_RETRY;

	cmd->priv = scmd->cmnd;

	blk_execute_rq_nowait(req, cmd->sam_task_attr == TCM_HEAD_TAG);

	return 0;

fail_put_request:
	blk_mq_free_request(req);
	return ret;
}

/*	pscsi_get_device_type():
 *
 *
 */
static u32 pscsi_get_device_type(struct se_device *dev)
{
	struct pscsi_dev_virt *pdv = PSCSI_DEV(dev);
	struct scsi_device *sd = pdv->pdv_sd;

	return (sd) ? sd->type : TYPE_NO_LUN;
}

static sector_t pscsi_get_blocks(struct se_device *dev)
{
	struct pscsi_dev_virt *pdv = PSCSI_DEV(dev);

	if (pdv->pdv_bd)
		return bdev_nr_sectors(pdv->pdv_bd);
	return 0;
}

static enum rq_end_io_ret pscsi_req_done(struct request *req,
					 blk_status_t status)
{
	struct se_cmd *cmd = req->end_io_data;
	struct scsi_cmnd *scmd = blk_mq_rq_to_pdu(req);
	enum sam_status scsi_status = scmd->result & 0xff;
<<<<<<< HEAD
=======
	int valid_data = cmd->data_length - scmd->resid_len;
>>>>>>> eb3cdb58
	u8 *cdb = cmd->priv;

	if (scsi_status != SAM_STAT_GOOD) {
		pr_debug("PSCSI Status Byte exception at cmd: %p CDB:"
			" 0x%02x Result: 0x%08x\n", cmd, cdb[0], scmd->result);
	}

<<<<<<< HEAD
	pscsi_complete_cmd(cmd, scsi_status, scmd->sense_buffer);

	switch (host_byte(scmd->result)) {
	case DID_OK:
		target_complete_cmd_with_length(cmd, scsi_status,
			cmd->data_length - scmd->resid_len);
=======
	pscsi_complete_cmd(cmd, scsi_status, scmd->sense_buffer, valid_data);

	switch (host_byte(scmd->result)) {
	case DID_OK:
		target_complete_cmd_with_length(cmd, scsi_status, valid_data);
>>>>>>> eb3cdb58
		break;
	default:
		pr_debug("PSCSI Host Byte exception at cmd: %p CDB:"
			" 0x%02x Result: 0x%08x\n", cmd, cdb[0], scmd->result);
		target_complete_cmd(cmd, SAM_STAT_CHECK_CONDITION);
		break;
	}

	blk_mq_free_request(req);
<<<<<<< HEAD
=======
	return RQ_END_IO_NONE;
>>>>>>> eb3cdb58
}

static const struct target_backend_ops pscsi_ops = {
	.name			= "pscsi",
	.owner			= THIS_MODULE,
	.transport_flags_default = TRANSPORT_FLAG_PASSTHROUGH |
				   TRANSPORT_FLAG_PASSTHROUGH_ALUA |
				   TRANSPORT_FLAG_PASSTHROUGH_PGR,
	.attach_hba		= pscsi_attach_hba,
	.detach_hba		= pscsi_detach_hba,
	.pmode_enable_hba	= pscsi_pmode_enable_hba,
	.alloc_device		= pscsi_alloc_device,
	.configure_device	= pscsi_configure_device,
	.destroy_device		= pscsi_destroy_device,
	.free_device		= pscsi_free_device,
	.parse_cdb		= pscsi_parse_cdb,
	.set_configfs_dev_params = pscsi_set_configfs_dev_params,
	.show_configfs_dev_params = pscsi_show_configfs_dev_params,
	.get_device_type	= pscsi_get_device_type,
	.get_blocks		= pscsi_get_blocks,
	.tb_dev_attrib_attrs	= passthrough_attrib_attrs,
};

static int __init pscsi_module_init(void)
{
	return transport_backend_register(&pscsi_ops);
}

static void __exit pscsi_module_exit(void)
{
	target_backend_unregister(&pscsi_ops);
}

MODULE_DESCRIPTION("TCM PSCSI subsystem plugin");
MODULE_AUTHOR("nab@Linux-iSCSI.org");
MODULE_LICENSE("GPL");

module_init(pscsi_module_init);
module_exit(pscsi_module_exit);<|MERGE_RESOLUTION|>--- conflicted
+++ resolved
@@ -1006,10 +1006,7 @@
 	struct se_cmd *cmd = req->end_io_data;
 	struct scsi_cmnd *scmd = blk_mq_rq_to_pdu(req);
 	enum sam_status scsi_status = scmd->result & 0xff;
-<<<<<<< HEAD
-=======
 	int valid_data = cmd->data_length - scmd->resid_len;
->>>>>>> eb3cdb58
 	u8 *cdb = cmd->priv;
 
 	if (scsi_status != SAM_STAT_GOOD) {
@@ -1017,20 +1014,11 @@
 			" 0x%02x Result: 0x%08x\n", cmd, cdb[0], scmd->result);
 	}
 
-<<<<<<< HEAD
-	pscsi_complete_cmd(cmd, scsi_status, scmd->sense_buffer);
-
-	switch (host_byte(scmd->result)) {
-	case DID_OK:
-		target_complete_cmd_with_length(cmd, scsi_status,
-			cmd->data_length - scmd->resid_len);
-=======
 	pscsi_complete_cmd(cmd, scsi_status, scmd->sense_buffer, valid_data);
 
 	switch (host_byte(scmd->result)) {
 	case DID_OK:
 		target_complete_cmd_with_length(cmd, scsi_status, valid_data);
->>>>>>> eb3cdb58
 		break;
 	default:
 		pr_debug("PSCSI Host Byte exception at cmd: %p CDB:"
@@ -1040,10 +1028,7 @@
 	}
 
 	blk_mq_free_request(req);
-<<<<<<< HEAD
-=======
 	return RQ_END_IO_NONE;
->>>>>>> eb3cdb58
 }
 
 static const struct target_backend_ops pscsi_ops = {
