--- conflicted
+++ resolved
@@ -366,17 +366,10 @@
 	 * Claim exclusive struct block_device access to struct scsi_device
 	 * for TYPE_DISK and TYPE_ZBC using supplied udev_path
 	 */
-<<<<<<< HEAD
-	bd = blkdev_get_by_path(dev->udev_path, BLK_OPEN_WRITE | BLK_OPEN_READ,
-				pdv, NULL);
-	if (IS_ERR(bd)) {
-		pr_err("pSCSI: blkdev_get_by_path() failed\n");
-=======
 	bdev_file = bdev_file_open_by_path(dev->udev_path,
 				BLK_OPEN_WRITE | BLK_OPEN_READ, pdv, NULL);
 	if (IS_ERR(bdev_file)) {
 		pr_err("pSCSI: bdev_open_by_path() failed\n");
->>>>>>> 2d5404ca
 		scsi_device_put(sd);
 		return PTR_ERR(bdev_file);
 	}
@@ -384,11 +377,7 @@
 
 	ret = pscsi_add_device_to_list(dev, sd);
 	if (ret) {
-<<<<<<< HEAD
-		blkdev_put(pdv->pdv_bd, pdv);
-=======
 		fput(bdev_file);
->>>>>>> 2d5404ca
 		scsi_device_put(sd);
 		return ret;
 	}
@@ -575,15 +564,9 @@
 		 * from pscsi_create_type_disk()
 		 */
 		if ((sd->type == TYPE_DISK || sd->type == TYPE_ZBC) &&
-<<<<<<< HEAD
-		    pdv->pdv_bd) {
-			blkdev_put(pdv->pdv_bd, pdv);
-			pdv->pdv_bd = NULL;
-=======
 		    pdv->pdv_bdev_file) {
 			fput(pdv->pdv_bdev_file);
 			pdv->pdv_bdev_file = NULL;
->>>>>>> 2d5404ca
 		}
 		/*
 		 * For HBA mode PHV_LLD_SCSI_HOST_NO, release the reference
