/*******************************************************************************
 * Filename:  target_core_transport.c
 *
 * This file contains the Generic Target Engine Core.
 *
 * (c) Copyright 2002-2013 Datera, Inc.
 *
 * Nicholas A. Bellinger <nab@kernel.org>
 *
 * This program is free software; you can redistribute it and/or modify
 * it under the terms of the GNU General Public License as published by
 * the Free Software Foundation; either version 2 of the License, or
 * (at your option) any later version.
 *
 * This program is distributed in the hope that it will be useful,
 * but WITHOUT ANY WARRANTY; without even the implied warranty of
 * MERCHANTABILITY or FITNESS FOR A PARTICULAR PURPOSE.  See the
 * GNU General Public License for more details.
 *
 * You should have received a copy of the GNU General Public License
 * along with this program; if not, write to the Free Software
 * Foundation, Inc., 59 Temple Place - Suite 330, Boston, MA 02111-1307, USA.
 *
 ******************************************************************************/

#include <linux/net.h>
#include <linux/delay.h>
#include <linux/string.h>
#include <linux/timer.h>
#include <linux/slab.h>
#include <linux/spinlock.h>
#include <linux/kthread.h>
#include <linux/in.h>
#include <linux/cdrom.h>
#include <linux/module.h>
#include <linux/ratelimit.h>
#include <linux/vmalloc.h>
#include <asm/unaligned.h>
#include <net/sock.h>
#include <net/tcp.h>
#include <scsi/scsi_proto.h>
#include <scsi/scsi_common.h>

#include <target/target_core_base.h>
#include <target/target_core_backend.h>
#include <target/target_core_fabric.h>

#include "target_core_internal.h"
#include "target_core_alua.h"
#include "target_core_pr.h"
#include "target_core_ua.h"

#define CREATE_TRACE_POINTS
#include <trace/events/target.h>

static struct workqueue_struct *target_completion_wq;
static struct kmem_cache *se_sess_cache;
struct kmem_cache *se_ua_cache;
struct kmem_cache *t10_pr_reg_cache;
struct kmem_cache *t10_alua_lu_gp_cache;
struct kmem_cache *t10_alua_lu_gp_mem_cache;
struct kmem_cache *t10_alua_tg_pt_gp_cache;
struct kmem_cache *t10_alua_lba_map_cache;
struct kmem_cache *t10_alua_lba_map_mem_cache;

static void transport_complete_task_attr(struct se_cmd *cmd);
static void transport_handle_queue_full(struct se_cmd *cmd,
		struct se_device *dev);
static int transport_put_cmd(struct se_cmd *cmd);
static void target_complete_ok_work(struct work_struct *work);

int init_se_kmem_caches(void)
{
	se_sess_cache = kmem_cache_create("se_sess_cache",
			sizeof(struct se_session), __alignof__(struct se_session),
			0, NULL);
	if (!se_sess_cache) {
		pr_err("kmem_cache_create() for struct se_session"
				" failed\n");
		goto out;
	}
	se_ua_cache = kmem_cache_create("se_ua_cache",
			sizeof(struct se_ua), __alignof__(struct se_ua),
			0, NULL);
	if (!se_ua_cache) {
		pr_err("kmem_cache_create() for struct se_ua failed\n");
		goto out_free_sess_cache;
	}
	t10_pr_reg_cache = kmem_cache_create("t10_pr_reg_cache",
			sizeof(struct t10_pr_registration),
			__alignof__(struct t10_pr_registration), 0, NULL);
	if (!t10_pr_reg_cache) {
		pr_err("kmem_cache_create() for struct t10_pr_registration"
				" failed\n");
		goto out_free_ua_cache;
	}
	t10_alua_lu_gp_cache = kmem_cache_create("t10_alua_lu_gp_cache",
			sizeof(struct t10_alua_lu_gp), __alignof__(struct t10_alua_lu_gp),
			0, NULL);
	if (!t10_alua_lu_gp_cache) {
		pr_err("kmem_cache_create() for t10_alua_lu_gp_cache"
				" failed\n");
		goto out_free_pr_reg_cache;
	}
	t10_alua_lu_gp_mem_cache = kmem_cache_create("t10_alua_lu_gp_mem_cache",
			sizeof(struct t10_alua_lu_gp_member),
			__alignof__(struct t10_alua_lu_gp_member), 0, NULL);
	if (!t10_alua_lu_gp_mem_cache) {
		pr_err("kmem_cache_create() for t10_alua_lu_gp_mem_"
				"cache failed\n");
		goto out_free_lu_gp_cache;
	}
	t10_alua_tg_pt_gp_cache = kmem_cache_create("t10_alua_tg_pt_gp_cache",
			sizeof(struct t10_alua_tg_pt_gp),
			__alignof__(struct t10_alua_tg_pt_gp), 0, NULL);
	if (!t10_alua_tg_pt_gp_cache) {
		pr_err("kmem_cache_create() for t10_alua_tg_pt_gp_"
				"cache failed\n");
		goto out_free_lu_gp_mem_cache;
	}
	t10_alua_lba_map_cache = kmem_cache_create(
			"t10_alua_lba_map_cache",
			sizeof(struct t10_alua_lba_map),
			__alignof__(struct t10_alua_lba_map), 0, NULL);
	if (!t10_alua_lba_map_cache) {
		pr_err("kmem_cache_create() for t10_alua_lba_map_"
				"cache failed\n");
		goto out_free_tg_pt_gp_cache;
	}
	t10_alua_lba_map_mem_cache = kmem_cache_create(
			"t10_alua_lba_map_mem_cache",
			sizeof(struct t10_alua_lba_map_member),
			__alignof__(struct t10_alua_lba_map_member), 0, NULL);
	if (!t10_alua_lba_map_mem_cache) {
		pr_err("kmem_cache_create() for t10_alua_lba_map_mem_"
				"cache failed\n");
		goto out_free_lba_map_cache;
	}

	target_completion_wq = alloc_workqueue("target_completion",
					       WQ_MEM_RECLAIM, 0);
	if (!target_completion_wq)
		goto out_free_lba_map_mem_cache;

	return 0;

out_free_lba_map_mem_cache:
	kmem_cache_destroy(t10_alua_lba_map_mem_cache);
out_free_lba_map_cache:
	kmem_cache_destroy(t10_alua_lba_map_cache);
out_free_tg_pt_gp_cache:
	kmem_cache_destroy(t10_alua_tg_pt_gp_cache);
out_free_lu_gp_mem_cache:
	kmem_cache_destroy(t10_alua_lu_gp_mem_cache);
out_free_lu_gp_cache:
	kmem_cache_destroy(t10_alua_lu_gp_cache);
out_free_pr_reg_cache:
	kmem_cache_destroy(t10_pr_reg_cache);
out_free_ua_cache:
	kmem_cache_destroy(se_ua_cache);
out_free_sess_cache:
	kmem_cache_destroy(se_sess_cache);
out:
	return -ENOMEM;
}

void release_se_kmem_caches(void)
{
	destroy_workqueue(target_completion_wq);
	kmem_cache_destroy(se_sess_cache);
	kmem_cache_destroy(se_ua_cache);
	kmem_cache_destroy(t10_pr_reg_cache);
	kmem_cache_destroy(t10_alua_lu_gp_cache);
	kmem_cache_destroy(t10_alua_lu_gp_mem_cache);
	kmem_cache_destroy(t10_alua_tg_pt_gp_cache);
	kmem_cache_destroy(t10_alua_lba_map_cache);
	kmem_cache_destroy(t10_alua_lba_map_mem_cache);
}

/* This code ensures unique mib indexes are handed out. */
static DEFINE_SPINLOCK(scsi_mib_index_lock);
static u32 scsi_mib_index[SCSI_INDEX_TYPE_MAX];

/*
 * Allocate a new row index for the entry type specified
 */
u32 scsi_get_new_index(scsi_index_t type)
{
	u32 new_index;

	BUG_ON((type < 0) || (type >= SCSI_INDEX_TYPE_MAX));

	spin_lock(&scsi_mib_index_lock);
	new_index = ++scsi_mib_index[type];
	spin_unlock(&scsi_mib_index_lock);

	return new_index;
}

void transport_subsystem_check_init(void)
{
	int ret;
	static int sub_api_initialized;

	if (sub_api_initialized)
		return;

	ret = request_module("target_core_iblock");
	if (ret != 0)
		pr_err("Unable to load target_core_iblock\n");

	ret = request_module("target_core_file");
	if (ret != 0)
		pr_err("Unable to load target_core_file\n");

	ret = request_module("target_core_pscsi");
	if (ret != 0)
		pr_err("Unable to load target_core_pscsi\n");

	ret = request_module("target_core_user");
	if (ret != 0)
		pr_err("Unable to load target_core_user\n");

	sub_api_initialized = 1;
}

struct se_session *transport_init_session(enum target_prot_op sup_prot_ops)
{
	struct se_session *se_sess;

	se_sess = kmem_cache_zalloc(se_sess_cache, GFP_KERNEL);
	if (!se_sess) {
		pr_err("Unable to allocate struct se_session from"
				" se_sess_cache\n");
		return ERR_PTR(-ENOMEM);
	}
	INIT_LIST_HEAD(&se_sess->sess_list);
	INIT_LIST_HEAD(&se_sess->sess_acl_list);
	INIT_LIST_HEAD(&se_sess->sess_cmd_list);
	INIT_LIST_HEAD(&se_sess->sess_wait_list);
	spin_lock_init(&se_sess->sess_cmd_lock);
	se_sess->sup_prot_ops = sup_prot_ops;

	return se_sess;
}
EXPORT_SYMBOL(transport_init_session);

int transport_alloc_session_tags(struct se_session *se_sess,
			         unsigned int tag_num, unsigned int tag_size)
{
	int rc;

	se_sess->sess_cmd_map = kzalloc(tag_num * tag_size,
					GFP_KERNEL | __GFP_NOWARN | __GFP_REPEAT);
	if (!se_sess->sess_cmd_map) {
		se_sess->sess_cmd_map = vzalloc(tag_num * tag_size);
		if (!se_sess->sess_cmd_map) {
			pr_err("Unable to allocate se_sess->sess_cmd_map\n");
			return -ENOMEM;
		}
	}

	rc = percpu_ida_init(&se_sess->sess_tag_pool, tag_num);
	if (rc < 0) {
		pr_err("Unable to init se_sess->sess_tag_pool,"
			" tag_num: %u\n", tag_num);
		kvfree(se_sess->sess_cmd_map);
		se_sess->sess_cmd_map = NULL;
		return -ENOMEM;
	}

	return 0;
}
EXPORT_SYMBOL(transport_alloc_session_tags);

struct se_session *transport_init_session_tags(unsigned int tag_num,
					       unsigned int tag_size,
					       enum target_prot_op sup_prot_ops)
{
	struct se_session *se_sess;
	int rc;

	if (tag_num != 0 && !tag_size) {
		pr_err("init_session_tags called with percpu-ida tag_num:"
		       " %u, but zero tag_size\n", tag_num);
		return ERR_PTR(-EINVAL);
	}
	if (!tag_num && tag_size) {
		pr_err("init_session_tags called with percpu-ida tag_size:"
		       " %u, but zero tag_num\n", tag_size);
		return ERR_PTR(-EINVAL);
	}

	se_sess = transport_init_session(sup_prot_ops);
	if (IS_ERR(se_sess))
		return se_sess;

	rc = transport_alloc_session_tags(se_sess, tag_num, tag_size);
	if (rc < 0) {
		transport_free_session(se_sess);
		return ERR_PTR(-ENOMEM);
	}

	return se_sess;
}
EXPORT_SYMBOL(transport_init_session_tags);

/*
 * Called with spin_lock_irqsave(&struct se_portal_group->session_lock called.
 */
void __transport_register_session(
	struct se_portal_group *se_tpg,
	struct se_node_acl *se_nacl,
	struct se_session *se_sess,
	void *fabric_sess_ptr)
{
	const struct target_core_fabric_ops *tfo = se_tpg->se_tpg_tfo;
	unsigned char buf[PR_REG_ISID_LEN];

	se_sess->se_tpg = se_tpg;
	se_sess->fabric_sess_ptr = fabric_sess_ptr;
	/*
	 * Used by struct se_node_acl's under ConfigFS to locate active se_session-t
	 *
	 * Only set for struct se_session's that will actually be moving I/O.
	 * eg: *NOT* discovery sessions.
	 */
	if (se_nacl) {
		/*
		 *
		 * Determine if fabric allows for T10-PI feature bits exposed to
		 * initiators for device backends with !dev->dev_attrib.pi_prot_type.
		 *
		 * If so, then always save prot_type on a per se_node_acl node
		 * basis and re-instate the previous sess_prot_type to avoid
		 * disabling PI from below any previously initiator side
		 * registered LUNs.
		 */
		if (se_nacl->saved_prot_type)
			se_sess->sess_prot_type = se_nacl->saved_prot_type;
		else if (tfo->tpg_check_prot_fabric_only)
			se_sess->sess_prot_type = se_nacl->saved_prot_type =
					tfo->tpg_check_prot_fabric_only(se_tpg);
		/*
		 * If the fabric module supports an ISID based TransportID,
		 * save this value in binary from the fabric I_T Nexus now.
		 */
		if (se_tpg->se_tpg_tfo->sess_get_initiator_sid != NULL) {
			memset(&buf[0], 0, PR_REG_ISID_LEN);
			se_tpg->se_tpg_tfo->sess_get_initiator_sid(se_sess,
					&buf[0], PR_REG_ISID_LEN);
			se_sess->sess_bin_isid = get_unaligned_be64(&buf[0]);
		}

		spin_lock_irq(&se_nacl->nacl_sess_lock);
		/*
		 * The se_nacl->nacl_sess pointer will be set to the
		 * last active I_T Nexus for each struct se_node_acl.
		 */
		se_nacl->nacl_sess = se_sess;

		list_add_tail(&se_sess->sess_acl_list,
			      &se_nacl->acl_sess_list);
		spin_unlock_irq(&se_nacl->nacl_sess_lock);
	}
	list_add_tail(&se_sess->sess_list, &se_tpg->tpg_sess_list);

	pr_debug("TARGET_CORE[%s]: Registered fabric_sess_ptr: %p\n",
		se_tpg->se_tpg_tfo->get_fabric_name(), se_sess->fabric_sess_ptr);
}
EXPORT_SYMBOL(__transport_register_session);

void transport_register_session(
	struct se_portal_group *se_tpg,
	struct se_node_acl *se_nacl,
	struct se_session *se_sess,
	void *fabric_sess_ptr)
{
	unsigned long flags;

	spin_lock_irqsave(&se_tpg->session_lock, flags);
	__transport_register_session(se_tpg, se_nacl, se_sess, fabric_sess_ptr);
	spin_unlock_irqrestore(&se_tpg->session_lock, flags);
}
EXPORT_SYMBOL(transport_register_session);

struct se_session *
target_alloc_session(struct se_portal_group *tpg,
		     unsigned int tag_num, unsigned int tag_size,
		     enum target_prot_op prot_op,
		     const char *initiatorname, void *private,
		     int (*callback)(struct se_portal_group *,
				     struct se_session *, void *))
{
	struct se_session *sess;

	/*
	 * If the fabric driver is using percpu-ida based pre allocation
	 * of I/O descriptor tags, go ahead and perform that setup now..
	 */
	if (tag_num != 0)
		sess = transport_init_session_tags(tag_num, tag_size, prot_op);
	else
		sess = transport_init_session(prot_op);

	if (IS_ERR(sess))
		return sess;

	sess->se_node_acl = core_tpg_check_initiator_node_acl(tpg,
					(unsigned char *)initiatorname);
	if (!sess->se_node_acl) {
		transport_free_session(sess);
		return ERR_PTR(-EACCES);
	}
	/*
	 * Go ahead and perform any remaining fabric setup that is
	 * required before transport_register_session().
	 */
	if (callback != NULL) {
		int rc = callback(tpg, sess, private);
		if (rc) {
			transport_free_session(sess);
			return ERR_PTR(rc);
		}
	}

	transport_register_session(tpg, sess->se_node_acl, sess, private);
	return sess;
}
EXPORT_SYMBOL(target_alloc_session);

ssize_t target_show_dynamic_sessions(struct se_portal_group *se_tpg, char *page)
{
	struct se_session *se_sess;
	ssize_t len = 0;

	spin_lock_bh(&se_tpg->session_lock);
	list_for_each_entry(se_sess, &se_tpg->tpg_sess_list, sess_list) {
		if (!se_sess->se_node_acl)
			continue;
		if (!se_sess->se_node_acl->dynamic_node_acl)
			continue;
		if (strlen(se_sess->se_node_acl->initiatorname) + 1 + len > PAGE_SIZE)
			break;

		len += snprintf(page + len, PAGE_SIZE - len, "%s\n",
				se_sess->se_node_acl->initiatorname);
		len += 1; /* Include NULL terminator */
	}
	spin_unlock_bh(&se_tpg->session_lock);

	return len;
}
EXPORT_SYMBOL(target_show_dynamic_sessions);

static void target_complete_nacl(struct kref *kref)
{
	struct se_node_acl *nacl = container_of(kref,
				struct se_node_acl, acl_kref);

	complete(&nacl->acl_free_comp);
}

void target_put_nacl(struct se_node_acl *nacl)
{
	kref_put(&nacl->acl_kref, target_complete_nacl);
}
EXPORT_SYMBOL(target_put_nacl);

void transport_deregister_session_configfs(struct se_session *se_sess)
{
	struct se_node_acl *se_nacl;
	unsigned long flags;
	/*
	 * Used by struct se_node_acl's under ConfigFS to locate active struct se_session
	 */
	se_nacl = se_sess->se_node_acl;
	if (se_nacl) {
		spin_lock_irqsave(&se_nacl->nacl_sess_lock, flags);
		if (!list_empty(&se_sess->sess_acl_list))
			list_del_init(&se_sess->sess_acl_list);
		/*
		 * If the session list is empty, then clear the pointer.
		 * Otherwise, set the struct se_session pointer from the tail
		 * element of the per struct se_node_acl active session list.
		 */
		if (list_empty(&se_nacl->acl_sess_list))
			se_nacl->nacl_sess = NULL;
		else {
			se_nacl->nacl_sess = container_of(
					se_nacl->acl_sess_list.prev,
					struct se_session, sess_acl_list);
		}
		spin_unlock_irqrestore(&se_nacl->nacl_sess_lock, flags);
	}
}
EXPORT_SYMBOL(transport_deregister_session_configfs);

void transport_free_session(struct se_session *se_sess)
{
	struct se_node_acl *se_nacl = se_sess->se_node_acl;
	/*
	 * Drop the se_node_acl->nacl_kref obtained from within
	 * core_tpg_get_initiator_node_acl().
	 */
	if (se_nacl) {
		se_sess->se_node_acl = NULL;
		target_put_nacl(se_nacl);
	}
	if (se_sess->sess_cmd_map) {
		percpu_ida_destroy(&se_sess->sess_tag_pool);
		kvfree(se_sess->sess_cmd_map);
	}
	kmem_cache_free(se_sess_cache, se_sess);
}
EXPORT_SYMBOL(transport_free_session);

void transport_deregister_session(struct se_session *se_sess)
{
	struct se_portal_group *se_tpg = se_sess->se_tpg;
	const struct target_core_fabric_ops *se_tfo;
	struct se_node_acl *se_nacl;
	unsigned long flags;
	bool drop_nacl = false;

	if (!se_tpg) {
		transport_free_session(se_sess);
		return;
	}
	se_tfo = se_tpg->se_tpg_tfo;

	spin_lock_irqsave(&se_tpg->session_lock, flags);
	list_del(&se_sess->sess_list);
	se_sess->se_tpg = NULL;
	se_sess->fabric_sess_ptr = NULL;
	spin_unlock_irqrestore(&se_tpg->session_lock, flags);

	/*
	 * Determine if we need to do extra work for this initiator node's
	 * struct se_node_acl if it had been previously dynamically generated.
	 */
	se_nacl = se_sess->se_node_acl;

	mutex_lock(&se_tpg->acl_node_mutex);
	if (se_nacl && se_nacl->dynamic_node_acl) {
		if (!se_tfo->tpg_check_demo_mode_cache(se_tpg)) {
			list_del(&se_nacl->acl_list);
			drop_nacl = true;
		}
	}
	mutex_unlock(&se_tpg->acl_node_mutex);

	if (drop_nacl) {
		core_tpg_wait_for_nacl_pr_ref(se_nacl);
		core_free_device_list_for_node(se_nacl, se_tpg);
		se_sess->se_node_acl = NULL;
		kfree(se_nacl);
	}
	pr_debug("TARGET_CORE[%s]: Deregistered fabric_sess\n",
		se_tpg->se_tpg_tfo->get_fabric_name());
	/*
	 * If last kref is dropping now for an explicit NodeACL, awake sleeping
	 * ->acl_free_comp caller to wakeup configfs se_node_acl->acl_group
	 * removal context from within transport_free_session() code.
	 */

	transport_free_session(se_sess);
}
EXPORT_SYMBOL(transport_deregister_session);

static void target_remove_from_state_list(struct se_cmd *cmd)
{
	struct se_device *dev = cmd->se_dev;
	unsigned long flags;

	if (!dev)
		return;

	if (cmd->transport_state & CMD_T_BUSY)
		return;

	spin_lock_irqsave(&dev->execute_task_lock, flags);
	if (cmd->state_active) {
		list_del(&cmd->state_list);
		cmd->state_active = false;
	}
	spin_unlock_irqrestore(&dev->execute_task_lock, flags);
}

static int transport_cmd_check_stop(struct se_cmd *cmd, bool remove_from_lists,
				    bool write_pending)
{
	unsigned long flags;

	if (remove_from_lists) {
		target_remove_from_state_list(cmd);

		/*
		 * Clear struct se_cmd->se_lun before the handoff to FE.
		 */
		cmd->se_lun = NULL;
	}

	spin_lock_irqsave(&cmd->t_state_lock, flags);
	if (write_pending)
		cmd->t_state = TRANSPORT_WRITE_PENDING;

	/*
	 * Determine if frontend context caller is requesting the stopping of
	 * this command for frontend exceptions.
	 */
	if (cmd->transport_state & CMD_T_STOP) {
		pr_debug("%s:%d CMD_T_STOP for ITT: 0x%08llx\n",
			__func__, __LINE__, cmd->tag);

		spin_unlock_irqrestore(&cmd->t_state_lock, flags);

		complete_all(&cmd->t_transport_stop_comp);
		return 1;
	}

	cmd->transport_state &= ~CMD_T_ACTIVE;
	if (remove_from_lists) {
		/*
		 * Some fabric modules like tcm_loop can release
		 * their internally allocated I/O reference now and
		 * struct se_cmd now.
		 *
		 * Fabric modules are expected to return '1' here if the
		 * se_cmd being passed is released at this point,
		 * or zero if not being released.
		 */
		if (cmd->se_tfo->check_stop_free != NULL) {
			spin_unlock_irqrestore(&cmd->t_state_lock, flags);
			return cmd->se_tfo->check_stop_free(cmd);
		}
	}

	spin_unlock_irqrestore(&cmd->t_state_lock, flags);
	return 0;
}

static int transport_cmd_check_stop_to_fabric(struct se_cmd *cmd)
{
	return transport_cmd_check_stop(cmd, true, false);
}

static void transport_lun_remove_cmd(struct se_cmd *cmd)
{
	struct se_lun *lun = cmd->se_lun;

	if (!lun)
		return;

	if (cmpxchg(&cmd->lun_ref_active, true, false))
		percpu_ref_put(&lun->lun_ref);
}

void transport_cmd_finish_abort(struct se_cmd *cmd, int remove)
{
	bool ack_kref = (cmd->se_cmd_flags & SCF_ACK_KREF);

	if (cmd->se_cmd_flags & SCF_SE_LUN_CMD)
		transport_lun_remove_cmd(cmd);
	/*
	 * Allow the fabric driver to unmap any resources before
	 * releasing the descriptor via TFO->release_cmd()
	 */
	if (remove)
		cmd->se_tfo->aborted_task(cmd);

	if (transport_cmd_check_stop_to_fabric(cmd))
		return;
	if (remove && ack_kref)
		transport_put_cmd(cmd);
}

static void target_complete_failure_work(struct work_struct *work)
{
	struct se_cmd *cmd = container_of(work, struct se_cmd, work);

	transport_generic_request_failure(cmd,
			TCM_LOGICAL_UNIT_COMMUNICATION_FAILURE);
}

/*
 * Used when asking transport to copy Sense Data from the underlying
 * Linux/SCSI struct scsi_cmnd
 */
static unsigned char *transport_get_sense_buffer(struct se_cmd *cmd)
{
	struct se_device *dev = cmd->se_dev;

	WARN_ON(!cmd->se_lun);

	if (!dev)
		return NULL;

	if (cmd->se_cmd_flags & SCF_SENT_CHECK_CONDITION)
		return NULL;

	cmd->scsi_sense_length = TRANSPORT_SENSE_BUFFER;

	pr_debug("HBA_[%u]_PLUG[%s]: Requesting sense for SAM STATUS: 0x%02x\n",
		dev->se_hba->hba_id, dev->transport->name, cmd->scsi_status);
	return cmd->sense_buffer;
}

void target_complete_cmd(struct se_cmd *cmd, u8 scsi_status)
{
	struct se_device *dev = cmd->se_dev;
	int success = scsi_status == GOOD;
	unsigned long flags;

	cmd->scsi_status = scsi_status;


	spin_lock_irqsave(&cmd->t_state_lock, flags);
	cmd->transport_state &= ~CMD_T_BUSY;

	if (dev && dev->transport->transport_complete) {
		dev->transport->transport_complete(cmd,
				cmd->t_data_sg,
				transport_get_sense_buffer(cmd));
		if (cmd->se_cmd_flags & SCF_TRANSPORT_TASK_SENSE)
			success = 1;
	}

	/*
	 * Check for case where an explicit ABORT_TASK has been received
	 * and transport_wait_for_tasks() will be waiting for completion..
	 */
	if (cmd->transport_state & CMD_T_ABORTED ||
	    cmd->transport_state & CMD_T_STOP) {
		spin_unlock_irqrestore(&cmd->t_state_lock, flags);
		complete_all(&cmd->t_transport_stop_comp);
		return;
	} else if (!success) {
		INIT_WORK(&cmd->work, target_complete_failure_work);
	} else {
		INIT_WORK(&cmd->work, target_complete_ok_work);
	}

	cmd->t_state = TRANSPORT_COMPLETE;
	cmd->transport_state |= (CMD_T_COMPLETE | CMD_T_ACTIVE);
	spin_unlock_irqrestore(&cmd->t_state_lock, flags);

	if (cmd->se_cmd_flags & SCF_USE_CPUID)
		queue_work_on(cmd->cpuid, target_completion_wq, &cmd->work);
	else
		queue_work(target_completion_wq, &cmd->work);
}
EXPORT_SYMBOL(target_complete_cmd);

void target_complete_cmd_with_length(struct se_cmd *cmd, u8 scsi_status, int length)
{
	if (scsi_status == SAM_STAT_GOOD && length < cmd->data_length) {
		if (cmd->se_cmd_flags & SCF_UNDERFLOW_BIT) {
			cmd->residual_count += cmd->data_length - length;
		} else {
			cmd->se_cmd_flags |= SCF_UNDERFLOW_BIT;
			cmd->residual_count = cmd->data_length - length;
		}

		cmd->data_length = length;
	}

	target_complete_cmd(cmd, scsi_status);
}
EXPORT_SYMBOL(target_complete_cmd_with_length);

static void target_add_to_state_list(struct se_cmd *cmd)
{
	struct se_device *dev = cmd->se_dev;
	unsigned long flags;

	spin_lock_irqsave(&dev->execute_task_lock, flags);
	if (!cmd->state_active) {
		list_add_tail(&cmd->state_list, &dev->state_list);
		cmd->state_active = true;
	}
	spin_unlock_irqrestore(&dev->execute_task_lock, flags);
}

/*
 * Handle QUEUE_FULL / -EAGAIN and -ENOMEM status
 */
static void transport_write_pending_qf(struct se_cmd *cmd);
static void transport_complete_qf(struct se_cmd *cmd);

void target_qf_do_work(struct work_struct *work)
{
	struct se_device *dev = container_of(work, struct se_device,
					qf_work_queue);
	LIST_HEAD(qf_cmd_list);
	struct se_cmd *cmd, *cmd_tmp;

	spin_lock_irq(&dev->qf_cmd_lock);
	list_splice_init(&dev->qf_cmd_list, &qf_cmd_list);
	spin_unlock_irq(&dev->qf_cmd_lock);

	list_for_each_entry_safe(cmd, cmd_tmp, &qf_cmd_list, se_qf_node) {
		list_del(&cmd->se_qf_node);
		atomic_dec_mb(&dev->dev_qf_count);

		pr_debug("Processing %s cmd: %p QUEUE_FULL in work queue"
			" context: %s\n", cmd->se_tfo->get_fabric_name(), cmd,
			(cmd->t_state == TRANSPORT_COMPLETE_QF_OK) ? "COMPLETE_OK" :
			(cmd->t_state == TRANSPORT_COMPLETE_QF_WP) ? "WRITE_PENDING"
			: "UNKNOWN");

		if (cmd->t_state == TRANSPORT_COMPLETE_QF_WP)
			transport_write_pending_qf(cmd);
		else if (cmd->t_state == TRANSPORT_COMPLETE_QF_OK)
			transport_complete_qf(cmd);
	}
}

unsigned char *transport_dump_cmd_direction(struct se_cmd *cmd)
{
	switch (cmd->data_direction) {
	case DMA_NONE:
		return "NONE";
	case DMA_FROM_DEVICE:
		return "READ";
	case DMA_TO_DEVICE:
		return "WRITE";
	case DMA_BIDIRECTIONAL:
		return "BIDI";
	default:
		break;
	}

	return "UNKNOWN";
}

void transport_dump_dev_state(
	struct se_device *dev,
	char *b,
	int *bl)
{
	*bl += sprintf(b + *bl, "Status: ");
	if (dev->export_count)
		*bl += sprintf(b + *bl, "ACTIVATED");
	else
		*bl += sprintf(b + *bl, "DEACTIVATED");

	*bl += sprintf(b + *bl, "  Max Queue Depth: %d", dev->queue_depth);
	*bl += sprintf(b + *bl, "  SectorSize: %u  HwMaxSectors: %u\n",
		dev->dev_attrib.block_size,
		dev->dev_attrib.hw_max_sectors);
	*bl += sprintf(b + *bl, "        ");
}

void transport_dump_vpd_proto_id(
	struct t10_vpd *vpd,
	unsigned char *p_buf,
	int p_buf_len)
{
	unsigned char buf[VPD_TMP_BUF_SIZE];
	int len;

	memset(buf, 0, VPD_TMP_BUF_SIZE);
	len = sprintf(buf, "T10 VPD Protocol Identifier: ");

	switch (vpd->protocol_identifier) {
	case 0x00:
		sprintf(buf+len, "Fibre Channel\n");
		break;
	case 0x10:
		sprintf(buf+len, "Parallel SCSI\n");
		break;
	case 0x20:
		sprintf(buf+len, "SSA\n");
		break;
	case 0x30:
		sprintf(buf+len, "IEEE 1394\n");
		break;
	case 0x40:
		sprintf(buf+len, "SCSI Remote Direct Memory Access"
				" Protocol\n");
		break;
	case 0x50:
		sprintf(buf+len, "Internet SCSI (iSCSI)\n");
		break;
	case 0x60:
		sprintf(buf+len, "SAS Serial SCSI Protocol\n");
		break;
	case 0x70:
		sprintf(buf+len, "Automation/Drive Interface Transport"
				" Protocol\n");
		break;
	case 0x80:
		sprintf(buf+len, "AT Attachment Interface ATA/ATAPI\n");
		break;
	default:
		sprintf(buf+len, "Unknown 0x%02x\n",
				vpd->protocol_identifier);
		break;
	}

	if (p_buf)
		strncpy(p_buf, buf, p_buf_len);
	else
		pr_debug("%s", buf);
}

void
transport_set_vpd_proto_id(struct t10_vpd *vpd, unsigned char *page_83)
{
	/*
	 * Check if the Protocol Identifier Valid (PIV) bit is set..
	 *
	 * from spc3r23.pdf section 7.5.1
	 */
	 if (page_83[1] & 0x80) {
		vpd->protocol_identifier = (page_83[0] & 0xf0);
		vpd->protocol_identifier_set = 1;
		transport_dump_vpd_proto_id(vpd, NULL, 0);
	}
}
EXPORT_SYMBOL(transport_set_vpd_proto_id);

int transport_dump_vpd_assoc(
	struct t10_vpd *vpd,
	unsigned char *p_buf,
	int p_buf_len)
{
	unsigned char buf[VPD_TMP_BUF_SIZE];
	int ret = 0;
	int len;

	memset(buf, 0, VPD_TMP_BUF_SIZE);
	len = sprintf(buf, "T10 VPD Identifier Association: ");

	switch (vpd->association) {
	case 0x00:
		sprintf(buf+len, "addressed logical unit\n");
		break;
	case 0x10:
		sprintf(buf+len, "target port\n");
		break;
	case 0x20:
		sprintf(buf+len, "SCSI target device\n");
		break;
	default:
		sprintf(buf+len, "Unknown 0x%02x\n", vpd->association);
		ret = -EINVAL;
		break;
	}

	if (p_buf)
		strncpy(p_buf, buf, p_buf_len);
	else
		pr_debug("%s", buf);

	return ret;
}

int transport_set_vpd_assoc(struct t10_vpd *vpd, unsigned char *page_83)
{
	/*
	 * The VPD identification association..
	 *
	 * from spc3r23.pdf Section 7.6.3.1 Table 297
	 */
	vpd->association = (page_83[1] & 0x30);
	return transport_dump_vpd_assoc(vpd, NULL, 0);
}
EXPORT_SYMBOL(transport_set_vpd_assoc);

int transport_dump_vpd_ident_type(
	struct t10_vpd *vpd,
	unsigned char *p_buf,
	int p_buf_len)
{
	unsigned char buf[VPD_TMP_BUF_SIZE];
	int ret = 0;
	int len;

	memset(buf, 0, VPD_TMP_BUF_SIZE);
	len = sprintf(buf, "T10 VPD Identifier Type: ");

	switch (vpd->device_identifier_type) {
	case 0x00:
		sprintf(buf+len, "Vendor specific\n");
		break;
	case 0x01:
		sprintf(buf+len, "T10 Vendor ID based\n");
		break;
	case 0x02:
		sprintf(buf+len, "EUI-64 based\n");
		break;
	case 0x03:
		sprintf(buf+len, "NAA\n");
		break;
	case 0x04:
		sprintf(buf+len, "Relative target port identifier\n");
		break;
	case 0x08:
		sprintf(buf+len, "SCSI name string\n");
		break;
	default:
		sprintf(buf+len, "Unsupported: 0x%02x\n",
				vpd->device_identifier_type);
		ret = -EINVAL;
		break;
	}

	if (p_buf) {
		if (p_buf_len < strlen(buf)+1)
			return -EINVAL;
		strncpy(p_buf, buf, p_buf_len);
	} else {
		pr_debug("%s", buf);
	}

	return ret;
}

int transport_set_vpd_ident_type(struct t10_vpd *vpd, unsigned char *page_83)
{
	/*
	 * The VPD identifier type..
	 *
	 * from spc3r23.pdf Section 7.6.3.1 Table 298
	 */
	vpd->device_identifier_type = (page_83[1] & 0x0f);
	return transport_dump_vpd_ident_type(vpd, NULL, 0);
}
EXPORT_SYMBOL(transport_set_vpd_ident_type);

int transport_dump_vpd_ident(
	struct t10_vpd *vpd,
	unsigned char *p_buf,
	int p_buf_len)
{
	unsigned char buf[VPD_TMP_BUF_SIZE];
	int ret = 0;

	memset(buf, 0, VPD_TMP_BUF_SIZE);

	switch (vpd->device_identifier_code_set) {
	case 0x01: /* Binary */
		snprintf(buf, sizeof(buf),
			"T10 VPD Binary Device Identifier: %s\n",
			&vpd->device_identifier[0]);
		break;
	case 0x02: /* ASCII */
		snprintf(buf, sizeof(buf),
			"T10 VPD ASCII Device Identifier: %s\n",
			&vpd->device_identifier[0]);
		break;
	case 0x03: /* UTF-8 */
		snprintf(buf, sizeof(buf),
			"T10 VPD UTF-8 Device Identifier: %s\n",
			&vpd->device_identifier[0]);
		break;
	default:
		sprintf(buf, "T10 VPD Device Identifier encoding unsupported:"
			" 0x%02x", vpd->device_identifier_code_set);
		ret = -EINVAL;
		break;
	}

	if (p_buf)
		strncpy(p_buf, buf, p_buf_len);
	else
		pr_debug("%s", buf);

	return ret;
}

int
transport_set_vpd_ident(struct t10_vpd *vpd, unsigned char *page_83)
{
	static const char hex_str[] = "0123456789abcdef";
	int j = 0, i = 4; /* offset to start of the identifier */

	/*
	 * The VPD Code Set (encoding)
	 *
	 * from spc3r23.pdf Section 7.6.3.1 Table 296
	 */
	vpd->device_identifier_code_set = (page_83[0] & 0x0f);
	switch (vpd->device_identifier_code_set) {
	case 0x01: /* Binary */
		vpd->device_identifier[j++] =
				hex_str[vpd->device_identifier_type];
		while (i < (4 + page_83[3])) {
			vpd->device_identifier[j++] =
				hex_str[(page_83[i] & 0xf0) >> 4];
			vpd->device_identifier[j++] =
				hex_str[page_83[i] & 0x0f];
			i++;
		}
		break;
	case 0x02: /* ASCII */
	case 0x03: /* UTF-8 */
		while (i < (4 + page_83[3]))
			vpd->device_identifier[j++] = page_83[i++];
		break;
	default:
		break;
	}

	return transport_dump_vpd_ident(vpd, NULL, 0);
}
EXPORT_SYMBOL(transport_set_vpd_ident);

static sense_reason_t
target_check_max_data_sg_nents(struct se_cmd *cmd, struct se_device *dev,
			       unsigned int size)
{
	u32 mtl;

	if (!cmd->se_tfo->max_data_sg_nents)
		return TCM_NO_SENSE;
	/*
	 * Check if fabric enforced maximum SGL entries per I/O descriptor
	 * exceeds se_cmd->data_length.  If true, set SCF_UNDERFLOW_BIT +
	 * residual_count and reduce original cmd->data_length to maximum
	 * length based on single PAGE_SIZE entry scatter-lists.
	 */
	mtl = (cmd->se_tfo->max_data_sg_nents * PAGE_SIZE);
	if (cmd->data_length > mtl) {
		/*
		 * If an existing CDB overflow is present, calculate new residual
		 * based on CDB size minus fabric maximum transfer length.
		 *
		 * If an existing CDB underflow is present, calculate new residual
		 * based on original cmd->data_length minus fabric maximum transfer
		 * length.
		 *
		 * Otherwise, set the underflow residual based on cmd->data_length
		 * minus fabric maximum transfer length.
		 */
		if (cmd->se_cmd_flags & SCF_OVERFLOW_BIT) {
			cmd->residual_count = (size - mtl);
		} else if (cmd->se_cmd_flags & SCF_UNDERFLOW_BIT) {
			u32 orig_dl = size + cmd->residual_count;
			cmd->residual_count = (orig_dl - mtl);
		} else {
			cmd->se_cmd_flags |= SCF_UNDERFLOW_BIT;
			cmd->residual_count = (cmd->data_length - mtl);
		}
		cmd->data_length = mtl;
		/*
		 * Reset sbc_check_prot() calculated protection payload
		 * length based upon the new smaller MTL.
		 */
		if (cmd->prot_length) {
			u32 sectors = (mtl / dev->dev_attrib.block_size);
			cmd->prot_length = dev->prot_length * sectors;
		}
	}
	return TCM_NO_SENSE;
}

sense_reason_t
target_cmd_size_check(struct se_cmd *cmd, unsigned int size)
{
	struct se_device *dev = cmd->se_dev;

	if (cmd->unknown_data_length) {
		cmd->data_length = size;
	} else if (size != cmd->data_length) {
		pr_warn("TARGET_CORE[%s]: Expected Transfer Length:"
			" %u does not match SCSI CDB Length: %u for SAM Opcode:"
			" 0x%02x\n", cmd->se_tfo->get_fabric_name(),
				cmd->data_length, size, cmd->t_task_cdb[0]);

		if (cmd->data_direction == DMA_TO_DEVICE &&
		    cmd->se_cmd_flags & SCF_SCSI_DATA_CDB) {
			pr_err("Rejecting underflow/overflow WRITE data\n");
			return TCM_INVALID_CDB_FIELD;
		}
		/*
		 * Reject READ_* or WRITE_* with overflow/underflow for
		 * type SCF_SCSI_DATA_CDB.
		 */
		if (dev->dev_attrib.block_size != 512)  {
			pr_err("Failing OVERFLOW/UNDERFLOW for LBA op"
				" CDB on non 512-byte sector setup subsystem"
				" plugin: %s\n", dev->transport->name);
			/* Returns CHECK_CONDITION + INVALID_CDB_FIELD */
			return TCM_INVALID_CDB_FIELD;
		}
		/*
		 * For the overflow case keep the existing fabric provided
		 * ->data_length.  Otherwise for the underflow case, reset
		 * ->data_length to the smaller SCSI expected data transfer
		 * length.
		 */
		if (size > cmd->data_length) {
			cmd->se_cmd_flags |= SCF_OVERFLOW_BIT;
			cmd->residual_count = (size - cmd->data_length);
		} else {
			cmd->se_cmd_flags |= SCF_UNDERFLOW_BIT;
			cmd->residual_count = (cmd->data_length - size);
			cmd->data_length = size;
		}
	}

	return target_check_max_data_sg_nents(cmd, dev, size);

}

/*
 * Used by fabric modules containing a local struct se_cmd within their
 * fabric dependent per I/O descriptor.
 *
 * Preserves the value of @cmd->tag.
 */
void transport_init_se_cmd(
	struct se_cmd *cmd,
	const struct target_core_fabric_ops *tfo,
	struct se_session *se_sess,
	u32 data_length,
	int data_direction,
	int task_attr,
	unsigned char *sense_buffer)
{
	INIT_LIST_HEAD(&cmd->se_delayed_node);
	INIT_LIST_HEAD(&cmd->se_qf_node);
	INIT_LIST_HEAD(&cmd->se_cmd_list);
	INIT_LIST_HEAD(&cmd->state_list);
	init_completion(&cmd->t_transport_stop_comp);
	init_completion(&cmd->cmd_wait_comp);
	spin_lock_init(&cmd->t_state_lock);
	kref_init(&cmd->cmd_kref);
	cmd->transport_state = CMD_T_DEV_ACTIVE;

	cmd->se_tfo = tfo;
	cmd->se_sess = se_sess;
	cmd->data_length = data_length;
	cmd->data_direction = data_direction;
	cmd->sam_task_attr = task_attr;
	cmd->sense_buffer = sense_buffer;

	cmd->state_active = false;
}
EXPORT_SYMBOL(transport_init_se_cmd);

static sense_reason_t
transport_check_alloc_task_attr(struct se_cmd *cmd)
{
	struct se_device *dev = cmd->se_dev;

	/*
	 * Check if SAM Task Attribute emulation is enabled for this
	 * struct se_device storage object
	 */
	if (dev->transport->transport_flags & TRANSPORT_FLAG_PASSTHROUGH)
		return 0;

	if (cmd->sam_task_attr == TCM_ACA_TAG) {
		pr_debug("SAM Task Attribute ACA"
			" emulation is not supported\n");
		return TCM_INVALID_CDB_FIELD;
	}

	return 0;
}

sense_reason_t
target_setup_cmd_from_cdb(struct se_cmd *cmd, unsigned char *cdb)
{
	struct se_device *dev = cmd->se_dev;
	sense_reason_t ret;

	/*
	 * Ensure that the received CDB is less than the max (252 + 8) bytes
	 * for VARIABLE_LENGTH_CMD
	 */
	if (scsi_command_size(cdb) > SCSI_MAX_VARLEN_CDB_SIZE) {
		pr_err("Received SCSI CDB with command_size: %d that"
			" exceeds SCSI_MAX_VARLEN_CDB_SIZE: %d\n",
			scsi_command_size(cdb), SCSI_MAX_VARLEN_CDB_SIZE);
		return TCM_INVALID_CDB_FIELD;
	}
	/*
	 * If the received CDB is larger than TCM_MAX_COMMAND_SIZE,
	 * allocate the additional extended CDB buffer now..  Otherwise
	 * setup the pointer from __t_task_cdb to t_task_cdb.
	 */
	if (scsi_command_size(cdb) > sizeof(cmd->__t_task_cdb)) {
		cmd->t_task_cdb = kzalloc(scsi_command_size(cdb),
						GFP_KERNEL);
		if (!cmd->t_task_cdb) {
			pr_err("Unable to allocate cmd->t_task_cdb"
				" %u > sizeof(cmd->__t_task_cdb): %lu ops\n",
				scsi_command_size(cdb),
				(unsigned long)sizeof(cmd->__t_task_cdb));
			return TCM_OUT_OF_RESOURCES;
		}
	} else
		cmd->t_task_cdb = &cmd->__t_task_cdb[0];
	/*
	 * Copy the original CDB into cmd->
	 */
	memcpy(cmd->t_task_cdb, cdb, scsi_command_size(cdb));

	trace_target_sequencer_start(cmd);

	ret = dev->transport->parse_cdb(cmd);
	if (ret == TCM_UNSUPPORTED_SCSI_OPCODE)
		pr_warn_ratelimited("%s/%s: Unsupported SCSI Opcode 0x%02x, sending CHECK_CONDITION.\n",
				    cmd->se_tfo->get_fabric_name(),
				    cmd->se_sess->se_node_acl->initiatorname,
				    cmd->t_task_cdb[0]);
	if (ret)
		return ret;

	ret = transport_check_alloc_task_attr(cmd);
	if (ret)
		return ret;

	cmd->se_cmd_flags |= SCF_SUPPORTED_SAM_OPCODE;
	atomic_long_inc(&cmd->se_lun->lun_stats.cmd_pdus);
	return 0;
}
EXPORT_SYMBOL(target_setup_cmd_from_cdb);

/*
 * Used by fabric module frontends to queue tasks directly.
 * May only be used from process context.
 */
int transport_handle_cdb_direct(
	struct se_cmd *cmd)
{
	sense_reason_t ret;

	if (!cmd->se_lun) {
		dump_stack();
		pr_err("cmd->se_lun is NULL\n");
		return -EINVAL;
	}
	if (in_interrupt()) {
		dump_stack();
		pr_err("transport_generic_handle_cdb cannot be called"
				" from interrupt context\n");
		return -EINVAL;
	}
	/*
	 * Set TRANSPORT_NEW_CMD state and CMD_T_ACTIVE to ensure that
	 * outstanding descriptors are handled correctly during shutdown via
	 * transport_wait_for_tasks()
	 *
	 * Also, we don't take cmd->t_state_lock here as we only expect
	 * this to be called for initial descriptor submission.
	 */
	cmd->t_state = TRANSPORT_NEW_CMD;
	cmd->transport_state |= CMD_T_ACTIVE;

	/*
	 * transport_generic_new_cmd() is already handling QUEUE_FULL,
	 * so follow TRANSPORT_NEW_CMD processing thread context usage
	 * and call transport_generic_request_failure() if necessary..
	 */
	ret = transport_generic_new_cmd(cmd);
	if (ret)
		transport_generic_request_failure(cmd, ret);
	return 0;
}
EXPORT_SYMBOL(transport_handle_cdb_direct);

sense_reason_t
transport_generic_map_mem_to_cmd(struct se_cmd *cmd, struct scatterlist *sgl,
		u32 sgl_count, struct scatterlist *sgl_bidi, u32 sgl_bidi_count)
{
	if (!sgl || !sgl_count)
		return 0;

	/*
	 * Reject SCSI data overflow with map_mem_to_cmd() as incoming
	 * scatterlists already have been set to follow what the fabric
	 * passes for the original expected data transfer length.
	 */
	if (cmd->se_cmd_flags & SCF_OVERFLOW_BIT) {
		pr_warn("Rejecting SCSI DATA overflow for fabric using"
			" SCF_PASSTHROUGH_SG_TO_MEM_NOALLOC\n");
		return TCM_INVALID_CDB_FIELD;
	}

	cmd->t_data_sg = sgl;
	cmd->t_data_nents = sgl_count;
	cmd->t_bidi_data_sg = sgl_bidi;
	cmd->t_bidi_data_nents = sgl_bidi_count;

	cmd->se_cmd_flags |= SCF_PASSTHROUGH_SG_TO_MEM_NOALLOC;
	return 0;
}

/*
 * target_submit_cmd_map_sgls - lookup unpacked lun and submit uninitialized
 * 			 se_cmd + use pre-allocated SGL memory.
 *
 * @se_cmd: command descriptor to submit
 * @se_sess: associated se_sess for endpoint
 * @cdb: pointer to SCSI CDB
 * @sense: pointer to SCSI sense buffer
 * @unpacked_lun: unpacked LUN to reference for struct se_lun
 * @data_length: fabric expected data transfer length
 * @task_addr: SAM task attribute
 * @data_dir: DMA data direction
 * @flags: flags for command submission from target_sc_flags_tables
 * @sgl: struct scatterlist memory for unidirectional mapping
 * @sgl_count: scatterlist count for unidirectional mapping
 * @sgl_bidi: struct scatterlist memory for bidirectional READ mapping
 * @sgl_bidi_count: scatterlist count for bidirectional READ mapping
 * @sgl_prot: struct scatterlist memory protection information
 * @sgl_prot_count: scatterlist count for protection information
 *
 * Task tags are supported if the caller has set @se_cmd->tag.
 *
 * Returns non zero to signal active I/O shutdown failure.  All other
 * setup exceptions will be returned as a SCSI CHECK_CONDITION response,
 * but still return zero here.
 *
 * This may only be called from process context, and also currently
 * assumes internal allocation of fabric payload buffer by target-core.
 */
int target_submit_cmd_map_sgls(struct se_cmd *se_cmd, struct se_session *se_sess,
		unsigned char *cdb, unsigned char *sense, u64 unpacked_lun,
		u32 data_length, int task_attr, int data_dir, int flags,
		struct scatterlist *sgl, u32 sgl_count,
		struct scatterlist *sgl_bidi, u32 sgl_bidi_count,
		struct scatterlist *sgl_prot, u32 sgl_prot_count)
{
	struct se_portal_group *se_tpg;
	sense_reason_t rc;
	int ret;

	se_tpg = se_sess->se_tpg;
	BUG_ON(!se_tpg);
	BUG_ON(se_cmd->se_tfo || se_cmd->se_sess);
	BUG_ON(in_interrupt());
	/*
	 * Initialize se_cmd for target operation.  From this point
	 * exceptions are handled by sending exception status via
	 * target_core_fabric_ops->queue_status() callback
	 */
	transport_init_se_cmd(se_cmd, se_tpg->se_tpg_tfo, se_sess,
				data_length, data_dir, task_attr, sense);

	if (flags & TARGET_SCF_USE_CPUID)
		se_cmd->se_cmd_flags |= SCF_USE_CPUID;
	else
		se_cmd->cpuid = WORK_CPU_UNBOUND;

	if (flags & TARGET_SCF_UNKNOWN_SIZE)
		se_cmd->unknown_data_length = 1;
	/*
	 * Obtain struct se_cmd->cmd_kref reference and add new cmd to
	 * se_sess->sess_cmd_list.  A second kref_get here is necessary
	 * for fabrics using TARGET_SCF_ACK_KREF that expect a second
	 * kref_put() to happen during fabric packet acknowledgement.
	 */
	ret = target_get_sess_cmd(se_cmd, flags & TARGET_SCF_ACK_KREF);
	if (ret)
		return ret;
	/*
	 * Signal bidirectional data payloads to target-core
	 */
	if (flags & TARGET_SCF_BIDI_OP)
		se_cmd->se_cmd_flags |= SCF_BIDI;
	/*
	 * Locate se_lun pointer and attach it to struct se_cmd
	 */
	rc = transport_lookup_cmd_lun(se_cmd, unpacked_lun);
	if (rc) {
		transport_send_check_condition_and_sense(se_cmd, rc, 0);
		target_put_sess_cmd(se_cmd);
		return 0;
	}

	rc = target_setup_cmd_from_cdb(se_cmd, cdb);
	if (rc != 0) {
		transport_generic_request_failure(se_cmd, rc);
		return 0;
	}

	/*
	 * Save pointers for SGLs containing protection information,
	 * if present.
	 */
	if (sgl_prot_count) {
		se_cmd->t_prot_sg = sgl_prot;
		se_cmd->t_prot_nents = sgl_prot_count;
		se_cmd->se_cmd_flags |= SCF_PASSTHROUGH_PROT_SG_TO_MEM_NOALLOC;
	}

	/*
	 * When a non zero sgl_count has been passed perform SGL passthrough
	 * mapping for pre-allocated fabric memory instead of having target
	 * core perform an internal SGL allocation..
	 */
	if (sgl_count != 0) {
		BUG_ON(!sgl);

		/*
		 * A work-around for tcm_loop as some userspace code via
		 * scsi-generic do not memset their associated read buffers,
		 * so go ahead and do that here for type non-data CDBs.  Also
		 * note that this is currently guaranteed to be a single SGL
		 * for this case by target core in target_setup_cmd_from_cdb()
		 * -> transport_generic_cmd_sequencer().
		 */
		if (!(se_cmd->se_cmd_flags & SCF_SCSI_DATA_CDB) &&
		     se_cmd->data_direction == DMA_FROM_DEVICE) {
			unsigned char *buf = NULL;

			if (sgl)
				buf = kmap(sg_page(sgl)) + sgl->offset;

			if (buf) {
				memset(buf, 0, sgl->length);
				kunmap(sg_page(sgl));
			}
		}

		rc = transport_generic_map_mem_to_cmd(se_cmd, sgl, sgl_count,
				sgl_bidi, sgl_bidi_count);
		if (rc != 0) {
			transport_generic_request_failure(se_cmd, rc);
			return 0;
		}
	}

	/*
	 * Check if we need to delay processing because of ALUA
	 * Active/NonOptimized primary access state..
	 */
	core_alua_check_nonop_delay(se_cmd);

	transport_handle_cdb_direct(se_cmd);
	return 0;
}
EXPORT_SYMBOL(target_submit_cmd_map_sgls);

/*
 * target_submit_cmd - lookup unpacked lun and submit uninitialized se_cmd
 *
 * @se_cmd: command descriptor to submit
 * @se_sess: associated se_sess for endpoint
 * @cdb: pointer to SCSI CDB
 * @sense: pointer to SCSI sense buffer
 * @unpacked_lun: unpacked LUN to reference for struct se_lun
 * @data_length: fabric expected data transfer length
 * @task_addr: SAM task attribute
 * @data_dir: DMA data direction
 * @flags: flags for command submission from target_sc_flags_tables
 *
 * Task tags are supported if the caller has set @se_cmd->tag.
 *
 * Returns non zero to signal active I/O shutdown failure.  All other
 * setup exceptions will be returned as a SCSI CHECK_CONDITION response,
 * but still return zero here.
 *
 * This may only be called from process context, and also currently
 * assumes internal allocation of fabric payload buffer by target-core.
 *
 * It also assumes interal target core SGL memory allocation.
 */
int target_submit_cmd(struct se_cmd *se_cmd, struct se_session *se_sess,
		unsigned char *cdb, unsigned char *sense, u64 unpacked_lun,
		u32 data_length, int task_attr, int data_dir, int flags)
{
	return target_submit_cmd_map_sgls(se_cmd, se_sess, cdb, sense,
			unpacked_lun, data_length, task_attr, data_dir,
			flags, NULL, 0, NULL, 0, NULL, 0);
}
EXPORT_SYMBOL(target_submit_cmd);

static void target_complete_tmr_failure(struct work_struct *work)
{
	struct se_cmd *se_cmd = container_of(work, struct se_cmd, work);

	se_cmd->se_tmr_req->response = TMR_LUN_DOES_NOT_EXIST;
	se_cmd->se_tfo->queue_tm_rsp(se_cmd);

	transport_cmd_check_stop_to_fabric(se_cmd);
}

/**
 * target_submit_tmr - lookup unpacked lun and submit uninitialized se_cmd
 *                     for TMR CDBs
 *
 * @se_cmd: command descriptor to submit
 * @se_sess: associated se_sess for endpoint
 * @sense: pointer to SCSI sense buffer
 * @unpacked_lun: unpacked LUN to reference for struct se_lun
 * @fabric_context: fabric context for TMR req
 * @tm_type: Type of TM request
 * @gfp: gfp type for caller
 * @tag: referenced task tag for TMR_ABORT_TASK
 * @flags: submit cmd flags
 *
 * Callable from all contexts.
 **/

int target_submit_tmr(struct se_cmd *se_cmd, struct se_session *se_sess,
		unsigned char *sense, u64 unpacked_lun,
		void *fabric_tmr_ptr, unsigned char tm_type,
		gfp_t gfp, u64 tag, int flags)
{
	struct se_portal_group *se_tpg;
	int ret;

	se_tpg = se_sess->se_tpg;
	BUG_ON(!se_tpg);

	transport_init_se_cmd(se_cmd, se_tpg->se_tpg_tfo, se_sess,
			      0, DMA_NONE, TCM_SIMPLE_TAG, sense);
	/*
	 * FIXME: Currently expect caller to handle se_cmd->se_tmr_req
	 * allocation failure.
	 */
	ret = core_tmr_alloc_req(se_cmd, fabric_tmr_ptr, tm_type, gfp);
	if (ret < 0)
		return -ENOMEM;

	if (tm_type == TMR_ABORT_TASK)
		se_cmd->se_tmr_req->ref_task_tag = tag;

	/* See target_submit_cmd for commentary */
	ret = target_get_sess_cmd(se_cmd, flags & TARGET_SCF_ACK_KREF);
	if (ret) {
		core_tmr_release_req(se_cmd->se_tmr_req);
		return ret;
	}

	ret = transport_lookup_tmr_lun(se_cmd, unpacked_lun);
	if (ret) {
		/*
		 * For callback during failure handling, push this work off
		 * to process context with TMR_LUN_DOES_NOT_EXIST status.
		 */
		INIT_WORK(&se_cmd->work, target_complete_tmr_failure);
		schedule_work(&se_cmd->work);
		return 0;
	}
	transport_generic_handle_tmr(se_cmd);
	return 0;
}
EXPORT_SYMBOL(target_submit_tmr);

/*
 * Handle SAM-esque emulation for generic transport request failures.
 */
void transport_generic_request_failure(struct se_cmd *cmd,
		sense_reason_t sense_reason)
{
	int ret = 0, post_ret = 0;

	pr_debug("-----[ Storage Engine Exception for cmd: %p ITT: 0x%08llx"
		" CDB: 0x%02x\n", cmd, cmd->tag, cmd->t_task_cdb[0]);
	pr_debug("-----[ i_state: %d t_state: %d sense_reason: %d\n",
		cmd->se_tfo->get_cmd_state(cmd),
		cmd->t_state, sense_reason);
	pr_debug("-----[ CMD_T_ACTIVE: %d CMD_T_STOP: %d CMD_T_SENT: %d\n",
		(cmd->transport_state & CMD_T_ACTIVE) != 0,
		(cmd->transport_state & CMD_T_STOP) != 0,
		(cmd->transport_state & CMD_T_SENT) != 0);

	/*
	 * For SAM Task Attribute emulation for failed struct se_cmd
	 */
	transport_complete_task_attr(cmd);
	/*
	 * Handle special case for COMPARE_AND_WRITE failure, where the
	 * callback is expected to drop the per device ->caw_sem.
	 */
	if ((cmd->se_cmd_flags & SCF_COMPARE_AND_WRITE) &&
	     cmd->transport_complete_callback)
		cmd->transport_complete_callback(cmd, false, &post_ret);

	switch (sense_reason) {
	case TCM_NON_EXISTENT_LUN:
	case TCM_UNSUPPORTED_SCSI_OPCODE:
	case TCM_INVALID_CDB_FIELD:
	case TCM_INVALID_PARAMETER_LIST:
	case TCM_PARAMETER_LIST_LENGTH_ERROR:
	case TCM_LOGICAL_UNIT_COMMUNICATION_FAILURE:
	case TCM_UNKNOWN_MODE_PAGE:
	case TCM_WRITE_PROTECTED:
	case TCM_ADDRESS_OUT_OF_RANGE:
	case TCM_CHECK_CONDITION_ABORT_CMD:
	case TCM_CHECK_CONDITION_UNIT_ATTENTION:
	case TCM_CHECK_CONDITION_NOT_READY:
	case TCM_LOGICAL_BLOCK_GUARD_CHECK_FAILED:
	case TCM_LOGICAL_BLOCK_APP_TAG_CHECK_FAILED:
	case TCM_LOGICAL_BLOCK_REF_TAG_CHECK_FAILED:
	case TCM_COPY_TARGET_DEVICE_NOT_REACHABLE:
		break;
	case TCM_OUT_OF_RESOURCES:
		sense_reason = TCM_LOGICAL_UNIT_COMMUNICATION_FAILURE;
		break;
	case TCM_RESERVATION_CONFLICT:
		/*
		 * No SENSE Data payload for this case, set SCSI Status
		 * and queue the response to $FABRIC_MOD.
		 *
		 * Uses linux/include/scsi/scsi.h SAM status codes defs
		 */
		cmd->scsi_status = SAM_STAT_RESERVATION_CONFLICT;
		/*
		 * For UA Interlock Code 11b, a RESERVATION CONFLICT will
		 * establish a UNIT ATTENTION with PREVIOUS RESERVATION
		 * CONFLICT STATUS.
		 *
		 * See spc4r17, section 7.4.6 Control Mode Page, Table 349
		 */
		if (cmd->se_sess &&
		    cmd->se_dev->dev_attrib.emulate_ua_intlck_ctrl == 2) {
			target_ua_allocate_lun(cmd->se_sess->se_node_acl,
					       cmd->orig_fe_lun, 0x2C,
					ASCQ_2CH_PREVIOUS_RESERVATION_CONFLICT_STATUS);
		}
		trace_target_cmd_complete(cmd);
		ret = cmd->se_tfo->queue_status(cmd);
		if (ret == -EAGAIN || ret == -ENOMEM)
			goto queue_full;
		goto check_stop;
	default:
		pr_err("Unknown transport error for CDB 0x%02x: %d\n",
			cmd->t_task_cdb[0], sense_reason);
		sense_reason = TCM_UNSUPPORTED_SCSI_OPCODE;
		break;
	}

	ret = transport_send_check_condition_and_sense(cmd, sense_reason, 0);
	if (ret == -EAGAIN || ret == -ENOMEM)
		goto queue_full;

check_stop:
	transport_lun_remove_cmd(cmd);
	transport_cmd_check_stop_to_fabric(cmd);
	return;

queue_full:
	cmd->t_state = TRANSPORT_COMPLETE_QF_OK;
	transport_handle_queue_full(cmd, cmd->se_dev);
}
EXPORT_SYMBOL(transport_generic_request_failure);

void __target_execute_cmd(struct se_cmd *cmd, bool do_checks)
{
	sense_reason_t ret;

	if (!cmd->execute_cmd) {
		ret = TCM_LOGICAL_UNIT_COMMUNICATION_FAILURE;
		goto err;
	}
	if (do_checks) {
		/*
		 * Check for an existing UNIT ATTENTION condition after
		 * target_handle_task_attr() has done SAM task attr
		 * checking, and possibly have already defered execution
		 * out to target_restart_delayed_cmds() context.
		 */
		ret = target_scsi3_ua_check(cmd);
		if (ret)
			goto err;

		ret = target_alua_state_check(cmd);
		if (ret)
			goto err;

		ret = target_check_reservation(cmd);
		if (ret) {
			cmd->scsi_status = SAM_STAT_RESERVATION_CONFLICT;
			goto err;
		}
	}

	ret = cmd->execute_cmd(cmd);
	if (!ret)
		return;
err:
	spin_lock_irq(&cmd->t_state_lock);
	cmd->transport_state &= ~(CMD_T_BUSY|CMD_T_SENT);
	spin_unlock_irq(&cmd->t_state_lock);

	transport_generic_request_failure(cmd, ret);
}

static int target_write_prot_action(struct se_cmd *cmd)
{
	u32 sectors;
	/*
	 * Perform WRITE_INSERT of PI using software emulation when backend
	 * device has PI enabled, if the transport has not already generated
	 * PI using hardware WRITE_INSERT offload.
	 */
	switch (cmd->prot_op) {
	case TARGET_PROT_DOUT_INSERT:
		if (!(cmd->se_sess->sup_prot_ops & TARGET_PROT_DOUT_INSERT))
			sbc_dif_generate(cmd);
		break;
	case TARGET_PROT_DOUT_STRIP:
		if (cmd->se_sess->sup_prot_ops & TARGET_PROT_DOUT_STRIP)
			break;

		sectors = cmd->data_length >> ilog2(cmd->se_dev->dev_attrib.block_size);
		cmd->pi_err = sbc_dif_verify(cmd, cmd->t_task_lba,
					     sectors, 0, cmd->t_prot_sg, 0);
		if (unlikely(cmd->pi_err)) {
			spin_lock_irq(&cmd->t_state_lock);
			cmd->transport_state &= ~(CMD_T_BUSY|CMD_T_SENT);
			spin_unlock_irq(&cmd->t_state_lock);
			transport_generic_request_failure(cmd, cmd->pi_err);
			return -1;
		}
		break;
	default:
		break;
	}

	return 0;
}

static bool target_handle_task_attr(struct se_cmd *cmd)
{
	struct se_device *dev = cmd->se_dev;

	if (dev->transport->transport_flags & TRANSPORT_FLAG_PASSTHROUGH)
		return false;

	cmd->se_cmd_flags |= SCF_TASK_ATTR_SET;

	/*
	 * Check for the existence of HEAD_OF_QUEUE, and if true return 1
	 * to allow the passed struct se_cmd list of tasks to the front of the list.
	 */
	switch (cmd->sam_task_attr) {
	case TCM_HEAD_TAG:
		pr_debug("Added HEAD_OF_QUEUE for CDB: 0x%02x\n",
			 cmd->t_task_cdb[0]);
		return false;
	case TCM_ORDERED_TAG:
		atomic_inc_mb(&dev->dev_ordered_sync);

		pr_debug("Added ORDERED for CDB: 0x%02x to ordered list\n",
			 cmd->t_task_cdb[0]);

		/*
		 * Execute an ORDERED command if no other older commands
		 * exist that need to be completed first.
		 */
		if (!atomic_read(&dev->simple_cmds))
			return false;
		break;
	default:
		/*
		 * For SIMPLE and UNTAGGED Task Attribute commands
		 */
		atomic_inc_mb(&dev->simple_cmds);
		break;
	}

	if (atomic_read(&dev->dev_ordered_sync) == 0)
		return false;

	spin_lock(&dev->delayed_cmd_lock);
	list_add_tail(&cmd->se_delayed_node, &dev->delayed_cmd_list);
	spin_unlock(&dev->delayed_cmd_lock);

	pr_debug("Added CDB: 0x%02x Task Attr: 0x%02x to delayed CMD listn",
		cmd->t_task_cdb[0], cmd->sam_task_attr);
	return true;
}

static int __transport_check_aborted_status(struct se_cmd *, int);

void target_execute_cmd(struct se_cmd *cmd)
{
	/*
	 * Determine if frontend context caller is requesting the stopping of
	 * this command for frontend exceptions.
	 *
	 * If the received CDB has aleady been aborted stop processing it here.
	 */
	spin_lock_irq(&cmd->t_state_lock);
	if (__transport_check_aborted_status(cmd, 1)) {
		spin_unlock_irq(&cmd->t_state_lock);
		return;
	}
	if (cmd->transport_state & CMD_T_STOP) {
		pr_debug("%s:%d CMD_T_STOP for ITT: 0x%08llx\n",
			__func__, __LINE__, cmd->tag);

		spin_unlock_irq(&cmd->t_state_lock);
		complete_all(&cmd->t_transport_stop_comp);
		return;
	}

	cmd->t_state = TRANSPORT_PROCESSING;
	cmd->transport_state |= CMD_T_ACTIVE|CMD_T_BUSY|CMD_T_SENT;
	spin_unlock_irq(&cmd->t_state_lock);

	if (target_write_prot_action(cmd))
		return;

	if (target_handle_task_attr(cmd)) {
		spin_lock_irq(&cmd->t_state_lock);
		cmd->transport_state &= ~(CMD_T_BUSY | CMD_T_SENT);
		spin_unlock_irq(&cmd->t_state_lock);
		return;
	}

	__target_execute_cmd(cmd, true);
}
EXPORT_SYMBOL(target_execute_cmd);

/*
 * Process all commands up to the last received ORDERED task attribute which
 * requires another blocking boundary
 */
static void target_restart_delayed_cmds(struct se_device *dev)
{
	for (;;) {
		struct se_cmd *cmd;

		spin_lock(&dev->delayed_cmd_lock);
		if (list_empty(&dev->delayed_cmd_list)) {
			spin_unlock(&dev->delayed_cmd_lock);
			break;
		}

		cmd = list_entry(dev->delayed_cmd_list.next,
				 struct se_cmd, se_delayed_node);
		list_del(&cmd->se_delayed_node);
		spin_unlock(&dev->delayed_cmd_lock);

		__target_execute_cmd(cmd, true);

		if (cmd->sam_task_attr == TCM_ORDERED_TAG)
			break;
	}
}

/*
 * Called from I/O completion to determine which dormant/delayed
 * and ordered cmds need to have their tasks added to the execution queue.
 */
static void transport_complete_task_attr(struct se_cmd *cmd)
{
	struct se_device *dev = cmd->se_dev;

	if (dev->transport->transport_flags & TRANSPORT_FLAG_PASSTHROUGH)
		return;

	if (!(cmd->se_cmd_flags & SCF_TASK_ATTR_SET))
		goto restart;

	if (cmd->sam_task_attr == TCM_SIMPLE_TAG) {
		atomic_dec_mb(&dev->simple_cmds);
		dev->dev_cur_ordered_id++;
		pr_debug("Incremented dev->dev_cur_ordered_id: %u for SIMPLE\n",
			 dev->dev_cur_ordered_id);
	} else if (cmd->sam_task_attr == TCM_HEAD_TAG) {
		dev->dev_cur_ordered_id++;
		pr_debug("Incremented dev_cur_ordered_id: %u for HEAD_OF_QUEUE\n",
			 dev->dev_cur_ordered_id);
	} else if (cmd->sam_task_attr == TCM_ORDERED_TAG) {
		atomic_dec_mb(&dev->dev_ordered_sync);

		dev->dev_cur_ordered_id++;
		pr_debug("Incremented dev_cur_ordered_id: %u for ORDERED\n",
			 dev->dev_cur_ordered_id);
	}
restart:
	target_restart_delayed_cmds(dev);
}

static void transport_complete_qf(struct se_cmd *cmd)
{
	int ret = 0;

	transport_complete_task_attr(cmd);

	if (cmd->se_cmd_flags & SCF_TRANSPORT_TASK_SENSE) {
		trace_target_cmd_complete(cmd);
		ret = cmd->se_tfo->queue_status(cmd);
		goto out;
	}

	switch (cmd->data_direction) {
	case DMA_FROM_DEVICE:
		if (cmd->scsi_status)
			goto queue_status;

		trace_target_cmd_complete(cmd);
		ret = cmd->se_tfo->queue_data_in(cmd);
		break;
	case DMA_TO_DEVICE:
		if (cmd->se_cmd_flags & SCF_BIDI) {
			ret = cmd->se_tfo->queue_data_in(cmd);
			break;
		}
		/* Fall through for DMA_TO_DEVICE */
	case DMA_NONE:
queue_status:
		trace_target_cmd_complete(cmd);
		ret = cmd->se_tfo->queue_status(cmd);
		break;
	default:
		break;
	}

out:
	if (ret < 0) {
		transport_handle_queue_full(cmd, cmd->se_dev);
		return;
	}
	transport_lun_remove_cmd(cmd);
	transport_cmd_check_stop_to_fabric(cmd);
}

static void transport_handle_queue_full(
	struct se_cmd *cmd,
	struct se_device *dev)
{
	spin_lock_irq(&dev->qf_cmd_lock);
	list_add_tail(&cmd->se_qf_node, &cmd->se_dev->qf_cmd_list);
	atomic_inc_mb(&dev->dev_qf_count);
	spin_unlock_irq(&cmd->se_dev->qf_cmd_lock);

	schedule_work(&cmd->se_dev->qf_work_queue);
}

static bool target_read_prot_action(struct se_cmd *cmd)
{
	switch (cmd->prot_op) {
	case TARGET_PROT_DIN_STRIP:
		if (!(cmd->se_sess->sup_prot_ops & TARGET_PROT_DIN_STRIP)) {
			u32 sectors = cmd->data_length >>
				  ilog2(cmd->se_dev->dev_attrib.block_size);

			cmd->pi_err = sbc_dif_verify(cmd, cmd->t_task_lba,
						     sectors, 0, cmd->t_prot_sg,
						     0);
			if (cmd->pi_err)
				return true;
		}
		break;
	case TARGET_PROT_DIN_INSERT:
		if (cmd->se_sess->sup_prot_ops & TARGET_PROT_DIN_INSERT)
			break;

		sbc_dif_generate(cmd);
		break;
	default:
		break;
	}

	return false;
}

static void target_complete_ok_work(struct work_struct *work)
{
	struct se_cmd *cmd = container_of(work, struct se_cmd, work);
	int ret;

	/*
	 * Check if we need to move delayed/dormant tasks from cmds on the
	 * delayed execution list after a HEAD_OF_QUEUE or ORDERED Task
	 * Attribute.
	 */
	transport_complete_task_attr(cmd);

	/*
	 * Check to schedule QUEUE_FULL work, or execute an existing
	 * cmd->transport_qf_callback()
	 */
	if (atomic_read(&cmd->se_dev->dev_qf_count) != 0)
		schedule_work(&cmd->se_dev->qf_work_queue);

	/*
	 * Check if we need to send a sense buffer from
	 * the struct se_cmd in question.
	 */
	if (cmd->se_cmd_flags & SCF_TRANSPORT_TASK_SENSE) {
		WARN_ON(!cmd->scsi_status);
		ret = transport_send_check_condition_and_sense(
					cmd, 0, 1);
		if (ret == -EAGAIN || ret == -ENOMEM)
			goto queue_full;

		transport_lun_remove_cmd(cmd);
		transport_cmd_check_stop_to_fabric(cmd);
		return;
	}
	/*
	 * Check for a callback, used by amongst other things
	 * XDWRITE_READ_10 and COMPARE_AND_WRITE emulation.
	 */
	if (cmd->transport_complete_callback) {
		sense_reason_t rc;
		bool caw = (cmd->se_cmd_flags & SCF_COMPARE_AND_WRITE);
		bool zero_dl = !(cmd->data_length);
		int post_ret = 0;

		rc = cmd->transport_complete_callback(cmd, true, &post_ret);
		if (!rc && !post_ret) {
			if (caw && zero_dl)
				goto queue_rsp;

			return;
		} else if (rc) {
			ret = transport_send_check_condition_and_sense(cmd,
						rc, 0);
			if (ret == -EAGAIN || ret == -ENOMEM)
				goto queue_full;

			transport_lun_remove_cmd(cmd);
			transport_cmd_check_stop_to_fabric(cmd);
			return;
		}
	}

queue_rsp:
	switch (cmd->data_direction) {
	case DMA_FROM_DEVICE:
		if (cmd->scsi_status)
			goto queue_status;

		atomic_long_add(cmd->data_length,
				&cmd->se_lun->lun_stats.tx_data_octets);
		/*
		 * Perform READ_STRIP of PI using software emulation when
		 * backend had PI enabled, if the transport will not be
		 * performing hardware READ_STRIP offload.
		 */
		if (target_read_prot_action(cmd)) {
			ret = transport_send_check_condition_and_sense(cmd,
						cmd->pi_err, 0);
			if (ret == -EAGAIN || ret == -ENOMEM)
				goto queue_full;

			transport_lun_remove_cmd(cmd);
			transport_cmd_check_stop_to_fabric(cmd);
			return;
		}

		trace_target_cmd_complete(cmd);
		ret = cmd->se_tfo->queue_data_in(cmd);
		if (ret == -EAGAIN || ret == -ENOMEM)
			goto queue_full;
		break;
	case DMA_TO_DEVICE:
		atomic_long_add(cmd->data_length,
				&cmd->se_lun->lun_stats.rx_data_octets);
		/*
		 * Check if we need to send READ payload for BIDI-COMMAND
		 */
		if (cmd->se_cmd_flags & SCF_BIDI) {
			atomic_long_add(cmd->data_length,
					&cmd->se_lun->lun_stats.tx_data_octets);
			ret = cmd->se_tfo->queue_data_in(cmd);
			if (ret == -EAGAIN || ret == -ENOMEM)
				goto queue_full;
			break;
		}
		/* Fall through for DMA_TO_DEVICE */
	case DMA_NONE:
queue_status:
		trace_target_cmd_complete(cmd);
		ret = cmd->se_tfo->queue_status(cmd);
		if (ret == -EAGAIN || ret == -ENOMEM)
			goto queue_full;
		break;
	default:
		break;
	}

	transport_lun_remove_cmd(cmd);
	transport_cmd_check_stop_to_fabric(cmd);
	return;

queue_full:
	pr_debug("Handling complete_ok QUEUE_FULL: se_cmd: %p,"
		" data_direction: %d\n", cmd, cmd->data_direction);
	cmd->t_state = TRANSPORT_COMPLETE_QF_OK;
	transport_handle_queue_full(cmd, cmd->se_dev);
}

void target_free_sgl(struct scatterlist *sgl, int nents)
{
	struct scatterlist *sg;
	int count;

	for_each_sg(sgl, sg, nents, count)
		__free_page(sg_page(sg));

	kfree(sgl);
}
EXPORT_SYMBOL(target_free_sgl);

static inline void transport_reset_sgl_orig(struct se_cmd *cmd)
{
	/*
	 * Check for saved t_data_sg that may be used for COMPARE_AND_WRITE
	 * emulation, and free + reset pointers if necessary..
	 */
	if (!cmd->t_data_sg_orig)
		return;

	kfree(cmd->t_data_sg);
	cmd->t_data_sg = cmd->t_data_sg_orig;
	cmd->t_data_sg_orig = NULL;
	cmd->t_data_nents = cmd->t_data_nents_orig;
	cmd->t_data_nents_orig = 0;
}

static inline void transport_free_pages(struct se_cmd *cmd)
{
	if (!(cmd->se_cmd_flags & SCF_PASSTHROUGH_PROT_SG_TO_MEM_NOALLOC)) {
		target_free_sgl(cmd->t_prot_sg, cmd->t_prot_nents);
		cmd->t_prot_sg = NULL;
		cmd->t_prot_nents = 0;
	}

	if (cmd->se_cmd_flags & SCF_PASSTHROUGH_SG_TO_MEM_NOALLOC) {
		/*
		 * Release special case READ buffer payload required for
		 * SG_TO_MEM_NOALLOC to function with COMPARE_AND_WRITE
		 */
		if (cmd->se_cmd_flags & SCF_COMPARE_AND_WRITE) {
			target_free_sgl(cmd->t_bidi_data_sg,
					   cmd->t_bidi_data_nents);
			cmd->t_bidi_data_sg = NULL;
			cmd->t_bidi_data_nents = 0;
		}
		transport_reset_sgl_orig(cmd);
		return;
	}
	transport_reset_sgl_orig(cmd);

	target_free_sgl(cmd->t_data_sg, cmd->t_data_nents);
	cmd->t_data_sg = NULL;
	cmd->t_data_nents = 0;

	target_free_sgl(cmd->t_bidi_data_sg, cmd->t_bidi_data_nents);
	cmd->t_bidi_data_sg = NULL;
	cmd->t_bidi_data_nents = 0;
}

/**
 * transport_put_cmd - release a reference to a command
 * @cmd:       command to release
 *
 * This routine releases our reference to the command and frees it if possible.
 */
static int transport_put_cmd(struct se_cmd *cmd)
{
	BUG_ON(!cmd->se_tfo);
	/*
	 * If this cmd has been setup with target_get_sess_cmd(), drop
	 * the kref and call ->release_cmd() in kref callback.
	 */
	return target_put_sess_cmd(cmd);
}

void *transport_kmap_data_sg(struct se_cmd *cmd)
{
	struct scatterlist *sg = cmd->t_data_sg;
	struct page **pages;
	int i;

	/*
	 * We need to take into account a possible offset here for fabrics like
	 * tcm_loop who may be using a contig buffer from the SCSI midlayer for
	 * control CDBs passed as SGLs via transport_generic_map_mem_to_cmd()
	 */
	if (!cmd->t_data_nents)
		return NULL;

	BUG_ON(!sg);
	if (cmd->t_data_nents == 1)
		return kmap(sg_page(sg)) + sg->offset;

	/* >1 page. use vmap */
	pages = kmalloc(sizeof(*pages) * cmd->t_data_nents, GFP_KERNEL);
	if (!pages)
		return NULL;

	/* convert sg[] to pages[] */
	for_each_sg(cmd->t_data_sg, sg, cmd->t_data_nents, i) {
		pages[i] = sg_page(sg);
	}

	cmd->t_data_vmap = vmap(pages, cmd->t_data_nents,  VM_MAP, PAGE_KERNEL);
	kfree(pages);
	if (!cmd->t_data_vmap)
		return NULL;

	return cmd->t_data_vmap + cmd->t_data_sg[0].offset;
}
EXPORT_SYMBOL(transport_kmap_data_sg);

void transport_kunmap_data_sg(struct se_cmd *cmd)
{
	if (!cmd->t_data_nents) {
		return;
	} else if (cmd->t_data_nents == 1) {
		kunmap(sg_page(cmd->t_data_sg));
		return;
	}

	vunmap(cmd->t_data_vmap);
	cmd->t_data_vmap = NULL;
}
EXPORT_SYMBOL(transport_kunmap_data_sg);

int
target_alloc_sgl(struct scatterlist **sgl, unsigned int *nents, u32 length,
		 bool zero_page, bool chainable)
{
	struct scatterlist *sg;
	struct page *page;
	gfp_t zero_flag = (zero_page) ? __GFP_ZERO : 0;
	unsigned int nalloc, nent;
	int i = 0;

	nalloc = nent = DIV_ROUND_UP(length, PAGE_SIZE);
	if (chainable)
		nalloc++;
	sg = kmalloc_array(nalloc, sizeof(struct scatterlist), GFP_KERNEL);
	if (!sg)
		return -ENOMEM;

	sg_init_table(sg, nalloc);

	while (length) {
		u32 page_len = min_t(u32, length, PAGE_SIZE);
		page = alloc_page(GFP_KERNEL | zero_flag);
		if (!page)
			goto out;

		sg_set_page(&sg[i], page, page_len, 0);
		length -= page_len;
		i++;
	}
	*sgl = sg;
	*nents = nent;
	return 0;

out:
	while (i > 0) {
		i--;
		__free_page(sg_page(&sg[i]));
	}
	kfree(sg);
	return -ENOMEM;
}
EXPORT_SYMBOL(target_alloc_sgl);

/*
 * Allocate any required resources to execute the command.  For writes we
 * might not have the payload yet, so notify the fabric via a call to
 * ->write_pending instead. Otherwise place it on the execution queue.
 */
sense_reason_t
transport_generic_new_cmd(struct se_cmd *cmd)
{
	int ret = 0;
	bool zero_flag = !(cmd->se_cmd_flags & SCF_SCSI_DATA_CDB);

	if (cmd->prot_op != TARGET_PROT_NORMAL &&
	    !(cmd->se_cmd_flags & SCF_PASSTHROUGH_PROT_SG_TO_MEM_NOALLOC)) {
		ret = target_alloc_sgl(&cmd->t_prot_sg, &cmd->t_prot_nents,
				       cmd->prot_length, true, false);
		if (ret < 0)
			return TCM_LOGICAL_UNIT_COMMUNICATION_FAILURE;
	}

	/*
	 * Determine is the TCM fabric module has already allocated physical
	 * memory, and is directly calling transport_generic_map_mem_to_cmd()
	 * beforehand.
	 */
	if (!(cmd->se_cmd_flags & SCF_PASSTHROUGH_SG_TO_MEM_NOALLOC) &&
	    cmd->data_length) {

		if ((cmd->se_cmd_flags & SCF_BIDI) ||
		    (cmd->se_cmd_flags & SCF_COMPARE_AND_WRITE)) {
			u32 bidi_length;

			if (cmd->se_cmd_flags & SCF_COMPARE_AND_WRITE)
				bidi_length = cmd->t_task_nolb *
					      cmd->se_dev->dev_attrib.block_size;
			else
				bidi_length = cmd->data_length;

			ret = target_alloc_sgl(&cmd->t_bidi_data_sg,
					       &cmd->t_bidi_data_nents,
					       bidi_length, zero_flag, false);
			if (ret < 0)
				return TCM_LOGICAL_UNIT_COMMUNICATION_FAILURE;
		}

		ret = target_alloc_sgl(&cmd->t_data_sg, &cmd->t_data_nents,
				       cmd->data_length, zero_flag, false);
		if (ret < 0)
			return TCM_LOGICAL_UNIT_COMMUNICATION_FAILURE;
	} else if ((cmd->se_cmd_flags & SCF_COMPARE_AND_WRITE) &&
		    cmd->data_length) {
		/*
		 * Special case for COMPARE_AND_WRITE with fabrics
		 * using SCF_PASSTHROUGH_SG_TO_MEM_NOALLOC.
		 */
		u32 caw_length = cmd->t_task_nolb *
				 cmd->se_dev->dev_attrib.block_size;

		ret = target_alloc_sgl(&cmd->t_bidi_data_sg,
				       &cmd->t_bidi_data_nents,
				       caw_length, zero_flag, false);
		if (ret < 0)
			return TCM_LOGICAL_UNIT_COMMUNICATION_FAILURE;
	}
	/*
	 * If this command is not a write we can execute it right here,
	 * for write buffers we need to notify the fabric driver first
	 * and let it call back once the write buffers are ready.
	 */
	target_add_to_state_list(cmd);
	if (cmd->data_direction != DMA_TO_DEVICE || cmd->data_length == 0) {
		target_execute_cmd(cmd);
		return 0;
	}
	transport_cmd_check_stop(cmd, false, true);

	ret = cmd->se_tfo->write_pending(cmd);
	if (ret == -EAGAIN || ret == -ENOMEM)
		goto queue_full;

	/* fabric drivers should only return -EAGAIN or -ENOMEM as error */
	WARN_ON(ret);

	return (!ret) ? 0 : TCM_LOGICAL_UNIT_COMMUNICATION_FAILURE;

queue_full:
	pr_debug("Handling write_pending QUEUE__FULL: se_cmd: %p\n", cmd);
	cmd->t_state = TRANSPORT_COMPLETE_QF_WP;
	transport_handle_queue_full(cmd, cmd->se_dev);
	return 0;
}
EXPORT_SYMBOL(transport_generic_new_cmd);

static void transport_write_pending_qf(struct se_cmd *cmd)
{
	int ret;

	ret = cmd->se_tfo->write_pending(cmd);
	if (ret == -EAGAIN || ret == -ENOMEM) {
		pr_debug("Handling write_pending QUEUE__FULL: se_cmd: %p\n",
			 cmd);
		transport_handle_queue_full(cmd, cmd->se_dev);
	}
}

static bool
__transport_wait_for_tasks(struct se_cmd *, bool, bool *, bool *,
			   unsigned long *flags);

static void target_wait_free_cmd(struct se_cmd *cmd, bool *aborted, bool *tas)
{
	unsigned long flags;

	spin_lock_irqsave(&cmd->t_state_lock, flags);
	__transport_wait_for_tasks(cmd, true, aborted, tas, &flags);
	spin_unlock_irqrestore(&cmd->t_state_lock, flags);
}

int transport_generic_free_cmd(struct se_cmd *cmd, int wait_for_tasks)
{
	int ret = 0;
	bool aborted = false, tas = false;

	if (!(cmd->se_cmd_flags & SCF_SE_LUN_CMD)) {
		if (wait_for_tasks && (cmd->se_cmd_flags & SCF_SCSI_TMR_CDB))
			target_wait_free_cmd(cmd, &aborted, &tas);

		if (!aborted || tas)
			ret = transport_put_cmd(cmd);
	} else {
		if (wait_for_tasks)
			target_wait_free_cmd(cmd, &aborted, &tas);
		/*
		 * Handle WRITE failure case where transport_generic_new_cmd()
		 * has already added se_cmd to state_list, but fabric has
		 * failed command before I/O submission.
		 */
		if (cmd->state_active)
			target_remove_from_state_list(cmd);

		if (cmd->se_lun)
			transport_lun_remove_cmd(cmd);

		if (!aborted || tas)
			ret = transport_put_cmd(cmd);
	}
	/*
	 * If the task has been internally aborted due to TMR ABORT_TASK
	 * or LUN_RESET, target_core_tmr.c is responsible for performing
	 * the remaining calls to target_put_sess_cmd(), and not the
	 * callers of this function.
	 */
	if (aborted) {
		pr_debug("Detected CMD_T_ABORTED for ITT: %llu\n", cmd->tag);
		wait_for_completion(&cmd->cmd_wait_comp);
		cmd->se_tfo->release_cmd(cmd);
		ret = 1;
	}
	return ret;
}
EXPORT_SYMBOL(transport_generic_free_cmd);

/* target_get_sess_cmd - Add command to active ->sess_cmd_list
 * @se_cmd:	command descriptor to add
 * @ack_kref:	Signal that fabric will perform an ack target_put_sess_cmd()
 */
int target_get_sess_cmd(struct se_cmd *se_cmd, bool ack_kref)
{
	struct se_session *se_sess = se_cmd->se_sess;
	unsigned long flags;
	int ret = 0;

	/*
	 * Add a second kref if the fabric caller is expecting to handle
	 * fabric acknowledgement that requires two target_put_sess_cmd()
	 * invocations before se_cmd descriptor release.
	 */
	if (ack_kref) {
<<<<<<< HEAD
		kref_get(&se_cmd->cmd_kref);
=======
		if (!kref_get_unless_zero(&se_cmd->cmd_kref))
			return -EINVAL;

>>>>>>> 2cfef0c3
		se_cmd->se_cmd_flags |= SCF_ACK_KREF;
	}

	spin_lock_irqsave(&se_sess->sess_cmd_lock, flags);
	if (se_sess->sess_tearing_down) {
		ret = -ESHUTDOWN;
		goto out;
	}
	list_add_tail(&se_cmd->se_cmd_list, &se_sess->sess_cmd_list);
out:
	spin_unlock_irqrestore(&se_sess->sess_cmd_lock, flags);

	if (ret && ack_kref)
		target_put_sess_cmd(se_cmd);

	return ret;
}
EXPORT_SYMBOL(target_get_sess_cmd);

static void target_free_cmd_mem(struct se_cmd *cmd)
{
	transport_free_pages(cmd);

	if (cmd->se_cmd_flags & SCF_SCSI_TMR_CDB)
		core_tmr_release_req(cmd->se_tmr_req);
	if (cmd->t_task_cdb != cmd->__t_task_cdb)
		kfree(cmd->t_task_cdb);
}

static void target_release_cmd_kref(struct kref *kref)
{
	struct se_cmd *se_cmd = container_of(kref, struct se_cmd, cmd_kref);
	struct se_session *se_sess = se_cmd->se_sess;
	unsigned long flags;
	bool fabric_stop;

	spin_lock_irqsave(&se_sess->sess_cmd_lock, flags);

	spin_lock(&se_cmd->t_state_lock);
	fabric_stop = (se_cmd->transport_state & CMD_T_FABRIC_STOP) &&
		      (se_cmd->transport_state & CMD_T_ABORTED);
	spin_unlock(&se_cmd->t_state_lock);

	if (se_cmd->cmd_wait_set || fabric_stop) {
		list_del_init(&se_cmd->se_cmd_list);
		spin_unlock_irqrestore(&se_sess->sess_cmd_lock, flags);
		target_free_cmd_mem(se_cmd);
		complete(&se_cmd->cmd_wait_comp);
		return;
	}
	list_del_init(&se_cmd->se_cmd_list);
	spin_unlock_irqrestore(&se_sess->sess_cmd_lock, flags);

	target_free_cmd_mem(se_cmd);
	se_cmd->se_tfo->release_cmd(se_cmd);
}

/* target_put_sess_cmd - Check for active I/O shutdown via kref_put
 * @se_cmd:	command descriptor to drop
 */
int target_put_sess_cmd(struct se_cmd *se_cmd)
{
	struct se_session *se_sess = se_cmd->se_sess;

	if (!se_sess) {
		target_free_cmd_mem(se_cmd);
		se_cmd->se_tfo->release_cmd(se_cmd);
		return 1;
	}
	return kref_put(&se_cmd->cmd_kref, target_release_cmd_kref);
}
EXPORT_SYMBOL(target_put_sess_cmd);

/* target_sess_cmd_list_set_waiting - Flag all commands in
 *         sess_cmd_list to complete cmd_wait_comp.  Set
 *         sess_tearing_down so no more commands are queued.
 * @se_sess:	session to flag
 */
void target_sess_cmd_list_set_waiting(struct se_session *se_sess)
{
	struct se_cmd *se_cmd, *tmp_cmd;
	unsigned long flags;
	int rc;

	spin_lock_irqsave(&se_sess->sess_cmd_lock, flags);
	if (se_sess->sess_tearing_down) {
		spin_unlock_irqrestore(&se_sess->sess_cmd_lock, flags);
		return;
	}
	se_sess->sess_tearing_down = 1;
	list_splice_init(&se_sess->sess_cmd_list, &se_sess->sess_wait_list);

	list_for_each_entry_safe(se_cmd, tmp_cmd,
				 &se_sess->sess_wait_list, se_cmd_list) {
		rc = kref_get_unless_zero(&se_cmd->cmd_kref);
		if (rc) {
			se_cmd->cmd_wait_set = 1;
			spin_lock(&se_cmd->t_state_lock);
			se_cmd->transport_state |= CMD_T_FABRIC_STOP;
			spin_unlock(&se_cmd->t_state_lock);
		} else
			list_del_init(&se_cmd->se_cmd_list);
	}

	spin_unlock_irqrestore(&se_sess->sess_cmd_lock, flags);
}
EXPORT_SYMBOL(target_sess_cmd_list_set_waiting);

/* target_wait_for_sess_cmds - Wait for outstanding descriptors
 * @se_sess:    session to wait for active I/O
 */
void target_wait_for_sess_cmds(struct se_session *se_sess)
{
	struct se_cmd *se_cmd, *tmp_cmd;
	unsigned long flags;
	bool tas;

	list_for_each_entry_safe(se_cmd, tmp_cmd,
				&se_sess->sess_wait_list, se_cmd_list) {
		pr_debug("Waiting for se_cmd: %p t_state: %d, fabric state:"
			" %d\n", se_cmd, se_cmd->t_state,
			se_cmd->se_tfo->get_cmd_state(se_cmd));

		spin_lock_irqsave(&se_cmd->t_state_lock, flags);
		tas = (se_cmd->transport_state & CMD_T_TAS);
		spin_unlock_irqrestore(&se_cmd->t_state_lock, flags);

		if (!target_put_sess_cmd(se_cmd)) {
			if (tas)
				target_put_sess_cmd(se_cmd);
		}

		wait_for_completion(&se_cmd->cmd_wait_comp);
		pr_debug("After cmd_wait_comp: se_cmd: %p t_state: %d"
			" fabric state: %d\n", se_cmd, se_cmd->t_state,
			se_cmd->se_tfo->get_cmd_state(se_cmd));

		se_cmd->se_tfo->release_cmd(se_cmd);
	}

	spin_lock_irqsave(&se_sess->sess_cmd_lock, flags);
	WARN_ON(!list_empty(&se_sess->sess_cmd_list));
	spin_unlock_irqrestore(&se_sess->sess_cmd_lock, flags);

}
EXPORT_SYMBOL(target_wait_for_sess_cmds);

void transport_clear_lun_ref(struct se_lun *lun)
{
	percpu_ref_kill(&lun->lun_ref);
	wait_for_completion(&lun->lun_ref_comp);
}

static bool
__transport_wait_for_tasks(struct se_cmd *cmd, bool fabric_stop,
			   bool *aborted, bool *tas, unsigned long *flags)
	__releases(&cmd->t_state_lock)
	__acquires(&cmd->t_state_lock)
{

	assert_spin_locked(&cmd->t_state_lock);
	WARN_ON_ONCE(!irqs_disabled());

	if (fabric_stop)
		cmd->transport_state |= CMD_T_FABRIC_STOP;

	if (cmd->transport_state & CMD_T_ABORTED)
		*aborted = true;

	if (cmd->transport_state & CMD_T_TAS)
		*tas = true;

	if (!(cmd->se_cmd_flags & SCF_SE_LUN_CMD) &&
	    !(cmd->se_cmd_flags & SCF_SCSI_TMR_CDB))
		return false;

	if (!(cmd->se_cmd_flags & SCF_SUPPORTED_SAM_OPCODE) &&
	    !(cmd->se_cmd_flags & SCF_SCSI_TMR_CDB))
		return false;

	if (!(cmd->transport_state & CMD_T_ACTIVE))
		return false;

	if (fabric_stop && *aborted)
		return false;

	cmd->transport_state |= CMD_T_STOP;

	pr_debug("wait_for_tasks: Stopping %p ITT: 0x%08llx i_state: %d,"
		 " t_state: %d, CMD_T_STOP\n", cmd, cmd->tag,
		 cmd->se_tfo->get_cmd_state(cmd), cmd->t_state);

	spin_unlock_irqrestore(&cmd->t_state_lock, *flags);

	wait_for_completion(&cmd->t_transport_stop_comp);

	spin_lock_irqsave(&cmd->t_state_lock, *flags);
	cmd->transport_state &= ~(CMD_T_ACTIVE | CMD_T_STOP);

	pr_debug("wait_for_tasks: Stopped wait_for_completion(&cmd->"
		 "t_transport_stop_comp) for ITT: 0x%08llx\n", cmd->tag);

	return true;
}

/**
 * transport_wait_for_tasks - wait for completion to occur
 * @cmd:	command to wait
 *
 * Called from frontend fabric context to wait for storage engine
 * to pause and/or release frontend generated struct se_cmd.
 */
bool transport_wait_for_tasks(struct se_cmd *cmd)
{
	unsigned long flags;
	bool ret, aborted = false, tas = false;

	spin_lock_irqsave(&cmd->t_state_lock, flags);
	ret = __transport_wait_for_tasks(cmd, false, &aborted, &tas, &flags);
	spin_unlock_irqrestore(&cmd->t_state_lock, flags);

	return ret;
}
EXPORT_SYMBOL(transport_wait_for_tasks);

struct sense_info {
	u8 key;
	u8 asc;
	u8 ascq;
	bool add_sector_info;
};

static const struct sense_info sense_info_table[] = {
	[TCM_NO_SENSE] = {
		.key = NOT_READY
	},
	[TCM_NON_EXISTENT_LUN] = {
		.key = ILLEGAL_REQUEST,
		.asc = 0x25 /* LOGICAL UNIT NOT SUPPORTED */
	},
	[TCM_UNSUPPORTED_SCSI_OPCODE] = {
		.key = ILLEGAL_REQUEST,
		.asc = 0x20, /* INVALID COMMAND OPERATION CODE */
	},
	[TCM_SECTOR_COUNT_TOO_MANY] = {
		.key = ILLEGAL_REQUEST,
		.asc = 0x20, /* INVALID COMMAND OPERATION CODE */
	},
	[TCM_UNKNOWN_MODE_PAGE] = {
		.key = ILLEGAL_REQUEST,
		.asc = 0x24, /* INVALID FIELD IN CDB */
	},
	[TCM_CHECK_CONDITION_ABORT_CMD] = {
		.key = ABORTED_COMMAND,
		.asc = 0x29, /* BUS DEVICE RESET FUNCTION OCCURRED */
		.ascq = 0x03,
	},
	[TCM_INCORRECT_AMOUNT_OF_DATA] = {
		.key = ABORTED_COMMAND,
		.asc = 0x0c, /* WRITE ERROR */
		.ascq = 0x0d, /* NOT ENOUGH UNSOLICITED DATA */
	},
	[TCM_INVALID_CDB_FIELD] = {
		.key = ILLEGAL_REQUEST,
		.asc = 0x24, /* INVALID FIELD IN CDB */
	},
	[TCM_INVALID_PARAMETER_LIST] = {
		.key = ILLEGAL_REQUEST,
		.asc = 0x26, /* INVALID FIELD IN PARAMETER LIST */
	},
	[TCM_PARAMETER_LIST_LENGTH_ERROR] = {
		.key = ILLEGAL_REQUEST,
		.asc = 0x1a, /* PARAMETER LIST LENGTH ERROR */
	},
	[TCM_UNEXPECTED_UNSOLICITED_DATA] = {
		.key = ILLEGAL_REQUEST,
		.asc = 0x0c, /* WRITE ERROR */
		.ascq = 0x0c, /* UNEXPECTED_UNSOLICITED_DATA */
	},
	[TCM_SERVICE_CRC_ERROR] = {
		.key = ABORTED_COMMAND,
		.asc = 0x47, /* PROTOCOL SERVICE CRC ERROR */
		.ascq = 0x05, /* N/A */
	},
	[TCM_SNACK_REJECTED] = {
		.key = ABORTED_COMMAND,
		.asc = 0x11, /* READ ERROR */
		.ascq = 0x13, /* FAILED RETRANSMISSION REQUEST */
	},
	[TCM_WRITE_PROTECTED] = {
		.key = DATA_PROTECT,
		.asc = 0x27, /* WRITE PROTECTED */
	},
	[TCM_ADDRESS_OUT_OF_RANGE] = {
		.key = ILLEGAL_REQUEST,
		.asc = 0x21, /* LOGICAL BLOCK ADDRESS OUT OF RANGE */
	},
	[TCM_CHECK_CONDITION_UNIT_ATTENTION] = {
		.key = UNIT_ATTENTION,
	},
	[TCM_CHECK_CONDITION_NOT_READY] = {
		.key = NOT_READY,
	},
	[TCM_MISCOMPARE_VERIFY] = {
		.key = MISCOMPARE,
		.asc = 0x1d, /* MISCOMPARE DURING VERIFY OPERATION */
		.ascq = 0x00,
	},
	[TCM_LOGICAL_BLOCK_GUARD_CHECK_FAILED] = {
		.key = ABORTED_COMMAND,
		.asc = 0x10,
		.ascq = 0x01, /* LOGICAL BLOCK GUARD CHECK FAILED */
		.add_sector_info = true,
	},
	[TCM_LOGICAL_BLOCK_APP_TAG_CHECK_FAILED] = {
		.key = ABORTED_COMMAND,
		.asc = 0x10,
		.ascq = 0x02, /* LOGICAL BLOCK APPLICATION TAG CHECK FAILED */
		.add_sector_info = true,
	},
	[TCM_LOGICAL_BLOCK_REF_TAG_CHECK_FAILED] = {
		.key = ABORTED_COMMAND,
		.asc = 0x10,
		.ascq = 0x03, /* LOGICAL BLOCK REFERENCE TAG CHECK FAILED */
		.add_sector_info = true,
	},
	[TCM_COPY_TARGET_DEVICE_NOT_REACHABLE] = {
		.key = COPY_ABORTED,
		.asc = 0x0d,
		.ascq = 0x02, /* COPY TARGET DEVICE NOT REACHABLE */

	},
	[TCM_LOGICAL_UNIT_COMMUNICATION_FAILURE] = {
		/*
		 * Returning ILLEGAL REQUEST would cause immediate IO errors on
		 * Solaris initiators.  Returning NOT READY instead means the
		 * operations will be retried a finite number of times and we
		 * can survive intermittent errors.
		 */
		.key = NOT_READY,
		.asc = 0x08, /* LOGICAL UNIT COMMUNICATION FAILURE */
	},
};

static int translate_sense_reason(struct se_cmd *cmd, sense_reason_t reason)
{
	const struct sense_info *si;
	u8 *buffer = cmd->sense_buffer;
	int r = (__force int)reason;
	u8 asc, ascq;
	bool desc_format = target_sense_desc_format(cmd->se_dev);

	if (r < ARRAY_SIZE(sense_info_table) && sense_info_table[r].key)
		si = &sense_info_table[r];
	else
		si = &sense_info_table[(__force int)
				       TCM_LOGICAL_UNIT_COMMUNICATION_FAILURE];

	if (reason == TCM_CHECK_CONDITION_UNIT_ATTENTION) {
		core_scsi3_ua_for_check_condition(cmd, &asc, &ascq);
		WARN_ON_ONCE(asc == 0);
	} else if (si->asc == 0) {
		WARN_ON_ONCE(cmd->scsi_asc == 0);
		asc = cmd->scsi_asc;
		ascq = cmd->scsi_ascq;
	} else {
		asc = si->asc;
		ascq = si->ascq;
	}

	scsi_build_sense_buffer(desc_format, buffer, si->key, asc, ascq);
	if (si->add_sector_info)
		return scsi_set_sense_information(buffer,
						  cmd->scsi_sense_length,
						  cmd->bad_sector);

	return 0;
}

int
transport_send_check_condition_and_sense(struct se_cmd *cmd,
		sense_reason_t reason, int from_transport)
{
	unsigned long flags;

	spin_lock_irqsave(&cmd->t_state_lock, flags);
	if (cmd->se_cmd_flags & SCF_SENT_CHECK_CONDITION) {
		spin_unlock_irqrestore(&cmd->t_state_lock, flags);
		return 0;
	}
	cmd->se_cmd_flags |= SCF_SENT_CHECK_CONDITION;
	spin_unlock_irqrestore(&cmd->t_state_lock, flags);

	if (!from_transport) {
		int rc;

		cmd->se_cmd_flags |= SCF_EMULATED_TASK_SENSE;
		cmd->scsi_status = SAM_STAT_CHECK_CONDITION;
		cmd->scsi_sense_length  = TRANSPORT_SENSE_BUFFER;
		rc = translate_sense_reason(cmd, reason);
		if (rc)
			return rc;
	}

	trace_target_cmd_complete(cmd);
	return cmd->se_tfo->queue_status(cmd);
}
EXPORT_SYMBOL(transport_send_check_condition_and_sense);

static int __transport_check_aborted_status(struct se_cmd *cmd, int send_status)
	__releases(&cmd->t_state_lock)
	__acquires(&cmd->t_state_lock)
{
	assert_spin_locked(&cmd->t_state_lock);
	WARN_ON_ONCE(!irqs_disabled());

	if (!(cmd->transport_state & CMD_T_ABORTED))
		return 0;
	/*
	 * If cmd has been aborted but either no status is to be sent or it has
	 * already been sent, just return
	 */
	if (!send_status || !(cmd->se_cmd_flags & SCF_SEND_DELAYED_TAS)) {
		if (send_status)
			cmd->se_cmd_flags |= SCF_SEND_DELAYED_TAS;
		return 1;
	}

	pr_debug("Sending delayed SAM_STAT_TASK_ABORTED status for CDB:"
		" 0x%02x ITT: 0x%08llx\n", cmd->t_task_cdb[0], cmd->tag);

	cmd->se_cmd_flags &= ~SCF_SEND_DELAYED_TAS;
	cmd->scsi_status = SAM_STAT_TASK_ABORTED;
	trace_target_cmd_complete(cmd);

	spin_unlock_irq(&cmd->t_state_lock);
	cmd->se_tfo->queue_status(cmd);
	spin_lock_irq(&cmd->t_state_lock);

	return 1;
}

int transport_check_aborted_status(struct se_cmd *cmd, int send_status)
{
	int ret;

	spin_lock_irq(&cmd->t_state_lock);
	ret = __transport_check_aborted_status(cmd, send_status);
	spin_unlock_irq(&cmd->t_state_lock);

	return ret;
}
EXPORT_SYMBOL(transport_check_aborted_status);

void transport_send_task_abort(struct se_cmd *cmd)
{
	unsigned long flags;

	spin_lock_irqsave(&cmd->t_state_lock, flags);
	if (cmd->se_cmd_flags & (SCF_SENT_CHECK_CONDITION)) {
		spin_unlock_irqrestore(&cmd->t_state_lock, flags);
		return;
	}
	spin_unlock_irqrestore(&cmd->t_state_lock, flags);

	/*
	 * If there are still expected incoming fabric WRITEs, we wait
	 * until until they have completed before sending a TASK_ABORTED
	 * response.  This response with TASK_ABORTED status will be
	 * queued back to fabric module by transport_check_aborted_status().
	 */
	if (cmd->data_direction == DMA_TO_DEVICE) {
		if (cmd->se_tfo->write_pending_status(cmd) != 0) {
			spin_lock_irqsave(&cmd->t_state_lock, flags);
			if (cmd->se_cmd_flags & SCF_SEND_DELAYED_TAS) {
				spin_unlock_irqrestore(&cmd->t_state_lock, flags);
				goto send_abort;
			}
			cmd->se_cmd_flags |= SCF_SEND_DELAYED_TAS;
			spin_unlock_irqrestore(&cmd->t_state_lock, flags);
			return;
		}
	}
send_abort:
	cmd->scsi_status = SAM_STAT_TASK_ABORTED;

	transport_lun_remove_cmd(cmd);

	pr_debug("Setting SAM_STAT_TASK_ABORTED status for CDB: 0x%02x, ITT: 0x%08llx\n",
		 cmd->t_task_cdb[0], cmd->tag);

	trace_target_cmd_complete(cmd);
	cmd->se_tfo->queue_status(cmd);
}

static void target_tmr_work(struct work_struct *work)
{
	struct se_cmd *cmd = container_of(work, struct se_cmd, work);
	struct se_device *dev = cmd->se_dev;
	struct se_tmr_req *tmr = cmd->se_tmr_req;
	unsigned long flags;
	int ret;

	spin_lock_irqsave(&cmd->t_state_lock, flags);
	if (cmd->transport_state & CMD_T_ABORTED) {
		tmr->response = TMR_FUNCTION_REJECTED;
		spin_unlock_irqrestore(&cmd->t_state_lock, flags);
		goto check_stop;
	}
	spin_unlock_irqrestore(&cmd->t_state_lock, flags);

	switch (tmr->function) {
	case TMR_ABORT_TASK:
		core_tmr_abort_task(dev, tmr, cmd->se_sess);
		break;
	case TMR_ABORT_TASK_SET:
	case TMR_CLEAR_ACA:
	case TMR_CLEAR_TASK_SET:
		tmr->response = TMR_TASK_MGMT_FUNCTION_NOT_SUPPORTED;
		break;
	case TMR_LUN_RESET:
		ret = core_tmr_lun_reset(dev, tmr, NULL, NULL);
		tmr->response = (!ret) ? TMR_FUNCTION_COMPLETE :
					 TMR_FUNCTION_REJECTED;
		if (tmr->response == TMR_FUNCTION_COMPLETE) {
			target_ua_allocate_lun(cmd->se_sess->se_node_acl,
					       cmd->orig_fe_lun, 0x29,
					       ASCQ_29H_BUS_DEVICE_RESET_FUNCTION_OCCURRED);
		}
		break;
	case TMR_TARGET_WARM_RESET:
		tmr->response = TMR_FUNCTION_REJECTED;
		break;
	case TMR_TARGET_COLD_RESET:
		tmr->response = TMR_FUNCTION_REJECTED;
		break;
	default:
		pr_err("Uknown TMR function: 0x%02x.\n",
				tmr->function);
		tmr->response = TMR_FUNCTION_REJECTED;
		break;
	}

	spin_lock_irqsave(&cmd->t_state_lock, flags);
	if (cmd->transport_state & CMD_T_ABORTED) {
		spin_unlock_irqrestore(&cmd->t_state_lock, flags);
		goto check_stop;
	}
	cmd->t_state = TRANSPORT_ISTATE_PROCESSING;
	spin_unlock_irqrestore(&cmd->t_state_lock, flags);

	cmd->se_tfo->queue_tm_rsp(cmd);

check_stop:
	transport_cmd_check_stop_to_fabric(cmd);
}

int transport_generic_handle_tmr(
	struct se_cmd *cmd)
{
	unsigned long flags;

	spin_lock_irqsave(&cmd->t_state_lock, flags);
	cmd->transport_state |= CMD_T_ACTIVE;
	spin_unlock_irqrestore(&cmd->t_state_lock, flags);

	INIT_WORK(&cmd->work, target_tmr_work);
	queue_work(cmd->se_dev->tmr_wq, &cmd->work);
	return 0;
}
EXPORT_SYMBOL(transport_generic_handle_tmr);

bool
target_check_wce(struct se_device *dev)
{
	bool wce = false;

	if (dev->transport->get_write_cache)
		wce = dev->transport->get_write_cache(dev);
	else if (dev->dev_attrib.emulate_write_cache > 0)
		wce = true;

	return wce;
}

bool
target_check_fua(struct se_device *dev)
{
	return target_check_wce(dev) && dev->dev_attrib.emulate_fua_write > 0;
}<|MERGE_RESOLUTION|>--- conflicted
+++ resolved
@@ -2535,13 +2535,9 @@
 	 * invocations before se_cmd descriptor release.
 	 */
 	if (ack_kref) {
-<<<<<<< HEAD
-		kref_get(&se_cmd->cmd_kref);
-=======
 		if (!kref_get_unless_zero(&se_cmd->cmd_kref))
 			return -EINVAL;
 
->>>>>>> 2cfef0c3
 		se_cmd->se_cmd_flags |= SCF_ACK_KREF;
 	}
 
