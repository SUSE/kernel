/*******************************************************************************
 *
 * This file contains the Linux/SCSI LLD virtual SCSI initiator driver
 * for emulated SAS initiator ports
 *
 * © Copyright 2011-2013 Datera, Inc.
 *
 * Licensed to the Linux Foundation under the General Public License (GPL) version 2.
 *
 * Author: Nicholas A. Bellinger <nab@risingtidesystems.com>
 *
 * This program is free software; you can redistribute it and/or modify
 * it under the terms of the GNU General Public License as published by
 * the Free Software Foundation; either version 2 of the License, or
 * (at your option) any later version.
 *
 * This program is distributed in the hope that it will be useful,
 * but WITHOUT ANY WARRANTY; without even the implied warranty of
 * MERCHANTABILITY or FITNESS FOR A PARTICULAR PURPOSE.  See the
 * GNU General Public License for more details.
 ****************************************************************************/

#include <linux/module.h>
#include <linux/moduleparam.h>
#include <linux/init.h>
#include <linux/slab.h>
#include <linux/types.h>
#include <linux/configfs.h>
#include <scsi/scsi.h>
#include <scsi/scsi_tcq.h>
#include <scsi/scsi_host.h>
#include <scsi/scsi_device.h>
#include <scsi/scsi_cmnd.h>

#include <target/target_core_base.h>
#include <target/target_core_fabric.h>

#include "tcm_loop.h"

#define to_tcm_loop_hba(hba)	container_of(hba, struct tcm_loop_hba, dev)

static struct kmem_cache *tcm_loop_cmd_cache;

static int tcm_loop_hba_no_cnt;

static int tcm_loop_queue_status(struct se_cmd *se_cmd);

static unsigned int tcm_loop_nr_hw_queues = 1;
module_param_named(nr_hw_queues, tcm_loop_nr_hw_queues, uint, 0644);

static unsigned int tcm_loop_can_queue = 1024;
module_param_named(can_queue, tcm_loop_can_queue, uint, 0644);

static unsigned int tcm_loop_cmd_per_lun = 1024;
module_param_named(cmd_per_lun, tcm_loop_cmd_per_lun, uint, 0644);

/*
 * Called from struct target_core_fabric_ops->check_stop_free()
 */
static int tcm_loop_check_stop_free(struct se_cmd *se_cmd)
{
	return transport_generic_free_cmd(se_cmd, 0);
}

static void tcm_loop_release_cmd(struct se_cmd *se_cmd)
{
	struct tcm_loop_cmd *tl_cmd = container_of(se_cmd,
				struct tcm_loop_cmd, tl_se_cmd);
	struct scsi_cmnd *sc = tl_cmd->sc;

	if (se_cmd->se_cmd_flags & SCF_SCSI_TMR_CDB)
		kmem_cache_free(tcm_loop_cmd_cache, tl_cmd);
	else
		scsi_done(sc);
}

static int tcm_loop_show_info(struct seq_file *m, struct Scsi_Host *host)
{
	seq_puts(m, "tcm_loop_proc_info()\n");
	return 0;
}

static int tcm_loop_driver_probe(struct device *);
static void tcm_loop_driver_remove(struct device *);
<<<<<<< HEAD

static int pseudo_lld_bus_match(struct device *dev,
				struct device_driver *dev_driver)
{
	return 1;
}
=======
>>>>>>> eb3cdb58

static struct bus_type tcm_loop_lld_bus = {
	.name			= "tcm_loop_bus",
	.probe			= tcm_loop_driver_probe,
	.remove			= tcm_loop_driver_remove,
};

static struct device_driver tcm_loop_driverfs = {
	.name			= "tcm_loop",
	.bus			= &tcm_loop_lld_bus,
};
/*
 * Used with root_device_register() in tcm_loop_alloc_core_bus() below
 */
static struct device *tcm_loop_primary;

static void tcm_loop_target_queue_cmd(struct tcm_loop_cmd *tl_cmd)
{
	struct se_cmd *se_cmd = &tl_cmd->tl_se_cmd;
	struct scsi_cmnd *sc = tl_cmd->sc;
	struct tcm_loop_nexus *tl_nexus;
	struct tcm_loop_hba *tl_hba;
	struct tcm_loop_tpg *tl_tpg;
	struct scatterlist *sgl_bidi = NULL;
	u32 sgl_bidi_count = 0, transfer_length;

	tl_hba = *(struct tcm_loop_hba **)shost_priv(sc->device->host);
	tl_tpg = &tl_hba->tl_hba_tpgs[sc->device->id];

	/*
	 * Ensure that this tl_tpg reference from the incoming sc->device->id
	 * has already been configured via tcm_loop_make_naa_tpg().
	 */
	if (!tl_tpg->tl_hba) {
		set_host_byte(sc, DID_NO_CONNECT);
		goto out_done;
	}
	if (tl_tpg->tl_transport_status == TCM_TRANSPORT_OFFLINE) {
		set_host_byte(sc, DID_TRANSPORT_DISRUPTED);
		goto out_done;
	}
	tl_nexus = tl_tpg->tl_nexus;
	if (!tl_nexus) {
		scmd_printk(KERN_ERR, sc,
			    "TCM_Loop I_T Nexus does not exist\n");
		set_host_byte(sc, DID_ERROR);
		goto out_done;
	}

	transfer_length = scsi_transfer_length(sc);
	if (!scsi_prot_sg_count(sc) &&
	    scsi_get_prot_op(sc) != SCSI_PROT_NORMAL) {
		se_cmd->prot_pto = true;
		/*
		 * loopback transport doesn't support
		 * WRITE_GENERATE, READ_STRIP protection
		 * information operations, go ahead unprotected.
		 */
		transfer_length = scsi_bufflen(sc);
	}

	se_cmd->tag = tl_cmd->sc_cmd_tag;
	target_init_cmd(se_cmd, tl_nexus->se_sess, &tl_cmd->tl_sense_buf[0],
			tl_cmd->sc->device->lun, transfer_length,
			TCM_SIMPLE_TAG, sc->sc_data_direction, 0);

	if (target_submit_prep(se_cmd, sc->cmnd, scsi_sglist(sc),
			       scsi_sg_count(sc), sgl_bidi, sgl_bidi_count,
			       scsi_prot_sglist(sc), scsi_prot_sg_count(sc),
			       GFP_ATOMIC))
		return;

	target_queue_submission(se_cmd);
	return;

out_done:
	scsi_done(sc);
}

/*
 * ->queuecommand can be and usually is called from interrupt context, so
 * defer the actual submission to a workqueue.
 */
static int tcm_loop_queuecommand(struct Scsi_Host *sh, struct scsi_cmnd *sc)
{
	struct tcm_loop_cmd *tl_cmd = scsi_cmd_priv(sc);

	pr_debug("%s() %d:%d:%d:%llu got CDB: 0x%02x scsi_buf_len: %u\n",
		 __func__, sc->device->host->host_no, sc->device->id,
		 sc->device->channel, sc->device->lun, sc->cmnd[0],
		 scsi_bufflen(sc));

	memset(tl_cmd, 0, sizeof(*tl_cmd));
	tl_cmd->sc = sc;
	tl_cmd->sc_cmd_tag = scsi_cmd_to_rq(sc)->tag;

	tcm_loop_target_queue_cmd(tl_cmd);
	return 0;
}

/*
 * Called from SCSI EH process context to issue a LUN_RESET TMR
 * to struct scsi_device
 */
static int tcm_loop_issue_tmr(struct tcm_loop_tpg *tl_tpg,
			      u64 lun, int task, enum tcm_tmreq_table tmr)
{
	struct se_cmd *se_cmd;
	struct se_session *se_sess;
	struct tcm_loop_nexus *tl_nexus;
	struct tcm_loop_cmd *tl_cmd;
	int ret = TMR_FUNCTION_FAILED, rc;

	/*
	 * Locate the tl_nexus and se_sess pointers
	 */
	tl_nexus = tl_tpg->tl_nexus;
	if (!tl_nexus) {
		pr_err("Unable to perform device reset without active I_T Nexus\n");
		return ret;
	}

	tl_cmd = kmem_cache_zalloc(tcm_loop_cmd_cache, GFP_KERNEL);
	if (!tl_cmd)
		return ret;

	init_completion(&tl_cmd->tmr_done);

	se_cmd = &tl_cmd->tl_se_cmd;
	se_sess = tl_tpg->tl_nexus->se_sess;

	rc = target_submit_tmr(se_cmd, se_sess, tl_cmd->tl_sense_buf, lun,
			       NULL, tmr, GFP_KERNEL, task,
			       TARGET_SCF_ACK_KREF);
	if (rc < 0)
		goto release;
	wait_for_completion(&tl_cmd->tmr_done);
	ret = se_cmd->se_tmr_req->response;
	target_put_sess_cmd(se_cmd);

out:
	return ret;

release:
	kmem_cache_free(tcm_loop_cmd_cache, tl_cmd);
	goto out;
}

static int tcm_loop_abort_task(struct scsi_cmnd *sc)
{
	struct tcm_loop_hba *tl_hba;
	struct tcm_loop_tpg *tl_tpg;
	int ret;

	/*
	 * Locate the tcm_loop_hba_t pointer
	 */
	tl_hba = *(struct tcm_loop_hba **)shost_priv(sc->device->host);
	tl_tpg = &tl_hba->tl_hba_tpgs[sc->device->id];
	ret = tcm_loop_issue_tmr(tl_tpg, sc->device->lun,
				 scsi_cmd_to_rq(sc)->tag, TMR_ABORT_TASK);
	return (ret == TMR_FUNCTION_COMPLETE) ? SUCCESS : FAILED;
}

/*
 * Called from SCSI EH process context to issue a LUN_RESET TMR
 * to struct scsi_device
 */
static int tcm_loop_device_reset(struct scsi_cmnd *sc)
{
	struct tcm_loop_hba *tl_hba;
	struct tcm_loop_tpg *tl_tpg;
	int ret;

	/*
	 * Locate the tcm_loop_hba_t pointer
	 */
	tl_hba = *(struct tcm_loop_hba **)shost_priv(sc->device->host);
	tl_tpg = &tl_hba->tl_hba_tpgs[sc->device->id];

	ret = tcm_loop_issue_tmr(tl_tpg, sc->device->lun,
				 0, TMR_LUN_RESET);
	return (ret == TMR_FUNCTION_COMPLETE) ? SUCCESS : FAILED;
}

static int tcm_loop_target_reset(struct scsi_cmnd *sc)
{
	struct tcm_loop_hba *tl_hba;
	struct tcm_loop_tpg *tl_tpg;

	/*
	 * Locate the tcm_loop_hba_t pointer
	 */
	tl_hba = *(struct tcm_loop_hba **)shost_priv(sc->device->host);
	if (!tl_hba) {
		pr_err("Unable to perform device reset without active I_T Nexus\n");
		return FAILED;
	}
	/*
	 * Locate the tl_tpg pointer from TargetID in sc->device->id
	 */
	tl_tpg = &tl_hba->tl_hba_tpgs[sc->device->id];
	if (tl_tpg) {
		tl_tpg->tl_transport_status = TCM_TRANSPORT_ONLINE;
		return SUCCESS;
	}
	return FAILED;
}

static const struct scsi_host_template tcm_loop_driver_template = {
	.show_info		= tcm_loop_show_info,
	.proc_name		= "tcm_loopback",
	.name			= "TCM_Loopback",
	.queuecommand		= tcm_loop_queuecommand,
	.change_queue_depth	= scsi_change_queue_depth,
	.eh_abort_handler = tcm_loop_abort_task,
	.eh_device_reset_handler = tcm_loop_device_reset,
	.eh_target_reset_handler = tcm_loop_target_reset,
	.this_id		= -1,
	.sg_tablesize		= 256,
	.max_sectors		= 0xFFFF,
	.dma_boundary		= PAGE_SIZE - 1,
	.module			= THIS_MODULE,
	.track_queue_depth	= 1,
	.cmd_size		= sizeof(struct tcm_loop_cmd),
};

static int tcm_loop_driver_probe(struct device *dev)
{
	struct tcm_loop_hba *tl_hba;
	struct Scsi_Host *sh;
	int error, host_prot;

	tl_hba = to_tcm_loop_hba(dev);

	sh = scsi_host_alloc(&tcm_loop_driver_template,
			sizeof(struct tcm_loop_hba));
	if (!sh) {
		pr_err("Unable to allocate struct scsi_host\n");
		return -ENODEV;
	}
	tl_hba->sh = sh;

	/*
	 * Assign the struct tcm_loop_hba pointer to struct Scsi_Host->hostdata
	 */
	*((struct tcm_loop_hba **)sh->hostdata) = tl_hba;
	/*
	 * Setup single ID, Channel and LUN for now..
	 */
	sh->max_id = 2;
	sh->max_lun = 0;
	sh->max_channel = 0;
	sh->max_cmd_len = SCSI_MAX_VARLEN_CDB_SIZE;
	sh->nr_hw_queues = tcm_loop_nr_hw_queues;
	sh->can_queue = tcm_loop_can_queue;
	sh->cmd_per_lun = tcm_loop_cmd_per_lun;

	host_prot = SHOST_DIF_TYPE1_PROTECTION | SHOST_DIF_TYPE2_PROTECTION |
		    SHOST_DIF_TYPE3_PROTECTION | SHOST_DIX_TYPE1_PROTECTION |
		    SHOST_DIX_TYPE2_PROTECTION | SHOST_DIX_TYPE3_PROTECTION;

	scsi_host_set_prot(sh, host_prot);
	scsi_host_set_guard(sh, SHOST_DIX_GUARD_CRC);

	error = scsi_add_host(sh, &tl_hba->dev);
	if (error) {
		pr_err("%s: scsi_add_host failed\n", __func__);
		scsi_host_put(sh);
		return -ENODEV;
	}
	return 0;
}

static void tcm_loop_driver_remove(struct device *dev)
{
	struct tcm_loop_hba *tl_hba;
	struct Scsi_Host *sh;

	tl_hba = to_tcm_loop_hba(dev);
	sh = tl_hba->sh;

	scsi_remove_host(sh);
	scsi_host_put(sh);
}

static void tcm_loop_release_adapter(struct device *dev)
{
	struct tcm_loop_hba *tl_hba = to_tcm_loop_hba(dev);

	kfree(tl_hba);
}

/*
 * Called from tcm_loop_make_scsi_hba() in tcm_loop_configfs.c
 */
static int tcm_loop_setup_hba_bus(struct tcm_loop_hba *tl_hba, int tcm_loop_host_id)
{
	int ret;

	tl_hba->dev.bus = &tcm_loop_lld_bus;
	tl_hba->dev.parent = tcm_loop_primary;
	tl_hba->dev.release = &tcm_loop_release_adapter;
	dev_set_name(&tl_hba->dev, "tcm_loop_adapter_%d", tcm_loop_host_id);

	ret = device_register(&tl_hba->dev);
	if (ret) {
		pr_err("device_register() failed for tl_hba->dev: %d\n", ret);
		put_device(&tl_hba->dev);
		return -ENODEV;
	}

	return 0;
}

/*
 * Called from tcm_loop_fabric_init() in tcl_loop_fabric.c to load the emulated
 * tcm_loop SCSI bus.
 */
static int tcm_loop_alloc_core_bus(void)
{
	int ret;

	tcm_loop_primary = root_device_register("tcm_loop_0");
	if (IS_ERR(tcm_loop_primary)) {
		pr_err("Unable to allocate tcm_loop_primary\n");
		return PTR_ERR(tcm_loop_primary);
	}

	ret = bus_register(&tcm_loop_lld_bus);
	if (ret) {
		pr_err("bus_register() failed for tcm_loop_lld_bus\n");
		goto dev_unreg;
	}

	ret = driver_register(&tcm_loop_driverfs);
	if (ret) {
		pr_err("driver_register() failed for tcm_loop_driverfs\n");
		goto bus_unreg;
	}

	pr_debug("Initialized TCM Loop Core Bus\n");
	return ret;

bus_unreg:
	bus_unregister(&tcm_loop_lld_bus);
dev_unreg:
	root_device_unregister(tcm_loop_primary);
	return ret;
}

static void tcm_loop_release_core_bus(void)
{
	driver_unregister(&tcm_loop_driverfs);
	bus_unregister(&tcm_loop_lld_bus);
	root_device_unregister(tcm_loop_primary);

	pr_debug("Releasing TCM Loop Core BUS\n");
}

static inline struct tcm_loop_tpg *tl_tpg(struct se_portal_group *se_tpg)
{
	return container_of(se_tpg, struct tcm_loop_tpg, tl_se_tpg);
}

static char *tcm_loop_get_endpoint_wwn(struct se_portal_group *se_tpg)
{
	/*
	 * Return the passed NAA identifier for the Target Port
	 */
	return &tl_tpg(se_tpg)->tl_hba->tl_wwn_address[0];
}

static u16 tcm_loop_get_tag(struct se_portal_group *se_tpg)
{
	/*
	 * This Tag is used when forming SCSI Name identifier in EVPD=1 0x83
	 * to represent the SCSI Target Port.
	 */
	return tl_tpg(se_tpg)->tl_tpgt;
}

/*
 * Returning (1) here allows for target_core_mod struct se_node_acl to be generated
 * based upon the incoming fabric dependent SCSI Initiator Port
 */
static int tcm_loop_check_demo_mode(struct se_portal_group *se_tpg)
{
	return 1;
}

static int tcm_loop_check_prot_fabric_only(struct se_portal_group *se_tpg)
{
	struct tcm_loop_tpg *tl_tpg = container_of(se_tpg, struct tcm_loop_tpg,
						   tl_se_tpg);
	return tl_tpg->tl_fabric_prot_type;
}

static u32 tcm_loop_sess_get_index(struct se_session *se_sess)
{
	return 1;
}

static int tcm_loop_get_cmd_state(struct se_cmd *se_cmd)
{
	struct tcm_loop_cmd *tl_cmd = container_of(se_cmd,
			struct tcm_loop_cmd, tl_se_cmd);

	return tl_cmd->sc_cmd_state;
}

static int tcm_loop_write_pending(struct se_cmd *se_cmd)
{
	/*
	 * Since Linux/SCSI has already sent down a struct scsi_cmnd
	 * sc->sc_data_direction of DMA_TO_DEVICE with struct scatterlist array
	 * memory, and memory has already been mapped to struct se_cmd->t_mem_list
	 * format with transport_generic_map_mem_to_cmd().
	 *
	 * We now tell TCM to add this WRITE CDB directly into the TCM storage
	 * object execution queue.
	 */
	target_execute_cmd(se_cmd);
	return 0;
}

static int tcm_loop_queue_data_or_status(const char *func,
		struct se_cmd *se_cmd, u8 scsi_status)
{
	struct tcm_loop_cmd *tl_cmd = container_of(se_cmd,
				struct tcm_loop_cmd, tl_se_cmd);
	struct scsi_cmnd *sc = tl_cmd->sc;

	pr_debug("%s() called for scsi_cmnd: %p cdb: 0x%02x\n",
		 func, sc, sc->cmnd[0]);

	if (se_cmd->sense_buffer &&
	   ((se_cmd->se_cmd_flags & SCF_TRANSPORT_TASK_SENSE) ||
	    (se_cmd->se_cmd_flags & SCF_EMULATED_TASK_SENSE))) {

		memcpy(sc->sense_buffer, se_cmd->sense_buffer,
				SCSI_SENSE_BUFFERSIZE);
		sc->result = SAM_STAT_CHECK_CONDITION;
	} else
		sc->result = scsi_status;

	set_host_byte(sc, DID_OK);
	if ((se_cmd->se_cmd_flags & SCF_OVERFLOW_BIT) ||
	    (se_cmd->se_cmd_flags & SCF_UNDERFLOW_BIT))
		scsi_set_resid(sc, se_cmd->residual_count);
	return 0;
}

static int tcm_loop_queue_data_in(struct se_cmd *se_cmd)
{
	return tcm_loop_queue_data_or_status(__func__, se_cmd, SAM_STAT_GOOD);
}

static int tcm_loop_queue_status(struct se_cmd *se_cmd)
{
	return tcm_loop_queue_data_or_status(__func__,
					     se_cmd, se_cmd->scsi_status);
}

static void tcm_loop_queue_tm_rsp(struct se_cmd *se_cmd)
{
	struct tcm_loop_cmd *tl_cmd = container_of(se_cmd,
				struct tcm_loop_cmd, tl_se_cmd);

	/* Wake up tcm_loop_issue_tmr(). */
	complete(&tl_cmd->tmr_done);
}

static void tcm_loop_aborted_task(struct se_cmd *se_cmd)
{
	return;
}

static char *tcm_loop_dump_proto_id(struct tcm_loop_hba *tl_hba)
{
	switch (tl_hba->tl_proto_id) {
	case SCSI_PROTOCOL_SAS:
		return "SAS";
	case SCSI_PROTOCOL_FCP:
		return "FCP";
	case SCSI_PROTOCOL_ISCSI:
		return "iSCSI";
	default:
		break;
	}

	return "Unknown";
}

/* Start items for tcm_loop_port_cit */

static int tcm_loop_port_link(
	struct se_portal_group *se_tpg,
	struct se_lun *lun)
{
	struct tcm_loop_tpg *tl_tpg = container_of(se_tpg,
				struct tcm_loop_tpg, tl_se_tpg);
	struct tcm_loop_hba *tl_hba = tl_tpg->tl_hba;

	atomic_inc_mb(&tl_tpg->tl_tpg_port_count);
	/*
	 * Add Linux/SCSI struct scsi_device by HCTL
	 */
	scsi_add_device(tl_hba->sh, 0, tl_tpg->tl_tpgt, lun->unpacked_lun);

	pr_debug("TCM_Loop_ConfigFS: Port Link Successful\n");
	return 0;
}

static void tcm_loop_port_unlink(
	struct se_portal_group *se_tpg,
	struct se_lun *se_lun)
{
	struct scsi_device *sd;
	struct tcm_loop_hba *tl_hba;
	struct tcm_loop_tpg *tl_tpg;

	tl_tpg = container_of(se_tpg, struct tcm_loop_tpg, tl_se_tpg);
	tl_hba = tl_tpg->tl_hba;

	sd = scsi_device_lookup(tl_hba->sh, 0, tl_tpg->tl_tpgt,
				se_lun->unpacked_lun);
	if (!sd) {
		pr_err("Unable to locate struct scsi_device for %d:%d:%llu\n",
		       0, tl_tpg->tl_tpgt, se_lun->unpacked_lun);
		return;
	}
	/*
	 * Remove Linux/SCSI struct scsi_device by HCTL
	 */
	scsi_remove_device(sd);
	scsi_device_put(sd);

	atomic_dec_mb(&tl_tpg->tl_tpg_port_count);

	pr_debug("TCM_Loop_ConfigFS: Port Unlink Successful\n");
}

/* End items for tcm_loop_port_cit */

static ssize_t tcm_loop_tpg_attrib_fabric_prot_type_show(
		struct config_item *item, char *page)
{
	struct se_portal_group *se_tpg = attrib_to_tpg(item);
	struct tcm_loop_tpg *tl_tpg = container_of(se_tpg, struct tcm_loop_tpg,
						   tl_se_tpg);

	return sprintf(page, "%d\n", tl_tpg->tl_fabric_prot_type);
}

static ssize_t tcm_loop_tpg_attrib_fabric_prot_type_store(
		struct config_item *item, const char *page, size_t count)
{
	struct se_portal_group *se_tpg = attrib_to_tpg(item);
	struct tcm_loop_tpg *tl_tpg = container_of(se_tpg, struct tcm_loop_tpg,
						   tl_se_tpg);
	unsigned long val;
	int ret = kstrtoul(page, 0, &val);

	if (ret) {
		pr_err("kstrtoul() returned %d for fabric_prot_type\n", ret);
		return ret;
	}
	if (val != 0 && val != 1 && val != 3) {
		pr_err("Invalid qla2xxx fabric_prot_type: %lu\n", val);
		return -EINVAL;
	}
	tl_tpg->tl_fabric_prot_type = val;

	return count;
}

CONFIGFS_ATTR(tcm_loop_tpg_attrib_, fabric_prot_type);

static struct configfs_attribute *tcm_loop_tpg_attrib_attrs[] = {
	&tcm_loop_tpg_attrib_attr_fabric_prot_type,
	NULL,
};

/* Start items for tcm_loop_nexus_cit */

static int tcm_loop_alloc_sess_cb(struct se_portal_group *se_tpg,
				  struct se_session *se_sess, void *p)
{
	struct tcm_loop_tpg *tl_tpg = container_of(se_tpg,
					struct tcm_loop_tpg, tl_se_tpg);

	tl_tpg->tl_nexus = p;
	return 0;
}

static int tcm_loop_make_nexus(
	struct tcm_loop_tpg *tl_tpg,
	const char *name)
{
	struct tcm_loop_hba *tl_hba = tl_tpg->tl_hba;
	struct tcm_loop_nexus *tl_nexus;
	int ret;

	if (tl_tpg->tl_nexus) {
		pr_debug("tl_tpg->tl_nexus already exists\n");
		return -EEXIST;
	}

	tl_nexus = kzalloc(sizeof(*tl_nexus), GFP_KERNEL);
	if (!tl_nexus)
		return -ENOMEM;

	tl_nexus->se_sess = target_setup_session(&tl_tpg->tl_se_tpg, 0, 0,
					TARGET_PROT_DIN_PASS | TARGET_PROT_DOUT_PASS,
					name, tl_nexus, tcm_loop_alloc_sess_cb);
	if (IS_ERR(tl_nexus->se_sess)) {
		ret = PTR_ERR(tl_nexus->se_sess);
		kfree(tl_nexus);
		return ret;
	}

	pr_debug("TCM_Loop_ConfigFS: Established I_T Nexus to emulated %s Initiator Port: %s\n",
		 tcm_loop_dump_proto_id(tl_hba), name);
	return 0;
}

static int tcm_loop_drop_nexus(
	struct tcm_loop_tpg *tpg)
{
	struct se_session *se_sess;
	struct tcm_loop_nexus *tl_nexus;

	tl_nexus = tpg->tl_nexus;
	if (!tl_nexus)
		return -ENODEV;

	se_sess = tl_nexus->se_sess;
	if (!se_sess)
		return -ENODEV;

	if (atomic_read(&tpg->tl_tpg_port_count)) {
		pr_err("Unable to remove TCM_Loop I_T Nexus with active TPG port count: %d\n",
		       atomic_read(&tpg->tl_tpg_port_count));
		return -EPERM;
	}

	pr_debug("TCM_Loop_ConfigFS: Removing I_T Nexus to emulated %s Initiator Port: %s\n",
		 tcm_loop_dump_proto_id(tpg->tl_hba),
		 tl_nexus->se_sess->se_node_acl->initiatorname);
	/*
	 * Release the SCSI I_T Nexus to the emulated Target Port
	 */
	target_remove_session(se_sess);
	tpg->tl_nexus = NULL;
	kfree(tl_nexus);
	return 0;
}

/* End items for tcm_loop_nexus_cit */

static ssize_t tcm_loop_tpg_nexus_show(struct config_item *item, char *page)
{
	struct se_portal_group *se_tpg = to_tpg(item);
	struct tcm_loop_tpg *tl_tpg = container_of(se_tpg,
			struct tcm_loop_tpg, tl_se_tpg);
	struct tcm_loop_nexus *tl_nexus;
	ssize_t ret;

	tl_nexus = tl_tpg->tl_nexus;
	if (!tl_nexus)
		return -ENODEV;

	ret = snprintf(page, PAGE_SIZE, "%s\n",
		tl_nexus->se_sess->se_node_acl->initiatorname);

	return ret;
}

static ssize_t tcm_loop_tpg_nexus_store(struct config_item *item,
		const char *page, size_t count)
{
	struct se_portal_group *se_tpg = to_tpg(item);
	struct tcm_loop_tpg *tl_tpg = container_of(se_tpg,
			struct tcm_loop_tpg, tl_se_tpg);
	struct tcm_loop_hba *tl_hba = tl_tpg->tl_hba;
	unsigned char i_port[TL_WWN_ADDR_LEN], *ptr, *port_ptr;
	int ret;
	/*
	 * Shutdown the active I_T nexus if 'NULL' is passed..
	 */
	if (!strncmp(page, "NULL", 4)) {
		ret = tcm_loop_drop_nexus(tl_tpg);
		return (!ret) ? count : ret;
	}
	/*
	 * Otherwise make sure the passed virtual Initiator port WWN matches
	 * the fabric protocol_id set in tcm_loop_make_scsi_hba(), and call
	 * tcm_loop_make_nexus()
	 */
	if (strlen(page) >= TL_WWN_ADDR_LEN) {
		pr_err("Emulated NAA Sas Address: %s, exceeds max: %d\n",
		       page, TL_WWN_ADDR_LEN);
		return -EINVAL;
	}
	snprintf(&i_port[0], TL_WWN_ADDR_LEN, "%s", page);

	ptr = strstr(i_port, "naa.");
	if (ptr) {
		if (tl_hba->tl_proto_id != SCSI_PROTOCOL_SAS) {
			pr_err("Passed SAS Initiator Port %s does not match target port protoid: %s\n",
			       i_port, tcm_loop_dump_proto_id(tl_hba));
			return -EINVAL;
		}
		port_ptr = &i_port[0];
		goto check_newline;
	}
	ptr = strstr(i_port, "fc.");
	if (ptr) {
		if (tl_hba->tl_proto_id != SCSI_PROTOCOL_FCP) {
			pr_err("Passed FCP Initiator Port %s does not match target port protoid: %s\n",
			       i_port, tcm_loop_dump_proto_id(tl_hba));
			return -EINVAL;
		}
		port_ptr = &i_port[3]; /* Skip over "fc." */
		goto check_newline;
	}
	ptr = strstr(i_port, "iqn.");
	if (ptr) {
		if (tl_hba->tl_proto_id != SCSI_PROTOCOL_ISCSI) {
			pr_err("Passed iSCSI Initiator Port %s does not match target port protoid: %s\n",
			       i_port, tcm_loop_dump_proto_id(tl_hba));
			return -EINVAL;
		}
		port_ptr = &i_port[0];
		goto check_newline;
	}
	pr_err("Unable to locate prefix for emulated Initiator Port: %s\n",
	       i_port);
	return -EINVAL;
	/*
	 * Clear any trailing newline for the NAA WWN
	 */
check_newline:
	if (i_port[strlen(i_port)-1] == '\n')
		i_port[strlen(i_port)-1] = '\0';

	ret = tcm_loop_make_nexus(tl_tpg, port_ptr);
	if (ret < 0)
		return ret;

	return count;
}

static ssize_t tcm_loop_tpg_transport_status_show(struct config_item *item,
		char *page)
{
	struct se_portal_group *se_tpg = to_tpg(item);
	struct tcm_loop_tpg *tl_tpg = container_of(se_tpg,
			struct tcm_loop_tpg, tl_se_tpg);
	const char *status = NULL;
	ssize_t ret = -EINVAL;

	switch (tl_tpg->tl_transport_status) {
	case TCM_TRANSPORT_ONLINE:
		status = "online";
		break;
	case TCM_TRANSPORT_OFFLINE:
		status = "offline";
		break;
	default:
		break;
	}

	if (status)
		ret = snprintf(page, PAGE_SIZE, "%s\n", status);

	return ret;
}

static ssize_t tcm_loop_tpg_transport_status_store(struct config_item *item,
		const char *page, size_t count)
{
	struct se_portal_group *se_tpg = to_tpg(item);
	struct tcm_loop_tpg *tl_tpg = container_of(se_tpg,
			struct tcm_loop_tpg, tl_se_tpg);

	if (!strncmp(page, "online", 6)) {
		tl_tpg->tl_transport_status = TCM_TRANSPORT_ONLINE;
		return count;
	}
	if (!strncmp(page, "offline", 7)) {
		tl_tpg->tl_transport_status = TCM_TRANSPORT_OFFLINE;
		if (tl_tpg->tl_nexus) {
			struct se_session *tl_sess = tl_tpg->tl_nexus->se_sess;

			core_allocate_nexus_loss_ua(tl_sess->se_node_acl);
		}
		return count;
	}
	return -EINVAL;
}

static ssize_t tcm_loop_tpg_address_show(struct config_item *item,
					 char *page)
{
	struct se_portal_group *se_tpg = to_tpg(item);
	struct tcm_loop_tpg *tl_tpg = container_of(se_tpg,
			struct tcm_loop_tpg, tl_se_tpg);
	struct tcm_loop_hba *tl_hba = tl_tpg->tl_hba;

	return snprintf(page, PAGE_SIZE, "%d:0:%d\n",
			tl_hba->sh->host_no, tl_tpg->tl_tpgt);
}

CONFIGFS_ATTR(tcm_loop_tpg_, nexus);
CONFIGFS_ATTR(tcm_loop_tpg_, transport_status);
CONFIGFS_ATTR_RO(tcm_loop_tpg_, address);

static struct configfs_attribute *tcm_loop_tpg_attrs[] = {
	&tcm_loop_tpg_attr_nexus,
	&tcm_loop_tpg_attr_transport_status,
	&tcm_loop_tpg_attr_address,
	NULL,
};

/* Start items for tcm_loop_naa_cit */

static struct se_portal_group *tcm_loop_make_naa_tpg(struct se_wwn *wwn,
						     const char *name)
{
	struct tcm_loop_hba *tl_hba = container_of(wwn,
			struct tcm_loop_hba, tl_hba_wwn);
	struct tcm_loop_tpg *tl_tpg;
	int ret;
	unsigned long tpgt;

	if (strstr(name, "tpgt_") != name) {
		pr_err("Unable to locate \"tpgt_#\" directory group\n");
		return ERR_PTR(-EINVAL);
	}
	if (kstrtoul(name+5, 10, &tpgt))
		return ERR_PTR(-EINVAL);

	if (tpgt >= TL_TPGS_PER_HBA) {
		pr_err("Passed tpgt: %lu exceeds TL_TPGS_PER_HBA: %u\n",
		       tpgt, TL_TPGS_PER_HBA);
		return ERR_PTR(-EINVAL);
	}
	tl_tpg = &tl_hba->tl_hba_tpgs[tpgt];
	tl_tpg->tl_hba = tl_hba;
	tl_tpg->tl_tpgt = tpgt;
	/*
	 * Register the tl_tpg as a emulated TCM Target Endpoint
	 */
	ret = core_tpg_register(wwn, &tl_tpg->tl_se_tpg, tl_hba->tl_proto_id);
	if (ret < 0)
		return ERR_PTR(-ENOMEM);

	pr_debug("TCM_Loop_ConfigFS: Allocated Emulated %s Target Port %s,t,0x%04lx\n",
		 tcm_loop_dump_proto_id(tl_hba),
		 config_item_name(&wwn->wwn_group.cg_item), tpgt);
	return &tl_tpg->tl_se_tpg;
}

static void tcm_loop_drop_naa_tpg(
	struct se_portal_group *se_tpg)
{
	struct se_wwn *wwn = se_tpg->se_tpg_wwn;
	struct tcm_loop_tpg *tl_tpg = container_of(se_tpg,
				struct tcm_loop_tpg, tl_se_tpg);
	struct tcm_loop_hba *tl_hba;
	unsigned short tpgt;

	tl_hba = tl_tpg->tl_hba;
	tpgt = tl_tpg->tl_tpgt;
	/*
	 * Release the I_T Nexus for the Virtual target link if present
	 */
	tcm_loop_drop_nexus(tl_tpg);
	/*
	 * Deregister the tl_tpg as a emulated TCM Target Endpoint
	 */
	core_tpg_deregister(se_tpg);

	tl_tpg->tl_hba = NULL;
	tl_tpg->tl_tpgt = 0;

	pr_debug("TCM_Loop_ConfigFS: Deallocated Emulated %s Target Port %s,t,0x%04x\n",
		 tcm_loop_dump_proto_id(tl_hba),
		 config_item_name(&wwn->wwn_group.cg_item), tpgt);
}

/* End items for tcm_loop_naa_cit */

/* Start items for tcm_loop_cit */

static struct se_wwn *tcm_loop_make_scsi_hba(
	struct target_fabric_configfs *tf,
	struct config_group *group,
	const char *name)
{
	struct tcm_loop_hba *tl_hba;
	struct Scsi_Host *sh;
	char *ptr;
	int ret, off = 0;

	tl_hba = kzalloc(sizeof(*tl_hba), GFP_KERNEL);
	if (!tl_hba)
		return ERR_PTR(-ENOMEM);

	/*
	 * Determine the emulated Protocol Identifier and Target Port Name
	 * based on the incoming configfs directory name.
	 */
	ptr = strstr(name, "naa.");
	if (ptr) {
		tl_hba->tl_proto_id = SCSI_PROTOCOL_SAS;
		goto check_len;
	}
	ptr = strstr(name, "fc.");
	if (ptr) {
		tl_hba->tl_proto_id = SCSI_PROTOCOL_FCP;
		off = 3; /* Skip over "fc." */
		goto check_len;
	}
	ptr = strstr(name, "iqn.");
	if (!ptr) {
		pr_err("Unable to locate prefix for emulated Target Port: %s\n",
		       name);
		ret = -EINVAL;
		goto out;
	}
	tl_hba->tl_proto_id = SCSI_PROTOCOL_ISCSI;

check_len:
	if (strlen(name) >= TL_WWN_ADDR_LEN) {
		pr_err("Emulated NAA %s Address: %s, exceeds max: %d\n",
		       name, tcm_loop_dump_proto_id(tl_hba), TL_WWN_ADDR_LEN);
		ret = -EINVAL;
		goto out;
	}
	snprintf(&tl_hba->tl_wwn_address[0], TL_WWN_ADDR_LEN, "%s", &name[off]);

	/*
	 * Call device_register(tl_hba->dev) to register the emulated
	 * Linux/SCSI LLD of type struct Scsi_Host at tl_hba->sh after
	 * device_register() callbacks in tcm_loop_driver_probe()
	 */
	ret = tcm_loop_setup_hba_bus(tl_hba, tcm_loop_hba_no_cnt);
	if (ret)
		return ERR_PTR(ret);

	sh = tl_hba->sh;
	tcm_loop_hba_no_cnt++;
	pr_debug("TCM_Loop_ConfigFS: Allocated emulated Target %s Address: %s at Linux/SCSI Host ID: %d\n",
		 tcm_loop_dump_proto_id(tl_hba), name, sh->host_no);
	return &tl_hba->tl_hba_wwn;
out:
	kfree(tl_hba);
	return ERR_PTR(ret);
}

static void tcm_loop_drop_scsi_hba(
	struct se_wwn *wwn)
{
	struct tcm_loop_hba *tl_hba = container_of(wwn,
				struct tcm_loop_hba, tl_hba_wwn);

	pr_debug("TCM_Loop_ConfigFS: Deallocating emulated Target %s Address: %s at Linux/SCSI Host ID: %d\n",
		 tcm_loop_dump_proto_id(tl_hba), tl_hba->tl_wwn_address,
		 tl_hba->sh->host_no);
	/*
	 * Call device_unregister() on the original tl_hba->dev.
	 * tcm_loop_fabric_scsi.c:tcm_loop_release_adapter() will
	 * release *tl_hba;
	 */
	device_unregister(&tl_hba->dev);
}

/* Start items for tcm_loop_cit */
static ssize_t tcm_loop_wwn_version_show(struct config_item *item, char *page)
{
	return sprintf(page, "TCM Loopback Fabric module %s\n", TCM_LOOP_VERSION);
}

CONFIGFS_ATTR_RO(tcm_loop_wwn_, version);

static struct configfs_attribute *tcm_loop_wwn_attrs[] = {
	&tcm_loop_wwn_attr_version,
	NULL,
};

/* End items for tcm_loop_cit */

static const struct target_core_fabric_ops loop_ops = {
	.module				= THIS_MODULE,
	.fabric_name			= "loopback",
	.tpg_get_wwn			= tcm_loop_get_endpoint_wwn,
	.tpg_get_tag			= tcm_loop_get_tag,
	.tpg_check_demo_mode		= tcm_loop_check_demo_mode,
	.tpg_check_prot_fabric_only	= tcm_loop_check_prot_fabric_only,
	.check_stop_free		= tcm_loop_check_stop_free,
	.release_cmd			= tcm_loop_release_cmd,
	.sess_get_index			= tcm_loop_sess_get_index,
	.write_pending			= tcm_loop_write_pending,
	.get_cmd_state			= tcm_loop_get_cmd_state,
	.queue_data_in			= tcm_loop_queue_data_in,
	.queue_status			= tcm_loop_queue_status,
	.queue_tm_rsp			= tcm_loop_queue_tm_rsp,
	.aborted_task			= tcm_loop_aborted_task,
	.fabric_make_wwn		= tcm_loop_make_scsi_hba,
	.fabric_drop_wwn		= tcm_loop_drop_scsi_hba,
	.fabric_make_tpg		= tcm_loop_make_naa_tpg,
	.fabric_drop_tpg		= tcm_loop_drop_naa_tpg,
	.fabric_post_link		= tcm_loop_port_link,
	.fabric_pre_unlink		= tcm_loop_port_unlink,
	.tfc_wwn_attrs			= tcm_loop_wwn_attrs,
	.tfc_tpg_base_attrs		= tcm_loop_tpg_attrs,
	.tfc_tpg_attrib_attrs		= tcm_loop_tpg_attrib_attrs,
};

static int __init tcm_loop_fabric_init(void)
{
	int ret = -ENOMEM;

	tcm_loop_cmd_cache = kmem_cache_create("tcm_loop_cmd_cache",
				sizeof(struct tcm_loop_cmd),
				__alignof__(struct tcm_loop_cmd),
				0, NULL);
	if (!tcm_loop_cmd_cache) {
		pr_debug("kmem_cache_create() for tcm_loop_cmd_cache failed\n");
		goto out;
	}

	ret = tcm_loop_alloc_core_bus();
	if (ret)
		goto out_destroy_cache;

	ret = target_register_template(&loop_ops);
	if (ret)
		goto out_release_core_bus;

	return 0;

out_release_core_bus:
	tcm_loop_release_core_bus();
out_destroy_cache:
	kmem_cache_destroy(tcm_loop_cmd_cache);
out:
	return ret;
}

static void __exit tcm_loop_fabric_exit(void)
{
	target_unregister_template(&loop_ops);
	tcm_loop_release_core_bus();
	kmem_cache_destroy(tcm_loop_cmd_cache);
}

MODULE_DESCRIPTION("TCM loopback virtual Linux/SCSI fabric module");
MODULE_AUTHOR("Nicholas A. Bellinger <nab@risingtidesystems.com>");
MODULE_LICENSE("GPL");
module_init(tcm_loop_fabric_init);
module_exit(tcm_loop_fabric_exit);<|MERGE_RESOLUTION|>--- conflicted
+++ resolved
@@ -82,15 +82,6 @@
 
 static int tcm_loop_driver_probe(struct device *);
 static void tcm_loop_driver_remove(struct device *);
-<<<<<<< HEAD
-
-static int pseudo_lld_bus_match(struct device *dev,
-				struct device_driver *dev_driver)
-{
-	return 1;
-}
-=======
->>>>>>> eb3cdb58
 
 static struct bus_type tcm_loop_lld_bus = {
 	.name			= "tcm_loop_bus",
