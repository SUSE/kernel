--- conflicted
+++ resolved
@@ -26,11 +26,7 @@
 #include <linux/pr.h>
 #include <scsi/scsi_proto.h>
 #include <scsi/scsi_common.h>
-<<<<<<< HEAD
-#include <asm/unaligned.h>
-=======
 #include <linux/unaligned.h>
->>>>>>> 2d5404ca
 
 #include <target/target_core_base.h>
 #include <target/target_core_backend.h>
@@ -121,16 +117,10 @@
 	else
 		dev->dev_flags |= DF_READ_ONLY;
 
-<<<<<<< HEAD
-	bd = blkdev_get_by_path(ib_dev->ibd_udev_path, mode, ib_dev, NULL);
-	if (IS_ERR(bd)) {
-		ret = PTR_ERR(bd);
-=======
 	bdev_file = bdev_file_open_by_path(ib_dev->ibd_udev_path, mode, ib_dev,
 					NULL);
 	if (IS_ERR(bdev_file)) {
 		ret = PTR_ERR(bdev_file);
->>>>>>> 2d5404ca
 		goto out_free_bioset;
 	}
 	ib_dev->ibd_bdev_file = bdev_file;
@@ -193,11 +183,7 @@
 	return 0;
 
 out_blkdev_put:
-<<<<<<< HEAD
-	blkdev_put(ib_dev->ibd_bd, ib_dev);
-=======
 	fput(ib_dev->ibd_bdev_file);
->>>>>>> 2d5404ca
 out_free_bioset:
 	bioset_exit(&ib_dev->ibd_bio_set);
 out:
@@ -222,13 +208,8 @@
 {
 	struct iblock_dev *ib_dev = IBLOCK_DEV(dev);
 
-<<<<<<< HEAD
-	if (ib_dev->ibd_bd != NULL)
-		blkdev_put(ib_dev->ibd_bd, ib_dev);
-=======
 	if (ib_dev->ibd_bdev_file)
 		fput(ib_dev->ibd_bdev_file);
->>>>>>> 2d5404ca
 	bioset_exit(&ib_dev->ibd_bio_set);
 }
 
@@ -917,11 +898,7 @@
 
 		ret = ops->pr_preempt(bdev, key, sa_key,
 				      scsi_pr_type_to_block(type),
-<<<<<<< HEAD
-				      sa == PRO_PREEMPT ? false : true);
-=======
 				      sa == PRO_PREEMPT_AND_ABORT);
->>>>>>> 2d5404ca
 		break;
 	case PRO_RELEASE:
 		if (!ops->pr_clear) {
