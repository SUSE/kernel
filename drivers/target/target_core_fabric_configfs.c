--- conflicted
+++ resolved
@@ -769,22 +769,6 @@
 		return -EEXIST;
 	}
 
-<<<<<<< HEAD
-	dev = se_dev->se_dev_ptr;
-	if (!dev) {
-		pr_err("Unable to locate struct se_device pointer from"
-			" %s\n", config_item_name(se_dev_ci));
-		ret = -ENODEV;
-		goto out;
-	}
-	if (dev->dev_link_magic != SE_DEV_LINK_MAGIC) {
-		pr_err("Bad dev->dev_link_magic, not a valid se_dev_ci pointer:"
-			" %p to struct se_device: %p\n", se_dev_ci, dev);
-		return -EFAULT;
-	}
-
-=======
->>>>>>> 81881a45
 	lun_p = core_dev_add_lun(se_tpg, dev, lun->unpacked_lun);
 	if (IS_ERR(lun_p)) {
 		pr_err("core_dev_add_lun() failed\n");
