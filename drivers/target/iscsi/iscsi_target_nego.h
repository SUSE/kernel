--- conflicted
+++ resolved
@@ -22,9 +22,5 @@
 extern int iscsi_target_start_negotiation(
 		struct iscsi_login *, struct iscsit_conn *);
 extern void iscsi_target_nego_release(struct iscsit_conn *);
-<<<<<<< HEAD
-
-=======
 extern bool iscsi_conn_auth_required(struct iscsit_conn *conn);
->>>>>>> eb3cdb58
 #endif /* ISCSI_TARGET_NEGO_H */