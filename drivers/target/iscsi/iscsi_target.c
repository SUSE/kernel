--- conflicted
+++ resolved
@@ -3407,11 +3407,7 @@
 	hdr->opcode		= ISCSI_OP_REJECT;
 	hdr->flags		|= ISCSI_FLAG_CMD_FINAL;
 	hton24(hdr->dlength, ISCSI_HDR_LEN);
-<<<<<<< HEAD
-	hdr->ffffffff		= 0xffffffff;
-=======
 	hdr->ffffffff		= cpu_to_be32(0xffffffff);
->>>>>>> ddffeb8c
 	cmd->stat_sn		= conn->stat_sn++;
 	hdr->statsn		= cpu_to_be32(cmd->stat_sn);
 	hdr->exp_cmdsn	= cpu_to_be32(conn->sess->exp_cmd_sn);
