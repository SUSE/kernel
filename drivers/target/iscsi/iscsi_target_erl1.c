--- conflicted
+++ resolved
@@ -1009,11 +1009,7 @@
 }
 
 int iscsit_handle_ooo_cmdsn(
-<<<<<<< HEAD
-	struct iscsi_session *sess,
-=======
 	struct iscsit_session *sess,
->>>>>>> eb3cdb58
 	struct iscsit_cmd *cmd,
 	u32 cmdsn)
 {
@@ -1101,11 +1097,7 @@
 	u32 r2t_length = 0, r2t_offset = 0;
 	struct iscsit_cmd *cmd = from_timer(cmd, t, dataout_timer);
 	struct iscsit_conn *conn = cmd->conn;
-<<<<<<< HEAD
-	struct iscsi_session *sess = NULL;
-=======
 	struct iscsit_session *sess = NULL;
->>>>>>> eb3cdb58
 	struct iscsi_node_attrib *na;
 
 	iscsit_inc_conn_usage_count(conn);
@@ -1190,11 +1182,7 @@
 void iscsit_mod_dataout_timer(struct iscsit_cmd *cmd)
 {
 	struct iscsit_conn *conn = cmd->conn;
-<<<<<<< HEAD
-	struct iscsi_session *sess = conn->sess;
-=======
 	struct iscsit_session *sess = conn->sess;
->>>>>>> eb3cdb58
 	struct iscsi_node_attrib *na = iscsit_tpg_get_node_attrib(sess);
 
 	spin_lock_bh(&cmd->dataout_timeout_lock);
