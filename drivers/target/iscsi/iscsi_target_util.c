// SPDX-License-Identifier: GPL-2.0-or-later
/*******************************************************************************
 * This file contains the iSCSI Target specific utility functions.
 *
 * (c) Copyright 2007-2013 Datera, Inc.
 *
 * Author: Nicholas A. Bellinger <nab@linux-iscsi.org>
 *
 ******************************************************************************/

#include <linux/list.h>
#include <linux/sched/signal.h>
#include <net/ipv6.h>         /* ipv6_addr_equal() */
#include <scsi/scsi_tcq.h>
#include <scsi/iscsi_proto.h>
#include <target/target_core_base.h>
#include <target/target_core_fabric.h>
#include <target/iscsi/iscsi_transport.h>

#include <target/iscsi/iscsi_target_core.h>
#include "iscsi_target_parameters.h"
#include "iscsi_target_seq_pdu_list.h"
#include "iscsi_target_datain_values.h"
#include "iscsi_target_erl0.h"
#include "iscsi_target_erl1.h"
#include "iscsi_target_erl2.h"
#include "iscsi_target_tpg.h"
#include "iscsi_target_util.h"
#include "iscsi_target.h"

extern struct list_head g_tiqn_list;
extern spinlock_t tiqn_lock;

int iscsit_add_r2t_to_list(
	struct iscsit_cmd *cmd,
	u32 offset,
	u32 xfer_len,
	int recovery,
	u32 r2t_sn)
{
	struct iscsi_r2t *r2t;

	lockdep_assert_held(&cmd->r2t_lock);

	WARN_ON_ONCE((s32)xfer_len < 0);

	r2t = kmem_cache_zalloc(lio_r2t_cache, GFP_ATOMIC);
	if (!r2t) {
		pr_err("Unable to allocate memory for struct iscsi_r2t.\n");
		return -1;
	}
	INIT_LIST_HEAD(&r2t->r2t_list);

	r2t->recovery_r2t = recovery;
	r2t->r2t_sn = (!r2t_sn) ? cmd->r2t_sn++ : r2t_sn;
	r2t->offset = offset;
	r2t->xfer_len = xfer_len;
	list_add_tail(&r2t->r2t_list, &cmd->cmd_r2t_list);
	spin_unlock_bh(&cmd->r2t_lock);

	iscsit_add_cmd_to_immediate_queue(cmd, cmd->conn, ISTATE_SEND_R2T);

	spin_lock_bh(&cmd->r2t_lock);
	return 0;
}

struct iscsi_r2t *iscsit_get_r2t_for_eos(
	struct iscsit_cmd *cmd,
	u32 offset,
	u32 length)
{
	struct iscsi_r2t *r2t;

	spin_lock_bh(&cmd->r2t_lock);
	list_for_each_entry(r2t, &cmd->cmd_r2t_list, r2t_list) {
		if ((r2t->offset <= offset) &&
		    (r2t->offset + r2t->xfer_len) >= (offset + length)) {
			spin_unlock_bh(&cmd->r2t_lock);
			return r2t;
		}
	}
	spin_unlock_bh(&cmd->r2t_lock);

	pr_err("Unable to locate R2T for Offset: %u, Length:"
			" %u\n", offset, length);
	return NULL;
}

struct iscsi_r2t *iscsit_get_r2t_from_list(struct iscsit_cmd *cmd)
{
	struct iscsi_r2t *r2t;

	spin_lock_bh(&cmd->r2t_lock);
	list_for_each_entry(r2t, &cmd->cmd_r2t_list, r2t_list) {
		if (!r2t->sent_r2t) {
			spin_unlock_bh(&cmd->r2t_lock);
			return r2t;
		}
	}
	spin_unlock_bh(&cmd->r2t_lock);

	pr_err("Unable to locate next R2T to send for ITT:"
			" 0x%08x.\n", cmd->init_task_tag);
	return NULL;
}

void iscsit_free_r2t(struct iscsi_r2t *r2t, struct iscsit_cmd *cmd)
{
	lockdep_assert_held(&cmd->r2t_lock);

	list_del(&r2t->r2t_list);
	kmem_cache_free(lio_r2t_cache, r2t);
}

void iscsit_free_r2ts_from_list(struct iscsit_cmd *cmd)
{
	struct iscsi_r2t *r2t, *r2t_tmp;

	spin_lock_bh(&cmd->r2t_lock);
	list_for_each_entry_safe(r2t, r2t_tmp, &cmd->cmd_r2t_list, r2t_list)
		iscsit_free_r2t(r2t, cmd);
	spin_unlock_bh(&cmd->r2t_lock);
}

static int iscsit_wait_for_tag(struct se_session *se_sess, int state, int *cpup)
{
	int tag = -1;
	DEFINE_SBQ_WAIT(wait);
	struct sbq_wait_state *ws;
	struct sbitmap_queue *sbq;

	if (state == TASK_RUNNING)
		return tag;

	sbq = &se_sess->sess_tag_pool;
	ws = &sbq->ws[0];
	for (;;) {
		sbitmap_prepare_to_wait(sbq, ws, &wait, state);
		if (signal_pending_state(state, current))
			break;
		tag = sbitmap_queue_get(sbq, cpup);
		if (tag >= 0)
			break;
		schedule();
	}

	sbitmap_finish_wait(sbq, ws, &wait);
	return tag;
}

/*
 * May be called from software interrupt (timer) context for allocating
 * iSCSI NopINs.
 */
struct iscsit_cmd *iscsit_allocate_cmd(struct iscsit_conn *conn, int state)
{
	struct iscsit_cmd *cmd;
	struct se_session *se_sess = conn->sess->se_sess;
	int size, tag, cpu;

	tag = sbitmap_queue_get(&se_sess->sess_tag_pool, &cpu);
	if (tag < 0)
		tag = iscsit_wait_for_tag(se_sess, state, &cpu);
	if (tag < 0)
		return NULL;

	size = sizeof(struct iscsit_cmd) + conn->conn_transport->priv_size;
	cmd = (struct iscsit_cmd *)(se_sess->sess_cmd_map + (tag * size));
	memset(cmd, 0, size);

	cmd->se_cmd.map_tag = tag;
	cmd->se_cmd.map_cpu = cpu;
	cmd->conn = conn;
	cmd->data_direction = DMA_NONE;
	INIT_LIST_HEAD(&cmd->i_conn_node);
	INIT_LIST_HEAD(&cmd->datain_list);
	INIT_LIST_HEAD(&cmd->cmd_r2t_list);
	spin_lock_init(&cmd->datain_lock);
	spin_lock_init(&cmd->dataout_timeout_lock);
	spin_lock_init(&cmd->istate_lock);
	spin_lock_init(&cmd->error_lock);
	spin_lock_init(&cmd->r2t_lock);
	timer_setup(&cmd->dataout_timer, iscsit_handle_dataout_timeout, 0);

	return cmd;
}
EXPORT_SYMBOL(iscsit_allocate_cmd);

struct iscsi_seq *iscsit_get_seq_holder_for_datain(
	struct iscsit_cmd *cmd,
	u32 seq_send_order)
{
	u32 i;

	for (i = 0; i < cmd->seq_count; i++)
		if (cmd->seq_list[i].seq_send_order == seq_send_order)
			return &cmd->seq_list[i];

	return NULL;
}

struct iscsi_seq *iscsit_get_seq_holder_for_r2t(struct iscsit_cmd *cmd)
{
	u32 i;

	if (!cmd->seq_list) {
		pr_err("struct iscsit_cmd->seq_list is NULL!\n");
		return NULL;
	}

	for (i = 0; i < cmd->seq_count; i++) {
		if (cmd->seq_list[i].type != SEQTYPE_NORMAL)
			continue;
		if (cmd->seq_list[i].seq_send_order == cmd->seq_send_order) {
			cmd->seq_send_order++;
			return &cmd->seq_list[i];
		}
	}

	return NULL;
}

struct iscsi_r2t *iscsit_get_holder_for_r2tsn(
	struct iscsit_cmd *cmd,
	u32 r2t_sn)
{
	struct iscsi_r2t *r2t;

	spin_lock_bh(&cmd->r2t_lock);
	list_for_each_entry(r2t, &cmd->cmd_r2t_list, r2t_list) {
		if (r2t->r2t_sn == r2t_sn) {
			spin_unlock_bh(&cmd->r2t_lock);
			return r2t;
		}
	}
	spin_unlock_bh(&cmd->r2t_lock);

	return NULL;
}

static inline int iscsit_check_received_cmdsn(struct iscsit_session *sess, u32 cmdsn)
{
	u32 max_cmdsn;
	int ret;

	/*
	 * This is the proper method of checking received CmdSN against
	 * ExpCmdSN and MaxCmdSN values, as well as accounting for out
	 * or order CmdSNs due to multiple connection sessions and/or
	 * CRC failures.
	 */
	max_cmdsn = atomic_read(&sess->max_cmd_sn);
	if (iscsi_sna_gt(cmdsn, max_cmdsn)) {
		pr_err("Received CmdSN: 0x%08x is greater than"
		       " MaxCmdSN: 0x%08x, ignoring.\n", cmdsn, max_cmdsn);
		ret = CMDSN_MAXCMDSN_OVERRUN;

	} else if (cmdsn == sess->exp_cmd_sn) {
		sess->exp_cmd_sn++;
		pr_debug("Received CmdSN matches ExpCmdSN,"
		      " incremented ExpCmdSN to: 0x%08x\n",
		      sess->exp_cmd_sn);
		ret = CMDSN_NORMAL_OPERATION;

	} else if (iscsi_sna_gt(cmdsn, sess->exp_cmd_sn)) {
		pr_debug("Received CmdSN: 0x%08x is greater"
		      " than ExpCmdSN: 0x%08x, not acknowledging.\n",
		      cmdsn, sess->exp_cmd_sn);
		ret = CMDSN_HIGHER_THAN_EXP;

	} else {
		pr_err("Received CmdSN: 0x%08x is less than"
		       " ExpCmdSN: 0x%08x, ignoring.\n", cmdsn,
		       sess->exp_cmd_sn);
		ret = CMDSN_LOWER_THAN_EXP;
	}

	return ret;
}

/*
 * Commands may be received out of order if MC/S is in use.
 * Ensure they are executed in CmdSN order.
 */
int iscsit_sequence_cmd(struct iscsit_conn *conn, struct iscsit_cmd *cmd,
			unsigned char *buf, __be32 cmdsn)
{
	int ret, cmdsn_ret;
	bool reject = false;
	u8 reason = ISCSI_REASON_BOOKMARK_NO_RESOURCES;

	mutex_lock(&conn->sess->cmdsn_mutex);

	cmdsn_ret = iscsit_check_received_cmdsn(conn->sess, be32_to_cpu(cmdsn));
	switch (cmdsn_ret) {
	case CMDSN_NORMAL_OPERATION:
		ret = iscsit_execute_cmd(cmd, 0);
		if ((ret >= 0) && !list_empty(&conn->sess->sess_ooo_cmdsn_list))
			iscsit_execute_ooo_cmdsns(conn->sess);
		else if (ret < 0) {
			reject = true;
			ret = CMDSN_ERROR_CANNOT_RECOVER;
		}
		break;
	case CMDSN_HIGHER_THAN_EXP:
		ret = iscsit_handle_ooo_cmdsn(conn->sess, cmd, be32_to_cpu(cmdsn));
		if (ret < 0) {
			reject = true;
			ret = CMDSN_ERROR_CANNOT_RECOVER;
			break;
		}
		ret = CMDSN_HIGHER_THAN_EXP;
		break;
	case CMDSN_LOWER_THAN_EXP:
	case CMDSN_MAXCMDSN_OVERRUN:
	default:
		cmd->i_state = ISTATE_REMOVE;
		iscsit_add_cmd_to_immediate_queue(cmd, conn, cmd->i_state);
		/*
		 * Existing callers for iscsit_sequence_cmd() will silently
		 * ignore commands with CMDSN_LOWER_THAN_EXP, so force this
		 * return for CMDSN_MAXCMDSN_OVERRUN as well..
		 */
		ret = CMDSN_LOWER_THAN_EXP;
		break;
	}
	mutex_unlock(&conn->sess->cmdsn_mutex);

	if (reject)
		iscsit_reject_cmd(cmd, reason, buf);

	return ret;
}
EXPORT_SYMBOL(iscsit_sequence_cmd);

int iscsit_check_unsolicited_dataout(struct iscsit_cmd *cmd, unsigned char *buf)
{
	struct iscsit_conn *conn = cmd->conn;
	struct se_cmd *se_cmd = &cmd->se_cmd;
	struct iscsi_data *hdr = (struct iscsi_data *) buf;
	u32 payload_length = ntoh24(hdr->dlength);

	if (conn->sess->sess_ops->InitialR2T) {
		pr_err("Received unexpected unsolicited data"
			" while InitialR2T=Yes, protocol error.\n");
		transport_send_check_condition_and_sense(se_cmd,
				TCM_UNEXPECTED_UNSOLICITED_DATA, 0);
		return -1;
	}

	if ((cmd->first_burst_len + payload_length) >
	     conn->sess->sess_ops->FirstBurstLength) {
		pr_err("Total %u bytes exceeds FirstBurstLength: %u"
			" for this Unsolicited DataOut Burst.\n",
			(cmd->first_burst_len + payload_length),
				conn->sess->sess_ops->FirstBurstLength);
		transport_send_check_condition_and_sense(se_cmd,
				TCM_INCORRECT_AMOUNT_OF_DATA, 0);
		return -1;
	}

	if (!(hdr->flags & ISCSI_FLAG_CMD_FINAL))
		return 0;

	if (((cmd->first_burst_len + payload_length) != cmd->se_cmd.data_length) &&
	    ((cmd->first_burst_len + payload_length) !=
	      conn->sess->sess_ops->FirstBurstLength)) {
		pr_err("Unsolicited non-immediate data received %u"
			" does not equal FirstBurstLength: %u, and does"
			" not equal ExpXferLen %u.\n",
			(cmd->first_burst_len + payload_length),
			conn->sess->sess_ops->FirstBurstLength, cmd->se_cmd.data_length);
		transport_send_check_condition_and_sense(se_cmd,
				TCM_INCORRECT_AMOUNT_OF_DATA, 0);
		return -1;
	}
	return 0;
}

struct iscsit_cmd *iscsit_find_cmd_from_itt(
	struct iscsit_conn *conn,
	itt_t init_task_tag)
{
	struct iscsit_cmd *cmd;

	spin_lock_bh(&conn->cmd_lock);
	list_for_each_entry(cmd, &conn->conn_cmd_list, i_conn_node) {
		if (cmd->init_task_tag == init_task_tag) {
			spin_unlock_bh(&conn->cmd_lock);
			return cmd;
		}
	}
	spin_unlock_bh(&conn->cmd_lock);

	pr_err("Unable to locate ITT: 0x%08x on CID: %hu",
			init_task_tag, conn->cid);
	return NULL;
}
EXPORT_SYMBOL(iscsit_find_cmd_from_itt);

struct iscsit_cmd *iscsit_find_cmd_from_itt_or_dump(
	struct iscsit_conn *conn,
	itt_t init_task_tag,
	u32 length)
{
	struct iscsit_cmd *cmd;

	spin_lock_bh(&conn->cmd_lock);
	list_for_each_entry(cmd, &conn->conn_cmd_list, i_conn_node) {
		if (cmd->cmd_flags & ICF_GOT_LAST_DATAOUT)
			continue;
		if (cmd->init_task_tag == init_task_tag) {
			spin_unlock_bh(&conn->cmd_lock);
			return cmd;
		}
	}
	spin_unlock_bh(&conn->cmd_lock);

	pr_err("Unable to locate ITT: 0x%08x on CID: %hu,"
			" dumping payload\n", init_task_tag, conn->cid);
	if (length)
		iscsit_dump_data_payload(conn, length, 1);

	return NULL;
}
EXPORT_SYMBOL(iscsit_find_cmd_from_itt_or_dump);

struct iscsit_cmd *iscsit_find_cmd_from_ttt(
	struct iscsit_conn *conn,
	u32 targ_xfer_tag)
{
	struct iscsit_cmd *cmd = NULL;

	spin_lock_bh(&conn->cmd_lock);
	list_for_each_entry(cmd, &conn->conn_cmd_list, i_conn_node) {
		if (cmd->targ_xfer_tag == targ_xfer_tag) {
			spin_unlock_bh(&conn->cmd_lock);
			return cmd;
		}
	}
	spin_unlock_bh(&conn->cmd_lock);

	pr_err("Unable to locate TTT: 0x%08x on CID: %hu\n",
			targ_xfer_tag, conn->cid);
	return NULL;
}

int iscsit_find_cmd_for_recovery(
<<<<<<< HEAD
	struct iscsi_session *sess,
=======
	struct iscsit_session *sess,
>>>>>>> eb3cdb58
	struct iscsit_cmd **cmd_ptr,
	struct iscsi_conn_recovery **cr_ptr,
	itt_t init_task_tag)
{
	struct iscsit_cmd *cmd = NULL;
	struct iscsi_conn_recovery *cr;
	/*
	 * Scan through the inactive connection recovery list's command list.
	 * If init_task_tag matches the command is still alligent.
	 */
	spin_lock(&sess->cr_i_lock);
	list_for_each_entry(cr, &sess->cr_inactive_list, cr_list) {
		spin_lock(&cr->conn_recovery_cmd_lock);
		list_for_each_entry(cmd, &cr->conn_recovery_cmd_list, i_conn_node) {
			if (cmd->init_task_tag == init_task_tag) {
				spin_unlock(&cr->conn_recovery_cmd_lock);
				spin_unlock(&sess->cr_i_lock);

				*cr_ptr = cr;
				*cmd_ptr = cmd;
				return -2;
			}
		}
		spin_unlock(&cr->conn_recovery_cmd_lock);
	}
	spin_unlock(&sess->cr_i_lock);
	/*
	 * Scan through the active connection recovery list's command list.
	 * If init_task_tag matches the command is ready to be reassigned.
	 */
	spin_lock(&sess->cr_a_lock);
	list_for_each_entry(cr, &sess->cr_active_list, cr_list) {
		spin_lock(&cr->conn_recovery_cmd_lock);
		list_for_each_entry(cmd, &cr->conn_recovery_cmd_list, i_conn_node) {
			if (cmd->init_task_tag == init_task_tag) {
				spin_unlock(&cr->conn_recovery_cmd_lock);
				spin_unlock(&sess->cr_a_lock);

				*cr_ptr = cr;
				*cmd_ptr = cmd;
				return 0;
			}
		}
		spin_unlock(&cr->conn_recovery_cmd_lock);
	}
	spin_unlock(&sess->cr_a_lock);

	return -1;
}

void iscsit_add_cmd_to_immediate_queue(
	struct iscsit_cmd *cmd,
	struct iscsit_conn *conn,
	u8 state)
{
	struct iscsi_queue_req *qr;

	qr = kmem_cache_zalloc(lio_qr_cache, GFP_ATOMIC);
	if (!qr) {
		pr_err("Unable to allocate memory for"
				" struct iscsi_queue_req\n");
		return;
	}
	INIT_LIST_HEAD(&qr->qr_list);
	qr->cmd = cmd;
	qr->state = state;

	spin_lock_bh(&conn->immed_queue_lock);
	list_add_tail(&qr->qr_list, &conn->immed_queue_list);
	atomic_inc(&cmd->immed_queue_count);
	atomic_set(&conn->check_immediate_queue, 1);
	spin_unlock_bh(&conn->immed_queue_lock);

	wake_up(&conn->queues_wq);
}
EXPORT_SYMBOL(iscsit_add_cmd_to_immediate_queue);

struct iscsi_queue_req *iscsit_get_cmd_from_immediate_queue(struct iscsit_conn *conn)
{
	struct iscsi_queue_req *qr;

	spin_lock_bh(&conn->immed_queue_lock);
	if (list_empty(&conn->immed_queue_list)) {
		spin_unlock_bh(&conn->immed_queue_lock);
		return NULL;
	}
	qr = list_first_entry(&conn->immed_queue_list,
			      struct iscsi_queue_req, qr_list);

	list_del(&qr->qr_list);
	if (qr->cmd)
		atomic_dec(&qr->cmd->immed_queue_count);
	spin_unlock_bh(&conn->immed_queue_lock);

	return qr;
}

static void iscsit_remove_cmd_from_immediate_queue(
	struct iscsit_cmd *cmd,
	struct iscsit_conn *conn)
{
	struct iscsi_queue_req *qr, *qr_tmp;

	spin_lock_bh(&conn->immed_queue_lock);
	if (!atomic_read(&cmd->immed_queue_count)) {
		spin_unlock_bh(&conn->immed_queue_lock);
		return;
	}

	list_for_each_entry_safe(qr, qr_tmp, &conn->immed_queue_list, qr_list) {
		if (qr->cmd != cmd)
			continue;

		atomic_dec(&qr->cmd->immed_queue_count);
		list_del(&qr->qr_list);
		kmem_cache_free(lio_qr_cache, qr);
	}
	spin_unlock_bh(&conn->immed_queue_lock);

	if (atomic_read(&cmd->immed_queue_count)) {
		pr_err("ITT: 0x%08x immed_queue_count: %d\n",
			cmd->init_task_tag,
			atomic_read(&cmd->immed_queue_count));
	}
}

int iscsit_add_cmd_to_response_queue(
	struct iscsit_cmd *cmd,
	struct iscsit_conn *conn,
	u8 state)
{
	struct iscsi_queue_req *qr;

	qr = kmem_cache_zalloc(lio_qr_cache, GFP_ATOMIC);
	if (!qr) {
		pr_err("Unable to allocate memory for"
			" struct iscsi_queue_req\n");
		return -ENOMEM;
	}
	INIT_LIST_HEAD(&qr->qr_list);
	qr->cmd = cmd;
	qr->state = state;

	spin_lock_bh(&conn->response_queue_lock);
	list_add_tail(&qr->qr_list, &conn->response_queue_list);
	atomic_inc(&cmd->response_queue_count);
	spin_unlock_bh(&conn->response_queue_lock);

	wake_up(&conn->queues_wq);
	return 0;
}

struct iscsi_queue_req *iscsit_get_cmd_from_response_queue(struct iscsit_conn *conn)
{
	struct iscsi_queue_req *qr;

	spin_lock_bh(&conn->response_queue_lock);
	if (list_empty(&conn->response_queue_list)) {
		spin_unlock_bh(&conn->response_queue_lock);
		return NULL;
	}

	qr = list_first_entry(&conn->response_queue_list,
			      struct iscsi_queue_req, qr_list);

	list_del(&qr->qr_list);
	if (qr->cmd)
		atomic_dec(&qr->cmd->response_queue_count);
	spin_unlock_bh(&conn->response_queue_lock);

	return qr;
}

static void iscsit_remove_cmd_from_response_queue(
	struct iscsit_cmd *cmd,
	struct iscsit_conn *conn)
{
	struct iscsi_queue_req *qr, *qr_tmp;

	spin_lock_bh(&conn->response_queue_lock);
	if (!atomic_read(&cmd->response_queue_count)) {
		spin_unlock_bh(&conn->response_queue_lock);
		return;
	}

	list_for_each_entry_safe(qr, qr_tmp, &conn->response_queue_list,
				qr_list) {
		if (qr->cmd != cmd)
			continue;

		atomic_dec(&qr->cmd->response_queue_count);
		list_del(&qr->qr_list);
		kmem_cache_free(lio_qr_cache, qr);
	}
	spin_unlock_bh(&conn->response_queue_lock);

	if (atomic_read(&cmd->response_queue_count)) {
		pr_err("ITT: 0x%08x response_queue_count: %d\n",
			cmd->init_task_tag,
			atomic_read(&cmd->response_queue_count));
	}
}

bool iscsit_conn_all_queues_empty(struct iscsit_conn *conn)
{
	bool empty;

	spin_lock_bh(&conn->immed_queue_lock);
	empty = list_empty(&conn->immed_queue_list);
	spin_unlock_bh(&conn->immed_queue_lock);

	if (!empty)
		return empty;

	spin_lock_bh(&conn->response_queue_lock);
	empty = list_empty(&conn->response_queue_list);
	spin_unlock_bh(&conn->response_queue_lock);

	return empty;
}

void iscsit_free_queue_reqs_for_conn(struct iscsit_conn *conn)
{
	struct iscsi_queue_req *qr, *qr_tmp;

	spin_lock_bh(&conn->immed_queue_lock);
	list_for_each_entry_safe(qr, qr_tmp, &conn->immed_queue_list, qr_list) {
		list_del(&qr->qr_list);
		if (qr->cmd)
			atomic_dec(&qr->cmd->immed_queue_count);

		kmem_cache_free(lio_qr_cache, qr);
	}
	spin_unlock_bh(&conn->immed_queue_lock);

	spin_lock_bh(&conn->response_queue_lock);
	list_for_each_entry_safe(qr, qr_tmp, &conn->response_queue_list,
			qr_list) {
		list_del(&qr->qr_list);
		if (qr->cmd)
			atomic_dec(&qr->cmd->response_queue_count);

		kmem_cache_free(lio_qr_cache, qr);
	}
	spin_unlock_bh(&conn->response_queue_lock);
}

void iscsit_release_cmd(struct iscsit_cmd *cmd)
{
	struct iscsit_session *sess;
	struct se_cmd *se_cmd = &cmd->se_cmd;

	WARN_ON(!list_empty(&cmd->i_conn_node));

	if (cmd->conn)
		sess = cmd->conn->sess;
	else
		sess = cmd->sess;

	BUG_ON(!sess || !sess->se_sess);

	kfree(cmd->buf_ptr);
	kfree(cmd->pdu_list);
	kfree(cmd->seq_list);
	kfree(cmd->tmr_req);
	kfree(cmd->overflow_buf);
	kfree(cmd->iov_data);
	kfree(cmd->text_in_ptr);

	target_free_tag(sess->se_sess, se_cmd);
}
EXPORT_SYMBOL(iscsit_release_cmd);

void __iscsit_free_cmd(struct iscsit_cmd *cmd, bool check_queues)
{
	struct iscsit_conn *conn = cmd->conn;

	WARN_ON(!list_empty(&cmd->i_conn_node));

	if (cmd->data_direction == DMA_TO_DEVICE) {
		iscsit_stop_dataout_timer(cmd);
		iscsit_free_r2ts_from_list(cmd);
	}
	if (cmd->data_direction == DMA_FROM_DEVICE)
		iscsit_free_all_datain_reqs(cmd);

	if (conn && check_queues) {
		iscsit_remove_cmd_from_immediate_queue(cmd, conn);
		iscsit_remove_cmd_from_response_queue(cmd, conn);
	}

	if (conn && conn->conn_transport->iscsit_unmap_cmd)
		conn->conn_transport->iscsit_unmap_cmd(conn, cmd);
}

void iscsit_free_cmd(struct iscsit_cmd *cmd, bool shutdown)
{
	struct se_cmd *se_cmd = cmd->se_cmd.se_tfo ? &cmd->se_cmd : NULL;
	int rc;

	WARN_ON(!list_empty(&cmd->i_conn_node));

	__iscsit_free_cmd(cmd, shutdown);
	if (se_cmd) {
		rc = transport_generic_free_cmd(se_cmd, shutdown);
		if (!rc && shutdown && se_cmd->se_sess) {
			__iscsit_free_cmd(cmd, shutdown);
			target_put_sess_cmd(se_cmd);
		}
	} else {
		iscsit_release_cmd(cmd);
	}
}
EXPORT_SYMBOL(iscsit_free_cmd);

bool iscsit_check_session_usage_count(struct iscsit_session *sess,
				      bool can_sleep)
{
	spin_lock_bh(&sess->session_usage_lock);
	if (sess->session_usage_count != 0) {
		sess->session_waiting_on_uc = 1;
		spin_unlock_bh(&sess->session_usage_lock);
		if (!can_sleep)
			return true;

		wait_for_completion(&sess->session_waiting_on_uc_comp);
		return false;
	}
	spin_unlock_bh(&sess->session_usage_lock);

	return false;
}

void iscsit_dec_session_usage_count(struct iscsit_session *sess)
{
	spin_lock_bh(&sess->session_usage_lock);
	sess->session_usage_count--;

	if (!sess->session_usage_count && sess->session_waiting_on_uc)
		complete(&sess->session_waiting_on_uc_comp);

	spin_unlock_bh(&sess->session_usage_lock);
}

void iscsit_inc_session_usage_count(struct iscsit_session *sess)
{
	spin_lock_bh(&sess->session_usage_lock);
	sess->session_usage_count++;
	spin_unlock_bh(&sess->session_usage_lock);
}

<<<<<<< HEAD
struct iscsit_conn *iscsit_get_conn_from_cid(struct iscsi_session *sess, u16 cid)
=======
struct iscsit_conn *iscsit_get_conn_from_cid(struct iscsit_session *sess, u16 cid)
>>>>>>> eb3cdb58
{
	struct iscsit_conn *conn;

	spin_lock_bh(&sess->conn_lock);
	list_for_each_entry(conn, &sess->sess_conn_list, conn_list) {
		if ((conn->cid == cid) &&
		    (conn->conn_state == TARG_CONN_STATE_LOGGED_IN)) {
			iscsit_inc_conn_usage_count(conn);
			spin_unlock_bh(&sess->conn_lock);
			return conn;
		}
	}
	spin_unlock_bh(&sess->conn_lock);

	return NULL;
}

<<<<<<< HEAD
struct iscsit_conn *iscsit_get_conn_from_cid_rcfr(struct iscsi_session *sess, u16 cid)
=======
struct iscsit_conn *iscsit_get_conn_from_cid_rcfr(struct iscsit_session *sess, u16 cid)
>>>>>>> eb3cdb58
{
	struct iscsit_conn *conn;

	spin_lock_bh(&sess->conn_lock);
	list_for_each_entry(conn, &sess->sess_conn_list, conn_list) {
		if (conn->cid == cid) {
			iscsit_inc_conn_usage_count(conn);
			spin_lock(&conn->state_lock);
			atomic_set(&conn->connection_wait_rcfr, 1);
			spin_unlock(&conn->state_lock);
			spin_unlock_bh(&sess->conn_lock);
			return conn;
		}
	}
	spin_unlock_bh(&sess->conn_lock);

	return NULL;
}

void iscsit_check_conn_usage_count(struct iscsit_conn *conn)
{
	spin_lock_bh(&conn->conn_usage_lock);
	if (conn->conn_usage_count != 0) {
		conn->conn_waiting_on_uc = 1;
		spin_unlock_bh(&conn->conn_usage_lock);

		wait_for_completion(&conn->conn_waiting_on_uc_comp);
		return;
	}
	spin_unlock_bh(&conn->conn_usage_lock);
}

void iscsit_dec_conn_usage_count(struct iscsit_conn *conn)
{
	spin_lock_bh(&conn->conn_usage_lock);
	conn->conn_usage_count--;

	if (!conn->conn_usage_count && conn->conn_waiting_on_uc)
		complete(&conn->conn_waiting_on_uc_comp);

	spin_unlock_bh(&conn->conn_usage_lock);
}

void iscsit_inc_conn_usage_count(struct iscsit_conn *conn)
{
	spin_lock_bh(&conn->conn_usage_lock);
	conn->conn_usage_count++;
	spin_unlock_bh(&conn->conn_usage_lock);
}

static int iscsit_add_nopin(struct iscsit_conn *conn, int want_response)
{
	u8 state;
	struct iscsit_cmd *cmd;

	cmd = iscsit_allocate_cmd(conn, TASK_RUNNING);
	if (!cmd)
		return -1;

	cmd->iscsi_opcode = ISCSI_OP_NOOP_IN;
	state = (want_response) ? ISTATE_SEND_NOPIN_WANT_RESPONSE :
				ISTATE_SEND_NOPIN_NO_RESPONSE;
	cmd->init_task_tag = RESERVED_ITT;
	cmd->targ_xfer_tag = (want_response) ?
			     session_get_next_ttt(conn->sess) : 0xFFFFFFFF;
	spin_lock_bh(&conn->cmd_lock);
	list_add_tail(&cmd->i_conn_node, &conn->conn_cmd_list);
	spin_unlock_bh(&conn->cmd_lock);

	if (want_response)
		iscsit_start_nopin_response_timer(conn);
	iscsit_add_cmd_to_immediate_queue(cmd, conn, state);

	return 0;
}

void iscsit_handle_nopin_response_timeout(struct timer_list *t)
{
	struct iscsit_conn *conn = from_timer(conn, t, nopin_response_timer);
<<<<<<< HEAD
	struct iscsi_session *sess = conn->sess;
=======
	struct iscsit_session *sess = conn->sess;
>>>>>>> eb3cdb58

	iscsit_inc_conn_usage_count(conn);

	spin_lock_bh(&conn->nopin_timer_lock);
	if (conn->nopin_response_timer_flags & ISCSI_TF_STOP) {
		spin_unlock_bh(&conn->nopin_timer_lock);
		iscsit_dec_conn_usage_count(conn);
		return;
	}

	pr_err("Did not receive response to NOPIN on CID: %hu, failing"
		" connection for I_T Nexus %s,i,0x%6phN,%s,t,0x%02x\n",
		conn->cid, sess->sess_ops->InitiatorName, sess->isid,
		sess->tpg->tpg_tiqn->tiqn, (u32)sess->tpg->tpgt);
	conn->nopin_response_timer_flags &= ~ISCSI_TF_RUNNING;
	spin_unlock_bh(&conn->nopin_timer_lock);

	iscsit_fill_cxn_timeout_err_stats(sess);
	iscsit_cause_connection_reinstatement(conn, 0);
	iscsit_dec_conn_usage_count(conn);
}

void iscsit_mod_nopin_response_timer(struct iscsit_conn *conn)
{
	struct iscsit_session *sess = conn->sess;
	struct iscsi_node_attrib *na = iscsit_tpg_get_node_attrib(sess);

	spin_lock_bh(&conn->nopin_timer_lock);
	if (!(conn->nopin_response_timer_flags & ISCSI_TF_RUNNING)) {
		spin_unlock_bh(&conn->nopin_timer_lock);
		return;
	}

	mod_timer(&conn->nopin_response_timer,
		(get_jiffies_64() + na->nopin_response_timeout * HZ));
	spin_unlock_bh(&conn->nopin_timer_lock);
}

void iscsit_start_nopin_response_timer(struct iscsit_conn *conn)
{
	struct iscsit_session *sess = conn->sess;
	struct iscsi_node_attrib *na = iscsit_tpg_get_node_attrib(sess);

	spin_lock_bh(&conn->nopin_timer_lock);
	if (conn->nopin_response_timer_flags & ISCSI_TF_RUNNING) {
		spin_unlock_bh(&conn->nopin_timer_lock);
		return;
	}

	conn->nopin_response_timer_flags &= ~ISCSI_TF_STOP;
	conn->nopin_response_timer_flags |= ISCSI_TF_RUNNING;
	mod_timer(&conn->nopin_response_timer,
		  jiffies + na->nopin_response_timeout * HZ);

	pr_debug("Started NOPIN Response Timer on CID: %d to %u"
		" seconds\n", conn->cid, na->nopin_response_timeout);
	spin_unlock_bh(&conn->nopin_timer_lock);
}

void iscsit_stop_nopin_response_timer(struct iscsit_conn *conn)
{
	spin_lock_bh(&conn->nopin_timer_lock);
	if (!(conn->nopin_response_timer_flags & ISCSI_TF_RUNNING)) {
		spin_unlock_bh(&conn->nopin_timer_lock);
		return;
	}
	conn->nopin_response_timer_flags |= ISCSI_TF_STOP;
	spin_unlock_bh(&conn->nopin_timer_lock);

	del_timer_sync(&conn->nopin_response_timer);

	spin_lock_bh(&conn->nopin_timer_lock);
	conn->nopin_response_timer_flags &= ~ISCSI_TF_RUNNING;
	spin_unlock_bh(&conn->nopin_timer_lock);
}

void iscsit_handle_nopin_timeout(struct timer_list *t)
{
	struct iscsit_conn *conn = from_timer(conn, t, nopin_timer);

	iscsit_inc_conn_usage_count(conn);

	spin_lock_bh(&conn->nopin_timer_lock);
	if (conn->nopin_timer_flags & ISCSI_TF_STOP) {
		spin_unlock_bh(&conn->nopin_timer_lock);
		iscsit_dec_conn_usage_count(conn);
		return;
	}
	conn->nopin_timer_flags &= ~ISCSI_TF_RUNNING;
	spin_unlock_bh(&conn->nopin_timer_lock);

	iscsit_add_nopin(conn, 1);
	iscsit_dec_conn_usage_count(conn);
}

void __iscsit_start_nopin_timer(struct iscsit_conn *conn)
{
	struct iscsit_session *sess = conn->sess;
	struct iscsi_node_attrib *na = iscsit_tpg_get_node_attrib(sess);

	lockdep_assert_held(&conn->nopin_timer_lock);

	/*
	* NOPIN timeout is disabled.
	 */
	if (!na->nopin_timeout)
		return;

	if (conn->nopin_timer_flags & ISCSI_TF_RUNNING)
		return;

	conn->nopin_timer_flags &= ~ISCSI_TF_STOP;
	conn->nopin_timer_flags |= ISCSI_TF_RUNNING;
	mod_timer(&conn->nopin_timer, jiffies + na->nopin_timeout * HZ);

	pr_debug("Started NOPIN Timer on CID: %d at %u second"
		" interval\n", conn->cid, na->nopin_timeout);
}

void iscsit_start_nopin_timer(struct iscsit_conn *conn)
{
	spin_lock_bh(&conn->nopin_timer_lock);
	__iscsit_start_nopin_timer(conn);
	spin_unlock_bh(&conn->nopin_timer_lock);
}

void iscsit_stop_nopin_timer(struct iscsit_conn *conn)
{
	spin_lock_bh(&conn->nopin_timer_lock);
	if (!(conn->nopin_timer_flags & ISCSI_TF_RUNNING)) {
		spin_unlock_bh(&conn->nopin_timer_lock);
		return;
	}
	conn->nopin_timer_flags |= ISCSI_TF_STOP;
	spin_unlock_bh(&conn->nopin_timer_lock);

	del_timer_sync(&conn->nopin_timer);

	spin_lock_bh(&conn->nopin_timer_lock);
	conn->nopin_timer_flags &= ~ISCSI_TF_RUNNING;
	spin_unlock_bh(&conn->nopin_timer_lock);
}

void iscsit_login_timeout(struct timer_list *t)
{
	struct iscsit_conn *conn = from_timer(conn, t, login_timer);
	struct iscsi_login *login = conn->login;

	pr_debug("Entering iscsi_target_login_timeout >>>>>>>>>>>>>>>>>>>\n");

	spin_lock_bh(&conn->login_timer_lock);
	login->login_failed = 1;

	if (conn->login_kworker) {
		pr_debug("Sending SIGINT to conn->login_kworker %s/%d\n",
			 conn->login_kworker->comm, conn->login_kworker->pid);
		send_sig(SIGINT, conn->login_kworker, 1);
	} else {
		schedule_delayed_work(&conn->login_work, 0);
	}
	spin_unlock_bh(&conn->login_timer_lock);
}

void iscsit_start_login_timer(struct iscsit_conn *conn, struct task_struct *kthr)
{
	pr_debug("Login timer started\n");

	conn->login_kworker = kthr;
	mod_timer(&conn->login_timer, jiffies + TA_LOGIN_TIMEOUT * HZ);
}

int iscsit_set_login_timer_kworker(struct iscsit_conn *conn, struct task_struct *kthr)
{
	struct iscsi_login *login = conn->login;
	int ret = 0;

	spin_lock_bh(&conn->login_timer_lock);
	if (login->login_failed) {
		/* The timer has already expired */
		ret = -1;
	} else {
		conn->login_kworker = kthr;
	}
	spin_unlock_bh(&conn->login_timer_lock);

	return ret;
}

void iscsit_stop_login_timer(struct iscsit_conn *conn)
{
	pr_debug("Login timer stopped\n");
	timer_delete_sync(&conn->login_timer);
}

int iscsit_send_tx_data(
	struct iscsit_cmd *cmd,
	struct iscsit_conn *conn,
	int use_misc)
{
	int tx_sent, tx_size;
	u32 iov_count;
	struct kvec *iov;

send_data:
	tx_size = cmd->tx_size;

	if (!use_misc) {
		iov = &cmd->iov_data[0];
		iov_count = cmd->iov_data_count;
	} else {
		iov = &cmd->iov_misc[0];
		iov_count = cmd->iov_misc_count;
	}

	tx_sent = tx_data(conn, &iov[0], iov_count, tx_size);
	if (tx_size != tx_sent) {
		if (tx_sent == -EAGAIN) {
			pr_err("tx_data() returned -EAGAIN\n");
			goto send_data;
		} else
			return -1;
	}
	cmd->tx_size = 0;

	return 0;
}

int iscsit_fe_sendpage_sg(
	struct iscsit_cmd *cmd,
	struct iscsit_conn *conn)
{
	struct scatterlist *sg = cmd->first_data_sg;
	struct kvec iov;
	u32 tx_hdr_size, data_len;
	u32 offset = cmd->first_data_sg_off;
	int tx_sent, iov_off;

send_hdr:
	tx_hdr_size = ISCSI_HDR_LEN;
	if (conn->conn_ops->HeaderDigest)
		tx_hdr_size += ISCSI_CRC_LEN;

	iov.iov_base = cmd->pdu;
	iov.iov_len = tx_hdr_size;

	tx_sent = tx_data(conn, &iov, 1, tx_hdr_size);
	if (tx_hdr_size != tx_sent) {
		if (tx_sent == -EAGAIN) {
			pr_err("tx_data() returned -EAGAIN\n");
			goto send_hdr;
		}
		return -1;
	}

	data_len = cmd->tx_size - tx_hdr_size - cmd->padding;
	/*
	 * Set iov_off used by padding and data digest tx_data() calls below
	 * in order to determine proper offset into cmd->iov_data[]
	 */
	if (conn->conn_ops->DataDigest) {
		data_len -= ISCSI_CRC_LEN;
		if (cmd->padding)
			iov_off = (cmd->iov_data_count - 2);
		else
			iov_off = (cmd->iov_data_count - 1);
	} else {
		iov_off = (cmd->iov_data_count - 1);
	}
	/*
	 * Perform sendpage() for each page in the scatterlist
	 */
	while (data_len) {
		u32 space = (sg->length - offset);
		u32 sub_len = min_t(u32, data_len, space);
send_pg:
		tx_sent = conn->sock->ops->sendpage(conn->sock,
					sg_page(sg), sg->offset + offset, sub_len, 0);
		if (tx_sent != sub_len) {
			if (tx_sent == -EAGAIN) {
				pr_err("tcp_sendpage() returned"
						" -EAGAIN\n");
				goto send_pg;
			}

			pr_err("tcp_sendpage() failure: %d\n",
					tx_sent);
			return -1;
		}

		data_len -= sub_len;
		offset = 0;
		sg = sg_next(sg);
	}

send_padding:
	if (cmd->padding) {
		struct kvec *iov_p = &cmd->iov_data[iov_off++];

		tx_sent = tx_data(conn, iov_p, 1, cmd->padding);
		if (cmd->padding != tx_sent) {
			if (tx_sent == -EAGAIN) {
				pr_err("tx_data() returned -EAGAIN\n");
				goto send_padding;
			}
			return -1;
		}
	}

send_datacrc:
	if (conn->conn_ops->DataDigest) {
		struct kvec *iov_d = &cmd->iov_data[iov_off];

		tx_sent = tx_data(conn, iov_d, 1, ISCSI_CRC_LEN);
		if (ISCSI_CRC_LEN != tx_sent) {
			if (tx_sent == -EAGAIN) {
				pr_err("tx_data() returned -EAGAIN\n");
				goto send_datacrc;
			}
			return -1;
		}
	}

	return 0;
}

/*
 *      This function is used for mainly sending a ISCSI_TARG_LOGIN_RSP PDU
 *      back to the Initiator when an expection condition occurs with the
 *      errors set in status_class and status_detail.
 *
 *      Parameters:     iSCSI Connection, Status Class, Status Detail.
 *      Returns:        0 on success, -1 on error.
 */
int iscsit_tx_login_rsp(struct iscsit_conn *conn, u8 status_class, u8 status_detail)
{
	struct iscsi_login_rsp *hdr;
	struct iscsi_login *login = conn->conn_login;

	login->login_failed = 1;
	iscsit_collect_login_stats(conn, status_class, status_detail);

	memset(&login->rsp[0], 0, ISCSI_HDR_LEN);

	hdr	= (struct iscsi_login_rsp *)&login->rsp[0];
	hdr->opcode		= ISCSI_OP_LOGIN_RSP;
	hdr->status_class	= status_class;
	hdr->status_detail	= status_detail;
	hdr->itt		= conn->login_itt;

	return conn->conn_transport->iscsit_put_login_tx(conn, login, 0);
}

void iscsit_print_session_params(struct iscsit_session *sess)
{
	struct iscsit_conn *conn;

	pr_debug("-----------------------------[Session Params for"
		" SID: %u]-----------------------------\n", sess->sid);
	spin_lock_bh(&sess->conn_lock);
	list_for_each_entry(conn, &sess->sess_conn_list, conn_list)
		iscsi_dump_conn_ops(conn->conn_ops);
	spin_unlock_bh(&sess->conn_lock);

	iscsi_dump_sess_ops(sess->sess_ops);
}

int rx_data(
	struct iscsit_conn *conn,
	struct kvec *iov,
	int iov_count,
	int data)
{
	int rx_loop = 0, total_rx = 0;
	struct msghdr msg;

	if (!conn || !conn->sock || !conn->conn_ops)
		return -1;

	memset(&msg, 0, sizeof(struct msghdr));
	iov_iter_kvec(&msg.msg_iter, ITER_DEST, iov, iov_count, data);

	while (msg_data_left(&msg)) {
		rx_loop = sock_recvmsg(conn->sock, &msg, MSG_WAITALL);
		if (rx_loop <= 0) {
			pr_debug("rx_loop: %d total_rx: %d\n",
				rx_loop, total_rx);
			return rx_loop;
		}
		total_rx += rx_loop;
		pr_debug("rx_loop: %d, total_rx: %d, data: %d\n",
				rx_loop, total_rx, data);
	}

	return total_rx;
}

int tx_data(
	struct iscsit_conn *conn,
	struct kvec *iov,
	int iov_count,
	int data)
{
	struct msghdr msg;
	int total_tx = 0;

	if (!conn || !conn->sock || !conn->conn_ops)
		return -1;

	if (data <= 0) {
		pr_err("Data length is: %d\n", data);
		return -1;
	}

	memset(&msg, 0, sizeof(struct msghdr));

	iov_iter_kvec(&msg.msg_iter, ITER_SOURCE, iov, iov_count, data);

	while (msg_data_left(&msg)) {
		int tx_loop = sock_sendmsg(conn->sock, &msg);
		if (tx_loop <= 0) {
			pr_debug("tx_loop: %d total_tx %d\n",
				tx_loop, total_tx);
			return tx_loop;
		}
		total_tx += tx_loop;
		pr_debug("tx_loop: %d, total_tx: %d, data: %d\n",
					tx_loop, total_tx, data);
	}

	return total_tx;
}

void iscsit_collect_login_stats(
	struct iscsit_conn *conn,
	u8 status_class,
	u8 status_detail)
{
	struct iscsi_param *intrname = NULL;
	struct iscsi_tiqn *tiqn;
	struct iscsi_login_stats *ls;

	tiqn = iscsit_snmp_get_tiqn(conn);
	if (!tiqn)
		return;

	ls = &tiqn->login_stats;

	spin_lock(&ls->lock);
	if (status_class == ISCSI_STATUS_CLS_SUCCESS)
		ls->accepts++;
	else if (status_class == ISCSI_STATUS_CLS_REDIRECT) {
		ls->redirects++;
		ls->last_fail_type = ISCSI_LOGIN_FAIL_REDIRECT;
	} else if ((status_class == ISCSI_STATUS_CLS_INITIATOR_ERR)  &&
		 (status_detail == ISCSI_LOGIN_STATUS_AUTH_FAILED)) {
		ls->authenticate_fails++;
		ls->last_fail_type =  ISCSI_LOGIN_FAIL_AUTHENTICATE;
	} else if ((status_class == ISCSI_STATUS_CLS_INITIATOR_ERR)  &&
		 (status_detail == ISCSI_LOGIN_STATUS_TGT_FORBIDDEN)) {
		ls->authorize_fails++;
		ls->last_fail_type = ISCSI_LOGIN_FAIL_AUTHORIZE;
	} else if ((status_class == ISCSI_STATUS_CLS_INITIATOR_ERR) &&
		 (status_detail == ISCSI_LOGIN_STATUS_INIT_ERR)) {
		ls->negotiate_fails++;
		ls->last_fail_type = ISCSI_LOGIN_FAIL_NEGOTIATE;
	} else {
		ls->other_fails++;
		ls->last_fail_type = ISCSI_LOGIN_FAIL_OTHER;
	}

	/* Save initiator name, ip address and time, if it is a failed login */
	if (status_class != ISCSI_STATUS_CLS_SUCCESS) {
		if (conn->param_list)
			intrname = iscsi_find_param_from_key(INITIATORNAME,
							     conn->param_list);
		strlcpy(ls->last_intr_fail_name,
		       (intrname ? intrname->value : "Unknown"),
		       sizeof(ls->last_intr_fail_name));

		ls->last_intr_fail_ip_family = conn->login_family;

		ls->last_intr_fail_sockaddr = conn->login_sockaddr;
		ls->last_fail_time = get_jiffies_64();
	}

	spin_unlock(&ls->lock);
}

struct iscsi_tiqn *iscsit_snmp_get_tiqn(struct iscsit_conn *conn)
{
	struct iscsi_portal_group *tpg;

	if (!conn)
		return NULL;

	tpg = conn->tpg;
	if (!tpg)
		return NULL;

	if (!tpg->tpg_tiqn)
		return NULL;

	return tpg->tpg_tiqn;
}

void iscsit_fill_cxn_timeout_err_stats(struct iscsit_session *sess)
{
	struct iscsi_portal_group *tpg = sess->tpg;
	struct iscsi_tiqn *tiqn = tpg->tpg_tiqn;

	if (!tiqn)
		return;

	spin_lock_bh(&tiqn->sess_err_stats.lock);
	strlcpy(tiqn->sess_err_stats.last_sess_fail_rem_name,
			sess->sess_ops->InitiatorName,
			sizeof(tiqn->sess_err_stats.last_sess_fail_rem_name));
	tiqn->sess_err_stats.last_sess_failure_type =
			ISCSI_SESS_ERR_CXN_TIMEOUT;
	tiqn->sess_err_stats.cxn_timeout_errors++;
	atomic_long_inc(&sess->conn_timeout_errors);
	spin_unlock_bh(&tiqn->sess_err_stats.lock);
}<|MERGE_RESOLUTION|>--- conflicted
+++ resolved
@@ -446,11 +446,7 @@
 }
 
 int iscsit_find_cmd_for_recovery(
-<<<<<<< HEAD
-	struct iscsi_session *sess,
-=======
 	struct iscsit_session *sess,
->>>>>>> eb3cdb58
 	struct iscsit_cmd **cmd_ptr,
 	struct iscsi_conn_recovery **cr_ptr,
 	itt_t init_task_tag)
@@ -802,11 +798,7 @@
 	spin_unlock_bh(&sess->session_usage_lock);
 }
 
-<<<<<<< HEAD
-struct iscsit_conn *iscsit_get_conn_from_cid(struct iscsi_session *sess, u16 cid)
-=======
 struct iscsit_conn *iscsit_get_conn_from_cid(struct iscsit_session *sess, u16 cid)
->>>>>>> eb3cdb58
 {
 	struct iscsit_conn *conn;
 
@@ -824,11 +816,7 @@
 	return NULL;
 }
 
-<<<<<<< HEAD
-struct iscsit_conn *iscsit_get_conn_from_cid_rcfr(struct iscsi_session *sess, u16 cid)
-=======
 struct iscsit_conn *iscsit_get_conn_from_cid_rcfr(struct iscsit_session *sess, u16 cid)
->>>>>>> eb3cdb58
 {
 	struct iscsit_conn *conn;
 
@@ -908,11 +896,7 @@
 void iscsit_handle_nopin_response_timeout(struct timer_list *t)
 {
 	struct iscsit_conn *conn = from_timer(conn, t, nopin_response_timer);
-<<<<<<< HEAD
-	struct iscsi_session *sess = conn->sess;
-=======
 	struct iscsit_session *sess = conn->sess;
->>>>>>> eb3cdb58
 
 	iscsit_inc_conn_usage_count(conn);
 
