--- conflicted
+++ resolved
@@ -198,11 +198,7 @@
  */
 int iscsit_remove_cmd_from_connection_recovery(
 	struct iscsit_cmd *cmd,
-<<<<<<< HEAD
-	struct iscsi_session *sess)
-=======
 	struct iscsit_session *sess)
->>>>>>> eb3cdb58
 {
 	struct iscsi_conn_recovery *cr;
 
@@ -223,11 +219,7 @@
 {
 	u32 dropped_count = 0;
 	struct iscsit_cmd *cmd, *cmd_tmp;
-<<<<<<< HEAD
-	struct iscsi_session *sess = cr->sess;
-=======
 	struct iscsit_session *sess = cr->sess;
->>>>>>> eb3cdb58
 
 	spin_lock(&cr->conn_recovery_cmd_lock);
 	list_for_each_entry_safe(cmd, cmd_tmp,
