/*
 *  linux/drivers/message/fusion/mptctl.c
 *      mpt Ioctl driver.
 *      For use with LSI PCI chip/adapters
 *      running LSI Fusion MPT (Message Passing Technology) firmware.
 *
 *  Copyright (c) 1999-2008 LSI Corporation
 *  (mailto:DL-MPTFusionLinux@lsi.com)
 *
 */
/*=-=-=-=-=-=-=-=-=-=-=-=-=-=-=-=-=-=-=-=-=-=-=-=-=-=-=-=-=-=-=-=-=-=-=-=-=-=*/
/*
    This program is free software; you can redistribute it and/or modify
    it under the terms of the GNU General Public License as published by
    the Free Software Foundation; version 2 of the License.

    This program is distributed in the hope that it will be useful,
    but WITHOUT ANY WARRANTY; without even the implied warranty of
    MERCHANTABILITY or FITNESS FOR A PARTICULAR PURPOSE.  See the
    GNU General Public License for more details.

    NO WARRANTY
    THE PROGRAM IS PROVIDED ON AN "AS IS" BASIS, WITHOUT WARRANTIES OR
    CONDITIONS OF ANY KIND, EITHER EXPRESS OR IMPLIED INCLUDING, WITHOUT
    LIMITATION, ANY WARRANTIES OR CONDITIONS OF TITLE, NON-INFRINGEMENT,
    MERCHANTABILITY OR FITNESS FOR A PARTICULAR PURPOSE. Each Recipient is
    solely responsible for determining the appropriateness of using and
    distributing the Program and assumes all risks associated with its
    exercise of rights under this Agreement, including but not limited to
    the risks and costs of program errors, damage to or loss of data,
    programs or equipment, and unavailability or interruption of operations.

    DISCLAIMER OF LIABILITY
    NEITHER RECIPIENT NOR ANY CONTRIBUTORS SHALL HAVE ANY LIABILITY FOR ANY
    DIRECT, INDIRECT, INCIDENTAL, SPECIAL, EXEMPLARY, OR CONSEQUENTIAL
    DAMAGES (INCLUDING WITHOUT LIMITATION LOST PROFITS), HOWEVER CAUSED AND
    ON ANY THEORY OF LIABILITY, WHETHER IN CONTRACT, STRICT LIABILITY, OR
    TORT (INCLUDING NEGLIGENCE OR OTHERWISE) ARISING IN ANY WAY OUT OF THE
    USE OR DISTRIBUTION OF THE PROGRAM OR THE EXERCISE OF ANY RIGHTS GRANTED
    HEREUNDER, EVEN IF ADVISED OF THE POSSIBILITY OF SUCH DAMAGES

    You should have received a copy of the GNU General Public License
    along with this program; if not, write to the Free Software
    Foundation, Inc., 59 Temple Place, Suite 330, Boston, MA  02111-1307  USA
*/
/*=-=-=-=-=-=-=-=-=-=-=-=-=-=-=-=-=-=-=-=-=-=-=-=-=-=-=-=-=-=-=-=-=-=-=-=-=-=*/

#include <linux/kernel.h>
#include <linux/module.h>
#include <linux/errno.h>
#include <linux/init.h>
#include <linux/slab.h>
#include <linux/types.h>
#include <linux/pci.h>
#include <linux/delay.h>	/* for mdelay */
#include <linux/miscdevice.h>
#include <linux/smp_lock.h>
#include <linux/compat.h>

#include <asm/io.h>
#include <asm/uaccess.h>

#include <scsi/scsi.h>
#include <scsi/scsi_cmnd.h>
#include <scsi/scsi_device.h>
#include <scsi/scsi_host.h>
#include <scsi/scsi_tcq.h>

#define COPYRIGHT	"Copyright (c) 1999-2008 LSI Corporation"
#define MODULEAUTHOR	"LSI Corporation"
#include "mptbase.h"
#include "mptctl.h"

#if defined(CPQ_CIM)
#include "mptsas.h"
#include "csmi/csmisas.h"
#endif // CPQ_CIM

#if defined(DIAG_BUFFER_SUPPORT)
#include "rejected_ioctls/diag_buffer.h"
#endif

/*=-=-=-=-=-=-=-=-=-=-=-=-=-=-=-=-=-=-=-=-=-=-=-=-=-=-=-=-=-=-=-=-=-=-=-=-=-=*/
#define my_NAME		"Fusion MPT misc device (ioctl) driver"
#define my_VERSION	MPT_LINUX_VERSION_COMMON
#define MYNAM		"mptctl"

MODULE_AUTHOR(MODULEAUTHOR);
MODULE_DESCRIPTION(my_NAME);
MODULE_LICENSE("GPL");
MODULE_VERSION(my_VERSION);

/*=-=-=-=-=-=-=-=-=-=-=-=-=-=-=-=-=-=-=-=-=-=-=-=-=-=-=-=-=-=-=-=-=-=-=-=-=-=*/

static u8 mptctl_id = MPT_MAX_PROTOCOL_DRIVERS;
static u8 mptctl_taskmgmt_id = MPT_MAX_PROTOCOL_DRIVERS;

static DECLARE_WAIT_QUEUE_HEAD ( mptctl_wait );

/*=-=-=-=-=-=-=-=-=-=-=-=-=-=-=-=-=-=-=-=-=-=-=-=-=-=-=-=-=-=-=-=-=-=-=-=-=-=*/

struct buflist {
	u8	*kptr;
	int	 len;
};

/*
 * Function prototypes. Called from OS entry point mptctl_ioctl.
 * arg contents specific to function.
 */
static int mptctl_fw_download(unsigned long arg);
static int mptctl_getiocinfo(unsigned long arg, unsigned int cmd);
static int mptctl_gettargetinfo(unsigned long arg);
static int mptctl_readtest(unsigned long arg);
static int mptctl_mpt_command(unsigned long arg);
static int mptctl_eventquery(unsigned long arg);
static int mptctl_eventenable(unsigned long arg);
static int mptctl_eventreport(unsigned long arg);
static int mptctl_replace_fw(unsigned long arg);

static int mptctl_do_reset(unsigned long arg);
static int mptctl_hp_hostinfo(unsigned long arg, unsigned int cmd);
static int mptctl_hp_targetinfo(unsigned long arg);

#if defined(CPQ_CIM)
/* csmisas proto's*/
static int csmisas_get_driver_info(unsigned long arg);
static int csmisas_get_cntlr_status(unsigned long arg);
static int csmisas_get_cntlr_config(unsigned long arg);
static int csmisas_get_phy_info(unsigned long arg);
static int csmisas_get_scsi_address(unsigned long arg);
static int csmisas_get_link_errors(unsigned long arg);
static int csmisas_smp_passthru(unsigned long arg);
static int csmisas_firmware_download(unsigned long arg);
static int csmisas_get_raid_info(unsigned long arg);
static int csmisas_get_raid_config(unsigned long arg);
static int csmisas_get_raid_features(unsigned long arg);
static int csmisas_set_raid_control(unsigned long arg);
static int csmisas_get_raid_element(unsigned long arg);
static int csmisas_set_raid_operation(unsigned long arg);
static int csmisas_set_phy_info(unsigned long arg);
static int csmisas_ssp_passthru(unsigned long arg);
static int csmisas_stp_passthru(unsigned long arg);
static int csmisas_get_sata_signature(unsigned long arg);
static int csmisas_get_device_address(unsigned long arg);
static int csmisas_task_managment(unsigned long arg);
static int csmisas_phy_control(unsigned long arg);
static int csmisas_get_connector_info(unsigned long arg);
static int csmisas_get_location(unsigned long arg);
#endif // CPQ_CIM

#if defined(DIAG_BUFFER_SUPPORT)
/* diag_buffer proto's */
static int mptctl_register_diag_buffer(unsigned long arg);
static int mptctl_release_diag_buffer(unsigned long arg);
static int mptctl_unregister_diag_buffer(unsigned long arg);
static int mptctl_query_diag_buffer(unsigned long arg);
static int mptctl_read_diag_buffer(unsigned long arg);
#endif // DIAG_BUFFER_SUPPORT

static int  mptctl_probe(struct pci_dev *, const struct pci_device_id *);
static void mptctl_remove(struct pci_dev *);

#ifdef CONFIG_COMPAT
static long compat_mpctl_ioctl(struct file *f, unsigned cmd, unsigned long arg);
#endif
/*
 * Private function calls.
 */
static int mptctl_do_mpt_command(struct mpt_ioctl_command karg, void __user *mfPtr);
static int mptctl_do_fw_download(int ioc, char __user *ufwbuf, size_t fwlen);
static MptSge_t *kbuf_alloc_2_sgl(int bytes, u32 dir, int sge_offset, int *frags,
		struct buflist **blp, dma_addr_t *sglbuf_dma, MPT_ADAPTER *ioc);
static void kfree_sgl(MptSge_t *sgl, dma_addr_t sgl_dma,
		struct buflist *buflist, MPT_ADAPTER *ioc);

/*
 * Reset Handler cleanup function
 */
static int  mptctl_ioc_reset(MPT_ADAPTER *ioc, int reset_phase);

/*
 * Event Handler function
 */
static int mptctl_event_process(MPT_ADAPTER *ioc, EventNotificationReply_t *pEvReply);
static struct fasync_struct *async_queue=NULL;

/*=-=-=-=-=-=-=-=-=-=-=-=-=-=-=-=-=-=-=-=-=-=-=-=-=-=-=-=-=-=-=-=-=-=-=-=-=-=*/
/*
 * Scatter gather list (SGL) sizes and limits...
 */
//#define MAX_SCSI_FRAGS	9
#define MAX_FRAGS_SPILL1	9
#define MAX_FRAGS_SPILL2	15
#define FRAGS_PER_BUCKET	(MAX_FRAGS_SPILL2 + 1)

//#define MAX_CHAIN_FRAGS	64
//#define MAX_CHAIN_FRAGS	(15+15+15+16)
#define MAX_CHAIN_FRAGS		(4 * MAX_FRAGS_SPILL2 + 1)

//  Define max sg LIST bytes ( == (#frags + #chains) * 8 bytes each)
//  Works out to: 592d bytes!     (9+1)*8 + 4*(15+1)*8
//                  ^----------------- 80 + 512
#define MAX_SGL_BYTES		((MAX_FRAGS_SPILL1 + 1 + (4 * FRAGS_PER_BUCKET)) * 8)

/* linux only seems to ever give 128kB MAX contiguous (GFP_USER) mem bytes */
#define MAX_KMALLOC_SZ		(128*1024)

#define MPT_IOCTL_DEFAULT_TIMEOUT 10	/* Default timeout value (seconds) */

/*=-=-=-=-=-=-=-=-=-=-=-=-=-=-=-=-=-=-=-=-=-=-=-=-=-=-=-=-=-=-=-=-=-=-=-=-=-=*/
/**
 *	mptctl_syscall_down - Down the MPT adapter syscall semaphore.
 *	@ioc: Pointer to MPT adapter
 *	@nonblock: boolean, non-zero if O_NONBLOCK is set
 *
 *	All of the ioctl commands can potentially sleep, which is illegal
 *	with a spinlock held, thus we perform mutual exclusion here.
 *
 *	Returns negative errno on error, or zero for success.
 */
static inline int
mptctl_syscall_down(MPT_ADAPTER *ioc, int nonblock)
{
	int rc = 0;

	if (nonblock) {
		if (!mutex_trylock(&ioc->ioctl_cmds.mutex))
			rc = -EAGAIN;
	} else {
		if (mutex_lock_interruptible(&ioc->ioctl_cmds.mutex))
			rc = -ERESTARTSYS;
	}
	return rc;
}

/*=-=-=-=-=-=-=-=-=-=-=-=-=-=-=-=-=-=-=-=-=-=-=-=-=-=-=-=-=-=-=-=-=-=-=-=-=-=*/
/*
 *  This is the callback for any message we have posted. The message itself
 *  will be returned to the message pool when we return from the IRQ
 *
 *  This runs in irq context so be short and sweet.
 */
static int
mptctl_reply(MPT_ADAPTER *ioc, MPT_FRAME_HDR *req, MPT_FRAME_HDR *reply)
{
	char	*sense_data;
	int	req_index;
	int	sz;

	if (!req)
		return 0;

	dctlprintk(ioc, printk(MYIOC_s_DEBUG_FMT "completing mpi function "
	    "(0x%02X), req=%p, reply=%p\n", ioc->name,  req->u.hdr.Function,
	    req, reply));

	/*
	 * Handling continuation of the same reply. Processing the first
	 * reply, and eating the other replys that come later.
	 */
	if (ioc->ioctl_cmds.msg_context != req->u.hdr.MsgContext)
		goto out_continuation;

	ioc->ioctl_cmds.status |= MPT_MGMT_STATUS_COMMAND_GOOD;

	if (!reply)
		goto out;

	ioc->ioctl_cmds.status |= MPT_MGMT_STATUS_RF_VALID;
	sz = min(ioc->reply_sz, 4*reply->u.reply.MsgLength);
	memcpy(ioc->ioctl_cmds.reply, reply, sz);

	if (reply->u.reply.IOCStatus || reply->u.reply.IOCLogInfo)
		dctlprintk(ioc, printk(MYIOC_s_DEBUG_FMT
		    "iocstatus (0x%04X), loginfo (0x%08X)\n", ioc->name,
		    le16_to_cpu(reply->u.reply.IOCStatus),
		    le32_to_cpu(reply->u.reply.IOCLogInfo)));

	if ((req->u.hdr.Function == MPI_FUNCTION_SCSI_IO_REQUEST) ||
		(req->u.hdr.Function == MPI_FUNCTION_RAID_SCSI_IO_PASSTHROUGH)) {

		if (reply->u.sreply.SCSIStatus || reply->u.sreply.SCSIState)
			dctlprintk(ioc, printk(MYIOC_s_DEBUG_FMT
			"scsi_status (0x%02x), scsi_state (0x%02x), "
			"tag = (0x%04x), transfer_count (0x%08x)\n", ioc->name,
			reply->u.sreply.SCSIStatus,
			reply->u.sreply.SCSIState,
			le16_to_cpu(reply->u.sreply.TaskTag),
			le32_to_cpu(reply->u.sreply.TransferCount)));

		if (reply->u.sreply.SCSIState & MPI_SCSI_STATE_AUTOSENSE_VALID) {
			sz = req->u.scsireq.SenseBufferLength;
			req_index =
			    le16_to_cpu(req->u.frame.hwhdr.msgctxu.fld.req_idx);
			sense_data = ((u8 *)ioc->sense_buf_pool +
			     (req_index * MPT_SENSE_BUFFER_ALLOC));
			memcpy(ioc->ioctl_cmds.sense, sense_data, sz);
			ioc->ioctl_cmds.status |= MPT_MGMT_STATUS_SENSE_VALID;
		}
	}

 out:
	/* We are done, issue wake up
	 */
	if (ioc->ioctl_cmds.status & MPT_MGMT_STATUS_PENDING) {
		if (req->u.hdr.Function == MPI_FUNCTION_SCSI_TASK_MGMT) {
			mpt_clear_taskmgmt_in_progress_flag(ioc);
			ioc->ioctl_cmds.status &= ~MPT_MGMT_STATUS_PENDING;
			complete(&ioc->ioctl_cmds.done);
			if (ioc->bus_type == SAS)
				ioc->schedule_target_reset(ioc);
		} else {
			ioc->ioctl_cmds.status &= ~MPT_MGMT_STATUS_PENDING;
			complete(&ioc->ioctl_cmds.done);
		}
	}

 out_continuation:
	if (reply && (reply->u.reply.MsgFlags &
	    MPI_MSGFLAGS_CONTINUATION_REPLY))
		return 0;
	return 1;
}

static int
mptctl_taskmgmt_reply(MPT_ADAPTER *ioc, MPT_FRAME_HDR *mf, MPT_FRAME_HDR *mr)
{
	if (!mf)
		return 0;

	dtmprintk(ioc, printk(MYIOC_s_DEBUG_FMT "TaskMgmt completed (mf=%p, mr=%p)\n",
	    ioc->name, mf, mr));

	ioc->taskmgmt_cmds.status |= MPT_MGMT_STATUS_COMMAND_GOOD;

	if (!mr)
		goto out;

	ioc->taskmgmt_cmds.status |= MPT_MGMT_STATUS_RF_VALID;
	memcpy(ioc->taskmgmt_cmds.reply, mr,
	    min(MPT_DEFAULT_FRAME_SIZE, 4 * mr->u.reply.MsgLength));
 out:
	if (ioc->taskmgmt_cmds.status & MPT_MGMT_STATUS_PENDING) {
		mpt_clear_taskmgmt_in_progress_flag(ioc);
		ioc->taskmgmt_cmds.status &= ~MPT_MGMT_STATUS_PENDING;
		complete(&ioc->taskmgmt_cmds.done);
		if (ioc->bus_type == SAS)
			ioc->schedule_target_reset(ioc);
		return 1;
	}
	return 0;
}

static int
mptctl_do_taskmgmt(MPT_ADAPTER *ioc, u8 tm_type, u8 bus_id, u8 target_id)
{
	MPT_FRAME_HDR	*mf;
	SCSITaskMgmt_t	*pScsiTm;
	SCSITaskMgmtReply_t *pScsiTmReply;
	int		 ii;
	int		 retval;
	unsigned long	 timeout;
	unsigned long	 time_count;
	u16		 iocstatus;


	mutex_lock(&ioc->taskmgmt_cmds.mutex);
	if (mpt_set_taskmgmt_in_progress_flag(ioc) != 0) {
		mutex_unlock(&ioc->taskmgmt_cmds.mutex);
		return -EPERM;
	}

	retval = 0;

	if ((mf = mpt_get_msg_frame(mptctl_taskmgmt_id, ioc)) == NULL) {
		dtmprintk(ioc,
			printk(MYIOC_s_WARN_FMT "TaskMgmt, no msg frames!!\n",
			ioc->name));
		mpt_clear_taskmgmt_in_progress_flag(ioc);
		retval = -ENOMEM;
		goto tm_done;
	}

	dtmprintk(ioc, printk(MYIOC_s_DEBUG_FMT "TaskMgmt request (mf=%p)\n",
		ioc->name, mf));

	pScsiTm = (SCSITaskMgmt_t *) mf;
	memset(pScsiTm, 0, sizeof(SCSITaskMgmt_t));
	pScsiTm->Function = MPI_FUNCTION_SCSI_TASK_MGMT;
	pScsiTm->TaskType = tm_type;
	if ((tm_type == MPI_SCSITASKMGMT_TASKTYPE_RESET_BUS) &&
		(ioc->bus_type == FC))
		pScsiTm->MsgFlags =
				MPI_SCSITASKMGMT_MSGFLAGS_LIPRESET_RESET_OPTION;
	pScsiTm->TargetID = target_id;
	pScsiTm->Bus = bus_id;
	pScsiTm->ChainOffset = 0;
	pScsiTm->Reserved = 0;
	pScsiTm->Reserved1 = 0;
	pScsiTm->TaskMsgContext = 0;
	for (ii= 0; ii < 8; ii++)
		pScsiTm->LUN[ii] = 0;
	for (ii=0; ii < 7; ii++)
		pScsiTm->Reserved2[ii] = 0;

	switch (ioc->bus_type) {
		case FC:
			timeout = 40;
			break;
		case SAS:
			timeout = 30;
			break;
		case SPI:
		default:
			timeout = 10;
			break;
	}

	dtmprintk(ioc,
		printk(MYIOC_s_DEBUG_FMT "TaskMgmt type=%d timeout=%ld\n",
		ioc->name, tm_type, timeout));

	INITIALIZE_MGMT_STATUS(ioc->taskmgmt_cmds.status)
	time_count = jiffies;
	if ((ioc->facts.IOCCapabilities & MPI_IOCFACTS_CAPABILITY_HIGH_PRI_Q) &&
	    (ioc->facts.MsgVersion >= MPI_VERSION_01_05))
		mpt_put_msg_frame_hi_pri(mptctl_taskmgmt_id, ioc, mf);
	else {
		retval = mpt_send_handshake_request(mptctl_taskmgmt_id, ioc,
		    sizeof(SCSITaskMgmt_t), (u32*)pScsiTm, CAN_SLEEP);
		if (retval != 0) {
			dfailprintk(ioc,
				printk(MYIOC_s_ERR_FMT
				"TaskMgmt send_handshake FAILED!"
				" (ioc %p, mf %p, rc=%d) \n", ioc->name,
				ioc, mf, retval));
			mpt_free_msg_frame(ioc, mf);
			mpt_clear_taskmgmt_in_progress_flag(ioc);
			goto tm_done;
		}
	}

	/* Now wait for the command to complete */
	ii = wait_for_completion_timeout(&ioc->taskmgmt_cmds.done, timeout*HZ);

	if (!(ioc->taskmgmt_cmds.status & MPT_MGMT_STATUS_COMMAND_GOOD)) {
		dtmprintk(ioc, printk(MYIOC_s_DEBUG_FMT
		    "TaskMgmt failed\n", ioc->name));
		mpt_free_msg_frame(ioc, mf);
		mpt_clear_taskmgmt_in_progress_flag(ioc);
		if (ioc->taskmgmt_cmds.status & MPT_MGMT_STATUS_DID_IOCRESET)
			retval = 0;
		else
			retval = -1; /* return failure */
		goto tm_done;
	}

	if (!(ioc->taskmgmt_cmds.status & MPT_MGMT_STATUS_RF_VALID)) {
		dtmprintk(ioc, printk(MYIOC_s_DEBUG_FMT
		    "TaskMgmt failed\n", ioc->name));
		retval = -1; /* return failure */
		goto tm_done;
	}

	pScsiTmReply = (SCSITaskMgmtReply_t *) ioc->taskmgmt_cmds.reply;
	dtmprintk(ioc, printk(MYIOC_s_DEBUG_FMT
	    "TaskMgmt fw_channel = %d, fw_id = %d, task_type=0x%02X, "
	    "iocstatus=0x%04X\n\tloginfo=0x%08X, response_code=0x%02X, "
	    "term_cmnds=%d\n", ioc->name, pScsiTmReply->Bus,
	    pScsiTmReply->TargetID, tm_type,
	    le16_to_cpu(pScsiTmReply->IOCStatus),
	    le32_to_cpu(pScsiTmReply->IOCLogInfo),
	    pScsiTmReply->ResponseCode,
	    le32_to_cpu(pScsiTmReply->TerminationCount)));

	iocstatus = le16_to_cpu(pScsiTmReply->IOCStatus) & MPI_IOCSTATUS_MASK;

	if (iocstatus == MPI_IOCSTATUS_SCSI_TASK_TERMINATED ||
	   iocstatus == MPI_IOCSTATUS_SCSI_IOC_TERMINATED ||
	   iocstatus == MPI_IOCSTATUS_SUCCESS)
		retval = 0;
	else {
		dtmprintk(ioc, printk(MYIOC_s_DEBUG_FMT
		    "TaskMgmt failed\n", ioc->name));
		retval = -1; /* return failure */
	}

 tm_done:
	mutex_unlock(&ioc->taskmgmt_cmds.mutex);
	CLEAR_MGMT_STATUS(ioc->taskmgmt_cmds.status)
	return retval;
}


static void
mptctl_timeout_expired(MPT_ADAPTER *ioc, MPT_FRAME_HDR *mf)
{
	unsigned long flags;
	int ret_val = -1;
	SCSIIORequest_t *scsi_req = (SCSIIORequest_t *) mf;
	u8 function = mf->u.hdr.Function;

	dtmprintk(ioc, printk(MYIOC_s_DEBUG_FMT ": %s\n",
		ioc->name, __FUNCTION__));

	if(mpt_fwfault_debug)
		mpt_halt_firmware(ioc);

	spin_lock_irqsave(&ioc->taskmgmt_lock, flags);
	if (ioc->ioc_reset_in_progress) {
		spin_unlock_irqrestore(&ioc->taskmgmt_lock, flags);
		CLEAR_MGMT_PENDING_STATUS(ioc->ioctl_cmds.status)
		mpt_free_msg_frame(ioc, mf);
		return;
	}
	spin_unlock_irqrestore(&ioc->taskmgmt_lock, flags);


	CLEAR_MGMT_PENDING_STATUS(ioc->ioctl_cmds.status)

	if (ioc->bus_type == SAS) {
		if (function == MPI_FUNCTION_SCSI_IO_REQUEST)
			ret_val = mptctl_do_taskmgmt(ioc,
				MPI_SCSITASKMGMT_TASKTYPE_TARGET_RESET,
				scsi_req->Bus, scsi_req->TargetID);
		else if (function == MPI_FUNCTION_RAID_SCSI_IO_PASSTHROUGH)
			ret_val = mptctl_do_taskmgmt(ioc,
				MPI_SCSITASKMGMT_TASKTYPE_RESET_BUS,
				scsi_req->Bus, 0);
		if (!ret_val)
			return;
	} else {
		if ((function == MPI_FUNCTION_SCSI_IO_REQUEST) ||
			(function == MPI_FUNCTION_RAID_SCSI_IO_PASSTHROUGH))
			ret_val = mptctl_do_taskmgmt(ioc,
				MPI_SCSITASKMGMT_TASKTYPE_RESET_BUS,
				scsi_req->Bus, 0);
		if (!ret_val)
			return;
	}

	dtmprintk(ioc, printk(MYIOC_s_DEBUG_FMT "Calling Reset! \n",
		 ioc->name));
	if (mpt_SoftResetHandler(ioc, CAN_SLEEP) != 0)
		mpt_HardResetHandler(ioc, CAN_SLEEP);
	mpt_free_msg_frame(ioc, mf);
}

/*=-=-=-=-=-=-=-=-=-=-=-=-=-=-=-=-=-=-=-=-=-=-=-=-=-=-=-=-=-=-=-=-=-=-=-=-=-=*/
/* mptctl_ioc_reset
 *
 * Clean-up functionality. Used only if there has been a
 * reload of the FW due.
 *
 */
static int
mptctl_ioc_reset(MPT_ADAPTER *ioc, int reset_phase)
{
	switch(reset_phase) {
	case MPT_IOC_SETUP_RESET:
		dtmprintk(ioc, printk(MYIOC_s_DEBUG_FMT
		    "%s: MPT_IOC_SETUP_RESET\n", ioc->name, __func__));
		break;
	case MPT_IOC_PRE_RESET:
		dtmprintk(ioc, printk(MYIOC_s_DEBUG_FMT
		    "%s: MPT_IOC_PRE_RESET\n", ioc->name, __func__));
		break;
	case MPT_IOC_POST_RESET:
		dtmprintk(ioc, printk(MYIOC_s_DEBUG_FMT
		    "%s: MPT_IOC_POST_RESET\n", ioc->name, __func__));
		if (ioc->ioctl_cmds.status & MPT_MGMT_STATUS_PENDING) {
			ioc->ioctl_cmds.status |= MPT_MGMT_STATUS_DID_IOCRESET;
			complete(&ioc->ioctl_cmds.done);
		}
		break;
	default:
		break;
	}

	return 1;
}

/*=-=-=-=-=-=-=-=-=-=-=-=-=-=-=-=-=-=-=-=-=-=-=-=-=-=-=-=-=-=-=-=-=-=-=-=-=-=*/
/* ASYNC Event Notification Support */
static int
mptctl_event_process(MPT_ADAPTER *ioc, EventNotificationReply_t *pEvReply)
{
	u8 event;

	event = le32_to_cpu(pEvReply->Event) & 0xFF;

	dctlprintk(ioc, printk(MYIOC_s_DEBUG_FMT "%s() called\n",
	    ioc->name, __func__));
	if(async_queue == NULL)
		return 1;

	/* Raise SIGIO for persistent events.
	 * TODO - this define is not in MPI spec yet,
	 * but they plan to set it to 0x21
	 */
	 if (event == 0x21 ) {
		ioc->aen_event_read_flag=1;
		dctlprintk(ioc, printk(MYIOC_s_DEBUG_FMT "Raised SIGIO to application\n",
		    ioc->name));
		devtverboseprintk(ioc, printk(MYIOC_s_DEBUG_FMT
		    "Raised SIGIO to application\n", ioc->name));
		kill_fasync(&async_queue, SIGIO, POLL_IN);
		return 1;
	 }

	/* This flag is set after SIGIO was raised, and
	 * remains set until the application has read
	 * the event log via ioctl=MPTEVENTREPORT
	 */
	if(ioc->aen_event_read_flag)
		return 1;

	/* Signal only for the events that are
	 * requested for by the application
	 */
	if (ioc->events && (ioc->eventTypes & ( 1 << event))) {
		ioc->aen_event_read_flag=1;
		dctlprintk(ioc, printk(MYIOC_s_DEBUG_FMT
		    "Raised SIGIO to application\n", ioc->name));
		devtverboseprintk(ioc, printk(MYIOC_s_DEBUG_FMT
		    "Raised SIGIO to application\n", ioc->name));
		kill_fasync(&async_queue, SIGIO, POLL_IN);
	}
	return 1;
}

static int
mptctl_fasync(int fd, struct file *filep, int mode)
{
	MPT_ADAPTER	*ioc;

	list_for_each_entry(ioc, &ioc_list, list)
		ioc->aen_event_read_flag=0;

	return fasync_helper(fd, filep, mode, &async_queue);
}

static int
mptctl_release(struct inode *inode, struct file *filep)
{
	return fasync_helper(-1, filep, 0, &async_queue);
}

/*=-=-=-=-=-=-=-=-=-=-=-=-=-=-=-=-=-=-=-=-=-=-=-=-=-=-=-=-=-=-=-=-=-=-=-=-=-=*/
/*
 *  MPT ioctl handler
 *  cmd - specify the particular IOCTL command to be issued
 *  arg - data specific to the command. Must not be null.
 */
static long
__mptctl_ioctl(struct file *file, unsigned int cmd, unsigned long arg)
{
	mpt_ioctl_header __user *uhdr = (void __user *) arg;
	mpt_ioctl_header	 khdr;
	int iocnum;
	unsigned iocnumX;
	int nonblock = (file->f_flags & O_NONBLOCK);
	int ret;
	MPT_ADAPTER *iocp = NULL;


	if (copy_from_user(&khdr, uhdr, sizeof(khdr))) {
		printk(KERN_ERR MYNAM "%s::mptctl_ioctl() @%d - "
				"Unable to copy mpt_ioctl_header data @ %p\n",
				__FILE__, __LINE__, uhdr);
		return -EFAULT;
	}
	ret = -ENXIO;				/* (-6) No such device or address */

	/* Verify intended MPT adapter - set iocnum and the adapter
	 * pointer (iocp)
	 */
	iocnumX = khdr.iocnum & 0xFF;
	if (((iocnum = mpt_verify_adapter(iocnumX, &iocp)) < 0) ||
<<<<<<< HEAD
	    (iocp == NULL)) {
		if (mpt_debug_level & MPT_DEBUG_IOCTL)
		printk(KERN_DEBUG MYNAM "%s::mptctl_ioctl() @%d - ioc%d not found!\n",
				__FILE__, __LINE__, iocnumX);
=======
	    (iocp == NULL))
>>>>>>> 92dcffb9
		return -ENODEV;

	/* Handle those commands that are just returning
	 * information stored in the driver.
	 * These commands should never time out and are unaffected
	 * by TM and FW reloads.
	 */
	if ((cmd & ~IOCSIZE_MASK) == (MPTIOCINFO & ~IOCSIZE_MASK)) {
		return mptctl_getiocinfo(arg, _IOC_SIZE(cmd));
	} else if (cmd == MPTTARGETINFO) {
		return mptctl_gettargetinfo(arg);
	} else if (cmd == MPTTEST) {
		return mptctl_readtest(arg);
	} else if (cmd == MPTEVENTQUERY) {
		return mptctl_eventquery(arg);
	} else if (cmd == MPTEVENTENABLE) {
		return mptctl_eventenable(arg);
	} else if (cmd == MPTEVENTREPORT) {
		return mptctl_eventreport(arg);
	} else if (cmd == MPTFWREPLACE) {
		return mptctl_replace_fw(arg);
#if defined(DIAG_BUFFER_SUPPORT)
/* diag_buffer static data calls*/
	} else if (cmd == MPTDIAGQUERY) {
		return mptctl_query_diag_buffer(arg);
	} else if (cmd == MPTDIAGUNREGISTER) {
		return mptctl_unregister_diag_buffer(arg);
#endif

#if defined(CPQ_CIM)
/* csmisas static data calls*/
	} else if (cmd == CC_CSMI_SAS_GET_DRIVER_INFO) {
		return csmisas_get_driver_info(arg);
	} else if (cmd == CC_CSMI_SAS_GET_CNTLR_STATUS) {
		return csmisas_get_cntlr_status(arg);
	} else if (cmd == CC_CSMI_SAS_GET_SCSI_ADDRESS) {
		return csmisas_get_scsi_address(arg);
	} else if (cmd == CC_CSMI_SAS_GET_DEVICE_ADDRESS){
		return csmisas_get_device_address(arg);
#endif // CPQ_CIM
	}

	/* All of these commands require an interrupt or
	 * are unknown/illegal.
	 */
	if ((ret = mptctl_syscall_down(iocp, nonblock)) != 0)
		return ret;

//	dctlprintk(iocp, printk(MYIOC_s_DEBUG_FMT ": mptctl_ioctl()\n", iocp->name));

	if (cmd == MPTFWDOWNLOAD)
		ret = mptctl_fw_download(arg);
	else if (cmd == MPTCOMMAND)
		ret = mptctl_mpt_command(arg);
	else if (cmd == MPTHARDRESET)
		ret = mptctl_do_reset(arg);
	else if ((cmd & ~IOCSIZE_MASK) == (HP_GETHOSTINFO & ~IOCSIZE_MASK))
		ret = mptctl_hp_hostinfo(arg, _IOC_SIZE(cmd));
	else if (cmd == HP_GETTARGETINFO)
		ret = mptctl_hp_targetinfo(arg);
#if defined(CPQ_CIM)
/* csmisas requiring fw calls*/
	else if (cmd == CC_CSMI_SAS_GET_CNTLR_CONFIG)
		ret = csmisas_get_cntlr_config(arg);
	else if (cmd == CC_CSMI_SAS_GET_PHY_INFO)
		ret = csmisas_get_phy_info(arg);
	else if (cmd == CC_CSMI_SAS_GET_SATA_SIGNATURE)
		ret = csmisas_get_sata_signature(arg);
	else if (cmd == CC_CSMI_SAS_GET_LINK_ERRORS)
		ret = csmisas_get_link_errors(arg);
	else if (cmd == CC_CSMI_SAS_SMP_PASSTHRU)
		ret = csmisas_smp_passthru(arg);
	else if (cmd == CC_CSMI_SAS_SSP_PASSTHRU)
		ret = csmisas_ssp_passthru(arg);
	else if (cmd == CC_CSMI_SAS_FIRMWARE_DOWNLOAD)
		ret = csmisas_firmware_download(arg);
	else if (cmd == CC_CSMI_SAS_GET_RAID_INFO)
		ret = csmisas_get_raid_info(arg);
	else if (cmd == CC_CSMI_SAS_GET_RAID_CONFIG)
		ret = csmisas_get_raid_config(arg);
	else if (cmd == CC_CSMI_SAS_GET_RAID_FEATURES)
		ret = csmisas_get_raid_features(arg);
	else if (cmd == CC_CSMI_SAS_SET_RAID_CONTROL)
		ret = csmisas_set_raid_control(arg);
	else if (cmd == CC_CSMI_SAS_GET_RAID_ELEMENT)
		ret = csmisas_get_raid_element(arg);
	else if (cmd == CC_CSMI_SAS_SET_RAID_OPERATION)
		ret = csmisas_set_raid_operation(arg);
	else if (cmd == CC_CSMI_SAS_SET_PHY_INFO)
		ret = csmisas_set_phy_info(arg);
	else if (cmd == CC_CSMI_SAS_STP_PASSTHRU)
		ret = csmisas_stp_passthru(arg);
	else if (cmd == CC_CSMI_SAS_TASK_MANAGEMENT)
		ret = csmisas_task_managment(arg);
	else if (cmd == CC_CSMI_SAS_PHY_CONTROL)
		ret = csmisas_phy_control(arg);
	else if (cmd == CC_CSMI_SAS_GET_CONNECTOR_INFO)
		ret = csmisas_get_connector_info(arg);
	else if (cmd == CC_CSMI_SAS_GET_LOCATION)
		ret = csmisas_get_location(arg);
#endif // CPQ_CIM

#if defined(DIAG_BUFFER_SUPPORT)
/* diag_buffer requiring fw calls*/
	else if (cmd == MPTDIAGREGISTER)
		ret = mptctl_register_diag_buffer(arg);
	else if (cmd == MPTDIAGRELEASE)
		ret = mptctl_release_diag_buffer(arg);
	else if (cmd == MPTDIAGREADBUFFER)
		ret = mptctl_read_diag_buffer(arg);
#endif // DIAG_BUFFER_SUPPORT
	else
		ret = -EINVAL;

	mutex_unlock(&iocp->ioctl_cmds.mutex);

	return ret;
}

static long
mptctl_ioctl(struct file *file, unsigned int cmd, unsigned long arg)
{
	long ret;
	lock_kernel();
	ret = __mptctl_ioctl(file, cmd, arg);
	unlock_kernel();
	return ret;
}

static int mptctl_do_reset(unsigned long arg)
{
	struct mpt_ioctl_diag_reset __user *urinfo = (void __user *) arg;
	struct mpt_ioctl_diag_reset krinfo;
	MPT_ADAPTER		*iocp;

	if (copy_from_user(&krinfo, urinfo, sizeof(struct mpt_ioctl_diag_reset))) {
		printk(KERN_ERR MYNAM "%s@%d::mptctl_do_reset - "
				"Unable to copy mpt_ioctl_diag_reset struct @ %p\n",
				__FILE__, __LINE__, urinfo);
		return -EFAULT;
	}

	if (mpt_verify_adapter(krinfo.hdr.iocnum, &iocp) < 0) {
		if (mpt_debug_level & MPT_DEBUG_IOCTL)
		printk(KERN_DEBUG MYNAM "%s@%d::mptctl_do_reset - ioc%d not found!\n",
				__FILE__, __LINE__, krinfo.hdr.iocnum);
		return -ENODEV; /* (-6) No such device or address */
	}

	dctlprintk(iocp, printk(MYIOC_s_DEBUG_FMT "mptctl_do_reset called.\n",
	    iocp->name));

	if (mpt_HardResetHandler(iocp, CAN_SLEEP) != 0) {
		printk (MYIOC_s_ERR_FMT "%s@%d::mptctl_do_reset - reset failed.\n",
			iocp->name, __FILE__, __LINE__);
		return -1;
	}

	return 0;
}

/*=-=-=-=-=-=-=-=-=-=-=-=-=-=-=-=-=-=-=-=-=-=-=-=-=-=-=-=-=-=-=-=-=-=-=-=-=-=*/
/*
 * MPT FW download function.  Cast the arg into the mpt_fw_xfer structure.
 * This structure contains: iocnum, firmware length (bytes),
 *      pointer to user space memory where the fw image is stored.
 *
 * Outputs:	None.
 * Return:	0 if successful
 *		-EFAULT if data unavailable
 *		-ENXIO  if no such device
 *		-EAGAIN if resource problem
 *		-ENOMEM if no memory for SGE
 *		-EMLINK if too many chain buffers required
 *		-EBADRQC if adapter does not support FW download
 *		-EBUSY if adapter is busy
 *		-ENOMSG if FW upload returned bad status
 */
static int
mptctl_fw_download(unsigned long arg)
{
	struct mpt_fw_xfer __user *ufwdl = (void __user *) arg;
	struct mpt_fw_xfer	 kfwdl;

	if (copy_from_user(&kfwdl, ufwdl, sizeof(struct mpt_fw_xfer))) {
		printk(KERN_ERR MYNAM "%s@%d::_ioctl_fwdl - "
				"Unable to copy mpt_fw_xfer struct @ %p\n",
				__FILE__, __LINE__, ufwdl);
		return -EFAULT;
	}

	return mptctl_do_fw_download(kfwdl.iocnum, kfwdl.bufp, kfwdl.fwlen);
}

/*=-=-=-=-=-=-=-=-=-=-=-=-=-=-=-=-=-=-=-=-=-=-=-=-=-=-=-=-=-=-=-=-=-=-=-=-=-=*/
/*
 * FW Download engine.
 * Outputs:	None.
 * Return:	0 if successful
 *		-EFAULT if data unavailable
 *		-ENXIO  if no such device
 *		-EAGAIN if resource problem
 *		-ENOMEM if no memory for SGE
 *		-EMLINK if too many chain buffers required
 *		-EBADRQC if adapter does not support FW download
 *		-EBUSY if adapter is busy
 *		-ENOMSG if FW upload returned bad status
 */
static int
mptctl_do_fw_download(int ioc, char __user *ufwbuf, size_t fwlen)
{
	FWDownload_t		*dlmsg;
	MPT_FRAME_HDR		*mf;
	MPT_ADAPTER		*iocp;
	FWDownloadTCSGE_t	*ptsge;
	MptSge_t		*sgl, *sgIn;
	char			*sgOut;
	struct buflist		*buflist;
	struct buflist		*bl;
	dma_addr_t		 sgl_dma;
	int			 ret;
	int			 numfrags = 0;
	int			 maxfrags;
	int			 n = 0;
	u32			 sgdir;
	u32			 nib;
	int			 fw_bytes_copied = 0;
	int			 i;
	int			 sge_offset = 0;
	u16			 iocstat;
	pFWDownloadReply_t	 ReplyMsg = NULL;
	unsigned long		 timeleft;

	if (mpt_verify_adapter(ioc, &iocp) < 0) {
		if (mpt_debug_level & MPT_DEBUG_IOCTL)
		printk(KERN_DEBUG MYNAM "ioctl_fwdl - ioc%d not found!\n", ioc);
		return -ENODEV; /* (-6) No such device or address */
	} else {

		/*  Valid device. Get a message frame and construct the FW download message.
		*/
		if ((mf = mpt_get_msg_frame(mptctl_id, iocp)) == NULL)
			return -EAGAIN;
	}

	dctlprintk(iocp, printk(MYIOC_s_DEBUG_FMT
	    "mptctl_do_fwdl called. mptctl_id = %xh.\n", iocp->name, mptctl_id));
	dctlprintk(iocp, printk(MYIOC_s_DEBUG_FMT "DbG: kfwdl.bufp  = %p\n",
	    iocp->name, ufwbuf));
	dctlprintk(iocp, printk(MYIOC_s_DEBUG_FMT "DbG: kfwdl.fwlen = %d\n",
	    iocp->name, (int)fwlen));
	dctlprintk(iocp, printk(MYIOC_s_DEBUG_FMT "DbG: kfwdl.ioc   = %04xh\n",
	    iocp->name, ioc));

	dlmsg = (FWDownload_t*) mf;
	ptsge = (FWDownloadTCSGE_t *) &dlmsg->SGL;
	sgOut = (char *) (ptsge + 1);

	/*
	 * Construct f/w download request
	 */
	dlmsg->ImageType = MPI_FW_DOWNLOAD_ITYPE_FW;
	dlmsg->Reserved = 0;
	dlmsg->ChainOffset = 0;
	dlmsg->Function = MPI_FUNCTION_FW_DOWNLOAD;
	dlmsg->Reserved1[0] = dlmsg->Reserved1[1] = dlmsg->Reserved1[2] = 0;
	if (iocp->facts.MsgVersion >= MPI_VERSION_01_05)
		dlmsg->MsgFlags = MPI_FW_DOWNLOAD_MSGFLGS_LAST_SEGMENT;
	else
		dlmsg->MsgFlags = 0;


	/* Set up the Transaction SGE.
	 */
	ptsge->Reserved = 0;
	ptsge->ContextSize = 0;
	ptsge->DetailsLength = 12;
	ptsge->Flags = MPI_SGE_FLAGS_TRANSACTION_ELEMENT;
	ptsge->Reserved_0100_Checksum = 0;
	ptsge->ImageOffset = 0;
	ptsge->ImageSize = cpu_to_le32(fwlen);

	/* Add the SGL
	 */

	/*
	 * Need to kmalloc area(s) for holding firmware image bytes.
	 * But we need to do it piece meal, using a proper
	 * scatter gather list (with 128kB MAX hunks).
	 *
	 * A practical limit here might be # of sg hunks that fit into
	 * a single IOC request frame; 12 or 8 (see below), so:
	 * For FC9xx: 12 x 128kB == 1.5 mB (max)
	 * For C1030:  8 x 128kB == 1   mB (max)
	 * We could support chaining, but things get ugly(ier:)
	 *
	 * Set the sge_offset to the start of the sgl (bytes).
	 */
	sgdir = 0x04000000;		/* IOC will READ from sys mem */
	sge_offset = sizeof(MPIHeader_t) + sizeof(FWDownloadTCSGE_t);
	if ((sgl = kbuf_alloc_2_sgl(fwlen, sgdir, sge_offset,
				    &numfrags, &buflist, &sgl_dma, iocp)) == NULL)
		return -ENOMEM;

	/*
	 * We should only need SGL with 2 simple_32bit entries (up to 256 kB)
	 * for FC9xx f/w image, but calculate max number of sge hunks
	 * we can fit into a request frame, and limit ourselves to that.
	 * (currently no chain support)
	 * maxfrags = (Request Size - FWdownload Size ) / Size of 32 bit SGE
	 *	Request		maxfrags
	 *	128		12
	 *	96		8
	 *	64		4
	 */
	maxfrags = (iocp->req_sz - sizeof(MPIHeader_t) - sizeof(FWDownloadTCSGE_t))
			/ iocp->SGE_size;
	if (numfrags > maxfrags) {
		ret = -EMLINK;
		goto fwdl_out;
	}

	dctlprintk(iocp, printk(MYIOC_s_DEBUG_FMT "DbG: sgl buffer = %p, sgfrags = %d\n",
	    iocp->name, sgl, numfrags));

	/*
	 * Parse SG list, copying sgl itself,
	 * plus f/w image hunks from user space as we go...
	 */
	ret = -EFAULT;
	sgIn = sgl;
	bl = buflist;
	for (i=0; i < numfrags; i++) {

		/* Get the SGE type: 0 - TCSGE, 3 - Chain, 1 - Simple SGE
		 * Skip everything but Simple. If simple, copy from
		 *	user space into kernel space.
		 * Note: we should not have anything but Simple as
		 *	Chain SGE are illegal.
		 */
		nib = (sgIn->FlagsLength & 0x30000000) >> 28;
		if (nib == 0 || nib == 3) {
			;
		} else if (sgIn->Address) {
			iocp->add_sge(sgOut, sgIn->FlagsLength, sgIn->Address);
			n++;
			if (copy_from_user(bl->kptr, ufwbuf+fw_bytes_copied, bl->len)) {
				printk(MYIOC_s_ERR_FMT "%s@%d::_ioctl_fwdl - "
				    "Unable to copy f/w buffer hunk#%d @ %p\n",
				    iocp->name, __FILE__, __LINE__, n, ufwbuf);
				goto fwdl_out;
			}
			fw_bytes_copied += bl->len;
		}
		sgIn++;
		bl++;
		sgOut += iocp->SGE_size;
	}

	DBG_DUMP_FW_DOWNLOAD(iocp, (u32 *)mf, numfrags);

	/*
	 * Finally, perform firmware download.
	 */
	ReplyMsg = NULL;
	SET_MGMT_MSG_CONTEXT(iocp->ioctl_cmds.msg_context, dlmsg->MsgContext);
	INITIALIZE_MGMT_STATUS(iocp->ioctl_cmds.status)
	mpt_put_msg_frame(mptctl_id, iocp, mf);

	/* Now wait for the command to complete */
retry_wait:
	timeleft = wait_for_completion_timeout(&iocp->ioctl_cmds.done, HZ*60);
	if (!(iocp->ioctl_cmds.status & MPT_MGMT_STATUS_COMMAND_GOOD)) {
		ret = -ETIME;
		printk(MYIOC_s_WARN_FMT "%s: failed\n", iocp->name, __FUNCTION__);
		if (iocp->ioctl_cmds.status & MPT_MGMT_STATUS_DID_IOCRESET) {
			mpt_free_msg_frame(iocp, mf);
			goto fwdl_out;
		}
		if (!timeleft)
			mptctl_timeout_expired(iocp, mf);
		else
			goto retry_wait;
		goto fwdl_out;
	}

	if (!(iocp->ioctl_cmds.status & MPT_MGMT_STATUS_RF_VALID)) {
		printk(MYIOC_s_WARN_FMT "%s: failed\n", iocp->name, __FUNCTION__);
		mpt_free_msg_frame(iocp, mf);
		ret = -ENODATA;
		goto fwdl_out;
	}

	if (sgl)
		kfree_sgl(sgl, sgl_dma, buflist, iocp);

	ReplyMsg = (pFWDownloadReply_t)iocp->ioctl_cmds.reply;
	iocstat = le16_to_cpu(ReplyMsg->IOCStatus) & MPI_IOCSTATUS_MASK;
	if (iocstat == MPI_IOCSTATUS_SUCCESS) {
		printk(MYIOC_s_INFO_FMT ": F/W update successfully sent!\n", iocp->name);
		return 0;
	} else if (iocstat == MPI_IOCSTATUS_INVALID_FUNCTION) {
		printk(MYIOC_s_WARN_FMT "Hmmm...  doesn't support F/W download?\n",
		    iocp->name);
		printk(MYIOC_s_WARN_FMT "(time to go bang on somebodies door)\n",
		    iocp->name);
		return -EBADRQC;
	} else if (iocstat == MPI_IOCSTATUS_BUSY) {
		printk(MYIOC_s_WARN_FMT "IOC_BUSY!\n", iocp->name);
		printk(MYIOC_s_WARN_FMT "(try again later?)\n", iocp->name);
		return -EBUSY;
	} else {
		printk(MYIOC_s_WARN_FMT "returned [bad] status = %04xh\n",
		    iocp->name, iocstat);
		printk(MYIOC_s_WARN_FMT "(bad VooDoo)\n", iocp->name);
		return -ENOMSG;
	}
	return 0;

fwdl_out:

	CLEAR_MGMT_STATUS(iocp->ioctl_cmds.status);
	SET_MGMT_MSG_CONTEXT(iocp->ioctl_cmds.msg_context, 0);
	kfree_sgl(sgl, sgl_dma, buflist, iocp);
	return ret;
}

/*=-=-=-=-=-=-=-=-=-=-=-=-=-=-=-=-=-=-=-=-=-=-=-=-=-=-=-=-=-=-=-=-=-=-=-=-=-=*/
/*
 * SGE Allocation routine
 *
 * Inputs:	bytes - number of bytes to be transferred
 *		sgdir - data direction
 *		sge_offset - offset (in bytes) from the start of the request
 *			frame to the first SGE
 *		ioc - pointer to the mptadapter
 * Outputs:	frags - number of scatter gather elements
 *		blp - point to the buflist pointer
 *		sglbuf_dma - pointer to the (dma) sgl
 * Returns:	Null if failes
 *		pointer to the (virtual) sgl if successful.
 */
static MptSge_t *
kbuf_alloc_2_sgl(int bytes, u32 sgdir, int sge_offset, int *frags,
		 struct buflist **blp, dma_addr_t *sglbuf_dma, MPT_ADAPTER *ioc)
{
	MptSge_t	*sglbuf = NULL;		/* pointer to array of SGE */
						/* and chain buffers */
	struct buflist	*buflist = NULL;	/* kernel routine */
	MptSge_t	*sgl;
	int		 numfrags = 0;
	int		 fragcnt = 0;
	int		 alloc_sz = min(bytes,MAX_KMALLOC_SZ);	// avoid kernel warning msg!
	int		 bytes_allocd = 0;
	int		 this_alloc;
	dma_addr_t	 pa;					// phys addr
	int		 i, buflist_ent;
	int		 sg_spill = MAX_FRAGS_SPILL1;
	int		 dir;
	/* initialization */
	*frags = 0;
	*blp = NULL;

	/* Allocate and initialize an array of kernel
	 * structures for the SG elements.
	 */
	i = MAX_SGL_BYTES / 8;
	buflist = kzalloc(i, GFP_USER);
	if (!buflist)
		return NULL;
	buflist_ent = 0;

	/* Allocate a single block of memory to store the sg elements and
	 * the chain buffers.  The calling routine is responsible for
	 * copying the data in this array into the correct place in the
	 * request and chain buffers.
	 */
	sglbuf = pci_alloc_consistent(ioc->pcidev, MAX_SGL_BYTES, sglbuf_dma);
	if (sglbuf == NULL)
		goto free_and_fail;

	if (sgdir & 0x04000000)
		dir = PCI_DMA_TODEVICE;
	else
		dir = PCI_DMA_FROMDEVICE;

	/* At start:
	 *	sgl = sglbuf = point to beginning of sg buffer
	 *	buflist_ent = 0 = first kernel structure
	 *	sg_spill = number of SGE that can be written before the first
	 *		chain element.
	 *
	 */
	sgl = sglbuf;
	sg_spill = ((ioc->req_sz - sge_offset)/ioc->SGE_size) - 1;
	while (bytes_allocd < bytes) {
		this_alloc = min(alloc_sz, bytes-bytes_allocd);
		buflist[buflist_ent].len = this_alloc;
		buflist[buflist_ent].kptr = pci_alloc_consistent(ioc->pcidev,
								 this_alloc,
								 &pa);
		if (buflist[buflist_ent].kptr == NULL) {
			alloc_sz = alloc_sz / 2;
			if (alloc_sz == 0) {
				printk(MYIOC_s_WARN_FMT "-SG: No can do - "
				    "not enough memory! :-(\n", ioc->name);
				printk(MYIOC_s_WARN_FMT "-SG: (freeing %d frags)\n",
				    ioc->name, numfrags);
				goto free_and_fail;
			}
			continue;
		} else {
			dma_addr_t dma_addr;

			bytes_allocd += this_alloc;
			sgl->FlagsLength = (0x10000000|sgdir|this_alloc);
			if (ioc->sg_addr_size == sizeof(u64))
				sgl->FlagsLength |= MPT_SGE_FLAGS_64_BIT_ADDRESSING;
			dma_addr = pci_map_single(ioc->pcidev, buflist[buflist_ent].kptr, this_alloc, dir);
			sgl->Address = dma_addr;

			fragcnt++;
			numfrags++;
			sgl++;
			buflist_ent++;
		}

		if (bytes_allocd >= bytes)
			break;

		/* Need to chain? */
		if (fragcnt == sg_spill) {
			printk(MYIOC_s_WARN_FMT "-SG: No can do - "
			    "Chain required! :-(\n", ioc->name);
			printk(MYIOC_s_WARN_FMT "(freeing %d frags)\n", ioc->name, numfrags);
			goto free_and_fail;
		}

		/* overflow check... */
		if (numfrags*8 > MAX_SGL_BYTES){
			/* GRRRRR... */
			printk(MYIOC_s_WARN_FMT "-SG: No can do - "
			    "too many SG frags! :-(\n", ioc->name);
			printk(MYIOC_s_WARN_FMT "-SG: (freeing %d frags)\n",
			    ioc->name, numfrags);
			goto free_and_fail;
		}
	}

	/* Last sge fixup: set LE+eol+eob bits */
	sgl[-1].FlagsLength |= 0xC1000000;

	*frags = numfrags;
	*blp = buflist;

	dctlprintk(ioc, printk(MYIOC_s_DEBUG_FMT "-SG: kbuf_alloc_2_sgl() - "
	   "%d SG frags generated!\n", ioc->name, numfrags));

	dctlprintk(ioc, printk(MYIOC_s_DEBUG_FMT "-SG: kbuf_alloc_2_sgl() - "
	   "last (big) alloc_sz=%d\n", ioc->name, alloc_sz));

	return sglbuf;

free_and_fail:
	if (sglbuf != NULL) {
		for (i = 0; i < numfrags; i++) {
			dma_addr_t dma_addr;
			u8 *kptr;
			int len;

			if ((sglbuf[i].FlagsLength >> 24) == 0x30)
				continue;

			dma_addr = sglbuf[i].Address;
			kptr = buflist[i].kptr;
			len = buflist[i].len;

			pci_free_consistent(ioc->pcidev, len, kptr, dma_addr);
		}
		pci_free_consistent(ioc->pcidev, MAX_SGL_BYTES, sglbuf, *sglbuf_dma);
	}
	kfree(buflist);
	return NULL;
}

/*=-=-=-=-=-=-=-=-=-=-=-=-=-=-=-=-=-=-=-=-=-=-=-=-=-=-=-=-=-=-=-=-=-=-=-=-=-=*/
/*
 * Routine to free the SGL elements.
 */
static void
kfree_sgl(MptSge_t *sgl, dma_addr_t sgl_dma, struct buflist *buflist, MPT_ADAPTER *ioc)
{
	MptSge_t	*sg = sgl;
	struct buflist	*bl = buflist;
	u32		 nib;
	int		 dir;
	int		 n = 0;

	if (sg->FlagsLength & 0x04000000)
		dir = PCI_DMA_TODEVICE;
	else
		dir = PCI_DMA_FROMDEVICE;

	nib = (sg->FlagsLength & 0xF0000000) >> 28;
	while (! (nib & 0x4)) { /* eob */
		/* skip ignore/chain. */
		if (nib == 0 || nib == 3) {
			;
		} else if (sg->Address) {
			dma_addr_t dma_addr;
			void *kptr;
			int len;

			dma_addr = sg->Address;
			kptr = bl->kptr;
			len = bl->len;
			pci_unmap_single(ioc->pcidev, dma_addr, len, dir);
			pci_free_consistent(ioc->pcidev, len, kptr, dma_addr);
			n++;
		}
		sg++;
		bl++;
		nib = (le32_to_cpu(sg->FlagsLength) & 0xF0000000) >> 28;
	}

	/* we're at eob! */
	if (sg->Address) {
		dma_addr_t dma_addr;
		void *kptr;
		int len;

		dma_addr = sg->Address;
		kptr = bl->kptr;
		len = bl->len;
		pci_unmap_single(ioc->pcidev, dma_addr, len, dir);
		pci_free_consistent(ioc->pcidev, len, kptr, dma_addr);
		n++;
	}

	pci_free_consistent(ioc->pcidev, MAX_SGL_BYTES, sgl, sgl_dma);
	kfree(buflist);
	dctlprintk(ioc, printk(MYIOC_s_DEBUG_FMT "-SG: Free'd 1 SGL buf + %d kbufs!\n",
	    ioc->name, n));
}

/*=-=-=-=-=-=-=-=-=-=-=-=-=-=-=-=-=-=-=-=-=-=-=-=-=-=-=-=-=-=-=-=-=-=-=-=-=-=*/
/*
 *	mptctl_getiocinfo - Query the host adapter for IOC information.
 *	@arg: User space argument
 *
 * Outputs:	None.
 * Return:	0 if successful
 *		-EFAULT if data unavailable
 *		-ENODEV  if no such device/adapter
 */
static int
mptctl_getiocinfo (unsigned long arg, unsigned int data_size)
{
	struct mpt_ioctl_iocinfo __user *uarg = (void __user *) arg;
	struct mpt_ioctl_iocinfo *karg;
	MPT_ADAPTER		*ioc;
	struct pci_dev		*pdev;
	int			iocnum;
	unsigned int		port;
	int			cim_rev;
	u8			revision;
	struct scsi_device	*sdev;
	VirtDevice		*vdevice;

	/* Add of PCI INFO results in unaligned access for
	 * IA64 and Sparc. Reset long to int. Return no PCI
	 * data for obsolete format.
	 */
	if (data_size == sizeof(struct mpt_ioctl_iocinfo_rev0))
		cim_rev = 0;
	else if (data_size == sizeof(struct mpt_ioctl_iocinfo_rev1))
		cim_rev = 1;
	else if (data_size == sizeof(struct mpt_ioctl_iocinfo))
		cim_rev = 2;
	else if (data_size == (sizeof(struct mpt_ioctl_iocinfo_rev0)+12))
		cim_rev = 0;	/* obsolete */
	else
		return -EFAULT;

	karg = kmalloc(data_size, GFP_KERNEL);
	if (karg == NULL) {
		printk(KERN_ERR MYNAM "%s::mpt_ioctl_iocinfo() @%d - no memory available!\n",
				__FILE__, __LINE__);
		return -ENOMEM;
	}

	if (copy_from_user(karg, uarg, data_size)) {
		printk(KERN_ERR MYNAM "%s@%d::mptctl_getiocinfo - "
			"Unable to read in mpt_ioctl_iocinfo struct @ %p\n",
				__FILE__, __LINE__, uarg);
		kfree(karg);
		return -EFAULT;
	}

	if (((iocnum = mpt_verify_adapter(karg->hdr.iocnum, &ioc)) < 0) ||
	    (ioc == NULL)) {
		if (mpt_debug_level & MPT_DEBUG_IOCTL)
		printk(KERN_DEBUG MYNAM "%s::mptctl_getiocinfo() @%d - ioc%d not found!\n",
				__FILE__, __LINE__, iocnum);
		kfree(karg);
		return -ENODEV;
	}

	/* Verify the data transfer size is correct. */
	if (karg->hdr.maxDataSize != data_size) {
		printk(MYIOC_s_ERR_FMT "%s@%d::mptctl_getiocinfo - "
		    "Structure size mismatch. Command not completed.\n",
		    ioc->name, __FILE__, __LINE__);
		kfree(karg);
		return -EFAULT;
	}

	dctlprintk(ioc, printk(MYIOC_s_DEBUG_FMT "mptctl_getiocinfo called.\n",
	    ioc->name));

	/* Fill in the data and return the structure to the calling
	 * program
	 */
	if (ioc->bus_type == SAS)
		karg->adapterType = MPT_IOCTL_INTERFACE_SAS;
	else if (ioc->bus_type == FC)
		karg->adapterType = MPT_IOCTL_INTERFACE_FC;
	else
		karg->adapterType = MPT_IOCTL_INTERFACE_SCSI;

	if (karg->hdr.port > 1)
		return -EINVAL;
	port = karg->hdr.port;

	karg->port = port;
	pdev = (struct pci_dev *) ioc->pcidev;

	karg->pciId = pdev->device;
	pci_read_config_byte(pdev, PCI_CLASS_REVISION, &revision);
	karg->hwRev = revision;
	karg->subSystemDevice = pdev->subsystem_device;
	karg->subSystemVendor = pdev->subsystem_vendor;

	if (cim_rev == 1) {
		/* Get the PCI bus, device, and function numbers for the IOC
		 */
		karg->pciInfo.u.bits.busNumber = pdev->bus->number;
		karg->pciInfo.u.bits.deviceNumber = PCI_SLOT( pdev->devfn );
		karg->pciInfo.u.bits.functionNumber = PCI_FUNC( pdev->devfn );
	} else if (cim_rev == 2) {
		/* Get the PCI bus, device, function and segment ID numbers
		   for the IOC */
		karg->pciInfo.u.bits.busNumber = pdev->bus->number;
		karg->pciInfo.u.bits.deviceNumber = PCI_SLOT( pdev->devfn );
		karg->pciInfo.u.bits.functionNumber = PCI_FUNC( pdev->devfn );
		karg->pciInfo.segmentID = pci_domain_nr(pdev->bus);
	}

	/* Get number of devices
         */
	karg->numDevices = 0;
	if (ioc->sh) {
		shost_for_each_device(sdev, ioc->sh) {
			vdevice = sdev->hostdata;
			if (vdevice == NULL || vdevice->vtarget == NULL)
				continue;
			if (vdevice->vtarget->tflags &
			    MPT_TARGET_FLAGS_RAID_COMPONENT)
				continue;
			karg->numDevices++;
		}
	}

	/* Set the BIOS and FW Version
	 */
	karg->FWVersion = ioc->facts.FWVersion.Word;
	karg->BIOSVersion = ioc->biosVersion;

	/* Set the Version Strings.
	 */
	strncpy (karg->driverVersion, MPT_LINUX_PACKAGE_NAME, MPT_IOCTL_VERSION_LENGTH);
	karg->driverVersion[MPT_IOCTL_VERSION_LENGTH-1]='\0';

	karg->busChangeEvent = 0;
	karg->hostId = ioc->pfacts[port].PortSCSIID;
	karg->rsvd[0] = karg->rsvd[1] = 0;

	/* Copy the data from kernel memory to user memory
	 */
	if (copy_to_user((char __user *)arg, karg, data_size)) {
		printk(MYIOC_s_ERR_FMT "%s@%d::mptctl_getiocinfo - "
			"Unable to write out mpt_ioctl_iocinfo struct @ %p\n",
			ioc->name, __FILE__, __LINE__, uarg);
		kfree(karg);
		return -EFAULT;
	}

	kfree(karg);
	return 0;
}

/*=-=-=-=-=-=-=-=-=-=-=-=-=-=-=-=-=-=-=-=-=-=-=-=-=-=-=-=-=-=-=-=-=-=-=-=-=-=*/
/*
 *	mptctl_gettargetinfo - Query the host adapter for target information.
 *	@arg: User space argument
 *
 * Outputs:	None.
 * Return:	0 if successful
 *		-EFAULT if data unavailable
 *		-ENODEV  if no such device/adapter
 */
static int
mptctl_gettargetinfo (unsigned long arg)
{
	struct mpt_ioctl_targetinfo __user *uarg = (void __user *) arg;
	struct mpt_ioctl_targetinfo karg;
	MPT_ADAPTER		*ioc;
	VirtDevice		*vdevice;
	char			*pmem;
	int			*pdata;
	int			iocnum;
	int			numDevices = 0;
	int			lun;
	int			maxWordsLeft;
	int			numBytes;
	u8			port;
	struct scsi_device	*sdev;

	if (copy_from_user(&karg, uarg, sizeof(struct mpt_ioctl_targetinfo))) {
		printk(KERN_ERR MYNAM "%s@%d::mptctl_gettargetinfo - "
			"Unable to read in mpt_ioctl_targetinfo struct @ %p\n",
				__FILE__, __LINE__, uarg);
		return -EFAULT;
	}

	if (((iocnum = mpt_verify_adapter(karg.hdr.iocnum, &ioc)) < 0) ||
	    (ioc == NULL)) {
		if (mpt_debug_level & MPT_DEBUG_IOCTL)
		printk(KERN_DEBUG MYNAM "%s::mptctl_gettargetinfo() @%d - ioc%d not found!\n",
				__FILE__, __LINE__, iocnum);
		return -ENODEV;
	}

	dctlprintk(ioc, printk(MYIOC_s_DEBUG_FMT "mptctl_gettargetinfo called.\n",
	    ioc->name));
	/* Get the port number and set the maximum number of bytes
	 * in the returned structure.
	 * Ignore the port setting.
	 */
	numBytes = karg.hdr.maxDataSize - sizeof(mpt_ioctl_header);
	maxWordsLeft = numBytes/sizeof(int);
	port = karg.hdr.port;

	if (maxWordsLeft <= 0) {
		printk(MYIOC_s_ERR_FMT "%s::mptctl_gettargetinfo() @%d - no memory available!\n",
		    ioc->name, __FILE__, __LINE__);
		return -ENOMEM;
	}

	/* Fill in the data and return the structure to the calling
	 * program
	 */

	/* struct mpt_ioctl_targetinfo does not contain sufficient space
	 * for the target structures so when the IOCTL is called, there is
	 * not sufficient stack space for the structure. Allocate memory,
	 * populate the memory, copy back to the user, then free memory.
	 * targetInfo format:
	 * bits 31-24: reserved
	 *      23-16: LUN
	 *      15- 8: Bus Number
	 *       7- 0: Target ID
	 */
	pmem = kzalloc(numBytes, GFP_KERNEL);
	if (!pmem) {
		printk(MYIOC_s_ERR_FMT "%s::mptctl_gettargetinfo() @%d - no memory available!\n",
		    ioc->name, __FILE__, __LINE__);
		return -ENOMEM;
	}
	pdata =  (int *) pmem;

	/* Get number of devices
         */
	if (ioc->sh){
		shost_for_each_device(sdev, ioc->sh) {
			if (!maxWordsLeft)
				continue;
			vdevice = sdev->hostdata;
			if (vdevice == NULL || vdevice->vtarget == NULL)
				continue;
			if (vdevice->vtarget->tflags &
			    MPT_TARGET_FLAGS_RAID_COMPONENT)
				continue;
			lun = (vdevice->vtarget->raidVolume) ? 0x80 : vdevice->lun;
			*pdata = (((u8)lun << 16) + (vdevice->vtarget->channel << 8) +
			    (vdevice->vtarget->id ));
			pdata++;
			numDevices++;
			--maxWordsLeft;
		}
	}
	karg.numDevices = numDevices;

	/* Copy part of the data from kernel memory to user memory
	 */
	if (copy_to_user((char __user *)arg, &karg,
				sizeof(struct mpt_ioctl_targetinfo))) {
		printk(MYIOC_s_ERR_FMT "%s@%d::mptctl_gettargetinfo - "
			"Unable to write out mpt_ioctl_targetinfo struct @ %p\n",
			ioc->name, __FILE__, __LINE__, uarg);
		kfree(pmem);
		return -EFAULT;
	}

	/* Copy the remaining data from kernel memory to user memory
	 */
	if (copy_to_user(uarg->targetInfo, pmem, numBytes)) {
		printk(MYIOC_s_ERR_FMT "%s@%d::mptctl_gettargetinfo - "
			"Unable to write out mpt_ioctl_targetinfo struct @ %p\n",
			ioc->name, __FILE__, __LINE__, pdata);
		kfree(pmem);
		return -EFAULT;
	}

	kfree(pmem);

	return 0;
}

/*=-=-=-=-=-=-=-=-=-=-=-=-=-=-=-=-=-=-=-=-=-=-=-=-=-=-=-=-=-=-=-=-=-=-=-=-=-=*/
/* MPT IOCTL Test function.
 *
 * Outputs:	None.
 * Return:	0 if successful
 *		-EFAULT if data unavailable
 *		-ENODEV  if no such device/adapter
 */
static int
mptctl_readtest (unsigned long arg)
{
	struct mpt_ioctl_test __user *uarg = (void __user *) arg;
	struct mpt_ioctl_test	 karg;
	MPT_ADAPTER *ioc;
	int iocnum;

	if (copy_from_user(&karg, uarg, sizeof(struct mpt_ioctl_test))) {
		printk(KERN_ERR MYNAM "%s@%d::mptctl_readtest - "
			"Unable to read in mpt_ioctl_test struct @ %p\n",
				__FILE__, __LINE__, uarg);
		return -EFAULT;
	}

	if (((iocnum = mpt_verify_adapter(karg.hdr.iocnum, &ioc)) < 0) ||
	    (ioc == NULL)) {
		if (mpt_debug_level & MPT_DEBUG_IOCTL)
		printk(KERN_DEBUG MYNAM "%s::mptctl_readtest() @%d - ioc%d not found!\n",
				__FILE__, __LINE__, iocnum);
		return -ENODEV;
	}

	dctlprintk(ioc, printk(MYIOC_s_DEBUG_FMT "mptctl_readtest called.\n",
	    ioc->name));
	/* Fill in the data and return the structure to the calling
	 * program
	 */

#ifdef MFCNT
	karg.chip_type = ioc->mfcnt;
#else
	karg.chip_type = ioc->pcidev->device;
#endif
	strncpy (karg.name, ioc->name, MPT_MAX_NAME);
	karg.name[MPT_MAX_NAME-1]='\0';
	strncpy (karg.product, ioc->prod_name, MPT_PRODUCT_LENGTH);
	karg.product[MPT_PRODUCT_LENGTH-1]='\0';

	/* Copy the data from kernel memory to user memory
	 */
	if (copy_to_user((char __user *)arg, &karg, sizeof(struct mpt_ioctl_test))) {
		printk(MYIOC_s_ERR_FMT "%s@%d::mptctl_readtest - "
			"Unable to write out mpt_ioctl_test struct @ %p\n",
			ioc->name, __FILE__, __LINE__, uarg);
		return -EFAULT;
	}

	return 0;
}

/*=-=-=-=-=-=-=-=-=-=-=-=-=-=-=-=-=-=-=-=-=-=-=-=-=-=-=-=-=-=-=-=-=-=-=-=-=-=*/
/*
 *	mptctl_eventquery - Query the host adapter for the event types
 *	that are being logged.
 *	@arg: User space argument
 *
 * Outputs:	None.
 * Return:	0 if successful
 *		-EFAULT if data unavailable
 *		-ENODEV  if no such device/adapter
 */
static int
mptctl_eventquery (unsigned long arg)
{
	struct mpt_ioctl_eventquery __user *uarg = (void __user *) arg;
	struct mpt_ioctl_eventquery	 karg;
	MPT_ADAPTER *ioc;
	int iocnum;

	if (copy_from_user(&karg, uarg, sizeof(struct mpt_ioctl_eventquery))) {
		printk(KERN_ERR MYNAM "%s@%d::mptctl_eventquery - "
			"Unable to read in mpt_ioctl_eventquery struct @ %p\n",
				__FILE__, __LINE__, uarg);
		return -EFAULT;
	}

	if (((iocnum = mpt_verify_adapter(karg.hdr.iocnum, &ioc)) < 0) ||
	    (ioc == NULL)) {
		if (mpt_debug_level & MPT_DEBUG_IOCTL)
		printk(KERN_DEBUG MYNAM "%s::mptctl_eventquery() @%d - ioc%d not found!\n",
				__FILE__, __LINE__, iocnum);
		return -ENODEV;
	}

	dctlprintk(ioc, printk(MYIOC_s_DEBUG_FMT "mptctl_eventquery called.\n",
	    ioc->name));
	karg.eventEntries = MPTCTL_EVENT_LOG_SIZE;
	karg.eventTypes = ioc->eventTypes;

	/* Copy the data from kernel memory to user memory
	 */
	if (copy_to_user((char __user *)arg, &karg, sizeof(struct mpt_ioctl_eventquery))) {
		printk(MYIOC_s_ERR_FMT "%s@%d::mptctl_eventquery - "
			"Unable to write out mpt_ioctl_eventquery struct @ %p\n",
			ioc->name, __FILE__, __LINE__, uarg);
		return -EFAULT;
	}
	return 0;
}

/*=-=-=-=-=-=-=-=-=-=-=-=-=-=-=-=-=-=-=-=-=-=-=-=-=-=-=-=-=-=-=-=-=-=-=-=-=-=*/
static int
mptctl_eventenable (unsigned long arg)
{
	struct mpt_ioctl_eventenable __user *uarg = (void __user *) arg;
	struct mpt_ioctl_eventenable	 karg;
	MPT_ADAPTER *ioc;
	int iocnum;

	if (copy_from_user(&karg, uarg, sizeof(struct mpt_ioctl_eventenable))) {
		printk(KERN_ERR MYNAM "%s@%d::mptctl_eventenable - "
			"Unable to read in mpt_ioctl_eventenable struct @ %p\n",
				__FILE__, __LINE__, uarg);
		return -EFAULT;
	}

	if (((iocnum = mpt_verify_adapter(karg.hdr.iocnum, &ioc)) < 0) ||
	    (ioc == NULL)) {
		if (mpt_debug_level & MPT_DEBUG_IOCTL)
		printk(KERN_DEBUG MYNAM "%s::mptctl_eventenable() @%d - ioc%d not found!\n",
				__FILE__, __LINE__, iocnum);
		return -ENODEV;
	}

	dctlprintk(ioc, printk(MYIOC_s_DEBUG_FMT "mptctl_eventenable called.\n",
	    ioc->name));
	if (ioc->events == NULL) {
		/* Have not yet allocated memory - do so now.
		 */
		int sz = MPTCTL_EVENT_LOG_SIZE * sizeof(MPT_IOCTL_EVENTS);
		ioc->events = kzalloc(sz, GFP_KERNEL);
		if (!ioc->events) {
			printk(MYIOC_s_ERR_FMT "Insufficient memory to add adapter!\n",
			    ioc->name);
			return -ENOMEM;
		}
		ioc->alloc_total += sz;

		ioc->eventContext = 0;
	}

	/* Update the IOC event logging flag.
	 */
	ioc->eventTypes = karg.eventTypes;

	return 0;
}

/*=-=-=-=-=-=-=-=-=-=-=-=-=-=-=-=-=-=-=-=-=-=-=-=-=-=-=-=-=-=-=-=-=-=-=-=-=-=*/
static int
mptctl_eventreport (unsigned long arg)
{
	struct mpt_ioctl_eventreport __user *uarg = (void __user *) arg;
	struct mpt_ioctl_eventreport	 karg;
	MPT_ADAPTER		 *ioc;
	int			 iocnum;
	int			 numBytes, maxEvents, max;

	if (copy_from_user(&karg, uarg, sizeof(struct mpt_ioctl_eventreport))) {
		printk(KERN_ERR MYNAM "%s@%d::mptctl_eventreport - "
			"Unable to read in mpt_ioctl_eventreport struct @ %p\n",
				__FILE__, __LINE__, uarg);
		return -EFAULT;
	}

	if (((iocnum = mpt_verify_adapter(karg.hdr.iocnum, &ioc)) < 0) ||
	    (ioc == NULL)) {
		if (mpt_debug_level & MPT_DEBUG_IOCTL)
		printk(KERN_DEBUG MYNAM "%s::mptctl_eventreport() @%d - ioc%d not found!\n",
				__FILE__, __LINE__, iocnum);
		return -ENODEV;
	}

	dctlprintk(ioc, printk(MYIOC_s_DEBUG_FMT "mptctl_eventreport called.\n",
	    ioc->name));
	numBytes = karg.hdr.maxDataSize - sizeof(mpt_ioctl_header);
	maxEvents = numBytes/sizeof(MPT_IOCTL_EVENTS);


	max = MPTCTL_EVENT_LOG_SIZE < maxEvents ? MPTCTL_EVENT_LOG_SIZE : maxEvents;

	/* If fewer than 1 event is requested, there must have
	 * been some type of error.
	 */
	if ((max < 1) || !ioc->events)
		return -ENODATA;

	/* reset this flag so SIGIO can restart */
	ioc->aen_event_read_flag=0;

	/* Copy the data from kernel memory to user memory
	 */
	numBytes = max * sizeof(MPT_IOCTL_EVENTS);
	if (copy_to_user(uarg->eventData, ioc->events, numBytes)) {
		printk(MYIOC_s_ERR_FMT "%s@%d::mptctl_eventreport - "
			"Unable to write out mpt_ioctl_eventreport struct @ %p\n",
			ioc->name, __FILE__, __LINE__, ioc->events);
		return -EFAULT;
	}

	return 0;
}

/*=-=-=-=-=-=-=-=-=-=-=-=-=-=-=-=-=-=-=-=-=-=-=-=-=-=-=-=-=-=-=-=-=-=-=-=-=-=*/
static int
mptctl_replace_fw (unsigned long arg)
{
	struct mpt_ioctl_replace_fw __user *uarg = (void __user *) arg;
	struct mpt_ioctl_replace_fw	 karg;
	MPT_ADAPTER		 *ioc;
	int			 iocnum;
	int			 newFwSize;

	if (copy_from_user(&karg, uarg, sizeof(struct mpt_ioctl_replace_fw))) {
		printk(KERN_ERR MYNAM "%s@%d::mptctl_replace_fw - "
			"Unable to read in mpt_ioctl_replace_fw struct @ %p\n",
				__FILE__, __LINE__, uarg);
		return -EFAULT;
	}

	if (((iocnum = mpt_verify_adapter(karg.hdr.iocnum, &ioc)) < 0) ||
	    (ioc == NULL)) {
		if (mpt_debug_level & MPT_DEBUG_IOCTL)
		printk(KERN_DEBUG MYNAM "%s::mptctl_replace_fw() @%d - ioc%d not found!\n",
				__FILE__, __LINE__, iocnum);
		return -ENODEV;
	}

	dctlprintk(ioc, printk(MYIOC_s_DEBUG_FMT "mptctl_replace_fw called.\n",
	    ioc->name));
	/* If caching FW, Free the old FW image
	 */
	if (ioc->cached_fw == NULL)
		return 0;

	mpt_free_fw_memory(ioc);

	/* Allocate memory for the new FW image
	 */
	newFwSize = karg.newImageSize;

	if (newFwSize & 0x01)
		newFwSize += 1;
	if (newFwSize & 0x02)
		newFwSize += 2;

	mpt_alloc_fw_memory(ioc, newFwSize);
	if (ioc->cached_fw == NULL)
		return -ENOMEM;

	/* Copy the data from user memory to kernel space
	 */
	if (copy_from_user(ioc->cached_fw, uarg->newImage, newFwSize)) {
		printk(MYIOC_s_ERR_FMT "%s@%d::mptctl_replace_fw - "
			"Unable to read in mpt_ioctl_replace_fw image "
			"@ %p\n", ioc->name, __FILE__, __LINE__, uarg);
		mpt_free_fw_memory(ioc);
		return -EFAULT;
	}

	/* Update IOCFactsReply
	 */
	ioc->facts.FWImageSize = newFwSize;
	return 0;
}

/*=-=-=-=-=-=-=-=-=-=-=-=-=-=-=-=-=-=-=-=-=-=-=-=-=-=-=-=-=-=-=-=-=-=-=-=-=-=*/
/* MPT IOCTL MPTCOMMAND function.
 * Cast the arg into the mpt_ioctl_mpt_command structure.
 *
 * Outputs:	None.
 * Return:	0 if successful
 *		-EBUSY  if previous command timout and IOC reset is not complete.
 *		-EFAULT if data unavailable
 *		-ENODEV if no such device/adapter
 *		-ETIME	if timer expires
 *		-ENOMEM if memory allocation error
 */
static int
mptctl_mpt_command (unsigned long arg)
{
	struct mpt_ioctl_command __user *uarg = (void __user *) arg;
	struct mpt_ioctl_command  karg;
	MPT_ADAPTER	*ioc;
	int		iocnum;
	int		rc;


	if (copy_from_user(&karg, uarg, sizeof(struct mpt_ioctl_command))) {
		printk(KERN_ERR MYNAM "%s@%d::mptctl_mpt_command - "
			"Unable to read in mpt_ioctl_command struct @ %p\n",
				__FILE__, __LINE__, uarg);
		return -EFAULT;
	}

	if (((iocnum = mpt_verify_adapter(karg.hdr.iocnum, &ioc)) < 0) ||
	    (ioc == NULL)) {
		if (mpt_debug_level & MPT_DEBUG_IOCTL)
		printk(KERN_DEBUG MYNAM "%s::mptctl_mpt_command() @%d - ioc%d not found!\n",
				__FILE__, __LINE__, iocnum);
		return -ENODEV;
	}

	rc = mptctl_do_mpt_command (karg, &uarg->MF);

	return rc;
}

/*=-=-=-=-=-=-=-=-=-=-=-=-=-=-=-=-=-=-=-=-=-=-=-=-=-=-=-=-=-=-=-=-=-=-=-=-=-=*/
/* Worker routine for the IOCTL MPTCOMMAND and MPTCOMMAND32 (sparc) commands.
 *
 * Outputs:	None.
 * Return:	0 if successful
 *		-EBUSY  if previous command timout and IOC reset is not complete.
 *		-EFAULT if data unavailable
 *		-ENODEV if no such device/adapter
 *		-ETIME	if timer expires
 *		-ENOMEM if memory allocation error
 *		-EPERM if SCSI I/O and target is untagged
 */
static int
mptctl_do_mpt_command (struct mpt_ioctl_command karg, void __user *mfPtr)
{
	MPT_ADAPTER	*ioc;
	MPT_FRAME_HDR	*mf = NULL;
	MPIHeader_t	*hdr;
	char		*psge;
	struct buflist	bufIn;	/* data In buffer */
	struct buflist	bufOut; /* data Out buffer */
	dma_addr_t	dma_addr_in;
	dma_addr_t	dma_addr_out;
	int		sgSize = 0;	/* Num SG elements */
	int		iocnum, flagsLength;
	int		sz, rc = 0;
	int		msgContext;
	u16		req_idx;
	unsigned long	timeout;
	unsigned long	timeleft;
	struct scsi_device *sdev;
	unsigned long	 flags;
	u8		 function;

	/* bufIn and bufOut are used for user to kernel space transfers
	 */
	bufIn.kptr = bufOut.kptr = NULL;
	bufIn.len = bufOut.len = 0;

	if (((iocnum = mpt_verify_adapter(karg.hdr.iocnum, &ioc)) < 0) ||
	    (ioc == NULL)) {
		if (mpt_debug_level & MPT_DEBUG_IOCTL)
		printk(KERN_DEBUG MYNAM "%s::mptctl_do_mpt_command() @%d - ioc%d not found!\n",
				__FILE__, __LINE__, iocnum);
		return -ENODEV;
	}

	spin_lock_irqsave(&ioc->taskmgmt_lock, flags);
	if (ioc->ioc_reset_in_progress) {
		spin_unlock_irqrestore(&ioc->taskmgmt_lock, flags);
		printk(KERN_ERR MYNAM "%s@%d::mptctl_do_mpt_command - "
			"Busy with diagnostic reset\n", __FILE__, __LINE__);
		return -EBUSY;
	}
	spin_unlock_irqrestore(&ioc->taskmgmt_lock, flags);

	/* Verify that the final request frame will not be too large.
	 */
	sz = karg.dataSgeOffset * 4;
	if (karg.dataInSize > 0)
		sz += ioc->SGE_size;
	if (karg.dataOutSize > 0)
		sz += ioc->SGE_size;

	if (sz > ioc->req_sz) {
		printk(MYIOC_s_ERR_FMT "%s@%d::mptctl_do_mpt_command - "
			"Request frame too large (%d) maximum (%d)\n",
			ioc->name, __FILE__, __LINE__, sz, ioc->req_sz);
		return -EFAULT;
	}

	/* Get a free request frame and save the message context.
	 */
	if ((mf = mpt_get_msg_frame(mptctl_id, ioc)) == NULL)
		return -EAGAIN;

	hdr = (MPIHeader_t *) mf;
	msgContext = le32_to_cpu(hdr->MsgContext);
	req_idx = le16_to_cpu(mf->u.frame.hwhdr.msgctxu.fld.req_idx);

	/* Copy the request frame
	 * Reset the saved message context.
	 * Request frame in user space
	 */
	if (copy_from_user(mf, mfPtr, karg.dataSgeOffset * 4)) {
		printk(MYIOC_s_ERR_FMT "%s@%d::mptctl_do_mpt_command - "
			"Unable to read MF from mpt_ioctl_command struct @ %p\n",
			ioc->name, __FILE__, __LINE__, mfPtr);
		function = -1;
		rc = -EFAULT;
		goto done_free_mem;
	}
	hdr->MsgContext = cpu_to_le32(msgContext);
	function = hdr->Function;

	/* Verify that this request is allowed.
	 */
	dctlprintk(ioc, printk(MYIOC_s_DEBUG_FMT "sending mpi function (0x%02X), req=%p\n",
	    ioc->name, function, mf));

	switch (function) {
	case MPI_FUNCTION_IOC_FACTS:
	case MPI_FUNCTION_PORT_FACTS:
		karg.dataOutSize  = karg.dataInSize = 0;
		break;

	case MPI_FUNCTION_CONFIG:
	{
		Config_t *config_frame;
		config_frame = (Config_t *)mf;
		dctlprintk(ioc, printk(MYIOC_s_DEBUG_FMT "\ttype=0x%02x ext_type=0x%02x "
		    "number=0x%02x action=0x%02x\n", ioc->name,
		    config_frame->Header.PageType,
		    config_frame->ExtPageType,
		    config_frame->Header.PageNumber,
		    config_frame->Action));
		break;
	}

	case MPI_FUNCTION_FC_COMMON_TRANSPORT_SEND:
	case MPI_FUNCTION_FC_EX_LINK_SRVC_SEND:
	case MPI_FUNCTION_FW_UPLOAD:
	case MPI_FUNCTION_SCSI_ENCLOSURE_PROCESSOR:
	case MPI_FUNCTION_FW_DOWNLOAD:
	case MPI_FUNCTION_FC_PRIMITIVE_SEND:
	case MPI_FUNCTION_TOOLBOX:
	case MPI_FUNCTION_SAS_IO_UNIT_CONTROL:
		break;

	case MPI_FUNCTION_SCSI_IO_REQUEST:
		if (ioc->sh) {
			SCSIIORequest_t *pScsiReq = (SCSIIORequest_t *) mf;
			int qtag = MPI_SCSIIO_CONTROL_UNTAGGED;
			int scsidir = 0;
			int dataSize;
			u32 id;

			id = (ioc->devices_per_bus == 0) ? 256 : ioc->devices_per_bus;
			if (pScsiReq->TargetID > id) {
				printk(MYIOC_s_ERR_FMT "%s@%d::mptctl_do_mpt_command - "
					"Target ID out of bounds. \n",
					ioc->name, __FILE__, __LINE__);
				rc = -ENODEV;
				goto done_free_mem;
			}

			if (pScsiReq->Bus >= ioc->number_of_buses) {
				printk(MYIOC_s_ERR_FMT "%s@%d::mptctl_do_mpt_command - "
					"Target Bus out of bounds. \n",
					ioc->name, __FILE__, __LINE__);
				rc = -ENODEV;
				goto done_free_mem;
			}

			pScsiReq->MsgFlags &= ~MPI_SCSIIO_MSGFLGS_SENSE_WIDTH;
			pScsiReq->MsgFlags |= mpt_msg_flags(ioc);


			/* verify that app has not requested
			 *	more sense data than driver
			 *	can provide, if so, reset this parameter
			 * set the sense buffer pointer low address
			 * update the control field to specify Q type
			 */
			if (karg.maxSenseBytes > MPT_SENSE_BUFFER_SIZE)
				pScsiReq->SenseBufferLength = MPT_SENSE_BUFFER_SIZE;
			else
				pScsiReq->SenseBufferLength = karg.maxSenseBytes;

			pScsiReq->SenseBufferLowAddr =
				cpu_to_le32(ioc->sense_buf_low_dma
				   + (req_idx * MPT_SENSE_BUFFER_ALLOC));

			shost_for_each_device(sdev, ioc->sh) {
				struct scsi_target *starget = scsi_target(sdev);
				VirtTarget *vtarget = starget->hostdata;

				if (vtarget == NULL)
					continue;
				if ((pScsiReq->TargetID == vtarget->id) &&
				    (pScsiReq->Bus == vtarget->channel) &&
				    (vtarget->tflags & MPT_TARGET_FLAGS_Q_YES))
					qtag = MPI_SCSIIO_CONTROL_SIMPLEQ;
			}

			/* Have the IOCTL driver set the direction based
			 * on the dataOutSize (ordering issue with Sparc).
			 */
			if (karg.dataOutSize > 0) {
				scsidir = MPI_SCSIIO_CONTROL_WRITE;
				dataSize = karg.dataOutSize;
			} else {
				scsidir = MPI_SCSIIO_CONTROL_READ;
				dataSize = karg.dataInSize;
			}

			pScsiReq->Control = cpu_to_le32(scsidir | qtag);
			pScsiReq->DataLength = cpu_to_le32(dataSize);

		} else {
			printk(MYIOC_s_ERR_FMT "%s@%d::mptctl_do_mpt_command - "
				"SCSI driver is not loaded. \n",
				ioc->name, __FILE__, __LINE__);
			rc = -EFAULT;
			goto done_free_mem;
		}
		break;

	case MPI_FUNCTION_SMP_PASSTHROUGH:
		/* Check mf->PassthruFlags to determine if
		 * transfer is ImmediateMode or not.
		 * Immediate mode returns data in the reply.
		 * Else, we are sending request and response data
		 * in two SGLs at the end of the mf.
		 */
		break;

	case MPI_FUNCTION_SATA_PASSTHROUGH:
		if (!ioc->sh) {
			printk(MYIOC_s_ERR_FMT "%s@%d::mptctl_do_mpt_command - "
				"SCSI driver is not loaded. \n",
				ioc->name, __FILE__, __LINE__);
			rc = -EFAULT;
			goto done_free_mem;
		}
		break;

	case MPI_FUNCTION_RAID_ACTION:
		/* Just add a SGE
		 */
		break;

	case MPI_FUNCTION_RAID_SCSI_IO_PASSTHROUGH:
		if (ioc->sh) {
			SCSIIORequest_t *pScsiReq = (SCSIIORequest_t *) mf;
			int qtag = MPI_SCSIIO_CONTROL_SIMPLEQ;
			int scsidir = MPI_SCSIIO_CONTROL_READ;
			int dataSize;

			pScsiReq->MsgFlags &= ~MPI_SCSIIO_MSGFLGS_SENSE_WIDTH;
			pScsiReq->MsgFlags |= mpt_msg_flags(ioc);


			/* verify that app has not requested
			 *	more sense data than driver
			 *	can provide, if so, reset this parameter
			 * set the sense buffer pointer low address
			 * update the control field to specify Q type
			 */
			if (karg.maxSenseBytes > MPT_SENSE_BUFFER_SIZE)
				pScsiReq->SenseBufferLength = MPT_SENSE_BUFFER_SIZE;
			else
				pScsiReq->SenseBufferLength = karg.maxSenseBytes;

			pScsiReq->SenseBufferLowAddr =
				cpu_to_le32(ioc->sense_buf_low_dma
				   + (req_idx * MPT_SENSE_BUFFER_ALLOC));

			/* All commands to physical devices are tagged
			 */

			/* Have the IOCTL driver set the direction based
			 * on the dataOutSize (ordering issue with Sparc).
			 */
			if (karg.dataOutSize > 0) {
				scsidir = MPI_SCSIIO_CONTROL_WRITE;
				dataSize = karg.dataOutSize;
			} else {
				scsidir = MPI_SCSIIO_CONTROL_READ;
				dataSize = karg.dataInSize;
			}

			pScsiReq->Control = cpu_to_le32(scsidir | qtag);
			pScsiReq->DataLength = cpu_to_le32(dataSize);

		} else {
			printk(MYIOC_s_ERR_FMT "%s@%d::mptctl_do_mpt_command - "
				"SCSI driver is not loaded. \n",
				ioc->name, __FILE__, __LINE__);
			rc = -EFAULT;
			goto done_free_mem;
		}
		break;

	case MPI_FUNCTION_SCSI_TASK_MGMT:
	{
		SCSITaskMgmt_t	*pScsiTm;
		pScsiTm = (SCSITaskMgmt_t *)mf;
		dctlprintk(ioc, printk(MYIOC_s_DEBUG_FMT "\tTaskType=0x%x MsgFlags=0x%x "
		    "TaskMsgContext=0x%x id=%d channel=%d\n", ioc->name, pScsiTm->TaskType,
		    le32_to_cpu(pScsiTm->TaskMsgContext), pScsiTm->MsgFlags,
		    pScsiTm->TargetID, pScsiTm->Bus));
		break;
	}

	case MPI_FUNCTION_IOC_INIT:
		{
			IOCInit_t	*pInit = (IOCInit_t *) mf;
			u32		high_addr, sense_high;

			/* Verify that all entries in the IOC INIT match
			 * existing setup (and in LE format).
			 */
			if (ioc->sg_addr_size == sizeof(u64)) {
				high_addr = cpu_to_le32((u32)((u64)ioc->req_frames_dma >> 32));
				sense_high= cpu_to_le32((u32)((u64)ioc->sense_buf_pool_dma >> 32));
			} else {
				high_addr = 0;
				sense_high= 0;
			}

			if (!pInit->MaxDevices && !pInit->MaxBuses) {
				pInit->MaxDevices = ioc->facts.MaxDevices;
				pInit->MaxBuses = ioc->facts.MaxBuses;
			}

			if ((pInit->Flags != 0) || (pInit->MaxDevices != ioc->facts.MaxDevices) ||
				(pInit->MaxBuses != ioc->facts.MaxBuses) ||
				(pInit->ReplyFrameSize != cpu_to_le16(ioc->reply_sz)) ||
				(pInit->HostMfaHighAddr != high_addr) ||
				(pInit->SenseBufferHighAddr != sense_high)) {
				printk(MYIOC_s_ERR_FMT "%s@%d::mptctl_do_mpt_command - "
					"IOC_INIT issued with 1 or more incorrect parameters. Rejected.\n",
					ioc->name, __FILE__, __LINE__);
				rc = -EFAULT;
				goto done_free_mem;
			}
		}
		break;
	default:
		/*
		 * MPI_FUNCTION_PORT_ENABLE
		 * MPI_FUNCTION_TARGET_CMD_BUFFER_POST
		 * MPI_FUNCTION_TARGET_ASSIST
		 * MPI_FUNCTION_TARGET_STATUS_SEND
		 * MPI_FUNCTION_TARGET_MODE_ABORT
		 * MPI_FUNCTION_IOC_MESSAGE_UNIT_RESET
		 * MPI_FUNCTION_IO_UNIT_RESET
		 * MPI_FUNCTION_HANDSHAKE
		 * MPI_FUNCTION_REPLY_FRAME_REMOVAL
		 * MPI_FUNCTION_EVENT_NOTIFICATION
		 *  (driver handles event notification)
		 * MPI_FUNCTION_EVENT_ACK
		 */

		/*  What to do with these???  CHECK ME!!!
			MPI_FUNCTION_FC_LINK_SRVC_BUF_POST
			MPI_FUNCTION_FC_LINK_SRVC_RSP
			MPI_FUNCTION_FC_ABORT
			MPI_FUNCTION_LAN_SEND
			MPI_FUNCTION_LAN_RECEIVE
			MPI_FUNCTION_LAN_RESET
		*/

		printk(MYIOC_s_ERR_FMT "%s@%d::mptctl_do_mpt_command - "
			"Illegal request (function 0x%x) \n",
			ioc->name, __FILE__, __LINE__, function);
		rc = -EFAULT;
		goto done_free_mem;
	}

	/* Add the SGL ( at most one data in SGE and one data out SGE )
	 * In the case of two SGE's - the data out (write) will always
	 * preceede the data in (read) SGE. psgList is used to free the
	 * allocated memory.
	 */
	psge = (char *) (((int *) mf) + karg.dataSgeOffset);
	flagsLength = 0;

	if (karg.dataOutSize > 0)
		sgSize ++;

	if (karg.dataInSize > 0)
		sgSize ++;

	if (sgSize > 0) {

		/* Set up the dataOut memory allocation */
		if (karg.dataOutSize > 0) {
			if (karg.dataInSize > 0) {
				flagsLength = ( MPI_SGE_FLAGS_SIMPLE_ELEMENT |
						MPI_SGE_FLAGS_END_OF_BUFFER |
						MPI_SGE_FLAGS_DIRECTION )
						<< MPI_SGE_FLAGS_SHIFT;
			} else {
				flagsLength = MPT_SGE_FLAGS_SSIMPLE_WRITE;
			}
			flagsLength |= karg.dataOutSize;
			bufOut.len = karg.dataOutSize;
			bufOut.kptr = pci_alloc_consistent(
					ioc->pcidev, bufOut.len, &dma_addr_out);

			if (bufOut.kptr == NULL) {
				rc = -ENOMEM;
				goto done_free_mem;
			} else {
				/* Set up this SGE.
				 * Copy to MF and to sglbuf
				 */
				ioc->add_sge(psge, flagsLength, dma_addr_out);
				psge += ioc->SGE_size;

				/* Copy user data to kernel space.
				 */
				if (copy_from_user(bufOut.kptr,
						karg.dataOutBufPtr,
						bufOut.len)) {
					printk(MYIOC_s_ERR_FMT
						"%s@%d::mptctl_do_mpt_command - Unable "
						"to read user data "
						"struct @ %p\n",
						ioc->name, __FILE__, __LINE__,karg.dataOutBufPtr);
					rc =  -EFAULT;
					goto done_free_mem;
				}
			}
		}

		if (karg.dataInSize > 0) {
			flagsLength = MPT_SGE_FLAGS_SSIMPLE_READ;
			flagsLength |= karg.dataInSize;

			bufIn.len = karg.dataInSize;
			bufIn.kptr = pci_alloc_consistent(ioc->pcidev,
					bufIn.len, &dma_addr_in);

			if (bufIn.kptr == NULL) {
				rc = -ENOMEM;
				goto done_free_mem;
			} else {
				/* Set up this SGE
				 * Copy to MF and to sglbuf
				 */
				ioc->add_sge(psge, flagsLength, dma_addr_in);
			}
		}
	} else  {
		/* Add a NULL SGE
		 */
		ioc->add_sge(psge, flagsLength, (dma_addr_t) -1);
	}

	SET_MGMT_MSG_CONTEXT(ioc->ioctl_cmds.msg_context, hdr->MsgContext);
	INITIALIZE_MGMT_STATUS(ioc->ioctl_cmds.status)
	if (function == MPI_FUNCTION_SCSI_TASK_MGMT) {

		mutex_lock(&ioc->taskmgmt_cmds.mutex);
		if (mpt_set_taskmgmt_in_progress_flag(ioc) != 0) {
			mutex_unlock(&ioc->taskmgmt_cmds.mutex);
			goto done_free_mem;
		}

		DBG_DUMP_TM_REQUEST_FRAME(ioc, (u32 *)mf);

		if ((ioc->facts.IOCCapabilities & MPI_IOCFACTS_CAPABILITY_HIGH_PRI_Q) &&
		    (ioc->facts.MsgVersion >= MPI_VERSION_01_05))
			mpt_put_msg_frame_hi_pri(mptctl_id, ioc, mf);
		else {
			rc = mpt_send_handshake_request(mptctl_id, ioc,
			    sizeof(SCSITaskMgmt_t), (u32*)mf, CAN_SLEEP);
			if (rc != 0) {
				dfailprintk(ioc, printk(MYIOC_s_ERR_FMT
				    "send_handshake FAILED! (ioc %p, mf %p)\n",
				    ioc->name, ioc, mf));
				mpt_clear_taskmgmt_in_progress_flag(ioc);
				rc = -ENODATA;
				mutex_unlock(&ioc->taskmgmt_cmds.mutex);
				goto done_free_mem;
			}
		}
	} else
		mpt_put_msg_frame(mptctl_id, ioc, mf);

	/* Now wait for the command to complete */
	timeout = (karg.timeout > 0) ? karg.timeout : MPT_IOCTL_DEFAULT_TIMEOUT;
retry_wait:
	timeleft = wait_for_completion_timeout(&ioc->ioctl_cmds.done, HZ*timeout);
	if (!(ioc->ioctl_cmds.status & MPT_MGMT_STATUS_COMMAND_GOOD)) {
		rc = -ETIME;
		dfailprintk(ioc, printk(MYIOC_s_ERR_FMT "%s: TIMED OUT!\n",
		    ioc->name, __FUNCTION__));
		if (ioc->ioctl_cmds.status & MPT_MGMT_STATUS_DID_IOCRESET) {
			if (function == MPI_FUNCTION_SCSI_TASK_MGMT)
				mutex_unlock(&ioc->taskmgmt_cmds.mutex);
			goto done_free_mem;
		}
		if (!timeleft) {
			if (function == MPI_FUNCTION_SCSI_TASK_MGMT)
				mutex_unlock(&ioc->taskmgmt_cmds.mutex);
			mptctl_timeout_expired(ioc, mf);
			mf = NULL;
		}
		else
			goto retry_wait;
		goto done_free_mem;
	}

	if (function == MPI_FUNCTION_SCSI_TASK_MGMT)
		mutex_unlock(&ioc->taskmgmt_cmds.mutex);

	mf = NULL;

	/* If a valid reply frame, copy to the user.
	 * Offset 2: reply length in U32's
	 */
	if (ioc->ioctl_cmds.status & MPT_MGMT_STATUS_RF_VALID) {
		if (karg.maxReplyBytes < ioc->reply_sz) {
			 sz = min(karg.maxReplyBytes, 4*ioc->ioctl_cmds.reply[2]);
		} else {
			 sz = min(ioc->reply_sz, 4*ioc->ioctl_cmds.reply[2]);
		}
		if (sz > 0) {
			if (copy_to_user(karg.replyFrameBufPtr,
				 ioc->ioctl_cmds.reply, sz)){
				 printk(MYIOC_s_ERR_FMT
				     "%s@%d::mptctl_do_mpt_command - "
				 "Unable to write out reply frame %p\n",
				 ioc->name, __FILE__, __LINE__, karg.replyFrameBufPtr);
				 rc =  -ENODATA;
				 goto done_free_mem;
			}
		}
	}

	/* If valid sense data, copy to user.
	 */
	if (ioc->ioctl_cmds.status & MPT_MGMT_STATUS_SENSE_VALID) {
		sz = min(karg.maxSenseBytes, MPT_SENSE_BUFFER_SIZE);
		if (sz > 0) {
			if (copy_to_user(karg.senseDataPtr, ioc->ioctl_cmds.sense, sz)) {
				printk(MYIOC_s_ERR_FMT "%s@%d::mptctl_do_mpt_command - "
				"Unable to write sense data to user %p\n",
				ioc->name, __FILE__, __LINE__,
				karg.senseDataPtr);
				rc =  -ENODATA;
				goto done_free_mem;
			}
		}
	}

	/* If the overall status is _GOOD and data in, copy data
	 * to user.
	 */
	if ((ioc->ioctl_cmds.status & MPT_MGMT_STATUS_COMMAND_GOOD) &&
		(karg.dataInSize > 0) && (bufIn.kptr)) {
		if (copy_to_user(karg.dataInBufPtr,
				 bufIn.kptr, karg.dataInSize)) {
			printk(MYIOC_s_ERR_FMT "%s@%d::mptctl_do_mpt_command - "
				"Unable to write data to user %p\n",
				ioc->name, __FILE__, __LINE__,
				karg.dataInBufPtr);
			rc =  -ENODATA;
		}
	}

done_free_mem:

	CLEAR_MGMT_STATUS(ioc->ioctl_cmds.status)
	SET_MGMT_MSG_CONTEXT(ioc->ioctl_cmds.msg_context, 0);

	/* Free the allocated memory.
	 */
	if (bufOut.kptr != NULL) {
		pci_free_consistent(ioc->pcidev,
			bufOut.len, (void *) bufOut.kptr, dma_addr_out);
	}

	if (bufIn.kptr != NULL) {
		pci_free_consistent(ioc->pcidev,
			bufIn.len, (void *) bufIn.kptr, dma_addr_in);
	}

	/* mf is null if command issued successfully
	 * otherwise, failure occured after mf acquired.
	 */
	if (mf)
		mpt_free_msg_frame(ioc, mf);

	return rc;
}

/*=-=-=-=-=-=-=-=-=-=-=-=-=-=-=-=-=-=-=-=-=-=-=-=-=-=-=-=-=-=-=-=-=-=-=-=-=-=*/
/* Prototype Routine for the HOST INFO command.
 *
 * Outputs:	None.
 * Return:	0 if successful
 *		-EFAULT if data unavailable
 *		-EBUSY  if previous command timout and IOC reset is not complete.
 *		-ENODEV if no such device/adapter
 *		-ETIME	if timer expires
 *		-ENOMEM if memory allocation error
 */
static int
mptctl_hp_hostinfo(unsigned long arg, unsigned int data_size)
{
	hp_host_info_t	__user *uarg = (void __user *) arg;
	MPT_ADAPTER		*ioc;
	struct pci_dev		*pdev;
	char			*pbuf=NULL;
	dma_addr_t		buf_dma;
	hp_host_info_t		karg;
	int			iocnum;
	int			cim_rev;
	ToolboxIstwiReadWriteRequest_t	*IstwiRWRequest;
	MPT_FRAME_HDR		*mf = NULL;
	MPIHeader_t		*mpi_hdr;
	unsigned long		timeleft;
	int			retval;
	u32			MsgContext;

	/* Reset long to int. Should affect IA64 and SPARC only
	 */
	if (data_size == sizeof(hp_host_info_t))
		cim_rev = 1;
	else if (data_size == sizeof(hp_host_info_rev0_t))
		cim_rev = 0;	/* obsolete */
	else
		return -EFAULT;

	if (copy_from_user(&karg, uarg, sizeof(hp_host_info_t))) {
		printk(KERN_ERR MYNAM "%s@%d::mptctl_hp_host_info - "
			"Unable to read in hp_host_info struct @ %p\n",
				__FILE__, __LINE__, uarg);
		return -EFAULT;
	}

	if (((iocnum = mpt_verify_adapter(karg.hdr.iocnum, &ioc)) < 0) ||
	    (ioc == NULL)) {
		if (mpt_debug_level & MPT_DEBUG_IOCTL)
		printk(KERN_DEBUG MYNAM "%s::mptctl_hp_hostinfo() @%d - ioc%d not found!\n",
				__FILE__, __LINE__, iocnum);
		return -ENODEV;
	}

	dctlprintk(ioc, printk(MYIOC_s_DEBUG_FMT ": mptctl_hp_hostinfo called.\n",
	    ioc->name));
	/* Fill in the data and return the structure to the calling
	 * program
	 */
	pdev = (struct pci_dev *) ioc->pcidev;

	karg.vendor = pdev->vendor;
	karg.device = pdev->device;
	karg.subsystem_id = pdev->subsystem_device;
	karg.subsystem_vendor = pdev->subsystem_vendor;
	karg.devfn = pdev->devfn;
	karg.bus = pdev->bus->number;

	/* Save the SCSI host no. if
	 * SCSI driver loaded
	 */
	if (ioc->sh != NULL)
		karg.host_no = ioc->sh->host_no;
	else
		karg.host_no =  -1;

	/* Reformat the fw_version into a string
	 */
	karg.fw_version[0] = ioc->facts.FWVersion.Struct.Major >= 10 ?
		((ioc->facts.FWVersion.Struct.Major / 10) + '0') : '0';
	karg.fw_version[1] = (ioc->facts.FWVersion.Struct.Major % 10 ) + '0';
	karg.fw_version[2] = '.';
	karg.fw_version[3] = ioc->facts.FWVersion.Struct.Minor >= 10 ?
		((ioc->facts.FWVersion.Struct.Minor / 10) + '0') : '0';
	karg.fw_version[4] = (ioc->facts.FWVersion.Struct.Minor % 10 ) + '0';
	karg.fw_version[5] = '.';
	karg.fw_version[6] = ioc->facts.FWVersion.Struct.Unit >= 10 ?
		((ioc->facts.FWVersion.Struct.Unit / 10) + '0') : '0';
	karg.fw_version[7] = (ioc->facts.FWVersion.Struct.Unit % 10 ) + '0';
	karg.fw_version[8] = '.';
	karg.fw_version[9] = ioc->facts.FWVersion.Struct.Dev >= 10 ?
		((ioc->facts.FWVersion.Struct.Dev / 10) + '0') : '0';
	karg.fw_version[10] = (ioc->facts.FWVersion.Struct.Dev % 10 ) + '0';
	karg.fw_version[11] = '\0';

	strncpy(karg.serial_number, ioc->board_tracer, 16);

	switch (mpt_GetIocState(ioc, 1)) {
	case MPI_IOC_STATE_OPERATIONAL:
		karg.ioc_status =  HP_STATUS_OK;
		break;

	case MPI_IOC_STATE_FAULT:
		karg.ioc_status =  HP_STATUS_FAILED;
		break;

	case MPI_IOC_STATE_RESET:
	case MPI_IOC_STATE_READY:
	default:
		karg.ioc_status =  HP_STATUS_OTHER;
		break;
	}

	karg.base_io_addr = pci_resource_start(pdev, 0);

	if ((ioc->bus_type == SAS) || (ioc->bus_type == FC))
		karg.bus_phys_width = HP_BUS_WIDTH_UNK;
	else
		karg.bus_phys_width = HP_BUS_WIDTH_16;

	karg.hard_resets = 0;
	karg.soft_resets = 0;
	karg.timeouts = 0;
	if (ioc->sh != NULL) {
		MPT_SCSI_HOST *hd =  shost_priv(ioc->sh);

		if (hd && (cim_rev == 1)) {
			karg.hard_resets = ioc->hard_resets;
			karg.soft_resets = ioc->soft_resets;
			karg.timeouts = ioc->timeouts;
		}
	}

	/*
	 * Gather ISTWI(Industry Standard Two Wire Interface) Data
	 */
	if ((mf = mpt_get_msg_frame(mptctl_id, ioc)) == NULL) {
		dfailprintk(ioc, printk(MYIOC_s_WARN_FMT "%s, no msg frames!!\n",
		    ioc->name,__FUNCTION__));
		retval = -ENOMEM;
		goto out;
	}

	IstwiRWRequest = (ToolboxIstwiReadWriteRequest_t *)mf;
	mpi_hdr = (MPIHeader_t *) mf;
	MsgContext = mpi_hdr->MsgContext;
	memset(IstwiRWRequest,0,sizeof(ToolboxIstwiReadWriteRequest_t));
	IstwiRWRequest->Function = MPI_FUNCTION_TOOLBOX;
	IstwiRWRequest->Tool = MPI_TOOLBOX_ISTWI_READ_WRITE_TOOL;
	IstwiRWRequest->MsgContext = MsgContext;
	IstwiRWRequest->Flags = MPI_TB_ISTWI_FLAGS_READ;
	IstwiRWRequest->NumAddressBytes = 0x01;
	IstwiRWRequest->DataLength = cpu_to_le16(0x04);
	if (pdev->devfn & 1)
		IstwiRWRequest->DeviceAddr = 0xB2;
	else
		IstwiRWRequest->DeviceAddr = 0xB0;

	pbuf = pci_alloc_consistent(ioc->pcidev, 4, &buf_dma);
	if (!pbuf) {
		retval = -ENOMEM;
		goto out;
	}
	ioc->add_sge((char *)&IstwiRWRequest->SGL, (MPT_SGE_FLAGS_SSIMPLE_READ|4),buf_dma);

	retval = 0;
	SET_MGMT_MSG_CONTEXT(ioc->ioctl_cmds.msg_context, IstwiRWRequest->MsgContext);
	INITIALIZE_MGMT_STATUS(ioc->ioctl_cmds.status)
	mpt_put_msg_frame(mptctl_id, ioc, mf);
retry_wait:
	timeleft = wait_for_completion_timeout(&ioc->ioctl_cmds.done, HZ*MPT_IOCTL_DEFAULT_TIMEOUT);
	if (!(ioc->ioctl_cmds.status & MPT_MGMT_STATUS_COMMAND_GOOD)) {
		retval = -ETIME;
		printk(MYIOC_s_WARN_FMT "%s: failed\n", ioc->name, __FUNCTION__);
		if (ioc->ioctl_cmds.status & MPT_MGMT_STATUS_DID_IOCRESET) {
			mpt_free_msg_frame(ioc, mf);
			goto out;
		}
		if (!timeleft)
			mptctl_timeout_expired(ioc, mf);
		else
			goto retry_wait;
		goto out;
	}

	/*
	 *ISTWI Data Definition
	 * pbuf[0] = FW_VERSION = 0x4
	 * pbuf[1] = Bay Count = 6 or 4 or 2, depending on
	 *  the config, you should be seeing one out of these three values
	 * pbuf[2] = Drive Installed Map = bit pattern depend on which
	 *   bays have drives in them
	 * pbuf[3] = Checksum (0x100 = (byte0 + byte2 + byte3)
	 */
	if (ioc->ioctl_cmds.status & MPT_MGMT_STATUS_RF_VALID)
		karg.rsvd = *(u32 *)pbuf;

 out:
	CLEAR_MGMT_STATUS(ioc->ioctl_cmds.status)
	SET_MGMT_MSG_CONTEXT(ioc->ioctl_cmds.msg_context, 0);

	if (pbuf)
		pci_free_consistent(ioc->pcidev, 4, pbuf, buf_dma);

	/* Copy the data from kernel memory to user memory
	 */
	if (copy_to_user((char __user *)arg, &karg, sizeof(hp_host_info_t))) {
		printk(MYIOC_s_ERR_FMT "%s@%d::mptctl_hpgethostinfo - "
			"Unable to write out hp_host_info @ %p\n",
			ioc->name, __FILE__, __LINE__, uarg);
		return -EFAULT;
	}

	return retval;

}

/*=-=-=-=-=-=-=-=-=-=-=-=-=-=-=-=-=-=-=-=-=-=-=-=-=-=-=-=-=-=-=-=-=-=-=-=-=-=*/
/* Prototype Routine for the TARGET INFO command.
 *
 * Outputs:	None.
 * Return:	0 if successful
 *		-EFAULT if data unavailable
 *		-EBUSY  if previous command timout and IOC reset is not complete.
 *		-ENODEV if no such device/adapter
 *		-ETIME	if timer expires
 *		-ENOMEM if memory allocation error
 */
static int
mptctl_hp_targetinfo(unsigned long arg)
{
	hp_target_info_t __user *uarg = (void __user *) arg;
	SCSIDevicePage0_t	*pg0_alloc;
	SCSIDevicePage3_t	*pg3_alloc;
	MPT_ADAPTER		*ioc;
	MPT_SCSI_HOST		*hd = NULL;
	hp_target_info_t	karg;
	int			iocnum;
	int			data_sz;
	dma_addr_t		page_dma;
	CONFIGPARMS		cfg;
	ConfigPageHeader_t	hdr;
	int			tmp, np, rc = 0;

	if (copy_from_user(&karg, uarg, sizeof(hp_target_info_t))) {
		printk(KERN_ERR MYNAM "%s@%d::mptctl_hp_targetinfo - "
			"Unable to read in hp_host_targetinfo struct @ %p\n",
				__FILE__, __LINE__, uarg);
		return -EFAULT;
	}

	if (((iocnum = mpt_verify_adapter(karg.hdr.iocnum, &ioc)) < 0) ||
		(ioc == NULL)) {
		if (mpt_debug_level & MPT_DEBUG_IOCTL)
		printk(KERN_DEBUG MYNAM "%s::mptctl_hp_targetinfo() @%d - ioc%d not found!\n",
				__FILE__, __LINE__, iocnum);
		return -ENODEV;
	}

	dctlprintk(ioc, printk(MYIOC_s_DEBUG_FMT ": mptctl_hp_targetinfo called.\n",
	    ioc->name));
	/*  There is nothing to do for FCP parts.
	 */
	if ((ioc->bus_type == SAS) || (ioc->bus_type == FC))
		return 0;

	if ((ioc->spi_data.sdp0length == 0) || (ioc->sh == NULL))
		return 0;

	if (ioc->sh->host_no != karg.hdr.host)
		return -ENODEV;

       /* Get the data transfer speeds
        */
	data_sz = ioc->spi_data.sdp0length * 4;
	pg0_alloc = (SCSIDevicePage0_t *) pci_alloc_consistent(ioc->pcidev, data_sz, &page_dma);
	if (pg0_alloc) {
		hdr.PageVersion = ioc->spi_data.sdp0version;
		hdr.PageLength = data_sz;
		hdr.PageNumber = 0;
		hdr.PageType = MPI_CONFIG_PAGETYPE_SCSI_DEVICE;

		cfg.cfghdr.hdr = &hdr;
		cfg.action = MPI_CONFIG_ACTION_PAGE_READ_CURRENT;
		cfg.dir = 0;
		cfg.timeout = 0;
		cfg.physAddr = page_dma;

		cfg.pageAddr = (karg.hdr.channel << 8) | karg.hdr.id;

		if ((rc = mpt_config(ioc, &cfg)) == 0) {
			np = le32_to_cpu(pg0_alloc->NegotiatedParameters);
			karg.negotiated_width = np & MPI_SCSIDEVPAGE0_NP_WIDE ?
					HP_BUS_WIDTH_16 : HP_BUS_WIDTH_8;

			if (np & MPI_SCSIDEVPAGE0_NP_NEG_SYNC_OFFSET_MASK) {
				tmp = (np & MPI_SCSIDEVPAGE0_NP_NEG_SYNC_PERIOD_MASK) >> 8;
				if (tmp < 0x09)
					karg.negotiated_speed = HP_DEV_SPEED_ULTRA320;
				else if (tmp <= 0x09)
					karg.negotiated_speed = HP_DEV_SPEED_ULTRA160;
				else if (tmp <= 0x0A)
					karg.negotiated_speed = HP_DEV_SPEED_ULTRA2;
				else if (tmp <= 0x0C)
					karg.negotiated_speed = HP_DEV_SPEED_ULTRA;
				else if (tmp <= 0x25)
					karg.negotiated_speed = HP_DEV_SPEED_FAST;
				else
					karg.negotiated_speed = HP_DEV_SPEED_ASYNC;
			} else
				karg.negotiated_speed = HP_DEV_SPEED_ASYNC;
		}

		pci_free_consistent(ioc->pcidev, data_sz, (u8 *) pg0_alloc, page_dma);
	}

	/* Set defaults
	 */
	karg.message_rejects = -1;
	karg.phase_errors = -1;
	karg.parity_errors = -1;
	karg.select_timeouts = -1;

	/* Get the target error parameters
	 */
	hdr.PageVersion = 0;
	hdr.PageLength = 0;
	hdr.PageNumber = 3;
	hdr.PageType = MPI_CONFIG_PAGETYPE_SCSI_DEVICE;

	cfg.cfghdr.hdr = &hdr;
	cfg.action = MPI_CONFIG_ACTION_PAGE_HEADER;
	cfg.dir = 0;
	cfg.timeout = 0;
	cfg.physAddr = -1;
	if ((mpt_config(ioc, &cfg) == 0) && (cfg.cfghdr.hdr->PageLength > 0)) {
		/* Issue the second config page request */
		cfg.action = MPI_CONFIG_ACTION_PAGE_READ_CURRENT;
		data_sz = (int) cfg.cfghdr.hdr->PageLength * 4;
		pg3_alloc = (SCSIDevicePage3_t *) pci_alloc_consistent(
							ioc->pcidev, data_sz, &page_dma);
		if (pg3_alloc) {
			cfg.physAddr = page_dma;
			cfg.pageAddr = (karg.hdr.channel << 8) | karg.hdr.id;
			if ((rc = mpt_config(ioc, &cfg)) == 0) {
				karg.message_rejects = (u32) le16_to_cpu(pg3_alloc->MsgRejectCount);
				karg.phase_errors = (u32) le16_to_cpu(pg3_alloc->PhaseErrorCount);
				karg.parity_errors = (u32) le16_to_cpu(pg3_alloc->ParityErrorCount);
			}
			pci_free_consistent(ioc->pcidev, data_sz, (u8 *) pg3_alloc, page_dma);
		}
	}
	hd = shost_priv(ioc->sh);
	if (hd != NULL)
		karg.select_timeouts = hd->sel_timeout[karg.hdr.id];

	/* Copy the data from kernel memory to user memory
	 */
	if (copy_to_user((char __user *)arg, &karg, sizeof(hp_target_info_t))) {
		printk(MYIOC_s_ERR_FMT "%s@%d::mptctl_hp_target_info - "
			"Unable to write out mpt_ioctl_targetinfo struct @ %p\n",
			ioc->name, __FILE__, __LINE__, uarg);
		return -EFAULT;
	}

	return 0;
}

/*=-=-=-=-=-=-=-=-=-=-=-=-=-=-=-=-=-=-=-=-=-=-=-=-=-=-=-=-=-=-=-=-=-=-=-=-=-=*/

static struct file_operations mptctl_fops = {
	.owner =	THIS_MODULE,
	.llseek =	no_llseek,
	.release =	mptctl_release,
	.fasync =	mptctl_fasync,
	.unlocked_ioctl = mptctl_ioctl,
#ifdef CONFIG_COMPAT
	.compat_ioctl = compat_mpctl_ioctl,
#endif
};

static struct miscdevice mptctl_miscdev = {
	MPT_MINOR,
	MYNAM,
	&mptctl_fops
};

/*=-=-=-=-=-=-=-=-=-=-=-=-=-=-=-=-=-=-=-=-=-=-=-=-=-=-=-=-=-=-=-=-=-=-=-=-=-=*/

#ifdef CONFIG_COMPAT

static int
compat_mptfwxfer_ioctl(struct file *filp, unsigned int cmd,
			unsigned long arg)
{
	struct mpt_fw_xfer32 kfw32;
	struct mpt_fw_xfer kfw;
	MPT_ADAPTER *iocp = NULL;
	int iocnum, iocnumX;
	int nonblock = (filp->f_flags & O_NONBLOCK);
	int ret;


	if (copy_from_user(&kfw32, (char __user *)arg, sizeof(kfw32)))
		return -EFAULT;

	/* Verify intended MPT adapter */
	iocnumX = kfw32.iocnum & 0xFF;
	if (((iocnum = mpt_verify_adapter(iocnumX, &iocp)) < 0) ||
	    (iocp == NULL)) {
		if (mpt_debug_level & MPT_DEBUG_IOCTL)
		printk(KERN_DEBUG MYNAM "::compat_mptfwxfer_ioctl @%d - ioc%d not found!\n",
				__LINE__, iocnumX);
		return -ENODEV;
	}

	if ((ret = mptctl_syscall_down(iocp, nonblock)) != 0)
		return ret;

	dctlprintk(iocp, printk(MYIOC_s_DEBUG_FMT "compat_mptfwxfer_ioctl() called\n",
	    iocp->name));
	kfw.iocnum = iocnum;
	kfw.fwlen = kfw32.fwlen;
	kfw.bufp = compat_ptr(kfw32.bufp);

	ret = mptctl_do_fw_download(kfw.iocnum, kfw.bufp, kfw.fwlen);

	mutex_unlock(&iocp->ioctl_cmds.mutex);

	return ret;
}

static int
compat_mpt_command(struct file *filp, unsigned int cmd,
			unsigned long arg)
{
	struct mpt_ioctl_command32 karg32;
	struct mpt_ioctl_command32 __user *uarg = (struct mpt_ioctl_command32 __user *) arg;
	struct mpt_ioctl_command karg;
	MPT_ADAPTER *iocp = NULL;
	int iocnum, iocnumX;
	int nonblock = (filp->f_flags & O_NONBLOCK);
	int ret;

	if (copy_from_user(&karg32, (char __user *)arg, sizeof(karg32)))
		return -EFAULT;

	/* Verify intended MPT adapter */
	iocnumX = karg32.hdr.iocnum & 0xFF;
	if (((iocnum = mpt_verify_adapter(iocnumX, &iocp)) < 0) ||
	    (iocp == NULL)) {
		if (mpt_debug_level & MPT_DEBUG_IOCTL)
		printk(KERN_DEBUG MYNAM "::compat_mpt_command @%d - ioc%d not found!\n",
				__LINE__, iocnumX);
		return -ENODEV;
	}

	if ((ret = mptctl_syscall_down(iocp, nonblock)) != 0)
		return ret;

	dctlprintk(iocp, printk(MYIOC_s_DEBUG_FMT "compat_mpt_command() called\n",
	    iocp->name));
	/* Copy data to karg */
	karg.hdr.iocnum = karg32.hdr.iocnum;
	karg.hdr.port = karg32.hdr.port;
	karg.timeout = karg32.timeout;
	karg.maxReplyBytes = karg32.maxReplyBytes;

	karg.dataInSize = karg32.dataInSize;
	karg.dataOutSize = karg32.dataOutSize;
	karg.maxSenseBytes = karg32.maxSenseBytes;
	karg.dataSgeOffset = karg32.dataSgeOffset;

	karg.replyFrameBufPtr = (char __user *)(unsigned long)karg32.replyFrameBufPtr;
	karg.dataInBufPtr = (char __user *)(unsigned long)karg32.dataInBufPtr;
	karg.dataOutBufPtr = (char __user *)(unsigned long)karg32.dataOutBufPtr;
	karg.senseDataPtr = (char __user *)(unsigned long)karg32.senseDataPtr;

	/* Pass new structure to do_mpt_command
	 */
	ret = mptctl_do_mpt_command (karg, &uarg->MF);

	mutex_unlock(&iocp->ioctl_cmds.mutex);

	return ret;
}

static long compat_mpctl_ioctl(struct file *f, unsigned int cmd, unsigned long arg)
{
	long ret;
	lock_kernel();
	switch (cmd) {
	case MPTIOCINFO:
	case MPTIOCINFO1:
	case MPTIOCINFO2:
	case MPTTARGETINFO:
	case MPTEVENTQUERY:
	case MPTEVENTENABLE:
	case MPTEVENTREPORT:
	case MPTHARDRESET:
	case HP_GETHOSTINFO:
	case HP_GETTARGETINFO:
#if defined(CPQ_CIM)
	case CC_CSMI_SAS_GET_DRIVER_INFO:
	case CC_CSMI_SAS_GET_CNTLR_CONFIG:
	case CC_CSMI_SAS_GET_CNTLR_STATUS:
	case CC_CSMI_SAS_GET_SCSI_ADDRESS:
	case CC_CSMI_SAS_GET_DEVICE_ADDRESS:
	case CC_CSMI_SAS_GET_PHY_INFO:
	case CC_CSMI_SAS_GET_SATA_SIGNATURE:
	case CC_CSMI_SAS_GET_LINK_ERRORS:
	case CC_CSMI_SAS_SMP_PASSTHRU:
	case CC_CSMI_SAS_SSP_PASSTHRU:
	case CC_CSMI_SAS_FIRMWARE_DOWNLOAD:
	case CC_CSMI_SAS_GET_RAID_INFO:
	case CC_CSMI_SAS_GET_RAID_CONFIG:
	case CC_CSMI_SAS_GET_RAID_FEATURES:
	case CC_CSMI_SAS_SET_RAID_CONTROL:
	case CC_CSMI_SAS_GET_RAID_ELEMENT:
	case CC_CSMI_SAS_SET_RAID_OPERATION:
	case CC_CSMI_SAS_SET_PHY_INFO:
	case CC_CSMI_SAS_STP_PASSTHRU:
	case CC_CSMI_SAS_TASK_MANAGEMENT:
	case CC_CSMI_SAS_PHY_CONTROL:
	case CC_CSMI_SAS_GET_CONNECTOR_INFO:
	case CC_CSMI_SAS_GET_LOCATION:
#endif /* CPQ_CIM */
	case MPTTEST:
		ret = __mptctl_ioctl(f, cmd, arg);
		break;
	case MPTCOMMAND32:
		ret = compat_mpt_command(f, cmd, arg);
		break;
	case MPTFWDOWNLOAD32:
		ret = compat_mptfwxfer_ioctl(f, cmd, arg);
		break;
	default:
		ret = -ENOIOCTLCMD;
		break;
	}
	unlock_kernel();
	return ret;
}

#endif


/*=-=-=-=-=-=-=-=-=-=-=-=-=-=-=-=-=-=-=-=-=-=-=-=-=-=-=-=-=-=-=-=-=-=-=-=-=-=*/
/*
 *	mptctl_probe - Installs ioctl devices per bus.
 *	@pdev: Pointer to pci_dev structure
 *
 *	Returns 0 for success, non-zero for failure.
 *
 */

static int
mptctl_probe(struct pci_dev *pdev, const struct pci_device_id *id)
{
	MPT_ADAPTER *ioc = pci_get_drvdata(pdev);

	mutex_init(&ioc->ioctl_cmds.mutex);
	init_completion(&ioc->ioctl_cmds.done);

	return 0;
}

/*=-=-=-=-=-=-=-=-=-=-=-=-=-=-=-=-=-=-=-=-=-=-=-=-=-=-=-=-=-=-=-=-=-=-=-=-=-=*/
/*
 *	mptctl_remove - Removed ioctl devices
 *	@pdev: Pointer to pci_dev structure
 *
 *
 */
static void
mptctl_remove(struct pci_dev *pdev)
{
#if defined(DIAG_BUFFER_SUPPORT)
	MPT_ADAPTER *ioc = pci_get_drvdata(pdev);
	int	i;

	/*
	 * Cleanup diag buffer allocated memory
	 */
	for (i = 0; i < MPI_DIAG_BUF_TYPE_COUNT; i++) {
		if (ioc->DiagBuffer[i] == NULL)
			continue;
		pci_free_consistent(ioc->pcidev, ioc->DiagBuffer_sz[i],
		    ioc->DiagBuffer[i], ioc->DiagBuffer_dma[i]);
		ioc->DiagBuffer[i] = NULL;
		ioc->DiagBuffer_Status[i] = 0;
	}
#endif
}

static struct mpt_pci_driver mptctl_driver = {
  .probe		= mptctl_probe,
  .remove		= mptctl_remove,
};

/*=-=-=-=-=-=-=-=-=-=-=-=-=-=-=-=-=-=-=-=-=-=-=-=-=-=-=-=-=-=-=-=-=-=-=-=-=-=*/
static int __init mptctl_init(void)
{
	int err;
	int where = 1;

	show_mptmod_ver(my_NAME, my_VERSION);

	mpt_device_driver_register(&mptctl_driver, MPTCTL_DRIVER);

	/* Register this device */
	err = misc_register(&mptctl_miscdev);
	if (err < 0) {
		printk(KERN_ERR MYNAM ": Can't register misc device [minor=%d].\n", MPT_MINOR);
		goto out_fail;
	}
	printk(KERN_INFO MYNAM ": Registered with Fusion MPT base driver\n");
	printk(KERN_INFO MYNAM ": /dev/%s @ (major,minor=%d,%d)\n",
			 mptctl_miscdev.name, MISC_MAJOR, mptctl_miscdev.minor);

	/*
	 *  Install our handler
	 */
	++where;
	mptctl_id = mpt_register(mptctl_reply, MPTCTL_DRIVER);
	if (!mptctl_id || mptctl_id >= MPT_MAX_PROTOCOL_DRIVERS) {
		printk(KERN_ERR MYNAM ": ERROR: Failed to register with Fusion MPT base driver\n");
		misc_deregister(&mptctl_miscdev);
		err = -EBUSY;
		goto out_fail;
	}

	mptctl_taskmgmt_id = mpt_register(mptctl_taskmgmt_reply, MPTCTL_DRIVER);
	mpt_reset_register(mptctl_id, mptctl_ioc_reset);
	mpt_event_register(mptctl_id, mptctl_event_process);

	return 0;

out_fail:

	mpt_device_driver_deregister(MPTCTL_DRIVER);

	return err;
}

/*=-=-=-=-=-=-=-=-=-=-=-=-=-=-=-=-=-=-=-=-=-=-=-=-=-=-=-=-=-=-=-=-=-=-=-=-=-=*/
static void mptctl_exit(void)
{
	misc_deregister(&mptctl_miscdev);
	printk(KERN_INFO MYNAM ": Deregistered /dev/%s @ (major,minor=%d,%d)\n",
			 mptctl_miscdev.name, MISC_MAJOR, mptctl_miscdev.minor);

	/* De-register reset handler from base module */
	mpt_reset_deregister(mptctl_id);
	mpt_reset_deregister(mptctl_taskmgmt_id);

	/* De-register callback handler from base module */
	mpt_deregister(mptctl_id);

	mpt_device_driver_deregister(MPTCTL_DRIVER);
}

/*=-=-=-=-=-=-=-=-=-=-=-=-=-=-=-=-=-=-=-=-=-=-=-=-=-=-=-=-=-=-=-=-=-=-=-=-=-=*/

#if defined(CPQ_CIM)
#include "csmi/csmisas.c"
#endif // CPQ_CIM

#if defined(DIAG_BUFFER_SUPPORT)
#include "rejected_ioctls/diag_buffer.c"
#endif

module_init(mptctl_init);
module_exit(mptctl_exit);<|MERGE_RESOLUTION|>--- conflicted
+++ resolved
@@ -678,14 +678,7 @@
 	 */
 	iocnumX = khdr.iocnum & 0xFF;
 	if (((iocnum = mpt_verify_adapter(iocnumX, &iocp)) < 0) ||
-<<<<<<< HEAD
-	    (iocp == NULL)) {
-		if (mpt_debug_level & MPT_DEBUG_IOCTL)
-		printk(KERN_DEBUG MYNAM "%s::mptctl_ioctl() @%d - ioc%d not found!\n",
-				__FILE__, __LINE__, iocnumX);
-=======
 	    (iocp == NULL))
->>>>>>> 92dcffb9
 		return -ENODEV;
 
 	/* Handle those commands that are just returning
