--- conflicted
+++ resolved
@@ -43,7 +43,6 @@
     Foundation, Inc., 59 Temple Place, Suite 330, Boston, MA  02111-1307  USA
 */
 /*=-=-=-=-=-=-=-=-=-=-=-=-=-=-=-=-=-=-=-=-=-=-=-=-=-=-=-=-=-=-=-=-=-=-=-=-=-=*/
-#include <linux/version.h>
 #include <linux/module.h>
 #include <linux/kernel.h>
 #include <linux/init.h>
@@ -53,10 +52,8 @@
 #include <linux/delay.h>	/* for mdelay */
 #include <linux/interrupt.h>	/* needed for in_interrupt() proto */
 #include <linux/reboot.h>	/* notifier code */
-#include <linux/sched.h>
 #include <linux/workqueue.h>
 #include <linux/sort.h>
-#include <linux/pci.h>
 
 #include <scsi/scsi.h>
 #include <scsi/scsi_cmnd.h>
@@ -83,17 +80,9 @@
 static int mptfc_dev_loss_tmo = MPTFC_DEV_LOSS_TMO;	/* reasonable default */
 module_param(mptfc_dev_loss_tmo, int, 0);
 MODULE_PARM_DESC(mptfc_dev_loss_tmo, " Initial time the driver programs the "
-				     " transport to wait for an rport to "
+    				     " transport to wait for an rport to "
 				     " return following a device loss event."
 				     "  Default=60.");
-
-static int mpt_sdev_queue_depth = MPT_SCSI_CMD_PER_DEV_HIGH;
-static int mptfc_set_sdev_queue_depth(const char *val, struct kernel_param *kp);
-module_param_call(mpt_sdev_queue_depth, mptfc_set_sdev_queue_depth,
-    param_get_int,  &mpt_sdev_queue_depth, 0600);
-MODULE_PARM_DESC(mpt_sdev_queue_depth,
-    " Max Device Queue Depth (default="
-    __MODULE_STRING(MPT_SCSI_CMD_PER_DEV_HIGH) ")");
 
 /* scsi-mid layer global parmeter is max_report_luns, which is 511 */
 #define MPTFC_MAX_LUN (16895)
@@ -129,7 +118,7 @@
 	.slave_configure		= mptscsih_slave_configure,
 	.target_destroy			= mptfc_target_destroy,
 	.slave_destroy			= mptscsih_slave_destroy,
-	.change_queue_depth		= mptscsih_change_queue_depth,
+	.change_queue_depth 		= mptscsih_change_queue_depth,
 	.eh_abort_handler		= mptfc_abort,
 	.eh_device_reset_handler	= mptfc_dev_reset,
 	.eh_bus_reset_handler		= mptfc_bus_reset,
@@ -194,35 +183,6 @@
 	.show_host_symbolic_name = 1,
 };
 
-/**
- *	mptfc_set_sdev_queue_depth - global setting of the mpt_sdev_queue_depth
- *	found via /sys/module/mptfc/parameters/mpt_sdev_queue_depth
- *	@val:
- *	@kp:
- *
- *	Returns
- **/
-static int
-mptfc_set_sdev_queue_depth(const char *val, struct kernel_param *kp)
-{
-	int ret = param_set_int(val, kp);
-	MPT_ADAPTER *ioc;
-	struct scsi_device	*sdev;
-
-	if (ret)
-		return ret;
-
-	list_for_each_entry(ioc, &ioc_list, list) {
-		if (ioc->bus_type != FC)
-			continue;
-		shost_for_each_device(sdev, ioc->sh)
-			mptscsih_change_queue_depth(sdev, mpt_sdev_queue_depth,
-						    SCSI_QDEPTH_DEFAULT);
-		ioc->sdev_queue_depth = mpt_sdev_queue_depth;
-	}
-	return 0;
-}
-
 static int
 mptfc_block_error_handler(struct scsi_cmnd *SCpnt,
 			  int (*func)(struct scsi_cmnd *SCpnt),
@@ -234,12 +194,8 @@
 	struct fc_rport		*rport = starget_to_rport(scsi_target(sdev));
 	unsigned long		flags;
 	int			ready;
-<<<<<<< HEAD
-	MPT_ADAPTER		*ioc;
-=======
 	MPT_ADAPTER 		*ioc;
 	int			loops = 40;	/* seconds */
->>>>>>> 57d54889
 
 	hd = shost_priv(SCpnt->device->host);
 	ioc = hd->ioc;
@@ -280,28 +236,28 @@
 mptfc_abort(struct scsi_cmnd *SCpnt)
 {
 	return
-	    mptfc_block_error_handler(SCpnt, mptscsih_abort, __FUNCTION__);
+	    mptfc_block_error_handler(SCpnt, mptscsih_abort, __func__);
 }
 
 static int
 mptfc_dev_reset(struct scsi_cmnd *SCpnt)
 {
 	return
-	    mptfc_block_error_handler(SCpnt, mptscsih_dev_reset, __FUNCTION__);
+	    mptfc_block_error_handler(SCpnt, mptscsih_dev_reset, __func__);
 }
 
 static int
 mptfc_bus_reset(struct scsi_cmnd *SCpnt)
 {
 	return
-	    mptfc_block_error_handler(SCpnt, mptscsih_bus_reset, __FUNCTION__);
+	    mptfc_block_error_handler(SCpnt, mptscsih_bus_reset, __func__);
 }
 
 static int
 mptfc_host_reset(struct scsi_cmnd *SCpnt)
 {
 	return
-	    mptfc_block_error_handler(SCpnt, mptscsih_host_reset, __FUNCTION__);
+	    mptfc_block_error_handler(SCpnt, mptscsih_host_reset, __func__);
 }
 
 static void
@@ -384,7 +340,7 @@
 
 		data_sz = hdr.PageLength * 4;
 		ppage0_alloc = pci_alloc_consistent(ioc->pcidev, data_sz,
-							&page0_dma);
+		    					&page0_dma);
 		rc = -ENOMEM;
 		if (!ppage0_alloc)
 			break;
@@ -420,7 +376,7 @@
 			*p_pp0++ = p_p0++;	/* save addr */
 		}
 		pci_free_consistent(ioc->pcidev, data_sz,
-					(u8 *) ppage0_alloc, page0_dma);
+		    			(u8 *) ppage0_alloc, page0_dma);
 		if (rc != 0)
 			break;
 
@@ -525,7 +481,6 @@
 				if (vtarget) {
 					vtarget->id = pg0->CurrentTargetID;
 					vtarget->channel = pg0->CurrentBus;
-					vtarget->deleted = 0;
 				}
 			}
 			*((struct mptfc_rport_info **)rport->dd_data) = ri;
@@ -563,7 +518,6 @@
 	struct fc_rport		*rport;
 	struct mptfc_rport_info *ri;
 
-	printk("%s - starget=%p\n", __FUNCTION__, starget);
 	rport = starget_to_rport(starget);
 	if (rport) {
 		ri = *((struct mptfc_rport_info **)rport->dd_data);
@@ -611,7 +565,6 @@
 
 	return rc;
 }
-
 /*
  *	mptfc_dump_lun_info
  *	@ioc
@@ -641,6 +594,7 @@
 		(unsigned long long)nn));
 }
 
+
 /*
  *	OS entry point to allow host driver to alloc memory
  *	for each scsi device. Called once per device the bus scan.
@@ -655,7 +609,7 @@
 	VirtDevice		*vdevice;
 	struct scsi_target	*starget;
 	struct fc_rport		*rport;
-	MPT_ADAPTER		*ioc;
+	MPT_ADAPTER 		*ioc;
 
 	starget = scsi_target(sdev);
 	rport = starget_to_rport(starget);
@@ -665,10 +619,11 @@
 
 	hd = shost_priv(sdev->host);
 	ioc = hd->ioc;
+
 	vdevice = kzalloc(sizeof(VirtDevice), GFP_KERNEL);
 	if (!vdevice) {
 		printk(MYIOC_s_ERR_FMT "slave_alloc kmalloc(%zd) FAILED!\n",
-		    ioc->name, sizeof(VirtDevice));
+				ioc->name, sizeof(VirtDevice));
 		return -ENOMEM;
 	}
 
@@ -685,7 +640,10 @@
 	vdevice->lun = sdev->lun;
 
 	vtarget->num_luns++;
+
+
 	mptfc_dump_lun_info(ioc, rport, sdev, vtarget);
+
 	return 0;
 }
 
@@ -991,12 +949,11 @@
 	return rc;
 }
 
-static int
+static void
 mptfc_SetFcPortPage1_defaults(MPT_ADAPTER *ioc)
 {
 	int		ii;
 	FCPortPage1_t	*pp1;
-	int		rc;
 
 	#define MPTFC_FW_DEVICE_TIMEOUT	(1)
 	#define MPTFC_FW_IO_PEND_TIMEOUT (1)
@@ -1004,8 +961,8 @@
 	#define OFF_FLAGS (MPI_FCPORTPAGE1_FLAGS_VERBOSE_RESCAN_EVENTS)
 
 	for (ii=0; ii<ioc->facts.NumberOfPorts; ii++) {
-		if ((rc = mptfc_GetFcPortPage1(ioc, ii)) < 0)
-			return rc;
+		if (mptfc_GetFcPortPage1(ioc, ii) != 0)
+			continue;
 		pp1 = ioc->fc_data.fc_port_page1[ii].data;
 		if ((pp1->InitiatorDeviceTimeout == MPTFC_FW_DEVICE_TIMEOUT)
 		 && (pp1->InitiatorIoPendTimeout == MPTFC_FW_IO_PEND_TIMEOUT)
@@ -1016,10 +973,8 @@
 		pp1->InitiatorIoPendTimeout = MPTFC_FW_IO_PEND_TIMEOUT;
 		pp1->Flags &= ~OFF_FLAGS;
 		pp1->Flags |= ON_FLAGS;
-		if ((rc = mptfc_WriteFcPortPage1(ioc, ii)) < 0)
-			return rc;
-	}
-	return 0;
+		mptfc_WriteFcPortPage1(ioc, ii);
+	}
 }
 
 
@@ -1053,10 +1008,10 @@
 	fc_host_maxframe_size(sh) = pp0->MaxFrameSize;
 
 	fc_host_node_name(sh) =
-		(u64)pp0->WWNN.High << 32 | (u64)pp0->WWNN.Low;
+	    	(u64)pp0->WWNN.High << 32 | (u64)pp0->WWNN.Low;
 
 	fc_host_port_name(sh) =
-		(u64)pp0->WWPN.High << 32 | (u64)pp0->WWPN.Low;
+	    	(u64)pp0->WWPN.High << 32 | (u64)pp0->WWPN.Low;
 
 	fc_host_port_id(sh) = pp0->PortIdentifier;
 
@@ -1132,13 +1087,10 @@
 static void
 mptfc_setup_reset(struct work_struct *work)
 {
-	MPT_ADAPTER             *ioc =
+	MPT_ADAPTER		*ioc =
 		container_of(work, MPT_ADAPTER, fc_setup_reset_work);
 	u64			pn;
 	struct mptfc_rport_info *ri;
-	struct scsi_target      *starget;
-	VirtTarget              *vtarget;
-
 
 	/* reset about to happen, delete (block) all rports */
 	list_for_each_entry(ri, &ioc->fc_rports, list) {
@@ -1146,12 +1098,6 @@
 			ri->flags &= ~MPT_RPORT_INFO_FLAGS_REGISTERED;
 			fc_remote_port_delete(ri->rport);	/* won't sleep */
 			ri->rport = NULL;
-			starget = ri->starget;
-			if (starget) {
-				vtarget = starget->hostdata;
-				if (vtarget)
-					vtarget->deleted = 1;
-			}
 
 			pn = (u64)ri->pg0.WWPN.High << 32 |
 			     (u64)ri->pg0.WWPN.Low;
@@ -1170,22 +1116,8 @@
 	MPT_ADAPTER		*ioc =
 		container_of(work, MPT_ADAPTER, fc_rescan_work);
 	int			ii;
-	int			rc;
 	u64			pn;
 	struct mptfc_rport_info *ri;
-	struct scsi_target      *starget;
-	VirtTarget              *vtarget;
-
-	/*
-	 * if cannot set defaults, something's really wrong, bail out
-	 */
-
-	if ((rc = mptfc_SetFcPortPage1_defaults(ioc)) < 0) {
-		dfcprintk (ioc, printk(MYIOC_s_DEBUG_FMT
-		    "mptfc_rescan.%d: unable to set PP1 defaults, rc %d.\n",
-		    ioc->name, ioc->sh->host_no, rc));
-		return;
-	}
 
 	/* start by tagging all ports as missing */
 	list_for_each_entry(ri, &ioc->fc_rports, list) {
@@ -1213,12 +1145,6 @@
 				       MPT_RPORT_INFO_FLAGS_MISSING);
 			fc_remote_port_delete(ri->rport);	/* won't sleep */
 			ri->rport = NULL;
-			starget = ri->starget;
-			if (starget) {
-				vtarget = starget->hostdata;
-				if (vtarget)
-					vtarget->deleted = 1;
-			}
 
 			pn = (u64)ri->pg0.WWPN.High << 32 |
 			     (u64)ri->pg0.WWPN.Low;
@@ -1236,7 +1162,7 @@
 {
 	struct Scsi_Host	*sh;
 	MPT_SCSI_HOST		*hd;
-	MPT_ADAPTER		*ioc;
+	MPT_ADAPTER 		*ioc;
 	unsigned long		 flags;
 	int			 ii;
 	int			 numSGE = 0;
@@ -1294,7 +1220,7 @@
 			ioc->name);
 		error = -1;
 		goto out_mptfc_probe;
-	}
+        }
 
 	spin_lock_init(&ioc->fc_rescan_work_lock);
 	INIT_WORK(&ioc->fc_rescan_work, mptfc_rescan_devices);
@@ -1316,10 +1242,6 @@
 
 	sh->max_id = ioc->pfacts->MaxDevices;
 	sh->max_lun = max_lun;
-
-	sh->this_id = ioc->pfacts[0].PortSCSIID;
-
-	ioc->sdev_queue_depth = mpt_sdev_queue_depth;
 
 	/* Required entry.
 	 */
@@ -1383,8 +1305,8 @@
 
 	/* initialize workqueue */
 
-	snprintf(ioc->fc_rescan_work_q_name, MPT_KOBJ_NAME_LEN, "mptfc_wq_%d",
-		sh->host_no);
+	snprintf(ioc->fc_rescan_work_q_name, sizeof(ioc->fc_rescan_work_q_name),
+		 "mptfc_wq_%d", sh->host_no);
 	ioc->fc_rescan_work_q =
 		create_singlethread_workqueue(ioc->fc_rescan_work_q_name);
 	if (!ioc->fc_rescan_work_q)
@@ -1397,6 +1319,7 @@
 	for (ii=0; ii < ioc->facts.NumberOfPorts; ii++) {
 		(void) mptfc_GetFcPortPage0(ioc, ii);
 	}
+	mptfc_SetFcPortPage1_defaults(ioc);
 
 	/*
 	 * scan for rports -
@@ -1434,8 +1357,8 @@
 	unsigned long flags;
 	int rc=1;
 
-	if (ioc->bus_type != FC)
-		return 0;
+	devtverboseprintk(ioc, printk(MYIOC_s_DEBUG_FMT "MPT event (=%02Xh) routed to SCSI host driver!\n",
+			ioc->name, event));
 
 	if (ioc->sh == NULL ||
 		((hd = shost_priv(ioc->sh)) == NULL))
@@ -1472,45 +1395,45 @@
 	unsigned long	flags;
 
 	rc = mptscsih_ioc_reset(ioc,reset_phase);
-	if ((ioc->bus_type != FC) || (!rc))
+	if (rc == 0)
 		return rc;
 
-	switch(reset_phase) {
-	case MPT_IOC_SETUP_RESET:
-		dtmprintk(ioc, printk(MYIOC_s_DEBUG_FMT
-		    "%s: MPT_IOC_SETUP_RESET\n", ioc->name, __FUNCTION__));
+
+	dtmprintk(ioc, printk(MYIOC_s_DEBUG_FMT
+		": IOC %s_reset routed to FC host driver!\n",ioc->name,
+		reset_phase==MPT_IOC_SETUP_RESET ? "setup" : (
+		reset_phase==MPT_IOC_PRE_RESET ? "pre" : "post")));
+
+	if (reset_phase == MPT_IOC_SETUP_RESET) {
 		spin_lock_irqsave(&ioc->fc_rescan_work_lock, flags);
 		if (ioc->fc_rescan_work_q) {
 			queue_work(ioc->fc_rescan_work_q,
 				   &ioc->fc_setup_reset_work);
 		}
 		spin_unlock_irqrestore(&ioc->fc_rescan_work_lock, flags);
-		break;
-	case MPT_IOC_PRE_RESET:
-		dtmprintk(ioc, printk(MYIOC_s_DEBUG_FMT
-		    "%s: MPT_IOC_PRE_RESET\n", ioc->name, __FUNCTION__));
-		break;
-	case MPT_IOC_POST_RESET:
-		dtmprintk(ioc, printk(MYIOC_s_DEBUG_FMT
-		    "%s: MPT_IOC_POST_RESET\n",  ioc->name, __FUNCTION__));
+	}
+
+	else if (reset_phase == MPT_IOC_PRE_RESET) {
+	}
+
+	else {	/* MPT_IOC_POST_RESET */
+		mptfc_SetFcPortPage1_defaults(ioc);
 		spin_lock_irqsave(&ioc->fc_rescan_work_lock, flags);
 		if (ioc->fc_rescan_work_q) {
 			queue_work(ioc->fc_rescan_work_q,
 				   &ioc->fc_rescan_work);
 		}
 		spin_unlock_irqrestore(&ioc->fc_rescan_work_lock, flags);
-		break;
-	default:
-		break;
 	}
 	return 1;
 }
 
+/*=-=-=-=-=-=-=-=-=-=-=-=-=-=-=-=-=-=-=-=-=-=-=-=-=-=-=-=-=-=-=-=-=-=-=-=-=-=*/
 /**
  *	mptfc_init - Register MPT adapter(s) as SCSI host(s) with SCSI mid-layer.
  *
  *	Returns 0 for success, non-zero for failure.
- **/
+ */
 static int __init
 mptfc_init(void)
 {
@@ -1542,11 +1465,12 @@
 	return error;
 }
 
+/*=-=-=-=-=-=-=-=-=-=-=-=-=-=-=-=-=-=-=-=-=-=-=-=-=-=-=-=-=-=-=-=-=-=-=-=-=-=*/
 /**
  *	mptfc_remove - Remove fc infrastructure for devices
  *	@pdev: Pointer to pci_dev structure
  *
- **/
+ */
 static void __devexit
 mptfc_remove(struct pci_dev *pdev)
 {
@@ -1555,8 +1479,6 @@
 	struct workqueue_struct *work_q;
 	unsigned long		flags;
 	int			ii;
-
-	printk("%s -pdev=%p\n", __FUNCTION__, pdev);
 
 	/* destroy workqueue */
 	if ((work_q=ioc->fc_rescan_work_q)) {
@@ -1600,6 +1522,7 @@
 
 	mpt_reset_deregister(mptfcDoneCtx);
 	mpt_event_deregister(mptfcDoneCtx);
+
 	mpt_deregister(mptfcInternalCtx);
 	mpt_deregister(mptfcTaskCtx);
 	mpt_deregister(mptfcDoneCtx);
