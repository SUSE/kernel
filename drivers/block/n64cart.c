// SPDX-License-Identifier: GPL-2.0
/*
 * Support for the N64 cart.
 *
 * Copyright (c) 2021 Lauri Kasanen
 */

#define pr_fmt(fmt) KBUILD_MODNAME ": " fmt
#include <linux/bitops.h>
#include <linux/blkdev.h>
#include <linux/dma-mapping.h>
#include <linux/init.h>
#include <linux/module.h>
#include <linux/platform_device.h>

enum {
	PI_DRAM_REG = 0,
	PI_CART_REG,
	PI_READ_REG,
	PI_WRITE_REG,
	PI_STATUS_REG,
};

#define PI_STATUS_DMA_BUSY	(1 << 0)
#define PI_STATUS_IO_BUSY	(1 << 1)

#define CART_DOMAIN		0x10000000
#define CART_MAX		0x1FFFFFFF

#define MIN_ALIGNMENT		8

static u32 __iomem *reg_base;

static unsigned int start;
module_param(start, uint, 0);
MODULE_PARM_DESC(start, "Start address of the cart block data");

static unsigned int size;
module_param(size, uint, 0);
MODULE_PARM_DESC(size, "Size of the cart block data, in bytes");

static void n64cart_write_reg(const u8 reg, const u32 value)
{
	writel(value, reg_base + reg);
}

static u32 n64cart_read_reg(const u8 reg)
{
	return readl(reg_base + reg);
}

static void n64cart_wait_dma(void)
{
	while (n64cart_read_reg(PI_STATUS_REG) &
		(PI_STATUS_DMA_BUSY | PI_STATUS_IO_BUSY))
		cpu_relax();
}

/*
 * Process a single bvec of a bio.
 */
static bool n64cart_do_bvec(struct device *dev, struct bio_vec *bv, u32 pos)
{
	dma_addr_t dma_addr;
	const u32 bstart = pos + start;

	/* Alignment check */
	WARN_ON_ONCE((bv->bv_offset & (MIN_ALIGNMENT - 1)) ||
		     (bv->bv_len & (MIN_ALIGNMENT - 1)));

	dma_addr = dma_map_bvec(dev, bv, DMA_FROM_DEVICE, 0);
	if (dma_mapping_error(dev, dma_addr))
		return false;

	n64cart_wait_dma();

	n64cart_write_reg(PI_DRAM_REG, dma_addr);
	n64cart_write_reg(PI_CART_REG, (bstart | CART_DOMAIN) & CART_MAX);
	n64cart_write_reg(PI_WRITE_REG, bv->bv_len - 1);

	n64cart_wait_dma();

	dma_unmap_page(dev, dma_addr, bv->bv_len, DMA_FROM_DEVICE);
	return true;
}

static void n64cart_submit_bio(struct bio *bio)
{
	struct bio_vec bvec;
	struct bvec_iter iter;
	struct device *dev = bio->bi_bdev->bd_disk->private_data;
	u32 pos = bio->bi_iter.bi_sector << SECTOR_SHIFT;

	bio_for_each_segment(bvec, bio, iter) {
		if (!n64cart_do_bvec(dev, &bvec, pos)) {
			bio_io_error(bio);
			return;
		}
		pos += bvec.bv_len;
	}

	bio_endio(bio);
}

static const struct block_device_operations n64cart_fops = {
	.owner		= THIS_MODULE,
	.submit_bio	= n64cart_submit_bio,
};

/*
 * The target device is embedded and RAM-constrained. We save RAM
 * by initializing in __init code that gets dropped late in boot.
 * For the same reason there is no module or unloading support.
 */
static int __init n64cart_probe(struct platform_device *pdev)
{
	struct gendisk *disk;
	int err = -ENOMEM;

	if (!start || !size) {
		pr_err("start or size not specified\n");
		return -ENODEV;
	}

	if (size & 4095) {
		pr_err("size must be a multiple of 4K\n");
		return -ENODEV;
	}

	reg_base = devm_platform_ioremap_resource(pdev, 0);
	if (IS_ERR(reg_base))
		return PTR_ERR(reg_base);

	disk = blk_alloc_disk(NUMA_NO_NODE);
	if (!disk)
		goto out;

	disk->first_minor = 0;
	disk->flags = GENHD_FL_NO_PART;
	disk->fops = &n64cart_fops;
	disk->private_data = &pdev->dev;
	strcpy(disk->disk_name, "n64cart");

	set_capacity(disk, size >> SECTOR_SHIFT);
	set_disk_ro(disk, 1);

	blk_queue_flag_set(QUEUE_FLAG_NONROT, disk->queue);
	blk_queue_physical_block_size(disk->queue, 4096);
	blk_queue_logical_block_size(disk->queue, 4096);

	err = add_disk(disk);
	if (err)
		goto out_cleanup_disk;

	pr_info("n64cart: %u kb disk\n", size / 1024);

	return 0;

out_cleanup_disk:
<<<<<<< HEAD
	blk_cleanup_disk(disk);
=======
	put_disk(disk);
>>>>>>> eb3cdb58
out:
	return err;
}

static struct platform_driver n64cart_driver = {
	.driver = {
		.name = "n64cart",
	},
};

static int __init n64cart_init(void)
{
	return platform_driver_probe(&n64cart_driver, n64cart_probe);
}

module_init(n64cart_init);

MODULE_AUTHOR("Lauri Kasanen <cand@gmx.com>");
MODULE_DESCRIPTION("Driver for the N64 cart");
MODULE_LICENSE("GPL");<|MERGE_RESOLUTION|>--- conflicted
+++ resolved
@@ -157,11 +157,7 @@
 	return 0;
 
 out_cleanup_disk:
-<<<<<<< HEAD
-	blk_cleanup_disk(disk);
-=======
 	put_disk(disk);
->>>>>>> eb3cdb58
 out:
 	return err;
 }
