
/*
   rbd.c -- Export ceph rados objects as a Linux block device


   based on drivers/block/osdblk.c:

   Copyright 2009 Red Hat, Inc.

   This program is free software; you can redistribute it and/or modify
   it under the terms of the GNU General Public License as published by
   the Free Software Foundation.

   This program is distributed in the hope that it will be useful,
   but WITHOUT ANY WARRANTY; without even the implied warranty of
   MERCHANTABILITY or FITNESS FOR A PARTICULAR PURPOSE.  See the
   GNU General Public License for more details.

   You should have received a copy of the GNU General Public License
   along with this program; see the file COPYING.  If not, write to
   the Free Software Foundation, 675 Mass Ave, Cambridge, MA 02139, USA.



   For usage instructions, please refer to:

                 Documentation/ABI/testing/sysfs-bus-rbd

 */

#include <linux/ceph/libceph.h>
#include <linux/ceph/osd_client.h>
#include <linux/ceph/mon_client.h>
#include <linux/ceph/cls_lock_client.h>
#include <linux/ceph/striper.h>
#include <linux/ceph/decode.h>
#include <linux/ceph/librbd.h>
#include <linux/fs_parser.h>
#include <linux/bsearch.h>

#include <linux/kernel.h>
#include <linux/device.h>
#include <linux/module.h>
#include <linux/blk-mq.h>
#include <linux/fs.h>
#include <linux/blkdev.h>
#include <linux/slab.h>
#include <linux/idr.h>
#include <linux/workqueue.h>

#include "rbd_types.h"

#define RBD_DEBUG	/* Activate rbd_assert() calls */

/*
 * Increment the given counter and return its updated value.
 * If the counter is already 0 it will not be incremented.
 * If the counter is already at its maximum value returns
 * -EINVAL without updating it.
 */
static int atomic_inc_return_safe(atomic_t *v)
{
	unsigned int counter;

	counter = (unsigned int)atomic_fetch_add_unless(v, 1, 0);
	if (counter <= (unsigned int)INT_MAX)
		return (int)counter;

	atomic_dec(v);

	return -EINVAL;
}

/* Decrement the counter.  Return the resulting value, or -EINVAL */
static int atomic_dec_return_safe(atomic_t *v)
{
	int counter;

	counter = atomic_dec_return(v);
	if (counter >= 0)
		return counter;

	atomic_inc(v);

	return -EINVAL;
}

#define RBD_MINORS_PER_MAJOR		256
#define RBD_SINGLE_MAJOR_PART_SHIFT	4

#define RBD_MAX_PARENT_CHAIN_LEN	16

#define RBD_SNAP_DEV_NAME_PREFIX	"snap_"
#define RBD_MAX_SNAP_NAME_LEN	\
			(NAME_MAX - (sizeof (RBD_SNAP_DEV_NAME_PREFIX) - 1))

#define RBD_MAX_SNAP_COUNT	510	/* allows max snapc to fit in 4KB */

#define RBD_SNAP_HEAD_NAME	"-"

#define	BAD_SNAP_INDEX	U32_MAX		/* invalid index into snap array */

/* This allows a single page to hold an image name sent by OSD */
#define RBD_IMAGE_NAME_LEN_MAX	(PAGE_SIZE - sizeof (__le32) - 1)
#define RBD_IMAGE_ID_LEN_MAX	64

#define RBD_OBJ_PREFIX_LEN_MAX	64

#define RBD_NOTIFY_TIMEOUT	5	/* seconds */
#define RBD_RETRY_DELAY		msecs_to_jiffies(1000)

/* Feature bits */

#define RBD_FEATURE_LAYERING		(1ULL<<0)
#define RBD_FEATURE_STRIPINGV2		(1ULL<<1)
#define RBD_FEATURE_EXCLUSIVE_LOCK	(1ULL<<2)
#define RBD_FEATURE_OBJECT_MAP		(1ULL<<3)
#define RBD_FEATURE_FAST_DIFF		(1ULL<<4)
#define RBD_FEATURE_DEEP_FLATTEN	(1ULL<<5)
#define RBD_FEATURE_DATA_POOL		(1ULL<<7)
#define RBD_FEATURE_OPERATIONS		(1ULL<<8)

#define RBD_FEATURES_ALL	(RBD_FEATURE_LAYERING |		\
				 RBD_FEATURE_STRIPINGV2 |	\
				 RBD_FEATURE_EXCLUSIVE_LOCK |	\
				 RBD_FEATURE_OBJECT_MAP |	\
				 RBD_FEATURE_FAST_DIFF |	\
				 RBD_FEATURE_DEEP_FLATTEN |	\
				 RBD_FEATURE_DATA_POOL |	\
				 RBD_FEATURE_OPERATIONS)

/* Features supported by this (client software) implementation. */

#define RBD_FEATURES_SUPPORTED	(RBD_FEATURES_ALL)

/*
 * an instance of the client.  multiple devices may share an rbd client.
 */
struct rbd_client {
	struct ceph_client	*client;
	struct kref		kref;
	struct list_head	node;
};

#define RBD_OBJ_FLAG_DELETION			(1U << 0)
#define RBD_OBJ_FLAG_COPYUP_ENABLED		(1U << 1)
#define RBD_OBJ_FLAG_COPYUP_ZEROS		(1U << 2)
#define RBD_OBJ_FLAG_MAY_EXIST			(1U << 3)
#define RBD_OBJ_FLAG_NOOP_FOR_NONEXISTENT	(1U << 4)

enum rbd_obj_read_state {
	RBD_OBJ_READ_START = 1,
	RBD_OBJ_READ_OBJECT,
	RBD_OBJ_READ_PARENT,
};

/*
 * Writes go through the following state machine to deal with
 * layering:
 *
 *            . . . . . RBD_OBJ_WRITE_GUARD. . . . . . . . . . . . . .
 *            .                 |                                    .
 *            .                 v                                    .
 *            .    RBD_OBJ_WRITE_READ_FROM_PARENT. . .               .
 *            .                 |                    .               .
 *            .                 v                    v (deep-copyup  .
 *    (image  .   RBD_OBJ_WRITE_COPYUP_EMPTY_SNAPC   .  not needed)  .
 * flattened) v                 |                    .               .
 *            .                 v                    .               .
 *            . . . .RBD_OBJ_WRITE_COPYUP_OPS. . . . .      (copyup  .
 *                              |                        not needed) v
 *                              v                                    .
 *                            done . . . . . . . . . . . . . . . . . .
 *                              ^
 *                              |
 *                     RBD_OBJ_WRITE_FLAT
 *
 * Writes start in RBD_OBJ_WRITE_GUARD or _FLAT, depending on whether
 * assert_exists guard is needed or not (in some cases it's not needed
 * even if there is a parent).
 */
enum rbd_obj_write_state {
	RBD_OBJ_WRITE_START = 1,
	RBD_OBJ_WRITE_PRE_OBJECT_MAP,
	RBD_OBJ_WRITE_OBJECT,
	__RBD_OBJ_WRITE_COPYUP,
	RBD_OBJ_WRITE_COPYUP,
	RBD_OBJ_WRITE_POST_OBJECT_MAP,
};

enum rbd_obj_copyup_state {
	RBD_OBJ_COPYUP_START = 1,
	RBD_OBJ_COPYUP_READ_PARENT,
	__RBD_OBJ_COPYUP_OBJECT_MAPS,
	RBD_OBJ_COPYUP_OBJECT_MAPS,
	__RBD_OBJ_COPYUP_WRITE_OBJECT,
	RBD_OBJ_COPYUP_WRITE_OBJECT,
};

struct rbd_obj_request {
	struct ceph_object_extent ex;
	unsigned int		flags;	/* RBD_OBJ_FLAG_* */
	union {
		enum rbd_obj_read_state	 read_state;	/* for reads */
		enum rbd_obj_write_state write_state;	/* for writes */
	};

	struct rbd_img_request	*img_request;
	struct ceph_file_extent	*img_extents;
	u32			num_img_extents;

	union {
		struct ceph_bio_iter	bio_pos;
		struct {
			struct ceph_bvec_iter	bvec_pos;
			u32			bvec_count;
			u32			bvec_idx;
			/*
			 * iter for cmp portion of compare and write, which
			 * refers to bvecs in @bvec_pos.
			 */
			struct bvec_iter	cmp_bvec_iter;
		};
	};

	enum rbd_obj_copyup_state copyup_state;
	struct bio_vec		*copyup_bvecs;
	u32			copyup_bvec_count;

	struct list_head	osd_reqs;	/* w/ r_private_item */

	struct mutex		state_mutex;
	struct pending_result	pending;
	struct kref		kref;
};

enum img_req_flags {
	IMG_REQ_CHILD,		/* initiator: block = 0, child image = 1 */
	IMG_REQ_LAYERED,	/* ENOENT handling: normal = 0, layered = 1 */
};

#define for_each_obj_request(ireq, oreq) \
	list_for_each_entry(oreq, &(ireq)->object_extents, ex.oe_item)
#define for_each_obj_request_safe(ireq, oreq, n) \
	list_for_each_entry_safe(oreq, n, &(ireq)->object_extents, ex.oe_item)

static DEFINE_MUTEX(client_mutex);	/* Serialize client creation */

static LIST_HEAD(rbd_dev_list);    /* devices */
static DEFINE_SPINLOCK(rbd_dev_list_lock);

static LIST_HEAD(rbd_client_list);		/* clients */
static DEFINE_SPINLOCK(rbd_client_list_lock);

/* Slab caches for frequently-allocated structures */

static struct kmem_cache	*rbd_img_request_cache;
static struct kmem_cache	*rbd_obj_request_cache;

static int rbd_major;
static DEFINE_IDA(rbd_dev_id_ida);

static struct workqueue_struct *rbd_wq;

static struct ceph_snap_context rbd_empty_snapc = {
	.nref = REFCOUNT_INIT(1),
};

/*
 * single-major requires >= 0.75 version of userspace rbd utility.
 */
static bool single_major = true;
module_param(single_major, bool, 0444);
MODULE_PARM_DESC(single_major, "Use a single major number for all rbd devices (default: true)");

static ssize_t add_store(const struct bus_type *bus, const char *buf, size_t count);
static ssize_t remove_store(const struct bus_type *bus, const char *buf,
			    size_t count);
static ssize_t add_single_major_store(const struct bus_type *bus, const char *buf,
				      size_t count);
static ssize_t remove_single_major_store(const struct bus_type *bus, const char *buf,
					 size_t count);
static int rbd_dev_image_probe(struct rbd_device *rbd_dev, int depth);

static int rbd_dev_id_to_minor(int dev_id)
{
	return dev_id << RBD_SINGLE_MAJOR_PART_SHIFT;
}

static int minor_to_rbd_dev_id(int minor)
{
	return minor >> RBD_SINGLE_MAJOR_PART_SHIFT;
}

static bool rbd_is_ro(struct rbd_device *rbd_dev)
{
	return test_bit(RBD_DEV_FLAG_READONLY, &rbd_dev->flags);
}

static bool rbd_is_snap(struct rbd_device *rbd_dev)
{
	return rbd_dev->spec->snap_id != CEPH_NOSNAP;
}

static bool __rbd_is_lock_owner(struct rbd_device *rbd_dev)
{
	lockdep_assert_held(&rbd_dev->lock_rwsem);

	return rbd_dev->lock_state == RBD_LOCK_STATE_LOCKED ||
	       rbd_dev->lock_state == RBD_LOCK_STATE_RELEASING;
}

static bool rbd_is_lock_owner(struct rbd_device *rbd_dev)
{
	bool is_lock_owner;

	down_read(&rbd_dev->lock_rwsem);
	is_lock_owner = __rbd_is_lock_owner(rbd_dev);
	up_read(&rbd_dev->lock_rwsem);
	return is_lock_owner;
}

static ssize_t supported_features_show(const struct bus_type *bus, char *buf)
{
	return sprintf(buf, "0x%llx\n", RBD_FEATURES_SUPPORTED);
}

static BUS_ATTR_WO(add);
static BUS_ATTR_WO(remove);
static BUS_ATTR_WO(add_single_major);
static BUS_ATTR_WO(remove_single_major);
static BUS_ATTR_RO(supported_features);

static struct attribute *rbd_bus_attrs[] = {
	&bus_attr_add.attr,
	&bus_attr_remove.attr,
	&bus_attr_add_single_major.attr,
	&bus_attr_remove_single_major.attr,
	&bus_attr_supported_features.attr,
	NULL,
};

static umode_t rbd_bus_is_visible(struct kobject *kobj,
				  struct attribute *attr, int index)
{
	if (!single_major &&
	    (attr == &bus_attr_add_single_major.attr ||
	     attr == &bus_attr_remove_single_major.attr))
		return 0;

	return attr->mode;
}

static const struct attribute_group rbd_bus_group = {
	.attrs = rbd_bus_attrs,
	.is_visible = rbd_bus_is_visible,
};
__ATTRIBUTE_GROUPS(rbd_bus);

static struct bus_type rbd_bus_type = {
	.name		= "rbd",
	.bus_groups	= rbd_bus_groups,
};

static void rbd_root_dev_release(struct device *dev)
{
}

static struct device rbd_root_dev = {
	.init_name =    "rbd",
	.release =      rbd_root_dev_release,
};

static __printf(2, 3)
void rbd_warn(struct rbd_device *rbd_dev, const char *fmt, ...)
{
	struct va_format vaf;
	va_list args;

	va_start(args, fmt);
	vaf.fmt = fmt;
	vaf.va = &args;

	if (!rbd_dev)
		printk(KERN_WARNING "%s: %pV\n", RBD_DRV_NAME, &vaf);
	else if (rbd_dev->disk)
		printk(KERN_WARNING "%s: %s: %pV\n",
			RBD_DRV_NAME, rbd_dev->disk->disk_name, &vaf);
	else if (rbd_dev->spec && rbd_dev->spec->image_name)
		printk(KERN_WARNING "%s: image %s: %pV\n",
			RBD_DRV_NAME, rbd_dev->spec->image_name, &vaf);
	else if (rbd_dev->spec && rbd_dev->spec->image_id)
		printk(KERN_WARNING "%s: id %s: %pV\n",
			RBD_DRV_NAME, rbd_dev->spec->image_id, &vaf);
	else	/* punt */
		printk(KERN_WARNING "%s: rbd_dev %p: %pV\n",
			RBD_DRV_NAME, rbd_dev, &vaf);
	va_end(args);
}

#ifdef RBD_DEBUG
#define rbd_assert(expr)						\
		if (unlikely(!(expr))) {				\
			printk(KERN_ERR "\nAssertion failure in %s() "	\
						"at line %d:\n\n"	\
					"\trbd_assert(%s);\n\n",	\
					__func__, __LINE__, #expr);	\
			BUG();						\
		}
#else /* !RBD_DEBUG */
#  define rbd_assert(expr)	((void) 0)
#endif /* !RBD_DEBUG */

static void rbd_dev_remove_parent(struct rbd_device *rbd_dev);

static int rbd_dev_refresh(struct rbd_device *rbd_dev);
static int rbd_dev_v2_header_onetime(struct rbd_device *rbd_dev);
static int rbd_dev_header_info(struct rbd_device *rbd_dev);
static int rbd_dev_v2_parent_info(struct rbd_device *rbd_dev);
static const char *rbd_dev_v2_snap_name(struct rbd_device *rbd_dev,
					u64 snap_id);
static int _rbd_dev_v2_snap_size(struct rbd_device *rbd_dev, u64 snap_id,
				u8 *order, u64 *snap_size);
static int rbd_dev_v2_get_flags(struct rbd_device *rbd_dev);

static void rbd_obj_handle_request(struct rbd_obj_request *obj_req, int result);

/*
 * Return true if nothing else is pending.
 */
static bool pending_result_dec(struct pending_result *pending, int *result)
{
	rbd_assert(pending->num_pending > 0);

	if (*result && !pending->result)
		pending->result = *result;
	if (--pending->num_pending)
		return false;

	*result = pending->result;
	return true;
}

static int rbd_open(struct block_device *bdev, fmode_t mode)
{
	struct rbd_device *rbd_dev = bdev->bd_disk->private_data;
	bool removing = false;

	spin_lock_irq(&rbd_dev->lock);
	if (test_bit(RBD_DEV_FLAG_REMOVING, &rbd_dev->flags))
		removing = true;
	else
		rbd_dev->open_count++;
	spin_unlock_irq(&rbd_dev->lock);
	if (removing)
		return -ENOENT;

	(void) get_device(&rbd_dev->dev);

	return 0;
}

static void rbd_release(struct gendisk *disk, fmode_t mode)
{
	struct rbd_device *rbd_dev = disk->private_data;
	unsigned long open_count_before;

	spin_lock_irq(&rbd_dev->lock);
	open_count_before = rbd_dev->open_count--;
	spin_unlock_irq(&rbd_dev->lock);
	rbd_assert(open_count_before > 0);

	put_device(&rbd_dev->dev);
}

static const struct block_device_operations rbd_bd_ops = {
	.owner			= THIS_MODULE,
	.open			= rbd_open,
	.release		= rbd_release,
};

/*
 * Initialize an rbd client instance.  Success or not, this function
 * consumes ceph_opts.  Caller holds client_mutex.
 */
static struct rbd_client *rbd_client_create(struct ceph_options *ceph_opts)
{
	struct rbd_client *rbdc;
	int ret = -ENOMEM;

	dout("%s:\n", __func__);
	rbdc = kmalloc(sizeof(struct rbd_client), GFP_KERNEL);
	if (!rbdc)
		goto out_opt;

	kref_init(&rbdc->kref);
	INIT_LIST_HEAD(&rbdc->node);

	rbdc->client = ceph_create_client(ceph_opts, rbdc);
	if (IS_ERR(rbdc->client))
		goto out_rbdc;
	ceph_opts = NULL; /* Now rbdc->client is responsible for ceph_opts */

	ret = ceph_open_session(rbdc->client);
	if (ret < 0)
		goto out_client;

	spin_lock(&rbd_client_list_lock);
	list_add_tail(&rbdc->node, &rbd_client_list);
	spin_unlock(&rbd_client_list_lock);

	dout("%s: rbdc %p\n", __func__, rbdc);

	return rbdc;
out_client:
	ceph_destroy_client(rbdc->client);
out_rbdc:
	kfree(rbdc);
out_opt:
	if (ceph_opts)
		ceph_destroy_options(ceph_opts);
	dout("%s: error %d\n", __func__, ret);

	return ERR_PTR(ret);
}

static struct rbd_client *__rbd_get_client(struct rbd_client *rbdc)
{
	kref_get(&rbdc->kref);

	return rbdc;
}

/*
 * Find a ceph client with specific addr and configuration.  If
 * found, bump its reference count.
 */
static struct rbd_client *rbd_client_find(struct ceph_options *ceph_opts)
{
	struct rbd_client *rbdc = NULL, *iter;

	if (ceph_opts->flags & CEPH_OPT_NOSHARE)
		return NULL;

	spin_lock(&rbd_client_list_lock);
	list_for_each_entry(iter, &rbd_client_list, node) {
		if (!ceph_compare_options(ceph_opts, iter->client)) {
			__rbd_get_client(iter);

			rbdc = iter;
			break;
		}
	}
	spin_unlock(&rbd_client_list_lock);

	return rbdc;
}

/*
 * (Per device) rbd map options
 */
enum {
	Opt_queue_depth,
	Opt_alloc_size,
	Opt_lock_timeout,
	/* int args above */
	Opt_pool_ns,
	Opt_compression_hint,
	/* string args above */
	Opt_read_only,
	Opt_read_write,
	Opt_lock_on_read,
	Opt_exclusive,
	Opt_notrim,
};

enum {
	Opt_compression_hint_none,
	Opt_compression_hint_compressible,
	Opt_compression_hint_incompressible,
};

static const struct constant_table rbd_param_compression_hint[] = {
	{"none",		Opt_compression_hint_none},
	{"compressible",	Opt_compression_hint_compressible},
	{"incompressible",	Opt_compression_hint_incompressible},
	{}
};

static const struct fs_parameter_spec rbd_parameters[] = {
	fsparam_u32	("alloc_size",			Opt_alloc_size),
	fsparam_enum	("compression_hint",		Opt_compression_hint,
			 rbd_param_compression_hint),
	fsparam_flag	("exclusive",			Opt_exclusive),
	fsparam_flag	("lock_on_read",		Opt_lock_on_read),
	fsparam_u32	("lock_timeout",		Opt_lock_timeout),
	fsparam_flag	("notrim",			Opt_notrim),
	fsparam_string	("_pool_ns",			Opt_pool_ns),
	fsparam_u32	("queue_depth",			Opt_queue_depth),
	fsparam_flag	("read_only",			Opt_read_only),
	fsparam_flag	("read_write",			Opt_read_write),
	fsparam_flag	("ro",				Opt_read_only),
	fsparam_flag	("rw",				Opt_read_write),
	{}
};

struct rbd_options {
	int	queue_depth;
	int	alloc_size;
	unsigned long	lock_timeout;
	bool	read_only;
	bool	lock_on_read;
	bool	exclusive;
	bool	trim;

	u32 alloc_hint_flags;  /* CEPH_OSD_OP_ALLOC_HINT_FLAG_* */
};

#define RBD_QUEUE_DEPTH_DEFAULT	BLKDEV_DEFAULT_RQ
#define RBD_ALLOC_SIZE_DEFAULT	(64 * 1024)
#define RBD_LOCK_TIMEOUT_DEFAULT 0  /* no timeout */
#define RBD_READ_ONLY_DEFAULT	false
#define RBD_LOCK_ON_READ_DEFAULT false
#define RBD_EXCLUSIVE_DEFAULT	false
#define RBD_TRIM_DEFAULT	true

struct rbd_parse_opts_ctx {
	struct rbd_spec		*spec;
	struct ceph_options	*copts;
	struct rbd_options	*opts;
};

static char* obj_op_name(enum obj_operation_type op_type)
{
	switch (op_type) {
	case OBJ_OP_READ:
		return "read";
	case OBJ_OP_WRITE:
		return "write";
	case OBJ_OP_DISCARD:
		return "discard";
	case OBJ_OP_ZEROOUT:
		return "zeroout";
	case OBJ_OP_CMP_AND_WRITE:
		return "compare-and-write";
	default:
		return "???";
	}
}

/*
 * Destroy ceph client
 *
 * Caller must hold rbd_client_list_lock.
 */
static void rbd_client_release(struct kref *kref)
{
	struct rbd_client *rbdc = container_of(kref, struct rbd_client, kref);

	dout("%s: rbdc %p\n", __func__, rbdc);
	spin_lock(&rbd_client_list_lock);
	list_del(&rbdc->node);
	spin_unlock(&rbd_client_list_lock);

	ceph_destroy_client(rbdc->client);
	kfree(rbdc);
}

/*
 * Drop reference to ceph client node. If it's not referenced anymore, release
 * it.
 */
static void rbd_put_client(struct rbd_client *rbdc)
{
	if (rbdc)
		kref_put(&rbdc->kref, rbd_client_release);
}

/*
 * Get a ceph client with specific addr and configuration, if one does
 * not exist create it.  Either way, ceph_opts is consumed by this
 * function.
 */
static struct rbd_client *rbd_get_client(struct ceph_options *ceph_opts)
{
	struct rbd_client *rbdc;
	int ret;

	mutex_lock(&client_mutex);
	rbdc = rbd_client_find(ceph_opts);
	if (rbdc) {
		ceph_destroy_options(ceph_opts);

		/*
		 * Using an existing client.  Make sure ->pg_pools is up to
		 * date before we look up the pool id in do_rbd_add().
		 */
		ret = ceph_wait_for_latest_osdmap(rbdc->client,
					rbdc->client->options->mount_timeout);
		if (ret) {
			rbd_warn(NULL, "failed to get latest osdmap: %d", ret);
			rbd_put_client(rbdc);
			rbdc = ERR_PTR(ret);
		}
	} else {
		rbdc = rbd_client_create(ceph_opts);
	}
	mutex_unlock(&client_mutex);

	return rbdc;
}

static bool rbd_image_format_valid(u32 image_format)
{
	return image_format == 1 || image_format == 2;
}

static bool rbd_dev_ondisk_valid(struct rbd_image_header_ondisk *ondisk)
{
	size_t size;
	u32 snap_count;

	/* The header has to start with the magic rbd header text */
	if (memcmp(&ondisk->text, RBD_HEADER_TEXT, sizeof (RBD_HEADER_TEXT)))
		return false;

	/* The bio layer requires at least sector-sized I/O */

	if (ondisk->options.order < SECTOR_SHIFT)
		return false;

	/* If we use u64 in a few spots we may be able to loosen this */

	if (ondisk->options.order > 8 * sizeof (int) - 1)
		return false;

	/*
	 * The size of a snapshot header has to fit in a size_t, and
	 * that limits the number of snapshots.
	 */
	snap_count = le32_to_cpu(ondisk->snap_count);
	size = SIZE_MAX - sizeof (struct ceph_snap_context);
	if (snap_count > size / sizeof (__le64))
		return false;

	/*
	 * Not only that, but the size of the entire the snapshot
	 * header must also be representable in a size_t.
	 */
	size -= snap_count * sizeof (__le64);
	if ((u64) size < le64_to_cpu(ondisk->snap_names_len))
		return false;

	return true;
}

/*
 * returns the size of an object in the image
 */
static u32 rbd_obj_bytes(struct rbd_image_header *header)
{
	return 1U << header->obj_order;
}

static void rbd_init_layout(struct rbd_device *rbd_dev)
{
	if (rbd_dev->header.stripe_unit == 0 ||
	    rbd_dev->header.stripe_count == 0) {
		rbd_dev->header.stripe_unit = rbd_obj_bytes(&rbd_dev->header);
		rbd_dev->header.stripe_count = 1;
	}

	rbd_dev->layout.stripe_unit = rbd_dev->header.stripe_unit;
	rbd_dev->layout.stripe_count = rbd_dev->header.stripe_count;
	rbd_dev->layout.object_size = rbd_obj_bytes(&rbd_dev->header);
	rbd_dev->layout.pool_id = rbd_dev->header.data_pool_id == CEPH_NOPOOL ?
			  rbd_dev->spec->pool_id : rbd_dev->header.data_pool_id;
	RCU_INIT_POINTER(rbd_dev->layout.pool_ns, NULL);
}

/*
 * Fill an rbd image header with information from the given format 1
 * on-disk header.
 */
static int rbd_header_from_disk(struct rbd_device *rbd_dev,
				 struct rbd_image_header_ondisk *ondisk)
{
	struct rbd_image_header *header = &rbd_dev->header;
	bool first_time = header->object_prefix == NULL;
	struct ceph_snap_context *snapc;
	char *object_prefix = NULL;
	char *snap_names = NULL;
	u64 *snap_sizes = NULL;
	u32 snap_count;
	int ret = -ENOMEM;
	u32 i;

	/* Allocate this now to avoid having to handle failure below */

	if (first_time) {
		object_prefix = kstrndup(ondisk->object_prefix,
					 sizeof(ondisk->object_prefix),
					 GFP_KERNEL);
		if (!object_prefix)
			return -ENOMEM;
	}

	/* Allocate the snapshot context and fill it in */

	snap_count = le32_to_cpu(ondisk->snap_count);
	snapc = ceph_create_snap_context(snap_count, GFP_KERNEL);
	if (!snapc)
		goto out_err;
	snapc->seq = le64_to_cpu(ondisk->snap_seq);
	if (snap_count) {
		struct rbd_image_snap_ondisk *snaps;
		u64 snap_names_len = le64_to_cpu(ondisk->snap_names_len);

		/* We'll keep a copy of the snapshot names... */

		if (snap_names_len > (u64)SIZE_MAX)
			goto out_2big;
		snap_names = kmalloc(snap_names_len, GFP_KERNEL);
		if (!snap_names)
			goto out_err;

		/* ...as well as the array of their sizes. */
		snap_sizes = kmalloc_array(snap_count,
					   sizeof(*header->snap_sizes),
					   GFP_KERNEL);
		if (!snap_sizes)
			goto out_err;

		/*
		 * Copy the names, and fill in each snapshot's id
		 * and size.
		 *
		 * Note that rbd_dev_v1_header_info() guarantees the
		 * ondisk buffer we're working with has
		 * snap_names_len bytes beyond the end of the
		 * snapshot id array, this memcpy() is safe.
		 */
		memcpy(snap_names, &ondisk->snaps[snap_count], snap_names_len);
		snaps = ondisk->snaps;
		for (i = 0; i < snap_count; i++) {
			snapc->snaps[i] = le64_to_cpu(snaps[i].id);
			snap_sizes[i] = le64_to_cpu(snaps[i].image_size);
		}
	}

	/* We won't fail any more, fill in the header */

	if (first_time) {
		header->object_prefix = object_prefix;
		header->obj_order = ondisk->options.order;
		rbd_init_layout(rbd_dev);
	} else {
		ceph_put_snap_context(header->snapc);
		kfree(header->snap_names);
		kfree(header->snap_sizes);
	}

	/* The remaining fields always get updated (when we refresh) */

	header->image_size = le64_to_cpu(ondisk->image_size);
	header->snapc = snapc;
	header->snap_names = snap_names;
	header->snap_sizes = snap_sizes;

	return 0;
out_2big:
	ret = -EIO;
out_err:
	kfree(snap_sizes);
	kfree(snap_names);
	ceph_put_snap_context(snapc);
	kfree(object_prefix);

	return ret;
}

static const char *_rbd_dev_v1_snap_name(struct rbd_device *rbd_dev, u32 which)
{
	const char *snap_name;

	rbd_assert(which < rbd_dev->header.snapc->num_snaps);

	/* Skip over names until we find the one we are looking for */

	snap_name = rbd_dev->header.snap_names;
	while (which--)
		snap_name += strlen(snap_name) + 1;

	return kstrdup(snap_name, GFP_KERNEL);
}

/*
 * Snapshot id comparison function for use with qsort()/bsearch().
 * Note that result is for snapshots in *descending* order.
 */
static int snapid_compare_reverse(const void *s1, const void *s2)
{
	u64 snap_id1 = *(u64 *)s1;
	u64 snap_id2 = *(u64 *)s2;

	if (snap_id1 < snap_id2)
		return 1;
	return snap_id1 == snap_id2 ? 0 : -1;
}

/*
 * Search a snapshot context to see if the given snapshot id is
 * present.
 *
 * Returns the position of the snapshot id in the array if it's found,
 * or BAD_SNAP_INDEX otherwise.
 *
 * Note: The snapshot array is in kept sorted (by the osd) in
 * reverse order, highest snapshot id first.
 */
static u32 rbd_dev_snap_index(struct rbd_device *rbd_dev, u64 snap_id)
{
	struct ceph_snap_context *snapc = rbd_dev->header.snapc;
	u64 *found;

	found = bsearch(&snap_id, &snapc->snaps, snapc->num_snaps,
				sizeof (snap_id), snapid_compare_reverse);

	return found ? (u32)(found - &snapc->snaps[0]) : BAD_SNAP_INDEX;
}

static const char *rbd_dev_v1_snap_name(struct rbd_device *rbd_dev,
					u64 snap_id)
{
	u32 which;
	const char *snap_name;

	which = rbd_dev_snap_index(rbd_dev, snap_id);
	if (which == BAD_SNAP_INDEX)
		return ERR_PTR(-ENOENT);

	snap_name = _rbd_dev_v1_snap_name(rbd_dev, which);
	return snap_name ? snap_name : ERR_PTR(-ENOMEM);
}

static const char *rbd_snap_name(struct rbd_device *rbd_dev, u64 snap_id)
{
	if (snap_id == CEPH_NOSNAP)
		return RBD_SNAP_HEAD_NAME;

	rbd_assert(rbd_image_format_valid(rbd_dev->image_format));
	if (rbd_dev->image_format == 1)
		return rbd_dev_v1_snap_name(rbd_dev, snap_id);

	return rbd_dev_v2_snap_name(rbd_dev, snap_id);
}

static int rbd_snap_size(struct rbd_device *rbd_dev, u64 snap_id,
				u64 *snap_size)
{
	rbd_assert(rbd_image_format_valid(rbd_dev->image_format));
	if (snap_id == CEPH_NOSNAP) {
		*snap_size = rbd_dev->header.image_size;
	} else if (rbd_dev->image_format == 1) {
		u32 which;

		which = rbd_dev_snap_index(rbd_dev, snap_id);
		if (which == BAD_SNAP_INDEX)
			return -ENOENT;

		*snap_size = rbd_dev->header.snap_sizes[which];
	} else {
		u64 size = 0;
		int ret;

		ret = _rbd_dev_v2_snap_size(rbd_dev, snap_id, NULL, &size);
		if (ret)
			return ret;

		*snap_size = size;
	}
	return 0;
}

static int rbd_dev_mapping_set(struct rbd_device *rbd_dev)
{
	u64 snap_id = rbd_dev->spec->snap_id;
	u64 size = 0;
	int ret;

	ret = rbd_snap_size(rbd_dev, snap_id, &size);
	if (ret)
		return ret;

	rbd_dev->mapping.size = size;
	return 0;
}

static void rbd_dev_mapping_clear(struct rbd_device *rbd_dev)
{
	rbd_dev->mapping.size = 0;
}

static void zero_bios(struct ceph_bio_iter *bio_pos, u32 off, u32 bytes)
{
	struct ceph_bio_iter it = *bio_pos;

	ceph_bio_iter_advance(&it, off);
	ceph_bio_iter_advance_step(&it, bytes, ({
		memzero_bvec(&bv);
	}));
}

static void zero_bvecs(struct ceph_bvec_iter *bvec_pos, u32 off, u32 bytes)
{
	struct ceph_bvec_iter it = *bvec_pos;

	ceph_bvec_iter_advance(&it, off);
	ceph_bvec_iter_advance_step(&it, bytes, ({
		memzero_bvec(&bv);
	}));
}

/*
 * Zero a range in @obj_req data buffer defined by a bio (list) or
 * (private) bio_vec array.
 *
 * @off is relative to the start of the data buffer.
 */
static void rbd_obj_zero_range(struct rbd_obj_request *obj_req, u32 off,
			       u32 bytes)
{
	dout("%s %p data buf %u~%u\n", __func__, obj_req, off, bytes);

	switch (obj_req->img_request->data_type) {
	case OBJ_REQUEST_BIO:
		zero_bios(&obj_req->bio_pos, off, bytes);
		break;
	case OBJ_REQUEST_BVECS:
	case OBJ_REQUEST_OWN_BVECS:
		zero_bvecs(&obj_req->bvec_pos, off, bytes);
		break;
	default:
		BUG();
	}
}

static void rbd_obj_request_destroy(struct kref *kref);
static void rbd_obj_request_put(struct rbd_obj_request *obj_request)
{
	rbd_assert(obj_request != NULL);
	dout("%s: obj %p (was %d)\n", __func__, obj_request,
		kref_read(&obj_request->kref));
	kref_put(&obj_request->kref, rbd_obj_request_destroy);
}

static inline void rbd_img_obj_request_add(struct rbd_img_request *img_request,
					struct rbd_obj_request *obj_request)
{
	rbd_assert(obj_request->img_request == NULL);

	/* Image request now owns object's original reference */
	obj_request->img_request = img_request;
	dout("%s: img %p obj %p\n", __func__, img_request, obj_request);
}

static inline void rbd_img_obj_request_del(struct rbd_img_request *img_request,
					struct rbd_obj_request *obj_request)
{
	dout("%s: img %p obj %p\n", __func__, img_request, obj_request);
	list_del(&obj_request->ex.oe_item);
	rbd_assert(obj_request->img_request == img_request);
	rbd_obj_request_put(obj_request);
}

static void rbd_osd_submit(struct ceph_osd_request *osd_req)
{
	struct rbd_obj_request *obj_req = osd_req->r_priv;

	dout("%s osd_req %p for obj_req %p objno %llu %llu~%llu\n",
	     __func__, osd_req, obj_req, obj_req->ex.oe_objno,
	     obj_req->ex.oe_off, obj_req->ex.oe_len);
	ceph_osdc_start_request(osd_req->r_osdc, osd_req);
}

/*
 * The default/initial value for all image request flags is 0.  Each
 * is conditionally set to 1 at image request initialization time
 * and currently never change thereafter.
 */
static void img_request_layered_set(struct rbd_img_request *img_request)
{
	set_bit(IMG_REQ_LAYERED, &img_request->flags);
}

static bool img_request_layered_test(struct rbd_img_request *img_request)
{
	return test_bit(IMG_REQ_LAYERED, &img_request->flags) != 0;
}

static bool rbd_obj_is_entire(struct rbd_obj_request *obj_req)
{
	struct rbd_device *rbd_dev = obj_req->img_request->rbd_dev;

	return !obj_req->ex.oe_off &&
	       obj_req->ex.oe_len == rbd_dev->layout.object_size;
}

static bool rbd_obj_is_tail(struct rbd_obj_request *obj_req)
{
	struct rbd_device *rbd_dev = obj_req->img_request->rbd_dev;

	return obj_req->ex.oe_off + obj_req->ex.oe_len ==
					rbd_dev->layout.object_size;
}

/*
 * Must be called after rbd_obj_calc_img_extents().
 */
static void rbd_obj_set_copyup_enabled(struct rbd_obj_request *obj_req)
{
	rbd_assert(obj_req->img_request->snapc);

	if (obj_req->img_request->op_type == OBJ_OP_DISCARD) {
		dout("%s %p objno %llu discard\n", __func__, obj_req,
		     obj_req->ex.oe_objno);
		return;
	}

	if (!obj_req->num_img_extents) {
		dout("%s %p objno %llu not overlapping\n", __func__, obj_req,
		     obj_req->ex.oe_objno);
		return;
	}

	if (rbd_obj_is_entire(obj_req) &&
	    !obj_req->img_request->snapc->num_snaps) {
		dout("%s %p objno %llu entire\n", __func__, obj_req,
		     obj_req->ex.oe_objno);
		return;
	}

	obj_req->flags |= RBD_OBJ_FLAG_COPYUP_ENABLED;
}

static u64 rbd_obj_img_extents_bytes(struct rbd_obj_request *obj_req)
{
	return ceph_file_extents_bytes(obj_req->img_extents,
				       obj_req->num_img_extents);
}

static bool rbd_img_is_write(struct rbd_img_request *img_req)
{
	switch (img_req->op_type) {
	case OBJ_OP_READ:
		return false;
	case OBJ_OP_WRITE:
	case OBJ_OP_DISCARD:
	case OBJ_OP_ZEROOUT:
	case OBJ_OP_CMP_AND_WRITE:
		return true;
	default:
		BUG();
	}
}

static void rbd_osd_req_callback(struct ceph_osd_request *osd_req)
{
	struct rbd_obj_request *obj_req = osd_req->r_priv;
	int result;

	dout("%s osd_req %p result %d for obj_req %p\n", __func__, osd_req,
	     osd_req->r_result, obj_req);

	/*
	 * Writes aren't allowed to return a data payload.  In some
	 * guarded write cases (e.g. stat + zero on an empty object)
	 * a stat response makes it through, but we don't care.
	 */
	if (osd_req->r_result > 0 && rbd_img_is_write(obj_req->img_request))
		result = 0;
	else
		result = osd_req->r_result;

	rbd_obj_handle_request(obj_req, result);
}

static void rbd_osd_format_read(struct ceph_osd_request *osd_req)
{
	struct rbd_obj_request *obj_request = osd_req->r_priv;
	struct rbd_device *rbd_dev = obj_request->img_request->rbd_dev;
	struct ceph_options *opt = rbd_dev->rbd_client->client->options;

	osd_req->r_flags = CEPH_OSD_FLAG_READ | opt->read_from_replica;
	osd_req->r_snapid = obj_request->img_request->snap_id;
}

static void rbd_osd_format_write(struct ceph_osd_request *osd_req)
{
	struct rbd_obj_request *obj_request = osd_req->r_priv;

	osd_req->r_flags = CEPH_OSD_FLAG_WRITE;
	ktime_get_real_ts64(&osd_req->r_mtime);
	osd_req->r_data_offset = obj_request->ex.oe_off;
}

static struct ceph_osd_request *
__rbd_obj_add_osd_request(struct rbd_obj_request *obj_req,
			  struct ceph_snap_context *snapc, int num_ops)
{
	struct rbd_device *rbd_dev = obj_req->img_request->rbd_dev;
	struct ceph_osd_client *osdc = &rbd_dev->rbd_client->client->osdc;
	struct ceph_osd_request *req;
	const char *name_format = rbd_dev->image_format == 1 ?
				      RBD_V1_DATA_FORMAT : RBD_V2_DATA_FORMAT;
	int ret;

	req = ceph_osdc_alloc_request(osdc, snapc, num_ops, false, GFP_NOIO);
	if (!req)
		return ERR_PTR(-ENOMEM);

	list_add_tail(&req->r_private_item, &obj_req->osd_reqs);
	req->r_callback = rbd_osd_req_callback;
	req->r_priv = obj_req;

	/*
	 * Data objects may be stored in a separate pool, but always in
	 * the same namespace in that pool as the header in its pool.
	 */
	ceph_oloc_copy(&req->r_base_oloc, &rbd_dev->header_oloc);
	req->r_base_oloc.pool = rbd_dev->layout.pool_id;

	ret = ceph_oid_aprintf(&req->r_base_oid, GFP_NOIO, name_format,
			       rbd_dev->header.object_prefix,
			       obj_req->ex.oe_objno);
	if (ret)
		return ERR_PTR(ret);

	return req;
}

static struct ceph_osd_request *
rbd_obj_add_osd_request(struct rbd_obj_request *obj_req, int num_ops)
{
	rbd_assert(obj_req->img_request->snapc);
	return __rbd_obj_add_osd_request(obj_req, obj_req->img_request->snapc,
					 num_ops);
}

static struct rbd_obj_request *rbd_obj_request_create(void)
{
	struct rbd_obj_request *obj_request;

	obj_request = kmem_cache_zalloc(rbd_obj_request_cache, GFP_NOIO);
	if (!obj_request)
		return NULL;

	ceph_object_extent_init(&obj_request->ex);
	INIT_LIST_HEAD(&obj_request->osd_reqs);
	mutex_init(&obj_request->state_mutex);
	kref_init(&obj_request->kref);

	dout("%s %p\n", __func__, obj_request);
	return obj_request;
}

static void rbd_obj_request_destroy(struct kref *kref)
{
	struct rbd_obj_request *obj_request;
	struct ceph_osd_request *osd_req;
	u32 i;

	obj_request = container_of(kref, struct rbd_obj_request, kref);

	dout("%s: obj %p\n", __func__, obj_request);

	while (!list_empty(&obj_request->osd_reqs)) {
		osd_req = list_first_entry(&obj_request->osd_reqs,
				    struct ceph_osd_request, r_private_item);
		list_del_init(&osd_req->r_private_item);
		ceph_osdc_put_request(osd_req);
	}

	switch (obj_request->img_request->data_type) {
	case OBJ_REQUEST_NODATA:
	case OBJ_REQUEST_BIO:
	case OBJ_REQUEST_BVECS:
		break;		/* Nothing to do */
	case OBJ_REQUEST_OWN_BVECS:
		kfree(obj_request->bvec_pos.bvecs);
		break;
	default:
		BUG();
	}

	kfree(obj_request->img_extents);
	if (obj_request->copyup_bvecs) {
		for (i = 0; i < obj_request->copyup_bvec_count; i++) {
			if (obj_request->copyup_bvecs[i].bv_page)
				__free_page(obj_request->copyup_bvecs[i].bv_page);
		}
		kfree(obj_request->copyup_bvecs);
	}

	kmem_cache_free(rbd_obj_request_cache, obj_request);
}

/* It's OK to call this for a device with no parent */

static void rbd_spec_put(struct rbd_spec *spec);
static void rbd_dev_unparent(struct rbd_device *rbd_dev)
{
	rbd_dev_remove_parent(rbd_dev);
	rbd_spec_put(rbd_dev->parent_spec);
	rbd_dev->parent_spec = NULL;
	rbd_dev->parent_overlap = 0;
}

/*
 * Parent image reference counting is used to determine when an
 * image's parent fields can be safely torn down--after there are no
 * more in-flight requests to the parent image.  When the last
 * reference is dropped, cleaning them up is safe.
 */
static void rbd_dev_parent_put(struct rbd_device *rbd_dev)
{
	int counter;

	if (!rbd_dev->parent_spec)
		return;

	counter = atomic_dec_return_safe(&rbd_dev->parent_ref);
	if (counter > 0)
		return;

	/* Last reference; clean up parent data structures */

	if (!counter)
		rbd_dev_unparent(rbd_dev);
	else
		rbd_warn(rbd_dev, "parent reference underflow");
}

/*
 * If an image has a non-zero parent overlap, get a reference to its
 * parent.
 *
 * Returns true if the rbd device has a parent with a non-zero
 * overlap and a reference for it was successfully taken, or
 * false otherwise.
 */
static bool rbd_dev_parent_get(struct rbd_device *rbd_dev)
{
	int counter = 0;

	if (!rbd_dev->parent_spec)
		return false;

	if (rbd_dev->parent_overlap)
		counter = atomic_inc_return_safe(&rbd_dev->parent_ref);

	if (counter < 0)
		rbd_warn(rbd_dev, "parent reference overflow");

	return counter > 0;
}

static void rbd_img_request_init(struct rbd_img_request *img_request,
				 struct rbd_device *rbd_dev,
				 enum obj_operation_type op_type,
				 rbd_img_request_end_cb_t end_cb)
{
	memset(img_request, 0, sizeof(*img_request));

	img_request->rbd_dev = rbd_dev;
	img_request->op_type = op_type;

	INIT_LIST_HEAD(&img_request->lock_item);
	INIT_LIST_HEAD(&img_request->object_extents);
	mutex_init(&img_request->state_mutex);
	img_request->callback = end_cb;
}

<<<<<<< HEAD
/* This is for use by LIO RBD so we don't export the caches directly */
struct rbd_img_request *rbd_img_request_create(
					struct rbd_device *rbd_dev,
					enum obj_operation_type op_type,
					rbd_img_request_end_cb_t end_cb)
{
	struct rbd_img_request *img_request;

	img_request = kmem_cache_alloc(rbd_img_request_cache, GFP_NOIO);
	if (!img_request)
		return NULL;

	rbd_img_request_init(img_request, rbd_dev, op_type, end_cb);
	return img_request;
}
EXPORT_SYMBOL(rbd_img_request_create);

=======
/*
 * Only snap_id is captured here, for reads.  For writes, snapshot
 * context is captured in rbd_img_object_requests() after exclusive
 * lock is ensured to be held.
 */
>>>>>>> eb3cdb58
static void rbd_img_capture_header(struct rbd_img_request *img_req)
{
	struct rbd_device *rbd_dev = img_req->rbd_dev;

	lockdep_assert_held(&rbd_dev->header_rwsem);

	if (!rbd_img_is_write(img_req))
		img_req->snap_id = rbd_dev->spec->snap_id;

	if (rbd_dev_parent_get(rbd_dev))
		img_request_layered_set(img_req);
}

void rbd_img_request_destroy(struct rbd_img_request *img_request)
{
	struct rbd_obj_request *obj_request;
	struct rbd_obj_request *next_obj_request;

	dout("%s: img %p\n", __func__, img_request);

	WARN_ON(!list_empty(&img_request->lock_item));
	for_each_obj_request_safe(img_request, obj_request, next_obj_request)
		rbd_img_obj_request_del(img_request, obj_request);

	if (img_request_layered_test(img_request))
		rbd_dev_parent_put(img_request->rbd_dev);

	if (rbd_img_is_write(img_request))
		ceph_put_snap_context(img_request->snapc);

	if (test_bit(IMG_REQ_CHILD, &img_request->flags))
		kmem_cache_free(rbd_img_request_cache, img_request);
}
EXPORT_SYMBOL(rbd_img_request_destroy);

#define BITS_PER_OBJ	2
#define OBJS_PER_BYTE	(BITS_PER_BYTE / BITS_PER_OBJ)
#define OBJ_MASK	((1 << BITS_PER_OBJ) - 1)

static void __rbd_object_map_index(struct rbd_device *rbd_dev, u64 objno,
				   u64 *index, u8 *shift)
{
	u32 off;

	rbd_assert(objno < rbd_dev->object_map_size);
	*index = div_u64_rem(objno, OBJS_PER_BYTE, &off);
	*shift = (OBJS_PER_BYTE - off - 1) * BITS_PER_OBJ;
}

static u8 __rbd_object_map_get(struct rbd_device *rbd_dev, u64 objno)
{
	u64 index;
	u8 shift;

	lockdep_assert_held(&rbd_dev->object_map_lock);
	__rbd_object_map_index(rbd_dev, objno, &index, &shift);
	return (rbd_dev->object_map[index] >> shift) & OBJ_MASK;
}

static void __rbd_object_map_set(struct rbd_device *rbd_dev, u64 objno, u8 val)
{
	u64 index;
	u8 shift;
	u8 *p;

	lockdep_assert_held(&rbd_dev->object_map_lock);
	rbd_assert(!(val & ~OBJ_MASK));

	__rbd_object_map_index(rbd_dev, objno, &index, &shift);
	p = &rbd_dev->object_map[index];
	*p = (*p & ~(OBJ_MASK << shift)) | (val << shift);
}

static u8 rbd_object_map_get(struct rbd_device *rbd_dev, u64 objno)
{
	u8 state;

	spin_lock(&rbd_dev->object_map_lock);
	state = __rbd_object_map_get(rbd_dev, objno);
	spin_unlock(&rbd_dev->object_map_lock);
	return state;
}

static bool use_object_map(struct rbd_device *rbd_dev)
{
	/*
	 * An image mapped read-only can't use the object map -- it isn't
	 * loaded because the header lock isn't acquired.  Someone else can
	 * write to the image and update the object map behind our back.
	 *
	 * A snapshot can't be written to, so using the object map is always
	 * safe.
	 */
	if (!rbd_is_snap(rbd_dev) && rbd_is_ro(rbd_dev))
		return false;

	return ((rbd_dev->header.features & RBD_FEATURE_OBJECT_MAP) &&
		!(rbd_dev->object_map_flags & RBD_FLAG_OBJECT_MAP_INVALID));
}

static bool rbd_object_map_may_exist(struct rbd_device *rbd_dev, u64 objno)
{
	u8 state;

	/* fall back to default logic if object map is disabled or invalid */
	if (!use_object_map(rbd_dev))
		return true;

	state = rbd_object_map_get(rbd_dev, objno);
	return state != OBJECT_NONEXISTENT;
}

static void rbd_object_map_name(struct rbd_device *rbd_dev, u64 snap_id,
				struct ceph_object_id *oid)
{
	if (snap_id == CEPH_NOSNAP)
		ceph_oid_printf(oid, "%s%s", RBD_OBJECT_MAP_PREFIX,
				rbd_dev->spec->image_id);
	else
		ceph_oid_printf(oid, "%s%s.%016llx", RBD_OBJECT_MAP_PREFIX,
				rbd_dev->spec->image_id, snap_id);
}

static int rbd_object_map_lock(struct rbd_device *rbd_dev)
{
	struct ceph_osd_client *osdc = &rbd_dev->rbd_client->client->osdc;
	CEPH_DEFINE_OID_ONSTACK(oid);
	u8 lock_type;
	char *lock_tag;
	struct ceph_locker *lockers;
	u32 num_lockers;
	bool broke_lock = false;
	int ret;

	rbd_object_map_name(rbd_dev, CEPH_NOSNAP, &oid);

again:
	ret = ceph_cls_lock(osdc, &oid, &rbd_dev->header_oloc, RBD_LOCK_NAME,
			    CEPH_CLS_LOCK_EXCLUSIVE, "", "", "", 0);
	if (ret != -EBUSY || broke_lock) {
		if (ret == -EEXIST)
			ret = 0; /* already locked by myself */
		if (ret)
			rbd_warn(rbd_dev, "failed to lock object map: %d", ret);
		return ret;
	}

	ret = ceph_cls_lock_info(osdc, &oid, &rbd_dev->header_oloc,
				 RBD_LOCK_NAME, &lock_type, &lock_tag,
				 &lockers, &num_lockers);
	if (ret) {
		if (ret == -ENOENT)
			goto again;

		rbd_warn(rbd_dev, "failed to get object map lockers: %d", ret);
		return ret;
	}

	kfree(lock_tag);
	if (num_lockers == 0)
		goto again;

	rbd_warn(rbd_dev, "breaking object map lock owned by %s%llu",
		 ENTITY_NAME(lockers[0].id.name));

	ret = ceph_cls_break_lock(osdc, &oid, &rbd_dev->header_oloc,
				  RBD_LOCK_NAME, lockers[0].id.cookie,
				  &lockers[0].id.name);
	ceph_free_lockers(lockers, num_lockers);
	if (ret) {
		if (ret == -ENOENT)
			goto again;

		rbd_warn(rbd_dev, "failed to break object map lock: %d", ret);
		return ret;
	}

	broke_lock = true;
	goto again;
}

static void rbd_object_map_unlock(struct rbd_device *rbd_dev)
{
	struct ceph_osd_client *osdc = &rbd_dev->rbd_client->client->osdc;
	CEPH_DEFINE_OID_ONSTACK(oid);
	int ret;

	rbd_object_map_name(rbd_dev, CEPH_NOSNAP, &oid);

	ret = ceph_cls_unlock(osdc, &oid, &rbd_dev->header_oloc, RBD_LOCK_NAME,
			      "");
	if (ret && ret != -ENOENT)
		rbd_warn(rbd_dev, "failed to unlock object map: %d", ret);
}

static int decode_object_map_header(void **p, void *end, u64 *object_map_size)
{
	u8 struct_v;
	u32 struct_len;
	u32 header_len;
	void *header_end;
	int ret;

	ceph_decode_32_safe(p, end, header_len, e_inval);
	header_end = *p + header_len;

	ret = ceph_start_decoding(p, end, 1, "BitVector header", &struct_v,
				  &struct_len);
	if (ret)
		return ret;

	ceph_decode_64_safe(p, end, *object_map_size, e_inval);

	*p = header_end;
	return 0;

e_inval:
	return -EINVAL;
}

static int __rbd_object_map_load(struct rbd_device *rbd_dev)
{
	struct ceph_osd_client *osdc = &rbd_dev->rbd_client->client->osdc;
	CEPH_DEFINE_OID_ONSTACK(oid);
	struct page **pages;
	void *p, *end;
	size_t reply_len;
	u64 num_objects;
	u64 object_map_bytes;
	u64 object_map_size;
	int num_pages;
	int ret;

	rbd_assert(!rbd_dev->object_map && !rbd_dev->object_map_size);

	num_objects = ceph_get_num_objects(&rbd_dev->layout,
					   rbd_dev->mapping.size);
	object_map_bytes = DIV_ROUND_UP_ULL(num_objects * BITS_PER_OBJ,
					    BITS_PER_BYTE);
	num_pages = calc_pages_for(0, object_map_bytes) + 1;
	pages = ceph_alloc_page_vector(num_pages, GFP_KERNEL);
	if (IS_ERR(pages))
		return PTR_ERR(pages);

	reply_len = num_pages * PAGE_SIZE;
	rbd_object_map_name(rbd_dev, rbd_dev->spec->snap_id, &oid);
	ret = ceph_osdc_call(osdc, &oid, &rbd_dev->header_oloc,
			     "rbd", "object_map_load", CEPH_OSD_FLAG_READ,
			     NULL, 0, pages, &reply_len);
	if (ret)
		goto out;

	p = page_address(pages[0]);
	end = p + min(reply_len, (size_t)PAGE_SIZE);
	ret = decode_object_map_header(&p, end, &object_map_size);
	if (ret)
		goto out;

	if (object_map_size != num_objects) {
		rbd_warn(rbd_dev, "object map size mismatch: %llu vs %llu",
			 object_map_size, num_objects);
		ret = -EINVAL;
		goto out;
	}

	if (offset_in_page(p) + object_map_bytes > reply_len) {
		ret = -EINVAL;
		goto out;
	}

	rbd_dev->object_map = kvmalloc(object_map_bytes, GFP_KERNEL);
	if (!rbd_dev->object_map) {
		ret = -ENOMEM;
		goto out;
	}

	rbd_dev->object_map_size = object_map_size;
	ceph_copy_from_page_vector(pages, rbd_dev->object_map,
				   offset_in_page(p), object_map_bytes);

out:
	ceph_release_page_vector(pages, num_pages);
	return ret;
}

static void rbd_object_map_free(struct rbd_device *rbd_dev)
{
	kvfree(rbd_dev->object_map);
	rbd_dev->object_map = NULL;
	rbd_dev->object_map_size = 0;
}

static int rbd_object_map_load(struct rbd_device *rbd_dev)
{
	int ret;

	ret = __rbd_object_map_load(rbd_dev);
	if (ret)
		return ret;

	ret = rbd_dev_v2_get_flags(rbd_dev);
	if (ret) {
		rbd_object_map_free(rbd_dev);
		return ret;
	}

	if (rbd_dev->object_map_flags & RBD_FLAG_OBJECT_MAP_INVALID)
		rbd_warn(rbd_dev, "object map is invalid");

	return 0;
}

static int rbd_object_map_open(struct rbd_device *rbd_dev)
{
	int ret;

	ret = rbd_object_map_lock(rbd_dev);
	if (ret)
		return ret;

	ret = rbd_object_map_load(rbd_dev);
	if (ret) {
		rbd_object_map_unlock(rbd_dev);
		return ret;
	}

	return 0;
}

static void rbd_object_map_close(struct rbd_device *rbd_dev)
{
	rbd_object_map_free(rbd_dev);
	rbd_object_map_unlock(rbd_dev);
}

/*
 * This function needs snap_id (or more precisely just something to
 * distinguish between HEAD and snapshot object maps), new_state and
 * current_state that were passed to rbd_object_map_update().
 *
 * To avoid allocating and stashing a context we piggyback on the OSD
 * request.  A HEAD update has two ops (assert_locked).  For new_state
 * and current_state we decode our own object_map_update op, encoded in
 * rbd_cls_object_map_update().
 */
static int rbd_object_map_update_finish(struct rbd_obj_request *obj_req,
					struct ceph_osd_request *osd_req)
{
	struct rbd_device *rbd_dev = obj_req->img_request->rbd_dev;
	struct ceph_osd_data *osd_data;
	u64 objno;
	u8 state, new_state, current_state;
	bool has_current_state;
	void *p;

	if (osd_req->r_result)
		return osd_req->r_result;

	/*
	 * Nothing to do for a snapshot object map.
	 */
	if (osd_req->r_num_ops == 1)
		return 0;

	/*
	 * Update in-memory HEAD object map.
	 */
	rbd_assert(osd_req->r_num_ops == 2);
	osd_data = osd_req_op_data(osd_req, 1, cls, request_data);
	rbd_assert(osd_data->type == CEPH_OSD_DATA_TYPE_PAGES);

	p = page_address(osd_data->pages[0]);
	objno = ceph_decode_64(&p);
	rbd_assert(objno == obj_req->ex.oe_objno);
	rbd_assert(ceph_decode_64(&p) == objno + 1);
	new_state = ceph_decode_8(&p);
	has_current_state = ceph_decode_8(&p);
	if (has_current_state)
		current_state = ceph_decode_8(&p);

	spin_lock(&rbd_dev->object_map_lock);
	state = __rbd_object_map_get(rbd_dev, objno);
	if (!has_current_state || current_state == state ||
	    (current_state == OBJECT_EXISTS && state == OBJECT_EXISTS_CLEAN))
		__rbd_object_map_set(rbd_dev, objno, new_state);
	spin_unlock(&rbd_dev->object_map_lock);

	return 0;
}

static void rbd_object_map_callback(struct ceph_osd_request *osd_req)
{
	struct rbd_obj_request *obj_req = osd_req->r_priv;
	int result;

	dout("%s osd_req %p result %d for obj_req %p\n", __func__, osd_req,
	     osd_req->r_result, obj_req);

	result = rbd_object_map_update_finish(obj_req, osd_req);
	rbd_obj_handle_request(obj_req, result);
}

static bool update_needed(struct rbd_device *rbd_dev, u64 objno, u8 new_state)
{
	u8 state = rbd_object_map_get(rbd_dev, objno);

	if (state == new_state ||
	    (new_state == OBJECT_PENDING && state == OBJECT_NONEXISTENT) ||
	    (new_state == OBJECT_NONEXISTENT && state != OBJECT_PENDING))
		return false;

	return true;
}

static int rbd_cls_object_map_update(struct ceph_osd_request *req,
				     int which, u64 objno, u8 new_state,
				     const u8 *current_state)
{
	struct page **pages;
	void *p, *start;
	int ret;

	ret = osd_req_op_cls_init(req, which, "rbd", "object_map_update");
	if (ret)
		return ret;

	pages = ceph_alloc_page_vector(1, GFP_NOIO);
	if (IS_ERR(pages))
		return PTR_ERR(pages);

	p = start = page_address(pages[0]);
	ceph_encode_64(&p, objno);
	ceph_encode_64(&p, objno + 1);
	ceph_encode_8(&p, new_state);
	if (current_state) {
		ceph_encode_8(&p, 1);
		ceph_encode_8(&p, *current_state);
	} else {
		ceph_encode_8(&p, 0);
	}

	osd_req_op_cls_request_data_pages(req, which, pages, p - start, 0,
					  false, true);
	return 0;
}

/*
 * Return:
 *   0 - object map update sent
 *   1 - object map update isn't needed
 *  <0 - error
 */
static int rbd_object_map_update(struct rbd_obj_request *obj_req, u64 snap_id,
				 u8 new_state, const u8 *current_state)
{
	struct rbd_device *rbd_dev = obj_req->img_request->rbd_dev;
	struct ceph_osd_client *osdc = &rbd_dev->rbd_client->client->osdc;
	struct ceph_osd_request *req;
	int num_ops = 1;
	int which = 0;
	int ret;

	if (snap_id == CEPH_NOSNAP) {
		if (!update_needed(rbd_dev, obj_req->ex.oe_objno, new_state))
			return 1;

		num_ops++; /* assert_locked */
	}

	req = ceph_osdc_alloc_request(osdc, NULL, num_ops, false, GFP_NOIO);
	if (!req)
		return -ENOMEM;

	list_add_tail(&req->r_private_item, &obj_req->osd_reqs);
	req->r_callback = rbd_object_map_callback;
	req->r_priv = obj_req;

	rbd_object_map_name(rbd_dev, snap_id, &req->r_base_oid);
	ceph_oloc_copy(&req->r_base_oloc, &rbd_dev->header_oloc);
	req->r_flags = CEPH_OSD_FLAG_WRITE;
	ktime_get_real_ts64(&req->r_mtime);

	if (snap_id == CEPH_NOSNAP) {
		/*
		 * Protect against possible race conditions during lock
		 * ownership transitions.
		 */
		ret = ceph_cls_assert_locked(req, which++, RBD_LOCK_NAME,
					     CEPH_CLS_LOCK_EXCLUSIVE, "", "");
		if (ret)
			return ret;
	}

	ret = rbd_cls_object_map_update(req, which, obj_req->ex.oe_objno,
					new_state, current_state);
	if (ret)
		return ret;

	ret = ceph_osdc_alloc_messages(req, GFP_NOIO);
	if (ret)
		return ret;

	ceph_osdc_start_request(osdc, req);
	return 0;
}

static void prune_extents(struct ceph_file_extent *img_extents,
			  u32 *num_img_extents, u64 overlap)
{
	u32 cnt = *num_img_extents;

	/* drop extents completely beyond the overlap */
	while (cnt && img_extents[cnt - 1].fe_off >= overlap)
		cnt--;

	if (cnt) {
		struct ceph_file_extent *ex = &img_extents[cnt - 1];

		/* trim final overlapping extent */
		if (ex->fe_off + ex->fe_len > overlap)
			ex->fe_len = overlap - ex->fe_off;
	}

	*num_img_extents = cnt;
}

/*
 * Determine the byte range(s) covered by either just the object extent
 * or the entire object in the parent image.
 */
static int rbd_obj_calc_img_extents(struct rbd_obj_request *obj_req,
				    bool entire)
{
	struct rbd_device *rbd_dev = obj_req->img_request->rbd_dev;
	int ret;

	if (!rbd_dev->parent_overlap)
		return 0;

	ret = ceph_extent_to_file(&rbd_dev->layout, obj_req->ex.oe_objno,
				  entire ? 0 : obj_req->ex.oe_off,
				  entire ? rbd_dev->layout.object_size :
							obj_req->ex.oe_len,
				  &obj_req->img_extents,
				  &obj_req->num_img_extents);
	if (ret)
		return ret;

	prune_extents(obj_req->img_extents, &obj_req->num_img_extents,
		      rbd_dev->parent_overlap);
	return 0;
}

static void rbd_osd_setup_data(struct ceph_osd_request *osd_req, int which)
{
	struct rbd_obj_request *obj_req = osd_req->r_priv;

	switch (obj_req->img_request->data_type) {
	case OBJ_REQUEST_BIO:
		osd_req_op_extent_osd_data_bio(osd_req, which,
					       &obj_req->bio_pos,
					       obj_req->ex.oe_len);
		break;
	case OBJ_REQUEST_BVECS:
	case OBJ_REQUEST_OWN_BVECS:
		rbd_assert(obj_req->bvec_pos.iter.bi_size ==
							obj_req->ex.oe_len);
		rbd_assert(obj_req->bvec_idx == obj_req->bvec_count);
		osd_req_op_extent_osd_data_bvec_pos(osd_req, which,
						    &obj_req->bvec_pos);
		break;
	default:
		BUG();
	}
}

static int rbd_osd_setup_stat(struct ceph_osd_request *osd_req, int which)
{
	struct page **pages;

	/*
	 * The response data for a STAT call consists of:
	 *     le64 length;
	 *     struct {
	 *         le32 tv_sec;
	 *         le32 tv_nsec;
	 *     } mtime;
	 */
	pages = ceph_alloc_page_vector(1, GFP_NOIO);
	if (IS_ERR(pages))
		return PTR_ERR(pages);

	osd_req_op_init(osd_req, which, CEPH_OSD_OP_STAT, 0);
	osd_req_op_raw_data_in_pages(osd_req, which, pages,
				     8 + sizeof(struct ceph_timespec),
				     0, false, true);
	return 0;
}

static int rbd_osd_setup_copyup(struct ceph_osd_request *osd_req, int which,
				u32 bytes)
{
	struct rbd_obj_request *obj_req = osd_req->r_priv;
	int ret;

	ret = osd_req_op_cls_init(osd_req, which, "rbd", "copyup");
	if (ret)
		return ret;

	osd_req_op_cls_request_data_bvecs(osd_req, which, obj_req->copyup_bvecs,
					  obj_req->copyup_bvec_count, bytes);
	return 0;
}

static int rbd_obj_init_read(struct rbd_obj_request *obj_req)
{
	obj_req->read_state = RBD_OBJ_READ_START;
	return 0;
}

static void __rbd_osd_setup_write_ops(struct ceph_osd_request *osd_req,
				      int which)
{
	struct rbd_obj_request *obj_req = osd_req->r_priv;
	struct rbd_device *rbd_dev = obj_req->img_request->rbd_dev;
	u16 opcode;

	if (!use_object_map(rbd_dev) ||
	    !(obj_req->flags & RBD_OBJ_FLAG_MAY_EXIST)) {
		osd_req_op_alloc_hint_init(osd_req, which++,
					   rbd_dev->layout.object_size,
					   rbd_dev->layout.object_size,
					   rbd_dev->opts->alloc_hint_flags);
	}

	if (rbd_obj_is_entire(obj_req))
		opcode = CEPH_OSD_OP_WRITEFULL;
	else
		opcode = CEPH_OSD_OP_WRITE;

	osd_req_op_extent_init(osd_req, which, opcode,
			       obj_req->ex.oe_off, obj_req->ex.oe_len, 0, 0);
	rbd_osd_setup_data(osd_req, which);
}

static int rbd_obj_init_write(struct rbd_obj_request *obj_req)
{
	int ret;

	/* reverse map the entire object onto the parent */
	ret = rbd_obj_calc_img_extents(obj_req, true);
	if (ret)
		return ret;

	obj_req->write_state = RBD_OBJ_WRITE_START;
	return 0;
}

static u16 truncate_or_zero_opcode(struct rbd_obj_request *obj_req)
{
	return rbd_obj_is_tail(obj_req) ? CEPH_OSD_OP_TRUNCATE :
					  CEPH_OSD_OP_ZERO;
}

static void __rbd_osd_setup_discard_ops(struct ceph_osd_request *osd_req,
					int which)
{
	struct rbd_obj_request *obj_req = osd_req->r_priv;

	if (rbd_obj_is_entire(obj_req) && !obj_req->num_img_extents) {
		rbd_assert(obj_req->flags & RBD_OBJ_FLAG_DELETION);
		osd_req_op_init(osd_req, which, CEPH_OSD_OP_DELETE, 0);
	} else {
		osd_req_op_extent_init(osd_req, which,
				       truncate_or_zero_opcode(obj_req),
				       obj_req->ex.oe_off, obj_req->ex.oe_len,
				       0, 0);
	}
}

static int rbd_obj_init_discard(struct rbd_obj_request *obj_req)
{
	struct rbd_device *rbd_dev = obj_req->img_request->rbd_dev;
	u64 off, next_off;
	int ret;

	/*
	 * Align the range to alloc_size boundary and punt on discards
	 * that are too small to free up any space.
	 *
	 * alloc_size == object_size && is_tail() is a special case for
	 * filestore with filestore_punch_hole = false, needed to allow
	 * truncate (in addition to delete).
	 */
	if (rbd_dev->opts->alloc_size != rbd_dev->layout.object_size ||
	    !rbd_obj_is_tail(obj_req)) {
		off = round_up(obj_req->ex.oe_off, rbd_dev->opts->alloc_size);
		next_off = round_down(obj_req->ex.oe_off + obj_req->ex.oe_len,
				      rbd_dev->opts->alloc_size);
		if (off >= next_off)
			return 1;

		dout("%s %p %llu~%llu -> %llu~%llu\n", __func__,
		     obj_req, obj_req->ex.oe_off, obj_req->ex.oe_len,
		     off, next_off - off);
		obj_req->ex.oe_off = off;
		obj_req->ex.oe_len = next_off - off;
	}

	/* reverse map the entire object onto the parent */
	ret = rbd_obj_calc_img_extents(obj_req, true);
	if (ret)
		return ret;

	obj_req->flags |= RBD_OBJ_FLAG_NOOP_FOR_NONEXISTENT;
	if (rbd_obj_is_entire(obj_req) && !obj_req->num_img_extents)
		obj_req->flags |= RBD_OBJ_FLAG_DELETION;

	obj_req->write_state = RBD_OBJ_WRITE_START;
	return 0;
}

static void __rbd_osd_setup_zeroout_ops(struct ceph_osd_request *osd_req,
					int which)
{
	struct rbd_obj_request *obj_req = osd_req->r_priv;
	u16 opcode;

	if (rbd_obj_is_entire(obj_req)) {
		if (obj_req->num_img_extents) {
			if (!(obj_req->flags & RBD_OBJ_FLAG_COPYUP_ENABLED))
				osd_req_op_init(osd_req, which++,
						CEPH_OSD_OP_CREATE, 0);
			opcode = CEPH_OSD_OP_TRUNCATE;
		} else {
			rbd_assert(obj_req->flags & RBD_OBJ_FLAG_DELETION);
			osd_req_op_init(osd_req, which++,
					CEPH_OSD_OP_DELETE, 0);
			opcode = 0;
		}
	} else {
		opcode = truncate_or_zero_opcode(obj_req);
	}

	if (opcode)
		osd_req_op_extent_init(osd_req, which, opcode,
				       obj_req->ex.oe_off, obj_req->ex.oe_len,
				       0, 0);
}

static int rbd_obj_init_zeroout(struct rbd_obj_request *obj_req)
{
	int ret;

	/* reverse map the entire object onto the parent */
	ret = rbd_obj_calc_img_extents(obj_req, true);
	if (ret)
		return ret;

	if (!obj_req->num_img_extents) {
		obj_req->flags |= RBD_OBJ_FLAG_NOOP_FOR_NONEXISTENT;
		if (rbd_obj_is_entire(obj_req))
			obj_req->flags |= RBD_OBJ_FLAG_DELETION;
	}

	obj_req->write_state = RBD_OBJ_WRITE_START;
	return 0;
}

static void __rbd_osd_setup_cmp_and_write_ops(struct ceph_osd_request *osd_req,
				      int which)
{
	struct rbd_obj_request *obj_req = osd_req->r_priv;
	struct rbd_device *rbd_dev = obj_req->img_request->rbd_dev;
	/* cmp and write iters point to different ranges within same bvecs */
	struct ceph_bvec_iter cmp_bvec_pos = {
		.bvecs = obj_req->bvec_pos.bvecs,
		.iter  = obj_req->cmp_bvec_iter,
	};
	struct ceph_bvec_iter *write_bvec_pos = &obj_req->bvec_pos;
	u16 opcode;

	BUG_ON(obj_req->img_request->data_type != OBJ_REQUEST_BVECS
		&& obj_req->img_request->data_type != OBJ_REQUEST_OWN_BVECS);

	if (!use_object_map(rbd_dev) ||
	    !(obj_req->flags & RBD_OBJ_FLAG_MAY_EXIST)) {
		osd_req_op_alloc_hint_init(osd_req, which++,
					   rbd_dev->layout.object_size,
					   rbd_dev->layout.object_size,
					   rbd_dev->opts->alloc_hint_flags);
	}

	osd_req_op_extent_init(osd_req, which, CEPH_OSD_OP_CMPEXT,
			       obj_req->ex.oe_off, obj_req->ex.oe_len, 0, 0);
	/*
	 * Regular rbd_osd_setup_data() can't be used here - separate bvec iters
	 * need to be used for compare op and write op data.
	 */
	osd_req_op_extent_osd_data_bvec_pos(osd_req, which, &cmp_bvec_pos);
	which++;

	if (rbd_obj_is_entire(obj_req))
		opcode = CEPH_OSD_OP_WRITEFULL;
	else
		opcode = CEPH_OSD_OP_WRITE;

	osd_req_op_extent_init(osd_req, which, opcode,
			       obj_req->ex.oe_off, obj_req->ex.oe_len, 0, 0);
	osd_req_op_extent_osd_data_bvec_pos(osd_req, which, write_bvec_pos);
}

static int rbd_obj_init_cmp_and_write(struct rbd_obj_request *obj_req)
{
	int ret;

	/* reverse map the entire object onto the parent */
	ret = rbd_obj_calc_img_extents(obj_req, true);
	if (ret)
		return ret;

	if (rbd_obj_copyup_enabled(obj_req))
		obj_req->flags |= RBD_OBJ_FLAG_COPYUP_ENABLED;

	/*
	 * FIXME ensure that copyup *always* occurs for clones,
	 * regardless of the I/O size.
	 */
	obj_req->write_state = RBD_OBJ_WRITE_START;
	return 0;
}

static int count_write_ops(struct rbd_obj_request *obj_req)
{
	struct rbd_img_request *img_req = obj_req->img_request;

	switch (img_req->op_type) {
	case OBJ_OP_WRITE:
		if (!use_object_map(img_req->rbd_dev) ||
		    !(obj_req->flags & RBD_OBJ_FLAG_MAY_EXIST))
			return 2; /* setallochint + write/writefull */

		return 1; /* write/writefull */
	case OBJ_OP_DISCARD:
		return 1; /* delete/truncate/zero */
	case OBJ_OP_ZEROOUT:
		if (rbd_obj_is_entire(obj_req) && obj_req->num_img_extents &&
		    !(obj_req->flags & RBD_OBJ_FLAG_COPYUP_ENABLED))
			return 2; /* create + truncate */

		return 1; /* delete/truncate/zero */
	case OBJ_OP_CMP_AND_WRITE:
		if (!use_object_map(img_req->rbd_dev) ||
		    !(obj_req->flags & RBD_OBJ_FLAG_MAY_EXIST))
			return 3; /* setallochint + cmpext + write/writefull */

		return 2; /* cmpext + write/writefull */
	default:
		BUG();
	}
}

static void rbd_osd_setup_write_ops(struct ceph_osd_request *osd_req,
				    int which)
{
	struct rbd_obj_request *obj_req = osd_req->r_priv;

	switch (obj_req->img_request->op_type) {
	case OBJ_OP_WRITE:
		__rbd_osd_setup_write_ops(osd_req, which);
		break;
	case OBJ_OP_DISCARD:
		__rbd_osd_setup_discard_ops(osd_req, which);
		break;
	case OBJ_OP_ZEROOUT:
		__rbd_osd_setup_zeroout_ops(osd_req, which);
		break;
	case OBJ_OP_CMP_AND_WRITE:
		__rbd_osd_setup_cmp_and_write_ops(osd_req, which);
		break;
	default:
		BUG();
	}
}

/*
 * Prune the list of object requests (adjust offset and/or length, drop
 * redundant requests).  Prepare object request state machines and image
 * request state machine for execution.
 */
static int __rbd_img_fill_request(struct rbd_img_request *img_req)
{
	struct rbd_obj_request *obj_req, *next_obj_req;
	int ret;

	for_each_obj_request_safe(img_req, obj_req, next_obj_req) {
		switch (img_req->op_type) {
		case OBJ_OP_READ:
			ret = rbd_obj_init_read(obj_req);
			break;
		case OBJ_OP_WRITE:
			ret = rbd_obj_init_write(obj_req);
			break;
		case OBJ_OP_DISCARD:
			ret = rbd_obj_init_discard(obj_req);
			break;
		case OBJ_OP_ZEROOUT:
			ret = rbd_obj_init_zeroout(obj_req);
			break;
		case OBJ_OP_CMP_AND_WRITE:
			ret = rbd_obj_init_cmp_and_write(obj_req);
			break;
		default:
			BUG();
		}
		if (ret < 0)
			return ret;
		if (ret > 0) {
			rbd_img_obj_request_del(img_req, obj_req);
			continue;
		}
	}

	img_req->state = RBD_IMG_START;
	return 0;
}

union rbd_img_fill_iter {
	struct ceph_bio_iter	bio_iter;
	struct ceph_bvec_iter	bvec_iter;
};

typedef void (*reset_fill_ctx_iter_fn_t)(union rbd_img_fill_iter *iter);

struct rbd_img_fill_ctx {
	enum obj_request_type	pos_type;
	union rbd_img_fill_iter	*pos;
	union rbd_img_fill_iter	iter;
	ceph_object_extent_fn_t	set_pos_fn;
	ceph_object_extent_fn_t	count_fn;
	ceph_object_extent_fn_t	copy_fn;
	reset_fill_ctx_iter_fn_t reset_iter_fn;
};

static struct ceph_object_extent *alloc_object_extent(void *arg)
{
	struct rbd_img_request *img_req = arg;
	struct rbd_obj_request *obj_req;

	obj_req = rbd_obj_request_create();
	if (!obj_req)
		return NULL;

	rbd_img_obj_request_add(img_req, obj_req);
	return &obj_req->ex;
}

/*
 * While su != os && sc == 1 is technically not fancy (it's the same
 * layout as su == os && sc == 1), we can't use the nocopy path for it
 * because ->set_pos_fn() should be called only once per object.
 * ceph_file_to_extents() invokes action_fn once per stripe unit, so
 * treat su != os && sc == 1 as fancy.
 */
static bool rbd_layout_is_fancy(struct ceph_file_layout *l)
{
	return l->stripe_unit != l->object_size;
}

static int rbd_img_fill_request_nocopy(struct rbd_img_request *img_req,
				       struct ceph_file_extent *img_extents,
				       u32 num_img_extents,
				       struct rbd_img_fill_ctx *fctx)
{
	u32 i;
	int ret;

	img_req->data_type = fctx->pos_type;

	/*
	 * Create object requests and set each object request's starting
	 * position in the provided bio (list) or bio_vec array.
	 */
	if (fctx->reset_iter_fn)
		fctx->reset_iter_fn(&fctx->iter);
	else
		fctx->iter = *fctx->pos;
	for (i = 0; i < num_img_extents; i++) {
		ret = ceph_file_to_extents(&img_req->rbd_dev->layout,
					   img_extents[i].fe_off,
					   img_extents[i].fe_len,
					   &img_req->object_extents,
					   alloc_object_extent, img_req,
					   fctx->set_pos_fn, &fctx->iter);
		if (ret)
			return ret;
	}

	return __rbd_img_fill_request(img_req);
}

/*
 * Map a list of image extents to a list of object extents, create the
 * corresponding object requests (normally each to a different object,
 * but not always) and add them to @img_req.  For each object request,
 * set up its data descriptor to point to the corresponding chunk(s) of
 * @fctx->pos data buffer.
 *
 * Because ceph_file_to_extents() will merge adjacent object extents
 * together, each object request's data descriptor may point to multiple
 * different chunks of @fctx->pos data buffer.
 *
 * @fctx->pos data buffer is assumed to be large enough.
 */
static int rbd_img_fill_request(struct rbd_img_request *img_req,
				struct ceph_file_extent *img_extents,
				u32 num_img_extents,
				struct rbd_img_fill_ctx *fctx)
{
	struct rbd_device *rbd_dev = img_req->rbd_dev;
	struct rbd_obj_request *obj_req;
	u32 i;
	int ret;

	if (fctx->pos_type == OBJ_REQUEST_NODATA ||
	    !rbd_layout_is_fancy(&rbd_dev->layout))
		return rbd_img_fill_request_nocopy(img_req, img_extents,
						   num_img_extents, fctx);

	img_req->data_type = OBJ_REQUEST_OWN_BVECS;

	/*
	 * Create object requests and determine ->bvec_count for each object
	 * request.  Note that ->bvec_count sum over all object requests may
	 * be greater than the number of bio_vecs in the provided bio (list)
	 * or bio_vec array because when mapped, those bio_vecs can straddle
	 * stripe unit boundaries.
	 */
	if (fctx->reset_iter_fn)
		fctx->reset_iter_fn(&fctx->iter);
	else
		fctx->iter = *fctx->pos;
	for (i = 0; i < num_img_extents; i++) {
		ret = ceph_file_to_extents(&rbd_dev->layout,
					   img_extents[i].fe_off,
					   img_extents[i].fe_len,
					   &img_req->object_extents,
					   alloc_object_extent, img_req,
					   fctx->count_fn, &fctx->iter);
		if (ret)
			return ret;
	}

	for_each_obj_request(img_req, obj_req) {
		obj_req->bvec_pos.bvecs = kmalloc_array(obj_req->bvec_count,
					      sizeof(*obj_req->bvec_pos.bvecs),
					      GFP_NOIO);
		if (!obj_req->bvec_pos.bvecs)
			return -ENOMEM;
	}

	/*
	 * Fill in each object request's private bio_vec array, splitting and
	 * rearranging the provided bio_vecs in stripe unit chunks as needed.
	 */
	if (fctx->reset_iter_fn)
		fctx->reset_iter_fn(&fctx->iter);
	else
		fctx->iter = *fctx->pos;
	for (i = 0; i < num_img_extents; i++) {
		ret = ceph_iterate_extents(&rbd_dev->layout,
					   img_extents[i].fe_off,
					   img_extents[i].fe_len,
					   &img_req->object_extents,
					   fctx->copy_fn, &fctx->iter);
		if (ret)
			return ret;
	}

	return __rbd_img_fill_request(img_req);
}

int rbd_img_fill_nodata(struct rbd_img_request *img_req,
			u64 off, u64 len)
{
	struct ceph_file_extent ex = { off, len };
	union rbd_img_fill_iter dummy = {};
	struct rbd_img_fill_ctx fctx = {
		.pos_type = OBJ_REQUEST_NODATA,
		.pos = &dummy,
	};

	return rbd_img_fill_request(img_req, &ex, 1, &fctx);
}
EXPORT_SYMBOL(rbd_img_fill_nodata);

static void set_bio_pos(struct ceph_object_extent *ex, u32 bytes, void *arg)
{
	struct rbd_obj_request *obj_req =
	    container_of(ex, struct rbd_obj_request, ex);
	struct ceph_bio_iter *it = arg;

	dout("%s objno %llu bytes %u\n", __func__, ex->oe_objno, bytes);
	obj_req->bio_pos = *it;
	ceph_bio_iter_advance(it, bytes);
}

static void count_bio_bvecs(struct ceph_object_extent *ex, u32 bytes, void *arg)
{
	struct rbd_obj_request *obj_req =
	    container_of(ex, struct rbd_obj_request, ex);
	struct ceph_bio_iter *it = arg;

	dout("%s objno %llu bytes %u\n", __func__, ex->oe_objno, bytes);
	ceph_bio_iter_advance_step(it, bytes, ({
		obj_req->bvec_count++;
	}));

}

static void copy_bio_bvecs(struct ceph_object_extent *ex, u32 bytes, void *arg)
{
	struct rbd_obj_request *obj_req =
	    container_of(ex, struct rbd_obj_request, ex);
	struct ceph_bio_iter *it = arg;

	dout("%s objno %llu bytes %u\n", __func__, ex->oe_objno, bytes);
	ceph_bio_iter_advance_step(it, bytes, ({
		obj_req->bvec_pos.bvecs[obj_req->bvec_idx++] = bv;
		obj_req->bvec_pos.iter.bi_size += bv.bv_len;
	}));
}

static int __rbd_img_fill_from_bio(struct rbd_img_request *img_req,
				   struct ceph_file_extent *img_extents,
				   u32 num_img_extents,
				   struct ceph_bio_iter *bio_pos)
{
	struct rbd_img_fill_ctx fctx = {
		.pos_type = OBJ_REQUEST_BIO,
		.pos = (union rbd_img_fill_iter *)bio_pos,
		.set_pos_fn = set_bio_pos,
		.count_fn = count_bio_bvecs,
		.copy_fn = copy_bio_bvecs,
	};

	return rbd_img_fill_request(img_req, img_extents, num_img_extents,
				    &fctx);
}

static int rbd_img_fill_from_bio(struct rbd_img_request *img_req,
				 u64 off, u64 len, struct bio *bio)
{
	struct ceph_file_extent ex = { off, len };
	struct ceph_bio_iter it = { .bio = bio, .iter = bio->bi_iter };

	return __rbd_img_fill_from_bio(img_req, &ex, 1, &it);
}

static void set_bvec_pos(struct ceph_object_extent *ex, u32 bytes, void *arg)
{
	struct rbd_obj_request *obj_req =
	    container_of(ex, struct rbd_obj_request, ex);
	struct ceph_bvec_iter *it = arg;

	obj_req->bvec_pos = *it;
	ceph_bvec_iter_shorten(&obj_req->bvec_pos, bytes);
	ceph_bvec_iter_advance(it, bytes);
}

static void count_bvecs(struct ceph_object_extent *ex, u32 bytes, void *arg)
{
	struct rbd_obj_request *obj_req =
	    container_of(ex, struct rbd_obj_request, ex);
	struct ceph_bvec_iter *it = arg;

	ceph_bvec_iter_advance_step(it, bytes, ({
		obj_req->bvec_count++;
	}));
}

static void copy_bvecs(struct ceph_object_extent *ex, u32 bytes, void *arg)
{
	struct rbd_obj_request *obj_req =
	    container_of(ex, struct rbd_obj_request, ex);
	struct ceph_bvec_iter *it = arg;

	ceph_bvec_iter_advance_step(it, bytes, ({
		obj_req->bvec_pos.bvecs[obj_req->bvec_idx++] = bv;
		obj_req->bvec_pos.iter.bi_size += bv.bv_len;
	}));
}

static int __rbd_img_fill_from_bvecs(struct rbd_img_request *img_req,
				     struct ceph_file_extent *img_extents,
				     u32 num_img_extents,
				     struct ceph_bvec_iter *bvec_pos)
{
	struct rbd_img_fill_ctx fctx = {
		.pos_type = OBJ_REQUEST_BVECS,
		.pos = (union rbd_img_fill_iter *)bvec_pos,
		.set_pos_fn = set_bvec_pos,
		.count_fn = count_bvecs,
		.copy_fn = copy_bvecs,
	};

	return rbd_img_fill_request(img_req, img_extents, num_img_extents,
				    &fctx);
}

int rbd_img_fill_from_bvecs(struct rbd_img_request *img_req,
			    struct ceph_file_extent *img_extents,
			    u32 num_img_extents,
			    struct bio_vec *bvecs)
{
	struct ceph_bvec_iter it = {
		.bvecs = bvecs,
		.iter = { .bi_size = ceph_file_extents_bytes(img_extents,
							     num_img_extents) },
	};

	return __rbd_img_fill_from_bvecs(img_req, img_extents, num_img_extents,
					 &it);
}
EXPORT_SYMBOL(rbd_img_fill_from_bvecs);

struct ceph_bvec_dual_iter {
	struct ceph_bvec_iter cmp_iter;
	/* cur_cmp_iter carried as fctx->iter */
	struct ceph_bvec_iter write_iter;
	struct ceph_bvec_iter cur_write_iter;
	struct rbd_img_fill_ctx fctx;
};

static void set_dual_bvec_pos(struct ceph_object_extent *ex, u32 bytes, void *arg)
{
	struct rbd_obj_request *obj_req =
	    container_of(ex, struct rbd_obj_request, ex);
	struct ceph_bvec_iter *cur_cmp_iter = arg;
	struct rbd_img_fill_ctx *fctx =
		container_of(arg, struct rbd_img_fill_ctx, iter);
	struct ceph_bvec_dual_iter *dual =
		container_of(fctx, struct ceph_bvec_dual_iter, fctx);

	BUG_ON(obj_req->img_request->op_type != OBJ_OP_CMP_AND_WRITE);

	pr_debug("set dual bvec pos: old bi_size: %d, bi_idx: %u, bi_bvec_done: %u, "
		" new bi_size: %d, bi_idx: %u, bi_bvec_done: %u\n",
		obj_req->bvec_pos.iter.bi_size,
		/* current index into bvl_vec */
		obj_req->bvec_pos.iter.bi_idx,
		/* number of bytes completed in current bvec */
		obj_req->bvec_pos.iter.bi_bvec_done,
		cur_cmp_iter->iter.bi_size, cur_cmp_iter->iter.bi_idx,
		cur_cmp_iter->iter.bi_bvec_done);

	obj_req->cmp_bvec_iter = cur_cmp_iter->iter;
	obj_req->bvec_pos = dual->cur_write_iter;

	pr_debug("obj_req %p: shortening dual bvec pos from %u to %u\n",
		 obj_req, cur_cmp_iter->iter.bi_size, bytes);

	BUG_ON(bytes > obj_req->cmp_bvec_iter.bi_size);
	obj_req->cmp_bvec_iter.bi_size = bytes;
	ceph_bvec_iter_shorten(&obj_req->bvec_pos, bytes);
	ceph_bvec_iter_advance(cur_cmp_iter, bytes);
	ceph_bvec_iter_advance(&dual->cur_write_iter, bytes);
}

static void count_dual_bvecs(struct ceph_object_extent *ex, u32 bytes, void *arg)
{
	struct rbd_obj_request *obj_req =
	    container_of(ex, struct rbd_obj_request, ex);
	struct ceph_bvec_iter *cur_cmp_iter = arg;
	struct rbd_img_fill_ctx *fctx =
		container_of(arg, struct rbd_img_fill_ctx, iter);
	struct ceph_bvec_dual_iter *dual =
		container_of(fctx, struct ceph_bvec_dual_iter, fctx);

	pr_debug("counting %u bytes from dual bvec for obj_req %p\n",
		 bytes, obj_req);

	ceph_bvec_iter_advance_step(cur_cmp_iter, bytes, ({
		obj_req->bvec_count++;
	}));
	ceph_bvec_iter_advance_step(&dual->cur_write_iter, bytes, ({
		obj_req->bvec_count++;
	}));
}

static void copy_dual_bvecs(struct ceph_object_extent *ex, u32 bytes, void *arg)
{
	struct rbd_obj_request *obj_req =
	    container_of(ex, struct rbd_obj_request, ex);
	struct ceph_bvec_iter *cur_cmp_iter = arg;
	struct rbd_img_fill_ctx *fctx =
		container_of(arg, struct rbd_img_fill_ctx, iter);
	struct ceph_bvec_dual_iter *dual =
		container_of(fctx, struct ceph_bvec_dual_iter, fctx);

	pr_debug("obj_req %p: copying %u bytes from cmp bvec %u [%u] (%u done)\n",
		obj_req, bytes,
		cur_cmp_iter->iter.bi_size,
		cur_cmp_iter->iter.bi_idx,
		cur_cmp_iter->iter.bi_bvec_done);

	/* we might be placing the same bv for cmp and write */
	ceph_bvec_iter_advance_step(cur_cmp_iter, bytes, ({
		obj_req->bvec_pos.bvecs[obj_req->bvec_idx++] = bv;
		obj_req->cmp_bvec_iter.bi_size += bv.bv_len;
	}));

	pr_debug("obj_req %p: copied cmp bvec to %u [%u] (%u done)\n",
		obj_req,
		obj_req->cmp_bvec_iter.bi_size,
		obj_req->cmp_bvec_iter.bi_idx,
		obj_req->cmp_bvec_iter.bi_bvec_done);

	pr_debug("obj_req %p: copying %u bytes from write bvec %u [%u] (%u done)\n",
		obj_req, bytes,
		dual->cur_write_iter.iter.bi_size,
		dual->cur_write_iter.iter.bi_idx,
		dual->cur_write_iter.iter.bi_bvec_done);

	/* init write-data iter to point to start of separate write section */
	obj_req->bvec_pos.iter.bi_idx = obj_req->bvec_idx;
	ceph_bvec_iter_advance_step(&dual->cur_write_iter, bytes, ({
		obj_req->bvec_pos.bvecs[obj_req->bvec_idx++] = bv;
		obj_req->bvec_pos.iter.bi_size += bv.bv_len;
	}));

	pr_debug("obj_req %p: copied write bvec to %u [%u] (%u done)\n",
		obj_req,
		obj_req->bvec_pos.iter.bi_size,
		obj_req->bvec_pos.iter.bi_idx,
		obj_req->bvec_pos.iter.bi_bvec_done);
}

static void reset_fill_ctx_dual_iter(union rbd_img_fill_iter *cur_cmp_iter)
{
	struct rbd_img_fill_ctx *fctx =
		container_of(cur_cmp_iter, struct rbd_img_fill_ctx, iter);
	struct ceph_bvec_dual_iter *dual =
		container_of(fctx, struct ceph_bvec_dual_iter, fctx);

	pr_debug("resetting cmp bvec from %u [%u] (%u done) to "
		"%u [%u] (%u done)\n",
		cur_cmp_iter->bvec_iter.iter.bi_size,
		cur_cmp_iter->bvec_iter.iter.bi_idx,
		cur_cmp_iter->bvec_iter.iter.bi_bvec_done,
		dual->cmp_iter.iter.bi_size,
		dual->cmp_iter.iter.bi_idx,
		dual->cmp_iter.iter.bi_bvec_done);

	pr_debug("resetting write bvec from %u [%u] (%u done) to "
		"%u [%u] (%u done)\n",
		dual->cur_write_iter.iter.bi_size,
		dual->cur_write_iter.iter.bi_idx,
		dual->cur_write_iter.iter.bi_bvec_done,
		dual->write_iter.iter.bi_size,
		dual->write_iter.iter.bi_idx,
		dual->write_iter.iter.bi_bvec_done);

	cur_cmp_iter->bvec_iter = dual->cmp_iter;
	dual->cur_write_iter = dual->write_iter;
}

/*
 * compare and write consumes 2 * extent_bytes. Once for the compare op and
 * extent_bytes again for the write op. @bvecs must provide compare data
 * at range [0, img_extent->fe_len) and write data at range
 * [img_extent->fe_len, img_extent->fe_len * 2)
 */
int rbd_img_fill_cmp_and_write_from_bvecs(struct rbd_img_request *img_req,
					  struct ceph_file_extent *img_extent,
					  struct bio_vec *bvecs)
{
	struct ceph_bvec_dual_iter dual = {
		.cmp_iter = {
			.bvecs = bvecs,
			.iter = { .bi_size = img_extent->fe_len },
		},
		.write_iter = {
			.bvecs = bvecs,
			.iter = { .bi_size = img_extent->fe_len * 2 },
		},
		.fctx = {
			.pos_type = OBJ_REQUEST_BVECS,
			/*
			 * pos is only used to reset fctx.iter, not needed with
			 * reset cb.
			 */
			.pos = NULL,
			.set_pos_fn = set_dual_bvec_pos,
			.count_fn = count_dual_bvecs,
			.copy_fn = copy_dual_bvecs,
			.reset_iter_fn = reset_fill_ctx_dual_iter,
		},
	};
	BUG_ON(img_req->op_type != OBJ_OP_CMP_AND_WRITE);

	/* advance to write portion of bvecs */
	ceph_bvec_iter_advance(&dual.write_iter, img_extent->fe_len);

	return rbd_img_fill_request(img_req, img_extent, 1, &dual.fctx);
}
EXPORT_SYMBOL(rbd_img_fill_cmp_and_write_from_bvecs);

static void rbd_img_handle_request_work(struct work_struct *work)
{
	struct rbd_img_request *img_req =
	    container_of(work, struct rbd_img_request, work);

	rbd_img_handle_request(img_req, img_req->work_result);
}

static void rbd_img_schedule(struct rbd_img_request *img_req, int result)
{
	INIT_WORK(&img_req->work, rbd_img_handle_request_work);
	img_req->work_result = result;
	queue_work(rbd_wq, &img_req->work);
}

static bool rbd_obj_may_exist(struct rbd_obj_request *obj_req)
{
	struct rbd_device *rbd_dev = obj_req->img_request->rbd_dev;

	if (rbd_object_map_may_exist(rbd_dev, obj_req->ex.oe_objno)) {
		obj_req->flags |= RBD_OBJ_FLAG_MAY_EXIST;
		return true;
	}

	dout("%s %p objno %llu assuming dne\n", __func__, obj_req,
	     obj_req->ex.oe_objno);
	return false;
}

static int rbd_obj_read_object(struct rbd_obj_request *obj_req)
{
	struct ceph_osd_request *osd_req;
	int ret;

	osd_req = __rbd_obj_add_osd_request(obj_req, NULL, 1);
	if (IS_ERR(osd_req))
		return PTR_ERR(osd_req);

	osd_req_op_extent_init(osd_req, 0, CEPH_OSD_OP_READ,
			       obj_req->ex.oe_off, obj_req->ex.oe_len, 0, 0);
	rbd_osd_setup_data(osd_req, 0);
	rbd_osd_format_read(osd_req);

	ret = ceph_osdc_alloc_messages(osd_req, GFP_NOIO);
	if (ret)
		return ret;

	rbd_osd_submit(osd_req);
	return 0;
}

static void rbd_img_end_request(struct rbd_img_request *img_req, int result);

static int rbd_obj_read_from_parent(struct rbd_obj_request *obj_req)
{
	struct rbd_img_request *img_req = obj_req->img_request;
	struct rbd_device *parent = img_req->rbd_dev->parent;
	struct rbd_img_request *child_img_req;
	int ret;

	child_img_req = kmem_cache_alloc(rbd_img_request_cache, GFP_NOIO);
	if (!child_img_req)
		return -ENOMEM;

	rbd_img_request_init(child_img_req, parent, OBJ_OP_READ,
			    rbd_img_end_request);
	__set_bit(IMG_REQ_CHILD, &child_img_req->flags);
	child_img_req->obj_request = obj_req;

	down_read(&parent->header_rwsem);
	rbd_img_capture_header(child_img_req);
	up_read(&parent->header_rwsem);

	dout("%s child_img_req %p for obj_req %p\n", __func__, child_img_req,
	     obj_req);

	if (!rbd_img_is_write(img_req)) {
		switch (img_req->data_type) {
		case OBJ_REQUEST_BIO:
			ret = __rbd_img_fill_from_bio(child_img_req,
						      obj_req->img_extents,
						      obj_req->num_img_extents,
						      &obj_req->bio_pos);
			break;
		case OBJ_REQUEST_BVECS:
		case OBJ_REQUEST_OWN_BVECS:
			ret = __rbd_img_fill_from_bvecs(child_img_req,
						      obj_req->img_extents,
						      obj_req->num_img_extents,
						      &obj_req->bvec_pos);
			break;
		default:
			BUG();
		}
	} else {
		ret = rbd_img_fill_from_bvecs(child_img_req,
					      obj_req->img_extents,
					      obj_req->num_img_extents,
					      obj_req->copyup_bvecs);
	}
	if (ret) {
		rbd_img_request_destroy(child_img_req);
		return ret;
	}

	/* avoid parent chain recursion */
	rbd_img_schedule(child_img_req, 0);
	return 0;
}

static bool rbd_obj_advance_read(struct rbd_obj_request *obj_req, int *result)
{
	struct rbd_device *rbd_dev = obj_req->img_request->rbd_dev;
	int ret;

again:
	switch (obj_req->read_state) {
	case RBD_OBJ_READ_START:
		rbd_assert(!*result);

		if (!rbd_obj_may_exist(obj_req)) {
			*result = -ENOENT;
			obj_req->read_state = RBD_OBJ_READ_OBJECT;
			goto again;
		}

		ret = rbd_obj_read_object(obj_req);
		if (ret) {
			*result = ret;
			return true;
		}
		obj_req->read_state = RBD_OBJ_READ_OBJECT;
		return false;
	case RBD_OBJ_READ_OBJECT:
		if (*result == -ENOENT && rbd_dev->parent_overlap) {
			/* reverse map this object extent onto the parent */
			ret = rbd_obj_calc_img_extents(obj_req, false);
			if (ret) {
				*result = ret;
				return true;
			}
			if (obj_req->num_img_extents) {
				ret = rbd_obj_read_from_parent(obj_req);
				if (ret) {
					*result = ret;
					return true;
				}
				obj_req->read_state = RBD_OBJ_READ_PARENT;
				return false;
			}
		}

		/*
		 * -ENOENT means a hole in the image -- zero-fill the entire
		 * length of the request.  A short read also implies zero-fill
		 * to the end of the request.
		 */
		if (*result == -ENOENT) {
			rbd_obj_zero_range(obj_req, 0, obj_req->ex.oe_len);
			*result = 0;
		} else if (*result >= 0) {
			if (*result < obj_req->ex.oe_len)
				rbd_obj_zero_range(obj_req, *result,
						obj_req->ex.oe_len - *result);
			else
				rbd_assert(*result == obj_req->ex.oe_len);
			*result = 0;
		}
		return true;
	case RBD_OBJ_READ_PARENT:
		/*
		 * The parent image is read only up to the overlap -- zero-fill
		 * from the overlap to the end of the request.
		 */
		if (!*result) {
			u32 obj_overlap = rbd_obj_img_extents_bytes(obj_req);

			if (obj_overlap < obj_req->ex.oe_len)
				rbd_obj_zero_range(obj_req, obj_overlap,
					    obj_req->ex.oe_len - obj_overlap);
		}
		return true;
	default:
		BUG();
	}
}

static bool rbd_obj_write_is_noop(struct rbd_obj_request *obj_req)
{
	struct rbd_device *rbd_dev = obj_req->img_request->rbd_dev;

	if (rbd_object_map_may_exist(rbd_dev, obj_req->ex.oe_objno))
		obj_req->flags |= RBD_OBJ_FLAG_MAY_EXIST;

	if (!(obj_req->flags & RBD_OBJ_FLAG_MAY_EXIST) &&
	    (obj_req->flags & RBD_OBJ_FLAG_NOOP_FOR_NONEXISTENT)) {
		dout("%s %p noop for nonexistent\n", __func__, obj_req);
		return true;
	}

	return false;
}

/*
 * Return:
 *   0 - object map update sent
 *   1 - object map update isn't needed
 *  <0 - error
 */
static int rbd_obj_write_pre_object_map(struct rbd_obj_request *obj_req)
{
	struct rbd_device *rbd_dev = obj_req->img_request->rbd_dev;
	u8 new_state;

	if (!(rbd_dev->header.features & RBD_FEATURE_OBJECT_MAP))
		return 1;

	if (obj_req->flags & RBD_OBJ_FLAG_DELETION)
		new_state = OBJECT_PENDING;
	else
		new_state = OBJECT_EXISTS;

	return rbd_object_map_update(obj_req, CEPH_NOSNAP, new_state, NULL);
}

static int rbd_obj_write_object(struct rbd_obj_request *obj_req)
{
	struct ceph_osd_request *osd_req;
	int num_ops = count_write_ops(obj_req);
	int which = 0;
	int ret;

	if (obj_req->flags & RBD_OBJ_FLAG_COPYUP_ENABLED)
		num_ops++; /* stat */

	osd_req = rbd_obj_add_osd_request(obj_req, num_ops);
	if (IS_ERR(osd_req))
		return PTR_ERR(osd_req);

	if (obj_req->flags & RBD_OBJ_FLAG_COPYUP_ENABLED) {
		ret = rbd_osd_setup_stat(osd_req, which++);
		if (ret)
			return ret;
	}

	rbd_osd_setup_write_ops(osd_req, which);
	rbd_osd_format_write(osd_req);

	ret = ceph_osdc_alloc_messages(osd_req, GFP_NOIO);
	if (ret)
		return ret;

	rbd_osd_submit(osd_req);
	return 0;
}

/*
 * copyup_bvecs pages are never highmem pages
 */
static bool is_zero_bvecs(struct bio_vec *bvecs, u32 bytes)
{
	struct ceph_bvec_iter it = {
		.bvecs = bvecs,
		.iter = { .bi_size = bytes },
	};

	ceph_bvec_iter_advance_step(&it, bytes, ({
		if (memchr_inv(bvec_virt(&bv), 0, bv.bv_len))
			return false;
	}));
	return true;
}

#define MODS_ONLY	U32_MAX

static int rbd_obj_copyup_empty_snapc(struct rbd_obj_request *obj_req,
				      u32 bytes)
{
	struct ceph_osd_request *osd_req;
	int ret;

	dout("%s obj_req %p bytes %u\n", __func__, obj_req, bytes);
	rbd_assert(bytes > 0 && bytes != MODS_ONLY);

	osd_req = __rbd_obj_add_osd_request(obj_req, &rbd_empty_snapc, 1);
	if (IS_ERR(osd_req))
		return PTR_ERR(osd_req);

	ret = rbd_osd_setup_copyup(osd_req, 0, bytes);
	if (ret)
		return ret;

	rbd_osd_format_write(osd_req);

	ret = ceph_osdc_alloc_messages(osd_req, GFP_NOIO);
	if (ret)
		return ret;

	rbd_osd_submit(osd_req);
	return 0;
}

static int rbd_obj_copyup_current_snapc(struct rbd_obj_request *obj_req,
					u32 bytes)
{
	struct ceph_osd_request *osd_req;
	int num_ops = count_write_ops(obj_req);
	int which = 0;
	int ret;

	dout("%s obj_req %p bytes %u\n", __func__, obj_req, bytes);

	if (bytes != MODS_ONLY)
		num_ops++; /* copyup */

	osd_req = rbd_obj_add_osd_request(obj_req, num_ops);
	if (IS_ERR(osd_req))
		return PTR_ERR(osd_req);

	if (bytes != MODS_ONLY) {
		ret = rbd_osd_setup_copyup(osd_req, which++, bytes);
		if (ret)
			return ret;
	}

	rbd_osd_setup_write_ops(osd_req, which);
	rbd_osd_format_write(osd_req);

	ret = ceph_osdc_alloc_messages(osd_req, GFP_NOIO);
	if (ret)
		return ret;

	rbd_osd_submit(osd_req);
	return 0;
}

static int setup_copyup_bvecs(struct rbd_obj_request *obj_req, u64 obj_overlap)
{
	u32 i;

	rbd_assert(!obj_req->copyup_bvecs);
	obj_req->copyup_bvec_count = calc_pages_for(0, obj_overlap);
	obj_req->copyup_bvecs = kcalloc(obj_req->copyup_bvec_count,
					sizeof(*obj_req->copyup_bvecs),
					GFP_NOIO);
	if (!obj_req->copyup_bvecs)
		return -ENOMEM;

	for (i = 0; i < obj_req->copyup_bvec_count; i++) {
		unsigned int len = min(obj_overlap, (u64)PAGE_SIZE);
		struct page *page = alloc_page(GFP_NOIO);

		if (!page)
			return -ENOMEM;

		bvec_set_page(&obj_req->copyup_bvecs[i], page, len, 0);
		obj_overlap -= len;
	}

	rbd_assert(!obj_overlap);
	return 0;
}

/*
 * The target object doesn't exist.  Read the data for the entire
 * target object up to the overlap point (if any) from the parent,
 * so we can use it for a copyup.
 */
static int rbd_obj_copyup_read_parent(struct rbd_obj_request *obj_req)
{
	struct rbd_device *rbd_dev = obj_req->img_request->rbd_dev;
	int ret;

	rbd_assert(obj_req->num_img_extents);
	prune_extents(obj_req->img_extents, &obj_req->num_img_extents,
		      rbd_dev->parent_overlap);
	if (!obj_req->num_img_extents) {
		/*
		 * The overlap has become 0 (most likely because the
		 * image has been flattened).  Re-submit the original write
		 * request -- pass MODS_ONLY since the copyup isn't needed
		 * anymore.
		 */
		return rbd_obj_copyup_current_snapc(obj_req, MODS_ONLY);
	}

	ret = setup_copyup_bvecs(obj_req, rbd_obj_img_extents_bytes(obj_req));
	if (ret)
		return ret;

	return rbd_obj_read_from_parent(obj_req);
}

static void rbd_obj_copyup_object_maps(struct rbd_obj_request *obj_req)
{
	struct rbd_device *rbd_dev = obj_req->img_request->rbd_dev;
	struct ceph_snap_context *snapc = obj_req->img_request->snapc;
	u8 new_state;
	u32 i;
	int ret;

	rbd_assert(!obj_req->pending.result && !obj_req->pending.num_pending);

	if (!(rbd_dev->header.features & RBD_FEATURE_OBJECT_MAP))
		return;

	if (obj_req->flags & RBD_OBJ_FLAG_COPYUP_ZEROS)
		return;

	for (i = 0; i < snapc->num_snaps; i++) {
		if ((rbd_dev->header.features & RBD_FEATURE_FAST_DIFF) &&
		    i + 1 < snapc->num_snaps)
			new_state = OBJECT_EXISTS_CLEAN;
		else
			new_state = OBJECT_EXISTS;

		ret = rbd_object_map_update(obj_req, snapc->snaps[i],
					    new_state, NULL);
		if (ret < 0) {
			obj_req->pending.result = ret;
			return;
		}

		rbd_assert(!ret);
		obj_req->pending.num_pending++;
	}
}

static void rbd_obj_copyup_write_object(struct rbd_obj_request *obj_req)
{
	u32 bytes = rbd_obj_img_extents_bytes(obj_req);
	int ret;

	rbd_assert(!obj_req->pending.result && !obj_req->pending.num_pending);

	/*
	 * Only send non-zero copyup data to save some I/O and network
	 * bandwidth -- zero copyup data is equivalent to the object not
	 * existing.
	 */
	if (obj_req->flags & RBD_OBJ_FLAG_COPYUP_ZEROS)
		bytes = 0;

	if (obj_req->img_request->snapc->num_snaps && bytes > 0) {
		/*
		 * Send a copyup request with an empty snapshot context to
		 * deep-copyup the object through all existing snapshots.
		 * A second request with the current snapshot context will be
		 * sent for the actual modification.
		 */
		ret = rbd_obj_copyup_empty_snapc(obj_req, bytes);
		if (ret) {
			obj_req->pending.result = ret;
			return;
		}

		obj_req->pending.num_pending++;
		bytes = MODS_ONLY;
	}

	ret = rbd_obj_copyup_current_snapc(obj_req, bytes);
	if (ret) {
		obj_req->pending.result = ret;
		return;
	}

	obj_req->pending.num_pending++;
}

static bool rbd_obj_advance_copyup(struct rbd_obj_request *obj_req, int *result)
{
	struct rbd_device *rbd_dev = obj_req->img_request->rbd_dev;
	int ret;

again:
	switch (obj_req->copyup_state) {
	case RBD_OBJ_COPYUP_START:
		rbd_assert(!*result);

		ret = rbd_obj_copyup_read_parent(obj_req);
		if (ret) {
			*result = ret;
			return true;
		}
		if (obj_req->num_img_extents)
			obj_req->copyup_state = RBD_OBJ_COPYUP_READ_PARENT;
		else
			obj_req->copyup_state = RBD_OBJ_COPYUP_WRITE_OBJECT;
		return false;
	case RBD_OBJ_COPYUP_READ_PARENT:
		if (*result)
			return true;

		if (is_zero_bvecs(obj_req->copyup_bvecs,
				  rbd_obj_img_extents_bytes(obj_req))) {
			dout("%s %p detected zeros\n", __func__, obj_req);
			obj_req->flags |= RBD_OBJ_FLAG_COPYUP_ZEROS;
		}

		rbd_obj_copyup_object_maps(obj_req);
		if (!obj_req->pending.num_pending) {
			*result = obj_req->pending.result;
			obj_req->copyup_state = RBD_OBJ_COPYUP_OBJECT_MAPS;
			goto again;
		}
		obj_req->copyup_state = __RBD_OBJ_COPYUP_OBJECT_MAPS;
		return false;
	case __RBD_OBJ_COPYUP_OBJECT_MAPS:
		if (!pending_result_dec(&obj_req->pending, result))
			return false;
		fallthrough;
	case RBD_OBJ_COPYUP_OBJECT_MAPS:
		if (*result) {
			rbd_warn(rbd_dev, "snap object map update failed: %d",
				 *result);
			return true;
		}

		rbd_obj_copyup_write_object(obj_req);
		if (!obj_req->pending.num_pending) {
			*result = obj_req->pending.result;
			obj_req->copyup_state = RBD_OBJ_COPYUP_WRITE_OBJECT;
			goto again;
		}
		obj_req->copyup_state = __RBD_OBJ_COPYUP_WRITE_OBJECT;
		return false;
	case __RBD_OBJ_COPYUP_WRITE_OBJECT:
		if (!pending_result_dec(&obj_req->pending, result))
			return false;
		fallthrough;
	case RBD_OBJ_COPYUP_WRITE_OBJECT:
		return true;
	default:
		BUG();
	}
}

/*
 * Return:
 *   0 - object map update sent
 *   1 - object map update isn't needed
 *  <0 - error
 */
static int rbd_obj_write_post_object_map(struct rbd_obj_request *obj_req)
{
	struct rbd_device *rbd_dev = obj_req->img_request->rbd_dev;
	u8 current_state = OBJECT_PENDING;

	if (!(rbd_dev->header.features & RBD_FEATURE_OBJECT_MAP))
		return 1;

	if (!(obj_req->flags & RBD_OBJ_FLAG_DELETION))
		return 1;

	return rbd_object_map_update(obj_req, CEPH_NOSNAP, OBJECT_NONEXISTENT,
				     &current_state);
}

static bool rbd_obj_advance_write(struct rbd_obj_request *obj_req, int *result)
{
	struct rbd_device *rbd_dev = obj_req->img_request->rbd_dev;
	int ret;

again:
	switch (obj_req->write_state) {
	case RBD_OBJ_WRITE_START:
		rbd_assert(!*result);

		rbd_obj_set_copyup_enabled(obj_req);
		if (rbd_obj_write_is_noop(obj_req))
			return true;

		ret = rbd_obj_write_pre_object_map(obj_req);
		if (ret < 0) {
			*result = ret;
			return true;
		}
		obj_req->write_state = RBD_OBJ_WRITE_PRE_OBJECT_MAP;
		if (ret > 0)
			goto again;
		return false;
	case RBD_OBJ_WRITE_PRE_OBJECT_MAP:
		if (*result) {
			rbd_warn(rbd_dev, "pre object map update failed: %d",
				 *result);
			return true;
		}
		ret = rbd_obj_write_object(obj_req);
		if (ret) {
			*result = ret;
			return true;
		}
		obj_req->write_state = RBD_OBJ_WRITE_OBJECT;
		return false;
	case RBD_OBJ_WRITE_OBJECT:
		if (*result == -ENOENT) {
			if (obj_req->flags & RBD_OBJ_FLAG_COPYUP_ENABLED) {
				*result = 0;
				obj_req->copyup_state = RBD_OBJ_COPYUP_START;
				obj_req->write_state = __RBD_OBJ_WRITE_COPYUP;
				goto again;
			}
			/*
			 * On a non-existent object:
			 *   delete - -ENOENT, truncate/zero - 0
			 */
			if (obj_req->flags & RBD_OBJ_FLAG_DELETION)
				*result = 0;
		}
		if (*result)
			return true;

		obj_req->write_state = RBD_OBJ_WRITE_COPYUP;
		goto again;
	case __RBD_OBJ_WRITE_COPYUP:
		if (!rbd_obj_advance_copyup(obj_req, result))
			return false;
		fallthrough;
	case RBD_OBJ_WRITE_COPYUP:
		if (*result) {
			rbd_warn(rbd_dev, "copyup failed: %d", *result);
			return true;
		}
		ret = rbd_obj_write_post_object_map(obj_req);
		if (ret < 0) {
			*result = ret;
			return true;
		}
		obj_req->write_state = RBD_OBJ_WRITE_POST_OBJECT_MAP;
		if (ret > 0)
			goto again;
		return false;
	case RBD_OBJ_WRITE_POST_OBJECT_MAP:
		if (*result)
			rbd_warn(rbd_dev, "post object map update failed: %d",
				 *result);
		return true;
	default:
		BUG();
	}
}

/*
 * Return true if @obj_req is completed.
 */
static bool __rbd_obj_handle_request(struct rbd_obj_request *obj_req,
				     int *result)
{
	struct rbd_img_request *img_req = obj_req->img_request;
	struct rbd_device *rbd_dev = img_req->rbd_dev;
	bool done;

	mutex_lock(&obj_req->state_mutex);
	if (!rbd_img_is_write(img_req))
		done = rbd_obj_advance_read(obj_req, result);
	else
		done = rbd_obj_advance_write(obj_req, result);
	mutex_unlock(&obj_req->state_mutex);

	if (done && *result) {
		rbd_assert(*result < 0);
		if (img_req->op_type == OBJ_OP_CMP_AND_WRITE &&
		    *result <= -MAX_ERRNO) {
			/*
			 * don't warn on miscompare. cmpext returns:
			 * (-MAX_ERRNO - offset_of_miscompare)
			 */
			pr_debug("%s at objno %llu %llu~%llu: miscompare at %d",
				 obj_op_name(img_req->op_type),
				 obj_req->ex.oe_objno, obj_req->ex.oe_off,
				 obj_req->ex.oe_len,
				 (*result + MAX_ERRNO) * -1);
		} else {
			rbd_warn(rbd_dev,
				 "%s at objno %llu %llu~%llu result %d",
				 obj_op_name(img_req->op_type),
				 obj_req->ex.oe_objno, obj_req->ex.oe_off,
				 obj_req->ex.oe_len, *result);
		}
	}
	return done;
}

/*
 * This is open-coded in rbd_img_handle_request() to avoid parent chain
 * recursion.
 */
static void rbd_obj_handle_request(struct rbd_obj_request *obj_req, int result)
{
	if (__rbd_obj_handle_request(obj_req, &result))
		rbd_img_handle_request(obj_req->img_request, result);
}

static bool need_exclusive_lock(struct rbd_img_request *img_req)
{
	struct rbd_device *rbd_dev = img_req->rbd_dev;

	if (!(rbd_dev->header.features & RBD_FEATURE_EXCLUSIVE_LOCK))
		return false;

	if (rbd_is_ro(rbd_dev))
		return false;

	rbd_assert(!test_bit(IMG_REQ_CHILD, &img_req->flags));
	if (rbd_dev->opts->lock_on_read ||
	    (rbd_dev->header.features & RBD_FEATURE_OBJECT_MAP))
		return true;

	return rbd_img_is_write(img_req);
}

static bool rbd_lock_add_request(struct rbd_img_request *img_req)
{
	struct rbd_device *rbd_dev = img_req->rbd_dev;
	bool locked;

	lockdep_assert_held(&rbd_dev->lock_rwsem);
	locked = rbd_dev->lock_state == RBD_LOCK_STATE_LOCKED;
	spin_lock(&rbd_dev->lock_lists_lock);
	rbd_assert(list_empty(&img_req->lock_item));
	if (!locked)
		list_add_tail(&img_req->lock_item, &rbd_dev->acquiring_list);
	else
		list_add_tail(&img_req->lock_item, &rbd_dev->running_list);
	spin_unlock(&rbd_dev->lock_lists_lock);
	return locked;
}

static void rbd_lock_del_request(struct rbd_img_request *img_req)
{
	struct rbd_device *rbd_dev = img_req->rbd_dev;
	bool need_wakeup;

	lockdep_assert_held(&rbd_dev->lock_rwsem);
	spin_lock(&rbd_dev->lock_lists_lock);
	rbd_assert(!list_empty(&img_req->lock_item));
	list_del_init(&img_req->lock_item);
	need_wakeup = (rbd_dev->lock_state == RBD_LOCK_STATE_RELEASING &&
		       list_empty(&rbd_dev->running_list));
	spin_unlock(&rbd_dev->lock_lists_lock);
	if (need_wakeup)
		complete(&rbd_dev->releasing_wait);
}

static int rbd_img_exclusive_lock(struct rbd_img_request *img_req)
{
	struct rbd_device *rbd_dev = img_req->rbd_dev;

	if (!need_exclusive_lock(img_req))
		return 1;

	if (rbd_lock_add_request(img_req))
		return 1;

	if (rbd_dev->opts->exclusive) {
		WARN_ON(1); /* lock got released? */
		return -EROFS;
	}

	/*
	 * Note the use of mod_delayed_work() in rbd_acquire_lock()
	 * and cancel_delayed_work() in wake_lock_waiters().
	 */
	dout("%s rbd_dev %p queueing lock_dwork\n", __func__, rbd_dev);
	queue_delayed_work(rbd_dev->task_wq, &rbd_dev->lock_dwork, 0);
	return 0;
}

static void rbd_img_object_requests(struct rbd_img_request *img_req)
{
	struct rbd_device *rbd_dev = img_req->rbd_dev;
	struct rbd_obj_request *obj_req;

	rbd_assert(!img_req->pending.result && !img_req->pending.num_pending);
	rbd_assert(!need_exclusive_lock(img_req) ||
		   __rbd_is_lock_owner(rbd_dev));

	if (rbd_img_is_write(img_req)) {
		rbd_assert(!img_req->snapc);
		down_read(&rbd_dev->header_rwsem);
		img_req->snapc = ceph_get_snap_context(rbd_dev->header.snapc);
		up_read(&rbd_dev->header_rwsem);
	}

	for_each_obj_request(img_req, obj_req) {
		int result = 0;

		if (__rbd_obj_handle_request(obj_req, &result)) {
			if (result) {
				img_req->pending.result = result;
				return;
			}
		} else {
			img_req->pending.num_pending++;
		}
	}
}

static bool rbd_img_advance(struct rbd_img_request *img_req, int *result)
{
	int ret;

again:
	switch (img_req->state) {
	case RBD_IMG_START:
		rbd_assert(!*result);

		ret = rbd_img_exclusive_lock(img_req);
		if (ret < 0) {
			*result = ret;
			return true;
		}
		img_req->state = RBD_IMG_EXCLUSIVE_LOCK;
		if (ret > 0)
			goto again;
		return false;
	case RBD_IMG_EXCLUSIVE_LOCK:
		if (*result)
			return true;

		rbd_img_object_requests(img_req);
		if (!img_req->pending.num_pending) {
			*result = img_req->pending.result;
			img_req->state = RBD_IMG_OBJECT_REQUESTS;
			goto again;
		}
		img_req->state = __RBD_IMG_OBJECT_REQUESTS;
		return false;
	case __RBD_IMG_OBJECT_REQUESTS:
		if (!pending_result_dec(&img_req->pending, result))
			return false;
		fallthrough;
	case RBD_IMG_OBJECT_REQUESTS:
		return true;
	default:
		BUG();
	}
}

/*
 * Return true if @img_req is completed.
 */
static bool __rbd_img_handle_request(struct rbd_img_request *img_req,
				     int *result)
{
	struct rbd_device *rbd_dev = img_req->rbd_dev;
	bool done;

	if (need_exclusive_lock(img_req)) {
		down_read(&rbd_dev->lock_rwsem);
		mutex_lock(&img_req->state_mutex);
		done = rbd_img_advance(img_req, result);
		if (done)
			rbd_lock_del_request(img_req);
		mutex_unlock(&img_req->state_mutex);
		up_read(&rbd_dev->lock_rwsem);
	} else {
		mutex_lock(&img_req->state_mutex);
		done = rbd_img_advance(img_req, result);
		mutex_unlock(&img_req->state_mutex);
	}

	if (done && *result && img_req->op_type != OBJ_OP_CMP_AND_WRITE) {
		rbd_assert(*result < 0);
		rbd_warn(rbd_dev, "%s%s result %d",
		      test_bit(IMG_REQ_CHILD, &img_req->flags) ? "child " : "",
		      obj_op_name(img_req->op_type), *result);
	}
	return done;
}

static void rbd_img_end_request(struct rbd_img_request *img_req, int result)
{
	struct request *rq = blk_mq_rq_from_pdu(img_req);

	rbd_img_request_destroy(img_req);
	blk_mq_end_request(rq, errno_to_blk_status(result));
}

void rbd_img_handle_request(struct rbd_img_request *img_req, int result)
{
again:
	if (!__rbd_img_handle_request(img_req, &result))
		return;

	if (test_bit(IMG_REQ_CHILD, &img_req->flags)) {
		struct rbd_obj_request *obj_req = img_req->obj_request;

		rbd_img_request_destroy(img_req);
		if (__rbd_obj_handle_request(obj_req, &result)) {
			img_req = obj_req->img_request;
			goto again;
		}
	} else {
		img_req->callback(img_req, result);
	}
}
EXPORT_SYMBOL(rbd_img_handle_request);

static const struct rbd_client_id rbd_empty_cid;

static bool rbd_cid_equal(const struct rbd_client_id *lhs,
			  const struct rbd_client_id *rhs)
{
	return lhs->gid == rhs->gid && lhs->handle == rhs->handle;
}

static struct rbd_client_id rbd_get_cid(struct rbd_device *rbd_dev)
{
	struct rbd_client_id cid;

	mutex_lock(&rbd_dev->watch_mutex);
	cid.gid = ceph_client_gid(rbd_dev->rbd_client->client);
	cid.handle = rbd_dev->watch_cookie;
	mutex_unlock(&rbd_dev->watch_mutex);
	return cid;
}

/*
 * lock_rwsem must be held for write
 */
static void rbd_set_owner_cid(struct rbd_device *rbd_dev,
			      const struct rbd_client_id *cid)
{
	dout("%s rbd_dev %p %llu-%llu -> %llu-%llu\n", __func__, rbd_dev,
	     rbd_dev->owner_cid.gid, rbd_dev->owner_cid.handle,
	     cid->gid, cid->handle);
	rbd_dev->owner_cid = *cid; /* struct */
}

static void format_lock_cookie(struct rbd_device *rbd_dev, char *buf)
{
	mutex_lock(&rbd_dev->watch_mutex);
	sprintf(buf, "%s %llu", RBD_LOCK_COOKIE_PREFIX, rbd_dev->watch_cookie);
	mutex_unlock(&rbd_dev->watch_mutex);
}

static void __rbd_lock(struct rbd_device *rbd_dev, const char *cookie)
{
	struct rbd_client_id cid = rbd_get_cid(rbd_dev);

	rbd_dev->lock_state = RBD_LOCK_STATE_LOCKED;
	strcpy(rbd_dev->lock_cookie, cookie);
	rbd_set_owner_cid(rbd_dev, &cid);
	queue_work(rbd_dev->task_wq, &rbd_dev->acquired_lock_work);
}

/*
 * lock_rwsem must be held for write
 */
static int rbd_lock(struct rbd_device *rbd_dev)
{
	struct ceph_osd_client *osdc = &rbd_dev->rbd_client->client->osdc;
	char cookie[32];
	int ret;

	WARN_ON(__rbd_is_lock_owner(rbd_dev) ||
		rbd_dev->lock_cookie[0] != '\0');

	format_lock_cookie(rbd_dev, cookie);
	ret = ceph_cls_lock(osdc, &rbd_dev->header_oid, &rbd_dev->header_oloc,
			    RBD_LOCK_NAME, CEPH_CLS_LOCK_EXCLUSIVE, cookie,
			    RBD_LOCK_TAG, "", 0);
	if (ret && ret != -EEXIST)
		return ret;

	__rbd_lock(rbd_dev, cookie);
	return 0;
}

/*
 * lock_rwsem must be held for write
 */
static void rbd_unlock(struct rbd_device *rbd_dev)
{
	struct ceph_osd_client *osdc = &rbd_dev->rbd_client->client->osdc;
	int ret;

	WARN_ON(!__rbd_is_lock_owner(rbd_dev) ||
		rbd_dev->lock_cookie[0] == '\0');

	ret = ceph_cls_unlock(osdc, &rbd_dev->header_oid, &rbd_dev->header_oloc,
			      RBD_LOCK_NAME, rbd_dev->lock_cookie);
	if (ret && ret != -ENOENT)
		rbd_warn(rbd_dev, "failed to unlock header: %d", ret);

	/* treat errors as the image is unlocked */
	rbd_dev->lock_state = RBD_LOCK_STATE_UNLOCKED;
	rbd_dev->lock_cookie[0] = '\0';
	rbd_set_owner_cid(rbd_dev, &rbd_empty_cid);
	queue_work(rbd_dev->task_wq, &rbd_dev->released_lock_work);
}

static int __rbd_notify_op_lock(struct rbd_device *rbd_dev,
				enum rbd_notify_op notify_op,
				struct page ***preply_pages,
				size_t *preply_len)
{
	struct ceph_osd_client *osdc = &rbd_dev->rbd_client->client->osdc;
	struct rbd_client_id cid = rbd_get_cid(rbd_dev);
	char buf[4 + 8 + 8 + CEPH_ENCODING_START_BLK_LEN];
	int buf_size = sizeof(buf);
	void *p = buf;

	dout("%s rbd_dev %p notify_op %d\n", __func__, rbd_dev, notify_op);

	/* encode *LockPayload NotifyMessage (op + ClientId) */
	ceph_start_encoding(&p, 2, 1, buf_size - CEPH_ENCODING_START_BLK_LEN);
	ceph_encode_32(&p, notify_op);
	ceph_encode_64(&p, cid.gid);
	ceph_encode_64(&p, cid.handle);

	return ceph_osdc_notify(osdc, &rbd_dev->header_oid,
				&rbd_dev->header_oloc, buf, buf_size,
				RBD_NOTIFY_TIMEOUT, preply_pages, preply_len);
}

static void rbd_notify_op_lock(struct rbd_device *rbd_dev,
			       enum rbd_notify_op notify_op)
{
	__rbd_notify_op_lock(rbd_dev, notify_op, NULL, NULL);
}

static void rbd_notify_acquired_lock(struct work_struct *work)
{
	struct rbd_device *rbd_dev = container_of(work, struct rbd_device,
						  acquired_lock_work);

	rbd_notify_op_lock(rbd_dev, RBD_NOTIFY_OP_ACQUIRED_LOCK);
}

static void rbd_notify_released_lock(struct work_struct *work)
{
	struct rbd_device *rbd_dev = container_of(work, struct rbd_device,
						  released_lock_work);

	rbd_notify_op_lock(rbd_dev, RBD_NOTIFY_OP_RELEASED_LOCK);
}

static int rbd_request_lock(struct rbd_device *rbd_dev)
{
	struct page **reply_pages;
	size_t reply_len;
	bool lock_owner_responded = false;
	int ret;

	dout("%s rbd_dev %p\n", __func__, rbd_dev);

	ret = __rbd_notify_op_lock(rbd_dev, RBD_NOTIFY_OP_REQUEST_LOCK,
				   &reply_pages, &reply_len);
	if (ret && ret != -ETIMEDOUT) {
		rbd_warn(rbd_dev, "failed to request lock: %d", ret);
		goto out;
	}

	if (reply_len > 0 && reply_len <= PAGE_SIZE) {
		void *p = page_address(reply_pages[0]);
		void *const end = p + reply_len;
		u32 n;

		ceph_decode_32_safe(&p, end, n, e_inval); /* num_acks */
		while (n--) {
			u8 struct_v;
			u32 len;

			ceph_decode_need(&p, end, 8 + 8, e_inval);
			p += 8 + 8; /* skip gid and cookie */

			ceph_decode_32_safe(&p, end, len, e_inval);
			if (!len)
				continue;

			if (lock_owner_responded) {
				rbd_warn(rbd_dev,
					 "duplicate lock owners detected");
				ret = -EIO;
				goto out;
			}

			lock_owner_responded = true;
			ret = ceph_start_decoding(&p, end, 1, "ResponseMessage",
						  &struct_v, &len);
			if (ret) {
				rbd_warn(rbd_dev,
					 "failed to decode ResponseMessage: %d",
					 ret);
				goto e_inval;
			}

			ret = ceph_decode_32(&p);
		}
	}

	if (!lock_owner_responded) {
		rbd_warn(rbd_dev, "no lock owners detected");
		ret = -ETIMEDOUT;
	}

out:
	ceph_release_page_vector(reply_pages, calc_pages_for(0, reply_len));
	return ret;

e_inval:
	ret = -EINVAL;
	goto out;
}

/*
 * Either image request state machine(s) or rbd_add_acquire_lock()
 * (i.e. "rbd map").
 */
static void wake_lock_waiters(struct rbd_device *rbd_dev, int result)
{
	struct rbd_img_request *img_req;

	dout("%s rbd_dev %p result %d\n", __func__, rbd_dev, result);
	lockdep_assert_held_write(&rbd_dev->lock_rwsem);

	cancel_delayed_work(&rbd_dev->lock_dwork);
	if (!completion_done(&rbd_dev->acquire_wait)) {
		rbd_assert(list_empty(&rbd_dev->acquiring_list) &&
			   list_empty(&rbd_dev->running_list));
		rbd_dev->acquire_err = result;
		complete_all(&rbd_dev->acquire_wait);
		return;
	}

	list_for_each_entry(img_req, &rbd_dev->acquiring_list, lock_item) {
		mutex_lock(&img_req->state_mutex);
		rbd_assert(img_req->state == RBD_IMG_EXCLUSIVE_LOCK);
		rbd_img_schedule(img_req, result);
		mutex_unlock(&img_req->state_mutex);
	}

	list_splice_tail_init(&rbd_dev->acquiring_list, &rbd_dev->running_list);
}

static bool locker_equal(const struct ceph_locker *lhs,
			 const struct ceph_locker *rhs)
{
	return lhs->id.name.type == rhs->id.name.type &&
	       lhs->id.name.num == rhs->id.name.num &&
	       !strcmp(lhs->id.cookie, rhs->id.cookie) &&
	       ceph_addr_equal_no_type(&lhs->info.addr, &rhs->info.addr);
}

static void free_locker(struct ceph_locker *locker)
{
	if (locker)
		ceph_free_lockers(locker, 1);
}

static struct ceph_locker *get_lock_owner_info(struct rbd_device *rbd_dev)
{
	struct ceph_osd_client *osdc = &rbd_dev->rbd_client->client->osdc;
	struct ceph_locker *lockers;
	u32 num_lockers;
	u8 lock_type;
	char *lock_tag;
	u64 handle;
	int ret;

	ret = ceph_cls_lock_info(osdc, &rbd_dev->header_oid,
				 &rbd_dev->header_oloc, RBD_LOCK_NAME,
				 &lock_type, &lock_tag, &lockers, &num_lockers);
	if (ret) {
		rbd_warn(rbd_dev, "failed to get header lockers: %d", ret);
		return ERR_PTR(ret);
	}

	if (num_lockers == 0) {
		dout("%s rbd_dev %p no lockers detected\n", __func__, rbd_dev);
		lockers = NULL;
		goto out;
	}

	if (strcmp(lock_tag, RBD_LOCK_TAG)) {
		rbd_warn(rbd_dev, "locked by external mechanism, tag %s",
			 lock_tag);
		goto err_busy;
	}

	if (lock_type != CEPH_CLS_LOCK_EXCLUSIVE) {
		rbd_warn(rbd_dev, "incompatible lock type detected");
		goto err_busy;
	}

	WARN_ON(num_lockers != 1);
	ret = sscanf(lockers[0].id.cookie, RBD_LOCK_COOKIE_PREFIX " %llu",
		     &handle);
	if (ret != 1) {
		rbd_warn(rbd_dev, "locked by external mechanism, cookie %s",
			 lockers[0].id.cookie);
		goto err_busy;
	}
	if (ceph_addr_is_blank(&lockers[0].info.addr)) {
		rbd_warn(rbd_dev, "locker has a blank address");
		goto err_busy;
	}

	dout("%s rbd_dev %p got locker %s%llu@%pISpc/%u handle %llu\n",
	     __func__, rbd_dev, ENTITY_NAME(lockers[0].id.name),
	     &lockers[0].info.addr.in_addr,
	     le32_to_cpu(lockers[0].info.addr.nonce), handle);

out:
	kfree(lock_tag);
	return lockers;

err_busy:
	kfree(lock_tag);
	ceph_free_lockers(lockers, num_lockers);
	return ERR_PTR(-EBUSY);
}

static int find_watcher(struct rbd_device *rbd_dev,
			const struct ceph_locker *locker)
{
	struct ceph_osd_client *osdc = &rbd_dev->rbd_client->client->osdc;
	struct ceph_watch_item *watchers;
	u32 num_watchers;
	u64 cookie;
	int i;
	int ret;

	ret = ceph_osdc_list_watchers(osdc, &rbd_dev->header_oid,
				      &rbd_dev->header_oloc, &watchers,
				      &num_watchers);
	if (ret) {
		rbd_warn(rbd_dev, "failed to get watchers: %d", ret);
		return ret;
	}

	sscanf(locker->id.cookie, RBD_LOCK_COOKIE_PREFIX " %llu", &cookie);
	for (i = 0; i < num_watchers; i++) {
		/*
		 * Ignore addr->type while comparing.  This mimics
		 * entity_addr_t::get_legacy_str() + strcmp().
		 */
		if (ceph_addr_equal_no_type(&watchers[i].addr,
					    &locker->info.addr) &&
		    watchers[i].cookie == cookie) {
			struct rbd_client_id cid = {
				.gid = le64_to_cpu(watchers[i].name.num),
				.handle = cookie,
			};

			dout("%s rbd_dev %p found cid %llu-%llu\n", __func__,
			     rbd_dev, cid.gid, cid.handle);
			rbd_set_owner_cid(rbd_dev, &cid);
			ret = 1;
			goto out;
		}
	}

	dout("%s rbd_dev %p no watchers\n", __func__, rbd_dev);
	ret = 0;
out:
	kfree(watchers);
	return ret;
}

/*
 * lock_rwsem must be held for write
 */
static int rbd_try_lock(struct rbd_device *rbd_dev)
{
	struct ceph_client *client = rbd_dev->rbd_client->client;
	struct ceph_locker *locker, *refreshed_locker;
	int ret;

	for (;;) {
		locker = refreshed_locker = NULL;

		ret = rbd_lock(rbd_dev);
		if (!ret)
			goto out;
		if (ret != -EBUSY) {
			rbd_warn(rbd_dev, "failed to lock header: %d", ret);
			goto out;
		}

		/* determine if the current lock holder is still alive */
		locker = get_lock_owner_info(rbd_dev);
		if (IS_ERR(locker)) {
			ret = PTR_ERR(locker);
			locker = NULL;
			goto out;
		}
		if (!locker)
			goto again;

		ret = find_watcher(rbd_dev, locker);
		if (ret)
			goto out; /* request lock or error */

		refreshed_locker = get_lock_owner_info(rbd_dev);
		if (IS_ERR(refreshed_locker)) {
			ret = PTR_ERR(refreshed_locker);
			refreshed_locker = NULL;
			goto out;
		}
		if (!refreshed_locker ||
		    !locker_equal(locker, refreshed_locker))
			goto again;

		rbd_warn(rbd_dev, "breaking header lock owned by %s%llu",
			 ENTITY_NAME(locker->id.name));

		ret = ceph_monc_blocklist_add(&client->monc,
					      &locker->info.addr);
		if (ret) {
			rbd_warn(rbd_dev, "failed to blocklist %s%llu: %d",
				 ENTITY_NAME(locker->id.name), ret);
			goto out;
		}

		ret = ceph_cls_break_lock(&client->osdc, &rbd_dev->header_oid,
					  &rbd_dev->header_oloc, RBD_LOCK_NAME,
					  locker->id.cookie, &locker->id.name);
		if (ret && ret != -ENOENT) {
			rbd_warn(rbd_dev, "failed to break header lock: %d",
				 ret);
			goto out;
		}

again:
		free_locker(refreshed_locker);
		free_locker(locker);
	}

out:
	free_locker(refreshed_locker);
	free_locker(locker);
	return ret;
}

static int rbd_post_acquire_action(struct rbd_device *rbd_dev)
{
	int ret;

	ret = rbd_dev_refresh(rbd_dev);
	if (ret)
		return ret;

	if (rbd_dev->header.features & RBD_FEATURE_OBJECT_MAP) {
		ret = rbd_object_map_open(rbd_dev);
		if (ret)
			return ret;
	}

	return 0;
}

/*
 * Return:
 *   0 - lock acquired
 *   1 - caller should call rbd_request_lock()
 *  <0 - error
 */
static int rbd_try_acquire_lock(struct rbd_device *rbd_dev)
{
	int ret;

	down_read(&rbd_dev->lock_rwsem);
	dout("%s rbd_dev %p read lock_state %d\n", __func__, rbd_dev,
	     rbd_dev->lock_state);
	if (__rbd_is_lock_owner(rbd_dev)) {
		up_read(&rbd_dev->lock_rwsem);
		return 0;
	}

	up_read(&rbd_dev->lock_rwsem);
	down_write(&rbd_dev->lock_rwsem);
	dout("%s rbd_dev %p write lock_state %d\n", __func__, rbd_dev,
	     rbd_dev->lock_state);
	if (__rbd_is_lock_owner(rbd_dev)) {
		up_write(&rbd_dev->lock_rwsem);
		return 0;
	}

	ret = rbd_try_lock(rbd_dev);
	if (ret < 0) {
		rbd_warn(rbd_dev, "failed to acquire lock: %d", ret);
		goto out;
	}
	if (ret > 0) {
		up_write(&rbd_dev->lock_rwsem);
		return ret;
	}

	rbd_assert(rbd_dev->lock_state == RBD_LOCK_STATE_LOCKED);
	rbd_assert(list_empty(&rbd_dev->running_list));

	ret = rbd_post_acquire_action(rbd_dev);
	if (ret) {
		rbd_warn(rbd_dev, "post-acquire action failed: %d", ret);
		/*
		 * Can't stay in RBD_LOCK_STATE_LOCKED because
		 * rbd_lock_add_request() would let the request through,
		 * assuming that e.g. object map is locked and loaded.
		 */
		rbd_unlock(rbd_dev);
	}

out:
	wake_lock_waiters(rbd_dev, ret);
	up_write(&rbd_dev->lock_rwsem);
	return ret;
}

static void rbd_acquire_lock(struct work_struct *work)
{
	struct rbd_device *rbd_dev = container_of(to_delayed_work(work),
					    struct rbd_device, lock_dwork);
	int ret;

	dout("%s rbd_dev %p\n", __func__, rbd_dev);
again:
	ret = rbd_try_acquire_lock(rbd_dev);
	if (ret <= 0) {
		dout("%s rbd_dev %p ret %d - done\n", __func__, rbd_dev, ret);
		return;
	}

	ret = rbd_request_lock(rbd_dev);
	if (ret == -ETIMEDOUT) {
		goto again; /* treat this as a dead client */
	} else if (ret == -EROFS) {
		rbd_warn(rbd_dev, "peer will not release lock");
		down_write(&rbd_dev->lock_rwsem);
		wake_lock_waiters(rbd_dev, ret);
		up_write(&rbd_dev->lock_rwsem);
	} else if (ret < 0) {
		rbd_warn(rbd_dev, "error requesting lock: %d", ret);
		mod_delayed_work(rbd_dev->task_wq, &rbd_dev->lock_dwork,
				 RBD_RETRY_DELAY);
	} else {
		/*
		 * lock owner acked, but resend if we don't see them
		 * release the lock
		 */
		dout("%s rbd_dev %p requeuing lock_dwork\n", __func__,
		     rbd_dev);
		mod_delayed_work(rbd_dev->task_wq, &rbd_dev->lock_dwork,
		    msecs_to_jiffies(2 * RBD_NOTIFY_TIMEOUT * MSEC_PER_SEC));
	}
}

static bool rbd_quiesce_lock(struct rbd_device *rbd_dev)
{
	dout("%s rbd_dev %p\n", __func__, rbd_dev);
	lockdep_assert_held_write(&rbd_dev->lock_rwsem);

	if (rbd_dev->lock_state != RBD_LOCK_STATE_LOCKED)
		return false;

	/*
	 * Ensure that all in-flight IO is flushed.
	 */
	rbd_dev->lock_state = RBD_LOCK_STATE_RELEASING;
	rbd_assert(!completion_done(&rbd_dev->releasing_wait));
	if (list_empty(&rbd_dev->running_list))
		return true;

	up_write(&rbd_dev->lock_rwsem);
	wait_for_completion(&rbd_dev->releasing_wait);

	down_write(&rbd_dev->lock_rwsem);
	if (rbd_dev->lock_state != RBD_LOCK_STATE_RELEASING)
		return false;

	rbd_assert(list_empty(&rbd_dev->running_list));
	return true;
}

static void rbd_pre_release_action(struct rbd_device *rbd_dev)
{
	if (rbd_dev->header.features & RBD_FEATURE_OBJECT_MAP)
		rbd_object_map_close(rbd_dev);
}

static void __rbd_release_lock(struct rbd_device *rbd_dev)
{
	rbd_assert(list_empty(&rbd_dev->running_list));

	rbd_pre_release_action(rbd_dev);
	rbd_unlock(rbd_dev);
}

/*
 * lock_rwsem must be held for write
 */
static void rbd_release_lock(struct rbd_device *rbd_dev)
{
	if (!rbd_quiesce_lock(rbd_dev))
		return;

	__rbd_release_lock(rbd_dev);

	/*
	 * Give others a chance to grab the lock - we would re-acquire
	 * almost immediately if we got new IO while draining the running
	 * list otherwise.  We need to ack our own notifications, so this
	 * lock_dwork will be requeued from rbd_handle_released_lock() by
	 * way of maybe_kick_acquire().
	 */
	cancel_delayed_work(&rbd_dev->lock_dwork);
}

static void rbd_release_lock_work(struct work_struct *work)
{
	struct rbd_device *rbd_dev = container_of(work, struct rbd_device,
						  unlock_work);

	down_write(&rbd_dev->lock_rwsem);
	rbd_release_lock(rbd_dev);
	up_write(&rbd_dev->lock_rwsem);
}

static void maybe_kick_acquire(struct rbd_device *rbd_dev)
{
	bool have_requests;

	dout("%s rbd_dev %p\n", __func__, rbd_dev);
	if (__rbd_is_lock_owner(rbd_dev))
		return;

	spin_lock(&rbd_dev->lock_lists_lock);
	have_requests = !list_empty(&rbd_dev->acquiring_list);
	spin_unlock(&rbd_dev->lock_lists_lock);
	if (have_requests || delayed_work_pending(&rbd_dev->lock_dwork)) {
		dout("%s rbd_dev %p kicking lock_dwork\n", __func__, rbd_dev);
		mod_delayed_work(rbd_dev->task_wq, &rbd_dev->lock_dwork, 0);
	}
}

static void rbd_handle_acquired_lock(struct rbd_device *rbd_dev, u8 struct_v,
				     void **p)
{
	struct rbd_client_id cid = { 0 };

	if (struct_v >= 2) {
		cid.gid = ceph_decode_64(p);
		cid.handle = ceph_decode_64(p);
	}

	dout("%s rbd_dev %p cid %llu-%llu\n", __func__, rbd_dev, cid.gid,
	     cid.handle);
	if (!rbd_cid_equal(&cid, &rbd_empty_cid)) {
		down_write(&rbd_dev->lock_rwsem);
		if (rbd_cid_equal(&cid, &rbd_dev->owner_cid)) {
			dout("%s rbd_dev %p cid %llu-%llu == owner_cid\n",
			     __func__, rbd_dev, cid.gid, cid.handle);
		} else {
			rbd_set_owner_cid(rbd_dev, &cid);
		}
		downgrade_write(&rbd_dev->lock_rwsem);
	} else {
		down_read(&rbd_dev->lock_rwsem);
	}

	maybe_kick_acquire(rbd_dev);
	up_read(&rbd_dev->lock_rwsem);
}

static void rbd_handle_released_lock(struct rbd_device *rbd_dev, u8 struct_v,
				     void **p)
{
	struct rbd_client_id cid = { 0 };

	if (struct_v >= 2) {
		cid.gid = ceph_decode_64(p);
		cid.handle = ceph_decode_64(p);
	}

	dout("%s rbd_dev %p cid %llu-%llu\n", __func__, rbd_dev, cid.gid,
	     cid.handle);
	if (!rbd_cid_equal(&cid, &rbd_empty_cid)) {
		down_write(&rbd_dev->lock_rwsem);
		if (!rbd_cid_equal(&cid, &rbd_dev->owner_cid)) {
			dout("%s rbd_dev %p cid %llu-%llu != owner_cid %llu-%llu\n",
			     __func__, rbd_dev, cid.gid, cid.handle,
			     rbd_dev->owner_cid.gid, rbd_dev->owner_cid.handle);
		} else {
			rbd_set_owner_cid(rbd_dev, &rbd_empty_cid);
		}
		downgrade_write(&rbd_dev->lock_rwsem);
	} else {
		down_read(&rbd_dev->lock_rwsem);
	}

	maybe_kick_acquire(rbd_dev);
	up_read(&rbd_dev->lock_rwsem);
}

/*
 * Returns result for ResponseMessage to be encoded (<= 0), or 1 if no
 * ResponseMessage is needed.
 */
static int rbd_handle_request_lock(struct rbd_device *rbd_dev, u8 struct_v,
				   void **p)
{
	struct rbd_client_id my_cid = rbd_get_cid(rbd_dev);
	struct rbd_client_id cid = { 0 };
	int result = 1;

	if (struct_v >= 2) {
		cid.gid = ceph_decode_64(p);
		cid.handle = ceph_decode_64(p);
	}

	dout("%s rbd_dev %p cid %llu-%llu\n", __func__, rbd_dev, cid.gid,
	     cid.handle);
	if (rbd_cid_equal(&cid, &my_cid))
		return result;

	down_read(&rbd_dev->lock_rwsem);
	if (__rbd_is_lock_owner(rbd_dev)) {
		if (rbd_dev->lock_state == RBD_LOCK_STATE_LOCKED &&
		    rbd_cid_equal(&rbd_dev->owner_cid, &rbd_empty_cid))
			goto out_unlock;

		/*
		 * encode ResponseMessage(0) so the peer can detect
		 * a missing owner
		 */
		result = 0;

		if (rbd_dev->lock_state == RBD_LOCK_STATE_LOCKED) {
			if (!rbd_dev->opts->exclusive) {
				dout("%s rbd_dev %p queueing unlock_work\n",
				     __func__, rbd_dev);
				queue_work(rbd_dev->task_wq,
					   &rbd_dev->unlock_work);
			} else {
				/* refuse to release the lock */
				result = -EROFS;
			}
		}
	}

out_unlock:
	up_read(&rbd_dev->lock_rwsem);
	return result;
}

static void __rbd_acknowledge_notify(struct rbd_device *rbd_dev,
				     u64 notify_id, u64 cookie, s32 *result)
{
	struct ceph_osd_client *osdc = &rbd_dev->rbd_client->client->osdc;
	char buf[4 + CEPH_ENCODING_START_BLK_LEN];
	int buf_size = sizeof(buf);
	int ret;

	if (result) {
		void *p = buf;

		/* encode ResponseMessage */
		ceph_start_encoding(&p, 1, 1,
				    buf_size - CEPH_ENCODING_START_BLK_LEN);
		ceph_encode_32(&p, *result);
	} else {
		buf_size = 0;
	}

	ret = ceph_osdc_notify_ack(osdc, &rbd_dev->header_oid,
				   &rbd_dev->header_oloc, notify_id, cookie,
				   buf, buf_size);
	if (ret)
		rbd_warn(rbd_dev, "acknowledge_notify failed: %d", ret);
}

static void rbd_acknowledge_notify(struct rbd_device *rbd_dev, u64 notify_id,
				   u64 cookie)
{
	dout("%s rbd_dev %p\n", __func__, rbd_dev);
	__rbd_acknowledge_notify(rbd_dev, notify_id, cookie, NULL);
}

static void rbd_acknowledge_notify_result(struct rbd_device *rbd_dev,
					  u64 notify_id, u64 cookie, s32 result)
{
	dout("%s rbd_dev %p result %d\n", __func__, rbd_dev, result);
	__rbd_acknowledge_notify(rbd_dev, notify_id, cookie, &result);
}

static void rbd_watch_cb(void *arg, u64 notify_id, u64 cookie,
			 u64 notifier_id, void *data, size_t data_len)
{
	struct rbd_device *rbd_dev = arg;
	void *p = data;
	void *const end = p + data_len;
	u8 struct_v = 0;
	u32 len;
	u32 notify_op;
	int ret;

	dout("%s rbd_dev %p cookie %llu notify_id %llu data_len %zu\n",
	     __func__, rbd_dev, cookie, notify_id, data_len);
	if (data_len) {
		ret = ceph_start_decoding(&p, end, 1, "NotifyMessage",
					  &struct_v, &len);
		if (ret) {
			rbd_warn(rbd_dev, "failed to decode NotifyMessage: %d",
				 ret);
			return;
		}

		notify_op = ceph_decode_32(&p);
	} else {
		/* legacy notification for header updates */
		notify_op = RBD_NOTIFY_OP_HEADER_UPDATE;
		len = 0;
	}

	dout("%s rbd_dev %p notify_op %u\n", __func__, rbd_dev, notify_op);
	switch (notify_op) {
	case RBD_NOTIFY_OP_ACQUIRED_LOCK:
		rbd_handle_acquired_lock(rbd_dev, struct_v, &p);
		rbd_acknowledge_notify(rbd_dev, notify_id, cookie);
		break;
	case RBD_NOTIFY_OP_RELEASED_LOCK:
		rbd_handle_released_lock(rbd_dev, struct_v, &p);
		rbd_acknowledge_notify(rbd_dev, notify_id, cookie);
		break;
	case RBD_NOTIFY_OP_REQUEST_LOCK:
		ret = rbd_handle_request_lock(rbd_dev, struct_v, &p);
		if (ret <= 0)
			rbd_acknowledge_notify_result(rbd_dev, notify_id,
						      cookie, ret);
		else
			rbd_acknowledge_notify(rbd_dev, notify_id, cookie);
		break;
	case RBD_NOTIFY_OP_HEADER_UPDATE:
		ret = rbd_dev_refresh(rbd_dev);
		if (ret)
			rbd_warn(rbd_dev, "refresh failed: %d", ret);

		rbd_acknowledge_notify(rbd_dev, notify_id, cookie);
		break;
	default:
		if (rbd_is_lock_owner(rbd_dev))
			rbd_acknowledge_notify_result(rbd_dev, notify_id,
						      cookie, -EOPNOTSUPP);
		else
			rbd_acknowledge_notify(rbd_dev, notify_id, cookie);
		break;
	}
}

static void __rbd_unregister_watch(struct rbd_device *rbd_dev);

static void rbd_watch_errcb(void *arg, u64 cookie, int err)
{
	struct rbd_device *rbd_dev = arg;

	rbd_warn(rbd_dev, "encountered watch error: %d", err);

	down_write(&rbd_dev->lock_rwsem);
	rbd_set_owner_cid(rbd_dev, &rbd_empty_cid);
	up_write(&rbd_dev->lock_rwsem);

	mutex_lock(&rbd_dev->watch_mutex);
	if (rbd_dev->watch_state == RBD_WATCH_STATE_REGISTERED) {
		__rbd_unregister_watch(rbd_dev);
		rbd_dev->watch_state = RBD_WATCH_STATE_ERROR;

		queue_delayed_work(rbd_dev->task_wq, &rbd_dev->watch_dwork, 0);
	}
	mutex_unlock(&rbd_dev->watch_mutex);
}

/*
 * watch_mutex must be locked
 */
static int __rbd_register_watch(struct rbd_device *rbd_dev)
{
	struct ceph_osd_client *osdc = &rbd_dev->rbd_client->client->osdc;
	struct ceph_osd_linger_request *handle;

	rbd_assert(!rbd_dev->watch_handle);
	dout("%s rbd_dev %p\n", __func__, rbd_dev);

	handle = ceph_osdc_watch(osdc, &rbd_dev->header_oid,
				 &rbd_dev->header_oloc, rbd_watch_cb,
				 rbd_watch_errcb, rbd_dev);
	if (IS_ERR(handle))
		return PTR_ERR(handle);

	rbd_dev->watch_handle = handle;
	return 0;
}

/*
 * watch_mutex must be locked
 */
static void __rbd_unregister_watch(struct rbd_device *rbd_dev)
{
	struct ceph_osd_client *osdc = &rbd_dev->rbd_client->client->osdc;
	int ret;

	rbd_assert(rbd_dev->watch_handle);
	dout("%s rbd_dev %p\n", __func__, rbd_dev);

	ret = ceph_osdc_unwatch(osdc, rbd_dev->watch_handle);
	if (ret)
		rbd_warn(rbd_dev, "failed to unwatch: %d", ret);

	rbd_dev->watch_handle = NULL;
}

static int rbd_register_watch(struct rbd_device *rbd_dev)
{
	int ret;

	mutex_lock(&rbd_dev->watch_mutex);
	rbd_assert(rbd_dev->watch_state == RBD_WATCH_STATE_UNREGISTERED);
	ret = __rbd_register_watch(rbd_dev);
	if (ret)
		goto out;

	rbd_dev->watch_state = RBD_WATCH_STATE_REGISTERED;
	rbd_dev->watch_cookie = rbd_dev->watch_handle->linger_id;

out:
	mutex_unlock(&rbd_dev->watch_mutex);
	return ret;
}

static void cancel_tasks_sync(struct rbd_device *rbd_dev)
{
	dout("%s rbd_dev %p\n", __func__, rbd_dev);

	cancel_work_sync(&rbd_dev->acquired_lock_work);
	cancel_work_sync(&rbd_dev->released_lock_work);
	cancel_delayed_work_sync(&rbd_dev->lock_dwork);
	cancel_work_sync(&rbd_dev->unlock_work);
}

/*
 * header_rwsem must not be held to avoid a deadlock with
 * rbd_dev_refresh() when flushing notifies.
 */
static void rbd_unregister_watch(struct rbd_device *rbd_dev)
{
	cancel_tasks_sync(rbd_dev);

	mutex_lock(&rbd_dev->watch_mutex);
	if (rbd_dev->watch_state == RBD_WATCH_STATE_REGISTERED)
		__rbd_unregister_watch(rbd_dev);
	rbd_dev->watch_state = RBD_WATCH_STATE_UNREGISTERED;
	mutex_unlock(&rbd_dev->watch_mutex);

	cancel_delayed_work_sync(&rbd_dev->watch_dwork);
	ceph_osdc_flush_notifies(&rbd_dev->rbd_client->client->osdc);
}

/*
 * lock_rwsem must be held for write
 */
static void rbd_reacquire_lock(struct rbd_device *rbd_dev)
{
	struct ceph_osd_client *osdc = &rbd_dev->rbd_client->client->osdc;
	char cookie[32];
	int ret;

	if (!rbd_quiesce_lock(rbd_dev))
		return;

	format_lock_cookie(rbd_dev, cookie);
	ret = ceph_cls_set_cookie(osdc, &rbd_dev->header_oid,
				  &rbd_dev->header_oloc, RBD_LOCK_NAME,
				  CEPH_CLS_LOCK_EXCLUSIVE, rbd_dev->lock_cookie,
				  RBD_LOCK_TAG, cookie);
	if (ret) {
		if (ret != -EOPNOTSUPP)
			rbd_warn(rbd_dev, "failed to update lock cookie: %d",
				 ret);

		/*
		 * Lock cookie cannot be updated on older OSDs, so do
		 * a manual release and queue an acquire.
		 */
		__rbd_release_lock(rbd_dev);
		queue_delayed_work(rbd_dev->task_wq, &rbd_dev->lock_dwork, 0);
	} else {
		__rbd_lock(rbd_dev, cookie);
		wake_lock_waiters(rbd_dev, 0);
	}
}

static void rbd_reregister_watch(struct work_struct *work)
{
	struct rbd_device *rbd_dev = container_of(to_delayed_work(work),
					    struct rbd_device, watch_dwork);
	int ret;

	dout("%s rbd_dev %p\n", __func__, rbd_dev);

	mutex_lock(&rbd_dev->watch_mutex);
	if (rbd_dev->watch_state != RBD_WATCH_STATE_ERROR) {
		mutex_unlock(&rbd_dev->watch_mutex);
		return;
	}

	ret = __rbd_register_watch(rbd_dev);
	if (ret) {
		rbd_warn(rbd_dev, "failed to reregister watch: %d", ret);
		if (ret != -EBLOCKLISTED && ret != -ENOENT) {
			queue_delayed_work(rbd_dev->task_wq,
					   &rbd_dev->watch_dwork,
					   RBD_RETRY_DELAY);
			mutex_unlock(&rbd_dev->watch_mutex);
			return;
		}

		mutex_unlock(&rbd_dev->watch_mutex);
		down_write(&rbd_dev->lock_rwsem);
		wake_lock_waiters(rbd_dev, ret);
		up_write(&rbd_dev->lock_rwsem);
		return;
	}

	rbd_dev->watch_state = RBD_WATCH_STATE_REGISTERED;
	rbd_dev->watch_cookie = rbd_dev->watch_handle->linger_id;
	mutex_unlock(&rbd_dev->watch_mutex);

	down_write(&rbd_dev->lock_rwsem);
	if (rbd_dev->lock_state == RBD_LOCK_STATE_LOCKED)
		rbd_reacquire_lock(rbd_dev);
	up_write(&rbd_dev->lock_rwsem);

	ret = rbd_dev_refresh(rbd_dev);
	if (ret)
		rbd_warn(rbd_dev, "reregistration refresh failed: %d", ret);
}

/*
 * Synchronous osd object method call.  Returns the number of bytes
 * returned in the outbound buffer, or a negative error code.
 */
static int rbd_obj_method_sync(struct rbd_device *rbd_dev,
			     struct ceph_object_id *oid,
			     struct ceph_object_locator *oloc,
			     const char *method_name,
			     const void *outbound,
			     size_t outbound_size,
			     void *inbound,
			     size_t inbound_size)
{
	struct ceph_osd_client *osdc = &rbd_dev->rbd_client->client->osdc;
	struct page *req_page = NULL;
	struct page *reply_page;
	int ret;

	/*
	 * Method calls are ultimately read operations.  The result
	 * should placed into the inbound buffer provided.  They
	 * also supply outbound data--parameters for the object
	 * method.  Currently if this is present it will be a
	 * snapshot id.
	 */
	if (outbound) {
		if (outbound_size > PAGE_SIZE)
			return -E2BIG;

		req_page = alloc_page(GFP_KERNEL);
		if (!req_page)
			return -ENOMEM;

		memcpy(page_address(req_page), outbound, outbound_size);
	}

	reply_page = alloc_page(GFP_KERNEL);
	if (!reply_page) {
		if (req_page)
			__free_page(req_page);
		return -ENOMEM;
	}

	ret = ceph_osdc_call(osdc, oid, oloc, RBD_DRV_NAME, method_name,
			     CEPH_OSD_FLAG_READ, req_page, outbound_size,
			     &reply_page, &inbound_size);
	if (!ret) {
		memcpy(inbound, page_address(reply_page), inbound_size);
		ret = inbound_size;
	}

	if (req_page)
		__free_page(req_page);
	__free_page(reply_page);
	return ret;
}

static void rbd_queue_workfn(struct work_struct *work)
{
	struct rbd_img_request *img_request =
	    container_of(work, struct rbd_img_request, work);
	struct rbd_device *rbd_dev = img_request->rbd_dev;
	enum obj_operation_type op_type = img_request->op_type;
	struct request *rq = blk_mq_rq_from_pdu(img_request);
	u64 offset = (u64)blk_rq_pos(rq) << SECTOR_SHIFT;
	u64 length = blk_rq_bytes(rq);
	u64 mapping_size;
	int result;

	/* Ignore/skip any zero-length requests */
	if (!length) {
		dout("%s: zero-length request\n", __func__);
		result = 0;
		goto err_img_request;
	}

	blk_mq_start_request(rq);

	down_read(&rbd_dev->header_rwsem);
	mapping_size = rbd_dev->mapping.size;
	rbd_img_capture_header(img_request);
	up_read(&rbd_dev->header_rwsem);

	if (offset + length > mapping_size) {
		rbd_warn(rbd_dev, "beyond EOD (%llu~%llu > %llu)", offset,
			 length, mapping_size);
		result = -EIO;
		goto err_img_request;
	}

	dout("%s rbd_dev %p img_req %p %s %llu~%llu\n", __func__, rbd_dev,
	     img_request, obj_op_name(op_type), offset, length);

	if (op_type == OBJ_OP_DISCARD || op_type == OBJ_OP_ZEROOUT)
		result = rbd_img_fill_nodata(img_request, offset, length);
	else
		result = rbd_img_fill_from_bio(img_request, offset, length,
					       rq->bio);
	if (result)
		goto err_img_request;

	rbd_img_handle_request(img_request, 0);
	return;

err_img_request:
	rbd_img_request_destroy(img_request);
	if (result)
		rbd_warn(rbd_dev, "%s %llx at %llx result %d",
			 obj_op_name(op_type), length, offset, result);
	blk_mq_end_request(rq, errno_to_blk_status(result));
}

static blk_status_t rbd_queue_rq(struct blk_mq_hw_ctx *hctx,
		const struct blk_mq_queue_data *bd)
{
	struct rbd_device *rbd_dev = hctx->queue->queuedata;
	struct rbd_img_request *img_req = blk_mq_rq_to_pdu(bd->rq);
	enum obj_operation_type op_type;

	switch (req_op(bd->rq)) {
	case REQ_OP_DISCARD:
		op_type = OBJ_OP_DISCARD;
		break;
	case REQ_OP_WRITE_ZEROES:
		op_type = OBJ_OP_ZEROOUT;
		break;
	case REQ_OP_WRITE:
		op_type = OBJ_OP_WRITE;
		break;
	case REQ_OP_READ:
		op_type = OBJ_OP_READ;
		break;
	default:
		rbd_warn(rbd_dev, "unknown req_op %d", req_op(bd->rq));
		return BLK_STS_IOERR;
	}

	rbd_img_request_init(img_req, rbd_dev, op_type, rbd_img_end_request);

	if (rbd_img_is_write(img_req)) {
		if (rbd_is_ro(rbd_dev)) {
			rbd_warn(rbd_dev, "%s on read-only mapping",
				 obj_op_name(img_req->op_type));
			return BLK_STS_IOERR;
		}
		rbd_assert(!rbd_is_snap(rbd_dev));
	}

	INIT_WORK(&img_req->work, rbd_queue_workfn);
	queue_work(rbd_wq, &img_req->work);
	return BLK_STS_OK;
}

static void rbd_free_disk(struct rbd_device *rbd_dev)
{
	put_disk(rbd_dev->disk);
	blk_mq_free_tag_set(&rbd_dev->tag_set);
	rbd_dev->disk = NULL;
}

static int rbd_obj_read_sync(struct rbd_device *rbd_dev,
			     struct ceph_object_id *oid,
			     struct ceph_object_locator *oloc,
			     void *buf, int buf_len)

{
	struct ceph_osd_client *osdc = &rbd_dev->rbd_client->client->osdc;
	struct ceph_osd_request *req;
	struct page **pages;
	int num_pages = calc_pages_for(0, buf_len);
	int ret;

	req = ceph_osdc_alloc_request(osdc, NULL, 1, false, GFP_KERNEL);
	if (!req)
		return -ENOMEM;

	ceph_oid_copy(&req->r_base_oid, oid);
	ceph_oloc_copy(&req->r_base_oloc, oloc);
	req->r_flags = CEPH_OSD_FLAG_READ;

	pages = ceph_alloc_page_vector(num_pages, GFP_KERNEL);
	if (IS_ERR(pages)) {
		ret = PTR_ERR(pages);
		goto out_req;
	}

	osd_req_op_extent_init(req, 0, CEPH_OSD_OP_READ, 0, buf_len, 0, 0);
	osd_req_op_extent_osd_data_pages(req, 0, pages, buf_len, 0, false,
					 true);

	ret = ceph_osdc_alloc_messages(req, GFP_KERNEL);
	if (ret)
		goto out_req;

	ceph_osdc_start_request(osdc, req);
	ret = ceph_osdc_wait_request(osdc, req);
	if (ret >= 0)
		ceph_copy_from_page_vector(pages, buf, 0, ret);

out_req:
	ceph_osdc_put_request(req);
	return ret;
}

/*
 * Read the complete header for the given rbd device.  On successful
 * return, the rbd_dev->header field will contain up-to-date
 * information about the image.
 */
static int rbd_dev_v1_header_info(struct rbd_device *rbd_dev)
{
	struct rbd_image_header_ondisk *ondisk = NULL;
	u32 snap_count = 0;
	u64 names_size = 0;
	u32 want_count;
	int ret;

	/*
	 * The complete header will include an array of its 64-bit
	 * snapshot ids, followed by the names of those snapshots as
	 * a contiguous block of NUL-terminated strings.  Note that
	 * the number of snapshots could change by the time we read
	 * it in, in which case we re-read it.
	 */
	do {
		size_t size;

		kfree(ondisk);

		size = sizeof (*ondisk);
		size += snap_count * sizeof (struct rbd_image_snap_ondisk);
		size += names_size;
		ondisk = kmalloc(size, GFP_KERNEL);
		if (!ondisk)
			return -ENOMEM;

		ret = rbd_obj_read_sync(rbd_dev, &rbd_dev->header_oid,
					&rbd_dev->header_oloc, ondisk, size);
		if (ret < 0)
			goto out;
		if ((size_t)ret < size) {
			ret = -ENXIO;
			rbd_warn(rbd_dev, "short header read (want %zd got %d)",
				size, ret);
			goto out;
		}
		if (!rbd_dev_ondisk_valid(ondisk)) {
			ret = -ENXIO;
			rbd_warn(rbd_dev, "invalid header");
			goto out;
		}

		names_size = le64_to_cpu(ondisk->snap_names_len);
		want_count = snap_count;
		snap_count = le32_to_cpu(ondisk->snap_count);
	} while (snap_count != want_count);

	ret = rbd_header_from_disk(rbd_dev, ondisk);
out:
	kfree(ondisk);

	return ret;
}

static void rbd_dev_update_size(struct rbd_device *rbd_dev)
{
	sector_t size;

	/*
	 * If EXISTS is not set, rbd_dev->disk may be NULL, so don't
	 * try to update its size.  If REMOVING is set, updating size
	 * is just useless work since the device can't be opened.
	 */
	if (test_bit(RBD_DEV_FLAG_EXISTS, &rbd_dev->flags) &&
	    !test_bit(RBD_DEV_FLAG_REMOVING, &rbd_dev->flags)) {
		size = (sector_t)rbd_dev->mapping.size / SECTOR_SIZE;
		dout("setting size to %llu sectors", (unsigned long long)size);
		set_capacity_and_notify(rbd_dev->disk, size);
	}
}

static int rbd_dev_refresh(struct rbd_device *rbd_dev)
{
	u64 mapping_size;
	int ret;

	down_write(&rbd_dev->header_rwsem);
	mapping_size = rbd_dev->mapping.size;

	ret = rbd_dev_header_info(rbd_dev);
	if (ret)
		goto out;

	/*
	 * If there is a parent, see if it has disappeared due to the
	 * mapped image getting flattened.
	 */
	if (rbd_dev->parent) {
		ret = rbd_dev_v2_parent_info(rbd_dev);
		if (ret)
			goto out;
	}

	rbd_assert(!rbd_is_snap(rbd_dev));
	rbd_dev->mapping.size = rbd_dev->header.image_size;

out:
	up_write(&rbd_dev->header_rwsem);
	if (!ret && mapping_size != rbd_dev->mapping.size)
		rbd_dev_update_size(rbd_dev);

	return ret;
}

static const struct blk_mq_ops rbd_mq_ops = {
	.queue_rq	= rbd_queue_rq,
};

static int rbd_init_disk(struct rbd_device *rbd_dev)
{
	struct gendisk *disk;
	struct request_queue *q;
	unsigned int objset_bytes =
	    rbd_dev->layout.object_size * rbd_dev->layout.stripe_count;
	int err;

	memset(&rbd_dev->tag_set, 0, sizeof(rbd_dev->tag_set));
	rbd_dev->tag_set.ops = &rbd_mq_ops;
	rbd_dev->tag_set.queue_depth = rbd_dev->opts->queue_depth;
	rbd_dev->tag_set.numa_node = NUMA_NO_NODE;
	rbd_dev->tag_set.flags = BLK_MQ_F_SHOULD_MERGE;
	rbd_dev->tag_set.nr_hw_queues = num_present_cpus();
	rbd_dev->tag_set.cmd_size = sizeof(struct rbd_img_request);

	err = blk_mq_alloc_tag_set(&rbd_dev->tag_set);
	if (err)
		return err;

	disk = blk_mq_alloc_disk(&rbd_dev->tag_set, rbd_dev);
	if (IS_ERR(disk)) {
		err = PTR_ERR(disk);
		goto out_tag_set;
	}
	q = disk->queue;

	snprintf(disk->disk_name, sizeof(disk->disk_name), RBD_DRV_NAME "%d",
		 rbd_dev->dev_id);
	disk->major = rbd_dev->major;
	disk->first_minor = rbd_dev->minor;
	if (single_major)
		disk->minors = (1 << RBD_SINGLE_MAJOR_PART_SHIFT);
	else
		disk->minors = RBD_MINORS_PER_MAJOR;
	disk->fops = &rbd_bd_ops;
	disk->private_data = rbd_dev;

	blk_queue_flag_set(QUEUE_FLAG_NONROT, q);
	/* QUEUE_FLAG_ADD_RANDOM is off by default for blk-mq */

	blk_queue_max_hw_sectors(q, objset_bytes >> SECTOR_SHIFT);
	q->limits.max_sectors = queue_max_hw_sectors(q);
	blk_queue_max_segments(q, USHRT_MAX);
	blk_queue_max_segment_size(q, UINT_MAX);
	blk_queue_io_min(q, rbd_dev->opts->alloc_size);
	blk_queue_io_opt(q, rbd_dev->opts->alloc_size);

	if (rbd_dev->opts->trim) {
		q->limits.discard_granularity = rbd_dev->opts->alloc_size;
		blk_queue_max_discard_sectors(q, objset_bytes >> SECTOR_SHIFT);
		blk_queue_max_write_zeroes_sectors(q, objset_bytes >> SECTOR_SHIFT);
	}

	if (!ceph_test_opt(rbd_dev->rbd_client->client, NOCRC))
		blk_queue_flag_set(QUEUE_FLAG_STABLE_WRITES, q);

	rbd_dev->disk = disk;

	return 0;
out_tag_set:
	blk_mq_free_tag_set(&rbd_dev->tag_set);
	return err;
}

/*
  sysfs
*/

static struct rbd_device *dev_to_rbd_dev(struct device *dev)
{
	return container_of(dev, struct rbd_device, dev);
}

static ssize_t rbd_size_show(struct device *dev,
			     struct device_attribute *attr, char *buf)
{
	struct rbd_device *rbd_dev = dev_to_rbd_dev(dev);

	return sprintf(buf, "%llu\n",
		(unsigned long long)rbd_dev->mapping.size);
}

static ssize_t rbd_features_show(struct device *dev,
			     struct device_attribute *attr, char *buf)
{
	struct rbd_device *rbd_dev = dev_to_rbd_dev(dev);

	return sprintf(buf, "0x%016llx\n", rbd_dev->header.features);
}

static ssize_t rbd_major_show(struct device *dev,
			      struct device_attribute *attr, char *buf)
{
	struct rbd_device *rbd_dev = dev_to_rbd_dev(dev);

	if (rbd_dev->major)
		return sprintf(buf, "%d\n", rbd_dev->major);

	return sprintf(buf, "(none)\n");
}

static ssize_t rbd_minor_show(struct device *dev,
			      struct device_attribute *attr, char *buf)
{
	struct rbd_device *rbd_dev = dev_to_rbd_dev(dev);

	return sprintf(buf, "%d\n", rbd_dev->minor);
}

static ssize_t rbd_client_addr_show(struct device *dev,
				    struct device_attribute *attr, char *buf)
{
	struct rbd_device *rbd_dev = dev_to_rbd_dev(dev);
	struct ceph_entity_addr *client_addr =
	    ceph_client_addr(rbd_dev->rbd_client->client);

	return sprintf(buf, "%pISpc/%u\n", &client_addr->in_addr,
		       le32_to_cpu(client_addr->nonce));
}

static ssize_t rbd_client_id_show(struct device *dev,
				  struct device_attribute *attr, char *buf)
{
	struct rbd_device *rbd_dev = dev_to_rbd_dev(dev);

	return sprintf(buf, "client%lld\n",
		       ceph_client_gid(rbd_dev->rbd_client->client));
}

static ssize_t rbd_cluster_fsid_show(struct device *dev,
				     struct device_attribute *attr, char *buf)
{
	struct rbd_device *rbd_dev = dev_to_rbd_dev(dev);

	return sprintf(buf, "%pU\n", &rbd_dev->rbd_client->client->fsid);
}

static ssize_t rbd_config_info_show(struct device *dev,
				    struct device_attribute *attr, char *buf)
{
	struct rbd_device *rbd_dev = dev_to_rbd_dev(dev);

	if (!capable(CAP_SYS_ADMIN))
		return -EPERM;

	return sprintf(buf, "%s\n", rbd_dev->config_info);
}

static ssize_t rbd_pool_show(struct device *dev,
			     struct device_attribute *attr, char *buf)
{
	struct rbd_device *rbd_dev = dev_to_rbd_dev(dev);

	return sprintf(buf, "%s\n", rbd_dev->spec->pool_name);
}

static ssize_t rbd_pool_id_show(struct device *dev,
			     struct device_attribute *attr, char *buf)
{
	struct rbd_device *rbd_dev = dev_to_rbd_dev(dev);

	return sprintf(buf, "%llu\n",
			(unsigned long long) rbd_dev->spec->pool_id);
}

static ssize_t rbd_pool_ns_show(struct device *dev,
				struct device_attribute *attr, char *buf)
{
	struct rbd_device *rbd_dev = dev_to_rbd_dev(dev);

	return sprintf(buf, "%s\n", rbd_dev->spec->pool_ns ?: "");
}

static ssize_t rbd_name_show(struct device *dev,
			     struct device_attribute *attr, char *buf)
{
	struct rbd_device *rbd_dev = dev_to_rbd_dev(dev);

	if (rbd_dev->spec->image_name)
		return sprintf(buf, "%s\n", rbd_dev->spec->image_name);

	return sprintf(buf, "(unknown)\n");
}

static ssize_t rbd_image_id_show(struct device *dev,
			     struct device_attribute *attr, char *buf)
{
	struct rbd_device *rbd_dev = dev_to_rbd_dev(dev);

	return sprintf(buf, "%s\n", rbd_dev->spec->image_id);
}

/*
 * Shows the name of the currently-mapped snapshot (or
 * RBD_SNAP_HEAD_NAME for the base image).
 */
static ssize_t rbd_snap_show(struct device *dev,
			     struct device_attribute *attr,
			     char *buf)
{
	struct rbd_device *rbd_dev = dev_to_rbd_dev(dev);

	return sprintf(buf, "%s\n", rbd_dev->spec->snap_name);
}

static ssize_t rbd_snap_id_show(struct device *dev,
				struct device_attribute *attr, char *buf)
{
	struct rbd_device *rbd_dev = dev_to_rbd_dev(dev);

	return sprintf(buf, "%llu\n", rbd_dev->spec->snap_id);
}

/*
 * For a v2 image, shows the chain of parent images, separated by empty
 * lines.  For v1 images or if there is no parent, shows "(no parent
 * image)".
 */
static ssize_t rbd_parent_show(struct device *dev,
			       struct device_attribute *attr,
			       char *buf)
{
	struct rbd_device *rbd_dev = dev_to_rbd_dev(dev);
	ssize_t count = 0;

	if (!rbd_dev->parent)
		return sprintf(buf, "(no parent image)\n");

	for ( ; rbd_dev->parent; rbd_dev = rbd_dev->parent) {
		struct rbd_spec *spec = rbd_dev->parent_spec;

		count += sprintf(&buf[count], "%s"
			    "pool_id %llu\npool_name %s\n"
			    "pool_ns %s\n"
			    "image_id %s\nimage_name %s\n"
			    "snap_id %llu\nsnap_name %s\n"
			    "overlap %llu\n",
			    !count ? "" : "\n", /* first? */
			    spec->pool_id, spec->pool_name,
			    spec->pool_ns ?: "",
			    spec->image_id, spec->image_name ?: "(unknown)",
			    spec->snap_id, spec->snap_name,
			    rbd_dev->parent_overlap);
	}

	return count;
}

static ssize_t rbd_image_refresh(struct device *dev,
				 struct device_attribute *attr,
				 const char *buf,
				 size_t size)
{
	struct rbd_device *rbd_dev = dev_to_rbd_dev(dev);
	int ret;

	if (!capable(CAP_SYS_ADMIN))
		return -EPERM;

	ret = rbd_dev_refresh(rbd_dev);
	if (ret)
		return ret;

	return size;
}

static DEVICE_ATTR(size, 0444, rbd_size_show, NULL);
static DEVICE_ATTR(features, 0444, rbd_features_show, NULL);
static DEVICE_ATTR(major, 0444, rbd_major_show, NULL);
static DEVICE_ATTR(minor, 0444, rbd_minor_show, NULL);
static DEVICE_ATTR(client_addr, 0444, rbd_client_addr_show, NULL);
static DEVICE_ATTR(client_id, 0444, rbd_client_id_show, NULL);
static DEVICE_ATTR(cluster_fsid, 0444, rbd_cluster_fsid_show, NULL);
static DEVICE_ATTR(config_info, 0400, rbd_config_info_show, NULL);
static DEVICE_ATTR(pool, 0444, rbd_pool_show, NULL);
static DEVICE_ATTR(pool_id, 0444, rbd_pool_id_show, NULL);
static DEVICE_ATTR(pool_ns, 0444, rbd_pool_ns_show, NULL);
static DEVICE_ATTR(name, 0444, rbd_name_show, NULL);
static DEVICE_ATTR(image_id, 0444, rbd_image_id_show, NULL);
static DEVICE_ATTR(refresh, 0200, NULL, rbd_image_refresh);
static DEVICE_ATTR(current_snap, 0444, rbd_snap_show, NULL);
static DEVICE_ATTR(snap_id, 0444, rbd_snap_id_show, NULL);
static DEVICE_ATTR(parent, 0444, rbd_parent_show, NULL);

static struct attribute *rbd_attrs[] = {
	&dev_attr_size.attr,
	&dev_attr_features.attr,
	&dev_attr_major.attr,
	&dev_attr_minor.attr,
	&dev_attr_client_addr.attr,
	&dev_attr_client_id.attr,
	&dev_attr_cluster_fsid.attr,
	&dev_attr_config_info.attr,
	&dev_attr_pool.attr,
	&dev_attr_pool_id.attr,
	&dev_attr_pool_ns.attr,
	&dev_attr_name.attr,
	&dev_attr_image_id.attr,
	&dev_attr_current_snap.attr,
	&dev_attr_snap_id.attr,
	&dev_attr_parent.attr,
	&dev_attr_refresh.attr,
	NULL
};

static struct attribute_group rbd_attr_group = {
	.attrs = rbd_attrs,
};

static const struct attribute_group *rbd_attr_groups[] = {
	&rbd_attr_group,
	NULL
};

static void rbd_dev_release(struct device *dev);

static const struct device_type rbd_device_type = {
	.name		= "rbd",
	.groups		= rbd_attr_groups,
	.release	= rbd_dev_release,
};

static struct rbd_spec *rbd_spec_get(struct rbd_spec *spec)
{
	kref_get(&spec->kref);

	return spec;
}

static void rbd_spec_free(struct kref *kref);
static void rbd_spec_put(struct rbd_spec *spec)
{
	if (spec)
		kref_put(&spec->kref, rbd_spec_free);
}

static struct rbd_spec *rbd_spec_alloc(void)
{
	struct rbd_spec *spec;

	spec = kzalloc(sizeof (*spec), GFP_KERNEL);
	if (!spec)
		return NULL;

	spec->pool_id = CEPH_NOPOOL;
	spec->snap_id = CEPH_NOSNAP;
	kref_init(&spec->kref);

	return spec;
}

static void rbd_spec_free(struct kref *kref)
{
	struct rbd_spec *spec = container_of(kref, struct rbd_spec, kref);

	kfree(spec->pool_name);
	kfree(spec->pool_ns);
	kfree(spec->image_id);
	kfree(spec->image_name);
	kfree(spec->snap_name);
	kfree(spec);
}

static void rbd_dev_free(struct rbd_device *rbd_dev)
{
	WARN_ON(rbd_dev->watch_state != RBD_WATCH_STATE_UNREGISTERED);
	WARN_ON(rbd_dev->lock_state != RBD_LOCK_STATE_UNLOCKED);

	ceph_oid_destroy(&rbd_dev->header_oid);
	ceph_oloc_destroy(&rbd_dev->header_oloc);
	kfree(rbd_dev->config_info);

	rbd_put_client(rbd_dev->rbd_client);
	rbd_spec_put(rbd_dev->spec);
	kfree(rbd_dev->opts);
	kfree(rbd_dev);
}

static void rbd_dev_release(struct device *dev)
{
	struct rbd_device *rbd_dev = dev_to_rbd_dev(dev);
	bool need_put = !!rbd_dev->opts;

	if (need_put) {
		destroy_workqueue(rbd_dev->task_wq);
		ida_simple_remove(&rbd_dev_id_ida, rbd_dev->dev_id);
	}

	rbd_dev_free(rbd_dev);

	/*
	 * This is racy, but way better than putting module outside of
	 * the release callback.  The race window is pretty small, so
	 * doing something similar to dm (dm-builtin.c) is overkill.
	 */
	if (need_put)
		module_put(THIS_MODULE);
}

static struct rbd_device *__rbd_dev_create(struct rbd_spec *spec)
{
	struct rbd_device *rbd_dev;

	rbd_dev = kzalloc(sizeof(*rbd_dev), GFP_KERNEL);
	if (!rbd_dev)
		return NULL;

	spin_lock_init(&rbd_dev->lock);
	INIT_LIST_HEAD(&rbd_dev->node);
	init_rwsem(&rbd_dev->header_rwsem);

	rbd_dev->header.data_pool_id = CEPH_NOPOOL;
	ceph_oid_init(&rbd_dev->header_oid);
	rbd_dev->header_oloc.pool = spec->pool_id;
	if (spec->pool_ns) {
		WARN_ON(!*spec->pool_ns);
		rbd_dev->header_oloc.pool_ns =
		    ceph_find_or_create_string(spec->pool_ns,
					       strlen(spec->pool_ns));
	}

	mutex_init(&rbd_dev->watch_mutex);
	rbd_dev->watch_state = RBD_WATCH_STATE_UNREGISTERED;
	INIT_DELAYED_WORK(&rbd_dev->watch_dwork, rbd_reregister_watch);

	init_rwsem(&rbd_dev->lock_rwsem);
	rbd_dev->lock_state = RBD_LOCK_STATE_UNLOCKED;
	INIT_WORK(&rbd_dev->acquired_lock_work, rbd_notify_acquired_lock);
	INIT_WORK(&rbd_dev->released_lock_work, rbd_notify_released_lock);
	INIT_DELAYED_WORK(&rbd_dev->lock_dwork, rbd_acquire_lock);
	INIT_WORK(&rbd_dev->unlock_work, rbd_release_lock_work);
	spin_lock_init(&rbd_dev->lock_lists_lock);
	INIT_LIST_HEAD(&rbd_dev->acquiring_list);
	INIT_LIST_HEAD(&rbd_dev->running_list);
	init_completion(&rbd_dev->acquire_wait);
	init_completion(&rbd_dev->releasing_wait);

	spin_lock_init(&rbd_dev->object_map_lock);

	rbd_dev->dev.bus = &rbd_bus_type;
	rbd_dev->dev.type = &rbd_device_type;
	rbd_dev->dev.parent = &rbd_root_dev;
	device_initialize(&rbd_dev->dev);

	return rbd_dev;
}

/*
 * Create a mapping rbd_dev.
 */
static struct rbd_device *rbd_dev_create(struct rbd_client *rbdc,
					 struct rbd_spec *spec,
					 struct rbd_options *opts)
{
	struct rbd_device *rbd_dev;

	rbd_dev = __rbd_dev_create(spec);
	if (!rbd_dev)
		return NULL;

	/* get an id and fill in device name */
	rbd_dev->dev_id = ida_simple_get(&rbd_dev_id_ida, 0,
					 minor_to_rbd_dev_id(1 << MINORBITS),
					 GFP_KERNEL);
	if (rbd_dev->dev_id < 0)
		goto fail_rbd_dev;

	sprintf(rbd_dev->name, RBD_DRV_NAME "%d", rbd_dev->dev_id);
	rbd_dev->task_wq = alloc_ordered_workqueue("%s-tasks", WQ_MEM_RECLAIM,
						   rbd_dev->name);
	if (!rbd_dev->task_wq)
		goto fail_dev_id;

	/* we have a ref from do_rbd_add() */
	__module_get(THIS_MODULE);

	rbd_dev->rbd_client = rbdc;
	rbd_dev->spec = spec;
	rbd_dev->opts = opts;

	dout("%s rbd_dev %p dev_id %d\n", __func__, rbd_dev, rbd_dev->dev_id);
	return rbd_dev;

fail_dev_id:
	ida_simple_remove(&rbd_dev_id_ida, rbd_dev->dev_id);
fail_rbd_dev:
	rbd_dev_free(rbd_dev);
	return NULL;
}

static void rbd_dev_destroy(struct rbd_device *rbd_dev)
{
	if (rbd_dev)
		put_device(&rbd_dev->dev);
}

/*
 * Get the size and object order for an image snapshot, or if
 * snap_id is CEPH_NOSNAP, gets this information for the base
 * image.
 */
static int _rbd_dev_v2_snap_size(struct rbd_device *rbd_dev, u64 snap_id,
				u8 *order, u64 *snap_size)
{
	__le64 snapid = cpu_to_le64(snap_id);
	int ret;
	struct {
		u8 order;
		__le64 size;
	} __attribute__ ((packed)) size_buf = { 0 };

	ret = rbd_obj_method_sync(rbd_dev, &rbd_dev->header_oid,
				  &rbd_dev->header_oloc, "get_size",
				  &snapid, sizeof(snapid),
				  &size_buf, sizeof(size_buf));
	dout("%s: rbd_obj_method_sync returned %d\n", __func__, ret);
	if (ret < 0)
		return ret;
	if (ret < sizeof (size_buf))
		return -ERANGE;

	if (order) {
		*order = size_buf.order;
		dout("  order %u", (unsigned int)*order);
	}
	*snap_size = le64_to_cpu(size_buf.size);

	dout("  snap_id 0x%016llx snap_size = %llu\n",
		(unsigned long long)snap_id,
		(unsigned long long)*snap_size);

	return 0;
}

static int rbd_dev_v2_image_size(struct rbd_device *rbd_dev)
{
	return _rbd_dev_v2_snap_size(rbd_dev, CEPH_NOSNAP,
					&rbd_dev->header.obj_order,
					&rbd_dev->header.image_size);
}

static int rbd_dev_v2_object_prefix(struct rbd_device *rbd_dev)
{
	size_t size;
	void *reply_buf;
	int ret;
	void *p;

	/* Response will be an encoded string, which includes a length */
	size = sizeof(__le32) + RBD_OBJ_PREFIX_LEN_MAX;
	reply_buf = kzalloc(size, GFP_KERNEL);
	if (!reply_buf)
		return -ENOMEM;

	ret = rbd_obj_method_sync(rbd_dev, &rbd_dev->header_oid,
				  &rbd_dev->header_oloc, "get_object_prefix",
				  NULL, 0, reply_buf, size);
	dout("%s: rbd_obj_method_sync returned %d\n", __func__, ret);
	if (ret < 0)
		goto out;

	p = reply_buf;
	rbd_dev->header.object_prefix = ceph_extract_encoded_string(&p,
						p + ret, NULL, GFP_NOIO);
	ret = 0;

	if (IS_ERR(rbd_dev->header.object_prefix)) {
		ret = PTR_ERR(rbd_dev->header.object_prefix);
		rbd_dev->header.object_prefix = NULL;
	} else {
		dout("  object_prefix = %s\n", rbd_dev->header.object_prefix);
	}
out:
	kfree(reply_buf);

	return ret;
}

static int _rbd_dev_v2_snap_features(struct rbd_device *rbd_dev, u64 snap_id,
				     bool read_only, u64 *snap_features)
{
	struct {
		__le64 snap_id;
		u8 read_only;
	} features_in;
	struct {
		__le64 features;
		__le64 incompat;
	} __attribute__ ((packed)) features_buf = { 0 };
	u64 unsup;
	int ret;

	features_in.snap_id = cpu_to_le64(snap_id);
	features_in.read_only = read_only;

	ret = rbd_obj_method_sync(rbd_dev, &rbd_dev->header_oid,
				  &rbd_dev->header_oloc, "get_features",
				  &features_in, sizeof(features_in),
				  &features_buf, sizeof(features_buf));
	dout("%s: rbd_obj_method_sync returned %d\n", __func__, ret);
	if (ret < 0)
		return ret;
	if (ret < sizeof (features_buf))
		return -ERANGE;

	unsup = le64_to_cpu(features_buf.incompat) & ~RBD_FEATURES_SUPPORTED;
	if (unsup) {
		rbd_warn(rbd_dev, "image uses unsupported features: 0x%llx",
			 unsup);
		return -ENXIO;
	}

	*snap_features = le64_to_cpu(features_buf.features);

	dout("  snap_id 0x%016llx features = 0x%016llx incompat = 0x%016llx\n",
		(unsigned long long)snap_id,
		(unsigned long long)*snap_features,
		(unsigned long long)le64_to_cpu(features_buf.incompat));

	return 0;
}

static int rbd_dev_v2_features(struct rbd_device *rbd_dev)
{
	return _rbd_dev_v2_snap_features(rbd_dev, CEPH_NOSNAP,
					 rbd_is_ro(rbd_dev),
					 &rbd_dev->header.features);
}

/*
 * These are generic image flags, but since they are used only for
 * object map, store them in rbd_dev->object_map_flags.
 *
 * For the same reason, this function is called only on object map
 * (re)load and not on header refresh.
 */
static int rbd_dev_v2_get_flags(struct rbd_device *rbd_dev)
{
	__le64 snapid = cpu_to_le64(rbd_dev->spec->snap_id);
	__le64 flags;
	int ret;

	ret = rbd_obj_method_sync(rbd_dev, &rbd_dev->header_oid,
				  &rbd_dev->header_oloc, "get_flags",
				  &snapid, sizeof(snapid),
				  &flags, sizeof(flags));
	if (ret < 0)
		return ret;
	if (ret < sizeof(flags))
		return -EBADMSG;

	rbd_dev->object_map_flags = le64_to_cpu(flags);
	return 0;
}

struct parent_image_info {
	u64		pool_id;
	const char	*pool_ns;
	const char	*image_id;
	u64		snap_id;

	bool		has_overlap;
	u64		overlap;
};

/*
 * The caller is responsible for @pii.
 */
static int decode_parent_image_spec(void **p, void *end,
				    struct parent_image_info *pii)
{
	u8 struct_v;
	u32 struct_len;
	int ret;

	ret = ceph_start_decoding(p, end, 1, "ParentImageSpec",
				  &struct_v, &struct_len);
	if (ret)
		return ret;

	ceph_decode_64_safe(p, end, pii->pool_id, e_inval);
	pii->pool_ns = ceph_extract_encoded_string(p, end, NULL, GFP_KERNEL);
	if (IS_ERR(pii->pool_ns)) {
		ret = PTR_ERR(pii->pool_ns);
		pii->pool_ns = NULL;
		return ret;
	}
	pii->image_id = ceph_extract_encoded_string(p, end, NULL, GFP_KERNEL);
	if (IS_ERR(pii->image_id)) {
		ret = PTR_ERR(pii->image_id);
		pii->image_id = NULL;
		return ret;
	}
	ceph_decode_64_safe(p, end, pii->snap_id, e_inval);
	return 0;

e_inval:
	return -EINVAL;
}

static int __get_parent_info(struct rbd_device *rbd_dev,
			     struct page *req_page,
			     struct page *reply_page,
			     struct parent_image_info *pii)
{
	struct ceph_osd_client *osdc = &rbd_dev->rbd_client->client->osdc;
	size_t reply_len = PAGE_SIZE;
	void *p, *end;
	int ret;

	ret = ceph_osdc_call(osdc, &rbd_dev->header_oid, &rbd_dev->header_oloc,
			     "rbd", "parent_get", CEPH_OSD_FLAG_READ,
			     req_page, sizeof(u64), &reply_page, &reply_len);
	if (ret)
		return ret == -EOPNOTSUPP ? 1 : ret;

	p = page_address(reply_page);
	end = p + reply_len;
	ret = decode_parent_image_spec(&p, end, pii);
	if (ret)
		return ret;

	ret = ceph_osdc_call(osdc, &rbd_dev->header_oid, &rbd_dev->header_oloc,
			     "rbd", "parent_overlap_get", CEPH_OSD_FLAG_READ,
			     req_page, sizeof(u64), &reply_page, &reply_len);
	if (ret)
		return ret;

	p = page_address(reply_page);
	end = p + reply_len;
	ceph_decode_8_safe(&p, end, pii->has_overlap, e_inval);
	if (pii->has_overlap)
		ceph_decode_64_safe(&p, end, pii->overlap, e_inval);

	return 0;

e_inval:
	return -EINVAL;
}

/*
 * The caller is responsible for @pii.
 */
static int __get_parent_info_legacy(struct rbd_device *rbd_dev,
				    struct page *req_page,
				    struct page *reply_page,
				    struct parent_image_info *pii)
{
	struct ceph_osd_client *osdc = &rbd_dev->rbd_client->client->osdc;
	size_t reply_len = PAGE_SIZE;
	void *p, *end;
	int ret;

	ret = ceph_osdc_call(osdc, &rbd_dev->header_oid, &rbd_dev->header_oloc,
			     "rbd", "get_parent", CEPH_OSD_FLAG_READ,
			     req_page, sizeof(u64), &reply_page, &reply_len);
	if (ret)
		return ret;

	p = page_address(reply_page);
	end = p + reply_len;
	ceph_decode_64_safe(&p, end, pii->pool_id, e_inval);
	pii->image_id = ceph_extract_encoded_string(&p, end, NULL, GFP_KERNEL);
	if (IS_ERR(pii->image_id)) {
		ret = PTR_ERR(pii->image_id);
		pii->image_id = NULL;
		return ret;
	}
	ceph_decode_64_safe(&p, end, pii->snap_id, e_inval);
	pii->has_overlap = true;
	ceph_decode_64_safe(&p, end, pii->overlap, e_inval);

	return 0;

e_inval:
	return -EINVAL;
}

static int get_parent_info(struct rbd_device *rbd_dev,
			   struct parent_image_info *pii)
{
	struct page *req_page, *reply_page;
	void *p;
	int ret;

	req_page = alloc_page(GFP_KERNEL);
	if (!req_page)
		return -ENOMEM;

	reply_page = alloc_page(GFP_KERNEL);
	if (!reply_page) {
		__free_page(req_page);
		return -ENOMEM;
	}

	p = page_address(req_page);
	ceph_encode_64(&p, rbd_dev->spec->snap_id);
	ret = __get_parent_info(rbd_dev, req_page, reply_page, pii);
	if (ret > 0)
		ret = __get_parent_info_legacy(rbd_dev, req_page, reply_page,
					       pii);

	__free_page(req_page);
	__free_page(reply_page);
	return ret;
}

static int rbd_dev_v2_parent_info(struct rbd_device *rbd_dev)
{
	struct rbd_spec *parent_spec;
	struct parent_image_info pii = { 0 };
	int ret;

	parent_spec = rbd_spec_alloc();
	if (!parent_spec)
		return -ENOMEM;

	ret = get_parent_info(rbd_dev, &pii);
	if (ret)
		goto out_err;

	dout("%s pool_id %llu pool_ns %s image_id %s snap_id %llu has_overlap %d overlap %llu\n",
	     __func__, pii.pool_id, pii.pool_ns, pii.image_id, pii.snap_id,
	     pii.has_overlap, pii.overlap);

	if (pii.pool_id == CEPH_NOPOOL || !pii.has_overlap) {
		/*
		 * Either the parent never existed, or we have
		 * record of it but the image got flattened so it no
		 * longer has a parent.  When the parent of a
		 * layered image disappears we immediately set the
		 * overlap to 0.  The effect of this is that all new
		 * requests will be treated as if the image had no
		 * parent.
		 *
		 * If !pii.has_overlap, the parent image spec is not
		 * applicable.  It's there to avoid duplication in each
		 * snapshot record.
		 */
		if (rbd_dev->parent_overlap) {
			rbd_dev->parent_overlap = 0;
			rbd_dev_parent_put(rbd_dev);
			pr_info("%s: clone image has been flattened\n",
				rbd_dev->disk->disk_name);
		}

		goto out;	/* No parent?  No problem. */
	}

	/* The ceph file layout needs to fit pool id in 32 bits */

	ret = -EIO;
	if (pii.pool_id > (u64)U32_MAX) {
		rbd_warn(NULL, "parent pool id too large (%llu > %u)",
			(unsigned long long)pii.pool_id, U32_MAX);
		goto out_err;
	}

	/*
	 * The parent won't change (except when the clone is
	 * flattened, already handled that).  So we only need to
	 * record the parent spec we have not already done so.
	 */
	if (!rbd_dev->parent_spec) {
		parent_spec->pool_id = pii.pool_id;
		if (pii.pool_ns && *pii.pool_ns) {
			parent_spec->pool_ns = pii.pool_ns;
			pii.pool_ns = NULL;
		}
		parent_spec->image_id = pii.image_id;
		pii.image_id = NULL;
		parent_spec->snap_id = pii.snap_id;

		rbd_dev->parent_spec = parent_spec;
		parent_spec = NULL;	/* rbd_dev now owns this */
	}

	/*
	 * We always update the parent overlap.  If it's zero we issue
	 * a warning, as we will proceed as if there was no parent.
	 */
	if (!pii.overlap) {
		if (parent_spec) {
			/* refresh, careful to warn just once */
			if (rbd_dev->parent_overlap)
				rbd_warn(rbd_dev,
				    "clone now standalone (overlap became 0)");
		} else {
			/* initial probe */
			rbd_warn(rbd_dev, "clone is standalone (overlap 0)");
		}
	}
	rbd_dev->parent_overlap = pii.overlap;

out:
	ret = 0;
out_err:
	kfree(pii.pool_ns);
	kfree(pii.image_id);
	rbd_spec_put(parent_spec);
	return ret;
}

static int rbd_dev_v2_striping_info(struct rbd_device *rbd_dev)
{
	struct {
		__le64 stripe_unit;
		__le64 stripe_count;
	} __attribute__ ((packed)) striping_info_buf = { 0 };
	size_t size = sizeof (striping_info_buf);
	void *p;
	int ret;

	ret = rbd_obj_method_sync(rbd_dev, &rbd_dev->header_oid,
				&rbd_dev->header_oloc, "get_stripe_unit_count",
				NULL, 0, &striping_info_buf, size);
	dout("%s: rbd_obj_method_sync returned %d\n", __func__, ret);
	if (ret < 0)
		return ret;
	if (ret < size)
		return -ERANGE;

	p = &striping_info_buf;
	rbd_dev->header.stripe_unit = ceph_decode_64(&p);
	rbd_dev->header.stripe_count = ceph_decode_64(&p);
	return 0;
}

static int rbd_dev_v2_data_pool(struct rbd_device *rbd_dev)
{
	__le64 data_pool_id;
	int ret;

	ret = rbd_obj_method_sync(rbd_dev, &rbd_dev->header_oid,
				  &rbd_dev->header_oloc, "get_data_pool",
				  NULL, 0, &data_pool_id, sizeof(data_pool_id));
	if (ret < 0)
		return ret;
	if (ret < sizeof(data_pool_id))
		return -EBADMSG;

	rbd_dev->header.data_pool_id = le64_to_cpu(data_pool_id);
	WARN_ON(rbd_dev->header.data_pool_id == CEPH_NOPOOL);
	return 0;
}

static char *rbd_dev_image_name(struct rbd_device *rbd_dev)
{
	CEPH_DEFINE_OID_ONSTACK(oid);
	size_t image_id_size;
	char *image_id;
	void *p;
	void *end;
	size_t size;
	void *reply_buf = NULL;
	size_t len = 0;
	char *image_name = NULL;
	int ret;

	rbd_assert(!rbd_dev->spec->image_name);

	len = strlen(rbd_dev->spec->image_id);
	image_id_size = sizeof (__le32) + len;
	image_id = kmalloc(image_id_size, GFP_KERNEL);
	if (!image_id)
		return NULL;

	p = image_id;
	end = image_id + image_id_size;
	ceph_encode_string(&p, end, rbd_dev->spec->image_id, (u32)len);

	size = sizeof (__le32) + RBD_IMAGE_NAME_LEN_MAX;
	reply_buf = kmalloc(size, GFP_KERNEL);
	if (!reply_buf)
		goto out;

	ceph_oid_printf(&oid, "%s", RBD_DIRECTORY);
	ret = rbd_obj_method_sync(rbd_dev, &oid, &rbd_dev->header_oloc,
				  "dir_get_name", image_id, image_id_size,
				  reply_buf, size);
	if (ret < 0)
		goto out;
	p = reply_buf;
	end = reply_buf + ret;

	image_name = ceph_extract_encoded_string(&p, end, &len, GFP_KERNEL);
	if (IS_ERR(image_name))
		image_name = NULL;
	else
		dout("%s: name is %s len is %zd\n", __func__, image_name, len);
out:
	kfree(reply_buf);
	kfree(image_id);

	return image_name;
}

static u64 rbd_v1_snap_id_by_name(struct rbd_device *rbd_dev, const char *name)
{
	struct ceph_snap_context *snapc = rbd_dev->header.snapc;
	const char *snap_name;
	u32 which = 0;

	/* Skip over names until we find the one we are looking for */

	snap_name = rbd_dev->header.snap_names;
	while (which < snapc->num_snaps) {
		if (!strcmp(name, snap_name))
			return snapc->snaps[which];
		snap_name += strlen(snap_name) + 1;
		which++;
	}
	return CEPH_NOSNAP;
}

static u64 rbd_v2_snap_id_by_name(struct rbd_device *rbd_dev, const char *name)
{
	struct ceph_snap_context *snapc = rbd_dev->header.snapc;
	u32 which;
	bool found = false;
	u64 snap_id;

	for (which = 0; !found && which < snapc->num_snaps; which++) {
		const char *snap_name;

		snap_id = snapc->snaps[which];
		snap_name = rbd_dev_v2_snap_name(rbd_dev, snap_id);
		if (IS_ERR(snap_name)) {
			/* ignore no-longer existing snapshots */
			if (PTR_ERR(snap_name) == -ENOENT)
				continue;
			else
				break;
		}
		found = !strcmp(name, snap_name);
		kfree(snap_name);
	}
	return found ? snap_id : CEPH_NOSNAP;
}

/*
 * Assumes name is never RBD_SNAP_HEAD_NAME; returns CEPH_NOSNAP if
 * no snapshot by that name is found, or if an error occurs.
 */
static u64 rbd_snap_id_by_name(struct rbd_device *rbd_dev, const char *name)
{
	if (rbd_dev->image_format == 1)
		return rbd_v1_snap_id_by_name(rbd_dev, name);

	return rbd_v2_snap_id_by_name(rbd_dev, name);
}

/*
 * An image being mapped will have everything but the snap id.
 */
static int rbd_spec_fill_snap_id(struct rbd_device *rbd_dev)
{
	struct rbd_spec *spec = rbd_dev->spec;

	rbd_assert(spec->pool_id != CEPH_NOPOOL && spec->pool_name);
	rbd_assert(spec->image_id && spec->image_name);
	rbd_assert(spec->snap_name);

	if (strcmp(spec->snap_name, RBD_SNAP_HEAD_NAME)) {
		u64 snap_id;

		snap_id = rbd_snap_id_by_name(rbd_dev, spec->snap_name);
		if (snap_id == CEPH_NOSNAP)
			return -ENOENT;

		spec->snap_id = snap_id;
	} else {
		spec->snap_id = CEPH_NOSNAP;
	}

	return 0;
}

/*
 * A parent image will have all ids but none of the names.
 *
 * All names in an rbd spec are dynamically allocated.  It's OK if we
 * can't figure out the name for an image id.
 */
static int rbd_spec_fill_names(struct rbd_device *rbd_dev)
{
	struct ceph_osd_client *osdc = &rbd_dev->rbd_client->client->osdc;
	struct rbd_spec *spec = rbd_dev->spec;
	const char *pool_name;
	const char *image_name;
	const char *snap_name;
	int ret;

	rbd_assert(spec->pool_id != CEPH_NOPOOL);
	rbd_assert(spec->image_id);
	rbd_assert(spec->snap_id != CEPH_NOSNAP);

	/* Get the pool name; we have to make our own copy of this */

	pool_name = ceph_pg_pool_name_by_id(osdc->osdmap, spec->pool_id);
	if (!pool_name) {
		rbd_warn(rbd_dev, "no pool with id %llu", spec->pool_id);
		return -EIO;
	}
	pool_name = kstrdup(pool_name, GFP_KERNEL);
	if (!pool_name)
		return -ENOMEM;

	/* Fetch the image name; tolerate failure here */

	image_name = rbd_dev_image_name(rbd_dev);
	if (!image_name)
		rbd_warn(rbd_dev, "unable to get image name");

	/* Fetch the snapshot name */

	snap_name = rbd_snap_name(rbd_dev, spec->snap_id);
	if (IS_ERR(snap_name)) {
		ret = PTR_ERR(snap_name);
		goto out_err;
	}

	spec->pool_name = pool_name;
	spec->image_name = image_name;
	spec->snap_name = snap_name;

	return 0;

out_err:
	kfree(image_name);
	kfree(pool_name);
	return ret;
}

static int rbd_dev_v2_snap_context(struct rbd_device *rbd_dev)
{
	size_t size;
	int ret;
	void *reply_buf;
	void *p;
	void *end;
	u64 seq;
	u32 snap_count;
	struct ceph_snap_context *snapc;
	u32 i;

	/*
	 * We'll need room for the seq value (maximum snapshot id),
	 * snapshot count, and array of that many snapshot ids.
	 * For now we have a fixed upper limit on the number we're
	 * prepared to receive.
	 */
	size = sizeof (__le64) + sizeof (__le32) +
			RBD_MAX_SNAP_COUNT * sizeof (__le64);
	reply_buf = kzalloc(size, GFP_KERNEL);
	if (!reply_buf)
		return -ENOMEM;

	ret = rbd_obj_method_sync(rbd_dev, &rbd_dev->header_oid,
				  &rbd_dev->header_oloc, "get_snapcontext",
				  NULL, 0, reply_buf, size);
	dout("%s: rbd_obj_method_sync returned %d\n", __func__, ret);
	if (ret < 0)
		goto out;

	p = reply_buf;
	end = reply_buf + ret;
	ret = -ERANGE;
	ceph_decode_64_safe(&p, end, seq, out);
	ceph_decode_32_safe(&p, end, snap_count, out);

	/*
	 * Make sure the reported number of snapshot ids wouldn't go
	 * beyond the end of our buffer.  But before checking that,
	 * make sure the computed size of the snapshot context we
	 * allocate is representable in a size_t.
	 */
	if (snap_count > (SIZE_MAX - sizeof (struct ceph_snap_context))
				 / sizeof (u64)) {
		ret = -EINVAL;
		goto out;
	}
	if (!ceph_has_room(&p, end, snap_count * sizeof (__le64)))
		goto out;
	ret = 0;

	snapc = ceph_create_snap_context(snap_count, GFP_KERNEL);
	if (!snapc) {
		ret = -ENOMEM;
		goto out;
	}
	snapc->seq = seq;
	for (i = 0; i < snap_count; i++)
		snapc->snaps[i] = ceph_decode_64(&p);

	ceph_put_snap_context(rbd_dev->header.snapc);
	rbd_dev->header.snapc = snapc;

	dout("  snap context seq = %llu, snap_count = %u\n",
		(unsigned long long)seq, (unsigned int)snap_count);
out:
	kfree(reply_buf);

	return ret;
}

static const char *rbd_dev_v2_snap_name(struct rbd_device *rbd_dev,
					u64 snap_id)
{
	size_t size;
	void *reply_buf;
	__le64 snapid;
	int ret;
	void *p;
	void *end;
	char *snap_name;

	size = sizeof (__le32) + RBD_MAX_SNAP_NAME_LEN;
	reply_buf = kmalloc(size, GFP_KERNEL);
	if (!reply_buf)
		return ERR_PTR(-ENOMEM);

	snapid = cpu_to_le64(snap_id);
	ret = rbd_obj_method_sync(rbd_dev, &rbd_dev->header_oid,
				  &rbd_dev->header_oloc, "get_snapshot_name",
				  &snapid, sizeof(snapid), reply_buf, size);
	dout("%s: rbd_obj_method_sync returned %d\n", __func__, ret);
	if (ret < 0) {
		snap_name = ERR_PTR(ret);
		goto out;
	}

	p = reply_buf;
	end = reply_buf + ret;
	snap_name = ceph_extract_encoded_string(&p, end, NULL, GFP_KERNEL);
	if (IS_ERR(snap_name))
		goto out;

	dout("  snap_id 0x%016llx snap_name = %s\n",
		(unsigned long long)snap_id, snap_name);
out:
	kfree(reply_buf);

	return snap_name;
}

static int rbd_dev_v2_header_info(struct rbd_device *rbd_dev)
{
	bool first_time = rbd_dev->header.object_prefix == NULL;
	int ret;

	ret = rbd_dev_v2_image_size(rbd_dev);
	if (ret)
		return ret;

	if (first_time) {
		ret = rbd_dev_v2_header_onetime(rbd_dev);
		if (ret)
			return ret;
	}

	ret = rbd_dev_v2_snap_context(rbd_dev);
	if (ret && first_time) {
		kfree(rbd_dev->header.object_prefix);
		rbd_dev->header.object_prefix = NULL;
	}

	return ret;
}

static int rbd_dev_header_info(struct rbd_device *rbd_dev)
{
	rbd_assert(rbd_image_format_valid(rbd_dev->image_format));

	if (rbd_dev->image_format == 1)
		return rbd_dev_v1_header_info(rbd_dev);

	return rbd_dev_v2_header_info(rbd_dev);
}

/*
 * Skips over white space at *buf, and updates *buf to point to the
 * first found non-space character (if any). Returns the length of
 * the token (string of non-white space characters) found.  Note
 * that *buf must be terminated with '\0'.
 */
static inline size_t next_token(const char **buf)
{
        /*
        * These are the characters that produce nonzero for
        * isspace() in the "C" and "POSIX" locales.
        */
	static const char spaces[] = " \f\n\r\t\v";

        *buf += strspn(*buf, spaces);	/* Find start of token */

	return strcspn(*buf, spaces);   /* Return token length */
}

/*
 * Finds the next token in *buf, dynamically allocates a buffer big
 * enough to hold a copy of it, and copies the token into the new
 * buffer.  The copy is guaranteed to be terminated with '\0'.  Note
 * that a duplicate buffer is created even for a zero-length token.
 *
 * Returns a pointer to the newly-allocated duplicate, or a null
 * pointer if memory for the duplicate was not available.  If
 * the lenp argument is a non-null pointer, the length of the token
 * (not including the '\0') is returned in *lenp.
 *
 * If successful, the *buf pointer will be updated to point beyond
 * the end of the found token.
 *
 * Note: uses GFP_KERNEL for allocation.
 */
static inline char *dup_token(const char **buf, size_t *lenp)
{
	char *dup;
	size_t len;

	len = next_token(buf);
	dup = kmemdup(*buf, len + 1, GFP_KERNEL);
	if (!dup)
		return NULL;
	*(dup + len) = '\0';
	*buf += len;

	if (lenp)
		*lenp = len;

	return dup;
}

static int rbd_parse_param(struct fs_parameter *param,
			    struct rbd_parse_opts_ctx *pctx)
{
	struct rbd_options *opt = pctx->opts;
	struct fs_parse_result result;
	struct p_log log = {.prefix = "rbd"};
	int token, ret;

	ret = ceph_parse_param(param, pctx->copts, NULL);
	if (ret != -ENOPARAM)
		return ret;

	token = __fs_parse(&log, rbd_parameters, param, &result);
	dout("%s fs_parse '%s' token %d\n", __func__, param->key, token);
	if (token < 0) {
		if (token == -ENOPARAM)
			return inval_plog(&log, "Unknown parameter '%s'",
					  param->key);
		return token;
	}

	switch (token) {
	case Opt_queue_depth:
		if (result.uint_32 < 1)
			goto out_of_range;
		opt->queue_depth = result.uint_32;
		break;
	case Opt_alloc_size:
		if (result.uint_32 < SECTOR_SIZE)
			goto out_of_range;
		if (!is_power_of_2(result.uint_32))
			return inval_plog(&log, "alloc_size must be a power of 2");
		opt->alloc_size = result.uint_32;
		break;
	case Opt_lock_timeout:
		/* 0 is "wait forever" (i.e. infinite timeout) */
		if (result.uint_32 > INT_MAX / 1000)
			goto out_of_range;
		opt->lock_timeout = msecs_to_jiffies(result.uint_32 * 1000);
		break;
	case Opt_pool_ns:
		kfree(pctx->spec->pool_ns);
		pctx->spec->pool_ns = param->string;
		param->string = NULL;
		break;
	case Opt_compression_hint:
		switch (result.uint_32) {
		case Opt_compression_hint_none:
			opt->alloc_hint_flags &=
			    ~(CEPH_OSD_ALLOC_HINT_FLAG_COMPRESSIBLE |
			      CEPH_OSD_ALLOC_HINT_FLAG_INCOMPRESSIBLE);
			break;
		case Opt_compression_hint_compressible:
			opt->alloc_hint_flags |=
			    CEPH_OSD_ALLOC_HINT_FLAG_COMPRESSIBLE;
			opt->alloc_hint_flags &=
			    ~CEPH_OSD_ALLOC_HINT_FLAG_INCOMPRESSIBLE;
			break;
		case Opt_compression_hint_incompressible:
			opt->alloc_hint_flags |=
			    CEPH_OSD_ALLOC_HINT_FLAG_INCOMPRESSIBLE;
			opt->alloc_hint_flags &=
			    ~CEPH_OSD_ALLOC_HINT_FLAG_COMPRESSIBLE;
			break;
		default:
			BUG();
		}
		break;
	case Opt_read_only:
		opt->read_only = true;
		break;
	case Opt_read_write:
		opt->read_only = false;
		break;
	case Opt_lock_on_read:
		opt->lock_on_read = true;
		break;
	case Opt_exclusive:
		opt->exclusive = true;
		break;
	case Opt_notrim:
		opt->trim = false;
		break;
	default:
		BUG();
	}

	return 0;

out_of_range:
	return inval_plog(&log, "%s out of range", param->key);
}

/*
 * This duplicates most of generic_parse_monolithic(), untying it from
 * fs_context and skipping standard superblock and security options.
 */
static int rbd_parse_options(char *options, struct rbd_parse_opts_ctx *pctx)
{
	char *key;
	int ret = 0;

	dout("%s '%s'\n", __func__, options);
	while ((key = strsep(&options, ",")) != NULL) {
		if (*key) {
			struct fs_parameter param = {
				.key	= key,
				.type	= fs_value_is_flag,
			};
			char *value = strchr(key, '=');
			size_t v_len = 0;

			if (value) {
				if (value == key)
					continue;
				*value++ = 0;
				v_len = strlen(value);
				param.string = kmemdup_nul(value, v_len,
							   GFP_KERNEL);
				if (!param.string)
					return -ENOMEM;
				param.type = fs_value_is_string;
			}
			param.size = v_len;

			ret = rbd_parse_param(&param, pctx);
			kfree(param.string);
			if (ret)
				break;
		}
	}

	return ret;
}

/*
 * Parse the options provided for an "rbd add" (i.e., rbd image
 * mapping) request.  These arrive via a write to /sys/bus/rbd/add,
 * and the data written is passed here via a NUL-terminated buffer.
 * Returns 0 if successful or an error code otherwise.
 *
 * The information extracted from these options is recorded in
 * the other parameters which return dynamically-allocated
 * structures:
 *  ceph_opts
 *      The address of a pointer that will refer to a ceph options
 *      structure.  Caller must release the returned pointer using
 *      ceph_destroy_options() when it is no longer needed.
 *  rbd_opts
 *	Address of an rbd options pointer.  Fully initialized by
 *	this function; caller must release with kfree().
 *  spec
 *	Address of an rbd image specification pointer.  Fully
 *	initialized by this function based on parsed options.
 *	Caller must release with rbd_spec_put().
 *
 * The options passed take this form:
 *  <mon_addrs> <options> <pool_name> <image_name> [<snap_id>]
 * where:
 *  <mon_addrs>
 *      A comma-separated list of one or more monitor addresses.
 *      A monitor address is an ip address, optionally followed
 *      by a port number (separated by a colon).
 *        I.e.:  ip1[:port1][,ip2[:port2]...]
 *  <options>
 *      A comma-separated list of ceph and/or rbd options.
 *  <pool_name>
 *      The name of the rados pool containing the rbd image.
 *  <image_name>
 *      The name of the image in that pool to map.
 *  <snap_id>
 *      An optional snapshot id.  If provided, the mapping will
 *      present data from the image at the time that snapshot was
 *      created.  The image head is used if no snapshot id is
 *      provided.  Snapshot mappings are always read-only.
 */
static int rbd_add_parse_args(const char *buf,
				struct ceph_options **ceph_opts,
				struct rbd_options **opts,
				struct rbd_spec **rbd_spec)
{
	size_t len;
	char *options;
	const char *mon_addrs;
	char *snap_name;
	size_t mon_addrs_size;
	struct rbd_parse_opts_ctx pctx = { 0 };
	int ret;

	/* The first four tokens are required */

	len = next_token(&buf);
	if (!len) {
		rbd_warn(NULL, "no monitor address(es) provided");
		return -EINVAL;
	}
	mon_addrs = buf;
	mon_addrs_size = len;
	buf += len;

	ret = -EINVAL;
	options = dup_token(&buf, NULL);
	if (!options)
		return -ENOMEM;
	if (!*options) {
		rbd_warn(NULL, "no options provided");
		goto out_err;
	}

	pctx.spec = rbd_spec_alloc();
	if (!pctx.spec)
		goto out_mem;

	pctx.spec->pool_name = dup_token(&buf, NULL);
	if (!pctx.spec->pool_name)
		goto out_mem;
	if (!*pctx.spec->pool_name) {
		rbd_warn(NULL, "no pool name provided");
		goto out_err;
	}

	pctx.spec->image_name = dup_token(&buf, NULL);
	if (!pctx.spec->image_name)
		goto out_mem;
	if (!*pctx.spec->image_name) {
		rbd_warn(NULL, "no image name provided");
		goto out_err;
	}

	/*
	 * Snapshot name is optional; default is to use "-"
	 * (indicating the head/no snapshot).
	 */
	len = next_token(&buf);
	if (!len) {
		buf = RBD_SNAP_HEAD_NAME; /* No snapshot supplied */
		len = sizeof (RBD_SNAP_HEAD_NAME) - 1;
	} else if (len > RBD_MAX_SNAP_NAME_LEN) {
		ret = -ENAMETOOLONG;
		goto out_err;
	}
	snap_name = kmemdup(buf, len + 1, GFP_KERNEL);
	if (!snap_name)
		goto out_mem;
	*(snap_name + len) = '\0';
	pctx.spec->snap_name = snap_name;

	pctx.copts = ceph_alloc_options();
	if (!pctx.copts)
		goto out_mem;

	/* Initialize all rbd options to the defaults */

	pctx.opts = kzalloc(sizeof(*pctx.opts), GFP_KERNEL);
	if (!pctx.opts)
		goto out_mem;

	pctx.opts->read_only = RBD_READ_ONLY_DEFAULT;
	pctx.opts->queue_depth = RBD_QUEUE_DEPTH_DEFAULT;
	pctx.opts->alloc_size = RBD_ALLOC_SIZE_DEFAULT;
	pctx.opts->lock_timeout = RBD_LOCK_TIMEOUT_DEFAULT;
	pctx.opts->lock_on_read = RBD_LOCK_ON_READ_DEFAULT;
	pctx.opts->exclusive = RBD_EXCLUSIVE_DEFAULT;
	pctx.opts->trim = RBD_TRIM_DEFAULT;

	ret = ceph_parse_mon_ips(mon_addrs, mon_addrs_size, pctx.copts, NULL,
				 ',');
	if (ret)
		goto out_err;

	ret = rbd_parse_options(options, &pctx);
	if (ret)
		goto out_err;

	*ceph_opts = pctx.copts;
	*opts = pctx.opts;
	*rbd_spec = pctx.spec;
	kfree(options);
	return 0;

out_mem:
	ret = -ENOMEM;
out_err:
	kfree(pctx.opts);
	ceph_destroy_options(pctx.copts);
	rbd_spec_put(pctx.spec);
	kfree(options);
	return ret;
}

static void rbd_dev_image_unlock(struct rbd_device *rbd_dev)
{
	down_write(&rbd_dev->lock_rwsem);
	if (__rbd_is_lock_owner(rbd_dev))
		__rbd_release_lock(rbd_dev);
	up_write(&rbd_dev->lock_rwsem);
}

/*
 * If the wait is interrupted, an error is returned even if the lock
 * was successfully acquired.  rbd_dev_image_unlock() will release it
 * if needed.
 */
static int rbd_add_acquire_lock(struct rbd_device *rbd_dev)
{
	long ret;

	if (!(rbd_dev->header.features & RBD_FEATURE_EXCLUSIVE_LOCK)) {
		if (!rbd_dev->opts->exclusive && !rbd_dev->opts->lock_on_read)
			return 0;

		rbd_warn(rbd_dev, "exclusive-lock feature is not enabled");
		return -EINVAL;
	}

	if (rbd_is_ro(rbd_dev))
		return 0;

	rbd_assert(!rbd_is_lock_owner(rbd_dev));
	queue_delayed_work(rbd_dev->task_wq, &rbd_dev->lock_dwork, 0);
	ret = wait_for_completion_killable_timeout(&rbd_dev->acquire_wait,
			    ceph_timeout_jiffies(rbd_dev->opts->lock_timeout));
	if (ret > 0) {
		ret = rbd_dev->acquire_err;
	} else {
		cancel_delayed_work_sync(&rbd_dev->lock_dwork);
		if (!ret)
			ret = -ETIMEDOUT;

		rbd_warn(rbd_dev, "failed to acquire lock: %ld", ret);
	}
	if (ret)
		return ret;

	/*
	 * The lock may have been released by now, unless automatic lock
	 * transitions are disabled.
	 */
	rbd_assert(!rbd_dev->opts->exclusive || rbd_is_lock_owner(rbd_dev));
	return 0;
}

/*
 * An rbd format 2 image has a unique identifier, distinct from the
 * name given to it by the user.  Internally, that identifier is
 * what's used to specify the names of objects related to the image.
 *
 * A special "rbd id" object is used to map an rbd image name to its
 * id.  If that object doesn't exist, then there is no v2 rbd image
 * with the supplied name.
 *
 * This function will record the given rbd_dev's image_id field if
 * it can be determined, and in that case will return 0.  If any
 * errors occur a negative errno will be returned and the rbd_dev's
 * image_id field will be unchanged (and should be NULL).
 */
static int rbd_dev_image_id(struct rbd_device *rbd_dev)
{
	int ret;
	size_t size;
	CEPH_DEFINE_OID_ONSTACK(oid);
	void *response;
	char *image_id;

	/*
	 * When probing a parent image, the image id is already
	 * known (and the image name likely is not).  There's no
	 * need to fetch the image id again in this case.  We
	 * do still need to set the image format though.
	 */
	if (rbd_dev->spec->image_id) {
		rbd_dev->image_format = *rbd_dev->spec->image_id ? 2 : 1;

		return 0;
	}

	/*
	 * First, see if the format 2 image id file exists, and if
	 * so, get the image's persistent id from it.
	 */
	ret = ceph_oid_aprintf(&oid, GFP_KERNEL, "%s%s", RBD_ID_PREFIX,
			       rbd_dev->spec->image_name);
	if (ret)
		return ret;

	dout("rbd id object name is %s\n", oid.name);

	/* Response will be an encoded string, which includes a length */
	size = sizeof (__le32) + RBD_IMAGE_ID_LEN_MAX;
	response = kzalloc(size, GFP_NOIO);
	if (!response) {
		ret = -ENOMEM;
		goto out;
	}

	/* If it doesn't exist we'll assume it's a format 1 image */

	ret = rbd_obj_method_sync(rbd_dev, &oid, &rbd_dev->header_oloc,
				  "get_id", NULL, 0,
				  response, size);
	dout("%s: rbd_obj_method_sync returned %d\n", __func__, ret);
	if (ret == -ENOENT) {
		image_id = kstrdup("", GFP_KERNEL);
		ret = image_id ? 0 : -ENOMEM;
		if (!ret)
			rbd_dev->image_format = 1;
	} else if (ret >= 0) {
		void *p = response;

		image_id = ceph_extract_encoded_string(&p, p + ret,
						NULL, GFP_NOIO);
		ret = PTR_ERR_OR_ZERO(image_id);
		if (!ret)
			rbd_dev->image_format = 2;
	}

	if (!ret) {
		rbd_dev->spec->image_id = image_id;
		dout("image_id is %s\n", image_id);
	}
out:
	kfree(response);
	ceph_oid_destroy(&oid);
	return ret;
}

/*
 * Undo whatever state changes are made by v1 or v2 header info
 * call.
 */
static void rbd_dev_unprobe(struct rbd_device *rbd_dev)
{
	struct rbd_image_header	*header;

	rbd_dev_parent_put(rbd_dev);
	rbd_object_map_free(rbd_dev);
	rbd_dev_mapping_clear(rbd_dev);

	/* Free dynamic fields from the header, then zero it out */

	header = &rbd_dev->header;
	ceph_put_snap_context(header->snapc);
	kfree(header->snap_sizes);
	kfree(header->snap_names);
	kfree(header->object_prefix);
	memset(header, 0, sizeof (*header));
}

static int rbd_dev_v2_header_onetime(struct rbd_device *rbd_dev)
{
	int ret;

	ret = rbd_dev_v2_object_prefix(rbd_dev);
	if (ret)
		goto out_err;

	/*
	 * Get the and check features for the image.  Currently the
	 * features are assumed to never change.
	 */
	ret = rbd_dev_v2_features(rbd_dev);
	if (ret)
		goto out_err;

	/* If the image supports fancy striping, get its parameters */

	if (rbd_dev->header.features & RBD_FEATURE_STRIPINGV2) {
		ret = rbd_dev_v2_striping_info(rbd_dev);
		if (ret < 0)
			goto out_err;
	}

	if (rbd_dev->header.features & RBD_FEATURE_DATA_POOL) {
		ret = rbd_dev_v2_data_pool(rbd_dev);
		if (ret)
			goto out_err;
	}

	rbd_init_layout(rbd_dev);
	return 0;

out_err:
	rbd_dev->header.features = 0;
	kfree(rbd_dev->header.object_prefix);
	rbd_dev->header.object_prefix = NULL;
	return ret;
}

/*
 * @depth is rbd_dev_image_probe() -> rbd_dev_probe_parent() ->
 * rbd_dev_image_probe() recursion depth, which means it's also the
 * length of the already discovered part of the parent chain.
 */
static int rbd_dev_probe_parent(struct rbd_device *rbd_dev, int depth)
{
	struct rbd_device *parent = NULL;
	int ret;

	if (!rbd_dev->parent_spec)
		return 0;

	if (++depth > RBD_MAX_PARENT_CHAIN_LEN) {
		pr_info("parent chain is too long (%d)\n", depth);
		ret = -EINVAL;
		goto out_err;
	}

	parent = __rbd_dev_create(rbd_dev->parent_spec);
	if (!parent) {
		ret = -ENOMEM;
		goto out_err;
	}

	/*
	 * Images related by parent/child relationships always share
	 * rbd_client and spec/parent_spec, so bump their refcounts.
	 */
	parent->rbd_client = __rbd_get_client(rbd_dev->rbd_client);
	parent->spec = rbd_spec_get(rbd_dev->parent_spec);

	__set_bit(RBD_DEV_FLAG_READONLY, &parent->flags);

	ret = rbd_dev_image_probe(parent, depth);
	if (ret < 0)
		goto out_err;

	rbd_dev->parent = parent;
	atomic_set(&rbd_dev->parent_ref, 1);
	return 0;

out_err:
	rbd_dev_unparent(rbd_dev);
	rbd_dev_destroy(parent);
	return ret;
}

static void rbd_dev_device_release(struct rbd_device *rbd_dev)
{
	clear_bit(RBD_DEV_FLAG_EXISTS, &rbd_dev->flags);
	rbd_free_disk(rbd_dev);
	if (!single_major)
		unregister_blkdev(rbd_dev->major, rbd_dev->name);
}

/*
 * rbd_dev->header_rwsem must be locked for write and will be unlocked
 * upon return.
 */
static int rbd_dev_device_setup(struct rbd_device *rbd_dev)
{
	int ret;

	/* Record our major and minor device numbers. */

	if (!single_major) {
		ret = register_blkdev(0, rbd_dev->name);
		if (ret < 0)
			goto err_out_unlock;

		rbd_dev->major = ret;
		rbd_dev->minor = 0;
	} else {
		rbd_dev->major = rbd_major;
		rbd_dev->minor = rbd_dev_id_to_minor(rbd_dev->dev_id);
	}

	/* Set up the blkdev mapping. */

	ret = rbd_init_disk(rbd_dev);
	if (ret)
		goto err_out_blkdev;

	set_capacity(rbd_dev->disk, rbd_dev->mapping.size / SECTOR_SIZE);
	set_disk_ro(rbd_dev->disk, rbd_is_ro(rbd_dev));

	ret = dev_set_name(&rbd_dev->dev, "%d", rbd_dev->dev_id);
	if (ret)
		goto err_out_disk;

	set_bit(RBD_DEV_FLAG_EXISTS, &rbd_dev->flags);
	up_write(&rbd_dev->header_rwsem);
	return 0;

err_out_disk:
	rbd_free_disk(rbd_dev);
err_out_blkdev:
	if (!single_major)
		unregister_blkdev(rbd_dev->major, rbd_dev->name);
err_out_unlock:
	up_write(&rbd_dev->header_rwsem);
	return ret;
}

static int rbd_dev_header_name(struct rbd_device *rbd_dev)
{
	struct rbd_spec *spec = rbd_dev->spec;
	int ret;

	/* Record the header object name for this rbd image. */

	rbd_assert(rbd_image_format_valid(rbd_dev->image_format));
	if (rbd_dev->image_format == 1)
		ret = ceph_oid_aprintf(&rbd_dev->header_oid, GFP_KERNEL, "%s%s",
				       spec->image_name, RBD_SUFFIX);
	else
		ret = ceph_oid_aprintf(&rbd_dev->header_oid, GFP_KERNEL, "%s%s",
				       RBD_HEADER_PREFIX, spec->image_id);

	return ret;
}

static void rbd_print_dne(struct rbd_device *rbd_dev, bool is_snap)
{
	if (!is_snap) {
		pr_info("image %s/%s%s%s does not exist\n",
			rbd_dev->spec->pool_name,
			rbd_dev->spec->pool_ns ?: "",
			rbd_dev->spec->pool_ns ? "/" : "",
			rbd_dev->spec->image_name);
	} else {
		pr_info("snap %s/%s%s%s@%s does not exist\n",
			rbd_dev->spec->pool_name,
			rbd_dev->spec->pool_ns ?: "",
			rbd_dev->spec->pool_ns ? "/" : "",
			rbd_dev->spec->image_name,
			rbd_dev->spec->snap_name);
	}
}

static void rbd_dev_image_release(struct rbd_device *rbd_dev)
{
	if (!rbd_is_ro(rbd_dev))
		rbd_unregister_watch(rbd_dev);

	rbd_dev_unprobe(rbd_dev);
	rbd_dev->image_format = 0;
	kfree(rbd_dev->spec->image_id);
	rbd_dev->spec->image_id = NULL;
}

/*
 * Probe for the existence of the header object for the given rbd
 * device.  If this image is the one being mapped (i.e., not a
 * parent), initiate a watch on its header object before using that
 * object to get detailed information about the rbd image.
 *
 * On success, returns with header_rwsem held for write if called
 * with @depth == 0.
 */
static int rbd_dev_image_probe(struct rbd_device *rbd_dev, int depth)
{
	bool need_watch = !rbd_is_ro(rbd_dev);
	int ret;

	/*
	 * Get the id from the image id object.  Unless there's an
	 * error, rbd_dev->spec->image_id will be filled in with
	 * a dynamically-allocated string, and rbd_dev->image_format
	 * will be set to either 1 or 2.
	 */
	ret = rbd_dev_image_id(rbd_dev);
	if (ret)
		return ret;

	ret = rbd_dev_header_name(rbd_dev);
	if (ret)
		goto err_out_format;

	if (need_watch) {
		ret = rbd_register_watch(rbd_dev);
		if (ret) {
			if (ret == -ENOENT)
				rbd_print_dne(rbd_dev, false);
			goto err_out_format;
		}
	}

	if (!depth)
		down_write(&rbd_dev->header_rwsem);

	ret = rbd_dev_header_info(rbd_dev);
	if (ret) {
		if (ret == -ENOENT && !need_watch)
			rbd_print_dne(rbd_dev, false);
		goto err_out_probe;
	}

	/*
	 * If this image is the one being mapped, we have pool name and
	 * id, image name and id, and snap name - need to fill snap id.
	 * Otherwise this is a parent image, identified by pool, image
	 * and snap ids - need to fill in names for those ids.
	 */
	if (!depth)
		ret = rbd_spec_fill_snap_id(rbd_dev);
	else
		ret = rbd_spec_fill_names(rbd_dev);
	if (ret) {
		if (ret == -ENOENT)
			rbd_print_dne(rbd_dev, true);
		goto err_out_probe;
	}

	ret = rbd_dev_mapping_set(rbd_dev);
	if (ret)
		goto err_out_probe;

	if (rbd_is_snap(rbd_dev) &&
	    (rbd_dev->header.features & RBD_FEATURE_OBJECT_MAP)) {
		ret = rbd_object_map_load(rbd_dev);
		if (ret)
			goto err_out_probe;
	}

	if (rbd_dev->header.features & RBD_FEATURE_LAYERING) {
		ret = rbd_dev_v2_parent_info(rbd_dev);
		if (ret)
			goto err_out_probe;
	}

	ret = rbd_dev_probe_parent(rbd_dev, depth);
	if (ret)
		goto err_out_probe;

	dout("discovered format %u image, header name is %s\n",
		rbd_dev->image_format, rbd_dev->header_oid.name);
	return 0;

err_out_probe:
	if (!depth)
		up_write(&rbd_dev->header_rwsem);
	if (need_watch)
		rbd_unregister_watch(rbd_dev);
	rbd_dev_unprobe(rbd_dev);
err_out_format:
	rbd_dev->image_format = 0;
	kfree(rbd_dev->spec->image_id);
	rbd_dev->spec->image_id = NULL;
	return ret;
}

static ssize_t do_rbd_add(const char *buf, size_t count)
{
	struct rbd_device *rbd_dev = NULL;
	struct ceph_options *ceph_opts = NULL;
	struct rbd_options *rbd_opts = NULL;
	struct rbd_spec *spec = NULL;
	struct rbd_client *rbdc;
	int rc;

	if (!capable(CAP_SYS_ADMIN))
		return -EPERM;

	if (!try_module_get(THIS_MODULE))
		return -ENODEV;

	/* parse add command */
	rc = rbd_add_parse_args(buf, &ceph_opts, &rbd_opts, &spec);
	if (rc < 0)
		goto out;

	rbdc = rbd_get_client(ceph_opts);
	if (IS_ERR(rbdc)) {
		rc = PTR_ERR(rbdc);
		goto err_out_args;
	}

	/* pick the pool */
	rc = ceph_pg_poolid_by_name(rbdc->client->osdc.osdmap, spec->pool_name);
	if (rc < 0) {
		if (rc == -ENOENT)
			pr_info("pool %s does not exist\n", spec->pool_name);
		goto err_out_client;
	}
	spec->pool_id = (u64)rc;

	rbd_dev = rbd_dev_create(rbdc, spec, rbd_opts);
	if (!rbd_dev) {
		rc = -ENOMEM;
		goto err_out_client;
	}
	rbdc = NULL;		/* rbd_dev now owns this */
	spec = NULL;		/* rbd_dev now owns this */
	rbd_opts = NULL;	/* rbd_dev now owns this */

	/* if we are mapping a snapshot it will be a read-only mapping */
	if (rbd_dev->opts->read_only ||
	    strcmp(rbd_dev->spec->snap_name, RBD_SNAP_HEAD_NAME))
		__set_bit(RBD_DEV_FLAG_READONLY, &rbd_dev->flags);

	rbd_dev->config_info = kstrdup(buf, GFP_KERNEL);
	if (!rbd_dev->config_info) {
		rc = -ENOMEM;
		goto err_out_rbd_dev;
	}

	rc = rbd_dev_image_probe(rbd_dev, 0);
	if (rc < 0)
		goto err_out_rbd_dev;

	if (rbd_dev->opts->alloc_size > rbd_dev->layout.object_size) {
		rbd_warn(rbd_dev, "alloc_size adjusted to %u",
			 rbd_dev->layout.object_size);
		rbd_dev->opts->alloc_size = rbd_dev->layout.object_size;
	}

	rc = rbd_dev_device_setup(rbd_dev);
	if (rc)
		goto err_out_image_probe;

	rc = rbd_add_acquire_lock(rbd_dev);
	if (rc)
		goto err_out_image_lock;

	/* Everything's ready.  Announce the disk to the world. */

	rc = device_add(&rbd_dev->dev);
	if (rc)
		goto err_out_image_lock;

	rc = device_add_disk(&rbd_dev->dev, rbd_dev->disk, NULL);
	if (rc)
		goto err_out_cleanup_disk;

	spin_lock(&rbd_dev_list_lock);
	list_add_tail(&rbd_dev->node, &rbd_dev_list);
	spin_unlock(&rbd_dev_list_lock);

	pr_info("%s: capacity %llu features 0x%llx\n", rbd_dev->disk->disk_name,
		(unsigned long long)get_capacity(rbd_dev->disk) << SECTOR_SHIFT,
		rbd_dev->header.features);
	rc = count;
out:
	module_put(THIS_MODULE);
	return rc;

err_out_cleanup_disk:
	rbd_free_disk(rbd_dev);
err_out_image_lock:
	rbd_dev_image_unlock(rbd_dev);
	rbd_dev_device_release(rbd_dev);
err_out_image_probe:
	rbd_dev_image_release(rbd_dev);
err_out_rbd_dev:
	rbd_dev_destroy(rbd_dev);
err_out_client:
	rbd_put_client(rbdc);
err_out_args:
	rbd_spec_put(spec);
	kfree(rbd_opts);
	goto out;
}

static ssize_t add_store(const struct bus_type *bus, const char *buf, size_t count)
{
	if (single_major)
		return -EINVAL;

	return do_rbd_add(buf, count);
}

static ssize_t add_single_major_store(const struct bus_type *bus, const char *buf,
				      size_t count)
{
	return do_rbd_add(buf, count);
}

static void rbd_dev_remove_parent(struct rbd_device *rbd_dev)
{
	while (rbd_dev->parent) {
		struct rbd_device *first = rbd_dev;
		struct rbd_device *second = first->parent;
		struct rbd_device *third;

		/*
		 * Follow to the parent with no grandparent and
		 * remove it.
		 */
		while (second && (third = second->parent)) {
			first = second;
			second = third;
		}
		rbd_assert(second);
		rbd_dev_image_release(second);
		rbd_dev_destroy(second);
		first->parent = NULL;
		first->parent_overlap = 0;

		rbd_assert(first->parent_spec);
		rbd_spec_put(first->parent_spec);
		first->parent_spec = NULL;
	}
}

static ssize_t do_rbd_remove(const char *buf, size_t count)
{
	struct rbd_device *rbd_dev = NULL;
	struct list_head *tmp;
	int dev_id;
	char opt_buf[6];
	bool force = false;
	int ret;

	if (!capable(CAP_SYS_ADMIN))
		return -EPERM;

	dev_id = -1;
	opt_buf[0] = '\0';
	sscanf(buf, "%d %5s", &dev_id, opt_buf);
	if (dev_id < 0) {
		pr_err("dev_id out of range\n");
		return -EINVAL;
	}
	if (opt_buf[0] != '\0') {
		if (!strcmp(opt_buf, "force")) {
			force = true;
		} else {
			pr_err("bad remove option at '%s'\n", opt_buf);
			return -EINVAL;
		}
	}

	ret = -ENOENT;
	spin_lock(&rbd_dev_list_lock);
	list_for_each(tmp, &rbd_dev_list) {
		rbd_dev = list_entry(tmp, struct rbd_device, node);
		if (rbd_dev->dev_id == dev_id) {
			ret = 0;
			break;
		}
	}
	if (!ret) {
		spin_lock_irq(&rbd_dev->lock);
		if (rbd_dev->open_count && !force)
			ret = -EBUSY;
		else if (test_and_set_bit(RBD_DEV_FLAG_REMOVING,
					  &rbd_dev->flags))
			ret = -EINPROGRESS;
		spin_unlock_irq(&rbd_dev->lock);
	}
	spin_unlock(&rbd_dev_list_lock);
	if (ret)
		return ret;

	if (force) {
		/*
		 * Prevent new IO from being queued and wait for existing
		 * IO to complete/fail.
		 */
		blk_mq_freeze_queue(rbd_dev->disk->queue);
		blk_mark_disk_dead(rbd_dev->disk);
	}

	del_gendisk(rbd_dev->disk);
	spin_lock(&rbd_dev_list_lock);
	list_del_init(&rbd_dev->node);
	spin_unlock(&rbd_dev_list_lock);
	device_del(&rbd_dev->dev);

	rbd_dev_image_unlock(rbd_dev);
	rbd_dev_device_release(rbd_dev);
	rbd_dev_image_release(rbd_dev);
	rbd_dev_destroy(rbd_dev);
	return count;
}

static ssize_t remove_store(const struct bus_type *bus, const char *buf, size_t count)
{
	if (single_major)
		return -EINVAL;

	return do_rbd_remove(buf, count);
}

static ssize_t remove_single_major_store(const struct bus_type *bus, const char *buf,
					 size_t count)
{
	return do_rbd_remove(buf, count);
}

/*
 * create control files in sysfs
 * /sys/bus/rbd/...
 */
static int __init rbd_sysfs_init(void)
{
	int ret;

	ret = device_register(&rbd_root_dev);
	if (ret < 0) {
		put_device(&rbd_root_dev);
		return ret;
	}

	ret = bus_register(&rbd_bus_type);
	if (ret < 0)
		device_unregister(&rbd_root_dev);

	return ret;
}

static void __exit rbd_sysfs_cleanup(void)
{
	bus_unregister(&rbd_bus_type);
	device_unregister(&rbd_root_dev);
}

static int __init rbd_slab_init(void)
{
	rbd_assert(!rbd_img_request_cache);
	rbd_img_request_cache = KMEM_CACHE(rbd_img_request, 0);
	if (!rbd_img_request_cache)
		return -ENOMEM;

	rbd_assert(!rbd_obj_request_cache);
	rbd_obj_request_cache = KMEM_CACHE(rbd_obj_request, 0);
	if (!rbd_obj_request_cache)
		goto out_err;

	return 0;

out_err:
	kmem_cache_destroy(rbd_img_request_cache);
	rbd_img_request_cache = NULL;
	return -ENOMEM;
}

static void rbd_slab_exit(void)
{
	rbd_assert(rbd_obj_request_cache);
	kmem_cache_destroy(rbd_obj_request_cache);
	rbd_obj_request_cache = NULL;

	rbd_assert(rbd_img_request_cache);
	kmem_cache_destroy(rbd_img_request_cache);
	rbd_img_request_cache = NULL;
}

static int __init rbd_init(void)
{
	int rc;

	if (!libceph_compatible(NULL)) {
		rbd_warn(NULL, "libceph incompatibility (quitting)");
		return -EINVAL;
	}

	rc = rbd_slab_init();
	if (rc)
		return rc;

	/*
	 * The number of active work items is limited by the number of
	 * rbd devices * queue depth, so leave @max_active at default.
	 */
	rbd_wq = alloc_workqueue(RBD_DRV_NAME, WQ_MEM_RECLAIM, 0);
	if (!rbd_wq) {
		rc = -ENOMEM;
		goto err_out_slab;
	}

	if (single_major) {
		rbd_major = register_blkdev(0, RBD_DRV_NAME);
		if (rbd_major < 0) {
			rc = rbd_major;
			goto err_out_wq;
		}
	}

	rc = rbd_sysfs_init();
	if (rc)
		goto err_out_blkdev;

	if (single_major)
		pr_info("loaded (major %d)\n", rbd_major);
	else
		pr_info("loaded\n");

	return 0;

err_out_blkdev:
	if (single_major)
		unregister_blkdev(rbd_major, RBD_DRV_NAME);
err_out_wq:
	destroy_workqueue(rbd_wq);
err_out_slab:
	rbd_slab_exit();
	return rc;
}

static void __exit rbd_exit(void)
{
	ida_destroy(&rbd_dev_id_ida);
	rbd_sysfs_cleanup();
	if (single_major)
		unregister_blkdev(rbd_major, RBD_DRV_NAME);
	destroy_workqueue(rbd_wq);
	rbd_slab_exit();
}

module_init(rbd_init);
module_exit(rbd_exit);

MODULE_AUTHOR("Alex Elder <elder@inktank.com>");
MODULE_AUTHOR("Sage Weil <sage@newdream.net>");
MODULE_AUTHOR("Yehuda Sadeh <yehuda@hq.newdream.net>");
/* following authorship retained from original osdblk.c */
MODULE_AUTHOR("Jeff Garzik <jeff@garzik.org>");

MODULE_DESCRIPTION("RADOS Block Device (RBD) driver");
MODULE_LICENSE("GPL");<|MERGE_RESOLUTION|>--- conflicted
+++ resolved
@@ -34,7 +34,6 @@
 #include <linux/ceph/cls_lock_client.h>
 #include <linux/ceph/striper.h>
 #include <linux/ceph/decode.h>
-#include <linux/ceph/librbd.h>
 #include <linux/fs_parser.h>
 #include <linux/bsearch.h>
 
@@ -85,6 +84,8 @@
 	return -EINVAL;
 }
 
+#define RBD_DRV_NAME "rbd"
+
 #define RBD_MINORS_PER_MAJOR		256
 #define RBD_SINGLE_MAJOR_PART_SHIFT	4
 
@@ -134,12 +135,97 @@
 #define RBD_FEATURES_SUPPORTED	(RBD_FEATURES_ALL)
 
 /*
+ * An RBD device name will be "rbd#", where the "rbd" comes from
+ * RBD_DRV_NAME above, and # is a unique integer identifier.
+ */
+#define DEV_NAME_LEN		32
+
+/*
+ * block device image metadata (in-memory version)
+ */
+struct rbd_image_header {
+	/* These six fields never change for a given rbd image */
+	char *object_prefix;
+	__u8 obj_order;
+	u64 stripe_unit;
+	u64 stripe_count;
+	s64 data_pool_id;
+	u64 features;		/* Might be changeable someday? */
+
+	/* The remaining fields need to be updated occasionally */
+	u64 image_size;
+	struct ceph_snap_context *snapc;
+	char *snap_names;	/* format 1 only */
+	u64 *snap_sizes;	/* format 1 only */
+};
+
+/*
+ * An rbd image specification.
+ *
+ * The tuple (pool_id, image_id, snap_id) is sufficient to uniquely
+ * identify an image.  Each rbd_dev structure includes a pointer to
+ * an rbd_spec structure that encapsulates this identity.
+ *
+ * Each of the id's in an rbd_spec has an associated name.  For a
+ * user-mapped image, the names are supplied and the id's associated
+ * with them are looked up.  For a layered image, a parent image is
+ * defined by the tuple, and the names are looked up.
+ *
+ * An rbd_dev structure contains a parent_spec pointer which is
+ * non-null if the image it represents is a child in a layered
+ * image.  This pointer will refer to the rbd_spec structure used
+ * by the parent rbd_dev for its own identity (i.e., the structure
+ * is shared between the parent and child).
+ *
+ * Since these structures are populated once, during the discovery
+ * phase of image construction, they are effectively immutable so
+ * we make no effort to synchronize access to them.
+ *
+ * Note that code herein does not assume the image name is known (it
+ * could be a null pointer).
+ */
+struct rbd_spec {
+	u64		pool_id;
+	const char	*pool_name;
+	const char	*pool_ns;	/* NULL if default, never "" */
+
+	const char	*image_id;
+	const char	*image_name;
+
+	u64		snap_id;
+	const char	*snap_name;
+
+	struct kref	kref;
+};
+
+/*
  * an instance of the client.  multiple devices may share an rbd client.
  */
 struct rbd_client {
 	struct ceph_client	*client;
 	struct kref		kref;
 	struct list_head	node;
+};
+
+struct pending_result {
+	int			result;		/* first nonzero result */
+	int			num_pending;
+};
+
+struct rbd_img_request;
+
+enum obj_request_type {
+	OBJ_REQUEST_NODATA = 1,
+	OBJ_REQUEST_BIO,	/* pointer into provided bio (list) */
+	OBJ_REQUEST_BVECS,	/* pointer into provided bio_vec array */
+	OBJ_REQUEST_OWN_BVECS,	/* private bio_vec array, doesn't own pages */
+};
+
+enum obj_operation_type {
+	OBJ_OP_READ = 1,
+	OBJ_OP_WRITE,
+	OBJ_OP_DISCARD,
+	OBJ_OP_ZEROOUT,
 };
 
 #define RBD_OBJ_FLAG_DELETION			(1U << 0)
@@ -215,11 +301,6 @@
 			struct ceph_bvec_iter	bvec_pos;
 			u32			bvec_count;
 			u32			bvec_idx;
-			/*
-			 * iter for cmp portion of compare and write, which
-			 * refers to bvecs in @bvec_pos.
-			 */
-			struct bvec_iter	cmp_bvec_iter;
 		};
 	};
 
@@ -239,10 +320,147 @@
 	IMG_REQ_LAYERED,	/* ENOENT handling: normal = 0, layered = 1 */
 };
 
+enum rbd_img_state {
+	RBD_IMG_START = 1,
+	RBD_IMG_EXCLUSIVE_LOCK,
+	__RBD_IMG_OBJECT_REQUESTS,
+	RBD_IMG_OBJECT_REQUESTS,
+};
+
+struct rbd_img_request {
+	struct rbd_device	*rbd_dev;
+	enum obj_operation_type	op_type;
+	enum obj_request_type	data_type;
+	unsigned long		flags;
+	enum rbd_img_state	state;
+	union {
+		u64			snap_id;	/* for reads */
+		struct ceph_snap_context *snapc;	/* for writes */
+	};
+	struct rbd_obj_request	*obj_request;	/* obj req initiator */
+
+	struct list_head	lock_item;
+	struct list_head	object_extents;	/* obj_req.ex structs */
+
+	struct mutex		state_mutex;
+	struct pending_result	pending;
+	struct work_struct	work;
+	int			work_result;
+};
+
 #define for_each_obj_request(ireq, oreq) \
 	list_for_each_entry(oreq, &(ireq)->object_extents, ex.oe_item)
 #define for_each_obj_request_safe(ireq, oreq, n) \
 	list_for_each_entry_safe(oreq, n, &(ireq)->object_extents, ex.oe_item)
+
+enum rbd_watch_state {
+	RBD_WATCH_STATE_UNREGISTERED,
+	RBD_WATCH_STATE_REGISTERED,
+	RBD_WATCH_STATE_ERROR,
+};
+
+enum rbd_lock_state {
+	RBD_LOCK_STATE_UNLOCKED,
+	RBD_LOCK_STATE_LOCKED,
+	RBD_LOCK_STATE_RELEASING,
+};
+
+/* WatchNotify::ClientId */
+struct rbd_client_id {
+	u64 gid;
+	u64 handle;
+};
+
+struct rbd_mapping {
+	u64                     size;
+};
+
+/*
+ * a single device
+ */
+struct rbd_device {
+	int			dev_id;		/* blkdev unique id */
+
+	int			major;		/* blkdev assigned major */
+	int			minor;
+	struct gendisk		*disk;		/* blkdev's gendisk and rq */
+
+	u32			image_format;	/* Either 1 or 2 */
+	struct rbd_client	*rbd_client;
+
+	char			name[DEV_NAME_LEN]; /* blkdev name, e.g. rbd3 */
+
+	spinlock_t		lock;		/* queue, flags, open_count */
+
+	struct rbd_image_header	header;
+	unsigned long		flags;		/* possibly lock protected */
+	struct rbd_spec		*spec;
+	struct rbd_options	*opts;
+	char			*config_info;	/* add{,_single_major} string */
+
+	struct ceph_object_id	header_oid;
+	struct ceph_object_locator header_oloc;
+
+	struct ceph_file_layout	layout;		/* used for all rbd requests */
+
+	struct mutex		watch_mutex;
+	enum rbd_watch_state	watch_state;
+	struct ceph_osd_linger_request *watch_handle;
+	u64			watch_cookie;
+	struct delayed_work	watch_dwork;
+
+	struct rw_semaphore	lock_rwsem;
+	enum rbd_lock_state	lock_state;
+	char			lock_cookie[32];
+	struct rbd_client_id	owner_cid;
+	struct work_struct	acquired_lock_work;
+	struct work_struct	released_lock_work;
+	struct delayed_work	lock_dwork;
+	struct work_struct	unlock_work;
+	spinlock_t		lock_lists_lock;
+	struct list_head	acquiring_list;
+	struct list_head	running_list;
+	struct completion	acquire_wait;
+	int			acquire_err;
+	struct completion	releasing_wait;
+
+	spinlock_t		object_map_lock;
+	u8			*object_map;
+	u64			object_map_size;	/* in objects */
+	u64			object_map_flags;
+
+	struct workqueue_struct	*task_wq;
+
+	struct rbd_spec		*parent_spec;
+	u64			parent_overlap;
+	atomic_t		parent_ref;
+	struct rbd_device	*parent;
+
+	/* Block layer tags. */
+	struct blk_mq_tag_set	tag_set;
+
+	/* protects updating the header */
+	struct rw_semaphore     header_rwsem;
+
+	struct rbd_mapping	mapping;
+
+	struct list_head	node;
+
+	/* sysfs related */
+	struct device		dev;
+	unsigned long		open_count;	/* protected by lock */
+};
+
+/*
+ * Flag bits for rbd_dev->flags:
+ * - REMOVING (which is coupled with rbd_dev->open_count) is protected
+ *   by rbd_dev->lock
+ */
+enum rbd_dev_flags {
+	RBD_DEV_FLAG_EXISTS,	/* rbd_dev_device_setup() ran */
+	RBD_DEV_FLAG_REMOVING,	/* this mapping is being removed */
+	RBD_DEV_FLAG_READONLY,  /* -o ro or snapshot */
+};
 
 static DEFINE_MUTEX(client_mutex);	/* Serialize client creation */
 
@@ -424,6 +642,7 @@
 static int rbd_dev_v2_get_flags(struct rbd_device *rbd_dev);
 
 static void rbd_obj_handle_request(struct rbd_obj_request *obj_req, int result);
+static void rbd_img_handle_request(struct rbd_img_request *img_req, int result);
 
 /*
  * Return true if nothing else is pending.
@@ -641,8 +860,6 @@
 		return "discard";
 	case OBJ_OP_ZEROOUT:
 		return "zeroout";
-	case OBJ_OP_CMP_AND_WRITE:
-		return "compare-and-write";
 	default:
 		return "???";
 	}
@@ -1157,7 +1374,6 @@
 	case OBJ_OP_WRITE:
 	case OBJ_OP_DISCARD:
 	case OBJ_OP_ZEROOUT:
-	case OBJ_OP_CMP_AND_WRITE:
 		return true;
 	default:
 		BUG();
@@ -1367,8 +1583,7 @@
 
 static void rbd_img_request_init(struct rbd_img_request *img_request,
 				 struct rbd_device *rbd_dev,
-				 enum obj_operation_type op_type,
-				 rbd_img_request_end_cb_t end_cb)
+				 enum obj_operation_type op_type)
 {
 	memset(img_request, 0, sizeof(*img_request));
 
@@ -1378,34 +1593,13 @@
 	INIT_LIST_HEAD(&img_request->lock_item);
 	INIT_LIST_HEAD(&img_request->object_extents);
 	mutex_init(&img_request->state_mutex);
-	img_request->callback = end_cb;
-}
-
-<<<<<<< HEAD
-/* This is for use by LIO RBD so we don't export the caches directly */
-struct rbd_img_request *rbd_img_request_create(
-					struct rbd_device *rbd_dev,
-					enum obj_operation_type op_type,
-					rbd_img_request_end_cb_t end_cb)
-{
-	struct rbd_img_request *img_request;
-
-	img_request = kmem_cache_alloc(rbd_img_request_cache, GFP_NOIO);
-	if (!img_request)
-		return NULL;
-
-	rbd_img_request_init(img_request, rbd_dev, op_type, end_cb);
-	return img_request;
-}
-EXPORT_SYMBOL(rbd_img_request_create);
-
-=======
+}
+
 /*
  * Only snap_id is captured here, for reads.  For writes, snapshot
  * context is captured in rbd_img_object_requests() after exclusive
  * lock is ensured to be held.
  */
->>>>>>> eb3cdb58
 static void rbd_img_capture_header(struct rbd_img_request *img_req)
 {
 	struct rbd_device *rbd_dev = img_req->rbd_dev;
@@ -1419,7 +1613,7 @@
 		img_request_layered_set(img_req);
 }
 
-void rbd_img_request_destroy(struct rbd_img_request *img_request)
+static void rbd_img_request_destroy(struct rbd_img_request *img_request)
 {
 	struct rbd_obj_request *obj_request;
 	struct rbd_obj_request *next_obj_request;
@@ -1439,7 +1633,6 @@
 	if (test_bit(IMG_REQ_CHILD, &img_request->flags))
 		kmem_cache_free(rbd_img_request_cache, img_request);
 }
-EXPORT_SYMBOL(rbd_img_request_destroy);
 
 #define BITS_PER_OBJ	2
 #define OBJS_PER_BYTE	(BITS_PER_BYTE / BITS_PER_OBJ)
@@ -2175,69 +2368,6 @@
 	return 0;
 }
 
-static void __rbd_osd_setup_cmp_and_write_ops(struct ceph_osd_request *osd_req,
-				      int which)
-{
-	struct rbd_obj_request *obj_req = osd_req->r_priv;
-	struct rbd_device *rbd_dev = obj_req->img_request->rbd_dev;
-	/* cmp and write iters point to different ranges within same bvecs */
-	struct ceph_bvec_iter cmp_bvec_pos = {
-		.bvecs = obj_req->bvec_pos.bvecs,
-		.iter  = obj_req->cmp_bvec_iter,
-	};
-	struct ceph_bvec_iter *write_bvec_pos = &obj_req->bvec_pos;
-	u16 opcode;
-
-	BUG_ON(obj_req->img_request->data_type != OBJ_REQUEST_BVECS
-		&& obj_req->img_request->data_type != OBJ_REQUEST_OWN_BVECS);
-
-	if (!use_object_map(rbd_dev) ||
-	    !(obj_req->flags & RBD_OBJ_FLAG_MAY_EXIST)) {
-		osd_req_op_alloc_hint_init(osd_req, which++,
-					   rbd_dev->layout.object_size,
-					   rbd_dev->layout.object_size,
-					   rbd_dev->opts->alloc_hint_flags);
-	}
-
-	osd_req_op_extent_init(osd_req, which, CEPH_OSD_OP_CMPEXT,
-			       obj_req->ex.oe_off, obj_req->ex.oe_len, 0, 0);
-	/*
-	 * Regular rbd_osd_setup_data() can't be used here - separate bvec iters
-	 * need to be used for compare op and write op data.
-	 */
-	osd_req_op_extent_osd_data_bvec_pos(osd_req, which, &cmp_bvec_pos);
-	which++;
-
-	if (rbd_obj_is_entire(obj_req))
-		opcode = CEPH_OSD_OP_WRITEFULL;
-	else
-		opcode = CEPH_OSD_OP_WRITE;
-
-	osd_req_op_extent_init(osd_req, which, opcode,
-			       obj_req->ex.oe_off, obj_req->ex.oe_len, 0, 0);
-	osd_req_op_extent_osd_data_bvec_pos(osd_req, which, write_bvec_pos);
-}
-
-static int rbd_obj_init_cmp_and_write(struct rbd_obj_request *obj_req)
-{
-	int ret;
-
-	/* reverse map the entire object onto the parent */
-	ret = rbd_obj_calc_img_extents(obj_req, true);
-	if (ret)
-		return ret;
-
-	if (rbd_obj_copyup_enabled(obj_req))
-		obj_req->flags |= RBD_OBJ_FLAG_COPYUP_ENABLED;
-
-	/*
-	 * FIXME ensure that copyup *always* occurs for clones,
-	 * regardless of the I/O size.
-	 */
-	obj_req->write_state = RBD_OBJ_WRITE_START;
-	return 0;
-}
-
 static int count_write_ops(struct rbd_obj_request *obj_req)
 {
 	struct rbd_img_request *img_req = obj_req->img_request;
@@ -2257,12 +2387,6 @@
 			return 2; /* create + truncate */
 
 		return 1; /* delete/truncate/zero */
-	case OBJ_OP_CMP_AND_WRITE:
-		if (!use_object_map(img_req->rbd_dev) ||
-		    !(obj_req->flags & RBD_OBJ_FLAG_MAY_EXIST))
-			return 3; /* setallochint + cmpext + write/writefull */
-
-		return 2; /* cmpext + write/writefull */
 	default:
 		BUG();
 	}
@@ -2282,9 +2406,6 @@
 		break;
 	case OBJ_OP_ZEROOUT:
 		__rbd_osd_setup_zeroout_ops(osd_req, which);
-		break;
-	case OBJ_OP_CMP_AND_WRITE:
-		__rbd_osd_setup_cmp_and_write_ops(osd_req, which);
 		break;
 	default:
 		BUG();
@@ -2315,9 +2436,6 @@
 		case OBJ_OP_ZEROOUT:
 			ret = rbd_obj_init_zeroout(obj_req);
 			break;
-		case OBJ_OP_CMP_AND_WRITE:
-			ret = rbd_obj_init_cmp_and_write(obj_req);
-			break;
 		default:
 			BUG();
 		}
@@ -2338,8 +2456,6 @@
 	struct ceph_bvec_iter	bvec_iter;
 };
 
-typedef void (*reset_fill_ctx_iter_fn_t)(union rbd_img_fill_iter *iter);
-
 struct rbd_img_fill_ctx {
 	enum obj_request_type	pos_type;
 	union rbd_img_fill_iter	*pos;
@@ -2347,7 +2463,6 @@
 	ceph_object_extent_fn_t	set_pos_fn;
 	ceph_object_extent_fn_t	count_fn;
 	ceph_object_extent_fn_t	copy_fn;
-	reset_fill_ctx_iter_fn_t reset_iter_fn;
 };
 
 static struct ceph_object_extent *alloc_object_extent(void *arg)
@@ -2389,10 +2504,7 @@
 	 * Create object requests and set each object request's starting
 	 * position in the provided bio (list) or bio_vec array.
 	 */
-	if (fctx->reset_iter_fn)
-		fctx->reset_iter_fn(&fctx->iter);
-	else
-		fctx->iter = *fctx->pos;
+	fctx->iter = *fctx->pos;
 	for (i = 0; i < num_img_extents; i++) {
 		ret = ceph_file_to_extents(&img_req->rbd_dev->layout,
 					   img_extents[i].fe_off,
@@ -2444,10 +2556,7 @@
 	 * or bio_vec array because when mapped, those bio_vecs can straddle
 	 * stripe unit boundaries.
 	 */
-	if (fctx->reset_iter_fn)
-		fctx->reset_iter_fn(&fctx->iter);
-	else
-		fctx->iter = *fctx->pos;
+	fctx->iter = *fctx->pos;
 	for (i = 0; i < num_img_extents; i++) {
 		ret = ceph_file_to_extents(&rbd_dev->layout,
 					   img_extents[i].fe_off,
@@ -2471,10 +2580,7 @@
 	 * Fill in each object request's private bio_vec array, splitting and
 	 * rearranging the provided bio_vecs in stripe unit chunks as needed.
 	 */
-	if (fctx->reset_iter_fn)
-		fctx->reset_iter_fn(&fctx->iter);
-	else
-		fctx->iter = *fctx->pos;
+	fctx->iter = *fctx->pos;
 	for (i = 0; i < num_img_extents; i++) {
 		ret = ceph_iterate_extents(&rbd_dev->layout,
 					   img_extents[i].fe_off,
@@ -2488,8 +2594,8 @@
 	return __rbd_img_fill_request(img_req);
 }
 
-int rbd_img_fill_nodata(struct rbd_img_request *img_req,
-			u64 off, u64 len)
+static int rbd_img_fill_nodata(struct rbd_img_request *img_req,
+			       u64 off, u64 len)
 {
 	struct ceph_file_extent ex = { off, len };
 	union rbd_img_fill_iter dummy = {};
@@ -2500,7 +2606,6 @@
 
 	return rbd_img_fill_request(img_req, &ex, 1, &fctx);
 }
-EXPORT_SYMBOL(rbd_img_fill_nodata);
 
 static void set_bio_pos(struct ceph_object_extent *ex, u32 bytes, void *arg)
 {
@@ -2616,10 +2721,10 @@
 				    &fctx);
 }
 
-int rbd_img_fill_from_bvecs(struct rbd_img_request *img_req,
-			    struct ceph_file_extent *img_extents,
-			    u32 num_img_extents,
-			    struct bio_vec *bvecs)
+static int rbd_img_fill_from_bvecs(struct rbd_img_request *img_req,
+				   struct ceph_file_extent *img_extents,
+				   u32 num_img_extents,
+				   struct bio_vec *bvecs)
 {
 	struct ceph_bvec_iter it = {
 		.bvecs = bvecs,
@@ -2630,189 +2735,6 @@
 	return __rbd_img_fill_from_bvecs(img_req, img_extents, num_img_extents,
 					 &it);
 }
-EXPORT_SYMBOL(rbd_img_fill_from_bvecs);
-
-struct ceph_bvec_dual_iter {
-	struct ceph_bvec_iter cmp_iter;
-	/* cur_cmp_iter carried as fctx->iter */
-	struct ceph_bvec_iter write_iter;
-	struct ceph_bvec_iter cur_write_iter;
-	struct rbd_img_fill_ctx fctx;
-};
-
-static void set_dual_bvec_pos(struct ceph_object_extent *ex, u32 bytes, void *arg)
-{
-	struct rbd_obj_request *obj_req =
-	    container_of(ex, struct rbd_obj_request, ex);
-	struct ceph_bvec_iter *cur_cmp_iter = arg;
-	struct rbd_img_fill_ctx *fctx =
-		container_of(arg, struct rbd_img_fill_ctx, iter);
-	struct ceph_bvec_dual_iter *dual =
-		container_of(fctx, struct ceph_bvec_dual_iter, fctx);
-
-	BUG_ON(obj_req->img_request->op_type != OBJ_OP_CMP_AND_WRITE);
-
-	pr_debug("set dual bvec pos: old bi_size: %d, bi_idx: %u, bi_bvec_done: %u, "
-		" new bi_size: %d, bi_idx: %u, bi_bvec_done: %u\n",
-		obj_req->bvec_pos.iter.bi_size,
-		/* current index into bvl_vec */
-		obj_req->bvec_pos.iter.bi_idx,
-		/* number of bytes completed in current bvec */
-		obj_req->bvec_pos.iter.bi_bvec_done,
-		cur_cmp_iter->iter.bi_size, cur_cmp_iter->iter.bi_idx,
-		cur_cmp_iter->iter.bi_bvec_done);
-
-	obj_req->cmp_bvec_iter = cur_cmp_iter->iter;
-	obj_req->bvec_pos = dual->cur_write_iter;
-
-	pr_debug("obj_req %p: shortening dual bvec pos from %u to %u\n",
-		 obj_req, cur_cmp_iter->iter.bi_size, bytes);
-
-	BUG_ON(bytes > obj_req->cmp_bvec_iter.bi_size);
-	obj_req->cmp_bvec_iter.bi_size = bytes;
-	ceph_bvec_iter_shorten(&obj_req->bvec_pos, bytes);
-	ceph_bvec_iter_advance(cur_cmp_iter, bytes);
-	ceph_bvec_iter_advance(&dual->cur_write_iter, bytes);
-}
-
-static void count_dual_bvecs(struct ceph_object_extent *ex, u32 bytes, void *arg)
-{
-	struct rbd_obj_request *obj_req =
-	    container_of(ex, struct rbd_obj_request, ex);
-	struct ceph_bvec_iter *cur_cmp_iter = arg;
-	struct rbd_img_fill_ctx *fctx =
-		container_of(arg, struct rbd_img_fill_ctx, iter);
-	struct ceph_bvec_dual_iter *dual =
-		container_of(fctx, struct ceph_bvec_dual_iter, fctx);
-
-	pr_debug("counting %u bytes from dual bvec for obj_req %p\n",
-		 bytes, obj_req);
-
-	ceph_bvec_iter_advance_step(cur_cmp_iter, bytes, ({
-		obj_req->bvec_count++;
-	}));
-	ceph_bvec_iter_advance_step(&dual->cur_write_iter, bytes, ({
-		obj_req->bvec_count++;
-	}));
-}
-
-static void copy_dual_bvecs(struct ceph_object_extent *ex, u32 bytes, void *arg)
-{
-	struct rbd_obj_request *obj_req =
-	    container_of(ex, struct rbd_obj_request, ex);
-	struct ceph_bvec_iter *cur_cmp_iter = arg;
-	struct rbd_img_fill_ctx *fctx =
-		container_of(arg, struct rbd_img_fill_ctx, iter);
-	struct ceph_bvec_dual_iter *dual =
-		container_of(fctx, struct ceph_bvec_dual_iter, fctx);
-
-	pr_debug("obj_req %p: copying %u bytes from cmp bvec %u [%u] (%u done)\n",
-		obj_req, bytes,
-		cur_cmp_iter->iter.bi_size,
-		cur_cmp_iter->iter.bi_idx,
-		cur_cmp_iter->iter.bi_bvec_done);
-
-	/* we might be placing the same bv for cmp and write */
-	ceph_bvec_iter_advance_step(cur_cmp_iter, bytes, ({
-		obj_req->bvec_pos.bvecs[obj_req->bvec_idx++] = bv;
-		obj_req->cmp_bvec_iter.bi_size += bv.bv_len;
-	}));
-
-	pr_debug("obj_req %p: copied cmp bvec to %u [%u] (%u done)\n",
-		obj_req,
-		obj_req->cmp_bvec_iter.bi_size,
-		obj_req->cmp_bvec_iter.bi_idx,
-		obj_req->cmp_bvec_iter.bi_bvec_done);
-
-	pr_debug("obj_req %p: copying %u bytes from write bvec %u [%u] (%u done)\n",
-		obj_req, bytes,
-		dual->cur_write_iter.iter.bi_size,
-		dual->cur_write_iter.iter.bi_idx,
-		dual->cur_write_iter.iter.bi_bvec_done);
-
-	/* init write-data iter to point to start of separate write section */
-	obj_req->bvec_pos.iter.bi_idx = obj_req->bvec_idx;
-	ceph_bvec_iter_advance_step(&dual->cur_write_iter, bytes, ({
-		obj_req->bvec_pos.bvecs[obj_req->bvec_idx++] = bv;
-		obj_req->bvec_pos.iter.bi_size += bv.bv_len;
-	}));
-
-	pr_debug("obj_req %p: copied write bvec to %u [%u] (%u done)\n",
-		obj_req,
-		obj_req->bvec_pos.iter.bi_size,
-		obj_req->bvec_pos.iter.bi_idx,
-		obj_req->bvec_pos.iter.bi_bvec_done);
-}
-
-static void reset_fill_ctx_dual_iter(union rbd_img_fill_iter *cur_cmp_iter)
-{
-	struct rbd_img_fill_ctx *fctx =
-		container_of(cur_cmp_iter, struct rbd_img_fill_ctx, iter);
-	struct ceph_bvec_dual_iter *dual =
-		container_of(fctx, struct ceph_bvec_dual_iter, fctx);
-
-	pr_debug("resetting cmp bvec from %u [%u] (%u done) to "
-		"%u [%u] (%u done)\n",
-		cur_cmp_iter->bvec_iter.iter.bi_size,
-		cur_cmp_iter->bvec_iter.iter.bi_idx,
-		cur_cmp_iter->bvec_iter.iter.bi_bvec_done,
-		dual->cmp_iter.iter.bi_size,
-		dual->cmp_iter.iter.bi_idx,
-		dual->cmp_iter.iter.bi_bvec_done);
-
-	pr_debug("resetting write bvec from %u [%u] (%u done) to "
-		"%u [%u] (%u done)\n",
-		dual->cur_write_iter.iter.bi_size,
-		dual->cur_write_iter.iter.bi_idx,
-		dual->cur_write_iter.iter.bi_bvec_done,
-		dual->write_iter.iter.bi_size,
-		dual->write_iter.iter.bi_idx,
-		dual->write_iter.iter.bi_bvec_done);
-
-	cur_cmp_iter->bvec_iter = dual->cmp_iter;
-	dual->cur_write_iter = dual->write_iter;
-}
-
-/*
- * compare and write consumes 2 * extent_bytes. Once for the compare op and
- * extent_bytes again for the write op. @bvecs must provide compare data
- * at range [0, img_extent->fe_len) and write data at range
- * [img_extent->fe_len, img_extent->fe_len * 2)
- */
-int rbd_img_fill_cmp_and_write_from_bvecs(struct rbd_img_request *img_req,
-					  struct ceph_file_extent *img_extent,
-					  struct bio_vec *bvecs)
-{
-	struct ceph_bvec_dual_iter dual = {
-		.cmp_iter = {
-			.bvecs = bvecs,
-			.iter = { .bi_size = img_extent->fe_len },
-		},
-		.write_iter = {
-			.bvecs = bvecs,
-			.iter = { .bi_size = img_extent->fe_len * 2 },
-		},
-		.fctx = {
-			.pos_type = OBJ_REQUEST_BVECS,
-			/*
-			 * pos is only used to reset fctx.iter, not needed with
-			 * reset cb.
-			 */
-			.pos = NULL,
-			.set_pos_fn = set_dual_bvec_pos,
-			.count_fn = count_dual_bvecs,
-			.copy_fn = copy_dual_bvecs,
-			.reset_iter_fn = reset_fill_ctx_dual_iter,
-		},
-	};
-	BUG_ON(img_req->op_type != OBJ_OP_CMP_AND_WRITE);
-
-	/* advance to write portion of bvecs */
-	ceph_bvec_iter_advance(&dual.write_iter, img_extent->fe_len);
-
-	return rbd_img_fill_request(img_req, img_extent, 1, &dual.fctx);
-}
-EXPORT_SYMBOL(rbd_img_fill_cmp_and_write_from_bvecs);
 
 static void rbd_img_handle_request_work(struct work_struct *work)
 {
@@ -2865,8 +2787,6 @@
 	return 0;
 }
 
-static void rbd_img_end_request(struct rbd_img_request *img_req, int result);
-
 static int rbd_obj_read_from_parent(struct rbd_obj_request *obj_req)
 {
 	struct rbd_img_request *img_req = obj_req->img_request;
@@ -2878,8 +2798,7 @@
 	if (!child_img_req)
 		return -ENOMEM;
 
-	rbd_img_request_init(child_img_req, parent, OBJ_OP_READ,
-			    rbd_img_end_request);
+	rbd_img_request_init(child_img_req, parent, OBJ_OP_READ);
 	__set_bit(IMG_REQ_CHILD, &child_img_req->flags);
 	child_img_req->obj_request = obj_req;
 
@@ -3475,24 +3394,9 @@
 
 	if (done && *result) {
 		rbd_assert(*result < 0);
-		if (img_req->op_type == OBJ_OP_CMP_AND_WRITE &&
-		    *result <= -MAX_ERRNO) {
-			/*
-			 * don't warn on miscompare. cmpext returns:
-			 * (-MAX_ERRNO - offset_of_miscompare)
-			 */
-			pr_debug("%s at objno %llu %llu~%llu: miscompare at %d",
-				 obj_op_name(img_req->op_type),
-				 obj_req->ex.oe_objno, obj_req->ex.oe_off,
-				 obj_req->ex.oe_len,
-				 (*result + MAX_ERRNO) * -1);
-		} else {
-			rbd_warn(rbd_dev,
-				 "%s at objno %llu %llu~%llu result %d",
-				 obj_op_name(img_req->op_type),
-				 obj_req->ex.oe_objno, obj_req->ex.oe_off,
-				 obj_req->ex.oe_len, *result);
-		}
+		rbd_warn(rbd_dev, "%s at objno %llu %llu~%llu result %d",
+			 obj_op_name(img_req->op_type), obj_req->ex.oe_objno,
+			 obj_req->ex.oe_off, obj_req->ex.oe_len, *result);
 	}
 	return done;
 }
@@ -3676,7 +3580,7 @@
 		mutex_unlock(&img_req->state_mutex);
 	}
 
-	if (done && *result && img_req->op_type != OBJ_OP_CMP_AND_WRITE) {
+	if (done && *result) {
 		rbd_assert(*result < 0);
 		rbd_warn(rbd_dev, "%s%s result %d",
 		      test_bit(IMG_REQ_CHILD, &img_req->flags) ? "child " : "",
@@ -3685,15 +3589,7 @@
 	return done;
 }
 
-static void rbd_img_end_request(struct rbd_img_request *img_req, int result)
-{
-	struct request *rq = blk_mq_rq_from_pdu(img_req);
-
-	rbd_img_request_destroy(img_req);
-	blk_mq_end_request(rq, errno_to_blk_status(result));
-}
-
-void rbd_img_handle_request(struct rbd_img_request *img_req, int result)
+static void rbd_img_handle_request(struct rbd_img_request *img_req, int result)
 {
 again:
 	if (!__rbd_img_handle_request(img_req, &result))
@@ -3708,10 +3604,12 @@
 			goto again;
 		}
 	} else {
-		img_req->callback(img_req, result);
-	}
-}
-EXPORT_SYMBOL(rbd_img_handle_request);
+		struct request *rq = blk_mq_rq_from_pdu(img_req);
+
+		rbd_img_request_destroy(img_req);
+		blk_mq_end_request(rq, errno_to_blk_status(result));
+	}
+}
 
 static const struct rbd_client_id rbd_empty_cid;
 
@@ -4889,7 +4787,7 @@
 		return BLK_STS_IOERR;
 	}
 
-	rbd_img_request_init(img_req, rbd_dev, op_type, rbd_img_end_request);
+	rbd_img_request_init(img_req, rbd_dev, op_type);
 
 	if (rbd_img_is_write(img_req)) {
 		if (rbd_is_ro(rbd_dev)) {
