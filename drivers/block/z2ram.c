/*
** z2ram - Amiga pseudo-driver to access 16bit-RAM in ZorroII space
**         as a block device, to be used as a RAM disk or swap space
** 
** Copyright (C) 1994 by Ingo Wilken (Ingo.Wilken@informatik.uni-oldenburg.de)
**
** ++Geert: support for zorro_unused_z2ram, better range checking
** ++roman: translate accesses via an array
** ++Milan: support for ChipRAM usage
** ++yambo: converted to 2.0 kernel
** ++yambo: modularized and support added for 3 minor devices including:
**          MAJOR  MINOR  DESCRIPTION
**          -----  -----  ----------------------------------------------
**          37     0       Use Zorro II and Chip ram
**          37     1       Use only Zorro II ram
**          37     2       Use only Chip ram
**          37     4-7     Use memory list entry 1-4 (first is 0)
** ++jskov: support for 1-4th memory list entry.
**
** Permission to use, copy, modify, and distribute this software and its
** documentation for any purpose and without fee is hereby granted, provided
** that the above copyright notice appear in all copies and that both that
** copyright notice and this permission notice appear in supporting
** documentation.  This software is provided "as is" without express or
** implied warranty.
*/

#define DEVICE_NAME "Z2RAM"

#include <linux/major.h>
#include <linux/vmalloc.h>
#include <linux/init.h>
#include <linux/module.h>
#include <linux/blk-mq.h>
#include <linux/bitops.h>
#include <linux/mutex.h>
#include <linux/slab.h>
#include <linux/pgtable.h>

#include <asm/setup.h>
#include <asm/amigahw.h>

#include <linux/zorro.h>

#define Z2MINOR_COMBINED      (0)
#define Z2MINOR_Z2ONLY        (1)
#define Z2MINOR_CHIPONLY      (2)
#define Z2MINOR_MEMLIST1      (4)
#define Z2MINOR_MEMLIST2      (5)
#define Z2MINOR_MEMLIST3      (6)
#define Z2MINOR_MEMLIST4      (7)
#define Z2MINOR_COUNT         (8)	/* Move this down when adding a new minor */

#define Z2RAM_CHUNK1024       ( Z2RAM_CHUNKSIZE >> 10 )

static DEFINE_MUTEX(z2ram_mutex);
static u_long *z2ram_map = NULL;
static u_long z2ram_size = 0;
static int z2_count = 0;
static int chip_count = 0;
static int list_count = 0;
static int current_device = -1;

static DEFINE_SPINLOCK(z2ram_lock);

static struct gendisk *z2ram_gendisk[Z2MINOR_COUNT];

static blk_status_t z2_queue_rq(struct blk_mq_hw_ctx *hctx,
				const struct blk_mq_queue_data *bd)
{
	struct request *req = bd->rq;
	unsigned long start = blk_rq_pos(req) << 9;
	unsigned long len = blk_rq_cur_bytes(req);

	blk_mq_start_request(req);

	if (start + len > z2ram_size) {
		pr_err(DEVICE_NAME ": bad access: block=%llu, "
		       "count=%u\n",
		       (unsigned long long)blk_rq_pos(req),
		       blk_rq_cur_sectors(req));
		return BLK_STS_IOERR;
	}

	spin_lock_irq(&z2ram_lock);

	while (len) {
		unsigned long addr = start & Z2RAM_CHUNKMASK;
		unsigned long size = Z2RAM_CHUNKSIZE - addr;
		void *buffer = bio_data(req->bio);

		if (len < size)
			size = len;
		addr += z2ram_map[start >> Z2RAM_CHUNKSHIFT];
		if (rq_data_dir(req) == READ)
			memcpy(buffer, (char *)addr, size);
		else
			memcpy((char *)addr, buffer, size);
		start += size;
		len -= size;
	}

	spin_unlock_irq(&z2ram_lock);
	blk_mq_end_request(req, BLK_STS_OK);
	return BLK_STS_OK;
}

static void get_z2ram(void)
{
	int i;

	for (i = 0; i < Z2RAM_SIZE / Z2RAM_CHUNKSIZE; i++) {
		if (test_bit(i, zorro_unused_z2ram)) {
			z2_count++;
			z2ram_map[z2ram_size++] =
			    (unsigned long)ZTWO_VADDR(Z2RAM_START) +
			    (i << Z2RAM_CHUNKSHIFT);
			clear_bit(i, zorro_unused_z2ram);
		}
	}

	return;
}

static void get_chipram(void)
{

	while (amiga_chip_avail() > (Z2RAM_CHUNKSIZE * 4)) {
		chip_count++;
		z2ram_map[z2ram_size] =
		    (u_long) amiga_chip_alloc(Z2RAM_CHUNKSIZE, "z2ram");

		if (z2ram_map[z2ram_size] == 0) {
			break;
		}

		z2ram_size++;
	}

	return;
}

static int z2_open(struct block_device *bdev, fmode_t mode)
{
	int device;
	int max_z2_map = (Z2RAM_SIZE / Z2RAM_CHUNKSIZE) * sizeof(z2ram_map[0]);
	int max_chip_map = (amiga_chip_size / Z2RAM_CHUNKSIZE) *
	    sizeof(z2ram_map[0]);
	int rc = -ENOMEM;

	device = MINOR(bdev->bd_dev);

	mutex_lock(&z2ram_mutex);
	if (current_device != -1 && current_device != device) {
		rc = -EBUSY;
		goto err_out;
	}

	if (current_device == -1) {
		z2_count = 0;
		chip_count = 0;
		list_count = 0;
		z2ram_size = 0;

		/* Use a specific list entry. */
		if (device >= Z2MINOR_MEMLIST1 && device <= Z2MINOR_MEMLIST4) {
			int index = device - Z2MINOR_MEMLIST1 + 1;
			unsigned long size, paddr, vaddr;

			if (index >= m68k_realnum_memory) {
				printk(KERN_ERR DEVICE_NAME
				       ": no such entry in z2ram_map\n");
				goto err_out;
			}

			paddr = m68k_memory[index].addr;
			size = m68k_memory[index].size & ~(Z2RAM_CHUNKSIZE - 1);

#ifdef __powerpc__
			/* FIXME: ioremap doesn't build correct memory tables. */
			{
				vfree(vmalloc(size));
			}

			vaddr = (unsigned long)ioremap_wt(paddr, size);

#else
			vaddr =
			    (unsigned long)z_remap_nocache_nonser(paddr, size);
#endif
			z2ram_map =
			    kmalloc_array(size / Z2RAM_CHUNKSIZE,
					  sizeof(z2ram_map[0]), GFP_KERNEL);
			if (z2ram_map == NULL) {
				printk(KERN_ERR DEVICE_NAME
				       ": cannot get mem for z2ram_map\n");
				goto err_out;
			}

			while (size) {
				z2ram_map[z2ram_size++] = vaddr;
				size -= Z2RAM_CHUNKSIZE;
				vaddr += Z2RAM_CHUNKSIZE;
				list_count++;
			}

			if (z2ram_size != 0)
				printk(KERN_INFO DEVICE_NAME
				       ": using %iK List Entry %d Memory\n",
				       list_count * Z2RAM_CHUNK1024, index);
		} else
			switch (device) {
			case Z2MINOR_COMBINED:

				z2ram_map =
				    kmalloc(max_z2_map + max_chip_map,
					    GFP_KERNEL);
				if (z2ram_map == NULL) {
					printk(KERN_ERR DEVICE_NAME
					       ": cannot get mem for z2ram_map\n");
					goto err_out;
				}

				get_z2ram();
				get_chipram();

				if (z2ram_size != 0)
					printk(KERN_INFO DEVICE_NAME
					       ": using %iK Zorro II RAM and %iK Chip RAM (Total %dK)\n",
					       z2_count * Z2RAM_CHUNK1024,
					       chip_count * Z2RAM_CHUNK1024,
					       (z2_count +
						chip_count) * Z2RAM_CHUNK1024);

				break;

			case Z2MINOR_Z2ONLY:
				z2ram_map = kmalloc(max_z2_map, GFP_KERNEL);
				if (!z2ram_map)
					goto err_out;

				get_z2ram();

				if (z2ram_size != 0)
					printk(KERN_INFO DEVICE_NAME
					       ": using %iK of Zorro II RAM\n",
					       z2_count * Z2RAM_CHUNK1024);

				break;

			case Z2MINOR_CHIPONLY:
				z2ram_map = kmalloc(max_chip_map, GFP_KERNEL);
				if (!z2ram_map)
					goto err_out;

				get_chipram();

				if (z2ram_size != 0)
					printk(KERN_INFO DEVICE_NAME
					       ": using %iK Chip RAM\n",
					       chip_count * Z2RAM_CHUNK1024);

				break;

			default:
				rc = -ENODEV;
				goto err_out;

				break;
			}

		if (z2ram_size == 0) {
			printk(KERN_NOTICE DEVICE_NAME
			       ": no unused ZII/Chip RAM found\n");
			goto err_out_kfree;
		}

		current_device = device;
		z2ram_size <<= Z2RAM_CHUNKSHIFT;
		set_capacity(z2ram_gendisk[device], z2ram_size >> 9);
	}

	mutex_unlock(&z2ram_mutex);
	return 0;

err_out_kfree:
	kfree(z2ram_map);
err_out:
	mutex_unlock(&z2ram_mutex);
	return rc;
}

static void z2_release(struct gendisk *disk, fmode_t mode)
{
	mutex_lock(&z2ram_mutex);
	if (current_device == -1) {
		mutex_unlock(&z2ram_mutex);
		return;
	}
	mutex_unlock(&z2ram_mutex);
	/*
	 * FIXME: unmap memory
	 */
}

static const struct block_device_operations z2_fops = {
	.owner = THIS_MODULE,
	.open = z2_open,
	.release = z2_release,
};

static struct blk_mq_tag_set tag_set;

static const struct blk_mq_ops z2_mq_ops = {
	.queue_rq = z2_queue_rq,
};

static int z2ram_register_disk(int minor)
{
	struct gendisk *disk;
	int err;

	disk = blk_mq_alloc_disk(&tag_set, NULL);
	if (IS_ERR(disk))
		return PTR_ERR(disk);

	disk->major = Z2RAM_MAJOR;
	disk->first_minor = minor;
	disk->minors = 1;
	disk->flags |= GENHD_FL_NO_PART;
	disk->fops = &z2_fops;
	if (minor)
		sprintf(disk->disk_name, "z2ram%d", minor);
	else
		sprintf(disk->disk_name, "z2ram");

	z2ram_gendisk[minor] = disk;
	err = add_disk(disk);
	if (err)
<<<<<<< HEAD
		blk_cleanup_disk(disk);
=======
		put_disk(disk);
>>>>>>> eb3cdb58
	return err;
}

static int __init z2_init(void)
{
	int ret, i;

	if (!MACH_IS_AMIGA)
		return -ENODEV;

	if (register_blkdev(Z2RAM_MAJOR, DEVICE_NAME))
		return -EBUSY;

	tag_set.ops = &z2_mq_ops;
	tag_set.nr_hw_queues = 1;
	tag_set.nr_maps = 1;
	tag_set.queue_depth = 16;
	tag_set.numa_node = NUMA_NO_NODE;
	tag_set.flags = BLK_MQ_F_SHOULD_MERGE;
	ret = blk_mq_alloc_tag_set(&tag_set);
	if (ret)
		goto out_unregister_blkdev;

	for (i = 0; i < Z2MINOR_COUNT; i++) {
		ret = z2ram_register_disk(i);
		if (ret && i == 0)
			goto out_free_tagset;
	}

	return 0;

out_free_tagset:
	blk_mq_free_tag_set(&tag_set);
out_unregister_blkdev:
	unregister_blkdev(Z2RAM_MAJOR, DEVICE_NAME);
	return ret;
}

static void __exit z2_exit(void)
{
	int i, j;

	unregister_blkdev(Z2RAM_MAJOR, DEVICE_NAME);

	for (i = 0; i < Z2MINOR_COUNT; i++) {
		del_gendisk(z2ram_gendisk[i]);
		put_disk(z2ram_gendisk[i]);
	}
	blk_mq_free_tag_set(&tag_set);

	if (current_device != -1) {
		i = 0;

		for (j = 0; j < z2_count; j++) {
			set_bit(i++, zorro_unused_z2ram);
		}

		for (j = 0; j < chip_count; j++) {
			if (z2ram_map[i]) {
				amiga_chip_free((void *)z2ram_map[i++]);
			}
		}

		if (z2ram_map != NULL) {
			kfree(z2ram_map);
		}
	}

	return;
}

module_init(z2_init);
module_exit(z2_exit);
MODULE_LICENSE("GPL");<|MERGE_RESOLUTION|>--- conflicted
+++ resolved
@@ -337,11 +337,7 @@
 	z2ram_gendisk[minor] = disk;
 	err = add_disk(disk);
 	if (err)
-<<<<<<< HEAD
-		blk_cleanup_disk(disk);
-=======
 		put_disk(disk);
->>>>>>> eb3cdb58
 	return err;
 }
 
