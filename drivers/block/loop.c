// SPDX-License-Identifier: GPL-2.0-only
/*
 * Copyright 1993 by Theodore Ts'o.
 */
#include <linux/module.h>
#include <linux/moduleparam.h>
#include <linux/sched.h>
#include <linux/fs.h>
#include <linux/pagemap.h>
#include <linux/file.h>
#include <linux/stat.h>
#include <linux/errno.h>
#include <linux/major.h>
#include <linux/wait.h>
#include <linux/blkpg.h>
#include <linux/init.h>
#include <linux/swap.h>
#include <linux/slab.h>
#include <linux/compat.h>
#include <linux/suspend.h>
#include <linux/freezer.h>
#include <linux/mutex.h>
#include <linux/writeback.h>
#include <linux/completion.h>
#include <linux/highmem.h>
#include <linux/splice.h>
#include <linux/sysfs.h>
#include <linux/miscdevice.h>
#include <linux/falloc.h>
#include <linux/uio.h>
#include <linux/ioprio.h>
#include <linux/blk-cgroup.h>
#include <linux/sched/mm.h>
#include <linux/statfs.h>
#include <linux/uaccess.h>
#include <linux/blk-mq.h>
#include <linux/spinlock.h>
#include <uapi/linux/loop.h>

/* Possible states of device */
enum {
	Lo_unbound,
	Lo_bound,
	Lo_rundown,
	Lo_deleting,
};

struct loop_func_table;

struct loop_device {
	int		lo_number;
	loff_t		lo_offset;
	loff_t		lo_sizelimit;
	int		lo_flags;
	char		lo_file_name[LO_NAME_SIZE];

	struct file *	lo_backing_file;
	struct block_device *lo_device;

	gfp_t		old_gfp_mask;

	spinlock_t		lo_lock;
	int			lo_state;
	spinlock_t              lo_work_lock;
	struct workqueue_struct *workqueue;
	struct work_struct      rootcg_work;
	struct list_head        rootcg_cmd_list;
	struct list_head        idle_worker_list;
	struct rb_root          worker_tree;
	struct timer_list       timer;
	bool			use_dio;
	bool			sysfs_inited;

	struct request_queue	*lo_queue;
	struct blk_mq_tag_set	tag_set;
	struct gendisk		*lo_disk;
	struct mutex		lo_mutex;
	bool			idr_visible;
};

struct loop_cmd {
	struct list_head list_entry;
	bool use_aio; /* use AIO interface to handle I/O */
	atomic_t ref; /* only for aio */
	long ret;
	struct kiocb iocb;
	struct bio_vec *bvec;
	struct cgroup_subsys_state *blkcg_css;
	struct cgroup_subsys_state *memcg_css;
};

#define LOOP_IDLE_WORKER_TIMEOUT (60 * HZ)
#define LOOP_DEFAULT_HW_Q_DEPTH (128)

static DEFINE_IDR(loop_index_idr);
static DEFINE_MUTEX(loop_ctl_mutex);
static DEFINE_MUTEX(loop_validate_mutex);

/**
 * loop_global_lock_killable() - take locks for safe loop_validate_file() test
 *
 * @lo: struct loop_device
 * @global: true if @lo is about to bind another "struct loop_device", false otherwise
 *
 * Returns 0 on success, -EINTR otherwise.
 *
 * Since loop_validate_file() traverses on other "struct loop_device" if
 * is_loop_device() is true, we need a global lock for serializing concurrent
 * loop_configure()/loop_change_fd()/__loop_clr_fd() calls.
 */
static int loop_global_lock_killable(struct loop_device *lo, bool global)
{
	int err;

	if (global) {
		err = mutex_lock_killable(&loop_validate_mutex);
		if (err)
			return err;
	}
	err = mutex_lock_killable(&lo->lo_mutex);
	if (err && global)
		mutex_unlock(&loop_validate_mutex);
	return err;
}

/**
 * loop_global_unlock() - release locks taken by loop_global_lock_killable()
 *
 * @lo: struct loop_device
 * @global: true if @lo was about to bind another "struct loop_device", false otherwise
 */
static void loop_global_unlock(struct loop_device *lo, bool global)
{
	mutex_unlock(&lo->lo_mutex);
	if (global)
		mutex_unlock(&loop_validate_mutex);
}

static int max_part;
static int part_shift;

static loff_t get_size(loff_t offset, loff_t sizelimit, struct file *file)
{
	loff_t loopsize;

	/* Compute loopsize in bytes */
	loopsize = i_size_read(file->f_mapping->host);
	if (offset > 0)
		loopsize -= offset;
	/* offset is beyond i_size, weird but possible */
	if (loopsize < 0)
		return 0;

	if (sizelimit > 0 && sizelimit < loopsize)
		loopsize = sizelimit;
	/*
	 * Unfortunately, if we want to do I/O on the device,
	 * the number of 512-byte sectors has to fit into a sector_t.
	 */
	return loopsize >> 9;
}

static loff_t get_loop_size(struct loop_device *lo, struct file *file)
{
	return get_size(lo->lo_offset, lo->lo_sizelimit, file);
}

static void __loop_update_dio(struct loop_device *lo, bool dio)
{
	struct file *file = lo->lo_backing_file;
	struct address_space *mapping = file->f_mapping;
	struct inode *inode = mapping->host;
	unsigned short sb_bsize = 0;
	unsigned dio_align = 0;
	bool use_dio;

	if (inode->i_sb->s_bdev) {
		sb_bsize = bdev_logical_block_size(inode->i_sb->s_bdev);
		dio_align = sb_bsize - 1;
	}

	/*
	 * We support direct I/O only if lo_offset is aligned with the
	 * logical I/O size of backing device, and the logical block
	 * size of loop is bigger than the backing device's.
	 *
	 * TODO: the above condition may be loosed in the future, and
	 * direct I/O may be switched runtime at that time because most
	 * of requests in sane applications should be PAGE_SIZE aligned
	 */
	if (dio) {
		if (queue_logical_block_size(lo->lo_queue) >= sb_bsize &&
		    !(lo->lo_offset & dio_align) &&
		    (file->f_mode & FMODE_CAN_ODIRECT))
			use_dio = true;
		else
			use_dio = false;
	} else {
		use_dio = false;
	}

	if (lo->use_dio == use_dio)
		return;

	/* flush dirty pages before changing direct IO */
	vfs_fsync(file, 0);

	/*
	 * The flag of LO_FLAGS_DIRECT_IO is handled similarly with
	 * LO_FLAGS_READ_ONLY, both are set from kernel, and losetup
	 * will get updated by ioctl(LOOP_GET_STATUS)
	 */
	if (lo->lo_state == Lo_bound)
		blk_mq_freeze_queue(lo->lo_queue);
	lo->use_dio = use_dio;
	if (use_dio) {
		blk_queue_flag_clear(QUEUE_FLAG_NOMERGES, lo->lo_queue);
		lo->lo_flags |= LO_FLAGS_DIRECT_IO;
	} else {
		blk_queue_flag_set(QUEUE_FLAG_NOMERGES, lo->lo_queue);
		lo->lo_flags &= ~LO_FLAGS_DIRECT_IO;
	}
	if (lo->lo_state == Lo_bound)
		blk_mq_unfreeze_queue(lo->lo_queue);
}

/**
 * loop_set_size() - sets device size and notifies userspace
 * @lo: struct loop_device to set the size for
 * @size: new size of the loop device
 *
 * Callers must validate that the size passed into this function fits into
 * a sector_t, eg using loop_validate_size()
 */
static void loop_set_size(struct loop_device *lo, loff_t size)
{
	if (!set_capacity_and_notify(lo->lo_disk, size))
		kobject_uevent(&disk_to_dev(lo->lo_disk)->kobj, KOBJ_CHANGE);
}

static int lo_write_bvec(struct file *file, struct bio_vec *bvec, loff_t *ppos)
{
	struct iov_iter i;
	ssize_t bw;

	iov_iter_bvec(&i, WRITE, bvec, 1, bvec->bv_len);

	file_start_write(file);
	bw = vfs_iter_write(file, &i, ppos, 0);
	file_end_write(file);

	if (likely(bw ==  bvec->bv_len))
		return 0;

	printk_ratelimited(KERN_ERR
		"loop: Write error at byte offset %llu, length %i.\n",
		(unsigned long long)*ppos, bvec->bv_len);
	if (bw >= 0)
		bw = -EIO;
	return bw;
}

static int lo_write_simple(struct loop_device *lo, struct request *rq,
		loff_t pos)
{
	struct bio_vec bvec;
	struct req_iterator iter;
	int ret = 0;

	rq_for_each_segment(bvec, rq, iter) {
		ret = lo_write_bvec(lo->lo_backing_file, &bvec, &pos);
		if (ret < 0)
			break;
		cond_resched();
	}

	return ret;
}

static int lo_read_simple(struct loop_device *lo, struct request *rq,
		loff_t pos)
{
	struct bio_vec bvec;
	struct req_iterator iter;
	struct iov_iter i;
	ssize_t len;

	rq_for_each_segment(bvec, rq, iter) {
		iov_iter_bvec(&i, READ, &bvec, 1, bvec.bv_len);
		len = vfs_iter_read(lo->lo_backing_file, &i, &pos, 0);
		if (len < 0)
			return len;

		flush_dcache_page(bvec.bv_page);

		if (len != bvec.bv_len) {
			struct bio *bio;

			__rq_for_each_bio(bio, rq)
				zero_fill_bio(bio);
			break;
		}
		cond_resched();
	}

	return 0;
}

static int lo_fallocate(struct loop_device *lo, struct request *rq, loff_t pos,
			int mode)
{
	/*
	 * We use fallocate to manipulate the space mappings used by the image
	 * a.k.a. discard/zerorange.
	 */
	struct file *file = lo->lo_backing_file;
	int ret;

	mode |= FALLOC_FL_KEEP_SIZE;

	if (!bdev_max_discard_sectors(lo->lo_device))
		return -EOPNOTSUPP;

	ret = file->f_op->fallocate(file, mode, pos, blk_rq_bytes(rq));
	if (unlikely(ret && ret != -EINVAL && ret != -EOPNOTSUPP))
		return -EIO;
	return ret;
}

static int lo_req_flush(struct loop_device *lo, struct request *rq)
{
	int ret = vfs_fsync(lo->lo_backing_file, 0);
	if (unlikely(ret && ret != -EINVAL))
		ret = -EIO;

	return ret;
}

static void lo_complete_rq(struct request *rq)
{
	struct loop_cmd *cmd = blk_mq_rq_to_pdu(rq);
	blk_status_t ret = BLK_STS_OK;

	if (!cmd->use_aio || cmd->ret < 0 || cmd->ret == blk_rq_bytes(rq) ||
	    req_op(rq) != REQ_OP_READ) {
		if (cmd->ret < 0)
			ret = errno_to_blk_status(cmd->ret);
		goto end_io;
	}

	/*
	 * Short READ - if we got some data, advance our request and
	 * retry it. If we got no data, end the rest with EIO.
	 */
	if (cmd->ret) {
		blk_update_request(rq, BLK_STS_OK, cmd->ret);
		cmd->ret = 0;
		blk_mq_requeue_request(rq, true);
	} else {
		if (cmd->use_aio) {
			struct bio *bio = rq->bio;

			while (bio) {
				zero_fill_bio(bio);
				bio = bio->bi_next;
			}
		}
		ret = BLK_STS_IOERR;
end_io:
		blk_mq_end_request(rq, ret);
	}
}

static void lo_rw_aio_do_completion(struct loop_cmd *cmd)
{
	struct request *rq = blk_mq_rq_from_pdu(cmd);

	if (!atomic_dec_and_test(&cmd->ref))
		return;
	kfree(cmd->bvec);
	cmd->bvec = NULL;
	if (likely(!blk_should_fake_timeout(rq->q)))
		blk_mq_complete_request(rq);
}

static void lo_rw_aio_complete(struct kiocb *iocb, long ret)
{
	struct loop_cmd *cmd = container_of(iocb, struct loop_cmd, iocb);

	cmd->ret = ret;
	lo_rw_aio_do_completion(cmd);
}

static int lo_rw_aio(struct loop_device *lo, struct loop_cmd *cmd,
		     loff_t pos, bool rw)
{
	struct iov_iter iter;
	struct req_iterator rq_iter;
	struct bio_vec *bvec;
	struct request *rq = blk_mq_rq_from_pdu(cmd);
	struct bio *bio = rq->bio;
	struct file *file = lo->lo_backing_file;
	struct bio_vec tmp;
	unsigned int offset;
	int nr_bvec = 0;
	int ret;

	rq_for_each_bvec(tmp, rq, rq_iter)
		nr_bvec++;

	if (rq->bio != rq->biotail) {

		bvec = kmalloc_array(nr_bvec, sizeof(struct bio_vec),
				     GFP_NOIO);
		if (!bvec)
			return -EIO;
		cmd->bvec = bvec;

		/*
		 * The bios of the request may be started from the middle of
		 * the 'bvec' because of bio splitting, so we can't directly
		 * copy bio->bi_iov_vec to new bvec. The rq_for_each_bvec
		 * API will take care of all details for us.
		 */
		rq_for_each_bvec(tmp, rq, rq_iter) {
			*bvec = tmp;
			bvec++;
		}
		bvec = cmd->bvec;
		offset = 0;
	} else {
		/*
		 * Same here, this bio may be started from the middle of the
		 * 'bvec' because of bio splitting, so offset from the bvec
		 * must be passed to iov iterator
		 */
		offset = bio->bi_iter.bi_bvec_done;
		bvec = __bvec_iter_bvec(bio->bi_io_vec, bio->bi_iter);
	}
	atomic_set(&cmd->ref, 2);

	iov_iter_bvec(&iter, rw, bvec, nr_bvec, blk_rq_bytes(rq));
	iter.iov_offset = offset;

	cmd->iocb.ki_pos = pos;
	cmd->iocb.ki_filp = file;
	cmd->iocb.ki_complete = lo_rw_aio_complete;
	cmd->iocb.ki_flags = IOCB_DIRECT;
	cmd->iocb.ki_ioprio = IOPRIO_PRIO_VALUE(IOPRIO_CLASS_NONE, 0);

	if (rw == WRITE)
		ret = call_write_iter(file, &cmd->iocb, &iter);
	else
		ret = call_read_iter(file, &cmd->iocb, &iter);

	lo_rw_aio_do_completion(cmd);

	if (ret != -EIOCBQUEUED)
		lo_rw_aio_complete(&cmd->iocb, ret);
	return 0;
}

static int do_req_filebacked(struct loop_device *lo, struct request *rq)
{
	struct loop_cmd *cmd = blk_mq_rq_to_pdu(rq);
	loff_t pos = ((loff_t) blk_rq_pos(rq) << 9) + lo->lo_offset;

	/*
	 * lo_write_simple and lo_read_simple should have been covered
	 * by io submit style function like lo_rw_aio(), one blocker
	 * is that lo_read_simple() need to call flush_dcache_page after
	 * the page is written from kernel, and it isn't easy to handle
	 * this in io submit style function which submits all segments
	 * of the req at one time. And direct read IO doesn't need to
	 * run flush_dcache_page().
	 */
	switch (req_op(rq)) {
	case REQ_OP_FLUSH:
		return lo_req_flush(lo, rq);
	case REQ_OP_WRITE_ZEROES:
		/*
		 * If the caller doesn't want deallocation, call zeroout to
		 * write zeroes the range.  Otherwise, punch them out.
		 */
		return lo_fallocate(lo, rq, pos,
			(rq->cmd_flags & REQ_NOUNMAP) ?
				FALLOC_FL_ZERO_RANGE :
				FALLOC_FL_PUNCH_HOLE);
	case REQ_OP_DISCARD:
		return lo_fallocate(lo, rq, pos, FALLOC_FL_PUNCH_HOLE);
	case REQ_OP_WRITE:
		if (cmd->use_aio)
			return lo_rw_aio(lo, cmd, pos, WRITE);
		else
			return lo_write_simple(lo, rq, pos);
	case REQ_OP_READ:
		if (cmd->use_aio)
			return lo_rw_aio(lo, cmd, pos, READ);
		else
			return lo_read_simple(lo, rq, pos);
	default:
		WARN_ON_ONCE(1);
		return -EIO;
	}
}

static inline void loop_update_dio(struct loop_device *lo)
{
	__loop_update_dio(lo, (lo->lo_backing_file->f_flags & O_DIRECT) |
				lo->use_dio);
}

static void loop_reread_partitions(struct loop_device *lo)
{
	int rc;

	mutex_lock(&lo->lo_disk->open_mutex);
	rc = bdev_disk_changed(lo->lo_disk, false);
	mutex_unlock(&lo->lo_disk->open_mutex);
	if (rc)
		pr_warn("%s: partition scan of loop%d (%s) failed (rc=%d)\n",
			__func__, lo->lo_number, lo->lo_file_name, rc);
}

static inline int is_loop_device(struct file *file)
{
	struct inode *i = file->f_mapping->host;

	return i && S_ISBLK(i->i_mode) && imajor(i) == LOOP_MAJOR;
}

static int loop_validate_file(struct file *file, struct block_device *bdev)
{
	struct inode	*inode = file->f_mapping->host;
	struct file	*f = file;

	/* Avoid recursion */
	while (is_loop_device(f)) {
		struct loop_device *l;

		lockdep_assert_held(&loop_validate_mutex);
		if (f->f_mapping->host->i_rdev == bdev->bd_dev)
			return -EBADF;

		l = I_BDEV(f->f_mapping->host)->bd_disk->private_data;
		if (l->lo_state != Lo_bound)
			return -EINVAL;
		/* Order wrt setting lo->lo_backing_file in loop_configure(). */
		rmb();
		f = l->lo_backing_file;
	}
	if (!S_ISREG(inode->i_mode) && !S_ISBLK(inode->i_mode))
		return -EINVAL;
	return 0;
}

/*
 * loop_change_fd switched the backing store of a loopback device to
 * a new file. This is useful for operating system installers to free up
 * the original file and in High Availability environments to switch to
 * an alternative location for the content in case of server meltdown.
 * This can only work if the loop device is used read-only, and if the
 * new backing store is the same size and type as the old backing store.
 */
static int loop_change_fd(struct loop_device *lo, struct block_device *bdev,
			  unsigned int arg)
{
	struct file *file = fget(arg);
	struct file *old_file;
	int error;
	bool partscan;
	bool is_loop;

	if (!file)
		return -EBADF;

	/* suppress uevents while reconfiguring the device */
	dev_set_uevent_suppress(disk_to_dev(lo->lo_disk), 1);

	is_loop = is_loop_device(file);
	error = loop_global_lock_killable(lo, is_loop);
	if (error)
		goto out_putf;
	error = -ENXIO;
	if (lo->lo_state != Lo_bound)
		goto out_err;

	/* the loop device has to be read-only */
	error = -EINVAL;
	if (!(lo->lo_flags & LO_FLAGS_READ_ONLY))
		goto out_err;

	error = loop_validate_file(file, bdev);
	if (error)
		goto out_err;

	old_file = lo->lo_backing_file;

	error = -EINVAL;

	/* size of the new backing store needs to be the same */
	if (get_loop_size(lo, file) != get_loop_size(lo, old_file))
		goto out_err;

	/* and ... switch */
	disk_force_media_change(lo->lo_disk, DISK_EVENT_MEDIA_CHANGE);
	blk_mq_freeze_queue(lo->lo_queue);
	mapping_set_gfp_mask(old_file->f_mapping, lo->old_gfp_mask);
	lo->lo_backing_file = file;
	lo->old_gfp_mask = mapping_gfp_mask(file->f_mapping);
	mapping_set_gfp_mask(file->f_mapping,
			     lo->old_gfp_mask & ~(__GFP_IO|__GFP_FS));
	loop_update_dio(lo);
	blk_mq_unfreeze_queue(lo->lo_queue);
	partscan = lo->lo_flags & LO_FLAGS_PARTSCAN;
	loop_global_unlock(lo, is_loop);

	/*
	 * Flush loop_validate_file() before fput(), for l->lo_backing_file
	 * might be pointing at old_file which might be the last reference.
	 */
	if (!is_loop) {
		mutex_lock(&loop_validate_mutex);
		mutex_unlock(&loop_validate_mutex);
	}
	/*
	 * We must drop file reference outside of lo_mutex as dropping
	 * the file ref can take open_mutex which creates circular locking
	 * dependency.
	 */
	fput(old_file);
	if (partscan)
		loop_reread_partitions(lo);

	error = 0;
done:
	/* enable and uncork uevent now that we are done */
	dev_set_uevent_suppress(disk_to_dev(lo->lo_disk), 0);
	return error;

out_err:
	loop_global_unlock(lo, is_loop);
out_putf:
	fput(file);
	goto done;
}

/* loop sysfs attributes */

static ssize_t loop_attr_show(struct device *dev, char *page,
			      ssize_t (*callback)(struct loop_device *, char *))
{
	struct gendisk *disk = dev_to_disk(dev);
	struct loop_device *lo = disk->private_data;

	return callback(lo, page);
}

#define LOOP_ATTR_RO(_name)						\
static ssize_t loop_attr_##_name##_show(struct loop_device *, char *);	\
static ssize_t loop_attr_do_show_##_name(struct device *d,		\
				struct device_attribute *attr, char *b)	\
{									\
	return loop_attr_show(d, b, loop_attr_##_name##_show);		\
}									\
static struct device_attribute loop_attr_##_name =			\
	__ATTR(_name, 0444, loop_attr_do_show_##_name, NULL);

static ssize_t loop_attr_backing_file_show(struct loop_device *lo, char *buf)
{
	ssize_t ret;
	char *p = NULL;

	spin_lock_irq(&lo->lo_lock);
	if (lo->lo_backing_file)
		p = file_path(lo->lo_backing_file, buf, PAGE_SIZE - 1);
	spin_unlock_irq(&lo->lo_lock);

	if (IS_ERR_OR_NULL(p))
		ret = PTR_ERR(p);
	else {
		ret = strlen(p);
		memmove(buf, p, ret);
		buf[ret++] = '\n';
		buf[ret] = 0;
	}

	return ret;
}

static ssize_t loop_attr_offset_show(struct loop_device *lo, char *buf)
{
	return sysfs_emit(buf, "%llu\n", (unsigned long long)lo->lo_offset);
}

static ssize_t loop_attr_sizelimit_show(struct loop_device *lo, char *buf)
{
	return sysfs_emit(buf, "%llu\n", (unsigned long long)lo->lo_sizelimit);
}

static ssize_t loop_attr_autoclear_show(struct loop_device *lo, char *buf)
{
	int autoclear = (lo->lo_flags & LO_FLAGS_AUTOCLEAR);

	return sysfs_emit(buf, "%s\n", autoclear ? "1" : "0");
}

static ssize_t loop_attr_partscan_show(struct loop_device *lo, char *buf)
{
	int partscan = (lo->lo_flags & LO_FLAGS_PARTSCAN);

	return sysfs_emit(buf, "%s\n", partscan ? "1" : "0");
}

static ssize_t loop_attr_dio_show(struct loop_device *lo, char *buf)
{
	int dio = (lo->lo_flags & LO_FLAGS_DIRECT_IO);

	return sysfs_emit(buf, "%s\n", dio ? "1" : "0");
}

LOOP_ATTR_RO(backing_file);
LOOP_ATTR_RO(offset);
LOOP_ATTR_RO(sizelimit);
LOOP_ATTR_RO(autoclear);
LOOP_ATTR_RO(partscan);
LOOP_ATTR_RO(dio);

static struct attribute *loop_attrs[] = {
	&loop_attr_backing_file.attr,
	&loop_attr_offset.attr,
	&loop_attr_sizelimit.attr,
	&loop_attr_autoclear.attr,
	&loop_attr_partscan.attr,
	&loop_attr_dio.attr,
	NULL,
};

static struct attribute_group loop_attribute_group = {
	.name = "loop",
	.attrs= loop_attrs,
};

static void loop_sysfs_init(struct loop_device *lo)
{
	lo->sysfs_inited = !sysfs_create_group(&disk_to_dev(lo->lo_disk)->kobj,
						&loop_attribute_group);
}

static void loop_sysfs_exit(struct loop_device *lo)
{
	if (lo->sysfs_inited)
		sysfs_remove_group(&disk_to_dev(lo->lo_disk)->kobj,
				   &loop_attribute_group);
}

static void loop_config_discard(struct loop_device *lo)
{
	struct file *file = lo->lo_backing_file;
	struct inode *inode = file->f_mapping->host;
	struct request_queue *q = lo->lo_queue;
	u32 granularity, max_discard_sectors;

	/*
	 * If the backing device is a block device, mirror its zeroing
	 * capability. Set the discard sectors to the block device's zeroing
	 * capabilities because loop discards result in blkdev_issue_zeroout(),
	 * not blkdev_issue_discard(). This maintains consistent behavior with
	 * file-backed loop devices: discarded regions read back as zero.
	 */
	if (S_ISBLK(inode->i_mode)) {
		struct request_queue *backingq = bdev_get_queue(I_BDEV(inode));

		max_discard_sectors = backingq->limits.max_write_zeroes_sectors;
		granularity = bdev_discard_granularity(I_BDEV(inode)) ?:
			queue_physical_block_size(backingq);

	/*
	 * We use punch hole to reclaim the free space used by the
	 * image a.k.a. discard.
	 */
	} else if (!file->f_op->fallocate) {
		max_discard_sectors = 0;
		granularity = 0;

	} else {
		struct kstatfs sbuf;

		max_discard_sectors = UINT_MAX >> 9;
		if (!vfs_statfs(&file->f_path, &sbuf))
			granularity = sbuf.f_bsize;
		else
			max_discard_sectors = 0;
	}

	if (max_discard_sectors) {
		q->limits.discard_granularity = granularity;
		blk_queue_max_discard_sectors(q, max_discard_sectors);
		blk_queue_max_write_zeroes_sectors(q, max_discard_sectors);
	} else {
		q->limits.discard_granularity = 0;
		blk_queue_max_discard_sectors(q, 0);
		blk_queue_max_write_zeroes_sectors(q, 0);
	}
}

struct loop_worker {
	struct rb_node rb_node;
	struct work_struct work;
	struct list_head cmd_list;
	struct list_head idle_list;
	struct loop_device *lo;
	struct cgroup_subsys_state *blkcg_css;
	unsigned long last_ran_at;
};

static void loop_workfn(struct work_struct *work);

#ifdef CONFIG_BLK_CGROUP
static inline int queue_on_root_worker(struct cgroup_subsys_state *css)
{
	return !css || css == blkcg_root_css;
}
#else
static inline int queue_on_root_worker(struct cgroup_subsys_state *css)
{
	return !css;
}
#endif

static void loop_queue_work(struct loop_device *lo, struct loop_cmd *cmd)
{
	struct rb_node **node, *parent = NULL;
	struct loop_worker *cur_worker, *worker = NULL;
	struct work_struct *work;
	struct list_head *cmd_list;

	spin_lock_irq(&lo->lo_work_lock);

	if (queue_on_root_worker(cmd->blkcg_css))
		goto queue_work;

	node = &lo->worker_tree.rb_node;

	while (*node) {
		parent = *node;
		cur_worker = container_of(*node, struct loop_worker, rb_node);
		if (cur_worker->blkcg_css == cmd->blkcg_css) {
			worker = cur_worker;
			break;
		} else if ((long)cur_worker->blkcg_css < (long)cmd->blkcg_css) {
			node = &(*node)->rb_left;
		} else {
			node = &(*node)->rb_right;
		}
	}
	if (worker)
		goto queue_work;

	worker = kzalloc(sizeof(struct loop_worker), GFP_NOWAIT | __GFP_NOWARN);
	/*
	 * In the event we cannot allocate a worker, just queue on the
	 * rootcg worker and issue the I/O as the rootcg
	 */
	if (!worker) {
		cmd->blkcg_css = NULL;
		if (cmd->memcg_css)
			css_put(cmd->memcg_css);
		cmd->memcg_css = NULL;
		goto queue_work;
	}

	worker->blkcg_css = cmd->blkcg_css;
	css_get(worker->blkcg_css);
	INIT_WORK(&worker->work, loop_workfn);
	INIT_LIST_HEAD(&worker->cmd_list);
	INIT_LIST_HEAD(&worker->idle_list);
	worker->lo = lo;
	rb_link_node(&worker->rb_node, parent, node);
	rb_insert_color(&worker->rb_node, &lo->worker_tree);
queue_work:
	if (worker) {
		/*
		 * We need to remove from the idle list here while
		 * holding the lock so that the idle timer doesn't
		 * free the worker
		 */
		if (!list_empty(&worker->idle_list))
			list_del_init(&worker->idle_list);
		work = &worker->work;
		cmd_list = &worker->cmd_list;
	} else {
		work = &lo->rootcg_work;
		cmd_list = &lo->rootcg_cmd_list;
	}
	list_add_tail(&cmd->list_entry, cmd_list);
	queue_work(lo->workqueue, work);
	spin_unlock_irq(&lo->lo_work_lock);
}

static void loop_set_timer(struct loop_device *lo)
{
	timer_reduce(&lo->timer, jiffies + LOOP_IDLE_WORKER_TIMEOUT);
}

static void loop_free_idle_workers(struct loop_device *lo, bool delete_all)
{
	struct loop_worker *pos, *worker;

	spin_lock_irq(&lo->lo_work_lock);
	list_for_each_entry_safe(worker, pos, &lo->idle_worker_list,
				idle_list) {
		if (!delete_all &&
		    time_is_after_jiffies(worker->last_ran_at +
					  LOOP_IDLE_WORKER_TIMEOUT))
			break;
		list_del(&worker->idle_list);
		rb_erase(&worker->rb_node, &lo->worker_tree);
		css_put(worker->blkcg_css);
		kfree(worker);
	}
	if (!list_empty(&lo->idle_worker_list))
		loop_set_timer(lo);
	spin_unlock_irq(&lo->lo_work_lock);
}

static void loop_free_idle_workers_timer(struct timer_list *timer)
{
	struct loop_device *lo = container_of(timer, struct loop_device, timer);

	return loop_free_idle_workers(lo, false);
}

static void loop_update_rotational(struct loop_device *lo)
{
	struct file *file = lo->lo_backing_file;
	struct inode *file_inode = file->f_mapping->host;
	struct block_device *file_bdev = file_inode->i_sb->s_bdev;
	struct request_queue *q = lo->lo_queue;
	bool nonrot = true;

	/* not all filesystems (e.g. tmpfs) have a sb->s_bdev */
	if (file_bdev)
		nonrot = bdev_nonrot(file_bdev);

	if (nonrot)
		blk_queue_flag_set(QUEUE_FLAG_NONROT, q);
	else
		blk_queue_flag_clear(QUEUE_FLAG_NONROT, q);
}

/**
 * loop_set_status_from_info - configure device from loop_info
 * @lo: struct loop_device to configure
 * @info: struct loop_info64 to configure the device with
 *
 * Configures the loop device parameters according to the passed
 * in loop_info64 configuration.
 */
static int
loop_set_status_from_info(struct loop_device *lo,
			  const struct loop_info64 *info)
{
	if ((unsigned int) info->lo_encrypt_key_size > LO_KEY_SIZE)
		return -EINVAL;

	switch (info->lo_encrypt_type) {
	case LO_CRYPT_NONE:
		break;
	case LO_CRYPT_XOR:
		pr_warn("support for the xor transformation has been removed.\n");
		return -EINVAL;
	case LO_CRYPT_CRYPTOAPI:
		pr_warn("support for cryptoloop has been removed.  Use dm-crypt instead.\n");
		return -EINVAL;
	default:
		return -EINVAL;
	}

	lo->lo_offset = info->lo_offset;
	lo->lo_sizelimit = info->lo_sizelimit;
	memcpy(lo->lo_file_name, info->lo_file_name, LO_NAME_SIZE);
	lo->lo_file_name[LO_NAME_SIZE-1] = 0;
	lo->lo_flags = info->lo_flags;
	return 0;
}

static int loop_configure(struct loop_device *lo, fmode_t mode,
			  struct block_device *bdev,
			  const struct loop_config *config)
{
	struct file *file = fget(config->fd);
	struct inode *inode;
	struct address_space *mapping;
	int error;
	loff_t size;
	bool partscan;
	unsigned short bsize;
	bool is_loop;

	if (!file)
		return -EBADF;
	is_loop = is_loop_device(file);

	/* This is safe, since we have a reference from open(). */
	__module_get(THIS_MODULE);

	/* suppress uevents while reconfiguring the device */
	dev_set_uevent_suppress(disk_to_dev(lo->lo_disk), 1);

	/*
	 * If we don't hold exclusive handle for the device, upgrade to it
	 * here to avoid changing device under exclusive owner.
	 */
	if (!(mode & FMODE_EXCL)) {
		error = bd_prepare_to_claim(bdev, loop_configure);
		if (error)
			goto out_putf;
	}

	error = loop_global_lock_killable(lo, is_loop);
	if (error)
		goto out_bdev;

	error = -EBUSY;
	if (lo->lo_state != Lo_unbound)
		goto out_unlock;

	error = loop_validate_file(file, bdev);
	if (error)
		goto out_unlock;

	mapping = file->f_mapping;
	inode = mapping->host;

	if ((config->info.lo_flags & ~LOOP_CONFIGURE_SETTABLE_FLAGS) != 0) {
		error = -EINVAL;
		goto out_unlock;
	}

	if (config->block_size) {
		error = blk_validate_block_size(config->block_size);
		if (error)
			goto out_unlock;
	}

	error = loop_set_status_from_info(lo, &config->info);
	if (error)
		goto out_unlock;

	if (!(file->f_mode & FMODE_WRITE) || !(mode & FMODE_WRITE) ||
	    !file->f_op->write_iter)
		lo->lo_flags |= LO_FLAGS_READ_ONLY;

	if (!lo->workqueue) {
		lo->workqueue = alloc_workqueue("loop%d",
						WQ_UNBOUND | WQ_FREEZABLE,
						0, lo->lo_number);
		if (!lo->workqueue) {
			error = -ENOMEM;
			goto out_unlock;
		}
	}

	disk_force_media_change(lo->lo_disk, DISK_EVENT_MEDIA_CHANGE);
	set_disk_ro(lo->lo_disk, (lo->lo_flags & LO_FLAGS_READ_ONLY) != 0);

	lo->use_dio = lo->lo_flags & LO_FLAGS_DIRECT_IO;
	lo->lo_device = bdev;
	lo->lo_backing_file = file;
	lo->old_gfp_mask = mapping_gfp_mask(mapping);
	mapping_set_gfp_mask(mapping, lo->old_gfp_mask & ~(__GFP_IO|__GFP_FS));

	if (!(lo->lo_flags & LO_FLAGS_READ_ONLY) && file->f_op->fsync)
		blk_queue_write_cache(lo->lo_queue, true, false);

	if (config->block_size)
		bsize = config->block_size;
	else if ((lo->lo_backing_file->f_flags & O_DIRECT) && inode->i_sb->s_bdev)
		/* In case of direct I/O, match underlying block size */
		bsize = bdev_logical_block_size(inode->i_sb->s_bdev);
	else
		bsize = 512;

	blk_queue_logical_block_size(lo->lo_queue, bsize);
	blk_queue_physical_block_size(lo->lo_queue, bsize);
	blk_queue_io_min(lo->lo_queue, bsize);

	loop_config_discard(lo);
	loop_update_rotational(lo);
	loop_update_dio(lo);
	loop_sysfs_init(lo);

	size = get_loop_size(lo, file);
	loop_set_size(lo, size);

	/* Order wrt reading lo_state in loop_validate_file(). */
	wmb();

	lo->lo_state = Lo_bound;
	if (part_shift)
		lo->lo_flags |= LO_FLAGS_PARTSCAN;
	partscan = lo->lo_flags & LO_FLAGS_PARTSCAN;
	if (partscan)
		clear_bit(GD_SUPPRESS_PART_SCAN, &lo->lo_disk->state);

	loop_global_unlock(lo, is_loop);
	if (partscan)
		loop_reread_partitions(lo);
	if (!(mode & FMODE_EXCL))
		bd_abort_claiming(bdev, loop_configure);

	error = 0;
done:
	/* enable and uncork uevent now that we are done */
	dev_set_uevent_suppress(disk_to_dev(lo->lo_disk), 0);
	return error;

out_unlock:
	loop_global_unlock(lo, is_loop);
out_bdev:
	if (!(mode & FMODE_EXCL))
		bd_abort_claiming(bdev, loop_configure);
out_putf:
	fput(file);
	/* This is safe: open() is still holding a reference. */
	module_put(THIS_MODULE);
	goto done;
}

static void __loop_clr_fd(struct loop_device *lo, bool release)
{
	struct file *filp;
	gfp_t gfp = lo->old_gfp_mask;

	if (test_bit(QUEUE_FLAG_WC, &lo->lo_queue->queue_flags))
		blk_queue_write_cache(lo->lo_queue, false, false);

	/*
	 * Freeze the request queue when unbinding on a live file descriptor and
	 * thus an open device.  When called from ->release we are guaranteed
	 * that there is no I/O in progress already.
	 */
	if (!release)
		blk_mq_freeze_queue(lo->lo_queue);

	spin_lock_irq(&lo->lo_lock);
	filp = lo->lo_backing_file;
	lo->lo_backing_file = NULL;
	spin_unlock_irq(&lo->lo_lock);

	lo->lo_device = NULL;
	lo->lo_offset = 0;
	lo->lo_sizelimit = 0;
	memset(lo->lo_file_name, 0, LO_NAME_SIZE);
	blk_queue_logical_block_size(lo->lo_queue, 512);
	blk_queue_physical_block_size(lo->lo_queue, 512);
	blk_queue_io_min(lo->lo_queue, 512);
	invalidate_disk(lo->lo_disk);
	loop_sysfs_exit(lo);
	/* let user-space know about this change */
	kobject_uevent(&disk_to_dev(lo->lo_disk)->kobj, KOBJ_CHANGE);
	mapping_set_gfp_mask(filp->f_mapping, gfp);
	/* This is safe: open() is still holding a reference. */
	module_put(THIS_MODULE);
	if (!release)
		blk_mq_unfreeze_queue(lo->lo_queue);

	disk_force_media_change(lo->lo_disk, DISK_EVENT_MEDIA_CHANGE);

	if (lo->lo_flags & LO_FLAGS_PARTSCAN) {
		int err;

		/*
		 * open_mutex has been held already in release path, so don't
		 * acquire it if this function is called in such case.
		 *
		 * If the reread partition isn't from release path, lo_refcnt
		 * must be at least one and it can only become zero when the
		 * current holder is released.
		 */
		if (!release)
			mutex_lock(&lo->lo_disk->open_mutex);
		err = bdev_disk_changed(lo->lo_disk, false);
		if (!release)
			mutex_unlock(&lo->lo_disk->open_mutex);
		if (err)
			pr_warn("%s: partition scan of loop%d failed (rc=%d)\n",
				__func__, lo->lo_number, err);
		/* Device is gone, no point in returning error */
	}

	/*
	 * lo->lo_state is set to Lo_unbound here after above partscan has
	 * finished. There cannot be anybody else entering __loop_clr_fd() as
	 * Lo_rundown state protects us from all the other places trying to
	 * change the 'lo' device.
	 */
	lo->lo_flags = 0;
	if (!part_shift)
		set_bit(GD_SUPPRESS_PART_SCAN, &lo->lo_disk->state);
	mutex_lock(&lo->lo_mutex);
	lo->lo_state = Lo_unbound;
	mutex_unlock(&lo->lo_mutex);

	/*
	 * Need not hold lo_mutex to fput backing file. Calling fput holding
	 * lo_mutex triggers a circular lock dependency possibility warning as
	 * fput can take open_mutex which is usually taken before lo_mutex.
	 */
	fput(filp);
}

static int loop_clr_fd(struct loop_device *lo)
{
	int err;

	/*
	 * Since lo_ioctl() is called without locks held, it is possible that
	 * loop_configure()/loop_change_fd() and loop_clr_fd() run in parallel.
	 *
	 * Therefore, use global lock when setting Lo_rundown state in order to
	 * make sure that loop_validate_file() will fail if the "struct file"
	 * which loop_configure()/loop_change_fd() found via fget() was this
	 * loop device.
	 */
	err = loop_global_lock_killable(lo, true);
	if (err)
		return err;
	if (lo->lo_state != Lo_bound) {
		loop_global_unlock(lo, true);
		return -ENXIO;
	}
	/*
	 * If we've explicitly asked to tear down the loop device,
	 * and it has an elevated reference count, set it for auto-teardown when
	 * the last reference goes away. This stops $!~#$@ udev from
	 * preventing teardown because it decided that it needs to run blkid on
	 * the loopback device whenever they appear. xfstests is notorious for
	 * failing tests because blkid via udev races with a losetup
	 * <dev>/do something like mkfs/losetup -d <dev> causing the losetup -d
	 * command to fail with EBUSY.
	 */
	if (disk_openers(lo->lo_disk) > 1) {
		lo->lo_flags |= LO_FLAGS_AUTOCLEAR;
		loop_global_unlock(lo, true);
		return 0;
	}
	lo->lo_state = Lo_rundown;
	loop_global_unlock(lo, true);

	__loop_clr_fd(lo, false);
	return 0;
}

static int
loop_set_status(struct loop_device *lo, const struct loop_info64 *info)
{
	int err;
	int prev_lo_flags;
	bool partscan = false;
	bool size_changed = false;

	err = mutex_lock_killable(&lo->lo_mutex);
	if (err)
		return err;
	if (lo->lo_state != Lo_bound) {
		err = -ENXIO;
		goto out_unlock;
	}

	if (lo->lo_offset != info->lo_offset ||
	    lo->lo_sizelimit != info->lo_sizelimit) {
		size_changed = true;
		sync_blockdev(lo->lo_device);
		invalidate_bdev(lo->lo_device);
	}

	/* I/O need to be drained during transfer transition */
	blk_mq_freeze_queue(lo->lo_queue);

	prev_lo_flags = lo->lo_flags;

	err = loop_set_status_from_info(lo, info);
	if (err)
		goto out_unfreeze;

	/* Mask out flags that can't be set using LOOP_SET_STATUS. */
	lo->lo_flags &= LOOP_SET_STATUS_SETTABLE_FLAGS;
	/* For those flags, use the previous values instead */
	lo->lo_flags |= prev_lo_flags & ~LOOP_SET_STATUS_SETTABLE_FLAGS;
	/* For flags that can't be cleared, use previous values too */
	lo->lo_flags |= prev_lo_flags & ~LOOP_SET_STATUS_CLEARABLE_FLAGS;

	if (size_changed) {
		loff_t new_size = get_size(lo->lo_offset, lo->lo_sizelimit,
					   lo->lo_backing_file);
		loop_set_size(lo, new_size);
	}

	loop_config_discard(lo);

	/* update dio if lo_offset or transfer is changed */
	__loop_update_dio(lo, lo->use_dio);

out_unfreeze:
	blk_mq_unfreeze_queue(lo->lo_queue);

	if (!err && (lo->lo_flags & LO_FLAGS_PARTSCAN) &&
	     !(prev_lo_flags & LO_FLAGS_PARTSCAN)) {
		clear_bit(GD_SUPPRESS_PART_SCAN, &lo->lo_disk->state);
		partscan = true;
	}
out_unlock:
	mutex_unlock(&lo->lo_mutex);
	if (partscan)
		loop_reread_partitions(lo);

	return err;
}

static int
loop_get_status(struct loop_device *lo, struct loop_info64 *info)
{
	struct path path;
	struct kstat stat;
	int ret;

	ret = mutex_lock_killable(&lo->lo_mutex);
	if (ret)
		return ret;
	if (lo->lo_state != Lo_bound) {
		mutex_unlock(&lo->lo_mutex);
		return -ENXIO;
	}

	memset(info, 0, sizeof(*info));
	info->lo_number = lo->lo_number;
	info->lo_offset = lo->lo_offset;
	info->lo_sizelimit = lo->lo_sizelimit;
	info->lo_flags = lo->lo_flags;
	memcpy(info->lo_file_name, lo->lo_file_name, LO_NAME_SIZE);

	/* Drop lo_mutex while we call into the filesystem. */
	path = lo->lo_backing_file->f_path;
	path_get(&path);
	mutex_unlock(&lo->lo_mutex);
	ret = vfs_getattr(&path, &stat, STATX_INO, AT_STATX_SYNC_AS_STAT);
	if (!ret) {
		info->lo_device = huge_encode_dev(stat.dev);
		info->lo_inode = stat.ino;
		info->lo_rdevice = huge_encode_dev(stat.rdev);
	}
	path_put(&path);
	return ret;
}

static void
loop_info64_from_old(const struct loop_info *info, struct loop_info64 *info64)
{
	memset(info64, 0, sizeof(*info64));
	info64->lo_number = info->lo_number;
	info64->lo_device = info->lo_device;
	info64->lo_inode = info->lo_inode;
	info64->lo_rdevice = info->lo_rdevice;
	info64->lo_offset = info->lo_offset;
	info64->lo_sizelimit = 0;
	info64->lo_flags = info->lo_flags;
	memcpy(info64->lo_file_name, info->lo_name, LO_NAME_SIZE);
}

static int
loop_info64_to_old(const struct loop_info64 *info64, struct loop_info *info)
{
	memset(info, 0, sizeof(*info));
	info->lo_number = info64->lo_number;
	info->lo_device = info64->lo_device;
	info->lo_inode = info64->lo_inode;
	info->lo_rdevice = info64->lo_rdevice;
	info->lo_offset = info64->lo_offset;
	info->lo_flags = info64->lo_flags;
	memcpy(info->lo_name, info64->lo_file_name, LO_NAME_SIZE);

	/* error in case values were truncated */
	if (info->lo_device != info64->lo_device ||
	    info->lo_rdevice != info64->lo_rdevice ||
	    info->lo_inode != info64->lo_inode ||
	    info->lo_offset != info64->lo_offset)
		return -EOVERFLOW;

	return 0;
}

static int
loop_set_status_old(struct loop_device *lo, const struct loop_info __user *arg)
{
	struct loop_info info;
	struct loop_info64 info64;

	if (copy_from_user(&info, arg, sizeof (struct loop_info)))
		return -EFAULT;
	loop_info64_from_old(&info, &info64);
	return loop_set_status(lo, &info64);
}

static int
loop_set_status64(struct loop_device *lo, const struct loop_info64 __user *arg)
{
	struct loop_info64 info64;

	if (copy_from_user(&info64, arg, sizeof (struct loop_info64)))
		return -EFAULT;
	return loop_set_status(lo, &info64);
}

static int
loop_get_status_old(struct loop_device *lo, struct loop_info __user *arg) {
	struct loop_info info;
	struct loop_info64 info64;
	int err;

	if (!arg)
		return -EINVAL;
	err = loop_get_status(lo, &info64);
	if (!err)
		err = loop_info64_to_old(&info64, &info);
	if (!err && copy_to_user(arg, &info, sizeof(info)))
		err = -EFAULT;

	return err;
}

static int
loop_get_status64(struct loop_device *lo, struct loop_info64 __user *arg) {
	struct loop_info64 info64;
	int err;

	if (!arg)
		return -EINVAL;
	err = loop_get_status(lo, &info64);
	if (!err && copy_to_user(arg, &info64, sizeof(info64)))
		err = -EFAULT;

	return err;
}

static int loop_set_capacity(struct loop_device *lo)
{
	loff_t size;

	if (unlikely(lo->lo_state != Lo_bound))
		return -ENXIO;

	size = get_loop_size(lo, lo->lo_backing_file);
	loop_set_size(lo, size);

	return 0;
}

static int loop_set_dio(struct loop_device *lo, unsigned long arg)
{
	int error = -ENXIO;
	if (lo->lo_state != Lo_bound)
		goto out;

	__loop_update_dio(lo, !!arg);
	if (lo->use_dio == !!arg)
		return 0;
	error = -EINVAL;
 out:
	return error;
}

static int loop_set_block_size(struct loop_device *lo, unsigned long arg)
{
	int err = 0;

	if (lo->lo_state != Lo_bound)
		return -ENXIO;

	err = blk_validate_block_size(arg);
	if (err)
		return err;

	if (lo->lo_queue->limits.logical_block_size == arg)
		return 0;

	sync_blockdev(lo->lo_device);
	invalidate_bdev(lo->lo_device);

	blk_mq_freeze_queue(lo->lo_queue);
	blk_queue_logical_block_size(lo->lo_queue, arg);
	blk_queue_physical_block_size(lo->lo_queue, arg);
	blk_queue_io_min(lo->lo_queue, arg);
	loop_update_dio(lo);
	blk_mq_unfreeze_queue(lo->lo_queue);

	return err;
}

static int lo_simple_ioctl(struct loop_device *lo, unsigned int cmd,
			   unsigned long arg)
{
	int err;

	err = mutex_lock_killable(&lo->lo_mutex);
	if (err)
		return err;
	switch (cmd) {
	case LOOP_SET_CAPACITY:
		err = loop_set_capacity(lo);
		break;
	case LOOP_SET_DIRECT_IO:
		err = loop_set_dio(lo, arg);
		break;
	case LOOP_SET_BLOCK_SIZE:
		err = loop_set_block_size(lo, arg);
		break;
	default:
		err = -EINVAL;
	}
	mutex_unlock(&lo->lo_mutex);
	return err;
}

static int lo_ioctl(struct block_device *bdev, fmode_t mode,
	unsigned int cmd, unsigned long arg)
{
	struct loop_device *lo = bdev->bd_disk->private_data;
	void __user *argp = (void __user *) arg;
	int err;

	switch (cmd) {
	case LOOP_SET_FD: {
		/*
		 * Legacy case - pass in a zeroed out struct loop_config with
		 * only the file descriptor set , which corresponds with the
		 * default parameters we'd have used otherwise.
		 */
		struct loop_config config;

		memset(&config, 0, sizeof(config));
		config.fd = arg;

		return loop_configure(lo, mode, bdev, &config);
	}
	case LOOP_CONFIGURE: {
		struct loop_config config;

		if (copy_from_user(&config, argp, sizeof(config)))
			return -EFAULT;

		return loop_configure(lo, mode, bdev, &config);
	}
	case LOOP_CHANGE_FD:
		return loop_change_fd(lo, bdev, arg);
	case LOOP_CLR_FD:
		return loop_clr_fd(lo);
	case LOOP_SET_STATUS:
		err = -EPERM;
		if ((mode & FMODE_WRITE) || capable(CAP_SYS_ADMIN)) {
			err = loop_set_status_old(lo, argp);
		}
		break;
	case LOOP_GET_STATUS:
		return loop_get_status_old(lo, argp);
	case LOOP_SET_STATUS64:
		err = -EPERM;
		if ((mode & FMODE_WRITE) || capable(CAP_SYS_ADMIN)) {
			err = loop_set_status64(lo, argp);
		}
		break;
	case LOOP_GET_STATUS64:
		return loop_get_status64(lo, argp);
	case LOOP_SET_CAPACITY:
	case LOOP_SET_DIRECT_IO:
	case LOOP_SET_BLOCK_SIZE:
		if (!(mode & FMODE_WRITE) && !capable(CAP_SYS_ADMIN))
			return -EPERM;
		fallthrough;
	default:
		err = lo_simple_ioctl(lo, cmd, arg);
		break;
	}

	return err;
}

#ifdef CONFIG_COMPAT
struct compat_loop_info {
	compat_int_t	lo_number;      /* ioctl r/o */
	compat_dev_t	lo_device;      /* ioctl r/o */
	compat_ulong_t	lo_inode;       /* ioctl r/o */
	compat_dev_t	lo_rdevice;     /* ioctl r/o */
	compat_int_t	lo_offset;
	compat_int_t	lo_encrypt_type;        /* obsolete, ignored */
	compat_int_t	lo_encrypt_key_size;    /* ioctl w/o */
	compat_int_t	lo_flags;       /* ioctl r/o */
	char		lo_name[LO_NAME_SIZE];
	unsigned char	lo_encrypt_key[LO_KEY_SIZE]; /* ioctl w/o */
	compat_ulong_t	lo_init[2];
	char		reserved[4];
};

/*
 * Transfer 32-bit compatibility structure in userspace to 64-bit loop info
 * - noinlined to reduce stack space usage in main part of driver
 */
static noinline int
loop_info64_from_compat(const struct compat_loop_info __user *arg,
			struct loop_info64 *info64)
{
	struct compat_loop_info info;

	if (copy_from_user(&info, arg, sizeof(info)))
		return -EFAULT;

	memset(info64, 0, sizeof(*info64));
	info64->lo_number = info.lo_number;
	info64->lo_device = info.lo_device;
	info64->lo_inode = info.lo_inode;
	info64->lo_rdevice = info.lo_rdevice;
	info64->lo_offset = info.lo_offset;
	info64->lo_sizelimit = 0;
	info64->lo_flags = info.lo_flags;
	memcpy(info64->lo_file_name, info.lo_name, LO_NAME_SIZE);
	return 0;
}

/*
 * Transfer 64-bit loop info to 32-bit compatibility structure in userspace
 * - noinlined to reduce stack space usage in main part of driver
 */
static noinline int
loop_info64_to_compat(const struct loop_info64 *info64,
		      struct compat_loop_info __user *arg)
{
	struct compat_loop_info info;

	memset(&info, 0, sizeof(info));
	info.lo_number = info64->lo_number;
	info.lo_device = info64->lo_device;
	info.lo_inode = info64->lo_inode;
	info.lo_rdevice = info64->lo_rdevice;
	info.lo_offset = info64->lo_offset;
	info.lo_flags = info64->lo_flags;
	memcpy(info.lo_name, info64->lo_file_name, LO_NAME_SIZE);

	/* error in case values were truncated */
	if (info.lo_device != info64->lo_device ||
	    info.lo_rdevice != info64->lo_rdevice ||
	    info.lo_inode != info64->lo_inode ||
	    info.lo_offset != info64->lo_offset)
		return -EOVERFLOW;

	if (copy_to_user(arg, &info, sizeof(info)))
		return -EFAULT;
	return 0;
}

static int
loop_set_status_compat(struct loop_device *lo,
		       const struct compat_loop_info __user *arg)
{
	struct loop_info64 info64;
	int ret;

	ret = loop_info64_from_compat(arg, &info64);
	if (ret < 0)
		return ret;
	return loop_set_status(lo, &info64);
}

static int
loop_get_status_compat(struct loop_device *lo,
		       struct compat_loop_info __user *arg)
{
	struct loop_info64 info64;
	int err;

	if (!arg)
		return -EINVAL;
	err = loop_get_status(lo, &info64);
	if (!err)
		err = loop_info64_to_compat(&info64, arg);
	return err;
}

static int lo_compat_ioctl(struct block_device *bdev, fmode_t mode,
			   unsigned int cmd, unsigned long arg)
{
	struct loop_device *lo = bdev->bd_disk->private_data;
	int err;

	switch(cmd) {
	case LOOP_SET_STATUS:
		err = loop_set_status_compat(lo,
			     (const struct compat_loop_info __user *)arg);
		break;
	case LOOP_GET_STATUS:
		err = loop_get_status_compat(lo,
				     (struct compat_loop_info __user *)arg);
		break;
	case LOOP_SET_CAPACITY:
	case LOOP_CLR_FD:
	case LOOP_GET_STATUS64:
	case LOOP_SET_STATUS64:
	case LOOP_CONFIGURE:
		arg = (unsigned long) compat_ptr(arg);
		fallthrough;
	case LOOP_SET_FD:
	case LOOP_CHANGE_FD:
	case LOOP_SET_BLOCK_SIZE:
	case LOOP_SET_DIRECT_IO:
		err = lo_ioctl(bdev, mode, cmd, arg);
		break;
	default:
		err = -ENOIOCTLCMD;
		break;
	}
	return err;
}
#endif

static void lo_release(struct gendisk *disk, fmode_t mode)
{
	struct loop_device *lo = disk->private_data;

	if (disk_openers(disk) > 0)
		return;

	mutex_lock(&lo->lo_mutex);
	if (lo->lo_state == Lo_bound && (lo->lo_flags & LO_FLAGS_AUTOCLEAR)) {
		lo->lo_state = Lo_rundown;
		mutex_unlock(&lo->lo_mutex);
		/*
		 * In autoclear mode, stop the loop thread
		 * and remove configuration after last close.
		 */
		__loop_clr_fd(lo, true);
		return;
	}
	mutex_unlock(&lo->lo_mutex);
}

static void lo_free_disk(struct gendisk *disk)
{
	struct loop_device *lo = disk->private_data;

<<<<<<< HEAD
=======
	if (lo->workqueue)
		destroy_workqueue(lo->workqueue);
	loop_free_idle_workers(lo, true);
	del_timer_sync(&lo->timer);
>>>>>>> f25a7d55
	mutex_destroy(&lo->lo_mutex);
	kfree(lo);
}

static const struct block_device_operations lo_fops = {
	.owner =	THIS_MODULE,
	.release =	lo_release,
	.ioctl =	lo_ioctl,
#ifdef CONFIG_COMPAT
	.compat_ioctl =	lo_compat_ioctl,
#endif
	.free_disk =	lo_free_disk,
};

/*
 * And now the modules code and kernel interface.
 */
static int max_loop;
module_param(max_loop, int, 0444);
MODULE_PARM_DESC(max_loop, "Maximum number of loop devices");
module_param(max_part, int, 0444);
MODULE_PARM_DESC(max_part, "Maximum number of partitions per loop device");

static int hw_queue_depth = LOOP_DEFAULT_HW_Q_DEPTH;

static int loop_set_hw_queue_depth(const char *s, const struct kernel_param *p)
{
	int ret = kstrtoint(s, 10, &hw_queue_depth);

	return (ret || (hw_queue_depth < 1)) ? -EINVAL : 0;
}

static const struct kernel_param_ops loop_hw_qdepth_param_ops = {
	.set	= loop_set_hw_queue_depth,
	.get	= param_get_int,
};

device_param_cb(hw_queue_depth, &loop_hw_qdepth_param_ops, &hw_queue_depth, 0444);
MODULE_PARM_DESC(hw_queue_depth, "Queue depth for each hardware queue. Default: 128");

MODULE_LICENSE("GPL");
MODULE_ALIAS_BLOCKDEV_MAJOR(LOOP_MAJOR);

static blk_status_t loop_queue_rq(struct blk_mq_hw_ctx *hctx,
		const struct blk_mq_queue_data *bd)
{
	struct request *rq = bd->rq;
	struct loop_cmd *cmd = blk_mq_rq_to_pdu(rq);
	struct loop_device *lo = rq->q->queuedata;

	blk_mq_start_request(rq);

	if (lo->lo_state != Lo_bound)
		return BLK_STS_IOERR;

	switch (req_op(rq)) {
	case REQ_OP_FLUSH:
	case REQ_OP_DISCARD:
	case REQ_OP_WRITE_ZEROES:
		cmd->use_aio = false;
		break;
	default:
		cmd->use_aio = lo->use_dio;
		break;
	}

	/* always use the first bio's css */
	cmd->blkcg_css = NULL;
	cmd->memcg_css = NULL;
#ifdef CONFIG_BLK_CGROUP
	if (rq->bio) {
		cmd->blkcg_css = bio_blkcg_css(rq->bio);
#ifdef CONFIG_MEMCG
		if (cmd->blkcg_css) {
			cmd->memcg_css =
				cgroup_get_e_css(cmd->blkcg_css->cgroup,
						&memory_cgrp_subsys);
		}
#endif
	}
#endif
	loop_queue_work(lo, cmd);

	return BLK_STS_OK;
}

static void loop_handle_cmd(struct loop_cmd *cmd)
{
	struct request *rq = blk_mq_rq_from_pdu(cmd);
	const bool write = op_is_write(req_op(rq));
	struct loop_device *lo = rq->q->queuedata;
	int ret = 0;
	struct mem_cgroup *old_memcg = NULL;

	if (write && (lo->lo_flags & LO_FLAGS_READ_ONLY)) {
		ret = -EIO;
		goto failed;
	}

	if (cmd->blkcg_css)
		kthread_associate_blkcg(cmd->blkcg_css);
	if (cmd->memcg_css)
		old_memcg = set_active_memcg(
			mem_cgroup_from_css(cmd->memcg_css));

	ret = do_req_filebacked(lo, rq);

	if (cmd->blkcg_css)
		kthread_associate_blkcg(NULL);

	if (cmd->memcg_css) {
		set_active_memcg(old_memcg);
		css_put(cmd->memcg_css);
	}
 failed:
	/* complete non-aio request */
	if (!cmd->use_aio || ret) {
		if (ret == -EOPNOTSUPP)
			cmd->ret = ret;
		else
			cmd->ret = ret ? -EIO : 0;
		if (likely(!blk_should_fake_timeout(rq->q)))
			blk_mq_complete_request(rq);
	}
}

static void loop_process_work(struct loop_worker *worker,
			struct list_head *cmd_list, struct loop_device *lo)
{
	int orig_flags = current->flags;
	struct loop_cmd *cmd;

	current->flags |= PF_LOCAL_THROTTLE | PF_MEMALLOC_NOIO;
	spin_lock_irq(&lo->lo_work_lock);
	while (!list_empty(cmd_list)) {
		cmd = container_of(
			cmd_list->next, struct loop_cmd, list_entry);
		list_del(cmd_list->next);
		spin_unlock_irq(&lo->lo_work_lock);

		loop_handle_cmd(cmd);
		cond_resched();

		spin_lock_irq(&lo->lo_work_lock);
	}

	/*
	 * We only add to the idle list if there are no pending cmds
	 * *and* the worker will not run again which ensures that it
	 * is safe to free any worker on the idle list
	 */
	if (worker && !work_pending(&worker->work)) {
		worker->last_ran_at = jiffies;
		list_add_tail(&worker->idle_list, &lo->idle_worker_list);
		loop_set_timer(lo);
	}
	spin_unlock_irq(&lo->lo_work_lock);
	current->flags = orig_flags;
}

static void loop_workfn(struct work_struct *work)
{
	struct loop_worker *worker =
		container_of(work, struct loop_worker, work);
	loop_process_work(worker, &worker->cmd_list, worker->lo);
}

static void loop_rootcg_workfn(struct work_struct *work)
{
	struct loop_device *lo =
		container_of(work, struct loop_device, rootcg_work);
	loop_process_work(NULL, &lo->rootcg_cmd_list, lo);
}

static const struct blk_mq_ops loop_mq_ops = {
	.queue_rq       = loop_queue_rq,
	.complete	= lo_complete_rq,
};

static int loop_add(int i)
{
	struct loop_device *lo;
	struct gendisk *disk;
	int err;

	err = -ENOMEM;
	lo = kzalloc(sizeof(*lo), GFP_KERNEL);
	if (!lo)
		goto out;
	lo->worker_tree = RB_ROOT;
	INIT_LIST_HEAD(&lo->idle_worker_list);
	timer_setup(&lo->timer, loop_free_idle_workers_timer, TIMER_DEFERRABLE);
	lo->lo_state = Lo_unbound;

	err = mutex_lock_killable(&loop_ctl_mutex);
	if (err)
		goto out_free_dev;

	/* allocate id, if @id >= 0, we're requesting that specific id */
	if (i >= 0) {
		err = idr_alloc(&loop_index_idr, lo, i, i + 1, GFP_KERNEL);
		if (err == -ENOSPC)
			err = -EEXIST;
	} else {
		err = idr_alloc(&loop_index_idr, lo, 0, 0, GFP_KERNEL);
	}
	mutex_unlock(&loop_ctl_mutex);
	if (err < 0)
		goto out_free_dev;
	i = err;

	lo->tag_set.ops = &loop_mq_ops;
	lo->tag_set.nr_hw_queues = 1;
	lo->tag_set.queue_depth = hw_queue_depth;
	lo->tag_set.numa_node = NUMA_NO_NODE;
	lo->tag_set.cmd_size = sizeof(struct loop_cmd);
	lo->tag_set.flags = BLK_MQ_F_SHOULD_MERGE | BLK_MQ_F_STACKING |
		BLK_MQ_F_NO_SCHED_BY_DEFAULT;
	lo->tag_set.driver_data = lo;

	err = blk_mq_alloc_tag_set(&lo->tag_set);
	if (err)
		goto out_free_idr;

	disk = lo->lo_disk = blk_mq_alloc_disk(&lo->tag_set, lo);
	if (IS_ERR(disk)) {
		err = PTR_ERR(disk);
		goto out_cleanup_tags;
	}
	lo->lo_queue = lo->lo_disk->queue;

	blk_queue_max_hw_sectors(lo->lo_queue, BLK_DEF_MAX_SECTORS);

	/*
	 * By default, we do buffer IO, so it doesn't make sense to enable
	 * merge because the I/O submitted to backing file is handled page by
	 * page. For directio mode, merge does help to dispatch bigger request
	 * to underlayer disk. We will enable merge once directio is enabled.
	 */
	blk_queue_flag_set(QUEUE_FLAG_NOMERGES, lo->lo_queue);

	/*
	 * Disable partition scanning by default. The in-kernel partition
	 * scanning can be requested individually per-device during its
	 * setup. Userspace can always add and remove partitions from all
	 * devices. The needed partition minors are allocated from the
	 * extended minor space, the main loop device numbers will continue
	 * to match the loop minors, regardless of the number of partitions
	 * used.
	 *
	 * If max_part is given, partition scanning is globally enabled for
	 * all loop devices. The minors for the main loop devices will be
	 * multiples of max_part.
	 *
	 * Note: Global-for-all-devices, set-only-at-init, read-only module
	 * parameteters like 'max_loop' and 'max_part' make things needlessly
	 * complicated, are too static, inflexible and may surprise
	 * userspace tools. Parameters like this in general should be avoided.
	 */
	if (!part_shift)
		set_bit(GD_SUPPRESS_PART_SCAN, &disk->state);
<<<<<<< HEAD
	atomic_set(&lo->lo_refcnt, 0);
=======
>>>>>>> f25a7d55
	mutex_init(&lo->lo_mutex);
	lo->lo_number		= i;
	spin_lock_init(&lo->lo_lock);
	spin_lock_init(&lo->lo_work_lock);
	INIT_WORK(&lo->rootcg_work, loop_rootcg_workfn);
	INIT_LIST_HEAD(&lo->rootcg_cmd_list);
	disk->major		= LOOP_MAJOR;
	disk->first_minor	= i << part_shift;
	disk->minors		= 1 << part_shift;
	disk->fops		= &lo_fops;
	disk->private_data	= lo;
	disk->queue		= lo->lo_queue;
	disk->events		= DISK_EVENT_MEDIA_CHANGE;
	disk->event_flags	= DISK_EVENT_FLAG_UEVENT;
	sprintf(disk->disk_name, "loop%d", i);
	/* Make this loop device reachable from pathname. */
	err = add_disk(disk);
	if (err)
		goto out_cleanup_disk;

	/* Show this loop device. */
	mutex_lock(&loop_ctl_mutex);
	lo->idr_visible = true;
	mutex_unlock(&loop_ctl_mutex);

	return i;

out_cleanup_disk:
	blk_cleanup_disk(disk);
out_cleanup_tags:
	blk_mq_free_tag_set(&lo->tag_set);
out_free_idr:
	mutex_lock(&loop_ctl_mutex);
	idr_remove(&loop_index_idr, i);
	mutex_unlock(&loop_ctl_mutex);
out_free_dev:
	kfree(lo);
out:
	return err;
}

static void loop_remove(struct loop_device *lo)
{
	/* Make this loop device unreachable from pathname. */
	del_gendisk(lo->lo_disk);
	blk_cleanup_queue(lo->lo_disk->queue);
	blk_mq_free_tag_set(&lo->tag_set);

	mutex_lock(&loop_ctl_mutex);
	idr_remove(&loop_index_idr, lo->lo_number);
	mutex_unlock(&loop_ctl_mutex);

	put_disk(lo->lo_disk);
}

static void loop_probe(dev_t dev)
{
	int idx = MINOR(dev) >> part_shift;

	if (max_loop && idx >= max_loop)
		return;
	loop_add(idx);
}

static int loop_control_remove(int idx)
{
	struct loop_device *lo;
	int ret;

	if (idx < 0) {
		pr_warn_once("deleting an unspecified loop device is not supported.\n");
		return -EINVAL;
	}
		
	/* Hide this loop device for serialization. */
	ret = mutex_lock_killable(&loop_ctl_mutex);
	if (ret)
		return ret;
	lo = idr_find(&loop_index_idr, idx);
	if (!lo || !lo->idr_visible)
		ret = -ENODEV;
	else
		lo->idr_visible = false;
	mutex_unlock(&loop_ctl_mutex);
	if (ret)
		return ret;

	/* Check whether this loop device can be removed. */
	ret = mutex_lock_killable(&lo->lo_mutex);
	if (ret)
		goto mark_visible;
	if (lo->lo_state != Lo_unbound || disk_openers(lo->lo_disk) > 0) {
		mutex_unlock(&lo->lo_mutex);
		ret = -EBUSY;
		goto mark_visible;
	}
	/* Mark this loop device as no more bound, but not quite unbound yet */
	lo->lo_state = Lo_deleting;
	mutex_unlock(&lo->lo_mutex);

	loop_remove(lo);
	return 0;

mark_visible:
	/* Show this loop device again. */
	mutex_lock(&loop_ctl_mutex);
	lo->idr_visible = true;
	mutex_unlock(&loop_ctl_mutex);
	return ret;
}

static int loop_control_get_free(int idx)
{
	struct loop_device *lo;
	int id, ret;

	ret = mutex_lock_killable(&loop_ctl_mutex);
	if (ret)
		return ret;
	idr_for_each_entry(&loop_index_idr, lo, id) {
		/* Hitting a race results in creating a new loop device which is harmless. */
		if (lo->idr_visible && data_race(lo->lo_state) == Lo_unbound)
			goto found;
	}
	mutex_unlock(&loop_ctl_mutex);
	return loop_add(-1);
found:
	mutex_unlock(&loop_ctl_mutex);
	return id;
}

static long loop_control_ioctl(struct file *file, unsigned int cmd,
			       unsigned long parm)
{
	switch (cmd) {
	case LOOP_CTL_ADD:
		return loop_add(parm);
	case LOOP_CTL_REMOVE:
		return loop_control_remove(parm);
	case LOOP_CTL_GET_FREE:
		return loop_control_get_free(parm);
	default:
		return -ENOSYS;
	}
}

static const struct file_operations loop_ctl_fops = {
	.open		= nonseekable_open,
	.unlocked_ioctl	= loop_control_ioctl,
	.compat_ioctl	= loop_control_ioctl,
	.owner		= THIS_MODULE,
	.llseek		= noop_llseek,
};

static struct miscdevice loop_misc = {
	.minor		= LOOP_CTRL_MINOR,
	.name		= "loop-control",
	.fops		= &loop_ctl_fops,
};

MODULE_ALIAS_MISCDEV(LOOP_CTRL_MINOR);
MODULE_ALIAS("devname:loop-control");

static int __init loop_init(void)
{
	int i, nr;
	int err;

	part_shift = 0;
	if (max_part > 0) {
		part_shift = fls(max_part);

		/*
		 * Adjust max_part according to part_shift as it is exported
		 * to user space so that user can decide correct minor number
		 * if [s]he want to create more devices.
		 *
		 * Note that -1 is required because partition 0 is reserved
		 * for the whole disk.
		 */
		max_part = (1UL << part_shift) - 1;
	}

	if ((1UL << part_shift) > DISK_MAX_PARTS) {
		err = -EINVAL;
		goto err_out;
	}

	if (max_loop > 1UL << (MINORBITS - part_shift)) {
		err = -EINVAL;
		goto err_out;
	}

	/*
	 * If max_loop is specified, create that many devices upfront.
	 * This also becomes a hard limit. If max_loop is not specified,
	 * create CONFIG_BLK_DEV_LOOP_MIN_COUNT loop devices at module
	 * init time. Loop devices can be requested on-demand with the
	 * /dev/loop-control interface, or be instantiated by accessing
	 * a 'dead' device node.
	 */
	if (max_loop)
		nr = max_loop;
	else
		nr = CONFIG_BLK_DEV_LOOP_MIN_COUNT;

	err = misc_register(&loop_misc);
	if (err < 0)
		goto err_out;


	if (__register_blkdev(LOOP_MAJOR, "loop", loop_probe)) {
		err = -EIO;
		goto misc_out;
	}

	/* pre-create number of devices given by config or max_loop */
	for (i = 0; i < nr; i++)
		loop_add(i);

	printk(KERN_INFO "loop: module loaded\n");
	return 0;

misc_out:
	misc_deregister(&loop_misc);
err_out:
	return err;
}

static void __exit loop_exit(void)
{
	struct loop_device *lo;
	int id;

	unregister_blkdev(LOOP_MAJOR, "loop");
	misc_deregister(&loop_misc);

	/*
	 * There is no need to use loop_ctl_mutex here, for nobody else can
	 * access loop_index_idr when this module is unloading (unless forced
	 * module unloading is requested). If this is not a clean unloading,
	 * we have no means to avoid kernel crash.
	 */
	idr_for_each_entry(&loop_index_idr, lo, id)
		loop_remove(lo);

	idr_destroy(&loop_index_idr);
}

module_init(loop_init);
module_exit(loop_exit);

#ifndef MODULE
static int __init max_loop_setup(char *str)
{
	max_loop = simple_strtol(str, NULL, 0);
	return 1;
}

__setup("max_loop=", max_loop_setup);
#endif<|MERGE_RESOLUTION|>--- conflicted
+++ resolved
@@ -1747,13 +1747,10 @@
 {
 	struct loop_device *lo = disk->private_data;
 
-<<<<<<< HEAD
-=======
 	if (lo->workqueue)
 		destroy_workqueue(lo->workqueue);
 	loop_free_idle_workers(lo, true);
 	del_timer_sync(&lo->timer);
->>>>>>> f25a7d55
 	mutex_destroy(&lo->lo_mutex);
 	kfree(lo);
 }
@@ -2015,10 +2012,6 @@
 	 */
 	if (!part_shift)
 		set_bit(GD_SUPPRESS_PART_SCAN, &disk->state);
-<<<<<<< HEAD
-	atomic_set(&lo->lo_refcnt, 0);
-=======
->>>>>>> f25a7d55
 	mutex_init(&lo->lo_mutex);
 	lo->lo_number		= i;
 	spin_lock_init(&lo->lo_lock);
