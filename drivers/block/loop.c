/*
 *  linux/drivers/block/loop.c
 *
 *  Written by Theodore Ts'o, 3/29/93
 *
 * Copyright 1993 by Theodore Ts'o.  Redistribution of this file is
 * permitted under the GNU General Public License.
 *
 * DES encryption plus some minor changes by Werner Almesberger, 30-MAY-1993
 * more DES encryption plus IDEA encryption by Nicholas J. Leon, June 20, 1996
 *
 * Modularized and updated for 1.1.16 kernel - Mitch Dsouza 28th May 1994
 * Adapted for 1.3.59 kernel - Andries Brouwer, 1 Feb 1996
 *
 * Fixed do_loop_request() re-entrancy - Vincent.Renardias@waw.com Mar 20, 1997
 *
 * Added devfs support - Richard Gooch <rgooch@atnf.csiro.au> 16-Jan-1998
 *
 * Handle sparse backing files correctly - Kenn Humborg, Jun 28, 1998
 *
 * Loadable modules and other fixes by AK, 1998
 *
 * Make real block number available to downstream transfer functions, enables
 * CBC (and relatives) mode encryption requiring unique IVs per data block.
 * Reed H. Petty, rhp@draper.net
 *
 * Maximum number of loop devices now dynamic via max_loop module parameter.
 * Russell Kroll <rkroll@exploits.org> 19990701
 *
 * Maximum number of loop devices when compiled-in now selectable by passing
 * max_loop=<1-255> to the kernel on boot.
 * Erik I. Bolsø, <eriki@himolde.no>, Oct 31, 1999
 *
 * Completely rewrite request handling to be make_request_fn style and
 * non blocking, pushing work to a helper thread. Lots of fixes from
 * Al Viro too.
 * Jens Axboe <axboe@suse.de>, Nov 2000
 *
 * Support up to 256 loop devices
 * Heinz Mauelshagen <mge@sistina.com>, Feb 2002
 *
 * Support for falling back on the write file operation when the address space
 * operations write_begin is not available on the backing filesystem.
 * Anton Altaparmakov, 16 Feb 2005
 *
 * Still To Fix:
 * - Advisory locking is ignored here.
 * - Should use an own CAP_* category instead of CAP_SYS_ADMIN
 *
 */

#include <linux/module.h>
#include <linux/moduleparam.h>
#include <linux/sched.h>
#include <linux/fs.h>
#include <linux/file.h>
#include <linux/stat.h>
#include <linux/errno.h>
#include <linux/major.h>
#include <linux/wait.h>
#include <linux/blkdev.h>
#include <linux/blkpg.h>
#include <linux/init.h>
#include <linux/swap.h>
#include <linux/slab.h>
#include <linux/loop.h>
#include <linux/compat.h>
#include <linux/suspend.h>
#include <linux/freezer.h>
#include <linux/mutex.h>
#include <linux/writeback.h>
#include <linux/completion.h>
#include <linux/highmem.h>
#include <linux/kthread.h>
#include <linux/splice.h>
#include <linux/sysfs.h>
#include <linux/miscdevice.h>
#include <linux/falloc.h>

#include <asm/uaccess.h>

static DEFINE_IDR(loop_index_idr);
static DEFINE_MUTEX(loop_index_mutex);

static int max_part;
static int part_shift;

/*
 * Transfer functions
 */
static int transfer_none(struct loop_device *lo, int cmd,
			 struct page *raw_page, unsigned raw_off,
			 struct page *loop_page, unsigned loop_off,
			 int size, sector_t real_block)
{
	char *raw_buf = kmap_atomic(raw_page) + raw_off;
	char *loop_buf = kmap_atomic(loop_page) + loop_off;

	if (cmd == READ)
		memcpy(loop_buf, raw_buf, size);
	else
		memcpy(raw_buf, loop_buf, size);

	kunmap_atomic(loop_buf);
	kunmap_atomic(raw_buf);
	cond_resched();
	return 0;
}

static int transfer_xor(struct loop_device *lo, int cmd,
			struct page *raw_page, unsigned raw_off,
			struct page *loop_page, unsigned loop_off,
			int size, sector_t real_block)
{
	char *raw_buf = kmap_atomic(raw_page) + raw_off;
	char *loop_buf = kmap_atomic(loop_page) + loop_off;
	char *in, *out, *key;
	int i, keysize;

	if (cmd == READ) {
		in = raw_buf;
		out = loop_buf;
	} else {
		in = loop_buf;
		out = raw_buf;
	}

	key = lo->lo_encrypt_key;
	keysize = lo->lo_encrypt_key_size;
	for (i = 0; i < size; i++)
		*out++ = *in++ ^ key[(i & 511) % keysize];

	kunmap_atomic(loop_buf);
	kunmap_atomic(raw_buf);
	cond_resched();
	return 0;
}

static int xor_init(struct loop_device *lo, const struct loop_info64 *info)
{
	if (unlikely(info->lo_encrypt_key_size <= 0))
		return -EINVAL;
	return 0;
}

static struct loop_func_table none_funcs = {
	.number = LO_CRYPT_NONE,
	.transfer = transfer_none,
}; 	

static struct loop_func_table xor_funcs = {
	.number = LO_CRYPT_XOR,
	.transfer = transfer_xor,
	.init = xor_init
}; 	

/* xfer_funcs[0] is special - its release function is never called */
static struct loop_func_table *xfer_funcs[MAX_LO_CRYPT] = {
	&none_funcs,
	&xor_funcs
};

static loff_t get_size(loff_t offset, loff_t sizelimit, struct file *file)
{
	loff_t loopsize;

	/* Compute loopsize in bytes */
	loopsize = i_size_read(file->f_mapping->host);
	if (offset > 0)
		loopsize -= offset;
	/* offset is beyond i_size, weird but possible */
	if (loopsize < 0)
		return 0;

	if (sizelimit > 0 && sizelimit < loopsize)
		loopsize = sizelimit;
	/*
	 * Unfortunately, if we want to do I/O on the device,
	 * the number of 512-byte sectors has to fit into a sector_t.
	 */
	return loopsize >> 9;
}

static loff_t get_loop_size(struct loop_device *lo, struct file *file)
{
	return get_size(lo->lo_offset, lo->lo_sizelimit, file);
}

static int
figure_loop_size(struct loop_device *lo, loff_t offset, loff_t sizelimit)
{
	loff_t size = get_size(offset, sizelimit, lo->lo_backing_file);
	sector_t x = (sector_t)size;
	struct block_device *bdev = lo->lo_device;

	if (unlikely((loff_t)x != size))
		return -EFBIG;
	if (lo->lo_offset != offset)
		lo->lo_offset = offset;
	if (lo->lo_sizelimit != sizelimit)
		lo->lo_sizelimit = sizelimit;
	set_capacity(lo->lo_disk, x);
	bd_set_size(bdev, (loff_t)get_capacity(bdev->bd_disk) << 9);
	/* let user-space know about the new size */
	kobject_uevent(&disk_to_dev(bdev->bd_disk)->kobj, KOBJ_CHANGE);
	return 0;
}

static inline int
lo_do_transfer(struct loop_device *lo, int cmd,
	       struct page *rpage, unsigned roffs,
	       struct page *lpage, unsigned loffs,
	       int size, sector_t rblock)
{
	if (unlikely(!lo->transfer))
		return 0;

	return lo->transfer(lo, cmd, rpage, roffs, lpage, loffs, size, rblock);
}

/**
 * __do_lo_send_write - helper for writing data to a loop device
 *
 * This helper just factors out common code between do_lo_send_direct_write()
 * and do_lo_send_write().
 */
static int __do_lo_send_write(struct file *file,
		u8 *buf, const int len, loff_t pos)
{
	ssize_t bw;
	mm_segment_t old_fs = get_fs();

	set_fs(get_ds());
	bw = file->f_op->write(file, buf, len, &pos);
	set_fs(old_fs);
	if (likely(bw == len))
		return 0;
	printk(KERN_ERR "loop: Write error at byte offset %llu, length %i.\n",
			(unsigned long long)pos, len);
	if (bw >= 0)
		bw = -EIO;
	return bw;
}

/**
 * do_lo_send_direct_write - helper for writing data to a loop device
 *
 * This is the fast, non-transforming version that does not need double
 * buffering.
 */
static int do_lo_send_direct_write(struct loop_device *lo,
		struct bio_vec *bvec, loff_t pos, struct page *page)
{
	ssize_t bw = __do_lo_send_write(lo->lo_backing_file,
			kmap(bvec->bv_page) + bvec->bv_offset,
			bvec->bv_len, pos);
	kunmap(bvec->bv_page);
	cond_resched();
	return bw;
}

/**
 * do_lo_send_write - helper for writing data to a loop device
 *
 * This is the slow, transforming version that needs to double buffer the
 * data as it cannot do the transformations in place without having direct
 * access to the destination pages of the backing file.
 */
static int do_lo_send_write(struct loop_device *lo, struct bio_vec *bvec,
		loff_t pos, struct page *page)
{
	int ret = lo_do_transfer(lo, WRITE, page, 0, bvec->bv_page,
			bvec->bv_offset, bvec->bv_len, pos >> 9);
	if (likely(!ret))
		return __do_lo_send_write(lo->lo_backing_file,
				page_address(page), bvec->bv_len,
				pos);
	printk(KERN_ERR "loop: Transfer error at byte offset %llu, "
			"length %i.\n", (unsigned long long)pos, bvec->bv_len);
	if (ret > 0)
		ret = -EIO;
	return ret;
}

static int lo_send(struct loop_device *lo, struct bio *bio, loff_t pos)
{
	int (*do_lo_send)(struct loop_device *, struct bio_vec *, loff_t,
			struct page *page);
	struct bio_vec *bvec;
	struct page *page = NULL;
	int i, ret = 0;

	if (lo->transfer != transfer_none) {
		page = alloc_page(GFP_NOIO | __GFP_HIGHMEM);
		if (unlikely(!page))
			goto fail;
		kmap(page);
		do_lo_send = do_lo_send_write;
	} else {
		do_lo_send = do_lo_send_direct_write;
	}

	bio_for_each_segment(bvec, bio, i) {
		ret = do_lo_send(lo, bvec, pos, page);
		if (ret < 0)
			break;
		pos += bvec->bv_len;
	}
	if (page) {
		kunmap(page);
		__free_page(page);
	}
out:
	return ret;
fail:
	printk(KERN_ERR "loop: Failed to allocate temporary page for write.\n");
	ret = -ENOMEM;
	goto out;
}

struct lo_read_data {
	struct loop_device *lo;
	struct page *page;
	unsigned offset;
	int bsize;
};

static int
lo_splice_actor(struct pipe_inode_info *pipe, struct pipe_buffer *buf,
		struct splice_desc *sd)
{
	struct lo_read_data *p = sd->u.data;
	struct loop_device *lo = p->lo;
	struct page *page = buf->page;
	sector_t IV;
	int size;

	IV = ((sector_t) page->index << (PAGE_CACHE_SHIFT - 9)) +
							(buf->offset >> 9);
	size = sd->len;
	if (size > p->bsize)
		size = p->bsize;

	if (lo_do_transfer(lo, READ, page, buf->offset, p->page, p->offset, size, IV)) {
		printk(KERN_ERR "loop: transfer error block %ld\n",
		       page->index);
		size = -EINVAL;
	}

	flush_dcache_page(p->page);

	if (size > 0)
		p->offset += size;

	return size;
}

static int
lo_direct_splice_actor(struct pipe_inode_info *pipe, struct splice_desc *sd)
{
	return __splice_from_pipe(pipe, sd, lo_splice_actor);
}

static ssize_t
do_lo_receive(struct loop_device *lo,
	      struct bio_vec *bvec, int bsize, loff_t pos)
{
	struct lo_read_data cookie;
	struct splice_desc sd;
	struct file *file;
	ssize_t retval;

	cookie.lo = lo;
	cookie.page = bvec->bv_page;
	cookie.offset = bvec->bv_offset;
	cookie.bsize = bsize;

	sd.len = 0;
	sd.total_len = bvec->bv_len;
	sd.flags = 0;
	sd.pos = pos;
	sd.u.data = &cookie;

	file = lo->lo_backing_file;
	retval = splice_direct_to_actor(file, &sd, lo_direct_splice_actor);

	return retval;
}

static int
lo_receive(struct loop_device *lo, struct bio *bio, int bsize, loff_t pos)
{
	struct bio_vec *bvec;
	ssize_t s;
	int i;

	bio_for_each_segment(bvec, bio, i) {
		s = do_lo_receive(lo, bvec, bsize, pos);
		if (s < 0)
			return s;

		if (s != bvec->bv_len) {
			zero_fill_bio(bio);
			break;
		}
		pos += bvec->bv_len;
	}
	return 0;
}

static int do_bio_filebacked(struct loop_device *lo, struct bio *bio)
{
	loff_t pos;
	int ret;

	pos = ((loff_t) bio->bi_sector << 9) + lo->lo_offset;

	if (bio_rw(bio) == WRITE) {
		struct file *file = lo->lo_backing_file;

		if (bio->bi_rw & REQ_FLUSH) {
			ret = vfs_fsync(file, 0);
			if (unlikely(ret && ret != -EINVAL)) {
				ret = -EIO;
				goto out;
			}
		}

		/*
		 * We use punch hole to reclaim the free space used by the
		 * image a.k.a. discard. However we do not support discard if
		 * encryption is enabled, because it may give an attacker
		 * useful information.
		 */
		if (bio->bi_rw & REQ_DISCARD) {
			struct file *file = lo->lo_backing_file;
			int mode = FALLOC_FL_PUNCH_HOLE | FALLOC_FL_KEEP_SIZE;

			if ((!file->f_op->fallocate) ||
			    lo->lo_encrypt_key_size) {
				ret = -EOPNOTSUPP;
				goto out;
			}
			ret = file->f_op->fallocate(file, mode, pos,
						    bio->bi_size);
			if (unlikely(ret && ret != -EINVAL &&
				     ret != -EOPNOTSUPP))
				ret = -EIO;
			goto out;
		}

		ret = lo_send(lo, bio, pos);

		if ((bio->bi_rw & REQ_FUA) && !ret) {
			ret = vfs_fsync(file, 0);
			if (unlikely(ret && ret != -EINVAL))
				ret = -EIO;
		}
	} else
		ret = lo_receive(lo, bio, lo->lo_blocksize, pos);

out:
	return ret;
}

/*
 * Add bio to back of pending list
 */
static void loop_add_bio(struct loop_device *lo, struct bio *bio)
{
	lo->lo_bio_count++;
	bio_list_add(&lo->lo_bio_list, bio);
}

/*
 * Grab first pending buffer
 */
static struct bio *loop_get_bio(struct loop_device *lo)
{
	lo->lo_bio_count--;
	return bio_list_pop(&lo->lo_bio_list);
}

static void loop_make_request(struct request_queue *q, struct bio *old_bio)
{
	struct loop_device *lo = q->queuedata;
	int rw = bio_rw(old_bio);

	if (rw == READA)
		rw = READ;

	BUG_ON(!lo || (rw != READ && rw != WRITE));

	spin_lock_irq(&lo->lo_lock);
	if (lo->lo_state != Lo_bound)
		goto out;
	if (unlikely(rw == WRITE && (lo->lo_flags & LO_FLAGS_READ_ONLY)))
		goto out;
	if (lo->lo_bio_count >= q->nr_congestion_on)
		wait_event_lock_irq(lo->lo_req_wait,
				    lo->lo_bio_count < q->nr_congestion_off,
				    lo->lo_lock);
	loop_add_bio(lo, old_bio);
	wake_up(&lo->lo_event);
	spin_unlock_irq(&lo->lo_lock);
	return;

out:
	spin_unlock_irq(&lo->lo_lock);
	bio_io_error(old_bio);
}

struct switch_request {
	struct file *file;
	struct completion wait;
};

static void do_loop_switch(struct loop_device *, struct switch_request *);

static inline void loop_handle_bio(struct loop_device *lo, struct bio *bio)
{
	if (unlikely(!bio->bi_bdev)) {
		do_loop_switch(lo, bio->bi_private);
		bio_put(bio);
	} else {
		int ret = do_bio_filebacked(lo, bio);
		bio_endio(bio, ret);
	}
}

/*
 * worker thread that handles reads/writes to file backed loop devices,
 * to avoid blocking in our make_request_fn. it also does loop decrypting
 * on reads for block backed loop, as that is too heavy to do from
 * b_end_io context where irqs may be disabled.
 *
 * Loop explanation:  loop_clr_fd() sets lo_state to Lo_rundown before
 * calling kthread_stop().  Therefore once kthread_should_stop() is
 * true, make_request will not place any more requests.  Therefore
 * once kthread_should_stop() is true and lo_bio is NULL, we are
 * done with the loop.
 */
static int loop_thread(void *data)
{
	struct loop_device *lo = data;
	struct bio *bio;

	set_user_nice(current, -20);

	while (!kthread_should_stop() || !bio_list_empty(&lo->lo_bio_list)) {

		wait_event_interruptible(lo->lo_event,
				!bio_list_empty(&lo->lo_bio_list) ||
				kthread_should_stop());

		if (bio_list_empty(&lo->lo_bio_list))
			continue;
		spin_lock_irq(&lo->lo_lock);
		bio = loop_get_bio(lo);
		if (lo->lo_bio_count < lo->lo_queue->nr_congestion_off)
			wake_up(&lo->lo_req_wait);
		spin_unlock_irq(&lo->lo_lock);

		BUG_ON(!bio);
		loop_handle_bio(lo, bio);
	}

	return 0;
}

/*
 * loop_switch performs the hard work of switching a backing store.
 * First it needs to flush existing IO, it does this by sending a magic
 * BIO down the pipe. The completion of this BIO does the actual switch.
 */
static int loop_switch(struct loop_device *lo, struct file *file)
{
	struct switch_request w;
	struct bio *bio = bio_alloc(GFP_KERNEL, 0);
	if (!bio)
		return -ENOMEM;
	init_completion(&w.wait);
	w.file = file;
	bio->bi_private = &w;
	bio->bi_bdev = NULL;
	loop_make_request(lo->lo_queue, bio);
	wait_for_completion(&w.wait);
	return 0;
}

/*
 * Helper to flush the IOs in loop, but keeping loop thread running
 */
static int loop_flush(struct loop_device *lo)
{
	/* loop not yet configured, no running thread, nothing to flush */
	if (!lo->lo_thread)
		return 0;

	return loop_switch(lo, NULL);
}

/*
 * Do the actual switch; called from the BIO completion routine
 */
static void do_loop_switch(struct loop_device *lo, struct switch_request *p)
{
	struct file *file = p->file;
	struct file *old_file = lo->lo_backing_file;
	struct address_space *mapping;

	/* if no new file, only flush of queued bios requested */
	if (!file)
		goto out;

	mapping = file->f_mapping;
	mapping_set_gfp_mask(old_file->f_mapping, lo->old_gfp_mask);
	lo->lo_backing_file = file;
	lo->lo_blocksize = S_ISBLK(mapping->host->i_mode) ?
		mapping->host->i_bdev->bd_block_size : PAGE_SIZE;
	lo->old_gfp_mask = mapping_gfp_mask(mapping);
	mapping_set_gfp_mask(mapping, lo->old_gfp_mask & ~(__GFP_IO|__GFP_FS));
out:
	complete(&p->wait);
}


/*
 * loop_change_fd switched the backing store of a loopback device to
 * a new file. This is useful for operating system installers to free up
 * the original file and in High Availability environments to switch to
 * an alternative location for the content in case of server meltdown.
 * This can only work if the loop device is used read-only, and if the
 * new backing store is the same size and type as the old backing store.
 */
static int loop_change_fd(struct loop_device *lo, struct block_device *bdev,
			  unsigned int arg)
{
	struct file	*file, *old_file;
	struct inode	*inode;
	int		error;

	error = -ENXIO;
	if (lo->lo_state != Lo_bound)
		goto out;

	/* the loop device has to be read-only */
	error = -EINVAL;
	if (!(lo->lo_flags & LO_FLAGS_READ_ONLY))
		goto out;

	error = -EBADF;
	file = fget(arg);
	if (!file)
		goto out;

	inode = file->f_mapping->host;
	old_file = lo->lo_backing_file;

	error = -EINVAL;

	if (!S_ISREG(inode->i_mode) && !S_ISBLK(inode->i_mode))
		goto out_putf;

	/* size of the new backing store needs to be the same */
	if (get_loop_size(lo, file) != get_loop_size(lo, old_file))
		goto out_putf;

	/* and ... switch */
	error = loop_switch(lo, file);
	if (error)
		goto out_putf;

	fput(old_file);
	if (lo->lo_flags & LO_FLAGS_PARTSCAN)
		ioctl_by_bdev(bdev, BLKRRPART, 0);
	return 0;

 out_putf:
	fput(file);
 out:
	return error;
}

static inline int is_loop_device(struct file *file)
{
	struct inode *i = file->f_mapping->host;

	return i && S_ISBLK(i->i_mode) && MAJOR(i->i_rdev) == LOOP_MAJOR;
}

/* loop sysfs attributes */

static ssize_t loop_attr_show(struct device *dev, char *page,
			      ssize_t (*callback)(struct loop_device *, char *))
{
	struct gendisk *disk = dev_to_disk(dev);
	struct loop_device *lo = disk->private_data;

	return callback(lo, page);
}

#define LOOP_ATTR_RO(_name)						\
static ssize_t loop_attr_##_name##_show(struct loop_device *, char *);	\
static ssize_t loop_attr_do_show_##_name(struct device *d,		\
				struct device_attribute *attr, char *b)	\
{									\
	return loop_attr_show(d, b, loop_attr_##_name##_show);		\
}									\
static struct device_attribute loop_attr_##_name =			\
	__ATTR(_name, S_IRUGO, loop_attr_do_show_##_name, NULL);

static ssize_t loop_attr_backing_file_show(struct loop_device *lo, char *buf)
{
	ssize_t ret;
	char *p = NULL;

	spin_lock_irq(&lo->lo_lock);
	if (lo->lo_backing_file)
		p = d_path(&lo->lo_backing_file->f_path, buf, PAGE_SIZE - 1);
	spin_unlock_irq(&lo->lo_lock);

	if (IS_ERR_OR_NULL(p))
		ret = PTR_ERR(p);
	else {
		ret = strlen(p);
		memmove(buf, p, ret);
		buf[ret++] = '\n';
		buf[ret] = 0;
	}

	return ret;
}

static ssize_t loop_attr_offset_show(struct loop_device *lo, char *buf)
{
	return sprintf(buf, "%llu\n", (unsigned long long)lo->lo_offset);
}

static ssize_t loop_attr_sizelimit_show(struct loop_device *lo, char *buf)
{
	return sprintf(buf, "%llu\n", (unsigned long long)lo->lo_sizelimit);
}

static ssize_t loop_attr_autoclear_show(struct loop_device *lo, char *buf)
{
	int autoclear = (lo->lo_flags & LO_FLAGS_AUTOCLEAR);

	return sprintf(buf, "%s\n", autoclear ? "1" : "0");
}

static ssize_t loop_attr_partscan_show(struct loop_device *lo, char *buf)
{
	int partscan = (lo->lo_flags & LO_FLAGS_PARTSCAN);

	return sprintf(buf, "%s\n", partscan ? "1" : "0");
}

LOOP_ATTR_RO(backing_file);
LOOP_ATTR_RO(offset);
LOOP_ATTR_RO(sizelimit);
LOOP_ATTR_RO(autoclear);
LOOP_ATTR_RO(partscan);

static struct attribute *loop_attrs[] = {
	&loop_attr_backing_file.attr,
	&loop_attr_offset.attr,
	&loop_attr_sizelimit.attr,
	&loop_attr_autoclear.attr,
	&loop_attr_partscan.attr,
	NULL,
};

static struct attribute_group loop_attribute_group = {
	.name = "loop",
	.attrs= loop_attrs,
};

static int loop_sysfs_init(struct loop_device *lo)
{
	return sysfs_create_group(&disk_to_dev(lo->lo_disk)->kobj,
				  &loop_attribute_group);
}

static void loop_sysfs_exit(struct loop_device *lo)
{
	sysfs_remove_group(&disk_to_dev(lo->lo_disk)->kobj,
			   &loop_attribute_group);
}

static void loop_config_discard(struct loop_device *lo)
{
	struct file *file = lo->lo_backing_file;
	struct inode *inode = file->f_mapping->host;
	struct request_queue *q = lo->lo_queue;

	/*
	 * We use punch hole to reclaim the free space used by the
	 * image a.k.a. discard. However we do support discard if
	 * encryption is enabled, because it may give an attacker
	 * useful information.
	 */
	if ((!file->f_op->fallocate) ||
	    lo->lo_encrypt_key_size) {
		q->limits.discard_granularity = 0;
		q->limits.discard_alignment = 0;
		q->limits.max_discard_sectors = 0;
		q->limits.discard_zeroes_data = 0;
		queue_flag_clear_unlocked(QUEUE_FLAG_DISCARD, q);
		return;
	}

	q->limits.discard_granularity = inode->i_sb->s_blocksize;
	q->limits.discard_alignment = 0;
	q->limits.max_discard_sectors = UINT_MAX >> 9;
	q->limits.discard_zeroes_data = 1;
	queue_flag_set_unlocked(QUEUE_FLAG_DISCARD, q);
}

static int loop_set_fd(struct loop_device *lo, fmode_t mode,
		       struct block_device *bdev, unsigned int arg)
{
	struct file	*file, *f;
	struct inode	*inode;
	struct address_space *mapping;
	unsigned lo_blocksize;
	int		lo_flags = 0;
	int		error;
	loff_t		size;

	/* This is safe, since we have a reference from open(). */
	__module_get(THIS_MODULE);

	error = -EBADF;
	file = fget(arg);
	if (!file)
		goto out;

	error = -EBUSY;
	if (lo->lo_state != Lo_unbound)
		goto out_putf;

	/* Avoid recursion */
	f = file;
	while (is_loop_device(f)) {
		struct loop_device *l;

		if (f->f_mapping->host->i_bdev == bdev)
			goto out_putf;

		l = f->f_mapping->host->i_bdev->bd_disk->private_data;
		if (l->lo_state == Lo_unbound) {
			error = -EINVAL;
			goto out_putf;
		}
		f = l->lo_backing_file;
	}

	mapping = file->f_mapping;
	inode = mapping->host;

	error = -EINVAL;
	if (!S_ISREG(inode->i_mode) && !S_ISBLK(inode->i_mode))
		goto out_putf;

	if (!(file->f_mode & FMODE_WRITE) || !(mode & FMODE_WRITE) ||
	    !file->f_op->write)
		lo_flags |= LO_FLAGS_READ_ONLY;

	lo_blocksize = S_ISBLK(inode->i_mode) ?
		inode->i_bdev->bd_block_size : PAGE_SIZE;

	error = -EFBIG;
	size = get_loop_size(lo, file);
	if ((loff_t)(sector_t)size != size)
		goto out_putf;

	error = 0;

	set_device_ro(bdev, (lo_flags & LO_FLAGS_READ_ONLY) != 0);

	lo->lo_blocksize = lo_blocksize;
	lo->lo_device = bdev;
	lo->lo_flags = lo_flags;
	lo->lo_backing_file = file;
	lo->transfer = transfer_none;
	lo->ioctl = NULL;
	lo->lo_sizelimit = 0;
	lo->lo_bio_count = 0;
	lo->old_gfp_mask = mapping_gfp_mask(mapping);
	mapping_set_gfp_mask(mapping, lo->old_gfp_mask & ~(__GFP_IO|__GFP_FS));

	bio_list_init(&lo->lo_bio_list);

	/*
	 * set queue make_request_fn, and add limits based on lower level
	 * device
	 */
	blk_queue_make_request(lo->lo_queue, loop_make_request);
	lo->lo_queue->queuedata = lo;

	if (!(lo_flags & LO_FLAGS_READ_ONLY) && file->f_op->fsync)
		blk_queue_flush(lo->lo_queue, REQ_FLUSH);

	set_capacity(lo->lo_disk, size);
	bd_set_size(bdev, size << 9);
	loop_sysfs_init(lo);
	/* let user-space know about the new size */
	kobject_uevent(&disk_to_dev(bdev->bd_disk)->kobj, KOBJ_CHANGE);

	set_blocksize(bdev, lo_blocksize);

	lo->lo_thread = kthread_create(loop_thread, lo, "loop%d",
						lo->lo_number);
	if (IS_ERR(lo->lo_thread)) {
		error = PTR_ERR(lo->lo_thread);
		goto out_clr;
	}
	lo->lo_state = Lo_bound;
	wake_up_process(lo->lo_thread);
	if (part_shift)
		lo->lo_flags |= LO_FLAGS_PARTSCAN;
	if (lo->lo_flags & LO_FLAGS_PARTSCAN)
		ioctl_by_bdev(bdev, BLKRRPART, 0);

	/* Grab the block_device to prevent its destruction after we
	 * put /dev/loopXX inode. Later in loop_clr_fd() we bdput(bdev).
	 */
	bdgrab(bdev);
	return 0;

out_clr:
	loop_sysfs_exit(lo);
	lo->lo_thread = NULL;
	lo->lo_device = NULL;
	lo->lo_backing_file = NULL;
	lo->lo_flags = 0;
	set_capacity(lo->lo_disk, 0);
	invalidate_bdev(bdev);
	bd_set_size(bdev, 0);
	kobject_uevent(&disk_to_dev(bdev->bd_disk)->kobj, KOBJ_CHANGE);
	mapping_set_gfp_mask(mapping, lo->old_gfp_mask);
	lo->lo_state = Lo_unbound;
 out_putf:
	fput(file);
 out:
	/* This is safe: open() is still holding a reference. */
	module_put(THIS_MODULE);
	return error;
}

static int
loop_release_xfer(struct loop_device *lo)
{
	int err = 0;
	struct loop_func_table *xfer = lo->lo_encryption;

	if (xfer) {
		if (xfer->release)
			err = xfer->release(lo);
		lo->transfer = NULL;
		lo->lo_encryption = NULL;
		module_put(xfer->owner);
	}
	return err;
}

static int
loop_init_xfer(struct loop_device *lo, struct loop_func_table *xfer,
	       const struct loop_info64 *i)
{
	int err = 0;

	if (xfer) {
		struct module *owner = xfer->owner;

		if (!try_module_get(owner))
			return -EINVAL;
		if (xfer->init)
			err = xfer->init(lo, i);
		if (err)
			module_put(owner);
		else
			lo->lo_encryption = xfer;
	}
	return err;
}

static int loop_clr_fd(struct loop_device *lo)
{
	struct file *filp = lo->lo_backing_file;
	gfp_t gfp = lo->old_gfp_mask;
	struct block_device *bdev = lo->lo_device;

	if (lo->lo_state != Lo_bound)
		return -ENXIO;

	/*
	 * If we've explicitly asked to tear down the loop device,
	 * and it has an elevated reference count, set it for auto-teardown when
	 * the last reference goes away. This stops $!~#$@ udev from
	 * preventing teardown because it decided that it needs to run blkid on
	 * the loopback device whenever they appear. xfstests is notorious for
	 * failing tests because blkid via udev races with a losetup
	 * <dev>/do something like mkfs/losetup -d <dev> causing the losetup -d
	 * command to fail with EBUSY.
	 */
	if (lo->lo_refcnt > 1) {
		lo->lo_flags |= LO_FLAGS_AUTOCLEAR;
		mutex_unlock(&lo->lo_ctl_mutex);
		return 0;
	}

	if (filp == NULL)
		return -EINVAL;

	spin_lock_irq(&lo->lo_lock);
	lo->lo_state = Lo_rundown;
	spin_unlock_irq(&lo->lo_lock);

	kthread_stop(lo->lo_thread);

	spin_lock_irq(&lo->lo_lock);
	lo->lo_backing_file = NULL;
	spin_unlock_irq(&lo->lo_lock);

	loop_release_xfer(lo);
	lo->transfer = NULL;
	lo->ioctl = NULL;
	lo->lo_device = NULL;
	lo->lo_encryption = NULL;
	lo->lo_offset = 0;
	lo->lo_sizelimit = 0;
	lo->lo_encrypt_key_size = 0;
	lo->lo_thread = NULL;
	memset(lo->lo_encrypt_key, 0, LO_KEY_SIZE);
	memset(lo->lo_crypt_name, 0, LO_NAME_SIZE);
	memset(lo->lo_file_name, 0, LO_NAME_SIZE);
	if (bdev) {
		bdput(bdev);
		invalidate_bdev(bdev);
	}
	set_capacity(lo->lo_disk, 0);
	loop_sysfs_exit(lo);
	if (bdev) {
		bd_set_size(bdev, 0);
		/* let user-space know about this change */
		kobject_uevent(&disk_to_dev(bdev->bd_disk)->kobj, KOBJ_CHANGE);
	}
	mapping_set_gfp_mask(filp->f_mapping, gfp);
	lo->lo_state = Lo_unbound;
	/* This is safe: open() is still holding a reference. */
	module_put(THIS_MODULE);
	if (lo->lo_flags & LO_FLAGS_PARTSCAN && bdev)
		ioctl_by_bdev(bdev, BLKRRPART, 0);
	lo->lo_flags = 0;
	if (!part_shift)
		lo->lo_disk->flags |= GENHD_FL_NO_PART_SCAN;
	mutex_unlock(&lo->lo_ctl_mutex);
	/*
	 * Need not hold lo_ctl_mutex to fput backing file.
	 * Calling fput holding lo_ctl_mutex triggers a circular
	 * lock dependency possibility warning as fput can take
	 * bd_mutex which is usually taken before lo_ctl_mutex.
	 */
	fput(filp);
	return 0;
}

static int
loop_set_status(struct loop_device *lo, const struct loop_info64 *info)
{
	int err;
	struct loop_func_table *xfer;
	kuid_t uid = current_uid();

	if (lo->lo_encrypt_key_size &&
	    !uid_eq(lo->lo_key_owner, uid) &&
	    !capable(CAP_SYS_ADMIN))
		return -EPERM;
	if (lo->lo_state != Lo_bound)
		return -ENXIO;
	if ((unsigned int) info->lo_encrypt_key_size > LO_KEY_SIZE)
		return -EINVAL;

	err = loop_release_xfer(lo);
	if (err)
		return err;

	if (info->lo_encrypt_type) {
		unsigned int type = info->lo_encrypt_type;

		if (type >= MAX_LO_CRYPT)
			return -EINVAL;
		xfer = xfer_funcs[type];
		if (xfer == NULL)
			return -EINVAL;
	} else
		xfer = NULL;

	err = loop_init_xfer(lo, xfer, info);
	if (err)
		return err;

	if (lo->lo_offset != info->lo_offset ||
	    lo->lo_sizelimit != info->lo_sizelimit)
		if (figure_loop_size(lo, info->lo_offset, info->lo_sizelimit))
			return -EFBIG;

	loop_config_discard(lo);

	memcpy(lo->lo_file_name, info->lo_file_name, LO_NAME_SIZE);
	memcpy(lo->lo_crypt_name, info->lo_crypt_name, LO_NAME_SIZE);
	lo->lo_file_name[LO_NAME_SIZE-1] = 0;
	lo->lo_crypt_name[LO_NAME_SIZE-1] = 0;

	if (!xfer)
		xfer = &none_funcs;
	lo->transfer = xfer->transfer;
	lo->ioctl = xfer->ioctl;

	if ((lo->lo_flags & LO_FLAGS_AUTOCLEAR) !=
	     (info->lo_flags & LO_FLAGS_AUTOCLEAR))
		lo->lo_flags ^= LO_FLAGS_AUTOCLEAR;

	if ((info->lo_flags & LO_FLAGS_PARTSCAN) &&
	     !(lo->lo_flags & LO_FLAGS_PARTSCAN)) {
		lo->lo_flags |= LO_FLAGS_PARTSCAN;
		lo->lo_disk->flags &= ~GENHD_FL_NO_PART_SCAN;
		ioctl_by_bdev(lo->lo_device, BLKRRPART, 0);
	}

	lo->lo_encrypt_key_size = info->lo_encrypt_key_size;
	lo->lo_init[0] = info->lo_init[0];
	lo->lo_init[1] = info->lo_init[1];
	if (info->lo_encrypt_key_size) {
		memcpy(lo->lo_encrypt_key, info->lo_encrypt_key,
		       info->lo_encrypt_key_size);
		lo->lo_key_owner = uid;
	}	

	return 0;
}

static int
loop_get_status(struct loop_device *lo, struct loop_info64 *info)
{
	struct file *file = lo->lo_backing_file;
	struct kstat stat;
	int error;

	if (lo->lo_state != Lo_bound)
		return -ENXIO;
	error = vfs_getattr(&file->f_path, &stat);
	if (error)
		return error;
	memset(info, 0, sizeof(*info));
	info->lo_number = lo->lo_number;
	info->lo_device = huge_encode_dev(stat.dev);
	info->lo_inode = stat.ino;
	info->lo_rdevice = huge_encode_dev(lo->lo_device ? stat.rdev : stat.dev);
	info->lo_offset = lo->lo_offset;
	info->lo_sizelimit = lo->lo_sizelimit;
	info->lo_flags = lo->lo_flags;
	memcpy(info->lo_file_name, lo->lo_file_name, LO_NAME_SIZE);
	memcpy(info->lo_crypt_name, lo->lo_crypt_name, LO_NAME_SIZE);
	info->lo_encrypt_type =
		lo->lo_encryption ? lo->lo_encryption->number : 0;
	if (lo->lo_encrypt_key_size && capable(CAP_SYS_ADMIN)) {
		info->lo_encrypt_key_size = lo->lo_encrypt_key_size;
		memcpy(info->lo_encrypt_key, lo->lo_encrypt_key,
		       lo->lo_encrypt_key_size);
	}
	return 0;
}

static void
loop_info64_from_old(const struct loop_info *info, struct loop_info64 *info64)
{
	memset(info64, 0, sizeof(*info64));
	info64->lo_number = info->lo_number;
	info64->lo_device = info->lo_device;
	info64->lo_inode = info->lo_inode;
	info64->lo_rdevice = info->lo_rdevice;
	info64->lo_offset = info->lo_offset;
	info64->lo_sizelimit = 0;
	info64->lo_encrypt_type = info->lo_encrypt_type;
	info64->lo_encrypt_key_size = info->lo_encrypt_key_size;
	info64->lo_flags = info->lo_flags;
	info64->lo_init[0] = info->lo_init[0];
	info64->lo_init[1] = info->lo_init[1];
	if (info->lo_encrypt_type == LO_CRYPT_CRYPTOAPI)
		memcpy(info64->lo_crypt_name, info->lo_name, LO_NAME_SIZE);
	else
		memcpy(info64->lo_file_name, info->lo_name, LO_NAME_SIZE);
	memcpy(info64->lo_encrypt_key, info->lo_encrypt_key, LO_KEY_SIZE);
}

static int
loop_info64_to_old(const struct loop_info64 *info64, struct loop_info *info)
{
	memset(info, 0, sizeof(*info));
	info->lo_number = info64->lo_number;
	info->lo_device = info64->lo_device;
	info->lo_inode = info64->lo_inode;
	info->lo_rdevice = info64->lo_rdevice;
	info->lo_offset = info64->lo_offset;
	info->lo_encrypt_type = info64->lo_encrypt_type;
	info->lo_encrypt_key_size = info64->lo_encrypt_key_size;
	info->lo_flags = info64->lo_flags;
	info->lo_init[0] = info64->lo_init[0];
	info->lo_init[1] = info64->lo_init[1];
	if (info->lo_encrypt_type == LO_CRYPT_CRYPTOAPI)
		memcpy(info->lo_name, info64->lo_crypt_name, LO_NAME_SIZE);
	else
		memcpy(info->lo_name, info64->lo_file_name, LO_NAME_SIZE);
	memcpy(info->lo_encrypt_key, info64->lo_encrypt_key, LO_KEY_SIZE);

	/* error in case values were truncated */
	if (info->lo_device != info64->lo_device ||
	    info->lo_rdevice != info64->lo_rdevice ||
	    info->lo_inode != info64->lo_inode ||
	    info->lo_offset != info64->lo_offset)
		return -EOVERFLOW;

	return 0;
}

static int
loop_set_status_old(struct loop_device *lo, const struct loop_info __user *arg)
{
	struct loop_info info;
	struct loop_info64 info64;

	if (copy_from_user(&info, arg, sizeof (struct loop_info)))
		return -EFAULT;
	loop_info64_from_old(&info, &info64);
	return loop_set_status(lo, &info64);
}

static int
loop_set_status64(struct loop_device *lo, const struct loop_info64 __user *arg)
{
	struct loop_info64 info64;

	if (copy_from_user(&info64, arg, sizeof (struct loop_info64)))
		return -EFAULT;
	return loop_set_status(lo, &info64);
}

static int
loop_get_status_old(struct loop_device *lo, struct loop_info __user *arg) {
	struct loop_info info;
	struct loop_info64 info64;
	int err = 0;

	if (!arg)
		err = -EINVAL;
	if (!err)
		err = loop_get_status(lo, &info64);
	if (!err)
		err = loop_info64_to_old(&info64, &info);
	if (!err && copy_to_user(arg, &info, sizeof(info)))
		err = -EFAULT;

	return err;
}

static int
loop_get_status64(struct loop_device *lo, struct loop_info64 __user *arg) {
	struct loop_info64 info64;
	int err = 0;

	if (!arg)
		err = -EINVAL;
	if (!err)
		err = loop_get_status(lo, &info64);
	if (!err && copy_to_user(arg, &info64, sizeof(info64)))
		err = -EFAULT;

	return err;
}

static int loop_set_capacity(struct loop_device *lo, struct block_device *bdev)
{
	if (unlikely(lo->lo_state != Lo_bound))
<<<<<<< HEAD
		goto out;
	err = figure_loop_size(lo, lo->lo_offset, lo->lo_sizelimit);
	if (unlikely(err))
		goto out;
	sec = get_capacity(lo->lo_disk);
	/* the width of sector_t may be narrow for bit-shift */
	sz = sec;
	sz <<= 9;
	bd_set_size(bdev, sz);
	/* let user-space know about the new size */
	kobject_uevent(&disk_to_dev(bdev->bd_disk)->kobj, KOBJ_CHANGE);
=======
		return -ENXIO;
>>>>>>> 8ca7cd1b

	return figure_loop_size(lo, lo->lo_offset, lo->lo_sizelimit);
}

static int lo_ioctl(struct block_device *bdev, fmode_t mode,
	unsigned int cmd, unsigned long arg)
{
	struct loop_device *lo = bdev->bd_disk->private_data;
	int err;

	mutex_lock_nested(&lo->lo_ctl_mutex, 1);
	switch (cmd) {
	case LOOP_SET_FD:
		err = loop_set_fd(lo, mode, bdev, arg);
		break;
	case LOOP_CHANGE_FD:
		err = loop_change_fd(lo, bdev, arg);
		break;
	case LOOP_CLR_FD:
		/* loop_clr_fd would have unlocked lo_ctl_mutex on success */
		err = loop_clr_fd(lo);
		if (!err)
			goto out_unlocked;
		break;
	case LOOP_SET_STATUS:
		err = -EPERM;
		if ((mode & FMODE_WRITE) || capable(CAP_SYS_ADMIN))
			err = loop_set_status_old(lo,
					(struct loop_info __user *)arg);
		break;
	case LOOP_GET_STATUS:
		err = loop_get_status_old(lo, (struct loop_info __user *) arg);
		break;
	case LOOP_SET_STATUS64:
		err = -EPERM;
		if ((mode & FMODE_WRITE) || capable(CAP_SYS_ADMIN))
			err = loop_set_status64(lo,
					(struct loop_info64 __user *) arg);
		break;
	case LOOP_GET_STATUS64:
		err = loop_get_status64(lo, (struct loop_info64 __user *) arg);
		break;
	case LOOP_SET_CAPACITY:
		err = -EPERM;
		if ((mode & FMODE_WRITE) || capable(CAP_SYS_ADMIN))
			err = loop_set_capacity(lo, bdev);
		break;
	default:
		err = lo->ioctl ? lo->ioctl(lo, cmd, arg) : -EINVAL;
	}
	mutex_unlock(&lo->lo_ctl_mutex);

out_unlocked:
	return err;
}

#ifdef CONFIG_COMPAT
struct compat_loop_info {
	compat_int_t	lo_number;      /* ioctl r/o */
	compat_dev_t	lo_device;      /* ioctl r/o */
	compat_ulong_t	lo_inode;       /* ioctl r/o */
	compat_dev_t	lo_rdevice;     /* ioctl r/o */
	compat_int_t	lo_offset;
	compat_int_t	lo_encrypt_type;
	compat_int_t	lo_encrypt_key_size;    /* ioctl w/o */
	compat_int_t	lo_flags;       /* ioctl r/o */
	char		lo_name[LO_NAME_SIZE];
	unsigned char	lo_encrypt_key[LO_KEY_SIZE]; /* ioctl w/o */
	compat_ulong_t	lo_init[2];
	char		reserved[4];
};

/*
 * Transfer 32-bit compatibility structure in userspace to 64-bit loop info
 * - noinlined to reduce stack space usage in main part of driver
 */
static noinline int
loop_info64_from_compat(const struct compat_loop_info __user *arg,
			struct loop_info64 *info64)
{
	struct compat_loop_info info;

	if (copy_from_user(&info, arg, sizeof(info)))
		return -EFAULT;

	memset(info64, 0, sizeof(*info64));
	info64->lo_number = info.lo_number;
	info64->lo_device = info.lo_device;
	info64->lo_inode = info.lo_inode;
	info64->lo_rdevice = info.lo_rdevice;
	info64->lo_offset = info.lo_offset;
	info64->lo_sizelimit = 0;
	info64->lo_encrypt_type = info.lo_encrypt_type;
	info64->lo_encrypt_key_size = info.lo_encrypt_key_size;
	info64->lo_flags = info.lo_flags;
	info64->lo_init[0] = info.lo_init[0];
	info64->lo_init[1] = info.lo_init[1];
	if (info.lo_encrypt_type == LO_CRYPT_CRYPTOAPI)
		memcpy(info64->lo_crypt_name, info.lo_name, LO_NAME_SIZE);
	else
		memcpy(info64->lo_file_name, info.lo_name, LO_NAME_SIZE);
	memcpy(info64->lo_encrypt_key, info.lo_encrypt_key, LO_KEY_SIZE);
	return 0;
}

/*
 * Transfer 64-bit loop info to 32-bit compatibility structure in userspace
 * - noinlined to reduce stack space usage in main part of driver
 */
static noinline int
loop_info64_to_compat(const struct loop_info64 *info64,
		      struct compat_loop_info __user *arg)
{
	struct compat_loop_info info;

	memset(&info, 0, sizeof(info));
	info.lo_number = info64->lo_number;
	info.lo_device = info64->lo_device;
	info.lo_inode = info64->lo_inode;
	info.lo_rdevice = info64->lo_rdevice;
	info.lo_offset = info64->lo_offset;
	info.lo_encrypt_type = info64->lo_encrypt_type;
	info.lo_encrypt_key_size = info64->lo_encrypt_key_size;
	info.lo_flags = info64->lo_flags;
	info.lo_init[0] = info64->lo_init[0];
	info.lo_init[1] = info64->lo_init[1];
	if (info.lo_encrypt_type == LO_CRYPT_CRYPTOAPI)
		memcpy(info.lo_name, info64->lo_crypt_name, LO_NAME_SIZE);
	else
		memcpy(info.lo_name, info64->lo_file_name, LO_NAME_SIZE);
	memcpy(info.lo_encrypt_key, info64->lo_encrypt_key, LO_KEY_SIZE);

	/* error in case values were truncated */
	if (info.lo_device != info64->lo_device ||
	    info.lo_rdevice != info64->lo_rdevice ||
	    info.lo_inode != info64->lo_inode ||
	    info.lo_offset != info64->lo_offset ||
	    info.lo_init[0] != info64->lo_init[0] ||
	    info.lo_init[1] != info64->lo_init[1])
		return -EOVERFLOW;

	if (copy_to_user(arg, &info, sizeof(info)))
		return -EFAULT;
	return 0;
}

static int
loop_set_status_compat(struct loop_device *lo,
		       const struct compat_loop_info __user *arg)
{
	struct loop_info64 info64;
	int ret;

	ret = loop_info64_from_compat(arg, &info64);
	if (ret < 0)
		return ret;
	return loop_set_status(lo, &info64);
}

static int
loop_get_status_compat(struct loop_device *lo,
		       struct compat_loop_info __user *arg)
{
	struct loop_info64 info64;
	int err = 0;

	if (!arg)
		err = -EINVAL;
	if (!err)
		err = loop_get_status(lo, &info64);
	if (!err)
		err = loop_info64_to_compat(&info64, arg);
	return err;
}

static int lo_compat_ioctl(struct block_device *bdev, fmode_t mode,
			   unsigned int cmd, unsigned long arg)
{
	struct loop_device *lo = bdev->bd_disk->private_data;
	int err;

	switch(cmd) {
	case LOOP_SET_STATUS:
		mutex_lock(&lo->lo_ctl_mutex);
		err = loop_set_status_compat(
			lo, (const struct compat_loop_info __user *) arg);
		mutex_unlock(&lo->lo_ctl_mutex);
		break;
	case LOOP_GET_STATUS:
		mutex_lock(&lo->lo_ctl_mutex);
		err = loop_get_status_compat(
			lo, (struct compat_loop_info __user *) arg);
		mutex_unlock(&lo->lo_ctl_mutex);
		break;
	case LOOP_SET_CAPACITY:
	case LOOP_CLR_FD:
	case LOOP_GET_STATUS64:
	case LOOP_SET_STATUS64:
		arg = (unsigned long) compat_ptr(arg);
	case LOOP_SET_FD:
	case LOOP_CHANGE_FD:
		err = lo_ioctl(bdev, mode, cmd, arg);
		break;
	default:
		err = -ENOIOCTLCMD;
		break;
	}
	return err;
}
#endif

static int lo_open(struct block_device *bdev, fmode_t mode)
{
	struct loop_device *lo;
	int err = 0;

	mutex_lock(&loop_index_mutex);
	lo = bdev->bd_disk->private_data;
	if (!lo) {
		err = -ENXIO;
		goto out;
	}

	mutex_lock(&lo->lo_ctl_mutex);
	lo->lo_refcnt++;
	mutex_unlock(&lo->lo_ctl_mutex);
out:
	mutex_unlock(&loop_index_mutex);
	return err;
}

static int lo_release(struct gendisk *disk, fmode_t mode)
{
	struct loop_device *lo = disk->private_data;
	int err;

	mutex_lock(&lo->lo_ctl_mutex);

	if (--lo->lo_refcnt)
		goto out;

	if (lo->lo_flags & LO_FLAGS_AUTOCLEAR) {
		/*
		 * In autoclear mode, stop the loop thread
		 * and remove configuration after last close.
		 */
		err = loop_clr_fd(lo);
		if (!err)
			goto out_unlocked;
	} else {
		/*
		 * Otherwise keep thread (if running) and config,
		 * but flush possible ongoing bios in thread.
		 */
		loop_flush(lo);
	}

out:
	mutex_unlock(&lo->lo_ctl_mutex);
out_unlocked:
	return 0;
}

static const struct block_device_operations lo_fops = {
	.owner =	THIS_MODULE,
	.open =		lo_open,
	.release =	lo_release,
	.ioctl =	lo_ioctl,
#ifdef CONFIG_COMPAT
	.compat_ioctl =	lo_compat_ioctl,
#endif
};

/*
 * And now the modules code and kernel interface.
 */
static int max_loop;
module_param(max_loop, int, S_IRUGO);
MODULE_PARM_DESC(max_loop, "Maximum number of loop devices");
module_param(max_part, int, S_IRUGO);
MODULE_PARM_DESC(max_part, "Maximum number of partitions per loop device");
MODULE_LICENSE("GPL");
MODULE_ALIAS_BLOCKDEV_MAJOR(LOOP_MAJOR);

int loop_register_transfer(struct loop_func_table *funcs)
{
	unsigned int n = funcs->number;

	if (n >= MAX_LO_CRYPT || xfer_funcs[n])
		return -EINVAL;
	xfer_funcs[n] = funcs;
	return 0;
}

static int unregister_transfer_cb(int id, void *ptr, void *data)
{
	struct loop_device *lo = ptr;
	struct loop_func_table *xfer = data;

	mutex_lock(&lo->lo_ctl_mutex);
	if (lo->lo_encryption == xfer)
		loop_release_xfer(lo);
	mutex_unlock(&lo->lo_ctl_mutex);
	return 0;
}

int loop_unregister_transfer(int number)
{
	unsigned int n = number;
	struct loop_func_table *xfer;

	if (n == 0 || n >= MAX_LO_CRYPT || (xfer = xfer_funcs[n]) == NULL)
		return -EINVAL;

	xfer_funcs[n] = NULL;
	idr_for_each(&loop_index_idr, &unregister_transfer_cb, xfer);
	return 0;
}

EXPORT_SYMBOL(loop_register_transfer);
EXPORT_SYMBOL(loop_unregister_transfer);

static int loop_add(struct loop_device **l, int i)
{
	struct loop_device *lo;
	struct gendisk *disk;
	int err;

	err = -ENOMEM;
	lo = kzalloc(sizeof(*lo), GFP_KERNEL);
	if (!lo)
		goto out;

	/* allocate id, if @id >= 0, we're requesting that specific id */
	if (i >= 0) {
		err = idr_alloc(&loop_index_idr, lo, i, i + 1, GFP_KERNEL);
		if (err == -ENOSPC)
			err = -EEXIST;
	} else {
		err = idr_alloc(&loop_index_idr, lo, 0, 0, GFP_KERNEL);
	}
	if (err < 0)
		goto out_free_dev;
	i = err;

	err = -ENOMEM;
	lo->lo_queue = blk_alloc_queue(GFP_KERNEL);
	if (!lo->lo_queue)
		goto out_free_dev;

	disk = lo->lo_disk = alloc_disk(1 << part_shift);
	if (!disk)
		goto out_free_queue;

	/*
	 * Disable partition scanning by default. The in-kernel partition
	 * scanning can be requested individually per-device during its
	 * setup. Userspace can always add and remove partitions from all
	 * devices. The needed partition minors are allocated from the
	 * extended minor space, the main loop device numbers will continue
	 * to match the loop minors, regardless of the number of partitions
	 * used.
	 *
	 * If max_part is given, partition scanning is globally enabled for
	 * all loop devices. The minors for the main loop devices will be
	 * multiples of max_part.
	 *
	 * Note: Global-for-all-devices, set-only-at-init, read-only module
	 * parameteters like 'max_loop' and 'max_part' make things needlessly
	 * complicated, are too static, inflexible and may surprise
	 * userspace tools. Parameters like this in general should be avoided.
	 */
	if (!part_shift)
		disk->flags |= GENHD_FL_NO_PART_SCAN;
	disk->flags |= GENHD_FL_EXT_DEVT;
	mutex_init(&lo->lo_ctl_mutex);
	lo->lo_number		= i;
	lo->lo_thread		= NULL;
	init_waitqueue_head(&lo->lo_event);
	init_waitqueue_head(&lo->lo_req_wait);
	spin_lock_init(&lo->lo_lock);
	disk->major		= LOOP_MAJOR;
	disk->first_minor	= i << part_shift;
	disk->fops		= &lo_fops;
	disk->private_data	= lo;
	disk->queue		= lo->lo_queue;
	sprintf(disk->disk_name, "loop%d", i);
	add_disk(disk);
	*l = lo;
	return lo->lo_number;

out_free_queue:
	blk_cleanup_queue(lo->lo_queue);
out_free_dev:
	kfree(lo);
out:
	return err;
}

static void loop_remove(struct loop_device *lo)
{
	del_gendisk(lo->lo_disk);
	blk_cleanup_queue(lo->lo_queue);
	put_disk(lo->lo_disk);
	kfree(lo);
}

static int find_free_cb(int id, void *ptr, void *data)
{
	struct loop_device *lo = ptr;
	struct loop_device **l = data;

	if (lo->lo_state == Lo_unbound) {
		*l = lo;
		return 1;
	}
	return 0;
}

static int loop_lookup(struct loop_device **l, int i)
{
	struct loop_device *lo;
	int ret = -ENODEV;

	if (i < 0) {
		int err;

		err = idr_for_each(&loop_index_idr, &find_free_cb, &lo);
		if (err == 1) {
			*l = lo;
			ret = lo->lo_number;
		}
		goto out;
	}

	/* lookup and return a specific i */
	lo = idr_find(&loop_index_idr, i);
	if (lo) {
		*l = lo;
		ret = lo->lo_number;
	}
out:
	return ret;
}

static struct kobject *loop_probe(dev_t dev, int *part, void *data)
{
	struct loop_device *lo;
	struct kobject *kobj;
	int err;

	mutex_lock(&loop_index_mutex);
	err = loop_lookup(&lo, MINOR(dev) >> part_shift);
	if (err < 0)
		err = loop_add(&lo, MINOR(dev) >> part_shift);
	if (err < 0)
		kobj = ERR_PTR(err);
	else
		kobj = get_disk(lo->lo_disk);
	mutex_unlock(&loop_index_mutex);

	*part = 0;
	return kobj;
}

static long loop_control_ioctl(struct file *file, unsigned int cmd,
			       unsigned long parm)
{
	struct loop_device *lo;
	int ret = -ENOSYS;

	mutex_lock(&loop_index_mutex);
	switch (cmd) {
	case LOOP_CTL_ADD:
		ret = loop_lookup(&lo, parm);
		if (ret >= 0) {
			ret = -EEXIST;
			break;
		}
		ret = loop_add(&lo, parm);
		break;
	case LOOP_CTL_REMOVE:
		ret = loop_lookup(&lo, parm);
		if (ret < 0)
			break;
		mutex_lock(&lo->lo_ctl_mutex);
		if (lo->lo_state != Lo_unbound) {
			ret = -EBUSY;
			mutex_unlock(&lo->lo_ctl_mutex);
			break;
		}
		if (lo->lo_refcnt > 0) {
			ret = -EBUSY;
			mutex_unlock(&lo->lo_ctl_mutex);
			break;
		}
		lo->lo_disk->private_data = NULL;
		mutex_unlock(&lo->lo_ctl_mutex);
		idr_remove(&loop_index_idr, lo->lo_number);
		loop_remove(lo);
		break;
	case LOOP_CTL_GET_FREE:
		ret = loop_lookup(&lo, -1);
		if (ret >= 0)
			break;
		ret = loop_add(&lo, -1);
	}
	mutex_unlock(&loop_index_mutex);

	return ret;
}

static const struct file_operations loop_ctl_fops = {
	.open		= nonseekable_open,
	.unlocked_ioctl	= loop_control_ioctl,
	.compat_ioctl	= loop_control_ioctl,
	.owner		= THIS_MODULE,
	.llseek		= noop_llseek,
};

static struct miscdevice loop_misc = {
	.minor		= LOOP_CTRL_MINOR,
	.name		= "loop-control",
	.fops		= &loop_ctl_fops,
};

MODULE_ALIAS_MISCDEV(LOOP_CTRL_MINOR);
MODULE_ALIAS("devname:loop-control");

static int __init loop_init(void)
{
	int i, nr;
	unsigned long range;
	struct loop_device *lo;
	int err;

	err = misc_register(&loop_misc);
	if (err < 0)
		return err;

	part_shift = 0;
	if (max_part > 0) {
		part_shift = fls(max_part);

		/*
		 * Adjust max_part according to part_shift as it is exported
		 * to user space so that user can decide correct minor number
		 * if [s]he want to create more devices.
		 *
		 * Note that -1 is required because partition 0 is reserved
		 * for the whole disk.
		 */
		max_part = (1UL << part_shift) - 1;
	}

	if ((1UL << part_shift) > DISK_MAX_PARTS) {
		err = -EINVAL;
		goto misc_out;
	}

	if (max_loop > 1UL << (MINORBITS - part_shift)) {
		err = -EINVAL;
		goto misc_out;
	}

	/*
	 * If max_loop is specified, create that many devices upfront.
	 * This also becomes a hard limit. If max_loop is not specified,
	 * create CONFIG_BLK_DEV_LOOP_MIN_COUNT loop devices at module
	 * init time. Loop devices can be requested on-demand with the
	 * /dev/loop-control interface, or be instantiated by accessing
	 * a 'dead' device node.
	 */
	if (max_loop) {
		nr = max_loop;
		range = max_loop << part_shift;
	} else {
		nr = CONFIG_BLK_DEV_LOOP_MIN_COUNT;
		range = 1UL << MINORBITS;
	}

	if (register_blkdev(LOOP_MAJOR, "loop")) {
		err = -EIO;
		goto misc_out;
	}

	blk_register_region(MKDEV(LOOP_MAJOR, 0), range,
				  THIS_MODULE, loop_probe, NULL, NULL);

	/* pre-create number of devices given by config or max_loop */
	mutex_lock(&loop_index_mutex);
	for (i = 0; i < nr; i++)
		loop_add(&lo, i);
	mutex_unlock(&loop_index_mutex);

	printk(KERN_INFO "loop: module loaded\n");
	return 0;

misc_out:
	misc_deregister(&loop_misc);
	return err;
}

static int loop_exit_cb(int id, void *ptr, void *data)
{
	struct loop_device *lo = ptr;

	loop_remove(lo);
	return 0;
}

static void __exit loop_exit(void)
{
	unsigned long range;

	range = max_loop ? max_loop << part_shift : 1UL << MINORBITS;

	idr_for_each(&loop_index_idr, &loop_exit_cb, NULL);
	idr_destroy(&loop_index_idr);

	blk_unregister_region(MKDEV(LOOP_MAJOR, 0), range);
	unregister_blkdev(LOOP_MAJOR, "loop");

	misc_deregister(&loop_misc);
}

module_init(loop_init);
module_exit(loop_exit);

#ifndef MODULE
static int __init max_loop_setup(char *str)
{
	max_loop = simple_strtol(str, NULL, 0);
	return 1;
}

__setup("max_loop=", max_loop_setup);
#endif<|MERGE_RESOLUTION|>--- conflicted
+++ resolved
@@ -1284,21 +1284,7 @@
 static int loop_set_capacity(struct loop_device *lo, struct block_device *bdev)
 {
 	if (unlikely(lo->lo_state != Lo_bound))
-<<<<<<< HEAD
-		goto out;
-	err = figure_loop_size(lo, lo->lo_offset, lo->lo_sizelimit);
-	if (unlikely(err))
-		goto out;
-	sec = get_capacity(lo->lo_disk);
-	/* the width of sector_t may be narrow for bit-shift */
-	sz = sec;
-	sz <<= 9;
-	bd_set_size(bdev, sz);
-	/* let user-space know about the new size */
-	kobject_uevent(&disk_to_dev(bdev->bd_disk)->kobj, KOBJ_CHANGE);
-=======
 		return -ENXIO;
->>>>>>> 8ca7cd1b
 
 	return figure_loop_size(lo, lo->lo_offset, lo->lo_sizelimit);
 }
