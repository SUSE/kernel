// SPDX-License-Identifier: GPL-2.0-only
/*
 * Copyright 1993 by Theodore Ts'o.
 */
#include <linux/module.h>
#include <linux/moduleparam.h>
#include <linux/sched.h>
#include <linux/fs.h>
#include <linux/pagemap.h>
#include <linux/file.h>
#include <linux/stat.h>
#include <linux/errno.h>
#include <linux/major.h>
#include <linux/wait.h>
#include <linux/blkpg.h>
#include <linux/init.h>
#include <linux/swap.h>
#include <linux/slab.h>
#include <linux/compat.h>
#include <linux/suspend.h>
#include <linux/freezer.h>
#include <linux/mutex.h>
#include <linux/writeback.h>
#include <linux/completion.h>
#include <linux/highmem.h>
#include <linux/splice.h>
#include <linux/sysfs.h>
#include <linux/miscdevice.h>
#include <linux/falloc.h>
#include <linux/uio.h>
#include <linux/ioprio.h>
#include <linux/blk-cgroup.h>
#include <linux/sched/mm.h>
#include <linux/statfs.h>
#include <linux/uaccess.h>
#include <linux/blk-mq.h>
#include <linux/spinlock.h>
#include <uapi/linux/loop.h>

/* Possible states of device */
enum {
	Lo_unbound,
	Lo_bound,
	Lo_rundown,
	Lo_deleting,
};

struct loop_func_table;

struct loop_device {
	int		lo_number;
	loff_t		lo_offset;
	loff_t		lo_sizelimit;
	int		lo_flags;
	char		lo_file_name[LO_NAME_SIZE];

	struct file *	lo_backing_file;
	struct block_device *lo_device;

	gfp_t		old_gfp_mask;

	spinlock_t		lo_lock;
	int			lo_state;
	spinlock_t              lo_work_lock;
	struct workqueue_struct *workqueue;
	struct work_struct      rootcg_work;
	struct list_head        rootcg_cmd_list;
	struct list_head        idle_worker_list;
	struct rb_root          worker_tree;
	struct timer_list       timer;
	bool			use_dio;
	bool			sysfs_inited;

	struct request_queue	*lo_queue;
	struct blk_mq_tag_set	tag_set;
	struct gendisk		*lo_disk;
	struct mutex		lo_mutex;
	bool			idr_visible;
};

struct loop_cmd {
	struct list_head list_entry;
	bool use_aio; /* use AIO interface to handle I/O */
	atomic_t ref; /* only for aio */
	long ret;
	struct kiocb iocb;
	struct bio_vec *bvec;
	struct cgroup_subsys_state *blkcg_css;
	struct cgroup_subsys_state *memcg_css;
};

#define LOOP_IDLE_WORKER_TIMEOUT (60 * HZ)
#define LOOP_DEFAULT_HW_Q_DEPTH 128

static DEFINE_IDR(loop_index_idr);
static DEFINE_MUTEX(loop_ctl_mutex);
static DEFINE_MUTEX(loop_validate_mutex);

/**
 * loop_global_lock_killable() - take locks for safe loop_validate_file() test
 *
 * @lo: struct loop_device
 * @global: true if @lo is about to bind another "struct loop_device", false otherwise
 *
 * Returns 0 on success, -EINTR otherwise.
 *
 * Since loop_validate_file() traverses on other "struct loop_device" if
 * is_loop_device() is true, we need a global lock for serializing concurrent
 * loop_configure()/loop_change_fd()/__loop_clr_fd() calls.
 */
static int loop_global_lock_killable(struct loop_device *lo, bool global)
{
	int err;

	if (global) {
		err = mutex_lock_killable(&loop_validate_mutex);
		if (err)
			return err;
	}
	err = mutex_lock_killable(&lo->lo_mutex);
	if (err && global)
		mutex_unlock(&loop_validate_mutex);
	return err;
}

/**
 * loop_global_unlock() - release locks taken by loop_global_lock_killable()
 *
 * @lo: struct loop_device
 * @global: true if @lo was about to bind another "struct loop_device", false otherwise
 */
static void loop_global_unlock(struct loop_device *lo, bool global)
{
	mutex_unlock(&lo->lo_mutex);
	if (global)
		mutex_unlock(&loop_validate_mutex);
}

static int max_part;
static int part_shift;

static loff_t get_size(loff_t offset, loff_t sizelimit, struct file *file)
{
	loff_t loopsize;

	/* Compute loopsize in bytes */
	loopsize = i_size_read(file->f_mapping->host);
	if (offset > 0)
		loopsize -= offset;
	/* offset is beyond i_size, weird but possible */
	if (loopsize < 0)
		return 0;

	if (sizelimit > 0 && sizelimit < loopsize)
		loopsize = sizelimit;
	/*
	 * Unfortunately, if we want to do I/O on the device,
	 * the number of 512-byte sectors has to fit into a sector_t.
	 */
	return loopsize >> 9;
}

static loff_t get_loop_size(struct loop_device *lo, struct file *file)
{
	return get_size(lo->lo_offset, lo->lo_sizelimit, file);
}

/*
 * We support direct I/O only if lo_offset is aligned with the logical I/O size
 * of backing device, and the logical block size of loop is bigger than that of
 * the backing device.
 */
static bool lo_bdev_can_use_dio(struct loop_device *lo,
		struct block_device *backing_bdev)
{
	unsigned short sb_bsize = bdev_logical_block_size(backing_bdev);

	if (queue_logical_block_size(lo->lo_queue) < sb_bsize)
		return false;
	if (lo->lo_offset & (sb_bsize - 1))
		return false;
	return true;
}

static void __loop_update_dio(struct loop_device *lo, bool dio)
{
	struct file *file = lo->lo_backing_file;
	struct inode *inode = file->f_mapping->host;
	struct block_device *backing_bdev = NULL;
	bool use_dio;

	if (S_ISBLK(inode->i_mode))
		backing_bdev = I_BDEV(inode);
	else if (inode->i_sb->s_bdev)
		backing_bdev = inode->i_sb->s_bdev;

	use_dio = dio && (file->f_mode & FMODE_CAN_ODIRECT) &&
		(!backing_bdev || lo_bdev_can_use_dio(lo, backing_bdev));

	if (lo->use_dio == use_dio)
		return;

	/* flush dirty pages before changing direct IO */
	vfs_fsync(file, 0);

	/*
	 * The flag of LO_FLAGS_DIRECT_IO is handled similarly with
	 * LO_FLAGS_READ_ONLY, both are set from kernel, and losetup
	 * will get updated by ioctl(LOOP_GET_STATUS)
	 */
	if (lo->lo_state == Lo_bound)
		blk_mq_freeze_queue(lo->lo_queue);
	lo->use_dio = use_dio;
	if (use_dio)
		lo->lo_flags |= LO_FLAGS_DIRECT_IO;
	else
		lo->lo_flags &= ~LO_FLAGS_DIRECT_IO;
	if (lo->lo_state == Lo_bound)
		blk_mq_unfreeze_queue(lo->lo_queue);
}

/**
 * loop_set_size() - sets device size and notifies userspace
 * @lo: struct loop_device to set the size for
 * @size: new size of the loop device
 *
 * Callers must validate that the size passed into this function fits into
 * a sector_t, eg using loop_validate_size()
 */
static void loop_set_size(struct loop_device *lo, loff_t size)
{
	if (!set_capacity_and_notify(lo->lo_disk, size))
		kobject_uevent(&disk_to_dev(lo->lo_disk)->kobj, KOBJ_CHANGE);
}

static int lo_write_bvec(struct file *file, struct bio_vec *bvec, loff_t *ppos)
{
	struct iov_iter i;
	ssize_t bw;

	iov_iter_bvec(&i, ITER_SOURCE, bvec, 1, bvec->bv_len);

	bw = vfs_iter_write(file, &i, ppos, 0);

	if (likely(bw ==  bvec->bv_len))
		return 0;

	printk_ratelimited(KERN_ERR
		"loop: Write error at byte offset %llu, length %i.\n",
		(unsigned long long)*ppos, bvec->bv_len);
	if (bw >= 0)
		bw = -EIO;
	return bw;
}

static int lo_write_simple(struct loop_device *lo, struct request *rq,
		loff_t pos)
{
	struct bio_vec bvec;
	struct req_iterator iter;
	int ret = 0;

	rq_for_each_segment(bvec, rq, iter) {
		ret = lo_write_bvec(lo->lo_backing_file, &bvec, &pos);
		if (ret < 0)
			break;
		cond_resched();
	}

	return ret;
}

static int lo_read_simple(struct loop_device *lo, struct request *rq,
		loff_t pos)
{
	struct bio_vec bvec;
	struct req_iterator iter;
	struct iov_iter i;
	ssize_t len;

	rq_for_each_segment(bvec, rq, iter) {
		iov_iter_bvec(&i, ITER_DEST, &bvec, 1, bvec.bv_len);
		len = vfs_iter_read(lo->lo_backing_file, &i, &pos, 0);
		if (len < 0)
			return len;

		flush_dcache_page(bvec.bv_page);

		if (len != bvec.bv_len) {
			struct bio *bio;

			__rq_for_each_bio(bio, rq)
				zero_fill_bio(bio);
			break;
		}
		cond_resched();
	}

	return 0;
}

static void loop_clear_limits(struct loop_device *lo, int mode)
{
	struct queue_limits lim = queue_limits_start_update(lo->lo_queue);

	if (mode & FALLOC_FL_ZERO_RANGE)
		lim.max_write_zeroes_sectors = 0;

	if (mode & FALLOC_FL_PUNCH_HOLE) {
		lim.max_hw_discard_sectors = 0;
		lim.discard_granularity = 0;
	}

	queue_limits_commit_update(lo->lo_queue, &lim);
}

static int lo_fallocate(struct loop_device *lo, struct request *rq, loff_t pos,
			int mode)
{
	/*
	 * We use fallocate to manipulate the space mappings used by the image
	 * a.k.a. discard/zerorange.
	 */
	struct file *file = lo->lo_backing_file;
	int ret;

	mode |= FALLOC_FL_KEEP_SIZE;

	if (!bdev_max_discard_sectors(lo->lo_device))
		return -EOPNOTSUPP;

	ret = file->f_op->fallocate(file, mode, pos, blk_rq_bytes(rq));
	if (unlikely(ret && ret != -EINVAL && ret != -EOPNOTSUPP))
		return -EIO;

	/*
	 * We initially configure the limits in a hope that fallocate is
	 * supported and clear them here if that turns out not to be true.
	 */
	if (unlikely(ret == -EOPNOTSUPP))
		loop_clear_limits(lo, mode);

	return ret;
}

static int lo_req_flush(struct loop_device *lo, struct request *rq)
{
	int ret = vfs_fsync(lo->lo_backing_file, 0);
	if (unlikely(ret && ret != -EINVAL))
		ret = -EIO;

	return ret;
}

static void lo_complete_rq(struct request *rq)
{
	struct loop_cmd *cmd = blk_mq_rq_to_pdu(rq);
	blk_status_t ret = BLK_STS_OK;

	if (!cmd->use_aio || cmd->ret < 0 || cmd->ret == blk_rq_bytes(rq) ||
	    req_op(rq) != REQ_OP_READ) {
		if (cmd->ret < 0)
			ret = errno_to_blk_status(cmd->ret);
		goto end_io;
	}

	/*
	 * Short READ - if we got some data, advance our request and
	 * retry it. If we got no data, end the rest with EIO.
	 */
	if (cmd->ret) {
		blk_update_request(rq, BLK_STS_OK, cmd->ret);
		cmd->ret = 0;
		blk_mq_requeue_request(rq, true);
	} else {
		if (cmd->use_aio) {
			struct bio *bio = rq->bio;

			while (bio) {
				zero_fill_bio(bio);
				bio = bio->bi_next;
			}
		}
		ret = BLK_STS_IOERR;
end_io:
		blk_mq_end_request(rq, ret);
	}
}

static void lo_rw_aio_do_completion(struct loop_cmd *cmd)
{
	struct request *rq = blk_mq_rq_from_pdu(cmd);

	if (!atomic_dec_and_test(&cmd->ref))
		return;
	kfree(cmd->bvec);
	cmd->bvec = NULL;
	if (likely(!blk_should_fake_timeout(rq->q)))
		blk_mq_complete_request(rq);
}

static void lo_rw_aio_complete(struct kiocb *iocb, long ret)
{
	struct loop_cmd *cmd = container_of(iocb, struct loop_cmd, iocb);

	cmd->ret = ret;
	lo_rw_aio_do_completion(cmd);
}

static int lo_rw_aio(struct loop_device *lo, struct loop_cmd *cmd,
		     loff_t pos, int rw)
{
	struct iov_iter iter;
	struct req_iterator rq_iter;
	struct bio_vec *bvec;
	struct request *rq = blk_mq_rq_from_pdu(cmd);
	struct bio *bio = rq->bio;
	struct file *file = lo->lo_backing_file;
	struct bio_vec tmp;
	unsigned int offset;
	int nr_bvec = 0;
	int ret;

	rq_for_each_bvec(tmp, rq, rq_iter)
		nr_bvec++;

	if (rq->bio != rq->biotail) {

		bvec = kmalloc_array(nr_bvec, sizeof(struct bio_vec),
				     GFP_NOIO);
		if (!bvec)
			return -EIO;
		cmd->bvec = bvec;

		/*
		 * The bios of the request may be started from the middle of
		 * the 'bvec' because of bio splitting, so we can't directly
		 * copy bio->bi_iov_vec to new bvec. The rq_for_each_bvec
		 * API will take care of all details for us.
		 */
		rq_for_each_bvec(tmp, rq, rq_iter) {
			*bvec = tmp;
			bvec++;
		}
		bvec = cmd->bvec;
		offset = 0;
	} else {
		/*
		 * Same here, this bio may be started from the middle of the
		 * 'bvec' because of bio splitting, so offset from the bvec
		 * must be passed to iov iterator
		 */
		offset = bio->bi_iter.bi_bvec_done;
		bvec = __bvec_iter_bvec(bio->bi_io_vec, bio->bi_iter);
	}
	atomic_set(&cmd->ref, 2);

	iov_iter_bvec(&iter, rw, bvec, nr_bvec, blk_rq_bytes(rq));
	iter.iov_offset = offset;

	cmd->iocb.ki_pos = pos;
	cmd->iocb.ki_filp = file;
	cmd->iocb.ki_complete = lo_rw_aio_complete;
	cmd->iocb.ki_flags = IOCB_DIRECT;
	cmd->iocb.ki_ioprio = IOPRIO_PRIO_VALUE(IOPRIO_CLASS_NONE, 0);

	if (rw == ITER_SOURCE)
		ret = file->f_op->write_iter(&cmd->iocb, &iter);
	else
		ret = file->f_op->read_iter(&cmd->iocb, &iter);

	lo_rw_aio_do_completion(cmd);

	if (ret != -EIOCBQUEUED)
		lo_rw_aio_complete(&cmd->iocb, ret);
	return 0;
}

static int do_req_filebacked(struct loop_device *lo, struct request *rq)
{
	struct loop_cmd *cmd = blk_mq_rq_to_pdu(rq);
	loff_t pos = ((loff_t) blk_rq_pos(rq) << 9) + lo->lo_offset;

	/*
	 * lo_write_simple and lo_read_simple should have been covered
	 * by io submit style function like lo_rw_aio(), one blocker
	 * is that lo_read_simple() need to call flush_dcache_page after
	 * the page is written from kernel, and it isn't easy to handle
	 * this in io submit style function which submits all segments
	 * of the req at one time. And direct read IO doesn't need to
	 * run flush_dcache_page().
	 */
	switch (req_op(rq)) {
	case REQ_OP_FLUSH:
		return lo_req_flush(lo, rq);
	case REQ_OP_WRITE_ZEROES:
		/*
		 * If the caller doesn't want deallocation, call zeroout to
		 * write zeroes the range.  Otherwise, punch them out.
		 */
		return lo_fallocate(lo, rq, pos,
			(rq->cmd_flags & REQ_NOUNMAP) ?
				FALLOC_FL_ZERO_RANGE :
				FALLOC_FL_PUNCH_HOLE);
	case REQ_OP_DISCARD:
		return lo_fallocate(lo, rq, pos, FALLOC_FL_PUNCH_HOLE);
	case REQ_OP_WRITE:
		if (cmd->use_aio)
			return lo_rw_aio(lo, cmd, pos, ITER_SOURCE);
		else
			return lo_write_simple(lo, rq, pos);
	case REQ_OP_READ:
		if (cmd->use_aio)
			return lo_rw_aio(lo, cmd, pos, ITER_DEST);
		else
			return lo_read_simple(lo, rq, pos);
	default:
		WARN_ON_ONCE(1);
		return -EIO;
	}
}

static inline void loop_update_dio(struct loop_device *lo)
{
	__loop_update_dio(lo, (lo->lo_backing_file->f_flags & O_DIRECT) |
				lo->use_dio);
}

static void loop_reread_partitions(struct loop_device *lo)
{
	int rc;

	mutex_lock(&lo->lo_disk->open_mutex);
	rc = bdev_disk_changed(lo->lo_disk, false);
	mutex_unlock(&lo->lo_disk->open_mutex);
	if (rc)
		pr_warn("%s: partition scan of loop%d (%s) failed (rc=%d)\n",
			__func__, lo->lo_number, lo->lo_file_name, rc);
}

static inline int is_loop_device(struct file *file)
{
	struct inode *i = file->f_mapping->host;

	return i && S_ISBLK(i->i_mode) && imajor(i) == LOOP_MAJOR;
}

static int loop_validate_file(struct file *file, struct block_device *bdev)
{
	struct inode	*inode = file->f_mapping->host;
	struct file	*f = file;

	/* Avoid recursion */
	while (is_loop_device(f)) {
		struct loop_device *l;

		lockdep_assert_held(&loop_validate_mutex);
		if (f->f_mapping->host->i_rdev == bdev->bd_dev)
			return -EBADF;

		l = I_BDEV(f->f_mapping->host)->bd_disk->private_data;
		if (l->lo_state != Lo_bound)
			return -EINVAL;
		/* Order wrt setting lo->lo_backing_file in loop_configure(). */
		rmb();
		f = l->lo_backing_file;
	}
	if (!S_ISREG(inode->i_mode) && !S_ISBLK(inode->i_mode))
		return -EINVAL;
	return 0;
}

/*
 * loop_change_fd switched the backing store of a loopback device to
 * a new file. This is useful for operating system installers to free up
 * the original file and in High Availability environments to switch to
 * an alternative location for the content in case of server meltdown.
 * This can only work if the loop device is used read-only, and if the
 * new backing store is the same size and type as the old backing store.
 */
static int loop_change_fd(struct loop_device *lo, struct block_device *bdev,
			  unsigned int arg)
{
	struct file *file = fget(arg);
	struct file *old_file;
	int error;
	bool partscan;
	bool is_loop;

	if (!file)
		return -EBADF;

	/* suppress uevents while reconfiguring the device */
	dev_set_uevent_suppress(disk_to_dev(lo->lo_disk), 1);

	is_loop = is_loop_device(file);
	error = loop_global_lock_killable(lo, is_loop);
	if (error)
		goto out_putf;
	error = -ENXIO;
	if (lo->lo_state != Lo_bound)
		goto out_err;

	/* the loop device has to be read-only */
	error = -EINVAL;
	if (!(lo->lo_flags & LO_FLAGS_READ_ONLY))
		goto out_err;

	error = loop_validate_file(file, bdev);
	if (error)
		goto out_err;

	old_file = lo->lo_backing_file;

	error = -EINVAL;

	/* size of the new backing store needs to be the same */
	if (get_loop_size(lo, file) != get_loop_size(lo, old_file))
		goto out_err;

	/* and ... switch */
	disk_force_media_change(lo->lo_disk);
	blk_mq_freeze_queue(lo->lo_queue);
	mapping_set_gfp_mask(old_file->f_mapping, lo->old_gfp_mask);
	lo->lo_backing_file = file;
	lo->old_gfp_mask = mapping_gfp_mask(file->f_mapping);
	mapping_set_gfp_mask(file->f_mapping,
			     lo->old_gfp_mask & ~(__GFP_IO|__GFP_FS));
	loop_update_dio(lo);
	blk_mq_unfreeze_queue(lo->lo_queue);
	partscan = lo->lo_flags & LO_FLAGS_PARTSCAN;
	loop_global_unlock(lo, is_loop);

	/*
	 * Flush loop_validate_file() before fput(), for l->lo_backing_file
	 * might be pointing at old_file which might be the last reference.
	 */
	if (!is_loop) {
		mutex_lock(&loop_validate_mutex);
		mutex_unlock(&loop_validate_mutex);
	}
	/*
	 * We must drop file reference outside of lo_mutex as dropping
	 * the file ref can take open_mutex which creates circular locking
	 * dependency.
	 */
	fput(old_file);
	if (partscan)
		loop_reread_partitions(lo);

	error = 0;
done:
	/* enable and uncork uevent now that we are done */
	dev_set_uevent_suppress(disk_to_dev(lo->lo_disk), 0);
	return error;

out_err:
	loop_global_unlock(lo, is_loop);
out_putf:
	fput(file);
	goto done;
}

/* loop sysfs attributes */

static ssize_t loop_attr_show(struct device *dev, char *page,
			      ssize_t (*callback)(struct loop_device *, char *))
{
	struct gendisk *disk = dev_to_disk(dev);
	struct loop_device *lo = disk->private_data;

	return callback(lo, page);
}

#define LOOP_ATTR_RO(_name)						\
static ssize_t loop_attr_##_name##_show(struct loop_device *, char *);	\
static ssize_t loop_attr_do_show_##_name(struct device *d,		\
				struct device_attribute *attr, char *b)	\
{									\
	return loop_attr_show(d, b, loop_attr_##_name##_show);		\
}									\
static struct device_attribute loop_attr_##_name =			\
	__ATTR(_name, 0444, loop_attr_do_show_##_name, NULL);

static ssize_t loop_attr_backing_file_show(struct loop_device *lo, char *buf)
{
	ssize_t ret;
	char *p = NULL;

	spin_lock_irq(&lo->lo_lock);
	if (lo->lo_backing_file)
		p = file_path(lo->lo_backing_file, buf, PAGE_SIZE - 1);
	spin_unlock_irq(&lo->lo_lock);

	if (IS_ERR_OR_NULL(p))
		ret = PTR_ERR(p);
	else {
		ret = strlen(p);
		memmove(buf, p, ret);
		buf[ret++] = '\n';
		buf[ret] = 0;
	}

	return ret;
}

static ssize_t loop_attr_offset_show(struct loop_device *lo, char *buf)
{
	return sysfs_emit(buf, "%llu\n", (unsigned long long)lo->lo_offset);
}

static ssize_t loop_attr_sizelimit_show(struct loop_device *lo, char *buf)
{
	return sysfs_emit(buf, "%llu\n", (unsigned long long)lo->lo_sizelimit);
}

static ssize_t loop_attr_autoclear_show(struct loop_device *lo, char *buf)
{
	int autoclear = (lo->lo_flags & LO_FLAGS_AUTOCLEAR);

	return sysfs_emit(buf, "%s\n", autoclear ? "1" : "0");
}

static ssize_t loop_attr_partscan_show(struct loop_device *lo, char *buf)
{
	int partscan = (lo->lo_flags & LO_FLAGS_PARTSCAN);

	return sysfs_emit(buf, "%s\n", partscan ? "1" : "0");
}

static ssize_t loop_attr_dio_show(struct loop_device *lo, char *buf)
{
	int dio = (lo->lo_flags & LO_FLAGS_DIRECT_IO);

	return sysfs_emit(buf, "%s\n", dio ? "1" : "0");
}

LOOP_ATTR_RO(backing_file);
LOOP_ATTR_RO(offset);
LOOP_ATTR_RO(sizelimit);
LOOP_ATTR_RO(autoclear);
LOOP_ATTR_RO(partscan);
LOOP_ATTR_RO(dio);

static struct attribute *loop_attrs[] = {
	&loop_attr_backing_file.attr,
	&loop_attr_offset.attr,
	&loop_attr_sizelimit.attr,
	&loop_attr_autoclear.attr,
	&loop_attr_partscan.attr,
	&loop_attr_dio.attr,
	NULL,
};

static struct attribute_group loop_attribute_group = {
	.name = "loop",
	.attrs= loop_attrs,
};

static void loop_sysfs_init(struct loop_device *lo)
{
	lo->sysfs_inited = !sysfs_create_group(&disk_to_dev(lo->lo_disk)->kobj,
						&loop_attribute_group);
}

static void loop_sysfs_exit(struct loop_device *lo)
{
	if (lo->sysfs_inited)
		sysfs_remove_group(&disk_to_dev(lo->lo_disk)->kobj,
				   &loop_attribute_group);
}

static void loop_config_discard(struct loop_device *lo,
		struct queue_limits *lim)
{
	struct file *file = lo->lo_backing_file;
	struct inode *inode = file->f_mapping->host;
	u32 granularity = 0, max_discard_sectors = 0;
	struct kstatfs sbuf;

	/*
	 * If the backing device is a block device, mirror its zeroing
	 * capability. Set the discard sectors to the block device's zeroing
	 * capabilities because loop discards result in blkdev_issue_zeroout(),
	 * not blkdev_issue_discard(). This maintains consistent behavior with
	 * file-backed loop devices: discarded regions read back as zero.
	 */
	if (S_ISBLK(inode->i_mode)) {
		struct request_queue *backingq = bdev_get_queue(I_BDEV(inode));

		max_discard_sectors = backingq->limits.max_write_zeroes_sectors;
		granularity = bdev_discard_granularity(I_BDEV(inode)) ?:
			queue_physical_block_size(backingq);

	/*
	 * We use punch hole to reclaim the free space used by the
	 * image a.k.a. discard.
	 */
	} else if (file->f_op->fallocate && !vfs_statfs(&file->f_path, &sbuf)) {
		max_discard_sectors = UINT_MAX >> 9;
		granularity = sbuf.f_bsize;
	}

	lim->max_hw_discard_sectors = max_discard_sectors;
	lim->max_write_zeroes_sectors = max_discard_sectors;
	if (max_discard_sectors)
		lim->discard_granularity = granularity;
	else
		lim->discard_granularity = 0;
}

struct loop_worker {
	struct rb_node rb_node;
	struct work_struct work;
	struct list_head cmd_list;
	struct list_head idle_list;
	struct loop_device *lo;
	struct cgroup_subsys_state *blkcg_css;
	unsigned long last_ran_at;
};

static void loop_workfn(struct work_struct *work);

#ifdef CONFIG_BLK_CGROUP
static inline int queue_on_root_worker(struct cgroup_subsys_state *css)
{
	return !css || css == blkcg_root_css;
}
#else
static inline int queue_on_root_worker(struct cgroup_subsys_state *css)
{
	return !css;
}
#endif

static void loop_queue_work(struct loop_device *lo, struct loop_cmd *cmd)
{
	struct rb_node **node, *parent = NULL;
	struct loop_worker *cur_worker, *worker = NULL;
	struct work_struct *work;
	struct list_head *cmd_list;

	spin_lock_irq(&lo->lo_work_lock);

	if (queue_on_root_worker(cmd->blkcg_css))
		goto queue_work;

	node = &lo->worker_tree.rb_node;

	while (*node) {
		parent = *node;
		cur_worker = container_of(*node, struct loop_worker, rb_node);
		if (cur_worker->blkcg_css == cmd->blkcg_css) {
			worker = cur_worker;
			break;
		} else if ((long)cur_worker->blkcg_css < (long)cmd->blkcg_css) {
			node = &(*node)->rb_left;
		} else {
			node = &(*node)->rb_right;
		}
	}
	if (worker)
		goto queue_work;

	worker = kzalloc(sizeof(struct loop_worker), GFP_NOWAIT | __GFP_NOWARN);
	/*
	 * In the event we cannot allocate a worker, just queue on the
	 * rootcg worker and issue the I/O as the rootcg
	 */
	if (!worker) {
		cmd->blkcg_css = NULL;
		if (cmd->memcg_css)
			css_put(cmd->memcg_css);
		cmd->memcg_css = NULL;
		goto queue_work;
	}

	worker->blkcg_css = cmd->blkcg_css;
	css_get(worker->blkcg_css);
	INIT_WORK(&worker->work, loop_workfn);
	INIT_LIST_HEAD(&worker->cmd_list);
	INIT_LIST_HEAD(&worker->idle_list);
	worker->lo = lo;
	rb_link_node(&worker->rb_node, parent, node);
	rb_insert_color(&worker->rb_node, &lo->worker_tree);
queue_work:
	if (worker) {
		/*
		 * We need to remove from the idle list here while
		 * holding the lock so that the idle timer doesn't
		 * free the worker
		 */
		if (!list_empty(&worker->idle_list))
			list_del_init(&worker->idle_list);
		work = &worker->work;
		cmd_list = &worker->cmd_list;
	} else {
		work = &lo->rootcg_work;
		cmd_list = &lo->rootcg_cmd_list;
	}
	list_add_tail(&cmd->list_entry, cmd_list);
	queue_work(lo->workqueue, work);
	spin_unlock_irq(&lo->lo_work_lock);
}

static void loop_set_timer(struct loop_device *lo)
{
	timer_reduce(&lo->timer, jiffies + LOOP_IDLE_WORKER_TIMEOUT);
}

static void loop_free_idle_workers(struct loop_device *lo, bool delete_all)
{
	struct loop_worker *pos, *worker;

	spin_lock_irq(&lo->lo_work_lock);
	list_for_each_entry_safe(worker, pos, &lo->idle_worker_list,
				idle_list) {
		if (!delete_all &&
		    time_is_after_jiffies(worker->last_ran_at +
					  LOOP_IDLE_WORKER_TIMEOUT))
			break;
		list_del(&worker->idle_list);
		rb_erase(&worker->rb_node, &lo->worker_tree);
		css_put(worker->blkcg_css);
		kfree(worker);
	}
	if (!list_empty(&lo->idle_worker_list))
		loop_set_timer(lo);
	spin_unlock_irq(&lo->lo_work_lock);
}

static void loop_free_idle_workers_timer(struct timer_list *timer)
{
	struct loop_device *lo = container_of(timer, struct loop_device, timer);

	return loop_free_idle_workers(lo, false);
}

/**
 * loop_set_status_from_info - configure device from loop_info
 * @lo: struct loop_device to configure
 * @info: struct loop_info64 to configure the device with
 *
 * Configures the loop device parameters according to the passed
 * in loop_info64 configuration.
 */
static int
loop_set_status_from_info(struct loop_device *lo,
			  const struct loop_info64 *info)
{
	if ((unsigned int) info->lo_encrypt_key_size > LO_KEY_SIZE)
		return -EINVAL;

	switch (info->lo_encrypt_type) {
	case LO_CRYPT_NONE:
		break;
	case LO_CRYPT_XOR:
		pr_warn("support for the xor transformation has been removed.\n");
		return -EINVAL;
	case LO_CRYPT_CRYPTOAPI:
		pr_warn("support for cryptoloop has been removed.  Use dm-crypt instead.\n");
		return -EINVAL;
	default:
		return -EINVAL;
	}

	/* Avoid assigning overflow values */
	if (info->lo_offset > LLONG_MAX || info->lo_sizelimit > LLONG_MAX)
		return -EOVERFLOW;

	lo->lo_offset = info->lo_offset;
	lo->lo_sizelimit = info->lo_sizelimit;

	memcpy(lo->lo_file_name, info->lo_file_name, LO_NAME_SIZE);
	lo->lo_file_name[LO_NAME_SIZE-1] = 0;
	lo->lo_flags = info->lo_flags;
	return 0;
}

<<<<<<< HEAD
=======
static unsigned short loop_default_blocksize(struct loop_device *lo,
		struct block_device *backing_bdev)
{
	/* In case of direct I/O, match underlying block size */
	if ((lo->lo_backing_file->f_flags & O_DIRECT) && backing_bdev)
		return bdev_logical_block_size(backing_bdev);
	return SECTOR_SIZE;
}

static int loop_reconfigure_limits(struct loop_device *lo, unsigned short bsize)
{
	struct file *file = lo->lo_backing_file;
	struct inode *inode = file->f_mapping->host;
	struct block_device *backing_bdev = NULL;
	struct queue_limits lim;

	if (S_ISBLK(inode->i_mode))
		backing_bdev = I_BDEV(inode);
	else if (inode->i_sb->s_bdev)
		backing_bdev = inode->i_sb->s_bdev;

	if (!bsize)
		bsize = loop_default_blocksize(lo, backing_bdev);

	lim = queue_limits_start_update(lo->lo_queue);
	lim.logical_block_size = bsize;
	lim.physical_block_size = bsize;
	lim.io_min = bsize;
	lim.features &= ~(BLK_FEAT_WRITE_CACHE | BLK_FEAT_ROTATIONAL);
	if (file->f_op->fsync && !(lo->lo_flags & LO_FLAGS_READ_ONLY))
		lim.features |= BLK_FEAT_WRITE_CACHE;
	if (backing_bdev && !bdev_nonrot(backing_bdev))
		lim.features |= BLK_FEAT_ROTATIONAL;
	loop_config_discard(lo, &lim);
	return queue_limits_commit_update(lo->lo_queue, &lim);
}

>>>>>>> 2d5404ca
static int loop_configure(struct loop_device *lo, blk_mode_t mode,
			  struct block_device *bdev,
			  const struct loop_config *config)
{
	struct file *file = fget(config->fd);
	struct address_space *mapping;
	int error;
	loff_t size;
	bool partscan;
	bool is_loop;

	if (!file)
		return -EBADF;
	is_loop = is_loop_device(file);

	/* This is safe, since we have a reference from open(). */
	__module_get(THIS_MODULE);

	/*
	 * If we don't hold exclusive handle for the device, upgrade to it
	 * here to avoid changing device under exclusive owner.
	 */
	if (!(mode & BLK_OPEN_EXCL)) {
		error = bd_prepare_to_claim(bdev, loop_configure, NULL);
		if (error)
			goto out_putf;
	}

	error = loop_global_lock_killable(lo, is_loop);
	if (error)
		goto out_bdev;

	error = -EBUSY;
	if (lo->lo_state != Lo_unbound)
		goto out_unlock;

	error = loop_validate_file(file, bdev);
	if (error)
		goto out_unlock;

	mapping = file->f_mapping;

	if ((config->info.lo_flags & ~LOOP_CONFIGURE_SETTABLE_FLAGS) != 0) {
		error = -EINVAL;
		goto out_unlock;
	}

	error = loop_set_status_from_info(lo, &config->info);
	if (error)
		goto out_unlock;

	if (!(file->f_mode & FMODE_WRITE) || !(mode & BLK_OPEN_WRITE) ||
	    !file->f_op->write_iter)
		lo->lo_flags |= LO_FLAGS_READ_ONLY;

	if (!lo->workqueue) {
		lo->workqueue = alloc_workqueue("loop%d",
						WQ_UNBOUND | WQ_FREEZABLE,
						0, lo->lo_number);
		if (!lo->workqueue) {
			error = -ENOMEM;
			goto out_unlock;
		}
	}

	/* suppress uevents while reconfiguring the device */
	dev_set_uevent_suppress(disk_to_dev(lo->lo_disk), 1);

	disk_force_media_change(lo->lo_disk);
	set_disk_ro(lo->lo_disk, (lo->lo_flags & LO_FLAGS_READ_ONLY) != 0);

	lo->use_dio = lo->lo_flags & LO_FLAGS_DIRECT_IO;
	lo->lo_device = bdev;
	lo->lo_backing_file = file;
	lo->old_gfp_mask = mapping_gfp_mask(mapping);
	mapping_set_gfp_mask(mapping, lo->old_gfp_mask & ~(__GFP_IO|__GFP_FS));

	error = loop_reconfigure_limits(lo, config->block_size);
	if (error)
		goto out_unlock;

	loop_update_dio(lo);
	loop_sysfs_init(lo);

	size = get_loop_size(lo, file);
	loop_set_size(lo, size);

	/* Order wrt reading lo_state in loop_validate_file(). */
	wmb();

	lo->lo_state = Lo_bound;
	if (part_shift)
		lo->lo_flags |= LO_FLAGS_PARTSCAN;
	partscan = lo->lo_flags & LO_FLAGS_PARTSCAN;
	if (partscan)
		clear_bit(GD_SUPPRESS_PART_SCAN, &lo->lo_disk->state);

	/* enable and uncork uevent now that we are done */
	dev_set_uevent_suppress(disk_to_dev(lo->lo_disk), 0);

	loop_global_unlock(lo, is_loop);
	if (partscan)
		loop_reread_partitions(lo);

	if (!(mode & BLK_OPEN_EXCL))
		bd_abort_claiming(bdev, loop_configure);

	return 0;

out_unlock:
	loop_global_unlock(lo, is_loop);
out_bdev:
	if (!(mode & BLK_OPEN_EXCL))
		bd_abort_claiming(bdev, loop_configure);
out_putf:
	fput(file);
	/* This is safe: open() is still holding a reference. */
	module_put(THIS_MODULE);
	return error;
}

static void __loop_clr_fd(struct loop_device *lo)
{
	struct queue_limits lim;
	struct file *filp;
	gfp_t gfp = lo->old_gfp_mask;

	spin_lock_irq(&lo->lo_lock);
	filp = lo->lo_backing_file;
	lo->lo_backing_file = NULL;
	spin_unlock_irq(&lo->lo_lock);

	lo->lo_device = NULL;
	lo->lo_offset = 0;
	lo->lo_sizelimit = 0;
	memset(lo->lo_file_name, 0, LO_NAME_SIZE);

	/* reset the block size to the default */
	lim = queue_limits_start_update(lo->lo_queue);
	lim.logical_block_size = SECTOR_SIZE;
	lim.physical_block_size = SECTOR_SIZE;
	lim.io_min = SECTOR_SIZE;
	queue_limits_commit_update(lo->lo_queue, &lim);

	invalidate_disk(lo->lo_disk);
	loop_sysfs_exit(lo);
	/* let user-space know about this change */
	kobject_uevent(&disk_to_dev(lo->lo_disk)->kobj, KOBJ_CHANGE);
	mapping_set_gfp_mask(filp->f_mapping, gfp);
	/* This is safe: open() is still holding a reference. */
	module_put(THIS_MODULE);

	disk_force_media_change(lo->lo_disk);

	if (lo->lo_flags & LO_FLAGS_PARTSCAN) {
		int err;

		/*
		 * open_mutex has been held already in release path, so don't
		 * acquire it if this function is called in such case.
		 *
		 * If the reread partition isn't from release path, lo_refcnt
		 * must be at least one and it can only become zero when the
		 * current holder is released.
		 */
		err = bdev_disk_changed(lo->lo_disk, false);
		if (err)
			pr_warn("%s: partition scan of loop%d failed (rc=%d)\n",
				__func__, lo->lo_number, err);
		/* Device is gone, no point in returning error */
	}

	/*
	 * lo->lo_state is set to Lo_unbound here after above partscan has
	 * finished. There cannot be anybody else entering __loop_clr_fd() as
	 * Lo_rundown state protects us from all the other places trying to
	 * change the 'lo' device.
	 */
	lo->lo_flags = 0;
	if (!part_shift)
		set_bit(GD_SUPPRESS_PART_SCAN, &lo->lo_disk->state);
	mutex_lock(&lo->lo_mutex);
	lo->lo_state = Lo_unbound;
	mutex_unlock(&lo->lo_mutex);

	/*
	 * Need not hold lo_mutex to fput backing file. Calling fput holding
	 * lo_mutex triggers a circular lock dependency possibility warning as
	 * fput can take open_mutex which is usually taken before lo_mutex.
	 */
	fput(filp);
}

static int loop_clr_fd(struct loop_device *lo)
{
	int err;

	/*
	 * Since lo_ioctl() is called without locks held, it is possible that
	 * loop_configure()/loop_change_fd() and loop_clr_fd() run in parallel.
	 *
	 * Therefore, use global lock when setting Lo_rundown state in order to
	 * make sure that loop_validate_file() will fail if the "struct file"
	 * which loop_configure()/loop_change_fd() found via fget() was this
	 * loop device.
	 */
	err = loop_global_lock_killable(lo, true);
	if (err)
		return err;
	if (lo->lo_state != Lo_bound) {
		loop_global_unlock(lo, true);
		return -ENXIO;
	}
	/*
	 * Mark the device for removing the backing device on last close.
	 * If we are the only opener, also switch the state to roundown here to
	 * prevent new openers from coming in.
	 */

	lo->lo_flags |= LO_FLAGS_AUTOCLEAR;
	if (disk_openers(lo->lo_disk) == 1)
		lo->lo_state = Lo_rundown;
	loop_global_unlock(lo, true);

	return 0;
}

static int
loop_set_status(struct loop_device *lo, const struct loop_info64 *info)
{
	int err;
	int prev_lo_flags;
	bool partscan = false;
	bool size_changed = false;

	err = mutex_lock_killable(&lo->lo_mutex);
	if (err)
		return err;
	if (lo->lo_state != Lo_bound) {
		err = -ENXIO;
		goto out_unlock;
	}

	if (lo->lo_offset != info->lo_offset ||
	    lo->lo_sizelimit != info->lo_sizelimit) {
		size_changed = true;
		sync_blockdev(lo->lo_device);
		invalidate_bdev(lo->lo_device);
	}

	/* I/O need to be drained during transfer transition */
	blk_mq_freeze_queue(lo->lo_queue);

	prev_lo_flags = lo->lo_flags;

	err = loop_set_status_from_info(lo, info);
	if (err)
		goto out_unfreeze;

	/* Mask out flags that can't be set using LOOP_SET_STATUS. */
	lo->lo_flags &= LOOP_SET_STATUS_SETTABLE_FLAGS;
	/* For those flags, use the previous values instead */
	lo->lo_flags |= prev_lo_flags & ~LOOP_SET_STATUS_SETTABLE_FLAGS;
	/* For flags that can't be cleared, use previous values too */
	lo->lo_flags |= prev_lo_flags & ~LOOP_SET_STATUS_CLEARABLE_FLAGS;

	if (size_changed) {
		loff_t new_size = get_size(lo->lo_offset, lo->lo_sizelimit,
					   lo->lo_backing_file);
		loop_set_size(lo, new_size);
	}

	/* update dio if lo_offset or transfer is changed */
	__loop_update_dio(lo, lo->use_dio);

out_unfreeze:
	blk_mq_unfreeze_queue(lo->lo_queue);

	if (!err && (lo->lo_flags & LO_FLAGS_PARTSCAN) &&
	     !(prev_lo_flags & LO_FLAGS_PARTSCAN)) {
		clear_bit(GD_SUPPRESS_PART_SCAN, &lo->lo_disk->state);
		partscan = true;
	}
out_unlock:
	mutex_unlock(&lo->lo_mutex);
	if (partscan)
		loop_reread_partitions(lo);

	return err;
}

static int
loop_get_status(struct loop_device *lo, struct loop_info64 *info)
{
	struct path path;
	struct kstat stat;
	int ret;

	ret = mutex_lock_killable(&lo->lo_mutex);
	if (ret)
		return ret;
	if (lo->lo_state != Lo_bound) {
		mutex_unlock(&lo->lo_mutex);
		return -ENXIO;
	}

	memset(info, 0, sizeof(*info));
	info->lo_number = lo->lo_number;
	info->lo_offset = lo->lo_offset;
	info->lo_sizelimit = lo->lo_sizelimit;
	info->lo_flags = lo->lo_flags;
	memcpy(info->lo_file_name, lo->lo_file_name, LO_NAME_SIZE);

	/* Drop lo_mutex while we call into the filesystem. */
	path = lo->lo_backing_file->f_path;
	path_get(&path);
	mutex_unlock(&lo->lo_mutex);
	ret = vfs_getattr(&path, &stat, STATX_INO, AT_STATX_SYNC_AS_STAT);
	if (!ret) {
		info->lo_device = huge_encode_dev(stat.dev);
		info->lo_inode = stat.ino;
		info->lo_rdevice = huge_encode_dev(stat.rdev);
	}
	path_put(&path);
	return ret;
}

static void
loop_info64_from_old(const struct loop_info *info, struct loop_info64 *info64)
{
	memset(info64, 0, sizeof(*info64));
	info64->lo_number = info->lo_number;
	info64->lo_device = info->lo_device;
	info64->lo_inode = info->lo_inode;
	info64->lo_rdevice = info->lo_rdevice;
	info64->lo_offset = info->lo_offset;
	info64->lo_sizelimit = 0;
	info64->lo_flags = info->lo_flags;
	memcpy(info64->lo_file_name, info->lo_name, LO_NAME_SIZE);
}

static int
loop_info64_to_old(const struct loop_info64 *info64, struct loop_info *info)
{
	memset(info, 0, sizeof(*info));
	info->lo_number = info64->lo_number;
	info->lo_device = info64->lo_device;
	info->lo_inode = info64->lo_inode;
	info->lo_rdevice = info64->lo_rdevice;
	info->lo_offset = info64->lo_offset;
	info->lo_flags = info64->lo_flags;
	memcpy(info->lo_name, info64->lo_file_name, LO_NAME_SIZE);

	/* error in case values were truncated */
	if (info->lo_device != info64->lo_device ||
	    info->lo_rdevice != info64->lo_rdevice ||
	    info->lo_inode != info64->lo_inode ||
	    info->lo_offset != info64->lo_offset)
		return -EOVERFLOW;

	return 0;
}

static int
loop_set_status_old(struct loop_device *lo, const struct loop_info __user *arg)
{
	struct loop_info info;
	struct loop_info64 info64;

	if (copy_from_user(&info, arg, sizeof (struct loop_info)))
		return -EFAULT;
	loop_info64_from_old(&info, &info64);
	return loop_set_status(lo, &info64);
}

static int
loop_set_status64(struct loop_device *lo, const struct loop_info64 __user *arg)
{
	struct loop_info64 info64;

	if (copy_from_user(&info64, arg, sizeof (struct loop_info64)))
		return -EFAULT;
	return loop_set_status(lo, &info64);
}

static int
loop_get_status_old(struct loop_device *lo, struct loop_info __user *arg) {
	struct loop_info info;
	struct loop_info64 info64;
	int err;

	if (!arg)
		return -EINVAL;
	err = loop_get_status(lo, &info64);
	if (!err)
		err = loop_info64_to_old(&info64, &info);
	if (!err && copy_to_user(arg, &info, sizeof(info)))
		err = -EFAULT;

	return err;
}

static int
loop_get_status64(struct loop_device *lo, struct loop_info64 __user *arg) {
	struct loop_info64 info64;
	int err;

	if (!arg)
		return -EINVAL;
	err = loop_get_status(lo, &info64);
	if (!err && copy_to_user(arg, &info64, sizeof(info64)))
		err = -EFAULT;

	return err;
}

static int loop_set_capacity(struct loop_device *lo)
{
	loff_t size;

	if (unlikely(lo->lo_state != Lo_bound))
		return -ENXIO;

	size = get_loop_size(lo, lo->lo_backing_file);
	loop_set_size(lo, size);

	return 0;
}

static int loop_set_dio(struct loop_device *lo, unsigned long arg)
{
	int error = -ENXIO;
	if (lo->lo_state != Lo_bound)
		goto out;

	__loop_update_dio(lo, !!arg);
	if (lo->use_dio == !!arg)
		return 0;
	error = -EINVAL;
 out:
	return error;
}

static int loop_set_block_size(struct loop_device *lo, unsigned long arg)
{
	int err = 0;

	if (lo->lo_state != Lo_bound)
		return -ENXIO;

	if (lo->lo_queue->limits.logical_block_size == arg)
		return 0;

	sync_blockdev(lo->lo_device);
	invalidate_bdev(lo->lo_device);

	blk_mq_freeze_queue(lo->lo_queue);
	err = loop_reconfigure_limits(lo, arg);
	loop_update_dio(lo);
	blk_mq_unfreeze_queue(lo->lo_queue);

	return err;
}

static int lo_simple_ioctl(struct loop_device *lo, unsigned int cmd,
			   unsigned long arg)
{
	int err;

	err = mutex_lock_killable(&lo->lo_mutex);
	if (err)
		return err;
	switch (cmd) {
	case LOOP_SET_CAPACITY:
		err = loop_set_capacity(lo);
		break;
	case LOOP_SET_DIRECT_IO:
		err = loop_set_dio(lo, arg);
		break;
	case LOOP_SET_BLOCK_SIZE:
		err = loop_set_block_size(lo, arg);
		break;
	default:
		err = -EINVAL;
	}
	mutex_unlock(&lo->lo_mutex);
	return err;
}

static int lo_ioctl(struct block_device *bdev, blk_mode_t mode,
	unsigned int cmd, unsigned long arg)
{
	struct loop_device *lo = bdev->bd_disk->private_data;
	void __user *argp = (void __user *) arg;
	int err;

	switch (cmd) {
	case LOOP_SET_FD: {
		/*
		 * Legacy case - pass in a zeroed out struct loop_config with
		 * only the file descriptor set , which corresponds with the
		 * default parameters we'd have used otherwise.
		 */
		struct loop_config config;

		memset(&config, 0, sizeof(config));
		config.fd = arg;

		return loop_configure(lo, mode, bdev, &config);
	}
	case LOOP_CONFIGURE: {
		struct loop_config config;

		if (copy_from_user(&config, argp, sizeof(config)))
			return -EFAULT;

		return loop_configure(lo, mode, bdev, &config);
	}
	case LOOP_CHANGE_FD:
		return loop_change_fd(lo, bdev, arg);
	case LOOP_CLR_FD:
		return loop_clr_fd(lo);
	case LOOP_SET_STATUS:
		err = -EPERM;
		if ((mode & BLK_OPEN_WRITE) || capable(CAP_SYS_ADMIN))
			err = loop_set_status_old(lo, argp);
		break;
	case LOOP_GET_STATUS:
		return loop_get_status_old(lo, argp);
	case LOOP_SET_STATUS64:
		err = -EPERM;
		if ((mode & BLK_OPEN_WRITE) || capable(CAP_SYS_ADMIN))
			err = loop_set_status64(lo, argp);
		break;
	case LOOP_GET_STATUS64:
		return loop_get_status64(lo, argp);
	case LOOP_SET_CAPACITY:
	case LOOP_SET_DIRECT_IO:
	case LOOP_SET_BLOCK_SIZE:
		if (!(mode & BLK_OPEN_WRITE) && !capable(CAP_SYS_ADMIN))
			return -EPERM;
		fallthrough;
	default:
		err = lo_simple_ioctl(lo, cmd, arg);
		break;
	}

	return err;
}

#ifdef CONFIG_COMPAT
struct compat_loop_info {
	compat_int_t	lo_number;      /* ioctl r/o */
	compat_dev_t	lo_device;      /* ioctl r/o */
	compat_ulong_t	lo_inode;       /* ioctl r/o */
	compat_dev_t	lo_rdevice;     /* ioctl r/o */
	compat_int_t	lo_offset;
	compat_int_t	lo_encrypt_type;        /* obsolete, ignored */
	compat_int_t	lo_encrypt_key_size;    /* ioctl w/o */
	compat_int_t	lo_flags;       /* ioctl r/o */
	char		lo_name[LO_NAME_SIZE];
	unsigned char	lo_encrypt_key[LO_KEY_SIZE]; /* ioctl w/o */
	compat_ulong_t	lo_init[2];
	char		reserved[4];
};

/*
 * Transfer 32-bit compatibility structure in userspace to 64-bit loop info
 * - noinlined to reduce stack space usage in main part of driver
 */
static noinline int
loop_info64_from_compat(const struct compat_loop_info __user *arg,
			struct loop_info64 *info64)
{
	struct compat_loop_info info;

	if (copy_from_user(&info, arg, sizeof(info)))
		return -EFAULT;

	memset(info64, 0, sizeof(*info64));
	info64->lo_number = info.lo_number;
	info64->lo_device = info.lo_device;
	info64->lo_inode = info.lo_inode;
	info64->lo_rdevice = info.lo_rdevice;
	info64->lo_offset = info.lo_offset;
	info64->lo_sizelimit = 0;
	info64->lo_flags = info.lo_flags;
	memcpy(info64->lo_file_name, info.lo_name, LO_NAME_SIZE);
	return 0;
}

/*
 * Transfer 64-bit loop info to 32-bit compatibility structure in userspace
 * - noinlined to reduce stack space usage in main part of driver
 */
static noinline int
loop_info64_to_compat(const struct loop_info64 *info64,
		      struct compat_loop_info __user *arg)
{
	struct compat_loop_info info;

	memset(&info, 0, sizeof(info));
	info.lo_number = info64->lo_number;
	info.lo_device = info64->lo_device;
	info.lo_inode = info64->lo_inode;
	info.lo_rdevice = info64->lo_rdevice;
	info.lo_offset = info64->lo_offset;
	info.lo_flags = info64->lo_flags;
	memcpy(info.lo_name, info64->lo_file_name, LO_NAME_SIZE);

	/* error in case values were truncated */
	if (info.lo_device != info64->lo_device ||
	    info.lo_rdevice != info64->lo_rdevice ||
	    info.lo_inode != info64->lo_inode ||
	    info.lo_offset != info64->lo_offset)
		return -EOVERFLOW;

	if (copy_to_user(arg, &info, sizeof(info)))
		return -EFAULT;
	return 0;
}

static int
loop_set_status_compat(struct loop_device *lo,
		       const struct compat_loop_info __user *arg)
{
	struct loop_info64 info64;
	int ret;

	ret = loop_info64_from_compat(arg, &info64);
	if (ret < 0)
		return ret;
	return loop_set_status(lo, &info64);
}

static int
loop_get_status_compat(struct loop_device *lo,
		       struct compat_loop_info __user *arg)
{
	struct loop_info64 info64;
	int err;

	if (!arg)
		return -EINVAL;
	err = loop_get_status(lo, &info64);
	if (!err)
		err = loop_info64_to_compat(&info64, arg);
	return err;
}

static int lo_compat_ioctl(struct block_device *bdev, blk_mode_t mode,
			   unsigned int cmd, unsigned long arg)
{
	struct loop_device *lo = bdev->bd_disk->private_data;
	int err;

	switch(cmd) {
	case LOOP_SET_STATUS:
		err = loop_set_status_compat(lo,
			     (const struct compat_loop_info __user *)arg);
		break;
	case LOOP_GET_STATUS:
		err = loop_get_status_compat(lo,
				     (struct compat_loop_info __user *)arg);
		break;
	case LOOP_SET_CAPACITY:
	case LOOP_CLR_FD:
	case LOOP_GET_STATUS64:
	case LOOP_SET_STATUS64:
	case LOOP_CONFIGURE:
		arg = (unsigned long) compat_ptr(arg);
		fallthrough;
	case LOOP_SET_FD:
	case LOOP_CHANGE_FD:
	case LOOP_SET_BLOCK_SIZE:
	case LOOP_SET_DIRECT_IO:
		err = lo_ioctl(bdev, mode, cmd, arg);
		break;
	default:
		err = -ENOIOCTLCMD;
		break;
	}
	return err;
}
#endif

<<<<<<< HEAD
static void lo_release(struct gendisk *disk)
=======
static int lo_open(struct gendisk *disk, blk_mode_t mode)
>>>>>>> 2d5404ca
{
	struct loop_device *lo = disk->private_data;
	int err;

	err = mutex_lock_killable(&lo->lo_mutex);
	if (err)
		return err;

	if (lo->lo_state == Lo_deleting || lo->lo_state == Lo_rundown)
		err = -ENXIO;
	mutex_unlock(&lo->lo_mutex);
	return err;
}

static void lo_release(struct gendisk *disk)
{
	struct loop_device *lo = disk->private_data;
	bool need_clear = false;

	if (disk_openers(disk) > 0)
		return;
	/*
	 * Clear the backing device information if this is the last close of
	 * a device that's been marked for auto clear, or on which LOOP_CLR_FD
	 * has been called.
	 */

	mutex_lock(&lo->lo_mutex);
	if (lo->lo_state == Lo_bound && (lo->lo_flags & LO_FLAGS_AUTOCLEAR))
		lo->lo_state = Lo_rundown;

	need_clear = (lo->lo_state == Lo_rundown);
	mutex_unlock(&lo->lo_mutex);

	if (need_clear)
		__loop_clr_fd(lo);
}

static void lo_free_disk(struct gendisk *disk)
{
	struct loop_device *lo = disk->private_data;

	if (lo->workqueue)
		destroy_workqueue(lo->workqueue);
	loop_free_idle_workers(lo, true);
	timer_shutdown_sync(&lo->timer);
	mutex_destroy(&lo->lo_mutex);
	kfree(lo);
}

static const struct block_device_operations lo_fops = {
	.owner =	THIS_MODULE,
	.open =         lo_open,
	.release =	lo_release,
	.ioctl =	lo_ioctl,
#ifdef CONFIG_COMPAT
	.compat_ioctl =	lo_compat_ioctl,
#endif
	.free_disk =	lo_free_disk,
};

/*
 * And now the modules code and kernel interface.
 */

/*
 * If max_loop is specified, create that many devices upfront.
 * This also becomes a hard limit. If max_loop is not specified,
 * the default isn't a hard limit (as before commit 85c50197716c
 * changed the default value from 0 for max_loop=0 reasons), just
 * create CONFIG_BLK_DEV_LOOP_MIN_COUNT loop devices at module
 * init time. Loop devices can be requested on-demand with the
 * /dev/loop-control interface, or be instantiated by accessing
 * a 'dead' device node.
 */
static int max_loop = CONFIG_BLK_DEV_LOOP_MIN_COUNT;

#ifdef CONFIG_BLOCK_LEGACY_AUTOLOAD
static bool max_loop_specified;

static int max_loop_param_set_int(const char *val,
				  const struct kernel_param *kp)
{
	int ret;

	ret = param_set_int(val, kp);
	if (ret < 0)
		return ret;

	max_loop_specified = true;
	return 0;
}

static const struct kernel_param_ops max_loop_param_ops = {
	.set = max_loop_param_set_int,
	.get = param_get_int,
};

module_param_cb(max_loop, &max_loop_param_ops, &max_loop, 0444);
MODULE_PARM_DESC(max_loop, "Maximum number of loop devices");
#else
module_param(max_loop, int, 0444);
MODULE_PARM_DESC(max_loop, "Initial number of loop devices");
#endif

module_param(max_part, int, 0444);
MODULE_PARM_DESC(max_part, "Maximum number of partitions per loop device");

static int hw_queue_depth = LOOP_DEFAULT_HW_Q_DEPTH;

static int loop_set_hw_queue_depth(const char *s, const struct kernel_param *p)
{
	int qd, ret;

	ret = kstrtoint(s, 0, &qd);
	if (ret < 0)
		return ret;
	if (qd < 1)
		return -EINVAL;
	hw_queue_depth = qd;
	return 0;
}

static const struct kernel_param_ops loop_hw_qdepth_param_ops = {
	.set	= loop_set_hw_queue_depth,
	.get	= param_get_int,
};

device_param_cb(hw_queue_depth, &loop_hw_qdepth_param_ops, &hw_queue_depth, 0444);
MODULE_PARM_DESC(hw_queue_depth, "Queue depth for each hardware queue. Default: " __stringify(LOOP_DEFAULT_HW_Q_DEPTH));

MODULE_DESCRIPTION("Loopback device support");
MODULE_LICENSE("GPL");
MODULE_ALIAS_BLOCKDEV_MAJOR(LOOP_MAJOR);

static blk_status_t loop_queue_rq(struct blk_mq_hw_ctx *hctx,
		const struct blk_mq_queue_data *bd)
{
	struct request *rq = bd->rq;
	struct loop_cmd *cmd = blk_mq_rq_to_pdu(rq);
	struct loop_device *lo = rq->q->queuedata;

	blk_mq_start_request(rq);

	if (lo->lo_state != Lo_bound)
		return BLK_STS_IOERR;

	switch (req_op(rq)) {
	case REQ_OP_FLUSH:
	case REQ_OP_DISCARD:
	case REQ_OP_WRITE_ZEROES:
		cmd->use_aio = false;
		break;
	default:
		cmd->use_aio = lo->use_dio;
		break;
	}

	/* always use the first bio's css */
	cmd->blkcg_css = NULL;
	cmd->memcg_css = NULL;
#ifdef CONFIG_BLK_CGROUP
	if (rq->bio) {
		cmd->blkcg_css = bio_blkcg_css(rq->bio);
#ifdef CONFIG_MEMCG
		if (cmd->blkcg_css) {
			cmd->memcg_css =
				cgroup_get_e_css(cmd->blkcg_css->cgroup,
						&memory_cgrp_subsys);
		}
#endif
	}
#endif
	loop_queue_work(lo, cmd);

	return BLK_STS_OK;
}

static void loop_handle_cmd(struct loop_cmd *cmd)
{
	struct cgroup_subsys_state *cmd_blkcg_css = cmd->blkcg_css;
	struct cgroup_subsys_state *cmd_memcg_css = cmd->memcg_css;
	struct request *rq = blk_mq_rq_from_pdu(cmd);
	const bool write = op_is_write(req_op(rq));
	struct loop_device *lo = rq->q->queuedata;
	int ret = 0;
	struct mem_cgroup *old_memcg = NULL;
	const bool use_aio = cmd->use_aio;

	if (write && (lo->lo_flags & LO_FLAGS_READ_ONLY)) {
		ret = -EIO;
		goto failed;
	}

	if (cmd_blkcg_css)
		kthread_associate_blkcg(cmd_blkcg_css);
	if (cmd_memcg_css)
		old_memcg = set_active_memcg(
			mem_cgroup_from_css(cmd_memcg_css));

	/*
	 * do_req_filebacked() may call blk_mq_complete_request() synchronously
	 * or asynchronously if using aio. Hence, do not touch 'cmd' after
	 * do_req_filebacked() has returned unless we are sure that 'cmd' has
	 * not yet been completed.
	 */
	ret = do_req_filebacked(lo, rq);

	if (cmd_blkcg_css)
		kthread_associate_blkcg(NULL);

	if (cmd_memcg_css) {
		set_active_memcg(old_memcg);
		css_put(cmd_memcg_css);
	}
 failed:
	/* complete non-aio request */
	if (!use_aio || ret) {
		if (ret == -EOPNOTSUPP)
			cmd->ret = ret;
		else
			cmd->ret = ret ? -EIO : 0;
		if (likely(!blk_should_fake_timeout(rq->q)))
			blk_mq_complete_request(rq);
	}
}

static void loop_process_work(struct loop_worker *worker,
			struct list_head *cmd_list, struct loop_device *lo)
{
	int orig_flags = current->flags;
	struct loop_cmd *cmd;

	current->flags |= PF_LOCAL_THROTTLE | PF_MEMALLOC_NOIO;
	spin_lock_irq(&lo->lo_work_lock);
	while (!list_empty(cmd_list)) {
		cmd = container_of(
			cmd_list->next, struct loop_cmd, list_entry);
		list_del(cmd_list->next);
		spin_unlock_irq(&lo->lo_work_lock);

		loop_handle_cmd(cmd);
		cond_resched();

		spin_lock_irq(&lo->lo_work_lock);
	}

	/*
	 * We only add to the idle list if there are no pending cmds
	 * *and* the worker will not run again which ensures that it
	 * is safe to free any worker on the idle list
	 */
	if (worker && !work_pending(&worker->work)) {
		worker->last_ran_at = jiffies;
		list_add_tail(&worker->idle_list, &lo->idle_worker_list);
		loop_set_timer(lo);
	}
	spin_unlock_irq(&lo->lo_work_lock);
	current->flags = orig_flags;
}

static void loop_workfn(struct work_struct *work)
{
	struct loop_worker *worker =
		container_of(work, struct loop_worker, work);
	loop_process_work(worker, &worker->cmd_list, worker->lo);
}

static void loop_rootcg_workfn(struct work_struct *work)
{
	struct loop_device *lo =
		container_of(work, struct loop_device, rootcg_work);
	loop_process_work(NULL, &lo->rootcg_cmd_list, lo);
}

static const struct blk_mq_ops loop_mq_ops = {
	.queue_rq       = loop_queue_rq,
	.complete	= lo_complete_rq,
};

static int loop_add(int i)
{
	struct queue_limits lim = {
		/*
		 * Random number picked from the historic block max_sectors cap.
		 */
		.max_hw_sectors		= 2560u,
	};
	struct loop_device *lo;
	struct gendisk *disk;
	int err;

	err = -ENOMEM;
	lo = kzalloc(sizeof(*lo), GFP_KERNEL);
	if (!lo)
		goto out;
	lo->worker_tree = RB_ROOT;
	INIT_LIST_HEAD(&lo->idle_worker_list);
	timer_setup(&lo->timer, loop_free_idle_workers_timer, TIMER_DEFERRABLE);
	lo->lo_state = Lo_unbound;

	err = mutex_lock_killable(&loop_ctl_mutex);
	if (err)
		goto out_free_dev;

	/* allocate id, if @id >= 0, we're requesting that specific id */
	if (i >= 0) {
		err = idr_alloc(&loop_index_idr, lo, i, i + 1, GFP_KERNEL);
		if (err == -ENOSPC)
			err = -EEXIST;
	} else {
		err = idr_alloc(&loop_index_idr, lo, 0, 0, GFP_KERNEL);
	}
	mutex_unlock(&loop_ctl_mutex);
	if (err < 0)
		goto out_free_dev;
	i = err;

	lo->tag_set.ops = &loop_mq_ops;
	lo->tag_set.nr_hw_queues = 1;
	lo->tag_set.queue_depth = hw_queue_depth;
	lo->tag_set.numa_node = NUMA_NO_NODE;
	lo->tag_set.cmd_size = sizeof(struct loop_cmd);
	lo->tag_set.flags = BLK_MQ_F_SHOULD_MERGE | BLK_MQ_F_STACKING |
		BLK_MQ_F_NO_SCHED_BY_DEFAULT;
	lo->tag_set.driver_data = lo;

	err = blk_mq_alloc_tag_set(&lo->tag_set);
	if (err)
		goto out_free_idr;

	disk = lo->lo_disk = blk_mq_alloc_disk(&lo->tag_set, &lim, lo);
	if (IS_ERR(disk)) {
		err = PTR_ERR(disk);
		goto out_cleanup_tags;
	}
	lo->lo_queue = lo->lo_disk->queue;

	/*
	 * Disable partition scanning by default. The in-kernel partition
	 * scanning can be requested individually per-device during its
	 * setup. Userspace can always add and remove partitions from all
	 * devices. The needed partition minors are allocated from the
	 * extended minor space, the main loop device numbers will continue
	 * to match the loop minors, regardless of the number of partitions
	 * used.
	 *
	 * If max_part is given, partition scanning is globally enabled for
	 * all loop devices. The minors for the main loop devices will be
	 * multiples of max_part.
	 *
	 * Note: Global-for-all-devices, set-only-at-init, read-only module
	 * parameteters like 'max_loop' and 'max_part' make things needlessly
	 * complicated, are too static, inflexible and may surprise
	 * userspace tools. Parameters like this in general should be avoided.
	 */
	if (!part_shift)
		set_bit(GD_SUPPRESS_PART_SCAN, &disk->state);
	mutex_init(&lo->lo_mutex);
	lo->lo_number		= i;
	spin_lock_init(&lo->lo_lock);
	spin_lock_init(&lo->lo_work_lock);
	INIT_WORK(&lo->rootcg_work, loop_rootcg_workfn);
	INIT_LIST_HEAD(&lo->rootcg_cmd_list);
	disk->major		= LOOP_MAJOR;
	disk->first_minor	= i << part_shift;
	disk->minors		= 1 << part_shift;
	disk->fops		= &lo_fops;
	disk->private_data	= lo;
	disk->queue		= lo->lo_queue;
	disk->events		= DISK_EVENT_MEDIA_CHANGE;
	disk->event_flags	= DISK_EVENT_FLAG_UEVENT;
	sprintf(disk->disk_name, "loop%d", i);
	/* Make this loop device reachable from pathname. */
	err = add_disk(disk);
	if (err)
		goto out_cleanup_disk;

	/* Show this loop device. */
	mutex_lock(&loop_ctl_mutex);
	lo->idr_visible = true;
	mutex_unlock(&loop_ctl_mutex);

	return i;

out_cleanup_disk:
	put_disk(disk);
out_cleanup_tags:
	blk_mq_free_tag_set(&lo->tag_set);
out_free_idr:
	mutex_lock(&loop_ctl_mutex);
	idr_remove(&loop_index_idr, i);
	mutex_unlock(&loop_ctl_mutex);
out_free_dev:
	kfree(lo);
out:
	return err;
}

static void loop_remove(struct loop_device *lo)
{
	/* Make this loop device unreachable from pathname. */
	del_gendisk(lo->lo_disk);
	blk_mq_free_tag_set(&lo->tag_set);

	mutex_lock(&loop_ctl_mutex);
	idr_remove(&loop_index_idr, lo->lo_number);
	mutex_unlock(&loop_ctl_mutex);

	put_disk(lo->lo_disk);
}

#ifdef CONFIG_BLOCK_LEGACY_AUTOLOAD
static void loop_probe(dev_t dev)
{
	int idx = MINOR(dev) >> part_shift;

	if (max_loop_specified && max_loop && idx >= max_loop)
		return;
	loop_add(idx);
}
#else
#define loop_probe NULL
#endif /* !CONFIG_BLOCK_LEGACY_AUTOLOAD */

static int loop_control_remove(int idx)
{
	struct loop_device *lo;
	int ret;

	if (idx < 0) {
		pr_warn_once("deleting an unspecified loop device is not supported.\n");
		return -EINVAL;
	}
		
	/* Hide this loop device for serialization. */
	ret = mutex_lock_killable(&loop_ctl_mutex);
	if (ret)
		return ret;
	lo = idr_find(&loop_index_idr, idx);
	if (!lo || !lo->idr_visible)
		ret = -ENODEV;
	else
		lo->idr_visible = false;
	mutex_unlock(&loop_ctl_mutex);
	if (ret)
		return ret;

	/* Check whether this loop device can be removed. */
	ret = mutex_lock_killable(&lo->lo_mutex);
	if (ret)
		goto mark_visible;
	if (lo->lo_state != Lo_unbound || disk_openers(lo->lo_disk) > 0) {
		mutex_unlock(&lo->lo_mutex);
		ret = -EBUSY;
		goto mark_visible;
	}
	/* Mark this loop device as no more bound, but not quite unbound yet */
	lo->lo_state = Lo_deleting;
	mutex_unlock(&lo->lo_mutex);

	loop_remove(lo);
	return 0;

mark_visible:
	/* Show this loop device again. */
	mutex_lock(&loop_ctl_mutex);
	lo->idr_visible = true;
	mutex_unlock(&loop_ctl_mutex);
	return ret;
}

static int loop_control_get_free(int idx)
{
	struct loop_device *lo;
	int id, ret;

	ret = mutex_lock_killable(&loop_ctl_mutex);
	if (ret)
		return ret;
	idr_for_each_entry(&loop_index_idr, lo, id) {
		/* Hitting a race results in creating a new loop device which is harmless. */
		if (lo->idr_visible && data_race(lo->lo_state) == Lo_unbound)
			goto found;
	}
	mutex_unlock(&loop_ctl_mutex);
	return loop_add(-1);
found:
	mutex_unlock(&loop_ctl_mutex);
	return id;
}

static long loop_control_ioctl(struct file *file, unsigned int cmd,
			       unsigned long parm)
{
	switch (cmd) {
	case LOOP_CTL_ADD:
		return loop_add(parm);
	case LOOP_CTL_REMOVE:
		return loop_control_remove(parm);
	case LOOP_CTL_GET_FREE:
		return loop_control_get_free(parm);
	default:
		return -ENOSYS;
	}
}

static const struct file_operations loop_ctl_fops = {
	.open		= nonseekable_open,
	.unlocked_ioctl	= loop_control_ioctl,
	.compat_ioctl	= loop_control_ioctl,
	.owner		= THIS_MODULE,
	.llseek		= noop_llseek,
};

static struct miscdevice loop_misc = {
	.minor		= LOOP_CTRL_MINOR,
	.name		= "loop-control",
	.fops		= &loop_ctl_fops,
};

MODULE_ALIAS_MISCDEV(LOOP_CTRL_MINOR);
MODULE_ALIAS("devname:loop-control");

static int __init loop_init(void)
{
	int i;
	int err;

	part_shift = 0;
	if (max_part > 0) {
		part_shift = fls(max_part);

		/*
		 * Adjust max_part according to part_shift as it is exported
		 * to user space so that user can decide correct minor number
		 * if [s]he want to create more devices.
		 *
		 * Note that -1 is required because partition 0 is reserved
		 * for the whole disk.
		 */
		max_part = (1UL << part_shift) - 1;
	}

	if ((1UL << part_shift) > DISK_MAX_PARTS) {
		err = -EINVAL;
		goto err_out;
	}

	if (max_loop > 1UL << (MINORBITS - part_shift)) {
		err = -EINVAL;
		goto err_out;
	}

	err = misc_register(&loop_misc);
	if (err < 0)
		goto err_out;


	if (__register_blkdev(LOOP_MAJOR, "loop", loop_probe)) {
		err = -EIO;
		goto misc_out;
	}

	/* pre-create number of devices given by config or max_loop */
	for (i = 0; i < max_loop; i++)
		loop_add(i);

	printk(KERN_INFO "loop: module loaded\n");
	return 0;

misc_out:
	misc_deregister(&loop_misc);
err_out:
	return err;
}

static void __exit loop_exit(void)
{
	struct loop_device *lo;
	int id;

	unregister_blkdev(LOOP_MAJOR, "loop");
	misc_deregister(&loop_misc);

	/*
	 * There is no need to use loop_ctl_mutex here, for nobody else can
	 * access loop_index_idr when this module is unloading (unless forced
	 * module unloading is requested). If this is not a clean unloading,
	 * we have no means to avoid kernel crash.
	 */
	idr_for_each_entry(&loop_index_idr, lo, id)
		loop_remove(lo);

	idr_destroy(&loop_index_idr);
}

module_init(loop_init);
module_exit(loop_exit);

#ifndef MODULE
static int __init max_loop_setup(char *str)
{
	max_loop = simple_strtol(str, NULL, 0);
#ifdef CONFIG_BLOCK_LEGACY_AUTOLOAD
	max_loop_specified = true;
#endif
	return 1;
}

__setup("max_loop=", max_loop_setup);
#endif<|MERGE_RESOLUTION|>--- conflicted
+++ resolved
@@ -977,8 +977,6 @@
 	return 0;
 }
 
-<<<<<<< HEAD
-=======
 static unsigned short loop_default_blocksize(struct loop_device *lo,
 		struct block_device *backing_bdev)
 {
@@ -1016,7 +1014,6 @@
 	return queue_limits_commit_update(lo->lo_queue, &lim);
 }
 
->>>>>>> 2d5404ca
 static int loop_configure(struct loop_device *lo, blk_mode_t mode,
 			  struct block_device *bdev,
 			  const struct loop_config *config)
@@ -1703,11 +1700,7 @@
 }
 #endif
 
-<<<<<<< HEAD
-static void lo_release(struct gendisk *disk)
-=======
 static int lo_open(struct gendisk *disk, blk_mode_t mode)
->>>>>>> 2d5404ca
 {
 	struct loop_device *lo = disk->private_data;
 	int err;
