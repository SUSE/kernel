--- conflicted
+++ resolved
@@ -500,12 +500,9 @@
 	lo->old_gfp_mask = mapping_gfp_mask(file->f_mapping);
 	mapping_set_gfp_mask(file->f_mapping,
 			lo->old_gfp_mask & ~(__GFP_IO | __GFP_FS));
-<<<<<<< HEAD
-=======
 	if (lo->lo_backing_file->f_flags & O_DIRECT)
 		lo->lo_flags |= LO_FLAGS_DIRECT_IO;
 	lo->lo_min_dio_size = loop_query_min_dio_size(lo);
->>>>>>> e747403a
 }
 
 static int loop_check_backing_file(struct file *file)
@@ -982,12 +979,6 @@
 	if (!file)
 		return -EBADF;
 
-<<<<<<< HEAD
-	if ((mode & BLK_OPEN_WRITE) && !file->f_op->write_iter)
-		return -EINVAL;
-
-=======
->>>>>>> e747403a
 	error = loop_check_backing_file(file);
 	if (error)
 		return error;
