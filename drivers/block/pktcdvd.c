/*
 * Copyright (C) 2000 Jens Axboe <axboe@suse.de>
 * Copyright (C) 2001-2004 Peter Osterlund <petero2@telia.com>
 * Copyright (C) 2006 Thomas Maier <balagi@justmail.de>
 *
 * May be copied or modified under the terms of the GNU General Public
 * License.  See linux/COPYING for more information.
 *
 * Packet writing layer for ATAPI and SCSI CD-RW, DVD+RW, DVD-RW and
 * DVD-RAM devices.
 *
 * Theory of operation:
 *
 * At the lowest level, there is the standard driver for the CD/DVD device,
 * such as drivers/scsi/sr.c. This driver can handle read and write requests,
 * but it doesn't know anything about the special restrictions that apply to
 * packet writing. One restriction is that write requests must be aligned to
 * packet boundaries on the physical media, and the size of a write request
 * must be equal to the packet size. Another restriction is that a
 * GPCMD_FLUSH_CACHE command has to be issued to the drive before a read
 * command, if the previous command was a write.
 *
 * The purpose of the packet writing driver is to hide these restrictions from
 * higher layers, such as file systems, and present a block device that can be
 * randomly read and written using 2kB-sized blocks.
 *
 * The lowest layer in the packet writing driver is the packet I/O scheduler.
 * Its data is defined by the struct packet_iosched and includes two bio
 * queues with pending read and write requests. These queues are processed
 * by the pkt_iosched_process_queue() function. The write requests in this
 * queue are already properly aligned and sized. This layer is responsible for
 * issuing the flush cache commands and scheduling the I/O in a good order.
 *
 * The next layer transforms unaligned write requests to aligned writes. This
 * transformation requires reading missing pieces of data from the underlying
 * block device, assembling the pieces to full packets and queuing them to the
 * packet I/O scheduler.
 *
 * At the top layer there is a custom ->submit_bio function that forwards
 * read requests directly to the iosched queue and puts write requests in the
 * unaligned write queue. A kernel thread performs the necessary read
 * gathering to convert the unaligned writes to aligned writes and then feeds
 * them to the packet I/O scheduler.
 *
 *************************************************************************/

#define pr_fmt(fmt) KBUILD_MODNAME ": " fmt

#include <linux/pktcdvd.h>
#include <linux/module.h>
#include <linux/types.h>
#include <linux/kernel.h>
#include <linux/compat.h>
#include <linux/kthread.h>
#include <linux/errno.h>
#include <linux/spinlock.h>
#include <linux/file.h>
#include <linux/proc_fs.h>
#include <linux/seq_file.h>
#include <linux/miscdevice.h>
#include <linux/freezer.h>
#include <linux/mutex.h>
#include <linux/slab.h>
#include <linux/backing-dev.h>
#include <scsi/scsi_cmnd.h>
#include <scsi/scsi_ioctl.h>
#include <scsi/scsi.h>
#include <linux/debugfs.h>
#include <linux/device.h>
#include <linux/nospec.h>
#include <linux/uaccess.h>

#define DRIVER_NAME	"pktcdvd"

#define pkt_err(pd, fmt, ...)						\
	pr_err("%s: " fmt, pd->name, ##__VA_ARGS__)
#define pkt_notice(pd, fmt, ...)					\
	pr_notice("%s: " fmt, pd->name, ##__VA_ARGS__)
#define pkt_info(pd, fmt, ...)						\
	pr_info("%s: " fmt, pd->name, ##__VA_ARGS__)

#define pkt_dbg(level, pd, fmt, ...)					\
do {									\
	if (level == 2 && PACKET_DEBUG >= 2)				\
		pr_notice("%s: %s():" fmt,				\
			  pd->name, __func__, ##__VA_ARGS__);		\
	else if (level == 1 && PACKET_DEBUG >= 1)			\
		pr_notice("%s: " fmt, pd->name, ##__VA_ARGS__);		\
} while (0)

#define MAX_SPEED 0xffff

static DEFINE_MUTEX(pktcdvd_mutex);
static struct pktcdvd_device *pkt_devs[MAX_WRITERS];
static struct proc_dir_entry *pkt_proc;
static int pktdev_major;
static int write_congestion_on  = PKT_WRITE_CONGESTION_ON;
static int write_congestion_off = PKT_WRITE_CONGESTION_OFF;
static struct mutex ctl_mutex;	/* Serialize open/close/setup/teardown */
static mempool_t psd_pool;
static struct bio_set pkt_bio_set;

/* /sys/class/pktcdvd */
static struct class	class_pktcdvd;
static struct dentry	*pkt_debugfs_root = NULL; /* /sys/kernel/debug/pktcdvd */

/* forward declaration */
static int pkt_setup_dev(dev_t dev, dev_t* pkt_dev);
static int pkt_remove_dev(dev_t pkt_dev);
static int pkt_seq_show(struct seq_file *m, void *p);

static sector_t get_zone(sector_t sector, struct pktcdvd_device *pd)
{
	return (sector + pd->offset) & ~(sector_t)(pd->settings.size - 1);
}

/**********************************************************
 * sysfs interface for pktcdvd
 * by (C) 2006  Thomas Maier <balagi@justmail.de>
 
  /sys/class/pktcdvd/pktcdvd[0-7]/
                     stat/reset
                     stat/packets_started
                     stat/packets_finished
                     stat/kb_written
                     stat/kb_read
                     stat/kb_read_gather
                     write_queue/size
                     write_queue/congestion_off
                     write_queue/congestion_on
 **********************************************************/

static ssize_t packets_started_show(struct device *dev,
				    struct device_attribute *attr, char *buf)
{
	struct pktcdvd_device *pd = dev_get_drvdata(dev);

	return sysfs_emit(buf, "%lu\n", pd->stats.pkt_started);
}
static DEVICE_ATTR_RO(packets_started);

static ssize_t packets_finished_show(struct device *dev,
				     struct device_attribute *attr, char *buf)
{
	struct pktcdvd_device *pd = dev_get_drvdata(dev);
<<<<<<< HEAD

	return sysfs_emit(buf, "%lu\n", pd->stats.pkt_ended);
}
static DEVICE_ATTR_RO(packets_finished);

=======

	return sysfs_emit(buf, "%lu\n", pd->stats.pkt_ended);
}
static DEVICE_ATTR_RO(packets_finished);

>>>>>>> eb3cdb58
static ssize_t kb_written_show(struct device *dev,
			       struct device_attribute *attr, char *buf)
{
	struct pktcdvd_device *pd = dev_get_drvdata(dev);

	return sysfs_emit(buf, "%lu\n", pd->stats.secs_w >> 1);
}
static DEVICE_ATTR_RO(kb_written);

static ssize_t kb_read_show(struct device *dev,
			    struct device_attribute *attr, char *buf)
{
	struct pktcdvd_device *pd = dev_get_drvdata(dev);

	return sysfs_emit(buf, "%lu\n", pd->stats.secs_r >> 1);
}
static DEVICE_ATTR_RO(kb_read);

static ssize_t kb_read_gather_show(struct device *dev,
				   struct device_attribute *attr, char *buf)
{
	struct pktcdvd_device *pd = dev_get_drvdata(dev);

	return sysfs_emit(buf, "%lu\n", pd->stats.secs_rg >> 1);
}
static DEVICE_ATTR_RO(kb_read_gather);

static ssize_t reset_store(struct device *dev, struct device_attribute *attr,
			   const char *buf, size_t len)
{
	struct pktcdvd_device *pd = dev_get_drvdata(dev);

	if (len > 0) {
		pd->stats.pkt_started = 0;
		pd->stats.pkt_ended = 0;
		pd->stats.secs_w = 0;
		pd->stats.secs_rg = 0;
		pd->stats.secs_r = 0;
	}
	return len;
}
static DEVICE_ATTR_WO(reset);

static struct attribute *pkt_stat_attrs[] = {
	&dev_attr_packets_finished.attr,
	&dev_attr_packets_started.attr,
	&dev_attr_kb_read.attr,
	&dev_attr_kb_written.attr,
	&dev_attr_kb_read_gather.attr,
	&dev_attr_reset.attr,
	NULL,
};

static const struct attribute_group pkt_stat_group = {
	.name = "stat",
	.attrs = pkt_stat_attrs,
};

static ssize_t size_show(struct device *dev,
			 struct device_attribute *attr, char *buf)
{
	struct pktcdvd_device *pd = dev_get_drvdata(dev);
	int n;

	spin_lock(&pd->lock);
	n = sysfs_emit(buf, "%d\n", pd->bio_queue_size);
	spin_unlock(&pd->lock);
	return n;
}
static DEVICE_ATTR_RO(size);

static void init_write_congestion_marks(int* lo, int* hi)
{
	if (*hi > 0) {
		*hi = max(*hi, 500);
		*hi = min(*hi, 1000000);
		if (*lo <= 0)
			*lo = *hi - 100;
		else {
			*lo = min(*lo, *hi - 100);
			*lo = max(*lo, 100);
		}
	} else {
		*hi = -1;
		*lo = -1;
	}
}

static ssize_t congestion_off_show(struct device *dev,
				   struct device_attribute *attr, char *buf)
{
	struct pktcdvd_device *pd = dev_get_drvdata(dev);
	int n;

	spin_lock(&pd->lock);
	n = sysfs_emit(buf, "%d\n", pd->write_congestion_off);
	spin_unlock(&pd->lock);
	return n;
}
<<<<<<< HEAD

static ssize_t congestion_off_store(struct device *dev,
				    struct device_attribute *attr,
				    const char *buf, size_t len)
{
	struct pktcdvd_device *pd = dev_get_drvdata(dev);
	int val;

=======

static ssize_t congestion_off_store(struct device *dev,
				    struct device_attribute *attr,
				    const char *buf, size_t len)
{
	struct pktcdvd_device *pd = dev_get_drvdata(dev);
	int val;

>>>>>>> eb3cdb58
	if (sscanf(buf, "%d", &val) == 1) {
		spin_lock(&pd->lock);
		pd->write_congestion_off = val;
		init_write_congestion_marks(&pd->write_congestion_off,
					&pd->write_congestion_on);
		spin_unlock(&pd->lock);
	}
	return len;
}
static DEVICE_ATTR_RW(congestion_off);

static ssize_t congestion_on_show(struct device *dev,
				  struct device_attribute *attr, char *buf)
{
	struct pktcdvd_device *pd = dev_get_drvdata(dev);
	int n;

	spin_lock(&pd->lock);
	n = sysfs_emit(buf, "%d\n", pd->write_congestion_on);
	spin_unlock(&pd->lock);
	return n;
}
<<<<<<< HEAD

static ssize_t congestion_on_store(struct device *dev,
				   struct device_attribute *attr,
				   const char *buf, size_t len)
{
	struct pktcdvd_device *pd = dev_get_drvdata(dev);
	int val;

=======

static ssize_t congestion_on_store(struct device *dev,
				   struct device_attribute *attr,
				   const char *buf, size_t len)
{
	struct pktcdvd_device *pd = dev_get_drvdata(dev);
	int val;

>>>>>>> eb3cdb58
	if (sscanf(buf, "%d", &val) == 1) {
		spin_lock(&pd->lock);
		pd->write_congestion_on = val;
		init_write_congestion_marks(&pd->write_congestion_off,
					&pd->write_congestion_on);
		spin_unlock(&pd->lock);
	}
	return len;
}
static DEVICE_ATTR_RW(congestion_on);

static struct attribute *pkt_wq_attrs[] = {
	&dev_attr_congestion_on.attr,
	&dev_attr_congestion_off.attr,
	&dev_attr_size.attr,
	NULL,
};

static const struct attribute_group pkt_wq_group = {
	.name = "write_queue",
	.attrs = pkt_wq_attrs,
};

static const struct attribute_group *pkt_groups[] = {
	&pkt_stat_group,
	&pkt_wq_group,
	NULL,
};

static void pkt_sysfs_dev_new(struct pktcdvd_device *pd)
{
<<<<<<< HEAD
	if (class_pktcdvd) {
		pd->dev = device_create_with_groups(class_pktcdvd, NULL,
=======
	if (class_is_registered(&class_pktcdvd)) {
		pd->dev = device_create_with_groups(&class_pktcdvd, NULL,
>>>>>>> eb3cdb58
						    MKDEV(0, 0), pd, pkt_groups,
						    "%s", pd->name);
		if (IS_ERR(pd->dev))
			pd->dev = NULL;
	}
}

static void pkt_sysfs_dev_remove(struct pktcdvd_device *pd)
{
<<<<<<< HEAD
	if (class_pktcdvd)
=======
	if (class_is_registered(&class_pktcdvd))
>>>>>>> eb3cdb58
		device_unregister(pd->dev);
}


/********************************************************************
  /sys/class/pktcdvd/
                     add            map block device
                     remove         unmap packet dev
                     device_map     show mappings
 *******************************************************************/

static ssize_t device_map_show(const struct class *c, const struct class_attribute *attr,
			       char *data)
{
	int n = 0;
	int idx;
	mutex_lock_nested(&ctl_mutex, SINGLE_DEPTH_NESTING);
	for (idx = 0; idx < MAX_WRITERS; idx++) {
		struct pktcdvd_device *pd = pkt_devs[idx];
		if (!pd)
			continue;
		n += sprintf(data+n, "%s %u:%u %u:%u\n",
			pd->name,
			MAJOR(pd->pkt_dev), MINOR(pd->pkt_dev),
			MAJOR(pd->bdev->bd_dev),
			MINOR(pd->bdev->bd_dev));
	}
	mutex_unlock(&ctl_mutex);
	return n;
}
static CLASS_ATTR_RO(device_map);

static ssize_t add_store(const struct class *c, const struct class_attribute *attr,
			 const char *buf, size_t count)
{
	unsigned int major, minor;

	if (sscanf(buf, "%u:%u", &major, &minor) == 2) {
		/* pkt_setup_dev() expects caller to hold reference to self */
		if (!try_module_get(THIS_MODULE))
			return -ENODEV;

		pkt_setup_dev(MKDEV(major, minor), NULL);

		module_put(THIS_MODULE);

		return count;
	}

	return -EINVAL;
}
static CLASS_ATTR_WO(add);

static ssize_t remove_store(const struct class *c, const struct class_attribute *attr,
			    const char *buf, size_t count)
{
	unsigned int major, minor;
	if (sscanf(buf, "%u:%u", &major, &minor) == 2) {
		pkt_remove_dev(MKDEV(major, minor));
		return count;
	}
	return -EINVAL;
}
static CLASS_ATTR_WO(remove);

static struct attribute *class_pktcdvd_attrs[] = {
	&class_attr_add.attr,
	&class_attr_remove.attr,
	&class_attr_device_map.attr,
	NULL,
};
ATTRIBUTE_GROUPS(class_pktcdvd);

static struct class class_pktcdvd = {
	.name		= DRIVER_NAME,
	.class_groups	= class_pktcdvd_groups,
};

static int pkt_sysfs_init(void)
{
	/*
	 * create control files in sysfs
	 * /sys/class/pktcdvd/...
	 */
	return class_register(&class_pktcdvd);
}

static void pkt_sysfs_cleanup(void)
{
	class_unregister(&class_pktcdvd);
}

/********************************************************************
  entries in debugfs

  /sys/kernel/debug/pktcdvd[0-7]/
			info

 *******************************************************************/

static int pkt_debugfs_seq_show(struct seq_file *m, void *p)
{
	return pkt_seq_show(m, p);
}

static int pkt_debugfs_fops_open(struct inode *inode, struct file *file)
{
	return single_open(file, pkt_debugfs_seq_show, inode->i_private);
}

static const struct file_operations debug_fops = {
	.open		= pkt_debugfs_fops_open,
	.read		= seq_read,
	.llseek		= seq_lseek,
	.release	= single_release,
	.owner		= THIS_MODULE,
};

static void pkt_debugfs_dev_new(struct pktcdvd_device *pd)
{
	if (!pkt_debugfs_root)
		return;
	pd->dfs_d_root = debugfs_create_dir(pd->name, pkt_debugfs_root);
	if (!pd->dfs_d_root)
		return;

	pd->dfs_f_info = debugfs_create_file("info", 0444,
					     pd->dfs_d_root, pd, &debug_fops);
}

static void pkt_debugfs_dev_remove(struct pktcdvd_device *pd)
{
	if (!pkt_debugfs_root)
		return;
	debugfs_remove(pd->dfs_f_info);
	debugfs_remove(pd->dfs_d_root);
	pd->dfs_f_info = NULL;
	pd->dfs_d_root = NULL;
}

static void pkt_debugfs_init(void)
{
	pkt_debugfs_root = debugfs_create_dir(DRIVER_NAME, NULL);
}

static void pkt_debugfs_cleanup(void)
{
	debugfs_remove(pkt_debugfs_root);
	pkt_debugfs_root = NULL;
}

/* ----------------------------------------------------------*/


static void pkt_bio_finished(struct pktcdvd_device *pd)
{
	BUG_ON(atomic_read(&pd->cdrw.pending_bios) <= 0);
	if (atomic_dec_and_test(&pd->cdrw.pending_bios)) {
		pkt_dbg(2, pd, "queue empty\n");
		atomic_set(&pd->iosched.attention, 1);
		wake_up(&pd->wqueue);
	}
}

/*
 * Allocate a packet_data struct
 */
static struct packet_data *pkt_alloc_packet_data(int frames)
{
	int i;
	struct packet_data *pkt;

	pkt = kzalloc(sizeof(struct packet_data), GFP_KERNEL);
	if (!pkt)
		goto no_pkt;

	pkt->frames = frames;
	pkt->w_bio = bio_kmalloc(frames, GFP_KERNEL);
	if (!pkt->w_bio)
		goto no_bio;

	for (i = 0; i < frames / FRAMES_PER_PAGE; i++) {
		pkt->pages[i] = alloc_page(GFP_KERNEL|__GFP_ZERO);
		if (!pkt->pages[i])
			goto no_page;
	}

	spin_lock_init(&pkt->lock);
	bio_list_init(&pkt->orig_bios);

	for (i = 0; i < frames; i++) {
		pkt->r_bios[i] = bio_kmalloc(1, GFP_KERNEL);
		if (!pkt->r_bios[i])
			goto no_rd_bio;
	}

	return pkt;

no_rd_bio:
	for (i = 0; i < frames; i++)
		kfree(pkt->r_bios[i]);
no_page:
	for (i = 0; i < frames / FRAMES_PER_PAGE; i++)
		if (pkt->pages[i])
			__free_page(pkt->pages[i]);
	kfree(pkt->w_bio);
no_bio:
	kfree(pkt);
no_pkt:
	return NULL;
}

/*
 * Free a packet_data struct
 */
static void pkt_free_packet_data(struct packet_data *pkt)
{
	int i;

	for (i = 0; i < pkt->frames; i++)
		kfree(pkt->r_bios[i]);
	for (i = 0; i < pkt->frames / FRAMES_PER_PAGE; i++)
		__free_page(pkt->pages[i]);
	kfree(pkt->w_bio);
	kfree(pkt);
}

static void pkt_shrink_pktlist(struct pktcdvd_device *pd)
{
	struct packet_data *pkt, *next;

	BUG_ON(!list_empty(&pd->cdrw.pkt_active_list));

	list_for_each_entry_safe(pkt, next, &pd->cdrw.pkt_free_list, list) {
		pkt_free_packet_data(pkt);
	}
	INIT_LIST_HEAD(&pd->cdrw.pkt_free_list);
}

static int pkt_grow_pktlist(struct pktcdvd_device *pd, int nr_packets)
{
	struct packet_data *pkt;

	BUG_ON(!list_empty(&pd->cdrw.pkt_free_list));

	while (nr_packets > 0) {
		pkt = pkt_alloc_packet_data(pd->settings.size >> 2);
		if (!pkt) {
			pkt_shrink_pktlist(pd);
			return 0;
		}
		pkt->id = nr_packets;
		pkt->pd = pd;
		list_add(&pkt->list, &pd->cdrw.pkt_free_list);
		nr_packets--;
	}
	return 1;
}

static inline struct pkt_rb_node *pkt_rbtree_next(struct pkt_rb_node *node)
{
	struct rb_node *n = rb_next(&node->rb_node);
	if (!n)
		return NULL;
	return rb_entry(n, struct pkt_rb_node, rb_node);
}

static void pkt_rbtree_erase(struct pktcdvd_device *pd, struct pkt_rb_node *node)
{
	rb_erase(&node->rb_node, &pd->bio_queue);
	mempool_free(node, &pd->rb_pool);
	pd->bio_queue_size--;
	BUG_ON(pd->bio_queue_size < 0);
}

/*
 * Find the first node in the pd->bio_queue rb tree with a starting sector >= s.
 */
static struct pkt_rb_node *pkt_rbtree_find(struct pktcdvd_device *pd, sector_t s)
{
	struct rb_node *n = pd->bio_queue.rb_node;
	struct rb_node *next;
	struct pkt_rb_node *tmp;

	if (!n) {
		BUG_ON(pd->bio_queue_size > 0);
		return NULL;
	}

	for (;;) {
		tmp = rb_entry(n, struct pkt_rb_node, rb_node);
		if (s <= tmp->bio->bi_iter.bi_sector)
			next = n->rb_left;
		else
			next = n->rb_right;
		if (!next)
			break;
		n = next;
	}

	if (s > tmp->bio->bi_iter.bi_sector) {
		tmp = pkt_rbtree_next(tmp);
		if (!tmp)
			return NULL;
	}
	BUG_ON(s > tmp->bio->bi_iter.bi_sector);
	return tmp;
}

/*
 * Insert a node into the pd->bio_queue rb tree.
 */
static void pkt_rbtree_insert(struct pktcdvd_device *pd, struct pkt_rb_node *node)
{
	struct rb_node **p = &pd->bio_queue.rb_node;
	struct rb_node *parent = NULL;
	sector_t s = node->bio->bi_iter.bi_sector;
	struct pkt_rb_node *tmp;

	while (*p) {
		parent = *p;
		tmp = rb_entry(parent, struct pkt_rb_node, rb_node);
		if (s < tmp->bio->bi_iter.bi_sector)
			p = &(*p)->rb_left;
		else
			p = &(*p)->rb_right;
	}
	rb_link_node(&node->rb_node, parent, p);
	rb_insert_color(&node->rb_node, &pd->bio_queue);
	pd->bio_queue_size++;
}

/*
 * Send a packet_command to the underlying block device and
 * wait for completion.
 */
static int pkt_generic_packet(struct pktcdvd_device *pd, struct packet_command *cgc)
{
	struct request_queue *q = bdev_get_queue(pd->bdev);
	struct scsi_cmnd *scmd;
	struct request *rq;
	int ret = 0;

	rq = scsi_alloc_request(q, (cgc->data_direction == CGC_DATA_WRITE) ?
			     REQ_OP_DRV_OUT : REQ_OP_DRV_IN, 0);
	if (IS_ERR(rq))
		return PTR_ERR(rq);
	scmd = blk_mq_rq_to_pdu(rq);

	if (cgc->buflen) {
		ret = blk_rq_map_kern(q, rq, cgc->buffer, cgc->buflen,
				      GFP_NOIO);
		if (ret)
			goto out;
	}

	scmd->cmd_len = COMMAND_SIZE(cgc->cmd[0]);
	memcpy(scmd->cmnd, cgc->cmd, CDROM_PACKET_SIZE);

	rq->timeout = 60*HZ;
	if (cgc->quiet)
		rq->rq_flags |= RQF_QUIET;

	blk_execute_rq(rq, false);
	if (scmd->result)
		ret = -EIO;
out:
	blk_mq_free_request(rq);
	return ret;
}

static const char *sense_key_string(__u8 index)
{
	static const char * const info[] = {
		"No sense", "Recovered error", "Not ready",
		"Medium error", "Hardware error", "Illegal request",
		"Unit attention", "Data protect", "Blank check",
	};

	return index < ARRAY_SIZE(info) ? info[index] : "INVALID";
}

/*
 * A generic sense dump / resolve mechanism should be implemented across
 * all ATAPI + SCSI devices.
 */
static void pkt_dump_sense(struct pktcdvd_device *pd,
			   struct packet_command *cgc)
{
	struct scsi_sense_hdr *sshdr = cgc->sshdr;

	if (sshdr)
		pkt_err(pd, "%*ph - sense %02x.%02x.%02x (%s)\n",
			CDROM_PACKET_SIZE, cgc->cmd,
			sshdr->sense_key, sshdr->asc, sshdr->ascq,
			sense_key_string(sshdr->sense_key));
	else
		pkt_err(pd, "%*ph - no sense\n", CDROM_PACKET_SIZE, cgc->cmd);
}

/*
 * flush the drive cache to media
 */
static int pkt_flush_cache(struct pktcdvd_device *pd)
{
	struct packet_command cgc;

	init_cdrom_command(&cgc, NULL, 0, CGC_DATA_NONE);
	cgc.cmd[0] = GPCMD_FLUSH_CACHE;
	cgc.quiet = 1;

	/*
	 * the IMMED bit -- we default to not setting it, although that
	 * would allow a much faster close, this is safer
	 */
#if 0
	cgc.cmd[1] = 1 << 1;
#endif
	return pkt_generic_packet(pd, &cgc);
}

/*
 * speed is given as the normal factor, e.g. 4 for 4x
 */
static noinline_for_stack int pkt_set_speed(struct pktcdvd_device *pd,
				unsigned write_speed, unsigned read_speed)
{
	struct packet_command cgc;
	struct scsi_sense_hdr sshdr;
	int ret;

	init_cdrom_command(&cgc, NULL, 0, CGC_DATA_NONE);
	cgc.sshdr = &sshdr;
	cgc.cmd[0] = GPCMD_SET_SPEED;
	cgc.cmd[2] = (read_speed >> 8) & 0xff;
	cgc.cmd[3] = read_speed & 0xff;
	cgc.cmd[4] = (write_speed >> 8) & 0xff;
	cgc.cmd[5] = write_speed & 0xff;

	ret = pkt_generic_packet(pd, &cgc);
	if (ret)
		pkt_dump_sense(pd, &cgc);

	return ret;
}

/*
 * Queue a bio for processing by the low-level CD device. Must be called
 * from process context.
 */
static void pkt_queue_bio(struct pktcdvd_device *pd, struct bio *bio)
{
	spin_lock(&pd->iosched.lock);
	if (bio_data_dir(bio) == READ)
		bio_list_add(&pd->iosched.read_queue, bio);
	else
		bio_list_add(&pd->iosched.write_queue, bio);
	spin_unlock(&pd->iosched.lock);

	atomic_set(&pd->iosched.attention, 1);
	wake_up(&pd->wqueue);
}

/*
 * Process the queued read/write requests. This function handles special
 * requirements for CDRW drives:
 * - A cache flush command must be inserted before a read request if the
 *   previous request was a write.
 * - Switching between reading and writing is slow, so don't do it more often
 *   than necessary.
 * - Optimize for throughput at the expense of latency. This means that streaming
 *   writes will never be interrupted by a read, but if the drive has to seek
 *   before the next write, switch to reading instead if there are any pending
 *   read requests.
 * - Set the read speed according to current usage pattern. When only reading
 *   from the device, it's best to use the highest possible read speed, but
 *   when switching often between reading and writing, it's better to have the
 *   same read and write speeds.
 */
static void pkt_iosched_process_queue(struct pktcdvd_device *pd)
{

	if (atomic_read(&pd->iosched.attention) == 0)
		return;
	atomic_set(&pd->iosched.attention, 0);

	for (;;) {
		struct bio *bio;
		int reads_queued, writes_queued;

		spin_lock(&pd->iosched.lock);
		reads_queued = !bio_list_empty(&pd->iosched.read_queue);
		writes_queued = !bio_list_empty(&pd->iosched.write_queue);
		spin_unlock(&pd->iosched.lock);

		if (!reads_queued && !writes_queued)
			break;

		if (pd->iosched.writing) {
			int need_write_seek = 1;
			spin_lock(&pd->iosched.lock);
			bio = bio_list_peek(&pd->iosched.write_queue);
			spin_unlock(&pd->iosched.lock);
			if (bio && (bio->bi_iter.bi_sector ==
				    pd->iosched.last_write))
				need_write_seek = 0;
			if (need_write_seek && reads_queued) {
				if (atomic_read(&pd->cdrw.pending_bios) > 0) {
					pkt_dbg(2, pd, "write, waiting\n");
					break;
				}
				pkt_flush_cache(pd);
				pd->iosched.writing = 0;
			}
		} else {
			if (!reads_queued && writes_queued) {
				if (atomic_read(&pd->cdrw.pending_bios) > 0) {
					pkt_dbg(2, pd, "read, waiting\n");
					break;
				}
				pd->iosched.writing = 1;
			}
		}

		spin_lock(&pd->iosched.lock);
		if (pd->iosched.writing)
			bio = bio_list_pop(&pd->iosched.write_queue);
		else
			bio = bio_list_pop(&pd->iosched.read_queue);
		spin_unlock(&pd->iosched.lock);

		if (!bio)
			continue;

		if (bio_data_dir(bio) == READ)
			pd->iosched.successive_reads +=
				bio->bi_iter.bi_size >> 10;
		else {
			pd->iosched.successive_reads = 0;
			pd->iosched.last_write = bio_end_sector(bio);
		}
		if (pd->iosched.successive_reads >= HI_SPEED_SWITCH) {
			if (pd->read_speed == pd->write_speed) {
				pd->read_speed = MAX_SPEED;
				pkt_set_speed(pd, pd->write_speed, pd->read_speed);
			}
		} else {
			if (pd->read_speed != pd->write_speed) {
				pd->read_speed = pd->write_speed;
				pkt_set_speed(pd, pd->write_speed, pd->read_speed);
			}
		}

		atomic_inc(&pd->cdrw.pending_bios);
		submit_bio_noacct(bio);
	}
}

/*
 * Special care is needed if the underlying block device has a small
 * max_phys_segments value.
 */
static int pkt_set_segment_merging(struct pktcdvd_device *pd, struct request_queue *q)
{
	if ((pd->settings.size << 9) / CD_FRAMESIZE
	    <= queue_max_segments(q)) {
		/*
		 * The cdrom device can handle one segment/frame
		 */
		clear_bit(PACKET_MERGE_SEGS, &pd->flags);
		return 0;
	} else if ((pd->settings.size << 9) / PAGE_SIZE
		   <= queue_max_segments(q)) {
		/*
		 * We can handle this case at the expense of some extra memory
		 * copies during write operations
		 */
		set_bit(PACKET_MERGE_SEGS, &pd->flags);
		return 0;
	} else {
		pkt_err(pd, "cdrom max_phys_segments too small\n");
		return -EIO;
	}
}

static void pkt_end_io_read(struct bio *bio)
{
	struct packet_data *pkt = bio->bi_private;
	struct pktcdvd_device *pd = pkt->pd;
	BUG_ON(!pd);

	pkt_dbg(2, pd, "bio=%p sec0=%llx sec=%llx err=%d\n",
		bio, (unsigned long long)pkt->sector,
		(unsigned long long)bio->bi_iter.bi_sector, bio->bi_status);

	if (bio->bi_status)
		atomic_inc(&pkt->io_errors);
	bio_uninit(bio);
	if (atomic_dec_and_test(&pkt->io_wait)) {
		atomic_inc(&pkt->run_sm);
		wake_up(&pd->wqueue);
	}
	pkt_bio_finished(pd);
}

static void pkt_end_io_packet_write(struct bio *bio)
{
	struct packet_data *pkt = bio->bi_private;
	struct pktcdvd_device *pd = pkt->pd;
	BUG_ON(!pd);

	pkt_dbg(2, pd, "id=%d, err=%d\n", pkt->id, bio->bi_status);

	pd->stats.pkt_ended++;

	bio_uninit(bio);
	pkt_bio_finished(pd);
	atomic_dec(&pkt->io_wait);
	atomic_inc(&pkt->run_sm);
	wake_up(&pd->wqueue);
}

/*
 * Schedule reads for the holes in a packet
 */
static void pkt_gather_data(struct pktcdvd_device *pd, struct packet_data *pkt)
{
	int frames_read = 0;
	struct bio *bio;
	int f;
	char written[PACKET_MAX_SIZE];

	BUG_ON(bio_list_empty(&pkt->orig_bios));

	atomic_set(&pkt->io_wait, 0);
	atomic_set(&pkt->io_errors, 0);

	/*
	 * Figure out which frames we need to read before we can write.
	 */
	memset(written, 0, sizeof(written));
	spin_lock(&pkt->lock);
	bio_list_for_each(bio, &pkt->orig_bios) {
		int first_frame = (bio->bi_iter.bi_sector - pkt->sector) /
			(CD_FRAMESIZE >> 9);
		int num_frames = bio->bi_iter.bi_size / CD_FRAMESIZE;
		pd->stats.secs_w += num_frames * (CD_FRAMESIZE >> 9);
		BUG_ON(first_frame < 0);
		BUG_ON(first_frame + num_frames > pkt->frames);
		for (f = first_frame; f < first_frame + num_frames; f++)
			written[f] = 1;
	}
	spin_unlock(&pkt->lock);

	if (pkt->cache_valid) {
		pkt_dbg(2, pd, "zone %llx cached\n",
			(unsigned long long)pkt->sector);
		goto out_account;
	}

	/*
	 * Schedule reads for missing parts of the packet.
	 */
	for (f = 0; f < pkt->frames; f++) {
		int p, offset;

		if (written[f])
			continue;

		bio = pkt->r_bios[f];
		bio_init(bio, pd->bdev, bio->bi_inline_vecs, 1, REQ_OP_READ);
		bio->bi_iter.bi_sector = pkt->sector + f * (CD_FRAMESIZE >> 9);
		bio->bi_end_io = pkt_end_io_read;
		bio->bi_private = pkt;

		p = (f * CD_FRAMESIZE) / PAGE_SIZE;
		offset = (f * CD_FRAMESIZE) % PAGE_SIZE;
		pkt_dbg(2, pd, "Adding frame %d, page:%p offs:%d\n",
			f, pkt->pages[p], offset);
		if (!bio_add_page(bio, pkt->pages[p], CD_FRAMESIZE, offset))
			BUG();

		atomic_inc(&pkt->io_wait);
		pkt_queue_bio(pd, bio);
		frames_read++;
	}

out_account:
	pkt_dbg(2, pd, "need %d frames for zone %llx\n",
		frames_read, (unsigned long long)pkt->sector);
	pd->stats.pkt_started++;
	pd->stats.secs_rg += frames_read * (CD_FRAMESIZE >> 9);
}

/*
 * Find a packet matching zone, or the least recently used packet if
 * there is no match.
 */
static struct packet_data *pkt_get_packet_data(struct pktcdvd_device *pd, int zone)
{
	struct packet_data *pkt;

	list_for_each_entry(pkt, &pd->cdrw.pkt_free_list, list) {
		if (pkt->sector == zone || pkt->list.next == &pd->cdrw.pkt_free_list) {
			list_del_init(&pkt->list);
			if (pkt->sector != zone)
				pkt->cache_valid = 0;
			return pkt;
		}
	}
	BUG();
	return NULL;
}

static void pkt_put_packet_data(struct pktcdvd_device *pd, struct packet_data *pkt)
{
	if (pkt->cache_valid) {
		list_add(&pkt->list, &pd->cdrw.pkt_free_list);
	} else {
		list_add_tail(&pkt->list, &pd->cdrw.pkt_free_list);
	}
}

static inline void pkt_set_state(struct packet_data *pkt, enum packet_data_state state)
{
#if PACKET_DEBUG > 1
	static const char *state_name[] = {
		"IDLE", "WAITING", "READ_WAIT", "WRITE_WAIT", "RECOVERY", "FINISHED"
	};
	enum packet_data_state old_state = pkt->state;
	pkt_dbg(2, pd, "pkt %2d : s=%6llx %s -> %s\n",
		pkt->id, (unsigned long long)pkt->sector,
		state_name[old_state], state_name[state]);
#endif
	pkt->state = state;
}

/*
 * Scan the work queue to see if we can start a new packet.
 * returns non-zero if any work was done.
 */
static int pkt_handle_queue(struct pktcdvd_device *pd)
{
	struct packet_data *pkt, *p;
	struct bio *bio = NULL;
	sector_t zone = 0; /* Suppress gcc warning */
	struct pkt_rb_node *node, *first_node;
	struct rb_node *n;

	atomic_set(&pd->scan_queue, 0);

	if (list_empty(&pd->cdrw.pkt_free_list)) {
		pkt_dbg(2, pd, "no pkt\n");
		return 0;
	}

	/*
	 * Try to find a zone we are not already working on.
	 */
	spin_lock(&pd->lock);
	first_node = pkt_rbtree_find(pd, pd->current_sector);
	if (!first_node) {
		n = rb_first(&pd->bio_queue);
		if (n)
			first_node = rb_entry(n, struct pkt_rb_node, rb_node);
	}
	node = first_node;
	while (node) {
		bio = node->bio;
		zone = get_zone(bio->bi_iter.bi_sector, pd);
		list_for_each_entry(p, &pd->cdrw.pkt_active_list, list) {
			if (p->sector == zone) {
				bio = NULL;
				goto try_next_bio;
			}
		}
		break;
try_next_bio:
		node = pkt_rbtree_next(node);
		if (!node) {
			n = rb_first(&pd->bio_queue);
			if (n)
				node = rb_entry(n, struct pkt_rb_node, rb_node);
		}
		if (node == first_node)
			node = NULL;
	}
	spin_unlock(&pd->lock);
	if (!bio) {
		pkt_dbg(2, pd, "no bio\n");
		return 0;
	}

	pkt = pkt_get_packet_data(pd, zone);

	pd->current_sector = zone + pd->settings.size;
	pkt->sector = zone;
	BUG_ON(pkt->frames != pd->settings.size >> 2);
	pkt->write_size = 0;

	/*
	 * Scan work queue for bios in the same zone and link them
	 * to this packet.
	 */
	spin_lock(&pd->lock);
	pkt_dbg(2, pd, "looking for zone %llx\n", (unsigned long long)zone);
	while ((node = pkt_rbtree_find(pd, zone)) != NULL) {
		bio = node->bio;
		pkt_dbg(2, pd, "found zone=%llx\n", (unsigned long long)
			get_zone(bio->bi_iter.bi_sector, pd));
		if (get_zone(bio->bi_iter.bi_sector, pd) != zone)
			break;
		pkt_rbtree_erase(pd, node);
		spin_lock(&pkt->lock);
		bio_list_add(&pkt->orig_bios, bio);
		pkt->write_size += bio->bi_iter.bi_size / CD_FRAMESIZE;
		spin_unlock(&pkt->lock);
	}
	/* check write congestion marks, and if bio_queue_size is
	 * below, wake up any waiters
	 */
	if (pd->congested &&
	    pd->bio_queue_size <= pd->write_congestion_off) {
		pd->congested = false;
		wake_up_var(&pd->congested);
	}
	spin_unlock(&pd->lock);

	pkt->sleep_time = max(PACKET_WAIT_TIME, 1);
	pkt_set_state(pkt, PACKET_WAITING_STATE);
	atomic_set(&pkt->run_sm, 1);

	spin_lock(&pd->cdrw.active_list_lock);
	list_add(&pkt->list, &pd->cdrw.pkt_active_list);
	spin_unlock(&pd->cdrw.active_list_lock);

	return 1;
}

/**
 * bio_list_copy_data - copy contents of data buffers from one chain of bios to
 * another
 * @src: source bio list
 * @dst: destination bio list
 *
 * Stops when it reaches the end of either the @src list or @dst list - that is,
 * copies min(src->bi_size, dst->bi_size) bytes (or the equivalent for lists of
 * bios).
 */
static void bio_list_copy_data(struct bio *dst, struct bio *src)
{
	struct bvec_iter src_iter = src->bi_iter;
	struct bvec_iter dst_iter = dst->bi_iter;

	while (1) {
		if (!src_iter.bi_size) {
			src = src->bi_next;
			if (!src)
				break;

			src_iter = src->bi_iter;
		}

		if (!dst_iter.bi_size) {
			dst = dst->bi_next;
			if (!dst)
				break;

			dst_iter = dst->bi_iter;
		}

		bio_copy_data_iter(dst, &dst_iter, src, &src_iter);
	}
}

/*
 * Assemble a bio to write one packet and queue the bio for processing
 * by the underlying block device.
 */
static void pkt_start_write(struct pktcdvd_device *pd, struct packet_data *pkt)
{
	int f;

	bio_init(pkt->w_bio, pd->bdev, pkt->w_bio->bi_inline_vecs, pkt->frames,
		 REQ_OP_WRITE);
	pkt->w_bio->bi_iter.bi_sector = pkt->sector;
	pkt->w_bio->bi_end_io = pkt_end_io_packet_write;
	pkt->w_bio->bi_private = pkt;

	/* XXX: locking? */
	for (f = 0; f < pkt->frames; f++) {
		struct page *page = pkt->pages[(f * CD_FRAMESIZE) / PAGE_SIZE];
		unsigned offset = (f * CD_FRAMESIZE) % PAGE_SIZE;

		if (!bio_add_page(pkt->w_bio, page, CD_FRAMESIZE, offset))
			BUG();
	}
	pkt_dbg(2, pd, "vcnt=%d\n", pkt->w_bio->bi_vcnt);

	/*
	 * Fill-in bvec with data from orig_bios.
	 */
	spin_lock(&pkt->lock);
	bio_list_copy_data(pkt->w_bio, pkt->orig_bios.head);

	pkt_set_state(pkt, PACKET_WRITE_WAIT_STATE);
	spin_unlock(&pkt->lock);

	pkt_dbg(2, pd, "Writing %d frames for zone %llx\n",
		pkt->write_size, (unsigned long long)pkt->sector);

	if (test_bit(PACKET_MERGE_SEGS, &pd->flags) || (pkt->write_size < pkt->frames))
		pkt->cache_valid = 1;
	else
		pkt->cache_valid = 0;

	/* Start the write request */
	atomic_set(&pkt->io_wait, 1);
	pkt_queue_bio(pd, pkt->w_bio);
}

static void pkt_finish_packet(struct packet_data *pkt, blk_status_t status)
{
	struct bio *bio;

	if (status)
		pkt->cache_valid = 0;

	/* Finish all bios corresponding to this packet */
	while ((bio = bio_list_pop(&pkt->orig_bios))) {
		bio->bi_status = status;
		bio_endio(bio);
	}
}

static void pkt_run_state_machine(struct pktcdvd_device *pd, struct packet_data *pkt)
{
	pkt_dbg(2, pd, "pkt %d\n", pkt->id);

	for (;;) {
		switch (pkt->state) {
		case PACKET_WAITING_STATE:
			if ((pkt->write_size < pkt->frames) && (pkt->sleep_time > 0))
				return;

			pkt->sleep_time = 0;
			pkt_gather_data(pd, pkt);
			pkt_set_state(pkt, PACKET_READ_WAIT_STATE);
			break;

		case PACKET_READ_WAIT_STATE:
			if (atomic_read(&pkt->io_wait) > 0)
				return;

			if (atomic_read(&pkt->io_errors) > 0) {
				pkt_set_state(pkt, PACKET_RECOVERY_STATE);
			} else {
				pkt_start_write(pd, pkt);
			}
			break;

		case PACKET_WRITE_WAIT_STATE:
			if (atomic_read(&pkt->io_wait) > 0)
				return;

			if (!pkt->w_bio->bi_status) {
				pkt_set_state(pkt, PACKET_FINISHED_STATE);
			} else {
				pkt_set_state(pkt, PACKET_RECOVERY_STATE);
			}
			break;

		case PACKET_RECOVERY_STATE:
			pkt_dbg(2, pd, "No recovery possible\n");
			pkt_set_state(pkt, PACKET_FINISHED_STATE);
			break;

		case PACKET_FINISHED_STATE:
			pkt_finish_packet(pkt, pkt->w_bio->bi_status);
			return;

		default:
			BUG();
			break;
		}
	}
}

static void pkt_handle_packets(struct pktcdvd_device *pd)
{
	struct packet_data *pkt, *next;

	/*
	 * Run state machine for active packets
	 */
	list_for_each_entry(pkt, &pd->cdrw.pkt_active_list, list) {
		if (atomic_read(&pkt->run_sm) > 0) {
			atomic_set(&pkt->run_sm, 0);
			pkt_run_state_machine(pd, pkt);
		}
	}

	/*
	 * Move no longer active packets to the free list
	 */
	spin_lock(&pd->cdrw.active_list_lock);
	list_for_each_entry_safe(pkt, next, &pd->cdrw.pkt_active_list, list) {
		if (pkt->state == PACKET_FINISHED_STATE) {
			list_del(&pkt->list);
			pkt_put_packet_data(pd, pkt);
			pkt_set_state(pkt, PACKET_IDLE_STATE);
			atomic_set(&pd->scan_queue, 1);
		}
	}
	spin_unlock(&pd->cdrw.active_list_lock);
}

static void pkt_count_states(struct pktcdvd_device *pd, int *states)
{
	struct packet_data *pkt;
	int i;

	for (i = 0; i < PACKET_NUM_STATES; i++)
		states[i] = 0;

	spin_lock(&pd->cdrw.active_list_lock);
	list_for_each_entry(pkt, &pd->cdrw.pkt_active_list, list) {
		states[pkt->state]++;
	}
	spin_unlock(&pd->cdrw.active_list_lock);
}

/*
 * kcdrwd is woken up when writes have been queued for one of our
 * registered devices
 */
static int kcdrwd(void *foobar)
{
	struct pktcdvd_device *pd = foobar;
	struct packet_data *pkt;
	long min_sleep_time, residue;

	set_user_nice(current, MIN_NICE);
	set_freezable();

	for (;;) {
		DECLARE_WAITQUEUE(wait, current);

		/*
		 * Wait until there is something to do
		 */
		add_wait_queue(&pd->wqueue, &wait);
		for (;;) {
			set_current_state(TASK_INTERRUPTIBLE);

			/* Check if we need to run pkt_handle_queue */
			if (atomic_read(&pd->scan_queue) > 0)
				goto work_to_do;

			/* Check if we need to run the state machine for some packet */
			list_for_each_entry(pkt, &pd->cdrw.pkt_active_list, list) {
				if (atomic_read(&pkt->run_sm) > 0)
					goto work_to_do;
			}

			/* Check if we need to process the iosched queues */
			if (atomic_read(&pd->iosched.attention) != 0)
				goto work_to_do;

			/* Otherwise, go to sleep */
			if (PACKET_DEBUG > 1) {
				int states[PACKET_NUM_STATES];
				pkt_count_states(pd, states);
				pkt_dbg(2, pd, "i:%d ow:%d rw:%d ww:%d rec:%d fin:%d\n",
					states[0], states[1], states[2],
					states[3], states[4], states[5]);
			}

			min_sleep_time = MAX_SCHEDULE_TIMEOUT;
			list_for_each_entry(pkt, &pd->cdrw.pkt_active_list, list) {
				if (pkt->sleep_time && pkt->sleep_time < min_sleep_time)
					min_sleep_time = pkt->sleep_time;
			}

			pkt_dbg(2, pd, "sleeping\n");
			residue = schedule_timeout(min_sleep_time);
			pkt_dbg(2, pd, "wake up\n");

			/* make swsusp happy with our thread */
			try_to_freeze();

			list_for_each_entry(pkt, &pd->cdrw.pkt_active_list, list) {
				if (!pkt->sleep_time)
					continue;
				pkt->sleep_time -= min_sleep_time - residue;
				if (pkt->sleep_time <= 0) {
					pkt->sleep_time = 0;
					atomic_inc(&pkt->run_sm);
				}
			}

			if (kthread_should_stop())
				break;
		}
work_to_do:
		set_current_state(TASK_RUNNING);
		remove_wait_queue(&pd->wqueue, &wait);

		if (kthread_should_stop())
			break;

		/*
		 * if pkt_handle_queue returns true, we can queue
		 * another request.
		 */
		while (pkt_handle_queue(pd))
			;

		/*
		 * Handle packet state machine
		 */
		pkt_handle_packets(pd);

		/*
		 * Handle iosched queues
		 */
		pkt_iosched_process_queue(pd);
	}

	return 0;
}

static void pkt_print_settings(struct pktcdvd_device *pd)
{
	pkt_info(pd, "%s packets, %u blocks, Mode-%c disc\n",
		 pd->settings.fp ? "Fixed" : "Variable",
		 pd->settings.size >> 2,
		 pd->settings.block_mode == 8 ? '1' : '2');
}

static int pkt_mode_sense(struct pktcdvd_device *pd, struct packet_command *cgc, int page_code, int page_control)
{
	memset(cgc->cmd, 0, sizeof(cgc->cmd));

	cgc->cmd[0] = GPCMD_MODE_SENSE_10;
	cgc->cmd[2] = page_code | (page_control << 6);
	cgc->cmd[7] = cgc->buflen >> 8;
	cgc->cmd[8] = cgc->buflen & 0xff;
	cgc->data_direction = CGC_DATA_READ;
	return pkt_generic_packet(pd, cgc);
}

static int pkt_mode_select(struct pktcdvd_device *pd, struct packet_command *cgc)
{
	memset(cgc->cmd, 0, sizeof(cgc->cmd));
	memset(cgc->buffer, 0, 2);
	cgc->cmd[0] = GPCMD_MODE_SELECT_10;
	cgc->cmd[1] = 0x10;		/* PF */
	cgc->cmd[7] = cgc->buflen >> 8;
	cgc->cmd[8] = cgc->buflen & 0xff;
	cgc->data_direction = CGC_DATA_WRITE;
	return pkt_generic_packet(pd, cgc);
}

static int pkt_get_disc_info(struct pktcdvd_device *pd, disc_information *di)
{
	struct packet_command cgc;
	int ret;

	/* set up command and get the disc info */
	init_cdrom_command(&cgc, di, sizeof(*di), CGC_DATA_READ);
	cgc.cmd[0] = GPCMD_READ_DISC_INFO;
	cgc.cmd[8] = cgc.buflen = 2;
	cgc.quiet = 1;

	ret = pkt_generic_packet(pd, &cgc);
	if (ret)
		return ret;

	/* not all drives have the same disc_info length, so requeue
	 * packet with the length the drive tells us it can supply
	 */
	cgc.buflen = be16_to_cpu(di->disc_information_length) +
		     sizeof(di->disc_information_length);

	if (cgc.buflen > sizeof(disc_information))
		cgc.buflen = sizeof(disc_information);

	cgc.cmd[8] = cgc.buflen;
	return pkt_generic_packet(pd, &cgc);
}

static int pkt_get_track_info(struct pktcdvd_device *pd, __u16 track, __u8 type, track_information *ti)
{
	struct packet_command cgc;
	int ret;

	init_cdrom_command(&cgc, ti, 8, CGC_DATA_READ);
	cgc.cmd[0] = GPCMD_READ_TRACK_RZONE_INFO;
	cgc.cmd[1] = type & 3;
	cgc.cmd[4] = (track & 0xff00) >> 8;
	cgc.cmd[5] = track & 0xff;
	cgc.cmd[8] = 8;
	cgc.quiet = 1;

	ret = pkt_generic_packet(pd, &cgc);
	if (ret)
		return ret;

	cgc.buflen = be16_to_cpu(ti->track_information_length) +
		     sizeof(ti->track_information_length);

	if (cgc.buflen > sizeof(track_information))
		cgc.buflen = sizeof(track_information);

	cgc.cmd[8] = cgc.buflen;
	return pkt_generic_packet(pd, &cgc);
}

static noinline_for_stack int pkt_get_last_written(struct pktcdvd_device *pd,
						long *last_written)
{
	disc_information di;
	track_information ti;
	__u32 last_track;
	int ret;

	ret = pkt_get_disc_info(pd, &di);
	if (ret)
		return ret;

	last_track = (di.last_track_msb << 8) | di.last_track_lsb;
	ret = pkt_get_track_info(pd, last_track, 1, &ti);
	if (ret)
		return ret;

	/* if this track is blank, try the previous. */
	if (ti.blank) {
		last_track--;
		ret = pkt_get_track_info(pd, last_track, 1, &ti);
		if (ret)
			return ret;
	}

	/* if last recorded field is valid, return it. */
	if (ti.lra_v) {
		*last_written = be32_to_cpu(ti.last_rec_address);
	} else {
		/* make it up instead */
		*last_written = be32_to_cpu(ti.track_start) +
				be32_to_cpu(ti.track_size);
		if (ti.free_blocks)
			*last_written -= (be32_to_cpu(ti.free_blocks) + 7);
	}
	return 0;
}

/*
 * write mode select package based on pd->settings
 */
static noinline_for_stack int pkt_set_write_settings(struct pktcdvd_device *pd)
{
	struct packet_command cgc;
	struct scsi_sense_hdr sshdr;
	write_param_page *wp;
	char buffer[128];
	int ret, size;

	/* doesn't apply to DVD+RW or DVD-RAM */
	if ((pd->mmc3_profile == 0x1a) || (pd->mmc3_profile == 0x12))
		return 0;

	memset(buffer, 0, sizeof(buffer));
	init_cdrom_command(&cgc, buffer, sizeof(*wp), CGC_DATA_READ);
	cgc.sshdr = &sshdr;
	ret = pkt_mode_sense(pd, &cgc, GPMODE_WRITE_PARMS_PAGE, 0);
	if (ret) {
		pkt_dump_sense(pd, &cgc);
		return ret;
	}

	size = 2 + ((buffer[0] << 8) | (buffer[1] & 0xff));
	pd->mode_offset = (buffer[6] << 8) | (buffer[7] & 0xff);
	if (size > sizeof(buffer))
		size = sizeof(buffer);

	/*
	 * now get it all
	 */
	init_cdrom_command(&cgc, buffer, size, CGC_DATA_READ);
	cgc.sshdr = &sshdr;
	ret = pkt_mode_sense(pd, &cgc, GPMODE_WRITE_PARMS_PAGE, 0);
	if (ret) {
		pkt_dump_sense(pd, &cgc);
		return ret;
	}

	/*
	 * write page is offset header + block descriptor length
	 */
	wp = (write_param_page *) &buffer[sizeof(struct mode_page_header) + pd->mode_offset];

	wp->fp = pd->settings.fp;
	wp->track_mode = pd->settings.track_mode;
	wp->write_type = pd->settings.write_type;
	wp->data_block_type = pd->settings.block_mode;

	wp->multi_session = 0;

#ifdef PACKET_USE_LS
	wp->link_size = 7;
	wp->ls_v = 1;
#endif

	if (wp->data_block_type == PACKET_BLOCK_MODE1) {
		wp->session_format = 0;
		wp->subhdr2 = 0x20;
	} else if (wp->data_block_type == PACKET_BLOCK_MODE2) {
		wp->session_format = 0x20;
		wp->subhdr2 = 8;
#if 0
		wp->mcn[0] = 0x80;
		memcpy(&wp->mcn[1], PACKET_MCN, sizeof(wp->mcn) - 1);
#endif
	} else {
		/*
		 * paranoia
		 */
		pkt_err(pd, "write mode wrong %d\n", wp->data_block_type);
		return 1;
	}
	wp->packet_size = cpu_to_be32(pd->settings.size >> 2);

	cgc.buflen = cgc.cmd[8] = size;
	ret = pkt_mode_select(pd, &cgc);
	if (ret) {
		pkt_dump_sense(pd, &cgc);
		return ret;
	}

	pkt_print_settings(pd);
	return 0;
}

/*
 * 1 -- we can write to this track, 0 -- we can't
 */
static int pkt_writable_track(struct pktcdvd_device *pd, track_information *ti)
{
	switch (pd->mmc3_profile) {
		case 0x1a: /* DVD+RW */
		case 0x12: /* DVD-RAM */
			/* The track is always writable on DVD+RW/DVD-RAM */
			return 1;
		default:
			break;
	}

	if (!ti->packet || !ti->fp)
		return 0;

	/*
	 * "good" settings as per Mt Fuji.
	 */
	if (ti->rt == 0 && ti->blank == 0)
		return 1;

	if (ti->rt == 0 && ti->blank == 1)
		return 1;

	if (ti->rt == 1 && ti->blank == 0)
		return 1;

	pkt_err(pd, "bad state %d-%d-%d\n", ti->rt, ti->blank, ti->packet);
	return 0;
}

/*
 * 1 -- we can write to this disc, 0 -- we can't
 */
static int pkt_writable_disc(struct pktcdvd_device *pd, disc_information *di)
{
	switch (pd->mmc3_profile) {
		case 0x0a: /* CD-RW */
		case 0xffff: /* MMC3 not supported */
			break;
		case 0x1a: /* DVD+RW */
		case 0x13: /* DVD-RW */
		case 0x12: /* DVD-RAM */
			return 1;
		default:
			pkt_dbg(2, pd, "Wrong disc profile (%x)\n",
				pd->mmc3_profile);
			return 0;
	}

	/*
	 * for disc type 0xff we should probably reserve a new track.
	 * but i'm not sure, should we leave this to user apps? probably.
	 */
	if (di->disc_type == 0xff) {
		pkt_notice(pd, "unknown disc - no track?\n");
		return 0;
	}

	if (di->disc_type != 0x20 && di->disc_type != 0) {
		pkt_err(pd, "wrong disc type (%x)\n", di->disc_type);
		return 0;
	}

	if (di->erasable == 0) {
		pkt_notice(pd, "disc not erasable\n");
		return 0;
	}

	if (di->border_status == PACKET_SESSION_RESERVED) {
		pkt_err(pd, "can't write to last track (reserved)\n");
		return 0;
	}

	return 1;
}

static noinline_for_stack int pkt_probe_settings(struct pktcdvd_device *pd)
{
	struct packet_command cgc;
	unsigned char buf[12];
	disc_information di;
	track_information ti;
	int ret, track;

	init_cdrom_command(&cgc, buf, sizeof(buf), CGC_DATA_READ);
	cgc.cmd[0] = GPCMD_GET_CONFIGURATION;
	cgc.cmd[8] = 8;
	ret = pkt_generic_packet(pd, &cgc);
	pd->mmc3_profile = ret ? 0xffff : buf[6] << 8 | buf[7];

	memset(&di, 0, sizeof(disc_information));
	memset(&ti, 0, sizeof(track_information));

	ret = pkt_get_disc_info(pd, &di);
	if (ret) {
		pkt_err(pd, "failed get_disc\n");
		return ret;
	}

	if (!pkt_writable_disc(pd, &di))
		return -EROFS;

	pd->type = di.erasable ? PACKET_CDRW : PACKET_CDR;

	track = 1; /* (di.last_track_msb << 8) | di.last_track_lsb; */
	ret = pkt_get_track_info(pd, track, 1, &ti);
	if (ret) {
		pkt_err(pd, "failed get_track\n");
		return ret;
	}

	if (!pkt_writable_track(pd, &ti)) {
		pkt_err(pd, "can't write to this track\n");
		return -EROFS;
	}

	/*
	 * we keep packet size in 512 byte units, makes it easier to
	 * deal with request calculations.
	 */
	pd->settings.size = be32_to_cpu(ti.fixed_packet_size) << 2;
	if (pd->settings.size == 0) {
		pkt_notice(pd, "detected zero packet size!\n");
		return -ENXIO;
	}
	if (pd->settings.size > PACKET_MAX_SECTORS) {
		pkt_err(pd, "packet size is too big\n");
		return -EROFS;
	}
	pd->settings.fp = ti.fp;
	pd->offset = (be32_to_cpu(ti.track_start) << 2) & (pd->settings.size - 1);

	if (ti.nwa_v) {
		pd->nwa = be32_to_cpu(ti.next_writable);
		set_bit(PACKET_NWA_VALID, &pd->flags);
	}

	/*
	 * in theory we could use lra on -RW media as well and just zero
	 * blocks that haven't been written yet, but in practice that
	 * is just a no-go. we'll use that for -R, naturally.
	 */
	if (ti.lra_v) {
		pd->lra = be32_to_cpu(ti.last_rec_address);
		set_bit(PACKET_LRA_VALID, &pd->flags);
	} else {
		pd->lra = 0xffffffff;
		set_bit(PACKET_LRA_VALID, &pd->flags);
	}

	/*
	 * fine for now
	 */
	pd->settings.link_loss = 7;
	pd->settings.write_type = 0;	/* packet */
	pd->settings.track_mode = ti.track_mode;

	/*
	 * mode1 or mode2 disc
	 */
	switch (ti.data_mode) {
		case PACKET_MODE1:
			pd->settings.block_mode = PACKET_BLOCK_MODE1;
			break;
		case PACKET_MODE2:
			pd->settings.block_mode = PACKET_BLOCK_MODE2;
			break;
		default:
			pkt_err(pd, "unknown data mode\n");
			return -EROFS;
	}
	return 0;
}

/*
 * enable/disable write caching on drive
 */
static noinline_for_stack int pkt_write_caching(struct pktcdvd_device *pd)
{
	struct packet_command cgc;
	struct scsi_sense_hdr sshdr;
	unsigned char buf[64];
	bool set = IS_ENABLED(CONFIG_CDROM_PKTCDVD_WCACHE);
	int ret;

	init_cdrom_command(&cgc, buf, sizeof(buf), CGC_DATA_READ);
	cgc.sshdr = &sshdr;
	cgc.buflen = pd->mode_offset + 12;

	/*
	 * caching mode page might not be there, so quiet this command
	 */
	cgc.quiet = 1;

	ret = pkt_mode_sense(pd, &cgc, GPMODE_WCACHING_PAGE, 0);
	if (ret)
		return ret;

	/*
	 * use drive write caching -- we need deferred error handling to be
	 * able to successfully recover with this option (drive will return good
	 * status as soon as the cdb is validated).
	 */
	buf[pd->mode_offset + 10] |= (set << 2);

	cgc.buflen = cgc.cmd[8] = 2 + ((buf[0] << 8) | (buf[1] & 0xff));
	ret = pkt_mode_select(pd, &cgc);
	if (ret) {
		pkt_err(pd, "write caching control failed\n");
		pkt_dump_sense(pd, &cgc);
	} else if (!ret && set)
		pkt_notice(pd, "enabled write caching\n");
	return ret;
}

static int pkt_lock_door(struct pktcdvd_device *pd, int lockflag)
{
	struct packet_command cgc;

	init_cdrom_command(&cgc, NULL, 0, CGC_DATA_NONE);
	cgc.cmd[0] = GPCMD_PREVENT_ALLOW_MEDIUM_REMOVAL;
	cgc.cmd[4] = lockflag ? 1 : 0;
	return pkt_generic_packet(pd, &cgc);
}

/*
 * Returns drive maximum write speed
 */
static noinline_for_stack int pkt_get_max_speed(struct pktcdvd_device *pd,
						unsigned *write_speed)
{
	struct packet_command cgc;
	struct scsi_sense_hdr sshdr;
	unsigned char buf[256+18];
	unsigned char *cap_buf;
	int ret, offset;

	cap_buf = &buf[sizeof(struct mode_page_header) + pd->mode_offset];
	init_cdrom_command(&cgc, buf, sizeof(buf), CGC_DATA_UNKNOWN);
	cgc.sshdr = &sshdr;

	ret = pkt_mode_sense(pd, &cgc, GPMODE_CAPABILITIES_PAGE, 0);
	if (ret) {
		cgc.buflen = pd->mode_offset + cap_buf[1] + 2 +
			     sizeof(struct mode_page_header);
		ret = pkt_mode_sense(pd, &cgc, GPMODE_CAPABILITIES_PAGE, 0);
		if (ret) {
			pkt_dump_sense(pd, &cgc);
			return ret;
		}
	}

	offset = 20;			    /* Obsoleted field, used by older drives */
	if (cap_buf[1] >= 28)
		offset = 28;		    /* Current write speed selected */
	if (cap_buf[1] >= 30) {
		/* If the drive reports at least one "Logical Unit Write
		 * Speed Performance Descriptor Block", use the information
		 * in the first block. (contains the highest speed)
		 */
		int num_spdb = (cap_buf[30] << 8) + cap_buf[31];
		if (num_spdb > 0)
			offset = 34;
	}

	*write_speed = (cap_buf[offset] << 8) | cap_buf[offset + 1];
	return 0;
}

/* These tables from cdrecord - I don't have orange book */
/* standard speed CD-RW (1-4x) */
static char clv_to_speed[16] = {
	/* 0  1  2  3  4  5  6  7  8  9 10 11 12 13 14 15 */
	   0, 2, 4, 6, 8, 0, 0, 0, 0, 0, 0, 0, 0, 0, 0, 0
};
/* high speed CD-RW (-10x) */
static char hs_clv_to_speed[16] = {
	/* 0  1  2  3  4  5  6  7  8  9 10 11 12 13 14 15 */
	   0, 2, 4, 6, 10, 0, 0, 0, 0, 0, 0, 0, 0, 0, 0, 0
};
/* ultra high speed CD-RW */
static char us_clv_to_speed[16] = {
	/* 0  1  2  3  4  5  6  7  8  9 10 11 12 13 14 15 */
	   0, 2, 4, 8, 0, 0,16, 0,24,32,40,48, 0, 0, 0, 0
};

/*
 * reads the maximum media speed from ATIP
 */
static noinline_for_stack int pkt_media_speed(struct pktcdvd_device *pd,
						unsigned *speed)
{
	struct packet_command cgc;
	struct scsi_sense_hdr sshdr;
	unsigned char buf[64];
	unsigned int size, st, sp;
	int ret;

	init_cdrom_command(&cgc, buf, 2, CGC_DATA_READ);
	cgc.sshdr = &sshdr;
	cgc.cmd[0] = GPCMD_READ_TOC_PMA_ATIP;
	cgc.cmd[1] = 2;
	cgc.cmd[2] = 4; /* READ ATIP */
	cgc.cmd[8] = 2;
	ret = pkt_generic_packet(pd, &cgc);
	if (ret) {
		pkt_dump_sense(pd, &cgc);
		return ret;
	}
	size = ((unsigned int) buf[0]<<8) + buf[1] + 2;
	if (size > sizeof(buf))
		size = sizeof(buf);

	init_cdrom_command(&cgc, buf, size, CGC_DATA_READ);
	cgc.sshdr = &sshdr;
	cgc.cmd[0] = GPCMD_READ_TOC_PMA_ATIP;
	cgc.cmd[1] = 2;
	cgc.cmd[2] = 4;
	cgc.cmd[8] = size;
	ret = pkt_generic_packet(pd, &cgc);
	if (ret) {
		pkt_dump_sense(pd, &cgc);
		return ret;
	}

	if (!(buf[6] & 0x40)) {
		pkt_notice(pd, "disc type is not CD-RW\n");
		return 1;
	}
	if (!(buf[6] & 0x4)) {
		pkt_notice(pd, "A1 values on media are not valid, maybe not CDRW?\n");
		return 1;
	}

	st = (buf[6] >> 3) & 0x7; /* disc sub-type */

	sp = buf[16] & 0xf; /* max speed from ATIP A1 field */

	/* Info from cdrecord */
	switch (st) {
		case 0: /* standard speed */
			*speed = clv_to_speed[sp];
			break;
		case 1: /* high speed */
			*speed = hs_clv_to_speed[sp];
			break;
		case 2: /* ultra high speed */
			*speed = us_clv_to_speed[sp];
			break;
		default:
			pkt_notice(pd, "unknown disc sub-type %d\n", st);
			return 1;
	}
	if (*speed) {
		pkt_info(pd, "maximum media speed: %d\n", *speed);
		return 0;
	} else {
		pkt_notice(pd, "unknown speed %d for sub-type %d\n", sp, st);
		return 1;
	}
}

static noinline_for_stack int pkt_perform_opc(struct pktcdvd_device *pd)
{
	struct packet_command cgc;
	struct scsi_sense_hdr sshdr;
	int ret;

	pkt_dbg(2, pd, "Performing OPC\n");

	init_cdrom_command(&cgc, NULL, 0, CGC_DATA_NONE);
	cgc.sshdr = &sshdr;
	cgc.timeout = 60*HZ;
	cgc.cmd[0] = GPCMD_SEND_OPC;
	cgc.cmd[1] = 1;
	ret = pkt_generic_packet(pd, &cgc);
	if (ret)
		pkt_dump_sense(pd, &cgc);
	return ret;
}

static int pkt_open_write(struct pktcdvd_device *pd)
{
	int ret;
	unsigned int write_speed, media_write_speed, read_speed;

	ret = pkt_probe_settings(pd);
	if (ret) {
		pkt_dbg(2, pd, "failed probe\n");
		return ret;
	}

	ret = pkt_set_write_settings(pd);
	if (ret) {
		pkt_dbg(1, pd, "failed saving write settings\n");
		return -EIO;
	}

	pkt_write_caching(pd);

	ret = pkt_get_max_speed(pd, &write_speed);
	if (ret)
		write_speed = 16 * 177;
	switch (pd->mmc3_profile) {
		case 0x13: /* DVD-RW */
		case 0x1a: /* DVD+RW */
		case 0x12: /* DVD-RAM */
			pkt_dbg(1, pd, "write speed %ukB/s\n", write_speed);
			break;
		default:
			ret = pkt_media_speed(pd, &media_write_speed);
			if (ret)
				media_write_speed = 16;
			write_speed = min(write_speed, media_write_speed * 177);
			pkt_dbg(1, pd, "write speed %ux\n", write_speed / 176);
			break;
	}
	read_speed = write_speed;

	ret = pkt_set_speed(pd, write_speed, read_speed);
	if (ret) {
		pkt_dbg(1, pd, "couldn't set write speed\n");
		return -EIO;
	}
	pd->write_speed = write_speed;
	pd->read_speed = read_speed;

	ret = pkt_perform_opc(pd);
	if (ret) {
		pkt_dbg(1, pd, "Optimum Power Calibration failed\n");
	}

	return 0;
}

/*
 * called at open time.
 */
static int pkt_open_dev(struct pktcdvd_device *pd, fmode_t write)
{
	int ret;
	long lba;
	struct request_queue *q;
	struct block_device *bdev;

	/*
	 * We need to re-open the cdrom device without O_NONBLOCK to be able
	 * to read/write from/to it. It is already opened in O_NONBLOCK mode
	 * so open should not fail.
	 */
	bdev = blkdev_get_by_dev(pd->bdev->bd_dev, FMODE_READ | FMODE_EXCL, pd);
	if (IS_ERR(bdev)) {
		ret = PTR_ERR(bdev);
		goto out;
	}

	ret = pkt_get_last_written(pd, &lba);
	if (ret) {
		pkt_err(pd, "pkt_get_last_written failed\n");
		goto out_putdev;
	}

	set_capacity(pd->disk, lba << 2);
	set_capacity_and_notify(pd->bdev->bd_disk, lba << 2);

	q = bdev_get_queue(pd->bdev);
	if (write) {
		ret = pkt_open_write(pd);
		if (ret)
			goto out_putdev;
		/*
		 * Some CDRW drives can not handle writes larger than one packet,
		 * even if the size is a multiple of the packet size.
		 */
		blk_queue_max_hw_sectors(q, pd->settings.size);
		set_bit(PACKET_WRITABLE, &pd->flags);
	} else {
		pkt_set_speed(pd, MAX_SPEED, MAX_SPEED);
		clear_bit(PACKET_WRITABLE, &pd->flags);
	}

	ret = pkt_set_segment_merging(pd, q);
	if (ret)
		goto out_putdev;

	if (write) {
		if (!pkt_grow_pktlist(pd, CONFIG_CDROM_PKTCDVD_BUFFERS)) {
			pkt_err(pd, "not enough memory for buffers\n");
			ret = -ENOMEM;
			goto out_putdev;
		}
		pkt_info(pd, "%lukB available on disc\n", lba << 1);
	}

	return 0;

out_putdev:
	blkdev_put(bdev, FMODE_READ | FMODE_EXCL);
out:
	return ret;
}

/*
 * called when the device is closed. makes sure that the device flushes
 * the internal cache before we close.
 */
static void pkt_release_dev(struct pktcdvd_device *pd, int flush)
{
	if (flush && pkt_flush_cache(pd))
		pkt_dbg(1, pd, "not flushing cache\n");

	pkt_lock_door(pd, 0);

	pkt_set_speed(pd, MAX_SPEED, MAX_SPEED);
	blkdev_put(pd->bdev, FMODE_READ | FMODE_EXCL);

	pkt_shrink_pktlist(pd);
}

static struct pktcdvd_device *pkt_find_dev_from_minor(unsigned int dev_minor)
{
	if (dev_minor >= MAX_WRITERS)
		return NULL;

	dev_minor = array_index_nospec(dev_minor, MAX_WRITERS);
	return pkt_devs[dev_minor];
}

static int pkt_open(struct block_device *bdev, fmode_t mode)
{
	struct pktcdvd_device *pd = NULL;
	int ret;

	mutex_lock(&pktcdvd_mutex);
	mutex_lock(&ctl_mutex);
	pd = pkt_find_dev_from_minor(MINOR(bdev->bd_dev));
	if (!pd) {
		ret = -ENODEV;
		goto out;
	}
	BUG_ON(pd->refcnt < 0);

	pd->refcnt++;
	if (pd->refcnt > 1) {
		if ((mode & FMODE_WRITE) &&
		    !test_bit(PACKET_WRITABLE, &pd->flags)) {
			ret = -EBUSY;
			goto out_dec;
		}
	} else {
		ret = pkt_open_dev(pd, mode & FMODE_WRITE);
		if (ret)
			goto out_dec;
		/*
		 * needed here as well, since ext2 (among others) may change
		 * the blocksize at mount time
		 */
		set_blocksize(bdev, CD_FRAMESIZE);
	}

	mutex_unlock(&ctl_mutex);
	mutex_unlock(&pktcdvd_mutex);
	return 0;

out_dec:
	pd->refcnt--;
out:
	mutex_unlock(&ctl_mutex);
	mutex_unlock(&pktcdvd_mutex);
	return ret;
}

static void pkt_close(struct gendisk *disk, fmode_t mode)
{
	struct pktcdvd_device *pd = disk->private_data;

	mutex_lock(&pktcdvd_mutex);
	mutex_lock(&ctl_mutex);
	pd->refcnt--;
	BUG_ON(pd->refcnt < 0);
	if (pd->refcnt == 0) {
		int flush = test_bit(PACKET_WRITABLE, &pd->flags);
		pkt_release_dev(pd, flush);
	}
	mutex_unlock(&ctl_mutex);
	mutex_unlock(&pktcdvd_mutex);
}


static void pkt_end_io_read_cloned(struct bio *bio)
{
	struct packet_stacked_data *psd = bio->bi_private;
	struct pktcdvd_device *pd = psd->pd;

	psd->bio->bi_status = bio->bi_status;
	bio_put(bio);
	bio_endio(psd->bio);
	mempool_free(psd, &psd_pool);
	pkt_bio_finished(pd);
}

static void pkt_make_request_read(struct pktcdvd_device *pd, struct bio *bio)
{
	struct bio *cloned_bio =
		bio_alloc_clone(pd->bdev, bio, GFP_NOIO, &pkt_bio_set);
	struct packet_stacked_data *psd = mempool_alloc(&psd_pool, GFP_NOIO);

	psd->pd = pd;
	psd->bio = bio;
	cloned_bio->bi_private = psd;
	cloned_bio->bi_end_io = pkt_end_io_read_cloned;
	pd->stats.secs_r += bio_sectors(bio);
	pkt_queue_bio(pd, cloned_bio);
}

static void pkt_make_request_write(struct request_queue *q, struct bio *bio)
{
	struct pktcdvd_device *pd = q->queuedata;
	sector_t zone;
	struct packet_data *pkt;
	int was_empty, blocked_bio;
	struct pkt_rb_node *node;

	zone = get_zone(bio->bi_iter.bi_sector, pd);

	/*
	 * If we find a matching packet in state WAITING or READ_WAIT, we can
	 * just append this bio to that packet.
	 */
	spin_lock(&pd->cdrw.active_list_lock);
	blocked_bio = 0;
	list_for_each_entry(pkt, &pd->cdrw.pkt_active_list, list) {
		if (pkt->sector == zone) {
			spin_lock(&pkt->lock);
			if ((pkt->state == PACKET_WAITING_STATE) ||
			    (pkt->state == PACKET_READ_WAIT_STATE)) {
				bio_list_add(&pkt->orig_bios, bio);
				pkt->write_size +=
					bio->bi_iter.bi_size / CD_FRAMESIZE;
				if ((pkt->write_size >= pkt->frames) &&
				    (pkt->state == PACKET_WAITING_STATE)) {
					atomic_inc(&pkt->run_sm);
					wake_up(&pd->wqueue);
				}
				spin_unlock(&pkt->lock);
				spin_unlock(&pd->cdrw.active_list_lock);
				return;
			} else {
				blocked_bio = 1;
			}
			spin_unlock(&pkt->lock);
		}
	}
	spin_unlock(&pd->cdrw.active_list_lock);

	/*
	 * Test if there is enough room left in the bio work queue
	 * (queue size >= congestion on mark).
	 * If not, wait till the work queue size is below the congestion off mark.
	 */
	spin_lock(&pd->lock);
	if (pd->write_congestion_on > 0
	    && pd->bio_queue_size >= pd->write_congestion_on) {
		struct wait_bit_queue_entry wqe;

		init_wait_var_entry(&wqe, &pd->congested, 0);
		for (;;) {
			prepare_to_wait_event(__var_waitqueue(&pd->congested),
					      &wqe.wq_entry,
					      TASK_UNINTERRUPTIBLE);
			if (pd->bio_queue_size <= pd->write_congestion_off)
				break;
			pd->congested = true;
			spin_unlock(&pd->lock);
			schedule();
			spin_lock(&pd->lock);
		}
	}
	spin_unlock(&pd->lock);

	/*
	 * No matching packet found. Store the bio in the work queue.
	 */
	node = mempool_alloc(&pd->rb_pool, GFP_NOIO);
	node->bio = bio;
	spin_lock(&pd->lock);
	BUG_ON(pd->bio_queue_size < 0);
	was_empty = (pd->bio_queue_size == 0);
	pkt_rbtree_insert(pd, node);
	spin_unlock(&pd->lock);

	/*
	 * Wake up the worker thread.
	 */
	atomic_set(&pd->scan_queue, 1);
	if (was_empty) {
		/* This wake_up is required for correct operation */
		wake_up(&pd->wqueue);
	} else if (!list_empty(&pd->cdrw.pkt_free_list) && !blocked_bio) {
		/*
		 * This wake up is not required for correct operation,
		 * but improves performance in some cases.
		 */
		wake_up(&pd->wqueue);
	}
}

static void pkt_submit_bio(struct bio *bio)
{
	struct pktcdvd_device *pd = bio->bi_bdev->bd_disk->queue->queuedata;
	struct bio *split;

<<<<<<< HEAD
	blk_queue_split(&bio);
=======
	bio = bio_split_to_limits(bio);
	if (!bio)
		return;
>>>>>>> eb3cdb58

	pkt_dbg(2, pd, "start = %6llx stop = %6llx\n",
		(unsigned long long)bio->bi_iter.bi_sector,
		(unsigned long long)bio_end_sector(bio));

	/*
	 * Clone READ bios so we can have our own bi_end_io callback.
	 */
	if (bio_data_dir(bio) == READ) {
		pkt_make_request_read(pd, bio);
		return;
	}

	if (!test_bit(PACKET_WRITABLE, &pd->flags)) {
		pkt_notice(pd, "WRITE for ro device (%llu)\n",
			   (unsigned long long)bio->bi_iter.bi_sector);
		goto end_io;
	}

	if (!bio->bi_iter.bi_size || (bio->bi_iter.bi_size % CD_FRAMESIZE)) {
		pkt_err(pd, "wrong bio size\n");
		goto end_io;
	}

	do {
		sector_t zone = get_zone(bio->bi_iter.bi_sector, pd);
		sector_t last_zone = get_zone(bio_end_sector(bio) - 1, pd);

		if (last_zone != zone) {
			BUG_ON(last_zone != zone + pd->settings.size);

			split = bio_split(bio, last_zone -
					  bio->bi_iter.bi_sector,
					  GFP_NOIO, &pkt_bio_set);
			bio_chain(split, bio);
		} else {
			split = bio;
		}

		pkt_make_request_write(bio->bi_bdev->bd_disk->queue, split);
	} while (split != bio);

	return;
end_io:
	bio_io_error(bio);
}

static void pkt_init_queue(struct pktcdvd_device *pd)
{
	struct request_queue *q = pd->disk->queue;

	blk_queue_logical_block_size(q, CD_FRAMESIZE);
	blk_queue_max_hw_sectors(q, PACKET_MAX_SECTORS);
	q->queuedata = pd;
}

static int pkt_seq_show(struct seq_file *m, void *p)
{
	struct pktcdvd_device *pd = m->private;
	char *msg;
	int states[PACKET_NUM_STATES];

	seq_printf(m, "Writer %s mapped to %pg:\n", pd->name, pd->bdev);

	seq_printf(m, "\nSettings:\n");
	seq_printf(m, "\tpacket size:\t\t%dkB\n", pd->settings.size / 2);

	if (pd->settings.write_type == 0)
		msg = "Packet";
	else
		msg = "Unknown";
	seq_printf(m, "\twrite type:\t\t%s\n", msg);

	seq_printf(m, "\tpacket type:\t\t%s\n", pd->settings.fp ? "Fixed" : "Variable");
	seq_printf(m, "\tlink loss:\t\t%d\n", pd->settings.link_loss);

	seq_printf(m, "\ttrack mode:\t\t%d\n", pd->settings.track_mode);

	if (pd->settings.block_mode == PACKET_BLOCK_MODE1)
		msg = "Mode 1";
	else if (pd->settings.block_mode == PACKET_BLOCK_MODE2)
		msg = "Mode 2";
	else
		msg = "Unknown";
	seq_printf(m, "\tblock mode:\t\t%s\n", msg);

	seq_printf(m, "\nStatistics:\n");
	seq_printf(m, "\tpackets started:\t%lu\n", pd->stats.pkt_started);
	seq_printf(m, "\tpackets ended:\t\t%lu\n", pd->stats.pkt_ended);
	seq_printf(m, "\twritten:\t\t%lukB\n", pd->stats.secs_w >> 1);
	seq_printf(m, "\tread gather:\t\t%lukB\n", pd->stats.secs_rg >> 1);
	seq_printf(m, "\tread:\t\t\t%lukB\n", pd->stats.secs_r >> 1);

	seq_printf(m, "\nMisc:\n");
	seq_printf(m, "\treference count:\t%d\n", pd->refcnt);
	seq_printf(m, "\tflags:\t\t\t0x%lx\n", pd->flags);
	seq_printf(m, "\tread speed:\t\t%ukB/s\n", pd->read_speed);
	seq_printf(m, "\twrite speed:\t\t%ukB/s\n", pd->write_speed);
	seq_printf(m, "\tstart offset:\t\t%lu\n", pd->offset);
	seq_printf(m, "\tmode page offset:\t%u\n", pd->mode_offset);

	seq_printf(m, "\nQueue state:\n");
	seq_printf(m, "\tbios queued:\t\t%d\n", pd->bio_queue_size);
	seq_printf(m, "\tbios pending:\t\t%d\n", atomic_read(&pd->cdrw.pending_bios));
	seq_printf(m, "\tcurrent sector:\t\t0x%llx\n", (unsigned long long)pd->current_sector);

	pkt_count_states(pd, states);
	seq_printf(m, "\tstate:\t\t\ti:%d ow:%d rw:%d ww:%d rec:%d fin:%d\n",
		   states[0], states[1], states[2], states[3], states[4], states[5]);

	seq_printf(m, "\twrite congestion marks:\toff=%d on=%d\n",
			pd->write_congestion_off,
			pd->write_congestion_on);
	return 0;
}

static int pkt_new_dev(struct pktcdvd_device *pd, dev_t dev)
{
	int i;
	struct block_device *bdev;
	struct scsi_device *sdev;

	if (pd->pkt_dev == dev) {
		pkt_err(pd, "recursive setup not allowed\n");
		return -EBUSY;
	}
	for (i = 0; i < MAX_WRITERS; i++) {
		struct pktcdvd_device *pd2 = pkt_devs[i];
		if (!pd2)
			continue;
		if (pd2->bdev->bd_dev == dev) {
			pkt_err(pd, "%pg already setup\n", pd2->bdev);
			return -EBUSY;
		}
		if (pd2->pkt_dev == dev) {
			pkt_err(pd, "can't chain pktcdvd devices\n");
			return -EBUSY;
		}
	}

	bdev = blkdev_get_by_dev(dev, FMODE_READ | FMODE_NDELAY, NULL);
	if (IS_ERR(bdev))
		return PTR_ERR(bdev);
	sdev = scsi_device_from_queue(bdev->bd_disk->queue);
	if (!sdev) {
		blkdev_put(bdev, FMODE_READ | FMODE_NDELAY);
		return -EINVAL;
	}
	put_device(&sdev->sdev_gendev);

	/* This is safe, since we have a reference from open(). */
	__module_get(THIS_MODULE);

	pd->bdev = bdev;
	set_blocksize(bdev, CD_FRAMESIZE);

	pkt_init_queue(pd);

	atomic_set(&pd->cdrw.pending_bios, 0);
	pd->cdrw.thread = kthread_run(kcdrwd, pd, "%s", pd->name);
	if (IS_ERR(pd->cdrw.thread)) {
		pkt_err(pd, "can't start kernel thread\n");
		goto out_mem;
	}

	proc_create_single_data(pd->name, 0, pkt_proc, pkt_seq_show, pd);
	pkt_dbg(1, pd, "writer mapped to %pg\n", bdev);
	return 0;

out_mem:
	blkdev_put(bdev, FMODE_READ | FMODE_NDELAY);
	/* This is safe: open() is still holding a reference. */
	module_put(THIS_MODULE);
	return -ENOMEM;
}

static int pkt_ioctl(struct block_device *bdev, fmode_t mode, unsigned int cmd, unsigned long arg)
{
	struct pktcdvd_device *pd = bdev->bd_disk->private_data;
	int ret;

	pkt_dbg(2, pd, "cmd %x, dev %d:%d\n",
		cmd, MAJOR(bdev->bd_dev), MINOR(bdev->bd_dev));

	mutex_lock(&pktcdvd_mutex);
	switch (cmd) {
	case CDROMEJECT:
		/*
		 * The door gets locked when the device is opened, so we
		 * have to unlock it or else the eject command fails.
		 */
		if (pd->refcnt == 1)
			pkt_lock_door(pd, 0);
		fallthrough;
	/*
	 * forward selected CDROM ioctls to CD-ROM, for UDF
	 */
	case CDROMMULTISESSION:
	case CDROMREADTOCENTRY:
	case CDROM_LAST_WRITTEN:
	case CDROM_SEND_PACKET:
	case SCSI_IOCTL_SEND_COMMAND:
		if (!bdev->bd_disk->fops->ioctl)
			ret = -ENOTTY;
		else
			ret = bdev->bd_disk->fops->ioctl(bdev, mode, cmd, arg);
		break;
	default:
		pkt_dbg(2, pd, "Unknown ioctl (%x)\n", cmd);
		ret = -ENOTTY;
	}
	mutex_unlock(&pktcdvd_mutex);

	return ret;
}

static unsigned int pkt_check_events(struct gendisk *disk,
				     unsigned int clearing)
{
	struct pktcdvd_device *pd = disk->private_data;
	struct gendisk *attached_disk;

	if (!pd)
		return 0;
	if (!pd->bdev)
		return 0;
	attached_disk = pd->bdev->bd_disk;
	if (!attached_disk || !attached_disk->fops->check_events)
		return 0;
	return attached_disk->fops->check_events(attached_disk, clearing);
}

static char *pkt_devnode(struct gendisk *disk, umode_t *mode)
{
	return kasprintf(GFP_KERNEL, "pktcdvd/%s", disk->disk_name);
}

static const struct block_device_operations pktcdvd_ops = {
	.owner =		THIS_MODULE,
	.submit_bio =		pkt_submit_bio,
	.open =			pkt_open,
	.release =		pkt_close,
	.ioctl =		pkt_ioctl,
	.compat_ioctl =		blkdev_compat_ptr_ioctl,
	.check_events =		pkt_check_events,
	.devnode =		pkt_devnode,
};

/*
 * Set up mapping from pktcdvd device to CD-ROM device.
 */
static int pkt_setup_dev(dev_t dev, dev_t* pkt_dev)
{
	int idx;
	int ret = -ENOMEM;
	struct pktcdvd_device *pd;
	struct gendisk *disk;

	mutex_lock_nested(&ctl_mutex, SINGLE_DEPTH_NESTING);

	for (idx = 0; idx < MAX_WRITERS; idx++)
		if (!pkt_devs[idx])
			break;
	if (idx == MAX_WRITERS) {
		pr_err("max %d writers supported\n", MAX_WRITERS);
		ret = -EBUSY;
		goto out_mutex;
	}

	pd = kzalloc(sizeof(struct pktcdvd_device), GFP_KERNEL);
	if (!pd)
		goto out_mutex;

	ret = mempool_init_kmalloc_pool(&pd->rb_pool, PKT_RB_POOL_SIZE,
					sizeof(struct pkt_rb_node));
	if (ret)
		goto out_mem;

	INIT_LIST_HEAD(&pd->cdrw.pkt_free_list);
	INIT_LIST_HEAD(&pd->cdrw.pkt_active_list);
	spin_lock_init(&pd->cdrw.active_list_lock);

	spin_lock_init(&pd->lock);
	spin_lock_init(&pd->iosched.lock);
	bio_list_init(&pd->iosched.read_queue);
	bio_list_init(&pd->iosched.write_queue);
	sprintf(pd->name, DRIVER_NAME"%d", idx);
	init_waitqueue_head(&pd->wqueue);
	pd->bio_queue = RB_ROOT;

	pd->write_congestion_on  = write_congestion_on;
	pd->write_congestion_off = write_congestion_off;

	ret = -ENOMEM;
	disk = blk_alloc_disk(NUMA_NO_NODE);
	if (!disk)
		goto out_mem;
	pd->disk = disk;
	disk->major = pktdev_major;
	disk->first_minor = idx;
	disk->minors = 1;
	disk->fops = &pktcdvd_ops;
	disk->flags = GENHD_FL_REMOVABLE | GENHD_FL_NO_PART;
	strcpy(disk->disk_name, pd->name);
	disk->private_data = pd;

	pd->pkt_dev = MKDEV(pktdev_major, idx);
	ret = pkt_new_dev(pd, dev);
	if (ret)
		goto out_mem2;

	/* inherit events of the host device */
	disk->events = pd->bdev->bd_disk->events;

	ret = add_disk(disk);
	if (ret)
		goto out_mem2;

	pkt_sysfs_dev_new(pd);
	pkt_debugfs_dev_new(pd);

	pkt_devs[idx] = pd;
	if (pkt_dev)
		*pkt_dev = pd->pkt_dev;

	mutex_unlock(&ctl_mutex);
	return 0;

out_mem2:
	put_disk(disk);
out_mem:
	mempool_exit(&pd->rb_pool);
	kfree(pd);
out_mutex:
	mutex_unlock(&ctl_mutex);
	pr_err("setup of pktcdvd device failed\n");
	return ret;
}

/*
 * Tear down mapping from pktcdvd device to CD-ROM device.
 */
static int pkt_remove_dev(dev_t pkt_dev)
{
	struct pktcdvd_device *pd;
	int idx;
	int ret = 0;

	mutex_lock_nested(&ctl_mutex, SINGLE_DEPTH_NESTING);

	for (idx = 0; idx < MAX_WRITERS; idx++) {
		pd = pkt_devs[idx];
		if (pd && (pd->pkt_dev == pkt_dev))
			break;
	}
	if (idx == MAX_WRITERS) {
		pr_debug("dev not setup\n");
		ret = -ENXIO;
		goto out;
	}

	if (pd->refcnt > 0) {
		ret = -EBUSY;
		goto out;
	}
	if (!IS_ERR(pd->cdrw.thread))
		kthread_stop(pd->cdrw.thread);

	pkt_devs[idx] = NULL;

	pkt_debugfs_dev_remove(pd);
	pkt_sysfs_dev_remove(pd);

	blkdev_put(pd->bdev, FMODE_READ | FMODE_NDELAY);

	remove_proc_entry(pd->name, pkt_proc);
	pkt_dbg(1, pd, "writer unmapped\n");

	del_gendisk(pd->disk);
	put_disk(pd->disk);

	mempool_exit(&pd->rb_pool);
	kfree(pd);

	/* This is safe: open() is still holding a reference. */
	module_put(THIS_MODULE);

out:
	mutex_unlock(&ctl_mutex);
	return ret;
}

static void pkt_get_status(struct pkt_ctrl_command *ctrl_cmd)
{
	struct pktcdvd_device *pd;

	mutex_lock_nested(&ctl_mutex, SINGLE_DEPTH_NESTING);

	pd = pkt_find_dev_from_minor(ctrl_cmd->dev_index);
	if (pd) {
		ctrl_cmd->dev = new_encode_dev(pd->bdev->bd_dev);
		ctrl_cmd->pkt_dev = new_encode_dev(pd->pkt_dev);
	} else {
		ctrl_cmd->dev = 0;
		ctrl_cmd->pkt_dev = 0;
	}
	ctrl_cmd->num_devices = MAX_WRITERS;

	mutex_unlock(&ctl_mutex);
}

static long pkt_ctl_ioctl(struct file *file, unsigned int cmd, unsigned long arg)
{
	void __user *argp = (void __user *)arg;
	struct pkt_ctrl_command ctrl_cmd;
	int ret = 0;
	dev_t pkt_dev = 0;

	if (cmd != PACKET_CTRL_CMD)
		return -ENOTTY;

	if (copy_from_user(&ctrl_cmd, argp, sizeof(struct pkt_ctrl_command)))
		return -EFAULT;

	switch (ctrl_cmd.command) {
	case PKT_CTRL_CMD_SETUP:
		if (!capable(CAP_SYS_ADMIN))
			return -EPERM;
		ret = pkt_setup_dev(new_decode_dev(ctrl_cmd.dev), &pkt_dev);
		ctrl_cmd.pkt_dev = new_encode_dev(pkt_dev);
		break;
	case PKT_CTRL_CMD_TEARDOWN:
		if (!capable(CAP_SYS_ADMIN))
			return -EPERM;
		ret = pkt_remove_dev(new_decode_dev(ctrl_cmd.pkt_dev));
		break;
	case PKT_CTRL_CMD_STATUS:
		pkt_get_status(&ctrl_cmd);
		break;
	default:
		return -ENOTTY;
	}

	if (copy_to_user(argp, &ctrl_cmd, sizeof(struct pkt_ctrl_command)))
		return -EFAULT;
	return ret;
}

#ifdef CONFIG_COMPAT
static long pkt_ctl_compat_ioctl(struct file *file, unsigned int cmd, unsigned long arg)
{
	return pkt_ctl_ioctl(file, cmd, (unsigned long)compat_ptr(arg));
}
#endif

static const struct file_operations pkt_ctl_fops = {
	.open		= nonseekable_open,
	.unlocked_ioctl	= pkt_ctl_ioctl,
#ifdef CONFIG_COMPAT
	.compat_ioctl	= pkt_ctl_compat_ioctl,
#endif
	.owner		= THIS_MODULE,
	.llseek		= no_llseek,
};

static struct miscdevice pkt_misc = {
	.minor 		= MISC_DYNAMIC_MINOR,
	.name  		= DRIVER_NAME,
	.nodename	= "pktcdvd/control",
	.fops  		= &pkt_ctl_fops
};

static int __init pkt_init(void)
{
	int ret;

	mutex_init(&ctl_mutex);

	ret = mempool_init_kmalloc_pool(&psd_pool, PSD_POOL_SIZE,
				    sizeof(struct packet_stacked_data));
	if (ret)
		return ret;
	ret = bioset_init(&pkt_bio_set, BIO_POOL_SIZE, 0, 0);
	if (ret) {
		mempool_exit(&psd_pool);
		return ret;
	}

	ret = register_blkdev(pktdev_major, DRIVER_NAME);
	if (ret < 0) {
		pr_err("unable to register block device\n");
		goto out2;
	}
	if (!pktdev_major)
		pktdev_major = ret;

	ret = pkt_sysfs_init();
	if (ret)
		goto out;

	pkt_debugfs_init();

	ret = misc_register(&pkt_misc);
	if (ret) {
		pr_err("unable to register misc device\n");
		goto out_misc;
	}

	pkt_proc = proc_mkdir("driver/"DRIVER_NAME, NULL);

	return 0;

out_misc:
	pkt_debugfs_cleanup();
	pkt_sysfs_cleanup();
out:
	unregister_blkdev(pktdev_major, DRIVER_NAME);
out2:
	mempool_exit(&psd_pool);
	bioset_exit(&pkt_bio_set);
	return ret;
}

static void __exit pkt_exit(void)
{
	remove_proc_entry("driver/"DRIVER_NAME, NULL);
	misc_deregister(&pkt_misc);

	pkt_debugfs_cleanup();
	pkt_sysfs_cleanup();

	unregister_blkdev(pktdev_major, DRIVER_NAME);
	mempool_exit(&psd_pool);
	bioset_exit(&pkt_bio_set);
}

MODULE_DESCRIPTION("Packet writing layer for CD/DVD drives");
MODULE_AUTHOR("Jens Axboe <axboe@suse.de>");
MODULE_LICENSE("GPL");

module_init(pkt_init);
module_exit(pkt_exit);<|MERGE_RESOLUTION|>--- conflicted
+++ resolved
@@ -143,19 +143,11 @@
 				     struct device_attribute *attr, char *buf)
 {
 	struct pktcdvd_device *pd = dev_get_drvdata(dev);
-<<<<<<< HEAD
 
 	return sysfs_emit(buf, "%lu\n", pd->stats.pkt_ended);
 }
 static DEVICE_ATTR_RO(packets_finished);
 
-=======
-
-	return sysfs_emit(buf, "%lu\n", pd->stats.pkt_ended);
-}
-static DEVICE_ATTR_RO(packets_finished);
-
->>>>>>> eb3cdb58
 static ssize_t kb_written_show(struct device *dev,
 			       struct device_attribute *attr, char *buf)
 {
@@ -255,7 +247,6 @@
 	spin_unlock(&pd->lock);
 	return n;
 }
-<<<<<<< HEAD
 
 static ssize_t congestion_off_store(struct device *dev,
 				    struct device_attribute *attr,
@@ -264,16 +255,6 @@
 	struct pktcdvd_device *pd = dev_get_drvdata(dev);
 	int val;
 
-=======
-
-static ssize_t congestion_off_store(struct device *dev,
-				    struct device_attribute *attr,
-				    const char *buf, size_t len)
-{
-	struct pktcdvd_device *pd = dev_get_drvdata(dev);
-	int val;
-
->>>>>>> eb3cdb58
 	if (sscanf(buf, "%d", &val) == 1) {
 		spin_lock(&pd->lock);
 		pd->write_congestion_off = val;
@@ -296,7 +277,6 @@
 	spin_unlock(&pd->lock);
 	return n;
 }
-<<<<<<< HEAD
 
 static ssize_t congestion_on_store(struct device *dev,
 				   struct device_attribute *attr,
@@ -305,16 +285,6 @@
 	struct pktcdvd_device *pd = dev_get_drvdata(dev);
 	int val;
 
-=======
-
-static ssize_t congestion_on_store(struct device *dev,
-				   struct device_attribute *attr,
-				   const char *buf, size_t len)
-{
-	struct pktcdvd_device *pd = dev_get_drvdata(dev);
-	int val;
-
->>>>>>> eb3cdb58
 	if (sscanf(buf, "%d", &val) == 1) {
 		spin_lock(&pd->lock);
 		pd->write_congestion_on = val;
@@ -346,13 +316,8 @@
 
 static void pkt_sysfs_dev_new(struct pktcdvd_device *pd)
 {
-<<<<<<< HEAD
-	if (class_pktcdvd) {
-		pd->dev = device_create_with_groups(class_pktcdvd, NULL,
-=======
 	if (class_is_registered(&class_pktcdvd)) {
 		pd->dev = device_create_with_groups(&class_pktcdvd, NULL,
->>>>>>> eb3cdb58
 						    MKDEV(0, 0), pd, pkt_groups,
 						    "%s", pd->name);
 		if (IS_ERR(pd->dev))
@@ -362,11 +327,7 @@
 
 static void pkt_sysfs_dev_remove(struct pktcdvd_device *pd)
 {
-<<<<<<< HEAD
-	if (class_pktcdvd)
-=======
 	if (class_is_registered(&class_pktcdvd))
->>>>>>> eb3cdb58
 		device_unregister(pd->dev);
 }
 
@@ -2426,13 +2387,9 @@
 	struct pktcdvd_device *pd = bio->bi_bdev->bd_disk->queue->queuedata;
 	struct bio *split;
 
-<<<<<<< HEAD
-	blk_queue_split(&bio);
-=======
 	bio = bio_split_to_limits(bio);
 	if (!bio)
 		return;
->>>>>>> eb3cdb58
 
 	pkt_dbg(2, pd, "start = %6llx stop = %6llx\n",
 		(unsigned long long)bio->bi_iter.bi_sector,
