--- conflicted
+++ resolved
@@ -2031,11 +2031,7 @@
 	return;
 
 cleanup_disk:
-<<<<<<< HEAD
-	blk_cleanup_disk(unit[drive].disk[type]);
-=======
 	put_disk(unit[drive].disk[type]);
->>>>>>> eb3cdb58
 	unit[drive].disk[type] = NULL;
 }
 
@@ -2049,29 +2045,6 @@
 			if (!unit[i].disk[type])
 				continue;
 			del_gendisk(unit[i].disk[type]);
-<<<<<<< HEAD
-			blk_cleanup_queue(unit[i].disk[type]->queue);
-			put_disk(unit[i].disk[type]);
-		}
-		blk_mq_free_tag_set(&unit[i].tag_set);
-	}
-
-	del_timer_sync(&fd_timer);
-	atari_stram_free(DMABuffer);
-}
-
-static void atari_cleanup_floppy_disk(struct atari_floppy_struct *fs)
-{
-	int type;
-
-	for (type = 0; type < NUM_DISK_MINORS; type++) {
-		if (!fs->disk[type])
-			continue;
-		if (fs->registered[type])
-			del_gendisk(fs->disk[type]);
-		blk_cleanup_disk(fs->disk[type]);
-	}
-=======
 			put_disk(unit[i].disk[type]);
 		}
 		blk_mq_free_tag_set(&unit[i].tag_set);
@@ -2092,7 +2065,6 @@
 			del_gendisk(fs->disk[type]);
 		put_disk(fs->disk[type]);
 	}
->>>>>>> eb3cdb58
 	blk_mq_free_tag_set(&fs->tag_set);
 }
 
