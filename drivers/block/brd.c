/*
 * Ram backed block device driver.
 *
 * Copyright (C) 2007 Nick Piggin
 * Copyright (C) 2007 Novell Inc.
 *
 * Parts derived from drivers/block/rd.c, and drivers/block/loop.c, copyright
 * of their respective owners.
 */

#include <linux/init.h>
#include <linux/module.h>
#include <linux/moduleparam.h>
#include <linux/major.h>
#include <linux/blkdev.h>
#include <linux/bio.h>
#include <linux/highmem.h>
#include <linux/mutex.h>
#include <linux/radix-tree.h>
#include <linux/fs.h>
#include <linux/slab.h>
#ifdef CONFIG_BLK_DEV_RAM_DAX
#include <linux/pfn_t.h>
#endif

#include <asm/uaccess.h>

#define SECTOR_SHIFT		9
#define PAGE_SECTORS_SHIFT	(PAGE_SHIFT - SECTOR_SHIFT)
#define PAGE_SECTORS		(1 << PAGE_SECTORS_SHIFT)

/*
 * Each block ramdisk device has a radix_tree brd_pages of pages that stores
 * the pages containing the block device's contents. A brd page's ->index is
 * its offset in PAGE_SIZE units. This is similar to, but in no way connected
 * with, the kernel's pagecache or buffer cache (which sit above our block
 * device).
 */
struct brd_device {
	int		brd_number;

	struct request_queue	*brd_queue;
	struct gendisk		*brd_disk;
	struct list_head	brd_list;

	/*
	 * Backing store of pages and lock to protect it. This is the contents
	 * of the block device.
	 */
	spinlock_t		brd_lock;
	struct radix_tree_root	brd_pages;
};

/*
 * Look up and return a brd's page for a given sector.
 */
static DEFINE_MUTEX(brd_mutex);
static struct page *brd_lookup_page(struct brd_device *brd, sector_t sector)
{
	pgoff_t idx;
	struct page *page;

	/*
	 * The page lifetime is protected by the fact that we have opened the
	 * device node -- brd pages will never be deleted under us, so we
	 * don't need any further locking or refcounting.
	 *
	 * This is strictly true for the radix-tree nodes as well (ie. we
	 * don't actually need the rcu_read_lock()), however that is not a
	 * documented feature of the radix-tree API so it is better to be
	 * safe here (we don't have total exclusion from radix tree updates
	 * here, only deletes).
	 */
	rcu_read_lock();
	idx = sector >> PAGE_SECTORS_SHIFT; /* sector to page index */
	page = radix_tree_lookup(&brd->brd_pages, idx);
	rcu_read_unlock();

	BUG_ON(page && page->index != idx);

	return page;
}

/*
 * Look up and return a brd's page for a given sector.
 * If one does not exist, allocate an empty page, and insert that. Then
 * return it.
 */
static struct page *brd_insert_page(struct brd_device *brd, sector_t sector)
{
	pgoff_t idx;
	struct page *page;
	gfp_t gfp_flags;

	page = brd_lookup_page(brd, sector);
	if (page)
		return page;

	/*
	 * Must use NOIO because we don't want to recurse back into the
	 * block or filesystem layers from page reclaim.
	 *
	 * Cannot support DAX and highmem, because our ->direct_access
	 * routine for DAX must return memory that is always addressable.
	 * If DAX was reworked to use pfns and kmap throughout, this
	 * restriction might be able to be lifted.
	 */
	gfp_flags = GFP_NOIO | __GFP_ZERO;
#ifndef CONFIG_BLK_DEV_RAM_DAX
	gfp_flags |= __GFP_HIGHMEM;
#endif
	page = alloc_page(gfp_flags);
	if (!page)
		return NULL;

	if (radix_tree_preload(GFP_NOIO)) {
		__free_page(page);
		return NULL;
	}

	spin_lock(&brd->brd_lock);
	idx = sector >> PAGE_SECTORS_SHIFT;
	page->index = idx;
	if (radix_tree_insert(&brd->brd_pages, idx, page)) {
		__free_page(page);
		page = radix_tree_lookup(&brd->brd_pages, idx);
		BUG_ON(!page);
		BUG_ON(page->index != idx);
	}
	spin_unlock(&brd->brd_lock);

	radix_tree_preload_end();

	return page;
}

static void brd_free_page(struct brd_device *brd, sector_t sector)
{
	struct page *page;
	pgoff_t idx;

	spin_lock(&brd->brd_lock);
	idx = sector >> PAGE_SECTORS_SHIFT;
	page = radix_tree_delete(&brd->brd_pages, idx);
	spin_unlock(&brd->brd_lock);
	if (page)
		__free_page(page);
}

static void brd_zero_page(struct brd_device *brd, sector_t sector)
{
	struct page *page;

	page = brd_lookup_page(brd, sector);
	if (page)
		clear_highpage(page);
}

/*
 * Free all backing store pages and radix tree. This must only be called when
 * there are no other users of the device.
 */
#define FREE_BATCH 16
static void brd_free_pages(struct brd_device *brd)
{
	unsigned long pos = 0;
	struct page *pages[FREE_BATCH];
	int nr_pages;

	do {
		int i;

		nr_pages = radix_tree_gang_lookup(&brd->brd_pages,
				(void **)pages, pos, FREE_BATCH);

		for (i = 0; i < nr_pages; i++) {
			void *ret;

			BUG_ON(pages[i]->index < pos);
			pos = pages[i]->index;
			ret = radix_tree_delete(&brd->brd_pages, pos);
			BUG_ON(!ret || ret != pages[i]);
			__free_page(pages[i]);
		}

		pos++;

		/*
		 * This assumes radix_tree_gang_lookup always returns as
		 * many pages as possible. If the radix-tree code changes,
		 * so will this have to.
		 */
	} while (nr_pages == FREE_BATCH);
}

/*
 * copy_to_brd_setup must be called before copy_to_brd. It may sleep.
 */
static int copy_to_brd_setup(struct brd_device *brd, sector_t sector, size_t n)
{
	unsigned int offset = (sector & (PAGE_SECTORS-1)) << SECTOR_SHIFT;
	size_t copy;

	copy = min_t(size_t, n, PAGE_SIZE - offset);
	if (!brd_insert_page(brd, sector))
		return -ENOSPC;
	if (copy < n) {
		sector += copy >> SECTOR_SHIFT;
		if (!brd_insert_page(brd, sector))
			return -ENOSPC;
	}
	return 0;
}

static void discard_from_brd(struct brd_device *brd,
			sector_t sector, size_t n)
{
	while (n >= PAGE_SIZE) {
		/*
		 * Don't want to actually discard pages here because
		 * re-allocating the pages can result in writeback
		 * deadlocks under heavy load.
		 */
		if (0)
			brd_free_page(brd, sector);
		else
			brd_zero_page(brd, sector);
		sector += PAGE_SIZE >> SECTOR_SHIFT;
		n -= PAGE_SIZE;
	}
}

/*
 * Copy n bytes from src to the brd starting at sector. Does not sleep.
 */
static void copy_to_brd(struct brd_device *brd, const void *src,
			sector_t sector, size_t n)
{
	struct page *page;
	void *dst;
	unsigned int offset = (sector & (PAGE_SECTORS-1)) << SECTOR_SHIFT;
	size_t copy;

	copy = min_t(size_t, n, PAGE_SIZE - offset);
	page = brd_lookup_page(brd, sector);
	BUG_ON(!page);

	dst = kmap_atomic(page);
	memcpy(dst + offset, src, copy);
	kunmap_atomic(dst);

	if (copy < n) {
		src += copy;
		sector += copy >> SECTOR_SHIFT;
		copy = n - copy;
		page = brd_lookup_page(brd, sector);
		BUG_ON(!page);

		dst = kmap_atomic(page);
		memcpy(dst, src, copy);
		kunmap_atomic(dst);
	}
}

/*
 * Copy n bytes to dst from the brd starting at sector. Does not sleep.
 */
static void copy_from_brd(void *dst, struct brd_device *brd,
			sector_t sector, size_t n)
{
	struct page *page;
	void *src;
	unsigned int offset = (sector & (PAGE_SECTORS-1)) << SECTOR_SHIFT;
	size_t copy;

	copy = min_t(size_t, n, PAGE_SIZE - offset);
	page = brd_lookup_page(brd, sector);
	if (page) {
		src = kmap_atomic(page);
		memcpy(dst, src + offset, copy);
		kunmap_atomic(src);
	} else
		memset(dst, 0, copy);

	if (copy < n) {
		dst += copy;
		sector += copy >> SECTOR_SHIFT;
		copy = n - copy;
		page = brd_lookup_page(brd, sector);
		if (page) {
			src = kmap_atomic(page);
			memcpy(dst, src, copy);
			kunmap_atomic(src);
		} else
			memset(dst, 0, copy);
	}
}

/*
 * Process a single bvec of a bio.
 */
static int brd_do_bvec(struct brd_device *brd, struct page *page,
<<<<<<< HEAD
			unsigned int len, unsigned int off, int op,
=======
			unsigned int len, unsigned int off, bool is_write,
>>>>>>> 29b4817d
			sector_t sector)
{
	void *mem;
	int err = 0;

<<<<<<< HEAD
	if (op_is_write(op)) {
=======
	if (is_write) {
>>>>>>> 29b4817d
		err = copy_to_brd_setup(brd, sector, len);
		if (err)
			goto out;
	}

	mem = kmap_atomic(page);
<<<<<<< HEAD
	if (!op_is_write(op)) {
=======
	if (!is_write) {
>>>>>>> 29b4817d
		copy_from_brd(mem + off, brd, sector, len);
		flush_dcache_page(page);
	} else {
		flush_dcache_page(page);
		copy_to_brd(brd, mem + off, sector, len);
	}
	kunmap_atomic(mem);

out:
	return err;
}

static blk_qc_t brd_make_request(struct request_queue *q, struct bio *bio)
{
	struct block_device *bdev = bio->bi_bdev;
	struct brd_device *brd = bdev->bd_disk->private_data;
	struct bio_vec bvec;
	sector_t sector;
	struct bvec_iter iter;

	sector = bio->bi_iter.bi_sector;
	if (bio_end_sector(bio) > get_capacity(bdev->bd_disk))
		goto io_error;

	if (unlikely(bio_op(bio) == REQ_OP_DISCARD)) {
		if (sector & ((PAGE_SIZE >> SECTOR_SHIFT) - 1) ||
		    bio->bi_iter.bi_size & ~PAGE_MASK)
			goto io_error;
		discard_from_brd(brd, sector, bio->bi_iter.bi_size);
		goto out;
	}

	bio_for_each_segment(bvec, bio, iter) {
		unsigned int len = bvec.bv_len;
		int err;

<<<<<<< HEAD
		err = brd_do_bvec(brd, bvec.bv_page, len,
					bvec.bv_offset, bio_op(bio), sector);
=======
		err = brd_do_bvec(brd, bvec.bv_page, len, bvec.bv_offset,
					op_is_write(bio_op(bio)), sector);
>>>>>>> 29b4817d
		if (err)
			goto io_error;
		sector += len >> SECTOR_SHIFT;
	}

out:
	bio_endio(bio);
	return BLK_QC_T_NONE;
io_error:
	bio_io_error(bio);
	return BLK_QC_T_NONE;
}

static int brd_rw_page(struct block_device *bdev, sector_t sector,
<<<<<<< HEAD
		       struct page *page, int op)
{
	struct brd_device *brd = bdev->bd_disk->private_data;
	int err = brd_do_bvec(brd, page, PAGE_SIZE, 0, op, sector);
	page_endio(page, op, err);
=======
		       struct page *page, bool is_write)
{
	struct brd_device *brd = bdev->bd_disk->private_data;
	int err = brd_do_bvec(brd, page, PAGE_SIZE, 0, is_write, sector);
	page_endio(page, is_write, err);
>>>>>>> 29b4817d
	return err;
}

#ifdef CONFIG_BLK_DEV_RAM_DAX
static long brd_direct_access(struct block_device *bdev, sector_t sector,
			void **kaddr, pfn_t *pfn, long size)
{
	struct brd_device *brd = bdev->bd_disk->private_data;
	struct page *page;

	if (!brd)
		return -ENODEV;
	page = brd_insert_page(brd, sector);
	if (!page)
		return -ENOSPC;
	*kaddr = page_address(page);
	*pfn = page_to_pfn_t(page);

	return PAGE_SIZE;
}
#else
#define brd_direct_access NULL
#endif

static int brd_ioctl(struct block_device *bdev, fmode_t mode,
			unsigned int cmd, unsigned long arg)
{
	int error;
	struct brd_device *brd = bdev->bd_disk->private_data;

	if (cmd != BLKFLSBUF)
		return -ENOTTY;

	/*
	 * ram device BLKFLSBUF has special semantics, we want to actually
	 * release and destroy the ramdisk data.
	 */
	mutex_lock(&brd_mutex);
	mutex_lock(&bdev->bd_mutex);
	error = -EBUSY;
	if (bdev->bd_openers <= 1) {
		/*
		 * Kill the cache first, so it isn't written back to the
		 * device.
		 *
		 * Another thread might instantiate more buffercache here,
		 * but there is not much we can do to close that race.
		 */
		kill_bdev(bdev);
		brd_free_pages(brd);
		error = 0;
	}
	mutex_unlock(&bdev->bd_mutex);
	mutex_unlock(&brd_mutex);

	return error;
}

static const struct block_device_operations brd_fops = {
	.owner =		THIS_MODULE,
	.rw_page =		brd_rw_page,
	.ioctl =		brd_ioctl,
	.direct_access =	brd_direct_access,
};

/*
 * And now the modules code and kernel interface.
 */
static int rd_nr = CONFIG_BLK_DEV_RAM_COUNT;
module_param(rd_nr, int, S_IRUGO);
MODULE_PARM_DESC(rd_nr, "Maximum number of brd devices");

int rd_size = CONFIG_BLK_DEV_RAM_SIZE;
module_param(rd_size, int, S_IRUGO);
MODULE_PARM_DESC(rd_size, "Size of each RAM disk in kbytes.");

static int max_part = 1;
module_param(max_part, int, S_IRUGO);
MODULE_PARM_DESC(max_part, "Num Minors to reserve between devices");

MODULE_LICENSE("GPL");
MODULE_ALIAS_BLOCKDEV_MAJOR(RAMDISK_MAJOR);
MODULE_ALIAS("rd");

#ifndef MODULE
/* Legacy boot options - nonmodular */
static int __init ramdisk_size(char *str)
{
	rd_size = simple_strtol(str, NULL, 0);
	return 1;
}
__setup("ramdisk_size=", ramdisk_size);
#endif

/*
 * The device scheme is derived from loop.c. Keep them in synch where possible
 * (should share code eventually).
 */
static LIST_HEAD(brd_devices);
static DEFINE_MUTEX(brd_devices_mutex);

static struct brd_device *brd_alloc(int i)
{
	struct brd_device *brd;
	struct gendisk *disk;

	brd = kzalloc(sizeof(*brd), GFP_KERNEL);
	if (!brd)
		goto out;
	brd->brd_number		= i;
	spin_lock_init(&brd->brd_lock);
	INIT_RADIX_TREE(&brd->brd_pages, GFP_ATOMIC);

	brd->brd_queue = blk_alloc_queue(GFP_KERNEL);
	if (!brd->brd_queue)
		goto out_free_dev;

	blk_queue_make_request(brd->brd_queue, brd_make_request);
	blk_queue_max_hw_sectors(brd->brd_queue, 1024);
	blk_queue_bounce_limit(brd->brd_queue, BLK_BOUNCE_ANY);

	/* This is so fdisk will align partitions on 4k, because of
	 * direct_access API needing 4k alignment, returning a PFN
	 * (This is only a problem on very small devices <= 4M,
	 *  otherwise fdisk will align on 1M. Regardless this call
	 *  is harmless)
	 */
	blk_queue_physical_block_size(brd->brd_queue, PAGE_SIZE);

	brd->brd_queue->limits.discard_granularity = PAGE_SIZE;
	blk_queue_max_discard_sectors(brd->brd_queue, UINT_MAX);
	brd->brd_queue->limits.discard_zeroes_data = 1;
	queue_flag_set_unlocked(QUEUE_FLAG_DISCARD, brd->brd_queue);
#ifdef CONFIG_BLK_DEV_RAM_DAX
	queue_flag_set_unlocked(QUEUE_FLAG_DAX, brd->brd_queue);
#endif
	disk = brd->brd_disk = alloc_disk(max_part);
	if (!disk)
		goto out_free_queue;
	disk->major		= RAMDISK_MAJOR;
	disk->first_minor	= i * max_part;
	disk->fops		= &brd_fops;
	disk->private_data	= brd;
	disk->queue		= brd->brd_queue;
	disk->flags		= GENHD_FL_EXT_DEVT;
	sprintf(disk->disk_name, "ram%d", i);
	set_capacity(disk, rd_size * 2);

	return brd;

out_free_queue:
	blk_cleanup_queue(brd->brd_queue);
out_free_dev:
	kfree(brd);
out:
	return NULL;
}

static void brd_free(struct brd_device *brd)
{
	put_disk(brd->brd_disk);
	blk_cleanup_queue(brd->brd_queue);
	brd_free_pages(brd);
	kfree(brd);
}

static struct brd_device *brd_init_one(int i, bool *new)
{
	struct brd_device *brd;

	*new = false;
	list_for_each_entry(brd, &brd_devices, brd_list) {
		if (brd->brd_number == i)
			goto out;
	}

	brd = brd_alloc(i);
	if (brd) {
		add_disk(brd->brd_disk);
		list_add_tail(&brd->brd_list, &brd_devices);
	}
	*new = true;
out:
	return brd;
}

static void brd_del_one(struct brd_device *brd)
{
	list_del(&brd->brd_list);
	del_gendisk(brd->brd_disk);
	brd_free(brd);
}

static struct kobject *brd_probe(dev_t dev, int *part, void *data)
{
	struct brd_device *brd;
	struct kobject *kobj;
	bool new;

	mutex_lock(&brd_devices_mutex);
	brd = brd_init_one(MINOR(dev) / max_part, &new);
	kobj = brd ? get_disk(brd->brd_disk) : NULL;
	mutex_unlock(&brd_devices_mutex);

	if (new)
		*part = 0;

	return kobj;
}

static int __init brd_init(void)
{
	struct brd_device *brd, *next;
	int i;

	/*
	 * brd module now has a feature to instantiate underlying device
	 * structure on-demand, provided that there is an access dev node.
	 *
	 * (1) if rd_nr is specified, create that many upfront. else
	 *     it defaults to CONFIG_BLK_DEV_RAM_COUNT
	 * (2) User can further extend brd devices by create dev node themselves
	 *     and have kernel automatically instantiate actual device
	 *     on-demand. Example:
	 *		mknod /path/devnod_name b 1 X	# 1 is the rd major
	 *		fdisk -l /path/devnod_name
	 *	If (X / max_part) was not already created it will be created
	 *	dynamically.
	 */

	if (register_blkdev(RAMDISK_MAJOR, "ramdisk"))
		return -EIO;

	if (unlikely(!max_part))
		max_part = 1;

	for (i = 0; i < rd_nr; i++) {
		brd = brd_alloc(i);
		if (!brd)
			goto out_free;
		list_add_tail(&brd->brd_list, &brd_devices);
	}

	/* point of no return */

	list_for_each_entry(brd, &brd_devices, brd_list)
		add_disk(brd->brd_disk);

	blk_register_region(MKDEV(RAMDISK_MAJOR, 0), 1UL << MINORBITS,
				  THIS_MODULE, brd_probe, NULL, NULL);

	pr_info("brd: module loaded\n");
	return 0;

out_free:
	list_for_each_entry_safe(brd, next, &brd_devices, brd_list) {
		list_del(&brd->brd_list);
		brd_free(brd);
	}
	unregister_blkdev(RAMDISK_MAJOR, "ramdisk");

	pr_info("brd: module NOT loaded !!!\n");
	return -ENOMEM;
}

static void __exit brd_exit(void)
{
	struct brd_device *brd, *next;

	list_for_each_entry_safe(brd, next, &brd_devices, brd_list)
		brd_del_one(brd);

	blk_unregister_region(MKDEV(RAMDISK_MAJOR, 0), 1UL << MINORBITS);
	unregister_blkdev(RAMDISK_MAJOR, "ramdisk");

	pr_info("brd: module unloaded\n");
}

module_init(brd_init);
module_exit(brd_exit);
<|MERGE_RESOLUTION|>--- conflicted
+++ resolved
@@ -300,32 +300,20 @@
  * Process a single bvec of a bio.
  */
 static int brd_do_bvec(struct brd_device *brd, struct page *page,
-<<<<<<< HEAD
-			unsigned int len, unsigned int off, int op,
-=======
 			unsigned int len, unsigned int off, bool is_write,
->>>>>>> 29b4817d
 			sector_t sector)
 {
 	void *mem;
 	int err = 0;
 
-<<<<<<< HEAD
-	if (op_is_write(op)) {
-=======
 	if (is_write) {
->>>>>>> 29b4817d
 		err = copy_to_brd_setup(brd, sector, len);
 		if (err)
 			goto out;
 	}
 
 	mem = kmap_atomic(page);
-<<<<<<< HEAD
-	if (!op_is_write(op)) {
-=======
 	if (!is_write) {
->>>>>>> 29b4817d
 		copy_from_brd(mem + off, brd, sector, len);
 		flush_dcache_page(page);
 	} else {
@@ -362,13 +350,8 @@
 		unsigned int len = bvec.bv_len;
 		int err;
 
-<<<<<<< HEAD
-		err = brd_do_bvec(brd, bvec.bv_page, len,
-					bvec.bv_offset, bio_op(bio), sector);
-=======
 		err = brd_do_bvec(brd, bvec.bv_page, len, bvec.bv_offset,
 					op_is_write(bio_op(bio)), sector);
->>>>>>> 29b4817d
 		if (err)
 			goto io_error;
 		sector += len >> SECTOR_SHIFT;
@@ -383,19 +366,11 @@
 }
 
 static int brd_rw_page(struct block_device *bdev, sector_t sector,
-<<<<<<< HEAD
-		       struct page *page, int op)
-{
-	struct brd_device *brd = bdev->bd_disk->private_data;
-	int err = brd_do_bvec(brd, page, PAGE_SIZE, 0, op, sector);
-	page_endio(page, op, err);
-=======
 		       struct page *page, bool is_write)
 {
 	struct brd_device *brd = bdev->bd_disk->private_data;
 	int err = brd_do_bvec(brd, page, PAGE_SIZE, 0, is_write, sector);
 	page_endio(page, is_write, err);
->>>>>>> 29b4817d
 	return err;
 }
 
