--- conflicted
+++ resolved
@@ -157,11 +157,6 @@
 
 #define nbd_name(nbd) ((nbd)->disk->disk_name)
 
-<<<<<<< HEAD
-#define NBD_MAGIC 0x68797548
-
-=======
->>>>>>> eb3cdb58
 #define NBD_DEF_BLKSIZE_BITS 10
 
 static unsigned int nbds_max = 16;
@@ -255,11 +250,7 @@
 	struct gendisk *disk = nbd->disk;
 
 	del_gendisk(disk);
-<<<<<<< HEAD
-	blk_cleanup_disk(disk);
-=======
 	put_disk(disk);
->>>>>>> eb3cdb58
 	blk_mq_free_tag_set(&nbd->tag_set);
 
 	/*
@@ -330,15 +321,11 @@
 {
 	if (!blksize)
 		blksize = 1u << NBD_DEF_BLKSIZE_BITS;
-<<<<<<< HEAD
-	if (blksize < 512 || blksize > PAGE_SIZE || !is_power_of_2(blksize))
-=======
 
 	if (blk_validate_block_size(blksize))
 		return -EINVAL;
 
 	if (bytesize < 0)
->>>>>>> eb3cdb58
 		return -EINVAL;
 
 	nbd->config->bytesize = bytesize;
@@ -718,11 +705,7 @@
 	int result;
 
 	reply->magic = 0;
-<<<<<<< HEAD
-	iov_iter_kvec(&to, READ, &iov, 1, sizeof(*reply));
-=======
 	iov_iter_kvec(&to, ITER_DEST, &iov, 1, sizeof(*reply));
->>>>>>> eb3cdb58
 	result = sock_xmit(nbd, index, 0, &to, MSG_WAITALL, NULL);
 	if (result < 0) {
 		if (!nbd_disconnected(nbd->config))
@@ -752,11 +735,7 @@
 	u32 tag;
 	int ret = 0;
 
-<<<<<<< HEAD
-	memcpy(&handle, reply->handle, sizeof(handle));
-=======
 	handle = be64_to_cpu(reply->cookie);
->>>>>>> eb3cdb58
 	tag = nbd_handle_to_tag(handle);
 	hwq = blk_mq_unique_tag_to_hwq(tag);
 	if (hwq < nbd->tag_set.nr_hw_queues)
@@ -780,11 +759,8 @@
 	if (cmd->index != index) {
 		dev_err(disk_to_dev(nbd->disk), "Unexpected reply %d from different sock %d (expected %d)",
 			tag, index, cmd->index);
-<<<<<<< HEAD
-=======
 		ret = -ENOENT;
 		goto out;
->>>>>>> eb3cdb58
 	}
 	if (cmd->cmd_cookie != nbd_handle_to_cookie(handle)) {
 		dev_err(disk_to_dev(nbd->disk), "Double reply on req %p, cmd_cookie %u, handle cookie %u\n",
@@ -1446,11 +1422,7 @@
 		sock_shutdown(nbd);
 		nbd_clear_que(nbd);
 	}
-<<<<<<< HEAD
- 
-=======
-
->>>>>>> eb3cdb58
+
 	flush_workqueue(nbd->recv_workq);
 	mutex_lock(&nbd->config_lock);
 	nbd_bdev_reset(nbd);
@@ -1849,7 +1821,6 @@
 	refcount_set(&nbd->refs, 0);
 	INIT_LIST_HEAD(&nbd->list);
 	disk->major = NBD_MAJOR;
-
 	disk->first_minor = index << part_shift;
 	disk->minors = 1 << part_shift;
 	disk->fops = &nbd_fops;
@@ -1869,11 +1840,7 @@
 out_free_work:
 	destroy_workqueue(nbd->recv_workq);
 out_err_disk:
-<<<<<<< HEAD
-	blk_cleanup_disk(disk);
-=======
 	put_disk(disk);
->>>>>>> eb3cdb58
 out_free_idr:
 	mutex_lock(&nbd_index_mutex);
 	idr_remove(&nbd_index_idr, index);
@@ -1972,19 +1939,11 @@
 			return -EINVAL;
 		}
 	}
-<<<<<<< HEAD
-	if (!info->attrs[NBD_ATTR_SOCKETS]) {
-		pr_err("must specify at least one socket\n");
-		return -EINVAL;
-	}
-	if (!info->attrs[NBD_ATTR_SIZE_BYTES]) {
-=======
 	if (GENL_REQ_ATTR_CHECK(info, NBD_ATTR_SOCKETS)) {
 		pr_err("must specify at least one socket\n");
 		return -EINVAL;
 	}
 	if (GENL_REQ_ATTR_CHECK(info, NBD_ATTR_SIZE_BYTES)) {
->>>>>>> eb3cdb58
 		pr_err("must specify a size in bytes for the device\n");
 		return -EINVAL;
 	}
@@ -2169,11 +2128,7 @@
 	if (!netlink_capable(skb, CAP_SYS_ADMIN))
 		return -EPERM;
 
-<<<<<<< HEAD
-	if (!info->attrs[NBD_ATTR_INDEX]) {
-=======
 	if (GENL_REQ_ATTR_CHECK(info, NBD_ATTR_INDEX)) {
->>>>>>> eb3cdb58
 		pr_err("must specify an index to disconnect\n");
 		return -EINVAL;
 	}
@@ -2211,11 +2166,7 @@
 	if (!netlink_capable(skb, CAP_SYS_ADMIN))
 		return -EPERM;
 
-<<<<<<< HEAD
-	if (!info->attrs[NBD_ATTR_INDEX]) {
-=======
 	if (GENL_REQ_ATTR_CHECK(info, NBD_ATTR_INDEX)) {
->>>>>>> eb3cdb58
 		pr_err("must specify a device to reconfigure\n");
 		return -EINVAL;
 	}
