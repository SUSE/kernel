--- conflicted
+++ resolved
@@ -312,14 +312,9 @@
 	set_capacity(nbd->disk, nr_sectors);
 	if (bdev) {
 		if (bdev->bd_disk) {
-<<<<<<< HEAD
 			bd_set_nr_sectors(bdev, nr_sectors);
-			set_blocksize(bdev, config->blksize);
-=======
-			bd_set_size(bdev, config->bytesize);
 			if (start)
 				set_blocksize(bdev, config->blksize);
->>>>>>> 3a09b25b
 		} else
 			bdev->bd_invalidated = 1;
 		bdput(bdev);
@@ -2030,18 +2025,13 @@
 	 * queue. And this also ensure that we can safely call nbd_clear_que()
 	 * to cancel the inflight I/Os.
 	 */
-<<<<<<< HEAD
-	flush_workqueue(nbd->recv_workq);
-	if (test_and_clear_bit(NBD_RT_HAS_CONFIG_REF,
-=======
 	if (nbd->recv_workq)
 		flush_workqueue(nbd->recv_workq);
 	nbd_clear_que(nbd);
 	nbd->task_setup = NULL;
 	mutex_unlock(&nbd->config_lock);
 
-	if (test_and_clear_bit(NBD_HAS_CONFIG_REF,
->>>>>>> 3a09b25b
+	if (test_and_clear_bit(NBD_RT_HAS_CONFIG_REF,
 			       &nbd->config->runtime_flags))
 		nbd_config_put(nbd);
 }
