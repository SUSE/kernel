--- conflicted
+++ resolved
@@ -1802,11 +1802,7 @@
 	unit[drive].gendisk[system] = disk;
 	err = add_disk(disk);
 	if (err)
-<<<<<<< HEAD
-		blk_cleanup_disk(disk);
-=======
 		put_disk(disk);
->>>>>>> eb3cdb58
 	return err;
 }
 
