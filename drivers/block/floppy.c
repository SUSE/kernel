// SPDX-License-Identifier: GPL-2.0-only
/*
 *  linux/drivers/block/floppy.c
 *
 *  Copyright (C) 1991, 1992  Linus Torvalds
 *  Copyright (C) 1993, 1994  Alain Knaff
 *  Copyright (C) 1998 Alan Cox
 */

/*
 * 02.12.91 - Changed to static variables to indicate need for reset
 * and recalibrate. This makes some things easier (output_byte reset
 * checking etc), and means less interrupt jumping in case of errors,
 * so the code is hopefully easier to understand.
 */

/*
 * This file is certainly a mess. I've tried my best to get it working,
 * but I don't like programming floppies, and I have only one anyway.
 * Urgel. I should check for more errors, and do more graceful error
 * recovery. Seems there are problems with several drives. I've tried to
 * correct them. No promises.
 */

/*
 * As with hd.c, all routines within this file can (and will) be called
 * by interrupts, so extreme caution is needed. A hardware interrupt
 * handler may not sleep, or a kernel panic will happen. Thus I cannot
 * call "floppy-on" directly, but have to set a special timer interrupt
 * etc.
 */

/*
 * 28.02.92 - made track-buffering routines, based on the routines written
 * by entropy@wintermute.wpi.edu (Lawrence Foard). Linus.
 */

/*
 * Automatic floppy-detection and formatting written by Werner Almesberger
 * (almesber@nessie.cs.id.ethz.ch), who also corrected some problems with
 * the floppy-change signal detection.
 */

/*
 * 1992/7/22 -- Hennus Bergman: Added better error reporting, fixed
 * FDC data overrun bug, added some preliminary stuff for vertical
 * recording support.
 *
 * 1992/9/17: Added DMA allocation & DMA functions. -- hhb.
 *
 * TODO: Errors are still not counted properly.
 */

/* 1992/9/20
 * Modifications for ``Sector Shifting'' by Rob Hooft (hooft@chem.ruu.nl)
 * modeled after the freeware MS-DOS program fdformat/88 V1.8 by
 * Christoph H. Hochst\"atter.
 * I have fixed the shift values to the ones I always use. Maybe a new
 * ioctl() should be created to be able to modify them.
 * There is a bug in the driver that makes it impossible to format a
 * floppy as the first thing after bootup.
 */

/*
 * 1993/4/29 -- Linus -- cleaned up the timer handling in the kernel, and
 * this helped the floppy driver as well. Much cleaner, and still seems to
 * work.
 */

/* 1994/6/24 --bbroad-- added the floppy table entries and made
 * minor modifications to allow 2.88 floppies to be run.
 */

/* 1994/7/13 -- Paul Vojta -- modified the probing code to allow three or more
 * disk types.
 */

/*
 * 1994/8/8 -- Alain Knaff -- Switched to fdpatch driver: Support for bigger
 * format bug fixes, but unfortunately some new bugs too...
 */

/* 1994/9/17 -- Koen Holtman -- added logging of physical floppy write
 * errors to allow safe writing by specialized programs.
 */

/* 1995/4/24 -- Dan Fandrich -- added support for Commodore 1581 3.5" disks
 * by defining bit 1 of the "stretch" parameter to mean put sectors on the
 * opposite side of the disk, leaving the sector IDs alone (i.e. Commodore's
 * drives are "upside-down").
 */

/*
 * 1995/8/26 -- Andreas Busse -- added Mips support.
 */

/*
 * 1995/10/18 -- Ralf Baechle -- Portability cleanup; move machine dependent
 * features to asm/floppy.h.
 */

/*
 * 1998/1/21 -- Richard Gooch <rgooch@atnf.csiro.au> -- devfs support
 */

/*
 * 1998/05/07 -- Russell King -- More portability cleanups; moved definition of
 * interrupt and dma channel to asm/floppy.h. Cleaned up some formatting &
 * use of '0' for NULL.
 */

/*
 * 1998/06/07 -- Alan Cox -- Merged the 2.0.34 fixes for resource allocation
 * failures.
 */

/*
 * 1998/09/20 -- David Weinehall -- Added slow-down code for buggy PS/2-drives.
 */

/*
 * 1999/08/13 -- Paul Slootman -- floppy stopped working on Alpha after 24
 * days, 6 hours, 32 minutes and 32 seconds (i.e. MAXINT jiffies; ints were
 * being used to store jiffies, which are unsigned longs).
 */

/*
 * 2000/08/28 -- Arnaldo Carvalho de Melo <acme@conectiva.com.br>
 * - get rid of check_region
 * - s/suser/capable/
 */

/*
 * 2001/08/26 -- Paul Gortmaker - fix insmod oops on machines with no
 * floppy controller (lingering task on list after module is gone... boom.)
 */

/*
 * 2002/02/07 -- Anton Altaparmakov - Fix io ports reservation to correct range
 * (0x3f2-0x3f5, 0x3f7). This fix is a bit of a hack but the proper fix
 * requires many non-obvious changes in arch dependent code.
 */

/* 2003/07/28 -- Daniele Bellucci <bellucda@tiscali.it>.
 * Better audit of register_blkdev.
 */

#define REALLY_SLOW_IO

#define DEBUGT 2

#define DPRINT(format, args...) \
	pr_info("floppy%d: " format, current_drive, ##args)

#define DCL_DEBUG		/* debug disk change line */
#ifdef DCL_DEBUG
#define debug_dcl(test, fmt, args...) \
	do { if ((test) & FD_DEBUG) DPRINT(fmt, ##args); } while (0)
#else
#define debug_dcl(test, fmt, args...) \
	do { if (0) DPRINT(fmt, ##args); } while (0)
#endif

/* do print messages for unexpected interrupts */
static int print_unex = 1;
#include <linux/module.h>
#include <linux/sched.h>
#include <linux/fs.h>
#include <linux/kernel.h>
#include <linux/timer.h>
#include <linux/workqueue.h>
#include <linux/fdreg.h>
#include <linux/fd.h>
#include <linux/hdreg.h>
#include <linux/errno.h>
#include <linux/slab.h>
#include <linux/mm.h>
#include <linux/bio.h>
#include <linux/string.h>
#include <linux/jiffies.h>
#include <linux/fcntl.h>
#include <linux/delay.h>
#include <linux/mc146818rtc.h>	/* CMOS defines */
#include <linux/ioport.h>
#include <linux/interrupt.h>
#include <linux/init.h>
#include <linux/platform_device.h>
#include <linux/mod_devicetable.h>
#include <linux/mutex.h>
#include <linux/io.h>
#include <linux/uaccess.h>
#include <linux/async.h>
#include <linux/compat.h>

/*
 * PS/2 floppies have much slower step rates than regular floppies.
 * It's been recommended that take about 1/4 of the default speed
 * in some more extreme cases.
 */
static DEFINE_MUTEX(floppy_mutex);
static int slow_floppy;

#include <asm/dma.h>
#include <asm/irq.h>

static int FLOPPY_IRQ = 6;
static int FLOPPY_DMA = 2;
static int can_use_virtual_dma = 2;
/* =======
 * can use virtual DMA:
 * 0 = use of virtual DMA disallowed by config
 * 1 = use of virtual DMA prescribed by config
 * 2 = no virtual DMA preference configured.  By default try hard DMA,
 * but fall back on virtual DMA when not enough memory available
 */

static int use_virtual_dma;
/* =======
 * use virtual DMA
 * 0 using hard DMA
 * 1 using virtual DMA
 * This variable is set to virtual when a DMA mem problem arises, and
 * reset back in floppy_grab_irq_and_dma.
 * It is not safe to reset it in other circumstances, because the floppy
 * driver may have several buffers in use at once, and we do currently not
 * record each buffers capabilities
 */

static DEFINE_SPINLOCK(floppy_lock);

static unsigned short virtual_dma_port = 0x3f0;
irqreturn_t floppy_interrupt(int irq, void *dev_id);
static int set_dor(int fdc, char mask, char data);

#define K_64	0x10000		/* 64KB */

/* the following is the mask of allowed drives. By default units 2 and
 * 3 of both floppy controllers are disabled, because switching on the
 * motor of these drives causes system hangs on some PCI computers. drive
 * 0 is the low bit (0x1), and drive 7 is the high bit (0x80). Bits are on if
 * a drive is allowed.
 *
 * NOTE: This must come before we include the arch floppy header because
 *       some ports reference this variable from there. -DaveM
 */

static int allowed_drive_mask = 0x33;

#include <asm/floppy.h>

static int irqdma_allocated;

#include <linux/blk-mq.h>
#include <linux/blkpg.h>
#include <linux/cdrom.h>	/* for the compatibility eject ioctl */
#include <linux/completion.h>

static LIST_HEAD(floppy_reqs);
static struct request *current_req;
static int set_next_request(void);

#ifndef fd_get_dma_residue
#define fd_get_dma_residue() get_dma_residue(FLOPPY_DMA)
#endif

/* Dma Memory related stuff */

#ifndef fd_dma_mem_free
#define fd_dma_mem_free(addr, size) free_pages(addr, get_order(size))
#endif

#ifndef fd_dma_mem_alloc
#define fd_dma_mem_alloc(size) __get_dma_pages(GFP_KERNEL, get_order(size))
#endif

#ifndef fd_cacheflush
#define fd_cacheflush(addr, size) /* nothing... */
#endif

static inline void fallback_on_nodma_alloc(char **addr, size_t l)
{
#ifdef FLOPPY_CAN_FALLBACK_ON_NODMA
	if (*addr)
		return;		/* we have the memory */
	if (can_use_virtual_dma != 2)
		return;		/* no fallback allowed */
	pr_info("DMA memory shortage. Temporarily falling back on virtual DMA\n");
	*addr = (char *)nodma_mem_alloc(l);
#else
	return;
#endif
}

/* End dma memory related stuff */

static unsigned long fake_change;
static bool initialized;

#define ITYPE(x)	(((x) >> 2) & 0x1f)
#define TOMINOR(x)	((x & 3) | ((x & 4) << 5))
#define UNIT(x)		((x) & 0x03)		/* drive on fdc */
#define FDC(x)		(((x) & 0x04) >> 2)	/* fdc of drive */
	/* reverse mapping from unit and fdc to drive */
#define REVDRIVE(fdc, unit) ((unit) + ((fdc) << 2))

#define PH_HEAD(floppy, head) (((((floppy)->stretch & 2) >> 1) ^ head) << 2)
#define STRETCH(floppy)	((floppy)->stretch & FD_STRETCH)

/* read/write commands */
#define COMMAND			0
#define DR_SELECT		1
#define TRACK			2
#define HEAD			3
#define SECTOR			4
#define SIZECODE		5
#define SECT_PER_TRACK		6
#define GAP			7
#define SIZECODE2		8
#define NR_RW 9

/* format commands */
#define F_SIZECODE		2
#define F_SECT_PER_TRACK	3
#define F_GAP			4
#define F_FILL			5
#define NR_F 6

/*
 * Maximum disk size (in kilobytes).
 * This default is used whenever the current disk size is unknown.
 * [Now it is rather a minimum]
 */
#define MAX_DISK_SIZE 4		/* 3984 */

/*
 * globals used by 'result()'
 */
static unsigned char reply_buffer[FD_RAW_REPLY_SIZE];
static int inr;		/* size of reply buffer, when called from interrupt */
#define ST0		0
#define ST1		1
#define ST2		2
#define ST3		0	/* result of GETSTATUS */
#define R_TRACK		3
#define R_HEAD		4
#define R_SECTOR	5
#define R_SIZECODE	6

#define SEL_DLY		(2 * HZ / 100)

/*
 * this struct defines the different floppy drive types.
 */
static struct {
	struct floppy_drive_params params;
	const char *name;	/* name printed while booting */
} default_drive_params[] = {
/* NOTE: the time values in jiffies should be in msec!
 CMOS drive type
  |     Maximum data rate supported by drive type
  |     |   Head load time, msec
  |     |   |   Head unload time, msec (not used)
  |     |   |   |     Step rate interval, usec
  |     |   |   |     |       Time needed for spinup time (jiffies)
  |     |   |   |     |       |      Timeout for spinning down (jiffies)
  |     |   |   |     |       |      |   Spindown offset (where disk stops)
  |     |   |   |     |       |      |   |     Select delay
  |     |   |   |     |       |      |   |     |     RPS
  |     |   |   |     |       |      |   |     |     |    Max number of tracks
  |     |   |   |     |       |      |   |     |     |    |     Interrupt timeout
  |     |   |   |     |       |      |   |     |     |    |     |   Max nonintlv. sectors
  |     |   |   |     |       |      |   |     |     |    |     |   | -Max Errors- flags */
{{0,  500, 16, 16, 8000,    1*HZ, 3*HZ,  0, SEL_DLY, 5,  80, 3*HZ, 20, {3,1,2,0,2}, 0,
      0, { 7, 4, 8, 2, 1, 5, 3,10}, 3*HZ/2, 0 }, "unknown" },

{{1,  300, 16, 16, 8000,    1*HZ, 3*HZ,  0, SEL_DLY, 5,  40, 3*HZ, 17, {3,1,2,0,2}, 0,
      0, { 1, 0, 0, 0, 0, 0, 0, 0}, 3*HZ/2, 1 }, "360K PC" }, /*5 1/4 360 KB PC*/

{{2,  500, 16, 16, 6000, 4*HZ/10, 3*HZ, 14, SEL_DLY, 6,  83, 3*HZ, 17, {3,1,2,0,2}, 0,
      0, { 2, 5, 6,23,10,20,12, 0}, 3*HZ/2, 2 }, "1.2M" }, /*5 1/4 HD AT*/

{{3,  250, 16, 16, 3000,    1*HZ, 3*HZ,  0, SEL_DLY, 5,  83, 3*HZ, 20, {3,1,2,0,2}, 0,
      0, { 4,22,21,30, 3, 0, 0, 0}, 3*HZ/2, 4 }, "720k" }, /*3 1/2 DD*/

{{4,  500, 16, 16, 4000, 4*HZ/10, 3*HZ, 10, SEL_DLY, 5,  83, 3*HZ, 20, {3,1,2,0,2}, 0,
      0, { 7, 4,25,22,31,21,29,11}, 3*HZ/2, 7 }, "1.44M" }, /*3 1/2 HD*/

{{5, 1000, 15,  8, 3000, 4*HZ/10, 3*HZ, 10, SEL_DLY, 5,  83, 3*HZ, 40, {3,1,2,0,2}, 0,
      0, { 7, 8, 4,25,28,22,31,21}, 3*HZ/2, 8 }, "2.88M AMI BIOS" }, /*3 1/2 ED*/

{{6, 1000, 15,  8, 3000, 4*HZ/10, 3*HZ, 10, SEL_DLY, 5,  83, 3*HZ, 40, {3,1,2,0,2}, 0,
      0, { 7, 8, 4,25,28,22,31,21}, 3*HZ/2, 8 }, "2.88M" } /*3 1/2 ED*/
/*    |  --autodetected formats---    |      |      |
 *    read_track                      |      |    Name printed when booting
 *				      |     Native format
 *	            Frequency of disk change checks */
};

static struct floppy_drive_params drive_params[N_DRIVE];
static struct floppy_drive_struct drive_state[N_DRIVE];
static struct floppy_write_errors write_errors[N_DRIVE];
static struct timer_list motor_off_timer[N_DRIVE];
static struct blk_mq_tag_set tag_sets[N_DRIVE];
static struct block_device *opened_bdev[N_DRIVE];
static DEFINE_MUTEX(open_lock);
static struct floppy_raw_cmd *raw_cmd, default_raw_cmd;

/*
 * This struct defines the different floppy types.
 *
 * Bit 0 of 'stretch' tells if the tracks need to be doubled for some
 * types (e.g. 360kB diskette in 1.2MB drive, etc.).  Bit 1 of 'stretch'
 * tells if the disk is in Commodore 1581 format, which means side 0 sectors
 * are located on side 1 of the disk but with a side 0 ID, and vice-versa.
 * This is the same as the Sharp MZ-80 5.25" CP/M disk format, except that the
 * 1581's logical side 0 is on physical side 1, whereas the Sharp's logical
 * side 0 is on physical side 0 (but with the misnamed sector IDs).
 * 'stretch' should probably be renamed to something more general, like
 * 'options'.
 *
 * Bits 2 through 9 of 'stretch' tell the number of the first sector.
 * The LSB (bit 2) is flipped. For most disks, the first sector
 * is 1 (represented by 0x00<<2).  For some CP/M and music sampler
 * disks (such as Ensoniq EPS 16plus) it is 0 (represented as 0x01<<2).
 * For Amstrad CPC disks it is 0xC1 (represented as 0xC0<<2).
 *
 * Other parameters should be self-explanatory (see also setfdprm(8)).
 */
/*
	    Size
	     |  Sectors per track
	     |  | Head
	     |  | |  Tracks
	     |  | |  | Stretch
	     |  | |  | |  Gap 1 size
	     |  | |  | |    |  Data rate, | 0x40 for perp
	     |  | |  | |    |    |  Spec1 (stepping rate, head unload
	     |  | |  | |    |    |    |    /fmt gap (gap2) */
static struct floppy_struct floppy_type[32] = {
	{    0, 0,0, 0,0,0x00,0x00,0x00,0x00,NULL    },	/*  0 no testing    */
	{  720, 9,2,40,0,0x2A,0x02,0xDF,0x50,"d360"  }, /*  1 360KB PC      */
	{ 2400,15,2,80,0,0x1B,0x00,0xDF,0x54,"h1200" },	/*  2 1.2MB AT      */
	{  720, 9,1,80,0,0x2A,0x02,0xDF,0x50,"D360"  },	/*  3 360KB SS 3.5" */
	{ 1440, 9,2,80,0,0x2A,0x02,0xDF,0x50,"D720"  },	/*  4 720KB 3.5"    */
	{  720, 9,2,40,1,0x23,0x01,0xDF,0x50,"h360"  },	/*  5 360KB AT      */
	{ 1440, 9,2,80,0,0x23,0x01,0xDF,0x50,"h720"  },	/*  6 720KB AT      */
	{ 2880,18,2,80,0,0x1B,0x00,0xCF,0x6C,"H1440" },	/*  7 1.44MB 3.5"   */
	{ 5760,36,2,80,0,0x1B,0x43,0xAF,0x54,"E2880" },	/*  8 2.88MB 3.5"   */
	{ 6240,39,2,80,0,0x1B,0x43,0xAF,0x28,"E3120" },	/*  9 3.12MB 3.5"   */

	{ 2880,18,2,80,0,0x25,0x00,0xDF,0x02,"h1440" }, /* 10 1.44MB 5.25"  */
	{ 3360,21,2,80,0,0x1C,0x00,0xCF,0x0C,"H1680" }, /* 11 1.68MB 3.5"   */
	{  820,10,2,41,1,0x25,0x01,0xDF,0x2E,"h410"  },	/* 12 410KB 5.25"   */
	{ 1640,10,2,82,0,0x25,0x02,0xDF,0x2E,"H820"  },	/* 13 820KB 3.5"    */
	{ 2952,18,2,82,0,0x25,0x00,0xDF,0x02,"h1476" },	/* 14 1.48MB 5.25"  */
	{ 3444,21,2,82,0,0x25,0x00,0xDF,0x0C,"H1722" },	/* 15 1.72MB 3.5"   */
	{  840,10,2,42,1,0x25,0x01,0xDF,0x2E,"h420"  },	/* 16 420KB 5.25"   */
	{ 1660,10,2,83,0,0x25,0x02,0xDF,0x2E,"H830"  },	/* 17 830KB 3.5"    */
	{ 2988,18,2,83,0,0x25,0x00,0xDF,0x02,"h1494" },	/* 18 1.49MB 5.25"  */
	{ 3486,21,2,83,0,0x25,0x00,0xDF,0x0C,"H1743" }, /* 19 1.74 MB 3.5"  */

	{ 1760,11,2,80,0,0x1C,0x09,0xCF,0x00,"h880"  }, /* 20 880KB 5.25"   */
	{ 2080,13,2,80,0,0x1C,0x01,0xCF,0x00,"D1040" }, /* 21 1.04MB 3.5"   */
	{ 2240,14,2,80,0,0x1C,0x19,0xCF,0x00,"D1120" }, /* 22 1.12MB 3.5"   */
	{ 3200,20,2,80,0,0x1C,0x20,0xCF,0x2C,"h1600" }, /* 23 1.6MB 5.25"   */
	{ 3520,22,2,80,0,0x1C,0x08,0xCF,0x2e,"H1760" }, /* 24 1.76MB 3.5"   */
	{ 3840,24,2,80,0,0x1C,0x20,0xCF,0x00,"H1920" }, /* 25 1.92MB 3.5"   */
	{ 6400,40,2,80,0,0x25,0x5B,0xCF,0x00,"E3200" }, /* 26 3.20MB 3.5"   */
	{ 7040,44,2,80,0,0x25,0x5B,0xCF,0x00,"E3520" }, /* 27 3.52MB 3.5"   */
	{ 7680,48,2,80,0,0x25,0x63,0xCF,0x00,"E3840" }, /* 28 3.84MB 3.5"   */
	{ 3680,23,2,80,0,0x1C,0x10,0xCF,0x00,"H1840" }, /* 29 1.84MB 3.5"   */

	{ 1600,10,2,80,0,0x25,0x02,0xDF,0x2E,"D800"  },	/* 30 800KB 3.5"    */
	{ 3200,20,2,80,0,0x1C,0x00,0xCF,0x2C,"H1600" }, /* 31 1.6MB 3.5"    */
};

static struct gendisk *disks[N_DRIVE][ARRAY_SIZE(floppy_type)];

#define SECTSIZE (_FD_SECTSIZE(*floppy))

/* Auto-detection: Disk type used until the next media change occurs. */
static struct floppy_struct *current_type[N_DRIVE];

/*
 * User-provided type information. current_type points to
 * the respective entry of this array.
 */
static struct floppy_struct user_params[N_DRIVE];

static sector_t floppy_sizes[256];

static char floppy_device_name[] = "floppy";

/*
 * The driver is trying to determine the correct media format
 * while probing is set. rw_interrupt() clears it after a
 * successful access.
 */
static int probing;

/* Synchronization of FDC access. */
#define FD_COMMAND_NONE		-1
#define FD_COMMAND_ERROR	2
#define FD_COMMAND_OKAY		3

static volatile int command_status = FD_COMMAND_NONE;
static unsigned long fdc_busy;
static DECLARE_WAIT_QUEUE_HEAD(fdc_wait);
static DECLARE_WAIT_QUEUE_HEAD(command_done);

/* Errors during formatting are counted here. */
static int format_errors;

/* Format request descriptor. */
static struct format_descr format_req;

/*
 * Rate is 0 for 500kb/s, 1 for 300kbps, 2 for 250kbps
 * Spec1 is 0xSH, where S is stepping rate (F=1ms, E=2ms, D=3ms etc),
 * H is head unload time (1=16ms, 2=32ms, etc)
 */

/*
 * Track buffer
 * Because these are written to by the DMA controller, they must
 * not contain a 64k byte boundary crossing, or data will be
 * corrupted/lost.
 */
static char *floppy_track_buffer;
static int max_buffer_sectors;

static int *errors;
typedef void (*done_f)(int);
static const struct cont_t {
	void (*interrupt)(void);
				/* this is called after the interrupt of the
				 * main command */
	void (*redo)(void);	/* this is called to retry the operation */
	void (*error)(void);	/* this is called to tally an error */
	done_f done;		/* this is called to say if the operation has
				 * succeeded/failed */
} *cont;

static void floppy_ready(void);
static void floppy_start(void);
static void process_fd_request(void);
static void recalibrate_floppy(void);
static void floppy_shutdown(struct work_struct *);

static int floppy_request_regions(int);
static void floppy_release_regions(int);
static int floppy_grab_irq_and_dma(void);
static void floppy_release_irq_and_dma(void);

/*
 * The "reset" variable should be tested whenever an interrupt is scheduled,
 * after the commands have been sent. This is to ensure that the driver doesn't
 * get wedged when the interrupt doesn't come because of a failed command.
 * reset doesn't need to be tested before sending commands, because
 * output_byte is automatically disabled when reset is set.
 */
static void reset_fdc(void);
static int floppy_revalidate(struct gendisk *disk);

/*
 * These are global variables, as that's the easiest way to give
 * information to interrupts. They are the data used for the current
 * request.
 */
#define NO_TRACK	-1
#define NEED_1_RECAL	-2
#define NEED_2_RECAL	-3

static atomic_t usage_count = ATOMIC_INIT(0);

/* buffer related variables */
static int buffer_track = -1;
static int buffer_drive = -1;
static int buffer_min = -1;
static int buffer_max = -1;

/* fdc related variables, should end up in a struct */
static struct floppy_fdc_state fdc_state[N_FDC];
static int current_fdc;			/* current fdc */

static struct workqueue_struct *floppy_wq;

static struct floppy_struct *_floppy = floppy_type;
static unsigned char current_drive;
static long current_count_sectors;
static unsigned char fsector_t;	/* sector in track */
static unsigned char in_sector_offset;	/* offset within physical sector,
					 * expressed in units of 512 bytes */

static inline unsigned char fdc_inb(int fdc, int reg)
{
	return fd_inb(fdc_state[fdc].address, reg);
}

static inline void fdc_outb(unsigned char value, int fdc, int reg)
{
	fd_outb(value, fdc_state[fdc].address, reg);
}

static inline bool drive_no_geom(int drive)
{
	return !current_type[drive] && !ITYPE(drive_state[drive].fd_device);
}

#ifndef fd_eject
static inline int fd_eject(int drive)
{
	return -EINVAL;
}
#endif

/*
 * Debugging
 * =========
 */
#ifdef DEBUGT
static long unsigned debugtimer;

static inline void set_debugt(void)
{
	debugtimer = jiffies;
}

static inline void debugt(const char *func, const char *msg)
{
	if (drive_params[current_drive].flags & DEBUGT)
		pr_info("%s:%s dtime=%lu\n", func, msg, jiffies - debugtimer);
}
#else
static inline void set_debugt(void) { }
static inline void debugt(const char *func, const char *msg) { }
#endif /* DEBUGT */


static DECLARE_DELAYED_WORK(fd_timeout, floppy_shutdown);
static const char *timeout_message;

static void is_alive(const char *func, const char *message)
{
	/* this routine checks whether the floppy driver is "alive" */
	if (test_bit(0, &fdc_busy) && command_status < 2 &&
	    !delayed_work_pending(&fd_timeout)) {
		DPRINT("%s: timeout handler died.  %s\n", func, message);
	}
}

static void (*do_floppy)(void) = NULL;

#define OLOGSIZE 20

static void (*lasthandler)(void);
static unsigned long interruptjiffies;
static unsigned long resultjiffies;
static int resultsize;
static unsigned long lastredo;

static struct output_log {
	unsigned char data;
	unsigned char status;
	unsigned long jiffies;
} output_log[OLOGSIZE];

static int output_log_pos;

#define MAXTIMEOUT -2

static void __reschedule_timeout(int drive, const char *message)
{
	unsigned long delay;

	if (drive < 0 || drive >= N_DRIVE) {
		delay = 20UL * HZ;
		drive = 0;
	} else
		delay = drive_params[drive].timeout;

	mod_delayed_work(floppy_wq, &fd_timeout, delay);
	if (drive_params[drive].flags & FD_DEBUG)
		DPRINT("reschedule timeout %s\n", message);
	timeout_message = message;
}

static void reschedule_timeout(int drive, const char *message)
{
	unsigned long flags;

	spin_lock_irqsave(&floppy_lock, flags);
	__reschedule_timeout(drive, message);
	spin_unlock_irqrestore(&floppy_lock, flags);
}

#define INFBOUND(a, b) (a) = max_t(int, a, b)
#define SUPBOUND(a, b) (a) = min_t(int, a, b)

/*
 * Bottom half floppy driver.
 * ==========================
 *
 * This part of the file contains the code talking directly to the hardware,
 * and also the main service loop (seek-configure-spinup-command)
 */

/*
 * disk change.
 * This routine is responsible for maintaining the FD_DISK_CHANGE flag,
 * and the last_checked date.
 *
 * last_checked is the date of the last check which showed 'no disk change'
 * FD_DISK_CHANGE is set under two conditions:
 * 1. The floppy has been changed after some i/o to that floppy already
 *    took place.
 * 2. No floppy disk is in the drive. This is done in order to ensure that
 *    requests are quickly flushed in case there is no disk in the drive. It
 *    follows that FD_DISK_CHANGE can only be cleared if there is a disk in
 *    the drive.
 *
 * For 1., maxblock is observed. Maxblock is 0 if no i/o has taken place yet.
 * For 2., FD_DISK_NEWCHANGE is watched. FD_DISK_NEWCHANGE is cleared on
 *  each seek. If a disk is present, the disk change line should also be
 *  cleared on each seek. Thus, if FD_DISK_NEWCHANGE is clear, but the disk
 *  change line is set, this means either that no disk is in the drive, or
 *  that it has been removed since the last seek.
 *
 * This means that we really have a third possibility too:
 *  The floppy has been changed after the last seek.
 */

static int disk_change(int drive)
{
	int fdc = FDC(drive);

	if (time_before(jiffies, drive_state[drive].select_date + drive_params[drive].select_delay))
		DPRINT("WARNING disk change called early\n");
	if (!(fdc_state[fdc].dor & (0x10 << UNIT(drive))) ||
	    (fdc_state[fdc].dor & 3) != UNIT(drive) || fdc != FDC(drive)) {
		DPRINT("probing disk change on unselected drive\n");
		DPRINT("drive=%d fdc=%d dor=%x\n", drive, FDC(drive),
		       (unsigned int)fdc_state[fdc].dor);
	}

	debug_dcl(drive_params[drive].flags,
		  "checking disk change line for drive %d\n", drive);
	debug_dcl(drive_params[drive].flags, "jiffies=%lu\n", jiffies);
	debug_dcl(drive_params[drive].flags, "disk change line=%x\n",
		  fdc_inb(fdc, FD_DIR) & 0x80);
	debug_dcl(drive_params[drive].flags, "flags=%lx\n",
		  drive_state[drive].flags);

	if (drive_params[drive].flags & FD_BROKEN_DCL)
		return test_bit(FD_DISK_CHANGED_BIT,
				&drive_state[drive].flags);
	if ((fdc_inb(fdc, FD_DIR) ^ drive_params[drive].flags) & 0x80) {
		set_bit(FD_VERIFY_BIT, &drive_state[drive].flags);
					/* verify write protection */

		if (drive_state[drive].maxblock)	/* mark it changed */
			set_bit(FD_DISK_CHANGED_BIT,
				&drive_state[drive].flags);

		/* invalidate its geometry */
		if (drive_state[drive].keep_data >= 0) {
			if ((drive_params[drive].flags & FTD_MSG) &&
			    current_type[drive] != NULL)
				DPRINT("Disk type is undefined after disk change\n");
			current_type[drive] = NULL;
			floppy_sizes[TOMINOR(drive)] = MAX_DISK_SIZE << 1;
		}

		return 1;
	} else {
		drive_state[drive].last_checked = jiffies;
		clear_bit(FD_DISK_NEWCHANGE_BIT, &drive_state[drive].flags);
	}
	return 0;
}

static inline int is_selected(int dor, int unit)
{
	return ((dor & (0x10 << unit)) && (dor & 3) == unit);
}

static bool is_ready_state(int status)
{
	int state = status & (STATUS_READY | STATUS_DIR | STATUS_DMA);
	return state == STATUS_READY;
}

static int set_dor(int fdc, char mask, char data)
{
	unsigned char unit;
	unsigned char drive;
	unsigned char newdor;
	unsigned char olddor;

	if (fdc_state[fdc].address == -1)
		return -1;

	olddor = fdc_state[fdc].dor;
	newdor = (olddor & mask) | data;
	if (newdor != olddor) {
		unit = olddor & 0x3;
		if (is_selected(olddor, unit) && !is_selected(newdor, unit)) {
			drive = REVDRIVE(fdc, unit);
			debug_dcl(drive_params[drive].flags,
				  "calling disk change from set_dor\n");
			disk_change(drive);
		}
		fdc_state[fdc].dor = newdor;
		fdc_outb(newdor, fdc, FD_DOR);

		unit = newdor & 0x3;
		if (!is_selected(olddor, unit) && is_selected(newdor, unit)) {
			drive = REVDRIVE(fdc, unit);
			drive_state[drive].select_date = jiffies;
		}
	}
	return olddor;
}

static void twaddle(int fdc, int drive)
{
	if (drive_params[drive].select_delay)
		return;
	fdc_outb(fdc_state[fdc].dor & ~(0x10 << UNIT(drive)),
		 fdc, FD_DOR);
	fdc_outb(fdc_state[fdc].dor, fdc, FD_DOR);
	drive_state[drive].select_date = jiffies;
}

/*
 * Reset all driver information about the specified fdc.
 * This is needed after a reset, and after a raw command.
 */
static void reset_fdc_info(int fdc, int mode)
{
	int drive;

	fdc_state[fdc].spec1 = fdc_state[fdc].spec2 = -1;
	fdc_state[fdc].need_configure = 1;
	fdc_state[fdc].perp_mode = 1;
	fdc_state[fdc].rawcmd = 0;
	for (drive = 0; drive < N_DRIVE; drive++)
		if (FDC(drive) == fdc &&
		    (mode || drive_state[drive].track != NEED_1_RECAL))
			drive_state[drive].track = NEED_2_RECAL;
}

/*
 * selects the fdc and drive, and enables the fdc's input/dma.
 * Both current_drive and current_fdc are changed to match the new drive.
 */
static void set_fdc(int drive)
{
<<<<<<< HEAD
	unsigned int new_fdc = fdc;

	if (drive >= 0 && drive < N_DRIVE) {
		new_fdc = FDC(drive);
		current_drive = drive;
	}
	if (new_fdc >= N_FDC) {
		pr_info("bad fdc value\n");
		return;
	}
	fdc = new_fdc;
=======
	unsigned int fdc;

	if (drive < 0 || drive >= N_DRIVE) {
		pr_info("bad drive value %d\n", drive);
		return;
	}

	fdc = FDC(drive);
	if (fdc >= N_FDC) {
		pr_info("bad fdc value\n");
		return;
	}

>>>>>>> 7d2a07b7
	set_dor(fdc, ~0, 8);
#if N_FDC > 1
	set_dor(1 - fdc, ~8, 0);
#endif
	if (fdc_state[fdc].rawcmd == 2)
		reset_fdc_info(fdc, 1);
	if (fdc_inb(fdc, FD_STATUS) != STATUS_READY)
		fdc_state[fdc].reset = 1;

	current_drive = drive;
	current_fdc = fdc;
}

/*
 * locks the driver.
 * Both current_drive and current_fdc are changed to match the new drive.
 */
static int lock_fdc(int drive)
{
	if (WARN(atomic_read(&usage_count) == 0,
		 "Trying to lock fdc while usage count=0\n"))
		return -1;

	if (wait_event_interruptible(fdc_wait, !test_and_set_bit(0, &fdc_busy)))
		return -EINTR;

	command_status = FD_COMMAND_NONE;

	reschedule_timeout(drive, "lock fdc");
	set_fdc(drive);
	return 0;
}

/* unlocks the driver */
static void unlock_fdc(void)
{
	if (!test_bit(0, &fdc_busy))
		DPRINT("FDC access conflict!\n");

	raw_cmd = NULL;
	command_status = FD_COMMAND_NONE;
	cancel_delayed_work(&fd_timeout);
	do_floppy = NULL;
	cont = NULL;
	clear_bit(0, &fdc_busy);
	wake_up(&fdc_wait);
}

/* switches the motor off after a given timeout */
static void motor_off_callback(struct timer_list *t)
{
	unsigned long nr = t - motor_off_timer;
	unsigned char mask = ~(0x10 << UNIT(nr));

	if (WARN_ON_ONCE(nr >= N_DRIVE))
		return;

	set_dor(FDC(nr), mask, 0);
}

/* schedules motor off */
static void floppy_off(unsigned int drive)
{
	unsigned long volatile delta;
	int fdc = FDC(drive);

	if (!(fdc_state[fdc].dor & (0x10 << UNIT(drive))))
		return;

	del_timer(motor_off_timer + drive);

	/* make spindle stop in a position which minimizes spinup time
	 * next time */
	if (drive_params[drive].rps) {
		delta = jiffies - drive_state[drive].first_read_date + HZ -
		    drive_params[drive].spindown_offset;
		delta = ((delta * drive_params[drive].rps) % HZ) / drive_params[drive].rps;
		motor_off_timer[drive].expires =
		    jiffies + drive_params[drive].spindown - delta;
	}
	add_timer(motor_off_timer + drive);
}

/*
 * cycle through all N_DRIVE floppy drives, for disk change testing.
 * stopping at current drive. This is done before any long operation, to
 * be sure to have up to date disk change information.
 */
static void scandrives(void)
{
	int i;
	int drive;
	int saved_drive;

	if (drive_params[current_drive].select_delay)
		return;

	saved_drive = current_drive;
	for (i = 0; i < N_DRIVE; i++) {
		drive = (saved_drive + i + 1) % N_DRIVE;
		if (drive_state[drive].fd_ref == 0 || drive_params[drive].select_delay != 0)
			continue;	/* skip closed drives */
		set_fdc(drive);
		if (!(set_dor(current_fdc, ~3, UNIT(drive) | (0x10 << UNIT(drive))) &
		      (0x10 << UNIT(drive))))
			/* switch the motor off again, if it was off to
			 * begin with */
			set_dor(current_fdc, ~(0x10 << UNIT(drive)), 0);
	}
	set_fdc(saved_drive);
}

static void empty(void)
{
}

static void (*floppy_work_fn)(void);

static void floppy_work_workfn(struct work_struct *work)
{
	floppy_work_fn();
}

static DECLARE_WORK(floppy_work, floppy_work_workfn);

static void schedule_bh(void (*handler)(void))
{
	WARN_ON(work_pending(&floppy_work));

	floppy_work_fn = handler;
	queue_work(floppy_wq, &floppy_work);
}

static void (*fd_timer_fn)(void) = NULL;

static void fd_timer_workfn(struct work_struct *work)
{
	fd_timer_fn();
}

static DECLARE_DELAYED_WORK(fd_timer, fd_timer_workfn);

static void cancel_activity(void)
{
	do_floppy = NULL;
	cancel_delayed_work_sync(&fd_timer);
	cancel_work_sync(&floppy_work);
}

/* this function makes sure that the disk stays in the drive during the
 * transfer */
static void fd_watchdog(void)
{
	debug_dcl(drive_params[current_drive].flags,
		  "calling disk change from watchdog\n");

	if (disk_change(current_drive)) {
		DPRINT("disk removed during i/o\n");
		cancel_activity();
		cont->done(0);
		reset_fdc();
	} else {
		cancel_delayed_work(&fd_timer);
		fd_timer_fn = fd_watchdog;
		queue_delayed_work(floppy_wq, &fd_timer, HZ / 10);
	}
}

static void main_command_interrupt(void)
{
	cancel_delayed_work(&fd_timer);
	cont->interrupt();
}

/* waits for a delay (spinup or select) to pass */
static int fd_wait_for_completion(unsigned long expires,
				  void (*function)(void))
{
	if (fdc_state[current_fdc].reset) {
		reset_fdc();	/* do the reset during sleep to win time
				 * if we don't need to sleep, it's a good
				 * occasion anyways */
		return 1;
	}

	if (time_before(jiffies, expires)) {
		cancel_delayed_work(&fd_timer);
		fd_timer_fn = function;
		queue_delayed_work(floppy_wq, &fd_timer, expires - jiffies);
		return 1;
	}
	return 0;
}

static void setup_DMA(void)
{
	unsigned long f;

	if (raw_cmd->length == 0) {
		print_hex_dump(KERN_INFO, "zero dma transfer size: ",
			       DUMP_PREFIX_NONE, 16, 1,
			       raw_cmd->fullcmd, raw_cmd->cmd_count, false);
		cont->done(0);
		fdc_state[current_fdc].reset = 1;
		return;
	}
	if (((unsigned long)raw_cmd->kernel_data) % 512) {
		pr_info("non aligned address: %p\n", raw_cmd->kernel_data);
		cont->done(0);
		fdc_state[current_fdc].reset = 1;
		return;
	}
	f = claim_dma_lock();
	fd_disable_dma();
#ifdef fd_dma_setup
	if (fd_dma_setup(raw_cmd->kernel_data, raw_cmd->length,
			 (raw_cmd->flags & FD_RAW_READ) ?
			 DMA_MODE_READ : DMA_MODE_WRITE,
			 fdc_state[current_fdc].address) < 0) {
		release_dma_lock(f);
		cont->done(0);
		fdc_state[current_fdc].reset = 1;
		return;
	}
	release_dma_lock(f);
#else
	fd_clear_dma_ff();
	fd_cacheflush(raw_cmd->kernel_data, raw_cmd->length);
	fd_set_dma_mode((raw_cmd->flags & FD_RAW_READ) ?
			DMA_MODE_READ : DMA_MODE_WRITE);
	fd_set_dma_addr(raw_cmd->kernel_data);
	fd_set_dma_count(raw_cmd->length);
	virtual_dma_port = fdc_state[current_fdc].address;
	fd_enable_dma();
	release_dma_lock(f);
#endif
}

static void show_floppy(int fdc);

/* waits until the fdc becomes ready */
static int wait_til_ready(int fdc)
{
	int status;
	int counter;

	if (fdc_state[fdc].reset)
		return -1;
	for (counter = 0; counter < 10000; counter++) {
		status = fdc_inb(fdc, FD_STATUS);
		if (status & STATUS_READY)
			return status;
	}
	if (initialized) {
		DPRINT("Getstatus times out (%x) on fdc %d\n", status, fdc);
		show_floppy(fdc);
	}
	fdc_state[fdc].reset = 1;
	return -1;
}

/* sends a command byte to the fdc */
static int output_byte(int fdc, char byte)
{
	int status = wait_til_ready(fdc);

	if (status < 0)
		return -1;

	if (is_ready_state(status)) {
		fdc_outb(byte, fdc, FD_DATA);
		output_log[output_log_pos].data = byte;
		output_log[output_log_pos].status = status;
		output_log[output_log_pos].jiffies = jiffies;
		output_log_pos = (output_log_pos + 1) % OLOGSIZE;
		return 0;
	}
	fdc_state[fdc].reset = 1;
	if (initialized) {
		DPRINT("Unable to send byte %x to FDC. Fdc=%x Status=%x\n",
		       byte, fdc, status);
		show_floppy(fdc);
	}
	return -1;
}

/* gets the response from the fdc */
static int result(int fdc)
{
	int i;
	int status = 0;

	for (i = 0; i < FD_RAW_REPLY_SIZE; i++) {
		status = wait_til_ready(fdc);
		if (status < 0)
			break;
		status &= STATUS_DIR | STATUS_READY | STATUS_BUSY | STATUS_DMA;
		if ((status & ~STATUS_BUSY) == STATUS_READY) {
			resultjiffies = jiffies;
			resultsize = i;
			return i;
		}
		if (status == (STATUS_DIR | STATUS_READY | STATUS_BUSY))
			reply_buffer[i] = fdc_inb(fdc, FD_DATA);
		else
			break;
	}
	if (initialized) {
		DPRINT("get result error. Fdc=%d Last status=%x Read bytes=%d\n",
		       fdc, status, i);
		show_floppy(fdc);
	}
	fdc_state[fdc].reset = 1;
	return -1;
}

#define MORE_OUTPUT -2
/* does the fdc need more output? */
static int need_more_output(int fdc)
{
	int status = wait_til_ready(fdc);

	if (status < 0)
		return -1;

	if (is_ready_state(status))
		return MORE_OUTPUT;

	return result(fdc);
}

/* Set perpendicular mode as required, based on data rate, if supported.
 * 82077 Now tested. 1Mbps data rate only possible with 82077-1.
 */
static void perpendicular_mode(int fdc)
{
	unsigned char perp_mode;

	if (raw_cmd->rate & 0x40) {
		switch (raw_cmd->rate & 3) {
		case 0:
			perp_mode = 2;
			break;
		case 3:
			perp_mode = 3;
			break;
		default:
			DPRINT("Invalid data rate for perpendicular mode!\n");
			cont->done(0);
			fdc_state[fdc].reset = 1;
					/*
					 * convenient way to return to
					 * redo without too much hassle
					 * (deep stack et al.)
					 */
			return;
		}
	} else
		perp_mode = 0;

	if (fdc_state[fdc].perp_mode == perp_mode)
		return;
	if (fdc_state[fdc].version >= FDC_82077_ORIG) {
		output_byte(fdc, FD_PERPENDICULAR);
		output_byte(fdc, perp_mode);
		fdc_state[fdc].perp_mode = perp_mode;
	} else if (perp_mode) {
		DPRINT("perpendicular mode not supported by this FDC.\n");
	}
}				/* perpendicular_mode */

static int fifo_depth = 0xa;
static int no_fifo;

static int fdc_configure(int fdc)
{
	/* Turn on FIFO */
	output_byte(fdc, FD_CONFIGURE);
	if (need_more_output(fdc) != MORE_OUTPUT)
		return 0;
	output_byte(fdc, 0);
	output_byte(fdc, 0x10 | (no_fifo & 0x20) | (fifo_depth & 0xf));
	output_byte(fdc, 0);    /* pre-compensation from track 0 upwards */
	return 1;
}

#define NOMINAL_DTR 500

/* Issue a "SPECIFY" command to set the step rate time, head unload time,
 * head load time, and DMA disable flag to values needed by floppy.
 *
 * The value "dtr" is the data transfer rate in Kbps.  It is needed
 * to account for the data rate-based scaling done by the 82072 and 82077
 * FDC types.  This parameter is ignored for other types of FDCs (i.e.
 * 8272a).
 *
 * Note that changing the data transfer rate has a (probably deleterious)
 * effect on the parameters subject to scaling for 82072/82077 FDCs, so
 * fdc_specify is called again after each data transfer rate
 * change.
 *
 * srt: 1000 to 16000 in microseconds
 * hut: 16 to 240 milliseconds
 * hlt: 2 to 254 milliseconds
 *
 * These values are rounded up to the next highest available delay time.
 */
static void fdc_specify(int fdc, int drive)
{
	unsigned char spec1;
	unsigned char spec2;
	unsigned long srt;
	unsigned long hlt;
	unsigned long hut;
	unsigned long dtr = NOMINAL_DTR;
	unsigned long scale_dtr = NOMINAL_DTR;
	int hlt_max_code = 0x7f;
	int hut_max_code = 0xf;

	if (fdc_state[fdc].need_configure &&
	    fdc_state[fdc].version >= FDC_82072A) {
		fdc_configure(fdc);
		fdc_state[fdc].need_configure = 0;
	}

	switch (raw_cmd->rate & 0x03) {
	case 3:
		dtr = 1000;
		break;
	case 1:
		dtr = 300;
		if (fdc_state[fdc].version >= FDC_82078) {
			/* chose the default rate table, not the one
			 * where 1 = 2 Mbps */
			output_byte(fdc, FD_DRIVESPEC);
			if (need_more_output(fdc) == MORE_OUTPUT) {
				output_byte(fdc, UNIT(drive));
				output_byte(fdc, 0xc0);
			}
		}
		break;
	case 2:
		dtr = 250;
		break;
	}

	if (fdc_state[fdc].version >= FDC_82072) {
		scale_dtr = dtr;
		hlt_max_code = 0x00;	/* 0==256msec*dtr0/dtr (not linear!) */
		hut_max_code = 0x0;	/* 0==256msec*dtr0/dtr (not linear!) */
	}

	/* Convert step rate from microseconds to milliseconds and 4 bits */
	srt = 16 - DIV_ROUND_UP(drive_params[drive].srt * scale_dtr / 1000,
				NOMINAL_DTR);
	if (slow_floppy)
		srt = srt / 4;

	SUPBOUND(srt, 0xf);
	INFBOUND(srt, 0);

	hlt = DIV_ROUND_UP(drive_params[drive].hlt * scale_dtr / 2,
			   NOMINAL_DTR);
	if (hlt < 0x01)
		hlt = 0x01;
	else if (hlt > 0x7f)
		hlt = hlt_max_code;

	hut = DIV_ROUND_UP(drive_params[drive].hut * scale_dtr / 16,
			   NOMINAL_DTR);
	if (hut < 0x1)
		hut = 0x1;
	else if (hut > 0xf)
		hut = hut_max_code;

	spec1 = (srt << 4) | hut;
	spec2 = (hlt << 1) | (use_virtual_dma & 1);

	/* If these parameters did not change, just return with success */
	if (fdc_state[fdc].spec1 != spec1 ||
	    fdc_state[fdc].spec2 != spec2) {
		/* Go ahead and set spec1 and spec2 */
		output_byte(fdc, FD_SPECIFY);
		output_byte(fdc, fdc_state[fdc].spec1 = spec1);
		output_byte(fdc, fdc_state[fdc].spec2 = spec2);
	}
}				/* fdc_specify */

/* Set the FDC's data transfer rate on behalf of the specified drive.
 * NOTE: with 82072/82077 FDCs, changing the data rate requires a reissue
 * of the specify command (i.e. using the fdc_specify function).
 */
static int fdc_dtr(void)
{
	/* If data rate not already set to desired value, set it. */
	if ((raw_cmd->rate & 3) == fdc_state[current_fdc].dtr)
		return 0;

	/* Set dtr */
	fdc_outb(raw_cmd->rate & 3, current_fdc, FD_DCR);

	/* TODO: some FDC/drive combinations (C&T 82C711 with TEAC 1.2MB)
	 * need a stabilization period of several milliseconds to be
	 * enforced after data rate changes before R/W operations.
	 * Pause 5 msec to avoid trouble. (Needs to be 2 jiffies)
	 */
	fdc_state[current_fdc].dtr = raw_cmd->rate & 3;
	return fd_wait_for_completion(jiffies + 2UL * HZ / 100, floppy_ready);
}				/* fdc_dtr */

static void tell_sector(void)
{
	pr_cont(": track %d, head %d, sector %d, size %d",
		reply_buffer[R_TRACK], reply_buffer[R_HEAD],
		reply_buffer[R_SECTOR],
		reply_buffer[R_SIZECODE]);
}				/* tell_sector */

static void print_errors(void)
{
	DPRINT("");
	if (reply_buffer[ST0] & ST0_ECE) {
		pr_cont("Recalibrate failed!");
	} else if (reply_buffer[ST2] & ST2_CRC) {
		pr_cont("data CRC error");
		tell_sector();
	} else if (reply_buffer[ST1] & ST1_CRC) {
		pr_cont("CRC error");
		tell_sector();
	} else if ((reply_buffer[ST1] & (ST1_MAM | ST1_ND)) ||
		   (reply_buffer[ST2] & ST2_MAM)) {
		if (!probing) {
			pr_cont("sector not found");
			tell_sector();
		} else
			pr_cont("probe failed...");
	} else if (reply_buffer[ST2] & ST2_WC) {	/* seek error */
		pr_cont("wrong cylinder");
	} else if (reply_buffer[ST2] & ST2_BC) {	/* cylinder marked as bad */
		pr_cont("bad cylinder");
	} else {
		pr_cont("unknown error. ST[0..2] are: 0x%x 0x%x 0x%x",
			reply_buffer[ST0], reply_buffer[ST1],
			reply_buffer[ST2]);
		tell_sector();
	}
	pr_cont("\n");
}

/*
 * OK, this error interpreting routine is called after a
 * DMA read/write has succeeded
 * or failed, so we check the results, and copy any buffers.
 * hhb: Added better error reporting.
 * ak: Made this into a separate routine.
 */
static int interpret_errors(void)
{
	char bad;

	if (inr != 7) {
		DPRINT("-- FDC reply error\n");
		fdc_state[current_fdc].reset = 1;
		return 1;
	}

	/* check IC to find cause of interrupt */
	switch (reply_buffer[ST0] & ST0_INTR) {
	case 0x40:		/* error occurred during command execution */
		if (reply_buffer[ST1] & ST1_EOC)
			return 0;	/* occurs with pseudo-DMA */
		bad = 1;
		if (reply_buffer[ST1] & ST1_WP) {
			DPRINT("Drive is write protected\n");
			clear_bit(FD_DISK_WRITABLE_BIT,
				  &drive_state[current_drive].flags);
			cont->done(0);
			bad = 2;
		} else if (reply_buffer[ST1] & ST1_ND) {
			set_bit(FD_NEED_TWADDLE_BIT,
				&drive_state[current_drive].flags);
		} else if (reply_buffer[ST1] & ST1_OR) {
			if (drive_params[current_drive].flags & FTD_MSG)
				DPRINT("Over/Underrun - retrying\n");
			bad = 0;
		} else if (*errors >= drive_params[current_drive].max_errors.reporting) {
			print_errors();
		}
		if (reply_buffer[ST2] & ST2_WC || reply_buffer[ST2] & ST2_BC)
			/* wrong cylinder => recal */
			drive_state[current_drive].track = NEED_2_RECAL;
		return bad;
	case 0x80:		/* invalid command given */
		DPRINT("Invalid FDC command given!\n");
		cont->done(0);
		return 2;
	case 0xc0:
		DPRINT("Abnormal termination caused by polling\n");
		cont->error();
		return 2;
	default:		/* (0) Normal command termination */
		return 0;
	}
}

/*
 * This routine is called when everything should be correctly set up
 * for the transfer (i.e. floppy motor is on, the correct floppy is
 * selected, and the head is sitting on the right track).
 */
static void setup_rw_floppy(void)
{
	int i;
	int r;
	int flags;
	unsigned long ready_date;
	void (*function)(void);

	flags = raw_cmd->flags;
	if (flags & (FD_RAW_READ | FD_RAW_WRITE))
		flags |= FD_RAW_INTR;

	if ((flags & FD_RAW_SPIN) && !(flags & FD_RAW_NO_MOTOR)) {
		ready_date = drive_state[current_drive].spinup_date + drive_params[current_drive].spinup;
		/* If spinup will take a long time, rerun scandrives
		 * again just before spinup completion. Beware that
		 * after scandrives, we must again wait for selection.
		 */
		if (time_after(ready_date, jiffies + drive_params[current_drive].select_delay)) {
			ready_date -= drive_params[current_drive].select_delay;
			function = floppy_start;
		} else
			function = setup_rw_floppy;

		/* wait until the floppy is spinning fast enough */
		if (fd_wait_for_completion(ready_date, function))
			return;
	}
	if ((flags & FD_RAW_READ) || (flags & FD_RAW_WRITE))
		setup_DMA();

	if (flags & FD_RAW_INTR)
		do_floppy = main_command_interrupt;

	r = 0;
	for (i = 0; i < raw_cmd->cmd_count; i++)
		r |= output_byte(current_fdc, raw_cmd->fullcmd[i]);

	debugt(__func__, "rw_command");

	if (r) {
		cont->error();
		reset_fdc();
		return;
	}

	if (!(flags & FD_RAW_INTR)) {
		inr = result(current_fdc);
		cont->interrupt();
	} else if (flags & FD_RAW_NEED_DISK)
		fd_watchdog();
}

static int blind_seek;

/*
 * This is the routine called after every seek (or recalibrate) interrupt
 * from the floppy controller.
 */
static void seek_interrupt(void)
{
	debugt(__func__, "");
	if (inr != 2 || (reply_buffer[ST0] & 0xF8) != 0x20) {
		DPRINT("seek failed\n");
		drive_state[current_drive].track = NEED_2_RECAL;
		cont->error();
		cont->redo();
		return;
	}
	if (drive_state[current_drive].track >= 0 &&
	    drive_state[current_drive].track != reply_buffer[ST1] &&
	    !blind_seek) {
		debug_dcl(drive_params[current_drive].flags,
			  "clearing NEWCHANGE flag because of effective seek\n");
		debug_dcl(drive_params[current_drive].flags, "jiffies=%lu\n",
			  jiffies);
		clear_bit(FD_DISK_NEWCHANGE_BIT,
			  &drive_state[current_drive].flags);
					/* effective seek */
		drive_state[current_drive].select_date = jiffies;
	}
	drive_state[current_drive].track = reply_buffer[ST1];
	floppy_ready();
}

static void check_wp(int fdc, int drive)
{
	if (test_bit(FD_VERIFY_BIT, &drive_state[drive].flags)) {
					/* check write protection */
		output_byte(fdc, FD_GETSTATUS);
		output_byte(fdc, UNIT(drive));
		if (result(fdc) != 1) {
			fdc_state[fdc].reset = 1;
			return;
		}
		clear_bit(FD_VERIFY_BIT, &drive_state[drive].flags);
		clear_bit(FD_NEED_TWADDLE_BIT,
			  &drive_state[drive].flags);
		debug_dcl(drive_params[drive].flags,
			  "checking whether disk is write protected\n");
		debug_dcl(drive_params[drive].flags, "wp=%x\n",
			  reply_buffer[ST3] & 0x40);
		if (!(reply_buffer[ST3] & 0x40))
			set_bit(FD_DISK_WRITABLE_BIT,
				&drive_state[drive].flags);
		else
			clear_bit(FD_DISK_WRITABLE_BIT,
				  &drive_state[drive].flags);
	}
}

static void seek_floppy(void)
{
	int track;

	blind_seek = 0;

	debug_dcl(drive_params[current_drive].flags,
		  "calling disk change from %s\n", __func__);

	if (!test_bit(FD_DISK_NEWCHANGE_BIT, &drive_state[current_drive].flags) &&
	    disk_change(current_drive) && (raw_cmd->flags & FD_RAW_NEED_DISK)) {
		/* the media changed flag should be cleared after the seek.
		 * If it isn't, this means that there is really no disk in
		 * the drive.
		 */
		set_bit(FD_DISK_CHANGED_BIT,
			&drive_state[current_drive].flags);
		cont->done(0);
		cont->redo();
		return;
	}
	if (drive_state[current_drive].track <= NEED_1_RECAL) {
		recalibrate_floppy();
		return;
	} else if (test_bit(FD_DISK_NEWCHANGE_BIT, &drive_state[current_drive].flags) &&
		   (raw_cmd->flags & FD_RAW_NEED_DISK) &&
		   (drive_state[current_drive].track <= NO_TRACK || drive_state[current_drive].track == raw_cmd->track)) {
		/* we seek to clear the media-changed condition. Does anybody
		 * know a more elegant way, which works on all drives? */
		if (raw_cmd->track)
			track = raw_cmd->track - 1;
		else {
			if (drive_params[current_drive].flags & FD_SILENT_DCL_CLEAR) {
				set_dor(current_fdc, ~(0x10 << UNIT(current_drive)), 0);
				blind_seek = 1;
				raw_cmd->flags |= FD_RAW_NEED_SEEK;
			}
			track = 1;
		}
	} else {
		check_wp(current_fdc, current_drive);
		if (raw_cmd->track != drive_state[current_drive].track &&
		    (raw_cmd->flags & FD_RAW_NEED_SEEK))
			track = raw_cmd->track;
		else {
			setup_rw_floppy();
			return;
		}
	}

	do_floppy = seek_interrupt;
	output_byte(current_fdc, FD_SEEK);
	output_byte(current_fdc, UNIT(current_drive));
	if (output_byte(current_fdc, track) < 0) {
		reset_fdc();
		return;
	}
	debugt(__func__, "");
}

static void recal_interrupt(void)
{
	debugt(__func__, "");
	if (inr != 2)
		fdc_state[current_fdc].reset = 1;
	else if (reply_buffer[ST0] & ST0_ECE) {
		switch (drive_state[current_drive].track) {
		case NEED_1_RECAL:
			debugt(__func__, "need 1 recal");
			/* after a second recalibrate, we still haven't
			 * reached track 0. Probably no drive. Raise an
			 * error, as failing immediately might upset
			 * computers possessed by the Devil :-) */
			cont->error();
			cont->redo();
			return;
		case NEED_2_RECAL:
			debugt(__func__, "need 2 recal");
			/* If we already did a recalibrate,
			 * and we are not at track 0, this
			 * means we have moved. (The only way
			 * not to move at recalibration is to
			 * be already at track 0.) Clear the
			 * new change flag */
			debug_dcl(drive_params[current_drive].flags,
				  "clearing NEWCHANGE flag because of second recalibrate\n");

			clear_bit(FD_DISK_NEWCHANGE_BIT,
				  &drive_state[current_drive].flags);
			drive_state[current_drive].select_date = jiffies;
			fallthrough;
		default:
			debugt(__func__, "default");
			/* Recalibrate moves the head by at
			 * most 80 steps. If after one
			 * recalibrate we don't have reached
			 * track 0, this might mean that we
			 * started beyond track 80.  Try
			 * again.  */
			drive_state[current_drive].track = NEED_1_RECAL;
			break;
		}
	} else
		drive_state[current_drive].track = reply_buffer[ST1];
	floppy_ready();
}

static void print_result(char *message, int inr)
{
	int i;

	DPRINT("%s ", message);
	if (inr >= 0)
		for (i = 0; i < inr; i++)
			pr_cont("repl[%d]=%x ", i, reply_buffer[i]);
	pr_cont("\n");
}

/* interrupt handler. Note that this can be called externally on the Sparc */
irqreturn_t floppy_interrupt(int irq, void *dev_id)
{
	int do_print;
	unsigned long f;
	void (*handler)(void) = do_floppy;

	lasthandler = handler;
	interruptjiffies = jiffies;

	f = claim_dma_lock();
	fd_disable_dma();
	release_dma_lock(f);

	do_floppy = NULL;
	if (current_fdc >= N_FDC || fdc_state[current_fdc].address == -1) {
		/* we don't even know which FDC is the culprit */
		pr_info("DOR0=%x\n", fdc_state[0].dor);
		pr_info("floppy interrupt on bizarre fdc %d\n", current_fdc);
		pr_info("handler=%ps\n", handler);
		is_alive(__func__, "bizarre fdc");
		return IRQ_NONE;
	}

	fdc_state[current_fdc].reset = 0;
	/* We have to clear the reset flag here, because apparently on boxes
	 * with level triggered interrupts (PS/2, Sparc, ...), it is needed to
	 * emit SENSEI's to clear the interrupt line. And fdc_state[fdc].reset
	 * blocks the emission of the SENSEI's.
	 * It is OK to emit floppy commands because we are in an interrupt
	 * handler here, and thus we have to fear no interference of other
	 * activity.
	 */

	do_print = !handler && print_unex && initialized;

	inr = result(current_fdc);
	if (do_print)
		print_result("unexpected interrupt", inr);
	if (inr == 0) {
		int max_sensei = 4;
		do {
			output_byte(current_fdc, FD_SENSEI);
			inr = result(current_fdc);
			if (do_print)
				print_result("sensei", inr);
			max_sensei--;
		} while ((reply_buffer[ST0] & 0x83) != UNIT(current_drive) &&
			 inr == 2 && max_sensei);
	}
	if (!handler) {
		fdc_state[current_fdc].reset = 1;
		return IRQ_NONE;
	}
	schedule_bh(handler);
	is_alive(__func__, "normal interrupt end");

	/* FIXME! Was it really for us? */
	return IRQ_HANDLED;
}

static void recalibrate_floppy(void)
{
	debugt(__func__, "");
	do_floppy = recal_interrupt;
	output_byte(current_fdc, FD_RECALIBRATE);
	if (output_byte(current_fdc, UNIT(current_drive)) < 0)
		reset_fdc();
}

/*
 * Must do 4 FD_SENSEIs after reset because of ``drive polling''.
 */
static void reset_interrupt(void)
{
	debugt(__func__, "");
	result(current_fdc);		/* get the status ready for set_fdc */
	if (fdc_state[current_fdc].reset) {
		pr_info("reset set in interrupt, calling %ps\n", cont->error);
		cont->error();	/* a reset just after a reset. BAD! */
	}
	cont->redo();
}

/*
 * reset is done by pulling bit 2 of DOR low for a while (old FDCs),
 * or by setting the self clearing bit 7 of STATUS (newer FDCs).
 * This WILL trigger an interrupt, causing the handlers in the current
 * cont's ->redo() to be called via reset_interrupt().
 */
static void reset_fdc(void)
{
	unsigned long flags;

	do_floppy = reset_interrupt;
	fdc_state[current_fdc].reset = 0;
	reset_fdc_info(current_fdc, 0);

	/* Pseudo-DMA may intercept 'reset finished' interrupt.  */
	/* Irrelevant for systems with true DMA (i386).          */

	flags = claim_dma_lock();
	fd_disable_dma();
	release_dma_lock(flags);

	if (fdc_state[current_fdc].version >= FDC_82072A)
		fdc_outb(0x80 | (fdc_state[current_fdc].dtr & 3),
			 current_fdc, FD_STATUS);
	else {
		fdc_outb(fdc_state[current_fdc].dor & ~0x04, current_fdc, FD_DOR);
		udelay(FD_RESET_DELAY);
		fdc_outb(fdc_state[current_fdc].dor, current_fdc, FD_DOR);
	}
}

static void show_floppy(int fdc)
{
	int i;

	pr_info("\n");
	pr_info("floppy driver state\n");
	pr_info("-------------------\n");
	pr_info("now=%lu last interrupt=%lu diff=%lu last called handler=%ps\n",
		jiffies, interruptjiffies, jiffies - interruptjiffies,
		lasthandler);

	pr_info("timeout_message=%s\n", timeout_message);
	pr_info("last output bytes:\n");
	for (i = 0; i < OLOGSIZE; i++)
		pr_info("%2x %2x %lu\n",
			output_log[(i + output_log_pos) % OLOGSIZE].data,
			output_log[(i + output_log_pos) % OLOGSIZE].status,
			output_log[(i + output_log_pos) % OLOGSIZE].jiffies);
	pr_info("last result at %lu\n", resultjiffies);
	pr_info("last redo_fd_request at %lu\n", lastredo);
	print_hex_dump(KERN_INFO, "", DUMP_PREFIX_NONE, 16, 1,
		       reply_buffer, resultsize, true);

	pr_info("status=%x\n", fdc_inb(fdc, FD_STATUS));
	pr_info("fdc_busy=%lu\n", fdc_busy);
	if (do_floppy)
		pr_info("do_floppy=%ps\n", do_floppy);
	if (work_pending(&floppy_work))
		pr_info("floppy_work.func=%ps\n", floppy_work.func);
	if (delayed_work_pending(&fd_timer))
		pr_info("delayed work.function=%p expires=%ld\n",
		       fd_timer.work.func,
		       fd_timer.timer.expires - jiffies);
	if (delayed_work_pending(&fd_timeout))
		pr_info("timer_function=%p expires=%ld\n",
		       fd_timeout.work.func,
		       fd_timeout.timer.expires - jiffies);

	pr_info("cont=%p\n", cont);
	pr_info("current_req=%p\n", current_req);
	pr_info("command_status=%d\n", command_status);
	pr_info("\n");
}

static void floppy_shutdown(struct work_struct *arg)
{
	unsigned long flags;

	if (initialized)
		show_floppy(current_fdc);
	cancel_activity();

	flags = claim_dma_lock();
	fd_disable_dma();
	release_dma_lock(flags);

	/* avoid dma going to a random drive after shutdown */

	if (initialized)
		DPRINT("floppy timeout called\n");
	fdc_state[current_fdc].reset = 1;
	if (cont) {
		cont->done(0);
		cont->redo();	/* this will recall reset when needed */
	} else {
		pr_info("no cont in shutdown!\n");
		process_fd_request();
	}
	is_alive(__func__, "");
}

/* start motor, check media-changed condition and write protection */
static int start_motor(void (*function)(void))
{
	int mask;
	int data;

	mask = 0xfc;
	data = UNIT(current_drive);
	if (!(raw_cmd->flags & FD_RAW_NO_MOTOR)) {
		if (!(fdc_state[current_fdc].dor & (0x10 << UNIT(current_drive)))) {
			set_debugt();
			/* no read since this drive is running */
			drive_state[current_drive].first_read_date = 0;
			/* note motor start time if motor is not yet running */
			drive_state[current_drive].spinup_date = jiffies;
			data |= (0x10 << UNIT(current_drive));
		}
	} else if (fdc_state[current_fdc].dor & (0x10 << UNIT(current_drive)))
		mask &= ~(0x10 << UNIT(current_drive));

	/* starts motor and selects floppy */
	del_timer(motor_off_timer + current_drive);
	set_dor(current_fdc, mask, data);

	/* wait_for_completion also schedules reset if needed. */
	return fd_wait_for_completion(drive_state[current_drive].select_date + drive_params[current_drive].select_delay,
				      function);
}

static void floppy_ready(void)
{
	if (fdc_state[current_fdc].reset) {
		reset_fdc();
		return;
	}
	if (start_motor(floppy_ready))
		return;
	if (fdc_dtr())
		return;

	debug_dcl(drive_params[current_drive].flags,
		  "calling disk change from floppy_ready\n");
	if (!(raw_cmd->flags & FD_RAW_NO_MOTOR) &&
	    disk_change(current_drive) && !drive_params[current_drive].select_delay)
		twaddle(current_fdc, current_drive);	/* this clears the dcl on certain
				 * drive/controller combinations */

#ifdef fd_chose_dma_mode
	if ((raw_cmd->flags & FD_RAW_READ) || (raw_cmd->flags & FD_RAW_WRITE)) {
		unsigned long flags = claim_dma_lock();
		fd_chose_dma_mode(raw_cmd->kernel_data, raw_cmd->length);
		release_dma_lock(flags);
	}
#endif

	if (raw_cmd->flags & (FD_RAW_NEED_SEEK | FD_RAW_NEED_DISK)) {
		perpendicular_mode(current_fdc);
		fdc_specify(current_fdc, current_drive); /* must be done here because of hut, hlt ... */
		seek_floppy();
	} else {
		if ((raw_cmd->flags & FD_RAW_READ) ||
		    (raw_cmd->flags & FD_RAW_WRITE))
			fdc_specify(current_fdc, current_drive);
		setup_rw_floppy();
	}
}

static void floppy_start(void)
{
	reschedule_timeout(current_drive, "floppy start");

	scandrives();
	debug_dcl(drive_params[current_drive].flags,
		  "setting NEWCHANGE in floppy_start\n");
	set_bit(FD_DISK_NEWCHANGE_BIT, &drive_state[current_drive].flags);
	floppy_ready();
}

/*
 * ========================================================================
 * here ends the bottom half. Exported routines are:
 * floppy_start, floppy_off, floppy_ready, lock_fdc, unlock_fdc, set_fdc,
 * start_motor, reset_fdc, reset_fdc_info, interpret_errors.
 * Initialization also uses output_byte, result, set_dor, floppy_interrupt
 * and set_dor.
 * ========================================================================
 */
/*
 * General purpose continuations.
 * ==============================
 */

static void do_wakeup(void)
{
	reschedule_timeout(MAXTIMEOUT, "do wakeup");
	cont = NULL;
	command_status += 2;
	wake_up(&command_done);
}

static const struct cont_t wakeup_cont = {
	.interrupt	= empty,
	.redo		= do_wakeup,
	.error		= empty,
	.done		= (done_f)empty
};

static const struct cont_t intr_cont = {
	.interrupt	= empty,
	.redo		= process_fd_request,
	.error		= empty,
	.done		= (done_f)empty
};

/* schedules handler, waiting for completion. May be interrupted, will then
 * return -EINTR, in which case the driver will automatically be unlocked.
 */
static int wait_til_done(void (*handler)(void), bool interruptible)
{
	int ret;

	schedule_bh(handler);

	if (interruptible)
		wait_event_interruptible(command_done, command_status >= 2);
	else
		wait_event(command_done, command_status >= 2);

	if (command_status < 2) {
		cancel_activity();
		cont = &intr_cont;
		reset_fdc();
		return -EINTR;
	}

	if (fdc_state[current_fdc].reset)
		command_status = FD_COMMAND_ERROR;
	if (command_status == FD_COMMAND_OKAY)
		ret = 0;
	else
		ret = -EIO;
	command_status = FD_COMMAND_NONE;
	return ret;
}

static void generic_done(int result)
{
	command_status = result;
	cont = &wakeup_cont;
}

static void generic_success(void)
{
	cont->done(1);
}

static void generic_failure(void)
{
	cont->done(0);
}

static void success_and_wakeup(void)
{
	generic_success();
	cont->redo();
}

/*
 * formatting and rw support.
 * ==========================
 */

static int next_valid_format(int drive)
{
	int probed_format;

	probed_format = drive_state[drive].probed_format;
	while (1) {
		if (probed_format >= FD_AUTODETECT_SIZE ||
		    !drive_params[drive].autodetect[probed_format]) {
			drive_state[drive].probed_format = 0;
			return 1;
		}
		if (floppy_type[drive_params[drive].autodetect[probed_format]].sect) {
			drive_state[drive].probed_format = probed_format;
			return 0;
		}
		probed_format++;
	}
}

static void bad_flp_intr(void)
{
	int err_count;

	if (probing) {
		drive_state[current_drive].probed_format++;
		if (!next_valid_format(current_drive))
			return;
	}
	err_count = ++(*errors);
	INFBOUND(write_errors[current_drive].badness, err_count);
	if (err_count > drive_params[current_drive].max_errors.abort)
		cont->done(0);
	if (err_count > drive_params[current_drive].max_errors.reset)
		fdc_state[current_fdc].reset = 1;
	else if (err_count > drive_params[current_drive].max_errors.recal)
		drive_state[current_drive].track = NEED_2_RECAL;
}

static void set_floppy(int drive)
{
	int type = ITYPE(drive_state[drive].fd_device);

	if (type)
		_floppy = floppy_type + type;
	else
		_floppy = current_type[drive];
}

/*
 * formatting support.
 * ===================
 */
static void format_interrupt(void)
{
	switch (interpret_errors()) {
	case 1:
		cont->error();
		break;
	case 2:
		break;
	case 0:
		cont->done(1);
	}
	cont->redo();
}

#define FM_MODE(x, y) ((y) & ~(((x)->rate & 0x80) >> 1))
#define CT(x) ((x) | 0xc0)

static void setup_format_params(int track)
{
	int n;
	int il;
	int count;
	int head_shift;
	int track_shift;
	struct fparm {
		unsigned char track, head, sect, size;
	} *here = (struct fparm *)floppy_track_buffer;

	raw_cmd = &default_raw_cmd;
	raw_cmd->track = track;

	raw_cmd->flags = (FD_RAW_WRITE | FD_RAW_INTR | FD_RAW_SPIN |
			  FD_RAW_NEED_DISK | FD_RAW_NEED_SEEK);
	raw_cmd->rate = _floppy->rate & 0x43;
	raw_cmd->cmd_count = NR_F;
	raw_cmd->cmd[COMMAND] = FM_MODE(_floppy, FD_FORMAT);
	raw_cmd->cmd[DR_SELECT] = UNIT(current_drive) + PH_HEAD(_floppy, format_req.head);
	raw_cmd->cmd[F_SIZECODE] = FD_SIZECODE(_floppy);
	raw_cmd->cmd[F_SECT_PER_TRACK] = _floppy->sect << 2 >> raw_cmd->cmd[F_SIZECODE];
	raw_cmd->cmd[F_GAP] = _floppy->fmt_gap;
	raw_cmd->cmd[F_FILL] = FD_FILL_BYTE;

	raw_cmd->kernel_data = floppy_track_buffer;
	raw_cmd->length = 4 * raw_cmd->cmd[F_SECT_PER_TRACK];

	if (!raw_cmd->cmd[F_SECT_PER_TRACK])
		return;

	/* allow for about 30ms for data transport per track */
	head_shift = (raw_cmd->cmd[F_SECT_PER_TRACK] + 5) / 6;

	/* a ``cylinder'' is two tracks plus a little stepping time */
	track_shift = 2 * head_shift + 3;

	/* position of logical sector 1 on this track */
	n = (track_shift * format_req.track + head_shift * format_req.head)
	    % raw_cmd->cmd[F_SECT_PER_TRACK];

	/* determine interleave */
	il = 1;
	if (_floppy->fmt_gap < 0x22)
		il++;

	/* initialize field */
	for (count = 0; count < raw_cmd->cmd[F_SECT_PER_TRACK]; ++count) {
		here[count].track = format_req.track;
		here[count].head = format_req.head;
		here[count].sect = 0;
		here[count].size = raw_cmd->cmd[F_SIZECODE];
	}
	/* place logical sectors */
	for (count = 1; count <= raw_cmd->cmd[F_SECT_PER_TRACK]; ++count) {
		here[n].sect = count;
		n = (n + il) % raw_cmd->cmd[F_SECT_PER_TRACK];
		if (here[n].sect) {	/* sector busy, find next free sector */
			++n;
			if (n >= raw_cmd->cmd[F_SECT_PER_TRACK]) {
				n -= raw_cmd->cmd[F_SECT_PER_TRACK];
				while (here[n].sect)
					++n;
			}
		}
	}
	if (_floppy->stretch & FD_SECTBASEMASK) {
		for (count = 0; count < raw_cmd->cmd[F_SECT_PER_TRACK]; count++)
			here[count].sect += FD_SECTBASE(_floppy) - 1;
	}
}

static void redo_format(void)
{
	buffer_track = -1;
	setup_format_params(format_req.track << STRETCH(_floppy));
	floppy_start();
	debugt(__func__, "queue format request");
}

static const struct cont_t format_cont = {
	.interrupt	= format_interrupt,
	.redo		= redo_format,
	.error		= bad_flp_intr,
	.done		= generic_done
};

static int do_format(int drive, struct format_descr *tmp_format_req)
{
	int ret;

	if (lock_fdc(drive))
		return -EINTR;

	set_floppy(drive);
	if (!_floppy ||
	    _floppy->track > drive_params[current_drive].tracks ||
	    tmp_format_req->track >= _floppy->track ||
	    tmp_format_req->head >= _floppy->head ||
	    (_floppy->sect << 2) % (1 << FD_SIZECODE(_floppy)) ||
	    !_floppy->fmt_gap) {
		process_fd_request();
		return -EINVAL;
	}
	format_req = *tmp_format_req;
	format_errors = 0;
	cont = &format_cont;
	errors = &format_errors;
	ret = wait_til_done(redo_format, true);
	if (ret == -EINTR)
		return -EINTR;
	process_fd_request();
	return ret;
}

/*
 * Buffer read/write and support
 * =============================
 */

static void floppy_end_request(struct request *req, blk_status_t error)
{
	unsigned int nr_sectors = current_count_sectors;
	unsigned int drive = (unsigned long)req->rq_disk->private_data;

	/* current_count_sectors can be zero if transfer failed */
	if (error)
		nr_sectors = blk_rq_cur_sectors(req);
	if (blk_update_request(req, error, nr_sectors << 9))
		return;
	__blk_mq_end_request(req, error);

	/* We're done with the request */
	floppy_off(drive);
	current_req = NULL;
}

/* new request_done. Can handle physical sectors which are smaller than a
 * logical buffer */
static void request_done(int uptodate)
{
	struct request *req = current_req;
	int block;
	char msg[sizeof("request done ") + sizeof(int) * 3];

	probing = 0;
	snprintf(msg, sizeof(msg), "request done %d", uptodate);
	reschedule_timeout(MAXTIMEOUT, msg);

	if (!req) {
		pr_info("floppy.c: no request in request_done\n");
		return;
	}

	if (uptodate) {
		/* maintain values for invalidation on geometry
		 * change */
		block = current_count_sectors + blk_rq_pos(req);
		INFBOUND(drive_state[current_drive].maxblock, block);
		if (block > _floppy->sect)
			drive_state[current_drive].maxtrack = 1;

		floppy_end_request(req, 0);
	} else {
		if (rq_data_dir(req) == WRITE) {
			/* record write error information */
			write_errors[current_drive].write_errors++;
			if (write_errors[current_drive].write_errors == 1) {
				write_errors[current_drive].first_error_sector = blk_rq_pos(req);
				write_errors[current_drive].first_error_generation = drive_state[current_drive].generation;
			}
			write_errors[current_drive].last_error_sector = blk_rq_pos(req);
			write_errors[current_drive].last_error_generation = drive_state[current_drive].generation;
		}
		floppy_end_request(req, BLK_STS_IOERR);
	}
}

/* Interrupt handler evaluating the result of the r/w operation */
static void rw_interrupt(void)
{
	int eoc;
	int ssize;
	int heads;
	int nr_sectors;

	if (reply_buffer[R_HEAD] >= 2) {
		/* some Toshiba floppy controllers occasionnally seem to
		 * return bogus interrupts after read/write operations, which
		 * can be recognized by a bad head number (>= 2) */
		return;
	}

	if (!drive_state[current_drive].first_read_date)
		drive_state[current_drive].first_read_date = jiffies;

	ssize = DIV_ROUND_UP(1 << raw_cmd->cmd[SIZECODE], 4);

	if (reply_buffer[ST1] & ST1_EOC)
		eoc = 1;
	else
		eoc = 0;

	if (raw_cmd->cmd[COMMAND] & 0x80)
		heads = 2;
	else
		heads = 1;

	nr_sectors = (((reply_buffer[R_TRACK] - raw_cmd->cmd[TRACK]) * heads +
		       reply_buffer[R_HEAD] - raw_cmd->cmd[HEAD]) * raw_cmd->cmd[SECT_PER_TRACK] +
		      reply_buffer[R_SECTOR] - raw_cmd->cmd[SECTOR] + eoc) << raw_cmd->cmd[SIZECODE] >> 2;

	if (nr_sectors / ssize >
	    DIV_ROUND_UP(in_sector_offset + current_count_sectors, ssize)) {
		DPRINT("long rw: %x instead of %lx\n",
		       nr_sectors, current_count_sectors);
		pr_info("rs=%d s=%d\n", reply_buffer[R_SECTOR],
			raw_cmd->cmd[SECTOR]);
		pr_info("rh=%d h=%d\n", reply_buffer[R_HEAD],
			raw_cmd->cmd[HEAD]);
		pr_info("rt=%d t=%d\n", reply_buffer[R_TRACK],
			raw_cmd->cmd[TRACK]);
		pr_info("heads=%d eoc=%d\n", heads, eoc);
		pr_info("spt=%d st=%d ss=%d\n",
			raw_cmd->cmd[SECT_PER_TRACK], fsector_t, ssize);
		pr_info("in_sector_offset=%d\n", in_sector_offset);
	}

	nr_sectors -= in_sector_offset;
	INFBOUND(nr_sectors, 0);
	SUPBOUND(current_count_sectors, nr_sectors);

	switch (interpret_errors()) {
	case 2:
		cont->redo();
		return;
	case 1:
		if (!current_count_sectors) {
			cont->error();
			cont->redo();
			return;
		}
		break;
	case 0:
		if (!current_count_sectors) {
			cont->redo();
			return;
		}
		current_type[current_drive] = _floppy;
		floppy_sizes[TOMINOR(current_drive)] = _floppy->size;
		break;
	}

	if (probing) {
		if (drive_params[current_drive].flags & FTD_MSG)
			DPRINT("Auto-detected floppy type %s in fd%d\n",
			       _floppy->name, current_drive);
		current_type[current_drive] = _floppy;
		floppy_sizes[TOMINOR(current_drive)] = _floppy->size;
		probing = 0;
	}

	if (CT(raw_cmd->cmd[COMMAND]) != FD_READ) {
		/* transfer directly from buffer */
		cont->done(1);
	} else {
		buffer_track = raw_cmd->track;
		buffer_drive = current_drive;
		INFBOUND(buffer_max, nr_sectors + fsector_t);
	}
	cont->redo();
}

/* Compute the maximal transfer size */
static int transfer_size(int ssize, int max_sector, int max_size)
{
	SUPBOUND(max_sector, fsector_t + max_size);

	/* alignment */
	max_sector -= (max_sector % _floppy->sect) % ssize;

	/* transfer size, beginning not aligned */
	current_count_sectors = max_sector - fsector_t;

	return max_sector;
}

/*
 * Move data from/to the track buffer to/from the buffer cache.
 */
static void copy_buffer(int ssize, int max_sector, int max_sector_2)
{
	int remaining;		/* number of transferred 512-byte sectors */
	struct bio_vec bv;
	char *dma_buffer;
	int size;
	struct req_iterator iter;

	max_sector = transfer_size(ssize,
				   min(max_sector, max_sector_2),
				   blk_rq_sectors(current_req));

	if (current_count_sectors <= 0 && CT(raw_cmd->cmd[COMMAND]) == FD_WRITE &&
	    buffer_max > fsector_t + blk_rq_sectors(current_req))
		current_count_sectors = min_t(int, buffer_max - fsector_t,
					      blk_rq_sectors(current_req));

	remaining = current_count_sectors << 9;
	if (remaining > blk_rq_bytes(current_req) && CT(raw_cmd->cmd[COMMAND]) == FD_WRITE) {
		DPRINT("in copy buffer\n");
		pr_info("current_count_sectors=%ld\n", current_count_sectors);
		pr_info("remaining=%d\n", remaining >> 9);
		pr_info("current_req->nr_sectors=%u\n",
			blk_rq_sectors(current_req));
		pr_info("current_req->current_nr_sectors=%u\n",
			blk_rq_cur_sectors(current_req));
		pr_info("max_sector=%d\n", max_sector);
		pr_info("ssize=%d\n", ssize);
	}

	buffer_max = max(max_sector, buffer_max);

	dma_buffer = floppy_track_buffer + ((fsector_t - buffer_min) << 9);

	size = blk_rq_cur_bytes(current_req);

	rq_for_each_segment(bv, current_req, iter) {
		if (!remaining)
			break;

		size = bv.bv_len;
		SUPBOUND(size, remaining);
		if (dma_buffer + size >
		    floppy_track_buffer + (max_buffer_sectors << 10) ||
		    dma_buffer < floppy_track_buffer) {
			DPRINT("buffer overrun in copy buffer %d\n",
			       (int)((floppy_track_buffer - dma_buffer) >> 9));
			pr_info("fsector_t=%d buffer_min=%d\n",
				fsector_t, buffer_min);
			pr_info("current_count_sectors=%ld\n",
				current_count_sectors);
			if (CT(raw_cmd->cmd[COMMAND]) == FD_READ)
				pr_info("read\n");
			if (CT(raw_cmd->cmd[COMMAND]) == FD_WRITE)
				pr_info("write\n");
			break;
		}

		if (CT(raw_cmd->cmd[COMMAND]) == FD_READ)
			memcpy_to_page(bv.bv_page, bv.bv_offset, dma_buffer,
				       size);
		else
			memcpy_from_page(dma_buffer, bv.bv_page, bv.bv_offset,
					 size);

		remaining -= size;
		dma_buffer += size;
	}
	if (remaining) {
		if (remaining > 0)
			max_sector -= remaining >> 9;
		DPRINT("weirdness: remaining %d\n", remaining >> 9);
	}
}

/* work around a bug in pseudo DMA
 * (on some FDCs) pseudo DMA does not stop when the CPU stops
 * sending data.  Hence we need a different way to signal the
 * transfer length:  We use raw_cmd->cmd[SECT_PER_TRACK].  Unfortunately, this
 * does not work with MT, hence we can only transfer one head at
 * a time
 */
static void virtualdmabug_workaround(void)
{
	int hard_sectors;
	int end_sector;

	if (CT(raw_cmd->cmd[COMMAND]) == FD_WRITE) {
		raw_cmd->cmd[COMMAND] &= ~0x80;	/* switch off multiple track mode */

		hard_sectors = raw_cmd->length >> (7 + raw_cmd->cmd[SIZECODE]);
		end_sector = raw_cmd->cmd[SECTOR] + hard_sectors - 1;
		if (end_sector > raw_cmd->cmd[SECT_PER_TRACK]) {
			pr_info("too many sectors %d > %d\n",
				end_sector, raw_cmd->cmd[SECT_PER_TRACK]);
			return;
		}
		raw_cmd->cmd[SECT_PER_TRACK] = end_sector;
					/* make sure raw_cmd->cmd[SECT_PER_TRACK]
					 * points to end of transfer */
	}
}

/*
 * Formulate a read/write request.
 * this routine decides where to load the data (directly to buffer, or to
 * tmp floppy area), how much data to load (the size of the buffer, the whole
 * track, or a single sector)
 * All floppy_track_buffer handling goes in here. If we ever add track buffer
 * allocation on the fly, it should be done here. No other part should need
 * modification.
 */

static int make_raw_rw_request(void)
{
	int aligned_sector_t;
	int max_sector;
	int max_size;
	int tracksize;
	int ssize;

	if (WARN(max_buffer_sectors == 0, "VFS: Block I/O scheduled on unopened device\n"))
		return 0;

	set_fdc((long)current_req->rq_disk->private_data);

	raw_cmd = &default_raw_cmd;
	raw_cmd->flags = FD_RAW_SPIN | FD_RAW_NEED_DISK | FD_RAW_NEED_SEEK;
	raw_cmd->cmd_count = NR_RW;
	if (rq_data_dir(current_req) == READ) {
		raw_cmd->flags |= FD_RAW_READ;
		raw_cmd->cmd[COMMAND] = FM_MODE(_floppy, FD_READ);
	} else if (rq_data_dir(current_req) == WRITE) {
		raw_cmd->flags |= FD_RAW_WRITE;
		raw_cmd->cmd[COMMAND] = FM_MODE(_floppy, FD_WRITE);
	} else {
		DPRINT("%s: unknown command\n", __func__);
		return 0;
	}

	max_sector = _floppy->sect * _floppy->head;

	raw_cmd->cmd[TRACK] = (int)blk_rq_pos(current_req) / max_sector;
	fsector_t = (int)blk_rq_pos(current_req) % max_sector;
	if (_floppy->track && raw_cmd->cmd[TRACK] >= _floppy->track) {
		if (blk_rq_cur_sectors(current_req) & 1) {
			current_count_sectors = 1;
			return 1;
		} else
			return 0;
	}
	raw_cmd->cmd[HEAD] = fsector_t / _floppy->sect;

	if (((_floppy->stretch & (FD_SWAPSIDES | FD_SECTBASEMASK)) ||
	     test_bit(FD_NEED_TWADDLE_BIT, &drive_state[current_drive].flags)) &&
	    fsector_t < _floppy->sect)
		max_sector = _floppy->sect;

	/* 2M disks have phantom sectors on the first track */
	if ((_floppy->rate & FD_2M) && (!raw_cmd->cmd[TRACK]) && (!raw_cmd->cmd[HEAD])) {
		max_sector = 2 * _floppy->sect / 3;
		if (fsector_t >= max_sector) {
			current_count_sectors =
			    min_t(int, _floppy->sect - fsector_t,
				  blk_rq_sectors(current_req));
			return 1;
		}
		raw_cmd->cmd[SIZECODE] = 2;
	} else
		raw_cmd->cmd[SIZECODE] = FD_SIZECODE(_floppy);
	raw_cmd->rate = _floppy->rate & 0x43;
	if ((_floppy->rate & FD_2M) &&
	    (raw_cmd->cmd[TRACK] || raw_cmd->cmd[HEAD]) && raw_cmd->rate == 2)
		raw_cmd->rate = 1;

	if (raw_cmd->cmd[SIZECODE])
		raw_cmd->cmd[SIZECODE2] = 0xff;
	else
		raw_cmd->cmd[SIZECODE2] = 0x80;
	raw_cmd->track = raw_cmd->cmd[TRACK] << STRETCH(_floppy);
	raw_cmd->cmd[DR_SELECT] = UNIT(current_drive) + PH_HEAD(_floppy, raw_cmd->cmd[HEAD]);
	raw_cmd->cmd[GAP] = _floppy->gap;
	ssize = DIV_ROUND_UP(1 << raw_cmd->cmd[SIZECODE], 4);
	raw_cmd->cmd[SECT_PER_TRACK] = _floppy->sect << 2 >> raw_cmd->cmd[SIZECODE];
	raw_cmd->cmd[SECTOR] = ((fsector_t % _floppy->sect) << 2 >> raw_cmd->cmd[SIZECODE]) +
	    FD_SECTBASE(_floppy);

	/* tracksize describes the size which can be filled up with sectors
	 * of size ssize.
	 */
	tracksize = _floppy->sect - _floppy->sect % ssize;
	if (tracksize < _floppy->sect) {
		raw_cmd->cmd[SECT_PER_TRACK]++;
		if (tracksize <= fsector_t % _floppy->sect)
			raw_cmd->cmd[SECTOR]--;

		/* if we are beyond tracksize, fill up using smaller sectors */
		while (tracksize <= fsector_t % _floppy->sect) {
			while (tracksize + ssize > _floppy->sect) {
				raw_cmd->cmd[SIZECODE]--;
				ssize >>= 1;
			}
			raw_cmd->cmd[SECTOR]++;
			raw_cmd->cmd[SECT_PER_TRACK]++;
			tracksize += ssize;
		}
		max_sector = raw_cmd->cmd[HEAD] * _floppy->sect + tracksize;
	} else if (!raw_cmd->cmd[TRACK] && !raw_cmd->cmd[HEAD] && !(_floppy->rate & FD_2M) && probing) {
		max_sector = _floppy->sect;
	} else if (!raw_cmd->cmd[HEAD] && CT(raw_cmd->cmd[COMMAND]) == FD_WRITE) {
		/* for virtual DMA bug workaround */
		max_sector = _floppy->sect;
	}

	in_sector_offset = (fsector_t % _floppy->sect) % ssize;
	aligned_sector_t = fsector_t - in_sector_offset;
	max_size = blk_rq_sectors(current_req);
	if ((raw_cmd->track == buffer_track) &&
	    (current_drive == buffer_drive) &&
	    (fsector_t >= buffer_min) && (fsector_t < buffer_max)) {
		/* data already in track buffer */
		if (CT(raw_cmd->cmd[COMMAND]) == FD_READ) {
			copy_buffer(1, max_sector, buffer_max);
			return 1;
		}
	} else if (in_sector_offset || blk_rq_sectors(current_req) < ssize) {
		if (CT(raw_cmd->cmd[COMMAND]) == FD_WRITE) {
			unsigned int sectors;

			sectors = fsector_t + blk_rq_sectors(current_req);
			if (sectors > ssize && sectors < ssize + ssize)
				max_size = ssize + ssize;
			else
				max_size = ssize;
		}
		raw_cmd->flags &= ~FD_RAW_WRITE;
		raw_cmd->flags |= FD_RAW_READ;
		raw_cmd->cmd[COMMAND] = FM_MODE(_floppy, FD_READ);
	}

	if (CT(raw_cmd->cmd[COMMAND]) == FD_READ)
		max_size = max_sector;	/* unbounded */

	/* claim buffer track if needed */
	if (buffer_track != raw_cmd->track ||	/* bad track */
	    buffer_drive != current_drive ||	/* bad drive */
	    fsector_t > buffer_max ||
	    fsector_t < buffer_min ||
	    ((CT(raw_cmd->cmd[COMMAND]) == FD_READ ||
	      (!in_sector_offset && blk_rq_sectors(current_req) >= ssize)) &&
	     max_sector > 2 * max_buffer_sectors + buffer_min &&
	     max_size + fsector_t > 2 * max_buffer_sectors + buffer_min)) {
		/* not enough space */
		buffer_track = -1;
		buffer_drive = current_drive;
		buffer_max = buffer_min = aligned_sector_t;
	}
	raw_cmd->kernel_data = floppy_track_buffer +
		((aligned_sector_t - buffer_min) << 9);

	if (CT(raw_cmd->cmd[COMMAND]) == FD_WRITE) {
		/* copy write buffer to track buffer.
		 * if we get here, we know that the write
		 * is either aligned or the data already in the buffer
		 * (buffer will be overwritten) */
		if (in_sector_offset && buffer_track == -1)
			DPRINT("internal error offset !=0 on write\n");
		buffer_track = raw_cmd->track;
		buffer_drive = current_drive;
		copy_buffer(ssize, max_sector,
			    2 * max_buffer_sectors + buffer_min);
	} else
		transfer_size(ssize, max_sector,
			      2 * max_buffer_sectors + buffer_min -
			      aligned_sector_t);

	/* round up current_count_sectors to get dma xfer size */
	raw_cmd->length = in_sector_offset + current_count_sectors;
	raw_cmd->length = ((raw_cmd->length - 1) | (ssize - 1)) + 1;
	raw_cmd->length <<= 9;
	if ((raw_cmd->length < current_count_sectors << 9) ||
	    (CT(raw_cmd->cmd[COMMAND]) == FD_WRITE &&
	     (aligned_sector_t + (raw_cmd->length >> 9) > buffer_max ||
	      aligned_sector_t < buffer_min)) ||
	    raw_cmd->length % (128 << raw_cmd->cmd[SIZECODE]) ||
	    raw_cmd->length <= 0 || current_count_sectors <= 0) {
		DPRINT("fractionary current count b=%lx s=%lx\n",
		       raw_cmd->length, current_count_sectors);
		pr_info("addr=%d, length=%ld\n",
			(int)((raw_cmd->kernel_data -
			       floppy_track_buffer) >> 9),
			current_count_sectors);
		pr_info("st=%d ast=%d mse=%d msi=%d\n",
			fsector_t, aligned_sector_t, max_sector, max_size);
		pr_info("ssize=%x SIZECODE=%d\n", ssize, raw_cmd->cmd[SIZECODE]);
		pr_info("command=%x SECTOR=%d HEAD=%d, TRACK=%d\n",
			raw_cmd->cmd[COMMAND], raw_cmd->cmd[SECTOR],
			raw_cmd->cmd[HEAD], raw_cmd->cmd[TRACK]);
		pr_info("buffer drive=%d\n", buffer_drive);
		pr_info("buffer track=%d\n", buffer_track);
		pr_info("buffer_min=%d\n", buffer_min);
		pr_info("buffer_max=%d\n", buffer_max);
		return 0;
	}

	if (raw_cmd->kernel_data < floppy_track_buffer ||
	    current_count_sectors < 0 ||
	    raw_cmd->length < 0 ||
	    raw_cmd->kernel_data + raw_cmd->length >
	    floppy_track_buffer + (max_buffer_sectors << 10)) {
		DPRINT("buffer overrun in schedule dma\n");
		pr_info("fsector_t=%d buffer_min=%d current_count=%ld\n",
			fsector_t, buffer_min, raw_cmd->length >> 9);
		pr_info("current_count_sectors=%ld\n",
			current_count_sectors);
		if (CT(raw_cmd->cmd[COMMAND]) == FD_READ)
			pr_info("read\n");
		if (CT(raw_cmd->cmd[COMMAND]) == FD_WRITE)
			pr_info("write\n");
		return 0;
	}
	if (raw_cmd->length == 0) {
		DPRINT("zero dma transfer attempted from make_raw_request\n");
		return 0;
	}

	virtualdmabug_workaround();
	return 2;
}

static int set_next_request(void)
{
	current_req = list_first_entry_or_null(&floppy_reqs, struct request,
					       queuelist);
	if (current_req) {
		current_req->error_count = 0;
		list_del_init(&current_req->queuelist);
	}
	return current_req != NULL;
}

/* Starts or continues processing request. Will automatically unlock the
 * driver at end of request.
 */
static void redo_fd_request(void)
{
	int drive;
	int tmp;

	lastredo = jiffies;
	if (current_drive < N_DRIVE)
		floppy_off(current_drive);

do_request:
	if (!current_req) {
		int pending;

		spin_lock_irq(&floppy_lock);
		pending = set_next_request();
		spin_unlock_irq(&floppy_lock);
		if (!pending) {
			do_floppy = NULL;
			unlock_fdc();
			return;
		}
	}
	drive = (long)current_req->rq_disk->private_data;
	set_fdc(drive);
	reschedule_timeout(current_drive, "redo fd request");

	set_floppy(drive);
	raw_cmd = &default_raw_cmd;
	raw_cmd->flags = 0;
	if (start_motor(redo_fd_request))
		return;

	disk_change(current_drive);
	if (test_bit(current_drive, &fake_change) ||
	    test_bit(FD_DISK_CHANGED_BIT, &drive_state[current_drive].flags)) {
		DPRINT("disk absent or changed during operation\n");
		request_done(0);
		goto do_request;
	}
	if (!_floppy) {	/* Autodetection */
		if (!probing) {
			drive_state[current_drive].probed_format = 0;
			if (next_valid_format(current_drive)) {
				DPRINT("no autodetectable formats\n");
				_floppy = NULL;
				request_done(0);
				goto do_request;
			}
		}
		probing = 1;
		_floppy = floppy_type + drive_params[current_drive].autodetect[drive_state[current_drive].probed_format];
	} else
		probing = 0;
	errors = &(current_req->error_count);
	tmp = make_raw_rw_request();
	if (tmp < 2) {
		request_done(tmp);
		goto do_request;
	}

	if (test_bit(FD_NEED_TWADDLE_BIT, &drive_state[current_drive].flags))
		twaddle(current_fdc, current_drive);
	schedule_bh(floppy_start);
	debugt(__func__, "queue fd request");
	return;
}

static const struct cont_t rw_cont = {
	.interrupt	= rw_interrupt,
	.redo		= redo_fd_request,
	.error		= bad_flp_intr,
	.done		= request_done
};

/* schedule the request and automatically unlock the driver on completion */
static void process_fd_request(void)
{
	cont = &rw_cont;
	schedule_bh(redo_fd_request);
}

static blk_status_t floppy_queue_rq(struct blk_mq_hw_ctx *hctx,
				    const struct blk_mq_queue_data *bd)
{
	blk_mq_start_request(bd->rq);

	if (WARN(max_buffer_sectors == 0,
		 "VFS: %s called on non-open device\n", __func__))
		return BLK_STS_IOERR;

	if (WARN(atomic_read(&usage_count) == 0,
		 "warning: usage count=0, current_req=%p sect=%ld flags=%llx\n",
		 current_req, (long)blk_rq_pos(current_req),
		 (unsigned long long) current_req->cmd_flags))
		return BLK_STS_IOERR;

	if (test_and_set_bit(0, &fdc_busy)) {
		/* fdc busy, this new request will be treated when the
		   current one is done */
		is_alive(__func__, "old request running");
		return BLK_STS_RESOURCE;
	}

	spin_lock_irq(&floppy_lock);
	list_add_tail(&bd->rq->queuelist, &floppy_reqs);
	spin_unlock_irq(&floppy_lock);

	command_status = FD_COMMAND_NONE;
	__reschedule_timeout(MAXTIMEOUT, "fd_request");
	set_fdc(0);
	process_fd_request();
	is_alive(__func__, "");
	return BLK_STS_OK;
}

static const struct cont_t poll_cont = {
	.interrupt	= success_and_wakeup,
	.redo		= floppy_ready,
	.error		= generic_failure,
	.done		= generic_done
};

static int poll_drive(bool interruptible, int flag)
{
	/* no auto-sense, just clear dcl */
	raw_cmd = &default_raw_cmd;
	raw_cmd->flags = flag;
	raw_cmd->track = 0;
	raw_cmd->cmd_count = 0;
	cont = &poll_cont;
	debug_dcl(drive_params[current_drive].flags,
		  "setting NEWCHANGE in poll_drive\n");
	set_bit(FD_DISK_NEWCHANGE_BIT, &drive_state[current_drive].flags);

	return wait_til_done(floppy_ready, interruptible);
}

/*
 * User triggered reset
 * ====================
 */

static void reset_intr(void)
{
	pr_info("weird, reset interrupt called\n");
}

static const struct cont_t reset_cont = {
	.interrupt	= reset_intr,
	.redo		= success_and_wakeup,
	.error		= generic_failure,
	.done		= generic_done
};

/*
 * Resets the FDC connected to drive <drive>.
 * Both current_drive and current_fdc are changed to match the new drive.
 */
static int user_reset_fdc(int drive, int arg, bool interruptible)
{
	int ret;

	if (lock_fdc(drive))
		return -EINTR;

	if (arg == FD_RESET_ALWAYS)
		fdc_state[current_fdc].reset = 1;
	if (fdc_state[current_fdc].reset) {
		/* note: reset_fdc will take care of unlocking the driver
		 * on completion.
		 */
		cont = &reset_cont;
		ret = wait_til_done(reset_fdc, interruptible);
		if (ret == -EINTR)
			return -EINTR;
	}
	process_fd_request();
	return 0;
}

/*
 * Misc Ioctl's and support
 * ========================
 */
static inline int fd_copyout(void __user *param, const void *address,
			     unsigned long size)
{
	return copy_to_user(param, address, size) ? -EFAULT : 0;
}

static inline int fd_copyin(void __user *param, void *address,
			    unsigned long size)
{
	return copy_from_user(address, param, size) ? -EFAULT : 0;
}

static const char *drive_name(int type, int drive)
{
	struct floppy_struct *floppy;

	if (type)
		floppy = floppy_type + type;
	else {
		if (drive_params[drive].native_format)
			floppy = floppy_type + drive_params[drive].native_format;
		else
			return "(null)";
	}
	if (floppy->name)
		return floppy->name;
	else
		return "(null)";
}

/* raw commands */
static void raw_cmd_done(int flag)
{
	if (!flag) {
		raw_cmd->flags |= FD_RAW_FAILURE;
		raw_cmd->flags |= FD_RAW_HARDFAILURE;
	} else {
		raw_cmd->reply_count = inr;
		if (raw_cmd->reply_count > FD_RAW_REPLY_SIZE)
			raw_cmd->reply_count = 0;
		memcpy(raw_cmd->reply, reply_buffer, raw_cmd->reply_count);

		if (raw_cmd->flags & (FD_RAW_READ | FD_RAW_WRITE)) {
			unsigned long flags;
			flags = claim_dma_lock();
			raw_cmd->length = fd_get_dma_residue();
			release_dma_lock(flags);
		}

		if ((raw_cmd->flags & FD_RAW_SOFTFAILURE) &&
		    (!raw_cmd->reply_count || (raw_cmd->reply[0] & 0xc0)))
			raw_cmd->flags |= FD_RAW_FAILURE;

		if (disk_change(current_drive))
			raw_cmd->flags |= FD_RAW_DISK_CHANGE;
		else
			raw_cmd->flags &= ~FD_RAW_DISK_CHANGE;
		if (raw_cmd->flags & FD_RAW_NO_MOTOR_AFTER)
			motor_off_callback(&motor_off_timer[current_drive]);

		if (raw_cmd->next &&
		    (!(raw_cmd->flags & FD_RAW_FAILURE) ||
		     !(raw_cmd->flags & FD_RAW_STOP_IF_FAILURE)) &&
		    ((raw_cmd->flags & FD_RAW_FAILURE) ||
		     !(raw_cmd->flags & FD_RAW_STOP_IF_SUCCESS))) {
			raw_cmd = raw_cmd->next;
			return;
		}
	}
	generic_done(flag);
}

static const struct cont_t raw_cmd_cont = {
	.interrupt	= success_and_wakeup,
	.redo		= floppy_start,
	.error		= generic_failure,
	.done		= raw_cmd_done
};

static int raw_cmd_copyout(int cmd, void __user *param,
				  struct floppy_raw_cmd *ptr)
{
	int ret;

	while (ptr) {
		struct floppy_raw_cmd cmd = *ptr;
		cmd.next = NULL;
		cmd.kernel_data = NULL;
		ret = copy_to_user(param, &cmd, sizeof(cmd));
		if (ret)
			return -EFAULT;
		param += sizeof(struct floppy_raw_cmd);
		if ((ptr->flags & FD_RAW_READ) && ptr->buffer_length) {
			if (ptr->length >= 0 &&
			    ptr->length <= ptr->buffer_length) {
				long length = ptr->buffer_length - ptr->length;
				ret = fd_copyout(ptr->data, ptr->kernel_data,
						 length);
				if (ret)
					return ret;
			}
		}
		ptr = ptr->next;
	}

	return 0;
}

static void raw_cmd_free(struct floppy_raw_cmd **ptr)
{
	struct floppy_raw_cmd *next;
	struct floppy_raw_cmd *this;

	this = *ptr;
	*ptr = NULL;
	while (this) {
		if (this->buffer_length) {
			fd_dma_mem_free((unsigned long)this->kernel_data,
					this->buffer_length);
			this->buffer_length = 0;
		}
		next = this->next;
		kfree(this);
		this = next;
	}
}

static int raw_cmd_copyin(int cmd, void __user *param,
				 struct floppy_raw_cmd **rcmd)
{
	struct floppy_raw_cmd *ptr;
	int ret;

	*rcmd = NULL;

loop:
	ptr = kmalloc(sizeof(struct floppy_raw_cmd), GFP_KERNEL);
	if (!ptr)
		return -ENOMEM;
	*rcmd = ptr;
	ret = copy_from_user(ptr, param, sizeof(*ptr));
	ptr->next = NULL;
	ptr->buffer_length = 0;
	ptr->kernel_data = NULL;
	if (ret)
		return -EFAULT;
	param += sizeof(struct floppy_raw_cmd);
	if (ptr->cmd_count > FD_RAW_CMD_FULLSIZE)
		return -EINVAL;

	memset(ptr->reply, 0, FD_RAW_REPLY_SIZE);
	ptr->resultcode = 0;

	if (ptr->flags & (FD_RAW_READ | FD_RAW_WRITE)) {
		if (ptr->length <= 0)
			return -EINVAL;
		ptr->kernel_data = (char *)fd_dma_mem_alloc(ptr->length);
		fallback_on_nodma_alloc(&ptr->kernel_data, ptr->length);
		if (!ptr->kernel_data)
			return -ENOMEM;
		ptr->buffer_length = ptr->length;
	}
	if (ptr->flags & FD_RAW_WRITE) {
		ret = fd_copyin(ptr->data, ptr->kernel_data, ptr->length);
		if (ret)
			return ret;
	}

	if (ptr->flags & FD_RAW_MORE) {
		rcmd = &(ptr->next);
		ptr->rate &= 0x43;
		goto loop;
	}

	return 0;
}

static int raw_cmd_ioctl(int cmd, void __user *param)
{
	struct floppy_raw_cmd *my_raw_cmd;
	int drive;
	int ret2;
	int ret;

	if (fdc_state[current_fdc].rawcmd <= 1)
		fdc_state[current_fdc].rawcmd = 1;
	for (drive = 0; drive < N_DRIVE; drive++) {
		if (FDC(drive) != current_fdc)
			continue;
		if (drive == current_drive) {
			if (drive_state[drive].fd_ref > 1) {
				fdc_state[current_fdc].rawcmd = 2;
				break;
			}
		} else if (drive_state[drive].fd_ref) {
			fdc_state[current_fdc].rawcmd = 2;
			break;
		}
	}

	if (fdc_state[current_fdc].reset)
		return -EIO;

	ret = raw_cmd_copyin(cmd, param, &my_raw_cmd);
	if (ret) {
		raw_cmd_free(&my_raw_cmd);
		return ret;
	}

	raw_cmd = my_raw_cmd;
	cont = &raw_cmd_cont;
	ret = wait_til_done(floppy_start, true);
	debug_dcl(drive_params[current_drive].flags,
		  "calling disk change from raw_cmd ioctl\n");

	if (ret != -EINTR && fdc_state[current_fdc].reset)
		ret = -EIO;

	drive_state[current_drive].track = NO_TRACK;

	ret2 = raw_cmd_copyout(cmd, param, my_raw_cmd);
	if (!ret)
		ret = ret2;
	raw_cmd_free(&my_raw_cmd);
	return ret;
}

static int invalidate_drive(struct block_device *bdev)
{
	/* invalidate the buffer track to force a reread */
	set_bit((long)bdev->bd_disk->private_data, &fake_change);
	process_fd_request();
	if (bdev_check_media_change(bdev))
		floppy_revalidate(bdev->bd_disk);
	return 0;
}

static int set_geometry(unsigned int cmd, struct floppy_struct *g,
			       int drive, int type, struct block_device *bdev)
{
	int cnt;

	/* sanity checking for parameters. */
	if ((int)g->sect <= 0 ||
	    (int)g->head <= 0 ||
	    /* check for overflow in max_sector */
	    (int)(g->sect * g->head) <= 0 ||
	    /* check for zero in raw_cmd->cmd[F_SECT_PER_TRACK] */
	    (unsigned char)((g->sect << 2) >> FD_SIZECODE(g)) == 0 ||
	    g->track <= 0 || g->track > drive_params[drive].tracks >> STRETCH(g) ||
	    /* check if reserved bits are set */
	    (g->stretch & ~(FD_STRETCH | FD_SWAPSIDES | FD_SECTBASEMASK)) != 0)
		return -EINVAL;
	if (type) {
		if (!capable(CAP_SYS_ADMIN))
			return -EPERM;
		mutex_lock(&open_lock);
		if (lock_fdc(drive)) {
			mutex_unlock(&open_lock);
			return -EINTR;
		}
		floppy_type[type] = *g;
		floppy_type[type].name = "user format";
		for (cnt = type << 2; cnt < (type << 2) + 4; cnt++)
			floppy_sizes[cnt] = floppy_sizes[cnt + 0x80] =
			    floppy_type[type].size + 1;
		process_fd_request();
		for (cnt = 0; cnt < N_DRIVE; cnt++) {
			struct block_device *bdev = opened_bdev[cnt];
			if (!bdev || ITYPE(drive_state[cnt].fd_device) != type)
				continue;
			__invalidate_device(bdev, true);
		}
		mutex_unlock(&open_lock);
	} else {
		int oldStretch;

		if (lock_fdc(drive))
			return -EINTR;
		if (cmd != FDDEFPRM) {
			/* notice a disk change immediately, else
			 * we lose our settings immediately*/
			if (poll_drive(true, FD_RAW_NEED_DISK) == -EINTR)
				return -EINTR;
		}
		oldStretch = g->stretch;
		user_params[drive] = *g;
		if (buffer_drive == drive)
			SUPBOUND(buffer_max, user_params[drive].sect);
		current_type[drive] = &user_params[drive];
		floppy_sizes[drive] = user_params[drive].size;
		if (cmd == FDDEFPRM)
			drive_state[current_drive].keep_data = -1;
		else
			drive_state[current_drive].keep_data = 1;
		/* invalidation. Invalidate only when needed, i.e.
		 * when there are already sectors in the buffer cache
		 * whose number will change. This is useful, because
		 * mtools often changes the geometry of the disk after
		 * looking at the boot block */
		if (drive_state[current_drive].maxblock > user_params[drive].sect ||
		    drive_state[current_drive].maxtrack ||
		    ((user_params[drive].sect ^ oldStretch) &
		     (FD_SWAPSIDES | FD_SECTBASEMASK)))
			invalidate_drive(bdev);
		else
			process_fd_request();
	}
	return 0;
}

/* handle obsolete ioctl's */
static unsigned int ioctl_table[] = {
	FDCLRPRM,
	FDSETPRM,
	FDDEFPRM,
	FDGETPRM,
	FDMSGON,
	FDMSGOFF,
	FDFMTBEG,
	FDFMTTRK,
	FDFMTEND,
	FDSETEMSGTRESH,
	FDFLUSH,
	FDSETMAXERRS,
	FDGETMAXERRS,
	FDGETDRVTYP,
	FDSETDRVPRM,
	FDGETDRVPRM,
	FDGETDRVSTAT,
	FDPOLLDRVSTAT,
	FDRESET,
	FDGETFDCSTAT,
	FDWERRORCLR,
	FDWERRORGET,
	FDRAWCMD,
	FDEJECT,
	FDTWADDLE
};

static int normalize_ioctl(unsigned int *cmd, int *size)
{
	int i;

	for (i = 0; i < ARRAY_SIZE(ioctl_table); i++) {
		if ((*cmd & 0xffff) == (ioctl_table[i] & 0xffff)) {
			*size = _IOC_SIZE(*cmd);
			*cmd = ioctl_table[i];
			if (*size > _IOC_SIZE(*cmd)) {
				pr_info("ioctl not yet supported\n");
				return -EFAULT;
			}
			return 0;
		}
	}
	return -EINVAL;
}

static int get_floppy_geometry(int drive, int type, struct floppy_struct **g)
{
	if (type)
		*g = &floppy_type[type];
	else {
		if (lock_fdc(drive))
			return -EINTR;
		if (poll_drive(false, 0) == -EINTR)
			return -EINTR;
		process_fd_request();
		*g = current_type[drive];
	}
	if (!*g)
		return -ENODEV;
	return 0;
}

static int fd_getgeo(struct block_device *bdev, struct hd_geometry *geo)
{
	int drive = (long)bdev->bd_disk->private_data;
	int type = ITYPE(drive_state[drive].fd_device);
	struct floppy_struct *g;
	int ret;

	ret = get_floppy_geometry(drive, type, &g);
	if (ret)
		return ret;

	geo->heads = g->head;
	geo->sectors = g->sect;
	geo->cylinders = g->track;
	return 0;
}

static bool valid_floppy_drive_params(const short autodetect[FD_AUTODETECT_SIZE],
		int native_format)
{
	size_t floppy_type_size = ARRAY_SIZE(floppy_type);
	size_t i = 0;

	for (i = 0; i < FD_AUTODETECT_SIZE; ++i) {
		if (autodetect[i] < 0 ||
		    autodetect[i] >= floppy_type_size)
			return false;
	}

	if (native_format < 0 || native_format >= floppy_type_size)
		return false;

	return true;
}

static int fd_locked_ioctl(struct block_device *bdev, fmode_t mode, unsigned int cmd,
		    unsigned long param)
{
	int drive = (long)bdev->bd_disk->private_data;
	int type = ITYPE(drive_state[drive].fd_device);
	int i;
	int ret;
	int size;
	union inparam {
		struct floppy_struct g;	/* geometry */
		struct format_descr f;
		struct floppy_max_errors max_errors;
		struct floppy_drive_params dp;
	} inparam;		/* parameters coming from user space */
	const void *outparam;	/* parameters passed back to user space */

	/* convert compatibility eject ioctls into floppy eject ioctl.
	 * We do this in order to provide a means to eject floppy disks before
	 * installing the new fdutils package */
	if (cmd == CDROMEJECT ||	/* CD-ROM eject */
	    cmd == 0x6470) {		/* SunOS floppy eject */
		DPRINT("obsolete eject ioctl\n");
		DPRINT("please use floppycontrol --eject\n");
		cmd = FDEJECT;
	}

	if (!((cmd & 0xff00) == 0x0200))
		return -EINVAL;

	/* convert the old style command into a new style command */
	ret = normalize_ioctl(&cmd, &size);
	if (ret)
		return ret;

	/* permission checks */
	if (((cmd & 0x40) && !(mode & (FMODE_WRITE | FMODE_WRITE_IOCTL))) ||
	    ((cmd & 0x80) && !capable(CAP_SYS_ADMIN)))
		return -EPERM;

	if (WARN_ON(size < 0 || size > sizeof(inparam)))
		return -EINVAL;

	/* copyin */
	memset(&inparam, 0, sizeof(inparam));
	if (_IOC_DIR(cmd) & _IOC_WRITE) {
		ret = fd_copyin((void __user *)param, &inparam, size);
		if (ret)
			return ret;
	}

	switch (cmd) {
	case FDEJECT:
		if (drive_state[drive].fd_ref != 1)
			/* somebody else has this drive open */
			return -EBUSY;
		if (lock_fdc(drive))
			return -EINTR;

		/* do the actual eject. Fails on
		 * non-Sparc architectures */
		ret = fd_eject(UNIT(drive));

		set_bit(FD_DISK_CHANGED_BIT, &drive_state[drive].flags);
		set_bit(FD_VERIFY_BIT, &drive_state[drive].flags);
		process_fd_request();
		return ret;
	case FDCLRPRM:
		if (lock_fdc(drive))
			return -EINTR;
		current_type[drive] = NULL;
		floppy_sizes[drive] = MAX_DISK_SIZE << 1;
		drive_state[drive].keep_data = 0;
		return invalidate_drive(bdev);
	case FDSETPRM:
	case FDDEFPRM:
		return set_geometry(cmd, &inparam.g, drive, type, bdev);
	case FDGETPRM:
		ret = get_floppy_geometry(drive, type,
					  (struct floppy_struct **)&outparam);
		if (ret)
			return ret;
		memcpy(&inparam.g, outparam,
				offsetof(struct floppy_struct, name));
		outparam = &inparam.g;
		break;
	case FDMSGON:
		drive_params[drive].flags |= FTD_MSG;
		return 0;
	case FDMSGOFF:
		drive_params[drive].flags &= ~FTD_MSG;
		return 0;
	case FDFMTBEG:
		if (lock_fdc(drive))
			return -EINTR;
		if (poll_drive(true, FD_RAW_NEED_DISK) == -EINTR)
			return -EINTR;
		ret = drive_state[drive].flags;
		process_fd_request();
		if (ret & FD_VERIFY)
			return -ENODEV;
		if (!(ret & FD_DISK_WRITABLE))
			return -EROFS;
		return 0;
	case FDFMTTRK:
		if (drive_state[drive].fd_ref != 1)
			return -EBUSY;
		return do_format(drive, &inparam.f);
	case FDFMTEND:
	case FDFLUSH:
		if (lock_fdc(drive))
			return -EINTR;
		return invalidate_drive(bdev);
	case FDSETEMSGTRESH:
		drive_params[drive].max_errors.reporting = (unsigned short)(param & 0x0f);
		return 0;
	case FDGETMAXERRS:
		outparam = &drive_params[drive].max_errors;
		break;
	case FDSETMAXERRS:
		drive_params[drive].max_errors = inparam.max_errors;
		break;
	case FDGETDRVTYP:
		outparam = drive_name(type, drive);
		SUPBOUND(size, strlen((const char *)outparam) + 1);
		break;
	case FDSETDRVPRM:
		if (!valid_floppy_drive_params(inparam.dp.autodetect,
				inparam.dp.native_format))
			return -EINVAL;
		drive_params[drive] = inparam.dp;
		break;
	case FDGETDRVPRM:
		outparam = &drive_params[drive];
		break;
	case FDPOLLDRVSTAT:
		if (lock_fdc(drive))
			return -EINTR;
		if (poll_drive(true, FD_RAW_NEED_DISK) == -EINTR)
			return -EINTR;
		process_fd_request();
		fallthrough;
	case FDGETDRVSTAT:
		outparam = &drive_state[drive];
		break;
	case FDRESET:
		return user_reset_fdc(drive, (int)param, true);
	case FDGETFDCSTAT:
		outparam = &fdc_state[FDC(drive)];
		break;
	case FDWERRORCLR:
		memset(&write_errors[drive], 0, sizeof(write_errors[drive]));
		return 0;
	case FDWERRORGET:
		outparam = &write_errors[drive];
		break;
	case FDRAWCMD:
		if (type)
			return -EINVAL;
		if (lock_fdc(drive))
			return -EINTR;
		set_floppy(drive);
		i = raw_cmd_ioctl(cmd, (void __user *)param);
		if (i == -EINTR)
			return -EINTR;
		process_fd_request();
		return i;
	case FDTWADDLE:
		if (lock_fdc(drive))
			return -EINTR;
		twaddle(current_fdc, current_drive);
		process_fd_request();
		return 0;
	default:
		return -EINVAL;
	}

	if (_IOC_DIR(cmd) & _IOC_READ)
		return fd_copyout((void __user *)param, outparam, size);

	return 0;
}

static int fd_ioctl(struct block_device *bdev, fmode_t mode,
			     unsigned int cmd, unsigned long param)
{
	int ret;

	mutex_lock(&floppy_mutex);
	ret = fd_locked_ioctl(bdev, mode, cmd, param);
	mutex_unlock(&floppy_mutex);

	return ret;
}

#ifdef CONFIG_COMPAT

struct compat_floppy_drive_params {
	char		cmos;
	compat_ulong_t	max_dtr;
	compat_ulong_t	hlt;
	compat_ulong_t	hut;
	compat_ulong_t	srt;
	compat_ulong_t	spinup;
	compat_ulong_t	spindown;
	unsigned char	spindown_offset;
	unsigned char	select_delay;
	unsigned char	rps;
	unsigned char	tracks;
	compat_ulong_t	timeout;
	unsigned char	interleave_sect;
	struct floppy_max_errors max_errors;
	char		flags;
	char		read_track;
	short		autodetect[FD_AUTODETECT_SIZE];
	compat_int_t	checkfreq;
	compat_int_t	native_format;
};

struct compat_floppy_drive_struct {
	signed char	flags;
	compat_ulong_t	spinup_date;
	compat_ulong_t	select_date;
	compat_ulong_t	first_read_date;
	short		probed_format;
	short		track;
	short		maxblock;
	short		maxtrack;
	compat_int_t	generation;
	compat_int_t	keep_data;
	compat_int_t	fd_ref;
	compat_int_t	fd_device;
	compat_int_t	last_checked;
	compat_caddr_t dmabuf;
	compat_int_t	bufblocks;
};

struct compat_floppy_fdc_state {
	compat_int_t	spec1;
	compat_int_t	spec2;
	compat_int_t	dtr;
	unsigned char	version;
	unsigned char	dor;
	compat_ulong_t	address;
	unsigned int	rawcmd:2;
	unsigned int	reset:1;
	unsigned int	need_configure:1;
	unsigned int	perp_mode:2;
	unsigned int	has_fifo:1;
	unsigned int	driver_version;
	unsigned char	track[4];
};

struct compat_floppy_write_errors {
	unsigned int	write_errors;
	compat_ulong_t	first_error_sector;
	compat_int_t	first_error_generation;
	compat_ulong_t	last_error_sector;
	compat_int_t	last_error_generation;
	compat_uint_t	badness;
};

#define FDSETPRM32 _IOW(2, 0x42, struct compat_floppy_struct)
#define FDDEFPRM32 _IOW(2, 0x43, struct compat_floppy_struct)
#define FDSETDRVPRM32 _IOW(2, 0x90, struct compat_floppy_drive_params)
#define FDGETDRVPRM32 _IOR(2, 0x11, struct compat_floppy_drive_params)
#define FDGETDRVSTAT32 _IOR(2, 0x12, struct compat_floppy_drive_struct)
#define FDPOLLDRVSTAT32 _IOR(2, 0x13, struct compat_floppy_drive_struct)
#define FDGETFDCSTAT32 _IOR(2, 0x15, struct compat_floppy_fdc_state)
#define FDWERRORGET32  _IOR(2, 0x17, struct compat_floppy_write_errors)

static int compat_set_geometry(struct block_device *bdev, fmode_t mode, unsigned int cmd,
		    struct compat_floppy_struct __user *arg)
{
	struct floppy_struct v;
	int drive, type;
	int err;

	BUILD_BUG_ON(offsetof(struct floppy_struct, name) !=
		     offsetof(struct compat_floppy_struct, name));

	if (!(mode & (FMODE_WRITE | FMODE_WRITE_IOCTL)))
		return -EPERM;

	memset(&v, 0, sizeof(struct floppy_struct));
	if (copy_from_user(&v, arg, offsetof(struct floppy_struct, name)))
		return -EFAULT;

	mutex_lock(&floppy_mutex);
	drive = (long)bdev->bd_disk->private_data;
	type = ITYPE(drive_state[drive].fd_device);
	err = set_geometry(cmd == FDSETPRM32 ? FDSETPRM : FDDEFPRM,
			&v, drive, type, bdev);
	mutex_unlock(&floppy_mutex);
	return err;
}

static int compat_get_prm(int drive,
			  struct compat_floppy_struct __user *arg)
{
	struct compat_floppy_struct v;
	struct floppy_struct *p;
	int err;

	memset(&v, 0, sizeof(v));
	mutex_lock(&floppy_mutex);
	err = get_floppy_geometry(drive, ITYPE(drive_state[drive].fd_device),
				  &p);
	if (err) {
		mutex_unlock(&floppy_mutex);
		return err;
	}
	memcpy(&v, p, offsetof(struct floppy_struct, name));
	mutex_unlock(&floppy_mutex);
	if (copy_to_user(arg, &v, sizeof(struct compat_floppy_struct)))
		return -EFAULT;
	return 0;
}

static int compat_setdrvprm(int drive,
			    struct compat_floppy_drive_params __user *arg)
{
	struct compat_floppy_drive_params v;

	if (!capable(CAP_SYS_ADMIN))
		return -EPERM;
	if (copy_from_user(&v, arg, sizeof(struct compat_floppy_drive_params)))
		return -EFAULT;
	if (!valid_floppy_drive_params(v.autodetect, v.native_format))
		return -EINVAL;
	mutex_lock(&floppy_mutex);
	drive_params[drive].cmos = v.cmos;
	drive_params[drive].max_dtr = v.max_dtr;
	drive_params[drive].hlt = v.hlt;
	drive_params[drive].hut = v.hut;
	drive_params[drive].srt = v.srt;
	drive_params[drive].spinup = v.spinup;
	drive_params[drive].spindown = v.spindown;
	drive_params[drive].spindown_offset = v.spindown_offset;
	drive_params[drive].select_delay = v.select_delay;
	drive_params[drive].rps = v.rps;
	drive_params[drive].tracks = v.tracks;
	drive_params[drive].timeout = v.timeout;
	drive_params[drive].interleave_sect = v.interleave_sect;
	drive_params[drive].max_errors = v.max_errors;
	drive_params[drive].flags = v.flags;
	drive_params[drive].read_track = v.read_track;
	memcpy(drive_params[drive].autodetect, v.autodetect,
	       sizeof(v.autodetect));
	drive_params[drive].checkfreq = v.checkfreq;
	drive_params[drive].native_format = v.native_format;
	mutex_unlock(&floppy_mutex);
	return 0;
}

static int compat_getdrvprm(int drive,
			    struct compat_floppy_drive_params __user *arg)
{
	struct compat_floppy_drive_params v;

	memset(&v, 0, sizeof(struct compat_floppy_drive_params));
	mutex_lock(&floppy_mutex);
	v.cmos = drive_params[drive].cmos;
	v.max_dtr = drive_params[drive].max_dtr;
	v.hlt = drive_params[drive].hlt;
	v.hut = drive_params[drive].hut;
	v.srt = drive_params[drive].srt;
	v.spinup = drive_params[drive].spinup;
	v.spindown = drive_params[drive].spindown;
	v.spindown_offset = drive_params[drive].spindown_offset;
	v.select_delay = drive_params[drive].select_delay;
	v.rps = drive_params[drive].rps;
	v.tracks = drive_params[drive].tracks;
	v.timeout = drive_params[drive].timeout;
	v.interleave_sect = drive_params[drive].interleave_sect;
	v.max_errors = drive_params[drive].max_errors;
	v.flags = drive_params[drive].flags;
	v.read_track = drive_params[drive].read_track;
	memcpy(v.autodetect, drive_params[drive].autodetect,
	       sizeof(v.autodetect));
	v.checkfreq = drive_params[drive].checkfreq;
	v.native_format = drive_params[drive].native_format;
	mutex_unlock(&floppy_mutex);

	if (copy_to_user(arg, &v, sizeof(struct compat_floppy_drive_params)))
		return -EFAULT;
	return 0;
}

static int compat_getdrvstat(int drive, bool poll,
			    struct compat_floppy_drive_struct __user *arg)
{
	struct compat_floppy_drive_struct v;

	memset(&v, 0, sizeof(struct compat_floppy_drive_struct));
	mutex_lock(&floppy_mutex);

	if (poll) {
		if (lock_fdc(drive))
			goto Eintr;
		if (poll_drive(true, FD_RAW_NEED_DISK) == -EINTR)
			goto Eintr;
		process_fd_request();
	}
	v.spinup_date = drive_state[drive].spinup_date;
	v.select_date = drive_state[drive].select_date;
	v.first_read_date = drive_state[drive].first_read_date;
	v.probed_format = drive_state[drive].probed_format;
	v.track = drive_state[drive].track;
	v.maxblock = drive_state[drive].maxblock;
	v.maxtrack = drive_state[drive].maxtrack;
	v.generation = drive_state[drive].generation;
	v.keep_data = drive_state[drive].keep_data;
	v.fd_ref = drive_state[drive].fd_ref;
	v.fd_device = drive_state[drive].fd_device;
	v.last_checked = drive_state[drive].last_checked;
	v.dmabuf = (uintptr_t) drive_state[drive].dmabuf;
	v.bufblocks = drive_state[drive].bufblocks;
	mutex_unlock(&floppy_mutex);

	if (copy_to_user(arg, &v, sizeof(struct compat_floppy_drive_struct)))
		return -EFAULT;
	return 0;
Eintr:
	mutex_unlock(&floppy_mutex);
	return -EINTR;
}

static int compat_getfdcstat(int drive,
			    struct compat_floppy_fdc_state __user *arg)
{
	struct compat_floppy_fdc_state v32;
	struct floppy_fdc_state v;

	mutex_lock(&floppy_mutex);
	v = fdc_state[FDC(drive)];
	mutex_unlock(&floppy_mutex);

	memset(&v32, 0, sizeof(struct compat_floppy_fdc_state));
	v32.spec1 = v.spec1;
	v32.spec2 = v.spec2;
	v32.dtr = v.dtr;
	v32.version = v.version;
	v32.dor = v.dor;
	v32.address = v.address;
	v32.rawcmd = v.rawcmd;
	v32.reset = v.reset;
	v32.need_configure = v.need_configure;
	v32.perp_mode = v.perp_mode;
	v32.has_fifo = v.has_fifo;
	v32.driver_version = v.driver_version;
	memcpy(v32.track, v.track, 4);
	if (copy_to_user(arg, &v32, sizeof(struct compat_floppy_fdc_state)))
		return -EFAULT;
	return 0;
}

static int compat_werrorget(int drive,
			    struct compat_floppy_write_errors __user *arg)
{
	struct compat_floppy_write_errors v32;
	struct floppy_write_errors v;

	memset(&v32, 0, sizeof(struct compat_floppy_write_errors));
	mutex_lock(&floppy_mutex);
	v = write_errors[drive];
	mutex_unlock(&floppy_mutex);
	v32.write_errors = v.write_errors;
	v32.first_error_sector = v.first_error_sector;
	v32.first_error_generation = v.first_error_generation;
	v32.last_error_sector = v.last_error_sector;
	v32.last_error_generation = v.last_error_generation;
	v32.badness = v.badness;
	if (copy_to_user(arg, &v32, sizeof(struct compat_floppy_write_errors)))
		return -EFAULT;
	return 0;
}

static int fd_compat_ioctl(struct block_device *bdev, fmode_t mode, unsigned int cmd,
		    unsigned long param)
{
	int drive = (long)bdev->bd_disk->private_data;
	switch (cmd) {
	case CDROMEJECT: /* CD-ROM eject */
	case 0x6470:	 /* SunOS floppy eject */

	case FDMSGON:
	case FDMSGOFF:
	case FDSETEMSGTRESH:
	case FDFLUSH:
	case FDWERRORCLR:
	case FDEJECT:
	case FDCLRPRM:
	case FDFMTBEG:
	case FDRESET:
	case FDTWADDLE:
		return fd_ioctl(bdev, mode, cmd, param);
	case FDSETMAXERRS:
	case FDGETMAXERRS:
	case FDGETDRVTYP:
	case FDFMTEND:
	case FDFMTTRK:
	case FDRAWCMD:
		return fd_ioctl(bdev, mode, cmd,
				(unsigned long)compat_ptr(param));
	case FDSETPRM32:
	case FDDEFPRM32:
		return compat_set_geometry(bdev, mode, cmd, compat_ptr(param));
	case FDGETPRM32:
		return compat_get_prm(drive, compat_ptr(param));
	case FDSETDRVPRM32:
		return compat_setdrvprm(drive, compat_ptr(param));
	case FDGETDRVPRM32:
		return compat_getdrvprm(drive, compat_ptr(param));
	case FDPOLLDRVSTAT32:
		return compat_getdrvstat(drive, true, compat_ptr(param));
	case FDGETDRVSTAT32:
		return compat_getdrvstat(drive, false, compat_ptr(param));
	case FDGETFDCSTAT32:
		return compat_getfdcstat(drive, compat_ptr(param));
	case FDWERRORGET32:
		return compat_werrorget(drive, compat_ptr(param));
	}
	return -EINVAL;
}
#endif

static void __init config_types(void)
{
	bool has_drive = false;
	int drive;

	/* read drive info out of physical CMOS */
	drive = 0;
	if (!drive_params[drive].cmos)
		drive_params[drive].cmos = FLOPPY0_TYPE;
	drive = 1;
	if (!drive_params[drive].cmos)
		drive_params[drive].cmos = FLOPPY1_TYPE;

	/* FIXME: additional physical CMOS drive detection should go here */

	for (drive = 0; drive < N_DRIVE; drive++) {
		unsigned int type = drive_params[drive].cmos;
		struct floppy_drive_params *params;
		const char *name = NULL;
		char temparea[32];

		if (type < ARRAY_SIZE(default_drive_params)) {
			params = &default_drive_params[type].params;
			if (type) {
				name = default_drive_params[type].name;
				allowed_drive_mask |= 1 << drive;
			} else
				allowed_drive_mask &= ~(1 << drive);
		} else {
			params = &default_drive_params[0].params;
			snprintf(temparea, sizeof(temparea),
				 "unknown type %d (usb?)", type);
			name = temparea;
		}
		if (name) {
			const char *prepend;
			if (!has_drive) {
				prepend = "";
				has_drive = true;
				pr_info("Floppy drive(s):");
			} else {
				prepend = ",";
			}

			pr_cont("%s fd%d is %s", prepend, drive, name);
		}
		drive_params[drive] = *params;
	}

	if (has_drive)
		pr_cont("\n");
}

static void floppy_release(struct gendisk *disk, fmode_t mode)
{
	int drive = (long)disk->private_data;

	mutex_lock(&floppy_mutex);
	mutex_lock(&open_lock);
	if (!drive_state[drive].fd_ref--) {
		DPRINT("floppy_release with fd_ref == 0");
		drive_state[drive].fd_ref = 0;
	}
	if (!drive_state[drive].fd_ref)
		opened_bdev[drive] = NULL;
	mutex_unlock(&open_lock);
	mutex_unlock(&floppy_mutex);
}

/*
 * floppy_open check for aliasing (/dev/fd0 can be the same as
 * /dev/PS0 etc), and disallows simultaneous access to the same
 * drive with different device numbers.
 */
static int floppy_open(struct block_device *bdev, fmode_t mode)
{
	int drive = (long)bdev->bd_disk->private_data;
	int old_dev, new_dev;
	int try;
	int res = -EBUSY;
	char *tmp;

	mutex_lock(&floppy_mutex);
	mutex_lock(&open_lock);
	old_dev = drive_state[drive].fd_device;
	if (opened_bdev[drive] && opened_bdev[drive] != bdev)
		goto out2;

	if (!drive_state[drive].fd_ref && (drive_params[drive].flags & FD_BROKEN_DCL)) {
		set_bit(FD_DISK_CHANGED_BIT, &drive_state[drive].flags);
		set_bit(FD_VERIFY_BIT, &drive_state[drive].flags);
	}

	drive_state[drive].fd_ref++;

	opened_bdev[drive] = bdev;

	res = -ENXIO;

	if (!floppy_track_buffer) {
		/* if opening an ED drive, reserve a big buffer,
		 * else reserve a small one */
		if ((drive_params[drive].cmos == 6) || (drive_params[drive].cmos == 5))
			try = 64;	/* Only 48 actually useful */
		else
			try = 32;	/* Only 24 actually useful */

		tmp = (char *)fd_dma_mem_alloc(1024 * try);
		if (!tmp && !floppy_track_buffer) {
			try >>= 1;	/* buffer only one side */
			INFBOUND(try, 16);
			tmp = (char *)fd_dma_mem_alloc(1024 * try);
		}
		if (!tmp && !floppy_track_buffer)
			fallback_on_nodma_alloc(&tmp, 2048 * try);
		if (!tmp && !floppy_track_buffer) {
			DPRINT("Unable to allocate DMA memory\n");
			goto out;
		}
		if (floppy_track_buffer) {
			if (tmp)
				fd_dma_mem_free((unsigned long)tmp, try * 1024);
		} else {
			buffer_min = buffer_max = -1;
			floppy_track_buffer = tmp;
			max_buffer_sectors = try;
		}
	}

	new_dev = MINOR(bdev->bd_dev);
	drive_state[drive].fd_device = new_dev;
	set_capacity(disks[drive][ITYPE(new_dev)], floppy_sizes[new_dev]);
	if (old_dev != -1 && old_dev != new_dev) {
		if (buffer_drive == drive)
			buffer_track = -1;
	}

	if (fdc_state[FDC(drive)].rawcmd == 1)
		fdc_state[FDC(drive)].rawcmd = 2;

	if (mode & (FMODE_READ|FMODE_WRITE)) {
<<<<<<< HEAD
		UDRS->last_checked = 0;
		clear_bit(FD_OPEN_SHOULD_FAIL_BIT, &UDRS->flags);
		check_disk_change(bdev);
		if (test_bit(FD_DISK_CHANGED_BIT, &UDRS->flags))
			goto out;
		if (test_bit(FD_OPEN_SHOULD_FAIL_BIT, &UDRS->flags))
=======
		drive_state[drive].last_checked = 0;
		clear_bit(FD_OPEN_SHOULD_FAIL_BIT, &drive_state[drive].flags);
		if (bdev_check_media_change(bdev))
			floppy_revalidate(bdev->bd_disk);
		if (test_bit(FD_DISK_CHANGED_BIT, &drive_state[drive].flags))
			goto out;
		if (test_bit(FD_OPEN_SHOULD_FAIL_BIT, &drive_state[drive].flags))
>>>>>>> 7d2a07b7
			goto out;
	}

	res = -EROFS;

	if ((mode & FMODE_WRITE) &&
<<<<<<< HEAD
			!test_bit(FD_DISK_WRITABLE_BIT, &UDRS->flags))
=======
			!test_bit(FD_DISK_WRITABLE_BIT, &drive_state[drive].flags))
>>>>>>> 7d2a07b7
		goto out;

	mutex_unlock(&open_lock);
	mutex_unlock(&floppy_mutex);
	return 0;
out:
	drive_state[drive].fd_ref--;

	if (!drive_state[drive].fd_ref)
		opened_bdev[drive] = NULL;
out2:
	mutex_unlock(&open_lock);
	mutex_unlock(&floppy_mutex);
	return res;
}

/*
 * Check if the disk has been changed or if a change has been faked.
 */
static unsigned int floppy_check_events(struct gendisk *disk,
					unsigned int clearing)
{
	int drive = (long)disk->private_data;

	if (test_bit(FD_DISK_CHANGED_BIT, &drive_state[drive].flags) ||
	    test_bit(FD_VERIFY_BIT, &drive_state[drive].flags))
		return DISK_EVENT_MEDIA_CHANGE;

	if (time_after(jiffies, drive_state[drive].last_checked + drive_params[drive].checkfreq)) {
		if (lock_fdc(drive))
			return 0;
		poll_drive(false, 0);
		process_fd_request();
	}

	if (test_bit(FD_DISK_CHANGED_BIT, &drive_state[drive].flags) ||
	    test_bit(FD_VERIFY_BIT, &drive_state[drive].flags) ||
	    test_bit(drive, &fake_change) ||
	    drive_no_geom(drive))
		return DISK_EVENT_MEDIA_CHANGE;
	return 0;
}

/*
 * This implements "read block 0" for floppy_revalidate().
 * Needed for format autodetection, checking whether there is
 * a disk in the drive, and whether that disk is writable.
 */

struct rb0_cbdata {
	int drive;
	struct completion complete;
};

static void floppy_rb0_cb(struct bio *bio)
{
	struct rb0_cbdata *cbdata = (struct rb0_cbdata *)bio->bi_private;
	int drive = cbdata->drive;

	if (bio->bi_status) {
		pr_info("floppy: error %d while reading block 0\n",
			bio->bi_status);
		set_bit(FD_OPEN_SHOULD_FAIL_BIT, &drive_state[drive].flags);
	}
	complete(&cbdata->complete);
}

static int __floppy_read_block_0(struct block_device *bdev, int drive)
{
	struct bio bio;
	struct bio_vec bio_vec;
	struct page *page;
	struct rb0_cbdata cbdata;

	page = alloc_page(GFP_NOIO);
	if (!page) {
		process_fd_request();
		return -ENOMEM;
	}

	cbdata.drive = drive;

	bio_init(&bio, &bio_vec, 1);
	bio_set_dev(&bio, bdev);
	bio_add_page(&bio, page, block_size(bdev), 0);

	bio.bi_iter.bi_sector = 0;
	bio.bi_flags |= (1 << BIO_QUIET);
	bio.bi_private = &cbdata;
	bio.bi_end_io = floppy_rb0_cb;
	bio_set_op_attrs(&bio, REQ_OP_READ, 0);

	init_completion(&cbdata.complete);

	submit_bio(&bio);
	process_fd_request();

	wait_for_completion(&cbdata.complete);

	__free_page(page);

	return 0;
}

/* revalidate the floppy disk, i.e. trigger format autodetection by reading
 * the bootblock (block 0). "Autodetection" is also needed to check whether
 * there is a disk in the drive at all... Thus we also do it for fixed
 * geometry formats */
static int floppy_revalidate(struct gendisk *disk)
{
	int drive = (long)disk->private_data;
	int cf;
	int res = 0;

	if (test_bit(FD_DISK_CHANGED_BIT, &drive_state[drive].flags) ||
	    test_bit(FD_VERIFY_BIT, &drive_state[drive].flags) ||
	    test_bit(drive, &fake_change) ||
	    drive_no_geom(drive)) {
		if (WARN(atomic_read(&usage_count) == 0,
			 "VFS: revalidate called on non-open device.\n"))
			return -EFAULT;

		res = lock_fdc(drive);
		if (res)
			return res;
		cf = (test_bit(FD_DISK_CHANGED_BIT, &drive_state[drive].flags) ||
		      test_bit(FD_VERIFY_BIT, &drive_state[drive].flags));
		if (!(cf || test_bit(drive, &fake_change) || drive_no_geom(drive))) {
			process_fd_request();	/*already done by another thread */
			return 0;
		}
		drive_state[drive].maxblock = 0;
		drive_state[drive].maxtrack = 0;
		if (buffer_drive == drive)
			buffer_track = -1;
		clear_bit(drive, &fake_change);
		clear_bit(FD_DISK_CHANGED_BIT, &drive_state[drive].flags);
		if (cf)
			drive_state[drive].generation++;
		if (drive_no_geom(drive)) {
			/* auto-sensing */
			res = __floppy_read_block_0(opened_bdev[drive], drive);
		} else {
			if (cf)
				poll_drive(false, FD_RAW_NEED_DISK);
			process_fd_request();
		}
	}
	set_capacity(disk, floppy_sizes[drive_state[drive].fd_device]);
	return res;
}

static const struct block_device_operations floppy_fops = {
	.owner			= THIS_MODULE,
	.open			= floppy_open,
	.release		= floppy_release,
	.ioctl			= fd_ioctl,
	.getgeo			= fd_getgeo,
	.check_events		= floppy_check_events,
#ifdef CONFIG_COMPAT
	.compat_ioctl		= fd_compat_ioctl,
#endif
};

/*
 * Floppy Driver initialization
 * =============================
 */

/* Determine the floppy disk controller type */
/* This routine was written by David C. Niemi */
static char __init get_fdc_version(int fdc)
{
	int r;

	output_byte(fdc, FD_DUMPREGS);	/* 82072 and better know DUMPREGS */
	if (fdc_state[fdc].reset)
		return FDC_NONE;
	r = result(fdc);
	if (r <= 0x00)
		return FDC_NONE;	/* No FDC present ??? */
	if ((r == 1) && (reply_buffer[ST0] == 0x80)) {
		pr_info("FDC %d is an 8272A\n", fdc);
		return FDC_8272A;	/* 8272a/765 don't know DUMPREGS */
	}
	if (r != 10) {
		pr_info("FDC %d init: DUMPREGS: unexpected return of %d bytes.\n",
			fdc, r);
		return FDC_UNKNOWN;
	}

	if (!fdc_configure(fdc)) {
		pr_info("FDC %d is an 82072\n", fdc);
		return FDC_82072;	/* 82072 doesn't know CONFIGURE */
	}

	output_byte(fdc, FD_PERPENDICULAR);
	if (need_more_output(fdc) == MORE_OUTPUT) {
		output_byte(fdc, 0);
	} else {
		pr_info("FDC %d is an 82072A\n", fdc);
		return FDC_82072A;	/* 82072A as found on Sparcs. */
	}

	output_byte(fdc, FD_UNLOCK);
	r = result(fdc);
	if ((r == 1) && (reply_buffer[ST0] == 0x80)) {
		pr_info("FDC %d is a pre-1991 82077\n", fdc);
		return FDC_82077_ORIG;	/* Pre-1991 82077, doesn't know
					 * LOCK/UNLOCK */
	}
	if ((r != 1) || (reply_buffer[ST0] != 0x00)) {
		pr_info("FDC %d init: UNLOCK: unexpected return of %d bytes.\n",
			fdc, r);
		return FDC_UNKNOWN;
	}
	output_byte(fdc, FD_PARTID);
	r = result(fdc);
	if (r != 1) {
		pr_info("FDC %d init: PARTID: unexpected return of %d bytes.\n",
			fdc, r);
		return FDC_UNKNOWN;
	}
	if (reply_buffer[ST0] == 0x80) {
		pr_info("FDC %d is a post-1991 82077\n", fdc);
		return FDC_82077;	/* Revised 82077AA passes all the tests */
	}
	switch (reply_buffer[ST0] >> 5) {
	case 0x0:
		/* Either a 82078-1 or a 82078SL running at 5Volt */
		pr_info("FDC %d is an 82078.\n", fdc);
		return FDC_82078;
	case 0x1:
		pr_info("FDC %d is a 44pin 82078\n", fdc);
		return FDC_82078;
	case 0x2:
		pr_info("FDC %d is a S82078B\n", fdc);
		return FDC_S82078B;
	case 0x3:
		pr_info("FDC %d is a National Semiconductor PC87306\n", fdc);
		return FDC_87306;
	default:
		pr_info("FDC %d init: 82078 variant with unknown PARTID=%d.\n",
			fdc, reply_buffer[ST0] >> 5);
		return FDC_82078_UNKN;
	}
}				/* get_fdc_version */

/* lilo configuration */

static void __init floppy_set_flags(int *ints, int param, int param2)
{
	int i;

	for (i = 0; i < ARRAY_SIZE(default_drive_params); i++) {
		if (param)
			default_drive_params[i].params.flags |= param2;
		else
			default_drive_params[i].params.flags &= ~param2;
	}
	DPRINT("%s flag 0x%x\n", param2 ? "Setting" : "Clearing", param);
}

static void __init daring(int *ints, int param, int param2)
{
	int i;

	for (i = 0; i < ARRAY_SIZE(default_drive_params); i++) {
		if (param) {
			default_drive_params[i].params.select_delay = 0;
			default_drive_params[i].params.flags |=
			    FD_SILENT_DCL_CLEAR;
		} else {
			default_drive_params[i].params.select_delay =
			    2 * HZ / 100;
			default_drive_params[i].params.flags &=
			    ~FD_SILENT_DCL_CLEAR;
		}
	}
	DPRINT("Assuming %s floppy hardware\n", param ? "standard" : "broken");
}

static void __init set_cmos(int *ints, int dummy, int dummy2)
{
	int current_drive = 0;

	if (ints[0] != 2) {
		DPRINT("wrong number of parameters for CMOS\n");
		return;
	}
	current_drive = ints[1];
	if (current_drive < 0 || current_drive >= 8) {
		DPRINT("bad drive for set_cmos\n");
		return;
	}
#if N_FDC > 1
	if (current_drive >= 4 && !FDC2)
		FDC2 = 0x370;
#endif
	drive_params[current_drive].cmos = ints[2];
	DPRINT("setting CMOS code to %d\n", ints[2]);
}

static struct param_table {
	const char *name;
	void (*fn) (int *ints, int param, int param2);
	int *var;
	int def_param;
	int param2;
} config_params[] __initdata = {
	{"allowed_drive_mask", NULL, &allowed_drive_mask, 0xff, 0}, /* obsolete */
	{"all_drives", NULL, &allowed_drive_mask, 0xff, 0},	/* obsolete */
	{"asus_pci", NULL, &allowed_drive_mask, 0x33, 0},
	{"irq", NULL, &FLOPPY_IRQ, 6, 0},
	{"dma", NULL, &FLOPPY_DMA, 2, 0},
	{"daring", daring, NULL, 1, 0},
#if N_FDC > 1
	{"two_fdc", NULL, &FDC2, 0x370, 0},
	{"one_fdc", NULL, &FDC2, 0, 0},
#endif
	{"thinkpad", floppy_set_flags, NULL, 1, FD_INVERTED_DCL},
	{"broken_dcl", floppy_set_flags, NULL, 1, FD_BROKEN_DCL},
	{"messages", floppy_set_flags, NULL, 1, FTD_MSG},
	{"silent_dcl_clear", floppy_set_flags, NULL, 1, FD_SILENT_DCL_CLEAR},
	{"debug", floppy_set_flags, NULL, 1, FD_DEBUG},
	{"nodma", NULL, &can_use_virtual_dma, 1, 0},
	{"omnibook", NULL, &can_use_virtual_dma, 1, 0},
	{"yesdma", NULL, &can_use_virtual_dma, 0, 0},
	{"fifo_depth", NULL, &fifo_depth, 0xa, 0},
	{"nofifo", NULL, &no_fifo, 0x20, 0},
	{"usefifo", NULL, &no_fifo, 0, 0},
	{"cmos", set_cmos, NULL, 0, 0},
	{"slow", NULL, &slow_floppy, 1, 0},
	{"unexpected_interrupts", NULL, &print_unex, 1, 0},
	{"no_unexpected_interrupts", NULL, &print_unex, 0, 0},
	{"L40SX", NULL, &print_unex, 0, 0}

	EXTRA_FLOPPY_PARAMS
};

static int __init floppy_setup(char *str)
{
	int i;
	int param;
	int ints[11];

	str = get_options(str, ARRAY_SIZE(ints), ints);
	if (str) {
		for (i = 0; i < ARRAY_SIZE(config_params); i++) {
			if (strcmp(str, config_params[i].name) == 0) {
				if (ints[0])
					param = ints[1];
				else
					param = config_params[i].def_param;
				if (config_params[i].fn)
					config_params[i].fn(ints, param,
							    config_params[i].
							    param2);
				if (config_params[i].var) {
					DPRINT("%s=%d\n", str, param);
					*config_params[i].var = param;
				}
				return 1;
			}
		}
	}
	if (str) {
		DPRINT("unknown floppy option [%s]\n", str);

		DPRINT("allowed options are:");
		for (i = 0; i < ARRAY_SIZE(config_params); i++)
			pr_cont(" %s", config_params[i].name);
		pr_cont("\n");
	} else
		DPRINT("botched floppy option\n");
	DPRINT("Read Documentation/admin-guide/blockdev/floppy.rst\n");
	return 0;
}

static int have_no_fdc = -ENODEV;

static ssize_t floppy_cmos_show(struct device *dev,
				struct device_attribute *attr, char *buf)
{
	struct platform_device *p = to_platform_device(dev);
	int drive;

	drive = p->id;
	return sprintf(buf, "%X\n", drive_params[drive].cmos);
}

static DEVICE_ATTR(cmos, 0444, floppy_cmos_show, NULL);

static struct attribute *floppy_dev_attrs[] = {
	&dev_attr_cmos.attr,
	NULL
};

ATTRIBUTE_GROUPS(floppy_dev);

static void floppy_device_release(struct device *dev)
{
}

static int floppy_resume(struct device *dev)
{
	int fdc;
	int saved_drive;

	saved_drive = current_drive;
	for (fdc = 0; fdc < N_FDC; fdc++)
		if (fdc_state[fdc].address != -1)
			user_reset_fdc(REVDRIVE(fdc, 0), FD_RESET_ALWAYS, false);
	set_fdc(saved_drive);
	return 0;
}

static const struct dev_pm_ops floppy_pm_ops = {
	.resume = floppy_resume,
	.restore = floppy_resume,
};

static struct platform_driver floppy_driver = {
	.driver = {
		   .name = "floppy",
		   .pm = &floppy_pm_ops,
	},
};

static const struct blk_mq_ops floppy_mq_ops = {
	.queue_rq = floppy_queue_rq,
};

static struct platform_device floppy_device[N_DRIVE];

static bool floppy_available(int drive)
{
	if (!(allowed_drive_mask & (1 << drive)))
		return false;
	if (fdc_state[FDC(drive)].version == FDC_NONE)
		return false;
	return true;
}

static int floppy_alloc_disk(unsigned int drive, unsigned int type)
{
	struct gendisk *disk;

	disk = blk_mq_alloc_disk(&tag_sets[drive], NULL);
	if (IS_ERR(disk))
		return PTR_ERR(disk);

	blk_queue_max_hw_sectors(disk->queue, 64);
	disk->major = FLOPPY_MAJOR;
	disk->first_minor = TOMINOR(drive) | (type << 2);
	disk->minors = 1;
	disk->fops = &floppy_fops;
	disk->events = DISK_EVENT_MEDIA_CHANGE;
	if (type)
		sprintf(disk->disk_name, "fd%d_type%d", drive, type);
	else
		sprintf(disk->disk_name, "fd%d", drive);
	/* to be cleaned up... */
	disk->private_data = (void *)(long)drive;
	disk->flags |= GENHD_FL_REMOVABLE;

	disks[drive][type] = disk;
	return 0;
}

static DEFINE_MUTEX(floppy_probe_lock);

static void floppy_probe(dev_t dev)
{
	unsigned int drive = (MINOR(dev) & 3) | ((MINOR(dev) & 0x80) >> 5);
	unsigned int type = (MINOR(dev) >> 2) & 0x1f;

	if (drive >= N_DRIVE || !floppy_available(drive) ||
	    type >= ARRAY_SIZE(floppy_type))
		return;

	mutex_lock(&floppy_probe_lock);
	if (!disks[drive][type]) {
		if (floppy_alloc_disk(drive, type) == 0)
			add_disk(disks[drive][type]);
	}
	mutex_unlock(&floppy_probe_lock);
}

static int __init do_floppy_init(void)
{
	int i, unit, drive, err;

	set_debugt();
	interruptjiffies = resultjiffies = jiffies;

#if defined(CONFIG_PPC)
	if (check_legacy_ioport(FDC1))
		return -ENODEV;
#endif

	raw_cmd = NULL;

	floppy_wq = alloc_ordered_workqueue("floppy", 0);
	if (!floppy_wq)
		return -ENOMEM;

	for (drive = 0; drive < N_DRIVE; drive++) {
		memset(&tag_sets[drive], 0, sizeof(tag_sets[drive]));
		tag_sets[drive].ops = &floppy_mq_ops;
		tag_sets[drive].nr_hw_queues = 1;
		tag_sets[drive].nr_maps = 1;
		tag_sets[drive].queue_depth = 2;
		tag_sets[drive].numa_node = NUMA_NO_NODE;
		tag_sets[drive].flags = BLK_MQ_F_SHOULD_MERGE;
		err = blk_mq_alloc_tag_set(&tag_sets[drive]);
		if (err)
			goto out_put_disk;

		err = floppy_alloc_disk(drive, 0);
		if (err)
			goto out_put_disk;

		timer_setup(&motor_off_timer[drive], motor_off_callback, 0);
	}

	err = __register_blkdev(FLOPPY_MAJOR, "fd", floppy_probe);
	if (err)
		goto out_put_disk;

	err = platform_driver_register(&floppy_driver);
	if (err)
		goto out_unreg_blkdev;

	for (i = 0; i < 256; i++)
		if (ITYPE(i))
			floppy_sizes[i] = floppy_type[ITYPE(i)].size;
		else
			floppy_sizes[i] = MAX_DISK_SIZE << 1;

	reschedule_timeout(MAXTIMEOUT, "floppy init");
	config_types();

	for (i = 0; i < N_FDC; i++) {
		memset(&fdc_state[i], 0, sizeof(*fdc_state));
		fdc_state[i].dtr = -1;
		fdc_state[i].dor = 0x4;
#if defined(__sparc__) || defined(__mc68000__)
	/*sparcs/sun3x don't have a DOR reset which we can fall back on to */
#ifdef __mc68000__
		if (MACH_IS_SUN3X)
#endif
			fdc_state[i].version = FDC_82072A;
#endif
	}

	use_virtual_dma = can_use_virtual_dma & 1;
	fdc_state[0].address = FDC1;
	if (fdc_state[0].address == -1) {
		cancel_delayed_work(&fd_timeout);
		err = -ENODEV;
		goto out_unreg_driver;
	}
#if N_FDC > 1
	fdc_state[1].address = FDC2;
#endif

	current_fdc = 0;	/* reset fdc in case of unexpected interrupt */
	err = floppy_grab_irq_and_dma();
	if (err) {
		cancel_delayed_work(&fd_timeout);
		err = -EBUSY;
		goto out_unreg_driver;
	}

	/* initialise drive state */
	for (drive = 0; drive < N_DRIVE; drive++) {
		memset(&drive_state[drive], 0, sizeof(drive_state[drive]));
		memset(&write_errors[drive], 0, sizeof(write_errors[drive]));
		set_bit(FD_DISK_NEWCHANGE_BIT, &drive_state[drive].flags);
		set_bit(FD_DISK_CHANGED_BIT, &drive_state[drive].flags);
		set_bit(FD_VERIFY_BIT, &drive_state[drive].flags);
		drive_state[drive].fd_device = -1;
		floppy_track_buffer = NULL;
		max_buffer_sectors = 0;
	}
	/*
	 * Small 10 msec delay to let through any interrupt that
	 * initialization might have triggered, to not
	 * confuse detection:
	 */
	msleep(10);

	for (i = 0; i < N_FDC; i++) {
		fdc_state[i].driver_version = FD_DRIVER_VERSION;
		for (unit = 0; unit < 4; unit++)
			fdc_state[i].track[unit] = 0;
		if (fdc_state[i].address == -1)
			continue;
		fdc_state[i].rawcmd = 2;
		if (user_reset_fdc(REVDRIVE(i, 0), FD_RESET_ALWAYS, false)) {
			/* free ioports reserved by floppy_grab_irq_and_dma() */
			floppy_release_regions(i);
			fdc_state[i].address = -1;
			fdc_state[i].version = FDC_NONE;
			continue;
		}
		/* Try to determine the floppy controller type */
		fdc_state[i].version = get_fdc_version(i);
		if (fdc_state[i].version == FDC_NONE) {
			/* free ioports reserved by floppy_grab_irq_and_dma() */
			floppy_release_regions(i);
			fdc_state[i].address = -1;
			continue;
		}
		if (can_use_virtual_dma == 2 &&
		    fdc_state[i].version < FDC_82072A)
			can_use_virtual_dma = 0;

		have_no_fdc = 0;
		/* Not all FDCs seem to be able to handle the version command
		 * properly, so force a reset for the standard FDC clones,
		 * to avoid interrupt garbage.
		 */
		user_reset_fdc(REVDRIVE(i, 0), FD_RESET_ALWAYS, false);
	}
	current_fdc = 0;
	cancel_delayed_work(&fd_timeout);
	current_drive = 0;
	initialized = true;
	if (have_no_fdc) {
		DPRINT("no floppy controllers found\n");
		err = have_no_fdc;
		goto out_release_dma;
	}

	for (drive = 0; drive < N_DRIVE; drive++) {
		if (!floppy_available(drive))
			continue;

		floppy_device[drive].name = floppy_device_name;
		floppy_device[drive].id = drive;
		floppy_device[drive].dev.release = floppy_device_release;
		floppy_device[drive].dev.groups = floppy_dev_groups;

		err = platform_device_register(&floppy_device[drive]);
		if (err)
			goto out_remove_drives;

		device_add_disk(&floppy_device[drive].dev, disks[drive][0],
				NULL);
	}

	return 0;

out_remove_drives:
	while (drive--) {
		if (floppy_available(drive)) {
			del_gendisk(disks[drive][0]);
			platform_device_unregister(&floppy_device[drive]);
		}
	}
out_release_dma:
	if (atomic_read(&usage_count))
		floppy_release_irq_and_dma();
out_unreg_driver:
	platform_driver_unregister(&floppy_driver);
out_unreg_blkdev:
	unregister_blkdev(FLOPPY_MAJOR, "fd");
out_put_disk:
	destroy_workqueue(floppy_wq);
	for (drive = 0; drive < N_DRIVE; drive++) {
		if (!disks[drive][0])
			break;
		del_timer_sync(&motor_off_timer[drive]);
		blk_cleanup_disk(disks[drive][0]);
		blk_mq_free_tag_set(&tag_sets[drive]);
	}
	return err;
}

#ifndef MODULE
static __init void floppy_async_init(void *data, async_cookie_t cookie)
{
	do_floppy_init();
}
#endif

static int __init floppy_init(void)
{
#ifdef MODULE
	return do_floppy_init();
#else
	/* Don't hold up the bootup by the floppy initialization */
	async_schedule(floppy_async_init, NULL);
	return 0;
#endif
}

static const struct io_region {
	int offset;
	int size;
} io_regions[] = {
	{ 2, 1 },
	/* address + 3 is sometimes reserved by pnp bios for motherboard */
	{ 4, 2 },
	/* address + 6 is reserved, and may be taken by IDE.
	 * Unfortunately, Adaptec doesn't know this :-(, */
	{ 7, 1 },
};

static void floppy_release_allocated_regions(int fdc, const struct io_region *p)
{
	while (p != io_regions) {
		p--;
		release_region(fdc_state[fdc].address + p->offset, p->size);
	}
}

#define ARRAY_END(X) (&((X)[ARRAY_SIZE(X)]))

static int floppy_request_regions(int fdc)
{
	const struct io_region *p;

	for (p = io_regions; p < ARRAY_END(io_regions); p++) {
		if (!request_region(fdc_state[fdc].address + p->offset,
				    p->size, "floppy")) {
			DPRINT("Floppy io-port 0x%04lx in use\n",
			       fdc_state[fdc].address + p->offset);
			floppy_release_allocated_regions(fdc, p);
			return -EBUSY;
		}
	}
	return 0;
}

static void floppy_release_regions(int fdc)
{
	floppy_release_allocated_regions(fdc, ARRAY_END(io_regions));
}

static int floppy_grab_irq_and_dma(void)
{
	int fdc;

	if (atomic_inc_return(&usage_count) > 1)
		return 0;

	/*
	 * We might have scheduled a free_irq(), wait it to
	 * drain first:
	 */
	flush_workqueue(floppy_wq);

	if (fd_request_irq()) {
		DPRINT("Unable to grab IRQ%d for the floppy driver\n",
		       FLOPPY_IRQ);
		atomic_dec(&usage_count);
		return -1;
	}
	if (fd_request_dma()) {
		DPRINT("Unable to grab DMA%d for the floppy driver\n",
		       FLOPPY_DMA);
		if (can_use_virtual_dma & 2)
			use_virtual_dma = can_use_virtual_dma = 1;
		if (!(can_use_virtual_dma & 1)) {
			fd_free_irq();
			atomic_dec(&usage_count);
			return -1;
		}
	}

	for (fdc = 0; fdc < N_FDC; fdc++) {
		if (fdc_state[fdc].address != -1) {
			if (floppy_request_regions(fdc))
				goto cleanup;
		}
	}
	for (fdc = 0; fdc < N_FDC; fdc++) {
		if (fdc_state[fdc].address != -1) {
			reset_fdc_info(fdc, 1);
			fdc_outb(fdc_state[fdc].dor, fdc, FD_DOR);
		}
	}

	set_dor(0, ~0, 8);	/* avoid immediate interrupt */

	for (fdc = 0; fdc < N_FDC; fdc++)
		if (fdc_state[fdc].address != -1)
			fdc_outb(fdc_state[fdc].dor, fdc, FD_DOR);
	/*
	 * The driver will try and free resources and relies on us
	 * to know if they were allocated or not.
	 */
	current_fdc = 0;
	irqdma_allocated = 1;
	return 0;
cleanup:
	fd_free_irq();
	fd_free_dma();
	while (--fdc >= 0)
		floppy_release_regions(fdc);
	current_fdc = 0;
	atomic_dec(&usage_count);
	return -1;
}

static void floppy_release_irq_and_dma(void)
{
	int fdc;
#ifndef __sparc__
	int drive;
#endif
	long tmpsize;
	unsigned long tmpaddr;

	if (!atomic_dec_and_test(&usage_count))
		return;

	if (irqdma_allocated) {
		fd_disable_dma();
		fd_free_dma();
		fd_free_irq();
		irqdma_allocated = 0;
	}
	set_dor(0, ~0, 8);
#if N_FDC > 1
	set_dor(1, ~8, 0);
#endif

	if (floppy_track_buffer && max_buffer_sectors) {
		tmpsize = max_buffer_sectors * 1024;
		tmpaddr = (unsigned long)floppy_track_buffer;
		floppy_track_buffer = NULL;
		max_buffer_sectors = 0;
		buffer_min = buffer_max = -1;
		fd_dma_mem_free(tmpaddr, tmpsize);
	}
#ifndef __sparc__
	for (drive = 0; drive < N_FDC * 4; drive++)
		if (timer_pending(motor_off_timer + drive))
			pr_info("motor off timer %d still active\n", drive);
#endif

	if (delayed_work_pending(&fd_timeout))
		pr_info("floppy timer still active:%s\n", timeout_message);
	if (delayed_work_pending(&fd_timer))
		pr_info("auxiliary floppy timer still active\n");
	if (work_pending(&floppy_work))
		pr_info("work still pending\n");
	for (fdc = 0; fdc < N_FDC; fdc++)
		if (fdc_state[fdc].address != -1)
			floppy_release_regions(fdc);
}

#ifdef MODULE

static char *floppy;

static void __init parse_floppy_cfg_string(char *cfg)
{
	char *ptr;

	while (*cfg) {
		ptr = cfg;
		while (*cfg && *cfg != ' ' && *cfg != '\t')
			cfg++;
		if (*cfg) {
			*cfg = '\0';
			cfg++;
		}
		if (*ptr)
			floppy_setup(ptr);
	}
}

static int __init floppy_module_init(void)
{
	if (floppy)
		parse_floppy_cfg_string(floppy);
	return floppy_init();
}
module_init(floppy_module_init);

static void __exit floppy_module_exit(void)
{
	int drive, i;

	unregister_blkdev(FLOPPY_MAJOR, "fd");
	platform_driver_unregister(&floppy_driver);

	destroy_workqueue(floppy_wq);

	for (drive = 0; drive < N_DRIVE; drive++) {
		del_timer_sync(&motor_off_timer[drive]);

		if (floppy_available(drive)) {
			for (i = 0; i < ARRAY_SIZE(floppy_type); i++) {
				if (disks[drive][i])
					del_gendisk(disks[drive][i]);
			}
			platform_device_unregister(&floppy_device[drive]);
		}
		for (i = 0; i < ARRAY_SIZE(floppy_type); i++) {
			if (disks[drive][i])
				blk_cleanup_queue(disks[drive][i]->queue);
		}
		blk_mq_free_tag_set(&tag_sets[drive]);

		/*
		 * These disks have not called add_disk().  Don't put down
		 * queue reference in put_disk().
		 */
		if (!(allowed_drive_mask & (1 << drive)) ||
		    fdc_state[FDC(drive)].version == FDC_NONE) {
			for (i = 0; i < ARRAY_SIZE(floppy_type); i++) {
				if (disks[drive][i])
					disks[drive][i]->queue = NULL;
			}
		}

		for (i = 0; i < ARRAY_SIZE(floppy_type); i++) {
			if (disks[drive][i])
				put_disk(disks[drive][i]);
		}
	}

	cancel_delayed_work_sync(&fd_timeout);
	cancel_delayed_work_sync(&fd_timer);

	if (atomic_read(&usage_count))
		floppy_release_irq_and_dma();

	/* eject disk, if any */
	fd_eject(0);
}

module_exit(floppy_module_exit);

module_param(floppy, charp, 0);
module_param(FLOPPY_IRQ, int, 0);
module_param(FLOPPY_DMA, int, 0);
MODULE_AUTHOR("Alain L. Knaff");
MODULE_LICENSE("GPL");

/* This doesn't actually get used other than for module information */
static const struct pnp_device_id floppy_pnpids[] = {
	{"PNP0700", 0},
	{}
};

MODULE_DEVICE_TABLE(pnp, floppy_pnpids);

#else

__setup("floppy=", floppy_setup);
module_init(floppy_init)
#endif

MODULE_ALIAS_BLOCKDEV_MAJOR(FLOPPY_MAJOR);<|MERGE_RESOLUTION|>--- conflicted
+++ resolved
@@ -856,19 +856,6 @@
  */
 static void set_fdc(int drive)
 {
-<<<<<<< HEAD
-	unsigned int new_fdc = fdc;
-
-	if (drive >= 0 && drive < N_DRIVE) {
-		new_fdc = FDC(drive);
-		current_drive = drive;
-	}
-	if (new_fdc >= N_FDC) {
-		pr_info("bad fdc value\n");
-		return;
-	}
-	fdc = new_fdc;
-=======
 	unsigned int fdc;
 
 	if (drive < 0 || drive >= N_DRIVE) {
@@ -882,7 +869,6 @@
 		return;
 	}
 
->>>>>>> 7d2a07b7
 	set_dor(fdc, ~0, 8);
 #if N_FDC > 1
 	set_dor(1 - fdc, ~8, 0);
@@ -4044,14 +4030,6 @@
 		fdc_state[FDC(drive)].rawcmd = 2;
 
 	if (mode & (FMODE_READ|FMODE_WRITE)) {
-<<<<<<< HEAD
-		UDRS->last_checked = 0;
-		clear_bit(FD_OPEN_SHOULD_FAIL_BIT, &UDRS->flags);
-		check_disk_change(bdev);
-		if (test_bit(FD_DISK_CHANGED_BIT, &UDRS->flags))
-			goto out;
-		if (test_bit(FD_OPEN_SHOULD_FAIL_BIT, &UDRS->flags))
-=======
 		drive_state[drive].last_checked = 0;
 		clear_bit(FD_OPEN_SHOULD_FAIL_BIT, &drive_state[drive].flags);
 		if (bdev_check_media_change(bdev))
@@ -4059,18 +4037,13 @@
 		if (test_bit(FD_DISK_CHANGED_BIT, &drive_state[drive].flags))
 			goto out;
 		if (test_bit(FD_OPEN_SHOULD_FAIL_BIT, &drive_state[drive].flags))
->>>>>>> 7d2a07b7
 			goto out;
 	}
 
 	res = -EROFS;
 
 	if ((mode & FMODE_WRITE) &&
-<<<<<<< HEAD
-			!test_bit(FD_DISK_WRITABLE_BIT, &UDRS->flags))
-=======
 			!test_bit(FD_DISK_WRITABLE_BIT, &drive_state[drive].flags))
->>>>>>> 7d2a07b7
 		goto out;
 
 	mutex_unlock(&open_lock);
