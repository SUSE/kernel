--- conflicted
+++ resolved
@@ -882,11 +882,7 @@
 static struct floppy_struct floppy_type =
 	{ 2880,18,2,80,0,0x1B,0x00,0xCF,0x6C,NULL };	/*  7 1.44MB 3.5"   */
 
-<<<<<<< HEAD
-static int floppy_locked_ioctl(struct block_device *bdev,
-=======
 static int floppy_locked_ioctl(struct block_device *bdev, blk_mode_t mode,
->>>>>>> 2d5404ca
 			unsigned int cmd, unsigned long param)
 {
 	struct floppy_state *fs = bdev->bd_disk->private_data;
