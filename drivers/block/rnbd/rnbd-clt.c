// SPDX-License-Identifier: GPL-2.0-or-later
/*
 * RDMA Network Block Driver
 *
 * Copyright (c) 2014 - 2018 ProfitBricks GmbH. All rights reserved.
 * Copyright (c) 2018 - 2019 1&1 IONOS Cloud GmbH. All rights reserved.
 * Copyright (c) 2019 - 2020 1&1 IONOS SE. All rights reserved.
 */

#undef pr_fmt
#define pr_fmt(fmt) KBUILD_MODNAME " L" __stringify(__LINE__) ": " fmt

#include <linux/module.h>
#include <linux/blkdev.h>
#include <linux/hdreg.h>
#include <linux/scatterlist.h>
#include <linux/idr.h>

#include "rnbd-clt.h"

MODULE_DESCRIPTION("RDMA Network Block Device Client");
MODULE_LICENSE("GPL");

static int rnbd_client_major;
static DEFINE_IDA(index_ida);
static DEFINE_MUTEX(sess_lock);
static LIST_HEAD(sess_list);
static struct workqueue_struct *rnbd_clt_wq;

/*
 * Maximum number of partitions an instance can have.
 * 6 bits = 64 minors = 63 partitions (one minor is used for the device itself)
 */
#define RNBD_PART_BITS		6

static inline bool rnbd_clt_get_sess(struct rnbd_clt_session *sess)
{
	return refcount_inc_not_zero(&sess->refcount);
}

static void free_sess(struct rnbd_clt_session *sess);

static void rnbd_clt_put_sess(struct rnbd_clt_session *sess)
{
	might_sleep();

	if (refcount_dec_and_test(&sess->refcount))
		free_sess(sess);
}

static void rnbd_clt_put_dev(struct rnbd_clt_dev *dev)
{
	might_sleep();

	if (!refcount_dec_and_test(&dev->refcount))
		return;

	ida_free(&index_ida, dev->clt_device_id);
	kfree(dev->hw_queues);
	kfree(dev->pathname);
	rnbd_clt_put_sess(dev->sess);
	mutex_destroy(&dev->lock);
	kfree(dev);
}

static inline bool rnbd_clt_get_dev(struct rnbd_clt_dev *dev)
{
	return refcount_inc_not_zero(&dev->refcount);
}

static void rnbd_clt_change_capacity(struct rnbd_clt_dev *dev,
				    sector_t new_nsectors)
{
<<<<<<< HEAD
	struct rnbd_clt_session *sess = dev->sess;

	if (!rsp->logical_block_size)
		return -EINVAL;

	dev->device_id		    = le32_to_cpu(rsp->device_id);
	dev->nsectors		    = le64_to_cpu(rsp->nsectors);
	dev->logical_block_size	    = le16_to_cpu(rsp->logical_block_size);
	dev->physical_block_size    = le16_to_cpu(rsp->physical_block_size);
	dev->max_discard_sectors    = le32_to_cpu(rsp->max_discard_sectors);
	dev->discard_granularity    = le32_to_cpu(rsp->discard_granularity);
	dev->discard_alignment	    = le32_to_cpu(rsp->discard_alignment);
	dev->secure_discard	    = le16_to_cpu(rsp->secure_discard);
	dev->rotational		    = rsp->rotational;
	dev->wc			    = !!(rsp->cache_policy & RNBD_WRITEBACK);
	dev->fua		    = !!(rsp->cache_policy & RNBD_FUA);

	dev->max_hw_sectors = sess->max_io_size / SECTOR_SIZE;
	dev->max_segments = sess->max_segments;

	return 0;
}
=======
	if (get_capacity(dev->gd) == new_nsectors)
		return;
>>>>>>> eb3cdb58

	/*
	 * If the size changed, we need to revalidate it
	 */
	rnbd_clt_info(dev, "Device size changed from %llu to %llu sectors\n",
		      get_capacity(dev->gd), new_nsectors);
	set_capacity_and_notify(dev->gd, new_nsectors);
}

static int process_msg_open_rsp(struct rnbd_clt_dev *dev,
				struct rnbd_msg_open_rsp *rsp)
{
	struct kobject *gd_kobj;
	int err = 0;

	mutex_lock(&dev->lock);
	if (dev->dev_state == DEV_STATE_UNMAPPED) {
		rnbd_clt_info(dev,
			       "Ignoring Open-Response message from server for  unmapped device\n");
		err = -ENOENT;
		goto out;
	}
	if (dev->dev_state == DEV_STATE_MAPPED_DISCONNECTED) {
		u64 nsectors = le64_to_cpu(rsp->nsectors);

		rnbd_clt_change_capacity(dev, nsectors);
		gd_kobj = &disk_to_dev(dev->gd)->kobj;
		kobject_uevent(gd_kobj, KOBJ_ONLINE);
		rnbd_clt_info(dev, "Device online, device remapped successfully\n");
	}
	if (!rsp->logical_block_size) {
		err = -EINVAL;
		goto out;
	}
	dev->device_id = le32_to_cpu(rsp->device_id);
	dev->dev_state = DEV_STATE_MAPPED;

out:
	mutex_unlock(&dev->lock);

	return err;
}

int rnbd_clt_resize_disk(struct rnbd_clt_dev *dev, sector_t newsize)
{
	int ret = 0;

	mutex_lock(&dev->lock);
	if (dev->dev_state != DEV_STATE_MAPPED) {
		pr_err("Failed to set new size of the device, device is not opened\n");
		ret = -ENOENT;
		goto out;
	}
	rnbd_clt_change_capacity(dev, newsize);

out:
	mutex_unlock(&dev->lock);

	return ret;
}

static inline void rnbd_clt_dev_requeue(struct rnbd_queue *q)
{
	if (WARN_ON(!q->hctx))
		return;

	/* We can come here from interrupt, thus async=true */
	blk_mq_run_hw_queue(q->hctx, true);
}

enum {
	RNBD_DELAY_IFBUSY = -1,
};

/**
 * rnbd_get_cpu_qlist() - finds a list with HW queues to be rerun
 * @sess:	Session to find a queue for
 * @cpu:	Cpu to start the search from
 *
 * Description:
 *     Each CPU has a list of HW queues, which needs to be rerun.  If a list
 *     is not empty - it is marked with a bit.  This function finds first
 *     set bit in a bitmap and returns corresponding CPU list.
 */
static struct rnbd_cpu_qlist *
rnbd_get_cpu_qlist(struct rnbd_clt_session *sess, int cpu)
{
	int bit;

	/* Search from cpu to nr_cpu_ids */
	bit = find_next_bit(sess->cpu_queues_bm, nr_cpu_ids, cpu);
	if (bit < nr_cpu_ids) {
		return per_cpu_ptr(sess->cpu_queues, bit);
	} else if (cpu != 0) {
		/* Search from 0 to cpu */
		bit = find_first_bit(sess->cpu_queues_bm, cpu);
		if (bit < cpu)
			return per_cpu_ptr(sess->cpu_queues, bit);
	}

	return NULL;
}

static inline int nxt_cpu(int cpu)
{
	return (cpu + 1) % nr_cpu_ids;
}

/**
 * rnbd_rerun_if_needed() - rerun next queue marked as stopped
 * @sess:	Session to rerun a queue on
 *
 * Description:
 *     Each CPU has it's own list of HW queues, which should be rerun.
 *     Function finds such list with HW queues, takes a list lock, picks up
 *     the first HW queue out of the list and requeues it.
 *
 * Return:
 *     True if the queue was requeued, false otherwise.
 *
 * Context:
 *     Does not matter.
 */
static bool rnbd_rerun_if_needed(struct rnbd_clt_session *sess)
{
	struct rnbd_queue *q = NULL;
	struct rnbd_cpu_qlist *cpu_q;
	unsigned long flags;
	int *cpup;

	/*
	 * To keep fairness and not to let other queues starve we always
	 * try to wake up someone else in round-robin manner.  That of course
	 * increases latency but queues always have a chance to be executed.
	 */
	cpup = get_cpu_ptr(sess->cpu_rr);
	for (cpu_q = rnbd_get_cpu_qlist(sess, nxt_cpu(*cpup)); cpu_q;
	     cpu_q = rnbd_get_cpu_qlist(sess, nxt_cpu(cpu_q->cpu))) {
		if (!spin_trylock_irqsave(&cpu_q->requeue_lock, flags))
			continue;
		if (!test_bit(cpu_q->cpu, sess->cpu_queues_bm))
			goto unlock;
		q = list_first_entry_or_null(&cpu_q->requeue_list,
					     typeof(*q), requeue_list);
		if (WARN_ON(!q))
			goto clear_bit;
		list_del_init(&q->requeue_list);
		clear_bit_unlock(0, &q->in_list);

		if (list_empty(&cpu_q->requeue_list)) {
			/* Clear bit if nothing is left */
clear_bit:
			clear_bit(cpu_q->cpu, sess->cpu_queues_bm);
		}
unlock:
		spin_unlock_irqrestore(&cpu_q->requeue_lock, flags);

		if (q)
			break;
	}

	/**
	 * Saves the CPU that is going to be requeued on the per-cpu var. Just
	 * incrementing it doesn't work because rnbd_get_cpu_qlist() will
	 * always return the first CPU with something on the queue list when the
	 * value stored on the var is greater than the last CPU with something
	 * on the list.
	 */
	if (cpu_q)
		*cpup = cpu_q->cpu;
	put_cpu_ptr(sess->cpu_rr);

	if (q)
		rnbd_clt_dev_requeue(q);

	return q;
}

/**
 * rnbd_rerun_all_if_idle() - rerun all queues left in the list if
 *				 session is idling (there are no requests
 *				 in-flight).
 * @sess:	Session to rerun the queues on
 *
 * Description:
 *     This function tries to rerun all stopped queues if there are no
 *     requests in-flight anymore.  This function tries to solve an obvious
 *     problem, when number of tags < than number of queues (hctx), which
 *     are stopped and put to sleep.  If last permit, which has been just put,
 *     does not wake up all left queues (hctxs), IO requests hang forever.
 *
 *     That can happen when all number of permits, say N, have been exhausted
 *     from one CPU, and we have many block devices per session, say M.
 *     Each block device has it's own queue (hctx) for each CPU, so eventually
 *     we can put that number of queues (hctxs) to sleep: M x nr_cpu_ids.
 *     If number of permits N < M x nr_cpu_ids finally we will get an IO hang.
 *
 *     To avoid this hang last caller of rnbd_put_permit() (last caller is the
 *     one who observes sess->busy == 0) must wake up all remaining queues.
 *
 * Context:
 *     Does not matter.
 */
static void rnbd_rerun_all_if_idle(struct rnbd_clt_session *sess)
{
	bool requeued;

	do {
		requeued = rnbd_rerun_if_needed(sess);
	} while (atomic_read(&sess->busy) == 0 && requeued);
}

static struct rtrs_permit *rnbd_get_permit(struct rnbd_clt_session *sess,
					     enum rtrs_clt_con_type con_type,
					     enum wait_type wait)
{
	struct rtrs_permit *permit;

	permit = rtrs_clt_get_permit(sess->rtrs, con_type, wait);
	if (permit)
		/* We have a subtle rare case here, when all permits can be
		 * consumed before busy counter increased.  This is safe,
		 * because loser will get NULL as a permit, observe 0 busy
		 * counter and immediately restart the queue himself.
		 */
		atomic_inc(&sess->busy);

	return permit;
}

static void rnbd_put_permit(struct rnbd_clt_session *sess,
			     struct rtrs_permit *permit)
{
	rtrs_clt_put_permit(sess->rtrs, permit);
	atomic_dec(&sess->busy);
	/* Paired with rnbd_clt_dev_add_to_requeue().  Decrement first
	 * and then check queue bits.
	 */
	smp_mb__after_atomic();
	rnbd_rerun_all_if_idle(sess);
}

static struct rnbd_iu *rnbd_get_iu(struct rnbd_clt_session *sess,
				     enum rtrs_clt_con_type con_type,
				     enum wait_type wait)
{
	struct rnbd_iu *iu;
	struct rtrs_permit *permit;

	iu = kzalloc(sizeof(*iu), GFP_KERNEL);
	if (!iu)
		return NULL;

	permit = rnbd_get_permit(sess, con_type, wait);
	if (!permit) {
		kfree(iu);
		return NULL;
	}

	iu->permit = permit;
	/*
	 * 1st reference is dropped after finishing sending a "user" message,
	 * 2nd reference is dropped after confirmation with the response is
	 * returned.
	 * 1st and 2nd can happen in any order, so the rnbd_iu should be
	 * released (rtrs_permit returned to rtrs) only after both
	 * are finished.
	 */
	atomic_set(&iu->refcount, 2);
	init_waitqueue_head(&iu->comp.wait);
	iu->comp.errno = INT_MAX;

	if (sg_alloc_table(&iu->sgt, 1, GFP_KERNEL)) {
		rnbd_put_permit(sess, permit);
		kfree(iu);
		return NULL;
	}

	return iu;
}

static void rnbd_put_iu(struct rnbd_clt_session *sess, struct rnbd_iu *iu)
{
	if (atomic_dec_and_test(&iu->refcount)) {
		sg_free_table(&iu->sgt);
		rnbd_put_permit(sess, iu->permit);
		kfree(iu);
	}
}

static void rnbd_softirq_done_fn(struct request *rq)
{
	struct rnbd_clt_dev *dev	= rq->q->disk->private_data;
	struct rnbd_clt_session *sess	= dev->sess;
	struct rnbd_iu *iu;

	iu = blk_mq_rq_to_pdu(rq);
	sg_free_table_chained(&iu->sgt, RNBD_INLINE_SG_CNT);
	rnbd_put_permit(sess, iu->permit);
	blk_mq_end_request(rq, errno_to_blk_status(iu->errno));
}

static void msg_io_conf(void *priv, int errno)
{
	struct rnbd_iu *iu = priv;
	struct rnbd_clt_dev *dev = iu->dev;
	struct request *rq = iu->rq;
	int rw = rq_data_dir(rq);

	iu->errno = errno;

	blk_mq_complete_request(rq);

	if (errno)
		rnbd_clt_info_rl(dev, "%s I/O failed with err: %d\n",
				 rw == READ ? "read" : "write", errno);
}

static void wake_up_iu_comp(struct rnbd_iu *iu, int errno)
{
	iu->comp.errno = errno;
	wake_up(&iu->comp.wait);
}

static void msg_conf(void *priv, int errno)
{
	struct rnbd_iu *iu = priv;

	iu->errno = errno;
	schedule_work(&iu->work);
}

static int send_usr_msg(struct rtrs_clt_sess *rtrs, int dir,
			struct rnbd_iu *iu, struct kvec *vec,
			size_t len, struct scatterlist *sg, unsigned int sg_len,
			void (*conf)(struct work_struct *work),
			int *errno, int wait)
{
	int err;
	struct rtrs_clt_req_ops req_ops;

	INIT_WORK(&iu->work, conf);
	req_ops = (struct rtrs_clt_req_ops) {
		.priv = iu,
		.conf_fn = msg_conf,
	};
	err = rtrs_clt_request(dir, &req_ops, rtrs, iu->permit,
				vec, 1, len, sg, sg_len);
	if (!err && wait) {
		wait_event(iu->comp.wait, iu->comp.errno != INT_MAX);
		*errno = iu->comp.errno;
	} else {
		*errno = 0;
	}

	return err;
}

static void msg_close_conf(struct work_struct *work)
{
	struct rnbd_iu *iu = container_of(work, struct rnbd_iu, work);
	struct rnbd_clt_dev *dev = iu->dev;

	wake_up_iu_comp(iu, iu->errno);
	rnbd_put_iu(dev->sess, iu);
	rnbd_clt_put_dev(dev);
}

static int send_msg_close(struct rnbd_clt_dev *dev, u32 device_id,
			  enum wait_type wait)
{
	struct rnbd_clt_session *sess = dev->sess;
	struct rnbd_msg_close msg;
	struct rnbd_iu *iu;
	struct kvec vec = {
		.iov_base = &msg,
		.iov_len  = sizeof(msg)
	};
	int err, errno;

	iu = rnbd_get_iu(sess, RTRS_ADMIN_CON, RTRS_PERMIT_WAIT);
	if (!iu)
		return -ENOMEM;

	iu->buf = NULL;
	iu->dev = dev;

	msg.hdr.type	= cpu_to_le16(RNBD_MSG_CLOSE);
	msg.device_id	= cpu_to_le32(device_id);

	WARN_ON(!rnbd_clt_get_dev(dev));
	err = send_usr_msg(sess->rtrs, WRITE, iu, &vec, 0, NULL, 0,
			   msg_close_conf, &errno, wait);
	if (err) {
		rnbd_clt_put_dev(dev);
		rnbd_put_iu(sess, iu);
	} else {
		err = errno;
	}

	rnbd_put_iu(sess, iu);
	return err;
}

static void msg_open_conf(struct work_struct *work)
{
	struct rnbd_iu *iu = container_of(work, struct rnbd_iu, work);
	struct rnbd_msg_open_rsp *rsp = iu->buf;
	struct rnbd_clt_dev *dev = iu->dev;
	int errno = iu->errno;
	bool from_map = false;

	/* INIT state is only triggered from rnbd_clt_map_device */
	if (dev->dev_state == DEV_STATE_INIT)
		from_map = true;

	if (errno) {
		rnbd_clt_err(dev,
			      "Opening failed, server responded: %d\n",
			      errno);
	} else {
		errno = process_msg_open_rsp(dev, rsp);
		if (errno) {
			u32 device_id = le32_to_cpu(rsp->device_id);
			/*
			 * If server thinks its fine, but we fail to process
			 * then be nice and send a close to server.
			 */
			send_msg_close(dev, device_id, RTRS_PERMIT_NOWAIT);
		}
	}
	/* We free rsp in rnbd_clt_map_device for map scenario */
	if (!from_map)
		kfree(rsp);
	wake_up_iu_comp(iu, errno);
	rnbd_put_iu(dev->sess, iu);
	rnbd_clt_put_dev(dev);
}

static void msg_sess_info_conf(struct work_struct *work)
{
	struct rnbd_iu *iu = container_of(work, struct rnbd_iu, work);
	struct rnbd_msg_sess_info_rsp *rsp = iu->buf;
	struct rnbd_clt_session *sess = iu->sess;

	if (!iu->errno)
		sess->ver = min_t(u8, rsp->ver, RNBD_PROTO_VER_MAJOR);

	kfree(rsp);
	wake_up_iu_comp(iu, iu->errno);
	rnbd_put_iu(sess, iu);
	rnbd_clt_put_sess(sess);
}

static int send_msg_open(struct rnbd_clt_dev *dev, enum wait_type wait)
{
	struct rnbd_clt_session *sess = dev->sess;
	struct rnbd_msg_open_rsp *rsp;
	struct rnbd_msg_open msg;
	struct rnbd_iu *iu;
	struct kvec vec = {
		.iov_base = &msg,
		.iov_len  = sizeof(msg)
	};
	int err, errno;

	rsp = kzalloc(sizeof(*rsp), GFP_KERNEL);
	if (!rsp)
		return -ENOMEM;

	iu = rnbd_get_iu(sess, RTRS_ADMIN_CON, RTRS_PERMIT_WAIT);
	if (!iu) {
		kfree(rsp);
		return -ENOMEM;
	}

	iu->buf = rsp;
	iu->dev = dev;

	sg_init_one(iu->sgt.sgl, rsp, sizeof(*rsp));

	msg.hdr.type	= cpu_to_le16(RNBD_MSG_OPEN);
	msg.access_mode	= dev->access_mode;
	strscpy(msg.dev_name, dev->pathname, sizeof(msg.dev_name));

	WARN_ON(!rnbd_clt_get_dev(dev));
	err = send_usr_msg(sess->rtrs, READ, iu,
			   &vec, sizeof(*rsp), iu->sgt.sgl, 1,
			   msg_open_conf, &errno, wait);
	if (err) {
		rnbd_clt_put_dev(dev);
		rnbd_put_iu(sess, iu);
		kfree(rsp);
	} else {
		err = errno;
	}

	rnbd_put_iu(sess, iu);
	return err;
}

static int send_msg_sess_info(struct rnbd_clt_session *sess, enum wait_type wait)
{
	struct rnbd_msg_sess_info_rsp *rsp;
	struct rnbd_msg_sess_info msg;
	struct rnbd_iu *iu;
	struct kvec vec = {
		.iov_base = &msg,
		.iov_len  = sizeof(msg)
	};
	int err, errno;

	rsp = kzalloc(sizeof(*rsp), GFP_KERNEL);
	if (!rsp)
		return -ENOMEM;

	iu = rnbd_get_iu(sess, RTRS_ADMIN_CON, RTRS_PERMIT_WAIT);
	if (!iu) {
		kfree(rsp);
		return -ENOMEM;
	}

	iu->buf = rsp;
	iu->sess = sess;
	sg_init_one(iu->sgt.sgl, rsp, sizeof(*rsp));

	msg.hdr.type = cpu_to_le16(RNBD_MSG_SESS_INFO);
	msg.ver      = RNBD_PROTO_VER_MAJOR;

	if (!rnbd_clt_get_sess(sess)) {
		/*
		 * That can happen only in one case, when RTRS has restablished
		 * the connection and link_ev() is called, but session is almost
		 * dead, last reference on session is put and caller is waiting
		 * for RTRS to close everything.
		 */
		err = -ENODEV;
		goto put_iu;
	}
	err = send_usr_msg(sess->rtrs, READ, iu,
			   &vec, sizeof(*rsp), iu->sgt.sgl, 1,
			   msg_sess_info_conf, &errno, wait);
	if (err) {
		rnbd_clt_put_sess(sess);
put_iu:
		rnbd_put_iu(sess, iu);
		kfree(rsp);
	} else {
		err = errno;
	}
	rnbd_put_iu(sess, iu);
	return err;
}

static void set_dev_states_to_disconnected(struct rnbd_clt_session *sess)
{
	struct rnbd_clt_dev *dev;
	struct kobject *gd_kobj;

	mutex_lock(&sess->lock);
	list_for_each_entry(dev, &sess->devs_list, list) {
		rnbd_clt_err(dev, "Device disconnected.\n");

		mutex_lock(&dev->lock);
		if (dev->dev_state == DEV_STATE_MAPPED) {
			dev->dev_state = DEV_STATE_MAPPED_DISCONNECTED;
			gd_kobj = &disk_to_dev(dev->gd)->kobj;
			kobject_uevent(gd_kobj, KOBJ_OFFLINE);
		}
		mutex_unlock(&dev->lock);
	}
	mutex_unlock(&sess->lock);
}

static void remap_devs(struct rnbd_clt_session *sess)
{
	struct rnbd_clt_dev *dev;
	struct rtrs_attrs attrs;
	int err;

	/*
	 * Careful here: we are called from RTRS link event directly,
	 * thus we can't send any RTRS request and wait for response
	 * or RTRS will not be able to complete request with failure
	 * if something goes wrong (failing of outstanding requests
	 * happens exactly from the context where we are blocking now).
	 *
	 * So to avoid deadlocks each usr message sent from here must
	 * be asynchronous.
	 */

	err = send_msg_sess_info(sess, RTRS_PERMIT_NOWAIT);
	if (err) {
		pr_err("send_msg_sess_info(\"%s\"): %d\n", sess->sessname, err);
		return;
	}

	err = rtrs_clt_query(sess->rtrs, &attrs);
	if (err) {
		pr_err("rtrs_clt_query(\"%s\"): %d\n", sess->sessname, err);
		return;
	}
	mutex_lock(&sess->lock);
	sess->max_io_size = attrs.max_io_size;

	list_for_each_entry(dev, &sess->devs_list, list) {
		bool skip;

		mutex_lock(&dev->lock);
		skip = (dev->dev_state == DEV_STATE_INIT);
		mutex_unlock(&dev->lock);
		if (skip)
			/*
			 * When device is establishing connection for the first
			 * time - do not remap, it will be closed soon.
			 */
			continue;

		rnbd_clt_info(dev, "session reconnected, remapping device\n");
		err = send_msg_open(dev, RTRS_PERMIT_NOWAIT);
		if (err) {
			rnbd_clt_err(dev, "send_msg_open(): %d\n", err);
			break;
		}
	}
	mutex_unlock(&sess->lock);
}

static void rnbd_clt_link_ev(void *priv, enum rtrs_clt_link_ev ev)
{
	struct rnbd_clt_session *sess = priv;

	switch (ev) {
	case RTRS_CLT_LINK_EV_DISCONNECTED:
		set_dev_states_to_disconnected(sess);
		break;
	case RTRS_CLT_LINK_EV_RECONNECTED:
		remap_devs(sess);
		break;
	default:
		pr_err("Unknown session event received (%d), session: %s\n",
		       ev, sess->sessname);
	}
}

static void rnbd_init_cpu_qlists(struct rnbd_cpu_qlist __percpu *cpu_queues)
{
	unsigned int cpu;
	struct rnbd_cpu_qlist *cpu_q;

	for_each_possible_cpu(cpu) {
		cpu_q = per_cpu_ptr(cpu_queues, cpu);

		cpu_q->cpu = cpu;
		INIT_LIST_HEAD(&cpu_q->requeue_list);
		spin_lock_init(&cpu_q->requeue_lock);
	}
}

static void destroy_mq_tags(struct rnbd_clt_session *sess)
{
	if (sess->tag_set.tags)
		blk_mq_free_tag_set(&sess->tag_set);
}

static inline void wake_up_rtrs_waiters(struct rnbd_clt_session *sess)
{
	sess->rtrs_ready = true;
	wake_up_all(&sess->rtrs_waitq);
}

static void close_rtrs(struct rnbd_clt_session *sess)
{
	might_sleep();

	if (!IS_ERR_OR_NULL(sess->rtrs)) {
		rtrs_clt_close(sess->rtrs);
		sess->rtrs = NULL;
		wake_up_rtrs_waiters(sess);
	}
}

static void free_sess(struct rnbd_clt_session *sess)
{
	WARN_ON(!list_empty(&sess->devs_list));

	might_sleep();

	close_rtrs(sess);
	destroy_mq_tags(sess);
	if (!list_empty(&sess->list)) {
		mutex_lock(&sess_lock);
		list_del(&sess->list);
		mutex_unlock(&sess_lock);
	}
	free_percpu(sess->cpu_queues);
	free_percpu(sess->cpu_rr);
	mutex_destroy(&sess->lock);
	kfree(sess);
}

static struct rnbd_clt_session *alloc_sess(const char *sessname)
{
	struct rnbd_clt_session *sess;
	int err, cpu;

	sess = kzalloc_node(sizeof(*sess), GFP_KERNEL, NUMA_NO_NODE);
	if (!sess)
		return ERR_PTR(-ENOMEM);
	strscpy(sess->sessname, sessname, sizeof(sess->sessname));
	atomic_set(&sess->busy, 0);
	mutex_init(&sess->lock);
	INIT_LIST_HEAD(&sess->devs_list);
	INIT_LIST_HEAD(&sess->list);
	bitmap_zero(sess->cpu_queues_bm, num_possible_cpus());
	init_waitqueue_head(&sess->rtrs_waitq);
	refcount_set(&sess->refcount, 1);

	sess->cpu_queues = alloc_percpu(struct rnbd_cpu_qlist);
	if (!sess->cpu_queues) {
		err = -ENOMEM;
		goto err;
	}
	rnbd_init_cpu_qlists(sess->cpu_queues);

	/*
	 * That is simple percpu variable which stores cpu indices, which are
	 * incremented on each access.  We need that for the sake of fairness
	 * to wake up queues in a round-robin manner.
	 */
	sess->cpu_rr = alloc_percpu(int);
	if (!sess->cpu_rr) {
		err = -ENOMEM;
		goto err;
	}
	for_each_possible_cpu(cpu)
		* per_cpu_ptr(sess->cpu_rr, cpu) = cpu;

	return sess;

err:
	free_sess(sess);

	return ERR_PTR(err);
}

static int wait_for_rtrs_connection(struct rnbd_clt_session *sess)
{
	wait_event(sess->rtrs_waitq, sess->rtrs_ready);
	if (IS_ERR_OR_NULL(sess->rtrs))
		return -ECONNRESET;

	return 0;
}

static void wait_for_rtrs_disconnection(struct rnbd_clt_session *sess)
	__releases(&sess_lock)
	__acquires(&sess_lock)
{
	DEFINE_WAIT(wait);

	prepare_to_wait(&sess->rtrs_waitq, &wait, TASK_UNINTERRUPTIBLE);
	if (IS_ERR_OR_NULL(sess->rtrs)) {
		finish_wait(&sess->rtrs_waitq, &wait);
		return;
	}
	mutex_unlock(&sess_lock);
	/* loop in caller, see __find_and_get_sess().
	 * You can't leave mutex locked and call schedule(), you will catch a
	 * deadlock with a caller of free_sess(), which has just put the last
	 * reference and is about to take the sess_lock in order to delete
	 * the session from the list.
	 */
	schedule();
	mutex_lock(&sess_lock);
}

static struct rnbd_clt_session *__find_and_get_sess(const char *sessname)
	__releases(&sess_lock)
	__acquires(&sess_lock)
{
	struct rnbd_clt_session *sess, *sn;
	int err;

again:
	list_for_each_entry_safe(sess, sn, &sess_list, list) {
		if (strcmp(sessname, sess->sessname))
			continue;

		if (sess->rtrs_ready && IS_ERR_OR_NULL(sess->rtrs))
			/*
			 * No RTRS connection, session is dying.
			 */
			continue;

		if (rnbd_clt_get_sess(sess)) {
			/*
			 * Alive session is found, wait for RTRS connection.
			 */
			mutex_unlock(&sess_lock);
			err = wait_for_rtrs_connection(sess);
			if (err)
				rnbd_clt_put_sess(sess);
			mutex_lock(&sess_lock);

			if (err)
				/* Session is dying, repeat the loop */
				goto again;

			return sess;
		}
		/*
		 * Ref is 0, session is dying, wait for RTRS disconnect
		 * in order to avoid session names clashes.
		 */
		wait_for_rtrs_disconnection(sess);
		/*
		 * RTRS is disconnected and soon session will be freed,
		 * so repeat a loop.
		 */
		goto again;
	}

	return NULL;
}

/* caller is responsible for initializing 'first' to false */
static struct
rnbd_clt_session *find_or_create_sess(const char *sessname, bool *first)
{
	struct rnbd_clt_session *sess = NULL;

	mutex_lock(&sess_lock);
	sess = __find_and_get_sess(sessname);
	if (!sess) {
		sess = alloc_sess(sessname);
		if (IS_ERR(sess)) {
			mutex_unlock(&sess_lock);
			return sess;
		}
		list_add(&sess->list, &sess_list);
		*first = true;
	}
	mutex_unlock(&sess_lock);

	return sess;
}

static int rnbd_client_open(struct block_device *block_device, fmode_t mode)
{
	struct rnbd_clt_dev *dev = block_device->bd_disk->private_data;

	if (get_disk_ro(dev->gd) && (mode & FMODE_WRITE))
		return -EPERM;

	if (dev->dev_state == DEV_STATE_UNMAPPED ||
	    !rnbd_clt_get_dev(dev))
		return -EIO;

	return 0;
}

static void rnbd_client_release(struct gendisk *gen, fmode_t mode)
{
	struct rnbd_clt_dev *dev = gen->private_data;

	rnbd_clt_put_dev(dev);
}

static int rnbd_client_getgeo(struct block_device *block_device,
			      struct hd_geometry *geo)
{
	u64 size;
	struct rnbd_clt_dev *dev = block_device->bd_disk->private_data;
	struct queue_limits *limit = &dev->queue->limits;

	size = dev->size * (limit->logical_block_size / SECTOR_SIZE);
	geo->cylinders	= size >> 6;	/* size/64 */
	geo->heads	= 4;
	geo->sectors	= 16;
	geo->start	= 0;

	return 0;
}

static const struct block_device_operations rnbd_client_ops = {
	.owner		= THIS_MODULE,
	.open		= rnbd_client_open,
	.release	= rnbd_client_release,
	.getgeo		= rnbd_client_getgeo
};

/* The amount of data that belongs to an I/O and the amount of data that
 * should be read or written to the disk (bi_size) can differ.
 *
 * E.g. When WRITE_SAME is used, only a small amount of data is
 * transferred that is then written repeatedly over a lot of sectors.
 *
 * Get the size of data to be transferred via RTRS by summing up the size
 * of the scather-gather list entries.
 */
static size_t rnbd_clt_get_sg_size(struct scatterlist *sglist, u32 len)
{
	struct scatterlist *sg;
	size_t tsize = 0;
	int i;

	for_each_sg(sglist, sg, len, i)
		tsize += sg->length;
	return tsize;
}

static int rnbd_client_xfer_request(struct rnbd_clt_dev *dev,
				     struct request *rq,
				     struct rnbd_iu *iu)
{
	struct rtrs_clt_sess *rtrs = dev->sess->rtrs;
	struct rtrs_permit *permit = iu->permit;
	struct rnbd_msg_io msg;
	struct rtrs_clt_req_ops req_ops;
	unsigned int sg_cnt = 0;
	struct kvec vec;
	size_t size;
	int err;

	iu->rq		= rq;
	iu->dev		= dev;
	msg.sector	= cpu_to_le64(blk_rq_pos(rq));
	msg.bi_size	= cpu_to_le32(blk_rq_bytes(rq));
	msg.rw		= cpu_to_le32(rq_to_rnbd_flags(rq));
	msg.prio	= cpu_to_le16(req_get_ioprio(rq));

	/*
	 * We only support discards with single segment for now.
	 * See queue limits.
	 */
	if (req_op(rq) != REQ_OP_DISCARD)
		sg_cnt = blk_rq_map_sg(dev->queue, rq, iu->sgt.sgl);

	if (sg_cnt == 0)
		sg_mark_end(&iu->sgt.sgl[0]);

	msg.hdr.type	= cpu_to_le16(RNBD_MSG_IO);
	msg.device_id	= cpu_to_le32(dev->device_id);

	vec = (struct kvec) {
		.iov_base = &msg,
		.iov_len  = sizeof(msg)
	};
	size = rnbd_clt_get_sg_size(iu->sgt.sgl, sg_cnt);
	req_ops = (struct rtrs_clt_req_ops) {
		.priv = iu,
		.conf_fn = msg_io_conf,
	};
	err = rtrs_clt_request(rq_data_dir(rq), &req_ops, rtrs, permit,
			       &vec, 1, size, iu->sgt.sgl, sg_cnt);
	if (err) {
		rnbd_clt_err_rl(dev, "RTRS failed to transfer IO, err: %d\n",
				 err);
		return err;
	}

	return 0;
}

/**
 * rnbd_clt_dev_add_to_requeue() - add device to requeue if session is busy
 * @dev:	Device to be checked
 * @q:		Queue to be added to the requeue list if required
 *
 * Description:
 *     If session is busy, that means someone will requeue us when resources
 *     are freed.  If session is not doing anything - device is not added to
 *     the list and @false is returned.
 */
static bool rnbd_clt_dev_add_to_requeue(struct rnbd_clt_dev *dev,
						struct rnbd_queue *q)
{
	struct rnbd_clt_session *sess = dev->sess;
	struct rnbd_cpu_qlist *cpu_q;
	unsigned long flags;
	bool added = true;
	bool need_set;

	cpu_q = get_cpu_ptr(sess->cpu_queues);
	spin_lock_irqsave(&cpu_q->requeue_lock, flags);

	if (!test_and_set_bit_lock(0, &q->in_list)) {
		if (WARN_ON(!list_empty(&q->requeue_list)))
			goto unlock;

		need_set = !test_bit(cpu_q->cpu, sess->cpu_queues_bm);
		if (need_set) {
			set_bit(cpu_q->cpu, sess->cpu_queues_bm);
			/* Paired with rnbd_put_permit(). Set a bit first
			 * and then observe the busy counter.
			 */
			smp_mb__before_atomic();
		}
		if (atomic_read(&sess->busy)) {
			list_add_tail(&q->requeue_list, &cpu_q->requeue_list);
		} else {
			/* Very unlikely, but possible: busy counter was
			 * observed as zero.  Drop all bits and return
			 * false to restart the queue by ourselves.
			 */
			if (need_set)
				clear_bit(cpu_q->cpu, sess->cpu_queues_bm);
			clear_bit_unlock(0, &q->in_list);
			added = false;
		}
	}
unlock:
	spin_unlock_irqrestore(&cpu_q->requeue_lock, flags);
	put_cpu_ptr(sess->cpu_queues);

	return added;
}

static void rnbd_clt_dev_kick_mq_queue(struct rnbd_clt_dev *dev,
					struct blk_mq_hw_ctx *hctx,
					int delay)
{
	struct rnbd_queue *q = hctx->driver_data;

	if (delay != RNBD_DELAY_IFBUSY)
		blk_mq_delay_run_hw_queue(hctx, delay);
	else if (!rnbd_clt_dev_add_to_requeue(dev, q))
		/*
		 * If session is not busy we have to restart
		 * the queue ourselves.
		 */
		blk_mq_delay_run_hw_queue(hctx, 10/*ms*/);
}

static blk_status_t rnbd_queue_rq(struct blk_mq_hw_ctx *hctx,
				   const struct blk_mq_queue_data *bd)
{
	struct request *rq = bd->rq;
	struct rnbd_clt_dev *dev = rq->q->disk->private_data;
	struct rnbd_iu *iu = blk_mq_rq_to_pdu(rq);
	int err;
	blk_status_t ret = BLK_STS_IOERR;

	if (dev->dev_state != DEV_STATE_MAPPED)
		return BLK_STS_IOERR;

	iu->permit = rnbd_get_permit(dev->sess, RTRS_IO_CON,
				      RTRS_PERMIT_NOWAIT);
	if (!iu->permit) {
		rnbd_clt_dev_kick_mq_queue(dev, hctx, RNBD_DELAY_IFBUSY);
		return BLK_STS_RESOURCE;
	}

	iu->sgt.sgl = iu->first_sgl;
	err = sg_alloc_table_chained(&iu->sgt,
				     /* Even-if the request has no segment,
				      * sglist must have one entry at least.
				      */
				     blk_rq_nr_phys_segments(rq) ? : 1,
				     iu->sgt.sgl,
				     RNBD_INLINE_SG_CNT);
	if (err) {
		rnbd_clt_err_rl(dev, "sg_alloc_table_chained ret=%d\n", err);
		rnbd_clt_dev_kick_mq_queue(dev, hctx, 10/*ms*/);
		rnbd_put_permit(dev->sess, iu->permit);
		return BLK_STS_RESOURCE;
	}

	blk_mq_start_request(rq);
	err = rnbd_client_xfer_request(dev, rq, iu);
	if (err == 0)
		return BLK_STS_OK;
	if (err == -EAGAIN || err == -ENOMEM) {
		rnbd_clt_dev_kick_mq_queue(dev, hctx, 10/*ms*/);
		ret = BLK_STS_RESOURCE;
	}
	sg_free_table_chained(&iu->sgt, RNBD_INLINE_SG_CNT);
	rnbd_put_permit(dev->sess, iu->permit);
	return ret;
}

static int rnbd_rdma_poll(struct blk_mq_hw_ctx *hctx, struct io_comp_batch *iob)
{
	struct rnbd_queue *q = hctx->driver_data;
	struct rnbd_clt_dev *dev = q->dev;

	return rtrs_clt_rdma_cq_direct(dev->sess->rtrs, hctx->queue_num);
}

static void rnbd_rdma_map_queues(struct blk_mq_tag_set *set)
{
	struct rnbd_clt_session *sess = set->driver_data;

	/* shared read/write queues */
	set->map[HCTX_TYPE_DEFAULT].nr_queues = num_online_cpus();
	set->map[HCTX_TYPE_DEFAULT].queue_offset = 0;
	set->map[HCTX_TYPE_READ].nr_queues = num_online_cpus();
	set->map[HCTX_TYPE_READ].queue_offset = 0;
	blk_mq_map_queues(&set->map[HCTX_TYPE_DEFAULT]);
	blk_mq_map_queues(&set->map[HCTX_TYPE_READ]);

	if (sess->nr_poll_queues) {
		/* dedicated queue for poll */
		set->map[HCTX_TYPE_POLL].nr_queues = sess->nr_poll_queues;
		set->map[HCTX_TYPE_POLL].queue_offset = set->map[HCTX_TYPE_READ].queue_offset +
			set->map[HCTX_TYPE_READ].nr_queues;
		blk_mq_map_queues(&set->map[HCTX_TYPE_POLL]);
		pr_info("[session=%s] mapped %d/%d/%d default/read/poll queues.\n",
			sess->sessname,
			set->map[HCTX_TYPE_DEFAULT].nr_queues,
			set->map[HCTX_TYPE_READ].nr_queues,
			set->map[HCTX_TYPE_POLL].nr_queues);
	} else {
		pr_info("[session=%s] mapped %d/%d default/read queues.\n",
			sess->sessname,
			set->map[HCTX_TYPE_DEFAULT].nr_queues,
			set->map[HCTX_TYPE_READ].nr_queues);
	}
}

static struct blk_mq_ops rnbd_mq_ops = {
	.queue_rq	= rnbd_queue_rq,
	.complete	= rnbd_softirq_done_fn,
	.map_queues     = rnbd_rdma_map_queues,
	.poll           = rnbd_rdma_poll,
};

static int setup_mq_tags(struct rnbd_clt_session *sess)
{
	struct blk_mq_tag_set *tag_set = &sess->tag_set;

	memset(tag_set, 0, sizeof(*tag_set));
	tag_set->ops		= &rnbd_mq_ops;
	tag_set->queue_depth	= sess->queue_depth;
	tag_set->numa_node		= NUMA_NO_NODE;
	tag_set->flags		= BLK_MQ_F_SHOULD_MERGE |
				  BLK_MQ_F_TAG_QUEUE_SHARED;
	tag_set->cmd_size	= sizeof(struct rnbd_iu) + RNBD_RDMA_SGL_SIZE;

	/* for HCTX_TYPE_DEFAULT, HCTX_TYPE_READ, HCTX_TYPE_POLL */
	tag_set->nr_maps        = sess->nr_poll_queues ? HCTX_MAX_TYPES : 2;
	/*
	 * HCTX_TYPE_DEFAULT and HCTX_TYPE_READ share one set of queues
	 * others are for HCTX_TYPE_POLL
	 */
	tag_set->nr_hw_queues	= num_online_cpus() + sess->nr_poll_queues;
	tag_set->driver_data    = sess;

	return blk_mq_alloc_tag_set(tag_set);
}

static struct rnbd_clt_session *
find_and_get_or_create_sess(const char *sessname,
			    const struct rtrs_addr *paths,
			    size_t path_cnt, u16 port_nr, u32 nr_poll_queues)
{
	struct rnbd_clt_session *sess;
	struct rtrs_attrs attrs;
	int err;
	bool first = false;
	struct rtrs_clt_ops rtrs_ops;

	sess = find_or_create_sess(sessname, &first);
	if (sess == ERR_PTR(-ENOMEM)) {
		return ERR_PTR(-ENOMEM);
	} else if ((nr_poll_queues && !first) ||  (!nr_poll_queues && sess->nr_poll_queues)) {
		/*
		 * A device MUST have its own session to use the polling-mode.
		 * It must fail to map new device with the same session.
		 */
		err = -EINVAL;
		goto put_sess;
	}

	if (!first)
		return sess;

	if (!path_cnt) {
		pr_err("Session %s not found, and path parameter not given", sessname);
		err = -ENXIO;
		goto put_sess;
	}

	rtrs_ops = (struct rtrs_clt_ops) {
		.priv = sess,
		.link_ev = rnbd_clt_link_ev,
	};
	/*
	 * Nothing was found, establish rtrs connection and proceed further.
	 */
	sess->rtrs = rtrs_clt_open(&rtrs_ops, sessname,
				   paths, path_cnt, port_nr,
				   0, /* Do not use pdu of rtrs */
				   RECONNECT_DELAY,
				   MAX_RECONNECTS, nr_poll_queues);
	if (IS_ERR(sess->rtrs)) {
		err = PTR_ERR(sess->rtrs);
		goto wake_up_and_put;
	}

	err = rtrs_clt_query(sess->rtrs, &attrs);
	if (err)
		goto close_rtrs;

	sess->max_io_size = attrs.max_io_size;
	sess->queue_depth = attrs.queue_depth;
	sess->nr_poll_queues = nr_poll_queues;
	sess->max_segments = attrs.max_segments;

	err = setup_mq_tags(sess);
	if (err)
		goto close_rtrs;

	err = send_msg_sess_info(sess, RTRS_PERMIT_WAIT);
	if (err)
		goto close_rtrs;

	wake_up_rtrs_waiters(sess);

	return sess;

close_rtrs:
	close_rtrs(sess);
put_sess:
	rnbd_clt_put_sess(sess);

	return ERR_PTR(err);

wake_up_and_put:
	wake_up_rtrs_waiters(sess);
	goto put_sess;
}

static inline void rnbd_init_hw_queue(struct rnbd_clt_dev *dev,
				       struct rnbd_queue *q,
				       struct blk_mq_hw_ctx *hctx)
{
	INIT_LIST_HEAD(&q->requeue_list);
	q->dev  = dev;
	q->hctx = hctx;
}

static void rnbd_init_mq_hw_queues(struct rnbd_clt_dev *dev)
{
	unsigned long i;
	struct blk_mq_hw_ctx *hctx;
	struct rnbd_queue *q;

	queue_for_each_hw_ctx(dev->queue, hctx, i) {
		q = &dev->hw_queues[i];
		rnbd_init_hw_queue(dev, q, hctx);
		hctx->driver_data = q;
	}
}

static void setup_request_queue(struct rnbd_clt_dev *dev,
				struct rnbd_msg_open_rsp *rsp)
{
<<<<<<< HEAD
	blk_queue_logical_block_size(dev->queue, dev->logical_block_size);
	blk_queue_physical_block_size(dev->queue, dev->physical_block_size);
	blk_queue_max_hw_sectors(dev->queue, dev->max_hw_sectors);
=======
	blk_queue_logical_block_size(dev->queue,
				     le16_to_cpu(rsp->logical_block_size));
	blk_queue_physical_block_size(dev->queue,
				      le16_to_cpu(rsp->physical_block_size));
	blk_queue_max_hw_sectors(dev->queue,
				 dev->sess->max_io_size / SECTOR_SIZE);
>>>>>>> eb3cdb58

	/*
	 * we don't support discards to "discontiguous" segments
	 * in on request
	 */
	blk_queue_max_discard_segments(dev->queue, 1);

<<<<<<< HEAD
	blk_queue_max_discard_sectors(dev->queue, dev->max_discard_sectors);
	dev->queue->limits.discard_granularity	= dev->discard_granularity;
	dev->queue->limits.discard_alignment	= dev->discard_alignment;
	if (dev->secure_discard)
		blk_queue_max_secure_erase_sectors(dev->queue,
				dev->max_discard_sectors);
=======
	blk_queue_max_discard_sectors(dev->queue,
				      le32_to_cpu(rsp->max_discard_sectors));
	dev->queue->limits.discard_granularity =
					le32_to_cpu(rsp->discard_granularity);
	dev->queue->limits.discard_alignment =
					le32_to_cpu(rsp->discard_alignment);
	if (le16_to_cpu(rsp->secure_discard))
		blk_queue_max_secure_erase_sectors(dev->queue,
					le32_to_cpu(rsp->max_discard_sectors));
>>>>>>> eb3cdb58
	blk_queue_flag_set(QUEUE_FLAG_SAME_COMP, dev->queue);
	blk_queue_flag_set(QUEUE_FLAG_SAME_FORCE, dev->queue);
	blk_queue_max_segments(dev->queue, dev->sess->max_segments);
	blk_queue_io_opt(dev->queue, dev->sess->max_io_size);
	blk_queue_virt_boundary(dev->queue, SZ_4K - 1);
	blk_queue_write_cache(dev->queue,
			      !!(rsp->cache_policy & RNBD_WRITEBACK),
			      !!(rsp->cache_policy & RNBD_FUA));
}

<<<<<<< HEAD
static int rnbd_clt_setup_gen_disk(struct rnbd_clt_dev *dev, int idx)
=======
static int rnbd_clt_setup_gen_disk(struct rnbd_clt_dev *dev,
				   struct rnbd_msg_open_rsp *rsp, int idx)
>>>>>>> eb3cdb58
{
	int err;

	dev->gd->major		= rnbd_client_major;
	dev->gd->first_minor	= idx << RNBD_PART_BITS;
	dev->gd->minors		= 1 << RNBD_PART_BITS;
	dev->gd->fops		= &rnbd_client_ops;
	dev->gd->queue		= dev->queue;
	dev->gd->private_data	= dev;
	snprintf(dev->gd->disk_name, sizeof(dev->gd->disk_name), "rnbd%d",
		 idx);
	pr_debug("disk_name=%s, capacity=%llu\n",
		 dev->gd->disk_name,
		 le64_to_cpu(rsp->nsectors) *
		 (le16_to_cpu(rsp->logical_block_size) / SECTOR_SIZE));

	set_capacity(dev->gd, le64_to_cpu(rsp->nsectors));

	if (dev->access_mode == RNBD_ACCESS_RO)
		set_disk_ro(dev->gd, true);

<<<<<<< HEAD
	if (!dev->rotational)
		blk_queue_flag_set(QUEUE_FLAG_NONROT, dev->queue);
	err = add_disk(dev->gd);
	if (err)
		blk_cleanup_disk(dev->gd);
=======
	/*
	 * Network device does not need rotational
	 */
	blk_queue_flag_set(QUEUE_FLAG_NONROT, dev->queue);
	err = add_disk(dev->gd);
	if (err)
		put_disk(dev->gd);
>>>>>>> eb3cdb58

	return err;
}

static int rnbd_client_setup_device(struct rnbd_clt_dev *dev,
				    struct rnbd_msg_open_rsp *rsp)
{
	int idx = dev->clt_device_id;

	dev->size = le64_to_cpu(rsp->nsectors) *
			le16_to_cpu(rsp->logical_block_size);

	dev->gd = blk_mq_alloc_disk(&dev->sess->tag_set, dev);
	if (IS_ERR(dev->gd))
		return PTR_ERR(dev->gd);
	dev->queue = dev->gd->queue;
	rnbd_init_mq_hw_queues(dev);

<<<<<<< HEAD
	setup_request_queue(dev);
	return rnbd_clt_setup_gen_disk(dev, idx);
=======
	setup_request_queue(dev, rsp);
	return rnbd_clt_setup_gen_disk(dev, rsp, idx);
>>>>>>> eb3cdb58
}

static struct rnbd_clt_dev *init_dev(struct rnbd_clt_session *sess,
				      enum rnbd_access_mode access_mode,
				      const char *pathname,
				      u32 nr_poll_queues)
{
	struct rnbd_clt_dev *dev;
	int ret;

	dev = kzalloc_node(sizeof(*dev), GFP_KERNEL, NUMA_NO_NODE);
	if (!dev)
		return ERR_PTR(-ENOMEM);

	/*
	 * nr_cpu_ids: the number of softirq queues
	 * nr_poll_queues: the number of polling queues
	 */
	dev->hw_queues = kcalloc(nr_cpu_ids + nr_poll_queues,
				 sizeof(*dev->hw_queues),
				 GFP_KERNEL);
	if (!dev->hw_queues) {
		ret = -ENOMEM;
		goto out_alloc;
	}

	ret = ida_alloc_max(&index_ida, (1 << (MINORBITS - RNBD_PART_BITS)) - 1,
			    GFP_KERNEL);
	if (ret < 0) {
		pr_err("Failed to initialize device '%s' from session %s, allocating idr failed, err: %d\n",
		       pathname, sess->sessname, ret);
		goto out_queues;
	}

	dev->pathname = kstrdup(pathname, GFP_KERNEL);
	if (!dev->pathname) {
		ret = -ENOMEM;
		goto out_queues;
	}

	dev->clt_device_id	= ret;
	dev->sess		= sess;
	dev->access_mode	= access_mode;
	dev->nr_poll_queues	= nr_poll_queues;
	mutex_init(&dev->lock);
	refcount_set(&dev->refcount, 1);
	dev->dev_state = DEV_STATE_INIT;

	/*
	 * Here we called from sysfs entry, thus clt-sysfs is
	 * responsible that session will not disappear.
	 */
	WARN_ON(!rnbd_clt_get_sess(sess));

	return dev;

out_queues:
	kfree(dev->hw_queues);
out_alloc:
	kfree(dev);
	return ERR_PTR(ret);
}

static bool __exists_dev(const char *pathname, const char *sessname)
{
	struct rnbd_clt_session *sess;
	struct rnbd_clt_dev *dev;
	bool found = false;

	list_for_each_entry(sess, &sess_list, list) {
		if (sessname && strncmp(sess->sessname, sessname,
					sizeof(sess->sessname)))
			continue;
		mutex_lock(&sess->lock);
		list_for_each_entry(dev, &sess->devs_list, list) {
			if (strlen(dev->pathname) == strlen(pathname) &&
			    !strcmp(dev->pathname, pathname)) {
				found = true;
				break;
			}
		}
		mutex_unlock(&sess->lock);
		if (found)
			break;
	}

	return found;
}

static bool exists_devpath(const char *pathname, const char *sessname)
{
	bool found;

	mutex_lock(&sess_lock);
	found = __exists_dev(pathname, sessname);
	mutex_unlock(&sess_lock);

	return found;
}

static bool insert_dev_if_not_exists_devpath(struct rnbd_clt_dev *dev)
{
	bool found;
	struct rnbd_clt_session *sess = dev->sess;

	mutex_lock(&sess_lock);
	found = __exists_dev(dev->pathname, sess->sessname);
	if (!found) {
		mutex_lock(&sess->lock);
		list_add_tail(&dev->list, &sess->devs_list);
		mutex_unlock(&sess->lock);
	}
	mutex_unlock(&sess_lock);

	return found;
}

static void delete_dev(struct rnbd_clt_dev *dev)
{
	struct rnbd_clt_session *sess = dev->sess;

	mutex_lock(&sess->lock);
	list_del(&dev->list);
	mutex_unlock(&sess->lock);
}

struct rnbd_clt_dev *rnbd_clt_map_device(const char *sessname,
					   struct rtrs_addr *paths,
					   size_t path_cnt, u16 port_nr,
					   const char *pathname,
					   enum rnbd_access_mode access_mode,
					   u32 nr_poll_queues)
{
	struct rnbd_clt_session *sess;
	struct rnbd_clt_dev *dev;
	int ret, errno;
	struct rnbd_msg_open_rsp *rsp;
	struct rnbd_msg_open msg;
	struct rnbd_iu *iu;
	struct kvec vec = {
		.iov_base = &msg,
		.iov_len  = sizeof(msg)
	};

	if (exists_devpath(pathname, sessname))
		return ERR_PTR(-EEXIST);

	sess = find_and_get_or_create_sess(sessname, paths, path_cnt, port_nr, nr_poll_queues);
	if (IS_ERR(sess))
		return ERR_CAST(sess);

	dev = init_dev(sess, access_mode, pathname, nr_poll_queues);
	if (IS_ERR(dev)) {
		pr_err("map_device: failed to map device '%s' from session %s, can't initialize device, err: %ld\n",
		       pathname, sess->sessname, PTR_ERR(dev));
		ret = PTR_ERR(dev);
		goto put_sess;
	}
	if (insert_dev_if_not_exists_devpath(dev)) {
		ret = -EEXIST;
		goto put_dev;
	}

	rsp = kzalloc(sizeof(*rsp), GFP_KERNEL);
	if (!rsp) {
		ret = -ENOMEM;
		goto del_dev;
	}

	iu = rnbd_get_iu(sess, RTRS_ADMIN_CON, RTRS_PERMIT_WAIT);
	if (!iu) {
		ret = -ENOMEM;
		kfree(rsp);
		goto del_dev;
	}
	iu->buf = rsp;
	iu->dev = dev;
	sg_init_one(iu->sgt.sgl, rsp, sizeof(*rsp));

	msg.hdr.type    = cpu_to_le16(RNBD_MSG_OPEN);
	msg.access_mode = dev->access_mode;
	strscpy(msg.dev_name, dev->pathname, sizeof(msg.dev_name));

	WARN_ON(!rnbd_clt_get_dev(dev));
	ret = send_usr_msg(sess->rtrs, READ, iu,
			   &vec, sizeof(*rsp), iu->sgt.sgl, 1,
			   msg_open_conf, &errno, RTRS_PERMIT_WAIT);
	if (ret) {
		rnbd_clt_put_dev(dev);
		rnbd_put_iu(sess, iu);
	} else {
		ret = errno;
	}
	if (ret) {
		rnbd_clt_err(dev,
			      "map_device: failed, can't open remote device, err: %d\n",
			      ret);
		goto put_iu;
	}
	mutex_lock(&dev->lock);
	pr_debug("Opened remote device: session=%s, path='%s'\n",
		 sess->sessname, pathname);
	ret = rnbd_client_setup_device(dev, rsp);
	if (ret) {
		rnbd_clt_err(dev,
			      "map_device: Failed to configure device, err: %d\n",
			      ret);
		mutex_unlock(&dev->lock);
		goto send_close;
	}

	rnbd_clt_info(dev,
<<<<<<< HEAD
		       "map_device: Device mapped as %s (nsectors: %zu, logical_block_size: %d, physical_block_size: %d, max_discard_sectors: %d, discard_granularity: %d, discard_alignment: %d, secure_discard: %d, max_segments: %d, max_hw_sectors: %d, rotational: %d, wc: %d, fua: %d)\n",
		       dev->gd->disk_name, dev->nsectors,
		       dev->logical_block_size, dev->physical_block_size,
		       dev->max_discard_sectors,
		       dev->discard_granularity, dev->discard_alignment,
		       dev->secure_discard, dev->max_segments,
		       dev->max_hw_sectors, dev->rotational, dev->wc, dev->fua);
=======
		       "map_device: Device mapped as %s (nsectors: %llu, logical_block_size: %d, physical_block_size: %d, max_discard_sectors: %d, discard_granularity: %d, discard_alignment: %d, secure_discard: %d, max_segments: %d, max_hw_sectors: %d, wc: %d, fua: %d)\n",
		       dev->gd->disk_name, le64_to_cpu(rsp->nsectors),
		       le16_to_cpu(rsp->logical_block_size),
		       le16_to_cpu(rsp->physical_block_size),
		       le32_to_cpu(rsp->max_discard_sectors),
		       le32_to_cpu(rsp->discard_granularity),
		       le32_to_cpu(rsp->discard_alignment),
		       le16_to_cpu(rsp->secure_discard),
		       sess->max_segments, sess->max_io_size / SECTOR_SIZE,
		       !!(rsp->cache_policy & RNBD_WRITEBACK),
		       !!(rsp->cache_policy & RNBD_FUA));
>>>>>>> eb3cdb58

	mutex_unlock(&dev->lock);
	kfree(rsp);
	rnbd_put_iu(sess, iu);
	rnbd_clt_put_sess(sess);

	return dev;

send_close:
	send_msg_close(dev, dev->device_id, RTRS_PERMIT_WAIT);
put_iu:
	kfree(rsp);
	rnbd_put_iu(sess, iu);
del_dev:
	delete_dev(dev);
put_dev:
	rnbd_clt_put_dev(dev);
put_sess:
	rnbd_clt_put_sess(sess);

	return ERR_PTR(ret);
}

static void destroy_gen_disk(struct rnbd_clt_dev *dev)
{
	del_gendisk(dev->gd);
	put_disk(dev->gd);
}

static void destroy_sysfs(struct rnbd_clt_dev *dev,
			  const struct attribute *sysfs_self)
{
	rnbd_clt_remove_dev_symlink(dev);
	if (dev->kobj.state_initialized) {
		if (sysfs_self)
			/* To avoid deadlock firstly remove itself */
			sysfs_remove_file_self(&dev->kobj, sysfs_self);
		kobject_del(&dev->kobj);
		kobject_put(&dev->kobj);
	}
}

int rnbd_clt_unmap_device(struct rnbd_clt_dev *dev, bool force,
			   const struct attribute *sysfs_self)
{
	struct rnbd_clt_session *sess = dev->sess;
	int refcount, ret = 0;
	bool was_mapped;

	mutex_lock(&dev->lock);
	if (dev->dev_state == DEV_STATE_UNMAPPED) {
		rnbd_clt_info(dev, "Device is already being unmapped\n");
		ret = -EALREADY;
		goto err;
	}
	refcount = refcount_read(&dev->refcount);
	if (!force && refcount > 1) {
		rnbd_clt_err(dev,
			      "Closing device failed, device is in use, (%d device users)\n",
			      refcount - 1);
		ret = -EBUSY;
		goto err;
	}
	was_mapped = (dev->dev_state == DEV_STATE_MAPPED);
	dev->dev_state = DEV_STATE_UNMAPPED;
	mutex_unlock(&dev->lock);

	delete_dev(dev);
	destroy_sysfs(dev, sysfs_self);
	destroy_gen_disk(dev);
	if (was_mapped && sess->rtrs)
		send_msg_close(dev, dev->device_id, RTRS_PERMIT_WAIT);

	rnbd_clt_info(dev, "Device is unmapped\n");

	/* Likely last reference put */
	rnbd_clt_put_dev(dev);

	/*
	 * Here device and session can be vanished!
	 */

	return 0;
err:
	mutex_unlock(&dev->lock);

	return ret;
}

int rnbd_clt_remap_device(struct rnbd_clt_dev *dev)
{
	int err;

	mutex_lock(&dev->lock);
	if (dev->dev_state == DEV_STATE_MAPPED_DISCONNECTED)
		err = 0;
	else if (dev->dev_state == DEV_STATE_UNMAPPED)
		err = -ENODEV;
	else if (dev->dev_state == DEV_STATE_MAPPED)
		err = -EALREADY;
	else
		err = -EBUSY;
	mutex_unlock(&dev->lock);
	if (!err) {
		rnbd_clt_info(dev, "Remapping device.\n");
		err = send_msg_open(dev, RTRS_PERMIT_WAIT);
		if (err)
			rnbd_clt_err(dev, "remap_device: %d\n", err);
	}

	return err;
}

static void unmap_device_work(struct work_struct *work)
{
	struct rnbd_clt_dev *dev;

	dev = container_of(work, typeof(*dev), unmap_on_rmmod_work);
	rnbd_clt_unmap_device(dev, true, NULL);
}

static void rnbd_destroy_sessions(void)
{
	struct rnbd_clt_session *sess, *sn;
	struct rnbd_clt_dev *dev, *tn;

	/* Firstly forbid access through sysfs interface */
	rnbd_clt_destroy_sysfs_files();

	/*
	 * Here at this point there is no any concurrent access to sessions
	 * list and devices list:
	 *   1. New session or device can't be created - session sysfs files
	 *      are removed.
	 *   2. Device or session can't be removed - module reference is taken
	 *      into account in unmap device sysfs callback.
	 *   3. No IO requests inflight - each file open of block_dev increases
	 *      module reference in get_disk().
	 *
	 * But still there can be user requests inflights, which are sent by
	 * asynchronous send_msg_*() functions, thus before unmapping devices
	 * RTRS session must be explicitly closed.
	 */

	list_for_each_entry_safe(sess, sn, &sess_list, list) {
		if (!rnbd_clt_get_sess(sess))
			continue;
		close_rtrs(sess);
		list_for_each_entry_safe(dev, tn, &sess->devs_list, list) {
			/*
			 * Here unmap happens in parallel for only one reason:
			 * del_gendisk() takes around half a second, so
			 * on huge amount of devices the whole module unload
			 * procedure takes minutes.
			 */
			INIT_WORK(&dev->unmap_on_rmmod_work, unmap_device_work);
			queue_work(rnbd_clt_wq, &dev->unmap_on_rmmod_work);
		}
		rnbd_clt_put_sess(sess);
	}
	/* Wait for all scheduled unmap works */
	flush_workqueue(rnbd_clt_wq);
	WARN_ON(!list_empty(&sess_list));
}

static int __init rnbd_client_init(void)
{
	int err = 0;

	BUILD_BUG_ON(sizeof(struct rnbd_msg_hdr) != 4);
	BUILD_BUG_ON(sizeof(struct rnbd_msg_sess_info) != 36);
	BUILD_BUG_ON(sizeof(struct rnbd_msg_sess_info_rsp) != 36);
	BUILD_BUG_ON(sizeof(struct rnbd_msg_open) != 264);
	BUILD_BUG_ON(sizeof(struct rnbd_msg_close) != 8);
	BUILD_BUG_ON(sizeof(struct rnbd_msg_open_rsp) != 56);
	rnbd_client_major = register_blkdev(rnbd_client_major, "rnbd");
	if (rnbd_client_major <= 0) {
		pr_err("Failed to load module, block device registration failed\n");
		return -EBUSY;
	}

	err = rnbd_clt_create_sysfs_files();
	if (err) {
		pr_err("Failed to load module, creating sysfs device files failed, err: %d\n",
		       err);
		unregister_blkdev(rnbd_client_major, "rnbd");
		return err;
	}
	rnbd_clt_wq = alloc_workqueue("rnbd_clt_wq", 0, 0);
	if (!rnbd_clt_wq) {
		pr_err("Failed to load module, alloc_workqueue failed.\n");
		rnbd_clt_destroy_sysfs_files();
		unregister_blkdev(rnbd_client_major, "rnbd");
		err = -ENOMEM;
	}

	return err;
}

static void __exit rnbd_client_exit(void)
{
	rnbd_destroy_sessions();
	unregister_blkdev(rnbd_client_major, "rnbd");
	ida_destroy(&index_ida);
	destroy_workqueue(rnbd_clt_wq);
}

module_init(rnbd_client_init);
module_exit(rnbd_client_exit);<|MERGE_RESOLUTION|>--- conflicted
+++ resolved
@@ -71,33 +71,8 @@
 static void rnbd_clt_change_capacity(struct rnbd_clt_dev *dev,
 				    sector_t new_nsectors)
 {
-<<<<<<< HEAD
-	struct rnbd_clt_session *sess = dev->sess;
-
-	if (!rsp->logical_block_size)
-		return -EINVAL;
-
-	dev->device_id		    = le32_to_cpu(rsp->device_id);
-	dev->nsectors		    = le64_to_cpu(rsp->nsectors);
-	dev->logical_block_size	    = le16_to_cpu(rsp->logical_block_size);
-	dev->physical_block_size    = le16_to_cpu(rsp->physical_block_size);
-	dev->max_discard_sectors    = le32_to_cpu(rsp->max_discard_sectors);
-	dev->discard_granularity    = le32_to_cpu(rsp->discard_granularity);
-	dev->discard_alignment	    = le32_to_cpu(rsp->discard_alignment);
-	dev->secure_discard	    = le16_to_cpu(rsp->secure_discard);
-	dev->rotational		    = rsp->rotational;
-	dev->wc			    = !!(rsp->cache_policy & RNBD_WRITEBACK);
-	dev->fua		    = !!(rsp->cache_policy & RNBD_FUA);
-
-	dev->max_hw_sectors = sess->max_io_size / SECTOR_SIZE;
-	dev->max_segments = sess->max_segments;
-
-	return 0;
-}
-=======
 	if (get_capacity(dev->gd) == new_nsectors)
 		return;
->>>>>>> eb3cdb58
 
 	/*
 	 * If the size changed, we need to revalidate it
@@ -1357,18 +1332,12 @@
 static void setup_request_queue(struct rnbd_clt_dev *dev,
 				struct rnbd_msg_open_rsp *rsp)
 {
-<<<<<<< HEAD
-	blk_queue_logical_block_size(dev->queue, dev->logical_block_size);
-	blk_queue_physical_block_size(dev->queue, dev->physical_block_size);
-	blk_queue_max_hw_sectors(dev->queue, dev->max_hw_sectors);
-=======
 	blk_queue_logical_block_size(dev->queue,
 				     le16_to_cpu(rsp->logical_block_size));
 	blk_queue_physical_block_size(dev->queue,
 				      le16_to_cpu(rsp->physical_block_size));
 	blk_queue_max_hw_sectors(dev->queue,
 				 dev->sess->max_io_size / SECTOR_SIZE);
->>>>>>> eb3cdb58
 
 	/*
 	 * we don't support discards to "discontiguous" segments
@@ -1376,14 +1345,6 @@
 	 */
 	blk_queue_max_discard_segments(dev->queue, 1);
 
-<<<<<<< HEAD
-	blk_queue_max_discard_sectors(dev->queue, dev->max_discard_sectors);
-	dev->queue->limits.discard_granularity	= dev->discard_granularity;
-	dev->queue->limits.discard_alignment	= dev->discard_alignment;
-	if (dev->secure_discard)
-		blk_queue_max_secure_erase_sectors(dev->queue,
-				dev->max_discard_sectors);
-=======
 	blk_queue_max_discard_sectors(dev->queue,
 				      le32_to_cpu(rsp->max_discard_sectors));
 	dev->queue->limits.discard_granularity =
@@ -1393,7 +1354,6 @@
 	if (le16_to_cpu(rsp->secure_discard))
 		blk_queue_max_secure_erase_sectors(dev->queue,
 					le32_to_cpu(rsp->max_discard_sectors));
->>>>>>> eb3cdb58
 	blk_queue_flag_set(QUEUE_FLAG_SAME_COMP, dev->queue);
 	blk_queue_flag_set(QUEUE_FLAG_SAME_FORCE, dev->queue);
 	blk_queue_max_segments(dev->queue, dev->sess->max_segments);
@@ -1404,12 +1364,8 @@
 			      !!(rsp->cache_policy & RNBD_FUA));
 }
 
-<<<<<<< HEAD
-static int rnbd_clt_setup_gen_disk(struct rnbd_clt_dev *dev, int idx)
-=======
 static int rnbd_clt_setup_gen_disk(struct rnbd_clt_dev *dev,
 				   struct rnbd_msg_open_rsp *rsp, int idx)
->>>>>>> eb3cdb58
 {
 	int err;
 
@@ -1431,13 +1387,6 @@
 	if (dev->access_mode == RNBD_ACCESS_RO)
 		set_disk_ro(dev->gd, true);
 
-<<<<<<< HEAD
-	if (!dev->rotational)
-		blk_queue_flag_set(QUEUE_FLAG_NONROT, dev->queue);
-	err = add_disk(dev->gd);
-	if (err)
-		blk_cleanup_disk(dev->gd);
-=======
 	/*
 	 * Network device does not need rotational
 	 */
@@ -1445,7 +1394,6 @@
 	err = add_disk(dev->gd);
 	if (err)
 		put_disk(dev->gd);
->>>>>>> eb3cdb58
 
 	return err;
 }
@@ -1464,13 +1412,8 @@
 	dev->queue = dev->gd->queue;
 	rnbd_init_mq_hw_queues(dev);
 
-<<<<<<< HEAD
-	setup_request_queue(dev);
-	return rnbd_clt_setup_gen_disk(dev, idx);
-=======
 	setup_request_queue(dev, rsp);
 	return rnbd_clt_setup_gen_disk(dev, rsp, idx);
->>>>>>> eb3cdb58
 }
 
 static struct rnbd_clt_dev *init_dev(struct rnbd_clt_session *sess,
@@ -1683,15 +1626,6 @@
 	}
 
 	rnbd_clt_info(dev,
-<<<<<<< HEAD
-		       "map_device: Device mapped as %s (nsectors: %zu, logical_block_size: %d, physical_block_size: %d, max_discard_sectors: %d, discard_granularity: %d, discard_alignment: %d, secure_discard: %d, max_segments: %d, max_hw_sectors: %d, rotational: %d, wc: %d, fua: %d)\n",
-		       dev->gd->disk_name, dev->nsectors,
-		       dev->logical_block_size, dev->physical_block_size,
-		       dev->max_discard_sectors,
-		       dev->discard_granularity, dev->discard_alignment,
-		       dev->secure_discard, dev->max_segments,
-		       dev->max_hw_sectors, dev->rotational, dev->wc, dev->fua);
-=======
 		       "map_device: Device mapped as %s (nsectors: %llu, logical_block_size: %d, physical_block_size: %d, max_discard_sectors: %d, discard_granularity: %d, discard_alignment: %d, secure_discard: %d, max_segments: %d, max_hw_sectors: %d, wc: %d, fua: %d)\n",
 		       dev->gd->disk_name, le64_to_cpu(rsp->nsectors),
 		       le16_to_cpu(rsp->logical_block_size),
@@ -1703,7 +1637,6 @@
 		       sess->max_segments, sess->max_io_size / SECTOR_SIZE,
 		       !!(rsp->cache_policy & RNBD_WRITEBACK),
 		       !!(rsp->cache_policy & RNBD_FUA));
->>>>>>> eb3cdb58
 
 	mutex_unlock(&dev->lock);
 	kfree(rsp);
