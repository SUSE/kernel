// SPDX-License-Identifier: GPL-2.0-or-later
/*
 * RDMA Network Block Driver
 *
 * Copyright (c) 2014 - 2018 ProfitBricks GmbH. All rights reserved.
 * Copyright (c) 2018 - 2019 1&1 IONOS Cloud GmbH. All rights reserved.
 * Copyright (c) 2019 - 2020 1&1 IONOS SE. All rights reserved.
 */
#undef pr_fmt
#define pr_fmt(fmt) KBUILD_MODNAME " L" __stringify(__LINE__) ": " fmt

#include <linux/module.h>
#include <linux/blkdev.h>

#include "rnbd-srv.h"
#include "rnbd-srv-trace.h"

MODULE_DESCRIPTION("RDMA Network Block Device Server");
MODULE_LICENSE("GPL");

static u16 port_nr = RTRS_PORT;

module_param_named(port_nr, port_nr, ushort, 0444);
MODULE_PARM_DESC(port_nr,
		 "The port number the server is listening on (default: "
		 __stringify(RTRS_PORT)")");

#define DEFAULT_DEV_SEARCH_PATH "/"

static char dev_search_path[PATH_MAX] = DEFAULT_DEV_SEARCH_PATH;

static int dev_search_path_set(const char *val, const struct kernel_param *kp)
{
	const char *p = strrchr(val, '\n') ? : val + strlen(val);

	if (strlen(val) >= sizeof(dev_search_path))
		return -EINVAL;

	snprintf(dev_search_path, sizeof(dev_search_path), "%.*s",
		 (int)(p - val), val);

	pr_info("dev_search_path changed to '%s'\n", dev_search_path);

	return 0;
}

static struct kparam_string dev_search_path_kparam_str = {
	.maxlen	= sizeof(dev_search_path),
	.string	= dev_search_path
};

static const struct kernel_param_ops dev_search_path_ops = {
	.set	= dev_search_path_set,
	.get	= param_get_string,
};

module_param_cb(dev_search_path, &dev_search_path_ops,
		&dev_search_path_kparam_str, 0444);
MODULE_PARM_DESC(dev_search_path,
		 "Sets the dev_search_path. When a device is mapped this path is prepended to the device path from the map device operation.  If %SESSNAME% is specified in a path, then device will be searched in a session namespace. (default: "
		 DEFAULT_DEV_SEARCH_PATH ")");

static DEFINE_MUTEX(sess_lock);
static DEFINE_SPINLOCK(dev_lock);

static LIST_HEAD(sess_list);
static LIST_HEAD(dev_list);

struct rnbd_io_private {
	struct rtrs_srv_op		*id;
	struct rnbd_srv_sess_dev	*sess_dev;
};

static void rnbd_sess_dev_release(struct kref *kref)
{
	struct rnbd_srv_sess_dev *sess_dev;

	sess_dev = container_of(kref, struct rnbd_srv_sess_dev, kref);
	complete(sess_dev->destroy_comp);
}

static inline void rnbd_put_sess_dev(struct rnbd_srv_sess_dev *sess_dev)
{
	kref_put(&sess_dev->kref, rnbd_sess_dev_release);
}

static struct rnbd_srv_sess_dev *
rnbd_get_sess_dev(int dev_id, struct rnbd_srv_session *srv_sess)
{
	struct rnbd_srv_sess_dev *sess_dev;
	int ret = 0;

	rcu_read_lock();
	sess_dev = xa_load(&srv_sess->index_idr, dev_id);
	if (sess_dev)
		ret = kref_get_unless_zero(&sess_dev->kref);
	rcu_read_unlock();

	if (!sess_dev || !ret)
		return ERR_PTR(-ENXIO);

	return sess_dev;
}

static void rnbd_dev_bi_end_io(struct bio *bio)
{
<<<<<<< HEAD
	rnbd_endio(bio->bi_private, blk_status_to_errno(bio->bi_status));
=======
	struct rnbd_io_private *rnbd_priv = bio->bi_private;
	struct rnbd_srv_sess_dev *sess_dev = rnbd_priv->sess_dev;

	rnbd_put_sess_dev(sess_dev);
	rtrs_srv_resp_rdma(rnbd_priv->id, blk_status_to_errno(bio->bi_status));

	kfree(rnbd_priv);
>>>>>>> eb3cdb58
	bio_put(bio);
}

static int process_rdma(struct rnbd_srv_session *srv_sess,
			struct rtrs_srv_op *id, void *data, u32 datalen,
			const void *usr, size_t usrlen)
{
	const struct rnbd_msg_io *msg = usr;
	struct rnbd_io_private *priv;
	struct rnbd_srv_sess_dev *sess_dev;
	u32 dev_id;
	int err;
	struct bio *bio;
	short prio;

	trace_process_rdma(srv_sess, msg, id, datalen, usrlen);

	priv = kmalloc(sizeof(*priv), GFP_KERNEL);
	if (!priv)
		return -ENOMEM;

	dev_id = le32_to_cpu(msg->device_id);

	sess_dev = rnbd_get_sess_dev(dev_id, srv_sess);
	if (IS_ERR(sess_dev)) {
		pr_err_ratelimited("Got I/O request on session %s for unknown device id %d\n",
				   srv_sess->sessname, dev_id);
		err = -ENOTCONN;
		goto err;
	}

	priv->sess_dev = sess_dev;
	priv->id = id;

<<<<<<< HEAD
	bio = bio_alloc(sess_dev->rnbd_dev->bdev, 1,
=======
	bio = bio_alloc(sess_dev->bdev, 1,
>>>>>>> eb3cdb58
			rnbd_to_bio_flags(le32_to_cpu(msg->rw)), GFP_KERNEL);
	if (bio_add_page(bio, virt_to_page(data), datalen,
			offset_in_page(data)) != datalen) {
		rnbd_srv_err(sess_dev, "Failed to map data to bio\n");
		err = -EINVAL;
		goto bio_put;
	}

	bio->bi_end_io = rnbd_dev_bi_end_io;
	bio->bi_private = priv;
	bio->bi_iter.bi_sector = le64_to_cpu(msg->sector);
	bio->bi_iter.bi_size = le32_to_cpu(msg->bi_size);
	prio = srv_sess->ver < RNBD_PROTO_VER_MAJOR ||
	       usrlen < sizeof(*msg) ? 0 : le16_to_cpu(msg->prio);
	bio_set_prio(bio, prio);

	submit_bio(bio);

	return 0;

bio_put:
	bio_put(bio);
	rnbd_put_sess_dev(sess_dev);
err:
	kfree(priv);
	return err;
}

static void destroy_device(struct kref *kref)
{
	struct rnbd_srv_dev *dev = container_of(kref, struct rnbd_srv_dev, kref);

	WARN_ONCE(!list_empty(&dev->sess_dev_list),
		  "Device %s is being destroyed but still in use!\n",
		  dev->id);

	spin_lock(&dev_lock);
	list_del(&dev->list);
	spin_unlock(&dev_lock);

	mutex_destroy(&dev->lock);
	if (dev->dev_kobj.state_in_sysfs)
		/*
		 * Destroy kobj only if it was really created.
		 */
		rnbd_srv_destroy_dev_sysfs(dev);
	else
		kfree(dev);
}

static void rnbd_put_srv_dev(struct rnbd_srv_dev *dev)
{
	kref_put(&dev->kref, destroy_device);
}

void rnbd_destroy_sess_dev(struct rnbd_srv_sess_dev *sess_dev, bool keep_id)
{
	DECLARE_COMPLETION_ONSTACK(dc);

	if (keep_id)
		/* free the resources for the id but don't  */
		/* allow to re-use the id itself because it */
		/* is still used by the client              */
		xa_cmpxchg(&sess_dev->sess->index_idr, sess_dev->device_id,
			   sess_dev, NULL, 0);
	else
		xa_erase(&sess_dev->sess->index_idr, sess_dev->device_id);
	synchronize_rcu();

	sess_dev->destroy_comp = &dc;
	rnbd_put_sess_dev(sess_dev);
	wait_for_completion(&dc); /* wait for inflights to drop to zero */

	blkdev_put(sess_dev->bdev, sess_dev->open_flags);
	mutex_lock(&sess_dev->dev->lock);
	list_del(&sess_dev->dev_list);
	if (sess_dev->open_flags & FMODE_WRITE)
		sess_dev->dev->open_write_cnt--;
	mutex_unlock(&sess_dev->dev->lock);

	rnbd_put_srv_dev(sess_dev->dev);

	rnbd_srv_info(sess_dev, "Device closed\n");
	kfree(sess_dev);
}

static void destroy_sess(struct rnbd_srv_session *srv_sess)
{
	struct rnbd_srv_sess_dev *sess_dev;
	unsigned long index;

	if (xa_empty(&srv_sess->index_idr))
		goto out;

	trace_destroy_sess(srv_sess);

	mutex_lock(&srv_sess->lock);
	xa_for_each(&srv_sess->index_idr, index, sess_dev)
		rnbd_srv_destroy_dev_session_sysfs(sess_dev);
	mutex_unlock(&srv_sess->lock);

out:
	xa_destroy(&srv_sess->index_idr);

	pr_info("RTRS Session %s disconnected\n", srv_sess->sessname);

	mutex_lock(&sess_lock);
	list_del(&srv_sess->list);
	mutex_unlock(&sess_lock);

	mutex_destroy(&srv_sess->lock);
	kfree(srv_sess);
}

static int create_sess(struct rtrs_srv_sess *rtrs)
{
	struct rnbd_srv_session *srv_sess;
	char pathname[NAME_MAX];
	int err;

	err = rtrs_srv_get_path_name(rtrs, pathname, sizeof(pathname));
	if (err) {
		pr_err("rtrs_srv_get_path_name(%s): %d\n", pathname, err);

		return err;
	}
	srv_sess = kzalloc(sizeof(*srv_sess), GFP_KERNEL);
	if (!srv_sess)
		return -ENOMEM;

	srv_sess->queue_depth = rtrs_srv_get_queue_depth(rtrs);
	xa_init_flags(&srv_sess->index_idr, XA_FLAGS_ALLOC);
	mutex_init(&srv_sess->lock);
	mutex_lock(&sess_lock);
	list_add(&srv_sess->list, &sess_list);
	mutex_unlock(&sess_lock);

	srv_sess->rtrs = rtrs;
	strscpy(srv_sess->sessname, pathname, sizeof(srv_sess->sessname));

	rtrs_srv_set_sess_priv(rtrs, srv_sess);

	trace_create_sess(srv_sess);

	return 0;
}

static int rnbd_srv_link_ev(struct rtrs_srv_sess *rtrs,
			     enum rtrs_srv_link_ev ev, void *priv)
{
	struct rnbd_srv_session *srv_sess = priv;

	switch (ev) {
	case RTRS_SRV_LINK_EV_CONNECTED:
		return create_sess(rtrs);

	case RTRS_SRV_LINK_EV_DISCONNECTED:
		if (WARN_ON_ONCE(!srv_sess))
			return -EINVAL;

		destroy_sess(srv_sess);
		return 0;

	default:
		pr_warn("Received unknown RTRS session event %d from session %s\n",
			ev, srv_sess->sessname);
		return -EINVAL;
	}
}

void rnbd_srv_sess_dev_force_close(struct rnbd_srv_sess_dev *sess_dev,
				   struct kobj_attribute *attr)
{
	struct rnbd_srv_session	*sess = sess_dev->sess;

	/* It is already started to close by client's close message. */
	if (!mutex_trylock(&sess->lock))
		return;

	sess_dev->keep_id = true;
	/* first remove sysfs itself to avoid deadlock */
	sysfs_remove_file_self(&sess_dev->kobj, &attr->attr);
	rnbd_srv_destroy_dev_session_sysfs(sess_dev);
	mutex_unlock(&sess->lock);
}

static void process_msg_close(struct rnbd_srv_session *srv_sess,
			     void *data, size_t datalen, const void *usr,
			     size_t usrlen)
{
	const struct rnbd_msg_close *close_msg = usr;
	struct rnbd_srv_sess_dev *sess_dev;

	trace_process_msg_close(srv_sess, close_msg);

	sess_dev = rnbd_get_sess_dev(le32_to_cpu(close_msg->device_id),
				      srv_sess);
	if (IS_ERR(sess_dev))
		return;

	rnbd_put_sess_dev(sess_dev);
	mutex_lock(&srv_sess->lock);
	rnbd_srv_destroy_dev_session_sysfs(sess_dev);
	mutex_unlock(&srv_sess->lock);
}

static int process_msg_open(struct rnbd_srv_session *srv_sess,
			    const void *msg, size_t len,
			    void *data, size_t datalen);

static int process_msg_sess_info(struct rnbd_srv_session *srv_sess,
				 const void *msg, size_t len,
				 void *data, size_t datalen);

static int rnbd_srv_rdma_ev(void *priv, struct rtrs_srv_op *id,
			    void *data, size_t datalen,
			    const void *usr, size_t usrlen)
{
	struct rnbd_srv_session *srv_sess = priv;
	const struct rnbd_msg_hdr *hdr = usr;
	int ret = 0;
	u16 type;

	if (WARN_ON_ONCE(!srv_sess))
		return -ENODEV;

	type = le16_to_cpu(hdr->type);

	switch (type) {
	case RNBD_MSG_IO:
		return process_rdma(srv_sess, id, data, datalen, usr, usrlen);
	case RNBD_MSG_CLOSE:
		process_msg_close(srv_sess, data, datalen, usr, usrlen);
		break;
	case RNBD_MSG_OPEN:
		ret = process_msg_open(srv_sess, usr, usrlen, data, datalen);
		break;
	case RNBD_MSG_SESS_INFO:
		ret = process_msg_sess_info(srv_sess, usr, usrlen, data,
					    datalen);
		break;
	default:
		pr_warn("Received unexpected message type %d from session %s\n",
			type, srv_sess->sessname);
		return -EINVAL;
	}

	/*
	 * Since ret is passed to rtrs to handle the failure case, we
	 * just return 0 at the end otherwise callers in rtrs would call
	 * send_io_resp_imm again to print redundant err message.
	 */
	rtrs_srv_resp_rdma(id, ret);
	return 0;
}

static struct rnbd_srv_sess_dev
*rnbd_sess_dev_alloc(struct rnbd_srv_session *srv_sess)
{
	struct rnbd_srv_sess_dev *sess_dev;
	int error;

	sess_dev = kzalloc(sizeof(*sess_dev), GFP_KERNEL);
	if (!sess_dev)
		return ERR_PTR(-ENOMEM);

	error = xa_alloc(&srv_sess->index_idr, &sess_dev->device_id, sess_dev,
			 xa_limit_32b, GFP_NOWAIT);
	if (error < 0) {
		pr_warn("Allocating idr failed, err: %d\n", error);
		kfree(sess_dev);
		return ERR_PTR(error);
	}

	return sess_dev;
}

static struct rnbd_srv_dev *rnbd_srv_init_srv_dev(struct block_device *bdev)
{
	struct rnbd_srv_dev *dev;

	dev = kzalloc(sizeof(*dev), GFP_KERNEL);
	if (!dev)
		return ERR_PTR(-ENOMEM);

	snprintf(dev->id, sizeof(dev->id), "%pg", bdev);
	kref_init(&dev->kref);
	INIT_LIST_HEAD(&dev->sess_dev_list);
	mutex_init(&dev->lock);

	return dev;
}

static struct rnbd_srv_dev *
rnbd_srv_find_or_add_srv_dev(struct rnbd_srv_dev *new_dev)
{
	struct rnbd_srv_dev *dev;

	spin_lock(&dev_lock);
	list_for_each_entry(dev, &dev_list, list) {
		if (!strncmp(dev->id, new_dev->id, sizeof(dev->id))) {
			if (!kref_get_unless_zero(&dev->kref))
				/*
				 * We lost the race, device is almost dead.
				 *  Continue traversing to find a valid one.
				 */
				continue;
			spin_unlock(&dev_lock);
			return dev;
		}
	}
	list_add(&new_dev->list, &dev_list);
	spin_unlock(&dev_lock);

	return new_dev;
}

static int rnbd_srv_check_update_open_perm(struct rnbd_srv_dev *srv_dev,
					    struct rnbd_srv_session *srv_sess,
					    enum rnbd_access_mode access_mode)
{
	int ret = -EPERM;

	mutex_lock(&srv_dev->lock);

	switch (access_mode) {
	case RNBD_ACCESS_RO:
		ret = 0;
		break;
	case RNBD_ACCESS_RW:
		if (srv_dev->open_write_cnt == 0)  {
			srv_dev->open_write_cnt++;
			ret = 0;
		} else {
			pr_err("Mapping device '%s' for session %s with RW permissions failed. Device already opened as 'RW' by %d client(s), access mode %s.\n",
			       srv_dev->id, srv_sess->sessname,
			       srv_dev->open_write_cnt,
			       rnbd_access_mode_str(access_mode));
		}
		break;
	case RNBD_ACCESS_MIGRATION:
		if (srv_dev->open_write_cnt < 2) {
			srv_dev->open_write_cnt++;
			ret = 0;
		} else {
			pr_err("Mapping device '%s' for session %s with migration permissions failed. Device already opened as 'RW' by %d client(s), access mode %s.\n",
			       srv_dev->id, srv_sess->sessname,
			       srv_dev->open_write_cnt,
			       rnbd_access_mode_str(access_mode));
		}
		break;
	default:
		pr_err("Received mapping request for device '%s' on session %s with invalid access mode: %d\n",
		       srv_dev->id, srv_sess->sessname, access_mode);
		ret = -EINVAL;
	}

	mutex_unlock(&srv_dev->lock);

	return ret;
}

static struct rnbd_srv_dev *
rnbd_srv_get_or_create_srv_dev(struct block_device *bdev,
				struct rnbd_srv_session *srv_sess,
				enum rnbd_access_mode access_mode)
{
	int ret;
	struct rnbd_srv_dev *new_dev, *dev;

	new_dev = rnbd_srv_init_srv_dev(bdev);
	if (IS_ERR(new_dev))
		return new_dev;

	dev = rnbd_srv_find_or_add_srv_dev(new_dev);
	if (dev != new_dev)
		kfree(new_dev);

	ret = rnbd_srv_check_update_open_perm(dev, srv_sess, access_mode);
	if (ret) {
		rnbd_put_srv_dev(dev);
		return ERR_PTR(ret);
	}

	return dev;
}

static void rnbd_srv_fill_msg_open_rsp(struct rnbd_msg_open_rsp *rsp,
					struct rnbd_srv_sess_dev *sess_dev)
{
	struct block_device *bdev = sess_dev->bdev;

	rsp->hdr.type = cpu_to_le16(RNBD_MSG_OPEN_RSP);
	rsp->device_id = cpu_to_le32(sess_dev->device_id);
	rsp->nsectors = cpu_to_le64(bdev_nr_sectors(bdev));
	rsp->logical_block_size	= cpu_to_le16(bdev_logical_block_size(bdev));
	rsp->physical_block_size = cpu_to_le16(bdev_physical_block_size(bdev));
	rsp->max_segments = cpu_to_le16(bdev_max_segments(bdev));
	rsp->max_hw_sectors =
<<<<<<< HEAD
		cpu_to_le32(rnbd_dev_get_max_hw_sects(rnbd_dev));
	rsp->max_write_same_sectors = 0;
	rsp->max_discard_sectors =
		cpu_to_le32(rnbd_dev_get_max_discard_sects(rnbd_dev));
	rsp->discard_granularity =
		cpu_to_le32(rnbd_dev_get_discard_granularity(rnbd_dev));
	rsp->discard_alignment =
		cpu_to_le32(rnbd_dev_get_discard_alignment(rnbd_dev));
	rsp->secure_discard =
		cpu_to_le16(rnbd_dev_get_secure_discard(rnbd_dev));
	rsp->rotational = !blk_queue_nonrot(q);
	rsp->cache_policy = 0;
	if (bdev_write_cache(rnbd_dev->bdev))
		rsp->cache_policy |= RNBD_WRITEBACK;
	if (bdev_fua(rnbd_dev->bdev))
=======
		cpu_to_le32(queue_max_hw_sectors(bdev_get_queue(bdev)));
	rsp->max_write_same_sectors = 0;
	rsp->max_discard_sectors = cpu_to_le32(bdev_max_discard_sectors(bdev));
	rsp->discard_granularity = cpu_to_le32(bdev_discard_granularity(bdev));
	rsp->discard_alignment = cpu_to_le32(bdev_discard_alignment(bdev));
	rsp->secure_discard = cpu_to_le16(bdev_max_secure_erase_sectors(bdev));
	rsp->cache_policy = 0;
	if (bdev_write_cache(bdev))
		rsp->cache_policy |= RNBD_WRITEBACK;
	if (bdev_fua(bdev))
>>>>>>> eb3cdb58
		rsp->cache_policy |= RNBD_FUA;
}

static struct rnbd_srv_sess_dev *
rnbd_srv_create_set_sess_dev(struct rnbd_srv_session *srv_sess,
			      const struct rnbd_msg_open *open_msg,
			      struct block_device *bdev, fmode_t open_flags,
			      struct rnbd_srv_dev *srv_dev)
{
	struct rnbd_srv_sess_dev *sdev = rnbd_sess_dev_alloc(srv_sess);

	if (IS_ERR(sdev))
		return sdev;

	kref_init(&sdev->kref);

	strscpy(sdev->pathname, open_msg->dev_name, sizeof(sdev->pathname));

	sdev->bdev		= bdev;
	sdev->sess		= srv_sess;
	sdev->dev		= srv_dev;
	sdev->open_flags	= open_flags;
	sdev->access_mode	= open_msg->access_mode;

	return sdev;
}

static char *rnbd_srv_get_full_path(struct rnbd_srv_session *srv_sess,
				     const char *dev_name)
{
	char *full_path;
	char *a, *b;

	full_path = kmalloc(PATH_MAX, GFP_KERNEL);
	if (!full_path)
		return ERR_PTR(-ENOMEM);

	/*
	 * Replace %SESSNAME% with a real session name in order to
	 * create device namespace.
	 */
	a = strnstr(dev_search_path, "%SESSNAME%", sizeof(dev_search_path));
	if (a) {
		int len = a - dev_search_path;

		len = snprintf(full_path, PATH_MAX, "%.*s/%s/%s", len,
			       dev_search_path, srv_sess->sessname, dev_name);
		if (len >= PATH_MAX) {
			pr_err("Too long path: %s, %s, %s\n",
			       dev_search_path, srv_sess->sessname, dev_name);
			kfree(full_path);
			return ERR_PTR(-EINVAL);
		}
	} else {
		snprintf(full_path, PATH_MAX, "%s/%s",
			 dev_search_path, dev_name);
	}

	/* eliminitate duplicated slashes */
	a = strchr(full_path, '/');
	b = a;
	while (*b != '\0') {
		if (*b == '/' && *a == '/') {
			b++;
		} else {
			a++;
			*a = *b;
			b++;
		}
	}
	a++;
	*a = '\0';

	return full_path;
}

static int process_msg_sess_info(struct rnbd_srv_session *srv_sess,
				 const void *msg, size_t len,
				 void *data, size_t datalen)
{
	const struct rnbd_msg_sess_info *sess_info_msg = msg;
	struct rnbd_msg_sess_info_rsp *rsp = data;

	srv_sess->ver = min_t(u8, sess_info_msg->ver, RNBD_PROTO_VER_MAJOR);

	trace_process_msg_sess_info(srv_sess, sess_info_msg);

	rsp->hdr.type = cpu_to_le16(RNBD_MSG_SESS_INFO_RSP);
	rsp->ver = srv_sess->ver;

	return 0;
}

/**
 * find_srv_sess_dev() - a dev is already opened by this name
 * @srv_sess:	the session to search.
 * @dev_name:	string containing the name of the device.
 *
 * Return struct rnbd_srv_sess_dev if srv_sess already opened the dev_name
 * NULL if the session didn't open the device yet.
 */
static struct rnbd_srv_sess_dev *
find_srv_sess_dev(struct rnbd_srv_session *srv_sess, const char *dev_name)
{
	struct rnbd_srv_sess_dev *sess_dev;
	unsigned long index;

	if (xa_empty(&srv_sess->index_idr))
		return NULL;

	xa_for_each(&srv_sess->index_idr, index, sess_dev)
		if (!strcmp(sess_dev->pathname, dev_name))
			return sess_dev;

	return NULL;
}

static int process_msg_open(struct rnbd_srv_session *srv_sess,
			    const void *msg, size_t len,
			    void *data, size_t datalen)
{
	int ret;
	struct rnbd_srv_dev *srv_dev;
	struct rnbd_srv_sess_dev *srv_sess_dev;
	const struct rnbd_msg_open *open_msg = msg;
	struct block_device *bdev;
	fmode_t open_flags;
	char *full_path;
	struct rnbd_msg_open_rsp *rsp = data;

	trace_process_msg_open(srv_sess, open_msg);

	open_flags = FMODE_READ;
	if (open_msg->access_mode != RNBD_ACCESS_RO)
		open_flags |= FMODE_WRITE;

	mutex_lock(&srv_sess->lock);

	srv_sess_dev = find_srv_sess_dev(srv_sess, open_msg->dev_name);
	if (srv_sess_dev)
		goto fill_response;

	if ((strlen(dev_search_path) + strlen(open_msg->dev_name))
	    >= PATH_MAX) {
		pr_err("Opening device for session %s failed, device path too long. '%s/%s' is longer than PATH_MAX (%d)\n",
		       srv_sess->sessname, dev_search_path, open_msg->dev_name,
		       PATH_MAX);
		ret = -EINVAL;
		goto reject;
	}
	if (strstr(open_msg->dev_name, "..")) {
		pr_err("Opening device for session %s failed, device path %s contains relative path ..\n",
		       srv_sess->sessname, open_msg->dev_name);
		ret = -EINVAL;
		goto reject;
	}
	full_path = rnbd_srv_get_full_path(srv_sess, open_msg->dev_name);
	if (IS_ERR(full_path)) {
		ret = PTR_ERR(full_path);
		pr_err("Opening device '%s' for client %s failed, failed to get device full path, err: %d\n",
		       open_msg->dev_name, srv_sess->sessname, ret);
		goto reject;
	}

<<<<<<< HEAD
	rnbd_dev = rnbd_dev_open(full_path, open_flags);
	if (IS_ERR(rnbd_dev)) {
		pr_err("Opening device '%s' on session %s failed, failed to open the block device, err: %ld\n",
		       full_path, srv_sess->sessname, PTR_ERR(rnbd_dev));
		ret = PTR_ERR(rnbd_dev);
=======
	bdev = blkdev_get_by_path(full_path, open_flags, THIS_MODULE);
	if (IS_ERR(bdev)) {
		ret = PTR_ERR(bdev);
		pr_err("Opening device '%s' on session %s failed, failed to open the block device, err: %d\n",
		       full_path, srv_sess->sessname, ret);
>>>>>>> eb3cdb58
		goto free_path;
	}

	srv_dev = rnbd_srv_get_or_create_srv_dev(bdev, srv_sess,
						  open_msg->access_mode);
	if (IS_ERR(srv_dev)) {
		pr_err("Opening device '%s' on session %s failed, creating srv_dev failed, err: %ld\n",
		       full_path, srv_sess->sessname, PTR_ERR(srv_dev));
		ret = PTR_ERR(srv_dev);
		goto blkdev_put;
	}

	srv_sess_dev = rnbd_srv_create_set_sess_dev(srv_sess, open_msg,
						     bdev, open_flags,
						     srv_dev);
	if (IS_ERR(srv_sess_dev)) {
		pr_err("Opening device '%s' on session %s failed, creating sess_dev failed, err: %ld\n",
		       full_path, srv_sess->sessname, PTR_ERR(srv_sess_dev));
		ret = PTR_ERR(srv_sess_dev);
		goto srv_dev_put;
	}

	/* Create the srv_dev sysfs files if they haven't been created yet. The
	 * reason to delay the creation is not to create the sysfs files before
	 * we are sure the device can be opened.
	 */
	mutex_lock(&srv_dev->lock);
	if (!srv_dev->dev_kobj.state_in_sysfs) {
		ret = rnbd_srv_create_dev_sysfs(srv_dev, bdev);
		if (ret) {
			mutex_unlock(&srv_dev->lock);
			rnbd_srv_err(srv_sess_dev,
				      "Opening device failed, failed to create device sysfs files, err: %d\n",
				      ret);
			goto free_srv_sess_dev;
		}
	}

	ret = rnbd_srv_create_dev_session_sysfs(srv_sess_dev);
	if (ret) {
		mutex_unlock(&srv_dev->lock);
		rnbd_srv_err(srv_sess_dev,
			      "Opening device failed, failed to create dev client sysfs files, err: %d\n",
			      ret);
		goto free_srv_sess_dev;
	}

	list_add(&srv_sess_dev->dev_list, &srv_dev->sess_dev_list);
	mutex_unlock(&srv_dev->lock);

	rnbd_srv_info(srv_sess_dev, "Opened device '%s'\n", srv_dev->id);

	kfree(full_path);

fill_response:
	rnbd_srv_fill_msg_open_rsp(rsp, srv_sess_dev);
	mutex_unlock(&srv_sess->lock);
	return 0;

free_srv_sess_dev:
	xa_erase(&srv_sess->index_idr, srv_sess_dev->device_id);
	synchronize_rcu();
	kfree(srv_sess_dev);
srv_dev_put:
	if (open_msg->access_mode != RNBD_ACCESS_RO) {
		mutex_lock(&srv_dev->lock);
		srv_dev->open_write_cnt--;
		mutex_unlock(&srv_dev->lock);
	}
	rnbd_put_srv_dev(srv_dev);
blkdev_put:
	blkdev_put(bdev, open_flags);
free_path:
	kfree(full_path);
reject:
	mutex_unlock(&srv_sess->lock);
	return ret;
}

static struct rtrs_srv_ctx *rtrs_ctx;

static struct rtrs_srv_ops rtrs_ops;
static int __init rnbd_srv_init_module(void)
{
	int err;

	BUILD_BUG_ON(sizeof(struct rnbd_msg_hdr) != 4);
	BUILD_BUG_ON(sizeof(struct rnbd_msg_sess_info) != 36);
	BUILD_BUG_ON(sizeof(struct rnbd_msg_sess_info_rsp) != 36);
	BUILD_BUG_ON(sizeof(struct rnbd_msg_open) != 264);
	BUILD_BUG_ON(sizeof(struct rnbd_msg_close) != 8);
	BUILD_BUG_ON(sizeof(struct rnbd_msg_open_rsp) != 56);
	rtrs_ops = (struct rtrs_srv_ops) {
		.rdma_ev = rnbd_srv_rdma_ev,
		.link_ev = rnbd_srv_link_ev,
	};
	rtrs_ctx = rtrs_srv_open(&rtrs_ops, port_nr);
	if (IS_ERR(rtrs_ctx)) {
		err = PTR_ERR(rtrs_ctx);
		pr_err("rtrs_srv_open(), err: %d\n", err);
		return err;
	}

	err = rnbd_srv_create_sysfs_files();
	if (err) {
		pr_err("rnbd_srv_create_sysfs_files(), err: %d\n", err);
		rtrs_srv_close(rtrs_ctx);
		return err;
	}

	return 0;
}

static void __exit rnbd_srv_cleanup_module(void)
{
	rtrs_srv_close(rtrs_ctx);
	WARN_ON(!list_empty(&sess_list));
	rnbd_srv_destroy_sysfs_files();
}

module_init(rnbd_srv_init_module);
module_exit(rnbd_srv_cleanup_module);<|MERGE_RESOLUTION|>--- conflicted
+++ resolved
@@ -104,9 +104,6 @@
 
 static void rnbd_dev_bi_end_io(struct bio *bio)
 {
-<<<<<<< HEAD
-	rnbd_endio(bio->bi_private, blk_status_to_errno(bio->bi_status));
-=======
 	struct rnbd_io_private *rnbd_priv = bio->bi_private;
 	struct rnbd_srv_sess_dev *sess_dev = rnbd_priv->sess_dev;
 
@@ -114,7 +111,6 @@
 	rtrs_srv_resp_rdma(rnbd_priv->id, blk_status_to_errno(bio->bi_status));
 
 	kfree(rnbd_priv);
->>>>>>> eb3cdb58
 	bio_put(bio);
 }
 
@@ -149,11 +145,7 @@
 	priv->sess_dev = sess_dev;
 	priv->id = id;
 
-<<<<<<< HEAD
-	bio = bio_alloc(sess_dev->rnbd_dev->bdev, 1,
-=======
 	bio = bio_alloc(sess_dev->bdev, 1,
->>>>>>> eb3cdb58
 			rnbd_to_bio_flags(le32_to_cpu(msg->rw)), GFP_KERNEL);
 	if (bio_add_page(bio, virt_to_page(data), datalen,
 			offset_in_page(data)) != datalen) {
@@ -553,23 +545,6 @@
 	rsp->physical_block_size = cpu_to_le16(bdev_physical_block_size(bdev));
 	rsp->max_segments = cpu_to_le16(bdev_max_segments(bdev));
 	rsp->max_hw_sectors =
-<<<<<<< HEAD
-		cpu_to_le32(rnbd_dev_get_max_hw_sects(rnbd_dev));
-	rsp->max_write_same_sectors = 0;
-	rsp->max_discard_sectors =
-		cpu_to_le32(rnbd_dev_get_max_discard_sects(rnbd_dev));
-	rsp->discard_granularity =
-		cpu_to_le32(rnbd_dev_get_discard_granularity(rnbd_dev));
-	rsp->discard_alignment =
-		cpu_to_le32(rnbd_dev_get_discard_alignment(rnbd_dev));
-	rsp->secure_discard =
-		cpu_to_le16(rnbd_dev_get_secure_discard(rnbd_dev));
-	rsp->rotational = !blk_queue_nonrot(q);
-	rsp->cache_policy = 0;
-	if (bdev_write_cache(rnbd_dev->bdev))
-		rsp->cache_policy |= RNBD_WRITEBACK;
-	if (bdev_fua(rnbd_dev->bdev))
-=======
 		cpu_to_le32(queue_max_hw_sectors(bdev_get_queue(bdev)));
 	rsp->max_write_same_sectors = 0;
 	rsp->max_discard_sectors = cpu_to_le32(bdev_max_discard_sectors(bdev));
@@ -580,7 +555,6 @@
 	if (bdev_write_cache(bdev))
 		rsp->cache_policy |= RNBD_WRITEBACK;
 	if (bdev_fua(bdev))
->>>>>>> eb3cdb58
 		rsp->cache_policy |= RNBD_FUA;
 }
 
@@ -745,19 +719,11 @@
 		goto reject;
 	}
 
-<<<<<<< HEAD
-	rnbd_dev = rnbd_dev_open(full_path, open_flags);
-	if (IS_ERR(rnbd_dev)) {
-		pr_err("Opening device '%s' on session %s failed, failed to open the block device, err: %ld\n",
-		       full_path, srv_sess->sessname, PTR_ERR(rnbd_dev));
-		ret = PTR_ERR(rnbd_dev);
-=======
 	bdev = blkdev_get_by_path(full_path, open_flags, THIS_MODULE);
 	if (IS_ERR(bdev)) {
 		ret = PTR_ERR(bdev);
 		pr_err("Opening device '%s' on session %s failed, failed to open the block device, err: %d\n",
 		       full_path, srv_sess->sessname, ret);
->>>>>>> eb3cdb58
 		goto free_path;
 	}
 
