// SPDX-License-Identifier: GPL-2.0-or-later
/*
 * RDMA Network Block Driver
 *
 * Copyright (c) 2014 - 2018 ProfitBricks GmbH. All rights reserved.
 * Copyright (c) 2018 - 2019 1&1 IONOS Cloud GmbH. All rights reserved.
 * Copyright (c) 2019 - 2020 1&1 IONOS SE. All rights reserved.
 */
#undef pr_fmt
#define pr_fmt(fmt) KBUILD_MODNAME " L" __stringify(__LINE__) ": " fmt

#include <linux/module.h>
#include <linux/blkdev.h>

#include "rnbd-srv.h"
#include "rnbd-srv-trace.h"

MODULE_DESCRIPTION("RDMA Network Block Device Server");
MODULE_LICENSE("GPL");

static u16 port_nr = RTRS_PORT;

module_param_named(port_nr, port_nr, ushort, 0444);
MODULE_PARM_DESC(port_nr,
		 "The port number the server is listening on (default: "
		 __stringify(RTRS_PORT)")");

#define DEFAULT_DEV_SEARCH_PATH "/"

static char dev_search_path[PATH_MAX] = DEFAULT_DEV_SEARCH_PATH;

static int dev_search_path_set(const char *val, const struct kernel_param *kp)
{
	const char *p = strrchr(val, '\n') ? : val + strlen(val);

	if (strlen(val) >= sizeof(dev_search_path))
		return -EINVAL;

	snprintf(dev_search_path, sizeof(dev_search_path), "%.*s",
		 (int)(p - val), val);

	pr_info("dev_search_path changed to '%s'\n", dev_search_path);

	return 0;
}

static struct kparam_string dev_search_path_kparam_str = {
	.maxlen	= sizeof(dev_search_path),
	.string	= dev_search_path
};

static const struct kernel_param_ops dev_search_path_ops = {
	.set	= dev_search_path_set,
	.get	= param_get_string,
};

module_param_cb(dev_search_path, &dev_search_path_ops,
		&dev_search_path_kparam_str, 0444);
MODULE_PARM_DESC(dev_search_path,
		 "Sets the dev_search_path. When a device is mapped this path is prepended to the device path from the map device operation.  If %SESSNAME% is specified in a path, then device will be searched in a session namespace. (default: "
		 DEFAULT_DEV_SEARCH_PATH ")");

static DEFINE_MUTEX(sess_lock);
static DEFINE_SPINLOCK(dev_lock);

static LIST_HEAD(sess_list);
static LIST_HEAD(dev_list);

struct rnbd_io_private {
	struct rtrs_srv_op		*id;
	struct rnbd_srv_sess_dev	*sess_dev;
};

static void rnbd_sess_dev_release(struct kref *kref)
{
	struct rnbd_srv_sess_dev *sess_dev;

	sess_dev = container_of(kref, struct rnbd_srv_sess_dev, kref);
	complete(sess_dev->destroy_comp);
}

static inline void rnbd_put_sess_dev(struct rnbd_srv_sess_dev *sess_dev)
{
	kref_put(&sess_dev->kref, rnbd_sess_dev_release);
}

static struct rnbd_srv_sess_dev *
rnbd_get_sess_dev(int dev_id, struct rnbd_srv_session *srv_sess)
{
	struct rnbd_srv_sess_dev *sess_dev;
	int ret = 0;

	rcu_read_lock();
	sess_dev = xa_load(&srv_sess->index_idr, dev_id);
	if (sess_dev)
		ret = kref_get_unless_zero(&sess_dev->kref);
	rcu_read_unlock();

	if (!ret)
		return ERR_PTR(-ENXIO);

	return sess_dev;
}

static void rnbd_dev_bi_end_io(struct bio *bio)
{
	struct rnbd_io_private *rnbd_priv = bio->bi_private;
	struct rnbd_srv_sess_dev *sess_dev = rnbd_priv->sess_dev;

	rnbd_put_sess_dev(sess_dev);
	rtrs_srv_resp_rdma(rnbd_priv->id, blk_status_to_errno(bio->bi_status));

	kfree(rnbd_priv);
	bio_put(bio);
}

static int process_rdma(struct rnbd_srv_session *srv_sess,
			struct rtrs_srv_op *id, void *data, u32 datalen,
			const void *usr, size_t usrlen)
{
	const struct rnbd_msg_io *msg = usr;
	struct rnbd_io_private *priv;
	struct rnbd_srv_sess_dev *sess_dev;
	u32 dev_id;
	int err;
	struct bio *bio;
	short prio;

	trace_process_rdma(srv_sess, msg, id, datalen, usrlen);

	priv = kmalloc(sizeof(*priv), GFP_KERNEL);
	if (!priv)
		return -ENOMEM;

	dev_id = le32_to_cpu(msg->device_id);

	sess_dev = rnbd_get_sess_dev(dev_id, srv_sess);
	if (IS_ERR(sess_dev)) {
		pr_err_ratelimited("Got I/O request on session %s for unknown device id %d: %pe\n",
				   srv_sess->sessname, dev_id, sess_dev);
		err = -ENOTCONN;
		goto err;
	}

	priv->sess_dev = sess_dev;
	priv->id = id;

	bio = bio_alloc(file_bdev(sess_dev->bdev_file), 1,
			rnbd_to_bio_flags(le32_to_cpu(msg->rw)), GFP_KERNEL);
	if (bio_add_page(bio, virt_to_page(data), datalen,
			offset_in_page(data)) != datalen) {
		rnbd_srv_err_rl(sess_dev, "Failed to map data to bio\n");
		err = -EINVAL;
		goto bio_put;
	}

	bio->bi_opf = rnbd_to_bio_flags(le32_to_cpu(msg->rw));
	if (bio_has_data(bio) &&
	    bio->bi_iter.bi_size != le32_to_cpu(msg->bi_size)) {
		rnbd_srv_err_rl(sess_dev, "Datalen mismatch:  bio bi_size (%u), bi_size (%u)\n",
				bio->bi_iter.bi_size, msg->bi_size);
		err = -EINVAL;
		goto bio_put;
	}
	bio->bi_end_io = rnbd_dev_bi_end_io;
	bio->bi_private = priv;
	bio->bi_iter.bi_sector = le64_to_cpu(msg->sector);
	prio = srv_sess->ver < RNBD_PROTO_VER_MAJOR ||
	       usrlen < sizeof(*msg) ? 0 : le16_to_cpu(msg->prio);
	bio_set_prio(bio, prio);

	submit_bio(bio);

	return 0;

bio_put:
	bio_put(bio);
	rnbd_put_sess_dev(sess_dev);
err:
	kfree(priv);
	return err;
}

static void destroy_device(struct kref *kref)
{
	struct rnbd_srv_dev *dev = container_of(kref, struct rnbd_srv_dev, kref);

	WARN_ONCE(!list_empty(&dev->sess_dev_list),
		  "Device %s is being destroyed but still in use!\n",
		  dev->name);

	spin_lock(&dev_lock);
	list_del(&dev->list);
	spin_unlock(&dev_lock);

	mutex_destroy(&dev->lock);
	if (dev->dev_kobj.state_in_sysfs)
		/*
		 * Destroy kobj only if it was really created.
		 */
		rnbd_srv_destroy_dev_sysfs(dev);
	else
		kfree(dev);
}

static void rnbd_put_srv_dev(struct rnbd_srv_dev *dev)
{
	kref_put(&dev->kref, destroy_device);
}

void rnbd_destroy_sess_dev(struct rnbd_srv_sess_dev *sess_dev, bool keep_id)
{
	DECLARE_COMPLETION_ONSTACK(dc);

	if (keep_id)
		/* free the resources for the id but don't  */
		/* allow to re-use the id itself because it */
		/* is still used by the client              */
		xa_cmpxchg(&sess_dev->sess->index_idr, sess_dev->device_id,
			   sess_dev, NULL, 0);
	else
		xa_erase(&sess_dev->sess->index_idr, sess_dev->device_id);
	synchronize_rcu();

	sess_dev->destroy_comp = &dc;
	rnbd_put_sess_dev(sess_dev);
	wait_for_completion(&dc); /* wait for inflights to drop to zero */

<<<<<<< HEAD
	blkdev_put(sess_dev->bdev, NULL);
=======
	fput(sess_dev->bdev_file);
>>>>>>> 2d5404ca
	mutex_lock(&sess_dev->dev->lock);
	list_del(&sess_dev->dev_list);
	if (!sess_dev->readonly)
		sess_dev->dev->open_write_cnt--;
	mutex_unlock(&sess_dev->dev->lock);

	rnbd_put_srv_dev(sess_dev->dev);

	rnbd_srv_info(sess_dev, "Device closed\n");
	kfree(sess_dev);
}

static void destroy_sess(struct rnbd_srv_session *srv_sess)
{
	struct rnbd_srv_sess_dev *sess_dev;
	unsigned long index;

	if (xa_empty(&srv_sess->index_idr))
		goto out;

	trace_destroy_sess(srv_sess);

	mutex_lock(&srv_sess->lock);
	xa_for_each(&srv_sess->index_idr, index, sess_dev)
		rnbd_srv_destroy_dev_session_sysfs(sess_dev);
	mutex_unlock(&srv_sess->lock);

out:
	xa_destroy(&srv_sess->index_idr);

	pr_info("RTRS Session %s disconnected\n", srv_sess->sessname);

	mutex_lock(&sess_lock);
	list_del(&srv_sess->list);
	mutex_unlock(&sess_lock);

	mutex_destroy(&srv_sess->lock);
	kfree(srv_sess);
}

static int create_sess(struct rtrs_srv_sess *rtrs)
{
	struct rnbd_srv_session *srv_sess;
	char pathname[NAME_MAX];
	int err;

	err = rtrs_srv_get_path_name(rtrs, pathname, sizeof(pathname));
	if (err) {
		pr_err("rtrs_srv_get_path_name(%s): %d\n", pathname, err);

		return err;
	}
	srv_sess = kzalloc(sizeof(*srv_sess), GFP_KERNEL);
	if (!srv_sess)
		return -ENOMEM;

	srv_sess->queue_depth = rtrs_srv_get_queue_depth(rtrs);
	xa_init_flags(&srv_sess->index_idr, XA_FLAGS_ALLOC);
	mutex_init(&srv_sess->lock);
	mutex_lock(&sess_lock);
	list_add(&srv_sess->list, &sess_list);
	mutex_unlock(&sess_lock);

	srv_sess->rtrs = rtrs;
	strscpy(srv_sess->sessname, pathname, sizeof(srv_sess->sessname));

	rtrs_srv_set_sess_priv(rtrs, srv_sess);

	trace_create_sess(srv_sess);

	return 0;
}

static int rnbd_srv_link_ev(struct rtrs_srv_sess *rtrs,
			     enum rtrs_srv_link_ev ev, void *priv)
{
	struct rnbd_srv_session *srv_sess = priv;

	switch (ev) {
	case RTRS_SRV_LINK_EV_CONNECTED:
		return create_sess(rtrs);

	case RTRS_SRV_LINK_EV_DISCONNECTED:
		if (WARN_ON_ONCE(!srv_sess))
			return -EINVAL;

		destroy_sess(srv_sess);
		return 0;

	default:
		pr_warn("Received unknown RTRS session event %d from session %s\n",
			ev, srv_sess->sessname);
		return -EINVAL;
	}
}

void rnbd_srv_sess_dev_force_close(struct rnbd_srv_sess_dev *sess_dev,
				   struct kobj_attribute *attr)
{
	struct rnbd_srv_session	*sess = sess_dev->sess;

	/* It is already started to close by client's close message. */
	if (!mutex_trylock(&sess->lock))
		return;

	sess_dev->keep_id = true;
	/* first remove sysfs itself to avoid deadlock */
	sysfs_remove_file_self(&sess_dev->kobj, &attr->attr);
	rnbd_srv_destroy_dev_session_sysfs(sess_dev);
	mutex_unlock(&sess->lock);
}

static void process_msg_close(struct rnbd_srv_session *srv_sess,
			     void *data, size_t datalen, const void *usr,
			     size_t usrlen)
{
	const struct rnbd_msg_close *close_msg = usr;
	struct rnbd_srv_sess_dev *sess_dev;

	trace_process_msg_close(srv_sess, close_msg);

	sess_dev = rnbd_get_sess_dev(le32_to_cpu(close_msg->device_id),
				      srv_sess);
	if (IS_ERR(sess_dev))
		return;

	rnbd_put_sess_dev(sess_dev);
	mutex_lock(&srv_sess->lock);
	rnbd_srv_destroy_dev_session_sysfs(sess_dev);
	mutex_unlock(&srv_sess->lock);
}

static int process_msg_open(struct rnbd_srv_session *srv_sess,
			    const void *msg, size_t len,
			    void *data, size_t datalen);

static void process_msg_sess_info(struct rnbd_srv_session *srv_sess,
				 const void *msg, size_t len,
				 void *data, size_t datalen);

static int rnbd_srv_rdma_ev(void *priv, struct rtrs_srv_op *id,
			    void *data, size_t datalen,
			    const void *usr, size_t usrlen)
{
	struct rnbd_srv_session *srv_sess = priv;
	const struct rnbd_msg_hdr *hdr = usr;
	int ret = 0;
	u16 type;

	if (WARN_ON_ONCE(!srv_sess))
		return -ENODEV;

	type = le16_to_cpu(hdr->type);

	switch (type) {
	case RNBD_MSG_IO:
		return process_rdma(srv_sess, id, data, datalen, usr, usrlen);
	case RNBD_MSG_CLOSE:
		process_msg_close(srv_sess, data, datalen, usr, usrlen);
		break;
	case RNBD_MSG_OPEN:
		ret = process_msg_open(srv_sess, usr, usrlen, data, datalen);
		break;
	case RNBD_MSG_SESS_INFO:
		process_msg_sess_info(srv_sess, usr, usrlen, data, datalen);
		break;
	default:
		pr_warn("Received unexpected message type %d from session %s\n",
			type, srv_sess->sessname);
		return -EINVAL;
	}

	/*
	 * Since ret is passed to rtrs to handle the failure case, we
	 * just return 0 at the end otherwise callers in rtrs would call
	 * send_io_resp_imm again to print redundant err message.
	 */
	rtrs_srv_resp_rdma(id, ret);
	return 0;
}

static struct rnbd_srv_sess_dev
*rnbd_sess_dev_alloc(struct rnbd_srv_session *srv_sess)
{
	struct rnbd_srv_sess_dev *sess_dev;
	int error;

	sess_dev = kzalloc(sizeof(*sess_dev), GFP_KERNEL);
	if (!sess_dev)
		return ERR_PTR(-ENOMEM);

	error = xa_alloc(&srv_sess->index_idr, &sess_dev->device_id, sess_dev,
			 xa_limit_32b, GFP_NOWAIT);
	if (error < 0) {
		pr_warn("Allocating idr failed, err: %d\n", error);
		kfree(sess_dev);
		return ERR_PTR(error);
	}

	return sess_dev;
}

static struct rnbd_srv_dev *rnbd_srv_init_srv_dev(struct block_device *bdev)
{
	struct rnbd_srv_dev *dev;

	dev = kzalloc(sizeof(*dev), GFP_KERNEL);
	if (!dev)
		return ERR_PTR(-ENOMEM);

	snprintf(dev->name, sizeof(dev->name), "%pg", bdev);
	kref_init(&dev->kref);
	INIT_LIST_HEAD(&dev->sess_dev_list);
	mutex_init(&dev->lock);

	return dev;
}

static struct rnbd_srv_dev *
rnbd_srv_find_or_add_srv_dev(struct rnbd_srv_dev *new_dev)
{
	struct rnbd_srv_dev *dev;

	spin_lock(&dev_lock);
	list_for_each_entry(dev, &dev_list, list) {
		if (!strncmp(dev->name, new_dev->name, sizeof(dev->name))) {
			if (!kref_get_unless_zero(&dev->kref))
				/*
				 * We lost the race, device is almost dead.
				 *  Continue traversing to find a valid one.
				 */
				continue;
			spin_unlock(&dev_lock);
			return dev;
		}
	}
	list_add(&new_dev->list, &dev_list);
	spin_unlock(&dev_lock);

	return new_dev;
}

static int rnbd_srv_check_update_open_perm(struct rnbd_srv_dev *srv_dev,
					    struct rnbd_srv_session *srv_sess,
					    enum rnbd_access_mode access_mode)
{
	int ret = 0;

	mutex_lock(&srv_dev->lock);

	switch (access_mode) {
	case RNBD_ACCESS_RO:
		break;
	case RNBD_ACCESS_RW:
		if (srv_dev->open_write_cnt == 0)  {
			srv_dev->open_write_cnt++;
		} else {
			pr_err("Mapping device '%s' for session %s with RW permissions failed. Device already opened as 'RW' by %d client(s), access mode %s.\n",
			       srv_dev->name, srv_sess->sessname,
			       srv_dev->open_write_cnt,
			       rnbd_access_modes[access_mode].str);
			ret = -EPERM;
		}
		break;
	case RNBD_ACCESS_MIGRATION:
		if (srv_dev->open_write_cnt < 2) {
			srv_dev->open_write_cnt++;
		} else {
			pr_err("Mapping device '%s' for session %s with migration permissions failed. Device already opened as 'RW' by %d client(s), access mode %s.\n",
			       srv_dev->name, srv_sess->sessname,
			       srv_dev->open_write_cnt,
			       rnbd_access_modes[access_mode].str);
			ret = -EPERM;
		}
		break;
	default:
		pr_err("Received mapping request for device '%s' on session %s with invalid access mode: %d\n",
		       srv_dev->name, srv_sess->sessname, access_mode);
		ret = -EINVAL;
	}

	mutex_unlock(&srv_dev->lock);

	return ret;
}

static struct rnbd_srv_dev *
rnbd_srv_get_or_create_srv_dev(struct block_device *bdev,
				struct rnbd_srv_session *srv_sess,
				enum rnbd_access_mode access_mode)
{
	int ret;
	struct rnbd_srv_dev *new_dev, *dev;

	new_dev = rnbd_srv_init_srv_dev(bdev);
	if (IS_ERR(new_dev))
		return new_dev;

	dev = rnbd_srv_find_or_add_srv_dev(new_dev);
	if (dev != new_dev)
		kfree(new_dev);

	ret = rnbd_srv_check_update_open_perm(dev, srv_sess, access_mode);
	if (ret) {
		rnbd_put_srv_dev(dev);
		return ERR_PTR(ret);
	}

	return dev;
}

static void rnbd_srv_fill_msg_open_rsp(struct rnbd_msg_open_rsp *rsp,
					struct rnbd_srv_sess_dev *sess_dev)
{
	struct block_device *bdev = file_bdev(sess_dev->bdev_file);

	rsp->hdr.type = cpu_to_le16(RNBD_MSG_OPEN_RSP);
	rsp->device_id = cpu_to_le32(sess_dev->device_id);
	rsp->nsectors = cpu_to_le64(bdev_nr_sectors(bdev));
	rsp->logical_block_size	= cpu_to_le16(bdev_logical_block_size(bdev));
	rsp->physical_block_size = cpu_to_le16(bdev_physical_block_size(bdev));
	rsp->max_segments = cpu_to_le16(bdev_max_segments(bdev));
	rsp->max_hw_sectors =
		cpu_to_le32(queue_max_hw_sectors(bdev_get_queue(bdev)));
	rsp->max_write_zeroes_sectors =
		cpu_to_le32(bdev_write_zeroes_sectors(bdev));
	rsp->max_discard_sectors = cpu_to_le32(bdev_max_discard_sectors(bdev));
	rsp->discard_granularity = cpu_to_le32(bdev_discard_granularity(bdev));
	rsp->discard_alignment = cpu_to_le32(bdev_discard_alignment(bdev));
	rsp->secure_discard = cpu_to_le16(bdev_max_secure_erase_sectors(bdev));
	rsp->cache_policy = 0;
	if (bdev_write_cache(bdev))
		rsp->cache_policy |= RNBD_WRITEBACK;
	if (bdev_fua(bdev))
		rsp->cache_policy |= RNBD_FUA;
}

static struct rnbd_srv_sess_dev *
rnbd_srv_create_set_sess_dev(struct rnbd_srv_session *srv_sess,
			      const struct rnbd_msg_open *open_msg,
<<<<<<< HEAD
			      struct block_device *bdev, bool readonly,
=======
			      struct file *bdev_file, bool readonly,
>>>>>>> 2d5404ca
			      struct rnbd_srv_dev *srv_dev)
{
	struct rnbd_srv_sess_dev *sdev = rnbd_sess_dev_alloc(srv_sess);

	if (IS_ERR(sdev))
		return sdev;

	kref_init(&sdev->kref);

	strscpy(sdev->pathname, open_msg->dev_name, sizeof(sdev->pathname));

	sdev->bdev_file		= bdev_file;
	sdev->sess		= srv_sess;
	sdev->dev		= srv_dev;
	sdev->readonly		= readonly;
	sdev->access_mode	= open_msg->access_mode;

	return sdev;
}

static char *rnbd_srv_get_full_path(struct rnbd_srv_session *srv_sess,
				     const char *dev_name)
{
	char *full_path;
	char *a, *b;
	int len;

	full_path = kmalloc(PATH_MAX, GFP_KERNEL);
	if (!full_path)
		return ERR_PTR(-ENOMEM);

	/*
	 * Replace %SESSNAME% with a real session name in order to
	 * create device namespace.
	 */
	a = strnstr(dev_search_path, "%SESSNAME%", sizeof(dev_search_path));
	if (a) {
		len = a - dev_search_path;

		len = snprintf(full_path, PATH_MAX, "%.*s/%s/%s", len,
			       dev_search_path, srv_sess->sessname, dev_name);
	} else {
		len = snprintf(full_path, PATH_MAX, "%s/%s",
			       dev_search_path, dev_name);
	}
	if (len >= PATH_MAX) {
		pr_err("Too long path: %s, %s, %s\n",
		       dev_search_path, srv_sess->sessname, dev_name);
		kfree(full_path);
		return ERR_PTR(-EINVAL);
	}

	/* eliminitate duplicated slashes */
	a = strchr(full_path, '/');
	b = a;
	while (*b != '\0') {
		if (*b == '/' && *a == '/') {
			b++;
		} else {
			a++;
			*a = *b;
			b++;
		}
	}
	a++;
	*a = '\0';

	return full_path;
}

static void process_msg_sess_info(struct rnbd_srv_session *srv_sess,
				 const void *msg, size_t len,
				 void *data, size_t datalen)
{
	const struct rnbd_msg_sess_info *sess_info_msg = msg;
	struct rnbd_msg_sess_info_rsp *rsp = data;

	srv_sess->ver = min_t(u8, sess_info_msg->ver, RNBD_PROTO_VER_MAJOR);

	trace_process_msg_sess_info(srv_sess, sess_info_msg);

	rsp->hdr.type = cpu_to_le16(RNBD_MSG_SESS_INFO_RSP);
	rsp->ver = srv_sess->ver;
}

/**
 * find_srv_sess_dev() - a dev is already opened by this name
 * @srv_sess:	the session to search.
 * @dev_name:	string containing the name of the device.
 *
 * Return struct rnbd_srv_sess_dev if srv_sess already opened the dev_name
 * NULL if the session didn't open the device yet.
 */
static struct rnbd_srv_sess_dev *
find_srv_sess_dev(struct rnbd_srv_session *srv_sess, const char *dev_name)
{
	struct rnbd_srv_sess_dev *sess_dev;
	unsigned long index;

	if (xa_empty(&srv_sess->index_idr))
		return NULL;

	xa_for_each(&srv_sess->index_idr, index, sess_dev)
		if (!strcmp(sess_dev->pathname, dev_name))
			return sess_dev;

	return NULL;
}

static int process_msg_open(struct rnbd_srv_session *srv_sess,
			    const void *msg, size_t len,
			    void *data, size_t datalen)
{
	int ret;
	struct rnbd_srv_dev *srv_dev;
	struct rnbd_srv_sess_dev *srv_sess_dev;
	const struct rnbd_msg_open *open_msg = msg;
<<<<<<< HEAD
	struct block_device *bdev;
=======
	struct file *bdev_file;
>>>>>>> 2d5404ca
	blk_mode_t open_flags = BLK_OPEN_READ;
	char *full_path;
	struct rnbd_msg_open_rsp *rsp = data;

	trace_process_msg_open(srv_sess, open_msg);

	if (open_msg->access_mode != RNBD_ACCESS_RO)
		open_flags |= BLK_OPEN_WRITE;

	mutex_lock(&srv_sess->lock);

	srv_sess_dev = find_srv_sess_dev(srv_sess, open_msg->dev_name);
	if (srv_sess_dev)
		goto fill_response;

	if ((strlen(dev_search_path) + strlen(open_msg->dev_name))
	    >= PATH_MAX) {
		pr_err("Opening device for session %s failed, device path too long. '%s/%s' is longer than PATH_MAX (%d)\n",
		       srv_sess->sessname, dev_search_path, open_msg->dev_name,
		       PATH_MAX);
		ret = -EINVAL;
		goto reject;
	}
	if (strstr(open_msg->dev_name, "..")) {
		pr_err("Opening device for session %s failed, device path %s contains relative path ..\n",
		       srv_sess->sessname, open_msg->dev_name);
		ret = -EINVAL;
		goto reject;
	}
	full_path = rnbd_srv_get_full_path(srv_sess, open_msg->dev_name);
	if (IS_ERR(full_path)) {
		ret = PTR_ERR(full_path);
		pr_err("Opening device '%s' for client %s failed, failed to get device full path, err: %pe\n",
		       open_msg->dev_name, srv_sess->sessname, full_path);
		goto reject;
	}

<<<<<<< HEAD
	bdev = blkdev_get_by_path(full_path, open_flags, NULL, NULL);
	if (IS_ERR(bdev)) {
		ret = PTR_ERR(bdev);
		pr_err("Opening device '%s' on session %s failed, failed to open the block device, err: %d\n",
		       full_path, srv_sess->sessname, ret);
=======
	bdev_file = bdev_file_open_by_path(full_path, open_flags, NULL, NULL);
	if (IS_ERR(bdev_file)) {
		ret = PTR_ERR(bdev_file);
		pr_err("Opening device '%s' on session %s failed, failed to open the block device, err: %pe\n",
		       full_path, srv_sess->sessname, bdev_file);
>>>>>>> 2d5404ca
		goto free_path;
	}

	srv_dev = rnbd_srv_get_or_create_srv_dev(file_bdev(bdev_file), srv_sess,
						  open_msg->access_mode);
	if (IS_ERR(srv_dev)) {
		pr_err("Opening device '%s' on session %s failed, creating srv_dev failed, err: %pe\n",
		       full_path, srv_sess->sessname, srv_dev);
		ret = PTR_ERR(srv_dev);
		goto blkdev_put;
	}

<<<<<<< HEAD
	srv_sess_dev = rnbd_srv_create_set_sess_dev(srv_sess, open_msg, bdev,
=======
	srv_sess_dev = rnbd_srv_create_set_sess_dev(srv_sess, open_msg,
				bdev_file,
>>>>>>> 2d5404ca
				open_msg->access_mode == RNBD_ACCESS_RO,
				srv_dev);
	if (IS_ERR(srv_sess_dev)) {
		pr_err("Opening device '%s' on session %s failed, creating sess_dev failed, err: %pe\n",
		       full_path, srv_sess->sessname, srv_sess_dev);
		ret = PTR_ERR(srv_sess_dev);
		goto srv_dev_put;
	}

	/* Create the srv_dev sysfs files if they haven't been created yet. The
	 * reason to delay the creation is not to create the sysfs files before
	 * we are sure the device can be opened.
	 */
	mutex_lock(&srv_dev->lock);
	if (!srv_dev->dev_kobj.state_in_sysfs) {
		ret = rnbd_srv_create_dev_sysfs(srv_dev, file_bdev(bdev_file));
		if (ret) {
			mutex_unlock(&srv_dev->lock);
			rnbd_srv_err(srv_sess_dev,
				      "Opening device failed, failed to create device sysfs files, err: %d\n",
				      ret);
			goto free_srv_sess_dev;
		}
	}

	ret = rnbd_srv_create_dev_session_sysfs(srv_sess_dev);
	if (ret) {
		mutex_unlock(&srv_dev->lock);
		rnbd_srv_err(srv_sess_dev,
			      "Opening device failed, failed to create dev client sysfs files, err: %d\n",
			      ret);
		goto free_srv_sess_dev;
	}

	list_add(&srv_sess_dev->dev_list, &srv_dev->sess_dev_list);
	mutex_unlock(&srv_dev->lock);

	rnbd_srv_info(srv_sess_dev, "Opened device '%s'\n", srv_dev->name);

	kfree(full_path);

fill_response:
	rnbd_srv_fill_msg_open_rsp(rsp, srv_sess_dev);
	mutex_unlock(&srv_sess->lock);
	return 0;

free_srv_sess_dev:
	xa_erase(&srv_sess->index_idr, srv_sess_dev->device_id);
	synchronize_rcu();
	kfree(srv_sess_dev);
srv_dev_put:
	if (open_msg->access_mode != RNBD_ACCESS_RO) {
		mutex_lock(&srv_dev->lock);
		srv_dev->open_write_cnt--;
		mutex_unlock(&srv_dev->lock);
	}
	rnbd_put_srv_dev(srv_dev);
blkdev_put:
<<<<<<< HEAD
	blkdev_put(bdev, NULL);
=======
	fput(bdev_file);
>>>>>>> 2d5404ca
free_path:
	kfree(full_path);
reject:
	mutex_unlock(&srv_sess->lock);
	return ret;
}

static struct rtrs_srv_ctx *rtrs_ctx;

static struct rtrs_srv_ops rtrs_ops;
static int __init rnbd_srv_init_module(void)
{
	int err = 0;

	BUILD_BUG_ON(sizeof(struct rnbd_msg_hdr) != 4);
	BUILD_BUG_ON(sizeof(struct rnbd_msg_sess_info) != 36);
	BUILD_BUG_ON(sizeof(struct rnbd_msg_sess_info_rsp) != 36);
	BUILD_BUG_ON(sizeof(struct rnbd_msg_open) != 264);
	BUILD_BUG_ON(sizeof(struct rnbd_msg_close) != 8);
	BUILD_BUG_ON(sizeof(struct rnbd_msg_open_rsp) != 56);
	rtrs_ops = (struct rtrs_srv_ops) {
		.rdma_ev = rnbd_srv_rdma_ev,
		.link_ev = rnbd_srv_link_ev,
	};
	rtrs_ctx = rtrs_srv_open(&rtrs_ops, port_nr);
	if (IS_ERR(rtrs_ctx)) {
<<<<<<< HEAD
		pr_err("rtrs_srv_open(), err: %d\n", err);
=======
		pr_err("rtrs_srv_open(), err: %pe\n", rtrs_ctx);
>>>>>>> 2d5404ca
		return PTR_ERR(rtrs_ctx);
	}

	err = rnbd_srv_create_sysfs_files();
	if (err) {
		pr_err("rnbd_srv_create_sysfs_files(), err: %d\n", err);
		rtrs_srv_close(rtrs_ctx);
	}

	return err;
}

static void __exit rnbd_srv_cleanup_module(void)
{
	rtrs_srv_close(rtrs_ctx);
	WARN_ON(!list_empty(&sess_list));
	rnbd_srv_destroy_sysfs_files();
}

module_init(rnbd_srv_init_module);
module_exit(rnbd_srv_cleanup_module);<|MERGE_RESOLUTION|>--- conflicted
+++ resolved
@@ -226,11 +226,7 @@
 	rnbd_put_sess_dev(sess_dev);
 	wait_for_completion(&dc); /* wait for inflights to drop to zero */
 
-<<<<<<< HEAD
-	blkdev_put(sess_dev->bdev, NULL);
-=======
 	fput(sess_dev->bdev_file);
->>>>>>> 2d5404ca
 	mutex_lock(&sess_dev->dev->lock);
 	list_del(&sess_dev->dev_list);
 	if (!sess_dev->readonly)
@@ -571,11 +567,7 @@
 static struct rnbd_srv_sess_dev *
 rnbd_srv_create_set_sess_dev(struct rnbd_srv_session *srv_sess,
 			      const struct rnbd_msg_open *open_msg,
-<<<<<<< HEAD
-			      struct block_device *bdev, bool readonly,
-=======
 			      struct file *bdev_file, bool readonly,
->>>>>>> 2d5404ca
 			      struct rnbd_srv_dev *srv_dev)
 {
 	struct rnbd_srv_sess_dev *sdev = rnbd_sess_dev_alloc(srv_sess);
@@ -693,11 +685,7 @@
 	struct rnbd_srv_dev *srv_dev;
 	struct rnbd_srv_sess_dev *srv_sess_dev;
 	const struct rnbd_msg_open *open_msg = msg;
-<<<<<<< HEAD
-	struct block_device *bdev;
-=======
 	struct file *bdev_file;
->>>>>>> 2d5404ca
 	blk_mode_t open_flags = BLK_OPEN_READ;
 	char *full_path;
 	struct rnbd_msg_open_rsp *rsp = data;
@@ -735,19 +723,11 @@
 		goto reject;
 	}
 
-<<<<<<< HEAD
-	bdev = blkdev_get_by_path(full_path, open_flags, NULL, NULL);
-	if (IS_ERR(bdev)) {
-		ret = PTR_ERR(bdev);
-		pr_err("Opening device '%s' on session %s failed, failed to open the block device, err: %d\n",
-		       full_path, srv_sess->sessname, ret);
-=======
 	bdev_file = bdev_file_open_by_path(full_path, open_flags, NULL, NULL);
 	if (IS_ERR(bdev_file)) {
 		ret = PTR_ERR(bdev_file);
 		pr_err("Opening device '%s' on session %s failed, failed to open the block device, err: %pe\n",
 		       full_path, srv_sess->sessname, bdev_file);
->>>>>>> 2d5404ca
 		goto free_path;
 	}
 
@@ -760,12 +740,8 @@
 		goto blkdev_put;
 	}
 
-<<<<<<< HEAD
-	srv_sess_dev = rnbd_srv_create_set_sess_dev(srv_sess, open_msg, bdev,
-=======
 	srv_sess_dev = rnbd_srv_create_set_sess_dev(srv_sess, open_msg,
 				bdev_file,
->>>>>>> 2d5404ca
 				open_msg->access_mode == RNBD_ACCESS_RO,
 				srv_dev);
 	if (IS_ERR(srv_sess_dev)) {
@@ -824,11 +800,7 @@
 	}
 	rnbd_put_srv_dev(srv_dev);
 blkdev_put:
-<<<<<<< HEAD
-	blkdev_put(bdev, NULL);
-=======
 	fput(bdev_file);
->>>>>>> 2d5404ca
 free_path:
 	kfree(full_path);
 reject:
@@ -855,11 +827,7 @@
 	};
 	rtrs_ctx = rtrs_srv_open(&rtrs_ops, port_nr);
 	if (IS_ERR(rtrs_ctx)) {
-<<<<<<< HEAD
-		pr_err("rtrs_srv_open(), err: %d\n", err);
-=======
 		pr_err("rtrs_srv_open(), err: %pe\n", rtrs_ctx);
->>>>>>> 2d5404ca
 		return PTR_ERR(rtrs_ctx);
 	}
 
