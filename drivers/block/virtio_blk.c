// SPDX-License-Identifier: GPL-2.0-only
//#define DEBUG
#include <linux/spinlock.h>
#include <linux/slab.h>
#include <linux/blkdev.h>
#include <linux/hdreg.h>
#include <linux/module.h>
#include <linux/mutex.h>
#include <linux/interrupt.h>
#include <linux/virtio.h>
#include <linux/virtio_blk.h>
#include <linux/scatterlist.h>
#include <linux/string_helpers.h>
#include <linux/idr.h>
#include <linux/blk-mq.h>
#include <linux/blk-mq-virtio.h>
#include <linux/numa.h>
#include <uapi/linux/virtio_ring.h>

#define PART_BITS 4
#define VQ_NAME_LEN 16
#define MAX_DISCARD_SEGMENTS 256u

/* The maximum number of sg elements that fit into a virtqueue */
#define VIRTIO_BLK_MAX_SG_ELEMS 32768

static int major;
static DEFINE_IDA(vd_index_ida);

static struct workqueue_struct *virtblk_wq;

struct virtio_blk_vq {
	struct virtqueue *vq;
	spinlock_t lock;
	char name[VQ_NAME_LEN];
} ____cacheline_aligned_in_smp;

struct virtio_blk {
	/*
	 * This mutex must be held by anything that may run after
	 * virtblk_remove() sets vblk->vdev to NULL.
	 *
	 * blk-mq, virtqueue processing, and sysfs attribute code paths are
	 * shut down before vblk->vdev is set to NULL and therefore do not need
	 * to hold this mutex.
	 */
	struct mutex vdev_mutex;
	struct virtio_device *vdev;

	/* The disk structure for the kernel. */
	struct gendisk *disk;

	/* Block layer tags. */
	struct blk_mq_tag_set tag_set;

	/* Process context for config space updates */
	struct work_struct config_work;

	/*
	 * Tracks references from block_device_operations open/release and
	 * virtio_driver probe/remove so this object can be freed once no
	 * longer in use.
	 */
	refcount_t refs;

	/* What host tells us, plus 2 for header & tailer. */
	unsigned int sg_elems;

	/* Ida index - used to track minor number allocations. */
	int index;

	/* num of vqs */
	int num_vqs;
	struct virtio_blk_vq *vqs;
};

struct virtblk_req {
	struct virtio_blk_outhdr out_hdr;
	u8 status;
	struct scatterlist sg[];
};

static inline blk_status_t virtblk_result(struct virtblk_req *vbr)
{
	switch (vbr->status) {
	case VIRTIO_BLK_S_OK:
		return BLK_STS_OK;
	case VIRTIO_BLK_S_UNSUPP:
		return BLK_STS_NOTSUPP;
	default:
		return BLK_STS_IOERR;
	}
}

static int virtblk_add_req(struct virtqueue *vq, struct virtblk_req *vbr,
		struct scatterlist *data_sg, bool have_data)
{
	struct scatterlist hdr, status, *sgs[3];
	unsigned int num_out = 0, num_in = 0;

	sg_init_one(&hdr, &vbr->out_hdr, sizeof(vbr->out_hdr));
	sgs[num_out++] = &hdr;

	if (have_data) {
		if (vbr->out_hdr.type & cpu_to_virtio32(vq->vdev, VIRTIO_BLK_T_OUT))
			sgs[num_out++] = data_sg;
		else
			sgs[num_out + num_in++] = data_sg;
	}

	sg_init_one(&status, &vbr->status, sizeof(vbr->status));
	sgs[num_out + num_in++] = &status;

	return virtqueue_add_sgs(vq, sgs, num_out, num_in, vbr, GFP_ATOMIC);
}

static int virtblk_setup_discard_write_zeroes(struct request *req, bool unmap)
{
	unsigned short segments = blk_rq_nr_discard_segments(req);
	unsigned short n = 0;
	struct virtio_blk_discard_write_zeroes *range;
	struct bio *bio;
	u32 flags = 0;

	if (unmap)
		flags |= VIRTIO_BLK_WRITE_ZEROES_FLAG_UNMAP;

	range = kmalloc_array(segments, sizeof(*range), GFP_ATOMIC);
	if (!range)
		return -ENOMEM;

	/*
	 * Single max discard segment means multi-range discard isn't
	 * supported, and block layer only runs contiguity merge like
	 * normal RW request. So we can't reply on bio for retrieving
	 * each range info.
	 */
	if (queue_max_discard_segments(req->q) == 1) {
		range[0].flags = cpu_to_le32(flags);
		range[0].num_sectors = cpu_to_le32(blk_rq_sectors(req));
		range[0].sector = cpu_to_le64(blk_rq_pos(req));
		n = 1;
	} else {
		__rq_for_each_bio(bio, req) {
			u64 sector = bio->bi_iter.bi_sector;
			u32 num_sectors = bio->bi_iter.bi_size >> SECTOR_SHIFT;

			range[n].flags = cpu_to_le32(flags);
			range[n].num_sectors = cpu_to_le32(num_sectors);
			range[n].sector = cpu_to_le64(sector);
			n++;
		}
	}

	WARN_ON_ONCE(n != segments);

	req->special_vec.bv_page = virt_to_page(range);
	req->special_vec.bv_offset = offset_in_page(range);
	req->special_vec.bv_len = sizeof(*range) * segments;
	req->rq_flags |= RQF_SPECIAL_PAYLOAD;

	return 0;
}

static inline void virtblk_request_done(struct request *req)
{
	struct virtblk_req *vbr = blk_mq_rq_to_pdu(req);

	if (req->rq_flags & RQF_SPECIAL_PAYLOAD)
		kfree(bvec_virt(&req->special_vec));
	blk_mq_end_request(req, virtblk_result(vbr));
}

static void virtblk_done(struct virtqueue *vq)
{
	struct virtio_blk *vblk = vq->vdev->priv;
	bool req_done = false;
	int qid = vq->index;
	struct virtblk_req *vbr;
	unsigned long flags;
	unsigned int len;

	spin_lock_irqsave(&vblk->vqs[qid].lock, flags);
	do {
		virtqueue_disable_cb(vq);
		while ((vbr = virtqueue_get_buf(vblk->vqs[qid].vq, &len)) != NULL) {
			struct request *req = blk_mq_rq_from_pdu(vbr);

			if (likely(!blk_should_fake_timeout(req->q)))
				blk_mq_complete_request(req);
			req_done = true;
		}
		if (unlikely(virtqueue_is_broken(vq)))
			break;
	} while (!virtqueue_enable_cb(vq));

	/* In case queue is stopped waiting for more buffers. */
	if (req_done)
		blk_mq_start_stopped_hw_queues(vblk->disk->queue, true);
	spin_unlock_irqrestore(&vblk->vqs[qid].lock, flags);
}

static void virtio_commit_rqs(struct blk_mq_hw_ctx *hctx)
{
	struct virtio_blk *vblk = hctx->queue->queuedata;
	struct virtio_blk_vq *vq = &vblk->vqs[hctx->queue_num];
	bool kick;

	spin_lock_irq(&vq->lock);
	kick = virtqueue_kick_prepare(vq->vq);
	spin_unlock_irq(&vq->lock);

	if (kick)
		virtqueue_notify(vq->vq);
}

static blk_status_t virtio_queue_rq(struct blk_mq_hw_ctx *hctx,
			   const struct blk_mq_queue_data *bd)
{
	struct virtio_blk *vblk = hctx->queue->queuedata;
	struct request *req = bd->rq;
	struct virtblk_req *vbr = blk_mq_rq_to_pdu(req);
	unsigned long flags;
	unsigned int num;
	int qid = hctx->queue_num;
	int err;
	bool notify = false;
	bool unmap = false;
	u32 type;

	BUG_ON(req->nr_phys_segments + 2 > vblk->sg_elems);

	switch (req_op(req)) {
	case REQ_OP_READ:
	case REQ_OP_WRITE:
		type = 0;
		break;
	case REQ_OP_FLUSH:
		type = VIRTIO_BLK_T_FLUSH;
		break;
	case REQ_OP_DISCARD:
		type = VIRTIO_BLK_T_DISCARD;
		break;
	case REQ_OP_WRITE_ZEROES:
		type = VIRTIO_BLK_T_WRITE_ZEROES;
		unmap = !(req->cmd_flags & REQ_NOUNMAP);
		break;
	case REQ_OP_DRV_IN:
		type = VIRTIO_BLK_T_GET_ID;
		break;
	default:
		WARN_ON_ONCE(1);
		return BLK_STS_IOERR;
	}

	vbr->out_hdr.type = cpu_to_virtio32(vblk->vdev, type);
	vbr->out_hdr.sector = type ?
		0 : cpu_to_virtio64(vblk->vdev, blk_rq_pos(req));
	vbr->out_hdr.ioprio = cpu_to_virtio32(vblk->vdev, req_get_ioprio(req));

	blk_mq_start_request(req);

	if (type == VIRTIO_BLK_T_DISCARD || type == VIRTIO_BLK_T_WRITE_ZEROES) {
		err = virtblk_setup_discard_write_zeroes(req, unmap);
		if (err)
			return BLK_STS_RESOURCE;
	}

	num = blk_rq_map_sg(hctx->queue, req, vbr->sg);
	if (num) {
		if (rq_data_dir(req) == WRITE)
			vbr->out_hdr.type |= cpu_to_virtio32(vblk->vdev, VIRTIO_BLK_T_OUT);
		else
			vbr->out_hdr.type |= cpu_to_virtio32(vblk->vdev, VIRTIO_BLK_T_IN);
	}

	spin_lock_irqsave(&vblk->vqs[qid].lock, flags);
	err = virtblk_add_req(vblk->vqs[qid].vq, vbr, vbr->sg, num);
	if (err) {
		virtqueue_kick(vblk->vqs[qid].vq);
		/* Don't stop the queue if -ENOMEM: we may have failed to
		 * bounce the buffer due to global resource outage.
		 */
		if (err == -ENOSPC)
			blk_mq_stop_hw_queue(hctx);
		spin_unlock_irqrestore(&vblk->vqs[qid].lock, flags);
		switch (err) {
		case -ENOSPC:
			return BLK_STS_DEV_RESOURCE;
		case -ENOMEM:
			return BLK_STS_RESOURCE;
		default:
			return BLK_STS_IOERR;
		}
	}

	if (bd->last && virtqueue_kick_prepare(vblk->vqs[qid].vq))
		notify = true;
	spin_unlock_irqrestore(&vblk->vqs[qid].lock, flags);

	if (notify)
		virtqueue_notify(vblk->vqs[qid].vq);
	return BLK_STS_OK;
}

/* return id (s/n) string for *disk to *id_str
 */
static int virtblk_get_id(struct gendisk *disk, char *id_str)
{
	struct virtio_blk *vblk = disk->private_data;
	struct request_queue *q = vblk->disk->queue;
	struct request *req;
	int err;

	req = blk_get_request(q, REQ_OP_DRV_IN, 0);
	if (IS_ERR(req))
		return PTR_ERR(req);

	err = blk_rq_map_kern(q, req, id_str, VIRTIO_BLK_ID_BYTES, GFP_KERNEL);
	if (err)
		goto out;

	blk_execute_rq(vblk->disk, req, false);
	err = blk_status_to_errno(virtblk_result(blk_mq_rq_to_pdu(req)));
out:
	blk_put_request(req);
	return err;
}

static void virtblk_get(struct virtio_blk *vblk)
{
	refcount_inc(&vblk->refs);
}

static void virtblk_put(struct virtio_blk *vblk)
{
	if (refcount_dec_and_test(&vblk->refs)) {
		ida_simple_remove(&vd_index_ida, vblk->index);
		mutex_destroy(&vblk->vdev_mutex);
		kfree(vblk);
	}
}

static int virtblk_open(struct block_device *bd, fmode_t mode)
{
	struct virtio_blk *vblk = bd->bd_disk->private_data;
	int ret = 0;

	mutex_lock(&vblk->vdev_mutex);

	if (vblk->vdev)
		virtblk_get(vblk);
	else
		ret = -ENXIO;

	mutex_unlock(&vblk->vdev_mutex);
	return ret;
}

static void virtblk_release(struct gendisk *disk, fmode_t mode)
{
	struct virtio_blk *vblk = disk->private_data;

	virtblk_put(vblk);
}

/* We provide getgeo only to please some old bootloader/partitioning tools */
static int virtblk_getgeo(struct block_device *bd, struct hd_geometry *geo)
{
	struct virtio_blk *vblk = bd->bd_disk->private_data;
	int ret = 0;

	mutex_lock(&vblk->vdev_mutex);

	if (!vblk->vdev) {
		ret = -ENXIO;
		goto out;
	}

	/* see if the host passed in geometry config */
	if (virtio_has_feature(vblk->vdev, VIRTIO_BLK_F_GEOMETRY)) {
		virtio_cread(vblk->vdev, struct virtio_blk_config,
			     geometry.cylinders, &geo->cylinders);
		virtio_cread(vblk->vdev, struct virtio_blk_config,
			     geometry.heads, &geo->heads);
		virtio_cread(vblk->vdev, struct virtio_blk_config,
			     geometry.sectors, &geo->sectors);
	} else {
		/* some standard values, similar to sd */
		geo->heads = 1 << 6;
		geo->sectors = 1 << 5;
		geo->cylinders = get_capacity(bd->bd_disk) >> 11;
	}
out:
	mutex_unlock(&vblk->vdev_mutex);
	return ret;
}

static const struct block_device_operations virtblk_fops = {
	.owner  = THIS_MODULE,
	.open = virtblk_open,
	.release = virtblk_release,
	.getgeo = virtblk_getgeo,
};

static int index_to_minor(int index)
{
	return index << PART_BITS;
}

static int minor_to_index(int minor)
{
	return minor >> PART_BITS;
}

static ssize_t serial_show(struct device *dev,
			   struct device_attribute *attr, char *buf)
{
	struct gendisk *disk = dev_to_disk(dev);
	int err;

	/* sysfs gives us a PAGE_SIZE buffer */
	BUILD_BUG_ON(PAGE_SIZE < VIRTIO_BLK_ID_BYTES);

	buf[VIRTIO_BLK_ID_BYTES] = '\0';
	err = virtblk_get_id(disk, buf);
	if (!err)
		return strlen(buf);

	if (err == -EIO) /* Unsupported? Make it empty. */
		return 0;

	return err;
}

static DEVICE_ATTR_RO(serial);

/* The queue's logical block size must be set before calling this */
static void virtblk_update_capacity(struct virtio_blk *vblk, bool resize)
{
	struct virtio_device *vdev = vblk->vdev;
	struct request_queue *q = vblk->disk->queue;
	char cap_str_2[10], cap_str_10[10];
	unsigned long long nblocks;
	u64 capacity;

	/* Host must always specify the capacity. */
	virtio_cread(vdev, struct virtio_blk_config, capacity, &capacity);

	nblocks = DIV_ROUND_UP_ULL(capacity, queue_logical_block_size(q) >> 9);

	string_get_size(nblocks, queue_logical_block_size(q),
			STRING_UNITS_2, cap_str_2, sizeof(cap_str_2));
	string_get_size(nblocks, queue_logical_block_size(q),
			STRING_UNITS_10, cap_str_10, sizeof(cap_str_10));

	dev_notice(&vdev->dev,
		   "[%s] %s%llu %d-byte logical blocks (%s/%s)\n",
		   vblk->disk->disk_name,
		   resize ? "new size: " : "",
		   nblocks,
		   queue_logical_block_size(q),
		   cap_str_10,
		   cap_str_2);

	set_capacity_and_notify(vblk->disk, capacity);
}

static void virtblk_config_changed_work(struct work_struct *work)
{
	struct virtio_blk *vblk =
		container_of(work, struct virtio_blk, config_work);

	virtblk_update_capacity(vblk, true);
}

static void virtblk_config_changed(struct virtio_device *vdev)
{
	struct virtio_blk *vblk = vdev->priv;

	queue_work(virtblk_wq, &vblk->config_work);
}

static int init_vq(struct virtio_blk *vblk)
{
	int err;
	int i;
	vq_callback_t **callbacks;
	const char **names;
	struct virtqueue **vqs;
	unsigned short num_vqs;
	struct virtio_device *vdev = vblk->vdev;
	struct irq_affinity desc = { 0, };

	err = virtio_cread_feature(vdev, VIRTIO_BLK_F_MQ,
				   struct virtio_blk_config, num_queues,
				   &num_vqs);
	if (err)
		num_vqs = 1;

	num_vqs = min_t(unsigned int, nr_cpu_ids, num_vqs);

	vblk->vqs = kmalloc_array(num_vqs, sizeof(*vblk->vqs), GFP_KERNEL);
	if (!vblk->vqs)
		return -ENOMEM;

	names = kmalloc_array(num_vqs, sizeof(*names), GFP_KERNEL);
	callbacks = kmalloc_array(num_vqs, sizeof(*callbacks), GFP_KERNEL);
	vqs = kmalloc_array(num_vqs, sizeof(*vqs), GFP_KERNEL);
	if (!names || !callbacks || !vqs) {
		err = -ENOMEM;
		goto out;
	}

	for (i = 0; i < num_vqs; i++) {
		callbacks[i] = virtblk_done;
		snprintf(vblk->vqs[i].name, VQ_NAME_LEN, "req.%d", i);
		names[i] = vblk->vqs[i].name;
	}

	/* Discover virtqueues and write information to configuration.  */
	err = virtio_find_vqs(vdev, num_vqs, vqs, callbacks, names, &desc);
	if (err)
		goto out;

	for (i = 0; i < num_vqs; i++) {
		spin_lock_init(&vblk->vqs[i].lock);
		vblk->vqs[i].vq = vqs[i];
	}
	vblk->num_vqs = num_vqs;

out:
	kfree(vqs);
	kfree(callbacks);
	kfree(names);
	if (err)
		kfree(vblk->vqs);
	return err;
}

/*
 * Legacy naming scheme used for virtio devices.  We are stuck with it for
 * virtio blk but don't ever use it for any new driver.
 */
static int virtblk_name_format(char *prefix, int index, char *buf, int buflen)
{
	const int base = 'z' - 'a' + 1;
	char *begin = buf + strlen(prefix);
	char *end = buf + buflen;
	char *p;
	int unit;

	p = end - 1;
	*p = '\0';
	unit = base;
	do {
		if (p == begin)
			return -EINVAL;
		*--p = 'a' + (index % unit);
		index = (index / unit) - 1;
	} while (index >= 0);

	memmove(begin, p, end - p);
	memcpy(buf, prefix, strlen(prefix));

	return 0;
}

static int virtblk_get_cache_mode(struct virtio_device *vdev)
{
	u8 writeback;
	int err;

	err = virtio_cread_feature(vdev, VIRTIO_BLK_F_CONFIG_WCE,
				   struct virtio_blk_config, wce,
				   &writeback);

	/*
	 * If WCE is not configurable and flush is not available,
	 * assume no writeback cache is in use.
	 */
	if (err)
		writeback = virtio_has_feature(vdev, VIRTIO_BLK_F_FLUSH);

	return writeback;
}

static void virtblk_update_cache_mode(struct virtio_device *vdev)
{
	u8 writeback = virtblk_get_cache_mode(vdev);
	struct virtio_blk *vblk = vdev->priv;

	blk_queue_write_cache(vblk->disk->queue, writeback, false);
}

static const char *const virtblk_cache_types[] = {
	"write through", "write back"
};

static ssize_t
cache_type_store(struct device *dev, struct device_attribute *attr,
		 const char *buf, size_t count)
{
	struct gendisk *disk = dev_to_disk(dev);
	struct virtio_blk *vblk = disk->private_data;
	struct virtio_device *vdev = vblk->vdev;
	int i;

	BUG_ON(!virtio_has_feature(vblk->vdev, VIRTIO_BLK_F_CONFIG_WCE));
	i = sysfs_match_string(virtblk_cache_types, buf);
	if (i < 0)
		return i;

	virtio_cwrite8(vdev, offsetof(struct virtio_blk_config, wce), i);
	virtblk_update_cache_mode(vdev);
	return count;
}

static ssize_t
cache_type_show(struct device *dev, struct device_attribute *attr, char *buf)
{
	struct gendisk *disk = dev_to_disk(dev);
	struct virtio_blk *vblk = disk->private_data;
	u8 writeback = virtblk_get_cache_mode(vblk->vdev);

	BUG_ON(writeback >= ARRAY_SIZE(virtblk_cache_types));
	return snprintf(buf, 40, "%s\n", virtblk_cache_types[writeback]);
}

static DEVICE_ATTR_RW(cache_type);

static struct attribute *virtblk_attrs[] = {
	&dev_attr_serial.attr,
	&dev_attr_cache_type.attr,
	NULL,
};

static umode_t virtblk_attrs_are_visible(struct kobject *kobj,
		struct attribute *a, int n)
{
	struct device *dev = kobj_to_dev(kobj);
	struct gendisk *disk = dev_to_disk(dev);
	struct virtio_blk *vblk = disk->private_data;
	struct virtio_device *vdev = vblk->vdev;

	if (a == &dev_attr_cache_type.attr &&
	    !virtio_has_feature(vdev, VIRTIO_BLK_F_CONFIG_WCE))
		return S_IRUGO;

	return a->mode;
}

static const struct attribute_group virtblk_attr_group = {
	.attrs = virtblk_attrs,
	.is_visible = virtblk_attrs_are_visible,
};

static const struct attribute_group *virtblk_attr_groups[] = {
	&virtblk_attr_group,
	NULL,
};

static int virtblk_init_request(struct blk_mq_tag_set *set, struct request *rq,
		unsigned int hctx_idx, unsigned int numa_node)
{
	struct virtio_blk *vblk = set->driver_data;
	struct virtblk_req *vbr = blk_mq_rq_to_pdu(rq);

	sg_init_table(vbr->sg, vblk->sg_elems);
	return 0;
}

static int virtblk_map_queues(struct blk_mq_tag_set *set)
{
	struct virtio_blk *vblk = set->driver_data;

	return blk_mq_virtio_map_queues(&set->map[HCTX_TYPE_DEFAULT],
					vblk->vdev, 0);
}

static const struct blk_mq_ops virtio_mq_ops = {
	.queue_rq	= virtio_queue_rq,
	.commit_rqs	= virtio_commit_rqs,
	.complete	= virtblk_request_done,
	.init_request	= virtblk_init_request,
	.map_queues	= virtblk_map_queues,
};

static unsigned int virtblk_queue_depth;
module_param_named(queue_depth, virtblk_queue_depth, uint, 0444);

static int virtblk_probe(struct virtio_device *vdev)
{
	struct virtio_blk *vblk;
	struct request_queue *q;
	int err, index;

	u32 v, blk_size, max_size, sg_elems, opt_io_size;
	u16 min_io_size;
	u8 physical_block_exp, alignment_offset;
	unsigned int queue_depth;

	if (!vdev->config->get) {
		dev_err(&vdev->dev, "%s failure: config access disabled\n",
			__func__);
		return -EINVAL;
	}

	err = ida_simple_get(&vd_index_ida, 0, minor_to_index(1 << MINORBITS),
			     GFP_KERNEL);
	if (err < 0)
		goto out;
	index = err;

	/* We need to know how many segments before we allocate. */
	err = virtio_cread_feature(vdev, VIRTIO_BLK_F_SEG_MAX,
				   struct virtio_blk_config, seg_max,
				   &sg_elems);

	/* We need at least one SG element, whatever they say. */
	if (err || !sg_elems)
		sg_elems = 1;

	/* Prevent integer overflows and honor max vq size */
	sg_elems = min_t(u32, sg_elems, VIRTIO_BLK_MAX_SG_ELEMS - 2);

	/* We need extra sg elements at head and tail. */
	sg_elems += 2;
	vdev->priv = vblk = kmalloc(sizeof(*vblk), GFP_KERNEL);
	if (!vblk) {
		err = -ENOMEM;
		goto out_free_index;
	}

	/* This reference is dropped in virtblk_remove(). */
	refcount_set(&vblk->refs, 1);
	mutex_init(&vblk->vdev_mutex);

	vblk->vdev = vdev;
	vblk->sg_elems = sg_elems;

	INIT_WORK(&vblk->config_work, virtblk_config_changed_work);

	err = init_vq(vblk);
	if (err)
		goto out_free_vblk;

	/* Default queue sizing is to fill the ring. */
	if (!virtblk_queue_depth) {
		queue_depth = vblk->vqs[0].vq->num_free;
		/* ... but without indirect descs, we use 2 descs per req */
		if (!virtio_has_feature(vdev, VIRTIO_RING_F_INDIRECT_DESC))
			queue_depth /= 2;
	} else {
		queue_depth = virtblk_queue_depth;
	}

	memset(&vblk->tag_set, 0, sizeof(vblk->tag_set));
	vblk->tag_set.ops = &virtio_mq_ops;
	vblk->tag_set.queue_depth = queue_depth;
	vblk->tag_set.numa_node = NUMA_NO_NODE;
	vblk->tag_set.flags = BLK_MQ_F_SHOULD_MERGE;
	vblk->tag_set.cmd_size =
		sizeof(struct virtblk_req) +
		sizeof(struct scatterlist) * sg_elems;
	vblk->tag_set.driver_data = vblk;
	vblk->tag_set.nr_hw_queues = vblk->num_vqs;

	err = blk_mq_alloc_tag_set(&vblk->tag_set);
	if (err)
		goto out_free_vq;

	vblk->disk = blk_mq_alloc_disk(&vblk->tag_set, vblk);
	if (IS_ERR(vblk->disk)) {
		err = PTR_ERR(vblk->disk);
		goto out_free_tags;
	}
	q = vblk->disk->queue;

	virtblk_name_format("vd", index, vblk->disk->disk_name, DISK_NAME_LEN);

	vblk->disk->major = major;
	vblk->disk->first_minor = index_to_minor(index);
	vblk->disk->minors = 1 << PART_BITS;
	vblk->disk->private_data = vblk;
	vblk->disk->fops = &virtblk_fops;
	vblk->disk->flags |= GENHD_FL_EXT_DEVT;
	vblk->index = index;

	/* configure queue flush support */
	virtblk_update_cache_mode(vdev);

	/* If disk is read-only in the host, the guest should obey */
	if (virtio_has_feature(vdev, VIRTIO_BLK_F_RO))
		set_disk_ro(vblk->disk, 1);

	/* We can handle whatever the host told us to handle. */
	blk_queue_max_segments(q, vblk->sg_elems-2);

	/* No real sector limit. */
	blk_queue_max_hw_sectors(q, -1U);

	max_size = virtio_max_dma_size(vdev);

	/* Host can optionally specify maximum segment size and number of
	 * segments. */
	err = virtio_cread_feature(vdev, VIRTIO_BLK_F_SIZE_MAX,
				   struct virtio_blk_config, size_max, &v);
	if (!err)
		max_size = min(max_size, v);

	blk_queue_max_segment_size(q, max_size);

	/* Host can optionally specify the block size of the device */
	err = virtio_cread_feature(vdev, VIRTIO_BLK_F_BLK_SIZE,
				   struct virtio_blk_config, blk_size,
				   &blk_size);
	if (!err) {
		err = blk_validate_block_size(blk_size);
		if (err) {
			dev_err(&vdev->dev,
				"virtio_blk: invalid block size: 0x%x\n",
				blk_size);
			goto out_cleanup_disk;
		}

		blk_queue_logical_block_size(q, blk_size);
	} else
		blk_size = queue_logical_block_size(q);

	/* Use topology information if available */
	err = virtio_cread_feature(vdev, VIRTIO_BLK_F_TOPOLOGY,
				   struct virtio_blk_config, physical_block_exp,
				   &physical_block_exp);
	if (!err && physical_block_exp)
		blk_queue_physical_block_size(q,
				blk_size * (1 << physical_block_exp));

	err = virtio_cread_feature(vdev, VIRTIO_BLK_F_TOPOLOGY,
				   struct virtio_blk_config, alignment_offset,
				   &alignment_offset);
	if (!err && alignment_offset)
		blk_queue_alignment_offset(q, blk_size * alignment_offset);

	err = virtio_cread_feature(vdev, VIRTIO_BLK_F_TOPOLOGY,
				   struct virtio_blk_config, min_io_size,
				   &min_io_size);
	if (!err && min_io_size)
		blk_queue_io_min(q, blk_size * min_io_size);

	err = virtio_cread_feature(vdev, VIRTIO_BLK_F_TOPOLOGY,
				   struct virtio_blk_config, opt_io_size,
				   &opt_io_size);
	if (!err && opt_io_size)
		blk_queue_io_opt(q, blk_size * opt_io_size);

	if (virtio_has_feature(vdev, VIRTIO_BLK_F_DISCARD)) {
		virtio_cread(vdev, struct virtio_blk_config,
			     discard_sector_alignment, &v);
		if (v)
			q->limits.discard_granularity = v << SECTOR_SHIFT;
		else
			q->limits.discard_granularity = blk_size;

		virtio_cread(vdev, struct virtio_blk_config,
			     max_discard_sectors, &v);
		blk_queue_max_discard_sectors(q, v ? v : UINT_MAX);

		virtio_cread(vdev, struct virtio_blk_config, max_discard_seg,
			     &v);

		/*
		 * max_discard_seg == 0 is out of spec but we always
		 * handled it.
		 */
		if (!v)
			v = sg_elems - 2;
		blk_queue_max_discard_segments(q,
					       min(v, MAX_DISCARD_SEGMENTS));

		blk_queue_flag_set(QUEUE_FLAG_DISCARD, q);
	}

	if (virtio_has_feature(vdev, VIRTIO_BLK_F_WRITE_ZEROES)) {
		virtio_cread(vdev, struct virtio_blk_config,
			     max_write_zeroes_sectors, &v);
		blk_queue_max_write_zeroes_sectors(q, v ? v : UINT_MAX);
	}

	virtblk_update_capacity(vblk, false);
	virtio_device_ready(vdev);

	err = device_add_disk(&vdev->dev, vblk->disk, virtblk_attr_groups);
	if (err)
		goto err_cleanup_disk;

	return 0;

<<<<<<< HEAD
err_cleanup_disk:
	blk_cleanup_disk(vblk->disk);
=======
out_cleanup_disk:
	blk_cleanup_queue(vblk->disk->queue);
>>>>>>> 49cdad66
out_free_tags:
	blk_mq_free_tag_set(&vblk->tag_set);
out_free_vq:
	vdev->config->del_vqs(vdev);
	kfree(vblk->vqs);
out_free_vblk:
	kfree(vblk);
out_free_index:
	ida_simple_remove(&vd_index_ida, index);
out:
	return err;
}

static void virtblk_remove(struct virtio_device *vdev)
{
	struct virtio_blk *vblk = vdev->priv;

	/* Make sure no work handler is accessing the device. */
	flush_work(&vblk->config_work);

	del_gendisk(vblk->disk);
	blk_cleanup_disk(vblk->disk);
	blk_mq_free_tag_set(&vblk->tag_set);

	mutex_lock(&vblk->vdev_mutex);

	/* Stop all the virtqueues. */
	vdev->config->reset(vdev);

	/* Virtqueues are stopped, nothing can use vblk->vdev anymore. */
	vblk->vdev = NULL;

	vdev->config->del_vqs(vdev);
	kfree(vblk->vqs);

	mutex_unlock(&vblk->vdev_mutex);

	virtblk_put(vblk);
}

#ifdef CONFIG_PM_SLEEP
static int virtblk_freeze(struct virtio_device *vdev)
{
	struct virtio_blk *vblk = vdev->priv;

	/* Ensure we don't receive any more interrupts */
	vdev->config->reset(vdev);

	/* Make sure no work handler is accessing the device. */
	flush_work(&vblk->config_work);

	blk_mq_quiesce_queue(vblk->disk->queue);

	vdev->config->del_vqs(vdev);
	kfree(vblk->vqs);

	return 0;
}

static int virtblk_restore(struct virtio_device *vdev)
{
	struct virtio_blk *vblk = vdev->priv;
	int ret;

	ret = init_vq(vdev->priv);
	if (ret)
		return ret;

	virtio_device_ready(vdev);

	blk_mq_unquiesce_queue(vblk->disk->queue);
	return 0;
}
#endif

static const struct virtio_device_id id_table[] = {
	{ VIRTIO_ID_BLOCK, VIRTIO_DEV_ANY_ID },
	{ 0 },
};

static unsigned int features_legacy[] = {
	VIRTIO_BLK_F_SEG_MAX, VIRTIO_BLK_F_SIZE_MAX, VIRTIO_BLK_F_GEOMETRY,
	VIRTIO_BLK_F_RO, VIRTIO_BLK_F_BLK_SIZE,
	VIRTIO_BLK_F_FLUSH, VIRTIO_BLK_F_TOPOLOGY, VIRTIO_BLK_F_CONFIG_WCE,
	VIRTIO_BLK_F_MQ, VIRTIO_BLK_F_DISCARD, VIRTIO_BLK_F_WRITE_ZEROES,
}
;
static unsigned int features[] = {
	VIRTIO_BLK_F_SEG_MAX, VIRTIO_BLK_F_SIZE_MAX, VIRTIO_BLK_F_GEOMETRY,
	VIRTIO_BLK_F_RO, VIRTIO_BLK_F_BLK_SIZE,
	VIRTIO_BLK_F_FLUSH, VIRTIO_BLK_F_TOPOLOGY, VIRTIO_BLK_F_CONFIG_WCE,
	VIRTIO_BLK_F_MQ, VIRTIO_BLK_F_DISCARD, VIRTIO_BLK_F_WRITE_ZEROES,
};

static struct virtio_driver virtio_blk = {
	.feature_table			= features,
	.feature_table_size		= ARRAY_SIZE(features),
	.feature_table_legacy		= features_legacy,
	.feature_table_size_legacy	= ARRAY_SIZE(features_legacy),
	.driver.name			= KBUILD_MODNAME,
	.driver.owner			= THIS_MODULE,
	.id_table			= id_table,
	.probe				= virtblk_probe,
	.remove				= virtblk_remove,
	.config_changed			= virtblk_config_changed,
#ifdef CONFIG_PM_SLEEP
	.freeze				= virtblk_freeze,
	.restore			= virtblk_restore,
#endif
};

static int __init virtio_blk_init(void)
{
	int error;

	virtblk_wq = alloc_workqueue("virtio-blk", 0, 0);
	if (!virtblk_wq)
		return -ENOMEM;

	major = register_blkdev(0, "virtblk");
	if (major < 0) {
		error = major;
		goto out_destroy_workqueue;
	}

	error = register_virtio_driver(&virtio_blk);
	if (error)
		goto out_unregister_blkdev;
	return 0;

out_unregister_blkdev:
	unregister_blkdev(major, "virtblk");
out_destroy_workqueue:
	destroy_workqueue(virtblk_wq);
	return error;
}

static void __exit virtio_blk_fini(void)
{
	unregister_virtio_driver(&virtio_blk);
	unregister_blkdev(major, "virtblk");
	destroy_workqueue(virtblk_wq);
}
module_init(virtio_blk_init);
module_exit(virtio_blk_fini);

MODULE_DEVICE_TABLE(virtio, id_table);
MODULE_DESCRIPTION("Virtio block driver");
MODULE_LICENSE("GPL");<|MERGE_RESOLUTION|>--- conflicted
+++ resolved
@@ -821,7 +821,7 @@
 			dev_err(&vdev->dev,
 				"virtio_blk: invalid block size: 0x%x\n",
 				blk_size);
-			goto out_cleanup_disk;
+			goto err_cleanup_disk;
 		}
 
 		blk_queue_logical_block_size(q, blk_size);
@@ -896,13 +896,8 @@
 
 	return 0;
 
-<<<<<<< HEAD
 err_cleanup_disk:
 	blk_cleanup_disk(vblk->disk);
-=======
-out_cleanup_disk:
-	blk_cleanup_queue(vblk->disk->queue);
->>>>>>> 49cdad66
 out_free_tags:
 	blk_mq_free_tag_set(&vblk->tag_set);
 out_free_vq:
