// SPDX-License-Identifier: GPL-2.0-only
//#define DEBUG
#include <linux/spinlock.h>
#include <linux/slab.h>
#include <linux/blkdev.h>
#include <linux/hdreg.h>
#include <linux/module.h>
#include <linux/mutex.h>
#include <linux/interrupt.h>
#include <linux/virtio.h>
#include <linux/virtio_blk.h>
#include <linux/scatterlist.h>
#include <linux/string_helpers.h>
#include <linux/idr.h>
#include <linux/blk-mq.h>
#include <linux/blk-mq-virtio.h>
#include <linux/numa.h>
#include <linux/vmalloc.h>
#include <uapi/linux/virtio_ring.h>

#define PART_BITS 4
#define VQ_NAME_LEN 16
#define MAX_DISCARD_SEGMENTS 256u

/* The maximum number of sg elements that fit into a virtqueue */
#define VIRTIO_BLK_MAX_SG_ELEMS 32768

#ifdef CONFIG_ARCH_NO_SG_CHAIN
#define VIRTIO_BLK_INLINE_SG_CNT	0
#else
#define VIRTIO_BLK_INLINE_SG_CNT	2
#endif

static unsigned int num_request_queues;
module_param(num_request_queues, uint, 0644);
MODULE_PARM_DESC(num_request_queues,
		 "Limit the number of request queues to use for blk device. "
		 "0 for no limit. "
		 "Values > nr_cpu_ids truncated to nr_cpu_ids.");

static unsigned int poll_queues;
module_param(poll_queues, uint, 0644);
MODULE_PARM_DESC(poll_queues, "The number of dedicated virtqueues for polling I/O");

static int major;
static DEFINE_IDA(vd_index_ida);

static struct workqueue_struct *virtblk_wq;

struct virtio_blk_vq {
	struct virtqueue *vq;
	spinlock_t lock;
	char name[VQ_NAME_LEN];
} ____cacheline_aligned_in_smp;

struct virtio_blk {
	/*
	 * This mutex must be held by anything that may run after
	 * virtblk_remove() sets vblk->vdev to NULL.
	 *
	 * blk-mq, virtqueue processing, and sysfs attribute code paths are
	 * shut down before vblk->vdev is set to NULL and therefore do not need
	 * to hold this mutex.
	 */
	struct mutex vdev_mutex;
	struct virtio_device *vdev;

	/* The disk structure for the kernel. */
	struct gendisk *disk;

	/* Block layer tags. */
	struct blk_mq_tag_set tag_set;

	/* Process context for config space updates */
	struct work_struct config_work;

	/* Ida index - used to track minor number allocations. */
	int index;

	/* num of vqs */
	int num_vqs;
	int io_queues[HCTX_MAX_TYPES];
	struct virtio_blk_vq *vqs;

	/* For zoned device */
	unsigned int zone_sectors;
};

struct virtblk_req {
	/* Out header */
	struct virtio_blk_outhdr out_hdr;

	/* In header */
	union {
		u8 status;

		/*
		 * The zone append command has an extended in header.
		 * The status field in zone_append_in_hdr must always
		 * be the last byte.
		 */
		struct {
			__virtio64 sector;
			u8 status;
		} zone_append;
	} in_hdr;

	size_t in_hdr_len;

	struct sg_table sg_table;
	struct scatterlist sg[];
};

static inline blk_status_t virtblk_result(u8 status)
{
	switch (status) {
	case VIRTIO_BLK_S_OK:
		return BLK_STS_OK;
	case VIRTIO_BLK_S_UNSUPP:
		return BLK_STS_NOTSUPP;
	case VIRTIO_BLK_S_ZONE_OPEN_RESOURCE:
		return BLK_STS_ZONE_OPEN_RESOURCE;
	case VIRTIO_BLK_S_ZONE_ACTIVE_RESOURCE:
		return BLK_STS_ZONE_ACTIVE_RESOURCE;
	case VIRTIO_BLK_S_IOERR:
	case VIRTIO_BLK_S_ZONE_UNALIGNED_WP:
	default:
		return BLK_STS_IOERR;
	}
}

static inline struct virtio_blk_vq *get_virtio_blk_vq(struct blk_mq_hw_ctx *hctx)
{
	struct virtio_blk *vblk = hctx->queue->queuedata;
	struct virtio_blk_vq *vq = &vblk->vqs[hctx->queue_num];

	return vq;
}

static int virtblk_add_req(struct virtqueue *vq, struct virtblk_req *vbr)
{
	struct scatterlist out_hdr, in_hdr, *sgs[3];
	unsigned int num_out = 0, num_in = 0;

	sg_init_one(&out_hdr, &vbr->out_hdr, sizeof(vbr->out_hdr));
	sgs[num_out++] = &out_hdr;

	if (vbr->sg_table.nents) {
		if (vbr->out_hdr.type & cpu_to_virtio32(vq->vdev, VIRTIO_BLK_T_OUT))
			sgs[num_out++] = vbr->sg_table.sgl;
		else
			sgs[num_out + num_in++] = vbr->sg_table.sgl;
	}

	sg_init_one(&in_hdr, &vbr->in_hdr.status, vbr->in_hdr_len);
	sgs[num_out + num_in++] = &in_hdr;

	return virtqueue_add_sgs(vq, sgs, num_out, num_in, vbr, GFP_ATOMIC);
}

static int virtblk_setup_discard_write_zeroes_erase(struct request *req, bool unmap)
{
	unsigned short segments = blk_rq_nr_discard_segments(req);
	unsigned short n = 0;
	struct virtio_blk_discard_write_zeroes *range;
	struct bio *bio;
	u32 flags = 0;

	if (unmap)
		flags |= VIRTIO_BLK_WRITE_ZEROES_FLAG_UNMAP;

	range = kmalloc_array(segments, sizeof(*range), GFP_ATOMIC);
	if (!range)
		return -ENOMEM;

	/*
	 * Single max discard segment means multi-range discard isn't
	 * supported, and block layer only runs contiguity merge like
	 * normal RW request. So we can't reply on bio for retrieving
	 * each range info.
	 */
	if (queue_max_discard_segments(req->q) == 1) {
		range[0].flags = cpu_to_le32(flags);
		range[0].num_sectors = cpu_to_le32(blk_rq_sectors(req));
		range[0].sector = cpu_to_le64(blk_rq_pos(req));
		n = 1;
	} else {
		__rq_for_each_bio(bio, req) {
			u64 sector = bio->bi_iter.bi_sector;
			u32 num_sectors = bio->bi_iter.bi_size >> SECTOR_SHIFT;

			range[n].flags = cpu_to_le32(flags);
			range[n].num_sectors = cpu_to_le32(num_sectors);
			range[n].sector = cpu_to_le64(sector);
			n++;
		}
	}

	WARN_ON_ONCE(n != segments);

	bvec_set_virt(&req->special_vec, range, sizeof(*range) * segments);
	req->rq_flags |= RQF_SPECIAL_PAYLOAD;

	return 0;
}

static void virtblk_unmap_data(struct request *req, struct virtblk_req *vbr)
{
	if (blk_rq_nr_phys_segments(req))
		sg_free_table_chained(&vbr->sg_table,
				      VIRTIO_BLK_INLINE_SG_CNT);
}

static int virtblk_map_data(struct blk_mq_hw_ctx *hctx, struct request *req,
		struct virtblk_req *vbr)
{
	int err;

	if (!blk_rq_nr_phys_segments(req))
		return 0;

	vbr->sg_table.sgl = vbr->sg;
	err = sg_alloc_table_chained(&vbr->sg_table,
				     blk_rq_nr_phys_segments(req),
				     vbr->sg_table.sgl,
				     VIRTIO_BLK_INLINE_SG_CNT);
	if (unlikely(err))
		return -ENOMEM;

	return blk_rq_map_sg(hctx->queue, req, vbr->sg_table.sgl);
}

static void virtblk_cleanup_cmd(struct request *req)
{
	if (req->rq_flags & RQF_SPECIAL_PAYLOAD)
		kfree(bvec_virt(&req->special_vec));
}

static blk_status_t virtblk_setup_cmd(struct virtio_device *vdev,
				      struct request *req,
				      struct virtblk_req *vbr)
{
	size_t in_hdr_len = sizeof(vbr->in_hdr.status);
	bool unmap = false;
	u32 type;
	u64 sector = 0;

	if (!IS_ENABLED(CONFIG_BLK_DEV_ZONED) && op_is_zone_mgmt(req_op(req)))
		return BLK_STS_NOTSUPP;

	/* Set fields for all request types */
	vbr->out_hdr.ioprio = cpu_to_virtio32(vdev, req_get_ioprio(req));

	switch (req_op(req)) {
	case REQ_OP_READ:
		type = VIRTIO_BLK_T_IN;
		sector = blk_rq_pos(req);
		break;
	case REQ_OP_WRITE:
		type = VIRTIO_BLK_T_OUT;
		sector = blk_rq_pos(req);
		break;
	case REQ_OP_FLUSH:
		type = VIRTIO_BLK_T_FLUSH;
		break;
	case REQ_OP_DISCARD:
		type = VIRTIO_BLK_T_DISCARD;
		break;
	case REQ_OP_WRITE_ZEROES:
		type = VIRTIO_BLK_T_WRITE_ZEROES;
		unmap = !(req->cmd_flags & REQ_NOUNMAP);
		break;
	case REQ_OP_SECURE_ERASE:
		type = VIRTIO_BLK_T_SECURE_ERASE;
		break;
	case REQ_OP_ZONE_OPEN:
		type = VIRTIO_BLK_T_ZONE_OPEN;
		sector = blk_rq_pos(req);
		break;
	case REQ_OP_ZONE_CLOSE:
		type = VIRTIO_BLK_T_ZONE_CLOSE;
		sector = blk_rq_pos(req);
		break;
	case REQ_OP_ZONE_FINISH:
		type = VIRTIO_BLK_T_ZONE_FINISH;
		sector = blk_rq_pos(req);
		break;
	case REQ_OP_ZONE_APPEND:
		type = VIRTIO_BLK_T_ZONE_APPEND;
		sector = blk_rq_pos(req);
		in_hdr_len = sizeof(vbr->in_hdr.zone_append);
		break;
	case REQ_OP_ZONE_RESET:
		type = VIRTIO_BLK_T_ZONE_RESET;
		sector = blk_rq_pos(req);
		break;
	case REQ_OP_ZONE_RESET_ALL:
		type = VIRTIO_BLK_T_ZONE_RESET_ALL;
		break;
	case REQ_OP_DRV_IN:
		/*
		 * Out header has already been prepared by the caller (virtblk_get_id()
		 * or virtblk_submit_zone_report()), nothing to do here.
		 */
		return 0;
	default:
		WARN_ON_ONCE(1);
		return BLK_STS_IOERR;
	}

	/* Set fields for non-REQ_OP_DRV_IN request types */
	vbr->in_hdr_len = in_hdr_len;
	vbr->out_hdr.type = cpu_to_virtio32(vdev, type);
	vbr->out_hdr.sector = cpu_to_virtio64(vdev, sector);

	if (type == VIRTIO_BLK_T_DISCARD || type == VIRTIO_BLK_T_WRITE_ZEROES ||
	    type == VIRTIO_BLK_T_SECURE_ERASE) {
		if (virtblk_setup_discard_write_zeroes_erase(req, unmap))
			return BLK_STS_RESOURCE;
	}

	return 0;
}

/*
 * The status byte is always the last byte of the virtblk request
 * in-header. This helper fetches its value for all in-header formats
 * that are currently defined.
 */
static inline u8 virtblk_vbr_status(struct virtblk_req *vbr)
{
	return *((u8 *)&vbr->in_hdr + vbr->in_hdr_len - 1);
}

static inline void virtblk_request_done(struct request *req)
{
	struct virtblk_req *vbr = blk_mq_rq_to_pdu(req);
	blk_status_t status = virtblk_result(virtblk_vbr_status(vbr));
	struct virtio_blk *vblk = req->mq_hctx->queue->queuedata;

	virtblk_unmap_data(req, vbr);
	virtblk_cleanup_cmd(req);

	if (req_op(req) == REQ_OP_ZONE_APPEND)
		req->__sector = virtio64_to_cpu(vblk->vdev,
						vbr->in_hdr.zone_append.sector);

	blk_mq_end_request(req, status);
}

static void virtblk_done(struct virtqueue *vq)
{
	struct virtio_blk *vblk = vq->vdev->priv;
	bool req_done = false;
	int qid = vq->index;
	struct virtblk_req *vbr;
	unsigned long flags;
	unsigned int len;

	spin_lock_irqsave(&vblk->vqs[qid].lock, flags);
	do {
		virtqueue_disable_cb(vq);
		while ((vbr = virtqueue_get_buf(vblk->vqs[qid].vq, &len)) != NULL) {
			struct request *req = blk_mq_rq_from_pdu(vbr);

			if (likely(!blk_should_fake_timeout(req->q)))
				blk_mq_complete_request(req);
			req_done = true;
		}
	} while (!virtqueue_enable_cb(vq));

	/* In case queue is stopped waiting for more buffers. */
	if (req_done)
		blk_mq_start_stopped_hw_queues(vblk->disk->queue, true);
	spin_unlock_irqrestore(&vblk->vqs[qid].lock, flags);
}

static void virtio_commit_rqs(struct blk_mq_hw_ctx *hctx)
{
	struct virtio_blk *vblk = hctx->queue->queuedata;
	struct virtio_blk_vq *vq = &vblk->vqs[hctx->queue_num];
	bool kick;

	spin_lock_irq(&vq->lock);
	kick = virtqueue_kick_prepare(vq->vq);
	spin_unlock_irq(&vq->lock);

	if (kick)
		virtqueue_notify(vq->vq);
}

static blk_status_t virtblk_fail_to_queue(struct request *req, int rc)
{
	virtblk_cleanup_cmd(req);
	switch (rc) {
	case -ENOSPC:
		return BLK_STS_DEV_RESOURCE;
	case -ENOMEM:
		return BLK_STS_RESOURCE;
	default:
		return BLK_STS_IOERR;
	}
}

static blk_status_t virtblk_prep_rq(struct blk_mq_hw_ctx *hctx,
					struct virtio_blk *vblk,
					struct request *req,
					struct virtblk_req *vbr)
{
	blk_status_t status;
	int num;

	status = virtblk_setup_cmd(vblk->vdev, req, vbr);
	if (unlikely(status))
		return status;

	num = virtblk_map_data(hctx, req, vbr);
	if (unlikely(num < 0))
		return virtblk_fail_to_queue(req, -ENOMEM);
	vbr->sg_table.nents = num;

	blk_mq_start_request(req);

	return BLK_STS_OK;
}

static blk_status_t virtio_queue_rq(struct blk_mq_hw_ctx *hctx,
			   const struct blk_mq_queue_data *bd)
{
	struct virtio_blk *vblk = hctx->queue->queuedata;
	struct request *req = bd->rq;
	struct virtblk_req *vbr = blk_mq_rq_to_pdu(req);
	unsigned long flags;
	int qid = hctx->queue_num;
	bool notify = false;
	blk_status_t status;
	int err;

	status = virtblk_prep_rq(hctx, vblk, req, vbr);
	if (unlikely(status))
		return status;

	spin_lock_irqsave(&vblk->vqs[qid].lock, flags);
	err = virtblk_add_req(vblk->vqs[qid].vq, vbr);
	if (err) {
		virtqueue_kick(vblk->vqs[qid].vq);
		/* Don't stop the queue if -ENOMEM: we may have failed to
		 * bounce the buffer due to global resource outage.
		 */
		if (err == -ENOSPC)
			blk_mq_stop_hw_queue(hctx);
		spin_unlock_irqrestore(&vblk->vqs[qid].lock, flags);
		virtblk_unmap_data(req, vbr);
		return virtblk_fail_to_queue(req, err);
	}

	if (bd->last && virtqueue_kick_prepare(vblk->vqs[qid].vq))
		notify = true;
	spin_unlock_irqrestore(&vblk->vqs[qid].lock, flags);

	if (notify)
		virtqueue_notify(vblk->vqs[qid].vq);
	return BLK_STS_OK;
}

static bool virtblk_prep_rq_batch(struct request *req)
{
	struct virtio_blk *vblk = req->mq_hctx->queue->queuedata;
	struct virtblk_req *vbr = blk_mq_rq_to_pdu(req);

	return virtblk_prep_rq(req->mq_hctx, vblk, req, vbr) == BLK_STS_OK;
}

static bool virtblk_add_req_batch(struct virtio_blk_vq *vq,
					struct request **rqlist)
{
	unsigned long flags;
	int err;
	bool kick;

	spin_lock_irqsave(&vq->lock, flags);

	while (!rq_list_empty(*rqlist)) {
		struct request *req = rq_list_pop(rqlist);
		struct virtblk_req *vbr = blk_mq_rq_to_pdu(req);

		err = virtblk_add_req(vq->vq, vbr);
		if (err) {
			virtblk_unmap_data(req, vbr);
			virtblk_cleanup_cmd(req);
			blk_mq_requeue_request(req, true);
		}
	}

	kick = virtqueue_kick_prepare(vq->vq);
	spin_unlock_irqrestore(&vq->lock, flags);

	return kick;
}

static void virtio_queue_rqs(struct request **rqlist)
{
	struct request *req, *next, *prev = NULL;
	struct request *requeue_list = NULL;

	rq_list_for_each_safe(rqlist, req, next) {
		struct virtio_blk_vq *vq = get_virtio_blk_vq(req->mq_hctx);
		bool kick;

		if (!virtblk_prep_rq_batch(req)) {
			rq_list_move(rqlist, &requeue_list, req, prev);
			req = prev;
			if (!req)
				continue;
		}

		if (!next || req->mq_hctx != next->mq_hctx) {
			req->rq_next = NULL;
			kick = virtblk_add_req_batch(vq, rqlist);
			if (kick)
				virtqueue_notify(vq->vq);

			*rqlist = next;
			prev = NULL;
		} else
			prev = req;
	}

	*rqlist = requeue_list;
}

#ifdef CONFIG_BLK_DEV_ZONED
static void *virtblk_alloc_report_buffer(struct virtio_blk *vblk,
					  unsigned int nr_zones,
					  size_t *buflen)
{
	struct request_queue *q = vblk->disk->queue;
	size_t bufsize;
	void *buf;

	nr_zones = min_t(unsigned int, nr_zones,
			 get_capacity(vblk->disk) >> ilog2(vblk->zone_sectors));

	bufsize = sizeof(struct virtio_blk_zone_report) +
		nr_zones * sizeof(struct virtio_blk_zone_descriptor);
	bufsize = min_t(size_t, bufsize,
			queue_max_hw_sectors(q) << SECTOR_SHIFT);
	bufsize = min_t(size_t, bufsize, queue_max_segments(q) << PAGE_SHIFT);

	while (bufsize >= sizeof(struct virtio_blk_zone_report)) {
		buf = __vmalloc(bufsize, GFP_KERNEL | __GFP_NORETRY);
		if (buf) {
			*buflen = bufsize;
			return buf;
		}
		bufsize >>= 1;
	}

	return NULL;
}

static int virtblk_submit_zone_report(struct virtio_blk *vblk,
				       char *report_buf, size_t report_len,
				       sector_t sector)
{
	struct request_queue *q = vblk->disk->queue;
	struct request *req;
	struct virtblk_req *vbr;
	int err;

	req = blk_mq_alloc_request(q, REQ_OP_DRV_IN, 0);
	if (IS_ERR(req))
		return PTR_ERR(req);

	vbr = blk_mq_rq_to_pdu(req);
	vbr->in_hdr_len = sizeof(vbr->in_hdr.status);
	vbr->out_hdr.type = cpu_to_virtio32(vblk->vdev, VIRTIO_BLK_T_ZONE_REPORT);
	vbr->out_hdr.sector = cpu_to_virtio64(vblk->vdev, sector);

	err = blk_rq_map_kern(q, req, report_buf, report_len, GFP_KERNEL);
	if (err)
		goto out;

	blk_execute_rq(req, false);
	err = blk_status_to_errno(virtblk_result(vbr->in_hdr.status));
out:
	blk_mq_free_request(req);
	return err;
}

static int virtblk_parse_zone(struct virtio_blk *vblk,
			       struct virtio_blk_zone_descriptor *entry,
			       unsigned int idx, report_zones_cb cb, void *data)
{
	struct blk_zone zone = { };

	zone.start = virtio64_to_cpu(vblk->vdev, entry->z_start);
	if (zone.start + vblk->zone_sectors <= get_capacity(vblk->disk))
		zone.len = vblk->zone_sectors;
	else
		zone.len = get_capacity(vblk->disk) - zone.start;
	zone.capacity = virtio64_to_cpu(vblk->vdev, entry->z_cap);
	zone.wp = virtio64_to_cpu(vblk->vdev, entry->z_wp);

	switch (entry->z_type) {
	case VIRTIO_BLK_ZT_SWR:
		zone.type = BLK_ZONE_TYPE_SEQWRITE_REQ;
		break;
	case VIRTIO_BLK_ZT_SWP:
		zone.type = BLK_ZONE_TYPE_SEQWRITE_PREF;
		break;
	case VIRTIO_BLK_ZT_CONV:
		zone.type = BLK_ZONE_TYPE_CONVENTIONAL;
		break;
	default:
		dev_err(&vblk->vdev->dev, "zone %llu: invalid type %#x\n",
			zone.start, entry->z_type);
		return -EIO;
	}

	switch (entry->z_state) {
	case VIRTIO_BLK_ZS_EMPTY:
		zone.cond = BLK_ZONE_COND_EMPTY;
		break;
	case VIRTIO_BLK_ZS_CLOSED:
		zone.cond = BLK_ZONE_COND_CLOSED;
		break;
	case VIRTIO_BLK_ZS_FULL:
		zone.cond = BLK_ZONE_COND_FULL;
		zone.wp = zone.start + zone.len;
		break;
	case VIRTIO_BLK_ZS_EOPEN:
		zone.cond = BLK_ZONE_COND_EXP_OPEN;
		break;
	case VIRTIO_BLK_ZS_IOPEN:
		zone.cond = BLK_ZONE_COND_IMP_OPEN;
		break;
	case VIRTIO_BLK_ZS_NOT_WP:
		zone.cond = BLK_ZONE_COND_NOT_WP;
		break;
	case VIRTIO_BLK_ZS_RDONLY:
		zone.cond = BLK_ZONE_COND_READONLY;
		zone.wp = ULONG_MAX;
		break;
	case VIRTIO_BLK_ZS_OFFLINE:
		zone.cond = BLK_ZONE_COND_OFFLINE;
		zone.wp = ULONG_MAX;
		break;
	default:
		dev_err(&vblk->vdev->dev, "zone %llu: invalid condition %#x\n",
			zone.start, entry->z_state);
		return -EIO;
	}

	/*
	 * The callback below checks the validity of the reported
	 * entry data, no need to further validate it here.
	 */
	return cb(&zone, idx, data);
}

static int virtblk_report_zones(struct gendisk *disk, sector_t sector,
				 unsigned int nr_zones, report_zones_cb cb,
				 void *data)
{
	struct virtio_blk *vblk = disk->private_data;
	struct virtio_blk_zone_report *report;
	unsigned long long nz, i;
	size_t buflen;
	unsigned int zone_idx = 0;
	int ret;

	if (WARN_ON_ONCE(!vblk->zone_sectors))
		return -EOPNOTSUPP;

	report = virtblk_alloc_report_buffer(vblk, nr_zones, &buflen);
	if (!report)
		return -ENOMEM;

	mutex_lock(&vblk->vdev_mutex);

	if (!vblk->vdev) {
		ret = -ENXIO;
		goto fail_report;
	}

	while (zone_idx < nr_zones && sector < get_capacity(vblk->disk)) {
		memset(report, 0, buflen);

		ret = virtblk_submit_zone_report(vblk, (char *)report,
						 buflen, sector);
		if (ret)
			goto fail_report;

		nz = min_t(u64, virtio64_to_cpu(vblk->vdev, report->nr_zones),
			   nr_zones);
		if (!nz)
			break;

		for (i = 0; i < nz && zone_idx < nr_zones; i++) {
			ret = virtblk_parse_zone(vblk, &report->zones[i],
						 zone_idx, cb, data);
			if (ret)
				goto fail_report;

			sector = virtio64_to_cpu(vblk->vdev,
						 report->zones[i].z_start) +
				 vblk->zone_sectors;
			zone_idx++;
		}
	}

	if (zone_idx > 0)
		ret = zone_idx;
	else
		ret = -EINVAL;
fail_report:
	mutex_unlock(&vblk->vdev_mutex);
	kvfree(report);
	return ret;
}

<<<<<<< HEAD
static int virtblk_probe_zoned_device(struct virtio_device *vdev,
				       struct virtio_blk *vblk,
				       struct request_queue *q)
=======
static int virtblk_read_zoned_limits(struct virtio_blk *vblk,
		struct queue_limits *lim)
>>>>>>> 2d5404ca
{
	struct virtio_device *vdev = vblk->vdev;
	u32 v, wg;
<<<<<<< HEAD
	u8 model;

	virtio_cread(vdev, struct virtio_blk_config,
		     zoned.model, &model);

	switch (model) {
	case VIRTIO_BLK_Z_NONE:
	case VIRTIO_BLK_Z_HA:
		/* Present the host-aware device as non-zoned */
		return 0;
	case VIRTIO_BLK_Z_HM:
		break;
	default:
		dev_err(&vdev->dev, "unsupported zone model %d\n", model);
		return -EINVAL;
	}
=======
>>>>>>> 2d5404ca

	dev_dbg(&vdev->dev, "probing host-managed zoned device\n");

	lim->features |= BLK_FEAT_ZONED;

	virtio_cread(vdev, struct virtio_blk_config,
		     zoned.max_open_zones, &v);
	lim->max_open_zones = v;
	dev_dbg(&vdev->dev, "max open zones = %u\n", v);

	virtio_cread(vdev, struct virtio_blk_config,
		     zoned.max_active_zones, &v);
	lim->max_active_zones = v;
	dev_dbg(&vdev->dev, "max active zones = %u\n", v);

	virtio_cread(vdev, struct virtio_blk_config,
		     zoned.write_granularity, &wg);
	if (!wg) {
		dev_warn(&vdev->dev, "zero write granularity reported\n");
		return -ENODEV;
	}
	lim->physical_block_size = wg;
	lim->io_min = wg;

	dev_dbg(&vdev->dev, "write granularity = %u\n", wg);

	/*
	 * virtio ZBD specification doesn't require zones to be a power of
	 * two sectors in size, but the code in this driver expects that.
	 */
	virtio_cread(vdev, struct virtio_blk_config, zoned.zone_sectors,
		     &vblk->zone_sectors);
	if (vblk->zone_sectors == 0 || !is_power_of_2(vblk->zone_sectors)) {
		dev_err(&vdev->dev,
			"zoned device with non power of two zone size %u\n",
			vblk->zone_sectors);
		return -ENODEV;
	}
<<<<<<< HEAD
	blk_queue_chunk_sectors(q, vblk->zone_sectors);
=======
	lim->chunk_sectors = vblk->zone_sectors;
>>>>>>> 2d5404ca
	dev_dbg(&vdev->dev, "zone sectors = %u\n", vblk->zone_sectors);

	if (virtio_has_feature(vdev, VIRTIO_BLK_F_DISCARD)) {
		dev_warn(&vblk->vdev->dev,
			 "ignoring negotiated F_DISCARD for zoned device\n");
		lim->max_hw_discard_sectors = 0;
	}

	virtio_cread(vdev, struct virtio_blk_config,
		     zoned.max_append_sectors, &v);
	if (!v) {
		dev_warn(&vdev->dev, "zero max_append_sectors reported\n");
		return -ENODEV;
<<<<<<< HEAD
	}
	if ((v << SECTOR_SHIFT) < wg) {
		dev_err(&vdev->dev,
			"write granularity %u exceeds max_append_sectors %u limit\n",
			wg, v);
		return -ENODEV;
	}
	blk_queue_max_zone_append_sectors(q, v);
	dev_dbg(&vdev->dev, "max append sectors = %u\n", v);

	return blk_revalidate_disk_zones(vblk->disk, NULL);
=======
	}
	if ((v << SECTOR_SHIFT) < wg) {
		dev_err(&vdev->dev,
			"write granularity %u exceeds max_append_sectors %u limit\n",
			wg, v);
		return -ENODEV;
	}
	lim->max_zone_append_sectors = v;
	dev_dbg(&vdev->dev, "max append sectors = %u\n", v);

	return 0;
>>>>>>> 2d5404ca
}
#else
/*
 * Zoned block device support is not configured in this kernel, host-managed
 * zoned devices can't be supported.
 */
#define virtblk_report_zones       NULL
<<<<<<< HEAD

static inline int virtblk_probe_zoned_device(struct virtio_device *vdev,
			struct virtio_blk *vblk, struct request_queue *q)
{
	u8 model;

	virtio_cread(vdev, struct virtio_blk_config, zoned.model, &model);
	if (model == VIRTIO_BLK_Z_HM) {
		dev_err(&vdev->dev,
			"virtio_blk: zoned devices are not supported");
		return -EOPNOTSUPP;
	}

	return 0;
=======
static inline int virtblk_read_zoned_limits(struct virtio_blk *vblk,
		struct queue_limits *lim)
{
	dev_err(&vblk->vdev->dev,
		"virtio_blk: zoned devices are not supported");
	return -EOPNOTSUPP;
>>>>>>> 2d5404ca
}
#endif /* CONFIG_BLK_DEV_ZONED */

/* return id (s/n) string for *disk to *id_str
 */
static int virtblk_get_id(struct gendisk *disk, char *id_str)
{
	struct virtio_blk *vblk = disk->private_data;
	struct request_queue *q = vblk->disk->queue;
	struct request *req;
	struct virtblk_req *vbr;
	int err;

	req = blk_mq_alloc_request(q, REQ_OP_DRV_IN, 0);
	if (IS_ERR(req))
		return PTR_ERR(req);

	vbr = blk_mq_rq_to_pdu(req);
	vbr->in_hdr_len = sizeof(vbr->in_hdr.status);
	vbr->out_hdr.type = cpu_to_virtio32(vblk->vdev, VIRTIO_BLK_T_GET_ID);
	vbr->out_hdr.sector = 0;

	err = blk_rq_map_kern(q, req, id_str, VIRTIO_BLK_ID_BYTES, GFP_KERNEL);
	if (err)
		goto out;

	blk_execute_rq(req, false);
	err = blk_status_to_errno(virtblk_result(vbr->in_hdr.status));
out:
	blk_mq_free_request(req);
	return err;
}

/* We provide getgeo only to please some old bootloader/partitioning tools */
static int virtblk_getgeo(struct block_device *bd, struct hd_geometry *geo)
{
	struct virtio_blk *vblk = bd->bd_disk->private_data;
	int ret = 0;

	mutex_lock(&vblk->vdev_mutex);

	if (!vblk->vdev) {
		ret = -ENXIO;
		goto out;
	}

	/* see if the host passed in geometry config */
	if (virtio_has_feature(vblk->vdev, VIRTIO_BLK_F_GEOMETRY)) {
		virtio_cread(vblk->vdev, struct virtio_blk_config,
			     geometry.cylinders, &geo->cylinders);
		virtio_cread(vblk->vdev, struct virtio_blk_config,
			     geometry.heads, &geo->heads);
		virtio_cread(vblk->vdev, struct virtio_blk_config,
			     geometry.sectors, &geo->sectors);
	} else {
		/* some standard values, similar to sd */
		geo->heads = 1 << 6;
		geo->sectors = 1 << 5;
		geo->cylinders = get_capacity(bd->bd_disk) >> 11;
	}
out:
	mutex_unlock(&vblk->vdev_mutex);
	return ret;
}

static void virtblk_free_disk(struct gendisk *disk)
{
	struct virtio_blk *vblk = disk->private_data;

	ida_free(&vd_index_ida, vblk->index);
	mutex_destroy(&vblk->vdev_mutex);
	kfree(vblk);
}

static const struct block_device_operations virtblk_fops = {
	.owner  	= THIS_MODULE,
	.getgeo		= virtblk_getgeo,
	.free_disk	= virtblk_free_disk,
	.report_zones	= virtblk_report_zones,
};

static int index_to_minor(int index)
{
	return index << PART_BITS;
}

static int minor_to_index(int minor)
{
	return minor >> PART_BITS;
}

static ssize_t serial_show(struct device *dev,
			   struct device_attribute *attr, char *buf)
{
	struct gendisk *disk = dev_to_disk(dev);
	int err;

	/* sysfs gives us a PAGE_SIZE buffer */
	BUILD_BUG_ON(PAGE_SIZE < VIRTIO_BLK_ID_BYTES);

	buf[VIRTIO_BLK_ID_BYTES] = '\0';
	err = virtblk_get_id(disk, buf);
	if (!err)
		return strlen(buf);

	if (err == -EIO) /* Unsupported? Make it empty. */
		return 0;

	return err;
}

static DEVICE_ATTR_RO(serial);

/* The queue's logical block size must be set before calling this */
static void virtblk_update_capacity(struct virtio_blk *vblk, bool resize)
{
	struct virtio_device *vdev = vblk->vdev;
	struct request_queue *q = vblk->disk->queue;
	char cap_str_2[10], cap_str_10[10];
	unsigned long long nblocks;
	u64 capacity;

	/* Host must always specify the capacity. */
	virtio_cread(vdev, struct virtio_blk_config, capacity, &capacity);

	nblocks = DIV_ROUND_UP_ULL(capacity, queue_logical_block_size(q) >> 9);

	string_get_size(nblocks, queue_logical_block_size(q),
			STRING_UNITS_2, cap_str_2, sizeof(cap_str_2));
	string_get_size(nblocks, queue_logical_block_size(q),
			STRING_UNITS_10, cap_str_10, sizeof(cap_str_10));

	dev_notice(&vdev->dev,
		   "[%s] %s%llu %d-byte logical blocks (%s/%s)\n",
		   vblk->disk->disk_name,
		   resize ? "new size: " : "",
		   nblocks,
		   queue_logical_block_size(q),
		   cap_str_10,
		   cap_str_2);

	set_capacity_and_notify(vblk->disk, capacity);
}

static void virtblk_config_changed_work(struct work_struct *work)
{
	struct virtio_blk *vblk =
		container_of(work, struct virtio_blk, config_work);

	virtblk_update_capacity(vblk, true);
}

static void virtblk_config_changed(struct virtio_device *vdev)
{
	struct virtio_blk *vblk = vdev->priv;

	queue_work(virtblk_wq, &vblk->config_work);
}

static int init_vq(struct virtio_blk *vblk)
{
	int err;
	unsigned short i;
<<<<<<< HEAD
	vq_callback_t **callbacks;
	const char **names;
=======
	struct virtqueue_info *vqs_info;
>>>>>>> 2d5404ca
	struct virtqueue **vqs;
	unsigned short num_vqs;
	unsigned short num_poll_vqs;
	struct virtio_device *vdev = vblk->vdev;
	struct irq_affinity desc = { 0, };

	err = virtio_cread_feature(vdev, VIRTIO_BLK_F_MQ,
				   struct virtio_blk_config, num_queues,
				   &num_vqs);
	if (err)
		num_vqs = 1;

	if (!err && !num_vqs) {
		dev_err(&vdev->dev, "MQ advertised but zero queues reported\n");
		return -EINVAL;
	}

	num_vqs = min_t(unsigned int,
			min_not_zero(num_request_queues, nr_cpu_ids),
			num_vqs);

	num_poll_vqs = min_t(unsigned int, poll_queues, num_vqs - 1);

	vblk->io_queues[HCTX_TYPE_DEFAULT] = num_vqs - num_poll_vqs;
	vblk->io_queues[HCTX_TYPE_READ] = 0;
	vblk->io_queues[HCTX_TYPE_POLL] = num_poll_vqs;

	dev_info(&vdev->dev, "%d/%d/%d default/read/poll queues\n",
				vblk->io_queues[HCTX_TYPE_DEFAULT],
				vblk->io_queues[HCTX_TYPE_READ],
				vblk->io_queues[HCTX_TYPE_POLL]);

	vblk->vqs = kmalloc_array(num_vqs, sizeof(*vblk->vqs), GFP_KERNEL);
	if (!vblk->vqs)
		return -ENOMEM;

	vqs_info = kcalloc(num_vqs, sizeof(*vqs_info), GFP_KERNEL);
	vqs = kmalloc_array(num_vqs, sizeof(*vqs), GFP_KERNEL);
	if (!vqs_info || !vqs) {
		err = -ENOMEM;
		goto out;
	}

	for (i = 0; i < num_vqs - num_poll_vqs; i++) {
<<<<<<< HEAD
		callbacks[i] = virtblk_done;
		snprintf(vblk->vqs[i].name, VQ_NAME_LEN, "req.%u", i);
		names[i] = vblk->vqs[i].name;
	}

	for (; i < num_vqs; i++) {
		callbacks[i] = NULL;
		snprintf(vblk->vqs[i].name, VQ_NAME_LEN, "req_poll.%u", i);
		names[i] = vblk->vqs[i].name;
=======
		vqs_info[i].callback = virtblk_done;
		snprintf(vblk->vqs[i].name, VQ_NAME_LEN, "req.%u", i);
		vqs_info[i].name = vblk->vqs[i].name;
	}

	for (; i < num_vqs; i++) {
		snprintf(vblk->vqs[i].name, VQ_NAME_LEN, "req_poll.%u", i);
		vqs_info[i].name = vblk->vqs[i].name;
>>>>>>> 2d5404ca
	}

	/* Discover virtqueues and write information to configuration.  */
	err = virtio_find_vqs(vdev, num_vqs, vqs, vqs_info, &desc);
	if (err)
		goto out;

	for (i = 0; i < num_vqs; i++) {
		spin_lock_init(&vblk->vqs[i].lock);
		vblk->vqs[i].vq = vqs[i];
	}
	vblk->num_vqs = num_vqs;

out:
	kfree(vqs);
	kfree(vqs_info);
	if (err)
		kfree(vblk->vqs);
	return err;
}

/*
 * Legacy naming scheme used for virtio devices.  We are stuck with it for
 * virtio blk but don't ever use it for any new driver.
 */
static int virtblk_name_format(char *prefix, int index, char *buf, int buflen)
{
	const int base = 'z' - 'a' + 1;
	char *begin = buf + strlen(prefix);
	char *end = buf + buflen;
	char *p;
	int unit;

	p = end - 1;
	*p = '\0';
	unit = base;
	do {
		if (p == begin)
			return -EINVAL;
		*--p = 'a' + (index % unit);
		index = (index / unit) - 1;
	} while (index >= 0);

	memmove(begin, p, end - p);
	memcpy(buf, prefix, strlen(prefix));

	return 0;
}

static int virtblk_get_cache_mode(struct virtio_device *vdev)
{
	u8 writeback;
	int err;

	err = virtio_cread_feature(vdev, VIRTIO_BLK_F_CONFIG_WCE,
				   struct virtio_blk_config, wce,
				   &writeback);

	/*
	 * If WCE is not configurable and flush is not available,
	 * assume no writeback cache is in use.
	 */
	if (err)
		writeback = virtio_has_feature(vdev, VIRTIO_BLK_F_FLUSH);

	return writeback;
}

static const char *const virtblk_cache_types[] = {
	"write through", "write back"
};

static ssize_t
cache_type_store(struct device *dev, struct device_attribute *attr,
		 const char *buf, size_t count)
{
	struct gendisk *disk = dev_to_disk(dev);
	struct virtio_blk *vblk = disk->private_data;
	struct virtio_device *vdev = vblk->vdev;
	struct queue_limits lim;
	int i;

	BUG_ON(!virtio_has_feature(vblk->vdev, VIRTIO_BLK_F_CONFIG_WCE));
	i = sysfs_match_string(virtblk_cache_types, buf);
	if (i < 0)
		return i;

	virtio_cwrite8(vdev, offsetof(struct virtio_blk_config, wce), i);

	lim = queue_limits_start_update(disk->queue);
	if (virtblk_get_cache_mode(vdev))
		lim.features |= BLK_FEAT_WRITE_CACHE;
	else
		lim.features &= ~BLK_FEAT_WRITE_CACHE;
	blk_mq_freeze_queue(disk->queue);
	i = queue_limits_commit_update(disk->queue, &lim);
	blk_mq_unfreeze_queue(disk->queue);
	if (i)
		return i;
	return count;
}

static ssize_t
cache_type_show(struct device *dev, struct device_attribute *attr, char *buf)
{
	struct gendisk *disk = dev_to_disk(dev);
	struct virtio_blk *vblk = disk->private_data;
	u8 writeback = virtblk_get_cache_mode(vblk->vdev);

	BUG_ON(writeback >= ARRAY_SIZE(virtblk_cache_types));
	return sysfs_emit(buf, "%s\n", virtblk_cache_types[writeback]);
}

static DEVICE_ATTR_RW(cache_type);

static struct attribute *virtblk_attrs[] = {
	&dev_attr_serial.attr,
	&dev_attr_cache_type.attr,
	NULL,
};

static umode_t virtblk_attrs_are_visible(struct kobject *kobj,
		struct attribute *a, int n)
{
	struct device *dev = kobj_to_dev(kobj);
	struct gendisk *disk = dev_to_disk(dev);
	struct virtio_blk *vblk = disk->private_data;
	struct virtio_device *vdev = vblk->vdev;

	if (a == &dev_attr_cache_type.attr &&
	    !virtio_has_feature(vdev, VIRTIO_BLK_F_CONFIG_WCE))
		return S_IRUGO;

	return a->mode;
}

static const struct attribute_group virtblk_attr_group = {
	.attrs = virtblk_attrs,
	.is_visible = virtblk_attrs_are_visible,
};

static const struct attribute_group *virtblk_attr_groups[] = {
	&virtblk_attr_group,
	NULL,
};

static void virtblk_map_queues(struct blk_mq_tag_set *set)
{
	struct virtio_blk *vblk = set->driver_data;
	int i, qoff;

	for (i = 0, qoff = 0; i < set->nr_maps; i++) {
		struct blk_mq_queue_map *map = &set->map[i];

		map->nr_queues = vblk->io_queues[i];
		map->queue_offset = qoff;
		qoff += map->nr_queues;

		if (map->nr_queues == 0)
			continue;

		/*
		 * Regular queues have interrupts and hence CPU affinity is
		 * defined by the core virtio code, but polling queues have
		 * no interrupts so we let the block layer assign CPU affinity.
		 */
		if (i == HCTX_TYPE_POLL)
			blk_mq_map_queues(&set->map[i]);
		else
			blk_mq_virtio_map_queues(&set->map[i], vblk->vdev, 0);
	}
}

static void virtblk_complete_batch(struct io_comp_batch *iob)
{
	struct request *req;

	rq_list_for_each(&iob->req_list, req) {
		virtblk_unmap_data(req, blk_mq_rq_to_pdu(req));
		virtblk_cleanup_cmd(req);
	}
	blk_mq_end_request_batch(iob);
}

static int virtblk_poll(struct blk_mq_hw_ctx *hctx, struct io_comp_batch *iob)
{
	struct virtio_blk *vblk = hctx->queue->queuedata;
	struct virtio_blk_vq *vq = get_virtio_blk_vq(hctx);
	struct virtblk_req *vbr;
	unsigned long flags;
	unsigned int len;
	int found = 0;

	spin_lock_irqsave(&vq->lock, flags);

	while ((vbr = virtqueue_get_buf(vq->vq, &len)) != NULL) {
		struct request *req = blk_mq_rq_from_pdu(vbr);

		found++;
		if (!blk_mq_complete_request_remote(req) &&
		    !blk_mq_add_to_batch(req, iob, virtblk_vbr_status(vbr),
						virtblk_complete_batch))
			virtblk_request_done(req);
	}

	if (found)
		blk_mq_start_stopped_hw_queues(vblk->disk->queue, true);

	spin_unlock_irqrestore(&vq->lock, flags);

	return found;
}

static const struct blk_mq_ops virtio_mq_ops = {
	.queue_rq	= virtio_queue_rq,
	.queue_rqs	= virtio_queue_rqs,
	.commit_rqs	= virtio_commit_rqs,
	.complete	= virtblk_request_done,
	.map_queues	= virtblk_map_queues,
	.poll		= virtblk_poll,
};

static unsigned int virtblk_queue_depth;
module_param_named(queue_depth, virtblk_queue_depth, uint, 0444);

static int virtblk_read_limits(struct virtio_blk *vblk,
		struct queue_limits *lim)
{
	struct virtio_device *vdev = vblk->vdev;
	u32 v, max_size, sg_elems, opt_io_size;
	u32 max_discard_segs = 0;
	u32 discard_granularity = 0;
	u16 min_io_size;
	u8 physical_block_exp, alignment_offset;
<<<<<<< HEAD
	unsigned int queue_depth;
	size_t max_dma_size;

	if (!vdev->config->get) {
		dev_err(&vdev->dev, "%s failure: config access disabled\n",
			__func__);
		return -EINVAL;
	}

	err = ida_alloc_range(&vd_index_ida, 0,
			      minor_to_index(1 << MINORBITS) - 1, GFP_KERNEL);
	if (err < 0)
		goto out;
	index = err;
=======
	size_t max_dma_size;
	int err;
>>>>>>> 2d5404ca

	/* We need to know how many segments before we allocate. */
	err = virtio_cread_feature(vdev, VIRTIO_BLK_F_SEG_MAX,
				   struct virtio_blk_config, seg_max,
				   &sg_elems);

	/* We need at least one SG element, whatever they say. */
	if (err || !sg_elems)
		sg_elems = 1;

	/* Prevent integer overflows and honor max vq size */
	sg_elems = min_t(u32, sg_elems, VIRTIO_BLK_MAX_SG_ELEMS - 2);

	/* We can handle whatever the host told us to handle. */
	lim->max_segments = sg_elems;

	/* No real sector limit. */
	lim->max_hw_sectors = UINT_MAX;

	max_dma_size = virtio_max_dma_size(vdev);
	max_size = max_dma_size > U32_MAX ? U32_MAX : max_dma_size;

	/* Host can optionally specify maximum segment size and number of
	 * segments. */
	err = virtio_cread_feature(vdev, VIRTIO_BLK_F_SIZE_MAX,
				   struct virtio_blk_config, size_max, &v);
	if (!err)
		max_size = min(max_size, v);

	lim->max_segment_size = max_size;

	/* Host can optionally specify the block size of the device */
	virtio_cread_feature(vdev, VIRTIO_BLK_F_BLK_SIZE,
				   struct virtio_blk_config, blk_size,
				   &lim->logical_block_size);

	/* Use topology information if available */
	err = virtio_cread_feature(vdev, VIRTIO_BLK_F_TOPOLOGY,
				   struct virtio_blk_config, physical_block_exp,
				   &physical_block_exp);
	if (!err && physical_block_exp)
		lim->physical_block_size =
			lim->logical_block_size * (1 << physical_block_exp);

	err = virtio_cread_feature(vdev, VIRTIO_BLK_F_TOPOLOGY,
				   struct virtio_blk_config, alignment_offset,
				   &alignment_offset);
	if (!err && alignment_offset)
		lim->alignment_offset =
			lim->logical_block_size * alignment_offset;

	err = virtio_cread_feature(vdev, VIRTIO_BLK_F_TOPOLOGY,
				   struct virtio_blk_config, min_io_size,
				   &min_io_size);
	if (!err && min_io_size)
		lim->io_min = lim->logical_block_size * min_io_size;

	err = virtio_cread_feature(vdev, VIRTIO_BLK_F_TOPOLOGY,
				   struct virtio_blk_config, opt_io_size,
				   &opt_io_size);
	if (!err && opt_io_size)
		lim->io_opt = lim->logical_block_size * opt_io_size;

	if (virtio_has_feature(vdev, VIRTIO_BLK_F_DISCARD)) {
		virtio_cread(vdev, struct virtio_blk_config,
			     discard_sector_alignment, &discard_granularity);

		virtio_cread(vdev, struct virtio_blk_config,
			     max_discard_sectors, &v);
		lim->max_hw_discard_sectors = v ? v : UINT_MAX;

		virtio_cread(vdev, struct virtio_blk_config, max_discard_seg,
			     &max_discard_segs);
	}

	if (virtio_has_feature(vdev, VIRTIO_BLK_F_WRITE_ZEROES)) {
		virtio_cread(vdev, struct virtio_blk_config,
			     max_write_zeroes_sectors, &v);
		lim->max_write_zeroes_sectors = v ? v : UINT_MAX;
	}

	/* The discard and secure erase limits are combined since the Linux
	 * block layer uses the same limit for both commands.
	 *
	 * If both VIRTIO_BLK_F_SECURE_ERASE and VIRTIO_BLK_F_DISCARD features
	 * are negotiated, we will use the minimum between the limits.
	 *
	 * discard sector alignment is set to the minimum between discard_sector_alignment
	 * and secure_erase_sector_alignment.
	 *
	 * max discard sectors is set to the minimum between max_discard_seg and
	 * max_secure_erase_seg.
	 */
	if (virtio_has_feature(vdev, VIRTIO_BLK_F_SECURE_ERASE)) {

		virtio_cread(vdev, struct virtio_blk_config,
			     secure_erase_sector_alignment, &v);

		/* secure_erase_sector_alignment should not be zero, the device should set a
		 * valid number of sectors.
		 */
		if (!v) {
			dev_err(&vdev->dev,
				"virtio_blk: secure_erase_sector_alignment can't be 0\n");
			return -EINVAL;
		}

		discard_granularity = min_not_zero(discard_granularity, v);

		virtio_cread(vdev, struct virtio_blk_config,
			     max_secure_erase_sectors, &v);

		/* max_secure_erase_sectors should not be zero, the device should set a
		 * valid number of sectors.
		 */
		if (!v) {
			dev_err(&vdev->dev,
				"virtio_blk: max_secure_erase_sectors can't be 0\n");
			return -EINVAL;
		}

		lim->max_secure_erase_sectors = v;

		virtio_cread(vdev, struct virtio_blk_config,
			     max_secure_erase_seg, &v);

		/* max_secure_erase_seg should not be zero, the device should set a
		 * valid number of segments
		 */
		if (!v) {
			dev_err(&vdev->dev,
				"virtio_blk: max_secure_erase_seg can't be 0\n");
			return -EINVAL;
		}

		max_discard_segs = min_not_zero(max_discard_segs, v);
	}

	if (virtio_has_feature(vdev, VIRTIO_BLK_F_DISCARD) ||
	    virtio_has_feature(vdev, VIRTIO_BLK_F_SECURE_ERASE)) {
		/* max_discard_seg and discard_granularity will be 0 only
		 * if max_discard_seg and discard_sector_alignment fields in the virtio
		 * config are 0 and VIRTIO_BLK_F_SECURE_ERASE feature is not negotiated.
		 * In this case, we use default values.
		 */
		if (!max_discard_segs)
			max_discard_segs = sg_elems;

		lim->max_discard_segments =
			min(max_discard_segs, MAX_DISCARD_SEGMENTS);

		if (discard_granularity)
			lim->discard_granularity =
				discard_granularity << SECTOR_SHIFT;
		else
			lim->discard_granularity = lim->logical_block_size;
	}

	if (virtio_has_feature(vdev, VIRTIO_BLK_F_ZONED)) {
		u8 model;

		virtio_cread(vdev, struct virtio_blk_config, zoned.model, &model);
		switch (model) {
		case VIRTIO_BLK_Z_NONE:
		case VIRTIO_BLK_Z_HA:
			/* treat host-aware devices as non-zoned */
			return 0;
		case VIRTIO_BLK_Z_HM:
			err = virtblk_read_zoned_limits(vblk, lim);
			if (err)
				return err;
			break;
		default:
			dev_err(&vdev->dev, "unsupported zone model %d\n", model);
			return -EINVAL;
		}
	}

	return 0;
}

static int virtblk_probe(struct virtio_device *vdev)
{
	struct virtio_blk *vblk;
	struct queue_limits lim = {
		.features		= BLK_FEAT_ROTATIONAL,
		.logical_block_size	= SECTOR_SIZE,
	};
	int err, index;
	unsigned int queue_depth;

	if (!vdev->config->get) {
		dev_err(&vdev->dev, "%s failure: config access disabled\n",
			__func__);
		return -EINVAL;
	}

	err = ida_alloc_range(&vd_index_ida, 0,
			      minor_to_index(1 << MINORBITS) - 1, GFP_KERNEL);
	if (err < 0)
		goto out;
	index = err;

	vdev->priv = vblk = kmalloc(sizeof(*vblk), GFP_KERNEL);
	if (!vblk) {
		err = -ENOMEM;
		goto out_free_index;
	}

	mutex_init(&vblk->vdev_mutex);

	vblk->vdev = vdev;

	INIT_WORK(&vblk->config_work, virtblk_config_changed_work);

	err = init_vq(vblk);
	if (err)
		goto out_free_vblk;

	/* Default queue sizing is to fill the ring. */
	if (!virtblk_queue_depth) {
		queue_depth = vblk->vqs[0].vq->num_free;
		/* ... but without indirect descs, we use 2 descs per req */
		if (!virtio_has_feature(vdev, VIRTIO_RING_F_INDIRECT_DESC))
			queue_depth /= 2;
	} else {
		queue_depth = virtblk_queue_depth;
	}

	memset(&vblk->tag_set, 0, sizeof(vblk->tag_set));
	vblk->tag_set.ops = &virtio_mq_ops;
	vblk->tag_set.queue_depth = queue_depth;
	vblk->tag_set.numa_node = NUMA_NO_NODE;
	vblk->tag_set.flags = BLK_MQ_F_SHOULD_MERGE;
	vblk->tag_set.cmd_size =
		sizeof(struct virtblk_req) +
		sizeof(struct scatterlist) * VIRTIO_BLK_INLINE_SG_CNT;
	vblk->tag_set.driver_data = vblk;
	vblk->tag_set.nr_hw_queues = vblk->num_vqs;
	vblk->tag_set.nr_maps = 1;
	if (vblk->io_queues[HCTX_TYPE_POLL])
		vblk->tag_set.nr_maps = 3;

	err = blk_mq_alloc_tag_set(&vblk->tag_set);
	if (err)
		goto out_free_vq;

	err = virtblk_read_limits(vblk, &lim);
	if (err)
		goto out_free_tags;

	if (virtblk_get_cache_mode(vdev))
		lim.features |= BLK_FEAT_WRITE_CACHE;

	vblk->disk = blk_mq_alloc_disk(&vblk->tag_set, &lim, vblk);
	if (IS_ERR(vblk->disk)) {
		err = PTR_ERR(vblk->disk);
		goto out_free_tags;
	}

	virtblk_name_format("vd", index, vblk->disk->disk_name, DISK_NAME_LEN);

	vblk->disk->major = major;
	vblk->disk->first_minor = index_to_minor(index);
	vblk->disk->minors = 1 << PART_BITS;
	vblk->disk->private_data = vblk;
	vblk->disk->fops = &virtblk_fops;
	vblk->index = index;

	/* If disk is read-only in the host, the guest should obey */
	if (virtio_has_feature(vdev, VIRTIO_BLK_F_RO))
		set_disk_ro(vblk->disk, 1);

	virtblk_update_capacity(vblk, false);
	virtio_device_ready(vdev);

	/*
	 * All steps that follow use the VQs therefore they need to be
	 * placed after the virtio_device_ready() call above.
	 */
	if (IS_ENABLED(CONFIG_BLK_DEV_ZONED) &&
	    (lim.features & BLK_FEAT_ZONED)) {
		err = blk_revalidate_disk_zones(vblk->disk);
		if (err)
			goto out_cleanup_disk;
	}

	err = device_add_disk(&vdev->dev, vblk->disk, virtblk_attr_groups);
	if (err)
		goto out_cleanup_disk;

	return 0;

out_cleanup_disk:
	put_disk(vblk->disk);
out_free_tags:
	blk_mq_free_tag_set(&vblk->tag_set);
out_free_vq:
	vdev->config->del_vqs(vdev);
	kfree(vblk->vqs);
out_free_vblk:
	kfree(vblk);
out_free_index:
	ida_free(&vd_index_ida, index);
out:
	return err;
}

static void virtblk_remove(struct virtio_device *vdev)
{
	struct virtio_blk *vblk = vdev->priv;

	/* Make sure no work handler is accessing the device. */
	flush_work(&vblk->config_work);

	del_gendisk(vblk->disk);
	blk_mq_free_tag_set(&vblk->tag_set);

	mutex_lock(&vblk->vdev_mutex);

	/* Stop all the virtqueues. */
	virtio_reset_device(vdev);

	/* Virtqueues are stopped, nothing can use vblk->vdev anymore. */
	vblk->vdev = NULL;

	vdev->config->del_vqs(vdev);
	kfree(vblk->vqs);

	mutex_unlock(&vblk->vdev_mutex);

	put_disk(vblk->disk);
}

#ifdef CONFIG_PM_SLEEP
static int virtblk_freeze(struct virtio_device *vdev)
{
	struct virtio_blk *vblk = vdev->priv;

	/* Ensure no requests in virtqueues before deleting vqs. */
	blk_mq_freeze_queue(vblk->disk->queue);

	/* Ensure we don't receive any more interrupts */
	virtio_reset_device(vdev);

	/* Make sure no work handler is accessing the device. */
	flush_work(&vblk->config_work);

	vdev->config->del_vqs(vdev);
	kfree(vblk->vqs);

	return 0;
}

static int virtblk_restore(struct virtio_device *vdev)
{
	struct virtio_blk *vblk = vdev->priv;
	int ret;

	ret = init_vq(vdev->priv);
	if (ret)
		return ret;

	virtio_device_ready(vdev);

	blk_mq_unfreeze_queue(vblk->disk->queue);
	return 0;
}
#endif

static const struct virtio_device_id id_table[] = {
	{ VIRTIO_ID_BLOCK, VIRTIO_DEV_ANY_ID },
	{ 0 },
};

static unsigned int features_legacy[] = {
	VIRTIO_BLK_F_SEG_MAX, VIRTIO_BLK_F_SIZE_MAX, VIRTIO_BLK_F_GEOMETRY,
	VIRTIO_BLK_F_RO, VIRTIO_BLK_F_BLK_SIZE,
	VIRTIO_BLK_F_FLUSH, VIRTIO_BLK_F_TOPOLOGY, VIRTIO_BLK_F_CONFIG_WCE,
	VIRTIO_BLK_F_MQ, VIRTIO_BLK_F_DISCARD, VIRTIO_BLK_F_WRITE_ZEROES,
	VIRTIO_BLK_F_SECURE_ERASE,
}
;
static unsigned int features[] = {
	VIRTIO_BLK_F_SEG_MAX, VIRTIO_BLK_F_SIZE_MAX, VIRTIO_BLK_F_GEOMETRY,
	VIRTIO_BLK_F_RO, VIRTIO_BLK_F_BLK_SIZE,
	VIRTIO_BLK_F_FLUSH, VIRTIO_BLK_F_TOPOLOGY, VIRTIO_BLK_F_CONFIG_WCE,
	VIRTIO_BLK_F_MQ, VIRTIO_BLK_F_DISCARD, VIRTIO_BLK_F_WRITE_ZEROES,
	VIRTIO_BLK_F_SECURE_ERASE, VIRTIO_BLK_F_ZONED,
};

static struct virtio_driver virtio_blk = {
	.feature_table			= features,
	.feature_table_size		= ARRAY_SIZE(features),
	.feature_table_legacy		= features_legacy,
	.feature_table_size_legacy	= ARRAY_SIZE(features_legacy),
	.driver.name			= KBUILD_MODNAME,
	.id_table			= id_table,
	.probe				= virtblk_probe,
	.remove				= virtblk_remove,
	.config_changed			= virtblk_config_changed,
#ifdef CONFIG_PM_SLEEP
	.freeze				= virtblk_freeze,
	.restore			= virtblk_restore,
#endif
};

static int __init virtio_blk_init(void)
{
	int error;

	virtblk_wq = alloc_workqueue("virtio-blk", 0, 0);
	if (!virtblk_wq)
		return -ENOMEM;

	major = register_blkdev(0, "virtblk");
	if (major < 0) {
		error = major;
		goto out_destroy_workqueue;
	}

	error = register_virtio_driver(&virtio_blk);
	if (error)
		goto out_unregister_blkdev;
	return 0;

out_unregister_blkdev:
	unregister_blkdev(major, "virtblk");
out_destroy_workqueue:
	destroy_workqueue(virtblk_wq);
	return error;
}

static void __exit virtio_blk_fini(void)
{
	unregister_virtio_driver(&virtio_blk);
	unregister_blkdev(major, "virtblk");
	destroy_workqueue(virtblk_wq);
}
module_init(virtio_blk_init);
module_exit(virtio_blk_fini);

MODULE_DEVICE_TABLE(virtio, id_table);
MODULE_DESCRIPTION("Virtio block driver");
MODULE_LICENSE("GPL");<|MERGE_RESOLUTION|>--- conflicted
+++ resolved
@@ -720,36 +720,11 @@
 	return ret;
 }
 
-<<<<<<< HEAD
-static int virtblk_probe_zoned_device(struct virtio_device *vdev,
-				       struct virtio_blk *vblk,
-				       struct request_queue *q)
-=======
 static int virtblk_read_zoned_limits(struct virtio_blk *vblk,
 		struct queue_limits *lim)
->>>>>>> 2d5404ca
 {
 	struct virtio_device *vdev = vblk->vdev;
 	u32 v, wg;
-<<<<<<< HEAD
-	u8 model;
-
-	virtio_cread(vdev, struct virtio_blk_config,
-		     zoned.model, &model);
-
-	switch (model) {
-	case VIRTIO_BLK_Z_NONE:
-	case VIRTIO_BLK_Z_HA:
-		/* Present the host-aware device as non-zoned */
-		return 0;
-	case VIRTIO_BLK_Z_HM:
-		break;
-	default:
-		dev_err(&vdev->dev, "unsupported zone model %d\n", model);
-		return -EINVAL;
-	}
-=======
->>>>>>> 2d5404ca
 
 	dev_dbg(&vdev->dev, "probing host-managed zoned device\n");
 
@@ -788,11 +763,7 @@
 			vblk->zone_sectors);
 		return -ENODEV;
 	}
-<<<<<<< HEAD
-	blk_queue_chunk_sectors(q, vblk->zone_sectors);
-=======
 	lim->chunk_sectors = vblk->zone_sectors;
->>>>>>> 2d5404ca
 	dev_dbg(&vdev->dev, "zone sectors = %u\n", vblk->zone_sectors);
 
 	if (virtio_has_feature(vdev, VIRTIO_BLK_F_DISCARD)) {
@@ -806,7 +777,6 @@
 	if (!v) {
 		dev_warn(&vdev->dev, "zero max_append_sectors reported\n");
 		return -ENODEV;
-<<<<<<< HEAD
 	}
 	if ((v << SECTOR_SHIFT) < wg) {
 		dev_err(&vdev->dev,
@@ -814,23 +784,10 @@
 			wg, v);
 		return -ENODEV;
 	}
-	blk_queue_max_zone_append_sectors(q, v);
-	dev_dbg(&vdev->dev, "max append sectors = %u\n", v);
-
-	return blk_revalidate_disk_zones(vblk->disk, NULL);
-=======
-	}
-	if ((v << SECTOR_SHIFT) < wg) {
-		dev_err(&vdev->dev,
-			"write granularity %u exceeds max_append_sectors %u limit\n",
-			wg, v);
-		return -ENODEV;
-	}
 	lim->max_zone_append_sectors = v;
 	dev_dbg(&vdev->dev, "max append sectors = %u\n", v);
 
 	return 0;
->>>>>>> 2d5404ca
 }
 #else
 /*
@@ -838,29 +795,12 @@
  * zoned devices can't be supported.
  */
 #define virtblk_report_zones       NULL
-<<<<<<< HEAD
-
-static inline int virtblk_probe_zoned_device(struct virtio_device *vdev,
-			struct virtio_blk *vblk, struct request_queue *q)
-{
-	u8 model;
-
-	virtio_cread(vdev, struct virtio_blk_config, zoned.model, &model);
-	if (model == VIRTIO_BLK_Z_HM) {
-		dev_err(&vdev->dev,
-			"virtio_blk: zoned devices are not supported");
-		return -EOPNOTSUPP;
-	}
-
-	return 0;
-=======
 static inline int virtblk_read_zoned_limits(struct virtio_blk *vblk,
 		struct queue_limits *lim)
 {
 	dev_err(&vblk->vdev->dev,
 		"virtio_blk: zoned devices are not supported");
 	return -EOPNOTSUPP;
->>>>>>> 2d5404ca
 }
 #endif /* CONFIG_BLK_DEV_ZONED */
 
@@ -1024,12 +964,7 @@
 {
 	int err;
 	unsigned short i;
-<<<<<<< HEAD
-	vq_callback_t **callbacks;
-	const char **names;
-=======
 	struct virtqueue_info *vqs_info;
->>>>>>> 2d5404ca
 	struct virtqueue **vqs;
 	unsigned short num_vqs;
 	unsigned short num_poll_vqs;
@@ -1074,17 +1009,6 @@
 	}
 
 	for (i = 0; i < num_vqs - num_poll_vqs; i++) {
-<<<<<<< HEAD
-		callbacks[i] = virtblk_done;
-		snprintf(vblk->vqs[i].name, VQ_NAME_LEN, "req.%u", i);
-		names[i] = vblk->vqs[i].name;
-	}
-
-	for (; i < num_vqs; i++) {
-		callbacks[i] = NULL;
-		snprintf(vblk->vqs[i].name, VQ_NAME_LEN, "req_poll.%u", i);
-		names[i] = vblk->vqs[i].name;
-=======
 		vqs_info[i].callback = virtblk_done;
 		snprintf(vblk->vqs[i].name, VQ_NAME_LEN, "req.%u", i);
 		vqs_info[i].name = vblk->vqs[i].name;
@@ -1093,7 +1017,6 @@
 	for (; i < num_vqs; i++) {
 		snprintf(vblk->vqs[i].name, VQ_NAME_LEN, "req_poll.%u", i);
 		vqs_info[i].name = vblk->vqs[i].name;
->>>>>>> 2d5404ca
 	}
 
 	/* Discover virtqueues and write information to configuration.  */
@@ -1328,25 +1251,8 @@
 	u32 discard_granularity = 0;
 	u16 min_io_size;
 	u8 physical_block_exp, alignment_offset;
-<<<<<<< HEAD
-	unsigned int queue_depth;
-	size_t max_dma_size;
-
-	if (!vdev->config->get) {
-		dev_err(&vdev->dev, "%s failure: config access disabled\n",
-			__func__);
-		return -EINVAL;
-	}
-
-	err = ida_alloc_range(&vd_index_ida, 0,
-			      minor_to_index(1 << MINORBITS) - 1, GFP_KERNEL);
-	if (err < 0)
-		goto out;
-	index = err;
-=======
 	size_t max_dma_size;
 	int err;
->>>>>>> 2d5404ca
 
 	/* We need to know how many segments before we allocate. */
 	err = virtio_cread_feature(vdev, VIRTIO_BLK_F_SEG_MAX,
