// SPDX-License-Identifier: GPL-2.0-only
//#define DEBUG
#include <linux/spinlock.h>
#include <linux/slab.h>
#include <linux/blkdev.h>
#include <linux/hdreg.h>
#include <linux/module.h>
#include <linux/mutex.h>
#include <linux/interrupt.h>
#include <linux/virtio.h>
#include <linux/virtio_blk.h>
#include <linux/scatterlist.h>
#include <linux/string_helpers.h>
#include <linux/idr.h>
#include <linux/blk-mq.h>
#include <linux/blk-mq-virtio.h>
#include <linux/numa.h>
#include <uapi/linux/virtio_ring.h>

#define PART_BITS 4
#define VQ_NAME_LEN 16
#define MAX_DISCARD_SEGMENTS 256u

/* The maximum number of sg elements that fit into a virtqueue */
#define VIRTIO_BLK_MAX_SG_ELEMS 32768

static int major;
static DEFINE_IDA(vd_index_ida);

static struct workqueue_struct *virtblk_wq;

struct virtio_blk_vq {
	struct virtqueue *vq;
	spinlock_t lock;
	char name[VQ_NAME_LEN];
} ____cacheline_aligned_in_smp;

struct virtio_blk {
	/*
	 * This mutex must be held by anything that may run after
	 * virtblk_remove() sets vblk->vdev to NULL.
	 *
	 * blk-mq, virtqueue processing, and sysfs attribute code paths are
	 * shut down before vblk->vdev is set to NULL and therefore do not need
	 * to hold this mutex.
	 */
	struct mutex vdev_mutex;
	struct virtio_device *vdev;

	/* The disk structure for the kernel. */
	struct gendisk *disk;

	/* Block layer tags. */
	struct blk_mq_tag_set tag_set;

	/* Process context for config space updates */
	struct work_struct config_work;

	/*
	 * Tracks references from block_device_operations open/release and
	 * virtio_driver probe/remove so this object can be freed once no
	 * longer in use.
	 */
	refcount_t refs;

	/* What host tells us, plus 2 for header & tailer. */
	unsigned int sg_elems;

	/* Ida index - used to track minor number allocations. */
	int index;

	/* num of vqs */
	int num_vqs;
	struct virtio_blk_vq *vqs;
};

struct virtblk_req {
	struct virtio_blk_outhdr out_hdr;
	u8 status;
	struct scatterlist sg[];
};

static inline blk_status_t virtblk_result(struct virtblk_req *vbr)
{
	switch (vbr->status) {
	case VIRTIO_BLK_S_OK:
		return BLK_STS_OK;
	case VIRTIO_BLK_S_UNSUPP:
		return BLK_STS_NOTSUPP;
	default:
		return BLK_STS_IOERR;
	}
}

static int virtblk_add_req(struct virtqueue *vq, struct virtblk_req *vbr,
		struct scatterlist *data_sg, bool have_data)
{
	struct scatterlist hdr, status, *sgs[3];
	unsigned int num_out = 0, num_in = 0;

	sg_init_one(&hdr, &vbr->out_hdr, sizeof(vbr->out_hdr));
	sgs[num_out++] = &hdr;

	if (have_data) {
		if (vbr->out_hdr.type & cpu_to_virtio32(vq->vdev, VIRTIO_BLK_T_OUT))
			sgs[num_out++] = data_sg;
		else
			sgs[num_out + num_in++] = data_sg;
	}

	sg_init_one(&status, &vbr->status, sizeof(vbr->status));
	sgs[num_out + num_in++] = &status;

	return virtqueue_add_sgs(vq, sgs, num_out, num_in, vbr, GFP_ATOMIC);
}

static int virtblk_setup_discard_write_zeroes(struct request *req, bool unmap)
{
	unsigned short segments = blk_rq_nr_discard_segments(req);
	unsigned short n = 0;
	struct virtio_blk_discard_write_zeroes *range;
	struct bio *bio;
	u32 flags = 0;

	if (unmap)
		flags |= VIRTIO_BLK_WRITE_ZEROES_FLAG_UNMAP;

	range = kmalloc_array(segments, sizeof(*range), GFP_ATOMIC);
	if (!range)
		return -ENOMEM;

	/*
	 * Single max discard segment means multi-range discard isn't
	 * supported, and block layer only runs contiguity merge like
	 * normal RW request. So we can't reply on bio for retrieving
	 * each range info.
	 */
	if (queue_max_discard_segments(req->q) == 1) {
		range[0].flags = cpu_to_le32(flags);
		range[0].num_sectors = cpu_to_le32(blk_rq_sectors(req));
		range[0].sector = cpu_to_le64(blk_rq_pos(req));
		n = 1;
	} else {
		__rq_for_each_bio(bio, req) {
			u64 sector = bio->bi_iter.bi_sector;
			u32 num_sectors = bio->bi_iter.bi_size >> SECTOR_SHIFT;

			range[n].flags = cpu_to_le32(flags);
			range[n].num_sectors = cpu_to_le32(num_sectors);
			range[n].sector = cpu_to_le64(sector);
			n++;
		}
	}

	WARN_ON_ONCE(n != segments);

	req->special_vec.bv_page = virt_to_page(range);
	req->special_vec.bv_offset = offset_in_page(range);
	req->special_vec.bv_len = sizeof(*range) * segments;
	req->rq_flags |= RQF_SPECIAL_PAYLOAD;

	return 0;
}

static inline void virtblk_request_done(struct request *req)
{
	struct virtblk_req *vbr = blk_mq_rq_to_pdu(req);

	if (req->rq_flags & RQF_SPECIAL_PAYLOAD) {
		kfree(page_address(req->special_vec.bv_page) +
		      req->special_vec.bv_offset);
	}

	blk_mq_end_request(req, virtblk_result(vbr));
}

static void virtblk_done(struct virtqueue *vq)
{
	struct virtio_blk *vblk = vq->vdev->priv;
	bool req_done = false;
	int qid = vq->index;
	struct virtblk_req *vbr;
	unsigned long flags;
	unsigned int len;

	spin_lock_irqsave(&vblk->vqs[qid].lock, flags);
	do {
		virtqueue_disable_cb(vq);
		while ((vbr = virtqueue_get_buf(vblk->vqs[qid].vq, &len)) != NULL) {
			struct request *req = blk_mq_rq_from_pdu(vbr);

			if (likely(!blk_should_fake_timeout(req->q)))
				blk_mq_complete_request(req);
			req_done = true;
		}
		if (unlikely(virtqueue_is_broken(vq)))
			break;
	} while (!virtqueue_enable_cb(vq));

	/* In case queue is stopped waiting for more buffers. */
	if (req_done)
		blk_mq_start_stopped_hw_queues(vblk->disk->queue, true);
	spin_unlock_irqrestore(&vblk->vqs[qid].lock, flags);
}

static void virtio_commit_rqs(struct blk_mq_hw_ctx *hctx)
{
	struct virtio_blk *vblk = hctx->queue->queuedata;
	struct virtio_blk_vq *vq = &vblk->vqs[hctx->queue_num];
	bool kick;

	spin_lock_irq(&vq->lock);
	kick = virtqueue_kick_prepare(vq->vq);
	spin_unlock_irq(&vq->lock);

	if (kick)
		virtqueue_notify(vq->vq);
}

static blk_status_t virtio_queue_rq(struct blk_mq_hw_ctx *hctx,
			   const struct blk_mq_queue_data *bd)
{
	struct virtio_blk *vblk = hctx->queue->queuedata;
	struct request *req = bd->rq;
	struct virtblk_req *vbr = blk_mq_rq_to_pdu(req);
	unsigned long flags;
	unsigned int num;
	int qid = hctx->queue_num;
	int err;
	bool notify = false;
	bool unmap = false;
	u32 type;

	BUG_ON(req->nr_phys_segments + 2 > vblk->sg_elems);

	switch (req_op(req)) {
	case REQ_OP_READ:
	case REQ_OP_WRITE:
		type = 0;
		break;
	case REQ_OP_FLUSH:
		type = VIRTIO_BLK_T_FLUSH;
		break;
	case REQ_OP_DISCARD:
		type = VIRTIO_BLK_T_DISCARD;
		break;
	case REQ_OP_WRITE_ZEROES:
		type = VIRTIO_BLK_T_WRITE_ZEROES;
		unmap = !(req->cmd_flags & REQ_NOUNMAP);
		break;
	case REQ_OP_DRV_IN:
		type = VIRTIO_BLK_T_GET_ID;
		break;
	default:
		WARN_ON_ONCE(1);
		return BLK_STS_IOERR;
	}

	vbr->out_hdr.type = cpu_to_virtio32(vblk->vdev, type);
	vbr->out_hdr.sector = type ?
		0 : cpu_to_virtio64(vblk->vdev, blk_rq_pos(req));
	vbr->out_hdr.ioprio = cpu_to_virtio32(vblk->vdev, req_get_ioprio(req));

	blk_mq_start_request(req);

	if (type == VIRTIO_BLK_T_DISCARD || type == VIRTIO_BLK_T_WRITE_ZEROES) {
		err = virtblk_setup_discard_write_zeroes(req, unmap);
		if (err)
			return BLK_STS_RESOURCE;
	}

	num = blk_rq_map_sg(hctx->queue, req, vbr->sg);
	if (num) {
		if (rq_data_dir(req) == WRITE)
			vbr->out_hdr.type |= cpu_to_virtio32(vblk->vdev, VIRTIO_BLK_T_OUT);
		else
			vbr->out_hdr.type |= cpu_to_virtio32(vblk->vdev, VIRTIO_BLK_T_IN);
	}

	spin_lock_irqsave(&vblk->vqs[qid].lock, flags);
	err = virtblk_add_req(vblk->vqs[qid].vq, vbr, vbr->sg, num);
	if (err) {
		virtqueue_kick(vblk->vqs[qid].vq);
		/* Don't stop the queue if -ENOMEM: we may have failed to
		 * bounce the buffer due to global resource outage.
		 */
		if (err == -ENOSPC)
			blk_mq_stop_hw_queue(hctx);
		spin_unlock_irqrestore(&vblk->vqs[qid].lock, flags);
		switch (err) {
		case -ENOSPC:
			return BLK_STS_DEV_RESOURCE;
		case -ENOMEM:
			return BLK_STS_RESOURCE;
		default:
			return BLK_STS_IOERR;
		}
	}

	if (bd->last && virtqueue_kick_prepare(vblk->vqs[qid].vq))
		notify = true;
	spin_unlock_irqrestore(&vblk->vqs[qid].lock, flags);

	if (notify)
		virtqueue_notify(vblk->vqs[qid].vq);
	return BLK_STS_OK;
}

/* return id (s/n) string for *disk to *id_str
 */
static int virtblk_get_id(struct gendisk *disk, char *id_str)
{
	struct virtio_blk *vblk = disk->private_data;
	struct request_queue *q = vblk->disk->queue;
	struct request *req;
	int err;

	req = blk_get_request(q, REQ_OP_DRV_IN, 0);
	if (IS_ERR(req))
		return PTR_ERR(req);

	err = blk_rq_map_kern(q, req, id_str, VIRTIO_BLK_ID_BYTES, GFP_KERNEL);
	if (err)
		goto out;

	blk_execute_rq(vblk->disk, req, false);
	err = blk_status_to_errno(virtblk_result(blk_mq_rq_to_pdu(req)));
out:
	blk_put_request(req);
	return err;
}

static void virtblk_get(struct virtio_blk *vblk)
{
	refcount_inc(&vblk->refs);
}

static void virtblk_put(struct virtio_blk *vblk)
{
	if (refcount_dec_and_test(&vblk->refs)) {
		ida_simple_remove(&vd_index_ida, vblk->index);
		mutex_destroy(&vblk->vdev_mutex);
		kfree(vblk);
	}
}

static int virtblk_open(struct block_device *bd, fmode_t mode)
{
	struct virtio_blk *vblk = bd->bd_disk->private_data;
	int ret = 0;

	mutex_lock(&vblk->vdev_mutex);

	if (vblk->vdev)
		virtblk_get(vblk);
	else
		ret = -ENXIO;

	mutex_unlock(&vblk->vdev_mutex);
	return ret;
}

static void virtblk_release(struct gendisk *disk, fmode_t mode)
{
	struct virtio_blk *vblk = disk->private_data;

	virtblk_put(vblk);
}

/* We provide getgeo only to please some old bootloader/partitioning tools */
static int virtblk_getgeo(struct block_device *bd, struct hd_geometry *geo)
{
	struct virtio_blk *vblk = bd->bd_disk->private_data;
	int ret = 0;

	mutex_lock(&vblk->vdev_mutex);

	if (!vblk->vdev) {
		ret = -ENXIO;
		goto out;
	}

	/* see if the host passed in geometry config */
	if (virtio_has_feature(vblk->vdev, VIRTIO_BLK_F_GEOMETRY)) {
		virtio_cread(vblk->vdev, struct virtio_blk_config,
			     geometry.cylinders, &geo->cylinders);
		virtio_cread(vblk->vdev, struct virtio_blk_config,
			     geometry.heads, &geo->heads);
		virtio_cread(vblk->vdev, struct virtio_blk_config,
			     geometry.sectors, &geo->sectors);
	} else {
		/* some standard values, similar to sd */
		geo->heads = 1 << 6;
		geo->sectors = 1 << 5;
		geo->cylinders = get_capacity(bd->bd_disk) >> 11;
	}
out:
	mutex_unlock(&vblk->vdev_mutex);
	return ret;
}

static const struct block_device_operations virtblk_fops = {
<<<<<<< HEAD
	.ioctl  = virtblk_ioctl,
#ifdef CONFIG_COMPAT
	.compat_ioctl = blkdev_compat_ptr_ioctl,
#endif
=======
>>>>>>> 7d2a07b7
	.owner  = THIS_MODULE,
	.open = virtblk_open,
	.release = virtblk_release,
	.getgeo = virtblk_getgeo,
};

static int index_to_minor(int index)
{
	return index << PART_BITS;
}

static int minor_to_index(int minor)
{
	return minor >> PART_BITS;
}

static ssize_t serial_show(struct device *dev,
			   struct device_attribute *attr, char *buf)
{
	struct gendisk *disk = dev_to_disk(dev);
	int err;

	/* sysfs gives us a PAGE_SIZE buffer */
	BUILD_BUG_ON(PAGE_SIZE < VIRTIO_BLK_ID_BYTES);

	buf[VIRTIO_BLK_ID_BYTES] = '\0';
	err = virtblk_get_id(disk, buf);
	if (!err)
		return strlen(buf);

	if (err == -EIO) /* Unsupported? Make it empty. */
		return 0;

	return err;
}

static DEVICE_ATTR_RO(serial);

/* The queue's logical block size must be set before calling this */
static void virtblk_update_capacity(struct virtio_blk *vblk, bool resize)
{
	struct virtio_device *vdev = vblk->vdev;
	struct request_queue *q = vblk->disk->queue;
	char cap_str_2[10], cap_str_10[10];
	unsigned long long nblocks;
	u64 capacity;

	/* Host must always specify the capacity. */
	virtio_cread(vdev, struct virtio_blk_config, capacity, &capacity);

	nblocks = DIV_ROUND_UP_ULL(capacity, queue_logical_block_size(q) >> 9);

	string_get_size(nblocks, queue_logical_block_size(q),
			STRING_UNITS_2, cap_str_2, sizeof(cap_str_2));
	string_get_size(nblocks, queue_logical_block_size(q),
			STRING_UNITS_10, cap_str_10, sizeof(cap_str_10));

	dev_notice(&vdev->dev,
		   "[%s] %s%llu %d-byte logical blocks (%s/%s)\n",
		   vblk->disk->disk_name,
		   resize ? "new size: " : "",
		   nblocks,
		   queue_logical_block_size(q),
		   cap_str_10,
		   cap_str_2);

<<<<<<< HEAD
	set_capacity_revalidate_and_notify(vblk->disk, capacity, true);
=======
	set_capacity_and_notify(vblk->disk, capacity);
>>>>>>> 7d2a07b7
}

static void virtblk_config_changed_work(struct work_struct *work)
{
	struct virtio_blk *vblk =
		container_of(work, struct virtio_blk, config_work);

	virtblk_update_capacity(vblk, true);
}

static void virtblk_config_changed(struct virtio_device *vdev)
{
	struct virtio_blk *vblk = vdev->priv;

	queue_work(virtblk_wq, &vblk->config_work);
}

static int init_vq(struct virtio_blk *vblk)
{
	int err;
	int i;
	vq_callback_t **callbacks;
	const char **names;
	struct virtqueue **vqs;
	unsigned short num_vqs;
	struct virtio_device *vdev = vblk->vdev;
	struct irq_affinity desc = { 0, };

	err = virtio_cread_feature(vdev, VIRTIO_BLK_F_MQ,
				   struct virtio_blk_config, num_queues,
				   &num_vqs);
	if (err)
		num_vqs = 1;

	num_vqs = min_t(unsigned int, nr_cpu_ids, num_vqs);

	vblk->vqs = kmalloc_array(num_vqs, sizeof(*vblk->vqs), GFP_KERNEL);
	if (!vblk->vqs)
		return -ENOMEM;

	names = kmalloc_array(num_vqs, sizeof(*names), GFP_KERNEL);
	callbacks = kmalloc_array(num_vqs, sizeof(*callbacks), GFP_KERNEL);
	vqs = kmalloc_array(num_vqs, sizeof(*vqs), GFP_KERNEL);
	if (!names || !callbacks || !vqs) {
		err = -ENOMEM;
		goto out;
	}

	for (i = 0; i < num_vqs; i++) {
		callbacks[i] = virtblk_done;
		snprintf(vblk->vqs[i].name, VQ_NAME_LEN, "req.%d", i);
		names[i] = vblk->vqs[i].name;
	}

	/* Discover virtqueues and write information to configuration.  */
	err = virtio_find_vqs(vdev, num_vqs, vqs, callbacks, names, &desc);
	if (err)
		goto out;

	for (i = 0; i < num_vqs; i++) {
		spin_lock_init(&vblk->vqs[i].lock);
		vblk->vqs[i].vq = vqs[i];
	}
	vblk->num_vqs = num_vqs;

out:
	kfree(vqs);
	kfree(callbacks);
	kfree(names);
	if (err)
		kfree(vblk->vqs);
	return err;
}

/*
 * Legacy naming scheme used for virtio devices.  We are stuck with it for
 * virtio blk but don't ever use it for any new driver.
 */
static int virtblk_name_format(char *prefix, int index, char *buf, int buflen)
{
	const int base = 'z' - 'a' + 1;
	char *begin = buf + strlen(prefix);
	char *end = buf + buflen;
	char *p;
	int unit;

	p = end - 1;
	*p = '\0';
	unit = base;
	do {
		if (p == begin)
			return -EINVAL;
		*--p = 'a' + (index % unit);
		index = (index / unit) - 1;
	} while (index >= 0);

	memmove(begin, p, end - p);
	memcpy(buf, prefix, strlen(prefix));

	return 0;
}

static int virtblk_get_cache_mode(struct virtio_device *vdev)
{
	u8 writeback;
	int err;

	err = virtio_cread_feature(vdev, VIRTIO_BLK_F_CONFIG_WCE,
				   struct virtio_blk_config, wce,
				   &writeback);

	/*
	 * If WCE is not configurable and flush is not available,
	 * assume no writeback cache is in use.
	 */
	if (err)
		writeback = virtio_has_feature(vdev, VIRTIO_BLK_F_FLUSH);

	return writeback;
}

static void virtblk_update_cache_mode(struct virtio_device *vdev)
{
	u8 writeback = virtblk_get_cache_mode(vdev);
	struct virtio_blk *vblk = vdev->priv;

	blk_queue_write_cache(vblk->disk->queue, writeback, false);
<<<<<<< HEAD
	revalidate_disk_size(vblk->disk, true);
=======
>>>>>>> 7d2a07b7
}

static const char *const virtblk_cache_types[] = {
	"write through", "write back"
};

static ssize_t
cache_type_store(struct device *dev, struct device_attribute *attr,
		 const char *buf, size_t count)
{
	struct gendisk *disk = dev_to_disk(dev);
	struct virtio_blk *vblk = disk->private_data;
	struct virtio_device *vdev = vblk->vdev;
	int i;

	BUG_ON(!virtio_has_feature(vblk->vdev, VIRTIO_BLK_F_CONFIG_WCE));
	i = sysfs_match_string(virtblk_cache_types, buf);
	if (i < 0)
		return i;

	virtio_cwrite8(vdev, offsetof(struct virtio_blk_config, wce), i);
	virtblk_update_cache_mode(vdev);
	return count;
}

static ssize_t
cache_type_show(struct device *dev, struct device_attribute *attr, char *buf)
{
	struct gendisk *disk = dev_to_disk(dev);
	struct virtio_blk *vblk = disk->private_data;
	u8 writeback = virtblk_get_cache_mode(vblk->vdev);

	BUG_ON(writeback >= ARRAY_SIZE(virtblk_cache_types));
	return snprintf(buf, 40, "%s\n", virtblk_cache_types[writeback]);
}

static DEVICE_ATTR_RW(cache_type);

static struct attribute *virtblk_attrs[] = {
	&dev_attr_serial.attr,
	&dev_attr_cache_type.attr,
	NULL,
};

static umode_t virtblk_attrs_are_visible(struct kobject *kobj,
		struct attribute *a, int n)
{
	struct device *dev = kobj_to_dev(kobj);
	struct gendisk *disk = dev_to_disk(dev);
	struct virtio_blk *vblk = disk->private_data;
	struct virtio_device *vdev = vblk->vdev;

	if (a == &dev_attr_cache_type.attr &&
	    !virtio_has_feature(vdev, VIRTIO_BLK_F_CONFIG_WCE))
		return S_IRUGO;

	return a->mode;
}

static const struct attribute_group virtblk_attr_group = {
	.attrs = virtblk_attrs,
	.is_visible = virtblk_attrs_are_visible,
};

static const struct attribute_group *virtblk_attr_groups[] = {
	&virtblk_attr_group,
	NULL,
};

static int virtblk_init_request(struct blk_mq_tag_set *set, struct request *rq,
		unsigned int hctx_idx, unsigned int numa_node)
{
	struct virtio_blk *vblk = set->driver_data;
	struct virtblk_req *vbr = blk_mq_rq_to_pdu(rq);

	sg_init_table(vbr->sg, vblk->sg_elems);
	return 0;
}

static int virtblk_map_queues(struct blk_mq_tag_set *set)
{
	struct virtio_blk *vblk = set->driver_data;

	return blk_mq_virtio_map_queues(&set->map[HCTX_TYPE_DEFAULT],
					vblk->vdev, 0);
}

static const struct blk_mq_ops virtio_mq_ops = {
	.queue_rq	= virtio_queue_rq,
	.commit_rqs	= virtio_commit_rqs,
	.complete	= virtblk_request_done,
	.init_request	= virtblk_init_request,
	.map_queues	= virtblk_map_queues,
};

static unsigned int virtblk_queue_depth;
module_param_named(queue_depth, virtblk_queue_depth, uint, 0444);

static int virtblk_validate(struct virtio_device *vdev)
{
	u32 blk_size;

	if (!vdev->config->get) {
		dev_err(&vdev->dev, "%s failure: config access disabled\n",
			__func__);
		return -EINVAL;
	}

	if (!virtio_has_feature(vdev, VIRTIO_BLK_F_BLK_SIZE))
		return 0;

	blk_size = virtio_cread32(vdev,
			offsetof(struct virtio_blk_config, blk_size));

	if (blk_size < SECTOR_SIZE || blk_size > PAGE_SIZE)
		__virtio_clear_bit(vdev, VIRTIO_BLK_F_BLK_SIZE);

	return 0;
}

static int virtblk_probe(struct virtio_device *vdev)
{
	struct virtio_blk *vblk;
	struct request_queue *q;
	int err, index;

	u32 v, blk_size, max_size, sg_elems, opt_io_size;
	u16 min_io_size;
	u8 physical_block_exp, alignment_offset;
	unsigned int queue_depth;

	err = ida_simple_get(&vd_index_ida, 0, minor_to_index(1 << MINORBITS),
			     GFP_KERNEL);
	if (err < 0)
		goto out;
	index = err;

	/* We need to know how many segments before we allocate. */
	err = virtio_cread_feature(vdev, VIRTIO_BLK_F_SEG_MAX,
				   struct virtio_blk_config, seg_max,
				   &sg_elems);

	/* We need at least one SG element, whatever they say. */
	if (err || !sg_elems)
		sg_elems = 1;

	/* Prevent integer overflows and honor max vq size */
	sg_elems = min_t(u32, sg_elems, VIRTIO_BLK_MAX_SG_ELEMS - 2);

	/* We need extra sg elements at head and tail. */
	sg_elems += 2;
	vdev->priv = vblk = kmalloc(sizeof(*vblk), GFP_KERNEL);
	if (!vblk) {
		err = -ENOMEM;
		goto out_free_index;
	}

	/* This reference is dropped in virtblk_remove(). */
	refcount_set(&vblk->refs, 1);
	mutex_init(&vblk->vdev_mutex);

	vblk->vdev = vdev;
	vblk->sg_elems = sg_elems;

	INIT_WORK(&vblk->config_work, virtblk_config_changed_work);

	err = init_vq(vblk);
	if (err)
		goto out_free_vblk;

	/* Default queue sizing is to fill the ring. */
	if (likely(!virtblk_queue_depth)) {
		queue_depth = vblk->vqs[0].vq->num_free;
		/* ... but without indirect descs, we use 2 descs per req */
		if (!virtio_has_feature(vdev, VIRTIO_RING_F_INDIRECT_DESC))
			queue_depth /= 2;
	} else {
		queue_depth = virtblk_queue_depth;
	}

	memset(&vblk->tag_set, 0, sizeof(vblk->tag_set));
	vblk->tag_set.ops = &virtio_mq_ops;
	vblk->tag_set.queue_depth = queue_depth;
	vblk->tag_set.numa_node = NUMA_NO_NODE;
	vblk->tag_set.flags = BLK_MQ_F_SHOULD_MERGE;
	vblk->tag_set.cmd_size =
		sizeof(struct virtblk_req) +
		sizeof(struct scatterlist) * sg_elems;
	vblk->tag_set.driver_data = vblk;
	vblk->tag_set.nr_hw_queues = vblk->num_vqs;

	err = blk_mq_alloc_tag_set(&vblk->tag_set);
	if (err)
		goto out_free_vq;

	vblk->disk = blk_mq_alloc_disk(&vblk->tag_set, vblk);
	if (IS_ERR(vblk->disk)) {
		err = PTR_ERR(vblk->disk);
		goto out_free_tags;
	}
	q = vblk->disk->queue;

	virtblk_name_format("vd", index, vblk->disk->disk_name, DISK_NAME_LEN);

	vblk->disk->major = major;
	vblk->disk->first_minor = index_to_minor(index);
	vblk->disk->minors = 1 << PART_BITS;
	vblk->disk->private_data = vblk;
	vblk->disk->fops = &virtblk_fops;
	vblk->disk->flags |= GENHD_FL_EXT_DEVT;
	vblk->index = index;

	/* configure queue flush support */
	virtblk_update_cache_mode(vdev);

	/* If disk is read-only in the host, the guest should obey */
	if (virtio_has_feature(vdev, VIRTIO_BLK_F_RO))
		set_disk_ro(vblk->disk, 1);

	/* We can handle whatever the host told us to handle. */
	blk_queue_max_segments(q, vblk->sg_elems-2);

	/* No real sector limit. */
	blk_queue_max_hw_sectors(q, -1U);

	max_size = virtio_max_dma_size(vdev);

	/* Host can optionally specify maximum segment size and number of
	 * segments. */
	err = virtio_cread_feature(vdev, VIRTIO_BLK_F_SIZE_MAX,
				   struct virtio_blk_config, size_max, &v);
	if (!err)
		max_size = min(max_size, v);

	blk_queue_max_segment_size(q, max_size);

	/* Host can optionally specify the block size of the device */
	err = virtio_cread_feature(vdev, VIRTIO_BLK_F_BLK_SIZE,
				   struct virtio_blk_config, blk_size,
				   &blk_size);
	if (!err)
		blk_queue_logical_block_size(q, blk_size);
	else
		blk_size = queue_logical_block_size(q);

	if (unlikely(blk_size < SECTOR_SIZE || blk_size > PAGE_SIZE)) {
		dev_err(&vdev->dev,
			"block size is changed unexpectedly, now is %u\n",
			blk_size);
		err = -EINVAL;
		goto err_cleanup_disk;
	}

	/* Use topology information if available */
	err = virtio_cread_feature(vdev, VIRTIO_BLK_F_TOPOLOGY,
				   struct virtio_blk_config, physical_block_exp,
				   &physical_block_exp);
	if (!err && physical_block_exp)
		blk_queue_physical_block_size(q,
				blk_size * (1 << physical_block_exp));

	err = virtio_cread_feature(vdev, VIRTIO_BLK_F_TOPOLOGY,
				   struct virtio_blk_config, alignment_offset,
				   &alignment_offset);
	if (!err && alignment_offset)
		blk_queue_alignment_offset(q, blk_size * alignment_offset);

	err = virtio_cread_feature(vdev, VIRTIO_BLK_F_TOPOLOGY,
				   struct virtio_blk_config, min_io_size,
				   &min_io_size);
	if (!err && min_io_size)
		blk_queue_io_min(q, blk_size * min_io_size);

	err = virtio_cread_feature(vdev, VIRTIO_BLK_F_TOPOLOGY,
				   struct virtio_blk_config, opt_io_size,
				   &opt_io_size);
	if (!err && opt_io_size)
		blk_queue_io_opt(q, blk_size * opt_io_size);

	if (virtio_has_feature(vdev, VIRTIO_BLK_F_DISCARD)) {
		q->limits.discard_granularity = blk_size;

		virtio_cread(vdev, struct virtio_blk_config,
			     discard_sector_alignment, &v);
		q->limits.discard_alignment = v ? v << SECTOR_SHIFT : 0;

		virtio_cread(vdev, struct virtio_blk_config,
			     max_discard_sectors, &v);
		blk_queue_max_discard_sectors(q, v ? v : UINT_MAX);

		virtio_cread(vdev, struct virtio_blk_config, max_discard_seg,
			     &v);
		blk_queue_max_discard_segments(q,
					       min_not_zero(v,
							    MAX_DISCARD_SEGMENTS));

		blk_queue_flag_set(QUEUE_FLAG_DISCARD, q);
	}

	if (virtio_has_feature(vdev, VIRTIO_BLK_F_WRITE_ZEROES)) {
		virtio_cread(vdev, struct virtio_blk_config,
			     max_write_zeroes_sectors, &v);
		blk_queue_max_write_zeroes_sectors(q, v ? v : UINT_MAX);
	}

	virtblk_update_capacity(vblk, false);
	virtio_device_ready(vdev);

	device_add_disk(&vdev->dev, vblk->disk, virtblk_attr_groups);
	return 0;

err_cleanup_disk:
	blk_cleanup_disk(vblk->disk);
out_free_tags:
	blk_mq_free_tag_set(&vblk->tag_set);
out_free_vq:
	vdev->config->del_vqs(vdev);
	kfree(vblk->vqs);
out_free_vblk:
	kfree(vblk);
out_free_index:
	ida_simple_remove(&vd_index_ida, index);
out:
	return err;
}

static void virtblk_remove(struct virtio_device *vdev)
{
	struct virtio_blk *vblk = vdev->priv;

	/* Make sure no work handler is accessing the device. */
	flush_work(&vblk->config_work);

	del_gendisk(vblk->disk);
	blk_cleanup_disk(vblk->disk);
	blk_mq_free_tag_set(&vblk->tag_set);

	mutex_lock(&vblk->vdev_mutex);

	/* Stop all the virtqueues. */
	vdev->config->reset(vdev);

	/* Virtqueues are stopped, nothing can use vblk->vdev anymore. */
	vblk->vdev = NULL;

<<<<<<< HEAD
	put_disk(vblk->disk);
=======
>>>>>>> 7d2a07b7
	vdev->config->del_vqs(vdev);
	kfree(vblk->vqs);

	mutex_unlock(&vblk->vdev_mutex);

	virtblk_put(vblk);
}

#ifdef CONFIG_PM_SLEEP
static int virtblk_freeze(struct virtio_device *vdev)
{
	struct virtio_blk *vblk = vdev->priv;

	/* Ensure we don't receive any more interrupts */
	vdev->config->reset(vdev);

	/* Make sure no work handler is accessing the device. */
	flush_work(&vblk->config_work);

	blk_mq_quiesce_queue(vblk->disk->queue);

	vdev->config->del_vqs(vdev);
	kfree(vblk->vqs);

	return 0;
}

static int virtblk_restore(struct virtio_device *vdev)
{
	struct virtio_blk *vblk = vdev->priv;
	int ret;

	ret = init_vq(vdev->priv);
	if (ret)
		return ret;

	virtio_device_ready(vdev);

	blk_mq_unquiesce_queue(vblk->disk->queue);
	return 0;
}
#endif

static const struct virtio_device_id id_table[] = {
	{ VIRTIO_ID_BLOCK, VIRTIO_DEV_ANY_ID },
	{ 0 },
};

static unsigned int features_legacy[] = {
	VIRTIO_BLK_F_SEG_MAX, VIRTIO_BLK_F_SIZE_MAX, VIRTIO_BLK_F_GEOMETRY,
	VIRTIO_BLK_F_RO, VIRTIO_BLK_F_BLK_SIZE,
	VIRTIO_BLK_F_FLUSH, VIRTIO_BLK_F_TOPOLOGY, VIRTIO_BLK_F_CONFIG_WCE,
	VIRTIO_BLK_F_MQ, VIRTIO_BLK_F_DISCARD, VIRTIO_BLK_F_WRITE_ZEROES,
}
;
static unsigned int features[] = {
	VIRTIO_BLK_F_SEG_MAX, VIRTIO_BLK_F_SIZE_MAX, VIRTIO_BLK_F_GEOMETRY,
	VIRTIO_BLK_F_RO, VIRTIO_BLK_F_BLK_SIZE,
	VIRTIO_BLK_F_FLUSH, VIRTIO_BLK_F_TOPOLOGY, VIRTIO_BLK_F_CONFIG_WCE,
	VIRTIO_BLK_F_MQ, VIRTIO_BLK_F_DISCARD, VIRTIO_BLK_F_WRITE_ZEROES,
};

static struct virtio_driver virtio_blk = {
	.feature_table			= features,
	.feature_table_size		= ARRAY_SIZE(features),
	.feature_table_legacy		= features_legacy,
	.feature_table_size_legacy	= ARRAY_SIZE(features_legacy),
	.driver.name			= KBUILD_MODNAME,
	.driver.owner			= THIS_MODULE,
	.id_table			= id_table,
	.validate			= virtblk_validate,
	.probe				= virtblk_probe,
	.remove				= virtblk_remove,
	.config_changed			= virtblk_config_changed,
#ifdef CONFIG_PM_SLEEP
	.freeze				= virtblk_freeze,
	.restore			= virtblk_restore,
#endif
};

static int __init init(void)
{
	int error;

	virtblk_wq = alloc_workqueue("virtio-blk", 0, 0);
	if (!virtblk_wq)
		return -ENOMEM;

	major = register_blkdev(0, "virtblk");
	if (major < 0) {
		error = major;
		goto out_destroy_workqueue;
	}

	error = register_virtio_driver(&virtio_blk);
	if (error)
		goto out_unregister_blkdev;
	return 0;

out_unregister_blkdev:
	unregister_blkdev(major, "virtblk");
out_destroy_workqueue:
	destroy_workqueue(virtblk_wq);
	return error;
}

static void __exit fini(void)
{
	unregister_virtio_driver(&virtio_blk);
	unregister_blkdev(major, "virtblk");
	destroy_workqueue(virtblk_wq);
}
module_init(init);
module_exit(fini);

MODULE_DEVICE_TABLE(virtio, id_table);
MODULE_DESCRIPTION("Virtio block driver");
MODULE_LICENSE("GPL");<|MERGE_RESOLUTION|>--- conflicted
+++ resolved
@@ -400,13 +400,6 @@
 }
 
 static const struct block_device_operations virtblk_fops = {
-<<<<<<< HEAD
-	.ioctl  = virtblk_ioctl,
-#ifdef CONFIG_COMPAT
-	.compat_ioctl = blkdev_compat_ptr_ioctl,
-#endif
-=======
->>>>>>> 7d2a07b7
 	.owner  = THIS_MODULE,
 	.open = virtblk_open,
 	.release = virtblk_release,
@@ -473,11 +466,7 @@
 		   cap_str_10,
 		   cap_str_2);
 
-<<<<<<< HEAD
-	set_capacity_revalidate_and_notify(vblk->disk, capacity, true);
-=======
 	set_capacity_and_notify(vblk->disk, capacity);
->>>>>>> 7d2a07b7
 }
 
 static void virtblk_config_changed_work(struct work_struct *work)
@@ -605,10 +594,6 @@
 	struct virtio_blk *vblk = vdev->priv;
 
 	blk_queue_write_cache(vblk->disk->queue, writeback, false);
-<<<<<<< HEAD
-	revalidate_disk_size(vblk->disk, true);
-=======
->>>>>>> 7d2a07b7
 }
 
 static const char *const virtblk_cache_types[] = {
@@ -954,10 +939,6 @@
 	/* Virtqueues are stopped, nothing can use vblk->vdev anymore. */
 	vblk->vdev = NULL;
 
-<<<<<<< HEAD
-	put_disk(vblk->disk);
-=======
->>>>>>> 7d2a07b7
 	vdev->config->del_vqs(vdev);
 	kfree(vblk->vqs);
 
