// SPDX-License-Identifier: GPL-2.0-only
//#define DEBUG
#include <linux/spinlock.h>
#include <linux/slab.h>
#include <linux/blkdev.h>
#include <linux/hdreg.h>
#include <linux/module.h>
#include <linux/mutex.h>
#include <linux/interrupt.h>
#include <linux/virtio.h>
#include <linux/virtio_blk.h>
#include <linux/scatterlist.h>
#include <linux/string_helpers.h>
#include <linux/idr.h>
#include <linux/blk-mq.h>
#include <linux/blk-mq-virtio.h>
#include <linux/numa.h>
#include <linux/vmalloc.h>
#include <uapi/linux/virtio_ring.h>

#define PART_BITS 4
#define VQ_NAME_LEN 16
#define MAX_DISCARD_SEGMENTS 256u

/* The maximum number of sg elements that fit into a virtqueue */
#define VIRTIO_BLK_MAX_SG_ELEMS 32768

#ifdef CONFIG_ARCH_NO_SG_CHAIN
#define VIRTIO_BLK_INLINE_SG_CNT	0
#else
#define VIRTIO_BLK_INLINE_SG_CNT	2
#endif

<<<<<<< HEAD
static int virtblk_queue_count_set(const char *val,
		const struct kernel_param *kp)
{
	return param_set_uint_minmax(val, kp, 1, nr_cpu_ids);
}

static const struct kernel_param_ops queue_count_ops = {
	.set = virtblk_queue_count_set,
	.get = param_get_uint,
};

static unsigned int num_request_queues;
module_param_cb(num_request_queues, &queue_count_ops, &num_request_queues,
		0644);
=======
static unsigned int num_request_queues;
module_param(num_request_queues, uint, 0644);
>>>>>>> eb3cdb58
MODULE_PARM_DESC(num_request_queues,
		 "Limit the number of request queues to use for blk device. "
		 "0 for no limit. "
		 "Values > nr_cpu_ids truncated to nr_cpu_ids.");

static unsigned int poll_queues;
module_param(poll_queues, uint, 0644);
MODULE_PARM_DESC(poll_queues, "The number of dedicated virtqueues for polling I/O");

static int major;
static DEFINE_IDA(vd_index_ida);

static struct workqueue_struct *virtblk_wq;

struct virtio_blk_vq {
	struct virtqueue *vq;
	spinlock_t lock;
	char name[VQ_NAME_LEN];
} ____cacheline_aligned_in_smp;

struct virtio_blk {
	/*
	 * This mutex must be held by anything that may run after
	 * virtblk_remove() sets vblk->vdev to NULL.
	 *
	 * blk-mq, virtqueue processing, and sysfs attribute code paths are
	 * shut down before vblk->vdev is set to NULL and therefore do not need
	 * to hold this mutex.
	 */
	struct mutex vdev_mutex;
	struct virtio_device *vdev;

	/* The disk structure for the kernel. */
	struct gendisk *disk;

	/* Block layer tags. */
	struct blk_mq_tag_set tag_set;

	/* Process context for config space updates */
	struct work_struct config_work;

<<<<<<< HEAD
	/* What host tells us, plus 2 for header & tailer. */
	unsigned int sg_elems;

=======
>>>>>>> eb3cdb58
	/* Ida index - used to track minor number allocations. */
	int index;

	/* num of vqs */
	int num_vqs;
	int io_queues[HCTX_MAX_TYPES];
	struct virtio_blk_vq *vqs;

	/* For zoned device */
	unsigned int zone_sectors;
};

struct virtblk_req {
	/* Out header */
	struct virtio_blk_outhdr out_hdr;
<<<<<<< HEAD
	u8 status;
=======

	/* In header */
	union {
		u8 status;

		/*
		 * The zone append command has an extended in header.
		 * The status field in zone_append_in_hdr must always
		 * be the last byte.
		 */
		struct {
			__virtio64 sector;
			u8 status;
		} zone_append;
	} in_hdr;

	size_t in_hdr_len;

>>>>>>> eb3cdb58
	struct sg_table sg_table;
	struct scatterlist sg[];
};

static inline blk_status_t virtblk_result(u8 status)
{
	switch (status) {
	case VIRTIO_BLK_S_OK:
		return BLK_STS_OK;
	case VIRTIO_BLK_S_UNSUPP:
		return BLK_STS_NOTSUPP;
	case VIRTIO_BLK_S_ZONE_OPEN_RESOURCE:
		return BLK_STS_ZONE_OPEN_RESOURCE;
	case VIRTIO_BLK_S_ZONE_ACTIVE_RESOURCE:
		return BLK_STS_ZONE_ACTIVE_RESOURCE;
	case VIRTIO_BLK_S_IOERR:
	case VIRTIO_BLK_S_ZONE_UNALIGNED_WP:
	default:
		return BLK_STS_IOERR;
	}
}

static inline struct virtio_blk_vq *get_virtio_blk_vq(struct blk_mq_hw_ctx *hctx)
{
	struct virtio_blk *vblk = hctx->queue->queuedata;
	struct virtio_blk_vq *vq = &vblk->vqs[hctx->queue_num];

	return vq;
}

static int virtblk_add_req(struct virtqueue *vq, struct virtblk_req *vbr)
{
	struct scatterlist out_hdr, in_hdr, *sgs[3];
	unsigned int num_out = 0, num_in = 0;

	sg_init_one(&out_hdr, &vbr->out_hdr, sizeof(vbr->out_hdr));
	sgs[num_out++] = &out_hdr;

	if (vbr->sg_table.nents) {
		if (vbr->out_hdr.type & cpu_to_virtio32(vq->vdev, VIRTIO_BLK_T_OUT))
			sgs[num_out++] = vbr->sg_table.sgl;
		else
			sgs[num_out + num_in++] = vbr->sg_table.sgl;
	}

	sg_init_one(&in_hdr, &vbr->in_hdr.status, vbr->in_hdr_len);
	sgs[num_out + num_in++] = &in_hdr;

	return virtqueue_add_sgs(vq, sgs, num_out, num_in, vbr, GFP_ATOMIC);
}

static int virtblk_setup_discard_write_zeroes_erase(struct request *req, bool unmap)
{
	unsigned short segments = blk_rq_nr_discard_segments(req);
	unsigned short n = 0;
	struct virtio_blk_discard_write_zeroes *range;
	struct bio *bio;
	u32 flags = 0;

	if (unmap)
		flags |= VIRTIO_BLK_WRITE_ZEROES_FLAG_UNMAP;

	range = kmalloc_array(segments, sizeof(*range), GFP_ATOMIC);
	if (!range)
		return -ENOMEM;

	/*
	 * Single max discard segment means multi-range discard isn't
	 * supported, and block layer only runs contiguity merge like
	 * normal RW request. So we can't reply on bio for retrieving
	 * each range info.
	 */
	if (queue_max_discard_segments(req->q) == 1) {
		range[0].flags = cpu_to_le32(flags);
		range[0].num_sectors = cpu_to_le32(blk_rq_sectors(req));
		range[0].sector = cpu_to_le64(blk_rq_pos(req));
		n = 1;
	} else {
		__rq_for_each_bio(bio, req) {
			u64 sector = bio->bi_iter.bi_sector;
			u32 num_sectors = bio->bi_iter.bi_size >> SECTOR_SHIFT;

			range[n].flags = cpu_to_le32(flags);
			range[n].num_sectors = cpu_to_le32(num_sectors);
			range[n].sector = cpu_to_le64(sector);
			n++;
		}
	}

	WARN_ON_ONCE(n != segments);

	bvec_set_virt(&req->special_vec, range, sizeof(*range) * segments);
	req->rq_flags |= RQF_SPECIAL_PAYLOAD;

	return 0;
}

static void virtblk_unmap_data(struct request *req, struct virtblk_req *vbr)
<<<<<<< HEAD
{
	if (blk_rq_nr_phys_segments(req))
		sg_free_table_chained(&vbr->sg_table,
				      VIRTIO_BLK_INLINE_SG_CNT);
}

static int virtblk_map_data(struct blk_mq_hw_ctx *hctx, struct request *req,
		struct virtblk_req *vbr)
{
	int err;

	if (!blk_rq_nr_phys_segments(req))
		return 0;

	vbr->sg_table.sgl = vbr->sg;
	err = sg_alloc_table_chained(&vbr->sg_table,
				     blk_rq_nr_phys_segments(req),
				     vbr->sg_table.sgl,
				     VIRTIO_BLK_INLINE_SG_CNT);
	if (unlikely(err))
		return -ENOMEM;

	return blk_rq_map_sg(hctx->queue, req, vbr->sg_table.sgl);
}

static void virtblk_cleanup_cmd(struct request *req)
{
	if (req->rq_flags & RQF_SPECIAL_PAYLOAD)
		kfree(bvec_virt(&req->special_vec));
}

static int virtblk_setup_cmd(struct virtio_device *vdev, struct request *req,
		struct virtblk_req *vbr)
{
	bool unmap = false;
	u32 type;

	vbr->out_hdr.sector = 0;

	switch (req_op(req)) {
	case REQ_OP_READ:
		type = VIRTIO_BLK_T_IN;
		vbr->out_hdr.sector = cpu_to_virtio64(vdev,
						      blk_rq_pos(req));
		break;
	case REQ_OP_WRITE:
		type = VIRTIO_BLK_T_OUT;
		vbr->out_hdr.sector = cpu_to_virtio64(vdev,
						      blk_rq_pos(req));
		break;
	case REQ_OP_FLUSH:
		type = VIRTIO_BLK_T_FLUSH;
		break;
	case REQ_OP_DISCARD:
		type = VIRTIO_BLK_T_DISCARD;
		break;
	case REQ_OP_WRITE_ZEROES:
		type = VIRTIO_BLK_T_WRITE_ZEROES;
		unmap = !(req->cmd_flags & REQ_NOUNMAP);
		break;
	case REQ_OP_DRV_IN:
		type = VIRTIO_BLK_T_GET_ID;
		break;
	default:
		WARN_ON_ONCE(1);
		return BLK_STS_IOERR;
	}

	vbr->out_hdr.type = cpu_to_virtio32(vdev, type);
	vbr->out_hdr.ioprio = cpu_to_virtio32(vdev, req_get_ioprio(req));

	if (type == VIRTIO_BLK_T_DISCARD || type == VIRTIO_BLK_T_WRITE_ZEROES) {
		if (virtblk_setup_discard_write_zeroes(req, unmap))
			return BLK_STS_RESOURCE;
	}

	return 0;
}

static inline void virtblk_request_done(struct request *req)
{
	struct virtblk_req *vbr = blk_mq_rq_to_pdu(req);

	virtblk_unmap_data(req, vbr);
	virtblk_cleanup_cmd(req);
	blk_mq_end_request(req, virtblk_result(vbr));
=======
{
	if (blk_rq_nr_phys_segments(req))
		sg_free_table_chained(&vbr->sg_table,
				      VIRTIO_BLK_INLINE_SG_CNT);
}

static int virtblk_map_data(struct blk_mq_hw_ctx *hctx, struct request *req,
		struct virtblk_req *vbr)
{
	int err;

	if (!blk_rq_nr_phys_segments(req))
		return 0;

	vbr->sg_table.sgl = vbr->sg;
	err = sg_alloc_table_chained(&vbr->sg_table,
				     blk_rq_nr_phys_segments(req),
				     vbr->sg_table.sgl,
				     VIRTIO_BLK_INLINE_SG_CNT);
	if (unlikely(err))
		return -ENOMEM;

	return blk_rq_map_sg(hctx->queue, req, vbr->sg_table.sgl);
}

static void virtblk_cleanup_cmd(struct request *req)
{
	if (req->rq_flags & RQF_SPECIAL_PAYLOAD)
		kfree(bvec_virt(&req->special_vec));
}

static blk_status_t virtblk_setup_cmd(struct virtio_device *vdev,
				      struct request *req,
				      struct virtblk_req *vbr)
{
	size_t in_hdr_len = sizeof(vbr->in_hdr.status);
	bool unmap = false;
	u32 type;
	u64 sector = 0;

	if (!IS_ENABLED(CONFIG_BLK_DEV_ZONED) && op_is_zone_mgmt(req_op(req)))
		return BLK_STS_NOTSUPP;

	/* Set fields for all request types */
	vbr->out_hdr.ioprio = cpu_to_virtio32(vdev, req_get_ioprio(req));

	switch (req_op(req)) {
	case REQ_OP_READ:
		type = VIRTIO_BLK_T_IN;
		sector = blk_rq_pos(req);
		break;
	case REQ_OP_WRITE:
		type = VIRTIO_BLK_T_OUT;
		sector = blk_rq_pos(req);
		break;
	case REQ_OP_FLUSH:
		type = VIRTIO_BLK_T_FLUSH;
		break;
	case REQ_OP_DISCARD:
		type = VIRTIO_BLK_T_DISCARD;
		break;
	case REQ_OP_WRITE_ZEROES:
		type = VIRTIO_BLK_T_WRITE_ZEROES;
		unmap = !(req->cmd_flags & REQ_NOUNMAP);
		break;
	case REQ_OP_SECURE_ERASE:
		type = VIRTIO_BLK_T_SECURE_ERASE;
		break;
	case REQ_OP_ZONE_OPEN:
		type = VIRTIO_BLK_T_ZONE_OPEN;
		sector = blk_rq_pos(req);
		break;
	case REQ_OP_ZONE_CLOSE:
		type = VIRTIO_BLK_T_ZONE_CLOSE;
		sector = blk_rq_pos(req);
		break;
	case REQ_OP_ZONE_FINISH:
		type = VIRTIO_BLK_T_ZONE_FINISH;
		sector = blk_rq_pos(req);
		break;
	case REQ_OP_ZONE_APPEND:
		type = VIRTIO_BLK_T_ZONE_APPEND;
		sector = blk_rq_pos(req);
		in_hdr_len = sizeof(vbr->in_hdr.zone_append);
		break;
	case REQ_OP_ZONE_RESET:
		type = VIRTIO_BLK_T_ZONE_RESET;
		sector = blk_rq_pos(req);
		break;
	case REQ_OP_ZONE_RESET_ALL:
		type = VIRTIO_BLK_T_ZONE_RESET_ALL;
		break;
	case REQ_OP_DRV_IN:
		/*
		 * Out header has already been prepared by the caller (virtblk_get_id()
		 * or virtblk_submit_zone_report()), nothing to do here.
		 */
		return 0;
	default:
		WARN_ON_ONCE(1);
		return BLK_STS_IOERR;
	}

	/* Set fields for non-REQ_OP_DRV_IN request types */
	vbr->in_hdr_len = in_hdr_len;
	vbr->out_hdr.type = cpu_to_virtio32(vdev, type);
	vbr->out_hdr.sector = cpu_to_virtio64(vdev, sector);

	if (type == VIRTIO_BLK_T_DISCARD || type == VIRTIO_BLK_T_WRITE_ZEROES ||
	    type == VIRTIO_BLK_T_SECURE_ERASE) {
		if (virtblk_setup_discard_write_zeroes_erase(req, unmap))
			return BLK_STS_RESOURCE;
	}

	return 0;
}

/*
 * The status byte is always the last byte of the virtblk request
 * in-header. This helper fetches its value for all in-header formats
 * that are currently defined.
 */
static inline u8 virtblk_vbr_status(struct virtblk_req *vbr)
{
	return *((u8 *)&vbr->in_hdr + vbr->in_hdr_len - 1);
}

static inline void virtblk_request_done(struct request *req)
{
	struct virtblk_req *vbr = blk_mq_rq_to_pdu(req);
	blk_status_t status = virtblk_result(virtblk_vbr_status(vbr));
	struct virtio_blk *vblk = req->mq_hctx->queue->queuedata;

	virtblk_unmap_data(req, vbr);
	virtblk_cleanup_cmd(req);

	if (req_op(req) == REQ_OP_ZONE_APPEND)
		req->__sector = virtio64_to_cpu(vblk->vdev,
						vbr->in_hdr.zone_append.sector);

	blk_mq_end_request(req, status);
>>>>>>> eb3cdb58
}

static void virtblk_done(struct virtqueue *vq)
{
	struct virtio_blk *vblk = vq->vdev->priv;
	bool req_done = false;
	int qid = vq->index;
	struct virtblk_req *vbr;
	unsigned long flags;
	unsigned int len;

	spin_lock_irqsave(&vblk->vqs[qid].lock, flags);
	do {
		virtqueue_disable_cb(vq);
		while ((vbr = virtqueue_get_buf(vblk->vqs[qid].vq, &len)) != NULL) {
			struct request *req = blk_mq_rq_from_pdu(vbr);

			if (likely(!blk_should_fake_timeout(req->q)))
				blk_mq_complete_request(req);
			req_done = true;
		}
		if (unlikely(virtqueue_is_broken(vq)))
			break;
	} while (!virtqueue_enable_cb(vq));

	/* In case queue is stopped waiting for more buffers. */
	if (req_done)
		blk_mq_start_stopped_hw_queues(vblk->disk->queue, true);
	spin_unlock_irqrestore(&vblk->vqs[qid].lock, flags);
}

static void virtio_commit_rqs(struct blk_mq_hw_ctx *hctx)
{
	struct virtio_blk *vblk = hctx->queue->queuedata;
	struct virtio_blk_vq *vq = &vblk->vqs[hctx->queue_num];
	bool kick;

	spin_lock_irq(&vq->lock);
	kick = virtqueue_kick_prepare(vq->vq);
	spin_unlock_irq(&vq->lock);

	if (kick)
		virtqueue_notify(vq->vq);
}

static blk_status_t virtblk_fail_to_queue(struct request *req, int rc)
{
	virtblk_cleanup_cmd(req);
	switch (rc) {
	case -ENOSPC:
		return BLK_STS_DEV_RESOURCE;
	case -ENOMEM:
		return BLK_STS_RESOURCE;
	default:
		return BLK_STS_IOERR;
	}
}

static blk_status_t virtblk_prep_rq(struct blk_mq_hw_ctx *hctx,
					struct virtio_blk *vblk,
					struct request *req,
					struct virtblk_req *vbr)
{
	blk_status_t status;
	int num;

	status = virtblk_setup_cmd(vblk->vdev, req, vbr);
	if (unlikely(status))
		return status;

	num = virtblk_map_data(hctx, req, vbr);
	if (unlikely(num < 0))
		return virtblk_fail_to_queue(req, -ENOMEM);
	vbr->sg_table.nents = num;

	blk_mq_start_request(req);

	return BLK_STS_OK;
}

static blk_status_t virtio_queue_rq(struct blk_mq_hw_ctx *hctx,
			   const struct blk_mq_queue_data *bd)
{
	struct virtio_blk *vblk = hctx->queue->queuedata;
	struct request *req = bd->rq;
	struct virtblk_req *vbr = blk_mq_rq_to_pdu(req);
	unsigned long flags;
<<<<<<< HEAD
	int num;
=======
>>>>>>> eb3cdb58
	int qid = hctx->queue_num;
	bool notify = false;
<<<<<<< HEAD

	BUG_ON(req->nr_phys_segments + 2 > vblk->sg_elems);

	err = virtblk_setup_cmd(vblk->vdev, req, vbr);
	if (unlikely(err))
		return err;

	blk_mq_start_request(req);

	num = virtblk_map_data(hctx, req, vbr);
	if (unlikely(num < 0)) {
		virtblk_cleanup_cmd(req);
		return BLK_STS_RESOURCE;
	}

	spin_lock_irqsave(&vblk->vqs[qid].lock, flags);
	err = virtblk_add_req(vblk->vqs[qid].vq, vbr, vbr->sg_table.sgl, num);
=======
	blk_status_t status;
	int err;

	status = virtblk_prep_rq(hctx, vblk, req, vbr);
	if (unlikely(status))
		return status;

	spin_lock_irqsave(&vblk->vqs[qid].lock, flags);
	err = virtblk_add_req(vblk->vqs[qid].vq, vbr);
>>>>>>> eb3cdb58
	if (err) {
		virtqueue_kick(vblk->vqs[qid].vq);
		/* Don't stop the queue if -ENOMEM: we may have failed to
		 * bounce the buffer due to global resource outage.
		 */
		if (err == -ENOSPC)
			blk_mq_stop_hw_queue(hctx);
		spin_unlock_irqrestore(&vblk->vqs[qid].lock, flags);
		virtblk_unmap_data(req, vbr);
<<<<<<< HEAD
		virtblk_cleanup_cmd(req);
		switch (err) {
		case -ENOSPC:
			return BLK_STS_DEV_RESOURCE;
		case -ENOMEM:
			return BLK_STS_RESOURCE;
		default:
			return BLK_STS_IOERR;
		}
=======
		return virtblk_fail_to_queue(req, err);
>>>>>>> eb3cdb58
	}

	if (bd->last && virtqueue_kick_prepare(vblk->vqs[qid].vq))
		notify = true;
	spin_unlock_irqrestore(&vblk->vqs[qid].lock, flags);

	if (notify)
		virtqueue_notify(vblk->vqs[qid].vq);
	return BLK_STS_OK;
}

static bool virtblk_prep_rq_batch(struct request *req)
{
	struct virtio_blk *vblk = req->mq_hctx->queue->queuedata;
	struct virtblk_req *vbr = blk_mq_rq_to_pdu(req);

	req->mq_hctx->tags->rqs[req->tag] = req;

	return virtblk_prep_rq(req->mq_hctx, vblk, req, vbr) == BLK_STS_OK;
}

static bool virtblk_add_req_batch(struct virtio_blk_vq *vq,
					struct request **rqlist)
{
	unsigned long flags;
	int err;
	bool kick;

	spin_lock_irqsave(&vq->lock, flags);

	while (!rq_list_empty(*rqlist)) {
		struct request *req = rq_list_pop(rqlist);
		struct virtblk_req *vbr = blk_mq_rq_to_pdu(req);

		err = virtblk_add_req(vq->vq, vbr);
		if (err) {
			virtblk_unmap_data(req, vbr);
			virtblk_cleanup_cmd(req);
			blk_mq_requeue_request(req, true);
		}
	}

	kick = virtqueue_kick_prepare(vq->vq);
	spin_unlock_irqrestore(&vq->lock, flags);

	return kick;
}

static void virtio_queue_rqs(struct request **rqlist)
{
	struct request *req, *next, *prev = NULL;
	struct request *requeue_list = NULL;

	rq_list_for_each_safe(rqlist, req, next) {
		struct virtio_blk_vq *vq = get_virtio_blk_vq(req->mq_hctx);
		bool kick;

		if (!virtblk_prep_rq_batch(req)) {
			rq_list_move(rqlist, &requeue_list, req, prev);
			req = prev;
			if (!req)
				continue;
		}

		if (!next || req->mq_hctx != next->mq_hctx) {
			req->rq_next = NULL;
			kick = virtblk_add_req_batch(vq, rqlist);
			if (kick)
				virtqueue_notify(vq->vq);

			*rqlist = next;
			prev = NULL;
		} else
			prev = req;
	}

	*rqlist = requeue_list;
}

#ifdef CONFIG_BLK_DEV_ZONED
static void *virtblk_alloc_report_buffer(struct virtio_blk *vblk,
					  unsigned int nr_zones,
					  size_t *buflen)
{
	struct request_queue *q = vblk->disk->queue;
	size_t bufsize;
	void *buf;

	nr_zones = min_t(unsigned int, nr_zones,
			 get_capacity(vblk->disk) >> ilog2(vblk->zone_sectors));

	bufsize = sizeof(struct virtio_blk_zone_report) +
		nr_zones * sizeof(struct virtio_blk_zone_descriptor);
	bufsize = min_t(size_t, bufsize,
			queue_max_hw_sectors(q) << SECTOR_SHIFT);
	bufsize = min_t(size_t, bufsize, queue_max_segments(q) << PAGE_SHIFT);

	while (bufsize >= sizeof(struct virtio_blk_zone_report)) {
		buf = __vmalloc(bufsize, GFP_KERNEL | __GFP_NORETRY);
		if (buf) {
			*buflen = bufsize;
			return buf;
		}
		bufsize >>= 1;
	}

	return NULL;
}

static int virtblk_submit_zone_report(struct virtio_blk *vblk,
				       char *report_buf, size_t report_len,
				       sector_t sector)
{
	struct request_queue *q = vblk->disk->queue;
	struct request *req;
	struct virtblk_req *vbr;
	int err;

	req = blk_mq_alloc_request(q, REQ_OP_DRV_IN, 0);
	if (IS_ERR(req))
		return PTR_ERR(req);

	vbr = blk_mq_rq_to_pdu(req);
	vbr->in_hdr_len = sizeof(vbr->in_hdr.status);
	vbr->out_hdr.type = cpu_to_virtio32(vblk->vdev, VIRTIO_BLK_T_ZONE_REPORT);
	vbr->out_hdr.sector = cpu_to_virtio64(vblk->vdev, sector);

	err = blk_rq_map_kern(q, req, report_buf, report_len, GFP_KERNEL);
	if (err)
		goto out;

	blk_execute_rq(req, false);
<<<<<<< HEAD
	err = blk_status_to_errno(virtblk_result(blk_mq_rq_to_pdu(req)));
=======
	err = blk_status_to_errno(virtblk_result(vbr->in_hdr.status));
>>>>>>> eb3cdb58
out:
	blk_mq_free_request(req);
	return err;
}

<<<<<<< HEAD
=======
static int virtblk_parse_zone(struct virtio_blk *vblk,
			       struct virtio_blk_zone_descriptor *entry,
			       unsigned int idx, report_zones_cb cb, void *data)
{
	struct blk_zone zone = { };

	zone.start = virtio64_to_cpu(vblk->vdev, entry->z_start);
	if (zone.start + vblk->zone_sectors <= get_capacity(vblk->disk))
		zone.len = vblk->zone_sectors;
	else
		zone.len = get_capacity(vblk->disk) - zone.start;
	zone.capacity = virtio64_to_cpu(vblk->vdev, entry->z_cap);
	zone.wp = virtio64_to_cpu(vblk->vdev, entry->z_wp);

	switch (entry->z_type) {
	case VIRTIO_BLK_ZT_SWR:
		zone.type = BLK_ZONE_TYPE_SEQWRITE_REQ;
		break;
	case VIRTIO_BLK_ZT_SWP:
		zone.type = BLK_ZONE_TYPE_SEQWRITE_PREF;
		break;
	case VIRTIO_BLK_ZT_CONV:
		zone.type = BLK_ZONE_TYPE_CONVENTIONAL;
		break;
	default:
		dev_err(&vblk->vdev->dev, "zone %llu: invalid type %#x\n",
			zone.start, entry->z_type);
		return -EIO;
	}

	switch (entry->z_state) {
	case VIRTIO_BLK_ZS_EMPTY:
		zone.cond = BLK_ZONE_COND_EMPTY;
		break;
	case VIRTIO_BLK_ZS_CLOSED:
		zone.cond = BLK_ZONE_COND_CLOSED;
		break;
	case VIRTIO_BLK_ZS_FULL:
		zone.cond = BLK_ZONE_COND_FULL;
		zone.wp = zone.start + zone.len;
		break;
	case VIRTIO_BLK_ZS_EOPEN:
		zone.cond = BLK_ZONE_COND_EXP_OPEN;
		break;
	case VIRTIO_BLK_ZS_IOPEN:
		zone.cond = BLK_ZONE_COND_IMP_OPEN;
		break;
	case VIRTIO_BLK_ZS_NOT_WP:
		zone.cond = BLK_ZONE_COND_NOT_WP;
		break;
	case VIRTIO_BLK_ZS_RDONLY:
		zone.cond = BLK_ZONE_COND_READONLY;
		zone.wp = ULONG_MAX;
		break;
	case VIRTIO_BLK_ZS_OFFLINE:
		zone.cond = BLK_ZONE_COND_OFFLINE;
		zone.wp = ULONG_MAX;
		break;
	default:
		dev_err(&vblk->vdev->dev, "zone %llu: invalid condition %#x\n",
			zone.start, entry->z_state);
		return -EIO;
	}

	/*
	 * The callback below checks the validity of the reported
	 * entry data, no need to further validate it here.
	 */
	return cb(&zone, idx, data);
}

static int virtblk_report_zones(struct gendisk *disk, sector_t sector,
				 unsigned int nr_zones, report_zones_cb cb,
				 void *data)
{
	struct virtio_blk *vblk = disk->private_data;
	struct virtio_blk_zone_report *report;
	unsigned long long nz, i;
	size_t buflen;
	unsigned int zone_idx = 0;
	int ret;

	if (WARN_ON_ONCE(!vblk->zone_sectors))
		return -EOPNOTSUPP;

	report = virtblk_alloc_report_buffer(vblk, nr_zones, &buflen);
	if (!report)
		return -ENOMEM;

	mutex_lock(&vblk->vdev_mutex);

	if (!vblk->vdev) {
		ret = -ENXIO;
		goto fail_report;
	}

	while (zone_idx < nr_zones && sector < get_capacity(vblk->disk)) {
		memset(report, 0, buflen);

		ret = virtblk_submit_zone_report(vblk, (char *)report,
						 buflen, sector);
		if (ret)
			goto fail_report;

		nz = min_t(u64, virtio64_to_cpu(vblk->vdev, report->nr_zones),
			   nr_zones);
		if (!nz)
			break;

		for (i = 0; i < nz && zone_idx < nr_zones; i++) {
			ret = virtblk_parse_zone(vblk, &report->zones[i],
						 zone_idx, cb, data);
			if (ret)
				goto fail_report;

			sector = virtio64_to_cpu(vblk->vdev,
						 report->zones[i].z_start) +
				 vblk->zone_sectors;
			zone_idx++;
		}
	}

	if (zone_idx > 0)
		ret = zone_idx;
	else
		ret = -EINVAL;
fail_report:
	mutex_unlock(&vblk->vdev_mutex);
	kvfree(report);
	return ret;
}

static void virtblk_revalidate_zones(struct virtio_blk *vblk)
{
	u8 model;

	virtio_cread(vblk->vdev, struct virtio_blk_config,
		     zoned.model, &model);
	switch (model) {
	default:
		dev_err(&vblk->vdev->dev, "unknown zone model %d\n", model);
		fallthrough;
	case VIRTIO_BLK_Z_NONE:
	case VIRTIO_BLK_Z_HA:
		disk_set_zoned(vblk->disk, BLK_ZONED_NONE);
		return;
	case VIRTIO_BLK_Z_HM:
		WARN_ON_ONCE(!vblk->zone_sectors);
		if (!blk_revalidate_disk_zones(vblk->disk, NULL))
			set_capacity_and_notify(vblk->disk, 0);
	}
}

static int virtblk_probe_zoned_device(struct virtio_device *vdev,
				       struct virtio_blk *vblk,
				       struct request_queue *q)
{
	u32 v, wg;
	u8 model;
	int ret;

	virtio_cread(vdev, struct virtio_blk_config,
		     zoned.model, &model);

	switch (model) {
	case VIRTIO_BLK_Z_NONE:
	case VIRTIO_BLK_Z_HA:
		/* Present the host-aware device as non-zoned */
		return 0;
	case VIRTIO_BLK_Z_HM:
		break;
	default:
		dev_err(&vdev->dev, "unsupported zone model %d\n", model);
		return -EINVAL;
	}

	dev_dbg(&vdev->dev, "probing host-managed zoned device\n");

	disk_set_zoned(vblk->disk, BLK_ZONED_HM);
	blk_queue_flag_set(QUEUE_FLAG_ZONE_RESETALL, q);

	virtio_cread(vdev, struct virtio_blk_config,
		     zoned.max_open_zones, &v);
	disk_set_max_open_zones(vblk->disk, v);
	dev_dbg(&vdev->dev, "max open zones = %u\n", v);

	virtio_cread(vdev, struct virtio_blk_config,
		     zoned.max_active_zones, &v);
	disk_set_max_active_zones(vblk->disk, v);
	dev_dbg(&vdev->dev, "max active zones = %u\n", v);

	virtio_cread(vdev, struct virtio_blk_config,
		     zoned.write_granularity, &wg);
	if (!wg) {
		dev_warn(&vdev->dev, "zero write granularity reported\n");
		return -ENODEV;
	}
	blk_queue_physical_block_size(q, wg);
	blk_queue_io_min(q, wg);

	dev_dbg(&vdev->dev, "write granularity = %u\n", wg);

	/*
	 * virtio ZBD specification doesn't require zones to be a power of
	 * two sectors in size, but the code in this driver expects that.
	 */
	virtio_cread(vdev, struct virtio_blk_config, zoned.zone_sectors,
		     &vblk->zone_sectors);
	if (vblk->zone_sectors == 0 || !is_power_of_2(vblk->zone_sectors)) {
		dev_err(&vdev->dev,
			"zoned device with non power of two zone size %u\n",
			vblk->zone_sectors);
		return -ENODEV;
	}
	dev_dbg(&vdev->dev, "zone sectors = %u\n", vblk->zone_sectors);

	if (virtio_has_feature(vdev, VIRTIO_BLK_F_DISCARD)) {
		dev_warn(&vblk->vdev->dev,
			 "ignoring negotiated F_DISCARD for zoned device\n");
		blk_queue_max_discard_sectors(q, 0);
	}

	ret = blk_revalidate_disk_zones(vblk->disk, NULL);
	if (!ret) {
		virtio_cread(vdev, struct virtio_blk_config,
			     zoned.max_append_sectors, &v);
		if (!v) {
			dev_warn(&vdev->dev, "zero max_append_sectors reported\n");
			return -ENODEV;
		}
		if ((v << SECTOR_SHIFT) < wg) {
			dev_err(&vdev->dev,
				"write granularity %u exceeds max_append_sectors %u limit\n",
				wg, v);
			return -ENODEV;
		}

		blk_queue_max_zone_append_sectors(q, v);
		dev_dbg(&vdev->dev, "max append sectors = %u\n", v);
	}

	return ret;
}

#else

/*
 * Zoned block device support is not configured in this kernel.
 * Host-managed zoned devices can't be supported, but others are
 * good to go as regular block devices.
 */
#define virtblk_report_zones       NULL

static inline void virtblk_revalidate_zones(struct virtio_blk *vblk)
{
}

static inline int virtblk_probe_zoned_device(struct virtio_device *vdev,
			struct virtio_blk *vblk, struct request_queue *q)
{
	u8 model;

	virtio_cread(vdev, struct virtio_blk_config, zoned.model, &model);
	if (model == VIRTIO_BLK_Z_HM) {
		dev_err(&vdev->dev,
			"virtio_blk: zoned devices are not supported");
		return -EOPNOTSUPP;
	}

	return 0;
}
#endif /* CONFIG_BLK_DEV_ZONED */

/* return id (s/n) string for *disk to *id_str
 */
static int virtblk_get_id(struct gendisk *disk, char *id_str)
{
	struct virtio_blk *vblk = disk->private_data;
	struct request_queue *q = vblk->disk->queue;
	struct request *req;
	struct virtblk_req *vbr;
	int err;

	req = blk_mq_alloc_request(q, REQ_OP_DRV_IN, 0);
	if (IS_ERR(req))
		return PTR_ERR(req);

	vbr = blk_mq_rq_to_pdu(req);
	vbr->in_hdr_len = sizeof(vbr->in_hdr.status);
	vbr->out_hdr.type = cpu_to_virtio32(vblk->vdev, VIRTIO_BLK_T_GET_ID);
	vbr->out_hdr.sector = 0;

	err = blk_rq_map_kern(q, req, id_str, VIRTIO_BLK_ID_BYTES, GFP_KERNEL);
	if (err)
		goto out;

	blk_execute_rq(req, false);
	err = blk_status_to_errno(virtblk_result(vbr->in_hdr.status));
out:
	blk_mq_free_request(req);
	return err;
}

>>>>>>> eb3cdb58
/* We provide getgeo only to please some old bootloader/partitioning tools */
static int virtblk_getgeo(struct block_device *bd, struct hd_geometry *geo)
{
	struct virtio_blk *vblk = bd->bd_disk->private_data;
	int ret = 0;

	mutex_lock(&vblk->vdev_mutex);

	if (!vblk->vdev) {
		ret = -ENXIO;
		goto out;
	}

	/* see if the host passed in geometry config */
	if (virtio_has_feature(vblk->vdev, VIRTIO_BLK_F_GEOMETRY)) {
		virtio_cread(vblk->vdev, struct virtio_blk_config,
			     geometry.cylinders, &geo->cylinders);
		virtio_cread(vblk->vdev, struct virtio_blk_config,
			     geometry.heads, &geo->heads);
		virtio_cread(vblk->vdev, struct virtio_blk_config,
			     geometry.sectors, &geo->sectors);
	} else {
		/* some standard values, similar to sd */
		geo->heads = 1 << 6;
		geo->sectors = 1 << 5;
		geo->cylinders = get_capacity(bd->bd_disk) >> 11;
	}
out:
	mutex_unlock(&vblk->vdev_mutex);
	return ret;
}

static void virtblk_free_disk(struct gendisk *disk)
{
	struct virtio_blk *vblk = disk->private_data;

<<<<<<< HEAD
	ida_simple_remove(&vd_index_ida, vblk->index);
=======
	ida_free(&vd_index_ida, vblk->index);
>>>>>>> eb3cdb58
	mutex_destroy(&vblk->vdev_mutex);
	kfree(vblk);
}

static const struct block_device_operations virtblk_fops = {
	.owner  	= THIS_MODULE,
	.getgeo		= virtblk_getgeo,
	.free_disk	= virtblk_free_disk,
<<<<<<< HEAD
=======
	.report_zones	= virtblk_report_zones,
>>>>>>> eb3cdb58
};

static int index_to_minor(int index)
{
	return index << PART_BITS;
}

static int minor_to_index(int minor)
{
	return minor >> PART_BITS;
}

static ssize_t serial_show(struct device *dev,
			   struct device_attribute *attr, char *buf)
{
	struct gendisk *disk = dev_to_disk(dev);
	int err;

	/* sysfs gives us a PAGE_SIZE buffer */
	BUILD_BUG_ON(PAGE_SIZE < VIRTIO_BLK_ID_BYTES);

	buf[VIRTIO_BLK_ID_BYTES] = '\0';
	err = virtblk_get_id(disk, buf);
	if (!err)
		return strlen(buf);

	if (err == -EIO) /* Unsupported? Make it empty. */
		return 0;

	return err;
}

static DEVICE_ATTR_RO(serial);

/* The queue's logical block size must be set before calling this */
static void virtblk_update_capacity(struct virtio_blk *vblk, bool resize)
{
	struct virtio_device *vdev = vblk->vdev;
	struct request_queue *q = vblk->disk->queue;
	char cap_str_2[10], cap_str_10[10];
	unsigned long long nblocks;
	u64 capacity;

	/* Host must always specify the capacity. */
	virtio_cread(vdev, struct virtio_blk_config, capacity, &capacity);

	nblocks = DIV_ROUND_UP_ULL(capacity, queue_logical_block_size(q) >> 9);

	string_get_size(nblocks, queue_logical_block_size(q),
			STRING_UNITS_2, cap_str_2, sizeof(cap_str_2));
	string_get_size(nblocks, queue_logical_block_size(q),
			STRING_UNITS_10, cap_str_10, sizeof(cap_str_10));

	dev_notice(&vdev->dev,
		   "[%s] %s%llu %d-byte logical blocks (%s/%s)\n",
		   vblk->disk->disk_name,
		   resize ? "new size: " : "",
		   nblocks,
		   queue_logical_block_size(q),
		   cap_str_10,
		   cap_str_2);

	set_capacity_and_notify(vblk->disk, capacity);
}

static void virtblk_config_changed_work(struct work_struct *work)
{
	struct virtio_blk *vblk =
		container_of(work, struct virtio_blk, config_work);

	virtblk_revalidate_zones(vblk);
	virtblk_update_capacity(vblk, true);
}

static void virtblk_config_changed(struct virtio_device *vdev)
{
	struct virtio_blk *vblk = vdev->priv;

	queue_work(virtblk_wq, &vblk->config_work);
}

static int init_vq(struct virtio_blk *vblk)
{
	int err;
	int i;
	vq_callback_t **callbacks;
	const char **names;
	struct virtqueue **vqs;
	unsigned short num_vqs;
	unsigned int num_poll_vqs;
	struct virtio_device *vdev = vblk->vdev;
	struct irq_affinity desc = { 0, };

	err = virtio_cread_feature(vdev, VIRTIO_BLK_F_MQ,
				   struct virtio_blk_config, num_queues,
				   &num_vqs);
	if (err)
		num_vqs = 1;

	if (!err && !num_vqs) {
<<<<<<< HEAD
		dev_err(&vdev->dev, "MQ advertisted but zero queues reported\n");
=======
		dev_err(&vdev->dev, "MQ advertised but zero queues reported\n");
>>>>>>> eb3cdb58
		return -EINVAL;
	}

	num_vqs = min_t(unsigned int,
			min_not_zero(num_request_queues, nr_cpu_ids),
			num_vqs);

	num_poll_vqs = min_t(unsigned int, poll_queues, num_vqs - 1);

	vblk->io_queues[HCTX_TYPE_DEFAULT] = num_vqs - num_poll_vqs;
	vblk->io_queues[HCTX_TYPE_READ] = 0;
	vblk->io_queues[HCTX_TYPE_POLL] = num_poll_vqs;

	dev_info(&vdev->dev, "%d/%d/%d default/read/poll queues\n",
				vblk->io_queues[HCTX_TYPE_DEFAULT],
				vblk->io_queues[HCTX_TYPE_READ],
				vblk->io_queues[HCTX_TYPE_POLL]);

	vblk->vqs = kmalloc_array(num_vqs, sizeof(*vblk->vqs), GFP_KERNEL);
	if (!vblk->vqs)
		return -ENOMEM;

	names = kmalloc_array(num_vqs, sizeof(*names), GFP_KERNEL);
	callbacks = kmalloc_array(num_vqs, sizeof(*callbacks), GFP_KERNEL);
	vqs = kmalloc_array(num_vqs, sizeof(*vqs), GFP_KERNEL);
	if (!names || !callbacks || !vqs) {
		err = -ENOMEM;
		goto out;
	}

	for (i = 0; i < num_vqs - num_poll_vqs; i++) {
		callbacks[i] = virtblk_done;
		snprintf(vblk->vqs[i].name, VQ_NAME_LEN, "req.%d", i);
		names[i] = vblk->vqs[i].name;
	}

	for (; i < num_vqs; i++) {
		callbacks[i] = NULL;
		snprintf(vblk->vqs[i].name, VQ_NAME_LEN, "req_poll.%d", i);
		names[i] = vblk->vqs[i].name;
	}

	/* Discover virtqueues and write information to configuration.  */
	err = virtio_find_vqs(vdev, num_vqs, vqs, callbacks, names, &desc);
	if (err)
		goto out;

	for (i = 0; i < num_vqs; i++) {
		spin_lock_init(&vblk->vqs[i].lock);
		vblk->vqs[i].vq = vqs[i];
	}
	vblk->num_vqs = num_vqs;

out:
	kfree(vqs);
	kfree(callbacks);
	kfree(names);
	if (err)
		kfree(vblk->vqs);
	return err;
}

/*
 * Legacy naming scheme used for virtio devices.  We are stuck with it for
 * virtio blk but don't ever use it for any new driver.
 */
static int virtblk_name_format(char *prefix, int index, char *buf, int buflen)
{
	const int base = 'z' - 'a' + 1;
	char *begin = buf + strlen(prefix);
	char *end = buf + buflen;
	char *p;
	int unit;

	p = end - 1;
	*p = '\0';
	unit = base;
	do {
		if (p == begin)
			return -EINVAL;
		*--p = 'a' + (index % unit);
		index = (index / unit) - 1;
	} while (index >= 0);

	memmove(begin, p, end - p);
	memcpy(buf, prefix, strlen(prefix));

	return 0;
}

static int virtblk_get_cache_mode(struct virtio_device *vdev)
{
	u8 writeback;
	int err;

	err = virtio_cread_feature(vdev, VIRTIO_BLK_F_CONFIG_WCE,
				   struct virtio_blk_config, wce,
				   &writeback);

	/*
	 * If WCE is not configurable and flush is not available,
	 * assume no writeback cache is in use.
	 */
	if (err)
		writeback = virtio_has_feature(vdev, VIRTIO_BLK_F_FLUSH);

	return writeback;
}

static void virtblk_update_cache_mode(struct virtio_device *vdev)
{
	u8 writeback = virtblk_get_cache_mode(vdev);
	struct virtio_blk *vblk = vdev->priv;

	blk_queue_write_cache(vblk->disk->queue, writeback, false);
}

static const char *const virtblk_cache_types[] = {
	"write through", "write back"
};

static ssize_t
cache_type_store(struct device *dev, struct device_attribute *attr,
		 const char *buf, size_t count)
{
	struct gendisk *disk = dev_to_disk(dev);
	struct virtio_blk *vblk = disk->private_data;
	struct virtio_device *vdev = vblk->vdev;
	int i;

	BUG_ON(!virtio_has_feature(vblk->vdev, VIRTIO_BLK_F_CONFIG_WCE));
	i = sysfs_match_string(virtblk_cache_types, buf);
	if (i < 0)
		return i;

	virtio_cwrite8(vdev, offsetof(struct virtio_blk_config, wce), i);
	virtblk_update_cache_mode(vdev);
	return count;
}

static ssize_t
cache_type_show(struct device *dev, struct device_attribute *attr, char *buf)
{
	struct gendisk *disk = dev_to_disk(dev);
	struct virtio_blk *vblk = disk->private_data;
	u8 writeback = virtblk_get_cache_mode(vblk->vdev);

	BUG_ON(writeback >= ARRAY_SIZE(virtblk_cache_types));
	return sysfs_emit(buf, "%s\n", virtblk_cache_types[writeback]);
}

static DEVICE_ATTR_RW(cache_type);

static struct attribute *virtblk_attrs[] = {
	&dev_attr_serial.attr,
	&dev_attr_cache_type.attr,
	NULL,
};

static umode_t virtblk_attrs_are_visible(struct kobject *kobj,
		struct attribute *a, int n)
{
	struct device *dev = kobj_to_dev(kobj);
	struct gendisk *disk = dev_to_disk(dev);
	struct virtio_blk *vblk = disk->private_data;
	struct virtio_device *vdev = vblk->vdev;

	if (a == &dev_attr_cache_type.attr &&
	    !virtio_has_feature(vdev, VIRTIO_BLK_F_CONFIG_WCE))
		return S_IRUGO;

	return a->mode;
}

static const struct attribute_group virtblk_attr_group = {
	.attrs = virtblk_attrs,
	.is_visible = virtblk_attrs_are_visible,
};

static const struct attribute_group *virtblk_attr_groups[] = {
	&virtblk_attr_group,
	NULL,
};

static void virtblk_map_queues(struct blk_mq_tag_set *set)
{
	struct virtio_blk *vblk = set->driver_data;
	int i, qoff;

	for (i = 0, qoff = 0; i < set->nr_maps; i++) {
		struct blk_mq_queue_map *map = &set->map[i];

		map->nr_queues = vblk->io_queues[i];
		map->queue_offset = qoff;
		qoff += map->nr_queues;

		if (map->nr_queues == 0)
			continue;

		/*
		 * Regular queues have interrupts and hence CPU affinity is
		 * defined by the core virtio code, but polling queues have
		 * no interrupts so we let the block layer assign CPU affinity.
		 */
		if (i == HCTX_TYPE_POLL)
			blk_mq_map_queues(&set->map[i]);
		else
			blk_mq_virtio_map_queues(&set->map[i], vblk->vdev, 0);
	}
}

static void virtblk_complete_batch(struct io_comp_batch *iob)
{
	struct request *req;
<<<<<<< HEAD

	rq_list_for_each(&iob->req_list, req) {
		virtblk_unmap_data(req, blk_mq_rq_to_pdu(req));
		virtblk_cleanup_cmd(req);
	}
	blk_mq_end_request_batch(iob);
}

static int virtblk_poll(struct blk_mq_hw_ctx *hctx, struct io_comp_batch *iob)
{
	struct virtio_blk *vblk = hctx->queue->queuedata;
	struct virtio_blk_vq *vq = hctx->driver_data;
	struct virtblk_req *vbr;
	unsigned long flags;
	unsigned int len;
	int found = 0;
=======

	rq_list_for_each(&iob->req_list, req) {
		virtblk_unmap_data(req, blk_mq_rq_to_pdu(req));
		virtblk_cleanup_cmd(req);
	}
	blk_mq_end_request_batch(iob);
}

static int virtblk_poll(struct blk_mq_hw_ctx *hctx, struct io_comp_batch *iob)
{
	struct virtio_blk *vblk = hctx->queue->queuedata;
	struct virtio_blk_vq *vq = get_virtio_blk_vq(hctx);
	struct virtblk_req *vbr;
	unsigned long flags;
	unsigned int len;
	int found = 0;

	spin_lock_irqsave(&vq->lock, flags);

	while ((vbr = virtqueue_get_buf(vq->vq, &len)) != NULL) {
		struct request *req = blk_mq_rq_from_pdu(vbr);

		found++;
		if (!blk_mq_complete_request_remote(req) &&
		    !blk_mq_add_to_batch(req, iob, virtblk_vbr_status(vbr),
						virtblk_complete_batch))
			virtblk_request_done(req);
	}

	if (found)
		blk_mq_start_stopped_hw_queues(vblk->disk->queue, true);

	spin_unlock_irqrestore(&vq->lock, flags);

	return found;
}

static const struct blk_mq_ops virtio_mq_ops = {
	.queue_rq	= virtio_queue_rq,
	.queue_rqs	= virtio_queue_rqs,
	.commit_rqs	= virtio_commit_rqs,
	.complete	= virtblk_request_done,
	.map_queues	= virtblk_map_queues,
	.poll		= virtblk_poll,
};
>>>>>>> eb3cdb58

	spin_lock_irqsave(&vq->lock, flags);

<<<<<<< HEAD
	while ((vbr = virtqueue_get_buf(vq->vq, &len)) != NULL) {
		struct request *req = blk_mq_rq_from_pdu(vbr);

		found++;
		if (!blk_mq_add_to_batch(req, iob, vbr->status,
						virtblk_complete_batch))
			blk_mq_complete_request(req);
	}

	if (found)
		blk_mq_start_stopped_hw_queues(vblk->disk->queue, true);

	spin_unlock_irqrestore(&vq->lock, flags);

	return found;
}

static int virtblk_init_hctx(struct blk_mq_hw_ctx *hctx, void *data,
			  unsigned int hctx_idx)
{
	struct virtio_blk *vblk = data;
	struct virtio_blk_vq *vq = &vblk->vqs[hctx_idx];

	WARN_ON(vblk->tag_set.tags[hctx_idx] != hctx->tags);
	hctx->driver_data = vq;
	return 0;
}

static const struct blk_mq_ops virtio_mq_ops = {
	.queue_rq	= virtio_queue_rq,
	.commit_rqs	= virtio_commit_rqs,
	.init_hctx	= virtblk_init_hctx,
	.complete	= virtblk_request_done,
	.map_queues	= virtblk_map_queues,
	.poll		= virtblk_poll,
};

static unsigned int virtblk_queue_depth;
module_param_named(queue_depth, virtblk_queue_depth, uint, 0444);

=======
>>>>>>> eb3cdb58
static int virtblk_probe(struct virtio_device *vdev)
{
	struct virtio_blk *vblk;
	struct request_queue *q;
	int err, index;

	u32 v, blk_size, max_size, sg_elems, opt_io_size;
	u32 max_discard_segs = 0;
	u32 discard_granularity = 0;
	u16 min_io_size;
	u8 physical_block_exp, alignment_offset;
	unsigned int queue_depth;

	if (!vdev->config->get) {
		dev_err(&vdev->dev, "%s failure: config access disabled\n",
			__func__);
		return -EINVAL;
	}

<<<<<<< HEAD
	err = ida_simple_get(&vd_index_ida, 0, minor_to_index(1 << MINORBITS),
			     GFP_KERNEL);
=======
	err = ida_alloc_range(&vd_index_ida, 0,
			      minor_to_index(1 << MINORBITS) - 1, GFP_KERNEL);
>>>>>>> eb3cdb58
	if (err < 0)
		goto out;
	index = err;

	/* We need to know how many segments before we allocate. */
	err = virtio_cread_feature(vdev, VIRTIO_BLK_F_SEG_MAX,
				   struct virtio_blk_config, seg_max,
				   &sg_elems);

	/* We need at least one SG element, whatever they say. */
	if (err || !sg_elems)
		sg_elems = 1;

	/* Prevent integer overflows and honor max vq size */
	sg_elems = min_t(u32, sg_elems, VIRTIO_BLK_MAX_SG_ELEMS - 2);

	vdev->priv = vblk = kmalloc(sizeof(*vblk), GFP_KERNEL);
	if (!vblk) {
		err = -ENOMEM;
		goto out_free_index;
	}

	mutex_init(&vblk->vdev_mutex);

	vblk->vdev = vdev;

	INIT_WORK(&vblk->config_work, virtblk_config_changed_work);

	err = init_vq(vblk);
	if (err)
		goto out_free_vblk;

	/* Default queue sizing is to fill the ring. */
	if (!virtblk_queue_depth) {
		queue_depth = vblk->vqs[0].vq->num_free;
		/* ... but without indirect descs, we use 2 descs per req */
		if (!virtio_has_feature(vdev, VIRTIO_RING_F_INDIRECT_DESC))
			queue_depth /= 2;
	} else {
		queue_depth = virtblk_queue_depth;
	}

	memset(&vblk->tag_set, 0, sizeof(vblk->tag_set));
	vblk->tag_set.ops = &virtio_mq_ops;
	vblk->tag_set.queue_depth = queue_depth;
	vblk->tag_set.numa_node = NUMA_NO_NODE;
	vblk->tag_set.flags = BLK_MQ_F_SHOULD_MERGE;
	vblk->tag_set.cmd_size =
		sizeof(struct virtblk_req) +
		sizeof(struct scatterlist) * VIRTIO_BLK_INLINE_SG_CNT;
	vblk->tag_set.driver_data = vblk;
	vblk->tag_set.nr_hw_queues = vblk->num_vqs;
	vblk->tag_set.nr_maps = 1;
	if (vblk->io_queues[HCTX_TYPE_POLL])
		vblk->tag_set.nr_maps = 3;

	err = blk_mq_alloc_tag_set(&vblk->tag_set);
	if (err)
		goto out_free_vq;

	vblk->disk = blk_mq_alloc_disk(&vblk->tag_set, vblk);
	if (IS_ERR(vblk->disk)) {
		err = PTR_ERR(vblk->disk);
		goto out_free_tags;
	}
	q = vblk->disk->queue;

	virtblk_name_format("vd", index, vblk->disk->disk_name, DISK_NAME_LEN);

	vblk->disk->major = major;
	vblk->disk->first_minor = index_to_minor(index);
	vblk->disk->minors = 1 << PART_BITS;
	vblk->disk->private_data = vblk;
	vblk->disk->fops = &virtblk_fops;
	vblk->index = index;

	/* configure queue flush support */
	virtblk_update_cache_mode(vdev);

	/* If disk is read-only in the host, the guest should obey */
	if (virtio_has_feature(vdev, VIRTIO_BLK_F_RO))
		set_disk_ro(vblk->disk, 1);

	/* We can handle whatever the host told us to handle. */
	blk_queue_max_segments(q, sg_elems);

	/* No real sector limit. */
	blk_queue_max_hw_sectors(q, UINT_MAX);

	max_size = virtio_max_dma_size(vdev);

	/* Host can optionally specify maximum segment size and number of
	 * segments. */
	err = virtio_cread_feature(vdev, VIRTIO_BLK_F_SIZE_MAX,
				   struct virtio_blk_config, size_max, &v);
	if (!err)
		max_size = min(max_size, v);

	blk_queue_max_segment_size(q, max_size);

	/* Host can optionally specify the block size of the device */
	err = virtio_cread_feature(vdev, VIRTIO_BLK_F_BLK_SIZE,
				   struct virtio_blk_config, blk_size,
				   &blk_size);
	if (!err) {
		err = blk_validate_block_size(blk_size);
		if (err) {
			dev_err(&vdev->dev,
				"virtio_blk: invalid block size: 0x%x\n",
				blk_size);
<<<<<<< HEAD
			goto err_cleanup_disk;
=======
			goto out_cleanup_disk;
>>>>>>> eb3cdb58
		}

		blk_queue_logical_block_size(q, blk_size);
	} else
		blk_size = queue_logical_block_size(q);

	/* Use topology information if available */
	err = virtio_cread_feature(vdev, VIRTIO_BLK_F_TOPOLOGY,
				   struct virtio_blk_config, physical_block_exp,
				   &physical_block_exp);
	if (!err && physical_block_exp)
		blk_queue_physical_block_size(q,
				blk_size * (1 << physical_block_exp));

	err = virtio_cread_feature(vdev, VIRTIO_BLK_F_TOPOLOGY,
				   struct virtio_blk_config, alignment_offset,
				   &alignment_offset);
	if (!err && alignment_offset)
		blk_queue_alignment_offset(q, blk_size * alignment_offset);

	err = virtio_cread_feature(vdev, VIRTIO_BLK_F_TOPOLOGY,
				   struct virtio_blk_config, min_io_size,
				   &min_io_size);
	if (!err && min_io_size)
		blk_queue_io_min(q, blk_size * min_io_size);

	err = virtio_cread_feature(vdev, VIRTIO_BLK_F_TOPOLOGY,
				   struct virtio_blk_config, opt_io_size,
				   &opt_io_size);
	if (!err && opt_io_size)
		blk_queue_io_opt(q, blk_size * opt_io_size);

	if (virtio_has_feature(vdev, VIRTIO_BLK_F_DISCARD)) {
		virtio_cread(vdev, struct virtio_blk_config,
<<<<<<< HEAD
			     discard_sector_alignment, &v);
		if (v)
			q->limits.discard_granularity = v << SECTOR_SHIFT;
		else
			q->limits.discard_granularity = blk_size;
=======
			     discard_sector_alignment, &discard_granularity);
>>>>>>> eb3cdb58

		virtio_cread(vdev, struct virtio_blk_config,
			     max_discard_sectors, &v);
		blk_queue_max_discard_sectors(q, v ? v : UINT_MAX);

		virtio_cread(vdev, struct virtio_blk_config, max_discard_seg,
<<<<<<< HEAD
			     &v);

		/*
		 * max_discard_seg == 0 is out of spec but we always
		 * handled it.
		 */
		if (!v)
			v = sg_elems - 2;
		blk_queue_max_discard_segments(q,
					       min(v, MAX_DISCARD_SEGMENTS));
=======
			     &max_discard_segs);
>>>>>>> eb3cdb58
	}

	if (virtio_has_feature(vdev, VIRTIO_BLK_F_WRITE_ZEROES)) {
		virtio_cread(vdev, struct virtio_blk_config,
			     max_write_zeroes_sectors, &v);
		blk_queue_max_write_zeroes_sectors(q, v ? v : UINT_MAX);
	}

	/* The discard and secure erase limits are combined since the Linux
	 * block layer uses the same limit for both commands.
	 *
	 * If both VIRTIO_BLK_F_SECURE_ERASE and VIRTIO_BLK_F_DISCARD features
	 * are negotiated, we will use the minimum between the limits.
	 *
	 * discard sector alignment is set to the minimum between discard_sector_alignment
	 * and secure_erase_sector_alignment.
	 *
	 * max discard sectors is set to the minimum between max_discard_seg and
	 * max_secure_erase_seg.
	 */
	if (virtio_has_feature(vdev, VIRTIO_BLK_F_SECURE_ERASE)) {

		virtio_cread(vdev, struct virtio_blk_config,
			     secure_erase_sector_alignment, &v);

		/* secure_erase_sector_alignment should not be zero, the device should set a
		 * valid number of sectors.
		 */
		if (!v) {
			dev_err(&vdev->dev,
				"virtio_blk: secure_erase_sector_alignment can't be 0\n");
			err = -EINVAL;
			goto out_cleanup_disk;
		}

		discard_granularity = min_not_zero(discard_granularity, v);

		virtio_cread(vdev, struct virtio_blk_config,
			     max_secure_erase_sectors, &v);

		/* max_secure_erase_sectors should not be zero, the device should set a
		 * valid number of sectors.
		 */
		if (!v) {
			dev_err(&vdev->dev,
				"virtio_blk: max_secure_erase_sectors can't be 0\n");
			err = -EINVAL;
			goto out_cleanup_disk;
		}

		blk_queue_max_secure_erase_sectors(q, v);

		virtio_cread(vdev, struct virtio_blk_config,
			     max_secure_erase_seg, &v);

		/* max_secure_erase_seg should not be zero, the device should set a
		 * valid number of segments
		 */
		if (!v) {
			dev_err(&vdev->dev,
				"virtio_blk: max_secure_erase_seg can't be 0\n");
			err = -EINVAL;
			goto out_cleanup_disk;
		}

		max_discard_segs = min_not_zero(max_discard_segs, v);
	}

	if (virtio_has_feature(vdev, VIRTIO_BLK_F_DISCARD) ||
	    virtio_has_feature(vdev, VIRTIO_BLK_F_SECURE_ERASE)) {
		/* max_discard_seg and discard_granularity will be 0 only
		 * if max_discard_seg and discard_sector_alignment fields in the virtio
		 * config are 0 and VIRTIO_BLK_F_SECURE_ERASE feature is not negotiated.
		 * In this case, we use default values.
		 */
		if (!max_discard_segs)
			max_discard_segs = sg_elems;

		blk_queue_max_discard_segments(q,
					       min(max_discard_segs, MAX_DISCARD_SEGMENTS));

		if (discard_granularity)
			q->limits.discard_granularity = discard_granularity << SECTOR_SHIFT;
		else
			q->limits.discard_granularity = blk_size;
	}

	virtblk_update_capacity(vblk, false);
	virtio_device_ready(vdev);

<<<<<<< HEAD
	err = device_add_disk(&vdev->dev, vblk->disk, virtblk_attr_groups);
	if (err)
		goto err_cleanup_disk;
=======
	/*
	 * All steps that follow use the VQs therefore they need to be
	 * placed after the virtio_device_ready() call above.
	 */
	if (virtio_has_feature(vdev, VIRTIO_BLK_F_ZONED)) {
		err = virtblk_probe_zoned_device(vdev, vblk, q);
		if (err)
			goto out_cleanup_disk;
	}

	err = device_add_disk(&vdev->dev, vblk->disk, virtblk_attr_groups);
	if (err)
		goto out_cleanup_disk;
>>>>>>> eb3cdb58

	return 0;

out_cleanup_disk:
	put_disk(vblk->disk);
out_free_tags:
	blk_mq_free_tag_set(&vblk->tag_set);
out_free_vq:
	vdev->config->del_vqs(vdev);
	kfree(vblk->vqs);
out_free_vblk:
	kfree(vblk);
out_free_index:
	ida_free(&vd_index_ida, index);
out:
	return err;
}

static void virtblk_remove(struct virtio_device *vdev)
{
	struct virtio_blk *vblk = vdev->priv;

	/* Make sure no work handler is accessing the device. */
	flush_work(&vblk->config_work);

	del_gendisk(vblk->disk);
<<<<<<< HEAD
	blk_cleanup_queue(vblk->disk->queue);
=======
>>>>>>> eb3cdb58
	blk_mq_free_tag_set(&vblk->tag_set);

	mutex_lock(&vblk->vdev_mutex);

	/* Stop all the virtqueues. */
	virtio_reset_device(vdev);

	/* Virtqueues are stopped, nothing can use vblk->vdev anymore. */
	vblk->vdev = NULL;

	vdev->config->del_vqs(vdev);
	kfree(vblk->vqs);

	mutex_unlock(&vblk->vdev_mutex);

	put_disk(vblk->disk);
}

#ifdef CONFIG_PM_SLEEP
static int virtblk_freeze(struct virtio_device *vdev)
{
	struct virtio_blk *vblk = vdev->priv;

	/* Ensure we don't receive any more interrupts */
	virtio_reset_device(vdev);

	/* Make sure no work handler is accessing the device. */
	flush_work(&vblk->config_work);

	blk_mq_quiesce_queue(vblk->disk->queue);

	vdev->config->del_vqs(vdev);
	kfree(vblk->vqs);

	return 0;
}

static int virtblk_restore(struct virtio_device *vdev)
{
	struct virtio_blk *vblk = vdev->priv;
	int ret;

	ret = init_vq(vdev->priv);
	if (ret)
		return ret;

	virtio_device_ready(vdev);

	blk_mq_unquiesce_queue(vblk->disk->queue);
	return 0;
}
#endif

static const struct virtio_device_id id_table[] = {
	{ VIRTIO_ID_BLOCK, VIRTIO_DEV_ANY_ID },
	{ 0 },
};

static unsigned int features_legacy[] = {
	VIRTIO_BLK_F_SEG_MAX, VIRTIO_BLK_F_SIZE_MAX, VIRTIO_BLK_F_GEOMETRY,
	VIRTIO_BLK_F_RO, VIRTIO_BLK_F_BLK_SIZE,
	VIRTIO_BLK_F_FLUSH, VIRTIO_BLK_F_TOPOLOGY, VIRTIO_BLK_F_CONFIG_WCE,
	VIRTIO_BLK_F_MQ, VIRTIO_BLK_F_DISCARD, VIRTIO_BLK_F_WRITE_ZEROES,
	VIRTIO_BLK_F_SECURE_ERASE,
}
;
static unsigned int features[] = {
	VIRTIO_BLK_F_SEG_MAX, VIRTIO_BLK_F_SIZE_MAX, VIRTIO_BLK_F_GEOMETRY,
	VIRTIO_BLK_F_RO, VIRTIO_BLK_F_BLK_SIZE,
	VIRTIO_BLK_F_FLUSH, VIRTIO_BLK_F_TOPOLOGY, VIRTIO_BLK_F_CONFIG_WCE,
	VIRTIO_BLK_F_MQ, VIRTIO_BLK_F_DISCARD, VIRTIO_BLK_F_WRITE_ZEROES,
	VIRTIO_BLK_F_SECURE_ERASE, VIRTIO_BLK_F_ZONED,
};

static struct virtio_driver virtio_blk = {
	.feature_table			= features,
	.feature_table_size		= ARRAY_SIZE(features),
	.feature_table_legacy		= features_legacy,
	.feature_table_size_legacy	= ARRAY_SIZE(features_legacy),
	.driver.name			= KBUILD_MODNAME,
	.driver.owner			= THIS_MODULE,
	.id_table			= id_table,
	.probe				= virtblk_probe,
	.remove				= virtblk_remove,
	.config_changed			= virtblk_config_changed,
#ifdef CONFIG_PM_SLEEP
	.freeze				= virtblk_freeze,
	.restore			= virtblk_restore,
#endif
};

static int __init virtio_blk_init(void)
{
	int error;

	virtblk_wq = alloc_workqueue("virtio-blk", 0, 0);
	if (!virtblk_wq)
		return -ENOMEM;

	major = register_blkdev(0, "virtblk");
	if (major < 0) {
		error = major;
		goto out_destroy_workqueue;
	}

	error = register_virtio_driver(&virtio_blk);
	if (error)
		goto out_unregister_blkdev;
	return 0;

out_unregister_blkdev:
	unregister_blkdev(major, "virtblk");
out_destroy_workqueue:
	destroy_workqueue(virtblk_wq);
	return error;
}

static void __exit virtio_blk_fini(void)
{
	unregister_virtio_driver(&virtio_blk);
	unregister_blkdev(major, "virtblk");
	destroy_workqueue(virtblk_wq);
}
module_init(virtio_blk_init);
module_exit(virtio_blk_fini);

MODULE_DEVICE_TABLE(virtio, id_table);
MODULE_DESCRIPTION("Virtio block driver");
MODULE_LICENSE("GPL");<|MERGE_RESOLUTION|>--- conflicted
+++ resolved
@@ -31,25 +31,8 @@
 #define VIRTIO_BLK_INLINE_SG_CNT	2
 #endif
 
-<<<<<<< HEAD
-static int virtblk_queue_count_set(const char *val,
-		const struct kernel_param *kp)
-{
-	return param_set_uint_minmax(val, kp, 1, nr_cpu_ids);
-}
-
-static const struct kernel_param_ops queue_count_ops = {
-	.set = virtblk_queue_count_set,
-	.get = param_get_uint,
-};
-
-static unsigned int num_request_queues;
-module_param_cb(num_request_queues, &queue_count_ops, &num_request_queues,
-		0644);
-=======
 static unsigned int num_request_queues;
 module_param(num_request_queues, uint, 0644);
->>>>>>> eb3cdb58
 MODULE_PARM_DESC(num_request_queues,
 		 "Limit the number of request queues to use for blk device. "
 		 "0 for no limit. "
@@ -91,12 +74,6 @@
 	/* Process context for config space updates */
 	struct work_struct config_work;
 
-<<<<<<< HEAD
-	/* What host tells us, plus 2 for header & tailer. */
-	unsigned int sg_elems;
-
-=======
->>>>>>> eb3cdb58
 	/* Ida index - used to track minor number allocations. */
 	int index;
 
@@ -112,9 +89,6 @@
 struct virtblk_req {
 	/* Out header */
 	struct virtio_blk_outhdr out_hdr;
-<<<<<<< HEAD
-	u8 status;
-=======
 
 	/* In header */
 	union {
@@ -133,7 +107,6 @@
 
 	size_t in_hdr_len;
 
->>>>>>> eb3cdb58
 	struct sg_table sg_table;
 	struct scatterlist sg[];
 };
@@ -232,94 +205,6 @@
 }
 
 static void virtblk_unmap_data(struct request *req, struct virtblk_req *vbr)
-<<<<<<< HEAD
-{
-	if (blk_rq_nr_phys_segments(req))
-		sg_free_table_chained(&vbr->sg_table,
-				      VIRTIO_BLK_INLINE_SG_CNT);
-}
-
-static int virtblk_map_data(struct blk_mq_hw_ctx *hctx, struct request *req,
-		struct virtblk_req *vbr)
-{
-	int err;
-
-	if (!blk_rq_nr_phys_segments(req))
-		return 0;
-
-	vbr->sg_table.sgl = vbr->sg;
-	err = sg_alloc_table_chained(&vbr->sg_table,
-				     blk_rq_nr_phys_segments(req),
-				     vbr->sg_table.sgl,
-				     VIRTIO_BLK_INLINE_SG_CNT);
-	if (unlikely(err))
-		return -ENOMEM;
-
-	return blk_rq_map_sg(hctx->queue, req, vbr->sg_table.sgl);
-}
-
-static void virtblk_cleanup_cmd(struct request *req)
-{
-	if (req->rq_flags & RQF_SPECIAL_PAYLOAD)
-		kfree(bvec_virt(&req->special_vec));
-}
-
-static int virtblk_setup_cmd(struct virtio_device *vdev, struct request *req,
-		struct virtblk_req *vbr)
-{
-	bool unmap = false;
-	u32 type;
-
-	vbr->out_hdr.sector = 0;
-
-	switch (req_op(req)) {
-	case REQ_OP_READ:
-		type = VIRTIO_BLK_T_IN;
-		vbr->out_hdr.sector = cpu_to_virtio64(vdev,
-						      blk_rq_pos(req));
-		break;
-	case REQ_OP_WRITE:
-		type = VIRTIO_BLK_T_OUT;
-		vbr->out_hdr.sector = cpu_to_virtio64(vdev,
-						      blk_rq_pos(req));
-		break;
-	case REQ_OP_FLUSH:
-		type = VIRTIO_BLK_T_FLUSH;
-		break;
-	case REQ_OP_DISCARD:
-		type = VIRTIO_BLK_T_DISCARD;
-		break;
-	case REQ_OP_WRITE_ZEROES:
-		type = VIRTIO_BLK_T_WRITE_ZEROES;
-		unmap = !(req->cmd_flags & REQ_NOUNMAP);
-		break;
-	case REQ_OP_DRV_IN:
-		type = VIRTIO_BLK_T_GET_ID;
-		break;
-	default:
-		WARN_ON_ONCE(1);
-		return BLK_STS_IOERR;
-	}
-
-	vbr->out_hdr.type = cpu_to_virtio32(vdev, type);
-	vbr->out_hdr.ioprio = cpu_to_virtio32(vdev, req_get_ioprio(req));
-
-	if (type == VIRTIO_BLK_T_DISCARD || type == VIRTIO_BLK_T_WRITE_ZEROES) {
-		if (virtblk_setup_discard_write_zeroes(req, unmap))
-			return BLK_STS_RESOURCE;
-	}
-
-	return 0;
-}
-
-static inline void virtblk_request_done(struct request *req)
-{
-	struct virtblk_req *vbr = blk_mq_rq_to_pdu(req);
-
-	virtblk_unmap_data(req, vbr);
-	virtblk_cleanup_cmd(req);
-	blk_mq_end_request(req, virtblk_result(vbr));
-=======
 {
 	if (blk_rq_nr_phys_segments(req))
 		sg_free_table_chained(&vbr->sg_table,
@@ -461,7 +346,6 @@
 						vbr->in_hdr.zone_append.sector);
 
 	blk_mq_end_request(req, status);
->>>>>>> eb3cdb58
 }
 
 static void virtblk_done(struct virtqueue *vq)
@@ -549,31 +433,8 @@
 	struct request *req = bd->rq;
 	struct virtblk_req *vbr = blk_mq_rq_to_pdu(req);
 	unsigned long flags;
-<<<<<<< HEAD
-	int num;
-=======
->>>>>>> eb3cdb58
 	int qid = hctx->queue_num;
 	bool notify = false;
-<<<<<<< HEAD
-
-	BUG_ON(req->nr_phys_segments + 2 > vblk->sg_elems);
-
-	err = virtblk_setup_cmd(vblk->vdev, req, vbr);
-	if (unlikely(err))
-		return err;
-
-	blk_mq_start_request(req);
-
-	num = virtblk_map_data(hctx, req, vbr);
-	if (unlikely(num < 0)) {
-		virtblk_cleanup_cmd(req);
-		return BLK_STS_RESOURCE;
-	}
-
-	spin_lock_irqsave(&vblk->vqs[qid].lock, flags);
-	err = virtblk_add_req(vblk->vqs[qid].vq, vbr, vbr->sg_table.sgl, num);
-=======
 	blk_status_t status;
 	int err;
 
@@ -583,7 +444,6 @@
 
 	spin_lock_irqsave(&vblk->vqs[qid].lock, flags);
 	err = virtblk_add_req(vblk->vqs[qid].vq, vbr);
->>>>>>> eb3cdb58
 	if (err) {
 		virtqueue_kick(vblk->vqs[qid].vq);
 		/* Don't stop the queue if -ENOMEM: we may have failed to
@@ -593,19 +453,7 @@
 			blk_mq_stop_hw_queue(hctx);
 		spin_unlock_irqrestore(&vblk->vqs[qid].lock, flags);
 		virtblk_unmap_data(req, vbr);
-<<<<<<< HEAD
-		virtblk_cleanup_cmd(req);
-		switch (err) {
-		case -ENOSPC:
-			return BLK_STS_DEV_RESOURCE;
-		case -ENOMEM:
-			return BLK_STS_RESOURCE;
-		default:
-			return BLK_STS_IOERR;
-		}
-=======
 		return virtblk_fail_to_queue(req, err);
->>>>>>> eb3cdb58
 	}
 
 	if (bd->last && virtqueue_kick_prepare(vblk->vqs[qid].vq))
@@ -738,18 +586,12 @@
 		goto out;
 
 	blk_execute_rq(req, false);
-<<<<<<< HEAD
-	err = blk_status_to_errno(virtblk_result(blk_mq_rq_to_pdu(req)));
-=======
 	err = blk_status_to_errno(virtblk_result(vbr->in_hdr.status));
->>>>>>> eb3cdb58
 out:
 	blk_mq_free_request(req);
 	return err;
 }
 
-<<<<<<< HEAD
-=======
 static int virtblk_parse_zone(struct virtio_blk *vblk,
 			       struct virtio_blk_zone_descriptor *entry,
 			       unsigned int idx, report_zones_cb cb, void *data)
@@ -1053,7 +895,6 @@
 	return err;
 }
 
->>>>>>> eb3cdb58
 /* We provide getgeo only to please some old bootloader/partitioning tools */
 static int virtblk_getgeo(struct block_device *bd, struct hd_geometry *geo)
 {
@@ -1090,11 +931,7 @@
 {
 	struct virtio_blk *vblk = disk->private_data;
 
-<<<<<<< HEAD
-	ida_simple_remove(&vd_index_ida, vblk->index);
-=======
 	ida_free(&vd_index_ida, vblk->index);
->>>>>>> eb3cdb58
 	mutex_destroy(&vblk->vdev_mutex);
 	kfree(vblk);
 }
@@ -1103,10 +940,7 @@
 	.owner  	= THIS_MODULE,
 	.getgeo		= virtblk_getgeo,
 	.free_disk	= virtblk_free_disk,
-<<<<<<< HEAD
-=======
 	.report_zones	= virtblk_report_zones,
->>>>>>> eb3cdb58
 };
 
 static int index_to_minor(int index)
@@ -1207,11 +1041,7 @@
 		num_vqs = 1;
 
 	if (!err && !num_vqs) {
-<<<<<<< HEAD
-		dev_err(&vdev->dev, "MQ advertisted but zero queues reported\n");
-=======
 		dev_err(&vdev->dev, "MQ advertised but zero queues reported\n");
->>>>>>> eb3cdb58
 		return -EINVAL;
 	}
 
@@ -1426,24 +1256,6 @@
 static void virtblk_complete_batch(struct io_comp_batch *iob)
 {
 	struct request *req;
-<<<<<<< HEAD
-
-	rq_list_for_each(&iob->req_list, req) {
-		virtblk_unmap_data(req, blk_mq_rq_to_pdu(req));
-		virtblk_cleanup_cmd(req);
-	}
-	blk_mq_end_request_batch(iob);
-}
-
-static int virtblk_poll(struct blk_mq_hw_ctx *hctx, struct io_comp_batch *iob)
-{
-	struct virtio_blk *vblk = hctx->queue->queuedata;
-	struct virtio_blk_vq *vq = hctx->driver_data;
-	struct virtblk_req *vbr;
-	unsigned long flags;
-	unsigned int len;
-	int found = 0;
-=======
 
 	rq_list_for_each(&iob->req_list, req) {
 		virtblk_unmap_data(req, blk_mq_rq_to_pdu(req));
@@ -1489,53 +1301,10 @@
 	.map_queues	= virtblk_map_queues,
 	.poll		= virtblk_poll,
 };
->>>>>>> eb3cdb58
-
-	spin_lock_irqsave(&vq->lock, flags);
-
-<<<<<<< HEAD
-	while ((vbr = virtqueue_get_buf(vq->vq, &len)) != NULL) {
-		struct request *req = blk_mq_rq_from_pdu(vbr);
-
-		found++;
-		if (!blk_mq_add_to_batch(req, iob, vbr->status,
-						virtblk_complete_batch))
-			blk_mq_complete_request(req);
-	}
-
-	if (found)
-		blk_mq_start_stopped_hw_queues(vblk->disk->queue, true);
-
-	spin_unlock_irqrestore(&vq->lock, flags);
-
-	return found;
-}
-
-static int virtblk_init_hctx(struct blk_mq_hw_ctx *hctx, void *data,
-			  unsigned int hctx_idx)
-{
-	struct virtio_blk *vblk = data;
-	struct virtio_blk_vq *vq = &vblk->vqs[hctx_idx];
-
-	WARN_ON(vblk->tag_set.tags[hctx_idx] != hctx->tags);
-	hctx->driver_data = vq;
-	return 0;
-}
-
-static const struct blk_mq_ops virtio_mq_ops = {
-	.queue_rq	= virtio_queue_rq,
-	.commit_rqs	= virtio_commit_rqs,
-	.init_hctx	= virtblk_init_hctx,
-	.complete	= virtblk_request_done,
-	.map_queues	= virtblk_map_queues,
-	.poll		= virtblk_poll,
-};
 
 static unsigned int virtblk_queue_depth;
 module_param_named(queue_depth, virtblk_queue_depth, uint, 0444);
 
-=======
->>>>>>> eb3cdb58
 static int virtblk_probe(struct virtio_device *vdev)
 {
 	struct virtio_blk *vblk;
@@ -1555,13 +1324,8 @@
 		return -EINVAL;
 	}
 
-<<<<<<< HEAD
-	err = ida_simple_get(&vd_index_ida, 0, minor_to_index(1 << MINORBITS),
-			     GFP_KERNEL);
-=======
 	err = ida_alloc_range(&vd_index_ida, 0,
 			      minor_to_index(1 << MINORBITS) - 1, GFP_KERNEL);
->>>>>>> eb3cdb58
 	if (err < 0)
 		goto out;
 	index = err;
@@ -1672,11 +1436,7 @@
 			dev_err(&vdev->dev,
 				"virtio_blk: invalid block size: 0x%x\n",
 				blk_size);
-<<<<<<< HEAD
-			goto err_cleanup_disk;
-=======
 			goto out_cleanup_disk;
->>>>>>> eb3cdb58
 		}
 
 		blk_queue_logical_block_size(q, blk_size);
@@ -1711,35 +1471,14 @@
 
 	if (virtio_has_feature(vdev, VIRTIO_BLK_F_DISCARD)) {
 		virtio_cread(vdev, struct virtio_blk_config,
-<<<<<<< HEAD
-			     discard_sector_alignment, &v);
-		if (v)
-			q->limits.discard_granularity = v << SECTOR_SHIFT;
-		else
-			q->limits.discard_granularity = blk_size;
-=======
 			     discard_sector_alignment, &discard_granularity);
->>>>>>> eb3cdb58
 
 		virtio_cread(vdev, struct virtio_blk_config,
 			     max_discard_sectors, &v);
 		blk_queue_max_discard_sectors(q, v ? v : UINT_MAX);
 
 		virtio_cread(vdev, struct virtio_blk_config, max_discard_seg,
-<<<<<<< HEAD
-			     &v);
-
-		/*
-		 * max_discard_seg == 0 is out of spec but we always
-		 * handled it.
-		 */
-		if (!v)
-			v = sg_elems - 2;
-		blk_queue_max_discard_segments(q,
-					       min(v, MAX_DISCARD_SEGMENTS));
-=======
 			     &max_discard_segs);
->>>>>>> eb3cdb58
 	}
 
 	if (virtio_has_feature(vdev, VIRTIO_BLK_F_WRITE_ZEROES)) {
@@ -1830,11 +1569,6 @@
 	virtblk_update_capacity(vblk, false);
 	virtio_device_ready(vdev);
 
-<<<<<<< HEAD
-	err = device_add_disk(&vdev->dev, vblk->disk, virtblk_attr_groups);
-	if (err)
-		goto err_cleanup_disk;
-=======
 	/*
 	 * All steps that follow use the VQs therefore they need to be
 	 * placed after the virtio_device_ready() call above.
@@ -1848,7 +1582,6 @@
 	err = device_add_disk(&vdev->dev, vblk->disk, virtblk_attr_groups);
 	if (err)
 		goto out_cleanup_disk;
->>>>>>> eb3cdb58
 
 	return 0;
 
@@ -1875,10 +1608,6 @@
 	flush_work(&vblk->config_work);
 
 	del_gendisk(vblk->disk);
-<<<<<<< HEAD
-	blk_cleanup_queue(vblk->disk->queue);
-=======
->>>>>>> eb3cdb58
 	blk_mq_free_tag_set(&vblk->tag_set);
 
 	mutex_lock(&vblk->vdev_mutex);
