--- conflicted
+++ resolved
@@ -427,11 +427,6 @@
 	if (!zram->backing_dev)
 		return;
 
-<<<<<<< HEAD
-	bdev = zram->bdev;
-	blkdev_put(bdev, zram);
-=======
->>>>>>> 2d5404ca
 	/* hope filp_close flush all of IO */
 	filp_close(zram->backing_dev, NULL);
 	zram->backing_dev = NULL;
@@ -515,17 +510,6 @@
 		goto out;
 	}
 
-<<<<<<< HEAD
-	bdev = blkdev_get_by_dev(inode->i_rdev, BLK_OPEN_READ | BLK_OPEN_WRITE,
-				 zram, NULL);
-	if (IS_ERR(bdev)) {
-		err = PTR_ERR(bdev);
-		bdev = NULL;
-		goto out;
-	}
-
-=======
->>>>>>> 2d5404ca
 	nr_pages = i_size_read(inode) >> PAGE_SHIFT;
 	bitmap_sz = BITS_TO_LONGS(nr_pages) * sizeof(long);
 	bitmap = kvzalloc(bitmap_sz, GFP_KERNEL);
@@ -549,12 +533,6 @@
 out:
 	kvfree(bitmap);
 
-<<<<<<< HEAD
-	if (bdev)
-		blkdev_put(bdev, zram);
-
-=======
->>>>>>> 2d5404ca
 	if (backing_dev)
 		filp_close(backing_dev, NULL);
 
@@ -2144,10 +2122,7 @@
 		zram->comp_algs[prio] = NULL;
 	}
 
-<<<<<<< HEAD
-=======
 	zram_comp_params_reset(zram);
->>>>>>> 2d5404ca
 }
 
 static void zram_reset_device(struct zram *zram)
