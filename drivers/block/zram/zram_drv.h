/*
 * Compressed RAM block device
 *
 * Copyright (C) 2008, 2009, 2010  Nitin Gupta
 *               2012, 2013 Minchan Kim
 *
 * This code is released using a dual license strategy: BSD/GPL
 * You can choose the licence that better fits your requirements.
 *
 * Released under the terms of 3-clause BSD License
 * Released under the terms of GNU General Public License Version 2.0
 *
 */

#ifndef _ZRAM_DRV_H_
#define _ZRAM_DRV_H_

#include <linux/rwsem.h>
#include <linux/zsmalloc.h>
#include <linux/crypto.h>

#include "zcomp.h"

#define SECTORS_PER_PAGE_SHIFT	(PAGE_SHIFT - SECTOR_SHIFT)
#define SECTORS_PER_PAGE	(1 << SECTORS_PER_PAGE_SHIFT)
#define ZRAM_LOGICAL_BLOCK_SHIFT 12
#define ZRAM_LOGICAL_BLOCK_SIZE	(1 << ZRAM_LOGICAL_BLOCK_SHIFT)
#define ZRAM_SECTOR_PER_LOGICAL_BLOCK	\
	(1 << (ZRAM_LOGICAL_BLOCK_SHIFT - SECTOR_SHIFT))


/*
 * ZRAM is mainly used for memory efficiency so we want to keep memory
 * footprint small and thus squeeze size and zram pageflags into a flags
 * member. The lower ZRAM_FLAG_SHIFT bits is for object size (excluding
 * header), which cannot be larger than PAGE_SIZE (requiring PAGE_SHIFT
 * bits), the higher bits are for zram_pageflags.
 *
 * We use BUILD_BUG_ON() to make sure that zram pageflags don't overflow.
 */
#define ZRAM_FLAG_SHIFT (PAGE_SHIFT + 1)

/* Only 2 bits are allowed for comp priority index */
#define ZRAM_COMP_PRIORITY_MASK	0x3

/* Flags for zram pages (table[page_no].flags) */
enum zram_pageflags {
	ZRAM_SAME = ZRAM_FLAG_SHIFT,	/* Page consists the same element */
	ZRAM_WB,	/* page is stored on backing_device */
	ZRAM_UNDER_WB,	/* page is under writeback */
	ZRAM_HUGE,	/* Incompressible page */
	ZRAM_IDLE,	/* not accessed page since last idle marking */
	ZRAM_INCOMPRESSIBLE, /* none of the algorithms could compress it */

	ZRAM_COMP_PRIORITY_BIT1, /* First bit of comp priority index */
	ZRAM_COMP_PRIORITY_BIT2, /* Second bit of comp priority index */

	__NR_ZRAM_PAGEFLAGS,
};

/*-- Data structures */

/* Allocated for each disk page */
struct zram_table_entry {
	union {
		unsigned long handle;
		unsigned long element;
	};
	unsigned long flags;
<<<<<<< HEAD
	spinlock_t lock;
#ifdef CONFIG_ZRAM_MEMORY_TRACKING
=======
#ifdef CONFIG_ZRAM_TRACK_ENTRY_ACTIME
>>>>>>> 31ed420f
	ktime_t ac_time;
#endif
};

struct zram_stats {
	atomic64_t compr_data_size;	/* compressed size of pages stored */
	atomic64_t failed_reads;	/* can happen when memory is too low */
	atomic64_t failed_writes;	/* can happen when memory is too low */
	atomic64_t notify_free;	/* no. of swap slot free notifications */
	atomic64_t same_pages;		/* no. of same element filled pages */
	atomic64_t huge_pages;		/* no. of huge pages */
	atomic64_t huge_pages_since;	/* no. of huge pages since zram set up */
	atomic64_t pages_stored;	/* no. of pages currently stored */
	atomic_long_t max_used_pages;	/* no. of maximum pages stored */
	atomic64_t writestall;		/* no. of write slow paths */
	atomic64_t miss_free;		/* no. of missed free */
#ifdef	CONFIG_ZRAM_WRITEBACK
	atomic64_t bd_count;		/* no. of pages in backing device */
	atomic64_t bd_reads;		/* no. of reads from backing device */
	atomic64_t bd_writes;		/* no. of writes from backing device */
#endif
};

#ifdef CONFIG_ZRAM_MULTI_COMP
#define ZRAM_PRIMARY_COMP	0U
#define ZRAM_SECONDARY_COMP	1U
#define ZRAM_MAX_COMPS	4U
#else
#define ZRAM_PRIMARY_COMP	0U
#define ZRAM_SECONDARY_COMP	0U
#define ZRAM_MAX_COMPS	1U
#endif

struct zram {
	struct zram_table_entry *table;
	struct zs_pool *mem_pool;
	struct zcomp *comps[ZRAM_MAX_COMPS];
	struct gendisk *disk;
	/* Prevent concurrent execution of device init */
	struct rw_semaphore init_lock;
	/*
	 * the number of pages zram can consume for storing compressed data
	 */
	unsigned long limit_pages;

	struct zram_stats stats;
	/*
	 * This is the limit on amount of *uncompressed* worth of data
	 * we can store in a disk.
	 */
	u64 disksize;	/* bytes */
	const char *comp_algs[ZRAM_MAX_COMPS];
	s8 num_active_comps;
	/*
	 * zram is claimed so open request will be failed
	 */
	bool claim; /* Protected by disk->open_mutex */
#ifdef CONFIG_ZRAM_WRITEBACK
	struct file *backing_dev;
	spinlock_t wb_limit_lock;
	bool wb_limit_enable;
	u64 bd_wb_limit;
	struct block_device *bdev;
	unsigned long *bitmap;
	unsigned long nr_pages;
#endif
#ifdef CONFIG_ZRAM_MEMORY_TRACKING
	struct dentry *debugfs_dir;
#endif
};
#endif<|MERGE_RESOLUTION|>--- conflicted
+++ resolved
@@ -67,12 +67,8 @@
 		unsigned long element;
 	};
 	unsigned long flags;
-<<<<<<< HEAD
 	spinlock_t lock;
-#ifdef CONFIG_ZRAM_MEMORY_TRACKING
-=======
 #ifdef CONFIG_ZRAM_TRACK_ENTRY_ACTIME
->>>>>>> 31ed420f
 	ktime_t ac_time;
 #endif
 };
