--- conflicted
+++ resolved
@@ -298,17 +298,9 @@
 				BLK_MQ_F_SHOULD_MERGE))
 			continue;
 
-<<<<<<< HEAD
-		disk->queue = blk_mq_init_sq_queue(&pf->tag_set, &pf_mq_ops,
-							1, BLK_MQ_F_SHOULD_MERGE);
-		if (IS_ERR(disk->queue)) {
-			disk->queue = NULL;
-			put_disk(disk);
-=======
 		disk = blk_mq_alloc_disk(&pf->tag_set, pf);
 		if (IS_ERR(disk)) {
 			blk_mq_free_tag_set(&pf->tag_set);
->>>>>>> 7d2a07b7
 			continue;
 		}
 
