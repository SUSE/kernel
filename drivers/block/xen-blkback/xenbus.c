// SPDX-License-Identifier: GPL-2.0-or-later
/*  Xenbus code for blkif backend
    Copyright (C) 2005 Rusty Russell <rusty@rustcorp.com.au>
    Copyright (C) 2005 XenSource Ltd


*/

#define pr_fmt(fmt) "xen-blkback: " fmt

#include <linux/module.h>
#include <linux/kthread.h>
#include <linux/pagemap.h>
#include <xen/events.h>
#include <xen/grant_table.h>
#include "common.h"

/* On the XenBus the max length of 'ring-ref%u'. */
#define RINGREF_NAME_LEN (20)

struct backend_info {
	struct xenbus_device	*dev;
	struct xen_blkif	*blkif;
	struct xenbus_watch	backend_watch;
	unsigned		major;
	unsigned		minor;
	char			*mode;
};

static struct kmem_cache *xen_blkif_cachep;
static void connect(struct backend_info *);
static int connect_ring(struct backend_info *);
static void backend_changed(struct xenbus_watch *, const char *,
			    const char *);
static void xen_blkif_free(struct xen_blkif *blkif);
static void xen_vbd_free(struct xen_vbd *vbd);

struct xenbus_device *xen_blkbk_xenbus(struct backend_info *be)
{
	return be->dev;
}

/*
 * The last request could free the device from softirq context and
 * xen_blkif_free() can sleep.
 */
static void xen_blkif_deferred_free(struct work_struct *work)
{
	struct xen_blkif *blkif;

	blkif = container_of(work, struct xen_blkif, free_work);
	xen_blkif_free(blkif);
}

static int blkback_name(struct xen_blkif *blkif, char *buf)
{
	char *devpath, *devname;
	struct xenbus_device *dev = blkif->be->dev;

	devpath = xenbus_read(XBT_NIL, dev->nodename, "dev", NULL);
	if (IS_ERR(devpath))
		return PTR_ERR(devpath);

	devname = strstr(devpath, "/dev/");
	if (devname != NULL)
		devname += strlen("/dev/");
	else
		devname  = devpath;

	snprintf(buf, TASK_COMM_LEN, "%d.%s", blkif->domid, devname);
	kfree(devpath);

	return 0;
}

static void xen_update_blkif_status(struct xen_blkif *blkif)
{
	int err;
	char name[TASK_COMM_LEN];
	struct xen_blkif_ring *ring;
	int i;

	/* Not ready to connect? */
	if (!blkif->rings || !blkif->rings[0].irq || !blkif->vbd.bdev_file)
		return;

	/* Already connected? */
	if (blkif->be->dev->state == XenbusStateConnected)
		return;

	/* Attempt to connect: exit if we fail to. */
	connect(blkif->be);
	if (blkif->be->dev->state != XenbusStateConnected)
		return;

	err = blkback_name(blkif, name);
	if (err) {
		xenbus_dev_error(blkif->be->dev, err, "get blkback dev name");
		return;
	}

	err = sync_blockdev(file_bdev(blkif->vbd.bdev_file));
	if (err) {
		xenbus_dev_error(blkif->be->dev, err, "block flush");
		return;
	}
	invalidate_inode_pages2(blkif->vbd.bdev_file->f_mapping);

	for (i = 0; i < blkif->nr_rings; i++) {
		ring = &blkif->rings[i];
		ring->xenblkd = kthread_run(xen_blkif_schedule, ring, "%s-%d", name, i);
		if (IS_ERR(ring->xenblkd)) {
			err = PTR_ERR(ring->xenblkd);
			ring->xenblkd = NULL;
			xenbus_dev_fatal(blkif->be->dev, err,
					"start %s-%d xenblkd", name, i);
			goto out;
		}
	}
	return;

out:
	while (--i >= 0) {
		ring = &blkif->rings[i];
		kthread_stop(ring->xenblkd);
	}
	return;
}

static int xen_blkif_alloc_rings(struct xen_blkif *blkif)
{
	unsigned int r;

	blkif->rings = kcalloc(blkif->nr_rings, sizeof(struct xen_blkif_ring),
			       GFP_KERNEL);
	if (!blkif->rings)
		return -ENOMEM;

	for (r = 0; r < blkif->nr_rings; r++) {
		struct xen_blkif_ring *ring = &blkif->rings[r];

		spin_lock_init(&ring->blk_ring_lock);
		init_waitqueue_head(&ring->wq);
		INIT_LIST_HEAD(&ring->pending_free);
		INIT_LIST_HEAD(&ring->persistent_purge_list);
		INIT_WORK(&ring->persistent_purge_work, xen_blkbk_unmap_purged_grants);
		gnttab_page_cache_init(&ring->free_pages);

		spin_lock_init(&ring->pending_free_lock);
		init_waitqueue_head(&ring->pending_free_wq);
		init_waitqueue_head(&ring->shutdown_wq);
		ring->blkif = blkif;
		ring->st_print = jiffies;
		ring->active = true;
	}

	return 0;
}

/* Enable the persistent grants feature. */
static bool feature_persistent = true;
module_param(feature_persistent, bool, 0644);
MODULE_PARM_DESC(feature_persistent, "Enables the persistent grants feature");

static struct xen_blkif *xen_blkif_alloc(domid_t domid)
{
	struct xen_blkif *blkif;

	BUILD_BUG_ON(MAX_INDIRECT_PAGES > BLKIF_MAX_INDIRECT_PAGES_PER_REQUEST);

	blkif = kmem_cache_zalloc(xen_blkif_cachep, GFP_KERNEL);
	if (!blkif)
		return ERR_PTR(-ENOMEM);

	blkif->domid = domid;
	atomic_set(&blkif->refcnt, 1);
	init_completion(&blkif->drain_complete);

	/*
	 * Because freeing back to the cache may be deferred, it is not
	 * safe to unload the module (and hence destroy the cache) until
	 * this has completed. To prevent premature unloading, take an
	 * extra module reference here and release only when the object
	 * has been freed back to the cache.
	 */
	__module_get(THIS_MODULE);
	INIT_WORK(&blkif->free_work, xen_blkif_deferred_free);

	return blkif;
}

static int xen_blkif_map(struct xen_blkif_ring *ring, grant_ref_t *gref,
			 unsigned int nr_grefs, unsigned int evtchn)
{
	int err;
	struct xen_blkif *blkif = ring->blkif;
	const struct blkif_common_sring *sring_common;
	RING_IDX rsp_prod, req_prod;
	unsigned int size;

	/* Already connected through? */
	if (ring->irq)
		return 0;

	err = xenbus_map_ring_valloc(blkif->be->dev, gref, nr_grefs,
				     &ring->blk_ring);
	if (err < 0)
		return err;

	sring_common = (struct blkif_common_sring *)ring->blk_ring;
	rsp_prod = READ_ONCE(sring_common->rsp_prod);
	req_prod = READ_ONCE(sring_common->req_prod);

	switch (blkif->blk_protocol) {
	case BLKIF_PROTOCOL_NATIVE:
	{
		struct blkif_sring *sring_native =
			(struct blkif_sring *)ring->blk_ring;

		BACK_RING_ATTACH(&ring->blk_rings.native, sring_native,
				 rsp_prod, XEN_PAGE_SIZE * nr_grefs);
		size = __RING_SIZE(sring_native, XEN_PAGE_SIZE * nr_grefs);
		break;
	}
	case BLKIF_PROTOCOL_X86_32:
	{
		struct blkif_x86_32_sring *sring_x86_32 =
			(struct blkif_x86_32_sring *)ring->blk_ring;

		BACK_RING_ATTACH(&ring->blk_rings.x86_32, sring_x86_32,
				 rsp_prod, XEN_PAGE_SIZE * nr_grefs);
		size = __RING_SIZE(sring_x86_32, XEN_PAGE_SIZE * nr_grefs);
		break;
	}
	case BLKIF_PROTOCOL_X86_64:
	{
		struct blkif_x86_64_sring *sring_x86_64 =
			(struct blkif_x86_64_sring *)ring->blk_ring;

		BACK_RING_ATTACH(&ring->blk_rings.x86_64, sring_x86_64,
				 rsp_prod, XEN_PAGE_SIZE * nr_grefs);
		size = __RING_SIZE(sring_x86_64, XEN_PAGE_SIZE * nr_grefs);
		break;
	}
	default:
		BUG();
	}

	err = -EIO;
	if (req_prod - rsp_prod > size)
		goto fail;

	err = bind_interdomain_evtchn_to_irqhandler_lateeoi(blkif->be->dev,
			evtchn, xen_blkif_be_int, 0, "blkif-backend", ring);
	if (err < 0)
		goto fail;
	ring->irq = err;

	return 0;

fail:
	xenbus_unmap_ring_vfree(blkif->be->dev, ring->blk_ring);
	ring->blk_rings.common.sring = NULL;
	return err;
}

static int xen_blkif_disconnect(struct xen_blkif *blkif)
{
	struct pending_req *req, *n;
	unsigned int j, r;
	bool busy = false;

	for (r = 0; r < blkif->nr_rings; r++) {
		struct xen_blkif_ring *ring = &blkif->rings[r];
		unsigned int i = 0;

		if (!ring->active)
			continue;

		if (ring->xenblkd) {
			kthread_stop(ring->xenblkd);
			ring->xenblkd = NULL;
			wake_up(&ring->shutdown_wq);
		}

		/* The above kthread_stop() guarantees that at this point we
		 * don't have any discard_io or other_io requests. So, checking
		 * for inflight IO is enough.
		 */
		if (atomic_read(&ring->inflight) > 0) {
			busy = true;
			continue;
		}

		if (ring->irq) {
			unbind_from_irqhandler(ring->irq, ring);
			ring->irq = 0;
		}

		if (ring->blk_rings.common.sring) {
			xenbus_unmap_ring_vfree(blkif->be->dev, ring->blk_ring);
			ring->blk_rings.common.sring = NULL;
		}

		/* Remove all persistent grants and the cache of ballooned pages. */
		xen_blkbk_free_caches(ring);

		/* Check that there is no request in use */
		list_for_each_entry_safe(req, n, &ring->pending_free, free_list) {
			list_del(&req->free_list);

			for (j = 0; j < MAX_INDIRECT_SEGMENTS; j++)
				kfree(req->segments[j]);

			for (j = 0; j < MAX_INDIRECT_PAGES; j++)
				kfree(req->indirect_pages[j]);

			kfree(req);
			i++;
		}

		BUG_ON(atomic_read(&ring->persistent_gnt_in_use) != 0);
		BUG_ON(!list_empty(&ring->persistent_purge_list));
		BUG_ON(!RB_EMPTY_ROOT(&ring->persistent_gnts));
		BUG_ON(ring->free_pages.num_pages != 0);
		BUG_ON(ring->persistent_gnt_c != 0);
		WARN_ON(i != (XEN_BLKIF_REQS_PER_PAGE * blkif->nr_ring_pages));
		ring->active = false;
	}
	if (busy)
		return -EBUSY;

	blkif->nr_ring_pages = 0;
	/*
	 * blkif->rings was allocated in connect_ring, so we should free it in
	 * here.
	 */
	kfree(blkif->rings);
	blkif->rings = NULL;
	blkif->nr_rings = 0;

	return 0;
}

static void xen_blkif_free(struct xen_blkif *blkif)
{
	WARN_ON(xen_blkif_disconnect(blkif));
	xen_vbd_free(&blkif->vbd);
	kfree(blkif->be->mode);
	kfree(blkif->be);

	/* Make sure everything is drained before shutting down */
	kmem_cache_free(xen_blkif_cachep, blkif);
	module_put(THIS_MODULE);
}

int __init xen_blkif_interface_init(void)
{
	xen_blkif_cachep = kmem_cache_create("blkif_cache",
					     sizeof(struct xen_blkif),
					     0, 0, NULL);
	if (!xen_blkif_cachep)
		return -ENOMEM;

	return 0;
}

void xen_blkif_interface_fini(void)
{
	kmem_cache_destroy(xen_blkif_cachep);
	xen_blkif_cachep = NULL;
}

/*
 *  sysfs interface for VBD I/O requests
 */

#define VBD_SHOW_ALLRING(name, format)					\
	static ssize_t show_##name(struct device *_dev,			\
				   struct device_attribute *attr,	\
				   char *buf)				\
	{								\
		struct xenbus_device *dev = to_xenbus_device(_dev);	\
		struct backend_info *be = dev_get_drvdata(&dev->dev);	\
		struct xen_blkif *blkif = be->blkif;			\
		unsigned int i;						\
		unsigned long long result = 0;				\
									\
		if (!blkif->rings)				\
			goto out;					\
									\
		for (i = 0; i < blkif->nr_rings; i++) {		\
			struct xen_blkif_ring *ring = &blkif->rings[i];	\
									\
			result += ring->st_##name;			\
		}							\
									\
out:									\
		return sprintf(buf, format, result);			\
	}								\
	static DEVICE_ATTR(name, 0444, show_##name, NULL)

VBD_SHOW_ALLRING(oo_req,  "%llu\n");
VBD_SHOW_ALLRING(rd_req,  "%llu\n");
VBD_SHOW_ALLRING(wr_req,  "%llu\n");
VBD_SHOW_ALLRING(f_req,  "%llu\n");
VBD_SHOW_ALLRING(ds_req,  "%llu\n");
VBD_SHOW_ALLRING(rd_sect, "%llu\n");
VBD_SHOW_ALLRING(wr_sect, "%llu\n");

static struct attribute *xen_vbdstat_attrs[] = {
	&dev_attr_oo_req.attr,
	&dev_attr_rd_req.attr,
	&dev_attr_wr_req.attr,
	&dev_attr_f_req.attr,
	&dev_attr_ds_req.attr,
	&dev_attr_rd_sect.attr,
	&dev_attr_wr_sect.attr,
	NULL
};

static const struct attribute_group xen_vbdstat_group = {
	.name = "statistics",
	.attrs = xen_vbdstat_attrs,
};

#define VBD_SHOW(name, format, args...)					\
	static ssize_t show_##name(struct device *_dev,			\
				   struct device_attribute *attr,	\
				   char *buf)				\
	{								\
		struct xenbus_device *dev = to_xenbus_device(_dev);	\
		struct backend_info *be = dev_get_drvdata(&dev->dev);	\
									\
		return sprintf(buf, format, ##args);			\
	}								\
	static DEVICE_ATTR(name, 0444, show_##name, NULL)

VBD_SHOW(physical_device, "%x:%x\n", be->major, be->minor);
VBD_SHOW(mode, "%s\n", be->mode);

static int xenvbd_sysfs_addif(struct xenbus_device *dev)
{
	int error;

	error = device_create_file(&dev->dev, &dev_attr_physical_device);
	if (error)
		goto fail1;

	error = device_create_file(&dev->dev, &dev_attr_mode);
	if (error)
		goto fail2;

	error = sysfs_create_group(&dev->dev.kobj, &xen_vbdstat_group);
	if (error)
		goto fail3;

	return 0;

fail3:	sysfs_remove_group(&dev->dev.kobj, &xen_vbdstat_group);
fail2:	device_remove_file(&dev->dev, &dev_attr_mode);
fail1:	device_remove_file(&dev->dev, &dev_attr_physical_device);
	return error;
}

static void xenvbd_sysfs_delif(struct xenbus_device *dev)
{
	sysfs_remove_group(&dev->dev.kobj, &xen_vbdstat_group);
	device_remove_file(&dev->dev, &dev_attr_mode);
	device_remove_file(&dev->dev, &dev_attr_physical_device);
}

static void xen_vbd_free(struct xen_vbd *vbd)
{
<<<<<<< HEAD
	if (vbd->bdev)
		blkdev_put(vbd->bdev, NULL);
	vbd->bdev = NULL;
=======
	if (vbd->bdev_file)
		fput(vbd->bdev_file);
	vbd->bdev_file = NULL;
>>>>>>> 2d5404ca
}

static int xen_vbd_create(struct xen_blkif *blkif, blkif_vdev_t handle,
			  unsigned major, unsigned minor, int readonly,
			  int cdrom)
{
	struct xen_vbd *vbd;
	struct file *bdev_file;

	vbd = &blkif->vbd;
	vbd->handle   = handle;
	vbd->readonly = readonly;
	vbd->type     = 0;

	vbd->pdevice  = MKDEV(major, minor);

<<<<<<< HEAD
	bdev = blkdev_get_by_dev(vbd->pdevice, vbd->readonly ?
=======
	bdev_file = bdev_file_open_by_dev(vbd->pdevice, vbd->readonly ?
>>>>>>> 2d5404ca
				 BLK_OPEN_READ : BLK_OPEN_WRITE, NULL, NULL);

	if (IS_ERR(bdev_file)) {
		pr_warn("xen_vbd_create: device %08x could not be opened\n",
			vbd->pdevice);
		return -ENOENT;
	}

	vbd->bdev_file = bdev_file;
	if (file_bdev(vbd->bdev_file)->bd_disk == NULL) {
		pr_warn("xen_vbd_create: device %08x doesn't exist\n",
			vbd->pdevice);
		xen_vbd_free(vbd);
		return -ENOENT;
	}
	vbd->size = vbd_sz(vbd);

	if (cdrom || disk_to_cdi(file_bdev(vbd->bdev_file)->bd_disk))
		vbd->type |= VDISK_CDROM;
	if (file_bdev(vbd->bdev_file)->bd_disk->flags & GENHD_FL_REMOVABLE)
		vbd->type |= VDISK_REMOVABLE;

	if (bdev_write_cache(file_bdev(bdev_file)))
		vbd->flush_support = true;
	if (bdev_max_secure_erase_sectors(file_bdev(bdev_file)))
		vbd->discard_secure = true;

	pr_debug("Successful creation of handle=%04x (dom=%u)\n",
		handle, blkif->domid);
	return 0;
}

static void xen_blkbk_remove(struct xenbus_device *dev)
{
	struct backend_info *be = dev_get_drvdata(&dev->dev);

	pr_debug("%s %p %d\n", __func__, dev, dev->otherend_id);

	if (be->major || be->minor)
		xenvbd_sysfs_delif(dev);

	if (be->backend_watch.node) {
		unregister_xenbus_watch(&be->backend_watch);
		kfree(be->backend_watch.node);
		be->backend_watch.node = NULL;
	}

	dev_set_drvdata(&dev->dev, NULL);

	if (be->blkif) {
		xen_blkif_disconnect(be->blkif);

		/* Put the reference we set in xen_blkif_alloc(). */
		xen_blkif_put(be->blkif);
	}
}

int xen_blkbk_flush_diskcache(struct xenbus_transaction xbt,
			      struct backend_info *be, int state)
{
	struct xenbus_device *dev = be->dev;
	int err;

	err = xenbus_printf(xbt, dev->nodename, "feature-flush-cache",
			    "%d", state);
	if (err)
		dev_warn(&dev->dev, "writing feature-flush-cache (%d)", err);

	return err;
}

static void xen_blkbk_discard(struct xenbus_transaction xbt, struct backend_info *be)
{
	struct xenbus_device *dev = be->dev;
	struct xen_blkif *blkif = be->blkif;
	int err;
	int state = 0;
	struct block_device *bdev = file_bdev(be->blkif->vbd.bdev_file);

	if (!xenbus_read_unsigned(dev->nodename, "discard-enable", 1))
		return;

	if (bdev_max_discard_sectors(bdev)) {
		err = xenbus_printf(xbt, dev->nodename,
			"discard-granularity", "%u",
			bdev_discard_granularity(bdev));
		if (err) {
			dev_warn(&dev->dev, "writing discard-granularity (%d)", err);
			return;
		}
		err = xenbus_printf(xbt, dev->nodename,
			"discard-alignment", "%u",
			bdev_discard_alignment(bdev));
		if (err) {
			dev_warn(&dev->dev, "writing discard-alignment (%d)", err);
			return;
		}
		state = 1;
		/* Optional. */
		err = xenbus_printf(xbt, dev->nodename,
				    "discard-secure", "%d",
				    blkif->vbd.discard_secure);
		if (err) {
			dev_warn(&dev->dev, "writing discard-secure (%d)", err);
			return;
		}
	}
	err = xenbus_printf(xbt, dev->nodename, "feature-discard",
			    "%d", state);
	if (err)
		dev_warn(&dev->dev, "writing feature-discard (%d)", err);
}

int xen_blkbk_barrier(struct xenbus_transaction xbt,
		      struct backend_info *be, int state)
{
	struct xenbus_device *dev = be->dev;
	int err;

	err = xenbus_printf(xbt, dev->nodename, "feature-barrier",
			    "%d", state);
	if (err)
		dev_warn(&dev->dev, "writing feature-barrier (%d)", err);

	return err;
}

/*
 * Entry point to this code when a new device is created.  Allocate the basic
 * structures, and watch the store waiting for the hotplug scripts to tell us
 * the device's physical major and minor numbers.  Switch to InitWait.
 */
static int xen_blkbk_probe(struct xenbus_device *dev,
			   const struct xenbus_device_id *id)
{
	int err;
	struct backend_info *be = kzalloc(sizeof(struct backend_info),
					  GFP_KERNEL);

	/* match the pr_debug in xen_blkbk_remove */
	pr_debug("%s %p %d\n", __func__, dev, dev->otherend_id);

	if (!be) {
		xenbus_dev_fatal(dev, -ENOMEM,
				 "allocating backend structure");
		return -ENOMEM;
	}
	be->dev = dev;
	dev_set_drvdata(&dev->dev, be);

	be->blkif = xen_blkif_alloc(dev->otherend_id);
	if (IS_ERR(be->blkif)) {
		err = PTR_ERR(be->blkif);
		be->blkif = NULL;
		xenbus_dev_fatal(dev, err, "creating block interface");
		goto fail;
	}

	err = xenbus_printf(XBT_NIL, dev->nodename,
			    "feature-max-indirect-segments", "%u",
			    MAX_INDIRECT_SEGMENTS);
	if (err)
		dev_warn(&dev->dev,
			 "writing %s/feature-max-indirect-segments (%d)",
			 dev->nodename, err);

	/* Multi-queue: advertise how many queues are supported by us.*/
	err = xenbus_printf(XBT_NIL, dev->nodename,
			    "multi-queue-max-queues", "%u", xenblk_max_queues);
	if (err)
		pr_warn("Error writing multi-queue-max-queues\n");

	/* setup back pointer */
	be->blkif->be = be;

	err = xenbus_watch_pathfmt(dev, &be->backend_watch, NULL,
				   backend_changed,
				   "%s/%s", dev->nodename, "physical-device");
	if (err)
		goto fail;

	err = xenbus_printf(XBT_NIL, dev->nodename, "max-ring-page-order", "%u",
			    xen_blkif_max_ring_order);
	if (err)
		pr_warn("%s write out 'max-ring-page-order' failed\n", __func__);

	err = xenbus_switch_state(dev, XenbusStateInitWait);
	if (err)
		goto fail;

	return 0;

fail:
	pr_warn("%s failed\n", __func__);
	xen_blkbk_remove(dev);
	return err;
}

/*
 * Callback received when the hotplug scripts have placed the physical-device
 * node.  Read it and the mode node, and create a vbd.  If the frontend is
 * ready, connect.
 */
static void backend_changed(struct xenbus_watch *watch,
			    const char *path, const char *token)
{
	int err;
	unsigned major;
	unsigned minor;
	struct backend_info *be
		= container_of(watch, struct backend_info, backend_watch);
	struct xenbus_device *dev = be->dev;
	int cdrom = 0;
	unsigned long handle;
	char *device_type;

	pr_debug("%s %p %d\n", __func__, dev, dev->otherend_id);

	err = xenbus_scanf(XBT_NIL, dev->nodename, "physical-device", "%x:%x",
			   &major, &minor);
	if (XENBUS_EXIST_ERR(err)) {
		/*
		 * Since this watch will fire once immediately after it is
		 * registered, we expect this.  Ignore it, and wait for the
		 * hotplug scripts.
		 */
		return;
	}
	if (err != 2) {
		xenbus_dev_fatal(dev, err, "reading physical-device");
		return;
	}

	if (be->major | be->minor) {
		if (be->major != major || be->minor != minor)
			pr_warn("changing physical device (from %x:%x to %x:%x) not supported.\n",
				be->major, be->minor, major, minor);
		return;
	}

	be->mode = xenbus_read(XBT_NIL, dev->nodename, "mode", NULL);
	if (IS_ERR(be->mode)) {
		err = PTR_ERR(be->mode);
		be->mode = NULL;
		xenbus_dev_fatal(dev, err, "reading mode");
		return;
	}

	device_type = xenbus_read(XBT_NIL, dev->otherend, "device-type", NULL);
	if (!IS_ERR(device_type)) {
		cdrom = strcmp(device_type, "cdrom") == 0;
		kfree(device_type);
	}

	/* Front end dir is a number, which is used as the handle. */
	err = kstrtoul(strrchr(dev->otherend, '/') + 1, 0, &handle);
	if (err) {
		kfree(be->mode);
		be->mode = NULL;
		return;
	}

	be->major = major;
	be->minor = minor;

	err = xen_vbd_create(be->blkif, handle, major, minor,
			     !strchr(be->mode, 'w'), cdrom);

	if (err)
		xenbus_dev_fatal(dev, err, "creating vbd structure");
	else {
		err = xenvbd_sysfs_addif(dev);
		if (err) {
			xen_vbd_free(&be->blkif->vbd);
			xenbus_dev_fatal(dev, err, "creating sysfs entries");
		}
	}

	if (err) {
		kfree(be->mode);
		be->mode = NULL;
		be->major = 0;
		be->minor = 0;
	} else {
		/* We're potentially connected now */
		xen_update_blkif_status(be->blkif);
	}
}

/*
 * Callback received when the frontend's state changes.
 */
static void frontend_changed(struct xenbus_device *dev,
			     enum xenbus_state frontend_state)
{
	struct backend_info *be = dev_get_drvdata(&dev->dev);
	int err;

	pr_debug("%s %p %s\n", __func__, dev, xenbus_strstate(frontend_state));

	switch (frontend_state) {
	case XenbusStateInitialising:
		if (dev->state == XenbusStateClosed) {
			pr_info("%s: prepare for reconnect\n", dev->nodename);
			xenbus_switch_state(dev, XenbusStateInitWait);
		}
		break;

	case XenbusStateInitialised:
	case XenbusStateConnected:
		/*
		 * Ensure we connect even when two watches fire in
		 * close succession and we miss the intermediate value
		 * of frontend_state.
		 */
		if (dev->state == XenbusStateConnected)
			break;

		/*
		 * Enforce precondition before potential leak point.
		 * xen_blkif_disconnect() is idempotent.
		 */
		err = xen_blkif_disconnect(be->blkif);
		if (err) {
			xenbus_dev_fatal(dev, err, "pending I/O");
			break;
		}

		err = connect_ring(be);
		if (err) {
			/*
			 * Clean up so that memory resources can be used by
			 * other devices. connect_ring reported already error.
			 */
			xen_blkif_disconnect(be->blkif);
			break;
		}
		xen_update_blkif_status(be->blkif);
		break;

	case XenbusStateClosing:
		xenbus_switch_state(dev, XenbusStateClosing);
		break;

	case XenbusStateClosed:
		xen_blkif_disconnect(be->blkif);
		xenbus_switch_state(dev, XenbusStateClosed);
		if (xenbus_dev_is_online(dev))
			break;
		fallthrough;
		/* if not online */
	case XenbusStateUnknown:
		/* implies xen_blkif_disconnect() via xen_blkbk_remove() */
		device_unregister(&dev->dev);
		break;

	default:
		xenbus_dev_fatal(dev, -EINVAL, "saw state %d at frontend",
				 frontend_state);
		break;
	}
}

/* Once a memory pressure is detected, squeeze free page pools for a while. */
static unsigned int buffer_squeeze_duration_ms = 10;
module_param_named(buffer_squeeze_duration_ms,
		buffer_squeeze_duration_ms, int, 0644);
MODULE_PARM_DESC(buffer_squeeze_duration_ms,
"Duration in ms to squeeze pages buffer when a memory pressure is detected");

/*
 * Callback received when the memory pressure is detected.
 */
static void reclaim_memory(struct xenbus_device *dev)
{
	struct backend_info *be = dev_get_drvdata(&dev->dev);

	if (!be)
		return;
	be->blkif->buffer_squeeze_end = jiffies +
		msecs_to_jiffies(buffer_squeeze_duration_ms);
}

/* ** Connection ** */

/*
 * Write the physical details regarding the block device to the store, and
 * switch to Connected state.
 */
static void connect(struct backend_info *be)
{
	struct xenbus_transaction xbt;
	int err;
	struct xenbus_device *dev = be->dev;

	pr_debug("%s %s\n", __func__, dev->otherend);

	/* Supply the information about the device the frontend needs */
again:
	err = xenbus_transaction_start(&xbt);
	if (err) {
		xenbus_dev_fatal(dev, err, "starting transaction");
		return;
	}

	/* If we can't advertise it is OK. */
	xen_blkbk_flush_diskcache(xbt, be, be->blkif->vbd.flush_support);

	xen_blkbk_discard(xbt, be);

	xen_blkbk_barrier(xbt, be, be->blkif->vbd.flush_support);

	err = xenbus_printf(xbt, dev->nodename, "feature-persistent", "%u",
			be->blkif->vbd.feature_gnt_persistent_parm);
	if (err) {
		xenbus_dev_fatal(dev, err, "writing %s/feature-persistent",
				 dev->nodename);
		goto abort;
	}

	err = xenbus_printf(xbt, dev->nodename, "sectors", "%llu",
			    (unsigned long long)vbd_sz(&be->blkif->vbd));
	if (err) {
		xenbus_dev_fatal(dev, err, "writing %s/sectors",
				 dev->nodename);
		goto abort;
	}

	/* FIXME: use a typename instead */
	err = xenbus_printf(xbt, dev->nodename, "info", "%u",
			    be->blkif->vbd.type |
			    (be->blkif->vbd.readonly ? VDISK_READONLY : 0));
	if (err) {
		xenbus_dev_fatal(dev, err, "writing %s/info",
				 dev->nodename);
		goto abort;
	}
	err = xenbus_printf(xbt, dev->nodename, "sector-size", "%lu",
			    (unsigned long)bdev_logical_block_size(
					file_bdev(be->blkif->vbd.bdev_file)));
	if (err) {
		xenbus_dev_fatal(dev, err, "writing %s/sector-size",
				 dev->nodename);
		goto abort;
	}
	err = xenbus_printf(xbt, dev->nodename, "physical-sector-size", "%u",
			    bdev_physical_block_size(
					file_bdev(be->blkif->vbd.bdev_file)));
	if (err)
		xenbus_dev_error(dev, err, "writing %s/physical-sector-size",
				 dev->nodename);

	err = xenbus_transaction_end(xbt, 0);
	if (err == -EAGAIN)
		goto again;
	if (err)
		xenbus_dev_fatal(dev, err, "ending transaction");

	err = xenbus_switch_state(dev, XenbusStateConnected);
	if (err)
		xenbus_dev_fatal(dev, err, "%s: switching to Connected state",
				 dev->nodename);

	return;
 abort:
	xenbus_transaction_end(xbt, 1);
}

/*
 * Each ring may have multi pages, depends on "ring-page-order".
 */
static int read_per_ring_refs(struct xen_blkif_ring *ring, const char *dir)
{
	unsigned int ring_ref[XENBUS_MAX_RING_GRANTS];
	struct pending_req *req, *n;
	int err, i, j;
	struct xen_blkif *blkif = ring->blkif;
	struct xenbus_device *dev = blkif->be->dev;
	unsigned int nr_grefs, evtchn;

	err = xenbus_scanf(XBT_NIL, dir, "event-channel", "%u",
			  &evtchn);
	if (err != 1) {
		err = -EINVAL;
		xenbus_dev_fatal(dev, err, "reading %s/event-channel", dir);
		return err;
	}

	nr_grefs = blkif->nr_ring_pages;

	if (unlikely(!nr_grefs)) {
		WARN_ON(true);
		return -EINVAL;
	}

	for (i = 0; i < nr_grefs; i++) {
		char ring_ref_name[RINGREF_NAME_LEN];

		if (blkif->multi_ref)
			snprintf(ring_ref_name, RINGREF_NAME_LEN, "ring-ref%u", i);
		else {
			WARN_ON(i != 0);
			snprintf(ring_ref_name, RINGREF_NAME_LEN, "ring-ref");
		}

		err = xenbus_scanf(XBT_NIL, dir, ring_ref_name,
				   "%u", &ring_ref[i]);

		if (err != 1) {
			err = -EINVAL;
			xenbus_dev_fatal(dev, err, "reading %s/%s",
					 dir, ring_ref_name);
			return err;
		}
	}

	err = -ENOMEM;
	for (i = 0; i < nr_grefs * XEN_BLKIF_REQS_PER_PAGE; i++) {
		req = kzalloc(sizeof(*req), GFP_KERNEL);
		if (!req)
			goto fail;
		list_add_tail(&req->free_list, &ring->pending_free);
		for (j = 0; j < MAX_INDIRECT_SEGMENTS; j++) {
			req->segments[j] = kzalloc(sizeof(*req->segments[0]), GFP_KERNEL);
			if (!req->segments[j])
				goto fail;
		}
		for (j = 0; j < MAX_INDIRECT_PAGES; j++) {
			req->indirect_pages[j] = kzalloc(sizeof(*req->indirect_pages[0]),
							 GFP_KERNEL);
			if (!req->indirect_pages[j])
				goto fail;
		}
	}

	/* Map the shared frame, irq etc. */
	err = xen_blkif_map(ring, ring_ref, nr_grefs, evtchn);
	if (err) {
		xenbus_dev_fatal(dev, err, "mapping ring-ref port %u", evtchn);
		goto fail;
	}

	return 0;

fail:
	list_for_each_entry_safe(req, n, &ring->pending_free, free_list) {
		list_del(&req->free_list);
		for (j = 0; j < MAX_INDIRECT_SEGMENTS; j++) {
			if (!req->segments[j])
				break;
			kfree(req->segments[j]);
		}
		for (j = 0; j < MAX_INDIRECT_PAGES; j++) {
			if (!req->indirect_pages[j])
				break;
			kfree(req->indirect_pages[j]);
		}
		kfree(req);
	}
	return err;
}

static int connect_ring(struct backend_info *be)
{
	struct xenbus_device *dev = be->dev;
	struct xen_blkif *blkif = be->blkif;
	char protocol[64] = "";
	int err, i;
	char *xspath;
	size_t xspathsize;
	const size_t xenstore_path_ext_size = 11; /* sufficient for "/queue-NNN" */
	unsigned int requested_num_queues = 0;
	unsigned int ring_page_order;

	pr_debug("%s %s\n", __func__, dev->otherend);

	blkif->blk_protocol = BLKIF_PROTOCOL_DEFAULT;
	err = xenbus_scanf(XBT_NIL, dev->otherend, "protocol",
			   "%63s", protocol);
	if (err <= 0)
		strcpy(protocol, "unspecified, assuming default");
	else if (0 == strcmp(protocol, XEN_IO_PROTO_ABI_NATIVE))
		blkif->blk_protocol = BLKIF_PROTOCOL_NATIVE;
	else if (0 == strcmp(protocol, XEN_IO_PROTO_ABI_X86_32))
		blkif->blk_protocol = BLKIF_PROTOCOL_X86_32;
	else if (0 == strcmp(protocol, XEN_IO_PROTO_ABI_X86_64))
		blkif->blk_protocol = BLKIF_PROTOCOL_X86_64;
	else {
		xenbus_dev_fatal(dev, err, "unknown fe protocol %s", protocol);
		return -ENOSYS;
	}

	blkif->vbd.feature_gnt_persistent_parm = feature_persistent;
	blkif->vbd.feature_gnt_persistent =
		blkif->vbd.feature_gnt_persistent_parm &&
		xenbus_read_unsigned(dev->otherend, "feature-persistent", 0);

	blkif->vbd.overflow_max_grants = 0;

	/*
	 * Read the number of hardware queues from frontend.
	 */
	requested_num_queues = xenbus_read_unsigned(dev->otherend,
						    "multi-queue-num-queues",
						    1);
	if (requested_num_queues > xenblk_max_queues
	    || requested_num_queues == 0) {
		/* Buggy or malicious guest. */
		xenbus_dev_fatal(dev, err,
				"guest requested %u queues, exceeding the maximum of %u.",
				requested_num_queues, xenblk_max_queues);
		return -ENOSYS;
	}
	blkif->nr_rings = requested_num_queues;
	if (xen_blkif_alloc_rings(blkif))
		return -ENOMEM;

	pr_info("%s: using %d queues, protocol %d (%s) %s\n", dev->nodename,
		 blkif->nr_rings, blkif->blk_protocol, protocol,
		 blkif->vbd.feature_gnt_persistent ? "persistent grants" : "");

	err = xenbus_scanf(XBT_NIL, dev->otherend, "ring-page-order", "%u",
			   &ring_page_order);
	if (err != 1) {
		blkif->nr_ring_pages = 1;
		blkif->multi_ref = false;
	} else if (ring_page_order <= xen_blkif_max_ring_order) {
		blkif->nr_ring_pages = 1 << ring_page_order;
		blkif->multi_ref = true;
	} else {
		err = -EINVAL;
		xenbus_dev_fatal(dev, err,
				 "requested ring page order %d exceed max:%d",
				 ring_page_order,
				 xen_blkif_max_ring_order);
		return err;
	}

	if (blkif->nr_rings == 1)
		return read_per_ring_refs(&blkif->rings[0], dev->otherend);
	else {
		xspathsize = strlen(dev->otherend) + xenstore_path_ext_size;
		xspath = kmalloc(xspathsize, GFP_KERNEL);
		if (!xspath) {
			xenbus_dev_fatal(dev, -ENOMEM, "reading ring references");
			return -ENOMEM;
		}

		for (i = 0; i < blkif->nr_rings; i++) {
			memset(xspath, 0, xspathsize);
			snprintf(xspath, xspathsize, "%s/queue-%u", dev->otherend, i);
			err = read_per_ring_refs(&blkif->rings[i], xspath);
			if (err) {
				kfree(xspath);
				return err;
			}
		}
		kfree(xspath);
	}
	return 0;
}

static const struct xenbus_device_id xen_blkbk_ids[] = {
	{ "vbd" },
	{ "" }
};

static struct xenbus_driver xen_blkbk_driver = {
	.ids  = xen_blkbk_ids,
	.probe = xen_blkbk_probe,
	.remove = xen_blkbk_remove,
	.otherend_changed = frontend_changed,
	.allow_rebind = true,
	.reclaim_memory = reclaim_memory,
};

int xen_blkif_xenbus_init(void)
{
	return xenbus_register_backend(&xen_blkbk_driver);
}

void xen_blkif_xenbus_fini(void)
{
	xenbus_unregister_driver(&xen_blkbk_driver);
}<|MERGE_RESOLUTION|>--- conflicted
+++ resolved
@@ -472,15 +472,9 @@
 
 static void xen_vbd_free(struct xen_vbd *vbd)
 {
-<<<<<<< HEAD
-	if (vbd->bdev)
-		blkdev_put(vbd->bdev, NULL);
-	vbd->bdev = NULL;
-=======
 	if (vbd->bdev_file)
 		fput(vbd->bdev_file);
 	vbd->bdev_file = NULL;
->>>>>>> 2d5404ca
 }
 
 static int xen_vbd_create(struct xen_blkif *blkif, blkif_vdev_t handle,
@@ -497,11 +491,7 @@
 
 	vbd->pdevice  = MKDEV(major, minor);
 
-<<<<<<< HEAD
-	bdev = blkdev_get_by_dev(vbd->pdevice, vbd->readonly ?
-=======
 	bdev_file = bdev_file_open_by_dev(vbd->pdevice, vbd->readonly ?
->>>>>>> 2d5404ca
 				 BLK_OPEN_READ : BLK_OPEN_WRITE, NULL, NULL);
 
 	if (IS_ERR(bdev_file)) {
