--- conflicted
+++ resolved
@@ -793,16 +793,11 @@
 			pages[i]->page = persistent_gnt->page;
 			pages[i]->persistent_gnt = persistent_gnt;
 		} else {
-<<<<<<< HEAD
-			if (get_free_page(ring, &pages[i]->page)) {
-				put_free_pages(ring, pages_to_gnt, segs_to_map);
-=======
 			if (gnttab_page_cache_get(&ring->free_pages,
 						  &pages[i]->page)) {
 				gnttab_page_cache_put(&ring->free_pages,
 						      pages_to_gnt,
 						      segs_to_map);
->>>>>>> 7d2a07b7
 				ret = -ENOMEM;
 				goto out;
 			}
