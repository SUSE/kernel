--- conflicted
+++ resolved
@@ -326,15 +326,9 @@
 	bio_for_each_segment(bvec, bio, iter) {
 		u8 *src;
 
-<<<<<<< HEAD
-		src = kmap_atomic(bvec.bv_page);
-		crypto_shash_update(desc, src + bvec.bv_offset, bvec.bv_len);
-		kunmap_atomic(src);
-=======
 		src = bvec_kmap_local(&bvec);
 		crypto_shash_update(desc, src, bvec.bv_len);
 		kunmap_local(src);
->>>>>>> eb3cdb58
 	}
 	crypto_shash_final(desc, digest);
 	shash_desc_zero(desc);
