--- conflicted
+++ resolved
@@ -1536,11 +1536,7 @@
 	 * put_page(); and would cause either a VM_BUG directly, or
 	 * __page_cache_release a page that would actually still be referenced
 	 * by someone, leading to some obscure delayed Oops somewhere else. */
-<<<<<<< HEAD
-	if (!drbd_disable_sendpage && sendpage_ok(page))
-=======
 	if (!drbd_disable_sendpage && sendpages_ok(page, len, offset))
->>>>>>> 2d5404ca
 		msg.msg_flags |= MSG_NOSIGNAL | MSG_SPLICE_PAGES;
 
 	drbd_update_congested(peer_device->connection);
