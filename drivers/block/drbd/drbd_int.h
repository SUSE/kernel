--- conflicted
+++ resolved
@@ -520,15 +520,9 @@
 
 struct drbd_backing_dev {
 	struct block_device *backing_bdev;
-<<<<<<< HEAD
-	struct bdev_handle *backing_bdev_handle;
-	struct block_device *md_bdev;
-	struct bdev_handle *md_bdev_handle;
-=======
 	struct file *backing_bdev_file;
 	struct block_device *md_bdev;
 	struct file *f_md_bdev;
->>>>>>> 2d5404ca
 	struct drbd_md md;
 	struct disk_conf *disk_conf; /* RCU, for updates: resource->conf_update */
 	sector_t known_size; /* last known size of that backing device */
