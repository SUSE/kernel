// SPDX-License-Identifier: GPL-2.0-only
/*
   drbd_req.c

   This file is part of DRBD by Philipp Reisner and Lars Ellenberg.

   Copyright (C) 2001-2008, LINBIT Information Technologies GmbH.
   Copyright (C) 1999-2008, Philipp Reisner <philipp.reisner@linbit.com>.
   Copyright (C) 2002-2008, Lars Ellenberg <lars.ellenberg@linbit.com>.


 */

#include <linux/module.h>

#include <linux/slab.h>
#include <linux/drbd.h>
#include "drbd_int.h"
#include "drbd_req.h"


static bool drbd_may_do_local_read(struct drbd_device *device, sector_t sector, int size);

static struct drbd_request *drbd_req_new(struct drbd_device *device, struct bio *bio_src)
{
	struct drbd_request *req;

	req = mempool_alloc(&drbd_request_mempool, GFP_NOIO);
	if (!req)
		return NULL;
	memset(req, 0, sizeof(*req));

<<<<<<< HEAD
	req->private_bio = bio_alloc_clone(device->ldev->backing_bdev, bio_src,
					   GFP_NOIO, &drbd_io_bio_set);
	req->private_bio->bi_private = req;
	req->private_bio->bi_end_io = drbd_request_endio;

=======
>>>>>>> eb3cdb58
	req->rq_state = (bio_data_dir(bio_src) == WRITE ? RQ_WRITE : 0)
		      | (bio_op(bio_src) == REQ_OP_WRITE_ZEROES ? RQ_ZEROES : 0)
		      | (bio_op(bio_src) == REQ_OP_DISCARD ? RQ_UNMAP : 0);
	req->device = device;
	req->master_bio = bio_src;
	req->epoch = 0;

	drbd_clear_interval(&req->i);
	req->i.sector     = bio_src->bi_iter.bi_sector;
	req->i.size      = bio_src->bi_iter.bi_size;
	req->i.local = true;
	req->i.waiting = false;

	INIT_LIST_HEAD(&req->tl_requests);
	INIT_LIST_HEAD(&req->w.list);
	INIT_LIST_HEAD(&req->req_pending_master_completion);
	INIT_LIST_HEAD(&req->req_pending_local);

	/* one reference to be put by __drbd_make_request */
	atomic_set(&req->completion_ref, 1);
	/* one kref as long as completion_ref > 0 */
	kref_init(&req->kref);
	return req;
}

static void drbd_remove_request_interval(struct rb_root *root,
					 struct drbd_request *req)
{
	struct drbd_device *device = req->device;
	struct drbd_interval *i = &req->i;

	drbd_remove_interval(root, i);

	/* Wake up any processes waiting for this request to complete.  */
	if (i->waiting)
		wake_up(&device->misc_wait);
}

void drbd_req_destroy(struct kref *kref)
{
	struct drbd_request *req = container_of(kref, struct drbd_request, kref);
	struct drbd_device *device = req->device;
	const unsigned s = req->rq_state;

	if ((req->master_bio && !(s & RQ_POSTPONED)) ||
		atomic_read(&req->completion_ref) ||
		(s & RQ_LOCAL_PENDING) ||
		((s & RQ_NET_MASK) && !(s & RQ_NET_DONE))) {
		drbd_err(device, "drbd_req_destroy: Logic BUG rq_state = 0x%x, completion_ref = %d\n",
				s, atomic_read(&req->completion_ref));
		return;
	}

	/* If called from mod_rq_state (expected normal case) or
	 * drbd_send_and_submit (the less likely normal path), this holds the
	 * req_lock, and req->tl_requests will typicaly be on ->transfer_log,
	 * though it may be still empty (never added to the transfer log).
	 *
	 * If called from do_retry(), we do NOT hold the req_lock, but we are
	 * still allowed to unconditionally list_del(&req->tl_requests),
	 * because it will be on a local on-stack list only. */
	list_del_init(&req->tl_requests);

	/* finally remove the request from the conflict detection
	 * respective block_id verification interval tree. */
	if (!drbd_interval_empty(&req->i)) {
		struct rb_root *root;

		if (s & RQ_WRITE)
			root = &device->write_requests;
		else
			root = &device->read_requests;
		drbd_remove_request_interval(root, req);
	} else if (s & (RQ_NET_MASK & ~RQ_NET_DONE) && req->i.size != 0)
		drbd_err(device, "drbd_req_destroy: Logic BUG: interval empty, but: rq_state=0x%x, sect=%llu, size=%u\n",
			s, (unsigned long long)req->i.sector, req->i.size);

	/* if it was a write, we may have to set the corresponding
	 * bit(s) out-of-sync first. If it had a local part, we need to
	 * release the reference to the activity log. */
	if (s & RQ_WRITE) {
		/* Set out-of-sync unless both OK flags are set
		 * (local only or remote failed).
		 * Other places where we set out-of-sync:
		 * READ with local io-error */

		/* There is a special case:
		 * we may notice late that IO was suspended,
		 * and postpone, or schedule for retry, a write,
		 * before it even was submitted or sent.
		 * In that case we do not want to touch the bitmap at all.
		 */
		struct drbd_peer_device *peer_device = first_peer_device(device);
		if ((s & (RQ_POSTPONED|RQ_LOCAL_MASK|RQ_NET_MASK)) != RQ_POSTPONED) {
			if (!(s & RQ_NET_OK) || !(s & RQ_LOCAL_OK))
				drbd_set_out_of_sync(peer_device, req->i.sector, req->i.size);

			if ((s & RQ_NET_OK) && (s & RQ_LOCAL_OK) && (s & RQ_NET_SIS))
				drbd_set_in_sync(peer_device, req->i.sector, req->i.size);
		}

		/* one might be tempted to move the drbd_al_complete_io
		 * to the local io completion callback drbd_request_endio.
		 * but, if this was a mirror write, we may only
		 * drbd_al_complete_io after this is RQ_NET_DONE,
		 * otherwise the extent could be dropped from the al
		 * before it has actually been written on the peer.
		 * if we crash before our peer knows about the request,
		 * but after the extent has been dropped from the al,
		 * we would forget to resync the corresponding extent.
		 */
		if (s & RQ_IN_ACT_LOG) {
			if (get_ldev_if_state(device, D_FAILED)) {
				drbd_al_complete_io(device, &req->i);
				put_ldev(device);
			} else if (drbd_ratelimit()) {
				drbd_warn(device, "Should have called drbd_al_complete_io(, %llu, %u), "
					 "but my Disk seems to have failed :(\n",
					 (unsigned long long) req->i.sector, req->i.size);
			}
		}
	}

	mempool_free(req, &drbd_request_mempool);
}

static void wake_all_senders(struct drbd_connection *connection)
{
	wake_up(&connection->sender_work.q_wait);
}

/* must hold resource->req_lock */
void start_new_tl_epoch(struct drbd_connection *connection)
{
	/* no point closing an epoch, if it is empty, anyways. */
	if (connection->current_tle_writes == 0)
		return;

	connection->current_tle_writes = 0;
	atomic_inc(&connection->current_tle_nr);
	wake_all_senders(connection);
}

void complete_master_bio(struct drbd_device *device,
		struct bio_and_error *m)
{
	if (unlikely(m->error))
		m->bio->bi_status = errno_to_blk_status(m->error);
	bio_endio(m->bio);
	dec_ap_bio(device);
}


/* Helper for __req_mod().
 * Set m->bio to the master bio, if it is fit to be completed,
 * or leave it alone (it is initialized to NULL in __req_mod),
 * if it has already been completed, or cannot be completed yet.
 * If m->bio is set, the error status to be returned is placed in m->error.
 */
static
void drbd_req_complete(struct drbd_request *req, struct bio_and_error *m)
{
	const unsigned s = req->rq_state;
	struct drbd_device *device = req->device;
	int error, ok;

	/* we must not complete the master bio, while it is
	 *	still being processed by _drbd_send_zc_bio (drbd_send_dblock)
	 *	not yet acknowledged by the peer
	 *	not yet completed by the local io subsystem
	 * these flags may get cleared in any order by
	 *	the worker,
	 *	the receiver,
	 *	the bio_endio completion callbacks.
	 */
	if ((s & RQ_LOCAL_PENDING && !(s & RQ_LOCAL_ABORTED)) ||
	    (s & RQ_NET_QUEUED) || (s & RQ_NET_PENDING) ||
	    (s & RQ_COMPLETION_SUSP)) {
		drbd_err(device, "drbd_req_complete: Logic BUG rq_state = 0x%x\n", s);
		return;
	}

	if (!req->master_bio) {
		drbd_err(device, "drbd_req_complete: Logic BUG, master_bio == NULL!\n");
		return;
	}

	/*
	 * figure out whether to report success or failure.
	 *
	 * report success when at least one of the operations succeeded.
	 * or, to put the other way,
	 * only report failure, when both operations failed.
	 *
	 * what to do about the failures is handled elsewhere.
	 * what we need to do here is just: complete the master_bio.
	 *
	 * local completion error, if any, has been stored as ERR_PTR
	 * in private_bio within drbd_request_endio.
	 */
	ok = (s & RQ_LOCAL_OK) || (s & RQ_NET_OK);
	error = PTR_ERR(req->private_bio);

	/* Before we can signal completion to the upper layers,
	 * we may need to close the current transfer log epoch.
	 * We are within the request lock, so we can simply compare
	 * the request epoch number with the current transfer log
	 * epoch number.  If they match, increase the current_tle_nr,
	 * and reset the transfer log epoch write_cnt.
	 */
	if (op_is_write(bio_op(req->master_bio)) &&
	    req->epoch == atomic_read(&first_peer_device(device)->connection->current_tle_nr))
		start_new_tl_epoch(first_peer_device(device)->connection);

	/* Update disk stats */
	bio_end_io_acct(req->master_bio, req->start_jif);

	/* If READ failed,
	 * have it be pushed back to the retry work queue,
	 * so it will re-enter __drbd_make_request(),
	 * and be re-assigned to a suitable local or remote path,
	 * or failed if we do not have access to good data anymore.
	 *
	 * Unless it was failed early by __drbd_make_request(),
	 * because no path was available, in which case
	 * it was not even added to the transfer_log.
	 *
	 * read-ahead may fail, and will not be retried.
	 *
	 * WRITE should have used all available paths already.
	 */
	if (!ok &&
	    bio_op(req->master_bio) == REQ_OP_READ &&
	    !(req->master_bio->bi_opf & REQ_RAHEAD) &&
	    !list_empty(&req->tl_requests))
		req->rq_state |= RQ_POSTPONED;

	if (!(req->rq_state & RQ_POSTPONED)) {
		m->error = ok ? 0 : (error ?: -EIO);
		m->bio = req->master_bio;
		req->master_bio = NULL;
		/* We leave it in the tree, to be able to verify later
		 * write-acks in protocol != C during resync.
		 * But we mark it as "complete", so it won't be counted as
		 * conflict in a multi-primary setup. */
		req->i.completed = true;
	}

	if (req->i.waiting)
		wake_up(&device->misc_wait);

	/* Either we are about to complete to upper layers,
	 * or we will restart this request.
	 * In either case, the request object will be destroyed soon,
	 * so better remove it from all lists. */
	list_del_init(&req->req_pending_master_completion);
}

/* still holds resource->req_lock */
static void drbd_req_put_completion_ref(struct drbd_request *req, struct bio_and_error *m, int put)
{
	struct drbd_device *device = req->device;
	D_ASSERT(device, m || (req->rq_state & RQ_POSTPONED));

	if (!put)
		return;

	if (!atomic_sub_and_test(put, &req->completion_ref))
		return;

	drbd_req_complete(req, m);

	/* local completion may still come in later,
	 * we need to keep the req object around. */
	if (req->rq_state & RQ_LOCAL_ABORTED)
		return;

	if (req->rq_state & RQ_POSTPONED) {
		/* don't destroy the req object just yet,
		 * but queue it for retry */
		drbd_restart_request(req);
		return;
	}

	kref_put(&req->kref, drbd_req_destroy);
}

static void set_if_null_req_next(struct drbd_peer_device *peer_device, struct drbd_request *req)
{
	struct drbd_connection *connection = peer_device ? peer_device->connection : NULL;
	if (!connection)
		return;
	if (connection->req_next == NULL)
		connection->req_next = req;
}

static void advance_conn_req_next(struct drbd_peer_device *peer_device, struct drbd_request *req)
{
	struct drbd_connection *connection = peer_device ? peer_device->connection : NULL;
	struct drbd_request *iter = req;
	if (!connection)
		return;
	if (connection->req_next != req)
		return;

	req = NULL;
	list_for_each_entry_continue(iter, &connection->transfer_log, tl_requests) {
		const unsigned int s = iter->rq_state;

		if (s & RQ_NET_QUEUED) {
			req = iter;
			break;
		}
	}
	connection->req_next = req;
}

static void set_if_null_req_ack_pending(struct drbd_peer_device *peer_device, struct drbd_request *req)
{
	struct drbd_connection *connection = peer_device ? peer_device->connection : NULL;
	if (!connection)
		return;
	if (connection->req_ack_pending == NULL)
		connection->req_ack_pending = req;
}

static void advance_conn_req_ack_pending(struct drbd_peer_device *peer_device, struct drbd_request *req)
{
	struct drbd_connection *connection = peer_device ? peer_device->connection : NULL;
	struct drbd_request *iter = req;
	if (!connection)
		return;
	if (connection->req_ack_pending != req)
		return;

	req = NULL;
	list_for_each_entry_continue(iter, &connection->transfer_log, tl_requests) {
		const unsigned int s = iter->rq_state;

		if ((s & RQ_NET_SENT) && (s & RQ_NET_PENDING)) {
			req = iter;
			break;
		}
	}
	connection->req_ack_pending = req;
}

static void set_if_null_req_not_net_done(struct drbd_peer_device *peer_device, struct drbd_request *req)
{
	struct drbd_connection *connection = peer_device ? peer_device->connection : NULL;
	if (!connection)
		return;
	if (connection->req_not_net_done == NULL)
		connection->req_not_net_done = req;
}

static void advance_conn_req_not_net_done(struct drbd_peer_device *peer_device, struct drbd_request *req)
{
	struct drbd_connection *connection = peer_device ? peer_device->connection : NULL;
	struct drbd_request *iter = req;
	if (!connection)
		return;
	if (connection->req_not_net_done != req)
		return;

	req = NULL;
	list_for_each_entry_continue(iter, &connection->transfer_log, tl_requests) {
		const unsigned int s = iter->rq_state;

		if ((s & RQ_NET_SENT) && !(s & RQ_NET_DONE)) {
			req = iter;
			break;
		}
	}
	connection->req_not_net_done = req;
}

/* I'd like this to be the only place that manipulates
 * req->completion_ref and req->kref. */
static void mod_rq_state(struct drbd_request *req, struct bio_and_error *m,
		int clear, int set)
{
	struct drbd_device *device = req->device;
	struct drbd_peer_device *peer_device = first_peer_device(device);
	unsigned s = req->rq_state;
	int c_put = 0;

	if (drbd_suspended(device) && !((s | clear) & RQ_COMPLETION_SUSP))
		set |= RQ_COMPLETION_SUSP;

	/* apply */

	req->rq_state &= ~clear;
	req->rq_state |= set;

	/* no change? */
	if (req->rq_state == s)
		return;

	/* intent: get references */

	kref_get(&req->kref);

	if (!(s & RQ_LOCAL_PENDING) && (set & RQ_LOCAL_PENDING))
		atomic_inc(&req->completion_ref);

	if (!(s & RQ_NET_PENDING) && (set & RQ_NET_PENDING)) {
		inc_ap_pending(device);
		atomic_inc(&req->completion_ref);
	}

	if (!(s & RQ_NET_QUEUED) && (set & RQ_NET_QUEUED)) {
		atomic_inc(&req->completion_ref);
		set_if_null_req_next(peer_device, req);
	}

	if (!(s & RQ_EXP_BARR_ACK) && (set & RQ_EXP_BARR_ACK))
		kref_get(&req->kref); /* wait for the DONE */

	if (!(s & RQ_NET_SENT) && (set & RQ_NET_SENT)) {
		/* potentially already completed in the ack_receiver thread */
		if (!(s & RQ_NET_DONE)) {
			atomic_add(req->i.size >> 9, &device->ap_in_flight);
			set_if_null_req_not_net_done(peer_device, req);
		}
		if (req->rq_state & RQ_NET_PENDING)
			set_if_null_req_ack_pending(peer_device, req);
	}

	if (!(s & RQ_COMPLETION_SUSP) && (set & RQ_COMPLETION_SUSP))
		atomic_inc(&req->completion_ref);

	/* progress: put references */

	if ((s & RQ_COMPLETION_SUSP) && (clear & RQ_COMPLETION_SUSP))
		++c_put;

	if (!(s & RQ_LOCAL_ABORTED) && (set & RQ_LOCAL_ABORTED)) {
		D_ASSERT(device, req->rq_state & RQ_LOCAL_PENDING);
		++c_put;
	}

	if ((s & RQ_LOCAL_PENDING) && (clear & RQ_LOCAL_PENDING)) {
		if (req->rq_state & RQ_LOCAL_ABORTED)
			kref_put(&req->kref, drbd_req_destroy);
		else
			++c_put;
		list_del_init(&req->req_pending_local);
	}

	if ((s & RQ_NET_PENDING) && (clear & RQ_NET_PENDING)) {
		dec_ap_pending(device);
		++c_put;
		req->acked_jif = jiffies;
		advance_conn_req_ack_pending(peer_device, req);
	}

	if ((s & RQ_NET_QUEUED) && (clear & RQ_NET_QUEUED)) {
		++c_put;
		advance_conn_req_next(peer_device, req);
	}

	if (!(s & RQ_NET_DONE) && (set & RQ_NET_DONE)) {
		if (s & RQ_NET_SENT)
			atomic_sub(req->i.size >> 9, &device->ap_in_flight);
		if (s & RQ_EXP_BARR_ACK)
			kref_put(&req->kref, drbd_req_destroy);
		req->net_done_jif = jiffies;

		/* in ahead/behind mode, or just in case,
		 * before we finally destroy this request,
		 * the caching pointers must not reference it anymore */
		advance_conn_req_next(peer_device, req);
		advance_conn_req_ack_pending(peer_device, req);
		advance_conn_req_not_net_done(peer_device, req);
	}

	/* potentially complete and destroy */

	/* If we made progress, retry conflicting peer requests, if any. */
	if (req->i.waiting)
		wake_up(&device->misc_wait);

	drbd_req_put_completion_ref(req, m, c_put);
	kref_put(&req->kref, drbd_req_destroy);
}

static void drbd_report_io_error(struct drbd_device *device, struct drbd_request *req)
{
	if (!drbd_ratelimit())
		return;

	drbd_warn(device, "local %s IO error sector %llu+%u on %pg\n",
			(req->rq_state & RQ_WRITE) ? "WRITE" : "READ",
			(unsigned long long)req->i.sector,
			req->i.size >> 9,
			device->ldev->backing_bdev);
}

/* Helper for HANDED_OVER_TO_NETWORK.
 * Is this a protocol A write (neither WRITE_ACK nor RECEIVE_ACK expected)?
 * Is it also still "PENDING"?
 * --> If so, clear PENDING and set NET_OK below.
 * If it is a protocol A write, but not RQ_PENDING anymore, neg-ack was faster
 * (and we must not set RQ_NET_OK) */
static inline bool is_pending_write_protocol_A(struct drbd_request *req)
{
	return (req->rq_state &
		   (RQ_WRITE|RQ_NET_PENDING|RQ_EXP_WRITE_ACK|RQ_EXP_RECEIVE_ACK))
		== (RQ_WRITE|RQ_NET_PENDING);
}

/* obviously this could be coded as many single functions
 * instead of one huge switch,
 * or by putting the code directly in the respective locations
 * (as it has been before).
 *
 * but having it this way
 *  enforces that it is all in this one place, where it is easier to audit,
 *  it makes it obvious that whatever "event" "happens" to a request should
 *  happen "atomically" within the req_lock,
 *  and it enforces that we have to think in a very structured manner
 *  about the "events" that may happen to a request during its life time ...
 *
 *
 * peer_device == NULL means local disk
 */
int __req_mod(struct drbd_request *req, enum drbd_req_event what,
		struct drbd_peer_device *peer_device,
		struct bio_and_error *m)
{
	struct drbd_device *const device = req->device;
	struct drbd_connection *const connection = peer_device ? peer_device->connection : NULL;
	struct net_conf *nc;
	int p, rv = 0;

	if (m)
		m->bio = NULL;

	switch (what) {
	default:
		drbd_err(device, "LOGIC BUG in %s:%u\n", __FILE__ , __LINE__);
		break;

	/* does not happen...
	 * initialization done in drbd_req_new
	case CREATED:
		break;
		*/

	case TO_BE_SENT: /* via network */
		/* reached via __drbd_make_request
		 * and from w_read_retry_remote */
		D_ASSERT(device, !(req->rq_state & RQ_NET_MASK));
		rcu_read_lock();
		nc = rcu_dereference(connection->net_conf);
		p = nc->wire_protocol;
		rcu_read_unlock();
		req->rq_state |=
			p == DRBD_PROT_C ? RQ_EXP_WRITE_ACK :
			p == DRBD_PROT_B ? RQ_EXP_RECEIVE_ACK : 0;
		mod_rq_state(req, m, 0, RQ_NET_PENDING);
		break;

	case TO_BE_SUBMITTED: /* locally */
		/* reached via __drbd_make_request */
		D_ASSERT(device, !(req->rq_state & RQ_LOCAL_MASK));
		mod_rq_state(req, m, 0, RQ_LOCAL_PENDING);
		break;

	case COMPLETED_OK:
		if (req->rq_state & RQ_WRITE)
			device->writ_cnt += req->i.size >> 9;
		else
			device->read_cnt += req->i.size >> 9;

		mod_rq_state(req, m, RQ_LOCAL_PENDING,
				RQ_LOCAL_COMPLETED|RQ_LOCAL_OK);
		break;

	case ABORT_DISK_IO:
		mod_rq_state(req, m, 0, RQ_LOCAL_ABORTED);
		break;

	case WRITE_COMPLETED_WITH_ERROR:
		drbd_report_io_error(device, req);
		__drbd_chk_io_error(device, DRBD_WRITE_ERROR);
		mod_rq_state(req, m, RQ_LOCAL_PENDING, RQ_LOCAL_COMPLETED);
		break;

	case READ_COMPLETED_WITH_ERROR:
		drbd_set_out_of_sync(peer_device, req->i.sector, req->i.size);
		drbd_report_io_error(device, req);
		__drbd_chk_io_error(device, DRBD_READ_ERROR);
		fallthrough;
	case READ_AHEAD_COMPLETED_WITH_ERROR:
		/* it is legal to fail read-ahead, no __drbd_chk_io_error in that case. */
		mod_rq_state(req, m, RQ_LOCAL_PENDING, RQ_LOCAL_COMPLETED);
		break;

	case DISCARD_COMPLETED_NOTSUPP:
	case DISCARD_COMPLETED_WITH_ERROR:
		/* I'd rather not detach from local disk just because it
		 * failed a REQ_OP_DISCARD. */
		mod_rq_state(req, m, RQ_LOCAL_PENDING, RQ_LOCAL_COMPLETED);
		break;

	case QUEUE_FOR_NET_READ:
		/* READ, and
		 * no local disk,
		 * or target area marked as invalid,
		 * or just got an io-error. */
		/* from __drbd_make_request
		 * or from bio_endio during read io-error recovery */

		/* So we can verify the handle in the answer packet.
		 * Corresponding drbd_remove_request_interval is in
		 * drbd_req_complete() */
		D_ASSERT(device, drbd_interval_empty(&req->i));
		drbd_insert_interval(&device->read_requests, &req->i);

		set_bit(UNPLUG_REMOTE, &device->flags);

		D_ASSERT(device, req->rq_state & RQ_NET_PENDING);
		D_ASSERT(device, (req->rq_state & RQ_LOCAL_MASK) == 0);
		mod_rq_state(req, m, 0, RQ_NET_QUEUED);
		req->w.cb = w_send_read_req;
		drbd_queue_work(&connection->sender_work,
				&req->w);
		break;

	case QUEUE_FOR_NET_WRITE:
		/* assert something? */
		/* from __drbd_make_request only */

		/* Corresponding drbd_remove_request_interval is in
		 * drbd_req_complete() */
		D_ASSERT(device, drbd_interval_empty(&req->i));
		drbd_insert_interval(&device->write_requests, &req->i);

		/* NOTE
		 * In case the req ended up on the transfer log before being
		 * queued on the worker, it could lead to this request being
		 * missed during cleanup after connection loss.
		 * So we have to do both operations here,
		 * within the same lock that protects the transfer log.
		 *
		 * _req_add_to_epoch(req); this has to be after the
		 * _maybe_start_new_epoch(req); which happened in
		 * __drbd_make_request, because we now may set the bit
		 * again ourselves to close the current epoch.
		 *
		 * Add req to the (now) current epoch (barrier). */

		/* otherwise we may lose an unplug, which may cause some remote
		 * io-scheduler timeout to expire, increasing maximum latency,
		 * hurting performance. */
		set_bit(UNPLUG_REMOTE, &device->flags);

		/* queue work item to send data */
		D_ASSERT(device, req->rq_state & RQ_NET_PENDING);
		mod_rq_state(req, m, 0, RQ_NET_QUEUED|RQ_EXP_BARR_ACK);
		req->w.cb =  w_send_dblock;
		drbd_queue_work(&connection->sender_work,
				&req->w);

		/* close the epoch, in case it outgrew the limit */
		rcu_read_lock();
		nc = rcu_dereference(connection->net_conf);
		p = nc->max_epoch_size;
		rcu_read_unlock();
		if (connection->current_tle_writes >= p)
			start_new_tl_epoch(connection);

		break;

	case QUEUE_FOR_SEND_OOS:
		mod_rq_state(req, m, 0, RQ_NET_QUEUED);
		req->w.cb =  w_send_out_of_sync;
		drbd_queue_work(&connection->sender_work,
				&req->w);
		break;

	case READ_RETRY_REMOTE_CANCELED:
	case SEND_CANCELED:
	case SEND_FAILED:
		/* real cleanup will be done from tl_clear.  just update flags
		 * so it is no longer marked as on the worker queue */
		mod_rq_state(req, m, RQ_NET_QUEUED, 0);
		break;

	case HANDED_OVER_TO_NETWORK:
		/* assert something? */
		if (is_pending_write_protocol_A(req))
			/* this is what is dangerous about protocol A:
			 * pretend it was successfully written on the peer. */
			mod_rq_state(req, m, RQ_NET_QUEUED|RQ_NET_PENDING,
						RQ_NET_SENT|RQ_NET_OK);
		else
			mod_rq_state(req, m, RQ_NET_QUEUED, RQ_NET_SENT);
		/* It is still not yet RQ_NET_DONE until the
		 * corresponding epoch barrier got acked as well,
		 * so we know what to dirty on connection loss. */
		break;

	case OOS_HANDED_TO_NETWORK:
		/* Was not set PENDING, no longer QUEUED, so is now DONE
		 * as far as this connection is concerned. */
		mod_rq_state(req, m, RQ_NET_QUEUED, RQ_NET_DONE);
		break;

	case CONNECTION_LOST_WHILE_PENDING:
		/* transfer log cleanup after connection loss */
		mod_rq_state(req, m,
				RQ_NET_OK|RQ_NET_PENDING|RQ_COMPLETION_SUSP,
				RQ_NET_DONE);
		break;

	case CONFLICT_RESOLVED:
		/* for superseded conflicting writes of multiple primaries,
		 * there is no need to keep anything in the tl, potential
		 * node crashes are covered by the activity log.
		 *
		 * If this request had been marked as RQ_POSTPONED before,
		 * it will actually not be completed, but "restarted",
		 * resubmitted from the retry worker context. */
		D_ASSERT(device, req->rq_state & RQ_NET_PENDING);
		D_ASSERT(device, req->rq_state & RQ_EXP_WRITE_ACK);
		mod_rq_state(req, m, RQ_NET_PENDING, RQ_NET_DONE|RQ_NET_OK);
		break;

	case WRITE_ACKED_BY_PEER_AND_SIS:
		req->rq_state |= RQ_NET_SIS;
		fallthrough;
	case WRITE_ACKED_BY_PEER:
		/* Normal operation protocol C: successfully written on peer.
		 * During resync, even in protocol != C,
		 * we requested an explicit write ack anyways.
		 * Which means we cannot even assert anything here.
		 * Nothing more to do here.
		 * We want to keep the tl in place for all protocols, to cater
		 * for volatile write-back caches on lower level devices. */
		goto ack_common;
	case RECV_ACKED_BY_PEER:
		D_ASSERT(device, req->rq_state & RQ_EXP_RECEIVE_ACK);
		/* protocol B; pretends to be successfully written on peer.
		 * see also notes above in HANDED_OVER_TO_NETWORK about
		 * protocol != C */
	ack_common:
		mod_rq_state(req, m, RQ_NET_PENDING, RQ_NET_OK);
		break;

	case POSTPONE_WRITE:
		D_ASSERT(device, req->rq_state & RQ_EXP_WRITE_ACK);
		/* If this node has already detected the write conflict, the
		 * worker will be waiting on misc_wait.  Wake it up once this
		 * request has completed locally.
		 */
		D_ASSERT(device, req->rq_state & RQ_NET_PENDING);
		req->rq_state |= RQ_POSTPONED;
		if (req->i.waiting)
			wake_up(&device->misc_wait);
		/* Do not clear RQ_NET_PENDING. This request will make further
		 * progress via restart_conflicting_writes() or
		 * fail_postponed_requests(). Hopefully. */
		break;

	case NEG_ACKED:
		mod_rq_state(req, m, RQ_NET_OK|RQ_NET_PENDING, 0);
		break;

	case FAIL_FROZEN_DISK_IO:
		if (!(req->rq_state & RQ_LOCAL_COMPLETED))
			break;
		mod_rq_state(req, m, RQ_COMPLETION_SUSP, 0);
		break;

	case RESTART_FROZEN_DISK_IO:
		if (!(req->rq_state & RQ_LOCAL_COMPLETED))
			break;

		mod_rq_state(req, m,
				RQ_COMPLETION_SUSP|RQ_LOCAL_COMPLETED,
				RQ_LOCAL_PENDING);

		rv = MR_READ;
		if (bio_data_dir(req->master_bio) == WRITE)
			rv = MR_WRITE;

		get_ldev(device); /* always succeeds in this call path */
		req->w.cb = w_restart_disk_io;
		drbd_queue_work(&connection->sender_work,
				&req->w);
		break;

	case RESEND:
		/* Simply complete (local only) READs. */
		if (!(req->rq_state & RQ_WRITE) && !req->w.cb) {
			mod_rq_state(req, m, RQ_COMPLETION_SUSP, 0);
			break;
		}

		/* If RQ_NET_OK is already set, we got a P_WRITE_ACK or P_RECV_ACK
		   before the connection loss (B&C only); only P_BARRIER_ACK
		   (or the local completion?) was missing when we suspended.
		   Throwing them out of the TL here by pretending we got a BARRIER_ACK.
		   During connection handshake, we ensure that the peer was not rebooted. */
		if (!(req->rq_state & RQ_NET_OK)) {
			/* FIXME could this possibly be a req->dw.cb == w_send_out_of_sync?
			 * in that case we must not set RQ_NET_PENDING. */

			mod_rq_state(req, m, RQ_COMPLETION_SUSP, RQ_NET_QUEUED|RQ_NET_PENDING);
			if (req->w.cb) {
				/* w.cb expected to be w_send_dblock, or w_send_read_req */
				drbd_queue_work(&connection->sender_work,
						&req->w);
				rv = req->rq_state & RQ_WRITE ? MR_WRITE : MR_READ;
			} /* else: FIXME can this happen? */
			break;
		}
		fallthrough;	/* to BARRIER_ACKED */

	case BARRIER_ACKED:
		/* barrier ack for READ requests does not make sense */
		if (!(req->rq_state & RQ_WRITE))
			break;

		if (req->rq_state & RQ_NET_PENDING) {
			/* barrier came in before all requests were acked.
			 * this is bad, because if the connection is lost now,
			 * we won't be able to clean them up... */
			drbd_err(device, "FIXME (BARRIER_ACKED but pending)\n");
		}
		/* Allowed to complete requests, even while suspended.
		 * As this is called for all requests within a matching epoch,
		 * we need to filter, and only set RQ_NET_DONE for those that
		 * have actually been on the wire. */
		mod_rq_state(req, m, RQ_COMPLETION_SUSP,
				(req->rq_state & RQ_NET_MASK) ? RQ_NET_DONE : 0);
		break;

	case DATA_RECEIVED:
		D_ASSERT(device, req->rq_state & RQ_NET_PENDING);
		mod_rq_state(req, m, RQ_NET_PENDING, RQ_NET_OK|RQ_NET_DONE);
		break;

	case QUEUE_AS_DRBD_BARRIER:
		start_new_tl_epoch(connection);
		mod_rq_state(req, m, 0, RQ_NET_OK|RQ_NET_DONE);
		break;
	}

	return rv;
}

/* we may do a local read if:
 * - we are consistent (of course),
 * - or we are generally inconsistent,
 *   BUT we are still/already IN SYNC for this area.
 *   since size may be bigger than BM_BLOCK_SIZE,
 *   we may need to check several bits.
 */
static bool drbd_may_do_local_read(struct drbd_device *device, sector_t sector, int size)
{
	unsigned long sbnr, ebnr;
	sector_t esector, nr_sectors;

	if (device->state.disk == D_UP_TO_DATE)
		return true;
	if (device->state.disk != D_INCONSISTENT)
		return false;
	esector = sector + (size >> 9) - 1;
	nr_sectors = get_capacity(device->vdisk);
	D_ASSERT(device, sector  < nr_sectors);
	D_ASSERT(device, esector < nr_sectors);

	sbnr = BM_SECT_TO_BIT(sector);
	ebnr = BM_SECT_TO_BIT(esector);

	return drbd_bm_count_bits(device, sbnr, ebnr) == 0;
}

static bool remote_due_to_read_balancing(struct drbd_device *device, sector_t sector,
		enum drbd_read_balancing rbm)
{
	int stripe_shift;

	switch (rbm) {
	case RB_CONGESTED_REMOTE:
<<<<<<< HEAD
		return bdi_read_congested(
			device->ldev->backing_bdev->bd_disk->bdi);
=======
		return false;
>>>>>>> eb3cdb58
	case RB_LEAST_PENDING:
		return atomic_read(&device->local_cnt) >
			atomic_read(&device->ap_pending_cnt) + atomic_read(&device->rs_pending_cnt);
	case RB_32K_STRIPING:  /* stripe_shift = 15 */
	case RB_64K_STRIPING:
	case RB_128K_STRIPING:
	case RB_256K_STRIPING:
	case RB_512K_STRIPING:
	case RB_1M_STRIPING:   /* stripe_shift = 20 */
		stripe_shift = (rbm - RB_32K_STRIPING + 15);
		return (sector >> (stripe_shift - 9)) & 1;
	case RB_ROUND_ROBIN:
		return test_and_change_bit(READ_BALANCE_RR, &device->flags);
	case RB_PREFER_REMOTE:
		return true;
	case RB_PREFER_LOCAL:
	default:
		return false;
	}
}

/*
 * complete_conflicting_writes  -  wait for any conflicting write requests
 *
 * The write_requests tree contains all active write requests which we
 * currently know about.  Wait for any requests to complete which conflict with
 * the new one.
 *
 * Only way out: remove the conflicting intervals from the tree.
 */
static void complete_conflicting_writes(struct drbd_request *req)
{
	DEFINE_WAIT(wait);
	struct drbd_device *device = req->device;
	struct drbd_interval *i;
	sector_t sector = req->i.sector;
	int size = req->i.size;

	for (;;) {
		drbd_for_each_overlap(i, &device->write_requests, sector, size) {
			/* Ignore, if already completed to upper layers. */
			if (i->completed)
				continue;
			/* Handle the first found overlap.  After the schedule
			 * we have to restart the tree walk. */
			break;
		}
		if (!i)	/* if any */
			break;

		/* Indicate to wake up device->misc_wait on progress.  */
		prepare_to_wait(&device->misc_wait, &wait, TASK_UNINTERRUPTIBLE);
		i->waiting = true;
		spin_unlock_irq(&device->resource->req_lock);
		schedule();
		spin_lock_irq(&device->resource->req_lock);
	}
	finish_wait(&device->misc_wait, &wait);
}

/* called within req_lock */
static void maybe_pull_ahead(struct drbd_device *device)
{
	struct drbd_connection *connection = first_peer_device(device)->connection;
	struct net_conf *nc;
	bool congested = false;
	enum drbd_on_congestion on_congestion;

	rcu_read_lock();
	nc = rcu_dereference(connection->net_conf);
	on_congestion = nc ? nc->on_congestion : OC_BLOCK;
	rcu_read_unlock();
	if (on_congestion == OC_BLOCK ||
	    connection->agreed_pro_version < 96)
		return;

	if (on_congestion == OC_PULL_AHEAD && device->state.conn == C_AHEAD)
		return; /* nothing to do ... */

	/* If I don't even have good local storage, we can not reasonably try
	 * to pull ahead of the peer. We also need the local reference to make
	 * sure device->act_log is there.
	 */
	if (!get_ldev_if_state(device, D_UP_TO_DATE))
		return;

	if (nc->cong_fill &&
	    atomic_read(&device->ap_in_flight) >= nc->cong_fill) {
		drbd_info(device, "Congestion-fill threshold reached\n");
		congested = true;
	}

	if (device->act_log->used >= nc->cong_extents) {
		drbd_info(device, "Congestion-extents threshold reached\n");
		congested = true;
	}

	if (congested) {
		/* start a new epoch for non-mirrored writes */
		start_new_tl_epoch(first_peer_device(device)->connection);

		if (on_congestion == OC_PULL_AHEAD)
			_drbd_set_state(_NS(device, conn, C_AHEAD), 0, NULL);
		else  /*nc->on_congestion == OC_DISCONNECT */
			_drbd_set_state(_NS(device, conn, C_DISCONNECTING), 0, NULL);
	}
	put_ldev(device);
}

/* If this returns false, and req->private_bio is still set,
 * this should be submitted locally.
 *
 * If it returns false, but req->private_bio is not set,
 * we do not have access to good data :(
 *
 * Otherwise, this destroys req->private_bio, if any,
 * and returns true.
 */
static bool do_remote_read(struct drbd_request *req)
{
	struct drbd_device *device = req->device;
	enum drbd_read_balancing rbm;

	if (req->private_bio) {
		if (!drbd_may_do_local_read(device,
					req->i.sector, req->i.size)) {
			bio_put(req->private_bio);
			req->private_bio = NULL;
			put_ldev(device);
		}
	}

	if (device->state.pdsk != D_UP_TO_DATE)
		return false;

	if (req->private_bio == NULL)
		return true;

	/* TODO: improve read balancing decisions, take into account drbd
	 * protocol, pending requests etc. */

	rcu_read_lock();
	rbm = rcu_dereference(device->ldev->disk_conf)->read_balancing;
	rcu_read_unlock();

	if (rbm == RB_PREFER_LOCAL && req->private_bio)
		return false; /* submit locally */

	if (remote_due_to_read_balancing(device, req->i.sector, rbm)) {
		if (req->private_bio) {
			bio_put(req->private_bio);
			req->private_bio = NULL;
			put_ldev(device);
		}
		return true;
	}

	return false;
}

bool drbd_should_do_remote(union drbd_dev_state s)
{
	return s.pdsk == D_UP_TO_DATE ||
		(s.pdsk >= D_INCONSISTENT &&
		 s.conn >= C_WF_BITMAP_T &&
		 s.conn < C_AHEAD);
	/* Before proto 96 that was >= CONNECTED instead of >= C_WF_BITMAP_T.
	   That is equivalent since before 96 IO was frozen in the C_WF_BITMAP*
	   states. */
}

static bool drbd_should_send_out_of_sync(union drbd_dev_state s)
{
	return s.conn == C_AHEAD || s.conn == C_WF_BITMAP_S;
	/* pdsk = D_INCONSISTENT as a consequence. Protocol 96 check not necessary
	   since we enter state C_AHEAD only if proto >= 96 */
}

/* returns number of connections (== 1, for drbd 8.4)
 * expected to actually write this data,
 * which does NOT include those that we are L_AHEAD for. */
static int drbd_process_write_request(struct drbd_request *req)
{
	struct drbd_device *device = req->device;
	struct drbd_peer_device *peer_device = first_peer_device(device);
	int remote, send_oos;

	remote = drbd_should_do_remote(device->state);
	send_oos = drbd_should_send_out_of_sync(device->state);

	/* Need to replicate writes.  Unless it is an empty flush,
	 * which is better mapped to a DRBD P_BARRIER packet,
	 * also for drbd wire protocol compatibility reasons.
	 * If this was a flush, just start a new epoch.
	 * Unless the current epoch was empty anyways, or we are not currently
	 * replicating, in which case there is no point. */
	if (unlikely(req->i.size == 0)) {
		/* The only size==0 bios we expect are empty flushes. */
		D_ASSERT(device, req->master_bio->bi_opf & REQ_PREFLUSH);
		if (remote)
			_req_mod(req, QUEUE_AS_DRBD_BARRIER, peer_device);
		return remote;
	}

	if (!remote && !send_oos)
		return 0;

	D_ASSERT(device, !(remote && send_oos));

	if (remote) {
		_req_mod(req, TO_BE_SENT, peer_device);
		_req_mod(req, QUEUE_FOR_NET_WRITE, peer_device);
	} else if (drbd_set_out_of_sync(peer_device, req->i.sector, req->i.size))
		_req_mod(req, QUEUE_FOR_SEND_OOS, peer_device);

	return remote;
}

static void drbd_process_discard_or_zeroes_req(struct drbd_request *req, int flags)
{
	int err = drbd_issue_discard_or_zero_out(req->device,
				req->i.sector, req->i.size >> 9, flags);
	if (err)
		req->private_bio->bi_status = BLK_STS_IOERR;
	bio_endio(req->private_bio);
}

static void
drbd_submit_req_private_bio(struct drbd_request *req)
{
	struct drbd_device *device = req->device;
	struct bio *bio = req->private_bio;
	unsigned int type;

	if (bio_op(bio) != REQ_OP_READ)
		type = DRBD_FAULT_DT_WR;
	else if (bio->bi_opf & REQ_RAHEAD)
		type = DRBD_FAULT_DT_RA;
	else
		type = DRBD_FAULT_DT_RD;

	/* State may have changed since we grabbed our reference on the
	 * ->ldev member. Double check, and short-circuit to endio.
	 * In case the last activity log transaction failed to get on
	 * stable storage, and this is a WRITE, we may not even submit
	 * this bio. */
	if (get_ldev(device)) {
		if (drbd_insert_fault(device, type))
			bio_io_error(bio);
		else if (bio_op(bio) == REQ_OP_WRITE_ZEROES)
			drbd_process_discard_or_zeroes_req(req, EE_ZEROOUT |
			    ((bio->bi_opf & REQ_NOUNMAP) ? 0 : EE_TRIM));
		else if (bio_op(bio) == REQ_OP_DISCARD)
			drbd_process_discard_or_zeroes_req(req, EE_TRIM);
		else
			submit_bio_noacct(bio);
		put_ldev(device);
	} else
		bio_io_error(bio);
}

static void drbd_queue_write(struct drbd_device *device, struct drbd_request *req)
{
	spin_lock_irq(&device->resource->req_lock);
	list_add_tail(&req->tl_requests, &device->submit.writes);
	list_add_tail(&req->req_pending_master_completion,
			&device->pending_master_completion[1 /* WRITE */]);
	spin_unlock_irq(&device->resource->req_lock);
	queue_work(device->submit.wq, &device->submit.worker);
	/* do_submit() may sleep internally on al_wait, too */
	wake_up(&device->al_wait);
}

/* returns the new drbd_request pointer, if the caller is expected to
 * drbd_send_and_submit() it (to save latency), or NULL if we queued the
 * request on the submitter thread.
 * Returns ERR_PTR(-ENOMEM) if we cannot allocate a drbd_request.
 */
static struct drbd_request *
drbd_request_prepare(struct drbd_device *device, struct bio *bio)
{
	const int rw = bio_data_dir(bio);
	struct drbd_request *req;

	/* allocate outside of all locks; */
	req = drbd_req_new(device, bio);
	if (!req) {
		dec_ap_bio(device);
		/* only pass the error to the upper layers.
		 * if user cannot handle io errors, that's not our business. */
		drbd_err(device, "could not kmalloc() req\n");
		bio->bi_status = BLK_STS_RESOURCE;
		bio_endio(bio);
		return ERR_PTR(-ENOMEM);
	}

	/* Update disk stats */
	req->start_jif = bio_start_io_acct(req->master_bio);

	if (get_ldev(device)) {
		req->private_bio = bio_alloc_clone(device->ldev->backing_bdev,
						   bio, GFP_NOIO,
						   &drbd_io_bio_set);
		req->private_bio->bi_private = req;
		req->private_bio->bi_end_io = drbd_request_endio;
	}

	/* process discards always from our submitter thread */
	if (bio_op(bio) == REQ_OP_WRITE_ZEROES ||
	    bio_op(bio) == REQ_OP_DISCARD)
		goto queue_for_submitter_thread;

	if (rw == WRITE && req->private_bio && req->i.size
	&& !test_bit(AL_SUSPENDED, &device->flags)) {
		if (!drbd_al_begin_io_fastpath(device, &req->i))
			goto queue_for_submitter_thread;
		req->rq_state |= RQ_IN_ACT_LOG;
		req->in_actlog_jif = jiffies;
	}
	return req;

 queue_for_submitter_thread:
	atomic_inc(&device->ap_actlog_cnt);
	drbd_queue_write(device, req);
	return NULL;
}

/* Require at least one path to current data.
 * We don't want to allow writes on C_STANDALONE D_INCONSISTENT:
 * We would not allow to read what was written,
 * we would not have bumped the data generation uuids,
 * we would cause data divergence for all the wrong reasons.
 *
 * If we don't see at least one D_UP_TO_DATE, we will fail this request,
 * which either returns EIO, or, if OND_SUSPEND_IO is set, suspends IO,
 * and queues for retry later.
 */
static bool may_do_writes(struct drbd_device *device)
{
	const union drbd_dev_state s = device->state;
	return s.disk == D_UP_TO_DATE || s.pdsk == D_UP_TO_DATE;
}

struct drbd_plug_cb {
	struct blk_plug_cb cb;
	struct drbd_request *most_recent_req;
	/* do we need more? */
};

static void drbd_unplug(struct blk_plug_cb *cb, bool from_schedule)
{
	struct drbd_plug_cb *plug = container_of(cb, struct drbd_plug_cb, cb);
	struct drbd_resource *resource = plug->cb.data;
	struct drbd_request *req = plug->most_recent_req;

	kfree(cb);
	if (!req)
		return;

	spin_lock_irq(&resource->req_lock);
	/* In case the sender did not process it yet, raise the flag to
	 * have it followed with P_UNPLUG_REMOTE just after. */
	req->rq_state |= RQ_UNPLUG;
	/* but also queue a generic unplug */
	drbd_queue_unplug(req->device);
	kref_put(&req->kref, drbd_req_destroy);
	spin_unlock_irq(&resource->req_lock);
}

static struct drbd_plug_cb* drbd_check_plugged(struct drbd_resource *resource)
{
	/* A lot of text to say
	 * return (struct drbd_plug_cb*)blk_check_plugged(); */
	struct drbd_plug_cb *plug;
	struct blk_plug_cb *cb = blk_check_plugged(drbd_unplug, resource, sizeof(*plug));

	if (cb)
		plug = container_of(cb, struct drbd_plug_cb, cb);
	else
		plug = NULL;
	return plug;
}

static void drbd_update_plug(struct drbd_plug_cb *plug, struct drbd_request *req)
{
	struct drbd_request *tmp = plug->most_recent_req;
	/* Will be sent to some peer.
	 * Remember to tag it with UNPLUG_REMOTE on unplug */
	kref_get(&req->kref);
	plug->most_recent_req = req;
	if (tmp)
		kref_put(&tmp->kref, drbd_req_destroy);
}

static void drbd_send_and_submit(struct drbd_device *device, struct drbd_request *req)
{
	struct drbd_resource *resource = device->resource;
	struct drbd_peer_device *peer_device = first_peer_device(device);
	const int rw = bio_data_dir(req->master_bio);
	struct bio_and_error m = { NULL, };
	bool no_remote = false;
	bool submit_private_bio = false;

	spin_lock_irq(&resource->req_lock);
	if (rw == WRITE) {
		/* This may temporarily give up the req_lock,
		 * but will re-aquire it before it returns here.
		 * Needs to be before the check on drbd_suspended() */
		complete_conflicting_writes(req);
		/* no more giving up req_lock from now on! */

		/* check for congestion, and potentially stop sending
		 * full data updates, but start sending "dirty bits" only. */
		maybe_pull_ahead(device);
	}


	if (drbd_suspended(device)) {
		/* push back and retry: */
		req->rq_state |= RQ_POSTPONED;
		if (req->private_bio) {
			bio_put(req->private_bio);
			req->private_bio = NULL;
			put_ldev(device);
		}
		goto out;
	}

	/* We fail READ early, if we can not serve it.
	 * We must do this before req is registered on any lists.
	 * Otherwise, drbd_req_complete() will queue failed READ for retry. */
	if (rw != WRITE) {
		if (!do_remote_read(req) && !req->private_bio)
			goto nodata;
	}

	/* which transfer log epoch does this belong to? */
	req->epoch = atomic_read(&first_peer_device(device)->connection->current_tle_nr);

	/* no point in adding empty flushes to the transfer log,
	 * they are mapped to drbd barriers already. */
	if (likely(req->i.size!=0)) {
		if (rw == WRITE)
			first_peer_device(device)->connection->current_tle_writes++;

		list_add_tail(&req->tl_requests, &first_peer_device(device)->connection->transfer_log);
	}

	if (rw == WRITE) {
		if (req->private_bio && !may_do_writes(device)) {
			bio_put(req->private_bio);
			req->private_bio = NULL;
			put_ldev(device);
			goto nodata;
		}
		if (!drbd_process_write_request(req))
			no_remote = true;
	} else {
		/* We either have a private_bio, or we can read from remote.
		 * Otherwise we had done the goto nodata above. */
		if (req->private_bio == NULL) {
			_req_mod(req, TO_BE_SENT, peer_device);
			_req_mod(req, QUEUE_FOR_NET_READ, peer_device);
		} else
			no_remote = true;
	}

	if (no_remote == false) {
		struct drbd_plug_cb *plug = drbd_check_plugged(resource);
		if (plug)
			drbd_update_plug(plug, req);
	}

	/* If it took the fast path in drbd_request_prepare, add it here.
	 * The slow path has added it already. */
	if (list_empty(&req->req_pending_master_completion))
		list_add_tail(&req->req_pending_master_completion,
			&device->pending_master_completion[rw == WRITE]);
	if (req->private_bio) {
		/* needs to be marked within the same spinlock */
		req->pre_submit_jif = jiffies;
		list_add_tail(&req->req_pending_local,
			&device->pending_completion[rw == WRITE]);
		_req_mod(req, TO_BE_SUBMITTED, NULL);
		/* but we need to give up the spinlock to submit */
		submit_private_bio = true;
	} else if (no_remote) {
nodata:
		if (drbd_ratelimit())
			drbd_err(device, "IO ERROR: neither local nor remote data, sector %llu+%u\n",
					(unsigned long long)req->i.sector, req->i.size >> 9);
		/* A write may have been queued for send_oos, however.
		 * So we can not simply free it, we must go through drbd_req_put_completion_ref() */
	}

out:
	drbd_req_put_completion_ref(req, &m, 1);
	spin_unlock_irq(&resource->req_lock);

	/* Even though above is a kref_put(), this is safe.
	 * As long as we still need to submit our private bio,
	 * we hold a completion ref, and the request cannot disappear.
	 * If however this request did not even have a private bio to submit
	 * (e.g. remote read), req may already be invalid now.
	 * That's why we cannot check on req->private_bio. */
	if (submit_private_bio)
		drbd_submit_req_private_bio(req);
	if (m.bio)
		complete_master_bio(device, &m);
}

void __drbd_make_request(struct drbd_device *device, struct bio *bio)
{
	struct drbd_request *req = drbd_request_prepare(device, bio);
	if (IS_ERR_OR_NULL(req))
		return;
	drbd_send_and_submit(device, req);
}

static void submit_fast_path(struct drbd_device *device, struct list_head *incoming)
{
	struct blk_plug plug;
	struct drbd_request *req, *tmp;

	blk_start_plug(&plug);
	list_for_each_entry_safe(req, tmp, incoming, tl_requests) {
		const int rw = bio_data_dir(req->master_bio);

		if (rw == WRITE /* rw != WRITE should not even end up here! */
		&& req->private_bio && req->i.size
		&& !test_bit(AL_SUSPENDED, &device->flags)) {
			if (!drbd_al_begin_io_fastpath(device, &req->i))
				continue;

			req->rq_state |= RQ_IN_ACT_LOG;
			req->in_actlog_jif = jiffies;
			atomic_dec(&device->ap_actlog_cnt);
		}

		list_del_init(&req->tl_requests);
		drbd_send_and_submit(device, req);
	}
	blk_finish_plug(&plug);
}

static bool prepare_al_transaction_nonblock(struct drbd_device *device,
					    struct list_head *incoming,
					    struct list_head *pending,
					    struct list_head *later)
{
	struct drbd_request *req;
	int wake = 0;
	int err;

	spin_lock_irq(&device->al_lock);
	while ((req = list_first_entry_or_null(incoming, struct drbd_request, tl_requests))) {
		err = drbd_al_begin_io_nonblock(device, &req->i);
		if (err == -ENOBUFS)
			break;
		if (err == -EBUSY)
			wake = 1;
		if (err)
			list_move_tail(&req->tl_requests, later);
		else
			list_move_tail(&req->tl_requests, pending);
	}
	spin_unlock_irq(&device->al_lock);
	if (wake)
		wake_up(&device->al_wait);
	return !list_empty(pending);
}

static void send_and_submit_pending(struct drbd_device *device, struct list_head *pending)
{
	struct blk_plug plug;
	struct drbd_request *req;

	blk_start_plug(&plug);
	while ((req = list_first_entry_or_null(pending, struct drbd_request, tl_requests))) {
		req->rq_state |= RQ_IN_ACT_LOG;
		req->in_actlog_jif = jiffies;
		atomic_dec(&device->ap_actlog_cnt);
		list_del_init(&req->tl_requests);
		drbd_send_and_submit(device, req);
	}
	blk_finish_plug(&plug);
}

void do_submit(struct work_struct *ws)
{
	struct drbd_device *device = container_of(ws, struct drbd_device, submit.worker);
	LIST_HEAD(incoming);	/* from drbd_make_request() */
	LIST_HEAD(pending);	/* to be submitted after next AL-transaction commit */
	LIST_HEAD(busy);	/* blocked by resync requests */

	/* grab new incoming requests */
	spin_lock_irq(&device->resource->req_lock);
	list_splice_tail_init(&device->submit.writes, &incoming);
	spin_unlock_irq(&device->resource->req_lock);

	for (;;) {
		DEFINE_WAIT(wait);

		/* move used-to-be-busy back to front of incoming */
		list_splice_init(&busy, &incoming);
		submit_fast_path(device, &incoming);
		if (list_empty(&incoming))
			break;

		for (;;) {
			prepare_to_wait(&device->al_wait, &wait, TASK_UNINTERRUPTIBLE);

			list_splice_init(&busy, &incoming);
			prepare_al_transaction_nonblock(device, &incoming, &pending, &busy);
			if (!list_empty(&pending))
				break;

			schedule();

			/* If all currently "hot" activity log extents are kept busy by
			 * incoming requests, we still must not totally starve new
			 * requests to "cold" extents.
			 * Something left on &incoming means there had not been
			 * enough update slots available, and the activity log
			 * has been marked as "starving".
			 *
			 * Try again now, without looking for new requests,
			 * effectively blocking all new requests until we made
			 * at least _some_ progress with what we currently have.
			 */
			if (!list_empty(&incoming))
				continue;

			/* Nothing moved to pending, but nothing left
			 * on incoming: all moved to busy!
			 * Grab new and iterate. */
			spin_lock_irq(&device->resource->req_lock);
			list_splice_tail_init(&device->submit.writes, &incoming);
			spin_unlock_irq(&device->resource->req_lock);
		}
		finish_wait(&device->al_wait, &wait);

		/* If the transaction was full, before all incoming requests
		 * had been processed, skip ahead to commit, and iterate
		 * without splicing in more incoming requests from upper layers.
		 *
		 * Else, if all incoming have been processed,
		 * they have become either "pending" (to be submitted after
		 * next transaction commit) or "busy" (blocked by resync).
		 *
		 * Maybe more was queued, while we prepared the transaction?
		 * Try to stuff those into this transaction as well.
		 * Be strictly non-blocking here,
		 * we already have something to commit.
		 *
		 * Commit if we don't make any more progres.
		 */

		while (list_empty(&incoming)) {
			LIST_HEAD(more_pending);
			LIST_HEAD(more_incoming);
			bool made_progress;

			/* It is ok to look outside the lock,
			 * it's only an optimization anyways */
			if (list_empty(&device->submit.writes))
				break;

			spin_lock_irq(&device->resource->req_lock);
			list_splice_tail_init(&device->submit.writes, &more_incoming);
			spin_unlock_irq(&device->resource->req_lock);

			if (list_empty(&more_incoming))
				break;

			made_progress = prepare_al_transaction_nonblock(device, &more_incoming, &more_pending, &busy);

			list_splice_tail_init(&more_pending, &pending);
			list_splice_tail_init(&more_incoming, &incoming);
			if (!made_progress)
				break;
		}

		drbd_al_begin_io_commit(device);
		send_and_submit_pending(device, &pending);
	}
}

void drbd_submit_bio(struct bio *bio)
{
	struct drbd_device *device = bio->bi_bdev->bd_disk->private_data;

	bio = bio_split_to_limits(bio);
	if (!bio)
		return;

	/*
	 * what we "blindly" assume:
	 */
	D_ASSERT(device, IS_ALIGNED(bio->bi_iter.bi_size, 512));

	inc_ap_bio(device);
	__drbd_make_request(device, bio);
}

static bool net_timeout_reached(struct drbd_request *net_req,
		struct drbd_connection *connection,
		unsigned long now, unsigned long ent,
		unsigned int ko_count, unsigned int timeout)
{
	struct drbd_device *device = net_req->device;

	if (!time_after(now, net_req->pre_send_jif + ent))
		return false;

	if (time_in_range(now, connection->last_reconnect_jif, connection->last_reconnect_jif + ent))
		return false;

	if (net_req->rq_state & RQ_NET_PENDING) {
		drbd_warn(device, "Remote failed to finish a request within %ums > ko-count (%u) * timeout (%u * 0.1s)\n",
			jiffies_to_msecs(now - net_req->pre_send_jif), ko_count, timeout);
		return true;
	}

	/* We received an ACK already (or are using protocol A),
	 * but are waiting for the epoch closing barrier ack.
	 * Check if we sent the barrier already.  We should not blame the peer
	 * for being unresponsive, if we did not even ask it yet. */
	if (net_req->epoch == connection->send.current_epoch_nr) {
		drbd_warn(device,
			"We did not send a P_BARRIER for %ums > ko-count (%u) * timeout (%u * 0.1s); drbd kernel thread blocked?\n",
			jiffies_to_msecs(now - net_req->pre_send_jif), ko_count, timeout);
		return false;
	}

	/* Worst case: we may have been blocked for whatever reason, then
	 * suddenly are able to send a lot of requests (and epoch separating
	 * barriers) in quick succession.
	 * The timestamp of the net_req may be much too old and not correspond
	 * to the sending time of the relevant unack'ed barrier packet, so
	 * would trigger a spurious timeout.  The latest barrier packet may
	 * have a too recent timestamp to trigger the timeout, potentially miss
	 * a timeout.  Right now we don't have a place to conveniently store
	 * these timestamps.
	 * But in this particular situation, the application requests are still
	 * completed to upper layers, DRBD should still "feel" responsive.
	 * No need yet to kill this connection, it may still recover.
	 * If not, eventually we will have queued enough into the network for
	 * us to block. From that point of view, the timestamp of the last sent
	 * barrier packet is relevant enough.
	 */
	if (time_after(now, connection->send.last_sent_barrier_jif + ent)) {
		drbd_warn(device, "Remote failed to answer a P_BARRIER (sent at %lu jif; now=%lu jif) within %ums > ko-count (%u) * timeout (%u * 0.1s)\n",
			connection->send.last_sent_barrier_jif, now,
			jiffies_to_msecs(now - connection->send.last_sent_barrier_jif), ko_count, timeout);
		return true;
	}
	return false;
}

/* A request is considered timed out, if
 * - we have some effective timeout from the configuration,
 *   with some state restrictions applied,
 * - the oldest request is waiting for a response from the network
 *   resp. the local disk,
 * - the oldest request is in fact older than the effective timeout,
 * - the connection was established (resp. disk was attached)
 *   for longer than the timeout already.
 * Note that for 32bit jiffies and very stable connections/disks,
 * we may have a wrap around, which is catched by
 *   !time_in_range(now, last_..._jif, last_..._jif + timeout).
 *
 * Side effect: once per 32bit wrap-around interval, which means every
 * ~198 days with 250 HZ, we have a window where the timeout would need
 * to expire twice (worst case) to become effective. Good enough.
 */

void request_timer_fn(struct timer_list *t)
{
	struct drbd_device *device = from_timer(device, t, request_timer);
	struct drbd_connection *connection = first_peer_device(device)->connection;
	struct drbd_request *req_read, *req_write, *req_peer; /* oldest request */
	struct net_conf *nc;
	unsigned long oldest_submit_jif;
	unsigned long ent = 0, dt = 0, et, nt; /* effective timeout = ko_count * timeout */
	unsigned long now;
	unsigned int ko_count = 0, timeout = 0;

	rcu_read_lock();
	nc = rcu_dereference(connection->net_conf);
	if (nc && device->state.conn >= C_WF_REPORT_PARAMS) {
		ko_count = nc->ko_count;
		timeout = nc->timeout;
	}

	if (get_ldev(device)) { /* implicit state.disk >= D_INCONSISTENT */
		dt = rcu_dereference(device->ldev->disk_conf)->disk_timeout * HZ / 10;
		put_ldev(device);
	}
	rcu_read_unlock();


	ent = timeout * HZ/10 * ko_count;
	et = min_not_zero(dt, ent);

	if (!et)
		return; /* Recurring timer stopped */

	now = jiffies;
	nt = now + et;

	spin_lock_irq(&device->resource->req_lock);
	req_read = list_first_entry_or_null(&device->pending_completion[0], struct drbd_request, req_pending_local);
	req_write = list_first_entry_or_null(&device->pending_completion[1], struct drbd_request, req_pending_local);

	/* maybe the oldest request waiting for the peer is in fact still
	 * blocking in tcp sendmsg.  That's ok, though, that's handled via the
	 * socket send timeout, requesting a ping, and bumping ko-count in
	 * we_should_drop_the_connection().
	 */

	/* check the oldest request we did successfully sent,
	 * but which is still waiting for an ACK. */
	req_peer = connection->req_ack_pending;

	/* if we don't have such request (e.g. protocoll A)
	 * check the oldest requests which is still waiting on its epoch
	 * closing barrier ack. */
	if (!req_peer)
		req_peer = connection->req_not_net_done;

	/* evaluate the oldest peer request only in one timer! */
	if (req_peer && req_peer->device != device)
		req_peer = NULL;

	/* do we have something to evaluate? */
	if (req_peer == NULL && req_write == NULL && req_read == NULL)
		goto out;

	oldest_submit_jif =
		(req_write && req_read)
		? ( time_before(req_write->pre_submit_jif, req_read->pre_submit_jif)
		  ? req_write->pre_submit_jif : req_read->pre_submit_jif )
		: req_write ? req_write->pre_submit_jif
		: req_read ? req_read->pre_submit_jif : now;

	if (ent && req_peer && net_timeout_reached(req_peer, connection, now, ent, ko_count, timeout))
		_conn_request_state(connection, NS(conn, C_TIMEOUT), CS_VERBOSE | CS_HARD);

	if (dt && oldest_submit_jif != now &&
		 time_after(now, oldest_submit_jif + dt) &&
		!time_in_range(now, device->last_reattach_jif, device->last_reattach_jif + dt)) {
		drbd_warn(device, "Local backing device failed to meet the disk-timeout\n");
		__drbd_chk_io_error(device, DRBD_FORCE_DETACH);
	}

	/* Reschedule timer for the nearest not already expired timeout.
	 * Fallback to now + min(effective network timeout, disk timeout). */
	ent = (ent && req_peer && time_before(now, req_peer->pre_send_jif + ent))
		? req_peer->pre_send_jif + ent : now + et;
	dt = (dt && oldest_submit_jif != now && time_before(now, oldest_submit_jif + dt))
		? oldest_submit_jif + dt : now + et;
	nt = time_before(ent, dt) ? ent : dt;
out:
	spin_unlock_irq(&device->resource->req_lock);
	mod_timer(&device->request_timer, nt);
}<|MERGE_RESOLUTION|>--- conflicted
+++ resolved
@@ -30,14 +30,6 @@
 		return NULL;
 	memset(req, 0, sizeof(*req));
 
-<<<<<<< HEAD
-	req->private_bio = bio_alloc_clone(device->ldev->backing_bdev, bio_src,
-					   GFP_NOIO, &drbd_io_bio_set);
-	req->private_bio->bi_private = req;
-	req->private_bio->bi_end_io = drbd_request_endio;
-
-=======
->>>>>>> eb3cdb58
 	req->rq_state = (bio_data_dir(bio_src) == WRITE ? RQ_WRITE : 0)
 		      | (bio_op(bio_src) == REQ_OP_WRITE_ZEROES ? RQ_ZEROES : 0)
 		      | (bio_op(bio_src) == REQ_OP_DISCARD ? RQ_UNMAP : 0);
@@ -927,12 +919,7 @@
 
 	switch (rbm) {
 	case RB_CONGESTED_REMOTE:
-<<<<<<< HEAD
-		return bdi_read_congested(
-			device->ldev->backing_bdev->bd_disk->bdi);
-=======
 		return false;
->>>>>>> eb3cdb58
 	case RB_LEAST_PENDING:
 		return atomic_read(&device->local_cnt) >
 			atomic_read(&device->ap_pending_cnt) + atomic_read(&device->rs_pending_cnt);
