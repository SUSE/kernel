// SPDX-License-Identifier: GPL-2.0-only
/*
 * Add configfs and memory store: Kyungchan Koh <kkc6196@fb.com> and
 * Shaohua Li <shli@fb.com>
 */
#include <linux/module.h>

#include <linux/moduleparam.h>
#include <linux/sched.h>
#include <linux/fs.h>
#include <linux/init.h>
#include "null_blk.h"

#undef pr_fmt
#define pr_fmt(fmt)	"null_blk: " fmt

#define FREE_BATCH		16

#define TICKS_PER_SEC		50ULL
#define TIMER_INTERVAL		(NSEC_PER_SEC / TICKS_PER_SEC)

#ifdef CONFIG_BLK_DEV_NULL_BLK_FAULT_INJECTION
static DECLARE_FAULT_ATTR(null_timeout_attr);
static DECLARE_FAULT_ATTR(null_requeue_attr);
static DECLARE_FAULT_ATTR(null_init_hctx_attr);
#endif

static inline u64 mb_per_tick(int mbps)
{
	return (1 << 20) / TICKS_PER_SEC * ((u64) mbps);
}

/*
 * Status flags for nullb_device.
 *
 * CONFIGURED:	Device has been configured and turned on. Cannot reconfigure.
 * UP:		Device is currently on and visible in userspace.
 * THROTTLED:	Device is being throttled.
 * CACHE:	Device is using a write-back cache.
 */
enum nullb_device_flags {
	NULLB_DEV_FL_CONFIGURED	= 0,
	NULLB_DEV_FL_UP		= 1,
	NULLB_DEV_FL_THROTTLED	= 2,
	NULLB_DEV_FL_CACHE	= 3,
};

#define MAP_SZ		((PAGE_SIZE >> SECTOR_SHIFT) + 2)
/*
 * nullb_page is a page in memory for nullb devices.
 *
 * @page:	The page holding the data.
 * @bitmap:	The bitmap represents which sector in the page has data.
 *		Each bit represents one block size. For example, sector 8
 *		will use the 7th bit
 * The highest 2 bits of bitmap are for special purpose. LOCK means the cache
 * page is being flushing to storage. FREE means the cache page is freed and
 * should be skipped from flushing to storage. Please see
 * null_make_cache_space
 */
struct nullb_page {
	struct page *page;
	DECLARE_BITMAP(bitmap, MAP_SZ);
};
#define NULLB_PAGE_LOCK (MAP_SZ - 1)
#define NULLB_PAGE_FREE (MAP_SZ - 2)

static LIST_HEAD(nullb_list);
static struct mutex lock;
static int null_major;
static DEFINE_IDA(nullb_indexes);
static struct blk_mq_tag_set tag_set;

enum {
	NULL_IRQ_NONE		= 0,
	NULL_IRQ_SOFTIRQ	= 1,
	NULL_IRQ_TIMER		= 2,
};

static bool g_virt_boundary = false;
module_param_named(virt_boundary, g_virt_boundary, bool, 0444);
MODULE_PARM_DESC(virt_boundary, "Require a virtual boundary for the device. Default: False");

static int g_no_sched;
module_param_named(no_sched, g_no_sched, int, 0444);
MODULE_PARM_DESC(no_sched, "No io scheduler");

static int g_submit_queues = 1;
module_param_named(submit_queues, g_submit_queues, int, 0444);
MODULE_PARM_DESC(submit_queues, "Number of submission queues");

static int g_poll_queues = 1;
module_param_named(poll_queues, g_poll_queues, int, 0444);
MODULE_PARM_DESC(poll_queues, "Number of IOPOLL submission queues");

static int g_home_node = NUMA_NO_NODE;
module_param_named(home_node, g_home_node, int, 0444);
MODULE_PARM_DESC(home_node, "Home node for the device");

#ifdef CONFIG_BLK_DEV_NULL_BLK_FAULT_INJECTION
/*
 * For more details about fault injection, please refer to
 * Documentation/fault-injection/fault-injection.rst.
 */
static char g_timeout_str[80];
module_param_string(timeout, g_timeout_str, sizeof(g_timeout_str), 0444);
MODULE_PARM_DESC(timeout, "Fault injection. timeout=<interval>,<probability>,<space>,<times>");

static char g_requeue_str[80];
module_param_string(requeue, g_requeue_str, sizeof(g_requeue_str), 0444);
MODULE_PARM_DESC(requeue, "Fault injection. requeue=<interval>,<probability>,<space>,<times>");

static char g_init_hctx_str[80];
module_param_string(init_hctx, g_init_hctx_str, sizeof(g_init_hctx_str), 0444);
MODULE_PARM_DESC(init_hctx, "Fault injection to fail hctx init. init_hctx=<interval>,<probability>,<space>,<times>");
#endif

static int g_queue_mode = NULL_Q_MQ;

static int null_param_store_val(const char *str, int *val, int min, int max)
{
	int ret, new_val;

	ret = kstrtoint(str, 10, &new_val);
	if (ret)
		return -EINVAL;

	if (new_val < min || new_val > max)
		return -EINVAL;

	*val = new_val;
	return 0;
}

static int null_set_queue_mode(const char *str, const struct kernel_param *kp)
{
	return null_param_store_val(str, &g_queue_mode, NULL_Q_BIO, NULL_Q_MQ);
}

static const struct kernel_param_ops null_queue_mode_param_ops = {
	.set	= null_set_queue_mode,
	.get	= param_get_int,
};

device_param_cb(queue_mode, &null_queue_mode_param_ops, &g_queue_mode, 0444);
MODULE_PARM_DESC(queue_mode, "Block interface to use (0=bio,1=rq,2=multiqueue)");

static int g_gb = 250;
module_param_named(gb, g_gb, int, 0444);
MODULE_PARM_DESC(gb, "Size in GB");

static int g_bs = 512;
module_param_named(bs, g_bs, int, 0444);
MODULE_PARM_DESC(bs, "Block size (in bytes)");

static int g_max_sectors;
module_param_named(max_sectors, g_max_sectors, int, 0444);
MODULE_PARM_DESC(max_sectors, "Maximum size of a command (in 512B sectors)");

static unsigned int nr_devices = 1;
module_param(nr_devices, uint, 0444);
MODULE_PARM_DESC(nr_devices, "Number of devices to register");

static bool g_blocking;
module_param_named(blocking, g_blocking, bool, 0444);
MODULE_PARM_DESC(blocking, "Register as a blocking blk-mq driver device");

static bool shared_tags;
module_param(shared_tags, bool, 0444);
MODULE_PARM_DESC(shared_tags, "Share tag set between devices for blk-mq");

static bool g_shared_tag_bitmap;
module_param_named(shared_tag_bitmap, g_shared_tag_bitmap, bool, 0444);
MODULE_PARM_DESC(shared_tag_bitmap, "Use shared tag bitmap for all submission queues for blk-mq");

static int g_irqmode = NULL_IRQ_SOFTIRQ;

static int null_set_irqmode(const char *str, const struct kernel_param *kp)
{
	return null_param_store_val(str, &g_irqmode, NULL_IRQ_NONE,
					NULL_IRQ_TIMER);
}

static const struct kernel_param_ops null_irqmode_param_ops = {
	.set	= null_set_irqmode,
	.get	= param_get_int,
};

device_param_cb(irqmode, &null_irqmode_param_ops, &g_irqmode, 0444);
MODULE_PARM_DESC(irqmode, "IRQ completion handler. 0-none, 1-softirq, 2-timer");

static unsigned long g_completion_nsec = 10000;
module_param_named(completion_nsec, g_completion_nsec, ulong, 0444);
MODULE_PARM_DESC(completion_nsec, "Time in ns to complete a request in hardware. Default: 10,000ns");

static int g_hw_queue_depth = 64;
module_param_named(hw_queue_depth, g_hw_queue_depth, int, 0444);
MODULE_PARM_DESC(hw_queue_depth, "Queue depth for each hardware queue. Default: 64");

static bool g_use_per_node_hctx;
module_param_named(use_per_node_hctx, g_use_per_node_hctx, bool, 0444);
MODULE_PARM_DESC(use_per_node_hctx, "Use per-node allocation for hardware context queues. Default: false");

static bool g_memory_backed;
module_param_named(memory_backed, g_memory_backed, bool, 0444);
MODULE_PARM_DESC(memory_backed, "Create a memory-backed block device. Default: false");

static bool g_discard;
module_param_named(discard, g_discard, bool, 0444);
MODULE_PARM_DESC(discard, "Support discard operations (requires memory-backed null_blk device). Default: false");

static unsigned long g_cache_size;
module_param_named(cache_size, g_cache_size, ulong, 0444);
MODULE_PARM_DESC(mbps, "Cache size in MiB for memory-backed device. Default: 0 (none)");

static unsigned int g_mbps;
module_param_named(mbps, g_mbps, uint, 0444);
MODULE_PARM_DESC(mbps, "Limit maximum bandwidth (in MiB/s). Default: 0 (no limit)");

static bool g_zoned;
module_param_named(zoned, g_zoned, bool, S_IRUGO);
MODULE_PARM_DESC(zoned, "Make device as a host-managed zoned block device. Default: false");

static unsigned long g_zone_size = 256;
module_param_named(zone_size, g_zone_size, ulong, S_IRUGO);
MODULE_PARM_DESC(zone_size, "Zone size in MB when block device is zoned. Must be power-of-two: Default: 256");

static unsigned long g_zone_capacity;
module_param_named(zone_capacity, g_zone_capacity, ulong, 0444);
MODULE_PARM_DESC(zone_capacity, "Zone capacity in MB when block device is zoned. Can be less than or equal to zone size. Default: Zone size");

static unsigned int g_zone_nr_conv;
module_param_named(zone_nr_conv, g_zone_nr_conv, uint, 0444);
MODULE_PARM_DESC(zone_nr_conv, "Number of conventional zones when block device is zoned. Default: 0");

static unsigned int g_zone_max_open;
module_param_named(zone_max_open, g_zone_max_open, uint, 0444);
MODULE_PARM_DESC(zone_max_open, "Maximum number of open zones when block device is zoned. Default: 0 (no limit)");

static unsigned int g_zone_max_active;
module_param_named(zone_max_active, g_zone_max_active, uint, 0444);
MODULE_PARM_DESC(zone_max_active, "Maximum number of active zones when block device is zoned. Default: 0 (no limit)");

static struct nullb_device *null_alloc_dev(void);
static void null_free_dev(struct nullb_device *dev);
static void null_del_dev(struct nullb *nullb);
static int null_add_dev(struct nullb_device *dev);
static struct nullb *null_find_dev_by_name(const char *name);
static void null_free_device_storage(struct nullb_device *dev, bool is_cache);

static inline struct nullb_device *to_nullb_device(struct config_item *item)
{
	return item ? container_of(to_config_group(item), struct nullb_device, group) : NULL;
}

static inline ssize_t nullb_device_uint_attr_show(unsigned int val, char *page)
{
	return snprintf(page, PAGE_SIZE, "%u\n", val);
}

static inline ssize_t nullb_device_ulong_attr_show(unsigned long val,
	char *page)
{
	return snprintf(page, PAGE_SIZE, "%lu\n", val);
}

static inline ssize_t nullb_device_bool_attr_show(bool val, char *page)
{
	return snprintf(page, PAGE_SIZE, "%u\n", val);
}

static ssize_t nullb_device_uint_attr_store(unsigned int *val,
	const char *page, size_t count)
{
	unsigned int tmp;
	int result;

	result = kstrtouint(page, 0, &tmp);
	if (result < 0)
		return result;

	*val = tmp;
	return count;
}

static ssize_t nullb_device_ulong_attr_store(unsigned long *val,
	const char *page, size_t count)
{
	int result;
	unsigned long tmp;

	result = kstrtoul(page, 0, &tmp);
	if (result < 0)
		return result;

	*val = tmp;
	return count;
}

static ssize_t nullb_device_bool_attr_store(bool *val, const char *page,
	size_t count)
{
	bool tmp;
	int result;

	result = kstrtobool(page,  &tmp);
	if (result < 0)
		return result;

	*val = tmp;
	return count;
}

/* The following macro should only be used with TYPE = {uint, ulong, bool}. */
#define NULLB_DEVICE_ATTR(NAME, TYPE, APPLY)				\
static ssize_t								\
nullb_device_##NAME##_show(struct config_item *item, char *page)	\
{									\
	return nullb_device_##TYPE##_attr_show(				\
				to_nullb_device(item)->NAME, page);	\
}									\
static ssize_t								\
nullb_device_##NAME##_store(struct config_item *item, const char *page,	\
			    size_t count)				\
{									\
	int (*apply_fn)(struct nullb_device *dev, TYPE new_value) = APPLY;\
	struct nullb_device *dev = to_nullb_device(item);		\
	TYPE new_value = 0;						\
	int ret;							\
									\
	ret = nullb_device_##TYPE##_attr_store(&new_value, page, count);\
	if (ret < 0)							\
		return ret;						\
	if (apply_fn)							\
		ret = apply_fn(dev, new_value);				\
	else if (test_bit(NULLB_DEV_FL_CONFIGURED, &dev->flags)) 	\
		ret = -EBUSY;						\
	if (ret < 0)							\
		return ret;						\
	dev->NAME = new_value;						\
	return count;							\
}									\
CONFIGFS_ATTR(nullb_device_, NAME);

static int nullb_update_nr_hw_queues(struct nullb_device *dev,
				     unsigned int submit_queues,
				     unsigned int poll_queues)

{
	struct blk_mq_tag_set *set;
	int ret, nr_hw_queues;

	if (!dev->nullb)
		return 0;

	/*
	 * Make sure at least one submit queue exists.
	 */
	if (!submit_queues)
		return -EINVAL;

	/*
	 * Make sure that null_init_hctx() does not access nullb->queues[] past
	 * the end of that array.
	 */
	if (submit_queues > nr_cpu_ids || poll_queues > g_poll_queues)
		return -EINVAL;

	/*
	 * Keep previous and new queue numbers in nullb_device for reference in
	 * the call back function null_map_queues().
	 */
	dev->prev_submit_queues = dev->submit_queues;
	dev->prev_poll_queues = dev->poll_queues;
	dev->submit_queues = submit_queues;
	dev->poll_queues = poll_queues;

	set = dev->nullb->tag_set;
	nr_hw_queues = submit_queues + poll_queues;
	blk_mq_update_nr_hw_queues(set, nr_hw_queues);
	ret = set->nr_hw_queues == nr_hw_queues ? 0 : -ENOMEM;

	if (ret) {
		/* on error, revert the queue numbers */
		dev->submit_queues = dev->prev_submit_queues;
		dev->poll_queues = dev->prev_poll_queues;
	}

	return ret;
}

static int nullb_apply_submit_queues(struct nullb_device *dev,
				     unsigned int submit_queues)
{
	int ret;

	mutex_lock(&lock);
	ret = nullb_update_nr_hw_queues(dev, submit_queues, dev->poll_queues);
	mutex_unlock(&lock);

	return ret;
}

static int nullb_apply_poll_queues(struct nullb_device *dev,
				   unsigned int poll_queues)
{
	int ret;

	mutex_lock(&lock);
	ret = nullb_update_nr_hw_queues(dev, dev->submit_queues, poll_queues);
	mutex_unlock(&lock);

	return ret;
}

NULLB_DEVICE_ATTR(size, ulong, NULL);
NULLB_DEVICE_ATTR(completion_nsec, ulong, NULL);
NULLB_DEVICE_ATTR(submit_queues, uint, nullb_apply_submit_queues);
NULLB_DEVICE_ATTR(poll_queues, uint, nullb_apply_poll_queues);
NULLB_DEVICE_ATTR(home_node, uint, NULL);
NULLB_DEVICE_ATTR(queue_mode, uint, NULL);
NULLB_DEVICE_ATTR(blocksize, uint, NULL);
NULLB_DEVICE_ATTR(max_sectors, uint, NULL);
NULLB_DEVICE_ATTR(irqmode, uint, NULL);
NULLB_DEVICE_ATTR(hw_queue_depth, uint, NULL);
NULLB_DEVICE_ATTR(index, uint, NULL);
NULLB_DEVICE_ATTR(blocking, bool, NULL);
NULLB_DEVICE_ATTR(use_per_node_hctx, bool, NULL);
NULLB_DEVICE_ATTR(memory_backed, bool, NULL);
NULLB_DEVICE_ATTR(discard, bool, NULL);
NULLB_DEVICE_ATTR(mbps, uint, NULL);
NULLB_DEVICE_ATTR(cache_size, ulong, NULL);
NULLB_DEVICE_ATTR(zoned, bool, NULL);
NULLB_DEVICE_ATTR(zone_size, ulong, NULL);
NULLB_DEVICE_ATTR(zone_capacity, ulong, NULL);
NULLB_DEVICE_ATTR(zone_nr_conv, uint, NULL);
NULLB_DEVICE_ATTR(zone_max_open, uint, NULL);
NULLB_DEVICE_ATTR(zone_max_active, uint, NULL);
NULLB_DEVICE_ATTR(virt_boundary, bool, NULL);
NULLB_DEVICE_ATTR(no_sched, bool, NULL);
NULLB_DEVICE_ATTR(shared_tag_bitmap, bool, NULL);

static ssize_t nullb_device_power_show(struct config_item *item, char *page)
{
	return nullb_device_bool_attr_show(to_nullb_device(item)->power, page);
}

static ssize_t nullb_device_power_store(struct config_item *item,
				     const char *page, size_t count)
{
	struct nullb_device *dev = to_nullb_device(item);
	bool newp = false;
	ssize_t ret;

	ret = nullb_device_bool_attr_store(&newp, page, count);
	if (ret < 0)
		return ret;

	ret = count;
	mutex_lock(&lock);
	if (!dev->power && newp) {
		if (test_and_set_bit(NULLB_DEV_FL_UP, &dev->flags))
			goto out;

		ret = null_add_dev(dev);
		if (ret) {
			clear_bit(NULLB_DEV_FL_UP, &dev->flags);
			goto out;
		}

		set_bit(NULLB_DEV_FL_CONFIGURED, &dev->flags);
		dev->power = newp;
		ret = count;
	} else if (dev->power && !newp) {
		if (test_and_clear_bit(NULLB_DEV_FL_UP, &dev->flags)) {
			dev->power = newp;
			null_del_dev(dev->nullb);
		}
		clear_bit(NULLB_DEV_FL_CONFIGURED, &dev->flags);
	}

out:
	mutex_unlock(&lock);
	return ret;
}

CONFIGFS_ATTR(nullb_device_, power);

static ssize_t nullb_device_badblocks_show(struct config_item *item, char *page)
{
	struct nullb_device *t_dev = to_nullb_device(item);

	return badblocks_show(&t_dev->badblocks, page, 0);
}

static ssize_t nullb_device_badblocks_store(struct config_item *item,
				     const char *page, size_t count)
{
	struct nullb_device *t_dev = to_nullb_device(item);
	char *orig, *buf, *tmp;
	u64 start, end;
	int ret;

	orig = kstrndup(page, count, GFP_KERNEL);
	if (!orig)
		return -ENOMEM;

	buf = strstrip(orig);

	ret = -EINVAL;
	if (buf[0] != '+' && buf[0] != '-')
		goto out;
	tmp = strchr(&buf[1], '-');
	if (!tmp)
		goto out;
	*tmp = '\0';
	ret = kstrtoull(buf + 1, 0, &start);
	if (ret)
		goto out;
	ret = kstrtoull(tmp + 1, 0, &end);
	if (ret)
		goto out;
	ret = -EINVAL;
	if (start > end)
		goto out;
	/* enable badblocks */
	cmpxchg(&t_dev->badblocks.shift, -1, 0);
	if (buf[0] == '+')
		ret = badblocks_set(&t_dev->badblocks, start,
			end - start + 1, 1);
	else
		ret = badblocks_clear(&t_dev->badblocks, start,
			end - start + 1);
	if (ret == 0)
		ret = count;
out:
	kfree(orig);
	return ret;
}
CONFIGFS_ATTR(nullb_device_, badblocks);

static ssize_t nullb_device_zone_readonly_store(struct config_item *item,
						const char *page, size_t count)
{
	struct nullb_device *dev = to_nullb_device(item);

	return zone_cond_store(dev, page, count, BLK_ZONE_COND_READONLY);
}
CONFIGFS_ATTR_WO(nullb_device_, zone_readonly);

static ssize_t nullb_device_zone_offline_store(struct config_item *item,
					       const char *page, size_t count)
{
	struct nullb_device *dev = to_nullb_device(item);

	return zone_cond_store(dev, page, count, BLK_ZONE_COND_OFFLINE);
}
CONFIGFS_ATTR_WO(nullb_device_, zone_offline);

static struct configfs_attribute *nullb_device_attrs[] = {
	&nullb_device_attr_size,
	&nullb_device_attr_completion_nsec,
	&nullb_device_attr_submit_queues,
	&nullb_device_attr_poll_queues,
	&nullb_device_attr_home_node,
	&nullb_device_attr_queue_mode,
	&nullb_device_attr_blocksize,
	&nullb_device_attr_max_sectors,
	&nullb_device_attr_irqmode,
	&nullb_device_attr_hw_queue_depth,
	&nullb_device_attr_index,
	&nullb_device_attr_blocking,
	&nullb_device_attr_use_per_node_hctx,
	&nullb_device_attr_power,
	&nullb_device_attr_memory_backed,
	&nullb_device_attr_discard,
	&nullb_device_attr_mbps,
	&nullb_device_attr_cache_size,
	&nullb_device_attr_badblocks,
	&nullb_device_attr_zoned,
	&nullb_device_attr_zone_size,
	&nullb_device_attr_zone_capacity,
	&nullb_device_attr_zone_nr_conv,
	&nullb_device_attr_zone_max_open,
	&nullb_device_attr_zone_max_active,
	&nullb_device_attr_zone_readonly,
	&nullb_device_attr_zone_offline,
	&nullb_device_attr_virt_boundary,
	&nullb_device_attr_no_sched,
	&nullb_device_attr_shared_tag_bitmap,
	NULL,
};

static void nullb_device_release(struct config_item *item)
{
	struct nullb_device *dev = to_nullb_device(item);

	null_free_device_storage(dev, false);
	null_free_dev(dev);
}

static struct configfs_item_operations nullb_device_ops = {
	.release	= nullb_device_release,
};

static const struct config_item_type nullb_device_type = {
	.ct_item_ops	= &nullb_device_ops,
	.ct_attrs	= nullb_device_attrs,
	.ct_owner	= THIS_MODULE,
};

#ifdef CONFIG_BLK_DEV_NULL_BLK_FAULT_INJECTION

static void nullb_add_fault_config(struct nullb_device *dev)
{
	fault_config_init(&dev->timeout_config, "timeout_inject");
	fault_config_init(&dev->requeue_config, "requeue_inject");
	fault_config_init(&dev->init_hctx_fault_config, "init_hctx_fault_inject");

	configfs_add_default_group(&dev->timeout_config.group, &dev->group);
	configfs_add_default_group(&dev->requeue_config.group, &dev->group);
	configfs_add_default_group(&dev->init_hctx_fault_config.group, &dev->group);
}

#else

static void nullb_add_fault_config(struct nullb_device *dev)
{
}

#endif

static struct
config_group *nullb_group_make_group(struct config_group *group, const char *name)
{
	struct nullb_device *dev;

	if (null_find_dev_by_name(name))
		return ERR_PTR(-EEXIST);

	dev = null_alloc_dev();
	if (!dev)
		return ERR_PTR(-ENOMEM);

	config_group_init_type_name(&dev->group, name, &nullb_device_type);
	nullb_add_fault_config(dev);

	return &dev->group;
}

static void
nullb_group_drop_item(struct config_group *group, struct config_item *item)
{
	struct nullb_device *dev = to_nullb_device(item);

	if (test_and_clear_bit(NULLB_DEV_FL_UP, &dev->flags)) {
		mutex_lock(&lock);
		dev->power = false;
		null_del_dev(dev->nullb);
		mutex_unlock(&lock);
	}

	config_item_put(item);
}

static ssize_t memb_group_features_show(struct config_item *item, char *page)
{
	return snprintf(page, PAGE_SIZE,
			"badblocks,blocking,blocksize,cache_size,"
			"completion_nsec,discard,home_node,hw_queue_depth,"
			"irqmode,max_sectors,mbps,memory_backed,no_sched,"
			"poll_queues,power,queue_mode,shared_tag_bitmap,size,"
			"submit_queues,use_per_node_hctx,virt_boundary,zoned,"
			"zone_capacity,zone_max_active,zone_max_open,"
			"zone_nr_conv,zone_offline,zone_readonly,zone_size\n");
}

CONFIGFS_ATTR_RO(memb_group_, features);

static struct configfs_attribute *nullb_group_attrs[] = {
	&memb_group_attr_features,
	NULL,
};

static struct configfs_group_operations nullb_group_ops = {
	.make_group	= nullb_group_make_group,
	.drop_item	= nullb_group_drop_item,
};

static const struct config_item_type nullb_group_type = {
	.ct_group_ops	= &nullb_group_ops,
	.ct_attrs	= nullb_group_attrs,
	.ct_owner	= THIS_MODULE,
};

static struct configfs_subsystem nullb_subsys = {
	.su_group = {
		.cg_item = {
			.ci_namebuf = "nullb",
			.ci_type = &nullb_group_type,
		},
	},
};

static inline int null_cache_active(struct nullb *nullb)
{
	return test_bit(NULLB_DEV_FL_CACHE, &nullb->dev->flags);
}

static struct nullb_device *null_alloc_dev(void)
{
	struct nullb_device *dev;

	dev = kzalloc(sizeof(*dev), GFP_KERNEL);
	if (!dev)
		return NULL;

#ifdef CONFIG_BLK_DEV_NULL_BLK_FAULT_INJECTION
	dev->timeout_config.attr = null_timeout_attr;
	dev->requeue_config.attr = null_requeue_attr;
	dev->init_hctx_fault_config.attr = null_init_hctx_attr;
#endif

	INIT_RADIX_TREE(&dev->data, GFP_ATOMIC);
	INIT_RADIX_TREE(&dev->cache, GFP_ATOMIC);
	if (badblocks_init(&dev->badblocks, 0)) {
		kfree(dev);
		return NULL;
	}

	dev->size = g_gb * 1024;
	dev->completion_nsec = g_completion_nsec;
	dev->submit_queues = g_submit_queues;
	dev->prev_submit_queues = g_submit_queues;
	dev->poll_queues = g_poll_queues;
	dev->prev_poll_queues = g_poll_queues;
	dev->home_node = g_home_node;
	dev->queue_mode = g_queue_mode;
	dev->blocksize = g_bs;
	dev->max_sectors = g_max_sectors;
	dev->irqmode = g_irqmode;
	dev->hw_queue_depth = g_hw_queue_depth;
	dev->blocking = g_blocking;
	dev->memory_backed = g_memory_backed;
	dev->discard = g_discard;
	dev->cache_size = g_cache_size;
	dev->mbps = g_mbps;
	dev->use_per_node_hctx = g_use_per_node_hctx;
	dev->zoned = g_zoned;
	dev->zone_size = g_zone_size;
	dev->zone_capacity = g_zone_capacity;
	dev->zone_nr_conv = g_zone_nr_conv;
	dev->zone_max_open = g_zone_max_open;
	dev->zone_max_active = g_zone_max_active;
	dev->virt_boundary = g_virt_boundary;
	dev->no_sched = g_no_sched;
	dev->shared_tag_bitmap = g_shared_tag_bitmap;
	return dev;
}

static void null_free_dev(struct nullb_device *dev)
{
	if (!dev)
		return;

	null_free_zoned_dev(dev);
	badblocks_exit(&dev->badblocks);
	kfree(dev);
}

static void put_tag(struct nullb_queue *nq, unsigned int tag)
{
	clear_bit_unlock(tag, nq->tag_map);

	if (waitqueue_active(&nq->wait))
		wake_up(&nq->wait);
}

static unsigned int get_tag(struct nullb_queue *nq)
{
	unsigned int tag;

	do {
		tag = find_first_zero_bit(nq->tag_map, nq->queue_depth);
		if (tag >= nq->queue_depth)
			return -1U;
	} while (test_and_set_bit_lock(tag, nq->tag_map));

	return tag;
}

static void free_cmd(struct nullb_cmd *cmd)
{
	put_tag(cmd->nq, cmd->tag);
}

static enum hrtimer_restart null_cmd_timer_expired(struct hrtimer *timer);

static struct nullb_cmd *__alloc_cmd(struct nullb_queue *nq)
{
	struct nullb_cmd *cmd;
	unsigned int tag;

	tag = get_tag(nq);
	if (tag != -1U) {
		cmd = &nq->cmds[tag];
		cmd->tag = tag;
		cmd->error = BLK_STS_OK;
		cmd->nq = nq;
		if (nq->dev->irqmode == NULL_IRQ_TIMER) {
			hrtimer_init(&cmd->timer, CLOCK_MONOTONIC,
				     HRTIMER_MODE_REL);
			cmd->timer.function = null_cmd_timer_expired;
		}
		return cmd;
	}

	return NULL;
}

static struct nullb_cmd *alloc_cmd(struct nullb_queue *nq, struct bio *bio)
{
	struct nullb_cmd *cmd;
	DEFINE_WAIT(wait);

	do {
		/*
		 * This avoids multiple return statements, multiple calls to
		 * __alloc_cmd() and a fast path call to prepare_to_wait().
		 */
		cmd = __alloc_cmd(nq);
		if (cmd) {
			cmd->bio = bio;
			return cmd;
		}
		prepare_to_wait(&nq->wait, &wait, TASK_UNINTERRUPTIBLE);
		io_schedule();
		finish_wait(&nq->wait, &wait);
	} while (1);
}

static void end_cmd(struct nullb_cmd *cmd)
{
	int queue_mode = cmd->nq->dev->queue_mode;

	switch (queue_mode)  {
	case NULL_Q_MQ:
		blk_mq_end_request(cmd->rq, cmd->error);
		return;
	case NULL_Q_BIO:
		cmd->bio->bi_status = cmd->error;
		bio_endio(cmd->bio);
		break;
	}

	free_cmd(cmd);
}

static enum hrtimer_restart null_cmd_timer_expired(struct hrtimer *timer)
{
	end_cmd(container_of(timer, struct nullb_cmd, timer));

	return HRTIMER_NORESTART;
}

static void null_cmd_end_timer(struct nullb_cmd *cmd)
{
	ktime_t kt = cmd->nq->dev->completion_nsec;

	hrtimer_start(&cmd->timer, kt, HRTIMER_MODE_REL);
}

static void null_complete_rq(struct request *rq)
{
	end_cmd(blk_mq_rq_to_pdu(rq));
}

static struct nullb_page *null_alloc_page(void)
{
	struct nullb_page *t_page;

	t_page = kmalloc(sizeof(struct nullb_page), GFP_NOIO);
	if (!t_page)
		return NULL;

	t_page->page = alloc_pages(GFP_NOIO, 0);
	if (!t_page->page) {
		kfree(t_page);
		return NULL;
	}

	memset(t_page->bitmap, 0, sizeof(t_page->bitmap));
	return t_page;
}

static void null_free_page(struct nullb_page *t_page)
{
	__set_bit(NULLB_PAGE_FREE, t_page->bitmap);
	if (test_bit(NULLB_PAGE_LOCK, t_page->bitmap))
		return;
	__free_page(t_page->page);
	kfree(t_page);
}

static bool null_page_empty(struct nullb_page *page)
{
	int size = MAP_SZ - 2;

	return find_first_bit(page->bitmap, size) == size;
}

static void null_free_sector(struct nullb *nullb, sector_t sector,
	bool is_cache)
{
	unsigned int sector_bit;
	u64 idx;
	struct nullb_page *t_page, *ret;
	struct radix_tree_root *root;

	root = is_cache ? &nullb->dev->cache : &nullb->dev->data;
	idx = sector >> PAGE_SECTORS_SHIFT;
	sector_bit = (sector & SECTOR_MASK);

	t_page = radix_tree_lookup(root, idx);
	if (t_page) {
		__clear_bit(sector_bit, t_page->bitmap);

		if (null_page_empty(t_page)) {
			ret = radix_tree_delete_item(root, idx, t_page);
			WARN_ON(ret != t_page);
			null_free_page(ret);
			if (is_cache)
				nullb->dev->curr_cache -= PAGE_SIZE;
		}
	}
}

static struct nullb_page *null_radix_tree_insert(struct nullb *nullb, u64 idx,
	struct nullb_page *t_page, bool is_cache)
{
	struct radix_tree_root *root;

	root = is_cache ? &nullb->dev->cache : &nullb->dev->data;

	if (radix_tree_insert(root, idx, t_page)) {
		null_free_page(t_page);
		t_page = radix_tree_lookup(root, idx);
		WARN_ON(!t_page || t_page->page->index != idx);
	} else if (is_cache)
		nullb->dev->curr_cache += PAGE_SIZE;

	return t_page;
}

static void null_free_device_storage(struct nullb_device *dev, bool is_cache)
{
	unsigned long pos = 0;
	int nr_pages;
	struct nullb_page *ret, *t_pages[FREE_BATCH];
	struct radix_tree_root *root;

	root = is_cache ? &dev->cache : &dev->data;

	do {
		int i;

		nr_pages = radix_tree_gang_lookup(root,
				(void **)t_pages, pos, FREE_BATCH);

		for (i = 0; i < nr_pages; i++) {
			pos = t_pages[i]->page->index;
			ret = radix_tree_delete_item(root, pos, t_pages[i]);
			WARN_ON(ret != t_pages[i]);
			null_free_page(ret);
		}

		pos++;
	} while (nr_pages == FREE_BATCH);

	if (is_cache)
		dev->curr_cache = 0;
}

static struct nullb_page *__null_lookup_page(struct nullb *nullb,
	sector_t sector, bool for_write, bool is_cache)
{
	unsigned int sector_bit;
	u64 idx;
	struct nullb_page *t_page;
	struct radix_tree_root *root;

	idx = sector >> PAGE_SECTORS_SHIFT;
	sector_bit = (sector & SECTOR_MASK);

	root = is_cache ? &nullb->dev->cache : &nullb->dev->data;
	t_page = radix_tree_lookup(root, idx);
	WARN_ON(t_page && t_page->page->index != idx);

	if (t_page && (for_write || test_bit(sector_bit, t_page->bitmap)))
		return t_page;

	return NULL;
}

static struct nullb_page *null_lookup_page(struct nullb *nullb,
	sector_t sector, bool for_write, bool ignore_cache)
{
	struct nullb_page *page = NULL;

	if (!ignore_cache)
		page = __null_lookup_page(nullb, sector, for_write, true);
	if (page)
		return page;
	return __null_lookup_page(nullb, sector, for_write, false);
}

static struct nullb_page *null_insert_page(struct nullb *nullb,
					   sector_t sector, bool ignore_cache)
	__releases(&nullb->lock)
	__acquires(&nullb->lock)
{
	u64 idx;
	struct nullb_page *t_page;

	t_page = null_lookup_page(nullb, sector, true, ignore_cache);
	if (t_page)
		return t_page;

	spin_unlock_irq(&nullb->lock);

	t_page = null_alloc_page();
	if (!t_page)
		goto out_lock;

	if (radix_tree_preload(GFP_NOIO))
		goto out_freepage;

	spin_lock_irq(&nullb->lock);
	idx = sector >> PAGE_SECTORS_SHIFT;
	t_page->page->index = idx;
	t_page = null_radix_tree_insert(nullb, idx, t_page, !ignore_cache);
	radix_tree_preload_end();

	return t_page;
out_freepage:
	null_free_page(t_page);
out_lock:
	spin_lock_irq(&nullb->lock);
	return null_lookup_page(nullb, sector, true, ignore_cache);
}

static int null_flush_cache_page(struct nullb *nullb, struct nullb_page *c_page)
{
	int i;
	unsigned int offset;
	u64 idx;
	struct nullb_page *t_page, *ret;
	void *dst, *src;

	idx = c_page->page->index;

	t_page = null_insert_page(nullb, idx << PAGE_SECTORS_SHIFT, true);

	__clear_bit(NULLB_PAGE_LOCK, c_page->bitmap);
	if (test_bit(NULLB_PAGE_FREE, c_page->bitmap)) {
		null_free_page(c_page);
		if (t_page && null_page_empty(t_page)) {
			ret = radix_tree_delete_item(&nullb->dev->data,
				idx, t_page);
			null_free_page(t_page);
		}
		return 0;
	}

	if (!t_page)
		return -ENOMEM;

	src = kmap_local_page(c_page->page);
	dst = kmap_local_page(t_page->page);

	for (i = 0; i < PAGE_SECTORS;
			i += (nullb->dev->blocksize >> SECTOR_SHIFT)) {
		if (test_bit(i, c_page->bitmap)) {
			offset = (i << SECTOR_SHIFT);
			memcpy(dst + offset, src + offset,
				nullb->dev->blocksize);
			__set_bit(i, t_page->bitmap);
		}
	}

	kunmap_local(dst);
	kunmap_local(src);

	ret = radix_tree_delete_item(&nullb->dev->cache, idx, c_page);
	null_free_page(ret);
	nullb->dev->curr_cache -= PAGE_SIZE;

	return 0;
}

static int null_make_cache_space(struct nullb *nullb, unsigned long n)
{
	int i, err, nr_pages;
	struct nullb_page *c_pages[FREE_BATCH];
	unsigned long flushed = 0, one_round;

again:
	if ((nullb->dev->cache_size * 1024 * 1024) >
	     nullb->dev->curr_cache + n || nullb->dev->curr_cache == 0)
		return 0;

	nr_pages = radix_tree_gang_lookup(&nullb->dev->cache,
			(void **)c_pages, nullb->cache_flush_pos, FREE_BATCH);
	/*
	 * nullb_flush_cache_page could unlock before using the c_pages. To
	 * avoid race, we don't allow page free
	 */
	for (i = 0; i < nr_pages; i++) {
		nullb->cache_flush_pos = c_pages[i]->page->index;
		/*
		 * We found the page which is being flushed to disk by other
		 * threads
		 */
		if (test_bit(NULLB_PAGE_LOCK, c_pages[i]->bitmap))
			c_pages[i] = NULL;
		else
			__set_bit(NULLB_PAGE_LOCK, c_pages[i]->bitmap);
	}

	one_round = 0;
	for (i = 0; i < nr_pages; i++) {
		if (c_pages[i] == NULL)
			continue;
		err = null_flush_cache_page(nullb, c_pages[i]);
		if (err)
			return err;
		one_round++;
	}
	flushed += one_round << PAGE_SHIFT;

	if (n > flushed) {
		if (nr_pages == 0)
			nullb->cache_flush_pos = 0;
		if (one_round == 0) {
			/* give other threads a chance */
			spin_unlock_irq(&nullb->lock);
			spin_lock_irq(&nullb->lock);
		}
		goto again;
	}
	return 0;
}

static int copy_to_nullb(struct nullb *nullb, struct page *source,
	unsigned int off, sector_t sector, size_t n, bool is_fua)
{
	size_t temp, count = 0;
	unsigned int offset;
	struct nullb_page *t_page;

	while (count < n) {
		temp = min_t(size_t, nullb->dev->blocksize, n - count);

		if (null_cache_active(nullb) && !is_fua)
			null_make_cache_space(nullb, PAGE_SIZE);

		offset = (sector & SECTOR_MASK) << SECTOR_SHIFT;
		t_page = null_insert_page(nullb, sector,
			!null_cache_active(nullb) || is_fua);
		if (!t_page)
			return -ENOSPC;

		memcpy_page(t_page->page, offset, source, off + count, temp);

		__set_bit(sector & SECTOR_MASK, t_page->bitmap);

		if (is_fua)
			null_free_sector(nullb, sector, true);

		count += temp;
		sector += temp >> SECTOR_SHIFT;
	}
	return 0;
}

static int copy_from_nullb(struct nullb *nullb, struct page *dest,
	unsigned int off, sector_t sector, size_t n)
{
	size_t temp, count = 0;
	unsigned int offset;
	struct nullb_page *t_page;

	while (count < n) {
		temp = min_t(size_t, nullb->dev->blocksize, n - count);

		offset = (sector & SECTOR_MASK) << SECTOR_SHIFT;
		t_page = null_lookup_page(nullb, sector, false,
			!null_cache_active(nullb));

		if (t_page)
			memcpy_page(dest, off + count, t_page->page, offset,
				    temp);
		else
			zero_user(dest, off + count, temp);

		count += temp;
		sector += temp >> SECTOR_SHIFT;
	}
	return 0;
}

static void nullb_fill_pattern(struct nullb *nullb, struct page *page,
			       unsigned int len, unsigned int off)
{
	memset_page(page, off, 0xff, len);
}

blk_status_t null_handle_discard(struct nullb_device *dev,
				 sector_t sector, sector_t nr_sectors)
{
	struct nullb *nullb = dev->nullb;
	size_t n = nr_sectors << SECTOR_SHIFT;
	size_t temp;

	spin_lock_irq(&nullb->lock);
	while (n > 0) {
		temp = min_t(size_t, n, dev->blocksize);
		null_free_sector(nullb, sector, false);
		if (null_cache_active(nullb))
			null_free_sector(nullb, sector, true);
		sector += temp >> SECTOR_SHIFT;
		n -= temp;
	}
	spin_unlock_irq(&nullb->lock);

	return BLK_STS_OK;
}

static int null_handle_flush(struct nullb *nullb)
{
	int err;

	if (!null_cache_active(nullb))
		return 0;

	spin_lock_irq(&nullb->lock);
	while (true) {
		err = null_make_cache_space(nullb,
			nullb->dev->cache_size * 1024 * 1024);
		if (err || nullb->dev->curr_cache == 0)
			break;
	}

	WARN_ON(!radix_tree_empty(&nullb->dev->cache));
	spin_unlock_irq(&nullb->lock);
	return err;
}

static int null_transfer(struct nullb *nullb, struct page *page,
	unsigned int len, unsigned int off, bool is_write, sector_t sector,
	bool is_fua)
{
	struct nullb_device *dev = nullb->dev;
	unsigned int valid_len = len;
	int err = 0;

	if (!is_write) {
		if (dev->zoned)
			valid_len = null_zone_valid_read_len(nullb,
				sector, len);

		if (valid_len) {
			err = copy_from_nullb(nullb, page, off,
				sector, valid_len);
			off += valid_len;
			len -= valid_len;
		}

		if (len)
			nullb_fill_pattern(nullb, page, len, off);
		flush_dcache_page(page);
	} else {
		flush_dcache_page(page);
		err = copy_to_nullb(nullb, page, off, sector, len, is_fua);
	}

	return err;
}

static int null_handle_rq(struct nullb_cmd *cmd)
{
	struct request *rq = cmd->rq;
	struct nullb *nullb = cmd->nq->dev->nullb;
	int err;
	unsigned int len;
	sector_t sector = blk_rq_pos(rq);
	struct req_iterator iter;
	struct bio_vec bvec;

	spin_lock_irq(&nullb->lock);
	rq_for_each_segment(bvec, rq, iter) {
		len = bvec.bv_len;
		err = null_transfer(nullb, bvec.bv_page, len, bvec.bv_offset,
				     op_is_write(req_op(rq)), sector,
				     rq->cmd_flags & REQ_FUA);
		if (err) {
			spin_unlock_irq(&nullb->lock);
			return err;
		}
		sector += len >> SECTOR_SHIFT;
	}
	spin_unlock_irq(&nullb->lock);

	return 0;
}

static int null_handle_bio(struct nullb_cmd *cmd)
{
	struct bio *bio = cmd->bio;
	struct nullb *nullb = cmd->nq->dev->nullb;
	int err;
	unsigned int len;
	sector_t sector = bio->bi_iter.bi_sector;
	struct bio_vec bvec;
	struct bvec_iter iter;

	spin_lock_irq(&nullb->lock);
	bio_for_each_segment(bvec, bio, iter) {
		len = bvec.bv_len;
		err = null_transfer(nullb, bvec.bv_page, len, bvec.bv_offset,
				     op_is_write(bio_op(bio)), sector,
				     bio->bi_opf & REQ_FUA);
		if (err) {
			spin_unlock_irq(&nullb->lock);
			return err;
		}
		sector += len >> SECTOR_SHIFT;
	}
	spin_unlock_irq(&nullb->lock);
	return 0;
}

static void null_stop_queue(struct nullb *nullb)
{
	struct request_queue *q = nullb->q;

	if (nullb->dev->queue_mode == NULL_Q_MQ)
		blk_mq_stop_hw_queues(q);
}

static void null_restart_queue_async(struct nullb *nullb)
{
	struct request_queue *q = nullb->q;

	if (nullb->dev->queue_mode == NULL_Q_MQ)
		blk_mq_start_stopped_hw_queues(q, true);
}

static inline blk_status_t null_handle_throttled(struct nullb_cmd *cmd)
{
	struct nullb_device *dev = cmd->nq->dev;
	struct nullb *nullb = dev->nullb;
	blk_status_t sts = BLK_STS_OK;
	struct request *rq = cmd->rq;

	if (!hrtimer_active(&nullb->bw_timer))
		hrtimer_restart(&nullb->bw_timer);

	if (atomic_long_sub_return(blk_rq_bytes(rq), &nullb->cur_bytes) < 0) {
		null_stop_queue(nullb);
		/* race with timer */
		if (atomic_long_read(&nullb->cur_bytes) > 0)
			null_restart_queue_async(nullb);
		/* requeue request */
		sts = BLK_STS_DEV_RESOURCE;
	}
	return sts;
}

static inline blk_status_t null_handle_badblocks(struct nullb_cmd *cmd,
						 sector_t sector,
						 sector_t nr_sectors)
{
	struct badblocks *bb = &cmd->nq->dev->badblocks;
	sector_t first_bad;
	int bad_sectors;

	if (badblocks_check(bb, sector, nr_sectors, &first_bad, &bad_sectors))
		return BLK_STS_IOERR;

	return BLK_STS_OK;
}

static inline blk_status_t null_handle_memory_backed(struct nullb_cmd *cmd,
						     enum req_op op,
						     sector_t sector,
						     sector_t nr_sectors)
{
	struct nullb_device *dev = cmd->nq->dev;
	int err;

	if (op == REQ_OP_DISCARD)
		return null_handle_discard(dev, sector, nr_sectors);

	if (dev->queue_mode == NULL_Q_BIO)
		err = null_handle_bio(cmd);
	else
		err = null_handle_rq(cmd);

	return errno_to_blk_status(err);
}

static void nullb_zero_read_cmd_buffer(struct nullb_cmd *cmd)
{
	struct nullb_device *dev = cmd->nq->dev;
	struct bio *bio;

	if (dev->memory_backed)
		return;

	if (dev->queue_mode == NULL_Q_BIO && bio_op(cmd->bio) == REQ_OP_READ) {
		zero_fill_bio(cmd->bio);
	} else if (req_op(cmd->rq) == REQ_OP_READ) {
		__rq_for_each_bio(bio, cmd->rq)
			zero_fill_bio(bio);
	}
}

static inline void nullb_complete_cmd(struct nullb_cmd *cmd)
{
	/*
	 * Since root privileges are required to configure the null_blk
	 * driver, it is fine that this driver does not initialize the
	 * data buffers of read commands. Zero-initialize these buffers
	 * anyway if KMSAN is enabled to prevent that KMSAN complains
	 * about null_blk not initializing read data buffers.
	 */
	if (IS_ENABLED(CONFIG_KMSAN))
		nullb_zero_read_cmd_buffer(cmd);

	/* Complete IO by inline, softirq or timer */
	switch (cmd->nq->dev->irqmode) {
	case NULL_IRQ_SOFTIRQ:
		switch (cmd->nq->dev->queue_mode) {
		case NULL_Q_MQ:
			blk_mq_complete_request(cmd->rq);
			break;
		case NULL_Q_BIO:
			/*
			 * XXX: no proper submitting cpu information available.
			 */
			end_cmd(cmd);
			break;
		}
		break;
	case NULL_IRQ_NONE:
		end_cmd(cmd);
		break;
	case NULL_IRQ_TIMER:
		null_cmd_end_timer(cmd);
		break;
	}
}

blk_status_t null_process_cmd(struct nullb_cmd *cmd, enum req_op op,
			      sector_t sector, unsigned int nr_sectors)
{
	struct nullb_device *dev = cmd->nq->dev;
	blk_status_t ret;

	if (dev->badblocks.shift != -1) {
		ret = null_handle_badblocks(cmd, sector, nr_sectors);
		if (ret != BLK_STS_OK)
			return ret;
	}

	if (dev->memory_backed)
		return null_handle_memory_backed(cmd, op, sector, nr_sectors);

	return BLK_STS_OK;
}

static void null_handle_cmd(struct nullb_cmd *cmd, sector_t sector,
			    sector_t nr_sectors, enum req_op op)
{
	struct nullb_device *dev = cmd->nq->dev;
	struct nullb *nullb = dev->nullb;
	blk_status_t sts;

	if (op == REQ_OP_FLUSH) {
		cmd->error = errno_to_blk_status(null_handle_flush(nullb));
		goto out;
	}

	if (dev->zoned)
		sts = null_process_zoned_cmd(cmd, op, sector, nr_sectors);
	else
		sts = null_process_cmd(cmd, op, sector, nr_sectors);

	/* Do not overwrite errors (e.g. timeout errors) */
	if (cmd->error == BLK_STS_OK)
		cmd->error = sts;

out:
	nullb_complete_cmd(cmd);
}

static enum hrtimer_restart nullb_bwtimer_fn(struct hrtimer *timer)
{
	struct nullb *nullb = container_of(timer, struct nullb, bw_timer);
	ktime_t timer_interval = ktime_set(0, TIMER_INTERVAL);
	unsigned int mbps = nullb->dev->mbps;

	if (atomic_long_read(&nullb->cur_bytes) == mb_per_tick(mbps))
		return HRTIMER_NORESTART;

	atomic_long_set(&nullb->cur_bytes, mb_per_tick(mbps));
	null_restart_queue_async(nullb);

	hrtimer_forward_now(&nullb->bw_timer, timer_interval);

	return HRTIMER_RESTART;
}

static void nullb_setup_bwtimer(struct nullb *nullb)
{
	ktime_t timer_interval = ktime_set(0, TIMER_INTERVAL);

	hrtimer_init(&nullb->bw_timer, CLOCK_MONOTONIC, HRTIMER_MODE_REL);
	nullb->bw_timer.function = nullb_bwtimer_fn;
	atomic_long_set(&nullb->cur_bytes, mb_per_tick(nullb->dev->mbps));
	hrtimer_start(&nullb->bw_timer, timer_interval, HRTIMER_MODE_REL);
}

static struct nullb_queue *nullb_to_queue(struct nullb *nullb)
{
	int index = 0;

	if (nullb->nr_queues != 1)
		index = raw_smp_processor_id() / ((nr_cpu_ids + nullb->nr_queues - 1) / nullb->nr_queues);

	return &nullb->queues[index];
}

static void null_submit_bio(struct bio *bio)
{
	sector_t sector = bio->bi_iter.bi_sector;
	sector_t nr_sectors = bio_sectors(bio);
	struct nullb *nullb = bio->bi_bdev->bd_disk->private_data;
	struct nullb_queue *nq = nullb_to_queue(nullb);

	null_handle_cmd(alloc_cmd(nq, bio), sector, nr_sectors, bio_op(bio));
}

#ifdef CONFIG_BLK_DEV_NULL_BLK_FAULT_INJECTION

static bool should_timeout_request(struct request *rq)
{
	struct nullb_cmd *cmd = blk_mq_rq_to_pdu(rq);
	struct nullb_device *dev = cmd->nq->dev;

	return should_fail(&dev->timeout_config.attr, 1);
}

static bool should_requeue_request(struct request *rq)
{
	struct nullb_cmd *cmd = blk_mq_rq_to_pdu(rq);
	struct nullb_device *dev = cmd->nq->dev;

	return should_fail(&dev->requeue_config.attr, 1);
}

static bool should_init_hctx_fail(struct nullb_device *dev)
{
	return should_fail(&dev->init_hctx_fault_config.attr, 1);
}

#else

static bool should_timeout_request(struct request *rq)
{
	return false;
}

static bool should_requeue_request(struct request *rq)
{
	return false;
}

static bool should_init_hctx_fail(struct nullb_device *dev)
{
	return false;
}

#endif

static void null_map_queues(struct blk_mq_tag_set *set)
{
	struct nullb *nullb = set->driver_data;
	int i, qoff;
	unsigned int submit_queues = g_submit_queues;
	unsigned int poll_queues = g_poll_queues;

	if (nullb) {
		struct nullb_device *dev = nullb->dev;

		/*
		 * Refer nr_hw_queues of the tag set to check if the expected
		 * number of hardware queues are prepared. If block layer failed
		 * to prepare them, use previous numbers of submit queues and
		 * poll queues to map queues.
		 */
		if (set->nr_hw_queues ==
		    dev->submit_queues + dev->poll_queues) {
			submit_queues = dev->submit_queues;
			poll_queues = dev->poll_queues;
		} else if (set->nr_hw_queues ==
			   dev->prev_submit_queues + dev->prev_poll_queues) {
			submit_queues = dev->prev_submit_queues;
			poll_queues = dev->prev_poll_queues;
		} else {
			pr_warn("tag set has unexpected nr_hw_queues: %d\n",
				set->nr_hw_queues);
			WARN_ON_ONCE(true);
			submit_queues = 1;
			poll_queues = 0;
		}
	}

	for (i = 0, qoff = 0; i < set->nr_maps; i++) {
		struct blk_mq_queue_map *map = &set->map[i];

		switch (i) {
		case HCTX_TYPE_DEFAULT:
			map->nr_queues = submit_queues;
			break;
		case HCTX_TYPE_READ:
			map->nr_queues = 0;
			continue;
		case HCTX_TYPE_POLL:
			map->nr_queues = poll_queues;
			break;
		}
		map->queue_offset = qoff;
		qoff += map->nr_queues;
		blk_mq_map_queues(map);
	}
}

static int null_poll(struct blk_mq_hw_ctx *hctx, struct io_comp_batch *iob)
{
	struct nullb_queue *nq = hctx->driver_data;
	LIST_HEAD(list);
	int nr = 0;
	struct request *rq;

	spin_lock(&nq->poll_lock);
	list_splice_init(&nq->poll_list, &list);
	list_for_each_entry(rq, &list, queuelist)
		blk_mq_set_request_complete(rq);
	spin_unlock(&nq->poll_lock);

	while (!list_empty(&list)) {
		struct nullb_cmd *cmd;
		struct request *req;

		req = list_first_entry(&list, struct request, queuelist);
		list_del_init(&req->queuelist);
		cmd = blk_mq_rq_to_pdu(req);
		cmd->error = null_process_cmd(cmd, req_op(req), blk_rq_pos(req),
						blk_rq_sectors(req));
		if (!blk_mq_add_to_batch(req, iob, (__force int) cmd->error,
					blk_mq_end_request_batch))
			end_cmd(cmd);
		nr++;
	}

	return nr;
}

static enum blk_eh_timer_return null_timeout_rq(struct request *rq)
{
	struct blk_mq_hw_ctx *hctx = rq->mq_hctx;
	struct nullb_cmd *cmd = blk_mq_rq_to_pdu(rq);

	if (hctx->type == HCTX_TYPE_POLL) {
		struct nullb_queue *nq = hctx->driver_data;

		spin_lock(&nq->poll_lock);
		/* The request may have completed meanwhile. */
		if (blk_mq_request_completed(rq)) {
			spin_unlock(&nq->poll_lock);
			return BLK_EH_DONE;
		}
		list_del_init(&rq->queuelist);
		spin_unlock(&nq->poll_lock);
	}

	pr_info("rq %p timed out\n", rq);

	/*
	 * If the device is marked as blocking (i.e. memory backed or zoned
	 * device), the submission path may be blocked waiting for resources
	 * and cause real timeouts. For these real timeouts, the submission
	 * path will complete the request using blk_mq_complete_request().
	 * Only fake timeouts need to execute blk_mq_complete_request() here.
	 */
	cmd->error = BLK_STS_TIMEOUT;
	if (cmd->fake_timeout || hctx->type == HCTX_TYPE_POLL)
		blk_mq_complete_request(rq);
	return BLK_EH_DONE;
}

static blk_status_t null_queue_rq(struct blk_mq_hw_ctx *hctx,
				  const struct blk_mq_queue_data *bd)
{
	struct request *rq = bd->rq;
	struct nullb_cmd *cmd = blk_mq_rq_to_pdu(rq);
	struct nullb_queue *nq = hctx->driver_data;
	sector_t nr_sectors = blk_rq_sectors(rq);
	sector_t sector = blk_rq_pos(rq);
	const bool is_poll = hctx->type == HCTX_TYPE_POLL;

	might_sleep_if(hctx->flags & BLK_MQ_F_BLOCKING);

	if (!is_poll && nq->dev->irqmode == NULL_IRQ_TIMER) {
		hrtimer_init(&cmd->timer, CLOCK_MONOTONIC, HRTIMER_MODE_REL);
		cmd->timer.function = null_cmd_timer_expired;
	}
	cmd->rq = rq;
	cmd->error = BLK_STS_OK;
	cmd->nq = nq;
	cmd->fake_timeout = should_timeout_request(rq) ||
		blk_should_fake_timeout(rq->q);

	if (should_requeue_request(rq)) {
		/*
		 * Alternate between hitting the core BUSY path, and the
		 * driver driven requeue path
		 */
		nq->requeue_selection++;
		if (nq->requeue_selection & 1)
			return BLK_STS_RESOURCE;
		blk_mq_requeue_request(rq, true);
		return BLK_STS_OK;
	}

	if (test_bit(NULLB_DEV_FL_THROTTLED, &nq->dev->flags)) {
		blk_status_t sts = null_handle_throttled(cmd);

		if (sts != BLK_STS_OK)
			return sts;
	}

	blk_mq_start_request(rq);

	if (is_poll) {
		spin_lock(&nq->poll_lock);
		list_add_tail(&rq->queuelist, &nq->poll_list);
		spin_unlock(&nq->poll_lock);
		return BLK_STS_OK;
	}
	if (cmd->fake_timeout)
		return BLK_STS_OK;

	null_handle_cmd(cmd, sector, nr_sectors, req_op(rq));
	return BLK_STS_OK;
}

static void null_queue_rqs(struct request **rqlist)
{
	struct request *requeue_list = NULL;
	struct request **requeue_lastp = &requeue_list;
	struct blk_mq_queue_data bd = { };
	blk_status_t ret;

	do {
		struct request *rq = rq_list_pop(rqlist);

		bd.rq = rq;
		ret = null_queue_rq(rq->mq_hctx, &bd);
		if (ret != BLK_STS_OK)
			rq_list_add_tail(&requeue_lastp, rq);
	} while (!rq_list_empty(*rqlist));

	*rqlist = requeue_list;
}

static void cleanup_queue(struct nullb_queue *nq)
{
	bitmap_free(nq->tag_map);
	kfree(nq->cmds);
}

static void cleanup_queues(struct nullb *nullb)
{
	int i;

	for (i = 0; i < nullb->nr_queues; i++)
		cleanup_queue(&nullb->queues[i]);

	kfree(nullb->queues);
}

static void null_exit_hctx(struct blk_mq_hw_ctx *hctx, unsigned int hctx_idx)
{
	struct nullb_queue *nq = hctx->driver_data;
	struct nullb *nullb = nq->dev->nullb;

	nullb->nr_queues--;
}

static void null_init_queue(struct nullb *nullb, struct nullb_queue *nq)
{
	init_waitqueue_head(&nq->wait);
	nq->queue_depth = nullb->queue_depth;
	nq->dev = nullb->dev;
	INIT_LIST_HEAD(&nq->poll_list);
	spin_lock_init(&nq->poll_lock);
}

static int null_init_hctx(struct blk_mq_hw_ctx *hctx, void *driver_data,
			  unsigned int hctx_idx)
{
	struct nullb *nullb = hctx->queue->queuedata;
	struct nullb_queue *nq;

	if (should_init_hctx_fail(nullb->dev))
		return -EFAULT;

	nq = &nullb->queues[hctx_idx];
	hctx->driver_data = nq;
	null_init_queue(nullb, nq);
	nullb->nr_queues++;

	return 0;
}

static const struct blk_mq_ops null_mq_ops = {
	.queue_rq       = null_queue_rq,
	.queue_rqs	= null_queue_rqs,
	.complete	= null_complete_rq,
	.timeout	= null_timeout_rq,
	.poll		= null_poll,
	.map_queues	= null_map_queues,
	.init_hctx	= null_init_hctx,
	.exit_hctx	= null_exit_hctx,
};

static void null_del_dev(struct nullb *nullb)
{
	struct nullb_device *dev;

	if (!nullb)
		return;

	dev = nullb->dev;

	ida_free(&nullb_indexes, nullb->index);

	list_del_init(&nullb->list);

	del_gendisk(nullb->disk);

	if (test_bit(NULLB_DEV_FL_THROTTLED, &nullb->dev->flags)) {
		hrtimer_cancel(&nullb->bw_timer);
		atomic_long_set(&nullb->cur_bytes, LONG_MAX);
		null_restart_queue_async(nullb);
	}

	put_disk(nullb->disk);
	if (dev->queue_mode == NULL_Q_MQ &&
	    nullb->tag_set == &nullb->__tag_set)
		blk_mq_free_tag_set(nullb->tag_set);
	cleanup_queues(nullb);
	if (null_cache_active(nullb))
		null_free_device_storage(nullb->dev, true);
	kfree(nullb);
	dev->nullb = NULL;
}

static void null_config_discard(struct nullb *nullb)
{
	if (nullb->dev->discard == false)
		return;

	if (!nullb->dev->memory_backed) {
		nullb->dev->discard = false;
		pr_info("discard option is ignored without memory backing\n");
		return;
	}

	if (nullb->dev->zoned) {
		nullb->dev->discard = false;
		pr_info("discard option is ignored in zoned mode\n");
		return;
	}

	nullb->q->limits.discard_granularity = nullb->dev->blocksize;
	blk_queue_max_discard_sectors(nullb->q, UINT_MAX >> 9);
}

static const struct block_device_operations null_bio_ops = {
	.owner		= THIS_MODULE,
	.submit_bio	= null_submit_bio,
	.report_zones	= null_report_zones,
};

static const struct block_device_operations null_rq_ops = {
	.owner		= THIS_MODULE,
	.report_zones	= null_report_zones,
};

static int setup_commands(struct nullb_queue *nq)
{
	struct nullb_cmd *cmd;
	int i;

	nq->cmds = kcalloc(nq->queue_depth, sizeof(*cmd), GFP_KERNEL);
	if (!nq->cmds)
		return -ENOMEM;

	nq->tag_map = bitmap_zalloc(nq->queue_depth, GFP_KERNEL);
	if (!nq->tag_map) {
		kfree(nq->cmds);
		return -ENOMEM;
	}

	for (i = 0; i < nq->queue_depth; i++) {
		cmd = &nq->cmds[i];
		cmd->tag = -1U;
	}

	return 0;
}

static int setup_queues(struct nullb *nullb)
{
	int nqueues = nr_cpu_ids;

	if (g_poll_queues)
		nqueues += g_poll_queues;

	nullb->queues = kcalloc(nqueues, sizeof(struct nullb_queue),
				GFP_KERNEL);
	if (!nullb->queues)
		return -ENOMEM;

	nullb->queue_depth = nullb->dev->hw_queue_depth;
	return 0;
}

static int init_driver_queues(struct nullb *nullb)
{
	struct nullb_queue *nq;
	int i, ret = 0;

	for (i = 0; i < nullb->dev->submit_queues; i++) {
		nq = &nullb->queues[i];

		null_init_queue(nullb, nq);

		ret = setup_commands(nq);
		if (ret)
			return ret;
		nullb->nr_queues++;
	}
	return 0;
}

static int null_gendisk_register(struct nullb *nullb)
{
	sector_t size = ((sector_t)nullb->dev->size * SZ_1M) >> SECTOR_SHIFT;
	struct gendisk *disk = nullb->disk;

	set_capacity(disk, size);

	disk->major		= null_major;
	disk->first_minor	= nullb->index;
	disk->minors		= 1;
	if (queue_is_mq(nullb->q))
		disk->fops		= &null_rq_ops;
	else
		disk->fops		= &null_bio_ops;
	disk->private_data	= nullb;
	strncpy(disk->disk_name, nullb->disk_name, DISK_NAME_LEN);

	if (nullb->dev->zoned) {
		int ret = null_register_zoned_dev(nullb);

		if (ret)
			return ret;
	}

	return add_disk(disk);
}

static int null_init_tag_set(struct nullb *nullb, struct blk_mq_tag_set *set)
{
	unsigned int flags = BLK_MQ_F_SHOULD_MERGE;
	int hw_queues, numa_node;
	unsigned int queue_depth;
	int poll_queues;

	if (nullb) {
		hw_queues = nullb->dev->submit_queues;
		poll_queues = nullb->dev->poll_queues;
		queue_depth = nullb->dev->hw_queue_depth;
		numa_node = nullb->dev->home_node;
		if (nullb->dev->no_sched)
			flags |= BLK_MQ_F_NO_SCHED;
		if (nullb->dev->shared_tag_bitmap)
			flags |= BLK_MQ_F_TAG_HCTX_SHARED;
		if (nullb->dev->blocking)
			flags |= BLK_MQ_F_BLOCKING;
	} else {
		hw_queues = g_submit_queues;
		poll_queues = g_poll_queues;
		queue_depth = g_hw_queue_depth;
		numa_node = g_home_node;
		if (g_no_sched)
			flags |= BLK_MQ_F_NO_SCHED;
		if (g_shared_tag_bitmap)
			flags |= BLK_MQ_F_TAG_HCTX_SHARED;
		if (g_blocking)
			flags |= BLK_MQ_F_BLOCKING;
	}

	set->ops = &null_mq_ops;
	set->cmd_size	= sizeof(struct nullb_cmd);
	set->flags = flags;
	set->driver_data = nullb;
	set->nr_hw_queues = hw_queues;
	set->queue_depth = queue_depth;
	set->numa_node = numa_node;
	if (poll_queues) {
		set->nr_hw_queues += poll_queues;
		set->nr_maps = 3;
	} else {
		set->nr_maps = 1;
	}

	return blk_mq_alloc_tag_set(set);
}

static int null_validate_conf(struct nullb_device *dev)
{
	if (dev->queue_mode == NULL_Q_RQ) {
		pr_err("legacy IO path is no longer available\n");
		return -EINVAL;
	}

	if (blk_validate_block_size(dev->blocksize))
		return -EINVAL;

	if (dev->queue_mode == NULL_Q_MQ && dev->use_per_node_hctx) {
		if (dev->submit_queues != nr_online_nodes)
			dev->submit_queues = nr_online_nodes;
	} else if (dev->submit_queues > nr_cpu_ids)
		dev->submit_queues = nr_cpu_ids;
	else if (dev->submit_queues == 0)
		dev->submit_queues = 1;
	dev->prev_submit_queues = dev->submit_queues;

	if (dev->poll_queues > g_poll_queues)
		dev->poll_queues = g_poll_queues;
	dev->prev_poll_queues = dev->poll_queues;

	dev->queue_mode = min_t(unsigned int, dev->queue_mode, NULL_Q_MQ);
	dev->irqmode = min_t(unsigned int, dev->irqmode, NULL_IRQ_TIMER);

	/* Do memory allocation, so set blocking */
	if (dev->memory_backed)
		dev->blocking = true;
	else /* cache is meaningless */
		dev->cache_size = 0;
	dev->cache_size = min_t(unsigned long, ULONG_MAX / 1024 / 1024,
						dev->cache_size);
	dev->mbps = min_t(unsigned int, 1024 * 40, dev->mbps);
	/* can not stop a queue */
	if (dev->queue_mode == NULL_Q_BIO)
		dev->mbps = 0;

	if (dev->zoned &&
	    (!dev->zone_size || !is_power_of_2(dev->zone_size))) {
		pr_err("zone_size must be power-of-two\n");
		return -EINVAL;
	}

	return 0;
}

#ifdef CONFIG_BLK_DEV_NULL_BLK_FAULT_INJECTION
static bool __null_setup_fault(struct fault_attr *attr, char *str)
{
	if (!str[0])
		return true;

	if (!setup_fault_attr(attr, str))
		return false;

	attr->verbose = 0;
	return true;
}
#endif

static bool null_setup_fault(void)
{
#ifdef CONFIG_BLK_DEV_NULL_BLK_FAULT_INJECTION
	if (!__null_setup_fault(&null_timeout_attr, g_timeout_str))
		return false;
	if (!__null_setup_fault(&null_requeue_attr, g_requeue_str))
		return false;
	if (!__null_setup_fault(&null_init_hctx_attr, g_init_hctx_str))
		return false;
#endif
	return true;
}

static int null_add_dev(struct nullb_device *dev)
{
	struct nullb *nullb;
	int rv;

	rv = null_validate_conf(dev);
	if (rv)
		return rv;

	nullb = kzalloc_node(sizeof(*nullb), GFP_KERNEL, dev->home_node);
	if (!nullb) {
		rv = -ENOMEM;
		goto out;
	}
	nullb->dev = dev;
	dev->nullb = nullb;

	spin_lock_init(&nullb->lock);

	rv = setup_queues(nullb);
	if (rv)
		goto out_free_nullb;

	if (dev->queue_mode == NULL_Q_MQ) {
		if (shared_tags) {
			nullb->tag_set = &tag_set;
			rv = 0;
		} else {
			nullb->tag_set = &nullb->__tag_set;
			rv = null_init_tag_set(nullb, nullb->tag_set);
		}

		if (rv)
			goto out_cleanup_queues;

		nullb->tag_set->timeout = 5 * HZ;
		nullb->disk = blk_mq_alloc_disk(nullb->tag_set, nullb);
		if (IS_ERR(nullb->disk)) {
			rv = PTR_ERR(nullb->disk);
			goto out_cleanup_tags;
		}
		nullb->q = nullb->disk->queue;
	} else if (dev->queue_mode == NULL_Q_BIO) {
		rv = -ENOMEM;
		nullb->disk = blk_alloc_disk(nullb->dev->home_node);
		if (!nullb->disk)
			goto out_cleanup_queues;

		nullb->q = nullb->disk->queue;
		rv = init_driver_queues(nullb);
		if (rv)
			goto out_cleanup_disk;
	}

	if (dev->mbps) {
		set_bit(NULLB_DEV_FL_THROTTLED, &dev->flags);
		nullb_setup_bwtimer(nullb);
	}

	if (dev->cache_size > 0) {
		set_bit(NULLB_DEV_FL_CACHE, &nullb->dev->flags);
		blk_queue_write_cache(nullb->q, true, true);
	}

	if (dev->zoned) {
		rv = null_init_zoned_dev(dev, nullb->q);
		if (rv)
			goto out_cleanup_disk;
	}

	nullb->q->queuedata = nullb;
	blk_queue_flag_set(QUEUE_FLAG_NONROT, nullb->q);

	rv = ida_alloc(&nullb_indexes, GFP_KERNEL);
	if (rv < 0)
		goto out_cleanup_zone;
	nullb->index = rv;
	dev->index = rv;

	blk_queue_logical_block_size(nullb->q, dev->blocksize);
	blk_queue_physical_block_size(nullb->q, dev->blocksize);
<<<<<<< HEAD
	if (!dev->max_sectors)
		dev->max_sectors = queue_max_hw_sectors(nullb->q);
	dev->max_sectors = min(dev->max_sectors, BLK_DEF_MAX_SECTORS_CAP);
	blk_queue_max_hw_sectors(nullb->q, dev->max_sectors);
=======
	if (dev->max_sectors)
		blk_queue_max_hw_sectors(nullb->q, dev->max_sectors);
>>>>>>> 5ac89902

	if (dev->virt_boundary)
		blk_queue_virt_boundary(nullb->q, PAGE_SIZE - 1);

	null_config_discard(nullb);

	if (config_item_name(&dev->group.cg_item)) {
		/* Use configfs dir name as the device name */
		snprintf(nullb->disk_name, sizeof(nullb->disk_name),
			 "%s", config_item_name(&dev->group.cg_item));
	} else {
		sprintf(nullb->disk_name, "nullb%d", nullb->index);
	}

	rv = null_gendisk_register(nullb);
	if (rv)
		goto out_ida_free;

	list_add_tail(&nullb->list, &nullb_list);

	pr_info("disk %s created\n", nullb->disk_name);

	return 0;

out_ida_free:
	ida_free(&nullb_indexes, nullb->index);
out_cleanup_zone:
	null_free_zoned_dev(dev);
out_cleanup_disk:
	put_disk(nullb->disk);
out_cleanup_tags:
	if (dev->queue_mode == NULL_Q_MQ && nullb->tag_set == &nullb->__tag_set)
		blk_mq_free_tag_set(nullb->tag_set);
out_cleanup_queues:
	cleanup_queues(nullb);
out_free_nullb:
	kfree(nullb);
	dev->nullb = NULL;
out:
	return rv;
}

static struct nullb *null_find_dev_by_name(const char *name)
{
	struct nullb *nullb = NULL, *nb;

	mutex_lock(&lock);
	list_for_each_entry(nb, &nullb_list, list) {
		if (strcmp(nb->disk_name, name) == 0) {
			nullb = nb;
			break;
		}
	}
	mutex_unlock(&lock);

	return nullb;
}

static int null_create_dev(void)
{
	struct nullb_device *dev;
	int ret;

	dev = null_alloc_dev();
	if (!dev)
		return -ENOMEM;

	mutex_lock(&lock);
	ret = null_add_dev(dev);
	mutex_unlock(&lock);
	if (ret) {
		null_free_dev(dev);
		return ret;
	}

	return 0;
}

static void null_destroy_dev(struct nullb *nullb)
{
	struct nullb_device *dev = nullb->dev;

	null_del_dev(nullb);
	null_free_device_storage(dev, false);
	null_free_dev(dev);
}

static int __init null_init(void)
{
	int ret = 0;
	unsigned int i;
	struct nullb *nullb;

	if (g_bs > PAGE_SIZE) {
		pr_warn("invalid block size\n");
		pr_warn("defaults block size to %lu\n", PAGE_SIZE);
		g_bs = PAGE_SIZE;
	}

<<<<<<< HEAD
	if (g_max_sectors > BLK_DEF_MAX_SECTORS_CAP) {
		pr_warn("invalid max sectors\n");
		pr_warn("defaults max sectors to %u\n", BLK_DEF_MAX_SECTORS_CAP);
		g_max_sectors = BLK_DEF_MAX_SECTORS_CAP;
	}

=======
>>>>>>> 5ac89902
	if (g_home_node != NUMA_NO_NODE && g_home_node >= nr_online_nodes) {
		pr_err("invalid home_node value\n");
		g_home_node = NUMA_NO_NODE;
	}

	if (!null_setup_fault())
		return -EINVAL;

	if (g_queue_mode == NULL_Q_RQ) {
		pr_err("legacy IO path is no longer available\n");
		return -EINVAL;
	}

	if (g_queue_mode == NULL_Q_MQ && g_use_per_node_hctx) {
		if (g_submit_queues != nr_online_nodes) {
			pr_warn("submit_queues param is set to %u.\n",
				nr_online_nodes);
			g_submit_queues = nr_online_nodes;
		}
	} else if (g_submit_queues > nr_cpu_ids) {
		g_submit_queues = nr_cpu_ids;
	} else if (g_submit_queues <= 0) {
		g_submit_queues = 1;
	}

	if (g_queue_mode == NULL_Q_MQ && shared_tags) {
		ret = null_init_tag_set(NULL, &tag_set);
		if (ret)
			return ret;
	}

	config_group_init(&nullb_subsys.su_group);
	mutex_init(&nullb_subsys.su_mutex);

	ret = configfs_register_subsystem(&nullb_subsys);
	if (ret)
		goto err_tagset;

	mutex_init(&lock);

	null_major = register_blkdev(0, "nullb");
	if (null_major < 0) {
		ret = null_major;
		goto err_conf;
	}

	for (i = 0; i < nr_devices; i++) {
		ret = null_create_dev();
		if (ret)
			goto err_dev;
	}

	pr_info("module loaded\n");
	return 0;

err_dev:
	while (!list_empty(&nullb_list)) {
		nullb = list_entry(nullb_list.next, struct nullb, list);
		null_destroy_dev(nullb);
	}
	unregister_blkdev(null_major, "nullb");
err_conf:
	configfs_unregister_subsystem(&nullb_subsys);
err_tagset:
	if (g_queue_mode == NULL_Q_MQ && shared_tags)
		blk_mq_free_tag_set(&tag_set);
	return ret;
}

static void __exit null_exit(void)
{
	struct nullb *nullb;

	configfs_unregister_subsystem(&nullb_subsys);

	unregister_blkdev(null_major, "nullb");

	mutex_lock(&lock);
	while (!list_empty(&nullb_list)) {
		nullb = list_entry(nullb_list.next, struct nullb, list);
		null_destroy_dev(nullb);
	}
	mutex_unlock(&lock);

	if (g_queue_mode == NULL_Q_MQ && shared_tags)
		blk_mq_free_tag_set(&tag_set);

	mutex_destroy(&lock);
}

module_init(null_init);
module_exit(null_exit);

MODULE_AUTHOR("Jens Axboe <axboe@kernel.dk>");
MODULE_DESCRIPTION("multi queue aware block test driver");
MODULE_LICENSE("GPL");<|MERGE_RESOLUTION|>--- conflicted
+++ resolved
@@ -2198,15 +2198,8 @@
 
 	blk_queue_logical_block_size(nullb->q, dev->blocksize);
 	blk_queue_physical_block_size(nullb->q, dev->blocksize);
-<<<<<<< HEAD
 	if (!dev->max_sectors)
 		dev->max_sectors = queue_max_hw_sectors(nullb->q);
-	dev->max_sectors = min(dev->max_sectors, BLK_DEF_MAX_SECTORS_CAP);
-	blk_queue_max_hw_sectors(nullb->q, dev->max_sectors);
-=======
-	if (dev->max_sectors)
-		blk_queue_max_hw_sectors(nullb->q, dev->max_sectors);
->>>>>>> 5ac89902
 
 	if (dev->virt_boundary)
 		blk_queue_virt_boundary(nullb->q, PAGE_SIZE - 1);
@@ -2306,15 +2299,6 @@
 		g_bs = PAGE_SIZE;
 	}
 
-<<<<<<< HEAD
-	if (g_max_sectors > BLK_DEF_MAX_SECTORS_CAP) {
-		pr_warn("invalid max sectors\n");
-		pr_warn("defaults max sectors to %u\n", BLK_DEF_MAX_SECTORS_CAP);
-		g_max_sectors = BLK_DEF_MAX_SECTORS_CAP;
-	}
-
-=======
->>>>>>> 5ac89902
 	if (g_home_node != NUMA_NO_NODE && g_home_node >= nr_online_nodes) {
 		pr_err("invalid home_node value\n");
 		g_home_node = NUMA_NO_NODE;
