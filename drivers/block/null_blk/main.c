// SPDX-License-Identifier: GPL-2.0-only
/*
 * Add configfs and memory store: Kyungchan Koh <kkc6196@fb.com> and
 * Shaohua Li <shli@fb.com>
 */
#include <linux/module.h>

#include <linux/moduleparam.h>
#include <linux/sched.h>
#include <linux/fs.h>
#include <linux/init.h>
#include "null_blk.h"

#undef pr_fmt
#define pr_fmt(fmt)	"null_blk: " fmt

#define FREE_BATCH		16

#define TICKS_PER_SEC		50ULL
#define TIMER_INTERVAL		(NSEC_PER_SEC / TICKS_PER_SEC)

#ifdef CONFIG_BLK_DEV_NULL_BLK_FAULT_INJECTION
static DECLARE_FAULT_ATTR(null_timeout_attr);
static DECLARE_FAULT_ATTR(null_requeue_attr);
static DECLARE_FAULT_ATTR(null_init_hctx_attr);
#endif

static inline u64 mb_per_tick(int mbps)
{
	return (1 << 20) / TICKS_PER_SEC * ((u64) mbps);
}

/*
 * Status flags for nullb_device.
 *
 * CONFIGURED:	Device has been configured and turned on. Cannot reconfigure.
 * UP:		Device is currently on and visible in userspace.
 * THROTTLED:	Device is being throttled.
 * CACHE:	Device is using a write-back cache.
 */
enum nullb_device_flags {
	NULLB_DEV_FL_CONFIGURED	= 0,
	NULLB_DEV_FL_UP		= 1,
	NULLB_DEV_FL_THROTTLED	= 2,
	NULLB_DEV_FL_CACHE	= 3,
};

#define MAP_SZ		((PAGE_SIZE >> SECTOR_SHIFT) + 2)
/*
 * nullb_page is a page in memory for nullb devices.
 *
 * @page:	The page holding the data.
 * @bitmap:	The bitmap represents which sector in the page has data.
 *		Each bit represents one block size. For example, sector 8
 *		will use the 7th bit
 * The highest 2 bits of bitmap are for special purpose. LOCK means the cache
 * page is being flushing to storage. FREE means the cache page is freed and
 * should be skipped from flushing to storage. Please see
 * null_make_cache_space
 */
struct nullb_page {
	struct page *page;
	DECLARE_BITMAP(bitmap, MAP_SZ);
};
#define NULLB_PAGE_LOCK (MAP_SZ - 1)
#define NULLB_PAGE_FREE (MAP_SZ - 2)

static LIST_HEAD(nullb_list);
static struct mutex lock;
static int null_major;
static DEFINE_IDA(nullb_indexes);
static struct blk_mq_tag_set tag_set;

enum {
	NULL_IRQ_NONE		= 0,
	NULL_IRQ_SOFTIRQ	= 1,
	NULL_IRQ_TIMER		= 2,
};

static bool g_virt_boundary;
module_param_named(virt_boundary, g_virt_boundary, bool, 0444);
MODULE_PARM_DESC(virt_boundary, "Require a virtual boundary for the device. Default: False");

static int g_no_sched;
module_param_named(no_sched, g_no_sched, int, 0444);
MODULE_PARM_DESC(no_sched, "No io scheduler");

static int g_submit_queues = 1;
module_param_named(submit_queues, g_submit_queues, int, 0444);
MODULE_PARM_DESC(submit_queues, "Number of submission queues");

static int g_poll_queues = 1;
module_param_named(poll_queues, g_poll_queues, int, 0444);
MODULE_PARM_DESC(poll_queues, "Number of IOPOLL submission queues");

static int g_home_node = NUMA_NO_NODE;
module_param_named(home_node, g_home_node, int, 0444);
MODULE_PARM_DESC(home_node, "Home node for the device");

#ifdef CONFIG_BLK_DEV_NULL_BLK_FAULT_INJECTION
/*
 * For more details about fault injection, please refer to
 * Documentation/fault-injection/fault-injection.rst.
 */
static char g_timeout_str[80];
module_param_string(timeout, g_timeout_str, sizeof(g_timeout_str), 0444);
MODULE_PARM_DESC(timeout, "Fault injection. timeout=<interval>,<probability>,<space>,<times>");

static char g_requeue_str[80];
module_param_string(requeue, g_requeue_str, sizeof(g_requeue_str), 0444);
MODULE_PARM_DESC(requeue, "Fault injection. requeue=<interval>,<probability>,<space>,<times>");

static char g_init_hctx_str[80];
module_param_string(init_hctx, g_init_hctx_str, sizeof(g_init_hctx_str), 0444);
MODULE_PARM_DESC(init_hctx, "Fault injection to fail hctx init. init_hctx=<interval>,<probability>,<space>,<times>");
#endif

/*
 * Historic queue modes.
 *
 * These days nothing but NULL_Q_MQ is actually supported, but we keep it the
 * enum for error reporting.
 */
enum {
	NULL_Q_BIO	= 0,
	NULL_Q_RQ	= 1,
	NULL_Q_MQ	= 2,
};

static int g_queue_mode = NULL_Q_MQ;

static int null_param_store_val(const char *str, int *val, int min, int max)
{
	int ret, new_val;

	ret = kstrtoint(str, 10, &new_val);
	if (ret)
		return -EINVAL;

	if (new_val < min || new_val > max)
		return -EINVAL;

	*val = new_val;
	return 0;
}

static int null_set_queue_mode(const char *str, const struct kernel_param *kp)
{
	return null_param_store_val(str, &g_queue_mode, NULL_Q_BIO, NULL_Q_MQ);
}

static const struct kernel_param_ops null_queue_mode_param_ops = {
	.set	= null_set_queue_mode,
	.get	= param_get_int,
};

device_param_cb(queue_mode, &null_queue_mode_param_ops, &g_queue_mode, 0444);
MODULE_PARM_DESC(queue_mode, "Block interface to use (0=bio,1=rq,2=multiqueue)");

static int g_gb = 250;
module_param_named(gb, g_gb, int, 0444);
MODULE_PARM_DESC(gb, "Size in GB");

static int g_bs = 512;
module_param_named(bs, g_bs, int, 0444);
MODULE_PARM_DESC(bs, "Block size (in bytes)");

static int g_max_sectors;
module_param_named(max_sectors, g_max_sectors, int, 0444);
MODULE_PARM_DESC(max_sectors, "Maximum size of a command (in 512B sectors)");

static unsigned int nr_devices = 1;
module_param(nr_devices, uint, 0444);
MODULE_PARM_DESC(nr_devices, "Number of devices to register");

static bool g_blocking;
module_param_named(blocking, g_blocking, bool, 0444);
MODULE_PARM_DESC(blocking, "Register as a blocking blk-mq driver device");

static bool g_shared_tags;
module_param_named(shared_tags, g_shared_tags, bool, 0444);
MODULE_PARM_DESC(shared_tags, "Share tag set between devices for blk-mq");

static bool g_shared_tag_bitmap;
module_param_named(shared_tag_bitmap, g_shared_tag_bitmap, bool, 0444);
MODULE_PARM_DESC(shared_tag_bitmap, "Use shared tag bitmap for all submission queues for blk-mq");

static int g_irqmode = NULL_IRQ_SOFTIRQ;

static int null_set_irqmode(const char *str, const struct kernel_param *kp)
{
	return null_param_store_val(str, &g_irqmode, NULL_IRQ_NONE,
					NULL_IRQ_TIMER);
}

static const struct kernel_param_ops null_irqmode_param_ops = {
	.set	= null_set_irqmode,
	.get	= param_get_int,
};

device_param_cb(irqmode, &null_irqmode_param_ops, &g_irqmode, 0444);
MODULE_PARM_DESC(irqmode, "IRQ completion handler. 0-none, 1-softirq, 2-timer");

static unsigned long g_completion_nsec = 10000;
module_param_named(completion_nsec, g_completion_nsec, ulong, 0444);
MODULE_PARM_DESC(completion_nsec, "Time in ns to complete a request in hardware. Default: 10,000ns");

static int g_hw_queue_depth = 64;
module_param_named(hw_queue_depth, g_hw_queue_depth, int, 0444);
MODULE_PARM_DESC(hw_queue_depth, "Queue depth for each hardware queue. Default: 64");

static bool g_use_per_node_hctx;
module_param_named(use_per_node_hctx, g_use_per_node_hctx, bool, 0444);
MODULE_PARM_DESC(use_per_node_hctx, "Use per-node allocation for hardware context queues. Default: false");

static bool g_memory_backed;
module_param_named(memory_backed, g_memory_backed, bool, 0444);
MODULE_PARM_DESC(memory_backed, "Create a memory-backed block device. Default: false");

static bool g_discard;
module_param_named(discard, g_discard, bool, 0444);
MODULE_PARM_DESC(discard, "Support discard operations (requires memory-backed null_blk device). Default: false");

static unsigned long g_cache_size;
module_param_named(cache_size, g_cache_size, ulong, 0444);
MODULE_PARM_DESC(mbps, "Cache size in MiB for memory-backed device. Default: 0 (none)");

static bool g_fua = true;
module_param_named(fua, g_fua, bool, 0444);
MODULE_PARM_DESC(fua, "Enable/disable FUA support when cache_size is used. Default: true");

static unsigned int g_mbps;
module_param_named(mbps, g_mbps, uint, 0444);
MODULE_PARM_DESC(mbps, "Limit maximum bandwidth (in MiB/s). Default: 0 (no limit)");

static bool g_zoned;
module_param_named(zoned, g_zoned, bool, S_IRUGO);
MODULE_PARM_DESC(zoned, "Make device as a host-managed zoned block device. Default: false");

static unsigned long g_zone_size = 256;
module_param_named(zone_size, g_zone_size, ulong, S_IRUGO);
MODULE_PARM_DESC(zone_size, "Zone size in MB when block device is zoned. Must be power-of-two: Default: 256");

static unsigned long g_zone_capacity;
module_param_named(zone_capacity, g_zone_capacity, ulong, 0444);
MODULE_PARM_DESC(zone_capacity, "Zone capacity in MB when block device is zoned. Can be less than or equal to zone size. Default: Zone size");

static unsigned int g_zone_nr_conv;
module_param_named(zone_nr_conv, g_zone_nr_conv, uint, 0444);
MODULE_PARM_DESC(zone_nr_conv, "Number of conventional zones when block device is zoned. Default: 0");

static unsigned int g_zone_max_open;
module_param_named(zone_max_open, g_zone_max_open, uint, 0444);
MODULE_PARM_DESC(zone_max_open, "Maximum number of open zones when block device is zoned. Default: 0 (no limit)");

static unsigned int g_zone_max_active;
module_param_named(zone_max_active, g_zone_max_active, uint, 0444);
MODULE_PARM_DESC(zone_max_active, "Maximum number of active zones when block device is zoned. Default: 0 (no limit)");

static int g_zone_append_max_sectors = INT_MAX;
module_param_named(zone_append_max_sectors, g_zone_append_max_sectors, int, 0444);
MODULE_PARM_DESC(zone_append_max_sectors,
		 "Maximum size of a zone append command (in 512B sectors). Specify 0 for zone append emulation");

static bool g_zone_full;
module_param_named(zone_full, g_zone_full, bool, S_IRUGO);
MODULE_PARM_DESC(zone_full, "Initialize the sequential write required zones of a zoned device to be full. Default: false");

static struct nullb_device *null_alloc_dev(void);
static void null_free_dev(struct nullb_device *dev);
static void null_del_dev(struct nullb *nullb);
static int null_add_dev(struct nullb_device *dev);
static struct nullb *null_find_dev_by_name(const char *name);
static void null_free_device_storage(struct nullb_device *dev, bool is_cache);

static inline struct nullb_device *to_nullb_device(struct config_item *item)
{
	return item ? container_of(to_config_group(item), struct nullb_device, group) : NULL;
}

static inline ssize_t nullb_device_uint_attr_show(unsigned int val, char *page)
{
	return snprintf(page, PAGE_SIZE, "%u\n", val);
}

static inline ssize_t nullb_device_ulong_attr_show(unsigned long val,
	char *page)
{
	return snprintf(page, PAGE_SIZE, "%lu\n", val);
}

static inline ssize_t nullb_device_bool_attr_show(bool val, char *page)
{
	return snprintf(page, PAGE_SIZE, "%u\n", val);
}

static ssize_t nullb_device_uint_attr_store(unsigned int *val,
	const char *page, size_t count)
{
	unsigned int tmp;
	int result;

	result = kstrtouint(page, 0, &tmp);
	if (result < 0)
		return result;

	*val = tmp;
	return count;
}

static ssize_t nullb_device_ulong_attr_store(unsigned long *val,
	const char *page, size_t count)
{
	int result;
	unsigned long tmp;

	result = kstrtoul(page, 0, &tmp);
	if (result < 0)
		return result;

	*val = tmp;
	return count;
}

static ssize_t nullb_device_bool_attr_store(bool *val, const char *page,
	size_t count)
{
	bool tmp;
	int result;

	result = kstrtobool(page,  &tmp);
	if (result < 0)
		return result;

	*val = tmp;
	return count;
}

/* The following macro should only be used with TYPE = {uint, ulong, bool}. */
#define NULLB_DEVICE_ATTR(NAME, TYPE, APPLY)				\
static ssize_t								\
nullb_device_##NAME##_show(struct config_item *item, char *page)	\
{									\
	return nullb_device_##TYPE##_attr_show(				\
				to_nullb_device(item)->NAME, page);	\
}									\
static ssize_t								\
nullb_device_##NAME##_store(struct config_item *item, const char *page,	\
			    size_t count)				\
{									\
	int (*apply_fn)(struct nullb_device *dev, TYPE new_value) = APPLY;\
	struct nullb_device *dev = to_nullb_device(item);		\
	TYPE new_value = 0;						\
	int ret;							\
									\
	ret = nullb_device_##TYPE##_attr_store(&new_value, page, count);\
	if (ret < 0)							\
		return ret;						\
	if (apply_fn)							\
		ret = apply_fn(dev, new_value);				\
	else if (test_bit(NULLB_DEV_FL_CONFIGURED, &dev->flags)) 	\
		ret = -EBUSY;						\
	if (ret < 0)							\
		return ret;						\
	dev->NAME = new_value;						\
	return count;							\
}									\
CONFIGFS_ATTR(nullb_device_, NAME);

static int nullb_update_nr_hw_queues(struct nullb_device *dev,
				     unsigned int submit_queues,
				     unsigned int poll_queues)

{
	struct blk_mq_tag_set *set;
	int ret, nr_hw_queues;

	if (!dev->nullb)
		return 0;

	/*
	 * Make sure at least one submit queue exists.
	 */
	if (!submit_queues)
		return -EINVAL;

	/*
	 * Make sure that null_init_hctx() does not access nullb->queues[] past
	 * the end of that array.
	 */
	if (submit_queues > nr_cpu_ids || poll_queues > g_poll_queues)
		return -EINVAL;

	/*
	 * Keep previous and new queue numbers in nullb_device for reference in
	 * the call back function null_map_queues().
	 */
	dev->prev_submit_queues = dev->submit_queues;
	dev->prev_poll_queues = dev->poll_queues;
	dev->submit_queues = submit_queues;
	dev->poll_queues = poll_queues;

	set = dev->nullb->tag_set;
	nr_hw_queues = submit_queues + poll_queues;
	blk_mq_update_nr_hw_queues(set, nr_hw_queues);
	ret = set->nr_hw_queues == nr_hw_queues ? 0 : -ENOMEM;

	if (ret) {
		/* on error, revert the queue numbers */
		dev->submit_queues = dev->prev_submit_queues;
		dev->poll_queues = dev->prev_poll_queues;
	}

	return ret;
}

static int nullb_apply_submit_queues(struct nullb_device *dev,
				     unsigned int submit_queues)
{
	int ret;

	mutex_lock(&lock);
	ret = nullb_update_nr_hw_queues(dev, submit_queues, dev->poll_queues);
	mutex_unlock(&lock);

	return ret;
}

static int nullb_apply_poll_queues(struct nullb_device *dev,
				   unsigned int poll_queues)
{
	int ret;

	mutex_lock(&lock);
	ret = nullb_update_nr_hw_queues(dev, dev->submit_queues, poll_queues);
	mutex_unlock(&lock);

	return ret;
}

NULLB_DEVICE_ATTR(size, ulong, NULL);
NULLB_DEVICE_ATTR(completion_nsec, ulong, NULL);
NULLB_DEVICE_ATTR(submit_queues, uint, nullb_apply_submit_queues);
NULLB_DEVICE_ATTR(poll_queues, uint, nullb_apply_poll_queues);
NULLB_DEVICE_ATTR(home_node, uint, NULL);
NULLB_DEVICE_ATTR(queue_mode, uint, NULL);
NULLB_DEVICE_ATTR(blocksize, uint, NULL);
NULLB_DEVICE_ATTR(max_sectors, uint, NULL);
NULLB_DEVICE_ATTR(irqmode, uint, NULL);
NULLB_DEVICE_ATTR(hw_queue_depth, uint, NULL);
NULLB_DEVICE_ATTR(index, uint, NULL);
NULLB_DEVICE_ATTR(blocking, bool, NULL);
NULLB_DEVICE_ATTR(use_per_node_hctx, bool, NULL);
NULLB_DEVICE_ATTR(memory_backed, bool, NULL);
NULLB_DEVICE_ATTR(discard, bool, NULL);
NULLB_DEVICE_ATTR(mbps, uint, NULL);
NULLB_DEVICE_ATTR(cache_size, ulong, NULL);
NULLB_DEVICE_ATTR(zoned, bool, NULL);
NULLB_DEVICE_ATTR(zone_size, ulong, NULL);
NULLB_DEVICE_ATTR(zone_capacity, ulong, NULL);
NULLB_DEVICE_ATTR(zone_nr_conv, uint, NULL);
NULLB_DEVICE_ATTR(zone_max_open, uint, NULL);
NULLB_DEVICE_ATTR(zone_max_active, uint, NULL);
NULLB_DEVICE_ATTR(zone_append_max_sectors, uint, NULL);
NULLB_DEVICE_ATTR(zone_full, bool, NULL);
NULLB_DEVICE_ATTR(virt_boundary, bool, NULL);
NULLB_DEVICE_ATTR(no_sched, bool, NULL);
NULLB_DEVICE_ATTR(shared_tags, bool, NULL);
NULLB_DEVICE_ATTR(shared_tag_bitmap, bool, NULL);
NULLB_DEVICE_ATTR(fua, bool, NULL);

static ssize_t nullb_device_power_show(struct config_item *item, char *page)
{
	return nullb_device_bool_attr_show(to_nullb_device(item)->power, page);
}

static ssize_t nullb_device_power_store(struct config_item *item,
				     const char *page, size_t count)
{
	struct nullb_device *dev = to_nullb_device(item);
	bool newp = false;
	ssize_t ret;

	ret = nullb_device_bool_attr_store(&newp, page, count);
	if (ret < 0)
		return ret;

	ret = count;
	mutex_lock(&lock);
	if (!dev->power && newp) {
		if (test_and_set_bit(NULLB_DEV_FL_UP, &dev->flags))
			goto out;

		ret = null_add_dev(dev);
		if (ret) {
			clear_bit(NULLB_DEV_FL_UP, &dev->flags);
			goto out;
		}

		set_bit(NULLB_DEV_FL_CONFIGURED, &dev->flags);
		dev->power = newp;
		ret = count;
	} else if (dev->power && !newp) {
		if (test_and_clear_bit(NULLB_DEV_FL_UP, &dev->flags)) {
			dev->power = newp;
			null_del_dev(dev->nullb);
		}
		clear_bit(NULLB_DEV_FL_CONFIGURED, &dev->flags);
	}

out:
	mutex_unlock(&lock);
	return ret;
}

CONFIGFS_ATTR(nullb_device_, power);

static ssize_t nullb_device_badblocks_show(struct config_item *item, char *page)
{
	struct nullb_device *t_dev = to_nullb_device(item);

	return badblocks_show(&t_dev->badblocks, page, 0);
}

static ssize_t nullb_device_badblocks_store(struct config_item *item,
				     const char *page, size_t count)
{
	struct nullb_device *t_dev = to_nullb_device(item);
	char *orig, *buf, *tmp;
	u64 start, end;
	int ret;

	orig = kstrndup(page, count, GFP_KERNEL);
	if (!orig)
		return -ENOMEM;

	buf = strstrip(orig);

	ret = -EINVAL;
	if (buf[0] != '+' && buf[0] != '-')
		goto out;
	tmp = strchr(&buf[1], '-');
	if (!tmp)
		goto out;
	*tmp = '\0';
	ret = kstrtoull(buf + 1, 0, &start);
	if (ret)
		goto out;
	ret = kstrtoull(tmp + 1, 0, &end);
	if (ret)
		goto out;
	ret = -EINVAL;
	if (start > end)
		goto out;
	/* enable badblocks */
	cmpxchg(&t_dev->badblocks.shift, -1, 0);
	if (buf[0] == '+')
		ret = badblocks_set(&t_dev->badblocks, start,
			end - start + 1, 1);
	else
		ret = badblocks_clear(&t_dev->badblocks, start,
			end - start + 1);
	if (ret == 0)
		ret = count;
out:
	kfree(orig);
	return ret;
}
CONFIGFS_ATTR(nullb_device_, badblocks);

static ssize_t nullb_device_zone_readonly_store(struct config_item *item,
						const char *page, size_t count)
{
	struct nullb_device *dev = to_nullb_device(item);

	return zone_cond_store(dev, page, count, BLK_ZONE_COND_READONLY);
}
CONFIGFS_ATTR_WO(nullb_device_, zone_readonly);

static ssize_t nullb_device_zone_offline_store(struct config_item *item,
					       const char *page, size_t count)
{
	struct nullb_device *dev = to_nullb_device(item);

	return zone_cond_store(dev, page, count, BLK_ZONE_COND_OFFLINE);
}
CONFIGFS_ATTR_WO(nullb_device_, zone_offline);

static struct configfs_attribute *nullb_device_attrs[] = {
	&nullb_device_attr_size,
	&nullb_device_attr_completion_nsec,
	&nullb_device_attr_submit_queues,
	&nullb_device_attr_poll_queues,
	&nullb_device_attr_home_node,
	&nullb_device_attr_queue_mode,
	&nullb_device_attr_blocksize,
	&nullb_device_attr_max_sectors,
	&nullb_device_attr_irqmode,
	&nullb_device_attr_hw_queue_depth,
	&nullb_device_attr_index,
	&nullb_device_attr_blocking,
	&nullb_device_attr_use_per_node_hctx,
	&nullb_device_attr_power,
	&nullb_device_attr_memory_backed,
	&nullb_device_attr_discard,
	&nullb_device_attr_mbps,
	&nullb_device_attr_cache_size,
	&nullb_device_attr_badblocks,
	&nullb_device_attr_zoned,
	&nullb_device_attr_zone_size,
	&nullb_device_attr_zone_capacity,
	&nullb_device_attr_zone_nr_conv,
	&nullb_device_attr_zone_max_open,
	&nullb_device_attr_zone_max_active,
	&nullb_device_attr_zone_append_max_sectors,
	&nullb_device_attr_zone_readonly,
	&nullb_device_attr_zone_offline,
	&nullb_device_attr_zone_full,
	&nullb_device_attr_virt_boundary,
	&nullb_device_attr_no_sched,
	&nullb_device_attr_shared_tags,
	&nullb_device_attr_shared_tag_bitmap,
	&nullb_device_attr_fua,
	NULL,
};

static void nullb_device_release(struct config_item *item)
{
	struct nullb_device *dev = to_nullb_device(item);

	null_free_device_storage(dev, false);
	null_free_dev(dev);
}

static struct configfs_item_operations nullb_device_ops = {
	.release	= nullb_device_release,
};

static const struct config_item_type nullb_device_type = {
	.ct_item_ops	= &nullb_device_ops,
	.ct_attrs	= nullb_device_attrs,
	.ct_owner	= THIS_MODULE,
};

#ifdef CONFIG_BLK_DEV_NULL_BLK_FAULT_INJECTION

static void nullb_add_fault_config(struct nullb_device *dev)
{
	fault_config_init(&dev->timeout_config, "timeout_inject");
	fault_config_init(&dev->requeue_config, "requeue_inject");
	fault_config_init(&dev->init_hctx_fault_config, "init_hctx_fault_inject");

	configfs_add_default_group(&dev->timeout_config.group, &dev->group);
	configfs_add_default_group(&dev->requeue_config.group, &dev->group);
	configfs_add_default_group(&dev->init_hctx_fault_config.group, &dev->group);
}

#else

static void nullb_add_fault_config(struct nullb_device *dev)
{
}

#endif

static struct
config_group *nullb_group_make_group(struct config_group *group, const char *name)
{
	struct nullb_device *dev;

	if (null_find_dev_by_name(name))
		return ERR_PTR(-EEXIST);

	dev = null_alloc_dev();
	if (!dev)
		return ERR_PTR(-ENOMEM);

	config_group_init_type_name(&dev->group, name, &nullb_device_type);
	nullb_add_fault_config(dev);

	return &dev->group;
}

static void
nullb_group_drop_item(struct config_group *group, struct config_item *item)
{
	struct nullb_device *dev = to_nullb_device(item);

	if (test_and_clear_bit(NULLB_DEV_FL_UP, &dev->flags)) {
		mutex_lock(&lock);
		dev->power = false;
		null_del_dev(dev->nullb);
		mutex_unlock(&lock);
	}

	config_item_put(item);
}

static ssize_t memb_group_features_show(struct config_item *item, char *page)
{
	return snprintf(page, PAGE_SIZE,
			"badblocks,blocking,blocksize,cache_size,fua,"
			"completion_nsec,discard,home_node,hw_queue_depth,"
			"irqmode,max_sectors,mbps,memory_backed,no_sched,"
			"poll_queues,power,queue_mode,shared_tag_bitmap,"
			"shared_tags,size,submit_queues,use_per_node_hctx,"
			"virt_boundary,zoned,zone_capacity,zone_max_active,"
			"zone_max_open,zone_nr_conv,zone_offline,zone_readonly,"
			"zone_size,zone_append_max_sectors,zone_full\n");
}

CONFIGFS_ATTR_RO(memb_group_, features);

static struct configfs_attribute *nullb_group_attrs[] = {
	&memb_group_attr_features,
	NULL,
};

static struct configfs_group_operations nullb_group_ops = {
	.make_group	= nullb_group_make_group,
	.drop_item	= nullb_group_drop_item,
};

static const struct config_item_type nullb_group_type = {
	.ct_group_ops	= &nullb_group_ops,
	.ct_attrs	= nullb_group_attrs,
	.ct_owner	= THIS_MODULE,
};

static struct configfs_subsystem nullb_subsys = {
	.su_group = {
		.cg_item = {
			.ci_namebuf = "nullb",
			.ci_type = &nullb_group_type,
		},
	},
};

static inline int null_cache_active(struct nullb *nullb)
{
	return test_bit(NULLB_DEV_FL_CACHE, &nullb->dev->flags);
}

static struct nullb_device *null_alloc_dev(void)
{
	struct nullb_device *dev;

	dev = kzalloc(sizeof(*dev), GFP_KERNEL);
	if (!dev)
		return NULL;

#ifdef CONFIG_BLK_DEV_NULL_BLK_FAULT_INJECTION
	dev->timeout_config.attr = null_timeout_attr;
	dev->requeue_config.attr = null_requeue_attr;
	dev->init_hctx_fault_config.attr = null_init_hctx_attr;
#endif

	INIT_RADIX_TREE(&dev->data, GFP_ATOMIC);
	INIT_RADIX_TREE(&dev->cache, GFP_ATOMIC);
	if (badblocks_init(&dev->badblocks, 0)) {
		kfree(dev);
		return NULL;
	}

	dev->size = g_gb * 1024;
	dev->completion_nsec = g_completion_nsec;
	dev->submit_queues = g_submit_queues;
	dev->prev_submit_queues = g_submit_queues;
	dev->poll_queues = g_poll_queues;
	dev->prev_poll_queues = g_poll_queues;
	dev->home_node = g_home_node;
	dev->queue_mode = g_queue_mode;
	dev->blocksize = g_bs;
	dev->max_sectors = g_max_sectors;
	dev->irqmode = g_irqmode;
	dev->hw_queue_depth = g_hw_queue_depth;
	dev->blocking = g_blocking;
	dev->memory_backed = g_memory_backed;
	dev->discard = g_discard;
	dev->cache_size = g_cache_size;
	dev->mbps = g_mbps;
	dev->use_per_node_hctx = g_use_per_node_hctx;
	dev->zoned = g_zoned;
	dev->zone_size = g_zone_size;
	dev->zone_capacity = g_zone_capacity;
	dev->zone_nr_conv = g_zone_nr_conv;
	dev->zone_max_open = g_zone_max_open;
	dev->zone_max_active = g_zone_max_active;
	dev->zone_append_max_sectors = g_zone_append_max_sectors;
	dev->zone_full = g_zone_full;
	dev->virt_boundary = g_virt_boundary;
	dev->no_sched = g_no_sched;
	dev->shared_tags = g_shared_tags;
	dev->shared_tag_bitmap = g_shared_tag_bitmap;
	dev->fua = g_fua;

	return dev;
}

static void null_free_dev(struct nullb_device *dev)
{
	if (!dev)
		return;

	null_free_zoned_dev(dev);
	badblocks_exit(&dev->badblocks);
	kfree(dev);
}

static enum hrtimer_restart null_cmd_timer_expired(struct hrtimer *timer)
{
	struct nullb_cmd *cmd = container_of(timer, struct nullb_cmd, timer);

	blk_mq_end_request(blk_mq_rq_from_pdu(cmd), cmd->error);
	return HRTIMER_NORESTART;
}

static void null_cmd_end_timer(struct nullb_cmd *cmd)
{
	ktime_t kt = cmd->nq->dev->completion_nsec;

	hrtimer_start(&cmd->timer, kt, HRTIMER_MODE_REL);
}

static void null_complete_rq(struct request *rq)
{
	struct nullb_cmd *cmd = blk_mq_rq_to_pdu(rq);

	blk_mq_end_request(rq, cmd->error);
}

static struct nullb_page *null_alloc_page(void)
{
	struct nullb_page *t_page;

	t_page = kmalloc(sizeof(struct nullb_page), GFP_NOIO);
	if (!t_page)
		return NULL;

	t_page->page = alloc_pages(GFP_NOIO, 0);
	if (!t_page->page) {
		kfree(t_page);
		return NULL;
	}

	memset(t_page->bitmap, 0, sizeof(t_page->bitmap));
	return t_page;
}

static void null_free_page(struct nullb_page *t_page)
{
	__set_bit(NULLB_PAGE_FREE, t_page->bitmap);
	if (test_bit(NULLB_PAGE_LOCK, t_page->bitmap))
		return;
	__free_page(t_page->page);
	kfree(t_page);
}

static bool null_page_empty(struct nullb_page *page)
{
	int size = MAP_SZ - 2;

	return find_first_bit(page->bitmap, size) == size;
}

static void null_free_sector(struct nullb *nullb, sector_t sector,
	bool is_cache)
{
	unsigned int sector_bit;
	u64 idx;
	struct nullb_page *t_page, *ret;
	struct radix_tree_root *root;

	root = is_cache ? &nullb->dev->cache : &nullb->dev->data;
	idx = sector >> PAGE_SECTORS_SHIFT;
	sector_bit = (sector & SECTOR_MASK);

	t_page = radix_tree_lookup(root, idx);
	if (t_page) {
		__clear_bit(sector_bit, t_page->bitmap);

		if (null_page_empty(t_page)) {
			ret = radix_tree_delete_item(root, idx, t_page);
			WARN_ON(ret != t_page);
			null_free_page(ret);
			if (is_cache)
				nullb->dev->curr_cache -= PAGE_SIZE;
		}
	}
}

static struct nullb_page *null_radix_tree_insert(struct nullb *nullb, u64 idx,
	struct nullb_page *t_page, bool is_cache)
{
	struct radix_tree_root *root;

	root = is_cache ? &nullb->dev->cache : &nullb->dev->data;

	if (radix_tree_insert(root, idx, t_page)) {
		null_free_page(t_page);
		t_page = radix_tree_lookup(root, idx);
		WARN_ON(!t_page || t_page->page->index != idx);
	} else if (is_cache)
		nullb->dev->curr_cache += PAGE_SIZE;

	return t_page;
}

static void null_free_device_storage(struct nullb_device *dev, bool is_cache)
{
	unsigned long pos = 0;
	int nr_pages;
	struct nullb_page *ret, *t_pages[FREE_BATCH];
	struct radix_tree_root *root;

	root = is_cache ? &dev->cache : &dev->data;

	do {
		int i;

		nr_pages = radix_tree_gang_lookup(root,
				(void **)t_pages, pos, FREE_BATCH);

		for (i = 0; i < nr_pages; i++) {
			pos = t_pages[i]->page->index;
			ret = radix_tree_delete_item(root, pos, t_pages[i]);
			WARN_ON(ret != t_pages[i]);
			null_free_page(ret);
		}

		pos++;
	} while (nr_pages == FREE_BATCH);

	if (is_cache)
		dev->curr_cache = 0;
}

static struct nullb_page *__null_lookup_page(struct nullb *nullb,
	sector_t sector, bool for_write, bool is_cache)
{
	unsigned int sector_bit;
	u64 idx;
	struct nullb_page *t_page;
	struct radix_tree_root *root;

	idx = sector >> PAGE_SECTORS_SHIFT;
	sector_bit = (sector & SECTOR_MASK);

	root = is_cache ? &nullb->dev->cache : &nullb->dev->data;
	t_page = radix_tree_lookup(root, idx);
	WARN_ON(t_page && t_page->page->index != idx);

	if (t_page && (for_write || test_bit(sector_bit, t_page->bitmap)))
		return t_page;

	return NULL;
}

static struct nullb_page *null_lookup_page(struct nullb *nullb,
	sector_t sector, bool for_write, bool ignore_cache)
{
	struct nullb_page *page = NULL;

	if (!ignore_cache)
		page = __null_lookup_page(nullb, sector, for_write, true);
	if (page)
		return page;
	return __null_lookup_page(nullb, sector, for_write, false);
}

static struct nullb_page *null_insert_page(struct nullb *nullb,
					   sector_t sector, bool ignore_cache)
	__releases(&nullb->lock)
	__acquires(&nullb->lock)
{
	u64 idx;
	struct nullb_page *t_page;

	t_page = null_lookup_page(nullb, sector, true, ignore_cache);
	if (t_page)
		return t_page;

	spin_unlock_irq(&nullb->lock);

	t_page = null_alloc_page();
	if (!t_page)
		goto out_lock;

	if (radix_tree_preload(GFP_NOIO))
		goto out_freepage;

	spin_lock_irq(&nullb->lock);
	idx = sector >> PAGE_SECTORS_SHIFT;
	t_page->page->index = idx;
	t_page = null_radix_tree_insert(nullb, idx, t_page, !ignore_cache);
	radix_tree_preload_end();

	return t_page;
out_freepage:
	null_free_page(t_page);
out_lock:
	spin_lock_irq(&nullb->lock);
	return null_lookup_page(nullb, sector, true, ignore_cache);
}

static int null_flush_cache_page(struct nullb *nullb, struct nullb_page *c_page)
{
	int i;
	unsigned int offset;
	u64 idx;
	struct nullb_page *t_page, *ret;
	void *dst, *src;

	idx = c_page->page->index;

	t_page = null_insert_page(nullb, idx << PAGE_SECTORS_SHIFT, true);

	__clear_bit(NULLB_PAGE_LOCK, c_page->bitmap);
	if (test_bit(NULLB_PAGE_FREE, c_page->bitmap)) {
		null_free_page(c_page);
		if (t_page && null_page_empty(t_page)) {
			ret = radix_tree_delete_item(&nullb->dev->data,
				idx, t_page);
			null_free_page(t_page);
		}
		return 0;
	}

	if (!t_page)
		return -ENOMEM;

	src = kmap_local_page(c_page->page);
	dst = kmap_local_page(t_page->page);

	for (i = 0; i < PAGE_SECTORS;
			i += (nullb->dev->blocksize >> SECTOR_SHIFT)) {
		if (test_bit(i, c_page->bitmap)) {
			offset = (i << SECTOR_SHIFT);
			memcpy(dst + offset, src + offset,
				nullb->dev->blocksize);
			__set_bit(i, t_page->bitmap);
		}
	}

	kunmap_local(dst);
	kunmap_local(src);

	ret = radix_tree_delete_item(&nullb->dev->cache, idx, c_page);
	null_free_page(ret);
	nullb->dev->curr_cache -= PAGE_SIZE;

	return 0;
}

static int null_make_cache_space(struct nullb *nullb, unsigned long n)
{
	int i, err, nr_pages;
	struct nullb_page *c_pages[FREE_BATCH];
	unsigned long flushed = 0, one_round;

again:
	if ((nullb->dev->cache_size * 1024 * 1024) >
	     nullb->dev->curr_cache + n || nullb->dev->curr_cache == 0)
		return 0;

	nr_pages = radix_tree_gang_lookup(&nullb->dev->cache,
			(void **)c_pages, nullb->cache_flush_pos, FREE_BATCH);
	/*
	 * nullb_flush_cache_page could unlock before using the c_pages. To
	 * avoid race, we don't allow page free
	 */
	for (i = 0; i < nr_pages; i++) {
		nullb->cache_flush_pos = c_pages[i]->page->index;
		/*
		 * We found the page which is being flushed to disk by other
		 * threads
		 */
		if (test_bit(NULLB_PAGE_LOCK, c_pages[i]->bitmap))
			c_pages[i] = NULL;
		else
			__set_bit(NULLB_PAGE_LOCK, c_pages[i]->bitmap);
	}

	one_round = 0;
	for (i = 0; i < nr_pages; i++) {
		if (c_pages[i] == NULL)
			continue;
		err = null_flush_cache_page(nullb, c_pages[i]);
		if (err)
			return err;
		one_round++;
	}
	flushed += one_round << PAGE_SHIFT;

	if (n > flushed) {
		if (nr_pages == 0)
			nullb->cache_flush_pos = 0;
		if (one_round == 0) {
			/* give other threads a chance */
			spin_unlock_irq(&nullb->lock);
			spin_lock_irq(&nullb->lock);
		}
		goto again;
	}
	return 0;
}

static int copy_to_nullb(struct nullb *nullb, struct page *source,
	unsigned int off, sector_t sector, size_t n, bool is_fua)
{
	size_t temp, count = 0;
	unsigned int offset;
	struct nullb_page *t_page;

	while (count < n) {
		temp = min_t(size_t, nullb->dev->blocksize, n - count);

		if (null_cache_active(nullb) && !is_fua)
			null_make_cache_space(nullb, PAGE_SIZE);

		offset = (sector & SECTOR_MASK) << SECTOR_SHIFT;
		t_page = null_insert_page(nullb, sector,
			!null_cache_active(nullb) || is_fua);
		if (!t_page)
			return -ENOSPC;

		memcpy_page(t_page->page, offset, source, off + count, temp);

		__set_bit(sector & SECTOR_MASK, t_page->bitmap);

		if (is_fua)
			null_free_sector(nullb, sector, true);

		count += temp;
		sector += temp >> SECTOR_SHIFT;
	}
	return 0;
}

static int copy_from_nullb(struct nullb *nullb, struct page *dest,
	unsigned int off, sector_t sector, size_t n)
{
	size_t temp, count = 0;
	unsigned int offset;
	struct nullb_page *t_page;

	while (count < n) {
		temp = min_t(size_t, nullb->dev->blocksize, n - count);

		offset = (sector & SECTOR_MASK) << SECTOR_SHIFT;
		t_page = null_lookup_page(nullb, sector, false,
			!null_cache_active(nullb));

		if (t_page)
			memcpy_page(dest, off + count, t_page->page, offset,
				    temp);
		else
			zero_user(dest, off + count, temp);

		count += temp;
		sector += temp >> SECTOR_SHIFT;
	}
	return 0;
}

static void nullb_fill_pattern(struct nullb *nullb, struct page *page,
			       unsigned int len, unsigned int off)
{
	memset_page(page, off, 0xff, len);
}

blk_status_t null_handle_discard(struct nullb_device *dev,
				 sector_t sector, sector_t nr_sectors)
{
	struct nullb *nullb = dev->nullb;
	size_t n = nr_sectors << SECTOR_SHIFT;
	size_t temp;

	spin_lock_irq(&nullb->lock);
	while (n > 0) {
		temp = min_t(size_t, n, dev->blocksize);
		null_free_sector(nullb, sector, false);
		if (null_cache_active(nullb))
			null_free_sector(nullb, sector, true);
		sector += temp >> SECTOR_SHIFT;
		n -= temp;
	}
	spin_unlock_irq(&nullb->lock);

	return BLK_STS_OK;
}

static blk_status_t null_handle_flush(struct nullb *nullb)
{
	int err;

	if (!null_cache_active(nullb))
		return 0;

	spin_lock_irq(&nullb->lock);
	while (true) {
		err = null_make_cache_space(nullb,
			nullb->dev->cache_size * 1024 * 1024);
		if (err || nullb->dev->curr_cache == 0)
			break;
	}

	WARN_ON(!radix_tree_empty(&nullb->dev->cache));
	spin_unlock_irq(&nullb->lock);
	return errno_to_blk_status(err);
}

static int null_transfer(struct nullb *nullb, struct page *page,
	unsigned int len, unsigned int off, bool is_write, sector_t sector,
	bool is_fua)
{
	struct nullb_device *dev = nullb->dev;
	unsigned int valid_len = len;
	int err = 0;

	if (!is_write) {
		if (dev->zoned)
			valid_len = null_zone_valid_read_len(nullb,
				sector, len);

		if (valid_len) {
			err = copy_from_nullb(nullb, page, off,
				sector, valid_len);
			off += valid_len;
			len -= valid_len;
		}

		if (len)
			nullb_fill_pattern(nullb, page, len, off);
		flush_dcache_page(page);
	} else {
		flush_dcache_page(page);
		err = copy_to_nullb(nullb, page, off, sector, len, is_fua);
	}

	return err;
}

static blk_status_t null_handle_rq(struct nullb_cmd *cmd)
{
	struct request *rq = blk_mq_rq_from_pdu(cmd);
	struct nullb *nullb = cmd->nq->dev->nullb;
	int err = 0;
	unsigned int len;
	sector_t sector = blk_rq_pos(rq);
	struct req_iterator iter;
	struct bio_vec bvec;

	spin_lock_irq(&nullb->lock);
	rq_for_each_segment(bvec, rq, iter) {
		len = bvec.bv_len;
		err = null_transfer(nullb, bvec.bv_page, len, bvec.bv_offset,
				     op_is_write(req_op(rq)), sector,
				     rq->cmd_flags & REQ_FUA);
		if (err)
			break;
		sector += len >> SECTOR_SHIFT;
	}
	spin_unlock_irq(&nullb->lock);

	return errno_to_blk_status(err);
}

static inline blk_status_t null_handle_throttled(struct nullb_cmd *cmd)
{
	struct nullb_device *dev = cmd->nq->dev;
	struct nullb *nullb = dev->nullb;
	blk_status_t sts = BLK_STS_OK;
	struct request *rq = blk_mq_rq_from_pdu(cmd);

	if (!hrtimer_active(&nullb->bw_timer))
		hrtimer_restart(&nullb->bw_timer);

	if (atomic_long_sub_return(blk_rq_bytes(rq), &nullb->cur_bytes) < 0) {
		blk_mq_stop_hw_queues(nullb->q);
		/* race with timer */
		if (atomic_long_read(&nullb->cur_bytes) > 0)
			blk_mq_start_stopped_hw_queues(nullb->q, true);
		/* requeue request */
		sts = BLK_STS_DEV_RESOURCE;
	}
	return sts;
}

static inline blk_status_t null_handle_badblocks(struct nullb_cmd *cmd,
						 sector_t sector,
						 sector_t nr_sectors)
{
	struct badblocks *bb = &cmd->nq->dev->badblocks;
	sector_t first_bad;
	int bad_sectors;

	if (badblocks_check(bb, sector, nr_sectors, &first_bad, &bad_sectors))
		return BLK_STS_IOERR;

	return BLK_STS_OK;
}

static inline blk_status_t null_handle_memory_backed(struct nullb_cmd *cmd,
						     enum req_op op,
						     sector_t sector,
						     sector_t nr_sectors)
{
	struct nullb_device *dev = cmd->nq->dev;

	if (op == REQ_OP_DISCARD)
		return null_handle_discard(dev, sector, nr_sectors);

	return null_handle_rq(cmd);
}

static void nullb_zero_read_cmd_buffer(struct nullb_cmd *cmd)
{
	struct request *rq = blk_mq_rq_from_pdu(cmd);
	struct nullb_device *dev = cmd->nq->dev;
	struct bio *bio;

	if (!dev->memory_backed && req_op(rq) == REQ_OP_READ) {
		__rq_for_each_bio(bio, rq)
			zero_fill_bio(bio);
	}
}

static inline void nullb_complete_cmd(struct nullb_cmd *cmd)
{
	struct request *rq = blk_mq_rq_from_pdu(cmd);

	/*
	 * Since root privileges are required to configure the null_blk
	 * driver, it is fine that this driver does not initialize the
	 * data buffers of read commands. Zero-initialize these buffers
	 * anyway if KMSAN is enabled to prevent that KMSAN complains
	 * about null_blk not initializing read data buffers.
	 */
	if (IS_ENABLED(CONFIG_KMSAN))
		nullb_zero_read_cmd_buffer(cmd);

	/* Complete IO by inline, softirq or timer */
	switch (cmd->nq->dev->irqmode) {
	case NULL_IRQ_SOFTIRQ:
		blk_mq_complete_request(rq);
		break;
	case NULL_IRQ_NONE:
		blk_mq_end_request(rq, cmd->error);
		break;
	case NULL_IRQ_TIMER:
		null_cmd_end_timer(cmd);
		break;
	}
}

blk_status_t null_process_cmd(struct nullb_cmd *cmd, enum req_op op,
			      sector_t sector, unsigned int nr_sectors)
{
	struct nullb_device *dev = cmd->nq->dev;
	blk_status_t ret;

	if (dev->badblocks.shift != -1) {
		ret = null_handle_badblocks(cmd, sector, nr_sectors);
		if (ret != BLK_STS_OK)
			return ret;
	}

	if (dev->memory_backed)
		return null_handle_memory_backed(cmd, op, sector, nr_sectors);

	return BLK_STS_OK;
}

static void null_handle_cmd(struct nullb_cmd *cmd, sector_t sector,
			    sector_t nr_sectors, enum req_op op)
{
	struct nullb_device *dev = cmd->nq->dev;
	struct nullb *nullb = dev->nullb;
	blk_status_t sts;

	if (op == REQ_OP_FLUSH) {
		cmd->error = null_handle_flush(nullb);
		goto out;
	}

	if (dev->zoned)
		sts = null_process_zoned_cmd(cmd, op, sector, nr_sectors);
	else
		sts = null_process_cmd(cmd, op, sector, nr_sectors);

	/* Do not overwrite errors (e.g. timeout errors) */
	if (cmd->error == BLK_STS_OK)
		cmd->error = sts;

out:
	nullb_complete_cmd(cmd);
}

static enum hrtimer_restart nullb_bwtimer_fn(struct hrtimer *timer)
{
	struct nullb *nullb = container_of(timer, struct nullb, bw_timer);
	ktime_t timer_interval = ktime_set(0, TIMER_INTERVAL);
	unsigned int mbps = nullb->dev->mbps;

	if (atomic_long_read(&nullb->cur_bytes) == mb_per_tick(mbps))
		return HRTIMER_NORESTART;

	atomic_long_set(&nullb->cur_bytes, mb_per_tick(mbps));
	blk_mq_start_stopped_hw_queues(nullb->q, true);

	hrtimer_forward_now(&nullb->bw_timer, timer_interval);

	return HRTIMER_RESTART;
}

static void nullb_setup_bwtimer(struct nullb *nullb)
{
	ktime_t timer_interval = ktime_set(0, TIMER_INTERVAL);

	hrtimer_init(&nullb->bw_timer, CLOCK_MONOTONIC, HRTIMER_MODE_REL);
	nullb->bw_timer.function = nullb_bwtimer_fn;
	atomic_long_set(&nullb->cur_bytes, mb_per_tick(nullb->dev->mbps));
	hrtimer_start(&nullb->bw_timer, timer_interval, HRTIMER_MODE_REL);
}

#ifdef CONFIG_BLK_DEV_NULL_BLK_FAULT_INJECTION

static bool should_timeout_request(struct request *rq)
{
	struct nullb_cmd *cmd = blk_mq_rq_to_pdu(rq);
	struct nullb_device *dev = cmd->nq->dev;

	return should_fail(&dev->timeout_config.attr, 1);
}

static bool should_requeue_request(struct request *rq)
{
	struct nullb_cmd *cmd = blk_mq_rq_to_pdu(rq);
	struct nullb_device *dev = cmd->nq->dev;

	return should_fail(&dev->requeue_config.attr, 1);
}

static bool should_init_hctx_fail(struct nullb_device *dev)
{
	return should_fail(&dev->init_hctx_fault_config.attr, 1);
}

#else

static bool should_timeout_request(struct request *rq)
{
	return false;
}

static bool should_requeue_request(struct request *rq)
{
	return false;
}

static bool should_init_hctx_fail(struct nullb_device *dev)
{
	return false;
}

#endif

static void null_map_queues(struct blk_mq_tag_set *set)
{
	struct nullb *nullb = set->driver_data;
	int i, qoff;
	unsigned int submit_queues = g_submit_queues;
	unsigned int poll_queues = g_poll_queues;

	if (nullb) {
		struct nullb_device *dev = nullb->dev;

		/*
		 * Refer nr_hw_queues of the tag set to check if the expected
		 * number of hardware queues are prepared. If block layer failed
		 * to prepare them, use previous numbers of submit queues and
		 * poll queues to map queues.
		 */
		if (set->nr_hw_queues ==
		    dev->submit_queues + dev->poll_queues) {
			submit_queues = dev->submit_queues;
			poll_queues = dev->poll_queues;
		} else if (set->nr_hw_queues ==
			   dev->prev_submit_queues + dev->prev_poll_queues) {
			submit_queues = dev->prev_submit_queues;
			poll_queues = dev->prev_poll_queues;
		} else {
			pr_warn("tag set has unexpected nr_hw_queues: %d\n",
				set->nr_hw_queues);
			WARN_ON_ONCE(true);
			submit_queues = 1;
			poll_queues = 0;
		}
	}

	for (i = 0, qoff = 0; i < set->nr_maps; i++) {
		struct blk_mq_queue_map *map = &set->map[i];

		switch (i) {
		case HCTX_TYPE_DEFAULT:
			map->nr_queues = submit_queues;
			break;
		case HCTX_TYPE_READ:
			map->nr_queues = 0;
			continue;
		case HCTX_TYPE_POLL:
			map->nr_queues = poll_queues;
			break;
		}
		map->queue_offset = qoff;
		qoff += map->nr_queues;
		blk_mq_map_queues(map);
	}
}

static int null_poll(struct blk_mq_hw_ctx *hctx, struct io_comp_batch *iob)
{
	struct nullb_queue *nq = hctx->driver_data;
	LIST_HEAD(list);
	int nr = 0;
	struct request *rq;

	spin_lock(&nq->poll_lock);
	list_splice_init(&nq->poll_list, &list);
	list_for_each_entry(rq, &list, queuelist)
		blk_mq_set_request_complete(rq);
	spin_unlock(&nq->poll_lock);

	while (!list_empty(&list)) {
		struct nullb_cmd *cmd;
		struct request *req;

		req = list_first_entry(&list, struct request, queuelist);
		list_del_init(&req->queuelist);
		cmd = blk_mq_rq_to_pdu(req);
		cmd->error = null_process_cmd(cmd, req_op(req), blk_rq_pos(req),
						blk_rq_sectors(req));
		if (!blk_mq_add_to_batch(req, iob, (__force int) cmd->error,
					blk_mq_end_request_batch))
			blk_mq_end_request(req, cmd->error);
		nr++;
	}

	return nr;
}

static enum blk_eh_timer_return null_timeout_rq(struct request *rq)
{
	struct blk_mq_hw_ctx *hctx = rq->mq_hctx;
	struct nullb_cmd *cmd = blk_mq_rq_to_pdu(rq);

	if (hctx->type == HCTX_TYPE_POLL) {
		struct nullb_queue *nq = hctx->driver_data;

		spin_lock(&nq->poll_lock);
		/* The request may have completed meanwhile. */
		if (blk_mq_request_completed(rq)) {
			spin_unlock(&nq->poll_lock);
			return BLK_EH_DONE;
		}
		list_del_init(&rq->queuelist);
		spin_unlock(&nq->poll_lock);
	}

	pr_info("rq %p timed out\n", rq);

	/*
	 * If the device is marked as blocking (i.e. memory backed or zoned
	 * device), the submission path may be blocked waiting for resources
	 * and cause real timeouts. For these real timeouts, the submission
	 * path will complete the request using blk_mq_complete_request().
	 * Only fake timeouts need to execute blk_mq_complete_request() here.
	 */
	cmd->error = BLK_STS_TIMEOUT;
	if (cmd->fake_timeout || hctx->type == HCTX_TYPE_POLL)
		blk_mq_complete_request(rq);
	return BLK_EH_DONE;
}

static blk_status_t null_queue_rq(struct blk_mq_hw_ctx *hctx,
				  const struct blk_mq_queue_data *bd)
{
	struct request *rq = bd->rq;
	struct nullb_cmd *cmd = blk_mq_rq_to_pdu(rq);
	struct nullb_queue *nq = hctx->driver_data;
	sector_t nr_sectors = blk_rq_sectors(rq);
	sector_t sector = blk_rq_pos(rq);
	const bool is_poll = hctx->type == HCTX_TYPE_POLL;

	might_sleep_if(hctx->flags & BLK_MQ_F_BLOCKING);

	if (!is_poll && nq->dev->irqmode == NULL_IRQ_TIMER) {
		hrtimer_init(&cmd->timer, CLOCK_MONOTONIC, HRTIMER_MODE_REL);
		cmd->timer.function = null_cmd_timer_expired;
	}
	cmd->error = BLK_STS_OK;
	cmd->nq = nq;
	cmd->fake_timeout = should_timeout_request(rq) ||
		blk_should_fake_timeout(rq->q);

	if (should_requeue_request(rq)) {
		/*
		 * Alternate between hitting the core BUSY path, and the
		 * driver driven requeue path
		 */
		nq->requeue_selection++;
		if (nq->requeue_selection & 1)
			return BLK_STS_RESOURCE;
		blk_mq_requeue_request(rq, true);
		return BLK_STS_OK;
	}

	if (test_bit(NULLB_DEV_FL_THROTTLED, &nq->dev->flags)) {
		blk_status_t sts = null_handle_throttled(cmd);

		if (sts != BLK_STS_OK)
			return sts;
	}

	blk_mq_start_request(rq);

	if (is_poll) {
		spin_lock(&nq->poll_lock);
		list_add_tail(&rq->queuelist, &nq->poll_list);
		spin_unlock(&nq->poll_lock);
		return BLK_STS_OK;
	}
	if (cmd->fake_timeout)
		return BLK_STS_OK;

	null_handle_cmd(cmd, sector, nr_sectors, req_op(rq));
	return BLK_STS_OK;
<<<<<<< HEAD
}

static void null_queue_rqs(struct request **rqlist)
{
	struct request *requeue_list = NULL;
	struct request **requeue_lastp = &requeue_list;
	struct blk_mq_queue_data bd = { };
	blk_status_t ret;

	do {
		struct request *rq = rq_list_pop(rqlist);

		bd.rq = rq;
		ret = null_queue_rq(rq->mq_hctx, &bd);
		if (ret != BLK_STS_OK)
			rq_list_add_tail(&requeue_lastp, rq);
	} while (!rq_list_empty(*rqlist));

	*rqlist = requeue_list;
}

static void cleanup_queue(struct nullb_queue *nq)
{
	bitmap_free(nq->tag_map);
	kfree(nq->cmds);
=======
>>>>>>> 2d5404ca
}

static void null_queue_rqs(struct request **rqlist)
{
	struct request *requeue_list = NULL;
	struct request **requeue_lastp = &requeue_list;
	struct blk_mq_queue_data bd = { };
	blk_status_t ret;

	do {
		struct request *rq = rq_list_pop(rqlist);

		bd.rq = rq;
		ret = null_queue_rq(rq->mq_hctx, &bd);
		if (ret != BLK_STS_OK)
			rq_list_add_tail(&requeue_lastp, rq);
	} while (!rq_list_empty(*rqlist));

	*rqlist = requeue_list;
}

static void null_init_queue(struct nullb *nullb, struct nullb_queue *nq)
{
	nq->dev = nullb->dev;
	INIT_LIST_HEAD(&nq->poll_list);
	spin_lock_init(&nq->poll_lock);
}

static int null_init_hctx(struct blk_mq_hw_ctx *hctx, void *driver_data,
			  unsigned int hctx_idx)
{
	struct nullb *nullb = hctx->queue->queuedata;
	struct nullb_queue *nq;

	if (should_init_hctx_fail(nullb->dev))
		return -EFAULT;

	nq = &nullb->queues[hctx_idx];
	hctx->driver_data = nq;
	null_init_queue(nullb, nq);

	return 0;
}

static const struct blk_mq_ops null_mq_ops = {
	.queue_rq       = null_queue_rq,
	.queue_rqs	= null_queue_rqs,
	.complete	= null_complete_rq,
	.timeout	= null_timeout_rq,
	.poll		= null_poll,
	.map_queues	= null_map_queues,
	.init_hctx	= null_init_hctx,
};

static void null_del_dev(struct nullb *nullb)
{
	struct nullb_device *dev;

	if (!nullb)
		return;

	dev = nullb->dev;

	ida_free(&nullb_indexes, nullb->index);

	list_del_init(&nullb->list);

	del_gendisk(nullb->disk);

	if (test_bit(NULLB_DEV_FL_THROTTLED, &nullb->dev->flags)) {
		hrtimer_cancel(&nullb->bw_timer);
		atomic_long_set(&nullb->cur_bytes, LONG_MAX);
		blk_mq_start_stopped_hw_queues(nullb->q, true);
	}

	put_disk(nullb->disk);
	if (nullb->tag_set == &nullb->__tag_set)
		blk_mq_free_tag_set(nullb->tag_set);
	kfree(nullb->queues);
	if (null_cache_active(nullb))
		null_free_device_storage(nullb->dev, true);
	kfree(nullb);
	dev->nullb = NULL;
}

static void null_config_discard(struct nullb *nullb, struct queue_limits *lim)
{
	if (nullb->dev->discard == false)
		return;

	if (!nullb->dev->memory_backed) {
		nullb->dev->discard = false;
		pr_info("discard option is ignored without memory backing\n");
		return;
	}

	if (nullb->dev->zoned) {
		nullb->dev->discard = false;
		pr_info("discard option is ignored in zoned mode\n");
		return;
	}

	lim->max_hw_discard_sectors = UINT_MAX >> 9;
}

static const struct block_device_operations null_ops = {
	.owner		= THIS_MODULE,
	.report_zones	= null_report_zones,
};

static int setup_queues(struct nullb *nullb)
{
	int nqueues = nr_cpu_ids;

	if (g_poll_queues)
		nqueues += g_poll_queues;

	nullb->queues = kcalloc(nqueues, sizeof(struct nullb_queue),
				GFP_KERNEL);
	if (!nullb->queues)
		return -ENOMEM;

	return 0;
}

static int null_init_tag_set(struct blk_mq_tag_set *set, int poll_queues)
{
	set->ops = &null_mq_ops;
	set->cmd_size = sizeof(struct nullb_cmd);
	set->timeout = 5 * HZ;
	set->nr_maps = 1;
	if (poll_queues) {
		set->nr_hw_queues += poll_queues;
		set->nr_maps += 2;
	}
	return blk_mq_alloc_tag_set(set);
}

static int null_init_global_tag_set(void)
{
	int error;

	if (tag_set.ops)
		return 0;

	tag_set.nr_hw_queues = g_submit_queues;
	tag_set.queue_depth = g_hw_queue_depth;
	tag_set.numa_node = g_home_node;
	tag_set.flags = BLK_MQ_F_SHOULD_MERGE;
	if (g_no_sched)
		tag_set.flags |= BLK_MQ_F_NO_SCHED;
	if (g_shared_tag_bitmap)
		tag_set.flags |= BLK_MQ_F_TAG_HCTX_SHARED;
	if (g_blocking)
		tag_set.flags |= BLK_MQ_F_BLOCKING;

	error = null_init_tag_set(&tag_set, g_poll_queues);
	if (error)
		tag_set.ops = NULL;
	return error;
}

static int null_setup_tagset(struct nullb *nullb)
{
	if (nullb->dev->shared_tags) {
		nullb->tag_set = &tag_set;
		return null_init_global_tag_set();
	}

	nullb->tag_set = &nullb->__tag_set;
	nullb->tag_set->driver_data = nullb;
	nullb->tag_set->nr_hw_queues = nullb->dev->submit_queues;
	nullb->tag_set->queue_depth = nullb->dev->hw_queue_depth;
	nullb->tag_set->numa_node = nullb->dev->home_node;
	nullb->tag_set->flags = BLK_MQ_F_SHOULD_MERGE;
	if (nullb->dev->no_sched)
		nullb->tag_set->flags |= BLK_MQ_F_NO_SCHED;
	if (nullb->dev->shared_tag_bitmap)
		nullb->tag_set->flags |= BLK_MQ_F_TAG_HCTX_SHARED;
	if (nullb->dev->blocking)
		nullb->tag_set->flags |= BLK_MQ_F_BLOCKING;
	return null_init_tag_set(nullb->tag_set, nullb->dev->poll_queues);
}

static int null_validate_conf(struct nullb_device *dev)
{
	if (dev->queue_mode == NULL_Q_RQ) {
		pr_err("legacy IO path is no longer available\n");
		return -EINVAL;
	}
	if (dev->queue_mode == NULL_Q_BIO) {
		pr_err("BIO-based IO path is no longer available, using blk-mq instead.\n");
		dev->queue_mode = NULL_Q_MQ;
	}

	if (dev->use_per_node_hctx) {
		if (dev->submit_queues != nr_online_nodes)
			dev->submit_queues = nr_online_nodes;
	} else if (dev->submit_queues > nr_cpu_ids)
		dev->submit_queues = nr_cpu_ids;
	else if (dev->submit_queues == 0)
		dev->submit_queues = 1;
	dev->prev_submit_queues = dev->submit_queues;

	if (dev->poll_queues > g_poll_queues)
		dev->poll_queues = g_poll_queues;
	dev->prev_poll_queues = dev->poll_queues;
	dev->irqmode = min_t(unsigned int, dev->irqmode, NULL_IRQ_TIMER);

	/* Do memory allocation, so set blocking */
	if (dev->memory_backed)
		dev->blocking = true;
	else /* cache is meaningless */
		dev->cache_size = 0;
	dev->cache_size = min_t(unsigned long, ULONG_MAX / 1024 / 1024,
						dev->cache_size);
	dev->mbps = min_t(unsigned int, 1024 * 40, dev->mbps);

	if (dev->zoned &&
	    (!dev->zone_size || !is_power_of_2(dev->zone_size))) {
		pr_err("zone_size must be power-of-two\n");
		return -EINVAL;
	}

	return 0;
}

#ifdef CONFIG_BLK_DEV_NULL_BLK_FAULT_INJECTION
static bool __null_setup_fault(struct fault_attr *attr, char *str)
{
	if (!str[0])
		return true;

	if (!setup_fault_attr(attr, str))
		return false;

	attr->verbose = 0;
	return true;
}
#endif

static bool null_setup_fault(void)
{
#ifdef CONFIG_BLK_DEV_NULL_BLK_FAULT_INJECTION
	if (!__null_setup_fault(&null_timeout_attr, g_timeout_str))
		return false;
	if (!__null_setup_fault(&null_requeue_attr, g_requeue_str))
		return false;
	if (!__null_setup_fault(&null_init_hctx_attr, g_init_hctx_str))
		return false;
#endif
	return true;
}

static int null_add_dev(struct nullb_device *dev)
{
	struct queue_limits lim = {
		.logical_block_size	= dev->blocksize,
		.physical_block_size	= dev->blocksize,
		.max_hw_sectors		= dev->max_sectors,
	};

	struct nullb *nullb;
	int rv;

	rv = null_validate_conf(dev);
	if (rv)
		return rv;

	nullb = kzalloc_node(sizeof(*nullb), GFP_KERNEL, dev->home_node);
	if (!nullb) {
		rv = -ENOMEM;
		goto out;
	}
	nullb->dev = dev;
	dev->nullb = nullb;

	spin_lock_init(&nullb->lock);

	rv = setup_queues(nullb);
	if (rv)
		goto out_free_nullb;

	rv = null_setup_tagset(nullb);
	if (rv)
		goto out_cleanup_queues;

	if (dev->virt_boundary)
		lim.virt_boundary_mask = PAGE_SIZE - 1;
	null_config_discard(nullb, &lim);
	if (dev->zoned) {
		rv = null_init_zoned_dev(dev, &lim);
		if (rv)
			goto out_cleanup_tags;
	}

	if (dev->cache_size > 0) {
		set_bit(NULLB_DEV_FL_CACHE, &nullb->dev->flags);
		lim.features |= BLK_FEAT_WRITE_CACHE;
		if (dev->fua)
			lim.features |= BLK_FEAT_FUA;
	}

	nullb->disk = blk_mq_alloc_disk(nullb->tag_set, &lim, nullb);
	if (IS_ERR(nullb->disk)) {
		rv = PTR_ERR(nullb->disk);
		goto out_cleanup_zone;
	}
	nullb->q = nullb->disk->queue;

<<<<<<< HEAD
	nullb->q->queuedata = nullb;
	blk_queue_flag_set(QUEUE_FLAG_NONROT, nullb->q);

	rv = ida_simple_get(&nullb_indexes, 0, 0, GFP_KERNEL);
	if (rv < 0)
		goto out_cleanup_zone;
	nullb->index = rv;
	dev->index = rv;
=======
	if (dev->mbps) {
		set_bit(NULLB_DEV_FL_THROTTLED, &dev->flags);
		nullb_setup_bwtimer(nullb);
	}
>>>>>>> 2d5404ca

	nullb->q->queuedata = nullb;

	rv = ida_alloc(&nullb_indexes, GFP_KERNEL);
	if (rv < 0)
		goto out_cleanup_disk;

	nullb->index = rv;
	dev->index = rv;

	if (config_item_name(&dev->group.cg_item)) {
		/* Use configfs dir name as the device name */
		snprintf(nullb->disk_name, sizeof(nullb->disk_name),
			 "%s", config_item_name(&dev->group.cg_item));
	} else {
		sprintf(nullb->disk_name, "nullb%d", nullb->index);
	}

	set_capacity(nullb->disk,
		((sector_t)nullb->dev->size * SZ_1M) >> SECTOR_SHIFT);
	nullb->disk->major = null_major;
	nullb->disk->first_minor = nullb->index;
	nullb->disk->minors = 1;
	nullb->disk->fops = &null_ops;
	nullb->disk->private_data = nullb;
	strscpy_pad(nullb->disk->disk_name, nullb->disk_name, DISK_NAME_LEN);

	if (nullb->dev->zoned) {
		rv = null_register_zoned_dev(nullb);
		if (rv)
			goto out_ida_free;
	}

	rv = add_disk(nullb->disk);
	if (rv)
		goto out_ida_free;

	list_add_tail(&nullb->list, &nullb_list);

	pr_info("disk %s created\n", nullb->disk_name);

	return 0;

out_ida_free:
	ida_free(&nullb_indexes, nullb->index);
out_cleanup_disk:
	put_disk(nullb->disk);
out_cleanup_zone:
	null_free_zoned_dev(dev);
out_cleanup_tags:
	if (nullb->tag_set == &nullb->__tag_set)
		blk_mq_free_tag_set(nullb->tag_set);
out_cleanup_queues:
	kfree(nullb->queues);
out_free_nullb:
	kfree(nullb);
	dev->nullb = NULL;
out:
	return rv;
}

static struct nullb *null_find_dev_by_name(const char *name)
{
	struct nullb *nullb = NULL, *nb;

	mutex_lock(&lock);
	list_for_each_entry(nb, &nullb_list, list) {
		if (strcmp(nb->disk_name, name) == 0) {
			nullb = nb;
			break;
		}
	}
	mutex_unlock(&lock);

	return nullb;
}

static int null_create_dev(void)
{
	struct nullb_device *dev;
	int ret;

	dev = null_alloc_dev();
	if (!dev)
		return -ENOMEM;

	mutex_lock(&lock);
	ret = null_add_dev(dev);
	mutex_unlock(&lock);
	if (ret) {
		null_free_dev(dev);
		return ret;
	}

	return 0;
}

static void null_destroy_dev(struct nullb *nullb)
{
	struct nullb_device *dev = nullb->dev;

	null_del_dev(nullb);
	null_free_device_storage(dev, false);
	null_free_dev(dev);
}

static int __init null_init(void)
{
	int ret = 0;
	unsigned int i;
	struct nullb *nullb;

	if (g_bs > PAGE_SIZE) {
		pr_warn("invalid block size\n");
		pr_warn("defaults block size to %lu\n", PAGE_SIZE);
		g_bs = PAGE_SIZE;
	}

	if (g_home_node != NUMA_NO_NODE && g_home_node >= nr_online_nodes) {
		pr_err("invalid home_node value\n");
		g_home_node = NUMA_NO_NODE;
	}

	if (!null_setup_fault())
		return -EINVAL;

	if (g_queue_mode == NULL_Q_RQ) {
		pr_err("legacy IO path is no longer available\n");
		return -EINVAL;
	}

	if (g_use_per_node_hctx) {
		if (g_submit_queues != nr_online_nodes) {
			pr_warn("submit_queues param is set to %u.\n",
				nr_online_nodes);
			g_submit_queues = nr_online_nodes;
		}
	} else if (g_submit_queues > nr_cpu_ids) {
		g_submit_queues = nr_cpu_ids;
	} else if (g_submit_queues <= 0) {
		g_submit_queues = 1;
	}

	config_group_init(&nullb_subsys.su_group);
	mutex_init(&nullb_subsys.su_mutex);

	ret = configfs_register_subsystem(&nullb_subsys);
	if (ret)
		return ret;

	mutex_init(&lock);

	null_major = register_blkdev(0, "nullb");
	if (null_major < 0) {
		ret = null_major;
		goto err_conf;
	}

	for (i = 0; i < nr_devices; i++) {
		ret = null_create_dev();
		if (ret)
			goto err_dev;
	}

	pr_info("module loaded\n");
	return 0;

err_dev:
	while (!list_empty(&nullb_list)) {
		nullb = list_entry(nullb_list.next, struct nullb, list);
		null_destroy_dev(nullb);
	}
	unregister_blkdev(null_major, "nullb");
err_conf:
	configfs_unregister_subsystem(&nullb_subsys);
	return ret;
}

static void __exit null_exit(void)
{
	struct nullb *nullb;

	configfs_unregister_subsystem(&nullb_subsys);

	unregister_blkdev(null_major, "nullb");

	mutex_lock(&lock);
	while (!list_empty(&nullb_list)) {
		nullb = list_entry(nullb_list.next, struct nullb, list);
		null_destroy_dev(nullb);
	}
	mutex_unlock(&lock);

	if (tag_set.ops)
		blk_mq_free_tag_set(&tag_set);

	mutex_destroy(&lock);
}

module_init(null_init);
module_exit(null_exit);

MODULE_AUTHOR("Jens Axboe <axboe@kernel.dk>");
MODULE_DESCRIPTION("multi queue aware block test driver");
MODULE_LICENSE("GPL");<|MERGE_RESOLUTION|>--- conflicted
+++ resolved
@@ -1636,34 +1636,6 @@
 
 	null_handle_cmd(cmd, sector, nr_sectors, req_op(rq));
 	return BLK_STS_OK;
-<<<<<<< HEAD
-}
-
-static void null_queue_rqs(struct request **rqlist)
-{
-	struct request *requeue_list = NULL;
-	struct request **requeue_lastp = &requeue_list;
-	struct blk_mq_queue_data bd = { };
-	blk_status_t ret;
-
-	do {
-		struct request *rq = rq_list_pop(rqlist);
-
-		bd.rq = rq;
-		ret = null_queue_rq(rq->mq_hctx, &bd);
-		if (ret != BLK_STS_OK)
-			rq_list_add_tail(&requeue_lastp, rq);
-	} while (!rq_list_empty(*rqlist));
-
-	*rqlist = requeue_list;
-}
-
-static void cleanup_queue(struct nullb_queue *nq)
-{
-	bitmap_free(nq->tag_map);
-	kfree(nq->cmds);
-=======
->>>>>>> 2d5404ca
 }
 
 static void null_queue_rqs(struct request **rqlist)
@@ -1974,21 +1946,10 @@
 	}
 	nullb->q = nullb->disk->queue;
 
-<<<<<<< HEAD
-	nullb->q->queuedata = nullb;
-	blk_queue_flag_set(QUEUE_FLAG_NONROT, nullb->q);
-
-	rv = ida_simple_get(&nullb_indexes, 0, 0, GFP_KERNEL);
-	if (rv < 0)
-		goto out_cleanup_zone;
-	nullb->index = rv;
-	dev->index = rv;
-=======
 	if (dev->mbps) {
 		set_bit(NULLB_DEV_FL_THROTTLED, &dev->flags);
 		nullb_setup_bwtimer(nullb);
 	}
->>>>>>> 2d5404ca
 
 	nullb->q->queuedata = nullb;
 
