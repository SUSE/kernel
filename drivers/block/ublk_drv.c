--- conflicted
+++ resolved
@@ -71,12 +71,6 @@
 	struct llist_node node;
 
 	struct kref ref;
-<<<<<<< HEAD
-	__u64 sector;
-	__u32 operation;
-	__u32 nr_zones;
-=======
->>>>>>> 2d5404ca
 };
 
 struct ublk_uring_cmd_pdu {
@@ -195,18 +189,11 @@
 	__u32	types;
 };
 
-<<<<<<< HEAD
+static bool ublk_abort_requests(struct ublk_device *ub, struct ublk_queue *ubq);
+
 static inline unsigned int ublk_req_build_flags(struct request *req);
 static inline struct ublksrv_io_desc *ublk_get_iod(struct ublk_queue *ubq,
 						   int tag);
-
-=======
-static bool ublk_abort_requests(struct ublk_device *ub, struct ublk_queue *ubq);
-
-static inline unsigned int ublk_req_build_flags(struct request *req);
-static inline struct ublksrv_io_desc *ublk_get_iod(struct ublk_queue *ubq,
-						   int tag);
->>>>>>> 2d5404ca
 static inline bool ublk_dev_is_user_copy(const struct ublk_device *ub)
 {
 	return ub->dev_info.flags & UBLK_F_USER_COPY;
@@ -224,8 +211,6 @@
 
 #ifdef CONFIG_BLK_DEV_ZONED
 
-<<<<<<< HEAD
-=======
 struct ublk_zoned_report_desc {
 	__u64 sector;
 	__u32 operation;
@@ -253,7 +238,6 @@
 	return xa_load(&ublk_zoned_report_descs, (unsigned long)req);
 }
 
->>>>>>> 2d5404ca
 static int ublk_get_nr_zones(const struct ublk_device *ub)
 {
 	const struct ublk_param_basic *p = &ub->params.basic;
@@ -264,11 +248,7 @@
 
 static int ublk_revalidate_disk_zones(struct ublk_device *ub)
 {
-<<<<<<< HEAD
-	return blk_revalidate_disk_zones(ub->ub_disk, NULL);
-=======
 	return blk_revalidate_disk_zones(ub->ub_disk);
->>>>>>> 2d5404ca
 }
 
 static int ublk_dev_param_zoned_validate(const struct ublk_device *ub)
@@ -293,27 +273,9 @@
 	return 0;
 }
 
-<<<<<<< HEAD
-static int ublk_dev_param_zoned_apply(struct ublk_device *ub)
-{
-	const struct ublk_param_zoned *p = &ub->params.zoned;
-
-	disk_set_zoned(ub->ub_disk, BLK_ZONED_HM);
-	blk_queue_flag_set(QUEUE_FLAG_ZONE_RESETALL, ub->ub_disk->queue);
-	blk_queue_required_elevator_features(ub->ub_disk->queue,
-					     ELEVATOR_F_ZBD_SEQ_WRITE);
-	disk_set_max_active_zones(ub->ub_disk, p->max_active_zones);
-	disk_set_max_open_zones(ub->ub_disk, p->max_open_zones);
-	blk_queue_max_zone_append_sectors(ub->ub_disk->queue, p->max_zone_append_sectors);
-
+static void ublk_dev_param_zoned_apply(struct ublk_device *ub)
+{
 	ub->ub_disk->nr_zones = ublk_get_nr_zones(ub);
-
-	return 0;
-=======
-static void ublk_dev_param_zoned_apply(struct ublk_device *ub)
-{
-	ub->ub_disk->nr_zones = ublk_get_nr_zones(ub);
->>>>>>> 2d5404ca
 }
 
 /* Based on virtblk_alloc_report_buffer */
@@ -370,11 +332,7 @@
 		unsigned int zones_in_request =
 			min_t(unsigned int, remaining_zones, max_zones_per_request);
 		struct request *req;
-<<<<<<< HEAD
-		struct ublk_rq_data *pdu;
-=======
 		struct ublk_zoned_report_desc desc;
->>>>>>> 2d5404ca
 		blk_status_t status;
 
 		memset(buffer, 0, buffer_length);
@@ -385,22 +343,6 @@
 			goto out;
 		}
 
-<<<<<<< HEAD
-		pdu = blk_mq_rq_to_pdu(req);
-		pdu->operation = UBLK_IO_OP_REPORT_ZONES;
-		pdu->sector = sector;
-		pdu->nr_zones = zones_in_request;
-
-		ret = blk_rq_map_kern(disk->queue, req, buffer, buffer_length,
-					GFP_KERNEL);
-		if (ret) {
-			blk_mq_free_request(req);
-			goto out;
-		}
-
-		status = blk_execute_rq(req, 0);
-		ret = blk_status_to_errno(status);
-=======
 		desc.operation = UBLK_IO_OP_REPORT_ZONES;
 		desc.sector = sector;
 		desc.nr_zones = zones_in_request;
@@ -418,7 +360,6 @@
 erase_desc:
 		ublk_zoned_erase_report_desc(req);
 free_req:
->>>>>>> 2d5404ca
 		blk_mq_free_request(req);
 		if (ret)
 			goto out;
@@ -452,11 +393,7 @@
 {
 	struct ublksrv_io_desc *iod = ublk_get_iod(ubq, req->tag);
 	struct ublk_io *io = &ubq->ios[req->tag];
-<<<<<<< HEAD
-	struct ublk_rq_data *pdu = blk_mq_rq_to_pdu(req);
-=======
 	struct ublk_zoned_report_desc *desc;
->>>>>>> 2d5404ca
 	u32 ublk_op;
 
 	switch (req_op(req)) {
@@ -479,14 +416,6 @@
 		ublk_op = UBLK_IO_OP_ZONE_RESET_ALL;
 		break;
 	case REQ_OP_DRV_IN:
-<<<<<<< HEAD
-		ublk_op = pdu->operation;
-		switch (ublk_op) {
-		case UBLK_IO_OP_REPORT_ZONES:
-			iod->op_flags = ublk_op | ublk_req_build_flags(req);
-			iod->nr_zones = pdu->nr_zones;
-			iod->start_sector = pdu->sector;
-=======
 		desc = ublk_zoned_get_report_desc(req);
 		if (!desc)
 			return BLK_STS_IOERR;
@@ -496,7 +425,6 @@
 			iod->op_flags = ublk_op | ublk_req_build_flags(req);
 			iod->nr_zones = desc->nr_zones;
 			iod->start_sector = desc->sector;
->>>>>>> 2d5404ca
 			return BLK_STS_OK;
 		default:
 			return BLK_STS_IOERR;
@@ -525,14 +453,8 @@
 	return -EOPNOTSUPP;
 }
 
-<<<<<<< HEAD
-static int ublk_dev_param_zoned_apply(struct ublk_device *ub)
-{
-	return -EOPNOTSUPP;
-=======
 static void ublk_dev_param_zoned_apply(struct ublk_device *ub)
 {
->>>>>>> 2d5404ca
 }
 
 static int ublk_revalidate_disk_zones(struct ublk_device *ub)
@@ -575,26 +497,6 @@
 static struct miscdevice ublk_misc;
 
 static inline unsigned ublk_pos_to_hwq(loff_t pos)
-<<<<<<< HEAD
-{
-	return ((pos - UBLKSRV_IO_BUF_OFFSET) >> UBLK_QID_OFF) &
-		UBLK_QID_BITS_MASK;
-}
-
-static inline unsigned ublk_pos_to_buf_off(loff_t pos)
-{
-	return (pos - UBLKSRV_IO_BUF_OFFSET) & UBLK_IO_BUF_BITS_MASK;
-}
-
-static inline unsigned ublk_pos_to_tag(loff_t pos)
-{
-	return ((pos - UBLKSRV_IO_BUF_OFFSET) >> UBLK_TAG_OFF) &
-		UBLK_TAG_BITS_MASK;
-}
-
-static void ublk_dev_param_basic_apply(struct ublk_device *ub)
-=======
->>>>>>> 2d5404ca
 {
 	return ((pos - UBLKSRV_IO_BUF_OFFSET) >> UBLK_QID_OFF) &
 		UBLK_QID_BITS_MASK;
@@ -672,13 +574,6 @@
 		ublk_dev_param_zoned_apply(ub);
 }
 
-<<<<<<< HEAD
-	if (ub->params.types & UBLK_PARAM_TYPE_ZONED)
-		return ublk_dev_param_zoned_apply(ub);
-
-	return 0;
-}
-
 static inline bool ublk_support_user_copy(const struct ublk_queue *ubq)
 {
 	return ubq->flags & UBLK_F_USER_COPY;
@@ -686,15 +581,6 @@
 
 static inline bool ublk_need_req_ref(const struct ublk_queue *ubq)
 {
-=======
-static inline bool ublk_support_user_copy(const struct ublk_queue *ubq)
-{
-	return ubq->flags & UBLK_F_USER_COPY;
-}
-
-static inline bool ublk_need_req_ref(const struct ublk_queue *ubq)
-{
->>>>>>> 2d5404ca
 	/*
 	 * read()/write() is involved in user copy, so request reference
 	 * has to be grabbed
@@ -991,18 +877,9 @@
 	 */
 	if (ublk_need_map_req(req)) {
 		struct iov_iter iter;
-<<<<<<< HEAD
-		struct iovec iov;
 		const int dir = ITER_DEST;
 
-		import_single_range(dir, u64_to_user_ptr(io->addr), rq_bytes,
-				&iov, &iter);
-
-=======
-		const int dir = ITER_DEST;
-
 		import_ubuf(dir, u64_to_user_ptr(io->addr), rq_bytes, &iter);
->>>>>>> 2d5404ca
 		return ublk_copy_user_pages(req, 0, &iter, dir);
 	}
 	return rq_bytes;
@@ -1019,20 +896,11 @@
 
 	if (ublk_need_unmap_req(req)) {
 		struct iov_iter iter;
-<<<<<<< HEAD
-		struct iovec iov;
-=======
->>>>>>> 2d5404ca
 		const int dir = ITER_SOURCE;
 
 		WARN_ON_ONCE(io->res > rq_bytes);
 
-<<<<<<< HEAD
-		import_single_range(dir, u64_to_user_ptr(io->addr), io->res,
-				&iov, &iter);
-=======
 		import_ubuf(dir, u64_to_user_ptr(io->addr), io->res, &iter);
->>>>>>> 2d5404ca
 		return ublk_copy_user_pages(req, 0, &iter, dir);
 	}
 	return rq_bytes;
@@ -1195,20 +1063,10 @@
 {
 	WARN_ON_ONCE(io->flags & UBLK_IO_FLAG_ACTIVE);
 
-<<<<<<< HEAD
-	if (!(io->flags & UBLK_IO_FLAG_ABORTED)) {
-		io->flags |= UBLK_IO_FLAG_ABORTED;
-		if (ublk_queue_can_use_recovery_reissue(ubq))
-			blk_mq_requeue_request(req, false);
-		else
-			ublk_put_req_ref(ubq, req);
-	}
-=======
 	if (ublk_queue_can_use_recovery_reissue(ubq))
 		blk_mq_requeue_request(req, false);
 	else
 		ublk_put_req_ref(ubq, req);
->>>>>>> 2d5404ca
 }
 
 static void ubq_complete_io_cmd(struct ublk_io *io, int res,
@@ -1341,29 +1199,8 @@
 {
 	struct ublk_rq_data *data = blk_mq_rq_to_pdu(rq);
 
-<<<<<<< HEAD
-	io = &ubq->ios[rq->tag];
-	/*
-	 * If the check pass, we know that this is a re-issued request aborted
-	 * previously in monitor_work because the ubq_daemon(cmd's task) is
-	 * PF_EXITING. We cannot call io_uring_cmd_complete_in_task() anymore
-	 * because this ioucmd's io_uring context may be freed now if no inflight
-	 * ioucmd exists. Otherwise we may cause null-deref in ctx->fallback_work.
-	 *
-	 * Note: monitor_work sets UBLK_IO_FLAG_ABORTED and ends this request(releasing
-	 * the tag). Then the request is re-started(allocating the tag) and we are here.
-	 * Since releasing/allocating a tag implies smp_mb(), finding UBLK_IO_FLAG_ABORTED
-	 * guarantees that here is a re-issued request aborted previously.
-	 */
-	if (unlikely(io->flags & UBLK_IO_FLAG_ABORTED)) {
-		ublk_abort_io_cmds(ubq);
-	} else {
-		struct io_uring_cmd *cmd = io->cmd;
-		struct ublk_uring_cmd_pdu *pdu = ublk_get_uring_cmd_pdu(cmd);
-=======
 	if (llist_add(&data->node, &ubq->io_cmds)) {
 		struct ublk_io *io = &ubq->ios[rq->tag];
->>>>>>> 2d5404ca
 
 		io_uring_cmd_complete_in_task(io->cmd, ublk_rq_task_work_cb);
 	}
@@ -1534,17 +1371,10 @@
 	req = blk_mq_tag_to_rq(ub->tag_set.tags[qid], tag);
 	if (WARN_ON_ONCE(unlikely(!req)))
 		return;
-<<<<<<< HEAD
 
 	if (req_op(req) == REQ_OP_ZONE_APPEND)
 		req->__sector = ub_cmd->zone_append_lba;
 
-=======
-
-	if (req_op(req) == REQ_OP_ZONE_APPEND)
-		req->__sector = ub_cmd->zone_append_lba;
-
->>>>>>> 2d5404ca
 	if (likely(!blk_should_fake_timeout(req->q)))
 		ublk_put_req_ref(ubq, req);
 }
@@ -1835,8 +1665,6 @@
 	io->addr = buf_addr;
 }
 
-<<<<<<< HEAD
-=======
 static inline void ublk_prep_cancel(struct io_uring_cmd *cmd,
 				    unsigned int issue_flags,
 				    struct ublk_queue *ubq, unsigned int tag)
@@ -1852,7 +1680,6 @@
 	io_uring_cmd_mark_cancelable(cmd, issue_flags);
 }
 
->>>>>>> 2d5404ca
 static int __ublk_ch_uring_cmd(struct io_uring_cmd *cmd,
 			       unsigned int issue_flags,
 			       const struct ublksrv_io_cmd *ub_cmd)
@@ -2008,12 +1835,8 @@
 	return NULL;
 }
 
-<<<<<<< HEAD
-static int ublk_ch_uring_cmd(struct io_uring_cmd *cmd, unsigned int issue_flags)
-=======
 static inline int ublk_ch_uring_cmd_local(struct io_uring_cmd *cmd,
 		unsigned int issue_flags)
->>>>>>> 2d5404ca
 {
 	/*
 	 * Not necessary for async retry, but let's keep it simple and always
@@ -2032,8 +1855,6 @@
 	return __ublk_ch_uring_cmd(cmd, issue_flags, &ub_cmd);
 }
 
-<<<<<<< HEAD
-=======
 static void ublk_ch_uring_cmd_cb(struct io_uring_cmd *cmd,
 		unsigned int issue_flags)
 {
@@ -2056,7 +1877,6 @@
 	return ublk_ch_uring_cmd_local(cmd, issue_flags);
 }
 
->>>>>>> 2d5404ca
 static inline bool ublk_check_ubuf_dir(const struct request *req,
 		int ubuf_dir)
 {
@@ -2163,10 +1983,6 @@
 	.owner = THIS_MODULE,
 	.open = ublk_ch_open,
 	.release = ublk_ch_release,
-<<<<<<< HEAD
-	.llseek = no_llseek,
-=======
->>>>>>> 2d5404ca
 	.read_iter = ublk_ch_read_iter,
 	.write_iter = ublk_ch_write_iter,
 	.uring_cmd = ublk_ch_uring_cmd,
@@ -2410,10 +2226,6 @@
 		if (!IS_ENABLED(CONFIG_BLK_DEV_ZONED))
 			return -EOPNOTSUPP;
 
-<<<<<<< HEAD
-	if (wait_for_completion_interruptible(&ub->completion) != 0)
-		return -EINTR;
-=======
 		lim.features |= BLK_FEAT_ZONED;
 		lim.max_active_zones = p->max_active_zones;
 		lim.max_open_zones =  p->max_open_zones;
@@ -2428,7 +2240,6 @@
 
 	if (ub->params.basic.attrs & UBLK_ATTR_ROTATIONAL)
 		lim.features |= BLK_FEAT_ROTATIONAL;
->>>>>>> 2d5404ca
 
 	if (wait_for_completion_interruptible(&ub->completion) != 0)
 		return -EINTR;
@@ -2478,10 +2289,6 @@
 		ub->dev_info.state = UBLK_S_DEV_DEAD;
 		ublk_put_device(ub);
 	}
-<<<<<<< HEAD
-out_put_disk:
-=======
->>>>>>> 2d5404ca
 	if (ret)
 		put_disk(disk);
 out_unlock:
@@ -2639,19 +2446,11 @@
 
 	ub->dev_info.flags |= UBLK_F_CMD_IOCTL_ENCODE |
 		UBLK_F_URING_CMD_COMP_IN_TASK;
-<<<<<<< HEAD
 
 	/* GET_DATA isn't needed any more with USER_COPY */
 	if (ublk_dev_is_user_copy(ub))
 		ub->dev_info.flags &= ~UBLK_F_NEED_GET_DATA;
 
-=======
-
-	/* GET_DATA isn't needed any more with USER_COPY */
-	if (ublk_dev_is_user_copy(ub))
-		ub->dev_info.flags &= ~UBLK_F_NEED_GET_DATA;
-
->>>>>>> 2d5404ca
 	/* Zoned storage support requires user copy feature */
 	if (ublk_dev_is_zoned(ub) &&
 	    (!IS_ENABLED(CONFIG_BLK_DEV_ZONED) || !ublk_dev_is_user_copy(ub))) {
@@ -2744,11 +2543,7 @@
 	 * - the device number is freed already, we will not find this
 	 *   device via ublk_get_device_from_id()
 	 */
-<<<<<<< HEAD
-	if (wait_event_interruptible(ublk_idr_wq, ublk_idr_freed(idx)))
-=======
 	if (wait && wait_event_interruptible(ublk_idr_wq, ublk_idr_freed(idx)))
->>>>>>> 2d5404ca
 		return -EINTR;
 	return 0;
 }
