// SPDX-License-Identifier: GPL-2.0
/*
 * uio_hv_generic - generic UIO driver for VMBus
 *
 * Copyright (c) 2013-2016 Brocade Communications Systems, Inc.
 * Copyright (c) 2016, Microsoft Corporation.
 *
 * Since the driver does not declare any device ids, you must allocate
 * id and bind the device to the driver yourself.  For example:
 *
 * Associate Network GUID with UIO device
 * # echo "f8615163-df3e-46c5-913f-f2d2f965ed0e" \
 *    > /sys/bus/vmbus/drivers/uio_hv_generic/new_id
 * Then rebind
 * # echo -n "ed963694-e847-4b2a-85af-bc9cfc11d6f3" \
 *    > /sys/bus/vmbus/drivers/hv_netvsc/unbind
 * # echo -n "ed963694-e847-4b2a-85af-bc9cfc11d6f3" \
 *    > /sys/bus/vmbus/drivers/uio_hv_generic/bind
 */
#define pr_fmt(fmt) KBUILD_MODNAME ": " fmt

#include <linux/device.h>
#include <linux/kernel.h>
#include <linux/module.h>
#include <linux/uio_driver.h>
#include <linux/netdevice.h>
#include <linux/if_ether.h>
#include <linux/skbuff.h>
#include <linux/hyperv.h>
#include <linux/vmalloc.h>
#include <linux/slab.h>

#include "../hv/hyperv_vmbus.h"

#define DRIVER_VERSION	"0.02.1"
#define DRIVER_AUTHOR	"Stephen Hemminger <sthemmin at microsoft.com>"
#define DRIVER_DESC	"Generic UIO driver for VMBus devices"

#define SEND_BUFFER_SIZE (16 * 1024 * 1024)
#define RECV_BUFFER_SIZE (31 * 1024 * 1024)

/*
 * List of resources to be mapped to user space
 * can be extended up to MAX_UIO_MAPS(5) items
 */
enum hv_uio_map {
	TXRX_RING_MAP = 0,
	INT_PAGE_MAP,
	MON_PAGE_MAP,
	RECV_BUF_MAP,
	SEND_BUF_MAP
};

struct hv_uio_private_data {
	struct uio_info info;
	struct hv_device *device;
	atomic_t refcnt;

	void	*recv_buf;
	struct vmbus_gpadl recv_gpadl;
	char	recv_name[32];	/* "recv_4294967295" */

	void	*send_buf;
	struct vmbus_gpadl send_gpadl;
	char	send_name[32];
};

/*
 * This is the irqcontrol callback to be registered to uio_info.
 * It can be used to disable/enable interrupt from user space processes.
 *
 * @param info
 *  pointer to uio_info.
 * @param irq_state
 *  state value. 1 to enable interrupt, 0 to disable interrupt.
 */
static int
hv_uio_irqcontrol(struct uio_info *info, s32 irq_state)
{
	struct hv_uio_private_data *pdata = info->priv;
	struct hv_device *dev = pdata->device;

	dev->channel->inbound.ring_buffer->interrupt_mask = !irq_state;
	virt_mb();

	if (!dev->channel->offermsg.monitor_allocated && irq_state)
		vmbus_setevent(dev->channel);

	return 0;
}

/*
 * Callback from vmbus_event when something is in inbound ring.
 */
static void hv_uio_channel_cb(void *context)
{
	struct vmbus_channel *chan = context;
	struct hv_device *hv_dev = chan->device_obj;
	struct hv_uio_private_data *pdata = hv_get_drvdata(hv_dev);

	chan->inbound.ring_buffer->interrupt_mask = 1;
	virt_mb();

	uio_event_notify(&pdata->info);
}

/*
 * Callback from vmbus_event when channel is rescinded.
 * It is meant for rescind of primary channels only.
 */
static void hv_uio_rescind(struct vmbus_channel *channel)
{
	struct hv_device *hv_dev = channel->device_obj;
	struct hv_uio_private_data *pdata = hv_get_drvdata(hv_dev);

	/*
	 * Turn off the interrupt file handle
	 * Next read for event will return -EIO
	 */
	pdata->info.irq = 0;

	/* Wake up reader */
	uio_event_notify(&pdata->info);

	/*
	 * With rescind callback registered, rescind path will not unregister the device
	 * from vmbus when the primary channel is rescinded.
	 * Without it, rescind handling is incomplete and next onoffer msg does not come.
	 * Unregister the device from vmbus here.
	 */
	vmbus_device_unregister(channel->device_obj);
}

/* Sysfs API to allow mmap of the ring buffers
 * The ring buffer is allocated as contiguous memory by vmbus_open
 */
static int hv_uio_ring_mmap(struct file *filp, struct kobject *kobj,
			    struct bin_attribute *attr,
			    struct vm_area_struct *vma)
{
	struct vmbus_channel *channel
		= container_of(kobj, struct vmbus_channel, kobj);
	void *ring_buffer = page_address(channel->ringbuffer_page);

	if (channel->state != CHANNEL_OPENED_STATE)
		return -ENODEV;

	return vm_iomap_memory(vma, virt_to_phys(ring_buffer),
			       channel->ringbuffer_pagecount << PAGE_SHIFT);
}

static const struct bin_attribute ring_buffer_bin_attr = {
	.attr = {
		.name = "ring",
		.mode = 0600,
	},
	.size = 2 * SZ_2M,
	.mmap = hv_uio_ring_mmap,
};

/* Callback from VMBUS subsystem when new channel created. */
static void
hv_uio_new_channel(struct vmbus_channel *new_sc)
{
	struct hv_device *hv_dev = new_sc->primary_channel->device_obj;
	struct device *device = &hv_dev->device;
	const size_t ring_bytes = SZ_2M;
	int ret;

	/* Create host communication ring */
	ret = vmbus_open(new_sc, ring_bytes, ring_bytes, NULL, 0,
			 hv_uio_channel_cb, new_sc);
	if (ret) {
		dev_err(device, "vmbus_open subchannel failed: %d\n", ret);
		return;
	}

	/* Disable interrupts on sub channel */
	new_sc->inbound.ring_buffer->interrupt_mask = 1;
	set_channel_read_mode(new_sc, HV_CALL_ISR);

	ret = sysfs_create_bin_file(&new_sc->kobj, &ring_buffer_bin_attr);
	if (ret) {
		dev_err(device, "sysfs create ring bin file failed; %d\n", ret);
		vmbus_close(new_sc);
	}
}

/* free the reserved buffers for send and receive */
static void
hv_uio_cleanup(struct hv_device *dev, struct hv_uio_private_data *pdata)
{
	if (pdata->send_gpadl.gpadl_handle) {
		vmbus_teardown_gpadl(dev->channel, &pdata->send_gpadl);
<<<<<<< HEAD
		if (!SUSE_vmbus_gpadl_get_decrypted(&pdata->send_gpadl))
=======
		if (!pdata->send_gpadl.decrypted)
>>>>>>> 2d5404ca
			vfree(pdata->send_buf);
	}

	if (pdata->recv_gpadl.gpadl_handle) {
		vmbus_teardown_gpadl(dev->channel, &pdata->recv_gpadl);
<<<<<<< HEAD
		if (!SUSE_vmbus_gpadl_get_decrypted(&pdata->recv_gpadl))
=======
		if (!pdata->recv_gpadl.decrypted)
>>>>>>> 2d5404ca
			vfree(pdata->recv_buf);
	}
}

/* VMBus primary channel is opened on first use */
static int
hv_uio_open(struct uio_info *info, struct inode *inode)
{
	struct hv_uio_private_data *pdata
		= container_of(info, struct hv_uio_private_data, info);
	struct hv_device *dev = pdata->device;
	int ret;

	if (atomic_inc_return(&pdata->refcnt) != 1)
		return 0;

	vmbus_set_chn_rescind_callback(dev->channel, hv_uio_rescind);
	vmbus_set_sc_create_callback(dev->channel, hv_uio_new_channel);

	ret = vmbus_connect_ring(dev->channel,
				 hv_uio_channel_cb, dev->channel);
	if (ret == 0)
		dev->channel->inbound.ring_buffer->interrupt_mask = 1;
	else
		atomic_dec(&pdata->refcnt);

	return ret;
}

/* VMBus primary channel is closed on last close */
static int
hv_uio_release(struct uio_info *info, struct inode *inode)
{
	struct hv_uio_private_data *pdata
		= container_of(info, struct hv_uio_private_data, info);
	struct hv_device *dev = pdata->device;
	int ret = 0;

	if (atomic_dec_and_test(&pdata->refcnt))
		ret = vmbus_disconnect_ring(dev->channel);

	return ret;
}

static int
hv_uio_probe(struct hv_device *dev,
	     const struct hv_vmbus_device_id *dev_id)
{
	struct vmbus_channel *channel = dev->channel;
	struct hv_uio_private_data *pdata;
	void *ring_buffer;
	int ret;
	size_t ring_size = hv_dev_ring_size(channel);

	if (!ring_size)
		ring_size = SZ_2M;

	pdata = devm_kzalloc(&dev->device, sizeof(*pdata), GFP_KERNEL);
	if (!pdata)
		return -ENOMEM;

	ret = vmbus_alloc_ring(channel, ring_size, ring_size);
	if (ret)
		return ret;

	set_channel_read_mode(channel, HV_CALL_ISR);

	/* Fill general uio info */
	pdata->info.name = "uio_hv_generic";
	pdata->info.version = DRIVER_VERSION;
	pdata->info.irqcontrol = hv_uio_irqcontrol;
	pdata->info.open = hv_uio_open;
	pdata->info.release = hv_uio_release;
	pdata->info.irq = UIO_IRQ_CUSTOM;
	atomic_set(&pdata->refcnt, 0);

	/* mem resources */
	pdata->info.mem[TXRX_RING_MAP].name = "txrx_rings";
	ring_buffer = page_address(channel->ringbuffer_page);
	pdata->info.mem[TXRX_RING_MAP].addr
		= (uintptr_t)virt_to_phys(ring_buffer);
	pdata->info.mem[TXRX_RING_MAP].size
		= channel->ringbuffer_pagecount << PAGE_SHIFT;
	pdata->info.mem[TXRX_RING_MAP].memtype = UIO_MEM_IOVA;

	pdata->info.mem[INT_PAGE_MAP].name = "int_page";
	pdata->info.mem[INT_PAGE_MAP].addr
		= (uintptr_t)vmbus_connection.int_page;
	pdata->info.mem[INT_PAGE_MAP].size = PAGE_SIZE;
	pdata->info.mem[INT_PAGE_MAP].memtype = UIO_MEM_LOGICAL;

	pdata->info.mem[MON_PAGE_MAP].name = "monitor_page";
	pdata->info.mem[MON_PAGE_MAP].addr
		= (uintptr_t)vmbus_connection.monitor_pages[1];
	pdata->info.mem[MON_PAGE_MAP].size = PAGE_SIZE;
	pdata->info.mem[MON_PAGE_MAP].memtype = UIO_MEM_LOGICAL;

	pdata->recv_buf = vzalloc(RECV_BUFFER_SIZE);
	if (pdata->recv_buf == NULL) {
		ret = -ENOMEM;
		goto fail_free_ring;
	}

	ret = vmbus_establish_gpadl(channel, pdata->recv_buf,
				    RECV_BUFFER_SIZE, &pdata->recv_gpadl);
	if (ret) {
<<<<<<< HEAD
		if (!SUSE_vmbus_gpadl_get_decrypted(&pdata->recv_gpadl))
=======
		if (!pdata->recv_gpadl.decrypted)
>>>>>>> 2d5404ca
			vfree(pdata->recv_buf);
		goto fail_close;
	}

	/* put Global Physical Address Label in name */
	snprintf(pdata->recv_name, sizeof(pdata->recv_name),
		 "recv:%u", pdata->recv_gpadl.gpadl_handle);
	pdata->info.mem[RECV_BUF_MAP].name = pdata->recv_name;
	pdata->info.mem[RECV_BUF_MAP].addr
		= (uintptr_t)pdata->recv_buf;
	pdata->info.mem[RECV_BUF_MAP].size = RECV_BUFFER_SIZE;
	pdata->info.mem[RECV_BUF_MAP].memtype = UIO_MEM_VIRTUAL;

	pdata->send_buf = vzalloc(SEND_BUFFER_SIZE);
	if (pdata->send_buf == NULL) {
		ret = -ENOMEM;
		goto fail_close;
	}

	ret = vmbus_establish_gpadl(channel, pdata->send_buf,
				    SEND_BUFFER_SIZE, &pdata->send_gpadl);
	if (ret) {
<<<<<<< HEAD
		if (!SUSE_vmbus_gpadl_get_decrypted(&pdata->send_gpadl))
=======
		if (!pdata->send_gpadl.decrypted)
>>>>>>> 2d5404ca
			vfree(pdata->send_buf);
		goto fail_close;
	}

	snprintf(pdata->send_name, sizeof(pdata->send_name),
		 "send:%u", pdata->send_gpadl.gpadl_handle);
	pdata->info.mem[SEND_BUF_MAP].name = pdata->send_name;
	pdata->info.mem[SEND_BUF_MAP].addr
		= (uintptr_t)pdata->send_buf;
	pdata->info.mem[SEND_BUF_MAP].size = SEND_BUFFER_SIZE;
	pdata->info.mem[SEND_BUF_MAP].memtype = UIO_MEM_VIRTUAL;

	pdata->info.priv = pdata;
	pdata->device = dev;

	ret = uio_register_device(&dev->device, &pdata->info);
	if (ret) {
		dev_err(&dev->device, "hv_uio register failed\n");
		goto fail_close;
	}

	ret = sysfs_create_bin_file(&channel->kobj, &ring_buffer_bin_attr);
	if (ret)
		dev_notice(&dev->device,
			   "sysfs create ring bin file failed; %d\n", ret);

	hv_set_drvdata(dev, pdata);

	return 0;

fail_close:
	hv_uio_cleanup(dev, pdata);
fail_free_ring:
	vmbus_free_ring(dev->channel);

	return ret;
}

static void
hv_uio_remove(struct hv_device *dev)
{
	struct hv_uio_private_data *pdata = hv_get_drvdata(dev);

	if (!pdata)
		return;

	sysfs_remove_bin_file(&dev->channel->kobj, &ring_buffer_bin_attr);
	uio_unregister_device(&pdata->info);
	hv_uio_cleanup(dev, pdata);

	vmbus_free_ring(dev->channel);
}

static struct hv_driver hv_uio_drv = {
	.name = "uio_hv_generic",
	.id_table = NULL, /* only dynamic id's */
	.probe = hv_uio_probe,
	.remove = hv_uio_remove,
};

static int __init
hyperv_module_init(void)
{
	return vmbus_driver_register(&hv_uio_drv);
}

static void __exit
hyperv_module_exit(void)
{
	vmbus_driver_unregister(&hv_uio_drv);
}

module_init(hyperv_module_init);
module_exit(hyperv_module_exit);

MODULE_VERSION(DRIVER_VERSION);
MODULE_LICENSE("GPL v2");
MODULE_AUTHOR(DRIVER_AUTHOR);
MODULE_DESCRIPTION(DRIVER_DESC);<|MERGE_RESOLUTION|>--- conflicted
+++ resolved
@@ -192,21 +192,13 @@
 {
 	if (pdata->send_gpadl.gpadl_handle) {
 		vmbus_teardown_gpadl(dev->channel, &pdata->send_gpadl);
-<<<<<<< HEAD
-		if (!SUSE_vmbus_gpadl_get_decrypted(&pdata->send_gpadl))
-=======
 		if (!pdata->send_gpadl.decrypted)
->>>>>>> 2d5404ca
 			vfree(pdata->send_buf);
 	}
 
 	if (pdata->recv_gpadl.gpadl_handle) {
 		vmbus_teardown_gpadl(dev->channel, &pdata->recv_gpadl);
-<<<<<<< HEAD
-		if (!SUSE_vmbus_gpadl_get_decrypted(&pdata->recv_gpadl))
-=======
 		if (!pdata->recv_gpadl.decrypted)
->>>>>>> 2d5404ca
 			vfree(pdata->recv_buf);
 	}
 }
@@ -313,11 +305,7 @@
 	ret = vmbus_establish_gpadl(channel, pdata->recv_buf,
 				    RECV_BUFFER_SIZE, &pdata->recv_gpadl);
 	if (ret) {
-<<<<<<< HEAD
-		if (!SUSE_vmbus_gpadl_get_decrypted(&pdata->recv_gpadl))
-=======
 		if (!pdata->recv_gpadl.decrypted)
->>>>>>> 2d5404ca
 			vfree(pdata->recv_buf);
 		goto fail_close;
 	}
@@ -340,11 +328,7 @@
 	ret = vmbus_establish_gpadl(channel, pdata->send_buf,
 				    SEND_BUFFER_SIZE, &pdata->send_gpadl);
 	if (ret) {
-<<<<<<< HEAD
-		if (!SUSE_vmbus_gpadl_get_decrypted(&pdata->send_gpadl))
-=======
 		if (!pdata->send_gpadl.decrypted)
->>>>>>> 2d5404ca
 			vfree(pdata->send_buf);
 		goto fail_close;
 	}
