--- conflicted
+++ resolved
@@ -258,11 +258,7 @@
 			break;
 		}
 		uiomem->memtype = UIO_MEM_DMA_COHERENT;
-<<<<<<< HEAD
-		uiomem->dma_device = &pdev->dev,
-=======
 		uiomem->dma_device = &pdev->dev;
->>>>>>> 2d5404ca
 		uiomem->addr = DMEM_MAP_ERROR;
 		uiomem->size = pdata->dynamic_region_sizes[i];
 		++uiomem;
