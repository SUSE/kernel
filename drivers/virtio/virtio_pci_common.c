// SPDX-License-Identifier: GPL-2.0-or-later
/*
 * Virtio PCI driver - common functionality for all device versions
 *
 * This module allows virtio devices to be used over a virtual PCI device.
 * This can be used with QEMU based VMMs like KVM or Xen.
 *
 * Copyright IBM Corp. 2007
 * Copyright Red Hat, Inc. 2014
 *
 * Authors:
 *  Anthony Liguori  <aliguori@us.ibm.com>
 *  Rusty Russell <rusty@rustcorp.com.au>
 *  Michael S. Tsirkin <mst@redhat.com>
 */

#include "virtio_pci_common.h"

static bool force_legacy = false;

#if IS_ENABLED(CONFIG_VIRTIO_PCI_LEGACY)
module_param(force_legacy, bool, 0444);
MODULE_PARM_DESC(force_legacy,
		 "Force legacy mode for transitional virtio 1 devices");
#endif

/* wait for pending irq handlers */
void vp_synchronize_vectors(struct virtio_device *vdev)
{
	struct virtio_pci_device *vp_dev = to_vp_device(vdev);
	int i;

	if (vp_dev->intx_enabled)
		synchronize_irq(vp_dev->pci_dev->irq);

	for (i = 0; i < vp_dev->msix_vectors; ++i)
		synchronize_irq(pci_irq_vector(vp_dev->pci_dev, i));
}

/* the notify function used when creating a virt queue */
bool vp_notify(struct virtqueue *vq)
{
	/* we write the queue's selector into the notification register to
	 * signal the other end */
	iowrite16(vq->index, (void __iomem *)vq->priv);
	return true;
}

/* Notify all slow path virtqueues on an interrupt. */
static void vp_vring_slow_path_interrupt(int irq,
					 struct virtio_pci_device *vp_dev)
{
	struct virtio_pci_vq_info *info;
	unsigned long flags;

	spin_lock_irqsave(&vp_dev->lock, flags);
	list_for_each_entry(info, &vp_dev->slow_virtqueues, node)
		vring_interrupt(irq, info->vq);
	spin_unlock_irqrestore(&vp_dev->lock, flags);
}

/* Handle a configuration change: Tell driver if it wants to know. */
static irqreturn_t vp_config_changed(int irq, void *opaque)
{
	struct virtio_pci_device *vp_dev = opaque;

	virtio_config_changed(&vp_dev->vdev);
	vp_vring_slow_path_interrupt(irq, vp_dev);
	return IRQ_HANDLED;
}

/* Notify all virtqueues on an interrupt. */
static irqreturn_t vp_vring_interrupt(int irq, void *opaque)
{
	struct virtio_pci_device *vp_dev = opaque;
	struct virtio_pci_vq_info *info;
	irqreturn_t ret = IRQ_NONE;
	unsigned long flags;

	spin_lock_irqsave(&vp_dev->lock, flags);
	list_for_each_entry(info, &vp_dev->virtqueues, node) {
		if (vring_interrupt(irq, info->vq) == IRQ_HANDLED)
			ret = IRQ_HANDLED;
	}
	spin_unlock_irqrestore(&vp_dev->lock, flags);

	return ret;
}

/* A small wrapper to also acknowledge the interrupt when it's handled.
 * I really need an EIO hook for the vring so I can ack the interrupt once we
 * know that we'll be handling the IRQ but before we invoke the callback since
 * the callback may notify the host which results in the host attempting to
 * raise an interrupt that we would then mask once we acknowledged the
 * interrupt. */
static irqreturn_t vp_interrupt(int irq, void *opaque)
{
	struct virtio_pci_device *vp_dev = opaque;
	u8 isr;

	/* reading the ISR has the effect of also clearing it so it's very
	 * important to save off the value. */
	isr = ioread8(vp_dev->isr);

	/* It's definitely not us if the ISR was not high */
	if (!isr)
		return IRQ_NONE;

	/* Configuration change?  Tell driver if it wants to know. */
	if (isr & VIRTIO_PCI_ISR_CONFIG)
		vp_config_changed(irq, opaque);

	return vp_vring_interrupt(irq, opaque);
}

static int vp_request_msix_vectors(struct virtio_device *vdev, int nvectors,
				   bool per_vq_vectors, struct irq_affinity *desc)
{
	struct virtio_pci_device *vp_dev = to_vp_device(vdev);
	const char *name = dev_name(&vp_dev->vdev.dev);
	unsigned int flags = PCI_IRQ_MSIX;
	unsigned int i, v;
	int err = -ENOMEM;

	vp_dev->msix_vectors = nvectors;

	vp_dev->msix_names = kmalloc_array(nvectors,
					   sizeof(*vp_dev->msix_names),
					   GFP_KERNEL);
	if (!vp_dev->msix_names)
		goto error;
	vp_dev->msix_affinity_masks
		= kcalloc(nvectors, sizeof(*vp_dev->msix_affinity_masks),
			  GFP_KERNEL);
	if (!vp_dev->msix_affinity_masks)
		goto error;
	for (i = 0; i < nvectors; ++i)
		if (!alloc_cpumask_var(&vp_dev->msix_affinity_masks[i],
					GFP_KERNEL))
			goto error;

	if (!per_vq_vectors)
		desc = NULL;

	if (desc) {
		flags |= PCI_IRQ_AFFINITY;
		desc->pre_vectors++; /* virtio config vector */
	}

	err = pci_alloc_irq_vectors_affinity(vp_dev->pci_dev, nvectors,
					     nvectors, flags, desc);
	if (err < 0)
		goto error;
	vp_dev->msix_enabled = 1;

	/* Set the vector used for configuration */
	v = vp_dev->msix_used_vectors;
	snprintf(vp_dev->msix_names[v], sizeof *vp_dev->msix_names,
		 "%s-config", name);
	err = request_irq(pci_irq_vector(vp_dev->pci_dev, v),
			  vp_config_changed, 0, vp_dev->msix_names[v],
			  vp_dev);
	if (err)
		goto error;
	++vp_dev->msix_used_vectors;

	v = vp_dev->config_vector(vp_dev, v);
	/* Verify we had enough resources to assign the vector */
	if (v == VIRTIO_MSI_NO_VECTOR) {
		err = -EBUSY;
		goto error;
	}

	if (!per_vq_vectors) {
		/* Shared vector for all VQs */
		v = vp_dev->msix_used_vectors;
		snprintf(vp_dev->msix_names[v], sizeof *vp_dev->msix_names,
			 "%s-virtqueues", name);
		err = request_irq(pci_irq_vector(vp_dev->pci_dev, v),
				  vp_vring_interrupt, 0, vp_dev->msix_names[v],
				  vp_dev);
		if (err)
			goto error;
		++vp_dev->msix_used_vectors;
	}
	return 0;
error:
	return err;
}

static bool vp_is_slow_path_vector(u16 msix_vec)
{
	return msix_vec == VP_MSIX_CONFIG_VECTOR;
}

static struct virtqueue *vp_setup_vq(struct virtio_device *vdev, unsigned int index,
				     void (*callback)(struct virtqueue *vq),
				     const char *name,
				     bool ctx,
				     u16 msix_vec,
				     struct virtio_pci_vq_info **p_info)
{
	struct virtio_pci_device *vp_dev = to_vp_device(vdev);
	struct virtio_pci_vq_info *info = kmalloc(sizeof *info, GFP_KERNEL);
	struct virtqueue *vq;
	unsigned long flags;

	/* fill out our structure that represents an active queue */
	if (!info)
		return ERR_PTR(-ENOMEM);

	vq = vp_dev->setup_vq(vp_dev, info, index, callback, name, ctx,
			      msix_vec);
	if (IS_ERR(vq))
		goto out_info;

	info->vq = vq;
	if (callback) {
		spin_lock_irqsave(&vp_dev->lock, flags);
		if (!vp_is_slow_path_vector(msix_vec))
			list_add(&info->node, &vp_dev->virtqueues);
		else
			list_add(&info->node, &vp_dev->slow_virtqueues);
		spin_unlock_irqrestore(&vp_dev->lock, flags);
	} else {
		INIT_LIST_HEAD(&info->node);
	}

	*p_info = info;
	return vq;

out_info:
	kfree(info);
	return vq;
}

static void vp_del_vq(struct virtqueue *vq)
{
	struct virtio_pci_device *vp_dev = to_vp_device(vq->vdev);
	struct virtio_pci_vq_info *info = vp_dev->vqs[vq->index];
	unsigned long flags;

	/*
	 * If it fails during re-enable reset vq. This way we won't rejoin
	 * info->node to the queue. Prevent unexpected irqs.
	 */
	if (!vq->reset) {
		spin_lock_irqsave(&vp_dev->lock, flags);
		list_del(&info->node);
		spin_unlock_irqrestore(&vp_dev->lock, flags);
	}

	vp_dev->del_vq(info);
	kfree(info);
}

/* the config->del_vqs() implementation */
void vp_del_vqs(struct virtio_device *vdev)
{
	struct virtio_pci_device *vp_dev = to_vp_device(vdev);
	struct virtqueue *vq, *n;
	int i;

	list_for_each_entry_safe(vq, n, &vdev->vqs, list) {
		if (vp_dev->per_vq_vectors) {
			int v = vp_dev->vqs[vq->index]->msix_vector;

			if (v != VIRTIO_MSI_NO_VECTOR &&
			    !vp_is_slow_path_vector(v)) {
				int irq = pci_irq_vector(vp_dev->pci_dev, v);

				irq_update_affinity_hint(irq, NULL);
				free_irq(irq, vq);
			}
		}
		vp_del_vq(vq);
	}
	vp_dev->per_vq_vectors = false;

	if (vp_dev->intx_enabled) {
		free_irq(vp_dev->pci_dev->irq, vp_dev);
		vp_dev->intx_enabled = 0;
	}

	for (i = 0; i < vp_dev->msix_used_vectors; ++i)
		free_irq(pci_irq_vector(vp_dev->pci_dev, i), vp_dev);

	if (vp_dev->msix_affinity_masks) {
		for (i = 0; i < vp_dev->msix_vectors; i++)
			free_cpumask_var(vp_dev->msix_affinity_masks[i]);
	}

	if (vp_dev->msix_enabled) {
		/* Disable the vector used for configuration */
		vp_dev->config_vector(vp_dev, VIRTIO_MSI_NO_VECTOR);

		pci_free_irq_vectors(vp_dev->pci_dev);
		vp_dev->msix_enabled = 0;
	}

	vp_dev->msix_vectors = 0;
	vp_dev->msix_used_vectors = 0;
	kfree(vp_dev->msix_names);
	vp_dev->msix_names = NULL;
	kfree(vp_dev->msix_affinity_masks);
	vp_dev->msix_affinity_masks = NULL;
	kfree(vp_dev->vqs);
	vp_dev->vqs = NULL;
}

enum vp_vq_vector_policy {
	VP_VQ_VECTOR_POLICY_EACH,
	VP_VQ_VECTOR_POLICY_SHARED_SLOW,
	VP_VQ_VECTOR_POLICY_SHARED,
};

static struct virtqueue *
vp_find_one_vq_msix(struct virtio_device *vdev, int queue_idx,
		    vq_callback_t *callback, const char *name, bool ctx,
		    bool slow_path, int *allocated_vectors,
		    enum vp_vq_vector_policy vector_policy,
		    struct virtio_pci_vq_info **p_info)
{
	struct virtio_pci_device *vp_dev = to_vp_device(vdev);
	struct virtqueue *vq;
	u16 msix_vec;
	int err;

	if (!callback)
		msix_vec = VIRTIO_MSI_NO_VECTOR;
	else if (vector_policy == VP_VQ_VECTOR_POLICY_EACH ||
		 (vector_policy == VP_VQ_VECTOR_POLICY_SHARED_SLOW &&
		 !slow_path))
		msix_vec = (*allocated_vectors)++;
	else if (vector_policy != VP_VQ_VECTOR_POLICY_EACH &&
		 slow_path)
		msix_vec = VP_MSIX_CONFIG_VECTOR;
	else
		msix_vec = VP_MSIX_VQ_VECTOR;
	vq = vp_setup_vq(vdev, queue_idx, callback, name, ctx, msix_vec,
			 p_info);
	if (IS_ERR(vq))
		return vq;

	if (vector_policy == VP_VQ_VECTOR_POLICY_SHARED ||
	    msix_vec == VIRTIO_MSI_NO_VECTOR ||
	    vp_is_slow_path_vector(msix_vec))
		return vq;

	/* allocate per-vq irq if available and necessary */
	snprintf(vp_dev->msix_names[msix_vec], sizeof(*vp_dev->msix_names),
		 "%s-%s", dev_name(&vp_dev->vdev.dev), name);
	err = request_irq(pci_irq_vector(vp_dev->pci_dev, msix_vec),
			  vring_interrupt, 0,
			  vp_dev->msix_names[msix_vec], vq);
	if (err) {
		vp_del_vq(vq);
		return ERR_PTR(err);
	}

	return vq;
}

static int vp_find_vqs_msix(struct virtio_device *vdev, unsigned int nvqs,
			    struct virtqueue *vqs[],
			    struct virtqueue_info vqs_info[],
			    enum vp_vq_vector_policy vector_policy,
			    struct irq_affinity *desc)
{
	struct virtio_pci_device *vp_dev = to_vp_device(vdev);
	struct virtio_pci_admin_vq *avq = &vp_dev->admin_vq;
	struct virtqueue_info *vqi;
	int i, err, nvectors, allocated_vectors, queue_idx = 0;
	struct virtqueue *vq;
	bool per_vq_vectors;
	u16 avq_num = 0;

	vp_dev->vqs = kcalloc(nvqs, sizeof(*vp_dev->vqs), GFP_KERNEL);
	if (!vp_dev->vqs)
		return -ENOMEM;

	if (vp_dev->avq_index) {
		err = vp_dev->avq_index(vdev, &avq->vq_index, &avq_num);
		if (err)
			goto error_find;
	}

	per_vq_vectors = vector_policy != VP_VQ_VECTOR_POLICY_SHARED;

	if (per_vq_vectors) {
		/* Best option: one for change interrupt, one per vq. */
		nvectors = 1;
		for (i = 0; i < nvqs; ++i) {
			vqi = &vqs_info[i];
			if (vqi->name && vqi->callback)
				++nvectors;
		}
		if (avq_num && vector_policy == VP_VQ_VECTOR_POLICY_EACH)
			++nvectors;
	} else {
		/* Second best: one for change, shared for all vqs. */
		nvectors = 2;
	}

	err = vp_request_msix_vectors(vdev, nvectors, per_vq_vectors, desc);
	if (err)
		goto error_find;

	vp_dev->per_vq_vectors = per_vq_vectors;
	allocated_vectors = vp_dev->msix_used_vectors;
	for (i = 0; i < nvqs; ++i) {
		vqi = &vqs_info[i];
		if (!vqi->name) {
			vqs[i] = NULL;
			continue;
		}
		vqs[i] = vp_find_one_vq_msix(vdev, queue_idx++, vqi->callback,
					     vqi->name, vqi->ctx, false,
					     &allocated_vectors, vector_policy,
					     &vp_dev->vqs[i]);
		if (IS_ERR(vqs[i])) {
			err = PTR_ERR(vqs[i]);
			goto error_find;
		}
	}

<<<<<<< HEAD
		if (!vp_dev->per_vq_vectors || msix_vec == VIRTIO_MSI_NO_VECTOR)
			continue;

		/* allocate per-vq irq if available and necessary */
		snprintf(vp_dev->msix_names[msix_vec],
			 sizeof *vp_dev->msix_names,
			 "%s-%s",
			 dev_name(&vp_dev->vdev.dev), names[i]);
		err = request_irq(pci_irq_vector(vp_dev->pci_dev, msix_vec),
				  vring_interrupt, 0,
				  vp_dev->msix_names[msix_vec],
				  vqs[i]);
		if (err) {
			vp_del_vq(vqs[i]);
			goto error_find;
		}
=======
	if (!avq_num)
		return 0;
	sprintf(avq->name, "avq.%u", avq->vq_index);
	vq = vp_find_one_vq_msix(vdev, avq->vq_index, vp_modern_avq_done,
				 avq->name, false, true, &allocated_vectors,
				 vector_policy, &vp_dev->admin_vq.info);
	if (IS_ERR(vq)) {
		err = PTR_ERR(vq);
		goto error_find;
>>>>>>> 2d5404ca
	}

	return 0;

error_find:
	vp_del_vqs(vdev);
	return err;
}

static int vp_find_vqs_intx(struct virtio_device *vdev, unsigned int nvqs,
			    struct virtqueue *vqs[],
			    struct virtqueue_info vqs_info[])
{
	struct virtio_pci_device *vp_dev = to_vp_device(vdev);
	struct virtio_pci_admin_vq *avq = &vp_dev->admin_vq;
	int i, err, queue_idx = 0;
	struct virtqueue *vq;
	u16 avq_num = 0;

	vp_dev->vqs = kcalloc(nvqs, sizeof(*vp_dev->vqs), GFP_KERNEL);
	if (!vp_dev->vqs)
		return -ENOMEM;

	if (vp_dev->avq_index) {
		err = vp_dev->avq_index(vdev, &avq->vq_index, &avq_num);
		if (err)
			goto out_del_vqs;
	}

	err = request_irq(vp_dev->pci_dev->irq, vp_interrupt, IRQF_SHARED,
			dev_name(&vdev->dev), vp_dev);
	if (err)
		goto out_del_vqs;

	vp_dev->intx_enabled = 1;
	vp_dev->per_vq_vectors = false;
	for (i = 0; i < nvqs; ++i) {
		struct virtqueue_info *vqi = &vqs_info[i];

		if (!vqi->name) {
			vqs[i] = NULL;
			continue;
		}
		vqs[i] = vp_setup_vq(vdev, queue_idx++, vqi->callback,
				     vqi->name, vqi->ctx,
				     VIRTIO_MSI_NO_VECTOR, &vp_dev->vqs[i]);
		if (IS_ERR(vqs[i])) {
			err = PTR_ERR(vqs[i]);
			goto out_del_vqs;
		}
	}

	if (!avq_num)
		return 0;
	sprintf(avq->name, "avq.%u", avq->vq_index);
	vq = vp_setup_vq(vdev, queue_idx++, vp_modern_avq_done, avq->name,
			 false, VIRTIO_MSI_NO_VECTOR,
			 &vp_dev->admin_vq.info);
	if (IS_ERR(vq)) {
		err = PTR_ERR(vq);
		goto out_del_vqs;
	}

	return 0;
out_del_vqs:
	vp_del_vqs(vdev);
	return err;
}

/* the config->find_vqs() implementation */
int vp_find_vqs(struct virtio_device *vdev, unsigned int nvqs,
		struct virtqueue *vqs[], struct virtqueue_info vqs_info[],
		struct irq_affinity *desc)
{
	int err;

	/* Try MSI-X with one vector per queue. */
	err = vp_find_vqs_msix(vdev, nvqs, vqs, vqs_info,
			       VP_VQ_VECTOR_POLICY_EACH, desc);
	if (!err)
		return 0;
	/* Fallback: MSI-X with one shared vector for config and
	 * slow path queues, one vector per queue for the rest.
	 */
	err = vp_find_vqs_msix(vdev, nvqs, vqs, vqs_info,
			       VP_VQ_VECTOR_POLICY_SHARED_SLOW, desc);
	if (!err)
		return 0;
	/* Fallback: MSI-X with one vector for config, one shared for queues. */
	err = vp_find_vqs_msix(vdev, nvqs, vqs, vqs_info,
			       VP_VQ_VECTOR_POLICY_SHARED, desc);
	if (!err)
		return 0;
	/* Is there an interrupt? If not give up. */
	if (!(to_vp_device(vdev)->pci_dev->irq))
		return err;
	/* Finally fall back to regular interrupts. */
	return vp_find_vqs_intx(vdev, nvqs, vqs, vqs_info);
}

const char *vp_bus_name(struct virtio_device *vdev)
{
	struct virtio_pci_device *vp_dev = to_vp_device(vdev);

	return pci_name(vp_dev->pci_dev);
}

/* Setup the affinity for a virtqueue:
 * - force the affinity for per vq vector
 * - OR over all affinities for shared MSI
 * - ignore the affinity request if we're using INTX
 */
int vp_set_vq_affinity(struct virtqueue *vq, const struct cpumask *cpu_mask)
{
	struct virtio_device *vdev = vq->vdev;
	struct virtio_pci_device *vp_dev = to_vp_device(vdev);
	struct virtio_pci_vq_info *info = vp_dev->vqs[vq->index];
	struct cpumask *mask;
	unsigned int irq;

	if (!vq->callback)
		return -EINVAL;

	if (vp_dev->msix_enabled) {
		mask = vp_dev->msix_affinity_masks[info->msix_vector];
		irq = pci_irq_vector(vp_dev->pci_dev, info->msix_vector);
		if (!cpu_mask)
			irq_update_affinity_hint(irq, NULL);
		else {
			cpumask_copy(mask, cpu_mask);
			irq_set_affinity_and_hint(irq, mask);
		}
	}
	return 0;
}

const struct cpumask *vp_get_vq_affinity(struct virtio_device *vdev, int index)
{
	struct virtio_pci_device *vp_dev = to_vp_device(vdev);

	if (!vp_dev->per_vq_vectors ||
	    vp_dev->vqs[index]->msix_vector == VIRTIO_MSI_NO_VECTOR ||
	    vp_is_slow_path_vector(vp_dev->vqs[index]->msix_vector))
		return NULL;

	return pci_irq_get_affinity(vp_dev->pci_dev,
				    vp_dev->vqs[index]->msix_vector);
}

#ifdef CONFIG_PM_SLEEP
static int virtio_pci_freeze(struct device *dev)
{
	struct pci_dev *pci_dev = to_pci_dev(dev);
	struct virtio_pci_device *vp_dev = pci_get_drvdata(pci_dev);
	int ret;

	ret = virtio_device_freeze(&vp_dev->vdev);

	if (!ret)
		pci_disable_device(pci_dev);
	return ret;
}

static int virtio_pci_restore(struct device *dev)
{
	struct pci_dev *pci_dev = to_pci_dev(dev);
	struct virtio_pci_device *vp_dev = pci_get_drvdata(pci_dev);
	int ret;

	ret = pci_enable_device(pci_dev);
	if (ret)
		return ret;

	pci_set_master(pci_dev);
	return virtio_device_restore(&vp_dev->vdev);
}

static bool vp_supports_pm_no_reset(struct device *dev)
{
	struct pci_dev *pci_dev = to_pci_dev(dev);
	u16 pmcsr;

	if (!pci_dev->pm_cap)
		return false;

	pci_read_config_word(pci_dev, pci_dev->pm_cap + PCI_PM_CTRL, &pmcsr);
	if (PCI_POSSIBLE_ERROR(pmcsr)) {
		dev_err(dev, "Unable to query pmcsr");
		return false;
	}

	return pmcsr & PCI_PM_CTRL_NO_SOFT_RESET;
}

static int virtio_pci_suspend(struct device *dev)
{
	return vp_supports_pm_no_reset(dev) ? 0 : virtio_pci_freeze(dev);
}

static int virtio_pci_resume(struct device *dev)
{
	return vp_supports_pm_no_reset(dev) ? 0 : virtio_pci_restore(dev);
}

static const struct dev_pm_ops virtio_pci_pm_ops = {
	.suspend = virtio_pci_suspend,
	.resume = virtio_pci_resume,
	.freeze = virtio_pci_freeze,
	.thaw = virtio_pci_restore,
	.poweroff = virtio_pci_freeze,
	.restore = virtio_pci_restore,
};
#endif


/* Qumranet donated their vendor ID for devices 0x1000 thru 0x10FF. */
static const struct pci_device_id virtio_pci_id_table[] = {
	{ PCI_DEVICE(PCI_VENDOR_ID_REDHAT_QUMRANET, PCI_ANY_ID) },
	{ 0 }
};

MODULE_DEVICE_TABLE(pci, virtio_pci_id_table);

static void virtio_pci_release_dev(struct device *_d)
{
	struct virtio_device *vdev = dev_to_virtio(_d);
	struct virtio_pci_device *vp_dev = to_vp_device(vdev);

	/* As struct device is a kobject, it's not safe to
	 * free the memory (including the reference counter itself)
	 * until it's release callback. */
	kfree(vp_dev);
}

static int virtio_pci_probe(struct pci_dev *pci_dev,
			    const struct pci_device_id *id)
{
	struct virtio_pci_device *vp_dev, *reg_dev = NULL;
	int rc;

	/* allocate our structure and fill it out */
	vp_dev = kzalloc(sizeof(struct virtio_pci_device), GFP_KERNEL);
	if (!vp_dev)
		return -ENOMEM;

	pci_set_drvdata(pci_dev, vp_dev);
	vp_dev->vdev.dev.parent = &pci_dev->dev;
	vp_dev->vdev.dev.release = virtio_pci_release_dev;
	vp_dev->pci_dev = pci_dev;
	INIT_LIST_HEAD(&vp_dev->virtqueues);
	INIT_LIST_HEAD(&vp_dev->slow_virtqueues);
	spin_lock_init(&vp_dev->lock);

	/* enable the device */
	rc = pci_enable_device(pci_dev);
	if (rc)
		goto err_enable_device;

	if (force_legacy) {
		rc = virtio_pci_legacy_probe(vp_dev);
		/* Also try modern mode if we can't map BAR0 (no IO space). */
		if (rc == -ENODEV || rc == -ENOMEM)
			rc = virtio_pci_modern_probe(vp_dev);
		if (rc)
			goto err_probe;
	} else {
		rc = virtio_pci_modern_probe(vp_dev);
		if (rc == -ENODEV)
			rc = virtio_pci_legacy_probe(vp_dev);
		if (rc)
			goto err_probe;
	}

	pci_set_master(pci_dev);

	rc = register_virtio_device(&vp_dev->vdev);
	reg_dev = vp_dev;
	if (rc)
		goto err_register;

	return 0;

err_register:
	if (vp_dev->is_legacy)
		virtio_pci_legacy_remove(vp_dev);
	else
		virtio_pci_modern_remove(vp_dev);
err_probe:
	pci_disable_device(pci_dev);
err_enable_device:
	if (reg_dev)
		put_device(&vp_dev->vdev.dev);
	else
		kfree(vp_dev);
	return rc;
}

static void virtio_pci_remove(struct pci_dev *pci_dev)
{
	struct virtio_pci_device *vp_dev = pci_get_drvdata(pci_dev);
	struct device *dev = get_device(&vp_dev->vdev.dev);

	/*
	 * Device is marked broken on surprise removal so that virtio upper
	 * layers can abort any ongoing operation.
	 */
	if (!pci_device_is_present(pci_dev))
		virtio_break_device(&vp_dev->vdev);

	pci_disable_sriov(pci_dev);

	unregister_virtio_device(&vp_dev->vdev);

	if (vp_dev->is_legacy)
		virtio_pci_legacy_remove(vp_dev);
	else
		virtio_pci_modern_remove(vp_dev);

	pci_disable_device(pci_dev);
	put_device(dev);
}

static int virtio_pci_sriov_configure(struct pci_dev *pci_dev, int num_vfs)
{
	struct virtio_pci_device *vp_dev = pci_get_drvdata(pci_dev);
	struct virtio_device *vdev = &vp_dev->vdev;
	int ret;

	if (!(vdev->config->get_status(vdev) & VIRTIO_CONFIG_S_DRIVER_OK))
		return -EBUSY;

	if (!__virtio_test_bit(vdev, VIRTIO_F_SR_IOV))
		return -EINVAL;

	if (pci_vfs_assigned(pci_dev))
		return -EPERM;

	if (num_vfs == 0) {
		pci_disable_sriov(pci_dev);
		return 0;
	}

	ret = pci_enable_sriov(pci_dev, num_vfs);
	if (ret < 0)
		return ret;

	return num_vfs;
}

static struct pci_driver virtio_pci_driver = {
	.name		= "virtio-pci",
	.id_table	= virtio_pci_id_table,
	.probe		= virtio_pci_probe,
	.remove		= virtio_pci_remove,
#ifdef CONFIG_PM_SLEEP
	.driver.pm	= &virtio_pci_pm_ops,
#endif
	.sriov_configure = virtio_pci_sriov_configure,
};

struct virtio_device *virtio_pci_vf_get_pf_dev(struct pci_dev *pdev)
{
	struct virtio_pci_device *pf_vp_dev;

	pf_vp_dev = pci_iov_get_pf_drvdata(pdev, &virtio_pci_driver);
	if (IS_ERR(pf_vp_dev))
		return NULL;

	return &pf_vp_dev->vdev;
}

module_pci_driver(virtio_pci_driver);

MODULE_AUTHOR("Anthony Liguori <aliguori@us.ibm.com>");
MODULE_DESCRIPTION("virtio-pci");
MODULE_LICENSE("GPL");
MODULE_VERSION("1");<|MERGE_RESOLUTION|>--- conflicted
+++ resolved
@@ -424,24 +424,6 @@
 		}
 	}
 
-<<<<<<< HEAD
-		if (!vp_dev->per_vq_vectors || msix_vec == VIRTIO_MSI_NO_VECTOR)
-			continue;
-
-		/* allocate per-vq irq if available and necessary */
-		snprintf(vp_dev->msix_names[msix_vec],
-			 sizeof *vp_dev->msix_names,
-			 "%s-%s",
-			 dev_name(&vp_dev->vdev.dev), names[i]);
-		err = request_irq(pci_irq_vector(vp_dev->pci_dev, msix_vec),
-				  vring_interrupt, 0,
-				  vp_dev->msix_names[msix_vec],
-				  vqs[i]);
-		if (err) {
-			vp_del_vq(vqs[i]);
-			goto error_find;
-		}
-=======
 	if (!avq_num)
 		return 0;
 	sprintf(avq->name, "avq.%u", avq->vq_index);
@@ -451,7 +433,6 @@
 	if (IS_ERR(vq)) {
 		err = PTR_ERR(vq);
 		goto error_find;
->>>>>>> 2d5404ca
 	}
 
 	return 0;
