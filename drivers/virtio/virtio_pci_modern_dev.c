// SPDX-License-Identifier: GPL-2.0-or-later

#include <linux/virtio_pci_modern.h>
#include <linux/module.h>
#include <linux/pci.h>
#include <linux/delay.h>

/*
 * vp_modern_map_capability - map a part of virtio pci capability
 * @mdev: the modern virtio-pci device
 * @off: offset of the capability
 * @minlen: minimal length of the capability
 * @align: align requirement
 * @start: start from the capability
 * @size: map size
 * @len: the length that is actually mapped
 * @pa: physical address of the capability
 *
 * Returns the io address of for the part of the capability
 */
static void __iomem *
vp_modern_map_capability(struct virtio_pci_modern_device *mdev, int off,
			 size_t minlen, u32 align, u32 start, u32 size,
			 size_t *len, resource_size_t *pa)
{
	struct pci_dev *dev = mdev->pci_dev;
	u8 bar;
	u32 offset, length;
	void __iomem *p;

	pci_read_config_byte(dev, off + offsetof(struct virtio_pci_cap,
						 bar),
			     &bar);
	pci_read_config_dword(dev, off + offsetof(struct virtio_pci_cap, offset),
			     &offset);
	pci_read_config_dword(dev, off + offsetof(struct virtio_pci_cap, length),
			      &length);

	/* Check if the BAR may have changed since we requested the region. */
	if (bar >= PCI_STD_NUM_BARS || !(mdev->modern_bars & (1 << bar))) {
		dev_err(&dev->dev,
			"virtio_pci: bar unexpectedly changed to %u\n", bar);
		return NULL;
	}

	if (length <= start) {
		dev_err(&dev->dev,
			"virtio_pci: bad capability len %u (>%u expected)\n",
			length, start);
		return NULL;
	}

	if (length - start < minlen) {
		dev_err(&dev->dev,
			"virtio_pci: bad capability len %u (>=%zu expected)\n",
			length, minlen);
		return NULL;
	}

	length -= start;

	if (start + offset < offset) {
		dev_err(&dev->dev,
			"virtio_pci: map wrap-around %u+%u\n",
			start, offset);
		return NULL;
	}

	offset += start;

	if (offset & (align - 1)) {
		dev_err(&dev->dev,
			"virtio_pci: offset %u not aligned to %u\n",
			offset, align);
		return NULL;
	}

	if (length > size)
		length = size;

	if (len)
		*len = length;

	if (minlen + offset < minlen ||
	    minlen + offset > pci_resource_len(dev, bar)) {
		dev_err(&dev->dev,
			"virtio_pci: map virtio %zu@%u "
			"out of range on bar %i length %lu\n",
			minlen, offset,
			bar, (unsigned long)pci_resource_len(dev, bar));
		return NULL;
	}

	p = pci_iomap_range(dev, bar, offset, length);
	if (!p)
		dev_err(&dev->dev,
			"virtio_pci: unable to map virtio %u@%u on bar %i\n",
			length, offset, bar);
	else if (pa)
		*pa = pci_resource_start(dev, bar) + offset;

	return p;
}

/**
 * virtio_pci_find_capability - walk capabilities to find device info.
 * @dev: the pci device
 * @cfg_type: the VIRTIO_PCI_CAP_* value we seek
 * @ioresource_types: IORESOURCE_MEM and/or IORESOURCE_IO.
 * @bars: the bitmask of BARs
 *
 * Returns offset of the capability, or 0.
 */
static inline int virtio_pci_find_capability(struct pci_dev *dev, u8 cfg_type,
					     u32 ioresource_types, int *bars)
{
	int pos;

	for (pos = pci_find_capability(dev, PCI_CAP_ID_VNDR);
	     pos > 0;
	     pos = pci_find_next_capability(dev, pos, PCI_CAP_ID_VNDR)) {
		u8 type, bar;
		pci_read_config_byte(dev, pos + offsetof(struct virtio_pci_cap,
							 cfg_type),
				     &type);
		pci_read_config_byte(dev, pos + offsetof(struct virtio_pci_cap,
							 bar),
				     &bar);

		/* Ignore structures with reserved BAR values */
		if (bar >= PCI_STD_NUM_BARS)
			continue;

		if (type == cfg_type) {
			if (pci_resource_len(dev, bar) &&
			    pci_resource_flags(dev, bar) & ioresource_types) {
				*bars |= (1 << bar);
				return pos;
			}
		}
	}
	return 0;
}

/* This is part of the ABI.  Don't screw with it. */
static inline void check_offsets(void)
{
	/* Note: disk space was harmed in compilation of this function. */
	BUILD_BUG_ON(VIRTIO_PCI_CAP_VNDR !=
		     offsetof(struct virtio_pci_cap, cap_vndr));
	BUILD_BUG_ON(VIRTIO_PCI_CAP_NEXT !=
		     offsetof(struct virtio_pci_cap, cap_next));
	BUILD_BUG_ON(VIRTIO_PCI_CAP_LEN !=
		     offsetof(struct virtio_pci_cap, cap_len));
	BUILD_BUG_ON(VIRTIO_PCI_CAP_CFG_TYPE !=
		     offsetof(struct virtio_pci_cap, cfg_type));
	BUILD_BUG_ON(VIRTIO_PCI_CAP_BAR !=
		     offsetof(struct virtio_pci_cap, bar));
	BUILD_BUG_ON(VIRTIO_PCI_CAP_OFFSET !=
		     offsetof(struct virtio_pci_cap, offset));
	BUILD_BUG_ON(VIRTIO_PCI_CAP_LENGTH !=
		     offsetof(struct virtio_pci_cap, length));
	BUILD_BUG_ON(VIRTIO_PCI_NOTIFY_CAP_MULT !=
		     offsetof(struct virtio_pci_notify_cap,
			      notify_off_multiplier));
	BUILD_BUG_ON(VIRTIO_PCI_COMMON_DFSELECT !=
		     offsetof(struct virtio_pci_common_cfg,
			      device_feature_select));
	BUILD_BUG_ON(VIRTIO_PCI_COMMON_DF !=
		     offsetof(struct virtio_pci_common_cfg, device_feature));
	BUILD_BUG_ON(VIRTIO_PCI_COMMON_GFSELECT !=
		     offsetof(struct virtio_pci_common_cfg,
			      guest_feature_select));
	BUILD_BUG_ON(VIRTIO_PCI_COMMON_GF !=
		     offsetof(struct virtio_pci_common_cfg, guest_feature));
	BUILD_BUG_ON(VIRTIO_PCI_COMMON_MSIX !=
		     offsetof(struct virtio_pci_common_cfg, msix_config));
	BUILD_BUG_ON(VIRTIO_PCI_COMMON_NUMQ !=
		     offsetof(struct virtio_pci_common_cfg, num_queues));
	BUILD_BUG_ON(VIRTIO_PCI_COMMON_STATUS !=
		     offsetof(struct virtio_pci_common_cfg, device_status));
	BUILD_BUG_ON(VIRTIO_PCI_COMMON_CFGGENERATION !=
		     offsetof(struct virtio_pci_common_cfg, config_generation));
	BUILD_BUG_ON(VIRTIO_PCI_COMMON_Q_SELECT !=
		     offsetof(struct virtio_pci_common_cfg, queue_select));
	BUILD_BUG_ON(VIRTIO_PCI_COMMON_Q_SIZE !=
		     offsetof(struct virtio_pci_common_cfg, queue_size));
	BUILD_BUG_ON(VIRTIO_PCI_COMMON_Q_MSIX !=
		     offsetof(struct virtio_pci_common_cfg, queue_msix_vector));
	BUILD_BUG_ON(VIRTIO_PCI_COMMON_Q_ENABLE !=
		     offsetof(struct virtio_pci_common_cfg, queue_enable));
	BUILD_BUG_ON(VIRTIO_PCI_COMMON_Q_NOFF !=
		     offsetof(struct virtio_pci_common_cfg, queue_notify_off));
	BUILD_BUG_ON(VIRTIO_PCI_COMMON_Q_DESCLO !=
		     offsetof(struct virtio_pci_common_cfg, queue_desc_lo));
	BUILD_BUG_ON(VIRTIO_PCI_COMMON_Q_DESCHI !=
		     offsetof(struct virtio_pci_common_cfg, queue_desc_hi));
	BUILD_BUG_ON(VIRTIO_PCI_COMMON_Q_AVAILLO !=
		     offsetof(struct virtio_pci_common_cfg, queue_avail_lo));
	BUILD_BUG_ON(VIRTIO_PCI_COMMON_Q_AVAILHI !=
		     offsetof(struct virtio_pci_common_cfg, queue_avail_hi));
	BUILD_BUG_ON(VIRTIO_PCI_COMMON_Q_USEDLO !=
		     offsetof(struct virtio_pci_common_cfg, queue_used_lo));
	BUILD_BUG_ON(VIRTIO_PCI_COMMON_Q_USEDHI !=
		     offsetof(struct virtio_pci_common_cfg, queue_used_hi));
	BUILD_BUG_ON(VIRTIO_PCI_COMMON_Q_NDATA !=
		     offsetof(struct virtio_pci_modern_common_cfg, queue_notify_data));
	BUILD_BUG_ON(VIRTIO_PCI_COMMON_Q_RESET !=
		     offsetof(struct virtio_pci_modern_common_cfg, queue_reset));
	BUILD_BUG_ON(VIRTIO_PCI_COMMON_ADM_Q_IDX !=
		     offsetof(struct virtio_pci_modern_common_cfg, admin_queue_index));
	BUILD_BUG_ON(VIRTIO_PCI_COMMON_ADM_Q_NUM !=
		     offsetof(struct virtio_pci_modern_common_cfg, admin_queue_num));
}

/*
 * vp_modern_probe: probe the modern virtio pci device, note that the
 * caller is required to enable PCI device before calling this function.
 * @mdev: the modern virtio-pci device
 *
 * Return 0 on succeed otherwise fail
 */
int vp_modern_probe(struct virtio_pci_modern_device *mdev)
{
	struct pci_dev *pci_dev = mdev->pci_dev;
	int err, common, isr, notify, device;
	u32 notify_length;
	u32 notify_offset;
	int devid;

	check_offsets();

	if (mdev->device_id_check) {
		devid = mdev->device_id_check(pci_dev);
		if (devid < 0)
			return devid;
		mdev->id.device = devid;
	} else {
		/* We only own devices >= 0x1000 and <= 0x107f: leave the rest. */
		if (pci_dev->device < 0x1000 || pci_dev->device > 0x107f)
			return -ENODEV;

		if (pci_dev->device < 0x1040) {
			/* Transitional devices: use the PCI subsystem device id as
			 * virtio device id, same as legacy driver always did.
			 */
			mdev->id.device = pci_dev->subsystem_device;
		} else {
			/* Modern devices: simply use PCI device id, but start from 0x1040. */
			mdev->id.device = pci_dev->device - 0x1040;
		}
	}
	mdev->id.vendor = pci_dev->subsystem_vendor;

	/* check for a common config: if not, use legacy mode (bar 0). */
	common = virtio_pci_find_capability(pci_dev, VIRTIO_PCI_CAP_COMMON_CFG,
					    IORESOURCE_IO | IORESOURCE_MEM,
					    &mdev->modern_bars);
	if (!common) {
		dev_info(&pci_dev->dev,
			 "virtio_pci: leaving for legacy driver\n");
		return -ENODEV;
	}

	/* If common is there, these should be too... */
	isr = virtio_pci_find_capability(pci_dev, VIRTIO_PCI_CAP_ISR_CFG,
					 IORESOURCE_IO | IORESOURCE_MEM,
					 &mdev->modern_bars);
	notify = virtio_pci_find_capability(pci_dev, VIRTIO_PCI_CAP_NOTIFY_CFG,
					    IORESOURCE_IO | IORESOURCE_MEM,
					    &mdev->modern_bars);
	if (!isr || !notify) {
		dev_err(&pci_dev->dev,
			"virtio_pci: missing capabilities %i/%i/%i\n",
			common, isr, notify);
		return -EINVAL;
	}

	err = dma_set_mask_and_coherent(&pci_dev->dev,
					mdev->dma_mask ? : DMA_BIT_MASK(64));
	if (err)
		err = dma_set_mask_and_coherent(&pci_dev->dev,
						DMA_BIT_MASK(32));
	if (err)
		dev_warn(&pci_dev->dev, "Failed to enable 64-bit or 32-bit DMA.  Trying to continue, but this might not work.\n");

	/* Device capability is only mandatory for devices that have
	 * device-specific configuration.
	 */
	device = virtio_pci_find_capability(pci_dev, VIRTIO_PCI_CAP_DEVICE_CFG,
					    IORESOURCE_IO | IORESOURCE_MEM,
					    &mdev->modern_bars);

	err = pci_request_selected_regions(pci_dev, mdev->modern_bars,
					   "virtio-pci-modern");
	if (err)
		return err;

	err = -EINVAL;
	mdev->common = vp_modern_map_capability(mdev, common,
<<<<<<< HEAD
				      sizeof(struct virtio_pci_common_cfg), 4,
				      0, sizeof(struct virtio_pci_modern_common_cfg),
				      NULL, NULL);
=======
			      sizeof(struct virtio_pci_common_cfg), 4, 0,
			      offsetofend(struct virtio_pci_modern_common_cfg,
					  admin_queue_num),
			      &mdev->common_len, NULL);
>>>>>>> 2d5404ca
	if (!mdev->common)
		goto err_map_common;
	mdev->isr = vp_modern_map_capability(mdev, isr, sizeof(u8), 1,
					     0, 1,
					     NULL, NULL);
	if (!mdev->isr)
		goto err_map_isr;

	/* Read notify_off_multiplier from config space. */
	pci_read_config_dword(pci_dev,
			      notify + offsetof(struct virtio_pci_notify_cap,
						notify_off_multiplier),
			      &mdev->notify_offset_multiplier);
	/* Read notify length and offset from config space. */
	pci_read_config_dword(pci_dev,
			      notify + offsetof(struct virtio_pci_notify_cap,
						cap.length),
			      &notify_length);

	pci_read_config_dword(pci_dev,
			      notify + offsetof(struct virtio_pci_notify_cap,
						cap.offset),
			      &notify_offset);

	/* We don't know how many VQs we'll map, ahead of the time.
	 * If notify length is small, map it all now.
	 * Otherwise, map each VQ individually later.
	 */
	if ((u64)notify_length + (notify_offset % PAGE_SIZE) <= PAGE_SIZE) {
		mdev->notify_base = vp_modern_map_capability(mdev, notify,
							     2, 2,
							     0, notify_length,
							     &mdev->notify_len,
							     &mdev->notify_pa);
		if (!mdev->notify_base)
			goto err_map_notify;
	} else {
		mdev->notify_map_cap = notify;
	}

	/* Again, we don't know how much we should map, but PAGE_SIZE
	 * is more than enough for all existing devices.
	 */
	if (device) {
		mdev->device = vp_modern_map_capability(mdev, device, 0, 4,
							0, PAGE_SIZE,
							&mdev->device_len,
							NULL);
		if (!mdev->device)
			goto err_map_device;
	}

	return 0;

err_map_device:
	if (mdev->notify_base)
		pci_iounmap(pci_dev, mdev->notify_base);
err_map_notify:
	pci_iounmap(pci_dev, mdev->isr);
err_map_isr:
	pci_iounmap(pci_dev, mdev->common);
err_map_common:
	pci_release_selected_regions(pci_dev, mdev->modern_bars);
	return err;
}
EXPORT_SYMBOL_GPL(vp_modern_probe);

/*
 * vp_modern_remove: remove and cleanup the modern virtio pci device
 * @mdev: the modern virtio-pci device
 */
void vp_modern_remove(struct virtio_pci_modern_device *mdev)
{
	struct pci_dev *pci_dev = mdev->pci_dev;

	if (mdev->device)
		pci_iounmap(pci_dev, mdev->device);
	if (mdev->notify_base)
		pci_iounmap(pci_dev, mdev->notify_base);
	pci_iounmap(pci_dev, mdev->isr);
	pci_iounmap(pci_dev, mdev->common);
	pci_release_selected_regions(pci_dev, mdev->modern_bars);
}
EXPORT_SYMBOL_GPL(vp_modern_remove);

/*
 * vp_modern_get_features - get features from device
 * @mdev: the modern virtio-pci device
 *
 * Returns the features read from the device
 */
u64 vp_modern_get_features(struct virtio_pci_modern_device *mdev)
{
	struct virtio_pci_common_cfg __iomem *cfg = mdev->common;

	u64 features;

	vp_iowrite32(0, &cfg->device_feature_select);
	features = vp_ioread32(&cfg->device_feature);
	vp_iowrite32(1, &cfg->device_feature_select);
	features |= ((u64)vp_ioread32(&cfg->device_feature) << 32);

	return features;
}
EXPORT_SYMBOL_GPL(vp_modern_get_features);

/*
 * vp_modern_get_driver_features - get driver features from device
 * @mdev: the modern virtio-pci device
 *
 * Returns the driver features read from the device
 */
u64 vp_modern_get_driver_features(struct virtio_pci_modern_device *mdev)
{
	struct virtio_pci_common_cfg __iomem *cfg = mdev->common;

	u64 features;

	vp_iowrite32(0, &cfg->guest_feature_select);
	features = vp_ioread32(&cfg->guest_feature);
	vp_iowrite32(1, &cfg->guest_feature_select);
	features |= ((u64)vp_ioread32(&cfg->guest_feature) << 32);

	return features;
}
EXPORT_SYMBOL_GPL(vp_modern_get_driver_features);

/*
 * vp_modern_set_features - set features to device
 * @mdev: the modern virtio-pci device
 * @features: the features set to device
 */
void vp_modern_set_features(struct virtio_pci_modern_device *mdev,
			    u64 features)
{
	struct virtio_pci_common_cfg __iomem *cfg = mdev->common;

	vp_iowrite32(0, &cfg->guest_feature_select);
	vp_iowrite32((u32)features, &cfg->guest_feature);
	vp_iowrite32(1, &cfg->guest_feature_select);
	vp_iowrite32(features >> 32, &cfg->guest_feature);
}
EXPORT_SYMBOL_GPL(vp_modern_set_features);

/*
 * vp_modern_generation - get the device genreation
 * @mdev: the modern virtio-pci device
 *
 * Returns the genreation read from device
 */
u32 vp_modern_generation(struct virtio_pci_modern_device *mdev)
{
	struct virtio_pci_common_cfg __iomem *cfg = mdev->common;

	return vp_ioread8(&cfg->config_generation);
}
EXPORT_SYMBOL_GPL(vp_modern_generation);

/*
 * vp_modern_get_status - get the device status
 * @mdev: the modern virtio-pci device
 *
 * Returns the status read from device
 */
u8 vp_modern_get_status(struct virtio_pci_modern_device *mdev)
{
	struct virtio_pci_common_cfg __iomem *cfg = mdev->common;

	return vp_ioread8(&cfg->device_status);
}
EXPORT_SYMBOL_GPL(vp_modern_get_status);

/*
 * vp_modern_set_status - set status to device
 * @mdev: the modern virtio-pci device
 * @status: the status set to device
 */
void vp_modern_set_status(struct virtio_pci_modern_device *mdev,
				 u8 status)
{
	struct virtio_pci_common_cfg __iomem *cfg = mdev->common;

	/*
	 * Per memory-barriers.txt, wmb() is not needed to guarantee
	 * that the cache coherent memory writes have completed
	 * before writing to the MMIO region.
	 */
	vp_iowrite8(status, &cfg->device_status);
}
EXPORT_SYMBOL_GPL(vp_modern_set_status);

/*
 * vp_modern_get_queue_reset - get the queue reset status
 * @mdev: the modern virtio-pci device
 * @index: queue index
 */
int vp_modern_get_queue_reset(struct virtio_pci_modern_device *mdev, u16 index)
{
	struct virtio_pci_modern_common_cfg __iomem *cfg;

	cfg = (struct virtio_pci_modern_common_cfg __iomem *)mdev->common;

	vp_iowrite16(index, &cfg->cfg.queue_select);
	return vp_ioread16(&cfg->queue_reset);
}
EXPORT_SYMBOL_GPL(vp_modern_get_queue_reset);

/*
 * vp_modern_set_queue_reset - reset the queue
 * @mdev: the modern virtio-pci device
 * @index: queue index
 */
void vp_modern_set_queue_reset(struct virtio_pci_modern_device *mdev, u16 index)
{
	struct virtio_pci_modern_common_cfg __iomem *cfg;

	cfg = (struct virtio_pci_modern_common_cfg __iomem *)mdev->common;

	vp_iowrite16(index, &cfg->cfg.queue_select);
	vp_iowrite16(1, &cfg->queue_reset);

	while (vp_ioread16(&cfg->queue_reset))
		msleep(1);

	while (vp_ioread16(&cfg->cfg.queue_enable))
		msleep(1);
}
EXPORT_SYMBOL_GPL(vp_modern_set_queue_reset);

/*
 * vp_modern_queue_vector - set the MSIX vector for a specific virtqueue
 * @mdev: the modern virtio-pci device
 * @index: queue index
 * @vector: the config vector
 *
 * Returns the config vector read from the device
 */
u16 vp_modern_queue_vector(struct virtio_pci_modern_device *mdev,
			   u16 index, u16 vector)
{
	struct virtio_pci_common_cfg __iomem *cfg = mdev->common;

	vp_iowrite16(index, &cfg->queue_select);
	vp_iowrite16(vector, &cfg->queue_msix_vector);
	/* Flush the write out to device */
	return vp_ioread16(&cfg->queue_msix_vector);
}
EXPORT_SYMBOL_GPL(vp_modern_queue_vector);

/*
 * vp_modern_config_vector - set the vector for config interrupt
 * @mdev: the modern virtio-pci device
 * @vector: the config vector
 *
 * Returns the config vector read from the device
 */
u16 vp_modern_config_vector(struct virtio_pci_modern_device *mdev,
			    u16 vector)
{
	struct virtio_pci_common_cfg __iomem *cfg = mdev->common;

	/* Setup the vector used for configuration events */
	vp_iowrite16(vector, &cfg->msix_config);
	/* Verify we had enough resources to assign the vector */
	/* Will also flush the write out to device */
	return vp_ioread16(&cfg->msix_config);
}
EXPORT_SYMBOL_GPL(vp_modern_config_vector);

/*
 * vp_modern_queue_address - set the virtqueue address
 * @mdev: the modern virtio-pci device
 * @index: the queue index
 * @desc_addr: address of the descriptor area
 * @driver_addr: address of the driver area
 * @device_addr: address of the device area
 */
void vp_modern_queue_address(struct virtio_pci_modern_device *mdev,
			     u16 index, u64 desc_addr, u64 driver_addr,
			     u64 device_addr)
{
	struct virtio_pci_common_cfg __iomem *cfg = mdev->common;

	vp_iowrite16(index, &cfg->queue_select);

	vp_iowrite64_twopart(desc_addr, &cfg->queue_desc_lo,
			     &cfg->queue_desc_hi);
	vp_iowrite64_twopart(driver_addr, &cfg->queue_avail_lo,
			     &cfg->queue_avail_hi);
	vp_iowrite64_twopart(device_addr, &cfg->queue_used_lo,
			     &cfg->queue_used_hi);
}
EXPORT_SYMBOL_GPL(vp_modern_queue_address);

/*
 * vp_modern_set_queue_enable - enable a virtqueue
 * @mdev: the modern virtio-pci device
 * @index: the queue index
 * @enable: whether the virtqueue is enable or not
 */
void vp_modern_set_queue_enable(struct virtio_pci_modern_device *mdev,
				u16 index, bool enable)
{
	vp_iowrite16(index, &mdev->common->queue_select);
	vp_iowrite16(enable, &mdev->common->queue_enable);
}
EXPORT_SYMBOL_GPL(vp_modern_set_queue_enable);

/*
 * vp_modern_get_queue_enable - enable a virtqueue
 * @mdev: the modern virtio-pci device
 * @index: the queue index
 *
 * Returns whether a virtqueue is enabled or not
 */
bool vp_modern_get_queue_enable(struct virtio_pci_modern_device *mdev,
				u16 index)
{
	vp_iowrite16(index, &mdev->common->queue_select);

	return vp_ioread16(&mdev->common->queue_enable);
}
EXPORT_SYMBOL_GPL(vp_modern_get_queue_enable);

/*
 * vp_modern_set_queue_size - set size for a virtqueue
 * @mdev: the modern virtio-pci device
 * @index: the queue index
 * @size: the size of the virtqueue
 */
void vp_modern_set_queue_size(struct virtio_pci_modern_device *mdev,
			      u16 index, u16 size)
{
	vp_iowrite16(index, &mdev->common->queue_select);
	vp_iowrite16(size, &mdev->common->queue_size);

}
EXPORT_SYMBOL_GPL(vp_modern_set_queue_size);

/*
 * vp_modern_get_queue_size - get size for a virtqueue
 * @mdev: the modern virtio-pci device
 * @index: the queue index
 *
 * Returns the size of the virtqueue
 */
u16 vp_modern_get_queue_size(struct virtio_pci_modern_device *mdev,
			     u16 index)
{
	vp_iowrite16(index, &mdev->common->queue_select);

	return vp_ioread16(&mdev->common->queue_size);

}
EXPORT_SYMBOL_GPL(vp_modern_get_queue_size);

/*
 * vp_modern_get_num_queues - get the number of virtqueues
 * @mdev: the modern virtio-pci device
 *
 * Returns the number of virtqueues
 */
u16 vp_modern_get_num_queues(struct virtio_pci_modern_device *mdev)
{
	return vp_ioread16(&mdev->common->num_queues);
}
EXPORT_SYMBOL_GPL(vp_modern_get_num_queues);

/*
 * vp_modern_get_queue_notify_off - get notification offset for a virtqueue
 * @mdev: the modern virtio-pci device
 * @index: the queue index
 *
 * Returns the notification offset for a virtqueue
 */
static u16 vp_modern_get_queue_notify_off(struct virtio_pci_modern_device *mdev,
					  u16 index)
{
	vp_iowrite16(index, &mdev->common->queue_select);

	return vp_ioread16(&mdev->common->queue_notify_off);
}

/*
 * vp_modern_map_vq_notify - map notification area for a
 * specific virtqueue
 * @mdev: the modern virtio-pci device
 * @index: the queue index
 * @pa: the pointer to the physical address of the nofity area
 *
 * Returns the address of the notification area
 */
void __iomem *vp_modern_map_vq_notify(struct virtio_pci_modern_device *mdev,
				      u16 index, resource_size_t *pa)
{
	u16 off = vp_modern_get_queue_notify_off(mdev, index);

	if (mdev->notify_base) {
		/* offset should not wrap */
		if ((u64)off * mdev->notify_offset_multiplier + 2
			> mdev->notify_len) {
			dev_warn(&mdev->pci_dev->dev,
				 "bad notification offset %u (x %u) "
				 "for queue %u > %zd",
				 off, mdev->notify_offset_multiplier,
				 index, mdev->notify_len);
			return NULL;
		}
		if (pa)
			*pa = mdev->notify_pa +
			      off * mdev->notify_offset_multiplier;
		return mdev->notify_base + off * mdev->notify_offset_multiplier;
	} else {
		return vp_modern_map_capability(mdev,
				       mdev->notify_map_cap, 2, 2,
				       off * mdev->notify_offset_multiplier, 2,
				       NULL, pa);
	}
}
EXPORT_SYMBOL_GPL(vp_modern_map_vq_notify);

u16 vp_modern_avq_num(struct virtio_pci_modern_device *mdev)
{
	struct virtio_pci_modern_common_cfg __iomem *cfg;

	cfg = (struct virtio_pci_modern_common_cfg __iomem *)mdev->common;
	return vp_ioread16(&cfg->admin_queue_num);
}
EXPORT_SYMBOL_GPL(vp_modern_avq_num);

u16 vp_modern_avq_index(struct virtio_pci_modern_device *mdev)
{
	struct virtio_pci_modern_common_cfg __iomem *cfg;

	cfg = (struct virtio_pci_modern_common_cfg __iomem *)mdev->common;
	return vp_ioread16(&cfg->admin_queue_index);
}
EXPORT_SYMBOL_GPL(vp_modern_avq_index);

MODULE_VERSION("0.1");
MODULE_DESCRIPTION("Modern Virtio PCI Device");
MODULE_AUTHOR("Jason Wang <jasowang@redhat.com>");
MODULE_LICENSE("GPL");<|MERGE_RESOLUTION|>--- conflicted
+++ resolved
@@ -298,16 +298,10 @@
 
 	err = -EINVAL;
 	mdev->common = vp_modern_map_capability(mdev, common,
-<<<<<<< HEAD
-				      sizeof(struct virtio_pci_common_cfg), 4,
-				      0, sizeof(struct virtio_pci_modern_common_cfg),
-				      NULL, NULL);
-=======
 			      sizeof(struct virtio_pci_common_cfg), 4, 0,
 			      offsetofend(struct virtio_pci_modern_common_cfg,
 					  admin_queue_num),
 			      &mdev->common_len, NULL);
->>>>>>> 2d5404ca
 	if (!mdev->common)
 		goto err_map_common;
 	mdev->isr = vp_modern_map_capability(mdev, isr, sizeof(u8), 1,
