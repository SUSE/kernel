// SPDX-License-Identifier: GPL-2.0
/*
 *  thermal_helpers.c - helper functions to handle thermal devices
 *
 *  Copyright (C) 2016 Eduardo Valentin <edubezval@gmail.com>
 *
 *  Highly based on original thermal_core.c
 *  Copyright (C) 2008 Intel Corp
 *  Copyright (C) 2008 Zhang Rui <rui.zhang@intel.com>
 *  Copyright (C) 2008 Sujith Thomas <sujith.thomas@intel.com>
 */

#define pr_fmt(fmt) KBUILD_MODNAME ": " fmt

#include <linux/device.h>
#include <linux/err.h>
#include <linux/export.h>
#include <linux/slab.h>
#include <linux/string.h>
#include <linux/sysfs.h>

#include "thermal_core.h"
#include "thermal_trace.h"

<<<<<<< HEAD
int get_tz_trend(struct thermal_zone_device *tz, int trip_index)
=======
int get_tz_trend(struct thermal_zone_device *tz, const struct thermal_trip *trip)
>>>>>>> 2d5404ca
{
	struct thermal_trip *trip = tz->trips ? &tz->trips[trip_index] : NULL;
	enum thermal_trend trend;

	if (tz->emul_temperature || !tz->ops.get_trend ||
	    tz->ops.get_trend(tz, trip, &trend)) {
		if (tz->temperature > tz->last_temperature)
			trend = THERMAL_TREND_RAISING;
		else if (tz->temperature < tz->last_temperature)
			trend = THERMAL_TREND_DROPPING;
		else
			trend = THERMAL_TREND_STABLE;
	}

	return trend;
}

<<<<<<< HEAD
struct thermal_instance *
get_thermal_instance(struct thermal_zone_device *tz,
		     struct thermal_cooling_device *cdev, int trip_index)
{
	struct thermal_instance *pos = NULL;
	struct thermal_instance *target_instance = NULL;
	const struct thermal_trip *trip;
=======
static bool thermal_instance_present(struct thermal_zone_device *tz,
				     struct thermal_cooling_device *cdev,
				     const struct thermal_trip *trip)
{
	struct thermal_instance *ti;

	list_for_each_entry(ti, &tz->thermal_instances, tz_node) {
		if (ti->trip == trip && ti->cdev == cdev)
			return true;
	}

	return false;
}

bool thermal_trip_is_bound_to_cdev(struct thermal_zone_device *tz,
				   const struct thermal_trip *trip,
				   struct thermal_cooling_device *cdev)
{
	bool ret;
>>>>>>> 2d5404ca

	mutex_lock(&tz->lock);
	mutex_lock(&cdev->lock);

<<<<<<< HEAD
	trip = &tz->trips[trip_index];

	list_for_each_entry(pos, &tz->thermal_instances, tz_node) {
		if (pos->tz == tz && pos->trip == trip && pos->cdev == cdev) {
			target_instance = pos;
			break;
		}
	}
=======
	ret = thermal_instance_present(tz, cdev, trip);
>>>>>>> 2d5404ca

	mutex_unlock(&cdev->lock);
	mutex_unlock(&tz->lock);

	return ret;
}
EXPORT_SYMBOL_GPL(thermal_trip_is_bound_to_cdev);

/**
 * __thermal_zone_get_temp() - returns the temperature of a thermal zone
 * @tz: a valid pointer to a struct thermal_zone_device
 * @temp: a valid pointer to where to store the resulting temperature.
 *
 * When a valid thermal zone reference is passed, it will fetch its
 * temperature and fill @temp.
 *
 * Both tz and tz->ops must be valid pointers when calling this function,
 * and the tz->ops.get_temp callback must be provided.
 * The function must be called under tz->lock.
 *
 * Return: On success returns 0, an error code otherwise
 */
int __thermal_zone_get_temp(struct thermal_zone_device *tz, int *temp)
{
	const struct thermal_trip_desc *td;
	int crit_temp = INT_MAX;
	int ret = -EINVAL;

	lockdep_assert_held(&tz->lock);

	ret = tz->ops.get_temp(tz, temp);

	if (IS_ENABLED(CONFIG_THERMAL_EMULATION) && tz->emul_temperature) {
		for_each_trip_desc(tz, td) {
			const struct thermal_trip *trip = &td->trip;

			if (trip->type == THERMAL_TRIP_CRITICAL) {
				crit_temp = trip->temperature;
				break;
			}
		}

		/*
		 * Only allow emulating a temperature when the real temperature
		 * is below the critical temperature so that the emulation code
		 * cannot hide critical conditions.
		 */
		if (!ret && *temp < crit_temp)
			*temp = tz->emul_temperature;
	}

	if (ret)
		dev_dbg(&tz->device, "Failed to get temperature: %d\n", ret);

	return ret;
}

/**
 * thermal_zone_get_temp() - returns the temperature of a thermal zone
 * @tz: a valid pointer to a struct thermal_zone_device
 * @temp: a valid pointer to where to store the resulting temperature.
 *
 * When a valid thermal zone reference is passed, it will fetch its
 * temperature and fill @temp.
 *
 * Return: On success returns 0, an error code otherwise
 */
int thermal_zone_get_temp(struct thermal_zone_device *tz, int *temp)
{
	int ret;

	if (IS_ERR_OR_NULL(tz))
		return -EINVAL;

	mutex_lock(&tz->lock);

	if (!tz->ops.get_temp) {
		ret = -EINVAL;
		goto unlock;
	}

	ret = __thermal_zone_get_temp(tz, temp);
	if (!ret && *temp <= THERMAL_TEMP_INVALID)
		ret = -ENODATA;

unlock:
	mutex_unlock(&tz->lock);

	return ret;
}
EXPORT_SYMBOL_GPL(thermal_zone_get_temp);

static int thermal_cdev_set_cur_state(struct thermal_cooling_device *cdev, int state)
{
	int ret;

	/*
	 * No check is needed for the ops->set_cur_state as the
	 * registering function checked the ops are correctly set
	 */
	ret = cdev->ops->set_cur_state(cdev, state);
	if (ret)
		return ret;

	thermal_notify_cdev_state_update(cdev, state);
	thermal_cooling_device_stats_update(cdev, state);
	thermal_debug_cdev_state_update(cdev, state);

	return 0;
}

void __thermal_cdev_update(struct thermal_cooling_device *cdev)
{
	struct thermal_instance *instance;
	unsigned long target = 0;

	/* Make sure cdev enters the deepest cooling state */
	list_for_each_entry(instance, &cdev->thermal_instances, cdev_node) {
		if (instance->target == THERMAL_NO_TARGET)
			continue;
		if (instance->target > target)
			target = instance->target;
	}

	thermal_cdev_set_cur_state(cdev, target);

	trace_cdev_update(cdev, target);
	dev_dbg(&cdev->device, "set to state %lu\n", target);
}

/**
 * thermal_cdev_update - update cooling device state if needed
 * @cdev:	pointer to struct thermal_cooling_device
 *
 * Update the cooling device state if there is a need.
 */
void thermal_cdev_update(struct thermal_cooling_device *cdev)
{
	mutex_lock(&cdev->lock);
	if (!cdev->updated) {
		__thermal_cdev_update(cdev);
		cdev->updated = true;
	}
	mutex_unlock(&cdev->lock);
}

/**
 * thermal_zone_get_slope - return the slope attribute of the thermal zone
 * @tz: thermal zone device with the slope attribute
 *
 * Return: If the thermal zone device has a slope attribute, return it, else
 * return 1.
 */
int thermal_zone_get_slope(struct thermal_zone_device *tz)
{
	if (tz && tz->tzp)
		return tz->tzp->slope;
	return 1;
}
EXPORT_SYMBOL_GPL(thermal_zone_get_slope);

/**
 * thermal_zone_get_offset - return the offset attribute of the thermal zone
 * @tz: thermal zone device with the offset attribute
 *
 * Return: If the thermal zone device has a offset attribute, return it, else
 * return 0.
 */
int thermal_zone_get_offset(struct thermal_zone_device *tz)
{
	if (tz && tz->tzp)
		return tz->tzp->offset;
	return 0;
}
EXPORT_SYMBOL_GPL(thermal_zone_get_offset);<|MERGE_RESOLUTION|>--- conflicted
+++ resolved
@@ -22,13 +22,8 @@
 #include "thermal_core.h"
 #include "thermal_trace.h"
 
-<<<<<<< HEAD
-int get_tz_trend(struct thermal_zone_device *tz, int trip_index)
-=======
 int get_tz_trend(struct thermal_zone_device *tz, const struct thermal_trip *trip)
->>>>>>> 2d5404ca
-{
-	struct thermal_trip *trip = tz->trips ? &tz->trips[trip_index] : NULL;
+{
 	enum thermal_trend trend;
 
 	if (tz->emul_temperature || !tz->ops.get_trend ||
@@ -44,15 +39,6 @@
 	return trend;
 }
 
-<<<<<<< HEAD
-struct thermal_instance *
-get_thermal_instance(struct thermal_zone_device *tz,
-		     struct thermal_cooling_device *cdev, int trip_index)
-{
-	struct thermal_instance *pos = NULL;
-	struct thermal_instance *target_instance = NULL;
-	const struct thermal_trip *trip;
-=======
 static bool thermal_instance_present(struct thermal_zone_device *tz,
 				     struct thermal_cooling_device *cdev,
 				     const struct thermal_trip *trip)
@@ -72,23 +58,11 @@
 				   struct thermal_cooling_device *cdev)
 {
 	bool ret;
->>>>>>> 2d5404ca
 
 	mutex_lock(&tz->lock);
 	mutex_lock(&cdev->lock);
 
-<<<<<<< HEAD
-	trip = &tz->trips[trip_index];
-
-	list_for_each_entry(pos, &tz->thermal_instances, tz_node) {
-		if (pos->tz == tz && pos->trip == trip && pos->cdev == cdev) {
-			target_instance = pos;
-			break;
-		}
-	}
-=======
 	ret = thermal_instance_present(tz, cdev, trip);
->>>>>>> 2d5404ca
 
 	mutex_unlock(&cdev->lock);
 	mutex_unlock(&tz->lock);
