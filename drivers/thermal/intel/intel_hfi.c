// SPDX-License-Identifier: GPL-2.0-only
/*
 * Hardware Feedback Interface Driver
 *
 * Copyright (c) 2021, Intel Corporation.
 *
 * Authors: Aubrey Li <aubrey.li@linux.intel.com>
 *          Ricardo Neri <ricardo.neri-calderon@linux.intel.com>
 *
 *
 * The Hardware Feedback Interface provides a performance and energy efficiency
 * capability information for each CPU in the system. Depending on the processor
 * model, hardware may periodically update these capabilities as a result of
 * changes in the operating conditions (e.g., power limits or thermal
 * constraints). On other processor models, there is a single HFI update
 * at boot.
 *
 * This file provides functionality to process HFI updates and relay these
 * updates to userspace.
 */

#define pr_fmt(fmt)  "intel-hfi: " fmt

#include <linux/bitops.h>
#include <linux/cpufeature.h>
#include <linux/cpumask.h>
#include <linux/delay.h>
#include <linux/gfp.h>
#include <linux/io.h>
#include <linux/kernel.h>
#include <linux/math.h>
#include <linux/mutex.h>
#include <linux/percpu-defs.h>
#include <linux/printk.h>
#include <linux/processor.h>
#include <linux/slab.h>
#include <linux/spinlock.h>
#include <linux/suspend.h>
#include <linux/string.h>
#include <linux/syscore_ops.h>
#include <linux/topology.h>
#include <linux/workqueue.h>

#include <asm/msr.h>

#include "intel_hfi.h"
#include "thermal_interrupt.h"

#include "../thermal_netlink.h"

/* Hardware Feedback Interface MSR configuration bits */
#define HW_FEEDBACK_PTR_VALID_BIT		BIT(0)
#define HW_FEEDBACK_CONFIG_HFI_ENABLE_BIT	BIT(0)

/* CPUID detection and enumeration definitions for HFI */

#define CPUID_HFI_LEAF 6

union hfi_capabilities {
	struct {
		u8	performance:1;
		u8	energy_efficiency:1;
		u8	__reserved:6;
	} split;
	u8 bits;
};

union cpuid6_edx {
	struct {
		union hfi_capabilities	capabilities;
		u32			table_pages:4;
		u32			__reserved:4;
		s32			index:16;
	} split;
	u32 full;
};

/**
 * struct hfi_cpu_data - HFI capabilities per CPU
 * @perf_cap:		Performance capability
 * @ee_cap:		Energy efficiency capability
 *
 * Capabilities of a logical processor in the HFI table. These capabilities are
 * unitless.
 */
struct hfi_cpu_data {
	u8	perf_cap;
	u8	ee_cap;
} __packed;

/**
 * struct hfi_hdr - Header of the HFI table
 * @perf_updated:	Hardware updated performance capabilities
 * @ee_updated:		Hardware updated energy efficiency capabilities
 *
 * Properties of the data in an HFI table.
 */
struct hfi_hdr {
	u8	perf_updated;
	u8	ee_updated;
} __packed;

/**
 * struct hfi_instance - Representation of an HFI instance (i.e., a table)
 * @local_table:	Base of the local copy of the HFI table
 * @timestamp:		Timestamp of the last update of the local table.
 *			Located at the base of the local table.
 * @hdr:		Base address of the header of the local table
 * @data:		Base address of the data of the local table
 * @cpus:		CPUs represented in this HFI table instance
 * @hw_table:		Pointer to the HFI table of this instance
 * @update_work:	Delayed work to process HFI updates
 * @table_lock:		Lock to protect acceses to the table of this instance
 * @event_lock:		Lock to process HFI interrupts
 *
 * A set of parameters to parse and navigate a specific HFI table.
 */
struct hfi_instance {
	union {
		void			*local_table;
		u64			*timestamp;
	};
	void			*hdr;
	void			*data;
	cpumask_var_t		cpus;
	void			*hw_table;
	struct delayed_work	update_work;
	raw_spinlock_t		table_lock;
	raw_spinlock_t		event_lock;
};

/**
 * struct hfi_features - Supported HFI features
 * @nr_table_pages:	Size of the HFI table in 4KB pages
 * @cpu_stride:		Stride size to locate the capability data of a logical
 *			processor within the table (i.e., row stride)
 * @hdr_size:		Size of the table header
 *
 * Parameters and supported features that are common to all HFI instances
 */
struct hfi_features {
	size_t		nr_table_pages;
	unsigned int	cpu_stride;
	unsigned int	hdr_size;
};

/**
 * struct hfi_cpu_info - Per-CPU attributes to consume HFI data
 * @index:		Row of this CPU in its HFI table
 * @hfi_instance:	Attributes of the HFI table to which this CPU belongs
 *
 * Parameters to link a logical processor to an HFI table and a row within it.
 */
struct hfi_cpu_info {
	s16			index;
	struct hfi_instance	*hfi_instance;
};

static DEFINE_PER_CPU(struct hfi_cpu_info, hfi_cpu_info) = { .index = -1 };

static int max_hfi_instances;
static struct hfi_instance *hfi_instances;

static struct hfi_features hfi_features;
static DEFINE_MUTEX(hfi_instance_lock);

static struct workqueue_struct *hfi_updates_wq;
#define HFI_UPDATE_INTERVAL		HZ
#define HFI_MAX_THERM_NOTIFY_COUNT	16

static void get_hfi_caps(struct hfi_instance *hfi_instance,
			 struct thermal_genl_cpu_caps *cpu_caps)
{
	int cpu, i = 0;

	raw_spin_lock_irq(&hfi_instance->table_lock);
	for_each_cpu(cpu, hfi_instance->cpus) {
		struct hfi_cpu_data *caps;
		s16 index;

		index = per_cpu(hfi_cpu_info, cpu).index;
		caps = hfi_instance->data + index * hfi_features.cpu_stride;
		cpu_caps[i].cpu = cpu;

		/*
		 * Scale performance and energy efficiency to
		 * the [0, 1023] interval that thermal netlink uses.
		 */
		cpu_caps[i].performance = caps->perf_cap << 2;
		cpu_caps[i].efficiency = caps->ee_cap << 2;

		++i;
	}
	raw_spin_unlock_irq(&hfi_instance->table_lock);
}

/*
 * Call update_capabilities() when there are changes in the HFI table.
 */
static void update_capabilities(struct hfi_instance *hfi_instance)
{
	struct thermal_genl_cpu_caps *cpu_caps;
	int i = 0, cpu_count;

	/* CPUs may come online/offline while processing an HFI update. */
	mutex_lock(&hfi_instance_lock);

	cpu_count = cpumask_weight(hfi_instance->cpus);

	/* No CPUs to report in this hfi_instance. */
	if (!cpu_count)
		goto out;

	cpu_caps = kcalloc(cpu_count, sizeof(*cpu_caps), GFP_KERNEL);
	if (!cpu_caps)
		goto out;

	get_hfi_caps(hfi_instance, cpu_caps);

	if (cpu_count < HFI_MAX_THERM_NOTIFY_COUNT)
		goto last_cmd;

	/* Process complete chunks of HFI_MAX_THERM_NOTIFY_COUNT capabilities. */
	for (i = 0;
	     (i + HFI_MAX_THERM_NOTIFY_COUNT) <= cpu_count;
	     i += HFI_MAX_THERM_NOTIFY_COUNT)
		thermal_genl_cpu_capability_event(HFI_MAX_THERM_NOTIFY_COUNT,
						  &cpu_caps[i]);

	cpu_count = cpu_count - i;

last_cmd:
	/* Process the remaining capabilities if any. */
	if (cpu_count)
		thermal_genl_cpu_capability_event(cpu_count, &cpu_caps[i]);

	kfree(cpu_caps);
out:
	mutex_unlock(&hfi_instance_lock);
}

static void hfi_update_work_fn(struct work_struct *work)
{
	struct hfi_instance *hfi_instance;

	hfi_instance = container_of(to_delayed_work(work), struct hfi_instance,
				    update_work);

	update_capabilities(hfi_instance);
}

void intel_hfi_process_event(__u64 pkg_therm_status_msr_val)
{
	struct hfi_instance *hfi_instance;
	int cpu = smp_processor_id();
	struct hfi_cpu_info *info;
	u64 new_timestamp, msr, hfi;

	if (!pkg_therm_status_msr_val)
		return;

	info = &per_cpu(hfi_cpu_info, cpu);
	if (!info)
		return;

	/*
	 * A CPU is linked to its HFI instance before the thermal vector in the
	 * local APIC is unmasked. Hence, info->hfi_instance cannot be NULL
	 * when receiving an HFI event.
	 */
	hfi_instance = info->hfi_instance;
	if (unlikely(!hfi_instance)) {
		pr_debug("Received event on CPU %d but instance was null", cpu);
		return;
	}

	/*
	 * On most systems, all CPUs in the package receive a package-level
	 * thermal interrupt when there is an HFI update. It is sufficient to
	 * let a single CPU to acknowledge the update and queue work to
	 * process it. The remaining CPUs can resume their work.
	 */
	if (!raw_spin_trylock(&hfi_instance->event_lock))
		return;

	rdmsrl(MSR_IA32_PACKAGE_THERM_STATUS, msr);
	hfi = msr & PACKAGE_THERM_STATUS_HFI_UPDATED;
	if (!hfi) {
		raw_spin_unlock(&hfi_instance->event_lock);
		return;
	}

	/*
	 * Ack duplicate update. Since there is an active HFI
	 * status from HW, it must be a new event, not a case
	 * where a lagging CPU entered the locked region.
	 */
	new_timestamp = *(u64 *)hfi_instance->hw_table;
	if (*hfi_instance->timestamp == new_timestamp) {
		thermal_clear_package_intr_status(PACKAGE_LEVEL, PACKAGE_THERM_STATUS_HFI_UPDATED);
		raw_spin_unlock(&hfi_instance->event_lock);
		return;
	}

	raw_spin_lock(&hfi_instance->table_lock);

	/*
	 * Copy the updated table into our local copy. This includes the new
	 * timestamp.
	 */
	memcpy(hfi_instance->local_table, hfi_instance->hw_table,
	       hfi_features.nr_table_pages << PAGE_SHIFT);

	/*
	 * Let hardware know that we are done reading the HFI table and it is
	 * free to update it again.
	 */
	thermal_clear_package_intr_status(PACKAGE_LEVEL, PACKAGE_THERM_STATUS_HFI_UPDATED);

	raw_spin_unlock(&hfi_instance->table_lock);
	raw_spin_unlock(&hfi_instance->event_lock);

	queue_delayed_work(hfi_updates_wq, &hfi_instance->update_work,
			   HFI_UPDATE_INTERVAL);
}

static void init_hfi_cpu_index(struct hfi_cpu_info *info)
{
	union cpuid6_edx edx;

	/* Do not re-read @cpu's index if it has already been initialized. */
	if (info->index > -1)
		return;

	edx.full = cpuid_edx(CPUID_HFI_LEAF);
	info->index = edx.split.index;
}

/*
 * The format of the HFI table depends on the number of capabilities that the
 * hardware supports. Keep a data structure to navigate the table.
 */
static void init_hfi_instance(struct hfi_instance *hfi_instance)
{
	/* The HFI header is below the time-stamp. */
	hfi_instance->hdr = hfi_instance->local_table +
			    sizeof(*hfi_instance->timestamp);

	/* The HFI data starts below the header. */
	hfi_instance->data = hfi_instance->hdr + hfi_features.hdr_size;
}

/* Caller must hold hfi_instance_lock. */
static void hfi_enable(void)
{
	u64 msr_val;

	rdmsrl(MSR_IA32_HW_FEEDBACK_CONFIG, msr_val);
	msr_val |= HW_FEEDBACK_CONFIG_HFI_ENABLE_BIT;
	wrmsrl(MSR_IA32_HW_FEEDBACK_CONFIG, msr_val);
}

static void hfi_set_hw_table(struct hfi_instance *hfi_instance)
{
	phys_addr_t hw_table_pa;
	u64 msr_val;

	hw_table_pa = virt_to_phys(hfi_instance->hw_table);
	msr_val = hw_table_pa | HW_FEEDBACK_PTR_VALID_BIT;
	wrmsrl(MSR_IA32_HW_FEEDBACK_PTR, msr_val);
}

/* Caller must hold hfi_instance_lock. */
static void hfi_disable(void)
{
	u64 msr_val;
	int i;

	rdmsrl(MSR_IA32_HW_FEEDBACK_CONFIG, msr_val);
	msr_val &= ~HW_FEEDBACK_CONFIG_HFI_ENABLE_BIT;
	wrmsrl(MSR_IA32_HW_FEEDBACK_CONFIG, msr_val);

	/*
	 * Wait for hardware to acknowledge the disabling of HFI. Some
	 * processors may not do it. Wait for ~2ms. This is a reasonable
	 * time for hardware to complete any pending actions on the HFI
	 * memory.
	 */
	for (i = 0; i < 2000; i++) {
		rdmsrl(MSR_IA32_PACKAGE_THERM_STATUS, msr_val);
		if (msr_val & PACKAGE_THERM_STATUS_HFI_UPDATED)
			break;

		udelay(1);
		cpu_relax();
	}
}

/**
 * intel_hfi_online() - Enable HFI on @cpu
 * @cpu:	CPU in which the HFI will be enabled
 *
 * Enable the HFI to be used in @cpu. The HFI is enabled at the die/package
 * level. The first CPU in the die/package to come online does the full HFI
 * initialization. Subsequent CPUs will just link themselves to the HFI
 * instance of their die/package.
 *
 * This function is called before enabling the thermal vector in the local APIC
 * in order to ensure that @cpu has an associated HFI instance when it receives
 * an HFI event.
 */
void intel_hfi_online(unsigned int cpu)
{
	struct hfi_instance *hfi_instance;
	struct hfi_cpu_info *info;
	u16 die_id;

	/* Nothing to do if hfi_instances are missing. */
	if (!hfi_instances)
		return;

	/*
	 * Link @cpu to the HFI instance of its package/die. It does not
	 * matter whether the instance has been initialized.
	 */
	info = &per_cpu(hfi_cpu_info, cpu);
	die_id = topology_logical_die_id(cpu);
	hfi_instance = info->hfi_instance;
	if (!hfi_instance) {
		if (die_id >= max_hfi_instances)
			return;

		hfi_instance = &hfi_instances[die_id];
		info->hfi_instance = hfi_instance;
	}

	init_hfi_cpu_index(info);

	/*
	 * Now check if the HFI instance of the package/die of @cpu has been
	 * initialized (by checking its header). In such case, all we have to
	 * do is to add @cpu to this instance's cpumask and enable the instance
	 * if needed.
	 */
	mutex_lock(&hfi_instance_lock);
	if (hfi_instance->hdr)
		goto enable;

	/*
	 * Hardware is programmed with the physical address of the first page
	 * frame of the table. Hence, the allocated memory must be page-aligned.
	 *
	 * Some processors do not forget the initial address of the HFI table
	 * even after having been reprogrammed. Keep using the same pages. Do
	 * not free them.
	 */
	hfi_instance->hw_table = alloc_pages_exact(hfi_features.nr_table_pages,
						   GFP_KERNEL | __GFP_ZERO);
	if (!hfi_instance->hw_table)
		goto unlock;

	/*
	 * Allocate memory to keep a local copy of the table that
	 * hardware generates.
	 */
	hfi_instance->local_table = kzalloc(hfi_features.nr_table_pages << PAGE_SHIFT,
					    GFP_KERNEL);
	if (!hfi_instance->local_table)
		goto free_hw_table;

	init_hfi_instance(hfi_instance);

	INIT_DELAYED_WORK(&hfi_instance->update_work, hfi_update_work_fn);
	raw_spin_lock_init(&hfi_instance->table_lock);
	raw_spin_lock_init(&hfi_instance->event_lock);

enable:
	cpumask_set_cpu(cpu, hfi_instance->cpus);

<<<<<<< HEAD
	hfi_set_hw_table(hfi_instance);
	hfi_enable();
=======
	/* Enable this HFI instance if this is its first online CPU. */
	if (cpumask_weight(hfi_instance->cpus) == 1) {
		hfi_set_hw_table(hfi_instance);
		hfi_enable();
	}
>>>>>>> d020a665

unlock:
	mutex_unlock(&hfi_instance_lock);
	return;

free_hw_table:
	free_pages_exact(hfi_instance->hw_table, hfi_features.nr_table_pages);
	goto unlock;
}

/**
 * intel_hfi_offline() - Disable HFI on @cpu
 * @cpu:	CPU in which the HFI will be disabled
 *
 * Remove @cpu from those covered by its HFI instance.
 *
 * On some processors, hardware remembers previous programming settings even
 * after being reprogrammed. Thus, keep HFI enabled even if all CPUs in the
 * die/package of @cpu are offline. See note in intel_hfi_online().
 */
void intel_hfi_offline(unsigned int cpu)
{
	struct hfi_cpu_info *info = &per_cpu(hfi_cpu_info, cpu);
	struct hfi_instance *hfi_instance;

	/*
	 * Check if @cpu as an associated, initialized (i.e., with a non-NULL
	 * header). Also, HFI instances are only initialized if X86_FEATURE_HFI
	 * is present.
	 */
	hfi_instance = info->hfi_instance;
	if (!hfi_instance)
		return;

	if (!hfi_instance->hdr)
		return;

	mutex_lock(&hfi_instance_lock);
	cpumask_clear_cpu(cpu, hfi_instance->cpus);

	if (!cpumask_weight(hfi_instance->cpus))
		hfi_disable();

	mutex_unlock(&hfi_instance_lock);
}

static __init int hfi_parse_features(void)
{
	unsigned int nr_capabilities;
	union cpuid6_edx edx;

	if (!boot_cpu_has(X86_FEATURE_HFI))
		return -ENODEV;

	/*
	 * If we are here we know that CPUID_HFI_LEAF exists. Parse the
	 * supported capabilities and the size of the HFI table.
	 */
	edx.full = cpuid_edx(CPUID_HFI_LEAF);

	if (!edx.split.capabilities.split.performance) {
		pr_debug("Performance reporting not supported! Not using HFI\n");
		return -ENODEV;
	}

	/*
	 * The number of supported capabilities determines the number of
	 * columns in the HFI table. Exclude the reserved bits.
	 */
	edx.split.capabilities.split.__reserved = 0;
	nr_capabilities = hweight8(edx.split.capabilities.bits);

	/* The number of 4KB pages required by the table */
	hfi_features.nr_table_pages = edx.split.table_pages + 1;

	/*
	 * The header contains change indications for each supported feature.
	 * The size of the table header is rounded up to be a multiple of 8
	 * bytes.
	 */
	hfi_features.hdr_size = DIV_ROUND_UP(nr_capabilities, 8) * 8;

	/*
	 * Data of each logical processor is also rounded up to be a multiple
	 * of 8 bytes.
	 */
	hfi_features.cpu_stride = DIV_ROUND_UP(nr_capabilities, 8) * 8;

	return 0;
}

static void hfi_do_enable(void)
{
	/* This code runs only on the boot CPU. */
	struct hfi_cpu_info *info = &per_cpu(hfi_cpu_info, 0);
	struct hfi_instance *hfi_instance = info->hfi_instance;

	/* No locking needed. There is no concurrency with CPU online. */
	hfi_set_hw_table(hfi_instance);
	hfi_enable();
}

static int hfi_do_disable(void)
{
	/* No locking needed. There is no concurrency with CPU offline. */
	hfi_disable();

	return 0;
}

static struct syscore_ops hfi_pm_ops = {
	.resume = hfi_do_enable,
	.suspend = hfi_do_disable,
};

void __init intel_hfi_init(void)
{
	struct hfi_instance *hfi_instance;
	int i, j;

	if (hfi_parse_features())
		return;

	/* There is one HFI instance per die/package. */
	max_hfi_instances = topology_max_packages() *
			    topology_max_die_per_package();

	/*
	 * This allocation may fail. CPU hotplug callbacks must check
	 * for a null pointer.
	 */
	hfi_instances = kcalloc(max_hfi_instances, sizeof(*hfi_instances),
				GFP_KERNEL);
	if (!hfi_instances)
		return;

	for (i = 0; i < max_hfi_instances; i++) {
		hfi_instance = &hfi_instances[i];
		if (!zalloc_cpumask_var(&hfi_instance->cpus, GFP_KERNEL))
			goto err_nomem;
	}

	hfi_updates_wq = create_singlethread_workqueue("hfi-updates");
	if (!hfi_updates_wq)
		goto err_nomem;

	register_syscore_ops(&hfi_pm_ops);

	return;

err_nomem:
	for (j = 0; j < i; ++j) {
		hfi_instance = &hfi_instances[j];
		free_cpumask_var(hfi_instance->cpus);
	}

	kfree(hfi_instances);
	hfi_instances = NULL;
}<|MERGE_RESOLUTION|>--- conflicted
+++ resolved
@@ -477,16 +477,11 @@
 enable:
 	cpumask_set_cpu(cpu, hfi_instance->cpus);
 
-<<<<<<< HEAD
-	hfi_set_hw_table(hfi_instance);
-	hfi_enable();
-=======
 	/* Enable this HFI instance if this is its first online CPU. */
 	if (cpumask_weight(hfi_instance->cpus) == 1) {
 		hfi_set_hw_table(hfi_instance);
 		hfi_enable();
 	}
->>>>>>> d020a665
 
 unlock:
 	mutex_unlock(&hfi_instance_lock);
