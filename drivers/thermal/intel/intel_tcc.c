// SPDX-License-Identifier: GPL-2.0-only
/*
 * intel_tcc.c - Library for Intel TCC (thermal control circuitry) MSR access
 * Copyright (c) 2022, Intel Corporation.
 */

#include <linux/errno.h>
#include <linux/intel_tcc.h>
#include <asm/cpu_device_id.h>
#include <asm/intel-family.h>
#include <asm/msr.h>

/**
 * struct temp_masks - Bitmasks for temperature readings
 * @tcc_offset:			TCC offset in MSR_TEMPERATURE_TARGET
 * @digital_readout:		Digital readout in MSR_IA32_THERM_STATUS
 * @pkg_digital_readout:	Digital readout in MSR_IA32_PACKAGE_THERM_STATUS
 *
 * Bitmasks to extract the fields of the MSR_TEMPERATURE and IA32_[PACKAGE]_
 * THERM_STATUS registers for different processor models.
 *
 * The bitmask of TjMax is not included in this structure. It is always 0xff.
 */
struct temp_masks {
	u32 tcc_offset;
	u32 digital_readout;
	u32 pkg_digital_readout;
};

#define TCC_MODEL_TEMP_MASKS(model, _tcc_offset, _digital_readout,	\
			     _pkg_digital_readout)			\
	static const struct temp_masks temp_##model __initconst = {	\
		.tcc_offset = _tcc_offset,				\
		.digital_readout = _digital_readout,			\
		.pkg_digital_readout = _pkg_digital_readout		\
	}

TCC_MODEL_TEMP_MASKS(nehalem, 0, 0x7f, 0x7f);
TCC_MODEL_TEMP_MASKS(haswell_x, 0xf, 0x7f, 0x7f);
TCC_MODEL_TEMP_MASKS(broadwell, 0x3f, 0x7f, 0x7f);
TCC_MODEL_TEMP_MASKS(goldmont, 0x7f, 0x7f, 0x7f);
TCC_MODEL_TEMP_MASKS(tigerlake, 0x3f, 0xff, 0xff);
TCC_MODEL_TEMP_MASKS(sapphirerapids, 0x3f, 0x7f, 0xff);

/* Use these masks for processors not included in @tcc_cpu_ids. */
static struct temp_masks intel_tcc_temp_masks __ro_after_init = {
	.tcc_offset = 0x7f,
	.digital_readout = 0xff,
	.pkg_digital_readout = 0xff,
};

static const struct x86_cpu_id intel_tcc_cpu_ids[] __initconst = {
	X86_MATCH_VFM(INTEL_CORE_YONAH,			&temp_nehalem),
	X86_MATCH_VFM(INTEL_CORE2_MEROM,		&temp_nehalem),
	X86_MATCH_VFM(INTEL_CORE2_MEROM_L,		&temp_nehalem),
	X86_MATCH_VFM(INTEL_CORE2_PENRYN,		&temp_nehalem),
	X86_MATCH_VFM(INTEL_CORE2_DUNNINGTON,		&temp_nehalem),
	X86_MATCH_VFM(INTEL_NEHALEM,			&temp_nehalem),
	X86_MATCH_VFM(INTEL_NEHALEM_G,			&temp_nehalem),
	X86_MATCH_VFM(INTEL_NEHALEM_EP,			&temp_nehalem),
	X86_MATCH_VFM(INTEL_NEHALEM_EX,			&temp_nehalem),
	X86_MATCH_VFM(INTEL_WESTMERE,			&temp_nehalem),
	X86_MATCH_VFM(INTEL_WESTMERE_EP,		&temp_nehalem),
	X86_MATCH_VFM(INTEL_WESTMERE_EX,		&temp_nehalem),
	X86_MATCH_VFM(INTEL_SANDYBRIDGE,		&temp_nehalem),
	X86_MATCH_VFM(INTEL_SANDYBRIDGE_X,		&temp_nehalem),
	X86_MATCH_VFM(INTEL_IVYBRIDGE,			&temp_nehalem),
	X86_MATCH_VFM(INTEL_IVYBRIDGE_X,		&temp_haswell_x),
	X86_MATCH_VFM(INTEL_HASWELL,			&temp_nehalem),
	X86_MATCH_VFM(INTEL_HASWELL_X,			&temp_haswell_x),
	X86_MATCH_VFM(INTEL_HASWELL_L,			&temp_nehalem),
	X86_MATCH_VFM(INTEL_HASWELL_G,			&temp_nehalem),
	X86_MATCH_VFM(INTEL_BROADWELL,			&temp_broadwell),
	X86_MATCH_VFM(INTEL_BROADWELL_G,		&temp_broadwell),
	X86_MATCH_VFM(INTEL_BROADWELL_X,		&temp_haswell_x),
	X86_MATCH_VFM(INTEL_BROADWELL_D,		&temp_haswell_x),
	X86_MATCH_VFM(INTEL_SKYLAKE_L,			&temp_broadwell),
	X86_MATCH_VFM(INTEL_SKYLAKE,			&temp_broadwell),
	X86_MATCH_VFM(INTEL_SKYLAKE_X,			&temp_haswell_x),
	X86_MATCH_VFM(INTEL_KABYLAKE_L,			&temp_broadwell),
	X86_MATCH_VFM(INTEL_KABYLAKE,			&temp_broadwell),
	X86_MATCH_VFM(INTEL_COMETLAKE,			&temp_broadwell),
	X86_MATCH_VFM(INTEL_COMETLAKE_L,		&temp_broadwell),
	X86_MATCH_VFM(INTEL_CANNONLAKE_L,		&temp_broadwell),
	X86_MATCH_VFM(INTEL_ICELAKE_X,			&temp_broadwell),
	X86_MATCH_VFM(INTEL_ICELAKE_D,			&temp_broadwell),
	X86_MATCH_VFM(INTEL_ICELAKE,			&temp_broadwell),
	X86_MATCH_VFM(INTEL_ICELAKE_L,			&temp_broadwell),
	X86_MATCH_VFM(INTEL_ICELAKE_NNPI,		&temp_broadwell),
	X86_MATCH_VFM(INTEL_ROCKETLAKE,			&temp_broadwell),
	X86_MATCH_VFM(INTEL_TIGERLAKE_L,		&temp_tigerlake),
	X86_MATCH_VFM(INTEL_TIGERLAKE,			&temp_tigerlake),
	X86_MATCH_VFM(INTEL_SAPPHIRERAPIDS_X,		&temp_sapphirerapids),
	X86_MATCH_VFM(INTEL_EMERALDRAPIDS_X,		&temp_sapphirerapids),
	X86_MATCH_VFM(INTEL_LAKEFIELD,			&temp_broadwell),
	X86_MATCH_VFM(INTEL_ALDERLAKE,			&temp_tigerlake),
	X86_MATCH_VFM(INTEL_ALDERLAKE_L,		&temp_tigerlake),
	X86_MATCH_VFM(INTEL_RAPTORLAKE,			&temp_tigerlake),
	X86_MATCH_VFM(INTEL_RAPTORLAKE_P,		&temp_tigerlake),
	X86_MATCH_VFM(INTEL_RAPTORLAKE_S,		&temp_tigerlake),
	X86_MATCH_VFM(INTEL_ATOM_BONNELL,		&temp_nehalem),
	X86_MATCH_VFM(INTEL_ATOM_BONNELL_MID,		&temp_nehalem),
	X86_MATCH_VFM(INTEL_ATOM_SALTWELL,		&temp_nehalem),
	X86_MATCH_VFM(INTEL_ATOM_SALTWELL_MID,		&temp_nehalem),
	X86_MATCH_VFM(INTEL_ATOM_SILVERMONT,		&temp_broadwell),
	X86_MATCH_VFM(INTEL_ATOM_SILVERMONT_D,		&temp_broadwell),
	X86_MATCH_VFM(INTEL_ATOM_SILVERMONT_MID,	&temp_broadwell),
	X86_MATCH_VFM(INTEL_ATOM_AIRMONT,		&temp_broadwell),
	X86_MATCH_VFM(INTEL_ATOM_AIRMONT_MID,		&temp_broadwell),
	X86_MATCH_VFM(INTEL_ATOM_AIRMONT_NP,		&temp_broadwell),
	X86_MATCH_VFM(INTEL_ATOM_GOLDMONT,		&temp_goldmont),
	X86_MATCH_VFM(INTEL_ATOM_GOLDMONT_D,		&temp_goldmont),
	X86_MATCH_VFM(INTEL_ATOM_GOLDMONT_PLUS,		&temp_goldmont),
	X86_MATCH_VFM(INTEL_ATOM_TREMONT_D,		&temp_broadwell),
	X86_MATCH_VFM(INTEL_ATOM_TREMONT,		&temp_broadwell),
	X86_MATCH_VFM(INTEL_ATOM_TREMONT_L,		&temp_broadwell),
	X86_MATCH_VFM(INTEL_ATOM_GRACEMONT,		&temp_tigerlake),
	X86_MATCH_VFM(INTEL_XEON_PHI_KNL,		&temp_broadwell),
	X86_MATCH_VFM(INTEL_XEON_PHI_KNM,		&temp_broadwell),
	{}
};

static int __init intel_tcc_init(void)
{
	const struct x86_cpu_id *id;

	id = x86_match_cpu(intel_tcc_cpu_ids);
	if (id)
		memcpy(&intel_tcc_temp_masks, (const void *)id->driver_data,
		       sizeof(intel_tcc_temp_masks));

	return 0;
}
/*
 * Use subsys_initcall to ensure temperature bitmasks are initialized before
 * the drivers that use this library.
 */
subsys_initcall(intel_tcc_init);

/**
 * intel_tcc_get_offset_mask() - Returns the bitmask to read TCC offset
 *
 * Get the model-specific bitmask to extract TCC_OFFSET from the MSR
 * TEMPERATURE_TARGET register. If the mask is 0, it means the processor does
 * not support TCC offset.
 *
 * Return: The model-specific bitmask for TCC offset.
 */
u32 intel_tcc_get_offset_mask(void)
{
	return intel_tcc_temp_masks.tcc_offset;
}
EXPORT_SYMBOL_NS(intel_tcc_get_offset_mask, INTEL_TCC);

/**
 * get_temp_mask() - Returns the model-specific bitmask for temperature
 *
 * @pkg: true: Package Thermal Sensor. false: Core Thermal Sensor.
 *
 * Get the model-specific bitmask to extract the temperature reading from the
 * MSR_IA32_[PACKAGE]_THERM_STATUS register.
 *
 * Callers must check if the thermal status registers are supported.
 *
 * Return: The model-specific bitmask for temperature reading
 */
static u32 get_temp_mask(bool pkg)
{
	return pkg ? intel_tcc_temp_masks.pkg_digital_readout :
	       intel_tcc_temp_masks.digital_readout;
}

/**
 * intel_tcc_get_tjmax() - returns the default TCC activation Temperature
 * @cpu: cpu that the MSR should be run on, nagative value means any cpu.
 *
 * Get the TjMax value, which is the default thermal throttling or TCC
 * activation temperature in degrees C.
 *
 * Return: Tjmax value in degrees C on success, negative error code otherwise.
 */
int intel_tcc_get_tjmax(int cpu)
{
	u32 low, high;
	int val, err;

	if (cpu < 0)
		err = rdmsr_safe(MSR_IA32_TEMPERATURE_TARGET, &low, &high);
	else
		err = rdmsr_safe_on_cpu(cpu, MSR_IA32_TEMPERATURE_TARGET, &low, &high);
	if (err)
		return err;

	val = (low >> 16) & 0xff;

	return val ? val : -ENODATA;
}
EXPORT_SYMBOL_NS_GPL(intel_tcc_get_tjmax, INTEL_TCC);

/**
 * intel_tcc_get_offset() - returns the TCC Offset value to Tjmax
 * @cpu: cpu that the MSR should be run on, nagative value means any cpu.
 *
 * Get the TCC offset value to Tjmax. The effective thermal throttling or TCC
 * activation temperature equals "Tjmax" - "TCC Offset", in degrees C.
 *
 * Return: Tcc offset value in degrees C on success, negative error code otherwise.
 */
int intel_tcc_get_offset(int cpu)
{
	u32 low, high;
	int err;

	if (cpu < 0)
		err = rdmsr_safe(MSR_IA32_TEMPERATURE_TARGET, &low, &high);
	else
		err = rdmsr_safe_on_cpu(cpu, MSR_IA32_TEMPERATURE_TARGET, &low, &high);
	if (err)
		return err;

	return (low >> 24) & intel_tcc_temp_masks.tcc_offset;
}
EXPORT_SYMBOL_NS_GPL(intel_tcc_get_offset, INTEL_TCC);

/**
 * intel_tcc_set_offset() - set the TCC offset value to Tjmax
 * @cpu: cpu that the MSR should be run on, nagative value means any cpu.
 * @offset: TCC offset value in degree C
 *
 * Set the TCC Offset value to Tjmax. The effective thermal throttling or TCC
 * activation temperature equals "Tjmax" - "TCC Offset", in degree C.
 *
 * Return: On success returns 0, negative error code otherwise.
 */

int intel_tcc_set_offset(int cpu, int offset)
{
	u32 low, high;
	int err;

	if (!intel_tcc_temp_masks.tcc_offset)
		return -ENODEV;

	if (offset < 0 || offset > intel_tcc_temp_masks.tcc_offset)
		return -EINVAL;

	if (cpu < 0)
		err = rdmsr_safe(MSR_IA32_TEMPERATURE_TARGET, &low, &high);
	else
		err = rdmsr_safe_on_cpu(cpu, MSR_IA32_TEMPERATURE_TARGET, &low, &high);
	if (err)
		return err;

	/* MSR Locked */
	if (low & BIT(31))
		return -EPERM;

	low &= ~(intel_tcc_temp_masks.tcc_offset << 24);
	low |= offset << 24;

	if (cpu < 0)
		return wrmsr_safe(MSR_IA32_TEMPERATURE_TARGET, low, high);
	else
		return wrmsr_safe_on_cpu(cpu, MSR_IA32_TEMPERATURE_TARGET, low, high);
}
EXPORT_SYMBOL_NS_GPL(intel_tcc_set_offset, INTEL_TCC);

/**
 * intel_tcc_get_temp() - returns the current temperature
 * @cpu: cpu that the MSR should be run on, nagative value means any cpu.
 * @temp: pointer to the memory for saving cpu temperature.
 * @pkg: true: Package Thermal Sensor. false: Core Thermal Sensor.
 *
 * Get the current temperature returned by the CPU core/package level
 * thermal sensor, in degrees C.
 *
 * Return: 0 on success, negative error code otherwise.
 */
int intel_tcc_get_temp(int cpu, int *temp, bool pkg)
{
	u32 msr = pkg ? MSR_IA32_PACKAGE_THERM_STATUS : MSR_IA32_THERM_STATUS;
<<<<<<< HEAD
=======
	u32 low, high, mask;
>>>>>>> 2d5404ca
	int tjmax, err;

	tjmax = intel_tcc_get_tjmax(cpu);
	if (tjmax < 0)
		return tjmax;

	if (cpu < 0)
		err = rdmsr_safe(msr, &low, &high);
	else
		err = rdmsr_safe_on_cpu(cpu, msr, &low, &high);
	if (err)
		return err;

	/* Temperature is beyond the valid thermal sensor range */
	if (!(low & BIT(31)))
		return -ENODATA;

<<<<<<< HEAD
	*temp = tjmax - ((low >> 16) & 0x7f);
=======
	mask = get_temp_mask(pkg);

	*temp = tjmax - ((low >> 16) & mask);
>>>>>>> 2d5404ca

	return 0;
}
EXPORT_SYMBOL_NS_GPL(intel_tcc_get_temp, INTEL_TCC);<|MERGE_RESOLUTION|>--- conflicted
+++ resolved
@@ -279,10 +279,7 @@
 int intel_tcc_get_temp(int cpu, int *temp, bool pkg)
 {
 	u32 msr = pkg ? MSR_IA32_PACKAGE_THERM_STATUS : MSR_IA32_THERM_STATUS;
-<<<<<<< HEAD
-=======
 	u32 low, high, mask;
->>>>>>> 2d5404ca
 	int tjmax, err;
 
 	tjmax = intel_tcc_get_tjmax(cpu);
@@ -300,13 +297,9 @@
 	if (!(low & BIT(31)))
 		return -ENODATA;
 
-<<<<<<< HEAD
-	*temp = tjmax - ((low >> 16) & 0x7f);
-=======
 	mask = get_temp_mask(pkg);
 
 	*temp = tjmax - ((low >> 16) & mask);
->>>>>>> 2d5404ca
 
 	return 0;
 }
