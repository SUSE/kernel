// SPDX-License-Identifier: GPL-2.0-only
/*
 * intel_powerclamp.c - package c-state idle injection
 *
 * Copyright (c) 2012-2023, Intel Corporation.
 *
 * Authors:
 *     Arjan van de Ven <arjan@linux.intel.com>
 *     Jacob Pan <jacob.jun.pan@linux.intel.com>
 *
 *	TODO:
 *           1. better handle wakeup from external interrupts, currently a fixed
 *              compensation is added to clamping duration when excessive amount
 *              of wakeups are observed during idle time. the reason is that in
 *              case of external interrupts without need for ack, clamping down
 *              cpu in non-irq context does not reduce irq. for majority of the
 *              cases, clamping down cpu does help reduce irq as well, we should
 *              be able to differentiate the two cases and give a quantitative
 *              solution for the irqs that we can control. perhaps based on
 *              get_cpu_iowait_time_us()
 *
 *	     2. synchronization with other hw blocks
 */

#define pr_fmt(fmt)	KBUILD_MODNAME ": " fmt

#include <linux/module.h>
#include <linux/kernel.h>
#include <linux/delay.h>
#include <linux/cpu.h>
#include <linux/thermal.h>
#include <linux/debugfs.h>
#include <linux/seq_file.h>
#include <linux/idle_inject.h>

#include <asm/msr.h>
#include <asm/mwait.h>
#include <asm/cpu_device_id.h>

#define MAX_TARGET_RATIO (100U)
/* For each undisturbed clamping period (no extra wake ups during idle time),
 * we increment the confidence counter for the given target ratio.
 * CONFIDENCE_OK defines the level where runtime calibration results are
 * valid.
 */
#define CONFIDENCE_OK (3)
/* Default idle injection duration, driver adjust sleep time to meet target
 * idle ratio. Similar to frequency modulation.
 */
#define DEFAULT_DURATION_JIFFIES (6)

static unsigned int target_mwait;
static struct dentry *debug_dir;
static bool poll_pkg_cstate_enable;

/* Idle ratio observed using package C-state counters */
static unsigned int current_ratio;

/* Skip the idle injection till set to true */
static bool should_skip;

struct powerclamp_data {
	unsigned int cpu;
	unsigned int count;
	unsigned int guard;
	unsigned int window_size_now;
	unsigned int target_ratio;
	bool clamping;
};

static struct powerclamp_data powerclamp_data;

static struct thermal_cooling_device *cooling_dev;

static DEFINE_MUTEX(powerclamp_lock);

/* This duration is in microseconds */
static unsigned int duration;
static unsigned int pkg_cstate_ratio_cur;
static unsigned int window_size;

static int duration_set(const char *arg, const struct kernel_param *kp)
{
	int ret = 0;
	unsigned long new_duration;

	ret = kstrtoul(arg, 10, &new_duration);
	if (ret)
		goto exit;
	if (new_duration > 25 || new_duration < 6) {
		pr_err("Out of recommended range %lu, between 6-25ms\n",
			new_duration);
		ret = -EINVAL;
		goto exit;
	}

	mutex_lock(&powerclamp_lock);
	duration = clamp(new_duration, 6ul, 25ul) * 1000;
	mutex_unlock(&powerclamp_lock);
exit:

	return ret;
}

static int duration_get(char *buf, const struct kernel_param *kp)
{
	int ret;

	mutex_lock(&powerclamp_lock);
	ret = sysfs_emit(buf, "%d\n", duration / 1000);
	mutex_unlock(&powerclamp_lock);

	return ret;
}

static const struct kernel_param_ops duration_ops = {
	.set = duration_set,
	.get = duration_get,
};

module_param_cb(duration, &duration_ops, NULL, 0644);
MODULE_PARM_DESC(duration, "forced idle time for each attempt in msec.");

#define DEFAULT_MAX_IDLE	50
#define MAX_ALL_CPU_IDLE	75

static u8 max_idle = DEFAULT_MAX_IDLE;

static cpumask_var_t idle_injection_cpu_mask;

static int allocate_copy_idle_injection_mask(const struct cpumask *copy_mask)
{
	if (cpumask_available(idle_injection_cpu_mask))
		goto copy_mask;

	/* This mask is allocated only one time and freed during module exit */
	if (!alloc_cpumask_var(&idle_injection_cpu_mask, GFP_KERNEL))
		return -ENOMEM;

copy_mask:
	cpumask_copy(idle_injection_cpu_mask, copy_mask);

	return 0;
}

/* Return true if the cpumask and idle percent combination is invalid */
static bool check_invalid(cpumask_var_t mask, u8 idle)
{
	if (cpumask_equal(cpu_present_mask, mask) && idle > MAX_ALL_CPU_IDLE)
		return true;

	return false;
}

static int cpumask_set(const char *arg, const struct kernel_param *kp)
{
	cpumask_var_t new_mask;
	int ret;

	mutex_lock(&powerclamp_lock);

	/* Can't set mask when cooling device is in use */
	if (powerclamp_data.clamping) {
		ret = -EAGAIN;
		goto skip_cpumask_set;
	}

	ret = alloc_cpumask_var(&new_mask, GFP_KERNEL);
	if (!ret)
		goto skip_cpumask_set;

	ret = bitmap_parse(arg, strlen(arg), cpumask_bits(new_mask),
			   nr_cpumask_bits);
	if (ret)
		goto free_cpumask_set;

	if (cpumask_empty(new_mask) || check_invalid(new_mask, max_idle)) {
		ret = -EINVAL;
		goto free_cpumask_set;
	}

	/*
	 * When module parameters are passed from kernel command line
	 * during insmod, the module parameter callback is called
	 * before powerclamp_init(), so we can't assume that some
	 * cpumask can be allocated and copied before here. Also
	 * in this case this cpumask is used as the default mask.
	 */
	ret = allocate_copy_idle_injection_mask(new_mask);

free_cpumask_set:
	free_cpumask_var(new_mask);
skip_cpumask_set:
	mutex_unlock(&powerclamp_lock);

	return ret;
}

static int cpumask_get(char *buf, const struct kernel_param *kp)
{
	if (!cpumask_available(idle_injection_cpu_mask))
		return -ENODEV;

	return bitmap_print_to_pagebuf(false, buf, cpumask_bits(idle_injection_cpu_mask),
				       nr_cpumask_bits);
}

static const struct kernel_param_ops cpumask_ops = {
	.set = cpumask_set,
	.get = cpumask_get,
};

module_param_cb(cpumask, &cpumask_ops, NULL, 0644);
MODULE_PARM_DESC(cpumask, "Mask of CPUs to use for idle injection.");

static int max_idle_set(const char *arg, const struct kernel_param *kp)
{
	u8 new_max_idle;
	int ret = 0;

	mutex_lock(&powerclamp_lock);

	/* Can't set mask when cooling device is in use */
	if (powerclamp_data.clamping) {
		ret = -EAGAIN;
		goto skip_limit_set;
	}

	ret = kstrtou8(arg, 10, &new_max_idle);
	if (ret)
		goto skip_limit_set;

	if (new_max_idle > MAX_TARGET_RATIO) {
		ret = -EINVAL;
		goto skip_limit_set;
	}

	if (!cpumask_available(idle_injection_cpu_mask)) {
		ret = allocate_copy_idle_injection_mask(cpu_present_mask);
		if (ret)
			goto skip_limit_set;
	}

	if (check_invalid(idle_injection_cpu_mask, new_max_idle)) {
		ret = -EINVAL;
		goto skip_limit_set;
	}

	max_idle = new_max_idle;

skip_limit_set:
	mutex_unlock(&powerclamp_lock);

	return ret;
}

static const struct kernel_param_ops max_idle_ops = {
	.set = max_idle_set,
	.get = param_get_int,
};

module_param_cb(max_idle, &max_idle_ops, &max_idle, 0644);
MODULE_PARM_DESC(max_idle, "maximum injected idle time to the total CPU time ratio in percent range:1-100");

struct powerclamp_calibration_data {
	unsigned long confidence;  /* used for calibration, basically a counter
				    * gets incremented each time a clamping
				    * period is completed without extra wakeups
				    * once that counter is reached given level,
				    * compensation is deemed usable.
				    */
	unsigned long steady_comp; /* steady state compensation used when
				    * no extra wakeups occurred.
				    */
	unsigned long dynamic_comp; /* compensate excessive wakeup from idle
				     * mostly from external interrupts.
				     */
};

static struct powerclamp_calibration_data cal_data[MAX_TARGET_RATIO];

static int window_size_set(const char *arg, const struct kernel_param *kp)
{
	int ret = 0;
	unsigned long new_window_size;

	ret = kstrtoul(arg, 10, &new_window_size);
	if (ret)
		goto exit_win;
	if (new_window_size > 10 || new_window_size < 2) {
		pr_err("Out of recommended window size %lu, between 2-10\n",
			new_window_size);
		ret = -EINVAL;
	}

	window_size = clamp(new_window_size, 2ul, 10ul);
	smp_mb();

exit_win:

	return ret;
}

static const struct kernel_param_ops window_size_ops = {
	.set = window_size_set,
	.get = param_get_int,
};

module_param_cb(window_size, &window_size_ops, &window_size, 0644);
MODULE_PARM_DESC(window_size, "sliding window in number of clamping cycles\n"
	"\tpowerclamp controls idle ratio within this window. larger\n"
	"\twindow size results in slower response time but more smooth\n"
	"\tclamping results. default to 2.");

static void find_target_mwait(void)
{
	unsigned int eax, ebx, ecx, edx;
	unsigned int highest_cstate = 0;
	unsigned int highest_subcstate = 0;
	int i;

	if (boot_cpu_data.cpuid_level < CPUID_MWAIT_LEAF)
		return;

	cpuid(CPUID_MWAIT_LEAF, &eax, &ebx, &ecx, &edx);

	if (!(ecx & CPUID5_ECX_EXTENSIONS_SUPPORTED) ||
	    !(ecx & CPUID5_ECX_INTERRUPT_BREAK))
		return;

	edx >>= MWAIT_SUBSTATE_SIZE;
	for (i = 0; i < 7 && edx; i++, edx >>= MWAIT_SUBSTATE_SIZE) {
		if (edx & MWAIT_SUBSTATE_MASK) {
			highest_cstate = i;
			highest_subcstate = edx & MWAIT_SUBSTATE_MASK;
		}
	}
	target_mwait = (highest_cstate << MWAIT_SUBSTATE_SIZE) |
		(highest_subcstate - 1);

}

struct pkg_cstate_info {
	bool skip;
	int msr_index;
	int cstate_id;
};

#define PKG_CSTATE_INIT(id) {				\
		.msr_index = MSR_PKG_C##id##_RESIDENCY, \
		.cstate_id = id				\
			}

static struct pkg_cstate_info pkg_cstates[] = {
	PKG_CSTATE_INIT(2),
	PKG_CSTATE_INIT(3),
	PKG_CSTATE_INIT(6),
	PKG_CSTATE_INIT(7),
	PKG_CSTATE_INIT(8),
	PKG_CSTATE_INIT(9),
	PKG_CSTATE_INIT(10),
	{NULL},
};

static bool has_pkg_state_counter(void)
{
	u64 val;
	struct pkg_cstate_info *info = pkg_cstates;

	/* check if any one of the counter msrs exists */
	while (info->msr_index) {
		if (!rdmsrl_safe(info->msr_index, &val))
			return true;
		info++;
	}

	return false;
}

static u64 pkg_state_counter(void)
{
	u64 val;
	u64 count = 0;
	struct pkg_cstate_info *info = pkg_cstates;

	while (info->msr_index) {
		if (!info->skip) {
			if (!rdmsrl_safe(info->msr_index, &val))
				count += val;
			else
				info->skip = true;
		}
		info++;
	}

	return count;
}

static unsigned int get_compensation(int ratio)
{
	unsigned int comp = 0;

	if (!poll_pkg_cstate_enable)
		return 0;

	/* we only use compensation if all adjacent ones are good */
	if (ratio == 1 &&
		cal_data[ratio].confidence >= CONFIDENCE_OK &&
		cal_data[ratio + 1].confidence >= CONFIDENCE_OK &&
		cal_data[ratio + 2].confidence >= CONFIDENCE_OK) {
		comp = (cal_data[ratio].steady_comp +
			cal_data[ratio + 1].steady_comp +
			cal_data[ratio + 2].steady_comp) / 3;
	} else if (ratio == MAX_TARGET_RATIO - 1 &&
		cal_data[ratio].confidence >= CONFIDENCE_OK &&
		cal_data[ratio - 1].confidence >= CONFIDENCE_OK &&
		cal_data[ratio - 2].confidence >= CONFIDENCE_OK) {
		comp = (cal_data[ratio].steady_comp +
			cal_data[ratio - 1].steady_comp +
			cal_data[ratio - 2].steady_comp) / 3;
	} else if (cal_data[ratio].confidence >= CONFIDENCE_OK &&
		cal_data[ratio - 1].confidence >= CONFIDENCE_OK &&
		cal_data[ratio + 1].confidence >= CONFIDENCE_OK) {
		comp = (cal_data[ratio].steady_comp +
			cal_data[ratio - 1].steady_comp +
			cal_data[ratio + 1].steady_comp) / 3;
	}

	/* do not exceed limit */
	if (comp + ratio >= MAX_TARGET_RATIO)
		comp = MAX_TARGET_RATIO - ratio - 1;

	return comp;
}

static void adjust_compensation(int target_ratio, unsigned int win)
{
	int delta;
	struct powerclamp_calibration_data *d = &cal_data[target_ratio];

	/*
	 * adjust compensations if confidence level has not been reached.
	 */
	if (d->confidence >= CONFIDENCE_OK)
		return;

	delta = powerclamp_data.target_ratio - current_ratio;
	/* filter out bad data */
	if (delta >= 0 && delta <= (1+target_ratio/10)) {
		if (d->steady_comp)
			d->steady_comp =
				roundup(delta+d->steady_comp, 2)/2;
		else
			d->steady_comp = delta;
		d->confidence++;
	}
}

static bool powerclamp_adjust_controls(unsigned int target_ratio,
				unsigned int guard, unsigned int win)
{
	static u64 msr_last, tsc_last;
	u64 msr_now, tsc_now;
	u64 val64;

	/* check result for the last window */
	msr_now = pkg_state_counter();
	tsc_now = rdtsc();

	/* calculate pkg cstate vs tsc ratio */
	if (!msr_last || !tsc_last)
		current_ratio = 1;
	else if (tsc_now-tsc_last) {
		val64 = 100*(msr_now-msr_last);
		do_div(val64, (tsc_now-tsc_last));
		current_ratio = val64;
	}

	/* update record */
	msr_last = msr_now;
	tsc_last = tsc_now;

	adjust_compensation(target_ratio, win);

	/* if we are above target+guard, skip */
	return powerclamp_data.target_ratio + guard <= current_ratio;
}

/*
 * This function calculates runtime from the current target ratio.
 * This function gets called under powerclamp_lock.
 */
static unsigned int get_run_time(void)
{
	unsigned int compensated_ratio;
	unsigned int runtime;

	/*
	 * make sure user selected ratio does not take effect until
	 * the next round. adjust target_ratio if user has changed
	 * target such that we can converge quickly.
	 */
	powerclamp_data.guard = 1 + powerclamp_data.target_ratio / 20;
	powerclamp_data.window_size_now = window_size;

	/*
	 * systems may have different ability to enter package level
	 * c-states, thus we need to compensate the injected idle ratio
	 * to achieve the actual target reported by the HW.
	 */
	compensated_ratio = powerclamp_data.target_ratio +
		get_compensation(powerclamp_data.target_ratio);
	if (compensated_ratio <= 0)
		compensated_ratio = 1;

	runtime = duration * 100 / compensated_ratio - duration;

	return runtime;
}

/*
 * 1 HZ polling while clamping is active, useful for userspace
 * to monitor actual idle ratio.
 */
static void poll_pkg_cstate(struct work_struct *dummy);
static DECLARE_DELAYED_WORK(poll_pkg_cstate_work, poll_pkg_cstate);
static void poll_pkg_cstate(struct work_struct *dummy)
{
	static u64 msr_last;
	static u64 tsc_last;

	u64 msr_now;
	u64 tsc_now;
	u64 val64;

	msr_now = pkg_state_counter();
	tsc_now = rdtsc();

	/* calculate pkg cstate vs tsc ratio */
	if (!msr_last || !tsc_last)
		pkg_cstate_ratio_cur = 1;
	else {
		if (tsc_now - tsc_last) {
			val64 = 100 * (msr_now - msr_last);
			do_div(val64, (tsc_now - tsc_last));
			pkg_cstate_ratio_cur = val64;
		}
	}

	/* update record */
	msr_last = msr_now;
	tsc_last = tsc_now;

	mutex_lock(&powerclamp_lock);
	if (powerclamp_data.clamping)
		schedule_delayed_work(&poll_pkg_cstate_work, HZ);
	mutex_unlock(&powerclamp_lock);
}

static struct idle_inject_device *ii_dev;

/*
 * This function is called from idle injection core on timer expiry
 * for the run duration. This allows powerclamp to readjust or skip
 * injecting idle for this cycle.
 */
static bool idle_inject_update(void)
{
	bool update = false;

	/* We can't sleep in this callback */
	if (!mutex_trylock(&powerclamp_lock))
		return true;

	if (!(powerclamp_data.count % powerclamp_data.window_size_now)) {

		should_skip = powerclamp_adjust_controls(powerclamp_data.target_ratio,
							 powerclamp_data.guard,
							 powerclamp_data.window_size_now);
		update = true;
	}

	if (update) {
		unsigned int runtime = get_run_time();

		idle_inject_set_duration(ii_dev, runtime, duration);
	}

	powerclamp_data.count++;

	mutex_unlock(&powerclamp_lock);

	if (should_skip)
		return false;

	return true;
}

/* This function starts idle injection by calling idle_inject_start() */
static void trigger_idle_injection(void)
{
	unsigned int runtime = get_run_time();

	idle_inject_set_duration(ii_dev, runtime, duration);
	idle_inject_start(ii_dev);
	powerclamp_data.clamping = true;
}

<<<<<<< HEAD
	clamping = true;
	if (poll_pkg_cstate_enable)
		schedule_delayed_work(&poll_pkg_cstate_work, 0);
=======
/*
 * This function is called from start_power_clamp() to register
 * CPUS with powercap idle injection register and set default
 * idle duration and latency.
 */
static int powerclamp_idle_injection_register(void)
{
	poll_pkg_cstate_enable = false;
	if (cpumask_equal(cpu_present_mask, idle_injection_cpu_mask)) {
		ii_dev = idle_inject_register_full(idle_injection_cpu_mask, idle_inject_update);
		if (topology_max_packages() == 1 && topology_max_die_per_package() == 1)
			poll_pkg_cstate_enable = true;
	} else {
		ii_dev = idle_inject_register(idle_injection_cpu_mask);
	}
>>>>>>> 432d062d

	if (!ii_dev) {
		pr_err("powerclamp: idle_inject_register failed\n");
		return -EAGAIN;
	}

	idle_inject_set_duration(ii_dev, TICK_USEC, duration);
	idle_inject_set_latency(ii_dev, UINT_MAX);

	return 0;
}

/*
 * This function is called from end_power_clamp() to stop idle injection
 * and unregister CPUS from powercap idle injection core.
 */
static void remove_idle_injection(void)
{
	if (!powerclamp_data.clamping)
		return;

	powerclamp_data.clamping = false;
	idle_inject_stop(ii_dev);
}

/*
 * This function is called when user change the cooling device
 * state from zero to some other value.
 */
static int start_power_clamp(void)
{
	int ret;

	ret = powerclamp_idle_injection_register();
	if (!ret) {
		trigger_idle_injection();
		if (poll_pkg_cstate_enable)
			schedule_delayed_work(&poll_pkg_cstate_work, 0);
	}

	return ret;
}

/*
 * This function is called when user change the cooling device
 * state from non zero value zero.
 */
static void end_power_clamp(void)
{
	if (powerclamp_data.clamping) {
		remove_idle_injection();
		idle_inject_unregister(ii_dev);
	}
}

static int powerclamp_get_max_state(struct thermal_cooling_device *cdev,
				 unsigned long *state)
{
	*state = MAX_TARGET_RATIO;

	return 0;
}

static int powerclamp_get_cur_state(struct thermal_cooling_device *cdev,
				 unsigned long *state)
{
<<<<<<< HEAD
	if (clamping) {
		if (poll_pkg_cstate_enable)
			*state = pkg_cstate_ratio_cur;
		else
			*state = set_target_ratio;
	} else {
		/* to save power, do not poll idle ratio while not clamping */
		*state = -1; /* indicates invalid state */
	}
=======
	mutex_lock(&powerclamp_lock);
	*state = powerclamp_data.target_ratio;
	mutex_unlock(&powerclamp_lock);
>>>>>>> 432d062d

	return 0;
}

static int powerclamp_set_cur_state(struct thermal_cooling_device *cdev,
				 unsigned long new_target_ratio)
{
	int ret = 0;

	mutex_lock(&powerclamp_lock);

	new_target_ratio = clamp(new_target_ratio, 0UL,
				(unsigned long) (max_idle - 1));
	if (!powerclamp_data.target_ratio && new_target_ratio > 0) {
		pr_info("Start idle injection to reduce power\n");
		powerclamp_data.target_ratio = new_target_ratio;
		ret = start_power_clamp();
		if (ret)
			powerclamp_data.target_ratio = 0;
		goto exit_set;
	} else	if (powerclamp_data.target_ratio > 0 && new_target_ratio == 0) {
		pr_info("Stop forced idle injection\n");
		end_power_clamp();
		powerclamp_data.target_ratio = 0;
	} else	/* adjust currently running */ {
		unsigned int runtime;

		powerclamp_data.target_ratio = new_target_ratio;
		runtime = get_run_time();
		idle_inject_set_duration(ii_dev, runtime, duration);
	}

exit_set:
	mutex_unlock(&powerclamp_lock);

	return ret;
}

/* bind to generic thermal layer as cooling device*/
static const struct thermal_cooling_device_ops powerclamp_cooling_ops = {
	.get_max_state = powerclamp_get_max_state,
	.get_cur_state = powerclamp_get_cur_state,
	.set_cur_state = powerclamp_set_cur_state,
};

static const struct x86_cpu_id __initconst intel_powerclamp_ids[] = {
	X86_MATCH_VENDOR_FEATURE(INTEL, X86_FEATURE_MWAIT, NULL),
	{}
};
MODULE_DEVICE_TABLE(x86cpu, intel_powerclamp_ids);

static int __init powerclamp_probe(void)
{

	if (!x86_match_cpu(intel_powerclamp_ids)) {
		pr_err("CPU does not support MWAIT\n");
		return -ENODEV;
	}

	/* The goal for idle time alignment is to achieve package cstate. */
	if (!has_pkg_state_counter()) {
		pr_info("No package C-state available\n");
		return -ENODEV;
	}

	/* find the deepest mwait value */
	find_target_mwait();

	return 0;
}

static int powerclamp_debug_show(struct seq_file *m, void *unused)
{
	int i = 0;

	seq_printf(m, "pct confidence steady dynamic (compensation)\n");
	for (i = 0; i < MAX_TARGET_RATIO; i++) {
		seq_printf(m, "%d\t%lu\t%lu\t%lu\n",
			i,
			cal_data[i].confidence,
			cal_data[i].steady_comp,
			cal_data[i].dynamic_comp);
	}

	return 0;
}

DEFINE_SHOW_ATTRIBUTE(powerclamp_debug);

static inline void powerclamp_create_debug_files(void)
{
	debug_dir = debugfs_create_dir("intel_powerclamp", NULL);

	debugfs_create_file("powerclamp_calib", S_IRUGO, debug_dir, cal_data,
			    &powerclamp_debug_fops);
}

static int __init powerclamp_init(void)
{
	int retval;

	/* probe cpu features and ids here */
	retval = powerclamp_probe();
	if (retval)
		return retval;

	mutex_lock(&powerclamp_lock);
	if (!cpumask_available(idle_injection_cpu_mask))
		retval = allocate_copy_idle_injection_mask(cpu_present_mask);
	mutex_unlock(&powerclamp_lock);

	if (retval)
		return retval;

	/* set default limit, maybe adjusted during runtime based on feedback */
	window_size = 2;

	if (topology_max_packages() == 1 && topology_max_die_per_package() == 1)
		poll_pkg_cstate_enable = true;

	cooling_dev = thermal_cooling_device_register("intel_powerclamp", NULL,
						      &powerclamp_cooling_ops);
	if (IS_ERR(cooling_dev))
		return -ENODEV;

	if (!duration)
		duration = jiffies_to_usecs(DEFAULT_DURATION_JIFFIES);

	powerclamp_create_debug_files();

	return 0;
}
module_init(powerclamp_init);

static void __exit powerclamp_exit(void)
{
	mutex_lock(&powerclamp_lock);
	end_power_clamp();
	mutex_unlock(&powerclamp_lock);

	thermal_cooling_device_unregister(cooling_dev);

	cancel_delayed_work_sync(&poll_pkg_cstate_work);
	debugfs_remove_recursive(debug_dir);

	if (cpumask_available(idle_injection_cpu_mask))
		free_cpumask_var(idle_injection_cpu_mask);
}
module_exit(powerclamp_exit);

MODULE_IMPORT_NS(IDLE_INJECT);

MODULE_LICENSE("GPL");
MODULE_AUTHOR("Arjan van de Ven <arjan@linux.intel.com>");
MODULE_AUTHOR("Jacob Pan <jacob.jun.pan@linux.intel.com>");
MODULE_DESCRIPTION("Package Level C-state Idle Injection for Intel CPUs");<|MERGE_RESOLUTION|>--- conflicted
+++ resolved
@@ -606,11 +606,6 @@
 	powerclamp_data.clamping = true;
 }
 
-<<<<<<< HEAD
-	clamping = true;
-	if (poll_pkg_cstate_enable)
-		schedule_delayed_work(&poll_pkg_cstate_work, 0);
-=======
 /*
  * This function is called from start_power_clamp() to register
  * CPUS with powercap idle injection register and set default
@@ -626,7 +621,6 @@
 	} else {
 		ii_dev = idle_inject_register(idle_injection_cpu_mask);
 	}
->>>>>>> 432d062d
 
 	if (!ii_dev) {
 		pr_err("powerclamp: idle_inject_register failed\n");
@@ -693,21 +687,9 @@
 static int powerclamp_get_cur_state(struct thermal_cooling_device *cdev,
 				 unsigned long *state)
 {
-<<<<<<< HEAD
-	if (clamping) {
-		if (poll_pkg_cstate_enable)
-			*state = pkg_cstate_ratio_cur;
-		else
-			*state = set_target_ratio;
-	} else {
-		/* to save power, do not poll idle ratio while not clamping */
-		*state = -1; /* indicates invalid state */
-	}
-=======
 	mutex_lock(&powerclamp_lock);
 	*state = powerclamp_data.target_ratio;
 	mutex_unlock(&powerclamp_lock);
->>>>>>> 432d062d
 
 	return 0;
 }
@@ -825,9 +807,6 @@
 	/* set default limit, maybe adjusted during runtime based on feedback */
 	window_size = 2;
 
-	if (topology_max_packages() == 1 && topology_max_die_per_package() == 1)
-		poll_pkg_cstate_enable = true;
-
 	cooling_dev = thermal_cooling_device_register("intel_powerclamp", NULL,
 						      &powerclamp_cooling_ops);
 	if (IS_ERR(cooling_dev))
