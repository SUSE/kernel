--- conflicted
+++ resolved
@@ -60,10 +60,7 @@
 	int odvp_count;
 	int *odvp;
 	u32 os_uuid_mask;
-<<<<<<< HEAD
-=======
 	int production_mode;
->>>>>>> eb3cdb58
 	struct odvp_attr *odvp_attrs;
 };
 
@@ -145,7 +142,6 @@
 {
 	struct int3400_thermal_priv *priv = dev_get_drvdata(dev);
 	int i, length = 0;
-<<<<<<< HEAD
 
 	if (priv->current_uuid_index > 0)
 		return sprintf(buf, "%s\n",
@@ -153,30 +149,12 @@
 
 	for (i = 0; i <= INT3400_THERMAL_CRITICAL; i++) {
 		if (priv->os_uuid_mask & BIT(i))
-			length += scnprintf(&buf[length],
-					    PAGE_SIZE - length,
-					    "%s\n",
-					    int3400_thermal_uuids[i]);
+			length += sysfs_emit_at(buf, length, "%s\n", int3400_thermal_uuids[i]);
 	}
 
 	if (length)
 		return length;
 
-=======
-
-	if (priv->current_uuid_index > 0)
-		return sprintf(buf, "%s\n",
-			       int3400_thermal_uuids[priv->current_uuid_index]);
-
-	for (i = 0; i <= INT3400_THERMAL_CRITICAL; i++) {
-		if (priv->os_uuid_mask & BIT(i))
-			length += sysfs_emit_at(buf, length, "%s\n", int3400_thermal_uuids[i]);
-	}
-
-	if (length)
-		return length;
-
->>>>>>> eb3cdb58
 	return sprintf(buf, "INVALID\n");
 }
 
@@ -186,20 +164,6 @@
 	acpi_status status;
 	int result = 0;
 	struct acpi_osc_context context = {
-<<<<<<< HEAD
-		.uuid_str = NULL,
-		.rev = 1,
-		.cap.length = 8,
-	};
-
-	context.uuid_str = uuid_str;
-
-	buf[OSC_QUERY_DWORD] = 0;
-	buf[OSC_SUPPORT_DWORD] = *enable;
-
-	context.cap.pointer = buf;
-
-=======
 		.uuid_str = uuid_str,
 		.rev = 1,
 		.cap.length = 8,
@@ -209,25 +173,16 @@
 	buf[OSC_QUERY_DWORD] = 0;
 	buf[OSC_SUPPORT_DWORD] = *enable;
 
->>>>>>> eb3cdb58
 	status = acpi_run_osc(handle, &context);
 	if (ACPI_SUCCESS(status)) {
 		ret = *((u32 *)(context.ret.pointer + 4));
 		if (ret != *enable)
 			result = -EPERM;
-<<<<<<< HEAD
-	} else
-		result = -EPERM;
-
-	kfree(context.ret.pointer);
-
-=======
 
 		kfree(context.ret.pointer);
 	} else
 		result = -EPERM;
 
->>>>>>> eb3cdb58
 	return result;
 }
 
@@ -355,8 +310,6 @@
 	return result;
 }
 
-<<<<<<< HEAD
-=======
 static ssize_t production_mode_show(struct device *dev, struct device_attribute *attr,
 				     char *buf)
 {
@@ -395,7 +348,6 @@
 		sysfs_remove_file(&priv->pdev->dev.kobj, &dev_attr_production_mode.attr);
 }
 
->>>>>>> eb3cdb58
 static ssize_t odvp_show(struct device *dev, struct device_attribute *attr,
 			 char *buf)
 {
@@ -555,7 +507,6 @@
 		int enabled;
 
 		enabled = mode == THERMAL_DEVICE_ENABLED;
-<<<<<<< HEAD
 
 		if (priv->os_uuid_mask) {
 			if (!enabled) {
@@ -574,26 +525,6 @@
 						 &enabled);
 	}
 
-=======
-
-		if (priv->os_uuid_mask) {
-			if (!enabled) {
-				priv->os_uuid_mask = 0;
-				result = set_os_uuid_mask(priv, priv->os_uuid_mask);
-			}
-			goto eval_odvp;
-		}
-
-		if (priv->current_uuid_index < 0 ||
-		    priv->current_uuid_index >= INT3400_THERMAL_MAXIMUM_UUID)
-			return -EINVAL;
-
-		result = int3400_thermal_run_osc(priv->adev->handle,
-						 int3400_thermal_uuids[priv->current_uuid_index],
-						 &enabled);
-	}
-
->>>>>>> eb3cdb58
 eval_odvp:
 	evaluate_odvp(priv);
 
@@ -629,15 +560,8 @@
 	priv->data_vault = kmemdup(obj->package.elements[0].buffer.pointer,
 				   obj->package.elements[0].buffer.length,
 				   GFP_KERNEL);
-<<<<<<< HEAD
-	if (ZERO_OR_NULL_PTR(priv->data_vault)) {
-		kfree(buffer.pointer);
-		return;
-	}
-=======
 	if (ZERO_OR_NULL_PTR(priv->data_vault))
 		goto out_free;
->>>>>>> eb3cdb58
 
 	bin_attr_data_vault.private = priv->data_vault;
 	bin_attr_data_vault.size = obj->package.elements[0].buffer.length;
@@ -700,15 +624,12 @@
 	if (result)
 		goto free_rel_misc;
 
-<<<<<<< HEAD
-=======
 	if (acpi_has_method(priv->adev->handle, "IMOK")) {
 		result = sysfs_create_group(&pdev->dev.kobj, &imok_attribute_group);
 		if (result)
 			goto free_imok;
 	}
 
->>>>>>> eb3cdb58
 	if (!ZERO_OR_NULL_PTR(priv->data_vault)) {
 		result = sysfs_create_group(&pdev->dev.kobj,
 					    &data_attribute_group);
@@ -733,14 +654,8 @@
 				   int3400_notify);
 free_sysfs:
 	cleanup_odvp(priv);
-<<<<<<< HEAD
-	if (priv->data_vault) {
-		if (!ZERO_OR_NULL_PTR(priv->data_vault))
-			sysfs_remove_group(&pdev->dev.kobj, &data_attribute_group);
-=======
 	if (!ZERO_OR_NULL_PTR(priv->data_vault)) {
 		sysfs_remove_group(&pdev->dev.kobj, &data_attribute_group);
->>>>>>> eb3cdb58
 		kfree(priv->data_vault);
 	}
 free_uuid:
@@ -791,10 +706,7 @@
 	{"INTC1040", 0},
 	{"INTC1041", 0},
 	{"INTC1042", 0},
-<<<<<<< HEAD
-=======
 	{"INTC10A0", 0},
->>>>>>> eb3cdb58
 	{}
 };
 
