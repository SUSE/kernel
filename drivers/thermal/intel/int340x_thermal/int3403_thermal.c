// SPDX-License-Identifier: GPL-2.0-only
/*
 * ACPI INT3403 thermal driver
 * Copyright (c) 2013, Intel Corporation.
 */

#include <linux/kernel.h>
#include <linux/module.h>
#include <linux/init.h>
#include <linux/types.h>
#include <linux/acpi.h>
#include <linux/thermal.h>
#include <linux/platform_device.h>
#include "int340x_thermal_zone.h"

#define INT3403_TYPE_SENSOR		0x03
#define INT3403_TYPE_CHARGER		0x0B
#define INT3403_TYPE_BATTERY		0x0C
#define INT3403_PERF_CHANGED_EVENT	0x80
#define INT3403_PERF_TRIP_POINT_CHANGED	0x81
#define INT3403_THERMAL_EVENT		0x90

/* Preserved structure for future expandbility */
struct int3403_sensor {
	struct int34x_thermal_zone *int340x_zone;
};

struct int3403_performance_state {
	u64 performance;
	u64 power;
	u64 latency;
	u64 linear;
	u64 control;
	u64 raw_performace;
	char *raw_unit;
	int reserved;
};

struct int3403_cdev {
	struct thermal_cooling_device *cdev;
	unsigned long max_state;
};

struct int3403_priv {
	struct platform_device *pdev;
	struct acpi_device *adev;
	unsigned long long type;
	void *priv;
};

static void int3403_notify(acpi_handle handle,
		u32 event, void *data)
{
	struct int3403_priv *priv = data;
	struct int3403_sensor *obj;

	if (!priv)
		return;

	obj = priv->priv;
	if (priv->type != INT3403_TYPE_SENSOR || !obj)
		return;

	switch (event) {
	case INT3403_PERF_CHANGED_EVENT:
		break;
	case INT3403_THERMAL_EVENT:
		int340x_thermal_zone_device_update(obj->int340x_zone,
						   THERMAL_TRIP_VIOLATED);
		break;
	case INT3403_PERF_TRIP_POINT_CHANGED:
		int340x_thermal_update_trips(obj->int340x_zone);
		int340x_thermal_zone_device_update(obj->int340x_zone,
						   THERMAL_TRIP_CHANGED);
		break;
	default:
		dev_dbg(&priv->pdev->dev, "Unsupported event [0x%x]\n", event);
		break;
	}
}

static int int3403_sensor_add(struct int3403_priv *priv)
{
	int result = 0;
	struct int3403_sensor *obj;

	obj = devm_kzalloc(&priv->pdev->dev, sizeof(*obj), GFP_KERNEL);
	if (!obj)
		return -ENOMEM;

	priv->priv = obj;

	obj->int340x_zone = int340x_thermal_zone_add(priv->adev, NULL);
	if (IS_ERR(obj->int340x_zone))
		return PTR_ERR(obj->int340x_zone);

	result = acpi_install_notify_handler(priv->adev->handle,
			ACPI_DEVICE_NOTIFY, int3403_notify,
			(void *)priv);
	if (result)
		goto err_free_obj;

	return 0;

 err_free_obj:
	int340x_thermal_zone_remove(obj->int340x_zone);
	return result;
}

static int int3403_sensor_remove(struct int3403_priv *priv)
{
	struct int3403_sensor *obj = priv->priv;

	acpi_remove_notify_handler(priv->adev->handle,
				   ACPI_DEVICE_NOTIFY, int3403_notify);
	int340x_thermal_zone_remove(obj->int340x_zone);

	return 0;
}

/* INT3403 Cooling devices */
static int int3403_get_max_state(struct thermal_cooling_device *cdev,
				 unsigned long *state)
{
	struct int3403_priv *priv = cdev->devdata;
	struct int3403_cdev *obj = priv->priv;

	*state = obj->max_state;
	return 0;
}

static int int3403_get_cur_state(struct thermal_cooling_device *cdev,
				 unsigned long *state)
{
	struct int3403_priv *priv = cdev->devdata;
	unsigned long long level;
	acpi_status status;

	status = acpi_evaluate_integer(priv->adev->handle, "PPPC", NULL, &level);
	if (ACPI_SUCCESS(status)) {
		*state = level;
		return 0;
	} else
		return -EINVAL;
}

static int
int3403_set_cur_state(struct thermal_cooling_device *cdev, unsigned long state)
{
	struct int3403_priv *priv = cdev->devdata;
	acpi_status status;

	status = acpi_execute_simple_method(priv->adev->handle, "SPPC", state);
	if (ACPI_SUCCESS(status))
		return 0;
	else
		return -EINVAL;
}

static const struct thermal_cooling_device_ops int3403_cooling_ops = {
	.get_max_state = int3403_get_max_state,
	.get_cur_state = int3403_get_cur_state,
	.set_cur_state = int3403_set_cur_state,
};

static int int3403_cdev_add(struct int3403_priv *priv)
{
	int result = 0;
	acpi_status status;
	struct int3403_cdev *obj;
	struct acpi_buffer buf = { ACPI_ALLOCATE_BUFFER, NULL };
	union acpi_object *p;

	obj = devm_kzalloc(&priv->pdev->dev, sizeof(*obj), GFP_KERNEL);
	if (!obj)
		return -ENOMEM;

	status = acpi_evaluate_object(priv->adev->handle, "PPSS", NULL, &buf);
	if (ACPI_FAILURE(status))
		return -ENODEV;

	p = buf.pointer;
	if (!p || (p->type != ACPI_TYPE_PACKAGE)) {
		pr_warn("Invalid PPSS data\n");
		kfree(buf.pointer);
		return -EFAULT;
	}

	priv->priv = obj;
	obj->max_state = p->package.count - 1;
	obj->cdev =
		thermal_cooling_device_register(acpi_device_bid(priv->adev),
				priv, &int3403_cooling_ops);
	if (IS_ERR(obj->cdev))
		result = PTR_ERR(obj->cdev);

	kfree(buf.pointer);
	/* TODO: add ACPI notification support */

	return result;
}

static int int3403_cdev_remove(struct int3403_priv *priv)
{
	struct int3403_cdev *obj = priv->priv;

	thermal_cooling_device_unregister(obj->cdev);
	return 0;
}

static int int3403_add(struct platform_device *pdev)
{
	struct int3403_priv *priv;
	int result = 0;
	unsigned long long tmp;
	acpi_status status;

	priv = devm_kzalloc(&pdev->dev, sizeof(struct int3403_priv),
			    GFP_KERNEL);
	if (!priv)
		return -ENOMEM;

	priv->pdev = pdev;
	priv->adev = ACPI_COMPANION(&(pdev->dev));
	if (!priv->adev) {
		result = -EINVAL;
		goto err;
	}


	status = acpi_evaluate_integer(priv->adev->handle, "_TMP",
				       NULL, &tmp);
	if (ACPI_FAILURE(status)) {
		status = acpi_evaluate_integer(priv->adev->handle, "PTYP",
				       NULL, &priv->type);
		if (ACPI_FAILURE(status)) {
			result = -EINVAL;
			goto err;
		}
	} else {
		priv->type = INT3403_TYPE_SENSOR;
	}

	platform_set_drvdata(pdev, priv);
	switch (priv->type) {
	case INT3403_TYPE_SENSOR:
		result = int3403_sensor_add(priv);
		break;
	case INT3403_TYPE_CHARGER:
	case INT3403_TYPE_BATTERY:
		result = int3403_cdev_add(priv);
		break;
	default:
		result = -EINVAL;
	}

	if (result)
		goto err;
	return result;

err:
	return result;
}

static int int3403_remove(struct platform_device *pdev)
{
	struct int3403_priv *priv = platform_get_drvdata(pdev);

	switch (priv->type) {
	case INT3403_TYPE_SENSOR:
		int3403_sensor_remove(priv);
		break;
	case INT3403_TYPE_CHARGER:
	case INT3403_TYPE_BATTERY:
		int3403_cdev_remove(priv);
		break;
	default:
		break;
	}

	return 0;
}

static const struct acpi_device_id int3403_device_ids[] = {
	{"INT3403", 0},
	{"INTC1043", 0},
	{"INTC1046", 0},
	{"INTC1062", 0},
<<<<<<< HEAD
=======
	{"INTC10A1", 0},
>>>>>>> eb3cdb58
	{"", 0},
};
MODULE_DEVICE_TABLE(acpi, int3403_device_ids);

static struct platform_driver int3403_driver = {
	.probe = int3403_add,
	.remove = int3403_remove,
	.driver = {
		.name = "int3403 thermal",
		.acpi_match_table = int3403_device_ids,
	},
};

module_platform_driver(int3403_driver);

MODULE_AUTHOR("Srinivas Pandruvada <srinivas.pandruvada@linux.intel.com>");
MODULE_LICENSE("GPL v2");
MODULE_DESCRIPTION("ACPI INT3403 thermal driver");<|MERGE_RESOLUTION|>--- conflicted
+++ resolved
@@ -286,10 +286,7 @@
 	{"INTC1043", 0},
 	{"INTC1046", 0},
 	{"INTC1062", 0},
-<<<<<<< HEAD
-=======
 	{"INTC10A1", 0},
->>>>>>> eb3cdb58
 	{"", 0},
 };
 MODULE_DEVICE_TABLE(acpi, int3403_device_ids);
