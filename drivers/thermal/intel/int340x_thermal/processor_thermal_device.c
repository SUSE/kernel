--- conflicted
+++ resolved
@@ -69,50 +69,11 @@
 	.name = "power_limits"
 };
 
-<<<<<<< HEAD
-static int tcc_get_offset(void)
-{
-	u64 val;
-	int err;
-
-	err = rdmsrl_safe(MSR_IA32_TEMPERATURE_TARGET, &val);
-	if (err)
-		return err;
-
-	return (val >> 24) & 0x3f;
-}
-
 static ssize_t tcc_offset_degree_celsius_show(struct device *dev,
 					      struct device_attribute *attr,
 					      char *buf)
 {
-	int tcc;
-
-	tcc = tcc_get_offset();
-	if (tcc < 0)
-		return tcc;
-
-	return sprintf(buf, "%d\n", tcc);
-}
-
-static int tcc_offset_update(unsigned int tcc)
-{
-	u64 val;
-	int err;
-
-	if (tcc > 63)
-		return -EINVAL;
-
-	err = rdmsrl_safe(MSR_IA32_TEMPERATURE_TARGET, &val);
-	if (err)
-		return err;
-=======
-static ssize_t tcc_offset_degree_celsius_show(struct device *dev,
-					      struct device_attribute *attr,
-					      char *buf)
-{
 	int offset;
->>>>>>> eb3cdb58
 
 	offset = intel_tcc_get_offset(-1);
 	if (offset < 0)
@@ -313,11 +274,7 @@
 
 int proc_thermal_suspend(struct device *dev)
 {
-<<<<<<< HEAD
-	tcc_offset_save = tcc_get_offset();
-=======
 	tcc_offset_save = intel_tcc_get_offset(-1);
->>>>>>> eb3cdb58
 	if (tcc_offset_save < 0)
 		dev_warn(dev, "failed to save offset (%d)\n", tcc_offset_save);
 
@@ -334,11 +291,7 @@
 
 	/* Do not update if saving failed */
 	if (tcc_offset_save >= 0)
-<<<<<<< HEAD
-		tcc_offset_update(tcc_offset_save);
-=======
 		intel_tcc_set_offset(-1, tcc_offset_save);
->>>>>>> eb3cdb58
 
 	return 0;
 }
