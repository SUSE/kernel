# SPDX-License-Identifier: GPL-2.0-only
#
# ACPI INT340x thermal drivers configuration
#

config INT340X_THERMAL
	tristate "ACPI INT340X thermal drivers"
	depends on X86_64 && ACPI && PCI
	select THERMAL_GOV_USER_SPACE
	select ACPI_THERMAL_REL
	select ACPI_FAN
	select THERMAL_ACPI
	select INTEL_SOC_DTS_IOSF_CORE
<<<<<<< HEAD
=======
	select INTEL_TCC
>>>>>>> eb3cdb58
	select PROC_THERMAL_MMIO_RAPL if POWERCAP
	help
	  Newer laptops and tablets that use ACPI may have thermal sensors and
	  other devices with thermal control capabilities outside the core
	  CPU/SOC, for thermal safety reasons.
	  They are exposed for the OS to use via the INT3400 ACPI device object
	  as the master, and INT3401~INT340B ACPI device objects as the slaves.
	  Enable this to expose the temperature information and cooling ability
	  from these objects to userspace via the normal thermal framework.
	  This means that a wide range of applications and GUI widgets can show
	  the information to the user or use this information for making
	  decisions. For example, the Intel Thermal Daemon can use this
	  information to allow the user to select his laptop to run without
	  turning on the fans.

config ACPI_THERMAL_REL
	tristate
	depends on ACPI

if INT340X_THERMAL

config INT3406_THERMAL
	tristate "ACPI INT3406 display thermal driver"
	depends on ACPI_VIDEO
	help
	  The display thermal device represents the LED/LCD display panel
	  that may or may not include touch support. The main function of
	  the display thermal device is to allow control of the display
	  brightness in order to address a thermal condition or to reduce
	  power consumed by display device.

config PROC_THERMAL_MMIO_RAPL
	tristate
	select INTEL_RAPL_CORE
endif<|MERGE_RESOLUTION|>--- conflicted
+++ resolved
@@ -11,10 +11,7 @@
 	select ACPI_FAN
 	select THERMAL_ACPI
 	select INTEL_SOC_DTS_IOSF_CORE
-<<<<<<< HEAD
-=======
 	select INTEL_TCC
->>>>>>> eb3cdb58
 	select PROC_THERMAL_MMIO_RAPL if POWERCAP
 	help
 	  Newer laptops and tablets that use ACPI may have thermal sensors and
