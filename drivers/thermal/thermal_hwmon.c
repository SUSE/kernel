--- conflicted
+++ resolved
@@ -143,11 +143,7 @@
 	INIT_LIST_HEAD(&hwmon->tz_list);
 	strlcpy(hwmon->type, tz->type, THERMAL_NAME_LENGTH);
 	strreplace(hwmon->type, '-', '_');
-<<<<<<< HEAD
-	hwmon->device = hwmon_device_register_with_info(NULL, hwmon->type,
-=======
 	hwmon->device = hwmon_device_register_with_info(&tz->device, hwmon->type,
->>>>>>> 8e6fbfc0
 							hwmon, NULL, NULL);
 	if (IS_ERR(hwmon->device)) {
 		result = PTR_ERR(hwmon->device);
