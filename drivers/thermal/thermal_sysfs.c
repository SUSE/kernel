// SPDX-License-Identifier: GPL-2.0
/*
 *  thermal.c - sysfs interface of thermal devices
 *
 *  Copyright (C) 2016 Eduardo Valentin <edubezval@gmail.com>
 *
 *  Highly based on original thermal_core.c
 *  Copyright (C) 2008 Intel Corp
 *  Copyright (C) 2008 Zhang Rui <rui.zhang@intel.com>
 *  Copyright (C) 2008 Sujith Thomas <sujith.thomas@intel.com>
 */

#define pr_fmt(fmt) KBUILD_MODNAME ": " fmt

#include <linux/sysfs.h>
#include <linux/device.h>
#include <linux/err.h>
#include <linux/slab.h>
#include <linux/string.h>
#include <linux/jiffies.h>

#include "thermal_core.h"

/* sys I/F for thermal zone */

static ssize_t
type_show(struct device *dev, struct device_attribute *attr, char *buf)
{
	struct thermal_zone_device *tz = to_thermal_zone(dev);

	return sprintf(buf, "%s\n", tz->type);
}

static ssize_t
temp_show(struct device *dev, struct device_attribute *attr, char *buf)
{
	struct thermal_zone_device *tz = to_thermal_zone(dev);
	int temperature, ret;

	ret = thermal_zone_get_temp(tz, &temperature);

	if (ret)
		return ret;

	return sprintf(buf, "%d\n", temperature);
}

static ssize_t
mode_show(struct device *dev, struct device_attribute *attr, char *buf)
{
	struct thermal_zone_device *tz = to_thermal_zone(dev);
	int enabled;

	mutex_lock(&tz->lock);
	enabled = thermal_zone_device_is_enabled(tz);
	mutex_unlock(&tz->lock);

	return sprintf(buf, "%s\n", enabled ? "enabled" : "disabled");
}

static ssize_t
mode_store(struct device *dev, struct device_attribute *attr,
	   const char *buf, size_t count)
{
	struct thermal_zone_device *tz = to_thermal_zone(dev);
	int result;

	if (!strncmp(buf, "enabled", sizeof("enabled") - 1))
		result = thermal_zone_device_enable(tz);
	else if (!strncmp(buf, "disabled", sizeof("disabled") - 1))
		result = thermal_zone_device_disable(tz);
	else
		result = -EINVAL;

	if (result)
		return result;

	return count;
}

static ssize_t
trip_point_type_show(struct device *dev, struct device_attribute *attr,
		     char *buf)
{
	struct thermal_zone_device *tz = to_thermal_zone(dev);
	struct thermal_trip trip;
	int trip_id, result;

	if (sscanf(attr->attr.name, "trip_point_%d_type", &trip_id) != 1)
		return -EINVAL;

	mutex_lock(&tz->lock);

	if (device_is_registered(dev))
		result = __thermal_zone_get_trip(tz, trip_id, &trip);
	else
		result = -ENODEV;

	mutex_unlock(&tz->lock);

	if (result)
		return result;

	switch (trip.type) {
	case THERMAL_TRIP_CRITICAL:
		return sprintf(buf, "critical\n");
	case THERMAL_TRIP_HOT:
		return sprintf(buf, "hot\n");
	case THERMAL_TRIP_PASSIVE:
		return sprintf(buf, "passive\n");
	case THERMAL_TRIP_ACTIVE:
		return sprintf(buf, "active\n");
	default:
		return sprintf(buf, "unknown\n");
	}
}

static ssize_t
trip_point_temp_store(struct device *dev, struct device_attribute *attr,
		      const char *buf, size_t count)
{
	struct thermal_zone_device *tz = to_thermal_zone(dev);
	struct thermal_trip trip;
	int trip_id, ret;

	if (sscanf(attr->attr.name, "trip_point_%d_temp", &trip_id) != 1)
		return -EINVAL;

	mutex_lock(&tz->lock);

	if (!device_is_registered(dev)) {
		ret = -ENODEV;
		goto unlock;
	}

	ret = __thermal_zone_get_trip(tz, trip_id, &trip);
	if (ret)
		goto unlock;

	ret = kstrtoint(buf, 10, &trip.temperature);
	if (ret)
		goto unlock;

	ret = thermal_zone_set_trip(tz, trip_id, &trip);
unlock:
	mutex_unlock(&tz->lock);
	
	return ret ? ret : count;
}

static ssize_t
trip_point_temp_show(struct device *dev, struct device_attribute *attr,
		     char *buf)
{
	struct thermal_zone_device *tz = to_thermal_zone(dev);
	struct thermal_trip trip;
	int trip_id, ret;

	if (sscanf(attr->attr.name, "trip_point_%d_temp", &trip_id) != 1)
		return -EINVAL;

	mutex_lock(&tz->lock);

	if (device_is_registered(dev))
		ret = __thermal_zone_get_trip(tz, trip_id, &trip);
	else
		ret = -ENODEV;

	mutex_unlock(&tz->lock);

	if (ret)
		return ret;

	return sprintf(buf, "%d\n", trip.temperature);
}

static ssize_t
trip_point_hyst_store(struct device *dev, struct device_attribute *attr,
		      const char *buf, size_t count)
{
	struct thermal_zone_device *tz = to_thermal_zone(dev);
	struct thermal_trip trip;
	int trip_id, ret;

	if (sscanf(attr->attr.name, "trip_point_%d_hyst", &trip_id) != 1)
		return -EINVAL;

	if (kstrtoint(buf, 10, &trip.hysteresis))
		return -EINVAL;

	mutex_lock(&tz->lock);

	if (!device_is_registered(dev)) {
		ret = -ENODEV;
		goto unlock;
	}

	ret = __thermal_zone_get_trip(tz, trip_id, &trip);
	if (ret)
		goto unlock;
	
	ret = thermal_zone_set_trip(tz, trip_id, &trip);
unlock:
	mutex_unlock(&tz->lock);

	return ret ? ret : count;
}

static ssize_t
trip_point_hyst_show(struct device *dev, struct device_attribute *attr,
		     char *buf)
{
	struct thermal_zone_device *tz = to_thermal_zone(dev);
	struct thermal_trip trip;
	int trip_id, ret;

	if (sscanf(attr->attr.name, "trip_point_%d_hyst", &trip_id) != 1)
		return -EINVAL;

	mutex_lock(&tz->lock);

	if (device_is_registered(dev))
		ret = __thermal_zone_get_trip(tz, trip_id, &trip);
	else
		ret = -ENODEV;

	mutex_unlock(&tz->lock);

	return ret ? ret : sprintf(buf, "%d\n", trip.hysteresis);
}

static ssize_t
policy_store(struct device *dev, struct device_attribute *attr,
	     const char *buf, size_t count)
{
	struct thermal_zone_device *tz = to_thermal_zone(dev);
	char name[THERMAL_NAME_LENGTH];
	int ret;

	snprintf(name, sizeof(name), "%s", buf);

	ret = thermal_zone_device_set_policy(tz, name);
	if (!ret)
		ret = count;

	return ret;
}

static ssize_t
policy_show(struct device *dev, struct device_attribute *devattr, char *buf)
{
	struct thermal_zone_device *tz = to_thermal_zone(dev);

	return sprintf(buf, "%s\n", tz->governor->name);
}

static ssize_t
available_policies_show(struct device *dev, struct device_attribute *devattr,
			char *buf)
{
	return thermal_build_list_of_policies(buf);
}

#if (IS_ENABLED(CONFIG_THERMAL_EMULATION))
static ssize_t
emul_temp_store(struct device *dev, struct device_attribute *attr,
		const char *buf, size_t count)
{
	struct thermal_zone_device *tz = to_thermal_zone(dev);
	int ret = 0;
	int temperature;

	if (kstrtoint(buf, 10, &temperature))
		return -EINVAL;

	mutex_lock(&tz->lock);

	if (!device_is_registered(dev)) {
		ret = -ENODEV;
		goto unlock;
	}

	if (!tz->ops->set_emul_temp)
		tz->emul_temperature = temperature;
	else
		ret = tz->ops->set_emul_temp(tz, temperature);

	if (!ret)
		__thermal_zone_device_update(tz, THERMAL_EVENT_UNSPECIFIED);

unlock:
	mutex_unlock(&tz->lock);

	return ret ? ret : count;
}
static DEVICE_ATTR_WO(emul_temp);
#endif

static ssize_t
sustainable_power_show(struct device *dev, struct device_attribute *devattr,
		       char *buf)
{
	struct thermal_zone_device *tz = to_thermal_zone(dev);

	if (tz->tzp)
		return sprintf(buf, "%u\n", tz->tzp->sustainable_power);
	else
		return -EIO;
}

static ssize_t
sustainable_power_store(struct device *dev, struct device_attribute *devattr,
			const char *buf, size_t count)
{
	struct thermal_zone_device *tz = to_thermal_zone(dev);
	u32 sustainable_power;

	if (!tz->tzp)
		return -EIO;

	if (kstrtou32(buf, 10, &sustainable_power))
		return -EINVAL;

	tz->tzp->sustainable_power = sustainable_power;

	return count;
}

#define create_s32_tzp_attr(name)					\
	static ssize_t							\
	name##_show(struct device *dev, struct device_attribute *devattr, \
		char *buf)						\
	{								\
	struct thermal_zone_device *tz = to_thermal_zone(dev);		\
									\
	if (tz->tzp)							\
		return sprintf(buf, "%d\n", tz->tzp->name);		\
	else								\
		return -EIO;						\
	}								\
									\
	static ssize_t							\
	name##_store(struct device *dev, struct device_attribute *devattr, \
		const char *buf, size_t count)				\
	{								\
		struct thermal_zone_device *tz = to_thermal_zone(dev);	\
		s32 value;						\
									\
		if (!tz->tzp)						\
			return -EIO;					\
									\
		if (kstrtos32(buf, 10, &value))				\
			return -EINVAL;					\
									\
		tz->tzp->name = value;					\
									\
		return count;						\
	}								\
	static DEVICE_ATTR_RW(name)

create_s32_tzp_attr(k_po);
create_s32_tzp_attr(k_pu);
create_s32_tzp_attr(k_i);
create_s32_tzp_attr(k_d);
create_s32_tzp_attr(integral_cutoff);
create_s32_tzp_attr(slope);
create_s32_tzp_attr(offset);
#undef create_s32_tzp_attr

/*
 * These are thermal zone device attributes that will always be present.
 * All the attributes created for tzp (create_s32_tzp_attr) also are always
 * present on the sysfs interface.
 */
static DEVICE_ATTR_RO(type);
static DEVICE_ATTR_RO(temp);
static DEVICE_ATTR_RW(policy);
static DEVICE_ATTR_RO(available_policies);
static DEVICE_ATTR_RW(sustainable_power);

/* These thermal zone device attributes are created based on conditions */
static DEVICE_ATTR_RW(mode);

/* These attributes are unconditionally added to a thermal zone */
static struct attribute *thermal_zone_dev_attrs[] = {
	&dev_attr_type.attr,
	&dev_attr_temp.attr,
#if (IS_ENABLED(CONFIG_THERMAL_EMULATION))
	&dev_attr_emul_temp.attr,
#endif
	&dev_attr_policy.attr,
	&dev_attr_available_policies.attr,
	&dev_attr_sustainable_power.attr,
	&dev_attr_k_po.attr,
	&dev_attr_k_pu.attr,
	&dev_attr_k_i.attr,
	&dev_attr_k_d.attr,
	&dev_attr_integral_cutoff.attr,
	&dev_attr_slope.attr,
	&dev_attr_offset.attr,
	NULL,
};

static const struct attribute_group thermal_zone_attribute_group = {
	.attrs = thermal_zone_dev_attrs,
};

static struct attribute *thermal_zone_mode_attrs[] = {
	&dev_attr_mode.attr,
	NULL,
};

static const struct attribute_group thermal_zone_mode_attribute_group = {
	.attrs = thermal_zone_mode_attrs,
};

static const struct attribute_group *thermal_zone_attribute_groups[] = {
	&thermal_zone_attribute_group,
	&thermal_zone_mode_attribute_group,
	/* This is not NULL terminated as we create the group dynamically */
};

/**
 * create_trip_attrs() - create attributes for trip points
 * @tz:		the thermal zone device
 * @mask:	Writeable trip point bitmap.
 *
 * helper function to instantiate sysfs entries for every trip
 * point and its properties of a struct thermal_zone_device.
 *
 * Return: 0 on success, the proper error value otherwise.
 */
static int create_trip_attrs(struct thermal_zone_device *tz, int mask)
{
	struct attribute **attrs;
	int indx;

	/* This function works only for zones with at least one trip */
	if (tz->num_trips <= 0)
		return -EINVAL;

	tz->trip_type_attrs = kcalloc(tz->num_trips, sizeof(*tz->trip_type_attrs),
				      GFP_KERNEL);
	if (!tz->trip_type_attrs)
		return -ENOMEM;

	tz->trip_temp_attrs = kcalloc(tz->num_trips, sizeof(*tz->trip_temp_attrs),
				      GFP_KERNEL);
	if (!tz->trip_temp_attrs) {
		kfree(tz->trip_type_attrs);
		return -ENOMEM;
	}

	tz->trip_hyst_attrs = kcalloc(tz->num_trips,
				      sizeof(*tz->trip_hyst_attrs),
				      GFP_KERNEL);
	if (!tz->trip_hyst_attrs) {
		kfree(tz->trip_type_attrs);
		kfree(tz->trip_temp_attrs);
		return -ENOMEM;
	}

	attrs = kcalloc(tz->num_trips * 3 + 1, sizeof(*attrs), GFP_KERNEL);
	if (!attrs) {
		kfree(tz->trip_type_attrs);
		kfree(tz->trip_temp_attrs);
		kfree(tz->trip_hyst_attrs);
		return -ENOMEM;
	}

	for (indx = 0; indx < tz->num_trips; indx++) {
		/* create trip type attribute */
		snprintf(tz->trip_type_attrs[indx].name, THERMAL_NAME_LENGTH,
			 "trip_point_%d_type", indx);

		sysfs_attr_init(&tz->trip_type_attrs[indx].attr.attr);
		tz->trip_type_attrs[indx].attr.attr.name =
						tz->trip_type_attrs[indx].name;
		tz->trip_type_attrs[indx].attr.attr.mode = S_IRUGO;
		tz->trip_type_attrs[indx].attr.show = trip_point_type_show;
		attrs[indx] = &tz->trip_type_attrs[indx].attr.attr;

		/* create trip temp attribute */
		snprintf(tz->trip_temp_attrs[indx].name, THERMAL_NAME_LENGTH,
			 "trip_point_%d_temp", indx);

		sysfs_attr_init(&tz->trip_temp_attrs[indx].attr.attr);
		tz->trip_temp_attrs[indx].attr.attr.name =
						tz->trip_temp_attrs[indx].name;
		tz->trip_temp_attrs[indx].attr.attr.mode = S_IRUGO;
		tz->trip_temp_attrs[indx].attr.show = trip_point_temp_show;
		if (IS_ENABLED(CONFIG_THERMAL_WRITABLE_TRIPS) &&
		    mask & (1 << indx)) {
			tz->trip_temp_attrs[indx].attr.attr.mode |= S_IWUSR;
			tz->trip_temp_attrs[indx].attr.store =
							trip_point_temp_store;
		}
		attrs[indx + tz->num_trips] = &tz->trip_temp_attrs[indx].attr.attr;

		snprintf(tz->trip_hyst_attrs[indx].name, THERMAL_NAME_LENGTH,
			 "trip_point_%d_hyst", indx);

		sysfs_attr_init(&tz->trip_hyst_attrs[indx].attr.attr);
		tz->trip_hyst_attrs[indx].attr.attr.name =
					tz->trip_hyst_attrs[indx].name;
		tz->trip_hyst_attrs[indx].attr.attr.mode = S_IRUGO;
		tz->trip_hyst_attrs[indx].attr.show = trip_point_hyst_show;
		if (tz->ops->set_trip_hyst) {
			tz->trip_hyst_attrs[indx].attr.attr.mode |= S_IWUSR;
			tz->trip_hyst_attrs[indx].attr.store =
					trip_point_hyst_store;
		}
		attrs[indx + tz->num_trips * 2] =
					&tz->trip_hyst_attrs[indx].attr.attr;
	}
	attrs[tz->num_trips * 3] = NULL;

	tz->trips_attribute_group.attrs = attrs;

	return 0;
}

/**
 * destroy_trip_attrs() - destroy attributes for trip points
 * @tz:		the thermal zone device
 *
 * helper function to free resources allocated by create_trip_attrs()
 */
static void destroy_trip_attrs(struct thermal_zone_device *tz)
{
	if (!tz)
		return;

	kfree(tz->trip_type_attrs);
	kfree(tz->trip_temp_attrs);
	kfree(tz->trip_hyst_attrs);
	kfree(tz->trips_attribute_group.attrs);
}

int thermal_zone_create_device_groups(struct thermal_zone_device *tz,
				      int mask)
{
	const struct attribute_group **groups;
	int i, size, result;

	/* we need one extra for trips and the NULL to terminate the array */
	size = ARRAY_SIZE(thermal_zone_attribute_groups) + 2;
	/* This also takes care of API requirement to be NULL terminated */
	groups = kcalloc(size, sizeof(*groups), GFP_KERNEL);
	if (!groups)
		return -ENOMEM;

	for (i = 0; i < size - 2; i++)
		groups[i] = thermal_zone_attribute_groups[i];

	if (tz->num_trips) {
		result = create_trip_attrs(tz, mask);
		if (result) {
			kfree(groups);

			return result;
		}

		groups[size - 2] = &tz->trips_attribute_group;
	}

	tz->device.groups = groups;

	return 0;
}

void thermal_zone_destroy_device_groups(struct thermal_zone_device *tz)
{
	if (!tz)
		return;

	if (tz->num_trips)
		destroy_trip_attrs(tz);

	kfree(tz->device.groups);
}

/* sys I/F for cooling device */
static ssize_t
cdev_type_show(struct device *dev, struct device_attribute *attr, char *buf)
{
	struct thermal_cooling_device *cdev = to_cooling_device(dev);

	return sprintf(buf, "%s\n", cdev->type);
}

static ssize_t max_state_show(struct device *dev, struct device_attribute *attr,
			      char *buf)
{
	struct thermal_cooling_device *cdev = to_cooling_device(dev);

	return sprintf(buf, "%ld\n", cdev->max_state);
}

static ssize_t cur_state_show(struct device *dev, struct device_attribute *attr,
			      char *buf)
{
	struct thermal_cooling_device *cdev = to_cooling_device(dev);
	unsigned long state;
	int ret;

	ret = cdev->ops->get_cur_state(cdev, &state);
	if (ret)
		return ret;
	return sprintf(buf, "%ld\n", state);
}

static ssize_t
cur_state_store(struct device *dev, struct device_attribute *attr,
		const char *buf, size_t count)
{
	struct thermal_cooling_device *cdev = to_cooling_device(dev);
	unsigned long state;
	int result;

	if (sscanf(buf, "%ld\n", &state) != 1)
		return -EINVAL;

	if ((long)state < 0)
		return -EINVAL;

	/* Requested state should be less than max_state + 1 */
	if (state > cdev->max_state)
		return -EINVAL;

	mutex_lock(&cdev->lock);

	result = cdev->ops->set_cur_state(cdev, state);
	if (!result)
		thermal_cooling_device_stats_update(cdev, state);

	mutex_unlock(&cdev->lock);
	return result ? result : count;
}

static struct device_attribute
dev_attr_cdev_type = __ATTR(type, 0444, cdev_type_show, NULL);
static DEVICE_ATTR_RO(max_state);
static DEVICE_ATTR_RW(cur_state);

static struct attribute *cooling_device_attrs[] = {
	&dev_attr_cdev_type.attr,
	&dev_attr_max_state.attr,
	&dev_attr_cur_state.attr,
	NULL,
};

static const struct attribute_group cooling_device_attr_group = {
	.attrs = cooling_device_attrs,
};

static const struct attribute_group *cooling_device_attr_groups[] = {
	&cooling_device_attr_group,
	NULL, /* Space allocated for cooling_device_stats_attr_group */
	NULL,
};

#ifdef CONFIG_THERMAL_STATISTICS
struct cooling_dev_stats {
	spinlock_t lock;
	unsigned int total_trans;
	unsigned long state;
	ktime_t last_time;
	ktime_t *time_in_state;
	unsigned int *trans_table;
};

static void update_time_in_state(struct cooling_dev_stats *stats)
{
	ktime_t now = ktime_get(), delta;

	delta = ktime_sub(now, stats->last_time);
	stats->time_in_state[stats->state] =
		ktime_add(stats->time_in_state[stats->state], delta);
	stats->last_time = now;
}

void thermal_cooling_device_stats_update(struct thermal_cooling_device *cdev,
					 unsigned long new_state)
{
	struct cooling_dev_stats *stats = cdev->stats;

	lockdep_assert_held(&cdev->lock);

	if (!stats)
		return;

	spin_lock(&stats->lock);

	if (dev_WARN_ONCE(&cdev->device, new_state >= stats->max_states,
			  "new state %ld exceeds max_state %ld",
			  new_state, stats->max_states))
		goto unlock;

	if (stats->state == new_state)
		goto unlock;

	update_time_in_state(stats);
	stats->trans_table[stats->state * (cdev->max_state + 1) + new_state]++;
	stats->state = new_state;
	stats->total_trans++;

unlock:
	spin_unlock(&stats->lock);
}

static ssize_t total_trans_show(struct device *dev,
				struct device_attribute *attr, char *buf)
{
	struct thermal_cooling_device *cdev = to_cooling_device(dev);
	struct cooling_dev_stats *stats;
	int ret = 0;

	mutex_lock(&cdev->lock);

	stats = cdev->stats;
	if (!stats)
		goto unlock;

	spin_lock(&stats->lock);
	ret = sprintf(buf, "%u\n", stats->total_trans);
	spin_unlock(&stats->lock);

unlock:
	mutex_unlock(&cdev->lock);

	return ret;
}

static ssize_t
time_in_state_ms_show(struct device *dev, struct device_attribute *attr,
		      char *buf)
{
	struct thermal_cooling_device *cdev = to_cooling_device(dev);
	struct cooling_dev_stats *stats;
	ssize_t len = 0;
	int i;

	mutex_lock(&cdev->lock);

	stats = cdev->stats;
	if (!stats)
		goto unlock;

	spin_lock(&stats->lock);

	update_time_in_state(stats);

	for (i = 0; i <= cdev->max_state; i++) {
		len += sprintf(buf + len, "state%u\t%llu\n", i,
			       ktime_to_ms(stats->time_in_state[i]));
	}
	spin_unlock(&stats->lock);

unlock:
	mutex_unlock(&cdev->lock);

	return len;
}

static ssize_t
reset_store(struct device *dev, struct device_attribute *attr, const char *buf,
	    size_t count)
{
	struct thermal_cooling_device *cdev = to_cooling_device(dev);
	struct cooling_dev_stats *stats;
	int i, states;

	mutex_lock(&cdev->lock);

	stats = cdev->stats;
	if (!stats)
		goto unlock;

	states = cdev->max_state + 1;

	spin_lock(&stats->lock);

	stats->total_trans = 0;
	stats->last_time = ktime_get();
	memset(stats->trans_table, 0,
	       states * states * sizeof(*stats->trans_table));

	for (i = 0; i < states; i++)
		stats->time_in_state[i] = ktime_set(0, 0);

	spin_unlock(&stats->lock);

unlock:
	mutex_unlock(&cdev->lock);

	return count;
}

static ssize_t trans_table_show(struct device *dev,
				struct device_attribute *attr, char *buf)
{
	struct thermal_cooling_device *cdev = to_cooling_device(dev);
	struct cooling_dev_stats *stats;
	ssize_t len = 0;
	int i, j;

	mutex_lock(&cdev->lock);

	stats = cdev->stats;
	if (!stats) {
		len = -ENODATA;
		goto unlock;
	}

	len += snprintf(buf + len, PAGE_SIZE - len, " From  :    To\n");
	len += snprintf(buf + len, PAGE_SIZE - len, "       : ");
	for (i = 0; i <= cdev->max_state; i++) {
		if (len >= PAGE_SIZE)
			break;
		len += snprintf(buf + len, PAGE_SIZE - len, "state%2u  ", i);
	}
	if (len >= PAGE_SIZE) {
		len = PAGE_SIZE;
		goto unlock;
	}

	len += snprintf(buf + len, PAGE_SIZE - len, "\n");

	for (i = 0; i <= cdev->max_state; i++) {
		if (len >= PAGE_SIZE)
			break;

		len += snprintf(buf + len, PAGE_SIZE - len, "state%2u:", i);

		for (j = 0; j <= cdev->max_state; j++) {
			if (len >= PAGE_SIZE)
				break;
			len += snprintf(buf + len, PAGE_SIZE - len, "%8u ",
				stats->trans_table[i * (cdev->max_state + 1) + j]);
		}
		if (len >= PAGE_SIZE)
			break;
		len += snprintf(buf + len, PAGE_SIZE - len, "\n");
	}

	if (len >= PAGE_SIZE) {
		pr_warn_once("Thermal transition table exceeds PAGE_SIZE. Disabling\n");
		len = -EFBIG;
	}

unlock:
	mutex_unlock(&cdev->lock);

	return len;
}

static DEVICE_ATTR_RO(total_trans);
static DEVICE_ATTR_RO(time_in_state_ms);
static DEVICE_ATTR_WO(reset);
static DEVICE_ATTR_RO(trans_table);

static struct attribute *cooling_device_stats_attrs[] = {
	&dev_attr_total_trans.attr,
	&dev_attr_time_in_state_ms.attr,
	&dev_attr_reset.attr,
	&dev_attr_trans_table.attr,
	NULL
};

static const struct attribute_group cooling_device_stats_attr_group = {
	.attrs = cooling_device_stats_attrs,
	.name = "stats"
};

static void cooling_device_stats_setup(struct thermal_cooling_device *cdev)
{
	const struct attribute_group *stats_attr_group = NULL;
	struct cooling_dev_stats *stats;
	/* Total number of states is highest state + 1 */
	unsigned long states = cdev->max_state + 1;
	int var;

<<<<<<< HEAD
	if (cdev->ops->get_max_state(cdev, &states))
		goto out;

	states++; /* Total number of states is highest state + 1 */

=======
>>>>>>> eb3cdb58
	var = sizeof(*stats);
	var += sizeof(*stats->time_in_state) * states;
	var += sizeof(*stats->trans_table) * states * states;

	stats = kzalloc(var, GFP_KERNEL);
	if (!stats)
		goto out;

	stats->time_in_state = (ktime_t *)(stats + 1);
	stats->trans_table = (unsigned int *)(stats->time_in_state + states);
	cdev->stats = stats;
	stats->last_time = ktime_get();

	spin_lock_init(&stats->lock);

	stats_attr_group = &cooling_device_stats_attr_group;

out:
	/* Fill the empty slot left in cooling_device_attr_groups */
	var = ARRAY_SIZE(cooling_device_attr_groups) - 2;
	cooling_device_attr_groups[var] = stats_attr_group;
}

static void cooling_device_stats_destroy(struct thermal_cooling_device *cdev)
{
	kfree(cdev->stats);
	cdev->stats = NULL;
}

#else

static inline void
cooling_device_stats_setup(struct thermal_cooling_device *cdev) {}
static inline void
cooling_device_stats_destroy(struct thermal_cooling_device *cdev) {}

#endif /* CONFIG_THERMAL_STATISTICS */

void thermal_cooling_device_setup_sysfs(struct thermal_cooling_device *cdev)
{
	cooling_device_stats_setup(cdev);
	cdev->device.groups = cooling_device_attr_groups;
}

void thermal_cooling_device_destroy_sysfs(struct thermal_cooling_device *cdev)
{
	cooling_device_stats_destroy(cdev);
}

void thermal_cooling_device_stats_reinit(struct thermal_cooling_device *cdev)
{
	lockdep_assert_held(&cdev->lock);

	cooling_device_stats_destroy(cdev);
	cooling_device_stats_setup(cdev);
}

/* these helper will be used only at the time of bindig */
ssize_t
trip_point_show(struct device *dev, struct device_attribute *attr, char *buf)
{
	struct thermal_instance *instance;

	instance =
	    container_of(attr, struct thermal_instance, attr);

	return sprintf(buf, "%d\n", instance->trip);
}

ssize_t
weight_show(struct device *dev, struct device_attribute *attr, char *buf)
{
	struct thermal_instance *instance;

	instance = container_of(attr, struct thermal_instance, weight_attr);

	return sprintf(buf, "%d\n", instance->weight);
}

ssize_t weight_store(struct device *dev, struct device_attribute *attr,
		     const char *buf, size_t count)
{
	struct thermal_instance *instance;
	int ret, weight;

	ret = kstrtoint(buf, 0, &weight);
	if (ret)
		return ret;

	instance = container_of(attr, struct thermal_instance, weight_attr);
	instance->weight = weight;

	return count;
}<|MERGE_RESOLUTION|>--- conflicted
+++ resolved
@@ -692,11 +692,6 @@
 
 	spin_lock(&stats->lock);
 
-	if (dev_WARN_ONCE(&cdev->device, new_state >= stats->max_states,
-			  "new state %ld exceeds max_state %ld",
-			  new_state, stats->max_states))
-		goto unlock;
-
 	if (stats->state == new_state)
 		goto unlock;
 
@@ -881,14 +876,6 @@
 	unsigned long states = cdev->max_state + 1;
 	int var;
 
-<<<<<<< HEAD
-	if (cdev->ops->get_max_state(cdev, &states))
-		goto out;
-
-	states++; /* Total number of states is highest state + 1 */
-
-=======
->>>>>>> eb3cdb58
 	var = sizeof(*stats);
 	var += sizeof(*stats->time_in_state) * states;
 	var += sizeof(*stats->trans_table) * states * states;
