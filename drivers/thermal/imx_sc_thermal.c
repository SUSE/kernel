// SPDX-License-Identifier: GPL-2.0+
/*
 * Copyright 2018-2020 NXP.
 */

#include <dt-bindings/firmware/imx/rsrc.h>
#include <linux/err.h>
#include <linux/firmware/imx/sci.h>
#include <linux/module.h>
#include <linux/of.h>
#include <linux/of_device.h>
#include <linux/platform_device.h>
#include <linux/slab.h>
#include <linux/thermal.h>

#include "thermal_hwmon.h"

#define IMX_SC_MISC_FUNC_GET_TEMP	13

static struct imx_sc_ipc *thermal_ipc_handle;

struct imx_sc_sensor {
	struct thermal_zone_device *tzd;
	u32 resource_id;
};

struct req_get_temp {
	u16 resource_id;
	u8 type;
} __packed __aligned(4);

struct resp_get_temp {
	s16 celsius;
	s8 tenths;
} __packed __aligned(4);

struct imx_sc_msg_misc_get_temp {
	struct imx_sc_rpc_msg hdr;
	union {
		struct req_get_temp req;
		struct resp_get_temp resp;
	} data;
} __packed __aligned(4);

static int imx_sc_thermal_get_temp(struct thermal_zone_device *tz, int *temp)
{
	struct imx_sc_msg_misc_get_temp msg;
	struct imx_sc_rpc_msg *hdr = &msg.hdr;
	struct imx_sc_sensor *sensor = thermal_zone_device_priv(tz);
	int ret;

	msg.data.req.resource_id = sensor->resource_id;
	msg.data.req.type = IMX_SC_C_TEMP;

	hdr->ver = IMX_SC_RPC_VERSION;
	hdr->svc = IMX_SC_RPC_SVC_MISC;
	hdr->func = IMX_SC_MISC_FUNC_GET_TEMP;
	hdr->size = 2;

	ret = imx_scu_call_rpc(thermal_ipc_handle, &msg, true);
	if (ret)
		return ret;

	*temp = msg.data.resp.celsius * 1000 + msg.data.resp.tenths * 100;

	return 0;
}

static const struct thermal_zone_device_ops imx_sc_thermal_ops = {
	.get_temp = imx_sc_thermal_get_temp,
};

static int imx_sc_thermal_probe(struct platform_device *pdev)
{
	struct imx_sc_sensor *sensor;
	const int *resource_id;
	int i, ret;

	ret = imx_scu_get_handle(&thermal_ipc_handle);
	if (ret)
		return ret;

	resource_id = of_device_get_match_data(&pdev->dev);
	if (!resource_id)
		return -EINVAL;

	for (i = 0; resource_id[i] >= 0; i++) {

		sensor = devm_kzalloc(&pdev->dev, sizeof(*sensor), GFP_KERNEL);
<<<<<<< HEAD
		if (!sensor) {
			of_node_put(child);
			ret = -ENOMEM;
			goto put_node;
		}
=======
		if (!sensor)
			return -ENOMEM;
>>>>>>> eb3cdb58

		sensor->resource_id = resource_id[i];

		sensor->tzd = devm_thermal_of_zone_register(&pdev->dev, sensor->resource_id,
							    sensor, &imx_sc_thermal_ops);
		if (IS_ERR(sensor->tzd)) {
			/*
			 * Save the error value before freeing the
			 * sensor pointer, otherwise we endup with a
			 * use-after-free error
			 */
			ret = PTR_ERR(sensor->tzd);

			devm_kfree(&pdev->dev, sensor);

			/*
			 * The thermal framework notifies us there is
			 * no thermal zone description for such a
			 * sensor id
			 */
			if (ret == -ENODEV)
				continue;

			dev_err(&pdev->dev, "failed to register thermal zone\n");
			return ret;
		}

		if (devm_thermal_add_hwmon_sysfs(&pdev->dev, sensor->tzd))
			dev_warn(&pdev->dev, "failed to add hwmon sysfs attributes\n");
	}

<<<<<<< HEAD
put_node:
	of_node_put(sensor_np);
	of_node_put(np);

	return ret;
}

static int imx_sc_thermal_remove(struct platform_device *pdev)
{
=======
>>>>>>> eb3cdb58
	return 0;
}

static const int imx_sc_sensors[] = {
	IMX_SC_R_SYSTEM, IMX_SC_R_PMIC_0,
	IMX_SC_R_AP_0, IMX_SC_R_AP_1,
	IMX_SC_R_GPU_0_PID0, IMX_SC_R_GPU_1_PID0,
	IMX_SC_R_DRC_0, -1 };

static const struct of_device_id imx_sc_thermal_table[] = {
	{ .compatible = "fsl,imx-sc-thermal", .data =  imx_sc_sensors },
	{}
};
MODULE_DEVICE_TABLE(of, imx_sc_thermal_table);

static struct platform_driver imx_sc_thermal_driver = {
		.probe = imx_sc_thermal_probe,
		.driver = {
			.name = "imx-sc-thermal",
			.of_match_table = imx_sc_thermal_table,
		},
};
module_platform_driver(imx_sc_thermal_driver);

MODULE_AUTHOR("Anson Huang <Anson.Huang@nxp.com>");
MODULE_DESCRIPTION("Thermal driver for NXP i.MX SoCs with system controller");
MODULE_LICENSE("GPL v2");<|MERGE_RESOLUTION|>--- conflicted
+++ resolved
@@ -87,16 +87,8 @@
 	for (i = 0; resource_id[i] >= 0; i++) {
 
 		sensor = devm_kzalloc(&pdev->dev, sizeof(*sensor), GFP_KERNEL);
-<<<<<<< HEAD
-		if (!sensor) {
-			of_node_put(child);
-			ret = -ENOMEM;
-			goto put_node;
-		}
-=======
 		if (!sensor)
 			return -ENOMEM;
->>>>>>> eb3cdb58
 
 		sensor->resource_id = resource_id[i];
 
@@ -128,18 +120,6 @@
 			dev_warn(&pdev->dev, "failed to add hwmon sysfs attributes\n");
 	}
 
-<<<<<<< HEAD
-put_node:
-	of_node_put(sensor_np);
-	of_node_put(np);
-
-	return ret;
-}
-
-static int imx_sc_thermal_remove(struct platform_device *pdev)
-{
-=======
->>>>>>> eb3cdb58
 	return 0;
 }
 
