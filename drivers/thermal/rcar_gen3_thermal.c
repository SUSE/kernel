// SPDX-License-Identifier: GPL-2.0
/*
 *  R-Car Gen3 THS thermal sensor driver
 *  Based on rcar_thermal.c and work from Hien Dang and Khiem Nguyen.
 *
 * Copyright (C) 2016 Renesas Electronics Corporation.
 * Copyright (C) 2016 Sang Engineering
 */
#include <linux/delay.h>
#include <linux/err.h>
#include <linux/interrupt.h>
#include <linux/io.h>
#include <linux/module.h>
#include <linux/of_device.h>
#include <linux/platform_device.h>
#include <linux/pm_runtime.h>
#include <linux/thermal.h>

#include "thermal_hwmon.h"

/* Register offsets */
#define REG_GEN3_IRQSTR		0x04
#define REG_GEN3_IRQMSK		0x08
#define REG_GEN3_IRQCTL		0x0C
#define REG_GEN3_IRQEN		0x10
#define REG_GEN3_IRQTEMP1	0x14
#define REG_GEN3_IRQTEMP2	0x18
#define REG_GEN3_IRQTEMP3	0x1C
#define REG_GEN3_THCTR		0x20
#define REG_GEN3_TEMP		0x28
#define REG_GEN3_THCODE1	0x50
#define REG_GEN3_THCODE2	0x54
#define REG_GEN3_THCODE3	0x58
#define REG_GEN3_PTAT1		0x5c
#define REG_GEN3_PTAT2		0x60
#define REG_GEN3_PTAT3		0x64
#define REG_GEN3_THSCP		0x68

/* IRQ{STR,MSK,EN} bits */
#define IRQ_TEMP1		BIT(0)
#define IRQ_TEMP2		BIT(1)
#define IRQ_TEMP3		BIT(2)
#define IRQ_TEMPD1		BIT(3)
#define IRQ_TEMPD2		BIT(4)
#define IRQ_TEMPD3		BIT(5)

/* THCTR bits */
#define THCTR_PONM	BIT(6)
#define THCTR_THSST	BIT(0)

/* THSCP bits */
#define THSCP_COR_PARA_VLD	(BIT(15) | BIT(14))

#define CTEMP_MASK	0xFFF

#define MCELSIUS(temp)	((temp) * 1000)
#define GEN3_FUSE_MASK	0xFFF

#define TSC_MAX_NUM	5

/* Structure for thermal temperature calculation */
struct equation_coefs {
	int a1;
	int b1;
	int a2;
	int b2;
};

struct rcar_gen3_thermal_tsc {
	void __iomem *base;
	struct thermal_zone_device *zone;
	struct equation_coefs coef;
	int tj_t;
<<<<<<< HEAD
	unsigned int id; /* thermal channel id */
=======
	int thcode[3];
>>>>>>> eb3cdb58
};

struct rcar_gen3_thermal_priv {
	struct rcar_gen3_thermal_tsc *tscs[TSC_MAX_NUM];
	struct thermal_zone_device_ops ops;
	unsigned int num_tscs;
	int ptat[3];
};

static inline u32 rcar_gen3_thermal_read(struct rcar_gen3_thermal_tsc *tsc,
					 u32 reg)
{
	return ioread32(tsc->base + reg);
}

static inline void rcar_gen3_thermal_write(struct rcar_gen3_thermal_tsc *tsc,
					   u32 reg, u32 data)
{
	iowrite32(data, tsc->base + reg);
}

/*
 * Linear approximation for temperature
 *
 * [reg] = [temp] * a + b => [temp] = ([reg] - b) / a
 *
 * The constants a and b are calculated using two triplets of int values PTAT
 * and THCODE. PTAT and THCODE can either be read from hardware or use hard
 * coded values from driver. The formula to calculate a and b are taken from
 * BSP and sparsely documented and understood.
 *
 * Examining the linear formula and the formula used to calculate constants a
 * and b while knowing that the span for PTAT and THCODE values are between
 * 0x000 and 0xfff the largest integer possible is 0xfff * 0xfff == 0xffe001.
 * Integer also needs to be signed so that leaves 7 bits for binary
 * fixed point scaling.
 */

#define FIXPT_SHIFT 7
#define FIXPT_INT(_x) ((_x) << FIXPT_SHIFT)
#define INT_FIXPT(_x) ((_x) >> FIXPT_SHIFT)
#define FIXPT_DIV(_a, _b) DIV_ROUND_CLOSEST(((_a) << FIXPT_SHIFT), (_b))
#define FIXPT_TO_MCELSIUS(_x) ((_x) * 1000 >> FIXPT_SHIFT)

#define RCAR3_THERMAL_GRAN 500 /* mili Celsius */

/* no idea where these constants come from */
#define TJ_3 -41

static void rcar_gen3_thermal_calc_coefs(struct rcar_gen3_thermal_priv *priv,
					 struct rcar_gen3_thermal_tsc *tsc,
					 int ths_tj_1)
{
	/* TODO: Find documentation and document constant calculation formula */

	/*
	 * Division is not scaled in BSP and if scaled it might overflow
	 * the dividend (4095 * 4095 << 14 > INT_MAX) so keep it unscaled
	 */
	tsc->tj_t = (FIXPT_INT((priv->ptat[1] - priv->ptat[2]) * (ths_tj_1 - TJ_3))
		     / (priv->ptat[0] - priv->ptat[2])) + FIXPT_INT(TJ_3);

	tsc->coef.a1 = FIXPT_DIV(FIXPT_INT(tsc->thcode[1] - tsc->thcode[2]),
				 tsc->tj_t - FIXPT_INT(TJ_3));
	tsc->coef.b1 = FIXPT_INT(tsc->thcode[2]) - tsc->coef.a1 * TJ_3;

	tsc->coef.a2 = FIXPT_DIV(FIXPT_INT(tsc->thcode[1] - tsc->thcode[0]),
				 tsc->tj_t - FIXPT_INT(ths_tj_1));
	tsc->coef.b2 = FIXPT_INT(tsc->thcode[0]) - tsc->coef.a2 * ths_tj_1;
}

static int rcar_gen3_thermal_round(int temp)
{
	int result, round_offs;

	round_offs = temp >= 0 ? RCAR3_THERMAL_GRAN / 2 :
		-RCAR3_THERMAL_GRAN / 2;
	result = (temp + round_offs) / RCAR3_THERMAL_GRAN;
	return result * RCAR3_THERMAL_GRAN;
}

static int rcar_gen3_thermal_get_temp(struct thermal_zone_device *tz, int *temp)
{
	struct rcar_gen3_thermal_tsc *tsc = thermal_zone_device_priv(tz);
	int mcelsius, val;
	int reg;

	/* Read register and convert to mili Celsius */
	reg = rcar_gen3_thermal_read(tsc, REG_GEN3_TEMP) & CTEMP_MASK;

	if (reg <= tsc->thcode[1])
		val = FIXPT_DIV(FIXPT_INT(reg) - tsc->coef.b1,
				tsc->coef.a1);
	else
		val = FIXPT_DIV(FIXPT_INT(reg) - tsc->coef.b2,
				tsc->coef.a2);
	mcelsius = FIXPT_TO_MCELSIUS(val);

	/* Guaranteed operating range is -40C to 125C. */

	/* Round value to device granularity setting */
	*temp = rcar_gen3_thermal_round(mcelsius);

	return 0;
}

static int rcar_gen3_thermal_mcelsius_to_temp(struct rcar_gen3_thermal_tsc *tsc,
					      int mcelsius)
{
	int celsius, val;

	celsius = DIV_ROUND_CLOSEST(mcelsius, 1000);
	if (celsius <= INT_FIXPT(tsc->tj_t))
		val = celsius * tsc->coef.a1 + tsc->coef.b1;
	else
		val = celsius * tsc->coef.a2 + tsc->coef.b2;

	return INT_FIXPT(val);
}

static int rcar_gen3_thermal_set_trips(struct thermal_zone_device *tz, int low, int high)
{
	struct rcar_gen3_thermal_tsc *tsc = thermal_zone_device_priv(tz);
	u32 irqmsk = 0;

	if (low != -INT_MAX) {
		irqmsk |= IRQ_TEMPD1;
		rcar_gen3_thermal_write(tsc, REG_GEN3_IRQTEMP1,
					rcar_gen3_thermal_mcelsius_to_temp(tsc, low));
	}

	if (high != INT_MAX) {
		irqmsk |= IRQ_TEMP2;
		rcar_gen3_thermal_write(tsc, REG_GEN3_IRQTEMP2,
					rcar_gen3_thermal_mcelsius_to_temp(tsc, high));
	}

	rcar_gen3_thermal_write(tsc, REG_GEN3_IRQMSK, irqmsk);

	return 0;
}

static const struct thermal_zone_device_ops rcar_gen3_tz_of_ops = {
	.get_temp	= rcar_gen3_thermal_get_temp,
	.set_trips	= rcar_gen3_thermal_set_trips,
};

static irqreturn_t rcar_gen3_thermal_irq(int irq, void *data)
{
	struct rcar_gen3_thermal_priv *priv = data;
	unsigned int i;
	u32 status;

	for (i = 0; i < priv->num_tscs; i++) {
		status = rcar_gen3_thermal_read(priv->tscs[i], REG_GEN3_IRQSTR);
		rcar_gen3_thermal_write(priv->tscs[i], REG_GEN3_IRQSTR, 0);
		if (status && priv->tscs[i]->zone)
			thermal_zone_device_update(priv->tscs[i]->zone,
						   THERMAL_EVENT_UNSPECIFIED);
	}

	return IRQ_HANDLED;
}

static bool rcar_gen3_thermal_read_fuses(struct rcar_gen3_thermal_priv *priv)
{
	unsigned int i;
	u32 thscp;

	/* If fuses are not set, fallback to pseudo values. */
	thscp = rcar_gen3_thermal_read(priv->tscs[0], REG_GEN3_THSCP);
	if ((thscp & THSCP_COR_PARA_VLD) != THSCP_COR_PARA_VLD) {
		/* Default THCODE values in case FUSEs are not set. */
		static const int thcodes[TSC_MAX_NUM][3] = {
			{ 3397, 2800, 2221 },
			{ 3393, 2795, 2216 },
			{ 3389, 2805, 2237 },
			{ 3415, 2694, 2195 },
			{ 3356, 2724, 2244 },
		};

		priv->ptat[0] = 2631;
		priv->ptat[1] = 1509;
		priv->ptat[2] = 435;

		for (i = 0; i < priv->num_tscs; i++) {
			struct rcar_gen3_thermal_tsc *tsc = priv->tscs[i];

			tsc->thcode[0] = thcodes[i][0];
			tsc->thcode[1] = thcodes[i][1];
			tsc->thcode[2] = thcodes[i][2];
		}

		return false;
	}

	/*
	 * Set the pseudo calibration points with fused values.
	 * PTAT is shared between all TSCs but only fused for the first
	 * TSC while THCODEs are fused for each TSC.
	 */
	priv->ptat[0] = rcar_gen3_thermal_read(priv->tscs[0], REG_GEN3_PTAT1) &
		GEN3_FUSE_MASK;
	priv->ptat[1] = rcar_gen3_thermal_read(priv->tscs[0], REG_GEN3_PTAT2) &
		GEN3_FUSE_MASK;
	priv->ptat[2] = rcar_gen3_thermal_read(priv->tscs[0], REG_GEN3_PTAT3) &
		GEN3_FUSE_MASK;

	for (i = 0; i < priv->num_tscs; i++) {
		struct rcar_gen3_thermal_tsc *tsc = priv->tscs[i];

		tsc->thcode[0] = rcar_gen3_thermal_read(tsc, REG_GEN3_THCODE1) &
			GEN3_FUSE_MASK;
		tsc->thcode[1] = rcar_gen3_thermal_read(tsc, REG_GEN3_THCODE2) &
			GEN3_FUSE_MASK;
		tsc->thcode[2] = rcar_gen3_thermal_read(tsc, REG_GEN3_THCODE3) &
			GEN3_FUSE_MASK;
	}

	return true;
}

static void rcar_gen3_thermal_init(struct rcar_gen3_thermal_priv *priv,
				   struct rcar_gen3_thermal_tsc *tsc)
{
	u32 reg_val;

	reg_val = rcar_gen3_thermal_read(tsc, REG_GEN3_THCTR);
	reg_val &= ~THCTR_PONM;
	rcar_gen3_thermal_write(tsc, REG_GEN3_THCTR, reg_val);

	usleep_range(1000, 2000);

	rcar_gen3_thermal_write(tsc, REG_GEN3_IRQCTL, 0);
	rcar_gen3_thermal_write(tsc, REG_GEN3_IRQMSK, 0);
	if (priv->ops.set_trips)
		rcar_gen3_thermal_write(tsc, REG_GEN3_IRQEN,
					IRQ_TEMPD1 | IRQ_TEMP2);

	reg_val = rcar_gen3_thermal_read(tsc, REG_GEN3_THCTR);
	reg_val |= THCTR_THSST;
	rcar_gen3_thermal_write(tsc, REG_GEN3_THCTR, reg_val);

	usleep_range(1000, 2000);
}

static const int rcar_gen3_ths_tj_1 = 126;
static const int rcar_gen3_ths_tj_1_m3_w = 116;
static const struct of_device_id rcar_gen3_thermal_dt_ids[] = {
	{
		.compatible = "renesas,r8a774a1-thermal",
		.data = &rcar_gen3_ths_tj_1_m3_w,
	},
	{
		.compatible = "renesas,r8a774b1-thermal",
		.data = &rcar_gen3_ths_tj_1,
	},
	{
		.compatible = "renesas,r8a774e1-thermal",
		.data = &rcar_gen3_ths_tj_1,
	},
	{
		.compatible = "renesas,r8a7795-thermal",
		.data = &rcar_gen3_ths_tj_1,
	},
	{
		.compatible = "renesas,r8a7796-thermal",
		.data = &rcar_gen3_ths_tj_1_m3_w,
	},
	{
		.compatible = "renesas,r8a77961-thermal",
		.data = &rcar_gen3_ths_tj_1_m3_w,
	},
	{
		.compatible = "renesas,r8a77965-thermal",
		.data = &rcar_gen3_ths_tj_1,
	},
	{
		.compatible = "renesas,r8a77980-thermal",
		.data = &rcar_gen3_ths_tj_1,
	},
	{
		.compatible = "renesas,r8a779a0-thermal",
		.data = &rcar_gen3_ths_tj_1,
	},
	{
		.compatible = "renesas,r8a779f0-thermal",
		.data = &rcar_gen3_ths_tj_1,
	},
	{
		.compatible = "renesas,r8a779g0-thermal",
		.data = &rcar_gen3_ths_tj_1,
	},
	{},
};
MODULE_DEVICE_TABLE(of, rcar_gen3_thermal_dt_ids);

static int rcar_gen3_thermal_remove(struct platform_device *pdev)
{
	struct device *dev = &pdev->dev;

	pm_runtime_put(dev);
	pm_runtime_disable(dev);

	return 0;
}

static void rcar_gen3_hwmon_action(void *data)
{
	struct thermal_zone_device *zone = data;

	thermal_remove_hwmon_sysfs(zone);
}

static int rcar_gen3_thermal_request_irqs(struct rcar_gen3_thermal_priv *priv,
					  struct platform_device *pdev)
{
	struct device *dev = &pdev->dev;
	unsigned int i;
	char *irqname;
	int ret, irq;

	for (i = 0; i < 2; i++) {
		irq = platform_get_irq_optional(pdev, i);
		if (irq < 0)
			return irq;

		irqname = devm_kasprintf(dev, GFP_KERNEL, "%s:ch%d",
					 dev_name(dev), i);
		if (!irqname)
			return -ENOMEM;

		ret = devm_request_threaded_irq(dev, irq, NULL,
						rcar_gen3_thermal_irq,
						IRQF_ONESHOT, irqname, priv);
		if (ret)
			return ret;
	}

	return 0;
}

static int rcar_gen3_thermal_probe(struct platform_device *pdev)
{
	struct rcar_gen3_thermal_priv *priv;
	struct device *dev = &pdev->dev;
	const int *ths_tj_1 = of_device_get_match_data(dev);
	struct resource *res;
	struct thermal_zone_device *zone;
	unsigned int i;
	int ret;
<<<<<<< HEAD

	/* default values if FUSEs are missing */
	/* TODO: Read values from hardware on supported platforms */
	int ptat[3] = { 2631, 1509, 435 };
=======
>>>>>>> eb3cdb58

	priv = devm_kzalloc(dev, sizeof(*priv), GFP_KERNEL);
	if (!priv)
		return -ENOMEM;

	priv->ops = rcar_gen3_tz_of_ops;

	platform_set_drvdata(pdev, priv);

	if (rcar_gen3_thermal_request_irqs(priv, pdev))
		priv->ops.set_trips = NULL;

	pm_runtime_enable(dev);
	pm_runtime_get_sync(dev);

	for (i = 0; i < TSC_MAX_NUM; i++) {
		struct rcar_gen3_thermal_tsc *tsc;

		res = platform_get_resource(pdev, IORESOURCE_MEM, i);
		if (!res)
			break;

		tsc = devm_kzalloc(dev, sizeof(*tsc), GFP_KERNEL);
		if (!tsc) {
			ret = -ENOMEM;
			goto error_unregister;
		}

		tsc->base = devm_ioremap_resource(dev, res);
		if (IS_ERR(tsc->base)) {
			ret = PTR_ERR(tsc->base);
			goto error_unregister;
		}

		priv->tscs[i] = tsc;
	}

	priv->num_tscs = i;

	if (!rcar_gen3_thermal_read_fuses(priv))
		dev_info(dev, "No calibration values fused, fallback to driver values\n");

	for (i = 0; i < priv->num_tscs; i++) {
		struct rcar_gen3_thermal_tsc *tsc = priv->tscs[i];

		rcar_gen3_thermal_init(priv, tsc);
		rcar_gen3_thermal_calc_coefs(priv, tsc, *ths_tj_1);

		zone = devm_thermal_of_zone_register(dev, i, tsc, &priv->ops);
		if (IS_ERR(zone)) {
			dev_err(dev, "Sensor %u: Can't register thermal zone\n", i);
			ret = PTR_ERR(zone);
			goto error_unregister;
		}
		tsc->zone = zone;

		ret = thermal_add_hwmon_sysfs(tsc->zone);
		if (ret)
			goto error_unregister;

		ret = devm_add_action_or_reset(dev, rcar_gen3_hwmon_action, zone);
		if (ret)
			goto error_unregister;

		ret = thermal_zone_get_num_trips(tsc->zone);
		if (ret < 0)
			goto error_unregister;

<<<<<<< HEAD
		dev_info(dev, "TSC%u: Loaded %d trip points\n", i, ret);
=======
		dev_info(dev, "Sensor %u: Loaded %d trip points\n", i, ret);
>>>>>>> eb3cdb58
	}

	if (!priv->num_tscs) {
		ret = -ENODEV;
		goto error_unregister;
	}

	return 0;

error_unregister:
	rcar_gen3_thermal_remove(pdev);

	return ret;
}

static int __maybe_unused rcar_gen3_thermal_resume(struct device *dev)
{
	struct rcar_gen3_thermal_priv *priv = dev_get_drvdata(dev);
	unsigned int i;

	for (i = 0; i < priv->num_tscs; i++) {
		struct rcar_gen3_thermal_tsc *tsc = priv->tscs[i];

		rcar_gen3_thermal_init(priv, tsc);
	}

	return 0;
}

static SIMPLE_DEV_PM_OPS(rcar_gen3_thermal_pm_ops, NULL,
			 rcar_gen3_thermal_resume);

static struct platform_driver rcar_gen3_thermal_driver = {
	.driver	= {
		.name	= "rcar_gen3_thermal",
		.pm = &rcar_gen3_thermal_pm_ops,
		.of_match_table = rcar_gen3_thermal_dt_ids,
	},
	.probe		= rcar_gen3_thermal_probe,
	.remove		= rcar_gen3_thermal_remove,
};
module_platform_driver(rcar_gen3_thermal_driver);

MODULE_LICENSE("GPL v2");
MODULE_DESCRIPTION("R-Car Gen3 THS thermal sensor driver");
MODULE_AUTHOR("Wolfram Sang <wsa+renesas@sang-engineering.com>");<|MERGE_RESOLUTION|>--- conflicted
+++ resolved
@@ -71,11 +71,7 @@
 	struct thermal_zone_device *zone;
 	struct equation_coefs coef;
 	int tj_t;
-<<<<<<< HEAD
-	unsigned int id; /* thermal channel id */
-=======
 	int thcode[3];
->>>>>>> eb3cdb58
 };
 
 struct rcar_gen3_thermal_priv {
@@ -427,13 +423,6 @@
 	struct thermal_zone_device *zone;
 	unsigned int i;
 	int ret;
-<<<<<<< HEAD
-
-	/* default values if FUSEs are missing */
-	/* TODO: Read values from hardware on supported platforms */
-	int ptat[3] = { 2631, 1509, 435 };
-=======
->>>>>>> eb3cdb58
 
 	priv = devm_kzalloc(dev, sizeof(*priv), GFP_KERNEL);
 	if (!priv)
@@ -502,11 +491,7 @@
 		if (ret < 0)
 			goto error_unregister;
 
-<<<<<<< HEAD
-		dev_info(dev, "TSC%u: Loaded %d trip points\n", i, ret);
-=======
 		dev_info(dev, "Sensor %u: Loaded %d trip points\n", i, ret);
->>>>>>> eb3cdb58
 	}
 
 	if (!priv->num_tscs) {
