// SPDX-License-Identifier: GPL-2.0
/*
 * Copyright 2020 Linaro Limited
 *
 * Author: Daniel Lezcano <daniel.lezcano@linaro.org>
 *
 * Generic netlink for thermal management framework
 */
#include <linux/module.h>
#include <linux/kernel.h>
#include <net/genetlink.h>
#include <uapi/linux/thermal.h>

#include "thermal_core.h"

enum thermal_genl_multicast_groups {
	THERMAL_GENL_SAMPLING_GROUP = 0,
	THERMAL_GENL_EVENT_GROUP = 1,
};

static const struct genl_multicast_group thermal_genl_mcgrps[] = {
	[THERMAL_GENL_SAMPLING_GROUP] = { .name = THERMAL_GENL_SAMPLING_GROUP_NAME, },
	[THERMAL_GENL_EVENT_GROUP]  = { .name = THERMAL_GENL_EVENT_GROUP_NAME,  },
};

static const struct nla_policy thermal_genl_policy[THERMAL_GENL_ATTR_MAX + 1] = {
	/* Thermal zone */
	[THERMAL_GENL_ATTR_TZ]			= { .type = NLA_NESTED },
	[THERMAL_GENL_ATTR_TZ_ID]		= { .type = NLA_U32 },
	[THERMAL_GENL_ATTR_TZ_TEMP]		= { .type = NLA_U32 },
	[THERMAL_GENL_ATTR_TZ_TRIP]		= { .type = NLA_NESTED },
	[THERMAL_GENL_ATTR_TZ_TRIP_ID]		= { .type = NLA_U32 },
	[THERMAL_GENL_ATTR_TZ_TRIP_TEMP]	= { .type = NLA_U32 },
	[THERMAL_GENL_ATTR_TZ_TRIP_TYPE]	= { .type = NLA_U32 },
	[THERMAL_GENL_ATTR_TZ_TRIP_HYST]	= { .type = NLA_U32 },
	[THERMAL_GENL_ATTR_TZ_MODE]		= { .type = NLA_U32 },
	[THERMAL_GENL_ATTR_TZ_CDEV_WEIGHT]	= { .type = NLA_U32 },
	[THERMAL_GENL_ATTR_TZ_NAME]		= { .type = NLA_STRING,
						    .len = THERMAL_NAME_LENGTH },
	/* Governor(s) */
	[THERMAL_GENL_ATTR_TZ_GOV]		= { .type = NLA_NESTED },
	[THERMAL_GENL_ATTR_TZ_GOV_NAME]		= { .type = NLA_STRING,
						    .len = THERMAL_NAME_LENGTH },
	/* Cooling devices */
	[THERMAL_GENL_ATTR_CDEV]		= { .type = NLA_NESTED },
	[THERMAL_GENL_ATTR_CDEV_ID]		= { .type = NLA_U32 },
	[THERMAL_GENL_ATTR_CDEV_CUR_STATE]	= { .type = NLA_U32 },
	[THERMAL_GENL_ATTR_CDEV_MAX_STATE]	= { .type = NLA_U32 },
	[THERMAL_GENL_ATTR_CDEV_NAME]		= { .type = NLA_STRING,
						    .len = THERMAL_NAME_LENGTH },
	/* CPU capabilities */
	[THERMAL_GENL_ATTR_CPU_CAPABILITY]		= { .type = NLA_NESTED },
	[THERMAL_GENL_ATTR_CPU_CAPABILITY_ID]		= { .type = NLA_U32 },
	[THERMAL_GENL_ATTR_CPU_CAPABILITY_PERFORMANCE]	= { .type = NLA_U32 },
	[THERMAL_GENL_ATTR_CPU_CAPABILITY_EFFICIENCY]	= { .type = NLA_U32 },
};

struct param {
	struct nlattr **attrs;
	struct sk_buff *msg;
	const char *name;
	int tz_id;
	int cdev_id;
	int trip_id;
	int trip_temp;
	int trip_type;
	int trip_hyst;
	int temp;
	int cdev_state;
	int cdev_max_state;
	struct thermal_genl_cpu_caps *cpu_capabilities;
	int cpu_capabilities_count;
};

typedef int (*cb_t)(struct param *);

static struct genl_family thermal_gnl_family;

static int thermal_group_has_listeners(enum thermal_genl_multicast_groups group)
{
	return genl_has_listeners(&thermal_gnl_family, &init_net, group);
}

/************************** Sampling encoding *******************************/

int thermal_genl_sampling_temp(int id, int temp)
{
	struct sk_buff *skb;
	void *hdr;

	if (!thermal_group_has_listeners(THERMAL_GENL_SAMPLING_GROUP))
		return 0;

	skb = genlmsg_new(NLMSG_GOODSIZE, GFP_KERNEL);
	if (!skb)
		return -ENOMEM;

	hdr = genlmsg_put(skb, 0, 0, &thermal_gnl_family, 0,
			  THERMAL_GENL_SAMPLING_TEMP);
	if (!hdr)
		goto out_free;

	if (nla_put_u32(skb, THERMAL_GENL_ATTR_TZ_ID, id))
		goto out_cancel;

	if (nla_put_u32(skb, THERMAL_GENL_ATTR_TZ_TEMP, temp))
		goto out_cancel;

	genlmsg_end(skb, hdr);

	genlmsg_multicast(&thermal_gnl_family, skb, 0, THERMAL_GENL_SAMPLING_GROUP, GFP_KERNEL);

	return 0;
out_cancel:
	genlmsg_cancel(skb, hdr);
out_free:
	nlmsg_free(skb);

	return -EMSGSIZE;
}

/**************************** Event encoding *********************************/

static int thermal_genl_event_tz_create(struct param *p)
{
	if (nla_put_u32(p->msg, THERMAL_GENL_ATTR_TZ_ID, p->tz_id) ||
	    nla_put_string(p->msg, THERMAL_GENL_ATTR_TZ_NAME, p->name))
		return -EMSGSIZE;

	return 0;
}

static int thermal_genl_event_tz(struct param *p)
{
	if (nla_put_u32(p->msg, THERMAL_GENL_ATTR_TZ_ID, p->tz_id))
		return -EMSGSIZE;

	return 0;
}

static int thermal_genl_event_tz_trip_up(struct param *p)
{
	if (nla_put_u32(p->msg, THERMAL_GENL_ATTR_TZ_ID, p->tz_id) ||
	    nla_put_u32(p->msg, THERMAL_GENL_ATTR_TZ_TRIP_ID, p->trip_id) ||
	    nla_put_u32(p->msg, THERMAL_GENL_ATTR_TZ_TEMP, p->temp))
		return -EMSGSIZE;

	return 0;
}

static int thermal_genl_event_tz_trip_change(struct param *p)
{
	if (nla_put_u32(p->msg, THERMAL_GENL_ATTR_TZ_ID, p->tz_id) ||
	    nla_put_u32(p->msg, THERMAL_GENL_ATTR_TZ_TRIP_ID, p->trip_id) ||
	    nla_put_u32(p->msg, THERMAL_GENL_ATTR_TZ_TRIP_TYPE, p->trip_type) ||
	    nla_put_u32(p->msg, THERMAL_GENL_ATTR_TZ_TRIP_TEMP, p->trip_temp) ||
	    nla_put_u32(p->msg, THERMAL_GENL_ATTR_TZ_TRIP_HYST, p->trip_hyst))
		return -EMSGSIZE;

	return 0;
}

static int thermal_genl_event_cdev_add(struct param *p)
{
	if (nla_put_string(p->msg, THERMAL_GENL_ATTR_CDEV_NAME,
			   p->name) ||
	    nla_put_u32(p->msg, THERMAL_GENL_ATTR_CDEV_ID,
			p->cdev_id) ||
	    nla_put_u32(p->msg, THERMAL_GENL_ATTR_CDEV_MAX_STATE,
			p->cdev_max_state))
		return -EMSGSIZE;

	return 0;
}

static int thermal_genl_event_cdev_delete(struct param *p)
{
	if (nla_put_u32(p->msg, THERMAL_GENL_ATTR_CDEV_ID, p->cdev_id))
		return -EMSGSIZE;

	return 0;
}

static int thermal_genl_event_cdev_state_update(struct param *p)
{
	if (nla_put_u32(p->msg, THERMAL_GENL_ATTR_CDEV_ID,
			p->cdev_id) ||
	    nla_put_u32(p->msg, THERMAL_GENL_ATTR_CDEV_CUR_STATE,
			p->cdev_state))
		return -EMSGSIZE;

	return 0;
}

static int thermal_genl_event_gov_change(struct param *p)
{
	if (nla_put_u32(p->msg, THERMAL_GENL_ATTR_TZ_ID, p->tz_id) ||
	    nla_put_string(p->msg, THERMAL_GENL_ATTR_GOV_NAME, p->name))
		return -EMSGSIZE;

	return 0;
}

static int thermal_genl_event_cpu_capability_change(struct param *p)
{
	struct thermal_genl_cpu_caps *cpu_cap = p->cpu_capabilities;
	struct sk_buff *msg = p->msg;
	struct nlattr *start_cap;
	int i;

	start_cap = nla_nest_start(msg, THERMAL_GENL_ATTR_CPU_CAPABILITY);
	if (!start_cap)
		return -EMSGSIZE;

	for (i = 0; i < p->cpu_capabilities_count; ++i) {
		if (nla_put_u32(msg, THERMAL_GENL_ATTR_CPU_CAPABILITY_ID,
				cpu_cap->cpu))
			goto out_cancel_nest;

		if (nla_put_u32(msg, THERMAL_GENL_ATTR_CPU_CAPABILITY_PERFORMANCE,
				cpu_cap->performance))
			goto out_cancel_nest;

		if (nla_put_u32(msg, THERMAL_GENL_ATTR_CPU_CAPABILITY_EFFICIENCY,
				cpu_cap->efficiency))
			goto out_cancel_nest;

		++cpu_cap;
	}

	nla_nest_end(msg, start_cap);

	return 0;
out_cancel_nest:
	nla_nest_cancel(msg, start_cap);

	return -EMSGSIZE;
}

int thermal_genl_event_tz_delete(struct param *p)
	__attribute__((alias("thermal_genl_event_tz")));

int thermal_genl_event_tz_enable(struct param *p)
	__attribute__((alias("thermal_genl_event_tz")));

int thermal_genl_event_tz_disable(struct param *p)
	__attribute__((alias("thermal_genl_event_tz")));

int thermal_genl_event_tz_trip_down(struct param *p)
	__attribute__((alias("thermal_genl_event_tz_trip_up")));

static cb_t event_cb[] = {
	[THERMAL_GENL_EVENT_TZ_CREATE]		= thermal_genl_event_tz_create,
	[THERMAL_GENL_EVENT_TZ_DELETE]		= thermal_genl_event_tz_delete,
	[THERMAL_GENL_EVENT_TZ_ENABLE]		= thermal_genl_event_tz_enable,
	[THERMAL_GENL_EVENT_TZ_DISABLE]		= thermal_genl_event_tz_disable,
	[THERMAL_GENL_EVENT_TZ_TRIP_UP]		= thermal_genl_event_tz_trip_up,
	[THERMAL_GENL_EVENT_TZ_TRIP_DOWN]	= thermal_genl_event_tz_trip_down,
	[THERMAL_GENL_EVENT_TZ_TRIP_CHANGE]	= thermal_genl_event_tz_trip_change,
	[THERMAL_GENL_EVENT_CDEV_ADD]		= thermal_genl_event_cdev_add,
	[THERMAL_GENL_EVENT_CDEV_DELETE]	= thermal_genl_event_cdev_delete,
	[THERMAL_GENL_EVENT_CDEV_STATE_UPDATE]	= thermal_genl_event_cdev_state_update,
	[THERMAL_GENL_EVENT_TZ_GOV_CHANGE]	= thermal_genl_event_gov_change,
	[THERMAL_GENL_EVENT_CPU_CAPABILITY_CHANGE] = thermal_genl_event_cpu_capability_change,
};

/*
 * Generic netlink event encoding
 */
static int thermal_genl_send_event(enum thermal_genl_event event,
				   struct param *p)
{
	struct sk_buff *msg;
	int ret = -EMSGSIZE;
	void *hdr;

	if (!thermal_group_has_listeners(THERMAL_GENL_EVENT_GROUP))
		return 0;

	msg = genlmsg_new(NLMSG_GOODSIZE, GFP_KERNEL);
	if (!msg)
		return -ENOMEM;
	p->msg = msg;

	hdr = genlmsg_put(msg, 0, 0, &thermal_gnl_family, 0, event);
	if (!hdr)
		goto out_free_msg;

	ret = event_cb[event](p);
	if (ret)
		goto out_cancel_msg;

	genlmsg_end(msg, hdr);

	genlmsg_multicast(&thermal_gnl_family, msg, 0, THERMAL_GENL_EVENT_GROUP, GFP_KERNEL);

	return 0;

out_cancel_msg:
	genlmsg_cancel(msg, hdr);
out_free_msg:
	nlmsg_free(msg);

	return ret;
}

int thermal_notify_tz_create(const struct thermal_zone_device *tz)
{
	struct param p = { .tz_id = tz->id, .name = tz->type };

	return thermal_genl_send_event(THERMAL_GENL_EVENT_TZ_CREATE, &p);
}

int thermal_notify_tz_delete(const struct thermal_zone_device *tz)
{
	struct param p = { .tz_id = tz->id };

	return thermal_genl_send_event(THERMAL_GENL_EVENT_TZ_DELETE, &p);
}

int thermal_notify_tz_enable(const struct thermal_zone_device *tz)
{
	struct param p = { .tz_id = tz->id };

	return thermal_genl_send_event(THERMAL_GENL_EVENT_TZ_ENABLE, &p);
}

int thermal_notify_tz_disable(const struct thermal_zone_device *tz)
{
	struct param p = { .tz_id = tz->id };

	return thermal_genl_send_event(THERMAL_GENL_EVENT_TZ_DISABLE, &p);
}

int thermal_notify_tz_trip_down(const struct thermal_zone_device *tz,
				const struct thermal_trip *trip)
{
	struct param p = { .tz_id = tz->id,
			   .trip_id = thermal_zone_trip_id(tz, trip),
			   .temp = tz->temperature };

	return thermal_genl_send_event(THERMAL_GENL_EVENT_TZ_TRIP_DOWN, &p);
}

int thermal_notify_tz_trip_up(const struct thermal_zone_device *tz,
			      const struct thermal_trip *trip)
{
	struct param p = { .tz_id = tz->id,
			   .trip_id = thermal_zone_trip_id(tz, trip),
			   .temp = tz->temperature };

	return thermal_genl_send_event(THERMAL_GENL_EVENT_TZ_TRIP_UP, &p);
}

int thermal_notify_tz_trip_change(const struct thermal_zone_device *tz,
				  const struct thermal_trip *trip)
{
	struct param p = { .tz_id = tz->id,
			   .trip_id = thermal_zone_trip_id(tz, trip),
			   .trip_type = trip->type,
			   .trip_temp = trip->temperature,
			   .trip_hyst = trip->hysteresis };

	return thermal_genl_send_event(THERMAL_GENL_EVENT_TZ_TRIP_CHANGE, &p);
}

int thermal_notify_cdev_state_update(const struct thermal_cooling_device *cdev,
				     int state)
{
	struct param p = { .cdev_id = cdev->id, .cdev_state = state };

	return thermal_genl_send_event(THERMAL_GENL_EVENT_CDEV_STATE_UPDATE, &p);
}

int thermal_notify_cdev_add(const struct thermal_cooling_device *cdev)
{
	struct param p = { .cdev_id = cdev->id, .name = cdev->type,
			   .cdev_max_state = cdev->max_state };

	return thermal_genl_send_event(THERMAL_GENL_EVENT_CDEV_ADD, &p);
}

int thermal_notify_cdev_delete(const struct thermal_cooling_device *cdev)
{
	struct param p = { .cdev_id = cdev->id };

	return thermal_genl_send_event(THERMAL_GENL_EVENT_CDEV_DELETE, &p);
}

int thermal_notify_tz_gov_change(const struct thermal_zone_device *tz,
				 const char *name)
{
	struct param p = { .tz_id = tz->id, .name = name };

	return thermal_genl_send_event(THERMAL_GENL_EVENT_TZ_GOV_CHANGE, &p);
}

int thermal_genl_cpu_capability_event(int count,
				      struct thermal_genl_cpu_caps *caps)
{
	struct param p = { .cpu_capabilities_count = count, .cpu_capabilities = caps };

	return thermal_genl_send_event(THERMAL_GENL_EVENT_CPU_CAPABILITY_CHANGE, &p);
}
EXPORT_SYMBOL_GPL(thermal_genl_cpu_capability_event);

/*************************** Command encoding ********************************/

static int __thermal_genl_cmd_tz_get_id(struct thermal_zone_device *tz,
					void *data)
{
	struct sk_buff *msg = data;

	if (nla_put_u32(msg, THERMAL_GENL_ATTR_TZ_ID, tz->id) ||
	    nla_put_string(msg, THERMAL_GENL_ATTR_TZ_NAME, tz->type))
		return -EMSGSIZE;

	return 0;
}

static int thermal_genl_cmd_tz_get_id(struct param *p)
{
	struct sk_buff *msg = p->msg;
	struct nlattr *start_tz;
	int ret;

	start_tz = nla_nest_start(msg, THERMAL_GENL_ATTR_TZ);
	if (!start_tz)
		return -EMSGSIZE;

	ret = for_each_thermal_zone(__thermal_genl_cmd_tz_get_id, msg);
	if (ret)
		goto out_cancel_nest;

	nla_nest_end(msg, start_tz);

	return 0;

out_cancel_nest:
	nla_nest_cancel(msg, start_tz);

	return ret;
}

static int thermal_genl_cmd_tz_get_trip(struct param *p)
{
	struct sk_buff *msg = p->msg;
<<<<<<< HEAD
	const struct thermal_trip *trip;
	struct thermal_zone_device *tz;
=======
>>>>>>> cf45ca3c
	struct nlattr *start_trip;
	int id;

	if (!p->attrs[THERMAL_GENL_ATTR_TZ_ID])
		return -EINVAL;

	id = nla_get_u32(p->attrs[THERMAL_GENL_ATTR_TZ_ID]);

	CLASS(thermal_zone_get_by_id, tz)(id);
	if (!tz)
		return -EINVAL;

	start_trip = nla_nest_start(msg, THERMAL_GENL_ATTR_TZ_TRIP);
	if (!start_trip)
		return -EMSGSIZE;

	mutex_lock(&tz->lock);

	for_each_trip(tz, trip) {
		if (nla_put_u32(msg, THERMAL_GENL_ATTR_TZ_TRIP_ID,
				thermal_zone_trip_id(tz, trip)) ||
		    nla_put_u32(msg, THERMAL_GENL_ATTR_TZ_TRIP_TYPE, trip->type) ||
		    nla_put_u32(msg, THERMAL_GENL_ATTR_TZ_TRIP_TEMP, trip->temperature) ||
		    nla_put_u32(msg, THERMAL_GENL_ATTR_TZ_TRIP_HYST, trip->hysteresis))
			goto out_cancel_nest;
	}

	mutex_unlock(&tz->lock);

	nla_nest_end(msg, start_trip);

	return 0;

out_cancel_nest:
	mutex_unlock(&tz->lock);

	return -EMSGSIZE;
}

static int thermal_genl_cmd_tz_get_temp(struct param *p)
{
	struct sk_buff *msg = p->msg;
	int temp, ret, id;

	if (!p->attrs[THERMAL_GENL_ATTR_TZ_ID])
		return -EINVAL;

	id = nla_get_u32(p->attrs[THERMAL_GENL_ATTR_TZ_ID]);

	CLASS(thermal_zone_get_by_id, tz)(id);
	if (!tz)
		return -EINVAL;

	ret = thermal_zone_get_temp(tz, &temp);
	if (ret)
		return ret;

	if (nla_put_u32(msg, THERMAL_GENL_ATTR_TZ_ID, id) ||
	    nla_put_u32(msg, THERMAL_GENL_ATTR_TZ_TEMP, temp))
		return -EMSGSIZE;

	return 0;
}

static int thermal_genl_cmd_tz_get_gov(struct param *p)
{
	struct sk_buff *msg = p->msg;
	int id, ret = 0;

	if (!p->attrs[THERMAL_GENL_ATTR_TZ_ID])
		return -EINVAL;

	id = nla_get_u32(p->attrs[THERMAL_GENL_ATTR_TZ_ID]);

	CLASS(thermal_zone_get_by_id, tz)(id);
	if (!tz)
		return -EINVAL;

	mutex_lock(&tz->lock);

	if (nla_put_u32(msg, THERMAL_GENL_ATTR_TZ_ID, id) ||
	    nla_put_string(msg, THERMAL_GENL_ATTR_TZ_GOV_NAME,
			   tz->governor->name))
		ret = -EMSGSIZE;

	mutex_unlock(&tz->lock);

	return ret;
}

static int __thermal_genl_cmd_cdev_get(struct thermal_cooling_device *cdev,
				       void *data)
{
	struct sk_buff *msg = data;

	if (nla_put_u32(msg, THERMAL_GENL_ATTR_CDEV_ID, cdev->id))
		return -EMSGSIZE;

	if (nla_put_string(msg, THERMAL_GENL_ATTR_CDEV_NAME, cdev->type))
		return -EMSGSIZE;

	return 0;
}

static int thermal_genl_cmd_cdev_get(struct param *p)
{
	struct sk_buff *msg = p->msg;
	struct nlattr *start_cdev;
	int ret;

	start_cdev = nla_nest_start(msg, THERMAL_GENL_ATTR_CDEV);
	if (!start_cdev)
		return -EMSGSIZE;

	ret = for_each_thermal_cooling_device(__thermal_genl_cmd_cdev_get, msg);
	if (ret)
		goto out_cancel_nest;

	nla_nest_end(msg, start_cdev);

	return 0;
out_cancel_nest:
	nla_nest_cancel(msg, start_cdev);

	return ret;
}

static cb_t cmd_cb[] = {
	[THERMAL_GENL_CMD_TZ_GET_ID]	= thermal_genl_cmd_tz_get_id,
	[THERMAL_GENL_CMD_TZ_GET_TRIP]	= thermal_genl_cmd_tz_get_trip,
	[THERMAL_GENL_CMD_TZ_GET_TEMP]	= thermal_genl_cmd_tz_get_temp,
	[THERMAL_GENL_CMD_TZ_GET_GOV]	= thermal_genl_cmd_tz_get_gov,
	[THERMAL_GENL_CMD_CDEV_GET]	= thermal_genl_cmd_cdev_get,
};

static int thermal_genl_cmd_dumpit(struct sk_buff *skb,
				   struct netlink_callback *cb)
{
	struct param p = { .msg = skb };
	const struct genl_dumpit_info *info = genl_dumpit_info(cb);
	int cmd = info->op.cmd;
	int ret;
	void *hdr;

	hdr = genlmsg_put(skb, 0, 0, &thermal_gnl_family, 0, cmd);
	if (!hdr)
		return -EMSGSIZE;

	ret = cmd_cb[cmd](&p);
	if (ret)
		goto out_cancel_msg;

	genlmsg_end(skb, hdr);

	return 0;

out_cancel_msg:
	genlmsg_cancel(skb, hdr);

	return ret;
}

static int thermal_genl_cmd_doit(struct sk_buff *skb,
				 struct genl_info *info)
{
	struct param p = { .attrs = info->attrs };
	struct sk_buff *msg;
	void *hdr;
	int cmd = info->genlhdr->cmd;
	int ret = -EMSGSIZE;

	msg = genlmsg_new(NLMSG_GOODSIZE, GFP_KERNEL);
	if (!msg)
		return -ENOMEM;
	p.msg = msg;

	hdr = genlmsg_put_reply(msg, info, &thermal_gnl_family, 0, cmd);
	if (!hdr)
		goto out_free_msg;

	ret = cmd_cb[cmd](&p);
	if (ret)
		goto out_cancel_msg;

	genlmsg_end(msg, hdr);

	return genlmsg_reply(msg, info);

out_cancel_msg:
	genlmsg_cancel(msg, hdr);
out_free_msg:
	nlmsg_free(msg);

	return ret;
}

static const struct genl_small_ops thermal_genl_ops[] = {
	{
		.cmd = THERMAL_GENL_CMD_TZ_GET_ID,
		.validate = GENL_DONT_VALIDATE_STRICT | GENL_DONT_VALIDATE_DUMP,
		.dumpit = thermal_genl_cmd_dumpit,
	},
	{
		.cmd = THERMAL_GENL_CMD_TZ_GET_TRIP,
		.validate = GENL_DONT_VALIDATE_STRICT | GENL_DONT_VALIDATE_DUMP,
		.doit = thermal_genl_cmd_doit,
	},
	{
		.cmd = THERMAL_GENL_CMD_TZ_GET_TEMP,
		.validate = GENL_DONT_VALIDATE_STRICT | GENL_DONT_VALIDATE_DUMP,
		.doit = thermal_genl_cmd_doit,
	},
	{
		.cmd = THERMAL_GENL_CMD_TZ_GET_GOV,
		.validate = GENL_DONT_VALIDATE_STRICT | GENL_DONT_VALIDATE_DUMP,
		.doit = thermal_genl_cmd_doit,
	},
	{
		.cmd = THERMAL_GENL_CMD_CDEV_GET,
		.validate = GENL_DONT_VALIDATE_STRICT | GENL_DONT_VALIDATE_DUMP,
		.dumpit = thermal_genl_cmd_dumpit,
	},
};

static struct genl_family thermal_gnl_family __ro_after_init = {
	.hdrsize	= 0,
	.name		= THERMAL_GENL_FAMILY_NAME,
	.version	= THERMAL_GENL_VERSION,
	.maxattr	= THERMAL_GENL_ATTR_MAX,
	.policy		= thermal_genl_policy,
	.small_ops	= thermal_genl_ops,
	.n_small_ops	= ARRAY_SIZE(thermal_genl_ops),
	.resv_start_op	= THERMAL_GENL_CMD_CDEV_GET + 1,
	.mcgrps		= thermal_genl_mcgrps,
	.n_mcgrps	= ARRAY_SIZE(thermal_genl_mcgrps),
};

int __init thermal_netlink_init(void)
{
	return genl_register_family(&thermal_gnl_family);
}

void __init thermal_netlink_exit(void)
{
	genl_unregister_family(&thermal_gnl_family);
}<|MERGE_RESOLUTION|>--- conflicted
+++ resolved
@@ -445,11 +445,7 @@
 static int thermal_genl_cmd_tz_get_trip(struct param *p)
 {
 	struct sk_buff *msg = p->msg;
-<<<<<<< HEAD
 	const struct thermal_trip *trip;
-	struct thermal_zone_device *tz;
-=======
->>>>>>> cf45ca3c
 	struct nlattr *start_trip;
 	int id;
 
