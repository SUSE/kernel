--- conflicted
+++ resolved
@@ -1114,12 +1114,9 @@
 		.compatible = "qcom,msm8226-tsens",
 		.data = &data_8226,
 	}, {
-<<<<<<< HEAD
-=======
 		.compatible = "qcom,msm8909-tsens",
 		.data = &data_8909,
 	}, {
->>>>>>> 2d5404ca
 		.compatible = "qcom,msm8916-tsens",
 		.data = &data_8916,
 	}, {
