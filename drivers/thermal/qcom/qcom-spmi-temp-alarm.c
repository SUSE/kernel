// SPDX-License-Identifier: GPL-2.0-only
/*
 * Copyright (c) 2011-2015, 2017, 2020, The Linux Foundation. All rights reserved.
 * Copyright (c) Qualcomm Technologies, Inc. and/or its subsidiaries.
 */

#include <linux/bitfield.h>
#include <linux/bitops.h>
#include <linux/delay.h>
#include <linux/err.h>
#include <linux/iio/consumer.h>
#include <linux/interrupt.h>
#include <linux/module.h>
#include <linux/of.h>
#include <linux/platform_device.h>
#include <linux/regmap.h>
#include <linux/thermal.h>

#include "../thermal_hwmon.h"

#define QPNP_TM_REG_DIG_MINOR		0x00
#define QPNP_TM_REG_DIG_MAJOR		0x01
#define QPNP_TM_REG_TYPE		0x04
#define QPNP_TM_REG_SUBTYPE		0x05
#define QPNP_TM_REG_STATUS		0x08
#define QPNP_TM_REG_IRQ_STATUS		0x10
#define QPNP_TM_REG_SHUTDOWN_CTRL1	0x40
#define QPNP_TM_REG_ALARM_CTRL		0x46

/* TEMP_DAC_STGx registers are only present for TEMP_GEN2 v2.0 */
#define QPNP_TM_REG_TEMP_DAC_STG1	0x47
#define QPNP_TM_REG_TEMP_DAC_STG2	0x48
#define QPNP_TM_REG_TEMP_DAC_STG3	0x49
#define QPNP_TM_REG_LITE_TEMP_CFG1	0x50
#define QPNP_TM_REG_LITE_TEMP_CFG2	0x51

#define QPNP_TM_TYPE			0x09
#define QPNP_TM_SUBTYPE_GEN1		0x08
#define QPNP_TM_SUBTYPE_GEN2		0x09
#define QPNP_TM_SUBTYPE_LITE		0xC0

#define STATUS_GEN1_STAGE_MASK		GENMASK(1, 0)
#define STATUS_GEN2_STATE_MASK		GENMASK(6, 4)

<<<<<<< HEAD
=======
/* IRQ status only needed for TEMP_ALARM_LITE */
#define IRQ_STATUS_MASK			BIT(0)

>>>>>>> 3476aa7d
#define SHUTDOWN_CTRL1_OVERRIDE_STAGE2	BIT(6)
#define SHUTDOWN_CTRL1_THRESHOLD_MASK	GENMASK(1, 0)

#define SHUTDOWN_CTRL1_RATE_25HZ	BIT(3)

#define ALARM_CTRL_FORCE_ENABLE		BIT(7)

#define LITE_TEMP_CFG_THRESHOLD_MASK	GENMASK(3, 2)

#define THRESH_COUNT			4
#define STAGE_COUNT			3

enum overtemp_stage {
	STAGE1 = 0,
	STAGE2,
	STAGE3,
};

/* Over-temperature trip point values in mC */
static const long temp_map_gen1[THRESH_COUNT][STAGE_COUNT] = {
	{ 105000, 125000, 145000 },
	{ 110000, 130000, 150000 },
	{ 115000, 135000, 155000 },
	{ 120000, 140000, 160000 },
};

static const long temp_map_gen2_v1[THRESH_COUNT][STAGE_COUNT] = {
	{  90000, 110000, 140000 },
	{  95000, 115000, 145000 },
	{ 100000, 120000, 150000 },
	{ 105000, 125000, 155000 },
};

#define TEMP_THRESH_STEP		5000 /* Threshold step: 5 C */

#define THRESH_MIN			0
#define THRESH_MAX			3

#define TEMP_STAGE_HYSTERESIS		2000

/*
 * For TEMP_GEN2 v2.0, TEMP_DAC_STG1/2/3 registers are used to set the threshold
 * for each stage independently.
 * TEMP_DAC_STG* = 0 --> 80 C
 * Each 8 step increase in TEMP_DAC_STG* value corresponds to 5 C (5000 mC).
 */
#define TEMP_DAC_MIN			80000
#define TEMP_DAC_SCALE_NUM		8
#define TEMP_DAC_SCALE_DEN		5000

#define TEMP_DAC_TEMP_TO_REG(temp) \
	(((temp) - TEMP_DAC_MIN) * TEMP_DAC_SCALE_NUM / TEMP_DAC_SCALE_DEN)
#define TEMP_DAC_REG_TO_TEMP(reg) \
	(TEMP_DAC_MIN + (reg) * TEMP_DAC_SCALE_DEN / TEMP_DAC_SCALE_NUM)

static const long temp_dac_max[STAGE_COUNT] = {
	119375, 159375, 159375
};

/*
 * TEMP_ALARM_LITE has two stages: warning and shutdown with independently
 * configured threshold temperatures.
 */

static const long temp_lite_warning_map[THRESH_COUNT] = {
	115000, 125000, 135000, 145000
};

static const long temp_lite_shutdown_map[THRESH_COUNT] = {
	135000, 145000, 160000, 175000
};

/* Temperature in Milli Celsius reported during stage 0 if no ADC is present */
#define DEFAULT_TEMP			37000

struct qpnp_tm_chip;

struct spmi_temp_alarm_data {
	const struct thermal_zone_device_ops *ops;
	const long (*temp_map)[THRESH_COUNT][STAGE_COUNT];
	int (*sync_thresholds)(struct qpnp_tm_chip *chip);
	int (*get_temp_stage)(struct qpnp_tm_chip *chip);
	int (*configure_trip_temps)(struct qpnp_tm_chip *chip);
};

struct qpnp_tm_chip {
	struct regmap			*map;
	struct device			*dev;
	struct thermal_zone_device	*tz_dev;
	const struct spmi_temp_alarm_data *data;
	unsigned int			subtype;
	long				temp;
	unsigned int			stage;
	unsigned int			base;
	unsigned int			ntrips;
	/* protects .thresh, .stage and chip registers */
	struct mutex			lock;
	bool				initialized;
	bool				require_stage2_shutdown;
<<<<<<< HEAD
=======
	long				temp_thresh_map[STAGE_COUNT];
>>>>>>> 3476aa7d

	struct iio_channel		*adc;
};

/* This array maps from GEN2 alarm state to GEN1 alarm stage */
static const unsigned int alarm_state_map[8] = {0, 1, 1, 2, 2, 3, 3, 3};

static int qpnp_tm_read(struct qpnp_tm_chip *chip, u16 addr, u8 *data)
{
	unsigned int val;
	int ret;

	ret = regmap_read(chip->map, chip->base + addr, &val);
	if (ret < 0)
		return ret;

	*data = val;
	return 0;
}

static int qpnp_tm_write(struct qpnp_tm_chip *chip, u16 addr, u8 data)
{
	return regmap_write(chip->map, chip->base + addr, data);
}

/**
 * qpnp_tm_decode_temp() - return temperature in mC corresponding to the
 *		specified over-temperature stage
 * @chip:		Pointer to the qpnp_tm chip
 * @stage:		Over-temperature stage
 *
 * Return: temperature in mC
 */
static long qpnp_tm_decode_temp(struct qpnp_tm_chip *chip, unsigned int stage)
{
	if (stage == 0 || stage > STAGE_COUNT)
		return 0;

	return chip->temp_thresh_map[stage - 1];
}

/**
 * qpnp_tm_gen1_get_temp_stage() - return over-temperature stage
 * @chip:		Pointer to the qpnp_tm chip
 *
 * Return: stage on success, or errno on failure.
 */
static int qpnp_tm_gen1_get_temp_stage(struct qpnp_tm_chip *chip)
{
	int ret;
	u8 reg;

	ret = qpnp_tm_read(chip, QPNP_TM_REG_STATUS, &reg);
	if (ret < 0)
		return ret;

	return FIELD_GET(STATUS_GEN1_STAGE_MASK, reg);
}

/**
 * qpnp_tm_gen2_get_temp_stage() - return over-temperature stage
 * @chip:		Pointer to the qpnp_tm chip
 *
 * Return: stage on success, or errno on failure.
 */
static int qpnp_tm_gen2_get_temp_stage(struct qpnp_tm_chip *chip)
{
	int ret;
	u8 reg;

	ret = qpnp_tm_read(chip, QPNP_TM_REG_STATUS, &reg);
	if (ret < 0)
		return ret;

	ret = FIELD_GET(STATUS_GEN2_STATE_MASK, reg);

	return alarm_state_map[ret];
}

/**
 * qpnp_tm_lite_get_temp_stage() - return over-temperature stage
 * @chip:		Pointer to the qpnp_tm chip
 *
 * Return: alarm interrupt state on success, or errno on failure.
 */
static int qpnp_tm_lite_get_temp_stage(struct qpnp_tm_chip *chip)
{
	u8 reg = 0;
	int ret;

	ret = qpnp_tm_read(chip, QPNP_TM_REG_IRQ_STATUS, &reg);
	if (ret < 0)
		return ret;

	return FIELD_GET(IRQ_STATUS_MASK, reg);
}

/*
 * This function updates the internal temp value based on the
 * current thermal stage and threshold as well as the previous stage
 */
static int qpnp_tm_update_temp_no_adc(struct qpnp_tm_chip *chip)
{
	unsigned int stage_new, stage_old;
	int ret;

	WARN_ON(!mutex_is_locked(&chip->lock));

	ret = chip->data->get_temp_stage(chip);
	if (ret < 0)
		return ret;
	stage_new = ret;
	stage_old = chip->stage;

	if (stage_new > stage_old) {
		/* increasing stage, use lower bound */
		chip->temp = qpnp_tm_decode_temp(chip, stage_new)
				+ TEMP_STAGE_HYSTERESIS;
	} else if (stage_new < stage_old) {
		/* decreasing stage, use upper bound */
		chip->temp = qpnp_tm_decode_temp(chip, stage_new + 1)
				- TEMP_STAGE_HYSTERESIS;
	}

	chip->stage = stage_new;

	return 0;
}

static int qpnp_tm_get_temp(struct thermal_zone_device *tz, int *temp)
{
	struct qpnp_tm_chip *chip = thermal_zone_device_priv(tz);
	int ret, mili_celsius;

	if (!temp)
		return -EINVAL;

	if (!chip->initialized) {
		*temp = DEFAULT_TEMP;
		return 0;
	}

	if (!chip->adc) {
		mutex_lock(&chip->lock);
		ret = qpnp_tm_update_temp_no_adc(chip);
		mutex_unlock(&chip->lock);
		if (ret < 0)
			return ret;
	} else {
		ret = iio_read_channel_processed(chip->adc, &mili_celsius);
		if (ret < 0)
			return ret;

		chip->temp = mili_celsius;
	}

	*temp = chip->temp;

	return 0;
}

static int qpnp_tm_update_critical_trip_temp(struct qpnp_tm_chip *chip,
					     int temp)
{
<<<<<<< HEAD
	long stage2_threshold_min = (*chip->temp_map)[THRESH_MIN][1];
	long stage2_threshold_max = (*chip->temp_map)[THRESH_MAX][1];
	bool disable_stage2_shutdown = false;
	u8 reg;
=======
	long stage2_threshold_min = (*chip->data->temp_map)[THRESH_MIN][STAGE2];
	long stage2_threshold_max = (*chip->data->temp_map)[THRESH_MAX][STAGE2];
	bool disable_stage2_shutdown = false;
	u8 reg, threshold;
>>>>>>> 3476aa7d

	WARN_ON(!mutex_is_locked(&chip->lock));

	/*
	 * Default: Stage 2 and Stage 3 shutdown enabled, thresholds at
	 * lowest threshold set, monitoring at 25Hz
	 */
	reg = SHUTDOWN_CTRL1_RATE_25HZ;

	if (temp == THERMAL_TEMP_INVALID ||
	    temp < stage2_threshold_min) {
		threshold = THRESH_MIN;
		goto skip;
	}

	if (temp <= stage2_threshold_max) {
		threshold = THRESH_MAX -
			((stage2_threshold_max - temp) /
			 TEMP_THRESH_STEP);
		disable_stage2_shutdown = true;
	} else {
		threshold = THRESH_MAX;

		if (chip->adc)
			disable_stage2_shutdown = true;
		else
			dev_warn(chip->dev,
				 "No ADC is configured and critical temperature %d mC is above the maximum stage 2 threshold of %ld mC! Configuring stage 2 shutdown at %ld mC.\n",
				 temp, stage2_threshold_max, stage2_threshold_max);
	}

skip:
<<<<<<< HEAD
	reg |= chip->thresh;
=======
	memcpy(chip->temp_thresh_map, chip->data->temp_map[threshold],
		sizeof(chip->temp_thresh_map));
	reg |= threshold;
>>>>>>> 3476aa7d
	if (disable_stage2_shutdown && !chip->require_stage2_shutdown)
		reg |= SHUTDOWN_CTRL1_OVERRIDE_STAGE2;

	return qpnp_tm_write(chip, QPNP_TM_REG_SHUTDOWN_CTRL1, reg);
}

static int qpnp_tm_set_trip_temp(struct thermal_zone_device *tz,
				 const struct thermal_trip *trip, int temp)
{
	struct qpnp_tm_chip *chip = thermal_zone_device_priv(tz);
	int ret;

	if (trip->type != THERMAL_TRIP_CRITICAL)
		return 0;

	mutex_lock(&chip->lock);
	ret = qpnp_tm_update_critical_trip_temp(chip, temp);
	mutex_unlock(&chip->lock);

	return ret;
}

static const struct thermal_zone_device_ops qpnp_tm_sensor_ops = {
	.get_temp = qpnp_tm_get_temp,
	.set_trip_temp = qpnp_tm_set_trip_temp,
};

static int qpnp_tm_gen2_rev2_set_temp_thresh(struct qpnp_tm_chip *chip, unsigned int trip, int temp)
{
	int ret, temp_cfg;
	u8 reg;

	WARN_ON(!mutex_is_locked(&chip->lock));

	if (trip >= STAGE_COUNT) {
		dev_err(chip->dev, "invalid TEMP_DAC trip = %d\n", trip);
		return -EINVAL;
	} else if (temp < TEMP_DAC_MIN || temp > temp_dac_max[trip]) {
		dev_err(chip->dev, "invalid TEMP_DAC temp = %d\n", temp);
		return -EINVAL;
	}

	reg = TEMP_DAC_TEMP_TO_REG(temp);
	temp_cfg = TEMP_DAC_REG_TO_TEMP(reg);

	ret = qpnp_tm_write(chip, QPNP_TM_REG_TEMP_DAC_STG1 + trip, reg);
	if (ret < 0) {
		dev_err(chip->dev, "TEMP_DAC_STG write failed, ret=%d\n", ret);
		return ret;
	}

	chip->temp_thresh_map[trip] = temp_cfg;

	return 0;
}

static int qpnp_tm_gen2_rev2_set_trip_temp(struct thermal_zone_device *tz,
					   const struct thermal_trip *trip, int temp)
{
	unsigned int trip_index = THERMAL_TRIP_PRIV_TO_INT(trip->priv);
	struct qpnp_tm_chip *chip = thermal_zone_device_priv(tz);
	int ret;

	mutex_lock(&chip->lock);
	ret = qpnp_tm_gen2_rev2_set_temp_thresh(chip, trip_index, temp);
	mutex_unlock(&chip->lock);

	return ret;
}

static const struct thermal_zone_device_ops qpnp_tm_gen2_rev2_sensor_ops = {
	.get_temp = qpnp_tm_get_temp,
	.set_trip_temp = qpnp_tm_gen2_rev2_set_trip_temp,
};

static int qpnp_tm_lite_set_temp_thresh(struct qpnp_tm_chip *chip, unsigned int trip, int temp)
{
	int ret, temp_cfg, i;
	const long *temp_map;
	u8 reg, thresh;
	u16 addr;

	WARN_ON(!mutex_is_locked(&chip->lock));

	if (trip >= STAGE_COUNT) {
		dev_err(chip->dev, "invalid TEMP_LITE trip = %d\n", trip);
		return -EINVAL;
	}

	switch (trip) {
	case 0:
		temp_map = temp_lite_warning_map;
		addr = QPNP_TM_REG_LITE_TEMP_CFG1;
		break;
	case 1:
		/*
		 * The second trip point is purely in software to facilitate
		 * a controlled shutdown after the warning threshold is crossed
		 * but before the automatic hardware shutdown threshold is
		 * crossed.
		 */
		return 0;
	case 2:
		temp_map = temp_lite_shutdown_map;
		addr = QPNP_TM_REG_LITE_TEMP_CFG2;
		break;
	default:
		return 0;
	}

	if (temp < temp_map[THRESH_MIN] || temp > temp_map[THRESH_MAX]) {
		dev_err(chip->dev, "invalid TEMP_LITE temp = %d\n", temp);
		return -EINVAL;
	}

	thresh = 0;
	temp_cfg = temp_map[thresh];
	for (i = THRESH_MAX; i >= THRESH_MIN; i--) {
		if (temp >= temp_map[i]) {
			thresh = i;
			temp_cfg = temp_map[i];
			break;
		}
	}

	if (temp_cfg == chip->temp_thresh_map[trip])
		return 0;

	ret = qpnp_tm_read(chip, addr, &reg);
	if (ret < 0) {
		dev_err(chip->dev, "LITE_TEMP_CFG read failed, ret=%d\n", ret);
		return ret;
	}

	reg &= ~LITE_TEMP_CFG_THRESHOLD_MASK;
	reg |= FIELD_PREP(LITE_TEMP_CFG_THRESHOLD_MASK, thresh);

	ret = qpnp_tm_write(chip, addr, reg);
	if (ret < 0) {
		dev_err(chip->dev, "LITE_TEMP_CFG write failed, ret=%d\n", ret);
		return ret;
	}

	chip->temp_thresh_map[trip] = temp_cfg;

	return 0;
}

static int qpnp_tm_lite_set_trip_temp(struct thermal_zone_device *tz,
				      const struct thermal_trip *trip, int temp)
{
	unsigned int trip_index = THERMAL_TRIP_PRIV_TO_INT(trip->priv);
	struct qpnp_tm_chip *chip = thermal_zone_device_priv(tz);
	int ret;

	mutex_lock(&chip->lock);
	ret = qpnp_tm_lite_set_temp_thresh(chip, trip_index, temp);
	mutex_unlock(&chip->lock);

	return ret;
}

static const struct thermal_zone_device_ops qpnp_tm_lite_sensor_ops = {
	.get_temp = qpnp_tm_get_temp,
	.set_trip_temp = qpnp_tm_lite_set_trip_temp,
};

static irqreturn_t qpnp_tm_isr(int irq, void *data)
{
	struct qpnp_tm_chip *chip = data;

	thermal_zone_device_update(chip->tz_dev, THERMAL_EVENT_UNSPECIFIED);

	return IRQ_HANDLED;
}

/* Read the hardware default stage threshold temperatures */
static int qpnp_tm_sync_thresholds(struct qpnp_tm_chip *chip)
{
	u8 reg, threshold;
	int ret;

	ret = qpnp_tm_read(chip, QPNP_TM_REG_SHUTDOWN_CTRL1, &reg);
	if (ret < 0)
		return ret;

	threshold = reg & SHUTDOWN_CTRL1_THRESHOLD_MASK;
	memcpy(chip->temp_thresh_map, chip->data->temp_map[threshold],
		sizeof(chip->temp_thresh_map));

	return ret;
}

static int qpnp_tm_configure_trip_temp(struct qpnp_tm_chip *chip)
{
	int crit_temp, ret;

	ret = thermal_zone_get_crit_temp(chip->tz_dev, &crit_temp);
	if (ret)
		crit_temp = THERMAL_TEMP_INVALID;

	mutex_lock(&chip->lock);
	ret = qpnp_tm_update_critical_trip_temp(chip, crit_temp);
	mutex_unlock(&chip->lock);

	return ret;
}

/* Configure TEMP_DAC registers based on DT thermal_zone trips */
static int qpnp_tm_gen2_rev2_configure_trip_temps_cb(struct thermal_trip *trip, void *data)
{
	struct qpnp_tm_chip *chip = data;
	int ret;

	mutex_lock(&chip->lock);
	trip->priv = THERMAL_INT_TO_TRIP_PRIV(chip->ntrips);
	ret = qpnp_tm_gen2_rev2_set_temp_thresh(chip, chip->ntrips, trip->temperature);
	chip->ntrips++;
	mutex_unlock(&chip->lock);

	return ret;
}

static int qpnp_tm_gen2_rev2_configure_trip_temps(struct qpnp_tm_chip *chip)
{
	int ret, i;

	ret = thermal_zone_for_each_trip(chip->tz_dev,
					 qpnp_tm_gen2_rev2_configure_trip_temps_cb, chip);
	if (ret < 0)
		return ret;

	/* Verify that trips are strictly increasing. */
	for (i = 1; i < STAGE_COUNT; i++) {
		if (chip->temp_thresh_map[i] <= chip->temp_thresh_map[i - 1]) {
			dev_err(chip->dev, "Threshold %d=%ld <= threshold %d=%ld\n",
				i, chip->temp_thresh_map[i], i - 1,
				chip->temp_thresh_map[i - 1]);
			return -EINVAL;
		}
	}

	return 0;
}

/* Read the hardware default TEMP_DAC stage threshold temperatures */
static int qpnp_tm_gen2_rev2_sync_thresholds(struct qpnp_tm_chip *chip)
{
	int ret, i;
	u8 reg = 0;

	for (i = 0; i < STAGE_COUNT; i++) {
		ret = qpnp_tm_read(chip, QPNP_TM_REG_TEMP_DAC_STG1 + i, &reg);
		if (ret < 0)
			return ret;

		chip->temp_thresh_map[i] = TEMP_DAC_REG_TO_TEMP(reg);
	}

	return 0;
}

/* Configure TEMP_LITE registers based on DT thermal_zone trips */
static int qpnp_tm_lite_configure_trip_temps_cb(struct thermal_trip *trip, void *data)
{
	struct qpnp_tm_chip *chip = data;
	int ret;

	mutex_lock(&chip->lock);
	trip->priv = THERMAL_INT_TO_TRIP_PRIV(chip->ntrips);
	ret = qpnp_tm_lite_set_temp_thresh(chip, chip->ntrips, trip->temperature);
	chip->ntrips++;
	mutex_unlock(&chip->lock);

	return ret;
}

static int qpnp_tm_lite_configure_trip_temps(struct qpnp_tm_chip *chip)
{
	int ret;

	ret = thermal_zone_for_each_trip(chip->tz_dev, qpnp_tm_lite_configure_trip_temps_cb, chip);
	if (ret < 0)
		return ret;

	/* Verify that trips are strictly increasing. */
	if (chip->temp_thresh_map[2] <= chip->temp_thresh_map[0]) {
		dev_err(chip->dev, "Threshold 2=%ld <= threshold 0=%ld\n",
			chip->temp_thresh_map[2], chip->temp_thresh_map[0]);
		return -EINVAL;
	}

	return 0;
}

/* Read the hardware default TEMP_LITE stage threshold temperatures */
static int qpnp_tm_lite_sync_thresholds(struct qpnp_tm_chip *chip)
{
	int ret, thresh;
	u8 reg = 0;

	/*
	 * Store the warning trip temp in temp_thresh_map[0] and the shutdown trip
	 * temp in temp_thresh_map[2].  The second trip point is purely in software
	 * to facilitate a controlled shutdown after the warning threshold is
	 * crossed but before the automatic hardware shutdown threshold is
	 * crossed.  Thus, there is no register to read for the second trip
	 * point.
	 */
	ret = qpnp_tm_read(chip, QPNP_TM_REG_LITE_TEMP_CFG1, &reg);
	if (ret < 0)
		return ret;

	thresh = FIELD_GET(LITE_TEMP_CFG_THRESHOLD_MASK, reg);
	chip->temp_thresh_map[0] = temp_lite_warning_map[thresh];

	ret = qpnp_tm_read(chip, QPNP_TM_REG_LITE_TEMP_CFG2, &reg);
	if (ret < 0)
		return ret;

	thresh = FIELD_GET(LITE_TEMP_CFG_THRESHOLD_MASK, reg);
	chip->temp_thresh_map[2] = temp_lite_shutdown_map[thresh];

	return 0;
}

static const struct spmi_temp_alarm_data spmi_temp_alarm_data = {
	.ops = &qpnp_tm_sensor_ops,
	.temp_map = &temp_map_gen1,
	.sync_thresholds = qpnp_tm_sync_thresholds,
	.configure_trip_temps = qpnp_tm_configure_trip_temp,
	.get_temp_stage = qpnp_tm_gen1_get_temp_stage,
};

static const struct spmi_temp_alarm_data spmi_temp_alarm_gen2_data = {
	.ops = &qpnp_tm_sensor_ops,
	.temp_map = &temp_map_gen1,
	.sync_thresholds = qpnp_tm_sync_thresholds,
	.configure_trip_temps = qpnp_tm_configure_trip_temp,
	.get_temp_stage = qpnp_tm_gen2_get_temp_stage,
};

static const struct spmi_temp_alarm_data spmi_temp_alarm_gen2_rev1_data = {
	.ops = &qpnp_tm_sensor_ops,
	.temp_map = &temp_map_gen2_v1,
	.sync_thresholds = qpnp_tm_sync_thresholds,
	.configure_trip_temps = qpnp_tm_configure_trip_temp,
	.get_temp_stage = qpnp_tm_gen2_get_temp_stage,
};

static const struct spmi_temp_alarm_data spmi_temp_alarm_gen2_rev2_data = {
	.ops = &qpnp_tm_gen2_rev2_sensor_ops,
	.sync_thresholds = qpnp_tm_gen2_rev2_sync_thresholds,
	.configure_trip_temps = qpnp_tm_gen2_rev2_configure_trip_temps,
	.get_temp_stage = qpnp_tm_gen2_get_temp_stage,
};

static const struct spmi_temp_alarm_data spmi_temp_alarm_lite_data = {
	.ops = &qpnp_tm_lite_sensor_ops,
	.sync_thresholds = qpnp_tm_lite_sync_thresholds,
	.configure_trip_temps = qpnp_tm_lite_configure_trip_temps,
	.get_temp_stage = qpnp_tm_lite_get_temp_stage,
};

/*
 * This function initializes the internal temp value based on only the
 * current thermal stage and threshold.
 */
static int qpnp_tm_threshold_init(struct qpnp_tm_chip *chip)
{
	int ret;

	ret = chip->data->sync_thresholds(chip);
	if (ret < 0)
		return ret;

	ret = chip->data->get_temp_stage(chip);
	if (ret < 0)
		return ret;
	chip->stage = ret;
	chip->temp = DEFAULT_TEMP;

	if (chip->stage)
		chip->temp = qpnp_tm_decode_temp(chip, chip->stage);

	return ret;
}

/* This function initializes threshold control and disables shutdown override. */
static int qpnp_tm_init(struct qpnp_tm_chip *chip)
{
	int ret;
	u8 reg;

	ret = chip->data->configure_trip_temps(chip);
	if (ret < 0)
		return ret;

	/* Enable the thermal alarm PMIC module in always-on mode. */
	reg = ALARM_CTRL_FORCE_ENABLE;
	ret = qpnp_tm_write(chip, QPNP_TM_REG_ALARM_CTRL, reg);

	chip->initialized = true;

	return ret;
}

static int qpnp_tm_probe(struct platform_device *pdev)
{
	struct qpnp_tm_chip *chip;
	struct device_node *node;
	u8 type, subtype, dig_major, dig_minor;
	u32 res, dig_revision;
	int ret, irq;

	node = pdev->dev.of_node;

	chip = devm_kzalloc(&pdev->dev, sizeof(*chip), GFP_KERNEL);
	if (!chip)
		return -ENOMEM;

	chip->dev = &pdev->dev;

	mutex_init(&chip->lock);

	chip->map = dev_get_regmap(pdev->dev.parent, NULL);
	if (!chip->map)
		return -ENXIO;

	ret = of_property_read_u32(node, "reg", &res);
	if (ret < 0)
		return ret;

	irq = platform_get_irq(pdev, 0);
	if (irq < 0)
		return irq;

	/* ADC based measurements are optional */
	chip->adc = devm_iio_channel_get(&pdev->dev, "thermal");
	if (IS_ERR(chip->adc)) {
		ret = PTR_ERR(chip->adc);
		chip->adc = NULL;
		if (ret == -EPROBE_DEFER)
			return ret;
	}

	chip->base = res;

	ret = qpnp_tm_read(chip, QPNP_TM_REG_TYPE, &type);
	if (ret < 0)
		return dev_err_probe(&pdev->dev, ret,
				     "could not read type\n");

	ret = qpnp_tm_read(chip, QPNP_TM_REG_SUBTYPE, &subtype);
	if (ret < 0)
		return dev_err_probe(&pdev->dev, ret,
				     "could not read subtype\n");

	ret = qpnp_tm_read(chip, QPNP_TM_REG_DIG_MAJOR, &dig_major);
	if (ret < 0)
		return dev_err_probe(&pdev->dev, ret,
				     "could not read dig_major\n");

	ret = qpnp_tm_read(chip, QPNP_TM_REG_DIG_MINOR, &dig_minor);
	if (ret < 0)
		return dev_err_probe(&pdev->dev, ret,
				     "could not read dig_minor\n");

	if (type != QPNP_TM_TYPE || (subtype != QPNP_TM_SUBTYPE_GEN1
				     && subtype != QPNP_TM_SUBTYPE_GEN2
				     && subtype != QPNP_TM_SUBTYPE_LITE)) {
		dev_err(&pdev->dev, "invalid type 0x%02x or subtype 0x%02x\n",
			type, subtype);
		return -ENODEV;
	}

	chip->subtype = subtype;
	if (subtype == QPNP_TM_SUBTYPE_GEN1)
		chip->data = &spmi_temp_alarm_data;
	else if (subtype == QPNP_TM_SUBTYPE_GEN2 && dig_major == 0)
		chip->data = &spmi_temp_alarm_gen2_data;
	else if (subtype == QPNP_TM_SUBTYPE_GEN2 && dig_major == 1)
		chip->data = &spmi_temp_alarm_gen2_rev1_data;
	else if (subtype == QPNP_TM_SUBTYPE_GEN2 && dig_major >= 2)
		chip->data = &spmi_temp_alarm_gen2_rev2_data;
	else if (subtype == QPNP_TM_SUBTYPE_LITE)
		chip->data = &spmi_temp_alarm_lite_data;
	else
		return -ENODEV;

	if (chip->subtype == QPNP_TM_SUBTYPE_GEN2) {
		dig_revision = (dig_major << 8) | dig_minor;
		/*
		 * Check if stage 2 automatic partial shutdown must remain
		 * enabled to avoid potential repeated faults upon reaching
		 * over-temperature stage 3.
		 */
		switch (dig_revision) {
		case 0x0001:
		case 0x0002:
		case 0x0100:
		case 0x0101:
			chip->require_stage2_shutdown = true;
			break;
		}
	}

	ret = qpnp_tm_threshold_init(chip);
	if (ret < 0)
		return dev_err_probe(&pdev->dev, ret, "threshold init failed\n");

	if (chip->subtype == QPNP_TM_SUBTYPE_GEN2) {
		dig_revision = (dig_major << 8) | dig_minor;
		/*
		 * Check if stage 2 automatic partial shutdown must remain
		 * enabled to avoid potential repeated faults upon reaching
		 * over-temperature stage 3.
		 */
		switch (dig_revision) {
		case 0x0001:
		case 0x0002:
		case 0x0100:
		case 0x0101:
			chip->require_stage2_shutdown = true;
			break;
		}
	}

	/*
	 * Register the sensor before initializing the hardware to be able to
	 * read the trip points. get_temp() returns the default temperature
	 * before the hardware initialization is completed.
	 */
	chip->tz_dev = devm_thermal_of_zone_register(
		&pdev->dev, 0, chip, chip->data->ops);
	if (IS_ERR(chip->tz_dev))
		return dev_err_probe(&pdev->dev, PTR_ERR(chip->tz_dev),
				     "failed to register sensor\n");

	ret = qpnp_tm_init(chip);
	if (ret < 0)
		return dev_err_probe(&pdev->dev, ret, "init failed\n");

	devm_thermal_add_hwmon_sysfs(&pdev->dev, chip->tz_dev);

	ret = devm_request_threaded_irq(&pdev->dev, irq, NULL, qpnp_tm_isr,
					IRQF_ONESHOT, node->name, chip);
	if (ret < 0)
		return ret;

	thermal_zone_device_update(chip->tz_dev, THERMAL_EVENT_UNSPECIFIED);

	return 0;
}

static const struct of_device_id qpnp_tm_match_table[] = {
	{ .compatible = "qcom,spmi-temp-alarm" },
	{ }
};
MODULE_DEVICE_TABLE(of, qpnp_tm_match_table);

static struct platform_driver qpnp_tm_driver = {
	.driver = {
		.name = "spmi-temp-alarm",
		.of_match_table = qpnp_tm_match_table,
	},
	.probe  = qpnp_tm_probe,
};
module_platform_driver(qpnp_tm_driver);

MODULE_ALIAS("platform:spmi-temp-alarm");
MODULE_DESCRIPTION("QPNP PMIC Temperature Alarm driver");
MODULE_LICENSE("GPL v2");<|MERGE_RESOLUTION|>--- conflicted
+++ resolved
@@ -42,12 +42,9 @@
 #define STATUS_GEN1_STAGE_MASK		GENMASK(1, 0)
 #define STATUS_GEN2_STATE_MASK		GENMASK(6, 4)
 
-<<<<<<< HEAD
-=======
 /* IRQ status only needed for TEMP_ALARM_LITE */
 #define IRQ_STATUS_MASK			BIT(0)
 
->>>>>>> 3476aa7d
 #define SHUTDOWN_CTRL1_OVERRIDE_STAGE2	BIT(6)
 #define SHUTDOWN_CTRL1_THRESHOLD_MASK	GENMASK(1, 0)
 
@@ -147,10 +144,7 @@
 	struct mutex			lock;
 	bool				initialized;
 	bool				require_stage2_shutdown;
-<<<<<<< HEAD
-=======
 	long				temp_thresh_map[STAGE_COUNT];
->>>>>>> 3476aa7d
 
 	struct iio_channel		*adc;
 };
@@ -315,17 +309,10 @@
 static int qpnp_tm_update_critical_trip_temp(struct qpnp_tm_chip *chip,
 					     int temp)
 {
-<<<<<<< HEAD
-	long stage2_threshold_min = (*chip->temp_map)[THRESH_MIN][1];
-	long stage2_threshold_max = (*chip->temp_map)[THRESH_MAX][1];
-	bool disable_stage2_shutdown = false;
-	u8 reg;
-=======
 	long stage2_threshold_min = (*chip->data->temp_map)[THRESH_MIN][STAGE2];
 	long stage2_threshold_max = (*chip->data->temp_map)[THRESH_MAX][STAGE2];
 	bool disable_stage2_shutdown = false;
 	u8 reg, threshold;
->>>>>>> 3476aa7d
 
 	WARN_ON(!mutex_is_locked(&chip->lock));
 
@@ -358,13 +345,9 @@
 	}
 
 skip:
-<<<<<<< HEAD
-	reg |= chip->thresh;
-=======
 	memcpy(chip->temp_thresh_map, chip->data->temp_map[threshold],
 		sizeof(chip->temp_thresh_map));
 	reg |= threshold;
->>>>>>> 3476aa7d
 	if (disable_stage2_shutdown && !chip->require_stage2_shutdown)
 		reg |= SHUTDOWN_CTRL1_OVERRIDE_STAGE2;
 
@@ -876,23 +859,6 @@
 	if (ret < 0)
 		return dev_err_probe(&pdev->dev, ret, "threshold init failed\n");
 
-	if (chip->subtype == QPNP_TM_SUBTYPE_GEN2) {
-		dig_revision = (dig_major << 8) | dig_minor;
-		/*
-		 * Check if stage 2 automatic partial shutdown must remain
-		 * enabled to avoid potential repeated faults upon reaching
-		 * over-temperature stage 3.
-		 */
-		switch (dig_revision) {
-		case 0x0001:
-		case 0x0002:
-		case 0x0100:
-		case 0x0101:
-			chip->require_stage2_shutdown = true;
-			break;
-		}
-	}
-
 	/*
 	 * Register the sensor before initializing the hardware to be able to
 	 * read the trip points. get_temp() returns the default temperature
