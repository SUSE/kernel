--- conflicted
+++ resolved
@@ -39,11 +39,7 @@
 	},
 };
 
-<<<<<<< HEAD
-struct tsens_legacy_calibration_format tsens_8974_nvmem = {
-=======
 static struct tsens_legacy_calibration_format tsens_8974_nvmem = {
->>>>>>> 2d5404ca
 	.base_len = 8,
 	.base_shift = 2,
 	.sp_len = 6,
@@ -223,8 +219,6 @@
 	return init_common(priv);
 }
 
-<<<<<<< HEAD
-=======
 static int __init init_8909(struct tsens_priv *priv)
 {
 	int i;
@@ -246,7 +240,6 @@
 	return init_common(priv);
 }
 
->>>>>>> 2d5404ca
 static int __init init_8939(struct tsens_priv *priv) {
 	priv->sensor[0].slope = 2911;
 	priv->sensor[1].slope = 2789;
@@ -283,11 +276,7 @@
 	return init_common(priv);
 }
 
-<<<<<<< HEAD
-/* v0.1: 8226, 8916, 8939, 8974, 9607 */
-=======
 /* v0.1: 8226, 8909, 8916, 8939, 8974, 9607 */
->>>>>>> 2d5404ca
 
 static struct tsens_features tsens_v0_1_feat = {
 	.ver_major	= VER_0_1,
@@ -349,8 +338,6 @@
 	.fields	= tsens_v0_1_regfields,
 };
 
-<<<<<<< HEAD
-=======
 static const struct tsens_ops ops_8909 = {
 	.init		= init_8909,
 	.calibrate	= tsens_calibrate_common,
@@ -364,7 +351,6 @@
 	.fields	= tsens_v0_1_regfields,
 };
 
->>>>>>> 2d5404ca
 static const struct tsens_ops ops_8916 = {
 	.init		= init_common,
 	.calibrate	= calibrate_8916,
