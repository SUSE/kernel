--- conflicted
+++ resolved
@@ -229,16 +229,9 @@
 	mutex_lock(&thermal_governor_lock);
 
 	list_for_each_entry(pos, &thermal_governor_list, governor_list) {
-<<<<<<< HEAD
-		count += scnprintf(buf + count, PAGE_SIZE - count, "%s ",
-				   pos->name);
-	}
-	count += scnprintf(buf + count, PAGE_SIZE - count, "\n");
-=======
 		count += sysfs_emit_at(buf, count, "%s ", pos->name);
 	}
 	count += sysfs_emit_at(buf, count, "\n");
->>>>>>> eb3cdb58
 
 	mutex_unlock(&thermal_governor_lock);
 
@@ -876,17 +869,8 @@
 		goto out_cdev_type;
 
 	thermal_cooling_device_setup_sysfs(cdev);
-<<<<<<< HEAD
+
 	ret = dev_set_name(&cdev->device, "cooling_device%d", cdev->id);
-	if (ret) {
-		thermal_cooling_device_destroy_sysfs(cdev);
-		goto out_kfree_type;
-	}
-	ret = device_register(&cdev->device);
-=======
-
-	ret = dev_set_name(&cdev->device, "cooling_device%d", cdev->id);
->>>>>>> eb3cdb58
 	if (ret)
 		goto out_cooling_dev;
 
@@ -914,22 +898,12 @@
 
 	return cdev;
 
-<<<<<<< HEAD
-out_kfree_type:
-	thermal_cooling_device_destroy_sysfs(cdev);
-	kfree(cdev->type);
-	put_device(&cdev->device);
-	cdev = NULL;
-out_ida_remove:
-	ida_simple_remove(&thermal_cdev_ida, id);
-=======
 out_cooling_dev:
 	thermal_cooling_device_destroy_sysfs(cdev);
 out_cdev_type:
 	kfree(cdev->type);
 out_ida_remove:
 	ida_free(&thermal_cdev_ida, id);
->>>>>>> eb3cdb58
 out_kfree_cdev:
 	kfree(cdev);
 	return ERR_PTR(ret);
@@ -1243,19 +1217,12 @@
 		return ERR_PTR(-EINVAL);
 	}
 
-<<<<<<< HEAD
-	if (type && strlen(type) >= THERMAL_NAME_LENGTH) {
-=======
 	if (strlen(type) >= THERMAL_NAME_LENGTH) {
->>>>>>> eb3cdb58
 		pr_err("Thermal zone name (%s) too long, should be under %d chars\n",
 		       type, THERMAL_NAME_LENGTH);
 		return ERR_PTR(-EINVAL);
 	}
 
-<<<<<<< HEAD
-	if (trips > THERMAL_MAX_TRIPS || trips < 0 || mask >> trips) {
-=======
 	/*
 	 * Max trip count can't exceed 31 as the "mask >> num_trips" condition.
 	 * For example, shifting by 32 will result in compiler warning:
@@ -1270,7 +1237,6 @@
 	 * 32 bit shift will cause overflow of 4 byte integer.
 	 */
 	if (num_trips > (BITS_PER_TYPE(int) - 1) || num_trips < 0 || mask >> num_trips) {
->>>>>>> eb3cdb58
 		pr_err("Incorrect number of thermal trips\n");
 		return ERR_PTR(-EINVAL);
 	}
