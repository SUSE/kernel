// SPDX-License-Identifier: GPL-2.0
/*
 *  thermal.c - Generic Thermal Management Sysfs support.
 *
 *  Copyright (C) 2008 Intel Corp
 *  Copyright (C) 2008 Zhang Rui <rui.zhang@intel.com>
 *  Copyright (C) 2008 Sujith Thomas <sujith.thomas@intel.com>
 */

#define pr_fmt(fmt) KBUILD_MODNAME ": " fmt

#include <linux/device.h>
#include <linux/err.h>
#include <linux/export.h>
#include <linux/slab.h>
#include <linux/kdev_t.h>
#include <linux/idr.h>
#include <linux/list_sort.h>
#include <linux/thermal.h>
#include <linux/reboot.h>
#include <linux/string.h>
#include <linux/of.h>
#include <linux/suspend.h>

#define CREATE_TRACE_POINTS
#include "thermal_trace.h"

#include "thermal_core.h"
#include "thermal_hwmon.h"

static DEFINE_IDA(thermal_tz_ida);
static DEFINE_IDA(thermal_cdev_ida);

static LIST_HEAD(thermal_tz_list);
static LIST_HEAD(thermal_cdev_list);
static LIST_HEAD(thermal_governor_list);

static DEFINE_MUTEX(thermal_list_lock);
static DEFINE_MUTEX(thermal_governor_lock);

static struct thermal_governor *def_governor;

/*
 * Governor section: set of functions to handle thermal governors
 *
 * Functions to help in the life cycle of thermal governors within
 * the thermal core and by the thermal governor code.
 */

static struct thermal_governor *__find_governor(const char *name)
{
	struct thermal_governor *pos;

	if (!name || !name[0])
		return def_governor;

	list_for_each_entry(pos, &thermal_governor_list, governor_list)
		if (!strncasecmp(name, pos->name, THERMAL_NAME_LENGTH))
			return pos;

	return NULL;
}

/**
 * bind_previous_governor() - bind the previous governor of the thermal zone
 * @tz:		a valid pointer to a struct thermal_zone_device
 * @failed_gov_name:	the name of the governor that failed to register
 *
 * Register the previous governor of the thermal zone after a new
 * governor has failed to be bound.
 */
static void bind_previous_governor(struct thermal_zone_device *tz,
				   const char *failed_gov_name)
{
	if (tz->governor && tz->governor->bind_to_tz) {
		if (tz->governor->bind_to_tz(tz)) {
			dev_err(&tz->device,
				"governor %s failed to bind and the previous one (%s) failed to bind again, thermal zone %s has no governor\n",
				failed_gov_name, tz->governor->name, tz->type);
			tz->governor = NULL;
		}
	}
}

/**
 * thermal_set_governor() - Switch to another governor
 * @tz:		a valid pointer to a struct thermal_zone_device
 * @new_gov:	pointer to the new governor
 *
 * Change the governor of thermal zone @tz.
 *
 * Return: 0 on success, an error if the new governor's bind_to_tz() failed.
 */
static int thermal_set_governor(struct thermal_zone_device *tz,
				struct thermal_governor *new_gov)
{
	int ret = 0;

	if (tz->governor && tz->governor->unbind_from_tz)
		tz->governor->unbind_from_tz(tz);

	if (new_gov && new_gov->bind_to_tz) {
		ret = new_gov->bind_to_tz(tz);
		if (ret) {
			bind_previous_governor(tz, new_gov->name);

			return ret;
		}
	}

	tz->governor = new_gov;

	return ret;
}

int thermal_register_governor(struct thermal_governor *governor)
{
	int err;
	const char *name;
	struct thermal_zone_device *pos;

	if (!governor)
		return -EINVAL;

	mutex_lock(&thermal_governor_lock);

	err = -EBUSY;
	if (!__find_governor(governor->name)) {
		bool match_default;

		err = 0;
		list_add(&governor->governor_list, &thermal_governor_list);
		match_default = !strncmp(governor->name,
					 DEFAULT_THERMAL_GOVERNOR,
					 THERMAL_NAME_LENGTH);

		if (!def_governor && match_default)
			def_governor = governor;
	}

	mutex_lock(&thermal_list_lock);

	list_for_each_entry(pos, &thermal_tz_list, node) {
		/*
		 * only thermal zones with specified tz->tzp->governor_name
		 * may run with tz->govenor unset
		 */
		if (pos->governor)
			continue;

		name = pos->tzp->governor_name;

		if (!strncasecmp(name, governor->name, THERMAL_NAME_LENGTH)) {
			int ret;

			ret = thermal_set_governor(pos, governor);
			if (ret)
				dev_err(&pos->device,
					"Failed to set governor %s for thermal zone %s: %d\n",
					governor->name, pos->type, ret);
		}
	}

	mutex_unlock(&thermal_list_lock);
	mutex_unlock(&thermal_governor_lock);

	return err;
}

void thermal_unregister_governor(struct thermal_governor *governor)
{
	struct thermal_zone_device *pos;

	if (!governor)
		return;

	mutex_lock(&thermal_governor_lock);

	if (!__find_governor(governor->name))
		goto exit;

	mutex_lock(&thermal_list_lock);

	list_for_each_entry(pos, &thermal_tz_list, node) {
		if (!strncasecmp(pos->governor->name, governor->name,
				 THERMAL_NAME_LENGTH))
			thermal_set_governor(pos, NULL);
	}

	mutex_unlock(&thermal_list_lock);
	list_del(&governor->governor_list);
exit:
	mutex_unlock(&thermal_governor_lock);
}

int thermal_zone_device_set_policy(struct thermal_zone_device *tz,
				   char *policy)
{
	struct thermal_governor *gov;
	int ret = -EINVAL;

	mutex_lock(&thermal_governor_lock);
	mutex_lock(&tz->lock);

	gov = __find_governor(strim(policy));
	if (!gov)
		goto exit;

	ret = thermal_set_governor(tz, gov);

exit:
	mutex_unlock(&tz->lock);
	mutex_unlock(&thermal_governor_lock);

	thermal_notify_tz_gov_change(tz, policy);

	return ret;
}

int thermal_build_list_of_policies(char *buf)
{
	struct thermal_governor *pos;
	ssize_t count = 0;

	mutex_lock(&thermal_governor_lock);

	list_for_each_entry(pos, &thermal_governor_list, governor_list) {
		count += sysfs_emit_at(buf, count, "%s ", pos->name);
	}
	count += sysfs_emit_at(buf, count, "\n");

	mutex_unlock(&thermal_governor_lock);

	return count;
}

static void __init thermal_unregister_governors(void)
{
	struct thermal_governor **governor;

	for_each_governor_table(governor)
		thermal_unregister_governor(*governor);
}

static int __init thermal_register_governors(void)
{
	int ret = 0;
	struct thermal_governor **governor;

	for_each_governor_table(governor) {
		ret = thermal_register_governor(*governor);
		if (ret) {
			pr_err("Failed to register governor: '%s'",
			       (*governor)->name);
			break;
		}

		pr_info("Registered thermal governor '%s'",
			(*governor)->name);
	}

	if (ret) {
		struct thermal_governor **gov;

		for_each_governor_table(gov) {
			if (gov == governor)
				break;
			thermal_unregister_governor(*gov);
		}
	}

	return ret;
}

static int __thermal_zone_device_set_mode(struct thermal_zone_device *tz,
					  enum thermal_device_mode mode)
{
	if (tz->ops.change_mode) {
		int ret;

		ret = tz->ops.change_mode(tz, mode);
		if (ret)
			return ret;
	}

	tz->mode = mode;

	return 0;
}

static void thermal_zone_broken_disable(struct thermal_zone_device *tz)
{
	struct thermal_trip_desc *td;

	dev_err(&tz->device, "Unable to get temperature, disabling!\n");
	/*
	 * This function only runs for enabled thermal zones, so no need to
	 * check for the current mode.
	 */
	__thermal_zone_device_set_mode(tz, THERMAL_DEVICE_DISABLED);
	thermal_notify_tz_disable(tz);

	for_each_trip_desc(tz, td) {
		if (td->trip.type == THERMAL_TRIP_CRITICAL &&
		    td->trip.temperature > THERMAL_TEMP_INVALID) {
			dev_crit(&tz->device,
				 "Disabled thermal zone with critical trip point\n");
			return;
		}
	}
}

/*
 * Zone update section: main control loop applied to each zone while monitoring
 * in polling mode. The monitoring is done using a workqueue.
 * Same update may be done on a zone by calling thermal_zone_device_update().
 *
 * An update means:
 * - Non-critical trips will invoke the governor responsible for that zone;
 * - Hot trips will produce a notification to userspace;
 * - Critical trip point will cause a system shutdown.
 */
static void thermal_zone_device_set_polling(struct thermal_zone_device *tz,
					    unsigned long delay)
{
	if (!delay) {
		cancel_delayed_work(&tz->poll_queue);
		return;
	}

	if (delay > HZ)
		delay = round_jiffies_relative(delay);

	mod_delayed_work(system_freezable_power_efficient_wq, &tz->poll_queue, delay);
}

static void thermal_zone_recheck(struct thermal_zone_device *tz, int error)
{
	if (error == -EAGAIN) {
		thermal_zone_device_set_polling(tz, THERMAL_RECHECK_DELAY);
		return;
	}

	/*
	 * Print the message once to reduce log noise.  It will be followed by
	 * another one if the temperature cannot be determined after multiple
	 * attempts.
	 */
	if (tz->recheck_delay_jiffies == THERMAL_RECHECK_DELAY)
		dev_info(&tz->device, "Temperature check failed (%d)\n", error);

	thermal_zone_device_set_polling(tz, tz->recheck_delay_jiffies);

	tz->recheck_delay_jiffies += max(tz->recheck_delay_jiffies >> 1, 1ULL);
	if (tz->recheck_delay_jiffies > THERMAL_MAX_RECHECK_DELAY) {
		thermal_zone_broken_disable(tz);
		/*
		 * Restore the original recheck delay value to allow the thermal
		 * zone to try to recover when it is reenabled by user space.
		 */
		tz->recheck_delay_jiffies = THERMAL_RECHECK_DELAY;
	}
}

static void monitor_thermal_zone(struct thermal_zone_device *tz)
{
	if (tz->mode != THERMAL_DEVICE_ENABLED)
		thermal_zone_device_set_polling(tz, 0);
	else if (tz->passive > 0)
		thermal_zone_device_set_polling(tz, tz->passive_delay_jiffies);
	else if (tz->polling_delay_jiffies)
		thermal_zone_device_set_polling(tz, tz->polling_delay_jiffies);
}

static struct thermal_governor *thermal_get_tz_governor(struct thermal_zone_device *tz)
{
	if (tz->governor)
		return tz->governor;

	return def_governor;
}

void thermal_governor_update_tz(struct thermal_zone_device *tz,
				enum thermal_notify_event reason)
{
	if (!tz->governor || !tz->governor->update_tz)
		return;

	tz->governor->update_tz(tz, reason);
}

static void thermal_zone_device_halt(struct thermal_zone_device *tz, bool shutdown)
{
	/*
	 * poweroff_delay_ms must be a carefully profiled positive value.
	 * Its a must for forced_emergency_poweroff_work to be scheduled.
	 */
	int poweroff_delay_ms = CONFIG_THERMAL_EMERGENCY_POWEROFF_DELAY_MS;
	const char *msg = "Temperature too high";

	dev_emerg(&tz->device, "%s: critical temperature reached\n", tz->type);

	if (shutdown)
		hw_protection_shutdown(msg, poweroff_delay_ms);
	else
		hw_protection_reboot(msg, poweroff_delay_ms);
}

void thermal_zone_device_critical(struct thermal_zone_device *tz)
{
	thermal_zone_device_halt(tz, true);
}
EXPORT_SYMBOL(thermal_zone_device_critical);

void thermal_zone_device_critical_reboot(struct thermal_zone_device *tz)
{
	thermal_zone_device_halt(tz, false);
}

static void handle_critical_trips(struct thermal_zone_device *tz,
				  const struct thermal_trip *trip)
{
	trace_thermal_zone_trip(tz, thermal_zone_trip_id(tz, trip), trip->type);

	if (trip->type == THERMAL_TRIP_CRITICAL)
		tz->ops.critical(tz);
	else if (tz->ops.hot)
		tz->ops.hot(tz);
}

static void handle_thermal_trip(struct thermal_zone_device *tz,
				struct thermal_trip_desc *td,
				struct list_head *way_up_list,
				struct list_head *way_down_list)
{
	const struct thermal_trip *trip = &td->trip;
	int old_threshold;

	if (trip->temperature == THERMAL_TEMP_INVALID)
		return;

	/*
	 * If the trip temperature or hysteresis has been updated recently,
	 * the threshold needs to be computed again using the new values.
	 * However, its initial value still reflects the old ones and that
	 * is what needs to be compared with the previous zone temperature
	 * to decide which action to take.
	 */
	old_threshold = td->threshold;
	td->threshold = trip->temperature;

	if (tz->last_temperature >= old_threshold &&
	    tz->last_temperature != THERMAL_TEMP_INIT) {
		/*
		 * Mitigation is under way, so it needs to stop if the zone
		 * temperature falls below the low temperature of the trip.
		 * In that case, the trip temperature becomes the new threshold.
		 */
		if (tz->temperature < trip->temperature - trip->hysteresis) {
			list_add(&td->notify_list_node, way_down_list);
			td->notify_temp = trip->temperature - trip->hysteresis;

			if (trip->type == THERMAL_TRIP_PASSIVE) {
				tz->passive--;
				WARN_ON(tz->passive < 0);
			}
		} else {
			td->threshold -= trip->hysteresis;
		}
	} else if (tz->temperature >= trip->temperature) {
		/*
		 * There is no mitigation under way, so it needs to be started
		 * if the zone temperature exceeds the trip one.  The new
		 * threshold is then set to the low temperature of the trip.
		 */
		list_add_tail(&td->notify_list_node, way_up_list);
		td->notify_temp = trip->temperature;
		td->threshold -= trip->hysteresis;

		if (trip->type == THERMAL_TRIP_PASSIVE)
			tz->passive++;
		else if (trip->type == THERMAL_TRIP_CRITICAL ||
			 trip->type == THERMAL_TRIP_HOT)
			handle_critical_trips(tz, trip);
	}
}

static void thermal_zone_device_check(struct work_struct *work)
{
	struct thermal_zone_device *tz = container_of(work, struct
						      thermal_zone_device,
						      poll_queue.work);
	thermal_zone_device_update(tz, THERMAL_EVENT_UNSPECIFIED);
}

static void thermal_zone_device_init(struct thermal_zone_device *tz)
{
	struct thermal_instance *pos;

	INIT_DELAYED_WORK(&tz->poll_queue, thermal_zone_device_check);

	tz->temperature = THERMAL_TEMP_INIT;
	tz->passive = 0;
	tz->prev_low_trip = -INT_MAX;
	tz->prev_high_trip = INT_MAX;
	list_for_each_entry(pos, &tz->thermal_instances, tz_node)
		pos->initialized = false;
}

static void thermal_governor_trip_crossed(struct thermal_governor *governor,
					  struct thermal_zone_device *tz,
					  const struct thermal_trip *trip,
					  bool crossed_up)
{
	if (governor->trip_crossed)
		governor->trip_crossed(tz, trip, crossed_up);
}

static void thermal_trip_crossed(struct thermal_zone_device *tz,
				 const struct thermal_trip *trip,
				 struct thermal_governor *governor,
				 bool crossed_up)
{
	if (crossed_up) {
		thermal_notify_tz_trip_up(tz, trip);
		thermal_debug_tz_trip_up(tz, trip);
	} else {
		thermal_notify_tz_trip_down(tz, trip);
		thermal_debug_tz_trip_down(tz, trip);
	}
	thermal_governor_trip_crossed(governor, tz, trip, crossed_up);
}

static int thermal_trip_notify_cmp(void *not_used, const struct list_head *a,
				   const struct list_head *b)
{
	struct thermal_trip_desc *tda = container_of(a, struct thermal_trip_desc,
						     notify_list_node);
	struct thermal_trip_desc *tdb = container_of(b, struct thermal_trip_desc,
						     notify_list_node);
	return tda->notify_temp - tdb->notify_temp;
}

void __thermal_zone_device_update(struct thermal_zone_device *tz,
				  enum thermal_notify_event event)
{
	struct thermal_governor *governor = thermal_get_tz_governor(tz);
	struct thermal_trip_desc *td;
	LIST_HEAD(way_down_list);
	LIST_HEAD(way_up_list);
	int temp, ret;

	if (tz->suspended)
		return;

	if (!thermal_zone_device_is_enabled(tz))
		return;

	ret = __thermal_zone_get_temp(tz, &temp);
	if (ret) {
		thermal_zone_recheck(tz, ret);
		return;
	} else if (temp <= THERMAL_TEMP_INVALID) {
		/*
		 * Special case: No valid temperature value is available, but
		 * the zone owner does not want the core to do anything about
		 * it.  Continue regular zone polling if needed, so that this
		 * function can be called again, but skip everything else.
		 */
		goto monitor;
	}

	tz->recheck_delay_jiffies = THERMAL_RECHECK_DELAY;

	tz->last_temperature = tz->temperature;
	tz->temperature = temp;

	trace_thermal_temperature(tz);

	thermal_genl_sampling_temp(tz->id, temp);

	__thermal_zone_set_trips(tz);

	tz->notify_event = event;

	for_each_trip_desc(tz, td)
		handle_thermal_trip(tz, td, &way_up_list, &way_down_list);

	list_sort(NULL, &way_up_list, thermal_trip_notify_cmp);
	list_for_each_entry(td, &way_up_list, notify_list_node)
		thermal_trip_crossed(tz, &td->trip, governor, true);

	list_sort(NULL, &way_down_list, thermal_trip_notify_cmp);
	list_for_each_entry_reverse(td, &way_down_list, notify_list_node)
		thermal_trip_crossed(tz, &td->trip, governor, false);

	if (governor->manage)
		governor->manage(tz);

	thermal_debug_update_trip_stats(tz);

monitor:
	monitor_thermal_zone(tz);
}

static int thermal_zone_device_set_mode(struct thermal_zone_device *tz,
					enum thermal_device_mode mode)
{
	int ret;

	mutex_lock(&tz->lock);

	/* do nothing if mode isn't changing */
	if (mode == tz->mode) {
		mutex_unlock(&tz->lock);

		return 0;
	}

	ret = __thermal_zone_device_set_mode(tz, mode);
	if (ret) {
		mutex_unlock(&tz->lock);

		return ret;
	}

	__thermal_zone_device_update(tz, THERMAL_EVENT_UNSPECIFIED);

	mutex_unlock(&tz->lock);

	if (mode == THERMAL_DEVICE_ENABLED)
		thermal_notify_tz_enable(tz);
	else
		thermal_notify_tz_disable(tz);

	return 0;
}

int thermal_zone_device_enable(struct thermal_zone_device *tz)
{
	return thermal_zone_device_set_mode(tz, THERMAL_DEVICE_ENABLED);
}
EXPORT_SYMBOL_GPL(thermal_zone_device_enable);

int thermal_zone_device_disable(struct thermal_zone_device *tz)
{
	return thermal_zone_device_set_mode(tz, THERMAL_DEVICE_DISABLED);
}
EXPORT_SYMBOL_GPL(thermal_zone_device_disable);

int thermal_zone_device_is_enabled(struct thermal_zone_device *tz)
{
	lockdep_assert_held(&tz->lock);

	return tz->mode == THERMAL_DEVICE_ENABLED;
}

static bool thermal_zone_is_present(struct thermal_zone_device *tz)
{
	return !list_empty(&tz->node);
}

void thermal_zone_device_update(struct thermal_zone_device *tz,
				enum thermal_notify_event event)
{
	mutex_lock(&tz->lock);
	if (thermal_zone_is_present(tz))
		__thermal_zone_device_update(tz, event);
	mutex_unlock(&tz->lock);
}
EXPORT_SYMBOL_GPL(thermal_zone_device_update);

void thermal_zone_trip_down(struct thermal_zone_device *tz,
			    const struct thermal_trip *trip)
{
	thermal_trip_crossed(tz, trip, thermal_get_tz_governor(tz), false);
}

int for_each_thermal_governor(int (*cb)(struct thermal_governor *, void *),
			      void *data)
{
	struct thermal_governor *gov;
	int ret = 0;

	mutex_lock(&thermal_governor_lock);
	list_for_each_entry(gov, &thermal_governor_list, governor_list) {
		ret = cb(gov, data);
		if (ret)
			break;
	}
	mutex_unlock(&thermal_governor_lock);

	return ret;
}

int for_each_thermal_cooling_device(int (*cb)(struct thermal_cooling_device *,
					      void *), void *data)
{
	struct thermal_cooling_device *cdev;
	int ret = 0;

	mutex_lock(&thermal_list_lock);
	list_for_each_entry(cdev, &thermal_cdev_list, node) {
		ret = cb(cdev, data);
		if (ret)
			break;
	}
	mutex_unlock(&thermal_list_lock);

	return ret;
}

int for_each_thermal_zone(int (*cb)(struct thermal_zone_device *, void *),
			  void *data)
{
	struct thermal_zone_device *tz;
	int ret = 0;

	mutex_lock(&thermal_list_lock);
	list_for_each_entry(tz, &thermal_tz_list, node) {
		ret = cb(tz, data);
		if (ret)
			break;
	}
	mutex_unlock(&thermal_list_lock);

	return ret;
}

struct thermal_zone_device *thermal_zone_get_by_id(int id)
{
	struct thermal_zone_device *tz, *match = NULL;

	mutex_lock(&thermal_list_lock);
	list_for_each_entry(tz, &thermal_tz_list, node) {
		if (tz->id == id) {
			get_device(&tz->device);
			match = tz;
			break;
		}
	}
	mutex_unlock(&thermal_list_lock);

	return match;
}

/*
 * Device management section: cooling devices, zones devices, and binding
 *
 * Set of functions provided by the thermal core for:
 * - cooling devices lifecycle: registration, unregistration,
 *				binding, and unbinding.
 * - thermal zone devices lifecycle: registration, unregistration,
 *				     binding, and unbinding.
 */

/**
 * thermal_bind_cdev_to_trip - bind a cooling device to a thermal zone
 * @tz:		pointer to struct thermal_zone_device
 * @trip:	trip point the cooling devices is associated with in this zone.
 * @cdev:	pointer to struct thermal_cooling_device
 * @upper:	the Maximum cooling state for this trip point.
 *		THERMAL_NO_LIMIT means no upper limit,
 *		and the cooling device can be in max_state.
 * @lower:	the Minimum cooling state can be used for this trip point.
 *		THERMAL_NO_LIMIT means no lower limit,
 *		and the cooling device can be in cooling state 0.
 * @weight:	The weight of the cooling device to be bound to the
 *		thermal zone. Use THERMAL_WEIGHT_DEFAULT for the
 *		default value
 *
 * This interface function bind a thermal cooling device to the certain trip
 * point of a thermal zone device.
 * This function is usually called in the thermal zone device .bind callback.
 *
 * Return: 0 on success, the proper error value otherwise.
 */
int thermal_bind_cdev_to_trip(struct thermal_zone_device *tz,
				     const struct thermal_trip *trip,
				     struct thermal_cooling_device *cdev,
				     unsigned long upper, unsigned long lower,
				     unsigned int weight)
{
	struct thermal_instance *dev;
	struct thermal_instance *pos;
	struct thermal_zone_device *pos1;
	struct thermal_cooling_device *pos2;
	bool upper_no_limit;
	int result;

	list_for_each_entry(pos1, &thermal_tz_list, node) {
		if (pos1 == tz)
			break;
	}
	list_for_each_entry(pos2, &thermal_cdev_list, node) {
		if (pos2 == cdev)
			break;
	}

	if (tz != pos1 || cdev != pos2)
		return -EINVAL;

	/* lower default 0, upper default max_state */
	lower = lower == THERMAL_NO_LIMIT ? 0 : lower;

	if (upper == THERMAL_NO_LIMIT) {
		upper = cdev->max_state;
		upper_no_limit = true;
	} else {
		upper_no_limit = false;
	}

	if (lower > upper || upper > cdev->max_state)
		return -EINVAL;

	dev = kzalloc(sizeof(*dev), GFP_KERNEL);
	if (!dev)
		return -ENOMEM;
	dev->tz = tz;
	dev->cdev = cdev;
	dev->trip = trip;
	dev->upper = upper;
	dev->upper_no_limit = upper_no_limit;
	dev->lower = lower;
	dev->target = THERMAL_NO_TARGET;
	dev->weight = weight;

	result = ida_alloc(&tz->ida, GFP_KERNEL);
	if (result < 0)
		goto free_mem;

	dev->id = result;
	sprintf(dev->name, "cdev%d", dev->id);
	result =
	    sysfs_create_link(&tz->device.kobj, &cdev->device.kobj, dev->name);
	if (result)
		goto release_ida;

	snprintf(dev->attr_name, sizeof(dev->attr_name), "cdev%d_trip_point",
		 dev->id);
	sysfs_attr_init(&dev->attr.attr);
	dev->attr.attr.name = dev->attr_name;
	dev->attr.attr.mode = 0444;
	dev->attr.show = trip_point_show;
	result = device_create_file(&tz->device, &dev->attr);
	if (result)
		goto remove_symbol_link;

	snprintf(dev->weight_attr_name, sizeof(dev->weight_attr_name),
		 "cdev%d_weight", dev->id);
	sysfs_attr_init(&dev->weight_attr.attr);
	dev->weight_attr.attr.name = dev->weight_attr_name;
	dev->weight_attr.attr.mode = S_IWUSR | S_IRUGO;
	dev->weight_attr.show = weight_show;
	dev->weight_attr.store = weight_store;
	result = device_create_file(&tz->device, &dev->weight_attr);
	if (result)
		goto remove_trip_file;

	mutex_lock(&tz->lock);
	mutex_lock(&cdev->lock);
	list_for_each_entry(pos, &tz->thermal_instances, tz_node)
		if (pos->tz == tz && pos->trip == trip && pos->cdev == cdev) {
			result = -EEXIST;
			break;
		}
	if (!result) {
		list_add_tail(&dev->tz_node, &tz->thermal_instances);
		list_add_tail(&dev->cdev_node, &cdev->thermal_instances);
		atomic_set(&tz->need_update, 1);

		thermal_governor_update_tz(tz, THERMAL_TZ_BIND_CDEV);
	}
	mutex_unlock(&cdev->lock);
	mutex_unlock(&tz->lock);

	if (!result)
		return 0;

	device_remove_file(&tz->device, &dev->weight_attr);
remove_trip_file:
	device_remove_file(&tz->device, &dev->attr);
remove_symbol_link:
	sysfs_remove_link(&tz->device.kobj, dev->name);
release_ida:
	ida_free(&tz->ida, dev->id);
free_mem:
	kfree(dev);
	return result;
}
EXPORT_SYMBOL_GPL(thermal_bind_cdev_to_trip);

int thermal_zone_bind_cooling_device(struct thermal_zone_device *tz,
				     int trip_index,
				     struct thermal_cooling_device *cdev,
				     unsigned long upper, unsigned long lower,
				     unsigned int weight)
{
	if (trip_index < 0 || trip_index >= tz->num_trips)
		return -EINVAL;

	return thermal_bind_cdev_to_trip(tz, &tz->trips[trip_index].trip, cdev,
					 upper, lower, weight);
}
EXPORT_SYMBOL_GPL(thermal_zone_bind_cooling_device);

/**
 * thermal_unbind_cdev_from_trip - unbind a cooling device from a thermal zone.
 * @tz:		pointer to a struct thermal_zone_device.
 * @trip:	trip point the cooling devices is associated with in this zone.
 * @cdev:	pointer to a struct thermal_cooling_device.
 *
 * This interface function unbind a thermal cooling device from the certain
 * trip point of a thermal zone device.
 * This function is usually called in the thermal zone device .unbind callback.
 *
 * Return: 0 on success, the proper error value otherwise.
 */
int thermal_unbind_cdev_from_trip(struct thermal_zone_device *tz,
				  const struct thermal_trip *trip,
				  struct thermal_cooling_device *cdev)
{
	struct thermal_instance *pos, *next;

	mutex_lock(&tz->lock);
	mutex_lock(&cdev->lock);
	list_for_each_entry_safe(pos, next, &tz->thermal_instances, tz_node) {
		if (pos->tz == tz && pos->trip == trip && pos->cdev == cdev) {
			list_del(&pos->tz_node);
			list_del(&pos->cdev_node);

			thermal_governor_update_tz(tz, THERMAL_TZ_UNBIND_CDEV);

			mutex_unlock(&cdev->lock);
			mutex_unlock(&tz->lock);
			goto unbind;
		}
	}
	mutex_unlock(&cdev->lock);
	mutex_unlock(&tz->lock);

	return -ENODEV;

unbind:
	device_remove_file(&tz->device, &pos->weight_attr);
	device_remove_file(&tz->device, &pos->attr);
	sysfs_remove_link(&tz->device.kobj, pos->name);
	ida_free(&tz->ida, pos->id);
	kfree(pos);
	return 0;
}
EXPORT_SYMBOL_GPL(thermal_unbind_cdev_from_trip);

int thermal_zone_unbind_cooling_device(struct thermal_zone_device *tz,
				       int trip_index,
				       struct thermal_cooling_device *cdev)
{
	if (trip_index < 0 || trip_index >= tz->num_trips)
		return -EINVAL;

	return thermal_unbind_cdev_from_trip(tz, &tz->trips[trip_index].trip, cdev);
}
EXPORT_SYMBOL_GPL(thermal_zone_unbind_cooling_device);

static void thermal_release(struct device *dev)
{
	struct thermal_zone_device *tz;
	struct thermal_cooling_device *cdev;

	if (!strncmp(dev_name(dev), "thermal_zone",
		     sizeof("thermal_zone") - 1)) {
		tz = to_thermal_zone(dev);
		thermal_zone_destroy_device_groups(tz);
		mutex_destroy(&tz->lock);
		complete(&tz->removal);
	} else if (!strncmp(dev_name(dev), "cooling_device",
			    sizeof("cooling_device") - 1)) {
		cdev = to_cooling_device(dev);
		thermal_cooling_device_destroy_sysfs(cdev);
		kfree_const(cdev->type);
		ida_free(&thermal_cdev_ida, cdev->id);
		kfree(cdev);
	}
}

static struct class *thermal_class;

static inline
void print_bind_err_msg(struct thermal_zone_device *tz,
			struct thermal_cooling_device *cdev, int ret)
{
	dev_err(&tz->device, "binding zone %s with cdev %s failed:%d\n",
		tz->type, cdev->type, ret);
}

static void bind_cdev(struct thermal_cooling_device *cdev)
{
	int ret;
	struct thermal_zone_device *pos = NULL;

	list_for_each_entry(pos, &thermal_tz_list, node) {
		if (pos->ops.bind) {
			ret = pos->ops.bind(pos, cdev);
			if (ret)
				print_bind_err_msg(pos, cdev, ret);
		}
	}
}

/**
 * __thermal_cooling_device_register() - register a new thermal cooling device
 * @np:		a pointer to a device tree node.
 * @type:	the thermal cooling device type.
 * @devdata:	device private data.
 * @ops:		standard thermal cooling devices callbacks.
 *
 * This interface function adds a new thermal cooling device (fan/processor/...)
 * to /sys/class/thermal/ folder as cooling_device[0-*]. It tries to bind itself
 * to all the thermal zone devices registered at the same time.
 * It also gives the opportunity to link the cooling device to a device tree
 * node, so that it can be bound to a thermal zone created out of device tree.
 *
 * Return: a pointer to the created struct thermal_cooling_device or an
 * ERR_PTR. Caller must check return value with IS_ERR*() helpers.
 */
static struct thermal_cooling_device *
__thermal_cooling_device_register(struct device_node *np,
				  const char *type, void *devdata,
				  const struct thermal_cooling_device_ops *ops)
{
	struct thermal_cooling_device *cdev;
	struct thermal_zone_device *pos = NULL;
	unsigned long current_state;
	int id, ret;

	if (!ops || !ops->get_max_state || !ops->get_cur_state ||
	    !ops->set_cur_state)
		return ERR_PTR(-EINVAL);

	if (!thermal_class)
		return ERR_PTR(-ENODEV);

	cdev = kzalloc(sizeof(*cdev), GFP_KERNEL);
	if (!cdev)
		return ERR_PTR(-ENOMEM);

	ret = ida_alloc(&thermal_cdev_ida, GFP_KERNEL);
	if (ret < 0)
		goto out_kfree_cdev;
	cdev->id = ret;
	id = ret;

	cdev->type = kstrdup_const(type ? type : "", GFP_KERNEL);
	if (!cdev->type) {
		ret = -ENOMEM;
		goto out_ida_remove;
	}

	mutex_init(&cdev->lock);
	INIT_LIST_HEAD(&cdev->thermal_instances);
	cdev->np = np;
	cdev->ops = ops;
	cdev->updated = false;
	cdev->device.class = thermal_class;
	cdev->devdata = devdata;

	ret = cdev->ops->get_max_state(cdev, &cdev->max_state);
	if (ret)
		goto out_cdev_type;

	/*
	 * The cooling device's current state is only needed for debug
	 * initialization below, so a failure to get it does not cause
	 * the entire cooling device initialization to fail.  However,
	 * the debug will not work for the device if its initial state
	 * cannot be determined and drivers are responsible for ensuring
	 * that this will not happen.
	 */
	ret = cdev->ops->get_cur_state(cdev, &current_state);
	if (ret)
		current_state = ULONG_MAX;

	thermal_cooling_device_setup_sysfs(cdev);

	ret = dev_set_name(&cdev->device, "cooling_device%d", cdev->id);
	if (ret)
		goto out_cooling_dev;

	ret = device_register(&cdev->device);
	if (ret) {
		/* thermal_release() handles rest of the cleanup */
		put_device(&cdev->device);
		return ERR_PTR(ret);
	}

	if (current_state <= cdev->max_state)
		thermal_debug_cdev_add(cdev, current_state);

	/* Add 'this' new cdev to the global cdev list */
	mutex_lock(&thermal_list_lock);

	list_add(&cdev->node, &thermal_cdev_list);

	/* Update binding information for 'this' new cdev */
	bind_cdev(cdev);

	list_for_each_entry(pos, &thermal_tz_list, node)
		if (atomic_cmpxchg(&pos->need_update, 1, 0))
			thermal_zone_device_update(pos,
						   THERMAL_EVENT_UNSPECIFIED);

	mutex_unlock(&thermal_list_lock);

	return cdev;

out_cooling_dev:
	thermal_cooling_device_destroy_sysfs(cdev);
out_cdev_type:
	kfree_const(cdev->type);
out_ida_remove:
	ida_free(&thermal_cdev_ida, id);
out_kfree_cdev:
	kfree(cdev);
	return ERR_PTR(ret);
}

/**
 * thermal_cooling_device_register() - register a new thermal cooling device
 * @type:	the thermal cooling device type.
 * @devdata:	device private data.
 * @ops:		standard thermal cooling devices callbacks.
 *
 * This interface function adds a new thermal cooling device (fan/processor/...)
 * to /sys/class/thermal/ folder as cooling_device[0-*]. It tries to bind itself
 * to all the thermal zone devices registered at the same time.
 *
 * Return: a pointer to the created struct thermal_cooling_device or an
 * ERR_PTR. Caller must check return value with IS_ERR*() helpers.
 */
struct thermal_cooling_device *
thermal_cooling_device_register(const char *type, void *devdata,
				const struct thermal_cooling_device_ops *ops)
{
	return __thermal_cooling_device_register(NULL, type, devdata, ops);
}
EXPORT_SYMBOL_GPL(thermal_cooling_device_register);

/**
 * thermal_of_cooling_device_register() - register an OF thermal cooling device
 * @np:		a pointer to a device tree node.
 * @type:	the thermal cooling device type.
 * @devdata:	device private data.
 * @ops:		standard thermal cooling devices callbacks.
 *
 * This function will register a cooling device with device tree node reference.
 * This interface function adds a new thermal cooling device (fan/processor/...)
 * to /sys/class/thermal/ folder as cooling_device[0-*]. It tries to bind itself
 * to all the thermal zone devices registered at the same time.
 *
 * Return: a pointer to the created struct thermal_cooling_device or an
 * ERR_PTR. Caller must check return value with IS_ERR*() helpers.
 */
struct thermal_cooling_device *
thermal_of_cooling_device_register(struct device_node *np,
				   const char *type, void *devdata,
				   const struct thermal_cooling_device_ops *ops)
{
	return __thermal_cooling_device_register(np, type, devdata, ops);
}
EXPORT_SYMBOL_GPL(thermal_of_cooling_device_register);

static void thermal_cooling_device_release(struct device *dev, void *res)
{
	thermal_cooling_device_unregister(
				*(struct thermal_cooling_device **)res);
}

/**
 * devm_thermal_of_cooling_device_register() - register an OF thermal cooling
 *					       device
 * @dev:	a valid struct device pointer of a sensor device.
 * @np:		a pointer to a device tree node.
 * @type:	the thermal cooling device type.
 * @devdata:	device private data.
 * @ops:	standard thermal cooling devices callbacks.
 *
 * This function will register a cooling device with device tree node reference.
 * This interface function adds a new thermal cooling device (fan/processor/...)
 * to /sys/class/thermal/ folder as cooling_device[0-*]. It tries to bind itself
 * to all the thermal zone devices registered at the same time.
 *
 * Return: a pointer to the created struct thermal_cooling_device or an
 * ERR_PTR. Caller must check return value with IS_ERR*() helpers.
 */
struct thermal_cooling_device *
devm_thermal_of_cooling_device_register(struct device *dev,
				struct device_node *np,
				char *type, void *devdata,
				const struct thermal_cooling_device_ops *ops)
{
	struct thermal_cooling_device **ptr, *tcd;

	ptr = devres_alloc(thermal_cooling_device_release, sizeof(*ptr),
			   GFP_KERNEL);
	if (!ptr)
		return ERR_PTR(-ENOMEM);

	tcd = __thermal_cooling_device_register(np, type, devdata, ops);
	if (IS_ERR(tcd)) {
		devres_free(ptr);
		return tcd;
	}

	*ptr = tcd;
	devres_add(dev, ptr);

	return tcd;
}
EXPORT_SYMBOL_GPL(devm_thermal_of_cooling_device_register);

static bool thermal_cooling_device_present(struct thermal_cooling_device *cdev)
{
	struct thermal_cooling_device *pos = NULL;

	list_for_each_entry(pos, &thermal_cdev_list, node) {
		if (pos == cdev)
			return true;
	}

	return false;
}

/**
 * thermal_cooling_device_update - Update a cooling device object
 * @cdev: Target cooling device.
 *
 * Update @cdev to reflect a change of the underlying hardware or platform.
 *
 * Must be called when the maximum cooling state of @cdev becomes invalid and so
 * its .get_max_state() callback needs to be run to produce the new maximum
 * cooling state value.
 */
void thermal_cooling_device_update(struct thermal_cooling_device *cdev)
{
	struct thermal_instance *ti;
	unsigned long state;

	if (IS_ERR_OR_NULL(cdev))
		return;

	/*
	 * Hold thermal_list_lock throughout the update to prevent the device
	 * from going away while being updated.
	 */
	mutex_lock(&thermal_list_lock);

	if (!thermal_cooling_device_present(cdev))
		goto unlock_list;

	/*
	 * Update under the cdev lock to prevent the state from being set beyond
	 * the new limit concurrently.
	 */
	mutex_lock(&cdev->lock);

	if (cdev->ops->get_max_state(cdev, &cdev->max_state))
		goto unlock;

	thermal_cooling_device_stats_reinit(cdev);

	list_for_each_entry(ti, &cdev->thermal_instances, cdev_node) {
		if (ti->upper == cdev->max_state)
			continue;

		if (ti->upper < cdev->max_state) {
			if (ti->upper_no_limit)
				ti->upper = cdev->max_state;

			continue;
		}

		ti->upper = cdev->max_state;
		if (ti->lower > ti->upper)
			ti->lower = ti->upper;

		if (ti->target == THERMAL_NO_TARGET)
			continue;

		if (ti->target > ti->upper)
			ti->target = ti->upper;
	}

	if (cdev->ops->get_cur_state(cdev, &state) || state > cdev->max_state)
		goto unlock;

	thermal_cooling_device_stats_update(cdev, state);

unlock:
	mutex_unlock(&cdev->lock);

unlock_list:
	mutex_unlock(&thermal_list_lock);
}
EXPORT_SYMBOL_GPL(thermal_cooling_device_update);

/**
 * thermal_cooling_device_unregister - removes a thermal cooling device
 * @cdev:	the thermal cooling device to remove.
 *
 * thermal_cooling_device_unregister() must be called when a registered
 * thermal cooling device is no longer needed.
 */
void thermal_cooling_device_unregister(struct thermal_cooling_device *cdev)
{
	struct thermal_zone_device *tz;

	if (!cdev)
		return;

	thermal_debug_cdev_remove(cdev);

	mutex_lock(&thermal_list_lock);

	if (!thermal_cooling_device_present(cdev)) {
		mutex_unlock(&thermal_list_lock);
		return;
	}

	list_del(&cdev->node);

	/* Unbind all thermal zones associated with 'this' cdev */
	list_for_each_entry(tz, &thermal_tz_list, node) {
		if (tz->ops.unbind)
			tz->ops.unbind(tz, cdev);
	}

	mutex_unlock(&thermal_list_lock);

	device_unregister(&cdev->device);
}
EXPORT_SYMBOL_GPL(thermal_cooling_device_unregister);

static void bind_tz(struct thermal_zone_device *tz)
{
	int ret;
	struct thermal_cooling_device *pos = NULL;

	if (!tz->ops.bind)
		return;

	mutex_lock(&thermal_list_lock);

	list_for_each_entry(pos, &thermal_cdev_list, node) {
		ret = tz->ops.bind(tz, pos);
		if (ret)
			print_bind_err_msg(tz, pos, ret);
	}

	mutex_unlock(&thermal_list_lock);
}

int thermal_zone_get_crit_temp(struct thermal_zone_device *tz, int *temp)
{
	const struct thermal_trip_desc *td;
	int ret = -EINVAL;

	if (tz->ops.get_crit_temp)
		return tz->ops.get_crit_temp(tz, temp);

	mutex_lock(&tz->lock);

	for_each_trip_desc(tz, td) {
		const struct thermal_trip *trip = &td->trip;

		if (trip->type == THERMAL_TRIP_CRITICAL) {
			*temp = trip->temperature;
			ret = 0;
			break;
		}
	}

	mutex_unlock(&tz->lock);

	return ret;
}
EXPORT_SYMBOL_GPL(thermal_zone_get_crit_temp);

/**
 * thermal_zone_device_register_with_trips() - register a new thermal zone device
 * @type:	the thermal zone device type
 * @trips:	a pointer to an array of thermal trips
 * @num_trips:	the number of trip points the thermal zone support
 * @devdata:	private device data
 * @ops:	standard thermal zone device callbacks
 * @tzp:	thermal zone platform parameters
 * @passive_delay: number of milliseconds to wait between polls when
 *		   performing passive cooling
 * @polling_delay: number of milliseconds to wait between polls when checking
 *		   whether trip points have been crossed (0 for interrupt
 *		   driven systems)
 *
 * This interface function adds a new thermal zone device (sensor) to
 * /sys/class/thermal folder as thermal_zone[0-*]. It tries to bind all the
 * thermal cooling devices registered at the same time.
 * thermal_zone_device_unregister() must be called when the device is no
 * longer needed. The passive cooling depends on the .get_trend() return value.
 *
 * Return: a pointer to the created struct thermal_zone_device or an
 * in case of error, an ERR_PTR. Caller must check return value with
 * IS_ERR*() helpers.
 */
struct thermal_zone_device *
thermal_zone_device_register_with_trips(const char *type,
					const struct thermal_trip *trips,
					int num_trips, void *devdata,
					const struct thermal_zone_device_ops *ops,
					const struct thermal_zone_params *tzp,
					int passive_delay, int polling_delay)
{
	const struct thermal_trip *trip = trips;
	struct thermal_zone_device *tz;
	struct thermal_trip_desc *td;
	int id;
	int result;
	struct thermal_governor *governor;

	if (!type || strlen(type) == 0) {
		pr_err("No thermal zone type defined\n");
		return ERR_PTR(-EINVAL);
	}

	if (strlen(type) >= THERMAL_NAME_LENGTH) {
		pr_err("Thermal zone name (%s) too long, should be under %d chars\n",
		       type, THERMAL_NAME_LENGTH);
		return ERR_PTR(-EINVAL);
	}

	if (num_trips < 0) {
		pr_err("Incorrect number of thermal trips\n");
		return ERR_PTR(-EINVAL);
	}

	if (!ops || !ops->get_temp) {
		pr_err("Thermal zone device ops not defined\n");
		return ERR_PTR(-EINVAL);
	}

	if (num_trips > 0 && !trips)
		return ERR_PTR(-EINVAL);

	if (!thermal_class)
		return ERR_PTR(-ENODEV);

	tz = kzalloc(struct_size(tz, trips, num_trips), GFP_KERNEL);
	if (!tz)
		return ERR_PTR(-ENOMEM);

	if (tzp) {
		tz->tzp = kmemdup(tzp, sizeof(*tzp), GFP_KERNEL);
		if (!tz->tzp) {
			result = -ENOMEM;
			goto free_tz;
		}
	}

	INIT_LIST_HEAD(&tz->thermal_instances);
	INIT_LIST_HEAD(&tz->node);
	ida_init(&tz->ida);
	mutex_init(&tz->lock);
	init_completion(&tz->removal);
	init_completion(&tz->resume);
	id = ida_alloc(&thermal_tz_ida, GFP_KERNEL);
	if (id < 0) {
		result = id;
		goto free_tzp;
	}

	tz->id = id;
	strscpy(tz->type, type, sizeof(tz->type));

	tz->ops = *ops;
	if (!tz->ops.critical)
		tz->ops.critical = thermal_zone_device_critical;

	tz->device.class = thermal_class;
	tz->devdata = devdata;
	tz->num_trips = num_trips;
	for_each_trip_desc(tz, td) {
		td->trip = *trip++;
		/*
		 * Mark all thresholds as invalid to start with even though
		 * this only matters for the trips that start as invalid and
		 * become valid later.
		 */
		td->threshold = INT_MAX;
	}

	tz->polling_delay_jiffies = msecs_to_jiffies(polling_delay);
	tz->passive_delay_jiffies = msecs_to_jiffies(passive_delay);
	tz->recheck_delay_jiffies = THERMAL_RECHECK_DELAY;

	/* sys I/F */
	/* Add nodes that are always present via .groups */
	result = thermal_zone_create_device_groups(tz);
	if (result)
		goto remove_id;

	/* A new thermal zone needs to be updated anyway. */
	atomic_set(&tz->need_update, 1);

	result = dev_set_name(&tz->device, "thermal_zone%d", tz->id);
	if (result) {
		thermal_zone_destroy_device_groups(tz);
		goto remove_id;
	}
	thermal_zone_device_init(tz);
	result = device_register(&tz->device);
	if (result)
		goto release_device;

	/* Update 'this' zone's governor information */
	mutex_lock(&thermal_governor_lock);

	if (tz->tzp)
		governor = __find_governor(tz->tzp->governor_name);
	else
		governor = def_governor;

	result = thermal_set_governor(tz, governor);
	if (result) {
		mutex_unlock(&thermal_governor_lock);
		goto unregister;
	}

	mutex_unlock(&thermal_governor_lock);

	if (!tz->tzp || !tz->tzp->no_hwmon) {
		result = thermal_add_hwmon_sysfs(tz);
		if (result)
			goto unregister;
	}

	mutex_lock(&thermal_list_lock);
	mutex_lock(&tz->lock);
	list_add_tail(&tz->node, &thermal_tz_list);
	mutex_unlock(&tz->lock);
	mutex_unlock(&thermal_list_lock);

	/* Bind cooling devices for this zone */
	bind_tz(tz);

<<<<<<< HEAD
	thermal_zone_device_init(tz);
=======
	INIT_DELAYED_WORK(&tz->poll_queue, thermal_zone_device_check);

>>>>>>> 1b339c0c
	/* Update the new thermal zone and mark it as already updated. */
	if (atomic_cmpxchg(&tz->need_update, 1, 0))
		thermal_zone_device_update(tz, THERMAL_EVENT_UNSPECIFIED);

	thermal_notify_tz_create(tz);

	thermal_debug_tz_add(tz);

	return tz;

unregister:
	device_del(&tz->device);
release_device:
	put_device(&tz->device);
remove_id:
	ida_free(&thermal_tz_ida, id);
free_tzp:
	kfree(tz->tzp);
free_tz:
	kfree(tz);
	return ERR_PTR(result);
}
EXPORT_SYMBOL_GPL(thermal_zone_device_register_with_trips);

struct thermal_zone_device *thermal_tripless_zone_device_register(
					const char *type,
					void *devdata,
					const struct thermal_zone_device_ops *ops,
					const struct thermal_zone_params *tzp)
{
	return thermal_zone_device_register_with_trips(type, NULL, 0, devdata,
						       ops, tzp, 0, 0);
}
EXPORT_SYMBOL_GPL(thermal_tripless_zone_device_register);

void *thermal_zone_device_priv(struct thermal_zone_device *tzd)
{
	return tzd->devdata;
}
EXPORT_SYMBOL_GPL(thermal_zone_device_priv);

const char *thermal_zone_device_type(struct thermal_zone_device *tzd)
{
	return tzd->type;
}
EXPORT_SYMBOL_GPL(thermal_zone_device_type);

int thermal_zone_device_id(struct thermal_zone_device *tzd)
{
	return tzd->id;
}
EXPORT_SYMBOL_GPL(thermal_zone_device_id);

struct device *thermal_zone_device(struct thermal_zone_device *tzd)
{
	return &tzd->device;
}
EXPORT_SYMBOL_GPL(thermal_zone_device);

/**
 * thermal_zone_device_unregister - removes the registered thermal zone device
 * @tz: the thermal zone device to remove
 */
void thermal_zone_device_unregister(struct thermal_zone_device *tz)
{
	struct thermal_cooling_device *cdev;
	struct thermal_zone_device *pos = NULL;

	if (!tz)
		return;

	thermal_debug_tz_remove(tz);

	mutex_lock(&thermal_list_lock);
	list_for_each_entry(pos, &thermal_tz_list, node)
		if (pos == tz)
			break;
	if (pos != tz) {
		/* thermal zone device not found */
		mutex_unlock(&thermal_list_lock);
		return;
	}

	mutex_lock(&tz->lock);
	list_del(&tz->node);
	mutex_unlock(&tz->lock);

	/* Unbind all cdevs associated with 'this' thermal zone */
	list_for_each_entry(cdev, &thermal_cdev_list, node)
		if (tz->ops.unbind)
			tz->ops.unbind(tz, cdev);

	mutex_unlock(&thermal_list_lock);

	cancel_delayed_work_sync(&tz->poll_queue);

	thermal_set_governor(tz, NULL);

	thermal_remove_hwmon_sysfs(tz);
	ida_free(&thermal_tz_ida, tz->id);
	ida_destroy(&tz->ida);

	device_del(&tz->device);
	put_device(&tz->device);

	thermal_notify_tz_delete(tz);

	wait_for_completion(&tz->removal);
	kfree(tz->tzp);
	kfree(tz);
}
EXPORT_SYMBOL_GPL(thermal_zone_device_unregister);

/**
 * thermal_zone_get_zone_by_name() - search for a zone and returns its ref
 * @name: thermal zone name to fetch the temperature
 *
 * When only one zone is found with the passed name, returns a reference to it.
 *
 * Return: On success returns a reference to an unique thermal zone with
 * matching name equals to @name, an ERR_PTR otherwise (-EINVAL for invalid
 * paramenters, -ENODEV for not found and -EEXIST for multiple matches).
 */
struct thermal_zone_device *thermal_zone_get_zone_by_name(const char *name)
{
	struct thermal_zone_device *pos = NULL, *ref = ERR_PTR(-EINVAL);
	unsigned int found = 0;

	if (!name)
		goto exit;

	mutex_lock(&thermal_list_lock);
	list_for_each_entry(pos, &thermal_tz_list, node)
		if (!strncasecmp(name, pos->type, THERMAL_NAME_LENGTH)) {
			found++;
			ref = pos;
		}
	mutex_unlock(&thermal_list_lock);

	/* nothing has been found, thus an error code for it */
	if (found == 0)
		ref = ERR_PTR(-ENODEV);
	else if (found > 1)
	/* Success only when an unique zone is found */
		ref = ERR_PTR(-EEXIST);

exit:
	return ref;
}
EXPORT_SYMBOL_GPL(thermal_zone_get_zone_by_name);

static void thermal_zone_device_resume(struct work_struct *work)
{
	struct thermal_zone_device *tz;

	tz = container_of(work, struct thermal_zone_device, poll_queue.work);

	mutex_lock(&tz->lock);

	tz->suspended = false;

	thermal_zone_device_init(tz);
	__thermal_zone_device_update(tz, THERMAL_EVENT_UNSPECIFIED);

	complete(&tz->resume);
	tz->resuming = false;

	mutex_unlock(&tz->lock);
}

static int thermal_pm_notify(struct notifier_block *nb,
			     unsigned long mode, void *_unused)
{
	struct thermal_zone_device *tz;

	switch (mode) {
	case PM_HIBERNATION_PREPARE:
	case PM_RESTORE_PREPARE:
	case PM_SUSPEND_PREPARE:
		mutex_lock(&thermal_list_lock);

		list_for_each_entry(tz, &thermal_tz_list, node) {
			mutex_lock(&tz->lock);

			if (tz->resuming) {
				/*
				 * thermal_zone_device_resume() queued up for
				 * this zone has not acquired the lock yet, so
				 * release it to let the function run and wait
				 * util it has done the work.
				 */
				mutex_unlock(&tz->lock);

				wait_for_completion(&tz->resume);

				mutex_lock(&tz->lock);
			}

			tz->suspended = true;

			mutex_unlock(&tz->lock);
		}

		mutex_unlock(&thermal_list_lock);
		break;
	case PM_POST_HIBERNATION:
	case PM_POST_RESTORE:
	case PM_POST_SUSPEND:
		mutex_lock(&thermal_list_lock);

		list_for_each_entry(tz, &thermal_tz_list, node) {
			mutex_lock(&tz->lock);

			cancel_delayed_work(&tz->poll_queue);

			reinit_completion(&tz->resume);
			tz->resuming = true;

			/*
			 * Replace the work function with the resume one, which
			 * will restore the original work function and schedule
			 * the polling work if needed.
			 */
			INIT_DELAYED_WORK(&tz->poll_queue,
					  thermal_zone_device_resume);
			/* Queue up the work without a delay. */
			mod_delayed_work(system_freezable_power_efficient_wq,
					 &tz->poll_queue, 0);

			mutex_unlock(&tz->lock);
		}

		mutex_unlock(&thermal_list_lock);
		break;
	default:
		break;
	}
	return 0;
}

static struct notifier_block thermal_pm_nb = {
	.notifier_call = thermal_pm_notify,
	/*
	 * Run at the lowest priority to avoid interference between the thermal
	 * zone resume work items spawned by thermal_pm_notify() and the other
	 * PM notifiers.
	 */
	.priority = INT_MIN,
};

static int __init thermal_init(void)
{
	int result;

	thermal_debug_init();

	result = thermal_netlink_init();
	if (result)
		goto error;

	result = thermal_register_governors();
	if (result)
		goto unregister_netlink;

	thermal_class = kzalloc(sizeof(*thermal_class), GFP_KERNEL);
	if (!thermal_class) {
		result = -ENOMEM;
		goto unregister_governors;
	}

	thermal_class->name = "thermal";
	thermal_class->dev_release = thermal_release;

	result = class_register(thermal_class);
	if (result) {
		kfree(thermal_class);
		thermal_class = NULL;
		goto unregister_governors;
	}

	result = register_pm_notifier(&thermal_pm_nb);
	if (result)
		pr_warn("Thermal: Can not register suspend notifier, return %d\n",
			result);

	return 0;

unregister_governors:
	thermal_unregister_governors();
unregister_netlink:
	thermal_netlink_exit();
error:
	mutex_destroy(&thermal_list_lock);
	mutex_destroy(&thermal_governor_lock);
	return result;
}
postcore_initcall(thermal_init);<|MERGE_RESOLUTION|>--- conflicted
+++ resolved
@@ -1549,12 +1549,6 @@
 	/* Bind cooling devices for this zone */
 	bind_tz(tz);
 
-<<<<<<< HEAD
-	thermal_zone_device_init(tz);
-=======
-	INIT_DELAYED_WORK(&tz->poll_queue, thermal_zone_device_check);
-
->>>>>>> 1b339c0c
 	/* Update the new thermal zone and mark it as already updated. */
 	if (atomic_cmpxchg(&tz->need_update, 1, 0))
 		thermal_zone_device_update(tz, THERMAL_EVENT_UNSPECIFIED);
