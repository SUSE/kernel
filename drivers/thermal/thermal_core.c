// SPDX-License-Identifier: GPL-2.0
/*
 *  thermal.c - Generic Thermal Management Sysfs support.
 *
 *  Copyright (C) 2008 Intel Corp
 *  Copyright (C) 2008 Zhang Rui <rui.zhang@intel.com>
 *  Copyright (C) 2008 Sujith Thomas <sujith.thomas@intel.com>
 */

#define pr_fmt(fmt) KBUILD_MODNAME ": " fmt

#include <linux/device.h>
#include <linux/err.h>
#include <linux/export.h>
#include <linux/slab.h>
#include <linux/kdev_t.h>
#include <linux/idr.h>
#include <linux/list_sort.h>
#include <linux/thermal.h>
#include <linux/reboot.h>
#include <linux/string.h>
#include <linux/of.h>
#include <linux/suspend.h>

#define CREATE_TRACE_POINTS
#include "thermal_trace.h"

#include "thermal_core.h"
#include "thermal_hwmon.h"

static DEFINE_IDA(thermal_tz_ida);
static DEFINE_IDA(thermal_cdev_ida);

static LIST_HEAD(thermal_tz_list);
static LIST_HEAD(thermal_cdev_list);
static LIST_HEAD(thermal_governor_list);

static DEFINE_MUTEX(thermal_list_lock);
static DEFINE_MUTEX(thermal_governor_lock);

static struct thermal_governor *def_governor;

/*
 * Governor section: set of functions to handle thermal governors
 *
 * Functions to help in the life cycle of thermal governors within
 * the thermal core and by the thermal governor code.
 */

static struct thermal_governor *__find_governor(const char *name)
{
	struct thermal_governor *pos;

	if (!name || !name[0])
		return def_governor;

	list_for_each_entry(pos, &thermal_governor_list, governor_list)
		if (!strncasecmp(name, pos->name, THERMAL_NAME_LENGTH))
			return pos;

	return NULL;
}

/**
 * bind_previous_governor() - bind the previous governor of the thermal zone
 * @tz:		a valid pointer to a struct thermal_zone_device
 * @failed_gov_name:	the name of the governor that failed to register
 *
 * Register the previous governor of the thermal zone after a new
 * governor has failed to be bound.
 */
static void bind_previous_governor(struct thermal_zone_device *tz,
				   const char *failed_gov_name)
{
	if (tz->governor && tz->governor->bind_to_tz) {
		if (tz->governor->bind_to_tz(tz)) {
			dev_err(&tz->device,
				"governor %s failed to bind and the previous one (%s) failed to bind again, thermal zone %s has no governor\n",
				failed_gov_name, tz->governor->name, tz->type);
			tz->governor = NULL;
		}
	}
}

/**
 * thermal_set_governor() - Switch to another governor
 * @tz:		a valid pointer to a struct thermal_zone_device
 * @new_gov:	pointer to the new governor
 *
 * Change the governor of thermal zone @tz.
 *
 * Return: 0 on success, an error if the new governor's bind_to_tz() failed.
 */
static int thermal_set_governor(struct thermal_zone_device *tz,
				struct thermal_governor *new_gov)
{
	int ret = 0;

	if (tz->governor && tz->governor->unbind_from_tz)
		tz->governor->unbind_from_tz(tz);

	if (new_gov && new_gov->bind_to_tz) {
		ret = new_gov->bind_to_tz(tz);
		if (ret) {
			bind_previous_governor(tz, new_gov->name);

			return ret;
		}
	}

	tz->governor = new_gov;

	return ret;
}

int thermal_register_governor(struct thermal_governor *governor)
{
	int err;
	const char *name;
	struct thermal_zone_device *pos;

	if (!governor)
		return -EINVAL;

	mutex_lock(&thermal_governor_lock);

	err = -EBUSY;
	if (!__find_governor(governor->name)) {
		bool match_default;

		err = 0;
		list_add(&governor->governor_list, &thermal_governor_list);
		match_default = !strncmp(governor->name,
					 DEFAULT_THERMAL_GOVERNOR,
					 THERMAL_NAME_LENGTH);

		if (!def_governor && match_default)
			def_governor = governor;
	}

	mutex_lock(&thermal_list_lock);

	list_for_each_entry(pos, &thermal_tz_list, node) {
		/*
		 * only thermal zones with specified tz->tzp->governor_name
		 * may run with tz->govenor unset
		 */
		if (pos->governor)
			continue;

		name = pos->tzp->governor_name;

		if (!strncasecmp(name, governor->name, THERMAL_NAME_LENGTH)) {
			int ret;

			ret = thermal_set_governor(pos, governor);
			if (ret)
				dev_err(&pos->device,
					"Failed to set governor %s for thermal zone %s: %d\n",
					governor->name, pos->type, ret);
		}
	}

	mutex_unlock(&thermal_list_lock);
	mutex_unlock(&thermal_governor_lock);

	return err;
}

void thermal_unregister_governor(struct thermal_governor *governor)
{
	struct thermal_zone_device *pos;

	if (!governor)
		return;

	mutex_lock(&thermal_governor_lock);

	if (!__find_governor(governor->name))
		goto exit;

	mutex_lock(&thermal_list_lock);

	list_for_each_entry(pos, &thermal_tz_list, node) {
		if (!strncasecmp(pos->governor->name, governor->name,
				 THERMAL_NAME_LENGTH))
			thermal_set_governor(pos, NULL);
	}

	mutex_unlock(&thermal_list_lock);
	list_del(&governor->governor_list);
exit:
	mutex_unlock(&thermal_governor_lock);
}

int thermal_zone_device_set_policy(struct thermal_zone_device *tz,
				   char *policy)
{
	struct thermal_governor *gov;
	int ret = -EINVAL;

	mutex_lock(&thermal_governor_lock);
	mutex_lock(&tz->lock);

	gov = __find_governor(strim(policy));
	if (!gov)
		goto exit;

	ret = thermal_set_governor(tz, gov);

exit:
	mutex_unlock(&tz->lock);
	mutex_unlock(&thermal_governor_lock);

	thermal_notify_tz_gov_change(tz, policy);

	return ret;
}

int thermal_build_list_of_policies(char *buf)
{
	struct thermal_governor *pos;
	ssize_t count = 0;

	mutex_lock(&thermal_governor_lock);

	list_for_each_entry(pos, &thermal_governor_list, governor_list) {
		count += sysfs_emit_at(buf, count, "%s ", pos->name);
	}
	count += sysfs_emit_at(buf, count, "\n");

	mutex_unlock(&thermal_governor_lock);

	return count;
}

static void __init thermal_unregister_governors(void)
{
	struct thermal_governor **governor;

	for_each_governor_table(governor)
		thermal_unregister_governor(*governor);
}

static int __init thermal_register_governors(void)
{
	int ret = 0;
	struct thermal_governor **governor;

	for_each_governor_table(governor) {
		ret = thermal_register_governor(*governor);
		if (ret) {
			pr_err("Failed to register governor: '%s'",
			       (*governor)->name);
			break;
		}

		pr_info("Registered thermal governor '%s'",
			(*governor)->name);
	}

	if (ret) {
		struct thermal_governor **gov;

		for_each_governor_table(gov) {
			if (gov == governor)
				break;
			thermal_unregister_governor(*gov);
		}
	}

	return ret;
}

/*
 * Zone update section: main control loop applied to each zone while monitoring
 * in polling mode. The monitoring is done using a workqueue.
 * Same update may be done on a zone by calling thermal_zone_device_update().
 *
 * An update means:
 * - Non-critical trips will invoke the governor responsible for that zone;
 * - Hot trips will produce a notification to userspace;
 * - Critical trip point will cause a system shutdown.
 */
static void thermal_zone_device_set_polling(struct thermal_zone_device *tz,
					    unsigned long delay)
{
	if (delay)
		mod_delayed_work(system_freezable_power_efficient_wq,
				 &tz->poll_queue, delay);
	else
		cancel_delayed_work(&tz->poll_queue);
}

static void monitor_thermal_zone(struct thermal_zone_device *tz)
{
	if (tz->mode != THERMAL_DEVICE_ENABLED)
		thermal_zone_device_set_polling(tz, 0);
	else if (tz->passive > 0)
		thermal_zone_device_set_polling(tz, tz->passive_delay_jiffies);
	else if (tz->polling_delay_jiffies)
		thermal_zone_device_set_polling(tz, tz->polling_delay_jiffies);
	else if (tz->temperature == THERMAL_TEMP_INVALID)
		thermal_zone_device_set_polling(tz, msecs_to_jiffies(THERMAL_RECHECK_DELAY_MS));
}

static struct thermal_governor *thermal_get_tz_governor(struct thermal_zone_device *tz)
{
	if (tz->governor)
		return tz->governor;

	return def_governor;
}

void thermal_governor_update_tz(struct thermal_zone_device *tz,
				enum thermal_notify_event reason)
{
	if (!tz->governor || !tz->governor->update_tz)
		return;

	tz->governor->update_tz(tz, reason);
}

static void thermal_zone_device_halt(struct thermal_zone_device *tz, bool shutdown)
{
	/*
	 * poweroff_delay_ms must be a carefully profiled positive value.
	 * Its a must for forced_emergency_poweroff_work to be scheduled.
	 */
	int poweroff_delay_ms = CONFIG_THERMAL_EMERGENCY_POWEROFF_DELAY_MS;
	const char *msg = "Temperature too high";

	dev_emerg(&tz->device, "%s: critical temperature reached\n", tz->type);

	if (shutdown)
		hw_protection_shutdown(msg, poweroff_delay_ms);
	else
		hw_protection_reboot(msg, poweroff_delay_ms);
}

void thermal_zone_device_critical(struct thermal_zone_device *tz)
{
	thermal_zone_device_halt(tz, true);
}
EXPORT_SYMBOL(thermal_zone_device_critical);

void thermal_zone_device_critical_reboot(struct thermal_zone_device *tz)
{
	thermal_zone_device_halt(tz, false);
}

static void handle_critical_trips(struct thermal_zone_device *tz,
				  const struct thermal_trip *trip)
{
	trace_thermal_zone_trip(tz, thermal_zone_trip_id(tz, trip), trip->type);

	if (trip->type == THERMAL_TRIP_CRITICAL)
		tz->ops.critical(tz);
	else if (tz->ops.hot)
		tz->ops.hot(tz);
}

static void handle_thermal_trip(struct thermal_zone_device *tz,
				struct thermal_trip_desc *td,
				struct list_head *way_up_list,
				struct list_head *way_down_list)
{
	const struct thermal_trip *trip = &td->trip;
	int old_threshold;

	if (trip->temperature == THERMAL_TEMP_INVALID)
		return;

	/*
	 * If the trip temperature or hysteresis has been updated recently,
	 * the threshold needs to be computed again using the new values.
	 * However, its initial value still reflects the old ones and that
	 * is what needs to be compared with the previous zone temperature
	 * to decide which action to take.
	 */
	old_threshold = td->threshold;
	td->threshold = trip->temperature;

	if (tz->last_temperature >= old_threshold &&
	    tz->last_temperature != THERMAL_TEMP_INVALID) {
		/*
		 * Mitigation is under way, so it needs to stop if the zone
		 * temperature falls below the low temperature of the trip.
		 * In that case, the trip temperature becomes the new threshold.
		 */
		if (tz->temperature < trip->temperature - trip->hysteresis) {
			list_add(&td->notify_list_node, way_down_list);
			td->notify_temp = trip->temperature - trip->hysteresis;

			if (trip->type == THERMAL_TRIP_PASSIVE) {
				tz->passive--;
				WARN_ON(tz->passive < 0);
			}
		} else {
			td->threshold -= trip->hysteresis;
		}
	} else if (tz->temperature >= trip->temperature) {
		/*
		 * There is no mitigation under way, so it needs to be started
		 * if the zone temperature exceeds the trip one.  The new
		 * threshold is then set to the low temperature of the trip.
		 */
		list_add_tail(&td->notify_list_node, way_up_list);
		td->notify_temp = trip->temperature;
		td->threshold -= trip->hysteresis;

		if (trip->type == THERMAL_TRIP_PASSIVE)
			tz->passive++;
		else if (trip->type == THERMAL_TRIP_CRITICAL ||
			 trip->type == THERMAL_TRIP_HOT)
			handle_critical_trips(tz, trip);
	}
}

static void update_temperature(struct thermal_zone_device *tz)
{
	int temp, ret;

	ret = __thermal_zone_get_temp(tz, &temp);
	if (ret) {
		if (ret != -EAGAIN)
			dev_warn(&tz->device,
				 "failed to read out thermal zone (%d)\n",
				 ret);
		return;
	}

	tz->last_temperature = tz->temperature;
	tz->temperature = temp;

	trace_thermal_temperature(tz);

	thermal_genl_sampling_temp(tz->id, temp);
}

static void thermal_zone_device_check(struct work_struct *work)
{
	struct thermal_zone_device *tz = container_of(work, struct
						      thermal_zone_device,
						      poll_queue.work);
	thermal_zone_device_update(tz, THERMAL_EVENT_UNSPECIFIED);
}

static void thermal_zone_device_init(struct thermal_zone_device *tz)
{
	struct thermal_instance *pos;

	INIT_DELAYED_WORK(&tz->poll_queue, thermal_zone_device_check);

	tz->temperature = THERMAL_TEMP_INVALID;
	tz->passive = 0;
	tz->prev_low_trip = -INT_MAX;
	tz->prev_high_trip = INT_MAX;
	list_for_each_entry(pos, &tz->thermal_instances, tz_node)
		pos->initialized = false;
}

static void thermal_governor_trip_crossed(struct thermal_governor *governor,
					  struct thermal_zone_device *tz,
					  const struct thermal_trip *trip,
					  bool crossed_up)
{
	if (governor->trip_crossed)
		governor->trip_crossed(tz, trip, crossed_up);
}

static void thermal_trip_crossed(struct thermal_zone_device *tz,
				 const struct thermal_trip *trip,
				 struct thermal_governor *governor,
				 bool crossed_up)
{
	if (crossed_up) {
		thermal_notify_tz_trip_up(tz, trip);
		thermal_debug_tz_trip_up(tz, trip);
	} else {
		thermal_notify_tz_trip_down(tz, trip);
		thermal_debug_tz_trip_down(tz, trip);
	}
	thermal_governor_trip_crossed(governor, tz, trip, crossed_up);
}

static int thermal_trip_notify_cmp(void *not_used, const struct list_head *a,
				   const struct list_head *b)
{
	struct thermal_trip_desc *tda = container_of(a, struct thermal_trip_desc,
						     notify_list_node);
	struct thermal_trip_desc *tdb = container_of(b, struct thermal_trip_desc,
						     notify_list_node);
	return tda->notify_temp - tdb->notify_temp;
}

void __thermal_zone_device_update(struct thermal_zone_device *tz,
				  enum thermal_notify_event event)
{
	struct thermal_governor *governor = thermal_get_tz_governor(tz);
	struct thermal_trip_desc *td;
	LIST_HEAD(way_down_list);
	LIST_HEAD(way_up_list);

	if (tz->suspended)
		return;

	if (!thermal_zone_device_is_enabled(tz))
		return;

	update_temperature(tz);

	if (tz->temperature == THERMAL_TEMP_INVALID)
		goto monitor;

	__thermal_zone_set_trips(tz);

	tz->notify_event = event;

	for_each_trip_desc(tz, td)
		handle_thermal_trip(tz, td, &way_up_list, &way_down_list);

	list_sort(NULL, &way_up_list, thermal_trip_notify_cmp);
	list_for_each_entry(td, &way_up_list, notify_list_node)
		thermal_trip_crossed(tz, &td->trip, governor, true);

	list_sort(NULL, &way_down_list, thermal_trip_notify_cmp);
	list_for_each_entry_reverse(td, &way_down_list, notify_list_node)
		thermal_trip_crossed(tz, &td->trip, governor, false);

	if (governor->manage)
		governor->manage(tz);

<<<<<<< HEAD
	thermal_debug_update_temp(tz);

=======
	thermal_debug_update_trip_stats(tz);

monitor:
>>>>>>> 5f59ab93
	monitor_thermal_zone(tz);
}

static int thermal_zone_device_set_mode(struct thermal_zone_device *tz,
					enum thermal_device_mode mode)
{
	int ret = 0;

	mutex_lock(&tz->lock);

	/* do nothing if mode isn't changing */
	if (mode == tz->mode) {
		mutex_unlock(&tz->lock);

		return ret;
	}

	if (tz->ops.change_mode)
		ret = tz->ops.change_mode(tz, mode);

	if (!ret)
		tz->mode = mode;

	__thermal_zone_device_update(tz, THERMAL_EVENT_UNSPECIFIED);

	mutex_unlock(&tz->lock);

	if (mode == THERMAL_DEVICE_ENABLED)
		thermal_notify_tz_enable(tz);
	else
		thermal_notify_tz_disable(tz);

	return ret;
}

int thermal_zone_device_enable(struct thermal_zone_device *tz)
{
	return thermal_zone_device_set_mode(tz, THERMAL_DEVICE_ENABLED);
}
EXPORT_SYMBOL_GPL(thermal_zone_device_enable);

int thermal_zone_device_disable(struct thermal_zone_device *tz)
{
	return thermal_zone_device_set_mode(tz, THERMAL_DEVICE_DISABLED);
}
EXPORT_SYMBOL_GPL(thermal_zone_device_disable);

int thermal_zone_device_is_enabled(struct thermal_zone_device *tz)
{
	lockdep_assert_held(&tz->lock);

	return tz->mode == THERMAL_DEVICE_ENABLED;
}

static bool thermal_zone_is_present(struct thermal_zone_device *tz)
{
	return !list_empty(&tz->node);
}

void thermal_zone_device_update(struct thermal_zone_device *tz,
				enum thermal_notify_event event)
{
	mutex_lock(&tz->lock);
	if (thermal_zone_is_present(tz))
		__thermal_zone_device_update(tz, event);
	mutex_unlock(&tz->lock);
}
EXPORT_SYMBOL_GPL(thermal_zone_device_update);

void thermal_zone_trip_down(struct thermal_zone_device *tz,
			    const struct thermal_trip *trip)
{
	thermal_trip_crossed(tz, trip, thermal_get_tz_governor(tz), false);
}

int for_each_thermal_governor(int (*cb)(struct thermal_governor *, void *),
			      void *data)
{
	struct thermal_governor *gov;
	int ret = 0;

	mutex_lock(&thermal_governor_lock);
	list_for_each_entry(gov, &thermal_governor_list, governor_list) {
		ret = cb(gov, data);
		if (ret)
			break;
	}
	mutex_unlock(&thermal_governor_lock);

	return ret;
}

int for_each_thermal_cooling_device(int (*cb)(struct thermal_cooling_device *,
					      void *), void *data)
{
	struct thermal_cooling_device *cdev;
	int ret = 0;

	mutex_lock(&thermal_list_lock);
	list_for_each_entry(cdev, &thermal_cdev_list, node) {
		ret = cb(cdev, data);
		if (ret)
			break;
	}
	mutex_unlock(&thermal_list_lock);

	return ret;
}

int for_each_thermal_zone(int (*cb)(struct thermal_zone_device *, void *),
			  void *data)
{
	struct thermal_zone_device *tz;
	int ret = 0;

	mutex_lock(&thermal_list_lock);
	list_for_each_entry(tz, &thermal_tz_list, node) {
		ret = cb(tz, data);
		if (ret)
			break;
	}
	mutex_unlock(&thermal_list_lock);

	return ret;
}

struct thermal_zone_device *thermal_zone_get_by_id(int id)
{
	struct thermal_zone_device *tz, *match = NULL;

	mutex_lock(&thermal_list_lock);
	list_for_each_entry(tz, &thermal_tz_list, node) {
		if (tz->id == id) {
			match = tz;
			break;
		}
	}
	mutex_unlock(&thermal_list_lock);

	return match;
}

/*
 * Device management section: cooling devices, zones devices, and binding
 *
 * Set of functions provided by the thermal core for:
 * - cooling devices lifecycle: registration, unregistration,
 *				binding, and unbinding.
 * - thermal zone devices lifecycle: registration, unregistration,
 *				     binding, and unbinding.
 */

/**
 * thermal_bind_cdev_to_trip - bind a cooling device to a thermal zone
 * @tz:		pointer to struct thermal_zone_device
 * @trip:	trip point the cooling devices is associated with in this zone.
 * @cdev:	pointer to struct thermal_cooling_device
 * @upper:	the Maximum cooling state for this trip point.
 *		THERMAL_NO_LIMIT means no upper limit,
 *		and the cooling device can be in max_state.
 * @lower:	the Minimum cooling state can be used for this trip point.
 *		THERMAL_NO_LIMIT means no lower limit,
 *		and the cooling device can be in cooling state 0.
 * @weight:	The weight of the cooling device to be bound to the
 *		thermal zone. Use THERMAL_WEIGHT_DEFAULT for the
 *		default value
 *
 * This interface function bind a thermal cooling device to the certain trip
 * point of a thermal zone device.
 * This function is usually called in the thermal zone device .bind callback.
 *
 * Return: 0 on success, the proper error value otherwise.
 */
int thermal_bind_cdev_to_trip(struct thermal_zone_device *tz,
				     const struct thermal_trip *trip,
				     struct thermal_cooling_device *cdev,
				     unsigned long upper, unsigned long lower,
				     unsigned int weight)
{
	struct thermal_instance *dev;
	struct thermal_instance *pos;
	struct thermal_zone_device *pos1;
	struct thermal_cooling_device *pos2;
	bool upper_no_limit;
	int result;

	list_for_each_entry(pos1, &thermal_tz_list, node) {
		if (pos1 == tz)
			break;
	}
	list_for_each_entry(pos2, &thermal_cdev_list, node) {
		if (pos2 == cdev)
			break;
	}

	if (tz != pos1 || cdev != pos2)
		return -EINVAL;

	/* lower default 0, upper default max_state */
	lower = lower == THERMAL_NO_LIMIT ? 0 : lower;

	if (upper == THERMAL_NO_LIMIT) {
		upper = cdev->max_state;
		upper_no_limit = true;
	} else {
		upper_no_limit = false;
	}

	if (lower > upper || upper > cdev->max_state)
		return -EINVAL;

	dev = kzalloc(sizeof(*dev), GFP_KERNEL);
	if (!dev)
		return -ENOMEM;
	dev->tz = tz;
	dev->cdev = cdev;
	dev->trip = trip;
	dev->upper = upper;
	dev->upper_no_limit = upper_no_limit;
	dev->lower = lower;
	dev->target = THERMAL_NO_TARGET;
	dev->weight = weight;

	result = ida_alloc(&tz->ida, GFP_KERNEL);
	if (result < 0)
		goto free_mem;

	dev->id = result;
	sprintf(dev->name, "cdev%d", dev->id);
	result =
	    sysfs_create_link(&tz->device.kobj, &cdev->device.kobj, dev->name);
	if (result)
		goto release_ida;

	snprintf(dev->attr_name, sizeof(dev->attr_name), "cdev%d_trip_point",
		 dev->id);
	sysfs_attr_init(&dev->attr.attr);
	dev->attr.attr.name = dev->attr_name;
	dev->attr.attr.mode = 0444;
	dev->attr.show = trip_point_show;
	result = device_create_file(&tz->device, &dev->attr);
	if (result)
		goto remove_symbol_link;

	snprintf(dev->weight_attr_name, sizeof(dev->weight_attr_name),
		 "cdev%d_weight", dev->id);
	sysfs_attr_init(&dev->weight_attr.attr);
	dev->weight_attr.attr.name = dev->weight_attr_name;
	dev->weight_attr.attr.mode = S_IWUSR | S_IRUGO;
	dev->weight_attr.show = weight_show;
	dev->weight_attr.store = weight_store;
	result = device_create_file(&tz->device, &dev->weight_attr);
	if (result)
		goto remove_trip_file;

	mutex_lock(&tz->lock);
	mutex_lock(&cdev->lock);
	list_for_each_entry(pos, &tz->thermal_instances, tz_node)
		if (pos->tz == tz && pos->trip == trip && pos->cdev == cdev) {
			result = -EEXIST;
			break;
		}
	if (!result) {
		list_add_tail(&dev->tz_node, &tz->thermal_instances);
		list_add_tail(&dev->cdev_node, &cdev->thermal_instances);
		atomic_set(&tz->need_update, 1);

		thermal_governor_update_tz(tz, THERMAL_TZ_BIND_CDEV);
	}
	mutex_unlock(&cdev->lock);
	mutex_unlock(&tz->lock);

	if (!result)
		return 0;

	device_remove_file(&tz->device, &dev->weight_attr);
remove_trip_file:
	device_remove_file(&tz->device, &dev->attr);
remove_symbol_link:
	sysfs_remove_link(&tz->device.kobj, dev->name);
release_ida:
	ida_free(&tz->ida, dev->id);
free_mem:
	kfree(dev);
	return result;
}
EXPORT_SYMBOL_GPL(thermal_bind_cdev_to_trip);

int thermal_zone_bind_cooling_device(struct thermal_zone_device *tz,
				     int trip_index,
				     struct thermal_cooling_device *cdev,
				     unsigned long upper, unsigned long lower,
				     unsigned int weight)
{
	if (trip_index < 0 || trip_index >= tz->num_trips)
		return -EINVAL;

	return thermal_bind_cdev_to_trip(tz, &tz->trips[trip_index].trip, cdev,
					 upper, lower, weight);
}
EXPORT_SYMBOL_GPL(thermal_zone_bind_cooling_device);

/**
 * thermal_unbind_cdev_from_trip - unbind a cooling device from a thermal zone.
 * @tz:		pointer to a struct thermal_zone_device.
 * @trip:	trip point the cooling devices is associated with in this zone.
 * @cdev:	pointer to a struct thermal_cooling_device.
 *
 * This interface function unbind a thermal cooling device from the certain
 * trip point of a thermal zone device.
 * This function is usually called in the thermal zone device .unbind callback.
 *
 * Return: 0 on success, the proper error value otherwise.
 */
int thermal_unbind_cdev_from_trip(struct thermal_zone_device *tz,
				  const struct thermal_trip *trip,
				  struct thermal_cooling_device *cdev)
{
	struct thermal_instance *pos, *next;

	mutex_lock(&tz->lock);
	mutex_lock(&cdev->lock);
	list_for_each_entry_safe(pos, next, &tz->thermal_instances, tz_node) {
		if (pos->tz == tz && pos->trip == trip && pos->cdev == cdev) {
			list_del(&pos->tz_node);
			list_del(&pos->cdev_node);

			thermal_governor_update_tz(tz, THERMAL_TZ_UNBIND_CDEV);

			mutex_unlock(&cdev->lock);
			mutex_unlock(&tz->lock);
			goto unbind;
		}
	}
	mutex_unlock(&cdev->lock);
	mutex_unlock(&tz->lock);

	return -ENODEV;

unbind:
	device_remove_file(&tz->device, &pos->weight_attr);
	device_remove_file(&tz->device, &pos->attr);
	sysfs_remove_link(&tz->device.kobj, pos->name);
	ida_free(&tz->ida, pos->id);
	kfree(pos);
	return 0;
}
EXPORT_SYMBOL_GPL(thermal_unbind_cdev_from_trip);

int thermal_zone_unbind_cooling_device(struct thermal_zone_device *tz,
				       int trip_index,
				       struct thermal_cooling_device *cdev)
{
	if (trip_index < 0 || trip_index >= tz->num_trips)
		return -EINVAL;

	return thermal_unbind_cdev_from_trip(tz, &tz->trips[trip_index].trip, cdev);
}
EXPORT_SYMBOL_GPL(thermal_zone_unbind_cooling_device);

static void thermal_release(struct device *dev)
{
	struct thermal_zone_device *tz;
	struct thermal_cooling_device *cdev;

	if (!strncmp(dev_name(dev), "thermal_zone",
		     sizeof("thermal_zone") - 1)) {
		tz = to_thermal_zone(dev);
		thermal_zone_destroy_device_groups(tz);
		mutex_destroy(&tz->lock);
		complete(&tz->removal);
	} else if (!strncmp(dev_name(dev), "cooling_device",
			    sizeof("cooling_device") - 1)) {
		cdev = to_cooling_device(dev);
		thermal_cooling_device_destroy_sysfs(cdev);
		kfree_const(cdev->type);
		ida_free(&thermal_cdev_ida, cdev->id);
		kfree(cdev);
	}
}

static struct class *thermal_class;

static inline
void print_bind_err_msg(struct thermal_zone_device *tz,
			struct thermal_cooling_device *cdev, int ret)
{
	dev_err(&tz->device, "binding zone %s with cdev %s failed:%d\n",
		tz->type, cdev->type, ret);
}

static void bind_cdev(struct thermal_cooling_device *cdev)
{
	int ret;
	struct thermal_zone_device *pos = NULL;

	list_for_each_entry(pos, &thermal_tz_list, node) {
		if (pos->ops.bind) {
			ret = pos->ops.bind(pos, cdev);
			if (ret)
				print_bind_err_msg(pos, cdev, ret);
		}
	}
}

/**
 * __thermal_cooling_device_register() - register a new thermal cooling device
 * @np:		a pointer to a device tree node.
 * @type:	the thermal cooling device type.
 * @devdata:	device private data.
 * @ops:		standard thermal cooling devices callbacks.
 *
 * This interface function adds a new thermal cooling device (fan/processor/...)
 * to /sys/class/thermal/ folder as cooling_device[0-*]. It tries to bind itself
 * to all the thermal zone devices registered at the same time.
 * It also gives the opportunity to link the cooling device to a device tree
 * node, so that it can be bound to a thermal zone created out of device tree.
 *
 * Return: a pointer to the created struct thermal_cooling_device or an
 * ERR_PTR. Caller must check return value with IS_ERR*() helpers.
 */
static struct thermal_cooling_device *
__thermal_cooling_device_register(struct device_node *np,
				  const char *type, void *devdata,
				  const struct thermal_cooling_device_ops *ops)
{
	struct thermal_cooling_device *cdev;
	struct thermal_zone_device *pos = NULL;
	unsigned long current_state;
	int id, ret;

	if (!ops || !ops->get_max_state || !ops->get_cur_state ||
	    !ops->set_cur_state)
		return ERR_PTR(-EINVAL);

	if (!thermal_class)
		return ERR_PTR(-ENODEV);

	cdev = kzalloc(sizeof(*cdev), GFP_KERNEL);
	if (!cdev)
		return ERR_PTR(-ENOMEM);

	ret = ida_alloc(&thermal_cdev_ida, GFP_KERNEL);
	if (ret < 0)
		goto out_kfree_cdev;
	cdev->id = ret;
	id = ret;

	cdev->type = kstrdup_const(type ? type : "", GFP_KERNEL);
	if (!cdev->type) {
		ret = -ENOMEM;
		goto out_ida_remove;
	}

	mutex_init(&cdev->lock);
	INIT_LIST_HEAD(&cdev->thermal_instances);
	cdev->np = np;
	cdev->ops = ops;
	cdev->updated = false;
	cdev->device.class = thermal_class;
	cdev->devdata = devdata;

	ret = cdev->ops->get_max_state(cdev, &cdev->max_state);
	if (ret)
		goto out_cdev_type;

	/*
	 * The cooling device's current state is only needed for debug
	 * initialization below, so a failure to get it does not cause
	 * the entire cooling device initialization to fail.  However,
	 * the debug will not work for the device if its initial state
	 * cannot be determined and drivers are responsible for ensuring
	 * that this will not happen.
	 */
	ret = cdev->ops->get_cur_state(cdev, &current_state);
	if (ret)
		current_state = ULONG_MAX;

	thermal_cooling_device_setup_sysfs(cdev);

	ret = dev_set_name(&cdev->device, "cooling_device%d", cdev->id);
	if (ret)
		goto out_cooling_dev;

	ret = device_register(&cdev->device);
	if (ret) {
		/* thermal_release() handles rest of the cleanup */
		put_device(&cdev->device);
		return ERR_PTR(ret);
	}

	if (current_state <= cdev->max_state)
		thermal_debug_cdev_add(cdev, current_state);

	/* Add 'this' new cdev to the global cdev list */
	mutex_lock(&thermal_list_lock);

	list_add(&cdev->node, &thermal_cdev_list);

	/* Update binding information for 'this' new cdev */
	bind_cdev(cdev);

	list_for_each_entry(pos, &thermal_tz_list, node)
		if (atomic_cmpxchg(&pos->need_update, 1, 0))
			thermal_zone_device_update(pos,
						   THERMAL_EVENT_UNSPECIFIED);

	mutex_unlock(&thermal_list_lock);

	return cdev;

out_cooling_dev:
	thermal_cooling_device_destroy_sysfs(cdev);
out_cdev_type:
	kfree_const(cdev->type);
out_ida_remove:
	ida_free(&thermal_cdev_ida, id);
out_kfree_cdev:
	kfree(cdev);
	return ERR_PTR(ret);
}

/**
 * thermal_cooling_device_register() - register a new thermal cooling device
 * @type:	the thermal cooling device type.
 * @devdata:	device private data.
 * @ops:		standard thermal cooling devices callbacks.
 *
 * This interface function adds a new thermal cooling device (fan/processor/...)
 * to /sys/class/thermal/ folder as cooling_device[0-*]. It tries to bind itself
 * to all the thermal zone devices registered at the same time.
 *
 * Return: a pointer to the created struct thermal_cooling_device or an
 * ERR_PTR. Caller must check return value with IS_ERR*() helpers.
 */
struct thermal_cooling_device *
thermal_cooling_device_register(const char *type, void *devdata,
				const struct thermal_cooling_device_ops *ops)
{
	return __thermal_cooling_device_register(NULL, type, devdata, ops);
}
EXPORT_SYMBOL_GPL(thermal_cooling_device_register);

/**
 * thermal_of_cooling_device_register() - register an OF thermal cooling device
 * @np:		a pointer to a device tree node.
 * @type:	the thermal cooling device type.
 * @devdata:	device private data.
 * @ops:		standard thermal cooling devices callbacks.
 *
 * This function will register a cooling device with device tree node reference.
 * This interface function adds a new thermal cooling device (fan/processor/...)
 * to /sys/class/thermal/ folder as cooling_device[0-*]. It tries to bind itself
 * to all the thermal zone devices registered at the same time.
 *
 * Return: a pointer to the created struct thermal_cooling_device or an
 * ERR_PTR. Caller must check return value with IS_ERR*() helpers.
 */
struct thermal_cooling_device *
thermal_of_cooling_device_register(struct device_node *np,
				   const char *type, void *devdata,
				   const struct thermal_cooling_device_ops *ops)
{
	return __thermal_cooling_device_register(np, type, devdata, ops);
}
EXPORT_SYMBOL_GPL(thermal_of_cooling_device_register);

static void thermal_cooling_device_release(struct device *dev, void *res)
{
	thermal_cooling_device_unregister(
				*(struct thermal_cooling_device **)res);
}

/**
 * devm_thermal_of_cooling_device_register() - register an OF thermal cooling
 *					       device
 * @dev:	a valid struct device pointer of a sensor device.
 * @np:		a pointer to a device tree node.
 * @type:	the thermal cooling device type.
 * @devdata:	device private data.
 * @ops:	standard thermal cooling devices callbacks.
 *
 * This function will register a cooling device with device tree node reference.
 * This interface function adds a new thermal cooling device (fan/processor/...)
 * to /sys/class/thermal/ folder as cooling_device[0-*]. It tries to bind itself
 * to all the thermal zone devices registered at the same time.
 *
 * Return: a pointer to the created struct thermal_cooling_device or an
 * ERR_PTR. Caller must check return value with IS_ERR*() helpers.
 */
struct thermal_cooling_device *
devm_thermal_of_cooling_device_register(struct device *dev,
				struct device_node *np,
				char *type, void *devdata,
				const struct thermal_cooling_device_ops *ops)
{
	struct thermal_cooling_device **ptr, *tcd;

	ptr = devres_alloc(thermal_cooling_device_release, sizeof(*ptr),
			   GFP_KERNEL);
	if (!ptr)
		return ERR_PTR(-ENOMEM);

	tcd = __thermal_cooling_device_register(np, type, devdata, ops);
	if (IS_ERR(tcd)) {
		devres_free(ptr);
		return tcd;
	}

	*ptr = tcd;
	devres_add(dev, ptr);

	return tcd;
}
EXPORT_SYMBOL_GPL(devm_thermal_of_cooling_device_register);

static bool thermal_cooling_device_present(struct thermal_cooling_device *cdev)
{
	struct thermal_cooling_device *pos = NULL;

	list_for_each_entry(pos, &thermal_cdev_list, node) {
		if (pos == cdev)
			return true;
	}

	return false;
}

/**
 * thermal_cooling_device_update - Update a cooling device object
 * @cdev: Target cooling device.
 *
 * Update @cdev to reflect a change of the underlying hardware or platform.
 *
 * Must be called when the maximum cooling state of @cdev becomes invalid and so
 * its .get_max_state() callback needs to be run to produce the new maximum
 * cooling state value.
 */
void thermal_cooling_device_update(struct thermal_cooling_device *cdev)
{
	struct thermal_instance *ti;
	unsigned long state;

	if (IS_ERR_OR_NULL(cdev))
		return;

	/*
	 * Hold thermal_list_lock throughout the update to prevent the device
	 * from going away while being updated.
	 */
	mutex_lock(&thermal_list_lock);

	if (!thermal_cooling_device_present(cdev))
		goto unlock_list;

	/*
	 * Update under the cdev lock to prevent the state from being set beyond
	 * the new limit concurrently.
	 */
	mutex_lock(&cdev->lock);

	if (cdev->ops->get_max_state(cdev, &cdev->max_state))
		goto unlock;

	thermal_cooling_device_stats_reinit(cdev);

	list_for_each_entry(ti, &cdev->thermal_instances, cdev_node) {
		if (ti->upper == cdev->max_state)
			continue;

		if (ti->upper < cdev->max_state) {
			if (ti->upper_no_limit)
				ti->upper = cdev->max_state;

			continue;
		}

		ti->upper = cdev->max_state;
		if (ti->lower > ti->upper)
			ti->lower = ti->upper;

		if (ti->target == THERMAL_NO_TARGET)
			continue;

		if (ti->target > ti->upper)
			ti->target = ti->upper;
	}

	if (cdev->ops->get_cur_state(cdev, &state) || state > cdev->max_state)
		goto unlock;

	thermal_cooling_device_stats_update(cdev, state);

unlock:
	mutex_unlock(&cdev->lock);

unlock_list:
	mutex_unlock(&thermal_list_lock);
}
EXPORT_SYMBOL_GPL(thermal_cooling_device_update);

/**
 * thermal_cooling_device_unregister - removes a thermal cooling device
 * @cdev:	the thermal cooling device to remove.
 *
 * thermal_cooling_device_unregister() must be called when a registered
 * thermal cooling device is no longer needed.
 */
void thermal_cooling_device_unregister(struct thermal_cooling_device *cdev)
{
	struct thermal_zone_device *tz;

	if (!cdev)
		return;

	thermal_debug_cdev_remove(cdev);

	mutex_lock(&thermal_list_lock);

	if (!thermal_cooling_device_present(cdev)) {
		mutex_unlock(&thermal_list_lock);
		return;
	}

	list_del(&cdev->node);

	/* Unbind all thermal zones associated with 'this' cdev */
	list_for_each_entry(tz, &thermal_tz_list, node) {
		if (tz->ops.unbind)
			tz->ops.unbind(tz, cdev);
	}

	mutex_unlock(&thermal_list_lock);

	device_unregister(&cdev->device);
}
EXPORT_SYMBOL_GPL(thermal_cooling_device_unregister);

static void bind_tz(struct thermal_zone_device *tz)
{
	int ret;
	struct thermal_cooling_device *pos = NULL;

	if (!tz->ops.bind)
		return;

	mutex_lock(&thermal_list_lock);

	list_for_each_entry(pos, &thermal_cdev_list, node) {
		ret = tz->ops.bind(tz, pos);
		if (ret)
			print_bind_err_msg(tz, pos, ret);
	}

	mutex_unlock(&thermal_list_lock);
}

static void thermal_set_delay_jiffies(unsigned long *delay_jiffies, int delay_ms)
{
	*delay_jiffies = msecs_to_jiffies(delay_ms);
	if (delay_ms > 1000)
		*delay_jiffies = round_jiffies(*delay_jiffies);
}

int thermal_zone_get_crit_temp(struct thermal_zone_device *tz, int *temp)
{
	const struct thermal_trip_desc *td;
	int ret = -EINVAL;

	if (tz->ops.get_crit_temp)
		return tz->ops.get_crit_temp(tz, temp);

	mutex_lock(&tz->lock);

	for_each_trip_desc(tz, td) {
		const struct thermal_trip *trip = &td->trip;

		if (trip->type == THERMAL_TRIP_CRITICAL) {
			*temp = trip->temperature;
			ret = 0;
			break;
		}
	}

	mutex_unlock(&tz->lock);

	return ret;
}
EXPORT_SYMBOL_GPL(thermal_zone_get_crit_temp);

/**
 * thermal_zone_device_register_with_trips() - register a new thermal zone device
 * @type:	the thermal zone device type
 * @trips:	a pointer to an array of thermal trips
 * @num_trips:	the number of trip points the thermal zone support
 * @devdata:	private device data
 * @ops:	standard thermal zone device callbacks
 * @tzp:	thermal zone platform parameters
 * @passive_delay: number of milliseconds to wait between polls when
 *		   performing passive cooling
 * @polling_delay: number of milliseconds to wait between polls when checking
 *		   whether trip points have been crossed (0 for interrupt
 *		   driven systems)
 *
 * This interface function adds a new thermal zone device (sensor) to
 * /sys/class/thermal folder as thermal_zone[0-*]. It tries to bind all the
 * thermal cooling devices registered at the same time.
 * thermal_zone_device_unregister() must be called when the device is no
 * longer needed. The passive cooling depends on the .get_trend() return value.
 *
 * Return: a pointer to the created struct thermal_zone_device or an
 * in case of error, an ERR_PTR. Caller must check return value with
 * IS_ERR*() helpers.
 */
struct thermal_zone_device *
thermal_zone_device_register_with_trips(const char *type,
					const struct thermal_trip *trips,
					int num_trips, void *devdata,
					const struct thermal_zone_device_ops *ops,
					const struct thermal_zone_params *tzp,
					int passive_delay, int polling_delay)
{
	const struct thermal_trip *trip = trips;
	struct thermal_zone_device *tz;
	struct thermal_trip_desc *td;
	int id;
	int result;
	struct thermal_governor *governor;

	if (!type || strlen(type) == 0) {
		pr_err("No thermal zone type defined\n");
		return ERR_PTR(-EINVAL);
	}

	if (strlen(type) >= THERMAL_NAME_LENGTH) {
		pr_err("Thermal zone name (%s) too long, should be under %d chars\n",
		       type, THERMAL_NAME_LENGTH);
		return ERR_PTR(-EINVAL);
	}

	if (num_trips < 0) {
		pr_err("Incorrect number of thermal trips\n");
		return ERR_PTR(-EINVAL);
	}

	if (!ops || !ops->get_temp) {
		pr_err("Thermal zone device ops not defined\n");
		return ERR_PTR(-EINVAL);
	}

	if (num_trips > 0 && !trips)
		return ERR_PTR(-EINVAL);

	if (!thermal_class)
		return ERR_PTR(-ENODEV);

	tz = kzalloc(struct_size(tz, trips, num_trips), GFP_KERNEL);
	if (!tz)
		return ERR_PTR(-ENOMEM);

	if (tzp) {
		tz->tzp = kmemdup(tzp, sizeof(*tzp), GFP_KERNEL);
		if (!tz->tzp) {
			result = -ENOMEM;
			goto free_tz;
		}
	}

	INIT_LIST_HEAD(&tz->thermal_instances);
	INIT_LIST_HEAD(&tz->node);
	ida_init(&tz->ida);
	mutex_init(&tz->lock);
	init_completion(&tz->removal);
	init_completion(&tz->resume);
	id = ida_alloc(&thermal_tz_ida, GFP_KERNEL);
	if (id < 0) {
		result = id;
		goto free_tzp;
	}

	tz->id = id;
	strscpy(tz->type, type, sizeof(tz->type));

	tz->ops = *ops;
	if (!tz->ops.critical)
		tz->ops.critical = thermal_zone_device_critical;

	tz->device.class = thermal_class;
	tz->devdata = devdata;
	tz->num_trips = num_trips;
	for_each_trip_desc(tz, td) {
		td->trip = *trip++;
		/*
		 * Mark all thresholds as invalid to start with even though
		 * this only matters for the trips that start as invalid and
		 * become valid later.
		 */
		td->threshold = INT_MAX;
	}

	thermal_set_delay_jiffies(&tz->passive_delay_jiffies, passive_delay);
	thermal_set_delay_jiffies(&tz->polling_delay_jiffies, polling_delay);

	/* sys I/F */
	/* Add nodes that are always present via .groups */
	result = thermal_zone_create_device_groups(tz);
	if (result)
		goto remove_id;

	/* A new thermal zone needs to be updated anyway. */
	atomic_set(&tz->need_update, 1);

	result = dev_set_name(&tz->device, "thermal_zone%d", tz->id);
	if (result) {
		thermal_zone_destroy_device_groups(tz);
		goto remove_id;
	}
	result = device_register(&tz->device);
	if (result)
		goto release_device;

	/* Update 'this' zone's governor information */
	mutex_lock(&thermal_governor_lock);

	if (tz->tzp)
		governor = __find_governor(tz->tzp->governor_name);
	else
		governor = def_governor;

	result = thermal_set_governor(tz, governor);
	if (result) {
		mutex_unlock(&thermal_governor_lock);
		goto unregister;
	}

	mutex_unlock(&thermal_governor_lock);

	if (!tz->tzp || !tz->tzp->no_hwmon) {
		result = thermal_add_hwmon_sysfs(tz);
		if (result)
			goto unregister;
	}

	mutex_lock(&thermal_list_lock);
	mutex_lock(&tz->lock);
	list_add_tail(&tz->node, &thermal_tz_list);
	mutex_unlock(&tz->lock);
	mutex_unlock(&thermal_list_lock);

	/* Bind cooling devices for this zone */
	bind_tz(tz);

	thermal_zone_device_init(tz);
	/* Update the new thermal zone and mark it as already updated. */
	if (atomic_cmpxchg(&tz->need_update, 1, 0))
		thermal_zone_device_update(tz, THERMAL_EVENT_UNSPECIFIED);

	thermal_notify_tz_create(tz);

	thermal_debug_tz_add(tz);

	return tz;

unregister:
	device_del(&tz->device);
release_device:
	put_device(&tz->device);
remove_id:
	ida_free(&thermal_tz_ida, id);
free_tzp:
	kfree(tz->tzp);
free_tz:
	kfree(tz);
	return ERR_PTR(result);
}
EXPORT_SYMBOL_GPL(thermal_zone_device_register_with_trips);

struct thermal_zone_device *thermal_tripless_zone_device_register(
					const char *type,
					void *devdata,
					const struct thermal_zone_device_ops *ops,
					const struct thermal_zone_params *tzp)
{
	return thermal_zone_device_register_with_trips(type, NULL, 0, devdata,
						       ops, tzp, 0, 0);
}
EXPORT_SYMBOL_GPL(thermal_tripless_zone_device_register);

void *thermal_zone_device_priv(struct thermal_zone_device *tzd)
{
	return tzd->devdata;
}
EXPORT_SYMBOL_GPL(thermal_zone_device_priv);

const char *thermal_zone_device_type(struct thermal_zone_device *tzd)
{
	return tzd->type;
}
EXPORT_SYMBOL_GPL(thermal_zone_device_type);

int thermal_zone_device_id(struct thermal_zone_device *tzd)
{
	return tzd->id;
}
EXPORT_SYMBOL_GPL(thermal_zone_device_id);

struct device *thermal_zone_device(struct thermal_zone_device *tzd)
{
	return &tzd->device;
}
EXPORT_SYMBOL_GPL(thermal_zone_device);

/**
 * thermal_zone_device_unregister - removes the registered thermal zone device
 * @tz: the thermal zone device to remove
 */
void thermal_zone_device_unregister(struct thermal_zone_device *tz)
{
	struct thermal_cooling_device *cdev;
	struct thermal_zone_device *pos = NULL;

	if (!tz)
		return;

	thermal_debug_tz_remove(tz);

	mutex_lock(&thermal_list_lock);
	list_for_each_entry(pos, &thermal_tz_list, node)
		if (pos == tz)
			break;
	if (pos != tz) {
		/* thermal zone device not found */
		mutex_unlock(&thermal_list_lock);
		return;
	}

	mutex_lock(&tz->lock);
	list_del(&tz->node);
	mutex_unlock(&tz->lock);

	/* Unbind all cdevs associated with 'this' thermal zone */
	list_for_each_entry(cdev, &thermal_cdev_list, node)
		if (tz->ops.unbind)
			tz->ops.unbind(tz, cdev);

	mutex_unlock(&thermal_list_lock);

	cancel_delayed_work_sync(&tz->poll_queue);

	thermal_set_governor(tz, NULL);

	thermal_remove_hwmon_sysfs(tz);
	ida_free(&thermal_tz_ida, tz->id);
	ida_destroy(&tz->ida);

	device_del(&tz->device);

	kfree(tz->tzp);

	put_device(&tz->device);

	thermal_notify_tz_delete(tz);

	wait_for_completion(&tz->removal);
	kfree(tz);
}
EXPORT_SYMBOL_GPL(thermal_zone_device_unregister);

/**
 * thermal_zone_get_zone_by_name() - search for a zone and returns its ref
 * @name: thermal zone name to fetch the temperature
 *
 * When only one zone is found with the passed name, returns a reference to it.
 *
 * Return: On success returns a reference to an unique thermal zone with
 * matching name equals to @name, an ERR_PTR otherwise (-EINVAL for invalid
 * paramenters, -ENODEV for not found and -EEXIST for multiple matches).
 */
struct thermal_zone_device *thermal_zone_get_zone_by_name(const char *name)
{
	struct thermal_zone_device *pos = NULL, *ref = ERR_PTR(-EINVAL);
	unsigned int found = 0;

	if (!name)
		goto exit;

	mutex_lock(&thermal_list_lock);
	list_for_each_entry(pos, &thermal_tz_list, node)
		if (!strncasecmp(name, pos->type, THERMAL_NAME_LENGTH)) {
			found++;
			ref = pos;
		}
	mutex_unlock(&thermal_list_lock);

	/* nothing has been found, thus an error code for it */
	if (found == 0)
		ref = ERR_PTR(-ENODEV);
	else if (found > 1)
	/* Success only when an unique zone is found */
		ref = ERR_PTR(-EEXIST);

exit:
	return ref;
}
EXPORT_SYMBOL_GPL(thermal_zone_get_zone_by_name);

static void thermal_zone_device_resume(struct work_struct *work)
{
	struct thermal_zone_device *tz;

	tz = container_of(work, struct thermal_zone_device, poll_queue.work);

	mutex_lock(&tz->lock);

	tz->suspended = false;

	thermal_zone_device_init(tz);
	__thermal_zone_device_update(tz, THERMAL_EVENT_UNSPECIFIED);

	complete(&tz->resume);
	tz->resuming = false;

	mutex_unlock(&tz->lock);
}

static int thermal_pm_notify(struct notifier_block *nb,
			     unsigned long mode, void *_unused)
{
	struct thermal_zone_device *tz;

	switch (mode) {
	case PM_HIBERNATION_PREPARE:
	case PM_RESTORE_PREPARE:
	case PM_SUSPEND_PREPARE:
		mutex_lock(&thermal_list_lock);

		list_for_each_entry(tz, &thermal_tz_list, node) {
			mutex_lock(&tz->lock);

			if (tz->resuming) {
				/*
				 * thermal_zone_device_resume() queued up for
				 * this zone has not acquired the lock yet, so
				 * release it to let the function run and wait
				 * util it has done the work.
				 */
				mutex_unlock(&tz->lock);

				wait_for_completion(&tz->resume);

				mutex_lock(&tz->lock);
			}

			tz->suspended = true;

			mutex_unlock(&tz->lock);
		}

		mutex_unlock(&thermal_list_lock);
		break;
	case PM_POST_HIBERNATION:
	case PM_POST_RESTORE:
	case PM_POST_SUSPEND:
		mutex_lock(&thermal_list_lock);

		list_for_each_entry(tz, &thermal_tz_list, node) {
			mutex_lock(&tz->lock);

			cancel_delayed_work(&tz->poll_queue);

			reinit_completion(&tz->resume);
			tz->resuming = true;

			/*
			 * Replace the work function with the resume one, which
			 * will restore the original work function and schedule
			 * the polling work if needed.
			 */
			INIT_DELAYED_WORK(&tz->poll_queue,
					  thermal_zone_device_resume);
			/* Queue up the work without a delay. */
			mod_delayed_work(system_freezable_power_efficient_wq,
					 &tz->poll_queue, 0);

			mutex_unlock(&tz->lock);
		}

		mutex_unlock(&thermal_list_lock);
		break;
	default:
		break;
	}
	return 0;
}

static struct notifier_block thermal_pm_nb = {
	.notifier_call = thermal_pm_notify,
	/*
	 * Run at the lowest priority to avoid interference between the thermal
	 * zone resume work items spawned by thermal_pm_notify() and the other
	 * PM notifiers.
	 */
	.priority = INT_MIN,
};

static int __init thermal_init(void)
{
	int result;

	thermal_debug_init();

	result = thermal_netlink_init();
	if (result)
		goto error;

	result = thermal_register_governors();
	if (result)
		goto unregister_netlink;

	thermal_class = kzalloc(sizeof(*thermal_class), GFP_KERNEL);
	if (!thermal_class) {
		result = -ENOMEM;
		goto unregister_governors;
	}

	thermal_class->name = "thermal";
	thermal_class->dev_release = thermal_release;

	result = class_register(thermal_class);
	if (result) {
		kfree(thermal_class);
		thermal_class = NULL;
		goto unregister_governors;
	}

	result = register_pm_notifier(&thermal_pm_nb);
	if (result)
		pr_warn("Thermal: Can not register suspend notifier, return %d\n",
			result);

	return 0;

unregister_governors:
	thermal_unregister_governors();
unregister_netlink:
	thermal_netlink_exit();
error:
	mutex_destroy(&thermal_list_lock);
	mutex_destroy(&thermal_governor_lock);
	return result;
}
postcore_initcall(thermal_init);<|MERGE_RESOLUTION|>--- conflicted
+++ resolved
@@ -531,14 +531,9 @@
 	if (governor->manage)
 		governor->manage(tz);
 
-<<<<<<< HEAD
-	thermal_debug_update_temp(tz);
-
-=======
 	thermal_debug_update_trip_stats(tz);
 
 monitor:
->>>>>>> 5f59ab93
 	monitor_thermal_zone(tz);
 }
 
