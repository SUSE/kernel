--- conflicted
+++ resolved
@@ -314,10 +314,7 @@
 	struct fixed_phy_status status = {};
 	struct device_node *fixed_link_node;
 	const __be32 *fixed_link_prop;
-<<<<<<< HEAD
-=======
 	int link_gpio;
->>>>>>> 61328de2
 	int len, err;
 	struct phy_device *phy;
 	const char *managed;
@@ -326,11 +323,7 @@
 	if (err == 0) {
 		if (strcmp(managed, "in-band-status") == 0) {
 			/* status is zeroed, namely its .link member */
-<<<<<<< HEAD
-			phy = fixed_phy_register(PHY_POLL, &status, np);
-=======
 			phy = fixed_phy_register(PHY_POLL, &status, -1, np);
->>>>>>> 61328de2
 			return IS_ERR(phy) ? PTR_ERR(phy) : 0;
 		}
 	}
