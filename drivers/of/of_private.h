--- conflicted
+++ resolved
@@ -161,8 +161,6 @@
 extern int of_bus_n_addr_cells(struct device_node *np);
 extern int of_bus_n_size_cells(struct device_node *np);
 
-<<<<<<< HEAD
-=======
 #ifdef CONFIG_OF_ADDRESS
 extern int of_dma_get_range(struct device_node *np, u64 *dma_addr,
 			    u64 *paddr, u64 *size);
@@ -174,5 +172,4 @@
 }
 #endif
 
->>>>>>> e42617b8
 #endif /* _LINUX_OF_PRIVATE_H */