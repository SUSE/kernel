// SPDX-License-Identifier: GPL-2.0+
/*
 * drivers/of/property.c - Procedures for accessing and interpreting
 *			   Devicetree properties and graphs.
 *
 * Initially created by copying procedures from drivers/of/base.c. This
 * file contains the OF property as well as the OF graph interface
 * functions.
 *
 * Paul Mackerras	August 1996.
 * Copyright (C) 1996-2005 Paul Mackerras.
 *
 *  Adapted for 64bit PowerPC by Dave Engebretsen and Peter Bergner.
 *    {engebret|bergner}@us.ibm.com
 *
 *  Adapted for sparc and sparc64 by David S. Miller davem@davemloft.net
 *
 *  Reconsolidated from arch/x/kernel/prom.c by Stephen Rothwell and
 *  Grant Likely.
 */

#define pr_fmt(fmt)	"OF: " fmt

#include <linux/of.h>
#include <linux/of_address.h>
#include <linux/of_device.h>
#include <linux/of_graph.h>
#include <linux/of_irq.h>
#include <linux/string.h>
#include <linux/moduleparam.h>

#include "of_private.h"

/**
 * of_graph_is_present() - check graph's presence
 * @node: pointer to device_node containing graph port
 *
 * Return: True if @node has a port or ports (with a port) sub-node,
 * false otherwise.
 */
bool of_graph_is_present(const struct device_node *node)
{
	struct device_node *ports, *port;

	ports = of_get_child_by_name(node, "ports");
	if (ports)
		node = ports;

	port = of_get_child_by_name(node, "port");
	of_node_put(ports);
	of_node_put(port);

	return !!port;
}
EXPORT_SYMBOL(of_graph_is_present);

/**
 * of_property_count_elems_of_size - Count the number of elements in a property
 *
 * @np:		device node from which the property value is to be read.
 * @propname:	name of the property to be searched.
 * @elem_size:	size of the individual element
 *
 * Search for a property in a device node and count the number of elements of
 * size elem_size in it.
 *
 * Return: The number of elements on sucess, -EINVAL if the property does not
 * exist or its length does not match a multiple of elem_size and -ENODATA if
 * the property does not have a value.
 */
int of_property_count_elems_of_size(const struct device_node *np,
				const char *propname, int elem_size)
{
	struct property *prop = of_find_property(np, propname, NULL);

	if (!prop)
		return -EINVAL;
	if (!prop->value)
		return -ENODATA;

	if (prop->length % elem_size != 0) {
		pr_err("size of %s in node %pOF is not a multiple of %d\n",
		       propname, np, elem_size);
		return -EINVAL;
	}

	return prop->length / elem_size;
}
EXPORT_SYMBOL_GPL(of_property_count_elems_of_size);

/**
 * of_find_property_value_of_size
 *
 * @np:		device node from which the property value is to be read.
 * @propname:	name of the property to be searched.
 * @min:	minimum allowed length of property value
 * @max:	maximum allowed length of property value (0 means unlimited)
 * @len:	if !=NULL, actual length is written to here
 *
 * Search for a property in a device node and valid the requested size.
 *
 * Return: The property value on success, -EINVAL if the property does not
 * exist, -ENODATA if property does not have a value, and -EOVERFLOW if the
 * property data is too small or too large.
 *
 */
static void *of_find_property_value_of_size(const struct device_node *np,
			const char *propname, u32 min, u32 max, size_t *len)
{
	struct property *prop = of_find_property(np, propname, NULL);

	if (!prop)
		return ERR_PTR(-EINVAL);
	if (!prop->value)
		return ERR_PTR(-ENODATA);
	if (prop->length < min)
		return ERR_PTR(-EOVERFLOW);
	if (max && prop->length > max)
		return ERR_PTR(-EOVERFLOW);

	if (len)
		*len = prop->length;

	return prop->value;
}

/**
 * of_property_read_u32_index - Find and read a u32 from a multi-value property.
 *
 * @np:		device node from which the property value is to be read.
 * @propname:	name of the property to be searched.
 * @index:	index of the u32 in the list of values
 * @out_value:	pointer to return value, modified only if no error.
 *
 * Search for a property in a device node and read nth 32-bit value from
 * it.
 *
 * Return: 0 on success, -EINVAL if the property does not exist,
 * -ENODATA if property does not have a value, and -EOVERFLOW if the
 * property data isn't large enough.
 *
 * The out_value is modified only if a valid u32 value can be decoded.
 */
int of_property_read_u32_index(const struct device_node *np,
				       const char *propname,
				       u32 index, u32 *out_value)
{
	const u32 *val = of_find_property_value_of_size(np, propname,
					((index + 1) * sizeof(*out_value)),
					0,
					NULL);

	if (IS_ERR(val))
		return PTR_ERR(val);

	*out_value = be32_to_cpup(((__be32 *)val) + index);
	return 0;
}
EXPORT_SYMBOL_GPL(of_property_read_u32_index);

/**
 * of_property_read_u64_index - Find and read a u64 from a multi-value property.
 *
 * @np:		device node from which the property value is to be read.
 * @propname:	name of the property to be searched.
 * @index:	index of the u64 in the list of values
 * @out_value:	pointer to return value, modified only if no error.
 *
 * Search for a property in a device node and read nth 64-bit value from
 * it.
 *
 * Return: 0 on success, -EINVAL if the property does not exist,
 * -ENODATA if property does not have a value, and -EOVERFLOW if the
 * property data isn't large enough.
 *
 * The out_value is modified only if a valid u64 value can be decoded.
 */
int of_property_read_u64_index(const struct device_node *np,
				       const char *propname,
				       u32 index, u64 *out_value)
{
	const u64 *val = of_find_property_value_of_size(np, propname,
					((index + 1) * sizeof(*out_value)),
					0, NULL);

	if (IS_ERR(val))
		return PTR_ERR(val);

	*out_value = be64_to_cpup(((__be64 *)val) + index);
	return 0;
}
EXPORT_SYMBOL_GPL(of_property_read_u64_index);

/**
 * of_property_read_variable_u8_array - Find and read an array of u8 from a
 * property, with bounds on the minimum and maximum array size.
 *
 * @np:		device node from which the property value is to be read.
 * @propname:	name of the property to be searched.
 * @out_values:	pointer to found values.
 * @sz_min:	minimum number of array elements to read
 * @sz_max:	maximum number of array elements to read, if zero there is no
 *		upper limit on the number of elements in the dts entry but only
 *		sz_min will be read.
 *
 * Search for a property in a device node and read 8-bit value(s) from
 * it.
 *
 * dts entry of array should be like:
 *  ``property = /bits/ 8 <0x50 0x60 0x70>;``
 *
 * Return: The number of elements read on success, -EINVAL if the property
 * does not exist, -ENODATA if property does not have a value, and -EOVERFLOW
 * if the property data is smaller than sz_min or longer than sz_max.
 *
 * The out_values is modified only if a valid u8 value can be decoded.
 */
int of_property_read_variable_u8_array(const struct device_node *np,
					const char *propname, u8 *out_values,
					size_t sz_min, size_t sz_max)
{
	size_t sz, count;
	const u8 *val = of_find_property_value_of_size(np, propname,
						(sz_min * sizeof(*out_values)),
						(sz_max * sizeof(*out_values)),
						&sz);

	if (IS_ERR(val))
		return PTR_ERR(val);

	if (!sz_max)
		sz = sz_min;
	else
		sz /= sizeof(*out_values);

	count = sz;
	while (count--)
		*out_values++ = *val++;

	return sz;
}
EXPORT_SYMBOL_GPL(of_property_read_variable_u8_array);

/**
 * of_property_read_variable_u16_array - Find and read an array of u16 from a
 * property, with bounds on the minimum and maximum array size.
 *
 * @np:		device node from which the property value is to be read.
 * @propname:	name of the property to be searched.
 * @out_values:	pointer to found values.
 * @sz_min:	minimum number of array elements to read
 * @sz_max:	maximum number of array elements to read, if zero there is no
 *		upper limit on the number of elements in the dts entry but only
 *		sz_min will be read.
 *
 * Search for a property in a device node and read 16-bit value(s) from
 * it.
 *
 * dts entry of array should be like:
 *  ``property = /bits/ 16 <0x5000 0x6000 0x7000>;``
 *
 * Return: The number of elements read on success, -EINVAL if the property
 * does not exist, -ENODATA if property does not have a value, and -EOVERFLOW
 * if the property data is smaller than sz_min or longer than sz_max.
 *
 * The out_values is modified only if a valid u16 value can be decoded.
 */
int of_property_read_variable_u16_array(const struct device_node *np,
					const char *propname, u16 *out_values,
					size_t sz_min, size_t sz_max)
{
	size_t sz, count;
	const __be16 *val = of_find_property_value_of_size(np, propname,
						(sz_min * sizeof(*out_values)),
						(sz_max * sizeof(*out_values)),
						&sz);

	if (IS_ERR(val))
		return PTR_ERR(val);

	if (!sz_max)
		sz = sz_min;
	else
		sz /= sizeof(*out_values);

	count = sz;
	while (count--)
		*out_values++ = be16_to_cpup(val++);

	return sz;
}
EXPORT_SYMBOL_GPL(of_property_read_variable_u16_array);

/**
 * of_property_read_variable_u32_array - Find and read an array of 32 bit
 * integers from a property, with bounds on the minimum and maximum array size.
 *
 * @np:		device node from which the property value is to be read.
 * @propname:	name of the property to be searched.
 * @out_values:	pointer to return found values.
 * @sz_min:	minimum number of array elements to read
 * @sz_max:	maximum number of array elements to read, if zero there is no
 *		upper limit on the number of elements in the dts entry but only
 *		sz_min will be read.
 *
 * Search for a property in a device node and read 32-bit value(s) from
 * it.
 *
 * Return: The number of elements read on success, -EINVAL if the property
 * does not exist, -ENODATA if property does not have a value, and -EOVERFLOW
 * if the property data is smaller than sz_min or longer than sz_max.
 *
 * The out_values is modified only if a valid u32 value can be decoded.
 */
int of_property_read_variable_u32_array(const struct device_node *np,
			       const char *propname, u32 *out_values,
			       size_t sz_min, size_t sz_max)
{
	size_t sz, count;
	const __be32 *val = of_find_property_value_of_size(np, propname,
						(sz_min * sizeof(*out_values)),
						(sz_max * sizeof(*out_values)),
						&sz);

	if (IS_ERR(val))
		return PTR_ERR(val);

	if (!sz_max)
		sz = sz_min;
	else
		sz /= sizeof(*out_values);

	count = sz;
	while (count--)
		*out_values++ = be32_to_cpup(val++);

	return sz;
}
EXPORT_SYMBOL_GPL(of_property_read_variable_u32_array);

/**
 * of_property_read_u64 - Find and read a 64 bit integer from a property
 * @np:		device node from which the property value is to be read.
 * @propname:	name of the property to be searched.
 * @out_value:	pointer to return value, modified only if return value is 0.
 *
 * Search for a property in a device node and read a 64-bit value from
 * it.
 *
 * Return: 0 on success, -EINVAL if the property does not exist,
 * -ENODATA if property does not have a value, and -EOVERFLOW if the
 * property data isn't large enough.
 *
 * The out_value is modified only if a valid u64 value can be decoded.
 */
int of_property_read_u64(const struct device_node *np, const char *propname,
			 u64 *out_value)
{
	const __be32 *val = of_find_property_value_of_size(np, propname,
						sizeof(*out_value),
						0,
						NULL);

	if (IS_ERR(val))
		return PTR_ERR(val);

	*out_value = of_read_number(val, 2);
	return 0;
}
EXPORT_SYMBOL_GPL(of_property_read_u64);

/**
 * of_property_read_variable_u64_array - Find and read an array of 64 bit
 * integers from a property, with bounds on the minimum and maximum array size.
 *
 * @np:		device node from which the property value is to be read.
 * @propname:	name of the property to be searched.
 * @out_values:	pointer to found values.
 * @sz_min:	minimum number of array elements to read
 * @sz_max:	maximum number of array elements to read, if zero there is no
 *		upper limit on the number of elements in the dts entry but only
 *		sz_min will be read.
 *
 * Search for a property in a device node and read 64-bit value(s) from
 * it.
 *
 * Return: The number of elements read on success, -EINVAL if the property
 * does not exist, -ENODATA if property does not have a value, and -EOVERFLOW
 * if the property data is smaller than sz_min or longer than sz_max.
 *
 * The out_values is modified only if a valid u64 value can be decoded.
 */
int of_property_read_variable_u64_array(const struct device_node *np,
			       const char *propname, u64 *out_values,
			       size_t sz_min, size_t sz_max)
{
	size_t sz, count;
	const __be32 *val = of_find_property_value_of_size(np, propname,
						(sz_min * sizeof(*out_values)),
						(sz_max * sizeof(*out_values)),
						&sz);

	if (IS_ERR(val))
		return PTR_ERR(val);

	if (!sz_max)
		sz = sz_min;
	else
		sz /= sizeof(*out_values);

	count = sz;
	while (count--) {
		*out_values++ = of_read_number(val, 2);
		val += 2;
	}

	return sz;
}
EXPORT_SYMBOL_GPL(of_property_read_variable_u64_array);

/**
 * of_property_read_string - Find and read a string from a property
 * @np:		device node from which the property value is to be read.
 * @propname:	name of the property to be searched.
 * @out_string:	pointer to null terminated return string, modified only if
 *		return value is 0.
 *
 * Search for a property in a device tree node and retrieve a null
 * terminated string value (pointer to data, not a copy).
 *
 * Return: 0 on success, -EINVAL if the property does not exist, -ENODATA if
 * property does not have a value, and -EILSEQ if the string is not
 * null-terminated within the length of the property data.
 *
 * Note that the empty string "" has length of 1, thus -ENODATA cannot
 * be interpreted as an empty string.
 *
 * The out_string pointer is modified only if a valid string can be decoded.
 */
int of_property_read_string(const struct device_node *np, const char *propname,
				const char **out_string)
{
	const struct property *prop = of_find_property(np, propname, NULL);
	if (!prop)
		return -EINVAL;
	if (!prop->length)
		return -ENODATA;
	if (strnlen(prop->value, prop->length) >= prop->length)
		return -EILSEQ;
	*out_string = prop->value;
	return 0;
}
EXPORT_SYMBOL_GPL(of_property_read_string);

/**
 * of_property_match_string() - Find string in a list and return index
 * @np: pointer to node containing string list property
 * @propname: string list property name
 * @string: pointer to string to search for in string list
 *
 * This function searches a string list property and returns the index
 * of a specific string value.
 */
int of_property_match_string(const struct device_node *np, const char *propname,
			     const char *string)
{
	const struct property *prop = of_find_property(np, propname, NULL);
	size_t l;
	int i;
	const char *p, *end;

	if (!prop)
		return -EINVAL;
	if (!prop->value)
		return -ENODATA;

	p = prop->value;
	end = p + prop->length;

	for (i = 0; p < end; i++, p += l) {
		l = strnlen(p, end - p) + 1;
		if (p + l > end)
			return -EILSEQ;
		pr_debug("comparing %s with %s\n", string, p);
		if (strcmp(string, p) == 0)
			return i; /* Found it; return index */
	}
	return -ENODATA;
}
EXPORT_SYMBOL_GPL(of_property_match_string);

/**
 * of_property_read_string_helper() - Utility helper for parsing string properties
 * @np:		device node from which the property value is to be read.
 * @propname:	name of the property to be searched.
 * @out_strs:	output array of string pointers.
 * @sz:		number of array elements to read.
 * @skip:	Number of strings to skip over at beginning of list.
 *
 * Don't call this function directly. It is a utility helper for the
 * of_property_read_string*() family of functions.
 */
int of_property_read_string_helper(const struct device_node *np,
				   const char *propname, const char **out_strs,
				   size_t sz, int skip)
{
	const struct property *prop = of_find_property(np, propname, NULL);
	int l = 0, i = 0;
	const char *p, *end;

	if (!prop)
		return -EINVAL;
	if (!prop->value)
		return -ENODATA;
	p = prop->value;
	end = p + prop->length;

	for (i = 0; p < end && (!out_strs || i < skip + sz); i++, p += l) {
		l = strnlen(p, end - p) + 1;
		if (p + l > end)
			return -EILSEQ;
		if (out_strs && i >= skip)
			*out_strs++ = p;
	}
	i -= skip;
	return i <= 0 ? -ENODATA : i;
}
EXPORT_SYMBOL_GPL(of_property_read_string_helper);

const __be32 *of_prop_next_u32(struct property *prop, const __be32 *cur,
			       u32 *pu)
{
	const void *curv = cur;

	if (!prop)
		return NULL;

	if (!cur) {
		curv = prop->value;
		goto out_val;
	}

	curv += sizeof(*cur);
	if (curv >= prop->value + prop->length)
		return NULL;

out_val:
	*pu = be32_to_cpup(curv);
	return curv;
}
EXPORT_SYMBOL_GPL(of_prop_next_u32);

const char *of_prop_next_string(struct property *prop, const char *cur)
{
	const void *curv = cur;

	if (!prop)
		return NULL;

	if (!cur)
		return prop->value;

	curv += strlen(cur) + 1;
	if (curv >= prop->value + prop->length)
		return NULL;

	return curv;
}
EXPORT_SYMBOL_GPL(of_prop_next_string);

/**
 * of_graph_parse_endpoint() - parse common endpoint node properties
 * @node: pointer to endpoint device_node
 * @endpoint: pointer to the OF endpoint data structure
 *
 * The caller should hold a reference to @node.
 */
int of_graph_parse_endpoint(const struct device_node *node,
			    struct of_endpoint *endpoint)
{
	struct device_node *port_node = of_get_parent(node);

	WARN_ONCE(!port_node, "%s(): endpoint %pOF has no parent node\n",
		  __func__, node);

	memset(endpoint, 0, sizeof(*endpoint));

	endpoint->local_node = node;
	/*
	 * It doesn't matter whether the two calls below succeed.
	 * If they don't then the default value 0 is used.
	 */
	of_property_read_u32(port_node, "reg", &endpoint->port);
	of_property_read_u32(node, "reg", &endpoint->id);

	of_node_put(port_node);

	return 0;
}
EXPORT_SYMBOL(of_graph_parse_endpoint);

/**
 * of_graph_get_port_by_id() - get the port matching a given id
 * @parent: pointer to the parent device node
 * @id: id of the port
 *
 * Return: A 'port' node pointer with refcount incremented. The caller
 * has to use of_node_put() on it when done.
 */
struct device_node *of_graph_get_port_by_id(struct device_node *parent, u32 id)
{
	struct device_node *node, *port;

	node = of_get_child_by_name(parent, "ports");
	if (node)
		parent = node;

	for_each_child_of_node(parent, port) {
		u32 port_id = 0;

		if (!of_node_name_eq(port, "port"))
			continue;
		of_property_read_u32(port, "reg", &port_id);
		if (id == port_id)
			break;
	}

	of_node_put(node);

	return port;
}
EXPORT_SYMBOL(of_graph_get_port_by_id);

/**
 * of_graph_get_next_endpoint() - get next endpoint node
 * @parent: pointer to the parent device node
 * @prev: previous endpoint node, or NULL to get first
 *
 * Return: An 'endpoint' node pointer with refcount incremented. Refcount
 * of the passed @prev node is decremented.
 */
struct device_node *of_graph_get_next_endpoint(const struct device_node *parent,
					struct device_node *prev)
{
	struct device_node *endpoint;
	struct device_node *port;

	if (!parent)
		return NULL;

	/*
	 * Start by locating the port node. If no previous endpoint is specified
	 * search for the first port node, otherwise get the previous endpoint
	 * parent port node.
	 */
	if (!prev) {
		struct device_node *node;

		node = of_get_child_by_name(parent, "ports");
		if (node)
			parent = node;

		port = of_get_child_by_name(parent, "port");
		of_node_put(node);

		if (!port) {
			pr_err("graph: no port node found in %pOF\n", parent);
			return NULL;
		}
	} else {
		port = of_get_parent(prev);
		if (WARN_ONCE(!port, "%s(): endpoint %pOF has no parent node\n",
			      __func__, prev))
			return NULL;
	}

	while (1) {
		/*
		 * Now that we have a port node, get the next endpoint by
		 * getting the next child. If the previous endpoint is NULL this
		 * will return the first child.
		 */
		endpoint = of_get_next_child(port, prev);
		if (endpoint) {
			of_node_put(port);
			return endpoint;
		}

		/* No more endpoints under this port, try the next one. */
		prev = NULL;

		do {
			port = of_get_next_child(parent, port);
			if (!port)
				return NULL;
		} while (!of_node_name_eq(port, "port"));
	}
}
EXPORT_SYMBOL(of_graph_get_next_endpoint);

/**
 * of_graph_get_endpoint_by_regs() - get endpoint node of specific identifiers
 * @parent: pointer to the parent device node
 * @port_reg: identifier (value of reg property) of the parent port node
 * @reg: identifier (value of reg property) of the endpoint node
 *
 * Return: An 'endpoint' node pointer which is identified by reg and at the same
 * is the child of a port node identified by port_reg. reg and port_reg are
 * ignored when they are -1. Use of_node_put() on the pointer when done.
 */
struct device_node *of_graph_get_endpoint_by_regs(
	const struct device_node *parent, int port_reg, int reg)
{
	struct of_endpoint endpoint;
	struct device_node *node = NULL;

	for_each_endpoint_of_node(parent, node) {
		of_graph_parse_endpoint(node, &endpoint);
		if (((port_reg == -1) || (endpoint.port == port_reg)) &&
			((reg == -1) || (endpoint.id == reg)))
			return node;
	}

	return NULL;
}
EXPORT_SYMBOL(of_graph_get_endpoint_by_regs);

/**
 * of_graph_get_remote_endpoint() - get remote endpoint node
 * @node: pointer to a local endpoint device_node
 *
 * Return: Remote endpoint node associated with remote endpoint node linked
 *	   to @node. Use of_node_put() on it when done.
 */
struct device_node *of_graph_get_remote_endpoint(const struct device_node *node)
{
	/* Get remote endpoint node. */
	return of_parse_phandle(node, "remote-endpoint", 0);
}
EXPORT_SYMBOL(of_graph_get_remote_endpoint);

/**
 * of_graph_get_port_parent() - get port's parent node
 * @node: pointer to a local endpoint device_node
 *
 * Return: device node associated with endpoint node linked
 *	   to @node. Use of_node_put() on it when done.
 */
struct device_node *of_graph_get_port_parent(struct device_node *node)
{
	unsigned int depth;

	if (!node)
		return NULL;

	/*
	 * Preserve usecount for passed in node as of_get_next_parent()
	 * will do of_node_put() on it.
	 */
	of_node_get(node);

	/* Walk 3 levels up only if there is 'ports' node. */
	for (depth = 3; depth && node; depth--) {
		node = of_get_next_parent(node);
		if (depth == 2 && !of_node_name_eq(node, "ports"))
			break;
	}
	return node;
}
EXPORT_SYMBOL(of_graph_get_port_parent);

/**
 * of_graph_get_remote_port_parent() - get remote port's parent node
 * @node: pointer to a local endpoint device_node
 *
 * Return: Remote device node associated with remote endpoint node linked
 *	   to @node. Use of_node_put() on it when done.
 */
struct device_node *of_graph_get_remote_port_parent(
			       const struct device_node *node)
{
	struct device_node *np, *pp;

	/* Get remote endpoint node. */
	np = of_graph_get_remote_endpoint(node);

	pp = of_graph_get_port_parent(np);

	of_node_put(np);

	return pp;
}
EXPORT_SYMBOL(of_graph_get_remote_port_parent);

/**
 * of_graph_get_remote_port() - get remote port node
 * @node: pointer to a local endpoint device_node
 *
 * Return: Remote port node associated with remote endpoint node linked
 * to @node. Use of_node_put() on it when done.
 */
struct device_node *of_graph_get_remote_port(const struct device_node *node)
{
	struct device_node *np;

	/* Get remote endpoint node. */
	np = of_graph_get_remote_endpoint(node);
	if (!np)
		return NULL;
	return of_get_next_parent(np);
}
EXPORT_SYMBOL(of_graph_get_remote_port);

int of_graph_get_endpoint_count(const struct device_node *np)
{
	struct device_node *endpoint;
	int num = 0;

	for_each_endpoint_of_node(np, endpoint)
		num++;

	return num;
}
EXPORT_SYMBOL(of_graph_get_endpoint_count);

/**
 * of_graph_get_remote_node() - get remote parent device_node for given port/endpoint
 * @node: pointer to parent device_node containing graph port/endpoint
 * @port: identifier (value of reg property) of the parent port node
 * @endpoint: identifier (value of reg property) of the endpoint node
 *
 * Return: Remote device node associated with remote endpoint node linked
 * to @node. Use of_node_put() on it when done.
 */
struct device_node *of_graph_get_remote_node(const struct device_node *node,
					     u32 port, u32 endpoint)
{
	struct device_node *endpoint_node, *remote;

	endpoint_node = of_graph_get_endpoint_by_regs(node, port, endpoint);
	if (!endpoint_node) {
		pr_debug("no valid endpoint (%d, %d) for node %pOF\n",
			 port, endpoint, node);
		return NULL;
	}

	remote = of_graph_get_remote_port_parent(endpoint_node);
	of_node_put(endpoint_node);
	if (!remote) {
		pr_debug("no valid remote node\n");
		return NULL;
	}

	if (!of_device_is_available(remote)) {
		pr_debug("not available for remote node\n");
		of_node_put(remote);
		return NULL;
	}

	return remote;
}
EXPORT_SYMBOL(of_graph_get_remote_node);

static struct fwnode_handle *of_fwnode_get(struct fwnode_handle *fwnode)
{
	return of_fwnode_handle(of_node_get(to_of_node(fwnode)));
}

static void of_fwnode_put(struct fwnode_handle *fwnode)
{
	of_node_put(to_of_node(fwnode));
}

static bool of_fwnode_device_is_available(const struct fwnode_handle *fwnode)
{
	return of_device_is_available(to_of_node(fwnode));
}

static bool of_fwnode_device_dma_supported(const struct fwnode_handle *fwnode)
{
	return true;
}

static enum dev_dma_attr
of_fwnode_device_get_dma_attr(const struct fwnode_handle *fwnode)
{
	if (of_dma_is_coherent(to_of_node(fwnode)))
		return DEV_DMA_COHERENT;
	else
		return DEV_DMA_NON_COHERENT;
}

static bool of_fwnode_property_present(const struct fwnode_handle *fwnode,
				       const char *propname)
{
	return of_property_read_bool(to_of_node(fwnode), propname);
}

static int of_fwnode_property_read_int_array(const struct fwnode_handle *fwnode,
					     const char *propname,
					     unsigned int elem_size, void *val,
					     size_t nval)
{
	const struct device_node *node = to_of_node(fwnode);

	if (!val)
		return of_property_count_elems_of_size(node, propname,
						       elem_size);

	switch (elem_size) {
	case sizeof(u8):
		return of_property_read_u8_array(node, propname, val, nval);
	case sizeof(u16):
		return of_property_read_u16_array(node, propname, val, nval);
	case sizeof(u32):
		return of_property_read_u32_array(node, propname, val, nval);
	case sizeof(u64):
		return of_property_read_u64_array(node, propname, val, nval);
	}

	return -ENXIO;
}

static int
of_fwnode_property_read_string_array(const struct fwnode_handle *fwnode,
				     const char *propname, const char **val,
				     size_t nval)
{
	const struct device_node *node = to_of_node(fwnode);

	return val ?
		of_property_read_string_array(node, propname, val, nval) :
		of_property_count_strings(node, propname);
}

static const char *of_fwnode_get_name(const struct fwnode_handle *fwnode)
{
	return kbasename(to_of_node(fwnode)->full_name);
}

static const char *of_fwnode_get_name_prefix(const struct fwnode_handle *fwnode)
{
	/* Root needs no prefix here (its name is "/"). */
	if (!to_of_node(fwnode)->parent)
		return "";

	return "/";
}

static struct fwnode_handle *
of_fwnode_get_parent(const struct fwnode_handle *fwnode)
{
	return of_fwnode_handle(of_get_parent(to_of_node(fwnode)));
}

static struct fwnode_handle *
of_fwnode_get_next_child_node(const struct fwnode_handle *fwnode,
			      struct fwnode_handle *child)
{
	return of_fwnode_handle(of_get_next_available_child(to_of_node(fwnode),
							    to_of_node(child)));
}

static struct fwnode_handle *
of_fwnode_get_named_child_node(const struct fwnode_handle *fwnode,
			       const char *childname)
{
	const struct device_node *node = to_of_node(fwnode);
	struct device_node *child;

	for_each_available_child_of_node(node, child)
		if (of_node_name_eq(child, childname))
			return of_fwnode_handle(child);

	return NULL;
}

static int
of_fwnode_get_reference_args(const struct fwnode_handle *fwnode,
			     const char *prop, const char *nargs_prop,
			     unsigned int nargs, unsigned int index,
			     struct fwnode_reference_args *args)
{
	struct of_phandle_args of_args;
	unsigned int i;
	int ret;

	if (nargs_prop)
		ret = of_parse_phandle_with_args(to_of_node(fwnode), prop,
						 nargs_prop, index, &of_args);
	else
		ret = of_parse_phandle_with_fixed_args(to_of_node(fwnode), prop,
						       nargs, index, &of_args);
	if (ret < 0)
		return ret;
	if (!args) {
		of_node_put(of_args.np);
		return 0;
	}

	args->nargs = of_args.args_count;
	args->fwnode = of_fwnode_handle(of_args.np);

	for (i = 0; i < NR_FWNODE_REFERENCE_ARGS; i++)
		args->args[i] = i < of_args.args_count ? of_args.args[i] : 0;

	return 0;
}

static struct fwnode_handle *
of_fwnode_graph_get_next_endpoint(const struct fwnode_handle *fwnode,
				  struct fwnode_handle *prev)
{
	return of_fwnode_handle(of_graph_get_next_endpoint(to_of_node(fwnode),
							   to_of_node(prev)));
}

static struct fwnode_handle *
of_fwnode_graph_get_remote_endpoint(const struct fwnode_handle *fwnode)
{
	return of_fwnode_handle(
		of_graph_get_remote_endpoint(to_of_node(fwnode)));
}

static struct fwnode_handle *
of_fwnode_graph_get_port_parent(struct fwnode_handle *fwnode)
{
	struct device_node *np;

	/* Get the parent of the port */
	np = of_get_parent(to_of_node(fwnode));
	if (!np)
		return NULL;

	/* Is this the "ports" node? If not, it's the port parent. */
	if (!of_node_name_eq(np, "ports"))
		return of_fwnode_handle(np);

	return of_fwnode_handle(of_get_next_parent(np));
}

static int of_fwnode_graph_parse_endpoint(const struct fwnode_handle *fwnode,
					  struct fwnode_endpoint *endpoint)
{
	const struct device_node *node = to_of_node(fwnode);
	struct device_node *port_node = of_get_parent(node);

	endpoint->local_fwnode = fwnode;

	of_property_read_u32(port_node, "reg", &endpoint->port);
	of_property_read_u32(node, "reg", &endpoint->id);

	of_node_put(port_node);

	return 0;
}

static const void *
of_fwnode_device_get_match_data(const struct fwnode_handle *fwnode,
				const struct device *dev)
{
	return of_device_get_match_data(dev);
}

static struct device_node *of_get_compat_node(struct device_node *np)
{
	of_node_get(np);

	while (np) {
		if (!of_device_is_available(np)) {
			of_node_put(np);
			np = NULL;
		}

		if (of_property_present(np, "compatible"))
			break;

		np = of_get_next_parent(np);
	}

	return np;
}

static struct device_node *of_get_compat_node_parent(struct device_node *np)
{
	struct device_node *parent, *node;

	parent = of_get_parent(np);
	node = of_get_compat_node(parent);
	of_node_put(parent);

	return node;
}

static void of_link_to_phandle(struct device_node *con_np,
			      struct device_node *sup_np)
{
	struct device_node *tmp_np = of_node_get(sup_np);

	/* Check that sup_np and its ancestors are available. */
	while (tmp_np) {
		if (of_fwnode_handle(tmp_np)->dev) {
			of_node_put(tmp_np);
			break;
		}

		if (!of_device_is_available(tmp_np)) {
			of_node_put(tmp_np);
			return;
		}

		tmp_np = of_get_next_parent(tmp_np);
	}

	fwnode_link_add(of_fwnode_handle(con_np), of_fwnode_handle(sup_np));
}

/**
 * parse_prop_cells - Property parsing function for suppliers
 *
 * @np:		Pointer to device tree node containing a list
 * @prop_name:	Name of property to be parsed. Expected to hold phandle values
 * @index:	For properties holding a list of phandles, this is the index
 *		into the list.
 * @list_name:	Property name that is known to contain list of phandle(s) to
 *		supplier(s)
 * @cells_name:	property name that specifies phandles' arguments count
 *
 * This is a helper function to parse properties that have a known fixed name
 * and are a list of phandles and phandle arguments.
 *
 * Returns:
 * - phandle node pointer with refcount incremented. Caller must of_node_put()
 *   on it when done.
 * - NULL if no phandle found at index
 */
static struct device_node *parse_prop_cells(struct device_node *np,
					    const char *prop_name, int index,
					    const char *list_name,
					    const char *cells_name)
{
	struct of_phandle_args sup_args;

	if (strcmp(prop_name, list_name))
		return NULL;

	if (__of_parse_phandle_with_args(np, list_name, cells_name, 0, index,
					 &sup_args))
		return NULL;

	return sup_args.np;
}

#define DEFINE_SIMPLE_PROP(fname, name, cells)				  \
static struct device_node *parse_##fname(struct device_node *np,	  \
					const char *prop_name, int index) \
{									  \
	return parse_prop_cells(np, prop_name, index, name, cells);	  \
}

static int strcmp_suffix(const char *str, const char *suffix)
{
	unsigned int len, suffix_len;

	len = strlen(str);
	suffix_len = strlen(suffix);
	if (len <= suffix_len)
		return -1;
	return strcmp(str + len - suffix_len, suffix);
}

/**
 * parse_suffix_prop_cells - Suffix property parsing function for suppliers
 *
 * @np:		Pointer to device tree node containing a list
 * @prop_name:	Name of property to be parsed. Expected to hold phandle values
 * @index:	For properties holding a list of phandles, this is the index
 *		into the list.
 * @suffix:	Property suffix that is known to contain list of phandle(s) to
 *		supplier(s)
 * @cells_name:	property name that specifies phandles' arguments count
 *
 * This is a helper function to parse properties that have a known fixed suffix
 * and are a list of phandles and phandle arguments.
 *
 * Returns:
 * - phandle node pointer with refcount incremented. Caller must of_node_put()
 *   on it when done.
 * - NULL if no phandle found at index
 */
static struct device_node *parse_suffix_prop_cells(struct device_node *np,
					    const char *prop_name, int index,
					    const char *suffix,
					    const char *cells_name)
{
	struct of_phandle_args sup_args;

	if (strcmp_suffix(prop_name, suffix))
		return NULL;

	if (of_parse_phandle_with_args(np, prop_name, cells_name, index,
				       &sup_args))
		return NULL;

	return sup_args.np;
}

#define DEFINE_SUFFIX_PROP(fname, suffix, cells)			     \
static struct device_node *parse_##fname(struct device_node *np,	     \
					const char *prop_name, int index)    \
{									     \
	return parse_suffix_prop_cells(np, prop_name, index, suffix, cells); \
}

/**
 * struct supplier_bindings - Property parsing functions for suppliers
 *
 * @parse_prop: function name
 *	parse_prop() finds the node corresponding to a supplier phandle
 * @parse_prop.np: Pointer to device node holding supplier phandle property
 * @parse_prop.prop_name: Name of property holding a phandle value
 * @parse_prop.index: For properties holding a list of phandles, this is the
 *		      index into the list
 * @optional: Describes whether a supplier is mandatory or not
 * @node_not_dev: The consumer node containing the property is never converted
 *		  to a struct device. Instead, parse ancestor nodes for the
 *		  compatible property to find a node corresponding to a device.
 *
 * Returns:
 * parse_prop() return values are
 * - phandle node pointer with refcount incremented. Caller must of_node_put()
 *   on it when done.
 * - NULL if no phandle found at index
 */
struct supplier_bindings {
	struct device_node *(*parse_prop)(struct device_node *np,
					  const char *prop_name, int index);
	bool optional;
	bool node_not_dev;
};

DEFINE_SIMPLE_PROP(clocks, "clocks", "#clock-cells")
DEFINE_SIMPLE_PROP(interconnects, "interconnects", "#interconnect-cells")
DEFINE_SIMPLE_PROP(iommus, "iommus", "#iommu-cells")
DEFINE_SIMPLE_PROP(mboxes, "mboxes", "#mbox-cells")
DEFINE_SIMPLE_PROP(io_channels, "io-channel", "#io-channel-cells")
DEFINE_SIMPLE_PROP(interrupt_parent, "interrupt-parent", NULL)
DEFINE_SIMPLE_PROP(dmas, "dmas", "#dma-cells")
DEFINE_SIMPLE_PROP(power_domains, "power-domains", "#power-domain-cells")
DEFINE_SIMPLE_PROP(hwlocks, "hwlocks", "#hwlock-cells")
DEFINE_SIMPLE_PROP(extcon, "extcon", NULL)
DEFINE_SIMPLE_PROP(nvmem_cells, "nvmem-cells", "#nvmem-cell-cells")
DEFINE_SIMPLE_PROP(phys, "phys", "#phy-cells")
DEFINE_SIMPLE_PROP(wakeup_parent, "wakeup-parent", NULL)
DEFINE_SIMPLE_PROP(pinctrl0, "pinctrl-0", NULL)
DEFINE_SIMPLE_PROP(pinctrl1, "pinctrl-1", NULL)
DEFINE_SIMPLE_PROP(pinctrl2, "pinctrl-2", NULL)
DEFINE_SIMPLE_PROP(pinctrl3, "pinctrl-3", NULL)
DEFINE_SIMPLE_PROP(pinctrl4, "pinctrl-4", NULL)
DEFINE_SIMPLE_PROP(pinctrl5, "pinctrl-5", NULL)
DEFINE_SIMPLE_PROP(pinctrl6, "pinctrl-6", NULL)
DEFINE_SIMPLE_PROP(pinctrl7, "pinctrl-7", NULL)
DEFINE_SIMPLE_PROP(pinctrl8, "pinctrl-8", NULL)
DEFINE_SIMPLE_PROP(remote_endpoint, "remote-endpoint", NULL)
DEFINE_SIMPLE_PROP(pwms, "pwms", "#pwm-cells")
DEFINE_SIMPLE_PROP(resets, "resets", "#reset-cells")
DEFINE_SIMPLE_PROP(leds, "leds", NULL)
DEFINE_SIMPLE_PROP(backlight, "backlight", NULL)
DEFINE_SUFFIX_PROP(regulators, "-supply", NULL)
DEFINE_SUFFIX_PROP(gpio, "-gpio", "#gpio-cells")

static struct device_node *parse_gpios(struct device_node *np,
				       const char *prop_name, int index)
{
	if (!strcmp_suffix(prop_name, ",nr-gpios"))
		return NULL;

	return parse_suffix_prop_cells(np, prop_name, index, "-gpios",
				       "#gpio-cells");
}

static struct device_node *parse_iommu_maps(struct device_node *np,
					    const char *prop_name, int index)
{
	if (strcmp(prop_name, "iommu-map"))
		return NULL;

	return of_parse_phandle(np, prop_name, (index * 4) + 1);
}

static struct device_node *parse_gpio_compat(struct device_node *np,
					     const char *prop_name, int index)
{
	struct of_phandle_args sup_args;

	if (strcmp(prop_name, "gpio") && strcmp(prop_name, "gpios"))
		return NULL;

	/*
	 * Ignore node with gpio-hog property since its gpios are all provided
	 * by its parent.
	 */
	if (of_property_read_bool(np, "gpio-hog"))
		return NULL;

	if (of_parse_phandle_with_args(np, prop_name, "#gpio-cells", index,
				       &sup_args))
		return NULL;

	return sup_args.np;
}

static struct device_node *parse_interrupts(struct device_node *np,
					    const char *prop_name, int index)
{
	struct of_phandle_args sup_args;

	if (!IS_ENABLED(CONFIG_OF_IRQ) || IS_ENABLED(CONFIG_PPC))
		return NULL;

	if (strcmp(prop_name, "interrupts") &&
	    strcmp(prop_name, "interrupts-extended"))
		return NULL;

	return of_irq_parse_one(np, index, &sup_args) ? NULL : sup_args.np;
}

static const struct supplier_bindings of_supplier_bindings[] = {
	{ .parse_prop = parse_clocks, },
	{ .parse_prop = parse_interconnects, },
	{ .parse_prop = parse_iommus, .optional = true, },
	{ .parse_prop = parse_iommu_maps, .optional = true, },
	{ .parse_prop = parse_mboxes, },
	{ .parse_prop = parse_io_channels, },
	{ .parse_prop = parse_interrupt_parent, },
	{ .parse_prop = parse_dmas, .optional = true, },
	{ .parse_prop = parse_power_domains, },
	{ .parse_prop = parse_hwlocks, },
	{ .parse_prop = parse_extcon, },
	{ .parse_prop = parse_nvmem_cells, },
	{ .parse_prop = parse_phys, },
	{ .parse_prop = parse_wakeup_parent, },
	{ .parse_prop = parse_pinctrl0, },
	{ .parse_prop = parse_pinctrl1, },
	{ .parse_prop = parse_pinctrl2, },
	{ .parse_prop = parse_pinctrl3, },
	{ .parse_prop = parse_pinctrl4, },
	{ .parse_prop = parse_pinctrl5, },
	{ .parse_prop = parse_pinctrl6, },
	{ .parse_prop = parse_pinctrl7, },
	{ .parse_prop = parse_pinctrl8, },
	{ .parse_prop = parse_remote_endpoint, .node_not_dev = true, },
	{ .parse_prop = parse_pwms, },
	{ .parse_prop = parse_resets, },
	{ .parse_prop = parse_leds, },
	{ .parse_prop = parse_backlight, },
	{ .parse_prop = parse_gpio_compat, },
	{ .parse_prop = parse_interrupts, },
	{ .parse_prop = parse_regulators, },
	{ .parse_prop = parse_gpio, },
	{ .parse_prop = parse_gpios, },
	{}
};

/**
 * of_link_property - Create device links to suppliers listed in a property
 * @con_np: The consumer device tree node which contains the property
 * @prop_name: Name of property to be parsed
 *
 * This function checks if the property @prop_name that is present in the
 * @con_np device tree node is one of the known common device tree bindings
 * that list phandles to suppliers. If @prop_name isn't one, this function
 * doesn't do anything.
 *
 * If @prop_name is one, this function attempts to create fwnode links from the
 * consumer device tree node @con_np to all the suppliers device tree nodes
 * listed in @prop_name.
 *
 * Any failed attempt to create a fwnode link will NOT result in an immediate
 * return.  of_link_property() must create links to all the available supplier
 * device tree nodes even when attempts to create a link to one or more
 * suppliers fail.
 */
static int of_link_property(struct device_node *con_np, const char *prop_name)
{
	struct device_node *phandle;
	const struct supplier_bindings *s = of_supplier_bindings;
	unsigned int i = 0;
	bool matched = false;

	/* Do not stop at first failed link, link all available suppliers. */
	while (!matched && s->parse_prop) {
		if (s->optional && !fw_devlink_is_strict()) {
			s++;
			continue;
		}

		while ((phandle = s->parse_prop(con_np, prop_name, i))) {
			struct device_node *con_dev_np;

			con_dev_np = s->node_not_dev
					? of_get_compat_node_parent(con_np)
					: of_node_get(con_np);
			matched = true;
			i++;
			of_link_to_phandle(con_dev_np, phandle);
			of_node_put(phandle);
			of_node_put(con_dev_np);
		}
		s++;
	}
	return 0;
}

<<<<<<< HEAD
=======
static void __iomem *of_fwnode_iomap(struct fwnode_handle *fwnode, int index)
{
#ifdef CONFIG_OF_ADDRESS
	return of_iomap(to_of_node(fwnode), index);
#else
	return NULL;
#endif
}

>>>>>>> eb3cdb58
static int of_fwnode_irq_get(const struct fwnode_handle *fwnode,
			     unsigned int index)
{
	return of_irq_get(to_of_node(fwnode), index);
}

static int of_fwnode_add_links(struct fwnode_handle *fwnode)
{
	struct property *p;
	struct device_node *con_np = to_of_node(fwnode);

	if (IS_ENABLED(CONFIG_X86))
		return 0;

	if (!con_np)
		return -EINVAL;

	for_each_property_of_node(con_np, p)
		of_link_property(con_np, p->name);

	return 0;
}

const struct fwnode_operations of_fwnode_ops = {
	.get = of_fwnode_get,
	.put = of_fwnode_put,
	.device_is_available = of_fwnode_device_is_available,
	.device_get_match_data = of_fwnode_device_get_match_data,
	.device_dma_supported = of_fwnode_device_dma_supported,
	.device_get_dma_attr = of_fwnode_device_get_dma_attr,
	.property_present = of_fwnode_property_present,
	.property_read_int_array = of_fwnode_property_read_int_array,
	.property_read_string_array = of_fwnode_property_read_string_array,
	.get_name = of_fwnode_get_name,
	.get_name_prefix = of_fwnode_get_name_prefix,
	.get_parent = of_fwnode_get_parent,
	.get_next_child_node = of_fwnode_get_next_child_node,
	.get_named_child_node = of_fwnode_get_named_child_node,
	.get_reference_args = of_fwnode_get_reference_args,
	.graph_get_next_endpoint = of_fwnode_graph_get_next_endpoint,
	.graph_get_remote_endpoint = of_fwnode_graph_get_remote_endpoint,
	.graph_get_port_parent = of_fwnode_graph_get_port_parent,
	.graph_parse_endpoint = of_fwnode_graph_parse_endpoint,
<<<<<<< HEAD
=======
	.iomap = of_fwnode_iomap,
>>>>>>> eb3cdb58
	.irq_get = of_fwnode_irq_get,
	.add_links = of_fwnode_add_links,
};
EXPORT_SYMBOL_GPL(of_fwnode_ops);<|MERGE_RESOLUTION|>--- conflicted
+++ resolved
@@ -1412,8 +1412,6 @@
 	return 0;
 }
 
-<<<<<<< HEAD
-=======
 static void __iomem *of_fwnode_iomap(struct fwnode_handle *fwnode, int index)
 {
 #ifdef CONFIG_OF_ADDRESS
@@ -1423,7 +1421,6 @@
 #endif
 }
 
->>>>>>> eb3cdb58
 static int of_fwnode_irq_get(const struct fwnode_handle *fwnode,
 			     unsigned int index)
 {
@@ -1467,10 +1464,7 @@
 	.graph_get_remote_endpoint = of_fwnode_graph_get_remote_endpoint,
 	.graph_get_port_parent = of_fwnode_graph_get_port_parent,
 	.graph_parse_endpoint = of_fwnode_graph_parse_endpoint,
-<<<<<<< HEAD
-=======
 	.iomap = of_fwnode_iomap,
->>>>>>> eb3cdb58
 	.irq_get = of_fwnode_irq_get,
 	.add_links = of_fwnode_add_links,
 };
