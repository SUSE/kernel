--- conflicted
+++ resolved
@@ -357,13 +357,8 @@
 	addr = of_get_property(device, "reg", &addr_len);
 
 	/* Prevent out-of-bounds read in case of longer interrupt parent address size */
-<<<<<<< HEAD
-	if (addr_len > (3 * sizeof(__be32)))
-		addr_len = 3 * sizeof(__be32);
-=======
 	if (addr_len > sizeof(addr_buf))
 		addr_len = sizeof(addr_buf);
->>>>>>> 2d5404ca
 	if (addr)
 		memcpy(addr_buf, addr, addr_len);
 
