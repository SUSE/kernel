--- conflicted
+++ resolved
@@ -733,10 +733,7 @@
 	}
 	return id_out;
 }
-<<<<<<< HEAD
-=======
 EXPORT_SYMBOL_GPL(of_msi_xlate);
->>>>>>> b35fc656
 
 /**
  * of_msi_map_get_device_domain - Use msi-map to find the relevant MSI domain
