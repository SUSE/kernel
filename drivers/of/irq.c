// SPDX-License-Identifier: GPL-2.0+
/*
 *  Derived from arch/i386/kernel/irq.c
 *    Copyright (C) 1992 Linus Torvalds
 *  Adapted from arch/i386 by Gary Thomas
 *    Copyright (C) 1995-1996 Gary Thomas (gdt@linuxppc.org)
 *  Updated and modified by Cort Dougan <cort@fsmlabs.com>
 *    Copyright (C) 1996-2001 Cort Dougan
 *  Adapted for Power Macintosh by Paul Mackerras
 *    Copyright (C) 1996 Paul Mackerras (paulus@cs.anu.edu.au)
 *
 * This file contains the code used to make IRQ descriptions in the
 * device tree to actual irq numbers on an interrupt controller
 * driver.
 */

#define pr_fmt(fmt)	"OF: " fmt

#include <linux/device.h>
#include <linux/errno.h>
#include <linux/list.h>
#include <linux/module.h>
#include <linux/of.h>
#include <linux/of_irq.h>
#include <linux/string.h>
#include <linux/slab.h>

/**
 * irq_of_parse_and_map - Parse and map an interrupt into linux virq space
 * @dev: Device node of the device whose interrupt is to be mapped
 * @index: Index of the interrupt to map
 *
 * This function is a wrapper that chains of_irq_parse_one() and
 * irq_create_of_mapping() to make things easier to callers
 */
unsigned int irq_of_parse_and_map(struct device_node *dev, int index)
{
	struct of_phandle_args oirq;

	if (of_irq_parse_one(dev, index, &oirq))
		return 0;

	return irq_create_of_mapping(&oirq);
}
EXPORT_SYMBOL_GPL(irq_of_parse_and_map);

/**
 * of_irq_find_parent - Given a device node, find its interrupt parent node
 * @child: pointer to device node
 *
 * Return: A pointer to the interrupt parent node, or NULL if the interrupt
 * parent could not be determined.
 */
struct device_node *of_irq_find_parent(struct device_node *child)
{
	struct device_node *p;
	phandle parent;

	if (!of_node_get(child))
		return NULL;

	do {
		if (of_property_read_u32(child, "interrupt-parent", &parent)) {
			p = of_get_parent(child);
		} else	{
			if (of_irq_workarounds & OF_IMAP_NO_PHANDLE)
				p = of_node_get(of_irq_dflt_pic);
			else
				p = of_find_node_by_phandle(parent);
		}
		of_node_put(child);
		child = p;
	} while (p && of_get_property(p, "#interrupt-cells", NULL) == NULL);

	return p;
}
EXPORT_SYMBOL_GPL(of_irq_find_parent);

/**
 * of_irq_parse_raw - Low level interrupt tree parsing
 * @addr:	address specifier (start of "reg" property of the device) in be32 format
 * @out_irq:	structure of_phandle_args updated by this function
 *
 * This function is a low-level interrupt tree walking function. It
 * can be used to do a partial walk with synthetized reg and interrupts
 * properties, for example when resolving PCI interrupts when no device
 * node exist for the parent. It takes an interrupt specifier structure as
 * input, walks the tree looking for any interrupt-map properties, translates
 * the specifier for each map, and then returns the translated map.
 *
 * Return: 0 on success and a negative number on error
 */
int of_irq_parse_raw(const __be32 *addr, struct of_phandle_args *out_irq)
{
	struct device_node *ipar, *tnode, *old = NULL, *newpar = NULL;
	__be32 initial_match_array[MAX_PHANDLE_ARGS];
	const __be32 *match_array = initial_match_array;
	const __be32 *tmp, *imap, *imask, dummy_imask[] = { [0 ... MAX_PHANDLE_ARGS] = cpu_to_be32(~0) };
	u32 intsize = 1, addrsize, newintsize = 0, newaddrsize = 0;
	int imaplen, match, i, rc = -EINVAL;

#ifdef DEBUG
	of_print_phandle_args("of_irq_parse_raw: ", out_irq);
#endif

	ipar = of_node_get(out_irq->np);

	/* First get the #interrupt-cells property of the current cursor
	 * that tells us how to interpret the passed-in intspec. If there
	 * is none, we are nice and just walk up the tree
	 */
	do {
		if (!of_property_read_u32(ipar, "#interrupt-cells", &intsize))
			break;
		tnode = ipar;
		ipar = of_irq_find_parent(ipar);
		of_node_put(tnode);
	} while (ipar);
	if (ipar == NULL) {
		pr_debug(" -> no parent found !\n");
		goto fail;
	}

	pr_debug("of_irq_parse_raw: ipar=%pOF, size=%d\n", ipar, intsize);

	if (out_irq->args_count != intsize)
		goto fail;

	/* Look for this #address-cells. We have to implement the old linux
	 * trick of looking for the parent here as some device-trees rely on it
	 */
	old = of_node_get(ipar);
	do {
		tmp = of_get_property(old, "#address-cells", NULL);
		tnode = of_get_parent(old);
		of_node_put(old);
		old = tnode;
	} while (old && tmp == NULL);
	of_node_put(old);
	old = NULL;
	addrsize = (tmp == NULL) ? 2 : be32_to_cpu(*tmp);

	pr_debug(" -> addrsize=%d\n", addrsize);

	/* Range check so that the temporary buffer doesn't overflow */
	if (WARN_ON(addrsize + intsize > MAX_PHANDLE_ARGS)) {
		rc = -EFAULT;
		goto fail;
	}

	/* Precalculate the match array - this simplifies match loop */
	for (i = 0; i < addrsize; i++)
		initial_match_array[i] = addr ? addr[i] : 0;
	for (i = 0; i < intsize; i++)
		initial_match_array[addrsize + i] = cpu_to_be32(out_irq->args[i]);

	/* Now start the actual "proper" walk of the interrupt tree */
	while (ipar != NULL) {
		/*
		 * Now check if cursor is an interrupt-controller and
		 * if it is then we are done, unless there is an
		 * interrupt-map which takes precedence.
		 */
<<<<<<< HEAD
		imap = of_get_property(ipar, "interrupt-map", &imaplen);
		if (imap == NULL &&
		    of_property_read_bool(ipar, "interrupt-controller")) {
=======
		bool intc = of_property_read_bool(ipar, "interrupt-controller");

		imap = of_get_property(ipar, "interrupt-map", &imaplen);
		if (imap == NULL && intc) {
>>>>>>> fa55b7dc
			pr_debug(" -> got it !\n");
			return 0;
		}

		/*
		 * interrupt-map parsing does not work without a reg
		 * property when #address-cells != 0
		 */
		if (addrsize && !addr) {
			pr_debug(" -> no reg passed in when needed !\n");
			goto fail;
		}

		/* No interrupt map, check for an interrupt parent */
		if (imap == NULL) {
			pr_debug(" -> no map, getting parent\n");
			newpar = of_irq_find_parent(ipar);
			goto skiplevel;
		}
		imaplen /= sizeof(u32);

		/* Look for a mask */
		imask = of_get_property(ipar, "interrupt-map-mask", NULL);
		if (!imask)
			imask = dummy_imask;

		/* Parse interrupt-map */
		match = 0;
		while (imaplen > (addrsize + intsize + 1) && !match) {
			/* Compare specifiers */
			match = 1;
			for (i = 0; i < (addrsize + intsize); i++, imaplen--)
				match &= !((match_array[i] ^ *imap++) & imask[i]);

			pr_debug(" -> match=%d (imaplen=%d)\n", match, imaplen);

			/* Get the interrupt parent */
			if (of_irq_workarounds & OF_IMAP_NO_PHANDLE)
				newpar = of_node_get(of_irq_dflt_pic);
			else
				newpar = of_find_node_by_phandle(be32_to_cpup(imap));
			imap++;
			--imaplen;

			/* Check if not found */
			if (newpar == NULL) {
				pr_debug(" -> imap parent not found !\n");
				goto fail;
			}

			if (!of_device_is_available(newpar))
				match = 0;

			/* Get #interrupt-cells and #address-cells of new
			 * parent
			 */
			if (of_property_read_u32(newpar, "#interrupt-cells",
						 &newintsize)) {
				pr_debug(" -> parent lacks #interrupt-cells!\n");
				goto fail;
			}
			if (of_property_read_u32(newpar, "#address-cells",
						 &newaddrsize))
				newaddrsize = 0;

			pr_debug(" -> newintsize=%d, newaddrsize=%d\n",
			    newintsize, newaddrsize);

			/* Check for malformed properties */
			if (WARN_ON(newaddrsize + newintsize > MAX_PHANDLE_ARGS)
			    || (imaplen < (newaddrsize + newintsize))) {
				rc = -EFAULT;
				goto fail;
			}

			imap += newaddrsize + newintsize;
			imaplen -= newaddrsize + newintsize;

			pr_debug(" -> imaplen=%d\n", imaplen);
		}
		if (!match) {
			if (intc) {
				/*
				 * The PASEMI Nemo is a known offender, so
				 * let's only warn for anyone else.
				 */
				WARN(!IS_ENABLED(CONFIG_PPC_PASEMI),
				     "%pOF interrupt-map failed, using interrupt-controller\n",
				     ipar);
				return 0;
			}

			goto fail;
		}

		/*
		 * Successfully parsed an interrrupt-map translation; copy new
		 * interrupt specifier into the out_irq structure
		 */
		match_array = imap - newaddrsize - newintsize;
		for (i = 0; i < newintsize; i++)
			out_irq->args[i] = be32_to_cpup(imap - newintsize + i);
		out_irq->args_count = intsize = newintsize;
		addrsize = newaddrsize;

		if (ipar == newpar) {
			pr_debug("%pOF interrupt-map entry to self\n", ipar);
			return 0;
		}

	skiplevel:
		/* Iterate again with new parent */
		out_irq->np = newpar;
		pr_debug(" -> new parent: %pOF\n", newpar);
		of_node_put(ipar);
		ipar = newpar;
		newpar = NULL;
	}
	rc = -ENOENT; /* No interrupt-map found */

 fail:
	of_node_put(ipar);
	of_node_put(newpar);

	return rc;
}
EXPORT_SYMBOL_GPL(of_irq_parse_raw);

/**
 * of_irq_parse_one - Resolve an interrupt for a device
 * @device: the device whose interrupt is to be resolved
 * @index: index of the interrupt to resolve
 * @out_irq: structure of_phandle_args filled by this function
 *
 * This function resolves an interrupt for a node by walking the interrupt tree,
 * finding which interrupt controller node it is attached to, and returning the
 * interrupt specifier that can be used to retrieve a Linux IRQ number.
 */
int of_irq_parse_one(struct device_node *device, int index, struct of_phandle_args *out_irq)
{
	struct device_node *p;
	const __be32 *addr;
	u32 intsize;
	int i, res;

	pr_debug("of_irq_parse_one: dev=%pOF, index=%d\n", device, index);

	/* OldWorld mac stuff is "special", handle out of line */
	if (of_irq_workarounds & OF_IMAP_OLDWORLD_MAC)
		return of_irq_parse_oldworld(device, index, out_irq);

	/* Get the reg property (if any) */
	addr = of_get_property(device, "reg", NULL);

	/* Try the new-style interrupts-extended first */
	res = of_parse_phandle_with_args(device, "interrupts-extended",
					"#interrupt-cells", index, out_irq);
	if (!res)
		return of_irq_parse_raw(addr, out_irq);

	/* Look for the interrupt parent. */
	p = of_irq_find_parent(device);
	if (p == NULL)
		return -EINVAL;

	/* Get size of interrupt specifier */
	if (of_property_read_u32(p, "#interrupt-cells", &intsize)) {
		res = -EINVAL;
		goto out;
	}

	pr_debug(" parent=%pOF, intsize=%d\n", p, intsize);

	/* Copy intspec into irq structure */
	out_irq->np = p;
	out_irq->args_count = intsize;
	for (i = 0; i < intsize; i++) {
		res = of_property_read_u32_index(device, "interrupts",
						 (index * intsize) + i,
						 out_irq->args + i);
		if (res)
			goto out;
	}

	pr_debug(" intspec=%d\n", *out_irq->args);


	/* Check if there are any interrupt-map translations to process */
	res = of_irq_parse_raw(addr, out_irq);
 out:
	of_node_put(p);
	return res;
}
EXPORT_SYMBOL_GPL(of_irq_parse_one);

/**
 * of_irq_to_resource - Decode a node's IRQ and return it as a resource
 * @dev: pointer to device tree node
 * @index: zero-based index of the irq
 * @r: pointer to resource structure to return result into.
 */
int of_irq_to_resource(struct device_node *dev, int index, struct resource *r)
{
	int irq = of_irq_get(dev, index);

	if (irq < 0)
		return irq;

	/* Only dereference the resource if both the
	 * resource and the irq are valid. */
	if (r && irq) {
		const char *name = NULL;

		memset(r, 0, sizeof(*r));
		/*
		 * Get optional "interrupt-names" property to add a name
		 * to the resource.
		 */
		of_property_read_string_index(dev, "interrupt-names", index,
					      &name);

		r->start = r->end = irq;
		r->flags = IORESOURCE_IRQ | irqd_get_trigger_type(irq_get_irq_data(irq));
		r->name = name ? name : of_node_full_name(dev);
	}

	return irq;
}
EXPORT_SYMBOL_GPL(of_irq_to_resource);

/**
 * of_irq_get - Decode a node's IRQ and return it as a Linux IRQ number
 * @dev: pointer to device tree node
 * @index: zero-based index of the IRQ
 *
 * Return: Linux IRQ number on success, or 0 on the IRQ mapping failure, or
 * -EPROBE_DEFER if the IRQ domain is not yet created, or error code in case
 * of any other failure.
 */
int of_irq_get(struct device_node *dev, int index)
{
	int rc;
	struct of_phandle_args oirq;
	struct irq_domain *domain;

	rc = of_irq_parse_one(dev, index, &oirq);
	if (rc)
		return rc;

	domain = irq_find_host(oirq.np);
	if (!domain)
		return -EPROBE_DEFER;

	return irq_create_of_mapping(&oirq);
}
EXPORT_SYMBOL_GPL(of_irq_get);

/**
 * of_irq_get_byname - Decode a node's IRQ and return it as a Linux IRQ number
 * @dev: pointer to device tree node
 * @name: IRQ name
 *
 * Return: Linux IRQ number on success, or 0 on the IRQ mapping failure, or
 * -EPROBE_DEFER if the IRQ domain is not yet created, or error code in case
 * of any other failure.
 */
int of_irq_get_byname(struct device_node *dev, const char *name)
{
	int index;

	if (unlikely(!name))
		return -EINVAL;

	index = of_property_match_string(dev, "interrupt-names", name);
	if (index < 0)
		return index;

	return of_irq_get(dev, index);
}
EXPORT_SYMBOL_GPL(of_irq_get_byname);

/**
 * of_irq_count - Count the number of IRQs a node uses
 * @dev: pointer to device tree node
 */
int of_irq_count(struct device_node *dev)
{
	struct of_phandle_args irq;
	int nr = 0;

	while (of_irq_parse_one(dev, nr, &irq) == 0)
		nr++;

	return nr;
}

/**
 * of_irq_to_resource_table - Fill in resource table with node's IRQ info
 * @dev: pointer to device tree node
 * @res: array of resources to fill in
 * @nr_irqs: the number of IRQs (and upper bound for num of @res elements)
 *
 * Return: The size of the filled in table (up to @nr_irqs).
 */
int of_irq_to_resource_table(struct device_node *dev, struct resource *res,
		int nr_irqs)
{
	int i;

	for (i = 0; i < nr_irqs; i++, res++)
		if (of_irq_to_resource(dev, i, res) <= 0)
			break;

	return i;
}
EXPORT_SYMBOL_GPL(of_irq_to_resource_table);

struct of_intc_desc {
	struct list_head	list;
	of_irq_init_cb_t	irq_init_cb;
	struct device_node	*dev;
	struct device_node	*interrupt_parent;
};

/**
 * of_irq_init - Scan and init matching interrupt controllers in DT
 * @matches: 0 terminated array of nodes to match and init function to call
 *
 * This function scans the device tree for matching interrupt controller nodes,
 * and calls their initialization functions in order with parents first.
 */
void __init of_irq_init(const struct of_device_id *matches)
{
	const struct of_device_id *match;
	struct device_node *np, *parent = NULL;
	struct of_intc_desc *desc, *temp_desc;
	struct list_head intc_desc_list, intc_parent_list;

	INIT_LIST_HEAD(&intc_desc_list);
	INIT_LIST_HEAD(&intc_parent_list);

	for_each_matching_node_and_match(np, matches, &match) {
		if (!of_property_read_bool(np, "interrupt-controller") ||
				!of_device_is_available(np))
			continue;

		if (WARN(!match->data, "of_irq_init: no init function for %s\n",
			 match->compatible))
			continue;

		/*
		 * Here, we allocate and populate an of_intc_desc with the node
		 * pointer, interrupt-parent device_node etc.
		 */
		desc = kzalloc(sizeof(*desc), GFP_KERNEL);
		if (!desc) {
			of_node_put(np);
			goto err;
		}

		desc->irq_init_cb = match->data;
		desc->dev = of_node_get(np);
		desc->interrupt_parent = of_irq_find_parent(np);
		if (desc->interrupt_parent == np)
			desc->interrupt_parent = NULL;
		list_add_tail(&desc->list, &intc_desc_list);
	}

	/*
	 * The root irq controller is the one without an interrupt-parent.
	 * That one goes first, followed by the controllers that reference it,
	 * followed by the ones that reference the 2nd level controllers, etc.
	 */
	while (!list_empty(&intc_desc_list)) {
		/*
		 * Process all controllers with the current 'parent'.
		 * First pass will be looking for NULL as the parent.
		 * The assumption is that NULL parent means a root controller.
		 */
		list_for_each_entry_safe(desc, temp_desc, &intc_desc_list, list) {
			int ret;

			if (desc->interrupt_parent != parent)
				continue;

			list_del(&desc->list);

			of_node_set_flag(desc->dev, OF_POPULATED);

			pr_debug("of_irq_init: init %pOF (%p), parent %p\n",
				 desc->dev,
				 desc->dev, desc->interrupt_parent);
			ret = desc->irq_init_cb(desc->dev,
						desc->interrupt_parent);
			if (ret) {
				of_node_clear_flag(desc->dev, OF_POPULATED);
				kfree(desc);
				continue;
			}

			/*
			 * This one is now set up; add it to the parent list so
			 * its children can get processed in a subsequent pass.
			 */
			list_add_tail(&desc->list, &intc_parent_list);
		}

		/* Get the next pending parent that might have children */
		desc = list_first_entry_or_null(&intc_parent_list,
						typeof(*desc), list);
		if (!desc) {
			pr_err("of_irq_init: children remain, but no parents\n");
			break;
		}
		list_del(&desc->list);
		parent = desc->dev;
		kfree(desc);
	}

	list_for_each_entry_safe(desc, temp_desc, &intc_parent_list, list) {
		list_del(&desc->list);
		kfree(desc);
	}
err:
	list_for_each_entry_safe(desc, temp_desc, &intc_desc_list, list) {
		list_del(&desc->list);
		of_node_put(desc->dev);
		kfree(desc);
	}
}

static u32 __of_msi_map_id(struct device *dev, struct device_node **np,
			    u32 id_in)
{
	struct device *parent_dev;
	u32 id_out = id_in;

	/*
	 * Walk up the device parent links looking for one with a
	 * "msi-map" property.
	 */
	for (parent_dev = dev; parent_dev; parent_dev = parent_dev->parent)
		if (!of_map_id(parent_dev->of_node, id_in, "msi-map",
				"msi-map-mask", np, &id_out))
			break;
	return id_out;
}

/**
 * of_msi_map_id - Map a MSI ID for a device.
 * @dev: device for which the mapping is to be done.
 * @msi_np: device node of the expected msi controller.
 * @id_in: unmapped MSI ID for the device.
 *
 * Walk up the device hierarchy looking for devices with a "msi-map"
 * property.  If found, apply the mapping to @id_in.
 *
 * Return: The mapped MSI ID.
 */
u32 of_msi_map_id(struct device *dev, struct device_node *msi_np, u32 id_in)
{
	return __of_msi_map_id(dev, &msi_np, id_in);
}

/**
 * of_msi_map_get_device_domain - Use msi-map to find the relevant MSI domain
 * @dev: device for which the mapping is to be done.
 * @id: Device ID.
 * @bus_token: Bus token
 *
 * Walk up the device hierarchy looking for devices with a "msi-map"
 * property.
 *
 * Returns: the MSI domain for this device (or NULL on failure)
 */
struct irq_domain *of_msi_map_get_device_domain(struct device *dev, u32 id,
						u32 bus_token)
{
	struct device_node *np = NULL;

	__of_msi_map_id(dev, &np, id);
	return irq_find_matching_host(np, bus_token);
}

/**
 * of_msi_get_domain - Use msi-parent to find the relevant MSI domain
 * @dev: device for which the domain is requested
 * @np: device node for @dev
 * @token: bus type for this domain
 *
 * Parse the msi-parent property (both the simple and the complex
 * versions), and returns the corresponding MSI domain.
 *
 * Returns: the MSI domain for this device (or NULL on failure).
 */
struct irq_domain *of_msi_get_domain(struct device *dev,
				     struct device_node *np,
				     enum irq_domain_bus_token token)
{
	struct device_node *msi_np;
	struct irq_domain *d;

	/* Check for a single msi-parent property */
	msi_np = of_parse_phandle(np, "msi-parent", 0);
	if (msi_np && !of_property_read_bool(msi_np, "#msi-cells")) {
		d = irq_find_matching_host(msi_np, token);
		if (!d)
			of_node_put(msi_np);
		return d;
	}

	if (token == DOMAIN_BUS_PLATFORM_MSI) {
		/* Check for the complex msi-parent version */
		struct of_phandle_args args;
		int index = 0;

		while (!of_parse_phandle_with_args(np, "msi-parent",
						   "#msi-cells",
						   index, &args)) {
			d = irq_find_matching_host(args.np, token);
			if (d)
				return d;

			of_node_put(args.np);
			index++;
		}
	}

	return NULL;
}

/**
 * of_msi_configure - Set the msi_domain field of a device
 * @dev: device structure to associate with an MSI irq domain
 * @np: device node for that device
 */
void of_msi_configure(struct device *dev, struct device_node *np)
{
	dev_set_msi_domain(dev,
			   of_msi_get_domain(dev, np, DOMAIN_BUS_PLATFORM_MSI));
}
EXPORT_SYMBOL_GPL(of_msi_configure);<|MERGE_RESOLUTION|>--- conflicted
+++ resolved
@@ -161,16 +161,10 @@
 		 * if it is then we are done, unless there is an
 		 * interrupt-map which takes precedence.
 		 */
-<<<<<<< HEAD
-		imap = of_get_property(ipar, "interrupt-map", &imaplen);
-		if (imap == NULL &&
-		    of_property_read_bool(ipar, "interrupt-controller")) {
-=======
 		bool intc = of_property_read_bool(ipar, "interrupt-controller");
 
 		imap = of_get_property(ipar, "interrupt-map", &imaplen);
 		if (imap == NULL && intc) {
->>>>>>> fa55b7dc
 			pr_debug(" -> got it !\n");
 			return 0;
 		}
