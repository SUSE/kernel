--- conflicted
+++ resolved
@@ -919,7 +919,6 @@
 		phys_addr_t	paddr;
 		dma_addr_t	dma_addr;
 		struct device	*dev_bogus;
-<<<<<<< HEAD
 
 		dev_bogus = kzalloc(sizeof(struct device), GFP_KERNEL);
 		if (!dev_bogus) {
@@ -928,16 +927,6 @@
 			return;
 		}
 
-=======
-
-		dev_bogus = kzalloc(sizeof(struct device), GFP_KERNEL);
-		if (!dev_bogus) {
-			unittest(0, "kzalloc() failed\n");
-			kfree(map);
-			return;
-		}
-
->>>>>>> eb3cdb58
 		dev_bogus->dma_range_map = map;
 		paddr = dma_to_phys(dev_bogus, expect_dma_addr);
 		dma_addr = phys_to_dma(dev_bogus, expect_paddr);
