// SPDX-License-Identifier: GPL-2.0
/*
 * Support for dynamic device trees.
 *
 * On some platforms, the device tree can be manipulated at runtime.
 * The routines in this section support adding, removing and changing
 * device tree nodes.
 */

#define pr_fmt(fmt)	"OF: " fmt

<<<<<<< HEAD
#ifndef __GENKSYMS__
#include <linux/device.h>
#endif
=======
#include <linux/cleanup.h>
#include <linux/device.h>
>>>>>>> 2d5404ca
#include <linux/of.h>
#include <linux/spinlock.h>
#include <linux/slab.h>
#include <linux/string.h>
#include <linux/proc_fs.h>

#include "of_private.h"

static struct device_node *kobj_to_device_node(struct kobject *kobj)
{
	return container_of(kobj, struct device_node, kobj);
}

/**
 * of_node_get() - Increment refcount of a node
 * @node:	Node to inc refcount, NULL is supported to simplify writing of
 *		callers
 *
 * Return: The node with refcount incremented.
 */
struct device_node *of_node_get(struct device_node *node)
{
	if (node)
		kobject_get(&node->kobj);
	return node;
}
EXPORT_SYMBOL(of_node_get);

/**
 * of_node_put() - Decrement refcount of a node
 * @node:	Node to dec refcount, NULL is supported to simplify writing of
 *		callers
 */
void of_node_put(struct device_node *node)
{
	if (node)
		kobject_put(&node->kobj);
}
EXPORT_SYMBOL(of_node_put);

static BLOCKING_NOTIFIER_HEAD(of_reconfig_chain);

int of_reconfig_notifier_register(struct notifier_block *nb)
{
	return blocking_notifier_chain_register(&of_reconfig_chain, nb);
}
EXPORT_SYMBOL_GPL(of_reconfig_notifier_register);

int of_reconfig_notifier_unregister(struct notifier_block *nb)
{
	return blocking_notifier_chain_unregister(&of_reconfig_chain, nb);
}
EXPORT_SYMBOL_GPL(of_reconfig_notifier_unregister);

static const char *action_names[] = {
	[0] = "INVALID",
	[OF_RECONFIG_ATTACH_NODE] = "ATTACH_NODE",
	[OF_RECONFIG_DETACH_NODE] = "DETACH_NODE",
	[OF_RECONFIG_ADD_PROPERTY] = "ADD_PROPERTY",
	[OF_RECONFIG_REMOVE_PROPERTY] = "REMOVE_PROPERTY",
	[OF_RECONFIG_UPDATE_PROPERTY] = "UPDATE_PROPERTY",
};
<<<<<<< HEAD
=======

#define _do_print(func, prefix, action, node, prop, ...) ({	\
	func("changeset: " prefix "%-15s %pOF%s%s\n",		\
	     ##__VA_ARGS__, action_names[action], node,		\
	     prop ? ":" : "", prop ? prop->name : "");		\
})
#define of_changeset_action_err(...) _do_print(pr_err, __VA_ARGS__)
#define of_changeset_action_debug(...) _do_print(pr_debug, __VA_ARGS__)
>>>>>>> 2d5404ca

int of_reconfig_notify(unsigned long action, struct of_reconfig_data *p)
{
	int rc;
	struct of_reconfig_data *pr = p;

	of_changeset_action_debug("notify: ", action, pr->dn, pr->prop);

	rc = blocking_notifier_call_chain(&of_reconfig_chain, action, p);
	return notifier_to_errno(rc);
}

/*
 * of_reconfig_get_state_change()	- Returns new state of device
 * @action	- action of the of notifier
 * @arg		- argument of the of notifier
 *
 * Returns the new state of a device based on the notifier used.
 *
 * Return: OF_RECONFIG_CHANGE_REMOVE on device going from enabled to
 * disabled, OF_RECONFIG_CHANGE_ADD on device going from disabled to
 * enabled and OF_RECONFIG_NO_CHANGE on no change.
 */
int of_reconfig_get_state_change(unsigned long action, struct of_reconfig_data *pr)
{
	struct property *prop, *old_prop = NULL;
	int is_status, status_state, old_status_state, prev_state, new_state;

	/* figure out if a device should be created or destroyed */
	switch (action) {
	case OF_RECONFIG_ATTACH_NODE:
	case OF_RECONFIG_DETACH_NODE:
		prop = of_find_property(pr->dn, "status", NULL);
		break;
	case OF_RECONFIG_ADD_PROPERTY:
	case OF_RECONFIG_REMOVE_PROPERTY:
		prop = pr->prop;
		break;
	case OF_RECONFIG_UPDATE_PROPERTY:
		prop = pr->prop;
		old_prop = pr->old_prop;
		break;
	default:
		return OF_RECONFIG_NO_CHANGE;
	}

	is_status = 0;
	status_state = -1;
	old_status_state = -1;
	prev_state = -1;
	new_state = -1;

	if (prop && !strcmp(prop->name, "status")) {
		is_status = 1;
		status_state = !strcmp(prop->value, "okay") ||
			       !strcmp(prop->value, "ok");
		if (old_prop)
			old_status_state = !strcmp(old_prop->value, "okay") ||
					   !strcmp(old_prop->value, "ok");
	}

	switch (action) {
	case OF_RECONFIG_ATTACH_NODE:
		prev_state = 0;
		/* -1 & 0 status either missing or okay */
		new_state = status_state != 0;
		break;
	case OF_RECONFIG_DETACH_NODE:
		/* -1 & 0 status either missing or okay */
		prev_state = status_state != 0;
		new_state = 0;
		break;
	case OF_RECONFIG_ADD_PROPERTY:
		if (is_status) {
			/* no status property -> enabled (legacy) */
			prev_state = 1;
			new_state = status_state;
		}
		break;
	case OF_RECONFIG_REMOVE_PROPERTY:
		if (is_status) {
			prev_state = status_state;
			/* no status property -> enabled (legacy) */
			new_state = 1;
		}
		break;
	case OF_RECONFIG_UPDATE_PROPERTY:
		if (is_status) {
			prev_state = old_status_state != 0;
			new_state = status_state != 0;
		}
		break;
	}

	if (prev_state == new_state)
		return OF_RECONFIG_NO_CHANGE;

	return new_state ? OF_RECONFIG_CHANGE_ADD : OF_RECONFIG_CHANGE_REMOVE;
}
EXPORT_SYMBOL_GPL(of_reconfig_get_state_change);

int of_property_notify(int action, struct device_node *np,
		       struct property *prop, struct property *oldprop)
{
	struct of_reconfig_data pr;

	/* only call notifiers if the node is attached */
	if (!of_node_is_attached(np))
		return 0;

	pr.dn = np;
	pr.prop = prop;
	pr.old_prop = oldprop;
	return of_reconfig_notify(action, &pr);
}

static void __of_attach_node(struct device_node *np)
{
	const __be32 *phandle;
	int sz;
	unsigned long flags;

	raw_spin_lock_irqsave(&devtree_lock, flags);

	if (!of_node_check_flag(np, OF_OVERLAY)) {
		np->name = __of_get_property(np, "name", NULL);
		if (!np->name)
			np->name = "<NULL>";

		phandle = __of_get_property(np, "phandle", &sz);
		if (!phandle)
			phandle = __of_get_property(np, "linux,phandle", &sz);
		if (IS_ENABLED(CONFIG_PPC_PSERIES) && !phandle)
			phandle = __of_get_property(np, "ibm,phandle", &sz);
		if (phandle && (sz >= 4))
			np->phandle = be32_to_cpup(phandle);
		else
			np->phandle = 0;
	}

	np->child = NULL;
	np->sibling = np->parent->child;
	np->parent->child = np;
	of_node_clear_flag(np, OF_DETACHED);
	np->fwnode.flags |= FWNODE_FLAG_NOT_DEVICE;

	raw_spin_unlock_irqrestore(&devtree_lock, flags);

	__of_attach_node_sysfs(np);
}

/**
 * of_attach_node() - Plug a device node into the tree and global list.
 * @np:		Pointer to the caller's Device Node
 */
int of_attach_node(struct device_node *np)
{
	struct of_reconfig_data rd;

	memset(&rd, 0, sizeof(rd));
	rd.dn = np;

	mutex_lock(&of_mutex);
	__of_attach_node(np);
	mutex_unlock(&of_mutex);

	of_reconfig_notify(OF_RECONFIG_ATTACH_NODE, &rd);

	return 0;
}

void __of_detach_node(struct device_node *np)
{
	struct device_node *parent;
	unsigned long flags;

	raw_spin_lock_irqsave(&devtree_lock, flags);

	parent = np->parent;
	if (WARN_ON(of_node_check_flag(np, OF_DETACHED) || !parent)) {
		raw_spin_unlock_irqrestore(&devtree_lock, flags);
		return;
	}

	if (parent->child == np)
		parent->child = np->sibling;
	else {
		struct device_node *prevsib;
		for (prevsib = np->parent->child;
		     prevsib->sibling != np;
		     prevsib = prevsib->sibling)
			;
		prevsib->sibling = np->sibling;
	}

	of_node_set_flag(np, OF_DETACHED);

	/* race with of_find_node_by_phandle() prevented by devtree_lock */
	__of_phandle_cache_inv_entry(np->phandle);

	raw_spin_unlock_irqrestore(&devtree_lock, flags);

	__of_detach_node_sysfs(np);
}

/**
 * of_detach_node() - "Unplug" a node from the device tree.
 * @np:		Pointer to the caller's Device Node
 */
int of_detach_node(struct device_node *np)
{
	struct of_reconfig_data rd;

	memset(&rd, 0, sizeof(rd));
	rd.dn = np;

	mutex_lock(&of_mutex);
	__of_detach_node(np);
	mutex_unlock(&of_mutex);

	of_reconfig_notify(OF_RECONFIG_DETACH_NODE, &rd);

	return 0;
}
EXPORT_SYMBOL_GPL(of_detach_node);

void __of_prop_free(struct property *prop)
{
	kfree(prop->name);
	kfree(prop->value);
	kfree(prop);
}

static void property_list_free(struct property *prop_list)
{
	struct property *prop, *next;

	for (prop = prop_list; prop != NULL; prop = next) {
		next = prop->next;
		__of_prop_free(prop);
	}
}

/**
 * of_node_release() - release a dynamically allocated node
 * @kobj: kernel object of the node to be released
 *
 * In of_node_put() this function is passed to kref_put() as the destructor.
 */
void of_node_release(struct kobject *kobj)
{
	struct device_node *node = kobj_to_device_node(kobj);

	/*
	 * can not use '"%pOF", node' in pr_err() calls from this function
	 * because an of_node_get(node) when refcount is already zero
	 * will result in an error and a stack dump
	 */

	/* We should never be releasing nodes that haven't been detached. */
	if (!of_node_check_flag(node, OF_DETACHED)) {

		pr_err("ERROR: %s() detected bad of_node_put() on %pOF/%s\n",
			__func__, node->parent, node->full_name);

		/*
		 * of unittests will test this path.  Do not print the stack
		 * trace when the error is caused by unittest so that we do
		 * not display what a normal developer might reasonably
		 * consider a real bug.
		 */
		if (!IS_ENABLED(CONFIG_OF_UNITTEST) ||
		    strcmp(node->parent->full_name, "testcase-data")) {
			dump_stack();
			pr_err("ERROR: next of_node_put() on this node will result in a kobject warning 'refcount_t: underflow; use-after-free.'\n");
		}

		return;
	}
	if (!of_node_check_flag(node, OF_DYNAMIC))
		return;

	if (of_node_check_flag(node, OF_OVERLAY)) {

		if (!of_node_check_flag(node, OF_OVERLAY_FREE_CSET)) {
			/* premature refcount of zero, do not free memory */
			pr_err("ERROR: memory leak before free overlay changeset,  %pOF\n",
			       node);
			return;
		}

		/*
		 * If node->properties non-empty then properties were added
		 * to this node either by different overlay that has not
		 * yet been removed, or by a non-overlay mechanism.
		 */
		if (node->properties)
			pr_err("ERROR: %s(), unexpected properties in %pOF\n",
			       __func__, node);
	}

	if (node->child)
		pr_err("ERROR: %s() unexpected children for %pOF/%s\n",
			__func__, node->parent, node->full_name);

	property_list_free(node->properties);
	property_list_free(node->deadprops);
	fwnode_links_purge(of_fwnode_handle(node));

	kfree(node->full_name);
	kfree(node->data);
	kfree(node);
}

/**
 * __of_prop_dup - Copy a property dynamically.
 * @prop:	Property to copy
 * @allocflags:	Allocation flags (typically pass GFP_KERNEL)
 *
 * Copy a property by dynamically allocating the memory of both the
 * property structure and the property name & contents. The property's
 * flags have the OF_DYNAMIC bit set so that we can differentiate between
 * dynamically allocated properties and not.
 *
 * Return: The newly allocated property or NULL on out of memory error.
 */
struct property *__of_prop_dup(const struct property *prop, gfp_t allocflags)
{
	struct property *new;

	new = kzalloc(sizeof(*new), allocflags);
	if (!new)
		return NULL;

	/*
	 * NOTE: There is no check for zero length value.
	 * In case of a boolean property, this will allocate a value
	 * of zero bytes. We do this to work around the use
	 * of of_get_property() calls on boolean values.
	 */
	new->name = kstrdup(prop->name, allocflags);
	new->value = kmemdup(prop->value, prop->length, allocflags);
	new->length = prop->length;
	if (!new->name || !new->value)
		goto err_free;

	/* mark the property as dynamic */
	of_property_set_flag(new, OF_DYNAMIC);

	return new;

 err_free:
	__of_prop_free(new);
	return NULL;
}

/**
 * __of_node_dup() - Duplicate or create an empty device node dynamically.
 * @np:		if not NULL, contains properties to be duplicated in new node
 * @full_name:	string value to be duplicated into new node's full_name field
 *
 * Create a device tree node, optionally duplicating the properties of
 * another node.  The node data are dynamically allocated and all the node
 * flags have the OF_DYNAMIC & OF_DETACHED bits set.
 *
 * Return: The newly allocated node or NULL on out of memory error.  Use
 * of_node_put() on it when done to free the memory allocated for it.
 */
struct device_node *__of_node_dup(const struct device_node *np,
				  const char *full_name)
{
	struct device_node *node;

	node = kzalloc(sizeof(*node), GFP_KERNEL);
	if (!node)
		return NULL;
	node->full_name = kstrdup(full_name, GFP_KERNEL);
	if (!node->full_name) {
		kfree(node);
		return NULL;
	}

	of_node_set_flag(node, OF_DYNAMIC);
	of_node_set_flag(node, OF_DETACHED);
	of_node_init(node);

	/* Iterate over and duplicate all properties */
	if (np) {
		struct property *pp, *new_pp;
		for_each_property_of_node(np, pp) {
			new_pp = __of_prop_dup(pp, GFP_KERNEL);
			if (!new_pp)
				goto err_prop;
			if (__of_add_property(node, new_pp)) {
				__of_prop_free(new_pp);
				goto err_prop;
			}
		}
	}
	return node;

 err_prop:
	of_node_put(node); /* Frees the node and properties */
	return NULL;
}

/**
 * of_changeset_create_node - Dynamically create a device node and attach to
 * a given changeset.
 *
 * @ocs: Pointer to changeset
 * @parent: Pointer to parent device node
 * @full_name: Node full name
 *
 * Return: Pointer to the created device node or NULL in case of an error.
 */
struct device_node *of_changeset_create_node(struct of_changeset *ocs,
					     struct device_node *parent,
					     const char *full_name)
{
	struct device_node *np;
	int ret;

	np = __of_node_dup(NULL, full_name);
	if (!np)
		return NULL;
	np->parent = parent;

	ret = of_changeset_attach_node(ocs, np);
	if (ret) {
		of_node_put(np);
		return NULL;
	}

	return np;
}
EXPORT_SYMBOL(of_changeset_create_node);

static void __of_changeset_entry_destroy(struct of_changeset_entry *ce)
{
	if (ce->action == OF_RECONFIG_ATTACH_NODE &&
	    of_node_check_flag(ce->np, OF_OVERLAY)) {
		if (kref_read(&ce->np->kobj.kref) > 1) {
			pr_err("ERROR: memory leak, expected refcount 1 instead of %d, of_node_get()/of_node_put() unbalanced - destroy cset entry: attach overlay node %pOF\n",
			       kref_read(&ce->np->kobj.kref), ce->np);
		} else {
			of_node_set_flag(ce->np, OF_OVERLAY_FREE_CSET);
		}
	}

	of_node_put(ce->np);
	list_del(&ce->node);
	kfree(ce);
}

static void __of_changeset_entry_invert(struct of_changeset_entry *ce,
					  struct of_changeset_entry *rce)
{
	memcpy(rce, ce, sizeof(*rce));

	switch (ce->action) {
	case OF_RECONFIG_ATTACH_NODE:
		rce->action = OF_RECONFIG_DETACH_NODE;
		break;
	case OF_RECONFIG_DETACH_NODE:
		rce->action = OF_RECONFIG_ATTACH_NODE;
		break;
	case OF_RECONFIG_ADD_PROPERTY:
		rce->action = OF_RECONFIG_REMOVE_PROPERTY;
		break;
	case OF_RECONFIG_REMOVE_PROPERTY:
		rce->action = OF_RECONFIG_ADD_PROPERTY;
		break;
	case OF_RECONFIG_UPDATE_PROPERTY:
		rce->old_prop = ce->prop;
		rce->prop = ce->old_prop;
		/* update was used but original property did not exist */
		if (!rce->prop) {
			rce->action = OF_RECONFIG_REMOVE_PROPERTY;
			rce->prop = ce->prop;
		}
		break;
	}
}

static int __of_changeset_entry_notify(struct of_changeset_entry *ce,
		bool revert)
{
	struct of_reconfig_data rd;
	struct of_changeset_entry ce_inverted;
	int ret = 0;

	if (revert) {
		__of_changeset_entry_invert(ce, &ce_inverted);
		ce = &ce_inverted;
	}

	switch (ce->action) {
	case OF_RECONFIG_ATTACH_NODE:
	case OF_RECONFIG_DETACH_NODE:
		memset(&rd, 0, sizeof(rd));
		rd.dn = ce->np;
		ret = of_reconfig_notify(ce->action, &rd);
		break;
	case OF_RECONFIG_ADD_PROPERTY:
	case OF_RECONFIG_REMOVE_PROPERTY:
	case OF_RECONFIG_UPDATE_PROPERTY:
		ret = of_property_notify(ce->action, ce->np, ce->prop, ce->old_prop);
		break;
	default:
		pr_err("invalid devicetree changeset action: %i\n",
			(int)ce->action);
		ret = -EINVAL;
	}

	if (ret)
		pr_err("changeset notifier error @%pOF\n", ce->np);
	return ret;
}

static int __of_changeset_entry_apply(struct of_changeset_entry *ce)
{
	int ret = 0;

	of_changeset_action_debug("apply: ", ce->action, ce->np, ce->prop);

	switch (ce->action) {
	case OF_RECONFIG_ATTACH_NODE:
		__of_attach_node(ce->np);
		break;
	case OF_RECONFIG_DETACH_NODE:
		__of_detach_node(ce->np);
		break;
	case OF_RECONFIG_ADD_PROPERTY:
		ret = __of_add_property(ce->np, ce->prop);
		break;
	case OF_RECONFIG_REMOVE_PROPERTY:
		ret = __of_remove_property(ce->np, ce->prop);
		break;

	case OF_RECONFIG_UPDATE_PROPERTY:
<<<<<<< HEAD
		/* If the property is in deadprops then it must be removed */
		for (propp = &ce->np->deadprops; *propp; propp = &(*propp)->next) {
			if (*propp == ce->prop) {
				*propp = ce->prop->next;
				ce->prop->next = NULL;
				break;
			}
		}

		ret = __of_update_property(ce->np, ce->prop, &old_prop);
=======
		ret = __of_update_property(ce->np, ce->prop, &ce->old_prop);
>>>>>>> 2d5404ca
		break;
	default:
		ret = -EINVAL;
	}

	if (ret) {
<<<<<<< HEAD
		pr_err("changeset: apply failed: %-15s %pOF:%s\n",
		       action_names[ce->action], ce->np, ce->prop->name);
		return ret;
	}

	switch (ce->action) {
	case OF_RECONFIG_ATTACH_NODE:
		__of_attach_node_sysfs(ce->np);
		break;
	case OF_RECONFIG_DETACH_NODE:
		__of_detach_node_sysfs(ce->np);
		break;
	case OF_RECONFIG_ADD_PROPERTY:
		/* ignore duplicate names */
		__of_add_property_sysfs(ce->np, ce->prop);
		break;
	case OF_RECONFIG_REMOVE_PROPERTY:
		__of_remove_property_sysfs(ce->np, ce->prop);
		break;
	case OF_RECONFIG_UPDATE_PROPERTY:
		__of_update_property_sysfs(ce->np, ce->prop, ce->old_prop);
		break;
=======
		of_changeset_action_err("apply failed: ", ce->action, ce->np, ce->prop);
		return ret;
>>>>>>> 2d5404ca
	}

	return 0;
}

static inline int __of_changeset_entry_revert(struct of_changeset_entry *ce)
{
	struct of_changeset_entry ce_inverted;

	__of_changeset_entry_invert(ce, &ce_inverted);
	return __of_changeset_entry_apply(&ce_inverted);
}

/**
 * of_changeset_init - Initialize a changeset for use
 *
 * @ocs:	changeset pointer
 *
 * Initialize a changeset structure
 */
void of_changeset_init(struct of_changeset *ocs)
{
	memset(ocs, 0, sizeof(*ocs));
	INIT_LIST_HEAD(&ocs->entries);
}
EXPORT_SYMBOL_GPL(of_changeset_init);

/**
 * of_changeset_destroy - Destroy a changeset
 *
 * @ocs:	changeset pointer
 *
 * Destroys a changeset. Note that if a changeset is applied,
 * its changes to the tree cannot be reverted.
 */
void of_changeset_destroy(struct of_changeset *ocs)
{
	struct of_changeset_entry *ce, *cen;

	/*
	 * When a device is deleted, the device links to/from it are also queued
	 * for deletion. Until these device links are freed, the devices
	 * themselves aren't freed. If the device being deleted is due to an
	 * overlay change, this device might be holding a reference to a device
	 * node that will be freed. So, wait until all already pending device
	 * links are deleted before freeing a device node. This ensures we don't
	 * free any device node that has a non-zero reference count.
	 */
	device_link_wait_removal();

	list_for_each_entry_safe_reverse(ce, cen, &ocs->entries, node)
		__of_changeset_entry_destroy(ce);
}
EXPORT_SYMBOL_GPL(of_changeset_destroy);

/*
 * Apply the changeset entries in @ocs.
 * If apply fails, an attempt is made to revert the entries that were
 * successfully applied.
 *
 * If multiple revert errors occur then only the final revert error is reported.
 *
 * Returns 0 on success, a negative error value in case of an error.
 * If a revert error occurs, it is returned in *ret_revert.
 */
int __of_changeset_apply_entries(struct of_changeset *ocs, int *ret_revert)
{
	struct of_changeset_entry *ce;
	int ret, ret_tmp;

	pr_debug("changeset: applying...\n");
	list_for_each_entry(ce, &ocs->entries, node) {
		ret = __of_changeset_entry_apply(ce);
		if (ret) {
			pr_err("Error applying changeset (%d)\n", ret);
			list_for_each_entry_continue_reverse(ce, &ocs->entries,
							     node) {
				ret_tmp = __of_changeset_entry_revert(ce);
				if (ret_tmp)
					*ret_revert = ret_tmp;
			}
			return ret;
		}
	}

	return 0;
}

/*
 * Returns 0 on success, a negative error value in case of an error.
 *
 * If multiple changeset entry notification errors occur then only the
 * final notification error is reported.
 */
int __of_changeset_apply_notify(struct of_changeset *ocs)
{
	struct of_changeset_entry *ce;
	int ret = 0, ret_tmp;

	pr_debug("changeset: emitting notifiers.\n");

	/* drop the global lock while emitting notifiers */
	mutex_unlock(&of_mutex);
	list_for_each_entry(ce, &ocs->entries, node) {
		ret_tmp = __of_changeset_entry_notify(ce, 0);
		if (ret_tmp)
			ret = ret_tmp;
	}
	mutex_lock(&of_mutex);
	pr_debug("changeset: notifiers sent.\n");

	return ret;
}

/*
 * Returns 0 on success, a negative error value in case of an error.
 *
 * If a changeset entry apply fails, an attempt is made to revert any
 * previous entries in the changeset.  If any of the reverts fails,
 * that failure is not reported.  Thus the state of the device tree
 * is unknown if an apply error occurs.
 */
static int __of_changeset_apply(struct of_changeset *ocs)
{
	int ret, ret_revert = 0;

	ret = __of_changeset_apply_entries(ocs, &ret_revert);
	if (!ret)
		ret = __of_changeset_apply_notify(ocs);

	return ret;
}

/**
 * of_changeset_apply - Applies a changeset
 *
 * @ocs:	changeset pointer
 *
 * Applies a changeset to the live tree.
 * Any side-effects of live tree state changes are applied here on
 * success, like creation/destruction of devices and side-effects
 * like creation of sysfs properties and directories.
 *
 * Return: 0 on success, a negative error value in case of an error.
 * On error the partially applied effects are reverted.
 */
int of_changeset_apply(struct of_changeset *ocs)
{
	int ret;

	mutex_lock(&of_mutex);
	ret = __of_changeset_apply(ocs);
	mutex_unlock(&of_mutex);

	return ret;
}
EXPORT_SYMBOL_GPL(of_changeset_apply);

/*
 * Revert the changeset entries in @ocs.
 * If revert fails, an attempt is made to re-apply the entries that were
 * successfully removed.
 *
 * If multiple re-apply errors occur then only the final apply error is
 * reported.
 *
 * Returns 0 on success, a negative error value in case of an error.
 * If an apply error occurs, it is returned in *ret_apply.
 */
int __of_changeset_revert_entries(struct of_changeset *ocs, int *ret_apply)
{
	struct of_changeset_entry *ce;
	int ret, ret_tmp;

	pr_debug("changeset: reverting...\n");
	list_for_each_entry_reverse(ce, &ocs->entries, node) {
		ret = __of_changeset_entry_revert(ce);
		if (ret) {
			pr_err("Error reverting changeset (%d)\n", ret);
			list_for_each_entry_continue(ce, &ocs->entries, node) {
				ret_tmp = __of_changeset_entry_apply(ce);
				if (ret_tmp)
					*ret_apply = ret_tmp;
			}
			return ret;
		}
	}

	return 0;
}

/*
 * If multiple changeset entry notification errors occur then only the
 * final notification error is reported.
 */
int __of_changeset_revert_notify(struct of_changeset *ocs)
{
	struct of_changeset_entry *ce;
	int ret = 0, ret_tmp;

	pr_debug("changeset: emitting notifiers.\n");

	/* drop the global lock while emitting notifiers */
	mutex_unlock(&of_mutex);
	list_for_each_entry_reverse(ce, &ocs->entries, node) {
		ret_tmp = __of_changeset_entry_notify(ce, 1);
		if (ret_tmp)
			ret = ret_tmp;
	}
	mutex_lock(&of_mutex);
	pr_debug("changeset: notifiers sent.\n");

	return ret;
}

static int __of_changeset_revert(struct of_changeset *ocs)
{
	int ret, ret_reply;

	ret_reply = 0;
	ret = __of_changeset_revert_entries(ocs, &ret_reply);

	if (!ret)
		ret = __of_changeset_revert_notify(ocs);

	return ret;
}

/**
 * of_changeset_revert - Reverts an applied changeset
 *
 * @ocs:	changeset pointer
 *
 * Reverts a changeset returning the state of the tree to what it
 * was before the application.
 * Any side-effects like creation/destruction of devices and
 * removal of sysfs properties and directories are applied.
 *
 * Return: 0 on success, a negative error value in case of an error.
 */
int of_changeset_revert(struct of_changeset *ocs)
{
	int ret;

	mutex_lock(&of_mutex);
	ret = __of_changeset_revert(ocs);
	mutex_unlock(&of_mutex);

	return ret;
}
EXPORT_SYMBOL_GPL(of_changeset_revert);

/**
 * of_changeset_action - Add an action to the tail of the changeset list
 *
 * @ocs:	changeset pointer
 * @action:	action to perform
 * @np:		Pointer to device node
 * @prop:	Pointer to property
 *
 * On action being one of:
 * + OF_RECONFIG_ATTACH_NODE
 * + OF_RECONFIG_DETACH_NODE,
 * + OF_RECONFIG_ADD_PROPERTY
 * + OF_RECONFIG_REMOVE_PROPERTY,
 * + OF_RECONFIG_UPDATE_PROPERTY
 *
 * Return: 0 on success, a negative error value in case of an error.
 */
int of_changeset_action(struct of_changeset *ocs, unsigned long action,
		struct device_node *np, struct property *prop)
{
	struct of_changeset_entry *ce;

	if (WARN_ON(action >= ARRAY_SIZE(action_names)))
		return -EINVAL;

	ce = kzalloc(sizeof(*ce), GFP_KERNEL);
	if (!ce)
		return -ENOMEM;

	/* get a reference to the node */
	ce->action = action;
	ce->np = of_node_get(np);
	ce->prop = prop;

	/* add it to the list */
	list_add_tail(&ce->node, &ocs->entries);
	return 0;
}
EXPORT_SYMBOL_GPL(of_changeset_action);

static int of_changeset_add_prop_helper(struct of_changeset *ocs,
					struct device_node *np,
					const struct property *pp)
{
	struct property *new_pp;
	int ret;

	new_pp = __of_prop_dup(pp, GFP_KERNEL);
	if (!new_pp)
		return -ENOMEM;

	ret = of_changeset_add_property(ocs, np, new_pp);
	if (ret)
		__of_prop_free(new_pp);

	return ret;
}

/**
 * of_changeset_add_prop_string - Add a string property to a changeset
 *
 * @ocs:	changeset pointer
 * @np:		device node pointer
 * @prop_name:	name of the property to be added
 * @str:	pointer to null terminated string
 *
 * Create a string property and add it to a changeset.
 *
 * Return: 0 on success, a negative error value in case of an error.
 */
int of_changeset_add_prop_string(struct of_changeset *ocs,
				 struct device_node *np,
				 const char *prop_name, const char *str)
{
	struct property prop;

	prop.name = (char *)prop_name;
	prop.length = strlen(str) + 1;
	prop.value = (void *)str;

	return of_changeset_add_prop_helper(ocs, np, &prop);
}
EXPORT_SYMBOL_GPL(of_changeset_add_prop_string);

/**
 * of_changeset_add_prop_string_array - Add a string list property to
 * a changeset
 *
 * @ocs:	changeset pointer
 * @np:		device node pointer
 * @prop_name:	name of the property to be added
 * @str_array:	pointer to an array of null terminated strings
 * @sz:		number of string array elements
 *
 * Create a string list property and add it to a changeset.
 *
 * Return: 0 on success, a negative error value in case of an error.
 */
int of_changeset_add_prop_string_array(struct of_changeset *ocs,
				       struct device_node *np,
				       const char *prop_name,
				       const char * const *str_array, size_t sz)
{
	struct property prop;
	int i, ret;
	char *vp;

	prop.name = (char *)prop_name;

	prop.length = 0;
	for (i = 0; i < sz; i++)
		prop.length += strlen(str_array[i]) + 1;

	prop.value = kmalloc(prop.length, GFP_KERNEL);
	if (!prop.value)
		return -ENOMEM;

	vp = prop.value;
	for (i = 0; i < sz; i++) {
		vp += snprintf(vp, (char *)prop.value + prop.length - vp, "%s",
			       str_array[i]) + 1;
	}
	ret = of_changeset_add_prop_helper(ocs, np, &prop);
	kfree(prop.value);

	return ret;
}
EXPORT_SYMBOL_GPL(of_changeset_add_prop_string_array);

/**
 * of_changeset_add_prop_u32_array - Add a property of 32 bit integers
 * property to a changeset
 *
 * @ocs:	changeset pointer
 * @np:		device node pointer
 * @prop_name:	name of the property to be added
 * @array:	pointer to an array of 32 bit integers
 * @sz:		number of array elements
 *
 * Create a property of 32 bit integers and add it to a changeset.
 *
 * Return: 0 on success, a negative error value in case of an error.
 */
int of_changeset_add_prop_u32_array(struct of_changeset *ocs,
				    struct device_node *np,
				    const char *prop_name,
				    const u32 *array, size_t sz)
{
	struct property prop;
	__be32 *val __free(kfree) = kcalloc(sz, sizeof(__be32), GFP_KERNEL);
	int i;

	if (!val)
		return -ENOMEM;

	for (i = 0; i < sz; i++)
		val[i] = cpu_to_be32(array[i]);
	prop.name = (char *)prop_name;
	prop.length = sizeof(u32) * sz;
	prop.value = (void *)val;

	return of_changeset_add_prop_helper(ocs, np, &prop);
}
EXPORT_SYMBOL_GPL(of_changeset_add_prop_u32_array);

/**
 * of_changeset_add_prop_bool - Add a boolean property (i.e. a property without
 * any values) to a changeset.
 *
 * @ocs:	changeset pointer
 * @np:		device node pointer
 * @prop_name:	name of the property to be added
 *
 * Create a boolean property and add it to a changeset.
 *
 * Return: 0 on success, a negative error value in case of an error.
 */
int of_changeset_add_prop_bool(struct of_changeset *ocs, struct device_node *np,
			       const char *prop_name)
{
	struct property prop;

	prop.name = (char *)prop_name;
	prop.length = 0;
	prop.value = NULL;

	return of_changeset_add_prop_helper(ocs, np, &prop);
}
EXPORT_SYMBOL_GPL(of_changeset_add_prop_bool);<|MERGE_RESOLUTION|>--- conflicted
+++ resolved
@@ -9,14 +9,8 @@
 
 #define pr_fmt(fmt)	"OF: " fmt
 
-<<<<<<< HEAD
-#ifndef __GENKSYMS__
-#include <linux/device.h>
-#endif
-=======
 #include <linux/cleanup.h>
 #include <linux/device.h>
->>>>>>> 2d5404ca
 #include <linux/of.h>
 #include <linux/spinlock.h>
 #include <linux/slab.h>
@@ -79,8 +73,6 @@
 	[OF_RECONFIG_REMOVE_PROPERTY] = "REMOVE_PROPERTY",
 	[OF_RECONFIG_UPDATE_PROPERTY] = "UPDATE_PROPERTY",
 };
-<<<<<<< HEAD
-=======
 
 #define _do_print(func, prefix, action, node, prop, ...) ({	\
 	func("changeset: " prefix "%-15s %pOF%s%s\n",		\
@@ -89,7 +81,6 @@
 })
 #define of_changeset_action_err(...) _do_print(pr_err, __VA_ARGS__)
 #define of_changeset_action_debug(...) _do_print(pr_debug, __VA_ARGS__)
->>>>>>> 2d5404ca
 
 int of_reconfig_notify(unsigned long action, struct of_reconfig_data *p)
 {
@@ -631,53 +622,15 @@
 		break;
 
 	case OF_RECONFIG_UPDATE_PROPERTY:
-<<<<<<< HEAD
-		/* If the property is in deadprops then it must be removed */
-		for (propp = &ce->np->deadprops; *propp; propp = &(*propp)->next) {
-			if (*propp == ce->prop) {
-				*propp = ce->prop->next;
-				ce->prop->next = NULL;
-				break;
-			}
-		}
-
-		ret = __of_update_property(ce->np, ce->prop, &old_prop);
-=======
 		ret = __of_update_property(ce->np, ce->prop, &ce->old_prop);
->>>>>>> 2d5404ca
 		break;
 	default:
 		ret = -EINVAL;
 	}
 
 	if (ret) {
-<<<<<<< HEAD
-		pr_err("changeset: apply failed: %-15s %pOF:%s\n",
-		       action_names[ce->action], ce->np, ce->prop->name);
-		return ret;
-	}
-
-	switch (ce->action) {
-	case OF_RECONFIG_ATTACH_NODE:
-		__of_attach_node_sysfs(ce->np);
-		break;
-	case OF_RECONFIG_DETACH_NODE:
-		__of_detach_node_sysfs(ce->np);
-		break;
-	case OF_RECONFIG_ADD_PROPERTY:
-		/* ignore duplicate names */
-		__of_add_property_sysfs(ce->np, ce->prop);
-		break;
-	case OF_RECONFIG_REMOVE_PROPERTY:
-		__of_remove_property_sysfs(ce->np, ce->prop);
-		break;
-	case OF_RECONFIG_UPDATE_PROPERTY:
-		__of_update_property_sysfs(ce->np, ce->prop, ce->old_prop);
-		break;
-=======
 		of_changeset_action_err("apply failed: ", ce->action, ce->np, ce->prop);
 		return ret;
->>>>>>> 2d5404ca
 	}
 
 	return 0;
