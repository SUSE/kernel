// SPDX-License-Identifier: GPL-2.0-only
/*
 * Intel Running Average Power Limit (RAPL) Driver via MSR interface
 * Copyright (c) 2019, Intel Corporation.
 */
#define pr_fmt(fmt) KBUILD_MODNAME ": " fmt

#include <linux/kernel.h>
#include <linux/module.h>
#include <linux/list.h>
#include <linux/types.h>
#include <linux/device.h>
#include <linux/slab.h>
#include <linux/log2.h>
#include <linux/bitmap.h>
#include <linux/delay.h>
#include <linux/sysfs.h>
#include <linux/cpu.h>
#include <linux/powercap.h>
#include <linux/suspend.h>
#include <linux/intel_rapl.h>
#include <linux/processor.h>
#include <linux/platform_device.h>

#include <asm/cpu_device_id.h>
#include <asm/intel-family.h>

/* Local defines */
#define MSR_PLATFORM_POWER_LIMIT	0x0000065C
#define MSR_VR_CURRENT_CONFIG		0x00000601

/* private data for RAPL MSR Interface */
static struct rapl_if_priv *rapl_msr_priv;

static struct rapl_if_priv rapl_msr_priv_intel = {
	.type = RAPL_IF_MSR,
<<<<<<< HEAD
	.reg_unit = MSR_RAPL_POWER_UNIT,
	.regs[RAPL_DOMAIN_PACKAGE] = {
		MSR_PKG_POWER_LIMIT, MSR_PKG_ENERGY_STATUS, MSR_PKG_PERF_STATUS, 0, MSR_PKG_POWER_INFO },
	.regs[RAPL_DOMAIN_PP0] = {
		MSR_PP0_POWER_LIMIT, MSR_PP0_ENERGY_STATUS, 0, MSR_PP0_POLICY, 0 },
	.regs[RAPL_DOMAIN_PP1] = {
		MSR_PP1_POWER_LIMIT, MSR_PP1_ENERGY_STATUS, 0, MSR_PP1_POLICY, 0 },
	.regs[RAPL_DOMAIN_DRAM] = {
		MSR_DRAM_POWER_LIMIT, MSR_DRAM_ENERGY_STATUS, MSR_DRAM_PERF_STATUS, 0, MSR_DRAM_POWER_INFO },
	.regs[RAPL_DOMAIN_PLATFORM] = {
		MSR_PLATFORM_POWER_LIMIT, MSR_PLATFORM_ENERGY_STATUS, 0, 0, 0},
=======
	.reg_unit.msr = MSR_RAPL_POWER_UNIT,
	.regs[RAPL_DOMAIN_PACKAGE][RAPL_DOMAIN_REG_LIMIT].msr	= MSR_PKG_POWER_LIMIT,
	.regs[RAPL_DOMAIN_PACKAGE][RAPL_DOMAIN_REG_STATUS].msr	= MSR_PKG_ENERGY_STATUS,
	.regs[RAPL_DOMAIN_PACKAGE][RAPL_DOMAIN_REG_PERF].msr	= MSR_PKG_PERF_STATUS,
	.regs[RAPL_DOMAIN_PACKAGE][RAPL_DOMAIN_REG_INFO].msr	= MSR_PKG_POWER_INFO,
	.regs[RAPL_DOMAIN_PP0][RAPL_DOMAIN_REG_LIMIT].msr	= MSR_PP0_POWER_LIMIT,
	.regs[RAPL_DOMAIN_PP0][RAPL_DOMAIN_REG_STATUS].msr	= MSR_PP0_ENERGY_STATUS,
	.regs[RAPL_DOMAIN_PP0][RAPL_DOMAIN_REG_POLICY].msr	= MSR_PP0_POLICY,
	.regs[RAPL_DOMAIN_PP1][RAPL_DOMAIN_REG_LIMIT].msr	= MSR_PP1_POWER_LIMIT,
	.regs[RAPL_DOMAIN_PP1][RAPL_DOMAIN_REG_STATUS].msr	= MSR_PP1_ENERGY_STATUS,
	.regs[RAPL_DOMAIN_PP1][RAPL_DOMAIN_REG_POLICY].msr	= MSR_PP1_POLICY,
	.regs[RAPL_DOMAIN_DRAM][RAPL_DOMAIN_REG_LIMIT].msr	= MSR_DRAM_POWER_LIMIT,
	.regs[RAPL_DOMAIN_DRAM][RAPL_DOMAIN_REG_STATUS].msr	= MSR_DRAM_ENERGY_STATUS,
	.regs[RAPL_DOMAIN_DRAM][RAPL_DOMAIN_REG_PERF].msr	= MSR_DRAM_PERF_STATUS,
	.regs[RAPL_DOMAIN_DRAM][RAPL_DOMAIN_REG_INFO].msr	= MSR_DRAM_POWER_INFO,
	.regs[RAPL_DOMAIN_PLATFORM][RAPL_DOMAIN_REG_LIMIT].msr	= MSR_PLATFORM_POWER_LIMIT,
	.regs[RAPL_DOMAIN_PLATFORM][RAPL_DOMAIN_REG_STATUS].msr	= MSR_PLATFORM_ENERGY_STATUS,
>>>>>>> 2d5404ca
	.limits[RAPL_DOMAIN_PACKAGE] = BIT(POWER_LIMIT2),
	.limits[RAPL_DOMAIN_PLATFORM] = BIT(POWER_LIMIT2),
};

static struct rapl_if_priv rapl_msr_priv_amd = {
	.type = RAPL_IF_MSR,
<<<<<<< HEAD
	.reg_unit = MSR_AMD_RAPL_POWER_UNIT,
	.regs[RAPL_DOMAIN_PACKAGE] = {
		0, MSR_AMD_PKG_ENERGY_STATUS, 0, 0, 0 },
	.regs[RAPL_DOMAIN_PP0] = {
		0, MSR_AMD_CORE_ENERGY_STATUS, 0, 0, 0 },
=======
	.reg_unit.msr = MSR_AMD_RAPL_POWER_UNIT,
	.regs[RAPL_DOMAIN_PACKAGE][RAPL_DOMAIN_REG_STATUS].msr	= MSR_AMD_PKG_ENERGY_STATUS,
	.regs[RAPL_DOMAIN_PP0][RAPL_DOMAIN_REG_STATUS].msr	= MSR_AMD_CORE_ENERGY_STATUS,
>>>>>>> 2d5404ca
};

/* Handles CPU hotplug on multi-socket systems.
 * If a CPU goes online as the first CPU of the physical package
 * we add the RAPL package to the system. Similarly, when the last
 * CPU of the package is removed, we remove the RAPL package and its
 * associated domains. Cooling devices are handled accordingly at
 * per-domain level.
 */
static int rapl_cpu_online(unsigned int cpu)
{
	struct rapl_package *rp;

<<<<<<< HEAD
	rp = rapl_find_package_domain(cpu, rapl_msr_priv, true);
	if (!rp) {
		rp = rapl_add_package(cpu, rapl_msr_priv, true);
=======
	rp = rapl_find_package_domain_cpuslocked(cpu, rapl_msr_priv, true);
	if (!rp) {
		rp = rapl_add_package_cpuslocked(cpu, rapl_msr_priv, true);
>>>>>>> 2d5404ca
		if (IS_ERR(rp))
			return PTR_ERR(rp);
	}
	cpumask_set_cpu(cpu, &rp->cpumask);
	return 0;
}

static int rapl_cpu_down_prep(unsigned int cpu)
{
	struct rapl_package *rp;
	int lead_cpu;

<<<<<<< HEAD
	rp = rapl_find_package_domain(cpu, rapl_msr_priv, true);
=======
	rp = rapl_find_package_domain_cpuslocked(cpu, rapl_msr_priv, true);
>>>>>>> 2d5404ca
	if (!rp)
		return 0;

	cpumask_clear_cpu(cpu, &rp->cpumask);
	lead_cpu = cpumask_first(&rp->cpumask);
	if (lead_cpu >= nr_cpu_ids)
		rapl_remove_package_cpuslocked(rp);
	else if (rp->lead_cpu == cpu)
		rp->lead_cpu = lead_cpu;
	return 0;
}

static int rapl_msr_read_raw(int cpu, struct reg_action *ra)
{
	if (rdmsrl_safe_on_cpu(cpu, ra->reg.msr, &ra->value)) {
		pr_debug("failed to read msr 0x%x on cpu %d\n", ra->reg.msr, cpu);
		return -EIO;
	}
	ra->value &= ra->mask;
	return 0;
}

static void rapl_msr_update_func(void *info)
{
	struct reg_action *ra = info;
	u64 val;

	ra->err = rdmsrl_safe(ra->reg.msr, &val);
	if (ra->err)
		return;

	val &= ~ra->mask;
	val |= ra->value;

	ra->err = wrmsrl_safe(ra->reg.msr, val);
}

static int rapl_msr_write_raw(int cpu, struct reg_action *ra)
{
	int ret;

	ret = smp_call_function_single(cpu, rapl_msr_update_func, ra, 1);
	if (WARN_ON_ONCE(ret))
		return ret;

	return ra->err;
}

/* List of verified CPUs. */
static const struct x86_cpu_id pl4_support_ids[] = {
<<<<<<< HEAD
	X86_MATCH_INTEL_FAM6_MODEL(TIGERLAKE_L, NULL),
	X86_MATCH_INTEL_FAM6_MODEL(ALDERLAKE, NULL),
	X86_MATCH_INTEL_FAM6_MODEL(ALDERLAKE_L, NULL),
	X86_MATCH_INTEL_FAM6_MODEL(ATOM_GRACEMONT, NULL),
	X86_MATCH_INTEL_FAM6_MODEL(RAPTORLAKE, NULL),
	X86_MATCH_INTEL_FAM6_MODEL(RAPTORLAKE_P, NULL),
	X86_MATCH_INTEL_FAM6_MODEL(METEORLAKE, NULL),
	X86_MATCH_INTEL_FAM6_MODEL(METEORLAKE_L, NULL),
=======
	X86_MATCH_VFM(INTEL_TIGERLAKE_L, NULL),
	X86_MATCH_VFM(INTEL_ALDERLAKE, NULL),
	X86_MATCH_VFM(INTEL_ALDERLAKE_L, NULL),
	X86_MATCH_VFM(INTEL_ATOM_GRACEMONT, NULL),
	X86_MATCH_VFM(INTEL_RAPTORLAKE, NULL),
	X86_MATCH_VFM(INTEL_RAPTORLAKE_P, NULL),
	X86_MATCH_VFM(INTEL_METEORLAKE, NULL),
	X86_MATCH_VFM(INTEL_METEORLAKE_L, NULL),
	X86_MATCH_VFM(INTEL_ARROWLAKE_U, NULL),
	X86_MATCH_VFM(INTEL_ARROWLAKE_H, NULL),
>>>>>>> 2d5404ca
	{}
};

static int rapl_msr_probe(struct platform_device *pdev)
{
	const struct x86_cpu_id *id = x86_match_cpu(pl4_support_ids);
	int ret;

	switch (boot_cpu_data.x86_vendor) {
	case X86_VENDOR_INTEL:
		rapl_msr_priv = &rapl_msr_priv_intel;
		break;
	case X86_VENDOR_HYGON:
	case X86_VENDOR_AMD:
		rapl_msr_priv = &rapl_msr_priv_amd;
		break;
	default:
		pr_err("intel-rapl does not support CPU vendor %d\n", boot_cpu_data.x86_vendor);
		return -ENODEV;
	}
	rapl_msr_priv->read_raw = rapl_msr_read_raw;
	rapl_msr_priv->write_raw = rapl_msr_write_raw;

	if (id) {
		rapl_msr_priv->limits[RAPL_DOMAIN_PACKAGE] |= BIT(POWER_LIMIT4);
<<<<<<< HEAD
		rapl_msr_priv->regs[RAPL_DOMAIN_PACKAGE][RAPL_DOMAIN_REG_PL4] =
=======
		rapl_msr_priv->regs[RAPL_DOMAIN_PACKAGE][RAPL_DOMAIN_REG_PL4].msr =
>>>>>>> 2d5404ca
			MSR_VR_CURRENT_CONFIG;
		pr_info("PL4 support detected.\n");
	}

	rapl_msr_priv->control_type = powercap_register_control_type(NULL, "intel-rapl", NULL);
	if (IS_ERR(rapl_msr_priv->control_type)) {
		pr_debug("failed to register powercap control_type.\n");
		return PTR_ERR(rapl_msr_priv->control_type);
	}

	ret = cpuhp_setup_state(CPUHP_AP_ONLINE_DYN, "powercap/rapl:online",
				rapl_cpu_online, rapl_cpu_down_prep);
	if (ret < 0)
		goto out;
	rapl_msr_priv->pcap_rapl_online = ret;

	return 0;

out:
	if (ret)
		powercap_unregister_control_type(rapl_msr_priv->control_type);
	return ret;
}

static void rapl_msr_remove(struct platform_device *pdev)
{
	cpuhp_remove_state(rapl_msr_priv->pcap_rapl_online);
	powercap_unregister_control_type(rapl_msr_priv->control_type);
}

static const struct platform_device_id rapl_msr_ids[] = {
	{ .name = "intel_rapl_msr", },
	{}
};
MODULE_DEVICE_TABLE(platform, rapl_msr_ids);

static struct platform_driver intel_rapl_msr_driver = {
	.probe = rapl_msr_probe,
	.remove_new = rapl_msr_remove,
	.id_table = rapl_msr_ids,
	.driver = {
		.name = "intel_rapl_msr",
	},
};

module_platform_driver(intel_rapl_msr_driver);

MODULE_DESCRIPTION("Driver for Intel RAPL (Running Average Power Limit) control via MSR interface");
MODULE_AUTHOR("Zhang Rui <rui.zhang@intel.com>");
MODULE_LICENSE("GPL v2");<|MERGE_RESOLUTION|>--- conflicted
+++ resolved
@@ -34,19 +34,6 @@
 
 static struct rapl_if_priv rapl_msr_priv_intel = {
 	.type = RAPL_IF_MSR,
-<<<<<<< HEAD
-	.reg_unit = MSR_RAPL_POWER_UNIT,
-	.regs[RAPL_DOMAIN_PACKAGE] = {
-		MSR_PKG_POWER_LIMIT, MSR_PKG_ENERGY_STATUS, MSR_PKG_PERF_STATUS, 0, MSR_PKG_POWER_INFO },
-	.regs[RAPL_DOMAIN_PP0] = {
-		MSR_PP0_POWER_LIMIT, MSR_PP0_ENERGY_STATUS, 0, MSR_PP0_POLICY, 0 },
-	.regs[RAPL_DOMAIN_PP1] = {
-		MSR_PP1_POWER_LIMIT, MSR_PP1_ENERGY_STATUS, 0, MSR_PP1_POLICY, 0 },
-	.regs[RAPL_DOMAIN_DRAM] = {
-		MSR_DRAM_POWER_LIMIT, MSR_DRAM_ENERGY_STATUS, MSR_DRAM_PERF_STATUS, 0, MSR_DRAM_POWER_INFO },
-	.regs[RAPL_DOMAIN_PLATFORM] = {
-		MSR_PLATFORM_POWER_LIMIT, MSR_PLATFORM_ENERGY_STATUS, 0, 0, 0},
-=======
 	.reg_unit.msr = MSR_RAPL_POWER_UNIT,
 	.regs[RAPL_DOMAIN_PACKAGE][RAPL_DOMAIN_REG_LIMIT].msr	= MSR_PKG_POWER_LIMIT,
 	.regs[RAPL_DOMAIN_PACKAGE][RAPL_DOMAIN_REG_STATUS].msr	= MSR_PKG_ENERGY_STATUS,
@@ -64,24 +51,15 @@
 	.regs[RAPL_DOMAIN_DRAM][RAPL_DOMAIN_REG_INFO].msr	= MSR_DRAM_POWER_INFO,
 	.regs[RAPL_DOMAIN_PLATFORM][RAPL_DOMAIN_REG_LIMIT].msr	= MSR_PLATFORM_POWER_LIMIT,
 	.regs[RAPL_DOMAIN_PLATFORM][RAPL_DOMAIN_REG_STATUS].msr	= MSR_PLATFORM_ENERGY_STATUS,
->>>>>>> 2d5404ca
 	.limits[RAPL_DOMAIN_PACKAGE] = BIT(POWER_LIMIT2),
 	.limits[RAPL_DOMAIN_PLATFORM] = BIT(POWER_LIMIT2),
 };
 
 static struct rapl_if_priv rapl_msr_priv_amd = {
 	.type = RAPL_IF_MSR,
-<<<<<<< HEAD
-	.reg_unit = MSR_AMD_RAPL_POWER_UNIT,
-	.regs[RAPL_DOMAIN_PACKAGE] = {
-		0, MSR_AMD_PKG_ENERGY_STATUS, 0, 0, 0 },
-	.regs[RAPL_DOMAIN_PP0] = {
-		0, MSR_AMD_CORE_ENERGY_STATUS, 0, 0, 0 },
-=======
 	.reg_unit.msr = MSR_AMD_RAPL_POWER_UNIT,
 	.regs[RAPL_DOMAIN_PACKAGE][RAPL_DOMAIN_REG_STATUS].msr	= MSR_AMD_PKG_ENERGY_STATUS,
 	.regs[RAPL_DOMAIN_PP0][RAPL_DOMAIN_REG_STATUS].msr	= MSR_AMD_CORE_ENERGY_STATUS,
->>>>>>> 2d5404ca
 };
 
 /* Handles CPU hotplug on multi-socket systems.
@@ -95,15 +73,9 @@
 {
 	struct rapl_package *rp;
 
-<<<<<<< HEAD
-	rp = rapl_find_package_domain(cpu, rapl_msr_priv, true);
-	if (!rp) {
-		rp = rapl_add_package(cpu, rapl_msr_priv, true);
-=======
 	rp = rapl_find_package_domain_cpuslocked(cpu, rapl_msr_priv, true);
 	if (!rp) {
 		rp = rapl_add_package_cpuslocked(cpu, rapl_msr_priv, true);
->>>>>>> 2d5404ca
 		if (IS_ERR(rp))
 			return PTR_ERR(rp);
 	}
@@ -116,11 +88,7 @@
 	struct rapl_package *rp;
 	int lead_cpu;
 
-<<<<<<< HEAD
-	rp = rapl_find_package_domain(cpu, rapl_msr_priv, true);
-=======
 	rp = rapl_find_package_domain_cpuslocked(cpu, rapl_msr_priv, true);
->>>>>>> 2d5404ca
 	if (!rp)
 		return 0;
 
@@ -171,16 +139,6 @@
 
 /* List of verified CPUs. */
 static const struct x86_cpu_id pl4_support_ids[] = {
-<<<<<<< HEAD
-	X86_MATCH_INTEL_FAM6_MODEL(TIGERLAKE_L, NULL),
-	X86_MATCH_INTEL_FAM6_MODEL(ALDERLAKE, NULL),
-	X86_MATCH_INTEL_FAM6_MODEL(ALDERLAKE_L, NULL),
-	X86_MATCH_INTEL_FAM6_MODEL(ATOM_GRACEMONT, NULL),
-	X86_MATCH_INTEL_FAM6_MODEL(RAPTORLAKE, NULL),
-	X86_MATCH_INTEL_FAM6_MODEL(RAPTORLAKE_P, NULL),
-	X86_MATCH_INTEL_FAM6_MODEL(METEORLAKE, NULL),
-	X86_MATCH_INTEL_FAM6_MODEL(METEORLAKE_L, NULL),
-=======
 	X86_MATCH_VFM(INTEL_TIGERLAKE_L, NULL),
 	X86_MATCH_VFM(INTEL_ALDERLAKE, NULL),
 	X86_MATCH_VFM(INTEL_ALDERLAKE_L, NULL),
@@ -191,7 +149,6 @@
 	X86_MATCH_VFM(INTEL_METEORLAKE_L, NULL),
 	X86_MATCH_VFM(INTEL_ARROWLAKE_U, NULL),
 	X86_MATCH_VFM(INTEL_ARROWLAKE_H, NULL),
->>>>>>> 2d5404ca
 	{}
 };
 
@@ -217,11 +174,7 @@
 
 	if (id) {
 		rapl_msr_priv->limits[RAPL_DOMAIN_PACKAGE] |= BIT(POWER_LIMIT4);
-<<<<<<< HEAD
-		rapl_msr_priv->regs[RAPL_DOMAIN_PACKAGE][RAPL_DOMAIN_REG_PL4] =
-=======
 		rapl_msr_priv->regs[RAPL_DOMAIN_PACKAGE][RAPL_DOMAIN_REG_PL4].msr =
->>>>>>> 2d5404ca
 			MSR_VR_CURRENT_CONFIG;
 		pr_info("PL4 support detected.\n");
 	}
