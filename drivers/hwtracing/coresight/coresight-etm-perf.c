// SPDX-License-Identifier: GPL-2.0
/*
 * Copyright(C) 2015 Linaro Limited. All rights reserved.
 * Author: Mathieu Poirier <mathieu.poirier@linaro.org>
 */

#include <linux/bitfield.h>
#include <linux/coresight.h>
#include <linux/coresight-pmu.h>
#include <linux/cpumask.h>
#include <linux/device.h>
#include <linux/list.h>
#include <linux/mm.h>
#include <linux/init.h>
#include <linux/perf_event.h>
#include <linux/percpu-defs.h>
#include <linux/slab.h>
#include <linux/stringhash.h>
#include <linux/types.h>
#include <linux/workqueue.h>

#include "coresight-config.h"
#include "coresight-etm-perf.h"
#include "coresight-priv.h"
#include "coresight-syscfg.h"
#include "coresight-trace-id.h"

static struct pmu etm_pmu;
static bool etm_perf_up;

/*
 * An ETM context for a running event includes the perf aux handle
 * and aux_data. For ETM, the aux_data (etm_event_data), consists of
 * the trace path and the sink configuration. The event data is accessible
 * via perf_get_aux(handle). However, a sink could "end" a perf output
 * handle via the IRQ handler. And if the "sink" encounters a failure
 * to "begin" another session (e.g due to lack of space in the buffer),
 * the handle will be cleared. Thus, the event_data may not be accessible
 * from the handle when we get to the etm_event_stop(), which is required
 * for stopping the trace path. The event_data is guaranteed to stay alive
 * until "free_aux()", which cannot happen as long as the event is active on
 * the ETM. Thus the event_data for the session must be part of the ETM context
 * to make sure we can disable the trace path.
 */
struct etm_ctxt {
	struct perf_output_handle handle;
	struct etm_event_data *event_data;
};

static DEFINE_PER_CPU(struct etm_ctxt, etm_ctxt);
static DEFINE_PER_CPU(struct coresight_device *, csdev_src);

/*
 * The PMU formats were orignally for ETMv3.5/PTM's ETMCR 'config';
 * now take them as general formats and apply on all ETMs.
 */
PMU_FORMAT_ATTR(branch_broadcast, "config:"__stringify(ETM_OPT_BRANCH_BROADCAST));
PMU_FORMAT_ATTR(cycacc,		"config:" __stringify(ETM_OPT_CYCACC));
/* contextid1 enables tracing CONTEXTIDR_EL1 for ETMv4 */
PMU_FORMAT_ATTR(contextid1,	"config:" __stringify(ETM_OPT_CTXTID));
/* contextid2 enables tracing CONTEXTIDR_EL2 for ETMv4 */
PMU_FORMAT_ATTR(contextid2,	"config:" __stringify(ETM_OPT_CTXTID2));
PMU_FORMAT_ATTR(timestamp,	"config:" __stringify(ETM_OPT_TS));
PMU_FORMAT_ATTR(retstack,	"config:" __stringify(ETM_OPT_RETSTK));
/* preset - if sink ID is used as a configuration selector */
PMU_FORMAT_ATTR(preset,		"config:0-3");
/* Sink ID - same for all ETMs */
PMU_FORMAT_ATTR(sinkid,		"config2:0-31");
/* config ID - set if a system configuration is selected */
PMU_FORMAT_ATTR(configid,	"config2:32-63");


/*
 * contextid always traces the "PID".  The PID is in CONTEXTIDR_EL1
 * when the kernel is running at EL1; when the kernel is at EL2,
 * the PID is in CONTEXTIDR_EL2.
 */
static ssize_t format_attr_contextid_show(struct device *dev,
					  struct device_attribute *attr,
					  char *page)
{
	int pid_fmt = ETM_OPT_CTXTID;

#if IS_ENABLED(CONFIG_CORESIGHT_SOURCE_ETM4X)
	pid_fmt = is_kernel_in_hyp_mode() ? ETM_OPT_CTXTID2 : ETM_OPT_CTXTID;
#endif
	return sprintf(page, "config:%d\n", pid_fmt);
}

static struct device_attribute format_attr_contextid =
	__ATTR(contextid, 0444, format_attr_contextid_show, NULL);

static struct attribute *etm_config_formats_attr[] = {
	&format_attr_cycacc.attr,
	&format_attr_contextid.attr,
	&format_attr_contextid1.attr,
	&format_attr_contextid2.attr,
	&format_attr_timestamp.attr,
	&format_attr_retstack.attr,
	&format_attr_sinkid.attr,
	&format_attr_preset.attr,
	&format_attr_configid.attr,
	&format_attr_branch_broadcast.attr,
	NULL,
};

static const struct attribute_group etm_pmu_format_group = {
	.name   = "format",
	.attrs  = etm_config_formats_attr,
};

static struct attribute *etm_config_sinks_attr[] = {
	NULL,
};

static const struct attribute_group etm_pmu_sinks_group = {
	.name   = "sinks",
	.attrs  = etm_config_sinks_attr,
};

static struct attribute *etm_config_events_attr[] = {
	NULL,
};

static const struct attribute_group etm_pmu_events_group = {
	.name   = "events",
	.attrs  = etm_config_events_attr,
};

static const struct attribute_group *etm_pmu_attr_groups[] = {
	&etm_pmu_format_group,
	&etm_pmu_sinks_group,
	&etm_pmu_events_group,
	NULL,
};

static inline struct list_head **
etm_event_cpu_path_ptr(struct etm_event_data *data, int cpu)
{
	return per_cpu_ptr(data->path, cpu);
}

static inline struct list_head *
etm_event_cpu_path(struct etm_event_data *data, int cpu)
{
	return *etm_event_cpu_path_ptr(data, cpu);
}

static void etm_event_read(struct perf_event *event) {}

static int etm_addr_filters_alloc(struct perf_event *event)
{
	struct etm_filters *filters;
	int node = event->cpu == -1 ? -1 : cpu_to_node(event->cpu);

	filters = kzalloc_node(sizeof(struct etm_filters), GFP_KERNEL, node);
	if (!filters)
		return -ENOMEM;

	if (event->parent)
		memcpy(filters, event->parent->hw.addr_filters,
		       sizeof(*filters));

	event->hw.addr_filters = filters;

	return 0;
}

static void etm_event_destroy(struct perf_event *event)
{
	kfree(event->hw.addr_filters);
	event->hw.addr_filters = NULL;
}

static int etm_event_init(struct perf_event *event)
{
	int ret = 0;

	if (event->attr.type != etm_pmu.type) {
		ret = -ENOENT;
		goto out;
	}

	ret = etm_addr_filters_alloc(event);
	if (ret)
		goto out;

	event->destroy = etm_event_destroy;
out:
	return ret;
}

static void free_sink_buffer(struct etm_event_data *event_data)
{
	int cpu;
	cpumask_t *mask = &event_data->mask;
	struct coresight_device *sink;

	if (!event_data->snk_config)
		return;

	if (WARN_ON(cpumask_empty(mask)))
		return;

	cpu = cpumask_first(mask);
	sink = coresight_get_sink(etm_event_cpu_path(event_data, cpu));
	sink_ops(sink)->free_buffer(event_data->snk_config);
}

static void free_event_data(struct work_struct *work)
{
	int cpu;
	cpumask_t *mask;
	struct etm_event_data *event_data;

	event_data = container_of(work, struct etm_event_data, work);
	mask = &event_data->mask;

	/* Free the sink buffers, if there are any */
	free_sink_buffer(event_data);

	/* clear any configuration we were using */
	if (event_data->cfg_hash)
		cscfg_deactivate_config(event_data->cfg_hash);

	for_each_cpu(cpu, mask) {
		struct list_head **ppath;

		ppath = etm_event_cpu_path_ptr(event_data, cpu);
		if (!(IS_ERR_OR_NULL(*ppath)))
			coresight_release_path(*ppath);
		*ppath = NULL;
		coresight_trace_id_put_cpu_id(cpu);
	}

	/* mark perf event as done for trace id allocator */
	coresight_trace_id_perf_stop();

	free_percpu(event_data->path);
	kfree(event_data);
}

static void *alloc_event_data(int cpu)
{
	cpumask_t *mask;
	struct etm_event_data *event_data;

	/* First get memory for the session's data */
	event_data = kzalloc(sizeof(struct etm_event_data), GFP_KERNEL);
	if (!event_data)
		return NULL;


	mask = &event_data->mask;
	if (cpu != -1)
		cpumask_set_cpu(cpu, mask);
	else
		cpumask_copy(mask, cpu_present_mask);

	/*
	 * Each CPU has a single path between source and destination.  As such
	 * allocate an array using CPU numbers as indexes.  That way a path
	 * for any CPU can easily be accessed at any given time.  We proceed
	 * the same way for sessions involving a single CPU.  The cost of
	 * unused memory when dealing with single CPU trace scenarios is small
	 * compared to the cost of searching through an optimized array.
	 */
	event_data->path = alloc_percpu(struct list_head *);

	if (!event_data->path) {
		kfree(event_data);
		return NULL;
	}

	return event_data;
}

static void etm_free_aux(void *data)
{
	struct etm_event_data *event_data = data;

	schedule_work(&event_data->work);
}

/*
 * Check if two given sinks are compatible with each other,
 * so that they can use the same sink buffers, when an event
 * moves around.
 */
static bool sinks_compatible(struct coresight_device *a,
			     struct coresight_device *b)
{
	if (!a || !b)
		return false;
	/*
	 * If the sinks are of the same subtype and driven
	 * by the same driver, we can use the same buffer
	 * on these sinks.
	 */
	return (a->subtype.sink_subtype == b->subtype.sink_subtype) &&
	       (sink_ops(a) == sink_ops(b));
}

static void *etm_setup_aux(struct perf_event *event, void **pages,
			   int nr_pages, bool overwrite)
{
	u32 id, cfg_hash;
	int cpu = event->cpu;
	int trace_id;
	cpumask_t *mask;
	struct coresight_device *sink = NULL;
	struct coresight_device *user_sink = NULL, *last_sink = NULL;
	struct etm_event_data *event_data = NULL;

	event_data = alloc_event_data(cpu);
	if (!event_data)
		return NULL;
	INIT_WORK(&event_data->work, free_event_data);

	/* First get the selected sink from user space. */
	if (event->attr.config2 & GENMASK_ULL(31, 0)) {
		id = (u32)event->attr.config2;
		sink = user_sink = coresight_get_sink_by_id(id);
	}

	/* tell the trace ID allocator that a perf event is starting up */
	coresight_trace_id_perf_start();

	/* check if user wants a coresight configuration selected */
	cfg_hash = (u32)((event->attr.config2 & GENMASK_ULL(63, 32)) >> 32);
	if (cfg_hash) {
		if (cscfg_activate_config(cfg_hash))
			goto err;
		event_data->cfg_hash = cfg_hash;
	}

	mask = &event_data->mask;

	/*
	 * Setup the path for each CPU in a trace session. We try to build
	 * trace path for each CPU in the mask. If we don't find an ETM
	 * for the CPU or fail to build a path, we clear the CPU from the
	 * mask and continue with the rest. If ever we try to trace on those
	 * CPUs, we can handle it and fail the session.
	 */
	for_each_cpu(cpu, mask) {
		struct list_head *path;
		struct coresight_device *csdev;

		csdev = per_cpu(csdev_src, cpu);
		/*
		 * If there is no ETM associated with this CPU clear it from
		 * the mask and continue with the rest. If ever we try to trace
		 * on this CPU, we handle it accordingly.
		 */
		if (!csdev) {
			cpumask_clear_cpu(cpu, mask);
			continue;
		}

		/*
		 * No sink provided - look for a default sink for all the ETMs,
		 * where this event can be scheduled.
		 * We allocate the sink specific buffers only once for this
		 * event. If the ETMs have different default sink devices, we
		 * can only use a single "type" of sink as the event can carry
		 * only one sink specific buffer. Thus we have to make sure
		 * that the sinks are of the same type and driven by the same
		 * driver, as the one we allocate the buffer for. As such
		 * we choose the first sink and check if the remaining ETMs
		 * have a compatible default sink. We don't trace on a CPU
		 * if the sink is not compatible.
		 */
		if (!user_sink) {
			/* Find the default sink for this ETM */
			sink = coresight_find_default_sink(csdev);
			if (!sink) {
				cpumask_clear_cpu(cpu, mask);
				continue;
			}

			/* Check if this sink compatible with the last sink */
			if (last_sink && !sinks_compatible(last_sink, sink)) {
				cpumask_clear_cpu(cpu, mask);
				continue;
			}
			last_sink = sink;
		}

		/*
		 * Building a path doesn't enable it, it simply builds a
		 * list of devices from source to sink that can be
		 * referenced later when the path is actually needed.
		 */
		path = coresight_build_path(csdev, sink);
		if (IS_ERR(path)) {
			cpumask_clear_cpu(cpu, mask);
			continue;
		}

		/* ensure we can allocate a trace ID for this CPU */
		trace_id = coresight_trace_id_get_cpu_id(cpu);
		if (!IS_VALID_CS_TRACE_ID(trace_id)) {
			cpumask_clear_cpu(cpu, mask);
			coresight_release_path(path);
			continue;
		}

		*etm_event_cpu_path_ptr(event_data, cpu) = path;
	}

	/* no sink found for any CPU - cannot trace */
	if (!sink)
		goto err;

	/* If we don't have any CPUs ready for tracing, abort */
	cpu = cpumask_first(mask);
	if (cpu >= nr_cpu_ids)
		goto err;

	if (!sink_ops(sink)->alloc_buffer || !sink_ops(sink)->free_buffer)
		goto err;

	/*
	 * Allocate the sink buffer for this session. All the sinks
	 * where this event can be scheduled are ensured to be of the
	 * same type. Thus the same sink configuration is used by the
	 * sinks.
	 */
	event_data->snk_config =
			sink_ops(sink)->alloc_buffer(sink, event, pages,
						     nr_pages, overwrite);
	if (!event_data->snk_config)
		goto err;

out:
	return event_data;

err:
	etm_free_aux(event_data);
	event_data = NULL;
	goto out;
}

static void etm_event_start(struct perf_event *event, int flags)
{
	int cpu = smp_processor_id();
	struct etm_event_data *event_data;
	struct etm_ctxt *ctxt = this_cpu_ptr(&etm_ctxt);
	struct perf_output_handle *handle = &ctxt->handle;
	struct coresight_device *sink, *csdev = per_cpu(csdev_src, cpu);
	struct list_head *path;
	u64 hw_id;

	if (!csdev)
		goto fail;

	/* Have we messed up our tracking ? */
	if (WARN_ON(ctxt->event_data))
		goto fail;

	/*
	 * Deal with the ring buffer API and get a handle on the
	 * session's information.
	 */
	event_data = perf_aux_output_begin(handle, event);
	if (!event_data)
		goto fail;

	/*
	 * Check if this ETM is allowed to trace, as decided
	 * at etm_setup_aux(). This could be due to an unreachable
	 * sink from this ETM. We can't do much in this case if
	 * the sink was specified or hinted to the driver. For
	 * now, simply don't record anything on this ETM.
	 *
	 * As such we pretend that everything is fine, and let
	 * it continue without actually tracing. The event could
	 * continue tracing when it moves to a CPU where it is
	 * reachable to a sink.
	 */
	if (!cpumask_test_cpu(cpu, &event_data->mask))
		goto out;

	path = etm_event_cpu_path(event_data, cpu);
	/* We need a sink, no need to continue without one */
	sink = coresight_get_sink(path);
	if (WARN_ON_ONCE(!sink))
		goto fail_end_stop;

	/* Nothing will happen without a path */
	if (coresight_enable_path(path, CS_MODE_PERF, handle))
		goto fail_end_stop;

	/* Finally enable the tracer */
	if (source_ops(csdev)->enable(csdev, event, CS_MODE_PERF))
		goto fail_disable_path;

<<<<<<< HEAD
=======
	/*
	 * output cpu / trace ID in perf record, once for the lifetime
	 * of the event.
	 */
	if (!cpumask_test_cpu(cpu, &event_data->aux_hwid_done)) {
		cpumask_set_cpu(cpu, &event_data->aux_hwid_done);
		hw_id = FIELD_PREP(CS_AUX_HW_ID_VERSION_MASK,
				   CS_AUX_HW_ID_CURR_VERSION);
		hw_id |= FIELD_PREP(CS_AUX_HW_ID_TRACE_ID_MASK,
				    coresight_trace_id_read_cpu_id(cpu));
		perf_report_aux_output_id(event, hw_id);
	}

>>>>>>> eb3cdb58
out:
	/* Tell the perf core the event is alive */
	event->hw.state = 0;
	/* Save the event_data for this ETM */
	ctxt->event_data = event_data;
	return;

fail_disable_path:
	coresight_disable_path(path);
fail_end_stop:
	/*
	 * Check if the handle is still associated with the event,
	 * to handle cases where if the sink failed to start the
	 * trace and TRUNCATED the handle already.
	 */
	if (READ_ONCE(handle->event)) {
		perf_aux_output_flag(handle, PERF_AUX_FLAG_TRUNCATED);
		perf_aux_output_end(handle, 0);
	}
fail:
	event->hw.state = PERF_HES_STOPPED;
	return;
}

static void etm_event_stop(struct perf_event *event, int mode)
{
	int cpu = smp_processor_id();
	unsigned long size;
	struct coresight_device *sink, *csdev = per_cpu(csdev_src, cpu);
	struct etm_ctxt *ctxt = this_cpu_ptr(&etm_ctxt);
	struct perf_output_handle *handle = &ctxt->handle;
	struct etm_event_data *event_data;
	struct list_head *path;

	/*
	 * If we still have access to the event_data via handle,
	 * confirm that we haven't messed up the tracking.
	 */
	if (handle->event &&
	    WARN_ON(perf_get_aux(handle) != ctxt->event_data))
		return;

	event_data = ctxt->event_data;
	/* Clear the event_data as this ETM is stopping the trace. */
	ctxt->event_data = NULL;

	if (event->hw.state == PERF_HES_STOPPED)
		return;

	/* We must have a valid event_data for a running event */
	if (WARN_ON(!event_data))
		return;

	/*
	 * Check if this ETM was allowed to trace, as decided at
	 * etm_setup_aux(). If it wasn't allowed to trace, then
	 * nothing needs to be torn down other than outputting a
	 * zero sized record.
	 */
	if (handle->event && (mode & PERF_EF_UPDATE) &&
	    !cpumask_test_cpu(cpu, &event_data->mask)) {
		event->hw.state = PERF_HES_STOPPED;
		perf_aux_output_end(handle, 0);
		return;
	}

	if (!csdev)
		return;

	path = etm_event_cpu_path(event_data, cpu);
	if (!path)
		return;

	sink = coresight_get_sink(path);
	if (!sink)
		return;

	/* stop tracer */
	source_ops(csdev)->disable(csdev, event);

	/* tell the core */
	event->hw.state = PERF_HES_STOPPED;

	/*
	 * If the handle is not bound to an event anymore
	 * (e.g, the sink driver was unable to restart the
	 * handle due to lack of buffer space), we don't
	 * have to do anything here.
	 */
	if (handle->event && (mode & PERF_EF_UPDATE)) {
		if (WARN_ON_ONCE(handle->event != event))
			return;

		/* update trace information */
		if (!sink_ops(sink)->update_buffer)
			return;

		size = sink_ops(sink)->update_buffer(sink, handle,
					      event_data->snk_config);
		/*
		 * Make sure the handle is still valid as the
		 * sink could have closed it from an IRQ.
		 * The sink driver must handle the race with
		 * update_buffer() and IRQ. Thus either we
		 * should get a valid handle and valid size
		 * (which may be 0).
		 *
		 * But we should never get a non-zero size with
		 * an invalid handle.
		 */
		if (READ_ONCE(handle->event))
			perf_aux_output_end(handle, size);
		else
			WARN_ON(size);
	}

	/* Disabling the path make its elements available to other sessions */
	coresight_disable_path(path);
}

static int etm_event_add(struct perf_event *event, int mode)
{
	int ret = 0;
	struct hw_perf_event *hwc = &event->hw;

	if (mode & PERF_EF_START) {
		etm_event_start(event, 0);
		if (hwc->state & PERF_HES_STOPPED)
			ret = -EINVAL;
	} else {
		hwc->state = PERF_HES_STOPPED;
	}

	return ret;
}

static void etm_event_del(struct perf_event *event, int mode)
{
	etm_event_stop(event, PERF_EF_UPDATE);
}

static int etm_addr_filters_validate(struct list_head *filters)
{
	bool range = false, address = false;
	int index = 0;
	struct perf_addr_filter *filter;

	list_for_each_entry(filter, filters, entry) {
		/*
		 * No need to go further if there's no more
		 * room for filters.
		 */
		if (++index > ETM_ADDR_CMP_MAX)
			return -EOPNOTSUPP;

		/* filter::size==0 means single address trigger */
		if (filter->size) {
			/*
			 * The existing code relies on START/STOP filters
			 * being address filters.
			 */
			if (filter->action == PERF_ADDR_FILTER_ACTION_START ||
			    filter->action == PERF_ADDR_FILTER_ACTION_STOP)
				return -EOPNOTSUPP;

			range = true;
		} else
			address = true;

		/*
		 * At this time we don't allow range and start/stop filtering
		 * to cohabitate, they have to be mutually exclusive.
		 */
		if (range && address)
			return -EOPNOTSUPP;
	}

	return 0;
}

static void etm_addr_filters_sync(struct perf_event *event)
{
	struct perf_addr_filters_head *head = perf_event_addr_filters(event);
	unsigned long start, stop;
	struct perf_addr_filter_range *fr = event->addr_filter_ranges;
	struct etm_filters *filters = event->hw.addr_filters;
	struct etm_filter *etm_filter;
	struct perf_addr_filter *filter;
	int i = 0;

	list_for_each_entry(filter, &head->list, entry) {
		start = fr[i].start;
		stop = start + fr[i].size;
		etm_filter = &filters->etm_filter[i];

		switch (filter->action) {
		case PERF_ADDR_FILTER_ACTION_FILTER:
			etm_filter->start_addr = start;
			etm_filter->stop_addr = stop;
			etm_filter->type = ETM_ADDR_TYPE_RANGE;
			break;
		case PERF_ADDR_FILTER_ACTION_START:
			etm_filter->start_addr = start;
			etm_filter->type = ETM_ADDR_TYPE_START;
			break;
		case PERF_ADDR_FILTER_ACTION_STOP:
			etm_filter->stop_addr = stop;
			etm_filter->type = ETM_ADDR_TYPE_STOP;
			break;
		}
		i++;
	}

	filters->nr_filters = i;
}

int etm_perf_symlink(struct coresight_device *csdev, bool link)
{
	char entry[sizeof("cpu9999999")];
	int ret = 0, cpu = source_ops(csdev)->cpu_id(csdev);
	struct device *pmu_dev = etm_pmu.dev;
	struct device *cs_dev = &csdev->dev;

	sprintf(entry, "cpu%d", cpu);

	if (!etm_perf_up)
		return -EPROBE_DEFER;

	if (link) {
		ret = sysfs_create_link(&pmu_dev->kobj, &cs_dev->kobj, entry);
		if (ret)
			return ret;
		per_cpu(csdev_src, cpu) = csdev;
	} else {
		sysfs_remove_link(&pmu_dev->kobj, entry);
		per_cpu(csdev_src, cpu) = NULL;
	}

	return 0;
}
EXPORT_SYMBOL_GPL(etm_perf_symlink);

static ssize_t etm_perf_sink_name_show(struct device *dev,
				       struct device_attribute *dattr,
				       char *buf)
{
	struct dev_ext_attribute *ea;

	ea = container_of(dattr, struct dev_ext_attribute, attr);
	return scnprintf(buf, PAGE_SIZE, "0x%lx\n", (unsigned long)(ea->var));
}

static struct dev_ext_attribute *
etm_perf_add_symlink_group(struct device *dev, const char *name, const char *group_name)
{
	struct dev_ext_attribute *ea;
	unsigned long hash;
	int ret;
	struct device *pmu_dev = etm_pmu.dev;

	if (!etm_perf_up)
		return ERR_PTR(-EPROBE_DEFER);

	ea = devm_kzalloc(dev, sizeof(*ea), GFP_KERNEL);
	if (!ea)
		return ERR_PTR(-ENOMEM);

	/*
	 * If this function is called adding a sink then the hash is used for
	 * sink selection - see function coresight_get_sink_by_id().
	 * If adding a configuration then the hash is used for selection in
	 * cscfg_activate_config()
	 */
	hash = hashlen_hash(hashlen_string(NULL, name));

	sysfs_attr_init(&ea->attr.attr);
	ea->attr.attr.name = devm_kstrdup(dev, name, GFP_KERNEL);
	if (!ea->attr.attr.name)
		return ERR_PTR(-ENOMEM);

	ea->attr.attr.mode = 0444;
	ea->var = (unsigned long *)hash;

	ret = sysfs_add_file_to_group(&pmu_dev->kobj,
				      &ea->attr.attr, group_name);

	return ret ? ERR_PTR(ret) : ea;
}

int etm_perf_add_symlink_sink(struct coresight_device *csdev)
{
	const char *name;
	struct device *dev = &csdev->dev;
	int err = 0;

	if (csdev->type != CORESIGHT_DEV_TYPE_SINK &&
	    csdev->type != CORESIGHT_DEV_TYPE_LINKSINK)
		return -EINVAL;

	if (csdev->ea != NULL)
		return -EINVAL;

	name = dev_name(dev);
	csdev->ea = etm_perf_add_symlink_group(dev, name, "sinks");
	if (IS_ERR(csdev->ea)) {
		err = PTR_ERR(csdev->ea);
		csdev->ea = NULL;
	} else
		csdev->ea->attr.show = etm_perf_sink_name_show;

	return err;
}

static void etm_perf_del_symlink_group(struct dev_ext_attribute *ea, const char *group_name)
{
	struct device *pmu_dev = etm_pmu.dev;

	sysfs_remove_file_from_group(&pmu_dev->kobj,
				     &ea->attr.attr, group_name);
}

void etm_perf_del_symlink_sink(struct coresight_device *csdev)
{
	if (csdev->type != CORESIGHT_DEV_TYPE_SINK &&
	    csdev->type != CORESIGHT_DEV_TYPE_LINKSINK)
		return;

	if (!csdev->ea)
		return;

	etm_perf_del_symlink_group(csdev->ea, "sinks");
	csdev->ea = NULL;
}

static ssize_t etm_perf_cscfg_event_show(struct device *dev,
					 struct device_attribute *dattr,
					 char *buf)
{
	struct dev_ext_attribute *ea;

	ea = container_of(dattr, struct dev_ext_attribute, attr);
	return scnprintf(buf, PAGE_SIZE, "configid=0x%lx\n", (unsigned long)(ea->var));
}

int etm_perf_add_symlink_cscfg(struct device *dev, struct cscfg_config_desc *config_desc)
{
	int err = 0;

	if (config_desc->event_ea != NULL)
		return 0;

	config_desc->event_ea = etm_perf_add_symlink_group(dev, config_desc->name, "events");

	/* set the show function to the custom cscfg event */
	if (!IS_ERR(config_desc->event_ea))
		config_desc->event_ea->attr.show = etm_perf_cscfg_event_show;
	else {
		err = PTR_ERR(config_desc->event_ea);
		config_desc->event_ea = NULL;
	}

	return err;
}

void etm_perf_del_symlink_cscfg(struct cscfg_config_desc *config_desc)
{
	if (!config_desc->event_ea)
		return;

	etm_perf_del_symlink_group(config_desc->event_ea, "events");
	config_desc->event_ea = NULL;
}

int __init etm_perf_init(void)
{
	int ret;

	etm_pmu.capabilities		= (PERF_PMU_CAP_EXCLUSIVE |
					   PERF_PMU_CAP_ITRACE);

	etm_pmu.attr_groups		= etm_pmu_attr_groups;
	etm_pmu.task_ctx_nr		= perf_sw_context;
	etm_pmu.read			= etm_event_read;
	etm_pmu.event_init		= etm_event_init;
	etm_pmu.setup_aux		= etm_setup_aux;
	etm_pmu.free_aux		= etm_free_aux;
	etm_pmu.start			= etm_event_start;
	etm_pmu.stop			= etm_event_stop;
	etm_pmu.add			= etm_event_add;
	etm_pmu.del			= etm_event_del;
	etm_pmu.addr_filters_sync	= etm_addr_filters_sync;
	etm_pmu.addr_filters_validate	= etm_addr_filters_validate;
	etm_pmu.nr_addr_filters		= ETM_ADDR_CMP_MAX;
	etm_pmu.module			= THIS_MODULE;

	ret = perf_pmu_register(&etm_pmu, CORESIGHT_ETM_PMU_NAME, -1);
	if (ret == 0)
		etm_perf_up = true;

	return ret;
}

void etm_perf_exit(void)
{
	perf_pmu_unregister(&etm_pmu);
}<|MERGE_RESOLUTION|>--- conflicted
+++ resolved
@@ -496,8 +496,6 @@
 	if (source_ops(csdev)->enable(csdev, event, CS_MODE_PERF))
 		goto fail_disable_path;
 
-<<<<<<< HEAD
-=======
 	/*
 	 * output cpu / trace ID in perf record, once for the lifetime
 	 * of the event.
@@ -511,7 +509,6 @@
 		perf_report_aux_output_id(event, hw_id);
 	}
 
->>>>>>> eb3cdb58
 out:
 	/* Tell the perf core the event is alive */
 	event->hw.state = 0;
