--- conflicted
+++ resolved
@@ -695,18 +695,6 @@
 	struct resource *res = platform_get_resource(pdev, IORESOURCE_MEM, 0);
 	int ret = 0;
 
-<<<<<<< HEAD
-	drvdata = devm_kzalloc(&pdev->dev, sizeof(*drvdata), GFP_KERNEL);
-	if (!drvdata)
-		return -ENOMEM;
-
-	drvdata->pclk = coresight_get_enable_apb_pclk(&pdev->dev);
-	if (IS_ERR(drvdata->pclk))
-		return PTR_ERR(drvdata->pclk);
-
-	dev_set_drvdata(&pdev->dev, drvdata);
-=======
->>>>>>> b35fc656
 	pm_runtime_get_noresume(&pdev->dev);
 	pm_runtime_set_active(&pdev->dev);
 	pm_runtime_enable(&pdev->dev);
