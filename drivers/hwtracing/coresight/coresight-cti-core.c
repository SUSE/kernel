// SPDX-License-Identifier: GPL-2.0
/*
 * Copyright (c) 2018 Linaro Limited, All rights reserved.
 * Author: Mike Leach <mike.leach@linaro.org>
 */

#include <linux/amba/bus.h>
#include <linux/atomic.h>
#include <linux/bits.h>
#include <linux/coresight.h>
#include <linux/cpu_pm.h>
#include <linux/cpuhotplug.h>
#include <linux/device.h>
#include <linux/io.h>
#include <linux/kernel.h>
#include <linux/list.h>
#include <linux/mutex.h>
#include <linux/pm_runtime.h>
#include <linux/property.h>
#include <linux/spinlock.h>

#include "coresight-priv.h"
#include "coresight-cti.h"

/**
 * CTI devices can be associated with a PE, or be connected to CoreSight
 * hardware. We have a list of all CTIs irrespective of CPU bound or
 * otherwise.
 *
 * We assume that the non-CPU CTIs are always powered as we do with sinks etc.
 *
 * We leave the client to figure out if all the CTIs are interconnected with
 * the same CTM, in general this is the case but does not always have to be.
 */

/* net of CTI devices connected via CTM */
static LIST_HEAD(ect_net);

/* protect the list */
static DEFINE_MUTEX(ect_mutex);

#define csdev_to_cti_drvdata(csdev)	\
	dev_get_drvdata(csdev->dev.parent)

/* power management handling */
static int nr_cti_cpu;

/* quick lookup list for CPU bound CTIs when power handling */
static struct cti_drvdata *cti_cpu_drvdata[NR_CPUS];

/*
 * CTI naming. CTI bound to cores will have the name cti_cpu<N> where
 * N is the CPU ID. System CTIs will have the name cti_sys<I> where I
 * is an index allocated by order of discovery.
 *
 * CTI device name list - for CTI not bound to cores.
 */
DEFINE_CORESIGHT_DEVLIST(cti_sys_devs, "cti_sys");

/* write set of regs to hardware - call with spinlock claimed */
void cti_write_all_hw_regs(struct cti_drvdata *drvdata)
{
	struct cti_config *config = &drvdata->config;
	int i;

	CS_UNLOCK(drvdata->base);

	/* disable CTI before writing registers */
	writel_relaxed(0, drvdata->base + CTICONTROL);

	/* write the CTI trigger registers */
	for (i = 0; i < config->nr_trig_max; i++) {
		writel_relaxed(config->ctiinen[i], drvdata->base + CTIINEN(i));
		writel_relaxed(config->ctiouten[i],
			       drvdata->base + CTIOUTEN(i));
	}

	/* other regs */
	writel_relaxed(config->ctigate, drvdata->base + CTIGATE);
	writel_relaxed(config->asicctl, drvdata->base + ASICCTL);
	writel_relaxed(config->ctiappset, drvdata->base + CTIAPPSET);

	/* re-enable CTI */
	writel_relaxed(1, drvdata->base + CTICONTROL);

	CS_LOCK(drvdata->base);
}

/* write regs to hardware and enable */
static int cti_enable_hw(struct cti_drvdata *drvdata)
{
	struct cti_config *config = &drvdata->config;
	unsigned long flags;
	int rc = 0;

	spin_lock_irqsave(&drvdata->spinlock, flags);

	/* no need to do anything if enabled or unpowered*/
	if (config->hw_enabled || !config->hw_powered)
		goto cti_state_unchanged;

	/* claim the device */
	rc = coresight_claim_device(drvdata->csdev);
	if (rc)
		goto cti_err_not_enabled;

	cti_write_all_hw_regs(drvdata);

	config->hw_enabled = true;
	drvdata->config.enable_req_count++;
	spin_unlock_irqrestore(&drvdata->spinlock, flags);
	return rc;

cti_state_unchanged:
	drvdata->config.enable_req_count++;

	/* cannot enable due to error */
cti_err_not_enabled:
	spin_unlock_irqrestore(&drvdata->spinlock, flags);
	return rc;
}

/* re-enable CTI on CPU when using CPU hotplug */
static void cti_cpuhp_enable_hw(struct cti_drvdata *drvdata)
{
	struct cti_config *config = &drvdata->config;

	spin_lock(&drvdata->spinlock);
	config->hw_powered = true;

	/* no need to do anything if no enable request */
	if (!drvdata->config.enable_req_count)
		goto cti_hp_not_enabled;

	/* try to claim the device */
	if (coresight_claim_device(drvdata->csdev))
		goto cti_hp_not_enabled;

	cti_write_all_hw_regs(drvdata);
	config->hw_enabled = true;
	spin_unlock(&drvdata->spinlock);
	return;

	/* did not re-enable due to no claim / no request */
cti_hp_not_enabled:
	spin_unlock(&drvdata->spinlock);
}

/* disable hardware */
static int cti_disable_hw(struct cti_drvdata *drvdata)
{
	struct cti_config *config = &drvdata->config;
	struct coresight_device *csdev = drvdata->csdev;
	int ret = 0;

	spin_lock(&drvdata->spinlock);

	/* don't allow negative refcounts, return an error */
	if (!drvdata->config.enable_req_count) {
		ret = -EINVAL;
		goto cti_not_disabled;
	}

	/* check refcount - disable on 0 */
	if (--drvdata->config.enable_req_count > 0)
		goto cti_not_disabled;

	/* no need to do anything if disabled or cpu unpowered */
	if (!config->hw_enabled || !config->hw_powered)
		goto cti_not_disabled;

	CS_UNLOCK(drvdata->base);

	/* disable CTI */
	writel_relaxed(0, drvdata->base + CTICONTROL);
	config->hw_enabled = false;

	coresight_disclaim_device_unlocked(csdev);
	CS_LOCK(drvdata->base);
	spin_unlock(&drvdata->spinlock);
<<<<<<< HEAD
	pm_runtime_put(dev->parent);
	return 0;
=======
	return ret;
>>>>>>> eb3cdb58

	/* not disabled this call */
cti_not_disabled:
	spin_unlock(&drvdata->spinlock);
	return ret;
}

void cti_write_single_reg(struct cti_drvdata *drvdata, int offset, u32 value)
{
	CS_UNLOCK(drvdata->base);
	writel_relaxed(value, drvdata->base + offset);
	CS_LOCK(drvdata->base);
}

void cti_write_intack(struct device *dev, u32 ackval)
{
	struct cti_drvdata *drvdata = dev_get_drvdata(dev->parent);
	struct cti_config *config = &drvdata->config;

	spin_lock(&drvdata->spinlock);
	/* write if enabled */
	if (cti_active(config))
		cti_write_single_reg(drvdata, CTIINTACK, ackval);
	spin_unlock(&drvdata->spinlock);
}

/*
 * Look at the HW DEVID register for some of the HW settings.
 * DEVID[15:8] - max number of in / out triggers.
 */
#define CTI_DEVID_MAXTRIGS(devid_val) ((int) BMVAL(devid_val, 8, 15))

/* DEVID[19:16] - number of CTM channels */
#define CTI_DEVID_CTMCHANNELS(devid_val) ((int) BMVAL(devid_val, 16, 19))

static void cti_set_default_config(struct device *dev,
				   struct cti_drvdata *drvdata)
{
	struct cti_config *config = &drvdata->config;
	u32 devid;

	devid = readl_relaxed(drvdata->base + CORESIGHT_DEVID);
	config->nr_trig_max = CTI_DEVID_MAXTRIGS(devid);

	/*
	 * no current hardware should exceed this, but protect the driver
	 * in case of fault / out of spec hw
	 */
	if (config->nr_trig_max > CTIINOUTEN_MAX) {
		dev_warn_once(dev,
			"Limiting HW MaxTrig value(%d) to driver max(%d)\n",
			config->nr_trig_max, CTIINOUTEN_MAX);
		config->nr_trig_max = CTIINOUTEN_MAX;
	}

	config->nr_ctm_channels = CTI_DEVID_CTMCHANNELS(devid);

	/* Most regs default to 0 as zalloc'ed except...*/
	config->trig_filter_enable = true;
	config->ctigate = GENMASK(config->nr_ctm_channels - 1, 0);
	config->enable_req_count = 0;
}

/*
 * Add a connection entry to the list of connections for this
 * CTI device.
 */
int cti_add_connection_entry(struct device *dev, struct cti_drvdata *drvdata,
			     struct cti_trig_con *tc,
			     struct coresight_device *csdev,
			     const char *assoc_dev_name)
{
	struct cti_device *cti_dev = &drvdata->ctidev;

	tc->con_dev = csdev;
	/*
	 * Prefer actual associated CS device dev name to supplied value -
	 * which is likely to be node name / other conn name.
	 */
	if (csdev)
		tc->con_dev_name = dev_name(&csdev->dev);
	else if (assoc_dev_name != NULL) {
		tc->con_dev_name = devm_kstrdup(dev,
						assoc_dev_name, GFP_KERNEL);
		if (!tc->con_dev_name)
			return -ENOMEM;
	}
	list_add_tail(&tc->node, &cti_dev->trig_cons);
	cti_dev->nr_trig_con++;

	/* add connection usage bit info to overall info */
	drvdata->config.trig_in_use |= tc->con_in->used_mask;
	drvdata->config.trig_out_use |= tc->con_out->used_mask;

	return 0;
}

/* create a trigger connection with appropriately sized signal groups */
struct cti_trig_con *cti_allocate_trig_con(struct device *dev, int in_sigs,
					   int out_sigs)
{
	struct cti_trig_con *tc = NULL;
	struct cti_trig_grp *in = NULL, *out = NULL;

	tc = devm_kzalloc(dev, sizeof(struct cti_trig_con), GFP_KERNEL);
	if (!tc)
		return tc;

	in = devm_kzalloc(dev,
			  offsetof(struct cti_trig_grp, sig_types[in_sigs]),
			  GFP_KERNEL);
	if (!in)
		return NULL;

	out = devm_kzalloc(dev,
			   offsetof(struct cti_trig_grp, sig_types[out_sigs]),
			   GFP_KERNEL);
	if (!out)
		return NULL;

	tc->con_in = in;
	tc->con_out = out;
	tc->con_in->nr_sigs = in_sigs;
	tc->con_out->nr_sigs = out_sigs;
	return tc;
}

/*
 * Add a default connection if nothing else is specified.
 * single connection based on max in/out info, no assoc device
 */
int cti_add_default_connection(struct device *dev, struct cti_drvdata *drvdata)
{
	int ret = 0;
	int n_trigs = drvdata->config.nr_trig_max;
	u32 n_trig_mask = GENMASK(n_trigs - 1, 0);
	struct cti_trig_con *tc = NULL;

	/*
	 * Assume max trigs for in and out,
	 * all used, default sig types allocated
	 */
	tc = cti_allocate_trig_con(dev, n_trigs, n_trigs);
	if (!tc)
		return -ENOMEM;

	tc->con_in->used_mask = n_trig_mask;
	tc->con_out->used_mask = n_trig_mask;
	ret = cti_add_connection_entry(dev, drvdata, tc, NULL, "default");
	return ret;
}

/** cti channel api **/
/* attach/detach channel from trigger - write through if enabled. */
int cti_channel_trig_op(struct device *dev, enum cti_chan_op op,
			enum cti_trig_dir direction, u32 channel_idx,
			u32 trigger_idx)
{
	struct cti_drvdata *drvdata = dev_get_drvdata(dev->parent);
	struct cti_config *config = &drvdata->config;
	u32 trig_bitmask;
	u32 chan_bitmask;
	u32 reg_value;
	int reg_offset;

	/* ensure indexes in range */
	if ((channel_idx >= config->nr_ctm_channels) ||
	   (trigger_idx >= config->nr_trig_max))
		return -EINVAL;

	trig_bitmask = BIT(trigger_idx);

	/* ensure registered triggers and not out filtered */
	if (direction == CTI_TRIG_IN)	{
		if (!(trig_bitmask & config->trig_in_use))
			return -EINVAL;
	} else {
		if (!(trig_bitmask & config->trig_out_use))
			return -EINVAL;

		if ((config->trig_filter_enable) &&
		    (config->trig_out_filter & trig_bitmask))
			return -EINVAL;
	}

	/* update the local register values */
	chan_bitmask = BIT(channel_idx);
	reg_offset = (direction == CTI_TRIG_IN ? CTIINEN(trigger_idx) :
		      CTIOUTEN(trigger_idx));

	spin_lock(&drvdata->spinlock);

	/* read - modify write - the trigger / channel enable value */
	reg_value = direction == CTI_TRIG_IN ? config->ctiinen[trigger_idx] :
		     config->ctiouten[trigger_idx];
	if (op == CTI_CHAN_ATTACH)
		reg_value |= chan_bitmask;
	else
		reg_value &= ~chan_bitmask;

	/* write local copy */
	if (direction == CTI_TRIG_IN)
		config->ctiinen[trigger_idx] = reg_value;
	else
		config->ctiouten[trigger_idx] = reg_value;

	/* write through if enabled */
	if (cti_active(config))
		cti_write_single_reg(drvdata, reg_offset, reg_value);
	spin_unlock(&drvdata->spinlock);
	return 0;
}

int cti_channel_gate_op(struct device *dev, enum cti_chan_gate_op op,
			u32 channel_idx)
{
	struct cti_drvdata *drvdata = dev_get_drvdata(dev->parent);
	struct cti_config *config = &drvdata->config;
	u32 chan_bitmask;
	u32 reg_value;
	int err = 0;

	if (channel_idx >= config->nr_ctm_channels)
		return -EINVAL;

	chan_bitmask = BIT(channel_idx);

	spin_lock(&drvdata->spinlock);
	reg_value = config->ctigate;
	switch (op) {
	case CTI_GATE_CHAN_ENABLE:
		reg_value |= chan_bitmask;
		break;

	case CTI_GATE_CHAN_DISABLE:
		reg_value &= ~chan_bitmask;
		break;

	default:
		err = -EINVAL;
		break;
	}
	if (err == 0) {
		config->ctigate = reg_value;
		if (cti_active(config))
			cti_write_single_reg(drvdata, CTIGATE, reg_value);
	}
	spin_unlock(&drvdata->spinlock);
	return err;
}

int cti_channel_setop(struct device *dev, enum cti_chan_set_op op,
		      u32 channel_idx)
{
	struct cti_drvdata *drvdata = dev_get_drvdata(dev->parent);
	struct cti_config *config = &drvdata->config;
	u32 chan_bitmask;
	u32 reg_value;
	u32 reg_offset;
	int err = 0;

	if (channel_idx >= config->nr_ctm_channels)
		return -EINVAL;

	chan_bitmask = BIT(channel_idx);

	spin_lock(&drvdata->spinlock);
	reg_value = config->ctiappset;
	switch (op) {
	case CTI_CHAN_SET:
		config->ctiappset |= chan_bitmask;
		reg_value  = config->ctiappset;
		reg_offset = CTIAPPSET;
		break;

	case CTI_CHAN_CLR:
		config->ctiappset &= ~chan_bitmask;
		reg_value = chan_bitmask;
		reg_offset = CTIAPPCLEAR;
		break;

	case CTI_CHAN_PULSE:
		config->ctiappset &= ~chan_bitmask;
		reg_value = chan_bitmask;
		reg_offset = CTIAPPPULSE;
		break;

	default:
		err = -EINVAL;
		break;
	}

	if ((err == 0) && cti_active(config))
		cti_write_single_reg(drvdata, reg_offset, reg_value);
	spin_unlock(&drvdata->spinlock);

	return err;
}

static bool cti_add_sysfs_link(struct cti_drvdata *drvdata,
			       struct cti_trig_con *tc)
{
	struct coresight_sysfs_link link_info;
	int link_err = 0;

	link_info.orig = drvdata->csdev;
	link_info.orig_name = tc->con_dev_name;
	link_info.target = tc->con_dev;
	link_info.target_name = dev_name(&drvdata->csdev->dev);

	link_err = coresight_add_sysfs_link(&link_info);
	if (link_err)
		dev_warn(&drvdata->csdev->dev,
			 "Failed to set CTI sysfs link %s<=>%s\n",
			 link_info.orig_name, link_info.target_name);
	return !link_err;
}

static void cti_remove_sysfs_link(struct cti_drvdata *drvdata,
				  struct cti_trig_con *tc)
{
	struct coresight_sysfs_link link_info;

	link_info.orig = drvdata->csdev;
	link_info.orig_name = tc->con_dev_name;
	link_info.target = tc->con_dev;
	link_info.target_name = dev_name(&drvdata->csdev->dev);
	coresight_remove_sysfs_link(&link_info);
}

/*
 * Look for a matching connection device name in the list of connections.
 * If found then swap in the csdev name, set trig con association pointer
 * and return found.
 */
static bool
cti_match_fixup_csdev(struct cti_device *ctidev, const char *node_name,
		      struct coresight_device *csdev)
{
	struct cti_trig_con *tc;
	struct cti_drvdata *drvdata = container_of(ctidev, struct cti_drvdata,
						   ctidev);

	list_for_each_entry(tc, &ctidev->trig_cons, node) {
		if (tc->con_dev_name) {
			if (!strcmp(node_name, tc->con_dev_name)) {
				/* match: so swap in csdev name & dev */
				tc->con_dev_name = dev_name(&csdev->dev);
				tc->con_dev = csdev;
				/* try to set sysfs link */
				if (cti_add_sysfs_link(drvdata, tc))
					return true;
				/* link failed - remove CTI reference */
				tc->con_dev = NULL;
				break;
			}
		}
	}
	return false;
}

/*
 * Search the cti list to add an associated CTI into the supplied CS device
 * This will set the association if CTI declared before the CS device.
 * (called from coresight_register() without coresight_mutex locked).
 */
static void cti_add_assoc_to_csdev(struct coresight_device *csdev)
{
	struct cti_drvdata *ect_item;
	struct cti_device *ctidev;
	const char *node_name = NULL;

	/* protect the list */
	mutex_lock(&ect_mutex);

	/* exit if current is an ECT device.*/
	if ((csdev->type == CORESIGHT_DEV_TYPE_ECT) || list_empty(&ect_net))
		goto cti_add_done;

	/* if we didn't find the csdev previously we used the fwnode name */
	node_name = cti_plat_get_node_name(dev_fwnode(csdev->dev.parent));
	if (!node_name)
		goto cti_add_done;

	/* for each CTI in list... */
	list_for_each_entry(ect_item, &ect_net, node) {
		ctidev = &ect_item->ctidev;
		if (cti_match_fixup_csdev(ctidev, node_name, csdev)) {
			/*
			 * if we found a matching csdev then update the ECT
			 * association pointer for the device with this CTI.
			 */
			coresight_set_assoc_ectdev_mutex(csdev,
							 ect_item->csdev);
			break;
		}
	}
cti_add_done:
	mutex_unlock(&ect_mutex);
}

/*
 * Removing the associated devices is easier.
 * A CTI will not have a value for csdev->ect_dev.
 */
static void cti_remove_assoc_from_csdev(struct coresight_device *csdev)
{
	struct cti_drvdata *ctidrv;
	struct cti_trig_con *tc;
	struct cti_device *ctidev;

	mutex_lock(&ect_mutex);
	if (csdev->ect_dev) {
		ctidrv = csdev_to_cti_drvdata(csdev->ect_dev);
		ctidev = &ctidrv->ctidev;
		list_for_each_entry(tc, &ctidev->trig_cons, node) {
			if (tc->con_dev == csdev) {
				cti_remove_sysfs_link(ctidrv, tc);
				tc->con_dev = NULL;
				break;
			}
		}
		csdev->ect_dev = NULL;
	}
	mutex_unlock(&ect_mutex);
}

/*
 * Operations to add and remove associated CTI.
 * Register to coresight core driver as call back function.
 */
static struct cti_assoc_op cti_assoc_ops = {
	.add = cti_add_assoc_to_csdev,
	.remove = cti_remove_assoc_from_csdev
};

/*
 * Update the cross references where the associated device was found
 * while we were building the connection info. This will occur if the
 * assoc device was registered before the CTI.
 */
static void cti_update_conn_xrefs(struct cti_drvdata *drvdata)
{
	struct cti_trig_con *tc;
	struct cti_device *ctidev = &drvdata->ctidev;

	list_for_each_entry(tc, &ctidev->trig_cons, node) {
		if (tc->con_dev) {
			/* if we can set the sysfs link */
			if (cti_add_sysfs_link(drvdata, tc))
				/* set the CTI/csdev association */
				coresight_set_assoc_ectdev_mutex(tc->con_dev,
							 drvdata->csdev);
			else
				/* otherwise remove reference from CTI */
				tc->con_dev = NULL;
		}
	}
}

static void cti_remove_conn_xrefs(struct cti_drvdata *drvdata)
{
	struct cti_trig_con *tc;
	struct cti_device *ctidev = &drvdata->ctidev;

	list_for_each_entry(tc, &ctidev->trig_cons, node) {
		if (tc->con_dev) {
			coresight_set_assoc_ectdev_mutex(tc->con_dev,
							 NULL);
			cti_remove_sysfs_link(drvdata, tc);
			tc->con_dev = NULL;
		}
	}
}

/** cti PM callbacks **/
static int cti_cpu_pm_notify(struct notifier_block *nb, unsigned long cmd,
			     void *v)
{
	struct cti_drvdata *drvdata;
	struct coresight_device *csdev;
	unsigned int cpu = smp_processor_id();
	int notify_res = NOTIFY_OK;

	if (!cti_cpu_drvdata[cpu])
		return NOTIFY_OK;

	drvdata = cti_cpu_drvdata[cpu];
	csdev = drvdata->csdev;

	if (WARN_ON_ONCE(drvdata->ctidev.cpu != cpu))
		return NOTIFY_BAD;

	spin_lock(&drvdata->spinlock);

	switch (cmd) {
	case CPU_PM_ENTER:
		/* CTI regs all static - we have a copy & nothing to save */
		drvdata->config.hw_powered = false;
		if (drvdata->config.hw_enabled)
			coresight_disclaim_device(csdev);
		break;

	case CPU_PM_ENTER_FAILED:
		drvdata->config.hw_powered = true;
		if (drvdata->config.hw_enabled) {
			if (coresight_claim_device(csdev))
				drvdata->config.hw_enabled = false;
		}
		break;

	case CPU_PM_EXIT:
		/* write hardware registers to re-enable. */
		drvdata->config.hw_powered = true;
		drvdata->config.hw_enabled = false;

		/* check enable reference count to enable HW */
		if (drvdata->config.enable_req_count) {
			/* check we can claim the device as we re-power */
			if (coresight_claim_device(csdev))
				goto cti_notify_exit;

			drvdata->config.hw_enabled = true;
			cti_write_all_hw_regs(drvdata);
		}
		break;

	default:
		notify_res = NOTIFY_DONE;
		break;
	}

cti_notify_exit:
	spin_unlock(&drvdata->spinlock);
	return notify_res;
}

static struct notifier_block cti_cpu_pm_nb = {
	.notifier_call = cti_cpu_pm_notify,
};

/* CPU HP handlers */
static int cti_starting_cpu(unsigned int cpu)
{
	struct cti_drvdata *drvdata = cti_cpu_drvdata[cpu];

	if (!drvdata)
		return 0;

	cti_cpuhp_enable_hw(drvdata);
	return 0;
}

static int cti_dying_cpu(unsigned int cpu)
{
	struct cti_drvdata *drvdata = cti_cpu_drvdata[cpu];

	if (!drvdata)
		return 0;

	spin_lock(&drvdata->spinlock);
	drvdata->config.hw_powered = false;
	if (drvdata->config.hw_enabled)
		coresight_disclaim_device(drvdata->csdev);
	spin_unlock(&drvdata->spinlock);
	return 0;
}

static int cti_pm_setup(struct cti_drvdata *drvdata)
{
	int ret;

	if (drvdata->ctidev.cpu == -1)
		return 0;

	if (nr_cti_cpu)
		goto done;

	cpus_read_lock();
	ret = cpuhp_setup_state_nocalls_cpuslocked(
			CPUHP_AP_ARM_CORESIGHT_CTI_STARTING,
			"arm/coresight_cti:starting",
			cti_starting_cpu, cti_dying_cpu);
	if (ret) {
		cpus_read_unlock();
		return ret;
	}

	ret = cpu_pm_register_notifier(&cti_cpu_pm_nb);
	cpus_read_unlock();
	if (ret) {
		cpuhp_remove_state_nocalls(CPUHP_AP_ARM_CORESIGHT_CTI_STARTING);
		return ret;
	}

done:
	nr_cti_cpu++;
	cti_cpu_drvdata[drvdata->ctidev.cpu] = drvdata;

	return 0;
}

/* release PM registrations */
static void cti_pm_release(struct cti_drvdata *drvdata)
{
	if (drvdata->ctidev.cpu == -1)
		return;

	cti_cpu_drvdata[drvdata->ctidev.cpu] = NULL;
	if (--nr_cti_cpu == 0) {
		cpu_pm_unregister_notifier(&cti_cpu_pm_nb);
		cpuhp_remove_state_nocalls(CPUHP_AP_ARM_CORESIGHT_CTI_STARTING);
	}
}

/** cti ect operations **/
int cti_enable(struct coresight_device *csdev)
{
	struct cti_drvdata *drvdata = csdev_to_cti_drvdata(csdev);

	return cti_enable_hw(drvdata);
}

int cti_disable(struct coresight_device *csdev)
{
	struct cti_drvdata *drvdata = csdev_to_cti_drvdata(csdev);

	return cti_disable_hw(drvdata);
}

static const struct coresight_ops_ect cti_ops_ect = {
	.enable = cti_enable,
	.disable = cti_disable,
};

static const struct coresight_ops cti_ops = {
	.ect_ops = &cti_ops_ect,
};

/*
 * Free up CTI specific resources
 * called by dev->release, need to call down to underlying csdev release.
 */
static void cti_device_release(struct device *dev)
{
	struct cti_drvdata *drvdata = dev_get_drvdata(dev->parent);
	struct cti_drvdata *ect_item, *ect_tmp;

	mutex_lock(&ect_mutex);
	cti_pm_release(drvdata);

	/* remove from the list */
	list_for_each_entry_safe(ect_item, ect_tmp, &ect_net, node) {
		if (ect_item == drvdata) {
			list_del(&ect_item->node);
			break;
		}
	}
	mutex_unlock(&ect_mutex);

	if (drvdata->csdev_release)
		drvdata->csdev_release(dev);
}
static void cti_remove(struct amba_device *adev)
{
	struct cti_drvdata *drvdata = dev_get_drvdata(&adev->dev);

	mutex_lock(&ect_mutex);
	cti_remove_conn_xrefs(drvdata);
	mutex_unlock(&ect_mutex);

	coresight_unregister(drvdata->csdev);
}

static int cti_probe(struct amba_device *adev, const struct amba_id *id)
{
	int ret = 0;
	void __iomem *base;
	struct device *dev = &adev->dev;
	struct cti_drvdata *drvdata = NULL;
	struct coresight_desc cti_desc;
	struct coresight_platform_data *pdata = NULL;
	struct resource *res = &adev->res;

	/* driver data*/
	drvdata = devm_kzalloc(dev, sizeof(*drvdata), GFP_KERNEL);
	if (!drvdata)
		return -ENOMEM;

	/* Validity for the resource is already checked by the AMBA core */
	base = devm_ioremap_resource(dev, res);
	if (IS_ERR(base))
		return PTR_ERR(base);

	drvdata->base = base;
	cti_desc.access = CSDEV_ACCESS_IOMEM(base);

	dev_set_drvdata(dev, drvdata);

	/* default CTI device info  */
	drvdata->ctidev.cpu = -1;
	drvdata->ctidev.nr_trig_con = 0;
	drvdata->ctidev.ctm_id = 0;
	INIT_LIST_HEAD(&drvdata->ctidev.trig_cons);

	spin_lock_init(&drvdata->spinlock);

	/* initialise CTI driver config values */
	cti_set_default_config(dev, drvdata);

	pdata = coresight_cti_get_platform_data(dev);
	if (IS_ERR(pdata)) {
		dev_err(dev, "coresight_cti_get_platform_data err\n");
		return  PTR_ERR(pdata);
	}

	/* default to powered - could change on PM notifications */
	drvdata->config.hw_powered = true;

	/* set up device name - will depend if cpu bound or otherwise */
	if (drvdata->ctidev.cpu >= 0)
		cti_desc.name = devm_kasprintf(dev, GFP_KERNEL, "cti_cpu%d",
					       drvdata->ctidev.cpu);
	else
		cti_desc.name = coresight_alloc_device_name(&cti_sys_devs, dev);
	if (!cti_desc.name)
		return -ENOMEM;

	/* setup CPU power management handling for CPU bound CTI devices. */
	ret = cti_pm_setup(drvdata);
	if (ret)
		return ret;

	/* create dynamic attributes for connections */
	ret = cti_create_cons_sysfs(dev, drvdata);
	if (ret) {
		dev_err(dev, "%s: create dynamic sysfs entries failed\n",
			cti_desc.name);
		goto pm_release;
	}

	/* set up coresight component description */
	cti_desc.pdata = pdata;
	cti_desc.type = CORESIGHT_DEV_TYPE_ECT;
	cti_desc.subtype.ect_subtype = CORESIGHT_DEV_SUBTYPE_ECT_CTI;
	cti_desc.ops = &cti_ops;
	cti_desc.groups = drvdata->ctidev.con_groups;
	cti_desc.dev = dev;
	drvdata->csdev = coresight_register(&cti_desc);
	if (IS_ERR(drvdata->csdev)) {
		ret = PTR_ERR(drvdata->csdev);
		goto pm_release;
	}

	/* add to list of CTI devices */
	mutex_lock(&ect_mutex);
	list_add(&drvdata->node, &ect_net);
	/* set any cross references */
	cti_update_conn_xrefs(drvdata);
	mutex_unlock(&ect_mutex);

	/* set up release chain */
	drvdata->csdev_release = drvdata->csdev->dev.release;
	drvdata->csdev->dev.release = cti_device_release;

	/* all done - dec pm refcount */
	pm_runtime_put(&adev->dev);
	dev_info(&drvdata->csdev->dev, "CTI initialized\n");
	return 0;

pm_release:
	cti_pm_release(drvdata);
	return ret;
}

static struct amba_cs_uci_id uci_id_cti[] = {
	{
		/*  CTI UCI data */
		.devarch	= 0x47701a14, /* CTI v2 */
		.devarch_mask	= 0xfff0ffff,
		.devtype	= 0x00000014, /* maj(0x4-debug) min(0x1-ECT) */
	}
};

static const struct amba_id cti_ids[] = {
	CS_AMBA_ID(0x000bb906), /* Coresight CTI (SoC 400), C-A72, C-A57 */
	CS_AMBA_ID(0x000bb922), /* CTI - C-A8 */
	CS_AMBA_ID(0x000bb9a8), /* CTI - C-A53 */
	CS_AMBA_ID(0x000bb9aa), /* CTI - C-A73 */
	CS_AMBA_UCI_ID(0x000bb9da, uci_id_cti), /* CTI - C-A35 */
	CS_AMBA_UCI_ID(0x000bb9ed, uci_id_cti), /* Coresight CTI (SoC 600) */
	{ 0, 0},
};

MODULE_DEVICE_TABLE(amba, cti_ids);

static struct amba_driver cti_driver = {
	.drv = {
		.name	= "coresight-cti",
		.owner = THIS_MODULE,
		.suppress_bind_attrs = true,
	},
	.probe		= cti_probe,
	.remove		= cti_remove,
	.id_table	= cti_ids,
};

static int __init cti_init(void)
{
	int ret;

	ret = amba_driver_register(&cti_driver);
	if (ret)
		pr_info("Error registering cti driver\n");
	coresight_set_cti_ops(&cti_assoc_ops);
	return ret;
}

static void __exit cti_exit(void)
{
	coresight_remove_cti_ops();
	amba_driver_unregister(&cti_driver);
}

module_init(cti_init);
module_exit(cti_exit);

MODULE_AUTHOR("Mike Leach <mike.leach@linaro.org>");
MODULE_DESCRIPTION("Arm CoreSight CTI Driver");
MODULE_LICENSE("GPL v2");<|MERGE_RESOLUTION|>--- conflicted
+++ resolved
@@ -178,12 +178,7 @@
 	coresight_disclaim_device_unlocked(csdev);
 	CS_LOCK(drvdata->base);
 	spin_unlock(&drvdata->spinlock);
-<<<<<<< HEAD
-	pm_runtime_put(dev->parent);
-	return 0;
-=======
 	return ret;
->>>>>>> eb3cdb58
 
 	/* not disabled this call */
 cti_not_disabled:
