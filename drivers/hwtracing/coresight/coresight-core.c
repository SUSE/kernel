--- conflicted
+++ resolved
@@ -3,10 +3,7 @@
  * Copyright (c) 2012, The Linux Foundation. All rights reserved.
  */
 
-<<<<<<< HEAD
-=======
 #include <linux/acpi.h>
->>>>>>> b35fc656
 #include <linux/bitfield.h>
 #include <linux/build_bug.h>
 #include <linux/kernel.h>
