--- conflicted
+++ resolved
@@ -743,11 +743,7 @@
 	struct etmv4_drvdata *drvdata = dev_get_drvdata(dev->parent);
 	struct etmv4_config *config = &drvdata->config;
 
-<<<<<<< HEAD
-	val = (config->vinst_ctrl & ETM_EXLEVEL_S_VICTLR_MASK) >> 16;
-=======
 	val = (config->vinst_ctrl & TRCVICTLR_EXLEVEL_S_MASK) >> TRCVICTLR_EXLEVEL_S_SHIFT;
->>>>>>> 7d2a07b7
 	return scnprintf(buf, PAGE_SIZE, "%#lx\n", val);
 }
 
@@ -764,11 +760,7 @@
 
 	spin_lock(&drvdata->spinlock);
 	/* clear all EXLEVEL_S bits  */
-<<<<<<< HEAD
-	config->vinst_ctrl &= ~(ETM_EXLEVEL_S_VICTLR_MASK);
-=======
 	config->vinst_ctrl &= ~(TRCVICTLR_EXLEVEL_S_MASK);
->>>>>>> 7d2a07b7
 	/* enable instruction tracing for corresponding exception level */
 	val &= drvdata->s_ex_level;
 	config->vinst_ctrl |= (val << TRCVICTLR_EXLEVEL_S_SHIFT);
@@ -786,11 +778,7 @@
 	struct etmv4_config *config = &drvdata->config;
 
 	/* EXLEVEL_NS, bits[23:20] */
-<<<<<<< HEAD
-	val = (config->vinst_ctrl & ETM_EXLEVEL_NS_VICTLR_MASK) >> 20;
-=======
 	val = (config->vinst_ctrl & TRCVICTLR_EXLEVEL_NS_MASK) >> TRCVICTLR_EXLEVEL_NS_SHIFT;
->>>>>>> 7d2a07b7
 	return scnprintf(buf, PAGE_SIZE, "%#lx\n", val);
 }
 
@@ -807,11 +795,7 @@
 
 	spin_lock(&drvdata->spinlock);
 	/* clear EXLEVEL_NS bits  */
-<<<<<<< HEAD
-	config->vinst_ctrl &= ~(ETM_EXLEVEL_NS_VICTLR_MASK);
-=======
 	config->vinst_ctrl &= ~(TRCVICTLR_EXLEVEL_NS_MASK);
->>>>>>> 7d2a07b7
 	/* enable instruction tracing for corresponding exception level */
 	val &= drvdata->ns_ex_level;
 	config->vinst_ctrl |= (val << TRCVICTLR_EXLEVEL_NS_SHIFT);
@@ -988,15 +972,9 @@
 	struct etmv4_drvdata *drvdata = dev_get_drvdata(dev->parent);
 	struct etmv4_config *config = &drvdata->config;
 	int elements, exclude;
-<<<<<<< HEAD
 
 	elements = sscanf(buf, "%lx %lx %x", &val1, &val2, &exclude);
 
-=======
-
-	elements = sscanf(buf, "%lx %lx %x", &val1, &val2, &exclude);
-
->>>>>>> 7d2a07b7
 	/*  exclude is optional, but need at least two parameter */
 	if (elements < 2)
 		return -EINVAL;
