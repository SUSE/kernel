// SPDX-License-Identifier: GPL-2.0
/*
 * Copyright (c) 2012, The Linux Foundation. All rights reserved.
 */

#include <linux/acpi.h>
#include <linux/types.h>
#include <linux/err.h>
#include <linux/slab.h>
#include <linux/clk.h>
#include <linux/of.h>
#include <linux/of_graph.h>
#include <linux/platform_device.h>
#include <linux/amba/bus.h>
#include <linux/coresight.h>
#include <linux/cpumask.h>
#include <asm/smp_plat.h>

#include "coresight-priv.h"

/*
 * Add an entry to the connection list and assign @conn's contents to it.
 *
 * If the output port is already assigned on this device, return -EINVAL
 */
struct coresight_connection *
coresight_add_out_conn(struct device *dev,
		       struct coresight_platform_data *pdata,
		       const struct coresight_connection *new_conn)
{
	int i;
	struct coresight_connection *conn;

	/*
	 * Warn on any existing duplicate output port.
	 */
	for (i = 0; i < pdata->nr_outconns; ++i) {
		conn = pdata->out_conns[i];
		/* Output == -1 means ignore the port for example for helpers */
		if (conn->src_port != -1 &&
		    conn->src_port == new_conn->src_port) {
			dev_warn(dev, "Duplicate output port %d\n",
				 conn->src_port);
			return ERR_PTR(-EINVAL);
		}
	}

	pdata->nr_outconns++;
	pdata->out_conns =
		devm_krealloc_array(dev, pdata->out_conns, pdata->nr_outconns,
				    sizeof(*pdata->out_conns), GFP_KERNEL);
	if (!pdata->out_conns)
		return ERR_PTR(-ENOMEM);

	conn = devm_kmalloc(dev, sizeof(struct coresight_connection),
			    GFP_KERNEL);
	if (!conn)
		return ERR_PTR(-ENOMEM);

	/*
	 * Copy the new connection into the allocation, save the pointer to the
	 * end of the connection array and also return it in case it needs to be
	 * used right away.
	 */
	*conn = *new_conn;
	pdata->out_conns[pdata->nr_outconns - 1] = conn;
	return conn;
}
EXPORT_SYMBOL_GPL(coresight_add_out_conn);

/*
 * Add an input connection reference to @out_conn in the target's in_conns array
 *
 * @out_conn: Existing output connection to store as an input on the
 *	      connection's remote device.
 */
int coresight_add_in_conn(struct coresight_connection *out_conn)
{
	int i;
	struct device *dev = out_conn->dest_dev->dev.parent;
	struct coresight_platform_data *pdata = out_conn->dest_dev->pdata;

	for (i = 0; i < pdata->nr_inconns; ++i)
		if (!pdata->in_conns[i]) {
			pdata->in_conns[i] = out_conn;
			return 0;
		}

	pdata->nr_inconns++;
	pdata->in_conns =
		devm_krealloc_array(dev, pdata->in_conns, pdata->nr_inconns,
				    sizeof(*pdata->in_conns), GFP_KERNEL);
	if (!pdata->in_conns)
		return -ENOMEM;
	pdata->in_conns[pdata->nr_inconns - 1] = out_conn;
	return 0;
}
EXPORT_SYMBOL_GPL(coresight_add_in_conn);

static struct device *
coresight_find_device_by_fwnode(struct fwnode_handle *fwnode)
{
	struct device *dev = NULL;

	/*
	 * If we have a non-configurable replicator, it will be found on the
	 * platform bus.
	 */
	dev = bus_find_device_by_fwnode(&platform_bus_type, fwnode);
	if (dev)
		return dev;

	/*
	 * We have a configurable component - circle through the AMBA bus
	 * looking for the device that matches the endpoint node.
	 */
	return bus_find_device_by_fwnode(&amba_bustype, fwnode);
}

/*
 * Find a registered coresight device from a device fwnode.
 * The node info is associated with the AMBA parent, but the
 * csdev keeps a copy so iterate round the coresight bus to
 * find the device.
 */
struct coresight_device *
coresight_find_csdev_by_fwnode(struct fwnode_handle *r_fwnode)
{
	struct device *dev;
	struct coresight_device *csdev = NULL;

	dev = bus_find_device_by_fwnode(&coresight_bustype, r_fwnode);
	if (dev) {
		csdev = to_coresight_device(dev);
		put_device(dev);
	}
	return csdev;
}
EXPORT_SYMBOL_GPL(coresight_find_csdev_by_fwnode);

#ifdef CONFIG_OF
static inline bool of_coresight_legacy_ep_is_input(struct device_node *ep)
{
	return of_property_read_bool(ep, "slave-mode");
}

static struct device_node *of_coresight_get_port_parent(struct device_node *ep)
{
	struct device_node *parent = of_graph_get_port_parent(ep);

	/*
	 * Skip one-level up to the real device node, if we
	 * are using the new bindings.
	 */
	if (of_node_name_eq(parent, "in-ports") ||
	    of_node_name_eq(parent, "out-ports"))
		parent = of_get_next_parent(parent);

	return parent;
}

static inline struct device_node *
of_coresight_get_output_ports_node(const struct device_node *node)
{
	return of_get_child_by_name(node, "out-ports");
}

static int of_coresight_get_cpu(struct device *dev)
{
	int cpu;
	struct device_node *dn;

	if (!dev->of_node)
		return -ENODEV;

	dn = of_parse_phandle(dev->of_node, "cpu", 0);
	if (!dn)
		return -ENODEV;

	cpu = of_cpu_node_to_id(dn);
	of_node_put(dn);

	return cpu;
}

/*
 * of_coresight_parse_endpoint : Parse the given output endpoint @ep
 * and fill the connection information in @pdata->out_conns
 *
 * Parses the local port, remote device name and the remote port.
 *
 * Returns :
 *	 0	- If the parsing completed without any fatal errors.
 *	-Errno	- Fatal error, abort the scanning.
 */
static int of_coresight_parse_endpoint(struct device *dev,
				       struct device_node *ep,
				       struct coresight_platform_data *pdata)
{
	int ret = 0;
	struct of_endpoint endpoint, rendpoint;
	struct device_node *rparent = NULL;
	struct device_node *rep = NULL;
	struct device *rdev = NULL;
	struct fwnode_handle *rdev_fwnode;
	struct coresight_connection conn = {};
	struct coresight_connection *new_conn;

	do {
		/* Parse the local port details */
		if (of_graph_parse_endpoint(ep, &endpoint))
			break;
		/*
		 * Get a handle on the remote endpoint and the device it is
		 * attached to.
		 */
		rep = of_graph_get_remote_endpoint(ep);
		if (!rep)
			break;
		rparent = of_coresight_get_port_parent(rep);
		if (!rparent)
			break;
		if (of_graph_parse_endpoint(rep, &rendpoint))
			break;

		rdev_fwnode = of_fwnode_handle(rparent);
		/* If the remote device is not available, defer probing */
		rdev = coresight_find_device_by_fwnode(rdev_fwnode);
		if (!rdev) {
			ret = -EPROBE_DEFER;
			break;
		}

		conn.src_port = endpoint.port;
		/*
		 * Hold the refcount to the target device. This could be
		 * released via:
		 * 1) coresight_release_platform_data() if the probe fails or
		 *    this device is unregistered.
		 * 2) While removing the target device via
		 *    coresight_remove_match()
		 */
		conn.dest_fwnode = fwnode_handle_get(rdev_fwnode);
		conn.dest_port = rendpoint.port;

		new_conn = coresight_add_out_conn(dev, pdata, &conn);
		if (IS_ERR_VALUE(new_conn)) {
			fwnode_handle_put(conn.dest_fwnode);
			return PTR_ERR(new_conn);
		}
		/* Connection record updated */
	} while (0);

	of_node_put(rparent);
	of_node_put(rep);
	put_device(rdev);

	return ret;
}

static int of_get_coresight_platform_data(struct device *dev,
					  struct coresight_platform_data *pdata)
{
	int ret = 0;
	struct device_node *ep = NULL;
	const struct device_node *parent = NULL;
	bool legacy_binding = false;
	struct device_node *node = dev->of_node;

	parent = of_coresight_get_output_ports_node(node);
	/*
	 * If the DT uses obsoleted bindings, the ports are listed
	 * under the device and we need to filter out the input
	 * ports.
	 */
	if (!parent) {
		/*
		 * Avoid warnings in for_each_endpoint_of_node()
		 * if the device doesn't have any graph connections
		 */
		if (!of_graph_is_present(node))
			return 0;
		legacy_binding = true;
		parent = node;
		dev_warn_once(dev, "Uses obsolete Coresight DT bindings\n");
	}

	/* Iterate through each output port to discover topology */
	for_each_endpoint_of_node(parent, ep) {
		/*
		 * Legacy binding mixes input/output ports under the
		 * same parent. So, skip the input ports if we are dealing
		 * with legacy binding, as they processed with their
		 * connected output ports.
		 */
		if (legacy_binding && of_coresight_legacy_ep_is_input(ep))
			continue;

		ret = of_coresight_parse_endpoint(dev, ep, pdata);
		if (ret) {
			of_node_put(ep);
			return ret;
		}
	}

	return 0;
}
#else
static inline int
of_get_coresight_platform_data(struct device *dev,
			       struct coresight_platform_data *pdata)
{
	return -ENOENT;
}

static inline int of_coresight_get_cpu(struct device *dev)
{
	return -ENODEV;
}
#endif

#ifdef CONFIG_ACPI

#include <acpi/actypes.h>
#include <acpi/processor.h>

/* ACPI Graph _DSD UUID : "ab02a46b-74c7-45a2-bd68-f7d344ef2153" */
static const guid_t acpi_graph_uuid = GUID_INIT(0xab02a46b, 0x74c7, 0x45a2,
						0xbd, 0x68, 0xf7, 0xd3,
						0x44, 0xef, 0x21, 0x53);
/* Coresight ACPI Graph UUID : "3ecbc8b6-1d0e-4fb3-8107-e627f805c6cd" */
static const guid_t coresight_graph_uuid = GUID_INIT(0x3ecbc8b6, 0x1d0e, 0x4fb3,
						     0x81, 0x07, 0xe6, 0x27,
						     0xf8, 0x05, 0xc6, 0xcd);
#define ACPI_CORESIGHT_LINK_SLAVE	0
#define ACPI_CORESIGHT_LINK_MASTER	1

static inline bool is_acpi_guid(const union acpi_object *obj)
{
	return (obj->type == ACPI_TYPE_BUFFER) && (obj->buffer.length == 16);
}

/*
 * acpi_guid_matches	- Checks if the given object is a GUID object and
 * that it matches the supplied the GUID.
 */
static inline bool acpi_guid_matches(const union acpi_object *obj,
				   const guid_t *guid)
{
	return is_acpi_guid(obj) &&
	       guid_equal((guid_t *)obj->buffer.pointer, guid);
}

static inline bool is_acpi_dsd_graph_guid(const union acpi_object *obj)
{
	return acpi_guid_matches(obj, &acpi_graph_uuid);
}

static inline bool is_acpi_coresight_graph_guid(const union acpi_object *obj)
{
	return acpi_guid_matches(obj, &coresight_graph_uuid);
}

static inline bool is_acpi_coresight_graph(const union acpi_object *obj)
{
	const union acpi_object *graphid, *guid, *links;

	if (obj->type != ACPI_TYPE_PACKAGE ||
	    obj->package.count < 3)
		return false;

	graphid = &obj->package.elements[0];
	guid = &obj->package.elements[1];
	links = &obj->package.elements[2];

	if (graphid->type != ACPI_TYPE_INTEGER ||
	    links->type != ACPI_TYPE_INTEGER)
		return false;

	return is_acpi_coresight_graph_guid(guid);
}

/*
 * acpi_validate_dsd_graph	- Make sure the given _DSD graph conforms
 * to the ACPI _DSD Graph specification.
 *
 * ACPI Devices Graph property has the following format:
 *  {
 *	Revision	- Integer, must be 0
 *	NumberOfGraphs	- Integer, N indicating the following list.
 *	Graph[1],
 *	 ...
 *	Graph[N]
 *  }
 *
 * And each Graph entry has the following format:
 *  {
 *	GraphID		- Integer, identifying a graph the device belongs to.
 *	UUID		- UUID identifying the specification that governs
 *			  this graph. (e.g, see is_acpi_coresight_graph())
 *	NumberOfLinks	- Number "N" of connections on this node of the graph.
 *	Links[1]
 *	...
 *	Links[N]
 *  }
 *
 * Where each "Links" entry has the following format:
 *
 * {
 *	SourcePortAddress	- Integer
 *	DestinationPortAddress	- Integer
 *	DestinationDeviceName	- Reference to another device
 *	( --- CoreSight specific extensions below ---)
 *	DirectionOfFlow		- Integer 1 for output(master)
 *				  0 for input(slave)
 * }
 *
 * e.g:
 * For a Funnel device
 *
 * Device(MFUN) {
 *   ...
 *
 *   Name (_DSD, Package() {
 *	// DSD Package contains tuples of {  Proeprty_Type_UUID, Package() }
 *	ToUUID("daffd814-6eba-4d8c-8a91-bc9bbf4aa301"), //Std. Property UUID
 *	Package() {
 *		Package(2) { "property-name", <property-value> }
 *	},
 *
 *	ToUUID("ab02a46b-74c7-45a2-bd68-f7d344ef2153"), // ACPI Graph UUID
 *	Package() {
 *	  0,		// Revision
 *	  1,		// NumberOfGraphs.
 *	  Package() {	// Graph[0] Package
 *	     1,		// GraphID
 *	     // Coresight Graph UUID
 *	     ToUUID("3ecbc8b6-1d0e-4fb3-8107-e627f805c6cd"),
 *	     3,		// NumberOfLinks aka ports
 *	     // Link[0]: Output_0 -> Replicator:Input_0
 *	     Package () { 0, 0, \_SB_.RPL0, 1 },
 *	     // Link[1]: Input_0 <- Cluster0_Funnel0:Output_0
 *	     Package () { 0, 0, \_SB_.CLU0.FUN0, 0 },
 *	     // Link[2]: Input_1 <- Cluster1_Funnel0:Output_0
 *	      Package () { 1, 0, \_SB_.CLU1.FUN0, 0 },
 *	  }	// End of Graph[0] Package
 *
 *	}, // End of ACPI Graph Property
 *  })
 */
static inline bool acpi_validate_dsd_graph(const union acpi_object *graph)
{
	int i, n;
	const union acpi_object *rev, *nr_graphs;

	/* The graph must contain at least the Revision and Number of Graphs */
	if (graph->package.count < 2)
		return false;

	rev = &graph->package.elements[0];
	nr_graphs = &graph->package.elements[1];

	if (rev->type != ACPI_TYPE_INTEGER ||
	    nr_graphs->type != ACPI_TYPE_INTEGER)
		return false;

	/* We only support revision 0 */
	if (rev->integer.value != 0)
		return false;

	n = nr_graphs->integer.value;
	/* CoreSight devices are only part of a single Graph */
	if (n != 1)
		return false;

	/* Make sure the ACPI graph package has right number of elements */
	if (graph->package.count != (n + 2))
		return false;

	/*
	 * Each entry must be a graph package with at least 3 members :
	 * { GraphID, UUID, NumberOfLinks(n), Links[.],... }
	 */
	for (i = 2; i < n + 2; i++) {
		const union acpi_object *obj = &graph->package.elements[i];

		if (obj->type != ACPI_TYPE_PACKAGE ||
		    obj->package.count < 3)
			return false;
	}

	return true;
}

/* acpi_get_dsd_graph	- Find the _DSD Graph property for the given device. */
static const union acpi_object *
acpi_get_dsd_graph(struct acpi_device *adev, struct acpi_buffer *buf)
{
	int i;
	acpi_status status;
	const union acpi_object *dsd;

	status = acpi_evaluate_object_typed(adev->handle, "_DSD", NULL,
					    buf, ACPI_TYPE_PACKAGE);
	if (ACPI_FAILURE(status))
		return NULL;

	dsd = buf->pointer;

	/*
	 * _DSD property consists tuples { Prop_UUID, Package() }
	 * Iterate through all the packages and find the Graph.
	 */
	for (i = 0; i + 1 < dsd->package.count; i += 2) {
		const union acpi_object *guid, *package;

		guid = &dsd->package.elements[i];
		package = &dsd->package.elements[i + 1];

		/* All _DSD elements must have a UUID and a Package */
		if (!is_acpi_guid(guid) || package->type != ACPI_TYPE_PACKAGE)
			break;
		/* Skip the non-Graph _DSD packages */
		if (!is_acpi_dsd_graph_guid(guid))
			continue;
		if (acpi_validate_dsd_graph(package))
			return package;
		/* Invalid graph format, continue */
		dev_warn(&adev->dev, "Invalid Graph _DSD property\n");
	}

	return NULL;
}

static inline bool
acpi_validate_coresight_graph(const union acpi_object *cs_graph)
{
	int nlinks;

	nlinks = cs_graph->package.elements[2].integer.value;
	/*
	 * Graph must have the following fields :
	 * { GraphID, GraphUUID, NumberOfLinks, Links... }
	 */
	if (cs_graph->package.count != (nlinks + 3))
		return false;
	/* The links are validated in acpi_coresight_parse_link() */
	return true;
}

/*
 * acpi_get_coresight_graph	- Parse the device _DSD tables and find
 * the Graph property matching the CoreSight Graphs.
 *
 * Returns the pointer to the CoreSight Graph Package when found. Otherwise
 * returns NULL.
 */
static const union acpi_object *
acpi_get_coresight_graph(struct acpi_device *adev, struct acpi_buffer *buf)
{
	const union acpi_object *graph_list, *graph;
	int i, nr_graphs;

	graph_list = acpi_get_dsd_graph(adev, buf);
	if (!graph_list)
		return graph_list;

	nr_graphs = graph_list->package.elements[1].integer.value;

	for (i = 2; i < nr_graphs + 2; i++) {
		graph = &graph_list->package.elements[i];
		if (!is_acpi_coresight_graph(graph))
			continue;
		if (acpi_validate_coresight_graph(graph))
			return graph;
		/* Invalid graph format */
		break;
	}

	return NULL;
}

/*
 * acpi_coresight_parse_link	- Parse the given Graph connection
 * of the device and populate the coresight_connection for an output
 * connection.
 *
 * CoreSight Graph specification mandates that the direction of the data
 * flow must be specified in the link. i.e,
 *
 *	SourcePortAddress,	// Integer
 *	DestinationPortAddress,	// Integer
 *	DestinationDeviceName,	// Reference to another device
 *	DirectionOfFlow,	// 1 for output(master), 0 for input(slave)
 *
 * Returns the direction of the data flow [ Input(slave) or Output(master) ]
 * upon success.
 * Returns an negative error number otherwise.
 */
static int acpi_coresight_parse_link(struct acpi_device *adev,
				     const union acpi_object *link,
				     struct coresight_connection *conn)
{
	int dir;
	const union acpi_object *fields;
	struct acpi_device *r_adev;
	struct device *rdev;

	if (link->type != ACPI_TYPE_PACKAGE ||
	    link->package.count != 4)
		return -EINVAL;

	fields = link->package.elements;

	if (fields[0].type != ACPI_TYPE_INTEGER ||
	    fields[1].type != ACPI_TYPE_INTEGER ||
	    fields[2].type != ACPI_TYPE_LOCAL_REFERENCE ||
	    fields[3].type != ACPI_TYPE_INTEGER)
		return -EINVAL;

	r_adev = acpi_fetch_acpi_dev(fields[2].reference.handle);
	if (!r_adev)
		return -ENODEV;

	dir = fields[3].integer.value;
	if (dir == ACPI_CORESIGHT_LINK_MASTER) {
		conn->src_port = fields[0].integer.value;
		conn->dest_port = fields[1].integer.value;
		rdev = coresight_find_device_by_fwnode(&r_adev->fwnode);
		if (!rdev)
			return -EPROBE_DEFER;
		/*
		 * Hold the refcount to the target device. This could be
		 * released via:
		 * 1) coresight_release_platform_data() if the probe fails or
		 *    this device is unregistered.
		 * 2) While removing the target device via
		 *    coresight_remove_match().
		 */
		conn->dest_fwnode = fwnode_handle_get(&r_adev->fwnode);
	} else if (dir == ACPI_CORESIGHT_LINK_SLAVE) {
		/*
		 * We are only interested in the port number
		 * for the input ports at this component.
		 * Store the port number in child_port.
		 */
		conn->dest_port = fields[0].integer.value;
	} else {
		/* Invalid direction */
		return -EINVAL;
	}

	return dir;
}

/*
 * acpi_coresight_parse_graph	- Parse the _DSD CoreSight graph
 * connection information and populate the supplied coresight_platform_data
 * instance.
 */
static int acpi_coresight_parse_graph(struct device *dev,
				      struct acpi_device *adev,
				      struct coresight_platform_data *pdata)
{
	int ret = 0;
	int i, nlinks;
	const union acpi_object *graph;
	struct coresight_connection conn, zero_conn = {};
	struct coresight_connection *new_conn;
	struct acpi_buffer buf = { ACPI_ALLOCATE_BUFFER, NULL };

<<<<<<< HEAD
	pdata->nr_inport = pdata->nr_outport = 0;
	graph = acpi_get_coresight_graph(adev);
=======
	graph = acpi_get_coresight_graph(adev, &buf);
>>>>>>> 2d5404ca
	/*
	 * There are no graph connections, which is fine for some components.
	 * e.g., ETE
	 */
	if (!graph)
<<<<<<< HEAD
		return 0;
=======
		goto free;
>>>>>>> 2d5404ca

	nlinks = graph->package.elements[2].integer.value;
	if (!nlinks)
		goto free;

	for (i = 0; i < nlinks; i++) {
		const union acpi_object *link = &graph->package.elements[3 + i];
		int dir;

		conn = zero_conn;
		dir = acpi_coresight_parse_link(adev, link, &conn);
		if (dir < 0) {
			ret = dir;
			goto free;
		}

		if (dir == ACPI_CORESIGHT_LINK_MASTER) {
			new_conn = coresight_add_out_conn(dev, pdata, &conn);
			if (IS_ERR(new_conn)) {
				ret = PTR_ERR(new_conn);
				goto free;
			}
		}
	}

free:
	/*
	 * When ACPI fails to alloc a buffer, it will free the buffer
	 * created via ACPI_ALLOCATE_BUFFER and set to NULL.
	 * ACPI_FREE can handle NULL pointers, so free it directly.
	 */
	ACPI_FREE(buf.pointer);
	return ret;
}

/*
 * acpi_handle_to_logical_cpuid - Map a given acpi_handle to the
 * logical CPU id of the corresponding CPU device.
 *
 * Returns the logical CPU id when found. Otherwise returns >= nr_cpus_id.
 */
static int
acpi_handle_to_logical_cpuid(acpi_handle handle)
{
	int i;
	struct acpi_processor *pr;

	for_each_possible_cpu(i) {
		pr = per_cpu(processors, i);
		if (pr && pr->handle == handle)
			break;
	}

	return i;
}

/*
 * acpi_coresigh_get_cpu - Find the logical CPU id of the CPU associated
 * with this coresight device. With ACPI bindings, the CoreSight components
 * are listed as child device of the associated CPU.
 *
 * Returns the logical CPU id when found. Otherwise returns 0.
 */
static int acpi_coresight_get_cpu(struct device *dev)
{
	int cpu;
	acpi_handle cpu_handle;
	acpi_status status;
	struct acpi_device *adev = ACPI_COMPANION(dev);

	if (!adev)
		return -ENODEV;
	status = acpi_get_parent(adev->handle, &cpu_handle);
	if (ACPI_FAILURE(status))
		return -ENODEV;

	cpu = acpi_handle_to_logical_cpuid(cpu_handle);
	if (cpu >= nr_cpu_ids)
		return -ENODEV;
	return cpu;
}

static int
acpi_get_coresight_platform_data(struct device *dev,
				 struct coresight_platform_data *pdata)
{
	struct acpi_device *adev;

	adev = ACPI_COMPANION(dev);
	if (!adev)
		return -EINVAL;

	return acpi_coresight_parse_graph(dev, adev, pdata);
}

#else

static inline int
acpi_get_coresight_platform_data(struct device *dev,
				 struct coresight_platform_data *pdata)
{
	return -ENOENT;
}

static inline int acpi_coresight_get_cpu(struct device *dev)
{
	return -ENODEV;
}
#endif

int coresight_get_cpu(struct device *dev)
{
	if (is_of_node(dev->fwnode))
		return of_coresight_get_cpu(dev);
	else if (is_acpi_device_node(dev->fwnode))
		return acpi_coresight_get_cpu(dev);
	return 0;
}
EXPORT_SYMBOL_GPL(coresight_get_cpu);

struct coresight_platform_data *
coresight_get_platform_data(struct device *dev)
{
	int ret = -ENOENT;
	struct coresight_platform_data *pdata = NULL;
	struct fwnode_handle *fwnode = dev_fwnode(dev);

	if (IS_ERR_OR_NULL(fwnode))
		goto error;

	pdata = devm_kzalloc(dev, sizeof(*pdata), GFP_KERNEL);
	if (!pdata) {
		ret = -ENOMEM;
		goto error;
	}

	if (is_of_node(fwnode))
		ret = of_get_coresight_platform_data(dev, pdata);
	else if (is_acpi_device_node(fwnode))
		ret = acpi_get_coresight_platform_data(dev, pdata);

	if (!ret)
		return pdata;
error:
	if (!IS_ERR_OR_NULL(pdata))
		/* Cleanup the connection information */
		coresight_release_platform_data(NULL, dev, pdata);
	return ERR_PTR(ret);
}
EXPORT_SYMBOL_GPL(coresight_get_platform_data);<|MERGE_RESOLUTION|>--- conflicted
+++ resolved
@@ -669,22 +669,13 @@
 	struct coresight_connection *new_conn;
 	struct acpi_buffer buf = { ACPI_ALLOCATE_BUFFER, NULL };
 
-<<<<<<< HEAD
-	pdata->nr_inport = pdata->nr_outport = 0;
-	graph = acpi_get_coresight_graph(adev);
-=======
 	graph = acpi_get_coresight_graph(adev, &buf);
->>>>>>> 2d5404ca
 	/*
 	 * There are no graph connections, which is fine for some components.
 	 * e.g., ETE
 	 */
 	if (!graph)
-<<<<<<< HEAD
-		return 0;
-=======
 		goto free;
->>>>>>> 2d5404ca
 
 	nlinks = graph->package.elements[2].integer.value;
 	if (!nlinks)
