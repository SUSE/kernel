// SPDX-License-Identifier: GPL-2.0
/* Copyright (c) 2012, The Linux Foundation. All rights reserved.
 *
 * Description: CoreSight Trace Memory Controller driver
 */

#include <linux/acpi.h>
#include <linux/kernel.h>
#include <linux/init.h>
#include <linux/types.h>
#include <linux/device.h>
#include <linux/idr.h>
#include <linux/io.h>
#include <linux/iommu.h>
#include <linux/err.h>
#include <linux/fs.h>
#include <linux/miscdevice.h>
#include <linux/mutex.h>
#include <linux/property.h>
#include <linux/uaccess.h>
#include <linux/slab.h>
#include <linux/dma-mapping.h>
#include <linux/spinlock.h>
#include <linux/pm_runtime.h>
#include <linux/of.h>
#include <linux/of_address.h>
#include <linux/of_reserved_mem.h>
#include <linux/coresight.h>
#include <linux/amba/bus.h>
#include <linux/platform_device.h>

#include "coresight-priv.h"
#include "coresight-tmc.h"

DEFINE_CORESIGHT_DEVLIST(etb_devs, "tmc_etb");
DEFINE_CORESIGHT_DEVLIST(etf_devs, "tmc_etf");
DEFINE_CORESIGHT_DEVLIST(etr_devs, "tmc_etr");

int tmc_wait_for_tmcready(struct tmc_drvdata *drvdata)
{
	struct coresight_device *csdev = drvdata->csdev;
	struct csdev_access *csa = &csdev->access;

	/* Ensure formatter, unformatter and hardware fifo are empty */
	if (coresight_timeout(csa, TMC_STS, TMC_STS_TMCREADY_BIT, 1)) {
		dev_err(&csdev->dev,
			"timeout while waiting for TMC to be Ready\n");
		return -EBUSY;
	}
	return 0;
}

void tmc_flush_and_stop(struct tmc_drvdata *drvdata)
{
	struct coresight_device *csdev = drvdata->csdev;
	struct csdev_access *csa = &csdev->access;
	u32 ffcr;

	ffcr = readl_relaxed(drvdata->base + TMC_FFCR);
	ffcr |= TMC_FFCR_STOP_ON_FLUSH;
	writel_relaxed(ffcr, drvdata->base + TMC_FFCR);
	ffcr |= BIT(TMC_FFCR_FLUSHMAN_BIT);
	writel_relaxed(ffcr, drvdata->base + TMC_FFCR);
	/* Ensure flush completes */
	if (coresight_timeout(csa, TMC_FFCR, TMC_FFCR_FLUSHMAN_BIT, 0)) {
		dev_err(&csdev->dev,
		"timeout while waiting for completion of Manual Flush\n");
	}

	tmc_wait_for_tmcready(drvdata);
}

void tmc_enable_hw(struct tmc_drvdata *drvdata)
{
	writel_relaxed(TMC_CTL_CAPT_EN, drvdata->base + TMC_CTL);
}

void tmc_disable_hw(struct tmc_drvdata *drvdata)
{
	writel_relaxed(0x0, drvdata->base + TMC_CTL);
}

u32 tmc_get_memwidth_mask(struct tmc_drvdata *drvdata)
{
	u32 mask = 0;

	/*
	 * When moving RRP or an offset address forward, the new values must
	 * be byte-address aligned to the width of the trace memory databus
	 * _and_ to a frame boundary (16 byte), whichever is the biggest. For
	 * example, for 32-bit, 64-bit and 128-bit wide trace memory, the four
	 * LSBs must be 0s. For 256-bit wide trace memory, the five LSBs must
	 * be 0s.
	 */
	switch (drvdata->memwidth) {
	case TMC_MEM_INTF_WIDTH_32BITS:
	case TMC_MEM_INTF_WIDTH_64BITS:
	case TMC_MEM_INTF_WIDTH_128BITS:
		mask = GENMASK(31, 4);
		break;
	case TMC_MEM_INTF_WIDTH_256BITS:
		mask = GENMASK(31, 5);
		break;
	}

	return mask;
}

static bool is_tmc_crashdata_valid(struct tmc_drvdata *drvdata)
{
	struct tmc_crash_metadata *mdata;

	if (!tmc_has_reserved_buffer(drvdata) ||
	    !tmc_has_crash_mdata_buffer(drvdata))
		return false;

	mdata = drvdata->crash_mdata.vaddr;

	/* Check version match */
	if (mdata->version != CS_CRASHDATA_VERSION)
		return false;

	/* Check for valid metadata */
	if (!mdata->valid) {
		dev_dbg(&drvdata->csdev->dev,
			"Data invalid in tmc crash metadata\n");
		return false;
	}

	/*
	 * Buffer address given by metadata for retrieval of trace data
	 * from previous boot is expected to be same as the reserved
	 * trace buffer memory region provided through DTS
	 */
	if (drvdata->resrv_buf.paddr != mdata->trace_paddr) {
		dev_dbg(&drvdata->csdev->dev,
			"Trace buffer address of previous boot invalid\n");
		return false;
	}

	/* Check data integrity of metadata */
	if (mdata->crc32_mdata != find_crash_metadata_crc(mdata)) {
		dev_err(&drvdata->csdev->dev,
			"CRC mismatch in tmc crash metadata\n");
		return false;
	}
	/* Check data integrity of tracedata */
	if (mdata->crc32_tdata != find_crash_tracedata_crc(drvdata, mdata)) {
		dev_err(&drvdata->csdev->dev,
			"CRC mismatch in tmc crash tracedata\n");
		return false;
	}

	return true;
}

static inline ssize_t tmc_get_resvbuf_trace(struct tmc_drvdata *drvdata,
					  loff_t pos, size_t len, char **bufpp)
{
	s64 offset;
	ssize_t actual = len;
	struct tmc_resrv_buf *rbuf = &drvdata->resrv_buf;

	if (pos + actual > rbuf->len)
		actual = rbuf->len - pos;
	if (actual <= 0)
		return 0;

	/* Compute the offset from which we read the data */
	offset = rbuf->offset + pos;
	if (offset >= rbuf->size)
		offset -= rbuf->size;

	/* Adjust the length to limit this transaction to end of buffer */
	actual = (actual < (rbuf->size - offset)) ?
		actual : rbuf->size - offset;

	*bufpp = (char *)rbuf->vaddr + offset;

	return actual;
}

static int tmc_prepare_crashdata(struct tmc_drvdata *drvdata)
{
	char *bufp;
	ssize_t len;
	u32 status, size;
	u64 rrp, rwp, dba;
	struct tmc_resrv_buf *rbuf;
	struct tmc_crash_metadata *mdata;

	mdata = drvdata->crash_mdata.vaddr;
	rbuf = &drvdata->resrv_buf;

	rrp = mdata->tmc_rrp;
	rwp = mdata->tmc_rwp;
	dba = mdata->tmc_dba;
	status = mdata->tmc_sts;
	size = mdata->tmc_ram_size << 2;

	/* Sync the buffer pointers */
	rbuf->offset = rrp - dba;
	if (status & TMC_STS_FULL)
		rbuf->len = size;
	else
		rbuf->len = rwp - rrp;

	/* Additional sanity checks for validating metadata */
	if ((rbuf->offset > size) ||
	    (rbuf->len > size)) {
		dev_dbg(&drvdata->csdev->dev,
			"Offset and length invalid in tmc crash metadata\n");
		return -EINVAL;
	}

	if (status & TMC_STS_FULL) {
		len = tmc_get_resvbuf_trace(drvdata, 0x0,
					    CORESIGHT_BARRIER_PKT_SIZE, &bufp);
		if (len >= CORESIGHT_BARRIER_PKT_SIZE) {
			coresight_insert_barrier_packet(bufp);
			/* Recalculate crc */
			mdata->crc32_tdata = find_crash_tracedata_crc(drvdata,
								      mdata);
			mdata->crc32_mdata = find_crash_metadata_crc(mdata);
		}
	}

	return 0;
}

static int tmc_read_prepare(struct tmc_drvdata *drvdata)
{
	int ret = 0;

	switch (drvdata->config_type) {
	case TMC_CONFIG_TYPE_ETB:
	case TMC_CONFIG_TYPE_ETF:
		ret = tmc_read_prepare_etb(drvdata);
		break;
	case TMC_CONFIG_TYPE_ETR:
		ret = tmc_read_prepare_etr(drvdata);
		break;
	default:
		ret = -EINVAL;
	}

	if (!ret)
		dev_dbg(&drvdata->csdev->dev, "TMC read start\n");

	return ret;
}

static int tmc_read_unprepare(struct tmc_drvdata *drvdata)
{
	int ret = 0;

	switch (drvdata->config_type) {
	case TMC_CONFIG_TYPE_ETB:
	case TMC_CONFIG_TYPE_ETF:
		ret = tmc_read_unprepare_etb(drvdata);
		break;
	case TMC_CONFIG_TYPE_ETR:
		ret = tmc_read_unprepare_etr(drvdata);
		break;
	default:
		ret = -EINVAL;
	}

	if (!ret)
		dev_dbg(&drvdata->csdev->dev, "TMC read end\n");

	return ret;
}

static int tmc_open(struct inode *inode, struct file *file)
{
	int ret;
	struct tmc_drvdata *drvdata = container_of(file->private_data,
						   struct tmc_drvdata, miscdev);

	ret = tmc_read_prepare(drvdata);
	if (ret)
		return ret;

	nonseekable_open(inode, file);

	dev_dbg(&drvdata->csdev->dev, "%s: successfully opened\n", __func__);
	return 0;
}

static ssize_t tmc_get_sysfs_trace(struct tmc_drvdata *drvdata, loff_t pos, size_t len,
				   char **bufpp)
{
	switch (drvdata->config_type) {
	case TMC_CONFIG_TYPE_ETB:
	case TMC_CONFIG_TYPE_ETF:
		return tmc_etb_get_sysfs_trace(drvdata, pos, len, bufpp);
	case TMC_CONFIG_TYPE_ETR:
		return tmc_etr_get_sysfs_trace(drvdata, pos, len, bufpp);
	}

	return -EINVAL;
}

static ssize_t tmc_read(struct file *file, char __user *data, size_t len,
			loff_t *ppos)
{
	char *bufp;
	ssize_t actual;
	struct tmc_drvdata *drvdata = container_of(file->private_data,
						   struct tmc_drvdata, miscdev);
	actual = tmc_get_sysfs_trace(drvdata, *ppos, len, &bufp);
	if (actual <= 0)
		return 0;

	if (copy_to_user(data, bufp, actual)) {
		dev_dbg(&drvdata->csdev->dev,
			"%s: copy_to_user failed\n", __func__);
		return -EFAULT;
	}

	*ppos += actual;
	dev_dbg(&drvdata->csdev->dev, "%zu bytes copied\n", actual);

	return actual;
}

static int tmc_release(struct inode *inode, struct file *file)
{
	int ret;
	struct tmc_drvdata *drvdata = container_of(file->private_data,
						   struct tmc_drvdata, miscdev);

	ret = tmc_read_unprepare(drvdata);
	if (ret)
		return ret;

	dev_dbg(&drvdata->csdev->dev, "%s: released\n", __func__);
	return 0;
}

static const struct file_operations tmc_fops = {
	.owner		= THIS_MODULE,
	.open		= tmc_open,
	.read		= tmc_read,
	.release	= tmc_release,
};

static int tmc_crashdata_open(struct inode *inode, struct file *file)
{
	int err = 0;
	unsigned long flags;
	struct tmc_resrv_buf *rbuf;
	struct tmc_crash_metadata *mdata;
	struct tmc_drvdata *drvdata = container_of(file->private_data,
						   struct tmc_drvdata,
						   crashdev);

	mdata = drvdata->crash_mdata.vaddr;
	rbuf = &drvdata->resrv_buf;

	raw_spin_lock_irqsave(&drvdata->spinlock, flags);
	if (mdata->valid)
		rbuf->reading = true;
	else
		err = -ENOENT;
	raw_spin_unlock_irqrestore(&drvdata->spinlock, flags);
	if (err)
		goto exit;

	nonseekable_open(inode, file);
	dev_dbg(&drvdata->csdev->dev, "%s: successfully opened\n", __func__);
exit:
	return err;
}

static ssize_t tmc_crashdata_read(struct file *file, char __user *data,
				  size_t len, loff_t *ppos)
{
	char *bufp;
	ssize_t actual;
	struct tmc_drvdata *drvdata = container_of(file->private_data,
						   struct tmc_drvdata,
						   crashdev);

	actual = tmc_get_resvbuf_trace(drvdata, *ppos, len, &bufp);
	if (actual <= 0)
		return 0;

	if (copy_to_user(data, bufp, actual)) {
		dev_dbg(&drvdata->csdev->dev,
			"%s: copy_to_user failed\n", __func__);
		return -EFAULT;
	}

	*ppos += actual;
	dev_dbg(&drvdata->csdev->dev, "%zu bytes copied\n", actual);

	return actual;
}

static int tmc_crashdata_release(struct inode *inode, struct file *file)
{
	int ret = 0;
	unsigned long flags;
	struct tmc_resrv_buf *rbuf;
	struct tmc_drvdata *drvdata = container_of(file->private_data,
						   struct tmc_drvdata,
						   crashdev);

	rbuf = &drvdata->resrv_buf;
	raw_spin_lock_irqsave(&drvdata->spinlock, flags);
	rbuf->reading = false;
	raw_spin_unlock_irqrestore(&drvdata->spinlock, flags);

	dev_dbg(&drvdata->csdev->dev, "%s: released\n", __func__);
	return ret;
}

static const struct file_operations tmc_crashdata_fops = {
	.owner		= THIS_MODULE,
	.open		= tmc_crashdata_open,
	.read		= tmc_crashdata_read,
	.release	= tmc_crashdata_release,
};

static enum tmc_mem_intf_width tmc_get_memwidth(u32 devid)
{
	enum tmc_mem_intf_width memwidth;

	/*
	 * Excerpt from the TRM:
	 *
	 * DEVID::MEMWIDTH[10:8]
	 * 0x2 Memory interface databus is 32 bits wide.
	 * 0x3 Memory interface databus is 64 bits wide.
	 * 0x4 Memory interface databus is 128 bits wide.
	 * 0x5 Memory interface databus is 256 bits wide.
	 */
	switch (BMVAL(devid, 8, 10)) {
	case 0x2:
		memwidth = TMC_MEM_INTF_WIDTH_32BITS;
		break;
	case 0x3:
		memwidth = TMC_MEM_INTF_WIDTH_64BITS;
		break;
	case 0x4:
		memwidth = TMC_MEM_INTF_WIDTH_128BITS;
		break;
	case 0x5:
		memwidth = TMC_MEM_INTF_WIDTH_256BITS;
		break;
	default:
		memwidth = 0;
	}

	return memwidth;
}

static struct attribute *coresight_tmc_mgmt_attrs[] = {
	coresight_simple_reg32(rsz, TMC_RSZ),
	coresight_simple_reg32(sts, TMC_STS),
	coresight_simple_reg64(rrp, TMC_RRP, TMC_RRPHI),
	coresight_simple_reg64(rwp, TMC_RWP, TMC_RWPHI),
	coresight_simple_reg32(trg, TMC_TRG),
	coresight_simple_reg32(ctl, TMC_CTL),
	coresight_simple_reg32(ffsr, TMC_FFSR),
	coresight_simple_reg32(ffcr, TMC_FFCR),
	coresight_simple_reg32(mode, TMC_MODE),
	coresight_simple_reg32(pscr, TMC_PSCR),
	coresight_simple_reg32(devid, CORESIGHT_DEVID),
	coresight_simple_reg64(dba, TMC_DBALO, TMC_DBAHI),
	coresight_simple_reg32(axictl, TMC_AXICTL),
	coresight_simple_reg32(authstatus, TMC_AUTHSTATUS),
	NULL,
};

static ssize_t trigger_cntr_show(struct device *dev,
				 struct device_attribute *attr, char *buf)
{
	struct tmc_drvdata *drvdata = dev_get_drvdata(dev->parent);
	unsigned long val = drvdata->trigger_cntr;

	return sprintf(buf, "%#lx\n", val);
}

static ssize_t trigger_cntr_store(struct device *dev,
			     struct device_attribute *attr,
			     const char *buf, size_t size)
{
	int ret;
	unsigned long val;
	struct tmc_drvdata *drvdata = dev_get_drvdata(dev->parent);

	ret = kstrtoul(buf, 16, &val);
	if (ret)
		return ret;

	drvdata->trigger_cntr = val;
	return size;
}
static DEVICE_ATTR_RW(trigger_cntr);

static ssize_t buffer_size_show(struct device *dev,
				struct device_attribute *attr, char *buf)
{
	struct tmc_drvdata *drvdata = dev_get_drvdata(dev->parent);

	return sprintf(buf, "%#x\n", drvdata->size);
}

static ssize_t buffer_size_store(struct device *dev,
				 struct device_attribute *attr,
				 const char *buf, size_t size)
{
	int ret;
	unsigned long val;
	struct tmc_drvdata *drvdata = dev_get_drvdata(dev->parent);

	/* Only permitted for TMC-ETRs */
	if (drvdata->config_type != TMC_CONFIG_TYPE_ETR)
		return -EPERM;

	ret = kstrtoul(buf, 0, &val);
	if (ret)
		return ret;
	/* The buffer size should be page aligned */
	if (val & (PAGE_SIZE - 1))
		return -EINVAL;
	drvdata->size = val;
	return size;
}

static DEVICE_ATTR_RW(buffer_size);

static ssize_t stop_on_flush_show(struct device *dev,
				struct device_attribute *attr, char *buf)
{
	struct tmc_drvdata *drvdata = dev_get_drvdata(dev->parent);

	return sprintf(buf, "%#x\n", drvdata->stop_on_flush);
}

static ssize_t stop_on_flush_store(struct device *dev,
				 struct device_attribute *attr,
				 const char *buf, size_t size)
{
	int ret;
	u8 val;
	struct tmc_drvdata *drvdata = dev_get_drvdata(dev->parent);

	ret = kstrtou8(buf, 0, &val);
	if (ret)
		return ret;
	if (val)
		drvdata->stop_on_flush = true;
	else
		drvdata->stop_on_flush = false;

	return size;
}

static DEVICE_ATTR_RW(stop_on_flush);


static struct attribute *coresight_tmc_attrs[] = {
	&dev_attr_trigger_cntr.attr,
	&dev_attr_buffer_size.attr,
	&dev_attr_stop_on_flush.attr,
	NULL,
};

static const struct attribute_group coresight_tmc_group = {
	.attrs = coresight_tmc_attrs,
};

static const struct attribute_group coresight_tmc_mgmt_group = {
	.attrs = coresight_tmc_mgmt_attrs,
	.name = "mgmt",
};

static const struct attribute_group *coresight_etf_groups[] = {
	&coresight_tmc_group,
	&coresight_tmc_mgmt_group,
	NULL,
};

static const struct attribute_group *coresight_etr_groups[] = {
	&coresight_etr_group,
	&coresight_tmc_group,
	&coresight_tmc_mgmt_group,
	NULL,
};

static bool tmc_etr_can_use_sg(struct device *dev)
{
	int ret;
	u8 val_u8;

	/*
	 * Presence of the property 'arm,scatter-gather' is checked
	 * on the platform for the feature support, rather than its
	 * value.
	 */
	if (is_of_node(dev->fwnode)) {
		return fwnode_property_present(dev->fwnode, "arm,scatter-gather");
	} else if (is_acpi_device_node(dev->fwnode)) {
		/*
		 * TMC_DEVID_NOSCAT test in tmc_etr_setup_caps(), has already ensured
		 * this property is only checked for Coresight SoC 400 TMC configured
		 * as ETR.
		 */
		ret = fwnode_property_read_u8(dev->fwnode, "arm-armhc97c-sg-enable", &val_u8);
		if (!ret)
			return !!val_u8;

		if (fwnode_property_present(dev->fwnode, "arm,scatter-gather")) {
			pr_warn_once("Deprecated ACPI property - arm,scatter-gather\n");
			return true;
		}
	}
	return false;
}

static bool tmc_etr_has_non_secure_access(struct tmc_drvdata *drvdata)
{
	u32 auth = readl_relaxed(drvdata->base + TMC_AUTHSTATUS);

	return (auth & TMC_AUTH_NSID_MASK) == 0x3;
}

static const struct amba_id tmc_ids[];

static int of_tmc_get_reserved_resource_by_name(struct device *dev,
						const char *name,
						struct resource *res)
{
	int rc = -ENODEV;

	rc = of_reserved_mem_region_to_resource_byname(dev->of_node, name, res);
	if (rc < 0)
		return rc;

	if (res->start == 0 || resource_size(res) == 0)
		rc = -ENODEV;

	return rc;
}

static void tmc_get_reserved_region(struct device *parent)
{
	struct tmc_drvdata *drvdata = dev_get_drvdata(parent);
	struct resource res;

	if (of_tmc_get_reserved_resource_by_name(parent, "tracedata", &res))
		return;

	drvdata->resrv_buf.vaddr = memremap(res.start,
						resource_size(&res),
						MEMREMAP_WC);
	if (IS_ERR_OR_NULL(drvdata->resrv_buf.vaddr)) {
		dev_err(parent, "Reserved trace buffer mapping failed\n");
		return;
	}

	drvdata->resrv_buf.paddr = res.start;
	drvdata->resrv_buf.size  = resource_size(&res);

	if (of_tmc_get_reserved_resource_by_name(parent, "metadata", &res))
		return;

	drvdata->crash_mdata.vaddr = memremap(res.start,
					       resource_size(&res),
					       MEMREMAP_WC);
	if (IS_ERR_OR_NULL(drvdata->crash_mdata.vaddr)) {
		dev_err(parent, "Metadata memory mapping failed\n");
		return;
	}

	drvdata->crash_mdata.paddr = res.start;
	drvdata->crash_mdata.size  = resource_size(&res);
}

/* Detect and initialise the capabilities of a TMC ETR */
static int tmc_etr_setup_caps(struct device *parent, u32 devid,
			      struct csdev_access *access)
{
	int rc;
	u32 tmc_pid, dma_mask = 0;
	struct tmc_drvdata *drvdata = dev_get_drvdata(parent);
	void *dev_caps;

	if (!tmc_etr_has_non_secure_access(drvdata))
		return -EACCES;

	tmc_pid = coresight_get_pid(access);
	dev_caps = coresight_get_uci_data_from_amba(tmc_ids, tmc_pid);

	/* Set the unadvertised capabilities */
	tmc_etr_init_caps(drvdata, (u32)(unsigned long)dev_caps);

	if (!(devid & TMC_DEVID_NOSCAT) && tmc_etr_can_use_sg(parent))
		tmc_etr_set_cap(drvdata, TMC_ETR_SG);

	/* Check if the AXI address width is available */
	if (devid & TMC_DEVID_AXIAW_VALID)
		dma_mask = ((devid >> TMC_DEVID_AXIAW_SHIFT) &
				TMC_DEVID_AXIAW_MASK);

	/*
	 * Unless specified in the device configuration, ETR uses a 40-bit
	 * AXI master in place of the embedded SRAM of ETB/ETF.
	 */
	switch (dma_mask) {
	case 32:
	case 40:
	case 44:
	case 48:
	case 52:
		dev_info(parent, "Detected dma mask %dbits\n", dma_mask);
		break;
	default:
		dma_mask = 40;
	}

	rc = dma_set_mask_and_coherent(parent, DMA_BIT_MASK(dma_mask));
	if (rc)
		dev_err(parent, "Failed to setup DMA mask: %d\n", rc);
	return rc;
}

static u32 tmc_etr_get_default_buffer_size(struct device *dev)
{
	u32 size;

	if (fwnode_property_read_u32(dev->fwnode, "arm,buffer-size", &size))
		size = SZ_1M;
	return size;
}

static u32 tmc_etr_get_max_burst_size(struct device *dev)
{
	u32 burst_size;

	if (fwnode_property_read_u32(dev->fwnode, "arm,max-burst-size",
				     &burst_size))
		return TMC_AXICTL_WR_BURST_16;

	/* Only permissible values are 0 to 15 */
	if (burst_size > 0xF)
		burst_size = TMC_AXICTL_WR_BURST_16;

	return burst_size;
}

static void register_crash_dev_interface(struct tmc_drvdata *drvdata,
					 const char *name)
{
	drvdata->crashdev.name =
		devm_kasprintf(&drvdata->csdev->dev, GFP_KERNEL, "%s_%s", "crash", name);
	drvdata->crashdev.minor = MISC_DYNAMIC_MINOR;
	drvdata->crashdev.fops = &tmc_crashdata_fops;
	if (misc_register(&drvdata->crashdev)) {
		dev_dbg(&drvdata->csdev->dev,
			"Failed to setup user interface for crashdata\n");
		drvdata->crashdev.fops = NULL;
	} else
		dev_info(&drvdata->csdev->dev,
			"Valid crash tracedata found\n");
}

static int __tmc_probe(struct device *dev, struct resource *res)
{
	int ret = 0;
	u32 devid;
	void __iomem *base;
	struct coresight_platform_data *pdata = NULL;
	struct tmc_drvdata *drvdata;
	struct coresight_desc desc = { 0 };
	struct coresight_dev_list *dev_list = NULL;

<<<<<<< HEAD
	drvdata->atclk = devm_clk_get_optional_enabled(dev, "atclk");
	if (IS_ERR(drvdata->atclk))
		return PTR_ERR(drvdata->atclk);
=======
	drvdata = devm_kzalloc(dev, sizeof(*drvdata), GFP_KERNEL);
	if (!drvdata)
		return -ENOMEM;

	dev_set_drvdata(dev, drvdata);

	ret = coresight_get_enable_clocks(dev, &drvdata->pclk, &drvdata->atclk);
	if (ret)
		return ret;
>>>>>>> b35fc656

	ret = -ENOMEM;

	/* Validity for the resource is already checked by the AMBA core */
	base = devm_ioremap_resource(dev, res);
	if (IS_ERR(base)) {
		ret = PTR_ERR(base);
		goto out;
	}

	drvdata->base = base;
	desc.access = CSDEV_ACCESS_IOMEM(base);

	raw_spin_lock_init(&drvdata->spinlock);

	devid = readl_relaxed(drvdata->base + CORESIGHT_DEVID);
	drvdata->config_type = BMVAL(devid, 6, 7);
	drvdata->memwidth = tmc_get_memwidth(devid);
	/* This device is not associated with a session */
	drvdata->pid = -1;
	drvdata->etr_mode = ETR_MODE_AUTO;

	if (drvdata->config_type == TMC_CONFIG_TYPE_ETR) {
		drvdata->size = tmc_etr_get_default_buffer_size(dev);
		drvdata->max_burst_size = tmc_etr_get_max_burst_size(dev);
	} else {
		drvdata->size = readl_relaxed(drvdata->base + TMC_RSZ) * 4;
	}

	tmc_get_reserved_region(dev);

	desc.dev = dev;

	switch (drvdata->config_type) {
	case TMC_CONFIG_TYPE_ETB:
		desc.groups = coresight_etf_groups;
		desc.type = CORESIGHT_DEV_TYPE_SINK;
		desc.subtype.sink_subtype = CORESIGHT_DEV_SUBTYPE_SINK_BUFFER;
		desc.ops = &tmc_etb_cs_ops;
		dev_list = &etb_devs;
		break;
	case TMC_CONFIG_TYPE_ETR:
		desc.groups = coresight_etr_groups;
		desc.type = CORESIGHT_DEV_TYPE_SINK;
		desc.subtype.sink_subtype = CORESIGHT_DEV_SUBTYPE_SINK_SYSMEM;
		desc.ops = &tmc_etr_cs_ops;
		ret = tmc_etr_setup_caps(dev, devid, &desc.access);
		if (ret)
			goto out;
		idr_init(&drvdata->idr);
		mutex_init(&drvdata->idr_mutex);
		dev_list = &etr_devs;
		break;
	case TMC_CONFIG_TYPE_ETF:
		desc.groups = coresight_etf_groups;
		desc.type = CORESIGHT_DEV_TYPE_LINKSINK;
		desc.subtype.sink_subtype = CORESIGHT_DEV_SUBTYPE_SINK_BUFFER;
		desc.subtype.link_subtype = CORESIGHT_DEV_SUBTYPE_LINK_FIFO;
		desc.ops = &tmc_etf_cs_ops;
		dev_list = &etf_devs;
		break;
	default:
		pr_err("%s: Unsupported TMC config\n", desc.name);
		ret = -EINVAL;
		goto out;
	}

	desc.name = coresight_alloc_device_name(dev_list, dev);
	if (!desc.name) {
		ret = -ENOMEM;
		goto out;
	}

	pdata = coresight_get_platform_data(dev);
	if (IS_ERR(pdata)) {
		ret = PTR_ERR(pdata);
		goto out;
	}
	dev->platform_data = pdata;
	desc.pdata = pdata;

	coresight_clear_self_claim_tag(&desc.access);
	drvdata->csdev = coresight_register(&desc);
	if (IS_ERR(drvdata->csdev)) {
		ret = PTR_ERR(drvdata->csdev);
		goto out;
	}

	drvdata->miscdev.name = desc.name;
	drvdata->miscdev.minor = MISC_DYNAMIC_MINOR;
	drvdata->miscdev.fops = &tmc_fops;
	ret = misc_register(&drvdata->miscdev);
	if (ret) {
		coresight_unregister(drvdata->csdev);
		goto out;
	}

out:
	if (is_tmc_crashdata_valid(drvdata) &&
	    !tmc_prepare_crashdata(drvdata))
		register_crash_dev_interface(drvdata, desc.name);
	return ret;
}

static int tmc_probe(struct amba_device *adev, const struct amba_id *id)
{
	int ret;

	ret = __tmc_probe(&adev->dev, &adev->res);
	if (!ret)
		pm_runtime_put(&adev->dev);

	return ret;
}

static void tmc_shutdown(struct amba_device *adev)
{
	unsigned long flags;
	struct tmc_drvdata *drvdata = amba_get_drvdata(adev);

	raw_spin_lock_irqsave(&drvdata->spinlock, flags);

	if (coresight_get_mode(drvdata->csdev) == CS_MODE_DISABLED)
		goto out;

	if (drvdata->config_type == TMC_CONFIG_TYPE_ETR)
		tmc_etr_disable_hw(drvdata);

	/*
	 * We do not care about coresight unregister here unlike remove
	 * callback which is required for making coresight modular since
	 * the system is going down after this.
	 */
out:
	raw_spin_unlock_irqrestore(&drvdata->spinlock, flags);
}

static void __tmc_remove(struct device *dev)
{
	struct tmc_drvdata *drvdata = dev_get_drvdata(dev);

	/*
	 * Since misc_open() holds a refcount on the f_ops, which is
	 * etb fops in this case, device is there until last file
	 * handler to this device is closed.
	 */
	misc_deregister(&drvdata->miscdev);
	if (drvdata->crashdev.fops)
		misc_deregister(&drvdata->crashdev);
	coresight_unregister(drvdata->csdev);
}

static void tmc_remove(struct amba_device *adev)
{
	__tmc_remove(&adev->dev);
}

static const struct amba_id tmc_ids[] = {
	CS_AMBA_ID(0x000bb961),
	/* Coresight SoC 600 TMC-ETR/ETS */
	CS_AMBA_ID_DATA(0x000bb9e8, (unsigned long)CORESIGHT_SOC_600_ETR_CAPS),
	/* Coresight SoC 600 TMC-ETB */
	CS_AMBA_ID(0x000bb9e9),
	/* Coresight SoC 600 TMC-ETF */
	CS_AMBA_ID(0x000bb9ea),
	{ 0, 0, NULL },
};

MODULE_DEVICE_TABLE(amba, tmc_ids);

static struct amba_driver tmc_driver = {
	.drv = {
		.name   = "coresight-tmc",
		.suppress_bind_attrs = true,
	},
	.probe		= tmc_probe,
	.shutdown	= tmc_shutdown,
	.remove		= tmc_remove,
	.id_table	= tmc_ids,
};

static int tmc_platform_probe(struct platform_device *pdev)
{
	struct resource *res = platform_get_resource(pdev, IORESOURCE_MEM, 0);
	int ret = 0;

<<<<<<< HEAD
	drvdata = devm_kzalloc(&pdev->dev, sizeof(*drvdata), GFP_KERNEL);
	if (!drvdata)
		return -ENOMEM;

	drvdata->pclk = coresight_get_enable_apb_pclk(&pdev->dev);
	if (IS_ERR(drvdata->pclk))
		return PTR_ERR(drvdata->pclk);

	dev_set_drvdata(&pdev->dev, drvdata);
=======
>>>>>>> b35fc656
	pm_runtime_get_noresume(&pdev->dev);
	pm_runtime_set_active(&pdev->dev);
	pm_runtime_enable(&pdev->dev);

	ret = __tmc_probe(&pdev->dev, res);
	pm_runtime_put(&pdev->dev);
	if (ret)
		pm_runtime_disable(&pdev->dev);

	return ret;
}

static void tmc_platform_remove(struct platform_device *pdev)
{
	struct tmc_drvdata *drvdata = dev_get_drvdata(&pdev->dev);

	if (WARN_ON(!drvdata))
		return;

	__tmc_remove(&pdev->dev);
	pm_runtime_disable(&pdev->dev);
}

#ifdef CONFIG_PM
static int tmc_runtime_suspend(struct device *dev)
{
	struct tmc_drvdata *drvdata = dev_get_drvdata(dev);

	clk_disable_unprepare(drvdata->atclk);
	clk_disable_unprepare(drvdata->pclk);

	return 0;
}

static int tmc_runtime_resume(struct device *dev)
{
	struct tmc_drvdata *drvdata = dev_get_drvdata(dev);
	int ret;

	ret = clk_prepare_enable(drvdata->pclk);
	if (ret)
		return ret;

	ret = clk_prepare_enable(drvdata->atclk);
	if (ret)
		clk_disable_unprepare(drvdata->pclk);

	return ret;
}
#endif

static const struct dev_pm_ops tmc_dev_pm_ops = {
	SET_RUNTIME_PM_OPS(tmc_runtime_suspend, tmc_runtime_resume, NULL)
};

#ifdef CONFIG_ACPI
static const struct acpi_device_id tmc_acpi_ids[] = {
	{"ARMHC501", 0, 0, 0}, /* ARM CoreSight ETR */
	{"ARMHC97C", 0, 0, 0}, /* ARM CoreSight SoC-400 TMC, SoC-600 ETF/ETB */
	{},
};
MODULE_DEVICE_TABLE(acpi, tmc_acpi_ids);
#endif

static struct platform_driver tmc_platform_driver = {
	.probe	= tmc_platform_probe,
	.remove = tmc_platform_remove,
	.driver	= {
		.name			= "coresight-tmc-platform",
		.acpi_match_table	= ACPI_PTR(tmc_acpi_ids),
		.suppress_bind_attrs	= true,
		.pm			= &tmc_dev_pm_ops,
	},
};

static int __init tmc_init(void)
{
	return coresight_init_driver("tmc", &tmc_driver, &tmc_platform_driver, THIS_MODULE);
}

static void __exit tmc_exit(void)
{
	coresight_remove_driver(&tmc_driver, &tmc_platform_driver);
}
module_init(tmc_init);
module_exit(tmc_exit);

MODULE_AUTHOR("Pratik Patel <pratikp@codeaurora.org>");
MODULE_DESCRIPTION("Arm CoreSight Trace Memory Controller driver");
MODULE_LICENSE("GPL v2");<|MERGE_RESOLUTION|>--- conflicted
+++ resolved
@@ -779,11 +779,6 @@
 	struct coresight_desc desc = { 0 };
 	struct coresight_dev_list *dev_list = NULL;
 
-<<<<<<< HEAD
-	drvdata->atclk = devm_clk_get_optional_enabled(dev, "atclk");
-	if (IS_ERR(drvdata->atclk))
-		return PTR_ERR(drvdata->atclk);
-=======
 	drvdata = devm_kzalloc(dev, sizeof(*drvdata), GFP_KERNEL);
 	if (!drvdata)
 		return -ENOMEM;
@@ -793,7 +788,6 @@
 	ret = coresight_get_enable_clocks(dev, &drvdata->pclk, &drvdata->atclk);
 	if (ret)
 		return ret;
->>>>>>> b35fc656
 
 	ret = -ENOMEM;
 
@@ -980,18 +974,6 @@
 	struct resource *res = platform_get_resource(pdev, IORESOURCE_MEM, 0);
 	int ret = 0;
 
-<<<<<<< HEAD
-	drvdata = devm_kzalloc(&pdev->dev, sizeof(*drvdata), GFP_KERNEL);
-	if (!drvdata)
-		return -ENOMEM;
-
-	drvdata->pclk = coresight_get_enable_apb_pclk(&pdev->dev);
-	if (IS_ERR(drvdata->pclk))
-		return PTR_ERR(drvdata->pclk);
-
-	dev_set_drvdata(&pdev->dev, drvdata);
-=======
->>>>>>> b35fc656
 	pm_runtime_get_noresume(&pdev->dev);
 	pm_runtime_set_active(&pdev->dev);
 	pm_runtime_enable(&pdev->dev);
