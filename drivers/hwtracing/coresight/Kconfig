--- conflicted
+++ resolved
@@ -97,11 +97,7 @@
 	  module will be called coresight-etm3x.
 
 config CORESIGHT_SOURCE_ETM4X
-<<<<<<< HEAD
-	tristate "CoreSight Embedded Trace Macrocell 4.x driver"
-=======
 	tristate "CoreSight ETMv4.x / ETE driver"
->>>>>>> 7d2a07b7
 	depends on ARM64
 	select CORESIGHT_LINKS_AND_SINKS
 	select PID_IN_CONTEXTIDR
@@ -110,17 +106,6 @@
 	  version 4.x and the Embedded Trace Extensions (ETE). Both are CPU tracer
 	  modules, tracing the instructions that a processor is executing. This is
 	  primarily useful for instruction level tracing.
-
-	  To compile this driver as a module, choose M here: the
-	  module will be called coresight-etm4x.
-
-config ETM4X_IMPDEF_FEATURE
-	bool "Control implementation defined overflow support in ETM 4.x driver"
-	depends on CORESIGHT_SOURCE_ETM4X
-	help
-	  This control provides implementation define control for CoreSight
-	  ETM 4.x tracer module that can't reduce commit rate automatically.
-	  This avoids overflow between the ETM tracer module and the cpu core.
 
 	  To compile this driver as a module, choose M here: the
 	  module will be called coresight-etm4x.
@@ -188,8 +173,6 @@
 	  CTI trigger connections between this and other devices.These
 	  registers are not used in normal operation and can leave devices in
 	  an inconsistent state.
-<<<<<<< HEAD
-=======
 
 config CORESIGHT_TRBE
 	tristate "Trace Buffer Extension (TRBE) driver"
@@ -204,5 +187,4 @@
 
 	  To compile this driver as a module, choose M here: the module will be
 	  called coresight-trbe.
->>>>>>> 7d2a07b7
 endif