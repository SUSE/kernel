--- conflicted
+++ resolved
@@ -238,19 +238,9 @@
 	if (!drvdata)
 		return -ENOMEM;
 
-<<<<<<< HEAD
-	drvdata->atclk = devm_clk_get_optional_enabled(dev, "atclk");
-	if (IS_ERR(drvdata->atclk))
-		return PTR_ERR(drvdata->atclk);
-
-	drvdata->pclk = coresight_get_enable_apb_pclk(dev);
-	if (IS_ERR(drvdata->pclk))
-		return PTR_ERR(drvdata->pclk);
-=======
 	ret = coresight_get_enable_clocks(dev, &drvdata->pclk, &drvdata->atclk);
 	if (ret)
 		return ret;
->>>>>>> b35fc656
 
 	/*
 	 * Map the device base for dynamic-replicator, which has been
