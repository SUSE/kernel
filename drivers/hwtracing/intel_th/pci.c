--- conflicted
+++ resolved
@@ -290,23 +290,13 @@
 		.driver_data = (kernel_ulong_t)&intel_th_2x,
 	},
 	{
-<<<<<<< HEAD
+		/* Meteor Lake-S */
+		PCI_DEVICE(PCI_VENDOR_ID_INTEL, 0x7f26),
+		.driver_data = (kernel_ulong_t)&intel_th_2x,
+	},
+	{
 		/* Meteor Lake-S CPU */
 		PCI_DEVICE(PCI_VENDOR_ID_INTEL, 0xae24),
-		.driver_data = (kernel_ulong_t)&intel_th_2x,
-	},
-	{
-		/* Meteor Lake-S */
-		PCI_DEVICE(PCI_VENDOR_ID_INTEL, 0x7f26),
-=======
-		/* Meteor Lake-S */
-		PCI_DEVICE(PCI_VENDOR_ID_INTEL, 0x7f26),
-		.driver_data = (kernel_ulong_t)&intel_th_2x,
-	},
-	{
-		/* Meteor Lake-S CPU */
-		PCI_DEVICE(PCI_VENDOR_ID_INTEL, 0xae24),
->>>>>>> 5f59ab93
 		.driver_data = (kernel_ulong_t)&intel_th_2x,
 	},
 	{
