// SPDX-License-Identifier: GPL-2.0 OR Linux-OpenIB
/* Copyright (c) 2020 Mellanox Technologies Ltd. */

#include <linux/module.h>
#include <linux/vdpa.h>
#include <linux/vringh.h>
#include <uapi/linux/virtio_net.h>
#include <uapi/linux/virtio_ids.h>
#include <uapi/linux/vdpa.h>
#include <linux/virtio_config.h>
#include <linux/auxiliary_bus.h>
#include <linux/mlx5/cq.h>
#include <linux/mlx5/qp.h>
#include <linux/mlx5/device.h>
#include <linux/mlx5/driver.h>
#include <linux/mlx5/vport.h>
#include <linux/mlx5/fs.h>
#include <linux/mlx5/mlx5_ifc_vdpa.h>
#include <linux/mlx5/mpfs.h>
#include "mlx5_vdpa.h"
#include "mlx5_vnet.h"

MODULE_AUTHOR("Eli Cohen <eli@mellanox.com>");
MODULE_DESCRIPTION("Mellanox VDPA driver");
MODULE_LICENSE("Dual BSD/GPL");

#define VALID_FEATURES_MASK                                                                        \
	(BIT_ULL(VIRTIO_NET_F_CSUM) | BIT_ULL(VIRTIO_NET_F_GUEST_CSUM) |                                   \
	 BIT_ULL(VIRTIO_NET_F_CTRL_GUEST_OFFLOADS) | BIT_ULL(VIRTIO_NET_F_MTU) | BIT_ULL(VIRTIO_NET_F_MAC) |   \
	 BIT_ULL(VIRTIO_NET_F_GUEST_TSO4) | BIT_ULL(VIRTIO_NET_F_GUEST_TSO6) |                             \
	 BIT_ULL(VIRTIO_NET_F_GUEST_ECN) | BIT_ULL(VIRTIO_NET_F_GUEST_UFO) | BIT_ULL(VIRTIO_NET_F_HOST_TSO4) | \
	 BIT_ULL(VIRTIO_NET_F_HOST_TSO6) | BIT_ULL(VIRTIO_NET_F_HOST_ECN) | BIT_ULL(VIRTIO_NET_F_HOST_UFO) |   \
	 BIT_ULL(VIRTIO_NET_F_MRG_RXBUF) | BIT_ULL(VIRTIO_NET_F_STATUS) | BIT_ULL(VIRTIO_NET_F_CTRL_VQ) |      \
	 BIT_ULL(VIRTIO_NET_F_CTRL_RX) | BIT_ULL(VIRTIO_NET_F_CTRL_VLAN) |                                 \
	 BIT_ULL(VIRTIO_NET_F_CTRL_RX_EXTRA) | BIT_ULL(VIRTIO_NET_F_GUEST_ANNOUNCE) |                      \
	 BIT_ULL(VIRTIO_NET_F_MQ) | BIT_ULL(VIRTIO_NET_F_CTRL_MAC_ADDR) | BIT_ULL(VIRTIO_NET_F_HASH_REPORT) |  \
	 BIT_ULL(VIRTIO_NET_F_RSS) | BIT_ULL(VIRTIO_NET_F_RSC_EXT) | BIT_ULL(VIRTIO_NET_F_STANDBY) |           \
	 BIT_ULL(VIRTIO_NET_F_SPEED_DUPLEX) | BIT_ULL(VIRTIO_F_NOTIFY_ON_EMPTY) |                          \
	 BIT_ULL(VIRTIO_F_ANY_LAYOUT) | BIT_ULL(VIRTIO_F_VERSION_1) | BIT_ULL(VIRTIO_F_ACCESS_PLATFORM) |      \
	 BIT_ULL(VIRTIO_F_RING_PACKED) | BIT_ULL(VIRTIO_F_ORDER_PLATFORM) | BIT_ULL(VIRTIO_F_SR_IOV))

#define VALID_STATUS_MASK                                                                          \
	(VIRTIO_CONFIG_S_ACKNOWLEDGE | VIRTIO_CONFIG_S_DRIVER | VIRTIO_CONFIG_S_DRIVER_OK |        \
	 VIRTIO_CONFIG_S_FEATURES_OK | VIRTIO_CONFIG_S_NEEDS_RESET | VIRTIO_CONFIG_S_FAILED)

#define MLX5_FEATURE(_mvdev, _feature) (!!((_mvdev)->actual_features & BIT_ULL(_feature)))

#define MLX5V_UNTAGGED 0x1000
<<<<<<< HEAD

struct mlx5_vdpa_net_resources {
	u32 tisn;
	u32 tdn;
	u32 tirn;
	u32 rqtn;
	bool valid;
};
=======
>>>>>>> eb3cdb58

struct mlx5_vdpa_cq_buf {
	struct mlx5_frag_buf_ctrl fbc;
	struct mlx5_frag_buf frag_buf;
	int cqe_size;
	int nent;
};

struct mlx5_vdpa_cq {
	struct mlx5_core_cq mcq;
	struct mlx5_vdpa_cq_buf buf;
	struct mlx5_db db;
	int cqe;
};

struct mlx5_vdpa_umem {
	struct mlx5_frag_buf_ctrl fbc;
	struct mlx5_frag_buf frag_buf;
	int size;
	u32 id;
};

struct mlx5_vdpa_qp {
	struct mlx5_core_qp mqp;
	struct mlx5_frag_buf frag_buf;
	struct mlx5_db db;
	u16 head;
	bool fw;
};

struct mlx5_vq_restore_info {
	u32 num_ent;
	u64 desc_addr;
	u64 device_addr;
	u64 driver_addr;
	u16 avail_index;
	u16 used_index;
	bool ready;
	bool restore;
};

struct mlx5_vdpa_virtqueue {
	bool ready;
	u64 desc_addr;
	u64 device_addr;
	u64 driver_addr;
	u32 num_ent;

	/* Resources for implementing the notification channel from the device
	 * to the driver. fwqp is the firmware end of an RC connection; the
	 * other end is vqqp used by the driver. cq is where completions are
	 * reported.
	 */
	struct mlx5_vdpa_cq cq;
	struct mlx5_vdpa_qp fwqp;
	struct mlx5_vdpa_qp vqqp;

	/* umem resources are required for the virtqueue operation. They're use
	 * is internal and they must be provided by the driver.
	 */
	struct mlx5_vdpa_umem umem1;
	struct mlx5_vdpa_umem umem2;
	struct mlx5_vdpa_umem umem3;

	u32 counter_set_id;
	bool initialized;
	int index;
	u32 virtq_id;
	struct mlx5_vdpa_net *ndev;
	u16 avail_idx;
	u16 used_idx;
	int fw_state;

	/* keep last in the struct */
	struct mlx5_vq_restore_info ri;
};

static bool is_index_valid(struct mlx5_vdpa_dev *mvdev, u16 idx)
{
	if (!(mvdev->actual_features & BIT_ULL(VIRTIO_NET_F_MQ))) {
		if (!(mvdev->actual_features & BIT_ULL(VIRTIO_NET_F_CTRL_VQ)))
			return idx < 2;
		else
			return idx < 3;
	}
<<<<<<< HEAD

	return idx <= mvdev->max_idx;
}

#define MLX5V_MACVLAN_SIZE 256

struct mlx5_vdpa_net {
	struct mlx5_vdpa_dev mvdev;
	struct mlx5_vdpa_net_resources res;
	struct virtio_net_config config;
	struct mlx5_vdpa_virtqueue *vqs;
	struct vdpa_callback *event_cbs;

	/* Serialize vq resources creation and destruction. This is required
	 * since memory map might change and we need to destroy and create
	 * resources while driver in operational.
	 */
	struct rw_semaphore reslock;
	struct mlx5_flow_table *rxft;
	bool setup;
	u32 cur_num_vqs;
	u32 rqt_size;
	bool nb_registered;
	struct notifier_block nb;
	struct vdpa_callback config_cb;
	struct mlx5_vdpa_wq_ent cvq_ent;
	struct hlist_head macvlan_hash[MLX5V_MACVLAN_SIZE];
};

struct macvlan_node {
	struct hlist_node hlist;
	struct mlx5_flow_handle *ucast_rule;
	struct mlx5_flow_handle *mcast_rule;
	u64 macvlan;
};
=======

	return idx <= mvdev->max_idx;
}
>>>>>>> eb3cdb58

static void free_resources(struct mlx5_vdpa_net *ndev);
static void init_mvqs(struct mlx5_vdpa_net *ndev);
static int setup_driver(struct mlx5_vdpa_dev *mvdev);
static void teardown_driver(struct mlx5_vdpa_net *ndev);

static bool mlx5_vdpa_debug;

#define MLX5_CVQ_MAX_ENT 16

#define MLX5_LOG_VIO_FLAG(_feature)                                                                \
	do {                                                                                       \
		if (features & BIT_ULL(_feature))                                                  \
			mlx5_vdpa_info(mvdev, "%s\n", #_feature);                                  \
	} while (0)

#define MLX5_LOG_VIO_STAT(_status)                                                                 \
	do {                                                                                       \
		if (status & (_status))                                                            \
			mlx5_vdpa_info(mvdev, "%s\n", #_status);                                   \
	} while (0)

/* TODO: cross-endian support */
static inline bool mlx5_vdpa_is_little_endian(struct mlx5_vdpa_dev *mvdev)
{
	return virtio_legacy_is_little_endian() ||
		(mvdev->actual_features & BIT_ULL(VIRTIO_F_VERSION_1));
}

static u16 mlx5vdpa16_to_cpu(struct mlx5_vdpa_dev *mvdev, __virtio16 val)
{
	return __virtio16_to_cpu(mlx5_vdpa_is_little_endian(mvdev), val);
}

static __virtio16 cpu_to_mlx5vdpa16(struct mlx5_vdpa_dev *mvdev, u16 val)
{
	return __cpu_to_virtio16(mlx5_vdpa_is_little_endian(mvdev), val);
}

static u16 ctrl_vq_idx(struct mlx5_vdpa_dev *mvdev)
{
	if (!(mvdev->actual_features & BIT_ULL(VIRTIO_NET_F_MQ)))
		return 2;

	return mvdev->max_vqs;
}

static bool is_ctrl_vq_idx(struct mlx5_vdpa_dev *mvdev, u16 idx)
{
	return idx == ctrl_vq_idx(mvdev);
}

static void print_status(struct mlx5_vdpa_dev *mvdev, u8 status, bool set)
{
	if (status & ~VALID_STATUS_MASK)
		mlx5_vdpa_warn(mvdev, "Warning: there are invalid status bits 0x%x\n",
			       status & ~VALID_STATUS_MASK);

	if (!mlx5_vdpa_debug)
		return;

	mlx5_vdpa_info(mvdev, "driver status %s", set ? "set" : "get");
	if (set && !status) {
		mlx5_vdpa_info(mvdev, "driver resets the device\n");
		return;
	}

	MLX5_LOG_VIO_STAT(VIRTIO_CONFIG_S_ACKNOWLEDGE);
	MLX5_LOG_VIO_STAT(VIRTIO_CONFIG_S_DRIVER);
	MLX5_LOG_VIO_STAT(VIRTIO_CONFIG_S_DRIVER_OK);
	MLX5_LOG_VIO_STAT(VIRTIO_CONFIG_S_FEATURES_OK);
	MLX5_LOG_VIO_STAT(VIRTIO_CONFIG_S_NEEDS_RESET);
	MLX5_LOG_VIO_STAT(VIRTIO_CONFIG_S_FAILED);
}

static void print_features(struct mlx5_vdpa_dev *mvdev, u64 features, bool set)
{
	if (features & ~VALID_FEATURES_MASK)
		mlx5_vdpa_warn(mvdev, "There are invalid feature bits 0x%llx\n",
			       features & ~VALID_FEATURES_MASK);

	if (!mlx5_vdpa_debug)
		return;

	mlx5_vdpa_info(mvdev, "driver %s feature bits:\n", set ? "sets" : "reads");
	if (!features)
		mlx5_vdpa_info(mvdev, "all feature bits are cleared\n");

	MLX5_LOG_VIO_FLAG(VIRTIO_NET_F_CSUM);
	MLX5_LOG_VIO_FLAG(VIRTIO_NET_F_GUEST_CSUM);
	MLX5_LOG_VIO_FLAG(VIRTIO_NET_F_CTRL_GUEST_OFFLOADS);
	MLX5_LOG_VIO_FLAG(VIRTIO_NET_F_MTU);
	MLX5_LOG_VIO_FLAG(VIRTIO_NET_F_MAC);
	MLX5_LOG_VIO_FLAG(VIRTIO_NET_F_GUEST_TSO4);
	MLX5_LOG_VIO_FLAG(VIRTIO_NET_F_GUEST_TSO6);
	MLX5_LOG_VIO_FLAG(VIRTIO_NET_F_GUEST_ECN);
	MLX5_LOG_VIO_FLAG(VIRTIO_NET_F_GUEST_UFO);
	MLX5_LOG_VIO_FLAG(VIRTIO_NET_F_HOST_TSO4);
	MLX5_LOG_VIO_FLAG(VIRTIO_NET_F_HOST_TSO6);
	MLX5_LOG_VIO_FLAG(VIRTIO_NET_F_HOST_ECN);
	MLX5_LOG_VIO_FLAG(VIRTIO_NET_F_HOST_UFO);
	MLX5_LOG_VIO_FLAG(VIRTIO_NET_F_MRG_RXBUF);
	MLX5_LOG_VIO_FLAG(VIRTIO_NET_F_STATUS);
	MLX5_LOG_VIO_FLAG(VIRTIO_NET_F_CTRL_VQ);
	MLX5_LOG_VIO_FLAG(VIRTIO_NET_F_CTRL_RX);
	MLX5_LOG_VIO_FLAG(VIRTIO_NET_F_CTRL_VLAN);
	MLX5_LOG_VIO_FLAG(VIRTIO_NET_F_CTRL_RX_EXTRA);
	MLX5_LOG_VIO_FLAG(VIRTIO_NET_F_GUEST_ANNOUNCE);
	MLX5_LOG_VIO_FLAG(VIRTIO_NET_F_MQ);
	MLX5_LOG_VIO_FLAG(VIRTIO_NET_F_CTRL_MAC_ADDR);
	MLX5_LOG_VIO_FLAG(VIRTIO_NET_F_HASH_REPORT);
	MLX5_LOG_VIO_FLAG(VIRTIO_NET_F_RSS);
	MLX5_LOG_VIO_FLAG(VIRTIO_NET_F_RSC_EXT);
	MLX5_LOG_VIO_FLAG(VIRTIO_NET_F_STANDBY);
	MLX5_LOG_VIO_FLAG(VIRTIO_NET_F_SPEED_DUPLEX);
	MLX5_LOG_VIO_FLAG(VIRTIO_F_NOTIFY_ON_EMPTY);
	MLX5_LOG_VIO_FLAG(VIRTIO_F_ANY_LAYOUT);
	MLX5_LOG_VIO_FLAG(VIRTIO_F_VERSION_1);
	MLX5_LOG_VIO_FLAG(VIRTIO_F_ACCESS_PLATFORM);
	MLX5_LOG_VIO_FLAG(VIRTIO_F_RING_PACKED);
	MLX5_LOG_VIO_FLAG(VIRTIO_F_ORDER_PLATFORM);
	MLX5_LOG_VIO_FLAG(VIRTIO_F_SR_IOV);
}

static int create_tis(struct mlx5_vdpa_net *ndev)
{
	struct mlx5_vdpa_dev *mvdev = &ndev->mvdev;
	u32 in[MLX5_ST_SZ_DW(create_tis_in)] = {};
	void *tisc;
	int err;

	tisc = MLX5_ADDR_OF(create_tis_in, in, ctx);
	MLX5_SET(tisc, tisc, transport_domain, ndev->res.tdn);
	err = mlx5_vdpa_create_tis(mvdev, in, &ndev->res.tisn);
	if (err)
		mlx5_vdpa_warn(mvdev, "create TIS (%d)\n", err);

	return err;
}

static void destroy_tis(struct mlx5_vdpa_net *ndev)
{
	mlx5_vdpa_destroy_tis(&ndev->mvdev, ndev->res.tisn);
}

#define MLX5_VDPA_CQE_SIZE 64
#define MLX5_VDPA_LOG_CQE_SIZE ilog2(MLX5_VDPA_CQE_SIZE)

static int cq_frag_buf_alloc(struct mlx5_vdpa_net *ndev, struct mlx5_vdpa_cq_buf *buf, int nent)
{
	struct mlx5_frag_buf *frag_buf = &buf->frag_buf;
	u8 log_wq_stride = MLX5_VDPA_LOG_CQE_SIZE;
	u8 log_wq_sz = MLX5_VDPA_LOG_CQE_SIZE;
	int err;

	err = mlx5_frag_buf_alloc_node(ndev->mvdev.mdev, nent * MLX5_VDPA_CQE_SIZE, frag_buf,
				       ndev->mvdev.mdev->priv.numa_node);
	if (err)
		return err;

	mlx5_init_fbc(frag_buf->frags, log_wq_stride, log_wq_sz, &buf->fbc);

	buf->cqe_size = MLX5_VDPA_CQE_SIZE;
	buf->nent = nent;

	return 0;
}

static int umem_frag_buf_alloc(struct mlx5_vdpa_net *ndev, struct mlx5_vdpa_umem *umem, int size)
{
	struct mlx5_frag_buf *frag_buf = &umem->frag_buf;

	return mlx5_frag_buf_alloc_node(ndev->mvdev.mdev, size, frag_buf,
					ndev->mvdev.mdev->priv.numa_node);
}

static void cq_frag_buf_free(struct mlx5_vdpa_net *ndev, struct mlx5_vdpa_cq_buf *buf)
{
	mlx5_frag_buf_free(ndev->mvdev.mdev, &buf->frag_buf);
}

static void *get_cqe(struct mlx5_vdpa_cq *vcq, int n)
{
	return mlx5_frag_buf_get_wqe(&vcq->buf.fbc, n);
}

static void cq_frag_buf_init(struct mlx5_vdpa_cq *vcq, struct mlx5_vdpa_cq_buf *buf)
{
	struct mlx5_cqe64 *cqe64;
	void *cqe;
	int i;

	for (i = 0; i < buf->nent; i++) {
		cqe = get_cqe(vcq, i);
		cqe64 = cqe;
		cqe64->op_own = MLX5_CQE_INVALID << 4;
	}
}

static void *get_sw_cqe(struct mlx5_vdpa_cq *cq, int n)
{
	struct mlx5_cqe64 *cqe64 = get_cqe(cq, n & (cq->cqe - 1));

	if (likely(get_cqe_opcode(cqe64) != MLX5_CQE_INVALID) &&
	    !((cqe64->op_own & MLX5_CQE_OWNER_MASK) ^ !!(n & cq->cqe)))
		return cqe64;

	return NULL;
}

static void rx_post(struct mlx5_vdpa_qp *vqp, int n)
{
	vqp->head += n;
	vqp->db.db[0] = cpu_to_be32(vqp->head);
}

static void qp_prepare(struct mlx5_vdpa_net *ndev, bool fw, void *in,
		       struct mlx5_vdpa_virtqueue *mvq, u32 num_ent)
{
	struct mlx5_vdpa_qp *vqp;
	__be64 *pas;
	void *qpc;

	vqp = fw ? &mvq->fwqp : &mvq->vqqp;
	MLX5_SET(create_qp_in, in, uid, ndev->mvdev.res.uid);
	qpc = MLX5_ADDR_OF(create_qp_in, in, qpc);
	if (vqp->fw) {
		/* Firmware QP is allocated by the driver for the firmware's
		 * use so we can skip part of the params as they will be chosen by firmware
		 */
		qpc = MLX5_ADDR_OF(create_qp_in, in, qpc);
		MLX5_SET(qpc, qpc, rq_type, MLX5_ZERO_LEN_RQ);
		MLX5_SET(qpc, qpc, no_sq, 1);
		return;
	}

	MLX5_SET(qpc, qpc, st, MLX5_QP_ST_RC);
	MLX5_SET(qpc, qpc, pm_state, MLX5_QP_PM_MIGRATED);
	MLX5_SET(qpc, qpc, pd, ndev->mvdev.res.pdn);
	MLX5_SET(qpc, qpc, mtu, MLX5_QPC_MTU_256_BYTES);
	MLX5_SET(qpc, qpc, uar_page, ndev->mvdev.res.uar->index);
	MLX5_SET(qpc, qpc, log_page_size, vqp->frag_buf.page_shift - MLX5_ADAPTER_PAGE_SHIFT);
	MLX5_SET(qpc, qpc, no_sq, 1);
	MLX5_SET(qpc, qpc, cqn_rcv, mvq->cq.mcq.cqn);
	MLX5_SET(qpc, qpc, log_rq_size, ilog2(num_ent));
	MLX5_SET(qpc, qpc, rq_type, MLX5_NON_ZERO_RQ);
	pas = (__be64 *)MLX5_ADDR_OF(create_qp_in, in, pas);
	mlx5_fill_page_frag_array(&vqp->frag_buf, pas);
}

static int rq_buf_alloc(struct mlx5_vdpa_net *ndev, struct mlx5_vdpa_qp *vqp, u32 num_ent)
{
	return mlx5_frag_buf_alloc_node(ndev->mvdev.mdev,
					num_ent * sizeof(struct mlx5_wqe_data_seg), &vqp->frag_buf,
					ndev->mvdev.mdev->priv.numa_node);
}

static void rq_buf_free(struct mlx5_vdpa_net *ndev, struct mlx5_vdpa_qp *vqp)
{
	mlx5_frag_buf_free(ndev->mvdev.mdev, &vqp->frag_buf);
}

static int qp_create(struct mlx5_vdpa_net *ndev, struct mlx5_vdpa_virtqueue *mvq,
		     struct mlx5_vdpa_qp *vqp)
{
	struct mlx5_core_dev *mdev = ndev->mvdev.mdev;
	int inlen = MLX5_ST_SZ_BYTES(create_qp_in);
	u32 out[MLX5_ST_SZ_DW(create_qp_out)] = {};
	void *qpc;
	void *in;
	int err;

	if (!vqp->fw) {
		vqp = &mvq->vqqp;
		err = rq_buf_alloc(ndev, vqp, mvq->num_ent);
		if (err)
			return err;

		err = mlx5_db_alloc(ndev->mvdev.mdev, &vqp->db);
		if (err)
			goto err_db;
		inlen += vqp->frag_buf.npages * sizeof(__be64);
	}

	in = kzalloc(inlen, GFP_KERNEL);
	if (!in) {
		err = -ENOMEM;
		goto err_kzalloc;
	}

	qp_prepare(ndev, vqp->fw, in, mvq, mvq->num_ent);
	qpc = MLX5_ADDR_OF(create_qp_in, in, qpc);
	MLX5_SET(qpc, qpc, st, MLX5_QP_ST_RC);
	MLX5_SET(qpc, qpc, pm_state, MLX5_QP_PM_MIGRATED);
	MLX5_SET(qpc, qpc, pd, ndev->mvdev.res.pdn);
	MLX5_SET(qpc, qpc, mtu, MLX5_QPC_MTU_256_BYTES);
	if (!vqp->fw)
		MLX5_SET64(qpc, qpc, dbr_addr, vqp->db.dma);
	MLX5_SET(create_qp_in, in, opcode, MLX5_CMD_OP_CREATE_QP);
	err = mlx5_cmd_exec(mdev, in, inlen, out, sizeof(out));
	kfree(in);
	if (err)
		goto err_kzalloc;

	vqp->mqp.uid = ndev->mvdev.res.uid;
	vqp->mqp.qpn = MLX5_GET(create_qp_out, out, qpn);

	if (!vqp->fw)
		rx_post(vqp, mvq->num_ent);

	return 0;

err_kzalloc:
	if (!vqp->fw)
		mlx5_db_free(ndev->mvdev.mdev, &vqp->db);
err_db:
	if (!vqp->fw)
		rq_buf_free(ndev, vqp);

	return err;
}

static void qp_destroy(struct mlx5_vdpa_net *ndev, struct mlx5_vdpa_qp *vqp)
{
	u32 in[MLX5_ST_SZ_DW(destroy_qp_in)] = {};

	MLX5_SET(destroy_qp_in, in, opcode, MLX5_CMD_OP_DESTROY_QP);
	MLX5_SET(destroy_qp_in, in, qpn, vqp->mqp.qpn);
	MLX5_SET(destroy_qp_in, in, uid, ndev->mvdev.res.uid);
	if (mlx5_cmd_exec_in(ndev->mvdev.mdev, destroy_qp, in))
		mlx5_vdpa_warn(&ndev->mvdev, "destroy qp 0x%x\n", vqp->mqp.qpn);
	if (!vqp->fw) {
		mlx5_db_free(ndev->mvdev.mdev, &vqp->db);
		rq_buf_free(ndev, vqp);
	}
}

static void *next_cqe_sw(struct mlx5_vdpa_cq *cq)
{
	return get_sw_cqe(cq, cq->mcq.cons_index);
}

static int mlx5_vdpa_poll_one(struct mlx5_vdpa_cq *vcq)
{
	struct mlx5_cqe64 *cqe64;

	cqe64 = next_cqe_sw(vcq);
	if (!cqe64)
		return -EAGAIN;

	vcq->mcq.cons_index++;
	return 0;
}

static void mlx5_vdpa_handle_completions(struct mlx5_vdpa_virtqueue *mvq, int num)
{
	struct mlx5_vdpa_net *ndev = mvq->ndev;
	struct vdpa_callback *event_cb;

	event_cb = &ndev->event_cbs[mvq->index];
	mlx5_cq_set_ci(&mvq->cq.mcq);

	/* make sure CQ cosumer update is visible to the hardware before updating
	 * RX doorbell record.
	 */
	dma_wmb();
	rx_post(&mvq->vqqp, num);
	if (event_cb->callback)
		event_cb->callback(event_cb->private);
}

static void mlx5_vdpa_cq_comp(struct mlx5_core_cq *mcq, struct mlx5_eqe *eqe)
{
	struct mlx5_vdpa_virtqueue *mvq = container_of(mcq, struct mlx5_vdpa_virtqueue, cq.mcq);
	struct mlx5_vdpa_net *ndev = mvq->ndev;
	void __iomem *uar_page = ndev->mvdev.res.uar->map;
	int num = 0;

	while (!mlx5_vdpa_poll_one(&mvq->cq)) {
		num++;
		if (num > mvq->num_ent / 2) {
			/* If completions keep coming while we poll, we want to
			 * let the hardware know that we consumed them by
			 * updating the doorbell record.  We also let vdpa core
			 * know about this so it passes it on the virtio driver
			 * on the guest.
			 */
			mlx5_vdpa_handle_completions(mvq, num);
			num = 0;
		}
	}

	if (num)
		mlx5_vdpa_handle_completions(mvq, num);

	mlx5_cq_arm(&mvq->cq.mcq, MLX5_CQ_DB_REQ_NOT, uar_page, mvq->cq.mcq.cons_index);
}

static int cq_create(struct mlx5_vdpa_net *ndev, u16 idx, u32 num_ent)
{
	struct mlx5_vdpa_virtqueue *mvq = &ndev->vqs[idx];
	struct mlx5_core_dev *mdev = ndev->mvdev.mdev;
	void __iomem *uar_page = ndev->mvdev.res.uar->map;
	u32 out[MLX5_ST_SZ_DW(create_cq_out)];
	struct mlx5_vdpa_cq *vcq = &mvq->cq;
	__be64 *pas;
	int inlen;
	void *cqc;
	void *in;
	int err;
	int eqn;

	err = mlx5_db_alloc(mdev, &vcq->db);
	if (err)
		return err;

	vcq->mcq.set_ci_db = vcq->db.db;
	vcq->mcq.arm_db = vcq->db.db + 1;
	vcq->mcq.cqe_sz = 64;

	err = cq_frag_buf_alloc(ndev, &vcq->buf, num_ent);
	if (err)
		goto err_db;

	cq_frag_buf_init(vcq, &vcq->buf);

	inlen = MLX5_ST_SZ_BYTES(create_cq_in) +
		MLX5_FLD_SZ_BYTES(create_cq_in, pas[0]) * vcq->buf.frag_buf.npages;
	in = kzalloc(inlen, GFP_KERNEL);
	if (!in) {
		err = -ENOMEM;
		goto err_vzalloc;
	}

	MLX5_SET(create_cq_in, in, uid, ndev->mvdev.res.uid);
	pas = (__be64 *)MLX5_ADDR_OF(create_cq_in, in, pas);
	mlx5_fill_page_frag_array(&vcq->buf.frag_buf, pas);

	cqc = MLX5_ADDR_OF(create_cq_in, in, cq_context);
	MLX5_SET(cqc, cqc, log_page_size, vcq->buf.frag_buf.page_shift - MLX5_ADAPTER_PAGE_SHIFT);

	/* Use vector 0 by default. Consider adding code to choose least used
	 * vector.
	 */
	err = mlx5_vector2eqn(mdev, 0, &eqn);
	if (err)
		goto err_vec;

	cqc = MLX5_ADDR_OF(create_cq_in, in, cq_context);
	MLX5_SET(cqc, cqc, log_cq_size, ilog2(num_ent));
	MLX5_SET(cqc, cqc, uar_page, ndev->mvdev.res.uar->index);
	MLX5_SET(cqc, cqc, c_eqn_or_apu_element, eqn);
	MLX5_SET64(cqc, cqc, dbr_addr, vcq->db.dma);

	err = mlx5_core_create_cq(mdev, &vcq->mcq, in, inlen, out, sizeof(out));
	if (err)
		goto err_vec;

	vcq->mcq.comp = mlx5_vdpa_cq_comp;
	vcq->cqe = num_ent;
	vcq->mcq.set_ci_db = vcq->db.db;
	vcq->mcq.arm_db = vcq->db.db + 1;
	mlx5_cq_arm(&mvq->cq.mcq, MLX5_CQ_DB_REQ_NOT, uar_page, mvq->cq.mcq.cons_index);
	kfree(in);
	return 0;

err_vec:
	kfree(in);
err_vzalloc:
	cq_frag_buf_free(ndev, &vcq->buf);
err_db:
	mlx5_db_free(ndev->mvdev.mdev, &vcq->db);
	return err;
}

static void cq_destroy(struct mlx5_vdpa_net *ndev, u16 idx)
{
	struct mlx5_vdpa_virtqueue *mvq = &ndev->vqs[idx];
	struct mlx5_core_dev *mdev = ndev->mvdev.mdev;
	struct mlx5_vdpa_cq *vcq = &mvq->cq;

	if (mlx5_core_destroy_cq(mdev, &vcq->mcq)) {
		mlx5_vdpa_warn(&ndev->mvdev, "destroy CQ 0x%x\n", vcq->mcq.cqn);
		return;
	}
	cq_frag_buf_free(ndev, &vcq->buf);
	mlx5_db_free(ndev->mvdev.mdev, &vcq->db);
}

static void set_umem_size(struct mlx5_vdpa_net *ndev, struct mlx5_vdpa_virtqueue *mvq, int num,
			  struct mlx5_vdpa_umem **umemp)
{
	struct mlx5_core_dev *mdev = ndev->mvdev.mdev;
	int p_a;
	int p_b;

	switch (num) {
	case 1:
		p_a = MLX5_CAP_DEV_VDPA_EMULATION(mdev, umem_1_buffer_param_a);
		p_b = MLX5_CAP_DEV_VDPA_EMULATION(mdev, umem_1_buffer_param_b);
		*umemp = &mvq->umem1;
		break;
	case 2:
		p_a = MLX5_CAP_DEV_VDPA_EMULATION(mdev, umem_2_buffer_param_a);
		p_b = MLX5_CAP_DEV_VDPA_EMULATION(mdev, umem_2_buffer_param_b);
		*umemp = &mvq->umem2;
		break;
	case 3:
		p_a = MLX5_CAP_DEV_VDPA_EMULATION(mdev, umem_3_buffer_param_a);
		p_b = MLX5_CAP_DEV_VDPA_EMULATION(mdev, umem_3_buffer_param_b);
		*umemp = &mvq->umem3;
		break;
	}
	(*umemp)->size = p_a * mvq->num_ent + p_b;
}

static void umem_frag_buf_free(struct mlx5_vdpa_net *ndev, struct mlx5_vdpa_umem *umem)
{
	mlx5_frag_buf_free(ndev->mvdev.mdev, &umem->frag_buf);
}

static int create_umem(struct mlx5_vdpa_net *ndev, struct mlx5_vdpa_virtqueue *mvq, int num)
{
	int inlen;
	u32 out[MLX5_ST_SZ_DW(create_umem_out)] = {};
	void *um;
	void *in;
	int err;
	__be64 *pas;
	struct mlx5_vdpa_umem *umem;

	set_umem_size(ndev, mvq, num, &umem);
	err = umem_frag_buf_alloc(ndev, umem, umem->size);
	if (err)
		return err;

	inlen = MLX5_ST_SZ_BYTES(create_umem_in) + MLX5_ST_SZ_BYTES(mtt) * umem->frag_buf.npages;

	in = kzalloc(inlen, GFP_KERNEL);
	if (!in) {
		err = -ENOMEM;
		goto err_in;
	}

	MLX5_SET(create_umem_in, in, opcode, MLX5_CMD_OP_CREATE_UMEM);
	MLX5_SET(create_umem_in, in, uid, ndev->mvdev.res.uid);
	um = MLX5_ADDR_OF(create_umem_in, in, umem);
	MLX5_SET(umem, um, log_page_size, umem->frag_buf.page_shift - MLX5_ADAPTER_PAGE_SHIFT);
	MLX5_SET64(umem, um, num_of_mtt, umem->frag_buf.npages);

	pas = (__be64 *)MLX5_ADDR_OF(umem, um, mtt[0]);
	mlx5_fill_page_frag_array_perm(&umem->frag_buf, pas, MLX5_MTT_PERM_RW);

	err = mlx5_cmd_exec(ndev->mvdev.mdev, in, inlen, out, sizeof(out));
	if (err) {
		mlx5_vdpa_warn(&ndev->mvdev, "create umem(%d)\n", err);
		goto err_cmd;
	}

	kfree(in);
	umem->id = MLX5_GET(create_umem_out, out, umem_id);

	return 0;

err_cmd:
	kfree(in);
err_in:
	umem_frag_buf_free(ndev, umem);
	return err;
}

static void umem_destroy(struct mlx5_vdpa_net *ndev, struct mlx5_vdpa_virtqueue *mvq, int num)
{
	u32 in[MLX5_ST_SZ_DW(destroy_umem_in)] = {};
	u32 out[MLX5_ST_SZ_DW(destroy_umem_out)] = {};
	struct mlx5_vdpa_umem *umem;

	switch (num) {
	case 1:
		umem = &mvq->umem1;
		break;
	case 2:
		umem = &mvq->umem2;
		break;
	case 3:
		umem = &mvq->umem3;
		break;
	}

	MLX5_SET(destroy_umem_in, in, opcode, MLX5_CMD_OP_DESTROY_UMEM);
	MLX5_SET(destroy_umem_in, in, umem_id, umem->id);
	if (mlx5_cmd_exec(ndev->mvdev.mdev, in, sizeof(in), out, sizeof(out)))
		return;

	umem_frag_buf_free(ndev, umem);
}

static int umems_create(struct mlx5_vdpa_net *ndev, struct mlx5_vdpa_virtqueue *mvq)
{
	int num;
	int err;

	for (num = 1; num <= 3; num++) {
		err = create_umem(ndev, mvq, num);
		if (err)
			goto err_umem;
	}
	return 0;

err_umem:
	for (num--; num > 0; num--)
		umem_destroy(ndev, mvq, num);

	return err;
}

static void umems_destroy(struct mlx5_vdpa_net *ndev, struct mlx5_vdpa_virtqueue *mvq)
{
	int num;

	for (num = 3; num > 0; num--)
		umem_destroy(ndev, mvq, num);
}

static int get_queue_type(struct mlx5_vdpa_net *ndev)
{
	u32 type_mask;

	type_mask = MLX5_CAP_DEV_VDPA_EMULATION(ndev->mvdev.mdev, virtio_queue_type);

	/* prefer split queue */
	if (type_mask & MLX5_VIRTIO_EMULATION_CAP_VIRTIO_QUEUE_TYPE_SPLIT)
		return MLX5_VIRTIO_EMULATION_VIRTIO_QUEUE_TYPE_SPLIT;

	WARN_ON(!(type_mask & MLX5_VIRTIO_EMULATION_CAP_VIRTIO_QUEUE_TYPE_PACKED));

	return MLX5_VIRTIO_EMULATION_VIRTIO_QUEUE_TYPE_PACKED;
}

static bool vq_is_tx(u16 idx)
{
	return idx % 2;
}

enum {
	MLX5_VIRTIO_NET_F_MRG_RXBUF = 2,
	MLX5_VIRTIO_NET_F_HOST_ECN = 4,
	MLX5_VIRTIO_NET_F_GUEST_ECN = 6,
	MLX5_VIRTIO_NET_F_GUEST_TSO6 = 7,
	MLX5_VIRTIO_NET_F_GUEST_TSO4 = 8,
	MLX5_VIRTIO_NET_F_GUEST_CSUM = 9,
	MLX5_VIRTIO_NET_F_CSUM = 10,
	MLX5_VIRTIO_NET_F_HOST_TSO6 = 11,
	MLX5_VIRTIO_NET_F_HOST_TSO4 = 12,
};

static u16 get_features(u64 features)
{
	return (!!(features & BIT_ULL(VIRTIO_NET_F_MRG_RXBUF)) << MLX5_VIRTIO_NET_F_MRG_RXBUF) |
	       (!!(features & BIT_ULL(VIRTIO_NET_F_HOST_ECN)) << MLX5_VIRTIO_NET_F_HOST_ECN) |
	       (!!(features & BIT_ULL(VIRTIO_NET_F_GUEST_ECN)) << MLX5_VIRTIO_NET_F_GUEST_ECN) |
	       (!!(features & BIT_ULL(VIRTIO_NET_F_GUEST_TSO6)) << MLX5_VIRTIO_NET_F_GUEST_TSO6) |
	       (!!(features & BIT_ULL(VIRTIO_NET_F_GUEST_TSO4)) << MLX5_VIRTIO_NET_F_GUEST_TSO4) |
	       (!!(features & BIT_ULL(VIRTIO_NET_F_CSUM)) << MLX5_VIRTIO_NET_F_CSUM) |
	       (!!(features & BIT_ULL(VIRTIO_NET_F_HOST_TSO6)) << MLX5_VIRTIO_NET_F_HOST_TSO6) |
	       (!!(features & BIT_ULL(VIRTIO_NET_F_HOST_TSO4)) << MLX5_VIRTIO_NET_F_HOST_TSO4);
}

static bool counters_supported(const struct mlx5_vdpa_dev *mvdev)
{
	return MLX5_CAP_GEN_64(mvdev->mdev, general_obj_types) &
	       BIT_ULL(MLX5_OBJ_TYPE_VIRTIO_Q_COUNTERS);
}

static bool counters_supported(const struct mlx5_vdpa_dev *mvdev)
{
	return MLX5_CAP_GEN_64(mvdev->mdev, general_obj_types) &
	       BIT_ULL(MLX5_OBJ_TYPE_VIRTIO_Q_COUNTERS);
}

static int create_virtqueue(struct mlx5_vdpa_net *ndev, struct mlx5_vdpa_virtqueue *mvq)
{
	int inlen = MLX5_ST_SZ_BYTES(create_virtio_net_q_in);
	u32 out[MLX5_ST_SZ_DW(create_virtio_net_q_out)] = {};
	void *obj_context;
	u16 mlx_features;
	void *cmd_hdr;
	void *vq_ctx;
	void *in;
	int err;

	err = umems_create(ndev, mvq);
	if (err)
		return err;

	in = kzalloc(inlen, GFP_KERNEL);
	if (!in) {
		err = -ENOMEM;
		goto err_alloc;
	}

	mlx_features = get_features(ndev->mvdev.actual_features);
	cmd_hdr = MLX5_ADDR_OF(create_virtio_net_q_in, in, general_obj_in_cmd_hdr);

	MLX5_SET(general_obj_in_cmd_hdr, cmd_hdr, opcode, MLX5_CMD_OP_CREATE_GENERAL_OBJECT);
	MLX5_SET(general_obj_in_cmd_hdr, cmd_hdr, obj_type, MLX5_OBJ_TYPE_VIRTIO_NET_Q);
	MLX5_SET(general_obj_in_cmd_hdr, cmd_hdr, uid, ndev->mvdev.res.uid);

	obj_context = MLX5_ADDR_OF(create_virtio_net_q_in, in, obj_context);
	MLX5_SET(virtio_net_q_object, obj_context, hw_available_index, mvq->avail_idx);
	MLX5_SET(virtio_net_q_object, obj_context, hw_used_index, mvq->used_idx);
	MLX5_SET(virtio_net_q_object, obj_context, queue_feature_bit_mask_12_3,
		 mlx_features >> 3);
	MLX5_SET(virtio_net_q_object, obj_context, queue_feature_bit_mask_2_0,
		 mlx_features & 7);
	vq_ctx = MLX5_ADDR_OF(virtio_net_q_object, obj_context, virtio_q_context);
	MLX5_SET(virtio_q, vq_ctx, virtio_q_type, get_queue_type(ndev));

	if (vq_is_tx(mvq->index))
		MLX5_SET(virtio_net_q_object, obj_context, tisn_or_qpn, ndev->res.tisn);

	MLX5_SET(virtio_q, vq_ctx, event_mode, MLX5_VIRTIO_Q_EVENT_MODE_QP_MODE);
	MLX5_SET(virtio_q, vq_ctx, queue_index, mvq->index);
	MLX5_SET(virtio_q, vq_ctx, event_qpn_or_msix, mvq->fwqp.mqp.qpn);
	MLX5_SET(virtio_q, vq_ctx, queue_size, mvq->num_ent);
	MLX5_SET(virtio_q, vq_ctx, virtio_version_1_0,
		 !!(ndev->mvdev.actual_features & BIT_ULL(VIRTIO_F_VERSION_1)));
	MLX5_SET64(virtio_q, vq_ctx, desc_addr, mvq->desc_addr);
	MLX5_SET64(virtio_q, vq_ctx, used_addr, mvq->device_addr);
	MLX5_SET64(virtio_q, vq_ctx, available_addr, mvq->driver_addr);
	MLX5_SET(virtio_q, vq_ctx, virtio_q_mkey, ndev->mvdev.mr.mkey);
	MLX5_SET(virtio_q, vq_ctx, umem_1_id, mvq->umem1.id);
	MLX5_SET(virtio_q, vq_ctx, umem_1_size, mvq->umem1.size);
	MLX5_SET(virtio_q, vq_ctx, umem_2_id, mvq->umem2.id);
	MLX5_SET(virtio_q, vq_ctx, umem_2_size, mvq->umem2.size);
	MLX5_SET(virtio_q, vq_ctx, umem_3_id, mvq->umem3.id);
	MLX5_SET(virtio_q, vq_ctx, umem_3_size, mvq->umem3.size);
	MLX5_SET(virtio_q, vq_ctx, pd, ndev->mvdev.res.pdn);
	if (counters_supported(&ndev->mvdev))
		MLX5_SET(virtio_q, vq_ctx, counter_set_id, mvq->counter_set_id);

	err = mlx5_cmd_exec(ndev->mvdev.mdev, in, inlen, out, sizeof(out));
	if (err)
		goto err_cmd;

	mvq->fw_state = MLX5_VIRTIO_NET_Q_OBJECT_STATE_INIT;
	kfree(in);
	mvq->virtq_id = MLX5_GET(general_obj_out_cmd_hdr, out, obj_id);

	return 0;

err_cmd:
	kfree(in);
err_alloc:
	umems_destroy(ndev, mvq);
	return err;
}

static void destroy_virtqueue(struct mlx5_vdpa_net *ndev, struct mlx5_vdpa_virtqueue *mvq)
{
	u32 in[MLX5_ST_SZ_DW(destroy_virtio_net_q_in)] = {};
	u32 out[MLX5_ST_SZ_DW(destroy_virtio_net_q_out)] = {};

	MLX5_SET(destroy_virtio_net_q_in, in, general_obj_out_cmd_hdr.opcode,
		 MLX5_CMD_OP_DESTROY_GENERAL_OBJECT);
	MLX5_SET(destroy_virtio_net_q_in, in, general_obj_out_cmd_hdr.obj_id, mvq->virtq_id);
	MLX5_SET(destroy_virtio_net_q_in, in, general_obj_out_cmd_hdr.uid, ndev->mvdev.res.uid);
	MLX5_SET(destroy_virtio_net_q_in, in, general_obj_out_cmd_hdr.obj_type,
		 MLX5_OBJ_TYPE_VIRTIO_NET_Q);
	if (mlx5_cmd_exec(ndev->mvdev.mdev, in, sizeof(in), out, sizeof(out))) {
		mlx5_vdpa_warn(&ndev->mvdev, "destroy virtqueue 0x%x\n", mvq->virtq_id);
		return;
	}
	mvq->fw_state = MLX5_VIRTIO_NET_Q_OBJECT_NONE;
	umems_destroy(ndev, mvq);
}

static u32 get_rqpn(struct mlx5_vdpa_virtqueue *mvq, bool fw)
{
	return fw ? mvq->vqqp.mqp.qpn : mvq->fwqp.mqp.qpn;
}

static u32 get_qpn(struct mlx5_vdpa_virtqueue *mvq, bool fw)
{
	return fw ? mvq->fwqp.mqp.qpn : mvq->vqqp.mqp.qpn;
}

static void alloc_inout(struct mlx5_vdpa_net *ndev, int cmd, void **in, int *inlen, void **out,
			int *outlen, u32 qpn, u32 rqpn)
{
	void *qpc;
	void *pp;

	switch (cmd) {
	case MLX5_CMD_OP_2RST_QP:
		*inlen = MLX5_ST_SZ_BYTES(qp_2rst_in);
		*outlen = MLX5_ST_SZ_BYTES(qp_2rst_out);
		*in = kzalloc(*inlen, GFP_KERNEL);
		*out = kzalloc(*outlen, GFP_KERNEL);
		if (!*in || !*out)
			goto outerr;

		MLX5_SET(qp_2rst_in, *in, opcode, cmd);
		MLX5_SET(qp_2rst_in, *in, uid, ndev->mvdev.res.uid);
		MLX5_SET(qp_2rst_in, *in, qpn, qpn);
		break;
	case MLX5_CMD_OP_RST2INIT_QP:
		*inlen = MLX5_ST_SZ_BYTES(rst2init_qp_in);
		*outlen = MLX5_ST_SZ_BYTES(rst2init_qp_out);
		*in = kzalloc(*inlen, GFP_KERNEL);
		*out = kzalloc(MLX5_ST_SZ_BYTES(rst2init_qp_out), GFP_KERNEL);
		if (!*in || !*out)
			goto outerr;

		MLX5_SET(rst2init_qp_in, *in, opcode, cmd);
		MLX5_SET(rst2init_qp_in, *in, uid, ndev->mvdev.res.uid);
		MLX5_SET(rst2init_qp_in, *in, qpn, qpn);
		qpc = MLX5_ADDR_OF(rst2init_qp_in, *in, qpc);
		MLX5_SET(qpc, qpc, remote_qpn, rqpn);
		MLX5_SET(qpc, qpc, rwe, 1);
		pp = MLX5_ADDR_OF(qpc, qpc, primary_address_path);
		MLX5_SET(ads, pp, vhca_port_num, 1);
		break;
	case MLX5_CMD_OP_INIT2RTR_QP:
		*inlen = MLX5_ST_SZ_BYTES(init2rtr_qp_in);
		*outlen = MLX5_ST_SZ_BYTES(init2rtr_qp_out);
		*in = kzalloc(*inlen, GFP_KERNEL);
		*out = kzalloc(MLX5_ST_SZ_BYTES(init2rtr_qp_out), GFP_KERNEL);
		if (!*in || !*out)
			goto outerr;

		MLX5_SET(init2rtr_qp_in, *in, opcode, cmd);
		MLX5_SET(init2rtr_qp_in, *in, uid, ndev->mvdev.res.uid);
		MLX5_SET(init2rtr_qp_in, *in, qpn, qpn);
		qpc = MLX5_ADDR_OF(rst2init_qp_in, *in, qpc);
		MLX5_SET(qpc, qpc, mtu, MLX5_QPC_MTU_256_BYTES);
		MLX5_SET(qpc, qpc, log_msg_max, 30);
		MLX5_SET(qpc, qpc, remote_qpn, rqpn);
		pp = MLX5_ADDR_OF(qpc, qpc, primary_address_path);
		MLX5_SET(ads, pp, fl, 1);
		break;
	case MLX5_CMD_OP_RTR2RTS_QP:
		*inlen = MLX5_ST_SZ_BYTES(rtr2rts_qp_in);
		*outlen = MLX5_ST_SZ_BYTES(rtr2rts_qp_out);
		*in = kzalloc(*inlen, GFP_KERNEL);
		*out = kzalloc(MLX5_ST_SZ_BYTES(rtr2rts_qp_out), GFP_KERNEL);
		if (!*in || !*out)
			goto outerr;

		MLX5_SET(rtr2rts_qp_in, *in, opcode, cmd);
		MLX5_SET(rtr2rts_qp_in, *in, uid, ndev->mvdev.res.uid);
		MLX5_SET(rtr2rts_qp_in, *in, qpn, qpn);
		qpc = MLX5_ADDR_OF(rst2init_qp_in, *in, qpc);
		pp = MLX5_ADDR_OF(qpc, qpc, primary_address_path);
		MLX5_SET(ads, pp, ack_timeout, 14);
		MLX5_SET(qpc, qpc, retry_count, 7);
		MLX5_SET(qpc, qpc, rnr_retry, 7);
		break;
	default:
		goto outerr_nullify;
	}

	return;

outerr:
	kfree(*in);
	kfree(*out);
outerr_nullify:
	*in = NULL;
	*out = NULL;
}

static void free_inout(void *in, void *out)
{
	kfree(in);
	kfree(out);
}

/* Two QPs are used by each virtqueue. One is used by the driver and one by
 * firmware. The fw argument indicates whether the subjected QP is the one used
 * by firmware.
 */
static int modify_qp(struct mlx5_vdpa_net *ndev, struct mlx5_vdpa_virtqueue *mvq, bool fw, int cmd)
{
	int outlen;
	int inlen;
	void *out;
	void *in;
	int err;

	alloc_inout(ndev, cmd, &in, &inlen, &out, &outlen, get_qpn(mvq, fw), get_rqpn(mvq, fw));
	if (!in || !out)
		return -ENOMEM;

	err = mlx5_cmd_exec(ndev->mvdev.mdev, in, inlen, out, outlen);
	free_inout(in, out);
	return err;
}

static int connect_qps(struct mlx5_vdpa_net *ndev, struct mlx5_vdpa_virtqueue *mvq)
{
	int err;

	err = modify_qp(ndev, mvq, true, MLX5_CMD_OP_2RST_QP);
	if (err)
		return err;

	err = modify_qp(ndev, mvq, false, MLX5_CMD_OP_2RST_QP);
	if (err)
		return err;

	err = modify_qp(ndev, mvq, true, MLX5_CMD_OP_RST2INIT_QP);
	if (err)
		return err;

	err = modify_qp(ndev, mvq, false, MLX5_CMD_OP_RST2INIT_QP);
	if (err)
		return err;

	err = modify_qp(ndev, mvq, true, MLX5_CMD_OP_INIT2RTR_QP);
	if (err)
		return err;

	err = modify_qp(ndev, mvq, false, MLX5_CMD_OP_INIT2RTR_QP);
	if (err)
		return err;

	return modify_qp(ndev, mvq, true, MLX5_CMD_OP_RTR2RTS_QP);
}

struct mlx5_virtq_attr {
	u8 state;
	u16 available_index;
	u16 used_index;
};

static int query_virtqueue(struct mlx5_vdpa_net *ndev, struct mlx5_vdpa_virtqueue *mvq,
			   struct mlx5_virtq_attr *attr)
{
	int outlen = MLX5_ST_SZ_BYTES(query_virtio_net_q_out);
	u32 in[MLX5_ST_SZ_DW(query_virtio_net_q_in)] = {};
	void *out;
	void *obj_context;
	void *cmd_hdr;
	int err;

	out = kzalloc(outlen, GFP_KERNEL);
	if (!out)
		return -ENOMEM;

	cmd_hdr = MLX5_ADDR_OF(query_virtio_net_q_in, in, general_obj_in_cmd_hdr);

	MLX5_SET(general_obj_in_cmd_hdr, cmd_hdr, opcode, MLX5_CMD_OP_QUERY_GENERAL_OBJECT);
	MLX5_SET(general_obj_in_cmd_hdr, cmd_hdr, obj_type, MLX5_OBJ_TYPE_VIRTIO_NET_Q);
	MLX5_SET(general_obj_in_cmd_hdr, cmd_hdr, obj_id, mvq->virtq_id);
	MLX5_SET(general_obj_in_cmd_hdr, cmd_hdr, uid, ndev->mvdev.res.uid);
	err = mlx5_cmd_exec(ndev->mvdev.mdev, in, sizeof(in), out, outlen);
	if (err)
		goto err_cmd;

	obj_context = MLX5_ADDR_OF(query_virtio_net_q_out, out, obj_context);
	memset(attr, 0, sizeof(*attr));
	attr->state = MLX5_GET(virtio_net_q_object, obj_context, state);
	attr->available_index = MLX5_GET(virtio_net_q_object, obj_context, hw_available_index);
	attr->used_index = MLX5_GET(virtio_net_q_object, obj_context, hw_used_index);
	kfree(out);
	return 0;

err_cmd:
	kfree(out);
	return err;
}

static bool is_valid_state_change(int oldstate, int newstate)
{
	switch (oldstate) {
	case MLX5_VIRTIO_NET_Q_OBJECT_STATE_INIT:
		return newstate == MLX5_VIRTIO_NET_Q_OBJECT_STATE_RDY;
	case MLX5_VIRTIO_NET_Q_OBJECT_STATE_RDY:
		return newstate == MLX5_VIRTIO_NET_Q_OBJECT_STATE_SUSPEND;
	case MLX5_VIRTIO_NET_Q_OBJECT_STATE_SUSPEND:
	case MLX5_VIRTIO_NET_Q_OBJECT_STATE_ERR:
	default:
		return false;
	}
}

static int modify_virtqueue(struct mlx5_vdpa_net *ndev, struct mlx5_vdpa_virtqueue *mvq, int state)
{
	int inlen = MLX5_ST_SZ_BYTES(modify_virtio_net_q_in);
	u32 out[MLX5_ST_SZ_DW(modify_virtio_net_q_out)] = {};
	void *obj_context;
	void *cmd_hdr;
	void *in;
	int err;

	if (mvq->fw_state == MLX5_VIRTIO_NET_Q_OBJECT_NONE)
		return 0;

	if (!is_valid_state_change(mvq->fw_state, state))
		return -EINVAL;

	in = kzalloc(inlen, GFP_KERNEL);
	if (!in)
		return -ENOMEM;

	cmd_hdr = MLX5_ADDR_OF(modify_virtio_net_q_in, in, general_obj_in_cmd_hdr);

	MLX5_SET(general_obj_in_cmd_hdr, cmd_hdr, opcode, MLX5_CMD_OP_MODIFY_GENERAL_OBJECT);
	MLX5_SET(general_obj_in_cmd_hdr, cmd_hdr, obj_type, MLX5_OBJ_TYPE_VIRTIO_NET_Q);
	MLX5_SET(general_obj_in_cmd_hdr, cmd_hdr, obj_id, mvq->virtq_id);
	MLX5_SET(general_obj_in_cmd_hdr, cmd_hdr, uid, ndev->mvdev.res.uid);

	obj_context = MLX5_ADDR_OF(modify_virtio_net_q_in, in, obj_context);
	MLX5_SET64(virtio_net_q_object, obj_context, modify_field_select,
		   MLX5_VIRTQ_MODIFY_MASK_STATE);
	MLX5_SET(virtio_net_q_object, obj_context, state, state);
	err = mlx5_cmd_exec(ndev->mvdev.mdev, in, inlen, out, sizeof(out));
	kfree(in);
	if (!err)
		mvq->fw_state = state;

	return err;
}

static int counter_set_alloc(struct mlx5_vdpa_net *ndev, struct mlx5_vdpa_virtqueue *mvq)
{
	u32 in[MLX5_ST_SZ_DW(create_virtio_q_counters_in)] = {};
	u32 out[MLX5_ST_SZ_DW(create_virtio_q_counters_out)] = {};
	void *cmd_hdr;
	int err;

	if (!counters_supported(&ndev->mvdev))
		return 0;

	cmd_hdr = MLX5_ADDR_OF(create_virtio_q_counters_in, in, hdr);

	MLX5_SET(general_obj_in_cmd_hdr, cmd_hdr, opcode, MLX5_CMD_OP_CREATE_GENERAL_OBJECT);
	MLX5_SET(general_obj_in_cmd_hdr, cmd_hdr, obj_type, MLX5_OBJ_TYPE_VIRTIO_Q_COUNTERS);
	MLX5_SET(general_obj_in_cmd_hdr, cmd_hdr, uid, ndev->mvdev.res.uid);

	err = mlx5_cmd_exec(ndev->mvdev.mdev, in, sizeof(in), out, sizeof(out));
	if (err)
		return err;

	mvq->counter_set_id = MLX5_GET(general_obj_out_cmd_hdr, out, obj_id);

	return 0;
}

static void counter_set_dealloc(struct mlx5_vdpa_net *ndev, struct mlx5_vdpa_virtqueue *mvq)
{
	u32 in[MLX5_ST_SZ_DW(destroy_virtio_q_counters_in)] = {};
	u32 out[MLX5_ST_SZ_DW(destroy_virtio_q_counters_out)] = {};

	if (!counters_supported(&ndev->mvdev))
		return;

	MLX5_SET(destroy_virtio_q_counters_in, in, hdr.opcode, MLX5_CMD_OP_DESTROY_GENERAL_OBJECT);
	MLX5_SET(destroy_virtio_q_counters_in, in, hdr.obj_id, mvq->counter_set_id);
	MLX5_SET(destroy_virtio_q_counters_in, in, hdr.uid, ndev->mvdev.res.uid);
	MLX5_SET(destroy_virtio_q_counters_in, in, hdr.obj_type, MLX5_OBJ_TYPE_VIRTIO_Q_COUNTERS);
	if (mlx5_cmd_exec(ndev->mvdev.mdev, in, sizeof(in), out, sizeof(out)))
		mlx5_vdpa_warn(&ndev->mvdev, "dealloc counter set 0x%x\n", mvq->counter_set_id);
}

static int setup_vq(struct mlx5_vdpa_net *ndev, struct mlx5_vdpa_virtqueue *mvq)
{
	u16 idx = mvq->index;
	int err;

	if (!mvq->num_ent)
		return 0;

	if (mvq->initialized)
		return 0;

	err = cq_create(ndev, idx, mvq->num_ent);
	if (err)
		return err;

	err = qp_create(ndev, mvq, &mvq->fwqp);
	if (err)
		goto err_fwqp;

	err = qp_create(ndev, mvq, &mvq->vqqp);
	if (err)
		goto err_vqqp;

	err = connect_qps(ndev, mvq);
	if (err)
		goto err_connect;

	err = counter_set_alloc(ndev, mvq);
	if (err)
		goto err_counter;

	err = create_virtqueue(ndev, mvq);
	if (err)
		goto err_connect;

	if (mvq->ready) {
		err = modify_virtqueue(ndev, mvq, MLX5_VIRTIO_NET_Q_OBJECT_STATE_RDY);
		if (err) {
			mlx5_vdpa_warn(&ndev->mvdev, "failed to modify to ready vq idx %d(%d)\n",
				       idx, err);
			goto err_connect;
		}
	}

	mvq->initialized = true;
	return 0;

err_connect:
	counter_set_dealloc(ndev, mvq);
err_counter:
	qp_destroy(ndev, &mvq->vqqp);
err_vqqp:
	qp_destroy(ndev, &mvq->fwqp);
err_fwqp:
	cq_destroy(ndev, idx);
	return err;
}

static void suspend_vq(struct mlx5_vdpa_net *ndev, struct mlx5_vdpa_virtqueue *mvq)
{
	struct mlx5_virtq_attr attr;

	if (!mvq->initialized)
		return;

	if (mvq->fw_state != MLX5_VIRTIO_NET_Q_OBJECT_STATE_RDY)
		return;

	if (modify_virtqueue(ndev, mvq, MLX5_VIRTIO_NET_Q_OBJECT_STATE_SUSPEND))
		mlx5_vdpa_warn(&ndev->mvdev, "modify to suspend failed\n");

	if (query_virtqueue(ndev, mvq, &attr)) {
		mlx5_vdpa_warn(&ndev->mvdev, "failed to query virtqueue\n");
		return;
	}
	mvq->avail_idx = attr.available_index;
	mvq->used_idx = attr.used_index;
}

static void suspend_vqs(struct mlx5_vdpa_net *ndev)
{
	int i;

	for (i = 0; i < ndev->mvdev.max_vqs; i++)
		suspend_vq(ndev, &ndev->vqs[i]);
}

static void teardown_vq(struct mlx5_vdpa_net *ndev, struct mlx5_vdpa_virtqueue *mvq)
{
	if (!mvq->initialized)
		return;

	suspend_vq(ndev, mvq);
	destroy_virtqueue(ndev, mvq);
	counter_set_dealloc(ndev, mvq);
	qp_destroy(ndev, &mvq->vqqp);
	qp_destroy(ndev, &mvq->fwqp);
	cq_destroy(ndev, mvq->index);
	mvq->initialized = false;
}

static int create_rqt(struct mlx5_vdpa_net *ndev)
{
	int rqt_table_size = roundup_pow_of_two(ndev->rqt_size);
	int act_sz = roundup_pow_of_two(ndev->cur_num_vqs / 2);
	__be32 *list;
	void *rqtc;
	int inlen;
	void *in;
	int i, j;
	int err;

	inlen = MLX5_ST_SZ_BYTES(create_rqt_in) + rqt_table_size * MLX5_ST_SZ_BYTES(rq_num);
	in = kzalloc(inlen, GFP_KERNEL);
	if (!in)
		return -ENOMEM;

	MLX5_SET(create_rqt_in, in, uid, ndev->mvdev.res.uid);
	rqtc = MLX5_ADDR_OF(create_rqt_in, in, rqt_context);

	MLX5_SET(rqtc, rqtc, list_q_type, MLX5_RQTC_LIST_Q_TYPE_VIRTIO_NET_Q);
	MLX5_SET(rqtc, rqtc, rqt_max_size, rqt_table_size);
	list = MLX5_ADDR_OF(rqtc, rqtc, rq_num[0]);
	for (i = 0, j = 0; i < act_sz; i++, j += 2)
		list[i] = cpu_to_be32(ndev->vqs[j % ndev->cur_num_vqs].virtq_id);

	MLX5_SET(rqtc, rqtc, rqt_actual_size, act_sz);
	err = mlx5_vdpa_create_rqt(&ndev->mvdev, in, inlen, &ndev->res.rqtn);
	kfree(in);
	if (err)
		return err;

	return 0;
}

#define MLX5_MODIFY_RQT_NUM_RQS ((u64)1)

static int modify_rqt(struct mlx5_vdpa_net *ndev, int num)
{
	int act_sz = roundup_pow_of_two(num / 2);
	__be32 *list;
	void *rqtc;
	int inlen;
	void *in;
	int i, j;
	int err;

	inlen = MLX5_ST_SZ_BYTES(modify_rqt_in) + act_sz * MLX5_ST_SZ_BYTES(rq_num);
	in = kzalloc(inlen, GFP_KERNEL);
	if (!in)
		return -ENOMEM;

	MLX5_SET(modify_rqt_in, in, uid, ndev->mvdev.res.uid);
	MLX5_SET64(modify_rqt_in, in, bitmask, MLX5_MODIFY_RQT_NUM_RQS);
	rqtc = MLX5_ADDR_OF(modify_rqt_in, in, ctx);
	MLX5_SET(rqtc, rqtc, list_q_type, MLX5_RQTC_LIST_Q_TYPE_VIRTIO_NET_Q);

	list = MLX5_ADDR_OF(rqtc, rqtc, rq_num[0]);
	for (i = 0, j = 0; i < act_sz; i++, j = j + 2)
		list[i] = cpu_to_be32(ndev->vqs[j % num].virtq_id);

	MLX5_SET(rqtc, rqtc, rqt_actual_size, act_sz);
	err = mlx5_vdpa_modify_rqt(&ndev->mvdev, in, inlen, ndev->res.rqtn);
	kfree(in);
	if (err)
		return err;

	return 0;
}

static void destroy_rqt(struct mlx5_vdpa_net *ndev)
{
	mlx5_vdpa_destroy_rqt(&ndev->mvdev, ndev->res.rqtn);
}

static int create_tir(struct mlx5_vdpa_net *ndev)
{
#define HASH_IP_L4PORTS                                                                            \
	(MLX5_HASH_FIELD_SEL_SRC_IP | MLX5_HASH_FIELD_SEL_DST_IP | MLX5_HASH_FIELD_SEL_L4_SPORT |  \
	 MLX5_HASH_FIELD_SEL_L4_DPORT)
	static const u8 rx_hash_toeplitz_key[] = { 0x2c, 0xc6, 0x81, 0xd1, 0x5b, 0xdb, 0xf4, 0xf7,
						   0xfc, 0xa2, 0x83, 0x19, 0xdb, 0x1a, 0x3e, 0x94,
						   0x6b, 0x9e, 0x38, 0xd9, 0x2c, 0x9c, 0x03, 0xd1,
						   0xad, 0x99, 0x44, 0xa7, 0xd9, 0x56, 0x3d, 0x59,
						   0x06, 0x3c, 0x25, 0xf3, 0xfc, 0x1f, 0xdc, 0x2a };
	void *rss_key;
	void *outer;
	void *tirc;
	void *in;
	int err;

	in = kzalloc(MLX5_ST_SZ_BYTES(create_tir_in), GFP_KERNEL);
	if (!in)
		return -ENOMEM;

	MLX5_SET(create_tir_in, in, uid, ndev->mvdev.res.uid);
	tirc = MLX5_ADDR_OF(create_tir_in, in, ctx);
	MLX5_SET(tirc, tirc, disp_type, MLX5_TIRC_DISP_TYPE_INDIRECT);

	MLX5_SET(tirc, tirc, rx_hash_symmetric, 1);
	MLX5_SET(tirc, tirc, rx_hash_fn, MLX5_RX_HASH_FN_TOEPLITZ);
	rss_key = MLX5_ADDR_OF(tirc, tirc, rx_hash_toeplitz_key);
	memcpy(rss_key, rx_hash_toeplitz_key, sizeof(rx_hash_toeplitz_key));

	outer = MLX5_ADDR_OF(tirc, tirc, rx_hash_field_selector_outer);
	MLX5_SET(rx_hash_field_select, outer, l3_prot_type, MLX5_L3_PROT_TYPE_IPV4);
	MLX5_SET(rx_hash_field_select, outer, l4_prot_type, MLX5_L4_PROT_TYPE_TCP);
	MLX5_SET(rx_hash_field_select, outer, selected_fields, HASH_IP_L4PORTS);

	MLX5_SET(tirc, tirc, indirect_table, ndev->res.rqtn);
	MLX5_SET(tirc, tirc, transport_domain, ndev->res.tdn);

	err = mlx5_vdpa_create_tir(&ndev->mvdev, in, &ndev->res.tirn);
	kfree(in);
	if (err)
		return err;

	mlx5_vdpa_add_tirn(ndev);
	return err;
}

static void destroy_tir(struct mlx5_vdpa_net *ndev)
{
	mlx5_vdpa_remove_tirn(ndev);
	mlx5_vdpa_destroy_tir(&ndev->mvdev, ndev->res.tirn);
}

#define MAX_STEERING_ENT 0x8000
#define MAX_STEERING_GROUPS 2
<<<<<<< HEAD

static int mlx5_vdpa_add_mac_vlan_rules(struct mlx5_vdpa_net *ndev, u8 *mac,
					u16 vid, bool tagged,
					struct mlx5_flow_handle **ucast,
					struct mlx5_flow_handle **mcast)
{
	struct mlx5_flow_destination dest = {};
	struct mlx5_flow_act flow_act = {};
	struct mlx5_flow_handle *rule;
	struct mlx5_flow_spec *spec;
	void *headers_c;
	void *headers_v;
	u8 *dmac_c;
	u8 *dmac_v;
	int err;

	spec = kvzalloc(sizeof(*spec), GFP_KERNEL);
	if (!spec)
		return -ENOMEM;

	spec->match_criteria_enable = MLX5_MATCH_OUTER_HEADERS;
	headers_c = MLX5_ADDR_OF(fte_match_param, spec->match_criteria, outer_headers);
	headers_v = MLX5_ADDR_OF(fte_match_param, spec->match_value, outer_headers);
	dmac_c = MLX5_ADDR_OF(fte_match_param, headers_c, outer_headers.dmac_47_16);
	dmac_v = MLX5_ADDR_OF(fte_match_param, headers_v, outer_headers.dmac_47_16);
	eth_broadcast_addr(dmac_c);
	ether_addr_copy(dmac_v, mac);
	if (ndev->mvdev.actual_features & BIT_ULL(VIRTIO_NET_F_CTRL_VLAN)) {
		MLX5_SET(fte_match_set_lyr_2_4, headers_c, cvlan_tag, 1);
		MLX5_SET_TO_ONES(fte_match_set_lyr_2_4, headers_c, first_vid);
	}
	if (tagged) {
		MLX5_SET(fte_match_set_lyr_2_4, headers_v, cvlan_tag, 1);
		MLX5_SET(fte_match_set_lyr_2_4, headers_v, first_vid, vid);
	}
	flow_act.action = MLX5_FLOW_CONTEXT_ACTION_FWD_DEST;
	dest.type = MLX5_FLOW_DESTINATION_TYPE_TIR;
	dest.tir_num = ndev->res.tirn;
	rule = mlx5_add_flow_rules(ndev->rxft, spec, &flow_act, &dest, 1);
	if (IS_ERR(rule))
		return PTR_ERR(rule);

	*ucast = rule;

	memset(dmac_c, 0, ETH_ALEN);
	memset(dmac_v, 0, ETH_ALEN);
	dmac_c[0] = 1;
	dmac_v[0] = 1;
	rule = mlx5_add_flow_rules(ndev->rxft, spec, &flow_act, &dest, 1);
	kvfree(spec);
	if (IS_ERR(rule)) {
		err = PTR_ERR(rule);
		goto err_mcast;
	}

	*mcast = rule;
	return 0;

err_mcast:
	mlx5_del_flow_rules(*ucast);
=======

#if defined(CONFIG_MLX5_VDPA_STEERING_DEBUG)
       #define NUM_DESTS 2
#else
       #define NUM_DESTS 1
#endif

static int add_steering_counters(struct mlx5_vdpa_net *ndev,
				 struct macvlan_node *node,
				 struct mlx5_flow_act *flow_act,
				 struct mlx5_flow_destination *dests)
{
#if defined(CONFIG_MLX5_VDPA_STEERING_DEBUG)
	int err;

	node->ucast_counter.counter = mlx5_fc_create(ndev->mvdev.mdev, false);
	if (IS_ERR(node->ucast_counter.counter))
		return PTR_ERR(node->ucast_counter.counter);

	node->mcast_counter.counter = mlx5_fc_create(ndev->mvdev.mdev, false);
	if (IS_ERR(node->mcast_counter.counter)) {
		err = PTR_ERR(node->mcast_counter.counter);
		goto err_mcast_counter;
	}

	dests[1].type = MLX5_FLOW_DESTINATION_TYPE_COUNTER;
	flow_act->action |= MLX5_FLOW_CONTEXT_ACTION_COUNT;
	return 0;

err_mcast_counter:
	mlx5_fc_destroy(ndev->mvdev.mdev, node->ucast_counter.counter);
>>>>>>> eb3cdb58
	return err;
#else
	return 0;
#endif
}

<<<<<<< HEAD
static void mlx5_vdpa_del_mac_vlan_rules(struct mlx5_vdpa_net *ndev,
					 struct mlx5_flow_handle *ucast,
					 struct mlx5_flow_handle *mcast)
{
	mlx5_del_flow_rules(ucast);
	mlx5_del_flow_rules(mcast);
}

static u64 search_val(u8 *mac, u16 vlan, bool tagged)
{
	u64 val;

	if (!tagged)
		vlan = MLX5V_UNTAGGED;

	val = (u64)vlan << 48 |
	      (u64)mac[0] << 40 |
	      (u64)mac[1] << 32 |
	      (u64)mac[2] << 24 |
	      (u64)mac[3] << 16 |
	      (u64)mac[4] << 8 |
	      (u64)mac[5];

	return val;
}

static struct macvlan_node *mac_vlan_lookup(struct mlx5_vdpa_net *ndev, u64 value)
{
	struct macvlan_node *pos;
	u32 idx;

	idx = hash_64(value, 8); // tbd 8
	hlist_for_each_entry(pos, &ndev->macvlan_hash[idx], hlist) {
		if (pos->macvlan == value)
			return pos;
	}
	return NULL;
}

static int mac_vlan_add(struct mlx5_vdpa_net *ndev, u8 *mac, u16 vlan, bool tagged) // vlan -> vid
{
	struct macvlan_node *ptr;
	u64 val;
	u32 idx;
	int err;

	val = search_val(mac, vlan, tagged);
	if (mac_vlan_lookup(ndev, val))
		return -EEXIST;

	ptr = kzalloc(sizeof(*ptr), GFP_KERNEL);
	if (!ptr)
		return -ENOMEM;

	err = mlx5_vdpa_add_mac_vlan_rules(ndev, ndev->config.mac, vlan, tagged,
					   &ptr->ucast_rule, &ptr->mcast_rule);
	if (err)
		goto err_add;

	ptr->macvlan = val;
=======
static void remove_steering_counters(struct mlx5_vdpa_net *ndev,
				     struct macvlan_node *node)
{
#if defined(CONFIG_MLX5_VDPA_STEERING_DEBUG)
	mlx5_fc_destroy(ndev->mvdev.mdev, node->mcast_counter.counter);
	mlx5_fc_destroy(ndev->mvdev.mdev, node->ucast_counter.counter);
#endif
}

static int mlx5_vdpa_add_mac_vlan_rules(struct mlx5_vdpa_net *ndev, u8 *mac,
					struct macvlan_node *node)
{
	struct mlx5_flow_destination dests[NUM_DESTS] = {};
	struct mlx5_flow_act flow_act = {};
	struct mlx5_flow_spec *spec;
	void *headers_c;
	void *headers_v;
	u8 *dmac_c;
	u8 *dmac_v;
	int err;
	u16 vid;

	spec = kvzalloc(sizeof(*spec), GFP_KERNEL);
	if (!spec)
		return -ENOMEM;

	vid = key2vid(node->macvlan);
	spec->match_criteria_enable = MLX5_MATCH_OUTER_HEADERS;
	headers_c = MLX5_ADDR_OF(fte_match_param, spec->match_criteria, outer_headers);
	headers_v = MLX5_ADDR_OF(fte_match_param, spec->match_value, outer_headers);
	dmac_c = MLX5_ADDR_OF(fte_match_param, headers_c, outer_headers.dmac_47_16);
	dmac_v = MLX5_ADDR_OF(fte_match_param, headers_v, outer_headers.dmac_47_16);
	eth_broadcast_addr(dmac_c);
	ether_addr_copy(dmac_v, mac);
	if (ndev->mvdev.actual_features & BIT_ULL(VIRTIO_NET_F_CTRL_VLAN)) {
		MLX5_SET(fte_match_set_lyr_2_4, headers_c, cvlan_tag, 1);
		MLX5_SET_TO_ONES(fte_match_set_lyr_2_4, headers_c, first_vid);
	}
	if (node->tagged) {
		MLX5_SET(fte_match_set_lyr_2_4, headers_v, cvlan_tag, 1);
		MLX5_SET(fte_match_set_lyr_2_4, headers_v, first_vid, vid);
	}
	flow_act.action = MLX5_FLOW_CONTEXT_ACTION_FWD_DEST;
	dests[0].type = MLX5_FLOW_DESTINATION_TYPE_TIR;
	dests[0].tir_num = ndev->res.tirn;
	err = add_steering_counters(ndev, node, &flow_act, dests);
	if (err)
		goto out_free;

#if defined(CONFIG_MLX5_VDPA_STEERING_DEBUG)
	dests[1].counter_id = mlx5_fc_id(node->ucast_counter.counter);
#endif
	node->ucast_rule = mlx5_add_flow_rules(ndev->rxft, spec, &flow_act, dests, NUM_DESTS);
	if (IS_ERR(node->ucast_rule)) {
		err = PTR_ERR(node->ucast_rule);
		goto err_ucast;
	}

#if defined(CONFIG_MLX5_VDPA_STEERING_DEBUG)
	dests[1].counter_id = mlx5_fc_id(node->mcast_counter.counter);
#endif

	memset(dmac_c, 0, ETH_ALEN);
	memset(dmac_v, 0, ETH_ALEN);
	dmac_c[0] = 1;
	dmac_v[0] = 1;
	node->mcast_rule = mlx5_add_flow_rules(ndev->rxft, spec, &flow_act, dests, NUM_DESTS);
	if (IS_ERR(node->mcast_rule)) {
		err = PTR_ERR(node->mcast_rule);
		goto err_mcast;
	}
	kvfree(spec);
	mlx5_vdpa_add_rx_counters(ndev, node);
	return 0;

err_mcast:
	mlx5_del_flow_rules(node->ucast_rule);
err_ucast:
	remove_steering_counters(ndev, node);
out_free:
	kvfree(spec);
	return err;
}

static void mlx5_vdpa_del_mac_vlan_rules(struct mlx5_vdpa_net *ndev,
					 struct macvlan_node *node)
{
	mlx5_vdpa_remove_rx_counters(ndev, node);
	mlx5_del_flow_rules(node->ucast_rule);
	mlx5_del_flow_rules(node->mcast_rule);
}

static u64 search_val(u8 *mac, u16 vlan, bool tagged)
{
	u64 val;

	if (!tagged)
		vlan = MLX5V_UNTAGGED;

	val = (u64)vlan << 48 |
	      (u64)mac[0] << 40 |
	      (u64)mac[1] << 32 |
	      (u64)mac[2] << 24 |
	      (u64)mac[3] << 16 |
	      (u64)mac[4] << 8 |
	      (u64)mac[5];

	return val;
}

static struct macvlan_node *mac_vlan_lookup(struct mlx5_vdpa_net *ndev, u64 value)
{
	struct macvlan_node *pos;
	u32 idx;

	idx = hash_64(value, 8); // tbd 8
	hlist_for_each_entry(pos, &ndev->macvlan_hash[idx], hlist) {
		if (pos->macvlan == value)
			return pos;
	}
	return NULL;
}

static int mac_vlan_add(struct mlx5_vdpa_net *ndev, u8 *mac, u16 vid, bool tagged)
{
	struct macvlan_node *ptr;
	u64 val;
	u32 idx;
	int err;

	val = search_val(mac, vid, tagged);
	if (mac_vlan_lookup(ndev, val))
		return -EEXIST;

	ptr = kzalloc(sizeof(*ptr), GFP_KERNEL);
	if (!ptr)
		return -ENOMEM;

	ptr->tagged = tagged;
	ptr->macvlan = val;
	ptr->ndev = ndev;
	err = mlx5_vdpa_add_mac_vlan_rules(ndev, ndev->config.mac, ptr);
	if (err)
		goto err_add;

>>>>>>> eb3cdb58
	idx = hash_64(val, 8);
	hlist_add_head(&ptr->hlist, &ndev->macvlan_hash[idx]);
	return 0;

err_add:
	kfree(ptr);
	return err;
}

static void mac_vlan_del(struct mlx5_vdpa_net *ndev, u8 *mac, u16 vlan, bool tagged)
{
	struct macvlan_node *ptr;

	ptr = mac_vlan_lookup(ndev, search_val(mac, vlan, tagged));
	if (!ptr)
		return;

	hlist_del(&ptr->hlist);
<<<<<<< HEAD
	mlx5_vdpa_del_mac_vlan_rules(ndev, ptr->ucast_rule, ptr->mcast_rule);
=======
	mlx5_vdpa_del_mac_vlan_rules(ndev, ptr);
	remove_steering_counters(ndev, ptr);
>>>>>>> eb3cdb58
	kfree(ptr);
}

static void clear_mac_vlan_table(struct mlx5_vdpa_net *ndev)
{
	struct macvlan_node *pos;
	struct hlist_node *n;
	int i;

	for (i = 0; i < MLX5V_MACVLAN_SIZE; i++) {
		hlist_for_each_entry_safe(pos, n, &ndev->macvlan_hash[i], hlist) {
			hlist_del(&pos->hlist);
<<<<<<< HEAD
			mlx5_vdpa_del_mac_vlan_rules(ndev, pos->ucast_rule, pos->mcast_rule);
=======
			mlx5_vdpa_del_mac_vlan_rules(ndev, pos);
			remove_steering_counters(ndev, pos);
>>>>>>> eb3cdb58
			kfree(pos);
		}
	}
}

static int setup_steering(struct mlx5_vdpa_net *ndev)
{
	struct mlx5_flow_table_attr ft_attr = {};
	struct mlx5_flow_namespace *ns;
	int err;

	ft_attr.max_fte = MAX_STEERING_ENT;
	ft_attr.autogroup.max_num_groups = MAX_STEERING_GROUPS;

	ns = mlx5_get_flow_namespace(ndev->mvdev.mdev, MLX5_FLOW_NAMESPACE_BYPASS);
	if (!ns) {
		mlx5_vdpa_warn(&ndev->mvdev, "failed to get flow namespace\n");
		return -EOPNOTSUPP;
	}

	ndev->rxft = mlx5_create_auto_grouped_flow_table(ns, &ft_attr);
	if (IS_ERR(ndev->rxft)) {
		mlx5_vdpa_warn(&ndev->mvdev, "failed to create flow table\n");
		return PTR_ERR(ndev->rxft);
	}
<<<<<<< HEAD
=======
	mlx5_vdpa_add_rx_flow_table(ndev);
>>>>>>> eb3cdb58

	err = mac_vlan_add(ndev, ndev->config.mac, 0, false);
	if (err)
		goto err_add;

	return 0;
<<<<<<< HEAD

err_add:
	mlx5_destroy_flow_table(ndev->rxft);
	return err;
}

static void teardown_steering(struct mlx5_vdpa_net *ndev)
{
	clear_mac_vlan_table(ndev);
	mlx5_destroy_flow_table(ndev->rxft);
}

static virtio_net_ctrl_ack handle_ctrl_mac(struct mlx5_vdpa_dev *mvdev, u8 cmd)
{
	struct mlx5_vdpa_net *ndev = to_mlx5_vdpa_ndev(mvdev);
	struct mlx5_control_vq *cvq = &mvdev->cvq;
	virtio_net_ctrl_ack status = VIRTIO_NET_ERR;
	struct mlx5_core_dev *pfmdev;
	size_t read;
	u8 mac[ETH_ALEN], mac_back[ETH_ALEN];

	pfmdev = pci_get_drvdata(pci_physfn(mvdev->mdev->pdev));
	switch (cmd) {
	case VIRTIO_NET_CTRL_MAC_ADDR_SET:
		read = vringh_iov_pull_iotlb(&cvq->vring, &cvq->riov, (void *)mac, ETH_ALEN);
		if (read != ETH_ALEN)
			break;

		if (!memcmp(ndev->config.mac, mac, 6)) {
			status = VIRTIO_NET_OK;
			break;
		}

		if (is_zero_ether_addr(mac))
			break;

		if (!is_zero_ether_addr(ndev->config.mac)) {
			if (mlx5_mpfs_del_mac(pfmdev, ndev->config.mac)) {
				mlx5_vdpa_warn(mvdev, "failed to delete old MAC %pM from MPFS table\n",
					       ndev->config.mac);
				break;
			}
		}

		if (mlx5_mpfs_add_mac(pfmdev, mac)) {
			mlx5_vdpa_warn(mvdev, "failed to insert new MAC %pM into MPFS table\n",
				       mac);
			break;
		}

		/* backup the original mac address so that if failed to add the forward rules
		 * we could restore it
		 */
		memcpy(mac_back, ndev->config.mac, ETH_ALEN);

		memcpy(ndev->config.mac, mac, ETH_ALEN);

		/* Need recreate the flow table entry, so that the packet could forward back
		 */
		mac_vlan_del(ndev, mac_back, 0, false);

		if (mac_vlan_add(ndev, ndev->config.mac, 0, false)) {
			mlx5_vdpa_warn(mvdev, "failed to insert forward rules, try to restore\n");

			/* Although it hardly run here, we still need double check */
			if (is_zero_ether_addr(mac_back)) {
				mlx5_vdpa_warn(mvdev, "restore mac failed: Original MAC is zero\n");
				break;
			}

			/* Try to restore original mac address to MFPS table, and try to restore
			 * the forward rule entry.
			 */
			if (mlx5_mpfs_del_mac(pfmdev, ndev->config.mac)) {
				mlx5_vdpa_warn(mvdev, "restore mac failed: delete MAC %pM from MPFS table failed\n",
					       ndev->config.mac);
			}

			if (mlx5_mpfs_add_mac(pfmdev, mac_back)) {
				mlx5_vdpa_warn(mvdev, "restore mac failed: insert old MAC %pM into MPFS table failed\n",
					       mac_back);
			}

			memcpy(ndev->config.mac, mac_back, ETH_ALEN);

			if (mac_vlan_add(ndev, ndev->config.mac, 0, false))
				mlx5_vdpa_warn(mvdev, "restore forward rules failed: insert forward rules failed\n");

			break;
		}

		status = VIRTIO_NET_OK;
		break;

	default:
		break;
	}

	return status;
}

static int change_num_qps(struct mlx5_vdpa_dev *mvdev, int newqps)
{
	struct mlx5_vdpa_net *ndev = to_mlx5_vdpa_ndev(mvdev);
	int cur_qps = ndev->cur_num_vqs / 2;
	int err;
	int i;

	if (cur_qps > newqps) {
		err = modify_rqt(ndev, 2 * newqps);
		if (err)
			return err;

		for (i = ndev->cur_num_vqs - 1; i >= 2 * newqps; i--)
			teardown_vq(ndev, &ndev->vqs[i]);

		ndev->cur_num_vqs = 2 * newqps;
	} else {
		ndev->cur_num_vqs = 2 * newqps;
		for (i = cur_qps * 2; i < 2 * newqps; i++) {
			err = setup_vq(ndev, &ndev->vqs[i]);
			if (err)
				goto clean_added;
		}
		err = modify_rqt(ndev, 2 * newqps);
		if (err)
			goto clean_added;
	}
	return 0;

clean_added:
	for (--i; i >= 2 * cur_qps; --i)
		teardown_vq(ndev, &ndev->vqs[i]);

	ndev->cur_num_vqs = 2 * cur_qps;

	return err;
}

static virtio_net_ctrl_ack handle_ctrl_mq(struct mlx5_vdpa_dev *mvdev, u8 cmd)
{
	struct mlx5_vdpa_net *ndev = to_mlx5_vdpa_ndev(mvdev);
	virtio_net_ctrl_ack status = VIRTIO_NET_ERR;
	struct mlx5_control_vq *cvq = &mvdev->cvq;
	struct virtio_net_ctrl_mq mq;
	size_t read;
	u16 newqps;

	switch (cmd) {
	case VIRTIO_NET_CTRL_MQ_VQ_PAIRS_SET:
		/* This mq feature check aligns with pre-existing userspace
		 * implementation.
		 *
		 * Without it, an untrusted driver could fake a multiqueue config
		 * request down to a non-mq device that may cause kernel to
		 * panic due to uninitialized resources for extra vqs. Even with
		 * a well behaving guest driver, it is not expected to allow
		 * changing the number of vqs on a non-mq device.
		 */
		if (!MLX5_FEATURE(mvdev, VIRTIO_NET_F_MQ))
			break;

		read = vringh_iov_pull_iotlb(&cvq->vring, &cvq->riov, (void *)&mq, sizeof(mq));
		if (read != sizeof(mq))
			break;

		newqps = mlx5vdpa16_to_cpu(mvdev, mq.virtqueue_pairs);
		if (newqps < VIRTIO_NET_CTRL_MQ_VQ_PAIRS_MIN ||
		    newqps > ndev->rqt_size)
			break;

		if (ndev->cur_num_vqs == 2 * newqps) {
			status = VIRTIO_NET_OK;
			break;
		}

		if (!change_num_qps(mvdev, newqps))
			status = VIRTIO_NET_OK;

		break;
	default:
		break;
	}

	return status;
}

static virtio_net_ctrl_ack handle_ctrl_vlan(struct mlx5_vdpa_dev *mvdev, u8 cmd)
{
	struct mlx5_vdpa_net *ndev = to_mlx5_vdpa_ndev(mvdev);
	virtio_net_ctrl_ack status = VIRTIO_NET_ERR;
	struct mlx5_control_vq *cvq = &mvdev->cvq;
	__virtio16 vlan;
	size_t read;
	u16 id;

	switch (cmd) {
	case VIRTIO_NET_CTRL_VLAN_ADD:
		read = vringh_iov_pull_iotlb(&cvq->vring, &cvq->riov, &vlan, sizeof(vlan));
		if (read != sizeof(vlan))
			break;

		id = mlx5vdpa16_to_cpu(mvdev, vlan);
		if (mac_vlan_add(ndev, ndev->config.mac, id, true))
			break;

		status = VIRTIO_NET_OK;
		break;
	case VIRTIO_NET_CTRL_VLAN_DEL:
		read = vringh_iov_pull_iotlb(&cvq->vring, &cvq->riov, &vlan, sizeof(vlan));
		if (read != sizeof(vlan))
			break;

		id = mlx5vdpa16_to_cpu(mvdev, vlan);
		mac_vlan_del(ndev, ndev->config.mac, id, true);
		status = VIRTIO_NET_OK;
		break;
	default:
		break;
	}

	return status;
}

static void mlx5_cvq_kick_handler(struct work_struct *work)
{
	virtio_net_ctrl_ack status = VIRTIO_NET_ERR;
	struct virtio_net_ctrl_hdr ctrl;
	struct mlx5_vdpa_wq_ent *wqent;
	struct mlx5_vdpa_dev *mvdev;
	struct mlx5_control_vq *cvq;
	struct mlx5_vdpa_net *ndev;
	size_t read, write;
	int err;

	wqent = container_of(work, struct mlx5_vdpa_wq_ent, work);
	mvdev = wqent->mvdev;
	ndev = to_mlx5_vdpa_ndev(mvdev);
	cvq = &mvdev->cvq;

	down_write(&ndev->reslock);

	if (!(mvdev->status & VIRTIO_CONFIG_S_DRIVER_OK))
		goto out;

	if (!(ndev->mvdev.actual_features & BIT_ULL(VIRTIO_NET_F_CTRL_VQ)))
		goto out;

	if (!cvq->ready)
		goto out;

	while (true) {
		err = vringh_getdesc_iotlb(&cvq->vring, &cvq->riov, &cvq->wiov, &cvq->head,
					   GFP_ATOMIC);
		if (err <= 0)
			break;

		read = vringh_iov_pull_iotlb(&cvq->vring, &cvq->riov, &ctrl, sizeof(ctrl));
		if (read != sizeof(ctrl))
			break;

		cvq->received_desc++;
		switch (ctrl.class) {
		case VIRTIO_NET_CTRL_MAC:
			status = handle_ctrl_mac(mvdev, ctrl.cmd);
			break;
		case VIRTIO_NET_CTRL_MQ:
			status = handle_ctrl_mq(mvdev, ctrl.cmd);
			break;
		case VIRTIO_NET_CTRL_VLAN:
			status = handle_ctrl_vlan(mvdev, ctrl.cmd);
			break;
		default:
			break;
		}

		/* Make sure data is written before advancing index */
		smp_wmb();

		write = vringh_iov_push_iotlb(&cvq->vring, &cvq->wiov, &status, sizeof(status));
		vringh_complete_iotlb(&cvq->vring, cvq->head, write);
		vringh_kiov_cleanup(&cvq->riov);
		vringh_kiov_cleanup(&cvq->wiov);

		if (vringh_need_notify_iotlb(&cvq->vring))
			vringh_notify(&cvq->vring);

		cvq->completed_desc++;
		queue_work(mvdev->wq, &wqent->work);
		break;
	}

out:
	up_write(&ndev->reslock);
}

static void mlx5_vdpa_kick_vq(struct vdpa_device *vdev, u16 idx)
{
	struct mlx5_vdpa_dev *mvdev = to_mvdev(vdev);
	struct mlx5_vdpa_net *ndev = to_mlx5_vdpa_ndev(mvdev);
	struct mlx5_vdpa_virtqueue *mvq;

	if (!is_index_valid(mvdev, idx))
		return;

	if (unlikely(is_ctrl_vq_idx(mvdev, idx))) {
		if (!mvdev->wq || !mvdev->cvq.ready)
			return;

		queue_work(mvdev->wq, &ndev->cvq_ent.work);
		return;
	}

	mvq = &ndev->vqs[idx];
	if (unlikely(!mvq->ready))
		return;

	iowrite16(idx, ndev->mvdev.res.kick_addr);
}

static int mlx5_vdpa_set_vq_address(struct vdpa_device *vdev, u16 idx, u64 desc_area,
				    u64 driver_area, u64 device_area)
{
	struct mlx5_vdpa_dev *mvdev = to_mvdev(vdev);
	struct mlx5_vdpa_net *ndev = to_mlx5_vdpa_ndev(mvdev);
	struct mlx5_vdpa_virtqueue *mvq;

	if (!is_index_valid(mvdev, idx))
		return -EINVAL;

	if (is_ctrl_vq_idx(mvdev, idx)) {
		mvdev->cvq.desc_addr = desc_area;
		mvdev->cvq.device_addr = device_area;
		mvdev->cvq.driver_addr = driver_area;
		return 0;
	}

	mvq = &ndev->vqs[idx];
	mvq->desc_addr = desc_area;
	mvq->device_addr = device_area;
	mvq->driver_addr = driver_area;
	return 0;
}

static void mlx5_vdpa_set_vq_num(struct vdpa_device *vdev, u16 idx, u32 num)
{
	struct mlx5_vdpa_dev *mvdev = to_mvdev(vdev);
	struct mlx5_vdpa_net *ndev = to_mlx5_vdpa_ndev(mvdev);
	struct mlx5_vdpa_virtqueue *mvq;

	if (!is_index_valid(mvdev, idx) || is_ctrl_vq_idx(mvdev, idx))
		return;

	mvq = &ndev->vqs[idx];
	mvq->num_ent = num;
}

static void mlx5_vdpa_set_vq_cb(struct vdpa_device *vdev, u16 idx, struct vdpa_callback *cb)
{
	struct mlx5_vdpa_dev *mvdev = to_mvdev(vdev);
	struct mlx5_vdpa_net *ndev = to_mlx5_vdpa_ndev(mvdev);

	ndev->event_cbs[idx] = *cb;
	if (is_ctrl_vq_idx(mvdev, idx))
		mvdev->cvq.event_cb = *cb;
}

static void mlx5_cvq_notify(struct vringh *vring)
{
	struct mlx5_control_vq *cvq = container_of(vring, struct mlx5_control_vq, vring);

	if (!cvq->event_cb.callback)
		return;

	cvq->event_cb.callback(cvq->event_cb.private);
}

static void set_cvq_ready(struct mlx5_vdpa_dev *mvdev, bool ready)
{
	struct mlx5_control_vq *cvq = &mvdev->cvq;

	cvq->ready = ready;
	if (!ready)
		return;

	cvq->vring.notify = mlx5_cvq_notify;
}

static void mlx5_vdpa_set_vq_ready(struct vdpa_device *vdev, u16 idx, bool ready)
{
	struct mlx5_vdpa_dev *mvdev = to_mvdev(vdev);
	struct mlx5_vdpa_net *ndev = to_mlx5_vdpa_ndev(mvdev);
	struct mlx5_vdpa_virtqueue *mvq;
	int err;

	if (!mvdev->actual_features)
		return;

	if (!is_index_valid(mvdev, idx))
		return;

	if (is_ctrl_vq_idx(mvdev, idx)) {
		set_cvq_ready(mvdev, ready);
		return;
	}

	mvq = &ndev->vqs[idx];
	if (!ready) {
		suspend_vq(ndev, mvq);
	} else {
		err = modify_virtqueue(ndev, mvq, MLX5_VIRTIO_NET_Q_OBJECT_STATE_RDY);
		if (err) {
			mlx5_vdpa_warn(mvdev, "modify VQ %d to ready failed (%d)\n", idx, err);
			ready = false;
		}
	}


	mvq->ready = ready;
}

static bool mlx5_vdpa_get_vq_ready(struct vdpa_device *vdev, u16 idx)
{
	struct mlx5_vdpa_dev *mvdev = to_mvdev(vdev);
	struct mlx5_vdpa_net *ndev = to_mlx5_vdpa_ndev(mvdev);

	if (!is_index_valid(mvdev, idx))
		return false;

	if (is_ctrl_vq_idx(mvdev, idx))
		return mvdev->cvq.ready;

	return ndev->vqs[idx].ready;
}

static int mlx5_vdpa_set_vq_state(struct vdpa_device *vdev, u16 idx,
				  const struct vdpa_vq_state *state)
{
	struct mlx5_vdpa_dev *mvdev = to_mvdev(vdev);
	struct mlx5_vdpa_net *ndev = to_mlx5_vdpa_ndev(mvdev);
	struct mlx5_vdpa_virtqueue *mvq;

	if (!is_index_valid(mvdev, idx))
		return -EINVAL;

	if (is_ctrl_vq_idx(mvdev, idx)) {
		mvdev->cvq.vring.last_avail_idx = state->split.avail_index;
		return 0;
	}

	mvq = &ndev->vqs[idx];
	if (mvq->fw_state == MLX5_VIRTIO_NET_Q_OBJECT_STATE_RDY) {
		mlx5_vdpa_warn(mvdev, "can't modify available index\n");
		return -EINVAL;
	}

	mvq->used_idx = state->split.avail_index;
	mvq->avail_idx = state->split.avail_index;
	return 0;
}

static int mlx5_vdpa_get_vq_state(struct vdpa_device *vdev, u16 idx, struct vdpa_vq_state *state)
{
	struct mlx5_vdpa_dev *mvdev = to_mvdev(vdev);
	struct mlx5_vdpa_net *ndev = to_mlx5_vdpa_ndev(mvdev);
	struct mlx5_vdpa_virtqueue *mvq;
	struct mlx5_virtq_attr attr;
	int err;

	if (!is_index_valid(mvdev, idx))
		return -EINVAL;

	if (is_ctrl_vq_idx(mvdev, idx)) {
		state->split.avail_index = mvdev->cvq.vring.last_avail_idx;
		return 0;
	}

	mvq = &ndev->vqs[idx];
	/* If the virtq object was destroyed, use the value saved at
	 * the last minute of suspend_vq. This caters for userspace
	 * that cares about emulating the index after vq is stopped.
	 */
	if (!mvq->initialized) {
		/* Firmware returns a wrong value for the available index.
		 * Since both values should be identical, we take the value of
		 * used_idx which is reported correctly.
		 */
		state->split.avail_index = mvq->used_idx;
		return 0;
	}

	err = query_virtqueue(ndev, mvq, &attr);
	if (err) {
		mlx5_vdpa_warn(mvdev, "failed to query virtqueue\n");
		return err;
	}
	state->split.avail_index = attr.used_index;
	return 0;
}

static u32 mlx5_vdpa_get_vq_align(struct vdpa_device *vdev)
{
	return PAGE_SIZE;
}

static u32 mlx5_vdpa_get_vq_group(struct vdpa_device *vdev, u16 idx)
{
	struct mlx5_vdpa_dev *mvdev = to_mvdev(vdev);

	if (is_ctrl_vq_idx(mvdev, idx))
		return MLX5_VDPA_CVQ_GROUP;

	return MLX5_VDPA_DATAVQ_GROUP;
}

enum { MLX5_VIRTIO_NET_F_GUEST_CSUM = 1 << 9,
	MLX5_VIRTIO_NET_F_CSUM = 1 << 10,
	MLX5_VIRTIO_NET_F_HOST_TSO6 = 1 << 11,
	MLX5_VIRTIO_NET_F_HOST_TSO4 = 1 << 12,
};

static u64 mlx_to_vritio_features(u16 dev_features)
{
	u64 result = 0;

	if (dev_features & MLX5_VIRTIO_NET_F_GUEST_CSUM)
		result |= BIT_ULL(VIRTIO_NET_F_GUEST_CSUM);
	if (dev_features & MLX5_VIRTIO_NET_F_CSUM)
		result |= BIT_ULL(VIRTIO_NET_F_CSUM);
	if (dev_features & MLX5_VIRTIO_NET_F_HOST_TSO6)
		result |= BIT_ULL(VIRTIO_NET_F_HOST_TSO6);
	if (dev_features & MLX5_VIRTIO_NET_F_HOST_TSO4)
		result |= BIT_ULL(VIRTIO_NET_F_HOST_TSO4);

	return result;
}

static u64 get_supported_features(struct mlx5_core_dev *mdev)
{
	u64 mlx_vdpa_features = 0;
	u16 dev_features;

	dev_features = MLX5_CAP_DEV_VDPA_EMULATION(mdev, device_features_bits_mask);
	mlx_vdpa_features |= mlx_to_vritio_features(dev_features);
	if (MLX5_CAP_DEV_VDPA_EMULATION(mdev, virtio_version_1_0))
		mlx_vdpa_features |= BIT_ULL(VIRTIO_F_VERSION_1);
	mlx_vdpa_features |= BIT_ULL(VIRTIO_F_ACCESS_PLATFORM);
	mlx_vdpa_features |= BIT_ULL(VIRTIO_NET_F_CTRL_VQ);
	mlx_vdpa_features |= BIT_ULL(VIRTIO_NET_F_CTRL_MAC_ADDR);
	mlx_vdpa_features |= BIT_ULL(VIRTIO_NET_F_MQ);
	mlx_vdpa_features |= BIT_ULL(VIRTIO_NET_F_STATUS);
	mlx_vdpa_features |= BIT_ULL(VIRTIO_NET_F_MTU);
	mlx_vdpa_features |= BIT_ULL(VIRTIO_NET_F_CTRL_VLAN);

	return mlx_vdpa_features;
}

static u64 mlx5_vdpa_get_device_features(struct vdpa_device *vdev)
{
	struct mlx5_vdpa_dev *mvdev = to_mvdev(vdev);
	struct mlx5_vdpa_net *ndev = to_mlx5_vdpa_ndev(mvdev);

	print_features(mvdev, ndev->mvdev.mlx_features, false);
	return ndev->mvdev.mlx_features;
}

static int verify_driver_features(struct mlx5_vdpa_dev *mvdev, u64 features)
{
	/* Minimum features to expect */
	if (!(features & BIT_ULL(VIRTIO_F_ACCESS_PLATFORM)))
		return -EOPNOTSUPP;

	/* Double check features combination sent down by the driver.
	 * Fail invalid features due to absence of the depended feature.
	 *
	 * Per VIRTIO v1.1 specification, section 5.1.3.1 Feature bit
	 * requirements: "VIRTIO_NET_F_MQ Requires VIRTIO_NET_F_CTRL_VQ".
	 * By failing the invalid features sent down by untrusted drivers,
	 * we're assured the assumption made upon is_index_valid() and
	 * is_ctrl_vq_idx() will not be compromised.
	 */
	if ((features & (BIT_ULL(VIRTIO_NET_F_MQ) | BIT_ULL(VIRTIO_NET_F_CTRL_VQ))) ==
            BIT_ULL(VIRTIO_NET_F_MQ))
		return -EINVAL;

	return 0;
}

static int setup_virtqueues(struct mlx5_vdpa_dev *mvdev)
{
	struct mlx5_vdpa_net *ndev = to_mlx5_vdpa_ndev(mvdev);
	int err;
	int i;

	for (i = 0; i < mvdev->max_vqs; i++) {
		err = setup_vq(ndev, &ndev->vqs[i]);
		if (err)
			goto err_vq;
	}
=======

err_add:
	mlx5_vdpa_remove_rx_flow_table(ndev);
	mlx5_destroy_flow_table(ndev->rxft);
	return err;
}

static void teardown_steering(struct mlx5_vdpa_net *ndev)
{
	clear_mac_vlan_table(ndev);
	mlx5_vdpa_remove_rx_flow_table(ndev);
	mlx5_destroy_flow_table(ndev->rxft);
}

static virtio_net_ctrl_ack handle_ctrl_mac(struct mlx5_vdpa_dev *mvdev, u8 cmd)
{
	struct mlx5_vdpa_net *ndev = to_mlx5_vdpa_ndev(mvdev);
	struct mlx5_control_vq *cvq = &mvdev->cvq;
	virtio_net_ctrl_ack status = VIRTIO_NET_ERR;
	struct mlx5_core_dev *pfmdev;
	size_t read;
	u8 mac[ETH_ALEN], mac_back[ETH_ALEN];

	pfmdev = pci_get_drvdata(pci_physfn(mvdev->mdev->pdev));
	switch (cmd) {
	case VIRTIO_NET_CTRL_MAC_ADDR_SET:
		read = vringh_iov_pull_iotlb(&cvq->vring, &cvq->riov, (void *)mac, ETH_ALEN);
		if (read != ETH_ALEN)
			break;

		if (!memcmp(ndev->config.mac, mac, 6)) {
			status = VIRTIO_NET_OK;
			break;
		}

		if (is_zero_ether_addr(mac))
			break;

		if (!is_zero_ether_addr(ndev->config.mac)) {
			if (mlx5_mpfs_del_mac(pfmdev, ndev->config.mac)) {
				mlx5_vdpa_warn(mvdev, "failed to delete old MAC %pM from MPFS table\n",
					       ndev->config.mac);
				break;
			}
		}

		if (mlx5_mpfs_add_mac(pfmdev, mac)) {
			mlx5_vdpa_warn(mvdev, "failed to insert new MAC %pM into MPFS table\n",
				       mac);
			break;
		}

		/* backup the original mac address so that if failed to add the forward rules
		 * we could restore it
		 */
		memcpy(mac_back, ndev->config.mac, ETH_ALEN);

		memcpy(ndev->config.mac, mac, ETH_ALEN);

		/* Need recreate the flow table entry, so that the packet could forward back
		 */
		mac_vlan_del(ndev, mac_back, 0, false);

		if (mac_vlan_add(ndev, ndev->config.mac, 0, false)) {
			mlx5_vdpa_warn(mvdev, "failed to insert forward rules, try to restore\n");

			/* Although it hardly run here, we still need double check */
			if (is_zero_ether_addr(mac_back)) {
				mlx5_vdpa_warn(mvdev, "restore mac failed: Original MAC is zero\n");
				break;
			}

			/* Try to restore original mac address to MFPS table, and try to restore
			 * the forward rule entry.
			 */
			if (mlx5_mpfs_del_mac(pfmdev, ndev->config.mac)) {
				mlx5_vdpa_warn(mvdev, "restore mac failed: delete MAC %pM from MPFS table failed\n",
					       ndev->config.mac);
			}

			if (mlx5_mpfs_add_mac(pfmdev, mac_back)) {
				mlx5_vdpa_warn(mvdev, "restore mac failed: insert old MAC %pM into MPFS table failed\n",
					       mac_back);
			}

			memcpy(ndev->config.mac, mac_back, ETH_ALEN);

			if (mac_vlan_add(ndev, ndev->config.mac, 0, false))
				mlx5_vdpa_warn(mvdev, "restore forward rules failed: insert forward rules failed\n");

			break;
		}

		status = VIRTIO_NET_OK;
		break;

	default:
		break;
	}

	return status;
}

static int change_num_qps(struct mlx5_vdpa_dev *mvdev, int newqps)
{
	struct mlx5_vdpa_net *ndev = to_mlx5_vdpa_ndev(mvdev);
	int cur_qps = ndev->cur_num_vqs / 2;
	int err;
	int i;

	if (cur_qps > newqps) {
		err = modify_rqt(ndev, 2 * newqps);
		if (err)
			return err;

		for (i = ndev->cur_num_vqs - 1; i >= 2 * newqps; i--)
			teardown_vq(ndev, &ndev->vqs[i]);

		ndev->cur_num_vqs = 2 * newqps;
	} else {
		ndev->cur_num_vqs = 2 * newqps;
		for (i = cur_qps * 2; i < 2 * newqps; i++) {
			err = setup_vq(ndev, &ndev->vqs[i]);
			if (err)
				goto clean_added;
		}
		err = modify_rqt(ndev, 2 * newqps);
		if (err)
			goto clean_added;
	}
	return 0;

clean_added:
	for (--i; i >= 2 * cur_qps; --i)
		teardown_vq(ndev, &ndev->vqs[i]);

	ndev->cur_num_vqs = 2 * cur_qps;

	return err;
}

static virtio_net_ctrl_ack handle_ctrl_mq(struct mlx5_vdpa_dev *mvdev, u8 cmd)
{
	struct mlx5_vdpa_net *ndev = to_mlx5_vdpa_ndev(mvdev);
	virtio_net_ctrl_ack status = VIRTIO_NET_ERR;
	struct mlx5_control_vq *cvq = &mvdev->cvq;
	struct virtio_net_ctrl_mq mq;
	size_t read;
	u16 newqps;

	switch (cmd) {
	case VIRTIO_NET_CTRL_MQ_VQ_PAIRS_SET:
		/* This mq feature check aligns with pre-existing userspace
		 * implementation.
		 *
		 * Without it, an untrusted driver could fake a multiqueue config
		 * request down to a non-mq device that may cause kernel to
		 * panic due to uninitialized resources for extra vqs. Even with
		 * a well behaving guest driver, it is not expected to allow
		 * changing the number of vqs on a non-mq device.
		 */
		if (!MLX5_FEATURE(mvdev, VIRTIO_NET_F_MQ))
			break;

		read = vringh_iov_pull_iotlb(&cvq->vring, &cvq->riov, (void *)&mq, sizeof(mq));
		if (read != sizeof(mq))
			break;

		newqps = mlx5vdpa16_to_cpu(mvdev, mq.virtqueue_pairs);
		if (newqps < VIRTIO_NET_CTRL_MQ_VQ_PAIRS_MIN ||
		    newqps > ndev->rqt_size)
			break;

		if (ndev->cur_num_vqs == 2 * newqps) {
			status = VIRTIO_NET_OK;
			break;
		}

		if (!change_num_qps(mvdev, newqps))
			status = VIRTIO_NET_OK;

		break;
	default:
		break;
	}

	return status;
}

static virtio_net_ctrl_ack handle_ctrl_vlan(struct mlx5_vdpa_dev *mvdev, u8 cmd)
{
	struct mlx5_vdpa_net *ndev = to_mlx5_vdpa_ndev(mvdev);
	virtio_net_ctrl_ack status = VIRTIO_NET_ERR;
	struct mlx5_control_vq *cvq = &mvdev->cvq;
	__virtio16 vlan;
	size_t read;
	u16 id;

	if (!(ndev->mvdev.actual_features & BIT_ULL(VIRTIO_NET_F_CTRL_VLAN)))
		return status;

	switch (cmd) {
	case VIRTIO_NET_CTRL_VLAN_ADD:
		read = vringh_iov_pull_iotlb(&cvq->vring, &cvq->riov, &vlan, sizeof(vlan));
		if (read != sizeof(vlan))
			break;

		id = mlx5vdpa16_to_cpu(mvdev, vlan);
		if (mac_vlan_add(ndev, ndev->config.mac, id, true))
			break;

		status = VIRTIO_NET_OK;
		break;
	case VIRTIO_NET_CTRL_VLAN_DEL:
		read = vringh_iov_pull_iotlb(&cvq->vring, &cvq->riov, &vlan, sizeof(vlan));
		if (read != sizeof(vlan))
			break;

		id = mlx5vdpa16_to_cpu(mvdev, vlan);
		mac_vlan_del(ndev, ndev->config.mac, id, true);
		status = VIRTIO_NET_OK;
		break;
	default:
		break;
	}

	return status;
}

static void mlx5_cvq_kick_handler(struct work_struct *work)
{
	virtio_net_ctrl_ack status = VIRTIO_NET_ERR;
	struct virtio_net_ctrl_hdr ctrl;
	struct mlx5_vdpa_wq_ent *wqent;
	struct mlx5_vdpa_dev *mvdev;
	struct mlx5_control_vq *cvq;
	struct mlx5_vdpa_net *ndev;
	size_t read, write;
	int err;

	wqent = container_of(work, struct mlx5_vdpa_wq_ent, work);
	mvdev = wqent->mvdev;
	ndev = to_mlx5_vdpa_ndev(mvdev);
	cvq = &mvdev->cvq;

	down_write(&ndev->reslock);

	if (!(mvdev->status & VIRTIO_CONFIG_S_DRIVER_OK))
		goto out;

	if (!(ndev->mvdev.actual_features & BIT_ULL(VIRTIO_NET_F_CTRL_VQ)))
		goto out;

	if (!cvq->ready)
		goto out;

	while (true) {
		err = vringh_getdesc_iotlb(&cvq->vring, &cvq->riov, &cvq->wiov, &cvq->head,
					   GFP_ATOMIC);
		if (err <= 0)
			break;

		read = vringh_iov_pull_iotlb(&cvq->vring, &cvq->riov, &ctrl, sizeof(ctrl));
		if (read != sizeof(ctrl))
			break;

		cvq->received_desc++;
		switch (ctrl.class) {
		case VIRTIO_NET_CTRL_MAC:
			status = handle_ctrl_mac(mvdev, ctrl.cmd);
			break;
		case VIRTIO_NET_CTRL_MQ:
			status = handle_ctrl_mq(mvdev, ctrl.cmd);
			break;
		case VIRTIO_NET_CTRL_VLAN:
			status = handle_ctrl_vlan(mvdev, ctrl.cmd);
			break;
		default:
			break;
		}

		/* Make sure data is written before advancing index */
		smp_wmb();

		write = vringh_iov_push_iotlb(&cvq->vring, &cvq->wiov, &status, sizeof(status));
		vringh_complete_iotlb(&cvq->vring, cvq->head, write);
		vringh_kiov_cleanup(&cvq->riov);
		vringh_kiov_cleanup(&cvq->wiov);

		if (vringh_need_notify_iotlb(&cvq->vring))
			vringh_notify(&cvq->vring);

		cvq->completed_desc++;
		queue_work(mvdev->wq, &wqent->work);
		break;
	}

out:
	up_write(&ndev->reslock);
}

static void mlx5_vdpa_kick_vq(struct vdpa_device *vdev, u16 idx)
{
	struct mlx5_vdpa_dev *mvdev = to_mvdev(vdev);
	struct mlx5_vdpa_net *ndev = to_mlx5_vdpa_ndev(mvdev);
	struct mlx5_vdpa_virtqueue *mvq;

	if (!is_index_valid(mvdev, idx))
		return;

	if (unlikely(is_ctrl_vq_idx(mvdev, idx))) {
		if (!mvdev->wq || !mvdev->cvq.ready)
			return;

		queue_work(mvdev->wq, &ndev->cvq_ent.work);
		return;
	}

	mvq = &ndev->vqs[idx];
	if (unlikely(!mvq->ready))
		return;

	iowrite16(idx, ndev->mvdev.res.kick_addr);
}

static int mlx5_vdpa_set_vq_address(struct vdpa_device *vdev, u16 idx, u64 desc_area,
				    u64 driver_area, u64 device_area)
{
	struct mlx5_vdpa_dev *mvdev = to_mvdev(vdev);
	struct mlx5_vdpa_net *ndev = to_mlx5_vdpa_ndev(mvdev);
	struct mlx5_vdpa_virtqueue *mvq;

	if (!is_index_valid(mvdev, idx))
		return -EINVAL;

	if (is_ctrl_vq_idx(mvdev, idx)) {
		mvdev->cvq.desc_addr = desc_area;
		mvdev->cvq.device_addr = device_area;
		mvdev->cvq.driver_addr = driver_area;
		return 0;
	}

	mvq = &ndev->vqs[idx];
	mvq->desc_addr = desc_area;
	mvq->device_addr = device_area;
	mvq->driver_addr = driver_area;
	return 0;
}

static void mlx5_vdpa_set_vq_num(struct vdpa_device *vdev, u16 idx, u32 num)
{
	struct mlx5_vdpa_dev *mvdev = to_mvdev(vdev);
	struct mlx5_vdpa_net *ndev = to_mlx5_vdpa_ndev(mvdev);
	struct mlx5_vdpa_virtqueue *mvq;

	if (!is_index_valid(mvdev, idx) || is_ctrl_vq_idx(mvdev, idx))
		return;

	mvq = &ndev->vqs[idx];
	mvq->num_ent = num;
}

static void mlx5_vdpa_set_vq_cb(struct vdpa_device *vdev, u16 idx, struct vdpa_callback *cb)
{
	struct mlx5_vdpa_dev *mvdev = to_mvdev(vdev);
	struct mlx5_vdpa_net *ndev = to_mlx5_vdpa_ndev(mvdev);

	ndev->event_cbs[idx] = *cb;
	if (is_ctrl_vq_idx(mvdev, idx))
		mvdev->cvq.event_cb = *cb;
}

static void mlx5_cvq_notify(struct vringh *vring)
{
	struct mlx5_control_vq *cvq = container_of(vring, struct mlx5_control_vq, vring);

	if (!cvq->event_cb.callback)
		return;

	cvq->event_cb.callback(cvq->event_cb.private);
}

static void set_cvq_ready(struct mlx5_vdpa_dev *mvdev, bool ready)
{
	struct mlx5_control_vq *cvq = &mvdev->cvq;

	cvq->ready = ready;
	if (!ready)
		return;

	cvq->vring.notify = mlx5_cvq_notify;
}

static void mlx5_vdpa_set_vq_ready(struct vdpa_device *vdev, u16 idx, bool ready)
{
	struct mlx5_vdpa_dev *mvdev = to_mvdev(vdev);
	struct mlx5_vdpa_net *ndev = to_mlx5_vdpa_ndev(mvdev);
	struct mlx5_vdpa_virtqueue *mvq;
	int err;

	if (!mvdev->actual_features)
		return;

	if (!is_index_valid(mvdev, idx))
		return;

	if (is_ctrl_vq_idx(mvdev, idx)) {
		set_cvq_ready(mvdev, ready);
		return;
	}

	mvq = &ndev->vqs[idx];
	if (!ready) {
		suspend_vq(ndev, mvq);
	} else {
		err = modify_virtqueue(ndev, mvq, MLX5_VIRTIO_NET_Q_OBJECT_STATE_RDY);
		if (err) {
			mlx5_vdpa_warn(mvdev, "modify VQ %d to ready failed (%d)\n", idx, err);
			ready = false;
		}
	}


	mvq->ready = ready;
}

static bool mlx5_vdpa_get_vq_ready(struct vdpa_device *vdev, u16 idx)
{
	struct mlx5_vdpa_dev *mvdev = to_mvdev(vdev);
	struct mlx5_vdpa_net *ndev = to_mlx5_vdpa_ndev(mvdev);

	if (!is_index_valid(mvdev, idx))
		return false;

	if (is_ctrl_vq_idx(mvdev, idx))
		return mvdev->cvq.ready;

	return ndev->vqs[idx].ready;
}

static int mlx5_vdpa_set_vq_state(struct vdpa_device *vdev, u16 idx,
				  const struct vdpa_vq_state *state)
{
	struct mlx5_vdpa_dev *mvdev = to_mvdev(vdev);
	struct mlx5_vdpa_net *ndev = to_mlx5_vdpa_ndev(mvdev);
	struct mlx5_vdpa_virtqueue *mvq;

	if (!is_index_valid(mvdev, idx))
		return -EINVAL;

	if (is_ctrl_vq_idx(mvdev, idx)) {
		mvdev->cvq.vring.last_avail_idx = state->split.avail_index;
		return 0;
	}

	mvq = &ndev->vqs[idx];
	if (mvq->fw_state == MLX5_VIRTIO_NET_Q_OBJECT_STATE_RDY) {
		mlx5_vdpa_warn(mvdev, "can't modify available index\n");
		return -EINVAL;
	}

	mvq->used_idx = state->split.avail_index;
	mvq->avail_idx = state->split.avail_index;
	return 0;
}

static int mlx5_vdpa_get_vq_state(struct vdpa_device *vdev, u16 idx, struct vdpa_vq_state *state)
{
	struct mlx5_vdpa_dev *mvdev = to_mvdev(vdev);
	struct mlx5_vdpa_net *ndev = to_mlx5_vdpa_ndev(mvdev);
	struct mlx5_vdpa_virtqueue *mvq;
	struct mlx5_virtq_attr attr;
	int err;

	if (!is_index_valid(mvdev, idx))
		return -EINVAL;

	if (is_ctrl_vq_idx(mvdev, idx)) {
		state->split.avail_index = mvdev->cvq.vring.last_avail_idx;
		return 0;
	}

	mvq = &ndev->vqs[idx];
	/* If the virtq object was destroyed, use the value saved at
	 * the last minute of suspend_vq. This caters for userspace
	 * that cares about emulating the index after vq is stopped.
	 */
	if (!mvq->initialized) {
		/* Firmware returns a wrong value for the available index.
		 * Since both values should be identical, we take the value of
		 * used_idx which is reported correctly.
		 */
		state->split.avail_index = mvq->used_idx;
		return 0;
	}

	err = query_virtqueue(ndev, mvq, &attr);
	if (err) {
		mlx5_vdpa_warn(mvdev, "failed to query virtqueue\n");
		return err;
	}
	state->split.avail_index = attr.used_index;
	return 0;
}

static u32 mlx5_vdpa_get_vq_align(struct vdpa_device *vdev)
{
	return PAGE_SIZE;
}

static u32 mlx5_vdpa_get_vq_group(struct vdpa_device *vdev, u16 idx)
{
	struct mlx5_vdpa_dev *mvdev = to_mvdev(vdev);

	if (is_ctrl_vq_idx(mvdev, idx))
		return MLX5_VDPA_CVQ_GROUP;

	return MLX5_VDPA_DATAVQ_GROUP;
}

static u64 mlx_to_vritio_features(u16 dev_features)
{
	u64 result = 0;

	if (dev_features & BIT_ULL(MLX5_VIRTIO_NET_F_MRG_RXBUF))
		result |= BIT_ULL(VIRTIO_NET_F_MRG_RXBUF);
	if (dev_features & BIT_ULL(MLX5_VIRTIO_NET_F_HOST_ECN))
		result |= BIT_ULL(VIRTIO_NET_F_HOST_ECN);
	if (dev_features & BIT_ULL(MLX5_VIRTIO_NET_F_GUEST_ECN))
		result |= BIT_ULL(VIRTIO_NET_F_GUEST_ECN);
	if (dev_features & BIT_ULL(MLX5_VIRTIO_NET_F_GUEST_TSO6))
		result |= BIT_ULL(VIRTIO_NET_F_GUEST_TSO6);
	if (dev_features & BIT_ULL(MLX5_VIRTIO_NET_F_GUEST_TSO4))
		result |= BIT_ULL(VIRTIO_NET_F_GUEST_TSO4);
	if (dev_features & BIT_ULL(MLX5_VIRTIO_NET_F_GUEST_CSUM))
		result |= BIT_ULL(VIRTIO_NET_F_GUEST_CSUM);
	if (dev_features & BIT_ULL(MLX5_VIRTIO_NET_F_CSUM))
		result |= BIT_ULL(VIRTIO_NET_F_CSUM);
	if (dev_features & BIT_ULL(MLX5_VIRTIO_NET_F_HOST_TSO6))
		result |= BIT_ULL(VIRTIO_NET_F_HOST_TSO6);
	if (dev_features & BIT_ULL(MLX5_VIRTIO_NET_F_HOST_TSO4))
		result |= BIT_ULL(VIRTIO_NET_F_HOST_TSO4);

	return result;
}

static u64 get_supported_features(struct mlx5_core_dev *mdev)
{
	u64 mlx_vdpa_features = 0;
	u16 dev_features;

	dev_features = MLX5_CAP_DEV_VDPA_EMULATION(mdev, device_features_bits_mask);
	mlx_vdpa_features |= mlx_to_vritio_features(dev_features);
	if (MLX5_CAP_DEV_VDPA_EMULATION(mdev, virtio_version_1_0))
		mlx_vdpa_features |= BIT_ULL(VIRTIO_F_VERSION_1);
	mlx_vdpa_features |= BIT_ULL(VIRTIO_F_ACCESS_PLATFORM);
	mlx_vdpa_features |= BIT_ULL(VIRTIO_NET_F_CTRL_VQ);
	mlx_vdpa_features |= BIT_ULL(VIRTIO_NET_F_CTRL_MAC_ADDR);
	mlx_vdpa_features |= BIT_ULL(VIRTIO_NET_F_MQ);
	mlx_vdpa_features |= BIT_ULL(VIRTIO_NET_F_STATUS);
	mlx_vdpa_features |= BIT_ULL(VIRTIO_NET_F_MTU);
	mlx_vdpa_features |= BIT_ULL(VIRTIO_NET_F_CTRL_VLAN);
	mlx_vdpa_features |= BIT_ULL(VIRTIO_NET_F_MAC);

	return mlx_vdpa_features;
}

static u64 mlx5_vdpa_get_device_features(struct vdpa_device *vdev)
{
	struct mlx5_vdpa_dev *mvdev = to_mvdev(vdev);
	struct mlx5_vdpa_net *ndev = to_mlx5_vdpa_ndev(mvdev);

	print_features(mvdev, ndev->mvdev.mlx_features, false);
	return ndev->mvdev.mlx_features;
}

static int verify_driver_features(struct mlx5_vdpa_dev *mvdev, u64 features)
{
	/* Minimum features to expect */
	if (!(features & BIT_ULL(VIRTIO_F_ACCESS_PLATFORM)))
		return -EOPNOTSUPP;

	/* Double check features combination sent down by the driver.
	 * Fail invalid features due to absence of the depended feature.
	 *
	 * Per VIRTIO v1.1 specification, section 5.1.3.1 Feature bit
	 * requirements: "VIRTIO_NET_F_MQ Requires VIRTIO_NET_F_CTRL_VQ".
	 * By failing the invalid features sent down by untrusted drivers,
	 * we're assured the assumption made upon is_index_valid() and
	 * is_ctrl_vq_idx() will not be compromised.
	 */
	if ((features & (BIT_ULL(VIRTIO_NET_F_MQ) | BIT_ULL(VIRTIO_NET_F_CTRL_VQ))) ==
            BIT_ULL(VIRTIO_NET_F_MQ))
		return -EINVAL;

	return 0;
}

static int setup_virtqueues(struct mlx5_vdpa_dev *mvdev)
{
	struct mlx5_vdpa_net *ndev = to_mlx5_vdpa_ndev(mvdev);
	int err;
	int i;

	for (i = 0; i < mvdev->max_vqs; i++) {
		err = setup_vq(ndev, &ndev->vqs[i]);
		if (err)
			goto err_vq;
	}

	return 0;

err_vq:
	for (--i; i >= 0; i--)
		teardown_vq(ndev, &ndev->vqs[i]);

	return err;
}

static void teardown_virtqueues(struct mlx5_vdpa_net *ndev)
{
	struct mlx5_vdpa_virtqueue *mvq;
	int i;

	for (i = ndev->mvdev.max_vqs - 1; i >= 0; i--) {
		mvq = &ndev->vqs[i];
		if (!mvq->initialized)
			continue;

		teardown_vq(ndev, mvq);
	}
}

static void update_cvq_info(struct mlx5_vdpa_dev *mvdev)
{
	if (MLX5_FEATURE(mvdev, VIRTIO_NET_F_CTRL_VQ)) {
		if (MLX5_FEATURE(mvdev, VIRTIO_NET_F_MQ)) {
			/* MQ supported. CVQ index is right above the last data virtqueue's */
			mvdev->max_idx = mvdev->max_vqs;
		} else {
			/* Only CVQ supportted. data virtqueues occupy indices 0 and 1.
			 * CVQ gets index 2
			 */
			mvdev->max_idx = 2;
		}
	} else {
		/* Two data virtqueues only: one for rx and one for tx */
		mvdev->max_idx = 1;
	}
}

static u8 query_vport_state(struct mlx5_core_dev *mdev, u8 opmod, u16 vport)
{
	u32 out[MLX5_ST_SZ_DW(query_vport_state_out)] = {};
	u32 in[MLX5_ST_SZ_DW(query_vport_state_in)] = {};
	int err;

	MLX5_SET(query_vport_state_in, in, opcode, MLX5_CMD_OP_QUERY_VPORT_STATE);
	MLX5_SET(query_vport_state_in, in, op_mod, opmod);
	MLX5_SET(query_vport_state_in, in, vport_number, vport);
	if (vport)
		MLX5_SET(query_vport_state_in, in, other_vport, 1);

	err = mlx5_cmd_exec_inout(mdev, query_vport_state, in, out);
	if (err)
		return 0;

	return MLX5_GET(query_vport_state_out, out, state);
}

static bool get_link_state(struct mlx5_vdpa_dev *mvdev)
{
	if (query_vport_state(mvdev->mdev, MLX5_VPORT_STATE_OP_MOD_VNIC_VPORT, 0) ==
	    VPORT_STATE_UP)
		return true;

	return false;
}

static void update_carrier(struct work_struct *work)
{
	struct mlx5_vdpa_wq_ent *wqent;
	struct mlx5_vdpa_dev *mvdev;
	struct mlx5_vdpa_net *ndev;

	wqent = container_of(work, struct mlx5_vdpa_wq_ent, work);
	mvdev = wqent->mvdev;
	ndev = to_mlx5_vdpa_ndev(mvdev);
	if (get_link_state(mvdev))
		ndev->config.status |= cpu_to_mlx5vdpa16(mvdev, VIRTIO_NET_S_LINK_UP);
	else
		ndev->config.status &= cpu_to_mlx5vdpa16(mvdev, ~VIRTIO_NET_S_LINK_UP);

	if (ndev->config_cb.callback)
		ndev->config_cb.callback(ndev->config_cb.private);

	kfree(wqent);
}

static int queue_link_work(struct mlx5_vdpa_net *ndev)
{
	struct mlx5_vdpa_wq_ent *wqent;

	wqent = kzalloc(sizeof(*wqent), GFP_ATOMIC);
	if (!wqent)
		return -ENOMEM;
>>>>>>> eb3cdb58

	wqent->mvdev = &ndev->mvdev;
	INIT_WORK(&wqent->work, update_carrier);
	queue_work(ndev->mvdev.wq, &wqent->work);
	return 0;
}

static int event_handler(struct notifier_block *nb, unsigned long event, void *param)
{
	struct mlx5_vdpa_net *ndev = container_of(nb, struct mlx5_vdpa_net, nb);
	struct mlx5_eqe *eqe = param;
	int ret = NOTIFY_DONE;

	if (event == MLX5_EVENT_TYPE_PORT_CHANGE) {
		switch (eqe->sub_type) {
		case MLX5_PORT_CHANGE_SUBTYPE_DOWN:
		case MLX5_PORT_CHANGE_SUBTYPE_ACTIVE:
			if (queue_link_work(ndev))
				return NOTIFY_DONE;

			ret = NOTIFY_OK;
			break;
		default:
			return NOTIFY_DONE;
		}
		return ret;
	}
	return ret;
}

<<<<<<< HEAD
static void update_cvq_info(struct mlx5_vdpa_dev *mvdev)
{
	if (MLX5_FEATURE(mvdev, VIRTIO_NET_F_CTRL_VQ)) {
		if (MLX5_FEATURE(mvdev, VIRTIO_NET_F_MQ)) {
			/* MQ supported. CVQ index is right above the last data virtqueue's */
			mvdev->max_idx = mvdev->max_vqs;
		} else {
			/* Only CVQ supportted. data virtqueues occupy indices 0 and 1.
			 * CVQ gets index 2
			 */
			mvdev->max_idx = 2;
		}
	} else {
		/* Two data virtqueues only: one for rx and one for tx */
		mvdev->max_idx = 1;
	}
=======
static void register_link_notifier(struct mlx5_vdpa_net *ndev)
{
	if (!(ndev->mvdev.actual_features & BIT_ULL(VIRTIO_NET_F_STATUS)))
		return;

	ndev->nb.notifier_call = event_handler;
	mlx5_notifier_register(ndev->mvdev.mdev, &ndev->nb);
	ndev->nb_registered = true;
	queue_link_work(ndev);
}

static void unregister_link_notifier(struct mlx5_vdpa_net *ndev)
{
	if (!ndev->nb_registered)
		return;

	ndev->nb_registered = false;
	mlx5_notifier_unregister(ndev->mvdev.mdev, &ndev->nb);
	if (ndev->mvdev.wq)
		flush_workqueue(ndev->mvdev.wq);
>>>>>>> eb3cdb58
}

static int mlx5_vdpa_set_driver_features(struct vdpa_device *vdev, u64 features)
{
	struct mlx5_vdpa_dev *mvdev = to_mvdev(vdev);
	struct mlx5_vdpa_net *ndev = to_mlx5_vdpa_ndev(mvdev);
	int err;

	print_features(mvdev, features, true);

	err = verify_driver_features(mvdev, features);
	if (err)
		return err;

	ndev->mvdev.actual_features = features & ndev->mvdev.mlx_features;
	if (ndev->mvdev.actual_features & BIT_ULL(VIRTIO_NET_F_MQ))
		ndev->rqt_size = mlx5vdpa16_to_cpu(mvdev, ndev->config.max_virtqueue_pairs);
	else
		ndev->rqt_size = 1;

	ndev->cur_num_vqs = 2 * ndev->rqt_size;

	update_cvq_info(mvdev);
	return err;
}

static void mlx5_vdpa_set_config_cb(struct vdpa_device *vdev, struct vdpa_callback *cb)
{
	struct mlx5_vdpa_dev *mvdev = to_mvdev(vdev);
	struct mlx5_vdpa_net *ndev = to_mlx5_vdpa_ndev(mvdev);

	ndev->config_cb = *cb;
}

#define MLX5_VDPA_MAX_VQ_ENTRIES 256
static u16 mlx5_vdpa_get_vq_num_max(struct vdpa_device *vdev)
{
	return MLX5_VDPA_MAX_VQ_ENTRIES;
}

static u32 mlx5_vdpa_get_device_id(struct vdpa_device *vdev)
{
	return VIRTIO_ID_NET;
}

static u32 mlx5_vdpa_get_vendor_id(struct vdpa_device *vdev)
{
	return PCI_VENDOR_ID_MELLANOX;
}

static u8 mlx5_vdpa_get_status(struct vdpa_device *vdev)
{
	struct mlx5_vdpa_dev *mvdev = to_mvdev(vdev);
	struct mlx5_vdpa_net *ndev = to_mlx5_vdpa_ndev(mvdev);

	print_status(mvdev, ndev->mvdev.status, false);
	return ndev->mvdev.status;
}

static int save_channel_info(struct mlx5_vdpa_net *ndev, struct mlx5_vdpa_virtqueue *mvq)
{
	struct mlx5_vq_restore_info *ri = &mvq->ri;
	struct mlx5_virtq_attr attr = {};
	int err;

	if (mvq->initialized) {
		err = query_virtqueue(ndev, mvq, &attr);
		if (err)
			return err;
	}

	ri->avail_index = attr.available_index;
	ri->used_index = attr.used_index;
	ri->ready = mvq->ready;
	ri->num_ent = mvq->num_ent;
	ri->desc_addr = mvq->desc_addr;
	ri->device_addr = mvq->device_addr;
	ri->driver_addr = mvq->driver_addr;
	ri->restore = true;
	return 0;
}

static int save_channels_info(struct mlx5_vdpa_net *ndev)
{
	int i;

	for (i = 0; i < ndev->mvdev.max_vqs; i++) {
		memset(&ndev->vqs[i].ri, 0, sizeof(ndev->vqs[i].ri));
		save_channel_info(ndev, &ndev->vqs[i]);
	}
	return 0;
}

static void mlx5_clear_vqs(struct mlx5_vdpa_net *ndev)
{
	int i;

	for (i = 0; i < ndev->mvdev.max_vqs; i++)
		memset(&ndev->vqs[i], 0, offsetof(struct mlx5_vdpa_virtqueue, ri));
}

static void restore_channels_info(struct mlx5_vdpa_net *ndev)
{
	struct mlx5_vdpa_virtqueue *mvq;
	struct mlx5_vq_restore_info *ri;
	int i;

	mlx5_clear_vqs(ndev);
	init_mvqs(ndev);
	for (i = 0; i < ndev->mvdev.max_vqs; i++) {
		mvq = &ndev->vqs[i];
		ri = &mvq->ri;
		if (!ri->restore)
			continue;

		mvq->avail_idx = ri->avail_index;
		mvq->used_idx = ri->used_index;
		mvq->ready = ri->ready;
		mvq->num_ent = ri->num_ent;
		mvq->desc_addr = ri->desc_addr;
		mvq->device_addr = ri->device_addr;
		mvq->driver_addr = ri->driver_addr;
	}
}

<<<<<<< HEAD
static int mlx5_vdpa_change_map(struct mlx5_vdpa_dev *mvdev, struct vhost_iotlb *iotlb)
=======
static int mlx5_vdpa_change_map(struct mlx5_vdpa_dev *mvdev,
				struct vhost_iotlb *iotlb, unsigned int asid)
>>>>>>> eb3cdb58
{
	struct mlx5_vdpa_net *ndev = to_mlx5_vdpa_ndev(mvdev);
	int err;

	suspend_vqs(ndev);
	err = save_channels_info(ndev);
	if (err)
		goto err_mr;

	teardown_driver(ndev);
	mlx5_vdpa_destroy_mr(mvdev);
<<<<<<< HEAD
	err = mlx5_vdpa_create_mr(mvdev, iotlb);
=======
	err = mlx5_vdpa_create_mr(mvdev, iotlb, asid);
>>>>>>> eb3cdb58
	if (err)
		goto err_mr;

	if (!(mvdev->status & VIRTIO_CONFIG_S_DRIVER_OK) || mvdev->suspended)
		goto err_mr;

	restore_channels_info(ndev);
	err = setup_driver(mvdev);
	if (err)
		goto err_setup;

	return 0;

err_setup:
	mlx5_vdpa_destroy_mr(mvdev);
err_mr:
	return err;
}

/* reslock must be held for this function */
static int setup_driver(struct mlx5_vdpa_dev *mvdev)
{
	struct mlx5_vdpa_net *ndev = to_mlx5_vdpa_ndev(mvdev);
	int err;

	WARN_ON(!rwsem_is_locked(&ndev->reslock));

	if (ndev->setup) {
		mlx5_vdpa_warn(mvdev, "setup driver called for already setup driver\n");
		err = 0;
		goto out;
	}
<<<<<<< HEAD
	err = setup_virtqueues(mvdev);
	if (err) {
		mlx5_vdpa_warn(mvdev, "setup_virtqueues\n");
		goto out;
=======
	mlx5_vdpa_add_debugfs(ndev);
	err = setup_virtqueues(mvdev);
	if (err) {
		mlx5_vdpa_warn(mvdev, "setup_virtqueues\n");
		goto err_setup;
>>>>>>> eb3cdb58
	}

	err = create_rqt(ndev);
	if (err) {
		mlx5_vdpa_warn(mvdev, "create_rqt\n");
		goto err_rqt;
	}

	err = create_tir(ndev);
	if (err) {
		mlx5_vdpa_warn(mvdev, "create_tir\n");
		goto err_tir;
	}

	err = setup_steering(ndev);
	if (err) {
		mlx5_vdpa_warn(mvdev, "setup_steering\n");
		goto err_fwd;
	}
	ndev->setup = true;

	return 0;

err_fwd:
	destroy_tir(ndev);
err_tir:
	destroy_rqt(ndev);
err_rqt:
	teardown_virtqueues(ndev);
err_setup:
	mlx5_vdpa_remove_debugfs(ndev->debugfs);
out:
	return err;
}

/* reslock must be held for this function */
static void teardown_driver(struct mlx5_vdpa_net *ndev)
{

	WARN_ON(!rwsem_is_locked(&ndev->reslock));

	if (!ndev->setup)
		return;

<<<<<<< HEAD
=======
	mlx5_vdpa_remove_debugfs(ndev->debugfs);
	ndev->debugfs = NULL;
>>>>>>> eb3cdb58
	teardown_steering(ndev);
	destroy_tir(ndev);
	destroy_rqt(ndev);
	teardown_virtqueues(ndev);
	ndev->setup = false;
}

static void clear_vqs_ready(struct mlx5_vdpa_net *ndev)
{
	int i;

	for (i = 0; i < ndev->mvdev.max_vqs; i++)
		ndev->vqs[i].ready = false;

	ndev->mvdev.cvq.ready = false;
}

static int setup_cvq_vring(struct mlx5_vdpa_dev *mvdev)
{
	struct mlx5_control_vq *cvq = &mvdev->cvq;
	int err = 0;

	if (mvdev->actual_features & BIT_ULL(VIRTIO_NET_F_CTRL_VQ))
		err = vringh_init_iotlb(&cvq->vring, mvdev->actual_features,
					MLX5_CVQ_MAX_ENT, false,
					(struct vring_desc *)(uintptr_t)cvq->desc_addr,
					(struct vring_avail *)(uintptr_t)cvq->driver_addr,
					(struct vring_used *)(uintptr_t)cvq->device_addr);

	return err;
}

static void mlx5_vdpa_set_status(struct vdpa_device *vdev, u8 status)
{
	struct mlx5_vdpa_dev *mvdev = to_mvdev(vdev);
	struct mlx5_vdpa_net *ndev = to_mlx5_vdpa_ndev(mvdev);
	int err;

	print_status(mvdev, status, true);

	down_write(&ndev->reslock);

	if ((status ^ ndev->mvdev.status) & VIRTIO_CONFIG_S_DRIVER_OK) {
		if (status & VIRTIO_CONFIG_S_DRIVER_OK) {
			err = setup_cvq_vring(mvdev);
<<<<<<< HEAD
			if (err) {
				mlx5_vdpa_warn(mvdev, "failed to setup control VQ vring\n");
				goto err_setup;
			}
			err = setup_driver(mvdev);
=======
>>>>>>> eb3cdb58
			if (err) {
				mlx5_vdpa_warn(mvdev, "failed to setup control VQ vring\n");
				goto err_setup;
			}
			register_link_notifier(ndev);
			err = setup_driver(mvdev);
			if (err) {
				mlx5_vdpa_warn(mvdev, "failed to setup driver\n");
				goto err_driver;
			}
		} else {
			mlx5_vdpa_warn(mvdev, "did not expect DRIVER_OK to be cleared\n");
			goto err_clear;
		}
	}

	ndev->mvdev.status = status;
	up_write(&ndev->reslock);
	return;

err_driver:
	unregister_link_notifier(ndev);
err_setup:
	mlx5_vdpa_destroy_mr(&ndev->mvdev);
	ndev->mvdev.status |= VIRTIO_CONFIG_S_FAILED;
err_clear:
	up_write(&ndev->reslock);
}

static void init_group_to_asid_map(struct mlx5_vdpa_dev *mvdev)
{
	int i;

	/* default mapping all groups are mapped to asid 0 */
	for (i = 0; i < MLX5_VDPA_NUMVQ_GROUPS; i++)
		mvdev->group2asid[i] = 0;
}

static int mlx5_vdpa_reset(struct vdpa_device *vdev)
{
	struct mlx5_vdpa_dev *mvdev = to_mvdev(vdev);
	struct mlx5_vdpa_net *ndev = to_mlx5_vdpa_ndev(mvdev);

	print_status(mvdev, 0, true);
	mlx5_vdpa_info(mvdev, "performing device reset\n");

	down_write(&ndev->reslock);
<<<<<<< HEAD
=======
	unregister_link_notifier(ndev);
>>>>>>> eb3cdb58
	teardown_driver(ndev);
	clear_vqs_ready(ndev);
	mlx5_vdpa_destroy_mr(&ndev->mvdev);
	ndev->mvdev.status = 0;
	ndev->mvdev.suspended = false;
	ndev->cur_num_vqs = 0;
	ndev->mvdev.cvq.received_desc = 0;
	ndev->mvdev.cvq.completed_desc = 0;
	memset(ndev->event_cbs, 0, sizeof(*ndev->event_cbs) * (mvdev->max_vqs + 1));
	ndev->mvdev.actual_features = 0;
	init_group_to_asid_map(mvdev);
	++mvdev->generation;

	if (MLX5_CAP_GEN(mvdev->mdev, umem_uid_0)) {
<<<<<<< HEAD
		if (mlx5_vdpa_create_mr(mvdev, NULL))
=======
		if (mlx5_vdpa_create_mr(mvdev, NULL, 0))
>>>>>>> eb3cdb58
			mlx5_vdpa_warn(mvdev, "create MR failed\n");
	}
	up_write(&ndev->reslock);

	return 0;
}

static size_t mlx5_vdpa_get_config_size(struct vdpa_device *vdev)
{
	return sizeof(struct virtio_net_config);
}

static void mlx5_vdpa_get_config(struct vdpa_device *vdev, unsigned int offset, void *buf,
				 unsigned int len)
{
	struct mlx5_vdpa_dev *mvdev = to_mvdev(vdev);
	struct mlx5_vdpa_net *ndev = to_mlx5_vdpa_ndev(mvdev);

	if (offset + len <= sizeof(struct virtio_net_config))
		memcpy(buf, (u8 *)&ndev->config + offset, len);
}

static void mlx5_vdpa_set_config(struct vdpa_device *vdev, unsigned int offset, const void *buf,
				 unsigned int len)
{
	/* not supported */
}

static u32 mlx5_vdpa_get_generation(struct vdpa_device *vdev)
{
	struct mlx5_vdpa_dev *mvdev = to_mvdev(vdev);

	return mvdev->generation;
}

<<<<<<< HEAD
static int set_map_control(struct mlx5_vdpa_dev *mvdev, struct vhost_iotlb *iotlb)
{
	u64 start = 0ULL, last = 0ULL - 1;
	struct vhost_iotlb_map *map;
	int err = 0;

	spin_lock(&mvdev->cvq.iommu_lock);
	vhost_iotlb_reset(mvdev->cvq.iotlb);

	for (map = vhost_iotlb_itree_first(iotlb, start, last); map;
	     map = vhost_iotlb_itree_next(map, start, last)) {
		err = vhost_iotlb_add_range(mvdev->cvq.iotlb, map->start,
					    map->last, map->addr, map->perm);
		if (err)
			goto out;
	}

out:
	spin_unlock(&mvdev->cvq.iommu_lock);
	return err;
}

static int set_map_data(struct mlx5_vdpa_dev *mvdev, struct vhost_iotlb *iotlb)
=======
static int set_map_data(struct mlx5_vdpa_dev *mvdev, struct vhost_iotlb *iotlb,
			unsigned int asid)
>>>>>>> eb3cdb58
{
	bool change_map;
	int err;

	err = mlx5_vdpa_handle_set_map(mvdev, iotlb, &change_map, asid);
	if (err) {
		mlx5_vdpa_warn(mvdev, "set map failed(%d)\n", err);
		return err;
	}

	if (change_map)
<<<<<<< HEAD
		err = mlx5_vdpa_change_map(mvdev, iotlb);
=======
		err = mlx5_vdpa_change_map(mvdev, iotlb, asid);
>>>>>>> eb3cdb58

	return err;
}

static int mlx5_vdpa_set_map(struct vdpa_device *vdev, unsigned int asid,
			     struct vhost_iotlb *iotlb)
{
	struct mlx5_vdpa_dev *mvdev = to_mvdev(vdev);
	struct mlx5_vdpa_net *ndev = to_mlx5_vdpa_ndev(mvdev);
	int err = -EINVAL;

	down_write(&ndev->reslock);
<<<<<<< HEAD
	if (mvdev->group2asid[MLX5_VDPA_DATAVQ_GROUP] == asid) {
		err = set_map_data(mvdev, iotlb);
		if (err)
			goto out;
	}

	if (mvdev->group2asid[MLX5_VDPA_CVQ_GROUP] == asid)
		err = set_map_control(mvdev, iotlb);

out:
	up_write(&ndev->reslock);
	return err;
=======
	err = set_map_data(mvdev, iotlb, asid);
	up_write(&ndev->reslock);
	return err;
}

static struct device *mlx5_get_vq_dma_dev(struct vdpa_device *vdev, u16 idx)
{
	struct mlx5_vdpa_dev *mvdev = to_mvdev(vdev);

	if (is_ctrl_vq_idx(mvdev, idx))
		return &vdev->dev;

	return mvdev->vdev.dma_dev;
>>>>>>> eb3cdb58
}

static void mlx5_vdpa_free(struct vdpa_device *vdev)
{
	struct mlx5_vdpa_dev *mvdev = to_mvdev(vdev);
	struct mlx5_core_dev *pfmdev;
	struct mlx5_vdpa_net *ndev;

	ndev = to_mlx5_vdpa_ndev(mvdev);

	free_resources(ndev);
	mlx5_vdpa_destroy_mr(mvdev);
	if (!is_zero_ether_addr(ndev->config.mac)) {
		pfmdev = pci_get_drvdata(pci_physfn(mvdev->mdev->pdev));
		mlx5_mpfs_del_mac(pfmdev, ndev->config.mac);
	}
	mlx5_vdpa_free_resources(&ndev->mvdev);
	kfree(ndev->event_cbs);
	kfree(ndev->vqs);
}

static struct vdpa_notification_area mlx5_get_vq_notification(struct vdpa_device *vdev, u16 idx)
{
	struct mlx5_vdpa_dev *mvdev = to_mvdev(vdev);
	struct vdpa_notification_area ret = {};
	struct mlx5_vdpa_net *ndev;
	phys_addr_t addr;

	if (!is_index_valid(mvdev, idx) || is_ctrl_vq_idx(mvdev, idx))
		return ret;

	/* If SF BAR size is smaller than PAGE_SIZE, do not use direct
	 * notification to avoid the risk of mapping pages that contain BAR of more
	 * than one SF
	 */
	if (MLX5_CAP_GEN(mvdev->mdev, log_min_sf_size) + 12 < PAGE_SHIFT)
		return ret;

	ndev = to_mlx5_vdpa_ndev(mvdev);
	addr = (phys_addr_t)ndev->mvdev.res.phys_kick_addr;
	ret.addr = addr;
	ret.size = PAGE_SIZE;
	return ret;
}

static int mlx5_get_vq_irq(struct vdpa_device *vdv, u16 idx)
{
	return -EOPNOTSUPP;
}

static u64 mlx5_vdpa_get_driver_features(struct vdpa_device *vdev)
{
	struct mlx5_vdpa_dev *mvdev = to_mvdev(vdev);

	return mvdev->actual_features;
}

static int counter_set_query(struct mlx5_vdpa_net *ndev, struct mlx5_vdpa_virtqueue *mvq,
			     u64 *received_desc, u64 *completed_desc)
{
	u32 in[MLX5_ST_SZ_DW(query_virtio_q_counters_in)] = {};
	u32 out[MLX5_ST_SZ_DW(query_virtio_q_counters_out)] = {};
	void *cmd_hdr;
	void *ctx;
	int err;

	if (!counters_supported(&ndev->mvdev))
		return -EOPNOTSUPP;

	if (mvq->fw_state != MLX5_VIRTIO_NET_Q_OBJECT_STATE_RDY)
		return -EAGAIN;

	cmd_hdr = MLX5_ADDR_OF(query_virtio_q_counters_in, in, hdr);

	MLX5_SET(general_obj_in_cmd_hdr, cmd_hdr, opcode, MLX5_CMD_OP_QUERY_GENERAL_OBJECT);
	MLX5_SET(general_obj_in_cmd_hdr, cmd_hdr, obj_type, MLX5_OBJ_TYPE_VIRTIO_Q_COUNTERS);
	MLX5_SET(general_obj_in_cmd_hdr, cmd_hdr, uid, ndev->mvdev.res.uid);
	MLX5_SET(general_obj_in_cmd_hdr, cmd_hdr, obj_id, mvq->counter_set_id);

	err = mlx5_cmd_exec(ndev->mvdev.mdev, in, sizeof(in), out, sizeof(out));
	if (err)
		return err;

	ctx = MLX5_ADDR_OF(query_virtio_q_counters_out, out, counters);
	*received_desc = MLX5_GET64(virtio_q_counters, ctx, received_desc);
	*completed_desc = MLX5_GET64(virtio_q_counters, ctx, completed_desc);
	return 0;
}

static int mlx5_vdpa_get_vendor_vq_stats(struct vdpa_device *vdev, u16 idx,
					 struct sk_buff *msg,
					 struct netlink_ext_ack *extack)
{
	struct mlx5_vdpa_dev *mvdev = to_mvdev(vdev);
	struct mlx5_vdpa_net *ndev = to_mlx5_vdpa_ndev(mvdev);
	struct mlx5_vdpa_virtqueue *mvq;
	struct mlx5_control_vq *cvq;
	u64 received_desc;
	u64 completed_desc;
	int err = 0;

	down_read(&ndev->reslock);
	if (!is_index_valid(mvdev, idx)) {
		NL_SET_ERR_MSG_MOD(extack, "virtqueue index is not valid");
		err = -EINVAL;
		goto out_err;
	}

	if (idx == ctrl_vq_idx(mvdev)) {
		cvq = &mvdev->cvq;
		received_desc = cvq->received_desc;
		completed_desc = cvq->completed_desc;
		goto out;
	}

	mvq = &ndev->vqs[idx];
	err = counter_set_query(ndev, mvq, &received_desc, &completed_desc);
	if (err) {
		NL_SET_ERR_MSG_MOD(extack, "failed to query hardware");
		goto out_err;
	}

out:
	err = -EMSGSIZE;
	if (nla_put_string(msg, VDPA_ATTR_DEV_VENDOR_ATTR_NAME, "received_desc"))
		goto out_err;

	if (nla_put_u64_64bit(msg, VDPA_ATTR_DEV_VENDOR_ATTR_VALUE, received_desc,
			      VDPA_ATTR_PAD))
		goto out_err;

	if (nla_put_string(msg, VDPA_ATTR_DEV_VENDOR_ATTR_NAME, "completed_desc"))
		goto out_err;

	if (nla_put_u64_64bit(msg, VDPA_ATTR_DEV_VENDOR_ATTR_VALUE, completed_desc,
			      VDPA_ATTR_PAD))
		goto out_err;

	err = 0;
out_err:
	up_read(&ndev->reslock);
	return err;
}

static void mlx5_vdpa_cvq_suspend(struct mlx5_vdpa_dev *mvdev)
{
	struct mlx5_control_vq *cvq;

	if (!(mvdev->actual_features & BIT_ULL(VIRTIO_NET_F_CTRL_VQ)))
		return;

	cvq = &mvdev->cvq;
	cvq->ready = false;
}

static int mlx5_vdpa_suspend(struct vdpa_device *vdev)
{
	struct mlx5_vdpa_dev *mvdev = to_mvdev(vdev);
	struct mlx5_vdpa_net *ndev = to_mlx5_vdpa_ndev(mvdev);
	struct mlx5_vdpa_virtqueue *mvq;
	int i;

	mlx5_vdpa_info(mvdev, "suspending device\n");

	down_write(&ndev->reslock);
<<<<<<< HEAD
	mlx5_notifier_unregister(mvdev->mdev, &ndev->nb);
	ndev->nb_registered = false;
	flush_workqueue(ndev->mvdev.wq);
=======
	unregister_link_notifier(ndev);
>>>>>>> eb3cdb58
	for (i = 0; i < ndev->cur_num_vqs; i++) {
		mvq = &ndev->vqs[i];
		suspend_vq(ndev, mvq);
	}
	mlx5_vdpa_cvq_suspend(mvdev);
	mvdev->suspended = true;
	up_write(&ndev->reslock);
	return 0;
}

static int mlx5_set_group_asid(struct vdpa_device *vdev, u32 group,
			       unsigned int asid)
{
	struct mlx5_vdpa_dev *mvdev = to_mvdev(vdev);

	if (group >= MLX5_VDPA_NUMVQ_GROUPS)
		return -EINVAL;

	mvdev->group2asid[group] = asid;
	return 0;
}

static const struct vdpa_config_ops mlx5_vdpa_ops = {
	.set_vq_address = mlx5_vdpa_set_vq_address,
	.set_vq_num = mlx5_vdpa_set_vq_num,
	.kick_vq = mlx5_vdpa_kick_vq,
	.set_vq_cb = mlx5_vdpa_set_vq_cb,
	.set_vq_ready = mlx5_vdpa_set_vq_ready,
	.get_vq_ready = mlx5_vdpa_get_vq_ready,
	.set_vq_state = mlx5_vdpa_set_vq_state,
	.get_vq_state = mlx5_vdpa_get_vq_state,
	.get_vendor_vq_stats = mlx5_vdpa_get_vendor_vq_stats,
	.get_vq_notification = mlx5_get_vq_notification,
	.get_vq_irq = mlx5_get_vq_irq,
	.get_vq_align = mlx5_vdpa_get_vq_align,
	.get_vq_group = mlx5_vdpa_get_vq_group,
	.get_device_features = mlx5_vdpa_get_device_features,
	.set_driver_features = mlx5_vdpa_set_driver_features,
	.get_driver_features = mlx5_vdpa_get_driver_features,
	.set_config_cb = mlx5_vdpa_set_config_cb,
	.get_vq_num_max = mlx5_vdpa_get_vq_num_max,
	.get_device_id = mlx5_vdpa_get_device_id,
	.get_vendor_id = mlx5_vdpa_get_vendor_id,
	.get_status = mlx5_vdpa_get_status,
	.set_status = mlx5_vdpa_set_status,
	.reset = mlx5_vdpa_reset,
	.get_config_size = mlx5_vdpa_get_config_size,
	.get_config = mlx5_vdpa_get_config,
	.set_config = mlx5_vdpa_set_config,
	.get_generation = mlx5_vdpa_get_generation,
	.set_map = mlx5_vdpa_set_map,
	.set_group_asid = mlx5_set_group_asid,
<<<<<<< HEAD
=======
	.get_vq_dma_dev = mlx5_get_vq_dma_dev,
>>>>>>> eb3cdb58
	.free = mlx5_vdpa_free,
	.suspend = mlx5_vdpa_suspend,
};

static int query_mtu(struct mlx5_core_dev *mdev, u16 *mtu)
{
	u16 hw_mtu;
	int err;

	err = mlx5_query_nic_vport_mtu(mdev, &hw_mtu);
	if (err)
		return err;

	*mtu = hw_mtu - MLX5V_ETH_HARD_MTU;
	return 0;
}

static int alloc_resources(struct mlx5_vdpa_net *ndev)
{
	struct mlx5_vdpa_net_resources *res = &ndev->res;
	int err;

	if (res->valid) {
		mlx5_vdpa_warn(&ndev->mvdev, "resources already allocated\n");
		return -EEXIST;
	}

	err = mlx5_vdpa_alloc_transport_domain(&ndev->mvdev, &res->tdn);
	if (err)
		return err;

	err = create_tis(ndev);
	if (err)
		goto err_tis;

	res->valid = true;

	return 0;

err_tis:
	mlx5_vdpa_dealloc_transport_domain(&ndev->mvdev, res->tdn);
	return err;
}

static void free_resources(struct mlx5_vdpa_net *ndev)
{
	struct mlx5_vdpa_net_resources *res = &ndev->res;

	if (!res->valid)
		return;

	destroy_tis(ndev);
	mlx5_vdpa_dealloc_transport_domain(&ndev->mvdev, res->tdn);
	res->valid = false;
}

static void init_mvqs(struct mlx5_vdpa_net *ndev)
{
	struct mlx5_vdpa_virtqueue *mvq;
	int i;

	for (i = 0; i < ndev->mvdev.max_vqs; ++i) {
		mvq = &ndev->vqs[i];
		memset(mvq, 0, offsetof(struct mlx5_vdpa_virtqueue, ri));
		mvq->index = i;
		mvq->ndev = ndev;
		mvq->fwqp.fw = true;
		mvq->fw_state = MLX5_VIRTIO_NET_Q_OBJECT_NONE;
	}
	for (; i < ndev->mvdev.max_vqs; i++) {
		mvq = &ndev->vqs[i];
		memset(mvq, 0, offsetof(struct mlx5_vdpa_virtqueue, ri));
		mvq->index = i;
		mvq->ndev = ndev;
	}
}

struct mlx5_vdpa_mgmtdev {
	struct vdpa_mgmt_dev mgtdev;
	struct mlx5_adev *madev;
	struct mlx5_vdpa_net *ndev;
};

<<<<<<< HEAD
static u8 query_vport_state(struct mlx5_core_dev *mdev, u8 opmod, u16 vport)
{
	u32 out[MLX5_ST_SZ_DW(query_vport_state_out)] = {};
	u32 in[MLX5_ST_SZ_DW(query_vport_state_in)] = {};
	int err;

	MLX5_SET(query_vport_state_in, in, opcode, MLX5_CMD_OP_QUERY_VPORT_STATE);
	MLX5_SET(query_vport_state_in, in, op_mod, opmod);
	MLX5_SET(query_vport_state_in, in, vport_number, vport);
	if (vport)
		MLX5_SET(query_vport_state_in, in, other_vport, 1);

	err = mlx5_cmd_exec_inout(mdev, query_vport_state, in, out);
	if (err)
		return 0;

	return MLX5_GET(query_vport_state_out, out, state);
}

static bool get_link_state(struct mlx5_vdpa_dev *mvdev)
{
	if (query_vport_state(mvdev->mdev, MLX5_VPORT_STATE_OP_MOD_VNIC_VPORT, 0) ==
	    VPORT_STATE_UP)
		return true;

	return false;
}

static void update_carrier(struct work_struct *work)
{
	struct mlx5_vdpa_wq_ent *wqent;
	struct mlx5_vdpa_dev *mvdev;
	struct mlx5_vdpa_net *ndev;

	wqent = container_of(work, struct mlx5_vdpa_wq_ent, work);
	mvdev = wqent->mvdev;
	ndev = to_mlx5_vdpa_ndev(mvdev);
	if (get_link_state(mvdev))
		ndev->config.status |= cpu_to_mlx5vdpa16(mvdev, VIRTIO_NET_S_LINK_UP);
	else
		ndev->config.status &= cpu_to_mlx5vdpa16(mvdev, ~VIRTIO_NET_S_LINK_UP);

	if (ndev->config_cb.callback)
		ndev->config_cb.callback(ndev->config_cb.private);

	kfree(wqent);
}

static int event_handler(struct notifier_block *nb, unsigned long event, void *param)
{
	struct mlx5_vdpa_net *ndev = container_of(nb, struct mlx5_vdpa_net, nb);
	struct mlx5_eqe *eqe = param;
	int ret = NOTIFY_DONE;
	struct mlx5_vdpa_wq_ent *wqent;

	if (event == MLX5_EVENT_TYPE_PORT_CHANGE) {
		switch (eqe->sub_type) {
		case MLX5_PORT_CHANGE_SUBTYPE_DOWN:
		case MLX5_PORT_CHANGE_SUBTYPE_ACTIVE:
			down_read(&ndev->reslock);
			if (!ndev->nb_registered) {
				up_read(&ndev->reslock);
				return NOTIFY_DONE;
			}
			wqent = kzalloc(sizeof(*wqent), GFP_ATOMIC);
			if (!wqent) {
				up_read(&ndev->reslock);
				return NOTIFY_DONE;
			}

			wqent->mvdev = &ndev->mvdev;
			INIT_WORK(&wqent->work, update_carrier);
			queue_work(ndev->mvdev.wq, &wqent->work);
			up_read(&ndev->reslock);
			ret = NOTIFY_OK;
			break;
		default:
			return NOTIFY_DONE;
		}
		return ret;
	}
	return ret;
}

=======
>>>>>>> eb3cdb58
static int config_func_mtu(struct mlx5_core_dev *mdev, u16 mtu)
{
	int inlen = MLX5_ST_SZ_BYTES(modify_nic_vport_context_in);
	void *in;
	int err;

	in = kvzalloc(inlen, GFP_KERNEL);
	if (!in)
		return -ENOMEM;

	MLX5_SET(modify_nic_vport_context_in, in, field_select.mtu, 1);
	MLX5_SET(modify_nic_vport_context_in, in, nic_vport_context.mtu,
		 mtu + MLX5V_ETH_HARD_MTU);
	MLX5_SET(modify_nic_vport_context_in, in, opcode,
		 MLX5_CMD_OP_MODIFY_NIC_VPORT_CONTEXT);

	err = mlx5_cmd_exec_in(mdev, modify_nic_vport_context, in);

	kvfree(in);
	return err;
}

static int mlx5_vdpa_dev_add(struct vdpa_mgmt_dev *v_mdev, const char *name,
			     const struct vdpa_dev_set_config *add_config)
{
	struct mlx5_vdpa_mgmtdev *mgtdev = container_of(v_mdev, struct mlx5_vdpa_mgmtdev, mgtdev);
	struct virtio_net_config *config;
	struct mlx5_core_dev *pfmdev;
	struct mlx5_vdpa_dev *mvdev;
	struct mlx5_vdpa_net *ndev;
	struct mlx5_core_dev *mdev;
	u64 device_features;
	u32 max_vqs;
	u16 mtu;
	int err;

	if (mgtdev->ndev)
		return -ENOSPC;

	mdev = mgtdev->madev->mdev;
	device_features = mgtdev->mgtdev.supported_features;
	if (add_config->mask & BIT_ULL(VDPA_ATTR_DEV_FEATURES)) {
		if (add_config->device_features & ~device_features) {
			dev_warn(mdev->device,
				 "The provisioned features 0x%llx are not supported by this device with features 0x%llx\n",
				 add_config->device_features, device_features);
			return -EINVAL;
		}
		device_features &= add_config->device_features;
	} else {
		device_features &= ~BIT_ULL(VIRTIO_NET_F_MRG_RXBUF);
	}
	if (!(device_features & BIT_ULL(VIRTIO_F_VERSION_1) &&
	      device_features & BIT_ULL(VIRTIO_F_ACCESS_PLATFORM))) {
		dev_warn(mdev->device,
			 "Must provision minimum features 0x%llx for this device",
			 BIT_ULL(VIRTIO_F_VERSION_1) | BIT_ULL(VIRTIO_F_ACCESS_PLATFORM));
		return -EOPNOTSUPP;
	}

	if (!(MLX5_CAP_DEV_VDPA_EMULATION(mdev, virtio_queue_type) &
	    MLX5_VIRTIO_EMULATION_CAP_VIRTIO_QUEUE_TYPE_SPLIT)) {
		dev_warn(mdev->device, "missing support for split virtqueues\n");
		return -EOPNOTSUPP;
	}

	max_vqs = min_t(int, MLX5_CAP_DEV_VDPA_EMULATION(mdev, max_num_virtio_queues),
			1 << MLX5_CAP_GEN(mdev, log_max_rqt_size));
	if (max_vqs < 2) {
		dev_warn(mdev->device,
			 "%d virtqueues are supported. At least 2 are required\n",
			 max_vqs);
		return -EAGAIN;
	}

	if (add_config->mask & BIT_ULL(VDPA_ATTR_DEV_NET_CFG_MAX_VQP)) {
		if (add_config->net.max_vq_pairs > max_vqs / 2)
			return -EINVAL;
		max_vqs = min_t(u32, max_vqs, 2 * add_config->net.max_vq_pairs);
	} else {
		max_vqs = 2;
	}

	ndev = vdpa_alloc_device(struct mlx5_vdpa_net, mvdev.vdev, mdev->device, &mlx5_vdpa_ops,
				 MLX5_VDPA_NUMVQ_GROUPS, MLX5_VDPA_NUM_AS, name, false);
	if (IS_ERR(ndev))
		return PTR_ERR(ndev);

	ndev->mvdev.mlx_features = mgtdev->mgtdev.supported_features;
	ndev->mvdev.max_vqs = max_vqs;
	mvdev = &ndev->mvdev;
	mvdev->mdev = mdev;

	ndev->vqs = kcalloc(max_vqs, sizeof(*ndev->vqs), GFP_KERNEL);
	ndev->event_cbs = kcalloc(max_vqs + 1, sizeof(*ndev->event_cbs), GFP_KERNEL);
	if (!ndev->vqs || !ndev->event_cbs) {
		err = -ENOMEM;
		goto err_alloc;
	}

	init_mvqs(ndev);
	init_rwsem(&ndev->reslock);
	config = &ndev->config;

	if (add_config->mask & BIT_ULL(VDPA_ATTR_DEV_NET_CFG_MTU)) {
		err = config_func_mtu(mdev, add_config->net.mtu);
		if (err)
			goto err_alloc;
	}

<<<<<<< HEAD
	err = query_mtu(mdev, &mtu);
	if (err)
		goto err_alloc;

	ndev->config.mtu = cpu_to_mlx5vdpa16(mvdev, mtu);

	if (get_link_state(mvdev))
		ndev->config.status |= cpu_to_mlx5vdpa16(mvdev, VIRTIO_NET_S_LINK_UP);
	else
		ndev->config.status &= cpu_to_mlx5vdpa16(mvdev, ~VIRTIO_NET_S_LINK_UP);

	if (add_config->mask & (1 << VDPA_ATTR_DEV_NET_CFG_MACADDR)) {
		memcpy(ndev->config.mac, add_config->net.mac, ETH_ALEN);
	} else {
=======
	if (device_features & BIT_ULL(VIRTIO_NET_F_MTU)) {
		err = query_mtu(mdev, &mtu);
		if (err)
			goto err_alloc;

		ndev->config.mtu = cpu_to_mlx5vdpa16(mvdev, mtu);
	}

	if (device_features & BIT_ULL(VIRTIO_NET_F_STATUS)) {
		if (get_link_state(mvdev))
			ndev->config.status |= cpu_to_mlx5vdpa16(mvdev, VIRTIO_NET_S_LINK_UP);
		else
			ndev->config.status &= cpu_to_mlx5vdpa16(mvdev, ~VIRTIO_NET_S_LINK_UP);
	}

	if (add_config->mask & (1 << VDPA_ATTR_DEV_NET_CFG_MACADDR)) {
		memcpy(ndev->config.mac, add_config->net.mac, ETH_ALEN);
	/* No bother setting mac address in config if not going to provision _F_MAC */
	} else if ((add_config->mask & BIT_ULL(VDPA_ATTR_DEV_FEATURES)) == 0 ||
		   device_features & BIT_ULL(VIRTIO_NET_F_MAC)) {
>>>>>>> eb3cdb58
		err = mlx5_query_nic_vport_mac_address(mdev, 0, 0, config->mac);
		if (err)
			goto err_alloc;
	}

	if (!is_zero_ether_addr(config->mac)) {
		pfmdev = pci_get_drvdata(pci_physfn(mdev->pdev));
		err = mlx5_mpfs_add_mac(pfmdev, config->mac);
		if (err)
			goto err_alloc;
<<<<<<< HEAD

		ndev->mvdev.mlx_features |= BIT_ULL(VIRTIO_NET_F_MAC);
	}

	config->max_virtqueue_pairs = cpu_to_mlx5vdpa16(mvdev, max_vqs / 2);
=======
	} else if ((add_config->mask & BIT_ULL(VDPA_ATTR_DEV_FEATURES)) == 0) {
		/*
		 * We used to clear _F_MAC feature bit if seeing
		 * zero mac address when device features are not
		 * specifically provisioned. Keep the behaviour
		 * so old scripts do not break.
		 */
		device_features &= ~BIT_ULL(VIRTIO_NET_F_MAC);
	} else if (device_features & BIT_ULL(VIRTIO_NET_F_MAC)) {
		/* Don't provision zero mac address for _F_MAC */
		mlx5_vdpa_warn(&ndev->mvdev,
			       "No mac address provisioned?\n");
		err = -EINVAL;
		goto err_alloc;
	}

	if (device_features & BIT_ULL(VIRTIO_NET_F_MQ))
		config->max_virtqueue_pairs = cpu_to_mlx5vdpa16(mvdev, max_vqs / 2);

	ndev->mvdev.mlx_features = device_features;
>>>>>>> eb3cdb58
	mvdev->vdev.dma_dev = &mdev->pdev->dev;
	err = mlx5_vdpa_alloc_resources(&ndev->mvdev);
	if (err)
		goto err_mpfs;

	if (MLX5_CAP_GEN(mvdev->mdev, umem_uid_0)) {
		err = mlx5_vdpa_create_mr(mvdev, NULL, 0);
		if (err)
			goto err_res;
	}

	err = alloc_resources(ndev);
	if (err)
		goto err_mr;

	ndev->cvq_ent.mvdev = mvdev;
	INIT_WORK(&ndev->cvq_ent.work, mlx5_cvq_kick_handler);
	mvdev->wq = create_singlethread_workqueue("mlx5_vdpa_wq");
	if (!mvdev->wq) {
		err = -ENOMEM;
		goto err_res2;
	}

<<<<<<< HEAD
	ndev->nb.notifier_call = event_handler;
	mlx5_notifier_register(mdev, &ndev->nb);
	ndev->nb_registered = true;
=======
>>>>>>> eb3cdb58
	mvdev->vdev.mdev = &mgtdev->mgtdev;
	err = _vdpa_register_device(&mvdev->vdev, max_vqs + 1);
	if (err)
		goto err_reg;

	mgtdev->ndev = ndev;
	return 0;

err_reg:
	destroy_workqueue(mvdev->wq);
err_res2:
	free_resources(ndev);
err_mr:
	mlx5_vdpa_destroy_mr(mvdev);
err_res:
	mlx5_vdpa_free_resources(&ndev->mvdev);
err_mpfs:
	if (!is_zero_ether_addr(config->mac))
		mlx5_mpfs_del_mac(pfmdev, config->mac);
err_alloc:
	put_device(&mvdev->vdev.dev);
	return err;
}

static void mlx5_vdpa_dev_del(struct vdpa_mgmt_dev *v_mdev, struct vdpa_device *dev)
{
	struct mlx5_vdpa_mgmtdev *mgtdev = container_of(v_mdev, struct mlx5_vdpa_mgmtdev, mgtdev);
	struct mlx5_vdpa_dev *mvdev = to_mvdev(dev);
	struct mlx5_vdpa_net *ndev = to_mlx5_vdpa_ndev(mvdev);
	struct workqueue_struct *wq;

<<<<<<< HEAD
	if (ndev->nb_registered) {
		mlx5_notifier_unregister(mvdev->mdev, &ndev->nb);
		ndev->nb_registered = false;
	}
	wq = mvdev->wq;
	mvdev->wq = NULL;
	destroy_workqueue(wq);
=======
	mlx5_vdpa_remove_debugfs(ndev->debugfs);
	ndev->debugfs = NULL;
	unregister_link_notifier(ndev);
>>>>>>> eb3cdb58
	_vdpa_unregister_device(dev);
	wq = mvdev->wq;
	mvdev->wq = NULL;
	destroy_workqueue(wq);
	mgtdev->ndev = NULL;
}

static const struct vdpa_mgmtdev_ops mdev_ops = {
	.dev_add = mlx5_vdpa_dev_add,
	.dev_del = mlx5_vdpa_dev_del,
};

static struct virtio_device_id id_table[] = {
	{ VIRTIO_ID_NET, VIRTIO_DEV_ANY_ID },
	{ 0 },
};

static int mlx5v_probe(struct auxiliary_device *adev,
		       const struct auxiliary_device_id *id)

{
	struct mlx5_adev *madev = container_of(adev, struct mlx5_adev, adev);
	struct mlx5_core_dev *mdev = madev->mdev;
	struct mlx5_vdpa_mgmtdev *mgtdev;
	int err;

	mgtdev = kzalloc(sizeof(*mgtdev), GFP_KERNEL);
	if (!mgtdev)
		return -ENOMEM;

	mgtdev->mgtdev.ops = &mdev_ops;
	mgtdev->mgtdev.device = mdev->device;
	mgtdev->mgtdev.id_table = id_table;
	mgtdev->mgtdev.config_attr_mask = BIT_ULL(VDPA_ATTR_DEV_NET_CFG_MACADDR) |
					  BIT_ULL(VDPA_ATTR_DEV_NET_CFG_MAX_VQP) |
<<<<<<< HEAD
					  BIT_ULL(VDPA_ATTR_DEV_NET_CFG_MTU);
=======
					  BIT_ULL(VDPA_ATTR_DEV_NET_CFG_MTU) |
					  BIT_ULL(VDPA_ATTR_DEV_FEATURES);
>>>>>>> eb3cdb58
	mgtdev->mgtdev.max_supported_vqs =
		MLX5_CAP_DEV_VDPA_EMULATION(mdev, max_num_virtio_queues) + 1;
	mgtdev->mgtdev.supported_features = get_supported_features(mdev);
	mgtdev->madev = madev;

	err = vdpa_mgmtdev_register(&mgtdev->mgtdev);
	if (err)
		goto reg_err;

	auxiliary_set_drvdata(adev, mgtdev);

	return 0;

reg_err:
	kfree(mgtdev);
	return err;
}

static void mlx5v_remove(struct auxiliary_device *adev)
{
	struct mlx5_vdpa_mgmtdev *mgtdev;

	mgtdev = auxiliary_get_drvdata(adev);
	vdpa_mgmtdev_unregister(&mgtdev->mgtdev);
	kfree(mgtdev);
}

static const struct auxiliary_device_id mlx5v_id_table[] = {
	{ .name = MLX5_ADEV_NAME ".vnet", },
	{},
};

MODULE_DEVICE_TABLE(auxiliary, mlx5v_id_table);

static struct auxiliary_driver mlx5v_driver = {
	.name = "vnet",
	.probe = mlx5v_probe,
	.remove = mlx5v_remove,
	.id_table = mlx5v_id_table,
};

module_auxiliary_driver(mlx5v_driver);<|MERGE_RESOLUTION|>--- conflicted
+++ resolved
@@ -46,17 +46,6 @@
 #define MLX5_FEATURE(_mvdev, _feature) (!!((_mvdev)->actual_features & BIT_ULL(_feature)))
 
 #define MLX5V_UNTAGGED 0x1000
-<<<<<<< HEAD
-
-struct mlx5_vdpa_net_resources {
-	u32 tisn;
-	u32 tdn;
-	u32 tirn;
-	u32 rqtn;
-	bool valid;
-};
-=======
->>>>>>> eb3cdb58
 
 struct mlx5_vdpa_cq_buf {
 	struct mlx5_frag_buf_ctrl fbc;
@@ -142,47 +131,9 @@
 		else
 			return idx < 3;
 	}
-<<<<<<< HEAD
 
 	return idx <= mvdev->max_idx;
 }
-
-#define MLX5V_MACVLAN_SIZE 256
-
-struct mlx5_vdpa_net {
-	struct mlx5_vdpa_dev mvdev;
-	struct mlx5_vdpa_net_resources res;
-	struct virtio_net_config config;
-	struct mlx5_vdpa_virtqueue *vqs;
-	struct vdpa_callback *event_cbs;
-
-	/* Serialize vq resources creation and destruction. This is required
-	 * since memory map might change and we need to destroy and create
-	 * resources while driver in operational.
-	 */
-	struct rw_semaphore reslock;
-	struct mlx5_flow_table *rxft;
-	bool setup;
-	u32 cur_num_vqs;
-	u32 rqt_size;
-	bool nb_registered;
-	struct notifier_block nb;
-	struct vdpa_callback config_cb;
-	struct mlx5_vdpa_wq_ent cvq_ent;
-	struct hlist_head macvlan_hash[MLX5V_MACVLAN_SIZE];
-};
-
-struct macvlan_node {
-	struct hlist_node hlist;
-	struct mlx5_flow_handle *ucast_rule;
-	struct mlx5_flow_handle *mcast_rule;
-	u64 macvlan;
-};
-=======
-
-	return idx <= mvdev->max_idx;
-}
->>>>>>> eb3cdb58
 
 static void free_resources(struct mlx5_vdpa_net *ndev);
 static void init_mvqs(struct mlx5_vdpa_net *ndev);
@@ -857,12 +808,6 @@
 	       BIT_ULL(MLX5_OBJ_TYPE_VIRTIO_Q_COUNTERS);
 }
 
-static bool counters_supported(const struct mlx5_vdpa_dev *mvdev)
-{
-	return MLX5_CAP_GEN_64(mvdev->mdev, general_obj_types) &
-	       BIT_ULL(MLX5_OBJ_TYPE_VIRTIO_Q_COUNTERS);
-}
-
 static int create_virtqueue(struct mlx5_vdpa_net *ndev, struct mlx5_vdpa_virtqueue *mvq)
 {
 	int inlen = MLX5_ST_SZ_BYTES(create_virtio_net_q_in);
@@ -1478,68 +1423,6 @@
 
 #define MAX_STEERING_ENT 0x8000
 #define MAX_STEERING_GROUPS 2
-<<<<<<< HEAD
-
-static int mlx5_vdpa_add_mac_vlan_rules(struct mlx5_vdpa_net *ndev, u8 *mac,
-					u16 vid, bool tagged,
-					struct mlx5_flow_handle **ucast,
-					struct mlx5_flow_handle **mcast)
-{
-	struct mlx5_flow_destination dest = {};
-	struct mlx5_flow_act flow_act = {};
-	struct mlx5_flow_handle *rule;
-	struct mlx5_flow_spec *spec;
-	void *headers_c;
-	void *headers_v;
-	u8 *dmac_c;
-	u8 *dmac_v;
-	int err;
-
-	spec = kvzalloc(sizeof(*spec), GFP_KERNEL);
-	if (!spec)
-		return -ENOMEM;
-
-	spec->match_criteria_enable = MLX5_MATCH_OUTER_HEADERS;
-	headers_c = MLX5_ADDR_OF(fte_match_param, spec->match_criteria, outer_headers);
-	headers_v = MLX5_ADDR_OF(fte_match_param, spec->match_value, outer_headers);
-	dmac_c = MLX5_ADDR_OF(fte_match_param, headers_c, outer_headers.dmac_47_16);
-	dmac_v = MLX5_ADDR_OF(fte_match_param, headers_v, outer_headers.dmac_47_16);
-	eth_broadcast_addr(dmac_c);
-	ether_addr_copy(dmac_v, mac);
-	if (ndev->mvdev.actual_features & BIT_ULL(VIRTIO_NET_F_CTRL_VLAN)) {
-		MLX5_SET(fte_match_set_lyr_2_4, headers_c, cvlan_tag, 1);
-		MLX5_SET_TO_ONES(fte_match_set_lyr_2_4, headers_c, first_vid);
-	}
-	if (tagged) {
-		MLX5_SET(fte_match_set_lyr_2_4, headers_v, cvlan_tag, 1);
-		MLX5_SET(fte_match_set_lyr_2_4, headers_v, first_vid, vid);
-	}
-	flow_act.action = MLX5_FLOW_CONTEXT_ACTION_FWD_DEST;
-	dest.type = MLX5_FLOW_DESTINATION_TYPE_TIR;
-	dest.tir_num = ndev->res.tirn;
-	rule = mlx5_add_flow_rules(ndev->rxft, spec, &flow_act, &dest, 1);
-	if (IS_ERR(rule))
-		return PTR_ERR(rule);
-
-	*ucast = rule;
-
-	memset(dmac_c, 0, ETH_ALEN);
-	memset(dmac_v, 0, ETH_ALEN);
-	dmac_c[0] = 1;
-	dmac_v[0] = 1;
-	rule = mlx5_add_flow_rules(ndev->rxft, spec, &flow_act, &dest, 1);
-	kvfree(spec);
-	if (IS_ERR(rule)) {
-		err = PTR_ERR(rule);
-		goto err_mcast;
-	}
-
-	*mcast = rule;
-	return 0;
-
-err_mcast:
-	mlx5_del_flow_rules(*ucast);
-=======
 
 #if defined(CONFIG_MLX5_VDPA_STEERING_DEBUG)
        #define NUM_DESTS 2
@@ -1571,75 +1454,12 @@
 
 err_mcast_counter:
 	mlx5_fc_destroy(ndev->mvdev.mdev, node->ucast_counter.counter);
->>>>>>> eb3cdb58
 	return err;
 #else
 	return 0;
 #endif
 }
 
-<<<<<<< HEAD
-static void mlx5_vdpa_del_mac_vlan_rules(struct mlx5_vdpa_net *ndev,
-					 struct mlx5_flow_handle *ucast,
-					 struct mlx5_flow_handle *mcast)
-{
-	mlx5_del_flow_rules(ucast);
-	mlx5_del_flow_rules(mcast);
-}
-
-static u64 search_val(u8 *mac, u16 vlan, bool tagged)
-{
-	u64 val;
-
-	if (!tagged)
-		vlan = MLX5V_UNTAGGED;
-
-	val = (u64)vlan << 48 |
-	      (u64)mac[0] << 40 |
-	      (u64)mac[1] << 32 |
-	      (u64)mac[2] << 24 |
-	      (u64)mac[3] << 16 |
-	      (u64)mac[4] << 8 |
-	      (u64)mac[5];
-
-	return val;
-}
-
-static struct macvlan_node *mac_vlan_lookup(struct mlx5_vdpa_net *ndev, u64 value)
-{
-	struct macvlan_node *pos;
-	u32 idx;
-
-	idx = hash_64(value, 8); // tbd 8
-	hlist_for_each_entry(pos, &ndev->macvlan_hash[idx], hlist) {
-		if (pos->macvlan == value)
-			return pos;
-	}
-	return NULL;
-}
-
-static int mac_vlan_add(struct mlx5_vdpa_net *ndev, u8 *mac, u16 vlan, bool tagged) // vlan -> vid
-{
-	struct macvlan_node *ptr;
-	u64 val;
-	u32 idx;
-	int err;
-
-	val = search_val(mac, vlan, tagged);
-	if (mac_vlan_lookup(ndev, val))
-		return -EEXIST;
-
-	ptr = kzalloc(sizeof(*ptr), GFP_KERNEL);
-	if (!ptr)
-		return -ENOMEM;
-
-	err = mlx5_vdpa_add_mac_vlan_rules(ndev, ndev->config.mac, vlan, tagged,
-					   &ptr->ucast_rule, &ptr->mcast_rule);
-	if (err)
-		goto err_add;
-
-	ptr->macvlan = val;
-=======
 static void remove_steering_counters(struct mlx5_vdpa_net *ndev,
 				     struct macvlan_node *node)
 {
@@ -1785,7 +1605,6 @@
 	if (err)
 		goto err_add;
 
->>>>>>> eb3cdb58
 	idx = hash_64(val, 8);
 	hlist_add_head(&ptr->hlist, &ndev->macvlan_hash[idx]);
 	return 0;
@@ -1804,12 +1623,8 @@
 		return;
 
 	hlist_del(&ptr->hlist);
-<<<<<<< HEAD
-	mlx5_vdpa_del_mac_vlan_rules(ndev, ptr->ucast_rule, ptr->mcast_rule);
-=======
 	mlx5_vdpa_del_mac_vlan_rules(ndev, ptr);
 	remove_steering_counters(ndev, ptr);
->>>>>>> eb3cdb58
 	kfree(ptr);
 }
 
@@ -1822,12 +1637,8 @@
 	for (i = 0; i < MLX5V_MACVLAN_SIZE; i++) {
 		hlist_for_each_entry_safe(pos, n, &ndev->macvlan_hash[i], hlist) {
 			hlist_del(&pos->hlist);
-<<<<<<< HEAD
-			mlx5_vdpa_del_mac_vlan_rules(ndev, pos->ucast_rule, pos->mcast_rule);
-=======
 			mlx5_vdpa_del_mac_vlan_rules(ndev, pos);
 			remove_steering_counters(ndev, pos);
->>>>>>> eb3cdb58
 			kfree(pos);
 		}
 	}
@@ -1853,617 +1664,13 @@
 		mlx5_vdpa_warn(&ndev->mvdev, "failed to create flow table\n");
 		return PTR_ERR(ndev->rxft);
 	}
-<<<<<<< HEAD
-=======
 	mlx5_vdpa_add_rx_flow_table(ndev);
->>>>>>> eb3cdb58
 
 	err = mac_vlan_add(ndev, ndev->config.mac, 0, false);
 	if (err)
 		goto err_add;
 
 	return 0;
-<<<<<<< HEAD
-
-err_add:
-	mlx5_destroy_flow_table(ndev->rxft);
-	return err;
-}
-
-static void teardown_steering(struct mlx5_vdpa_net *ndev)
-{
-	clear_mac_vlan_table(ndev);
-	mlx5_destroy_flow_table(ndev->rxft);
-}
-
-static virtio_net_ctrl_ack handle_ctrl_mac(struct mlx5_vdpa_dev *mvdev, u8 cmd)
-{
-	struct mlx5_vdpa_net *ndev = to_mlx5_vdpa_ndev(mvdev);
-	struct mlx5_control_vq *cvq = &mvdev->cvq;
-	virtio_net_ctrl_ack status = VIRTIO_NET_ERR;
-	struct mlx5_core_dev *pfmdev;
-	size_t read;
-	u8 mac[ETH_ALEN], mac_back[ETH_ALEN];
-
-	pfmdev = pci_get_drvdata(pci_physfn(mvdev->mdev->pdev));
-	switch (cmd) {
-	case VIRTIO_NET_CTRL_MAC_ADDR_SET:
-		read = vringh_iov_pull_iotlb(&cvq->vring, &cvq->riov, (void *)mac, ETH_ALEN);
-		if (read != ETH_ALEN)
-			break;
-
-		if (!memcmp(ndev->config.mac, mac, 6)) {
-			status = VIRTIO_NET_OK;
-			break;
-		}
-
-		if (is_zero_ether_addr(mac))
-			break;
-
-		if (!is_zero_ether_addr(ndev->config.mac)) {
-			if (mlx5_mpfs_del_mac(pfmdev, ndev->config.mac)) {
-				mlx5_vdpa_warn(mvdev, "failed to delete old MAC %pM from MPFS table\n",
-					       ndev->config.mac);
-				break;
-			}
-		}
-
-		if (mlx5_mpfs_add_mac(pfmdev, mac)) {
-			mlx5_vdpa_warn(mvdev, "failed to insert new MAC %pM into MPFS table\n",
-				       mac);
-			break;
-		}
-
-		/* backup the original mac address so that if failed to add the forward rules
-		 * we could restore it
-		 */
-		memcpy(mac_back, ndev->config.mac, ETH_ALEN);
-
-		memcpy(ndev->config.mac, mac, ETH_ALEN);
-
-		/* Need recreate the flow table entry, so that the packet could forward back
-		 */
-		mac_vlan_del(ndev, mac_back, 0, false);
-
-		if (mac_vlan_add(ndev, ndev->config.mac, 0, false)) {
-			mlx5_vdpa_warn(mvdev, "failed to insert forward rules, try to restore\n");
-
-			/* Although it hardly run here, we still need double check */
-			if (is_zero_ether_addr(mac_back)) {
-				mlx5_vdpa_warn(mvdev, "restore mac failed: Original MAC is zero\n");
-				break;
-			}
-
-			/* Try to restore original mac address to MFPS table, and try to restore
-			 * the forward rule entry.
-			 */
-			if (mlx5_mpfs_del_mac(pfmdev, ndev->config.mac)) {
-				mlx5_vdpa_warn(mvdev, "restore mac failed: delete MAC %pM from MPFS table failed\n",
-					       ndev->config.mac);
-			}
-
-			if (mlx5_mpfs_add_mac(pfmdev, mac_back)) {
-				mlx5_vdpa_warn(mvdev, "restore mac failed: insert old MAC %pM into MPFS table failed\n",
-					       mac_back);
-			}
-
-			memcpy(ndev->config.mac, mac_back, ETH_ALEN);
-
-			if (mac_vlan_add(ndev, ndev->config.mac, 0, false))
-				mlx5_vdpa_warn(mvdev, "restore forward rules failed: insert forward rules failed\n");
-
-			break;
-		}
-
-		status = VIRTIO_NET_OK;
-		break;
-
-	default:
-		break;
-	}
-
-	return status;
-}
-
-static int change_num_qps(struct mlx5_vdpa_dev *mvdev, int newqps)
-{
-	struct mlx5_vdpa_net *ndev = to_mlx5_vdpa_ndev(mvdev);
-	int cur_qps = ndev->cur_num_vqs / 2;
-	int err;
-	int i;
-
-	if (cur_qps > newqps) {
-		err = modify_rqt(ndev, 2 * newqps);
-		if (err)
-			return err;
-
-		for (i = ndev->cur_num_vqs - 1; i >= 2 * newqps; i--)
-			teardown_vq(ndev, &ndev->vqs[i]);
-
-		ndev->cur_num_vqs = 2 * newqps;
-	} else {
-		ndev->cur_num_vqs = 2 * newqps;
-		for (i = cur_qps * 2; i < 2 * newqps; i++) {
-			err = setup_vq(ndev, &ndev->vqs[i]);
-			if (err)
-				goto clean_added;
-		}
-		err = modify_rqt(ndev, 2 * newqps);
-		if (err)
-			goto clean_added;
-	}
-	return 0;
-
-clean_added:
-	for (--i; i >= 2 * cur_qps; --i)
-		teardown_vq(ndev, &ndev->vqs[i]);
-
-	ndev->cur_num_vqs = 2 * cur_qps;
-
-	return err;
-}
-
-static virtio_net_ctrl_ack handle_ctrl_mq(struct mlx5_vdpa_dev *mvdev, u8 cmd)
-{
-	struct mlx5_vdpa_net *ndev = to_mlx5_vdpa_ndev(mvdev);
-	virtio_net_ctrl_ack status = VIRTIO_NET_ERR;
-	struct mlx5_control_vq *cvq = &mvdev->cvq;
-	struct virtio_net_ctrl_mq mq;
-	size_t read;
-	u16 newqps;
-
-	switch (cmd) {
-	case VIRTIO_NET_CTRL_MQ_VQ_PAIRS_SET:
-		/* This mq feature check aligns with pre-existing userspace
-		 * implementation.
-		 *
-		 * Without it, an untrusted driver could fake a multiqueue config
-		 * request down to a non-mq device that may cause kernel to
-		 * panic due to uninitialized resources for extra vqs. Even with
-		 * a well behaving guest driver, it is not expected to allow
-		 * changing the number of vqs on a non-mq device.
-		 */
-		if (!MLX5_FEATURE(mvdev, VIRTIO_NET_F_MQ))
-			break;
-
-		read = vringh_iov_pull_iotlb(&cvq->vring, &cvq->riov, (void *)&mq, sizeof(mq));
-		if (read != sizeof(mq))
-			break;
-
-		newqps = mlx5vdpa16_to_cpu(mvdev, mq.virtqueue_pairs);
-		if (newqps < VIRTIO_NET_CTRL_MQ_VQ_PAIRS_MIN ||
-		    newqps > ndev->rqt_size)
-			break;
-
-		if (ndev->cur_num_vqs == 2 * newqps) {
-			status = VIRTIO_NET_OK;
-			break;
-		}
-
-		if (!change_num_qps(mvdev, newqps))
-			status = VIRTIO_NET_OK;
-
-		break;
-	default:
-		break;
-	}
-
-	return status;
-}
-
-static virtio_net_ctrl_ack handle_ctrl_vlan(struct mlx5_vdpa_dev *mvdev, u8 cmd)
-{
-	struct mlx5_vdpa_net *ndev = to_mlx5_vdpa_ndev(mvdev);
-	virtio_net_ctrl_ack status = VIRTIO_NET_ERR;
-	struct mlx5_control_vq *cvq = &mvdev->cvq;
-	__virtio16 vlan;
-	size_t read;
-	u16 id;
-
-	switch (cmd) {
-	case VIRTIO_NET_CTRL_VLAN_ADD:
-		read = vringh_iov_pull_iotlb(&cvq->vring, &cvq->riov, &vlan, sizeof(vlan));
-		if (read != sizeof(vlan))
-			break;
-
-		id = mlx5vdpa16_to_cpu(mvdev, vlan);
-		if (mac_vlan_add(ndev, ndev->config.mac, id, true))
-			break;
-
-		status = VIRTIO_NET_OK;
-		break;
-	case VIRTIO_NET_CTRL_VLAN_DEL:
-		read = vringh_iov_pull_iotlb(&cvq->vring, &cvq->riov, &vlan, sizeof(vlan));
-		if (read != sizeof(vlan))
-			break;
-
-		id = mlx5vdpa16_to_cpu(mvdev, vlan);
-		mac_vlan_del(ndev, ndev->config.mac, id, true);
-		status = VIRTIO_NET_OK;
-		break;
-	default:
-		break;
-	}
-
-	return status;
-}
-
-static void mlx5_cvq_kick_handler(struct work_struct *work)
-{
-	virtio_net_ctrl_ack status = VIRTIO_NET_ERR;
-	struct virtio_net_ctrl_hdr ctrl;
-	struct mlx5_vdpa_wq_ent *wqent;
-	struct mlx5_vdpa_dev *mvdev;
-	struct mlx5_control_vq *cvq;
-	struct mlx5_vdpa_net *ndev;
-	size_t read, write;
-	int err;
-
-	wqent = container_of(work, struct mlx5_vdpa_wq_ent, work);
-	mvdev = wqent->mvdev;
-	ndev = to_mlx5_vdpa_ndev(mvdev);
-	cvq = &mvdev->cvq;
-
-	down_write(&ndev->reslock);
-
-	if (!(mvdev->status & VIRTIO_CONFIG_S_DRIVER_OK))
-		goto out;
-
-	if (!(ndev->mvdev.actual_features & BIT_ULL(VIRTIO_NET_F_CTRL_VQ)))
-		goto out;
-
-	if (!cvq->ready)
-		goto out;
-
-	while (true) {
-		err = vringh_getdesc_iotlb(&cvq->vring, &cvq->riov, &cvq->wiov, &cvq->head,
-					   GFP_ATOMIC);
-		if (err <= 0)
-			break;
-
-		read = vringh_iov_pull_iotlb(&cvq->vring, &cvq->riov, &ctrl, sizeof(ctrl));
-		if (read != sizeof(ctrl))
-			break;
-
-		cvq->received_desc++;
-		switch (ctrl.class) {
-		case VIRTIO_NET_CTRL_MAC:
-			status = handle_ctrl_mac(mvdev, ctrl.cmd);
-			break;
-		case VIRTIO_NET_CTRL_MQ:
-			status = handle_ctrl_mq(mvdev, ctrl.cmd);
-			break;
-		case VIRTIO_NET_CTRL_VLAN:
-			status = handle_ctrl_vlan(mvdev, ctrl.cmd);
-			break;
-		default:
-			break;
-		}
-
-		/* Make sure data is written before advancing index */
-		smp_wmb();
-
-		write = vringh_iov_push_iotlb(&cvq->vring, &cvq->wiov, &status, sizeof(status));
-		vringh_complete_iotlb(&cvq->vring, cvq->head, write);
-		vringh_kiov_cleanup(&cvq->riov);
-		vringh_kiov_cleanup(&cvq->wiov);
-
-		if (vringh_need_notify_iotlb(&cvq->vring))
-			vringh_notify(&cvq->vring);
-
-		cvq->completed_desc++;
-		queue_work(mvdev->wq, &wqent->work);
-		break;
-	}
-
-out:
-	up_write(&ndev->reslock);
-}
-
-static void mlx5_vdpa_kick_vq(struct vdpa_device *vdev, u16 idx)
-{
-	struct mlx5_vdpa_dev *mvdev = to_mvdev(vdev);
-	struct mlx5_vdpa_net *ndev = to_mlx5_vdpa_ndev(mvdev);
-	struct mlx5_vdpa_virtqueue *mvq;
-
-	if (!is_index_valid(mvdev, idx))
-		return;
-
-	if (unlikely(is_ctrl_vq_idx(mvdev, idx))) {
-		if (!mvdev->wq || !mvdev->cvq.ready)
-			return;
-
-		queue_work(mvdev->wq, &ndev->cvq_ent.work);
-		return;
-	}
-
-	mvq = &ndev->vqs[idx];
-	if (unlikely(!mvq->ready))
-		return;
-
-	iowrite16(idx, ndev->mvdev.res.kick_addr);
-}
-
-static int mlx5_vdpa_set_vq_address(struct vdpa_device *vdev, u16 idx, u64 desc_area,
-				    u64 driver_area, u64 device_area)
-{
-	struct mlx5_vdpa_dev *mvdev = to_mvdev(vdev);
-	struct mlx5_vdpa_net *ndev = to_mlx5_vdpa_ndev(mvdev);
-	struct mlx5_vdpa_virtqueue *mvq;
-
-	if (!is_index_valid(mvdev, idx))
-		return -EINVAL;
-
-	if (is_ctrl_vq_idx(mvdev, idx)) {
-		mvdev->cvq.desc_addr = desc_area;
-		mvdev->cvq.device_addr = device_area;
-		mvdev->cvq.driver_addr = driver_area;
-		return 0;
-	}
-
-	mvq = &ndev->vqs[idx];
-	mvq->desc_addr = desc_area;
-	mvq->device_addr = device_area;
-	mvq->driver_addr = driver_area;
-	return 0;
-}
-
-static void mlx5_vdpa_set_vq_num(struct vdpa_device *vdev, u16 idx, u32 num)
-{
-	struct mlx5_vdpa_dev *mvdev = to_mvdev(vdev);
-	struct mlx5_vdpa_net *ndev = to_mlx5_vdpa_ndev(mvdev);
-	struct mlx5_vdpa_virtqueue *mvq;
-
-	if (!is_index_valid(mvdev, idx) || is_ctrl_vq_idx(mvdev, idx))
-		return;
-
-	mvq = &ndev->vqs[idx];
-	mvq->num_ent = num;
-}
-
-static void mlx5_vdpa_set_vq_cb(struct vdpa_device *vdev, u16 idx, struct vdpa_callback *cb)
-{
-	struct mlx5_vdpa_dev *mvdev = to_mvdev(vdev);
-	struct mlx5_vdpa_net *ndev = to_mlx5_vdpa_ndev(mvdev);
-
-	ndev->event_cbs[idx] = *cb;
-	if (is_ctrl_vq_idx(mvdev, idx))
-		mvdev->cvq.event_cb = *cb;
-}
-
-static void mlx5_cvq_notify(struct vringh *vring)
-{
-	struct mlx5_control_vq *cvq = container_of(vring, struct mlx5_control_vq, vring);
-
-	if (!cvq->event_cb.callback)
-		return;
-
-	cvq->event_cb.callback(cvq->event_cb.private);
-}
-
-static void set_cvq_ready(struct mlx5_vdpa_dev *mvdev, bool ready)
-{
-	struct mlx5_control_vq *cvq = &mvdev->cvq;
-
-	cvq->ready = ready;
-	if (!ready)
-		return;
-
-	cvq->vring.notify = mlx5_cvq_notify;
-}
-
-static void mlx5_vdpa_set_vq_ready(struct vdpa_device *vdev, u16 idx, bool ready)
-{
-	struct mlx5_vdpa_dev *mvdev = to_mvdev(vdev);
-	struct mlx5_vdpa_net *ndev = to_mlx5_vdpa_ndev(mvdev);
-	struct mlx5_vdpa_virtqueue *mvq;
-	int err;
-
-	if (!mvdev->actual_features)
-		return;
-
-	if (!is_index_valid(mvdev, idx))
-		return;
-
-	if (is_ctrl_vq_idx(mvdev, idx)) {
-		set_cvq_ready(mvdev, ready);
-		return;
-	}
-
-	mvq = &ndev->vqs[idx];
-	if (!ready) {
-		suspend_vq(ndev, mvq);
-	} else {
-		err = modify_virtqueue(ndev, mvq, MLX5_VIRTIO_NET_Q_OBJECT_STATE_RDY);
-		if (err) {
-			mlx5_vdpa_warn(mvdev, "modify VQ %d to ready failed (%d)\n", idx, err);
-			ready = false;
-		}
-	}
-
-
-	mvq->ready = ready;
-}
-
-static bool mlx5_vdpa_get_vq_ready(struct vdpa_device *vdev, u16 idx)
-{
-	struct mlx5_vdpa_dev *mvdev = to_mvdev(vdev);
-	struct mlx5_vdpa_net *ndev = to_mlx5_vdpa_ndev(mvdev);
-
-	if (!is_index_valid(mvdev, idx))
-		return false;
-
-	if (is_ctrl_vq_idx(mvdev, idx))
-		return mvdev->cvq.ready;
-
-	return ndev->vqs[idx].ready;
-}
-
-static int mlx5_vdpa_set_vq_state(struct vdpa_device *vdev, u16 idx,
-				  const struct vdpa_vq_state *state)
-{
-	struct mlx5_vdpa_dev *mvdev = to_mvdev(vdev);
-	struct mlx5_vdpa_net *ndev = to_mlx5_vdpa_ndev(mvdev);
-	struct mlx5_vdpa_virtqueue *mvq;
-
-	if (!is_index_valid(mvdev, idx))
-		return -EINVAL;
-
-	if (is_ctrl_vq_idx(mvdev, idx)) {
-		mvdev->cvq.vring.last_avail_idx = state->split.avail_index;
-		return 0;
-	}
-
-	mvq = &ndev->vqs[idx];
-	if (mvq->fw_state == MLX5_VIRTIO_NET_Q_OBJECT_STATE_RDY) {
-		mlx5_vdpa_warn(mvdev, "can't modify available index\n");
-		return -EINVAL;
-	}
-
-	mvq->used_idx = state->split.avail_index;
-	mvq->avail_idx = state->split.avail_index;
-	return 0;
-}
-
-static int mlx5_vdpa_get_vq_state(struct vdpa_device *vdev, u16 idx, struct vdpa_vq_state *state)
-{
-	struct mlx5_vdpa_dev *mvdev = to_mvdev(vdev);
-	struct mlx5_vdpa_net *ndev = to_mlx5_vdpa_ndev(mvdev);
-	struct mlx5_vdpa_virtqueue *mvq;
-	struct mlx5_virtq_attr attr;
-	int err;
-
-	if (!is_index_valid(mvdev, idx))
-		return -EINVAL;
-
-	if (is_ctrl_vq_idx(mvdev, idx)) {
-		state->split.avail_index = mvdev->cvq.vring.last_avail_idx;
-		return 0;
-	}
-
-	mvq = &ndev->vqs[idx];
-	/* If the virtq object was destroyed, use the value saved at
-	 * the last minute of suspend_vq. This caters for userspace
-	 * that cares about emulating the index after vq is stopped.
-	 */
-	if (!mvq->initialized) {
-		/* Firmware returns a wrong value for the available index.
-		 * Since both values should be identical, we take the value of
-		 * used_idx which is reported correctly.
-		 */
-		state->split.avail_index = mvq->used_idx;
-		return 0;
-	}
-
-	err = query_virtqueue(ndev, mvq, &attr);
-	if (err) {
-		mlx5_vdpa_warn(mvdev, "failed to query virtqueue\n");
-		return err;
-	}
-	state->split.avail_index = attr.used_index;
-	return 0;
-}
-
-static u32 mlx5_vdpa_get_vq_align(struct vdpa_device *vdev)
-{
-	return PAGE_SIZE;
-}
-
-static u32 mlx5_vdpa_get_vq_group(struct vdpa_device *vdev, u16 idx)
-{
-	struct mlx5_vdpa_dev *mvdev = to_mvdev(vdev);
-
-	if (is_ctrl_vq_idx(mvdev, idx))
-		return MLX5_VDPA_CVQ_GROUP;
-
-	return MLX5_VDPA_DATAVQ_GROUP;
-}
-
-enum { MLX5_VIRTIO_NET_F_GUEST_CSUM = 1 << 9,
-	MLX5_VIRTIO_NET_F_CSUM = 1 << 10,
-	MLX5_VIRTIO_NET_F_HOST_TSO6 = 1 << 11,
-	MLX5_VIRTIO_NET_F_HOST_TSO4 = 1 << 12,
-};
-
-static u64 mlx_to_vritio_features(u16 dev_features)
-{
-	u64 result = 0;
-
-	if (dev_features & MLX5_VIRTIO_NET_F_GUEST_CSUM)
-		result |= BIT_ULL(VIRTIO_NET_F_GUEST_CSUM);
-	if (dev_features & MLX5_VIRTIO_NET_F_CSUM)
-		result |= BIT_ULL(VIRTIO_NET_F_CSUM);
-	if (dev_features & MLX5_VIRTIO_NET_F_HOST_TSO6)
-		result |= BIT_ULL(VIRTIO_NET_F_HOST_TSO6);
-	if (dev_features & MLX5_VIRTIO_NET_F_HOST_TSO4)
-		result |= BIT_ULL(VIRTIO_NET_F_HOST_TSO4);
-
-	return result;
-}
-
-static u64 get_supported_features(struct mlx5_core_dev *mdev)
-{
-	u64 mlx_vdpa_features = 0;
-	u16 dev_features;
-
-	dev_features = MLX5_CAP_DEV_VDPA_EMULATION(mdev, device_features_bits_mask);
-	mlx_vdpa_features |= mlx_to_vritio_features(dev_features);
-	if (MLX5_CAP_DEV_VDPA_EMULATION(mdev, virtio_version_1_0))
-		mlx_vdpa_features |= BIT_ULL(VIRTIO_F_VERSION_1);
-	mlx_vdpa_features |= BIT_ULL(VIRTIO_F_ACCESS_PLATFORM);
-	mlx_vdpa_features |= BIT_ULL(VIRTIO_NET_F_CTRL_VQ);
-	mlx_vdpa_features |= BIT_ULL(VIRTIO_NET_F_CTRL_MAC_ADDR);
-	mlx_vdpa_features |= BIT_ULL(VIRTIO_NET_F_MQ);
-	mlx_vdpa_features |= BIT_ULL(VIRTIO_NET_F_STATUS);
-	mlx_vdpa_features |= BIT_ULL(VIRTIO_NET_F_MTU);
-	mlx_vdpa_features |= BIT_ULL(VIRTIO_NET_F_CTRL_VLAN);
-
-	return mlx_vdpa_features;
-}
-
-static u64 mlx5_vdpa_get_device_features(struct vdpa_device *vdev)
-{
-	struct mlx5_vdpa_dev *mvdev = to_mvdev(vdev);
-	struct mlx5_vdpa_net *ndev = to_mlx5_vdpa_ndev(mvdev);
-
-	print_features(mvdev, ndev->mvdev.mlx_features, false);
-	return ndev->mvdev.mlx_features;
-}
-
-static int verify_driver_features(struct mlx5_vdpa_dev *mvdev, u64 features)
-{
-	/* Minimum features to expect */
-	if (!(features & BIT_ULL(VIRTIO_F_ACCESS_PLATFORM)))
-		return -EOPNOTSUPP;
-
-	/* Double check features combination sent down by the driver.
-	 * Fail invalid features due to absence of the depended feature.
-	 *
-	 * Per VIRTIO v1.1 specification, section 5.1.3.1 Feature bit
-	 * requirements: "VIRTIO_NET_F_MQ Requires VIRTIO_NET_F_CTRL_VQ".
-	 * By failing the invalid features sent down by untrusted drivers,
-	 * we're assured the assumption made upon is_index_valid() and
-	 * is_ctrl_vq_idx() will not be compromised.
-	 */
-	if ((features & (BIT_ULL(VIRTIO_NET_F_MQ) | BIT_ULL(VIRTIO_NET_F_CTRL_VQ))) ==
-            BIT_ULL(VIRTIO_NET_F_MQ))
-		return -EINVAL;
-
-	return 0;
-}
-
-static int setup_virtqueues(struct mlx5_vdpa_dev *mvdev)
-{
-	struct mlx5_vdpa_net *ndev = to_mlx5_vdpa_ndev(mvdev);
-	int err;
-	int i;
-
-	for (i = 0; i < mvdev->max_vqs; i++) {
-		err = setup_vq(ndev, &ndev->vqs[i]);
-		if (err)
-			goto err_vq;
-	}
-=======
 
 err_add:
 	mlx5_vdpa_remove_rx_flow_table(ndev);
@@ -3170,7 +2377,6 @@
 	wqent = kzalloc(sizeof(*wqent), GFP_ATOMIC);
 	if (!wqent)
 		return -ENOMEM;
->>>>>>> eb3cdb58
 
 	wqent->mvdev = &ndev->mvdev;
 	INIT_WORK(&wqent->work, update_carrier);
@@ -3201,24 +2407,6 @@
 	return ret;
 }
 
-<<<<<<< HEAD
-static void update_cvq_info(struct mlx5_vdpa_dev *mvdev)
-{
-	if (MLX5_FEATURE(mvdev, VIRTIO_NET_F_CTRL_VQ)) {
-		if (MLX5_FEATURE(mvdev, VIRTIO_NET_F_MQ)) {
-			/* MQ supported. CVQ index is right above the last data virtqueue's */
-			mvdev->max_idx = mvdev->max_vqs;
-		} else {
-			/* Only CVQ supportted. data virtqueues occupy indices 0 and 1.
-			 * CVQ gets index 2
-			 */
-			mvdev->max_idx = 2;
-		}
-	} else {
-		/* Two data virtqueues only: one for rx and one for tx */
-		mvdev->max_idx = 1;
-	}
-=======
 static void register_link_notifier(struct mlx5_vdpa_net *ndev)
 {
 	if (!(ndev->mvdev.actual_features & BIT_ULL(VIRTIO_NET_F_STATUS)))
@@ -3239,7 +2427,6 @@
 	mlx5_notifier_unregister(ndev->mvdev.mdev, &ndev->nb);
 	if (ndev->mvdev.wq)
 		flush_workqueue(ndev->mvdev.wq);
->>>>>>> eb3cdb58
 }
 
 static int mlx5_vdpa_set_driver_features(struct vdpa_device *vdev, u64 features)
@@ -3365,12 +2552,8 @@
 	}
 }
 
-<<<<<<< HEAD
-static int mlx5_vdpa_change_map(struct mlx5_vdpa_dev *mvdev, struct vhost_iotlb *iotlb)
-=======
 static int mlx5_vdpa_change_map(struct mlx5_vdpa_dev *mvdev,
 				struct vhost_iotlb *iotlb, unsigned int asid)
->>>>>>> eb3cdb58
 {
 	struct mlx5_vdpa_net *ndev = to_mlx5_vdpa_ndev(mvdev);
 	int err;
@@ -3382,11 +2565,7 @@
 
 	teardown_driver(ndev);
 	mlx5_vdpa_destroy_mr(mvdev);
-<<<<<<< HEAD
-	err = mlx5_vdpa_create_mr(mvdev, iotlb);
-=======
 	err = mlx5_vdpa_create_mr(mvdev, iotlb, asid);
->>>>>>> eb3cdb58
 	if (err)
 		goto err_mr;
 
@@ -3419,18 +2598,11 @@
 		err = 0;
 		goto out;
 	}
-<<<<<<< HEAD
-	err = setup_virtqueues(mvdev);
-	if (err) {
-		mlx5_vdpa_warn(mvdev, "setup_virtqueues\n");
-		goto out;
-=======
 	mlx5_vdpa_add_debugfs(ndev);
 	err = setup_virtqueues(mvdev);
 	if (err) {
 		mlx5_vdpa_warn(mvdev, "setup_virtqueues\n");
 		goto err_setup;
->>>>>>> eb3cdb58
 	}
 
 	err = create_rqt(ndev);
@@ -3475,11 +2647,8 @@
 	if (!ndev->setup)
 		return;
 
-<<<<<<< HEAD
-=======
 	mlx5_vdpa_remove_debugfs(ndev->debugfs);
 	ndev->debugfs = NULL;
->>>>>>> eb3cdb58
 	teardown_steering(ndev);
 	destroy_tir(ndev);
 	destroy_rqt(ndev);
@@ -3525,14 +2694,6 @@
 	if ((status ^ ndev->mvdev.status) & VIRTIO_CONFIG_S_DRIVER_OK) {
 		if (status & VIRTIO_CONFIG_S_DRIVER_OK) {
 			err = setup_cvq_vring(mvdev);
-<<<<<<< HEAD
-			if (err) {
-				mlx5_vdpa_warn(mvdev, "failed to setup control VQ vring\n");
-				goto err_setup;
-			}
-			err = setup_driver(mvdev);
-=======
->>>>>>> eb3cdb58
 			if (err) {
 				mlx5_vdpa_warn(mvdev, "failed to setup control VQ vring\n");
 				goto err_setup;
@@ -3580,10 +2741,7 @@
 	mlx5_vdpa_info(mvdev, "performing device reset\n");
 
 	down_write(&ndev->reslock);
-<<<<<<< HEAD
-=======
 	unregister_link_notifier(ndev);
->>>>>>> eb3cdb58
 	teardown_driver(ndev);
 	clear_vqs_ready(ndev);
 	mlx5_vdpa_destroy_mr(&ndev->mvdev);
@@ -3598,11 +2756,7 @@
 	++mvdev->generation;
 
 	if (MLX5_CAP_GEN(mvdev->mdev, umem_uid_0)) {
-<<<<<<< HEAD
-		if (mlx5_vdpa_create_mr(mvdev, NULL))
-=======
 		if (mlx5_vdpa_create_mr(mvdev, NULL, 0))
->>>>>>> eb3cdb58
 			mlx5_vdpa_warn(mvdev, "create MR failed\n");
 	}
 	up_write(&ndev->reslock);
@@ -3638,34 +2792,8 @@
 	return mvdev->generation;
 }
 
-<<<<<<< HEAD
-static int set_map_control(struct mlx5_vdpa_dev *mvdev, struct vhost_iotlb *iotlb)
-{
-	u64 start = 0ULL, last = 0ULL - 1;
-	struct vhost_iotlb_map *map;
-	int err = 0;
-
-	spin_lock(&mvdev->cvq.iommu_lock);
-	vhost_iotlb_reset(mvdev->cvq.iotlb);
-
-	for (map = vhost_iotlb_itree_first(iotlb, start, last); map;
-	     map = vhost_iotlb_itree_next(map, start, last)) {
-		err = vhost_iotlb_add_range(mvdev->cvq.iotlb, map->start,
-					    map->last, map->addr, map->perm);
-		if (err)
-			goto out;
-	}
-
-out:
-	spin_unlock(&mvdev->cvq.iommu_lock);
-	return err;
-}
-
-static int set_map_data(struct mlx5_vdpa_dev *mvdev, struct vhost_iotlb *iotlb)
-=======
 static int set_map_data(struct mlx5_vdpa_dev *mvdev, struct vhost_iotlb *iotlb,
 			unsigned int asid)
->>>>>>> eb3cdb58
 {
 	bool change_map;
 	int err;
@@ -3677,11 +2805,7 @@
 	}
 
 	if (change_map)
-<<<<<<< HEAD
-		err = mlx5_vdpa_change_map(mvdev, iotlb);
-=======
 		err = mlx5_vdpa_change_map(mvdev, iotlb, asid);
->>>>>>> eb3cdb58
 
 	return err;
 }
@@ -3694,20 +2818,6 @@
 	int err = -EINVAL;
 
 	down_write(&ndev->reslock);
-<<<<<<< HEAD
-	if (mvdev->group2asid[MLX5_VDPA_DATAVQ_GROUP] == asid) {
-		err = set_map_data(mvdev, iotlb);
-		if (err)
-			goto out;
-	}
-
-	if (mvdev->group2asid[MLX5_VDPA_CVQ_GROUP] == asid)
-		err = set_map_control(mvdev, iotlb);
-
-out:
-	up_write(&ndev->reslock);
-	return err;
-=======
 	err = set_map_data(mvdev, iotlb, asid);
 	up_write(&ndev->reslock);
 	return err;
@@ -3721,7 +2831,6 @@
 		return &vdev->dev;
 
 	return mvdev->vdev.dma_dev;
->>>>>>> eb3cdb58
 }
 
 static void mlx5_vdpa_free(struct vdpa_device *vdev)
@@ -3887,13 +2996,7 @@
 	mlx5_vdpa_info(mvdev, "suspending device\n");
 
 	down_write(&ndev->reslock);
-<<<<<<< HEAD
-	mlx5_notifier_unregister(mvdev->mdev, &ndev->nb);
-	ndev->nb_registered = false;
-	flush_workqueue(ndev->mvdev.wq);
-=======
 	unregister_link_notifier(ndev);
->>>>>>> eb3cdb58
 	for (i = 0; i < ndev->cur_num_vqs; i++) {
 		mvq = &ndev->vqs[i];
 		suspend_vq(ndev, mvq);
@@ -3946,10 +3049,7 @@
 	.get_generation = mlx5_vdpa_get_generation,
 	.set_map = mlx5_vdpa_set_map,
 	.set_group_asid = mlx5_set_group_asid,
-<<<<<<< HEAD
-=======
 	.get_vq_dma_dev = mlx5_get_vq_dma_dev,
->>>>>>> eb3cdb58
 	.free = mlx5_vdpa_free,
 	.suspend = mlx5_vdpa_suspend,
 };
@@ -4033,93 +3133,6 @@
 	struct mlx5_vdpa_net *ndev;
 };
 
-<<<<<<< HEAD
-static u8 query_vport_state(struct mlx5_core_dev *mdev, u8 opmod, u16 vport)
-{
-	u32 out[MLX5_ST_SZ_DW(query_vport_state_out)] = {};
-	u32 in[MLX5_ST_SZ_DW(query_vport_state_in)] = {};
-	int err;
-
-	MLX5_SET(query_vport_state_in, in, opcode, MLX5_CMD_OP_QUERY_VPORT_STATE);
-	MLX5_SET(query_vport_state_in, in, op_mod, opmod);
-	MLX5_SET(query_vport_state_in, in, vport_number, vport);
-	if (vport)
-		MLX5_SET(query_vport_state_in, in, other_vport, 1);
-
-	err = mlx5_cmd_exec_inout(mdev, query_vport_state, in, out);
-	if (err)
-		return 0;
-
-	return MLX5_GET(query_vport_state_out, out, state);
-}
-
-static bool get_link_state(struct mlx5_vdpa_dev *mvdev)
-{
-	if (query_vport_state(mvdev->mdev, MLX5_VPORT_STATE_OP_MOD_VNIC_VPORT, 0) ==
-	    VPORT_STATE_UP)
-		return true;
-
-	return false;
-}
-
-static void update_carrier(struct work_struct *work)
-{
-	struct mlx5_vdpa_wq_ent *wqent;
-	struct mlx5_vdpa_dev *mvdev;
-	struct mlx5_vdpa_net *ndev;
-
-	wqent = container_of(work, struct mlx5_vdpa_wq_ent, work);
-	mvdev = wqent->mvdev;
-	ndev = to_mlx5_vdpa_ndev(mvdev);
-	if (get_link_state(mvdev))
-		ndev->config.status |= cpu_to_mlx5vdpa16(mvdev, VIRTIO_NET_S_LINK_UP);
-	else
-		ndev->config.status &= cpu_to_mlx5vdpa16(mvdev, ~VIRTIO_NET_S_LINK_UP);
-
-	if (ndev->config_cb.callback)
-		ndev->config_cb.callback(ndev->config_cb.private);
-
-	kfree(wqent);
-}
-
-static int event_handler(struct notifier_block *nb, unsigned long event, void *param)
-{
-	struct mlx5_vdpa_net *ndev = container_of(nb, struct mlx5_vdpa_net, nb);
-	struct mlx5_eqe *eqe = param;
-	int ret = NOTIFY_DONE;
-	struct mlx5_vdpa_wq_ent *wqent;
-
-	if (event == MLX5_EVENT_TYPE_PORT_CHANGE) {
-		switch (eqe->sub_type) {
-		case MLX5_PORT_CHANGE_SUBTYPE_DOWN:
-		case MLX5_PORT_CHANGE_SUBTYPE_ACTIVE:
-			down_read(&ndev->reslock);
-			if (!ndev->nb_registered) {
-				up_read(&ndev->reslock);
-				return NOTIFY_DONE;
-			}
-			wqent = kzalloc(sizeof(*wqent), GFP_ATOMIC);
-			if (!wqent) {
-				up_read(&ndev->reslock);
-				return NOTIFY_DONE;
-			}
-
-			wqent->mvdev = &ndev->mvdev;
-			INIT_WORK(&wqent->work, update_carrier);
-			queue_work(ndev->mvdev.wq, &wqent->work);
-			up_read(&ndev->reslock);
-			ret = NOTIFY_OK;
-			break;
-		default:
-			return NOTIFY_DONE;
-		}
-		return ret;
-	}
-	return ret;
-}
-
-=======
->>>>>>> eb3cdb58
 static int config_func_mtu(struct mlx5_core_dev *mdev, u16 mtu)
 {
 	int inlen = MLX5_ST_SZ_BYTES(modify_nic_vport_context_in);
@@ -4208,7 +3221,6 @@
 	if (IS_ERR(ndev))
 		return PTR_ERR(ndev);
 
-	ndev->mvdev.mlx_features = mgtdev->mgtdev.supported_features;
 	ndev->mvdev.max_vqs = max_vqs;
 	mvdev = &ndev->mvdev;
 	mvdev->mdev = mdev;
@@ -4230,22 +3242,6 @@
 			goto err_alloc;
 	}
 
-<<<<<<< HEAD
-	err = query_mtu(mdev, &mtu);
-	if (err)
-		goto err_alloc;
-
-	ndev->config.mtu = cpu_to_mlx5vdpa16(mvdev, mtu);
-
-	if (get_link_state(mvdev))
-		ndev->config.status |= cpu_to_mlx5vdpa16(mvdev, VIRTIO_NET_S_LINK_UP);
-	else
-		ndev->config.status &= cpu_to_mlx5vdpa16(mvdev, ~VIRTIO_NET_S_LINK_UP);
-
-	if (add_config->mask & (1 << VDPA_ATTR_DEV_NET_CFG_MACADDR)) {
-		memcpy(ndev->config.mac, add_config->net.mac, ETH_ALEN);
-	} else {
-=======
 	if (device_features & BIT_ULL(VIRTIO_NET_F_MTU)) {
 		err = query_mtu(mdev, &mtu);
 		if (err)
@@ -4266,7 +3262,6 @@
 	/* No bother setting mac address in config if not going to provision _F_MAC */
 	} else if ((add_config->mask & BIT_ULL(VDPA_ATTR_DEV_FEATURES)) == 0 ||
 		   device_features & BIT_ULL(VIRTIO_NET_F_MAC)) {
->>>>>>> eb3cdb58
 		err = mlx5_query_nic_vport_mac_address(mdev, 0, 0, config->mac);
 		if (err)
 			goto err_alloc;
@@ -4277,13 +3272,6 @@
 		err = mlx5_mpfs_add_mac(pfmdev, config->mac);
 		if (err)
 			goto err_alloc;
-<<<<<<< HEAD
-
-		ndev->mvdev.mlx_features |= BIT_ULL(VIRTIO_NET_F_MAC);
-	}
-
-	config->max_virtqueue_pairs = cpu_to_mlx5vdpa16(mvdev, max_vqs / 2);
-=======
 	} else if ((add_config->mask & BIT_ULL(VDPA_ATTR_DEV_FEATURES)) == 0) {
 		/*
 		 * We used to clear _F_MAC feature bit if seeing
@@ -4304,7 +3292,6 @@
 		config->max_virtqueue_pairs = cpu_to_mlx5vdpa16(mvdev, max_vqs / 2);
 
 	ndev->mvdev.mlx_features = device_features;
->>>>>>> eb3cdb58
 	mvdev->vdev.dma_dev = &mdev->pdev->dev;
 	err = mlx5_vdpa_alloc_resources(&ndev->mvdev);
 	if (err)
@@ -4328,12 +3315,6 @@
 		goto err_res2;
 	}
 
-<<<<<<< HEAD
-	ndev->nb.notifier_call = event_handler;
-	mlx5_notifier_register(mdev, &ndev->nb);
-	ndev->nb_registered = true;
-=======
->>>>>>> eb3cdb58
 	mvdev->vdev.mdev = &mgtdev->mgtdev;
 	err = _vdpa_register_device(&mvdev->vdev, max_vqs + 1);
 	if (err)
@@ -4365,19 +3346,9 @@
 	struct mlx5_vdpa_net *ndev = to_mlx5_vdpa_ndev(mvdev);
 	struct workqueue_struct *wq;
 
-<<<<<<< HEAD
-	if (ndev->nb_registered) {
-		mlx5_notifier_unregister(mvdev->mdev, &ndev->nb);
-		ndev->nb_registered = false;
-	}
-	wq = mvdev->wq;
-	mvdev->wq = NULL;
-	destroy_workqueue(wq);
-=======
 	mlx5_vdpa_remove_debugfs(ndev->debugfs);
 	ndev->debugfs = NULL;
 	unregister_link_notifier(ndev);
->>>>>>> eb3cdb58
 	_vdpa_unregister_device(dev);
 	wq = mvdev->wq;
 	mvdev->wq = NULL;
@@ -4413,12 +3384,8 @@
 	mgtdev->mgtdev.id_table = id_table;
 	mgtdev->mgtdev.config_attr_mask = BIT_ULL(VDPA_ATTR_DEV_NET_CFG_MACADDR) |
 					  BIT_ULL(VDPA_ATTR_DEV_NET_CFG_MAX_VQP) |
-<<<<<<< HEAD
-					  BIT_ULL(VDPA_ATTR_DEV_NET_CFG_MTU);
-=======
 					  BIT_ULL(VDPA_ATTR_DEV_NET_CFG_MTU) |
 					  BIT_ULL(VDPA_ATTR_DEV_FEATURES);
->>>>>>> eb3cdb58
 	mgtdev->mgtdev.max_supported_vqs =
 		MLX5_CAP_DEV_VDPA_EMULATION(mdev, max_num_virtio_queues) + 1;
 	mgtdev->mgtdev.supported_features = get_supported_features(mdev);
