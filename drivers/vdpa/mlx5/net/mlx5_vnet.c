--- conflicted
+++ resolved
@@ -875,23 +875,16 @@
 		pci_msix_can_alloc_dyn(mvdev->mdev->pdev);
 }
 
-<<<<<<< HEAD
-static int create_virtqueue(struct mlx5_vdpa_net *ndev, struct mlx5_vdpa_virtqueue *mvq)
-=======
 static int create_virtqueue(struct mlx5_vdpa_net *ndev,
 			    struct mlx5_vdpa_virtqueue *mvq,
 			    bool filled)
->>>>>>> 2d5404ca
 {
 	int inlen = MLX5_ST_SZ_BYTES(create_virtio_net_q_in);
 	u32 out[MLX5_ST_SZ_DW(create_virtio_net_q_out)] = {};
 	struct mlx5_vdpa_dev *mvdev = &ndev->mvdev;
 	struct mlx5_vdpa_mr *vq_mr;
 	struct mlx5_vdpa_mr *vq_desc_mr;
-<<<<<<< HEAD
-=======
 	u64 features = filled ? mvdev->actual_features : mvdev->mlx_features;
->>>>>>> 2d5404ca
 	void *obj_context;
 	u16 mlx_features;
 	void *cmd_hdr;
@@ -938,19 +931,6 @@
 	MLX5_SET(virtio_q, vq_ctx, queue_index, mvq->index);
 	MLX5_SET(virtio_q, vq_ctx, queue_size, mvq->num_ent);
 	MLX5_SET(virtio_q, vq_ctx, virtio_version_1_0,
-<<<<<<< HEAD
-		 !!(ndev->mvdev.actual_features & BIT_ULL(VIRTIO_F_VERSION_1)));
-	MLX5_SET64(virtio_q, vq_ctx, desc_addr, mvq->desc_addr);
-	MLX5_SET64(virtio_q, vq_ctx, used_addr, mvq->device_addr);
-	MLX5_SET64(virtio_q, vq_ctx, available_addr, mvq->driver_addr);
-	vq_mr = mvdev->mr[mvdev->group2asid[MLX5_VDPA_DATAVQ_GROUP]];
-	if (vq_mr)
-		MLX5_SET(virtio_q, vq_ctx, virtio_q_mkey, vq_mr->mkey);
-
-	vq_desc_mr = mvdev->mr[mvdev->group2asid[MLX5_VDPA_DATAVQ_DESC_GROUP]];
-	if (vq_desc_mr && MLX5_CAP_DEV_VDPA_EMULATION(mvdev->mdev, desc_group_mkey_supported))
-		MLX5_SET(virtio_q, vq_ctx, desc_group_mkey, vq_desc_mr->mkey);
-=======
 		 !!(features & BIT_ULL(VIRTIO_F_VERSION_1)));
 
 	if (filled) {
@@ -981,7 +961,6 @@
 		if (vq_desc_mr)
 			mvq->modified_fields |= MLX5_VIRTQ_MODIFY_MASK_DESC_GROUP_MKEY;
 	}
->>>>>>> 2d5404ca
 
 	MLX5_SET(virtio_q, vq_ctx, umem_1_id, mvq->umem1.id);
 	MLX5_SET(virtio_q, vq_ctx, umem_1_size, mvq->umem1.size);
@@ -1001,14 +980,6 @@
 	kfree(in);
 	mvq->virtq_id = MLX5_GET(general_obj_out_cmd_hdr, out, obj_id);
 
-<<<<<<< HEAD
-	mlx5_vdpa_get_mr(mvdev, vq_mr);
-	mvq->vq_mr = vq_mr;
-
-	if (vq_desc_mr && MLX5_CAP_DEV_VDPA_EMULATION(mvdev->mdev, desc_group_mkey_supported)) {
-		mlx5_vdpa_get_mr(mvdev, vq_desc_mr);
-		mvq->desc_mr = vq_desc_mr;
-=======
 	if (filled) {
 		mlx5_vdpa_get_mr(mvdev, vq_mr);
 		mvq->vq_mr = vq_mr;
@@ -1018,7 +989,6 @@
 			mlx5_vdpa_get_mr(mvdev, vq_desc_mr);
 			mvq->desc_mr = vq_desc_mr;
 		}
->>>>>>> 2d5404ca
 	}
 
 	return 0;
@@ -1324,7 +1294,6 @@
 }
 
 static bool modifiable_virtqueue_fields(struct mlx5_vdpa_virtqueue *mvq)
-<<<<<<< HEAD
 {
 	/* Only state is always modifiable */
 	if (mvq->modified_fields & ~MLX5_VIRTQ_MODIFY_MASK_STATE)
@@ -1333,38 +1302,6 @@
 
 	return true;
 }
-
-static int modify_virtqueue(struct mlx5_vdpa_net *ndev,
-			    struct mlx5_vdpa_virtqueue *mvq,
-			    int state)
-{
-	int inlen = MLX5_ST_SZ_BYTES(modify_virtio_net_q_in);
-	u32 out[MLX5_ST_SZ_DW(modify_virtio_net_q_out)] = {};
-	struct mlx5_vdpa_dev *mvdev = &ndev->mvdev;
-	struct mlx5_vdpa_mr *desc_mr = NULL;
-	struct mlx5_vdpa_mr *vq_mr = NULL;
-	bool state_change = false;
-	void *obj_context;
-	void *cmd_hdr;
-	void *vq_ctx;
-	void *in;
-	int err;
-
-	if (mvq->fw_state == MLX5_VIRTIO_NET_Q_OBJECT_NONE)
-		return 0;
-
-	if (!modifiable_virtqueue_fields(mvq))
-		return -EINVAL;
-=======
-{
-	/* Only state is always modifiable */
-	if (mvq->modified_fields & ~MLX5_VIRTQ_MODIFY_MASK_STATE)
-		return mvq->fw_state == MLX5_VIRTIO_NET_Q_OBJECT_STATE_INIT ||
-		       mvq->fw_state == MLX5_VIRTIO_NET_Q_OBJECT_STATE_SUSPEND;
-
-	return true;
-}
->>>>>>> 2d5404ca
 
 static void fill_modify_virtqueue_cmd(struct mlx5_vdpa_net *ndev,
 				      struct mlx5_vdpa_virtqueue *mvq,
@@ -1385,26 +1322,11 @@
 	MLX5_SET(general_obj_in_cmd_hdr, cmd_hdr, obj_id, mvq->virtq_id);
 	MLX5_SET(general_obj_in_cmd_hdr, cmd_hdr, uid, ndev->mvdev.res.uid);
 
-<<<<<<< HEAD
-	obj_context = MLX5_ADDR_OF(modify_virtio_net_q_in, in, obj_context);
-	vq_ctx = MLX5_ADDR_OF(virtio_net_q_object, obj_context, virtio_q_context);
-
-	if (mvq->modified_fields & MLX5_VIRTQ_MODIFY_MASK_STATE) {
-		if (!is_valid_state_change(mvq->fw_state, state, is_resumable(ndev))) {
-			err = -EINVAL;
-			goto done;
-		}
-
-		MLX5_SET(virtio_net_q_object, obj_context, state, state);
-		state_change = true;
-	}
-=======
 	obj_context = MLX5_ADDR_OF(modify_virtio_net_q_in, cmd->in, obj_context);
 	vq_ctx = MLX5_ADDR_OF(virtio_net_q_object, obj_context, virtio_q_context);
 
 	if (mvq->modified_fields & MLX5_VIRTQ_MODIFY_MASK_STATE)
 		MLX5_SET(virtio_net_q_object, obj_context, state, state);
->>>>>>> 2d5404ca
 
 	if (mvq->modified_fields & MLX5_VIRTQ_MODIFY_MASK_VIRTIO_Q_ADDRS) {
 		MLX5_SET64(virtio_q, vq_ctx, desc_addr, mvq->desc_addr);
@@ -1418,10 +1340,6 @@
 	if (mvq->modified_fields & MLX5_VIRTQ_MODIFY_MASK_VIRTIO_Q_USED_IDX)
 		MLX5_SET(virtio_net_q_object, obj_context, hw_used_index, mvq->used_idx);
 
-<<<<<<< HEAD
-	if (mvq->modified_fields & MLX5_VIRTQ_MODIFY_MASK_VIRTIO_Q_MKEY) {
-		vq_mr = mvdev->mr[mvdev->group2asid[MLX5_VDPA_DATAVQ_GROUP]];
-=======
 	if (mvq->modified_fields & MLX5_VIRTQ_MODIFY_MASK_QUEUE_VIRTIO_VERSION)
 		MLX5_SET(virtio_q, vq_ctx, virtio_version_1_0,
 			!!(ndev->mvdev.actual_features & BIT_ULL(VIRTIO_F_VERSION_1)));
@@ -1437,7 +1355,6 @@
 
 	if (mvq->modified_fields & MLX5_VIRTQ_MODIFY_MASK_VIRTIO_Q_MKEY) {
 		vq_mr = mvdev->mres.mr[mvdev->mres.group2asid[MLX5_VDPA_DATAVQ_GROUP]];
->>>>>>> 2d5404ca
 
 		if (vq_mr)
 			MLX5_SET(virtio_q, vq_ctx, virtio_q_mkey, vq_mr->mkey);
@@ -1446,11 +1363,7 @@
 	}
 
 	if (mvq->modified_fields & MLX5_VIRTQ_MODIFY_MASK_DESC_GROUP_MKEY) {
-<<<<<<< HEAD
-		desc_mr = mvdev->mr[mvdev->group2asid[MLX5_VDPA_DATAVQ_DESC_GROUP]];
-=======
 		desc_mr = mvdev->mres.mr[mvdev->mres.group2asid[MLX5_VDPA_DATAVQ_DESC_GROUP]];
->>>>>>> 2d5404ca
 
 		if (desc_mr && MLX5_CAP_DEV_VDPA_EMULATION(mvdev->mdev, desc_group_mkey_supported))
 			MLX5_SET(virtio_q, vq_ctx, desc_group_mkey, desc_mr->mkey);
@@ -1459,71 +1372,36 @@
 	}
 
 	MLX5_SET64(virtio_net_q_object, obj_context, modify_field_select, mvq->modified_fields);
-<<<<<<< HEAD
-	err = mlx5_cmd_exec(ndev->mvdev.mdev, in, inlen, out, sizeof(out));
-	if (err)
-		goto done;
-
-	if (state_change)
-		mvq->fw_state = state;
+}
+
+static void modify_virtqueue_end(struct mlx5_vdpa_net *ndev,
+				 struct mlx5_vdpa_virtqueue *mvq,
+				 int state)
+{
+	struct mlx5_vdpa_dev *mvdev = &ndev->mvdev;
 
 	if (mvq->modified_fields & MLX5_VIRTQ_MODIFY_MASK_VIRTIO_Q_MKEY) {
+		unsigned int asid = mvdev->mres.group2asid[MLX5_VDPA_DATAVQ_GROUP];
+		struct mlx5_vdpa_mr *vq_mr = mvdev->mres.mr[asid];
+
 		mlx5_vdpa_put_mr(mvdev, mvq->vq_mr);
 		mlx5_vdpa_get_mr(mvdev, vq_mr);
 		mvq->vq_mr = vq_mr;
 	}
 
 	if (mvq->modified_fields & MLX5_VIRTQ_MODIFY_MASK_DESC_GROUP_MKEY) {
+		unsigned int asid = mvdev->mres.group2asid[MLX5_VDPA_DATAVQ_DESC_GROUP];
+		struct mlx5_vdpa_mr *desc_mr = mvdev->mres.mr[asid];
+
 		mlx5_vdpa_put_mr(mvdev, mvq->desc_mr);
 		mlx5_vdpa_get_mr(mvdev, desc_mr);
 		mvq->desc_mr = desc_mr;
 	}
 
-	mvq->modified_fields = 0;
-
-done:
-	kfree(in);
-	return err;
-=======
-}
-
-static void modify_virtqueue_end(struct mlx5_vdpa_net *ndev,
-				 struct mlx5_vdpa_virtqueue *mvq,
-				 int state)
-{
-	struct mlx5_vdpa_dev *mvdev = &ndev->mvdev;
-
-	if (mvq->modified_fields & MLX5_VIRTQ_MODIFY_MASK_VIRTIO_Q_MKEY) {
-		unsigned int asid = mvdev->mres.group2asid[MLX5_VDPA_DATAVQ_GROUP];
-		struct mlx5_vdpa_mr *vq_mr = mvdev->mres.mr[asid];
-
-		mlx5_vdpa_put_mr(mvdev, mvq->vq_mr);
-		mlx5_vdpa_get_mr(mvdev, vq_mr);
-		mvq->vq_mr = vq_mr;
-	}
-
-	if (mvq->modified_fields & MLX5_VIRTQ_MODIFY_MASK_DESC_GROUP_MKEY) {
-		unsigned int asid = mvdev->mres.group2asid[MLX5_VDPA_DATAVQ_DESC_GROUP];
-		struct mlx5_vdpa_mr *desc_mr = mvdev->mres.mr[asid];
-
-		mlx5_vdpa_put_mr(mvdev, mvq->desc_mr);
-		mlx5_vdpa_get_mr(mvdev, desc_mr);
-		mvq->desc_mr = desc_mr;
-	}
-
 	if (mvq->modified_fields & MLX5_VIRTQ_MODIFY_MASK_STATE)
 		mvq->fw_state = state;
 
 	mvq->modified_fields = 0;
->>>>>>> 2d5404ca
-}
-
-static int modify_virtqueue_state(struct mlx5_vdpa_net *ndev,
-				  struct mlx5_vdpa_virtqueue *mvq,
-				  unsigned int state)
-{
-	mvq->modified_fields |= MLX5_VIRTQ_MODIFY_MASK_STATE;
-	return modify_virtqueue(ndev, mvq, state);
 }
 
 static int counter_set_alloc(struct mlx5_vdpa_net *ndev, struct mlx5_vdpa_virtqueue *mvq)
@@ -1568,7 +1446,6 @@
 }
 
 static irqreturn_t mlx5_vdpa_int_handler(int irq, void *priv)
-<<<<<<< HEAD
 {
 	struct vdpa_callback *cb = priv;
 
@@ -1618,58 +1495,6 @@
 		}
 }
 
-static int setup_vq(struct mlx5_vdpa_net *ndev, struct mlx5_vdpa_virtqueue *mvq)
-=======
->>>>>>> 2d5404ca
-{
-	struct vdpa_callback *cb = priv;
-
-	if (cb->callback)
-		return cb->callback(cb->private);
-
-	return IRQ_HANDLED;
-}
-
-static void alloc_vector(struct mlx5_vdpa_net *ndev,
-			 struct mlx5_vdpa_virtqueue *mvq)
-{
-	struct mlx5_vdpa_irq_pool *irqp = &ndev->irqp;
-	struct mlx5_vdpa_irq_pool_entry *ent;
-	int err;
-	int i;
-
-	for (i = 0; i < irqp->num_ent; i++) {
-		ent = &irqp->entries[i];
-		if (!ent->used) {
-			snprintf(ent->name, MLX5_VDPA_IRQ_NAME_LEN, "%s-vq-%d",
-				 dev_name(&ndev->mvdev.vdev.dev), mvq->index);
-			ent->dev_id = &ndev->event_cbs[mvq->index];
-			err = request_irq(ent->map.virq, mlx5_vdpa_int_handler, 0,
-					  ent->name, ent->dev_id);
-			if (err)
-				return;
-
-			ent->used = true;
-			mvq->map = ent->map;
-			return;
-		}
-	}
-}
-
-static void dealloc_vector(struct mlx5_vdpa_net *ndev,
-			   struct mlx5_vdpa_virtqueue *mvq)
-{
-	struct mlx5_vdpa_irq_pool *irqp = &ndev->irqp;
-	int i;
-
-	for (i = 0; i < irqp->num_ent; i++)
-		if (mvq->map.virq == irqp->entries[i].map.virq) {
-			free_irq(mvq->map.virq, irqp->entries[i].dev_id);
-			irqp->entries[i].used = false;
-			return;
-		}
-}
-
 static int setup_vq(struct mlx5_vdpa_net *ndev,
 		    struct mlx5_vdpa_virtqueue *mvq,
 		    bool filled)
@@ -1701,19 +1526,6 @@
 		goto err_connect;
 
 	alloc_vector(ndev, mvq);
-<<<<<<< HEAD
-	err = create_virtqueue(ndev, mvq);
-	if (err)
-		goto err_vq;
-
-	if (mvq->ready) {
-		err = modify_virtqueue_state(ndev, mvq, MLX5_VIRTIO_NET_Q_OBJECT_STATE_RDY);
-		if (err) {
-			mlx5_vdpa_warn(&ndev->mvdev, "failed to modify to ready vq idx %d(%d)\n",
-				       idx, err);
-			goto err_modify;
-		}
-=======
 	err = create_virtqueue(ndev, mvq, filled);
 	if (err)
 		goto err_vq;
@@ -1724,7 +1536,6 @@
 		err = resume_vq(ndev, mvq);
 		if (err)
 			goto err_modify;
->>>>>>> 2d5404ca
 	}
 
 	return 0;
@@ -1840,14 +1651,9 @@
 	if (err)
 		return err;
 
-<<<<<<< HEAD
-	if (modify_virtqueue_state(ndev, mvq, MLX5_VIRTIO_NET_Q_OBJECT_STATE_SUSPEND))
-		mlx5_vdpa_warn(&ndev->mvdev, "modify to suspend failed\n");
-=======
 	attrs = kcalloc(num_vqs, sizeof(struct mlx5_virtq_attr), GFP_KERNEL);
 	if (!attrs)
 		return -ENOMEM;
->>>>>>> 2d5404ca
 
 	err = query_virtqueues(ndev, start_vq, num_vqs, attrs);
 	if (err)
@@ -1915,24 +1721,6 @@
 	return resume_vqs(ndev, mvq->index, 1);
 }
 
-static void resume_vq(struct mlx5_vdpa_net *ndev, struct mlx5_vdpa_virtqueue *mvq)
-{
-	if (!mvq->initialized || !is_resumable(ndev))
-		return;
-
-	if (mvq->fw_state != MLX5_VIRTIO_NET_Q_OBJECT_STATE_SUSPEND)
-		return;
-
-	if (modify_virtqueue_state(ndev, mvq, MLX5_VIRTIO_NET_Q_OBJECT_STATE_RDY))
-		mlx5_vdpa_warn(&ndev->mvdev, "modify to resume failed for vq %u\n", mvq->index);
-}
-
-static void resume_vqs(struct mlx5_vdpa_net *ndev)
-{
-	for (int i = 0; i < ndev->mvdev.max_vqs; i++)
-		resume_vq(ndev, &ndev->vqs[i]);
-}
-
 static void teardown_vq(struct mlx5_vdpa_net *ndev, struct mlx5_vdpa_virtqueue *mvq)
 {
 	if (!mvq->initialized)
@@ -2758,15 +2546,8 @@
 	mvq = &ndev->vqs[idx];
 	if (!ready) {
 		suspend_vq(ndev, mvq);
-<<<<<<< HEAD
-	} else {
-		err = modify_virtqueue_state(ndev, mvq, MLX5_VIRTIO_NET_Q_OBJECT_STATE_RDY);
-		if (err) {
-			mlx5_vdpa_warn(mvdev, "modify VQ %d to ready failed (%d)\n", idx, err);
-=======
 	} else if (mvdev->status & VIRTIO_CONFIG_S_DRIVER_OK) {
 		if (resume_vq(ndev, mvq))
->>>>>>> 2d5404ca
 			ready = false;
 	}
 
@@ -3135,17 +2916,6 @@
 
 	ndev->mvdev.actual_features = features & ndev->mvdev.mlx_features;
 
-<<<<<<< HEAD
-	/* Device must start with 1 queue pair, as per VIRTIO v1.2 spec, section
-	 * 5.1.6.5.5 "Device operation in multiqueue mode":
-	 *
-	 * Multiqueue is disabled by default.
-	 * The driver enables multiqueue by sending a command using class
-	 * VIRTIO_NET_CTRL_MQ. The command selects the mode of multiqueue
-	 * operation, as follows: ...
-	 */
-	ndev->cur_num_vqs = 2;
-=======
 	/* Interested in changes of vq features only. */
 	if (get_features(old_features) != get_features(mvdev->actual_features)) {
 		for (int i = 0; i < mvdev->max_vqs; ++i) {
@@ -3165,7 +2935,6 @@
 
 	diff_features = mvdev->mlx_features ^ mvdev->actual_features;
 	ndev->needs_teardown = !!(diff_features & NEEDS_TEARDOWN_MASK);
->>>>>>> 2d5404ca
 
 	update_cvq_info(mvdev);
 	return err;
@@ -3280,30 +3049,18 @@
 	bool teardown = !is_resumable(ndev);
 	int err;
 
-<<<<<<< HEAD
-	suspend_vqs(ndev);
-=======
 	suspend_vqs(ndev, 0, ndev->cur_num_vqs);
->>>>>>> 2d5404ca
 	if (teardown) {
 		err = save_channels_info(ndev);
 		if (err)
 			return err;
 
-<<<<<<< HEAD
-		teardown_driver(ndev);
-=======
 		teardown_vq_resources(ndev);
->>>>>>> 2d5404ca
 	}
 
 	mlx5_vdpa_update_mr(mvdev, new_mr, asid);
 
-<<<<<<< HEAD
-	for (int i = 0; i < ndev->cur_num_vqs; i++)
-=======
 	for (int i = 0; i < mvdev->max_vqs; i++)
->>>>>>> 2d5404ca
 		ndev->vqs[i].modified_fields |= MLX5_VIRTQ_MODIFY_MASK_VIRTIO_Q_MKEY |
 						MLX5_VIRTQ_MODIFY_MASK_DESC_GROUP_MKEY;
 
@@ -3312,20 +3069,12 @@
 
 	if (teardown) {
 		restore_channels_info(ndev);
-<<<<<<< HEAD
-		err = setup_driver(mvdev);
-=======
 		err = setup_vq_resources(ndev, true);
->>>>>>> 2d5404ca
 		if (err)
 			return err;
 	}
 
-<<<<<<< HEAD
-	resume_vqs(ndev);
-=======
 	resume_vqs(ndev, 0, ndev->cur_num_vqs);
->>>>>>> 2d5404ca
 
 	return 0;
 }
@@ -3349,11 +3098,7 @@
 	if (err)
 		goto err_setup;
 
-<<<<<<< HEAD
-	err = setup_virtqueues(mvdev);
-=======
 	err = setup_virtqueues(mvdev, filled);
->>>>>>> 2d5404ca
 	if (err) {
 		mlx5_vdpa_warn(mvdev, "setup_virtqueues\n");
 		goto err_setup;
@@ -3407,22 +3152,7 @@
 	destroy_rqt(ndev);
 	teardown_virtqueues(ndev);
 	ndev->setup = false;
-<<<<<<< HEAD
-}
-
-static void clear_vqs_ready(struct mlx5_vdpa_net *ndev)
-{
-	int i;
-
-	for (i = 0; i < ndev->mvdev.max_vqs; i++) {
-		ndev->vqs[i].ready = false;
-		ndev->vqs[i].modified_fields = 0;
-	}
-
-	ndev->mvdev.cvq.ready = false;
-=======
 	ndev->needs_teardown = false;
->>>>>>> 2d5404ca
 }
 
 static int setup_cvq_vring(struct mlx5_vdpa_dev *mvdev)
@@ -3493,11 +3223,7 @@
 err_driver:
 	unregister_link_notifier(ndev);
 err_setup:
-<<<<<<< HEAD
-	mlx5_vdpa_destroy_mr_resources(&ndev->mvdev);
-=======
 	mlx5_vdpa_clean_mrs(&ndev->mvdev);
->>>>>>> 2d5404ca
 	ndev->mvdev.status |= VIRTIO_CONFIG_S_FAILED;
 err_clear:
 	up_write(&ndev->reslock);
@@ -3512,8 +3238,6 @@
 		mvdev->mres.group2asid[i] = 0;
 }
 
-<<<<<<< HEAD
-=======
 static bool needs_vqs_reset(const struct mlx5_vdpa_dev *mvdev)
 {
 	struct mlx5_vdpa_net *ndev = to_mlx5_vdpa_ndev(mvdev);
@@ -3533,7 +3257,6 @@
 	);
 }
 
->>>>>>> 2d5404ca
 static int mlx5_vdpa_compat_reset(struct vdpa_device *vdev, u32 flags)
 {
 	struct mlx5_vdpa_dev *mvdev = to_mvdev(vdev);
@@ -3545,12 +3268,6 @@
 
 	down_write(&ndev->reslock);
 	unregister_link_notifier(ndev);
-<<<<<<< HEAD
-	teardown_driver(ndev);
-	clear_vqs_ready(ndev);
-	if (flags & VDPA_RESET_F_CLEAN_MAP)
-		mlx5_vdpa_destroy_mr_resources(&ndev->mvdev);
-=======
 	vq_reset = needs_vqs_reset(mvdev);
 	if (vq_reset) {
 		teardown_vq_resources(ndev);
@@ -3559,7 +3276,6 @@
 
 	if (flags & VDPA_RESET_F_CLEAN_MAP)
 		mlx5_vdpa_clean_mrs(&ndev->mvdev);
->>>>>>> 2d5404ca
 	ndev->mvdev.status = 0;
 	ndev->mvdev.suspended = false;
 	ndev->cur_num_vqs = MLX5V_DEFAULT_VQ_COUNT;
@@ -3574,11 +3290,7 @@
 	if ((flags & VDPA_RESET_F_CLEAN_MAP) &&
 	    MLX5_CAP_GEN(mvdev->mdev, umem_uid_0)) {
 		if (mlx5_vdpa_create_dma_mr(mvdev))
-<<<<<<< HEAD
-			mlx5_vdpa_warn(mvdev, "create MR failed\n");
-=======
 			mlx5_vdpa_err(mvdev, "create MR failed\n");
->>>>>>> 2d5404ca
 	}
 	if (vq_reset)
 		setup_vq_resources(ndev, false);
@@ -3633,30 +3345,12 @@
 		new_mr = mlx5_vdpa_create_mr(mvdev, iotlb);
 		if (IS_ERR(new_mr)) {
 			err = PTR_ERR(new_mr);
-<<<<<<< HEAD
-			mlx5_vdpa_warn(mvdev, "create map failed(%d)\n", err);
-=======
 			mlx5_vdpa_err(mvdev, "create map failed(%d)\n", err);
->>>>>>> 2d5404ca
 			return err;
 		}
 	} else {
 		/* Empty iotlbs don't have an mr but will clear the previous mr. */
 		new_mr = NULL;
-<<<<<<< HEAD
-	}
-
-	if (!mvdev->mr[asid]) {
-		mlx5_vdpa_update_mr(mvdev, new_mr, asid);
-	} else {
-		err = mlx5_vdpa_change_map(mvdev, new_mr, asid);
-		if (err) {
-			mlx5_vdpa_warn(mvdev, "change map failed(%d)\n", err);
-			goto out_err;
-		}
-	}
-
-=======
 	}
 
 	if (!mvdev->mres.mr[asid]) {
@@ -3669,7 +3363,6 @@
 		}
 	}
 
->>>>>>> 2d5404ca
 	return mlx5_vdpa_update_cvq_iotlb(mvdev, iotlb, asid);
 
 out_err:
@@ -3739,16 +3432,11 @@
 
 	ndev = to_mlx5_vdpa_ndev(mvdev);
 
-<<<<<<< HEAD
-	free_resources(ndev);
-	mlx5_vdpa_destroy_mr_resources(mvdev);
-=======
 	free_fixed_resources(ndev);
 	mlx5_vdpa_clean_mrs(mvdev);
 	mlx5_vdpa_destroy_mr_resources(&ndev->mvdev);
 	mlx5_cmd_cleanup_async_ctx(&mvdev->async_ctx);
 
->>>>>>> 2d5404ca
 	if (!is_zero_ether_addr(ndev->config.mac)) {
 		pfmdev = pci_get_drvdata(pci_physfn(mvdev->mdev->pdev));
 		mlx5_mpfs_del_mac(pfmdev, ndev->config.mac);
@@ -3943,23 +3631,6 @@
 	return err;
 }
 
-static int mlx5_vdpa_resume(struct vdpa_device *vdev)
-{
-	struct mlx5_vdpa_dev *mvdev = to_mvdev(vdev);
-	struct mlx5_vdpa_net *ndev;
-
-	ndev = to_mlx5_vdpa_ndev(mvdev);
-
-	mlx5_vdpa_info(mvdev, "resuming device\n");
-
-	down_write(&ndev->reslock);
-	mvdev->suspended = false;
-	resume_vqs(ndev);
-	register_link_notifier(ndev);
-	up_write(&ndev->reslock);
-	return 0;
-}
-
 static int mlx5_set_group_asid(struct vdpa_device *vdev, u32 group,
 			       unsigned int asid)
 {
@@ -3969,21 +3640,12 @@
 	if (group >= MLX5_VDPA_NUMVQ_GROUPS)
 		return -EINVAL;
 
-<<<<<<< HEAD
-	mvdev->group2asid[group] = asid;
-
-	mutex_lock(&mvdev->mr_mtx);
-	if (group == MLX5_VDPA_CVQ_GROUP && mvdev->mr[asid])
-		err = mlx5_vdpa_update_cvq_iotlb(mvdev, mvdev->mr[asid]->iotlb, asid);
-	mutex_unlock(&mvdev->mr_mtx);
-=======
 	mvdev->mres.group2asid[group] = asid;
 
 	mutex_lock(&mvdev->mres.lock);
 	if (group == MLX5_VDPA_CVQ_GROUP && mvdev->mres.mr[asid])
 		err = mlx5_vdpa_update_cvq_iotlb(mvdev, mvdev->mres.mr[asid]->iotlb, asid);
 	mutex_unlock(&mvdev->mres.lock);
->>>>>>> 2d5404ca
 
 	return err;
 }
@@ -4231,11 +3893,7 @@
 	}
 	ndev->cur_num_vqs = MLX5V_DEFAULT_VQ_COUNT;
 
-<<<<<<< HEAD
-	init_mvqs(ndev);
-=======
 	mvqs_set_defaults(ndev);
->>>>>>> 2d5404ca
 	allocate_irqs(ndev);
 	init_rwsem(&ndev->reslock);
 	config = &ndev->config;
@@ -4307,13 +3965,9 @@
 	if (err)
 		goto err_mpfs;
 
-<<<<<<< HEAD
-	INIT_LIST_HEAD(&mvdev->mr_list_head);
-=======
 	err = mlx5_vdpa_init_mr_resources(mvdev);
 	if (err)
 		goto err_res;
->>>>>>> 2d5404ca
 
 	if (MLX5_CAP_GEN(mvdev->mdev, umem_uid_0)) {
 		err = mlx5_vdpa_create_dma_mr(mvdev);
@@ -4359,11 +4013,8 @@
 err_res2:
 	free_fixed_resources(ndev);
 err_mr:
-<<<<<<< HEAD
-=======
 	mlx5_vdpa_clean_mrs(mvdev);
 err_mr_res:
->>>>>>> 2d5404ca
 	mlx5_vdpa_destroy_mr_resources(mvdev);
 err_res:
 	mlx5_vdpa_free_resources(&ndev->mvdev);
