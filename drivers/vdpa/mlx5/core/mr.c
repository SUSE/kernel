// SPDX-License-Identifier: GPL-2.0 OR Linux-OpenIB
/* Copyright (c) 2020 Mellanox Technologies Ltd. */

#include <linux/vhost_types.h>
#include <linux/vdpa.h>
#include <linux/gcd.h>
#include <linux/string.h>
#include <linux/mlx5/qp.h>
#include "mlx5_vdpa.h"

/* DIV_ROUND_UP where the divider is a power of 2 give by its log base 2 value */
#define MLX5_DIV_ROUND_UP_POW2(_n, _s) \
({ \
	u64 __s = _s; \
	u64 _res; \
	_res = (((_n) + (1 << (__s)) - 1) >> (__s)); \
	_res; \
})

static int get_octo_len(u64 len, int page_shift)
{
	u64 page_size = 1ULL << page_shift;
	int npages;

	npages = ALIGN(len, page_size) >> page_shift;
	return (npages + 1) / 2;
}

static void mlx5_set_access_mode(void *mkc, int mode)
{
	MLX5_SET(mkc, mkc, access_mode_1_0, mode & 0x3);
	MLX5_SET(mkc, mkc, access_mode_4_2, mode >> 2);
}

static void populate_mtts(struct mlx5_vdpa_direct_mr *mr, __be64 *mtt)
{
	struct scatterlist *sg;
	int nsg = mr->nsg;
	u64 dma_addr;
	u64 dma_len;
	int j = 0;
	int i;

	for_each_sg(mr->sg_head.sgl, sg, mr->nent, i) {
		for (dma_addr = sg_dma_address(sg), dma_len = sg_dma_len(sg);
		     nsg && dma_len;
		     nsg--, dma_addr += BIT(mr->log_size), dma_len -= BIT(mr->log_size))
			mtt[j++] = cpu_to_be64(dma_addr);
	}
}

static int create_direct_mr(struct mlx5_vdpa_dev *mvdev, struct mlx5_vdpa_direct_mr *mr)
{
	int inlen;
	void *mkc;
	void *in;
	int err;

	inlen = MLX5_ST_SZ_BYTES(create_mkey_in) + roundup(MLX5_ST_SZ_BYTES(mtt) * mr->nsg, 16);
	in = kvzalloc(inlen, GFP_KERNEL);
	if (!in)
		return -ENOMEM;

	MLX5_SET(create_mkey_in, in, uid, mvdev->res.uid);
	mkc = MLX5_ADDR_OF(create_mkey_in, in, memory_key_mkey_entry);
	MLX5_SET(mkc, mkc, lw, !!(mr->perm & VHOST_MAP_WO));
	MLX5_SET(mkc, mkc, lr, !!(mr->perm & VHOST_MAP_RO));
	mlx5_set_access_mode(mkc, MLX5_MKC_ACCESS_MODE_MTT);
	MLX5_SET(mkc, mkc, qpn, 0xffffff);
	MLX5_SET(mkc, mkc, pd, mvdev->res.pdn);
	MLX5_SET64(mkc, mkc, start_addr, mr->offset);
	MLX5_SET64(mkc, mkc, len, mr->end - mr->start);
	MLX5_SET(mkc, mkc, log_page_size, mr->log_size);
	MLX5_SET(mkc, mkc, translations_octword_size,
		 get_octo_len(mr->end - mr->start, mr->log_size));
	MLX5_SET(create_mkey_in, in, translations_octword_actual_size,
		 get_octo_len(mr->end - mr->start, mr->log_size));
	populate_mtts(mr, MLX5_ADDR_OF(create_mkey_in, in, klm_pas_mtt));
	err = mlx5_vdpa_create_mkey(mvdev, &mr->mr, in, inlen);
	kvfree(in);
	if (err) {
		mlx5_vdpa_warn(mvdev, "Failed to create direct MR\n");
		return err;
	}

	return 0;
}

static void destroy_direct_mr(struct mlx5_vdpa_dev *mvdev, struct mlx5_vdpa_direct_mr *mr)
{
	mlx5_vdpa_destroy_mkey(mvdev, mr->mr);
}

static u64 map_start(struct vhost_iotlb_map *map, struct mlx5_vdpa_direct_mr *mr)
{
	return max_t(u64, map->start, mr->start);
}

static u64 map_end(struct vhost_iotlb_map *map, struct mlx5_vdpa_direct_mr *mr)
{
	return min_t(u64, map->last + 1, mr->end);
}

static u64 maplen(struct vhost_iotlb_map *map, struct mlx5_vdpa_direct_mr *mr)
{
	return map_end(map, mr) - map_start(map, mr);
}

#define MLX5_VDPA_INVALID_START_ADDR ((u64)-1)
#define MLX5_VDPA_INVALID_LEN ((u64)-1)

static u64 indir_start_addr(struct mlx5_vdpa_mr *mkey)
{
	struct mlx5_vdpa_direct_mr *s;

	s = list_first_entry_or_null(&mkey->head, struct mlx5_vdpa_direct_mr, list);
	if (!s)
		return MLX5_VDPA_INVALID_START_ADDR;

	return s->start;
}

static u64 indir_len(struct mlx5_vdpa_mr *mkey)
{
	struct mlx5_vdpa_direct_mr *s;
	struct mlx5_vdpa_direct_mr *e;

	s = list_first_entry_or_null(&mkey->head, struct mlx5_vdpa_direct_mr, list);
	if (!s)
		return MLX5_VDPA_INVALID_LEN;

	e = list_last_entry(&mkey->head, struct mlx5_vdpa_direct_mr, list);

	return e->end - s->start;
}

#define LOG_MAX_KLM_SIZE 30
#define MAX_KLM_SIZE BIT(LOG_MAX_KLM_SIZE)

static u32 klm_bcount(u64 size)
{
	return (u32)size;
}

static void fill_indir(struct mlx5_vdpa_dev *mvdev, struct mlx5_vdpa_mr *mkey, void *in)
{
	struct mlx5_vdpa_direct_mr *dmr;
	struct mlx5_klm *klmarr;
	struct mlx5_klm *klm;
	bool first = true;
	u64 preve;
	int i;

	klmarr = MLX5_ADDR_OF(create_mkey_in, in, klm_pas_mtt);
	i = 0;
	list_for_each_entry(dmr, &mkey->head, list) {
again:
		klm = &klmarr[i++];
		if (first) {
			preve = dmr->start;
			first = false;
		}

		if (preve == dmr->start) {
			klm->key = cpu_to_be32(dmr->mr);
			klm->bcount = cpu_to_be32(klm_bcount(dmr->end - dmr->start));
			preve = dmr->end;
		} else {
			klm->key = cpu_to_be32(mvdev->res.null_mkey);
			klm->bcount = cpu_to_be32(klm_bcount(dmr->start - preve));
			preve = dmr->start;
			goto again;
		}
	}
}

static int klm_byte_size(int nklms)
{
	return 16 * ALIGN(nklms, 4);
}

static int create_indirect_key(struct mlx5_vdpa_dev *mvdev, struct mlx5_vdpa_mr *mr)
{
	int inlen;
	void *mkc;
	void *in;
	int err;
	u64 start;
	u64 len;

	start = indir_start_addr(mr);
	len = indir_len(mr);
	if (start == MLX5_VDPA_INVALID_START_ADDR || len == MLX5_VDPA_INVALID_LEN)
		return -EINVAL;

	inlen = MLX5_ST_SZ_BYTES(create_mkey_in) + klm_byte_size(mr->num_klms);
	in = kzalloc(inlen, GFP_KERNEL);
	if (!in)
		return -ENOMEM;

	MLX5_SET(create_mkey_in, in, uid, mvdev->res.uid);
	mkc = MLX5_ADDR_OF(create_mkey_in, in, memory_key_mkey_entry);
	MLX5_SET(mkc, mkc, lw, 1);
	MLX5_SET(mkc, mkc, lr, 1);
	mlx5_set_access_mode(mkc, MLX5_MKC_ACCESS_MODE_KLMS);
	MLX5_SET(mkc, mkc, qpn, 0xffffff);
	MLX5_SET(mkc, mkc, pd, mvdev->res.pdn);
	MLX5_SET64(mkc, mkc, start_addr, start);
	MLX5_SET64(mkc, mkc, len, len);
	MLX5_SET(mkc, mkc, translations_octword_size, klm_byte_size(mr->num_klms) / 16);
	MLX5_SET(create_mkey_in, in, translations_octword_actual_size, mr->num_klms);
	fill_indir(mvdev, mr, in);
	err = mlx5_vdpa_create_mkey(mvdev, &mr->mkey, in, inlen);
	kfree(in);
	return err;
}

static void destroy_indirect_key(struct mlx5_vdpa_dev *mvdev, struct mlx5_vdpa_mr *mkey)
{
	mlx5_vdpa_destroy_mkey(mvdev, mkey->mkey);
}

static int map_direct_mr(struct mlx5_vdpa_dev *mvdev, struct mlx5_vdpa_direct_mr *mr,
			 struct vhost_iotlb *iotlb)
{
	struct vhost_iotlb_map *map;
	unsigned long lgcd = 0;
	int log_entity_size;
	unsigned long size;
	u64 start = 0;
	int err;
	struct page *pg;
	unsigned int nsg;
	int sglen;
	u64 pa;
	u64 paend;
	struct scatterlist *sg;
	struct device *dma = mvdev->vdev.dma_dev;

	for (map = vhost_iotlb_itree_first(iotlb, mr->start, mr->end - 1);
	     map; map = vhost_iotlb_itree_next(map, start, mr->end - 1)) {
		size = maplen(map, mr);
		lgcd = gcd(lgcd, size);
		start += size;
	}
	log_entity_size = ilog2(lgcd);

	sglen = 1 << log_entity_size;
	nsg = MLX5_DIV_ROUND_UP_POW2(mr->end - mr->start, log_entity_size);

	err = sg_alloc_table(&mr->sg_head, nsg, GFP_KERNEL);
	if (err)
		return err;

	sg = mr->sg_head.sgl;
	for (map = vhost_iotlb_itree_first(iotlb, mr->start, mr->end - 1);
	     map; map = vhost_iotlb_itree_next(map, mr->start, mr->end - 1)) {
		paend = map->addr + maplen(map, mr);
		for (pa = map->addr; pa < paend; pa += sglen) {
			pg = pfn_to_page(__phys_to_pfn(pa));
			if (!sg) {
				mlx5_vdpa_warn(mvdev, "sg null. start 0x%llx, end 0x%llx\n",
					       map->start, map->last + 1);
				err = -ENOMEM;
				goto err_map;
			}
			sg_set_page(sg, pg, sglen, 0);
			sg = sg_next(sg);
			if (!sg)
				goto done;
		}
	}
done:
	mr->log_size = log_entity_size;
	mr->nsg = nsg;
	mr->nent = dma_map_sg_attrs(dma, mr->sg_head.sgl, mr->nsg, DMA_BIDIRECTIONAL, 0);
	if (!mr->nent) {
		err = -ENOMEM;
		goto err_map;
	}

	err = create_direct_mr(mvdev, mr);
	if (err)
		goto err_direct;

	return 0;

err_direct:
	dma_unmap_sg_attrs(dma, mr->sg_head.sgl, mr->nsg, DMA_BIDIRECTIONAL, 0);
err_map:
	sg_free_table(&mr->sg_head);
	return err;
}

static void unmap_direct_mr(struct mlx5_vdpa_dev *mvdev, struct mlx5_vdpa_direct_mr *mr)
{
	struct device *dma = mvdev->vdev.dma_dev;

	destroy_direct_mr(mvdev, mr);
	dma_unmap_sg_attrs(dma, mr->sg_head.sgl, mr->nsg, DMA_BIDIRECTIONAL, 0);
	sg_free_table(&mr->sg_head);
}

static int add_direct_chain(struct mlx5_vdpa_dev *mvdev, u64 start, u64 size, u8 perm,
			    struct vhost_iotlb *iotlb)
{
	struct mlx5_vdpa_mr *mr = &mvdev->mr;
	struct mlx5_vdpa_direct_mr *dmr;
	struct mlx5_vdpa_direct_mr *n;
	LIST_HEAD(tmp);
	u64 st;
	u64 sz;
	int err;

	st = start;
	while (size) {
		sz = (u32)min_t(u64, MAX_KLM_SIZE, size);
		dmr = kzalloc(sizeof(*dmr), GFP_KERNEL);
		if (!dmr) {
			err = -ENOMEM;
			goto err_alloc;
		}

		dmr->start = st;
		dmr->end = st + sz;
		dmr->perm = perm;
		err = map_direct_mr(mvdev, dmr, iotlb);
		if (err) {
			kfree(dmr);
			goto err_alloc;
		}

		list_add_tail(&dmr->list, &tmp);
		size -= sz;
		mr->num_directs++;
		mr->num_klms++;
		st += sz;
	}
	list_splice_tail(&tmp, &mr->head);
	return 0;

err_alloc:
	list_for_each_entry_safe(dmr, n, &mr->head, list) {
		list_del_init(&dmr->list);
		unmap_direct_mr(mvdev, dmr);
		kfree(dmr);
	}
	return err;
}

/* The iotlb pointer contains a list of maps. Go over the maps, possibly
 * merging mergeable maps, and create direct memory keys that provide the
 * device access to memory. The direct mkeys are then referred to by the
 * indirect memory key that provides access to the enitre address space given
 * by iotlb.
 */
static int create_user_mr(struct mlx5_vdpa_dev *mvdev, struct vhost_iotlb *iotlb)
{
	struct mlx5_vdpa_mr *mr = &mvdev->mr;
	struct mlx5_vdpa_direct_mr *dmr;
	struct mlx5_vdpa_direct_mr *n;
	struct vhost_iotlb_map *map;
	u32 pperm = U16_MAX;
	u64 last = U64_MAX;
	u64 ps = U64_MAX;
	u64 pe = U64_MAX;
	u64 start = 0;
	int err = 0;
	int nnuls;

	INIT_LIST_HEAD(&mr->head);
	for (map = vhost_iotlb_itree_first(iotlb, start, last); map;
	     map = vhost_iotlb_itree_next(map, start, last)) {
		start = map->start;
		if (pe == map->start && pperm == map->perm) {
			pe = map->last + 1;
		} else {
			if (ps != U64_MAX) {
				if (pe < map->start) {
					/* We have a hole in the map. Check how
					 * many null keys are required to fill it.
					 */
					nnuls = MLX5_DIV_ROUND_UP_POW2(map->start - pe,
								       LOG_MAX_KLM_SIZE);
					mr->num_klms += nnuls;
				}
				err = add_direct_chain(mvdev, ps, pe - ps, pperm, iotlb);
				if (err)
					goto err_chain;
			}
			ps = map->start;
			pe = map->last + 1;
			pperm = map->perm;
		}
	}
	err = add_direct_chain(mvdev, ps, pe - ps, pperm, iotlb);
	if (err)
		goto err_chain;

	/* Create the memory key that defines the guests's address space. This
	 * memory key refers to the direct keys that contain the MTT
	 * translations
	 */
	err = create_indirect_key(mvdev, mr);
	if (err)
		goto err_chain;

	mr->user_mr = true;
	return 0;

err_chain:
	list_for_each_entry_safe_reverse(dmr, n, &mr->head, list) {
		list_del_init(&dmr->list);
		unmap_direct_mr(mvdev, dmr);
		kfree(dmr);
	}
	return err;
}

static int create_dma_mr(struct mlx5_vdpa_dev *mvdev, struct mlx5_vdpa_mr *mr)
{
	int inlen = MLX5_ST_SZ_BYTES(create_mkey_in);
	void *mkc;
	u32 *in;
	int err;

	in = kzalloc(inlen, GFP_KERNEL);
	if (!in)
		return -ENOMEM;

	mkc = MLX5_ADDR_OF(create_mkey_in, in, memory_key_mkey_entry);

	MLX5_SET(mkc, mkc, access_mode_1_0, MLX5_MKC_ACCESS_MODE_PA);
	MLX5_SET(mkc, mkc, length64, 1);
	MLX5_SET(mkc, mkc, lw, 1);
	MLX5_SET(mkc, mkc, lr, 1);
	MLX5_SET(mkc, mkc, pd, mvdev->res.pdn);
	MLX5_SET(mkc, mkc, qpn, 0xffffff);

	err = mlx5_vdpa_create_mkey(mvdev, &mr->mkey, in, inlen);
	if (!err)
		mr->user_mr = false;

	kfree(in);
	return err;
}

static void destroy_dma_mr(struct mlx5_vdpa_dev *mvdev, struct mlx5_vdpa_mr *mr)
{
	mlx5_vdpa_destroy_mkey(mvdev, mr->mkey);
}

static int dup_iotlb(struct mlx5_vdpa_dev *mvdev, struct vhost_iotlb *src)
{
	struct vhost_iotlb_map *map;
	u64 start = 0, last = ULLONG_MAX;
	int err;

	if (!src) {
		err = vhost_iotlb_add_range(mvdev->cvq.iotlb, start, last, start, VHOST_ACCESS_RW);
		return err;
	}

	for (map = vhost_iotlb_itree_first(src, start, last); map;
		map = vhost_iotlb_itree_next(map, start, last)) {
		err = vhost_iotlb_add_range(mvdev->cvq.iotlb, map->start, map->last,
					    map->addr, map->perm);
		if (err)
			return err;
	}
	return 0;
}

static void prune_iotlb(struct mlx5_vdpa_dev *mvdev)
{
	vhost_iotlb_del_range(mvdev->cvq.iotlb, 0, ULLONG_MAX);
}

static void destroy_user_mr(struct mlx5_vdpa_dev *mvdev, struct mlx5_vdpa_mr *mr)
{
	struct mlx5_vdpa_direct_mr *dmr;
	struct mlx5_vdpa_direct_mr *n;

	destroy_indirect_key(mvdev, mr);
	list_for_each_entry_safe_reverse(dmr, n, &mr->head, list) {
		list_del_init(&dmr->list);
		unmap_direct_mr(mvdev, dmr);
		kfree(dmr);
	}
}

void mlx5_vdpa_destroy_mr(struct mlx5_vdpa_dev *mvdev)
{
	struct mlx5_vdpa_mr *mr = &mvdev->mr;

	mutex_lock(&mr->mkey_mtx);
	if (!mr->initialized)
		goto out;

	prune_iotlb(mvdev);
	if (mr->user_mr)
		destroy_user_mr(mvdev, mr);
	else
		destroy_dma_mr(mvdev, mr);

	mr->initialized = false;
out:
	mutex_unlock(&mr->mkey_mtx);
}

<<<<<<< HEAD
static int _mlx5_vdpa_create_mr(struct mlx5_vdpa_dev *mvdev, struct vhost_iotlb *iotlb)
=======
static int _mlx5_vdpa_create_mr(struct mlx5_vdpa_dev *mvdev,
				struct vhost_iotlb *iotlb, unsigned int asid)
>>>>>>> eb3cdb58
{
	struct mlx5_vdpa_mr *mr = &mvdev->mr;
	int err;

	if (mr->initialized)
		return 0;

<<<<<<< HEAD
	if (iotlb)
		err = create_user_mr(mvdev, iotlb);
	else
		err = create_dma_mr(mvdev, mr);

	if (err)
		return err;

	err = dup_iotlb(mvdev, iotlb);
	if (err)
		goto out_err;
=======
	if (mvdev->group2asid[MLX5_VDPA_DATAVQ_GROUP] == asid) {
		if (iotlb)
			err = create_user_mr(mvdev, iotlb);
		else
			err = create_dma_mr(mvdev, mr);

		if (err)
			return err;
	}

	if (mvdev->group2asid[MLX5_VDPA_CVQ_GROUP] == asid) {
		err = dup_iotlb(mvdev, iotlb);
		if (err)
			goto out_err;
	}
>>>>>>> eb3cdb58

	mr->initialized = true;
	return 0;

out_err:
<<<<<<< HEAD
	if (iotlb)
		destroy_user_mr(mvdev, mr);
	else
		destroy_dma_mr(mvdev, mr);
=======
	if (mvdev->group2asid[MLX5_VDPA_DATAVQ_GROUP] == asid) {
		if (iotlb)
			destroy_user_mr(mvdev, mr);
		else
			destroy_dma_mr(mvdev, mr);
	}
>>>>>>> eb3cdb58

	return err;
}

<<<<<<< HEAD
int mlx5_vdpa_create_mr(struct mlx5_vdpa_dev *mvdev, struct vhost_iotlb *iotlb)
=======
int mlx5_vdpa_create_mr(struct mlx5_vdpa_dev *mvdev, struct vhost_iotlb *iotlb,
			unsigned int asid)
>>>>>>> eb3cdb58
{
	int err;

	mutex_lock(&mvdev->mr.mkey_mtx);
<<<<<<< HEAD
	err = _mlx5_vdpa_create_mr(mvdev, iotlb);
=======
	err = _mlx5_vdpa_create_mr(mvdev, iotlb, asid);
>>>>>>> eb3cdb58
	mutex_unlock(&mvdev->mr.mkey_mtx);
	return err;
}

int mlx5_vdpa_handle_set_map(struct mlx5_vdpa_dev *mvdev, struct vhost_iotlb *iotlb,
			     bool *change_map, unsigned int asid)
{
	struct mlx5_vdpa_mr *mr = &mvdev->mr;
	int err = 0;

	*change_map = false;
	mutex_lock(&mr->mkey_mtx);
	if (mr->initialized) {
		mlx5_vdpa_info(mvdev, "memory map update\n");
		*change_map = true;
	}
	if (!*change_map)
		err = _mlx5_vdpa_create_mr(mvdev, iotlb, asid);
	mutex_unlock(&mr->mkey_mtx);

	return err;
}<|MERGE_RESOLUTION|>--- conflicted
+++ resolved
@@ -508,12 +508,8 @@
 	mutex_unlock(&mr->mkey_mtx);
 }
 
-<<<<<<< HEAD
-static int _mlx5_vdpa_create_mr(struct mlx5_vdpa_dev *mvdev, struct vhost_iotlb *iotlb)
-=======
 static int _mlx5_vdpa_create_mr(struct mlx5_vdpa_dev *mvdev,
 				struct vhost_iotlb *iotlb, unsigned int asid)
->>>>>>> eb3cdb58
 {
 	struct mlx5_vdpa_mr *mr = &mvdev->mr;
 	int err;
@@ -521,19 +517,6 @@
 	if (mr->initialized)
 		return 0;
 
-<<<<<<< HEAD
-	if (iotlb)
-		err = create_user_mr(mvdev, iotlb);
-	else
-		err = create_dma_mr(mvdev, mr);
-
-	if (err)
-		return err;
-
-	err = dup_iotlb(mvdev, iotlb);
-	if (err)
-		goto out_err;
-=======
 	if (mvdev->group2asid[MLX5_VDPA_DATAVQ_GROUP] == asid) {
 		if (iotlb)
 			err = create_user_mr(mvdev, iotlb);
@@ -549,44 +532,28 @@
 		if (err)
 			goto out_err;
 	}
->>>>>>> eb3cdb58
 
 	mr->initialized = true;
 	return 0;
 
 out_err:
-<<<<<<< HEAD
-	if (iotlb)
-		destroy_user_mr(mvdev, mr);
-	else
-		destroy_dma_mr(mvdev, mr);
-=======
 	if (mvdev->group2asid[MLX5_VDPA_DATAVQ_GROUP] == asid) {
 		if (iotlb)
 			destroy_user_mr(mvdev, mr);
 		else
 			destroy_dma_mr(mvdev, mr);
 	}
->>>>>>> eb3cdb58
-
-	return err;
-}
-
-<<<<<<< HEAD
-int mlx5_vdpa_create_mr(struct mlx5_vdpa_dev *mvdev, struct vhost_iotlb *iotlb)
-=======
+
+	return err;
+}
+
 int mlx5_vdpa_create_mr(struct mlx5_vdpa_dev *mvdev, struct vhost_iotlb *iotlb,
 			unsigned int asid)
->>>>>>> eb3cdb58
 {
 	int err;
 
 	mutex_lock(&mvdev->mr.mkey_mtx);
-<<<<<<< HEAD
-	err = _mlx5_vdpa_create_mr(mvdev, iotlb);
-=======
 	err = _mlx5_vdpa_create_mr(mvdev, iotlb, asid);
->>>>>>> eb3cdb58
 	mutex_unlock(&mvdev->mr.mkey_mtx);
 	return err;
 }
