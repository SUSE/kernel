// SPDX-License-Identifier: GPL-2.0 OR Linux-OpenIB
/* Copyright (c) 2020 Mellanox Technologies Ltd. */

#include <linux/vhost_types.h>
#include <linux/vdpa.h>
#include <linux/gcd.h>
#include <linux/string.h>
#include <linux/mlx5/qp.h>
#include "mlx5_vdpa.h"

/* DIV_ROUND_UP where the divider is a power of 2 give by its log base 2 value */
#define MLX5_DIV_ROUND_UP_POW2(_n, _s) \
({ \
	u64 __s = _s; \
	u64 _res; \
	_res = (((_n) + (1 << (__s)) - 1) >> (__s)); \
	_res; \
})

static int get_octo_len(u64 len, int page_shift)
{
	u64 page_size = 1ULL << page_shift;
	int npages;

	npages = ALIGN(len, page_size) >> page_shift;
	return (npages + 1) / 2;
}

static void mlx5_set_access_mode(void *mkc, int mode)
{
	MLX5_SET(mkc, mkc, access_mode_1_0, mode & 0x3);
	MLX5_SET(mkc, mkc, access_mode_4_2, mode >> 2);
}

static void populate_mtts(struct mlx5_vdpa_direct_mr *mr, __be64 *mtt)
{
	struct scatterlist *sg;
	int nsg = mr->nsg;
	u64 dma_addr;
	u64 dma_len;
	int j = 0;
	int i;

	for_each_sg(mr->sg_head.sgl, sg, mr->nent, i) {
		for (dma_addr = sg_dma_address(sg), dma_len = sg_dma_len(sg);
		     nsg && dma_len;
		     nsg--, dma_addr += BIT(mr->log_size), dma_len -= BIT(mr->log_size))
			mtt[j++] = cpu_to_be64(dma_addr);
	}
}

struct mlx5_create_mkey_mem {
	u8 out[MLX5_ST_SZ_BYTES(create_mkey_out)];
	u8 in[MLX5_ST_SZ_BYTES(create_mkey_in)];
	__be64 mtt[];
};

struct mlx5_destroy_mkey_mem {
	u8 out[MLX5_ST_SZ_BYTES(destroy_mkey_out)];
	u8 in[MLX5_ST_SZ_BYTES(destroy_mkey_in)];
};

static void fill_create_direct_mr(struct mlx5_vdpa_dev *mvdev,
				  struct mlx5_vdpa_direct_mr *mr,
				  struct mlx5_create_mkey_mem *mem)
{
	void *in = &mem->in;
	void *mkc;

	MLX5_SET(create_mkey_in, in, uid, mvdev->res.uid);
	mkc = MLX5_ADDR_OF(create_mkey_in, in, memory_key_mkey_entry);
	MLX5_SET(mkc, mkc, lw, !!(mr->perm & VHOST_MAP_WO));
	MLX5_SET(mkc, mkc, lr, !!(mr->perm & VHOST_MAP_RO));
	mlx5_set_access_mode(mkc, MLX5_MKC_ACCESS_MODE_MTT);
	MLX5_SET(mkc, mkc, qpn, 0xffffff);
	MLX5_SET(mkc, mkc, pd, mvdev->res.pdn);
	MLX5_SET64(mkc, mkc, start_addr, mr->offset);
	MLX5_SET64(mkc, mkc, len, mr->end - mr->start);
	MLX5_SET(mkc, mkc, log_page_size, mr->log_size);
	MLX5_SET(mkc, mkc, translations_octword_size,
		 get_octo_len(mr->end - mr->start, mr->log_size));
	MLX5_SET(create_mkey_in, in, translations_octword_actual_size,
		 get_octo_len(mr->end - mr->start, mr->log_size));
	populate_mtts(mr, MLX5_ADDR_OF(create_mkey_in, in, klm_pas_mtt));

	MLX5_SET(create_mkey_in, in, opcode, MLX5_CMD_OP_CREATE_MKEY);
	MLX5_SET(create_mkey_in, in, uid, mvdev->res.uid);
}

static void create_direct_mr_end(struct mlx5_vdpa_dev *mvdev,
				 struct mlx5_vdpa_direct_mr *mr,
				 struct mlx5_create_mkey_mem *mem)
{
	u32 mkey_index = MLX5_GET(create_mkey_out, mem->out, mkey_index);

	mr->mr = mlx5_idx_to_mkey(mkey_index);
}

static void fill_destroy_direct_mr(struct mlx5_vdpa_dev *mvdev,
				   struct mlx5_vdpa_direct_mr *mr,
				   struct mlx5_destroy_mkey_mem *mem)
{
	void *in = &mem->in;

	MLX5_SET(destroy_mkey_in, in, uid, mvdev->res.uid);
	MLX5_SET(destroy_mkey_in, in, opcode, MLX5_CMD_OP_DESTROY_MKEY);
	MLX5_SET(destroy_mkey_in, in, mkey_index, mlx5_mkey_to_idx(mr->mr));
}

static void destroy_direct_mr(struct mlx5_vdpa_dev *mvdev, struct mlx5_vdpa_direct_mr *mr)
{
	if (!mr->mr)
		return;

	mlx5_vdpa_destroy_mkey(mvdev, mr->mr);
}

static u64 map_start(struct vhost_iotlb_map *map, struct mlx5_vdpa_direct_mr *mr)
{
	return max_t(u64, map->start, mr->start);
}

static u64 map_end(struct vhost_iotlb_map *map, struct mlx5_vdpa_direct_mr *mr)
{
	return min_t(u64, map->last + 1, mr->end);
}

static u64 maplen(struct vhost_iotlb_map *map, struct mlx5_vdpa_direct_mr *mr)
{
	return map_end(map, mr) - map_start(map, mr);
}

#define MLX5_VDPA_INVALID_START_ADDR ((u64)-1)
#define MLX5_VDPA_INVALID_LEN ((u64)-1)

static u64 indir_start_addr(struct mlx5_vdpa_mr *mkey)
{
	struct mlx5_vdpa_direct_mr *s;

	s = list_first_entry_or_null(&mkey->head, struct mlx5_vdpa_direct_mr, list);
	if (!s)
		return MLX5_VDPA_INVALID_START_ADDR;

	return s->start;
}

static u64 indir_len(struct mlx5_vdpa_mr *mkey)
{
	struct mlx5_vdpa_direct_mr *s;
	struct mlx5_vdpa_direct_mr *e;

	s = list_first_entry_or_null(&mkey->head, struct mlx5_vdpa_direct_mr, list);
	if (!s)
		return MLX5_VDPA_INVALID_LEN;

	e = list_last_entry(&mkey->head, struct mlx5_vdpa_direct_mr, list);

	return e->end - s->start;
}

#define LOG_MAX_KLM_SIZE 30
#define MAX_KLM_SIZE BIT(LOG_MAX_KLM_SIZE)

static u32 klm_bcount(u64 size)
{
	return (u32)size;
}

static void fill_indir(struct mlx5_vdpa_dev *mvdev, struct mlx5_vdpa_mr *mkey, void *in)
{
	struct mlx5_vdpa_direct_mr *dmr;
	struct mlx5_klm *klmarr;
	struct mlx5_klm *klm;
	bool first = true;
	u64 preve;
	int i;

	klmarr = MLX5_ADDR_OF(create_mkey_in, in, klm_pas_mtt);
	i = 0;
	list_for_each_entry(dmr, &mkey->head, list) {
again:
		klm = &klmarr[i++];
		if (first) {
			preve = dmr->start;
			first = false;
		}

		if (preve == dmr->start) {
			klm->key = cpu_to_be32(dmr->mr);
			klm->bcount = cpu_to_be32(klm_bcount(dmr->end - dmr->start));
			preve = dmr->end;
		} else {
			klm->key = cpu_to_be32(mvdev->res.null_mkey);
			klm->bcount = cpu_to_be32(klm_bcount(dmr->start - preve));
			preve = dmr->start;
			goto again;
		}
	}
}

static int klm_byte_size(int nklms)
{
	return 16 * ALIGN(nklms, 4);
}

#define MLX5_VDPA_MTT_ALIGN 16

static int create_direct_keys(struct mlx5_vdpa_dev *mvdev, struct mlx5_vdpa_mr *mr)
{
	struct mlx5_vdpa_async_cmd *cmds;
	struct mlx5_vdpa_direct_mr *dmr;
	int err = 0;
	int i = 0;

	cmds = kvcalloc(mr->num_directs, sizeof(*cmds), GFP_KERNEL);
	if (!cmds)
		return -ENOMEM;

	list_for_each_entry(dmr, &mr->head, list) {
		struct mlx5_create_mkey_mem *cmd_mem;
		int mttlen, mttcount;

		mttlen = roundup(MLX5_ST_SZ_BYTES(mtt) * dmr->nsg, MLX5_VDPA_MTT_ALIGN);
		mttcount = mttlen / sizeof(cmd_mem->mtt[0]);
		cmd_mem = kvcalloc(1, struct_size(cmd_mem, mtt, mttcount), GFP_KERNEL);
		if (!cmd_mem) {
			err = -ENOMEM;
			goto done;
		}

		cmds[i].out = cmd_mem->out;
		cmds[i].outlen = sizeof(cmd_mem->out);
		cmds[i].in = cmd_mem->in;
		cmds[i].inlen = struct_size(cmd_mem, mtt, mttcount);

		fill_create_direct_mr(mvdev, dmr, cmd_mem);

		i++;
	}

	err = mlx5_vdpa_exec_async_cmds(mvdev, cmds, mr->num_directs);
	if (err) {

		mlx5_vdpa_err(mvdev, "error issuing MTT mkey creation for direct mrs: %d\n", err);
		goto done;
	}

	i = 0;
	list_for_each_entry(dmr, &mr->head, list) {
		struct mlx5_vdpa_async_cmd *cmd = &cmds[i++];
		struct mlx5_create_mkey_mem *cmd_mem;

		cmd_mem = container_of(cmd->out, struct mlx5_create_mkey_mem, out);

		if (!cmd->err) {
			create_direct_mr_end(mvdev, dmr, cmd_mem);
		} else {
			err = err ? err : cmd->err;
			mlx5_vdpa_err(mvdev, "error creating MTT mkey [0x%llx, 0x%llx]: %d\n",
				dmr->start, dmr->end, cmd->err);
		}
	}

done:
	for (i = i-1; i >= 0; i--) {
		struct mlx5_create_mkey_mem *cmd_mem;

		cmd_mem = container_of(cmds[i].out, struct mlx5_create_mkey_mem, out);
		kvfree(cmd_mem);
	}

	kvfree(cmds);
	return err;
}

DEFINE_FREE(free_cmds, struct mlx5_vdpa_async_cmd *, kvfree(_T))
DEFINE_FREE(free_cmd_mem, struct mlx5_destroy_mkey_mem *, kvfree(_T))

static int destroy_direct_keys(struct mlx5_vdpa_dev *mvdev, struct mlx5_vdpa_mr *mr)
{
	struct mlx5_destroy_mkey_mem *cmd_mem __free(free_cmd_mem) = NULL;
	struct mlx5_vdpa_async_cmd *cmds __free(free_cmds) = NULL;
	struct mlx5_vdpa_direct_mr *dmr;
	int err = 0;
	int i = 0;

	cmds = kvcalloc(mr->num_directs, sizeof(*cmds), GFP_KERNEL);
	cmd_mem = kvcalloc(mr->num_directs, sizeof(*cmd_mem), GFP_KERNEL);
	if (!cmds || !cmd_mem)
		return -ENOMEM;

	list_for_each_entry(dmr, &mr->head, list) {
		cmds[i].out = cmd_mem[i].out;
		cmds[i].outlen = sizeof(cmd_mem[i].out);
		cmds[i].in = cmd_mem[i].in;
		cmds[i].inlen = sizeof(cmd_mem[i].in);
		fill_destroy_direct_mr(mvdev, dmr, &cmd_mem[i]);
		i++;
	}

	err = mlx5_vdpa_exec_async_cmds(mvdev, cmds, mr->num_directs);
	if (err) {

		mlx5_vdpa_err(mvdev, "error issuing MTT mkey deletion for direct mrs: %d\n", err);
		return err;
	}

	i = 0;
	list_for_each_entry(dmr, &mr->head, list) {
		struct mlx5_vdpa_async_cmd *cmd = &cmds[i++];

		dmr->mr = 0;
		if (cmd->err) {
			err = err ? err : cmd->err;
			mlx5_vdpa_err(mvdev, "error deleting MTT mkey [0x%llx, 0x%llx]: %d\n",
				dmr->start, dmr->end, cmd->err);
		}
	}

	return err;
}

static int create_indirect_key(struct mlx5_vdpa_dev *mvdev, struct mlx5_vdpa_mr *mr)
{
	int inlen;
	void *mkc;
	void *in;
	int err;
	u64 start;
	u64 len;

	start = indir_start_addr(mr);
	len = indir_len(mr);
	if (start == MLX5_VDPA_INVALID_START_ADDR || len == MLX5_VDPA_INVALID_LEN)
		return -EINVAL;

	inlen = MLX5_ST_SZ_BYTES(create_mkey_in) + klm_byte_size(mr->num_klms);
	in = kzalloc(inlen, GFP_KERNEL);
	if (!in)
		return -ENOMEM;

	MLX5_SET(create_mkey_in, in, uid, mvdev->res.uid);
	mkc = MLX5_ADDR_OF(create_mkey_in, in, memory_key_mkey_entry);
	MLX5_SET(mkc, mkc, lw, 1);
	MLX5_SET(mkc, mkc, lr, 1);
	mlx5_set_access_mode(mkc, MLX5_MKC_ACCESS_MODE_KLMS);
	MLX5_SET(mkc, mkc, qpn, 0xffffff);
	MLX5_SET(mkc, mkc, pd, mvdev->res.pdn);
	MLX5_SET64(mkc, mkc, start_addr, start);
	MLX5_SET64(mkc, mkc, len, len);
	MLX5_SET(mkc, mkc, translations_octword_size, klm_byte_size(mr->num_klms) / 16);
	MLX5_SET(create_mkey_in, in, translations_octword_actual_size, mr->num_klms);
	fill_indir(mvdev, mr, in);
	err = mlx5_vdpa_create_mkey(mvdev, &mr->mkey, in, inlen);
	kfree(in);
	return err;
}

static void destroy_indirect_key(struct mlx5_vdpa_dev *mvdev, struct mlx5_vdpa_mr *mkey)
{
	mlx5_vdpa_destroy_mkey(mvdev, mkey->mkey);
}

static int map_direct_mr(struct mlx5_vdpa_dev *mvdev, struct mlx5_vdpa_direct_mr *mr,
			 struct vhost_iotlb *iotlb)
{
	struct vhost_iotlb_map *map;
	unsigned long lgcd = 0;
	int log_entity_size;
	unsigned long size;
	u64 start = 0;
	int err;
	struct page *pg;
	unsigned int nsg;
	int sglen;
	u64 pa;
	u64 paend;
	struct scatterlist *sg;
	struct device *dma = mvdev->vdev.dma_dev;

	for (map = vhost_iotlb_itree_first(iotlb, mr->start, mr->end - 1);
	     map; map = vhost_iotlb_itree_next(map, start, mr->end - 1)) {
		size = maplen(map, mr);
		lgcd = gcd(lgcd, size);
		start += size;
	}
	log_entity_size = ilog2(lgcd);

	sglen = 1 << log_entity_size;
	nsg = MLX5_DIV_ROUND_UP_POW2(mr->end - mr->start, log_entity_size);

	err = sg_alloc_table(&mr->sg_head, nsg, GFP_KERNEL);
	if (err)
		return err;

	sg = mr->sg_head.sgl;
	for (map = vhost_iotlb_itree_first(iotlb, mr->start, mr->end - 1);
	     map; map = vhost_iotlb_itree_next(map, mr->start, mr->end - 1)) {
		paend = map->addr + maplen(map, mr);
		for (pa = map->addr; pa < paend; pa += sglen) {
			pg = pfn_to_page(__phys_to_pfn(pa));
			if (!sg) {
				mlx5_vdpa_warn(mvdev, "sg null. start 0x%llx, end 0x%llx\n",
					       map->start, map->last + 1);
				err = -ENOMEM;
				goto err_map;
			}
			sg_set_page(sg, pg, sglen, 0);
			sg = sg_next(sg);
			if (!sg)
				goto done;
		}
	}
done:
	mr->log_size = log_entity_size;
	mr->nsg = nsg;
	mr->nent = dma_map_sg_attrs(dma, mr->sg_head.sgl, mr->nsg, DMA_BIDIRECTIONAL, 0);
	if (!mr->nent) {
		err = -ENOMEM;
		goto err_map;
	}

	return 0;

err_map:
	sg_free_table(&mr->sg_head);
	return err;
}

static void unmap_direct_mr(struct mlx5_vdpa_dev *mvdev, struct mlx5_vdpa_direct_mr *mr)
{
	struct device *dma = mvdev->vdev.dma_dev;

	destroy_direct_mr(mvdev, mr);
	dma_unmap_sg_attrs(dma, mr->sg_head.sgl, mr->nsg, DMA_BIDIRECTIONAL, 0);
	sg_free_table(&mr->sg_head);
}

static int add_direct_chain(struct mlx5_vdpa_dev *mvdev,
			    struct mlx5_vdpa_mr *mr,
			    u64 start,
			    u64 size,
			    u8 perm,
			    struct vhost_iotlb *iotlb)
{
	struct mlx5_vdpa_direct_mr *dmr;
	struct mlx5_vdpa_direct_mr *n;
	LIST_HEAD(tmp);
	u64 st;
	u64 sz;
	int err;

	st = start;
	while (size) {
		sz = (u32)min_t(u64, MAX_KLM_SIZE, size);
		dmr = kzalloc(sizeof(*dmr), GFP_KERNEL);
		if (!dmr) {
			err = -ENOMEM;
			goto err_alloc;
		}

		dmr->start = st;
		dmr->end = st + sz;
		dmr->perm = perm;
		err = map_direct_mr(mvdev, dmr, iotlb);
		if (err) {
			kfree(dmr);
			goto err_alloc;
		}

		list_add_tail(&dmr->list, &tmp);
		size -= sz;
		mr->num_directs++;
		mr->num_klms++;
		st += sz;
	}
	list_splice_tail(&tmp, &mr->head);
	return 0;

err_alloc:
	list_for_each_entry_safe(dmr, n, &mr->head, list) {
		list_del_init(&dmr->list);
		unmap_direct_mr(mvdev, dmr);
		kfree(dmr);
	}
	return err;
}

/* The iotlb pointer contains a list of maps. Go over the maps, possibly
 * merging mergeable maps, and create direct memory keys that provide the
 * device access to memory. The direct mkeys are then referred to by the
 * indirect memory key that provides access to the enitre address space given
 * by iotlb.
 */
static int create_user_mr(struct mlx5_vdpa_dev *mvdev,
			  struct mlx5_vdpa_mr *mr,
			  struct vhost_iotlb *iotlb)
{
	struct mlx5_vdpa_direct_mr *dmr;
	struct mlx5_vdpa_direct_mr *n;
	struct vhost_iotlb_map *map;
	u32 pperm = U16_MAX;
	u64 last = U64_MAX;
	u64 ps = U64_MAX;
	u64 pe = U64_MAX;
	u64 start = 0;
	int err = 0;
	int nnuls;

	INIT_LIST_HEAD(&mr->head);
	for (map = vhost_iotlb_itree_first(iotlb, start, last); map;
	     map = vhost_iotlb_itree_next(map, start, last)) {
		start = map->start;
		if (pe == map->start && pperm == map->perm) {
			pe = map->last + 1;
		} else {
			if (ps != U64_MAX) {
				if (pe < map->start) {
					/* We have a hole in the map. Check how
					 * many null keys are required to fill it.
					 */
					nnuls = MLX5_DIV_ROUND_UP_POW2(map->start - pe,
								       LOG_MAX_KLM_SIZE);
					mr->num_klms += nnuls;
				}
				err = add_direct_chain(mvdev, mr, ps, pe - ps, pperm, iotlb);
				if (err)
					goto err_chain;
			}
			ps = map->start;
			pe = map->last + 1;
			pperm = map->perm;
		}
	}
	err = add_direct_chain(mvdev, mr, ps, pe - ps, pperm, iotlb);
<<<<<<< HEAD
=======
	if (err)
		goto err_chain;

	err = create_direct_keys(mvdev, mr);
>>>>>>> 2d5404ca
	if (err)
		goto err_chain;

	/* Create the memory key that defines the guests's address space. This
	 * memory key refers to the direct keys that contain the MTT
	 * translations
	 */
	err = create_indirect_key(mvdev, mr);
	if (err)
		goto err_chain;

	mr->user_mr = true;
	return 0;

err_chain:
	list_for_each_entry_safe_reverse(dmr, n, &mr->head, list) {
		list_del_init(&dmr->list);
		unmap_direct_mr(mvdev, dmr);
		kfree(dmr);
	}
	return err;
}

static int create_dma_mr(struct mlx5_vdpa_dev *mvdev, struct mlx5_vdpa_mr *mr)
{
	int inlen = MLX5_ST_SZ_BYTES(create_mkey_in);
	void *mkc;
	u32 *in;
	int err;

	in = kzalloc(inlen, GFP_KERNEL);
	if (!in)
		return -ENOMEM;

	mkc = MLX5_ADDR_OF(create_mkey_in, in, memory_key_mkey_entry);

	MLX5_SET(mkc, mkc, access_mode_1_0, MLX5_MKC_ACCESS_MODE_PA);
	MLX5_SET(mkc, mkc, length64, 1);
	MLX5_SET(mkc, mkc, lw, 1);
	MLX5_SET(mkc, mkc, lr, 1);
	MLX5_SET(mkc, mkc, pd, mvdev->res.pdn);
	MLX5_SET(mkc, mkc, qpn, 0xffffff);

	err = mlx5_vdpa_create_mkey(mvdev, &mr->mkey, in, inlen);
	if (!err)
		mr->user_mr = false;

	kfree(in);
	return err;
}

static void destroy_dma_mr(struct mlx5_vdpa_dev *mvdev, struct mlx5_vdpa_mr *mr)
{
	mlx5_vdpa_destroy_mkey(mvdev, mr->mkey);
}

static int dup_iotlb(struct vhost_iotlb *dst, struct vhost_iotlb *src)
{
	struct vhost_iotlb_map *map;
	u64 start = 0, last = ULLONG_MAX;
	int err;

	if (dst == src)
		return -EINVAL;

	if (!src) {
		err = vhost_iotlb_add_range(dst, start, last, start, VHOST_ACCESS_RW);
		return err;
	}

	for (map = vhost_iotlb_itree_first(src, start, last); map;
		map = vhost_iotlb_itree_next(map, start, last)) {
		err = vhost_iotlb_add_range(dst, map->start, map->last,
					    map->addr, map->perm);
		if (err)
			return err;
	}
	return 0;
}

static void prune_iotlb(struct vhost_iotlb *iotlb)
{
	vhost_iotlb_del_range(iotlb, 0, ULLONG_MAX);
}

static void destroy_user_mr(struct mlx5_vdpa_dev *mvdev, struct mlx5_vdpa_mr *mr)
{
	struct mlx5_vdpa_direct_mr *dmr;
	struct mlx5_vdpa_direct_mr *n;

	destroy_indirect_key(mvdev, mr);
	destroy_direct_keys(mvdev, mr);
	list_for_each_entry_safe_reverse(dmr, n, &mr->head, list) {
		list_del_init(&dmr->list);
		unmap_direct_mr(mvdev, dmr);
		kfree(dmr);
	}
}

static void _mlx5_vdpa_destroy_mr(struct mlx5_vdpa_dev *mvdev, struct mlx5_vdpa_mr *mr)
{
	if (WARN_ON(!mr))
		return;

	if (mr->user_mr)
		destroy_user_mr(mvdev, mr);
	else
		destroy_dma_mr(mvdev, mr);

	vhost_iotlb_free(mr->iotlb);

	list_del(&mr->mr_list);

	kfree(mr);
}

<<<<<<< HEAD
static void _mlx5_vdpa_put_mr(struct mlx5_vdpa_dev *mvdev,
			      struct mlx5_vdpa_mr *mr)
{
	if (!mr)
		return;

	if (refcount_dec_and_test(&mr->refcount))
		_mlx5_vdpa_destroy_mr(mvdev, mr);
=======
/* There can be multiple .set_map() operations in quick succession.
 * This large delay is a simple way to prevent the MR cleanup from blocking
 * .set_map() MR creation in this scenario.
 */
#define MLX5_VDPA_MR_GC_TRIGGER_MS 2000

static void mlx5_vdpa_mr_gc_handler(struct work_struct *work)
{
	struct mlx5_vdpa_mr_resources *mres;
	struct mlx5_vdpa_mr *mr, *tmp;
	struct mlx5_vdpa_dev *mvdev;

	mres = container_of(work, struct mlx5_vdpa_mr_resources, gc_dwork_ent.work);

	if (atomic_read(&mres->shutdown)) {
		mutex_lock(&mres->lock);
	} else if (!mutex_trylock(&mres->lock)) {
		queue_delayed_work(mres->wq_gc, &mres->gc_dwork_ent,
				   msecs_to_jiffies(MLX5_VDPA_MR_GC_TRIGGER_MS));
		return;
	}

	mvdev = container_of(mres, struct mlx5_vdpa_dev, mres);

	list_for_each_entry_safe(mr, tmp, &mres->mr_gc_list_head, mr_list) {
		_mlx5_vdpa_destroy_mr(mvdev, mr);
	}

	mutex_unlock(&mres->lock);
}

static void _mlx5_vdpa_put_mr(struct mlx5_vdpa_dev *mvdev,
			      struct mlx5_vdpa_mr *mr)
{
	struct mlx5_vdpa_mr_resources *mres = &mvdev->mres;

	if (!mr)
		return;

	if (refcount_dec_and_test(&mr->refcount)) {
		list_move_tail(&mr->mr_list, &mres->mr_gc_list_head);
		queue_delayed_work(mres->wq_gc, &mres->gc_dwork_ent,
				   msecs_to_jiffies(MLX5_VDPA_MR_GC_TRIGGER_MS));
	}
>>>>>>> 2d5404ca
}

void mlx5_vdpa_put_mr(struct mlx5_vdpa_dev *mvdev,
		      struct mlx5_vdpa_mr *mr)
{
<<<<<<< HEAD
	mutex_lock(&mvdev->mr_mtx);
	_mlx5_vdpa_put_mr(mvdev, mr);
	mutex_unlock(&mvdev->mr_mtx);
=======
	mutex_lock(&mvdev->mres.lock);
	_mlx5_vdpa_put_mr(mvdev, mr);
	mutex_unlock(&mvdev->mres.lock);
>>>>>>> 2d5404ca
}

static void _mlx5_vdpa_get_mr(struct mlx5_vdpa_dev *mvdev,
			      struct mlx5_vdpa_mr *mr)
{
	if (!mr)
		return;

	refcount_inc(&mr->refcount);
}

void mlx5_vdpa_get_mr(struct mlx5_vdpa_dev *mvdev,
		      struct mlx5_vdpa_mr *mr)
{
<<<<<<< HEAD
	mutex_lock(&mvdev->mr_mtx);
	_mlx5_vdpa_get_mr(mvdev, mr);
	mutex_unlock(&mvdev->mr_mtx);
=======
	mutex_lock(&mvdev->mres.lock);
	_mlx5_vdpa_get_mr(mvdev, mr);
	mutex_unlock(&mvdev->mres.lock);
>>>>>>> 2d5404ca
}

void mlx5_vdpa_update_mr(struct mlx5_vdpa_dev *mvdev,
			 struct mlx5_vdpa_mr *new_mr,
			 unsigned int asid)
{
<<<<<<< HEAD
	struct mlx5_vdpa_mr *old_mr = mvdev->mr[asid];

	mutex_lock(&mvdev->mr_mtx);

	_mlx5_vdpa_put_mr(mvdev, old_mr);
	mvdev->mr[asid] = new_mr;

	mutex_unlock(&mvdev->mr_mtx);
=======
	struct mlx5_vdpa_mr *old_mr = mvdev->mres.mr[asid];

	mutex_lock(&mvdev->mres.lock);

	_mlx5_vdpa_put_mr(mvdev, old_mr);
	mvdev->mres.mr[asid] = new_mr;

	mutex_unlock(&mvdev->mres.lock);
>>>>>>> 2d5404ca
}

static void mlx5_vdpa_show_mr_leaks(struct mlx5_vdpa_dev *mvdev)
{
	struct mlx5_vdpa_mr *mr;

<<<<<<< HEAD
	mutex_lock(&mvdev->mr_mtx);

	list_for_each_entry(mr, &mvdev->mr_list_head, mr_list) {
=======
	mutex_lock(&mvdev->mres.lock);

	list_for_each_entry(mr, &mvdev->mres.mr_list_head, mr_list) {
>>>>>>> 2d5404ca

		mlx5_vdpa_warn(mvdev, "mkey still alive after resource delete: "
				      "mr: %p, mkey: 0x%x, refcount: %u\n",
				       mr, mr->mkey, refcount_read(&mr->refcount));
	}

<<<<<<< HEAD
	mutex_unlock(&mvdev->mr_mtx);

}

void mlx5_vdpa_destroy_mr_resources(struct mlx5_vdpa_dev *mvdev)
=======
	mutex_unlock(&mvdev->mres.lock);

}

void mlx5_vdpa_clean_mrs(struct mlx5_vdpa_dev *mvdev)
>>>>>>> 2d5404ca
{
	if (!mvdev->res.valid)
		return;

	for (int i = 0; i < MLX5_VDPA_NUM_AS; i++)
		mlx5_vdpa_update_mr(mvdev, NULL, i);

	prune_iotlb(mvdev->cvq.iotlb);

	mlx5_vdpa_show_mr_leaks(mvdev);
}

static int _mlx5_vdpa_create_mr(struct mlx5_vdpa_dev *mvdev,
				struct mlx5_vdpa_mr *mr,
				struct vhost_iotlb *iotlb)
{
	int err;

	if (iotlb)
		err = create_user_mr(mvdev, mr, iotlb);
	else
		err = create_dma_mr(mvdev, mr);

	if (err)
		return err;

	mr->iotlb = vhost_iotlb_alloc(0, 0);
	if (!mr->iotlb) {
		err = -ENOMEM;
		goto err_mr;
	}

	err = dup_iotlb(mr->iotlb, iotlb);
	if (err)
		goto err_iotlb;

<<<<<<< HEAD
	list_add_tail(&mr->mr_list, &mvdev->mr_list_head);
=======
	list_add_tail(&mr->mr_list, &mvdev->mres.mr_list_head);
>>>>>>> 2d5404ca

	return 0;

err_iotlb:
	vhost_iotlb_free(mr->iotlb);

err_mr:
	if (iotlb)
		destroy_user_mr(mvdev, mr);
	else
		destroy_dma_mr(mvdev, mr);

	return err;
}

struct mlx5_vdpa_mr *mlx5_vdpa_create_mr(struct mlx5_vdpa_dev *mvdev,
					 struct vhost_iotlb *iotlb)
{
	struct mlx5_vdpa_mr *mr;
	int err;

	mr = kzalloc(sizeof(*mr), GFP_KERNEL);
	if (!mr)
		return ERR_PTR(-ENOMEM);

<<<<<<< HEAD
	mutex_lock(&mvdev->mr_mtx);
	err = _mlx5_vdpa_create_mr(mvdev, mr, iotlb);
	mutex_unlock(&mvdev->mr_mtx);
=======
	mutex_lock(&mvdev->mres.lock);
	err = _mlx5_vdpa_create_mr(mvdev, mr, iotlb);
	mutex_unlock(&mvdev->mres.lock);
>>>>>>> 2d5404ca

	if (err)
		goto out_err;

	refcount_set(&mr->refcount, 1);

	return mr;

out_err:
	kfree(mr);
	return ERR_PTR(err);
}

int mlx5_vdpa_update_cvq_iotlb(struct mlx5_vdpa_dev *mvdev,
				struct vhost_iotlb *iotlb,
				unsigned int asid)
{
	int err;

<<<<<<< HEAD
	if (mvdev->group2asid[MLX5_VDPA_CVQ_GROUP] != asid)
=======
	if (mvdev->mres.group2asid[MLX5_VDPA_CVQ_GROUP] != asid)
>>>>>>> 2d5404ca
		return 0;

	spin_lock(&mvdev->cvq.iommu_lock);

	prune_iotlb(mvdev->cvq.iotlb);
	err = dup_iotlb(mvdev->cvq.iotlb, iotlb);

	spin_unlock(&mvdev->cvq.iommu_lock);

	return err;
}

int mlx5_vdpa_create_dma_mr(struct mlx5_vdpa_dev *mvdev)
{
	struct mlx5_vdpa_mr *mr;
<<<<<<< HEAD

	mr = mlx5_vdpa_create_mr(mvdev, NULL);
	if (IS_ERR(mr))
		return PTR_ERR(mr);

=======

	mr = mlx5_vdpa_create_mr(mvdev, NULL);
	if (IS_ERR(mr))
		return PTR_ERR(mr);

>>>>>>> 2d5404ca
	mlx5_vdpa_update_mr(mvdev, mr, 0);

	return mlx5_vdpa_update_cvq_iotlb(mvdev, NULL, 0);
}

int mlx5_vdpa_reset_mr(struct mlx5_vdpa_dev *mvdev, unsigned int asid)
{
	if (asid >= MLX5_VDPA_NUM_AS)
		return -EINVAL;

	mlx5_vdpa_update_mr(mvdev, NULL, asid);

	if (asid == 0 && MLX5_CAP_GEN(mvdev->mdev, umem_uid_0)) {
		if (mlx5_vdpa_create_dma_mr(mvdev))
			mlx5_vdpa_warn(mvdev, "create DMA MR failed\n");
	} else {
		mlx5_vdpa_update_cvq_iotlb(mvdev, NULL, asid);
	}

	return 0;
<<<<<<< HEAD
=======
}

int mlx5_vdpa_init_mr_resources(struct mlx5_vdpa_dev *mvdev)
{
	struct mlx5_vdpa_mr_resources *mres = &mvdev->mres;

	mres->wq_gc = create_singlethread_workqueue("mlx5_vdpa_mr_gc");
	if (!mres->wq_gc)
		return -ENOMEM;

	INIT_DELAYED_WORK(&mres->gc_dwork_ent, mlx5_vdpa_mr_gc_handler);

	mutex_init(&mres->lock);

	INIT_LIST_HEAD(&mres->mr_list_head);
	INIT_LIST_HEAD(&mres->mr_gc_list_head);

	return 0;
}

void mlx5_vdpa_destroy_mr_resources(struct mlx5_vdpa_dev *mvdev)
{
	struct mlx5_vdpa_mr_resources *mres = &mvdev->mres;

	atomic_set(&mres->shutdown, 1);

	flush_delayed_work(&mres->gc_dwork_ent);
	destroy_workqueue(mres->wq_gc);
	mres->wq_gc = NULL;
	mutex_destroy(&mres->lock);
>>>>>>> 2d5404ca
}<|MERGE_RESOLUTION|>--- conflicted
+++ resolved
@@ -533,13 +533,10 @@
 		}
 	}
 	err = add_direct_chain(mvdev, mr, ps, pe - ps, pperm, iotlb);
-<<<<<<< HEAD
-=======
 	if (err)
 		goto err_chain;
 
 	err = create_direct_keys(mvdev, mr);
->>>>>>> 2d5404ca
 	if (err)
 		goto err_chain;
 
@@ -656,16 +653,6 @@
 	kfree(mr);
 }
 
-<<<<<<< HEAD
-static void _mlx5_vdpa_put_mr(struct mlx5_vdpa_dev *mvdev,
-			      struct mlx5_vdpa_mr *mr)
-{
-	if (!mr)
-		return;
-
-	if (refcount_dec_and_test(&mr->refcount))
-		_mlx5_vdpa_destroy_mr(mvdev, mr);
-=======
 /* There can be multiple .set_map() operations in quick succession.
  * This large delay is a simple way to prevent the MR cleanup from blocking
  * .set_map() MR creation in this scenario.
@@ -710,21 +697,14 @@
 		queue_delayed_work(mres->wq_gc, &mres->gc_dwork_ent,
 				   msecs_to_jiffies(MLX5_VDPA_MR_GC_TRIGGER_MS));
 	}
->>>>>>> 2d5404ca
 }
 
 void mlx5_vdpa_put_mr(struct mlx5_vdpa_dev *mvdev,
 		      struct mlx5_vdpa_mr *mr)
 {
-<<<<<<< HEAD
-	mutex_lock(&mvdev->mr_mtx);
-	_mlx5_vdpa_put_mr(mvdev, mr);
-	mutex_unlock(&mvdev->mr_mtx);
-=======
 	mutex_lock(&mvdev->mres.lock);
 	_mlx5_vdpa_put_mr(mvdev, mr);
 	mutex_unlock(&mvdev->mres.lock);
->>>>>>> 2d5404ca
 }
 
 static void _mlx5_vdpa_get_mr(struct mlx5_vdpa_dev *mvdev,
@@ -739,31 +719,15 @@
 void mlx5_vdpa_get_mr(struct mlx5_vdpa_dev *mvdev,
 		      struct mlx5_vdpa_mr *mr)
 {
-<<<<<<< HEAD
-	mutex_lock(&mvdev->mr_mtx);
-	_mlx5_vdpa_get_mr(mvdev, mr);
-	mutex_unlock(&mvdev->mr_mtx);
-=======
 	mutex_lock(&mvdev->mres.lock);
 	_mlx5_vdpa_get_mr(mvdev, mr);
 	mutex_unlock(&mvdev->mres.lock);
->>>>>>> 2d5404ca
 }
 
 void mlx5_vdpa_update_mr(struct mlx5_vdpa_dev *mvdev,
 			 struct mlx5_vdpa_mr *new_mr,
 			 unsigned int asid)
 {
-<<<<<<< HEAD
-	struct mlx5_vdpa_mr *old_mr = mvdev->mr[asid];
-
-	mutex_lock(&mvdev->mr_mtx);
-
-	_mlx5_vdpa_put_mr(mvdev, old_mr);
-	mvdev->mr[asid] = new_mr;
-
-	mutex_unlock(&mvdev->mr_mtx);
-=======
 	struct mlx5_vdpa_mr *old_mr = mvdev->mres.mr[asid];
 
 	mutex_lock(&mvdev->mres.lock);
@@ -772,41 +736,26 @@
 	mvdev->mres.mr[asid] = new_mr;
 
 	mutex_unlock(&mvdev->mres.lock);
->>>>>>> 2d5404ca
 }
 
 static void mlx5_vdpa_show_mr_leaks(struct mlx5_vdpa_dev *mvdev)
 {
 	struct mlx5_vdpa_mr *mr;
 
-<<<<<<< HEAD
-	mutex_lock(&mvdev->mr_mtx);
-
-	list_for_each_entry(mr, &mvdev->mr_list_head, mr_list) {
-=======
 	mutex_lock(&mvdev->mres.lock);
 
 	list_for_each_entry(mr, &mvdev->mres.mr_list_head, mr_list) {
->>>>>>> 2d5404ca
 
 		mlx5_vdpa_warn(mvdev, "mkey still alive after resource delete: "
 				      "mr: %p, mkey: 0x%x, refcount: %u\n",
 				       mr, mr->mkey, refcount_read(&mr->refcount));
 	}
 
-<<<<<<< HEAD
-	mutex_unlock(&mvdev->mr_mtx);
-
-}
-
-void mlx5_vdpa_destroy_mr_resources(struct mlx5_vdpa_dev *mvdev)
-=======
 	mutex_unlock(&mvdev->mres.lock);
 
 }
 
 void mlx5_vdpa_clean_mrs(struct mlx5_vdpa_dev *mvdev)
->>>>>>> 2d5404ca
 {
 	if (!mvdev->res.valid)
 		return;
@@ -843,11 +792,7 @@
 	if (err)
 		goto err_iotlb;
 
-<<<<<<< HEAD
-	list_add_tail(&mr->mr_list, &mvdev->mr_list_head);
-=======
 	list_add_tail(&mr->mr_list, &mvdev->mres.mr_list_head);
->>>>>>> 2d5404ca
 
 	return 0;
 
@@ -873,15 +818,9 @@
 	if (!mr)
 		return ERR_PTR(-ENOMEM);
 
-<<<<<<< HEAD
-	mutex_lock(&mvdev->mr_mtx);
-	err = _mlx5_vdpa_create_mr(mvdev, mr, iotlb);
-	mutex_unlock(&mvdev->mr_mtx);
-=======
 	mutex_lock(&mvdev->mres.lock);
 	err = _mlx5_vdpa_create_mr(mvdev, mr, iotlb);
 	mutex_unlock(&mvdev->mres.lock);
->>>>>>> 2d5404ca
 
 	if (err)
 		goto out_err;
@@ -901,11 +840,7 @@
 {
 	int err;
 
-<<<<<<< HEAD
-	if (mvdev->group2asid[MLX5_VDPA_CVQ_GROUP] != asid)
-=======
 	if (mvdev->mres.group2asid[MLX5_VDPA_CVQ_GROUP] != asid)
->>>>>>> 2d5404ca
 		return 0;
 
 	spin_lock(&mvdev->cvq.iommu_lock);
@@ -921,19 +856,11 @@
 int mlx5_vdpa_create_dma_mr(struct mlx5_vdpa_dev *mvdev)
 {
 	struct mlx5_vdpa_mr *mr;
-<<<<<<< HEAD
 
 	mr = mlx5_vdpa_create_mr(mvdev, NULL);
 	if (IS_ERR(mr))
 		return PTR_ERR(mr);
 
-=======
-
-	mr = mlx5_vdpa_create_mr(mvdev, NULL);
-	if (IS_ERR(mr))
-		return PTR_ERR(mr);
-
->>>>>>> 2d5404ca
 	mlx5_vdpa_update_mr(mvdev, mr, 0);
 
 	return mlx5_vdpa_update_cvq_iotlb(mvdev, NULL, 0);
@@ -954,8 +881,6 @@
 	}
 
 	return 0;
-<<<<<<< HEAD
-=======
 }
 
 int mlx5_vdpa_init_mr_resources(struct mlx5_vdpa_dev *mvdev)
@@ -986,5 +911,4 @@
 	destroy_workqueue(mres->wq_gc);
 	mres->wq_gc = NULL;
 	mutex_destroy(&mres->lock);
->>>>>>> 2d5404ca
 }