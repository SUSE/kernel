--- conflicted
+++ resolved
@@ -62,14 +62,6 @@
 }
 
 static struct virtio_pci_modern_device *vp_vdpa_to_mdev(struct vp_vdpa *vp_vdpa)
-<<<<<<< HEAD
-{
-	return vp_vdpa->mdev;
-}
-
-static u64 vp_vdpa_get_device_features(struct vdpa_device *vdpa)
-=======
->>>>>>> eb3cdb58
 {
 	return vp_vdpa->mdev;
 }
@@ -229,7 +221,6 @@
 
 	vp_modern_set_status(mdev, status);
 }
-<<<<<<< HEAD
 
 static int vp_vdpa_reset(struct vdpa_device *vdpa)
 {
@@ -239,17 +230,6 @@
 
 	vp_modern_set_status(mdev, 0);
 
-=======
-
-static int vp_vdpa_reset(struct vdpa_device *vdpa)
-{
-	struct vp_vdpa *vp_vdpa = vdpa_to_vp(vdpa);
-	struct virtio_pci_modern_device *mdev = vp_vdpa_to_mdev(vp_vdpa);
-	u8 s = vp_vdpa_get_status(vdpa);
-
-	vp_modern_set_status(mdev, 0);
-
->>>>>>> eb3cdb58
 	if (s & VIRTIO_CONFIG_S_DRIVER_OK)
 		vp_vdpa_free_irq(vp_vdpa);
 
@@ -497,10 +477,7 @@
 	struct pci_dev *pdev = mdev->pci_dev;
 	struct device *dev = &pdev->dev;
 	struct vp_vdpa *vp_vdpa = NULL;
-<<<<<<< HEAD
-=======
 	u64 device_features;
->>>>>>> eb3cdb58
 	int ret, i;
 
 	vp_vdpa = vdpa_alloc_device(struct vp_vdpa, vdpa,
@@ -516,8 +493,6 @@
 	vp_vdpa->vdpa.dma_dev = &pdev->dev;
 	vp_vdpa->queues = vp_modern_get_num_queues(mdev);
 	vp_vdpa->mdev = mdev;
-<<<<<<< HEAD
-=======
 
 	device_features = vp_modern_get_features(mdev);
 	if (add_config->mask & BIT_ULL(VDPA_ATTR_DEV_FEATURES)) {
@@ -532,7 +507,6 @@
 		device_features = add_config->device_features;
 	}
 	vp_vdpa->device_features = device_features;
->>>>>>> eb3cdb58
 
 	ret = devm_add_action_or_reset(dev, vp_vdpa_free_irq_vectors, pdev);
 	if (ret) {
@@ -642,10 +616,7 @@
 	mgtdev->id_table = mdev_id;
 	mgtdev->max_supported_vqs = vp_modern_get_num_queues(mdev);
 	mgtdev->supported_features = vp_modern_get_features(mdev);
-<<<<<<< HEAD
-=======
 	mgtdev->config_attr_mask = (1 << VDPA_ATTR_DEV_FEATURES);
->>>>>>> eb3cdb58
 	pci_set_master(pdev);
 	pci_set_drvdata(pdev, vp_vdpa_mgtdev);
 
