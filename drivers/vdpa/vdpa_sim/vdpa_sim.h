--- conflicted
+++ resolved
@@ -71,11 +71,8 @@
 	u32 generation;
 	u64 features;
 	u32 groups;
-<<<<<<< HEAD
-=======
 	bool running;
 	bool pending_kick;
->>>>>>> eb3cdb58
 	/* spinlock to synchronize iommu table */
 	spinlock_t iommu_lock;
 };
