// SPDX-License-Identifier: GPL-2.0-or-later
/*
 * Virtual PTP 1588 clock for use with LM-safe VMclock device.
 *
 * Copyright © 2024 Amazon.com, Inc. or its affiliates.
 */

#include <linux/acpi.h>
#include <linux/device.h>
#include <linux/err.h>
#include <linux/file.h>
#include <linux/fs.h>
#include <linux/init.h>
#include <linux/kernel.h>
#include <linux/miscdevice.h>
#include <linux/mm.h>
#include <linux/module.h>
#include <linux/platform_device.h>
#include <linux/slab.h>

#include <uapi/linux/vmclock-abi.h>

#include <linux/ptp_clock_kernel.h>

#ifdef CONFIG_X86
#include <asm/pvclock.h>
#include <asm/kvmclock.h>
#endif

#ifdef CONFIG_KVM_GUEST
#define SUPPORT_KVMCLOCK
#endif

static DEFINE_IDA(vmclock_ida);

ACPI_MODULE_NAME("vmclock");

struct vmclock_state {
	struct resource res;
	struct vmclock_abi *clk;
	struct miscdevice miscdev;
	struct ptp_clock_info ptp_clock_info;
	struct ptp_clock *ptp_clock;
	enum clocksource_ids cs_id, sys_cs_id;
	int index;
	char *name;
};

#define VMCLOCK_MAX_WAIT ms_to_ktime(100)

/* Require at least the flags field to be present. All else can be optional. */
#define VMCLOCK_MIN_SIZE offsetof(struct vmclock_abi, pad)

#define VMCLOCK_FIELD_PRESENT(_c, _f)			  \
	(le32_to_cpu((_c)->size) >= (offsetof(struct vmclock_abi, _f) +	\
				     sizeof((_c)->_f)))

/*
 * Multiply a 64-bit count by a 64-bit tick 'period' in units of seconds >> 64
 * and add the fractional second part of the reference time.
 *
 * The result is a 128-bit value, the top 64 bits of which are seconds, and
 * the low 64 bits are (seconds >> 64).
 */
static uint64_t mul_u64_u64_shr_add_u64(uint64_t *res_hi, uint64_t delta,
					uint64_t period, uint8_t shift,
					uint64_t frac_sec)
{
	unsigned __int128 res = (unsigned __int128)delta * period;

	res >>= shift;
	res += frac_sec;
	*res_hi = res >> 64;
	return (uint64_t)res;
}

static bool tai_adjust(struct vmclock_abi *clk, uint64_t *sec)
{
	if (likely(clk->time_type == VMCLOCK_TIME_UTC))
		return true;

	if (clk->time_type == VMCLOCK_TIME_TAI &&
	    (le64_to_cpu(clk->flags) & VMCLOCK_FLAG_TAI_OFFSET_VALID)) {
		if (sec)
			*sec += (int16_t)le16_to_cpu(clk->tai_offset_sec);
		return true;
	}
	return false;
}

static int vmclock_get_crosststamp(struct vmclock_state *st,
				   struct ptp_system_timestamp *sts,
				   struct system_counterval_t *system_counter,
				   struct timespec64 *tspec)
{
	ktime_t deadline = ktime_add(ktime_get(), VMCLOCK_MAX_WAIT);
	struct system_time_snapshot systime_snapshot;
	uint64_t cycle, delta, seq, frac_sec;

#ifdef CONFIG_X86
	/*
	 * We'd expect the hypervisor to know this and to report the clock
	 * status as VMCLOCK_STATUS_UNRELIABLE. But be paranoid.
	 */
	if (check_tsc_unstable())
		return -EINVAL;
#endif

	while (1) {
		seq = le32_to_cpu(st->clk->seq_count) & ~1ULL;

		/*
		 * This pairs with a write barrier in the hypervisor
		 * which populates this structure.
		 */
		virt_rmb();

		if (st->clk->clock_status == VMCLOCK_STATUS_UNRELIABLE)
			return -EINVAL;

		/*
		 * When invoked for gettimex64(), fill in the pre/post system
		 * times. The simple case is when system time is based on the
		 * same counter as st->cs_id, in which case all three times
		 * will be derived from the *same* counter value.
		 *
		 * If the system isn't using the same counter, then the value
		 * from ktime_get_snapshot() will still be used as pre_ts, and
		 * ptp_read_system_postts() is called to populate postts after
		 * calling get_cycles().
		 *
		 * The conversion to timespec64 happens further down, outside
		 * the seq_count loop.
		 */
		if (sts) {
			ktime_get_snapshot(&systime_snapshot);
			if (systime_snapshot.cs_id == st->cs_id) {
				cycle = systime_snapshot.cycles;
			} else {
				cycle = get_cycles();
				ptp_read_system_postts(sts);
			}
		} else {
			cycle = get_cycles();
		}

		delta = cycle - le64_to_cpu(st->clk->counter_value);

		frac_sec = mul_u64_u64_shr_add_u64(&tspec->tv_sec, delta,
						   le64_to_cpu(st->clk->counter_period_frac_sec),
						   st->clk->counter_period_shift,
						   le64_to_cpu(st->clk->time_frac_sec));
		tspec->tv_nsec = mul_u64_u64_shr(frac_sec, NSEC_PER_SEC, 64);
		tspec->tv_sec += le64_to_cpu(st->clk->time_sec);

		if (!tai_adjust(st->clk, &tspec->tv_sec))
			return -EINVAL;

		/*
		 * This pairs with a write barrier in the hypervisor
		 * which populates this structure.
		 */
		virt_rmb();
		if (seq == le32_to_cpu(st->clk->seq_count))
			break;

		if (ktime_after(ktime_get(), deadline))
			return -ETIMEDOUT;
	}

	if (system_counter) {
		system_counter->cycles = cycle;
		system_counter->cs_id = st->cs_id;
	}

	if (sts) {
		sts->pre_ts = ktime_to_timespec64(systime_snapshot.real);
		if (systime_snapshot.cs_id == st->cs_id)
			sts->post_ts = sts->pre_ts;
	}

	return 0;
}

#ifdef SUPPORT_KVMCLOCK
/*
 * In the case where the system is using the KVM clock for timekeeping, convert
 * the TSC value into a KVM clock time in order to return a paired reading that
 * get_device_system_crosststamp() can cope with.
 */
static int vmclock_get_crosststamp_kvmclock(struct vmclock_state *st,
					    struct ptp_system_timestamp *sts,
					    struct system_counterval_t *system_counter,
					    struct timespec64 *tspec)
{
	struct pvclock_vcpu_time_info *pvti = this_cpu_pvti();
	unsigned int pvti_ver;
	int ret;

	preempt_disable_notrace();

	do {
		pvti_ver = pvclock_read_begin(pvti);

		ret = vmclock_get_crosststamp(st, sts, system_counter, tspec);
		if (ret)
			break;

		system_counter->cycles = __pvclock_read_cycles(pvti,
							       system_counter->cycles);
		system_counter->cs_id = CSID_X86_KVM_CLK;

		/*
		 * This retry should never really happen; if the TSC is
		 * stable and reliable enough across vCPUS that it is sane
		 * for the hypervisor to expose a VMCLOCK device which uses
		 * it as the reference counter, then the KVM clock sohuld be
		 * in 'master clock mode' and basically never changed. But
		 * the KVM clock is a fickle and often broken thing, so do
		 * it "properly" just in case.
		 */
	} while (pvclock_read_retry(pvti, pvti_ver));

	preempt_enable_notrace();

	return ret;
}
#endif

static int ptp_vmclock_get_time_fn(ktime_t *device_time,
				   struct system_counterval_t *system_counter,
				   void *ctx)
{
	struct vmclock_state *st = ctx;
	struct timespec64 tspec;
	int ret;

#ifdef SUPPORT_KVMCLOCK
	if (READ_ONCE(st->sys_cs_id) == CSID_X86_KVM_CLK)
		ret = vmclock_get_crosststamp_kvmclock(st, NULL, system_counter,
						       &tspec);
	else
#endif
		ret = vmclock_get_crosststamp(st, NULL, system_counter, &tspec);

	if (!ret)
		*device_time = timespec64_to_ktime(tspec);

	return ret;
}

static int ptp_vmclock_getcrosststamp(struct ptp_clock_info *ptp,
				      struct system_device_crosststamp *xtstamp)
{
	struct vmclock_state *st = container_of(ptp, struct vmclock_state,
						ptp_clock_info);
	int ret = get_device_system_crosststamp(ptp_vmclock_get_time_fn, st,
						NULL, xtstamp);
#ifdef SUPPORT_KVMCLOCK
	/*
	 * On x86, the KVM clock may be used for the system time. We can
	 * actually convert a TSC reading to that, and return a paired
	 * timestamp that get_device_system_crosststamp() *can* handle.
	 */
	if (ret == -ENODEV) {
		struct system_time_snapshot systime_snapshot;

		ktime_get_snapshot(&systime_snapshot);

		if (systime_snapshot.cs_id == CSID_X86_TSC ||
		    systime_snapshot.cs_id == CSID_X86_KVM_CLK) {
			WRITE_ONCE(st->sys_cs_id, systime_snapshot.cs_id);
			ret = get_device_system_crosststamp(ptp_vmclock_get_time_fn,
							    st, NULL, xtstamp);
		}
	}
#endif
	return ret;
}

/*
 * PTP clock operations
 */

static int ptp_vmclock_adjfine(struct ptp_clock_info *ptp, long delta)
{
	return -EOPNOTSUPP;
}

static int ptp_vmclock_adjtime(struct ptp_clock_info *ptp, s64 delta)
{
	return -EOPNOTSUPP;
}

static int ptp_vmclock_settime(struct ptp_clock_info *ptp,
			   const struct timespec64 *ts)
{
	return -EOPNOTSUPP;
}

static int ptp_vmclock_gettimex(struct ptp_clock_info *ptp, struct timespec64 *ts,
				struct ptp_system_timestamp *sts)
{
	struct vmclock_state *st = container_of(ptp, struct vmclock_state,
						ptp_clock_info);

	return vmclock_get_crosststamp(st, sts, NULL, ts);
}

static int ptp_vmclock_enable(struct ptp_clock_info *ptp,
			  struct ptp_clock_request *rq, int on)
{
	return -EOPNOTSUPP;
}

static const struct ptp_clock_info ptp_vmclock_info = {
	.owner		= THIS_MODULE,
	.max_adj	= 0,
	.n_ext_ts	= 0,
	.n_pins		= 0,
	.pps		= 0,
	.adjfine	= ptp_vmclock_adjfine,
	.adjtime	= ptp_vmclock_adjtime,
	.gettimex64	= ptp_vmclock_gettimex,
	.settime64	= ptp_vmclock_settime,
	.enable		= ptp_vmclock_enable,
	.getcrosststamp = ptp_vmclock_getcrosststamp,
};

static struct ptp_clock *vmclock_ptp_register(struct device *dev,
					      struct vmclock_state *st)
{
	enum clocksource_ids cs_id;

	if (IS_ENABLED(CONFIG_ARM64) &&
	    st->clk->counter_id == VMCLOCK_COUNTER_ARM_VCNT) {
		/* Can we check it's the virtual counter? */
		cs_id = CSID_ARM_ARCH_COUNTER;
	} else if (IS_ENABLED(CONFIG_X86) &&
		   st->clk->counter_id == VMCLOCK_COUNTER_X86_TSC) {
		cs_id = CSID_X86_TSC;
	} else {
		return NULL;
	}

	/* Only UTC, or TAI with offset */
	if (!tai_adjust(st->clk, NULL)) {
		dev_info(dev, "vmclock does not provide unambiguous UTC\n");
		return NULL;
	}

	st->sys_cs_id = cs_id;
	st->cs_id = cs_id;
	st->ptp_clock_info = ptp_vmclock_info;
	strscpy(st->ptp_clock_info.name, st->name);

	return ptp_clock_register(&st->ptp_clock_info, dev);
}

static int vmclock_miscdev_mmap(struct file *fp, struct vm_area_struct *vma)
{
	struct vmclock_state *st = container_of(fp->private_data,
						struct vmclock_state, miscdev);

	if ((vma->vm_flags & (VM_READ|VM_WRITE)) != VM_READ)
		return -EROFS;

	if (vma->vm_end - vma->vm_start != PAGE_SIZE || vma->vm_pgoff)
		return -EINVAL;

	if (io_remap_pfn_range(vma, vma->vm_start,
			       st->res.start >> PAGE_SHIFT, PAGE_SIZE,
			       vma->vm_page_prot))
		return -EAGAIN;

	return 0;
}

static ssize_t vmclock_miscdev_read(struct file *fp, char __user *buf,
				    size_t count, loff_t *ppos)
{
	struct vmclock_state *st = container_of(fp->private_data,
						struct vmclock_state, miscdev);
	ktime_t deadline = ktime_add(ktime_get(), VMCLOCK_MAX_WAIT);
	size_t max_count;
	uint32_t seq;

	if (*ppos >= PAGE_SIZE)
		return 0;

	max_count = PAGE_SIZE - *ppos;
	if (count > max_count)
		count = max_count;

	while (1) {
		seq = le32_to_cpu(st->clk->seq_count) & ~1U;
		/* Pairs with hypervisor wmb */
		virt_rmb();

		if (copy_to_user(buf, ((char *)st->clk) + *ppos, count))
			return -EFAULT;

		/* Pairs with hypervisor wmb */
		virt_rmb();
		if (seq == le32_to_cpu(st->clk->seq_count))
			break;

		if (ktime_after(ktime_get(), deadline))
			return -ETIMEDOUT;
	}

	*ppos += count;
	return count;
}

static const struct file_operations vmclock_miscdev_fops = {
	.owner = THIS_MODULE,
	.mmap = vmclock_miscdev_mmap,
	.read = vmclock_miscdev_read,
};

/* module operations */

static void vmclock_remove(void *data)
{
	struct vmclock_state *st = data;

	if (st->ptp_clock)
		ptp_clock_unregister(st->ptp_clock);

	if (st->miscdev.minor != MISC_DYNAMIC_MINOR)
		misc_deregister(&st->miscdev);
}

static acpi_status vmclock_acpi_resources(struct acpi_resource *ares, void *data)
{
	struct vmclock_state *st = data;
	struct resource_win win;
	struct resource *res = &win.res;

	if (ares->type == ACPI_RESOURCE_TYPE_END_TAG)
		return AE_OK;

	/* There can be only one */
	if (resource_type(&st->res) == IORESOURCE_MEM)
		return AE_ERROR;

	if (acpi_dev_resource_memory(ares, res) ||
	    acpi_dev_resource_address_space(ares, &win)) {

		if (resource_type(res) != IORESOURCE_MEM ||
		    resource_size(res) < sizeof(st->clk))
			return AE_ERROR;

		st->res = *res;
		return AE_OK;
	}

	return AE_ERROR;
}

static int vmclock_probe_acpi(struct device *dev, struct vmclock_state *st)
{
	struct acpi_device *adev = ACPI_COMPANION(dev);
	acpi_status status;

	/*
	 * This should never happen as this function is only called when
	 * has_acpi_companion(dev) is true, but the logic is sufficiently
	 * complex that Coverity can't see the tautology.
	 */
	if (!adev)
		return -ENODEV;

	status = acpi_walk_resources(adev->handle, METHOD_NAME__CRS,
				     vmclock_acpi_resources, st);
	if (ACPI_FAILURE(status) || resource_type(&st->res) != IORESOURCE_MEM) {
		dev_err(dev, "failed to get resources\n");
		return -ENODEV;
	}

	return 0;
}

static void vmclock_put_idx(void *data)
{
	struct vmclock_state *st = data;

	ida_free(&vmclock_ida, st->index);
}

static int vmclock_probe(struct platform_device *pdev)
{
	struct device *dev = &pdev->dev;
	struct vmclock_state *st;
	int ret;

	st = devm_kzalloc(dev, sizeof(*st), GFP_KERNEL);
	if (!st)
		return -ENOMEM;

	if (has_acpi_companion(dev))
		ret = vmclock_probe_acpi(dev, st);
	else
		ret = -EINVAL; /* Only ACPI for now */

	if (ret) {
		dev_info(dev, "Failed to obtain physical address: %d\n", ret);
		return ret;
	}

	if (resource_size(&st->res) < VMCLOCK_MIN_SIZE) {
		dev_info(dev, "Region too small (0x%llx)\n",
			 resource_size(&st->res));
		return -EINVAL;
	}
	st->clk = devm_memremap(dev, st->res.start, resource_size(&st->res),
				MEMREMAP_WB | MEMREMAP_DEC);
	if (IS_ERR(st->clk)) {
		ret = PTR_ERR(st->clk);
		dev_info(dev, "failed to map shared memory\n");
		st->clk = NULL;
		return ret;
	}

	dev_set_drvdata(dev, st);

	if (le32_to_cpu(st->clk->magic) != VMCLOCK_MAGIC ||
	    le32_to_cpu(st->clk->size) > resource_size(&st->res) ||
	    le16_to_cpu(st->clk->version) != 1) {
		dev_info(dev, "vmclock magic fields invalid\n");
		return -EINVAL;
	}

	ret = ida_alloc(&vmclock_ida, GFP_KERNEL);
	if (ret < 0)
		return ret;

	st->index = ret;
	ret = devm_add_action_or_reset(&pdev->dev, vmclock_put_idx, st);
	if (ret)
		return ret;

	st->name = devm_kasprintf(&pdev->dev, GFP_KERNEL, "vmclock%d", st->index);
	if (!st->name)
		return -ENOMEM;

	st->miscdev.minor = MISC_DYNAMIC_MINOR;

	ret = devm_add_action_or_reset(&pdev->dev, vmclock_remove, st);
	if (ret)
		return ret;

	st->miscdev.minor = MISC_DYNAMIC_MINOR;

	/*
	 * If the structure is big enough, it can be mapped to userspace.
	 * Theoretically a guest OS even using larger pages could still
	 * use 4KiB PTEs to map smaller MMIO regions like this, but let's
	 * cross that bridge if/when we come to it.
	 */
	if (le32_to_cpu(st->clk->size) >= PAGE_SIZE) {
		st->miscdev.fops = &vmclock_miscdev_fops;
		st->miscdev.name = st->name;

		ret = misc_register(&st->miscdev);
		if (ret)
			return ret;
	}

	/* If there is valid clock information, register a PTP clock */
	if (VMCLOCK_FIELD_PRESENT(st->clk, time_frac_sec)) {
		/* Can return a silent NULL, or an error. */
		st->ptp_clock = vmclock_ptp_register(dev, st);
		if (IS_ERR(st->ptp_clock)) {
			ret = PTR_ERR(st->ptp_clock);
			st->ptp_clock = NULL;
			return ret;
		}
	}

	if (!st->miscdev.minor && !st->ptp_clock) {
		/* Neither miscdev nor PTP registered */
		dev_info(dev, "vmclock: Neither miscdev nor PTP available; not registering\n");
		return -ENODEV;
	}

	dev_info(dev, "%s: registered %s%s%s\n", st->name,
		 st->miscdev.minor ? "miscdev" : "",
		 (st->miscdev.minor && st->ptp_clock) ? ", " : "",
		 st->ptp_clock ? "PTP" : "");

<<<<<<< HEAD
 out:
	return ret;
=======
	return 0;
>>>>>>> 69730cac
}

static const struct acpi_device_id vmclock_acpi_ids[] = {
	{ "AMZNC10C", 0 },
	{}
};
MODULE_DEVICE_TABLE(acpi, vmclock_acpi_ids);

static struct platform_driver vmclock_platform_driver = {
	.probe		= vmclock_probe,
	.driver	= {
		.name	= "vmclock",
		.acpi_match_table = vmclock_acpi_ids,
	},
};

module_platform_driver(vmclock_platform_driver)

MODULE_AUTHOR("David Woodhouse <dwmw2@infradead.org>");
MODULE_DESCRIPTION("PTP clock using VMCLOCK");
MODULE_LICENSE("GPL");<|MERGE_RESOLUTION|>--- conflicted
+++ resolved
@@ -523,8 +523,6 @@
 		return ret;
 	}
 
-	dev_set_drvdata(dev, st);
-
 	if (le32_to_cpu(st->clk->magic) != VMCLOCK_MAGIC ||
 	    le32_to_cpu(st->clk->size) > resource_size(&st->res) ||
 	    le16_to_cpu(st->clk->version) != 1) {
@@ -550,8 +548,6 @@
 	ret = devm_add_action_or_reset(&pdev->dev, vmclock_remove, st);
 	if (ret)
 		return ret;
-
-	st->miscdev.minor = MISC_DYNAMIC_MINOR;
 
 	/*
 	 * If the structure is big enough, it can be mapped to userspace.
@@ -590,12 +586,7 @@
 		 (st->miscdev.minor && st->ptp_clock) ? ", " : "",
 		 st->ptp_clock ? "PTP" : "");
 
-<<<<<<< HEAD
- out:
-	return ret;
-=======
 	return 0;
->>>>>>> 69730cac
 }
 
 static const struct acpi_device_id vmclock_acpi_ids[] = {
