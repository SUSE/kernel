--- conflicted
+++ resolved
@@ -304,21 +304,11 @@
 	/* Create a posix clock and link it to the device. */
 	err = posix_clock_register(&ptp->clock, &ptp->dev);
 	if (err) {
-<<<<<<< HEAD
-	        if (ptp->pps_source)
-	                pps_unregister_source(ptp->pps_source);
-
-		kfree(ptp->vclock_index);
-
-		if (ptp->kworker)
-	                kthread_destroy_worker(ptp->kworker);
-=======
 		if (ptp->pps_source)
 			pps_unregister_source(ptp->pps_source);
 
 		if (ptp->kworker)
 			kthread_destroy_worker(ptp->kworker);
->>>>>>> eb3cdb58
 
 		put_device(&ptp->dev);
 
