--- conflicted
+++ resolved
@@ -29,10 +29,7 @@
 #define CNL_Ax_DEVICE_ID	0x9DFC
 #define GLK_Ax_DEVICE_ID	0x31A2
 #define CNL_H_DEVICE_ID		0xA37C
-<<<<<<< HEAD
-=======
 #define ICL_MOBILE_DEVICE_ID	0x34FC
->>>>>>> 8e6fbfc0
 #define SPT_H_DEVICE_ID		0xA135
 
 #define	REVISION_ID_CHT_A0	0x6
