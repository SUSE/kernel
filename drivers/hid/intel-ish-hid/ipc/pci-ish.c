--- conflicted
+++ resolved
@@ -40,30 +40,6 @@
 };
 
 static const struct pci_device_id ish_pci_tbl[] = {
-<<<<<<< HEAD
-	{PCI_DEVICE(PCI_VENDOR_ID_INTEL, CHV_DEVICE_ID)},
-	{PCI_DEVICE(PCI_VENDOR_ID_INTEL, BXT_Ax_DEVICE_ID)},
-	{PCI_DEVICE(PCI_VENDOR_ID_INTEL, BXT_Bx_DEVICE_ID)},
-	{PCI_DEVICE(PCI_VENDOR_ID_INTEL, APL_Ax_DEVICE_ID)},
-	{PCI_DEVICE(PCI_VENDOR_ID_INTEL, SPT_Ax_DEVICE_ID)},
-	{PCI_DEVICE(PCI_VENDOR_ID_INTEL, CNL_Ax_DEVICE_ID)},
-	{PCI_DEVICE(PCI_VENDOR_ID_INTEL, GLK_Ax_DEVICE_ID)},
-	{PCI_DEVICE(PCI_VENDOR_ID_INTEL, CNL_H_DEVICE_ID)},
-	{PCI_DEVICE(PCI_VENDOR_ID_INTEL, ICL_MOBILE_DEVICE_ID)},
-	{PCI_DEVICE(PCI_VENDOR_ID_INTEL, SPT_H_DEVICE_ID)},
-	{PCI_DEVICE(PCI_VENDOR_ID_INTEL, CML_LP_DEVICE_ID)},
-	{PCI_DEVICE(PCI_VENDOR_ID_INTEL, CMP_H_DEVICE_ID)},
-	{PCI_DEVICE(PCI_VENDOR_ID_INTEL, EHL_Ax_DEVICE_ID)},
-	{PCI_DEVICE(PCI_VENDOR_ID_INTEL, TGL_LP_DEVICE_ID)},
-	{PCI_DEVICE(PCI_VENDOR_ID_INTEL, TGL_H_DEVICE_ID)},
-	{PCI_DEVICE(PCI_VENDOR_ID_INTEL, ADL_S_DEVICE_ID)},
-	{PCI_DEVICE(PCI_VENDOR_ID_INTEL, ADL_P_DEVICE_ID)},
-	{PCI_DEVICE(PCI_VENDOR_ID_INTEL, ADL_N_DEVICE_ID)},
-	{PCI_DEVICE(PCI_VENDOR_ID_INTEL, RPL_S_DEVICE_ID)},
-	{PCI_DEVICE(PCI_VENDOR_ID_INTEL, MTL_P_DEVICE_ID)},
-	{PCI_DEVICE(PCI_VENDOR_ID_INTEL, ARL_H_DEVICE_ID)},
-	{0, }
-=======
 	{PCI_VDEVICE(INTEL, PCI_DEVICE_ID_INTEL_ISH_CHV)},
 	{PCI_VDEVICE(INTEL, PCI_DEVICE_ID_INTEL_ISH_BXT_Ax)},
 	{PCI_VDEVICE(INTEL, PCI_DEVICE_ID_INTEL_ISH_BXT_Bx)},
@@ -88,7 +64,6 @@
 	{PCI_VDEVICE(INTEL, PCI_DEVICE_ID_INTEL_ISH_ARL_S)},
 	{PCI_VDEVICE(INTEL, PCI_DEVICE_ID_INTEL_ISH_LNL_M), .driver_data = ISHTP_DRIVER_DATA_LNL_M},
 	{}
->>>>>>> 2d5404ca
 };
 MODULE_DEVICE_TABLE(pci, ish_pci_tbl);
 
@@ -159,55 +134,7 @@
 
 static inline bool ish_should_leave_d0i3(struct pci_dev *pdev)
 {
-<<<<<<< HEAD
-	return !pm_resume_via_firmware() || pdev->device == CHV_DEVICE_ID;
-}
-
-static int enable_gpe(struct device *dev)
-{
-#ifdef CONFIG_ACPI
-	acpi_status acpi_sts;
-	struct acpi_device *adev;
-	struct acpi_device_wakeup *wakeup;
-
-	adev = ACPI_COMPANION(dev);
-	if (!adev) {
-		dev_err(dev, "get acpi handle failed\n");
-		return -ENODEV;
-	}
-	wakeup = &adev->wakeup;
-
-	/*
-	 * Call acpi_disable_gpe(), so that reference count
-	 * gpe_event_info->runtime_count doesn't overflow.
-	 * When gpe_event_info->runtime_count = 0, the call
-	 * to acpi_disable_gpe() simply return.
-	 */
-	acpi_disable_gpe(wakeup->gpe_device, wakeup->gpe_number);
-
-	acpi_sts = acpi_enable_gpe(wakeup->gpe_device, wakeup->gpe_number);
-	if (ACPI_FAILURE(acpi_sts)) {
-		dev_err(dev, "enable ose_gpe failed\n");
-		return -EIO;
-	}
-
-	return 0;
-#else
-	return -ENODEV;
-#endif
-}
-
-static void enable_pme_wake(struct pci_dev *pdev)
-{
-	if ((pci_pme_capable(pdev, PCI_D0) ||
-	     pci_pme_capable(pdev, PCI_D3hot) ||
-	     pci_pme_capable(pdev, PCI_D3cold)) && !enable_gpe(&pdev->dev)) {
-		pci_pme_active(pdev, true);
-		dev_dbg(&pdev->dev, "ish ipc driver pme wake enabled\n");
-	}
-=======
 	return !pm_resume_via_firmware() || pdev->device == PCI_DEVICE_ID_INTEL_ISH_CHV;
->>>>>>> 2d5404ca
 }
 
 /**
