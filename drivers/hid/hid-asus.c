--- conflicted
+++ resolved
@@ -624,12 +624,9 @@
 		hid_warn(hdev,
 			"The MCU firmware version must be %d or greater to avoid issues with suspend.\n",
 			min_version);
-<<<<<<< HEAD
-=======
 	} else {
 		set_ally_mcu_hack(ASUS_WMI_ALLY_MCU_HACK_DISABLED);
 		set_ally_mcu_powersave(true);
->>>>>>> 3f4ee458
 	}
 }
 
