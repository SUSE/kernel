/* SPDX-License-Identifier: GPL-2.0 */
/* Copyright (c) 2024 Intel Corporation */

#ifndef _QUICKI2C_DEV_H_
#define _QUICKI2C_DEV_H_

#include <linux/hid-over-i2c.h>
#include <linux/workqueue.h>

#define PCI_DEVICE_ID_INTEL_THC_LNL_DEVICE_ID_I2C_PORT1		0xA848
#define PCI_DEVICE_ID_INTEL_THC_LNL_DEVICE_ID_I2C_PORT2		0xA84A
#define PCI_DEVICE_ID_INTEL_THC_PTL_H_DEVICE_ID_I2C_PORT1	0xE348
#define PCI_DEVICE_ID_INTEL_THC_PTL_H_DEVICE_ID_I2C_PORT2	0xE34A
#define PCI_DEVICE_ID_INTEL_THC_PTL_U_DEVICE_ID_I2C_PORT1	0xE448
#define PCI_DEVICE_ID_INTEL_THC_PTL_U_DEVICE_ID_I2C_PORT2	0xE44A
#define PCI_DEVICE_ID_INTEL_THC_WCL_DEVICE_ID_I2C_PORT1 	0x4D48
#define PCI_DEVICE_ID_INTEL_THC_WCL_DEVICE_ID_I2C_PORT2 	0x4D4A

/* Packet size value, the unit is 16 bytes */
#define MAX_PACKET_SIZE_VALUE_LNL			256

/* HIDI2C special ACPI parameters DSD name */
#define QUICKI2C_ACPI_METHOD_NAME_ICRS		"ICRS"
#define QUICKI2C_ACPI_METHOD_NAME_ISUB		"ISUB"

/* HIDI2C special ACPI parameters DSM methods */
#define QUICKI2C_ACPI_REVISION_NUM		1
#define QUICKI2C_ACPI_FUNC_NUM_HID_DESC_ADDR	1
#define QUICKI2C_ACPI_FUNC_NUM_ACTIVE_LTR_VAL	1
#define QUICKI2C_ACPI_FUNC_NUM_LP_LTR_VAL	2

#define QUICKI2C_SUBIP_STANDARD_MODE_MAX_SPEED		100000
#define QUICKI2C_SUBIP_FAST_MODE_MAX_SPEED		400000
#define QUICKI2C_SUBIP_FASTPLUS_MODE_MAX_SPEED		1000000
#define QUICKI2C_SUBIP_HIGH_SPEED_MODE_MAX_SPEED	3400000

#define QUICKI2C_DEFAULT_ACTIVE_LTR_VALUE	5
#define QUICKI2C_DEFAULT_LP_LTR_VALUE		500
#define QUICKI2C_RPM_TIMEOUT_MS			500

/* PTL Max packet size detection capability is 255 Bytes */
#define MAX_RX_DETECT_SIZE_PTL			255

/* Default interrupt delay is 1ms, suitable for most devices */
#define DEFAULT_INTERRUPT_DELAY_US		(1 * USEC_PER_MSEC)

/*
 * THC uses runtime auto suspend to dynamically switch between THC active LTR
 * and low power LTR to save CPU power.
 * Default value is 5000ms, that means if no touch event in this time, THC will
 * change to low power LTR mode.
 */
#define DEFAULT_AUTO_SUSPEND_DELAY_MS			5000

enum quicki2c_dev_state {
	QUICKI2C_NONE,
	QUICKI2C_RESETING,
	QUICKI2C_RESETED,
	QUICKI2C_INITED,
	QUICKI2C_ENABLED,
	QUICKI2C_DISABLED,
};

enum {
	HIDI2C_ADDRESSING_MODE_7BIT,
	HIDI2C_ADDRESSING_MODE_10BIT,
};

/**
 * struct quicki2c_subip_acpi_parameter - QuickI2C ACPI DSD parameters
 * @device_address: I2C device slave address
 * @connection_speed: I2C device expected connection speed
 * @addressing_mode: I2C device slave address mode, 7bit or 10bit
 *
 * Those properties get from QUICKI2C_ACPI_METHOD_NAME_ICRS method, used for
 * Bus parameter.
 */
struct quicki2c_subip_acpi_parameter {
	u16 device_address;
	u64 connection_speed;
	u8 addressing_mode;
	u8 reserved;
} __packed;

/**
 * struct quicki2c_subip_acpi_config - QuickI2C ACPI DSD parameters
 * @SMHX: Standard Mode (100 kbit/s) Serial Clock Line HIGH Period
 * @SMLX: Standard Mode (100 kbit/s) Serial Clock Line LOW Period
 * @SMTD: Standard Mode (100 kbit/s) Serial Data Line Transmit Hold Period
 * @SMRD: Standard Mode (100 kbit/s) Serial Data Receive Hold Period
 * @FMHX: Fast Mode (400 kbit/s) Serial Clock Line HIGH Period
 * @FMLX: Fast Mode (400 kbit/s) Serial Clock Line LOW Period
 * @FMTD: Fast Mode (400 kbit/s) Serial Data Line Transmit Hold Period
 * @FMRD: Fast Mode (400 kbit/s) Serial Data Line Receive Hold Period
 * @FMSL: Maximum length (in ic_clk_cycles) of suppressed spikes
 *        in Standard Mode, Fast Mode and Fast Mode Plus
 * @FPHX: Fast Mode Plus (1Mbit/sec) Serial Clock Line HIGH Period
 * @FPLX: Fast Mode Plus (1Mbit/sec) Serial Clock Line LOW Period
 * @FPTD: Fast Mode Plus (1Mbit/sec) Serial Data Line Transmit HOLD Period
 * @FPRD: Fast Mode Plus (1Mbit/sec) Serial Data Line Receive HOLD Period
 * @HMHX: High Speed Mode Plus (3.4Mbits/sec) Serial Clock Line HIGH Period
 * @HMLX: High Speed Mode Plus (3.4Mbits/sec) Serial Clock Line LOW Period
 * @HMTD: High Speed Mode Plus (3.4Mbits/sec) Serial Data Line Transmit HOLD Period
 * @HMRD: High Speed Mode Plus (3.4Mbits/sec) Serial Data Line Receive HOLD Period
 * @HMSL: Maximum length (in ic_clk_cycles) of suppressed spikes in High Speed Mode
 *
 * Those properties get from QUICKI2C_ACPI_METHOD_NAME_ISUB method, used for
 * I2C timing configure.
 */
struct quicki2c_subip_acpi_config {
	u64 SMHX;
	u64 SMLX;
	u64 SMTD;
	u64 SMRD;

	u64 FMHX;
	u64 FMLX;
	u64 FMTD;
	u64 FMRD;
	u64 FMSL;

	u64 FPHX;
	u64 FPLX;
	u64 FPTD;
	u64 FPRD;

	u64 HMHX;
	u64 HMLX;
	u64 HMTD;
	u64 HMRD;
	u64 HMSL;
	u8 reserved;
<<<<<<< HEAD
=======
};

/**
 * struct quicki2c_ddata - Driver specific data for quicki2c device
 * @max_detect_size: Identify max packet size detect for rx
 * @interrupt_delay: Identify interrupt detect delay for rx
 */
struct quicki2c_ddata {
	u32 max_detect_size;
	u32 interrupt_delay;
>>>>>>> 3476aa7d
};

struct device;
struct pci_dev;
struct thc_device;
struct hid_device;
struct acpi_device;

/**
 * struct quicki2c_device -  THC QuickI2C device struct
 * @dev: Point to kernel device
 * @pdev: Point to PCI device
 * @thc_hw: Point to THC device
 * @hid_dev: Point to HID device
 * @acpi_dev: Point to ACPI device
 * @ddata: Point to QuickI2C platform specific driver data
 * @state: THC I2C device state
 * @mem_addr: MMIO memory address
 * @dev_desc: Device descriptor for HIDI2C protocol
 * @i2c_slave_addr: HIDI2C device slave address
 * @hid_desc_addr: Register address for retrieve HID device descriptor
 * @active_ltr_val: THC active LTR value
 * @low_power_ltr_val: THC low power LTR value
 * @i2c_speed_mode: 0 - standard mode, 1 - fast mode, 2 - fast mode plus
 * @i2c_clock_hcnt: I2C CLK high period time (unit in cycle count)
 * @i2c_clock_lcnt: I2C CLK low period time (unit in cycle count)
 * @report_descriptor: Store a copy of device report descriptor
 * @input_buf: Store a copy of latest input report data
 * @report_buf: Store a copy of latest input/output report packet from set/get feature
 * @report_len: The length of input/output report packet
 * @reset_ack_wq: Workqueue for waiting reset response from device
 * @reset_ack: Indicate reset response received or not
 */
struct quicki2c_device {
	struct device *dev;
	struct pci_dev *pdev;
	struct thc_device *thc_hw;
	struct hid_device *hid_dev;
	struct acpi_device *acpi_dev;
	const struct quicki2c_ddata *ddata;
	enum quicki2c_dev_state state;

	void __iomem *mem_addr;

	struct hidi2c_dev_descriptor dev_desc;
	u8 i2c_slave_addr;
	u16 hid_desc_addr;

	u32 active_ltr_val;
	u32 low_power_ltr_val;

	u32 i2c_speed_mode;
	u32 i2c_clock_hcnt;
	u32 i2c_clock_lcnt;

	u8 *report_descriptor;
	u8 *input_buf;
	u8 *report_buf;
	u32 report_len;

	wait_queue_head_t reset_ack_wq;
	bool reset_ack;
};

#endif /* _QUICKI2C_DEV_H_ */<|MERGE_RESOLUTION|>--- conflicted
+++ resolved
@@ -130,8 +130,6 @@
 	u64 HMRD;
 	u64 HMSL;
 	u8 reserved;
-<<<<<<< HEAD
-=======
 };
 
 /**
@@ -142,7 +140,6 @@
 struct quicki2c_ddata {
 	u32 max_detect_size;
 	u32 interrupt_delay;
->>>>>>> 3476aa7d
 };
 
 struct device;
