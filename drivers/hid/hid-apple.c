// SPDX-License-Identifier: GPL-2.0-or-later
/*
 *  USB HID quirks support for Linux
 *
 *  Copyright (c) 1999 Andreas Gal
 *  Copyright (c) 2000-2005 Vojtech Pavlik <vojtech@suse.cz>
 *  Copyright (c) 2005 Michael Haboustak <mike-@cinci.rr.com> for Concept2, Inc
 *  Copyright (c) 2006-2007 Jiri Kosina
 *  Copyright (c) 2008 Jiri Slaby <jirislaby@gmail.com>
 *  Copyright (c) 2019 Paul Pawlowski <paul@mrarm.io>
 */

/*
 */

#define pr_fmt(fmt) KBUILD_MODNAME ": " fmt

#include <linux/device.h>
#include <linux/hid.h>
#include <linux/jiffies.h>
#include <linux/module.h>
#include <linux/slab.h>
#include <linux/timer.h>
#include <linux/string.h>
#include <linux/leds.h>

#include "hid-ids.h"

#define APPLE_RDESC_JIS		BIT(0)
#define APPLE_IGNORE_MOUSE	BIT(1)
#define APPLE_HAS_FN		BIT(2)
/* BIT(3) reserved, was: APPLE_HIDDEV */
#define APPLE_ISO_TILDE_QUIRK	BIT(4)
#define APPLE_MIGHTYMOUSE	BIT(5)
#define APPLE_INVERT_HWHEEL	BIT(6)
/* BIT(7) reserved, was: APPLE_IGNORE_HIDINPUT */
#define APPLE_NUMLOCK_EMULATION	BIT(8)
#define APPLE_RDESC_BATTERY	BIT(9)
#define APPLE_BACKLIGHT_CTL	BIT(10)
#define APPLE_IS_NON_APPLE	BIT(11)

#define APPLE_FLAG_FKEY		0x01

#define HID_COUNTRY_INTERNATIONAL_ISO	13
#define APPLE_BATTERY_TIMEOUT_MS	60000

static unsigned int fnmode = 3;
module_param(fnmode, uint, 0644);
MODULE_PARM_DESC(fnmode, "Mode of fn key on Apple keyboards (0 = disabled, "
		"1 = fkeyslast, 2 = fkeysfirst, [3] = auto)");

static int iso_layout = -1;
module_param(iso_layout, int, 0644);
MODULE_PARM_DESC(iso_layout, "Swap the backtick/tilde and greater-than/less-than keys. "
		"([-1] = auto, 0 = disabled, 1 = enabled)");

static unsigned int swap_opt_cmd;
module_param(swap_opt_cmd, uint, 0644);
MODULE_PARM_DESC(swap_opt_cmd, "Swap the Option (\"Alt\") and Command (\"Flag\") keys. "
		"(For people who want to keep Windows PC keyboard muscle memory. "
		"[0] = as-is, Mac layout. 1 = swapped, Windows layout., 2 = swapped, Swap only left side)");

static unsigned int swap_ctrl_cmd;
module_param(swap_ctrl_cmd, uint, 0644);
MODULE_PARM_DESC(swap_ctrl_cmd, "Swap the Control (\"Ctrl\") and Command (\"Flag\") keys. "
		"(For people who are used to Mac shortcuts involving Command instead of Control. "
		"[0] = No change. 1 = Swapped.)");

static unsigned int swap_fn_leftctrl;
module_param(swap_fn_leftctrl, uint, 0644);
MODULE_PARM_DESC(swap_fn_leftctrl, "Swap the Fn and left Control keys. "
		"(For people who want to keep PC keyboard muscle memory. "
		"[0] = as-is, Mac layout, 1 = swapped, PC layout)");

struct apple_non_apple_keyboard {
	char *name;
};

struct apple_sc_backlight {
	struct led_classdev cdev;
	struct hid_device *hdev;
	unsigned short backlight_off, backlight_on_min, backlight_on_max;
};

struct apple_sc {
	struct hid_device *hdev;
	unsigned long quirks;
	unsigned int fn_on;
	unsigned int fn_found;
	DECLARE_BITMAP(pressed_numlock, KEY_CNT);
	struct timer_list battery_timer;
	struct apple_sc_backlight *backlight;
};

struct apple_key_translation {
	u16 from;
	u16 to;
	u8 flags;
};

static const struct apple_key_translation magic_keyboard_alu_fn_keys[] = {
	{ KEY_BACKSPACE, KEY_DELETE },
	{ KEY_ENTER,	KEY_INSERT },
	{ KEY_F1,	KEY_BRIGHTNESSDOWN, APPLE_FLAG_FKEY },
	{ KEY_F2,	KEY_BRIGHTNESSUP,   APPLE_FLAG_FKEY },
	{ KEY_F3,	KEY_SCALE,          APPLE_FLAG_FKEY },
	{ KEY_F4,	KEY_DASHBOARD,      APPLE_FLAG_FKEY },
	{ KEY_F6,	KEY_NUMLOCK,        APPLE_FLAG_FKEY },
	{ KEY_F7,	KEY_PREVIOUSSONG,   APPLE_FLAG_FKEY },
	{ KEY_F8,	KEY_PLAYPAUSE,      APPLE_FLAG_FKEY },
	{ KEY_F9,	KEY_NEXTSONG,       APPLE_FLAG_FKEY },
	{ KEY_F10,	KEY_MUTE,           APPLE_FLAG_FKEY },
	{ KEY_F11,	KEY_VOLUMEDOWN,     APPLE_FLAG_FKEY },
	{ KEY_F12,	KEY_VOLUMEUP,       APPLE_FLAG_FKEY },
	{ KEY_UP,	KEY_PAGEUP },
	{ KEY_DOWN,	KEY_PAGEDOWN },
	{ KEY_LEFT,	KEY_HOME },
	{ KEY_RIGHT,	KEY_END },
	{ }
};

static const struct apple_key_translation magic_keyboard_2015_fn_keys[] = {
	{ KEY_BACKSPACE, KEY_DELETE },
	{ KEY_ENTER,	KEY_INSERT },
	{ KEY_F1,	KEY_BRIGHTNESSDOWN, APPLE_FLAG_FKEY },
	{ KEY_F2,	KEY_BRIGHTNESSUP,   APPLE_FLAG_FKEY },
	{ KEY_F3,	KEY_SCALE,          APPLE_FLAG_FKEY },
	{ KEY_F4,	KEY_DASHBOARD,      APPLE_FLAG_FKEY },
	{ KEY_F7,	KEY_PREVIOUSSONG,   APPLE_FLAG_FKEY },
	{ KEY_F8,	KEY_PLAYPAUSE,      APPLE_FLAG_FKEY },
	{ KEY_F9,	KEY_NEXTSONG,       APPLE_FLAG_FKEY },
	{ KEY_F10,	KEY_MUTE,           APPLE_FLAG_FKEY },
	{ KEY_F11,	KEY_VOLUMEDOWN,     APPLE_FLAG_FKEY },
	{ KEY_F12,	KEY_VOLUMEUP,       APPLE_FLAG_FKEY },
	{ KEY_UP,	KEY_PAGEUP },
	{ KEY_DOWN,	KEY_PAGEDOWN },
	{ KEY_LEFT,	KEY_HOME },
	{ KEY_RIGHT,	KEY_END },
	{ }
};

struct apple_backlight_config_report {
	u8 report_id;
	u8 version;
	u16 backlight_off, backlight_on_min, backlight_on_max;
};

struct apple_backlight_set_report {
	u8 report_id;
	u8 version;
	u16 backlight;
	u16 rate;
};


static const struct apple_key_translation apple2021_fn_keys[] = {
	{ KEY_BACKSPACE, KEY_DELETE },
	{ KEY_ENTER,	KEY_INSERT },
	{ KEY_F1,	KEY_BRIGHTNESSDOWN, APPLE_FLAG_FKEY },
	{ KEY_F2,	KEY_BRIGHTNESSUP,   APPLE_FLAG_FKEY },
	{ KEY_F3,	KEY_SCALE,          APPLE_FLAG_FKEY },
	{ KEY_F4,	KEY_SEARCH,         APPLE_FLAG_FKEY },
	{ KEY_F5,	KEY_MICMUTE,        APPLE_FLAG_FKEY },
	{ KEY_F6,	KEY_SLEEP,          APPLE_FLAG_FKEY },
	{ KEY_F7,	KEY_PREVIOUSSONG,   APPLE_FLAG_FKEY },
	{ KEY_F8,	KEY_PLAYPAUSE,      APPLE_FLAG_FKEY },
	{ KEY_F9,	KEY_NEXTSONG,       APPLE_FLAG_FKEY },
	{ KEY_F10,	KEY_MUTE,           APPLE_FLAG_FKEY },
	{ KEY_F11,	KEY_VOLUMEDOWN,     APPLE_FLAG_FKEY },
	{ KEY_F12,	KEY_VOLUMEUP,       APPLE_FLAG_FKEY },
	{ KEY_UP,	KEY_PAGEUP },
	{ KEY_DOWN,	KEY_PAGEDOWN },
	{ KEY_LEFT,	KEY_HOME },
	{ KEY_RIGHT,	KEY_END },
	{ }
};

static const struct apple_key_translation macbookair_fn_keys[] = {
	{ KEY_BACKSPACE, KEY_DELETE },
	{ KEY_ENTER,	KEY_INSERT },
	{ KEY_F1,	KEY_BRIGHTNESSDOWN, APPLE_FLAG_FKEY },
	{ KEY_F2,	KEY_BRIGHTNESSUP,   APPLE_FLAG_FKEY },
	{ KEY_F3,	KEY_SCALE,          APPLE_FLAG_FKEY },
	{ KEY_F4,	KEY_DASHBOARD,      APPLE_FLAG_FKEY },
	{ KEY_F6,	KEY_PREVIOUSSONG,   APPLE_FLAG_FKEY },
	{ KEY_F7,	KEY_PLAYPAUSE,      APPLE_FLAG_FKEY },
	{ KEY_F8,	KEY_NEXTSONG,       APPLE_FLAG_FKEY },
	{ KEY_F9,	KEY_MUTE,           APPLE_FLAG_FKEY },
	{ KEY_F10,	KEY_VOLUMEDOWN,     APPLE_FLAG_FKEY },
	{ KEY_F11,	KEY_VOLUMEUP,       APPLE_FLAG_FKEY },
	{ KEY_F12,	KEY_EJECTCD,        APPLE_FLAG_FKEY },
	{ KEY_UP,	KEY_PAGEUP },
	{ KEY_DOWN,	KEY_PAGEDOWN },
	{ KEY_LEFT,	KEY_HOME },
	{ KEY_RIGHT,	KEY_END },
	{ }
};

static const struct apple_key_translation macbookpro_no_esc_fn_keys[] = {
	{ KEY_BACKSPACE, KEY_DELETE },
	{ KEY_ENTER,	KEY_INSERT },
	{ KEY_GRAVE,	KEY_ESC },
	{ KEY_1,	KEY_F1 },
	{ KEY_2,	KEY_F2 },
	{ KEY_3,	KEY_F3 },
	{ KEY_4,	KEY_F4 },
	{ KEY_5,	KEY_F5 },
	{ KEY_6,	KEY_F6 },
	{ KEY_7,	KEY_F7 },
	{ KEY_8,	KEY_F8 },
	{ KEY_9,	KEY_F9 },
	{ KEY_0,	KEY_F10 },
	{ KEY_MINUS,	KEY_F11 },
	{ KEY_EQUAL,	KEY_F12 },
	{ KEY_UP,	KEY_PAGEUP },
	{ KEY_DOWN,	KEY_PAGEDOWN },
	{ KEY_LEFT,	KEY_HOME },
	{ KEY_RIGHT,	KEY_END },
	{ }
};

static const struct apple_key_translation macbookpro_dedicated_esc_fn_keys[] = {
	{ KEY_BACKSPACE, KEY_DELETE },
	{ KEY_ENTER,	KEY_INSERT },
	{ KEY_1,	KEY_F1 },
	{ KEY_2,	KEY_F2 },
	{ KEY_3,	KEY_F3 },
	{ KEY_4,	KEY_F4 },
	{ KEY_5,	KEY_F5 },
	{ KEY_6,	KEY_F6 },
	{ KEY_7,	KEY_F7 },
	{ KEY_8,	KEY_F8 },
	{ KEY_9,	KEY_F9 },
	{ KEY_0,	KEY_F10 },
	{ KEY_MINUS,	KEY_F11 },
	{ KEY_EQUAL,	KEY_F12 },
	{ KEY_UP,	KEY_PAGEUP },
	{ KEY_DOWN,	KEY_PAGEDOWN },
	{ KEY_LEFT,	KEY_HOME },
	{ KEY_RIGHT,	KEY_END },
	{ }
};

static const struct apple_key_translation apple_fn_keys[] = {
	{ KEY_BACKSPACE, KEY_DELETE },
	{ KEY_ENTER,	KEY_INSERT },
	{ KEY_F1,	KEY_BRIGHTNESSDOWN, APPLE_FLAG_FKEY },
	{ KEY_F2,	KEY_BRIGHTNESSUP,   APPLE_FLAG_FKEY },
	{ KEY_F3,	KEY_SCALE,          APPLE_FLAG_FKEY },
	{ KEY_F4,	KEY_DASHBOARD,      APPLE_FLAG_FKEY },
	{ KEY_F5,	KEY_KBDILLUMDOWN,   APPLE_FLAG_FKEY },
	{ KEY_F6,	KEY_KBDILLUMUP,     APPLE_FLAG_FKEY },
	{ KEY_F7,	KEY_PREVIOUSSONG,   APPLE_FLAG_FKEY },
	{ KEY_F8,	KEY_PLAYPAUSE,      APPLE_FLAG_FKEY },
	{ KEY_F9,	KEY_NEXTSONG,       APPLE_FLAG_FKEY },
	{ KEY_F10,	KEY_MUTE,           APPLE_FLAG_FKEY },
	{ KEY_F11,	KEY_VOLUMEDOWN,     APPLE_FLAG_FKEY },
	{ KEY_F12,	KEY_VOLUMEUP,       APPLE_FLAG_FKEY },
	{ KEY_UP,	KEY_PAGEUP },
	{ KEY_DOWN,	KEY_PAGEDOWN },
	{ KEY_LEFT,	KEY_HOME },
	{ KEY_RIGHT,	KEY_END },
	{ }
};

static const struct apple_key_translation powerbook_fn_keys[] = {
	{ KEY_BACKSPACE, KEY_DELETE },
	{ KEY_F1,	KEY_BRIGHTNESSDOWN,     APPLE_FLAG_FKEY },
	{ KEY_F2,	KEY_BRIGHTNESSUP,       APPLE_FLAG_FKEY },
	{ KEY_F3,	KEY_MUTE,               APPLE_FLAG_FKEY },
	{ KEY_F4,	KEY_VOLUMEDOWN,         APPLE_FLAG_FKEY },
	{ KEY_F5,	KEY_VOLUMEUP,           APPLE_FLAG_FKEY },
	{ KEY_F6,	KEY_NUMLOCK,            APPLE_FLAG_FKEY },
	{ KEY_F7,	KEY_SWITCHVIDEOMODE,    APPLE_FLAG_FKEY },
	{ KEY_F8,	KEY_KBDILLUMTOGGLE,     APPLE_FLAG_FKEY },
	{ KEY_F9,	KEY_KBDILLUMDOWN,       APPLE_FLAG_FKEY },
	{ KEY_F10,	KEY_KBDILLUMUP,         APPLE_FLAG_FKEY },
	{ KEY_UP,	KEY_PAGEUP },
	{ KEY_DOWN,	KEY_PAGEDOWN },
	{ KEY_LEFT,	KEY_HOME },
	{ KEY_RIGHT,	KEY_END },
	{ }
};

static const struct apple_key_translation powerbook_numlock_keys[] = {
	{ KEY_J,	KEY_KP1 },
	{ KEY_K,	KEY_KP2 },
	{ KEY_L,	KEY_KP3 },
	{ KEY_U,	KEY_KP4 },
	{ KEY_I,	KEY_KP5 },
	{ KEY_O,	KEY_KP6 },
	{ KEY_7,	KEY_KP7 },
	{ KEY_8,	KEY_KP8 },
	{ KEY_9,	KEY_KP9 },
	{ KEY_M,	KEY_KP0 },
	{ KEY_DOT,	KEY_KPDOT },
	{ KEY_SLASH,	KEY_KPPLUS },
	{ KEY_SEMICOLON, KEY_KPMINUS },
	{ KEY_P,	KEY_KPASTERISK },
	{ KEY_MINUS,	KEY_KPEQUAL },
	{ KEY_0,	KEY_KPSLASH },
	{ KEY_F6,	KEY_NUMLOCK },
	{ KEY_KPENTER,	KEY_KPENTER },
	{ KEY_BACKSPACE, KEY_BACKSPACE },
	{ }
};

static const struct apple_key_translation apple_iso_keyboard[] = {
	{ KEY_GRAVE,	KEY_102ND },
	{ KEY_102ND,	KEY_GRAVE },
	{ }
};

static const struct apple_key_translation swapped_option_cmd_keys[] = {
	{ KEY_LEFTALT,	KEY_LEFTMETA },
	{ KEY_LEFTMETA,	KEY_LEFTALT },
	{ KEY_RIGHTALT,	KEY_RIGHTMETA },
	{ KEY_RIGHTMETA, KEY_RIGHTALT },
	{ }
};

static const struct apple_key_translation swapped_option_cmd_left_keys[] = {
	{ KEY_LEFTALT,	KEY_LEFTMETA },
	{ KEY_LEFTMETA,	KEY_LEFTALT },
	{ }
};

static const struct apple_key_translation swapped_ctrl_cmd_keys[] = {
	{ KEY_LEFTCTRL,	KEY_LEFTMETA },
	{ KEY_LEFTMETA,	KEY_LEFTCTRL },
	{ KEY_RIGHTCTRL, KEY_RIGHTMETA },
	{ KEY_RIGHTMETA, KEY_RIGHTCTRL },
	{ }
};

static const struct apple_key_translation swapped_fn_leftctrl_keys[] = {
	{ KEY_FN, KEY_LEFTCTRL },
	{ KEY_LEFTCTRL, KEY_FN },
	{ }
};

static const struct apple_non_apple_keyboard non_apple_keyboards[] = {
	{ "SONiX USB DEVICE" },
	{ "Keychron" },
	{ "AONE" },
	{ "GANSS" },
	{ "Hailuck" },
	{ "Jamesdonkey" },
	{ "A3R" },
<<<<<<< HEAD
=======
	{ "hfd.cn" },
	{ "WKB603" },
>>>>>>> 05b5b70f
};

static bool apple_is_non_apple_keyboard(struct hid_device *hdev)
{
	int i;

	for (i = 0; i < ARRAY_SIZE(non_apple_keyboards); i++) {
		char *non_apple = non_apple_keyboards[i].name;

		if (strncmp(hdev->name, non_apple, strlen(non_apple)) == 0)
			return true;
	}

	return false;
}

static inline void apple_setup_key_translation(struct input_dev *input,
		const struct apple_key_translation *table)
{
	const struct apple_key_translation *trans;

	for (trans = table; trans->from; trans++)
		set_bit(trans->to, input->keybit);
}

static const struct apple_key_translation *apple_find_translation(
		const struct apple_key_translation *table, u16 from)
{
	const struct apple_key_translation *trans;

	/* Look for the translation */
	for (trans = table; trans->from; trans++)
		if (trans->from == from)
			return trans;

	return NULL;
}

static void input_event_with_scancode(struct input_dev *input,
		__u8 type, __u16 code, unsigned int hid, __s32 value)
{
	if (type == EV_KEY &&
	    (!test_bit(code, input->key)) == value)
		input_event(input, EV_MSC, MSC_SCAN, hid);
	input_event(input, type, code, value);
}

static int hidinput_apple_event(struct hid_device *hid, struct input_dev *input,
		struct hid_usage *usage, __s32 value)
{
	struct apple_sc *asc = hid_get_drvdata(hid);
	const struct apple_key_translation *trans, *table;
	bool do_translate;
	u16 code = usage->code;
	unsigned int real_fnmode;

	if (fnmode == 3) {
		real_fnmode = (asc->quirks & APPLE_IS_NON_APPLE) ? 2 : 1;
	} else {
		real_fnmode = fnmode;
	}

	if (swap_fn_leftctrl) {
		trans = apple_find_translation(swapped_fn_leftctrl_keys, code);

		if (trans)
			code = trans->to;
	}

	if (iso_layout > 0 || (iso_layout < 0 && (asc->quirks & APPLE_ISO_TILDE_QUIRK) &&
			hid->country == HID_COUNTRY_INTERNATIONAL_ISO)) {
		trans = apple_find_translation(apple_iso_keyboard, code);

		if (trans)
			code = trans->to;
	}

	if (swap_opt_cmd) {
		if (swap_opt_cmd == 2)
			trans = apple_find_translation(swapped_option_cmd_left_keys, code);
		else
			trans = apple_find_translation(swapped_option_cmd_keys, code);

		if (trans)
			code = trans->to;
	}

	if (swap_ctrl_cmd) {
		trans = apple_find_translation(swapped_ctrl_cmd_keys, code);

		if (trans)
			code = trans->to;
	}

	if (code == KEY_FN)
		asc->fn_on = !!value;

	if (real_fnmode) {
		if (hid->product == USB_DEVICE_ID_APPLE_ALU_WIRELESS_ANSI ||
		    hid->product == USB_DEVICE_ID_APPLE_ALU_WIRELESS_ISO ||
		    hid->product == USB_DEVICE_ID_APPLE_ALU_WIRELESS_JIS ||
		    hid->product == USB_DEVICE_ID_APPLE_ALU_WIRELESS_2009_ANSI ||
		    hid->product == USB_DEVICE_ID_APPLE_ALU_WIRELESS_2009_ISO ||
		    hid->product == USB_DEVICE_ID_APPLE_ALU_WIRELESS_2009_JIS ||
		    hid->product == USB_DEVICE_ID_APPLE_ALU_WIRELESS_2011_ANSI ||
		    hid->product == USB_DEVICE_ID_APPLE_ALU_WIRELESS_2011_ISO ||
		    hid->product == USB_DEVICE_ID_APPLE_ALU_WIRELESS_2011_JIS)
			table = magic_keyboard_alu_fn_keys;
		else if (hid->product == USB_DEVICE_ID_APPLE_MAGIC_KEYBOARD_2015 ||
			 hid->product == USB_DEVICE_ID_APPLE_MAGIC_KEYBOARD_NUMPAD_2015)
			table = magic_keyboard_2015_fn_keys;
		else if (hid->product == USB_DEVICE_ID_APPLE_MAGIC_KEYBOARD_2021 ||
			 hid->product == USB_DEVICE_ID_APPLE_MAGIC_KEYBOARD_FINGERPRINT_2021 ||
			 hid->product == USB_DEVICE_ID_APPLE_MAGIC_KEYBOARD_NUMPAD_2021)
			table = apple2021_fn_keys;
		else if (hid->product == USB_DEVICE_ID_APPLE_WELLSPRINGT2_J132 ||
			 hid->product == USB_DEVICE_ID_APPLE_WELLSPRINGT2_J680 ||
			 hid->product == USB_DEVICE_ID_APPLE_WELLSPRINGT2_J213)
				table = macbookpro_no_esc_fn_keys;
		else if (hid->product == USB_DEVICE_ID_APPLE_WELLSPRINGT2_J214K ||
			 hid->product == USB_DEVICE_ID_APPLE_WELLSPRINGT2_J223 ||
			 hid->product == USB_DEVICE_ID_APPLE_WELLSPRINGT2_J152F)
				table = macbookpro_dedicated_esc_fn_keys;
		else if (hid->product == USB_DEVICE_ID_APPLE_WELLSPRINGT2_J140K ||
			 hid->product == USB_DEVICE_ID_APPLE_WELLSPRINGT2_J230K)
				table = apple_fn_keys;
		else if (hid->product >= USB_DEVICE_ID_APPLE_WELLSPRING4_ANSI &&
				hid->product <= USB_DEVICE_ID_APPLE_WELLSPRING4A_JIS)
			table = macbookair_fn_keys;
		else if (hid->product < 0x21d || hid->product >= 0x300)
			table = powerbook_fn_keys;
		else
			table = apple_fn_keys;

		trans = apple_find_translation(table, code);

		if (trans) {
			bool from_is_set = test_bit(trans->from, input->key);
			bool to_is_set = test_bit(trans->to, input->key);

			if (from_is_set)
				code = trans->from;
			else if (to_is_set)
				code = trans->to;

			if (!(from_is_set || to_is_set)) {
				if (trans->flags & APPLE_FLAG_FKEY) {
					switch (real_fnmode) {
					case 1:
						do_translate = !asc->fn_on;
						break;
					case 2:
						do_translate = asc->fn_on;
						break;
					default:
						/* should never happen */
						do_translate = false;
					}
				} else {
					do_translate = asc->fn_on;
				}

				if (do_translate)
					code = trans->to;
			}
		}

		if (asc->quirks & APPLE_NUMLOCK_EMULATION &&
				(test_bit(code, asc->pressed_numlock) ||
				test_bit(LED_NUML, input->led))) {
			trans = apple_find_translation(powerbook_numlock_keys, code);

			if (trans) {
				if (value)
					set_bit(code, asc->pressed_numlock);
				else
					clear_bit(code, asc->pressed_numlock);

				code = trans->to;
			}
		}
	}

	if (usage->code != code) {
		input_event_with_scancode(input, usage->type, code, usage->hid, value);

		return 1;
	}

	return 0;
}

static int apple_event(struct hid_device *hdev, struct hid_field *field,
		struct hid_usage *usage, __s32 value)
{
	struct apple_sc *asc = hid_get_drvdata(hdev);

	if (!(hdev->claimed & HID_CLAIMED_INPUT) || !field->hidinput ||
			!usage->type)
		return 0;

	if ((asc->quirks & APPLE_INVERT_HWHEEL) &&
			usage->code == REL_HWHEEL) {
		input_event_with_scancode(field->hidinput->input, usage->type,
				usage->code, usage->hid, -value);
		return 1;
	}

	if ((asc->quirks & APPLE_HAS_FN) &&
			hidinput_apple_event(hdev, field->hidinput->input,
				usage, value))
		return 1;


	return 0;
}

static int apple_fetch_battery(struct hid_device *hdev)
{
#ifdef CONFIG_HID_BATTERY_STRENGTH
	struct apple_sc *asc = hid_get_drvdata(hdev);
	struct hid_report_enum *report_enum;
	struct hid_report *report;

	if (!(asc->quirks & APPLE_RDESC_BATTERY) || !hdev->battery)
		return -1;

	report_enum = &hdev->report_enum[hdev->battery_report_type];
	report = report_enum->report_id_hash[hdev->battery_report_id];

	if (!report || report->maxfield < 1)
		return -1;

	if (hdev->battery_capacity == hdev->battery_max)
		return -1;

	hid_hw_request(hdev, report, HID_REQ_GET_REPORT);
	return 0;
#else
	return -1;
#endif
}

static void apple_battery_timer_tick(struct timer_list *t)
{
	struct apple_sc *asc = from_timer(asc, t, battery_timer);
	struct hid_device *hdev = asc->hdev;

	if (apple_fetch_battery(hdev) == 0) {
		mod_timer(&asc->battery_timer,
			  jiffies + msecs_to_jiffies(APPLE_BATTERY_TIMEOUT_MS));
	}
}

/*
 * MacBook JIS keyboard has wrong logical maximum
 * Magic Keyboard JIS has wrong logical maximum
 */
static __u8 *apple_report_fixup(struct hid_device *hdev, __u8 *rdesc,
		unsigned int *rsize)
{
	struct apple_sc *asc = hid_get_drvdata(hdev);

	if(*rsize >=71 && rdesc[70] == 0x65 && rdesc[64] == 0x65) {
		hid_info(hdev,
			 "fixing up Magic Keyboard JIS report descriptor\n");
		rdesc[64] = rdesc[70] = 0xe7;
	}

	if ((asc->quirks & APPLE_RDESC_JIS) && *rsize >= 60 &&
			rdesc[53] == 0x65 && rdesc[59] == 0x65) {
		hid_info(hdev,
			 "fixing up MacBook JIS keyboard report descriptor\n");
		rdesc[53] = rdesc[59] = 0xe7;
	}

	/*
	 * Change the usage from:
	 *   0x06, 0x00, 0xff, // Usage Page (Vendor Defined Page 1)  0
	 *   0x09, 0x0b,       // Usage (Vendor Usage 0x0b)           3
	 * To:
	 *   0x05, 0x01,       // Usage Page (Generic Desktop)        0
	 *   0x09, 0x06,       // Usage (Keyboard)                    2
	 */
	if ((asc->quirks & APPLE_RDESC_BATTERY) && *rsize == 83 &&
	    rdesc[46] == 0x84 && rdesc[58] == 0x85) {
		hid_info(hdev,
			 "fixing up Magic Keyboard battery report descriptor\n");
		*rsize = *rsize - 1;
		rdesc = kmemdup(rdesc + 1, *rsize, GFP_KERNEL);
		if (!rdesc)
			return NULL;

		rdesc[0] = 0x05;
		rdesc[1] = 0x01;
		rdesc[2] = 0x09;
		rdesc[3] = 0x06;
	}

	return rdesc;
}

static void apple_setup_input(struct input_dev *input)
{
	set_bit(KEY_NUMLOCK, input->keybit);

	/* Enable all needed keys */
	apple_setup_key_translation(input, apple_fn_keys);
	apple_setup_key_translation(input, powerbook_fn_keys);
	apple_setup_key_translation(input, powerbook_numlock_keys);
	apple_setup_key_translation(input, apple_iso_keyboard);
	apple_setup_key_translation(input, magic_keyboard_alu_fn_keys);
	apple_setup_key_translation(input, magic_keyboard_2015_fn_keys);
	apple_setup_key_translation(input, apple2021_fn_keys);
	apple_setup_key_translation(input, macbookpro_no_esc_fn_keys);
	apple_setup_key_translation(input, macbookpro_dedicated_esc_fn_keys);
}

static int apple_input_mapping(struct hid_device *hdev, struct hid_input *hi,
		struct hid_field *field, struct hid_usage *usage,
		unsigned long **bit, int *max)
{
	struct apple_sc *asc = hid_get_drvdata(hdev);

	if (usage->hid == (HID_UP_CUSTOM | 0x0003) ||
			usage->hid == (HID_UP_MSVENDOR | 0x0003) ||
			usage->hid == (HID_UP_HPVENDOR2 | 0x0003)) {
		/* The fn key on Apple USB keyboards */
		set_bit(EV_REP, hi->input->evbit);
		hid_map_usage_clear(hi, usage, bit, max, EV_KEY, KEY_FN);
		asc->fn_found = true;
		apple_setup_input(hi->input);
		return 1;
	}

	/* we want the hid layer to go through standard path (set and ignore) */
	return 0;
}

static int apple_input_mapped(struct hid_device *hdev, struct hid_input *hi,
		struct hid_field *field, struct hid_usage *usage,
		unsigned long **bit, int *max)
{
	struct apple_sc *asc = hid_get_drvdata(hdev);

	if (asc->quirks & APPLE_MIGHTYMOUSE) {
		if (usage->hid == HID_GD_Z)
			hid_map_usage(hi, usage, bit, max, EV_REL, REL_HWHEEL);
		else if (usage->code == BTN_1)
			hid_map_usage(hi, usage, bit, max, EV_KEY, BTN_2);
		else if (usage->code == BTN_2)
			hid_map_usage(hi, usage, bit, max, EV_KEY, BTN_1);
	}

	return 0;
}

static int apple_input_configured(struct hid_device *hdev,
		struct hid_input *hidinput)
{
	struct apple_sc *asc = hid_get_drvdata(hdev);

	if ((asc->quirks & APPLE_HAS_FN) && !asc->fn_found) {
		hid_info(hdev, "Fn key not found (Apple Wireless Keyboard clone?), disabling Fn key handling\n");
		asc->quirks &= ~APPLE_HAS_FN;
	}

	if (apple_is_non_apple_keyboard(hdev)) {
		hid_info(hdev, "Non-apple keyboard detected; function keys will default to fnmode=2 behavior\n");
		asc->quirks |= APPLE_IS_NON_APPLE;
	}

	return 0;
}

static bool apple_backlight_check_support(struct hid_device *hdev)
{
	int i;
	unsigned int hid;
	struct hid_report *report;

	list_for_each_entry(report, &hdev->report_enum[HID_INPUT_REPORT].report_list, list) {
		for (i = 0; i < report->maxfield; i++) {
			hid = report->field[i]->usage->hid;
			if ((hid & HID_USAGE_PAGE) == HID_UP_MSVENDOR && (hid & HID_USAGE) == 0xf)
				return true;
		}
	}

	return false;
}

static int apple_backlight_set(struct hid_device *hdev, u16 value, u16 rate)
{
	int ret = 0;
	struct apple_backlight_set_report *rep;

	rep = kmalloc(sizeof(*rep), GFP_KERNEL);
	if (rep == NULL)
		return -ENOMEM;

	rep->report_id = 0xB0;
	rep->version = 1;
	rep->backlight = value;
	rep->rate = rate;

	ret = hid_hw_raw_request(hdev, 0xB0u, (u8 *) rep, sizeof(*rep),
				 HID_OUTPUT_REPORT, HID_REQ_SET_REPORT);

	kfree(rep);
	return ret;
}

static int apple_backlight_led_set(struct led_classdev *led_cdev,
	enum led_brightness brightness)
{
	struct apple_sc_backlight *backlight = container_of(led_cdev,
							    struct apple_sc_backlight, cdev);

	return apple_backlight_set(backlight->hdev, brightness, 0);
}

static int apple_backlight_init(struct hid_device *hdev)
{
	int ret;
	struct apple_sc *asc = hid_get_drvdata(hdev);
	struct apple_backlight_config_report *rep;

	if (!apple_backlight_check_support(hdev))
		return -EINVAL;

	rep = kmalloc(0x200, GFP_KERNEL);
	if (rep == NULL)
		return -ENOMEM;

	ret = hid_hw_raw_request(hdev, 0xBFu, (u8 *) rep, sizeof(*rep),
				 HID_FEATURE_REPORT, HID_REQ_GET_REPORT);
	if (ret < 0) {
		hid_err(hdev, "backlight request failed: %d\n", ret);
		goto cleanup_and_exit;
	}
	if (ret < 8 || rep->version != 1) {
		hid_err(hdev, "backlight config struct: bad version %i\n", rep->version);
		ret = -EINVAL;
		goto cleanup_and_exit;
	}

	hid_dbg(hdev, "backlight config: off=%u, on_min=%u, on_max=%u\n",
		rep->backlight_off, rep->backlight_on_min, rep->backlight_on_max);

	asc->backlight = devm_kzalloc(&hdev->dev, sizeof(*asc->backlight), GFP_KERNEL);
	if (!asc->backlight) {
		ret = -ENOMEM;
		goto cleanup_and_exit;
	}

	asc->backlight->hdev = hdev;
	asc->backlight->cdev.name = "apple::kbd_backlight";
	asc->backlight->cdev.max_brightness = rep->backlight_on_max;
	asc->backlight->cdev.brightness_set_blocking = apple_backlight_led_set;

	ret = apple_backlight_set(hdev, 0, 0);
	if (ret < 0) {
		hid_err(hdev, "backlight set request failed: %d\n", ret);
		goto cleanup_and_exit;
	}

	ret = devm_led_classdev_register(&hdev->dev, &asc->backlight->cdev);

cleanup_and_exit:
	kfree(rep);
	return ret;
}

static int apple_probe(struct hid_device *hdev,
		const struct hid_device_id *id)
{
	unsigned long quirks = id->driver_data;
	struct apple_sc *asc;
	int ret;

	asc = devm_kzalloc(&hdev->dev, sizeof(*asc), GFP_KERNEL);
	if (asc == NULL) {
		hid_err(hdev, "can't alloc apple descriptor\n");
		return -ENOMEM;
	}

	asc->hdev = hdev;
	asc->quirks = quirks;

	hid_set_drvdata(hdev, asc);

	ret = hid_parse(hdev);
	if (ret) {
		hid_err(hdev, "parse failed\n");
		return ret;
	}

	ret = hid_hw_start(hdev, HID_CONNECT_DEFAULT);
	if (ret) {
		hid_err(hdev, "hw start failed\n");
		return ret;
	}

	timer_setup(&asc->battery_timer, apple_battery_timer_tick, 0);
	mod_timer(&asc->battery_timer,
		  jiffies + msecs_to_jiffies(APPLE_BATTERY_TIMEOUT_MS));
	apple_fetch_battery(hdev);

	if (quirks & APPLE_BACKLIGHT_CTL)
		apple_backlight_init(hdev);

	return 0;
}

static void apple_remove(struct hid_device *hdev)
{
	struct apple_sc *asc = hid_get_drvdata(hdev);

	del_timer_sync(&asc->battery_timer);

	hid_hw_stop(hdev);
}

static const struct hid_device_id apple_devices[] = {
	{ HID_USB_DEVICE(USB_VENDOR_ID_APPLE, USB_DEVICE_ID_APPLE_MIGHTYMOUSE),
		.driver_data = APPLE_MIGHTYMOUSE | APPLE_INVERT_HWHEEL },

	{ HID_USB_DEVICE(USB_VENDOR_ID_APPLE, USB_DEVICE_ID_APPLE_FOUNTAIN_ANSI),
		.driver_data = APPLE_NUMLOCK_EMULATION | APPLE_HAS_FN },
	{ HID_USB_DEVICE(USB_VENDOR_ID_APPLE, USB_DEVICE_ID_APPLE_FOUNTAIN_ISO),
		.driver_data = APPLE_NUMLOCK_EMULATION | APPLE_HAS_FN },
	{ HID_USB_DEVICE(USB_VENDOR_ID_APPLE, USB_DEVICE_ID_APPLE_GEYSER_ANSI),
		.driver_data = APPLE_NUMLOCK_EMULATION | APPLE_HAS_FN },
	{ HID_USB_DEVICE(USB_VENDOR_ID_APPLE, USB_DEVICE_ID_APPLE_GEYSER_ISO),
		.driver_data = APPLE_NUMLOCK_EMULATION | APPLE_HAS_FN },
	{ HID_USB_DEVICE(USB_VENDOR_ID_APPLE, USB_DEVICE_ID_APPLE_GEYSER_JIS),
		.driver_data = APPLE_NUMLOCK_EMULATION | APPLE_HAS_FN },
	{ HID_USB_DEVICE(USB_VENDOR_ID_APPLE, USB_DEVICE_ID_APPLE_GEYSER3_ANSI),
		.driver_data = APPLE_NUMLOCK_EMULATION | APPLE_HAS_FN },
	{ HID_USB_DEVICE(USB_VENDOR_ID_APPLE, USB_DEVICE_ID_APPLE_GEYSER3_ISO),
		.driver_data = APPLE_NUMLOCK_EMULATION | APPLE_HAS_FN |
			APPLE_ISO_TILDE_QUIRK },
	{ HID_USB_DEVICE(USB_VENDOR_ID_APPLE, USB_DEVICE_ID_APPLE_GEYSER3_JIS),
		.driver_data = APPLE_NUMLOCK_EMULATION | APPLE_HAS_FN |
			APPLE_RDESC_JIS },
	{ HID_USB_DEVICE(USB_VENDOR_ID_APPLE, USB_DEVICE_ID_APPLE_GEYSER4_ANSI),
		.driver_data = APPLE_NUMLOCK_EMULATION | APPLE_HAS_FN },
	{ HID_USB_DEVICE(USB_VENDOR_ID_APPLE, USB_DEVICE_ID_APPLE_GEYSER4_ISO),
		.driver_data = APPLE_NUMLOCK_EMULATION | APPLE_HAS_FN |
			APPLE_ISO_TILDE_QUIRK },
	{ HID_USB_DEVICE(USB_VENDOR_ID_APPLE, USB_DEVICE_ID_APPLE_GEYSER4_JIS),
		.driver_data = APPLE_NUMLOCK_EMULATION | APPLE_HAS_FN |
			APPLE_RDESC_JIS },
	{ HID_USB_DEVICE(USB_VENDOR_ID_APPLE, USB_DEVICE_ID_APPLE_ALU_MINI_ANSI),
		.driver_data = APPLE_HAS_FN },
	{ HID_USB_DEVICE(USB_VENDOR_ID_APPLE, USB_DEVICE_ID_APPLE_ALU_MINI_ISO),
		.driver_data = APPLE_HAS_FN },
	{ HID_USB_DEVICE(USB_VENDOR_ID_APPLE, USB_DEVICE_ID_APPLE_ALU_MINI_JIS),
		.driver_data = APPLE_HAS_FN },
	{ HID_USB_DEVICE(USB_VENDOR_ID_APPLE, USB_DEVICE_ID_APPLE_ALU_ANSI),
		.driver_data = APPLE_HAS_FN },
	{ HID_USB_DEVICE(USB_VENDOR_ID_APPLE, USB_DEVICE_ID_APPLE_ALU_ISO),
		.driver_data = APPLE_HAS_FN },
	{ HID_USB_DEVICE(USB_VENDOR_ID_APPLE, USB_DEVICE_ID_APPLE_ALU_JIS),
		.driver_data = APPLE_HAS_FN },
	{ HID_USB_DEVICE(USB_VENDOR_ID_APPLE, USB_DEVICE_ID_APPLE_GEYSER4_HF_ANSI),
		.driver_data = APPLE_NUMLOCK_EMULATION | APPLE_HAS_FN },
	{ HID_USB_DEVICE(USB_VENDOR_ID_APPLE, USB_DEVICE_ID_APPLE_GEYSER4_HF_ISO),
		.driver_data = APPLE_NUMLOCK_EMULATION | APPLE_HAS_FN |
			APPLE_ISO_TILDE_QUIRK },
	{ HID_USB_DEVICE(USB_VENDOR_ID_APPLE, USB_DEVICE_ID_APPLE_GEYSER4_HF_JIS),
		.driver_data = APPLE_NUMLOCK_EMULATION | APPLE_HAS_FN |
			APPLE_RDESC_JIS },
	{ HID_USB_DEVICE(USB_VENDOR_ID_APPLE, USB_DEVICE_ID_APPLE_ALU_REVB_ANSI),
		.driver_data = APPLE_HAS_FN },
	{ HID_BLUETOOTH_DEVICE(USB_VENDOR_ID_APPLE, USB_DEVICE_ID_APPLE_ALU_REVB_ANSI),
		.driver_data = APPLE_HAS_FN },
	{ HID_USB_DEVICE(USB_VENDOR_ID_APPLE, USB_DEVICE_ID_APPLE_ALU_REVB_ISO),
		.driver_data = APPLE_HAS_FN },
	{ HID_BLUETOOTH_DEVICE(USB_VENDOR_ID_APPLE, USB_DEVICE_ID_APPLE_ALU_REVB_ISO),
		.driver_data = APPLE_HAS_FN },
	{ HID_USB_DEVICE(USB_VENDOR_ID_APPLE, USB_DEVICE_ID_APPLE_ALU_REVB_JIS),
		.driver_data = APPLE_HAS_FN },
	{ HID_BLUETOOTH_DEVICE(USB_VENDOR_ID_APPLE, USB_DEVICE_ID_APPLE_ALU_WIRELESS_ANSI),
		.driver_data = APPLE_NUMLOCK_EMULATION | APPLE_HAS_FN },
	{ HID_BLUETOOTH_DEVICE(USB_VENDOR_ID_APPLE, USB_DEVICE_ID_APPLE_ALU_WIRELESS_ISO),
		.driver_data = APPLE_NUMLOCK_EMULATION | APPLE_HAS_FN |
			APPLE_ISO_TILDE_QUIRK },
	{ HID_BLUETOOTH_DEVICE(USB_VENDOR_ID_APPLE, USB_DEVICE_ID_APPLE_ALU_WIRELESS_2011_ISO),
		.driver_data = APPLE_NUMLOCK_EMULATION | APPLE_HAS_FN |
			APPLE_ISO_TILDE_QUIRK },
	{ HID_BLUETOOTH_DEVICE(USB_VENDOR_ID_APPLE,
				USB_DEVICE_ID_APPLE_ALU_WIRELESS_2011_ANSI),
		.driver_data = APPLE_NUMLOCK_EMULATION | APPLE_HAS_FN },
	{ HID_BLUETOOTH_DEVICE(USB_VENDOR_ID_APPLE,
				USB_DEVICE_ID_APPLE_ALU_WIRELESS_2011_JIS),
		.driver_data = APPLE_NUMLOCK_EMULATION | APPLE_HAS_FN },
	{ HID_BLUETOOTH_DEVICE(USB_VENDOR_ID_APPLE, USB_DEVICE_ID_APPLE_ALU_WIRELESS_JIS),
		.driver_data = APPLE_NUMLOCK_EMULATION | APPLE_HAS_FN },
	{ HID_USB_DEVICE(USB_VENDOR_ID_APPLE, USB_DEVICE_ID_APPLE_MAGIC_KEYBOARD_2015),
		.driver_data = APPLE_HAS_FN | APPLE_ISO_TILDE_QUIRK | APPLE_RDESC_BATTERY },
	{ HID_BLUETOOTH_DEVICE(BT_VENDOR_ID_APPLE, USB_DEVICE_ID_APPLE_MAGIC_KEYBOARD_2015),
		.driver_data = APPLE_HAS_FN | APPLE_ISO_TILDE_QUIRK },
	{ HID_USB_DEVICE(USB_VENDOR_ID_APPLE, USB_DEVICE_ID_APPLE_MAGIC_KEYBOARD_NUMPAD_2015),
		.driver_data = APPLE_HAS_FN | APPLE_ISO_TILDE_QUIRK | APPLE_RDESC_BATTERY },
	{ HID_BLUETOOTH_DEVICE(BT_VENDOR_ID_APPLE, USB_DEVICE_ID_APPLE_MAGIC_KEYBOARD_NUMPAD_2015),
		.driver_data = APPLE_HAS_FN | APPLE_ISO_TILDE_QUIRK },
	{ HID_USB_DEVICE(USB_VENDOR_ID_APPLE, USB_DEVICE_ID_APPLE_WELLSPRING_ANSI),
		.driver_data = APPLE_HAS_FN },
	{ HID_USB_DEVICE(USB_VENDOR_ID_APPLE, USB_DEVICE_ID_APPLE_WELLSPRING_ISO),
		.driver_data = APPLE_HAS_FN | APPLE_ISO_TILDE_QUIRK },
	{ HID_USB_DEVICE(USB_VENDOR_ID_APPLE, USB_DEVICE_ID_APPLE_WELLSPRING_JIS),
		.driver_data = APPLE_HAS_FN | APPLE_RDESC_JIS },
	{ HID_USB_DEVICE(USB_VENDOR_ID_APPLE, USB_DEVICE_ID_APPLE_WELLSPRING2_ANSI),
		.driver_data = APPLE_HAS_FN },
	{ HID_USB_DEVICE(USB_VENDOR_ID_APPLE, USB_DEVICE_ID_APPLE_WELLSPRING2_ISO),
		.driver_data = APPLE_HAS_FN | APPLE_ISO_TILDE_QUIRK },
	{ HID_USB_DEVICE(USB_VENDOR_ID_APPLE, USB_DEVICE_ID_APPLE_WELLSPRING2_JIS),
		.driver_data = APPLE_HAS_FN | APPLE_RDESC_JIS },
	{ HID_USB_DEVICE(USB_VENDOR_ID_APPLE, USB_DEVICE_ID_APPLE_WELLSPRING3_ANSI),
		.driver_data = APPLE_HAS_FN },
	{ HID_USB_DEVICE(USB_VENDOR_ID_APPLE, USB_DEVICE_ID_APPLE_WELLSPRING3_ISO),
		.driver_data = APPLE_HAS_FN | APPLE_ISO_TILDE_QUIRK },
	{ HID_USB_DEVICE(USB_VENDOR_ID_APPLE, USB_DEVICE_ID_APPLE_WELLSPRING3_JIS),
		.driver_data = APPLE_HAS_FN | APPLE_RDESC_JIS },
	{ HID_USB_DEVICE(USB_VENDOR_ID_APPLE, USB_DEVICE_ID_APPLE_WELLSPRING4_ANSI),
		.driver_data = APPLE_HAS_FN },
	{ HID_USB_DEVICE(USB_VENDOR_ID_APPLE, USB_DEVICE_ID_APPLE_WELLSPRING4_ISO),
		.driver_data = APPLE_HAS_FN | APPLE_ISO_TILDE_QUIRK },
	{ HID_USB_DEVICE(USB_VENDOR_ID_APPLE, USB_DEVICE_ID_APPLE_WELLSPRING4_JIS),
		.driver_data = APPLE_HAS_FN | APPLE_RDESC_JIS },
	{ HID_USB_DEVICE(USB_VENDOR_ID_APPLE, USB_DEVICE_ID_APPLE_WELLSPRING4A_ANSI),
		.driver_data = APPLE_HAS_FN },
	{ HID_USB_DEVICE(USB_VENDOR_ID_APPLE, USB_DEVICE_ID_APPLE_WELLSPRING4A_ISO),
		.driver_data = APPLE_HAS_FN | APPLE_ISO_TILDE_QUIRK },
	{ HID_USB_DEVICE(USB_VENDOR_ID_APPLE, USB_DEVICE_ID_APPLE_WELLSPRING4A_JIS),
		.driver_data = APPLE_HAS_FN | APPLE_RDESC_JIS },
	{ HID_USB_DEVICE(USB_VENDOR_ID_APPLE, USB_DEVICE_ID_APPLE_WELLSPRING5_ANSI),
		.driver_data = APPLE_HAS_FN },
	{ HID_USB_DEVICE(USB_VENDOR_ID_APPLE, USB_DEVICE_ID_APPLE_WELLSPRING5_ISO),
		.driver_data = APPLE_HAS_FN | APPLE_ISO_TILDE_QUIRK },
	{ HID_USB_DEVICE(USB_VENDOR_ID_APPLE, USB_DEVICE_ID_APPLE_WELLSPRING5_JIS),
		.driver_data = APPLE_HAS_FN | APPLE_RDESC_JIS },
	{ HID_USB_DEVICE(USB_VENDOR_ID_APPLE, USB_DEVICE_ID_APPLE_WELLSPRING6_ANSI),
		.driver_data = APPLE_HAS_FN },
	{ HID_USB_DEVICE(USB_VENDOR_ID_APPLE, USB_DEVICE_ID_APPLE_WELLSPRING6_ISO),
		.driver_data = APPLE_HAS_FN | APPLE_ISO_TILDE_QUIRK },
	{ HID_USB_DEVICE(USB_VENDOR_ID_APPLE, USB_DEVICE_ID_APPLE_WELLSPRING6_JIS),
		.driver_data = APPLE_HAS_FN | APPLE_RDESC_JIS },
	{ HID_USB_DEVICE(USB_VENDOR_ID_APPLE, USB_DEVICE_ID_APPLE_WELLSPRING6A_ANSI),
		.driver_data = APPLE_HAS_FN },
	{ HID_USB_DEVICE(USB_VENDOR_ID_APPLE, USB_DEVICE_ID_APPLE_WELLSPRING6A_ISO),
		.driver_data = APPLE_HAS_FN | APPLE_ISO_TILDE_QUIRK },
	{ HID_USB_DEVICE(USB_VENDOR_ID_APPLE, USB_DEVICE_ID_APPLE_WELLSPRING6A_JIS),
		.driver_data = APPLE_HAS_FN | APPLE_RDESC_JIS },
	{ HID_USB_DEVICE(USB_VENDOR_ID_APPLE, USB_DEVICE_ID_APPLE_WELLSPRING5A_ANSI),
		.driver_data = APPLE_HAS_FN },
	{ HID_USB_DEVICE(USB_VENDOR_ID_APPLE, USB_DEVICE_ID_APPLE_WELLSPRING5A_ISO),
		.driver_data = APPLE_HAS_FN | APPLE_ISO_TILDE_QUIRK },
	{ HID_USB_DEVICE(USB_VENDOR_ID_APPLE, USB_DEVICE_ID_APPLE_WELLSPRING5A_JIS),
		.driver_data = APPLE_HAS_FN | APPLE_RDESC_JIS },
	{ HID_USB_DEVICE(USB_VENDOR_ID_APPLE, USB_DEVICE_ID_APPLE_WELLSPRING7_ANSI),
		.driver_data = APPLE_HAS_FN },
	{ HID_USB_DEVICE(USB_VENDOR_ID_APPLE, USB_DEVICE_ID_APPLE_WELLSPRING7_ISO),
		.driver_data = APPLE_HAS_FN | APPLE_ISO_TILDE_QUIRK },
	{ HID_USB_DEVICE(USB_VENDOR_ID_APPLE, USB_DEVICE_ID_APPLE_WELLSPRING7_JIS),
		.driver_data = APPLE_HAS_FN | APPLE_RDESC_JIS },
	{ HID_USB_DEVICE(USB_VENDOR_ID_APPLE, USB_DEVICE_ID_APPLE_WELLSPRING7A_ANSI),
		.driver_data = APPLE_HAS_FN },
	{ HID_USB_DEVICE(USB_VENDOR_ID_APPLE, USB_DEVICE_ID_APPLE_WELLSPRING7A_ISO),
		.driver_data = APPLE_HAS_FN | APPLE_ISO_TILDE_QUIRK },
	{ HID_USB_DEVICE(USB_VENDOR_ID_APPLE, USB_DEVICE_ID_APPLE_WELLSPRING7A_JIS),
		.driver_data = APPLE_HAS_FN | APPLE_RDESC_JIS },
	{ HID_USB_DEVICE(USB_VENDOR_ID_APPLE, USB_DEVICE_ID_APPLE_WELLSPRING8_ANSI),
		.driver_data = APPLE_HAS_FN },
	{ HID_USB_DEVICE(USB_VENDOR_ID_APPLE, USB_DEVICE_ID_APPLE_WELLSPRING8_ISO),
		.driver_data = APPLE_HAS_FN | APPLE_ISO_TILDE_QUIRK },
	{ HID_USB_DEVICE(USB_VENDOR_ID_APPLE, USB_DEVICE_ID_APPLE_WELLSPRING8_JIS),
		.driver_data = APPLE_HAS_FN | APPLE_RDESC_JIS },
	{ HID_USB_DEVICE(USB_VENDOR_ID_APPLE, USB_DEVICE_ID_APPLE_WELLSPRING9_ANSI),
		.driver_data = APPLE_HAS_FN },
	{ HID_USB_DEVICE(USB_VENDOR_ID_APPLE, USB_DEVICE_ID_APPLE_WELLSPRING9_ISO),
		.driver_data = APPLE_HAS_FN | APPLE_ISO_TILDE_QUIRK },
	{ HID_USB_DEVICE(USB_VENDOR_ID_APPLE, USB_DEVICE_ID_APPLE_WELLSPRING9_JIS),
		.driver_data = APPLE_HAS_FN | APPLE_RDESC_JIS },
	{ HID_USB_DEVICE(USB_VENDOR_ID_APPLE, USB_DEVICE_ID_APPLE_WELLSPRINGT2_J140K),
		.driver_data = APPLE_HAS_FN | APPLE_BACKLIGHT_CTL | APPLE_ISO_TILDE_QUIRK },
	{ HID_USB_DEVICE(USB_VENDOR_ID_APPLE, USB_DEVICE_ID_APPLE_WELLSPRINGT2_J132),
		.driver_data = APPLE_HAS_FN | APPLE_BACKLIGHT_CTL | APPLE_ISO_TILDE_QUIRK },
	{ HID_USB_DEVICE(USB_VENDOR_ID_APPLE, USB_DEVICE_ID_APPLE_WELLSPRINGT2_J680),
		.driver_data = APPLE_HAS_FN | APPLE_BACKLIGHT_CTL | APPLE_ISO_TILDE_QUIRK },
	{ HID_USB_DEVICE(USB_VENDOR_ID_APPLE, USB_DEVICE_ID_APPLE_WELLSPRINGT2_J213),
		.driver_data = APPLE_HAS_FN | APPLE_BACKLIGHT_CTL | APPLE_ISO_TILDE_QUIRK },
	{ HID_USB_DEVICE(USB_VENDOR_ID_APPLE, USB_DEVICE_ID_APPLE_WELLSPRINGT2_J214K),
		.driver_data = APPLE_HAS_FN | APPLE_ISO_TILDE_QUIRK },
	{ HID_USB_DEVICE(USB_VENDOR_ID_APPLE, USB_DEVICE_ID_APPLE_WELLSPRINGT2_J223),
		.driver_data = APPLE_HAS_FN | APPLE_ISO_TILDE_QUIRK },
	{ HID_USB_DEVICE(USB_VENDOR_ID_APPLE, USB_DEVICE_ID_APPLE_WELLSPRINGT2_J230K),
		.driver_data = APPLE_HAS_FN | APPLE_ISO_TILDE_QUIRK },
	{ HID_USB_DEVICE(USB_VENDOR_ID_APPLE, USB_DEVICE_ID_APPLE_WELLSPRINGT2_J152F),
		.driver_data = APPLE_HAS_FN | APPLE_ISO_TILDE_QUIRK },
	{ HID_BLUETOOTH_DEVICE(USB_VENDOR_ID_APPLE, USB_DEVICE_ID_APPLE_ALU_WIRELESS_2009_ANSI),
		.driver_data = APPLE_NUMLOCK_EMULATION | APPLE_HAS_FN },
	{ HID_BLUETOOTH_DEVICE(USB_VENDOR_ID_APPLE, USB_DEVICE_ID_APPLE_ALU_WIRELESS_2009_ISO),
		.driver_data = APPLE_NUMLOCK_EMULATION | APPLE_HAS_FN |
			APPLE_ISO_TILDE_QUIRK },
	{ HID_BLUETOOTH_DEVICE(USB_VENDOR_ID_APPLE, USB_DEVICE_ID_APPLE_ALU_WIRELESS_2009_JIS),
		.driver_data = APPLE_NUMLOCK_EMULATION | APPLE_HAS_FN },
	{ HID_USB_DEVICE(USB_VENDOR_ID_APPLE, USB_DEVICE_ID_APPLE_FOUNTAIN_TP_ONLY),
		.driver_data = APPLE_NUMLOCK_EMULATION | APPLE_HAS_FN },
	{ HID_USB_DEVICE(USB_VENDOR_ID_APPLE, USB_DEVICE_ID_APPLE_GEYSER1_TP_ONLY),
		.driver_data = APPLE_NUMLOCK_EMULATION | APPLE_HAS_FN },
	{ HID_USB_DEVICE(USB_VENDOR_ID_APPLE, USB_DEVICE_ID_APPLE_MAGIC_KEYBOARD_2021),
		.driver_data = APPLE_HAS_FN | APPLE_ISO_TILDE_QUIRK | APPLE_RDESC_BATTERY },
	{ HID_BLUETOOTH_DEVICE(BT_VENDOR_ID_APPLE, USB_DEVICE_ID_APPLE_MAGIC_KEYBOARD_2021),
		.driver_data = APPLE_HAS_FN | APPLE_ISO_TILDE_QUIRK },
	{ HID_USB_DEVICE(USB_VENDOR_ID_APPLE, USB_DEVICE_ID_APPLE_MAGIC_KEYBOARD_FINGERPRINT_2021),
		.driver_data = APPLE_HAS_FN | APPLE_ISO_TILDE_QUIRK | APPLE_RDESC_BATTERY },
	{ HID_BLUETOOTH_DEVICE(BT_VENDOR_ID_APPLE, USB_DEVICE_ID_APPLE_MAGIC_KEYBOARD_FINGERPRINT_2021),
		.driver_data = APPLE_HAS_FN | APPLE_ISO_TILDE_QUIRK },
	{ HID_USB_DEVICE(USB_VENDOR_ID_APPLE, USB_DEVICE_ID_APPLE_MAGIC_KEYBOARD_NUMPAD_2021),
		.driver_data = APPLE_HAS_FN | APPLE_ISO_TILDE_QUIRK | APPLE_RDESC_BATTERY },
	{ HID_BLUETOOTH_DEVICE(BT_VENDOR_ID_APPLE, USB_DEVICE_ID_APPLE_MAGIC_KEYBOARD_NUMPAD_2021),
		.driver_data = APPLE_HAS_FN | APPLE_ISO_TILDE_QUIRK },

	{ }
};
MODULE_DEVICE_TABLE(hid, apple_devices);

static struct hid_driver apple_driver = {
	.name = "apple",
	.id_table = apple_devices,
	.report_fixup = apple_report_fixup,
	.probe = apple_probe,
	.remove = apple_remove,
	.event = apple_event,
	.input_mapping = apple_input_mapping,
	.input_mapped = apple_input_mapped,
	.input_configured = apple_input_configured,
};
module_hid_driver(apple_driver);

MODULE_LICENSE("GPL");<|MERGE_RESOLUTION|>--- conflicted
+++ resolved
@@ -347,11 +347,8 @@
 	{ "Hailuck" },
 	{ "Jamesdonkey" },
 	{ "A3R" },
-<<<<<<< HEAD
-=======
 	{ "hfd.cn" },
 	{ "WKB603" },
->>>>>>> 05b5b70f
 };
 
 static bool apple_is_non_apple_keyboard(struct hid_device *hdev)
