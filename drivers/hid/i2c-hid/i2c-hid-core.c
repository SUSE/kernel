/*
 * HID over I2C protocol implementation
 *
 * Copyright (c) 2012 Benjamin Tissoires <benjamin.tissoires@gmail.com>
 * Copyright (c) 2012 Ecole Nationale de l'Aviation Civile, France
 * Copyright (c) 2012 Red Hat, Inc
 *
 * This code is partly based on "USB HID support for Linux":
 *
 *  Copyright (c) 1999 Andreas Gal
 *  Copyright (c) 2000-2005 Vojtech Pavlik <vojtech@suse.cz>
 *  Copyright (c) 2005 Michael Haboustak <mike-@cinci.rr.com> for Concept2, Inc
 *  Copyright (c) 2007-2008 Oliver Neukum
 *  Copyright (c) 2006-2010 Jiri Kosina
 *
 * This file is subject to the terms and conditions of the GNU General Public
 * License.  See the file COPYING in the main directory of this archive for
 * more details.
 */

#include <linux/module.h>
#include <linux/i2c.h>
#include <linux/interrupt.h>
#include <linux/input.h>
#include <linux/irq.h>
#include <linux/delay.h>
#include <linux/slab.h>
#include <linux/pm.h>
#include <linux/device.h>
#include <linux/wait.h>
#include <linux/err.h>
#include <linux/string.h>
#include <linux/list.h>
#include <linux/jiffies.h>
#include <linux/kernel.h>
#include <linux/hid.h>
#include <linux/mutex.h>

#include "../hid-ids.h"
#include "i2c-hid.h"

/* quirks to control the device */
#define I2C_HID_QUIRK_SET_PWR_WAKEUP_DEV	BIT(0)
#define I2C_HID_QUIRK_NO_IRQ_AFTER_RESET	BIT(1)
#define I2C_HID_QUIRK_BOGUS_IRQ			BIT(4)
#define I2C_HID_QUIRK_RESET_ON_RESUME		BIT(5)
#define I2C_HID_QUIRK_BAD_INPUT_SIZE		BIT(6)
#define I2C_HID_QUIRK_NO_WAKEUP_AFTER_RESET	BIT(7)


/* flags */
#define I2C_HID_STARTED		0
#define I2C_HID_RESET_PENDING	1
#define I2C_HID_READ_PENDING	2

#define I2C_HID_PWR_ON		0x00
#define I2C_HID_PWR_SLEEP	0x01

/* debug option */
static bool debug;
module_param(debug, bool, 0444);
MODULE_PARM_DESC(debug, "print a lot of debug information");

#define i2c_hid_dbg(ihid, fmt, arg...)					  \
do {									  \
	if (debug)							  \
		dev_printk(KERN_DEBUG, &(ihid)->client->dev, fmt, ##arg); \
} while (0)

struct i2c_hid_desc {
	__le16 wHIDDescLength;
	__le16 bcdVersion;
	__le16 wReportDescLength;
	__le16 wReportDescRegister;
	__le16 wInputRegister;
	__le16 wMaxInputLength;
	__le16 wOutputRegister;
	__le16 wMaxOutputLength;
	__le16 wCommandRegister;
	__le16 wDataRegister;
	__le16 wVendorID;
	__le16 wProductID;
	__le16 wVersionID;
	__le32 reserved;
} __packed;

struct i2c_hid_cmd {
	unsigned int registerIndex;
	__u8 opcode;
	unsigned int length;
	bool wait;
};

union command {
	u8 data[0];
	struct cmd {
		__le16 reg;
		__u8 reportTypeID;
		__u8 opcode;
	} __packed c;
};

#define I2C_HID_CMD(opcode_) \
	.opcode = opcode_, .length = 4, \
	.registerIndex = offsetof(struct i2c_hid_desc, wCommandRegister)

/* fetch HID descriptor */
static const struct i2c_hid_cmd hid_descr_cmd = { .length = 2 };
/* fetch report descriptors */
static const struct i2c_hid_cmd hid_report_descr_cmd = {
		.registerIndex = offsetof(struct i2c_hid_desc,
			wReportDescRegister),
		.opcode = 0x00,
		.length = 2 };
/* commands */
static const struct i2c_hid_cmd hid_reset_cmd =		{ I2C_HID_CMD(0x01),
							  .wait = true };
static const struct i2c_hid_cmd hid_get_report_cmd =	{ I2C_HID_CMD(0x02) };
static const struct i2c_hid_cmd hid_set_report_cmd =	{ I2C_HID_CMD(0x03) };
static const struct i2c_hid_cmd hid_set_power_cmd =	{ I2C_HID_CMD(0x08) };
static const struct i2c_hid_cmd hid_no_cmd =		{ .length = 0 };

/*
 * These definitions are not used here, but are defined by the spec.
 * Keeping them here for documentation purposes.
 *
 * static const struct i2c_hid_cmd hid_get_idle_cmd = { I2C_HID_CMD(0x04) };
 * static const struct i2c_hid_cmd hid_set_idle_cmd = { I2C_HID_CMD(0x05) };
 * static const struct i2c_hid_cmd hid_get_protocol_cmd = { I2C_HID_CMD(0x06) };
 * static const struct i2c_hid_cmd hid_set_protocol_cmd = { I2C_HID_CMD(0x07) };
 */

/* The main device structure */
struct i2c_hid {
	struct i2c_client	*client;	/* i2c client */
	struct hid_device	*hid;	/* pointer to corresponding HID dev */
	union {
		__u8 hdesc_buffer[sizeof(struct i2c_hid_desc)];
		struct i2c_hid_desc hdesc;	/* the HID Descriptor */
	};
	__le16			wHIDDescRegister; /* location of the i2c
						   * register of the HID
						   * descriptor. */
	unsigned int		bufsize;	/* i2c buffer size */
	u8			*inbuf;		/* Input buffer */
	u8			*rawbuf;	/* Raw Input buffer */
	u8			*cmdbuf;	/* Command buffer */
	u8			*argsbuf;	/* Command arguments buffer */

	unsigned long		flags;		/* device flags */
	unsigned long		quirks;		/* Various quirks */

	wait_queue_head_t	wait;		/* For waiting the interrupt */

	bool			irq_wake_enabled;
	struct mutex		reset_lock;

	struct i2chid_ops	*ops;
};

static const struct i2c_hid_quirks {
	__u16 idVendor;
	__u16 idProduct;
	__u32 quirks;
} i2c_hid_quirks[] = {
	{ USB_VENDOR_ID_WEIDA, HID_ANY_ID,
		I2C_HID_QUIRK_SET_PWR_WAKEUP_DEV },
	{ I2C_VENDOR_ID_HANTICK, I2C_PRODUCT_ID_HANTICK_5288,
		I2C_HID_QUIRK_NO_IRQ_AFTER_RESET },
	{ I2C_VENDOR_ID_ITE, I2C_DEVICE_ID_ITE_VOYO_WINPAD_A15,
		I2C_HID_QUIRK_NO_IRQ_AFTER_RESET },
	{ I2C_VENDOR_ID_RAYDIUM, I2C_PRODUCT_ID_RAYDIUM_3118,
		I2C_HID_QUIRK_NO_IRQ_AFTER_RESET },
	{ USB_VENDOR_ID_ELAN, HID_ANY_ID,
		 I2C_HID_QUIRK_BOGUS_IRQ },
	{ USB_VENDOR_ID_ALPS_JP, HID_ANY_ID,
		 I2C_HID_QUIRK_RESET_ON_RESUME },
	{ I2C_VENDOR_ID_SYNAPTICS, I2C_PRODUCT_ID_SYNAPTICS_SYNA2393,
		 I2C_HID_QUIRK_RESET_ON_RESUME },
	{ USB_VENDOR_ID_ITE, I2C_DEVICE_ID_ITE_LENOVO_LEGION_Y720,
		I2C_HID_QUIRK_BAD_INPUT_SIZE },
	/*
	 * Sending the wakeup after reset actually break ELAN touchscreen controller
	 */
	{ USB_VENDOR_ID_ELAN, HID_ANY_ID,
		 I2C_HID_QUIRK_NO_WAKEUP_AFTER_RESET },
	{ 0, 0 }
};

/*
 * i2c_hid_lookup_quirk: return any quirks associated with a I2C HID device
 * @idVendor: the 16-bit vendor ID
 * @idProduct: the 16-bit product ID
 *
 * Returns: a u32 quirks value.
 */
static u32 i2c_hid_lookup_quirk(const u16 idVendor, const u16 idProduct)
{
	u32 quirks = 0;
	int n;

	for (n = 0; i2c_hid_quirks[n].idVendor; n++)
		if (i2c_hid_quirks[n].idVendor == idVendor &&
		    (i2c_hid_quirks[n].idProduct == (__u16)HID_ANY_ID ||
		     i2c_hid_quirks[n].idProduct == idProduct))
			quirks = i2c_hid_quirks[n].quirks;

	return quirks;
}

static int __i2c_hid_command(struct i2c_client *client,
		const struct i2c_hid_cmd *command, u8 reportID,
		u8 reportType, u8 *args, int args_len,
		unsigned char *buf_recv, int data_len)
{
	struct i2c_hid *ihid = i2c_get_clientdata(client);
	union command *cmd = (union command *)ihid->cmdbuf;
	int ret;
	struct i2c_msg msg[2];
	int msg_num = 1;

	int length = command->length;
	bool wait = command->wait;
	unsigned int registerIndex = command->registerIndex;

	/* special case for hid_descr_cmd */
	if (command == &hid_descr_cmd) {
		cmd->c.reg = ihid->wHIDDescRegister;
	} else {
		cmd->data[0] = ihid->hdesc_buffer[registerIndex];
		cmd->data[1] = ihid->hdesc_buffer[registerIndex + 1];
	}

	if (length > 2) {
		cmd->c.opcode = command->opcode;
		cmd->c.reportTypeID = reportID | reportType << 4;
	}

	memcpy(cmd->data + length, args, args_len);
	length += args_len;

	i2c_hid_dbg(ihid, "%s: cmd=%*ph\n", __func__, length, cmd->data);

	msg[0].addr = client->addr;
	msg[0].flags = client->flags & I2C_M_TEN;
	msg[0].len = length;
	msg[0].buf = cmd->data;
	if (data_len > 0) {
		msg[1].addr = client->addr;
		msg[1].flags = client->flags & I2C_M_TEN;
		msg[1].flags |= I2C_M_RD;
		msg[1].len = data_len;
		msg[1].buf = buf_recv;
		msg_num = 2;
		set_bit(I2C_HID_READ_PENDING, &ihid->flags);
	}

	if (wait)
		set_bit(I2C_HID_RESET_PENDING, &ihid->flags);

	ret = i2c_transfer(client->adapter, msg, msg_num);

	if (data_len > 0)
		clear_bit(I2C_HID_READ_PENDING, &ihid->flags);

	if (ret != msg_num)
		return ret < 0 ? ret : -EIO;

	ret = 0;

	if (wait && (ihid->quirks & I2C_HID_QUIRK_NO_IRQ_AFTER_RESET)) {
		msleep(100);
	} else if (wait) {
		i2c_hid_dbg(ihid, "%s: waiting...\n", __func__);
		if (!wait_event_timeout(ihid->wait,
				!test_bit(I2C_HID_RESET_PENDING, &ihid->flags),
				msecs_to_jiffies(5000)))
			ret = -ENODATA;
		i2c_hid_dbg(ihid, "%s: finished.\n", __func__);
	}

	return ret;
}

static int i2c_hid_command(struct i2c_client *client,
		const struct i2c_hid_cmd *command,
		unsigned char *buf_recv, int data_len)
{
	return __i2c_hid_command(client, command, 0, 0, NULL, 0,
				buf_recv, data_len);
}

static int i2c_hid_get_report(struct i2c_client *client, u8 reportType,
		u8 reportID, unsigned char *buf_recv, int data_len)
{
	struct i2c_hid *ihid = i2c_get_clientdata(client);
	u8 args[3];
	int ret;
	int args_len = 0;
	u16 readRegister = le16_to_cpu(ihid->hdesc.wDataRegister);

	i2c_hid_dbg(ihid, "%s\n", __func__);

	if (reportID >= 0x0F) {
		args[args_len++] = reportID;
		reportID = 0x0F;
	}

	args[args_len++] = readRegister & 0xFF;
	args[args_len++] = readRegister >> 8;

	ret = __i2c_hid_command(client, &hid_get_report_cmd, reportID,
		reportType, args, args_len, buf_recv, data_len);
	if (ret) {
		dev_err(&client->dev,
			"failed to retrieve report from device.\n");
		return ret;
	}

	return 0;
}

/**
 * i2c_hid_set_or_send_report: forward an incoming report to the device
 * @client: the i2c_client of the device
 * @reportType: 0x03 for HID_FEATURE_REPORT ; 0x02 for HID_OUTPUT_REPORT
 * @reportID: the report ID
 * @buf: the actual data to transfer, without the report ID
 * @data_len: size of buf
 * @use_data: true: use SET_REPORT HID command, false: send plain OUTPUT report
 */
static int i2c_hid_set_or_send_report(struct i2c_client *client, u8 reportType,
		u8 reportID, unsigned char *buf, size_t data_len, bool use_data)
{
	struct i2c_hid *ihid = i2c_get_clientdata(client);
	u8 *args = ihid->argsbuf;
	const struct i2c_hid_cmd *hidcmd;
	int ret;
	u16 dataRegister = le16_to_cpu(ihid->hdesc.wDataRegister);
	u16 outputRegister = le16_to_cpu(ihid->hdesc.wOutputRegister);
	u16 maxOutputLength = le16_to_cpu(ihid->hdesc.wMaxOutputLength);
	u16 size;
	int args_len;
	int index = 0;

	i2c_hid_dbg(ihid, "%s\n", __func__);

	if (data_len > ihid->bufsize)
		return -EINVAL;

	size =		2			/* size */ +
			(reportID ? 1 : 0)	/* reportID */ +
			data_len		/* buf */;
	args_len =	(reportID >= 0x0F ? 1 : 0) /* optional third byte */ +
			2			/* dataRegister */ +
			size			/* args */;

	if (!use_data && maxOutputLength == 0)
		return -ENOSYS;

	if (reportID >= 0x0F) {
		args[index++] = reportID;
		reportID = 0x0F;
	}

	/*
	 * use the data register for feature reports or if the device does not
	 * support the output register
	 */
	if (use_data) {
		args[index++] = dataRegister & 0xFF;
		args[index++] = dataRegister >> 8;
		hidcmd = &hid_set_report_cmd;
	} else {
		args[index++] = outputRegister & 0xFF;
		args[index++] = outputRegister >> 8;
		hidcmd = &hid_no_cmd;
	}

	args[index++] = size & 0xFF;
	args[index++] = size >> 8;

	if (reportID)
		args[index++] = reportID;

	memcpy(&args[index], buf, data_len);

	ret = __i2c_hid_command(client, hidcmd, reportID,
		reportType, args, args_len, NULL, 0);
	if (ret) {
		dev_err(&client->dev, "failed to set a report to device.\n");
		return ret;
	}

	return data_len;
}

static int i2c_hid_set_power(struct i2c_client *client, int power_state)
{
	struct i2c_hid *ihid = i2c_get_clientdata(client);
	int ret;

	i2c_hid_dbg(ihid, "%s\n", __func__);

	/*
	 * Some devices require to send a command to wakeup before power on.
	 * The call will get a return value (EREMOTEIO) but device will be
	 * triggered and activated. After that, it goes like a normal device.
	 */
	if (power_state == I2C_HID_PWR_ON &&
	    ihid->quirks & I2C_HID_QUIRK_SET_PWR_WAKEUP_DEV) {
		ret = i2c_hid_command(client, &hid_set_power_cmd, NULL, 0);

		/* Device was already activated */
		if (!ret)
			goto set_pwr_exit;
	}

	ret = __i2c_hid_command(client, &hid_set_power_cmd, power_state,
		0, NULL, 0, NULL, 0);

	if (ret)
		dev_err(&client->dev, "failed to change power setting.\n");

set_pwr_exit:

	/*
	 * The HID over I2C specification states that if a DEVICE needs time
	 * after the PWR_ON request, it should utilise CLOCK stretching.
	 * However, it has been observered that the Windows driver provides a
	 * 1ms sleep between the PWR_ON and RESET requests.
	 * According to Goodix Windows even waits 60 ms after (other?)
	 * PWR_ON requests. Testing has confirmed that several devices
	 * will not work properly without a delay after a PWR_ON request.
	 */
	if (!ret && power_state == I2C_HID_PWR_ON)
		msleep(60);

	return ret;
}

static int i2c_hid_hwreset(struct i2c_client *client)
{
	struct i2c_hid *ihid = i2c_get_clientdata(client);
	int ret;

	i2c_hid_dbg(ihid, "%s\n", __func__);

	/*
	 * This prevents sending feature reports while the device is
	 * being reset. Otherwise we may lose the reset complete
	 * interrupt.
	 */
	mutex_lock(&ihid->reset_lock);

	ret = i2c_hid_set_power(client, I2C_HID_PWR_ON);
	if (ret)
		goto out_unlock;

	i2c_hid_dbg(ihid, "resetting...\n");

	ret = i2c_hid_command(client, &hid_reset_cmd, NULL, 0);
	if (ret) {
		dev_err(&client->dev, "failed to reset device.\n");
		i2c_hid_set_power(client, I2C_HID_PWR_SLEEP);
		goto out_unlock;
	}

	/* At least some SIS devices need this after reset */
	if (!(ihid->quirks & I2C_HID_QUIRK_NO_WAKEUP_AFTER_RESET))
		ret = i2c_hid_set_power(client, I2C_HID_PWR_ON);

out_unlock:
	mutex_unlock(&ihid->reset_lock);
	return ret;
}

static void i2c_hid_get_input(struct i2c_hid *ihid)
{
	int ret;
	u32 ret_size;
	int size = le16_to_cpu(ihid->hdesc.wMaxInputLength);

	if (size > ihid->bufsize)
		size = ihid->bufsize;

	ret = i2c_master_recv(ihid->client, ihid->inbuf, size);
	if (ret != size) {
		if (ret < 0)
			return;

		dev_err(&ihid->client->dev, "%s: got %d data instead of %d\n",
			__func__, ret, size);
		return;
	}

	ret_size = ihid->inbuf[0] | ihid->inbuf[1] << 8;

	if (!ret_size) {
		/* host or device initiated RESET completed */
		if (test_and_clear_bit(I2C_HID_RESET_PENDING, &ihid->flags))
			wake_up(&ihid->wait);
		return;
	}

	if (ihid->quirks & I2C_HID_QUIRK_BOGUS_IRQ && ret_size == 0xffff) {
		dev_warn_once(&ihid->client->dev, "%s: IRQ triggered but "
			      "there's no data\n", __func__);
		return;
	}

	if ((ret_size > size) || (ret_size < 2)) {
		if (ihid->quirks & I2C_HID_QUIRK_BAD_INPUT_SIZE) {
			ihid->inbuf[0] = size & 0xff;
			ihid->inbuf[1] = size >> 8;
			ret_size = size;
		} else {
			dev_err(&ihid->client->dev, "%s: incomplete report (%d/%d)\n",
				__func__, size, ret_size);
			return;
		}
	}

	i2c_hid_dbg(ihid, "input: %*ph\n", ret_size, ihid->inbuf);

	if (test_bit(I2C_HID_STARTED, &ihid->flags))
		hid_input_report(ihid->hid, HID_INPUT_REPORT, ihid->inbuf + 2,
				ret_size - 2, 1);

	return;
}

static irqreturn_t i2c_hid_irq(int irq, void *dev_id)
{
	struct i2c_hid *ihid = dev_id;

	if (test_bit(I2C_HID_READ_PENDING, &ihid->flags))
		return IRQ_HANDLED;

	i2c_hid_get_input(ihid);

	return IRQ_HANDLED;
}

static int i2c_hid_get_report_length(struct hid_report *report)
{
	return ((report->size - 1) >> 3) + 1 +
		report->device->report_enum[report->type].numbered + 2;
}

/*
 * Traverse the supplied list of reports and find the longest
 */
static void i2c_hid_find_max_report(struct hid_device *hid, unsigned int type,
		unsigned int *max)
{
	struct hid_report *report;
	unsigned int size;

	/* We should not rely on wMaxInputLength, as some devices may set it to
	 * a wrong length. */
	list_for_each_entry(report, &hid->report_enum[type].report_list, list) {
		size = i2c_hid_get_report_length(report);
		if (*max < size)
			*max = size;
	}
}

static void i2c_hid_free_buffers(struct i2c_hid *ihid)
{
	kfree(ihid->inbuf);
	kfree(ihid->rawbuf);
	kfree(ihid->argsbuf);
	kfree(ihid->cmdbuf);
	ihid->inbuf = NULL;
	ihid->rawbuf = NULL;
	ihid->cmdbuf = NULL;
	ihid->argsbuf = NULL;
	ihid->bufsize = 0;
}

static int i2c_hid_alloc_buffers(struct i2c_hid *ihid, size_t report_size)
{
	/* the worst case is computed from the set_report command with a
	 * reportID > 15 and the maximum report length */
	int args_len = sizeof(__u8) + /* ReportID */
		       sizeof(__u8) + /* optional ReportID byte */
		       sizeof(__u16) + /* data register */
		       sizeof(__u16) + /* size of the report */
		       report_size; /* report */

	ihid->inbuf = kzalloc(report_size, GFP_KERNEL);
	ihid->rawbuf = kzalloc(report_size, GFP_KERNEL);
	ihid->argsbuf = kzalloc(args_len, GFP_KERNEL);
	ihid->cmdbuf = kzalloc(sizeof(union command) + args_len, GFP_KERNEL);

	if (!ihid->inbuf || !ihid->rawbuf || !ihid->argsbuf || !ihid->cmdbuf) {
		i2c_hid_free_buffers(ihid);
		return -ENOMEM;
	}

	ihid->bufsize = report_size;

	return 0;
}

static int i2c_hid_get_raw_report(struct hid_device *hid,
		unsigned char report_number, __u8 *buf, size_t count,
		unsigned char report_type)
{
	struct i2c_client *client = hid->driver_data;
	struct i2c_hid *ihid = i2c_get_clientdata(client);
	size_t ret_count, ask_count;
	int ret;

	if (report_type == HID_OUTPUT_REPORT)
		return -EINVAL;

	/* +2 bytes to include the size of the reply in the query buffer */
	ask_count = min(count + 2, (size_t)ihid->bufsize);

	ret = i2c_hid_get_report(client,
			report_type == HID_FEATURE_REPORT ? 0x03 : 0x01,
			report_number, ihid->rawbuf, ask_count);

	if (ret < 0)
		return ret;

	ret_count = ihid->rawbuf[0] | (ihid->rawbuf[1] << 8);

	if (ret_count <= 2)
		return 0;

	ret_count = min(ret_count, ask_count);

	/* The query buffer contains the size, dropping it in the reply */
	count = min(count, ret_count - 2);
	memcpy(buf, ihid->rawbuf + 2, count);

	return count;
}

static int i2c_hid_output_raw_report(struct hid_device *hid, __u8 *buf,
		size_t count, unsigned char report_type, bool use_data)
{
	struct i2c_client *client = hid->driver_data;
	struct i2c_hid *ihid = i2c_get_clientdata(client);
	int report_id = buf[0];
	int ret;

	if (report_type == HID_INPUT_REPORT)
		return -EINVAL;

	mutex_lock(&ihid->reset_lock);

	if (report_id) {
		buf++;
		count--;
	}

	ret = i2c_hid_set_or_send_report(client,
				report_type == HID_FEATURE_REPORT ? 0x03 : 0x02,
				report_id, buf, count, use_data);

	if (report_id && ret >= 0)
		ret++; /* add report_id to the number of transfered bytes */

	mutex_unlock(&ihid->reset_lock);

	return ret;
}

static int i2c_hid_output_report(struct hid_device *hid, __u8 *buf,
		size_t count)
{
	return i2c_hid_output_raw_report(hid, buf, count, HID_OUTPUT_REPORT,
			false);
}

static int i2c_hid_raw_request(struct hid_device *hid, unsigned char reportnum,
			       __u8 *buf, size_t len, unsigned char rtype,
			       int reqtype)
{
	switch (reqtype) {
	case HID_REQ_GET_REPORT:
		return i2c_hid_get_raw_report(hid, reportnum, buf, len, rtype);
	case HID_REQ_SET_REPORT:
		if (buf[0] != reportnum)
			return -EINVAL;
		return i2c_hid_output_raw_report(hid, buf, len, rtype, true);
	default:
		return -EIO;
	}
}

static int i2c_hid_parse(struct hid_device *hid)
{
	struct i2c_client *client = hid->driver_data;
	struct i2c_hid *ihid = i2c_get_clientdata(client);
	struct i2c_hid_desc *hdesc = &ihid->hdesc;
	unsigned int rsize;
	char *rdesc;
	int ret;
	int tries = 3;
	char *use_override;

	i2c_hid_dbg(ihid, "entering %s\n", __func__);

	rsize = le16_to_cpu(hdesc->wReportDescLength);
	if (!rsize || rsize > HID_MAX_DESCRIPTOR_SIZE) {
		dbg_hid("weird size of report descriptor (%u)\n", rsize);
		return -EINVAL;
	}

	do {
		ret = i2c_hid_hwreset(client);
		if (ret)
			msleep(1000);
	} while (tries-- > 0 && ret);

	if (ret)
		return ret;

	use_override = i2c_hid_get_dmi_hid_report_desc_override(client->name,
								&rsize);

	if (use_override) {
		rdesc = use_override;
		i2c_hid_dbg(ihid, "Using a HID report descriptor override\n");
	} else {
		rdesc = kzalloc(rsize, GFP_KERNEL);

		if (!rdesc) {
			dbg_hid("couldn't allocate rdesc memory\n");
			return -ENOMEM;
		}

		i2c_hid_dbg(ihid, "asking HID report descriptor\n");

		ret = i2c_hid_command(client, &hid_report_descr_cmd,
				      rdesc, rsize);
		if (ret) {
			hid_err(hid, "reading report descriptor failed\n");
			kfree(rdesc);
			return -EIO;
		}
	}

	i2c_hid_dbg(ihid, "Report Descriptor: %*ph\n", rsize, rdesc);

	ret = hid_parse_report(hid, rdesc, rsize);
	if (!use_override)
		kfree(rdesc);

	if (ret) {
		dbg_hid("parsing report descriptor failed\n");
		return ret;
	}

	return 0;
}

static int i2c_hid_start(struct hid_device *hid)
{
	struct i2c_client *client = hid->driver_data;
	struct i2c_hid *ihid = i2c_get_clientdata(client);
	int ret;
	unsigned int bufsize = HID_MIN_BUFFER_SIZE;

	i2c_hid_find_max_report(hid, HID_INPUT_REPORT, &bufsize);
	i2c_hid_find_max_report(hid, HID_OUTPUT_REPORT, &bufsize);
	i2c_hid_find_max_report(hid, HID_FEATURE_REPORT, &bufsize);

	if (bufsize > ihid->bufsize) {
		disable_irq(client->irq);
		i2c_hid_free_buffers(ihid);

		ret = i2c_hid_alloc_buffers(ihid, bufsize);
		enable_irq(client->irq);

		if (ret)
			return ret;
	}

	return 0;
}

static void i2c_hid_stop(struct hid_device *hid)
{
	hid->claimed = 0;
}

static int i2c_hid_open(struct hid_device *hid)
{
	struct i2c_client *client = hid->driver_data;
	struct i2c_hid *ihid = i2c_get_clientdata(client);

	set_bit(I2C_HID_STARTED, &ihid->flags);
	return 0;
}

static void i2c_hid_close(struct hid_device *hid)
{
	struct i2c_client *client = hid->driver_data;
	struct i2c_hid *ihid = i2c_get_clientdata(client);

	clear_bit(I2C_HID_STARTED, &ihid->flags);
}

struct hid_ll_driver i2c_hid_ll_driver = {
	.parse = i2c_hid_parse,
	.start = i2c_hid_start,
	.stop = i2c_hid_stop,
	.open = i2c_hid_open,
	.close = i2c_hid_close,
	.output_report = i2c_hid_output_report,
	.raw_request = i2c_hid_raw_request,
};
EXPORT_SYMBOL_GPL(i2c_hid_ll_driver);

static int i2c_hid_init_irq(struct i2c_client *client)
{
	struct i2c_hid *ihid = i2c_get_clientdata(client);
	unsigned long irqflags = 0;
	int ret;

	dev_dbg(&client->dev, "Requesting IRQ: %d\n", client->irq);

	if (!irq_get_trigger_type(client->irq))
		irqflags = IRQF_TRIGGER_LOW;

	ret = request_threaded_irq(client->irq, NULL, i2c_hid_irq,
				   irqflags | IRQF_ONESHOT, client->name, ihid);
	if (ret < 0) {
		dev_warn(&client->dev,
			"Could not register for %s interrupt, irq = %d,"
			" ret = %d\n",
			client->name, client->irq, ret);

		return ret;
	}

	return 0;
}

static int i2c_hid_fetch_hid_descriptor(struct i2c_hid *ihid)
{
	struct i2c_client *client = ihid->client;
	struct i2c_hid_desc *hdesc = &ihid->hdesc;
	unsigned int dsize;
	int ret;

	/* i2c hid fetch using a fixed descriptor size (30 bytes) */
	if (i2c_hid_get_dmi_i2c_hid_desc_override(client->name)) {
		i2c_hid_dbg(ihid, "Using a HID descriptor override\n");
		ihid->hdesc =
			*i2c_hid_get_dmi_i2c_hid_desc_override(client->name);
	} else {
		i2c_hid_dbg(ihid, "Fetching the HID descriptor\n");
		ret = i2c_hid_command(client, &hid_descr_cmd,
				      ihid->hdesc_buffer,
				      sizeof(struct i2c_hid_desc));
		if (ret) {
			dev_err(&client->dev, "hid_descr_cmd failed\n");
			return -ENODEV;
		}
	}

	/* Validate the length of HID descriptor, the 4 first bytes:
	 * bytes 0-1 -> length
	 * bytes 2-3 -> bcdVersion (has to be 1.00) */
	/* check bcdVersion == 1.0 */
	if (le16_to_cpu(hdesc->bcdVersion) != 0x0100) {
		dev_err(&client->dev,
			"unexpected HID descriptor bcdVersion (0x%04hx)\n",
			le16_to_cpu(hdesc->bcdVersion));
		return -ENODEV;
	}

	/* Descriptor length should be 30 bytes as per the specification */
	dsize = le16_to_cpu(hdesc->wHIDDescLength);
	if (dsize != sizeof(struct i2c_hid_desc)) {
		dev_err(&client->dev, "weird size of HID descriptor (%u)\n",
			dsize);
		return -ENODEV;
	}
	i2c_hid_dbg(ihid, "HID Descriptor: %*ph\n", dsize, ihid->hdesc_buffer);
	return 0;
}

static int i2c_hid_core_power_up(struct i2c_hid *ihid)
{
	if (!ihid->ops->power_up)
		return 0;

	return ihid->ops->power_up(ihid->ops);
}

static void i2c_hid_core_power_down(struct i2c_hid *ihid)
{
	if (!ihid->ops->power_down)
		return;

	ihid->ops->power_down(ihid->ops);
}

static void i2c_hid_core_shutdown_tail(struct i2c_hid *ihid)
{
	if (!ihid->ops->shutdown_tail)
		return;

	ihid->ops->shutdown_tail(ihid->ops);
}

int i2c_hid_core_probe(struct i2c_client *client, struct i2chid_ops *ops,
		       u16 hid_descriptor_address)
{
	int ret;
	struct i2c_hid *ihid;
	struct hid_device *hid;

	dbg_hid("HID probe called for i2c 0x%02x\n", client->addr);

	if (!client->irq) {
		dev_err(&client->dev,
			"HID over i2c has not been provided an Int IRQ\n");
		return -EINVAL;
	}

	if (client->irq < 0) {
		if (client->irq != -EPROBE_DEFER)
			dev_err(&client->dev,
				"HID over i2c doesn't have a valid IRQ\n");
		return client->irq;
	}

	ihid = devm_kzalloc(&client->dev, sizeof(*ihid), GFP_KERNEL);
	if (!ihid)
		return -ENOMEM;

	ihid->ops = ops;

	ret = i2c_hid_core_power_up(ihid);
	if (ret)
		return ret;

	i2c_set_clientdata(client, ihid);

	ihid->client = client;

	ihid->wHIDDescRegister = cpu_to_le16(hid_descriptor_address);

	init_waitqueue_head(&ihid->wait);
	mutex_init(&ihid->reset_lock);

	/* we need to allocate the command buffer without knowing the maximum
	 * size of the reports. Let's use HID_MIN_BUFFER_SIZE, then we do the
	 * real computation later. */
	ret = i2c_hid_alloc_buffers(ihid, HID_MIN_BUFFER_SIZE);
	if (ret < 0)
		goto err_powered;

<<<<<<< HEAD
	i2c_hid_acpi_fix_up_power(&client->dev);

=======
>>>>>>> 7d2a07b7
	device_enable_async_suspend(&client->dev);

	/* Make sure there is something at this address */
	ret = i2c_smbus_read_byte(client);
	if (ret < 0) {
		dev_dbg(&client->dev, "nothing at this address: %d\n", ret);
		ret = -ENXIO;
<<<<<<< HEAD
		goto err_regulator;
	}

	ret = i2c_hid_fetch_hid_descriptor(ihid);
	if (ret < 0)
		goto err_regulator;

	ret = i2c_hid_init_irq(client);
	if (ret < 0)
		goto err_regulator;
=======
		goto err_powered;
	}

	ret = i2c_hid_fetch_hid_descriptor(ihid);
	if (ret < 0) {
		dev_err(&client->dev,
			"Failed to fetch the HID Descriptor\n");
		goto err_powered;
	}

	ret = i2c_hid_init_irq(client);
	if (ret < 0)
		goto err_powered;
>>>>>>> 7d2a07b7

	hid = hid_allocate_device();
	if (IS_ERR(hid)) {
		ret = PTR_ERR(hid);
		goto err_irq;
	}

	ihid->hid = hid;

	hid->driver_data = client;
	hid->ll_driver = &i2c_hid_ll_driver;
	hid->dev.parent = &client->dev;
	hid->bus = BUS_I2C;
	hid->version = le16_to_cpu(ihid->hdesc.bcdVersion);
	hid->vendor = le16_to_cpu(ihid->hdesc.wVendorID);
	hid->product = le16_to_cpu(ihid->hdesc.wProductID);

	snprintf(hid->name, sizeof(hid->name), "%s %04X:%04X",
		 client->name, (u16)hid->vendor, (u16)hid->product);
	strlcpy(hid->phys, dev_name(&client->dev), sizeof(hid->phys));

	ihid->quirks = i2c_hid_lookup_quirk(hid->vendor, hid->product);

	ret = hid_add_device(hid);
	if (ret) {
		if (ret != -ENODEV)
			hid_err(client, "can't add hid device: %d\n", ret);
		goto err_mem_free;
	}

	return 0;

err_mem_free:
	hid_destroy_device(hid);

err_irq:
	free_irq(client->irq, ihid);

<<<<<<< HEAD
err_regulator:
	regulator_bulk_disable(ARRAY_SIZE(ihid->pdata.supplies),
			       ihid->pdata.supplies);
=======
err_powered:
	i2c_hid_core_power_down(ihid);
>>>>>>> 7d2a07b7
	i2c_hid_free_buffers(ihid);
	return ret;
}
EXPORT_SYMBOL_GPL(i2c_hid_core_probe);

int i2c_hid_core_remove(struct i2c_client *client)
{
	struct i2c_hid *ihid = i2c_get_clientdata(client);
	struct hid_device *hid;

	hid = ihid->hid;
	hid_destroy_device(hid);

	free_irq(client->irq, ihid);

	if (ihid->bufsize)
		i2c_hid_free_buffers(ihid);

	i2c_hid_core_power_down(ihid);

	return 0;
}
EXPORT_SYMBOL_GPL(i2c_hid_core_remove);

void i2c_hid_core_shutdown(struct i2c_client *client)
{
	struct i2c_hid *ihid = i2c_get_clientdata(client);

	i2c_hid_set_power(client, I2C_HID_PWR_SLEEP);
	free_irq(client->irq, ihid);

	i2c_hid_core_shutdown_tail(ihid);
}
EXPORT_SYMBOL_GPL(i2c_hid_core_shutdown);

#ifdef CONFIG_PM_SLEEP
static int i2c_hid_core_suspend(struct device *dev)
{
	struct i2c_client *client = to_i2c_client(dev);
	struct i2c_hid *ihid = i2c_get_clientdata(client);
	struct hid_device *hid = ihid->hid;
	int ret;
	int wake_status;

	if (hid->driver && hid->driver->suspend) {
		ret = hid->driver->suspend(hid, PMSG_SUSPEND);
		if (ret < 0)
			return ret;
	}

	/* Save some power */
	i2c_hid_set_power(client, I2C_HID_PWR_SLEEP);

	disable_irq(client->irq);

	if (device_may_wakeup(&client->dev)) {
		wake_status = enable_irq_wake(client->irq);
		if (!wake_status)
			ihid->irq_wake_enabled = true;
		else
			hid_warn(hid, "Failed to enable irq wake: %d\n",
				wake_status);
	} else {
		i2c_hid_core_power_down(ihid);
	}

	return 0;
}

static int i2c_hid_core_resume(struct device *dev)
{
	int ret;
	struct i2c_client *client = to_i2c_client(dev);
	struct i2c_hid *ihid = i2c_get_clientdata(client);
	struct hid_device *hid = ihid->hid;
	int wake_status;

	if (!device_may_wakeup(&client->dev)) {
		i2c_hid_core_power_up(ihid);
	} else if (ihid->irq_wake_enabled) {
		wake_status = disable_irq_wake(client->irq);
		if (!wake_status)
			ihid->irq_wake_enabled = false;
		else
			hid_warn(hid, "Failed to disable irq wake: %d\n",
				wake_status);
	}

	enable_irq(client->irq);

	/* Instead of resetting device, simply powers the device on. This
	 * solves "incomplete reports" on Raydium devices 2386:3118 and
	 * 2386:4B33 and fixes various SIS touchscreens no longer sending
	 * data after a suspend/resume.
	 *
	 * However some ALPS touchpads generate IRQ storm without reset, so
	 * let's still reset them here.
	 */
	if (ihid->quirks & I2C_HID_QUIRK_RESET_ON_RESUME)
		ret = i2c_hid_hwreset(client);
	else
		ret = i2c_hid_set_power(client, I2C_HID_PWR_ON);

	if (ret)
		return ret;

	if (hid->driver && hid->driver->reset_resume) {
		ret = hid->driver->reset_resume(hid);
		return ret;
	}

	return 0;
}
#endif

<<<<<<< HEAD
static const struct dev_pm_ops i2c_hid_pm = {
	SET_SYSTEM_SLEEP_PM_OPS(i2c_hid_suspend, i2c_hid_resume)
};

static const struct i2c_device_id i2c_hid_id_table[] = {
	{ "hid", 0 },
	{ "hid-over-i2c", 0 },
	{ },
};
MODULE_DEVICE_TABLE(i2c, i2c_hid_id_table);


static struct i2c_driver i2c_hid_driver = {
	.driver = {
		.name	= "i2c_hid",
		.pm	= &i2c_hid_pm,
		.acpi_match_table = ACPI_PTR(i2c_hid_acpi_match),
		.of_match_table = of_match_ptr(i2c_hid_of_match),
	},

	.probe		= i2c_hid_probe,
	.remove		= i2c_hid_remove,
	.shutdown	= i2c_hid_shutdown,
	.id_table	= i2c_hid_id_table,
=======
const struct dev_pm_ops i2c_hid_core_pm = {
	SET_SYSTEM_SLEEP_PM_OPS(i2c_hid_core_suspend, i2c_hid_core_resume)
>>>>>>> 7d2a07b7
};
EXPORT_SYMBOL_GPL(i2c_hid_core_pm);

MODULE_DESCRIPTION("HID over I2C core driver");
MODULE_AUTHOR("Benjamin Tissoires <benjamin.tissoires@gmail.com>");
MODULE_LICENSE("GPL");<|MERGE_RESOLUTION|>--- conflicted
+++ resolved
@@ -960,11 +960,6 @@
 	if (ret < 0)
 		goto err_powered;
 
-<<<<<<< HEAD
-	i2c_hid_acpi_fix_up_power(&client->dev);
-
-=======
->>>>>>> 7d2a07b7
 	device_enable_async_suspend(&client->dev);
 
 	/* Make sure there is something at this address */
@@ -972,18 +967,6 @@
 	if (ret < 0) {
 		dev_dbg(&client->dev, "nothing at this address: %d\n", ret);
 		ret = -ENXIO;
-<<<<<<< HEAD
-		goto err_regulator;
-	}
-
-	ret = i2c_hid_fetch_hid_descriptor(ihid);
-	if (ret < 0)
-		goto err_regulator;
-
-	ret = i2c_hid_init_irq(client);
-	if (ret < 0)
-		goto err_regulator;
-=======
 		goto err_powered;
 	}
 
@@ -997,7 +980,6 @@
 	ret = i2c_hid_init_irq(client);
 	if (ret < 0)
 		goto err_powered;
->>>>>>> 7d2a07b7
 
 	hid = hid_allocate_device();
 	if (IS_ERR(hid)) {
@@ -1036,14 +1018,8 @@
 err_irq:
 	free_irq(client->irq, ihid);
 
-<<<<<<< HEAD
-err_regulator:
-	regulator_bulk_disable(ARRAY_SIZE(ihid->pdata.supplies),
-			       ihid->pdata.supplies);
-=======
 err_powered:
 	i2c_hid_core_power_down(ihid);
->>>>>>> 7d2a07b7
 	i2c_hid_free_buffers(ihid);
 	return ret;
 }
@@ -1159,35 +1135,8 @@
 }
 #endif
 
-<<<<<<< HEAD
-static const struct dev_pm_ops i2c_hid_pm = {
-	SET_SYSTEM_SLEEP_PM_OPS(i2c_hid_suspend, i2c_hid_resume)
-};
-
-static const struct i2c_device_id i2c_hid_id_table[] = {
-	{ "hid", 0 },
-	{ "hid-over-i2c", 0 },
-	{ },
-};
-MODULE_DEVICE_TABLE(i2c, i2c_hid_id_table);
-
-
-static struct i2c_driver i2c_hid_driver = {
-	.driver = {
-		.name	= "i2c_hid",
-		.pm	= &i2c_hid_pm,
-		.acpi_match_table = ACPI_PTR(i2c_hid_acpi_match),
-		.of_match_table = of_match_ptr(i2c_hid_of_match),
-	},
-
-	.probe		= i2c_hid_probe,
-	.remove		= i2c_hid_remove,
-	.shutdown	= i2c_hid_shutdown,
-	.id_table	= i2c_hid_id_table,
-=======
 const struct dev_pm_ops i2c_hid_core_pm = {
 	SET_SYSTEM_SLEEP_PM_OPS(i2c_hid_core_suspend, i2c_hid_core_resume)
->>>>>>> 7d2a07b7
 };
 EXPORT_SYMBOL_GPL(i2c_hid_core_pm);
 
