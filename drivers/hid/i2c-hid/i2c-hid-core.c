--- conflicted
+++ resolved
@@ -44,13 +44,6 @@
 #include "i2c-hid.h"
 
 /* quirks to control the device */
-<<<<<<< HEAD
-#define I2C_HID_QUIRK_NO_IRQ_AFTER_RESET	BIT(1)
-#define I2C_HID_QUIRK_BOGUS_IRQ			BIT(4)
-#define I2C_HID_QUIRK_RESET_ON_RESUME		BIT(5)
-#define I2C_HID_QUIRK_BAD_INPUT_SIZE		BIT(6)
-#define I2C_HID_QUIRK_NO_WAKEUP_AFTER_RESET	BIT(7)
-=======
 #define I2C_HID_QUIRK_NO_IRQ_AFTER_RESET	BIT(0)
 #define I2C_HID_QUIRK_BOGUS_IRQ			BIT(1)
 #define I2C_HID_QUIRK_RESET_ON_RESUME		BIT(2)
@@ -58,7 +51,6 @@
 #define I2C_HID_QUIRK_NO_WAKEUP_AFTER_RESET	BIT(4)
 #define I2C_HID_QUIRK_NO_SLEEP_ON_SUSPEND	BIT(5)
 #define I2C_HID_QUIRK_DELAY_WAKEUP_AFTER_RESUME BIT(6)
->>>>>>> 2d5404ca
 
 /* Command opcodes */
 #define I2C_HID_OPCODE_RESET			0x01
@@ -422,22 +414,6 @@
 
 	i2c_hid_dbg(ihid, "%s\n", __func__);
 
-<<<<<<< HEAD
-	/*
-	 * Some devices require to send a command to wakeup before power on.
-	 * The call will get a return value (EREMOTEIO) but device will be
-	 * triggered and activated. After that, it goes like a normal device.
-	 */
-	if (power_state == I2C_HID_PWR_ON) {
-		ret = i2c_hid_set_power_command(ihid, I2C_HID_PWR_ON);
-
-		/* Device was already activated */
-		if (!ret)
-			goto set_pwr_exit;
-	}
-
-=======
->>>>>>> 2d5404ca
 	ret = i2c_hid_set_power_command(ihid, power_state);
 	if (ret)
 		dev_err(&ihid->client->dev,
