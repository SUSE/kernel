// SPDX-License-Identifier: GPL-2.0-only
/*
 *  HIDPP protocol for Logitech receivers
 *
 *  Copyright (c) 2011 Logitech (c)
 *  Copyright (c) 2012-2013 Google (c)
 *  Copyright (c) 2013-2014 Red Hat Inc.
 */


#define pr_fmt(fmt) KBUILD_MODNAME ": " fmt

#include <linux/device.h>
#include <linux/input.h>
#include <linux/usb.h>
#include <linux/hid.h>
#include <linux/module.h>
#include <linux/slab.h>
#include <linux/sched.h>
#include <linux/sched/clock.h>
#include <linux/kfifo.h>
#include <linux/input/mt.h>
#include <linux/workqueue.h>
#include <linux/atomic.h>
#include <linux/fixp-arith.h>
#include <asm/unaligned.h>
#include "usbhid/usbhid.h"
#include "hid-ids.h"

MODULE_LICENSE("GPL");
MODULE_AUTHOR("Benjamin Tissoires <benjamin.tissoires@gmail.com>");
MODULE_AUTHOR("Nestor Lopez Casado <nlopezcasad@logitech.com>");
<<<<<<< HEAD
=======
MODULE_AUTHOR("Bastien Nocera <hadess@hadess.net>");
>>>>>>> eb3cdb58

static bool disable_tap_to_click;
module_param(disable_tap_to_click, bool, 0644);
MODULE_PARM_DESC(disable_tap_to_click,
	"Disable Tap-To-Click mode reporting for touchpads (only on the K400 currently).");

/* Define a non-zero software ID to identify our own requests */
#define LINUX_KERNEL_SW_ID			0x01

#define REPORT_ID_HIDPP_SHORT			0x10
#define REPORT_ID_HIDPP_LONG			0x11
#define REPORT_ID_HIDPP_VERY_LONG		0x12

#define HIDPP_REPORT_SHORT_LENGTH		7
#define HIDPP_REPORT_LONG_LENGTH		20
#define HIDPP_REPORT_VERY_LONG_MAX_LENGTH	64

#define HIDPP_REPORT_SHORT_SUPPORTED		BIT(0)
#define HIDPP_REPORT_LONG_SUPPORTED		BIT(1)
#define HIDPP_REPORT_VERY_LONG_SUPPORTED	BIT(2)

#define HIDPP_SUB_ID_CONSUMER_VENDOR_KEYS	0x03
#define HIDPP_SUB_ID_ROLLER			0x05
#define HIDPP_SUB_ID_MOUSE_EXTRA_BTNS		0x06
#define HIDPP_SUB_ID_USER_IFACE_EVENT		0x08
#define HIDPP_USER_IFACE_EVENT_ENCRYPTION_KEY_LOST	BIT(5)

#define HIDPP_QUIRK_CLASS_WTP			BIT(0)
#define HIDPP_QUIRK_CLASS_M560			BIT(1)
#define HIDPP_QUIRK_CLASS_K400			BIT(2)
#define HIDPP_QUIRK_CLASS_G920			BIT(3)
#define HIDPP_QUIRK_CLASS_K750			BIT(4)

/* bits 2..20 are reserved for classes */
/* #define HIDPP_QUIRK_CONNECT_EVENTS		BIT(21) disabled */
#define HIDPP_QUIRK_WTP_PHYSICAL_BUTTONS	BIT(22)
#define HIDPP_QUIRK_DELAYED_INIT		BIT(23)
#define HIDPP_QUIRK_FORCE_OUTPUT_REPORTS	BIT(24)
#define HIDPP_QUIRK_UNIFYING			BIT(25)
#define HIDPP_QUIRK_HIDPP_WHEELS		BIT(26)
#define HIDPP_QUIRK_HIDPP_EXTRA_MOUSE_BTNS	BIT(27)
#define HIDPP_QUIRK_HIDPP_CONSUMER_VENDOR_KEYS	BIT(28)
#define HIDPP_QUIRK_HI_RES_SCROLL_1P0		BIT(29)
#define HIDPP_QUIRK_WIRELESS_STATUS		BIT(30)

/* These are just aliases for now */
#define HIDPP_QUIRK_KBD_SCROLL_WHEEL HIDPP_QUIRK_HIDPP_WHEELS
#define HIDPP_QUIRK_KBD_ZOOM_WHEEL   HIDPP_QUIRK_HIDPP_WHEELS

/* Convenience constant to check for any high-res support. */
#define HIDPP_CAPABILITY_HI_RES_SCROLL	(HIDPP_CAPABILITY_HIDPP10_FAST_SCROLL | \
					 HIDPP_CAPABILITY_HIDPP20_HI_RES_SCROLL | \
					 HIDPP_CAPABILITY_HIDPP20_HI_RES_WHEEL)

#define HIDPP_CAPABILITY_HIDPP10_BATTERY	BIT(0)
#define HIDPP_CAPABILITY_HIDPP20_BATTERY	BIT(1)
#define HIDPP_CAPABILITY_BATTERY_MILEAGE	BIT(2)
#define HIDPP_CAPABILITY_BATTERY_LEVEL_STATUS	BIT(3)
#define HIDPP_CAPABILITY_BATTERY_VOLTAGE	BIT(4)
#define HIDPP_CAPABILITY_BATTERY_PERCENTAGE	BIT(5)
#define HIDPP_CAPABILITY_UNIFIED_BATTERY	BIT(6)
#define HIDPP_CAPABILITY_HIDPP20_HI_RES_WHEEL	BIT(7)
#define HIDPP_CAPABILITY_HIDPP20_HI_RES_SCROLL	BIT(8)
#define HIDPP_CAPABILITY_HIDPP10_FAST_SCROLL	BIT(9)
#define HIDPP_CAPABILITY_ADC_MEASUREMENT	BIT(10)

#define lg_map_key_clear(c)  hid_map_usage_clear(hi, usage, bit, max, EV_KEY, (c))

/*
 * There are two hidpp protocols in use, the first version hidpp10 is known
 * as register access protocol or RAP, the second version hidpp20 is known as
 * feature access protocol or FAP
 *
 * Most older devices (including the Unifying usb receiver) use the RAP protocol
 * where as most newer devices use the FAP protocol. Both protocols are
 * compatible with the underlying transport, which could be usb, Unifiying, or
 * bluetooth. The message lengths are defined by the hid vendor specific report
 * descriptor for the HIDPP_SHORT report type (total message lenth 7 bytes) and
 * the HIDPP_LONG report type (total message length 20 bytes)
 *
 * The RAP protocol uses both report types, whereas the FAP only uses HIDPP_LONG
 * messages. The Unifying receiver itself responds to RAP messages (device index
 * is 0xFF for the receiver), and all messages (short or long) with a device
 * index between 1 and 6 are passed untouched to the corresponding paired
 * Unifying device.
 *
 * The paired device can be RAP or FAP, it will receive the message untouched
 * from the Unifiying receiver.
 */

struct fap {
	u8 feature_index;
	u8 funcindex_clientid;
	u8 params[HIDPP_REPORT_VERY_LONG_MAX_LENGTH - 4U];
};

struct rap {
	u8 sub_id;
	u8 reg_address;
	u8 params[HIDPP_REPORT_VERY_LONG_MAX_LENGTH - 4U];
};

struct hidpp_report {
	u8 report_id;
	u8 device_index;
	union {
		struct fap fap;
		struct rap rap;
		u8 rawbytes[sizeof(struct fap)];
	};
} __packed;

struct hidpp_battery {
	u8 feature_index;
	u8 solar_feature_index;
	u8 voltage_feature_index;
	u8 adc_measurement_feature_index;
	struct power_supply_desc desc;
	struct power_supply *ps;
	char name[64];
	int status;
	int capacity;
	int level;
	int voltage;
	int charge_type;
	bool online;
	u8 supported_levels_1004;
};

/**
 * struct hidpp_scroll_counter - Utility class for processing high-resolution
 *                             scroll events.
 * @dev: the input device for which events should be reported.
 * @wheel_multiplier: the scalar multiplier to be applied to each wheel event
 * @remainder: counts the number of high-resolution units moved since the last
 *             low-resolution event (REL_WHEEL or REL_HWHEEL) was sent. Should
 *             only be used by class methods.
 * @direction: direction of last movement (1 or -1)
 * @last_time: last event time, used to reset remainder after inactivity
 */
struct hidpp_scroll_counter {
	int wheel_multiplier;
	int remainder;
	int direction;
	unsigned long long last_time;
};

struct hidpp_device {
	struct hid_device *hid_dev;
	struct input_dev *input;
	struct mutex send_mutex;
	void *send_receive_buf;
	char *name;		/* will never be NULL and should not be freed */
	wait_queue_head_t wait;
	int very_long_report_length;
	bool answer_available;
	u8 protocol_major;
	u8 protocol_minor;

	void *private_data;

	struct work_struct work;
	struct kfifo delayed_work_fifo;
	atomic_t connected;
	struct input_dev *delayed_input;

	unsigned long quirks;
	unsigned long capabilities;
	u8 supported_reports;

	struct hidpp_battery battery;
	struct hidpp_scroll_counter vertical_wheel_counter;

	u8 wireless_feature_index;
};

/* HID++ 1.0 error codes */
#define HIDPP_ERROR				0x8f
#define HIDPP_ERROR_SUCCESS			0x00
#define HIDPP_ERROR_INVALID_SUBID		0x01
#define HIDPP_ERROR_INVALID_ADRESS		0x02
#define HIDPP_ERROR_INVALID_VALUE		0x03
#define HIDPP_ERROR_CONNECT_FAIL		0x04
#define HIDPP_ERROR_TOO_MANY_DEVICES		0x05
#define HIDPP_ERROR_ALREADY_EXISTS		0x06
#define HIDPP_ERROR_BUSY			0x07
#define HIDPP_ERROR_UNKNOWN_DEVICE		0x08
#define HIDPP_ERROR_RESOURCE_ERROR		0x09
#define HIDPP_ERROR_REQUEST_UNAVAILABLE		0x0a
#define HIDPP_ERROR_INVALID_PARAM_VALUE		0x0b
#define HIDPP_ERROR_WRONG_PIN_CODE		0x0c
/* HID++ 2.0 error codes */
#define HIDPP20_ERROR_NO_ERROR			0x00
#define HIDPP20_ERROR_UNKNOWN			0x01
#define HIDPP20_ERROR_INVALID_ARGS		0x02
#define HIDPP20_ERROR_OUT_OF_RANGE		0x03
#define HIDPP20_ERROR_HW_ERROR			0x04
#define HIDPP20_ERROR_LOGITECH_INTERNAL		0x05
#define HIDPP20_ERROR_INVALID_FEATURE_INDEX	0x06
#define HIDPP20_ERROR_INVALID_FUNCTION_ID	0x07
#define HIDPP20_ERROR_BUSY			0x08
#define HIDPP20_ERROR_UNSUPPORTED		0x09
#define HIDPP20_ERROR				0xff

static void hidpp_connect_event(struct hidpp_device *hidpp_dev);

static int __hidpp_send_report(struct hid_device *hdev,
				struct hidpp_report *hidpp_report)
{
	struct hidpp_device *hidpp = hid_get_drvdata(hdev);
	int fields_count, ret;

	switch (hidpp_report->report_id) {
	case REPORT_ID_HIDPP_SHORT:
		fields_count = HIDPP_REPORT_SHORT_LENGTH;
		break;
	case REPORT_ID_HIDPP_LONG:
		fields_count = HIDPP_REPORT_LONG_LENGTH;
		break;
	case REPORT_ID_HIDPP_VERY_LONG:
		fields_count = hidpp->very_long_report_length;
		break;
	default:
		return -ENODEV;
	}

	/*
	 * set the device_index as the receiver, it will be overwritten by
	 * hid_hw_request if needed
	 */
	hidpp_report->device_index = 0xff;

	if (hidpp->quirks & HIDPP_QUIRK_FORCE_OUTPUT_REPORTS) {
		ret = hid_hw_output_report(hdev, (u8 *)hidpp_report, fields_count);
	} else {
		ret = hid_hw_raw_request(hdev, hidpp_report->report_id,
			(u8 *)hidpp_report, fields_count, HID_OUTPUT_REPORT,
			HID_REQ_SET_REPORT);
	}

	return ret == fields_count ? 0 : -1;
}

/*
 * hidpp_send_message_sync() returns 0 in case of success, and something else
 * in case of a failure.
 * - If ' something else' is positive, that means that an error has been raised
 *   by the protocol itself.
 * - If ' something else' is negative, that means that we had a classic error
 *   (-ENOMEM, -EPIPE, etc...)
 */
static int hidpp_send_message_sync(struct hidpp_device *hidpp,
	struct hidpp_report *message,
	struct hidpp_report *response)
{
	int ret = -1;
	int max_retries = 3;

	mutex_lock(&hidpp->send_mutex);

	hidpp->send_receive_buf = response;
	hidpp->answer_available = false;

	/*
	 * So that we can later validate the answer when it arrives
	 * in hidpp_raw_event
	 */
	*response = *message;

	for (; max_retries != 0 && ret; max_retries--) {
		ret = __hidpp_send_report(hidpp->hid_dev, message);

		if (ret) {
			dbg_hid("__hidpp_send_report returned err: %d\n", ret);
			memset(response, 0, sizeof(struct hidpp_report));
			break;
		}

		if (!wait_event_timeout(hidpp->wait, hidpp->answer_available,
					5*HZ)) {
			dbg_hid("%s:timeout waiting for response\n", __func__);
			memset(response, 0, sizeof(struct hidpp_report));
			ret = -ETIMEDOUT;
			break;
		}

		if (response->report_id == REPORT_ID_HIDPP_SHORT &&
		    response->rap.sub_id == HIDPP_ERROR) {
			ret = response->rap.params[1];
			dbg_hid("%s:got hidpp error %02X\n", __func__, ret);
			break;
		}

		if ((response->report_id == REPORT_ID_HIDPP_LONG ||
		     response->report_id == REPORT_ID_HIDPP_VERY_LONG) &&
		    response->fap.feature_index == HIDPP20_ERROR) {
			ret = response->fap.params[1];
			if (ret != HIDPP20_ERROR_BUSY) {
				dbg_hid("%s:got hidpp 2.0 error %02X\n", __func__, ret);
				break;
			}
			dbg_hid("%s:got busy hidpp 2.0 error %02X, retrying\n", __func__, ret);
		}
	}

	mutex_unlock(&hidpp->send_mutex);
	return ret;

}

static int hidpp_send_fap_command_sync(struct hidpp_device *hidpp,
	u8 feat_index, u8 funcindex_clientid, u8 *params, int param_count,
	struct hidpp_report *response)
{
	struct hidpp_report *message;
	int ret;

	if (param_count > sizeof(message->fap.params)) {
		hid_dbg(hidpp->hid_dev,
			"Invalid number of parameters passed to command (%d != %llu)\n",
			param_count,
			(unsigned long long) sizeof(message->fap.params));
		return -EINVAL;
	}

	message = kzalloc(sizeof(struct hidpp_report), GFP_KERNEL);
	if (!message)
		return -ENOMEM;

	if (param_count > (HIDPP_REPORT_LONG_LENGTH - 4))
		message->report_id = REPORT_ID_HIDPP_VERY_LONG;
	else
		message->report_id = REPORT_ID_HIDPP_LONG;
	message->fap.feature_index = feat_index;
	message->fap.funcindex_clientid = funcindex_clientid | LINUX_KERNEL_SW_ID;
	memcpy(&message->fap.params, params, param_count);

	ret = hidpp_send_message_sync(hidpp, message, response);
	kfree(message);
	return ret;
}

static int hidpp_send_rap_command_sync(struct hidpp_device *hidpp_dev,
	u8 report_id, u8 sub_id, u8 reg_address, u8 *params, int param_count,
	struct hidpp_report *response)
{
	struct hidpp_report *message;
	int ret, max_count;

	/* Send as long report if short reports are not supported. */
	if (report_id == REPORT_ID_HIDPP_SHORT &&
	    !(hidpp_dev->supported_reports & HIDPP_REPORT_SHORT_SUPPORTED))
		report_id = REPORT_ID_HIDPP_LONG;

	switch (report_id) {
	case REPORT_ID_HIDPP_SHORT:
		max_count = HIDPP_REPORT_SHORT_LENGTH - 4;
		break;
	case REPORT_ID_HIDPP_LONG:
		max_count = HIDPP_REPORT_LONG_LENGTH - 4;
		break;
	case REPORT_ID_HIDPP_VERY_LONG:
		max_count = hidpp_dev->very_long_report_length - 4;
		break;
	default:
		return -EINVAL;
	}

	if (param_count > max_count)
		return -EINVAL;

	message = kzalloc(sizeof(struct hidpp_report), GFP_KERNEL);
	if (!message)
		return -ENOMEM;
	message->report_id = report_id;
	message->rap.sub_id = sub_id;
	message->rap.reg_address = reg_address;
	memcpy(&message->rap.params, params, param_count);

	ret = hidpp_send_message_sync(hidpp_dev, message, response);
	kfree(message);
	return ret;
}

static void delayed_work_cb(struct work_struct *work)
{
	struct hidpp_device *hidpp = container_of(work, struct hidpp_device,
							work);
	hidpp_connect_event(hidpp);
}

static inline bool hidpp_match_answer(struct hidpp_report *question,
		struct hidpp_report *answer)
{
	return (answer->fap.feature_index == question->fap.feature_index) &&
	   (answer->fap.funcindex_clientid == question->fap.funcindex_clientid);
}

static inline bool hidpp_match_error(struct hidpp_report *question,
		struct hidpp_report *answer)
{
	return ((answer->rap.sub_id == HIDPP_ERROR) ||
	    (answer->fap.feature_index == HIDPP20_ERROR)) &&
	    (answer->fap.funcindex_clientid == question->fap.feature_index) &&
	    (answer->fap.params[0] == question->fap.funcindex_clientid);
}

static inline bool hidpp_report_is_connect_event(struct hidpp_device *hidpp,
		struct hidpp_report *report)
{
	return (hidpp->wireless_feature_index &&
		(report->fap.feature_index == hidpp->wireless_feature_index)) ||
		((report->report_id == REPORT_ID_HIDPP_SHORT) &&
		(report->rap.sub_id == 0x41));
}

/*
 * hidpp_prefix_name() prefixes the current given name with "Logitech ".
 */
static void hidpp_prefix_name(char **name, int name_length)
{
#define PREFIX_LENGTH 9 /* "Logitech " */

	int new_length;
	char *new_name;

	if (name_length > PREFIX_LENGTH &&
	    strncmp(*name, "Logitech ", PREFIX_LENGTH) == 0)
		/* The prefix has is already in the name */
		return;

	new_length = PREFIX_LENGTH + name_length;
	new_name = kzalloc(new_length, GFP_KERNEL);
	if (!new_name)
		return;

	snprintf(new_name, new_length, "Logitech %s", *name);

	kfree(*name);

	*name = new_name;
}

/*
 * Updates the USB wireless_status based on whether the headset
 * is turned on and reachable.
 */
static void hidpp_update_usb_wireless_status(struct hidpp_device *hidpp)
{
	struct hid_device *hdev = hidpp->hid_dev;
	struct usb_interface *intf;

	if (!(hidpp->quirks & HIDPP_QUIRK_WIRELESS_STATUS))
		return;
	if (!hid_is_usb(hdev))
		return;

	intf = to_usb_interface(hdev->dev.parent);
	usb_set_wireless_status(intf, hidpp->battery.online ?
				USB_WIRELESS_STATUS_CONNECTED :
				USB_WIRELESS_STATUS_DISCONNECTED);
}

/**
 * hidpp_scroll_counter_handle_scroll() - Send high- and low-resolution scroll
 *                                        events given a high-resolution wheel
 *                                        movement.
 * @input_dev: Pointer to the input device
 * @counter: a hid_scroll_counter struct describing the wheel.
 * @hi_res_value: the movement of the wheel, in the mouse's high-resolution
 *                units.
 *
 * Given a high-resolution movement, this function converts the movement into
 * fractions of 120 and emits high-resolution scroll events for the input
 * device. It also uses the multiplier from &struct hid_scroll_counter to
 * emit low-resolution scroll events when appropriate for
 * backwards-compatibility with userspace input libraries.
 */
static void hidpp_scroll_counter_handle_scroll(struct input_dev *input_dev,
					       struct hidpp_scroll_counter *counter,
					       int hi_res_value)
{
	int low_res_value, remainder, direction;
	unsigned long long now, previous;

	hi_res_value = hi_res_value * 120/counter->wheel_multiplier;
	input_report_rel(input_dev, REL_WHEEL_HI_RES, hi_res_value);

	remainder = counter->remainder;
	direction = hi_res_value > 0 ? 1 : -1;

	now = sched_clock();
	previous = counter->last_time;
	counter->last_time = now;
	/*
	 * Reset the remainder after a period of inactivity or when the
	 * direction changes. This prevents the REL_WHEEL emulation point
	 * from sliding for devices that don't always provide the same
	 * number of movements per detent.
	 */
	if (now - previous > 1000000000 || direction != counter->direction)
		remainder = 0;

	counter->direction = direction;
	remainder += hi_res_value;

	/* Some wheels will rest 7/8ths of a detent from the previous detent
	 * after slow movement, so we want the threshold for low-res events to
	 * be in the middle between two detents (e.g. after 4/8ths) as
	 * opposed to on the detents themselves (8/8ths).
	 */
	if (abs(remainder) >= 60) {
		/* Add (or subtract) 1 because we want to trigger when the wheel
		 * is half-way to the next detent (i.e. scroll 1 detent after a
		 * 1/2 detent movement, 2 detents after a 1 1/2 detent movement,
		 * etc.).
		 */
		low_res_value = remainder / 120;
		if (low_res_value == 0)
			low_res_value = (hi_res_value > 0 ? 1 : -1);
		input_report_rel(input_dev, REL_WHEEL, low_res_value);
		remainder -= low_res_value * 120;
	}
	counter->remainder = remainder;
}

/* -------------------------------------------------------------------------- */
/* HIDP++ 1.0 commands                                                        */
/* -------------------------------------------------------------------------- */

#define HIDPP_SET_REGISTER				0x80
#define HIDPP_GET_REGISTER				0x81
#define HIDPP_SET_LONG_REGISTER				0x82
#define HIDPP_GET_LONG_REGISTER				0x83

/**
 * hidpp10_set_register - Modify a HID++ 1.0 register.
 * @hidpp_dev: the device to set the register on.
 * @register_address: the address of the register to modify.
 * @byte: the byte of the register to modify. Should be less than 3.
 * @mask: mask of the bits to modify
 * @value: new values for the bits in mask
 * Return: 0 if successful, otherwise a negative error code.
 */
static int hidpp10_set_register(struct hidpp_device *hidpp_dev,
	u8 register_address, u8 byte, u8 mask, u8 value)
{
	struct hidpp_report response;
	int ret;
	u8 params[3] = { 0 };

	ret = hidpp_send_rap_command_sync(hidpp_dev,
					  REPORT_ID_HIDPP_SHORT,
					  HIDPP_GET_REGISTER,
					  register_address,
					  NULL, 0, &response);
	if (ret)
		return ret;

	memcpy(params, response.rap.params, 3);

	params[byte] &= ~mask;
	params[byte] |= value & mask;

	return hidpp_send_rap_command_sync(hidpp_dev,
					   REPORT_ID_HIDPP_SHORT,
					   HIDPP_SET_REGISTER,
					   register_address,
					   params, 3, &response);
}

#define HIDPP_REG_ENABLE_REPORTS			0x00
#define HIDPP_ENABLE_CONSUMER_REPORT			BIT(0)
#define HIDPP_ENABLE_WHEEL_REPORT			BIT(2)
#define HIDPP_ENABLE_MOUSE_EXTRA_BTN_REPORT		BIT(3)
#define HIDPP_ENABLE_BAT_REPORT				BIT(4)
#define HIDPP_ENABLE_HWHEEL_REPORT			BIT(5)

static int hidpp10_enable_battery_reporting(struct hidpp_device *hidpp_dev)
{
	return hidpp10_set_register(hidpp_dev, HIDPP_REG_ENABLE_REPORTS, 0,
			  HIDPP_ENABLE_BAT_REPORT, HIDPP_ENABLE_BAT_REPORT);
}

#define HIDPP_REG_FEATURES				0x01
#define HIDPP_ENABLE_SPECIAL_BUTTON_FUNC		BIT(1)
#define HIDPP_ENABLE_FAST_SCROLL			BIT(6)

/* On HID++ 1.0 devices, high-res scroll was called "scrolling acceleration". */
static int hidpp10_enable_scrolling_acceleration(struct hidpp_device *hidpp_dev)
{
	return hidpp10_set_register(hidpp_dev, HIDPP_REG_FEATURES, 0,
			  HIDPP_ENABLE_FAST_SCROLL, HIDPP_ENABLE_FAST_SCROLL);
}

#define HIDPP_REG_BATTERY_STATUS			0x07

static int hidpp10_battery_status_map_level(u8 param)
{
	int level;

	switch (param) {
	case 1 ... 2:
		level = POWER_SUPPLY_CAPACITY_LEVEL_CRITICAL;
		break;
	case 3 ... 4:
		level = POWER_SUPPLY_CAPACITY_LEVEL_LOW;
		break;
	case 5 ... 6:
		level = POWER_SUPPLY_CAPACITY_LEVEL_NORMAL;
		break;
	case 7:
		level = POWER_SUPPLY_CAPACITY_LEVEL_HIGH;
		break;
	default:
		level = POWER_SUPPLY_CAPACITY_LEVEL_UNKNOWN;
	}

	return level;
}

static int hidpp10_battery_status_map_status(u8 param)
{
	int status;

	switch (param) {
	case 0x00:
		/* discharging (in use) */
		status = POWER_SUPPLY_STATUS_DISCHARGING;
		break;
	case 0x21: /* (standard) charging */
	case 0x24: /* fast charging */
	case 0x25: /* slow charging */
		status = POWER_SUPPLY_STATUS_CHARGING;
		break;
	case 0x26: /* topping charge */
	case 0x22: /* charge complete */
		status = POWER_SUPPLY_STATUS_FULL;
		break;
	case 0x20: /* unknown */
		status = POWER_SUPPLY_STATUS_UNKNOWN;
		break;
	/*
	 * 0x01...0x1F = reserved (not charging)
	 * 0x23 = charging error
	 * 0x27..0xff = reserved
	 */
	default:
		status = POWER_SUPPLY_STATUS_NOT_CHARGING;
		break;
	}

	return status;
}

static int hidpp10_query_battery_status(struct hidpp_device *hidpp)
{
	struct hidpp_report response;
	int ret, status;

	ret = hidpp_send_rap_command_sync(hidpp,
					REPORT_ID_HIDPP_SHORT,
					HIDPP_GET_REGISTER,
					HIDPP_REG_BATTERY_STATUS,
					NULL, 0, &response);
	if (ret)
		return ret;

	hidpp->battery.level =
		hidpp10_battery_status_map_level(response.rap.params[0]);
	status = hidpp10_battery_status_map_status(response.rap.params[1]);
	hidpp->battery.status = status;
	/* the capacity is only available when discharging or full */
	hidpp->battery.online = status == POWER_SUPPLY_STATUS_DISCHARGING ||
				status == POWER_SUPPLY_STATUS_FULL;

	return 0;
}

#define HIDPP_REG_BATTERY_MILEAGE			0x0D

static int hidpp10_battery_mileage_map_status(u8 param)
{
	int status;

	switch (param >> 6) {
	case 0x00:
		/* discharging (in use) */
		status = POWER_SUPPLY_STATUS_DISCHARGING;
		break;
	case 0x01: /* charging */
		status = POWER_SUPPLY_STATUS_CHARGING;
		break;
	case 0x02: /* charge complete */
		status = POWER_SUPPLY_STATUS_FULL;
		break;
	/*
	 * 0x03 = charging error
	 */
	default:
		status = POWER_SUPPLY_STATUS_NOT_CHARGING;
		break;
	}

	return status;
}

static int hidpp10_query_battery_mileage(struct hidpp_device *hidpp)
{
	struct hidpp_report response;
	int ret, status;

	ret = hidpp_send_rap_command_sync(hidpp,
					REPORT_ID_HIDPP_SHORT,
					HIDPP_GET_REGISTER,
					HIDPP_REG_BATTERY_MILEAGE,
					NULL, 0, &response);
	if (ret)
		return ret;

	hidpp->battery.capacity = response.rap.params[0];
	status = hidpp10_battery_mileage_map_status(response.rap.params[2]);
	hidpp->battery.status = status;
	/* the capacity is only available when discharging or full */
	hidpp->battery.online = status == POWER_SUPPLY_STATUS_DISCHARGING ||
				status == POWER_SUPPLY_STATUS_FULL;

	return 0;
}

static int hidpp10_battery_event(struct hidpp_device *hidpp, u8 *data, int size)
{
	struct hidpp_report *report = (struct hidpp_report *)data;
	int status, capacity, level;
	bool changed;

	if (report->report_id != REPORT_ID_HIDPP_SHORT)
		return 0;

	switch (report->rap.sub_id) {
	case HIDPP_REG_BATTERY_STATUS:
		capacity = hidpp->battery.capacity;
		level = hidpp10_battery_status_map_level(report->rawbytes[1]);
		status = hidpp10_battery_status_map_status(report->rawbytes[2]);
		break;
	case HIDPP_REG_BATTERY_MILEAGE:
		capacity = report->rap.params[0];
		level = hidpp->battery.level;
		status = hidpp10_battery_mileage_map_status(report->rawbytes[3]);
		break;
	default:
		return 0;
	}

	changed = capacity != hidpp->battery.capacity ||
		  level != hidpp->battery.level ||
		  status != hidpp->battery.status;

	/* the capacity is only available when discharging or full */
	hidpp->battery.online = status == POWER_SUPPLY_STATUS_DISCHARGING ||
				status == POWER_SUPPLY_STATUS_FULL;

	if (changed) {
		hidpp->battery.level = level;
		hidpp->battery.status = status;
		if (hidpp->battery.ps)
			power_supply_changed(hidpp->battery.ps);
	}

	return 0;
}

#define HIDPP_REG_PAIRING_INFORMATION			0xB5
#define HIDPP_EXTENDED_PAIRING				0x30
#define HIDPP_DEVICE_NAME				0x40

static char *hidpp_unifying_get_name(struct hidpp_device *hidpp_dev)
{
	struct hidpp_report response;
	int ret;
	u8 params[1] = { HIDPP_DEVICE_NAME };
	char *name;
	int len;

	ret = hidpp_send_rap_command_sync(hidpp_dev,
					REPORT_ID_HIDPP_SHORT,
					HIDPP_GET_LONG_REGISTER,
					HIDPP_REG_PAIRING_INFORMATION,
					params, 1, &response);
	if (ret)
		return NULL;

	len = response.rap.params[1];

	if (2 + len > sizeof(response.rap.params))
		return NULL;

	if (len < 4) /* logitech devices are usually at least Xddd */
		return NULL;

	name = kzalloc(len + 1, GFP_KERNEL);
	if (!name)
		return NULL;

	memcpy(name, &response.rap.params[2], len);

	/* include the terminating '\0' */
	hidpp_prefix_name(&name, len + 1);

	return name;
}

static int hidpp_unifying_get_serial(struct hidpp_device *hidpp, u32 *serial)
{
	struct hidpp_report response;
	int ret;
	u8 params[1] = { HIDPP_EXTENDED_PAIRING };

	ret = hidpp_send_rap_command_sync(hidpp,
					REPORT_ID_HIDPP_SHORT,
					HIDPP_GET_LONG_REGISTER,
					HIDPP_REG_PAIRING_INFORMATION,
					params, 1, &response);
	if (ret)
		return ret;

	/*
	 * We don't care about LE or BE, we will output it as a string
	 * with %4phD, so we need to keep the order.
	 */
	*serial = *((u32 *)&response.rap.params[1]);
	return 0;
}

static int hidpp_unifying_init(struct hidpp_device *hidpp)
{
	struct hid_device *hdev = hidpp->hid_dev;
	const char *name;
	u32 serial;
	int ret;

	ret = hidpp_unifying_get_serial(hidpp, &serial);
	if (ret)
		return ret;

	snprintf(hdev->uniq, sizeof(hdev->uniq), "%4phD", &serial);
	dbg_hid("HID++ Unifying: Got serial: %s\n", hdev->uniq);

	name = hidpp_unifying_get_name(hidpp);
	if (!name)
		return -EIO;

	snprintf(hdev->name, sizeof(hdev->name), "%s", name);
	dbg_hid("HID++ Unifying: Got name: %s\n", name);

	kfree(name);
	return 0;
}

/* -------------------------------------------------------------------------- */
/* 0x0000: Root                                                               */
/* -------------------------------------------------------------------------- */

#define HIDPP_PAGE_ROOT					0x0000
#define HIDPP_PAGE_ROOT_IDX				0x00

#define CMD_ROOT_GET_FEATURE				0x00
#define CMD_ROOT_GET_PROTOCOL_VERSION			0x10

static int hidpp_root_get_feature(struct hidpp_device *hidpp, u16 feature,
	u8 *feature_index, u8 *feature_type)
{
	struct hidpp_report response;
	int ret;
	u8 params[2] = { feature >> 8, feature & 0x00FF };

	ret = hidpp_send_fap_command_sync(hidpp,
			HIDPP_PAGE_ROOT_IDX,
			CMD_ROOT_GET_FEATURE,
			params, 2, &response);
	if (ret)
		return ret;

	if (response.fap.params[0] == 0)
		return -ENOENT;

	*feature_index = response.fap.params[0];
	*feature_type = response.fap.params[1];

	return ret;
}

static int hidpp_root_get_protocol_version(struct hidpp_device *hidpp)
{
	const u8 ping_byte = 0x5a;
	u8 ping_data[3] = { 0, 0, ping_byte };
	struct hidpp_report response;
	int ret;

	ret = hidpp_send_rap_command_sync(hidpp,
			REPORT_ID_HIDPP_SHORT,
			HIDPP_PAGE_ROOT_IDX,
			CMD_ROOT_GET_PROTOCOL_VERSION | LINUX_KERNEL_SW_ID,
			ping_data, sizeof(ping_data), &response);

	if (ret == HIDPP_ERROR_INVALID_SUBID) {
		hidpp->protocol_major = 1;
		hidpp->protocol_minor = 0;
		goto print_version;
	}

	/* the device might not be connected */
	if (ret == HIDPP_ERROR_RESOURCE_ERROR)
		return -EIO;

	if (ret > 0) {
		hid_err(hidpp->hid_dev, "%s: received protocol error 0x%02x\n",
			__func__, ret);
		return -EPROTO;
	}
	if (ret)
		return ret;

	if (response.rap.params[2] != ping_byte) {
		hid_err(hidpp->hid_dev, "%s: ping mismatch 0x%02x != 0x%02x\n",
			__func__, response.rap.params[2], ping_byte);
		return -EPROTO;
	}

	hidpp->protocol_major = response.rap.params[0];
	hidpp->protocol_minor = response.rap.params[1];

print_version:
	hid_info(hidpp->hid_dev, "HID++ %u.%u device connected.\n",
		 hidpp->protocol_major, hidpp->protocol_minor);
	return 0;
}

/* -------------------------------------------------------------------------- */
/* 0x0003: Device Information                                                 */
/* -------------------------------------------------------------------------- */

#define HIDPP_PAGE_DEVICE_INFORMATION			0x0003

#define CMD_GET_DEVICE_INFO				0x00

static int hidpp_get_serial(struct hidpp_device *hidpp, u32 *serial)
{
	struct hidpp_report response;
	u8 feature_type;
	u8 feature_index;
	int ret;

	ret = hidpp_root_get_feature(hidpp, HIDPP_PAGE_DEVICE_INFORMATION,
				     &feature_index,
				     &feature_type);
	if (ret)
		return ret;

	ret = hidpp_send_fap_command_sync(hidpp, feature_index,
					  CMD_GET_DEVICE_INFO,
					  NULL, 0, &response);
	if (ret)
		return ret;

	/* See hidpp_unifying_get_serial() */
	*serial = *((u32 *)&response.rap.params[1]);
	return 0;
}

static int hidpp_serial_init(struct hidpp_device *hidpp)
{
	struct hid_device *hdev = hidpp->hid_dev;
	u32 serial;
	int ret;

	ret = hidpp_get_serial(hidpp, &serial);
	if (ret)
		return ret;

	snprintf(hdev->uniq, sizeof(hdev->uniq), "%4phD", &serial);
	dbg_hid("HID++ DeviceInformation: Got serial: %s\n", hdev->uniq);

	return 0;
}

/* -------------------------------------------------------------------------- */
/* 0x0005: GetDeviceNameType                                                  */
/* -------------------------------------------------------------------------- */

#define HIDPP_PAGE_GET_DEVICE_NAME_TYPE			0x0005

#define CMD_GET_DEVICE_NAME_TYPE_GET_COUNT		0x00
#define CMD_GET_DEVICE_NAME_TYPE_GET_DEVICE_NAME	0x10
#define CMD_GET_DEVICE_NAME_TYPE_GET_TYPE		0x20

static int hidpp_devicenametype_get_count(struct hidpp_device *hidpp,
	u8 feature_index, u8 *nameLength)
{
	struct hidpp_report response;
	int ret;

	ret = hidpp_send_fap_command_sync(hidpp, feature_index,
		CMD_GET_DEVICE_NAME_TYPE_GET_COUNT, NULL, 0, &response);

	if (ret > 0) {
		hid_err(hidpp->hid_dev, "%s: received protocol error 0x%02x\n",
			__func__, ret);
		return -EPROTO;
	}
	if (ret)
		return ret;

	*nameLength = response.fap.params[0];

	return ret;
}

static int hidpp_devicenametype_get_device_name(struct hidpp_device *hidpp,
	u8 feature_index, u8 char_index, char *device_name, int len_buf)
{
	struct hidpp_report response;
	int ret, i;
	int count;

	ret = hidpp_send_fap_command_sync(hidpp, feature_index,
		CMD_GET_DEVICE_NAME_TYPE_GET_DEVICE_NAME, &char_index, 1,
		&response);

	if (ret > 0) {
		hid_err(hidpp->hid_dev, "%s: received protocol error 0x%02x\n",
			__func__, ret);
		return -EPROTO;
	}
	if (ret)
		return ret;

	switch (response.report_id) {
	case REPORT_ID_HIDPP_VERY_LONG:
		count = hidpp->very_long_report_length - 4;
		break;
	case REPORT_ID_HIDPP_LONG:
		count = HIDPP_REPORT_LONG_LENGTH - 4;
		break;
	case REPORT_ID_HIDPP_SHORT:
		count = HIDPP_REPORT_SHORT_LENGTH - 4;
		break;
	default:
		return -EPROTO;
	}

	if (len_buf < count)
		count = len_buf;

	for (i = 0; i < count; i++)
		device_name[i] = response.fap.params[i];

	return count;
}

static char *hidpp_get_device_name(struct hidpp_device *hidpp)
{
	u8 feature_type;
	u8 feature_index;
	u8 __name_length;
	char *name;
	unsigned index = 0;
	int ret;

	ret = hidpp_root_get_feature(hidpp, HIDPP_PAGE_GET_DEVICE_NAME_TYPE,
		&feature_index, &feature_type);
	if (ret)
		return NULL;

	ret = hidpp_devicenametype_get_count(hidpp, feature_index,
		&__name_length);
	if (ret)
		return NULL;

	name = kzalloc(__name_length + 1, GFP_KERNEL);
	if (!name)
		return NULL;

	while (index < __name_length) {
		ret = hidpp_devicenametype_get_device_name(hidpp,
			feature_index, index, name + index,
			__name_length - index);
		if (ret <= 0) {
			kfree(name);
			return NULL;
		}
		index += ret;
	}

	/* include the terminating '\0' */
	hidpp_prefix_name(&name, __name_length + 1);

	return name;
}

/* -------------------------------------------------------------------------- */
/* 0x1000: Battery level status                                               */
/* -------------------------------------------------------------------------- */

#define HIDPP_PAGE_BATTERY_LEVEL_STATUS				0x1000

#define CMD_BATTERY_LEVEL_STATUS_GET_BATTERY_LEVEL_STATUS	0x00
#define CMD_BATTERY_LEVEL_STATUS_GET_BATTERY_CAPABILITY		0x10

#define EVENT_BATTERY_LEVEL_STATUS_BROADCAST			0x00

#define FLAG_BATTERY_LEVEL_DISABLE_OSD				BIT(0)
#define FLAG_BATTERY_LEVEL_MILEAGE				BIT(1)
#define FLAG_BATTERY_LEVEL_RECHARGEABLE				BIT(2)

static int hidpp_map_battery_level(int capacity)
{
	if (capacity < 11)
		return POWER_SUPPLY_CAPACITY_LEVEL_CRITICAL;
	/*
	 * The spec says this should be < 31 but some devices report 30
	 * with brand new batteries and Windows reports 30 as "Good".
	 */
	else if (capacity < 30)
		return POWER_SUPPLY_CAPACITY_LEVEL_LOW;
	else if (capacity < 81)
		return POWER_SUPPLY_CAPACITY_LEVEL_NORMAL;
	return POWER_SUPPLY_CAPACITY_LEVEL_FULL;
}

static int hidpp20_batterylevel_map_status_capacity(u8 data[3], int *capacity,
						    int *next_capacity,
						    int *level)
{
	int status;

	*capacity = data[0];
	*next_capacity = data[1];
	*level = POWER_SUPPLY_CAPACITY_LEVEL_UNKNOWN;

	/* When discharging, we can rely on the device reported capacity.
	 * For all other states the device reports 0 (unknown).
	 */
	switch (data[2]) {
		case 0: /* discharging (in use) */
			status = POWER_SUPPLY_STATUS_DISCHARGING;
			*level = hidpp_map_battery_level(*capacity);
			break;
		case 1: /* recharging */
			status = POWER_SUPPLY_STATUS_CHARGING;
			break;
		case 2: /* charge in final stage */
			status = POWER_SUPPLY_STATUS_CHARGING;
			break;
		case 3: /* charge complete */
			status = POWER_SUPPLY_STATUS_FULL;
			*level = POWER_SUPPLY_CAPACITY_LEVEL_FULL;
			*capacity = 100;
			break;
		case 4: /* recharging below optimal speed */
			status = POWER_SUPPLY_STATUS_CHARGING;
			break;
		/* 5 = invalid battery type
		   6 = thermal error
		   7 = other charging error */
		default:
			status = POWER_SUPPLY_STATUS_NOT_CHARGING;
			break;
	}

	return status;
}

static int hidpp20_batterylevel_get_battery_capacity(struct hidpp_device *hidpp,
						     u8 feature_index,
						     int *status,
						     int *capacity,
						     int *next_capacity,
						     int *level)
{
	struct hidpp_report response;
	int ret;
	u8 *params = (u8 *)response.fap.params;

	ret = hidpp_send_fap_command_sync(hidpp, feature_index,
					  CMD_BATTERY_LEVEL_STATUS_GET_BATTERY_LEVEL_STATUS,
					  NULL, 0, &response);
	/* Ignore these intermittent errors */
	if (ret == HIDPP_ERROR_RESOURCE_ERROR)
		return -EIO;
	if (ret > 0) {
		hid_err(hidpp->hid_dev, "%s: received protocol error 0x%02x\n",
			__func__, ret);
		return -EPROTO;
	}
	if (ret)
		return ret;

	*status = hidpp20_batterylevel_map_status_capacity(params, capacity,
							   next_capacity,
							   level);

	return 0;
}

static int hidpp20_batterylevel_get_battery_info(struct hidpp_device *hidpp,
						  u8 feature_index)
{
	struct hidpp_report response;
	int ret;
	u8 *params = (u8 *)response.fap.params;
	unsigned int level_count, flags;

	ret = hidpp_send_fap_command_sync(hidpp, feature_index,
					  CMD_BATTERY_LEVEL_STATUS_GET_BATTERY_CAPABILITY,
					  NULL, 0, &response);
	if (ret > 0) {
		hid_err(hidpp->hid_dev, "%s: received protocol error 0x%02x\n",
			__func__, ret);
		return -EPROTO;
	}
	if (ret)
		return ret;

	level_count = params[0];
	flags = params[1];

	if (level_count < 10 || !(flags & FLAG_BATTERY_LEVEL_MILEAGE))
		hidpp->capabilities |= HIDPP_CAPABILITY_BATTERY_LEVEL_STATUS;
	else
		hidpp->capabilities |= HIDPP_CAPABILITY_BATTERY_MILEAGE;

	return 0;
}

static int hidpp20_query_battery_info_1000(struct hidpp_device *hidpp)
{
	u8 feature_type;
	int ret;
	int status, capacity, next_capacity, level;

	if (hidpp->battery.feature_index == 0xff) {
		ret = hidpp_root_get_feature(hidpp,
					     HIDPP_PAGE_BATTERY_LEVEL_STATUS,
					     &hidpp->battery.feature_index,
					     &feature_type);
		if (ret)
			return ret;
	}

	ret = hidpp20_batterylevel_get_battery_capacity(hidpp,
						hidpp->battery.feature_index,
						&status, &capacity,
						&next_capacity, &level);
	if (ret)
		return ret;

	ret = hidpp20_batterylevel_get_battery_info(hidpp,
						hidpp->battery.feature_index);
	if (ret)
		return ret;

	hidpp->battery.status = status;
	hidpp->battery.capacity = capacity;
	hidpp->battery.level = level;
	/* the capacity is only available when discharging or full */
	hidpp->battery.online = status == POWER_SUPPLY_STATUS_DISCHARGING ||
				status == POWER_SUPPLY_STATUS_FULL;

	return 0;
}

static int hidpp20_battery_event_1000(struct hidpp_device *hidpp,
				 u8 *data, int size)
{
	struct hidpp_report *report = (struct hidpp_report *)data;
	int status, capacity, next_capacity, level;
	bool changed;

	if (report->fap.feature_index != hidpp->battery.feature_index ||
	    report->fap.funcindex_clientid != EVENT_BATTERY_LEVEL_STATUS_BROADCAST)
		return 0;

	status = hidpp20_batterylevel_map_status_capacity(report->fap.params,
							  &capacity,
							  &next_capacity,
							  &level);

	/* the capacity is only available when discharging or full */
	hidpp->battery.online = status == POWER_SUPPLY_STATUS_DISCHARGING ||
				status == POWER_SUPPLY_STATUS_FULL;

	changed = capacity != hidpp->battery.capacity ||
		  level != hidpp->battery.level ||
		  status != hidpp->battery.status;

	if (changed) {
		hidpp->battery.level = level;
		hidpp->battery.capacity = capacity;
		hidpp->battery.status = status;
		if (hidpp->battery.ps)
			power_supply_changed(hidpp->battery.ps);
	}

	return 0;
}

/* -------------------------------------------------------------------------- */
/* 0x1001: Battery voltage                                                    */
/* -------------------------------------------------------------------------- */

#define HIDPP_PAGE_BATTERY_VOLTAGE 0x1001

#define CMD_BATTERY_VOLTAGE_GET_BATTERY_VOLTAGE 0x00

#define EVENT_BATTERY_VOLTAGE_STATUS_BROADCAST 0x00

static int hidpp20_battery_map_status_voltage(u8 data[3], int *voltage,
						int *level, int *charge_type)
{
	int status;

	long flags = (long) data[2];
	*level = POWER_SUPPLY_CAPACITY_LEVEL_UNKNOWN;

	if (flags & 0x80)
		switch (flags & 0x07) {
		case 0:
			status = POWER_SUPPLY_STATUS_CHARGING;
			break;
		case 1:
			status = POWER_SUPPLY_STATUS_FULL;
			*level = POWER_SUPPLY_CAPACITY_LEVEL_FULL;
			break;
		case 2:
			status = POWER_SUPPLY_STATUS_NOT_CHARGING;
			break;
		default:
			status = POWER_SUPPLY_STATUS_UNKNOWN;
			break;
		}
	else
		status = POWER_SUPPLY_STATUS_DISCHARGING;

	*charge_type = POWER_SUPPLY_CHARGE_TYPE_STANDARD;
	if (test_bit(3, &flags)) {
		*charge_type = POWER_SUPPLY_CHARGE_TYPE_FAST;
	}
	if (test_bit(4, &flags)) {
		*charge_type = POWER_SUPPLY_CHARGE_TYPE_TRICKLE;
	}
	if (test_bit(5, &flags)) {
		*level = POWER_SUPPLY_CAPACITY_LEVEL_CRITICAL;
	}

	*voltage = get_unaligned_be16(data);

	return status;
}

static int hidpp20_battery_get_battery_voltage(struct hidpp_device *hidpp,
						 u8 feature_index,
						 int *status, int *voltage,
						 int *level, int *charge_type)
{
	struct hidpp_report response;
	int ret;
	u8 *params = (u8 *)response.fap.params;

	ret = hidpp_send_fap_command_sync(hidpp, feature_index,
					  CMD_BATTERY_VOLTAGE_GET_BATTERY_VOLTAGE,
					  NULL, 0, &response);

	if (ret > 0) {
		hid_err(hidpp->hid_dev, "%s: received protocol error 0x%02x\n",
			__func__, ret);
		return -EPROTO;
	}
	if (ret)
		return ret;

	hidpp->capabilities |= HIDPP_CAPABILITY_BATTERY_VOLTAGE;

	*status = hidpp20_battery_map_status_voltage(params, voltage,
						     level, charge_type);

	return 0;
}

static int hidpp20_map_battery_capacity(struct hid_device *hid_dev, int voltage)
{
	/* NB: This voltage curve doesn't necessarily map perfectly to all
	 * devices that implement the BATTERY_VOLTAGE feature. This is because
	 * there are a few devices that use different battery technology.
	 */

	static const int voltages[100] = {
		4186, 4156, 4143, 4133, 4122, 4113, 4103, 4094, 4086, 4075,
		4067, 4059, 4051, 4043, 4035, 4027, 4019, 4011, 4003, 3997,
		3989, 3983, 3976, 3969, 3961, 3955, 3949, 3942, 3935, 3929,
		3922, 3916, 3909, 3902, 3896, 3890, 3883, 3877, 3870, 3865,
		3859, 3853, 3848, 3842, 3837, 3833, 3828, 3824, 3819, 3815,
		3811, 3808, 3804, 3800, 3797, 3793, 3790, 3787, 3784, 3781,
		3778, 3775, 3772, 3770, 3767, 3764, 3762, 3759, 3757, 3754,
		3751, 3748, 3744, 3741, 3737, 3734, 3730, 3726, 3724, 3720,
		3717, 3714, 3710, 3706, 3702, 3697, 3693, 3688, 3683, 3677,
		3671, 3666, 3662, 3658, 3654, 3646, 3633, 3612, 3579, 3537
	};

	int i;

	if (unlikely(voltage < 3500 || voltage >= 5000))
		hid_warn_once(hid_dev,
			      "%s: possibly using the wrong voltage curve\n",
			      __func__);

	for (i = 0; i < ARRAY_SIZE(voltages); i++) {
		if (voltage >= voltages[i])
			return ARRAY_SIZE(voltages) - i;
	}

	return 0;
}

static int hidpp20_query_battery_voltage_info(struct hidpp_device *hidpp)
{
	u8 feature_type;
	int ret;
	int status, voltage, level, charge_type;

	if (hidpp->battery.voltage_feature_index == 0xff) {
		ret = hidpp_root_get_feature(hidpp, HIDPP_PAGE_BATTERY_VOLTAGE,
					     &hidpp->battery.voltage_feature_index,
					     &feature_type);
		if (ret)
			return ret;
	}

	ret = hidpp20_battery_get_battery_voltage(hidpp,
						  hidpp->battery.voltage_feature_index,
						  &status, &voltage, &level, &charge_type);

	if (ret)
		return ret;

	hidpp->battery.status = status;
	hidpp->battery.voltage = voltage;
	hidpp->battery.capacity = hidpp20_map_battery_capacity(hidpp->hid_dev,
							       voltage);
	hidpp->battery.level = level;
	hidpp->battery.charge_type = charge_type;
	hidpp->battery.online = status != POWER_SUPPLY_STATUS_NOT_CHARGING;

	return 0;
}

static int hidpp20_battery_voltage_event(struct hidpp_device *hidpp,
					    u8 *data, int size)
{
	struct hidpp_report *report = (struct hidpp_report *)data;
	int status, voltage, level, charge_type;

	if (report->fap.feature_index != hidpp->battery.voltage_feature_index ||
		report->fap.funcindex_clientid != EVENT_BATTERY_VOLTAGE_STATUS_BROADCAST)
		return 0;

	status = hidpp20_battery_map_status_voltage(report->fap.params, &voltage,
						    &level, &charge_type);

	hidpp->battery.online = status != POWER_SUPPLY_STATUS_NOT_CHARGING;

	if (voltage != hidpp->battery.voltage || status != hidpp->battery.status) {
		hidpp->battery.voltage = voltage;
		hidpp->battery.capacity = hidpp20_map_battery_capacity(hidpp->hid_dev,
								       voltage);
		hidpp->battery.status = status;
		hidpp->battery.level = level;
		hidpp->battery.charge_type = charge_type;
		if (hidpp->battery.ps)
			power_supply_changed(hidpp->battery.ps);
	}
	return 0;
}

/* -------------------------------------------------------------------------- */
/* 0x1004: Unified battery                                                    */
/* -------------------------------------------------------------------------- */

#define HIDPP_PAGE_UNIFIED_BATTERY				0x1004

#define CMD_UNIFIED_BATTERY_GET_CAPABILITIES			0x00
#define CMD_UNIFIED_BATTERY_GET_STATUS				0x10

#define EVENT_UNIFIED_BATTERY_STATUS_EVENT			0x00

#define FLAG_UNIFIED_BATTERY_LEVEL_CRITICAL			BIT(0)
#define FLAG_UNIFIED_BATTERY_LEVEL_LOW				BIT(1)
#define FLAG_UNIFIED_BATTERY_LEVEL_GOOD				BIT(2)
#define FLAG_UNIFIED_BATTERY_LEVEL_FULL				BIT(3)

#define FLAG_UNIFIED_BATTERY_FLAGS_RECHARGEABLE			BIT(0)
#define FLAG_UNIFIED_BATTERY_FLAGS_STATE_OF_CHARGE		BIT(1)

static int hidpp20_unifiedbattery_get_capabilities(struct hidpp_device *hidpp,
						   u8 feature_index)
{
	struct hidpp_report response;
	int ret;
	u8 *params = (u8 *)response.fap.params;

	if (hidpp->capabilities & HIDPP_CAPABILITY_BATTERY_LEVEL_STATUS ||
	    hidpp->capabilities & HIDPP_CAPABILITY_BATTERY_PERCENTAGE) {
		/* we have already set the device capabilities, so let's skip */
		return 0;
	}

	ret = hidpp_send_fap_command_sync(hidpp, feature_index,
					  CMD_UNIFIED_BATTERY_GET_CAPABILITIES,
					  NULL, 0, &response);
	/* Ignore these intermittent errors */
	if (ret == HIDPP_ERROR_RESOURCE_ERROR)
		return -EIO;
	if (ret > 0) {
		hid_err(hidpp->hid_dev, "%s: received protocol error 0x%02x\n",
			__func__, ret);
		return -EPROTO;
	}
	if (ret)
		return ret;

	/*
	 * If the device supports state of charge (battery percentage) we won't
	 * export the battery level information. there are 4 possible battery
	 * levels and they all are optional, this means that the device might
	 * not support any of them, we are just better off with the battery
	 * percentage.
	 */
	if (params[1] & FLAG_UNIFIED_BATTERY_FLAGS_STATE_OF_CHARGE) {
		hidpp->capabilities |= HIDPP_CAPABILITY_BATTERY_PERCENTAGE;
		hidpp->battery.supported_levels_1004 = 0;
	} else {
		hidpp->capabilities |= HIDPP_CAPABILITY_BATTERY_LEVEL_STATUS;
		hidpp->battery.supported_levels_1004 = params[0];
	}

	return 0;
}

static int hidpp20_unifiedbattery_map_status(struct hidpp_device *hidpp,
					     u8 charging_status,
					     u8 external_power_status)
{
	int status;

	switch (charging_status) {
		case 0: /* discharging */
			status = POWER_SUPPLY_STATUS_DISCHARGING;
			break;
		case 1: /* charging */
		case 2: /* charging slow */
			status = POWER_SUPPLY_STATUS_CHARGING;
			break;
		case 3: /* complete */
			status = POWER_SUPPLY_STATUS_FULL;
			break;
		case 4: /* error */
			status = POWER_SUPPLY_STATUS_NOT_CHARGING;
			hid_info(hidpp->hid_dev, "%s: charging error",
				 hidpp->name);
			break;
		default:
			status = POWER_SUPPLY_STATUS_NOT_CHARGING;
			break;
	}

	return status;
}

static int hidpp20_unifiedbattery_map_level(struct hidpp_device *hidpp,
					    u8 battery_level)
{
	/* cler unsupported level bits */
	battery_level &= hidpp->battery.supported_levels_1004;

	if (battery_level & FLAG_UNIFIED_BATTERY_LEVEL_FULL)
		return POWER_SUPPLY_CAPACITY_LEVEL_FULL;
	else if (battery_level & FLAG_UNIFIED_BATTERY_LEVEL_GOOD)
		return POWER_SUPPLY_CAPACITY_LEVEL_NORMAL;
	else if (battery_level & FLAG_UNIFIED_BATTERY_LEVEL_LOW)
		return POWER_SUPPLY_CAPACITY_LEVEL_LOW;
	else if (battery_level & FLAG_UNIFIED_BATTERY_LEVEL_CRITICAL)
		return POWER_SUPPLY_CAPACITY_LEVEL_CRITICAL;

	return POWER_SUPPLY_CAPACITY_LEVEL_UNKNOWN;
}

static int hidpp20_unifiedbattery_get_status(struct hidpp_device *hidpp,
					     u8 feature_index,
					     u8 *state_of_charge,
					     int *status,
					     int *level)
{
	struct hidpp_report response;
	int ret;
	u8 *params = (u8 *)response.fap.params;

	ret = hidpp_send_fap_command_sync(hidpp, feature_index,
					  CMD_UNIFIED_BATTERY_GET_STATUS,
					  NULL, 0, &response);
	/* Ignore these intermittent errors */
	if (ret == HIDPP_ERROR_RESOURCE_ERROR)
		return -EIO;
	if (ret > 0) {
		hid_err(hidpp->hid_dev, "%s: received protocol error 0x%02x\n",
			__func__, ret);
		return -EPROTO;
	}
	if (ret)
		return ret;

	*state_of_charge = params[0];
	*status = hidpp20_unifiedbattery_map_status(hidpp, params[2], params[3]);
	*level = hidpp20_unifiedbattery_map_level(hidpp, params[1]);

	return 0;
}

static int hidpp20_query_battery_info_1004(struct hidpp_device *hidpp)
{
	u8 feature_type;
	int ret;
	u8 state_of_charge;
	int status, level;

	if (hidpp->battery.feature_index == 0xff) {
		ret = hidpp_root_get_feature(hidpp,
					     HIDPP_PAGE_UNIFIED_BATTERY,
					     &hidpp->battery.feature_index,
					     &feature_type);
		if (ret)
			return ret;
	}

	ret = hidpp20_unifiedbattery_get_capabilities(hidpp,
					hidpp->battery.feature_index);
	if (ret)
		return ret;

	ret = hidpp20_unifiedbattery_get_status(hidpp,
						hidpp->battery.feature_index,
						&state_of_charge,
						&status,
						&level);
	if (ret)
		return ret;

	hidpp->capabilities |= HIDPP_CAPABILITY_UNIFIED_BATTERY;
	hidpp->battery.capacity = state_of_charge;
	hidpp->battery.status = status;
	hidpp->battery.level = level;
	hidpp->battery.online = true;

	return 0;
}

static int hidpp20_battery_event_1004(struct hidpp_device *hidpp,
				 u8 *data, int size)
{
	struct hidpp_report *report = (struct hidpp_report *)data;
	u8 *params = (u8 *)report->fap.params;
	int state_of_charge, status, level;
	bool changed;

	if (report->fap.feature_index != hidpp->battery.feature_index ||
	    report->fap.funcindex_clientid != EVENT_UNIFIED_BATTERY_STATUS_EVENT)
		return 0;

	state_of_charge = params[0];
	status = hidpp20_unifiedbattery_map_status(hidpp, params[2], params[3]);
	level = hidpp20_unifiedbattery_map_level(hidpp, params[1]);

	changed = status != hidpp->battery.status ||
		  (state_of_charge != hidpp->battery.capacity &&
		   hidpp->capabilities & HIDPP_CAPABILITY_BATTERY_PERCENTAGE) ||
		  (level != hidpp->battery.level &&
		   hidpp->capabilities & HIDPP_CAPABILITY_BATTERY_LEVEL_STATUS);

	if (changed) {
		hidpp->battery.capacity = state_of_charge;
		hidpp->battery.status = status;
		hidpp->battery.level = level;
		if (hidpp->battery.ps)
			power_supply_changed(hidpp->battery.ps);
	}

	return 0;
}

/* -------------------------------------------------------------------------- */
/* Battery feature helpers                                                    */
/* -------------------------------------------------------------------------- */

static enum power_supply_property hidpp_battery_props[] = {
	POWER_SUPPLY_PROP_ONLINE,
	POWER_SUPPLY_PROP_STATUS,
	POWER_SUPPLY_PROP_SCOPE,
	POWER_SUPPLY_PROP_MODEL_NAME,
	POWER_SUPPLY_PROP_MANUFACTURER,
	POWER_SUPPLY_PROP_SERIAL_NUMBER,
	0, /* placeholder for POWER_SUPPLY_PROP_CAPACITY, */
	0, /* placeholder for POWER_SUPPLY_PROP_CAPACITY_LEVEL, */
	0, /* placeholder for POWER_SUPPLY_PROP_VOLTAGE_NOW, */
};

static int hidpp_battery_get_property(struct power_supply *psy,
				      enum power_supply_property psp,
				      union power_supply_propval *val)
{
	struct hidpp_device *hidpp = power_supply_get_drvdata(psy);
	int ret = 0;

	switch(psp) {
		case POWER_SUPPLY_PROP_STATUS:
			val->intval = hidpp->battery.status;
			break;
		case POWER_SUPPLY_PROP_CAPACITY:
			val->intval = hidpp->battery.capacity;
			break;
		case POWER_SUPPLY_PROP_CAPACITY_LEVEL:
			val->intval = hidpp->battery.level;
			break;
		case POWER_SUPPLY_PROP_SCOPE:
			val->intval = POWER_SUPPLY_SCOPE_DEVICE;
			break;
		case POWER_SUPPLY_PROP_ONLINE:
			val->intval = hidpp->battery.online;
			break;
		case POWER_SUPPLY_PROP_MODEL_NAME:
			if (!strncmp(hidpp->name, "Logitech ", 9))
				val->strval = hidpp->name + 9;
			else
				val->strval = hidpp->name;
			break;
		case POWER_SUPPLY_PROP_MANUFACTURER:
			val->strval = "Logitech";
			break;
		case POWER_SUPPLY_PROP_SERIAL_NUMBER:
			val->strval = hidpp->hid_dev->uniq;
			break;
		case POWER_SUPPLY_PROP_VOLTAGE_NOW:
			/* hardware reports voltage in mV. sysfs expects uV */
			val->intval = hidpp->battery.voltage * 1000;
			break;
		case POWER_SUPPLY_PROP_CHARGE_TYPE:
			val->intval = hidpp->battery.charge_type;
			break;
		default:
			ret = -EINVAL;
			break;
	}

	return ret;
}

/* -------------------------------------------------------------------------- */
/* 0x1d4b: Wireless device status                                             */
/* -------------------------------------------------------------------------- */
#define HIDPP_PAGE_WIRELESS_DEVICE_STATUS			0x1d4b

static int hidpp_set_wireless_feature_index(struct hidpp_device *hidpp)
{
	u8 feature_type;
	int ret;

	ret = hidpp_root_get_feature(hidpp,
				     HIDPP_PAGE_WIRELESS_DEVICE_STATUS,
				     &hidpp->wireless_feature_index,
				     &feature_type);

	return ret;
}

/* -------------------------------------------------------------------------- */
/* 0x1f20: ADC measurement                                                    */
/* -------------------------------------------------------------------------- */

#define HIDPP_PAGE_ADC_MEASUREMENT 0x1f20

#define CMD_ADC_MEASUREMENT_GET_ADC_MEASUREMENT 0x00

#define EVENT_ADC_MEASUREMENT_STATUS_BROADCAST 0x00

static int hidpp20_map_adc_measurement_1f20_capacity(struct hid_device *hid_dev, int voltage)
{
	/* NB: This voltage curve doesn't necessarily map perfectly to all
	 * devices that implement the ADC_MEASUREMENT feature. This is because
	 * there are a few devices that use different battery technology.
	 *
	 * Adapted from:
	 * https://github.com/Sapd/HeadsetControl/blob/acd972be0468e039b93aae81221f20a54d2d60f7/src/devices/logitech_g633_g933_935.c#L44-L52
	 */
	static const int voltages[100] = {
		4030, 4024, 4018, 4011, 4003, 3994, 3985, 3975, 3963, 3951,
		3937, 3922, 3907, 3893, 3880, 3868, 3857, 3846, 3837, 3828,
		3820, 3812, 3805, 3798, 3791, 3785, 3779, 3773, 3768, 3762,
		3757, 3752, 3747, 3742, 3738, 3733, 3729, 3724, 3720, 3716,
		3712, 3708, 3704, 3700, 3696, 3692, 3688, 3685, 3681, 3677,
		3674, 3670, 3667, 3663, 3660, 3657, 3653, 3650, 3646, 3643,
		3640, 3637, 3633, 3630, 3627, 3624, 3620, 3617, 3614, 3611,
		3608, 3604, 3601, 3598, 3595, 3592, 3589, 3585, 3582, 3579,
		3576, 3573, 3569, 3566, 3563, 3560, 3556, 3553, 3550, 3546,
		3543, 3539, 3536, 3532, 3529, 3525, 3499, 3466, 3433, 3399,
	};

	int i;

	if (voltage == 0)
		return 0;

	if (unlikely(voltage < 3400 || voltage >= 5000))
		hid_warn_once(hid_dev,
			      "%s: possibly using the wrong voltage curve\n",
			      __func__);

	for (i = 0; i < ARRAY_SIZE(voltages); i++) {
		if (voltage >= voltages[i])
			return ARRAY_SIZE(voltages) - i;
	}

	return 0;
}

static int hidpp20_map_adc_measurement_1f20(u8 data[3], int *voltage)
{
	int status;
	u8 flags;

	flags = data[2];

	switch (flags) {
	case 0x01:
		status = POWER_SUPPLY_STATUS_DISCHARGING;
		break;
	case 0x03:
		status = POWER_SUPPLY_STATUS_CHARGING;
		break;
	case 0x07:
		status = POWER_SUPPLY_STATUS_FULL;
		break;
	case 0x0F:
	default:
		status = POWER_SUPPLY_STATUS_UNKNOWN;
		break;
	}

	*voltage = get_unaligned_be16(data);

	dbg_hid("Parsed 1f20 data as flag 0x%02x voltage %dmV\n",
		flags, *voltage);

	return status;
}

/* Return value is whether the device is online */
static bool hidpp20_get_adc_measurement_1f20(struct hidpp_device *hidpp,
						 u8 feature_index,
						 int *status, int *voltage)
{
	struct hidpp_report response;
	int ret;
	u8 *params = (u8 *)response.fap.params;

	*status = POWER_SUPPLY_STATUS_UNKNOWN;
	*voltage = 0;
	ret = hidpp_send_fap_command_sync(hidpp, feature_index,
					  CMD_ADC_MEASUREMENT_GET_ADC_MEASUREMENT,
					  NULL, 0, &response);

	if (ret > 0) {
		hid_dbg(hidpp->hid_dev, "%s: received protocol error 0x%02x\n",
			__func__, ret);
		return false;
	}

	*status = hidpp20_map_adc_measurement_1f20(params, voltage);
	return true;
}

static int hidpp20_query_adc_measurement_info_1f20(struct hidpp_device *hidpp)
{
	u8 feature_type;

	if (hidpp->battery.adc_measurement_feature_index == 0xff) {
		int ret;

		ret = hidpp_root_get_feature(hidpp, HIDPP_PAGE_ADC_MEASUREMENT,
					     &hidpp->battery.adc_measurement_feature_index,
					     &feature_type);
		if (ret)
			return ret;

		hidpp->capabilities |= HIDPP_CAPABILITY_ADC_MEASUREMENT;
	}

	hidpp->battery.online = hidpp20_get_adc_measurement_1f20(hidpp,
								 hidpp->battery.adc_measurement_feature_index,
								 &hidpp->battery.status,
								 &hidpp->battery.voltage);
	hidpp->battery.capacity = hidpp20_map_adc_measurement_1f20_capacity(hidpp->hid_dev,
									    hidpp->battery.voltage);
	hidpp_update_usb_wireless_status(hidpp);

	return 0;
}

static int hidpp20_adc_measurement_event_1f20(struct hidpp_device *hidpp,
					    u8 *data, int size)
{
	struct hidpp_report *report = (struct hidpp_report *)data;
	int status, voltage;

	if (report->fap.feature_index != hidpp->battery.adc_measurement_feature_index ||
		report->fap.funcindex_clientid != EVENT_ADC_MEASUREMENT_STATUS_BROADCAST)
		return 0;

	status = hidpp20_map_adc_measurement_1f20(report->fap.params, &voltage);

	hidpp->battery.online = status != POWER_SUPPLY_STATUS_UNKNOWN;

	if (voltage != hidpp->battery.voltage || status != hidpp->battery.status) {
		hidpp->battery.status = status;
		hidpp->battery.voltage = voltage;
		hidpp->battery.capacity = hidpp20_map_adc_measurement_1f20_capacity(hidpp->hid_dev, voltage);
		if (hidpp->battery.ps)
			power_supply_changed(hidpp->battery.ps);
		hidpp_update_usb_wireless_status(hidpp);
	}
	return 0;
}

/* -------------------------------------------------------------------------- */
/* 0x2120: Hi-resolution scrolling                                            */
/* -------------------------------------------------------------------------- */

#define HIDPP_PAGE_HI_RESOLUTION_SCROLLING			0x2120

#define CMD_HI_RESOLUTION_SCROLLING_SET_HIGHRES_SCROLLING_MODE	0x10

static int hidpp_hrs_set_highres_scrolling_mode(struct hidpp_device *hidpp,
	bool enabled, u8 *multiplier)
{
	u8 feature_index;
	u8 feature_type;
	int ret;
	u8 params[1];
	struct hidpp_report response;

	ret = hidpp_root_get_feature(hidpp,
				     HIDPP_PAGE_HI_RESOLUTION_SCROLLING,
				     &feature_index,
				     &feature_type);
	if (ret)
		return ret;

	params[0] = enabled ? BIT(0) : 0;
	ret = hidpp_send_fap_command_sync(hidpp, feature_index,
					  CMD_HI_RESOLUTION_SCROLLING_SET_HIGHRES_SCROLLING_MODE,
					  params, sizeof(params), &response);
	if (ret)
		return ret;
	*multiplier = response.fap.params[1];
	return 0;
}

/* -------------------------------------------------------------------------- */
/* 0x2121: HiRes Wheel                                                        */
/* -------------------------------------------------------------------------- */

#define HIDPP_PAGE_HIRES_WHEEL		0x2121

#define CMD_HIRES_WHEEL_GET_WHEEL_CAPABILITY	0x00
#define CMD_HIRES_WHEEL_SET_WHEEL_MODE		0x20

static int hidpp_hrw_get_wheel_capability(struct hidpp_device *hidpp,
	u8 *multiplier)
{
	u8 feature_index;
	u8 feature_type;
	int ret;
	struct hidpp_report response;

	ret = hidpp_root_get_feature(hidpp, HIDPP_PAGE_HIRES_WHEEL,
				     &feature_index, &feature_type);
	if (ret)
		goto return_default;

	ret = hidpp_send_fap_command_sync(hidpp, feature_index,
					  CMD_HIRES_WHEEL_GET_WHEEL_CAPABILITY,
					  NULL, 0, &response);
	if (ret)
		goto return_default;

	*multiplier = response.fap.params[0];
	return 0;
return_default:
	hid_warn(hidpp->hid_dev,
		 "Couldn't get wheel multiplier (error %d)\n", ret);
	return ret;
}

static int hidpp_hrw_set_wheel_mode(struct hidpp_device *hidpp, bool invert,
	bool high_resolution, bool use_hidpp)
{
	u8 feature_index;
	u8 feature_type;
	int ret;
	u8 params[1];
	struct hidpp_report response;

	ret = hidpp_root_get_feature(hidpp, HIDPP_PAGE_HIRES_WHEEL,
				     &feature_index, &feature_type);
	if (ret)
		return ret;

	params[0] = (invert          ? BIT(2) : 0) |
		    (high_resolution ? BIT(1) : 0) |
		    (use_hidpp       ? BIT(0) : 0);

	return hidpp_send_fap_command_sync(hidpp, feature_index,
					   CMD_HIRES_WHEEL_SET_WHEEL_MODE,
					   params, sizeof(params), &response);
}

/* -------------------------------------------------------------------------- */
/* 0x4301: Solar Keyboard                                                     */
/* -------------------------------------------------------------------------- */

#define HIDPP_PAGE_SOLAR_KEYBOARD			0x4301

#define CMD_SOLAR_SET_LIGHT_MEASURE			0x00

#define EVENT_SOLAR_BATTERY_BROADCAST			0x00
#define EVENT_SOLAR_BATTERY_LIGHT_MEASURE		0x10
#define EVENT_SOLAR_CHECK_LIGHT_BUTTON			0x20

static int hidpp_solar_request_battery_event(struct hidpp_device *hidpp)
{
	struct hidpp_report response;
	u8 params[2] = { 1, 1 };
	u8 feature_type;
	int ret;

	if (hidpp->battery.feature_index == 0xff) {
		ret = hidpp_root_get_feature(hidpp,
					     HIDPP_PAGE_SOLAR_KEYBOARD,
					     &hidpp->battery.solar_feature_index,
					     &feature_type);
		if (ret)
			return ret;
	}

	ret = hidpp_send_fap_command_sync(hidpp,
					  hidpp->battery.solar_feature_index,
					  CMD_SOLAR_SET_LIGHT_MEASURE,
					  params, 2, &response);
	if (ret > 0) {
		hid_err(hidpp->hid_dev, "%s: received protocol error 0x%02x\n",
			__func__, ret);
		return -EPROTO;
	}
	if (ret)
		return ret;

	hidpp->capabilities |= HIDPP_CAPABILITY_BATTERY_MILEAGE;

	return 0;
}

static int hidpp_solar_battery_event(struct hidpp_device *hidpp,
				     u8 *data, int size)
{
	struct hidpp_report *report = (struct hidpp_report *)data;
	int capacity, lux, status;
	u8 function;

	function = report->fap.funcindex_clientid;


	if (report->fap.feature_index != hidpp->battery.solar_feature_index ||
	    !(function == EVENT_SOLAR_BATTERY_BROADCAST ||
	      function == EVENT_SOLAR_BATTERY_LIGHT_MEASURE ||
	      function == EVENT_SOLAR_CHECK_LIGHT_BUTTON))
		return 0;

	capacity = report->fap.params[0];

	switch (function) {
	case EVENT_SOLAR_BATTERY_LIGHT_MEASURE:
		lux = (report->fap.params[1] << 8) | report->fap.params[2];
		if (lux > 200)
			status = POWER_SUPPLY_STATUS_CHARGING;
		else
			status = POWER_SUPPLY_STATUS_DISCHARGING;
		break;
	case EVENT_SOLAR_CHECK_LIGHT_BUTTON:
	default:
		if (capacity < hidpp->battery.capacity)
			status = POWER_SUPPLY_STATUS_DISCHARGING;
		else
			status = POWER_SUPPLY_STATUS_CHARGING;

	}

	if (capacity == 100)
		status = POWER_SUPPLY_STATUS_FULL;

	hidpp->battery.online = true;
	if (capacity != hidpp->battery.capacity ||
	    status != hidpp->battery.status) {
		hidpp->battery.capacity = capacity;
		hidpp->battery.status = status;
		if (hidpp->battery.ps)
			power_supply_changed(hidpp->battery.ps);
	}

	return 0;
}

/* -------------------------------------------------------------------------- */
/* 0x6010: Touchpad FW items                                                  */
/* -------------------------------------------------------------------------- */

#define HIDPP_PAGE_TOUCHPAD_FW_ITEMS			0x6010

#define CMD_TOUCHPAD_FW_ITEMS_SET			0x10

struct hidpp_touchpad_fw_items {
	uint8_t presence;
	uint8_t desired_state;
	uint8_t state;
	uint8_t persistent;
};

/*
 * send a set state command to the device by reading the current items->state
 * field. items is then filled with the current state.
 */
static int hidpp_touchpad_fw_items_set(struct hidpp_device *hidpp,
				       u8 feature_index,
				       struct hidpp_touchpad_fw_items *items)
{
	struct hidpp_report response;
	int ret;
	u8 *params = (u8 *)response.fap.params;

	ret = hidpp_send_fap_command_sync(hidpp, feature_index,
		CMD_TOUCHPAD_FW_ITEMS_SET, &items->state, 1, &response);

	if (ret > 0) {
		hid_err(hidpp->hid_dev, "%s: received protocol error 0x%02x\n",
			__func__, ret);
		return -EPROTO;
	}
	if (ret)
		return ret;

	items->presence = params[0];
	items->desired_state = params[1];
	items->state = params[2];
	items->persistent = params[3];

	return 0;
}

/* -------------------------------------------------------------------------- */
/* 0x6100: TouchPadRawXY                                                      */
/* -------------------------------------------------------------------------- */

#define HIDPP_PAGE_TOUCHPAD_RAW_XY			0x6100

#define CMD_TOUCHPAD_GET_RAW_INFO			0x00
#define CMD_TOUCHPAD_SET_RAW_REPORT_STATE		0x20

#define EVENT_TOUCHPAD_RAW_XY				0x00

#define TOUCHPAD_RAW_XY_ORIGIN_LOWER_LEFT		0x01
#define TOUCHPAD_RAW_XY_ORIGIN_UPPER_LEFT		0x03

struct hidpp_touchpad_raw_info {
	u16 x_size;
	u16 y_size;
	u8 z_range;
	u8 area_range;
	u8 timestamp_unit;
	u8 maxcontacts;
	u8 origin;
	u16 res;
};

struct hidpp_touchpad_raw_xy_finger {
	u8 contact_type;
	u8 contact_status;
	u16 x;
	u16 y;
	u8 z;
	u8 area;
	u8 finger_id;
};

struct hidpp_touchpad_raw_xy {
	u16 timestamp;
	struct hidpp_touchpad_raw_xy_finger fingers[2];
	u8 spurious_flag;
	u8 end_of_frame;
	u8 finger_count;
	u8 button;
};

static int hidpp_touchpad_get_raw_info(struct hidpp_device *hidpp,
	u8 feature_index, struct hidpp_touchpad_raw_info *raw_info)
{
	struct hidpp_report response;
	int ret;
	u8 *params = (u8 *)response.fap.params;

	ret = hidpp_send_fap_command_sync(hidpp, feature_index,
		CMD_TOUCHPAD_GET_RAW_INFO, NULL, 0, &response);

	if (ret > 0) {
		hid_err(hidpp->hid_dev, "%s: received protocol error 0x%02x\n",
			__func__, ret);
		return -EPROTO;
	}
	if (ret)
		return ret;

	raw_info->x_size = get_unaligned_be16(&params[0]);
	raw_info->y_size = get_unaligned_be16(&params[2]);
	raw_info->z_range = params[4];
	raw_info->area_range = params[5];
	raw_info->maxcontacts = params[7];
	raw_info->origin = params[8];
	/* res is given in unit per inch */
	raw_info->res = get_unaligned_be16(&params[13]) * 2 / 51;

	return ret;
}

static int hidpp_touchpad_set_raw_report_state(struct hidpp_device *hidpp_dev,
		u8 feature_index, bool send_raw_reports,
		bool sensor_enhanced_settings)
{
	struct hidpp_report response;

	/*
	 * Params:
	 *   bit 0 - enable raw
	 *   bit 1 - 16bit Z, no area
	 *   bit 2 - enhanced sensitivity
	 *   bit 3 - width, height (4 bits each) instead of area
	 *   bit 4 - send raw + gestures (degrades smoothness)
	 *   remaining bits - reserved
	 */
	u8 params = send_raw_reports | (sensor_enhanced_settings << 2);

	return hidpp_send_fap_command_sync(hidpp_dev, feature_index,
		CMD_TOUCHPAD_SET_RAW_REPORT_STATE, &params, 1, &response);
}

static void hidpp_touchpad_touch_event(u8 *data,
	struct hidpp_touchpad_raw_xy_finger *finger)
{
	u8 x_m = data[0] << 2;
	u8 y_m = data[2] << 2;

	finger->x = x_m << 6 | data[1];
	finger->y = y_m << 6 | data[3];

	finger->contact_type = data[0] >> 6;
	finger->contact_status = data[2] >> 6;

	finger->z = data[4];
	finger->area = data[5];
	finger->finger_id = data[6] >> 4;
}

static void hidpp_touchpad_raw_xy_event(struct hidpp_device *hidpp_dev,
		u8 *data, struct hidpp_touchpad_raw_xy *raw_xy)
{
	memset(raw_xy, 0, sizeof(struct hidpp_touchpad_raw_xy));
	raw_xy->end_of_frame = data[8] & 0x01;
	raw_xy->spurious_flag = (data[8] >> 1) & 0x01;
	raw_xy->finger_count = data[15] & 0x0f;
	raw_xy->button = (data[8] >> 2) & 0x01;

	if (raw_xy->finger_count) {
		hidpp_touchpad_touch_event(&data[2], &raw_xy->fingers[0]);
		hidpp_touchpad_touch_event(&data[9], &raw_xy->fingers[1]);
	}
}

/* -------------------------------------------------------------------------- */
/* 0x8123: Force feedback support                                             */
/* -------------------------------------------------------------------------- */

#define HIDPP_FF_GET_INFO		0x01
#define HIDPP_FF_RESET_ALL		0x11
#define HIDPP_FF_DOWNLOAD_EFFECT	0x21
#define HIDPP_FF_SET_EFFECT_STATE	0x31
#define HIDPP_FF_DESTROY_EFFECT		0x41
#define HIDPP_FF_GET_APERTURE		0x51
#define HIDPP_FF_SET_APERTURE		0x61
#define HIDPP_FF_GET_GLOBAL_GAINS	0x71
#define HIDPP_FF_SET_GLOBAL_GAINS	0x81

#define HIDPP_FF_EFFECT_STATE_GET	0x00
#define HIDPP_FF_EFFECT_STATE_STOP	0x01
#define HIDPP_FF_EFFECT_STATE_PLAY	0x02
#define HIDPP_FF_EFFECT_STATE_PAUSE	0x03

#define HIDPP_FF_EFFECT_CONSTANT	0x00
#define HIDPP_FF_EFFECT_PERIODIC_SINE		0x01
#define HIDPP_FF_EFFECT_PERIODIC_SQUARE		0x02
#define HIDPP_FF_EFFECT_PERIODIC_TRIANGLE	0x03
#define HIDPP_FF_EFFECT_PERIODIC_SAWTOOTHUP	0x04
#define HIDPP_FF_EFFECT_PERIODIC_SAWTOOTHDOWN	0x05
#define HIDPP_FF_EFFECT_SPRING		0x06
#define HIDPP_FF_EFFECT_DAMPER		0x07
#define HIDPP_FF_EFFECT_FRICTION	0x08
#define HIDPP_FF_EFFECT_INERTIA		0x09
#define HIDPP_FF_EFFECT_RAMP		0x0A

#define HIDPP_FF_EFFECT_AUTOSTART	0x80

#define HIDPP_FF_EFFECTID_NONE		-1
#define HIDPP_FF_EFFECTID_AUTOCENTER	-2
#define HIDPP_AUTOCENTER_PARAMS_LENGTH	18

#define HIDPP_FF_MAX_PARAMS	20
#define HIDPP_FF_RESERVED_SLOTS	1

struct hidpp_ff_private_data {
	struct hidpp_device *hidpp;
	u8 feature_index;
	u8 version;
	u16 gain;
	s16 range;
	u8 slot_autocenter;
	u8 num_effects;
	int *effect_ids;
	struct workqueue_struct *wq;
	atomic_t workqueue_size;
};

struct hidpp_ff_work_data {
	struct work_struct work;
	struct hidpp_ff_private_data *data;
	int effect_id;
	u8 command;
	u8 params[HIDPP_FF_MAX_PARAMS];
	u8 size;
};

static const signed short hidpp_ff_effects[] = {
	FF_CONSTANT,
	FF_PERIODIC,
	FF_SINE,
	FF_SQUARE,
	FF_SAW_UP,
	FF_SAW_DOWN,
	FF_TRIANGLE,
	FF_SPRING,
	FF_DAMPER,
	FF_AUTOCENTER,
	FF_GAIN,
	-1
};

static const signed short hidpp_ff_effects_v2[] = {
	FF_RAMP,
	FF_FRICTION,
	FF_INERTIA,
	-1
};

static const u8 HIDPP_FF_CONDITION_CMDS[] = {
	HIDPP_FF_EFFECT_SPRING,
	HIDPP_FF_EFFECT_FRICTION,
	HIDPP_FF_EFFECT_DAMPER,
	HIDPP_FF_EFFECT_INERTIA
};

static const char *HIDPP_FF_CONDITION_NAMES[] = {
	"spring",
	"friction",
	"damper",
	"inertia"
};


static u8 hidpp_ff_find_effect(struct hidpp_ff_private_data *data, int effect_id)
{
	int i;

	for (i = 0; i < data->num_effects; i++)
		if (data->effect_ids[i] == effect_id)
			return i+1;

	return 0;
}

static void hidpp_ff_work_handler(struct work_struct *w)
{
	struct hidpp_ff_work_data *wd = container_of(w, struct hidpp_ff_work_data, work);
	struct hidpp_ff_private_data *data = wd->data;
	struct hidpp_report response;
	u8 slot;
	int ret;

	/* add slot number if needed */
	switch (wd->effect_id) {
	case HIDPP_FF_EFFECTID_AUTOCENTER:
		wd->params[0] = data->slot_autocenter;
		break;
	case HIDPP_FF_EFFECTID_NONE:
		/* leave slot as zero */
		break;
	default:
		/* find current slot for effect */
		wd->params[0] = hidpp_ff_find_effect(data, wd->effect_id);
		break;
	}

	/* send command and wait for reply */
	ret = hidpp_send_fap_command_sync(data->hidpp, data->feature_index,
		wd->command, wd->params, wd->size, &response);

	if (ret) {
		hid_err(data->hidpp->hid_dev, "Failed to send command to device!\n");
		goto out;
	}

	/* parse return data */
	switch (wd->command) {
	case HIDPP_FF_DOWNLOAD_EFFECT:
		slot = response.fap.params[0];
		if (slot > 0 && slot <= data->num_effects) {
			if (wd->effect_id >= 0)
				/* regular effect uploaded */
				data->effect_ids[slot-1] = wd->effect_id;
			else if (wd->effect_id >= HIDPP_FF_EFFECTID_AUTOCENTER)
				/* autocenter spring uploaded */
				data->slot_autocenter = slot;
		}
		break;
	case HIDPP_FF_DESTROY_EFFECT:
		if (wd->effect_id >= 0)
			/* regular effect destroyed */
			data->effect_ids[wd->params[0]-1] = -1;
		else if (wd->effect_id >= HIDPP_FF_EFFECTID_AUTOCENTER)
			/* autocenter spring destoyed */
			data->slot_autocenter = 0;
		break;
	case HIDPP_FF_SET_GLOBAL_GAINS:
		data->gain = (wd->params[0] << 8) + wd->params[1];
		break;
	case HIDPP_FF_SET_APERTURE:
		data->range = (wd->params[0] << 8) + wd->params[1];
		break;
	default:
		/* no action needed */
		break;
	}

out:
	atomic_dec(&data->workqueue_size);
	kfree(wd);
}

static int hidpp_ff_queue_work(struct hidpp_ff_private_data *data, int effect_id, u8 command, u8 *params, u8 size)
{
	struct hidpp_ff_work_data *wd = kzalloc(sizeof(*wd), GFP_KERNEL);
	int s;

	if (!wd)
		return -ENOMEM;

	INIT_WORK(&wd->work, hidpp_ff_work_handler);

	wd->data = data;
	wd->effect_id = effect_id;
	wd->command = command;
	wd->size = size;
	memcpy(wd->params, params, size);

	s = atomic_inc_return(&data->workqueue_size);
	queue_work(data->wq, &wd->work);

	/* warn about excessive queue size */
	if (s >= 20 && s % 20 == 0)
		hid_warn(data->hidpp->hid_dev, "Force feedback command queue contains %d commands, causing substantial delays!", s);

	return 0;
}

static int hidpp_ff_upload_effect(struct input_dev *dev, struct ff_effect *effect, struct ff_effect *old)
{
	struct hidpp_ff_private_data *data = dev->ff->private;
	u8 params[20];
	u8 size;
	int force;

	/* set common parameters */
	params[2] = effect->replay.length >> 8;
	params[3] = effect->replay.length & 255;
	params[4] = effect->replay.delay >> 8;
	params[5] = effect->replay.delay & 255;

	switch (effect->type) {
	case FF_CONSTANT:
		force = (effect->u.constant.level * fixp_sin16((effect->direction * 360) >> 16)) >> 15;
		params[1] = HIDPP_FF_EFFECT_CONSTANT;
		params[6] = force >> 8;
		params[7] = force & 255;
		params[8] = effect->u.constant.envelope.attack_level >> 7;
		params[9] = effect->u.constant.envelope.attack_length >> 8;
		params[10] = effect->u.constant.envelope.attack_length & 255;
		params[11] = effect->u.constant.envelope.fade_level >> 7;
		params[12] = effect->u.constant.envelope.fade_length >> 8;
		params[13] = effect->u.constant.envelope.fade_length & 255;
		size = 14;
		dbg_hid("Uploading constant force level=%d in dir %d = %d\n",
				effect->u.constant.level,
				effect->direction, force);
		dbg_hid("          envelope attack=(%d, %d ms) fade=(%d, %d ms)\n",
				effect->u.constant.envelope.attack_level,
				effect->u.constant.envelope.attack_length,
				effect->u.constant.envelope.fade_level,
				effect->u.constant.envelope.fade_length);
		break;
	case FF_PERIODIC:
	{
		switch (effect->u.periodic.waveform) {
		case FF_SINE:
			params[1] = HIDPP_FF_EFFECT_PERIODIC_SINE;
			break;
		case FF_SQUARE:
			params[1] = HIDPP_FF_EFFECT_PERIODIC_SQUARE;
			break;
		case FF_SAW_UP:
			params[1] = HIDPP_FF_EFFECT_PERIODIC_SAWTOOTHUP;
			break;
		case FF_SAW_DOWN:
			params[1] = HIDPP_FF_EFFECT_PERIODIC_SAWTOOTHDOWN;
			break;
		case FF_TRIANGLE:
			params[1] = HIDPP_FF_EFFECT_PERIODIC_TRIANGLE;
			break;
		default:
			hid_err(data->hidpp->hid_dev, "Unexpected periodic waveform type %i!\n", effect->u.periodic.waveform);
			return -EINVAL;
		}
		force = (effect->u.periodic.magnitude * fixp_sin16((effect->direction * 360) >> 16)) >> 15;
		params[6] = effect->u.periodic.magnitude >> 8;
		params[7] = effect->u.periodic.magnitude & 255;
		params[8] = effect->u.periodic.offset >> 8;
		params[9] = effect->u.periodic.offset & 255;
		params[10] = effect->u.periodic.period >> 8;
		params[11] = effect->u.periodic.period & 255;
		params[12] = effect->u.periodic.phase >> 8;
		params[13] = effect->u.periodic.phase & 255;
		params[14] = effect->u.periodic.envelope.attack_level >> 7;
		params[15] = effect->u.periodic.envelope.attack_length >> 8;
		params[16] = effect->u.periodic.envelope.attack_length & 255;
		params[17] = effect->u.periodic.envelope.fade_level >> 7;
		params[18] = effect->u.periodic.envelope.fade_length >> 8;
		params[19] = effect->u.periodic.envelope.fade_length & 255;
		size = 20;
		dbg_hid("Uploading periodic force mag=%d/dir=%d, offset=%d, period=%d ms, phase=%d\n",
				effect->u.periodic.magnitude, effect->direction,
				effect->u.periodic.offset,
				effect->u.periodic.period,
				effect->u.periodic.phase);
		dbg_hid("          envelope attack=(%d, %d ms) fade=(%d, %d ms)\n",
				effect->u.periodic.envelope.attack_level,
				effect->u.periodic.envelope.attack_length,
				effect->u.periodic.envelope.fade_level,
				effect->u.periodic.envelope.fade_length);
		break;
	}
	case FF_RAMP:
		params[1] = HIDPP_FF_EFFECT_RAMP;
		force = (effect->u.ramp.start_level * fixp_sin16((effect->direction * 360) >> 16)) >> 15;
		params[6] = force >> 8;
		params[7] = force & 255;
		force = (effect->u.ramp.end_level * fixp_sin16((effect->direction * 360) >> 16)) >> 15;
		params[8] = force >> 8;
		params[9] = force & 255;
		params[10] = effect->u.ramp.envelope.attack_level >> 7;
		params[11] = effect->u.ramp.envelope.attack_length >> 8;
		params[12] = effect->u.ramp.envelope.attack_length & 255;
		params[13] = effect->u.ramp.envelope.fade_level >> 7;
		params[14] = effect->u.ramp.envelope.fade_length >> 8;
		params[15] = effect->u.ramp.envelope.fade_length & 255;
		size = 16;
		dbg_hid("Uploading ramp force level=%d -> %d in dir %d = %d\n",
				effect->u.ramp.start_level,
				effect->u.ramp.end_level,
				effect->direction, force);
		dbg_hid("          envelope attack=(%d, %d ms) fade=(%d, %d ms)\n",
				effect->u.ramp.envelope.attack_level,
				effect->u.ramp.envelope.attack_length,
				effect->u.ramp.envelope.fade_level,
				effect->u.ramp.envelope.fade_length);
		break;
	case FF_FRICTION:
	case FF_INERTIA:
	case FF_SPRING:
	case FF_DAMPER:
		params[1] = HIDPP_FF_CONDITION_CMDS[effect->type - FF_SPRING];
		params[6] = effect->u.condition[0].left_saturation >> 9;
		params[7] = (effect->u.condition[0].left_saturation >> 1) & 255;
		params[8] = effect->u.condition[0].left_coeff >> 8;
		params[9] = effect->u.condition[0].left_coeff & 255;
		params[10] = effect->u.condition[0].deadband >> 9;
		params[11] = (effect->u.condition[0].deadband >> 1) & 255;
		params[12] = effect->u.condition[0].center >> 8;
		params[13] = effect->u.condition[0].center & 255;
		params[14] = effect->u.condition[0].right_coeff >> 8;
		params[15] = effect->u.condition[0].right_coeff & 255;
		params[16] = effect->u.condition[0].right_saturation >> 9;
		params[17] = (effect->u.condition[0].right_saturation >> 1) & 255;
		size = 18;
		dbg_hid("Uploading %s force left coeff=%d, left sat=%d, right coeff=%d, right sat=%d\n",
				HIDPP_FF_CONDITION_NAMES[effect->type - FF_SPRING],
				effect->u.condition[0].left_coeff,
				effect->u.condition[0].left_saturation,
				effect->u.condition[0].right_coeff,
				effect->u.condition[0].right_saturation);
		dbg_hid("          deadband=%d, center=%d\n",
				effect->u.condition[0].deadband,
				effect->u.condition[0].center);
		break;
	default:
		hid_err(data->hidpp->hid_dev, "Unexpected force type %i!\n", effect->type);
		return -EINVAL;
	}

	return hidpp_ff_queue_work(data, effect->id, HIDPP_FF_DOWNLOAD_EFFECT, params, size);
}

static int hidpp_ff_playback(struct input_dev *dev, int effect_id, int value)
{
	struct hidpp_ff_private_data *data = dev->ff->private;
	u8 params[2];

	params[1] = value ? HIDPP_FF_EFFECT_STATE_PLAY : HIDPP_FF_EFFECT_STATE_STOP;

	dbg_hid("St%sing playback of effect %d.\n", value?"art":"opp", effect_id);

	return hidpp_ff_queue_work(data, effect_id, HIDPP_FF_SET_EFFECT_STATE, params, ARRAY_SIZE(params));
}

static int hidpp_ff_erase_effect(struct input_dev *dev, int effect_id)
{
	struct hidpp_ff_private_data *data = dev->ff->private;
	u8 slot = 0;

	dbg_hid("Erasing effect %d.\n", effect_id);

	return hidpp_ff_queue_work(data, effect_id, HIDPP_FF_DESTROY_EFFECT, &slot, 1);
}

static void hidpp_ff_set_autocenter(struct input_dev *dev, u16 magnitude)
{
	struct hidpp_ff_private_data *data = dev->ff->private;
	u8 params[HIDPP_AUTOCENTER_PARAMS_LENGTH];

	dbg_hid("Setting autocenter to %d.\n", magnitude);

	/* start a standard spring effect */
	params[1] = HIDPP_FF_EFFECT_SPRING | HIDPP_FF_EFFECT_AUTOSTART;
	/* zero delay and duration */
	params[2] = params[3] = params[4] = params[5] = 0;
	/* set coeff to 25% of saturation */
	params[8] = params[14] = magnitude >> 11;
	params[9] = params[15] = (magnitude >> 3) & 255;
	params[6] = params[16] = magnitude >> 9;
	params[7] = params[17] = (magnitude >> 1) & 255;
	/* zero deadband and center */
	params[10] = params[11] = params[12] = params[13] = 0;

	hidpp_ff_queue_work(data, HIDPP_FF_EFFECTID_AUTOCENTER, HIDPP_FF_DOWNLOAD_EFFECT, params, ARRAY_SIZE(params));
}

static void hidpp_ff_set_gain(struct input_dev *dev, u16 gain)
{
	struct hidpp_ff_private_data *data = dev->ff->private;
	u8 params[4];

	dbg_hid("Setting gain to %d.\n", gain);

	params[0] = gain >> 8;
	params[1] = gain & 255;
	params[2] = 0; /* no boost */
	params[3] = 0;

	hidpp_ff_queue_work(data, HIDPP_FF_EFFECTID_NONE, HIDPP_FF_SET_GLOBAL_GAINS, params, ARRAY_SIZE(params));
}

static ssize_t hidpp_ff_range_show(struct device *dev, struct device_attribute *attr, char *buf)
{
	struct hid_device *hid = to_hid_device(dev);
	struct hid_input *hidinput = list_entry(hid->inputs.next, struct hid_input, list);
	struct input_dev *idev = hidinput->input;
	struct hidpp_ff_private_data *data = idev->ff->private;

	return scnprintf(buf, PAGE_SIZE, "%u\n", data->range);
}

static ssize_t hidpp_ff_range_store(struct device *dev, struct device_attribute *attr, const char *buf, size_t count)
{
	struct hid_device *hid = to_hid_device(dev);
	struct hid_input *hidinput = list_entry(hid->inputs.next, struct hid_input, list);
	struct input_dev *idev = hidinput->input;
	struct hidpp_ff_private_data *data = idev->ff->private;
	u8 params[2];
	int range = simple_strtoul(buf, NULL, 10);

	range = clamp(range, 180, 900);

	params[0] = range >> 8;
	params[1] = range & 0x00FF;

	hidpp_ff_queue_work(data, -1, HIDPP_FF_SET_APERTURE, params, ARRAY_SIZE(params));

	return count;
}

static DEVICE_ATTR(range, S_IRUSR | S_IWUSR | S_IRGRP | S_IWGRP | S_IROTH, hidpp_ff_range_show, hidpp_ff_range_store);

static void hidpp_ff_destroy(struct ff_device *ff)
{
	struct hidpp_ff_private_data *data = ff->private;
	struct hid_device *hid = data->hidpp->hid_dev;

	hid_info(hid, "Unloading HID++ force feedback.\n");

	device_remove_file(&hid->dev, &dev_attr_range);
	destroy_workqueue(data->wq);
	kfree(data->effect_ids);
}

static int hidpp_ff_init(struct hidpp_device *hidpp,
			 struct hidpp_ff_private_data *data)
{
	struct hid_device *hid = hidpp->hid_dev;
	struct hid_input *hidinput;
	struct input_dev *dev;
	struct usb_device_descriptor *udesc;
	u16 bcdDevice;
	struct ff_device *ff;
	int error, j, num_slots = data->num_effects;
	u8 version;

	if (!hid_is_usb(hid)) {
		hid_err(hid, "device is not USB\n");
		return -ENODEV;
	}

	if (list_empty(&hid->inputs)) {
		hid_err(hid, "no inputs found\n");
		return -ENODEV;
	}
	hidinput = list_entry(hid->inputs.next, struct hid_input, list);
	dev = hidinput->input;

	if (!dev) {
		hid_err(hid, "Struct input_dev not set!\n");
		return -EINVAL;
	}

	/* Get firmware release */
	udesc = &(hid_to_usb_dev(hid)->descriptor);
	bcdDevice = le16_to_cpu(udesc->bcdDevice);
	version = bcdDevice & 255;

	/* Set supported force feedback capabilities */
	for (j = 0; hidpp_ff_effects[j] >= 0; j++)
		set_bit(hidpp_ff_effects[j], dev->ffbit);
	if (version > 1)
		for (j = 0; hidpp_ff_effects_v2[j] >= 0; j++)
			set_bit(hidpp_ff_effects_v2[j], dev->ffbit);

	error = input_ff_create(dev, num_slots);

	if (error) {
		hid_err(dev, "Failed to create FF device!\n");
		return error;
	}
	/*
	 * Create a copy of passed data, so we can transfer memory
	 * ownership to FF core
	 */
	data = kmemdup(data, sizeof(*data), GFP_KERNEL);
	if (!data)
		return -ENOMEM;
	data->effect_ids = kcalloc(num_slots, sizeof(int), GFP_KERNEL);
	if (!data->effect_ids) {
		kfree(data);
		return -ENOMEM;
	}
	data->wq = create_singlethread_workqueue("hidpp-ff-sendqueue");
	if (!data->wq) {
		kfree(data->effect_ids);
		kfree(data);
		return -ENOMEM;
	}

	data->hidpp = hidpp;
	data->version = version;
	for (j = 0; j < num_slots; j++)
		data->effect_ids[j] = -1;

	ff = dev->ff;
	ff->private = data;

	ff->upload = hidpp_ff_upload_effect;
	ff->erase = hidpp_ff_erase_effect;
	ff->playback = hidpp_ff_playback;
	ff->set_gain = hidpp_ff_set_gain;
	ff->set_autocenter = hidpp_ff_set_autocenter;
	ff->destroy = hidpp_ff_destroy;

	/* Create sysfs interface */
	error = device_create_file(&(hidpp->hid_dev->dev), &dev_attr_range);
	if (error)
		hid_warn(hidpp->hid_dev, "Unable to create sysfs interface for \"range\", errno %d!\n", error);

	/* init the hardware command queue */
	atomic_set(&data->workqueue_size, 0);

	hid_info(hid, "Force feedback support loaded (firmware release %d).\n",
		 version);

	return 0;
}

/* ************************************************************************** */
/*                                                                            */
/* Device Support                                                             */
/*                                                                            */
/* ************************************************************************** */

/* -------------------------------------------------------------------------- */
/* Touchpad HID++ devices                                                     */
/* -------------------------------------------------------------------------- */

#define WTP_MANUAL_RESOLUTION				39

struct wtp_data {
	u16 x_size, y_size;
	u8 finger_count;
	u8 mt_feature_index;
	u8 button_feature_index;
	u8 maxcontacts;
	bool flip_y;
	unsigned int resolution;
};

static int wtp_input_mapping(struct hid_device *hdev, struct hid_input *hi,
		struct hid_field *field, struct hid_usage *usage,
		unsigned long **bit, int *max)
{
	return -1;
}

static void wtp_populate_input(struct hidpp_device *hidpp,
			       struct input_dev *input_dev)
{
	struct wtp_data *wd = hidpp->private_data;

	__set_bit(EV_ABS, input_dev->evbit);
	__set_bit(EV_KEY, input_dev->evbit);
	__clear_bit(EV_REL, input_dev->evbit);
	__clear_bit(EV_LED, input_dev->evbit);

	input_set_abs_params(input_dev, ABS_MT_POSITION_X, 0, wd->x_size, 0, 0);
	input_abs_set_res(input_dev, ABS_MT_POSITION_X, wd->resolution);
	input_set_abs_params(input_dev, ABS_MT_POSITION_Y, 0, wd->y_size, 0, 0);
	input_abs_set_res(input_dev, ABS_MT_POSITION_Y, wd->resolution);

	/* Max pressure is not given by the devices, pick one */
	input_set_abs_params(input_dev, ABS_MT_PRESSURE, 0, 50, 0, 0);

	input_set_capability(input_dev, EV_KEY, BTN_LEFT);

	if (hidpp->quirks & HIDPP_QUIRK_WTP_PHYSICAL_BUTTONS)
		input_set_capability(input_dev, EV_KEY, BTN_RIGHT);
	else
		__set_bit(INPUT_PROP_BUTTONPAD, input_dev->propbit);

	input_mt_init_slots(input_dev, wd->maxcontacts, INPUT_MT_POINTER |
		INPUT_MT_DROP_UNUSED);
}

static void wtp_touch_event(struct hidpp_device *hidpp,
	struct hidpp_touchpad_raw_xy_finger *touch_report)
{
	struct wtp_data *wd = hidpp->private_data;
	int slot;

	if (!touch_report->finger_id || touch_report->contact_type)
		/* no actual data */
		return;

	slot = input_mt_get_slot_by_key(hidpp->input, touch_report->finger_id);

	input_mt_slot(hidpp->input, slot);
	input_mt_report_slot_state(hidpp->input, MT_TOOL_FINGER,
					touch_report->contact_status);
	if (touch_report->contact_status) {
		input_event(hidpp->input, EV_ABS, ABS_MT_POSITION_X,
				touch_report->x);
		input_event(hidpp->input, EV_ABS, ABS_MT_POSITION_Y,
				wd->flip_y ? wd->y_size - touch_report->y :
					     touch_report->y);
		input_event(hidpp->input, EV_ABS, ABS_MT_PRESSURE,
				touch_report->area);
	}
}

static void wtp_send_raw_xy_event(struct hidpp_device *hidpp,
		struct hidpp_touchpad_raw_xy *raw)
{
	int i;

	for (i = 0; i < 2; i++)
		wtp_touch_event(hidpp, &(raw->fingers[i]));

	if (raw->end_of_frame &&
	    !(hidpp->quirks & HIDPP_QUIRK_WTP_PHYSICAL_BUTTONS))
		input_event(hidpp->input, EV_KEY, BTN_LEFT, raw->button);

	if (raw->end_of_frame || raw->finger_count <= 2) {
		input_mt_sync_frame(hidpp->input);
		input_sync(hidpp->input);
	}
}

static int wtp_mouse_raw_xy_event(struct hidpp_device *hidpp, u8 *data)
{
	struct wtp_data *wd = hidpp->private_data;
	u8 c1_area = ((data[7] & 0xf) * (data[7] & 0xf) +
		      (data[7] >> 4) * (data[7] >> 4)) / 2;
	u8 c2_area = ((data[13] & 0xf) * (data[13] & 0xf) +
		      (data[13] >> 4) * (data[13] >> 4)) / 2;
	struct hidpp_touchpad_raw_xy raw = {
		.timestamp = data[1],
		.fingers = {
			{
				.contact_type = 0,
				.contact_status = !!data[7],
				.x = get_unaligned_le16(&data[3]),
				.y = get_unaligned_le16(&data[5]),
				.z = c1_area,
				.area = c1_area,
				.finger_id = data[2],
			}, {
				.contact_type = 0,
				.contact_status = !!data[13],
				.x = get_unaligned_le16(&data[9]),
				.y = get_unaligned_le16(&data[11]),
				.z = c2_area,
				.area = c2_area,
				.finger_id = data[8],
			}
		},
		.finger_count = wd->maxcontacts,
		.spurious_flag = 0,
		.end_of_frame = (data[0] >> 7) == 0,
		.button = data[0] & 0x01,
	};

	wtp_send_raw_xy_event(hidpp, &raw);

	return 1;
}

static int wtp_raw_event(struct hid_device *hdev, u8 *data, int size)
{
	struct hidpp_device *hidpp = hid_get_drvdata(hdev);
	struct wtp_data *wd = hidpp->private_data;
	struct hidpp_report *report = (struct hidpp_report *)data;
	struct hidpp_touchpad_raw_xy raw;

	if (!wd || !hidpp->input)
		return 1;

	switch (data[0]) {
	case 0x02:
		if (size < 2) {
			hid_err(hdev, "Received HID report of bad size (%d)",
				size);
			return 1;
		}
		if (hidpp->quirks & HIDPP_QUIRK_WTP_PHYSICAL_BUTTONS) {
			input_event(hidpp->input, EV_KEY, BTN_LEFT,
					!!(data[1] & 0x01));
			input_event(hidpp->input, EV_KEY, BTN_RIGHT,
					!!(data[1] & 0x02));
			input_sync(hidpp->input);
			return 0;
		} else {
			if (size < 21)
				return 1;
			return wtp_mouse_raw_xy_event(hidpp, &data[7]);
		}
	case REPORT_ID_HIDPP_LONG:
		/* size is already checked in hidpp_raw_event. */
		if ((report->fap.feature_index != wd->mt_feature_index) ||
		    (report->fap.funcindex_clientid != EVENT_TOUCHPAD_RAW_XY))
			return 1;
		hidpp_touchpad_raw_xy_event(hidpp, data + 4, &raw);

		wtp_send_raw_xy_event(hidpp, &raw);
		return 0;
	}

	return 0;
}

static int wtp_get_config(struct hidpp_device *hidpp)
{
	struct wtp_data *wd = hidpp->private_data;
	struct hidpp_touchpad_raw_info raw_info = {0};
	u8 feature_type;
	int ret;

	ret = hidpp_root_get_feature(hidpp, HIDPP_PAGE_TOUCHPAD_RAW_XY,
		&wd->mt_feature_index, &feature_type);
	if (ret)
		/* means that the device is not powered up */
		return ret;

	ret = hidpp_touchpad_get_raw_info(hidpp, wd->mt_feature_index,
		&raw_info);
	if (ret)
		return ret;

	wd->x_size = raw_info.x_size;
	wd->y_size = raw_info.y_size;
	wd->maxcontacts = raw_info.maxcontacts;
	wd->flip_y = raw_info.origin == TOUCHPAD_RAW_XY_ORIGIN_LOWER_LEFT;
	wd->resolution = raw_info.res;
	if (!wd->resolution)
		wd->resolution = WTP_MANUAL_RESOLUTION;

	return 0;
}

static int wtp_allocate(struct hid_device *hdev, const struct hid_device_id *id)
{
	struct hidpp_device *hidpp = hid_get_drvdata(hdev);
	struct wtp_data *wd;

	wd = devm_kzalloc(&hdev->dev, sizeof(struct wtp_data),
			GFP_KERNEL);
	if (!wd)
		return -ENOMEM;

	hidpp->private_data = wd;

	return 0;
};

static int wtp_connect(struct hid_device *hdev, bool connected)
{
	struct hidpp_device *hidpp = hid_get_drvdata(hdev);
	struct wtp_data *wd = hidpp->private_data;
	int ret;

	if (!wd->x_size) {
		ret = wtp_get_config(hidpp);
		if (ret) {
			hid_err(hdev, "Can not get wtp config: %d\n", ret);
			return ret;
		}
	}

	return hidpp_touchpad_set_raw_report_state(hidpp, wd->mt_feature_index,
			true, true);
}

/* ------------------------------------------------------------------------- */
/* Logitech M560 devices                                                     */
/* ------------------------------------------------------------------------- */

/*
 * Logitech M560 protocol overview
 *
 * The Logitech M560 mouse, is designed for windows 8. When the middle and/or
 * the sides buttons are pressed, it sends some keyboard keys events
 * instead of buttons ones.
 * To complicate things further, the middle button keys sequence
 * is different from the odd press and the even press.
 *
 * forward button -> Super_R
 * backward button -> Super_L+'d' (press only)
 * middle button -> 1st time: Alt_L+SuperL+XF86TouchpadOff (press only)
 *                  2nd time: left-click (press only)
 * NB: press-only means that when the button is pressed, the
 * KeyPress/ButtonPress and KeyRelease/ButtonRelease events are generated
 * together sequentially; instead when the button is released, no event is
 * generated !
 *
 * With the command
 *	10<xx>0a 3500af03 (where <xx> is the mouse id),
 * the mouse reacts differently:
 * - it never sends a keyboard key event
 * - for the three mouse button it sends:
 *	middle button               press   11<xx>0a 3500af00...
 *	side 1 button (forward)     press   11<xx>0a 3500b000...
 *	side 2 button (backward)    press   11<xx>0a 3500ae00...
 *	middle/side1/side2 button   release 11<xx>0a 35000000...
 */

static const u8 m560_config_parameter[] = {0x00, 0xaf, 0x03};

/* how buttons are mapped in the report */
#define M560_MOUSE_BTN_LEFT		0x01
#define M560_MOUSE_BTN_RIGHT		0x02
#define M560_MOUSE_BTN_WHEEL_LEFT	0x08
#define M560_MOUSE_BTN_WHEEL_RIGHT	0x10

#define M560_SUB_ID			0x0a
#define M560_BUTTON_MODE_REGISTER	0x35

static int m560_send_config_command(struct hid_device *hdev, bool connected)
{
	struct hidpp_report response;
	struct hidpp_device *hidpp_dev;

	hidpp_dev = hid_get_drvdata(hdev);

	return hidpp_send_rap_command_sync(
		hidpp_dev,
		REPORT_ID_HIDPP_SHORT,
		M560_SUB_ID,
		M560_BUTTON_MODE_REGISTER,
		(u8 *)m560_config_parameter,
		sizeof(m560_config_parameter),
		&response
	);
}

static int m560_raw_event(struct hid_device *hdev, u8 *data, int size)
{
	struct hidpp_device *hidpp = hid_get_drvdata(hdev);

	/* sanity check */
	if (!hidpp->input) {
		hid_err(hdev, "error in parameter\n");
		return -EINVAL;
	}

	if (size < 7) {
		hid_err(hdev, "error in report\n");
		return 0;
	}

	if (data[0] == REPORT_ID_HIDPP_LONG &&
	    data[2] == M560_SUB_ID && data[6] == 0x00) {
		/*
		 * m560 mouse report for middle, forward and backward button
		 *
		 * data[0] = 0x11
		 * data[1] = device-id
		 * data[2] = 0x0a
		 * data[5] = 0xaf -> middle
		 *	     0xb0 -> forward
		 *	     0xae -> backward
		 *	     0x00 -> release all
		 * data[6] = 0x00
		 */

		switch (data[5]) {
		case 0xaf:
			input_report_key(hidpp->input, BTN_MIDDLE, 1);
			break;
		case 0xb0:
			input_report_key(hidpp->input, BTN_FORWARD, 1);
			break;
		case 0xae:
			input_report_key(hidpp->input, BTN_BACK, 1);
			break;
		case 0x00:
			input_report_key(hidpp->input, BTN_BACK, 0);
			input_report_key(hidpp->input, BTN_FORWARD, 0);
			input_report_key(hidpp->input, BTN_MIDDLE, 0);
			break;
		default:
			hid_err(hdev, "error in report\n");
			return 0;
		}
		input_sync(hidpp->input);

	} else if (data[0] == 0x02) {
		/*
		 * Logitech M560 mouse report
		 *
		 * data[0] = type (0x02)
		 * data[1..2] = buttons
		 * data[3..5] = xy
		 * data[6] = wheel
		 */

		int v;

		input_report_key(hidpp->input, BTN_LEFT,
			!!(data[1] & M560_MOUSE_BTN_LEFT));
		input_report_key(hidpp->input, BTN_RIGHT,
			!!(data[1] & M560_MOUSE_BTN_RIGHT));

		if (data[1] & M560_MOUSE_BTN_WHEEL_LEFT) {
			input_report_rel(hidpp->input, REL_HWHEEL, -1);
			input_report_rel(hidpp->input, REL_HWHEEL_HI_RES,
					 -120);
		} else if (data[1] & M560_MOUSE_BTN_WHEEL_RIGHT) {
			input_report_rel(hidpp->input, REL_HWHEEL, 1);
			input_report_rel(hidpp->input, REL_HWHEEL_HI_RES,
					 120);
		}

		v = hid_snto32(hid_field_extract(hdev, data+3, 0, 12), 12);
		input_report_rel(hidpp->input, REL_X, v);

		v = hid_snto32(hid_field_extract(hdev, data+3, 12, 12), 12);
		input_report_rel(hidpp->input, REL_Y, v);

		v = hid_snto32(data[6], 8);
		if (v != 0)
			hidpp_scroll_counter_handle_scroll(hidpp->input,
					&hidpp->vertical_wheel_counter, v);

		input_sync(hidpp->input);
	}

	return 1;
}

static void m560_populate_input(struct hidpp_device *hidpp,
				struct input_dev *input_dev)
{
	__set_bit(EV_KEY, input_dev->evbit);
	__set_bit(BTN_MIDDLE, input_dev->keybit);
	__set_bit(BTN_RIGHT, input_dev->keybit);
	__set_bit(BTN_LEFT, input_dev->keybit);
	__set_bit(BTN_BACK, input_dev->keybit);
	__set_bit(BTN_FORWARD, input_dev->keybit);

	__set_bit(EV_REL, input_dev->evbit);
	__set_bit(REL_X, input_dev->relbit);
	__set_bit(REL_Y, input_dev->relbit);
	__set_bit(REL_WHEEL, input_dev->relbit);
	__set_bit(REL_HWHEEL, input_dev->relbit);
	__set_bit(REL_WHEEL_HI_RES, input_dev->relbit);
	__set_bit(REL_HWHEEL_HI_RES, input_dev->relbit);
}

static int m560_input_mapping(struct hid_device *hdev, struct hid_input *hi,
		struct hid_field *field, struct hid_usage *usage,
		unsigned long **bit, int *max)
{
	return -1;
}

/* ------------------------------------------------------------------------- */
/* Logitech K400 devices                                                     */
/* ------------------------------------------------------------------------- */

/*
 * The Logitech K400 keyboard has an embedded touchpad which is seen
 * as a mouse from the OS point of view. There is a hardware shortcut to disable
 * tap-to-click but the setting is not remembered accross reset, annoying some
 * users.
 *
 * We can toggle this feature from the host by using the feature 0x6010:
 * Touchpad FW items
 */

struct k400_private_data {
	u8 feature_index;
};

static int k400_disable_tap_to_click(struct hidpp_device *hidpp)
{
	struct k400_private_data *k400 = hidpp->private_data;
	struct hidpp_touchpad_fw_items items = {};
	int ret;
	u8 feature_type;

	if (!k400->feature_index) {
		ret = hidpp_root_get_feature(hidpp,
			HIDPP_PAGE_TOUCHPAD_FW_ITEMS,
			&k400->feature_index, &feature_type);
		if (ret)
			/* means that the device is not powered up */
			return ret;
	}

	ret = hidpp_touchpad_fw_items_set(hidpp, k400->feature_index, &items);
	if (ret)
		return ret;

	return 0;
}

static int k400_allocate(struct hid_device *hdev)
{
	struct hidpp_device *hidpp = hid_get_drvdata(hdev);
	struct k400_private_data *k400;

	k400 = devm_kzalloc(&hdev->dev, sizeof(struct k400_private_data),
			    GFP_KERNEL);
	if (!k400)
		return -ENOMEM;

	hidpp->private_data = k400;

	return 0;
};

static int k400_connect(struct hid_device *hdev, bool connected)
{
	struct hidpp_device *hidpp = hid_get_drvdata(hdev);

	if (!disable_tap_to_click)
		return 0;

	return k400_disable_tap_to_click(hidpp);
}

/* ------------------------------------------------------------------------- */
/* Logitech G920 Driving Force Racing Wheel for Xbox One                     */
/* ------------------------------------------------------------------------- */

#define HIDPP_PAGE_G920_FORCE_FEEDBACK			0x8123

static int g920_ff_set_autocenter(struct hidpp_device *hidpp,
				  struct hidpp_ff_private_data *data)
{
	struct hidpp_report response;
	u8 params[HIDPP_AUTOCENTER_PARAMS_LENGTH] = {
		[1] = HIDPP_FF_EFFECT_SPRING | HIDPP_FF_EFFECT_AUTOSTART,
	};
	int ret;

	/* initialize with zero autocenter to get wheel in usable state */

	dbg_hid("Setting autocenter to 0.\n");
	ret = hidpp_send_fap_command_sync(hidpp, data->feature_index,
					  HIDPP_FF_DOWNLOAD_EFFECT,
					  params, ARRAY_SIZE(params),
					  &response);
	if (ret)
		hid_warn(hidpp->hid_dev, "Failed to autocenter device!\n");
	else
		data->slot_autocenter = response.fap.params[0];

	return ret;
}

static int g920_get_config(struct hidpp_device *hidpp,
			   struct hidpp_ff_private_data *data)
{
	struct hidpp_report response;
	u8 feature_type;
	int ret;

	memset(data, 0, sizeof(*data));

	/* Find feature and store for later use */
	ret = hidpp_root_get_feature(hidpp, HIDPP_PAGE_G920_FORCE_FEEDBACK,
				     &data->feature_index, &feature_type);
	if (ret)
		return ret;

	/* Read number of slots available in device */
	ret = hidpp_send_fap_command_sync(hidpp, data->feature_index,
					  HIDPP_FF_GET_INFO,
					  NULL, 0,
					  &response);
	if (ret) {
		if (ret < 0)
			return ret;
		hid_err(hidpp->hid_dev,
			"%s: received protocol error 0x%02x\n", __func__, ret);
		return -EPROTO;
	}

	data->num_effects = response.fap.params[0] - HIDPP_FF_RESERVED_SLOTS;

	/* reset all forces */
	ret = hidpp_send_fap_command_sync(hidpp, data->feature_index,
					  HIDPP_FF_RESET_ALL,
					  NULL, 0,
					  &response);
	if (ret)
		hid_warn(hidpp->hid_dev, "Failed to reset all forces!\n");

	ret = hidpp_send_fap_command_sync(hidpp, data->feature_index,
					  HIDPP_FF_GET_APERTURE,
					  NULL, 0,
					  &response);
	if (ret) {
		hid_warn(hidpp->hid_dev,
			 "Failed to read range from device!\n");
	}
	data->range = ret ?
		900 : get_unaligned_be16(&response.fap.params[0]);

	/* Read the current gain values */
	ret = hidpp_send_fap_command_sync(hidpp, data->feature_index,
					  HIDPP_FF_GET_GLOBAL_GAINS,
					  NULL, 0,
					  &response);
	if (ret)
		hid_warn(hidpp->hid_dev,
			 "Failed to read gain values from device!\n");
	data->gain = ret ?
		0xffff : get_unaligned_be16(&response.fap.params[0]);

	/* ignore boost value at response.fap.params[2] */

	return g920_ff_set_autocenter(hidpp, data);
}

/* -------------------------------------------------------------------------- */
/* Logitech Dinovo Mini keyboard with builtin touchpad                        */
/* -------------------------------------------------------------------------- */
#define DINOVO_MINI_PRODUCT_ID		0xb30c

static int lg_dinovo_input_mapping(struct hid_device *hdev, struct hid_input *hi,
		struct hid_field *field, struct hid_usage *usage,
		unsigned long **bit, int *max)
{
	if ((usage->hid & HID_USAGE_PAGE) != HID_UP_LOGIVENDOR)
		return 0;

	switch (usage->hid & HID_USAGE) {
	case 0x00d: lg_map_key_clear(KEY_MEDIA);	break;
	default:
		return 0;
	}
	return 1;
}

/* -------------------------------------------------------------------------- */
/* HID++1.0 devices which use HID++ reports for their wheels                  */
/* -------------------------------------------------------------------------- */
static int hidpp10_wheel_connect(struct hidpp_device *hidpp)
{
	return hidpp10_set_register(hidpp, HIDPP_REG_ENABLE_REPORTS, 0,
			HIDPP_ENABLE_WHEEL_REPORT | HIDPP_ENABLE_HWHEEL_REPORT,
			HIDPP_ENABLE_WHEEL_REPORT | HIDPP_ENABLE_HWHEEL_REPORT);
}

static int hidpp10_wheel_raw_event(struct hidpp_device *hidpp,
				   u8 *data, int size)
{
	s8 value, hvalue;

	if (!hidpp->input)
		return -EINVAL;

	if (size < 7)
		return 0;

	if (data[0] != REPORT_ID_HIDPP_SHORT || data[2] != HIDPP_SUB_ID_ROLLER)
		return 0;

	value = data[3];
	hvalue = data[4];

	input_report_rel(hidpp->input, REL_WHEEL, value);
	input_report_rel(hidpp->input, REL_WHEEL_HI_RES, value * 120);
	input_report_rel(hidpp->input, REL_HWHEEL, hvalue);
	input_report_rel(hidpp->input, REL_HWHEEL_HI_RES, hvalue * 120);
	input_sync(hidpp->input);

	return 1;
}

static void hidpp10_wheel_populate_input(struct hidpp_device *hidpp,
					 struct input_dev *input_dev)
{
	__set_bit(EV_REL, input_dev->evbit);
	__set_bit(REL_WHEEL, input_dev->relbit);
	__set_bit(REL_WHEEL_HI_RES, input_dev->relbit);
	__set_bit(REL_HWHEEL, input_dev->relbit);
	__set_bit(REL_HWHEEL_HI_RES, input_dev->relbit);
}

/* -------------------------------------------------------------------------- */
/* HID++1.0 mice which use HID++ reports for extra mouse buttons              */
/* -------------------------------------------------------------------------- */
static int hidpp10_extra_mouse_buttons_connect(struct hidpp_device *hidpp)
{
	return hidpp10_set_register(hidpp, HIDPP_REG_ENABLE_REPORTS, 0,
				    HIDPP_ENABLE_MOUSE_EXTRA_BTN_REPORT,
				    HIDPP_ENABLE_MOUSE_EXTRA_BTN_REPORT);
}

static int hidpp10_extra_mouse_buttons_raw_event(struct hidpp_device *hidpp,
				    u8 *data, int size)
{
	int i;

	if (!hidpp->input)
		return -EINVAL;

	if (size < 7)
		return 0;

	if (data[0] != REPORT_ID_HIDPP_SHORT ||
	    data[2] != HIDPP_SUB_ID_MOUSE_EXTRA_BTNS)
		return 0;

	/*
	 * Buttons are either delivered through the regular mouse report *or*
	 * through the extra buttons report. At least for button 6 how it is
	 * delivered differs per receiver firmware version. Even receivers with
	 * the same usb-id show different behavior, so we handle both cases.
	 */
	for (i = 0; i < 8; i++)
		input_report_key(hidpp->input, BTN_MOUSE + i,
				 (data[3] & (1 << i)));

	/* Some mice report events on button 9+, use BTN_MISC */
	for (i = 0; i < 8; i++)
		input_report_key(hidpp->input, BTN_MISC + i,
				 (data[4] & (1 << i)));

	input_sync(hidpp->input);
	return 1;
}

static void hidpp10_extra_mouse_buttons_populate_input(
			struct hidpp_device *hidpp, struct input_dev *input_dev)
{
	/* BTN_MOUSE - BTN_MOUSE+7 are set already by the descriptor */
	__set_bit(BTN_0, input_dev->keybit);
	__set_bit(BTN_1, input_dev->keybit);
	__set_bit(BTN_2, input_dev->keybit);
	__set_bit(BTN_3, input_dev->keybit);
	__set_bit(BTN_4, input_dev->keybit);
	__set_bit(BTN_5, input_dev->keybit);
	__set_bit(BTN_6, input_dev->keybit);
	__set_bit(BTN_7, input_dev->keybit);
}

/* -------------------------------------------------------------------------- */
/* HID++1.0 kbds which only report 0x10xx consumer usages through sub-id 0x03 */
/* -------------------------------------------------------------------------- */

/* Find the consumer-page input report desc and change Maximums to 0x107f */
static u8 *hidpp10_consumer_keys_report_fixup(struct hidpp_device *hidpp,
					      u8 *_rdesc, unsigned int *rsize)
{
	/* Note 0 terminated so we can use strnstr to search for this. */
	static const char consumer_rdesc_start[] = {
		0x05, 0x0C,	/* USAGE_PAGE (Consumer Devices)       */
		0x09, 0x01,	/* USAGE (Consumer Control)            */
		0xA1, 0x01,	/* COLLECTION (Application)            */
		0x85, 0x03,	/* REPORT_ID = 3                       */
		0x75, 0x10,	/* REPORT_SIZE (16)                    */
		0x95, 0x02,	/* REPORT_COUNT (2)                    */
		0x15, 0x01,	/* LOGICAL_MIN (1)                     */
		0x26, 0x00	/* LOGICAL_MAX (...                    */
	};
	char *consumer_rdesc, *rdesc = (char *)_rdesc;
	unsigned int size;

	consumer_rdesc = strnstr(rdesc, consumer_rdesc_start, *rsize);
	size = *rsize - (consumer_rdesc - rdesc);
	if (consumer_rdesc && size >= 25) {
		consumer_rdesc[15] = 0x7f;
		consumer_rdesc[16] = 0x10;
		consumer_rdesc[20] = 0x7f;
		consumer_rdesc[21] = 0x10;
	}
	return _rdesc;
}

static int hidpp10_consumer_keys_connect(struct hidpp_device *hidpp)
{
	return hidpp10_set_register(hidpp, HIDPP_REG_ENABLE_REPORTS, 0,
				    HIDPP_ENABLE_CONSUMER_REPORT,
				    HIDPP_ENABLE_CONSUMER_REPORT);
}

static int hidpp10_consumer_keys_raw_event(struct hidpp_device *hidpp,
					   u8 *data, int size)
{
	u8 consumer_report[5];

	if (size < 7)
		return 0;

	if (data[0] != REPORT_ID_HIDPP_SHORT ||
	    data[2] != HIDPP_SUB_ID_CONSUMER_VENDOR_KEYS)
		return 0;

	/*
	 * Build a normal consumer report (3) out of the data, this detour
	 * is necessary to get some keyboards to report their 0x10xx usages.
	 */
	consumer_report[0] = 0x03;
	memcpy(&consumer_report[1], &data[3], 4);
	/* We are called from atomic context */
	hid_report_raw_event(hidpp->hid_dev, HID_INPUT_REPORT,
			     consumer_report, 5, 1);

	return 1;
}

/* -------------------------------------------------------------------------- */
/* High-resolution scroll wheels                                              */
/* -------------------------------------------------------------------------- */

static int hi_res_scroll_enable(struct hidpp_device *hidpp)
{
	int ret;
	u8 multiplier = 1;

	if (hidpp->capabilities & HIDPP_CAPABILITY_HIDPP20_HI_RES_WHEEL) {
		ret = hidpp_hrw_set_wheel_mode(hidpp, false, true, false);
		if (ret == 0)
			ret = hidpp_hrw_get_wheel_capability(hidpp, &multiplier);
	} else if (hidpp->capabilities & HIDPP_CAPABILITY_HIDPP20_HI_RES_SCROLL) {
		ret = hidpp_hrs_set_highres_scrolling_mode(hidpp, true,
							   &multiplier);
	} else /* if (hidpp->capabilities & HIDPP_CAPABILITY_HIDPP10_FAST_SCROLL) */ {
		ret = hidpp10_enable_scrolling_acceleration(hidpp);
		multiplier = 8;
	}
	if (ret) {
		hid_dbg(hidpp->hid_dev,
			"Could not enable hi-res scrolling: %d\n", ret);
		return ret;
	}

	if (multiplier == 0) {
		hid_dbg(hidpp->hid_dev,
			"Invalid multiplier 0 from device, setting it to 1\n");
		multiplier = 1;
	}

	hidpp->vertical_wheel_counter.wheel_multiplier = multiplier;
	hid_dbg(hidpp->hid_dev, "wheel multiplier = %d\n", multiplier);
	return 0;
}

static int hidpp_initialize_hires_scroll(struct hidpp_device *hidpp)
{
	int ret;
	unsigned long capabilities;

	capabilities = hidpp->capabilities;

	if (hidpp->protocol_major >= 2) {
		u8 feature_index;
		u8 feature_type;

		ret = hidpp_root_get_feature(hidpp, HIDPP_PAGE_HIRES_WHEEL,
					     &feature_index, &feature_type);
		if (!ret) {
			hidpp->capabilities |= HIDPP_CAPABILITY_HIDPP20_HI_RES_WHEEL;
			hid_dbg(hidpp->hid_dev, "Detected HID++ 2.0 hi-res scroll wheel\n");
			return 0;
		}
		ret = hidpp_root_get_feature(hidpp, HIDPP_PAGE_HI_RESOLUTION_SCROLLING,
					     &feature_index, &feature_type);
		if (!ret) {
			hidpp->capabilities |= HIDPP_CAPABILITY_HIDPP20_HI_RES_SCROLL;
			hid_dbg(hidpp->hid_dev, "Detected HID++ 2.0 hi-res scrolling\n");
		}
	} else {
		/* We cannot detect fast scrolling support on HID++ 1.0 devices */
		if (hidpp->quirks & HIDPP_QUIRK_HI_RES_SCROLL_1P0) {
			hidpp->capabilities |= HIDPP_CAPABILITY_HIDPP10_FAST_SCROLL;
			hid_dbg(hidpp->hid_dev, "Detected HID++ 1.0 fast scroll\n");
		}
	}

	if (hidpp->capabilities == capabilities)
		hid_dbg(hidpp->hid_dev, "Did not detect HID++ hi-res scrolling hardware support\n");
	return 0;
}

/* -------------------------------------------------------------------------- */
/* Generic HID++ devices                                                      */
/* -------------------------------------------------------------------------- */

static u8 *hidpp_report_fixup(struct hid_device *hdev, u8 *rdesc,
			      unsigned int *rsize)
{
	struct hidpp_device *hidpp = hid_get_drvdata(hdev);

	if (!hidpp)
		return rdesc;

	/* For 27 MHz keyboards the quirk gets set after hid_parse. */
	if (hdev->group == HID_GROUP_LOGITECH_27MHZ_DEVICE ||
	    (hidpp->quirks & HIDPP_QUIRK_HIDPP_CONSUMER_VENDOR_KEYS))
		rdesc = hidpp10_consumer_keys_report_fixup(hidpp, rdesc, rsize);

	return rdesc;
}

static int hidpp_input_mapping(struct hid_device *hdev, struct hid_input *hi,
		struct hid_field *field, struct hid_usage *usage,
		unsigned long **bit, int *max)
{
	struct hidpp_device *hidpp = hid_get_drvdata(hdev);

	if (!hidpp)
		return 0;

	if (hidpp->quirks & HIDPP_QUIRK_CLASS_WTP)
		return wtp_input_mapping(hdev, hi, field, usage, bit, max);
	else if (hidpp->quirks & HIDPP_QUIRK_CLASS_M560 &&
			field->application != HID_GD_MOUSE)
		return m560_input_mapping(hdev, hi, field, usage, bit, max);

	if (hdev->product == DINOVO_MINI_PRODUCT_ID)
		return lg_dinovo_input_mapping(hdev, hi, field, usage, bit, max);

	return 0;
}

static int hidpp_input_mapped(struct hid_device *hdev, struct hid_input *hi,
		struct hid_field *field, struct hid_usage *usage,
		unsigned long **bit, int *max)
{
	struct hidpp_device *hidpp = hid_get_drvdata(hdev);

	if (!hidpp)
		return 0;

	/* Ensure that Logitech G920 is not given a default fuzz/flat value */
	if (hidpp->quirks & HIDPP_QUIRK_CLASS_G920) {
		if (usage->type == EV_ABS && (usage->code == ABS_X ||
				usage->code == ABS_Y || usage->code == ABS_Z ||
				usage->code == ABS_RZ)) {
			field->application = HID_GD_MULTIAXIS;
		}
	}

	return 0;
}


static void hidpp_populate_input(struct hidpp_device *hidpp,
				 struct input_dev *input)
{
	hidpp->input = input;

	if (hidpp->quirks & HIDPP_QUIRK_CLASS_WTP)
		wtp_populate_input(hidpp, input);
	else if (hidpp->quirks & HIDPP_QUIRK_CLASS_M560)
		m560_populate_input(hidpp, input);

	if (hidpp->quirks & HIDPP_QUIRK_HIDPP_WHEELS)
		hidpp10_wheel_populate_input(hidpp, input);

	if (hidpp->quirks & HIDPP_QUIRK_HIDPP_EXTRA_MOUSE_BTNS)
		hidpp10_extra_mouse_buttons_populate_input(hidpp, input);
}

static int hidpp_input_configured(struct hid_device *hdev,
				struct hid_input *hidinput)
{
	struct hidpp_device *hidpp = hid_get_drvdata(hdev);
	struct input_dev *input = hidinput->input;

	if (!hidpp)
		return 0;

	hidpp_populate_input(hidpp, input);

	return 0;
}

static int hidpp_raw_hidpp_event(struct hidpp_device *hidpp, u8 *data,
		int size)
{
	struct hidpp_report *question = hidpp->send_receive_buf;
	struct hidpp_report *answer = hidpp->send_receive_buf;
	struct hidpp_report *report = (struct hidpp_report *)data;
	int ret;

	/*
	 * If the mutex is locked then we have a pending answer from a
	 * previously sent command.
	 */
	if (unlikely(mutex_is_locked(&hidpp->send_mutex))) {
		/*
		 * Check for a correct hidpp20 answer or the corresponding
		 * error
		 */
		if (hidpp_match_answer(question, report) ||
				hidpp_match_error(question, report)) {
			*answer = *report;
			hidpp->answer_available = true;
			wake_up(&hidpp->wait);
			/*
			 * This was an answer to a command that this driver sent
			 * We return 1 to hid-core to avoid forwarding the
			 * command upstream as it has been treated by the driver
			 */

			return 1;
		}
	}

	if (unlikely(hidpp_report_is_connect_event(hidpp, report))) {
		atomic_set(&hidpp->connected,
				!(report->rap.params[0] & (1 << 6)));
		if (schedule_work(&hidpp->work) == 0)
			dbg_hid("%s: connect event already queued\n", __func__);
		return 1;
	}

	if (hidpp->hid_dev->group == HID_GROUP_LOGITECH_27MHZ_DEVICE &&
	    data[0] == REPORT_ID_HIDPP_SHORT &&
	    data[2] == HIDPP_SUB_ID_USER_IFACE_EVENT &&
	    (data[3] & HIDPP_USER_IFACE_EVENT_ENCRYPTION_KEY_LOST)) {
		dev_err_ratelimited(&hidpp->hid_dev->dev,
			"Error the keyboard's wireless encryption key has been lost, your keyboard will not work unless you re-configure encryption.\n");
		dev_err_ratelimited(&hidpp->hid_dev->dev,
			"See: https://gitlab.freedesktop.org/jwrdegoede/logitech-27mhz-keyboard-encryption-setup/\n");
	}

	if (hidpp->capabilities & HIDPP_CAPABILITY_HIDPP20_BATTERY) {
		ret = hidpp20_battery_event_1000(hidpp, data, size);
		if (ret != 0)
			return ret;
		ret = hidpp20_battery_event_1004(hidpp, data, size);
		if (ret != 0)
			return ret;
		ret = hidpp_solar_battery_event(hidpp, data, size);
		if (ret != 0)
			return ret;
		ret = hidpp20_battery_voltage_event(hidpp, data, size);
		if (ret != 0)
			return ret;
		ret = hidpp20_adc_measurement_event_1f20(hidpp, data, size);
		if (ret != 0)
			return ret;
	}

	if (hidpp->capabilities & HIDPP_CAPABILITY_HIDPP10_BATTERY) {
		ret = hidpp10_battery_event(hidpp, data, size);
		if (ret != 0)
			return ret;
	}

	if (hidpp->quirks & HIDPP_QUIRK_HIDPP_WHEELS) {
		ret = hidpp10_wheel_raw_event(hidpp, data, size);
		if (ret != 0)
			return ret;
	}

	if (hidpp->quirks & HIDPP_QUIRK_HIDPP_EXTRA_MOUSE_BTNS) {
		ret = hidpp10_extra_mouse_buttons_raw_event(hidpp, data, size);
		if (ret != 0)
			return ret;
	}

	if (hidpp->quirks & HIDPP_QUIRK_HIDPP_CONSUMER_VENDOR_KEYS) {
		ret = hidpp10_consumer_keys_raw_event(hidpp, data, size);
		if (ret != 0)
			return ret;
	}

	return 0;
}

static int hidpp_raw_event(struct hid_device *hdev, struct hid_report *report,
		u8 *data, int size)
{
	struct hidpp_device *hidpp = hid_get_drvdata(hdev);
	int ret = 0;

	if (!hidpp)
		return 0;

	/* Generic HID++ processing. */
	switch (data[0]) {
	case REPORT_ID_HIDPP_VERY_LONG:
		if (size != hidpp->very_long_report_length) {
			hid_err(hdev, "received hid++ report of bad size (%d)",
				size);
			return 1;
		}
		ret = hidpp_raw_hidpp_event(hidpp, data, size);
		break;
	case REPORT_ID_HIDPP_LONG:
		if (size != HIDPP_REPORT_LONG_LENGTH) {
			hid_err(hdev, "received hid++ report of bad size (%d)",
				size);
			return 1;
		}
		ret = hidpp_raw_hidpp_event(hidpp, data, size);
		break;
	case REPORT_ID_HIDPP_SHORT:
		if (size != HIDPP_REPORT_SHORT_LENGTH) {
			hid_err(hdev, "received hid++ report of bad size (%d)",
				size);
			return 1;
		}
		ret = hidpp_raw_hidpp_event(hidpp, data, size);
		break;
	}

	/* If no report is available for further processing, skip calling
	 * raw_event of subclasses. */
	if (ret != 0)
		return ret;

	if (hidpp->quirks & HIDPP_QUIRK_CLASS_WTP)
		return wtp_raw_event(hdev, data, size);
	else if (hidpp->quirks & HIDPP_QUIRK_CLASS_M560)
		return m560_raw_event(hdev, data, size);

	return 0;
}

static int hidpp_event(struct hid_device *hdev, struct hid_field *field,
	struct hid_usage *usage, __s32 value)
{
	/* This function will only be called for scroll events, due to the
	 * restriction imposed in hidpp_usages.
	 */
	struct hidpp_device *hidpp = hid_get_drvdata(hdev);
	struct hidpp_scroll_counter *counter;

	if (!hidpp)
		return 0;

	counter = &hidpp->vertical_wheel_counter;
	/* A scroll event may occur before the multiplier has been retrieved or
	 * the input device set, or high-res scroll enabling may fail. In such
	 * cases we must return early (falling back to default behaviour) to
	 * avoid a crash in hidpp_scroll_counter_handle_scroll.
	 */
	if (!(hidpp->capabilities & HIDPP_CAPABILITY_HI_RES_SCROLL)
	    || value == 0 || hidpp->input == NULL
	    || counter->wheel_multiplier == 0)
		return 0;

	hidpp_scroll_counter_handle_scroll(hidpp->input, counter, value);
	return 1;
}

static int hidpp_initialize_battery(struct hidpp_device *hidpp)
{
	static atomic_t battery_no = ATOMIC_INIT(0);
	struct power_supply_config cfg = { .drv_data = hidpp };
	struct power_supply_desc *desc = &hidpp->battery.desc;
	enum power_supply_property *battery_props;
	struct hidpp_battery *battery;
	unsigned int num_battery_props;
	unsigned long n;
	int ret;

	if (hidpp->battery.ps)
		return 0;

	hidpp->battery.feature_index = 0xff;
	hidpp->battery.solar_feature_index = 0xff;
	hidpp->battery.voltage_feature_index = 0xff;
	hidpp->battery.adc_measurement_feature_index = 0xff;

	if (hidpp->protocol_major >= 2) {
		if (hidpp->quirks & HIDPP_QUIRK_CLASS_K750)
			ret = hidpp_solar_request_battery_event(hidpp);
		else {
			/* we only support one battery feature right now, so let's
			   first check the ones that support battery level first
			   and leave voltage for last */
			ret = hidpp20_query_battery_info_1000(hidpp);
			if (ret)
				ret = hidpp20_query_battery_info_1004(hidpp);
			if (ret)
				ret = hidpp20_query_battery_voltage_info(hidpp);
			if (ret)
				ret = hidpp20_query_adc_measurement_info_1f20(hidpp);
		}

		if (ret)
			return ret;
		hidpp->capabilities |= HIDPP_CAPABILITY_HIDPP20_BATTERY;
	} else {
		ret = hidpp10_query_battery_status(hidpp);
		if (ret) {
			ret = hidpp10_query_battery_mileage(hidpp);
			if (ret)
				return -ENOENT;
			hidpp->capabilities |= HIDPP_CAPABILITY_BATTERY_MILEAGE;
		} else {
			hidpp->capabilities |= HIDPP_CAPABILITY_BATTERY_LEVEL_STATUS;
		}
		hidpp->capabilities |= HIDPP_CAPABILITY_HIDPP10_BATTERY;
	}

	battery_props = devm_kmemdup(&hidpp->hid_dev->dev,
				     hidpp_battery_props,
				     sizeof(hidpp_battery_props),
				     GFP_KERNEL);
	if (!battery_props)
		return -ENOMEM;

	num_battery_props = ARRAY_SIZE(hidpp_battery_props) - 3;

	if (hidpp->capabilities & HIDPP_CAPABILITY_BATTERY_MILEAGE ||
	    hidpp->capabilities & HIDPP_CAPABILITY_BATTERY_PERCENTAGE ||
	    hidpp->capabilities & HIDPP_CAPABILITY_BATTERY_VOLTAGE ||
	    hidpp->capabilities & HIDPP_CAPABILITY_ADC_MEASUREMENT)
		battery_props[num_battery_props++] =
				POWER_SUPPLY_PROP_CAPACITY;

	if (hidpp->capabilities & HIDPP_CAPABILITY_BATTERY_LEVEL_STATUS)
		battery_props[num_battery_props++] =
				POWER_SUPPLY_PROP_CAPACITY_LEVEL;

	if (hidpp->capabilities & HIDPP_CAPABILITY_BATTERY_VOLTAGE ||
	    hidpp->capabilities & HIDPP_CAPABILITY_ADC_MEASUREMENT)
		battery_props[num_battery_props++] =
			POWER_SUPPLY_PROP_VOLTAGE_NOW;

	battery = &hidpp->battery;

	n = atomic_inc_return(&battery_no) - 1;
	desc->properties = battery_props;
	desc->num_properties = num_battery_props;
	desc->get_property = hidpp_battery_get_property;
	sprintf(battery->name, "hidpp_battery_%ld", n);
	desc->name = battery->name;
	desc->type = POWER_SUPPLY_TYPE_BATTERY;
	desc->use_for_apm = 0;

	battery->ps = devm_power_supply_register(&hidpp->hid_dev->dev,
						 &battery->desc,
						 &cfg);
	if (IS_ERR(battery->ps))
		return PTR_ERR(battery->ps);

	power_supply_powers(battery->ps, &hidpp->hid_dev->dev);

	return ret;
}

static void hidpp_overwrite_name(struct hid_device *hdev)
{
	struct hidpp_device *hidpp = hid_get_drvdata(hdev);
	char *name;

	if (hidpp->protocol_major < 2)
		return;

	name = hidpp_get_device_name(hidpp);

	if (!name) {
		hid_err(hdev, "unable to retrieve the name of the device");
	} else {
		dbg_hid("HID++: Got name: %s\n", name);
		snprintf(hdev->name, sizeof(hdev->name), "%s", name);
	}

	kfree(name);
}

static int hidpp_input_open(struct input_dev *dev)
{
	struct hid_device *hid = input_get_drvdata(dev);

	return hid_hw_open(hid);
}

static void hidpp_input_close(struct input_dev *dev)
{
	struct hid_device *hid = input_get_drvdata(dev);

	hid_hw_close(hid);
}

static struct input_dev *hidpp_allocate_input(struct hid_device *hdev)
{
	struct input_dev *input_dev = devm_input_allocate_device(&hdev->dev);
	struct hidpp_device *hidpp = hid_get_drvdata(hdev);

	if (!input_dev)
		return NULL;

	input_set_drvdata(input_dev, hdev);
	input_dev->open = hidpp_input_open;
	input_dev->close = hidpp_input_close;

	input_dev->name = hidpp->name;
	input_dev->phys = hdev->phys;
	input_dev->uniq = hdev->uniq;
	input_dev->id.bustype = hdev->bus;
	input_dev->id.vendor  = hdev->vendor;
	input_dev->id.product = hdev->product;
	input_dev->id.version = hdev->version;
	input_dev->dev.parent = &hdev->dev;

	return input_dev;
}

static void hidpp_connect_event(struct hidpp_device *hidpp)
{
	struct hid_device *hdev = hidpp->hid_dev;
	int ret = 0;
	bool connected = atomic_read(&hidpp->connected);
	struct input_dev *input;
	char *name, *devm_name;

	if (!connected) {
		if (hidpp->battery.ps) {
			hidpp->battery.online = false;
			hidpp->battery.status = POWER_SUPPLY_STATUS_UNKNOWN;
			hidpp->battery.level = POWER_SUPPLY_CAPACITY_LEVEL_UNKNOWN;
			power_supply_changed(hidpp->battery.ps);
		}
		return;
	}

	if (hidpp->quirks & HIDPP_QUIRK_CLASS_WTP) {
		ret = wtp_connect(hdev, connected);
		if (ret)
			return;
	} else if (hidpp->quirks & HIDPP_QUIRK_CLASS_M560) {
		ret = m560_send_config_command(hdev, connected);
		if (ret)
			return;
	} else if (hidpp->quirks & HIDPP_QUIRK_CLASS_K400) {
		ret = k400_connect(hdev, connected);
		if (ret)
			return;
	}

	if (hidpp->quirks & HIDPP_QUIRK_HIDPP_WHEELS) {
		ret = hidpp10_wheel_connect(hidpp);
		if (ret)
			return;
	}

	if (hidpp->quirks & HIDPP_QUIRK_HIDPP_EXTRA_MOUSE_BTNS) {
		ret = hidpp10_extra_mouse_buttons_connect(hidpp);
		if (ret)
			return;
	}

	if (hidpp->quirks & HIDPP_QUIRK_HIDPP_CONSUMER_VENDOR_KEYS) {
		ret = hidpp10_consumer_keys_connect(hidpp);
		if (ret)
			return;
	}

	/* the device is already connected, we can ask for its name and
	 * protocol */
	if (!hidpp->protocol_major) {
		ret = hidpp_root_get_protocol_version(hidpp);
		if (ret) {
			hid_err(hdev, "Can not get the protocol version.\n");
			return;
		}
	}

	if (hidpp->name == hdev->name && hidpp->protocol_major >= 2) {
		name = hidpp_get_device_name(hidpp);
		if (name) {
			devm_name = devm_kasprintf(&hdev->dev, GFP_KERNEL,
						   "%s", name);
			kfree(name);
			if (!devm_name)
				return;

			hidpp->name = devm_name;
		}
	}

	hidpp_initialize_battery(hidpp);
	if (!hid_is_usb(hidpp->hid_dev))
		hidpp_initialize_hires_scroll(hidpp);

	/* forward current battery state */
	if (hidpp->capabilities & HIDPP_CAPABILITY_HIDPP10_BATTERY) {
		hidpp10_enable_battery_reporting(hidpp);
		if (hidpp->capabilities & HIDPP_CAPABILITY_BATTERY_MILEAGE)
			hidpp10_query_battery_mileage(hidpp);
		else
			hidpp10_query_battery_status(hidpp);
	} else if (hidpp->capabilities & HIDPP_CAPABILITY_HIDPP20_BATTERY) {
		if (hidpp->capabilities & HIDPP_CAPABILITY_BATTERY_VOLTAGE)
			hidpp20_query_battery_voltage_info(hidpp);
		else if (hidpp->capabilities & HIDPP_CAPABILITY_UNIFIED_BATTERY)
			hidpp20_query_battery_info_1004(hidpp);
		else if (hidpp->capabilities & HIDPP_CAPABILITY_ADC_MEASUREMENT)
			hidpp20_query_adc_measurement_info_1f20(hidpp);
		else
			hidpp20_query_battery_info_1000(hidpp);
	}
	if (hidpp->battery.ps)
		power_supply_changed(hidpp->battery.ps);

	if (hidpp->capabilities & HIDPP_CAPABILITY_HI_RES_SCROLL)
		hi_res_scroll_enable(hidpp);

	if (!(hidpp->quirks & HIDPP_QUIRK_DELAYED_INIT) || hidpp->delayed_input)
		/* if the input nodes are already created, we can stop now */
		return;

	input = hidpp_allocate_input(hdev);
	if (!input) {
		hid_err(hdev, "cannot allocate new input device: %d\n", ret);
		return;
	}

	hidpp_populate_input(hidpp, input);

	ret = input_register_device(input);
	if (ret) {
		input_free_device(input);
		return;
	}

	hidpp->delayed_input = input;
}

static DEVICE_ATTR(builtin_power_supply, 0000, NULL, NULL);

static struct attribute *sysfs_attrs[] = {
	&dev_attr_builtin_power_supply.attr,
	NULL
};

static const struct attribute_group ps_attribute_group = {
	.attrs = sysfs_attrs
};

static int hidpp_get_report_length(struct hid_device *hdev, int id)
{
	struct hid_report_enum *re;
	struct hid_report *report;

	re = &(hdev->report_enum[HID_OUTPUT_REPORT]);
	report = re->report_id_hash[id];
	if (!report)
		return 0;

	return report->field[0]->report_count + 1;
}

static u8 hidpp_validate_device(struct hid_device *hdev)
{
	struct hidpp_device *hidpp = hid_get_drvdata(hdev);
	int id, report_length;
	u8 supported_reports = 0;

	id = REPORT_ID_HIDPP_SHORT;
	report_length = hidpp_get_report_length(hdev, id);
	if (report_length) {
		if (report_length < HIDPP_REPORT_SHORT_LENGTH)
			goto bad_device;

		supported_reports |= HIDPP_REPORT_SHORT_SUPPORTED;
	}

	id = REPORT_ID_HIDPP_LONG;
	report_length = hidpp_get_report_length(hdev, id);
	if (report_length) {
		if (report_length < HIDPP_REPORT_LONG_LENGTH)
			goto bad_device;

		supported_reports |= HIDPP_REPORT_LONG_SUPPORTED;
	}

	id = REPORT_ID_HIDPP_VERY_LONG;
	report_length = hidpp_get_report_length(hdev, id);
	if (report_length) {
		if (report_length < HIDPP_REPORT_LONG_LENGTH ||
		    report_length > HIDPP_REPORT_VERY_LONG_MAX_LENGTH)
			goto bad_device;

		supported_reports |= HIDPP_REPORT_VERY_LONG_SUPPORTED;
		hidpp->very_long_report_length = report_length;
	}

	return supported_reports;

bad_device:
	hid_warn(hdev, "not enough values in hidpp report %d\n", id);
	return false;
}

static bool hidpp_application_equals(struct hid_device *hdev,
				     unsigned int application)
{
	struct list_head *report_list;
	struct hid_report *report;

	report_list = &hdev->report_enum[HID_INPUT_REPORT].report_list;
	report = list_first_entry_or_null(report_list, struct hid_report, list);
	return report && report->application == application;
}

static int hidpp_probe(struct hid_device *hdev, const struct hid_device_id *id)
{
	struct hidpp_device *hidpp;
	int ret;
	bool connected;
	unsigned int connect_mask = HID_CONNECT_DEFAULT;
	struct hidpp_ff_private_data data;
	bool will_restart = false;

	/* report_fixup needs drvdata to be set before we call hid_parse */
	hidpp = devm_kzalloc(&hdev->dev, sizeof(*hidpp), GFP_KERNEL);
	if (!hidpp)
		return -ENOMEM;

	hidpp->hid_dev = hdev;
	hidpp->name = hdev->name;
	hidpp->quirks = id->driver_data;
	hid_set_drvdata(hdev, hidpp);

	ret = hid_parse(hdev);
	if (ret) {
		hid_err(hdev, "%s:parse failed\n", __func__);
		return ret;
	}

	/*
	 * Make sure the device is HID++ capable, otherwise treat as generic HID
	 */
	hidpp->supported_reports = hidpp_validate_device(hdev);

	if (!hidpp->supported_reports) {
		hid_set_drvdata(hdev, NULL);
		devm_kfree(&hdev->dev, hidpp);
		return hid_hw_start(hdev, HID_CONNECT_DEFAULT);
	}

	if (id->group == HID_GROUP_LOGITECH_DJ_DEVICE)
		hidpp->quirks |= HIDPP_QUIRK_UNIFYING;

	if (id->group == HID_GROUP_LOGITECH_27MHZ_DEVICE &&
	    hidpp_application_equals(hdev, HID_GD_MOUSE))
		hidpp->quirks |= HIDPP_QUIRK_HIDPP_WHEELS |
				 HIDPP_QUIRK_HIDPP_EXTRA_MOUSE_BTNS;

	if (id->group == HID_GROUP_LOGITECH_27MHZ_DEVICE &&
	    hidpp_application_equals(hdev, HID_GD_KEYBOARD))
		hidpp->quirks |= HIDPP_QUIRK_HIDPP_CONSUMER_VENDOR_KEYS;

	if (hidpp->quirks & HIDPP_QUIRK_CLASS_WTP) {
		ret = wtp_allocate(hdev, id);
		if (ret)
			return ret;
	} else if (hidpp->quirks & HIDPP_QUIRK_CLASS_K400) {
		ret = k400_allocate(hdev);
		if (ret)
			return ret;
	}

	if (hidpp->quirks & HIDPP_QUIRK_DELAYED_INIT ||
	    hidpp->quirks & HIDPP_QUIRK_UNIFYING)
		will_restart = true;

	INIT_WORK(&hidpp->work, delayed_work_cb);
	mutex_init(&hidpp->send_mutex);
	init_waitqueue_head(&hidpp->wait);

	/* indicates we are handling the battery properties in the kernel */
	ret = sysfs_create_group(&hdev->dev.kobj, &ps_attribute_group);
	if (ret)
		hid_warn(hdev, "Cannot allocate sysfs group for %s\n",
			 hdev->name);

	/*
	 * Plain USB connections need to actually call start and open
	 * on the transport driver to allow incoming data.
	 */
	ret = hid_hw_start(hdev, will_restart ? 0 : connect_mask);
	if (ret) {
		hid_err(hdev, "hw start failed\n");
		goto hid_hw_start_fail;
	}

	ret = hid_hw_open(hdev);
	if (ret < 0) {
		dev_err(&hdev->dev, "%s:hid_hw_open returned error:%d\n",
			__func__, ret);
		goto hid_hw_open_fail;
	}

	/* Allow incoming packets */
	hid_device_io_start(hdev);

	if (hidpp->quirks & HIDPP_QUIRK_UNIFYING)
		hidpp_unifying_init(hidpp);
	else if (hid_is_usb(hidpp->hid_dev))
		hidpp_serial_init(hidpp);

	connected = hidpp_root_get_protocol_version(hidpp) == 0;
	atomic_set(&hidpp->connected, connected);
	if (!(hidpp->quirks & HIDPP_QUIRK_UNIFYING)) {
		if (!connected) {
			ret = -ENODEV;
			hid_err(hdev, "Device not connected");
			goto hid_hw_init_fail;
		}

		hidpp_overwrite_name(hdev);
	}

	if (connected && hidpp->protocol_major >= 2) {
		ret = hidpp_set_wireless_feature_index(hidpp);
		if (ret == -ENOENT)
			hidpp->wireless_feature_index = 0;
		else if (ret)
			goto hid_hw_init_fail;
		ret = 0;
	}

	if (connected && (hidpp->quirks & HIDPP_QUIRK_CLASS_WTP)) {
		ret = wtp_get_config(hidpp);
		if (ret)
			goto hid_hw_init_fail;
	} else if (connected && (hidpp->quirks & HIDPP_QUIRK_CLASS_G920)) {
		ret = g920_get_config(hidpp, &data);
		if (ret)
			goto hid_hw_init_fail;
	}

	hidpp_connect_event(hidpp);

	if (will_restart) {
		/* Reset the HID node state */
		hid_device_io_stop(hdev);
		hid_hw_close(hdev);
		hid_hw_stop(hdev);

<<<<<<< HEAD
		if (hidpp->quirks & HIDPP_QUIRK_NO_HIDINPUT)
=======
		if (hidpp->quirks & HIDPP_QUIRK_DELAYED_INIT)
>>>>>>> eb3cdb58
			connect_mask &= ~HID_CONNECT_HIDINPUT;

		/* Now export the actual inputs and hidraw nodes to the world */
		ret = hid_hw_start(hdev, connect_mask);
		if (ret) {
			hid_err(hdev, "%s:hid_hw_start returned error\n", __func__);
			goto hid_hw_start_fail;
		}
	}

	if (hidpp->quirks & HIDPP_QUIRK_CLASS_G920) {
		ret = hidpp_ff_init(hidpp, &data);
		if (ret)
			hid_warn(hidpp->hid_dev,
		     "Unable to initialize force feedback support, errno %d\n",
				 ret);
	}

	return ret;

hid_hw_init_fail:
	hid_hw_close(hdev);
hid_hw_open_fail:
	hid_hw_stop(hdev);
hid_hw_start_fail:
	sysfs_remove_group(&hdev->dev.kobj, &ps_attribute_group);
	cancel_work_sync(&hidpp->work);
	mutex_destroy(&hidpp->send_mutex);
	return ret;
}

static void hidpp_remove(struct hid_device *hdev)
{
	struct hidpp_device *hidpp = hid_get_drvdata(hdev);

	if (!hidpp)
		return hid_hw_stop(hdev);

	sysfs_remove_group(&hdev->dev.kobj, &ps_attribute_group);

	hid_hw_stop(hdev);
	cancel_work_sync(&hidpp->work);
	mutex_destroy(&hidpp->send_mutex);
}

#define LDJ_DEVICE(product) \
	HID_DEVICE(BUS_USB, HID_GROUP_LOGITECH_DJ_DEVICE, \
		   USB_VENDOR_ID_LOGITECH, (product))

#define L27MHZ_DEVICE(product) \
	HID_DEVICE(BUS_USB, HID_GROUP_LOGITECH_27MHZ_DEVICE, \
		   USB_VENDOR_ID_LOGITECH, (product))

static const struct hid_device_id hidpp_devices[] = {
	{ /* wireless touchpad */
	  LDJ_DEVICE(0x4011),
	  .driver_data = HIDPP_QUIRK_CLASS_WTP | HIDPP_QUIRK_DELAYED_INIT |
			 HIDPP_QUIRK_WTP_PHYSICAL_BUTTONS },
	{ /* wireless touchpad T650 */
	  LDJ_DEVICE(0x4101),
	  .driver_data = HIDPP_QUIRK_CLASS_WTP | HIDPP_QUIRK_DELAYED_INIT },
	{ /* wireless touchpad T651 */
	  HID_BLUETOOTH_DEVICE(USB_VENDOR_ID_LOGITECH,
		USB_DEVICE_ID_LOGITECH_T651),
	  .driver_data = HIDPP_QUIRK_CLASS_WTP | HIDPP_QUIRK_DELAYED_INIT },
	{ /* Mouse Logitech Anywhere MX */
	  LDJ_DEVICE(0x1017), .driver_data = HIDPP_QUIRK_HI_RES_SCROLL_1P0 },
	{ /* Mouse logitech M560 */
	  LDJ_DEVICE(0x402d),
	  .driver_data = HIDPP_QUIRK_DELAYED_INIT | HIDPP_QUIRK_CLASS_M560 },
	{ /* Mouse Logitech M705 (firmware RQM17) */
	  LDJ_DEVICE(0x101b), .driver_data = HIDPP_QUIRK_HI_RES_SCROLL_1P0 },
	{ /* Mouse Logitech Performance MX */
	  LDJ_DEVICE(0x101a), .driver_data = HIDPP_QUIRK_HI_RES_SCROLL_1P0 },
	{ /* Keyboard logitech K400 */
	  LDJ_DEVICE(0x4024),
	  .driver_data = HIDPP_QUIRK_CLASS_K400 },
	{ /* Solar Keyboard Logitech K750 */
	  LDJ_DEVICE(0x4002),
	  .driver_data = HIDPP_QUIRK_CLASS_K750 },
	{ /* Keyboard MX5000 (Bluetooth-receiver in HID proxy mode) */
	  LDJ_DEVICE(0xb305),
	  .driver_data = HIDPP_QUIRK_HIDPP_CONSUMER_VENDOR_KEYS },
	{ /* Dinovo Edge (Bluetooth-receiver in HID proxy mode) */
	  LDJ_DEVICE(0xb309),
	  .driver_data = HIDPP_QUIRK_HIDPP_CONSUMER_VENDOR_KEYS },
	{ /* Keyboard MX5500 (Bluetooth-receiver in HID proxy mode) */
	  LDJ_DEVICE(0xb30b),
	  .driver_data = HIDPP_QUIRK_HIDPP_CONSUMER_VENDOR_KEYS },

	{ LDJ_DEVICE(HID_ANY_ID) },

	{ /* Keyboard LX501 (Y-RR53) */
	  L27MHZ_DEVICE(0x0049),
	  .driver_data = HIDPP_QUIRK_KBD_ZOOM_WHEEL },
	{ /* Keyboard MX3000 (Y-RAM74) */
	  L27MHZ_DEVICE(0x0057),
	  .driver_data = HIDPP_QUIRK_KBD_SCROLL_WHEEL },
	{ /* Keyboard MX3200 (Y-RAV80) */
	  L27MHZ_DEVICE(0x005c),
	  .driver_data = HIDPP_QUIRK_KBD_ZOOM_WHEEL },
	{ /* S510 Media Remote */
	  L27MHZ_DEVICE(0x00fe),
	  .driver_data = HIDPP_QUIRK_KBD_SCROLL_WHEEL },

	{ L27MHZ_DEVICE(HID_ANY_ID) },

	{ /* Logitech G403 Wireless Gaming Mouse over USB */
	  HID_USB_DEVICE(USB_VENDOR_ID_LOGITECH, 0xC082) },
	{ /* Logitech G703 Gaming Mouse over USB */
	  HID_USB_DEVICE(USB_VENDOR_ID_LOGITECH, 0xC087) },
	{ /* Logitech G703 Hero Gaming Mouse over USB */
	  HID_USB_DEVICE(USB_VENDOR_ID_LOGITECH, 0xC090) },
	{ /* Logitech G900 Gaming Mouse over USB */
	  HID_USB_DEVICE(USB_VENDOR_ID_LOGITECH, 0xC081) },
	{ /* Logitech G903 Gaming Mouse over USB */
	  HID_USB_DEVICE(USB_VENDOR_ID_LOGITECH, 0xC086) },
	{ /* Logitech G903 Hero Gaming Mouse over USB */
	  HID_USB_DEVICE(USB_VENDOR_ID_LOGITECH, 0xC091) },
	{ /* Logitech G920 Wheel over USB */
	  HID_USB_DEVICE(USB_VENDOR_ID_LOGITECH, USB_DEVICE_ID_LOGITECH_G920_WHEEL),
		.driver_data = HIDPP_QUIRK_CLASS_G920 | HIDPP_QUIRK_FORCE_OUTPUT_REPORTS},
	{ /* Logitech G923 Wheel (Xbox version) over USB */
	  HID_USB_DEVICE(USB_VENDOR_ID_LOGITECH, USB_DEVICE_ID_LOGITECH_G923_XBOX_WHEEL),
		.driver_data = HIDPP_QUIRK_CLASS_G920 | HIDPP_QUIRK_FORCE_OUTPUT_REPORTS },
	{ /* Logitech G Pro Gaming Mouse over USB */
	  HID_USB_DEVICE(USB_VENDOR_ID_LOGITECH, 0xC088) },

	{ /* G935 Gaming Headset */
	  HID_USB_DEVICE(USB_VENDOR_ID_LOGITECH, 0x0a87),
		.driver_data = HIDPP_QUIRK_WIRELESS_STATUS },

	{ /* MX5000 keyboard over Bluetooth */
	  HID_BLUETOOTH_DEVICE(USB_VENDOR_ID_LOGITECH, 0xb305),
	  .driver_data = HIDPP_QUIRK_HIDPP_CONSUMER_VENDOR_KEYS },
	{ /* Dinovo Edge keyboard over Bluetooth */
	  HID_BLUETOOTH_DEVICE(USB_VENDOR_ID_LOGITECH, 0xb309),
	  .driver_data = HIDPP_QUIRK_HIDPP_CONSUMER_VENDOR_KEYS },
	{ /* MX5500 keyboard over Bluetooth */
	  HID_BLUETOOTH_DEVICE(USB_VENDOR_ID_LOGITECH, 0xb30b),
	  .driver_data = HIDPP_QUIRK_HIDPP_CONSUMER_VENDOR_KEYS },
	{ /* M-RCQ142 V470 Cordless Laser Mouse over Bluetooth */
	  HID_BLUETOOTH_DEVICE(USB_VENDOR_ID_LOGITECH, 0xb008) },
	{ /* MX Master mouse over Bluetooth */
	  HID_BLUETOOTH_DEVICE(USB_VENDOR_ID_LOGITECH, 0xb012) },
	{ /* MX Ergo trackball over Bluetooth */
	  HID_BLUETOOTH_DEVICE(USB_VENDOR_ID_LOGITECH, 0xb01d) },
	{ HID_BLUETOOTH_DEVICE(USB_VENDOR_ID_LOGITECH, 0xb01e) },
	{ /* Signature M650 over Bluetooth */
	  HID_BLUETOOTH_DEVICE(USB_VENDOR_ID_LOGITECH, 0xb02a) },
	{ /* MX Master 3 mouse over Bluetooth */
	  HID_BLUETOOTH_DEVICE(USB_VENDOR_ID_LOGITECH, 0xb023) },
	{ /* MX Master 3S mouse over Bluetooth */
	  HID_BLUETOOTH_DEVICE(USB_VENDOR_ID_LOGITECH, 0xb034) },
	{}
};

MODULE_DEVICE_TABLE(hid, hidpp_devices);

static const struct hid_usage_id hidpp_usages[] = {
	{ HID_GD_WHEEL, EV_REL, REL_WHEEL_HI_RES },
	{ HID_ANY_ID - 1, HID_ANY_ID - 1, HID_ANY_ID - 1}
};

static struct hid_driver hidpp_driver = {
	.name = "logitech-hidpp-device",
	.id_table = hidpp_devices,
	.report_fixup = hidpp_report_fixup,
	.probe = hidpp_probe,
	.remove = hidpp_remove,
	.raw_event = hidpp_raw_event,
	.usage_table = hidpp_usages,
	.event = hidpp_event,
	.input_configured = hidpp_input_configured,
	.input_mapping = hidpp_input_mapping,
	.input_mapped = hidpp_input_mapped,
};

module_hid_driver(hidpp_driver);<|MERGE_RESOLUTION|>--- conflicted
+++ resolved
@@ -30,10 +30,7 @@
 MODULE_LICENSE("GPL");
 MODULE_AUTHOR("Benjamin Tissoires <benjamin.tissoires@gmail.com>");
 MODULE_AUTHOR("Nestor Lopez Casado <nlopezcasad@logitech.com>");
-<<<<<<< HEAD
-=======
 MODULE_AUTHOR("Bastien Nocera <hadess@hadess.net>");
->>>>>>> eb3cdb58
 
 static bool disable_tap_to_click;
 module_param(disable_tap_to_click, bool, 0644);
@@ -4491,11 +4488,7 @@
 		hid_hw_close(hdev);
 		hid_hw_stop(hdev);
 
-<<<<<<< HEAD
-		if (hidpp->quirks & HIDPP_QUIRK_NO_HIDINPUT)
-=======
 		if (hidpp->quirks & HIDPP_QUIRK_DELAYED_INIT)
->>>>>>> eb3cdb58
 			connect_mask &= ~HID_CONNECT_HIDINPUT;
 
 		/* Now export the actual inputs and hidraw nodes to the world */
