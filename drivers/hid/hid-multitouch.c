--- conflicted
+++ resolved
@@ -908,8 +908,6 @@
 			    !first_packet)
 				return;
 
-<<<<<<< HEAD
-=======
 			/*
 			 * For Win8 PTP touchpads we map both the clickpad click
 			 * and any "external" left buttons to BTN_LEFT if a
@@ -923,7 +921,6 @@
 				return;
 			}
 
->>>>>>> 022a1d6c
 			if (usage->type)
 				input_event(input, usage->type, usage->code,
 						value);
