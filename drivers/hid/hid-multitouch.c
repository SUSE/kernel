--- conflicted
+++ resolved
@@ -1447,11 +1447,7 @@
 	return 0;
 }
 
-<<<<<<< HEAD
-static __u8 *mt_report_fixup(struct hid_device *hdev, __u8 *rdesc,
-=======
 static const __u8 *mt_report_fixup(struct hid_device *hdev, __u8 *rdesc,
->>>>>>> 2d5404ca
 			     unsigned int *size)
 {
 	if (hdev->vendor == I2C_VENDOR_ID_GOODIX &&
@@ -2103,14 +2099,11 @@
 		HID_DEVICE(BUS_I2C, HID_GROUP_MULTITOUCH_WIN_8,
 			0x347d, 0x7853) },
 
-<<<<<<< HEAD
-=======
 	/* HONOR MagicBook Art 14 touchpad */
 	{ .driver_data = MT_CLS_VTL,
 		HID_DEVICE(BUS_I2C, HID_GROUP_MULTITOUCH_WIN_8,
 			0x35cc, 0x0104) },
 
->>>>>>> 2d5404ca
 	/* Ilitek dual touch panel */
 	{  .driver_data = MT_CLS_NSMU,
 		MT_USB_DEVICE(USB_VENDOR_ID_ILITEK,
@@ -2153,13 +2146,10 @@
 		HID_DEVICE(BUS_BLUETOOTH, HID_GROUP_MULTITOUCH_WIN_8,
 			USB_VENDOR_ID_LOGITECH,
 			USB_DEVICE_ID_LOGITECH_CASA_TOUCHPAD) },
-<<<<<<< HEAD
-=======
 	{ .driver_data = MT_CLS_WIN_8_FORCE_MULTI_INPUT_NSMU,
 		HID_DEVICE(BUS_USB, HID_GROUP_MULTITOUCH_WIN_8,
 			USB_VENDOR_ID_LOGITECH,
 			USB_DEVICE_ID_LOGITECH_BOLT_RECEIVER) },
->>>>>>> 2d5404ca
 
 	/* MosArt panels */
 	{ .driver_data = MT_CLS_CONFIDENCE_MINUS_ONE,
