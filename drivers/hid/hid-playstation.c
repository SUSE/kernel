--- conflicted
+++ resolved
@@ -1009,21 +1009,6 @@
 	ds->gyro_calib_data[2].sens_numer = speed_2x*DS_GYRO_RES_PER_DEG_S;
 	ds->gyro_calib_data[2].sens_denom = abs(gyro_roll_plus - gyro_roll_bias) +
 			abs(gyro_roll_minus - gyro_roll_bias);
-
-	/*
-	 * Sanity check gyro calibration data. This is needed to prevent crashes
-	 * during report handling of virtual, clone or broken devices not implementing
-	 * calibration data properly.
-	 */
-	for (i = 0; i < ARRAY_SIZE(ds->gyro_calib_data); i++) {
-		if (ds->gyro_calib_data[i].sens_denom == 0) {
-			hid_warn(hdev, "Invalid gyro calibration data for axis (%d), disabling calibration.",
-					ds->gyro_calib_data[i].abs_code);
-			ds->gyro_calib_data[i].bias = 0;
-			ds->gyro_calib_data[i].sens_numer = DS_GYRO_RANGE;
-			ds->gyro_calib_data[i].sens_denom = S16_MAX;
-		}
-	}
 
 	/*
 	 * Sanity check gyro calibration data. This is needed to prevent crashes
@@ -1796,15 +1781,6 @@
 		if (!buf)
 			return -ENOMEM;
 
-<<<<<<< HEAD
-	if (hdev->product == USB_DEVICE_ID_SONY_PS5_CONTROLLER ||
-		hdev->product == USB_DEVICE_ID_SONY_PS5_CONTROLLER_2) {
-		dev = dualsense_create(hdev);
-		if (IS_ERR(dev)) {
-			hid_err(hdev, "Failed to create dualsense.\n");
-			ret = PTR_ERR(dev);
-			goto err_close;
-=======
 		/* We should normally receive the feature report data we asked
 		 * for, but hidraw applications such as Steam can issue feature
 		 * reports as well. In particular for Dongle reconnects, Steam
@@ -1837,7 +1813,6 @@
 		if (ret) {
 			hid_err(hdev, "Failed to retrieve DualShock4 calibration info: %d\n", ret);
 			goto err_free;
->>>>>>> eb3cdb58
 		}
 	}
 
