// SPDX-License-Identifier: GPL-2.0-or-later
/*
 *  Copyright (c) 2023, NVIDIA CORPORATION & AFFILIATES.  All rights reserved.
 *
 *  HID driver for NVIDIA SHIELD peripherals.
 */

#include <linux/hid.h>
#include <linux/idr.h>
#include <linux/input-event-codes.h>
#include <linux/input.h>
#include <linux/jiffies.h>
#include <linux/leds.h>
#include <linux/module.h>
#include <linux/power_supply.h>
#include <linux/spinlock.h>
#include <linux/timer.h>
#include <linux/workqueue.h>

#include "hid-ids.h"

#define NOT_INIT_STR "NOT INITIALIZED"
#define android_map_key(c) hid_map_usage(hi, usage, bit, max, EV_KEY, (c))

enum {
	HID_USAGE_ANDROID_PLAYPAUSE_BTN = 0xcd, /* Double-tap volume slider */
	HID_USAGE_ANDROID_VOLUMEUP_BTN = 0xe9,
	HID_USAGE_ANDROID_VOLUMEDOWN_BTN = 0xea,
	HID_USAGE_ANDROID_SEARCH_BTN = 0x221, /* NVIDIA btn on Thunderstrike */
	HID_USAGE_ANDROID_HOME_BTN = 0x223,
	HID_USAGE_ANDROID_BACK_BTN = 0x224,
};

enum {
	SHIELD_FW_VERSION_INITIALIZED = 0,
	SHIELD_BOARD_INFO_INITIALIZED,
	SHIELD_BATTERY_STATS_INITIALIZED,
	SHIELD_CHARGER_STATE_INITIALIZED,
};

enum {
	THUNDERSTRIKE_FW_VERSION_UPDATE = 0,
	THUNDERSTRIKE_BOARD_INFO_UPDATE,
	THUNDERSTRIKE_HAPTICS_UPDATE,
	THUNDERSTRIKE_LED_UPDATE,
	THUNDERSTRIKE_POWER_SUPPLY_STATS_UPDATE,
};

enum {
	THUNDERSTRIKE_HOSTCMD_REPORT_SIZE = 33,
	THUNDERSTRIKE_HOSTCMD_REQ_REPORT_ID = 0x4,
	THUNDERSTRIKE_HOSTCMD_RESP_REPORT_ID = 0x3,
};

enum {
	THUNDERSTRIKE_HOSTCMD_ID_FW_VERSION = 1,
	THUNDERSTRIKE_HOSTCMD_ID_LED = 6,
	THUNDERSTRIKE_HOSTCMD_ID_BATTERY,
	THUNDERSTRIKE_HOSTCMD_ID_BOARD_INFO = 16,
	THUNDERSTRIKE_HOSTCMD_ID_USB_INIT = 53,
	THUNDERSTRIKE_HOSTCMD_ID_HAPTICS = 57,
	THUNDERSTRIKE_HOSTCMD_ID_CHARGER,
};

struct power_supply_dev {
	struct power_supply *psy;
	struct power_supply_desc desc;
};

struct thunderstrike_psy_prop_values {
	int voltage_min;
	int voltage_now;
	int voltage_avg;
	int voltage_boot;
	int capacity;
	int status;
	int charge_type;
	int temp;
};

static const enum power_supply_property thunderstrike_battery_props[] = {
	POWER_SUPPLY_PROP_STATUS,
	POWER_SUPPLY_PROP_CHARGE_TYPE,
	POWER_SUPPLY_PROP_PRESENT,
	POWER_SUPPLY_PROP_VOLTAGE_MIN,
	POWER_SUPPLY_PROP_VOLTAGE_MAX_DESIGN,
	POWER_SUPPLY_PROP_VOLTAGE_MIN_DESIGN,
	POWER_SUPPLY_PROP_VOLTAGE_NOW,
	POWER_SUPPLY_PROP_VOLTAGE_AVG,
	POWER_SUPPLY_PROP_VOLTAGE_BOOT,
	POWER_SUPPLY_PROP_CAPACITY,
	POWER_SUPPLY_PROP_SCOPE,
	POWER_SUPPLY_PROP_TEMP,
	POWER_SUPPLY_PROP_TEMP_MIN,
	POWER_SUPPLY_PROP_TEMP_MAX,
	POWER_SUPPLY_PROP_TEMP_ALERT_MIN,
	POWER_SUPPLY_PROP_TEMP_ALERT_MAX,
};

enum thunderstrike_led_state {
	THUNDERSTRIKE_LED_OFF = 1,
	THUNDERSTRIKE_LED_ON = 8,
} __packed;
static_assert(sizeof(enum thunderstrike_led_state) == 1);

struct thunderstrike_hostcmd_battery {
	__le16 voltage_avg;
	u8 reserved_at_10;
	__le16 thermistor;
	__le16 voltage_min;
	__le16 voltage_boot;
	__le16 voltage_now;
	u8 capacity;
} __packed;

enum thunderstrike_charger_type {
	THUNDERSTRIKE_CHARGER_TYPE_NONE = 0,
	THUNDERSTRIKE_CHARGER_TYPE_TRICKLE,
	THUNDERSTRIKE_CHARGER_TYPE_NORMAL,
} __packed;
static_assert(sizeof(enum thunderstrike_charger_type) == 1);

enum thunderstrike_charger_state {
	THUNDERSTRIKE_CHARGER_STATE_UNKNOWN = 0,
	THUNDERSTRIKE_CHARGER_STATE_DISABLED,
	THUNDERSTRIKE_CHARGER_STATE_CHARGING,
	THUNDERSTRIKE_CHARGER_STATE_FULL,
	THUNDERSTRIKE_CHARGER_STATE_FAILED = 8,
} __packed;
static_assert(sizeof(enum thunderstrike_charger_state) == 1);

struct thunderstrike_hostcmd_charger {
	u8 connected;
	enum thunderstrike_charger_type type;
	enum thunderstrike_charger_state state;
} __packed;

struct thunderstrike_hostcmd_board_info {
	__le16 revision;
	__le16 serial[7];
} __packed;

struct thunderstrike_hostcmd_haptics {
	u8 motor_left;
	u8 motor_right;
} __packed;

struct thunderstrike_hostcmd_resp_report {
	u8 report_id; /* THUNDERSTRIKE_HOSTCMD_RESP_REPORT_ID */
	u8 cmd_id;
	u8 reserved_at_10;

	union {
		struct thunderstrike_hostcmd_board_info board_info;
		struct thunderstrike_hostcmd_haptics motors;
		__le16 fw_version;
		enum thunderstrike_led_state led_state;
		struct thunderstrike_hostcmd_battery battery;
		struct thunderstrike_hostcmd_charger charger;
		u8 payload[30];
	} __packed;
} __packed;
static_assert(sizeof(struct thunderstrike_hostcmd_resp_report) ==
	      THUNDERSTRIKE_HOSTCMD_REPORT_SIZE);

struct thunderstrike_hostcmd_req_report {
	u8 report_id; /* THUNDERSTRIKE_HOSTCMD_REQ_REPORT_ID */
	u8 cmd_id;
	u8 reserved_at_10;

	union {
		struct __packed {
			u8 update;
			enum thunderstrike_led_state state;
		} led;
		struct __packed {
			u8 update;
			struct thunderstrike_hostcmd_haptics motors;
		} haptics;
	} __packed;
	u8 reserved_at_30[27];
} __packed;
static_assert(sizeof(struct thunderstrike_hostcmd_req_report) ==
	      THUNDERSTRIKE_HOSTCMD_REPORT_SIZE);

/* Common struct for shield accessories. */
struct shield_device {
	struct hid_device *hdev;
	struct power_supply_dev battery_dev;

	unsigned long initialized_flags;
	const char *codename;
	u16 fw_version;
	struct {
		u16 revision;
		char serial_number[15];
	} board_info;
};

/*
 * Non-trivial to uniquely identify Thunderstrike controllers at initialization
 * time. Use an ID allocator to help with this.
 */
static DEFINE_IDA(thunderstrike_ida);

struct thunderstrike {
	struct shield_device base;

	int id;

	/* Sub-devices */
	struct input_dev *haptics_dev;
	struct led_classdev led_dev;

	/* Resources */
	void *req_report_dmabuf;
	unsigned long update_flags;
	struct thunderstrike_hostcmd_haptics haptics_val;
	spinlock_t haptics_update_lock;
	u8 led_state : 1;
	enum thunderstrike_led_state led_value;
	struct thunderstrike_psy_prop_values psy_stats;
	spinlock_t psy_stats_lock;
	struct timer_list psy_stats_timer;
	struct work_struct hostcmd_req_work;
};

static inline void thunderstrike_hostcmd_req_report_init(
	struct thunderstrike_hostcmd_req_report *report, u8 cmd_id)
{
	memset(report, 0, sizeof(*report));
	report->report_id = THUNDERSTRIKE_HOSTCMD_REQ_REPORT_ID;
	report->cmd_id = cmd_id;
}

static inline void shield_strrev(char *dest, size_t len, u16 rev)
{
	dest[0] = ('A' - 1) + (rev >> 8);
	snprintf(&dest[1], len - 1, "%02X", 0xff & rev);
}

static struct input_dev *shield_allocate_input_dev(struct hid_device *hdev,
						   const char *name_suffix)
{
	struct input_dev *idev;

	idev = input_allocate_device();
	if (!idev)
		goto err_device;

	idev->id.bustype = hdev->bus;
	idev->id.vendor = hdev->vendor;
	idev->id.product = hdev->product;
	idev->id.version = hdev->version;
	idev->uniq = hdev->uniq;
	idev->name = devm_kasprintf(&hdev->dev, GFP_KERNEL, "%s %s", hdev->name,
				    name_suffix);
	if (!idev->name)
		goto err_name;

	input_set_drvdata(idev, hdev);

	return idev;

err_name:
	input_free_device(idev);
err_device:
	return ERR_PTR(-ENOMEM);
}

static struct input_dev *shield_haptics_create(
	struct shield_device *dev,
	int (*play_effect)(struct input_dev *, void *, struct ff_effect *))
{
	struct input_dev *haptics;
	int ret;

	if (!IS_ENABLED(CONFIG_NVIDIA_SHIELD_FF))
		return NULL;

	haptics = shield_allocate_input_dev(dev->hdev, "Haptics");
	if (IS_ERR(haptics))
		return haptics;

	input_set_capability(haptics, EV_FF, FF_RUMBLE);
	input_ff_create_memless(haptics, NULL, play_effect);

	ret = input_register_device(haptics);
	if (ret)
		goto err;

	return haptics;

err:
	input_free_device(haptics);
	return ERR_PTR(ret);
}

static inline void thunderstrike_send_hostcmd_request(struct thunderstrike *ts)
{
	struct thunderstrike_hostcmd_req_report *report = ts->req_report_dmabuf;
	struct shield_device *shield_dev = &ts->base;
	int ret;

	ret = hid_hw_raw_request(shield_dev->hdev, report->report_id,
				 ts->req_report_dmabuf,
				 THUNDERSTRIKE_HOSTCMD_REPORT_SIZE,
				 HID_OUTPUT_REPORT, HID_REQ_SET_REPORT);

	if (ret < 0) {
		hid_err(shield_dev->hdev,
			"Failed to output Thunderstrike HOSTCMD request HID report due to %pe\n",
			ERR_PTR(ret));
	}
}

static void thunderstrike_hostcmd_req_work_handler(struct work_struct *work)
{
	struct thunderstrike *ts =
		container_of(work, struct thunderstrike, hostcmd_req_work);
	struct thunderstrike_hostcmd_req_report *report;
	unsigned long flags;

	report = ts->req_report_dmabuf;

	if (test_and_clear_bit(THUNDERSTRIKE_FW_VERSION_UPDATE, &ts->update_flags)) {
		thunderstrike_hostcmd_req_report_init(
			report, THUNDERSTRIKE_HOSTCMD_ID_FW_VERSION);
		thunderstrike_send_hostcmd_request(ts);
	}

	if (test_and_clear_bit(THUNDERSTRIKE_LED_UPDATE, &ts->update_flags)) {
		thunderstrike_hostcmd_req_report_init(report, THUNDERSTRIKE_HOSTCMD_ID_LED);
		report->led.update = 1;
		report->led.state = ts->led_value;
		thunderstrike_send_hostcmd_request(ts);
	}

	if (test_and_clear_bit(THUNDERSTRIKE_POWER_SUPPLY_STATS_UPDATE, &ts->update_flags)) {
		thunderstrike_hostcmd_req_report_init(
			report, THUNDERSTRIKE_HOSTCMD_ID_BATTERY);
		thunderstrike_send_hostcmd_request(ts);

		thunderstrike_hostcmd_req_report_init(
			report, THUNDERSTRIKE_HOSTCMD_ID_CHARGER);
		thunderstrike_send_hostcmd_request(ts);
	}

	if (test_and_clear_bit(THUNDERSTRIKE_BOARD_INFO_UPDATE, &ts->update_flags)) {
		thunderstrike_hostcmd_req_report_init(
			report, THUNDERSTRIKE_HOSTCMD_ID_BOARD_INFO);
		thunderstrike_send_hostcmd_request(ts);
	}

	if (test_and_clear_bit(THUNDERSTRIKE_HAPTICS_UPDATE, &ts->update_flags)) {
		thunderstrike_hostcmd_req_report_init(
			report, THUNDERSTRIKE_HOSTCMD_ID_HAPTICS);

		report->haptics.update = 1;
		spin_lock_irqsave(&ts->haptics_update_lock, flags);
		report->haptics.motors = ts->haptics_val;
		spin_unlock_irqrestore(&ts->haptics_update_lock, flags);

		thunderstrike_send_hostcmd_request(ts);
	}
}

static inline void thunderstrike_request_firmware_version(struct thunderstrike *ts)
{
	set_bit(THUNDERSTRIKE_FW_VERSION_UPDATE, &ts->update_flags);
	schedule_work(&ts->hostcmd_req_work);
}

static inline void thunderstrike_request_board_info(struct thunderstrike *ts)
{
	set_bit(THUNDERSTRIKE_BOARD_INFO_UPDATE, &ts->update_flags);
	schedule_work(&ts->hostcmd_req_work);
}

static inline int
thunderstrike_update_haptics(struct thunderstrike *ts,
			     struct thunderstrike_hostcmd_haptics *motors)
{
	unsigned long flags;

	spin_lock_irqsave(&ts->haptics_update_lock, flags);
	ts->haptics_val = *motors;
	spin_unlock_irqrestore(&ts->haptics_update_lock, flags);

	set_bit(THUNDERSTRIKE_HAPTICS_UPDATE, &ts->update_flags);
	schedule_work(&ts->hostcmd_req_work);

	return 0;
}

static int thunderstrike_play_effect(struct input_dev *idev, void *data,
				     struct ff_effect *effect)
{
	struct hid_device *hdev = input_get_drvdata(idev);
	struct thunderstrike_hostcmd_haptics motors;
	struct shield_device *shield_dev;
	struct thunderstrike *ts;

	if (effect->type != FF_RUMBLE)
		return 0;

	shield_dev = hid_get_drvdata(hdev);
	ts = container_of(shield_dev, struct thunderstrike, base);

	/* Thunderstrike motor values range from 0 to 32 inclusively */
	motors.motor_left = effect->u.rumble.strong_magnitude / 2047;
	motors.motor_right = effect->u.rumble.weak_magnitude / 2047;

	hid_dbg(hdev, "Thunderstrike FF_RUMBLE request, left: %u right: %u\n",
		motors.motor_left, motors.motor_right);

	return thunderstrike_update_haptics(ts, &motors);
}

static enum led_brightness
thunderstrike_led_get_brightness(struct led_classdev *led)
{
	struct hid_device *hdev = to_hid_device(led->dev->parent);
	struct shield_device *shield_dev = hid_get_drvdata(hdev);
	struct thunderstrike *ts;

	ts = container_of(shield_dev, struct thunderstrike, base);

	return ts->led_state;
}

static void thunderstrike_led_set_brightness(struct led_classdev *led,
					    enum led_brightness value)
{
	struct hid_device *hdev = to_hid_device(led->dev->parent);
	struct shield_device *shield_dev = hid_get_drvdata(hdev);
	struct thunderstrike *ts;

	ts = container_of(shield_dev, struct thunderstrike, base);

	switch (value) {
	case LED_OFF:
		ts->led_value = THUNDERSTRIKE_LED_OFF;
		break;
	default:
		ts->led_value = THUNDERSTRIKE_LED_ON;
		break;
	}

	set_bit(THUNDERSTRIKE_LED_UPDATE, &ts->update_flags);
	schedule_work(&ts->hostcmd_req_work);
}

static int thunderstrike_battery_get_property(struct power_supply *psy,
					      enum power_supply_property psp,
					      union power_supply_propval *val)
{
	struct shield_device *shield_dev = power_supply_get_drvdata(psy);
	struct thunderstrike_psy_prop_values prop_values;
	struct thunderstrike *ts;
	int ret = 0;

	ts = container_of(shield_dev, struct thunderstrike, base);
	spin_lock(&ts->psy_stats_lock);
	prop_values = ts->psy_stats;
	spin_unlock(&ts->psy_stats_lock);

	switch (psp) {
	case POWER_SUPPLY_PROP_STATUS:
		val->intval = prop_values.status;
		break;
	case POWER_SUPPLY_PROP_CHARGE_TYPE:
		val->intval = prop_values.charge_type;
		break;
	case POWER_SUPPLY_PROP_PRESENT:
		val->intval = 1;
		break;
	case POWER_SUPPLY_PROP_VOLTAGE_MIN:
		val->intval = prop_values.voltage_min;
		break;
	case POWER_SUPPLY_PROP_VOLTAGE_MAX_DESIGN:
		val->intval = 2900000; /* 2.9 V */
		break;
	case POWER_SUPPLY_PROP_VOLTAGE_MIN_DESIGN:
		val->intval = 2200000; /* 2.2 V */
		break;
	case POWER_SUPPLY_PROP_VOLTAGE_NOW:
		val->intval = prop_values.voltage_now;
		break;
	case POWER_SUPPLY_PROP_VOLTAGE_AVG:
		val->intval = prop_values.voltage_avg;
		break;
	case POWER_SUPPLY_PROP_VOLTAGE_BOOT:
		val->intval = prop_values.voltage_boot;
		break;
	case POWER_SUPPLY_PROP_CAPACITY:
		val->intval = prop_values.capacity;
		break;
	case POWER_SUPPLY_PROP_SCOPE:
		val->intval = POWER_SUPPLY_SCOPE_DEVICE;
		break;
	case POWER_SUPPLY_PROP_TEMP:
		val->intval = prop_values.temp;
		break;
	case POWER_SUPPLY_PROP_TEMP_MIN:
		val->intval = 0; /* 0 C */
		break;
	case POWER_SUPPLY_PROP_TEMP_MAX:
		val->intval = 400; /* 40 C */
		break;
	case POWER_SUPPLY_PROP_TEMP_ALERT_MIN:
		val->intval = 15; /* 1.5 C */
		break;
	case POWER_SUPPLY_PROP_TEMP_ALERT_MAX:
		val->intval = 380; /* 38 C */
		break;
	default:
		ret = -EINVAL;
		break;
	}

	return ret;
}

static inline void thunderstrike_request_psy_stats(struct thunderstrike *ts)
{
	set_bit(THUNDERSTRIKE_POWER_SUPPLY_STATS_UPDATE, &ts->update_flags);
	schedule_work(&ts->hostcmd_req_work);
}

static void thunderstrike_psy_stats_timer_handler(struct timer_list *timer)
{
	struct thunderstrike *ts =
		container_of(timer, struct thunderstrike, psy_stats_timer);

	thunderstrike_request_psy_stats(ts);
	/* Query battery statistics from device every five minutes */
	mod_timer(timer, jiffies + 300 * HZ);
}

static void
thunderstrike_parse_fw_version_payload(struct shield_device *shield_dev,
				       __le16 fw_version)
{
	shield_dev->fw_version = le16_to_cpu(fw_version);

	set_bit(SHIELD_FW_VERSION_INITIALIZED, &shield_dev->initialized_flags);

	hid_dbg(shield_dev->hdev, "Thunderstrike firmware version 0x%04X\n",
		shield_dev->fw_version);
}

static void
thunderstrike_parse_board_info_payload(struct shield_device *shield_dev,
				       struct thunderstrike_hostcmd_board_info *board_info)
{
	char board_revision_str[4];
	int i;

	shield_dev->board_info.revision = le16_to_cpu(board_info->revision);
	for (i = 0; i < 7; ++i) {
		u16 val = le16_to_cpu(board_info->serial[i]);

		shield_dev->board_info.serial_number[2 * i] = val & 0xFF;
		shield_dev->board_info.serial_number[2 * i + 1] = val >> 8;
	}
	shield_dev->board_info.serial_number[14] = '\0';

	set_bit(SHIELD_BOARD_INFO_INITIALIZED, &shield_dev->initialized_flags);

	shield_strrev(board_revision_str, 4, shield_dev->board_info.revision);
	hid_dbg(shield_dev->hdev,
		"Thunderstrike BOARD_REVISION_%s (0x%04X) S/N: %s\n",
		board_revision_str, shield_dev->board_info.revision,
		shield_dev->board_info.serial_number);
}

static inline void
thunderstrike_parse_haptics_payload(struct shield_device *shield_dev,
				    struct thunderstrike_hostcmd_haptics *haptics)
{
	hid_dbg(shield_dev->hdev,
		"Thunderstrike haptics HOSTCMD response, left: %u right: %u\n",
		haptics->motor_left, haptics->motor_right);
}

static void
thunderstrike_parse_led_payload(struct shield_device *shield_dev,
				enum thunderstrike_led_state led_state)
{
	struct thunderstrike *ts = container_of(shield_dev, struct thunderstrike, base);

	switch (led_state) {
	case THUNDERSTRIKE_LED_OFF:
		ts->led_state = 0;
		break;
	case THUNDERSTRIKE_LED_ON:
		ts->led_state = 1;
		break;
	}

	hid_dbg(shield_dev->hdev, "Thunderstrike led HOSTCMD response, 0x%02X\n", led_state);
}

static void thunderstrike_parse_battery_payload(
	struct shield_device *shield_dev,
	struct thunderstrike_hostcmd_battery *battery)
{
	struct thunderstrike *ts = container_of(shield_dev, struct thunderstrike, base);
	u16 hostcmd_voltage_boot = le16_to_cpu(battery->voltage_boot);
	u16 hostcmd_voltage_avg = le16_to_cpu(battery->voltage_avg);
	u16 hostcmd_voltage_min = le16_to_cpu(battery->voltage_min);
	u16 hostcmd_voltage_now = le16_to_cpu(battery->voltage_now);
	u16 hostcmd_thermistor = le16_to_cpu(battery->thermistor);
	int voltage_boot, voltage_avg, voltage_min, voltage_now;
	struct hid_device *hdev = shield_dev->hdev;
	u8 capacity = battery->capacity;
	int temp;

	/* Convert thunderstrike device values to µV and tenths of degree Celsius */
	voltage_boot = hostcmd_voltage_boot * 1000;
	voltage_avg = hostcmd_voltage_avg * 1000;
	voltage_min = hostcmd_voltage_min * 1000;
	voltage_now = hostcmd_voltage_now * 1000;
	temp = (1378 - (int)hostcmd_thermistor) * 10 / 19;

	/* Copy converted values */
	spin_lock(&ts->psy_stats_lock);
	ts->psy_stats.voltage_boot = voltage_boot;
	ts->psy_stats.voltage_avg = voltage_avg;
	ts->psy_stats.voltage_min = voltage_min;
	ts->psy_stats.voltage_now = voltage_now;
	ts->psy_stats.capacity = capacity;
	ts->psy_stats.temp = temp;
	spin_unlock(&ts->psy_stats_lock);

	set_bit(SHIELD_BATTERY_STATS_INITIALIZED, &shield_dev->initialized_flags);

	hid_dbg(hdev,
		"Thunderstrike battery HOSTCMD response, voltage_avg: %u voltage_now: %u\n",
		hostcmd_voltage_avg, hostcmd_voltage_now);
	hid_dbg(hdev,
		"Thunderstrike battery HOSTCMD response, voltage_boot: %u voltage_min: %u\n",
		hostcmd_voltage_boot, hostcmd_voltage_min);
	hid_dbg(hdev,
		"Thunderstrike battery HOSTCMD response, thermistor: %u\n",
		hostcmd_thermistor);
	hid_dbg(hdev,
		"Thunderstrike battery HOSTCMD response, capacity: %u%%\n",
		capacity);
}

static void thunderstrike_parse_charger_payload(
	struct shield_device *shield_dev,
	struct thunderstrike_hostcmd_charger *charger)
{
	struct thunderstrike *ts = container_of(shield_dev, struct thunderstrike, base);
	int charge_type = POWER_SUPPLY_CHARGE_TYPE_UNKNOWN;
	struct hid_device *hdev = shield_dev->hdev;
	int status = POWER_SUPPLY_STATUS_UNKNOWN;

	switch (charger->type) {
	case THUNDERSTRIKE_CHARGER_TYPE_NONE:
		charge_type = POWER_SUPPLY_CHARGE_TYPE_NONE;
		break;
	case THUNDERSTRIKE_CHARGER_TYPE_TRICKLE:
		charge_type = POWER_SUPPLY_CHARGE_TYPE_TRICKLE;
		break;
	case THUNDERSTRIKE_CHARGER_TYPE_NORMAL:
		charge_type = POWER_SUPPLY_CHARGE_TYPE_STANDARD;
		break;
	default:
		hid_warn(hdev, "Unhandled Thunderstrike charger HOSTCMD type, %u\n",
			 charger->type);
		break;
	}

	switch (charger->state) {
	case THUNDERSTRIKE_CHARGER_STATE_UNKNOWN:
		status = POWER_SUPPLY_STATUS_UNKNOWN;
		break;
	case THUNDERSTRIKE_CHARGER_STATE_DISABLED:
		/* Indicates charger is disconnected */
		break;
	case THUNDERSTRIKE_CHARGER_STATE_CHARGING:
		status = POWER_SUPPLY_STATUS_CHARGING;
		break;
	case THUNDERSTRIKE_CHARGER_STATE_FULL:
		status = POWER_SUPPLY_STATUS_FULL;
		break;
	case THUNDERSTRIKE_CHARGER_STATE_FAILED:
		status = POWER_SUPPLY_STATUS_NOT_CHARGING;
		hid_err(hdev, "Thunderstrike device failed to charge\n");
		break;
	default:
		hid_warn(hdev, "Unhandled Thunderstrike charger HOSTCMD state, %u\n",
			 charger->state);
		break;
	}

	if (!charger->connected)
		status = POWER_SUPPLY_STATUS_DISCHARGING;

	spin_lock(&ts->psy_stats_lock);
	ts->psy_stats.charge_type = charge_type;
	ts->psy_stats.status = status;
	spin_unlock(&ts->psy_stats_lock);

	set_bit(SHIELD_CHARGER_STATE_INITIALIZED, &shield_dev->initialized_flags);

	hid_dbg(hdev,
		"Thunderstrike charger HOSTCMD response, connected: %u, type: %u, state: %u\n",
		charger->connected, charger->type, charger->state);
}

static inline void thunderstrike_device_init_info(struct shield_device *shield_dev)
{
	struct thunderstrike *ts =
		container_of(shield_dev, struct thunderstrike, base);

	if (!test_bit(SHIELD_FW_VERSION_INITIALIZED, &shield_dev->initialized_flags))
		thunderstrike_request_firmware_version(ts);

	if (!test_bit(SHIELD_BOARD_INFO_INITIALIZED, &shield_dev->initialized_flags))
		thunderstrike_request_board_info(ts);

	if (!test_bit(SHIELD_BATTERY_STATS_INITIALIZED, &shield_dev->initialized_flags) ||
	    !test_bit(SHIELD_CHARGER_STATE_INITIALIZED, &shield_dev->initialized_flags))
		thunderstrike_psy_stats_timer_handler(&ts->psy_stats_timer);
}

static int thunderstrike_parse_report(struct shield_device *shield_dev,
				      struct hid_report *report, u8 *data,
				      int size)
{
	struct thunderstrike_hostcmd_resp_report *hostcmd_resp_report;
	struct hid_device *hdev = shield_dev->hdev;

	switch (report->id) {
	case THUNDERSTRIKE_HOSTCMD_RESP_REPORT_ID:
		if (size != THUNDERSTRIKE_HOSTCMD_REPORT_SIZE) {
			hid_err(hdev,
				"Encountered Thunderstrike HOSTCMD HID report with unexpected size %d\n",
				size);
			return -EINVAL;
		}

		hostcmd_resp_report =
			(struct thunderstrike_hostcmd_resp_report *)data;

		switch (hostcmd_resp_report->cmd_id) {
		case THUNDERSTRIKE_HOSTCMD_ID_FW_VERSION:
			thunderstrike_parse_fw_version_payload(
				shield_dev, hostcmd_resp_report->fw_version);
			break;
		case THUNDERSTRIKE_HOSTCMD_ID_LED:
			thunderstrike_parse_led_payload(shield_dev, hostcmd_resp_report->led_state);
			break;
		case THUNDERSTRIKE_HOSTCMD_ID_BATTERY:
			thunderstrike_parse_battery_payload(shield_dev,
							    &hostcmd_resp_report->battery);
			break;
		case THUNDERSTRIKE_HOSTCMD_ID_BOARD_INFO:
			thunderstrike_parse_board_info_payload(
				shield_dev, &hostcmd_resp_report->board_info);
			break;
		case THUNDERSTRIKE_HOSTCMD_ID_HAPTICS:
			thunderstrike_parse_haptics_payload(
				shield_dev, &hostcmd_resp_report->motors);
			break;
		case THUNDERSTRIKE_HOSTCMD_ID_USB_INIT:
			/* May block HOSTCMD requests till received initially */
			thunderstrike_device_init_info(shield_dev);
			break;
		case THUNDERSTRIKE_HOSTCMD_ID_CHARGER:
			/* May block HOSTCMD requests till received initially */
			thunderstrike_device_init_info(shield_dev);

			thunderstrike_parse_charger_payload(
				shield_dev, &hostcmd_resp_report->charger);
			break;
		default:
			hid_warn(hdev,
				 "Unhandled Thunderstrike HOSTCMD id %d\n",
				 hostcmd_resp_report->cmd_id);
			return -ENOENT;
		}

		break;
	default:
		return 0;
	}

	return 0;
}

static inline int thunderstrike_led_create(struct thunderstrike *ts)
{
	struct led_classdev *led = &ts->led_dev;

	led->name = devm_kasprintf(&ts->base.hdev->dev, GFP_KERNEL,
				   "thunderstrike%d:blue:led", ts->id);
	led->max_brightness = 1;
	led->flags = LED_CORE_SUSPENDRESUME | LED_RETAIN_AT_SHUTDOWN;
	led->brightness_get = &thunderstrike_led_get_brightness;
	led->brightness_set = &thunderstrike_led_set_brightness;

	return led_classdev_register(&ts->base.hdev->dev, led);
}

static inline int thunderstrike_psy_create(struct shield_device *shield_dev)
{
	struct thunderstrike *ts = container_of(shield_dev, struct thunderstrike, base);
	struct power_supply_config psy_cfg = { .drv_data = shield_dev, };
	struct hid_device *hdev = shield_dev->hdev;
	int ret;

	/*
	 * Set an initial capacity and temperature value to avoid prematurely
	 * triggering alerts. Will be replaced by values queried from initial
	 * HOSTCMD requests.
	 */
	ts->psy_stats.capacity = 100;
	ts->psy_stats.temp = 182;

	shield_dev->battery_dev.desc.properties = thunderstrike_battery_props;
	shield_dev->battery_dev.desc.num_properties =
		ARRAY_SIZE(thunderstrike_battery_props);
	shield_dev->battery_dev.desc.get_property = thunderstrike_battery_get_property;
	shield_dev->battery_dev.desc.type = POWER_SUPPLY_TYPE_BATTERY;
	shield_dev->battery_dev.desc.name =
		devm_kasprintf(&ts->base.hdev->dev, GFP_KERNEL,
			       "thunderstrike_%d", ts->id);

	shield_dev->battery_dev.psy = power_supply_register(
		&hdev->dev, &shield_dev->battery_dev.desc, &psy_cfg);
	if (IS_ERR(shield_dev->battery_dev.psy)) {
		hid_err(hdev, "Failed to register Thunderstrike battery device\n");
		return PTR_ERR(shield_dev->battery_dev.psy);
	}

	ret = power_supply_powers(shield_dev->battery_dev.psy, &hdev->dev);
	if (ret) {
		hid_err(hdev, "Failed to associate battery device to Thunderstrike\n");
		goto err;
	}

	return 0;

err:
	power_supply_unregister(shield_dev->battery_dev.psy);
	return ret;
}

static struct shield_device *thunderstrike_create(struct hid_device *hdev)
{
	struct shield_device *shield_dev;
	struct thunderstrike *ts;
	int ret;

	ts = devm_kzalloc(&hdev->dev, sizeof(*ts), GFP_KERNEL);
	if (!ts)
		return ERR_PTR(-ENOMEM);

	ts->req_report_dmabuf = devm_kzalloc(
		&hdev->dev, THUNDERSTRIKE_HOSTCMD_REPORT_SIZE, GFP_KERNEL);
	if (!ts->req_report_dmabuf)
		return ERR_PTR(-ENOMEM);

	shield_dev = &ts->base;
	shield_dev->hdev = hdev;
	shield_dev->codename = "Thunderstrike";

	spin_lock_init(&ts->haptics_update_lock);
	spin_lock_init(&ts->psy_stats_lock);
	INIT_WORK(&ts->hostcmd_req_work, thunderstrike_hostcmd_req_work_handler);

	hid_set_drvdata(hdev, shield_dev);

<<<<<<< HEAD
	ts->haptics_dev = shield_haptics_create(shield_dev, thunderstrike_play_effect);
	if (IS_ERR(ts->haptics_dev))
		return ERR_CAST(ts->haptics_dev);
=======
	ts->id = ida_alloc(&thunderstrike_ida, GFP_KERNEL);
	if (ts->id < 0)
		return ERR_PTR(ts->id);

	ts->haptics_dev = shield_haptics_create(shield_dev, thunderstrike_play_effect);
	if (IS_ERR(ts->haptics_dev)) {
		hid_err(hdev, "Failed to create Thunderstrike haptics instance\n");
		ret = PTR_ERR(ts->haptics_dev);
		goto err_id;
	}

	ret = thunderstrike_psy_create(shield_dev);
	if (ret) {
		hid_err(hdev, "Failed to create Thunderstrike power supply instance\n");
		goto err_haptics;
	}
>>>>>>> 9545bdc0

	ret = thunderstrike_led_create(ts);
	if (ret) {
		hid_err(hdev, "Failed to create Thunderstrike LED instance\n");
<<<<<<< HEAD
		goto err;
	}
=======
		goto err_psy;
	}

	timer_setup(&ts->psy_stats_timer, thunderstrike_psy_stats_timer_handler, 0);
>>>>>>> 9545bdc0

	hid_info(hdev, "Registered Thunderstrike controller\n");
	return shield_dev;

<<<<<<< HEAD
err:
	if (ts->haptics_dev)
		input_unregister_device(ts->haptics_dev);
	return ERR_CAST(ts->haptics_dev);
=======
err_psy:
	power_supply_unregister(shield_dev->battery_dev.psy);
err_haptics:
	if (ts->haptics_dev)
		input_unregister_device(ts->haptics_dev);
err_id:
	ida_free(&thunderstrike_ida, ts->id);
	return ERR_PTR(ret);
>>>>>>> 9545bdc0
}

static int android_input_mapping(struct hid_device *hdev, struct hid_input *hi,
				 struct hid_field *field,
				 struct hid_usage *usage, unsigned long **bit,
				 int *max)
{
	if ((usage->hid & HID_USAGE_PAGE) != HID_UP_CONSUMER)
		return 0;

	switch (usage->hid & HID_USAGE) {
	case HID_USAGE_ANDROID_PLAYPAUSE_BTN:
		android_map_key(KEY_PLAYPAUSE);
		break;
	case HID_USAGE_ANDROID_VOLUMEUP_BTN:
		android_map_key(KEY_VOLUMEUP);
		break;
	case HID_USAGE_ANDROID_VOLUMEDOWN_BTN:
		android_map_key(KEY_VOLUMEDOWN);
		break;
	case HID_USAGE_ANDROID_SEARCH_BTN:
		android_map_key(BTN_Z);
		break;
	case HID_USAGE_ANDROID_HOME_BTN:
		android_map_key(BTN_MODE);
		break;
	case HID_USAGE_ANDROID_BACK_BTN:
		android_map_key(BTN_SELECT);
		break;
	default:
		return 0;
	}

	return 1;
}

static ssize_t firmware_version_show(struct device *dev,
				     struct device_attribute *attr, char *buf)
{
	struct hid_device *hdev = to_hid_device(dev);
	struct shield_device *shield_dev;
	int ret;

	shield_dev = hid_get_drvdata(hdev);

	if (test_bit(SHIELD_FW_VERSION_INITIALIZED, &shield_dev->initialized_flags))
		ret = sysfs_emit(buf, "0x%04X\n", shield_dev->fw_version);
	else
		ret = sysfs_emit(buf, NOT_INIT_STR "\n");

	return ret;
}

static DEVICE_ATTR_RO(firmware_version);

static ssize_t hardware_version_show(struct device *dev,
				     struct device_attribute *attr, char *buf)
{
	struct hid_device *hdev = to_hid_device(dev);
	struct shield_device *shield_dev;
	char board_revision_str[4];
	int ret;

	shield_dev = hid_get_drvdata(hdev);

	if (test_bit(SHIELD_BOARD_INFO_INITIALIZED, &shield_dev->initialized_flags)) {
		shield_strrev(board_revision_str, 4, shield_dev->board_info.revision);
		ret = sysfs_emit(buf, "%s BOARD_REVISION_%s (0x%04X)\n",
				 shield_dev->codename, board_revision_str,
				 shield_dev->board_info.revision);
	} else
		ret = sysfs_emit(buf, NOT_INIT_STR "\n");

	return ret;
}

static DEVICE_ATTR_RO(hardware_version);

static ssize_t serial_number_show(struct device *dev,
				  struct device_attribute *attr, char *buf)
{
	struct hid_device *hdev = to_hid_device(dev);
	struct shield_device *shield_dev;
	int ret;

	shield_dev = hid_get_drvdata(hdev);

	if (test_bit(SHIELD_BOARD_INFO_INITIALIZED, &shield_dev->initialized_flags))
		ret = sysfs_emit(buf, "%s\n", shield_dev->board_info.serial_number);
	else
		ret = sysfs_emit(buf, NOT_INIT_STR "\n");

	return ret;
}

static DEVICE_ATTR_RO(serial_number);

static struct attribute *shield_device_attrs[] = {
	&dev_attr_firmware_version.attr,
	&dev_attr_hardware_version.attr,
	&dev_attr_serial_number.attr,
	NULL,
};
ATTRIBUTE_GROUPS(shield_device);

static int shield_raw_event(struct hid_device *hdev, struct hid_report *report,
			    u8 *data, int size)
{
	struct shield_device *dev = hid_get_drvdata(hdev);

	return thunderstrike_parse_report(dev, report, data, size);
}

static int shield_probe(struct hid_device *hdev, const struct hid_device_id *id)
{
	struct shield_device *shield_dev = NULL;
	struct thunderstrike *ts;
	int ret;

	ret = hid_parse(hdev);
	if (ret) {
		hid_err(hdev, "Parse failed\n");
		return ret;
	}

	switch (id->product) {
	case USB_DEVICE_ID_NVIDIA_THUNDERSTRIKE_CONTROLLER:
		shield_dev = thunderstrike_create(hdev);
		break;
	}

	if (unlikely(!shield_dev)) {
		hid_err(hdev, "Failed to identify SHIELD device\n");
		return -ENODEV;
	}
	if (IS_ERR(shield_dev)) {
		hid_err(hdev, "Failed to create SHIELD device\n");
		return PTR_ERR(shield_dev);
	}

	ts = container_of(shield_dev, struct thunderstrike, base);

	ret = hid_hw_start(hdev, HID_CONNECT_HIDINPUT);
	if (ret) {
		hid_err(hdev, "Failed to start HID device\n");
		goto err_ts_create;
	}

	ret = hid_hw_open(hdev);
	if (ret) {
		hid_err(hdev, "Failed to open HID device\n");
		goto err_stop;
	}

	thunderstrike_device_init_info(shield_dev);

	return ret;

err_stop:
	hid_hw_stop(hdev);
err_ts_create:
	power_supply_unregister(ts->base.battery_dev.psy);
	if (ts->haptics_dev)
		input_unregister_device(ts->haptics_dev);
	led_classdev_unregister(&ts->led_dev);
<<<<<<< HEAD
=======
	ida_free(&thunderstrike_ida, ts->id);
>>>>>>> 9545bdc0
	return ret;
}

static void shield_remove(struct hid_device *hdev)
{
	struct shield_device *dev = hid_get_drvdata(hdev);
	struct thunderstrike *ts;

	ts = container_of(dev, struct thunderstrike, base);

	hid_hw_close(hdev);
	power_supply_unregister(dev->battery_dev.psy);
	if (ts->haptics_dev)
		input_unregister_device(ts->haptics_dev);
	led_classdev_unregister(&ts->led_dev);
	ida_free(&thunderstrike_ida, ts->id);
	del_timer_sync(&ts->psy_stats_timer);
	cancel_work_sync(&ts->hostcmd_req_work);
	hid_hw_stop(hdev);
}

static const struct hid_device_id shield_devices[] = {
	{ HID_BLUETOOTH_DEVICE(USB_VENDOR_ID_NVIDIA,
			       USB_DEVICE_ID_NVIDIA_THUNDERSTRIKE_CONTROLLER) },
	{ HID_USB_DEVICE(USB_VENDOR_ID_NVIDIA,
			 USB_DEVICE_ID_NVIDIA_THUNDERSTRIKE_CONTROLLER) },
	{ }
};
MODULE_DEVICE_TABLE(hid, shield_devices);

static struct hid_driver shield_driver = {
	.name          = "shield",
	.id_table      = shield_devices,
	.input_mapping = android_input_mapping,
	.probe         = shield_probe,
	.remove        = shield_remove,
	.raw_event     = shield_raw_event,
	.driver = {
		.dev_groups = shield_device_groups,
	},
};
module_hid_driver(shield_driver);

MODULE_AUTHOR("Rahul Rameshbabu <rrameshbabu@nvidia.com>");
MODULE_DESCRIPTION("HID Driver for NVIDIA SHIELD peripherals.");
MODULE_LICENSE("GPL");<|MERGE_RESOLUTION|>--- conflicted
+++ resolved
@@ -877,11 +877,6 @@
 
 	hid_set_drvdata(hdev, shield_dev);
 
-<<<<<<< HEAD
-	ts->haptics_dev = shield_haptics_create(shield_dev, thunderstrike_play_effect);
-	if (IS_ERR(ts->haptics_dev))
-		return ERR_CAST(ts->haptics_dev);
-=======
 	ts->id = ida_alloc(&thunderstrike_ida, GFP_KERNEL);
 	if (ts->id < 0)
 		return ERR_PTR(ts->id);
@@ -898,30 +893,18 @@
 		hid_err(hdev, "Failed to create Thunderstrike power supply instance\n");
 		goto err_haptics;
 	}
->>>>>>> 9545bdc0
 
 	ret = thunderstrike_led_create(ts);
 	if (ret) {
 		hid_err(hdev, "Failed to create Thunderstrike LED instance\n");
-<<<<<<< HEAD
-		goto err;
-	}
-=======
 		goto err_psy;
 	}
 
 	timer_setup(&ts->psy_stats_timer, thunderstrike_psy_stats_timer_handler, 0);
->>>>>>> 9545bdc0
 
 	hid_info(hdev, "Registered Thunderstrike controller\n");
 	return shield_dev;
 
-<<<<<<< HEAD
-err:
-	if (ts->haptics_dev)
-		input_unregister_device(ts->haptics_dev);
-	return ERR_CAST(ts->haptics_dev);
-=======
 err_psy:
 	power_supply_unregister(shield_dev->battery_dev.psy);
 err_haptics:
@@ -930,7 +913,6 @@
 err_id:
 	ida_free(&thunderstrike_ida, ts->id);
 	return ERR_PTR(ret);
->>>>>>> 9545bdc0
 }
 
 static int android_input_mapping(struct hid_device *hdev, struct hid_input *hi,
@@ -1096,10 +1078,7 @@
 	if (ts->haptics_dev)
 		input_unregister_device(ts->haptics_dev);
 	led_classdev_unregister(&ts->led_dev);
-<<<<<<< HEAD
-=======
 	ida_free(&thunderstrike_ida, ts->id);
->>>>>>> 9545bdc0
 	return ret;
 }
 
