--- conflicted
+++ resolved
@@ -230,11 +230,7 @@
 }
 
 static const struct ssam_device_id surface_hid_match[] = {
-<<<<<<< HEAD
-	{ SSAM_SDEV(HID, SSAM_ANY_TID, SSAM_ANY_IID, 0x00) },
-=======
 	{ SSAM_SDEV(HID, ANY, SSAM_SSH_IID_ANY, 0x00) },
->>>>>>> eb3cdb58
 	{ },
 };
 MODULE_DEVICE_TABLE(ssam, surface_hid_match);
