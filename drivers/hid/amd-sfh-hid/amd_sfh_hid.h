--- conflicted
+++ resolved
@@ -11,12 +11,7 @@
 #ifndef AMDSFH_HID_H
 #define AMDSFH_HID_H
 
-<<<<<<< HEAD
-#define MAX_HID_DEVICES		5
-#define BUS_AMD_SFH		0x20
-=======
 #define MAX_HID_DEVICES		6
->>>>>>> eb3cdb58
 #define AMD_SFH_HID_VENDOR	0x1022
 #define AMD_SFH_HID_PRODUCT	0x0001
 
