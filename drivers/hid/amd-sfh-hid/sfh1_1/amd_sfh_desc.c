--- conflicted
+++ resolved
@@ -132,11 +132,7 @@
 	common->event_type = HID_USAGE_SENSOR_EVENT_DATA_UPDATED_ENUM;
 }
 
-<<<<<<< HEAD
-static int float_to_int(u32 flt32_val)
-=======
 int amd_sfh_float_to_int(u32 flt32_val)
->>>>>>> 2d5404ca
 {
 	int fraction, shift, mantissa, sign, exp, zeropre;
 
