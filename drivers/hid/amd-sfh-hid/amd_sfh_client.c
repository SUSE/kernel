// SPDX-License-Identifier: GPL-2.0-or-later
/*
 *  AMD SFH Client Layer
 *  Copyright 2020-2021 Advanced Micro Devices, Inc.
 *  Authors: Nehal Bakulchandra Shah <Nehal-Bakulchandra.Shah@amd.com>
 *	     Sandeep Singh <Sandeep.singh@amd.com>
 *	     Basavaraj Natikar <Basavaraj.Natikar@amd.com>
 */

#include <linux/dma-mapping.h>
#include <linux/hid.h>
#include <linux/list.h>
#include <linux/slab.h>
#include <linux/workqueue.h>
#include <linux/errno.h>

#include "hid_descriptor/amd_sfh_hid_desc.h"
#include "amd_sfh_pcie.h"
#include "amd_sfh_hid.h"

void amd_sfh_set_report(struct hid_device *hid, int report_id,
			int report_type)
{
	struct amdtp_hid_data *hid_data = hid->driver_data;
	struct amdtp_cl_data *cli_data = hid_data->cli_data;
	int i;

	for (i = 0; i < cli_data->num_hid_devices; i++) {
		if (cli_data->hid_sensor_hubs[i] == hid) {
			cli_data->cur_hid_dev = i;
			break;
		}
	}
	amdtp_hid_wakeup(hid);
}

int amd_sfh_get_report(struct hid_device *hid, int report_id, int report_type)
{
	struct amdtp_hid_data *hid_data = hid->driver_data;
	struct amdtp_cl_data *cli_data = hid_data->cli_data;
	struct request_list *req_list = &cli_data->req_list;
	int i;

	for (i = 0; i < cli_data->num_hid_devices; i++) {
		if (cli_data->hid_sensor_hubs[i] == hid) {
			struct request_list *new = kzalloc(sizeof(*new), GFP_KERNEL);

			if (!new)
				return -ENOMEM;

			new->current_index = i;
			new->sensor_idx = cli_data->sensor_idx[i];
			new->hid = hid;
			new->report_type = report_type;
			new->report_id = report_id;
			cli_data->report_id[i] = report_id;
			cli_data->request_done[i] = false;
			list_add(&new->list, &req_list->list);
			break;
		}
	}
	schedule_delayed_work(&cli_data->work, 0);
	return 0;
}

void amd_sfh_work(struct work_struct *work)
{
	struct amdtp_cl_data *cli_data = container_of(work, struct amdtp_cl_data, work.work);
	struct request_list *req_list = &cli_data->req_list;
	struct amd_input_data *in_data = cli_data->in_data;
	struct request_list *req_node;
	u8 current_index, sensor_index;
	struct amd_mp2_ops *mp2_ops;
	struct amd_mp2_dev *mp2;
	u8 report_id, node_type;
	u8 report_size = 0;

	req_node = list_last_entry(&req_list->list, struct request_list, list);
	list_del(&req_node->list);
	current_index = req_node->current_index;
	sensor_index = req_node->sensor_idx;
	report_id = req_node->report_id;
	node_type = req_node->report_type;
	kfree(req_node);

	mp2 = container_of(in_data, struct amd_mp2_dev, in_data);
	mp2_ops = mp2->mp2_ops;
	if (node_type == HID_FEATURE_REPORT) {
		report_size = mp2_ops->get_feat_rep(sensor_index, report_id,
						    cli_data->feature_report[current_index]);
		if (report_size)
			hid_input_report(cli_data->hid_sensor_hubs[current_index],
					 cli_data->report_type[current_index],
					 cli_data->feature_report[current_index], report_size, 0);
		else
			pr_err("AMDSFH: Invalid report size\n");

	} else if (node_type == HID_INPUT_REPORT) {
		report_size = mp2_ops->get_in_rep(current_index, sensor_index, report_id, in_data);
		if (report_size)
			hid_input_report(cli_data->hid_sensor_hubs[current_index],
					 cli_data->report_type[current_index],
					 in_data->input_report[current_index], report_size, 0);
		else
			pr_err("AMDSFH: Invalid report size\n");
	}
	cli_data->cur_hid_dev = current_index;
	cli_data->sensor_requested_cnt[current_index] = 0;
	amdtp_hid_wakeup(cli_data->hid_sensor_hubs[current_index]);
}

void amd_sfh_work_buffer(struct work_struct *work)
{
	struct amdtp_cl_data *cli_data = container_of(work, struct amdtp_cl_data, work_buffer.work);
	struct amd_input_data *in_data = cli_data->in_data;
	struct amd_mp2_dev *mp2;
	u8 report_size;
	int i;

	for (i = 0; i < cli_data->num_hid_devices; i++) {
		if (cli_data->sensor_sts[i] == SENSOR_ENABLED) {
			mp2 = container_of(in_data, struct amd_mp2_dev, in_data);
			report_size = mp2->mp2_ops->get_in_rep(i, cli_data->sensor_idx[i],
							       cli_data->report_id[i], in_data);
			hid_input_report(cli_data->hid_sensor_hubs[i], HID_INPUT_REPORT,
					 in_data->input_report[i], report_size, 0);
		}
	}
	schedule_delayed_work(&cli_data->work_buffer, msecs_to_jiffies(AMD_SFH_IDLE_LOOP));
}

static u32 amd_sfh_wait_for_response(struct amd_mp2_dev *mp2, u8 sid, u32 sensor_sts)
{
	if (mp2->mp2_ops->response)
		sensor_sts = mp2->mp2_ops->response(mp2, sid, sensor_sts);

	return sensor_sts;
}

static const char *get_sensor_name(int idx)
{
	switch (idx) {
	case accel_idx:
		return "accelerometer";
	case gyro_idx:
		return "gyroscope";
	case mag_idx:
		return "magnetometer";
	case als_idx:
	case ACS_IDX: /* ambient color sensor */
		return "ALS";
	case HPD_IDX:
		return "HPD";
	default:
		return "unknown sensor type";
	}
}

static void amd_sfh_resume(struct amd_mp2_dev *mp2)
{
	struct amdtp_cl_data *cl_data = mp2->cl_data;
	struct amd_mp2_sensor_info info;
	int i, status;

	for (i = 0; i < cl_data->num_hid_devices; i++) {
		if (cl_data->sensor_sts[i] == SENSOR_DISABLED) {
			info.period = AMD_SFH_IDLE_LOOP;
			info.sensor_idx = cl_data->sensor_idx[i];
			info.dma_address = cl_data->sensor_dma_addr[i];
			mp2->mp2_ops->start(mp2, info);
			status = amd_sfh_wait_for_response
					(mp2, cl_data->sensor_idx[i], SENSOR_ENABLED);
			if (status == SENSOR_ENABLED)
				cl_data->sensor_sts[i] = SENSOR_ENABLED;
			dev_dbg(&mp2->pdev->dev, "resume sid 0x%x (%s) status 0x%x\n",
				cl_data->sensor_idx[i], get_sensor_name(cl_data->sensor_idx[i]),
				cl_data->sensor_sts[i]);
		}
	}

	schedule_delayed_work(&cl_data->work_buffer, msecs_to_jiffies(AMD_SFH_IDLE_LOOP));
	amd_sfh_clear_intr(mp2);
}

static void amd_sfh_suspend(struct amd_mp2_dev *mp2)
{
	struct amdtp_cl_data *cl_data = mp2->cl_data;
	int i, status;

	for (i = 0; i < cl_data->num_hid_devices; i++) {
		if (cl_data->sensor_idx[i] != HPD_IDX &&
		    cl_data->sensor_sts[i] == SENSOR_ENABLED) {
			mp2->mp2_ops->stop(mp2, cl_data->sensor_idx[i]);
			status = amd_sfh_wait_for_response
					(mp2, cl_data->sensor_idx[i], SENSOR_DISABLED);
			if (status != SENSOR_ENABLED)
				cl_data->sensor_sts[i] = SENSOR_DISABLED;
			dev_dbg(&mp2->pdev->dev, "suspend sid 0x%x (%s) status 0x%x\n",
				cl_data->sensor_idx[i], get_sensor_name(cl_data->sensor_idx[i]),
				cl_data->sensor_sts[i]);
		}
	}

	cancel_delayed_work_sync(&cl_data->work_buffer);
	amd_sfh_clear_intr(mp2);
}

int amd_sfh_hid_client_init(struct amd_mp2_dev *privdata)
{
	struct amd_input_data *in_data = &privdata->in_data;
	struct amdtp_cl_data *cl_data = privdata->cl_data;
	struct amd_mp2_ops *mp2_ops = privdata->mp2_ops;
	struct amd_mp2_sensor_info info;
	struct request_list *req_list;
	struct device *dev;
	u32 feature_report_size;
	u32 input_report_size;
	int rc, i, status;
	u8 cl_idx;

	req_list = &cl_data->req_list;
	dev = &privdata->pdev->dev;
	amd_sfh_set_desc_ops(mp2_ops);

	mp2_ops->suspend = amd_sfh_suspend;
	mp2_ops->resume = amd_sfh_resume;

	cl_data->num_hid_devices = amd_mp2_get_sensor_num(privdata, &cl_data->sensor_idx[0]);
	if (cl_data->num_hid_devices == 0)
		return -ENODEV;
<<<<<<< HEAD
=======
	cl_data->is_any_sensor_enabled = false;
>>>>>>> eb3cdb58

	INIT_DELAYED_WORK(&cl_data->work, amd_sfh_work);
	INIT_DELAYED_WORK(&cl_data->work_buffer, amd_sfh_work_buffer);
	INIT_LIST_HEAD(&req_list->list);
	cl_data->in_data = in_data;

	for (i = 0; i < cl_data->num_hid_devices; i++) {
		in_data->sensor_virt_addr[i] = dma_alloc_coherent(dev, sizeof(int) * 8,
								  &cl_data->sensor_dma_addr[i],
								  GFP_KERNEL);
		if (!in_data->sensor_virt_addr[i]) {
			rc = -ENOMEM;
			goto cleanup;
		}
<<<<<<< HEAD
		cl_data->sensor_sts[i] = 0;
=======
		cl_data->sensor_sts[i] = SENSOR_DISABLED;
>>>>>>> eb3cdb58
		cl_data->sensor_requested_cnt[i] = 0;
		cl_data->cur_hid_dev = i;
		cl_idx = cl_data->sensor_idx[i];
		cl_data->report_descr_sz[i] = mp2_ops->get_desc_sz(cl_idx, descr_size);
		if (!cl_data->report_descr_sz[i]) {
			rc = -EINVAL;
			goto cleanup;
		}
		feature_report_size = mp2_ops->get_desc_sz(cl_idx, feature_size);
		if (!feature_report_size) {
			rc = -EINVAL;
			goto cleanup;
		}
		input_report_size =  mp2_ops->get_desc_sz(cl_idx, input_size);
		if (!input_report_size) {
			rc = -EINVAL;
			goto cleanup;
		}
		cl_data->feature_report[i] = devm_kzalloc(dev, feature_report_size, GFP_KERNEL);
		if (!cl_data->feature_report[i]) {
			rc = -ENOMEM;
			goto cleanup;
		}
		in_data->input_report[i] = devm_kzalloc(dev, input_report_size, GFP_KERNEL);
		if (!in_data->input_report[i]) {
			rc = -ENOMEM;
			goto cleanup;
		}
		info.period = AMD_SFH_IDLE_LOOP;
		info.sensor_idx = cl_idx;
		info.dma_address = cl_data->sensor_dma_addr[i];

		cl_data->report_descr[i] =
			devm_kzalloc(dev, cl_data->report_descr_sz[i], GFP_KERNEL);
		if (!cl_data->report_descr[i]) {
			rc = -ENOMEM;
			goto cleanup;
		}
		rc = mp2_ops->get_rep_desc(cl_idx, cl_data->report_descr[i]);
		if (rc)
			goto cleanup;
		mp2_ops->start(privdata, info);
		status = amd_sfh_wait_for_response
				(privdata, cl_data->sensor_idx[i], SENSOR_ENABLED);
		if (status == SENSOR_ENABLED) {
			cl_data->is_any_sensor_enabled = true;
			cl_data->sensor_sts[i] = SENSOR_ENABLED;
			rc = amdtp_hid_probe(cl_data->cur_hid_dev, cl_data);
			if (rc) {
				mp2_ops->stop(privdata, cl_data->sensor_idx[i]);
				status = amd_sfh_wait_for_response
					(privdata, cl_data->sensor_idx[i], SENSOR_DISABLED);
				if (status != SENSOR_ENABLED)
					cl_data->sensor_sts[i] = SENSOR_DISABLED;
				dev_dbg(dev, "sid 0x%x (%s) status 0x%x\n",
					cl_data->sensor_idx[i],
					get_sensor_name(cl_data->sensor_idx[i]),
					cl_data->sensor_sts[i]);
				goto cleanup;
			}
		} else {
			cl_data->sensor_sts[i] = SENSOR_DISABLED;
			dev_dbg(dev, "sid 0x%x (%s) status 0x%x\n",
				cl_data->sensor_idx[i],
				get_sensor_name(cl_data->sensor_idx[i]),
				cl_data->sensor_sts[i]);
		}
		dev_dbg(dev, "sid 0x%x (%s) status 0x%x\n",
			cl_data->sensor_idx[i], get_sensor_name(cl_data->sensor_idx[i]),
			cl_data->sensor_sts[i]);
	}
	if (!cl_data->is_any_sensor_enabled ||
	   (mp2_ops->discovery_status && mp2_ops->discovery_status(privdata) == 0)) {
		amd_sfh_hid_client_deinit(privdata);
		for (i = 0; i < cl_data->num_hid_devices; i++) {
			devm_kfree(dev, cl_data->feature_report[i]);
			devm_kfree(dev, in_data->input_report[i]);
			devm_kfree(dev, cl_data->report_descr[i]);
		}
		dev_warn(dev, "Failed to discover, sensors not enabled is %d\n", cl_data->is_any_sensor_enabled);
		return -EOPNOTSUPP;
	}
	schedule_delayed_work(&cl_data->work_buffer, msecs_to_jiffies(AMD_SFH_IDLE_LOOP));
	return 0;

cleanup:
	for (i = 0; i < cl_data->num_hid_devices; i++) {
		if (in_data->sensor_virt_addr[i]) {
			dma_free_coherent(&privdata->pdev->dev, 8 * sizeof(int),
					  in_data->sensor_virt_addr[i],
					  cl_data->sensor_dma_addr[i]);
		}
		devm_kfree(dev, cl_data->feature_report[i]);
		devm_kfree(dev, in_data->input_report[i]);
		devm_kfree(dev, cl_data->report_descr[i]);
	}
	return rc;
}

int amd_sfh_hid_client_deinit(struct amd_mp2_dev *privdata)
{
	struct amdtp_cl_data *cl_data = privdata->cl_data;
	struct amd_input_data *in_data = cl_data->in_data;
	int i, status;

	for (i = 0; i < cl_data->num_hid_devices; i++) {
		if (cl_data->sensor_sts[i] == SENSOR_ENABLED) {
			privdata->mp2_ops->stop(privdata, cl_data->sensor_idx[i]);
			status = amd_sfh_wait_for_response
					(privdata, cl_data->sensor_idx[i], SENSOR_DISABLED);
			if (status != SENSOR_ENABLED)
				cl_data->sensor_sts[i] = SENSOR_DISABLED;
			dev_dbg(&privdata->pdev->dev, "stopping sid 0x%x (%s) status 0x%x\n",
				cl_data->sensor_idx[i], get_sensor_name(cl_data->sensor_idx[i]),
				cl_data->sensor_sts[i]);
		}
	}

	cancel_delayed_work_sync(&cl_data->work);
	cancel_delayed_work_sync(&cl_data->work_buffer);
	amdtp_hid_remove(cl_data);

	for (i = 0; i < cl_data->num_hid_devices; i++) {
		if (in_data->sensor_virt_addr[i]) {
			dma_free_coherent(&privdata->pdev->dev, 8 * sizeof(int),
					  in_data->sensor_virt_addr[i],
					  cl_data->sensor_dma_addr[i]);
		}
	}
	return 0;
}<|MERGE_RESOLUTION|>--- conflicted
+++ resolved
@@ -228,10 +228,7 @@
 	cl_data->num_hid_devices = amd_mp2_get_sensor_num(privdata, &cl_data->sensor_idx[0]);
 	if (cl_data->num_hid_devices == 0)
 		return -ENODEV;
-<<<<<<< HEAD
-=======
 	cl_data->is_any_sensor_enabled = false;
->>>>>>> eb3cdb58
 
 	INIT_DELAYED_WORK(&cl_data->work, amd_sfh_work);
 	INIT_DELAYED_WORK(&cl_data->work_buffer, amd_sfh_work_buffer);
@@ -246,11 +243,7 @@
 			rc = -ENOMEM;
 			goto cleanup;
 		}
-<<<<<<< HEAD
-		cl_data->sensor_sts[i] = 0;
-=======
 		cl_data->sensor_sts[i] = SENSOR_DISABLED;
->>>>>>> eb3cdb58
 		cl_data->sensor_requested_cnt[i] = 0;
 		cl_data->cur_hid_dev = i;
 		cl_idx = cl_data->sensor_idx[i];
