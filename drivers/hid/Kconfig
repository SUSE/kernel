# SPDX-License-Identifier: GPL-2.0-only
#
# HID driver configuration
#
menuconfig HID_SUPPORT
	bool "HID bus support"
	default y
	depends on INPUT
	help
	  This option adds core support for human interface device (HID).
	  You will also need drivers from the following menu to make use of it.

if HID_SUPPORT

config HID
	tristate "HID bus core support"
	default y
	depends on INPUT
	help
	  A human interface device (HID) is a type of computer device that
	  interacts directly with and takes input from humans. The term "HID"
	  most commonly used to refer to the USB-HID specification, but other
	  devices (such as, but not strictly limited to, Bluetooth) are
	  designed using HID specification (this involves certain keyboards,
	  mice, tablets, etc). This option adds the HID bus to the kernel,
	  together with generic HID layer code. The HID devices are added and
	  removed from the HID bus by the transport-layer drivers, such as
	  usbhid (USB_HID) and hidp (BT_HIDP).

	  For docs and specs, see https://www.usb.org/developers/hidpage/

	  If unsure, say Y.

if HID

config HID_BATTERY_STRENGTH
	bool "Battery level reporting for HID devices"
	select POWER_SUPPLY
	default n
	help
	This option adds support of reporting battery strength (for HID devices
	that support this feature) through power_supply class so that userspace
	tools, such as upower, can display it.

config HIDRAW
	bool "/dev/hidraw raw HID device support"
	help
	Say Y here if you want to support HID devices (from the USB
	specification standpoint) that aren't strictly user interface
	devices, like monitor controls and Uninterruptible Power Supplies.

	This module supports these devices separately using a separate
	event interface on /dev/hidraw.

	There is also a /dev/hiddev configuration option in the USB HID
	configuration menu. In comparison to hiddev, this device does not process
	the hid events at all (no parsing, no lookups). This lets applications
	to work on raw hid events when they want to, and avoid using transport-specific
	userspace libhid/libusb libraries.

	If unsure, say Y.

config UHID
	tristate "User-space I/O driver support for HID subsystem"
	default n
	help
	Say Y here if you want to provide HID I/O Drivers from user-space.
	This allows to write I/O drivers in user-space and feed the data from
	the device into the kernel. The kernel parses the HID reports, loads the
	corresponding HID Device Driver or provides input devices on top of your
	user-space device.

	This driver cannot be used to parse HID-reports in user-space and write
	special HID-drivers. You should use hidraw for that.
	Instead, this driver allows to write the transport-layer driver in
	user-space like USB-HID and Bluetooth-HID do in kernel-space.

	If unsure, say N.

	To compile this driver as a module, choose M here: the
	module will be called uhid.

config HID_GENERIC
	tristate "Generic HID driver"
	default HID
	help
	Support for generic devices on the HID bus. This includes most
	keyboards and mice, joysticks, tablets and digitizers.

	To compile this driver as a module, choose M here: the module
	will be called hid-generic.

	If unsure, say Y.

menu "Special HID drivers"

config HID_A4TECH
	tristate "A4TECH mice"
	default !EXPERT
	help
	Support for some A4TECH mice with two scroll wheels.

config HID_ACCUTOUCH
	tristate "Accutouch touch device"
	depends on USB_HID
	help
	  This selects a driver for the Accutouch 2216 touch controller.

	  The driver works around a problem in the reported device capabilities
	  which causes userspace to detect the device as a mouse rather than
          a touchscreen.

	  Say Y here if you have a Accutouch 2216 touch controller.

config HID_ACRUX
	tristate "ACRUX game controller support"
	help
	Say Y here if you want to enable support for ACRUX game controllers.

config HID_ACRUX_FF
	bool "ACRUX force feedback support"
	depends on HID_ACRUX
	select INPUT_FF_MEMLESS
	help
	Say Y here if you want to enable force feedback support for ACRUX
	game controllers.

config HID_APPLE
	tristate "Apple {i,Power,Mac}Books"
	depends on LEDS_CLASS
	depends on NEW_LEDS
	default !EXPERT
	help
	Support for some Apple devices which less or more break
	HID specification.

	Say Y here if you want support for keyboards of	Apple iBooks, PowerBooks,
	MacBooks, MacBook Pros and Apple Aluminum.

config HID_APPLEIR
	tristate "Apple infrared receiver"
	depends on (USB_HID)
	help
	Support for Apple infrared remote control. All the Apple computers from
	  2005 onwards include such a port, except the unibody Macbook (2009),
	  and Mac Pros. This receiver is also used in the Apple TV set-top box
	  prior to the 2010 model.

	Say Y here if you want support for Apple infrared remote control.

config HID_ASUS
	tristate "Asus"
	depends on USB_HID
	depends on LEDS_CLASS
	depends on ASUS_WMI || ASUS_WMI=n
	select POWER_SUPPLY
	help
	Support for Asus notebook built-in keyboard and touchpad via i2c, and
	the Asus Republic of Gamers laptop keyboard special keys.

	Supported devices:
	- EeeBook X205TA
	- VivoBook E200HA
	- GL553V series
	- GL753V series

config HID_AUREAL
	tristate "Aureal"
	help
	Support for Aureal Cy se W-01RN Remote Controller and other Aureal derived remotes.

config HID_BELKIN
	tristate "Belkin Flip KVM and Wireless keyboard"
	default !EXPERT
	help
	Support for Belkin Flip KVM and Wireless keyboard.

config HID_BETOP_FF
	tristate "Betop Production Inc. force feedback support"
	depends on USB_HID
	select INPUT_FF_MEMLESS
	help
	Say Y here if you want to enable force feedback support for devices by
	BETOP Production Ltd.
	Currently the following devices are known to be supported:
	 - BETOP 2185 PC & BFM MODE

config HID_BIGBEN_FF
	tristate "BigBen Interactive Kids' gamepad support"
	depends on USB_HID
	depends on NEW_LEDS
	depends on LEDS_CLASS
	select INPUT_FF_MEMLESS
	help
	  Support for the "Kid-friendly Wired Controller" PS3OFMINIPAD
	  gamepad made by BigBen Interactive, originally sold as a PS3
	  accessory. This driver fixes input mapping and adds support for
	  force feedback effects and LEDs on the device.

config HID_CHERRY
	tristate "Cherry Cymotion keyboard"
	default !EXPERT
	help
	Support for Cherry Cymotion keyboard.

config HID_CHICONY
	tristate "Chicony devices"
	depends on USB_HID
	default !EXPERT
	help
	Support for Chicony Tactical pad and special keys on Chicony keyboards.

config HID_CORSAIR
	tristate "Corsair devices"
	depends on USB_HID && LEDS_CLASS
	help
	Support for Corsair devices that are not fully compliant with the
	HID standard.

	Supported devices:
	- Vengeance K90
	- Scimitar PRO RGB

config HID_COUGAR
	tristate "Cougar devices"
	help
	Support for Cougar devices that are not fully compliant with the
	HID standard.

	Supported devices:
	- Cougar 500k Gaming Keyboard

config HID_MACALLY
	tristate "Macally devices"
	help
	Support for Macally devices that are not fully compliant with the
	HID standard.

	supported devices:
	- Macally ikey keyboard

config HID_PRODIKEYS
	tristate "Prodikeys PC-MIDI Keyboard support"
	depends on USB_HID && SND
	select SND_RAWMIDI
	help
	Support for Prodikeys PC-MIDI Keyboard device support.
	Say Y here to enable support for this device.
	- Prodikeys PC-MIDI keyboard.
	  The Prodikeys PC-MIDI acts as a USB Audio device, with one MIDI
	  input and one MIDI output. These MIDI jacks appear as
	  a sound "card" in the ALSA sound system.
	  Note: if you say N here, this device will still function as a basic
	  multimedia keyboard, but will lack support for the musical keyboard
	  and some additional multimedia keys.

config HID_CMEDIA
	tristate "CMedia audio chips"
	help
	Support for CMedia CM6533 HID audio jack controls
        and HS100B mute buttons.

config HID_CP2112
	tristate "Silicon Labs CP2112 HID USB-to-SMBus Bridge support"
	depends on USB_HID && HIDRAW && I2C && GPIOLIB
	select GPIOLIB_IRQCHIP
	help
	Support for Silicon Labs CP2112 HID USB to SMBus Master Bridge.
	This is a HID device driver which registers as an i2c adapter
	and gpiochip to expose these functions of the CP2112. The
	customizable USB descriptor fields are exposed as sysfs attributes.

config HID_CREATIVE_SB0540
	tristate "Creative SB0540 infrared receiver"
	depends on USB_HID
	help
	Support for Creative infrared SB0540-compatible remote controls, such
	as the RM-1500 and RM-1800 remotes.

	Say Y here if you want support for Creative SB0540 infrared receiver.

config HID_CYPRESS
	tristate "Cypress mouse and barcode readers"
	default !EXPERT
	help
	Support for cypress mouse and barcode readers.

config HID_DRAGONRISE
	tristate "DragonRise Inc. game controller"
	help
	Say Y here if you have DragonRise Inc. game controllers.
	These might be branded as:
	- Tesun USB-703
	- Media-tech MT1504 "Rogue"
	- DVTech JS19 "Gear"
	- Defender Game Master

config DRAGONRISE_FF
	bool "DragonRise Inc. force feedback"
	depends on HID_DRAGONRISE
	select INPUT_FF_MEMLESS
	help
	Say Y here if you want to enable force feedback support for DragonRise Inc.
	game controllers.

config HID_EMS_FF
	tristate "EMS Production Inc. force feedback support"
	select INPUT_FF_MEMLESS
	help
	Say Y here if you want to enable force feedback support for devices by
	EMS Production Ltd.
	Currently the following devices are known to be supported:
	 - Trio Linker Plus II

config HID_ELAN
	tristate "ELAN USB Touchpad Support"
	depends on LEDS_CLASS && USB_HID
	help
	Say Y to enable support for the USB ELAN touchpad
	Currently the following devices are known to be supported:
	 - HP Pavilion X2 10-p0XX.

config HID_ELECOM
	tristate "ELECOM HID devices"
	help
	Support for ELECOM devices:
	  - BM084 Bluetooth Mouse
	  - EX-G Trackballs (M-XT3DRBK, M-XT3URBK)
	  - DEFT Trackballs (M-DT1DRBK, M-DT1URBK, M-DT2DRBK, M-DT2URBK)
	  - HUGE Trackballs (M-HT1DRBK, M-HT1URBK)

config HID_ELO
	tristate "ELO USB 4000/4500 touchscreen"
	depends on USB_HID
	help
	Support for the ELO USB 4000/4500 touchscreens. Note that this is for
	different devices than those handled by CONFIG_TOUCHSCREEN_USB_ELO.

config HID_EVISION
	tristate "EVision Keyboards Support"
	depends on HID
	help
	Support for some EVision keyboards. Note that this is needed only when
	applying customization using userspace programs.

config HID_EZKEY
	tristate "Ezkey BTC 8193 keyboard"
	default !EXPERT
	help
	Support for Ezkey BTC 8193 keyboard.

config HID_FT260
	tristate "FTDI FT260 USB HID to I2C host support"
	depends on USB_HID && HIDRAW && I2C
	help
	  Provides I2C host adapter functionality over USB-HID through FT260
	  device. The customizable USB descriptor fields are exposed as sysfs
	  attributes.

	  To compile this driver as a module, choose M here: the module
	  will be called hid-ft260.

config HID_GEMBIRD
	tristate "Gembird Joypad"
	help
	Support for Gembird JPD-DualForce 2.

config HID_GFRM
	tristate "Google Fiber TV Box remote control support"
	help
	Support for Google Fiber TV Box remote controls

config HID_GLORIOUS
	tristate "Glorious PC Gaming Race mice"
	help
	  Support for Glorious PC Gaming Race mice such as
	  the Glorious Model O, O- and D.

config HID_HOLTEK
	tristate "Holtek HID devices"
	depends on USB_HID
	help
	Support for Holtek based devices:
	  - Holtek On Line Grip based game controller
	  - Trust GXT 18 Gaming Keyboard
	  - Sharkoon Drakonia / Perixx MX-2000 gaming mice
	  - Tracer Sniper TRM-503 / NOVA Gaming Slider X200 /
	    Zalman ZM-GM1
	  - SHARKOON DarkGlider Gaming mouse
	  - LEETGION Hellion Gaming Mouse

config HOLTEK_FF
	bool "Holtek On Line Grip force feedback support"
	depends on HID_HOLTEK
	select INPUT_FF_MEMLESS
	help
	  Say Y here if you have a Holtek On Line Grip based game controller
	  and want to have force feedback support for it.

config HID_VIVALDI_COMMON
	tristate
	help
	  ChromeOS Vivaldi HID parsing support library. This is a hidden
	  option so that drivers can use common code to parse the HID
	  descriptors for vivaldi function row keymap.

config HID_GOOGLE_HAMMER
	tristate "Google Hammer Keyboard"
	select HID_VIVALDI_COMMON
	select INPUT_VIVALDIFMAP
	depends on USB_HID && LEDS_CLASS && CROS_EC
	help
	Say Y here if you have a Google Hammer device.

config HID_GOOGLE_STADIA_FF
	tristate "Google Stadia force feedback"
	select INPUT_FF_MEMLESS
	help
	Say Y here if you want to enable force feedback support for the Google
	Stadia controller.

config HID_VIVALDI
	tristate "Vivaldi Keyboard"
	select HID_VIVALDI_COMMON
	select INPUT_VIVALDIFMAP
	help
	  Say Y here if you want to enable support for Vivaldi keyboards.

	  Vivaldi keyboards use a vendor-specific (Google) HID usage to report
	  how the keys in the top row are physically ordered.

config HID_GT683R
	tristate "MSI GT68xR LED support"
	depends on LEDS_CLASS && USB_HID
	help
	Say Y here if you want to enable support for the three MSI GT68xR LEDs

	This driver support following modes:
	  - Normal: LEDs are fully on when enabled
	  - Audio:  LEDs brightness depends on sound level
	  - Breathing: LEDs brightness varies at human breathing rate

	Currently the following devices are know to be supported:
	  - MSI GT683R

config HID_KEYTOUCH
	tristate "Keytouch HID devices"
	help
	Support for Keytouch HID devices not fully compliant with
	the specification. Currently supported:
		- Keytouch IEC 60945

config HID_KYE
	tristate "KYE/Genius devices"
	help
	Support for KYE/Genius devices not fully compliant with HID standard:
	- Ergo Mouse
	- EasyPen i405X tablet
	- MousePen i608X tablet
	- EasyPen M610X tablet

config HID_UCLOGIC
	tristate "UC-Logic"
	depends on USB_HID
	help
	Support for UC-Logic and Huion tablets.

config HID_WALTOP
	tristate "Waltop"
	help
	Support for Waltop tablets.

config HID_VIEWSONIC
	tristate "ViewSonic/Signotec"
	help
	  Support for ViewSonic/Signotec PD1011 signature pad.

config HID_VRC2
	tristate "VRC-2 Car Controller"
	depends on HID
	help
        Support for VRC-2 which is a 2-axis controller often used in
        car simulators.

        To compile this driver as a module, choose M here: the
        module will be called hid-vrc2.

config HID_XIAOMI
	tristate "Xiaomi"
	help
	  Adds support for side buttons of Xiaomi Mi Dual Mode Wireless
	  Mouse Silent Edition.

config HID_GYRATION
	tristate "Gyration remote control"
	help
	Support for Gyration remote control.

config HID_ICADE
	tristate "ION iCade arcade controller"
	help
	Support for the ION iCade arcade controller to work as a joystick.

	To compile this driver as a module, choose M here: the
	module will be called hid-icade.

config HID_ITE
	tristate "ITE devices"
	default !EXPERT
	help
	Support for ITE devices not fully compliant with HID standard.

config HID_JABRA
	tristate "Jabra USB HID Driver"
	help
	Support for Jabra USB HID devices.

	Prevents mapping of vendor defined HID usages to input events. Without
	this driver HID	reports from Jabra devices may incorrectly be seen as
	mouse button events.
	Say M here if you may ever plug in a Jabra USB device.

config HID_TWINHAN
	tristate "Twinhan IR remote control"
	help
	Support for Twinhan IR remote control.

config HID_KENSINGTON
	tristate "Kensington Slimblade Trackball"
	default !EXPERT
	help
	Support for Kensington Slimblade Trackball.

config HID_LCPOWER
	tristate "LC-Power"
	help
	Support for LC-Power RC1000MCE RF remote control.

config HID_LED
	tristate "Simple RGB LED support"
	depends on LEDS_CLASS
	help
	Support for simple RGB LED devices. Currently supported are:
	- Riso Kagaku Webmail Notifier
	- Dream Cheeky Webmail Notifier and Friends Alert
	- ThingM blink(1)
	- Delcom Visual Signal Indicator Generation 2
	- Greynut Luxafor

	To compile this driver as a module, choose M here: the
	module will be called hid-led.

config HID_LENOVO
	tristate "Lenovo / Thinkpad devices"
	select NEW_LEDS
	select LEDS_CLASS
	help
	Support for IBM/Lenovo devices that are not fully compliant with HID standard.

	Say Y if you want support for horizontal scrolling of the IBM/Lenovo
	Scrollpoint mice or the non-compliant features of the Lenovo Thinkpad
	standalone keyboards, e.g:
	- ThinkPad USB Keyboard with TrackPoint (supports extra LEDs and trackpoint
	  configuration)
	- ThinkPad Compact Bluetooth Keyboard with TrackPoint (supports Fn keys)
	- ThinkPad Compact USB Keyboard with TrackPoint (supports Fn keys)

config HID_LETSKETCH
	tristate "Letsketch WP9620N tablets"
	depends on USB_HID
	help
	  Driver for the LetSketch / VSON WP9620N drawing tablet. This
	  drawing tablet is also sold under other brand names such as Case U,
	  presumably this driver will work for all of them. But it has only been
	  tested with a LetSketch WP9620N model.

	  These tablets also work without a special HID driver, but then only
	  part of the active area works and both the pad and stylus buttons are
	  hardwired to special key-combos. E.g. the 2 stylus buttons send right
	  mouse clicks / resp. "e" key presses.

config HID_LOGITECH
	tristate "Logitech devices"
	depends on USB_HID
	depends on LEDS_CLASS
	default !EXPERT
	help
	Support for Logitech devices that are not fully compliant with HID standard.

config HID_LOGITECH_DJ
	tristate "Logitech receivers full support"
	depends on USB_HID
	depends on HIDRAW
	depends on HID_LOGITECH
	select HID_LOGITECH_HIDPP
	help
	Say Y if you want support for Logitech receivers and devices.
	Logitech receivers are capable of pairing multiple Logitech compliant
	devices to the same receiver. Without this driver it will be handled by
	generic USB_HID driver and all incoming events will be multiplexed
	into a single mouse and a single keyboard device.

config HID_LOGITECH_HIDPP
	tristate "Logitech HID++ devices support"
	depends on HID_LOGITECH
	select POWER_SUPPLY
	help
	Support for Logitech devices relying on the HID++ Logitech specification

	Say Y if you want support for Logitech devices relying on the HID++
	specification. Such devices are the various Logitech Touchpads (T650,
	T651, TK820), some mice (Zone Touch mouse), or even keyboards (Solar
	Keyboard).

config LOGITECH_FF
	bool "Logitech force feedback support"
	depends on HID_LOGITECH
	select INPUT_FF_MEMLESS
	help
	  Say Y here if you have one of these devices:
	  - Logitech WingMan Cordless RumblePad
	  - Logitech WingMan Cordless RumblePad 2
	  - Logitech WingMan Force 3D

	  and if you want to enable force feedback for them.
	  Note: if you say N here, this device will still be supported, but without
	  force feedback.

config LOGIRUMBLEPAD2_FF
	bool "Logitech force feedback support (variant 2)"
	depends on HID_LOGITECH
	select INPUT_FF_MEMLESS
	help
	  Say Y here if you want to enable force feedback support for:
	  - Logitech RumblePad
	  - Logitech Rumblepad 2
	  - Logitech Formula Vibration Feedback Wheel

config LOGIG940_FF
	bool "Logitech Flight System G940 force feedback support"
	depends on HID_LOGITECH
	select INPUT_FF_MEMLESS
	help
	  Say Y here if you want to enable force feedback support for Logitech
	  Flight System G940 devices.

config LOGIWHEELS_FF
	bool "Logitech wheels configuration and force feedback support"
	depends on HID_LOGITECH
	select INPUT_FF_MEMLESS
	default LOGITECH_FF
	help
	  Say Y here if you want to enable force feedback and range setting(*)
	  support for following Logitech wheels:
	  - Logitech G25 (*)
	  - Logitech G27 (*)
	  - Logitech G29 (*)
	  - Logitech Driving Force
	  - Logitech Driving Force Pro (*)
	  - Logitech Driving Force GT (*)
	  - Logitech Driving Force EX/RX
	  - Logitech Driving Force Wireless
	  - Logitech Speed Force Wireless
	  - Logitech MOMO Force
	  - Logitech MOMO Racing Force
	  - Logitech Formula Force GP
	  - Logitech Formula Force EX/RX
	  - Logitech Wingman Formula Force GP

config HID_MAGICMOUSE
	tristate "Apple Magic Mouse/Trackpad multi-touch support"
	help
	Support for the Apple Magic Mouse/Trackpad multi-touch.

	Say Y here if you want support for the multi-touch features of the
	Apple Wireless "Magic" Mouse and the Apple Wireless "Magic" Trackpad.

config HID_MALTRON
	tristate "Maltron L90 keyboard"
	help
	Adds support for the volume up, volume down, mute, and play/pause buttons
	of the Maltron L90 keyboard.

config HID_MAYFLASH
	tristate "Mayflash game controller adapter force feedback"
	select INPUT_FF_MEMLESS
	help
	Say Y here if you have HJZ Mayflash PS3 game controller adapters
	and want to enable force feedback support.

config HID_MEGAWORLD_FF
	tristate "Mega World based game controller force feedback support"
	depends on USB_HID
	select INPUT_FF_MEMLESS
	help
	Say Y here if you have a Mega World based game controller and want
	to have force feedback support for it.

config HID_REDRAGON
	tristate "Redragon keyboards"
	default !EXPERT
	help
    Support for Redragon keyboards that need fix-ups to work properly.

config HID_MICROSOFT
	tristate "Microsoft non-fully HID-compliant devices"
	default !EXPERT
	select INPUT_FF_MEMLESS
	help
	Support for Microsoft devices that are not fully compliant with HID standard.

config HID_MONTEREY
	tristate "Monterey Genius KB29E keyboard"
	default !EXPERT
	help
	Support for Monterey Genius KB29E.

config HID_MULTITOUCH
	tristate "HID Multitouch panels"
	help
	  Generic support for HID multitouch panels.

	  Say Y here if you have one of the following devices:
	  - 3M PCT touch screens
	  - ActionStar dual touch panels
	  - Atmel panels
	  - Cando dual touch panels
	  - Chunghwa panels
	  - CJTouch panels
	  - CVTouch panels
	  - Cypress TrueTouch panels
	  - Elan Microelectronics touch panels
	  - Elo TouchSystems IntelliTouch Plus panels
	  - GeneralTouch 'Sensing Win7-TwoFinger' panels
	  - GoodTouch panels
	  - Hanvon dual touch panels
	  - Ilitek dual touch panels
	  - IrTouch Infrared USB panels
	  - LG Display panels (Dell ST2220Tc)
	  - Lumio CrystalTouch panels
	  - MosArt dual-touch panels
	  - Panasonic multitouch panels
	  - PenMount dual touch panels
	  - Perixx Peripad 701 touchpad
	  - PixArt optical touch screen
	  - Pixcir dual touch panels
	  - Quanta panels
	  - eGalax dual-touch panels, including the Joojoo and Wetab tablets
	  - SiS multitouch panels
	  - Stantum multitouch panels
	  - Touch International Panels
	  - Unitec Panels
	  - Wistron optical touch panels
	  - XAT optical touch panels
	  - Xiroku optical touch panels
	  - Zytronic touch panels

	  If unsure, say N.

	  To compile this driver as a module, choose M here: the
	  module will be called hid-multitouch.

config HID_NINTENDO
	tristate "Nintendo Joy-Con and Pro Controller support"
	depends on NEW_LEDS
	depends on LEDS_CLASS
	select POWER_SUPPLY
	help
	Adds support for the Nintendo Switch Joy-Cons and Pro Controller.
	All controllers support bluetooth, and the Pro Controller also supports
	its USB mode.

	To compile this driver as a module, choose M here: the
	module will be called hid-nintendo.

config NINTENDO_FF
	bool "Nintendo Switch controller force feedback support"
	depends on HID_NINTENDO
	select INPUT_FF_MEMLESS
	help
	Say Y here if you have a Nintendo Switch controller and want to enable
	force feedback support for it. This works for both joy-cons and the pro
	controller. For the pro controller, both rumble motors can be controlled
	individually.

config HID_NTI
	tristate "NTI keyboard adapters"
	help
	Support for the "extra" Sun keyboard keys on keyboards attached
	through Network Technologies USB-SUN keyboard adapters.

config HID_NTRIG
	tristate "N-Trig touch screen"
	depends on USB_HID
	help
	Support for N-Trig touch screen.

config HID_NVIDIA_SHIELD
	tristate "NVIDIA SHIELD devices"
	depends on USB_HID
	depends on BT_HIDP
	depends on LEDS_CLASS
<<<<<<< HEAD
=======
	select POWER_SUPPLY
>>>>>>> 9545bdc0
	help
	  Support for NVIDIA SHIELD accessories.

	  Supported devices:
	  - Thunderstrike (NVIDIA SHIELD Controller 2017)

config NVIDIA_SHIELD_FF
	bool "NVIDIA SHIELD force feedback support"
	depends on HID_NVIDIA_SHIELD
	select INPUT_FF_MEMLESS
	help
	  Say Y here if you would like to enable force feedback support for
	  NVIDIA SHIELD accessories with haptics capabilities.

config HID_ORTEK
	tristate "Ortek PKB-1700/WKB-2000/Skycable wireless keyboard and mouse trackpad"
	help
	There are certain devices which have LogicalMaximum wrong in the keyboard
	usage page of their report descriptor. The most prevailing ones so far
	are manufactured by Ortek, thus the name of the driver. Currently
	supported devices by this driver are

	   - Ortek PKB-1700
	   - Ortek WKB-2000
	   - Skycable wireless presenter

config HID_PANTHERLORD
	tristate "Pantherlord/GreenAsia game controller"
	help
	  Say Y here if you have a PantherLord/GreenAsia based game controller
	  or adapter.

config PANTHERLORD_FF
	bool "Pantherlord force feedback support"
	depends on HID_PANTHERLORD
	select INPUT_FF_MEMLESS
	help
	  Say Y here if you have a PantherLord/GreenAsia based game controller
	  or adapter and want to enable force feedback support for it.

config HID_PENMOUNT
	tristate "Penmount touch device"
	depends on USB_HID
	help
	  This selects a driver for the PenMount 6000 touch controller.

	  The driver works around a problem in the report descript allowing
	  the userspace to touch events instead of mouse events.

	  Say Y here if you have a Penmount based touch controller.

config HID_PETALYNX
	tristate "Petalynx Maxter remote control"
	help
	Support for Petalynx Maxter remote control.

config HID_PICOLCD
	tristate "PicoLCD (graphic version)"
	help
	  This provides support for Minibox PicoLCD devices, currently
	  only the graphical ones are supported.

	  This includes support for the following device features:
	  - Keypad
	  - Switching between Firmware and Flash mode
	  - EEProm / Flash access     (via debugfs)
	  Features selectively enabled:
	  - Framebuffer for monochrome 256x64 display
	  - Backlight control
	  - Contrast control
	  - General purpose outputs
	  Features that are not (yet) supported:
	  - IR

config HID_PICOLCD_FB
	bool "Framebuffer support" if EXPERT
	default !EXPERT
	depends on HID_PICOLCD
	depends on HID_PICOLCD=FB || FB=y
	select FB_DEFERRED_IO
	select FB_SYS_FILLRECT
	select FB_SYS_COPYAREA
	select FB_SYS_IMAGEBLIT
	select FB_SYS_FOPS
	help
	  Provide access to PicoLCD's 256x64 monochrome display via a
	  framebuffer device.

config HID_PICOLCD_BACKLIGHT
	bool "Backlight control" if EXPERT
	default !EXPERT
	depends on HID_PICOLCD
	depends on HID_PICOLCD=BACKLIGHT_CLASS_DEVICE || BACKLIGHT_CLASS_DEVICE=y
	help
	  Provide access to PicoLCD's backlight control via backlight
	  class.

config HID_PICOLCD_LCD
	bool "Contrast control" if EXPERT
	default !EXPERT
	depends on HID_PICOLCD
	depends on HID_PICOLCD=LCD_CLASS_DEVICE || LCD_CLASS_DEVICE=y
	help
	  Provide access to PicoLCD's LCD contrast via lcd class.

config HID_PICOLCD_LEDS
	bool "GPO via leds class" if EXPERT
	default !EXPERT
	depends on HID_PICOLCD
	depends on HID_PICOLCD=LEDS_CLASS || LEDS_CLASS=y
	help
	  Provide access to PicoLCD's GPO pins via leds class.

config HID_PICOLCD_CIR
	bool "CIR via RC class" if EXPERT
	default !EXPERT
	depends on HID_PICOLCD
	depends on HID_PICOLCD=RC_CORE || RC_CORE=y
	help
	  Provide access to PicoLCD's CIR interface via remote control (LIRC).

config HID_PLANTRONICS
	tristate "Plantronics USB HID Driver"
	help
	  Provides HID support for Plantronics USB audio devices.
	  Correctly maps vendor unique volume up/down HID usages to
	  KEY_VOLUMEUP and KEY_VOLUMEDOWN events and prevents core mapping
	  of other vendor unique HID usages to random mouse events.

	  Say M here if you may ever plug in a Plantronics USB audio device.

config HID_PLAYSTATION
	tristate "PlayStation HID Driver"
	depends on LEDS_CLASS_MULTICOLOR
	select CRC32
	select POWER_SUPPLY
	help
	  Provides support for Sony PS4/PS5 controllers including support for
	  its special functionalities e.g. touchpad, lights and motion
	  sensors.

config PLAYSTATION_FF
	bool "PlayStation force feedback support"
	depends on HID_PLAYSTATION
	select INPUT_FF_MEMLESS
	help
	  Say Y here if you would like to enable force feedback support for
	  PlayStation game controllers.

config HID_PXRC
       tristate "PhoenixRC HID Flight Controller"
       depends on HID
       help
       Support for PhoenixRC HID Flight Controller, a 8-axis flight controller.

       To compile this driver as a module, choose M here: the
       module will be called hid-pxrc.

config HID_RAZER
	tristate "Razer non-fully HID-compliant devices"
	help
	Support for Razer devices that are not fully compliant with the
	HID standard.

config HID_PRIMAX
	tristate "Primax non-fully HID-compliant devices"
	help
	Support for Primax devices that are not fully compliant with the
	HID standard.

config HID_RETRODE
	tristate "Retrode 2 USB adapter for vintage video games"
	depends on USB_HID
	help
	Support for
	  * Retrode 2 cartridge and controller adapter

config HID_ROCCAT
	tristate "Roccat device support"
	depends on USB_HID
	help
	Support for Roccat devices.
	Say Y here if you have a Roccat mouse or keyboard and want
	support for its special functionalities.

config HID_SAITEK
	tristate "Saitek (Mad Catz) non-fully HID-compliant devices"
	help
	Support for Saitek devices that are not fully compliant with the
	HID standard.

	Supported devices:
	- PS1000 Dual Analog Pad
	- Saitek R.A.T.7, R.A.T.9, M.M.O.7 Gaming Mice
	- Mad Catz R.A.T.5, R.A.T.9 Gaming Mice

config HID_SAMSUNG
	tristate "Samsung InfraRed remote control or keyboards"
	depends on USB_HID
	help
	Support for Samsung InfraRed remote control or keyboards.

config HID_SEMITEK
	tristate "Semitek USB keyboards"
	help
	Support for Semitek USB keyboards that are not fully compliant
	with the HID standard.

	There are many variants, including:
	- GK61, GK64, GK68, GK84, GK96, etc.
	- SK61, SK64, SK68, SK84, SK96, etc.
	- Dierya DK61/DK66
	- Tronsmart TK09R
	- Woo-dy
	- X-Bows Nature/Knight

config HID_SIGMAMICRO
	tristate "SiGma Micro-based keyboards"
	depends on USB_HID
	help
	  Support for keyboards that use the SiGma Micro (a.k.a SigmaChip) IC.

	  Supported devices:
	  - Landslides KR-700
	  - Rapoo V500

config HID_SONY
	tristate "Sony PS2/3/4 accessories"
	depends on USB_HID
	depends on NEW_LEDS
	depends on LEDS_CLASS
	select POWER_SUPPLY
	select CRC32
	help
	Support for

	  * Sony PS3 6-axis controllers
	  * Sony PS4 DualShock 4 controllers
	  * Buzz controllers
	  * Sony PS3 Blue-ray Disk Remote Control (Bluetooth)
	  * Logitech Harmony adapter for Sony Playstation 3 (Bluetooth)
	  * Guitar Hero Live PS3, Wii U and PS4 guitar dongles
	  * Guitar Hero PS3 and PC guitar dongles

config SONY_FF
	bool "Sony PS2/3/4 accessories force feedback support" 
	depends on HID_SONY
	select INPUT_FF_MEMLESS
	help
	Say Y here if you have a Sony PS2/3/4 accessory and want to enable
	force feedback support for it.

config HID_SPEEDLINK
	tristate "Speedlink VAD Cezanne mouse support"
	help
	Support for Speedlink Vicious and Divine Cezanne mouse.

config HID_STEAM
	tristate "Steam Controller/Deck support"
	select POWER_SUPPLY
	help
	Say Y here if you have a Steam Controller or Deck if you want to use it
	without running the Steam Client. It supports both the wired and
	the wireless adaptor.

config STEAM_FF
	bool "Steam Deck force feedback support"
	depends on HID_STEAM
	select INPUT_FF_MEMLESS
	help
	Say Y here if you want to enable force feedback support for the Steam
	Deck.

config HID_STEELSERIES
	tristate "Steelseries devices support"
	depends on USB_HID
	help
	Support for Steelseries SRW-S1 steering wheel, and the Steelseries
	Arctis 1 Wireless for XBox headset.

config HID_SUNPLUS
	tristate "Sunplus wireless desktop"
	help
	Support for Sunplus wireless desktop.

config HID_RMI
	tristate "Synaptics RMI4 device support"
	select RMI4_CORE
	select RMI4_F03
	select RMI4_F11
	select RMI4_F12
	select RMI4_F30
	help
	Support for Synaptics RMI4 touchpads.
	Say Y here if you have a Synaptics RMI4 touchpads over i2c-hid or usbhid
	and want support for its special functionalities.

config HID_GREENASIA
	tristate "GreenAsia (Product ID 0x12) game controller support"
	help
	  Say Y here if you have a GreenAsia (Product ID 0x12) based game
	  controller or adapter.

config GREENASIA_FF
	bool "GreenAsia (Product ID 0x12) force feedback support"
	depends on HID_GREENASIA
	select INPUT_FF_MEMLESS
	help
	Say Y here if you have a GreenAsia (Product ID 0x12) based game controller
	(like MANTA Warrior MM816 and SpeedLink Strike2 SL-6635) or adapter
	and want to enable force feedback support for it.

config HID_HYPERV_MOUSE
	tristate "Microsoft Hyper-V mouse driver"
	depends on HYPERV
	help
	Select this option to enable the Hyper-V mouse driver.

config HID_SMARTJOYPLUS
	tristate "SmartJoy PLUS PS2/USB adapter support"
	help
	Support for SmartJoy PLUS PS2/USB adapter, Super Dual Box,
	Super Joy Box 3 Pro, Super Dual Box Pro, and Super Joy Box 5 Pro.

	Note that DDR (Dance Dance Revolution) mode is not supported, nor
	is pressure sensitive buttons on the pro models.

config SMARTJOYPLUS_FF
	bool "SmartJoy PLUS PS2/USB adapter force feedback support"
	depends on HID_SMARTJOYPLUS
	select INPUT_FF_MEMLESS
	help
	Say Y here if you have a SmartJoy PLUS PS2/USB adapter and want to
	enable force feedback support for it.

config HID_TIVO
	tristate "TiVo Slide Bluetooth remote control support"
	help
	Say Y if you have a TiVo Slide Bluetooth remote control.

config HID_TOPSEED
	tristate "TopSeed Cyberlink, BTC Emprex, Conceptronic remote control support"
	help
	Say Y if you have a TopSeed Cyberlink or BTC Emprex or Conceptronic
	CLLRCMCE remote control.

config HID_TOPRE
	tristate "Topre REALFORCE keyboards"
	depends on HID
	help
	  Say Y for N-key rollover support on Topre REALFORCE R2 108/87 key keyboards.

config HID_THINGM
	tristate "ThingM blink(1) USB RGB LED"
	depends on LEDS_CLASS
	select HID_LED
	help
	Support for the ThingM blink(1) USB RGB LED. This driver has been
	merged into the generic hid led driver. Config symbol HID_THINGM
	just selects HID_LED and will be removed soon.

config HID_THRUSTMASTER
	tristate "ThrustMaster devices support"
	depends on USB_HID
	help
	  Say Y here if you have a THRUSTMASTER FireStore Dual Power 2,
	  a THRUSTMASTER Ferrari GT Rumble Wheel or Thrustmaster FFB
	  Wheel (T150RS, T300RS, T300 Ferrari Alcantara Edition, T500RS).

config THRUSTMASTER_FF
	bool "ThrustMaster devices force feedback support"
	depends on HID_THRUSTMASTER
	select INPUT_FF_MEMLESS
	help
	  Say Y here if you have a THRUSTMASTER FireStore Dual Power 2 or 3,
	  a THRUSTMASTER Dual Trigger 3-in-1 or a THRUSTMASTER Ferrari GT
	  Rumble Force or Force Feedback Wheel.

config HID_UDRAW_PS3
	tristate "THQ PS3 uDraw tablet"
	help
	  Say Y here if you want to use the THQ uDraw gaming tablet for
	  the PS3.

config HID_U2FZERO
	tristate "U2F Zero LED and RNG support"
	depends on USB_HID
	depends on LEDS_CLASS
	depends on HW_RANDOM
	help
	  Support for the LED of the U2F Zero device.

	  U2F Zero supports custom commands for blinking the LED
	  and getting data from the internal hardware RNG.
	  The internal hardware can be used to feed the enthropy pool.

	  U2F Zero only supports blinking its LED, so this driver doesn't
	  allow setting the brightness to anything but 1, which will
	  trigger a single blink and immediately reset back to 0.

config HID_WACOM
	tristate "Wacom Intuos/Graphire tablet support (USB)"
	depends on USB_HID
	select POWER_SUPPLY
	select NEW_LEDS
	select LEDS_CLASS
	select LEDS_TRIGGERS
	help
	  Say Y here if you want to use the USB or BT version of the Wacom Intuos
	  or Graphire tablet.

	  To compile this driver as a module, choose M here: the
	  module will be called wacom.

config HID_WIIMOTE
	tristate "Nintendo Wii / Wii U peripherals"
	depends on LEDS_CLASS
	select POWER_SUPPLY
	select INPUT_FF_MEMLESS
	help
	Support for Nintendo Wii and Wii U Bluetooth peripherals. Supported
	devices are the Wii Remote and its extension devices, but also devices
	based on the Wii Remote like the Wii U Pro Controller or the
	Wii Balance Board.

	Support for all official Nintendo extensions is available, however, 3rd
	party extensions might not be supported. Please report these devices to:
	  http://github.com/dvdhrm/xwiimote/issues

	Other Nintendo Wii U peripherals that are IEEE 802.11 based (including
	the Wii U Gamepad) might be supported in the future. But currently
	support is limited to Bluetooth based devices.

	If unsure, say N.

	To compile this driver as a module, choose M here: the
	module will be called hid-wiimote.

config HID_XINMO
	tristate "Xin-Mo non-fully compliant devices"
	help
	Support for Xin-Mo devices that are not fully compliant with the HID
	standard. Currently only supports the Xin-Mo Dual Arcade. Say Y here
	if you have a Xin-Mo Dual Arcade controller.

config HID_ZEROPLUS
	tristate "Zeroplus based game controller support"
	help
	  Say Y here if you have a Zeroplus based game controller.

config ZEROPLUS_FF
	bool "Zeroplus based game controller force feedback support"
	depends on HID_ZEROPLUS
	select INPUT_FF_MEMLESS
	help
	  Say Y here if you have a Zeroplus based game controller and want
	  to have force feedback support for it.

config HID_ZYDACRON
	tristate "Zydacron remote control support"
	help
	Support for Zydacron remote control.

config HID_SENSOR_HUB
	tristate "HID Sensors framework support"
	depends on HAS_IOMEM
	select MFD_CORE
	default n
	help
	  Support for HID Sensor framework. This creates a MFD instance
	  for a sensor hub and identifies all the sensors connected to it.
	  Each sensor is registered as a MFD cell, so that sensor specific
	  processing can be done in a separate driver. Each sensor
	  drivers can use the service provided by this driver to register
	  for events and handle data streams. Each sensor driver can format
	  data and present to user mode using input or IIO interface.

config HID_SENSOR_CUSTOM_SENSOR
	tristate "HID Sensors hub custom sensor support"
	depends on HID_SENSOR_HUB
	default n
	help
	  HID Sensor hub specification allows definition of some custom and
	  generic sensors. Unlike other HID sensors, they can't be exported
	  via Linux IIO because of custom fields. This is up to the manufacturer
	  to decide how to interpret these special sensor ids and process in
	  the user space. Currently some manufacturers are using these ids for
	  sensor calibration and debugging other sensors. Manufacturers
	  shouldn't use these special custom sensor ids to export any of the
	  standard sensors.
	  Select this config option for custom/generic sensor support.

config HID_ALPS
	tristate "Alps HID device support"
	help
	Support for Alps I2C HID touchpads and StickPointer.
	Say Y here if you have a Alps touchpads over i2c-hid or usbhid
	and want support for its special functionalities.

config HID_MCP2221
	tristate "Microchip MCP2221 HID USB-to-I2C/SMbus host support"
	depends on USB_HID && I2C
	imply GPIOLIB
	imply IIO
	help
	Provides I2C and SMBUS host adapter functionality over USB-HID
	through MCP2221 device.

	To compile this driver as a module, choose M here: the module
	will be called hid-mcp2221.ko.

config HID_KUNIT_TEST
	tristate "KUnit tests for HID" if !KUNIT_ALL_TESTS
	depends on KUNIT
	depends on HID_BATTERY_STRENGTH
	depends on HID_UCLOGIC
	default KUNIT_ALL_TESTS
	help
	  This builds unit tests for HID. This option is not useful for
	  distributions or general kernels, but only for kernel
	  developers working on HID and associated drivers.

	  For more information on KUnit and unit tests in general,
	  please refer to the KUnit documentation in
	  Documentation/dev-tools/kunit/.

	  If in doubt, say "N".

endmenu

source "drivers/hid/bpf/Kconfig"

endif # HID

source "drivers/hid/usbhid/Kconfig"

source "drivers/hid/i2c-hid/Kconfig"

source "drivers/hid/intel-ish-hid/Kconfig"

source "drivers/hid/amd-sfh-hid/Kconfig"

source "drivers/hid/surface-hid/Kconfig"

endif # HID_SUPPORT<|MERGE_RESOLUTION|>--- conflicted
+++ resolved
@@ -800,10 +800,7 @@
 	depends on USB_HID
 	depends on BT_HIDP
 	depends on LEDS_CLASS
-<<<<<<< HEAD
-=======
 	select POWER_SUPPLY
->>>>>>> 9545bdc0
 	help
 	  Support for NVIDIA SHIELD accessories.
 
