// SPDX-License-Identifier: GPL-2.0-or-later
/*
 * Gas Gauge driver for SBS Compliant Batteries
 *
 * Copyright (c) 2010, NVIDIA Corporation.
 */

#include <linux/bits.h>
#include <linux/delay.h>
#include <linux/devm-helpers.h>
#include <linux/err.h>
#include <linux/gpio/consumer.h>
#include <linux/i2c.h>
#include <linux/init.h>
#include <linux/interrupt.h>
#include <linux/kernel.h>
#include <linux/module.h>
#include <linux/property.h>
#include <linux/of_device.h>
#include <linux/power/sbs-battery.h>
#include <linux/power_supply.h>
#include <linux/slab.h>
#include <linux/stat.h>

enum {
	REG_MANUFACTURER_DATA,
	REG_BATTERY_MODE,
	REG_TEMPERATURE,
	REG_VOLTAGE,
	REG_CURRENT_NOW,
	REG_CURRENT_AVG,
	REG_MAX_ERR,
	REG_CAPACITY,
	REG_TIME_TO_EMPTY,
	REG_TIME_TO_FULL,
	REG_STATUS,
	REG_CAPACITY_LEVEL,
	REG_CYCLE_COUNT,
	REG_SERIAL_NUMBER,
	REG_REMAINING_CAPACITY,
	REG_REMAINING_CAPACITY_CHARGE,
	REG_FULL_CHARGE_CAPACITY,
	REG_FULL_CHARGE_CAPACITY_CHARGE,
	REG_DESIGN_CAPACITY,
	REG_DESIGN_CAPACITY_CHARGE,
	REG_DESIGN_VOLTAGE_MIN,
	REG_DESIGN_VOLTAGE_MAX,
	REG_CHEMISTRY,
	REG_MANUFACTURER,
	REG_MODEL_NAME,
	REG_CHARGE_CURRENT,
	REG_CHARGE_VOLTAGE,
};

#define REG_ADDR_SPEC_INFO		0x1A
#define SPEC_INFO_VERSION_MASK		GENMASK(7, 4)
#define SPEC_INFO_VERSION_SHIFT		4

#define SBS_VERSION_1_0			1
#define SBS_VERSION_1_1			2
#define SBS_VERSION_1_1_WITH_PEC	3

#define REG_ADDR_MANUFACTURE_DATE	0x1B

/* Battery Mode defines */
#define BATTERY_MODE_OFFSET		0x03
#define BATTERY_MODE_CAPACITY_MASK	BIT(15)
enum sbs_capacity_mode {
	CAPACITY_MODE_AMPS = 0,
	CAPACITY_MODE_WATTS = BATTERY_MODE_CAPACITY_MASK
};
#define BATTERY_MODE_CHARGER_MASK	(1<<14)

/* manufacturer access defines */
#define MANUFACTURER_ACCESS_STATUS	0x0006
#define MANUFACTURER_ACCESS_SLEEP	0x0011

/* battery status value bits */
#define BATTERY_INITIALIZED		0x80
#define BATTERY_DISCHARGING		0x40
#define BATTERY_FULL_CHARGED		0x20
#define BATTERY_FULL_DISCHARGED		0x10

/* min_value and max_value are only valid for numerical data */
#define SBS_DATA(_psp, _addr, _min_value, _max_value) { \
	.psp = _psp, \
	.addr = _addr, \
	.min_value = _min_value, \
	.max_value = _max_value, \
}

static const struct chip_data {
	enum power_supply_property psp;
	u8 addr;
	int min_value;
	int max_value;
} sbs_data[] = {
	[REG_MANUFACTURER_DATA] =
		SBS_DATA(POWER_SUPPLY_PROP_PRESENT, 0x00, 0, 65535),
	[REG_BATTERY_MODE] =
		SBS_DATA(-1, 0x03, 0, 65535),
	[REG_TEMPERATURE] =
		SBS_DATA(POWER_SUPPLY_PROP_TEMP, 0x08, 0, 65535),
	[REG_VOLTAGE] =
		SBS_DATA(POWER_SUPPLY_PROP_VOLTAGE_NOW, 0x09, 0, 20000),
	[REG_CURRENT_NOW] =
		SBS_DATA(POWER_SUPPLY_PROP_CURRENT_NOW, 0x0A, -32768, 32767),
	[REG_CURRENT_AVG] =
		SBS_DATA(POWER_SUPPLY_PROP_CURRENT_AVG, 0x0B, -32768, 32767),
	[REG_MAX_ERR] =
		SBS_DATA(POWER_SUPPLY_PROP_CAPACITY_ERROR_MARGIN, 0x0c, 0, 100),
	[REG_CAPACITY] =
		SBS_DATA(POWER_SUPPLY_PROP_CAPACITY, 0x0D, 0, 100),
	[REG_REMAINING_CAPACITY] =
		SBS_DATA(POWER_SUPPLY_PROP_ENERGY_NOW, 0x0F, 0, 65535),
	[REG_REMAINING_CAPACITY_CHARGE] =
		SBS_DATA(POWER_SUPPLY_PROP_CHARGE_NOW, 0x0F, 0, 65535),
	[REG_FULL_CHARGE_CAPACITY] =
		SBS_DATA(POWER_SUPPLY_PROP_ENERGY_FULL, 0x10, 0, 65535),
	[REG_FULL_CHARGE_CAPACITY_CHARGE] =
		SBS_DATA(POWER_SUPPLY_PROP_CHARGE_FULL, 0x10, 0, 65535),
	[REG_TIME_TO_EMPTY] =
		SBS_DATA(POWER_SUPPLY_PROP_TIME_TO_EMPTY_AVG, 0x12, 0, 65535),
	[REG_TIME_TO_FULL] =
		SBS_DATA(POWER_SUPPLY_PROP_TIME_TO_FULL_AVG, 0x13, 0, 65535),
	[REG_CHARGE_CURRENT] =
		SBS_DATA(POWER_SUPPLY_PROP_CONSTANT_CHARGE_CURRENT_MAX, 0x14, 0, 65535),
	[REG_CHARGE_VOLTAGE] =
		SBS_DATA(POWER_SUPPLY_PROP_CONSTANT_CHARGE_VOLTAGE_MAX, 0x15, 0, 65535),
	[REG_STATUS] =
		SBS_DATA(POWER_SUPPLY_PROP_STATUS, 0x16, 0, 65535),
	[REG_CAPACITY_LEVEL] =
		SBS_DATA(POWER_SUPPLY_PROP_CAPACITY_LEVEL, 0x16, 0, 65535),
	[REG_CYCLE_COUNT] =
		SBS_DATA(POWER_SUPPLY_PROP_CYCLE_COUNT, 0x17, 0, 65535),
	[REG_DESIGN_CAPACITY] =
		SBS_DATA(POWER_SUPPLY_PROP_ENERGY_FULL_DESIGN, 0x18, 0, 65535),
	[REG_DESIGN_CAPACITY_CHARGE] =
		SBS_DATA(POWER_SUPPLY_PROP_CHARGE_FULL_DESIGN, 0x18, 0, 65535),
	[REG_DESIGN_VOLTAGE_MIN] =
		SBS_DATA(POWER_SUPPLY_PROP_VOLTAGE_MIN_DESIGN, 0x19, 0, 65535),
	[REG_DESIGN_VOLTAGE_MAX] =
		SBS_DATA(POWER_SUPPLY_PROP_VOLTAGE_MAX_DESIGN, 0x19, 0, 65535),
	[REG_SERIAL_NUMBER] =
		SBS_DATA(POWER_SUPPLY_PROP_SERIAL_NUMBER, 0x1C, 0, 65535),
	/* Properties of type `const char *' */
	[REG_MANUFACTURER] =
		SBS_DATA(POWER_SUPPLY_PROP_MANUFACTURER, 0x20, 0, 65535),
	[REG_MODEL_NAME] =
		SBS_DATA(POWER_SUPPLY_PROP_MODEL_NAME, 0x21, 0, 65535),
	[REG_CHEMISTRY] =
		SBS_DATA(POWER_SUPPLY_PROP_TECHNOLOGY, 0x22, 0, 65535)
};

static const enum power_supply_property sbs_properties[] = {
	POWER_SUPPLY_PROP_STATUS,
	POWER_SUPPLY_PROP_CAPACITY_LEVEL,
	POWER_SUPPLY_PROP_HEALTH,
	POWER_SUPPLY_PROP_PRESENT,
	POWER_SUPPLY_PROP_TECHNOLOGY,
	POWER_SUPPLY_PROP_CYCLE_COUNT,
	POWER_SUPPLY_PROP_VOLTAGE_NOW,
	POWER_SUPPLY_PROP_CURRENT_NOW,
	POWER_SUPPLY_PROP_CURRENT_AVG,
	POWER_SUPPLY_PROP_CAPACITY,
	POWER_SUPPLY_PROP_CAPACITY_ERROR_MARGIN,
	POWER_SUPPLY_PROP_TEMP,
	POWER_SUPPLY_PROP_TIME_TO_EMPTY_AVG,
	POWER_SUPPLY_PROP_TIME_TO_FULL_AVG,
	POWER_SUPPLY_PROP_SERIAL_NUMBER,
	POWER_SUPPLY_PROP_VOLTAGE_MIN_DESIGN,
	POWER_SUPPLY_PROP_VOLTAGE_MAX_DESIGN,
	POWER_SUPPLY_PROP_ENERGY_NOW,
	POWER_SUPPLY_PROP_ENERGY_FULL,
	POWER_SUPPLY_PROP_ENERGY_FULL_DESIGN,
	POWER_SUPPLY_PROP_CHARGE_NOW,
	POWER_SUPPLY_PROP_CHARGE_FULL,
	POWER_SUPPLY_PROP_CHARGE_FULL_DESIGN,
	POWER_SUPPLY_PROP_CONSTANT_CHARGE_CURRENT_MAX,
	POWER_SUPPLY_PROP_CONSTANT_CHARGE_VOLTAGE_MAX,
	POWER_SUPPLY_PROP_MANUFACTURE_YEAR,
	POWER_SUPPLY_PROP_MANUFACTURE_MONTH,
	POWER_SUPPLY_PROP_MANUFACTURE_DAY,
	/* Properties of type `const char *' */
	POWER_SUPPLY_PROP_MANUFACTURER,
	POWER_SUPPLY_PROP_MODEL_NAME
};

/* Supports special manufacturer commands from TI BQ20Z65 and BQ20Z75 IC. */
#define SBS_FLAGS_TI_BQ20ZX5		BIT(0)

static const enum power_supply_property string_properties[] = {
	POWER_SUPPLY_PROP_TECHNOLOGY,
	POWER_SUPPLY_PROP_MANUFACTURER,
	POWER_SUPPLY_PROP_MODEL_NAME,
};

#define NR_STRING_BUFFERS	ARRAY_SIZE(string_properties)

struct sbs_info {
	struct i2c_client		*client;
	struct power_supply		*power_supply;
	bool				is_present;
	struct gpio_desc		*gpio_detect;
	bool				charger_broadcasts;
	int				last_state;
	int				poll_time;
	u32				i2c_retry_count;
	u32				poll_retry_count;
	struct delayed_work		work;
	struct mutex			mode_lock;
	u32				flags;
	int				technology;
	char				strings[NR_STRING_BUFFERS][I2C_SMBUS_BLOCK_MAX + 1];
};

static char *sbs_get_string_buf(struct sbs_info *chip,
				enum power_supply_property psp)
{
	int i = 0;

	for (i = 0; i < NR_STRING_BUFFERS; i++)
		if (string_properties[i] == psp)
			return chip->strings[i];

	return ERR_PTR(-EINVAL);
}

static void sbs_invalidate_cached_props(struct sbs_info *chip)
{
	int i = 0;

	chip->technology = -1;

	for (i = 0; i < NR_STRING_BUFFERS; i++)
		chip->strings[i][0] = 0;
}

static bool force_load;

static int sbs_read_word_data(struct i2c_client *client, u8 address);
static int sbs_write_word_data(struct i2c_client *client, u8 address, u16 value);

static void sbs_disable_charger_broadcasts(struct sbs_info *chip)
{
	int val = sbs_read_word_data(chip->client, BATTERY_MODE_OFFSET);
	if (val < 0)
		goto exit;

	val |= BATTERY_MODE_CHARGER_MASK;

	val = sbs_write_word_data(chip->client, BATTERY_MODE_OFFSET, val);

exit:
	if (val < 0)
		dev_err(&chip->client->dev,
			"Failed to disable charger broadcasting: %d\n", val);
	else
		dev_dbg(&chip->client->dev, "%s\n", __func__);
}

static int sbs_update_presence(struct sbs_info *chip, bool is_present)
{
	struct i2c_client *client = chip->client;
	int retries = chip->i2c_retry_count;
	s32 ret = 0;
	u8 version;

	if (chip->is_present == is_present)
		return 0;

	if (!is_present) {
		chip->is_present = false;
		/* Disable PEC when no device is present */
		client->flags &= ~I2C_CLIENT_PEC;
		sbs_invalidate_cached_props(chip);
		return 0;
	}

	/* Check if device supports packet error checking and use it */
	while (retries > 0) {
		ret = i2c_smbus_read_word_data(client, REG_ADDR_SPEC_INFO);
		if (ret >= 0)
			break;

		/*
		 * Some batteries trigger the detection pin before the
		 * I2C bus is properly connected. This works around the
		 * issue.
		 */
		msleep(100);

		retries--;
	}

	if (ret < 0) {
		dev_dbg(&client->dev, "failed to read spec info: %d\n", ret);

		/* fallback to old behaviour */
		client->flags &= ~I2C_CLIENT_PEC;
		chip->is_present = true;

		return ret;
	}

	version = (ret & SPEC_INFO_VERSION_MASK) >> SPEC_INFO_VERSION_SHIFT;

	if (version == SBS_VERSION_1_1_WITH_PEC)
		client->flags |= I2C_CLIENT_PEC;
	else
		client->flags &= ~I2C_CLIENT_PEC;

	if (of_device_is_compatible(client->dev.parent->of_node, "google,cros-ec-i2c-tunnel")
	    && client->flags & I2C_CLIENT_PEC) {
		dev_info(&client->dev, "Disabling PEC because of broken Cros-EC implementation\n");
		client->flags &= ~I2C_CLIENT_PEC;
	}

	dev_dbg(&client->dev, "PEC: %s\n", (client->flags & I2C_CLIENT_PEC) ?
		"enabled" : "disabled");

	if (!chip->is_present && is_present && !chip->charger_broadcasts)
		sbs_disable_charger_broadcasts(chip);

	chip->is_present = true;

	return 0;
}

static int sbs_read_word_data(struct i2c_client *client, u8 address)
{
	struct sbs_info *chip = i2c_get_clientdata(client);
	int retries = chip->i2c_retry_count;
	s32 ret = 0;

	while (retries > 0) {
		ret = i2c_smbus_read_word_data(client, address);
		if (ret >= 0)
			break;
		retries--;
	}

	if (ret < 0) {
		dev_dbg(&client->dev,
			"%s: i2c read at address 0x%x failed\n",
			__func__, address);
		return ret;
	}

	return ret;
}

static int sbs_read_string_data_fallback(struct i2c_client *client, u8 address, char *values)
{
	struct sbs_info *chip = i2c_get_clientdata(client);
	s32 ret = 0, block_length = 0;
	int retries_length, retries_block;
	u8 block_buffer[I2C_SMBUS_BLOCK_MAX + 1];

	retries_length = chip->i2c_retry_count;
	retries_block = chip->i2c_retry_count;

	dev_warn_once(&client->dev, "I2C adapter does not support I2C_FUNC_SMBUS_READ_BLOCK_DATA.\n"
				    "Fallback method does not support PEC.\n");

	/* Adapter needs to support these two functions */
	if (!i2c_check_functionality(client->adapter,
				     I2C_FUNC_SMBUS_BYTE_DATA |
				     I2C_FUNC_SMBUS_I2C_BLOCK)){
		return -ENODEV;
	}

	/* Get the length of block data */
	while (retries_length > 0) {
		ret = i2c_smbus_read_byte_data(client, address);
		if (ret >= 0)
			break;
		retries_length--;
	}

	if (ret < 0) {
		dev_dbg(&client->dev,
			"%s: i2c read at address 0x%x failed\n",
			__func__, address);
		return ret;
	}

	/* block_length does not include NULL terminator */
	block_length = ret;
	if (block_length > I2C_SMBUS_BLOCK_MAX) {
		dev_err(&client->dev,
			"%s: Returned block_length is longer than 0x%x\n",
			__func__, I2C_SMBUS_BLOCK_MAX);
		return -EINVAL;
	}

	/* Get the block data */
	while (retries_block > 0) {
		ret = i2c_smbus_read_i2c_block_data(
				client, address,
				block_length + 1, block_buffer);
		if (ret >= 0)
			break;
		retries_block--;
	}

	if (ret < 0) {
		dev_dbg(&client->dev,
			"%s: i2c read at address 0x%x failed\n",
			__func__, address);
		return ret;
	}

	/* block_buffer[0] == block_length */
	memcpy(values, block_buffer + 1, block_length);
	values[block_length] = '\0';

	return ret;
}

static int sbs_read_string_data(struct i2c_client *client, u8 address, char *values)
{
	struct sbs_info *chip = i2c_get_clientdata(client);
	int retries = chip->i2c_retry_count;
	int ret = 0;

	if (!i2c_check_functionality(client->adapter, I2C_FUNC_SMBUS_READ_BLOCK_DATA)) {
		bool pec = client->flags & I2C_CLIENT_PEC;
		client->flags &= ~I2C_CLIENT_PEC;
		ret = sbs_read_string_data_fallback(client, address, values);
		if (pec)
			client->flags |= I2C_CLIENT_PEC;
		return ret;
	}

	while (retries > 0) {
		ret = i2c_smbus_read_block_data(client, address, values);
		if (ret >= 0)
			break;
		retries--;
	}

	if (ret < 0) {
		dev_dbg(&client->dev, "failed to read block 0x%x: %d\n", address, ret);
		return ret;
	}

	/* add string termination */
	values[ret] = '\0';
	return ret;
}

static int sbs_write_word_data(struct i2c_client *client, u8 address,
	u16 value)
{
	struct sbs_info *chip = i2c_get_clientdata(client);
	int retries = chip->i2c_retry_count;
	s32 ret = 0;

	while (retries > 0) {
		ret = i2c_smbus_write_word_data(client, address, value);
		if (ret >= 0)
			break;
		retries--;
	}

	if (ret < 0) {
		dev_dbg(&client->dev,
			"%s: i2c write to address 0x%x failed\n",
			__func__, address);
		return ret;
	}

	return 0;
}

static int sbs_status_correct(struct i2c_client *client, int *intval)
{
	int ret;

	ret = sbs_read_word_data(client, sbs_data[REG_CURRENT_NOW].addr);
	if (ret < 0)
		return ret;

	ret = (s16)ret;

	/* Not drawing current -> not charging (i.e. idle) */
	if (*intval != POWER_SUPPLY_STATUS_FULL && ret == 0)
		*intval = POWER_SUPPLY_STATUS_NOT_CHARGING;

	if (*intval == POWER_SUPPLY_STATUS_FULL) {
		/* Drawing or providing current when full */
		if (ret > 0)
			*intval = POWER_SUPPLY_STATUS_CHARGING;
		else if (ret < 0)
			*intval = POWER_SUPPLY_STATUS_DISCHARGING;
	}

	return 0;
}

static bool sbs_bat_needs_calibration(struct i2c_client *client)
{
	int ret;

<<<<<<< HEAD
	/* Dummy command; if it succeeds, battery is present. */
	ret = sbs_read_word_data(client, sbs_data[REG_STATUS].addr);

	if (ret < 0) { /* battery not present*/
		if (psp == POWER_SUPPLY_PROP_PRESENT) {
			val->intval = 0;
			return 0;
		}
		return ret;
	}

	if (psp == POWER_SUPPLY_PROP_PRESENT)
		val->intval = 1; /* battery present */
	else /* POWER_SUPPLY_PROP_HEALTH */
		/* SBS spec doesn't have a general health command. */
		val->intval = POWER_SUPPLY_HEALTH_UNKNOWN;
=======
	ret = sbs_read_word_data(client, sbs_data[REG_BATTERY_MODE].addr);
	if (ret < 0)
		return false;
>>>>>>> 7d2a07b7

	return !!(ret & BIT(7));
}

static int sbs_get_ti_battery_presence_and_health(
	struct i2c_client *client, enum power_supply_property psp,
	union power_supply_propval *val)
{
	s32 ret;

	/*
	 * Write to ManufacturerAccess with ManufacturerAccess command
	 * and then read the status.
	 */
	ret = sbs_write_word_data(client, sbs_data[REG_MANUFACTURER_DATA].addr,
				  MANUFACTURER_ACCESS_STATUS);
	if (ret < 0) {
		if (psp == POWER_SUPPLY_PROP_PRESENT)
			val->intval = 0; /* battery removed */
		return ret;
	}

	ret = sbs_read_word_data(client, sbs_data[REG_MANUFACTURER_DATA].addr);
	if (ret < 0) {
		if (psp == POWER_SUPPLY_PROP_PRESENT)
			val->intval = 0; /* battery removed */
		return ret;
	}

	if (ret < sbs_data[REG_MANUFACTURER_DATA].min_value ||
	    ret > sbs_data[REG_MANUFACTURER_DATA].max_value) {
		val->intval = 0;
		return 0;
	}

	/* Mask the upper nibble of 2nd byte and
	 * lower byte of response then
	 * shift the result by 8 to get status*/
	ret &= 0x0F00;
	ret >>= 8;
	if (psp == POWER_SUPPLY_PROP_PRESENT) {
		if (ret == 0x0F)
			/* battery removed */
			val->intval = 0;
		else
			val->intval = 1;
	} else if (psp == POWER_SUPPLY_PROP_HEALTH) {
		if (ret == 0x09)
			val->intval = POWER_SUPPLY_HEALTH_UNSPEC_FAILURE;
		else if (ret == 0x0B)
			val->intval = POWER_SUPPLY_HEALTH_OVERHEAT;
		else if (ret == 0x0C)
			val->intval = POWER_SUPPLY_HEALTH_DEAD;
		else if (sbs_bat_needs_calibration(client))
			val->intval = POWER_SUPPLY_HEALTH_CALIBRATION_REQUIRED;
		else
			val->intval = POWER_SUPPLY_HEALTH_GOOD;
	}

	return 0;
}

static int sbs_get_battery_presence_and_health(
	struct i2c_client *client, enum power_supply_property psp,
	union power_supply_propval *val)
{
	struct sbs_info *chip = i2c_get_clientdata(client);
	int ret;

	if (chip->flags & SBS_FLAGS_TI_BQ20ZX5)
		return sbs_get_ti_battery_presence_and_health(client, psp, val);

	/* Dummy command; if it succeeds, battery is present. */
	ret = sbs_read_word_data(client, sbs_data[REG_STATUS].addr);

	if (ret < 0) { /* battery not present*/
		if (psp == POWER_SUPPLY_PROP_PRESENT) {
			val->intval = 0;
			return 0;
		}
		return ret;
	}

	if (psp == POWER_SUPPLY_PROP_PRESENT)
		val->intval = 1; /* battery present */
	else { /* POWER_SUPPLY_PROP_HEALTH */
		if (sbs_bat_needs_calibration(client)) {
			val->intval = POWER_SUPPLY_HEALTH_CALIBRATION_REQUIRED;
		} else {
			/* SBS spec doesn't have a general health command. */
			val->intval = POWER_SUPPLY_HEALTH_UNKNOWN;
		}
	}

	return 0;
}

static int sbs_get_battery_property(struct i2c_client *client,
	int reg_offset, enum power_supply_property psp,
	union power_supply_propval *val)
{
	struct sbs_info *chip = i2c_get_clientdata(client);
	s32 ret;

	ret = sbs_read_word_data(client, sbs_data[reg_offset].addr);
	if (ret < 0)
		return ret;

	/* returned values are 16 bit */
	if (sbs_data[reg_offset].min_value < 0)
		ret = (s16)ret;

	if (ret >= sbs_data[reg_offset].min_value &&
	    ret <= sbs_data[reg_offset].max_value) {
		val->intval = ret;
		if (psp == POWER_SUPPLY_PROP_CAPACITY_LEVEL) {
			if (!(ret & BATTERY_INITIALIZED))
				val->intval =
					POWER_SUPPLY_CAPACITY_LEVEL_UNKNOWN;
			else if (ret & BATTERY_FULL_CHARGED)
				val->intval =
					POWER_SUPPLY_CAPACITY_LEVEL_FULL;
			else if (ret & BATTERY_FULL_DISCHARGED)
				val->intval =
					POWER_SUPPLY_CAPACITY_LEVEL_CRITICAL;
			else
				val->intval =
					POWER_SUPPLY_CAPACITY_LEVEL_NORMAL;
			return 0;
		} else if (psp != POWER_SUPPLY_PROP_STATUS) {
			return 0;
		}

		if (ret & BATTERY_FULL_CHARGED)
			val->intval = POWER_SUPPLY_STATUS_FULL;
		else if (ret & BATTERY_DISCHARGING)
			val->intval = POWER_SUPPLY_STATUS_DISCHARGING;
		else
			val->intval = POWER_SUPPLY_STATUS_CHARGING;

		sbs_status_correct(client, &val->intval);

		if (chip->poll_time == 0)
			chip->last_state = val->intval;
		else if (chip->last_state != val->intval) {
			cancel_delayed_work_sync(&chip->work);
			power_supply_changed(chip->power_supply);
			chip->poll_time = 0;
		}
	} else {
		if (psp == POWER_SUPPLY_PROP_STATUS)
			val->intval = POWER_SUPPLY_STATUS_UNKNOWN;
		else if (psp == POWER_SUPPLY_PROP_CAPACITY)
			/* sbs spec says that this can be >100 %
			 * even if max value is 100 %
			 */
			val->intval = min(ret, 100);
		else
			val->intval = 0;
	}

	return 0;
}

static int sbs_get_property_index(struct i2c_client *client,
	enum power_supply_property psp)
{
	int count;

	for (count = 0; count < ARRAY_SIZE(sbs_data); count++)
		if (psp == sbs_data[count].psp)
			return count;

	dev_warn(&client->dev,
		"%s: Invalid Property - %d\n", __func__, psp);

	return -EINVAL;
}

static const char *sbs_get_constant_string(struct sbs_info *chip,
			enum power_supply_property psp)
{
	int ret;
	char *buf;
	u8 addr;

	buf = sbs_get_string_buf(chip, psp);
	if (IS_ERR(buf))
		return buf;

	if (!buf[0]) {
		ret = sbs_get_property_index(chip->client, psp);
		if (ret < 0)
			return ERR_PTR(ret);

		addr = sbs_data[ret].addr;

		ret = sbs_read_string_data(chip->client, addr, buf);
		if (ret < 0)
			return ERR_PTR(ret);
	}

	return buf;
}

static void  sbs_unit_adjustment(struct i2c_client *client,
	enum power_supply_property psp, union power_supply_propval *val)
{
#define BASE_UNIT_CONVERSION		1000
#define BATTERY_MODE_CAP_MULT_WATT	(10 * BASE_UNIT_CONVERSION)
#define TIME_UNIT_CONVERSION		60
#define TEMP_KELVIN_TO_CELSIUS		2731
	switch (psp) {
	case POWER_SUPPLY_PROP_ENERGY_NOW:
	case POWER_SUPPLY_PROP_ENERGY_FULL:
	case POWER_SUPPLY_PROP_ENERGY_FULL_DESIGN:
		/* sbs provides energy in units of 10mWh.
		 * Convert to µWh
		 */
		val->intval *= BATTERY_MODE_CAP_MULT_WATT;
		break;

	case POWER_SUPPLY_PROP_VOLTAGE_NOW:
	case POWER_SUPPLY_PROP_VOLTAGE_MIN_DESIGN:
	case POWER_SUPPLY_PROP_VOLTAGE_MAX_DESIGN:
	case POWER_SUPPLY_PROP_CURRENT_NOW:
	case POWER_SUPPLY_PROP_CURRENT_AVG:
	case POWER_SUPPLY_PROP_CHARGE_NOW:
	case POWER_SUPPLY_PROP_CONSTANT_CHARGE_CURRENT_MAX:
	case POWER_SUPPLY_PROP_CONSTANT_CHARGE_VOLTAGE_MAX:
	case POWER_SUPPLY_PROP_CHARGE_FULL:
	case POWER_SUPPLY_PROP_CHARGE_FULL_DESIGN:
		val->intval *= BASE_UNIT_CONVERSION;
		break;

	case POWER_SUPPLY_PROP_TEMP:
		/* sbs provides battery temperature in 0.1K
		 * so convert it to 0.1°C
		 */
		val->intval -= TEMP_KELVIN_TO_CELSIUS;
		break;

	case POWER_SUPPLY_PROP_TIME_TO_EMPTY_AVG:
	case POWER_SUPPLY_PROP_TIME_TO_FULL_AVG:
		/* sbs provides time to empty and time to full in minutes.
		 * Convert to seconds
		 */
		val->intval *= TIME_UNIT_CONVERSION;
		break;

	default:
		dev_dbg(&client->dev,
			"%s: no need for unit conversion %d\n", __func__, psp);
	}
}

static enum sbs_capacity_mode sbs_set_capacity_mode(struct i2c_client *client,
	enum sbs_capacity_mode mode)
{
	int ret, original_val;

	original_val = sbs_read_word_data(client, BATTERY_MODE_OFFSET);
	if (original_val < 0)
		return original_val;

	if ((original_val & BATTERY_MODE_CAPACITY_MASK) == mode)
		return mode;

	if (mode == CAPACITY_MODE_AMPS)
		ret = original_val & ~BATTERY_MODE_CAPACITY_MASK;
	else
		ret = original_val | BATTERY_MODE_CAPACITY_MASK;

	ret = sbs_write_word_data(client, BATTERY_MODE_OFFSET, ret);
	if (ret < 0)
		return ret;

	usleep_range(1000, 2000);

	return original_val & BATTERY_MODE_CAPACITY_MASK;
}

static int sbs_get_battery_capacity(struct i2c_client *client,
	int reg_offset, enum power_supply_property psp,
	union power_supply_propval *val)
{
	s32 ret;
	enum sbs_capacity_mode mode = CAPACITY_MODE_WATTS;

	if (power_supply_is_amp_property(psp))
		mode = CAPACITY_MODE_AMPS;

<<<<<<< HEAD
	mode = sbs_set_battery_mode(client, mode);
=======
	mode = sbs_set_capacity_mode(client, mode);
>>>>>>> 7d2a07b7
	if ((int)mode < 0)
		return mode;

	ret = sbs_read_word_data(client, sbs_data[reg_offset].addr);
	if (ret < 0)
		return ret;

	val->intval = ret;

	ret = sbs_set_capacity_mode(client, mode);
	if (ret < 0)
		return ret;

	return 0;
}

static char sbs_serial[5];
static int sbs_get_battery_serial_number(struct i2c_client *client,
	union power_supply_propval *val)
{
	int ret;

	ret = sbs_read_word_data(client, sbs_data[REG_SERIAL_NUMBER].addr);
	if (ret < 0)
		return ret;

	sprintf(sbs_serial, "%04x", ret);
	val->strval = sbs_serial;

	return 0;
}

static int sbs_get_chemistry(struct sbs_info *chip,
		union power_supply_propval *val)
{
	const char *chemistry;

	if (chip->technology != -1) {
		val->intval = chip->technology;
		return 0;
	}

	chemistry = sbs_get_constant_string(chip, POWER_SUPPLY_PROP_TECHNOLOGY);

	if (IS_ERR(chemistry))
		return PTR_ERR(chemistry);

	if (!strncasecmp(chemistry, "LION", 4))
		chip->technology = POWER_SUPPLY_TECHNOLOGY_LION;
	else if (!strncasecmp(chemistry, "LiP", 3))
		chip->technology = POWER_SUPPLY_TECHNOLOGY_LIPO;
	else if (!strncasecmp(chemistry, "NiCd", 4))
		chip->technology = POWER_SUPPLY_TECHNOLOGY_NiCd;
	else if (!strncasecmp(chemistry, "NiMH", 4))
		chip->technology = POWER_SUPPLY_TECHNOLOGY_NiMH;
	else
		chip->technology = POWER_SUPPLY_TECHNOLOGY_UNKNOWN;

	if (chip->technology == POWER_SUPPLY_TECHNOLOGY_UNKNOWN)
		dev_warn(&chip->client->dev, "Unknown chemistry: %s\n", chemistry);

	val->intval = chip->technology;

	return 0;
}

static int sbs_get_battery_manufacture_date(struct i2c_client *client,
	enum power_supply_property psp,
	union power_supply_propval *val)
{
	int ret;
	u16 day, month, year;

	ret = sbs_read_word_data(client, REG_ADDR_MANUFACTURE_DATE);
	if (ret < 0)
		return ret;

	day   = ret   & GENMASK(4,  0);
	month = (ret  & GENMASK(8,  5)) >> 5;
	year  = ((ret & GENMASK(15, 9)) >> 9) + 1980;

	switch (psp) {
	case POWER_SUPPLY_PROP_MANUFACTURE_YEAR:
		val->intval = year;
		break;
	case POWER_SUPPLY_PROP_MANUFACTURE_MONTH:
		val->intval = month;
		break;
	case POWER_SUPPLY_PROP_MANUFACTURE_DAY:
		val->intval = day;
		break;
	default:
		return -EINVAL;
	}

	return 0;
}

static int sbs_get_property(struct power_supply *psy,
	enum power_supply_property psp,
	union power_supply_propval *val)
{
	int ret = 0;
	struct sbs_info *chip = power_supply_get_drvdata(psy);
	struct i2c_client *client = chip->client;
	const char *str;

	if (chip->gpio_detect) {
		ret = gpiod_get_value_cansleep(chip->gpio_detect);
		if (ret < 0)
			return ret;
		if (psp == POWER_SUPPLY_PROP_PRESENT) {
			val->intval = ret;
			sbs_update_presence(chip, ret);
			return 0;
		}
		if (ret == 0)
			return -ENODATA;
	}

	switch (psp) {
	case POWER_SUPPLY_PROP_PRESENT:
	case POWER_SUPPLY_PROP_HEALTH:
<<<<<<< HEAD
		if (chip->flags & SBS_FLAGS_TI_BQ20Z75)
			ret = sbs_get_ti_battery_presence_and_health(client,
								     psp, val);
		else
			ret = sbs_get_battery_presence_and_health(client, psp,
								  val);
=======
		ret = sbs_get_battery_presence_and_health(client, psp, val);
>>>>>>> 7d2a07b7

		/* this can only be true if no gpio is used */
		if (psp == POWER_SUPPLY_PROP_PRESENT)
			return 0;
		break;

	case POWER_SUPPLY_PROP_TECHNOLOGY:
		ret = sbs_get_chemistry(chip, val);
		if (ret < 0)
			break;

		goto done; /* don't trigger power_supply_changed()! */

	case POWER_SUPPLY_PROP_ENERGY_NOW:
	case POWER_SUPPLY_PROP_ENERGY_FULL:
	case POWER_SUPPLY_PROP_ENERGY_FULL_DESIGN:
	case POWER_SUPPLY_PROP_CHARGE_NOW:
	case POWER_SUPPLY_PROP_CHARGE_FULL:
	case POWER_SUPPLY_PROP_CHARGE_FULL_DESIGN:
		ret = sbs_get_property_index(client, psp);
		if (ret < 0)
			break;

		/* sbs_get_battery_capacity() will change the battery mode
		 * temporarily to read the requested attribute. Ensure we stay
		 * in the desired mode for the duration of the attribute read.
		 */
		mutex_lock(&chip->mode_lock);
		ret = sbs_get_battery_capacity(client, ret, psp, val);
		mutex_unlock(&chip->mode_lock);
		break;

	case POWER_SUPPLY_PROP_SERIAL_NUMBER:
		ret = sbs_get_battery_serial_number(client, val);
		break;

	case POWER_SUPPLY_PROP_STATUS:
	case POWER_SUPPLY_PROP_CAPACITY_LEVEL:
	case POWER_SUPPLY_PROP_CYCLE_COUNT:
	case POWER_SUPPLY_PROP_VOLTAGE_NOW:
	case POWER_SUPPLY_PROP_CURRENT_NOW:
	case POWER_SUPPLY_PROP_CURRENT_AVG:
	case POWER_SUPPLY_PROP_TEMP:
	case POWER_SUPPLY_PROP_TIME_TO_EMPTY_AVG:
	case POWER_SUPPLY_PROP_TIME_TO_FULL_AVG:
	case POWER_SUPPLY_PROP_VOLTAGE_MIN_DESIGN:
	case POWER_SUPPLY_PROP_VOLTAGE_MAX_DESIGN:
	case POWER_SUPPLY_PROP_CONSTANT_CHARGE_CURRENT_MAX:
	case POWER_SUPPLY_PROP_CONSTANT_CHARGE_VOLTAGE_MAX:
	case POWER_SUPPLY_PROP_CAPACITY:
	case POWER_SUPPLY_PROP_CAPACITY_ERROR_MARGIN:
		ret = sbs_get_property_index(client, psp);
		if (ret < 0)
			break;

		ret = sbs_get_battery_property(client, ret, psp, val);
		break;

	case POWER_SUPPLY_PROP_MODEL_NAME:
	case POWER_SUPPLY_PROP_MANUFACTURER:
		str = sbs_get_constant_string(chip, psp);
		if (IS_ERR(str))
			ret = PTR_ERR(str);
		else
			val->strval = str;
		break;

	case POWER_SUPPLY_PROP_MANUFACTURE_YEAR:
	case POWER_SUPPLY_PROP_MANUFACTURE_MONTH:
	case POWER_SUPPLY_PROP_MANUFACTURE_DAY:
		ret = sbs_get_battery_manufacture_date(client, psp, val);
		break;

	default:
		dev_err(&client->dev,
			"%s: INVALID property\n", __func__);
		return -EINVAL;
	}

	if (!chip->gpio_detect && chip->is_present != (ret >= 0)) {
		bool old_present = chip->is_present;
		union power_supply_propval val;
		int err = sbs_get_battery_presence_and_health(
				client, POWER_SUPPLY_PROP_PRESENT, &val);

		sbs_update_presence(chip, !err && val.intval);

		if (old_present != chip->is_present)
			power_supply_changed(chip->power_supply);
	}

done:
	if (!ret) {
		/* Convert units to match requirements for power supply class */
		sbs_unit_adjustment(client, psp, val);
		dev_dbg(&client->dev,
			"%s: property = %d, value = %x\n", __func__,
			psp, val->intval);
	} else if (!chip->is_present)  {
		/* battery not present, so return NODATA for properties */
		ret = -ENODATA;
	}
	return ret;
}

static void sbs_supply_changed(struct sbs_info *chip)
{
	struct power_supply *battery = chip->power_supply;
	int ret;

	ret = gpiod_get_value_cansleep(chip->gpio_detect);
	if (ret < 0)
		return;
	sbs_update_presence(chip, ret);
	power_supply_changed(battery);
}

static irqreturn_t sbs_irq(int irq, void *devid)
{
	sbs_supply_changed(devid);
	return IRQ_HANDLED;
}

static void sbs_alert(struct i2c_client *client, enum i2c_alert_protocol prot,
	unsigned int data)
{
	sbs_supply_changed(i2c_get_clientdata(client));
}

static void sbs_external_power_changed(struct power_supply *psy)
{
	struct sbs_info *chip = power_supply_get_drvdata(psy);

	/* cancel outstanding work */
	cancel_delayed_work_sync(&chip->work);

	schedule_delayed_work(&chip->work, HZ);
	chip->poll_time = chip->poll_retry_count;
}

static void sbs_delayed_work(struct work_struct *work)
{
	struct sbs_info *chip;
	s32 ret;

	chip = container_of(work, struct sbs_info, work.work);

	ret = sbs_read_word_data(chip->client, sbs_data[REG_STATUS].addr);
	/* if the read failed, give up on this work */
	if (ret < 0) {
		chip->poll_time = 0;
		return;
	}

	if (ret & BATTERY_FULL_CHARGED)
		ret = POWER_SUPPLY_STATUS_FULL;
	else if (ret & BATTERY_DISCHARGING)
		ret = POWER_SUPPLY_STATUS_DISCHARGING;
	else
		ret = POWER_SUPPLY_STATUS_CHARGING;

	sbs_status_correct(chip->client, &ret);

	if (chip->last_state != ret) {
		chip->poll_time = 0;
		power_supply_changed(chip->power_supply);
		return;
	}
	if (chip->poll_time > 0) {
		schedule_delayed_work(&chip->work, HZ);
		chip->poll_time--;
		return;
	}
}

static const struct power_supply_desc sbs_default_desc = {
	.type = POWER_SUPPLY_TYPE_BATTERY,
	.properties = sbs_properties,
	.num_properties = ARRAY_SIZE(sbs_properties),
	.get_property = sbs_get_property,
	.external_power_changed = sbs_external_power_changed,
};

static int sbs_probe(struct i2c_client *client)
{
	struct sbs_info *chip;
	struct power_supply_desc *sbs_desc;
	struct sbs_platform_data *pdata = client->dev.platform_data;
	struct power_supply_config psy_cfg = {};
	int rc;
	int irq;

	sbs_desc = devm_kmemdup(&client->dev, &sbs_default_desc,
			sizeof(*sbs_desc), GFP_KERNEL);
	if (!sbs_desc)
		return -ENOMEM;

	sbs_desc->name = devm_kasprintf(&client->dev, GFP_KERNEL, "sbs-%s",
			dev_name(&client->dev));
	if (!sbs_desc->name)
		return -ENOMEM;

	chip = devm_kzalloc(&client->dev, sizeof(struct sbs_info), GFP_KERNEL);
	if (!chip)
		return -ENOMEM;

	chip->flags = (u32)(uintptr_t)device_get_match_data(&client->dev);
	chip->client = client;
	psy_cfg.of_node = client->dev.of_node;
	psy_cfg.drv_data = chip;
	chip->last_state = POWER_SUPPLY_STATUS_UNKNOWN;
	sbs_invalidate_cached_props(chip);
	mutex_init(&chip->mode_lock);

	/* use pdata if available, fall back to DT properties,
	 * or hardcoded defaults if not
	 */
	rc = device_property_read_u32(&client->dev, "sbs,i2c-retry-count",
				      &chip->i2c_retry_count);
	if (rc)
		chip->i2c_retry_count = 0;

	rc = device_property_read_u32(&client->dev, "sbs,poll-retry-count",
				      &chip->poll_retry_count);
	if (rc)
		chip->poll_retry_count = 0;

	if (pdata) {
		chip->poll_retry_count = pdata->poll_retry_count;
		chip->i2c_retry_count  = pdata->i2c_retry_count;
	}
	chip->i2c_retry_count = chip->i2c_retry_count + 1;

	chip->charger_broadcasts = !device_property_read_bool(&client->dev,
					"sbs,disable-charger-broadcasts");

	chip->gpio_detect = devm_gpiod_get_optional(&client->dev,
			"sbs,battery-detect", GPIOD_IN);
	if (IS_ERR(chip->gpio_detect))
		return dev_err_probe(&client->dev, PTR_ERR(chip->gpio_detect),
				     "Failed to get gpio\n");

	i2c_set_clientdata(client, chip);

	if (!chip->gpio_detect)
		goto skip_gpio;

	irq = gpiod_to_irq(chip->gpio_detect);
	if (irq <= 0) {
		dev_warn(&client->dev, "Failed to get gpio as irq: %d\n", irq);
		goto skip_gpio;
	}

	rc = devm_request_threaded_irq(&client->dev, irq, NULL, sbs_irq,
		IRQF_TRIGGER_RISING | IRQF_TRIGGER_FALLING | IRQF_ONESHOT,
		dev_name(&client->dev), chip);
	if (rc) {
		dev_warn(&client->dev, "Failed to request irq: %d\n", rc);
		goto skip_gpio;
	}

skip_gpio:
	/*
	 * Before we register, we might need to make sure we can actually talk
	 * to the battery.
	 */
	if (!(force_load || chip->gpio_detect)) {
		union power_supply_propval val;

		rc = sbs_get_battery_presence_and_health(
				client, POWER_SUPPLY_PROP_PRESENT, &val);
		if (rc < 0 || !val.intval)
			return dev_err_probe(&client->dev, -ENODEV,
					     "Failed to get present status\n");
	}

	rc = devm_delayed_work_autocancel(&client->dev, &chip->work,
					  sbs_delayed_work);
	if (rc)
		return rc;

	chip->power_supply = devm_power_supply_register(&client->dev, sbs_desc,
						   &psy_cfg);
	if (IS_ERR(chip->power_supply))
		return dev_err_probe(&client->dev, PTR_ERR(chip->power_supply),
				     "Failed to register power supply\n");

	dev_info(&client->dev,
		"%s: battery gas gauge device registered\n", client->name);

	return 0;
}

#if defined CONFIG_PM_SLEEP

static int sbs_suspend(struct device *dev)
{
	struct i2c_client *client = to_i2c_client(dev);
	struct sbs_info *chip = i2c_get_clientdata(client);
	int ret;

	if (chip->poll_time > 0)
		cancel_delayed_work_sync(&chip->work);

	if (chip->flags & SBS_FLAGS_TI_BQ20ZX5) {
		/* Write to manufacturer access with sleep command. */
		ret = sbs_write_word_data(client,
					  sbs_data[REG_MANUFACTURER_DATA].addr,
					  MANUFACTURER_ACCESS_SLEEP);
		if (chip->is_present && ret < 0)
			return ret;
	}

	return 0;
}

static SIMPLE_DEV_PM_OPS(sbs_pm_ops, sbs_suspend, NULL);
#define SBS_PM_OPS (&sbs_pm_ops)

#else
#define SBS_PM_OPS NULL
#endif

static const struct i2c_device_id sbs_id[] = {
	{ "bq20z65", 0 },
	{ "bq20z75", 0 },
	{ "sbs-battery", 1 },
	{}
};
MODULE_DEVICE_TABLE(i2c, sbs_id);

static const struct of_device_id sbs_dt_ids[] = {
	{ .compatible = "sbs,sbs-battery" },
	{
		.compatible = "ti,bq20z65",
		.data = (void *)SBS_FLAGS_TI_BQ20ZX5,
	},
	{
		.compatible = "ti,bq20z75",
		.data = (void *)SBS_FLAGS_TI_BQ20ZX5,
	},
	{ }
};
MODULE_DEVICE_TABLE(of, sbs_dt_ids);

static struct i2c_driver sbs_battery_driver = {
	.probe_new	= sbs_probe,
	.alert		= sbs_alert,
	.id_table	= sbs_id,
	.driver = {
		.name	= "sbs-battery",
		.of_match_table = sbs_dt_ids,
		.pm	= SBS_PM_OPS,
	},
};
module_i2c_driver(sbs_battery_driver);

MODULE_DESCRIPTION("SBS battery monitor driver");
MODULE_LICENSE("GPL");

module_param(force_load, bool, 0444);
MODULE_PARM_DESC(force_load,
		 "Attempt to load the driver even if no battery is connected");<|MERGE_RESOLUTION|>--- conflicted
+++ resolved
@@ -503,28 +503,9 @@
 {
 	int ret;
 
-<<<<<<< HEAD
-	/* Dummy command; if it succeeds, battery is present. */
-	ret = sbs_read_word_data(client, sbs_data[REG_STATUS].addr);
-
-	if (ret < 0) { /* battery not present*/
-		if (psp == POWER_SUPPLY_PROP_PRESENT) {
-			val->intval = 0;
-			return 0;
-		}
-		return ret;
-	}
-
-	if (psp == POWER_SUPPLY_PROP_PRESENT)
-		val->intval = 1; /* battery present */
-	else /* POWER_SUPPLY_PROP_HEALTH */
-		/* SBS spec doesn't have a general health command. */
-		val->intval = POWER_SUPPLY_HEALTH_UNKNOWN;
-=======
 	ret = sbs_read_word_data(client, sbs_data[REG_BATTERY_MODE].addr);
 	if (ret < 0)
 		return false;
->>>>>>> 7d2a07b7
 
 	return !!(ret & BIT(7));
 }
@@ -817,11 +798,7 @@
 	if (power_supply_is_amp_property(psp))
 		mode = CAPACITY_MODE_AMPS;
 
-<<<<<<< HEAD
-	mode = sbs_set_battery_mode(client, mode);
-=======
 	mode = sbs_set_capacity_mode(client, mode);
->>>>>>> 7d2a07b7
 	if ((int)mode < 0)
 		return mode;
 
@@ -945,16 +922,7 @@
 	switch (psp) {
 	case POWER_SUPPLY_PROP_PRESENT:
 	case POWER_SUPPLY_PROP_HEALTH:
-<<<<<<< HEAD
-		if (chip->flags & SBS_FLAGS_TI_BQ20Z75)
-			ret = sbs_get_ti_battery_presence_and_health(client,
-								     psp, val);
-		else
-			ret = sbs_get_battery_presence_and_health(client, psp,
-								  val);
-=======
 		ret = sbs_get_battery_presence_and_health(client, psp, val);
->>>>>>> 7d2a07b7
 
 		/* this can only be true if no gpio is used */
 		if (psp == POWER_SUPPLY_PROP_PRESENT)
