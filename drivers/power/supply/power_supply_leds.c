// SPDX-License-Identifier: GPL-2.0-only
/*
 *  LEDs triggers for power supply class
 *
 *  Copyright © 2007  Anton Vorontsov <cbou@mail.ru>
 *  Copyright © 2004  Szabolcs Gyurko
 *  Copyright © 2003  Ian Molton <spyro@f2s.com>
 *
 *  Modified: 2004, Oct     Szabolcs Gyurko
 */

#include <linux/kernel.h>
#include <linux/device.h>
#include <linux/power_supply.h>
#include <linux/slab.h>
#include <linux/leds.h>

#include "power_supply.h"

/* Battery specific LEDs triggers. */

struct power_supply_led_trigger {
	struct led_trigger trig;
	struct power_supply *psy;
};

#define trigger_to_psy_trigger(trigger) \
	container_of(trigger, struct power_supply_led_trigger, trig)

static int power_supply_led_trigger_activate(struct led_classdev *led_cdev)
{
	struct power_supply_led_trigger *psy_trig =
		trigger_to_psy_trigger(led_cdev->trigger);

	/* Sync current power-supply state to LED being activated */
	power_supply_update_leds(psy_trig->psy);
	return 0;
}

static int power_supply_register_led_trigger(struct power_supply *psy,
					     const char *name_template,
					     struct led_trigger **tp, int *err)
{
	struct power_supply_led_trigger *psy_trig;
	int ret = -ENOMEM;

	/* Bail on previous errors */
	if (err && *err)
		return *err;

	psy_trig = kzalloc(sizeof(*psy_trig), GFP_KERNEL);
	if (!psy_trig)
		goto err_free_trigger;

	psy_trig->trig.name = kasprintf(GFP_KERNEL, name_template, psy->desc->name);
	if (!psy_trig->trig.name)
		goto err_free_trigger;

	psy_trig->trig.activate = power_supply_led_trigger_activate;
	psy_trig->psy = psy;

	ret = led_trigger_register(&psy_trig->trig);
	if (ret)
		goto err_free_name;

	*tp = &psy_trig->trig;
	return 0;

err_free_name:
	kfree(psy_trig->trig.name);
err_free_trigger:
	kfree(psy_trig);
	if (err)
		*err = ret;

	return ret;
}

static void power_supply_unregister_led_trigger(struct led_trigger *trig)
{
	struct power_supply_led_trigger *psy_trig;

	if (!trig)
		return;

	psy_trig = trigger_to_psy_trigger(trig);
	led_trigger_unregister(&psy_trig->trig);
	kfree(psy_trig->trig.name);
	kfree(psy_trig);
}

static void power_supply_update_bat_leds(struct power_supply *psy)
{
	union power_supply_propval status;
<<<<<<< HEAD
=======
	unsigned int intensity_green[3] = { 0, 255, 0 };
	unsigned int intensity_orange[3] = { 255, 128, 0 };
>>>>>>> 2d5404ca

	if (power_supply_get_property(psy, POWER_SUPPLY_PROP_STATUS, &status))
		return;

	dev_dbg(&psy->dev, "%s %d\n", __func__, status.intval);

	switch (status.intval) {
	case POWER_SUPPLY_STATUS_FULL:
		led_trigger_event(psy->trig, LED_FULL);
		led_trigger_event(psy->charging_trig, LED_OFF);
		led_trigger_event(psy->full_trig, LED_FULL);
		/* Going from blink to LED on requires a LED_OFF event to stop blink */
		led_trigger_event(psy->charging_blink_full_solid_trig, LED_OFF);
		led_trigger_event(psy->charging_blink_full_solid_trig, LED_FULL);
		led_mc_trigger_event(psy->charging_orange_full_green_trig,
				     intensity_green,
				     ARRAY_SIZE(intensity_green),
				     LED_FULL);
		break;
	case POWER_SUPPLY_STATUS_CHARGING:
		led_trigger_event(psy->trig, LED_FULL);
		led_trigger_event(psy->charging_trig, LED_FULL);
		led_trigger_event(psy->full_trig, LED_OFF);
		led_trigger_blink(psy->charging_blink_full_solid_trig, 0, 0);
<<<<<<< HEAD
=======
		led_mc_trigger_event(psy->charging_orange_full_green_trig,
				     intensity_orange,
				     ARRAY_SIZE(intensity_orange),
				     LED_FULL);
>>>>>>> 2d5404ca
		break;
	default:
		led_trigger_event(psy->trig, LED_OFF);
		led_trigger_event(psy->charging_trig, LED_OFF);
		led_trigger_event(psy->full_trig, LED_OFF);
		led_trigger_event(psy->charging_blink_full_solid_trig,
			LED_OFF);
		led_trigger_event(psy->charging_orange_full_green_trig,
			LED_OFF);
		break;
	}
}

static void power_supply_remove_bat_triggers(struct power_supply *psy)
{
	power_supply_unregister_led_trigger(psy->trig);
	power_supply_unregister_led_trigger(psy->charging_trig);
	power_supply_unregister_led_trigger(psy->full_trig);
	power_supply_unregister_led_trigger(psy->charging_blink_full_solid_trig);
	power_supply_unregister_led_trigger(psy->charging_orange_full_green_trig);
}

static int power_supply_create_bat_triggers(struct power_supply *psy)
{
	int err = 0;

	power_supply_register_led_trigger(psy, "%s-charging-or-full",
					  &psy->trig, &err);
	power_supply_register_led_trigger(psy, "%s-charging",
					  &psy->charging_trig, &err);
	power_supply_register_led_trigger(psy, "%s-full",
					  &psy->full_trig, &err);
	power_supply_register_led_trigger(psy, "%s-charging-blink-full-solid",
					  &psy->charging_blink_full_solid_trig, &err);
	power_supply_register_led_trigger(psy, "%s-charging-orange-full-green",
					  &psy->charging_orange_full_green_trig, &err);
	if (err)
		power_supply_remove_bat_triggers(psy);

	return err;
}

/* Generated power specific LEDs triggers. */

static void power_supply_update_gen_leds(struct power_supply *psy)
{
	union power_supply_propval online;

	if (power_supply_get_property(psy, POWER_SUPPLY_PROP_ONLINE, &online))
		return;

	dev_dbg(&psy->dev, "%s %d\n", __func__, online.intval);

	if (online.intval)
		led_trigger_event(psy->trig, LED_FULL);
	else
		led_trigger_event(psy->trig, LED_OFF);
}

static int power_supply_create_gen_triggers(struct power_supply *psy)
{
	return power_supply_register_led_trigger(psy, "%s-online", &psy->trig, NULL);
}

static void power_supply_remove_gen_triggers(struct power_supply *psy)
{
	power_supply_unregister_led_trigger(psy->trig);
}

/* Choice what triggers to create&update. */

void power_supply_update_leds(struct power_supply *psy)
{
	if (psy->desc->type == POWER_SUPPLY_TYPE_BATTERY)
		power_supply_update_bat_leds(psy);
	else
		power_supply_update_gen_leds(psy);
}

int power_supply_create_triggers(struct power_supply *psy)
{
	if (psy->desc->type == POWER_SUPPLY_TYPE_BATTERY)
		return power_supply_create_bat_triggers(psy);
	return power_supply_create_gen_triggers(psy);
}

void power_supply_remove_triggers(struct power_supply *psy)
{
	if (psy->desc->type == POWER_SUPPLY_TYPE_BATTERY)
		power_supply_remove_bat_triggers(psy);
	else
		power_supply_remove_gen_triggers(psy);
}<|MERGE_RESOLUTION|>--- conflicted
+++ resolved
@@ -92,11 +92,8 @@
 static void power_supply_update_bat_leds(struct power_supply *psy)
 {
 	union power_supply_propval status;
-<<<<<<< HEAD
-=======
 	unsigned int intensity_green[3] = { 0, 255, 0 };
 	unsigned int intensity_orange[3] = { 255, 128, 0 };
->>>>>>> 2d5404ca
 
 	if (power_supply_get_property(psy, POWER_SUPPLY_PROP_STATUS, &status))
 		return;
@@ -121,13 +118,10 @@
 		led_trigger_event(psy->charging_trig, LED_FULL);
 		led_trigger_event(psy->full_trig, LED_OFF);
 		led_trigger_blink(psy->charging_blink_full_solid_trig, 0, 0);
-<<<<<<< HEAD
-=======
 		led_mc_trigger_event(psy->charging_orange_full_green_trig,
 				     intensity_orange,
 				     ARRAY_SIZE(intensity_orange),
 				     LED_FULL);
->>>>>>> 2d5404ca
 		break;
 	default:
 		led_trigger_event(psy->trig, LED_OFF);
