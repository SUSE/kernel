--- conflicted
+++ resolved
@@ -240,11 +240,7 @@
 MODULE_DEVICE_TABLE(i2c, sbs_id);
 
 static struct i2c_driver sbs_driver = {
-<<<<<<< HEAD
-	.probe		= sbs_probe,
-=======
 	.probe_new	= sbs_probe,
->>>>>>> eb3cdb58
 	.id_table	= sbs_id,
 	.driver = {
 		.name	= "sbs-charger",
