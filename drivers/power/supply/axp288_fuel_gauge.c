--- conflicted
+++ resolved
@@ -96,13 +96,6 @@
 module_param(no_current_sense_res, bool, 0444);
 MODULE_PARM_DESC(no_current_sense_res, "No (or broken) current sense resistor");
 
-<<<<<<< HEAD
-#define AXP288_FG_INTR_NUM	6
-
-#define AXP288_QUIRK_NO_BATTERY			BIT(0)
-
-=======
->>>>>>> eb3cdb58
 enum {
 	QWBTU_IRQ = 0,
 	WBTU_IRQ,
@@ -168,11 +161,7 @@
 
 	ret = regmap_read(info->regmap, reg, &val);
 	if (ret < 0) {
-<<<<<<< HEAD
-		dev_err(&info->pdev->dev, "Error reading reg 0x%02x err: %d\n", reg, ret);
-=======
 		dev_err(info->dev, "Error reading reg 0x%02x err: %d\n", reg, ret);
->>>>>>> eb3cdb58
 		return ret;
 	}
 
@@ -186,11 +175,7 @@
 	ret = regmap_write(info->regmap, reg, (unsigned int)val);
 
 	if (ret < 0)
-<<<<<<< HEAD
-		dev_err(&info->pdev->dev, "Error writing reg 0x%02x err: %d\n", reg, ret);
-=======
 		dev_err(info->dev, "Error writing reg 0x%02x err: %d\n", reg, ret);
->>>>>>> eb3cdb58
 
 	return ret;
 }
@@ -563,15 +548,6 @@
 			DMI_EXACT_MATCH(DMI_BIOS_VERSION, "1.000"),
 		},
 		.driver_data = (void *)AXP288_QUIRK_NO_BATTERY,
-<<<<<<< HEAD
-	},
-	{
-		/* ECS EF20EA */
-		.matches = {
-			DMI_MATCH(DMI_PRODUCT_NAME, "EF20EA"),
-		},
-=======
->>>>>>> eb3cdb58
 	},
 	{
 		/* Intel Cherry Trail Compute Stick, Windows version */
@@ -610,7 +586,6 @@
 			DMI_MATCH(DMI_PRODUCT_NAME, "Z83-4"),
 		},
 		.driver_data = (void *)AXP288_QUIRK_NO_BATTERY,
-<<<<<<< HEAD
 	},
 	{
 		/*
@@ -626,23 +601,6 @@
 	},
 	{
 		/*
-=======
-	},
-	{
-		/*
-		 * One Mix 1, this uses the "T3 MRD" boardname used by
-		 * generic mini PCs, but it is a mini laptop so it does
-		 * actually have a battery!
-		 */
-		.matches = {
-			DMI_MATCH(DMI_BOARD_NAME, "T3 MRD"),
-			DMI_MATCH(DMI_BIOS_DATE, "06/14/2018"),
-		},
-		.driver_data = NULL,
-	},
-	{
-		/*
->>>>>>> eb3cdb58
 		 * Various Ace PC/Meegopad/MinisForum/Wintel Mini-PCs/HDMI-sticks
 		 * This entry must be last because it is generic, this allows
 		 * adding more specifuc quirks overriding this generic entry.
@@ -732,23 +690,10 @@
 		[BAT_D_CURR] = "axp288-chrg-d-curr",
 		[BAT_VOLT] = "axp288-batt-volt",
 	};
-<<<<<<< HEAD
-	unsigned int val;
-	const struct dmi_system_id *dmi_id;
-	unsigned long quirks = 0;
-
-	dmi_id = dmi_first_match(axp288_quirks);
-	if (dmi_id)
-		quirks = (unsigned long)dmi_id->driver_data;
-
-	if (quirks & AXP288_QUIRK_NO_BATTERY)
-		return -ENODEV;
-=======
 	const struct dmi_system_id *dmi_id;
 	struct device *dev = &pdev->dev;
 	unsigned long quirks = 0;
 	int i, pirq, ret;
->>>>>>> eb3cdb58
 
 	/*
 	 * Normally the native AXP288 fg/charger drivers are preferred but
