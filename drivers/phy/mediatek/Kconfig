# SPDX-License-Identifier: GPL-2.0-only
#
# Phy drivers for Mediatek devices
#
config PHY_MTK_TPHY
	tristate "MediaTek T-PHY Driver"
	depends on ARCH_MEDIATEK || COMPILE_TEST
	depends on OF && OF_ADDRESS
	depends on HAS_IOMEM
	select GENERIC_PHY
	help
	  Say 'Y' here to add support for MediaTek T-PHY driver,
	  it supports multiple usb2.0, usb3.0 ports, PCIe and
	  SATA, and meanwhile supports two version T-PHY which have
	  different banks layout, the T-PHY with shared banks between
	  multi-ports is first version, otherwise is second version,
	  so you can easily distinguish them by banks layout.

config PHY_MTK_UFS
	tristate "MediaTek UFS M-PHY driver"
	depends on ARCH_MEDIATEK || COMPILE_TEST
	depends on OF
	select GENERIC_PHY
	help
	  Support for UFS M-PHY on MediaTek chipsets.
	  Enable this to provide vendor-specific probing,
	  initialization, power on and power off flow of
	  specified M-PHYs.

config PHY_MTK_XSPHY
	tristate "MediaTek XS-PHY Driver"
	depends on ARCH_MEDIATEK || COMPILE_TEST
	depends on OF && OF_ADDRESS
	depends on HAS_IOMEM
	select GENERIC_PHY
	help
	  Enable this to support the SuperSpeedPlus XS-PHY transceiver for
	  USB3.1 GEN2 controllers on MediaTek chips. The driver supports
	  multiple USB2.0, USB3.1 GEN2 ports.

config PHY_MTK_HDMI
	tristate "MediaTek HDMI-PHY Driver"
	depends on ARCH_MEDIATEK || COMPILE_TEST
	depends on COMMON_CLK
	depends on OF
<<<<<<< HEAD
=======
	select GENERIC_PHY
	help
	  Support HDMI PHY for Mediatek SoCs.

config PHY_MTK_MIPI_DSI
	tristate "MediaTek MIPI-DSI Driver"
	depends on ARCH_MEDIATEK || COMPILE_TEST
	depends on COMMON_CLK
	depends on OF
>>>>>>> e6b46c3a
	select GENERIC_PHY
	help
	  Support MIPI DSI for Mediatek SoCs.<|MERGE_RESOLUTION|>--- conflicted
+++ resolved
@@ -43,8 +43,6 @@
 	depends on ARCH_MEDIATEK || COMPILE_TEST
 	depends on COMMON_CLK
 	depends on OF
-<<<<<<< HEAD
-=======
 	select GENERIC_PHY
 	help
 	  Support HDMI PHY for Mediatek SoCs.
@@ -54,7 +52,6 @@
 	depends on ARCH_MEDIATEK || COMPILE_TEST
 	depends on COMMON_CLK
 	depends on OF
->>>>>>> e6b46c3a
 	select GENERIC_PHY
 	help
 	  Support MIPI DSI for Mediatek SoCs.