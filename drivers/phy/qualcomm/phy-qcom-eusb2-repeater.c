// SPDX-License-Identifier: GPL-2.0
/*
 * Copyright (c) 2023, Linaro Limited
 */

#include <linux/module.h>
#include <linux/platform_device.h>
#include <linux/regulator/consumer.h>
#include <linux/regmap.h>
#include <linux/of.h>
#include <linux/phy/phy.h>

/* eUSB2 status registers */
#define EUSB2_RPTR_STATUS		0x08
#define	RPTR_OK				BIT(7)

/* eUSB2 control registers */
#define EUSB2_EN_CTL1			0x46
#define EUSB2_RPTR_EN			BIT(7)

#define EUSB2_FORCE_EN_5		0xe8
#define F_CLK_19P2M_EN			BIT(6)

#define EUSB2_FORCE_VAL_5		0xeD
#define V_CLK_19P2M_EN			BIT(6)

#define EUSB2_TUNE_USB2_CROSSOVER	0x50
#define EUSB2_TUNE_IUSB2		0x51
#define EUSB2_TUNE_RES_FSDIF		0x52
#define EUSB2_TUNE_HSDISC		0x53
#define EUSB2_TUNE_SQUELCH_U		0x54
#define EUSB2_TUNE_USB2_SLEW		0x55
#define EUSB2_TUNE_USB2_EQU		0x56
#define EUSB2_TUNE_USB2_PREEM		0x57
#define EUSB2_TUNE_USB2_HS_COMP_CUR	0x58
#define EUSB2_TUNE_EUSB_SLEW		0x59
#define EUSB2_TUNE_EUSB_EQU		0x5A
#define EUSB2_TUNE_EUSB_HS_COMP_CUR	0x5B

<<<<<<< HEAD
#define QCOM_EUSB2_REPEATER_INIT_CFG(r, v)	\
	{					\
		.reg = r,			\
		.val = v,			\
	}

enum reg_fields {
	F_TUNE_EUSB_HS_COMP_CUR,
	F_TUNE_EUSB_EQU,
	F_TUNE_EUSB_SLEW,
	F_TUNE_USB2_HS_COMP_CUR,
	F_TUNE_USB2_PREEM,
	F_TUNE_USB2_EQU,
	F_TUNE_USB2_SLEW,
	F_TUNE_SQUELCH_U,
	F_TUNE_HSDISC,
	F_TUNE_RES_FSDIF,
	F_TUNE_IUSB2,
	F_TUNE_USB2_CROSSOVER,
	F_NUM_TUNE_FIELDS,

	F_FORCE_VAL_5 = F_NUM_TUNE_FIELDS,
	F_FORCE_EN_5,

	F_EN_CTL1,

	F_RPTR_STATUS,
	F_NUM_FIELDS,
};

static struct reg_field eusb2_repeater_tune_reg_fields[F_NUM_FIELDS] = {
	[F_TUNE_EUSB_HS_COMP_CUR] = REG_FIELD(EUSB2_TUNE_EUSB_HS_COMP_CUR, 0, 1),
	[F_TUNE_EUSB_EQU] = REG_FIELD(EUSB2_TUNE_EUSB_EQU, 0, 1),
	[F_TUNE_EUSB_SLEW] = REG_FIELD(EUSB2_TUNE_EUSB_SLEW, 0, 1),
	[F_TUNE_USB2_HS_COMP_CUR] = REG_FIELD(EUSB2_TUNE_USB2_HS_COMP_CUR, 0, 1),
	[F_TUNE_USB2_PREEM] = REG_FIELD(EUSB2_TUNE_USB2_PREEM, 0, 2),
	[F_TUNE_USB2_EQU] = REG_FIELD(EUSB2_TUNE_USB2_EQU, 0, 1),
	[F_TUNE_USB2_SLEW] = REG_FIELD(EUSB2_TUNE_USB2_SLEW, 0, 1),
	[F_TUNE_SQUELCH_U] = REG_FIELD(EUSB2_TUNE_SQUELCH_U, 0, 2),
	[F_TUNE_HSDISC] = REG_FIELD(EUSB2_TUNE_HSDISC, 0, 2),
	[F_TUNE_RES_FSDIF] = REG_FIELD(EUSB2_TUNE_RES_FSDIF, 0, 2),
	[F_TUNE_IUSB2] = REG_FIELD(EUSB2_TUNE_IUSB2, 0, 3),
	[F_TUNE_USB2_CROSSOVER] = REG_FIELD(EUSB2_TUNE_USB2_CROSSOVER, 0, 2),

	[F_FORCE_VAL_5] = REG_FIELD(EUSB2_FORCE_VAL_5, 0, 7),
	[F_FORCE_EN_5] = REG_FIELD(EUSB2_FORCE_EN_5, 0, 7),

	[F_EN_CTL1] = REG_FIELD(EUSB2_EN_CTL1, 0, 7),

	[F_RPTR_STATUS] = REG_FIELD(EUSB2_RPTR_STATUS, 0, 7),
=======
enum eusb2_reg_layout {
	TUNE_EUSB_HS_COMP_CUR,
	TUNE_EUSB_EQU,
	TUNE_EUSB_SLEW,
	TUNE_USB2_HS_COMP_CUR,
	TUNE_USB2_PREEM,
	TUNE_USB2_EQU,
	TUNE_USB2_SLEW,
	TUNE_SQUELCH_U,
	TUNE_HSDISC,
	TUNE_RES_FSDIF,
	TUNE_IUSB2,
	TUNE_USB2_CROSSOVER,
	NUM_TUNE_FIELDS,

	FORCE_VAL_5 = NUM_TUNE_FIELDS,
	FORCE_EN_5,

	EN_CTL1,

	RPTR_STATUS,
	LAYOUT_SIZE,
>>>>>>> 2d5404ca
};

struct eusb2_repeater_cfg {
	const u32 *init_tbl;
	int init_tbl_num;
	const char * const *vreg_list;
	int num_vregs;
};

struct eusb2_repeater {
	struct device *dev;
	struct regmap_field *regs[F_NUM_FIELDS];
	struct phy *phy;
	struct regulator_bulk_data *vregs;
	const struct eusb2_repeater_cfg *cfg;
<<<<<<< HEAD
=======
	u32 base;
>>>>>>> 2d5404ca
	enum phy_mode mode;
};

static const char * const pm8550b_vreg_l[] = {
	"vdd18", "vdd3",
};

<<<<<<< HEAD
static const u32 pm8550b_init_tbl[F_NUM_TUNE_FIELDS] = {
	[F_TUNE_IUSB2] = 0x8,
	[F_TUNE_SQUELCH_U] = 0x3,
	[F_TUNE_USB2_PREEM] = 0x5,
=======
static const u32 pm8550b_init_tbl[NUM_TUNE_FIELDS] = {
	[TUNE_IUSB2] = 0x8,
	[TUNE_SQUELCH_U] = 0x3,
	[TUNE_USB2_PREEM] = 0x5,
};

static const u32 smb2360_init_tbl[NUM_TUNE_FIELDS] = {
	[TUNE_IUSB2] = 0x5,
	[TUNE_SQUELCH_U] = 0x3,
	[TUNE_USB2_PREEM] = 0x2,
>>>>>>> 2d5404ca
};

static const struct eusb2_repeater_cfg pm8550b_eusb2_cfg = {
	.init_tbl	= pm8550b_init_tbl,
	.init_tbl_num	= ARRAY_SIZE(pm8550b_init_tbl),
	.vreg_list	= pm8550b_vreg_l,
	.num_vregs	= ARRAY_SIZE(pm8550b_vreg_l),
};

static const struct eusb2_repeater_cfg smb2360_eusb2_cfg = {
	.init_tbl	= smb2360_init_tbl,
	.init_tbl_num	= ARRAY_SIZE(smb2360_init_tbl),
	.vreg_list	= pm8550b_vreg_l,
	.num_vregs	= ARRAY_SIZE(pm8550b_vreg_l),
};

static int eusb2_repeater_init_vregs(struct eusb2_repeater *rptr)
{
	int num = rptr->cfg->num_vregs;
	struct device *dev = rptr->dev;
	int i;

	rptr->vregs = devm_kcalloc(dev, num, sizeof(*rptr->vregs), GFP_KERNEL);
	if (!rptr->vregs)
		return -ENOMEM;

	for (i = 0; i < num; i++)
		rptr->vregs[i].supply = rptr->cfg->vreg_list[i];

	return devm_regulator_bulk_get(dev, num, rptr->vregs);
}

static int eusb2_repeater_init(struct phy *phy)
{
	struct reg_field *regfields = eusb2_repeater_tune_reg_fields;
	struct eusb2_repeater *rptr = phy_get_drvdata(phy);
<<<<<<< HEAD
	const u32 *init_tbl = rptr->cfg->init_tbl;
=======
	struct device_node *np = rptr->dev->of_node;
	struct regmap *regmap = rptr->regmap;
	const u32 *init_tbl = rptr->cfg->init_tbl;
	u8 tune_usb2_preem = init_tbl[TUNE_USB2_PREEM];
	u8 tune_hsdisc = init_tbl[TUNE_HSDISC];
	u8 tune_iusb2 = init_tbl[TUNE_IUSB2];
	u32 base = rptr->base;
>>>>>>> 2d5404ca
	u32 val;
	int ret;

	of_property_read_u8(np, "qcom,tune-usb2-amplitude", &tune_iusb2);
	of_property_read_u8(np, "qcom,tune-usb2-disc-thres", &tune_hsdisc);
	of_property_read_u8(np, "qcom,tune-usb2-preem", &tune_usb2_preem);

	ret = regulator_bulk_enable(rptr->cfg->num_vregs, rptr->vregs);
	if (ret)
		return ret;

<<<<<<< HEAD
	regmap_field_update_bits(rptr->regs[F_EN_CTL1], EUSB2_RPTR_EN, EUSB2_RPTR_EN);

	for (i = 0; i < F_NUM_TUNE_FIELDS; i++) {
		if (init_tbl[i]) {
			regmap_field_update_bits(rptr->regs[i], init_tbl[i], init_tbl[i]);
		} else {
			/* Write 0 if there's no value set */
			u32 mask = GENMASK(regfields[i].msb, regfields[i].lsb);

			regmap_field_update_bits(rptr->regs[i], mask, 0);
		}
	}

	ret = regmap_field_read_poll_timeout(rptr->regs[F_RPTR_STATUS],
					     val, val & RPTR_OK, 10, 5);
=======
	regmap_write(regmap, base + EUSB2_EN_CTL1, EUSB2_RPTR_EN);

	regmap_write(regmap, base + EUSB2_TUNE_EUSB_HS_COMP_CUR, init_tbl[TUNE_EUSB_HS_COMP_CUR]);
	regmap_write(regmap, base + EUSB2_TUNE_EUSB_EQU, init_tbl[TUNE_EUSB_EQU]);
	regmap_write(regmap, base + EUSB2_TUNE_EUSB_SLEW, init_tbl[TUNE_EUSB_SLEW]);
	regmap_write(regmap, base + EUSB2_TUNE_USB2_HS_COMP_CUR, init_tbl[TUNE_USB2_HS_COMP_CUR]);
	regmap_write(regmap, base + EUSB2_TUNE_USB2_EQU, init_tbl[TUNE_USB2_EQU]);
	regmap_write(regmap, base + EUSB2_TUNE_USB2_SLEW, init_tbl[TUNE_USB2_SLEW]);
	regmap_write(regmap, base + EUSB2_TUNE_SQUELCH_U, init_tbl[TUNE_SQUELCH_U]);
	regmap_write(regmap, base + EUSB2_TUNE_RES_FSDIF, init_tbl[TUNE_RES_FSDIF]);
	regmap_write(regmap, base + EUSB2_TUNE_USB2_CROSSOVER, init_tbl[TUNE_USB2_CROSSOVER]);

	regmap_write(regmap, base + EUSB2_TUNE_USB2_PREEM, tune_usb2_preem);
	regmap_write(regmap, base + EUSB2_TUNE_HSDISC, tune_hsdisc);
	regmap_write(regmap, base + EUSB2_TUNE_IUSB2, tune_iusb2);

	ret = regmap_read_poll_timeout(regmap, base + EUSB2_RPTR_STATUS, val, val & RPTR_OK, 10, 5);
>>>>>>> 2d5404ca
	if (ret)
		dev_err(rptr->dev, "initialization timed-out\n");

	return ret;
}

static int eusb2_repeater_set_mode(struct phy *phy,
				   enum phy_mode mode, int submode)
{
	struct eusb2_repeater *rptr = phy_get_drvdata(phy);
	struct regmap *regmap = rptr->regmap;
	u32 base = rptr->base;

	switch (mode) {
	case PHY_MODE_USB_HOST:
		/*
		 * CM.Lx is prohibited when repeater is already into Lx state as
		 * per eUSB 1.2 Spec. Below implement software workaround until
		 * PHY and controller is fixing seen observation.
		 */
<<<<<<< HEAD
		regmap_field_update_bits(rptr->regs[F_FORCE_EN_5],
					 F_CLK_19P2M_EN, F_CLK_19P2M_EN);
		regmap_field_update_bits(rptr->regs[F_FORCE_VAL_5],
					 V_CLK_19P2M_EN, V_CLK_19P2M_EN);
=======
		regmap_write(regmap, base + EUSB2_FORCE_EN_5, F_CLK_19P2M_EN);
		regmap_write(regmap, base + EUSB2_FORCE_VAL_5, V_CLK_19P2M_EN);
>>>>>>> 2d5404ca
		break;
	case PHY_MODE_USB_DEVICE:
		/*
		 * In device mode clear host mode related workaround as there
		 * is no repeater reset available, and enable/disable of
		 * repeater doesn't clear previous value due to shared
		 * regulators (say host <-> device mode switch).
		 */
<<<<<<< HEAD
		regmap_field_update_bits(rptr->regs[F_FORCE_EN_5],
					 F_CLK_19P2M_EN, 0);
		regmap_field_update_bits(rptr->regs[F_FORCE_VAL_5],
					 V_CLK_19P2M_EN, 0);
=======
		regmap_write(regmap, base + EUSB2_FORCE_EN_5, 0);
		regmap_write(regmap, base + EUSB2_FORCE_VAL_5, 0);
>>>>>>> 2d5404ca
		break;
	default:
		return -EINVAL;
	}

	return 0;
}

static int eusb2_repeater_exit(struct phy *phy)
{
	struct eusb2_repeater *rptr = phy_get_drvdata(phy);

	return regulator_bulk_disable(rptr->cfg->num_vregs, rptr->vregs);
}

static const struct phy_ops eusb2_repeater_ops = {
	.init		= eusb2_repeater_init,
	.exit		= eusb2_repeater_exit,
	.set_mode	= eusb2_repeater_set_mode,
	.owner		= THIS_MODULE,
};

static int eusb2_repeater_probe(struct platform_device *pdev)
{
	struct eusb2_repeater *rptr;
	struct device *dev = &pdev->dev;
	struct phy_provider *phy_provider;
	struct device_node *np = dev->of_node;
	struct regmap *regmap;
	int i, ret;
	u32 res;

	rptr = devm_kzalloc(dev, sizeof(*rptr), GFP_KERNEL);
	if (!rptr)
		return -ENOMEM;

	rptr->dev = dev;
	dev_set_drvdata(dev, rptr);

	rptr->cfg = of_device_get_match_data(dev);
	if (!rptr->cfg)
		return -EINVAL;

	regmap = dev_get_regmap(dev->parent, NULL);
	if (!regmap)
		return -ENODEV;

	ret = of_property_read_u32(np, "reg", &res);
	if (ret < 0)
		return ret;

	for (i = 0; i < F_NUM_FIELDS; i++)
		eusb2_repeater_tune_reg_fields[i].reg += res;

	ret = devm_regmap_field_bulk_alloc(dev, regmap, rptr->regs,
					   eusb2_repeater_tune_reg_fields,
					   F_NUM_FIELDS);
	if (ret)
		return ret;

	ret = eusb2_repeater_init_vregs(rptr);
	if (ret < 0) {
		dev_err(dev, "unable to get supplies\n");
		return ret;
	}

	rptr->phy = devm_phy_create(dev, np, &eusb2_repeater_ops);
	if (IS_ERR(rptr->phy)) {
		dev_err(dev, "failed to create PHY: %d\n", ret);
		return PTR_ERR(rptr->phy);
	}

	phy_set_drvdata(rptr->phy, rptr);

	phy_provider = devm_of_phy_provider_register(dev, of_phy_simple_xlate);
	if (IS_ERR(phy_provider))
		return PTR_ERR(phy_provider);

	dev_info(dev, "Registered Qcom-eUSB2 repeater\n");

	return 0;
}

static void eusb2_repeater_remove(struct platform_device *pdev)
{
	struct eusb2_repeater *rptr = platform_get_drvdata(pdev);

	if (!rptr)
		return;

	eusb2_repeater_exit(rptr->phy);
}

static const struct of_device_id eusb2_repeater_of_match_table[] = {
	{
		.compatible = "qcom,pm8550b-eusb2-repeater",
		.data = &pm8550b_eusb2_cfg,
	},
	{
		.compatible = "qcom,smb2360-eusb2-repeater",
		.data = &smb2360_eusb2_cfg,
	},
	{ },
};
MODULE_DEVICE_TABLE(of, eusb2_repeater_of_match_table);

static struct platform_driver eusb2_repeater_driver = {
	.probe		= eusb2_repeater_probe,
	.remove_new	= eusb2_repeater_remove,
	.driver = {
		.name	= "qcom-eusb2-repeater",
		.of_match_table = eusb2_repeater_of_match_table,
	},
};

module_platform_driver(eusb2_repeater_driver);

MODULE_DESCRIPTION("Qualcomm PMIC eUSB2 Repeater driver");
MODULE_LICENSE("GPL");<|MERGE_RESOLUTION|>--- conflicted
+++ resolved
@@ -37,58 +37,6 @@
 #define EUSB2_TUNE_EUSB_EQU		0x5A
 #define EUSB2_TUNE_EUSB_HS_COMP_CUR	0x5B
 
-<<<<<<< HEAD
-#define QCOM_EUSB2_REPEATER_INIT_CFG(r, v)	\
-	{					\
-		.reg = r,			\
-		.val = v,			\
-	}
-
-enum reg_fields {
-	F_TUNE_EUSB_HS_COMP_CUR,
-	F_TUNE_EUSB_EQU,
-	F_TUNE_EUSB_SLEW,
-	F_TUNE_USB2_HS_COMP_CUR,
-	F_TUNE_USB2_PREEM,
-	F_TUNE_USB2_EQU,
-	F_TUNE_USB2_SLEW,
-	F_TUNE_SQUELCH_U,
-	F_TUNE_HSDISC,
-	F_TUNE_RES_FSDIF,
-	F_TUNE_IUSB2,
-	F_TUNE_USB2_CROSSOVER,
-	F_NUM_TUNE_FIELDS,
-
-	F_FORCE_VAL_5 = F_NUM_TUNE_FIELDS,
-	F_FORCE_EN_5,
-
-	F_EN_CTL1,
-
-	F_RPTR_STATUS,
-	F_NUM_FIELDS,
-};
-
-static struct reg_field eusb2_repeater_tune_reg_fields[F_NUM_FIELDS] = {
-	[F_TUNE_EUSB_HS_COMP_CUR] = REG_FIELD(EUSB2_TUNE_EUSB_HS_COMP_CUR, 0, 1),
-	[F_TUNE_EUSB_EQU] = REG_FIELD(EUSB2_TUNE_EUSB_EQU, 0, 1),
-	[F_TUNE_EUSB_SLEW] = REG_FIELD(EUSB2_TUNE_EUSB_SLEW, 0, 1),
-	[F_TUNE_USB2_HS_COMP_CUR] = REG_FIELD(EUSB2_TUNE_USB2_HS_COMP_CUR, 0, 1),
-	[F_TUNE_USB2_PREEM] = REG_FIELD(EUSB2_TUNE_USB2_PREEM, 0, 2),
-	[F_TUNE_USB2_EQU] = REG_FIELD(EUSB2_TUNE_USB2_EQU, 0, 1),
-	[F_TUNE_USB2_SLEW] = REG_FIELD(EUSB2_TUNE_USB2_SLEW, 0, 1),
-	[F_TUNE_SQUELCH_U] = REG_FIELD(EUSB2_TUNE_SQUELCH_U, 0, 2),
-	[F_TUNE_HSDISC] = REG_FIELD(EUSB2_TUNE_HSDISC, 0, 2),
-	[F_TUNE_RES_FSDIF] = REG_FIELD(EUSB2_TUNE_RES_FSDIF, 0, 2),
-	[F_TUNE_IUSB2] = REG_FIELD(EUSB2_TUNE_IUSB2, 0, 3),
-	[F_TUNE_USB2_CROSSOVER] = REG_FIELD(EUSB2_TUNE_USB2_CROSSOVER, 0, 2),
-
-	[F_FORCE_VAL_5] = REG_FIELD(EUSB2_FORCE_VAL_5, 0, 7),
-	[F_FORCE_EN_5] = REG_FIELD(EUSB2_FORCE_EN_5, 0, 7),
-
-	[F_EN_CTL1] = REG_FIELD(EUSB2_EN_CTL1, 0, 7),
-
-	[F_RPTR_STATUS] = REG_FIELD(EUSB2_RPTR_STATUS, 0, 7),
-=======
 enum eusb2_reg_layout {
 	TUNE_EUSB_HS_COMP_CUR,
 	TUNE_EUSB_EQU,
@@ -111,7 +59,6 @@
 
 	RPTR_STATUS,
 	LAYOUT_SIZE,
->>>>>>> 2d5404ca
 };
 
 struct eusb2_repeater_cfg {
@@ -123,14 +70,11 @@
 
 struct eusb2_repeater {
 	struct device *dev;
-	struct regmap_field *regs[F_NUM_FIELDS];
+	struct regmap *regmap;
 	struct phy *phy;
 	struct regulator_bulk_data *vregs;
 	const struct eusb2_repeater_cfg *cfg;
-<<<<<<< HEAD
-=======
 	u32 base;
->>>>>>> 2d5404ca
 	enum phy_mode mode;
 };
 
@@ -138,12 +82,6 @@
 	"vdd18", "vdd3",
 };
 
-<<<<<<< HEAD
-static const u32 pm8550b_init_tbl[F_NUM_TUNE_FIELDS] = {
-	[F_TUNE_IUSB2] = 0x8,
-	[F_TUNE_SQUELCH_U] = 0x3,
-	[F_TUNE_USB2_PREEM] = 0x5,
-=======
 static const u32 pm8550b_init_tbl[NUM_TUNE_FIELDS] = {
 	[TUNE_IUSB2] = 0x8,
 	[TUNE_SQUELCH_U] = 0x3,
@@ -154,7 +92,6 @@
 	[TUNE_IUSB2] = 0x5,
 	[TUNE_SQUELCH_U] = 0x3,
 	[TUNE_USB2_PREEM] = 0x2,
->>>>>>> 2d5404ca
 };
 
 static const struct eusb2_repeater_cfg pm8550b_eusb2_cfg = {
@@ -189,11 +126,7 @@
 
 static int eusb2_repeater_init(struct phy *phy)
 {
-	struct reg_field *regfields = eusb2_repeater_tune_reg_fields;
 	struct eusb2_repeater *rptr = phy_get_drvdata(phy);
-<<<<<<< HEAD
-	const u32 *init_tbl = rptr->cfg->init_tbl;
-=======
 	struct device_node *np = rptr->dev->of_node;
 	struct regmap *regmap = rptr->regmap;
 	const u32 *init_tbl = rptr->cfg->init_tbl;
@@ -201,7 +134,6 @@
 	u8 tune_hsdisc = init_tbl[TUNE_HSDISC];
 	u8 tune_iusb2 = init_tbl[TUNE_IUSB2];
 	u32 base = rptr->base;
->>>>>>> 2d5404ca
 	u32 val;
 	int ret;
 
@@ -213,23 +145,6 @@
 	if (ret)
 		return ret;
 
-<<<<<<< HEAD
-	regmap_field_update_bits(rptr->regs[F_EN_CTL1], EUSB2_RPTR_EN, EUSB2_RPTR_EN);
-
-	for (i = 0; i < F_NUM_TUNE_FIELDS; i++) {
-		if (init_tbl[i]) {
-			regmap_field_update_bits(rptr->regs[i], init_tbl[i], init_tbl[i]);
-		} else {
-			/* Write 0 if there's no value set */
-			u32 mask = GENMASK(regfields[i].msb, regfields[i].lsb);
-
-			regmap_field_update_bits(rptr->regs[i], mask, 0);
-		}
-	}
-
-	ret = regmap_field_read_poll_timeout(rptr->regs[F_RPTR_STATUS],
-					     val, val & RPTR_OK, 10, 5);
-=======
 	regmap_write(regmap, base + EUSB2_EN_CTL1, EUSB2_RPTR_EN);
 
 	regmap_write(regmap, base + EUSB2_TUNE_EUSB_HS_COMP_CUR, init_tbl[TUNE_EUSB_HS_COMP_CUR]);
@@ -247,7 +162,6 @@
 	regmap_write(regmap, base + EUSB2_TUNE_IUSB2, tune_iusb2);
 
 	ret = regmap_read_poll_timeout(regmap, base + EUSB2_RPTR_STATUS, val, val & RPTR_OK, 10, 5);
->>>>>>> 2d5404ca
 	if (ret)
 		dev_err(rptr->dev, "initialization timed-out\n");
 
@@ -268,15 +182,8 @@
 		 * per eUSB 1.2 Spec. Below implement software workaround until
 		 * PHY and controller is fixing seen observation.
 		 */
-<<<<<<< HEAD
-		regmap_field_update_bits(rptr->regs[F_FORCE_EN_5],
-					 F_CLK_19P2M_EN, F_CLK_19P2M_EN);
-		regmap_field_update_bits(rptr->regs[F_FORCE_VAL_5],
-					 V_CLK_19P2M_EN, V_CLK_19P2M_EN);
-=======
 		regmap_write(regmap, base + EUSB2_FORCE_EN_5, F_CLK_19P2M_EN);
 		regmap_write(regmap, base + EUSB2_FORCE_VAL_5, V_CLK_19P2M_EN);
->>>>>>> 2d5404ca
 		break;
 	case PHY_MODE_USB_DEVICE:
 		/*
@@ -285,15 +192,8 @@
 		 * repeater doesn't clear previous value due to shared
 		 * regulators (say host <-> device mode switch).
 		 */
-<<<<<<< HEAD
-		regmap_field_update_bits(rptr->regs[F_FORCE_EN_5],
-					 F_CLK_19P2M_EN, 0);
-		regmap_field_update_bits(rptr->regs[F_FORCE_VAL_5],
-					 V_CLK_19P2M_EN, 0);
-=======
 		regmap_write(regmap, base + EUSB2_FORCE_EN_5, 0);
 		regmap_write(regmap, base + EUSB2_FORCE_VAL_5, 0);
->>>>>>> 2d5404ca
 		break;
 	default:
 		return -EINVAL;
@@ -322,9 +222,8 @@
 	struct device *dev = &pdev->dev;
 	struct phy_provider *phy_provider;
 	struct device_node *np = dev->of_node;
-	struct regmap *regmap;
-	int i, ret;
 	u32 res;
+	int ret;
 
 	rptr = devm_kzalloc(dev, sizeof(*rptr), GFP_KERNEL);
 	if (!rptr)
@@ -337,22 +236,15 @@
 	if (!rptr->cfg)
 		return -EINVAL;
 
-	regmap = dev_get_regmap(dev->parent, NULL);
-	if (!regmap)
+	rptr->regmap = dev_get_regmap(dev->parent, NULL);
+	if (!rptr->regmap)
 		return -ENODEV;
 
 	ret = of_property_read_u32(np, "reg", &res);
 	if (ret < 0)
 		return ret;
 
-	for (i = 0; i < F_NUM_FIELDS; i++)
-		eusb2_repeater_tune_reg_fields[i].reg += res;
-
-	ret = devm_regmap_field_bulk_alloc(dev, regmap, rptr->regs,
-					   eusb2_repeater_tune_reg_fields,
-					   F_NUM_FIELDS);
-	if (ret)
-		return ret;
+	rptr->base = res;
 
 	ret = eusb2_repeater_init_vregs(rptr);
 	if (ret < 0) {
