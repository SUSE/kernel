--- conflicted
+++ resolved
@@ -349,11 +349,8 @@
 	bool is_b_device;
 	enum phy_mode cur_mode, new_mode;
 
-<<<<<<< HEAD
-=======
 	guard(spinlock_irqsave)(&ch->lock);
 
->>>>>>> e747403a
 	if (!ch->is_otg_channel || !rcar_gen3_is_any_otg_rphy_initialized(ch))
 		return -EIO;
 
@@ -494,11 +491,8 @@
 
 	guard(spinlock_irqsave)(&channel->lock);
 
-<<<<<<< HEAD
-=======
 	rphy->initialized = false;
 
->>>>>>> e747403a
 	val = readl(usb2_base + USB2_INT_ENABLE);
 	val &= ~rphy->int_enable_bits;
 	if (!rcar_gen3_is_any_rphy_initialized(channel))
