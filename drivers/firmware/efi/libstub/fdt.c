// SPDX-License-Identifier: GPL-2.0
/*
 * FDT related Helper functions used by the EFI stub on multiple
 * architectures. This should be #included by the EFI stub
 * implementation files.
 *
 * Copyright 2013 Linaro Limited; author Roy Franz
 */

#include <linux/efi.h>
#include <linux/libfdt.h>
#include <asm/efi.h>

#include "efistub.h"

#define EFI_DT_ADDR_CELLS_DEFAULT 2
#define EFI_DT_SIZE_CELLS_DEFAULT 2

static void fdt_update_cell_size(void *fdt)
{
	int offset;

	offset = fdt_path_offset(fdt, "/");
	/* Set the #address-cells and #size-cells values for an empty tree */

	fdt_setprop_u32(fdt, offset, "#address-cells", EFI_DT_ADDR_CELLS_DEFAULT);
	fdt_setprop_u32(fdt, offset, "#size-cells",    EFI_DT_SIZE_CELLS_DEFAULT);
}

static efi_status_t update_fdt(void *orig_fdt, unsigned long orig_fdt_size,
			       void *fdt, int new_fdt_size, char *cmdline_ptr,
			       u64 initrd_addr, u64 initrd_size)
{
	int node, num_rsv;
	int status;
	u32 fdt_val32;
	u64 fdt_val64;

	/* Do some checks on provided FDT, if it exists: */
	if (orig_fdt) {
		if (fdt_check_header(orig_fdt)) {
			efi_err("Device Tree header not valid!\n");
			return EFI_LOAD_ERROR;
		}
		/*
		 * We don't get the size of the FDT if we get if from a
		 * configuration table:
		 */
		if (orig_fdt_size && fdt_totalsize(orig_fdt) > orig_fdt_size) {
			efi_err("Truncated device tree! foo!\n");
			return EFI_LOAD_ERROR;
		}
	}

	if (orig_fdt) {
		status = fdt_open_into(orig_fdt, fdt, new_fdt_size);
	} else {
		status = fdt_create_empty_tree(fdt, new_fdt_size);
		if (status == 0) {
			/*
			 * Any failure from the following function is
			 * non-critical:
			 */
			fdt_update_cell_size(fdt);
		}
	}

	if (status != 0)
		goto fdt_set_fail;

	/*
	 * Delete all memory reserve map entries. When booting via UEFI,
	 * kernel will use the UEFI memory map to find reserved regions.
	 */
	num_rsv = fdt_num_mem_rsv(fdt);
	while (num_rsv-- > 0)
		fdt_del_mem_rsv(fdt, num_rsv);

	node = fdt_subnode_offset(fdt, 0, "chosen");
	if (node < 0) {
		node = fdt_add_subnode(fdt, 0, "chosen");
		if (node < 0) {
			/* 'node' is an error code when negative: */
			status = node;
			goto fdt_set_fail;
		}
	}

	if (cmdline_ptr != NULL && strlen(cmdline_ptr) > 0) {
		status = fdt_setprop(fdt, node, "bootargs", cmdline_ptr,
				     strlen(cmdline_ptr) + 1);
		if (status)
			goto fdt_set_fail;
	}

	/* Set initrd address/end in device tree, if present */
	if (initrd_size != 0) {
		u64 initrd_image_end;
		u64 initrd_image_start = cpu_to_fdt64(initrd_addr);

		status = fdt_setprop_var(fdt, node, "linux,initrd-start", initrd_image_start);
		if (status)
			goto fdt_set_fail;

		initrd_image_end = cpu_to_fdt64(initrd_addr + initrd_size);
		status = fdt_setprop_var(fdt, node, "linux,initrd-end", initrd_image_end);
		if (status)
			goto fdt_set_fail;
	}

	/* Add FDT entries for EFI runtime services in chosen node. */
	node = fdt_subnode_offset(fdt, 0, "chosen");
	fdt_val64 = cpu_to_fdt64((u64)(unsigned long)efi_system_table);

	status = fdt_setprop_var(fdt, node, "linux,uefi-system-table", fdt_val64);
	if (status)
		goto fdt_set_fail;

	fdt_val64 = U64_MAX; /* placeholder */

	status = fdt_setprop_var(fdt, node, "linux,uefi-mmap-start", fdt_val64);
	if (status)
		goto fdt_set_fail;

	fdt_val32 = U32_MAX; /* placeholder */

	status = fdt_setprop_var(fdt, node, "linux,uefi-mmap-size", fdt_val32);
	if (status)
		goto fdt_set_fail;

	status = fdt_setprop_var(fdt, node, "linux,uefi-mmap-desc-size", fdt_val32);
	if (status)
		goto fdt_set_fail;

	status = fdt_setprop_var(fdt, node, "linux,uefi-mmap-desc-ver", fdt_val32);
	if (status)
		goto fdt_set_fail;

	if (IS_ENABLED(CONFIG_RANDOMIZE_BASE) && !efi_nokaslr) {
		efi_status_t efi_status;

		efi_status = efi_get_random_bytes(sizeof(fdt_val64),
						  (u8 *)&fdt_val64);
		if (efi_status == EFI_SUCCESS) {
			status = fdt_setprop_var(fdt, node, "kaslr-seed", fdt_val64);
			if (status)
				goto fdt_set_fail;
		}
	}

	/* Shrink the FDT back to its minimum size: */
	fdt_pack(fdt);

	return EFI_SUCCESS;

fdt_set_fail:
	if (status == -FDT_ERR_NOSPACE)
		return EFI_BUFFER_TOO_SMALL;

	return EFI_LOAD_ERROR;
}

static efi_status_t update_fdt_memmap(void *fdt, struct efi_boot_memmap *map)
{
	int node = fdt_path_offset(fdt, "/chosen");
	u64 fdt_val64;
	u32 fdt_val32;
	int err;

	if (node < 0)
		return EFI_LOAD_ERROR;

	fdt_val64 = cpu_to_fdt64((unsigned long)*map->map);

	err = fdt_setprop_inplace_var(fdt, node, "linux,uefi-mmap-start", fdt_val64);
	if (err)
		return EFI_LOAD_ERROR;

	fdt_val32 = cpu_to_fdt32(*map->map_size);

	err = fdt_setprop_inplace_var(fdt, node, "linux,uefi-mmap-size", fdt_val32);
	if (err)
		return EFI_LOAD_ERROR;

	fdt_val32 = cpu_to_fdt32(*map->desc_size);

	err = fdt_setprop_inplace_var(fdt, node, "linux,uefi-mmap-desc-size", fdt_val32);
	if (err)
		return EFI_LOAD_ERROR;

	fdt_val32 = cpu_to_fdt32(*map->desc_ver);

	err = fdt_setprop_inplace_var(fdt, node, "linux,uefi-mmap-desc-ver", fdt_val32);
	if (err)
		return EFI_LOAD_ERROR;

	return EFI_SUCCESS;
}

struct exit_boot_struct {
	efi_memory_desc_t	*runtime_map;
	int			*runtime_entry_count;
	void			*new_fdt_addr;
};

static efi_status_t exit_boot_func(struct efi_boot_memmap *map,
				   void *priv)
{
	struct exit_boot_struct *p = priv;
	/*
	 * Update the memory map with virtual addresses. The function will also
	 * populate @runtime_map with copies of just the EFI_MEMORY_RUNTIME
	 * entries so that we can pass it straight to SetVirtualAddressMap()
	 */
	efi_get_virtmap(*map->map, *map->map_size, *map->desc_size,
			p->runtime_map, p->runtime_entry_count);

	return update_fdt_memmap(p->new_fdt_addr, map);
}

#ifndef MAX_FDT_SIZE
# define MAX_FDT_SIZE SZ_2M
#endif

/*
 * Allocate memory for a new FDT, then add EFI, commandline, and
 * initrd related fields to the FDT.  This routine increases the
 * FDT allocation size until the allocated memory is large
 * enough.  EFI allocations are in EFI_PAGE_SIZE granules,
 * which are fixed at 4K bytes, so in most cases the first
 * allocation should succeed.
 * EFI boot services are exited at the end of this function.
 * There must be no allocations between the get_memory_map()
 * call and the exit_boot_services() call, so the exiting of
 * boot services is very tightly tied to the creation of the FDT
 * with the final memory map in it.
 */

efi_status_t allocate_new_fdt_and_exit_boot(void *handle,
					    unsigned long *new_fdt_addr,
					    u64 initrd_addr, u64 initrd_size,
					    char *cmdline_ptr,
					    unsigned long fdt_addr,
					    unsigned long fdt_size)
{
	unsigned long map_size, desc_size, buff_size;
	u32 desc_ver;
	unsigned long mmap_key;
	efi_memory_desc_t *memory_map, *runtime_map;
	efi_status_t status;
	int runtime_entry_count;
	struct efi_boot_memmap map;
	struct exit_boot_struct priv;

	map.map		= &runtime_map;
	map.map_size	= &map_size;
	map.desc_size	= &desc_size;
	map.desc_ver	= &desc_ver;
	map.key_ptr	= &mmap_key;
	map.buff_size	= &buff_size;

	/*
	 * Get a copy of the current memory map that we will use to prepare
	 * the input for SetVirtualAddressMap(). We don't have to worry about
	 * subsequent allocations adding entries, since they could not affect
	 * the number of EFI_MEMORY_RUNTIME regions.
	 */
	status = efi_get_memory_map(&map);
	if (status != EFI_SUCCESS) {
		efi_err("Unable to retrieve UEFI memory map.\n");
		return status;
	}

	efi_info("Exiting boot services and installing virtual address map...\n");

	map.map = &memory_map;
<<<<<<< HEAD
	status = efi_allocate_pages(MAX_FDT_SIZE, new_fdt_addr, max_addr);
=======
	status = efi_allocate_pages(MAX_FDT_SIZE, new_fdt_addr, ULONG_MAX);
>>>>>>> 7d2a07b7
	if (status != EFI_SUCCESS) {
		efi_err("Unable to allocate memory for new device tree.\n");
		goto fail;
	}

	/*
	 * Now that we have done our final memory allocation (and free)
	 * we can get the memory map key needed for exit_boot_services().
	 */
	status = efi_get_memory_map(&map);
	if (status != EFI_SUCCESS)
		goto fail_free_new_fdt;

	status = update_fdt((void *)fdt_addr, fdt_size,
			    (void *)*new_fdt_addr, MAX_FDT_SIZE, cmdline_ptr,
			    initrd_addr, initrd_size);

	if (status != EFI_SUCCESS) {
		efi_err("Unable to construct new device tree.\n");
		goto fail_free_new_fdt;
	}

	runtime_entry_count		= 0;
	priv.runtime_map		= runtime_map;
	priv.runtime_entry_count	= &runtime_entry_count;
	priv.new_fdt_addr		= (void *)*new_fdt_addr;

	status = efi_exit_boot_services(handle, &map, &priv, exit_boot_func);

	if (status == EFI_SUCCESS) {
		efi_set_virtual_address_map_t *svam;

		if (efi_novamap)
			return EFI_SUCCESS;

		/* Install the new virtual address map */
		svam = efi_system_table->runtime->set_virtual_address_map;
		status = svam(runtime_entry_count * desc_size, desc_size,
			      desc_ver, runtime_map);

		/*
		 * We are beyond the point of no return here, so if the call to
		 * SetVirtualAddressMap() failed, we need to signal that to the
		 * incoming kernel but proceed normally otherwise.
		 */
		if (status != EFI_SUCCESS) {
			int l;

			/*
			 * Set the virtual address field of all
			 * EFI_MEMORY_RUNTIME entries to 0. This will signal
			 * the incoming kernel that no virtual translation has
			 * been installed.
			 */
			for (l = 0; l < map_size; l += desc_size) {
				efi_memory_desc_t *p = (void *)memory_map + l;

				if (p->attribute & EFI_MEMORY_RUNTIME)
					p->virt_addr = 0;
			}
		}
		return EFI_SUCCESS;
	}

	efi_err("Exit boot services failed.\n");

fail_free_new_fdt:
	efi_free(MAX_FDT_SIZE, *new_fdt_addr);

fail:
	efi_system_table->boottime->free_pool(runtime_map);

	return EFI_LOAD_ERROR;
}

void *get_fdt(unsigned long *fdt_size)
{
	void *fdt;

	fdt = get_efi_config_table(DEVICE_TREE_GUID);

	if (!fdt)
		return NULL;

	if (fdt_check_header(fdt) != 0) {
		efi_err("Invalid header detected on UEFI supplied FDT, ignoring ...\n");
		return NULL;
	}
	*fdt_size = fdt_totalsize(fdt);
	return fdt;
}<|MERGE_RESOLUTION|>--- conflicted
+++ resolved
@@ -274,11 +274,7 @@
 	efi_info("Exiting boot services and installing virtual address map...\n");
 
 	map.map = &memory_map;
-<<<<<<< HEAD
-	status = efi_allocate_pages(MAX_FDT_SIZE, new_fdt_addr, max_addr);
-=======
 	status = efi_allocate_pages(MAX_FDT_SIZE, new_fdt_addr, ULONG_MAX);
->>>>>>> 7d2a07b7
 	if (status != EFI_SUCCESS) {
 		efi_err("Unable to allocate memory for new device tree.\n");
 		goto fail;
