--- conflicted
+++ resolved
@@ -38,21 +38,9 @@
 	*reserve_size = kernel_memsize;
 	*image_addr = (unsigned long)_text;
 
-<<<<<<< HEAD
-	status = efi_kaslr_relocate_kernel(image_addr,
-					   reserve_addr, reserve_size,
-					   kernel_size, kernel_codesize,
-					   kernel_memsize,
-					   efi_kaslr_get_phys_seed(image_handle));
-	if (status != EFI_SUCCESS)
-		return status;
-
-	return EFI_SUCCESS;
-=======
 	return efi_kaslr_relocate_kernel(image_addr, reserve_addr, reserve_size,
 					 kernel_size, kernel_codesize, kernel_memsize,
 					 efi_kaslr_get_phys_seed(image_handle));
->>>>>>> 2d5404ca
 }
 
 asmlinkage void primary_entry(void);
