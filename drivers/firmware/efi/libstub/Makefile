--- conflicted
+++ resolved
@@ -80,15 +80,9 @@
 lib-$(CONFIG_EFI_GENERIC_STUB)	+= efi-stub.o string.o intrinsics.o systable.o \
 				   screen_info.o efi-stub-entry.o
 
-lib-$(CONFIG_EFI_SECRET_KEY) += efi_secret_key.o
-
 lib-$(CONFIG_ARM)		+= arm32-stub.o
 lib-$(CONFIG_ARM64)		+= kaslr.o arm64.o arm64-stub.o smbios.o
-<<<<<<< HEAD
-lib-$(CONFIG_X86)		+= x86-stub.o
-=======
 lib-$(CONFIG_X86)		+= x86-stub.o smbios.o
->>>>>>> 2d5404ca
 lib-$(CONFIG_X86_64)		+= x86-5lvl.o
 lib-$(CONFIG_RISCV)		+= kaslr.o riscv.o riscv-stub.o
 lib-$(CONFIG_LOONGARCH)		+= loongarch.o loongarch-stub.o
