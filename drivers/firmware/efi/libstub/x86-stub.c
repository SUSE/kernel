// SPDX-License-Identifier: GPL-2.0-only

/* -----------------------------------------------------------------------
 *
 *   Copyright 2011 Intel Corporation; author Matt Fleming
 *
 * ----------------------------------------------------------------------- */

#include <linux/efi.h>
#include <linux/pci.h>
#include <linux/stddef.h>

#include <asm/efi.h>
#include <asm/e820/types.h>
#include <asm/setup.h>
#include <asm/desc.h>
#include <asm/boot.h>
#include <asm/kaslr.h>
#include <asm/sev.h>

#include "efistub.h"
#include "x86-stub.h"
<<<<<<< HEAD
=======

extern char _bss[], _ebss[];
>>>>>>> 2d5404ca

const efi_system_table_t *efi_system_table;
const efi_dxe_services_table_t *efi_dxe_table;
static efi_loaded_image_t *image = NULL;
static efi_memory_attribute_protocol_t *memattr;

typedef union sev_memory_acceptance_protocol sev_memory_acceptance_protocol_t;
union sev_memory_acceptance_protocol {
	struct {
		efi_status_t (__efiapi * allow_unaccepted_memory)(
			sev_memory_acceptance_protocol_t *);
	};
	struct {
		u32 allow_unaccepted_memory;
	} mixed_mode;
};

static efi_status_t
preserve_pci_rom_image(efi_pci_io_protocol_t *pci, struct pci_setup_rom **__rom)
{
	struct pci_setup_rom *rom = NULL;
	efi_status_t status;
	unsigned long size;
	uint64_t romsize;
	void *romimage;

	/*
	 * Some firmware images contain EFI function pointers at the place where
	 * the romimage and romsize fields are supposed to be. Typically the EFI
	 * code is mapped at high addresses, translating to an unrealistically
	 * large romsize. The UEFI spec limits the size of option ROMs to 16
	 * MiB so we reject any ROMs over 16 MiB in size to catch this.
	 */
	romimage = efi_table_attr(pci, romimage);
	romsize = efi_table_attr(pci, romsize);
	if (!romimage || !romsize || romsize > SZ_16M)
		return EFI_INVALID_PARAMETER;

	size = romsize + sizeof(*rom);

	status = efi_bs_call(allocate_pool, EFI_LOADER_DATA, size,
			     (void **)&rom);
	if (status != EFI_SUCCESS) {
		efi_err("Failed to allocate memory for 'rom'\n");
		return status;
	}

	memset(rom, 0, sizeof(*rom));

	rom->data.type	= SETUP_PCI;
	rom->data.len	= size - sizeof(struct setup_data);
	rom->data.next	= 0;
	rom->pcilen	= romsize;
	*__rom = rom;

	status = efi_call_proto(pci, pci.read, EfiPciIoWidthUint16,
				PCI_VENDOR_ID, 1, &rom->vendor);

	if (status != EFI_SUCCESS) {
		efi_err("Failed to read rom->vendor\n");
		goto free_struct;
	}

	status = efi_call_proto(pci, pci.read, EfiPciIoWidthUint16,
				PCI_DEVICE_ID, 1, &rom->devid);

	if (status != EFI_SUCCESS) {
		efi_err("Failed to read rom->devid\n");
		goto free_struct;
	}

	status = efi_call_proto(pci, get_location, &rom->segment, &rom->bus,
				&rom->device, &rom->function);

	if (status != EFI_SUCCESS)
		goto free_struct;

	memcpy(rom->romdata, romimage, romsize);
	return status;

free_struct:
	efi_bs_call(free_pool, rom);
	return status;
}

/*
 * There's no way to return an informative status from this function,
 * because any analysis (and printing of error messages) needs to be
 * done directly at the EFI function call-site.
 *
 * For example, EFI_INVALID_PARAMETER could indicate a bug or maybe we
 * just didn't find any PCI devices, but there's no way to tell outside
 * the context of the call.
 */
static void setup_efi_pci(struct boot_params *params)
{
	efi_status_t status;
	void **pci_handle = NULL;
	efi_guid_t pci_proto = EFI_PCI_IO_PROTOCOL_GUID;
	unsigned long size = 0;
	struct setup_data *data;
	efi_handle_t h;
	int i;

	status = efi_bs_call(locate_handle, EFI_LOCATE_BY_PROTOCOL,
			     &pci_proto, NULL, &size, pci_handle);

	if (status == EFI_BUFFER_TOO_SMALL) {
		status = efi_bs_call(allocate_pool, EFI_LOADER_DATA, size,
				     (void **)&pci_handle);

		if (status != EFI_SUCCESS) {
			efi_err("Failed to allocate memory for 'pci_handle'\n");
			return;
		}

		status = efi_bs_call(locate_handle, EFI_LOCATE_BY_PROTOCOL,
				     &pci_proto, NULL, &size, pci_handle);
	}

	if (status != EFI_SUCCESS)
		goto free_handle;

	data = (struct setup_data *)(unsigned long)params->hdr.setup_data;

	while (data && data->next)
		data = (struct setup_data *)(unsigned long)data->next;

	for_each_efi_handle(h, pci_handle, size, i) {
		efi_pci_io_protocol_t *pci = NULL;
		struct pci_setup_rom *rom;

		status = efi_bs_call(handle_protocol, h, &pci_proto,
				     (void **)&pci);
		if (status != EFI_SUCCESS || !pci)
			continue;

		status = preserve_pci_rom_image(pci, &rom);
		if (status != EFI_SUCCESS)
			continue;

		if (data)
			data->next = (unsigned long)rom;
		else
			params->hdr.setup_data = (unsigned long)rom;

		data = (struct setup_data *)rom;
	}

free_handle:
	efi_bs_call(free_pool, pci_handle);
}

static void retrieve_apple_device_properties(struct boot_params *boot_params)
{
	efi_guid_t guid = APPLE_PROPERTIES_PROTOCOL_GUID;
	struct setup_data *data, *new;
	efi_status_t status;
	u32 size = 0;
	apple_properties_protocol_t *p;

	status = efi_bs_call(locate_protocol, &guid, NULL, (void **)&p);
	if (status != EFI_SUCCESS)
		return;

	if (efi_table_attr(p, version) != 0x10000) {
		efi_err("Unsupported properties proto version\n");
		return;
	}

	efi_call_proto(p, get_all, NULL, &size);
	if (!size)
		return;

	do {
		status = efi_bs_call(allocate_pool, EFI_LOADER_DATA,
				     size + sizeof(struct setup_data),
				     (void **)&new);
		if (status != EFI_SUCCESS) {
			efi_err("Failed to allocate memory for 'properties'\n");
			return;
		}

		status = efi_call_proto(p, get_all, new->data, &size);

		if (status == EFI_BUFFER_TOO_SMALL)
			efi_bs_call(free_pool, new);
	} while (status == EFI_BUFFER_TOO_SMALL);

	new->type = SETUP_APPLE_PROPERTIES;
	new->len  = size;
	new->next = 0;

	data = (struct setup_data *)(unsigned long)boot_params->hdr.setup_data;
	if (!data) {
		boot_params->hdr.setup_data = (unsigned long)new;
	} else {
		while (data->next)
			data = (struct setup_data *)(unsigned long)data->next;
		data->next = (unsigned long)new;
	}
}

<<<<<<< HEAD
void efi_adjust_memory_range_protection(unsigned long start,
					unsigned long size)
=======
static bool apple_match_product_name(void)
{
	static const char type1_product_matches[][15] = {
		"MacBookPro11,3",
		"MacBookPro11,5",
		"MacBookPro13,3",
		"MacBookPro14,3",
		"MacBookPro15,1",
		"MacBookPro15,3",
		"MacBookPro16,1",
		"MacBookPro16,4",
	};
	const struct efi_smbios_type1_record *record;
	const u8 *product;

	record = (struct efi_smbios_type1_record *)efi_get_smbios_record(1);
	if (!record)
		return false;

	product = efi_get_smbios_string(record, product_name);
	if (!product)
		return false;

	for (int i = 0; i < ARRAY_SIZE(type1_product_matches); i++) {
		if (!strcmp(product, type1_product_matches[i]))
			return true;
	}

	return false;
}

static void apple_set_os(void)
{
	struct {
		unsigned long version;
		efi_status_t (__efiapi *set_os_version)(const char *);
		efi_status_t (__efiapi *set_os_vendor)(const char *);
	} *set_os;
	efi_status_t status;

	if (!efi_is_64bit() || !apple_match_product_name())
		return;

	status = efi_bs_call(locate_protocol, &APPLE_SET_OS_PROTOCOL_GUID, NULL,
			     (void **)&set_os);
	if (status != EFI_SUCCESS)
		return;

	if (set_os->version >= 2) {
		status = set_os->set_os_vendor("Apple Inc.");
		if (status != EFI_SUCCESS)
			efi_err("Failed to set OS vendor via apple_set_os\n");
	}

	if (set_os->version > 0) {
		/* The version being set doesn't seem to matter */
		status = set_os->set_os_version("Mac OS X 10.9");
		if (status != EFI_SUCCESS)
			efi_err("Failed to set OS version via apple_set_os\n");
	}
}

efi_status_t efi_adjust_memory_range_protection(unsigned long start,
						unsigned long size)
>>>>>>> 2d5404ca
{
	efi_status_t status;
	efi_gcd_memory_space_desc_t desc;
	unsigned long end, next;
	unsigned long rounded_start, rounded_end;
	unsigned long unprotect_start, unprotect_size;

	rounded_start = rounddown(start, EFI_PAGE_SIZE);
	rounded_end = roundup(start + size, EFI_PAGE_SIZE);

	if (memattr != NULL) {
<<<<<<< HEAD
		efi_call_proto(memattr, clear_memory_attributes, rounded_start,
			       rounded_end - rounded_start, EFI_MEMORY_XP);
		return;
	}

	if (efi_dxe_table == NULL)
		return;
=======
		status = efi_call_proto(memattr, set_memory_attributes,
					rounded_start,
					rounded_end - rounded_start,
					EFI_MEMORY_RO);
		if (status != EFI_SUCCESS) {
			efi_warn("Failed to set EFI_MEMORY_RO attribute\n");
			return status;
		}

		status = efi_call_proto(memattr, clear_memory_attributes,
					rounded_start,
					rounded_end - rounded_start,
					EFI_MEMORY_XP);
		if (status != EFI_SUCCESS)
			efi_warn("Failed to clear EFI_MEMORY_XP attribute\n");
		return status;
	}

	if (efi_dxe_table == NULL)
		return EFI_SUCCESS;
>>>>>>> 2d5404ca

	/*
	 * Don't modify memory region attributes, they are
	 * already suitable, to lower the possibility to
	 * encounter firmware bugs.
	 */

	for (end = start + size; start < end; start = next) {

		status = efi_dxe_call(get_memory_space_descriptor, start, &desc);

		if (status != EFI_SUCCESS)
			break;

		next = desc.base_address + desc.length;

		/*
		 * Only system memory is suitable for trampoline/kernel image placement,
		 * so only this type of memory needs its attributes to be modified.
		 */

		if (desc.gcd_memory_type != EfiGcdMemoryTypeSystemMemory ||
		    (desc.attributes & (EFI_MEMORY_RO | EFI_MEMORY_XP)) == 0)
			continue;

		unprotect_start = max(rounded_start, (unsigned long)desc.base_address);
		unprotect_size = min(rounded_end, next) - unprotect_start;

		status = efi_dxe_call(set_memory_space_attributes,
				      unprotect_start, unprotect_size,
				      EFI_MEMORY_WB);

		if (status != EFI_SUCCESS) {
			efi_warn("Unable to unprotect memory range [%08lx,%08lx]: %lx\n",
				 unprotect_start,
				 unprotect_start + unprotect_size,
				 status);
			break;
		}
	}
	return EFI_SUCCESS;
}

static void setup_unaccepted_memory(void)
{
	efi_guid_t mem_acceptance_proto = OVMF_SEV_MEMORY_ACCEPTANCE_PROTOCOL_GUID;
	sev_memory_acceptance_protocol_t *proto;
	efi_status_t status;

	if (!IS_ENABLED(CONFIG_UNACCEPTED_MEMORY))
		return;

	/*
	 * Enable unaccepted memory before calling exit boot services in order
	 * for the UEFI to not accept all memory on EBS.
	 */
	status = efi_bs_call(locate_protocol, &mem_acceptance_proto, NULL,
			     (void **)&proto);
	if (status != EFI_SUCCESS)
		return;

	status = efi_call_proto(proto, allow_unaccepted_memory);
	if (status != EFI_SUCCESS)
		efi_err("Memory acceptance protocol failed\n");
}

static efi_char16_t *efistub_fw_vendor(void)
{
	unsigned long vendor = efi_table_attr(efi_system_table, fw_vendor);

	return (efi_char16_t *)vendor;
}

static const efi_char16_t apple[] = L"Apple";

static void setup_quirks(struct boot_params *boot_params)
{
<<<<<<< HEAD
	if (IS_ENABLED(CONFIG_APPLE_PROPERTIES) &&
	    !memcmp(efistub_fw_vendor(), apple, sizeof(apple)))
		retrieve_apple_device_properties(boot_params);
=======
	if (!memcmp(efistub_fw_vendor(), apple, sizeof(apple))) {
		if (IS_ENABLED(CONFIG_APPLE_PROPERTIES))
			retrieve_apple_device_properties(boot_params);

		apple_set_os();
	}
>>>>>>> 2d5404ca
}

/*
 * See if we have Universal Graphics Adapter (UGA) protocol
 */
static efi_status_t
setup_uga(struct screen_info *si, efi_guid_t *uga_proto, unsigned long size)
{
	efi_status_t status;
	u32 width, height;
	void **uga_handle = NULL;
	efi_uga_draw_protocol_t *uga = NULL, *first_uga;
	efi_handle_t handle;
	int i;

	status = efi_bs_call(allocate_pool, EFI_LOADER_DATA, size,
			     (void **)&uga_handle);
	if (status != EFI_SUCCESS)
		return status;

	status = efi_bs_call(locate_handle, EFI_LOCATE_BY_PROTOCOL,
			     uga_proto, NULL, &size, uga_handle);
	if (status != EFI_SUCCESS)
		goto free_handle;

	height = 0;
	width = 0;

	first_uga = NULL;
	for_each_efi_handle(handle, uga_handle, size, i) {
		efi_guid_t pciio_proto = EFI_PCI_IO_PROTOCOL_GUID;
		u32 w, h, depth, refresh;
		void *pciio;

		status = efi_bs_call(handle_protocol, handle, uga_proto,
				     (void **)&uga);
		if (status != EFI_SUCCESS)
			continue;

		pciio = NULL;
		efi_bs_call(handle_protocol, handle, &pciio_proto, &pciio);

		status = efi_call_proto(uga, get_mode, &w, &h, &depth, &refresh);
		if (status == EFI_SUCCESS && (!first_uga || pciio)) {
			width = w;
			height = h;

			/*
			 * Once we've found a UGA supporting PCIIO,
			 * don't bother looking any further.
			 */
			if (pciio)
				break;

			first_uga = uga;
		}
	}

	if (!width && !height)
		goto free_handle;

	/* EFI framebuffer */
	si->orig_video_isVGA	= VIDEO_TYPE_EFI;

	si->lfb_depth		= 32;
	si->lfb_width		= width;
	si->lfb_height		= height;

	si->red_size		= 8;
	si->red_pos		= 16;
	si->green_size		= 8;
	si->green_pos		= 8;
	si->blue_size		= 8;
	si->blue_pos		= 0;
	si->rsvd_size		= 8;
	si->rsvd_pos		= 24;

free_handle:
	efi_bs_call(free_pool, uga_handle);

	return status;
}

static void setup_graphics(struct boot_params *boot_params)
{
	efi_guid_t graphics_proto = EFI_GRAPHICS_OUTPUT_PROTOCOL_GUID;
	struct screen_info *si;
	efi_guid_t uga_proto = EFI_UGA_PROTOCOL_GUID;
	efi_status_t status;
	unsigned long size;
	void **gop_handle = NULL;
	void **uga_handle = NULL;

	si = &boot_params->screen_info;
	memset(si, 0, sizeof(*si));

	size = 0;
	status = efi_bs_call(locate_handle, EFI_LOCATE_BY_PROTOCOL,
			     &graphics_proto, NULL, &size, gop_handle);
	if (status == EFI_BUFFER_TOO_SMALL)
		status = efi_setup_gop(si, &graphics_proto, size);

	if (status != EFI_SUCCESS) {
		size = 0;
		status = efi_bs_call(locate_handle, EFI_LOCATE_BY_PROTOCOL,
				     &uga_proto, NULL, &size, uga_handle);
		if (status == EFI_BUFFER_TOO_SMALL)
			setup_uga(si, &uga_proto, size);
	}
}


static void __noreturn efi_exit(efi_handle_t handle, efi_status_t status)
{
	efi_bs_call(exit, handle, status, 0, NULL);
	for(;;)
		asm("hlt");
}

void __noreturn efi_stub_entry(efi_handle_t handle,
			       efi_system_table_t *sys_table_arg,
			       struct boot_params *boot_params);

/*
 * Because the x86 boot code expects to be passed a boot_params we
 * need to create one ourselves (usually the bootloader would create
 * one for us).
 */
efi_status_t __efiapi efi_pe_entry(efi_handle_t handle,
				   efi_system_table_t *sys_table_arg)
{
	efi_guid_t proto = LOADED_IMAGE_PROTOCOL_GUID;
	struct boot_params *boot_params;
	struct setup_header *hdr;
	int options_size = 0;
	efi_status_t status;
	unsigned long alloc;
	char *cmdline_ptr;

	efi_system_table = sys_table_arg;

	/* Check if we were booted by the EFI firmware */
	if (efi_system_table->hdr.signature != EFI_SYSTEM_TABLE_SIGNATURE)
		efi_exit(handle, EFI_INVALID_PARAMETER);

	status = efi_bs_call(handle_protocol, handle, &proto, (void **)&image);
	if (status != EFI_SUCCESS) {
		efi_err("Failed to get handle for LOADED_IMAGE_PROTOCOL\n");
		efi_exit(handle, status);
	}

<<<<<<< HEAD
	image_base = efi_table_attr(image, image_base);

	status = efi_allocate_pages(sizeof(struct boot_params),
				    (unsigned long *)&boot_params, ULONG_MAX);
	if (status != EFI_SUCCESS) {
		efi_err("Failed to allocate lowmem for boot params\n");
=======
	status = efi_allocate_pages(PARAM_SIZE, &alloc, ULONG_MAX);
	if (status != EFI_SUCCESS)
>>>>>>> 2d5404ca
		efi_exit(handle, status);

	boot_params = memset((void *)alloc, 0x0, PARAM_SIZE);
	hdr	    = &boot_params->hdr;

	/* Assign the setup_header fields that the kernel actually cares about */
	hdr->root_flags	= 1;
	hdr->vid_mode	= 0xffff;

	hdr->type_of_loader = 0x21;
	hdr->initrd_addr_max = INT_MAX;

	/* Convert unicode cmdline to ascii */
	cmdline_ptr = efi_convert_cmdline(image, &options_size);
	if (!cmdline_ptr) {
		efi_free(PARAM_SIZE, alloc);
		efi_exit(handle, EFI_OUT_OF_RESOURCES);
	}

	efi_set_u64_split((unsigned long)cmdline_ptr, &hdr->cmd_line_ptr,
			  &boot_params->ext_cmd_line_ptr);

	efi_stub_entry(handle, sys_table_arg, boot_params);
	/* not reached */
}

static void add_e820ext(struct boot_params *params,
			struct setup_data *e820ext, u32 nr_entries)
{
	struct setup_data *data;

	e820ext->type = SETUP_E820_EXT;
	e820ext->len  = nr_entries * sizeof(struct boot_e820_entry);
	e820ext->next = 0;

	data = (struct setup_data *)(unsigned long)params->hdr.setup_data;

	while (data && data->next)
		data = (struct setup_data *)(unsigned long)data->next;

	if (data)
		data->next = (unsigned long)e820ext;
	else
		params->hdr.setup_data = (unsigned long)e820ext;
}

static efi_status_t
setup_e820(struct boot_params *params, struct setup_data *e820ext, u32 e820ext_size)
{
	struct boot_e820_entry *entry = params->e820_table;
	struct efi_info *efi = &params->efi_info;
	struct boot_e820_entry *prev = NULL;
	u32 nr_entries;
	u32 nr_desc;
	int i;

	nr_entries = 0;
	nr_desc = efi->efi_memmap_size / efi->efi_memdesc_size;

	for (i = 0; i < nr_desc; i++) {
		efi_memory_desc_t *d;
		unsigned int e820_type = 0;
		unsigned long m = efi->efi_memmap;

#ifdef CONFIG_X86_64
		m |= (u64)efi->efi_memmap_hi << 32;
#endif

		d = efi_memdesc_ptr(m, efi->efi_memdesc_size, i);
		switch (d->type) {
		case EFI_RESERVED_TYPE:
		case EFI_RUNTIME_SERVICES_CODE:
		case EFI_RUNTIME_SERVICES_DATA:
		case EFI_MEMORY_MAPPED_IO:
		case EFI_MEMORY_MAPPED_IO_PORT_SPACE:
		case EFI_PAL_CODE:
			e820_type = E820_TYPE_RESERVED;
			break;

		case EFI_UNUSABLE_MEMORY:
			e820_type = E820_TYPE_UNUSABLE;
			break;

		case EFI_ACPI_RECLAIM_MEMORY:
			e820_type = E820_TYPE_ACPI;
			break;

		case EFI_LOADER_CODE:
		case EFI_LOADER_DATA:
		case EFI_BOOT_SERVICES_CODE:
		case EFI_BOOT_SERVICES_DATA:
		case EFI_CONVENTIONAL_MEMORY:
			if (efi_soft_reserve_enabled() &&
			    (d->attribute & EFI_MEMORY_SP))
				e820_type = E820_TYPE_SOFT_RESERVED;
			else
				e820_type = E820_TYPE_RAM;
			break;

		case EFI_ACPI_MEMORY_NVS:
			e820_type = E820_TYPE_NVS;
			break;

		case EFI_PERSISTENT_MEMORY:
			e820_type = E820_TYPE_PMEM;
			break;

		case EFI_UNACCEPTED_MEMORY:
			if (!IS_ENABLED(CONFIG_UNACCEPTED_MEMORY))
				continue;
			e820_type = E820_TYPE_RAM;
			process_unaccepted_memory(d->phys_addr,
						  d->phys_addr + PAGE_SIZE * d->num_pages);
			break;
		default:
			continue;
		}

		/* Merge adjacent mappings */
		if (prev && prev->type == e820_type &&
		    (prev->addr + prev->size) == d->phys_addr) {
			prev->size += d->num_pages << 12;
			continue;
		}

		if (nr_entries == ARRAY_SIZE(params->e820_table)) {
			u32 need = (nr_desc - i) * sizeof(struct e820_entry) +
				   sizeof(struct setup_data);

			if (!e820ext || e820ext_size < need)
				return EFI_BUFFER_TOO_SMALL;

			/* boot_params map full, switch to e820 extended */
			entry = (struct boot_e820_entry *)e820ext->data;
		}

		entry->addr = d->phys_addr;
		entry->size = d->num_pages << PAGE_SHIFT;
		entry->type = e820_type;
		prev = entry++;
		nr_entries++;
	}

	if (nr_entries > ARRAY_SIZE(params->e820_table)) {
		u32 nr_e820ext = nr_entries - ARRAY_SIZE(params->e820_table);

		add_e820ext(params, e820ext, nr_e820ext);
		nr_entries -= nr_e820ext;
	}

	params->e820_entries = (u8)nr_entries;

	return EFI_SUCCESS;
}

static efi_status_t alloc_e820ext(u32 nr_desc, struct setup_data **e820ext,
				  u32 *e820ext_size)
{
	efi_status_t status;
	unsigned long size;

	size = sizeof(struct setup_data) +
		sizeof(struct e820_entry) * nr_desc;

	if (*e820ext) {
		efi_bs_call(free_pool, *e820ext);
		*e820ext = NULL;
		*e820ext_size = 0;
	}

	status = efi_bs_call(allocate_pool, EFI_LOADER_DATA, size,
			     (void **)e820ext);
	if (status == EFI_SUCCESS)
		*e820ext_size = size;

	return status;
}

static efi_status_t allocate_e820(struct boot_params *params,
				  struct setup_data **e820ext,
				  u32 *e820ext_size)
{
	struct efi_boot_memmap *map;
	efi_status_t status;
	__u32 nr_desc;

	status = efi_get_memory_map(&map, false);
	if (status != EFI_SUCCESS)
		return status;

	nr_desc = map->map_size / map->desc_size;
	if (nr_desc > ARRAY_SIZE(params->e820_table) - EFI_MMAP_NR_SLACK_SLOTS) {
		u32 nr_e820ext = nr_desc - ARRAY_SIZE(params->e820_table) +
				 EFI_MMAP_NR_SLACK_SLOTS;

		status = alloc_e820ext(nr_e820ext, e820ext, e820ext_size);
	}

	if (IS_ENABLED(CONFIG_UNACCEPTED_MEMORY) && status == EFI_SUCCESS)
		status = allocate_unaccepted_bitmap(nr_desc, map);

	efi_bs_call(free_pool, map);
	return status;
}

struct exit_boot_struct {
	struct boot_params	*boot_params;
	struct efi_info		*efi;
};

static efi_status_t exit_boot_func(struct efi_boot_memmap *map,
				   void *priv)
{
	const char *signature;
	struct exit_boot_struct *p = priv;

	signature = efi_is_64bit() ? EFI64_LOADER_SIGNATURE
				   : EFI32_LOADER_SIGNATURE;
	memcpy(&p->efi->efi_loader_signature, signature, sizeof(__u32));

	efi_set_u64_split((unsigned long)efi_system_table,
			  &p->efi->efi_systab, &p->efi->efi_systab_hi);
	p->efi->efi_memdesc_size	= map->desc_size;
	p->efi->efi_memdesc_version	= map->desc_ver;
	efi_set_u64_split((unsigned long)map->map,
			  &p->efi->efi_memmap, &p->efi->efi_memmap_hi);
	p->efi->efi_memmap_size		= map->map_size;

	return EFI_SUCCESS;
}

static efi_status_t exit_boot(struct boot_params *boot_params, void *handle)
{
	struct setup_data *e820ext = NULL;
	__u32 e820ext_size = 0;
	efi_status_t status;
	struct exit_boot_struct priv;

	priv.boot_params	= boot_params;
	priv.efi		= &boot_params->efi_info;

	status = allocate_e820(boot_params, &e820ext, &e820ext_size);
	if (status != EFI_SUCCESS)
		return status;

	/* Might as well exit boot services now */
	status = efi_exit_boot_services(handle, &priv, exit_boot_func);
	if (status != EFI_SUCCESS)
		return status;

	/* Historic? */
	boot_params->alt_mem_k	= 32 * 1024;

	status = setup_e820(boot_params, e820ext, e820ext_size);
	if (status != EFI_SUCCESS)
		return status;

	return EFI_SUCCESS;
}

static bool have_unsupported_snp_features(void)
{
	u64 unsupported;

	unsupported = snp_get_unsupported_features(sev_get_status());
	if (unsupported) {
		efi_err("Unsupported SEV-SNP features detected: 0x%llx\n",
			unsupported);
		return true;
	}
	return false;
}

static void efi_get_seed(void *seed, int size)
{
	efi_get_random_bytes(size, seed);

	/*
	 * This only updates seed[0] when running on 32-bit, but in that case,
	 * seed[1] is not used anyway, as there is no virtual KASLR on 32-bit.
	 */
	*(unsigned long *)seed ^= kaslr_get_random_long("EFI");
}

static void error(char *str)
{
	efi_warn("Decompression failed: %s\n", str);
}

<<<<<<< HEAD
=======
static const char *cmdline_memmap_override;

static efi_status_t parse_options(const char *cmdline)
{
	static const char opts[][14] = {
		"mem=", "memmap=", "hugepages="
	};

	for (int i = 0; i < ARRAY_SIZE(opts); i++) {
		const char *p = strstr(cmdline, opts[i]);

		if (p == cmdline || (p > cmdline && isspace(p[-1]))) {
			cmdline_memmap_override = opts[i];
			break;
		}
	}

	return efi_parse_options(cmdline);
}

>>>>>>> 2d5404ca
static efi_status_t efi_decompress_kernel(unsigned long *kernel_entry)
{
	unsigned long virt_addr = LOAD_PHYSICAL_ADDR;
	unsigned long addr, alloc_size, entry;
	efi_status_t status;
	u32 seed[2] = {};

	/* determine the required size of the allocation */
	alloc_size = ALIGN(max_t(unsigned long, output_len, kernel_total_size),
			   MIN_KERNEL_ALIGN);

	if (IS_ENABLED(CONFIG_RANDOMIZE_BASE) && !efi_nokaslr) {
		u64 range = KERNEL_IMAGE_SIZE - LOAD_PHYSICAL_ADDR - kernel_total_size;
		static const efi_char16_t ami[] = L"American Megatrends";

		efi_get_seed(seed, sizeof(seed));

		virt_addr += (range * seed[1]) >> 32;
		virt_addr &= ~(CONFIG_PHYSICAL_ALIGN - 1);

		/*
		 * Older Dell systems with AMI UEFI firmware v2.0 may hang
		 * while decompressing the kernel if physical address
		 * randomization is enabled.
		 *
		 * https://bugzilla.kernel.org/show_bug.cgi?id=218173
		 */
		if (efi_system_table->hdr.revision <= EFI_2_00_SYSTEM_TABLE_REVISION &&
		    !memcmp(efistub_fw_vendor(), ami, sizeof(ami))) {
			efi_debug("AMI firmware v2.0 or older detected - disabling physical KASLR\n");
			seed[0] = 0;
<<<<<<< HEAD
		}

		boot_params_pointer->hdr.loadflags |= KASLR_FLAG;
=======
		} else if (cmdline_memmap_override) {
			efi_info("%s detected on the kernel command line - disabling physical KASLR\n",
				 cmdline_memmap_override);
			seed[0] = 0;
		}

		boot_params_ptr->hdr.loadflags |= KASLR_FLAG;
>>>>>>> 2d5404ca
	}

	status = efi_random_alloc(alloc_size, CONFIG_PHYSICAL_ALIGN, &addr,
				  seed[0], EFI_LOADER_CODE,
<<<<<<< HEAD
=======
				  LOAD_PHYSICAL_ADDR,
>>>>>>> 2d5404ca
				  EFI_X86_KERNEL_ALLOC_LIMIT);
	if (status != EFI_SUCCESS)
		return status;

	entry = decompress_kernel((void *)addr, virt_addr, error);
	if (entry == ULONG_MAX) {
		efi_free(alloc_size, addr);
		return EFI_LOAD_ERROR;
	}

	*kernel_entry = addr + entry;

<<<<<<< HEAD
	efi_adjust_memory_range_protection(addr, kernel_total_size);

	return EFI_SUCCESS;
=======
	return efi_adjust_memory_range_protection(addr, kernel_text_size);
>>>>>>> 2d5404ca
}

static void __noreturn enter_kernel(unsigned long kernel_addr,
				    struct boot_params *boot_params)
{
	/* enter decompressed kernel with boot_params pointer in RSI/ESI */
	asm("jmp *%0"::"r"(kernel_addr), "S"(boot_params));

	unreachable();
}

/*
 * On success, this routine will jump to the relocated image directly and never
 * return.  On failure, it will exit to the firmware via efi_exit() instead of
 * returning.
 */
void __noreturn efi_stub_entry(efi_handle_t handle,
			       efi_system_table_t *sys_table_arg,
			       struct boot_params *boot_params)
{
	efi_guid_t guid = EFI_MEMORY_ATTRIBUTE_PROTOCOL_GUID;
	struct setup_header *hdr = &boot_params->hdr;
	const struct linux_efi_initrd *initrd = NULL;
	unsigned long kernel_entry;
	efi_status_t status;

<<<<<<< HEAD
	boot_params_pointer = boot_params;
=======
	boot_params_ptr = boot_params;
>>>>>>> 2d5404ca

	efi_system_table = sys_table_arg;
	/* Check if we were booted by the EFI firmware */
	if (efi_system_table->hdr.signature != EFI_SYSTEM_TABLE_SIGNATURE)
		efi_exit(handle, EFI_INVALID_PARAMETER);

	if (have_unsupported_snp_features())
		efi_exit(handle, EFI_UNSUPPORTED);

	if (IS_ENABLED(CONFIG_EFI_DXE_MEM_ATTRIBUTES)) {
		efi_dxe_table = get_efi_config_table(EFI_DXE_SERVICES_TABLE_GUID);
		if (efi_dxe_table &&
		    efi_dxe_table->hdr.signature != EFI_DXE_SERVICES_TABLE_SIGNATURE) {
			efi_warn("Ignoring DXE services table: invalid signature\n");
			efi_dxe_table = NULL;
		}
	}

	/* grab the memory attributes protocol if it exists */
	efi_bs_call(locate_protocol, &guid, NULL, (void **)&memattr);

	status = efi_setup_5level_paging();
	if (status != EFI_SUCCESS) {
		efi_err("efi_setup_5level_paging() failed!\n");
		goto fail;
	}

#ifdef CONFIG_CMDLINE_BOOL
	status = parse_options(CONFIG_CMDLINE);
	if (status != EFI_SUCCESS) {
		efi_err("Failed to parse options\n");
		goto fail;
	}
#endif
	if (!IS_ENABLED(CONFIG_CMDLINE_OVERRIDE)) {
		unsigned long cmdline_paddr = ((u64)hdr->cmd_line_ptr |
					       ((u64)boot_params->ext_cmd_line_ptr << 32));
		status = parse_options((char *)cmdline_paddr);
		if (status != EFI_SUCCESS) {
			efi_err("Failed to parse options\n");
			goto fail;
		}
	}

<<<<<<< HEAD
=======
	if (efi_mem_encrypt > 0)
		hdr->xloadflags |= XLF_MEM_ENCRYPTION;

>>>>>>> 2d5404ca
	status = efi_decompress_kernel(&kernel_entry);
	if (status != EFI_SUCCESS) {
		efi_err("Failed to decompress kernel\n");
		goto fail;
	}

	/*
	 * At this point, an initrd may already have been loaded by the
	 * bootloader and passed via bootparams. We permit an initrd loaded
	 * from the LINUX_EFI_INITRD_MEDIA_GUID device path to supersede it.
	 *
	 * If the device path is not present, any command-line initrd=
	 * arguments will be processed only if image is not NULL, which will be
	 * the case only if we were loaded via the PE entry point.
	 */
	status = efi_load_initrd(image, hdr->initrd_addr_max, ULONG_MAX,
				 &initrd);
	if (status != EFI_SUCCESS)
		goto fail;
	if (initrd && initrd->size > 0) {
		efi_set_u64_split(initrd->base, &hdr->ramdisk_image,
				  &boot_params->ext_ramdisk_image);
		efi_set_u64_split(initrd->size, &hdr->ramdisk_size,
				  &boot_params->ext_ramdisk_size);
	}


	/*
	 * If the boot loader gave us a value for secure_boot then we use that,
	 * otherwise we ask the BIOS.
	 */
	if (boot_params->secure_boot == efi_secureboot_mode_unset)
		boot_params->secure_boot = efi_get_secureboot();

	/* Ask the firmware to clear memory on unclean shutdown */
	efi_enable_reset_attack_mitigation();

	efi_random_get_seed();

	efi_retrieve_eventlog();

	setup_graphics(boot_params);

	setup_efi_pci(boot_params);

<<<<<<< HEAD
	if (boot_params->secure_boot == efi_secureboot_mode_enabled)
		efi_setup_secret_key(boot_params);

=======
>>>>>>> 2d5404ca
	setup_quirks(boot_params);

	setup_unaccepted_memory();

	status = exit_boot(boot_params, handle);
	if (status != EFI_SUCCESS) {
		efi_err("exit_boot() failed!\n");
		goto fail;
	}

	/*
	 * Call the SEV init code while still running with the firmware's
	 * GDT/IDT, so #VC exceptions will be handled by EFI.
	 */
	sev_enable(boot_params);

	efi_5level_switch();

	enter_kernel(kernel_entry, boot_params);
fail:
	efi_err("efi_stub_entry() failed!\n");

	efi_exit(handle, status);
}

#ifdef CONFIG_EFI_HANDOVER_PROTOCOL
void efi_handover_entry(efi_handle_t handle, efi_system_table_t *sys_table_arg,
			struct boot_params *boot_params)
{
<<<<<<< HEAD
	extern char _bss[], _ebss[];

=======
>>>>>>> 2d5404ca
	memset(_bss, 0, _ebss - _bss);
	efi_stub_entry(handle, sys_table_arg, boot_params);
}

#ifndef CONFIG_EFI_MIXED
extern __alias(efi_handover_entry)
void efi32_stub_entry(efi_handle_t handle, efi_system_table_t *sys_table_arg,
		      struct boot_params *boot_params);

extern __alias(efi_handover_entry)
void efi64_stub_entry(efi_handle_t handle, efi_system_table_t *sys_table_arg,
		      struct boot_params *boot_params);
#endif
#endif<|MERGE_RESOLUTION|>--- conflicted
+++ resolved
@@ -20,11 +20,8 @@
 
 #include "efistub.h"
 #include "x86-stub.h"
-<<<<<<< HEAD
-=======
 
 extern char _bss[], _ebss[];
->>>>>>> 2d5404ca
 
 const efi_system_table_t *efi_system_table;
 const efi_dxe_services_table_t *efi_dxe_table;
@@ -228,10 +225,6 @@
 	}
 }
 
-<<<<<<< HEAD
-void efi_adjust_memory_range_protection(unsigned long start,
-					unsigned long size)
-=======
 static bool apple_match_product_name(void)
 {
 	static const char type1_product_matches[][15] = {
@@ -296,7 +289,6 @@
 
 efi_status_t efi_adjust_memory_range_protection(unsigned long start,
 						unsigned long size)
->>>>>>> 2d5404ca
 {
 	efi_status_t status;
 	efi_gcd_memory_space_desc_t desc;
@@ -308,15 +300,6 @@
 	rounded_end = roundup(start + size, EFI_PAGE_SIZE);
 
 	if (memattr != NULL) {
-<<<<<<< HEAD
-		efi_call_proto(memattr, clear_memory_attributes, rounded_start,
-			       rounded_end - rounded_start, EFI_MEMORY_XP);
-		return;
-	}
-
-	if (efi_dxe_table == NULL)
-		return;
-=======
 		status = efi_call_proto(memattr, set_memory_attributes,
 					rounded_start,
 					rounded_end - rounded_start,
@@ -337,7 +320,6 @@
 
 	if (efi_dxe_table == NULL)
 		return EFI_SUCCESS;
->>>>>>> 2d5404ca
 
 	/*
 	 * Don't modify memory region attributes, they are
@@ -415,18 +397,12 @@
 
 static void setup_quirks(struct boot_params *boot_params)
 {
-<<<<<<< HEAD
-	if (IS_ENABLED(CONFIG_APPLE_PROPERTIES) &&
-	    !memcmp(efistub_fw_vendor(), apple, sizeof(apple)))
-		retrieve_apple_device_properties(boot_params);
-=======
 	if (!memcmp(efistub_fw_vendor(), apple, sizeof(apple))) {
 		if (IS_ENABLED(CONFIG_APPLE_PROPERTIES))
 			retrieve_apple_device_properties(boot_params);
 
 		apple_set_os();
 	}
->>>>>>> 2d5404ca
 }
 
 /*
@@ -578,17 +554,8 @@
 		efi_exit(handle, status);
 	}
 
-<<<<<<< HEAD
-	image_base = efi_table_attr(image, image_base);
-
-	status = efi_allocate_pages(sizeof(struct boot_params),
-				    (unsigned long *)&boot_params, ULONG_MAX);
-	if (status != EFI_SUCCESS) {
-		efi_err("Failed to allocate lowmem for boot params\n");
-=======
 	status = efi_allocate_pages(PARAM_SIZE, &alloc, ULONG_MAX);
 	if (status != EFI_SUCCESS)
->>>>>>> 2d5404ca
 		efi_exit(handle, status);
 
 	boot_params = memset((void *)alloc, 0x0, PARAM_SIZE);
@@ -878,8 +845,6 @@
 	efi_warn("Decompression failed: %s\n", str);
 }
 
-<<<<<<< HEAD
-=======
 static const char *cmdline_memmap_override;
 
 static efi_status_t parse_options(const char *cmdline)
@@ -900,7 +865,6 @@
 	return efi_parse_options(cmdline);
 }
 
->>>>>>> 2d5404ca
 static efi_status_t efi_decompress_kernel(unsigned long *kernel_entry)
 {
 	unsigned long virt_addr = LOAD_PHYSICAL_ADDR;
@@ -932,11 +896,6 @@
 		    !memcmp(efistub_fw_vendor(), ami, sizeof(ami))) {
 			efi_debug("AMI firmware v2.0 or older detected - disabling physical KASLR\n");
 			seed[0] = 0;
-<<<<<<< HEAD
-		}
-
-		boot_params_pointer->hdr.loadflags |= KASLR_FLAG;
-=======
 		} else if (cmdline_memmap_override) {
 			efi_info("%s detected on the kernel command line - disabling physical KASLR\n",
 				 cmdline_memmap_override);
@@ -944,15 +903,11 @@
 		}
 
 		boot_params_ptr->hdr.loadflags |= KASLR_FLAG;
->>>>>>> 2d5404ca
 	}
 
 	status = efi_random_alloc(alloc_size, CONFIG_PHYSICAL_ALIGN, &addr,
 				  seed[0], EFI_LOADER_CODE,
-<<<<<<< HEAD
-=======
 				  LOAD_PHYSICAL_ADDR,
->>>>>>> 2d5404ca
 				  EFI_X86_KERNEL_ALLOC_LIMIT);
 	if (status != EFI_SUCCESS)
 		return status;
@@ -965,13 +920,7 @@
 
 	*kernel_entry = addr + entry;
 
-<<<<<<< HEAD
-	efi_adjust_memory_range_protection(addr, kernel_total_size);
-
-	return EFI_SUCCESS;
-=======
 	return efi_adjust_memory_range_protection(addr, kernel_text_size);
->>>>>>> 2d5404ca
 }
 
 static void __noreturn enter_kernel(unsigned long kernel_addr,
@@ -998,11 +947,7 @@
 	unsigned long kernel_entry;
 	efi_status_t status;
 
-<<<<<<< HEAD
-	boot_params_pointer = boot_params;
-=======
 	boot_params_ptr = boot_params;
->>>>>>> 2d5404ca
 
 	efi_system_table = sys_table_arg;
 	/* Check if we were booted by the EFI firmware */
@@ -1047,12 +992,9 @@
 		}
 	}
 
-<<<<<<< HEAD
-=======
 	if (efi_mem_encrypt > 0)
 		hdr->xloadflags |= XLF_MEM_ENCRYPTION;
 
->>>>>>> 2d5404ca
 	status = efi_decompress_kernel(&kernel_entry);
 	if (status != EFI_SUCCESS) {
 		efi_err("Failed to decompress kernel\n");
@@ -1098,12 +1040,6 @@
 
 	setup_efi_pci(boot_params);
 
-<<<<<<< HEAD
-	if (boot_params->secure_boot == efi_secureboot_mode_enabled)
-		efi_setup_secret_key(boot_params);
-
-=======
->>>>>>> 2d5404ca
 	setup_quirks(boot_params);
 
 	setup_unaccepted_memory();
@@ -1133,11 +1069,6 @@
 void efi_handover_entry(efi_handle_t handle, efi_system_table_t *sys_table_arg,
 			struct boot_params *boot_params)
 {
-<<<<<<< HEAD
-	extern char _bss[], _ebss[];
-
-=======
->>>>>>> 2d5404ca
 	memset(_bss, 0, _ebss - _bss);
 	efi_stub_entry(handle, sys_table_arg, boot_params);
 }
