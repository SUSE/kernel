// SPDX-License-Identifier: GPL-2.0
/*
 * Helper functions used by the EFI stub on multiple
 * architectures. This should be #included by the EFI stub
 * implementation files.
 *
 * Copyright 2011 Intel Corporation; author Matt Fleming
 */

#include <linux/stdarg.h>

#include <linux/efi.h>
#include <linux/kernel.h>
#include <linux/overflow.h>
#include <asm/efi.h>
#include <asm/setup.h>

#include "efistub.h"

bool efi_nochunk;
bool efi_nokaslr = !IS_ENABLED(CONFIG_RANDOMIZE_BASE);
bool efi_novamap;

static bool efi_noinitrd;
static bool efi_nosoftreserve;
static bool efi_disable_pci_dma = IS_ENABLED(CONFIG_EFI_DISABLE_PCI_DMA);

int efi_mem_encrypt;

bool __pure __efi_soft_reserve_enabled(void)
{
	return !efi_nosoftreserve;
}

/**
 * efi_parse_options() - Parse EFI command line options
 * @cmdline:	kernel command line
 *
 * Parse the ASCII string @cmdline for EFI options, denoted by the efi=
 * option, e.g. efi=nochunk.
 *
 * It should be noted that efi= is parsed in two very different
 * environments, first in the early boot environment of the EFI boot
 * stub, and subsequently during the kernel boot.
 *
 * Return:	status code
 */
efi_status_t efi_parse_options(char const *cmdline)
{
	size_t len;
	efi_status_t status;
	char *str, *buf;

	if (!cmdline)
		return EFI_SUCCESS;

	len = strnlen(cmdline, COMMAND_LINE_SIZE - 1) + 1;
	status = efi_bs_call(allocate_pool, EFI_LOADER_DATA, len, (void **)&buf);
	if (status != EFI_SUCCESS)
		return status;

	memcpy(buf, cmdline, len - 1);
	buf[len - 1] = '\0';
	str = skip_spaces(buf);

	while (*str) {
		char *param, *val;

		str = next_arg(str, &param, &val);
		if (!val && !strcmp(param, "--"))
			break;

		if (!strcmp(param, "nokaslr")) {
			efi_nokaslr = true;
		} else if (!strcmp(param, "quiet")) {
			efi_loglevel = CONSOLE_LOGLEVEL_QUIET;
		} else if (!strcmp(param, "noinitrd")) {
			efi_noinitrd = true;
		} else if (IS_ENABLED(CONFIG_X86_64) && !strcmp(param, "no5lvl")) {
			efi_no5lvl = true;
<<<<<<< HEAD
=======
		} else if (IS_ENABLED(CONFIG_ARCH_HAS_MEM_ENCRYPT) &&
			   !strcmp(param, "mem_encrypt") && val) {
			if (parse_option_str(val, "on"))
				efi_mem_encrypt = 1;
			else if (parse_option_str(val, "off"))
				efi_mem_encrypt = -1;
>>>>>>> 2d5404ca
		} else if (!strcmp(param, "efi") && val) {
			efi_nochunk = parse_option_str(val, "nochunk");
			efi_novamap |= parse_option_str(val, "novamap");

			efi_nosoftreserve = IS_ENABLED(CONFIG_EFI_SOFT_RESERVE) &&
					    parse_option_str(val, "nosoftreserve");

			if (parse_option_str(val, "disable_early_pci_dma"))
				efi_disable_pci_dma = true;
			if (parse_option_str(val, "no_disable_early_pci_dma"))
				efi_disable_pci_dma = false;
			if (parse_option_str(val, "debug"))
				efi_loglevel = CONSOLE_LOGLEVEL_DEBUG;
		} else if (!strcmp(param, "video") &&
			   val && strstarts(val, "efifb:")) {
			efi_parse_option_graphics(val + strlen("efifb:"));
		}
	}
	efi_bs_call(free_pool, buf);
	return EFI_SUCCESS;
}

/*
 * The EFI_LOAD_OPTION descriptor has the following layout:
 *	u32 Attributes;
 *	u16 FilePathListLength;
 *	u16 Description[];
 *	efi_device_path_protocol_t FilePathList[];
 *	u8 OptionalData[];
 *
 * This function validates and unpacks the variable-size data fields.
 */
static
bool efi_load_option_unpack(efi_load_option_unpacked_t *dest,
			    const efi_load_option_t *src, size_t size)
{
	const void *pos;
	u16 c;
	efi_device_path_protocol_t header;
	const efi_char16_t *description;
	const efi_device_path_protocol_t *file_path_list;

	if (size < offsetof(efi_load_option_t, variable_data))
		return false;
	pos = src->variable_data;
	size -= offsetof(efi_load_option_t, variable_data);

	if ((src->attributes & ~EFI_LOAD_OPTION_MASK) != 0)
		return false;

	/* Scan description. */
	description = pos;
	do {
		if (size < sizeof(c))
			return false;
		c = *(const u16 *)pos;
		pos += sizeof(c);
		size -= sizeof(c);
	} while (c != L'\0');

	/* Scan file_path_list. */
	file_path_list = pos;
	do {
		if (size < sizeof(header))
			return false;
		header = *(const efi_device_path_protocol_t *)pos;
		if (header.length < sizeof(header))
			return false;
		if (size < header.length)
			return false;
		pos += header.length;
		size -= header.length;
	} while ((header.type != EFI_DEV_END_PATH && header.type != EFI_DEV_END_PATH2) ||
		 (header.sub_type != EFI_DEV_END_ENTIRE));
	if (pos != (const void *)file_path_list + src->file_path_list_length)
		return false;

	dest->attributes = src->attributes;
	dest->file_path_list_length = src->file_path_list_length;
	dest->description = description;
	dest->file_path_list = file_path_list;
	dest->optional_data_size = size;
	dest->optional_data = size ? pos : NULL;

	return true;
}

/*
 * At least some versions of Dell firmware pass the entire contents of the
 * Boot#### variable, i.e. the EFI_LOAD_OPTION descriptor, rather than just the
 * OptionalData field.
 *
 * Detect this case and extract OptionalData.
 */
void efi_apply_loadoptions_quirk(const void **load_options, u32 *load_options_size)
{
	const efi_load_option_t *load_option = *load_options;
	efi_load_option_unpacked_t load_option_unpacked;

	if (!IS_ENABLED(CONFIG_X86))
		return;
	if (!load_option)
		return;
	if (*load_options_size < sizeof(*load_option))
		return;
	if ((load_option->attributes & ~EFI_LOAD_OPTION_BOOT_MASK) != 0)
		return;

	if (!efi_load_option_unpack(&load_option_unpacked, load_option, *load_options_size))
		return;

	efi_warn_once(FW_BUG "LoadOptions is an EFI_LOAD_OPTION descriptor\n");
	efi_warn_once(FW_BUG "Using OptionalData as a workaround\n");

	*load_options = load_option_unpacked.optional_data;
	*load_options_size = load_option_unpacked.optional_data_size;
}

enum efistub_event_type {
	EFISTUB_EVT_INITRD,
	EFISTUB_EVT_LOAD_OPTIONS,
	EFISTUB_EVT_COUNT,
};

#define STR_WITH_SIZE(s)	sizeof(s), s

static const struct {
	u32		pcr_index;
	u32		event_id;
	u32		event_data_len;
	u8		event_data[52];
} events[] = {
	[EFISTUB_EVT_INITRD] = {
		9,
		INITRD_EVENT_TAG_ID,
		STR_WITH_SIZE("Linux initrd")
	},
	[EFISTUB_EVT_LOAD_OPTIONS] = {
		9,
		LOAD_OPTIONS_EVENT_TAG_ID,
		STR_WITH_SIZE("LOADED_IMAGE::LoadOptions")
	},
};

static_assert(sizeof(efi_tcg2_event_t) == sizeof(efi_cc_event_t));

union efistub_event {
	efi_tcg2_event_t	tcg2_data;
	efi_cc_event_t		cc_data;
};

struct efistub_measured_event {
	union efistub_event	event_data;
	TCG_PCClientTaggedEvent tagged_event __packed;
};

static efi_status_t efi_measure_tagged_event(unsigned long load_addr,
					     unsigned long load_size,
					     enum efistub_event_type event)
{
	union {
		efi_status_t
		(__efiapi *hash_log_extend_event)(void *, u64, efi_physical_addr_t,
						  u64, const union efistub_event *);
		struct { u32 hash_log_extend_event; } mixed_mode;
	} method;
	struct efistub_measured_event *evt;
	int size = struct_size(evt, tagged_event.tagged_event_data,
			       events[event].event_data_len);
	efi_guid_t tcg2_guid = EFI_TCG2_PROTOCOL_GUID;
	efi_tcg2_protocol_t *tcg2 = NULL;
	union efistub_event ev;
	efi_status_t status;
	void *protocol;

	efi_bs_call(locate_protocol, &tcg2_guid, NULL, (void **)&tcg2);
	if (tcg2) {
		ev.tcg2_data = (struct efi_tcg2_event){
			.event_size			= size,
			.event_header.header_size	= sizeof(ev.tcg2_data.event_header),
			.event_header.header_version	= EFI_TCG2_EVENT_HEADER_VERSION,
			.event_header.pcr_index		= events[event].pcr_index,
			.event_header.event_type	= EV_EVENT_TAG,
		};
		protocol = tcg2;
		method.hash_log_extend_event =
			(void *)efi_table_attr(tcg2, hash_log_extend_event);
	} else {
		efi_guid_t cc_guid = EFI_CC_MEASUREMENT_PROTOCOL_GUID;
		efi_cc_protocol_t *cc = NULL;

		efi_bs_call(locate_protocol, &cc_guid, NULL, (void **)&cc);
		if (!cc)
			return EFI_UNSUPPORTED;

		ev.cc_data = (struct efi_cc_event){
			.event_size			= size,
			.event_header.header_size	= sizeof(ev.cc_data.event_header),
			.event_header.header_version	= EFI_CC_EVENT_HEADER_VERSION,
			.event_header.event_type	= EV_EVENT_TAG,
		};

		status = efi_call_proto(cc, map_pcr_to_mr_index,
					events[event].pcr_index,
					&ev.cc_data.event_header.mr_index);
		if (status != EFI_SUCCESS)
			goto fail;

		protocol = cc;
		method.hash_log_extend_event =
			(void *)efi_table_attr(cc, hash_log_extend_event);
	}

	status = efi_bs_call(allocate_pool, EFI_LOADER_DATA, size, (void **)&evt);
	if (status != EFI_SUCCESS)
		goto fail;

	*evt = (struct efistub_measured_event) {
		.event_data			     = ev,
		.tagged_event.tagged_event_id	     = events[event].event_id,
		.tagged_event.tagged_event_data_size = events[event].event_data_len,
	};

	memcpy(evt->tagged_event.tagged_event_data, events[event].event_data,
	       events[event].event_data_len);

	status = efi_fn_call(&method, hash_log_extend_event, protocol, 0,
			     load_addr, load_size, &evt->event_data);
	efi_bs_call(free_pool, evt);

	if (status == EFI_SUCCESS)
		return EFI_SUCCESS;

fail:
	efi_warn("Failed to measure data for event %d: 0x%lx\n", event, status);
	return status;
}

/*
 * Convert the unicode UEFI command line to ASCII to pass to kernel.
 * Size of memory allocated return in *cmd_line_len.
 * Returns NULL on error.
 */
char *efi_convert_cmdline(efi_loaded_image_t *image, int *cmd_line_len)
{
	const efi_char16_t *options = efi_table_attr(image, load_options);
	u32 options_size = efi_table_attr(image, load_options_size);
	int options_bytes = 0, safe_options_bytes = 0;  /* UTF-8 bytes */
	unsigned long cmdline_addr = 0;
	const efi_char16_t *s2;
	bool in_quote = false;
	efi_status_t status;
	u32 options_chars;

	if (options_size > 0)
		efi_measure_tagged_event((unsigned long)options, options_size,
					 EFISTUB_EVT_LOAD_OPTIONS);

	efi_apply_loadoptions_quirk((const void **)&options, &options_size);
	options_chars = options_size / sizeof(efi_char16_t);

	if (options) {
		s2 = options;
		while (options_bytes < COMMAND_LINE_SIZE && options_chars--) {
			efi_char16_t c = *s2++;

			if (c < 0x80) {
				if (c == L'\0' || c == L'\n')
					break;
				if (c == L'"')
					in_quote = !in_quote;
				else if (!in_quote && isspace((char)c))
					safe_options_bytes = options_bytes;

				options_bytes++;
				continue;
			}

			/*
			 * Get the number of UTF-8 bytes corresponding to a
			 * UTF-16 character.
			 * The first part handles everything in the BMP.
			 */
			options_bytes += 2 + (c >= 0x800);
			/*
			 * Add one more byte for valid surrogate pairs. Invalid
			 * surrogates will be replaced with 0xfffd and take up
			 * only 3 bytes.
			 */
			if ((c & 0xfc00) == 0xd800) {
				/*
				 * If the very last word is a high surrogate,
				 * we must ignore it since we can't access the
				 * low surrogate.
				 */
				if (!options_chars) {
					options_bytes -= 3;
				} else if ((*s2 & 0xfc00) == 0xdc00) {
					options_bytes++;
					options_chars--;
					s2++;
				}
			}
		}
		if (options_bytes >= COMMAND_LINE_SIZE) {
			options_bytes = safe_options_bytes;
			efi_err("Command line is too long: truncated to %d bytes\n",
				options_bytes);
		}
	}

	options_bytes++;	/* NUL termination */

	status = efi_bs_call(allocate_pool, EFI_LOADER_DATA, options_bytes,
			     (void **)&cmdline_addr);
	if (status != EFI_SUCCESS)
		return NULL;

	snprintf((char *)cmdline_addr, options_bytes, "%.*ls",
		 options_bytes - 1, options);

	*cmd_line_len = options_bytes;
	return (char *)cmdline_addr;
}

/**
 * efi_exit_boot_services() - Exit boot services
 * @handle:	handle of the exiting image
 * @priv:	argument to be passed to @priv_func
 * @priv_func:	function to process the memory map before exiting boot services
 *
 * Handle calling ExitBootServices according to the requirements set out by the
 * spec.  Obtains the current memory map, and returns that info after calling
 * ExitBootServices.  The client must specify a function to perform any
 * processing of the memory map data prior to ExitBootServices.  A client
 * specific structure may be passed to the function via priv.  The client
 * function may be called multiple times.
 *
 * Return:	status code
 */
efi_status_t efi_exit_boot_services(void *handle, void *priv,
				    efi_exit_boot_map_processing priv_func)
{
	struct efi_boot_memmap *map;
	efi_status_t status;

	if (efi_disable_pci_dma)
		efi_pci_disable_bridge_busmaster();

	status = efi_get_memory_map(&map, true);
	if (status != EFI_SUCCESS)
		return status;

	status = priv_func(map, priv);
	if (status != EFI_SUCCESS) {
		efi_bs_call(free_pool, map);
		return status;
	}

	status = efi_bs_call(exit_boot_services, handle, map->map_key);

	if (status == EFI_INVALID_PARAMETER) {
		/*
		 * The memory map changed between efi_get_memory_map() and
		 * exit_boot_services().  Per the UEFI Spec v2.6, Section 6.4:
		 * EFI_BOOT_SERVICES.ExitBootServices we need to get the
		 * updated map, and try again.  The spec implies one retry
		 * should be sufficent, which is confirmed against the EDK2
		 * implementation.  Per the spec, we can only invoke
		 * get_memory_map() and exit_boot_services() - we cannot alloc
		 * so efi_get_memory_map() cannot be used, and we must reuse
		 * the buffer.  For all practical purposes, the headroom in the
		 * buffer should account for any changes in the map so the call
		 * to get_memory_map() is expected to succeed here.
		 */
		map->map_size = map->buff_size;
		status = efi_bs_call(get_memory_map,
				     &map->map_size,
				     &map->map,
				     &map->map_key,
				     &map->desc_size,
				     &map->desc_ver);

		/* exit_boot_services() was called, thus cannot free */
		if (status != EFI_SUCCESS)
			return status;

		status = priv_func(map, priv);
		/* exit_boot_services() was called, thus cannot free */
		if (status != EFI_SUCCESS)
			return status;

		status = efi_bs_call(exit_boot_services, handle, map->map_key);
	}

	return status;
}

/**
 * get_efi_config_table() - retrieve UEFI configuration table
 * @guid:	GUID of the configuration table to be retrieved
 * Return:	pointer to the configuration table or NULL
 */
void *get_efi_config_table(efi_guid_t guid)
{
	unsigned long tables = efi_table_attr(efi_system_table, tables);
	int nr_tables = efi_table_attr(efi_system_table, nr_tables);
	int i;

	for (i = 0; i < nr_tables; i++) {
		efi_config_table_t *t = (void *)tables;

		if (efi_guidcmp(t->guid, guid) == 0)
			return efi_table_attr(t, table);

		tables += efi_is_native() ? sizeof(efi_config_table_t)
					  : sizeof(efi_config_table_32_t);
	}
	return NULL;
}

/*
 * The LINUX_EFI_INITRD_MEDIA_GUID vendor media device path below provides a way
 * for the firmware or bootloader to expose the initrd data directly to the stub
 * via the trivial LoadFile2 protocol, which is defined in the UEFI spec, and is
 * very easy to implement. It is a simple Linux initrd specific conduit between
 * kernel and firmware, allowing us to put the EFI stub (being part of the
 * kernel) in charge of where and when to load the initrd, while leaving it up
 * to the firmware to decide whether it needs to expose its filesystem hierarchy
 * via EFI protocols.
 */
static const struct {
	struct efi_vendor_dev_path	vendor;
	struct efi_generic_dev_path	end;
} __packed initrd_dev_path = {
	{
		{
			EFI_DEV_MEDIA,
			EFI_DEV_MEDIA_VENDOR,
			sizeof(struct efi_vendor_dev_path),
		},
		LINUX_EFI_INITRD_MEDIA_GUID
	}, {
		EFI_DEV_END_PATH,
		EFI_DEV_END_ENTIRE,
		sizeof(struct efi_generic_dev_path)
	}
};

/**
 * efi_load_initrd_dev_path() - load the initrd from the Linux initrd device path
 * @initrd:	pointer of struct to store the address where the initrd was loaded
 *		and the size of the loaded initrd
 * @max:	upper limit for the initrd memory allocation
 *
 * Return:
 * * %EFI_SUCCESS if the initrd was loaded successfully, in which
 *   case @load_addr and @load_size are assigned accordingly
 * * %EFI_NOT_FOUND if no LoadFile2 protocol exists on the initrd device path
 * * %EFI_OUT_OF_RESOURCES if memory allocation failed
 * * %EFI_LOAD_ERROR in all other cases
 */
static
efi_status_t efi_load_initrd_dev_path(struct linux_efi_initrd *initrd,
				      unsigned long max)
{
	efi_guid_t lf2_proto_guid = EFI_LOAD_FILE2_PROTOCOL_GUID;
	efi_device_path_protocol_t *dp;
	efi_load_file2_protocol_t *lf2;
	efi_handle_t handle;
	efi_status_t status;

	dp = (efi_device_path_protocol_t *)&initrd_dev_path;
	status = efi_bs_call(locate_device_path, &lf2_proto_guid, &dp, &handle);
	if (status != EFI_SUCCESS)
		return status;

	status = efi_bs_call(handle_protocol, handle, &lf2_proto_guid,
			     (void **)&lf2);
	if (status != EFI_SUCCESS)
		return status;

	initrd->size = 0;
	status = efi_call_proto(lf2, load_file, dp, false, &initrd->size, NULL);
	if (status != EFI_BUFFER_TOO_SMALL)
		return EFI_LOAD_ERROR;

	status = efi_allocate_pages(initrd->size, &initrd->base, max);
	if (status != EFI_SUCCESS)
		return status;

	status = efi_call_proto(lf2, load_file, dp, false, &initrd->size,
				(void *)initrd->base);
	if (status != EFI_SUCCESS) {
		efi_free(initrd->size, initrd->base);
		return EFI_LOAD_ERROR;
	}
	return EFI_SUCCESS;
}

static
efi_status_t efi_load_initrd_cmdline(efi_loaded_image_t *image,
				     struct linux_efi_initrd *initrd,
				     unsigned long soft_limit,
				     unsigned long hard_limit)
{
	if (image == NULL)
		return EFI_UNSUPPORTED;

	return handle_cmdline_files(image, L"initrd=", sizeof(L"initrd=") - 2,
				    soft_limit, hard_limit,
				    &initrd->base, &initrd->size);
}

/**
 * efi_load_initrd() - Load initial RAM disk
 * @image:	EFI loaded image protocol
 * @soft_limit:	preferred address for loading the initrd
 * @hard_limit:	upper limit address for loading the initrd
 *
 * Return:	status code
 */
efi_status_t efi_load_initrd(efi_loaded_image_t *image,
			     unsigned long soft_limit,
			     unsigned long hard_limit,
			     const struct linux_efi_initrd **out)
{
	efi_guid_t tbl_guid = LINUX_EFI_INITRD_MEDIA_GUID;
	efi_status_t status = EFI_SUCCESS;
	struct linux_efi_initrd initrd, *tbl;

	if (!IS_ENABLED(CONFIG_BLK_DEV_INITRD) || efi_noinitrd)
		return EFI_SUCCESS;

	status = efi_load_initrd_dev_path(&initrd, hard_limit);
	if (status == EFI_SUCCESS) {
		efi_info("Loaded initrd from LINUX_EFI_INITRD_MEDIA_GUID device path\n");
		if (initrd.size > 0 &&
		    efi_measure_tagged_event(initrd.base, initrd.size,
					     EFISTUB_EVT_INITRD) == EFI_SUCCESS)
			efi_info("Measured initrd data into PCR 9\n");
	} else if (status == EFI_NOT_FOUND) {
		status = efi_load_initrd_cmdline(image, &initrd, soft_limit,
						 hard_limit);
		/* command line loader disabled or no initrd= passed? */
		if (status == EFI_UNSUPPORTED || status == EFI_NOT_READY)
			return EFI_SUCCESS;
		if (status == EFI_SUCCESS)
			efi_info("Loaded initrd from command line option\n");
	}
	if (status != EFI_SUCCESS)
		goto failed;

	status = efi_bs_call(allocate_pool, EFI_LOADER_DATA, sizeof(initrd),
			     (void **)&tbl);
	if (status != EFI_SUCCESS)
		goto free_initrd;

	*tbl = initrd;
	status = efi_bs_call(install_configuration_table, &tbl_guid, tbl);
	if (status != EFI_SUCCESS)
		goto free_tbl;

	if (out)
		*out = tbl;
	return EFI_SUCCESS;

free_tbl:
	efi_bs_call(free_pool, tbl);
free_initrd:
	efi_free(initrd.size, initrd.base);
failed:
	efi_err("Failed to load initrd: 0x%lx\n", status);
	return status;
}

/**
 * efi_wait_for_key() - Wait for key stroke
 * @usec:	number of microseconds to wait for key stroke
 * @key:	key entered
 *
 * Wait for up to @usec microseconds for a key stroke.
 *
 * Return:	status code, EFI_SUCCESS if key received
 */
efi_status_t efi_wait_for_key(unsigned long usec, efi_input_key_t *key)
{
	efi_event_t events[2], timer;
	unsigned long index;
	efi_simple_text_input_protocol_t *con_in;
	efi_status_t status;

	con_in = efi_table_attr(efi_system_table, con_in);
	if (!con_in)
		return EFI_UNSUPPORTED;
	efi_set_event_at(events, 0, efi_table_attr(con_in, wait_for_key));

	status = efi_bs_call(create_event, EFI_EVT_TIMER, 0, NULL, NULL, &timer);
	if (status != EFI_SUCCESS)
		return status;

	status = efi_bs_call(set_timer, timer, EfiTimerRelative,
			     EFI_100NSEC_PER_USEC * usec);
	if (status != EFI_SUCCESS)
		return status;
	efi_set_event_at(events, 1, timer);

	status = efi_bs_call(wait_for_event, 2, events, &index);
	if (status == EFI_SUCCESS) {
		if (index == 0)
			status = efi_call_proto(con_in, read_keystroke, key);
		else
			status = EFI_TIMEOUT;
	}

	efi_bs_call(close_event, timer);

	return status;
}

/**
 * efi_remap_image - Remap a loaded image with the appropriate permissions
 *                   for code and data
 *
 * @image_base:	the base of the image in memory
 * @alloc_size:	the size of the area in memory occupied by the image
 * @code_size:	the size of the leading part of the image containing code
 * 		and read-only data
 *
 * efi_remap_image() uses the EFI memory attribute protocol to remap the code
 * region of the loaded image read-only/executable, and the remainder
 * read-write/non-executable. The code region is assumed to start at the base
 * of the image, and will therefore cover the PE/COFF header as well.
 */
void efi_remap_image(unsigned long image_base, unsigned alloc_size,
		     unsigned long code_size)
{
	efi_guid_t guid = EFI_MEMORY_ATTRIBUTE_PROTOCOL_GUID;
	efi_memory_attribute_protocol_t *memattr;
	efi_status_t status;
	u64 attr;

	/*
	 * If the firmware implements the EFI_MEMORY_ATTRIBUTE_PROTOCOL, let's
	 * invoke it to remap the text/rodata region of the decompressed image
	 * as read-only and the data/bss region as non-executable.
	 */
	status = efi_bs_call(locate_protocol, &guid, NULL, (void **)&memattr);
	if (status != EFI_SUCCESS)
		return;

	// Get the current attributes for the entire region
	status = memattr->get_memory_attributes(memattr, image_base,
						alloc_size, &attr);
	if (status != EFI_SUCCESS) {
		efi_warn("Failed to retrieve memory attributes for image region: 0x%lx\n",
			 status);
		return;
	}

	// Mark the code region as read-only
	status = memattr->set_memory_attributes(memattr, image_base, code_size,
						EFI_MEMORY_RO);
	if (status != EFI_SUCCESS) {
		efi_warn("Failed to remap code region read-only\n");
		return;
	}

	// If the entire region was already mapped as non-exec, clear the
	// attribute from the code region. Otherwise, set it on the data
	// region.
	if (attr & EFI_MEMORY_XP) {
		status = memattr->clear_memory_attributes(memattr, image_base,
							  code_size,
							  EFI_MEMORY_XP);
		if (status != EFI_SUCCESS)
			efi_warn("Failed to remap code region executable\n");
	} else {
		status = memattr->set_memory_attributes(memattr,
							image_base + code_size,
							alloc_size - code_size,
							EFI_MEMORY_XP);
		if (status != EFI_SUCCESS)
			efi_warn("Failed to remap data region non-executable\n");
	}
}<|MERGE_RESOLUTION|>--- conflicted
+++ resolved
@@ -78,15 +78,12 @@
 			efi_noinitrd = true;
 		} else if (IS_ENABLED(CONFIG_X86_64) && !strcmp(param, "no5lvl")) {
 			efi_no5lvl = true;
-<<<<<<< HEAD
-=======
 		} else if (IS_ENABLED(CONFIG_ARCH_HAS_MEM_ENCRYPT) &&
 			   !strcmp(param, "mem_encrypt") && val) {
 			if (parse_option_str(val, "on"))
 				efi_mem_encrypt = 1;
 			else if (parse_option_str(val, "off"))
 				efi_mem_encrypt = -1;
->>>>>>> 2d5404ca
 		} else if (!strcmp(param, "efi") && val) {
 			efi_nochunk = parse_option_str(val, "nochunk");
 			efi_novamap |= parse_option_str(val, "novamap");
