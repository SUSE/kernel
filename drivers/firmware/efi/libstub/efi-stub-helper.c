--- conflicted
+++ resolved
@@ -18,10 +18,6 @@
 
 bool efi_nochunk;
 bool efi_nokaslr = !IS_ENABLED(CONFIG_RANDOMIZE_BASE);
-<<<<<<< HEAD
-int efi_loglevel = CONSOLE_LOGLEVEL_DEFAULT;
-=======
->>>>>>> eb3cdb58
 bool efi_novamap;
 
 static bool efi_noinitrd;
@@ -550,47 +546,6 @@
 				    &initrd->base, &initrd->size);
 }
 
-static const struct {
-	efi_tcg2_event_t	event_data;
-	efi_tcg2_tagged_event_t tagged_event;
-	u8			tagged_event_data[];
-} initrd_tcg2_event = {
-	{
-		sizeof(initrd_tcg2_event) + sizeof("Linux initrd"),
-		{
-			sizeof(initrd_tcg2_event.event_data.event_header),
-			EFI_TCG2_EVENT_HEADER_VERSION,
-			9,
-			EV_EVENT_TAG,
-		},
-	},
-	{
-		INITRD_EVENT_TAG_ID,
-		sizeof("Linux initrd"),
-	},
-	{ "Linux initrd" },
-};
-
-static void efi_measure_initrd(unsigned long load_addr, unsigned long load_size)
-{
-	efi_guid_t tcg2_guid = EFI_TCG2_PROTOCOL_GUID;
-	efi_tcg2_protocol_t *tcg2 = NULL;
-	efi_status_t status;
-
-	efi_bs_call(locate_protocol, &tcg2_guid, NULL, (void **)&tcg2);
-	if (tcg2) {
-		status = efi_call_proto(tcg2, hash_log_extend_event,
-					0, load_addr, load_size,
-					&initrd_tcg2_event.event_data);
-		if (status != EFI_SUCCESS)
-			efi_warn("Failed to measure initrd data: 0x%lx\n",
-				 status);
-		else
-			efi_info("Measured initrd data into PCR %d\n",
-				 initrd_tcg2_event.event_data.event_header.pcr_index);
-	}
-}
-
 /**
  * efi_load_initrd() - Load initial RAM disk
  * @image:	EFI loaded image protocol
@@ -608,27 +563,6 @@
 	efi_status_t status = EFI_SUCCESS;
 	struct linux_efi_initrd initrd, *tbl;
 
-<<<<<<< HEAD
-	if (efi_noinitrd) {
-		*load_addr = *load_size = 0;
-		status = EFI_SUCCESS;
-	} else {
-		status = efi_load_initrd_dev_path(load_addr, load_size, hard_limit);
-		if (status == EFI_SUCCESS) {
-			efi_info("Loaded initrd from LINUX_EFI_INITRD_MEDIA_GUID device path\n");
-			if (*load_size > 0)
-				efi_measure_initrd(*load_addr, *load_size);
-		} else if (status == EFI_NOT_FOUND) {
-			status = efi_load_initrd_cmdline(image, load_addr, load_size,
-							 soft_limit, hard_limit);
-			if (status == EFI_SUCCESS && *load_size > 0)
-				efi_info("Loaded initrd from command line option\n");
-		}
-		if (status != EFI_SUCCESS) {
-			efi_err("Failed to load initrd: 0x%lx\n", status);
-			*load_addr = *load_size = 0;
-		}
-=======
 	if (!IS_ENABLED(CONFIG_BLK_DEV_INITRD) || efi_noinitrd)
 		return EFI_SUCCESS;
 
@@ -647,7 +581,6 @@
 			return EFI_SUCCESS;
 		if (status == EFI_SUCCESS)
 			efi_info("Loaded initrd from command line option\n");
->>>>>>> eb3cdb58
 	}
 	if (status != EFI_SUCCESS)
 		goto failed;
