--- conflicted
+++ resolved
@@ -113,150 +113,15 @@
 	efi_bs_call(free_pool, si);
 }
 
-<<<<<<< HEAD
-static efi_status_t reserve_kernel_base(unsigned long dram_base,
-					unsigned long *reserve_addr,
-					unsigned long *reserve_size)
-{
-	efi_physical_addr_t alloc_addr;
-	efi_memory_desc_t *memory_map;
-	unsigned long nr_pages, map_size, desc_size, buff_size;
-	efi_status_t status;
-	unsigned long l;
-
-	struct efi_boot_memmap map = {
-		.map		= &memory_map,
-		.map_size	= &map_size,
-		.desc_size	= &desc_size,
-		.desc_ver	= NULL,
-		.key_ptr	= NULL,
-		.buff_size	= &buff_size,
-	};
-
-	/*
-	 * Reserve memory for the uncompressed kernel image. This is
-	 * all that prevents any future allocations from conflicting
-	 * with the kernel. Since we can't tell from the compressed
-	 * image how much DRAM the kernel actually uses (due to BSS
-	 * size uncertainty) we allocate the maximum possible size.
-	 * Do this very early, as prints can cause memory allocations
-	 * that may conflict with this.
-	 */
-	alloc_addr = dram_base + MAX_UNCOMP_KERNEL_SIZE;
-	nr_pages = MAX_UNCOMP_KERNEL_SIZE / EFI_PAGE_SIZE;
-	status = efi_bs_call(allocate_pages, EFI_ALLOCATE_MAX_ADDRESS,
-			     EFI_BOOT_SERVICES_DATA, nr_pages, &alloc_addr);
-	if (status == EFI_SUCCESS) {
-		if (alloc_addr == dram_base) {
-			*reserve_addr = alloc_addr;
-			*reserve_size = MAX_UNCOMP_KERNEL_SIZE;
-			return EFI_SUCCESS;
-		}
-		/*
-		 * If we end up here, the allocation succeeded but starts below
-		 * dram_base. This can only occur if the real base of DRAM is
-		 * not a multiple of 128 MB, in which case dram_base will have
-		 * been rounded up. Since this implies that a part of the region
-		 * was already occupied, we need to fall through to the code
-		 * below to ensure that the existing allocations don't conflict.
-		 * For this reason, we use EFI_BOOT_SERVICES_DATA above and not
-		 * EFI_LOADER_DATA, which we wouldn't able to distinguish from
-		 * allocations that we want to disallow.
-		 */
-	}
-
-	/*
-	 * If the allocation above failed, we may still be able to proceed:
-	 * if the only allocations in the region are of types that will be
-	 * released to the OS after ExitBootServices(), the decompressor can
-	 * safely overwrite them.
-	 */
-	status = efi_get_memory_map(&map);
-	if (status != EFI_SUCCESS) {
-		efi_err("reserve_kernel_base(): Unable to retrieve memory map.\n");
-		return status;
-	}
-
-	for (l = 0; l < map_size; l += desc_size) {
-		efi_memory_desc_t *desc;
-		u64 start, end;
-
-		desc = (void *)memory_map + l;
-		start = desc->phys_addr;
-		end = start + desc->num_pages * EFI_PAGE_SIZE;
-
-		/* Skip if entry does not intersect with region */
-		if (start >= dram_base + MAX_UNCOMP_KERNEL_SIZE ||
-		    end <= dram_base)
-			continue;
-
-		switch (desc->type) {
-		case EFI_BOOT_SERVICES_CODE:
-		case EFI_BOOT_SERVICES_DATA:
-			/* Ignore types that are released to the OS anyway */
-			continue;
-
-		case EFI_CONVENTIONAL_MEMORY:
-			/* Skip soft reserved conventional memory */
-			if (efi_soft_reserve_enabled() &&
-			    (desc->attribute & EFI_MEMORY_SP))
-				continue;
-
-			/*
-			 * Reserve the intersection between this entry and the
-			 * region.
-			 */
-			start = max(start, (u64)dram_base);
-			end = min(end, (u64)dram_base + MAX_UNCOMP_KERNEL_SIZE);
-
-			status = efi_bs_call(allocate_pages,
-					     EFI_ALLOCATE_ADDRESS,
-					     EFI_LOADER_DATA,
-					     (end - start) / EFI_PAGE_SIZE,
-					     &start);
-			if (status != EFI_SUCCESS) {
-				efi_err("reserve_kernel_base(): alloc failed.\n");
-				goto out;
-			}
-			break;
-
-		case EFI_LOADER_CODE:
-		case EFI_LOADER_DATA:
-			/*
-			 * These regions may be released and reallocated for
-			 * another purpose (including EFI_RUNTIME_SERVICE_DATA)
-			 * at any time during the execution of the OS loader,
-			 * so we cannot consider them as safe.
-			 */
-		default:
-			/*
-			 * Treat any other allocation in the region as unsafe */
-			status = EFI_OUT_OF_RESOURCES;
-			goto out;
-		}
-	}
-
-	status = EFI_SUCCESS;
-out:
-	efi_bs_call(free_pool, memory_map);
-	return status;
-}
-
-=======
->>>>>>> 7d2a07b7
 efi_status_t handle_kernel_image(unsigned long *image_addr,
 				 unsigned long *image_size,
 				 unsigned long *reserve_addr,
 				 unsigned long *reserve_size,
 				 efi_loaded_image_t *image)
 {
-<<<<<<< HEAD
-	unsigned long kernel_base;
-=======
 	const int slack = TEXT_OFFSET - 5 * PAGE_SIZE;
 	int alloc_size = MAX_UNCOMP_KERNEL_SIZE + EFI_PHYS_ALIGN;
 	unsigned long alloc_base, kernel_base;
->>>>>>> 7d2a07b7
 	efi_status_t status;
 
 	/*
@@ -265,56 +130,12 @@
 	 * are not used by Linux, so we allow those to be occupied by the
 	 * firmware.
 	 */
-<<<<<<< HEAD
-	kernel_base = round_up(dram_base, SZ_128M);
-
-	/*
-	 * Note that some platforms (notably, the Raspberry Pi 2) put
-	 * spin-tables and other pieces of firmware at the base of RAM,
-	 * abusing the fact that the window of TEXT_OFFSET bytes at the
-	 * base of the kernel image is only partially used at the moment.
-	 * (Up to 5 pages are used for the swapper page tables)
-	 */
-	kernel_base += TEXT_OFFSET - 5 * PAGE_SIZE;
-
-	status = reserve_kernel_base(kernel_base, reserve_addr, reserve_size);
-=======
 	status = efi_low_alloc_above(alloc_size, EFI_PAGE_SIZE, &alloc_base, 0x0);
->>>>>>> 7d2a07b7
 	if (status != EFI_SUCCESS) {
 		efi_err("Unable to allocate memory for uncompressed kernel.\n");
 		return status;
 	}
 
-<<<<<<< HEAD
-	/*
-	 * Relocate the zImage, so that it appears in the lowest 128 MB
-	 * memory window.
-	 */
-	*image_addr = (unsigned long)image->image_base;
-	*image_size = image->image_size;
-	status = efi_relocate_kernel(image_addr, *image_size, *image_size,
-				     kernel_base + MAX_UNCOMP_KERNEL_SIZE, 0, 0);
-	if (status != EFI_SUCCESS) {
-		efi_err("Failed to relocate kernel.\n");
-		efi_free(*reserve_size, *reserve_addr);
-		*reserve_size = 0;
-		return status;
-	}
-
-	/*
-	 * Check to see if we were able to allocate memory low enough
-	 * in memory. The kernel determines the base of DRAM from the
-	 * address at which the zImage is loaded.
-	 */
-	if (*image_addr + *image_size > dram_base + ZIMAGE_OFFSET_LIMIT) {
-		efi_err("Failed to relocate kernel, no low memory available.\n");
-		efi_free(*reserve_size, *reserve_addr);
-		*reserve_size = 0;
-		efi_free(*image_size, *image_addr);
-		*image_size = 0;
-		return EFI_LOAD_ERROR;
-=======
 	if ((alloc_base % EFI_PHYS_ALIGN) > slack) {
 		/*
 		 * More than 'slack' bytes are already occupied at the base of
@@ -335,7 +156,6 @@
 		efi_bs_call(free_pages, alloc_base,
 			    (*reserve_addr - alloc_base) / EFI_PAGE_SIZE);
 		alloc_size -= *reserve_addr - alloc_base;
->>>>>>> 7d2a07b7
 	}
 	efi_bs_call(free_pages, *reserve_addr + MAX_UNCOMP_KERNEL_SIZE,
 		    (alloc_size - MAX_UNCOMP_KERNEL_SIZE) / EFI_PAGE_SIZE);
