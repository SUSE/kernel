// SPDX-License-Identifier: GPL-2.0-only
/*
 * efi.c - EFI subsystem
 *
 * Copyright (C) 2001,2003,2004 Dell <Matt_Domsch@dell.com>
 * Copyright (C) 2004 Intel Corporation <matthew.e.tolentino@intel.com>
 * Copyright (C) 2013 Tom Gundersen <teg@jklm.no>
 *
 * This code registers /sys/firmware/efi{,/efivars} when EFI is supported,
 * allowing the efivarfs to be mounted or the efivars module to be loaded.
 * The existance of /sys/firmware/efi may also be used by userspace to
 * determine that the system supports EFI.
 */

#define pr_fmt(fmt) KBUILD_MODNAME ": " fmt

#include <linux/kobject.h>
#include <linux/module.h>
#include <linux/init.h>
#include <linux/debugfs.h>
#include <linux/device.h>
#include <linux/efi.h>
#include <linux/of.h>
#include <linux/initrd.h>
#include <linux/io.h>
#include <linux/kexec.h>
#include <linux/platform_device.h>
#include <linux/random.h>
#include <linux/reboot.h>
#include <linux/slab.h>
#include <linux/acpi.h>
#include <linux/ucs2_string.h>
#include <linux/memblock.h>
#include <linux/security.h>

#include <asm/early_ioremap.h>

struct efi __read_mostly efi = {
	.runtime_supported_mask = EFI_RT_SUPPORTED_ALL,
	.acpi			= EFI_INVALID_TABLE_ADDR,
	.acpi20			= EFI_INVALID_TABLE_ADDR,
	.smbios			= EFI_INVALID_TABLE_ADDR,
	.smbios3		= EFI_INVALID_TABLE_ADDR,
	.esrt			= EFI_INVALID_TABLE_ADDR,
	.tpm_log		= EFI_INVALID_TABLE_ADDR,
	.tpm_final_log		= EFI_INVALID_TABLE_ADDR,
#ifdef CONFIG_LOAD_UEFI_KEYS
	.mokvar_table		= EFI_INVALID_TABLE_ADDR,
#endif
#ifdef CONFIG_EFI_COCO_SECRET
	.coco_secret		= EFI_INVALID_TABLE_ADDR,
#endif
};
EXPORT_SYMBOL(efi);

unsigned long __ro_after_init efi_rng_seed = EFI_INVALID_TABLE_ADDR;
static unsigned long __initdata mem_reserve = EFI_INVALID_TABLE_ADDR;
static unsigned long __initdata rt_prop = EFI_INVALID_TABLE_ADDR;
static unsigned long __initdata initrd = EFI_INVALID_TABLE_ADDR;

extern unsigned long screen_info_table;

struct mm_struct efi_mm = {
	.mm_mt			= MTREE_INIT_EXT(mm_mt, MM_MT_FLAGS, efi_mm.mmap_lock),
	.mm_users		= ATOMIC_INIT(2),
	.mm_count		= ATOMIC_INIT(1),
	.write_protect_seq      = SEQCNT_ZERO(efi_mm.write_protect_seq),
	MMAP_LOCK_INITIALIZER(efi_mm)
	.page_table_lock	= __SPIN_LOCK_UNLOCKED(efi_mm.page_table_lock),
	.mmlist			= LIST_HEAD_INIT(efi_mm.mmlist),
	.cpu_bitmap		= { [BITS_TO_LONGS(NR_CPUS)] = 0},
};

struct workqueue_struct *efi_rts_wq;

static bool disable_runtime = IS_ENABLED(CONFIG_EFI_DISABLE_RUNTIME);
static int __init setup_noefi(char *arg)
{
	disable_runtime = true;
	return 0;
}
early_param("noefi", setup_noefi);

bool efi_runtime_disabled(void)
{
	return disable_runtime;
}

bool __pure __efi_soft_reserve_enabled(void)
{
	return !efi_enabled(EFI_MEM_NO_SOFT_RESERVE);
}

static int __init parse_efi_cmdline(char *str)
{
	if (!str) {
		pr_warn("need at least one option\n");
		return -EINVAL;
	}

	if (parse_option_str(str, "debug"))
		set_bit(EFI_DBG, &efi.flags);

	if (parse_option_str(str, "noruntime"))
		disable_runtime = true;

	if (parse_option_str(str, "runtime"))
		disable_runtime = false;

	if (parse_option_str(str, "nosoftreserve"))
		set_bit(EFI_MEM_NO_SOFT_RESERVE, &efi.flags);

	return 0;
}
early_param("efi", parse_efi_cmdline);

struct kobject *efi_kobj;

/*
 * Let's not leave out systab information that snuck into
 * the efivars driver
 * Note, do not add more fields in systab sysfs file as it breaks sysfs
 * one value per file rule!
 */
static ssize_t systab_show(struct kobject *kobj,
			   struct kobj_attribute *attr, char *buf)
{
	char *str = buf;

	if (!kobj || !buf)
		return -EINVAL;

	if (efi.acpi20 != EFI_INVALID_TABLE_ADDR)
		str += sprintf(str, "ACPI20=0x%lx\n", efi.acpi20);
	if (efi.acpi != EFI_INVALID_TABLE_ADDR)
		str += sprintf(str, "ACPI=0x%lx\n", efi.acpi);
	/*
	 * If both SMBIOS and SMBIOS3 entry points are implemented, the
	 * SMBIOS3 entry point shall be preferred, so we list it first to
	 * let applications stop parsing after the first match.
	 */
	if (efi.smbios3 != EFI_INVALID_TABLE_ADDR)
		str += sprintf(str, "SMBIOS3=0x%lx\n", efi.smbios3);
	if (efi.smbios != EFI_INVALID_TABLE_ADDR)
		str += sprintf(str, "SMBIOS=0x%lx\n", efi.smbios);

	if (IS_ENABLED(CONFIG_IA64) || IS_ENABLED(CONFIG_X86))
		str = efi_systab_show_arch(str);

	return str - buf;
}

static struct kobj_attribute efi_attr_systab = __ATTR_RO_MODE(systab, 0400);

static ssize_t fw_platform_size_show(struct kobject *kobj,
				     struct kobj_attribute *attr, char *buf)
{
	return sprintf(buf, "%d\n", efi_enabled(EFI_64BIT) ? 64 : 32);
}

extern __weak struct kobj_attribute efi_attr_fw_vendor;
extern __weak struct kobj_attribute efi_attr_runtime;
extern __weak struct kobj_attribute efi_attr_config_table;
static struct kobj_attribute efi_attr_fw_platform_size =
	__ATTR_RO(fw_platform_size);

static struct attribute *efi_subsys_attrs[] = {
	&efi_attr_systab.attr,
	&efi_attr_fw_platform_size.attr,
	&efi_attr_fw_vendor.attr,
	&efi_attr_runtime.attr,
	&efi_attr_config_table.attr,
	NULL,
};

umode_t __weak efi_attr_is_visible(struct kobject *kobj, struct attribute *attr,
				   int n)
{
	return attr->mode;
}

static const struct attribute_group efi_subsys_attr_group = {
	.attrs = efi_subsys_attrs,
	.is_visible = efi_attr_is_visible,
};

static struct efivars generic_efivars;
static struct efivar_operations generic_ops;

static bool generic_ops_supported(void)
{
	unsigned long name_size;
	efi_status_t status;
	efi_char16_t name;
	efi_guid_t guid;

	name_size = sizeof(name);

	status = efi.get_next_variable(&name_size, &name, &guid);
	if (status == EFI_UNSUPPORTED)
		return false;

	return true;
}

static int generic_ops_register(void)
{
	if (!generic_ops_supported())
		return 0;

	generic_ops.get_variable = efi.get_variable;
	generic_ops.get_next_variable = efi.get_next_variable;
	generic_ops.query_variable_store = efi_query_variable_store;

	if (efi_rt_services_supported(EFI_RT_SUPPORTED_SET_VARIABLE)) {
		generic_ops.set_variable = efi.set_variable;
		generic_ops.set_variable_nonblocking = efi.set_variable_nonblocking;
	}
	return efivars_register(&generic_efivars, &generic_ops);
}

static void generic_ops_unregister(void)
{
	if (!generic_ops.get_variable)
		return;

	efivars_unregister(&generic_efivars);
}

#ifdef CONFIG_EFI_CUSTOM_SSDT_OVERLAYS
#define EFIVAR_SSDT_NAME_MAX	16UL
static char efivar_ssdt[EFIVAR_SSDT_NAME_MAX] __initdata;
static int __init efivar_ssdt_setup(char *str)
{
	int ret = security_locked_down(LOCKDOWN_ACPI_TABLES);

	if (ret)
		return ret;

	if (strlen(str) < sizeof(efivar_ssdt))
		memcpy(efivar_ssdt, str, strlen(str));
	else
		pr_warn("efivar_ssdt: name too long: %s\n", str);
	return 1;
}
__setup("efivar_ssdt=", efivar_ssdt_setup);

static __init int efivar_ssdt_load(void)
{
	unsigned long name_size = 256;
	efi_char16_t *name = NULL;
	efi_status_t status;
	efi_guid_t guid;

	if (!efivar_ssdt[0])
		return 0;

	name = kzalloc(name_size, GFP_KERNEL);
	if (!name)
		return -ENOMEM;

	for (;;) {
		char utf8_name[EFIVAR_SSDT_NAME_MAX];
		unsigned long data_size = 0;
		void *data;
		int limit;

		status = efi.get_next_variable(&name_size, name, &guid);
		if (status == EFI_NOT_FOUND) {
			break;
		} else if (status == EFI_BUFFER_TOO_SMALL) {
			name = krealloc(name, name_size, GFP_KERNEL);
			if (!name)
				return -ENOMEM;
			continue;
		}

		limit = min(EFIVAR_SSDT_NAME_MAX, name_size);
		ucs2_as_utf8(utf8_name, name, limit - 1);
		if (strncmp(utf8_name, efivar_ssdt, limit) != 0)
			continue;

		pr_info("loading SSDT from variable %s-%pUl\n", efivar_ssdt, &guid);

		status = efi.get_variable(name, &guid, NULL, &data_size, NULL);
		if (status != EFI_BUFFER_TOO_SMALL || !data_size)
			return -EIO;

		data = kmalloc(data_size, GFP_KERNEL);
		if (!data)
			return -ENOMEM;

		status = efi.get_variable(name, &guid, NULL, &data_size, data);
		if (status == EFI_SUCCESS) {
			acpi_status ret = acpi_load_table(data, NULL);
			if (ret)
				pr_err("failed to load table: %u\n", ret);
			else
				continue;
		} else {
			pr_err("failed to get var data: 0x%lx\n", status);
		}
		kfree(data);
	}
	return 0;
}
#else
static inline int efivar_ssdt_load(void) { return 0; }
#endif

#ifdef CONFIG_DEBUG_FS

#define EFI_DEBUGFS_MAX_BLOBS 32

static struct debugfs_blob_wrapper debugfs_blob[EFI_DEBUGFS_MAX_BLOBS];

static void __init efi_debugfs_init(void)
{
	struct dentry *efi_debugfs;
	efi_memory_desc_t *md;
	char name[32];
	int type_count[EFI_BOOT_SERVICES_DATA + 1] = {};
	int i = 0;

	efi_debugfs = debugfs_create_dir("efi", NULL);
	if (IS_ERR_OR_NULL(efi_debugfs))
		return;

	for_each_efi_memory_desc(md) {
		switch (md->type) {
		case EFI_BOOT_SERVICES_CODE:
			snprintf(name, sizeof(name), "boot_services_code%d",
				 type_count[md->type]++);
			break;
		case EFI_BOOT_SERVICES_DATA:
			snprintf(name, sizeof(name), "boot_services_data%d",
				 type_count[md->type]++);
			break;
		default:
			continue;
		}

		if (i >= EFI_DEBUGFS_MAX_BLOBS) {
			pr_warn("More then %d EFI boot service segments, only showing first %d in debugfs\n",
				EFI_DEBUGFS_MAX_BLOBS, EFI_DEBUGFS_MAX_BLOBS);
			break;
		}

		debugfs_blob[i].size = md->num_pages << EFI_PAGE_SHIFT;
		debugfs_blob[i].data = memremap(md->phys_addr,
						debugfs_blob[i].size,
						MEMREMAP_WB);
		if (!debugfs_blob[i].data)
			continue;

		debugfs_create_blob(name, 0400, efi_debugfs, &debugfs_blob[i]);
		i++;
	}
}
#else
static inline void efi_debugfs_init(void) {}
#endif

/*
 * We register the efi subsystem with the firmware subsystem and the
 * efivars subsystem with the efi subsystem, if the system was booted with
 * EFI.
 */
static int __init efisubsys_init(void)
{
	int error;

	if (!efi_enabled(EFI_RUNTIME_SERVICES))
		efi.runtime_supported_mask = 0;

	if (!efi_enabled(EFI_BOOT))
		return 0;

	if (efi.runtime_supported_mask) {
		/*
		 * Since we process only one efi_runtime_service() at a time, an
		 * ordered workqueue (which creates only one execution context)
		 * should suffice for all our needs.
		 */
		efi_rts_wq = alloc_ordered_workqueue("efi_rts_wq", 0);
		if (!efi_rts_wq) {
			pr_err("Creating efi_rts_wq failed, EFI runtime services disabled.\n");
			clear_bit(EFI_RUNTIME_SERVICES, &efi.flags);
			efi.runtime_supported_mask = 0;
			return 0;
		}
	}

	if (efi_rt_services_supported(EFI_RT_SUPPORTED_TIME_SERVICES))
		platform_device_register_simple("rtc-efi", 0, NULL, 0);

	/* We register the efi directory at /sys/firmware/efi */
	efi_kobj = kobject_create_and_add("efi", firmware_kobj);
	if (!efi_kobj) {
		pr_err("efi: Firmware registration failed.\n");
		error = -ENOMEM;
		goto err_destroy_wq;
	}

	if (efi_rt_services_supported(EFI_RT_SUPPORTED_GET_VARIABLE |
				      EFI_RT_SUPPORTED_GET_NEXT_VARIABLE_NAME)) {
		error = generic_ops_register();
		if (error)
			goto err_put;
		efivar_ssdt_load();
		platform_device_register_simple("efivars", 0, NULL, 0);
	}

	error = sysfs_create_group(efi_kobj, &efi_subsys_attr_group);
	if (error) {
		pr_err("efi: Sysfs attribute export failed with error %d.\n",
		       error);
		goto err_unregister;
	}

<<<<<<< HEAD
	error = efi_runtime_map_init(efi_kobj);
	if (error)
		goto err_remove_group;

	error = efi_skey_sysfs_init(efi_kobj);
	if (error)
		goto err_remove_group;

=======
>>>>>>> eb3cdb58
	/* and the standard mountpoint for efivarfs */
	error = sysfs_create_mount_point(efi_kobj, "efivars");
	if (error) {
		pr_err("efivars: Subsystem registration failed.\n");
		goto err_remove_group;
	}

	if (efi_enabled(EFI_DBG) && efi_enabled(EFI_PRESERVE_BS_REGIONS))
		efi_debugfs_init();

#ifdef CONFIG_EFI_COCO_SECRET
	if (efi.coco_secret != EFI_INVALID_TABLE_ADDR)
		platform_device_register_simple("efi_secret", 0, NULL, 0);
#endif

	return 0;

err_remove_group:
	sysfs_remove_group(efi_kobj, &efi_subsys_attr_group);
err_unregister:
	if (efi_rt_services_supported(EFI_RT_SUPPORTED_GET_VARIABLE |
				      EFI_RT_SUPPORTED_GET_NEXT_VARIABLE_NAME))
		generic_ops_unregister();
err_put:
	kobject_put(efi_kobj);
	efi_kobj = NULL;
err_destroy_wq:
	if (efi_rts_wq)
		destroy_workqueue(efi_rts_wq);

	return error;
}

subsys_initcall(efisubsys_init);

void __init efi_find_mirror(void)
{
	efi_memory_desc_t *md;
	u64 mirror_size = 0, total_size = 0;

	if (!efi_enabled(EFI_MEMMAP))
		return;

	for_each_efi_memory_desc(md) {
		unsigned long long start = md->phys_addr;
		unsigned long long size = md->num_pages << EFI_PAGE_SHIFT;

		total_size += size;
		if (md->attribute & EFI_MEMORY_MORE_RELIABLE) {
			memblock_mark_mirror(start, size);
			mirror_size += size;
		}
	}
	if (mirror_size)
		pr_info("Memory: %lldM/%lldM mirrored memory\n",
			mirror_size>>20, total_size>>20);
}

/*
 * Find the efi memory descriptor for a given physical address.  Given a
 * physical address, determine if it exists within an EFI Memory Map entry,
 * and if so, populate the supplied memory descriptor with the appropriate
 * data.
 */
int __efi_mem_desc_lookup(u64 phys_addr, efi_memory_desc_t *out_md)
{
	efi_memory_desc_t *md;

	if (!efi_enabled(EFI_MEMMAP)) {
		pr_err_once("EFI_MEMMAP is not enabled.\n");
		return -EINVAL;
	}

	if (!out_md) {
		pr_err_once("out_md is null.\n");
		return -EINVAL;
        }

	for_each_efi_memory_desc(md) {
		u64 size;
		u64 end;

		/* skip bogus entries (including empty ones) */
		if ((md->phys_addr & (EFI_PAGE_SIZE - 1)) ||
		    (md->num_pages <= 0) ||
		    (md->num_pages > (U64_MAX - md->phys_addr) >> EFI_PAGE_SHIFT))
			continue;

		size = md->num_pages << EFI_PAGE_SHIFT;
		end = md->phys_addr + size;
		if (phys_addr >= md->phys_addr && phys_addr < end) {
			memcpy(out_md, md, sizeof(*out_md));
			return 0;
		}
	}
	return -ENOENT;
}

extern int efi_mem_desc_lookup(u64 phys_addr, efi_memory_desc_t *out_md)
	__weak __alias(__efi_mem_desc_lookup);

/*
 * Calculate the highest address of an efi memory descriptor.
 */
u64 __init efi_mem_desc_end(efi_memory_desc_t *md)
{
	u64 size = md->num_pages << EFI_PAGE_SHIFT;
	u64 end = md->phys_addr + size;
	return end;
}

void __init __weak efi_arch_mem_reserve(phys_addr_t addr, u64 size) {}

/**
 * efi_mem_reserve - Reserve an EFI memory region
 * @addr: Physical address to reserve
 * @size: Size of reservation
 *
 * Mark a region as reserved from general kernel allocation and
 * prevent it being released by efi_free_boot_services().
 *
 * This function should be called drivers once they've parsed EFI
 * configuration tables to figure out where their data lives, e.g.
 * efi_esrt_init().
 */
void __init efi_mem_reserve(phys_addr_t addr, u64 size)
{
	/* efi_mem_reserve() does not work under Xen */
	if (WARN_ON_ONCE(efi_enabled(EFI_PARAVIRT)))
		return;

	if (!memblock_is_region_reserved(addr, size))
		memblock_reserve(addr, size);

	/*
	 * Some architectures (x86) reserve all boot services ranges
	 * until efi_free_boot_services() because of buggy firmware
	 * implementations. This means the above memblock_reserve() is
	 * superfluous on x86 and instead what it needs to do is
	 * ensure the @start, @size is not freed.
	 */
	efi_arch_mem_reserve(addr, size);
}

static const efi_config_table_type_t common_tables[] __initconst = {
	{ACPI_20_TABLE_GUID,			&efi.acpi20,		"ACPI 2.0"	},
	{ACPI_TABLE_GUID,			&efi.acpi,		"ACPI"		},
	{SMBIOS_TABLE_GUID,			&efi.smbios,		"SMBIOS"	},
	{SMBIOS3_TABLE_GUID,			&efi.smbios3,		"SMBIOS 3.0"	},
	{EFI_SYSTEM_RESOURCE_TABLE_GUID,	&efi.esrt,		"ESRT"		},
	{EFI_MEMORY_ATTRIBUTES_TABLE_GUID,	&efi_mem_attr_table,	"MEMATTR"	},
	{LINUX_EFI_RANDOM_SEED_TABLE_GUID,	&efi_rng_seed,		"RNG"		},
	{LINUX_EFI_TPM_EVENT_LOG_GUID,		&efi.tpm_log,		"TPMEventLog"	},
	{LINUX_EFI_TPM_FINAL_LOG_GUID,		&efi.tpm_final_log,	"TPMFinalLog"	},
	{LINUX_EFI_MEMRESERVE_TABLE_GUID,	&mem_reserve,		"MEMRESERVE"	},
	{LINUX_EFI_INITRD_MEDIA_GUID,		&initrd,		"INITRD"	},
	{EFI_RT_PROPERTIES_TABLE_GUID,		&rt_prop,		"RTPROP"	},
#ifdef CONFIG_EFI_RCI2_TABLE
	{DELLEMC_EFI_RCI2_TABLE_GUID,		&rci2_table_phys			},
#endif
#ifdef CONFIG_LOAD_UEFI_KEYS
	{LINUX_EFI_MOK_VARIABLE_TABLE_GUID,	&efi.mokvar_table,	"MOKvar"	},
#endif
#ifdef CONFIG_EFI_COCO_SECRET
	{LINUX_EFI_COCO_SECRET_AREA_GUID,	&efi.coco_secret,	"CocoSecret"	},
#endif
<<<<<<< HEAD
=======
#ifdef CONFIG_EFI_GENERIC_STUB
	{LINUX_EFI_SCREEN_INFO_TABLE_GUID,	&screen_info_table			},
#endif
>>>>>>> eb3cdb58
	{},
};

static __init int match_config_table(const efi_guid_t *guid,
				     unsigned long table,
				     const efi_config_table_type_t *table_types)
{
	int i;

	for (i = 0; efi_guidcmp(table_types[i].guid, NULL_GUID); i++) {
		if (efi_guidcmp(*guid, table_types[i].guid))
			continue;

		if (!efi_config_table_is_usable(guid, table)) {
			if (table_types[i].name[0])
				pr_cont("(%s=0x%lx unusable) ",
					table_types[i].name, table);
			return 1;
		}

		*(table_types[i].ptr) = table;
		if (table_types[i].name[0])
			pr_cont("%s=0x%lx ", table_types[i].name, table);
		return 1;
	}

	return 0;
}

int __init efi_config_parse_tables(const efi_config_table_t *config_tables,
				   int count,
				   const efi_config_table_type_t *arch_tables)
{
	const efi_config_table_64_t *tbl64 = (void *)config_tables;
	const efi_config_table_32_t *tbl32 = (void *)config_tables;
	const efi_guid_t *guid;
	unsigned long table;
	int i;

	pr_info("");
	for (i = 0; i < count; i++) {
		if (!IS_ENABLED(CONFIG_X86)) {
			guid = &config_tables[i].guid;
			table = (unsigned long)config_tables[i].table;
		} else if (efi_enabled(EFI_64BIT)) {
			guid = &tbl64[i].guid;
			table = tbl64[i].table;

			if (IS_ENABLED(CONFIG_X86_32) &&
			    tbl64[i].table > U32_MAX) {
				pr_cont("\n");
				pr_err("Table located above 4GB, disabling EFI.\n");
				return -EINVAL;
			}
		} else {
			guid = &tbl32[i].guid;
			table = tbl32[i].table;
		}

		if (!match_config_table(guid, table, common_tables) && arch_tables)
			match_config_table(guid, table, arch_tables);
	}
	pr_cont("\n");
	set_bit(EFI_CONFIG_TABLES, &efi.flags);

	if (efi_rng_seed != EFI_INVALID_TABLE_ADDR) {
		struct linux_efi_random_seed *seed;
		u32 size = 0;

		seed = early_memremap(efi_rng_seed, sizeof(*seed));
		if (seed != NULL) {
<<<<<<< HEAD
			size = min(seed->size, EFI_RANDOM_SEED_SIZE);
=======
			size = min_t(u32, seed->size, SZ_1K); // sanity check
>>>>>>> eb3cdb58
			early_memunmap(seed, sizeof(*seed));
		} else {
			pr_err("Could not map UEFI random seed!\n");
		}
		if (size > 0) {
			seed = early_memremap(efi_rng_seed,
					      sizeof(*seed) + size);
			if (seed != NULL) {
				add_bootloader_randomness(seed->bits, size);
				memzero_explicit(seed->bits, size);
				early_memunmap(seed, sizeof(*seed) + size);
			} else {
				pr_err("Could not map UEFI random seed!\n");
			}
		}
	}

	if (!IS_ENABLED(CONFIG_X86_32) && efi_enabled(EFI_MEMMAP))
		efi_memattr_init();

	efi_tpm_eventlog_init();

	if (mem_reserve != EFI_INVALID_TABLE_ADDR) {
		unsigned long prsv = mem_reserve;

		while (prsv) {
			struct linux_efi_memreserve *rsv;
			u8 *p;

			/*
			 * Just map a full page: that is what we will get
			 * anyway, and it permits us to map the entire entry
			 * before knowing its size.
			 */
			p = early_memremap(ALIGN_DOWN(prsv, PAGE_SIZE),
					   PAGE_SIZE);
			if (p == NULL) {
				pr_err("Could not map UEFI memreserve entry!\n");
				return -ENOMEM;
			}

			rsv = (void *)(p + prsv % PAGE_SIZE);

			/* reserve the entry itself */
			memblock_reserve(prsv,
					 struct_size(rsv, entry, rsv->size));

			for (i = 0; i < atomic_read(&rsv->count); i++) {
				memblock_reserve(rsv->entry[i].base,
						 rsv->entry[i].size);
			}

			prsv = rsv->next;
			early_memunmap(p, PAGE_SIZE);
		}
	}

	if (rt_prop != EFI_INVALID_TABLE_ADDR) {
		efi_rt_properties_table_t *tbl;

		tbl = early_memremap(rt_prop, sizeof(*tbl));
		if (tbl) {
			efi.runtime_supported_mask &= tbl->runtime_services_supported;
			early_memunmap(tbl, sizeof(*tbl));
		}
	}

	if (IS_ENABLED(CONFIG_BLK_DEV_INITRD) &&
	    initrd != EFI_INVALID_TABLE_ADDR && phys_initrd_size == 0) {
		struct linux_efi_initrd *tbl;

		tbl = early_memremap(initrd, sizeof(*tbl));
		if (tbl) {
			phys_initrd_start = tbl->base;
			phys_initrd_size = tbl->size;
			early_memunmap(tbl, sizeof(*tbl));
		}
	}

	return 0;
}

int __init efi_systab_check_header(const efi_table_hdr_t *systab_hdr)
{
	if (systab_hdr->signature != EFI_SYSTEM_TABLE_SIGNATURE) {
		pr_err("System table signature incorrect!\n");
		return -EINVAL;
	}

	return 0;
}

#ifndef CONFIG_IA64
static const efi_char16_t *__init map_fw_vendor(unsigned long fw_vendor,
						size_t size)
{
	const efi_char16_t *ret;

	ret = early_memremap_ro(fw_vendor, size);
	if (!ret)
		pr_err("Could not map the firmware vendor!\n");
	return ret;
}

static void __init unmap_fw_vendor(const void *fw_vendor, size_t size)
{
	early_memunmap((void *)fw_vendor, size);
}
#else
#define map_fw_vendor(p, s)	__va(p)
#define unmap_fw_vendor(v, s)
#endif

void __init efi_systab_report_header(const efi_table_hdr_t *systab_hdr,
				     unsigned long fw_vendor)
{
	char vendor[100] = "unknown";
	const efi_char16_t *c16;
	size_t i;
	u16 rev;

	c16 = map_fw_vendor(fw_vendor, sizeof(vendor) * sizeof(efi_char16_t));
	if (c16) {
		for (i = 0; i < sizeof(vendor) - 1 && c16[i]; ++i)
			vendor[i] = c16[i];
		vendor[i] = '\0';

		unmap_fw_vendor(c16, sizeof(vendor) * sizeof(efi_char16_t));
	}

<<<<<<< HEAD
	pr_info("EFI v%u.%.02u by %s\n",
		systab_hdr->revision >> 16,
		systab_hdr->revision & 0xffff,
		vendor);
=======
	rev = (u16)systab_hdr->revision;
	pr_info("EFI v%u.%u", systab_hdr->revision >> 16, rev / 10);

	rev %= 10;
	if (rev)
		pr_cont(".%u", rev);

	pr_cont(" by %s\n", vendor);
>>>>>>> eb3cdb58

	if (IS_ENABLED(CONFIG_X86_64) &&
	    systab_hdr->revision > EFI_1_10_SYSTEM_TABLE_REVISION &&
	    !strcmp(vendor, "Apple")) {
		pr_info("Apple Mac detected, using EFI v1.10 runtime services only\n");
		efi.runtime_version = EFI_1_10_SYSTEM_TABLE_REVISION;
	}
}

static __initdata char memory_type_name[][13] = {
	"Reserved",
	"Loader Code",
	"Loader Data",
	"Boot Code",
	"Boot Data",
	"Runtime Code",
	"Runtime Data",
	"Conventional",
	"Unusable",
	"ACPI Reclaim",
	"ACPI Mem NVS",
	"MMIO",
	"MMIO Port",
	"PAL Code",
	"Persistent",
};

char * __init efi_md_typeattr_format(char *buf, size_t size,
				     const efi_memory_desc_t *md)
{
	char *pos;
	int type_len;
	u64 attr;

	pos = buf;
	if (md->type >= ARRAY_SIZE(memory_type_name))
		type_len = snprintf(pos, size, "[type=%u", md->type);
	else
		type_len = snprintf(pos, size, "[%-*s",
				    (int)(sizeof(memory_type_name[0]) - 1),
				    memory_type_name[md->type]);
	if (type_len >= size)
		return buf;

	pos += type_len;
	size -= type_len;

	attr = md->attribute;
	if (attr & ~(EFI_MEMORY_UC | EFI_MEMORY_WC | EFI_MEMORY_WT |
		     EFI_MEMORY_WB | EFI_MEMORY_UCE | EFI_MEMORY_RO |
		     EFI_MEMORY_WP | EFI_MEMORY_RP | EFI_MEMORY_XP |
		     EFI_MEMORY_NV | EFI_MEMORY_SP | EFI_MEMORY_CPU_CRYPTO |
		     EFI_MEMORY_RUNTIME | EFI_MEMORY_MORE_RELIABLE))
		snprintf(pos, size, "|attr=0x%016llx]",
			 (unsigned long long)attr);
	else
		snprintf(pos, size,
			 "|%3s|%2s|%2s|%2s|%2s|%2s|%2s|%2s|%2s|%3s|%2s|%2s|%2s|%2s]",
			 attr & EFI_MEMORY_RUNTIME		? "RUN" : "",
			 attr & EFI_MEMORY_MORE_RELIABLE	? "MR"  : "",
			 attr & EFI_MEMORY_CPU_CRYPTO   	? "CC"  : "",
			 attr & EFI_MEMORY_SP			? "SP"  : "",
			 attr & EFI_MEMORY_NV			? "NV"  : "",
			 attr & EFI_MEMORY_XP			? "XP"  : "",
			 attr & EFI_MEMORY_RP			? "RP"  : "",
			 attr & EFI_MEMORY_WP			? "WP"  : "",
			 attr & EFI_MEMORY_RO			? "RO"  : "",
			 attr & EFI_MEMORY_UCE			? "UCE" : "",
			 attr & EFI_MEMORY_WB			? "WB"  : "",
			 attr & EFI_MEMORY_WT			? "WT"  : "",
			 attr & EFI_MEMORY_WC			? "WC"  : "",
			 attr & EFI_MEMORY_UC			? "UC"  : "");
	return buf;
}

/*
 * IA64 has a funky EFI memory map that doesn't work the same way as
 * other architectures.
 */
#ifndef CONFIG_IA64
/*
 * efi_mem_attributes - lookup memmap attributes for physical address
 * @phys_addr: the physical address to lookup
 *
 * Search in the EFI memory map for the region covering
 * @phys_addr. Returns the EFI memory attributes if the region
 * was found in the memory map, 0 otherwise.
 */
u64 efi_mem_attributes(unsigned long phys_addr)
{
	efi_memory_desc_t *md;

	if (!efi_enabled(EFI_MEMMAP))
		return 0;

	for_each_efi_memory_desc(md) {
		if ((md->phys_addr <= phys_addr) &&
		    (phys_addr < (md->phys_addr +
		    (md->num_pages << EFI_PAGE_SHIFT))))
			return md->attribute;
	}
	return 0;
}

/*
 * efi_mem_type - lookup memmap type for physical address
 * @phys_addr: the physical address to lookup
 *
 * Search in the EFI memory map for the region covering @phys_addr.
 * Returns the EFI memory type if the region was found in the memory
 * map, -EINVAL otherwise.
 */
int efi_mem_type(unsigned long phys_addr)
{
	const efi_memory_desc_t *md;

	if (!efi_enabled(EFI_MEMMAP))
		return -ENOTSUPP;

	for_each_efi_memory_desc(md) {
		if ((md->phys_addr <= phys_addr) &&
		    (phys_addr < (md->phys_addr +
				  (md->num_pages << EFI_PAGE_SHIFT))))
			return md->type;
	}
	return -EINVAL;
}
#endif

int efi_status_to_err(efi_status_t status)
{
	int err;

	switch (status) {
	case EFI_SUCCESS:
		err = 0;
		break;
	case EFI_INVALID_PARAMETER:
		err = -EINVAL;
		break;
	case EFI_OUT_OF_RESOURCES:
		err = -ENOSPC;
		break;
	case EFI_DEVICE_ERROR:
		err = -EIO;
		break;
	case EFI_WRITE_PROTECTED:
		err = -EROFS;
		break;
	case EFI_SECURITY_VIOLATION:
		err = -EACCES;
		break;
	case EFI_NOT_FOUND:
		err = -ENOENT;
		break;
	case EFI_ABORTED:
		err = -EINTR;
		break;
	default:
		err = -EINVAL;
	}

	return err;
}
EXPORT_SYMBOL_GPL(efi_status_to_err);

static DEFINE_SPINLOCK(efi_mem_reserve_persistent_lock);
static struct linux_efi_memreserve *efi_memreserve_root __ro_after_init;

static int __init efi_memreserve_map_root(void)
{
	if (mem_reserve == EFI_INVALID_TABLE_ADDR)
		return -ENODEV;

	efi_memreserve_root = memremap(mem_reserve,
				       sizeof(*efi_memreserve_root),
				       MEMREMAP_WB);
	if (WARN_ON_ONCE(!efi_memreserve_root))
		return -ENOMEM;
	return 0;
}

static int efi_mem_reserve_iomem(phys_addr_t addr, u64 size)
{
	struct resource *res, *parent;
	int ret;

	res = kzalloc(sizeof(struct resource), GFP_ATOMIC);
	if (!res)
		return -ENOMEM;

	res->name	= "reserved";
	res->flags	= IORESOURCE_MEM;
	res->start	= addr;
	res->end	= addr + size - 1;

	/* we expect a conflict with a 'System RAM' region */
	parent = request_resource_conflict(&iomem_resource, res);
	ret = parent ? request_resource(parent, res) : 0;

	/*
	 * Given that efi_mem_reserve_iomem() can be called at any
	 * time, only call memblock_reserve() if the architecture
	 * keeps the infrastructure around.
	 */
	if (IS_ENABLED(CONFIG_ARCH_KEEP_MEMBLOCK) && !ret)
		memblock_reserve(addr, size);

	return ret;
}

int __ref efi_mem_reserve_persistent(phys_addr_t addr, u64 size)
{
	struct linux_efi_memreserve *rsv;
	unsigned long prsv;
	int rc, index;

	if (efi_memreserve_root == (void *)ULONG_MAX)
		return -ENODEV;

	if (!efi_memreserve_root) {
		rc = efi_memreserve_map_root();
		if (rc)
			return rc;
	}

	/* first try to find a slot in an existing linked list entry */
	for (prsv = efi_memreserve_root->next; prsv; ) {
		rsv = memremap(prsv, sizeof(*rsv), MEMREMAP_WB);
		if (!rsv)
			return -ENOMEM;
		index = atomic_fetch_add_unless(&rsv->count, 1, rsv->size);
		if (index < rsv->size) {
			rsv->entry[index].base = addr;
			rsv->entry[index].size = size;

			memunmap(rsv);
			return efi_mem_reserve_iomem(addr, size);
		}
		prsv = rsv->next;
		memunmap(rsv);
	}

	/* no slot found - allocate a new linked list entry */
	rsv = (struct linux_efi_memreserve *)__get_free_page(GFP_ATOMIC);
	if (!rsv)
		return -ENOMEM;

	rc = efi_mem_reserve_iomem(__pa(rsv), SZ_4K);
	if (rc) {
		free_page((unsigned long)rsv);
		return rc;
	}

	/*
	 * The memremap() call above assumes that a linux_efi_memreserve entry
	 * never crosses a page boundary, so let's ensure that this remains true
	 * even when kexec'ing a 4k pages kernel from a >4k pages kernel, by
	 * using SZ_4K explicitly in the size calculation below.
	 */
	rsv->size = EFI_MEMRESERVE_COUNT(SZ_4K);
	atomic_set(&rsv->count, 1);
	rsv->entry[0].base = addr;
	rsv->entry[0].size = size;

	spin_lock(&efi_mem_reserve_persistent_lock);
	rsv->next = efi_memreserve_root->next;
	efi_memreserve_root->next = __pa(rsv);
	spin_unlock(&efi_mem_reserve_persistent_lock);

	return efi_mem_reserve_iomem(addr, size);
}

static int __init efi_memreserve_root_init(void)
{
	if (efi_memreserve_root)
		return 0;
	if (efi_memreserve_map_root())
		efi_memreserve_root = (void *)ULONG_MAX;
	return 0;
}
early_initcall(efi_memreserve_root_init);

#ifdef CONFIG_KEXEC
static int update_efi_random_seed(struct notifier_block *nb,
				  unsigned long code, void *unused)
{
	struct linux_efi_random_seed *seed;
	u32 size = 0;

	if (!kexec_in_progress)
		return NOTIFY_DONE;

	seed = memremap(efi_rng_seed, sizeof(*seed), MEMREMAP_WB);
	if (seed != NULL) {
		size = min(seed->size, EFI_RANDOM_SEED_SIZE);
		memunmap(seed);
	} else {
		pr_err("Could not map UEFI random seed!\n");
	}
	if (size > 0) {
		seed = memremap(efi_rng_seed, sizeof(*seed) + size,
				MEMREMAP_WB);
		if (seed != NULL) {
			seed->size = size;
			get_random_bytes(seed->bits, seed->size);
			memunmap(seed);
		} else {
			pr_err("Could not map UEFI random seed!\n");
		}
	}
	return NOTIFY_DONE;
}

static struct notifier_block efi_random_seed_nb = {
	.notifier_call = update_efi_random_seed,
};

static int __init register_update_efi_random_seed(void)
{
	if (efi_rng_seed == EFI_INVALID_TABLE_ADDR)
		return 0;
	return register_reboot_notifier(&efi_random_seed_nb);
}
late_initcall(register_update_efi_random_seed);
#endif<|MERGE_RESOLUTION|>--- conflicted
+++ resolved
@@ -418,17 +418,6 @@
 		goto err_unregister;
 	}
 
-<<<<<<< HEAD
-	error = efi_runtime_map_init(efi_kobj);
-	if (error)
-		goto err_remove_group;
-
-	error = efi_skey_sysfs_init(efi_kobj);
-	if (error)
-		goto err_remove_group;
-
-=======
->>>>>>> eb3cdb58
 	/* and the standard mountpoint for efivarfs */
 	error = sysfs_create_mount_point(efi_kobj, "efivars");
 	if (error) {
@@ -595,12 +584,9 @@
 #ifdef CONFIG_EFI_COCO_SECRET
 	{LINUX_EFI_COCO_SECRET_AREA_GUID,	&efi.coco_secret,	"CocoSecret"	},
 #endif
-<<<<<<< HEAD
-=======
 #ifdef CONFIG_EFI_GENERIC_STUB
 	{LINUX_EFI_SCREEN_INFO_TABLE_GUID,	&screen_info_table			},
 #endif
->>>>>>> eb3cdb58
 	{},
 };
 
@@ -672,11 +658,7 @@
 
 		seed = early_memremap(efi_rng_seed, sizeof(*seed));
 		if (seed != NULL) {
-<<<<<<< HEAD
-			size = min(seed->size, EFI_RANDOM_SEED_SIZE);
-=======
 			size = min_t(u32, seed->size, SZ_1K); // sanity check
->>>>>>> eb3cdb58
 			early_memunmap(seed, sizeof(*seed));
 		} else {
 			pr_err("Could not map UEFI random seed!\n");
@@ -807,12 +789,6 @@
 		unmap_fw_vendor(c16, sizeof(vendor) * sizeof(efi_char16_t));
 	}
 
-<<<<<<< HEAD
-	pr_info("EFI v%u.%.02u by %s\n",
-		systab_hdr->revision >> 16,
-		systab_hdr->revision & 0xffff,
-		vendor);
-=======
 	rev = (u16)systab_hdr->revision;
 	pr_info("EFI v%u.%u", systab_hdr->revision >> 16, rev / 10);
 
@@ -821,7 +797,6 @@
 		pr_cont(".%u", rev);
 
 	pr_cont(" by %s\n", vendor);
->>>>>>> eb3cdb58
 
 	if (IS_ENABLED(CONFIG_X86_64) &&
 	    systab_hdr->revision > EFI_1_10_SYSTEM_TABLE_REVISION &&
