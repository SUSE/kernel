// SPDX-License-Identifier: GPL-2.0-only
/*
 * efi.c - EFI subsystem
 *
 * Copyright (C) 2001,2003,2004 Dell <Matt_Domsch@dell.com>
 * Copyright (C) 2004 Intel Corporation <matthew.e.tolentino@intel.com>
 * Copyright (C) 2013 Tom Gundersen <teg@jklm.no>
 *
 * This code registers /sys/firmware/efi{,/efivars} when EFI is supported,
 * allowing the efivarfs to be mounted or the efivars module to be loaded.
 * The existance of /sys/firmware/efi may also be used by userspace to
 * determine that the system supports EFI.
 */

#define pr_fmt(fmt) KBUILD_MODNAME ": " fmt

#include <linux/kobject.h>
#include <linux/module.h>
#include <linux/init.h>
#include <linux/debugfs.h>
#include <linux/device.h>
#include <linux/efi.h>
#include <linux/of.h>
#include <linux/io.h>
#include <linux/kexec.h>
#include <linux/platform_device.h>
#include <linux/random.h>
#include <linux/reboot.h>
#include <linux/slab.h>
#include <linux/acpi.h>
#include <linux/ucs2_string.h>
#include <linux/memblock.h>
#include <linux/security.h>

#include <asm/early_ioremap.h>

struct efi __read_mostly efi = {
<<<<<<< HEAD
=======
	.runtime_supported_mask = EFI_RT_SUPPORTED_ALL,
>>>>>>> 7d2a07b7
	.acpi			= EFI_INVALID_TABLE_ADDR,
	.runtime_supported_mask = EFI_RT_SUPPORTED_ALL,
	.acpi20			= EFI_INVALID_TABLE_ADDR,
	.smbios			= EFI_INVALID_TABLE_ADDR,
	.smbios3		= EFI_INVALID_TABLE_ADDR,
	.esrt			= EFI_INVALID_TABLE_ADDR,
	.tpm_log		= EFI_INVALID_TABLE_ADDR,
	.tpm_final_log		= EFI_INVALID_TABLE_ADDR,
#ifdef CONFIG_LOAD_UEFI_KEYS
	.mokvar_table		= EFI_INVALID_TABLE_ADDR,
#endif
};
EXPORT_SYMBOL(efi);

unsigned long __ro_after_init efi_rng_seed = EFI_INVALID_TABLE_ADDR;
static unsigned long __initdata mem_reserve = EFI_INVALID_TABLE_ADDR;
<<<<<<< HEAD

=======
>>>>>>> 7d2a07b7
static unsigned long __initdata rt_prop = EFI_INVALID_TABLE_ADDR;

struct mm_struct efi_mm = {
	.mm_rb			= RB_ROOT,
	.mm_users		= ATOMIC_INIT(2),
	.mm_count		= ATOMIC_INIT(1),
<<<<<<< HEAD
=======
	.write_protect_seq      = SEQCNT_ZERO(efi_mm.write_protect_seq),
>>>>>>> 7d2a07b7
	MMAP_LOCK_INITIALIZER(efi_mm)
	.page_table_lock	= __SPIN_LOCK_UNLOCKED(efi_mm.page_table_lock),
	.mmlist			= LIST_HEAD_INIT(efi_mm.mmlist),
	.cpu_bitmap		= { [BITS_TO_LONGS(NR_CPUS)] = 0},
};

struct workqueue_struct *efi_rts_wq;

static bool disable_runtime;
static int __init setup_noefi(char *arg)
{
	disable_runtime = true;
	return 0;
}
early_param("noefi", setup_noefi);

bool efi_runtime_disabled(void)
{
	return disable_runtime;
}

bool __pure __efi_soft_reserve_enabled(void)
{
	return !efi_enabled(EFI_MEM_NO_SOFT_RESERVE);
}

static int __init parse_efi_cmdline(char *str)
{
	if (!str) {
		pr_warn("need at least one option\n");
		return -EINVAL;
	}

	if (parse_option_str(str, "debug"))
		set_bit(EFI_DBG, &efi.flags);

	if (parse_option_str(str, "noruntime"))
		disable_runtime = true;

	if (parse_option_str(str, "nosoftreserve"))
		set_bit(EFI_MEM_NO_SOFT_RESERVE, &efi.flags);

	return 0;
}
early_param("efi", parse_efi_cmdline);

struct kobject *efi_kobj;

/*
 * Let's not leave out systab information that snuck into
 * the efivars driver
 * Note, do not add more fields in systab sysfs file as it breaks sysfs
 * one value per file rule!
 */
static ssize_t systab_show(struct kobject *kobj,
			   struct kobj_attribute *attr, char *buf)
{
	char *str = buf;

	if (!kobj || !buf)
		return -EINVAL;

	if (efi.acpi20 != EFI_INVALID_TABLE_ADDR)
		str += sprintf(str, "ACPI20=0x%lx\n", efi.acpi20);
	if (efi.acpi != EFI_INVALID_TABLE_ADDR)
		str += sprintf(str, "ACPI=0x%lx\n", efi.acpi);
	/*
	 * If both SMBIOS and SMBIOS3 entry points are implemented, the
	 * SMBIOS3 entry point shall be preferred, so we list it first to
	 * let applications stop parsing after the first match.
	 */
	if (efi.smbios3 != EFI_INVALID_TABLE_ADDR)
		str += sprintf(str, "SMBIOS3=0x%lx\n", efi.smbios3);
	if (efi.smbios != EFI_INVALID_TABLE_ADDR)
		str += sprintf(str, "SMBIOS=0x%lx\n", efi.smbios);

	if (IS_ENABLED(CONFIG_IA64) || IS_ENABLED(CONFIG_X86))
		str = efi_systab_show_arch(str);

	return str - buf;
}

static struct kobj_attribute efi_attr_systab = __ATTR_RO_MODE(systab, 0400);

static ssize_t fw_platform_size_show(struct kobject *kobj,
				     struct kobj_attribute *attr, char *buf)
{
	return sprintf(buf, "%d\n", efi_enabled(EFI_64BIT) ? 64 : 32);
}

extern __weak struct kobj_attribute efi_attr_fw_vendor;
extern __weak struct kobj_attribute efi_attr_runtime;
extern __weak struct kobj_attribute efi_attr_config_table;
static struct kobj_attribute efi_attr_fw_platform_size =
	__ATTR_RO(fw_platform_size);

static struct attribute *efi_subsys_attrs[] = {
	&efi_attr_systab.attr,
	&efi_attr_fw_platform_size.attr,
	&efi_attr_fw_vendor.attr,
	&efi_attr_runtime.attr,
	&efi_attr_config_table.attr,
	NULL,
};

umode_t __weak efi_attr_is_visible(struct kobject *kobj, struct attribute *attr,
				   int n)
{
	return attr->mode;
}

static const struct attribute_group efi_subsys_attr_group = {
	.attrs = efi_subsys_attrs,
	.is_visible = efi_attr_is_visible,
};

static struct efivars generic_efivars;
static struct efivar_operations generic_ops;

static int generic_ops_register(void)
{
	generic_ops.get_variable = efi.get_variable;
	generic_ops.get_next_variable = efi.get_next_variable;
	generic_ops.query_variable_store = efi_query_variable_store;

	if (efi_rt_services_supported(EFI_RT_SUPPORTED_SET_VARIABLE)) {
		generic_ops.set_variable = efi.set_variable;
		generic_ops.set_variable_nonblocking = efi.set_variable_nonblocking;
	}
	return efivars_register(&generic_efivars, &generic_ops, efi_kobj);
}

static void generic_ops_unregister(void)
{
	efivars_unregister(&generic_efivars);
}

#ifdef CONFIG_EFI_CUSTOM_SSDT_OVERLAYS
#define EFIVAR_SSDT_NAME_MAX	16
static char efivar_ssdt[EFIVAR_SSDT_NAME_MAX] __initdata;
static int __init efivar_ssdt_setup(char *str)
{
	int ret = security_locked_down(LOCKDOWN_ACPI_TABLES);

	if (ret)
		return ret;

	if (strlen(str) < sizeof(efivar_ssdt))
		memcpy(efivar_ssdt, str, strlen(str));
	else
		pr_warn("efivar_ssdt: name too long: %s\n", str);
	return 0;
}
__setup("efivar_ssdt=", efivar_ssdt_setup);

static __init int efivar_ssdt_iter(efi_char16_t *name, efi_guid_t vendor,
				   unsigned long name_size, void *data)
{
	struct efivar_entry *entry;
	struct list_head *list = data;
	char utf8_name[EFIVAR_SSDT_NAME_MAX];
	int limit = min_t(unsigned long, EFIVAR_SSDT_NAME_MAX, name_size);

	ucs2_as_utf8(utf8_name, name, limit - 1);
	if (strncmp(utf8_name, efivar_ssdt, limit) != 0)
		return 0;

	entry = kmalloc(sizeof(*entry), GFP_KERNEL);
	if (!entry)
		return 0;

	memcpy(entry->var.VariableName, name, name_size);
	memcpy(&entry->var.VendorGuid, &vendor, sizeof(efi_guid_t));

	efivar_entry_add(entry, list);

	return 0;
}

static __init int efivar_ssdt_load(void)
{
	LIST_HEAD(entries);
	struct efivar_entry *entry, *aux;
	unsigned long size;
	void *data;
	int ret;

	if (!efivar_ssdt[0])
		return 0;

	ret = efivar_init(efivar_ssdt_iter, &entries, true, &entries);

	list_for_each_entry_safe(entry, aux, &entries, list) {
		pr_info("loading SSDT from variable %s-%pUl\n", efivar_ssdt,
			&entry->var.VendorGuid);

		list_del(&entry->list);

		ret = efivar_entry_size(entry, &size);
		if (ret) {
			pr_err("failed to get var size\n");
			goto free_entry;
		}

		data = kmalloc(size, GFP_KERNEL);
		if (!data) {
			ret = -ENOMEM;
			goto free_entry;
		}

		ret = efivar_entry_get(entry, NULL, &size, data);
		if (ret) {
			pr_err("failed to get var data\n");
			goto free_data;
		}

		ret = acpi_load_table(data, NULL);
		if (ret) {
			pr_err("failed to load table: %d\n", ret);
			goto free_data;
		}

		goto free_entry;

free_data:
		kfree(data);

free_entry:
		kfree(entry);
	}

	return ret;
}
#else
static inline int efivar_ssdt_load(void) { return 0; }
#endif

#ifdef CONFIG_DEBUG_FS

#define EFI_DEBUGFS_MAX_BLOBS 32

static struct debugfs_blob_wrapper debugfs_blob[EFI_DEBUGFS_MAX_BLOBS];

static void __init efi_debugfs_init(void)
{
	struct dentry *efi_debugfs;
	efi_memory_desc_t *md;
	char name[32];
	int type_count[EFI_BOOT_SERVICES_DATA + 1] = {};
	int i = 0;

	efi_debugfs = debugfs_create_dir("efi", NULL);
	if (IS_ERR_OR_NULL(efi_debugfs))
		return;

	for_each_efi_memory_desc(md) {
		switch (md->type) {
		case EFI_BOOT_SERVICES_CODE:
			snprintf(name, sizeof(name), "boot_services_code%d",
				 type_count[md->type]++);
			break;
		case EFI_BOOT_SERVICES_DATA:
			snprintf(name, sizeof(name), "boot_services_data%d",
				 type_count[md->type]++);
			break;
		default:
			continue;
		}

		if (i >= EFI_DEBUGFS_MAX_BLOBS) {
			pr_warn("More then %d EFI boot service segments, only showing first %d in debugfs\n",
				EFI_DEBUGFS_MAX_BLOBS, EFI_DEBUGFS_MAX_BLOBS);
			break;
		}

		debugfs_blob[i].size = md->num_pages << EFI_PAGE_SHIFT;
		debugfs_blob[i].data = memremap(md->phys_addr,
						debugfs_blob[i].size,
						MEMREMAP_WB);
		if (!debugfs_blob[i].data)
			continue;

		debugfs_create_blob(name, 0400, efi_debugfs, &debugfs_blob[i]);
		i++;
	}
}
#else
static inline void efi_debugfs_init(void) {}
#endif

/*
 * We register the efi subsystem with the firmware subsystem and the
 * efivars subsystem with the efi subsystem, if the system was booted with
 * EFI.
 */
static int __init efisubsys_init(void)
{
	int error;

	if (!efi_enabled(EFI_RUNTIME_SERVICES))
		efi.runtime_supported_mask = 0;

	if (!efi_enabled(EFI_BOOT))
		return 0;

	if (efi.runtime_supported_mask) {
		/*
		 * Since we process only one efi_runtime_service() at a time, an
		 * ordered workqueue (which creates only one execution context)
		 * should suffice for all our needs.
		 */
		efi_rts_wq = alloc_ordered_workqueue("efi_rts_wq", 0);
		if (!efi_rts_wq) {
			pr_err("Creating efi_rts_wq failed, EFI runtime services disabled.\n");
			clear_bit(EFI_RUNTIME_SERVICES, &efi.flags);
			efi.runtime_supported_mask = 0;
			return 0;
		}
	}

	if (efi_rt_services_supported(EFI_RT_SUPPORTED_TIME_SERVICES))
		platform_device_register_simple("rtc-efi", 0, NULL, 0);

	/* We register the efi directory at /sys/firmware/efi */
	efi_kobj = kobject_create_and_add("efi", firmware_kobj);
	if (!efi_kobj) {
		pr_err("efi: Firmware registration failed.\n");
		destroy_workqueue(efi_rts_wq);
		return -ENOMEM;
	}

	if (efi_rt_services_supported(EFI_RT_SUPPORTED_GET_VARIABLE |
				      EFI_RT_SUPPORTED_GET_NEXT_VARIABLE_NAME)) {
		error = generic_ops_register();
		if (error)
			goto err_put;
		efivar_ssdt_load();
		platform_device_register_simple("efivars", 0, NULL, 0);
	}

	error = sysfs_create_group(efi_kobj, &efi_subsys_attr_group);
	if (error) {
		pr_err("efi: Sysfs attribute export failed with error %d.\n",
		       error);
		goto err_unregister;
	}

	error = efi_runtime_map_init(efi_kobj);
	if (error)
		goto err_remove_group;

	error = efi_skey_sysfs_init(efi_kobj);
	if (error)
		goto err_remove_group;

	/* and the standard mountpoint for efivarfs */
	error = sysfs_create_mount_point(efi_kobj, "efivars");
	if (error) {
		pr_err("efivars: Subsystem registration failed.\n");
		goto err_remove_group;
	}

	if (efi_enabled(EFI_DBG) && efi_enabled(EFI_PRESERVE_BS_REGIONS))
		efi_debugfs_init();

	return 0;

err_remove_group:
	sysfs_remove_group(efi_kobj, &efi_subsys_attr_group);
err_unregister:
	if (efi_rt_services_supported(EFI_RT_SUPPORTED_GET_VARIABLE |
				      EFI_RT_SUPPORTED_GET_NEXT_VARIABLE_NAME))
		generic_ops_unregister();
err_put:
	kobject_put(efi_kobj);
	destroy_workqueue(efi_rts_wq);
	return error;
}

subsys_initcall(efisubsys_init);

/*
 * Find the efi memory descriptor for a given physical address.  Given a
 * physical address, determine if it exists within an EFI Memory Map entry,
 * and if so, populate the supplied memory descriptor with the appropriate
 * data.
 */
int efi_mem_desc_lookup(u64 phys_addr, efi_memory_desc_t *out_md)
{
	efi_memory_desc_t *md;

	if (!efi_enabled(EFI_MEMMAP)) {
		pr_err_once("EFI_MEMMAP is not enabled.\n");
		return -EINVAL;
	}

	if (!out_md) {
		pr_err_once("out_md is null.\n");
		return -EINVAL;
        }

	for_each_efi_memory_desc(md) {
		u64 size;
		u64 end;

		size = md->num_pages << EFI_PAGE_SHIFT;
		end = md->phys_addr + size;
		if (phys_addr >= md->phys_addr && phys_addr < end) {
			memcpy(out_md, md, sizeof(*out_md));
			return 0;
		}
	}
	return -ENOENT;
}

/*
 * Calculate the highest address of an efi memory descriptor.
 */
u64 __init efi_mem_desc_end(efi_memory_desc_t *md)
{
	u64 size = md->num_pages << EFI_PAGE_SHIFT;
	u64 end = md->phys_addr + size;
	return end;
}

void __init __weak efi_arch_mem_reserve(phys_addr_t addr, u64 size) {}

/**
 * efi_mem_reserve - Reserve an EFI memory region
 * @addr: Physical address to reserve
 * @size: Size of reservation
 *
 * Mark a region as reserved from general kernel allocation and
 * prevent it being released by efi_free_boot_services().
 *
 * This function should be called drivers once they've parsed EFI
 * configuration tables to figure out where their data lives, e.g.
 * efi_esrt_init().
 */
void __init efi_mem_reserve(phys_addr_t addr, u64 size)
{
	if (!memblock_is_region_reserved(addr, size))
		memblock_reserve(addr, size);

	/*
	 * Some architectures (x86) reserve all boot services ranges
	 * until efi_free_boot_services() because of buggy firmware
	 * implementations. This means the above memblock_reserve() is
	 * superfluous on x86 and instead what it needs to do is
	 * ensure the @start, @size is not freed.
	 */
	efi_arch_mem_reserve(addr, size);
}

static const efi_config_table_type_t common_tables[] __initconst = {
	{ACPI_20_TABLE_GUID,			&efi.acpi20,		"ACPI 2.0"	},
	{ACPI_TABLE_GUID,			&efi.acpi,		"ACPI"		},
	{SMBIOS_TABLE_GUID,			&efi.smbios,		"SMBIOS"	},
	{SMBIOS3_TABLE_GUID,			&efi.smbios3,		"SMBIOS 3.0"	},
	{EFI_SYSTEM_RESOURCE_TABLE_GUID,	&efi.esrt,		"ESRT"		},
	{EFI_MEMORY_ATTRIBUTES_TABLE_GUID,	&efi_mem_attr_table,	"MEMATTR"	},
	{LINUX_EFI_RANDOM_SEED_TABLE_GUID,	&efi_rng_seed,		"RNG"		},
	{LINUX_EFI_TPM_EVENT_LOG_GUID,		&efi.tpm_log,		"TPMEventLog"	},
	{LINUX_EFI_TPM_FINAL_LOG_GUID,		&efi.tpm_final_log,	"TPMFinalLog"	},
	{LINUX_EFI_MEMRESERVE_TABLE_GUID,	&mem_reserve,		"MEMRESERVE"	},
	{EFI_RT_PROPERTIES_TABLE_GUID,		&rt_prop,		"RTPROP"	},
#ifdef CONFIG_EFI_RCI2_TABLE
	{DELLEMC_EFI_RCI2_TABLE_GUID,		&rci2_table_phys			},
#endif
#ifdef CONFIG_LOAD_UEFI_KEYS
	{LINUX_EFI_MOK_VARIABLE_TABLE_GUID,	&efi.mokvar_table,	"MOKvar"	},
#endif
	{},
};

static __init int match_config_table(const efi_guid_t *guid,
				     unsigned long table,
				     const efi_config_table_type_t *table_types)
{
	int i;

	for (i = 0; efi_guidcmp(table_types[i].guid, NULL_GUID); i++) {
		if (!efi_guidcmp(*guid, table_types[i].guid)) {
			*(table_types[i].ptr) = table;
			if (table_types[i].name[0])
				pr_cont("%s=0x%lx ",
					table_types[i].name, table);
			return 1;
		}
	}

	return 0;
}

int __init efi_config_parse_tables(const efi_config_table_t *config_tables,
				   int count,
				   const efi_config_table_type_t *arch_tables)
{
	const efi_config_table_64_t *tbl64 = (void *)config_tables;
	const efi_config_table_32_t *tbl32 = (void *)config_tables;
	const efi_guid_t *guid;
	unsigned long table;
	int i;

	pr_info("");
	for (i = 0; i < count; i++) {
		if (!IS_ENABLED(CONFIG_X86)) {
			guid = &config_tables[i].guid;
			table = (unsigned long)config_tables[i].table;
		} else if (efi_enabled(EFI_64BIT)) {
			guid = &tbl64[i].guid;
			table = tbl64[i].table;

			if (IS_ENABLED(CONFIG_X86_32) &&
			    tbl64[i].table > U32_MAX) {
				pr_cont("\n");
				pr_err("Table located above 4GB, disabling EFI.\n");
				return -EINVAL;
			}
		} else {
			guid = &tbl32[i].guid;
			table = tbl32[i].table;
		}

		if (!match_config_table(guid, table, common_tables) && arch_tables)
			match_config_table(guid, table, arch_tables);
	}
	pr_cont("\n");
	set_bit(EFI_CONFIG_TABLES, &efi.flags);

	if (efi_rng_seed != EFI_INVALID_TABLE_ADDR) {
		struct linux_efi_random_seed *seed;
		u32 size = 0;

		seed = early_memremap(efi_rng_seed, sizeof(*seed));
		if (seed != NULL) {
			size = READ_ONCE(seed->size);
			early_memunmap(seed, sizeof(*seed));
		} else {
			pr_err("Could not map UEFI random seed!\n");
		}
		if (size > 0) {
			seed = early_memremap(efi_rng_seed,
					      sizeof(*seed) + size);
			if (seed != NULL) {
				pr_notice("seeding entropy pool\n");
				add_bootloader_randomness(seed->bits, size);
				early_memunmap(seed, sizeof(*seed) + size);
			} else {
				pr_err("Could not map UEFI random seed!\n");
			}
		}
	}

	if (!IS_ENABLED(CONFIG_X86_32) && efi_enabled(EFI_MEMMAP))
		efi_memattr_init();

	efi_tpm_eventlog_init();

	if (mem_reserve != EFI_INVALID_TABLE_ADDR) {
		unsigned long prsv = mem_reserve;

		while (prsv) {
			struct linux_efi_memreserve *rsv;
			u8 *p;

			/*
			 * Just map a full page: that is what we will get
			 * anyway, and it permits us to map the entire entry
			 * before knowing its size.
			 */
			p = early_memremap(ALIGN_DOWN(prsv, PAGE_SIZE),
					   PAGE_SIZE);
			if (p == NULL) {
				pr_err("Could not map UEFI memreserve entry!\n");
				return -ENOMEM;
			}

			rsv = (void *)(p + prsv % PAGE_SIZE);

			/* reserve the entry itself */
			memblock_reserve(prsv,
					 struct_size(rsv, entry, rsv->size));

			for (i = 0; i < atomic_read(&rsv->count); i++) {
				memblock_reserve(rsv->entry[i].base,
						 rsv->entry[i].size);
			}

			prsv = rsv->next;
			early_memunmap(p, PAGE_SIZE);
		}
	}

	if (rt_prop != EFI_INVALID_TABLE_ADDR) {
		efi_rt_properties_table_t *tbl;

		tbl = early_memremap(rt_prop, sizeof(*tbl));
		if (tbl) {
			efi.runtime_supported_mask &= tbl->runtime_services_supported;
			early_memunmap(tbl, sizeof(*tbl));
		}
	}

	return 0;
}

int __init efi_systab_check_header(const efi_table_hdr_t *systab_hdr,
				   int min_major_version)
{
	if (systab_hdr->signature != EFI_SYSTEM_TABLE_SIGNATURE) {
		pr_err("System table signature incorrect!\n");
		return -EINVAL;
	}

	if ((systab_hdr->revision >> 16) < min_major_version)
		pr_err("Warning: System table version %d.%02d, expected %d.00 or greater!\n",
		       systab_hdr->revision >> 16,
		       systab_hdr->revision & 0xffff,
		       min_major_version);

	return 0;
}

#ifndef CONFIG_IA64
static const efi_char16_t *__init map_fw_vendor(unsigned long fw_vendor,
						size_t size)
{
	const efi_char16_t *ret;

	ret = early_memremap_ro(fw_vendor, size);
	if (!ret)
		pr_err("Could not map the firmware vendor!\n");
	return ret;
}

static void __init unmap_fw_vendor(const void *fw_vendor, size_t size)
{
	early_memunmap((void *)fw_vendor, size);
}
#else
#define map_fw_vendor(p, s)	__va(p)
#define unmap_fw_vendor(v, s)
#endif

void __init efi_systab_report_header(const efi_table_hdr_t *systab_hdr,
				     unsigned long fw_vendor)
{
	char vendor[100] = "unknown";
	const efi_char16_t *c16;
	size_t i;

	c16 = map_fw_vendor(fw_vendor, sizeof(vendor) * sizeof(efi_char16_t));
	if (c16) {
		for (i = 0; i < sizeof(vendor) - 1 && c16[i]; ++i)
			vendor[i] = c16[i];
		vendor[i] = '\0';

		unmap_fw_vendor(c16, sizeof(vendor) * sizeof(efi_char16_t));
	}

	pr_info("EFI v%u.%.02u by %s\n",
		systab_hdr->revision >> 16,
		systab_hdr->revision & 0xffff,
		vendor);
}

static __initdata char memory_type_name[][13] = {
	"Reserved",
	"Loader Code",
	"Loader Data",
	"Boot Code",
	"Boot Data",
	"Runtime Code",
	"Runtime Data",
	"Conventional",
	"Unusable",
	"ACPI Reclaim",
	"ACPI Mem NVS",
	"MMIO",
	"MMIO Port",
	"PAL Code",
	"Persistent",
};

char * __init efi_md_typeattr_format(char *buf, size_t size,
				     const efi_memory_desc_t *md)
{
	char *pos;
	int type_len;
	u64 attr;

	pos = buf;
	if (md->type >= ARRAY_SIZE(memory_type_name))
		type_len = snprintf(pos, size, "[type=%u", md->type);
	else
		type_len = snprintf(pos, size, "[%-*s",
				    (int)(sizeof(memory_type_name[0]) - 1),
				    memory_type_name[md->type]);
	if (type_len >= size)
		return buf;

	pos += type_len;
	size -= type_len;

	attr = md->attribute;
	if (attr & ~(EFI_MEMORY_UC | EFI_MEMORY_WC | EFI_MEMORY_WT |
		     EFI_MEMORY_WB | EFI_MEMORY_UCE | EFI_MEMORY_RO |
		     EFI_MEMORY_WP | EFI_MEMORY_RP | EFI_MEMORY_XP |
		     EFI_MEMORY_NV | EFI_MEMORY_SP | EFI_MEMORY_CPU_CRYPTO |
		     EFI_MEMORY_RUNTIME | EFI_MEMORY_MORE_RELIABLE))
		snprintf(pos, size, "|attr=0x%016llx]",
			 (unsigned long long)attr);
	else
		snprintf(pos, size,
			 "|%3s|%2s|%2s|%2s|%2s|%2s|%2s|%2s|%2s|%3s|%2s|%2s|%2s|%2s]",
			 attr & EFI_MEMORY_RUNTIME		? "RUN" : "",
			 attr & EFI_MEMORY_MORE_RELIABLE	? "MR"  : "",
			 attr & EFI_MEMORY_CPU_CRYPTO   	? "CC"  : "",
			 attr & EFI_MEMORY_SP			? "SP"  : "",
			 attr & EFI_MEMORY_NV			? "NV"  : "",
			 attr & EFI_MEMORY_XP			? "XP"  : "",
			 attr & EFI_MEMORY_RP			? "RP"  : "",
			 attr & EFI_MEMORY_WP			? "WP"  : "",
			 attr & EFI_MEMORY_RO			? "RO"  : "",
			 attr & EFI_MEMORY_UCE			? "UCE" : "",
			 attr & EFI_MEMORY_WB			? "WB"  : "",
			 attr & EFI_MEMORY_WT			? "WT"  : "",
			 attr & EFI_MEMORY_WC			? "WC"  : "",
			 attr & EFI_MEMORY_UC			? "UC"  : "");
	return buf;
}

/*
 * IA64 has a funky EFI memory map that doesn't work the same way as
 * other architectures.
 */
#ifndef CONFIG_IA64
/*
 * efi_mem_attributes - lookup memmap attributes for physical address
 * @phys_addr: the physical address to lookup
 *
 * Search in the EFI memory map for the region covering
 * @phys_addr. Returns the EFI memory attributes if the region
 * was found in the memory map, 0 otherwise.
 */
u64 efi_mem_attributes(unsigned long phys_addr)
{
	efi_memory_desc_t *md;

	if (!efi_enabled(EFI_MEMMAP))
		return 0;

	for_each_efi_memory_desc(md) {
		if ((md->phys_addr <= phys_addr) &&
		    (phys_addr < (md->phys_addr +
		    (md->num_pages << EFI_PAGE_SHIFT))))
			return md->attribute;
	}
	return 0;
}

/*
 * efi_mem_type - lookup memmap type for physical address
 * @phys_addr: the physical address to lookup
 *
 * Search in the EFI memory map for the region covering @phys_addr.
 * Returns the EFI memory type if the region was found in the memory
 * map, -EINVAL otherwise.
 */
int efi_mem_type(unsigned long phys_addr)
{
	const efi_memory_desc_t *md;

	if (!efi_enabled(EFI_MEMMAP))
		return -ENOTSUPP;

	for_each_efi_memory_desc(md) {
		if ((md->phys_addr <= phys_addr) &&
		    (phys_addr < (md->phys_addr +
				  (md->num_pages << EFI_PAGE_SHIFT))))
			return md->type;
	}
	return -EINVAL;
}
#endif

int efi_status_to_err(efi_status_t status)
{
	int err;

	switch (status) {
	case EFI_SUCCESS:
		err = 0;
		break;
	case EFI_INVALID_PARAMETER:
		err = -EINVAL;
		break;
	case EFI_OUT_OF_RESOURCES:
		err = -ENOSPC;
		break;
	case EFI_DEVICE_ERROR:
		err = -EIO;
		break;
	case EFI_WRITE_PROTECTED:
		err = -EROFS;
		break;
	case EFI_SECURITY_VIOLATION:
		err = -EACCES;
		break;
	case EFI_NOT_FOUND:
		err = -ENOENT;
		break;
	case EFI_ABORTED:
		err = -EINTR;
		break;
	default:
		err = -EINVAL;
	}

	return err;
}

<<<<<<< HEAD
#define EFI_STATUS_STR(_status) \
	EFI_##_status : return "EFI_" __stringify(_status)

const char *efi_status_to_str(efi_status_t status)
{
	switch (status) {
	case EFI_STATUS_STR(SUCCESS);
	case EFI_STATUS_STR(LOAD_ERROR);
	case EFI_STATUS_STR(INVALID_PARAMETER);
	case EFI_STATUS_STR(UNSUPPORTED);
	case EFI_STATUS_STR(BAD_BUFFER_SIZE);
	case EFI_STATUS_STR(BUFFER_TOO_SMALL);
	case EFI_STATUS_STR(NOT_READY);
	case EFI_STATUS_STR(DEVICE_ERROR);
	case EFI_STATUS_STR(WRITE_PROTECTED);
	case EFI_STATUS_STR(OUT_OF_RESOURCES);
	case EFI_STATUS_STR(NOT_FOUND);
	case EFI_STATUS_STR(ABORTED);
	case EFI_STATUS_STR(SECURITY_VIOLATION);
	}
	/*
	 * There are two possibilities for this message to be exposed:
	 * - Caller feeds a unknown status code from firmware.
	 * - A new status code be defined in efi.h but we forgot to update
	 *   this function.
	 */
	pr_warn("Unknown efi status: 0x%lx\n", status);

	return "Unknown efi status";
}
EXPORT_SYMBOL(efi_status_to_str);

=======
>>>>>>> 7d2a07b7
static DEFINE_SPINLOCK(efi_mem_reserve_persistent_lock);
static struct linux_efi_memreserve *efi_memreserve_root __ro_after_init;

static int __init efi_memreserve_map_root(void)
{
	if (mem_reserve == EFI_INVALID_TABLE_ADDR)
		return -ENODEV;

	efi_memreserve_root = memremap(mem_reserve,
				       sizeof(*efi_memreserve_root),
				       MEMREMAP_WB);
	if (WARN_ON_ONCE(!efi_memreserve_root))
		return -ENOMEM;
	return 0;
}

static int efi_mem_reserve_iomem(phys_addr_t addr, u64 size)
{
	struct resource *res, *parent;
	int ret;

	res = kzalloc(sizeof(struct resource), GFP_ATOMIC);
	if (!res)
		return -ENOMEM;

	res->name	= "reserved";
	res->flags	= IORESOURCE_MEM;
	res->start	= addr;
	res->end	= addr + size - 1;

	/* we expect a conflict with a 'System RAM' region */
	parent = request_resource_conflict(&iomem_resource, res);
	ret = parent ? request_resource(parent, res) : 0;

	/*
	 * Given that efi_mem_reserve_iomem() can be called at any
	 * time, only call memblock_reserve() if the architecture
	 * keeps the infrastructure around.
	 */
	if (IS_ENABLED(CONFIG_ARCH_KEEP_MEMBLOCK) && !ret)
		memblock_reserve(addr, size);

	return ret;
}

int __ref efi_mem_reserve_persistent(phys_addr_t addr, u64 size)
{
	struct linux_efi_memreserve *rsv;
	unsigned long prsv;
	int rc, index;

	if (efi_memreserve_root == (void *)ULONG_MAX)
		return -ENODEV;

	if (!efi_memreserve_root) {
		rc = efi_memreserve_map_root();
		if (rc)
			return rc;
	}

	/* first try to find a slot in an existing linked list entry */
	for (prsv = efi_memreserve_root->next; prsv; ) {
		rsv = memremap(prsv, sizeof(*rsv), MEMREMAP_WB);
		index = atomic_fetch_add_unless(&rsv->count, 1, rsv->size);
		if (index < rsv->size) {
			rsv->entry[index].base = addr;
			rsv->entry[index].size = size;

			memunmap(rsv);
			return efi_mem_reserve_iomem(addr, size);
		}
		prsv = rsv->next;
		memunmap(rsv);
	}

	/* no slot found - allocate a new linked list entry */
	rsv = (struct linux_efi_memreserve *)__get_free_page(GFP_ATOMIC);
	if (!rsv)
		return -ENOMEM;

	rc = efi_mem_reserve_iomem(__pa(rsv), SZ_4K);
	if (rc) {
		free_page((unsigned long)rsv);
		return rc;
	}

	/*
	 * The memremap() call above assumes that a linux_efi_memreserve entry
	 * never crosses a page boundary, so let's ensure that this remains true
	 * even when kexec'ing a 4k pages kernel from a >4k pages kernel, by
	 * using SZ_4K explicitly in the size calculation below.
	 */
	rsv->size = EFI_MEMRESERVE_COUNT(SZ_4K);
	atomic_set(&rsv->count, 1);
	rsv->entry[0].base = addr;
	rsv->entry[0].size = size;

	spin_lock(&efi_mem_reserve_persistent_lock);
	rsv->next = efi_memreserve_root->next;
	efi_memreserve_root->next = __pa(rsv);
	spin_unlock(&efi_mem_reserve_persistent_lock);

	return efi_mem_reserve_iomem(addr, size);
}

static int __init efi_memreserve_root_init(void)
{
	if (efi_memreserve_root)
		return 0;
	if (efi_memreserve_map_root())
		efi_memreserve_root = (void *)ULONG_MAX;
	return 0;
}
early_initcall(efi_memreserve_root_init);

#ifdef CONFIG_KEXEC
static int update_efi_random_seed(struct notifier_block *nb,
				  unsigned long code, void *unused)
{
	struct linux_efi_random_seed *seed;
	u32 size = 0;

	if (!kexec_in_progress)
		return NOTIFY_DONE;

	seed = memremap(efi_rng_seed, sizeof(*seed), MEMREMAP_WB);
	if (seed != NULL) {
		size = min(seed->size, EFI_RANDOM_SEED_SIZE);
		memunmap(seed);
	} else {
		pr_err("Could not map UEFI random seed!\n");
	}
	if (size > 0) {
		seed = memremap(efi_rng_seed, sizeof(*seed) + size,
				MEMREMAP_WB);
		if (seed != NULL) {
			seed->size = size;
			get_random_bytes(seed->bits, seed->size);
			memunmap(seed);
		} else {
			pr_err("Could not map UEFI random seed!\n");
		}
	}
	return NOTIFY_DONE;
}

static struct notifier_block efi_random_seed_nb = {
	.notifier_call = update_efi_random_seed,
};

static int __init register_update_efi_random_seed(void)
{
	if (efi_rng_seed == EFI_INVALID_TABLE_ADDR)
		return 0;
	return register_reboot_notifier(&efi_random_seed_nb);
}
late_initcall(register_update_efi_random_seed);
#endif<|MERGE_RESOLUTION|>--- conflicted
+++ resolved
@@ -35,12 +35,8 @@
 #include <asm/early_ioremap.h>
 
 struct efi __read_mostly efi = {
-<<<<<<< HEAD
-=======
 	.runtime_supported_mask = EFI_RT_SUPPORTED_ALL,
->>>>>>> 7d2a07b7
 	.acpi			= EFI_INVALID_TABLE_ADDR,
-	.runtime_supported_mask = EFI_RT_SUPPORTED_ALL,
 	.acpi20			= EFI_INVALID_TABLE_ADDR,
 	.smbios			= EFI_INVALID_TABLE_ADDR,
 	.smbios3		= EFI_INVALID_TABLE_ADDR,
@@ -55,20 +51,13 @@
 
 unsigned long __ro_after_init efi_rng_seed = EFI_INVALID_TABLE_ADDR;
 static unsigned long __initdata mem_reserve = EFI_INVALID_TABLE_ADDR;
-<<<<<<< HEAD
-
-=======
->>>>>>> 7d2a07b7
 static unsigned long __initdata rt_prop = EFI_INVALID_TABLE_ADDR;
 
 struct mm_struct efi_mm = {
 	.mm_rb			= RB_ROOT,
 	.mm_users		= ATOMIC_INIT(2),
 	.mm_count		= ATOMIC_INIT(1),
-<<<<<<< HEAD
-=======
 	.write_protect_seq      = SEQCNT_ZERO(efi_mm.write_protect_seq),
->>>>>>> 7d2a07b7
 	MMAP_LOCK_INITIALIZER(efi_mm)
 	.page_table_lock	= __SPIN_LOCK_UNLOCKED(efi_mm.page_table_lock),
 	.mmlist			= LIST_HEAD_INIT(efi_mm.mmlist),
@@ -417,10 +406,6 @@
 	}
 
 	error = efi_runtime_map_init(efi_kobj);
-	if (error)
-		goto err_remove_group;
-
-	error = efi_skey_sysfs_init(efi_kobj);
 	if (error)
 		goto err_remove_group;
 
@@ -892,41 +877,6 @@
 	return err;
 }
 
-<<<<<<< HEAD
-#define EFI_STATUS_STR(_status) \
-	EFI_##_status : return "EFI_" __stringify(_status)
-
-const char *efi_status_to_str(efi_status_t status)
-{
-	switch (status) {
-	case EFI_STATUS_STR(SUCCESS);
-	case EFI_STATUS_STR(LOAD_ERROR);
-	case EFI_STATUS_STR(INVALID_PARAMETER);
-	case EFI_STATUS_STR(UNSUPPORTED);
-	case EFI_STATUS_STR(BAD_BUFFER_SIZE);
-	case EFI_STATUS_STR(BUFFER_TOO_SMALL);
-	case EFI_STATUS_STR(NOT_READY);
-	case EFI_STATUS_STR(DEVICE_ERROR);
-	case EFI_STATUS_STR(WRITE_PROTECTED);
-	case EFI_STATUS_STR(OUT_OF_RESOURCES);
-	case EFI_STATUS_STR(NOT_FOUND);
-	case EFI_STATUS_STR(ABORTED);
-	case EFI_STATUS_STR(SECURITY_VIOLATION);
-	}
-	/*
-	 * There are two possibilities for this message to be exposed:
-	 * - Caller feeds a unknown status code from firmware.
-	 * - A new status code be defined in efi.h but we forgot to update
-	 *   this function.
-	 */
-	pr_warn("Unknown efi status: 0x%lx\n", status);
-
-	return "Unknown efi status";
-}
-EXPORT_SYMBOL(efi_status_to_str);
-
-=======
->>>>>>> 7d2a07b7
 static DEFINE_SPINLOCK(efi_mem_reserve_persistent_lock);
 static struct linux_efi_memreserve *efi_memreserve_root __ro_after_init;
 
