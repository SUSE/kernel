// SPDX-License-Identifier: GPL-2.0+

#include <linux/efi.h>
#include <linux/module.h>
#include <linux/pstore.h>
#include <linux/slab.h>
#include <linux/ucs2_string.h>

MODULE_IMPORT_NS(EFIVAR);

#define DUMP_NAME_LEN 66

static unsigned int record_size = 1024;
module_param(record_size, uint, 0444);
MODULE_PARM_DESC(record_size, "size of each pstore UEFI var (in bytes, min/default=1024)");

static bool efivars_pstore_disable =
	IS_ENABLED(CONFIG_EFI_VARS_PSTORE_DEFAULT_DISABLE);

module_param_named(pstore_disable, efivars_pstore_disable, bool, 0644);

#define PSTORE_EFI_ATTRIBUTES \
	(EFI_VARIABLE_NON_VOLATILE | \
	 EFI_VARIABLE_BOOTSERVICE_ACCESS | \
	 EFI_VARIABLE_RUNTIME_ACCESS)

static int efi_pstore_open(struct pstore_info *psi)
{
	int err;

	err = efivar_lock();
	if (err)
		return err;

<<<<<<< HEAD
	psi->data = kzalloc(EFIVARS_DATA_SIZE_MAX, GFP_KERNEL);
=======
	psi->data = kzalloc(record_size, GFP_KERNEL);
>>>>>>> eb3cdb58
	if (!psi->data)
		return -ENOMEM;

	return 0;
}

static int efi_pstore_close(struct pstore_info *psi)
{
	efivar_unlock();
	kfree(psi->data);
	return 0;
}

static inline u64 generic_id(u64 timestamp, unsigned int part, int count)
{
	return (timestamp * 100 + part) * 1000 + count;
}

static int efi_pstore_read_func(struct pstore_record *record,
				efi_char16_t *varname)
{
<<<<<<< HEAD
	unsigned long wlen, size = EFIVARS_DATA_SIZE_MAX;
=======
	unsigned long wlen, size = record_size;
>>>>>>> eb3cdb58
	char name[DUMP_NAME_LEN], data_type;
	efi_status_t status;
	int cnt;
	unsigned int part;
	u64 time;

	ucs2_as_utf8(name, varname, DUMP_NAME_LEN);

	if (sscanf(name, "dump-type%u-%u-%d-%llu-%c",
		   &record->type, &part, &cnt, &time, &data_type) == 5) {
		record->id = generic_id(time, part, cnt);
		record->part = part;
		record->count = cnt;
		record->time.tv_sec = time;
		record->time.tv_nsec = 0;
		if (data_type == 'C')
			record->compressed = true;
		else
			record->compressed = false;
		record->ecc_notice_size = 0;
	} else if (sscanf(name, "dump-type%u-%u-%d-%llu",
		   &record->type, &part, &cnt, &time) == 4) {
		record->id = generic_id(time, part, cnt);
		record->part = part;
		record->count = cnt;
		record->time.tv_sec = time;
		record->time.tv_nsec = 0;
		record->compressed = false;
		record->ecc_notice_size = 0;
	} else if (sscanf(name, "dump-type%u-%u-%llu",
			  &record->type, &part, &time) == 3) {
		/*
		 * Check if an old format,
		 * which doesn't support holding
		 * multiple logs, remains.
		 */
		record->id = generic_id(time, part, 0);
		record->part = part;
		record->count = 0;
		record->time.tv_sec = time;
		record->time.tv_nsec = 0;
		record->compressed = false;
		record->ecc_notice_size = 0;
	} else
		return 0;

	record->buf = kmalloc(size, GFP_KERNEL);
	if (!record->buf)
		return -ENOMEM;

	status = efivar_get_variable(varname, &LINUX_EFI_CRASH_GUID, NULL,
				     &size, record->buf);
	if (status != EFI_SUCCESS) {
		kfree(record->buf);
		return -EIO;
	}

	/*
	 * Store the name of the variable in the pstore_record priv field, so
	 * we can reuse it later if we need to delete the EFI variable from the
	 * variable store.
	 */
	wlen = (ucs2_strnlen(varname, DUMP_NAME_LEN) + 1) * sizeof(efi_char16_t);
	record->priv = kmemdup(varname, wlen, GFP_KERNEL);
	if (!record->priv) {
		kfree(record->buf);
		return -ENOMEM;
	}

	return size;
}

static ssize_t efi_pstore_read(struct pstore_record *record)
{
	efi_char16_t *varname = record->psi->data;
	efi_guid_t guid = LINUX_EFI_CRASH_GUID;
	unsigned long varname_size;
	efi_status_t status;

	for (;;) {
<<<<<<< HEAD
		varname_size = EFIVARS_DATA_SIZE_MAX;
=======
		varname_size = 1024;
>>>>>>> eb3cdb58

		/*
		 * If this is the first read() call in the pstore enumeration,
		 * varname will be the empty string, and the GetNextVariable()
		 * runtime service call will return the first EFI variable in
		 * its own enumeration order, ignoring the guid argument.
		 *
		 * Subsequent calls to GetNextVariable() must pass the name and
		 * guid values returned by the previous call, which is why we
		 * store varname in record->psi->data. Given that we only
		 * enumerate variables with the efi-pstore GUID, there is no
		 * need to record the guid return value.
		 */
		status = efivar_get_next_variable(&varname_size, varname, &guid);
		if (status == EFI_NOT_FOUND)
			return 0;

		if (status != EFI_SUCCESS)
			return -EIO;

		/* skip variables that don't concern us */
		if (efi_guidcmp(guid, LINUX_EFI_CRASH_GUID))
			continue;

		return efi_pstore_read_func(record, varname);
	}
}

static int efi_pstore_write(struct pstore_record *record)
{
	char name[DUMP_NAME_LEN];
	efi_char16_t efi_name[DUMP_NAME_LEN];
	efi_status_t status;
	int i;

	record->id = generic_id(record->time.tv_sec, record->part,
				record->count);

	/* Since we copy the entire length of name, make sure it is wiped. */
	memset(name, 0, sizeof(name));

	snprintf(name, sizeof(name), "dump-type%u-%u-%d-%lld-%c",
		 record->type, record->part, record->count,
		 (long long)record->time.tv_sec,
		 record->compressed ? 'C' : 'D');

	for (i = 0; i < DUMP_NAME_LEN; i++)
		efi_name[i] = name[i];

	if (efivar_trylock())
		return -EBUSY;
	status = efivar_set_variable_locked(efi_name, &LINUX_EFI_CRASH_GUID,
					    PSTORE_EFI_ATTRIBUTES,
					    record->size, record->psi->buf,
					    true);
	efivar_unlock();
	return status == EFI_SUCCESS ? 0 : -EIO;
};

static int efi_pstore_erase(struct pstore_record *record)
{
	efi_status_t status;

	status = efivar_set_variable(record->priv, &LINUX_EFI_CRASH_GUID,
				     PSTORE_EFI_ATTRIBUTES, 0, NULL);

	if (status != EFI_SUCCESS && status != EFI_NOT_FOUND)
		return -EIO;
	return 0;
}

static struct pstore_info efi_pstore_info = {
	.owner		= THIS_MODULE,
	.name		= KBUILD_MODNAME,
	.flags		= PSTORE_FLAGS_DMESG,
	.open		= efi_pstore_open,
	.close		= efi_pstore_close,
	.read		= efi_pstore_read,
	.write		= efi_pstore_write,
	.erase		= efi_pstore_erase,
};

static __init int efivars_pstore_init(void)
{
	if (!efivar_supports_writes())
		return 0;

	if (efivars_pstore_disable)
		return 0;

<<<<<<< HEAD
	efi_pstore_info.buf = kmalloc(4096, GFP_KERNEL);
=======
	/*
	 * Notice that 1024 is the minimum here to prevent issues with
	 * decompression algorithms that were spotted during tests;
	 * even in the case of not using compression, smaller values would
	 * just pollute more the pstore FS with many small collected files.
	 */
	if (record_size < 1024)
		record_size = 1024;

	efi_pstore_info.buf = kmalloc(record_size, GFP_KERNEL);
>>>>>>> eb3cdb58
	if (!efi_pstore_info.buf)
		return -ENOMEM;

	efi_pstore_info.bufsize = record_size;

	if (pstore_register(&efi_pstore_info)) {
		kfree(efi_pstore_info.buf);
		efi_pstore_info.buf = NULL;
		efi_pstore_info.bufsize = 0;
	}

	return 0;
}

static __exit void efivars_pstore_exit(void)
{
	if (!efi_pstore_info.bufsize)
		return;

	pstore_unregister(&efi_pstore_info);
	kfree(efi_pstore_info.buf);
	efi_pstore_info.buf = NULL;
	efi_pstore_info.bufsize = 0;
}

module_init(efivars_pstore_init);
module_exit(efivars_pstore_exit);

MODULE_DESCRIPTION("EFI variable backend for pstore");
MODULE_LICENSE("GPL");
MODULE_ALIAS("platform:efivars");<|MERGE_RESOLUTION|>--- conflicted
+++ resolved
@@ -32,11 +32,7 @@
 	if (err)
 		return err;
 
-<<<<<<< HEAD
-	psi->data = kzalloc(EFIVARS_DATA_SIZE_MAX, GFP_KERNEL);
-=======
 	psi->data = kzalloc(record_size, GFP_KERNEL);
->>>>>>> eb3cdb58
 	if (!psi->data)
 		return -ENOMEM;
 
@@ -58,11 +54,7 @@
 static int efi_pstore_read_func(struct pstore_record *record,
 				efi_char16_t *varname)
 {
-<<<<<<< HEAD
-	unsigned long wlen, size = EFIVARS_DATA_SIZE_MAX;
-=======
 	unsigned long wlen, size = record_size;
->>>>>>> eb3cdb58
 	char name[DUMP_NAME_LEN], data_type;
 	efi_status_t status;
 	int cnt;
@@ -143,11 +135,7 @@
 	efi_status_t status;
 
 	for (;;) {
-<<<<<<< HEAD
-		varname_size = EFIVARS_DATA_SIZE_MAX;
-=======
 		varname_size = 1024;
->>>>>>> eb3cdb58
 
 		/*
 		 * If this is the first read() call in the pstore enumeration,
@@ -238,9 +226,6 @@
 	if (efivars_pstore_disable)
 		return 0;
 
-<<<<<<< HEAD
-	efi_pstore_info.buf = kmalloc(4096, GFP_KERNEL);
-=======
 	/*
 	 * Notice that 1024 is the minimum here to prevent issues with
 	 * decompression algorithms that were spotted during tests;
@@ -251,7 +236,6 @@
 		record_size = 1024;
 
 	efi_pstore_info.buf = kmalloc(record_size, GFP_KERNEL);
->>>>>>> eb3cdb58
 	if (!efi_pstore_info.buf)
 		return -ENOMEM;
 
