--- conflicted
+++ resolved
@@ -6,11 +6,8 @@
  * Copyright (C) 2004 Intel Corporation <matthew.e.tolentino@intel.com>
  */
 
-<<<<<<< HEAD
-=======
 #define pr_fmt(fmt) "efivars: " fmt
 
->>>>>>> eb3cdb58
 #include <linux/types.h>
 #include <linux/sizes.h>
 #include <linux/errno.h>
@@ -24,15 +21,9 @@
 /* Private pointer to registered efivars */
 static struct efivars *__efivars;
 
-<<<<<<< HEAD
-static DEFINE_SEMAPHORE(efivars_lock);
-
-static efi_status_t __check_var_size(bool nonblocking, u32 attributes,
-=======
 static DEFINE_SEMAPHORE(efivars_lock, 1);
 
 static efi_status_t check_var_size(bool nonblocking, u32 attributes,
->>>>>>> eb3cdb58
 				   unsigned long size)
 {
 	const struct efivar_operations *fops;
@@ -48,40 +39,9 @@
 	if (status == EFI_UNSUPPORTED)
 		return (size <= SZ_64K) ? EFI_SUCCESS : EFI_OUT_OF_RESOURCES;
 	return status;
-<<<<<<< HEAD
-}
-
-/* FIXME: exported just for kABI compatibility with SLE15-SP5 */
-efi_status_t check_var_size(u32 attributes, unsigned long size)
-{
-	return __check_var_size(false, attributes, size);
-}
-EXPORT_SYMBOL_NS_GPL(check_var_size, EFIVAR);
-
-efi_status_t check_var_size_nonblocking(u32 attributes, unsigned long size)
-{
-	return __check_var_size(true, attributes, size);
-=======
->>>>>>> eb3cdb58
-}
-EXPORT_SYMBOL_NS_GPL(check_var_size_nonblocking, EFIVAR);
+}
 
 /**
-<<<<<<< HEAD
- * efivars_kobject - get the kobject for the registered efivars
- *
- * If efivars_register() has not been called we return NULL,
- * otherwise return the kobject used at registration time.
- */
-struct kobject *efivars_kobject(void)
-{
-	if (!__efivars)
-		return NULL;
-
-	return __efivars->kobject;
-}
-EXPORT_SYMBOL_GPL(efivars_kobject);
-=======
  * efivar_is_available - check if efivars is available
  *
  * @return true iff evivars is currently registered
@@ -91,38 +51,15 @@
 	return __efivars != NULL;
 }
 EXPORT_SYMBOL_GPL(efivar_is_available);
->>>>>>> eb3cdb58
 
 /**
  * efivars_register - register an efivars
  * @efivars: efivars to register
  * @ops: efivars operations
-<<<<<<< HEAD
- * @kobject: @efivars-specific kobject
-=======
->>>>>>> eb3cdb58
  *
  * Only a single efivars can be registered at any time.
  */
 int efivars_register(struct efivars *efivars,
-<<<<<<< HEAD
-		     const struct efivar_operations *ops,
-		     struct kobject *kobject)
-{
-	if (down_interruptible(&efivars_lock))
-		return -EINTR;
-
-	efivars->ops = ops;
-	efivars->kobject = kobject;
-
-	__efivars = efivars;
-
-	pr_info("Registered efivars operations\n");
-
-	up(&efivars_lock);
-
-	return 0;
-=======
 		     const struct efivar_operations *ops)
 {
 	int rv;
@@ -146,7 +83,6 @@
 	up(&efivars_lock);
 
 	return rv;
->>>>>>> eb3cdb58
 }
 EXPORT_SYMBOL_GPL(efivars_register);
 
@@ -165,11 +101,7 @@
 		return -EINTR;
 
 	if (!__efivars) {
-<<<<<<< HEAD
-		printk(KERN_ERR "efivars not registered\n");
-=======
 		pr_err("efivars not registered\n");
->>>>>>> eb3cdb58
 		rv = -EINVAL;
 		goto out;
 	}
@@ -189,11 +121,7 @@
 }
 EXPORT_SYMBOL_GPL(efivars_unregister);
 
-<<<<<<< HEAD
-int efivar_supports_writes(void)
-=======
 bool efivar_supports_writes(void)
->>>>>>> eb3cdb58
 {
 	return __efivars && __efivars->ops->set_variable;
 }
@@ -239,7 +167,6 @@
 	up(&efivars_lock);
 }
 EXPORT_SYMBOL_NS_GPL(efivar_unlock, EFIVAR);
-<<<<<<< HEAD
 
 /*
  * efivar_get_variable() - retrieve a variable identified by name/vendor
@@ -266,34 +193,6 @@
 EXPORT_SYMBOL_NS_GPL(efivar_get_next_variable, EFIVAR);
 
 /*
-=======
-
-/*
- * efivar_get_variable() - retrieve a variable identified by name/vendor
- *
- * Must be called with efivars_lock held.
- */
-efi_status_t efivar_get_variable(efi_char16_t *name, efi_guid_t *vendor,
-				 u32 *attr, unsigned long *size, void *data)
-{
-	return __efivars->ops->get_variable(name, vendor, attr, size, data);
-}
-EXPORT_SYMBOL_NS_GPL(efivar_get_variable, EFIVAR);
-
-/*
- * efivar_get_next_variable() - enumerate the next name/vendor pair
- *
- * Must be called with efivars_lock held.
- */
-efi_status_t efivar_get_next_variable(unsigned long *name_size,
-				      efi_char16_t *name, efi_guid_t *vendor)
-{
-	return __efivars->ops->get_next_variable(name_size, name, vendor);
-}
-EXPORT_SYMBOL_NS_GPL(efivar_get_next_variable, EFIVAR);
-
-/*
->>>>>>> eb3cdb58
  * efivar_set_variable_locked() - set a variable identified by name/vendor
  *
  * Must be called with efivars_lock held. If @nonblocking is set, it will use
@@ -307,11 +206,7 @@
 	efi_status_t status;
 
 	if (data_size > 0) {
-<<<<<<< HEAD
-		status = __check_var_size(nonblocking, attr,
-=======
 		status = check_var_size(nonblocking, attr,
->>>>>>> eb3cdb58
 					data_size + ucs2_strsize(name, 1024));
 		if (status != EFI_SUCCESS)
 			return status;
@@ -340,17 +235,10 @@
 				 u32 attr, unsigned long data_size, void *data)
 {
 	efi_status_t status;
-<<<<<<< HEAD
 
 	if (efivar_lock())
 		return EFI_ABORTED;
 
-=======
-
-	if (efivar_lock())
-		return EFI_ABORTED;
-
->>>>>>> eb3cdb58
 	status = efivar_set_variable_locked(name, vendor, attr, data_size,
 					    data, false);
 	efivar_unlock();
