--- conflicted
+++ resolved
@@ -273,25 +273,6 @@
 	bool
 	select CRYPTO_LIB_SHA256
 
-<<<<<<< HEAD
-config EFI_SECRET_KEY
-	bool "EFI secret key"
-	default n
-	depends on EFI_STUB && X86
-	select HIDDEN_AREA
-	help
-	  This option enables the EFI secret key function in EFI stub. EFI
-	  stub wll generate a 512-bit random number that it can be used as
-	  a secret key by HMAC or AES. The secret key will be kept in EFI
-	  oot service variable which is secure when secre boot is enabled.
-	  At runtime, the secret key will be kept in hidden area to prevent
-	  leak from accessing by user space. Hibernation uses EFI secret key
-	  to encrypt hidden area and sign the snapshot image.
-
-	  If unsure, say N.
-
-=======
->>>>>>> eb3cdb58
 endmenu
 
 config UEFI_CPER
