// SPDX-License-Identifier: GPL-2.0-only
/* Copyright (c) 2010,2015,2019 The Linux Foundation. All rights reserved.
 * Copyright (C) 2015 Linaro Ltd.
 */

#include <linux/arm-smccc.h>
#include <linux/bitfield.h>
#include <linux/bits.h>
#include <linux/cleanup.h>
#include <linux/clk.h>
#include <linux/completion.h>
#include <linux/cpumask.h>
#include <linux/dma-mapping.h>
#include <linux/err.h>
#include <linux/export.h>
#include <linux/firmware/qcom/qcom_scm.h>
#include <linux/firmware/qcom/qcom_tzmem.h>
#include <linux/init.h>
#include <linux/interconnect.h>
#include <linux/interrupt.h>
#include <linux/kstrtox.h>
#include <linux/module.h>
#include <linux/of.h>
#include <linux/of_address.h>
#include <linux/of_irq.h>
#include <linux/of_platform.h>
#include <linux/of_reserved_mem.h>
#include <linux/platform_device.h>
#include <linux/reset-controller.h>
#include <linux/sizes.h>
#include <linux/types.h>

#include "qcom_scm.h"
#include "qcom_tzmem.h"

static u32 download_mode;

struct qcom_scm {
	struct device *dev;
	struct clk *core_clk;
	struct clk *iface_clk;
	struct clk *bus_clk;
	struct icc_path *path;
	struct completion waitq_comp;
	struct reset_controller_dev reset;

	/* control access to the interconnect path */
	struct mutex scm_bw_lock;
	int scm_vote_count;

	u64 dload_mode_addr;

	struct qcom_tzmem_pool *mempool;
};

struct qcom_scm_current_perm_info {
	__le32 vmid;
	__le32 perm;
	__le64 ctx;
	__le32 ctx_size;
	__le32 unused;
};

struct qcom_scm_mem_map_info {
	__le64 mem_addr;
	__le64 mem_size;
};

/**
 * struct qcom_scm_qseecom_resp - QSEECOM SCM call response.
 * @result:    Result or status of the SCM call. See &enum qcom_scm_qseecom_result.
 * @resp_type: Type of the response. See &enum qcom_scm_qseecom_resp_type.
 * @data:      Response data. The type of this data is given in @resp_type.
 */
struct qcom_scm_qseecom_resp {
	u64 result;
	u64 resp_type;
	u64 data;
};

enum qcom_scm_qseecom_result {
	QSEECOM_RESULT_SUCCESS			= 0,
	QSEECOM_RESULT_INCOMPLETE		= 1,
	QSEECOM_RESULT_BLOCKED_ON_LISTENER	= 2,
	QSEECOM_RESULT_FAILURE			= 0xFFFFFFFF,
};

enum qcom_scm_qseecom_resp_type {
	QSEECOM_SCM_RES_APP_ID			= 0xEE01,
	QSEECOM_SCM_RES_QSEOS_LISTENER_ID	= 0xEE02,
};

enum qcom_scm_qseecom_tz_owner {
	QSEECOM_TZ_OWNER_SIP			= 2,
	QSEECOM_TZ_OWNER_TZ_APPS		= 48,
	QSEECOM_TZ_OWNER_QSEE_OS		= 50
};

enum qcom_scm_qseecom_tz_svc {
	QSEECOM_TZ_SVC_APP_ID_PLACEHOLDER	= 0,
	QSEECOM_TZ_SVC_APP_MGR			= 1,
	QSEECOM_TZ_SVC_INFO			= 6,
};

enum qcom_scm_qseecom_tz_cmd_app {
	QSEECOM_TZ_CMD_APP_SEND			= 1,
	QSEECOM_TZ_CMD_APP_LOOKUP		= 3,
};

enum qcom_scm_qseecom_tz_cmd_info {
	QSEECOM_TZ_CMD_INFO_VERSION		= 3,
};

#define QSEECOM_MAX_APP_NAME_SIZE		64
#define SHMBRIDGE_RESULT_NOTSUPP		4

/* Each bit configures cold/warm boot address for one of the 4 CPUs */
static const u8 qcom_scm_cpu_cold_bits[QCOM_SCM_BOOT_MAX_CPUS] = {
	0, BIT(0), BIT(3), BIT(5)
};
static const u8 qcom_scm_cpu_warm_bits[QCOM_SCM_BOOT_MAX_CPUS] = {
	BIT(2), BIT(1), BIT(4), BIT(6)
};

#define QCOM_SMC_WAITQ_FLAG_WAKE_ONE	BIT(0)

#define QCOM_DLOAD_MASK		GENMASK(5, 4)
#define QCOM_DLOAD_NODUMP	0
#define QCOM_DLOAD_FULLDUMP	1
#define QCOM_DLOAD_MINIDUMP	2
#define QCOM_DLOAD_BOTHDUMP	3

static const char * const qcom_scm_convention_names[] = {
	[SMC_CONVENTION_UNKNOWN] = "unknown",
	[SMC_CONVENTION_ARM_32] = "smc arm 32",
	[SMC_CONVENTION_ARM_64] = "smc arm 64",
	[SMC_CONVENTION_LEGACY] = "smc legacy",
};

static const char * const download_mode_name[] = {
	[QCOM_DLOAD_NODUMP]	= "off",
	[QCOM_DLOAD_FULLDUMP]	= "full",
	[QCOM_DLOAD_MINIDUMP]	= "mini",
	[QCOM_DLOAD_BOTHDUMP]	= "full,mini",
};

static struct qcom_scm *__scm;

static int qcom_scm_clk_enable(void)
{
	int ret;

	ret = clk_prepare_enable(__scm->core_clk);
	if (ret)
		goto bail;

	ret = clk_prepare_enable(__scm->iface_clk);
	if (ret)
		goto disable_core;

	ret = clk_prepare_enable(__scm->bus_clk);
	if (ret)
		goto disable_iface;

	return 0;

disable_iface:
	clk_disable_unprepare(__scm->iface_clk);
disable_core:
	clk_disable_unprepare(__scm->core_clk);
bail:
	return ret;
}

static void qcom_scm_clk_disable(void)
{
	clk_disable_unprepare(__scm->core_clk);
	clk_disable_unprepare(__scm->iface_clk);
	clk_disable_unprepare(__scm->bus_clk);
}

static int qcom_scm_bw_enable(void)
{
	int ret = 0;

	if (!__scm->path)
		return 0;

	mutex_lock(&__scm->scm_bw_lock);
	if (!__scm->scm_vote_count) {
		ret = icc_set_bw(__scm->path, 0, UINT_MAX);
		if (ret < 0) {
			dev_err(__scm->dev, "failed to set bandwidth request\n");
			goto err_bw;
		}
	}
	__scm->scm_vote_count++;
err_bw:
	mutex_unlock(&__scm->scm_bw_lock);

	return ret;
}

static void qcom_scm_bw_disable(void)
{
	if (!__scm->path)
		return;

	mutex_lock(&__scm->scm_bw_lock);
	if (__scm->scm_vote_count-- == 1)
		icc_set_bw(__scm->path, 0, 0);
	mutex_unlock(&__scm->scm_bw_lock);
}

enum qcom_scm_convention qcom_scm_convention = SMC_CONVENTION_UNKNOWN;
static DEFINE_SPINLOCK(scm_query_lock);

struct qcom_tzmem_pool *qcom_scm_get_tzmem_pool(void)
{
	return __scm ? __scm->mempool : NULL;
}

static enum qcom_scm_convention __get_convention(void)
{
	unsigned long flags;
	struct qcom_scm_desc desc = {
		.svc = QCOM_SCM_SVC_INFO,
		.cmd = QCOM_SCM_INFO_IS_CALL_AVAIL,
		.args[0] = SCM_SMC_FNID(QCOM_SCM_SVC_INFO,
					   QCOM_SCM_INFO_IS_CALL_AVAIL) |
			   (ARM_SMCCC_OWNER_SIP << ARM_SMCCC_OWNER_SHIFT),
		.arginfo = QCOM_SCM_ARGS(1),
		.owner = ARM_SMCCC_OWNER_SIP,
	};
	struct qcom_scm_res res;
	enum qcom_scm_convention probed_convention;
	int ret;
	bool forced = false;

	if (likely(qcom_scm_convention != SMC_CONVENTION_UNKNOWN))
		return qcom_scm_convention;

	/*
	 * Per the "SMC calling convention specification", the 64-bit calling
	 * convention can only be used when the client is 64-bit, otherwise
	 * system will encounter the undefined behaviour.
	 */
#if IS_ENABLED(CONFIG_ARM64)
	/*
	 * Device isn't required as there is only one argument - no device
	 * needed to dma_map_single to secure world
	 */
	probed_convention = SMC_CONVENTION_ARM_64;
	ret = __scm_smc_call(NULL, &desc, probed_convention, &res, true);
	if (!ret && res.result[0] == 1)
		goto found;

	/*
	 * Some SC7180 firmwares didn't implement the
	 * QCOM_SCM_INFO_IS_CALL_AVAIL call, so we fallback to forcing ARM_64
	 * calling conventions on these firmwares. Luckily we don't make any
	 * early calls into the firmware on these SoCs so the device pointer
	 * will be valid here to check if the compatible matches.
	 */
	if (of_device_is_compatible(__scm ? __scm->dev->of_node : NULL, "qcom,scm-sc7180")) {
		forced = true;
		goto found;
	}
#endif

	probed_convention = SMC_CONVENTION_ARM_32;
	ret = __scm_smc_call(NULL, &desc, probed_convention, &res, true);
	if (!ret && res.result[0] == 1)
		goto found;

	probed_convention = SMC_CONVENTION_LEGACY;
found:
	spin_lock_irqsave(&scm_query_lock, flags);
	if (probed_convention != qcom_scm_convention) {
		qcom_scm_convention = probed_convention;
		pr_info("qcom_scm: convention: %s%s\n",
			qcom_scm_convention_names[qcom_scm_convention],
			forced ? " (forced)" : "");
	}
	spin_unlock_irqrestore(&scm_query_lock, flags);

	return qcom_scm_convention;
}

/**
 * qcom_scm_call() - Invoke a syscall in the secure world
 * @dev:	device
 * @desc:	Descriptor structure containing arguments and return values
 * @res:        Structure containing results from SMC/HVC call
 *
 * Sends a command to the SCM and waits for the command to finish processing.
 * This should *only* be called in pre-emptible context.
 */
static int qcom_scm_call(struct device *dev, const struct qcom_scm_desc *desc,
			 struct qcom_scm_res *res)
{
	might_sleep();
	switch (__get_convention()) {
	case SMC_CONVENTION_ARM_32:
	case SMC_CONVENTION_ARM_64:
		return scm_smc_call(dev, desc, res, false);
	case SMC_CONVENTION_LEGACY:
		return scm_legacy_call(dev, desc, res);
	default:
		pr_err("Unknown current SCM calling convention.\n");
		return -EINVAL;
	}
}

/**
 * qcom_scm_call_atomic() - atomic variation of qcom_scm_call()
 * @dev:	device
 * @desc:	Descriptor structure containing arguments and return values
 * @res:	Structure containing results from SMC/HVC call
 *
 * Sends a command to the SCM and waits for the command to finish processing.
 * This can be called in atomic context.
 */
static int qcom_scm_call_atomic(struct device *dev,
				const struct qcom_scm_desc *desc,
				struct qcom_scm_res *res)
{
	switch (__get_convention()) {
	case SMC_CONVENTION_ARM_32:
	case SMC_CONVENTION_ARM_64:
		return scm_smc_call(dev, desc, res, true);
	case SMC_CONVENTION_LEGACY:
		return scm_legacy_call_atomic(dev, desc, res);
	default:
		pr_err("Unknown current SCM calling convention.\n");
		return -EINVAL;
	}
}

static bool __qcom_scm_is_call_available(struct device *dev, u32 svc_id,
					 u32 cmd_id)
{
	int ret;
	struct qcom_scm_desc desc = {
		.svc = QCOM_SCM_SVC_INFO,
		.cmd = QCOM_SCM_INFO_IS_CALL_AVAIL,
		.owner = ARM_SMCCC_OWNER_SIP,
	};
	struct qcom_scm_res res;

	desc.arginfo = QCOM_SCM_ARGS(1);
	switch (__get_convention()) {
	case SMC_CONVENTION_ARM_32:
	case SMC_CONVENTION_ARM_64:
		desc.args[0] = SCM_SMC_FNID(svc_id, cmd_id) |
				(ARM_SMCCC_OWNER_SIP << ARM_SMCCC_OWNER_SHIFT);
		break;
	case SMC_CONVENTION_LEGACY:
		desc.args[0] = SCM_LEGACY_FNID(svc_id, cmd_id);
		break;
	default:
		pr_err("Unknown SMC convention being used\n");
		return false;
	}

	ret = qcom_scm_call(dev, &desc, &res);

	return ret ? false : !!res.result[0];
}

static int qcom_scm_set_boot_addr(void *entry, const u8 *cpu_bits)
{
	int cpu;
	unsigned int flags = 0;
	struct qcom_scm_desc desc = {
		.svc = QCOM_SCM_SVC_BOOT,
		.cmd = QCOM_SCM_BOOT_SET_ADDR,
		.arginfo = QCOM_SCM_ARGS(2),
		.owner = ARM_SMCCC_OWNER_SIP,
	};

	for_each_present_cpu(cpu) {
		if (cpu >= QCOM_SCM_BOOT_MAX_CPUS)
			return -EINVAL;
		flags |= cpu_bits[cpu];
	}

	desc.args[0] = flags;
	desc.args[1] = virt_to_phys(entry);

	return qcom_scm_call_atomic(__scm ? __scm->dev : NULL, &desc, NULL);
}

static int qcom_scm_set_boot_addr_mc(void *entry, unsigned int flags)
{
	struct qcom_scm_desc desc = {
		.svc = QCOM_SCM_SVC_BOOT,
		.cmd = QCOM_SCM_BOOT_SET_ADDR_MC,
		.owner = ARM_SMCCC_OWNER_SIP,
		.arginfo = QCOM_SCM_ARGS(6),
		.args = {
			virt_to_phys(entry),
			/* Apply to all CPUs in all affinity levels */
			~0ULL, ~0ULL, ~0ULL, ~0ULL,
			flags,
		},
	};

	/* Need a device for DMA of the additional arguments */
	if (!__scm || __get_convention() == SMC_CONVENTION_LEGACY)
		return -EOPNOTSUPP;

	return qcom_scm_call(__scm->dev, &desc, NULL);
}

/**
 * qcom_scm_set_warm_boot_addr() - Set the warm boot address for all cpus
 * @entry: Entry point function for the cpus
 *
 * Set the Linux entry point for the SCM to transfer control to when coming
 * out of a power down. CPU power down may be executed on cpuidle or hotplug.
 */
int qcom_scm_set_warm_boot_addr(void *entry)
{
	if (qcom_scm_set_boot_addr_mc(entry, QCOM_SCM_BOOT_MC_FLAG_WARMBOOT))
		/* Fallback to old SCM call */
		return qcom_scm_set_boot_addr(entry, qcom_scm_cpu_warm_bits);
	return 0;
}
EXPORT_SYMBOL_GPL(qcom_scm_set_warm_boot_addr);

/**
 * qcom_scm_set_cold_boot_addr() - Set the cold boot address for all cpus
 * @entry: Entry point function for the cpus
 */
int qcom_scm_set_cold_boot_addr(void *entry)
{
	if (qcom_scm_set_boot_addr_mc(entry, QCOM_SCM_BOOT_MC_FLAG_COLDBOOT))
		/* Fallback to old SCM call */
		return qcom_scm_set_boot_addr(entry, qcom_scm_cpu_cold_bits);
	return 0;
}
EXPORT_SYMBOL_GPL(qcom_scm_set_cold_boot_addr);

/**
 * qcom_scm_cpu_power_down() - Power down the cpu
 * @flags:	Flags to flush cache
 *
 * This is an end point to power down cpu. If there was a pending interrupt,
 * the control would return from this function, otherwise, the cpu jumps to the
 * warm boot entry point set for this cpu upon reset.
 */
void qcom_scm_cpu_power_down(u32 flags)
{
	struct qcom_scm_desc desc = {
		.svc = QCOM_SCM_SVC_BOOT,
		.cmd = QCOM_SCM_BOOT_TERMINATE_PC,
		.args[0] = flags & QCOM_SCM_FLUSH_FLAG_MASK,
		.arginfo = QCOM_SCM_ARGS(1),
		.owner = ARM_SMCCC_OWNER_SIP,
	};

	qcom_scm_call_atomic(__scm ? __scm->dev : NULL, &desc, NULL);
}
EXPORT_SYMBOL_GPL(qcom_scm_cpu_power_down);

int qcom_scm_set_remote_state(u32 state, u32 id)
{
	struct qcom_scm_desc desc = {
		.svc = QCOM_SCM_SVC_BOOT,
		.cmd = QCOM_SCM_BOOT_SET_REMOTE_STATE,
		.arginfo = QCOM_SCM_ARGS(2),
		.args[0] = state,
		.args[1] = id,
		.owner = ARM_SMCCC_OWNER_SIP,
	};
	struct qcom_scm_res res;
	int ret;

	ret = qcom_scm_call(__scm->dev, &desc, &res);

	return ret ? : res.result[0];
}
EXPORT_SYMBOL_GPL(qcom_scm_set_remote_state);

static int qcom_scm_disable_sdi(void)
{
	int ret;
	struct qcom_scm_desc desc = {
		.svc = QCOM_SCM_SVC_BOOT,
		.cmd = QCOM_SCM_BOOT_SDI_CONFIG,
		.args[0] = 1, /* Disable watchdog debug */
		.args[1] = 0, /* Disable SDI */
		.arginfo = QCOM_SCM_ARGS(2),
		.owner = ARM_SMCCC_OWNER_SIP,
	};
	struct qcom_scm_res res;

	ret = qcom_scm_clk_enable();
	if (ret)
		return ret;
	ret = qcom_scm_call(__scm->dev, &desc, &res);

	qcom_scm_clk_disable();

	return ret ? : res.result[0];
}

static int __qcom_scm_set_dload_mode(struct device *dev, bool enable)
{
	struct qcom_scm_desc desc = {
		.svc = QCOM_SCM_SVC_BOOT,
		.cmd = QCOM_SCM_BOOT_SET_DLOAD_MODE,
		.arginfo = QCOM_SCM_ARGS(2),
		.args[0] = QCOM_SCM_BOOT_SET_DLOAD_MODE,
		.owner = ARM_SMCCC_OWNER_SIP,
	};

	desc.args[1] = enable ? QCOM_SCM_BOOT_SET_DLOAD_MODE : 0;

	return qcom_scm_call_atomic(__scm->dev, &desc, NULL);
}

static int qcom_scm_io_rmw(phys_addr_t addr, unsigned int mask, unsigned int val)
{
	unsigned int old;
	unsigned int new;
	int ret;

	ret = qcom_scm_io_readl(addr, &old);
	if (ret)
		return ret;

	new = (old & ~mask) | (val & mask);

	return qcom_scm_io_writel(addr, new);
}

static void qcom_scm_set_download_mode(u32 dload_mode)
{
	int ret = 0;

	if (__scm->dload_mode_addr) {
		ret = qcom_scm_io_rmw(__scm->dload_mode_addr, QCOM_DLOAD_MASK,
				      FIELD_PREP(QCOM_DLOAD_MASK, dload_mode));
	} else if (__qcom_scm_is_call_available(__scm->dev, QCOM_SCM_SVC_BOOT,
						QCOM_SCM_BOOT_SET_DLOAD_MODE)) {
		ret = __qcom_scm_set_dload_mode(__scm->dev, !!dload_mode);
	} else if (dload_mode) {
		dev_err(__scm->dev,
			"No available mechanism for setting download mode\n");
	}

	if (ret)
		dev_err(__scm->dev, "failed to set download mode: %d\n", ret);
}

/**
 * qcom_scm_pas_init_image() - Initialize peripheral authentication service
 *			       state machine for a given peripheral, using the
 *			       metadata
 * @peripheral: peripheral id
 * @metadata:	pointer to memory containing ELF header, program header table
 *		and optional blob of data used for authenticating the metadata
 *		and the rest of the firmware
 * @size:	size of the metadata
 * @ctx:	optional metadata context
 *
 * Return: 0 on success.
 *
 * Upon successful return, the PAS metadata context (@ctx) will be used to
 * track the metadata allocation, this needs to be released by invoking
 * qcom_scm_pas_metadata_release() by the caller.
 */
int qcom_scm_pas_init_image(u32 peripheral, const void *metadata, size_t size,
			    struct qcom_scm_pas_metadata *ctx)
{
	dma_addr_t mdata_phys;
	void *mdata_buf;
	int ret;
	struct qcom_scm_desc desc = {
		.svc = QCOM_SCM_SVC_PIL,
		.cmd = QCOM_SCM_PIL_PAS_INIT_IMAGE,
		.arginfo = QCOM_SCM_ARGS(2, QCOM_SCM_VAL, QCOM_SCM_RW),
		.args[0] = peripheral,
		.owner = ARM_SMCCC_OWNER_SIP,
	};
	struct qcom_scm_res res;

	/*
	 * During the scm call memory protection will be enabled for the meta
	 * data blob, so make sure it's physically contiguous, 4K aligned and
	 * non-cachable to avoid XPU violations.
	 *
	 * For PIL calls the hypervisor creates SHM Bridges for the blob
	 * buffers on behalf of Linux so we must not do it ourselves hence
	 * not using the TZMem allocator here.
	 *
	 * If we pass a buffer that is already part of an SHM Bridge to this
	 * call, it will fail.
	 */
	mdata_buf = dma_alloc_coherent(__scm->dev, size, &mdata_phys,
				       GFP_KERNEL);
	if (!mdata_buf)
		return -ENOMEM;

	memcpy(mdata_buf, metadata, size);

	ret = qcom_scm_clk_enable();
	if (ret)
		goto out;

	ret = qcom_scm_bw_enable();
	if (ret)
		goto disable_clk;

	desc.args[1] = mdata_phys;

	ret = qcom_scm_call(__scm->dev, &desc, &res);
	qcom_scm_bw_disable();

disable_clk:
	qcom_scm_clk_disable();

out:
	if (ret < 0 || !ctx) {
		dma_free_coherent(__scm->dev, size, mdata_buf, mdata_phys);
	} else if (ctx) {
		ctx->ptr = mdata_buf;
		ctx->phys = mdata_phys;
		ctx->size = size;
	}

	return ret ? : res.result[0];
}
EXPORT_SYMBOL_GPL(qcom_scm_pas_init_image);

/**
 * qcom_scm_pas_metadata_release() - release metadata context
 * @ctx:	metadata context
 */
void qcom_scm_pas_metadata_release(struct qcom_scm_pas_metadata *ctx)
{
	if (!ctx->ptr)
		return;

	dma_free_coherent(__scm->dev, ctx->size, ctx->ptr, ctx->phys);

	ctx->ptr = NULL;
	ctx->phys = 0;
	ctx->size = 0;
}
EXPORT_SYMBOL_GPL(qcom_scm_pas_metadata_release);

/**
 * qcom_scm_pas_mem_setup() - Prepare the memory related to a given peripheral
 *			      for firmware loading
 * @peripheral:	peripheral id
 * @addr:	start address of memory area to prepare
 * @size:	size of the memory area to prepare
 *
 * Returns 0 on success.
 */
int qcom_scm_pas_mem_setup(u32 peripheral, phys_addr_t addr, phys_addr_t size)
{
	int ret;
	struct qcom_scm_desc desc = {
		.svc = QCOM_SCM_SVC_PIL,
		.cmd = QCOM_SCM_PIL_PAS_MEM_SETUP,
		.arginfo = QCOM_SCM_ARGS(3),
		.args[0] = peripheral,
		.args[1] = addr,
		.args[2] = size,
		.owner = ARM_SMCCC_OWNER_SIP,
	};
	struct qcom_scm_res res;

	ret = qcom_scm_clk_enable();
	if (ret)
		return ret;

	ret = qcom_scm_bw_enable();
	if (ret)
		goto disable_clk;

	ret = qcom_scm_call(__scm->dev, &desc, &res);
	qcom_scm_bw_disable();

disable_clk:
	qcom_scm_clk_disable();

	return ret ? : res.result[0];
}
EXPORT_SYMBOL_GPL(qcom_scm_pas_mem_setup);

/**
 * qcom_scm_pas_auth_and_reset() - Authenticate the given peripheral firmware
 *				   and reset the remote processor
 * @peripheral:	peripheral id
 *
 * Return 0 on success.
 */
int qcom_scm_pas_auth_and_reset(u32 peripheral)
{
	int ret;
	struct qcom_scm_desc desc = {
		.svc = QCOM_SCM_SVC_PIL,
		.cmd = QCOM_SCM_PIL_PAS_AUTH_AND_RESET,
		.arginfo = QCOM_SCM_ARGS(1),
		.args[0] = peripheral,
		.owner = ARM_SMCCC_OWNER_SIP,
	};
	struct qcom_scm_res res;

	ret = qcom_scm_clk_enable();
	if (ret)
		return ret;

	ret = qcom_scm_bw_enable();
	if (ret)
		goto disable_clk;

	ret = qcom_scm_call(__scm->dev, &desc, &res);
	qcom_scm_bw_disable();

disable_clk:
	qcom_scm_clk_disable();

	return ret ? : res.result[0];
}
EXPORT_SYMBOL_GPL(qcom_scm_pas_auth_and_reset);

/**
 * qcom_scm_pas_shutdown() - Shut down the remote processor
 * @peripheral: peripheral id
 *
 * Returns 0 on success.
 */
int qcom_scm_pas_shutdown(u32 peripheral)
{
	int ret;
	struct qcom_scm_desc desc = {
		.svc = QCOM_SCM_SVC_PIL,
		.cmd = QCOM_SCM_PIL_PAS_SHUTDOWN,
		.arginfo = QCOM_SCM_ARGS(1),
		.args[0] = peripheral,
		.owner = ARM_SMCCC_OWNER_SIP,
	};
	struct qcom_scm_res res;

	ret = qcom_scm_clk_enable();
	if (ret)
		return ret;

	ret = qcom_scm_bw_enable();
	if (ret)
		goto disable_clk;

	ret = qcom_scm_call(__scm->dev, &desc, &res);
	qcom_scm_bw_disable();

disable_clk:
	qcom_scm_clk_disable();

	return ret ? : res.result[0];
}
EXPORT_SYMBOL_GPL(qcom_scm_pas_shutdown);

/**
 * qcom_scm_pas_supported() - Check if the peripheral authentication service is
 *			      available for the given peripherial
 * @peripheral:	peripheral id
 *
 * Returns true if PAS is supported for this peripheral, otherwise false.
 */
bool qcom_scm_pas_supported(u32 peripheral)
{
	int ret;
	struct qcom_scm_desc desc = {
		.svc = QCOM_SCM_SVC_PIL,
		.cmd = QCOM_SCM_PIL_PAS_IS_SUPPORTED,
		.arginfo = QCOM_SCM_ARGS(1),
		.args[0] = peripheral,
		.owner = ARM_SMCCC_OWNER_SIP,
	};
	struct qcom_scm_res res;

	if (!__qcom_scm_is_call_available(__scm->dev, QCOM_SCM_SVC_PIL,
					  QCOM_SCM_PIL_PAS_IS_SUPPORTED))
		return false;

	ret = qcom_scm_call(__scm->dev, &desc, &res);

	return ret ? false : !!res.result[0];
}
EXPORT_SYMBOL_GPL(qcom_scm_pas_supported);

static int __qcom_scm_pas_mss_reset(struct device *dev, bool reset)
{
	struct qcom_scm_desc desc = {
		.svc = QCOM_SCM_SVC_PIL,
		.cmd = QCOM_SCM_PIL_PAS_MSS_RESET,
		.arginfo = QCOM_SCM_ARGS(2),
		.args[0] = reset,
		.args[1] = 0,
		.owner = ARM_SMCCC_OWNER_SIP,
	};
	struct qcom_scm_res res;
	int ret;

	ret = qcom_scm_call(__scm->dev, &desc, &res);

	return ret ? : res.result[0];
}

static int qcom_scm_pas_reset_assert(struct reset_controller_dev *rcdev,
				     unsigned long idx)
{
	if (idx != 0)
		return -EINVAL;

	return __qcom_scm_pas_mss_reset(__scm->dev, 1);
}

static int qcom_scm_pas_reset_deassert(struct reset_controller_dev *rcdev,
				       unsigned long idx)
{
	if (idx != 0)
		return -EINVAL;

	return __qcom_scm_pas_mss_reset(__scm->dev, 0);
}

static const struct reset_control_ops qcom_scm_pas_reset_ops = {
	.assert = qcom_scm_pas_reset_assert,
	.deassert = qcom_scm_pas_reset_deassert,
};

int qcom_scm_io_readl(phys_addr_t addr, unsigned int *val)
{
	struct qcom_scm_desc desc = {
		.svc = QCOM_SCM_SVC_IO,
		.cmd = QCOM_SCM_IO_READ,
		.arginfo = QCOM_SCM_ARGS(1),
		.args[0] = addr,
		.owner = ARM_SMCCC_OWNER_SIP,
	};
	struct qcom_scm_res res;
	int ret;


	ret = qcom_scm_call_atomic(__scm->dev, &desc, &res);
	if (ret >= 0)
		*val = res.result[0];

	return ret < 0 ? ret : 0;
}
EXPORT_SYMBOL_GPL(qcom_scm_io_readl);

int qcom_scm_io_writel(phys_addr_t addr, unsigned int val)
{
	struct qcom_scm_desc desc = {
		.svc = QCOM_SCM_SVC_IO,
		.cmd = QCOM_SCM_IO_WRITE,
		.arginfo = QCOM_SCM_ARGS(2),
		.args[0] = addr,
		.args[1] = val,
		.owner = ARM_SMCCC_OWNER_SIP,
	};

	return qcom_scm_call_atomic(__scm->dev, &desc, NULL);
}
EXPORT_SYMBOL_GPL(qcom_scm_io_writel);

/**
 * qcom_scm_restore_sec_cfg_available() - Check if secure environment
 * supports restore security config interface.
 *
 * Return true if restore-cfg interface is supported, false if not.
 */
bool qcom_scm_restore_sec_cfg_available(void)
{
	return __qcom_scm_is_call_available(__scm->dev, QCOM_SCM_SVC_MP,
					    QCOM_SCM_MP_RESTORE_SEC_CFG);
}
EXPORT_SYMBOL_GPL(qcom_scm_restore_sec_cfg_available);

int qcom_scm_restore_sec_cfg(u32 device_id, u32 spare)
{
	struct qcom_scm_desc desc = {
		.svc = QCOM_SCM_SVC_MP,
		.cmd = QCOM_SCM_MP_RESTORE_SEC_CFG,
		.arginfo = QCOM_SCM_ARGS(2),
		.args[0] = device_id,
		.args[1] = spare,
		.owner = ARM_SMCCC_OWNER_SIP,
	};
	struct qcom_scm_res res;
	int ret;

	ret = qcom_scm_call(__scm->dev, &desc, &res);

	return ret ? : res.result[0];
}
EXPORT_SYMBOL_GPL(qcom_scm_restore_sec_cfg);

#define QCOM_SCM_CP_APERTURE_CONTEXT_MASK	GENMASK(7, 0)

bool qcom_scm_set_gpu_smmu_aperture_is_available(void)
{
	return __qcom_scm_is_call_available(__scm->dev, QCOM_SCM_SVC_MP,
					    QCOM_SCM_MP_CP_SMMU_APERTURE_ID);
}
EXPORT_SYMBOL_GPL(qcom_scm_set_gpu_smmu_aperture_is_available);

int qcom_scm_set_gpu_smmu_aperture(unsigned int context_bank)
{
	struct qcom_scm_desc desc = {
		.svc = QCOM_SCM_SVC_MP,
		.cmd = QCOM_SCM_MP_CP_SMMU_APERTURE_ID,
		.arginfo = QCOM_SCM_ARGS(4),
		.args[0] = 0xffff0000 | FIELD_PREP(QCOM_SCM_CP_APERTURE_CONTEXT_MASK, context_bank),
		.args[1] = 0xffffffff,
		.args[2] = 0xffffffff,
		.args[3] = 0xffffffff,
		.owner = ARM_SMCCC_OWNER_SIP
	};

	return qcom_scm_call(__scm->dev, &desc, NULL);
}
EXPORT_SYMBOL_GPL(qcom_scm_set_gpu_smmu_aperture);

int qcom_scm_iommu_secure_ptbl_size(u32 spare, size_t *size)
{
	struct qcom_scm_desc desc = {
		.svc = QCOM_SCM_SVC_MP,
		.cmd = QCOM_SCM_MP_IOMMU_SECURE_PTBL_SIZE,
		.arginfo = QCOM_SCM_ARGS(1),
		.args[0] = spare,
		.owner = ARM_SMCCC_OWNER_SIP,
	};
	struct qcom_scm_res res;
	int ret;

	ret = qcom_scm_call(__scm->dev, &desc, &res);

	if (size)
		*size = res.result[0];

	return ret ? : res.result[1];
}
EXPORT_SYMBOL_GPL(qcom_scm_iommu_secure_ptbl_size);

int qcom_scm_iommu_secure_ptbl_init(u64 addr, u32 size, u32 spare)
{
	struct qcom_scm_desc desc = {
		.svc = QCOM_SCM_SVC_MP,
		.cmd = QCOM_SCM_MP_IOMMU_SECURE_PTBL_INIT,
		.arginfo = QCOM_SCM_ARGS(3, QCOM_SCM_RW, QCOM_SCM_VAL,
					 QCOM_SCM_VAL),
		.args[0] = addr,
		.args[1] = size,
		.args[2] = spare,
		.owner = ARM_SMCCC_OWNER_SIP,
	};
	int ret;

	ret = qcom_scm_call(__scm->dev, &desc, NULL);

	/* the pg table has been initialized already, ignore the error */
	if (ret == -EPERM)
		ret = 0;

	return ret;
}
EXPORT_SYMBOL_GPL(qcom_scm_iommu_secure_ptbl_init);

int qcom_scm_iommu_set_cp_pool_size(u32 spare, u32 size)
{
	struct qcom_scm_desc desc = {
		.svc = QCOM_SCM_SVC_MP,
		.cmd = QCOM_SCM_MP_IOMMU_SET_CP_POOL_SIZE,
		.arginfo = QCOM_SCM_ARGS(2),
		.args[0] = size,
		.args[1] = spare,
		.owner = ARM_SMCCC_OWNER_SIP,
	};

	return qcom_scm_call(__scm->dev, &desc, NULL);
}
EXPORT_SYMBOL_GPL(qcom_scm_iommu_set_cp_pool_size);

int qcom_scm_mem_protect_video_var(u32 cp_start, u32 cp_size,
				   u32 cp_nonpixel_start,
				   u32 cp_nonpixel_size)
{
	int ret;
	struct qcom_scm_desc desc = {
		.svc = QCOM_SCM_SVC_MP,
		.cmd = QCOM_SCM_MP_VIDEO_VAR,
		.arginfo = QCOM_SCM_ARGS(4, QCOM_SCM_VAL, QCOM_SCM_VAL,
					 QCOM_SCM_VAL, QCOM_SCM_VAL),
		.args[0] = cp_start,
		.args[1] = cp_size,
		.args[2] = cp_nonpixel_start,
		.args[3] = cp_nonpixel_size,
		.owner = ARM_SMCCC_OWNER_SIP,
	};
	struct qcom_scm_res res;

	ret = qcom_scm_call(__scm->dev, &desc, &res);

	return ret ? : res.result[0];
}
EXPORT_SYMBOL_GPL(qcom_scm_mem_protect_video_var);

static int __qcom_scm_assign_mem(struct device *dev, phys_addr_t mem_region,
				 size_t mem_sz, phys_addr_t src, size_t src_sz,
				 phys_addr_t dest, size_t dest_sz)
{
	int ret;
	struct qcom_scm_desc desc = {
		.svc = QCOM_SCM_SVC_MP,
		.cmd = QCOM_SCM_MP_ASSIGN,
		.arginfo = QCOM_SCM_ARGS(7, QCOM_SCM_RO, QCOM_SCM_VAL,
					 QCOM_SCM_RO, QCOM_SCM_VAL, QCOM_SCM_RO,
					 QCOM_SCM_VAL, QCOM_SCM_VAL),
		.args[0] = mem_region,
		.args[1] = mem_sz,
		.args[2] = src,
		.args[3] = src_sz,
		.args[4] = dest,
		.args[5] = dest_sz,
		.args[6] = 0,
		.owner = ARM_SMCCC_OWNER_SIP,
	};
	struct qcom_scm_res res;

	ret = qcom_scm_call(dev, &desc, &res);

	return ret ? : res.result[0];
}

/**
 * qcom_scm_assign_mem() - Make a secure call to reassign memory ownership
 * @mem_addr: mem region whose ownership need to be reassigned
 * @mem_sz:   size of the region.
 * @srcvm:    vmid for current set of owners, each set bit in
 *            flag indicate a unique owner
 * @newvm:    array having new owners and corresponding permission
 *            flags
 * @dest_cnt: number of owners in next set.
 *
 * Return negative errno on failure or 0 on success with @srcvm updated.
 */
int qcom_scm_assign_mem(phys_addr_t mem_addr, size_t mem_sz,
			u64 *srcvm,
			const struct qcom_scm_vmperm *newvm,
			unsigned int dest_cnt)
{
	struct qcom_scm_current_perm_info *destvm;
	struct qcom_scm_mem_map_info *mem_to_map;
	phys_addr_t mem_to_map_phys;
	phys_addr_t dest_phys;
	phys_addr_t ptr_phys;
	size_t mem_to_map_sz;
	size_t dest_sz;
	size_t src_sz;
	size_t ptr_sz;
	int next_vm;
	__le32 *src;
	int ret, i, b;
	u64 srcvm_bits = *srcvm;

	src_sz = hweight64(srcvm_bits) * sizeof(*src);
	mem_to_map_sz = sizeof(*mem_to_map);
	dest_sz = dest_cnt * sizeof(*destvm);
	ptr_sz = ALIGN(src_sz, SZ_64) + ALIGN(mem_to_map_sz, SZ_64) +
			ALIGN(dest_sz, SZ_64);

	void *ptr __free(qcom_tzmem) = qcom_tzmem_alloc(__scm->mempool,
							ptr_sz, GFP_KERNEL);
	if (!ptr)
		return -ENOMEM;

	ptr_phys = qcom_tzmem_to_phys(ptr);

	/* Fill source vmid detail */
	src = ptr;
	i = 0;
	for (b = 0; b < BITS_PER_TYPE(u64); b++) {
		if (srcvm_bits & BIT(b))
			src[i++] = cpu_to_le32(b);
	}

	/* Fill details of mem buff to map */
	mem_to_map = ptr + ALIGN(src_sz, SZ_64);
	mem_to_map_phys = ptr_phys + ALIGN(src_sz, SZ_64);
	mem_to_map->mem_addr = cpu_to_le64(mem_addr);
	mem_to_map->mem_size = cpu_to_le64(mem_sz);

	next_vm = 0;
	/* Fill details of next vmid detail */
	destvm = ptr + ALIGN(mem_to_map_sz, SZ_64) + ALIGN(src_sz, SZ_64);
	dest_phys = ptr_phys + ALIGN(mem_to_map_sz, SZ_64) + ALIGN(src_sz, SZ_64);
	for (i = 0; i < dest_cnt; i++, destvm++, newvm++) {
		destvm->vmid = cpu_to_le32(newvm->vmid);
		destvm->perm = cpu_to_le32(newvm->perm);
		destvm->ctx = 0;
		destvm->ctx_size = 0;
		next_vm |= BIT(newvm->vmid);
	}

	ret = __qcom_scm_assign_mem(__scm->dev, mem_to_map_phys, mem_to_map_sz,
				    ptr_phys, src_sz, dest_phys, dest_sz);
	if (ret) {
		dev_err(__scm->dev,
			"Assign memory protection call failed %d\n", ret);
		return -EINVAL;
	}

	*srcvm = next_vm;
	return 0;
}
EXPORT_SYMBOL_GPL(qcom_scm_assign_mem);

/**
 * qcom_scm_ocmem_lock_available() - is OCMEM lock/unlock interface available
 */
bool qcom_scm_ocmem_lock_available(void)
{
	return __qcom_scm_is_call_available(__scm->dev, QCOM_SCM_SVC_OCMEM,
					    QCOM_SCM_OCMEM_LOCK_CMD);
}
EXPORT_SYMBOL_GPL(qcom_scm_ocmem_lock_available);

/**
 * qcom_scm_ocmem_lock() - call OCMEM lock interface to assign an OCMEM
 * region to the specified initiator
 *
 * @id:     tz initiator id
 * @offset: OCMEM offset
 * @size:   OCMEM size
 * @mode:   access mode (WIDE/NARROW)
 */
int qcom_scm_ocmem_lock(enum qcom_scm_ocmem_client id, u32 offset, u32 size,
			u32 mode)
{
	struct qcom_scm_desc desc = {
		.svc = QCOM_SCM_SVC_OCMEM,
		.cmd = QCOM_SCM_OCMEM_LOCK_CMD,
		.args[0] = id,
		.args[1] = offset,
		.args[2] = size,
		.args[3] = mode,
		.arginfo = QCOM_SCM_ARGS(4),
	};

	return qcom_scm_call(__scm->dev, &desc, NULL);
}
EXPORT_SYMBOL_GPL(qcom_scm_ocmem_lock);

/**
 * qcom_scm_ocmem_unlock() - call OCMEM unlock interface to release an OCMEM
 * region from the specified initiator
 *
 * @id:     tz initiator id
 * @offset: OCMEM offset
 * @size:   OCMEM size
 */
int qcom_scm_ocmem_unlock(enum qcom_scm_ocmem_client id, u32 offset, u32 size)
{
	struct qcom_scm_desc desc = {
		.svc = QCOM_SCM_SVC_OCMEM,
		.cmd = QCOM_SCM_OCMEM_UNLOCK_CMD,
		.args[0] = id,
		.args[1] = offset,
		.args[2] = size,
		.arginfo = QCOM_SCM_ARGS(3),
	};

	return qcom_scm_call(__scm->dev, &desc, NULL);
}
EXPORT_SYMBOL_GPL(qcom_scm_ocmem_unlock);

/**
 * qcom_scm_ice_available() - Is the ICE key programming interface available?
 *
 * Return: true iff the SCM calls wrapped by qcom_scm_ice_invalidate_key() and
 *	   qcom_scm_ice_set_key() are available.
 */
bool qcom_scm_ice_available(void)
{
	return __qcom_scm_is_call_available(__scm->dev, QCOM_SCM_SVC_ES,
					    QCOM_SCM_ES_INVALIDATE_ICE_KEY) &&
		__qcom_scm_is_call_available(__scm->dev, QCOM_SCM_SVC_ES,
					     QCOM_SCM_ES_CONFIG_SET_ICE_KEY);
}
EXPORT_SYMBOL_GPL(qcom_scm_ice_available);

/**
 * qcom_scm_ice_invalidate_key() - Invalidate an inline encryption key
 * @index: the keyslot to invalidate
 *
 * The UFSHCI and eMMC standards define a standard way to do this, but it
 * doesn't work on these SoCs; only this SCM call does.
 *
 * It is assumed that the SoC has only one ICE instance being used, as this SCM
 * call doesn't specify which ICE instance the keyslot belongs to.
 *
 * Return: 0 on success; -errno on failure.
 */
int qcom_scm_ice_invalidate_key(u32 index)
{
	struct qcom_scm_desc desc = {
		.svc = QCOM_SCM_SVC_ES,
		.cmd = QCOM_SCM_ES_INVALIDATE_ICE_KEY,
		.arginfo = QCOM_SCM_ARGS(1),
		.args[0] = index,
		.owner = ARM_SMCCC_OWNER_SIP,
	};

	return qcom_scm_call(__scm->dev, &desc, NULL);
}
EXPORT_SYMBOL_GPL(qcom_scm_ice_invalidate_key);

/**
 * qcom_scm_ice_set_key() - Set an inline encryption key
 * @index: the keyslot into which to set the key
 * @key: the key to program
 * @key_size: the size of the key in bytes
 * @cipher: the encryption algorithm the key is for
 * @data_unit_size: the encryption data unit size, i.e. the size of each
 *		    individual plaintext and ciphertext.  Given in 512-byte
 *		    units, e.g. 1 = 512 bytes, 8 = 4096 bytes, etc.
 *
 * Program a key into a keyslot of Qualcomm ICE (Inline Crypto Engine), where it
 * can then be used to encrypt/decrypt UFS or eMMC I/O requests inline.
 *
 * The UFSHCI and eMMC standards define a standard way to do this, but it
 * doesn't work on these SoCs; only this SCM call does.
 *
 * It is assumed that the SoC has only one ICE instance being used, as this SCM
 * call doesn't specify which ICE instance the keyslot belongs to.
 *
 * Return: 0 on success; -errno on failure.
 */
int qcom_scm_ice_set_key(u32 index, const u8 *key, u32 key_size,
			 enum qcom_scm_ice_cipher cipher, u32 data_unit_size)
{
	struct qcom_scm_desc desc = {
		.svc = QCOM_SCM_SVC_ES,
		.cmd = QCOM_SCM_ES_CONFIG_SET_ICE_KEY,
		.arginfo = QCOM_SCM_ARGS(5, QCOM_SCM_VAL, QCOM_SCM_RW,
					 QCOM_SCM_VAL, QCOM_SCM_VAL,
					 QCOM_SCM_VAL),
		.args[0] = index,
		.args[2] = key_size,
		.args[3] = cipher,
		.args[4] = data_unit_size,
		.owner = ARM_SMCCC_OWNER_SIP,
	};

	int ret;

	void *keybuf __free(qcom_tzmem) = qcom_tzmem_alloc(__scm->mempool,
							   key_size,
							   GFP_KERNEL);
	if (!keybuf)
		return -ENOMEM;
	memcpy(keybuf, key, key_size);
	desc.args[1] = qcom_tzmem_to_phys(keybuf);

	ret = qcom_scm_call(__scm->dev, &desc, NULL);

	memzero_explicit(keybuf, key_size);

	return ret;
}
EXPORT_SYMBOL_GPL(qcom_scm_ice_set_key);

/**
 * qcom_scm_hdcp_available() - Check if secure environment supports HDCP.
 *
 * Return true if HDCP is supported, false if not.
 */
bool qcom_scm_hdcp_available(void)
{
	bool avail;
	int ret = qcom_scm_clk_enable();

	if (ret)
		return ret;

	avail = __qcom_scm_is_call_available(__scm->dev, QCOM_SCM_SVC_HDCP,
						QCOM_SCM_HDCP_INVOKE);

	qcom_scm_clk_disable();

	return avail;
}
EXPORT_SYMBOL_GPL(qcom_scm_hdcp_available);

/**
 * qcom_scm_hdcp_req() - Send HDCP request.
 * @req: HDCP request array
 * @req_cnt: HDCP request array count
 * @resp: response buffer passed to SCM
 *
 * Write HDCP register(s) through SCM.
 */
int qcom_scm_hdcp_req(struct qcom_scm_hdcp_req *req, u32 req_cnt, u32 *resp)
{
	int ret;
	struct qcom_scm_desc desc = {
		.svc = QCOM_SCM_SVC_HDCP,
		.cmd = QCOM_SCM_HDCP_INVOKE,
		.arginfo = QCOM_SCM_ARGS(10),
		.args = {
			req[0].addr,
			req[0].val,
			req[1].addr,
			req[1].val,
			req[2].addr,
			req[2].val,
			req[3].addr,
			req[3].val,
			req[4].addr,
			req[4].val
		},
		.owner = ARM_SMCCC_OWNER_SIP,
	};
	struct qcom_scm_res res;

	if (req_cnt > QCOM_SCM_HDCP_MAX_REQ_CNT)
		return -ERANGE;

	ret = qcom_scm_clk_enable();
	if (ret)
		return ret;

	ret = qcom_scm_call(__scm->dev, &desc, &res);
	*resp = res.result[0];

	qcom_scm_clk_disable();

	return ret;
}
EXPORT_SYMBOL_GPL(qcom_scm_hdcp_req);

int qcom_scm_iommu_set_pt_format(u32 sec_id, u32 ctx_num, u32 pt_fmt)
{
	struct qcom_scm_desc desc = {
		.svc = QCOM_SCM_SVC_SMMU_PROGRAM,
		.cmd = QCOM_SCM_SMMU_PT_FORMAT,
		.arginfo = QCOM_SCM_ARGS(3),
		.args[0] = sec_id,
		.args[1] = ctx_num,
		.args[2] = pt_fmt, /* 0: LPAE AArch32 - 1: AArch64 */
		.owner = ARM_SMCCC_OWNER_SIP,
	};

	return qcom_scm_call(__scm->dev, &desc, NULL);
}
EXPORT_SYMBOL_GPL(qcom_scm_iommu_set_pt_format);

int qcom_scm_qsmmu500_wait_safe_toggle(bool en)
{
	struct qcom_scm_desc desc = {
		.svc = QCOM_SCM_SVC_SMMU_PROGRAM,
		.cmd = QCOM_SCM_SMMU_CONFIG_ERRATA1,
		.arginfo = QCOM_SCM_ARGS(2),
		.args[0] = QCOM_SCM_SMMU_CONFIG_ERRATA1_CLIENT_ALL,
		.args[1] = en,
		.owner = ARM_SMCCC_OWNER_SIP,
	};


	return qcom_scm_call_atomic(__scm->dev, &desc, NULL);
}
EXPORT_SYMBOL_GPL(qcom_scm_qsmmu500_wait_safe_toggle);

bool qcom_scm_lmh_dcvsh_available(void)
{
	return __qcom_scm_is_call_available(__scm->dev, QCOM_SCM_SVC_LMH, QCOM_SCM_LMH_LIMIT_DCVSH);
}
EXPORT_SYMBOL_GPL(qcom_scm_lmh_dcvsh_available);

int qcom_scm_shm_bridge_enable(void)
{
	int ret;

	struct qcom_scm_desc desc = {
		.svc = QCOM_SCM_SVC_MP,
		.cmd = QCOM_SCM_MP_SHM_BRIDGE_ENABLE,
		.owner = ARM_SMCCC_OWNER_SIP
	};

	struct qcom_scm_res res;

	if (!__qcom_scm_is_call_available(__scm->dev, QCOM_SCM_SVC_MP,
					  QCOM_SCM_MP_SHM_BRIDGE_ENABLE))
		return -EOPNOTSUPP;

	ret = qcom_scm_call(__scm->dev, &desc, &res);

	if (ret)
		return ret;

	if (res.result[0] == SHMBRIDGE_RESULT_NOTSUPP)
		return -EOPNOTSUPP;

	return res.result[0];
}
EXPORT_SYMBOL_GPL(qcom_scm_shm_bridge_enable);

int qcom_scm_shm_bridge_create(struct device *dev, u64 pfn_and_ns_perm_flags,
			       u64 ipfn_and_s_perm_flags, u64 size_and_flags,
			       u64 ns_vmids, u64 *handle)
{
	struct qcom_scm_desc desc = {
		.svc = QCOM_SCM_SVC_MP,
		.cmd = QCOM_SCM_MP_SHM_BRIDGE_CREATE,
		.owner = ARM_SMCCC_OWNER_SIP,
		.args[0] = pfn_and_ns_perm_flags,
		.args[1] = ipfn_and_s_perm_flags,
		.args[2] = size_and_flags,
		.args[3] = ns_vmids,
		.arginfo = QCOM_SCM_ARGS(4, QCOM_SCM_VAL, QCOM_SCM_VAL,
					 QCOM_SCM_VAL, QCOM_SCM_VAL),
	};

	struct qcom_scm_res res;
	int ret;

	ret = qcom_scm_call(__scm->dev, &desc, &res);

	if (handle && !ret)
		*handle = res.result[1];

	return ret ?: res.result[0];
}
EXPORT_SYMBOL_GPL(qcom_scm_shm_bridge_create);

int qcom_scm_shm_bridge_delete(struct device *dev, u64 handle)
{
	struct qcom_scm_desc desc = {
		.svc = QCOM_SCM_SVC_MP,
		.cmd = QCOM_SCM_MP_SHM_BRIDGE_DELETE,
		.owner = ARM_SMCCC_OWNER_SIP,
		.args[0] = handle,
		.arginfo = QCOM_SCM_ARGS(1, QCOM_SCM_VAL),
	};

	return qcom_scm_call(__scm->dev, &desc, NULL);
}
EXPORT_SYMBOL_GPL(qcom_scm_shm_bridge_delete);

int qcom_scm_lmh_profile_change(u32 profile_id)
{
	struct qcom_scm_desc desc = {
		.svc = QCOM_SCM_SVC_LMH,
		.cmd = QCOM_SCM_LMH_LIMIT_PROFILE_CHANGE,
		.arginfo = QCOM_SCM_ARGS(1, QCOM_SCM_VAL),
		.args[0] = profile_id,
		.owner = ARM_SMCCC_OWNER_SIP,
	};

	return qcom_scm_call(__scm->dev, &desc, NULL);
}
EXPORT_SYMBOL_GPL(qcom_scm_lmh_profile_change);

int qcom_scm_lmh_dcvsh(u32 payload_fn, u32 payload_reg, u32 payload_val,
		       u64 limit_node, u32 node_id, u64 version)
{
	int ret, payload_size = 5 * sizeof(u32);

	struct qcom_scm_desc desc = {
		.svc = QCOM_SCM_SVC_LMH,
		.cmd = QCOM_SCM_LMH_LIMIT_DCVSH,
		.arginfo = QCOM_SCM_ARGS(5, QCOM_SCM_RO, QCOM_SCM_VAL, QCOM_SCM_VAL,
					QCOM_SCM_VAL, QCOM_SCM_VAL),
		.args[1] = payload_size,
		.args[2] = limit_node,
		.args[3] = node_id,
		.args[4] = version,
		.owner = ARM_SMCCC_OWNER_SIP,
	};

	u32 *payload_buf __free(qcom_tzmem) = qcom_tzmem_alloc(__scm->mempool,
							       payload_size,
							       GFP_KERNEL);
	if (!payload_buf)
		return -ENOMEM;

	payload_buf[0] = payload_fn;
	payload_buf[1] = 0;
	payload_buf[2] = payload_reg;
	payload_buf[3] = 1;
	payload_buf[4] = payload_val;

	desc.args[0] = qcom_tzmem_to_phys(payload_buf);

	ret = qcom_scm_call(__scm->dev, &desc, NULL);

	return ret;
}
EXPORT_SYMBOL_GPL(qcom_scm_lmh_dcvsh);

int qcom_scm_gpu_init_regs(u32 gpu_req)
{
	struct qcom_scm_desc desc = {
		.svc = QCOM_SCM_SVC_GPU,
		.cmd = QCOM_SCM_SVC_GPU_INIT_REGS,
		.arginfo = QCOM_SCM_ARGS(1),
		.args[0] = gpu_req,
		.owner = ARM_SMCCC_OWNER_SIP,
	};

	return qcom_scm_call(__scm->dev, &desc, NULL);
}
EXPORT_SYMBOL_GPL(qcom_scm_gpu_init_regs);

static int qcom_scm_find_dload_address(struct device *dev, u64 *addr)
{
	struct device_node *tcsr;
	struct device_node *np = dev->of_node;
	struct resource res;
	u32 offset;
	int ret;

	tcsr = of_parse_phandle(np, "qcom,dload-mode", 0);
	if (!tcsr)
		return 0;

	ret = of_address_to_resource(tcsr, 0, &res);
	of_node_put(tcsr);
	if (ret)
		return ret;

	ret = of_property_read_u32_index(np, "qcom,dload-mode", 1, &offset);
	if (ret < 0)
		return ret;

	*addr = res.start + offset;

	return 0;
}

#ifdef CONFIG_QCOM_QSEECOM

/* Lock for QSEECOM SCM call executions */
static DEFINE_MUTEX(qcom_scm_qseecom_call_lock);

static int __qcom_scm_qseecom_call(const struct qcom_scm_desc *desc,
				   struct qcom_scm_qseecom_resp *res)
{
	struct qcom_scm_res scm_res = {};
	int status;

	/*
	 * QSEECOM SCM calls should not be executed concurrently. Therefore, we
	 * require the respective call lock to be held.
	 */
	lockdep_assert_held(&qcom_scm_qseecom_call_lock);

	status = qcom_scm_call(__scm->dev, desc, &scm_res);

	res->result = scm_res.result[0];
	res->resp_type = scm_res.result[1];
	res->data = scm_res.result[2];

	if (status)
		return status;

	return 0;
}

/**
 * qcom_scm_qseecom_call() - Perform a QSEECOM SCM call.
 * @desc: SCM call descriptor.
 * @res:  SCM call response (output).
 *
 * Performs the QSEECOM SCM call described by @desc, returning the response in
 * @rsp.
 *
 * Return: Zero on success, nonzero on failure.
 */
static int qcom_scm_qseecom_call(const struct qcom_scm_desc *desc,
				 struct qcom_scm_qseecom_resp *res)
{
	int status;

	/*
	 * Note: Multiple QSEECOM SCM calls should not be executed same time,
	 * so lock things here. This needs to be extended to callback/listener
	 * handling when support for that is implemented.
	 */

	mutex_lock(&qcom_scm_qseecom_call_lock);
	status = __qcom_scm_qseecom_call(desc, res);
	mutex_unlock(&qcom_scm_qseecom_call_lock);

	dev_dbg(__scm->dev, "%s: owner=%x, svc=%x, cmd=%x, result=%lld, type=%llx, data=%llx\n",
		__func__, desc->owner, desc->svc, desc->cmd, res->result,
		res->resp_type, res->data);

	if (status) {
		dev_err(__scm->dev, "qseecom: scm call failed with error %d\n", status);
		return status;
	}

	/*
	 * TODO: Handle incomplete and blocked calls:
	 *
	 * Incomplete and blocked calls are not supported yet. Some devices
	 * and/or commands require those, some don't. Let's warn about them
	 * prominently in case someone attempts to try these commands with a
	 * device/command combination that isn't supported yet.
	 */
	WARN_ON(res->result == QSEECOM_RESULT_INCOMPLETE);
	WARN_ON(res->result == QSEECOM_RESULT_BLOCKED_ON_LISTENER);

	return 0;
}

/**
 * qcom_scm_qseecom_get_version() - Query the QSEECOM version.
 * @version: Pointer where the QSEECOM version will be stored.
 *
 * Performs the QSEECOM SCM querying the QSEECOM version currently running in
 * the TrustZone.
 *
 * Return: Zero on success, nonzero on failure.
 */
static int qcom_scm_qseecom_get_version(u32 *version)
{
	struct qcom_scm_desc desc = {};
	struct qcom_scm_qseecom_resp res = {};
	u32 feature = 10;
	int ret;

	desc.owner = QSEECOM_TZ_OWNER_SIP;
	desc.svc = QSEECOM_TZ_SVC_INFO;
	desc.cmd = QSEECOM_TZ_CMD_INFO_VERSION;
	desc.arginfo = QCOM_SCM_ARGS(1, QCOM_SCM_VAL);
	desc.args[0] = feature;

	ret = qcom_scm_qseecom_call(&desc, &res);
	if (ret)
		return ret;

	*version = res.result;
	return 0;
}

/**
 * qcom_scm_qseecom_app_get_id() - Query the app ID for a given QSEE app name.
 * @app_name: The name of the app.
 * @app_id:   The returned app ID.
 *
 * Query and return the application ID of the SEE app identified by the given
 * name. This returned ID is the unique identifier of the app required for
 * subsequent communication.
 *
 * Return: Zero on success, nonzero on failure, -ENOENT if the app has not been
 * loaded or could not be found.
 */
int qcom_scm_qseecom_app_get_id(const char *app_name, u32 *app_id)
{
	unsigned long name_buf_size = QSEECOM_MAX_APP_NAME_SIZE;
	unsigned long app_name_len = strlen(app_name);
	struct qcom_scm_desc desc = {};
	struct qcom_scm_qseecom_resp res = {};
	int status;

	if (app_name_len >= name_buf_size)
		return -EINVAL;

	char *name_buf __free(qcom_tzmem) = qcom_tzmem_alloc(__scm->mempool,
							     name_buf_size,
							     GFP_KERNEL);
	if (!name_buf)
		return -ENOMEM;

	memcpy(name_buf, app_name, app_name_len);

	desc.owner = QSEECOM_TZ_OWNER_QSEE_OS;
	desc.svc = QSEECOM_TZ_SVC_APP_MGR;
	desc.cmd = QSEECOM_TZ_CMD_APP_LOOKUP;
	desc.arginfo = QCOM_SCM_ARGS(2, QCOM_SCM_RW, QCOM_SCM_VAL);
	desc.args[0] = qcom_tzmem_to_phys(name_buf);
	desc.args[1] = app_name_len;

	status = qcom_scm_qseecom_call(&desc, &res);

	if (status)
		return status;

	if (res.result == QSEECOM_RESULT_FAILURE)
		return -ENOENT;

	if (res.result != QSEECOM_RESULT_SUCCESS)
		return -EINVAL;

	if (res.resp_type != QSEECOM_SCM_RES_APP_ID)
		return -EINVAL;

	*app_id = res.data;
	return 0;
}
EXPORT_SYMBOL_GPL(qcom_scm_qseecom_app_get_id);

/**
 * qcom_scm_qseecom_app_send() - Send to and receive data from a given QSEE app.
 * @app_id:   The ID of the target app.
 * @req:      Request buffer sent to the app (must be TZ memory)
 * @req_size: Size of the request buffer.
 * @rsp:      Response buffer, written to by the app (must be TZ memory)
 * @rsp_size: Size of the response buffer.
 *
 * Sends a request to the QSEE app associated with the given ID and read back
 * its response. The caller must provide two DMA memory regions, one for the
 * request and one for the response, and fill out the @req region with the
 * respective (app-specific) request data. The QSEE app reads this and returns
 * its response in the @rsp region.
 *
 * Return: Zero on success, nonzero on failure.
 */
int qcom_scm_qseecom_app_send(u32 app_id, void *req, size_t req_size,
			      void *rsp, size_t rsp_size)
{
	struct qcom_scm_qseecom_resp res = {};
	struct qcom_scm_desc desc = {};
	phys_addr_t req_phys;
	phys_addr_t rsp_phys;
	int status;

	req_phys = qcom_tzmem_to_phys(req);
	rsp_phys = qcom_tzmem_to_phys(rsp);

	desc.owner = QSEECOM_TZ_OWNER_TZ_APPS;
	desc.svc = QSEECOM_TZ_SVC_APP_ID_PLACEHOLDER;
	desc.cmd = QSEECOM_TZ_CMD_APP_SEND;
	desc.arginfo = QCOM_SCM_ARGS(5, QCOM_SCM_VAL,
				     QCOM_SCM_RW, QCOM_SCM_VAL,
				     QCOM_SCM_RW, QCOM_SCM_VAL);
	desc.args[0] = app_id;
	desc.args[1] = req_phys;
	desc.args[2] = req_size;
	desc.args[3] = rsp_phys;
	desc.args[4] = rsp_size;

	status = qcom_scm_qseecom_call(&desc, &res);

	if (status)
		return status;

	if (res.result != QSEECOM_RESULT_SUCCESS)
		return -EIO;

	return 0;
}
EXPORT_SYMBOL_GPL(qcom_scm_qseecom_app_send);

/*
 * We do not yet support re-entrant calls via the qseecom interface. To prevent
 + any potential issues with this, only allow validated machines for now.
 */
static const struct of_device_id qcom_scm_qseecom_allowlist[] __maybe_unused = {
	{ .compatible = "dell,xps13-9345" },
	{ .compatible = "lenovo,flex-5g" },
	{ .compatible = "lenovo,thinkpad-t14s" },
	{ .compatible = "lenovo,thinkpad-x13s", },
	{ .compatible = "lenovo,yoga-slim7x" },
<<<<<<< HEAD
=======
	{ .compatible = "microsoft,arcata", },
>>>>>>> b5de2a2a
	{ .compatible = "microsoft,romulus13", },
	{ .compatible = "microsoft,romulus15", },
	{ .compatible = "qcom,sc8180x-primus" },
	{ .compatible = "qcom,x1e001de-devkit" },
	{ .compatible = "qcom,x1e80100-crd" },
	{ .compatible = "qcom,x1e80100-qcp" },
	{ }
};

static bool qcom_scm_qseecom_machine_is_allowed(void)
{
	struct device_node *np;
	bool match;

	np = of_find_node_by_path("/");
	if (!np)
		return false;

	match = of_match_node(qcom_scm_qseecom_allowlist, np);
	of_node_put(np);

	return match;
}

static void qcom_scm_qseecom_free(void *data)
{
	struct platform_device *qseecom_dev = data;

	platform_device_del(qseecom_dev);
	platform_device_put(qseecom_dev);
}

static int qcom_scm_qseecom_init(struct qcom_scm *scm)
{
	struct platform_device *qseecom_dev;
	u32 version;
	int ret;

	/*
	 * Note: We do two steps of validation here: First, we try to query the
	 * QSEECOM version as a check to see if the interface exists on this
	 * device. Second, we check against known good devices due to current
	 * driver limitations (see comment in qcom_scm_qseecom_allowlist).
	 *
	 * Note that we deliberately do the machine check after the version
	 * check so that we can log potentially supported devices. This should
	 * be safe as downstream sources indicate that the version query is
	 * neither blocking nor reentrant.
	 */
	ret = qcom_scm_qseecom_get_version(&version);
	if (ret)
		return 0;

	dev_info(scm->dev, "qseecom: found qseecom with version 0x%x\n", version);

	if (!qcom_scm_qseecom_machine_is_allowed()) {
		dev_info(scm->dev, "qseecom: untested machine, skipping\n");
		return 0;
	}

	/*
	 * Set up QSEECOM interface device. All application clients will be
	 * set up and managed by the corresponding driver for it.
	 */
	qseecom_dev = platform_device_alloc("qcom_qseecom", -1);
	if (!qseecom_dev)
		return -ENOMEM;

	qseecom_dev->dev.parent = scm->dev;

	ret = platform_device_add(qseecom_dev);
	if (ret) {
		platform_device_put(qseecom_dev);
		return ret;
	}

	return devm_add_action_or_reset(scm->dev, qcom_scm_qseecom_free, qseecom_dev);
}

#else /* CONFIG_QCOM_QSEECOM */

static int qcom_scm_qseecom_init(struct qcom_scm *scm)
{
	return 0;
}

#endif /* CONFIG_QCOM_QSEECOM */

/**
 * qcom_scm_is_available() - Checks if SCM is available
 */
bool qcom_scm_is_available(void)
{
	return !!READ_ONCE(__scm);
}
EXPORT_SYMBOL_GPL(qcom_scm_is_available);

static int qcom_scm_assert_valid_wq_ctx(u32 wq_ctx)
{
	/* FW currently only supports a single wq_ctx (zero).
	 * TODO: Update this logic to include dynamic allocation and lookup of
	 * completion structs when FW supports more wq_ctx values.
	 */
	if (wq_ctx != 0) {
		dev_err(__scm->dev, "Firmware unexpectedly passed non-zero wq_ctx\n");
		return -EINVAL;
	}

	return 0;
}

int qcom_scm_wait_for_wq_completion(u32 wq_ctx)
{
	int ret;

	ret = qcom_scm_assert_valid_wq_ctx(wq_ctx);
	if (ret)
		return ret;

	wait_for_completion(&__scm->waitq_comp);

	return 0;
}

static int qcom_scm_waitq_wakeup(unsigned int wq_ctx)
{
	int ret;

	ret = qcom_scm_assert_valid_wq_ctx(wq_ctx);
	if (ret)
		return ret;

	complete(&__scm->waitq_comp);

	return 0;
}

static irqreturn_t qcom_scm_irq_handler(int irq, void *data)
{
	int ret;
	struct qcom_scm *scm = data;
	u32 wq_ctx, flags, more_pending = 0;

	do {
		ret = scm_get_wq_ctx(&wq_ctx, &flags, &more_pending);
		if (ret) {
			dev_err(scm->dev, "GET_WQ_CTX SMC call failed: %d\n", ret);
			goto out;
		}

		if (flags != QCOM_SMC_WAITQ_FLAG_WAKE_ONE) {
			dev_err(scm->dev, "Invalid flags received for wq_ctx: %u\n", flags);
			goto out;
		}

		ret = qcom_scm_waitq_wakeup(wq_ctx);
		if (ret)
			goto out;
	} while (more_pending);

out:
	return IRQ_HANDLED;
}

static int get_download_mode(char *buffer, const struct kernel_param *kp)
{
	if (download_mode >= ARRAY_SIZE(download_mode_name))
		return sysfs_emit(buffer, "unknown mode\n");

	return sysfs_emit(buffer, "%s\n", download_mode_name[download_mode]);
}

static int set_download_mode(const char *val, const struct kernel_param *kp)
{
	bool tmp;
	int ret;

	ret = sysfs_match_string(download_mode_name, val);
	if (ret < 0) {
		ret = kstrtobool(val, &tmp);
		if (ret < 0) {
			pr_err("qcom_scm: err: %d\n", ret);
			return ret;
		}

		ret = tmp ? 1 : 0;
	}

	download_mode = ret;
	if (__scm)
		qcom_scm_set_download_mode(download_mode);

	return 0;
}

static const struct kernel_param_ops download_mode_param_ops = {
	.get = get_download_mode,
	.set = set_download_mode,
};

module_param_cb(download_mode, &download_mode_param_ops, NULL, 0644);
MODULE_PARM_DESC(download_mode, "download mode: off/0/N for no dump mode, full/on/1/Y for full dump mode, mini for minidump mode and full,mini for both full and minidump mode together are acceptable values");

static int qcom_scm_probe(struct platform_device *pdev)
{
	struct qcom_tzmem_pool_config pool_config;
	struct qcom_scm *scm;
	int irq, ret;

	scm = devm_kzalloc(&pdev->dev, sizeof(*scm), GFP_KERNEL);
	if (!scm)
		return -ENOMEM;

	scm->dev = &pdev->dev;
	ret = qcom_scm_find_dload_address(&pdev->dev, &scm->dload_mode_addr);
	if (ret < 0)
		return ret;

	init_completion(&scm->waitq_comp);
	mutex_init(&scm->scm_bw_lock);

	scm->path = devm_of_icc_get(&pdev->dev, NULL);
	if (IS_ERR(scm->path))
		return dev_err_probe(&pdev->dev, PTR_ERR(scm->path),
				     "failed to acquire interconnect path\n");

	scm->core_clk = devm_clk_get_optional(&pdev->dev, "core");
	if (IS_ERR(scm->core_clk))
		return PTR_ERR(scm->core_clk);

	scm->iface_clk = devm_clk_get_optional(&pdev->dev, "iface");
	if (IS_ERR(scm->iface_clk))
		return PTR_ERR(scm->iface_clk);

	scm->bus_clk = devm_clk_get_optional(&pdev->dev, "bus");
	if (IS_ERR(scm->bus_clk))
		return PTR_ERR(scm->bus_clk);

	scm->reset.ops = &qcom_scm_pas_reset_ops;
	scm->reset.nr_resets = 1;
	scm->reset.of_node = pdev->dev.of_node;
	ret = devm_reset_controller_register(&pdev->dev, &scm->reset);
	if (ret)
		return ret;

	/* vote for max clk rate for highest performance */
	ret = clk_set_rate(scm->core_clk, INT_MAX);
	if (ret)
		return ret;

	/* Let all above stores be available after this */
	smp_store_release(&__scm, scm);

	irq = platform_get_irq_optional(pdev, 0);
	if (irq < 0) {
		if (irq != -ENXIO)
			return irq;
	} else {
		ret = devm_request_threaded_irq(__scm->dev, irq, NULL, qcom_scm_irq_handler,
						IRQF_ONESHOT, "qcom-scm", __scm);
		if (ret < 0)
			return dev_err_probe(scm->dev, ret, "Failed to request qcom-scm irq\n");
	}

	__get_convention();

	/*
	 * If "download mode" is requested, from this point on warmboot
	 * will cause the boot stages to enter download mode, unless
	 * disabled below by a clean shutdown/reboot.
	 */
	qcom_scm_set_download_mode(download_mode);

	/*
	 * Disable SDI if indicated by DT that it is enabled by default.
	 */
	if (of_property_read_bool(pdev->dev.of_node, "qcom,sdi-enabled") || !download_mode)
		qcom_scm_disable_sdi();

	ret = of_reserved_mem_device_init(__scm->dev);
	if (ret && ret != -ENODEV)
		return dev_err_probe(__scm->dev, ret,
				     "Failed to setup the reserved memory region for TZ mem\n");

	ret = qcom_tzmem_enable(__scm->dev);
	if (ret)
		return dev_err_probe(__scm->dev, ret,
				     "Failed to enable the TrustZone memory allocator\n");

	memset(&pool_config, 0, sizeof(pool_config));
	pool_config.initial_size = 0;
	pool_config.policy = QCOM_TZMEM_POLICY_ON_DEMAND;
	pool_config.max_size = SZ_256K;

	__scm->mempool = devm_qcom_tzmem_pool_new(__scm->dev, &pool_config);
	if (IS_ERR(__scm->mempool))
		return dev_err_probe(__scm->dev, PTR_ERR(__scm->mempool),
				     "Failed to create the SCM memory pool\n");

	/*
	 * Initialize the QSEECOM interface.
	 *
	 * Note: QSEECOM is fairly self-contained and this only adds the
	 * interface device (the driver of which does most of the heavy
	 * lifting). So any errors returned here should be either -ENOMEM or
	 * -EINVAL (with the latter only in case there's a bug in our code).
	 * This means that there is no need to bring down the whole SCM driver.
	 * Just log the error instead and let SCM live.
	 */
	ret = qcom_scm_qseecom_init(scm);
	WARN(ret < 0, "failed to initialize qseecom: %d\n", ret);

	return 0;
}

static void qcom_scm_shutdown(struct platform_device *pdev)
{
	/* Clean shutdown, disable download mode to allow normal restart */
	qcom_scm_set_download_mode(QCOM_DLOAD_NODUMP);
}

static const struct of_device_id qcom_scm_dt_match[] = {
	{ .compatible = "qcom,scm" },

	/* Legacy entries kept for backwards compatibility */
	{ .compatible = "qcom,scm-apq8064" },
	{ .compatible = "qcom,scm-apq8084" },
	{ .compatible = "qcom,scm-ipq4019" },
	{ .compatible = "qcom,scm-msm8953" },
	{ .compatible = "qcom,scm-msm8974" },
	{ .compatible = "qcom,scm-msm8996" },
	{}
};
MODULE_DEVICE_TABLE(of, qcom_scm_dt_match);

static struct platform_driver qcom_scm_driver = {
	.driver = {
		.name	= "qcom_scm",
		.of_match_table = qcom_scm_dt_match,
		.suppress_bind_attrs = true,
	},
	.probe = qcom_scm_probe,
	.shutdown = qcom_scm_shutdown,
};

static int __init qcom_scm_init(void)
{
	return platform_driver_register(&qcom_scm_driver);
}
subsys_initcall(qcom_scm_init);

MODULE_DESCRIPTION("Qualcomm Technologies, Inc. SCM driver");
MODULE_LICENSE("GPL v2");<|MERGE_RESOLUTION|>--- conflicted
+++ resolved
@@ -1773,10 +1773,7 @@
 	{ .compatible = "lenovo,thinkpad-t14s" },
 	{ .compatible = "lenovo,thinkpad-x13s", },
 	{ .compatible = "lenovo,yoga-slim7x" },
-<<<<<<< HEAD
-=======
 	{ .compatible = "microsoft,arcata", },
->>>>>>> b5de2a2a
 	{ .compatible = "microsoft,romulus13", },
 	{ .compatible = "microsoft,romulus15", },
 	{ .compatible = "qcom,sc8180x-primus" },
