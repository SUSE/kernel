// SPDX-License-Identifier: GPL-2.0-only
/*
 * Amlogic Secure Monitor driver
 *
 * Copyright (C) 2016 Endless Mobile, Inc.
 * Author: Carlo Caione <carlo@endlessm.com>
 */

#define pr_fmt(fmt) "meson-sm: " fmt

#include <linux/arm-smccc.h>
#include <linux/bug.h>
#include <linux/io.h>
#include <linux/module.h>
#include <linux/of.h>
#include <linux/of_platform.h>
#include <linux/platform_device.h>
#include <linux/printk.h>
#include <linux/property.h>
#include <linux/types.h>
#include <linux/sizes.h>
 #include <linux/slab.h>

#include <linux/firmware/meson/meson_sm.h>

struct meson_sm_cmd {
	unsigned int index;
	u32 smc_id;
};
#define CMD(d, s) { .index = (d), .smc_id = (s), }

struct meson_sm_chip {
	unsigned int shmem_size;
	u32 cmd_shmem_in_base;
	u32 cmd_shmem_out_base;
	struct meson_sm_cmd cmd[];
};

static const struct meson_sm_chip gxbb_chip = {
	.shmem_size		= SZ_4K,
	.cmd_shmem_in_base	= 0x82000020,
	.cmd_shmem_out_base	= 0x82000021,
	.cmd = {
		CMD(SM_EFUSE_READ,	0x82000030),
		CMD(SM_EFUSE_WRITE,	0x82000031),
		CMD(SM_EFUSE_USER_MAX,	0x82000033),
		CMD(SM_GET_CHIP_ID,	0x82000044),
		CMD(SM_A1_PWRC_SET,	0x82000093),
		CMD(SM_A1_PWRC_GET,	0x82000095),
		{ /* sentinel */ },
	},
};

struct meson_sm_firmware {
	const struct meson_sm_chip *chip;
	void __iomem *sm_shmem_in_base;
	void __iomem *sm_shmem_out_base;
};

static u32 meson_sm_get_cmd(const struct meson_sm_chip *chip,
			    unsigned int cmd_index)
{
	const struct meson_sm_cmd *cmd = chip->cmd;

	while (cmd->smc_id && cmd->index != cmd_index)
		cmd++;

	return cmd->smc_id;
}

static s32 __meson_sm_call(u32 cmd, u32 arg0, u32 arg1, u32 arg2,
			   u32 arg3, u32 arg4)
{
	struct arm_smccc_res res;

	arm_smccc_smc(cmd, arg0, arg1, arg2, arg3, arg4, 0, 0, &res);
	return res.a0;
}

static void __iomem *meson_sm_map_shmem(u32 cmd_shmem, unsigned int size)
{
	u32 sm_phy_base;

	sm_phy_base = __meson_sm_call(cmd_shmem, 0, 0, 0, 0, 0);
	if (!sm_phy_base)
		return NULL;

	return ioremap_cache(sm_phy_base, size);
}

/**
 * meson_sm_call - generic SMC32 call to the secure-monitor
 *
 * @fw:		Pointer to secure-monitor firmware
 * @cmd_index:	Index of the SMC32 function ID
 * @ret:	Returned value
 * @arg0:	SMC32 Argument 0
 * @arg1:	SMC32 Argument 1
 * @arg2:	SMC32 Argument 2
 * @arg3:	SMC32 Argument 3
 * @arg4:	SMC32 Argument 4
 *
 * Return:	0 on success, a negative value on error
 */
int meson_sm_call(struct meson_sm_firmware *fw, unsigned int cmd_index,
		  s32 *ret, u32 arg0, u32 arg1, u32 arg2, u32 arg3, u32 arg4)
{
	u32 cmd;
	s32 lret;

	if (!fw->chip)
		return -ENOENT;

	cmd = meson_sm_get_cmd(fw->chip, cmd_index);
	if (!cmd)
		return -EINVAL;

	lret = __meson_sm_call(cmd, arg0, arg1, arg2, arg3, arg4);

	if (ret)
		*ret = lret;

	return 0;
}
EXPORT_SYMBOL(meson_sm_call);

/**
 * meson_sm_call_read - retrieve data from secure-monitor
 *
 * @fw:		Pointer to secure-monitor firmware
 * @buffer:	Buffer to store the retrieved data
 * @bsize:	Size of the buffer
 * @cmd_index:	Index of the SMC32 function ID
 * @arg0:	SMC32 Argument 0
 * @arg1:	SMC32 Argument 1
 * @arg2:	SMC32 Argument 2
 * @arg3:	SMC32 Argument 3
 * @arg4:	SMC32 Argument 4
 *
 * Return:	size of read data on success, a negative value on error
 *		When 0 is returned there is no guarantee about the amount of
 *		data read and bsize bytes are copied in buffer.
 */
int meson_sm_call_read(struct meson_sm_firmware *fw, void *buffer,
		       unsigned int bsize, unsigned int cmd_index, u32 arg0,
		       u32 arg1, u32 arg2, u32 arg3, u32 arg4)
{
	s32 size;
	int ret;

	if (!fw->chip)
		return -ENOENT;

	if (!fw->chip->cmd_shmem_out_base)
		return -EINVAL;

	if (bsize > fw->chip->shmem_size)
		return -EINVAL;

	if (meson_sm_call(fw, cmd_index, &size, arg0, arg1, arg2, arg3, arg4) < 0)
		return -EINVAL;

	if (size < 0 || size > bsize)
		return -EINVAL;

	ret = size;

	/* In some cases (for example GET_CHIP_ID command),
	 * SMC doesn't return the number of bytes read, even
	 * though the bytes were actually read into sm_shmem_out.
	 * So this check is needed.
	 */
	if (!size)
		size = bsize;

	if (buffer)
		memcpy(buffer, fw->sm_shmem_out_base, size);

	return ret;
}
EXPORT_SYMBOL(meson_sm_call_read);

/**
 * meson_sm_call_write - send data to secure-monitor
 *
 * @fw:		Pointer to secure-monitor firmware
 * @buffer:	Buffer containing data to send
 * @size:	Size of the data to send
 * @cmd_index:	Index of the SMC32 function ID
 * @arg0:	SMC32 Argument 0
 * @arg1:	SMC32 Argument 1
 * @arg2:	SMC32 Argument 2
 * @arg3:	SMC32 Argument 3
 * @arg4:	SMC32 Argument 4
 *
 * Return:	size of sent data on success, a negative value on error
 */
int meson_sm_call_write(struct meson_sm_firmware *fw, void *buffer,
			unsigned int size, unsigned int cmd_index, u32 arg0,
			u32 arg1, u32 arg2, u32 arg3, u32 arg4)
{
	s32 written;

	if (!fw->chip)
		return -ENOENT;

	if (size > fw->chip->shmem_size)
		return -EINVAL;

	if (!fw->chip->cmd_shmem_in_base)
		return -EINVAL;

	memcpy(fw->sm_shmem_in_base, buffer, size);

	if (meson_sm_call(fw, cmd_index, &written, arg0, arg1, arg2, arg3, arg4) < 0)
		return -EINVAL;

	if (written <= 0 || written > size)
		return -EINVAL;

	return written;
}
EXPORT_SYMBOL(meson_sm_call_write);

/**
 * meson_sm_get - get pointer to meson_sm_firmware structure.
 *
 * @sm_node:		Pointer to the secure-monitor Device Tree node.
 *
 * Return:		NULL is the secure-monitor device is not ready.
 */
struct meson_sm_firmware *meson_sm_get(struct device_node *sm_node)
{
	struct platform_device *pdev = of_find_device_by_node(sm_node);

	if (!pdev)
		return NULL;

	return platform_get_drvdata(pdev);
}
EXPORT_SYMBOL_GPL(meson_sm_get);

#define SM_CHIP_ID_LENGTH	119
#define SM_CHIP_ID_OFFSET	4
#define SM_CHIP_ID_SIZE		12

static ssize_t serial_show(struct device *dev, struct device_attribute *attr,
			 char *buf)
{
	struct platform_device *pdev = to_platform_device(dev);
	struct meson_sm_firmware *fw;
	uint8_t *id_buf;
	int ret;

	fw = platform_get_drvdata(pdev);

	id_buf = kmalloc(SM_CHIP_ID_LENGTH, GFP_KERNEL);
	if (!id_buf)
		return -ENOMEM;

	ret = meson_sm_call_read(fw, id_buf, SM_CHIP_ID_LENGTH, SM_GET_CHIP_ID,
				 0, 0, 0, 0, 0);
	if (ret < 0) {
		kfree(id_buf);
		return ret;
	}

	ret = sprintf(buf, "%12phN\n", &id_buf[SM_CHIP_ID_OFFSET]);

	kfree(id_buf);

	return ret;
}

static DEVICE_ATTR_RO(serial);

static struct attribute *meson_sm_sysfs_attrs[] = {
	&dev_attr_serial.attr,
	NULL,
};
ATTRIBUTE_GROUPS(meson_sm_sysfs);

static const struct of_device_id meson_sm_ids[] = {
	{ .compatible = "amlogic,meson-gxbb-sm", .data = &gxbb_chip },
	{ /* sentinel */ },
};

static int __init meson_sm_probe(struct platform_device *pdev)
{
	struct device *dev = &pdev->dev;
	const struct meson_sm_chip *chip;
	struct meson_sm_firmware *fw;

	fw = devm_kzalloc(dev, sizeof(*fw), GFP_KERNEL);
	if (!fw)
		return -ENOMEM;

<<<<<<< HEAD
	chip = of_match_device(meson_sm_ids, dev)->data;
=======
	chip = device_get_match_data(dev);
>>>>>>> 2d5404ca
	if (!chip)
		return -EINVAL;

	if (chip->cmd_shmem_in_base) {
		fw->sm_shmem_in_base = meson_sm_map_shmem(chip->cmd_shmem_in_base,
							  chip->shmem_size);
		if (WARN_ON(!fw->sm_shmem_in_base))
			goto out;
	}

	if (chip->cmd_shmem_out_base) {
		fw->sm_shmem_out_base = meson_sm_map_shmem(chip->cmd_shmem_out_base,
							   chip->shmem_size);
		if (WARN_ON(!fw->sm_shmem_out_base))
			goto unmap_in_base;
	}

	fw->chip = chip;

	platform_set_drvdata(pdev, fw);

	if (devm_of_platform_populate(dev))
		goto unmap_out_base;

	pr_info("secure-monitor enabled\n");

	return 0;

unmap_out_base:
	iounmap(fw->sm_shmem_out_base);
unmap_in_base:
	iounmap(fw->sm_shmem_in_base);
out:
	return -EINVAL;
}

static struct platform_driver meson_sm_driver = {
	.driver = {
		.name = "meson-sm",
		.of_match_table = of_match_ptr(meson_sm_ids),
		.dev_groups = meson_sm_sysfs_groups,
	},
};
module_platform_driver_probe(meson_sm_driver, meson_sm_probe);
MODULE_DESCRIPTION("Amlogic Secure Monitor driver");
MODULE_LICENSE("GPL v2");<|MERGE_RESOLUTION|>--- conflicted
+++ resolved
@@ -295,11 +295,7 @@
 	if (!fw)
 		return -ENOMEM;
 
-<<<<<<< HEAD
-	chip = of_match_device(meson_sm_ids, dev)->data;
-=======
 	chip = device_get_match_data(dev);
->>>>>>> 2d5404ca
 	if (!chip)
 		return -EINVAL;
 
