--- conflicted
+++ resolved
@@ -97,15 +97,9 @@
  */
 static u32 ffa_compatible_version_find(u32 version)
 {
-<<<<<<< HEAD
-	u16 major = MAJOR_VERSION(version), minor = MINOR_VERSION(version);
-	u16 drv_major = MAJOR_VERSION(FFA_DRIVER_VERSION);
-	u16 drv_minor = MINOR_VERSION(FFA_DRIVER_VERSION);
-=======
 	u16 major = FFA_MAJOR_VERSION(version), minor = FFA_MINOR_VERSION(version);
 	u16 drv_major = FFA_MAJOR_VERSION(FFA_DRIVER_VERSION);
 	u16 drv_minor = FFA_MINOR_VERSION(FFA_DRIVER_VERSION);
->>>>>>> eb3cdb58
 
 	if ((major < drv_major) || (major == drv_major && minor <= drv_minor))
 		return version;
@@ -129,18 +123,6 @@
 
 	if (ver.a0 < FFA_MIN_VERSION) {
 		pr_err("Incompatible v%d.%d! Earliest supported v%d.%d\n",
-<<<<<<< HEAD
-		       MAJOR_VERSION(ver.a0), MINOR_VERSION(ver.a0),
-		       MAJOR_VERSION(FFA_MIN_VERSION),
-		       MINOR_VERSION(FFA_MIN_VERSION));
-		return -EINVAL;
-	}
-
-	pr_info("Driver version %d.%d\n", MAJOR_VERSION(FFA_DRIVER_VERSION),
-		MINOR_VERSION(FFA_DRIVER_VERSION));
-	pr_info("Firmware version %d.%d found\n", MAJOR_VERSION(ver.a0),
-		MINOR_VERSION(ver.a0));
-=======
 		       FFA_MAJOR_VERSION(ver.a0), FFA_MINOR_VERSION(ver.a0),
 		       FFA_MAJOR_VERSION(FFA_MIN_VERSION),
 		       FFA_MINOR_VERSION(FFA_MIN_VERSION));
@@ -151,7 +133,6 @@
 		FFA_MINOR_VERSION(FFA_DRIVER_VERSION));
 	pr_info("Firmware version %d.%d found\n", FFA_MAJOR_VERSION(ver.a0),
 		FFA_MINOR_VERSION(ver.a0));
->>>>>>> eb3cdb58
 	*version = ffa_compatible_version_find(ver.a0);
 
 	return 0;
@@ -622,12 +603,7 @@
 	return ffa_memory_ops(FFA_MEM_SHARE, args);
 }
 
-<<<<<<< HEAD
-static int
-ffa_memory_lend(struct ffa_device *dev, struct ffa_mem_ops_args *args)
-=======
 static int ffa_memory_lend(struct ffa_mem_ops_args *args)
->>>>>>> eb3cdb58
 {
 	/* Note that upon a successful MEM_LEND request the caller
 	 * must ensure that the memory region specified is not accessed
@@ -636,15 +612,6 @@
 	 * however on systems without a hypervisor the responsibility
 	 * falls to the calling kernel driver to prevent access.
 	 */
-<<<<<<< HEAD
-	if (dev->mode_32bit)
-		return ffa_memory_ops(FFA_MEM_LEND, args);
-
-	return ffa_memory_ops(FFA_FN_NATIVE(MEM_LEND), args);
-}
-
-static const struct ffa_dev_ops ffa_ops = {
-=======
 	if (drv_info->mem_ops_native)
 		return ffa_memory_ops(FFA_FN_NATIVE(MEM_LEND), args);
 
@@ -652,7 +619,6 @@
 }
 
 static const struct ffa_info_ops ffa_drv_info_ops = {
->>>>>>> eb3cdb58
 	.api_version_get = ffa_api_version_get,
 	.partition_info_get = ffa_partition_info_get,
 };
@@ -725,13 +691,10 @@
 			       __func__, tpbuf->id);
 			continue;
 		}
-<<<<<<< HEAD
-=======
 
 		if (drv_info->version > FFA_VERSION_1_0 &&
 		    !(tpbuf->properties & FFA_PARTITION_AARCH64_EXEC))
 			_ffa_mode_32bit_set(ffa_dev);
->>>>>>> eb3cdb58
 	}
 	kfree(pbuf);
 }
