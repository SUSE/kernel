# SPDX-License-Identifier: GPL-2.0-only
#
# For a description of the syntax of this configuration file,
# see Documentation/kbuild/kconfig-language.rst.
#

menu "Firmware Drivers"

source "drivers/firmware/arm_scmi/Kconfig"

config ARM_SCPI_PROTOCOL
	tristate "ARM System Control and Power Interface (SCPI) Message Protocol"
	depends on ARM || ARM64 || COMPILE_TEST
	depends on MAILBOX
	help
	  System Control and Power Interface (SCPI) Message Protocol is
	  defined for the purpose of communication between the Application
	  Cores(AP) and the System Control Processor(SCP). The MHU peripheral
	  provides a mechanism for inter-processor communication between SCP
	  and AP.

	  SCP controls most of the power management on the Application
	  Processors. It offers control and management of: the core/cluster
	  power states, various power domain DVFS including the core/cluster,
	  certain system clocks configuration, thermal sensors and many
	  others.

	  This protocol library provides interface for all the client drivers
	  making use of the features offered by the SCP.

config ARM_SCPI_POWER_DOMAIN
	tristate "SCPI power domain driver"
	depends on ARM_SCPI_PROTOCOL || (COMPILE_TEST && OF)
	default y
	select PM_GENERIC_DOMAINS if PM
	help
	  This enables support for the SCPI power domains which can be
	  enabled or disabled via the SCP firmware

config ARM_SDE_INTERFACE
	bool "ARM Software Delegated Exception Interface (SDEI)"
	depends on ARM64
	depends on ACPI_APEI_GHES
	help
	  The Software Delegated Exception Interface (SDEI) is an ARM
	  standard for registering callbacks from the platform firmware
	  into the OS. This is typically used to implement RAS notifications.

config EDD
	tristate "BIOS Enhanced Disk Drive calls determine boot disk"
	depends on X86
	help
	  Say Y or M here if you want to enable BIOS Enhanced Disk Drive
	  Services real mode BIOS calls to determine which disk
	  BIOS tries boot from.  This information is then exported via sysfs.

	  This option is experimental and is known to fail to boot on some
          obscure configurations. Most disk controller BIOS vendors do
          not yet implement this feature.

config EDD_OFF
	bool "Sets default behavior for EDD detection to off"
	depends on EDD
	default n
	help
	  Say Y if you want EDD disabled by default, even though it is compiled into the
	  kernel. Say N if you want EDD enabled by default. EDD can be dynamically set
	  using the kernel parameter 'edd={on|skipmbr|off}'.

config FIRMWARE_MEMMAP
    bool "Add firmware-provided memory map to sysfs" if EXPERT
    default X86
    help
      Add the firmware-provided (unmodified) memory map to /sys/firmware/memmap.
      That memory map is used for example by kexec to set up parameter area
      for the next kernel, but can also be used for debugging purposes.

      See also Documentation/ABI/testing/sysfs-firmware-memmap.

config DMIID
    bool "Export DMI identification via sysfs to userspace"
    depends on DMI
    default y
	help
	  Say Y here if you want to query SMBIOS/DMI system identification
	  information from userspace through /sys/class/dmi/id/ or if you want
	  DMI-based module auto-loading.

config DMI_SYSFS
	tristate "DMI table support in sysfs"
	depends on SYSFS && DMI
	default n
	help
	  Say Y or M here to enable the exporting of the raw DMI table
	  data via sysfs.  This is useful for consuming the data without
	  requiring any access to /dev/mem at all.  Tables are found
	  under /sys/firmware/dmi when this option is enabled and
	  loaded.

config DMI_SCAN_MACHINE_NON_EFI_FALLBACK
	bool

config ISCSI_IBFT_FIND
	bool "iSCSI Boot Firmware Table Attributes"
	depends on X86 && ISCSI_IBFT
	default n
	help
	  This option enables the kernel to find the region of memory
	  in which the ISCSI Boot Firmware Table (iBFT) resides. This
	  is necessary for iSCSI Boot Firmware Table Attributes module to work
	  properly.

config ISCSI_IBFT
	tristate "iSCSI Boot Firmware Table Attributes module"
	select ISCSI_BOOT_SYSFS
	select ISCSI_IBFT_FIND if X86
	depends on ACPI && SCSI && SCSI_LOWLEVEL
	default	n
	help
	  This option enables support for detection and exposing of iSCSI
	  Boot Firmware Table (iBFT) via sysfs to userspace. If you wish to
	  detect iSCSI boot parameters dynamically during system boot, say Y.
	  Otherwise, say N.

config RASPBERRYPI_FIRMWARE
	tristate "Raspberry Pi Firmware Driver"
	depends on BCM2835_MBOX
	help
	  This option enables support for communicating with the firmware on the
	  Raspberry Pi.

config FW_CFG_SYSFS
	tristate "QEMU fw_cfg device support in sysfs"
	depends on SYSFS && (ARM || ARM64 || PARISC || PPC_PMAC || SPARC || X86)
	default n
	help
	  Say Y or M here to enable the exporting of the QEMU firmware
	  configuration (fw_cfg) file entries via sysfs. Entries are
	  found under /sys/firmware/fw_cfg when this option is enabled
	  and loaded.

config FW_CFG_SYSFS_CMDLINE
	bool "QEMU fw_cfg device parameter parsing"
	depends on FW_CFG_SYSFS
	help
	  Allow the qemu_fw_cfg device to be initialized via the kernel
	  command line or using a module parameter.
	  WARNING: Using incorrect parameters (base address in particular)
	  may crash your system.

config INTEL_STRATIX10_SERVICE
	tristate "Intel Stratix10 Service Layer"
	depends on ARCH_INTEL_SOCFPGA && ARM64 && HAVE_ARM_SMCCC
	default n
	help
	  Intel Stratix10 service layer runs at privileged exception level,
	  interfaces with the service providers (FPGA manager is one of them)
	  and manages secure monitor call to communicate with secure monitor
	  software at secure monitor exception level.

	  Say Y here if you want Stratix10 service layer support.

config INTEL_STRATIX10_RSU
	tristate "Intel Stratix10 Remote System Update"
	depends on INTEL_STRATIX10_SERVICE
	help
	  The Intel Remote System Update (RSU) driver exposes interfaces
	  access through the Intel Service Layer to user space via sysfs
	  device attribute nodes. The RSU interfaces report/control some of
	  the optional RSU features of the Stratix 10 SoC FPGA.

	  The RSU provides a way for customers to update the boot
	  configuration of a Stratix 10 SoC device with significantly reduced
	  risk of corrupting the bitstream storage and bricking the system.

	  Enable RSU support if you are using an Intel SoC FPGA with the RSU
	  feature enabled and you want Linux user space control.

	  Say Y here if you want Intel RSU support.

config MTK_ADSP_IPC
	tristate "MTK ADSP IPC Protocol driver"
	depends on MTK_ADSP_MBOX
	help
	  Say yes here to add support for the MediaTek ADSP IPC
	  between host AP (Linux) and the firmware running on ADSP.
	  ADSP exists on some mtk processors.
	  Client might use shared memory to exchange information with ADSP.

<<<<<<< HEAD
config QCOM_SCM
	tristate

config QCOM_SCM_DOWNLOAD_MODE_DEFAULT
	bool "Qualcomm download mode enabled by default"
	depends on QCOM_SCM
	help
	  A device with "download mode" enabled will upon an unexpected
	  warm-restart enter a special debug mode that allows the user to
	  "download" memory content over USB for offline postmortem analysis.
	  The feature can be enabled/disabled on the kernel command line.

	  Say Y here to enable "download mode" by default.

config QCOM_QSEECOM
	bool "Qualcomm QSEECOM interface driver"
	depends on QCOM_SCM=y
	help
	  Various Qualcomm SoCs have a Secure Execution Environment (SEE) running
	  in the Trust Zone. This module provides an interface to that via the
	  QSEECOM mechanism, using SCM calls.

	  The QSEECOM interface allows, among other things, access to applications
	  running in the SEE. An example of such an application is 'uefisecapp',
	  which is required to access UEFI variables on certain systems. If
	  selected, the interface will also attempt to detect and register client
	  devices for supported applications.

	  Select Y here to enable the QSEECOM interface driver.

config QCOM_QSEECOM_UEFISECAPP
	bool "Qualcomm SEE UEFI Secure App client driver"
	depends on QCOM_QSEECOM
	depends on EFI
	help
	  Various Qualcomm SoCs do not allow direct access to EFI variables.
	  Instead, these need to be accessed via the UEFI Secure Application
	  (uefisecapp), residing in the Secure Execution Environment (SEE).

	  This module provides a client driver for uefisecapp, installing efivar
	  operations to allow the kernel accessing EFI variables, and via that also
	  provide user-space with access to EFI variables via efivarfs.

	  Select Y here to provide access to EFI variables on the aforementioned
	  platforms.

=======
>>>>>>> b85ea95d
config SYSFB
	bool
	select BOOT_VESA_SUPPORT

config SYSFB_SIMPLEFB
	bool "Mark VGA/VBE/EFI FB as generic system framebuffer"
	depends on X86 || EFI
	select SYSFB
	help
	  Firmwares often provide initial graphics framebuffers so the BIOS,
	  bootloader or kernel can show basic video-output during boot for
	  user-guidance and debugging. Historically, x86 used the VESA BIOS
	  Extensions and EFI-framebuffers for this, which are mostly limited
	  to x86 BIOS or EFI systems.
	  This option, if enabled, marks VGA/VBE/EFI framebuffers as generic
	  framebuffers so the new generic system-framebuffer drivers can be
	  used instead. If the framebuffer is not compatible with the generic
	  modes, it is advertised as fallback platform framebuffer so legacy
	  drivers like efifb, vesafb and uvesafb can pick it up.
	  If this option is not selected, all system framebuffers are always
	  marked as fallback platform framebuffers as usual.

	  Note: Legacy fbdev drivers, including vesafb, efifb, uvesafb, will
	  not be able to pick up generic system framebuffers if this option
	  is selected. You are highly encouraged to enable simplefb as
	  replacement if you select this option. simplefb can correctly deal
	  with generic system framebuffers. But you should still keep vesafb
	  and others enabled as fallback if a system framebuffer is
	  incompatible with simplefb.

	  If unsure, say Y.

config TI_SCI_PROTOCOL
	tristate "TI System Control Interface (TISCI) Message Protocol"
	depends on TI_MESSAGE_MANAGER
	help
	  TI System Control Interface (TISCI) Message Protocol is used to manage
	  compute systems such as ARM, DSP etc with the system controller in
	  complex System on Chip(SoC) such as those found on certain keystone
	  generation SoC from TI.

	  System controller provides various facilities including power
	  management function support.

	  This protocol library is used by client drivers to use the features
	  provided by the system controller.

config TRUSTED_FOUNDATIONS
	bool "Trusted Foundations secure monitor support"
	depends on ARM && CPU_V7
	help
	  Some devices (including most early Tegra-based consumer devices on
	  the market) are booted with the Trusted Foundations secure monitor
	  active, requiring some core operations to be performed by the secure
	  monitor instead of the kernel.

	  This option allows the kernel to invoke the secure monitor whenever
	  required on devices using Trusted Foundations. See the functions and
	  comments in linux/firmware/trusted_foundations.h or the device tree
	  bindings for "tlm,trusted-foundations" for details on how to use it.

	  Choose N if you don't know what this is about.

config TURRIS_MOX_RWTM
	tristate "Turris Mox rWTM secure firmware driver"
	depends on ARCH_MVEBU || COMPILE_TEST
	depends on HAS_DMA && OF
	depends on MAILBOX
	select HW_RANDOM
	select ARMADA_37XX_RWTM_MBOX
	help
	  This driver communicates with the firmware on the Cortex-M3 secure
	  processor of the Turris Mox router. Enable if you are building for
	  Turris Mox, and you will be able to read the device serial number and
	  other manufacturing data and also utilize the Entropy Bit Generator
	  for hardware random number generation.

source "drivers/firmware/arm_ffa/Kconfig"
source "drivers/firmware/broadcom/Kconfig"
source "drivers/firmware/cirrus/Kconfig"
source "drivers/firmware/google/Kconfig"
source "drivers/firmware/efi/Kconfig"
source "drivers/firmware/imx/Kconfig"
source "drivers/firmware/meson/Kconfig"
source "drivers/firmware/psci/Kconfig"
source "drivers/firmware/qcom/Kconfig"
source "drivers/firmware/smccc/Kconfig"
source "drivers/firmware/tegra/Kconfig"
source "drivers/firmware/xilinx/Kconfig"

endmenu<|MERGE_RESOLUTION|>--- conflicted
+++ resolved
@@ -187,55 +187,6 @@
 	  ADSP exists on some mtk processors.
 	  Client might use shared memory to exchange information with ADSP.
 
-<<<<<<< HEAD
-config QCOM_SCM
-	tristate
-
-config QCOM_SCM_DOWNLOAD_MODE_DEFAULT
-	bool "Qualcomm download mode enabled by default"
-	depends on QCOM_SCM
-	help
-	  A device with "download mode" enabled will upon an unexpected
-	  warm-restart enter a special debug mode that allows the user to
-	  "download" memory content over USB for offline postmortem analysis.
-	  The feature can be enabled/disabled on the kernel command line.
-
-	  Say Y here to enable "download mode" by default.
-
-config QCOM_QSEECOM
-	bool "Qualcomm QSEECOM interface driver"
-	depends on QCOM_SCM=y
-	help
-	  Various Qualcomm SoCs have a Secure Execution Environment (SEE) running
-	  in the Trust Zone. This module provides an interface to that via the
-	  QSEECOM mechanism, using SCM calls.
-
-	  The QSEECOM interface allows, among other things, access to applications
-	  running in the SEE. An example of such an application is 'uefisecapp',
-	  which is required to access UEFI variables on certain systems. If
-	  selected, the interface will also attempt to detect and register client
-	  devices for supported applications.
-
-	  Select Y here to enable the QSEECOM interface driver.
-
-config QCOM_QSEECOM_UEFISECAPP
-	bool "Qualcomm SEE UEFI Secure App client driver"
-	depends on QCOM_QSEECOM
-	depends on EFI
-	help
-	  Various Qualcomm SoCs do not allow direct access to EFI variables.
-	  Instead, these need to be accessed via the UEFI Secure Application
-	  (uefisecapp), residing in the Secure Execution Environment (SEE).
-
-	  This module provides a client driver for uefisecapp, installing efivar
-	  operations to allow the kernel accessing EFI variables, and via that also
-	  provide user-space with access to EFI variables via efivarfs.
-
-	  Select Y here to provide access to EFI variables on the aforementioned
-	  platforms.
-
-=======
->>>>>>> b85ea95d
 config SYSFB
 	bool
 	select BOOT_VESA_SUPPORT
