// SPDX-License-Identifier: GPL-2.0
/*
 * System Control and Management Interface (SCMI) Base Protocol
 *
 * Copyright (C) 2018-2021 ARM Ltd.
 */

#define pr_fmt(fmt) "SCMI Notifications BASE - " fmt

#include <linux/module.h>
#include <linux/scmi_protocol.h>

#include "common.h"
#include "notify.h"

#define SCMI_BASE_NUM_SOURCES		1
#define SCMI_BASE_MAX_CMD_ERR_COUNT	1024

enum scmi_base_protocol_cmd {
	BASE_DISCOVER_VENDOR = 0x3,
	BASE_DISCOVER_SUB_VENDOR = 0x4,
	BASE_DISCOVER_IMPLEMENT_VERSION = 0x5,
	BASE_DISCOVER_LIST_PROTOCOLS = 0x6,
	BASE_DISCOVER_AGENT = 0x7,
	BASE_NOTIFY_ERRORS = 0x8,
	BASE_SET_DEVICE_PERMISSIONS = 0x9,
	BASE_SET_PROTOCOL_PERMISSIONS = 0xa,
	BASE_RESET_AGENT_CONFIGURATION = 0xb,
};

struct scmi_msg_resp_base_attributes {
	u8 num_protocols;
	u8 num_agents;
	__le16 reserved;
};

struct scmi_msg_resp_base_discover_agent {
	__le32 agent_id;
<<<<<<< HEAD
	u8 name[SCMI_MAX_STR_SIZE];
=======
	u8 name[SCMI_SHORT_NAME_MAX_SIZE];
>>>>>>> eb3cdb58
};


struct scmi_msg_base_error_notify {
	__le32 event_control;
#define BASE_TP_NOTIFY_ALL	BIT(0)
};

struct scmi_base_error_notify_payld {
	__le32 agent_id;
	__le32 error_status;
#define IS_FATAL_ERROR(x)	((x) & BIT(31))
#define ERROR_CMD_COUNT(x)	FIELD_GET(GENMASK(9, 0), (x))
	__le64 msg_reports[SCMI_BASE_MAX_CMD_ERR_COUNT];
};

/**
 * scmi_base_attributes_get() - gets the implementation details
 *	that are associated with the base protocol.
 *
 * @ph: SCMI protocol handle
 *
 * Return: 0 on success, else appropriate SCMI error.
 */
static int scmi_base_attributes_get(const struct scmi_protocol_handle *ph)
{
	int ret;
	struct scmi_xfer *t;
	struct scmi_msg_resp_base_attributes *attr_info;
	struct scmi_revision_info *rev = ph->get_priv(ph);

	ret = ph->xops->xfer_get_init(ph, PROTOCOL_ATTRIBUTES,
				      0, sizeof(*attr_info), &t);
	if (ret)
		return ret;

	ret = ph->xops->do_xfer(ph, t);
	if (!ret) {
		attr_info = t->rx.buf;
		rev->num_protocols = attr_info->num_protocols;
		rev->num_agents = attr_info->num_agents;
	}

	ph->xops->xfer_put(ph, t);

	return ret;
}

/**
 * scmi_base_vendor_id_get() - gets vendor/subvendor identifier ASCII string.
 *
 * @ph: SCMI protocol handle
 * @sub_vendor: specify true if sub-vendor ID is needed
 *
 * Return: 0 on success, else appropriate SCMI error.
 */
static int
scmi_base_vendor_id_get(const struct scmi_protocol_handle *ph, bool sub_vendor)
{
	u8 cmd;
	int ret, size;
	char *vendor_id;
	struct scmi_xfer *t;
	struct scmi_revision_info *rev = ph->get_priv(ph);


	if (sub_vendor) {
		cmd = BASE_DISCOVER_SUB_VENDOR;
		vendor_id = rev->sub_vendor_id;
		size = ARRAY_SIZE(rev->sub_vendor_id);
	} else {
		cmd = BASE_DISCOVER_VENDOR;
		vendor_id = rev->vendor_id;
		size = ARRAY_SIZE(rev->vendor_id);
	}

	ret = ph->xops->xfer_get_init(ph, cmd, 0, size, &t);
	if (ret)
		return ret;

	ret = ph->xops->do_xfer(ph, t);
	if (!ret)
		strscpy(vendor_id, t->rx.buf, size);

	ph->xops->xfer_put(ph, t);

	return ret;
}

/**
 * scmi_base_implementation_version_get() - gets a vendor-specific
 *	implementation 32-bit version. The format of the version number is
 *	vendor-specific
 *
 * @ph: SCMI protocol handle
 *
 * Return: 0 on success, else appropriate SCMI error.
 */
static int
scmi_base_implementation_version_get(const struct scmi_protocol_handle *ph)
{
	int ret;
	__le32 *impl_ver;
	struct scmi_xfer *t;
	struct scmi_revision_info *rev = ph->get_priv(ph);

	ret = ph->xops->xfer_get_init(ph, BASE_DISCOVER_IMPLEMENT_VERSION,
				      0, sizeof(*impl_ver), &t);
	if (ret)
		return ret;

	ret = ph->xops->do_xfer(ph, t);
	if (!ret) {
		impl_ver = t->rx.buf;
		rev->impl_ver = le32_to_cpu(*impl_ver);
	}

	ph->xops->xfer_put(ph, t);

	return ret;
}

/**
 * scmi_base_implementation_list_get() - gets the list of protocols it is
 *	OSPM is allowed to access
 *
 * @ph: SCMI protocol handle
 * @protocols_imp: pointer to hold the list of protocol identifiers
 *
 * Return: 0 on success, else appropriate SCMI error.
 */
static int
scmi_base_implementation_list_get(const struct scmi_protocol_handle *ph,
				  u8 *protocols_imp)
{
	u8 *list;
	int ret, loop;
	struct scmi_xfer *t;
	__le32 *num_skip, *num_ret;
	u32 tot_num_ret = 0, loop_num_ret;
	struct device *dev = ph->dev;
	struct scmi_revision_info *rev = ph->get_priv(ph);

	ret = ph->xops->xfer_get_init(ph, BASE_DISCOVER_LIST_PROTOCOLS,
				      sizeof(*num_skip), 0, &t);
	if (ret)
		return ret;

	num_skip = t->tx.buf;
	num_ret = t->rx.buf;
	list = t->rx.buf + sizeof(*num_ret);

	do {
		size_t real_list_sz;
		u32 calc_list_sz;

		/* Set the number of protocols to be skipped/already read */
		*num_skip = cpu_to_le32(tot_num_ret);

		ret = ph->xops->do_xfer(ph, t);
		if (ret)
			break;

		loop_num_ret = le32_to_cpu(*num_ret);
		if (!loop_num_ret)
<<<<<<< HEAD
			break;

		if (loop_num_ret > MAX_PROTOCOLS_IMP - tot_num_ret) {
			dev_err(dev, "No. of Protocol > MAX_PROTOCOLS_IMP");
=======
>>>>>>> eb3cdb58
			break;

		if (loop_num_ret > rev->num_protocols - tot_num_ret) {
			dev_err(dev,
				"No. Returned protocols > Total protocols.\n");
			break;
		}

		if (t->rx.len < (sizeof(u32) * 2)) {
			dev_err(dev, "Truncated reply - rx.len:%zd\n",
				t->rx.len);
			ret = -EPROTO;
			break;
		}

		real_list_sz = t->rx.len - sizeof(u32);
		calc_list_sz = (1 + (loop_num_ret - 1) / sizeof(u32)) *
				sizeof(u32);
		if (calc_list_sz != real_list_sz) {
			dev_warn(dev,
				 "Malformed reply - real_sz:%zd  calc_sz:%u  (loop_num_ret:%d)\n",
				 real_list_sz, calc_list_sz, loop_num_ret);
			/*
			 * Bail out if the expected list size is bigger than the
			 * total payload size of the received reply.
			 */
			if (calc_list_sz > real_list_sz) {
				ret = -EPROTO;
				break;
			}
		}

		if (t->rx.len < (sizeof(u32) * 2)) {
			dev_err(dev, "Truncated reply - rx.len:%zd\n",
				t->rx.len);
			ret = -EPROTO;
			break;
		}

		real_list_sz = t->rx.len - sizeof(u32);
		calc_list_sz = (1 + (loop_num_ret - 1) / sizeof(u32)) *
				sizeof(u32);
		if (calc_list_sz != real_list_sz) {
			dev_err(dev,
				"Malformed reply - real_sz:%zd  calc_sz:%u\n",
				real_list_sz, calc_list_sz);
			ret = -EPROTO;
			break;
		}

		for (loop = 0; loop < loop_num_ret; loop++)
			protocols_imp[tot_num_ret + loop] = *(list + loop);

		tot_num_ret += loop_num_ret;

		ph->xops->reset_rx_to_maxsz(ph, t);
	} while (tot_num_ret < rev->num_protocols);

	ph->xops->xfer_put(ph, t);

	return ret;
}

/**
 * scmi_base_discover_agent_get() - discover the name of an agent
 *
 * @ph: SCMI protocol handle
 * @id: Agent identifier
 * @name: Agent identifier ASCII string
 *
 * An agent id of 0 is reserved to identify the platform itself.
 * Generally operating system is represented as "OSPM"
 *
 * Return: 0 on success, else appropriate SCMI error.
 */
static int scmi_base_discover_agent_get(const struct scmi_protocol_handle *ph,
					int id, char *name)
{
	int ret;
	struct scmi_msg_resp_base_discover_agent *agent_info;
	struct scmi_xfer *t;

	ret = ph->xops->xfer_get_init(ph, BASE_DISCOVER_AGENT,
				      sizeof(__le32), sizeof(*agent_info), &t);
	if (ret)
		return ret;

	put_unaligned_le32(id, t->tx.buf);

	ret = ph->xops->do_xfer(ph, t);
	if (!ret) {
		agent_info = t->rx.buf;
<<<<<<< HEAD
		strlcpy(name, agent_info->name, SCMI_MAX_STR_SIZE);
=======
		strscpy(name, agent_info->name, SCMI_SHORT_NAME_MAX_SIZE);
>>>>>>> eb3cdb58
	}

	ph->xops->xfer_put(ph, t);

	return ret;
}

static int scmi_base_error_notify(const struct scmi_protocol_handle *ph,
				  bool enable)
{
	int ret;
	u32 evt_cntl = enable ? BASE_TP_NOTIFY_ALL : 0;
	struct scmi_xfer *t;
	struct scmi_msg_base_error_notify *cfg;

	ret = ph->xops->xfer_get_init(ph, BASE_NOTIFY_ERRORS,
				      sizeof(*cfg), 0, &t);
	if (ret)
		return ret;

	cfg = t->tx.buf;
	cfg->event_control = cpu_to_le32(evt_cntl);

	ret = ph->xops->do_xfer(ph, t);

	ph->xops->xfer_put(ph, t);
	return ret;
}

static int scmi_base_set_notify_enabled(const struct scmi_protocol_handle *ph,
					u8 evt_id, u32 src_id, bool enable)
{
	int ret;

	ret = scmi_base_error_notify(ph, enable);
	if (ret)
		pr_debug("FAIL_ENABLED - evt[%X] ret:%d\n", evt_id, ret);

	return ret;
}

static void *scmi_base_fill_custom_report(const struct scmi_protocol_handle *ph,
					  u8 evt_id, ktime_t timestamp,
					  const void *payld, size_t payld_sz,
					  void *report, u32 *src_id)
{
	int i;
	const struct scmi_base_error_notify_payld *p = payld;
	struct scmi_base_error_report *r = report;

	/*
	 * BaseError notification payload is variable in size but
	 * up to a maximum length determined by the struct ponted by p.
	 * Instead payld_sz is the effective length of this notification
	 * payload so cannot be greater of the maximum allowed size as
	 * pointed by p.
	 */
	if (evt_id != SCMI_EVENT_BASE_ERROR_EVENT || sizeof(*p) < payld_sz)
		return NULL;

	r->timestamp = timestamp;
	r->agent_id = le32_to_cpu(p->agent_id);
	r->fatal = IS_FATAL_ERROR(le32_to_cpu(p->error_status));
	r->cmd_count = ERROR_CMD_COUNT(le32_to_cpu(p->error_status));
	for (i = 0; i < r->cmd_count; i++)
		r->reports[i] = le64_to_cpu(p->msg_reports[i]);
	*src_id = 0;

	return r;
}

static const struct scmi_event base_events[] = {
	{
		.id = SCMI_EVENT_BASE_ERROR_EVENT,
		.max_payld_sz = sizeof(struct scmi_base_error_notify_payld),
		.max_report_sz = sizeof(struct scmi_base_error_report) +
				  SCMI_BASE_MAX_CMD_ERR_COUNT * sizeof(u64),
	},
};

static const struct scmi_event_ops base_event_ops = {
	.set_notify_enabled = scmi_base_set_notify_enabled,
	.fill_custom_report = scmi_base_fill_custom_report,
};

static const struct scmi_protocol_events base_protocol_events = {
	.queue_sz = 4 * SCMI_PROTO_QUEUE_SZ,
	.ops = &base_event_ops,
	.evts = base_events,
	.num_events = ARRAY_SIZE(base_events),
	.num_sources = SCMI_BASE_NUM_SOURCES,
};

static int scmi_base_protocol_init(const struct scmi_protocol_handle *ph)
{
	int id, ret;
	u8 *prot_imp;
	u32 version;
	char name[SCMI_SHORT_NAME_MAX_SIZE];
	struct device *dev = ph->dev;
	struct scmi_revision_info *rev = scmi_revision_area_get(ph);

	ret = ph->xops->version_get(ph, &version);
	if (ret)
		return ret;

	rev->major_ver = PROTOCOL_REV_MAJOR(version),
	rev->minor_ver = PROTOCOL_REV_MINOR(version);
	ph->set_priv(ph, rev);

	ret = scmi_base_attributes_get(ph);
	if (ret)
		return ret;

	prot_imp = devm_kcalloc(dev, rev->num_protocols, sizeof(u8),
				GFP_KERNEL);
	if (!prot_imp)
		return -ENOMEM;

	scmi_base_vendor_id_get(ph, false);
	scmi_base_vendor_id_get(ph, true);
	scmi_base_implementation_version_get(ph);
	scmi_base_implementation_list_get(ph, prot_imp);

	scmi_setup_protocol_implemented(ph, prot_imp);

	dev_info(dev, "SCMI Protocol v%d.%d '%s:%s' Firmware version 0x%x\n",
		 rev->major_ver, rev->minor_ver, rev->vendor_id,
		 rev->sub_vendor_id, rev->impl_ver);
	dev_dbg(dev, "Found %d protocol(s) %d agent(s)\n", rev->num_protocols,
		rev->num_agents);

	for (id = 0; id < rev->num_agents; id++) {
		scmi_base_discover_agent_get(ph, id, name);
		dev_dbg(dev, "Agent %d: %s\n", id, name);
	}

	return 0;
}

static const struct scmi_protocol scmi_base = {
	.id = SCMI_PROTOCOL_BASE,
	.owner = NULL,
	.instance_init = &scmi_base_protocol_init,
	.ops = NULL,
	.events = &base_protocol_events,
};

DEFINE_SCMI_PROTOCOL_REGISTER_UNREGISTER(base, scmi_base)<|MERGE_RESOLUTION|>--- conflicted
+++ resolved
@@ -36,11 +36,7 @@
 
 struct scmi_msg_resp_base_discover_agent {
 	__le32 agent_id;
-<<<<<<< HEAD
-	u8 name[SCMI_MAX_STR_SIZE];
-=======
 	u8 name[SCMI_SHORT_NAME_MAX_SIZE];
->>>>>>> eb3cdb58
 };
 
 
@@ -206,13 +202,6 @@
 
 		loop_num_ret = le32_to_cpu(*num_ret);
 		if (!loop_num_ret)
-<<<<<<< HEAD
-			break;
-
-		if (loop_num_ret > MAX_PROTOCOLS_IMP - tot_num_ret) {
-			dev_err(dev, "No. of Protocol > MAX_PROTOCOLS_IMP");
-=======
->>>>>>> eb3cdb58
 			break;
 
 		if (loop_num_ret > rev->num_protocols - tot_num_ret) {
@@ -245,24 +234,6 @@
 			}
 		}
 
-		if (t->rx.len < (sizeof(u32) * 2)) {
-			dev_err(dev, "Truncated reply - rx.len:%zd\n",
-				t->rx.len);
-			ret = -EPROTO;
-			break;
-		}
-
-		real_list_sz = t->rx.len - sizeof(u32);
-		calc_list_sz = (1 + (loop_num_ret - 1) / sizeof(u32)) *
-				sizeof(u32);
-		if (calc_list_sz != real_list_sz) {
-			dev_err(dev,
-				"Malformed reply - real_sz:%zd  calc_sz:%u\n",
-				real_list_sz, calc_list_sz);
-			ret = -EPROTO;
-			break;
-		}
-
 		for (loop = 0; loop < loop_num_ret; loop++)
 			protocols_imp[tot_num_ret + loop] = *(list + loop);
 
@@ -305,11 +276,7 @@
 	ret = ph->xops->do_xfer(ph, t);
 	if (!ret) {
 		agent_info = t->rx.buf;
-<<<<<<< HEAD
-		strlcpy(name, agent_info->name, SCMI_MAX_STR_SIZE);
-=======
 		strscpy(name, agent_info->name, SCMI_SHORT_NAME_MAX_SIZE);
->>>>>>> eb3cdb58
 	}
 
 	ph->xops->xfer_put(ph, t);
