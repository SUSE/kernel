// SPDX-License-Identifier: GPL-2.0
/*
 * System Control and Management Interface (SCMI) Message Protocol driver
 *
 * SCMI Message Protocol is used between the System Control Processor(SCP)
 * and the Application Processors(AP). The Message Handling Unit(MHU)
 * provides a mechanism for inter-processor communication between SCP's
 * Cortex M3 and AP.
 *
 * SCP offers control and management of the core/cluster power states,
 * various power domain DVFS including the core/cluster, certain system
 * clocks configuration, thermal sensors and many others.
 *
 * Copyright (C) 2018-2021 ARM Ltd.
 */

#define pr_fmt(fmt) KBUILD_MODNAME ": " fmt

#include <linux/bitmap.h>
#include <linux/debugfs.h>
#include <linux/device.h>
#include <linux/export.h>
#include <linux/idr.h>
#include <linux/io.h>
#include <linux/io-64-nonatomic-hi-lo.h>
#include <linux/kernel.h>
#include <linux/ktime.h>
#include <linux/hashtable.h>
#include <linux/list.h>
#include <linux/module.h>
#include <linux/of_address.h>
#include <linux/of_device.h>
#include <linux/processor.h>
#include <linux/refcount.h>
#include <linux/slab.h>

#include "common.h"
#include "notify.h"

#include "raw_mode.h"

#define CREATE_TRACE_POINTS
#include <trace/events/scmi.h>

static DEFINE_IDA(scmi_id);

static DEFINE_IDR(scmi_protocols);
static DEFINE_SPINLOCK(protocol_lock);

/* List of all SCMI devices active in system */
static LIST_HEAD(scmi_list);
/* Protection for the entire list */
static DEFINE_MUTEX(scmi_list_mutex);
/* Track the unique id for the transfers for debug & profiling purpose */
static atomic_t transfer_last_id;

static struct dentry *scmi_top_dentry;

/**
 * struct scmi_xfers_info - Structure to manage transfer information
 *
 * @xfer_alloc_table: Bitmap table for allocated messages.
 *	Index of this bitmap table is also used for message
 *	sequence identifier.
 * @xfer_lock: Protection for message allocation
 * @max_msg: Maximum number of messages that can be pending
 * @free_xfers: A free list for available to use xfers. It is initialized with
 *		a number of xfers equal to the maximum allowed in-flight
 *		messages.
 * @pending_xfers: An hashtable, indexed by msg_hdr.seq, used to keep all the
 *		   currently in-flight messages.
 */
struct scmi_xfers_info {
	unsigned long *xfer_alloc_table;
	spinlock_t xfer_lock;
	int max_msg;
	struct hlist_head free_xfers;
	DECLARE_HASHTABLE(pending_xfers, SCMI_PENDING_XFERS_HT_ORDER_SZ);
};

/**
 * struct scmi_protocol_instance  - Describe an initialized protocol instance.
 * @handle: Reference to the SCMI handle associated to this protocol instance.
 * @proto: A reference to the protocol descriptor.
 * @gid: A reference for per-protocol devres management.
 * @users: A refcount to track effective users of this protocol.
 * @priv: Reference for optional protocol private data.
 * @ph: An embedded protocol handle that will be passed down to protocol
 *	initialization code to identify this instance.
 *
 * Each protocol is initialized independently once for each SCMI platform in
 * which is defined by DT and implemented by the SCMI server fw.
 */
struct scmi_protocol_instance {
	const struct scmi_handle	*handle;
	const struct scmi_protocol	*proto;
	void				*gid;
	refcount_t			users;
	void				*priv;
	struct scmi_protocol_handle	ph;
};

#define ph_to_pi(h)	container_of(h, struct scmi_protocol_instance, ph)

/**
 * struct scmi_debug_info  - Debug common info
 * @top_dentry: A reference to the top debugfs dentry
 * @name: Name of this SCMI instance
 * @type: Type of this SCMI instance
 * @is_atomic: Flag to state if the transport of this instance is atomic
 */
struct scmi_debug_info {
	struct dentry *top_dentry;
	const char *name;
	const char *type;
	bool is_atomic;
};

/**
 * struct scmi_info - Structure representing a SCMI instance
 *
 * @id: A sequence number starting from zero identifying this instance
 * @dev: Device pointer
 * @desc: SoC description for this instance
 * @version: SCMI revision information containing protocol version,
 *	implementation version and (sub-)vendor identification.
 * @handle: Instance of SCMI handle to send to clients
 * @tx_minfo: Universal Transmit Message management info
 * @rx_minfo: Universal Receive Message management info
 * @tx_idr: IDR object to map protocol id to Tx channel info pointer
 * @rx_idr: IDR object to map protocol id to Rx channel info pointer
 * @protocols: IDR for protocols' instance descriptors initialized for
 *	       this SCMI instance: populated on protocol's first attempted
 *	       usage.
 * @protocols_mtx: A mutex to protect protocols instances initialization.
 * @protocols_imp: List of protocols implemented, currently maximum of
 *		   scmi_revision_info.num_protocols elements allocated by the
 *		   base protocol
 * @active_protocols: IDR storing device_nodes for protocols actually defined
 *		      in the DT and confirmed as implemented by fw.
 * @atomic_threshold: Optional system wide DT-configured threshold, expressed
 *		      in microseconds, for atomic operations.
 *		      Only SCMI synchronous commands reported by the platform
 *		      to have an execution latency lesser-equal to the threshold
 *		      should be considered for atomic mode operation: such
 *		      decision is finally left up to the SCMI drivers.
 * @notify_priv: Pointer to private data structure specific to notifications.
 * @node: List head
 * @users: Number of users of this instance
 * @bus_nb: A notifier to listen for device bind/unbind on the scmi bus
 * @dev_req_nb: A notifier to listen for device request/unrequest on the scmi
 *		bus
 * @devreq_mtx: A mutex to serialize device creation for this SCMI instance
 * @dbg: A pointer to debugfs related data (if any)
 * @raw: An opaque reference handle used by SCMI Raw mode.
 */
struct scmi_info {
	int id;
	struct device *dev;
	const struct scmi_desc *desc;
	struct scmi_revision_info version;
	struct scmi_handle handle;
	struct scmi_xfers_info tx_minfo;
	struct scmi_xfers_info rx_minfo;
	struct idr tx_idr;
	struct idr rx_idr;
	struct idr protocols;
	/* Ensure mutual exclusive access to protocols instance array */
	struct mutex protocols_mtx;
	u8 *protocols_imp;
	struct idr active_protocols;
	unsigned int atomic_threshold;
	void *notify_priv;
	struct list_head node;
	int users;
	struct notifier_block bus_nb;
	struct notifier_block dev_req_nb;
	/* Serialize device creation process for this instance */
	struct mutex devreq_mtx;
	struct scmi_debug_info *dbg;
	void *raw;
};

#define handle_to_scmi_info(h)	container_of(h, struct scmi_info, handle)
#define bus_nb_to_scmi_info(nb)	container_of(nb, struct scmi_info, bus_nb)
#define req_nb_to_scmi_info(nb)	container_of(nb, struct scmi_info, dev_req_nb)

static const struct scmi_protocol *scmi_protocol_get(int protocol_id)
{
	const struct scmi_protocol *proto;

	proto = idr_find(&scmi_protocols, protocol_id);
	if (!proto || !try_module_get(proto->owner)) {
		pr_warn("SCMI Protocol 0x%x not found!\n", protocol_id);
		return NULL;
	}

	pr_debug("Found SCMI Protocol 0x%x\n", protocol_id);

	return proto;
}

static void scmi_protocol_put(int protocol_id)
{
	const struct scmi_protocol *proto;

	proto = idr_find(&scmi_protocols, protocol_id);
	if (proto)
		module_put(proto->owner);
}

int scmi_protocol_register(const struct scmi_protocol *proto)
{
	int ret;

	if (!proto) {
		pr_err("invalid protocol\n");
		return -EINVAL;
	}

	if (!proto->instance_init) {
		pr_err("missing init for protocol 0x%x\n", proto->id);
		return -EINVAL;
	}

	spin_lock(&protocol_lock);
	ret = idr_alloc(&scmi_protocols, (void *)proto,
			proto->id, proto->id + 1, GFP_ATOMIC);
	spin_unlock(&protocol_lock);
	if (ret != proto->id) {
		pr_err("unable to allocate SCMI idr slot for 0x%x - err %d\n",
		       proto->id, ret);
		return ret;
	}

	pr_debug("Registered SCMI Protocol 0x%x\n", proto->id);

	return 0;
}
EXPORT_SYMBOL_GPL(scmi_protocol_register);

void scmi_protocol_unregister(const struct scmi_protocol *proto)
{
	spin_lock(&protocol_lock);
	idr_remove(&scmi_protocols, proto->id);
	spin_unlock(&protocol_lock);

	pr_debug("Unregistered SCMI Protocol 0x%x\n", proto->id);
}
EXPORT_SYMBOL_GPL(scmi_protocol_unregister);

/**
 * scmi_create_protocol_devices  - Create devices for all pending requests for
 * this SCMI instance.
 *
 * @np: The device node describing the protocol
 * @info: The SCMI instance descriptor
 * @prot_id: The protocol ID
 * @name: The optional name of the device to be created: if not provided this
 *	  call will lead to the creation of all the devices currently requested
 *	  for the specified protocol.
 */
static void scmi_create_protocol_devices(struct device_node *np,
					 struct scmi_info *info,
					 int prot_id, const char *name)
{
	struct scmi_device *sdev;

	mutex_lock(&info->devreq_mtx);
	sdev = scmi_device_create(np, info->dev, prot_id, name);
	if (name && !sdev)
		dev_err(info->dev,
			"failed to create device for protocol 0x%X (%s)\n",
			prot_id, name);
	mutex_unlock(&info->devreq_mtx);
}

static void scmi_destroy_protocol_devices(struct scmi_info *info,
					  int prot_id, const char *name)
{
	mutex_lock(&info->devreq_mtx);
	scmi_device_destroy(info->dev, prot_id, name);
	mutex_unlock(&info->devreq_mtx);
}

void scmi_notification_instance_data_set(const struct scmi_handle *handle,
					 void *priv)
{
	struct scmi_info *info = handle_to_scmi_info(handle);

	info->notify_priv = priv;
	/* Ensure updated protocol private date are visible */
	smp_wmb();
}

void *scmi_notification_instance_data_get(const struct scmi_handle *handle)
{
	struct scmi_info *info = handle_to_scmi_info(handle);

	/* Ensure protocols_private_data has been updated */
	smp_rmb();
	return info->notify_priv;
}

/**
 * scmi_xfer_token_set  - Reserve and set new token for the xfer at hand
 *
 * @minfo: Pointer to Tx/Rx Message management info based on channel type
 * @xfer: The xfer to act upon
 *
 * Pick the next unused monotonically increasing token and set it into
 * xfer->hdr.seq: picking a monotonically increasing value avoids immediate
 * reuse of freshly completed or timed-out xfers, thus mitigating the risk
 * of incorrect association of a late and expired xfer with a live in-flight
 * transaction, both happening to re-use the same token identifier.
 *
 * Since platform is NOT required to answer our request in-order we should
 * account for a few rare but possible scenarios:
 *
 *  - exactly 'next_token' may be NOT available so pick xfer_id >= next_token
 *    using find_next_zero_bit() starting from candidate next_token bit
 *
 *  - all tokens ahead upto (MSG_TOKEN_ID_MASK - 1) are used in-flight but we
 *    are plenty of free tokens at start, so try a second pass using
 *    find_next_zero_bit() and starting from 0.
 *
 *  X = used in-flight
 *
 * Normal
 * ------
 *
 *		|- xfer_id picked
 *   -----------+----------------------------------------------------------
 *   | | |X|X|X| | | | | | ... ... ... ... ... ... ... ... ... ... ...|X|X|
 *   ----------------------------------------------------------------------
 *		^
 *		|- next_token
 *
 * Out-of-order pending at start
 * -----------------------------
 *
 *	  |- xfer_id picked, last_token fixed
 *   -----+----------------------------------------------------------------
 *   |X|X| | | | |X|X| ... ... ... ... ... ... ... ... ... ... ... ...|X| |
 *   ----------------------------------------------------------------------
 *    ^
 *    |- next_token
 *
 *
 * Out-of-order pending at end
 * ---------------------------
 *
 *	  |- xfer_id picked, last_token fixed
 *   -----+----------------------------------------------------------------
 *   |X|X| | | | |X|X| ... ... ... ... ... ... ... ... ... ... |X|X|X||X|X|
 *   ----------------------------------------------------------------------
 *								^
 *								|- next_token
 *
 * Context: Assumes to be called with @xfer_lock already acquired.
 *
 * Return: 0 on Success or error
 */
static int scmi_xfer_token_set(struct scmi_xfers_info *minfo,
			       struct scmi_xfer *xfer)
{
	unsigned long xfer_id, next_token;

	/*
	 * Pick a candidate monotonic token in range [0, MSG_TOKEN_MAX - 1]
	 * using the pre-allocated transfer_id as a base.
	 * Note that the global transfer_id is shared across all message types
	 * so there could be holes in the allocated set of monotonic sequence
	 * numbers, but that is going to limit the effectiveness of the
	 * mitigation only in very rare limit conditions.
	 */
	next_token = (xfer->transfer_id & (MSG_TOKEN_MAX - 1));

	/* Pick the next available xfer_id >= next_token */
	xfer_id = find_next_zero_bit(minfo->xfer_alloc_table,
				     MSG_TOKEN_MAX, next_token);
	if (xfer_id == MSG_TOKEN_MAX) {
		/*
		 * After heavily out-of-order responses, there are no free
		 * tokens ahead, but only at start of xfer_alloc_table so
		 * try again from the beginning.
		 */
		xfer_id = find_next_zero_bit(minfo->xfer_alloc_table,
					     MSG_TOKEN_MAX, 0);
		/*
		 * Something is wrong if we got here since there can be a
		 * maximum number of (MSG_TOKEN_MAX - 1) in-flight messages
		 * but we have not found any free token [0, MSG_TOKEN_MAX - 1].
		 */
		if (WARN_ON_ONCE(xfer_id == MSG_TOKEN_MAX))
			return -ENOMEM;
	}

	/* Update +/- last_token accordingly if we skipped some hole */
	if (xfer_id != next_token)
		atomic_add((int)(xfer_id - next_token), &transfer_last_id);

	xfer->hdr.seq = (u16)xfer_id;

	return 0;
}

/**
 * scmi_xfer_token_clear  - Release the token
 *
 * @minfo: Pointer to Tx/Rx Message management info based on channel type
 * @xfer: The xfer to act upon
 */
static inline void scmi_xfer_token_clear(struct scmi_xfers_info *minfo,
					 struct scmi_xfer *xfer)
{
	clear_bit(xfer->hdr.seq, minfo->xfer_alloc_table);
}

/**
 * scmi_xfer_inflight_register_unlocked  - Register the xfer as in-flight
 *
 * @xfer: The xfer to register
 * @minfo: Pointer to Tx/Rx Message management info based on channel type
 *
 * Note that this helper assumes that the xfer to be registered as in-flight
 * had been built using an xfer sequence number which still corresponds to a
 * free slot in the xfer_alloc_table.
 *
 * Context: Assumes to be called with @xfer_lock already acquired.
 */
static inline void
scmi_xfer_inflight_register_unlocked(struct scmi_xfer *xfer,
				     struct scmi_xfers_info *minfo)
{
	/* Set in-flight */
	set_bit(xfer->hdr.seq, minfo->xfer_alloc_table);
	hash_add(minfo->pending_xfers, &xfer->node, xfer->hdr.seq);
	xfer->pending = true;
}

/**
 * scmi_xfer_inflight_register  - Try to register an xfer as in-flight
 *
 * @xfer: The xfer to register
 * @minfo: Pointer to Tx/Rx Message management info based on channel type
 *
 * Note that this helper does NOT assume anything about the sequence number
 * that was baked into the provided xfer, so it checks at first if it can
 * be mapped to a free slot and fails with an error if another xfer with the
 * same sequence number is currently still registered as in-flight.
 *
 * Return: 0 on Success or -EBUSY if sequence number embedded in the xfer
 *	   could not rbe mapped to a free slot in the xfer_alloc_table.
 */
static int scmi_xfer_inflight_register(struct scmi_xfer *xfer,
				       struct scmi_xfers_info *minfo)
{
	int ret = 0;
	unsigned long flags;

	spin_lock_irqsave(&minfo->xfer_lock, flags);
	if (!test_bit(xfer->hdr.seq, minfo->xfer_alloc_table))
		scmi_xfer_inflight_register_unlocked(xfer, minfo);
	else
		ret = -EBUSY;
	spin_unlock_irqrestore(&minfo->xfer_lock, flags);

	return ret;
}

/**
 * scmi_xfer_raw_inflight_register  - An helper to register the given xfer as in
 * flight on the TX channel, if possible.
 *
 * @handle: Pointer to SCMI entity handle
 * @xfer: The xfer to register
 *
 * Return: 0 on Success, error otherwise
 */
int scmi_xfer_raw_inflight_register(const struct scmi_handle *handle,
				    struct scmi_xfer *xfer)
{
	struct scmi_info *info = handle_to_scmi_info(handle);

	return scmi_xfer_inflight_register(xfer, &info->tx_minfo);
}

/**
 * scmi_xfer_pending_set  - Pick a proper sequence number and mark the xfer
 * as pending in-flight
 *
 * @xfer: The xfer to act upon
 * @minfo: Pointer to Tx/Rx Message management info based on channel type
 *
 * Return: 0 on Success or error otherwise
 */
static inline int scmi_xfer_pending_set(struct scmi_xfer *xfer,
					struct scmi_xfers_info *minfo)
{
	int ret;
	unsigned long flags;

	spin_lock_irqsave(&minfo->xfer_lock, flags);
	/* Set a new monotonic token as the xfer sequence number */
	ret = scmi_xfer_token_set(minfo, xfer);
	if (!ret)
		scmi_xfer_inflight_register_unlocked(xfer, minfo);
	spin_unlock_irqrestore(&minfo->xfer_lock, flags);

	return ret;
}

/**
 * scmi_xfer_get() - Allocate one message
 *
 * @handle: Pointer to SCMI entity handle
 * @minfo: Pointer to Tx/Rx Message management info based on channel type
 *
 * Helper function which is used by various message functions that are
 * exposed to clients of this driver for allocating a message traffic event.
 *
 * Picks an xfer from the free list @free_xfers (if any available) and perform
 * a basic initialization.
 *
 * Note that, at this point, still no sequence number is assigned to the
 * allocated xfer, nor it is registered as a pending transaction.
 *
 * The successfully initialized xfer is refcounted.
 *
 * Context: Holds @xfer_lock while manipulating @free_xfers.
 *
 * Return: An initialized xfer if all went fine, else pointer error.
 */
static struct scmi_xfer *scmi_xfer_get(const struct scmi_handle *handle,
				       struct scmi_xfers_info *minfo)
{
	unsigned long flags;
	struct scmi_xfer *xfer;

	spin_lock_irqsave(&minfo->xfer_lock, flags);
	if (hlist_empty(&minfo->free_xfers)) {
		spin_unlock_irqrestore(&minfo->xfer_lock, flags);
		return ERR_PTR(-ENOMEM);
	}

	/* grab an xfer from the free_list */
	xfer = hlist_entry(minfo->free_xfers.first, struct scmi_xfer, node);
	hlist_del_init(&xfer->node);

	/*
	 * Allocate transfer_id early so that can be used also as base for
	 * monotonic sequence number generation if needed.
	 */
	xfer->transfer_id = atomic_inc_return(&transfer_last_id);

	refcount_set(&xfer->users, 1);
	atomic_set(&xfer->busy, SCMI_XFER_FREE);
	spin_unlock_irqrestore(&minfo->xfer_lock, flags);

	return xfer;
}

/**
 * scmi_xfer_raw_get  - Helper to get a bare free xfer from the TX channel
 *
 * @handle: Pointer to SCMI entity handle
 *
 * Note that xfer is taken from the TX channel structures.
 *
 * Return: A valid xfer on Success, or an error-pointer otherwise
 */
struct scmi_xfer *scmi_xfer_raw_get(const struct scmi_handle *handle)
{
	struct scmi_xfer *xfer;
	struct scmi_info *info = handle_to_scmi_info(handle);

	xfer = scmi_xfer_get(handle, &info->tx_minfo);
	if (!IS_ERR(xfer))
		xfer->flags |= SCMI_XFER_FLAG_IS_RAW;

	return xfer;
}

/**
 * scmi_xfer_raw_channel_get  - Helper to get a reference to the proper channel
 * to use for a specific protocol_id Raw transaction.
 *
 * @handle: Pointer to SCMI entity handle
 * @protocol_id: Identifier of the protocol
 *
 * Note that in a regular SCMI stack, usually, a protocol has to be defined in
 * the DT to have an associated channel and be usable; but in Raw mode any
 * protocol in range is allowed, re-using the Base channel, so as to enable
 * fuzzing on any protocol without the need of a fully compiled DT.
 *
 * Return: A reference to the channel to use, or an ERR_PTR
 */
struct scmi_chan_info *
scmi_xfer_raw_channel_get(const struct scmi_handle *handle, u8 protocol_id)
{
	struct scmi_chan_info *cinfo;
	struct scmi_info *info = handle_to_scmi_info(handle);

	cinfo = idr_find(&info->tx_idr, protocol_id);
	if (!cinfo) {
		if (protocol_id == SCMI_PROTOCOL_BASE)
			return ERR_PTR(-EINVAL);
		/* Use Base channel for protocols not defined for DT */
		cinfo = idr_find(&info->tx_idr, SCMI_PROTOCOL_BASE);
		if (!cinfo)
			return ERR_PTR(-EINVAL);
		dev_warn_once(handle->dev,
			      "Using Base channel for protocol 0x%X\n",
			      protocol_id);
	}

	return cinfo;
}

/**
 * __scmi_xfer_put() - Release a message
 *
 * @minfo: Pointer to Tx/Rx Message management info based on channel type
 * @xfer: message that was reserved by scmi_xfer_get
 *
 * After refcount check, possibly release an xfer, clearing the token slot,
 * removing xfer from @pending_xfers and putting it back into free_xfers.
 *
 * This holds a spinlock to maintain integrity of internal data structures.
 */
static void
__scmi_xfer_put(struct scmi_xfers_info *minfo, struct scmi_xfer *xfer)
{
	unsigned long flags;

	spin_lock_irqsave(&minfo->xfer_lock, flags);
	if (refcount_dec_and_test(&xfer->users)) {
		if (xfer->pending) {
			scmi_xfer_token_clear(minfo, xfer);
			hash_del(&xfer->node);
			xfer->pending = false;
		}
		hlist_add_head(&xfer->node, &minfo->free_xfers);
	}
	spin_unlock_irqrestore(&minfo->xfer_lock, flags);
}

/**
 * scmi_xfer_raw_put  - Release an xfer that was taken by @scmi_xfer_raw_get
 *
 * @handle: Pointer to SCMI entity handle
 * @xfer: A reference to the xfer to put
 *
 * Note that as with other xfer_put() handlers the xfer is really effectively
 * released only if there are no more users on the system.
 */
void scmi_xfer_raw_put(const struct scmi_handle *handle, struct scmi_xfer *xfer)
{
	struct scmi_info *info = handle_to_scmi_info(handle);

	xfer->flags &= ~SCMI_XFER_FLAG_IS_RAW;
	xfer->flags &= ~SCMI_XFER_FLAG_CHAN_SET;
	return __scmi_xfer_put(&info->tx_minfo, xfer);
}

/**
 * scmi_xfer_lookup_unlocked  -  Helper to lookup an xfer_id
 *
 * @minfo: Pointer to Tx/Rx Message management info based on channel type
 * @xfer_id: Token ID to lookup in @pending_xfers
 *
 * Refcounting is untouched.
 *
 * Context: Assumes to be called with @xfer_lock already acquired.
 *
 * Return: A valid xfer on Success or error otherwise
 */
static struct scmi_xfer *
scmi_xfer_lookup_unlocked(struct scmi_xfers_info *minfo, u16 xfer_id)
{
	struct scmi_xfer *xfer = NULL;

	if (test_bit(xfer_id, minfo->xfer_alloc_table))
		xfer = XFER_FIND(minfo->pending_xfers, xfer_id);

	return xfer ?: ERR_PTR(-EINVAL);
}

/**
 * scmi_msg_response_validate  - Validate message type against state of related
 * xfer
 *
 * @cinfo: A reference to the channel descriptor.
 * @msg_type: Message type to check
 * @xfer: A reference to the xfer to validate against @msg_type
 *
 * This function checks if @msg_type is congruent with the current state of
 * a pending @xfer; if an asynchronous delayed response is received before the
 * related synchronous response (Out-of-Order Delayed Response) the missing
 * synchronous response is assumed to be OK and completed, carrying on with the
 * Delayed Response: this is done to address the case in which the underlying
 * SCMI transport can deliver such out-of-order responses.
 *
 * Context: Assumes to be called with xfer->lock already acquired.
 *
 * Return: 0 on Success, error otherwise
 */
static inline int scmi_msg_response_validate(struct scmi_chan_info *cinfo,
					     u8 msg_type,
					     struct scmi_xfer *xfer)
{
	/*
	 * Even if a response was indeed expected on this slot at this point,
	 * a buggy platform could wrongly reply feeding us an unexpected
	 * delayed response we're not prepared to handle: bail-out safely
	 * blaming firmware.
	 */
	if (msg_type == MSG_TYPE_DELAYED_RESP && !xfer->async_done) {
		dev_err(cinfo->dev,
			"Delayed Response for %d not expected! Buggy F/W ?\n",
			xfer->hdr.seq);
		return -EINVAL;
	}

	switch (xfer->state) {
	case SCMI_XFER_SENT_OK:
		if (msg_type == MSG_TYPE_DELAYED_RESP) {
			/*
			 * Delayed Response expected but delivered earlier.
			 * Assume message RESPONSE was OK and skip state.
			 */
			xfer->hdr.status = SCMI_SUCCESS;
			xfer->state = SCMI_XFER_RESP_OK;
			complete(&xfer->done);
			dev_warn(cinfo->dev,
				 "Received valid OoO Delayed Response for %d\n",
				 xfer->hdr.seq);
		}
		break;
	case SCMI_XFER_RESP_OK:
		if (msg_type != MSG_TYPE_DELAYED_RESP)
			return -EINVAL;
		break;
	case SCMI_XFER_DRESP_OK:
		/* No further message expected once in SCMI_XFER_DRESP_OK */
		return -EINVAL;
	}

	return 0;
}

/**
 * scmi_xfer_state_update  - Update xfer state
 *
 * @xfer: A reference to the xfer to update
 * @msg_type: Type of message being processed.
 *
 * Note that this message is assumed to have been already successfully validated
 * by @scmi_msg_response_validate(), so here we just update the state.
 *
 * Context: Assumes to be called on an xfer exclusively acquired using the
 *	    busy flag.
 */
static inline void scmi_xfer_state_update(struct scmi_xfer *xfer, u8 msg_type)
{
	xfer->hdr.type = msg_type;

	/* Unknown command types were already discarded earlier */
	if (xfer->hdr.type == MSG_TYPE_COMMAND)
		xfer->state = SCMI_XFER_RESP_OK;
	else
		xfer->state = SCMI_XFER_DRESP_OK;
}

static bool scmi_xfer_acquired(struct scmi_xfer *xfer)
{
	int ret;

	ret = atomic_cmpxchg(&xfer->busy, SCMI_XFER_FREE, SCMI_XFER_BUSY);

	return ret == SCMI_XFER_FREE;
}

/**
 * scmi_xfer_command_acquire  -  Helper to lookup and acquire a command xfer
 *
 * @cinfo: A reference to the channel descriptor.
 * @msg_hdr: A message header to use as lookup key
 *
 * When a valid xfer is found for the sequence number embedded in the provided
 * msg_hdr, reference counting is properly updated and exclusive access to this
 * xfer is granted till released with @scmi_xfer_command_release.
 *
 * Return: A valid @xfer on Success or error otherwise.
 */
static inline struct scmi_xfer *
scmi_xfer_command_acquire(struct scmi_chan_info *cinfo, u32 msg_hdr)
{
	int ret;
	unsigned long flags;
	struct scmi_xfer *xfer;
	struct scmi_info *info = handle_to_scmi_info(cinfo->handle);
	struct scmi_xfers_info *minfo = &info->tx_minfo;
	u8 msg_type = MSG_XTRACT_TYPE(msg_hdr);
	u16 xfer_id = MSG_XTRACT_TOKEN(msg_hdr);

	/* Are we even expecting this? */
	spin_lock_irqsave(&minfo->xfer_lock, flags);
	xfer = scmi_xfer_lookup_unlocked(minfo, xfer_id);
	if (IS_ERR(xfer)) {
		dev_err(cinfo->dev,
			"Message for %d type %d is not expected!\n",
			xfer_id, msg_type);
		spin_unlock_irqrestore(&minfo->xfer_lock, flags);
		return xfer;
	}
	refcount_inc(&xfer->users);
	spin_unlock_irqrestore(&minfo->xfer_lock, flags);

	spin_lock_irqsave(&xfer->lock, flags);
	ret = scmi_msg_response_validate(cinfo, msg_type, xfer);
	/*
	 * If a pending xfer was found which was also in a congruent state with
	 * the received message, acquire exclusive access to it setting the busy
	 * flag.
	 * Spins only on the rare limit condition of concurrent reception of
	 * RESP and DRESP for the same xfer.
	 */
	if (!ret) {
		spin_until_cond(scmi_xfer_acquired(xfer));
		scmi_xfer_state_update(xfer, msg_type);
	}
	spin_unlock_irqrestore(&xfer->lock, flags);

	if (ret) {
		dev_err(cinfo->dev,
			"Invalid message type:%d for %d - HDR:0x%X  state:%d\n",
			msg_type, xfer_id, msg_hdr, xfer->state);
		/* On error the refcount incremented above has to be dropped */
		__scmi_xfer_put(minfo, xfer);
		xfer = ERR_PTR(-EINVAL);
	}

	return xfer;
}

static inline void scmi_xfer_command_release(struct scmi_info *info,
					     struct scmi_xfer *xfer)
{
	atomic_set(&xfer->busy, SCMI_XFER_FREE);
	__scmi_xfer_put(&info->tx_minfo, xfer);
}

static inline void scmi_clear_channel(struct scmi_info *info,
				      struct scmi_chan_info *cinfo)
{
	if (info->desc->ops->clear_channel)
		info->desc->ops->clear_channel(cinfo);
}

static void scmi_handle_notification(struct scmi_chan_info *cinfo,
				     u32 msg_hdr, void *priv)
{
	struct scmi_xfer *xfer;
	struct device *dev = cinfo->dev;
	struct scmi_info *info = handle_to_scmi_info(cinfo->handle);
	struct scmi_xfers_info *minfo = &info->rx_minfo;
	ktime_t ts;

	ts = ktime_get_boottime();
	xfer = scmi_xfer_get(cinfo->handle, minfo);
	if (IS_ERR(xfer)) {
		dev_err(dev, "failed to get free message slot (%ld)\n",
			PTR_ERR(xfer));
		scmi_clear_channel(info, cinfo);
		return;
	}

	unpack_scmi_header(msg_hdr, &xfer->hdr);
	if (priv)
		/* Ensure order between xfer->priv store and following ops */
		smp_store_mb(xfer->priv, priv);
	info->desc->ops->fetch_notification(cinfo, info->desc->max_msg_size,
					    xfer);

	trace_scmi_msg_dump(info->id, cinfo->id, xfer->hdr.protocol_id,
			    xfer->hdr.id, "NOTI", xfer->hdr.seq,
			    xfer->hdr.status, xfer->rx.buf, xfer->rx.len);

	scmi_notify(cinfo->handle, xfer->hdr.protocol_id,
		    xfer->hdr.id, xfer->rx.buf, xfer->rx.len, ts);

	trace_scmi_rx_done(xfer->transfer_id, xfer->hdr.id,
			   xfer->hdr.protocol_id, xfer->hdr.seq,
			   MSG_TYPE_NOTIFICATION);

	if (IS_ENABLED(CONFIG_ARM_SCMI_RAW_MODE_SUPPORT)) {
		xfer->hdr.seq = MSG_XTRACT_TOKEN(msg_hdr);
		scmi_raw_message_report(info->raw, xfer, SCMI_RAW_NOTIF_QUEUE,
					cinfo->id);
	}

	__scmi_xfer_put(minfo, xfer);

	scmi_clear_channel(info, cinfo);
}

static void scmi_handle_response(struct scmi_chan_info *cinfo,
				 u32 msg_hdr, void *priv)
{
	struct scmi_xfer *xfer;
	struct scmi_info *info = handle_to_scmi_info(cinfo->handle);

	xfer = scmi_xfer_command_acquire(cinfo, msg_hdr);
	if (IS_ERR(xfer)) {
		if (IS_ENABLED(CONFIG_ARM_SCMI_RAW_MODE_SUPPORT))
			scmi_raw_error_report(info->raw, cinfo, msg_hdr, priv);

		if (MSG_XTRACT_TYPE(msg_hdr) == MSG_TYPE_DELAYED_RESP)
			scmi_clear_channel(info, cinfo);
		return;
	}

	/* rx.len could be shrunk in the sync do_xfer, so reset to maxsz */
	if (xfer->hdr.type == MSG_TYPE_DELAYED_RESP)
		xfer->rx.len = info->desc->max_msg_size;

	if (priv)
		/* Ensure order between xfer->priv store and following ops */
		smp_store_mb(xfer->priv, priv);
	info->desc->ops->fetch_response(cinfo, xfer);

	trace_scmi_msg_dump(info->id, cinfo->id, xfer->hdr.protocol_id,
			    xfer->hdr.id,
			    xfer->hdr.type == MSG_TYPE_DELAYED_RESP ?
			    (!SCMI_XFER_IS_RAW(xfer) ? "DLYD" : "dlyd") :
			    (!SCMI_XFER_IS_RAW(xfer) ? "RESP" : "resp"),
			    xfer->hdr.seq, xfer->hdr.status,
			    xfer->rx.buf, xfer->rx.len);

	trace_scmi_rx_done(xfer->transfer_id, xfer->hdr.id,
			   xfer->hdr.protocol_id, xfer->hdr.seq,
			   xfer->hdr.type);

	if (xfer->hdr.type == MSG_TYPE_DELAYED_RESP) {
		scmi_clear_channel(info, cinfo);
		complete(xfer->async_done);
	} else {
		complete(&xfer->done);
	}

	if (IS_ENABLED(CONFIG_ARM_SCMI_RAW_MODE_SUPPORT)) {
		/*
		 * When in polling mode avoid to queue the Raw xfer on the IRQ
		 * RX path since it will be already queued at the end of the TX
		 * poll loop.
		 */
		if (!xfer->hdr.poll_completion)
			scmi_raw_message_report(info->raw, xfer,
						SCMI_RAW_REPLY_QUEUE,
						cinfo->id);
	}

	scmi_xfer_command_release(info, xfer);
}

/**
 * scmi_rx_callback() - callback for receiving messages
 *
 * @cinfo: SCMI channel info
 * @msg_hdr: Message header
 * @priv: Transport specific private data.
 *
 * Processes one received message to appropriate transfer information and
 * signals completion of the transfer.
 *
 * NOTE: This function will be invoked in IRQ context, hence should be
 * as optimal as possible.
 */
void scmi_rx_callback(struct scmi_chan_info *cinfo, u32 msg_hdr, void *priv)
{
	u8 msg_type = MSG_XTRACT_TYPE(msg_hdr);

	switch (msg_type) {
	case MSG_TYPE_NOTIFICATION:
		scmi_handle_notification(cinfo, msg_hdr, priv);
		break;
	case MSG_TYPE_COMMAND:
	case MSG_TYPE_DELAYED_RESP:
		scmi_handle_response(cinfo, msg_hdr, priv);
		break;
	default:
		WARN_ONCE(1, "received unknown msg_type:%d\n", msg_type);
		break;
	}
}

/**
 * xfer_put() - Release a transmit message
 *
 * @ph: Pointer to SCMI protocol handle
 * @xfer: message that was reserved by xfer_get_init
 */
static void xfer_put(const struct scmi_protocol_handle *ph,
		     struct scmi_xfer *xfer)
{
	const struct scmi_protocol_instance *pi = ph_to_pi(ph);
	struct scmi_info *info = handle_to_scmi_info(pi->handle);

	__scmi_xfer_put(&info->tx_minfo, xfer);
}

static bool scmi_xfer_done_no_timeout(struct scmi_chan_info *cinfo,
				      struct scmi_xfer *xfer, ktime_t stop)
{
	struct scmi_info *info = handle_to_scmi_info(cinfo->handle);

	/*
	 * Poll also on xfer->done so that polling can be forcibly terminated
	 * in case of out-of-order receptions of delayed responses
	 */
	return info->desc->ops->poll_done(cinfo, xfer) ||
	       try_wait_for_completion(&xfer->done) ||
	       ktime_after(ktime_get(), stop);
}

static int scmi_wait_for_reply(struct device *dev, const struct scmi_desc *desc,
			       struct scmi_chan_info *cinfo,
			       struct scmi_xfer *xfer, unsigned int timeout_ms)
{
	int ret = 0;

	if (xfer->hdr.poll_completion) {
		/*
		 * Real polling is needed only if transport has NOT declared
		 * itself to support synchronous commands replies.
		 */
		if (!desc->sync_cmds_completed_on_ret) {
			/*
			 * Poll on xfer using transport provided .poll_done();
			 * assumes no completion interrupt was available.
			 */
			ktime_t stop = ktime_add_ms(ktime_get(), timeout_ms);

			spin_until_cond(scmi_xfer_done_no_timeout(cinfo,
								  xfer, stop));
			if (ktime_after(ktime_get(), stop)) {
				dev_err(dev,
					"timed out in resp(caller: %pS) - polling\n",
					(void *)_RET_IP_);
				ret = -ETIMEDOUT;
			}
		}

		if (!ret) {
			unsigned long flags;
			struct scmi_info *info =
				handle_to_scmi_info(cinfo->handle);

			/*
			 * Do not fetch_response if an out-of-order delayed
			 * response is being processed.
			 */
			spin_lock_irqsave(&xfer->lock, flags);
			if (xfer->state == SCMI_XFER_SENT_OK) {
				desc->ops->fetch_response(cinfo, xfer);
				xfer->state = SCMI_XFER_RESP_OK;
			}
			spin_unlock_irqrestore(&xfer->lock, flags);

			/* Trace polled replies. */
			trace_scmi_msg_dump(info->id, cinfo->id,
					    xfer->hdr.protocol_id, xfer->hdr.id,
					    !SCMI_XFER_IS_RAW(xfer) ?
					    "RESP" : "resp",
					    xfer->hdr.seq, xfer->hdr.status,
					    xfer->rx.buf, xfer->rx.len);

			if (IS_ENABLED(CONFIG_ARM_SCMI_RAW_MODE_SUPPORT)) {
				struct scmi_info *info =
					handle_to_scmi_info(cinfo->handle);

				scmi_raw_message_report(info->raw, xfer,
							SCMI_RAW_REPLY_QUEUE,
							cinfo->id);
			}
		}
	} else {
		/* And we wait for the response. */
		if (!wait_for_completion_timeout(&xfer->done,
						 msecs_to_jiffies(timeout_ms))) {
			dev_err(dev, "timed out in resp(caller: %pS)\n",
				(void *)_RET_IP_);
			ret = -ETIMEDOUT;
		}
	}

	return ret;
}

/**
 * scmi_wait_for_message_response  - An helper to group all the possible ways of
 * waiting for a synchronous message response.
 *
 * @cinfo: SCMI channel info
 * @xfer: Reference to the transfer being waited for.
 *
 * Chooses waiting strategy (sleep-waiting vs busy-waiting) depending on
 * configuration flags like xfer->hdr.poll_completion.
 *
 * Return: 0 on Success, error otherwise.
 */
static int scmi_wait_for_message_response(struct scmi_chan_info *cinfo,
					  struct scmi_xfer *xfer)
{
	struct scmi_info *info = handle_to_scmi_info(cinfo->handle);
	struct device *dev = info->dev;

	trace_scmi_xfer_response_wait(xfer->transfer_id, xfer->hdr.id,
				      xfer->hdr.protocol_id, xfer->hdr.seq,
				      info->desc->max_rx_timeout_ms,
				      xfer->hdr.poll_completion);

	return scmi_wait_for_reply(dev, info->desc, cinfo, xfer,
				   info->desc->max_rx_timeout_ms);
}

/**
 * scmi_xfer_raw_wait_for_message_response  - An helper to wait for a message
 * reply to an xfer raw request on a specific channel for the required timeout.
 *
 * @cinfo: SCMI channel info
 * @xfer: Reference to the transfer being waited for.
 * @timeout_ms: The maximum timeout in milliseconds
 *
 * Return: 0 on Success, error otherwise.
 */
int scmi_xfer_raw_wait_for_message_response(struct scmi_chan_info *cinfo,
					    struct scmi_xfer *xfer,
					    unsigned int timeout_ms)
{
	int ret;
	struct scmi_info *info = handle_to_scmi_info(cinfo->handle);
	struct device *dev = info->dev;

	ret = scmi_wait_for_reply(dev, info->desc, cinfo, xfer, timeout_ms);
	if (ret)
		dev_dbg(dev, "timed out in RAW response - HDR:%08X\n",
			pack_scmi_header(&xfer->hdr));

	return ret;
}

/**
 * do_xfer() - Do one transfer
 *
 * @ph: Pointer to SCMI protocol handle
 * @xfer: Transfer to initiate and wait for response
 *
 * Return: -ETIMEDOUT in case of no response, if transmit error,
 *	return corresponding error, else if all goes well,
 *	return 0.
 */
static int do_xfer(const struct scmi_protocol_handle *ph,
		   struct scmi_xfer *xfer)
{
	int ret;
	const struct scmi_protocol_instance *pi = ph_to_pi(ph);
	struct scmi_info *info = handle_to_scmi_info(pi->handle);
	struct device *dev = info->dev;
	struct scmi_chan_info *cinfo;

	/* Check for polling request on custom command xfers at first */
	if (xfer->hdr.poll_completion &&
	    !is_transport_polling_capable(info->desc)) {
		dev_warn_once(dev,
			      "Polling mode is not supported by transport.\n");
		return -EINVAL;
	}

	cinfo = idr_find(&info->tx_idr, pi->proto->id);
	if (unlikely(!cinfo))
		return -EINVAL;

	/* True ONLY if also supported by transport. */
	if (is_polling_enabled(cinfo, info->desc))
		xfer->hdr.poll_completion = true;

	/*
	 * Initialise protocol id now from protocol handle to avoid it being
	 * overridden by mistake (or malice) by the protocol code mangling with
	 * the scmi_xfer structure prior to this.
	 */
	xfer->hdr.protocol_id = pi->proto->id;
	reinit_completion(&xfer->done);

	trace_scmi_xfer_begin(xfer->transfer_id, xfer->hdr.id,
			      xfer->hdr.protocol_id, xfer->hdr.seq,
			      xfer->hdr.poll_completion);

	/* Clear any stale status */
	xfer->hdr.status = SCMI_SUCCESS;
	xfer->state = SCMI_XFER_SENT_OK;
	/*
	 * Even though spinlocking is not needed here since no race is possible
	 * on xfer->state due to the monotonically increasing tokens allocation,
	 * we must anyway ensure xfer->state initialization is not re-ordered
	 * after the .send_message() to be sure that on the RX path an early
	 * ISR calling scmi_rx_callback() cannot see an old stale xfer->state.
	 */
	smp_mb();

	ret = info->desc->ops->send_message(cinfo, xfer);
	if (ret < 0) {
		dev_dbg(dev, "Failed to send message %d\n", ret);
		return ret;
	}

	trace_scmi_msg_dump(info->id, cinfo->id, xfer->hdr.protocol_id,
			    xfer->hdr.id, "CMND", xfer->hdr.seq,
			    xfer->hdr.status, xfer->tx.buf, xfer->tx.len);

	ret = scmi_wait_for_message_response(cinfo, xfer);
	if (!ret && xfer->hdr.status)
		ret = scmi_to_linux_errno(xfer->hdr.status);

	if (info->desc->ops->mark_txdone)
		info->desc->ops->mark_txdone(cinfo, ret, xfer);

	trace_scmi_xfer_end(xfer->transfer_id, xfer->hdr.id,
			    xfer->hdr.protocol_id, xfer->hdr.seq, ret);

	return ret;
}

static void reset_rx_to_maxsz(const struct scmi_protocol_handle *ph,
			      struct scmi_xfer *xfer)
{
	const struct scmi_protocol_instance *pi = ph_to_pi(ph);
	struct scmi_info *info = handle_to_scmi_info(pi->handle);

	xfer->rx.len = info->desc->max_msg_size;
}

/**
 * do_xfer_with_response() - Do one transfer and wait until the delayed
 *	response is received
 *
 * @ph: Pointer to SCMI protocol handle
 * @xfer: Transfer to initiate and wait for response
 *
 * Using asynchronous commands in atomic/polling mode should be avoided since
 * it could cause long busy-waiting here, so ignore polling for the delayed
 * response and WARN if it was requested for this command transaction since
 * upper layers should refrain from issuing such kind of requests.
 *
 * The only other option would have been to refrain from using any asynchronous
 * command even if made available, when an atomic transport is detected, and
 * instead forcibly use the synchronous version (thing that can be easily
 * attained at the protocol layer), but this would also have led to longer
 * stalls of the channel for synchronous commands and possibly timeouts.
 * (in other words there is usually a good reason if a platform provides an
 *  asynchronous version of a command and we should prefer to use it...just not
 *  when using atomic/polling mode)
 *
 * Return: -ETIMEDOUT in case of no delayed response, if transmit error,
 *	return corresponding error, else if all goes well, return 0.
 */
static int do_xfer_with_response(const struct scmi_protocol_handle *ph,
				 struct scmi_xfer *xfer)
{
	int ret, timeout = msecs_to_jiffies(SCMI_MAX_RESPONSE_TIMEOUT);
	DECLARE_COMPLETION_ONSTACK(async_response);

	xfer->async_done = &async_response;

	/*
	 * Delayed responses should not be polled, so an async command should
	 * not have been used when requiring an atomic/poll context; WARN and
	 * perform instead a sleeping wait.
	 * (Note Async + IgnoreDelayedResponses are sent via do_xfer)
	 */
	WARN_ON_ONCE(xfer->hdr.poll_completion);

	ret = do_xfer(ph, xfer);
	if (!ret) {
		if (!wait_for_completion_timeout(xfer->async_done, timeout)) {
			dev_err(ph->dev,
				"timed out in delayed resp(caller: %pS)\n",
				(void *)_RET_IP_);
			ret = -ETIMEDOUT;
		} else if (xfer->hdr.status) {
			ret = scmi_to_linux_errno(xfer->hdr.status);
		}
	}

	xfer->async_done = NULL;
	return ret;
}

/**
 * xfer_get_init() - Allocate and initialise one message for transmit
 *
 * @ph: Pointer to SCMI protocol handle
 * @msg_id: Message identifier
 * @tx_size: transmit message size
 * @rx_size: receive message size
 * @p: pointer to the allocated and initialised message
 *
 * This function allocates the message using @scmi_xfer_get and
 * initialise the header.
 *
 * Return: 0 if all went fine with @p pointing to message, else
 *	corresponding error.
 */
static int xfer_get_init(const struct scmi_protocol_handle *ph,
			 u8 msg_id, size_t tx_size, size_t rx_size,
			 struct scmi_xfer **p)
{
	int ret;
	struct scmi_xfer *xfer;
	const struct scmi_protocol_instance *pi = ph_to_pi(ph);
	struct scmi_info *info = handle_to_scmi_info(pi->handle);
	struct scmi_xfers_info *minfo = &info->tx_minfo;
	struct device *dev = info->dev;

	/* Ensure we have sane transfer sizes */
	if (rx_size > info->desc->max_msg_size ||
	    tx_size > info->desc->max_msg_size)
		return -ERANGE;

	xfer = scmi_xfer_get(pi->handle, minfo);
	if (IS_ERR(xfer)) {
		ret = PTR_ERR(xfer);
		dev_err(dev, "failed to get free message slot(%d)\n", ret);
		return ret;
	}

	/* Pick a sequence number and register this xfer as in-flight */
	ret = scmi_xfer_pending_set(xfer, minfo);
	if (ret) {
		dev_err(pi->handle->dev,
			"Failed to get monotonic token %d\n", ret);
		__scmi_xfer_put(minfo, xfer);
		return ret;
	}

	xfer->tx.len = tx_size;
	xfer->rx.len = rx_size ? : info->desc->max_msg_size;
	xfer->hdr.type = MSG_TYPE_COMMAND;
	xfer->hdr.id = msg_id;
	xfer->hdr.poll_completion = false;

	*p = xfer;

	return 0;
}

/**
 * version_get() - command to get the revision of the SCMI entity
 *
 * @ph: Pointer to SCMI protocol handle
 * @version: Holds returned version of protocol.
 *
 * Updates the SCMI information in the internal data structure.
 *
 * Return: 0 if all went fine, else return appropriate error.
 */
static int version_get(const struct scmi_protocol_handle *ph, u32 *version)
{
	int ret;
	__le32 *rev_info;
	struct scmi_xfer *t;

	ret = xfer_get_init(ph, PROTOCOL_VERSION, 0, sizeof(*version), &t);
	if (ret)
		return ret;

	ret = do_xfer(ph, t);
	if (!ret) {
		rev_info = t->rx.buf;
		*version = le32_to_cpu(*rev_info);
	}

	xfer_put(ph, t);
	return ret;
}

/**
 * scmi_set_protocol_priv  - Set protocol specific data at init time
 *
 * @ph: A reference to the protocol handle.
 * @priv: The private data to set.
 *
 * Return: 0 on Success
 */
static int scmi_set_protocol_priv(const struct scmi_protocol_handle *ph,
				  void *priv)
{
	struct scmi_protocol_instance *pi = ph_to_pi(ph);

	pi->priv = priv;

	return 0;
}

/**
 * scmi_get_protocol_priv  - Set protocol specific data at init time
 *
 * @ph: A reference to the protocol handle.
 *
 * Return: Protocol private data if any was set.
 */
static void *scmi_get_protocol_priv(const struct scmi_protocol_handle *ph)
{
	const struct scmi_protocol_instance *pi = ph_to_pi(ph);

	return pi->priv;
}

static const struct scmi_xfer_ops xfer_ops = {
	.version_get = version_get,
	.xfer_get_init = xfer_get_init,
	.reset_rx_to_maxsz = reset_rx_to_maxsz,
	.do_xfer = do_xfer,
	.do_xfer_with_response = do_xfer_with_response,
	.xfer_put = xfer_put,
};

struct scmi_msg_resp_domain_name_get {
	__le32 flags;
	u8 name[SCMI_MAX_STR_SIZE];
};

/**
 * scmi_common_extended_name_get  - Common helper to get extended resources name
 * @ph: A protocol handle reference.
 * @cmd_id: The specific command ID to use.
 * @res_id: The specific resource ID to use.
 * @name: A pointer to the preallocated area where the retrieved name will be
 *	  stored as a NULL terminated string.
 * @len: The len in bytes of the @name char array.
 *
 * Return: 0 on Succcess
 */
static int scmi_common_extended_name_get(const struct scmi_protocol_handle *ph,
					 u8 cmd_id, u32 res_id, char *name,
					 size_t len)
{
	int ret;
	struct scmi_xfer *t;
	struct scmi_msg_resp_domain_name_get *resp;

	ret = ph->xops->xfer_get_init(ph, cmd_id, sizeof(res_id),
				      sizeof(*resp), &t);
	if (ret)
		goto out;

	put_unaligned_le32(res_id, t->tx.buf);
	resp = t->rx.buf;

	ret = ph->xops->do_xfer(ph, t);
	if (!ret)
		strscpy(name, resp->name, len);

	ph->xops->xfer_put(ph, t);
out:
	if (ret)
		dev_warn(ph->dev,
			 "Failed to get extended name - id:%u (ret:%d). Using %s\n",
			 res_id, ret, name);
	return ret;
}

/**
 * struct scmi_iterator  - Iterator descriptor
 * @msg: A reference to the message TX buffer; filled by @prepare_message with
 *	 a proper custom command payload for each multi-part command request.
 * @resp: A reference to the response RX buffer; used by @update_state and
 *	  @process_response to parse the multi-part replies.
 * @t: A reference to the underlying xfer initialized and used transparently by
 *     the iterator internal routines.
 * @ph: A reference to the associated protocol handle to be used.
 * @ops: A reference to the custom provided iterator operations.
 * @state: The current iterator state; used and updated in turn by the iterators
 *	   internal routines and by the caller-provided @scmi_iterator_ops.
 * @priv: A reference to optional private data as provided by the caller and
 *	  passed back to the @@scmi_iterator_ops.
 */
struct scmi_iterator {
	void *msg;
	void *resp;
	struct scmi_xfer *t;
	const struct scmi_protocol_handle *ph;
	struct scmi_iterator_ops *ops;
	struct scmi_iterator_state state;
	void *priv;
};

static void *scmi_iterator_init(const struct scmi_protocol_handle *ph,
				struct scmi_iterator_ops *ops,
				unsigned int max_resources, u8 msg_id,
				size_t tx_size, void *priv)
{
	int ret;
	struct scmi_iterator *i;

	i = devm_kzalloc(ph->dev, sizeof(*i), GFP_KERNEL);
	if (!i)
		return ERR_PTR(-ENOMEM);

	i->ph = ph;
	i->ops = ops;
	i->priv = priv;

	ret = ph->xops->xfer_get_init(ph, msg_id, tx_size, 0, &i->t);
	if (ret) {
		devm_kfree(ph->dev, i);
		return ERR_PTR(ret);
	}

	i->state.max_resources = max_resources;
	i->msg = i->t->tx.buf;
	i->resp = i->t->rx.buf;

	return i;
}

static int scmi_iterator_run(void *iter)
{
	int ret = -EINVAL;
	struct scmi_iterator_ops *iops;
	const struct scmi_protocol_handle *ph;
	struct scmi_iterator_state *st;
	struct scmi_iterator *i = iter;

	if (!i || !i->ops || !i->ph)
		return ret;

	iops = i->ops;
	ph = i->ph;
	st = &i->state;

	do {
		iops->prepare_message(i->msg, st->desc_index, i->priv);
		ret = ph->xops->do_xfer(ph, i->t);
		if (ret)
			break;

		st->rx_len = i->t->rx.len;
		ret = iops->update_state(st, i->resp, i->priv);
		if (ret)
			break;

		if (st->num_returned > st->max_resources - st->desc_index) {
			dev_err(ph->dev,
				"No. of resources can't exceed %d\n",
				st->max_resources);
			ret = -EINVAL;
			break;
		}

		for (st->loop_idx = 0; st->loop_idx < st->num_returned;
		     st->loop_idx++) {
			ret = iops->process_response(ph, i->resp, st, i->priv);
			if (ret)
				goto out;
		}

		st->desc_index += st->num_returned;
		ph->xops->reset_rx_to_maxsz(ph, i->t);
		/*
		 * check for both returned and remaining to avoid infinite
		 * loop due to buggy firmware
		 */
	} while (st->num_returned && st->num_remaining);

out:
	/* Finalize and destroy iterator */
	ph->xops->xfer_put(ph, i->t);
	devm_kfree(ph->dev, i);

	return ret;
}

struct scmi_msg_get_fc_info {
	__le32 domain;
	__le32 message_id;
};

struct scmi_msg_resp_desc_fc {
	__le32 attr;
#define SUPPORTS_DOORBELL(x)		((x) & BIT(0))
#define DOORBELL_REG_WIDTH(x)		FIELD_GET(GENMASK(2, 1), (x))
	__le32 rate_limit;
	__le32 chan_addr_low;
	__le32 chan_addr_high;
	__le32 chan_size;
	__le32 db_addr_low;
	__le32 db_addr_high;
	__le32 db_set_lmask;
	__le32 db_set_hmask;
	__le32 db_preserve_lmask;
	__le32 db_preserve_hmask;
};

static void
scmi_common_fastchannel_init(const struct scmi_protocol_handle *ph,
			     u8 describe_id, u32 message_id, u32 valid_size,
			     u32 domain, void __iomem **p_addr,
			     struct scmi_fc_db_info **p_db)
{
	int ret;
	u32 flags;
	u64 phys_addr;
	u8 size;
	void __iomem *addr;
	struct scmi_xfer *t;
	struct scmi_fc_db_info *db = NULL;
	struct scmi_msg_get_fc_info *info;
	struct scmi_msg_resp_desc_fc *resp;
	const struct scmi_protocol_instance *pi = ph_to_pi(ph);

	if (!p_addr) {
		ret = -EINVAL;
		goto err_out;
	}

	ret = ph->xops->xfer_get_init(ph, describe_id,
				      sizeof(*info), sizeof(*resp), &t);
	if (ret)
		goto err_out;

	info = t->tx.buf;
	info->domain = cpu_to_le32(domain);
	info->message_id = cpu_to_le32(message_id);

	/*
	 * Bail out on error leaving fc_info addresses zeroed; this includes
	 * the case in which the requested domain/message_id does NOT support
	 * fastchannels at all.
	 */
	ret = ph->xops->do_xfer(ph, t);
	if (ret)
		goto err_xfer;

	resp = t->rx.buf;
	flags = le32_to_cpu(resp->attr);
	size = le32_to_cpu(resp->chan_size);
	if (size != valid_size) {
		ret = -EINVAL;
		goto err_xfer;
	}

	phys_addr = le32_to_cpu(resp->chan_addr_low);
	phys_addr |= (u64)le32_to_cpu(resp->chan_addr_high) << 32;
	addr = devm_ioremap(ph->dev, phys_addr, size);
	if (!addr) {
		ret = -EADDRNOTAVAIL;
		goto err_xfer;
	}

	*p_addr = addr;

	if (p_db && SUPPORTS_DOORBELL(flags)) {
		db = devm_kzalloc(ph->dev, sizeof(*db), GFP_KERNEL);
		if (!db) {
			ret = -ENOMEM;
			goto err_db;
		}

		size = 1 << DOORBELL_REG_WIDTH(flags);
		phys_addr = le32_to_cpu(resp->db_addr_low);
		phys_addr |= (u64)le32_to_cpu(resp->db_addr_high) << 32;
		addr = devm_ioremap(ph->dev, phys_addr, size);
		if (!addr) {
			ret = -EADDRNOTAVAIL;
			goto err_db_mem;
		}

		db->addr = addr;
		db->width = size;
		db->set = le32_to_cpu(resp->db_set_lmask);
		db->set |= (u64)le32_to_cpu(resp->db_set_hmask) << 32;
		db->mask = le32_to_cpu(resp->db_preserve_lmask);
		db->mask |= (u64)le32_to_cpu(resp->db_preserve_hmask) << 32;

		*p_db = db;
	}

	ph->xops->xfer_put(ph, t);

	dev_dbg(ph->dev,
		"Using valid FC for protocol %X [MSG_ID:%u / RES_ID:%u]\n",
		pi->proto->id, message_id, domain);

	return;

err_db_mem:
	devm_kfree(ph->dev, db);

err_db:
	*p_addr = NULL;

err_xfer:
	ph->xops->xfer_put(ph, t);

err_out:
	dev_warn(ph->dev,
		 "Failed to get FC for protocol %X [MSG_ID:%u / RES_ID:%u] - ret:%d. Using regular messaging.\n",
		 pi->proto->id, message_id, domain, ret);
}

#define SCMI_PROTO_FC_RING_DB(w)			\
do {							\
	u##w val = 0;					\
							\
	if (db->mask)					\
		val = ioread##w(db->addr) & db->mask;	\
	iowrite##w((u##w)db->set | val, db->addr);	\
} while (0)

static void scmi_common_fastchannel_db_ring(struct scmi_fc_db_info *db)
{
	if (!db || !db->addr)
		return;

	if (db->width == 1)
		SCMI_PROTO_FC_RING_DB(8);
	else if (db->width == 2)
		SCMI_PROTO_FC_RING_DB(16);
	else if (db->width == 4)
		SCMI_PROTO_FC_RING_DB(32);
	else /* db->width == 8 */
#ifdef CONFIG_64BIT
		SCMI_PROTO_FC_RING_DB(64);
#else
	{
		u64 val = 0;

		if (db->mask)
			val = ioread64_hi_lo(db->addr) & db->mask;
		iowrite64_hi_lo(db->set | val, db->addr);
	}
#endif
}

static const struct scmi_proto_helpers_ops helpers_ops = {
	.extended_name_get = scmi_common_extended_name_get,
	.iter_response_init = scmi_iterator_init,
	.iter_response_run = scmi_iterator_run,
	.fastchannel_init = scmi_common_fastchannel_init,
	.fastchannel_db_ring = scmi_common_fastchannel_db_ring,
};

/**
 * scmi_revision_area_get  - Retrieve version memory area.
 *
 * @ph: A reference to the protocol handle.
 *
 * A helper to grab the version memory area reference during SCMI Base protocol
 * initialization.
 *
 * Return: A reference to the version memory area associated to the SCMI
 *	   instance underlying this protocol handle.
 */
struct scmi_revision_info *
scmi_revision_area_get(const struct scmi_protocol_handle *ph)
{
	const struct scmi_protocol_instance *pi = ph_to_pi(ph);

	return pi->handle->version;
}

/**
 * scmi_alloc_init_protocol_instance  - Allocate and initialize a protocol
 * instance descriptor.
 * @info: The reference to the related SCMI instance.
 * @proto: The protocol descriptor.
 *
 * Allocate a new protocol instance descriptor, using the provided @proto
 * description, against the specified SCMI instance @info, and initialize it;
 * all resources management is handled via a dedicated per-protocol devres
 * group.
 *
 * Context: Assumes to be called with @protocols_mtx already acquired.
 * Return: A reference to a freshly allocated and initialized protocol instance
 *	   or ERR_PTR on failure. On failure the @proto reference is at first
 *	   put using @scmi_protocol_put() before releasing all the devres group.
 */
static struct scmi_protocol_instance *
scmi_alloc_init_protocol_instance(struct scmi_info *info,
				  const struct scmi_protocol *proto)
{
	int ret = -ENOMEM;
	void *gid;
	struct scmi_protocol_instance *pi;
	const struct scmi_handle *handle = &info->handle;

	/* Protocol specific devres group */
	gid = devres_open_group(handle->dev, NULL, GFP_KERNEL);
	if (!gid) {
		scmi_protocol_put(proto->id);
		goto out;
	}

	pi = devm_kzalloc(handle->dev, sizeof(*pi), GFP_KERNEL);
	if (!pi)
		goto clean;

	pi->gid = gid;
	pi->proto = proto;
	pi->handle = handle;
	pi->ph.dev = handle->dev;
	pi->ph.xops = &xfer_ops;
	pi->ph.hops = &helpers_ops;
	pi->ph.set_priv = scmi_set_protocol_priv;
	pi->ph.get_priv = scmi_get_protocol_priv;
	refcount_set(&pi->users, 1);
	/* proto->init is assured NON NULL by scmi_protocol_register */
	ret = pi->proto->instance_init(&pi->ph);
	if (ret)
		goto clean;

	ret = idr_alloc(&info->protocols, pi, proto->id, proto->id + 1,
			GFP_KERNEL);
	if (ret != proto->id)
		goto clean;

	/*
	 * Warn but ignore events registration errors since we do not want
	 * to skip whole protocols if their notifications are messed up.
	 */
	if (pi->proto->events) {
		ret = scmi_register_protocol_events(handle, pi->proto->id,
						    &pi->ph,
						    pi->proto->events);
		if (ret)
			dev_warn(handle->dev,
				 "Protocol:%X - Events Registration Failed - err:%d\n",
				 pi->proto->id, ret);
	}

	devres_close_group(handle->dev, pi->gid);
	dev_dbg(handle->dev, "Initialized protocol: 0x%X\n", pi->proto->id);

	return pi;

clean:
	/* Take care to put the protocol module's owner before releasing all */
	scmi_protocol_put(proto->id);
	devres_release_group(handle->dev, gid);
out:
	return ERR_PTR(ret);
}

/**
 * scmi_get_protocol_instance  - Protocol initialization helper.
 * @handle: A reference to the SCMI platform instance.
 * @protocol_id: The protocol being requested.
 *
 * In case the required protocol has never been requested before for this
 * instance, allocate and initialize all the needed structures while handling
 * resource allocation with a dedicated per-protocol devres subgroup.
 *
 * Return: A reference to an initialized protocol instance or error on failure:
 *	   in particular returns -EPROBE_DEFER when the desired protocol could
 *	   NOT be found.
 */
static struct scmi_protocol_instance * __must_check
scmi_get_protocol_instance(const struct scmi_handle *handle, u8 protocol_id)
{
	struct scmi_protocol_instance *pi;
	struct scmi_info *info = handle_to_scmi_info(handle);

	mutex_lock(&info->protocols_mtx);
	pi = idr_find(&info->protocols, protocol_id);

	if (pi) {
		refcount_inc(&pi->users);
	} else {
		const struct scmi_protocol *proto;

		/* Fails if protocol not registered on bus */
		proto = scmi_protocol_get(protocol_id);
		if (proto)
			pi = scmi_alloc_init_protocol_instance(info, proto);
		else
			pi = ERR_PTR(-EPROBE_DEFER);
	}
	mutex_unlock(&info->protocols_mtx);

	return pi;
}

/**
 * scmi_protocol_acquire  - Protocol acquire
 * @handle: A reference to the SCMI platform instance.
 * @protocol_id: The protocol being requested.
 *
 * Register a new user for the requested protocol on the specified SCMI
 * platform instance, possibly triggering its initialization on first user.
 *
 * Return: 0 if protocol was acquired successfully.
 */
int scmi_protocol_acquire(const struct scmi_handle *handle, u8 protocol_id)
{
	return PTR_ERR_OR_ZERO(scmi_get_protocol_instance(handle, protocol_id));
}

/**
 * scmi_protocol_release  - Protocol de-initialization helper.
 * @handle: A reference to the SCMI platform instance.
 * @protocol_id: The protocol being requested.
 *
 * Remove one user for the specified protocol and triggers de-initialization
 * and resources de-allocation once the last user has gone.
 */
void scmi_protocol_release(const struct scmi_handle *handle, u8 protocol_id)
{
	struct scmi_info *info = handle_to_scmi_info(handle);
	struct scmi_protocol_instance *pi;

	mutex_lock(&info->protocols_mtx);
	pi = idr_find(&info->protocols, protocol_id);
	if (WARN_ON(!pi))
		goto out;

	if (refcount_dec_and_test(&pi->users)) {
		void *gid = pi->gid;

		if (pi->proto->events)
			scmi_deregister_protocol_events(handle, protocol_id);

		if (pi->proto->instance_deinit)
			pi->proto->instance_deinit(&pi->ph);

		idr_remove(&info->protocols, protocol_id);

		scmi_protocol_put(protocol_id);

		devres_release_group(handle->dev, gid);
		dev_dbg(handle->dev, "De-Initialized protocol: 0x%X\n",
			protocol_id);
	}

out:
	mutex_unlock(&info->protocols_mtx);
}

void scmi_setup_protocol_implemented(const struct scmi_protocol_handle *ph,
				     u8 *prot_imp)
{
	const struct scmi_protocol_instance *pi = ph_to_pi(ph);
	struct scmi_info *info = handle_to_scmi_info(pi->handle);

	info->protocols_imp = prot_imp;
}

static bool
scmi_is_protocol_implemented(const struct scmi_handle *handle, u8 prot_id)
{
	int i;
	struct scmi_info *info = handle_to_scmi_info(handle);
	struct scmi_revision_info *rev = handle->version;

	if (!info->protocols_imp)
		return false;

	for (i = 0; i < rev->num_protocols; i++)
		if (info->protocols_imp[i] == prot_id)
			return true;
	return false;
}

struct scmi_protocol_devres {
	const struct scmi_handle *handle;
	u8 protocol_id;
};

static void scmi_devm_release_protocol(struct device *dev, void *res)
{
	struct scmi_protocol_devres *dres = res;

	scmi_protocol_release(dres->handle, dres->protocol_id);
}

static struct scmi_protocol_instance __must_check *
scmi_devres_protocol_instance_get(struct scmi_device *sdev, u8 protocol_id)
{
	struct scmi_protocol_instance *pi;
	struct scmi_protocol_devres *dres;

	dres = devres_alloc(scmi_devm_release_protocol,
			    sizeof(*dres), GFP_KERNEL);
	if (!dres)
		return ERR_PTR(-ENOMEM);

	pi = scmi_get_protocol_instance(sdev->handle, protocol_id);
	if (IS_ERR(pi)) {
		devres_free(dres);
		return pi;
	}

	dres->handle = sdev->handle;
	dres->protocol_id = protocol_id;
	devres_add(&sdev->dev, dres);

	return pi;
}

/**
 * scmi_devm_protocol_get  - Devres managed get protocol operations and handle
 * @sdev: A reference to an scmi_device whose embedded struct device is to
 *	  be used for devres accounting.
 * @protocol_id: The protocol being requested.
 * @ph: A pointer reference used to pass back the associated protocol handle.
 *
 * Get hold of a protocol accounting for its usage, eventually triggering its
 * initialization, and returning the protocol specific operations and related
 * protocol handle which will be used as first argument in most of the
 * protocols operations methods.
 * Being a devres based managed method, protocol hold will be automatically
 * released, and possibly de-initialized on last user, once the SCMI driver
 * owning the scmi_device is unbound from it.
 *
 * Return: A reference to the requested protocol operations or error.
 *	   Must be checked for errors by caller.
 */
static const void __must_check *
scmi_devm_protocol_get(struct scmi_device *sdev, u8 protocol_id,
		       struct scmi_protocol_handle **ph)
{
	struct scmi_protocol_instance *pi;

	if (!ph)
		return ERR_PTR(-EINVAL);

	pi = scmi_devres_protocol_instance_get(sdev, protocol_id);
	if (IS_ERR(pi))
		return pi;

	*ph = &pi->ph;

	return pi->proto->ops;
}

/**
 * scmi_devm_protocol_acquire  - Devres managed helper to get hold of a protocol
 * @sdev: A reference to an scmi_device whose embedded struct device is to
 *	  be used for devres accounting.
 * @protocol_id: The protocol being requested.
 *
 * Get hold of a protocol accounting for its usage, possibly triggering its
 * initialization but without getting access to its protocol specific operations
 * and handle.
 *
 * Being a devres based managed method, protocol hold will be automatically
 * released, and possibly de-initialized on last user, once the SCMI driver
 * owning the scmi_device is unbound from it.
 *
 * Return: 0 on SUCCESS
 */
static int __must_check scmi_devm_protocol_acquire(struct scmi_device *sdev,
						   u8 protocol_id)
{
	struct scmi_protocol_instance *pi;

	pi = scmi_devres_protocol_instance_get(sdev, protocol_id);
	if (IS_ERR(pi))
		return PTR_ERR(pi);

	return 0;
}

static int scmi_devm_protocol_match(struct device *dev, void *res, void *data)
{
	struct scmi_protocol_devres *dres = res;

	if (WARN_ON(!dres || !data))
		return 0;

	return dres->protocol_id == *((u8 *)data);
}

/**
 * scmi_devm_protocol_put  - Devres managed put protocol operations and handle
 * @sdev: A reference to an scmi_device whose embedded struct device is to
 *	  be used for devres accounting.
 * @protocol_id: The protocol being requested.
 *
 * Explicitly release a protocol hold previously obtained calling the above
 * @scmi_devm_protocol_get.
 */
static void scmi_devm_protocol_put(struct scmi_device *sdev, u8 protocol_id)
{
	int ret;

	ret = devres_release(&sdev->dev, scmi_devm_release_protocol,
			     scmi_devm_protocol_match, &protocol_id);
	WARN_ON(ret);
}

/**
 * scmi_is_transport_atomic  - Method to check if underlying transport for an
 * SCMI instance is configured as atomic.
 *
 * @handle: A reference to the SCMI platform instance.
 * @atomic_threshold: An optional return value for the system wide currently
 *		      configured threshold for atomic operations.
 *
 * Return: True if transport is configured as atomic
 */
static bool scmi_is_transport_atomic(const struct scmi_handle *handle,
				     unsigned int *atomic_threshold)
{
	bool ret;
	struct scmi_info *info = handle_to_scmi_info(handle);

	ret = info->desc->atomic_enabled &&
		is_transport_polling_capable(info->desc);
	if (ret && atomic_threshold)
		*atomic_threshold = info->atomic_threshold;

	return ret;
}

/**
 * scmi_handle_get() - Get the SCMI handle for a device
 *
 * @dev: pointer to device for which we want SCMI handle
 *
 * NOTE: The function does not track individual clients of the framework
 * and is expected to be maintained by caller of SCMI protocol library.
 * scmi_handle_put must be balanced with successful scmi_handle_get
 *
 * Return: pointer to handle if successful, NULL on error
 */
static struct scmi_handle *scmi_handle_get(struct device *dev)
{
	struct list_head *p;
	struct scmi_info *info;
	struct scmi_handle *handle = NULL;

	mutex_lock(&scmi_list_mutex);
	list_for_each(p, &scmi_list) {
		info = list_entry(p, struct scmi_info, node);
		if (dev->parent == info->dev) {
			info->users++;
			handle = &info->handle;
			break;
		}
	}
	mutex_unlock(&scmi_list_mutex);

	return handle;
}

/**
 * scmi_handle_put() - Release the handle acquired by scmi_handle_get
 *
 * @handle: handle acquired by scmi_handle_get
 *
 * NOTE: The function does not track individual clients of the framework
 * and is expected to be maintained by caller of SCMI protocol library.
 * scmi_handle_put must be balanced with successful scmi_handle_get
 *
 * Return: 0 is successfully released
 *	if null was passed, it returns -EINVAL;
 */
static int scmi_handle_put(const struct scmi_handle *handle)
{
	struct scmi_info *info;

	if (!handle)
		return -EINVAL;

	info = handle_to_scmi_info(handle);
	mutex_lock(&scmi_list_mutex);
	if (!WARN_ON(!info->users))
		info->users--;
	mutex_unlock(&scmi_list_mutex);

	return 0;
}

static void scmi_device_link_add(struct device *consumer,
				 struct device *supplier)
{
	struct device_link *link;

	link = device_link_add(consumer, supplier, DL_FLAG_AUTOREMOVE_CONSUMER);

	WARN_ON(!link);
}

static void scmi_set_handle(struct scmi_device *scmi_dev)
{
	scmi_dev->handle = scmi_handle_get(&scmi_dev->dev);
	if (scmi_dev->handle)
		scmi_device_link_add(&scmi_dev->dev, scmi_dev->handle->dev);
}

static int __scmi_xfer_info_init(struct scmi_info *sinfo,
				 struct scmi_xfers_info *info)
{
	int i;
	struct scmi_xfer *xfer;
	struct device *dev = sinfo->dev;
	const struct scmi_desc *desc = sinfo->desc;

	/* Pre-allocated messages, no more than what hdr.seq can support */
	if (WARN_ON(!info->max_msg || info->max_msg > MSG_TOKEN_MAX)) {
		dev_err(dev,
			"Invalid maximum messages %d, not in range [1 - %lu]\n",
			info->max_msg, MSG_TOKEN_MAX);
		return -EINVAL;
	}

	hash_init(info->pending_xfers);

	/* Allocate a bitmask sized to hold MSG_TOKEN_MAX tokens */
	info->xfer_alloc_table = devm_bitmap_zalloc(dev, MSG_TOKEN_MAX,
						    GFP_KERNEL);
	if (!info->xfer_alloc_table)
		return -ENOMEM;

	/*
	 * Preallocate a number of xfers equal to max inflight messages,
	 * pre-initialize the buffer pointer to pre-allocated buffers and
	 * attach all of them to the free list
	 */
	INIT_HLIST_HEAD(&info->free_xfers);
	for (i = 0; i < info->max_msg; i++) {
		xfer = devm_kzalloc(dev, sizeof(*xfer), GFP_KERNEL);
		if (!xfer)
			return -ENOMEM;

		xfer->rx.buf = devm_kcalloc(dev, sizeof(u8), desc->max_msg_size,
					    GFP_KERNEL);
		if (!xfer->rx.buf)
			return -ENOMEM;

		xfer->tx.buf = xfer->rx.buf;
		init_completion(&xfer->done);
		spin_lock_init(&xfer->lock);

		/* Add initialized xfer to the free list */
		hlist_add_head(&xfer->node, &info->free_xfers);
	}

	spin_lock_init(&info->xfer_lock);

	return 0;
}

static int scmi_channels_max_msg_configure(struct scmi_info *sinfo)
{
	const struct scmi_desc *desc = sinfo->desc;

	if (!desc->ops->get_max_msg) {
		sinfo->tx_minfo.max_msg = desc->max_msg;
		sinfo->rx_minfo.max_msg = desc->max_msg;
	} else {
		struct scmi_chan_info *base_cinfo;

		base_cinfo = idr_find(&sinfo->tx_idr, SCMI_PROTOCOL_BASE);
		if (!base_cinfo)
			return -EINVAL;
		sinfo->tx_minfo.max_msg = desc->ops->get_max_msg(base_cinfo);

		/* RX channel is optional so can be skipped */
		base_cinfo = idr_find(&sinfo->rx_idr, SCMI_PROTOCOL_BASE);
		if (base_cinfo)
			sinfo->rx_minfo.max_msg =
				desc->ops->get_max_msg(base_cinfo);
	}

	return 0;
}

static int scmi_xfer_info_init(struct scmi_info *sinfo)
{
	int ret;

	ret = scmi_channels_max_msg_configure(sinfo);
	if (ret)
		return ret;

	ret = __scmi_xfer_info_init(sinfo, &sinfo->tx_minfo);
	if (!ret && !idr_is_empty(&sinfo->rx_idr))
		ret = __scmi_xfer_info_init(sinfo, &sinfo->rx_minfo);

	return ret;
}

static int scmi_chan_setup(struct scmi_info *info, struct device_node *of_node,
			   int prot_id, bool tx)
{
	int ret, idx;
	char name[32];
	struct scmi_chan_info *cinfo;
	struct idr *idr;
	struct scmi_device *tdev = NULL;

	/* Transmit channel is first entry i.e. index 0 */
	idx = tx ? 0 : 1;
	idr = tx ? &info->tx_idr : &info->rx_idr;

	if (!info->desc->ops->chan_available(of_node, idx)) {
		cinfo = idr_find(idr, SCMI_PROTOCOL_BASE);
		if (unlikely(!cinfo)) /* Possible only if platform has no Rx */
			return -EINVAL;
		goto idr_alloc;
	}

	cinfo = devm_kzalloc(info->dev, sizeof(*cinfo), GFP_KERNEL);
	if (!cinfo)
		return -ENOMEM;

	cinfo->rx_timeout_ms = info->desc->max_rx_timeout_ms;

	/* Create a unique name for this transport device */
	snprintf(name, 32, "__scmi_transport_device_%s_%02X",
		 idx ? "rx" : "tx", prot_id);
	/* Create a uniquely named, dedicated transport device for this chan */
	tdev = scmi_device_create(of_node, info->dev, prot_id, name);
	if (!tdev) {
		dev_err(info->dev,
			"failed to create transport device (%s)\n", name);
		devm_kfree(info->dev, cinfo);
		return -EINVAL;
	}
	of_node_get(of_node);

	cinfo->id = prot_id;
	cinfo->dev = &tdev->dev;
	ret = info->desc->ops->chan_setup(cinfo, info->dev, tx);
	if (ret) {
		of_node_put(of_node);
		scmi_device_destroy(info->dev, prot_id, name);
		devm_kfree(info->dev, cinfo);
		return ret;
	}

	if (tx && is_polling_required(cinfo, info->desc)) {
		if (is_transport_polling_capable(info->desc))
			dev_info(&tdev->dev,
				 "Enabled polling mode TX channel - prot_id:%d\n",
				 prot_id);
		else
			dev_warn(&tdev->dev,
				 "Polling mode NOT supported by transport.\n");
	}

idr_alloc:
	ret = idr_alloc(idr, cinfo, prot_id, prot_id + 1, GFP_KERNEL);
	if (ret != prot_id) {
		dev_err(info->dev,
			"unable to allocate SCMI idr slot err %d\n", ret);
		/* Destroy channel and device only if created by this call. */
		if (tdev) {
			of_node_put(of_node);
			scmi_device_destroy(info->dev, prot_id, name);
			devm_kfree(info->dev, cinfo);
		}
		return ret;
	}

	cinfo->handle = &info->handle;
	return 0;
}

static inline int
scmi_txrx_setup(struct scmi_info *info, struct device_node *of_node,
		int prot_id)
{
	int ret = scmi_chan_setup(info, of_node, prot_id, true);

	if (!ret) {
		/* Rx is optional, report only memory errors */
<<<<<<< HEAD
		ret = scmi_chan_setup(info, dev, prot_id, false);
=======
		ret = scmi_chan_setup(info, of_node, prot_id, false);
>>>>>>> eb3cdb58
		if (ret && ret != -ENOMEM)
			ret = 0;
	}

	return ret;
}

/**
 * scmi_channels_setup  - Helper to initialize all required channels
 *
 * @info: The SCMI instance descriptor.
 *
 * Initialize all the channels found described in the DT against the underlying
 * configured transport using custom defined dedicated devices instead of
 * borrowing devices from the SCMI drivers; this way channels are initialized
 * upfront during core SCMI stack probing and are no more coupled with SCMI
 * devices used by SCMI drivers.
 *
 * Note that, even though a pair of TX/RX channels is associated to each
 * protocol defined in the DT, a distinct freshly initialized channel is
 * created only if the DT node for the protocol at hand describes a dedicated
 * channel: in all the other cases the common BASE protocol channel is reused.
 *
 * Return: 0 on Success
 */
static int scmi_channels_setup(struct scmi_info *info)
{
	int ret;
	struct device_node *child, *top_np = info->dev->of_node;

	/* Initialize a common generic channel at first */
	ret = scmi_txrx_setup(info, top_np, SCMI_PROTOCOL_BASE);
	if (ret)
		return ret;

	for_each_available_child_of_node(top_np, child) {
		u32 prot_id;

		if (of_property_read_u32(child, "reg", &prot_id))
			continue;

		if (!FIELD_FIT(MSG_PROTOCOL_ID_MASK, prot_id))
			dev_err(info->dev,
				"Out of range protocol %d\n", prot_id);

		ret = scmi_txrx_setup(info, child, prot_id);
		if (ret) {
			of_node_put(child);
			return ret;
		}
	}

	return 0;
}

static int scmi_chan_destroy(int id, void *p, void *idr)
{
	struct scmi_chan_info *cinfo = p;

	if (cinfo->dev) {
		struct scmi_info *info = handle_to_scmi_info(cinfo->handle);
		struct scmi_device *sdev = to_scmi_dev(cinfo->dev);

		of_node_put(cinfo->dev->of_node);
		scmi_device_destroy(info->dev, id, sdev->name);
		cinfo->dev = NULL;
	}

	idr_remove(idr, id);

	return 0;
}

static void scmi_cleanup_channels(struct scmi_info *info, struct idr *idr)
{
	/* At first free all channels at the transport layer ... */
	idr_for_each(idr, info->desc->ops->chan_free, idr);

	/* ...then destroy all underlying devices */
	idr_for_each(idr, scmi_chan_destroy, idr);

	idr_destroy(idr);
}

static void scmi_cleanup_txrx_channels(struct scmi_info *info)
{
	scmi_cleanup_channels(info, &info->tx_idr);

	scmi_cleanup_channels(info, &info->rx_idr);
}

static int scmi_bus_notifier(struct notifier_block *nb,
			     unsigned long action, void *data)
{
	struct scmi_info *info = bus_nb_to_scmi_info(nb);
	struct scmi_device *sdev = to_scmi_dev(data);

	/* Skip transport devices and devices of different SCMI instances */
	if (!strncmp(sdev->name, "__scmi_transport_device", 23) ||
	    sdev->dev.parent != info->dev)
		return NOTIFY_DONE;

	switch (action) {
	case BUS_NOTIFY_BIND_DRIVER:
		/* setup handle now as the transport is ready */
		scmi_set_handle(sdev);
		break;
	case BUS_NOTIFY_UNBOUND_DRIVER:
		scmi_handle_put(sdev->handle);
		sdev->handle = NULL;
		break;
	default:
		return NOTIFY_DONE;
	}

	dev_dbg(info->dev, "Device %s (%s) is now %s\n", dev_name(&sdev->dev),
		sdev->name, action == BUS_NOTIFY_BIND_DRIVER ?
		"about to be BOUND." : "UNBOUND.");

	return NOTIFY_OK;
}

static int scmi_device_request_notifier(struct notifier_block *nb,
					unsigned long action, void *data)
{
	struct device_node *np;
	struct scmi_device_id *id_table = data;
	struct scmi_info *info = req_nb_to_scmi_info(nb);

	np = idr_find(&info->active_protocols, id_table->protocol_id);
	if (!np)
		return NOTIFY_DONE;

	dev_dbg(info->dev, "%sRequested device (%s) for protocol 0x%x\n",
		action == SCMI_BUS_NOTIFY_DEVICE_REQUEST ? "" : "UN-",
		id_table->name, id_table->protocol_id);

	switch (action) {
	case SCMI_BUS_NOTIFY_DEVICE_REQUEST:
		scmi_create_protocol_devices(np, info, id_table->protocol_id,
					     id_table->name);
		break;
	case SCMI_BUS_NOTIFY_DEVICE_UNREQUEST:
		scmi_destroy_protocol_devices(info, id_table->protocol_id,
					      id_table->name);
		break;
	default:
		return NOTIFY_DONE;
	}

	return NOTIFY_OK;
}

static void scmi_debugfs_common_cleanup(void *d)
{
	struct scmi_debug_info *dbg = d;

	if (!dbg)
		return;

	debugfs_remove_recursive(dbg->top_dentry);
	kfree(dbg->name);
	kfree(dbg->type);
}

static struct scmi_debug_info *scmi_debugfs_common_setup(struct scmi_info *info)
{
	char top_dir[16];
	struct dentry *trans, *top_dentry;
	struct scmi_debug_info *dbg;
	const char *c_ptr = NULL;

	dbg = devm_kzalloc(info->dev, sizeof(*dbg), GFP_KERNEL);
	if (!dbg)
		return NULL;

	dbg->name = kstrdup(of_node_full_name(info->dev->of_node), GFP_KERNEL);
	if (!dbg->name) {
		devm_kfree(info->dev, dbg);
		return NULL;
	}

	of_property_read_string(info->dev->of_node, "compatible", &c_ptr);
	dbg->type = kstrdup(c_ptr, GFP_KERNEL);
	if (!dbg->type) {
		kfree(dbg->name);
		devm_kfree(info->dev, dbg);
		return NULL;
	}

	snprintf(top_dir, 16, "%d", info->id);
	top_dentry = debugfs_create_dir(top_dir, scmi_top_dentry);
	trans = debugfs_create_dir("transport", top_dentry);

	dbg->is_atomic = info->desc->atomic_enabled &&
				is_transport_polling_capable(info->desc);

	debugfs_create_str("instance_name", 0400, top_dentry,
			   (char **)&dbg->name);

	debugfs_create_u32("atomic_threshold_us", 0400, top_dentry,
			   &info->atomic_threshold);

	debugfs_create_str("type", 0400, trans, (char **)&dbg->type);

	debugfs_create_bool("is_atomic", 0400, trans, &dbg->is_atomic);

	debugfs_create_u32("max_rx_timeout_ms", 0400, trans,
			   (u32 *)&info->desc->max_rx_timeout_ms);

	debugfs_create_u32("max_msg_size", 0400, trans,
			   (u32 *)&info->desc->max_msg_size);

	debugfs_create_u32("tx_max_msg", 0400, trans,
			   (u32 *)&info->tx_minfo.max_msg);

	debugfs_create_u32("rx_max_msg", 0400, trans,
			   (u32 *)&info->rx_minfo.max_msg);

	dbg->top_dentry = top_dentry;

	if (devm_add_action_or_reset(info->dev,
				     scmi_debugfs_common_cleanup, dbg)) {
		scmi_debugfs_common_cleanup(dbg);
		return NULL;
	}

	return dbg;
}

static int scmi_debugfs_raw_mode_setup(struct scmi_info *info)
{
	int id, num_chans = 0, ret = 0;
	struct scmi_chan_info *cinfo;
	u8 channels[SCMI_MAX_CHANNELS] = {};
	DECLARE_BITMAP(protos, SCMI_MAX_CHANNELS) = {};

	if (!info->dbg)
		return -EINVAL;

	/* Enumerate all channels to collect their ids */
	idr_for_each_entry(&info->tx_idr, cinfo, id) {
		/*
		 * Cannot happen, but be defensive.
		 * Zero as num_chans is ok, warn and carry on.
		 */
		if (num_chans >= SCMI_MAX_CHANNELS || !cinfo) {
			dev_warn(info->dev,
				 "SCMI RAW - Error enumerating channels\n");
			break;
		}

		if (!test_bit(cinfo->id, protos)) {
			channels[num_chans++] = cinfo->id;
			set_bit(cinfo->id, protos);
		}
	}

	info->raw = scmi_raw_mode_init(&info->handle, info->dbg->top_dentry,
				       info->id, channels, num_chans,
				       info->desc, info->tx_minfo.max_msg);
	if (IS_ERR(info->raw)) {
		dev_err(info->dev, "Failed to initialize SCMI RAW Mode !\n");
		ret = PTR_ERR(info->raw);
		info->raw = NULL;
	}

	return ret;
}

static int scmi_probe(struct platform_device *pdev)
{
	int ret;
	struct scmi_handle *handle;
	const struct scmi_desc *desc;
	struct scmi_info *info;
	bool coex = IS_ENABLED(CONFIG_ARM_SCMI_RAW_MODE_SUPPORT_COEX);
	struct device *dev = &pdev->dev;
	struct device_node *child, *np = dev->of_node;

	desc = of_device_get_match_data(dev);
	if (!desc)
		return -EINVAL;

	info = devm_kzalloc(dev, sizeof(*info), GFP_KERNEL);
	if (!info)
		return -ENOMEM;

	info->id = ida_alloc_min(&scmi_id, 0, GFP_KERNEL);
	if (info->id < 0)
		return info->id;

	info->dev = dev;
	info->desc = desc;
	info->bus_nb.notifier_call = scmi_bus_notifier;
	info->dev_req_nb.notifier_call = scmi_device_request_notifier;
	INIT_LIST_HEAD(&info->node);
	idr_init(&info->protocols);
	mutex_init(&info->protocols_mtx);
	idr_init(&info->active_protocols);
	mutex_init(&info->devreq_mtx);

	platform_set_drvdata(pdev, info);
	idr_init(&info->tx_idr);
	idr_init(&info->rx_idr);

	handle = &info->handle;
	handle->dev = info->dev;
	handle->version = &info->version;
	handle->devm_protocol_acquire = scmi_devm_protocol_acquire;
	handle->devm_protocol_get = scmi_devm_protocol_get;
	handle->devm_protocol_put = scmi_devm_protocol_put;

	/* System wide atomic threshold for atomic ops .. if any */
	if (!of_property_read_u32(np, "atomic-threshold-us",
				  &info->atomic_threshold))
		dev_info(dev,
			 "SCMI System wide atomic threshold set to %d us\n",
			 info->atomic_threshold);
	handle->is_transport_atomic = scmi_is_transport_atomic;

	if (desc->ops->link_supplier) {
		ret = desc->ops->link_supplier(dev);
		if (ret)
			goto clear_ida;
	}

	/* Setup all channels described in the DT at first */
	ret = scmi_channels_setup(info);
	if (ret)
		goto clear_ida;

	ret = bus_register_notifier(&scmi_bus_type, &info->bus_nb);
	if (ret)
		goto clear_txrx_setup;

	ret = blocking_notifier_chain_register(&scmi_requested_devices_nh,
					       &info->dev_req_nb);
	if (ret)
		goto clear_bus_notifier;

	ret = scmi_xfer_info_init(info);
	if (ret)
		goto clear_dev_req_notifier;

	if (scmi_top_dentry) {
		info->dbg = scmi_debugfs_common_setup(info);
		if (!info->dbg)
			dev_warn(dev, "Failed to setup SCMI debugfs.\n");

		if (IS_ENABLED(CONFIG_ARM_SCMI_RAW_MODE_SUPPORT)) {
			ret = scmi_debugfs_raw_mode_setup(info);
			if (!coex) {
				if (ret)
					goto clear_dev_req_notifier;

				/* Bail out anyway when coex disabled. */
				return 0;
			}

			/* Coex enabled, carry on in any case. */
			dev_info(dev, "SCMI RAW Mode COEX enabled !\n");
		}
	}

	if (scmi_notification_init(handle))
		dev_err(dev, "SCMI Notifications NOT available.\n");

	if (info->desc->atomic_enabled &&
	    !is_transport_polling_capable(info->desc))
		dev_err(dev,
			"Transport is not polling capable. Atomic mode not supported.\n");

	/*
	 * Trigger SCMI Base protocol initialization.
	 * It's mandatory and won't be ever released/deinit until the
	 * SCMI stack is shutdown/unloaded as a whole.
	 */
	ret = scmi_protocol_acquire(handle, SCMI_PROTOCOL_BASE);
	if (ret) {
		dev_err(dev, "unable to communicate with SCMI\n");
		if (coex)
			return 0;
		goto notification_exit;
	}

	mutex_lock(&scmi_list_mutex);
	list_add_tail(&info->node, &scmi_list);
	mutex_unlock(&scmi_list_mutex);

	for_each_available_child_of_node(np, child) {
		u32 prot_id;

		if (of_property_read_u32(child, "reg", &prot_id))
			continue;

		if (!FIELD_FIT(MSG_PROTOCOL_ID_MASK, prot_id))
			dev_err(dev, "Out of range protocol %d\n", prot_id);

		if (!scmi_is_protocol_implemented(handle, prot_id)) {
			dev_err(dev, "SCMI protocol %d not implemented\n",
				prot_id);
			continue;
		}

		/*
		 * Save this valid DT protocol descriptor amongst
		 * @active_protocols for this SCMI instance/
		 */
		ret = idr_alloc(&info->active_protocols, child,
				prot_id, prot_id + 1, GFP_KERNEL);
		if (ret != prot_id) {
			dev_err(dev, "SCMI protocol %d already activated. Skip\n",
				prot_id);
			continue;
		}

		of_node_get(child);
		scmi_create_protocol_devices(child, info, prot_id, NULL);
	}

	return 0;

notification_exit:
	if (IS_ENABLED(CONFIG_ARM_SCMI_RAW_MODE_SUPPORT))
		scmi_raw_mode_cleanup(info->raw);
	scmi_notification_exit(&info->handle);
clear_dev_req_notifier:
	blocking_notifier_chain_unregister(&scmi_requested_devices_nh,
					   &info->dev_req_nb);
clear_bus_notifier:
	bus_unregister_notifier(&scmi_bus_type, &info->bus_nb);
clear_txrx_setup:
	scmi_cleanup_txrx_channels(info);
clear_ida:
	ida_free(&scmi_id, info->id);
	return ret;
}

static int scmi_remove(struct platform_device *pdev)
{
	int id;
	struct scmi_info *info = platform_get_drvdata(pdev);
	struct device_node *child;

	if (IS_ENABLED(CONFIG_ARM_SCMI_RAW_MODE_SUPPORT))
		scmi_raw_mode_cleanup(info->raw);

	mutex_lock(&scmi_list_mutex);
	if (info->users)
		dev_warn(&pdev->dev,
			 "Still active SCMI users will be forcibly unbound.\n");
	list_del(&info->node);
	mutex_unlock(&scmi_list_mutex);

	scmi_notification_exit(&info->handle);

	mutex_lock(&info->protocols_mtx);
	idr_destroy(&info->protocols);
	mutex_unlock(&info->protocols_mtx);

	idr_for_each_entry(&info->active_protocols, child, id)
		of_node_put(child);
	idr_destroy(&info->active_protocols);

	blocking_notifier_chain_unregister(&scmi_requested_devices_nh,
					   &info->dev_req_nb);
	bus_unregister_notifier(&scmi_bus_type, &info->bus_nb);

	/* Safe to free channels since no more users */
	scmi_cleanup_txrx_channels(info);

	ida_free(&scmi_id, info->id);

	return 0;
}

static ssize_t protocol_version_show(struct device *dev,
				     struct device_attribute *attr, char *buf)
{
	struct scmi_info *info = dev_get_drvdata(dev);

	return sprintf(buf, "%u.%u\n", info->version.major_ver,
		       info->version.minor_ver);
}
static DEVICE_ATTR_RO(protocol_version);

static ssize_t firmware_version_show(struct device *dev,
				     struct device_attribute *attr, char *buf)
{
	struct scmi_info *info = dev_get_drvdata(dev);

	return sprintf(buf, "0x%x\n", info->version.impl_ver);
}
static DEVICE_ATTR_RO(firmware_version);

static ssize_t vendor_id_show(struct device *dev,
			      struct device_attribute *attr, char *buf)
{
	struct scmi_info *info = dev_get_drvdata(dev);

	return sprintf(buf, "%s\n", info->version.vendor_id);
}
static DEVICE_ATTR_RO(vendor_id);

static ssize_t sub_vendor_id_show(struct device *dev,
				  struct device_attribute *attr, char *buf)
{
	struct scmi_info *info = dev_get_drvdata(dev);

	return sprintf(buf, "%s\n", info->version.sub_vendor_id);
}
static DEVICE_ATTR_RO(sub_vendor_id);

static struct attribute *versions_attrs[] = {
	&dev_attr_firmware_version.attr,
	&dev_attr_protocol_version.attr,
	&dev_attr_vendor_id.attr,
	&dev_attr_sub_vendor_id.attr,
	NULL,
};
ATTRIBUTE_GROUPS(versions);

/* Each compatible listed below must have descriptor associated with it */
static const struct of_device_id scmi_of_match[] = {
#ifdef CONFIG_ARM_SCMI_TRANSPORT_MAILBOX
	{ .compatible = "arm,scmi", .data = &scmi_mailbox_desc },
#endif
#ifdef CONFIG_ARM_SCMI_TRANSPORT_OPTEE
	{ .compatible = "linaro,scmi-optee", .data = &scmi_optee_desc },
#endif
#ifdef CONFIG_ARM_SCMI_TRANSPORT_SMC
	{ .compatible = "arm,scmi-smc", .data = &scmi_smc_desc},
#endif
#ifdef CONFIG_ARM_SCMI_TRANSPORT_VIRTIO
	{ .compatible = "arm,scmi-virtio", .data = &scmi_virtio_desc},
#endif
	{ /* Sentinel */ },
};

MODULE_DEVICE_TABLE(of, scmi_of_match);

static struct platform_driver scmi_driver = {
	.driver = {
		   .name = "arm-scmi",
		   .suppress_bind_attrs = true,
		   .of_match_table = scmi_of_match,
		   .dev_groups = versions_groups,
		   },
	.probe = scmi_probe,
	.remove = scmi_remove,
};

/**
 * __scmi_transports_setup  - Common helper to call transport-specific
 * .init/.exit code if provided.
 *
 * @init: A flag to distinguish between init and exit.
 *
 * Note that, if provided, we invoke .init/.exit functions for all the
 * transports currently compiled in.
 *
 * Return: 0 on Success.
 */
static inline int __scmi_transports_setup(bool init)
{
	int ret = 0;
	const struct of_device_id *trans;

	for (trans = scmi_of_match; trans->data; trans++) {
		const struct scmi_desc *tdesc = trans->data;

		if ((init && !tdesc->transport_init) ||
		    (!init && !tdesc->transport_exit))
			continue;

		if (init)
			ret = tdesc->transport_init();
		else
			tdesc->transport_exit();

		if (ret) {
			pr_err("SCMI transport %s FAILED initialization!\n",
			       trans->compatible);
			break;
		}
	}

	return ret;
}

static int __init scmi_transports_init(void)
{
	return __scmi_transports_setup(true);
}

static void __exit scmi_transports_exit(void)
{
	__scmi_transports_setup(false);
}

static struct dentry *scmi_debugfs_init(void)
{
	struct dentry *d;

	d = debugfs_create_dir("scmi", NULL);
	if (IS_ERR(d)) {
		pr_err("Could NOT create SCMI top dentry.\n");
		return NULL;
	}

	return d;
}

static int __init scmi_driver_init(void)
{
	int ret;

	/* Bail out if no SCMI transport was configured */
	if (WARN_ON(!IS_ENABLED(CONFIG_ARM_SCMI_HAVE_TRANSPORT)))
		return -EINVAL;

	/* Initialize any compiled-in transport which provided an init/exit */
	ret = scmi_transports_init();
	if (ret)
		return ret;

	if (IS_ENABLED(CONFIG_ARM_SCMI_NEED_DEBUGFS))
		scmi_top_dentry = scmi_debugfs_init();

	scmi_base_register();

	scmi_clock_register();
	scmi_perf_register();
	scmi_power_register();
	scmi_reset_register();
	scmi_sensors_register();
	scmi_voltage_register();
	scmi_system_register();
	scmi_powercap_register();

	return platform_driver_register(&scmi_driver);
}
module_init(scmi_driver_init);

static void __exit scmi_driver_exit(void)
{
	scmi_base_unregister();

	scmi_clock_unregister();
	scmi_perf_unregister();
	scmi_power_unregister();
	scmi_reset_unregister();
	scmi_sensors_unregister();
	scmi_voltage_unregister();
	scmi_system_unregister();
	scmi_powercap_unregister();

	scmi_transports_exit();

	platform_driver_unregister(&scmi_driver);

	debugfs_remove_recursive(scmi_top_dentry);
}
module_exit(scmi_driver_exit);

MODULE_ALIAS("platform:arm-scmi");
MODULE_AUTHOR("Sudeep Holla <sudeep.holla@arm.com>");
MODULE_DESCRIPTION("ARM SCMI protocol driver");
MODULE_LICENSE("GPL v2");<|MERGE_RESOLUTION|>--- conflicted
+++ resolved
@@ -2380,11 +2380,7 @@
 
 	if (!ret) {
 		/* Rx is optional, report only memory errors */
-<<<<<<< HEAD
-		ret = scmi_chan_setup(info, dev, prot_id, false);
-=======
 		ret = scmi_chan_setup(info, of_node, prot_id, false);
->>>>>>> eb3cdb58
 		if (ret && ret != -ENOMEM)
 			ret = 0;
 	}
