--- conflicted
+++ resolved
@@ -48,21 +48,13 @@
 	}
 
 	if (soc_id_version < 0) {
-<<<<<<< HEAD
-		pr_err("ARCH_SOC_ID(0) returned error: %lx\n", res.a0);
-=======
 		pr_err("Invalid SoC Version: %x\n", soc_id_version);
->>>>>>> eb3cdb58
 		return -EINVAL;
 	}
 
 	soc_id_rev = arm_smccc_get_soc_id_revision();
 	if (soc_id_rev < 0) {
-<<<<<<< HEAD
-		pr_err("ARCH_SOC_ID(1) returned error: %lx\n", res.a0);
-=======
 		pr_err("Invalid SoC Revision: %x\n", soc_id_rev);
->>>>>>> eb3cdb58
 		return -EINVAL;
 	}
 
