--- conflicted
+++ resolved
@@ -387,23 +387,11 @@
 	/* This entry is the last entry. */
 	qdma_csgf_set_f(csgf_dest, len);
 	/* Descriptor Buffer */
-<<<<<<< HEAD
-	cmd = cpu_to_le32(FSL_QDMA_CMD_RWTTYPE <<
-			  FSL_QDMA_CMD_RWTTYPE_OFFSET) |
-			  FSL_QDMA_CMD_PF;
-	sdf->data = QDMA_SDDF_CMD(cmd);
-
-	cmd = cpu_to_le32(FSL_QDMA_CMD_RWTTYPE <<
-			  FSL_QDMA_CMD_RWTTYPE_OFFSET);
-	cmd |= cpu_to_le32(FSL_QDMA_CMD_LWC << FSL_QDMA_CMD_LWC_OFFSET);
-	ddf->data = QDMA_SDDF_CMD(cmd);
-=======
 	sdf->cmd = cpu_to_le32((FSL_QDMA_CMD_RWTTYPE << FSL_QDMA_CMD_RWTTYPE_OFFSET) |
 			       FSL_QDMA_CMD_PF);
 
 	ddf->cmd = cpu_to_le32((FSL_QDMA_CMD_RWTTYPE << FSL_QDMA_CMD_RWTTYPE_OFFSET) |
 			       (FSL_QDMA_CMD_LWC << FSL_QDMA_CMD_LWC_OFFSET));
->>>>>>> d020a665
 }
 
 /*
@@ -581,12 +569,7 @@
 					      status_size,
 					      &status_head->bus_addr,
 					      GFP_KERNEL);
-<<<<<<< HEAD
-	if (!status_head->cq) {
-		devm_kfree(&pdev->dev, status_head);
-=======
 	if (!status_head->cq)
->>>>>>> d020a665
 		return NULL;
 
 	status_head->n_cq = status_size;
