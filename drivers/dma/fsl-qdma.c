--- conflicted
+++ resolved
@@ -387,23 +387,11 @@
 	/* This entry is the last entry. */
 	qdma_csgf_set_f(csgf_dest, len);
 	/* Descriptor Buffer */
-<<<<<<< HEAD
-	cmd = cpu_to_le32(FSL_QDMA_CMD_RWTTYPE <<
-			  FSL_QDMA_CMD_RWTTYPE_OFFSET) |
-			  FSL_QDMA_CMD_PF;
-	sdf->data = QDMA_SDDF_CMD(cmd);
-
-	cmd = cpu_to_le32(FSL_QDMA_CMD_RWTTYPE <<
-			  FSL_QDMA_CMD_RWTTYPE_OFFSET);
-	cmd |= cpu_to_le32(FSL_QDMA_CMD_LWC << FSL_QDMA_CMD_LWC_OFFSET);
-	ddf->data = QDMA_SDDF_CMD(cmd);
-=======
 	sdf->cmd = cpu_to_le32((FSL_QDMA_CMD_RWTTYPE << FSL_QDMA_CMD_RWTTYPE_OFFSET) |
 			       FSL_QDMA_CMD_PF);
 
 	ddf->cmd = cpu_to_le32((FSL_QDMA_CMD_RWTTYPE << FSL_QDMA_CMD_RWTTYPE_OFFSET) |
 			       (FSL_QDMA_CMD_LWC << FSL_QDMA_CMD_LWC_OFFSET));
->>>>>>> 2d5404ca
 }
 
 /*
@@ -581,12 +569,7 @@
 					      status_size,
 					      &status_head->bus_addr,
 					      GFP_KERNEL);
-<<<<<<< HEAD
-	if (!status_head->cq) {
-		devm_kfree(&pdev->dev, status_head);
-=======
 	if (!status_head->cq)
->>>>>>> 2d5404ca
 		return NULL;
 
 	status_head->n_cq = status_size;
@@ -1291,10 +1274,6 @@
 	fsl_qdma_cleanup_vchan(&fsl_qdma->dma_dev);
 	of_dma_controller_free(np);
 	dma_async_device_unregister(&fsl_qdma->dma_dev);
-<<<<<<< HEAD
-	return 0;
-=======
->>>>>>> 2d5404ca
 }
 
 static const struct of_device_id fsl_qdma_dt_ids[] = {
