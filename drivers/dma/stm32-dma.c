--- conflicted
+++ resolved
@@ -974,11 +974,7 @@
 		 * Set memory burst size - burst not possible if address is not aligned on
 		 * the address boundary equal to the size of the transfer
 		 */
-<<<<<<< HEAD
-		if (buf_addr % buf_len)
-=======
 		if (buf_addr & (buf_len - 1))
->>>>>>> eb3cdb58
 			src_maxburst = 1;
 		else
 			src_maxburst = STM32_DMA_MAX_BURST;
@@ -1034,11 +1030,7 @@
 		 * Set memory burst size - burst not possible if address is not aligned on
 		 * the address boundary equal to the size of the transfer
 		 */
-<<<<<<< HEAD
-		if (buf_addr % buf_len)
-=======
 		if (buf_addr & (buf_len - 1))
->>>>>>> eb3cdb58
 			dst_maxburst = 1;
 		else
 			dst_maxburst = STM32_DMA_MAX_BURST;
