// SPDX-License-Identifier: GPL-2.0-only
/*
 * Driver for the Atmel Extensible DMA Controller (aka XDMAC on AT91 systems)
 *
 * Copyright (C) 2014 Atmel Corporation
 *
 * Author: Ludovic Desroches <ludovic.desroches@atmel.com>
 */

#include <asm/barrier.h>
#include <dt-bindings/dma/at91.h>
#include <linux/clk.h>
#include <linux/dmaengine.h>
#include <linux/dmapool.h>
#include <linux/interrupt.h>
#include <linux/irq.h>
#include <linux/kernel.h>
#include <linux/list.h>
#include <linux/module.h>
#include <linux/of_dma.h>
#include <linux/of_platform.h>
#include <linux/platform_device.h>
#include <linux/pm.h>
#include <linux/pm_runtime.h>

#include "dmaengine.h"

/* Global registers */
#define AT_XDMAC_GTYPE		0x00	/* Global Type Register */
#define		AT_XDMAC_NB_CH(i)	(((i) & 0x1F) + 1)		/* Number of Channels Minus One */
#define		AT_XDMAC_FIFO_SZ(i)	(((i) >> 5) & 0x7FF)		/* Number of Bytes */
#define		AT_XDMAC_NB_REQ(i)	((((i) >> 16) & 0x3F) + 1)	/* Number of Peripheral Requests Minus One */
#define AT_XDMAC_GCFG		0x04	/* Global Configuration Register */
#define		AT_XDMAC_WRHP(i)		(((i) & 0xF) << 4)
#define		AT_XDMAC_WRMP(i)		(((i) & 0xF) << 8)
#define		AT_XDMAC_WRLP(i)		(((i) & 0xF) << 12)
#define		AT_XDMAC_RDHP(i)		(((i) & 0xF) << 16)
#define		AT_XDMAC_RDMP(i)		(((i) & 0xF) << 20)
#define		AT_XDMAC_RDLP(i)		(((i) & 0xF) << 24)
#define		AT_XDMAC_RDSG(i)		(((i) & 0xF) << 28)
#define AT_XDMAC_GCFG_M2M	(AT_XDMAC_RDLP(0xF) | AT_XDMAC_WRLP(0xF))
#define AT_XDMAC_GCFG_P2M	(AT_XDMAC_RDSG(0x1) | AT_XDMAC_RDHP(0x3) | \
				AT_XDMAC_WRHP(0x5))
#define AT_XDMAC_GWAC		0x08	/* Global Weighted Arbiter Configuration Register */
#define		AT_XDMAC_PW0(i)		(((i) & 0xF) << 0)
#define		AT_XDMAC_PW1(i)		(((i) & 0xF) << 4)
#define		AT_XDMAC_PW2(i)		(((i) & 0xF) << 8)
#define		AT_XDMAC_PW3(i)		(((i) & 0xF) << 12)
#define AT_XDMAC_GWAC_M2M	0
#define AT_XDMAC_GWAC_P2M	(AT_XDMAC_PW0(0xF) | AT_XDMAC_PW2(0xF))

#define AT_XDMAC_GIE		0x0C	/* Global Interrupt Enable Register */
#define AT_XDMAC_GID		0x10	/* Global Interrupt Disable Register */
#define AT_XDMAC_GIM		0x14	/* Global Interrupt Mask Register */
#define AT_XDMAC_GIS		0x18	/* Global Interrupt Status Register */
#define AT_XDMAC_GE		0x1C	/* Global Channel Enable Register */
#define AT_XDMAC_GD		0x20	/* Global Channel Disable Register */
#define AT_XDMAC_GS		0x24	/* Global Channel Status Register */
#define AT_XDMAC_VERSION	0xFFC	/* XDMAC Version Register */

/* Channel relative registers offsets */
#define AT_XDMAC_CIE		0x00	/* Channel Interrupt Enable Register */
#define		AT_XDMAC_CIE_BIE	BIT(0)	/* End of Block Interrupt Enable Bit */
#define		AT_XDMAC_CIE_LIE	BIT(1)	/* End of Linked List Interrupt Enable Bit */
#define		AT_XDMAC_CIE_DIE	BIT(2)	/* End of Disable Interrupt Enable Bit */
#define		AT_XDMAC_CIE_FIE	BIT(3)	/* End of Flush Interrupt Enable Bit */
#define		AT_XDMAC_CIE_RBEIE	BIT(4)	/* Read Bus Error Interrupt Enable Bit */
#define		AT_XDMAC_CIE_WBEIE	BIT(5)	/* Write Bus Error Interrupt Enable Bit */
#define		AT_XDMAC_CIE_ROIE	BIT(6)	/* Request Overflow Interrupt Enable Bit */
#define AT_XDMAC_CID		0x04	/* Channel Interrupt Disable Register */
#define		AT_XDMAC_CID_BID	BIT(0)	/* End of Block Interrupt Disable Bit */
#define		AT_XDMAC_CID_LID	BIT(1)	/* End of Linked List Interrupt Disable Bit */
#define		AT_XDMAC_CID_DID	BIT(2)	/* End of Disable Interrupt Disable Bit */
#define		AT_XDMAC_CID_FID	BIT(3)	/* End of Flush Interrupt Disable Bit */
#define		AT_XDMAC_CID_RBEID	BIT(4)	/* Read Bus Error Interrupt Disable Bit */
#define		AT_XDMAC_CID_WBEID	BIT(5)	/* Write Bus Error Interrupt Disable Bit */
#define		AT_XDMAC_CID_ROID	BIT(6)	/* Request Overflow Interrupt Disable Bit */
#define AT_XDMAC_CIM		0x08	/* Channel Interrupt Mask Register */
#define		AT_XDMAC_CIM_BIM	BIT(0)	/* End of Block Interrupt Mask Bit */
#define		AT_XDMAC_CIM_LIM	BIT(1)	/* End of Linked List Interrupt Mask Bit */
#define		AT_XDMAC_CIM_DIM	BIT(2)	/* End of Disable Interrupt Mask Bit */
#define		AT_XDMAC_CIM_FIM	BIT(3)	/* End of Flush Interrupt Mask Bit */
#define		AT_XDMAC_CIM_RBEIM	BIT(4)	/* Read Bus Error Interrupt Mask Bit */
#define		AT_XDMAC_CIM_WBEIM	BIT(5)	/* Write Bus Error Interrupt Mask Bit */
#define		AT_XDMAC_CIM_ROIM	BIT(6)	/* Request Overflow Interrupt Mask Bit */
#define AT_XDMAC_CIS		0x0C	/* Channel Interrupt Status Register */
#define		AT_XDMAC_CIS_BIS	BIT(0)	/* End of Block Interrupt Status Bit */
#define		AT_XDMAC_CIS_LIS	BIT(1)	/* End of Linked List Interrupt Status Bit */
#define		AT_XDMAC_CIS_DIS	BIT(2)	/* End of Disable Interrupt Status Bit */
#define		AT_XDMAC_CIS_FIS	BIT(3)	/* End of Flush Interrupt Status Bit */
#define		AT_XDMAC_CIS_RBEIS	BIT(4)	/* Read Bus Error Interrupt Status Bit */
#define		AT_XDMAC_CIS_WBEIS	BIT(5)	/* Write Bus Error Interrupt Status Bit */
#define		AT_XDMAC_CIS_ROIS	BIT(6)	/* Request Overflow Interrupt Status Bit */
#define AT_XDMAC_CSA		0x10	/* Channel Source Address Register */
#define AT_XDMAC_CDA		0x14	/* Channel Destination Address Register */
#define AT_XDMAC_CNDA		0x18	/* Channel Next Descriptor Address Register */
#define		AT_XDMAC_CNDA_NDAIF(i)	((i) & 0x1)			/* Channel x Next Descriptor Interface */
#define		AT_XDMAC_CNDA_NDA(i)	((i) & 0xfffffffc)		/* Channel x Next Descriptor Address */
#define AT_XDMAC_CNDC		0x1C	/* Channel Next Descriptor Control Register */
#define		AT_XDMAC_CNDC_NDE		(0x1 << 0)		/* Channel x Next Descriptor Enable */
#define		AT_XDMAC_CNDC_NDSUP		(0x1 << 1)		/* Channel x Next Descriptor Source Update */
#define		AT_XDMAC_CNDC_NDDUP		(0x1 << 2)		/* Channel x Next Descriptor Destination Update */
#define		AT_XDMAC_CNDC_NDVIEW_MASK	GENMASK(28, 27)
#define		AT_XDMAC_CNDC_NDVIEW_NDV0	(0x0 << 3)		/* Channel x Next Descriptor View 0 */
#define		AT_XDMAC_CNDC_NDVIEW_NDV1	(0x1 << 3)		/* Channel x Next Descriptor View 1 */
#define		AT_XDMAC_CNDC_NDVIEW_NDV2	(0x2 << 3)		/* Channel x Next Descriptor View 2 */
#define		AT_XDMAC_CNDC_NDVIEW_NDV3	(0x3 << 3)		/* Channel x Next Descriptor View 3 */
#define AT_XDMAC_CUBC		0x20	/* Channel Microblock Control Register */
#define AT_XDMAC_CBC		0x24	/* Channel Block Control Register */
#define AT_XDMAC_CC		0x28	/* Channel Configuration Register */
#define		AT_XDMAC_CC_TYPE	(0x1 << 0)	/* Channel Transfer Type */
#define			AT_XDMAC_CC_TYPE_MEM_TRAN	(0x0 << 0)	/* Memory to Memory Transfer */
#define			AT_XDMAC_CC_TYPE_PER_TRAN	(0x1 << 0)	/* Peripheral to Memory or Memory to Peripheral Transfer */
#define		AT_XDMAC_CC_MBSIZE_MASK	(0x3 << 1)
#define			AT_XDMAC_CC_MBSIZE_SINGLE	(0x0 << 1)
#define			AT_XDMAC_CC_MBSIZE_FOUR		(0x1 << 1)
#define			AT_XDMAC_CC_MBSIZE_EIGHT	(0x2 << 1)
#define			AT_XDMAC_CC_MBSIZE_SIXTEEN	(0x3 << 1)
#define		AT_XDMAC_CC_DSYNC	(0x1 << 4)	/* Channel Synchronization */
#define			AT_XDMAC_CC_DSYNC_PER2MEM	(0x0 << 4)
#define			AT_XDMAC_CC_DSYNC_MEM2PER	(0x1 << 4)
#define		AT_XDMAC_CC_PROT	(0x1 << 5)	/* Channel Protection */
#define			AT_XDMAC_CC_PROT_SEC		(0x0 << 5)
#define			AT_XDMAC_CC_PROT_UNSEC		(0x1 << 5)
#define		AT_XDMAC_CC_SWREQ	(0x1 << 6)	/* Channel Software Request Trigger */
#define			AT_XDMAC_CC_SWREQ_HWR_CONNECTED	(0x0 << 6)
#define			AT_XDMAC_CC_SWREQ_SWR_CONNECTED	(0x1 << 6)
#define		AT_XDMAC_CC_MEMSET	(0x1 << 7)	/* Channel Fill Block of memory */
#define			AT_XDMAC_CC_MEMSET_NORMAL_MODE	(0x0 << 7)
#define			AT_XDMAC_CC_MEMSET_HW_MODE	(0x1 << 7)
#define		AT_XDMAC_CC_CSIZE(i)	((0x7 & (i)) << 8)	/* Channel Chunk Size */
#define		AT_XDMAC_CC_DWIDTH_OFFSET	11
#define		AT_XDMAC_CC_DWIDTH_MASK	(0x3 << AT_XDMAC_CC_DWIDTH_OFFSET)
#define		AT_XDMAC_CC_DWIDTH(i)	((0x3 & (i)) << AT_XDMAC_CC_DWIDTH_OFFSET)	/* Channel Data Width */
#define			AT_XDMAC_CC_DWIDTH_BYTE		0x0
#define			AT_XDMAC_CC_DWIDTH_HALFWORD	0x1
#define			AT_XDMAC_CC_DWIDTH_WORD		0x2
#define			AT_XDMAC_CC_DWIDTH_DWORD	0x3
#define		AT_XDMAC_CC_SIF(i)	((0x1 & (i)) << 13)	/* Channel Source Interface Identifier */
#define		AT_XDMAC_CC_DIF(i)	((0x1 & (i)) << 14)	/* Channel Destination Interface Identifier */
#define		AT_XDMAC_CC_SAM_MASK	(0x3 << 16)	/* Channel Source Addressing Mode */
#define			AT_XDMAC_CC_SAM_FIXED_AM	(0x0 << 16)
#define			AT_XDMAC_CC_SAM_INCREMENTED_AM	(0x1 << 16)
#define			AT_XDMAC_CC_SAM_UBS_AM		(0x2 << 16)
#define			AT_XDMAC_CC_SAM_UBS_DS_AM	(0x3 << 16)
#define		AT_XDMAC_CC_DAM_MASK	(0x3 << 18)	/* Channel Source Addressing Mode */
#define			AT_XDMAC_CC_DAM_FIXED_AM	(0x0 << 18)
#define			AT_XDMAC_CC_DAM_INCREMENTED_AM	(0x1 << 18)
#define			AT_XDMAC_CC_DAM_UBS_AM		(0x2 << 18)
#define			AT_XDMAC_CC_DAM_UBS_DS_AM	(0x3 << 18)
#define		AT_XDMAC_CC_INITD	(0x1 << 21)	/* Channel Initialization Terminated (read only) */
#define			AT_XDMAC_CC_INITD_TERMINATED	(0x0 << 21)
#define			AT_XDMAC_CC_INITD_IN_PROGRESS	(0x1 << 21)
#define		AT_XDMAC_CC_RDIP	(0x1 << 22)	/* Read in Progress (read only) */
#define			AT_XDMAC_CC_RDIP_DONE		(0x0 << 22)
#define			AT_XDMAC_CC_RDIP_IN_PROGRESS	(0x1 << 22)
#define		AT_XDMAC_CC_WRIP	(0x1 << 23)	/* Write in Progress (read only) */
#define			AT_XDMAC_CC_WRIP_DONE		(0x0 << 23)
#define			AT_XDMAC_CC_WRIP_IN_PROGRESS	(0x1 << 23)
#define		AT_XDMAC_CC_PERID(i)	((0x7f & (i)) << 24)	/* Channel Peripheral Identifier */
#define AT_XDMAC_CDS_MSP	0x2C	/* Channel Data Stride Memory Set Pattern */
#define AT_XDMAC_CSUS		0x30	/* Channel Source Microblock Stride */
#define AT_XDMAC_CDUS		0x34	/* Channel Destination Microblock Stride */

/* Microblock control members */
#define AT_XDMAC_MBR_UBC_UBLEN_MAX	0xFFFFFFUL	/* Maximum Microblock Length */
#define AT_XDMAC_MBR_UBC_NDE		(0x1 << 24)	/* Next Descriptor Enable */
#define AT_XDMAC_MBR_UBC_NSEN		(0x1 << 25)	/* Next Descriptor Source Update */
#define AT_XDMAC_MBR_UBC_NDEN		(0x1 << 26)	/* Next Descriptor Destination Update */
#define AT_XDMAC_MBR_UBC_NDV0		(0x0 << 27)	/* Next Descriptor View 0 */
#define AT_XDMAC_MBR_UBC_NDV1		(0x1 << 27)	/* Next Descriptor View 1 */
#define AT_XDMAC_MBR_UBC_NDV2		(0x2 << 27)	/* Next Descriptor View 2 */
#define AT_XDMAC_MBR_UBC_NDV3		(0x3 << 27)	/* Next Descriptor View 3 */

#define AT_XDMAC_MAX_CHAN	0x20
#define AT_XDMAC_MAX_CSIZE	16	/* 16 data */
#define AT_XDMAC_MAX_DWIDTH	8	/* 64 bits */
#define AT_XDMAC_RESIDUE_MAX_RETRIES	5

#define AT_XDMAC_DMA_BUSWIDTHS\
	(BIT(DMA_SLAVE_BUSWIDTH_UNDEFINED) |\
	BIT(DMA_SLAVE_BUSWIDTH_1_BYTE) |\
	BIT(DMA_SLAVE_BUSWIDTH_2_BYTES) |\
	BIT(DMA_SLAVE_BUSWIDTH_4_BYTES) |\
	BIT(DMA_SLAVE_BUSWIDTH_8_BYTES))

enum atc_status {
	AT_XDMAC_CHAN_IS_CYCLIC = 0,
	AT_XDMAC_CHAN_IS_PAUSED,
	AT_XDMAC_CHAN_IS_PAUSED_INTERNAL,
};

struct at_xdmac_layout {
	/* Global Channel Read Suspend Register */
	u8				grs;
	/* Global Write Suspend Register */
	u8				gws;
	/* Global Channel Read Write Suspend Register */
	u8				grws;
	/* Global Channel Read Write Resume Register */
	u8				grwr;
	/* Global Channel Software Request Register */
	u8				gswr;
	/* Global channel Software Request Status Register */
	u8				gsws;
	/* Global Channel Software Flush Request Register */
	u8				gswf;
	/* Channel reg base */
	u8				chan_cc_reg_base;
	/* Source/Destination Interface must be specified or not */
	bool				sdif;
	/* AXI queue priority configuration supported */
	bool				axi_config;
};

/* ----- Channels ----- */
struct at_xdmac_chan {
	struct dma_chan			chan;
	void __iomem			*ch_regs;
	u32				mask;		/* Channel Mask */
	u32				cfg;		/* Channel Configuration Register */
	u8				perid;		/* Peripheral ID */
	u8				perif;		/* Peripheral Interface */
	u8				memif;		/* Memory Interface */
	u32				save_cc;
	u32				save_cim;
	u32				save_cnda;
	u32				save_cndc;
	u32				irq_status;
	unsigned long			status;
	struct tasklet_struct		tasklet;
	struct dma_slave_config		sconfig;

	spinlock_t			lock;

	struct list_head		xfers_list;
	struct list_head		free_descs_list;
};


/* ----- Controller ----- */
struct at_xdmac {
	struct dma_device	dma;
	void __iomem		*regs;
	struct device		*dev;
	int			irq;
	struct clk		*clk;
	u32			save_gim;
	u32			save_gs;
	struct dma_pool		*at_xdmac_desc_pool;
	const struct at_xdmac_layout	*layout;
	struct at_xdmac_chan	chan[];
};


/* ----- Descriptors ----- */

/* Linked List Descriptor */
struct at_xdmac_lld {
	u32 mbr_nda;	/* Next Descriptor Member */
	u32 mbr_ubc;	/* Microblock Control Member */
	u32 mbr_sa;	/* Source Address Member */
	u32 mbr_da;	/* Destination Address Member */
	u32 mbr_cfg;	/* Configuration Register */
	u32 mbr_bc;	/* Block Control Register */
	u32 mbr_ds;	/* Data Stride Register */
	u32 mbr_sus;	/* Source Microblock Stride Register */
	u32 mbr_dus;	/* Destination Microblock Stride Register */
};

/* 64-bit alignment needed to update CNDA and CUBC registers in an atomic way. */
struct at_xdmac_desc {
	struct at_xdmac_lld		lld;
	enum dma_transfer_direction	direction;
	struct dma_async_tx_descriptor	tx_dma_desc;
	struct list_head		desc_node;
	/* Following members are only used by the first descriptor */
	bool				active_xfer;
	unsigned int			xfer_size;
	struct list_head		descs_list;
	struct list_head		xfer_node;
} __aligned(sizeof(u64));

static const struct at_xdmac_layout at_xdmac_sama5d4_layout = {
	.grs = 0x28,
	.gws = 0x2C,
	.grws = 0x30,
	.grwr = 0x34,
	.gswr = 0x38,
	.gsws = 0x3C,
	.gswf = 0x40,
	.chan_cc_reg_base = 0x50,
	.sdif = true,
	.axi_config = false,
};

static const struct at_xdmac_layout at_xdmac_sama7g5_layout = {
	.grs = 0x30,
	.gws = 0x38,
	.grws = 0x40,
	.grwr = 0x44,
	.gswr = 0x48,
	.gsws = 0x4C,
	.gswf = 0x50,
	.chan_cc_reg_base = 0x60,
	.sdif = false,
	.axi_config = true,
};

static inline void __iomem *at_xdmac_chan_reg_base(struct at_xdmac *atxdmac, unsigned int chan_nb)
{
	return atxdmac->regs + (atxdmac->layout->chan_cc_reg_base + chan_nb * 0x40);
}

#define at_xdmac_read(atxdmac, reg) readl_relaxed((atxdmac)->regs + (reg))
#define at_xdmac_write(atxdmac, reg, value) \
	writel_relaxed((value), (atxdmac)->regs + (reg))

#define at_xdmac_chan_read(atchan, reg) readl_relaxed((atchan)->ch_regs + (reg))
#define at_xdmac_chan_write(atchan, reg, value) writel_relaxed((value), (atchan)->ch_regs + (reg))

static inline struct at_xdmac_chan *to_at_xdmac_chan(struct dma_chan *dchan)
{
	return container_of(dchan, struct at_xdmac_chan, chan);
}

static struct device *chan2dev(struct dma_chan *chan)
{
	return &chan->dev->device;
}

static inline struct at_xdmac *to_at_xdmac(struct dma_device *ddev)
{
	return container_of(ddev, struct at_xdmac, dma);
}

static inline struct at_xdmac_desc *txd_to_at_desc(struct dma_async_tx_descriptor *txd)
{
	return container_of(txd, struct at_xdmac_desc, tx_dma_desc);
}

static inline int at_xdmac_chan_is_cyclic(struct at_xdmac_chan *atchan)
{
	return test_bit(AT_XDMAC_CHAN_IS_CYCLIC, &atchan->status);
}

static inline int at_xdmac_chan_is_paused(struct at_xdmac_chan *atchan)
{
	return test_bit(AT_XDMAC_CHAN_IS_PAUSED, &atchan->status);
}

static inline int at_xdmac_chan_is_paused_internal(struct at_xdmac_chan *atchan)
{
	return test_bit(AT_XDMAC_CHAN_IS_PAUSED_INTERNAL, &atchan->status);
}

static inline bool at_xdmac_chan_is_peripheral_xfer(u32 cfg)
{
	return cfg & AT_XDMAC_CC_TYPE_PER_TRAN;
}

static inline u8 at_xdmac_get_dwidth(u32 cfg)
{
	return (cfg & AT_XDMAC_CC_DWIDTH_MASK) >> AT_XDMAC_CC_DWIDTH_OFFSET;
};

static unsigned int init_nr_desc_per_channel = 64;
module_param(init_nr_desc_per_channel, uint, 0644);
MODULE_PARM_DESC(init_nr_desc_per_channel,
		 "initial descriptors per channel (default: 64)");


static void at_xdmac_runtime_suspend_descriptors(struct at_xdmac_chan *atchan)
{
	struct at_xdmac		*atxdmac = to_at_xdmac(atchan->chan.device);
	struct at_xdmac_desc	*desc, *_desc;

	list_for_each_entry_safe(desc, _desc, &atchan->xfers_list, xfer_node) {
		if (!desc->active_xfer)
			continue;

		pm_runtime_mark_last_busy(atxdmac->dev);
		pm_runtime_put_autosuspend(atxdmac->dev);
	}
}

static int at_xdmac_runtime_resume_descriptors(struct at_xdmac_chan *atchan)
{
	struct at_xdmac		*atxdmac = to_at_xdmac(atchan->chan.device);
	struct at_xdmac_desc	*desc, *_desc;
	int			ret;

	list_for_each_entry_safe(desc, _desc, &atchan->xfers_list, xfer_node) {
		if (!desc->active_xfer)
			continue;

		ret = pm_runtime_resume_and_get(atxdmac->dev);
		if (ret < 0)
			return ret;
	}

	return 0;
}

static bool at_xdmac_chan_is_enabled(struct at_xdmac_chan *atchan)
{
	struct at_xdmac		*atxdmac = to_at_xdmac(atchan->chan.device);
	int			ret;

	ret = pm_runtime_resume_and_get(atxdmac->dev);
	if (ret < 0)
		return false;

	ret = !!(at_xdmac_chan_read(atchan, AT_XDMAC_GS) & atchan->mask);

	pm_runtime_mark_last_busy(atxdmac->dev);
	pm_runtime_put_autosuspend(atxdmac->dev);

	return ret;
}

static void at_xdmac_off(struct at_xdmac *atxdmac, bool suspend_descriptors)
{
	struct dma_chan		*chan, *_chan;
	struct at_xdmac_chan	*atchan;
	int			ret;

	ret = pm_runtime_resume_and_get(atxdmac->dev);
	if (ret < 0)
		return;

	at_xdmac_write(atxdmac, AT_XDMAC_GD, -1L);

	/* Wait that all chans are disabled. */
	while (at_xdmac_read(atxdmac, AT_XDMAC_GS))
		cpu_relax();

	at_xdmac_write(atxdmac, AT_XDMAC_GID, -1L);

	/* Decrement runtime PM ref counter for each active descriptor. */
	if (!list_empty(&atxdmac->dma.channels) && suspend_descriptors) {
		list_for_each_entry_safe(chan, _chan, &atxdmac->dma.channels,
					 device_node) {
			atchan = to_at_xdmac_chan(chan);
			at_xdmac_runtime_suspend_descriptors(atchan);
		}
	}

	pm_runtime_mark_last_busy(atxdmac->dev);
	pm_runtime_put_autosuspend(atxdmac->dev);
}

/* Call with lock hold. */
static void at_xdmac_start_xfer(struct at_xdmac_chan *atchan,
				struct at_xdmac_desc *first)
{
	struct at_xdmac	*atxdmac = to_at_xdmac(atchan->chan.device);
	u32		reg;
	int		ret;

<<<<<<< HEAD
=======
	ret = pm_runtime_resume_and_get(atxdmac->dev);
	if (ret < 0)
		return;

>>>>>>> eb3cdb58
	dev_vdbg(chan2dev(&atchan->chan), "%s: desc 0x%p\n", __func__, first);

	/* Set transfer as active to not try to start it again. */
	first->active_xfer = true;

	/* Tell xdmac where to get the first descriptor. */
	reg = AT_XDMAC_CNDA_NDA(first->tx_dma_desc.phys);
	if (atxdmac->layout->sdif)
		reg |= AT_XDMAC_CNDA_NDAIF(atchan->memif);

	at_xdmac_chan_write(atchan, AT_XDMAC_CNDA, reg);

	/*
	 * When doing non cyclic transfer we need to use the next
	 * descriptor view 2 since some fields of the configuration register
	 * depend on transfer size and src/dest addresses.
	 */
	if (at_xdmac_chan_is_cyclic(atchan))
		reg = AT_XDMAC_CNDC_NDVIEW_NDV1;
	else if ((first->lld.mbr_ubc &
		  AT_XDMAC_CNDC_NDVIEW_MASK) == AT_XDMAC_MBR_UBC_NDV3)
		reg = AT_XDMAC_CNDC_NDVIEW_NDV3;
	else
		reg = AT_XDMAC_CNDC_NDVIEW_NDV2;
	/*
	 * Even if the register will be updated from the configuration in the
	 * descriptor when using view 2 or higher, the PROT bit won't be set
	 * properly. This bit can be modified only by using the channel
	 * configuration register.
	 */
	at_xdmac_chan_write(atchan, AT_XDMAC_CC, first->lld.mbr_cfg);

	reg |= AT_XDMAC_CNDC_NDDUP
	       | AT_XDMAC_CNDC_NDSUP
	       | AT_XDMAC_CNDC_NDE;
	at_xdmac_chan_write(atchan, AT_XDMAC_CNDC, reg);

	dev_vdbg(chan2dev(&atchan->chan),
		 "%s: CC=0x%08x CNDA=0x%08x, CNDC=0x%08x, CSA=0x%08x, CDA=0x%08x, CUBC=0x%08x\n",
		 __func__, at_xdmac_chan_read(atchan, AT_XDMAC_CC),
		 at_xdmac_chan_read(atchan, AT_XDMAC_CNDA),
		 at_xdmac_chan_read(atchan, AT_XDMAC_CNDC),
		 at_xdmac_chan_read(atchan, AT_XDMAC_CSA),
		 at_xdmac_chan_read(atchan, AT_XDMAC_CDA),
		 at_xdmac_chan_read(atchan, AT_XDMAC_CUBC));

	at_xdmac_chan_write(atchan, AT_XDMAC_CID, 0xffffffff);
	reg = AT_XDMAC_CIE_RBEIE | AT_XDMAC_CIE_WBEIE;
	/*
	 * Request Overflow Error is only for peripheral synchronized transfers
	 */
	if (at_xdmac_chan_is_peripheral_xfer(first->lld.mbr_cfg))
		reg |= AT_XDMAC_CIE_ROIE;

	/*
	 * There is no end of list when doing cyclic dma, we need to get
	 * an interrupt after each periods.
	 */
	if (at_xdmac_chan_is_cyclic(atchan))
		at_xdmac_chan_write(atchan, AT_XDMAC_CIE,
				    reg | AT_XDMAC_CIE_BIE);
	else
		at_xdmac_chan_write(atchan, AT_XDMAC_CIE,
				    reg | AT_XDMAC_CIE_LIE);
	at_xdmac_write(atxdmac, AT_XDMAC_GIE, atchan->mask);
	dev_vdbg(chan2dev(&atchan->chan),
		 "%s: enable channel (0x%08x)\n", __func__, atchan->mask);
	wmb();
	at_xdmac_write(atxdmac, AT_XDMAC_GE, atchan->mask);

	dev_vdbg(chan2dev(&atchan->chan),
		 "%s: CC=0x%08x CNDA=0x%08x, CNDC=0x%08x, CSA=0x%08x, CDA=0x%08x, CUBC=0x%08x\n",
		 __func__, at_xdmac_chan_read(atchan, AT_XDMAC_CC),
		 at_xdmac_chan_read(atchan, AT_XDMAC_CNDA),
		 at_xdmac_chan_read(atchan, AT_XDMAC_CNDC),
		 at_xdmac_chan_read(atchan, AT_XDMAC_CSA),
		 at_xdmac_chan_read(atchan, AT_XDMAC_CDA),
		 at_xdmac_chan_read(atchan, AT_XDMAC_CUBC));
}

static dma_cookie_t at_xdmac_tx_submit(struct dma_async_tx_descriptor *tx)
{
	struct at_xdmac_desc	*desc = txd_to_at_desc(tx);
	struct at_xdmac_chan	*atchan = to_at_xdmac_chan(tx->chan);
	dma_cookie_t		cookie;
	unsigned long		irqflags;

	spin_lock_irqsave(&atchan->lock, irqflags);
	cookie = dma_cookie_assign(tx);

	list_add_tail(&desc->xfer_node, &atchan->xfers_list);
	spin_unlock_irqrestore(&atchan->lock, irqflags);

	dev_vdbg(chan2dev(tx->chan), "%s: atchan 0x%p, add desc 0x%p to xfers_list\n",
		 __func__, atchan, desc);

	return cookie;
}

static struct at_xdmac_desc *at_xdmac_alloc_desc(struct dma_chan *chan,
						 gfp_t gfp_flags)
{
	struct at_xdmac_desc	*desc;
	struct at_xdmac		*atxdmac = to_at_xdmac(chan->device);
	dma_addr_t		phys;

	desc = dma_pool_zalloc(atxdmac->at_xdmac_desc_pool, gfp_flags, &phys);
	if (desc) {
		INIT_LIST_HEAD(&desc->descs_list);
		dma_async_tx_descriptor_init(&desc->tx_dma_desc, chan);
		desc->tx_dma_desc.tx_submit = at_xdmac_tx_submit;
		desc->tx_dma_desc.phys = phys;
	}

	return desc;
}

static void at_xdmac_init_used_desc(struct at_xdmac_desc *desc)
{
	memset(&desc->lld, 0, sizeof(desc->lld));
	INIT_LIST_HEAD(&desc->descs_list);
	desc->direction = DMA_TRANS_NONE;
	desc->xfer_size = 0;
	desc->active_xfer = false;
}

/* Call must be protected by lock. */
static struct at_xdmac_desc *at_xdmac_get_desc(struct at_xdmac_chan *atchan)
{
	struct at_xdmac_desc *desc;

	if (list_empty(&atchan->free_descs_list)) {
		desc = at_xdmac_alloc_desc(&atchan->chan, GFP_NOWAIT);
	} else {
		desc = list_first_entry(&atchan->free_descs_list,
					struct at_xdmac_desc, desc_node);
		list_del(&desc->desc_node);
		at_xdmac_init_used_desc(desc);
	}

	return desc;
}

static void at_xdmac_queue_desc(struct dma_chan *chan,
				struct at_xdmac_desc *prev,
				struct at_xdmac_desc *desc)
{
	if (!prev || !desc)
		return;

	prev->lld.mbr_nda = desc->tx_dma_desc.phys;
	prev->lld.mbr_ubc |= AT_XDMAC_MBR_UBC_NDE;

	dev_dbg(chan2dev(chan),	"%s: chain lld: prev=0x%p, mbr_nda=%pad\n",
		__func__, prev, &prev->lld.mbr_nda);
}

static inline void at_xdmac_increment_block_count(struct dma_chan *chan,
						  struct at_xdmac_desc *desc)
{
	if (!desc)
		return;

	desc->lld.mbr_bc++;

	dev_dbg(chan2dev(chan),
		"%s: incrementing the block count of the desc 0x%p\n",
		__func__, desc);
}

static struct dma_chan *at_xdmac_xlate(struct of_phandle_args *dma_spec,
				       struct of_dma *of_dma)
{
	struct at_xdmac		*atxdmac = of_dma->of_dma_data;
	struct at_xdmac_chan	*atchan;
	struct dma_chan		*chan;
	struct device		*dev = atxdmac->dma.dev;

	if (dma_spec->args_count != 1) {
		dev_err(dev, "dma phandler args: bad number of args\n");
		return NULL;
	}

	chan = dma_get_any_slave_channel(&atxdmac->dma);
	if (!chan) {
		dev_err(dev, "can't get a dma channel\n");
		return NULL;
	}

	atchan = to_at_xdmac_chan(chan);
	atchan->memif = AT91_XDMAC_DT_GET_MEM_IF(dma_spec->args[0]);
	atchan->perif = AT91_XDMAC_DT_GET_PER_IF(dma_spec->args[0]);
	atchan->perid = AT91_XDMAC_DT_GET_PERID(dma_spec->args[0]);
	dev_dbg(dev, "chan dt cfg: memif=%u perif=%u perid=%u\n",
		 atchan->memif, atchan->perif, atchan->perid);

	return chan;
}

static int at_xdmac_compute_chan_conf(struct dma_chan *chan,
				      enum dma_transfer_direction direction)
{
	struct at_xdmac_chan	*atchan = to_at_xdmac_chan(chan);
	struct at_xdmac		*atxdmac = to_at_xdmac(atchan->chan.device);
	int			csize, dwidth;

	if (direction == DMA_DEV_TO_MEM) {
		atchan->cfg =
			AT91_XDMAC_DT_PERID(atchan->perid)
			| AT_XDMAC_CC_DAM_INCREMENTED_AM
			| AT_XDMAC_CC_SAM_FIXED_AM
			| AT_XDMAC_CC_SWREQ_HWR_CONNECTED
			| AT_XDMAC_CC_DSYNC_PER2MEM
			| AT_XDMAC_CC_MBSIZE_SIXTEEN
			| AT_XDMAC_CC_TYPE_PER_TRAN;
		if (atxdmac->layout->sdif)
			atchan->cfg |= AT_XDMAC_CC_DIF(atchan->memif) |
				       AT_XDMAC_CC_SIF(atchan->perif);

		csize = ffs(atchan->sconfig.src_maxburst) - 1;
		if (csize < 0) {
			dev_err(chan2dev(chan), "invalid src maxburst value\n");
			return -EINVAL;
		}
		atchan->cfg |= AT_XDMAC_CC_CSIZE(csize);
		dwidth = ffs(atchan->sconfig.src_addr_width) - 1;
		if (dwidth < 0) {
			dev_err(chan2dev(chan), "invalid src addr width value\n");
			return -EINVAL;
		}
		atchan->cfg |= AT_XDMAC_CC_DWIDTH(dwidth);
	} else if (direction == DMA_MEM_TO_DEV) {
		atchan->cfg =
			AT91_XDMAC_DT_PERID(atchan->perid)
			| AT_XDMAC_CC_DAM_FIXED_AM
			| AT_XDMAC_CC_SAM_INCREMENTED_AM
			| AT_XDMAC_CC_SWREQ_HWR_CONNECTED
			| AT_XDMAC_CC_DSYNC_MEM2PER
			| AT_XDMAC_CC_MBSIZE_SIXTEEN
			| AT_XDMAC_CC_TYPE_PER_TRAN;
		if (atxdmac->layout->sdif)
			atchan->cfg |= AT_XDMAC_CC_DIF(atchan->perif) |
				       AT_XDMAC_CC_SIF(atchan->memif);

		csize = ffs(atchan->sconfig.dst_maxburst) - 1;
		if (csize < 0) {
			dev_err(chan2dev(chan), "invalid src maxburst value\n");
			return -EINVAL;
		}
		atchan->cfg |= AT_XDMAC_CC_CSIZE(csize);
		dwidth = ffs(atchan->sconfig.dst_addr_width) - 1;
		if (dwidth < 0) {
			dev_err(chan2dev(chan), "invalid dst addr width value\n");
			return -EINVAL;
		}
		atchan->cfg |= AT_XDMAC_CC_DWIDTH(dwidth);
	}

	dev_dbg(chan2dev(chan),	"%s: cfg=0x%08x\n", __func__, atchan->cfg);

	return 0;
}

/*
 * Only check that maxburst and addr width values are supported by
 * the controller but not that the configuration is good to perform the
 * transfer since we don't know the direction at this stage.
 */
static int at_xdmac_check_slave_config(struct dma_slave_config *sconfig)
{
	if ((sconfig->src_maxburst > AT_XDMAC_MAX_CSIZE)
	    || (sconfig->dst_maxburst > AT_XDMAC_MAX_CSIZE))
		return -EINVAL;

	if ((sconfig->src_addr_width > AT_XDMAC_MAX_DWIDTH)
	    || (sconfig->dst_addr_width > AT_XDMAC_MAX_DWIDTH))
		return -EINVAL;

	return 0;
}

static int at_xdmac_set_slave_config(struct dma_chan *chan,
				      struct dma_slave_config *sconfig)
{
	struct at_xdmac_chan	*atchan = to_at_xdmac_chan(chan);

	if (at_xdmac_check_slave_config(sconfig)) {
		dev_err(chan2dev(chan), "invalid slave configuration\n");
		return -EINVAL;
	}

	memcpy(&atchan->sconfig, sconfig, sizeof(atchan->sconfig));

	return 0;
}

static struct dma_async_tx_descriptor *
at_xdmac_prep_slave_sg(struct dma_chan *chan, struct scatterlist *sgl,
		       unsigned int sg_len, enum dma_transfer_direction direction,
		       unsigned long flags, void *context)
{
	struct at_xdmac_chan		*atchan = to_at_xdmac_chan(chan);
	struct at_xdmac_desc		*first = NULL, *prev = NULL;
	struct scatterlist		*sg;
	int				i;
	unsigned int			xfer_size = 0;
	unsigned long			irqflags;
	struct dma_async_tx_descriptor	*ret = NULL;

	if (!sgl)
		return NULL;

	if (!is_slave_direction(direction)) {
		dev_err(chan2dev(chan), "invalid DMA direction\n");
		return NULL;
	}

	dev_dbg(chan2dev(chan), "%s: sg_len=%d, dir=%s, flags=0x%lx\n",
		 __func__, sg_len,
		 direction == DMA_MEM_TO_DEV ? "to device" : "from device",
		 flags);

	/* Protect dma_sconfig field that can be modified by set_slave_conf. */
	spin_lock_irqsave(&atchan->lock, irqflags);

	if (at_xdmac_compute_chan_conf(chan, direction))
		goto spin_unlock;

	/* Prepare descriptors. */
	for_each_sg(sgl, sg, sg_len, i) {
		struct at_xdmac_desc	*desc = NULL;
		u32			len, mem, dwidth, fixed_dwidth;

		len = sg_dma_len(sg);
		mem = sg_dma_address(sg);
		if (unlikely(!len)) {
			dev_err(chan2dev(chan), "sg data length is zero\n");
			goto spin_unlock;
		}
		dev_dbg(chan2dev(chan), "%s: * sg%d len=%u, mem=0x%08x\n",
			 __func__, i, len, mem);

		desc = at_xdmac_get_desc(atchan);
		if (!desc) {
			dev_err(chan2dev(chan), "can't get descriptor\n");
			if (first)
				list_splice_tail_init(&first->descs_list,
						      &atchan->free_descs_list);
			goto spin_unlock;
		}

		/* Linked list descriptor setup. */
		if (direction == DMA_DEV_TO_MEM) {
			desc->lld.mbr_sa = atchan->sconfig.src_addr;
			desc->lld.mbr_da = mem;
		} else {
			desc->lld.mbr_sa = mem;
			desc->lld.mbr_da = atchan->sconfig.dst_addr;
		}
		dwidth = at_xdmac_get_dwidth(atchan->cfg);
		fixed_dwidth = IS_ALIGNED(len, 1 << dwidth)
			       ? dwidth
			       : AT_XDMAC_CC_DWIDTH_BYTE;
		desc->lld.mbr_ubc = AT_XDMAC_MBR_UBC_NDV2			/* next descriptor view */
			| AT_XDMAC_MBR_UBC_NDEN					/* next descriptor dst parameter update */
			| AT_XDMAC_MBR_UBC_NSEN					/* next descriptor src parameter update */
			| (len >> fixed_dwidth);				/* microblock length */
		desc->lld.mbr_cfg = (atchan->cfg & ~AT_XDMAC_CC_DWIDTH_MASK) |
				    AT_XDMAC_CC_DWIDTH(fixed_dwidth);
		dev_dbg(chan2dev(chan),
			 "%s: lld: mbr_sa=%pad, mbr_da=%pad, mbr_ubc=0x%08x\n",
			 __func__, &desc->lld.mbr_sa, &desc->lld.mbr_da, desc->lld.mbr_ubc);

		/* Chain lld. */
		if (prev)
			at_xdmac_queue_desc(chan, prev, desc);

		prev = desc;
		if (!first)
			first = desc;

		dev_dbg(chan2dev(chan), "%s: add desc 0x%p to descs_list 0x%p\n",
			 __func__, desc, first);
		list_add_tail(&desc->desc_node, &first->descs_list);
		xfer_size += len;
	}


	first->tx_dma_desc.flags = flags;
	first->xfer_size = xfer_size;
	first->direction = direction;
	ret = &first->tx_dma_desc;

spin_unlock:
	spin_unlock_irqrestore(&atchan->lock, irqflags);
	return ret;
}

static struct dma_async_tx_descriptor *
at_xdmac_prep_dma_cyclic(struct dma_chan *chan, dma_addr_t buf_addr,
			 size_t buf_len, size_t period_len,
			 enum dma_transfer_direction direction,
			 unsigned long flags)
{
	struct at_xdmac_chan	*atchan = to_at_xdmac_chan(chan);
	struct at_xdmac_desc	*first = NULL, *prev = NULL;
	unsigned int		periods = buf_len / period_len;
	int			i;
	unsigned long		irqflags;

	dev_dbg(chan2dev(chan), "%s: buf_addr=%pad, buf_len=%zd, period_len=%zd, dir=%s, flags=0x%lx\n",
		__func__, &buf_addr, buf_len, period_len,
		direction == DMA_MEM_TO_DEV ? "mem2per" : "per2mem", flags);

	if (!is_slave_direction(direction)) {
		dev_err(chan2dev(chan), "invalid DMA direction\n");
		return NULL;
	}

	if (test_and_set_bit(AT_XDMAC_CHAN_IS_CYCLIC, &atchan->status)) {
		dev_err(chan2dev(chan), "channel currently used\n");
		return NULL;
	}

	if (at_xdmac_compute_chan_conf(chan, direction))
		return NULL;

	for (i = 0; i < periods; i++) {
		struct at_xdmac_desc	*desc = NULL;

		spin_lock_irqsave(&atchan->lock, irqflags);
		desc = at_xdmac_get_desc(atchan);
		if (!desc) {
			dev_err(chan2dev(chan), "can't get descriptor\n");
			if (first)
				list_splice_tail_init(&first->descs_list,
						      &atchan->free_descs_list);
			spin_unlock_irqrestore(&atchan->lock, irqflags);
			return NULL;
		}
		spin_unlock_irqrestore(&atchan->lock, irqflags);
		dev_dbg(chan2dev(chan),
			"%s: desc=0x%p, tx_dma_desc.phys=%pad\n",
			__func__, desc, &desc->tx_dma_desc.phys);

		if (direction == DMA_DEV_TO_MEM) {
			desc->lld.mbr_sa = atchan->sconfig.src_addr;
			desc->lld.mbr_da = buf_addr + i * period_len;
		} else {
			desc->lld.mbr_sa = buf_addr + i * period_len;
			desc->lld.mbr_da = atchan->sconfig.dst_addr;
		}
		desc->lld.mbr_cfg = atchan->cfg;
		desc->lld.mbr_ubc = AT_XDMAC_MBR_UBC_NDV1
			| AT_XDMAC_MBR_UBC_NDEN
			| AT_XDMAC_MBR_UBC_NSEN
			| period_len >> at_xdmac_get_dwidth(desc->lld.mbr_cfg);

		dev_dbg(chan2dev(chan),
			 "%s: lld: mbr_sa=%pad, mbr_da=%pad, mbr_ubc=0x%08x\n",
			 __func__, &desc->lld.mbr_sa, &desc->lld.mbr_da, desc->lld.mbr_ubc);

		/* Chain lld. */
		if (prev)
			at_xdmac_queue_desc(chan, prev, desc);

		prev = desc;
		if (!first)
			first = desc;

		dev_dbg(chan2dev(chan), "%s: add desc 0x%p to descs_list 0x%p\n",
			 __func__, desc, first);
		list_add_tail(&desc->desc_node, &first->descs_list);
	}

	at_xdmac_queue_desc(chan, prev, first);
	first->tx_dma_desc.flags = flags;
	first->xfer_size = buf_len;
	first->direction = direction;

	return &first->tx_dma_desc;
}

static inline u32 at_xdmac_align_width(struct dma_chan *chan, dma_addr_t addr)
{
	u32 width;

	/*
	 * Check address alignment to select the greater data width we
	 * can use.
	 *
	 * Some XDMAC implementations don't provide dword transfer, in
	 * this case selecting dword has the same behavior as
	 * selecting word transfers.
	 */
	if (!(addr & 7)) {
		width = AT_XDMAC_CC_DWIDTH_DWORD;
		dev_dbg(chan2dev(chan), "%s: dwidth: double word\n", __func__);
	} else if (!(addr & 3)) {
		width = AT_XDMAC_CC_DWIDTH_WORD;
		dev_dbg(chan2dev(chan), "%s: dwidth: word\n", __func__);
	} else if (!(addr & 1)) {
		width = AT_XDMAC_CC_DWIDTH_HALFWORD;
		dev_dbg(chan2dev(chan), "%s: dwidth: half word\n", __func__);
	} else {
		width = AT_XDMAC_CC_DWIDTH_BYTE;
		dev_dbg(chan2dev(chan), "%s: dwidth: byte\n", __func__);
	}

	return width;
}

static struct at_xdmac_desc *
at_xdmac_interleaved_queue_desc(struct dma_chan *chan,
				struct at_xdmac_chan *atchan,
				struct at_xdmac_desc *prev,
				dma_addr_t src, dma_addr_t dst,
				struct dma_interleaved_template *xt,
				struct data_chunk *chunk)
{
	struct at_xdmac_desc	*desc;
	u32			dwidth;
	unsigned long		flags;
	size_t			ublen;
	/*
	 * WARNING: The channel configuration is set here since there is no
	 * dmaengine_slave_config call in this case. Moreover we don't know the
	 * direction, it involves we can't dynamically set the source and dest
	 * interface so we have to use the same one. Only interface 0 allows EBI
	 * access. Hopefully we can access DDR through both ports (at least on
	 * SAMA5D4x), so we can use the same interface for source and dest,
	 * that solves the fact we don't know the direction.
	 * ERRATA: Even if useless for memory transfers, the PERID has to not
	 * match the one of another channel. If not, it could lead to spurious
	 * flag status.
	 * For SAMA7G5x case, the SIF and DIF fields are no longer used.
	 * Thus, no need to have the SIF/DIF interfaces here.
	 * For SAMA5D4x and SAMA5D2x the SIF and DIF are already configured as
	 * zero.
	 */
	u32			chan_cc = AT_XDMAC_CC_PERID(0x7f)
					| AT_XDMAC_CC_MBSIZE_SIXTEEN
					| AT_XDMAC_CC_TYPE_MEM_TRAN;

	dwidth = at_xdmac_align_width(chan, src | dst | chunk->size);
	if (chunk->size >= (AT_XDMAC_MBR_UBC_UBLEN_MAX << dwidth)) {
		dev_dbg(chan2dev(chan),
			"%s: chunk too big (%zu, max size %lu)...\n",
			__func__, chunk->size,
			AT_XDMAC_MBR_UBC_UBLEN_MAX << dwidth);
		return NULL;
	}

	if (prev)
		dev_dbg(chan2dev(chan),
			"Adding items at the end of desc 0x%p\n", prev);

	if (xt->src_inc) {
		if (xt->src_sgl)
			chan_cc |=  AT_XDMAC_CC_SAM_UBS_AM;
		else
			chan_cc |=  AT_XDMAC_CC_SAM_INCREMENTED_AM;
	}

	if (xt->dst_inc) {
		if (xt->dst_sgl)
			chan_cc |=  AT_XDMAC_CC_DAM_UBS_AM;
		else
			chan_cc |=  AT_XDMAC_CC_DAM_INCREMENTED_AM;
	}

	spin_lock_irqsave(&atchan->lock, flags);
	desc = at_xdmac_get_desc(atchan);
	spin_unlock_irqrestore(&atchan->lock, flags);
	if (!desc) {
		dev_err(chan2dev(chan), "can't get descriptor\n");
		return NULL;
	}

	chan_cc |= AT_XDMAC_CC_DWIDTH(dwidth);

	ublen = chunk->size >> dwidth;

	desc->lld.mbr_sa = src;
	desc->lld.mbr_da = dst;
	desc->lld.mbr_sus = dmaengine_get_src_icg(xt, chunk);
	desc->lld.mbr_dus = dmaengine_get_dst_icg(xt, chunk);

	desc->lld.mbr_ubc = AT_XDMAC_MBR_UBC_NDV3
		| AT_XDMAC_MBR_UBC_NDEN
		| AT_XDMAC_MBR_UBC_NSEN
		| ublen;
	desc->lld.mbr_cfg = chan_cc;

	dev_dbg(chan2dev(chan),
		"%s: lld: mbr_sa=%pad, mbr_da=%pad, mbr_ubc=0x%08x, mbr_cfg=0x%08x\n",
		__func__, &desc->lld.mbr_sa, &desc->lld.mbr_da,
		desc->lld.mbr_ubc, desc->lld.mbr_cfg);

	/* Chain lld. */
	if (prev)
		at_xdmac_queue_desc(chan, prev, desc);

	return desc;
}

static struct dma_async_tx_descriptor *
at_xdmac_prep_interleaved(struct dma_chan *chan,
			  struct dma_interleaved_template *xt,
			  unsigned long flags)
{
	struct at_xdmac_chan	*atchan = to_at_xdmac_chan(chan);
	struct at_xdmac_desc	*prev = NULL, *first = NULL;
	dma_addr_t		dst_addr, src_addr;
	size_t			src_skip = 0, dst_skip = 0, len = 0;
	struct data_chunk	*chunk;
	int			i;

	if (!xt || !xt->numf || (xt->dir != DMA_MEM_TO_MEM))
		return NULL;

	/*
	 * TODO: Handle the case where we have to repeat a chain of
	 * descriptors...
	 */
	if ((xt->numf > 1) && (xt->frame_size > 1))
		return NULL;

	dev_dbg(chan2dev(chan), "%s: src=%pad, dest=%pad, numf=%zu, frame_size=%zu, flags=0x%lx\n",
		__func__, &xt->src_start, &xt->dst_start,	xt->numf,
		xt->frame_size, flags);

	src_addr = xt->src_start;
	dst_addr = xt->dst_start;

	if (xt->numf > 1) {
		first = at_xdmac_interleaved_queue_desc(chan, atchan,
							NULL,
							src_addr, dst_addr,
							xt, xt->sgl);
		if (!first)
			return NULL;

		/* Length of the block is (BLEN+1) microblocks. */
		for (i = 0; i < xt->numf - 1; i++)
			at_xdmac_increment_block_count(chan, first);

		dev_dbg(chan2dev(chan), "%s: add desc 0x%p to descs_list 0x%p\n",
			__func__, first, first);
		list_add_tail(&first->desc_node, &first->descs_list);
	} else {
		for (i = 0; i < xt->frame_size; i++) {
			size_t src_icg = 0, dst_icg = 0;
			struct at_xdmac_desc *desc;

			chunk = xt->sgl + i;

			dst_icg = dmaengine_get_dst_icg(xt, chunk);
			src_icg = dmaengine_get_src_icg(xt, chunk);

			src_skip = chunk->size + src_icg;
			dst_skip = chunk->size + dst_icg;

			dev_dbg(chan2dev(chan),
				"%s: chunk size=%zu, src icg=%zu, dst icg=%zu\n",
				__func__, chunk->size, src_icg, dst_icg);

			desc = at_xdmac_interleaved_queue_desc(chan, atchan,
							       prev,
							       src_addr, dst_addr,
							       xt, chunk);
			if (!desc) {
				if (first)
					list_splice_tail_init(&first->descs_list,
							      &atchan->free_descs_list);
				return NULL;
			}

			if (!first)
				first = desc;

			dev_dbg(chan2dev(chan), "%s: add desc 0x%p to descs_list 0x%p\n",
				__func__, desc, first);
			list_add_tail(&desc->desc_node, &first->descs_list);

			if (xt->src_sgl)
				src_addr += src_skip;

			if (xt->dst_sgl)
				dst_addr += dst_skip;

			len += chunk->size;
			prev = desc;
		}
	}

	first->tx_dma_desc.cookie = -EBUSY;
	first->tx_dma_desc.flags = flags;
	first->xfer_size = len;

	return &first->tx_dma_desc;
}

static struct dma_async_tx_descriptor *
at_xdmac_prep_dma_memcpy(struct dma_chan *chan, dma_addr_t dest, dma_addr_t src,
			 size_t len, unsigned long flags)
{
	struct at_xdmac_chan	*atchan = to_at_xdmac_chan(chan);
	struct at_xdmac_desc	*first = NULL, *prev = NULL;
	size_t			remaining_size = len, xfer_size = 0, ublen;
	dma_addr_t		src_addr = src, dst_addr = dest;
	u32			dwidth;
	/*
	 * WARNING: We don't know the direction, it involves we can't
	 * dynamically set the source and dest interface so we have to use the
	 * same one. Only interface 0 allows EBI access. Hopefully we can
	 * access DDR through both ports (at least on SAMA5D4x), so we can use
	 * the same interface for source and dest, that solves the fact we
	 * don't know the direction.
	 * ERRATA: Even if useless for memory transfers, the PERID has to not
	 * match the one of another channel. If not, it could lead to spurious
	 * flag status.
	 * For SAMA7G5x case, the SIF and DIF fields are no longer used.
	 * Thus, no need to have the SIF/DIF interfaces here.
	 * For SAMA5D4x and SAMA5D2x the SIF and DIF are already configured as
	 * zero.
	 */
	u32			chan_cc = AT_XDMAC_CC_PERID(0x7f)
					| AT_XDMAC_CC_DAM_INCREMENTED_AM
					| AT_XDMAC_CC_SAM_INCREMENTED_AM
					| AT_XDMAC_CC_MBSIZE_SIXTEEN
					| AT_XDMAC_CC_TYPE_MEM_TRAN;
	unsigned long		irqflags;

	dev_dbg(chan2dev(chan), "%s: src=%pad, dest=%pad, len=%zd, flags=0x%lx\n",
		__func__, &src, &dest, len, flags);

	if (unlikely(!len))
		return NULL;

	dwidth = at_xdmac_align_width(chan, src_addr | dst_addr);

	/* Prepare descriptors. */
	while (remaining_size) {
		struct at_xdmac_desc	*desc = NULL;

		dev_dbg(chan2dev(chan), "%s: remaining_size=%zu\n", __func__, remaining_size);

		spin_lock_irqsave(&atchan->lock, irqflags);
		desc = at_xdmac_get_desc(atchan);
		spin_unlock_irqrestore(&atchan->lock, irqflags);
		if (!desc) {
			dev_err(chan2dev(chan), "can't get descriptor\n");
			if (first)
				list_splice_tail_init(&first->descs_list,
						      &atchan->free_descs_list);
			return NULL;
		}

		/* Update src and dest addresses. */
		src_addr += xfer_size;
		dst_addr += xfer_size;

		if (remaining_size >= AT_XDMAC_MBR_UBC_UBLEN_MAX << dwidth)
			xfer_size = AT_XDMAC_MBR_UBC_UBLEN_MAX << dwidth;
		else
			xfer_size = remaining_size;

		dev_dbg(chan2dev(chan), "%s: xfer_size=%zu\n", __func__, xfer_size);

		/* Check remaining length and change data width if needed. */
		dwidth = at_xdmac_align_width(chan,
					      src_addr | dst_addr | xfer_size);
		chan_cc &= ~AT_XDMAC_CC_DWIDTH_MASK;
		chan_cc |= AT_XDMAC_CC_DWIDTH(dwidth);

		ublen = xfer_size >> dwidth;
		remaining_size -= xfer_size;

		desc->lld.mbr_sa = src_addr;
		desc->lld.mbr_da = dst_addr;
		desc->lld.mbr_ubc = AT_XDMAC_MBR_UBC_NDV2
			| AT_XDMAC_MBR_UBC_NDEN
			| AT_XDMAC_MBR_UBC_NSEN
			| ublen;
		desc->lld.mbr_cfg = chan_cc;

		dev_dbg(chan2dev(chan),
			 "%s: lld: mbr_sa=%pad, mbr_da=%pad, mbr_ubc=0x%08x, mbr_cfg=0x%08x\n",
			 __func__, &desc->lld.mbr_sa, &desc->lld.mbr_da, desc->lld.mbr_ubc, desc->lld.mbr_cfg);

		/* Chain lld. */
		if (prev)
			at_xdmac_queue_desc(chan, prev, desc);

		prev = desc;
		if (!first)
			first = desc;

		dev_dbg(chan2dev(chan), "%s: add desc 0x%p to descs_list 0x%p\n",
			 __func__, desc, first);
		list_add_tail(&desc->desc_node, &first->descs_list);
	}

	first->tx_dma_desc.flags = flags;
	first->xfer_size = len;

	return &first->tx_dma_desc;
}

static struct at_xdmac_desc *at_xdmac_memset_create_desc(struct dma_chan *chan,
							 struct at_xdmac_chan *atchan,
							 dma_addr_t dst_addr,
							 size_t len,
							 int value)
{
	struct at_xdmac_desc	*desc;
	unsigned long		flags;
	size_t			ublen;
	u32			dwidth;
	char			pattern;
	/*
	 * WARNING: The channel configuration is set here since there is no
	 * dmaengine_slave_config call in this case. Moreover we don't know the
	 * direction, it involves we can't dynamically set the source and dest
	 * interface so we have to use the same one. Only interface 0 allows EBI
	 * access. Hopefully we can access DDR through both ports (at least on
	 * SAMA5D4x), so we can use the same interface for source and dest,
	 * that solves the fact we don't know the direction.
	 * ERRATA: Even if useless for memory transfers, the PERID has to not
	 * match the one of another channel. If not, it could lead to spurious
	 * flag status.
	 * For SAMA7G5x case, the SIF and DIF fields are no longer used.
	 * Thus, no need to have the SIF/DIF interfaces here.
	 * For SAMA5D4x and SAMA5D2x the SIF and DIF are already configured as
	 * zero.
	 */
	u32			chan_cc = AT_XDMAC_CC_PERID(0x7f)
					| AT_XDMAC_CC_DAM_UBS_AM
					| AT_XDMAC_CC_SAM_INCREMENTED_AM
					| AT_XDMAC_CC_MBSIZE_SIXTEEN
					| AT_XDMAC_CC_MEMSET_HW_MODE
					| AT_XDMAC_CC_TYPE_MEM_TRAN;

	dwidth = at_xdmac_align_width(chan, dst_addr);

	if (len >= (AT_XDMAC_MBR_UBC_UBLEN_MAX << dwidth)) {
		dev_err(chan2dev(chan),
			"%s: Transfer too large, aborting...\n",
			__func__);
		return NULL;
	}

	spin_lock_irqsave(&atchan->lock, flags);
	desc = at_xdmac_get_desc(atchan);
	spin_unlock_irqrestore(&atchan->lock, flags);
	if (!desc) {
		dev_err(chan2dev(chan), "can't get descriptor\n");
		return NULL;
	}

	chan_cc |= AT_XDMAC_CC_DWIDTH(dwidth);

	/* Only the first byte of value is to be used according to dmaengine */
	pattern = (char)value;

	ublen = len >> dwidth;

	desc->lld.mbr_da = dst_addr;
	desc->lld.mbr_ds = (pattern << 24) |
			   (pattern << 16) |
			   (pattern << 8) |
			   pattern;
	desc->lld.mbr_ubc = AT_XDMAC_MBR_UBC_NDV3
		| AT_XDMAC_MBR_UBC_NDEN
		| AT_XDMAC_MBR_UBC_NSEN
		| ublen;
	desc->lld.mbr_cfg = chan_cc;

	dev_dbg(chan2dev(chan),
		"%s: lld: mbr_da=%pad, mbr_ds=0x%08x, mbr_ubc=0x%08x, mbr_cfg=0x%08x\n",
		__func__, &desc->lld.mbr_da, desc->lld.mbr_ds, desc->lld.mbr_ubc,
		desc->lld.mbr_cfg);

	return desc;
}

static struct dma_async_tx_descriptor *
at_xdmac_prep_dma_memset(struct dma_chan *chan, dma_addr_t dest, int value,
			 size_t len, unsigned long flags)
{
	struct at_xdmac_chan	*atchan = to_at_xdmac_chan(chan);
	struct at_xdmac_desc	*desc;

	dev_dbg(chan2dev(chan), "%s: dest=%pad, len=%zu, pattern=0x%x, flags=0x%lx\n",
		__func__, &dest, len, value, flags);

	if (unlikely(!len))
		return NULL;

	desc = at_xdmac_memset_create_desc(chan, atchan, dest, len, value);
	list_add_tail(&desc->desc_node, &desc->descs_list);

	desc->tx_dma_desc.cookie = -EBUSY;
	desc->tx_dma_desc.flags = flags;
	desc->xfer_size = len;

	return &desc->tx_dma_desc;
}

static struct dma_async_tx_descriptor *
at_xdmac_prep_dma_memset_sg(struct dma_chan *chan, struct scatterlist *sgl,
			    unsigned int sg_len, int value,
			    unsigned long flags)
{
	struct at_xdmac_chan	*atchan = to_at_xdmac_chan(chan);
	struct at_xdmac_desc	*desc, *pdesc = NULL,
				*ppdesc = NULL, *first = NULL;
	struct scatterlist	*sg, *psg = NULL, *ppsg = NULL;
	size_t			stride = 0, pstride = 0, len = 0;
	int			i;

	if (!sgl)
		return NULL;

	dev_dbg(chan2dev(chan), "%s: sg_len=%d, value=0x%x, flags=0x%lx\n",
		__func__, sg_len, value, flags);

	/* Prepare descriptors. */
	for_each_sg(sgl, sg, sg_len, i) {
		dev_dbg(chan2dev(chan), "%s: dest=%pad, len=%d, pattern=0x%x, flags=0x%lx\n",
			__func__, &sg_dma_address(sg), sg_dma_len(sg),
			value, flags);
		desc = at_xdmac_memset_create_desc(chan, atchan,
						   sg_dma_address(sg),
						   sg_dma_len(sg),
						   value);
		if (!desc && first)
			list_splice_tail_init(&first->descs_list,
					      &atchan->free_descs_list);

		if (!first)
			first = desc;

		/* Update our strides */
		pstride = stride;
		if (psg)
			stride = sg_dma_address(sg) -
				(sg_dma_address(psg) + sg_dma_len(psg));

		/*
		 * The scatterlist API gives us only the address and
		 * length of each elements.
		 *
		 * Unfortunately, we don't have the stride, which we
		 * will need to compute.
		 *
		 * That make us end up in a situation like this one:
		 *    len    stride    len    stride    len
		 * +-------+        +-------+        +-------+
		 * |  N-2  |        |  N-1  |        |   N   |
		 * +-------+        +-------+        +-------+
		 *
		 * We need all these three elements (N-2, N-1 and N)
		 * to actually take the decision on whether we need to
		 * queue N-1 or reuse N-2.
		 *
		 * We will only consider N if it is the last element.
		 */
		if (ppdesc && pdesc) {
			if ((stride == pstride) &&
			    (sg_dma_len(ppsg) == sg_dma_len(psg))) {
				dev_dbg(chan2dev(chan),
					"%s: desc 0x%p can be merged with desc 0x%p\n",
					__func__, pdesc, ppdesc);

				/*
				 * Increment the block count of the
				 * N-2 descriptor
				 */
				at_xdmac_increment_block_count(chan, ppdesc);
				ppdesc->lld.mbr_dus = stride;

				/*
				 * Put back the N-1 descriptor in the
				 * free descriptor list
				 */
				list_add_tail(&pdesc->desc_node,
					      &atchan->free_descs_list);

				/*
				 * Make our N-1 descriptor pointer
				 * point to the N-2 since they were
				 * actually merged.
				 */
				pdesc = ppdesc;

			/*
			 * Rule out the case where we don't have
			 * pstride computed yet (our second sg
			 * element)
			 *
			 * We also want to catch the case where there
			 * would be a negative stride,
			 */
			} else if (pstride ||
				   sg_dma_address(sg) < sg_dma_address(psg)) {
				/*
				 * Queue the N-1 descriptor after the
				 * N-2
				 */
				at_xdmac_queue_desc(chan, ppdesc, pdesc);

				/*
				 * Add the N-1 descriptor to the list
				 * of the descriptors used for this
				 * transfer
				 */
				list_add_tail(&desc->desc_node,
					      &first->descs_list);
				dev_dbg(chan2dev(chan),
					"%s: add desc 0x%p to descs_list 0x%p\n",
					__func__, desc, first);
			}
		}

		/*
		 * If we are the last element, just see if we have the
		 * same size than the previous element.
		 *
		 * If so, we can merge it with the previous descriptor
		 * since we don't care about the stride anymore.
		 */
		if ((i == (sg_len - 1)) &&
		    sg_dma_len(psg) == sg_dma_len(sg)) {
			dev_dbg(chan2dev(chan),
				"%s: desc 0x%p can be merged with desc 0x%p\n",
				__func__, desc, pdesc);

			/*
			 * Increment the block count of the N-1
			 * descriptor
			 */
			at_xdmac_increment_block_count(chan, pdesc);
			pdesc->lld.mbr_dus = stride;

			/*
			 * Put back the N descriptor in the free
			 * descriptor list
			 */
			list_add_tail(&desc->desc_node,
				      &atchan->free_descs_list);
		}

		/* Update our descriptors */
		ppdesc = pdesc;
		pdesc = desc;

		/* Update our scatter pointers */
		ppsg = psg;
		psg = sg;

		len += sg_dma_len(sg);
	}

	first->tx_dma_desc.cookie = -EBUSY;
	first->tx_dma_desc.flags = flags;
	first->xfer_size = len;

	return &first->tx_dma_desc;
}

static enum dma_status
at_xdmac_tx_status(struct dma_chan *chan, dma_cookie_t cookie,
		   struct dma_tx_state *txstate)
{
	struct at_xdmac_chan	*atchan = to_at_xdmac_chan(chan);
	struct at_xdmac		*atxdmac = to_at_xdmac(atchan->chan.device);
	struct at_xdmac_desc	*desc, *_desc, *iter;
	struct list_head	*descs_list;
	enum dma_status		ret;
	int			residue, retry, pm_status;
	u32			cur_nda, check_nda, cur_ubc, mask, value;
	u8			dwidth = 0;
	unsigned long		flags;
	bool			initd;

	ret = dma_cookie_status(chan, cookie, txstate);
	if (ret == DMA_COMPLETE || !txstate)
		return ret;

	pm_status = pm_runtime_resume_and_get(atxdmac->dev);
	if (pm_status < 0)
		return DMA_ERROR;

	spin_lock_irqsave(&atchan->lock, flags);

	desc = list_first_entry(&atchan->xfers_list, struct at_xdmac_desc, xfer_node);

	/*
	 * If the transfer has not been started yet, don't need to compute the
	 * residue, it's the transfer length.
	 */
	if (!desc->active_xfer) {
		dma_set_residue(txstate, desc->xfer_size);
		goto spin_unlock;
	}

	residue = desc->xfer_size;
	/*
	 * Flush FIFO: only relevant when the transfer is source peripheral
	 * synchronized. Flush is needed before reading CUBC because data in
	 * the FIFO are not reported by CUBC. Reporting a residue of the
	 * transfer length while we have data in FIFO can cause issue.
	 * Usecase: atmel USART has a timeout which means I have received
	 * characters but there is no more character received for a while. On
	 * timeout, it requests the residue. If the data are in the DMA FIFO,
	 * we will return a residue of the transfer length. It means no data
	 * received. If an application is waiting for these data, it will hang
	 * since we won't have another USART timeout without receiving new
	 * data.
	 */
	mask = AT_XDMAC_CC_TYPE | AT_XDMAC_CC_DSYNC;
	value = AT_XDMAC_CC_TYPE_PER_TRAN | AT_XDMAC_CC_DSYNC_PER2MEM;
	if ((desc->lld.mbr_cfg & mask) == value) {
		at_xdmac_write(atxdmac, atxdmac->layout->gswf, atchan->mask);
		while (!(at_xdmac_chan_read(atchan, AT_XDMAC_CIS) & AT_XDMAC_CIS_FIS))
			cpu_relax();
	}

	/*
	 * The easiest way to compute the residue should be to pause the DMA
	 * but doing this can lead to miss some data as some devices don't
	 * have FIFO.
	 * We need to read several registers because:
	 * - DMA is running therefore a descriptor change is possible while
	 * reading these registers
	 * - When the block transfer is done, the value of the CUBC register
	 * is set to its initial value until the fetch of the next descriptor.
	 * This value will corrupt the residue calculation so we have to skip
	 * it.
	 *
	 * INITD --------                    ------------
	 *              |____________________|
	 *       _______________________  _______________
	 * NDA       @desc2             \/   @desc3
	 *       _______________________/\_______________
	 *       __________  ___________  _______________
	 * CUBC       0    \/ MAX desc1 \/  MAX desc2
	 *       __________/\___________/\_______________
	 *
	 * Since descriptors are aligned on 64 bits, we can assume that
	 * the update of NDA and CUBC is atomic.
	 * Memory barriers are used to ensure the read order of the registers.
	 * A max number of retries is set because unlikely it could never ends.
	 */
	for (retry = 0; retry < AT_XDMAC_RESIDUE_MAX_RETRIES; retry++) {
		check_nda = at_xdmac_chan_read(atchan, AT_XDMAC_CNDA) & 0xfffffffc;
		rmb();
		cur_ubc = at_xdmac_chan_read(atchan, AT_XDMAC_CUBC);
		rmb();
		initd = !!(at_xdmac_chan_read(atchan, AT_XDMAC_CC) & AT_XDMAC_CC_INITD);
		rmb();
		cur_nda = at_xdmac_chan_read(atchan, AT_XDMAC_CNDA) & 0xfffffffc;
		rmb();

		if ((check_nda == cur_nda) && initd)
			break;
	}

	if (unlikely(retry >= AT_XDMAC_RESIDUE_MAX_RETRIES)) {
		ret = DMA_ERROR;
		goto spin_unlock;
	}

	/*
	 * Flush FIFO: only relevant when the transfer is source peripheral
	 * synchronized. Another flush is needed here because CUBC is updated
	 * when the controller sends the data write command. It can lead to
	 * report data that are not written in the memory or the device. The
	 * FIFO flush ensures that data are really written.
	 */
	if ((desc->lld.mbr_cfg & mask) == value) {
		at_xdmac_write(atxdmac, atxdmac->layout->gswf, atchan->mask);
		while (!(at_xdmac_chan_read(atchan, AT_XDMAC_CIS) & AT_XDMAC_CIS_FIS))
			cpu_relax();
	}

	/*
	 * Remove size of all microblocks already transferred and the current
	 * one. Then add the remaining size to transfer of the current
	 * microblock.
	 */
	descs_list = &desc->descs_list;
	list_for_each_entry_safe(iter, _desc, descs_list, desc_node) {
		dwidth = at_xdmac_get_dwidth(iter->lld.mbr_cfg);
		residue -= (iter->lld.mbr_ubc & 0xffffff) << dwidth;
		if ((iter->lld.mbr_nda & 0xfffffffc) == cur_nda) {
			desc = iter;
			break;
		}
	}
	residue += cur_ubc << dwidth;

	dma_set_residue(txstate, residue);

	dev_dbg(chan2dev(chan),
		 "%s: desc=0x%p, tx_dma_desc.phys=%pad, tx_status=%d, cookie=%d, residue=%d\n",
		 __func__, desc, &desc->tx_dma_desc.phys, ret, cookie, residue);

spin_unlock:
	spin_unlock_irqrestore(&atchan->lock, flags);
	pm_runtime_mark_last_busy(atxdmac->dev);
	pm_runtime_put_autosuspend(atxdmac->dev);
	return ret;
}

static void at_xdmac_advance_work(struct at_xdmac_chan *atchan)
{
	struct at_xdmac_desc	*desc;

	/*
	 * If channel is enabled, do nothing, advance_work will be triggered
	 * after the interruption.
	 */
	if (at_xdmac_chan_is_enabled(atchan) || list_empty(&atchan->xfers_list))
		return;

	desc = list_first_entry(&atchan->xfers_list, struct at_xdmac_desc,
				xfer_node);
	dev_vdbg(chan2dev(&atchan->chan), "%s: desc 0x%p\n", __func__, desc);
	if (!desc->active_xfer)
		at_xdmac_start_xfer(atchan, desc);
}

static void at_xdmac_handle_cyclic(struct at_xdmac_chan *atchan)
{
	struct at_xdmac_desc		*desc;
	struct dma_async_tx_descriptor	*txd;

	spin_lock_irq(&atchan->lock);
<<<<<<< HEAD
=======
	dev_dbg(chan2dev(&atchan->chan), "%s: status=0x%08x\n",
		__func__, atchan->irq_status);
>>>>>>> eb3cdb58
	if (list_empty(&atchan->xfers_list)) {
		spin_unlock_irq(&atchan->lock);
		return;
	}
	desc = list_first_entry(&atchan->xfers_list, struct at_xdmac_desc,
				xfer_node);
	spin_unlock_irq(&atchan->lock);
	txd = &desc->tx_dma_desc;
	if (txd->flags & DMA_PREP_INTERRUPT)
		dmaengine_desc_get_callback_invoke(txd, NULL);
}

/* Called with atchan->lock held. */
static void at_xdmac_handle_error(struct at_xdmac_chan *atchan)
{
	struct at_xdmac		*atxdmac = to_at_xdmac(atchan->chan.device);
	struct at_xdmac_desc	*bad_desc;
	int			ret;

	ret = pm_runtime_resume_and_get(atxdmac->dev);
	if (ret < 0)
		return;

	/*
	 * The descriptor currently at the head of the active list is
	 * broken. Since we don't have any way to report errors, we'll
	 * just have to scream loudly and try to continue with other
	 * descriptors queued (if any).
	 */
	if (atchan->irq_status & AT_XDMAC_CIS_RBEIS)
		dev_err(chan2dev(&atchan->chan), "read bus error!!!");
	if (atchan->irq_status & AT_XDMAC_CIS_WBEIS)
		dev_err(chan2dev(&atchan->chan), "write bus error!!!");
	if (atchan->irq_status & AT_XDMAC_CIS_ROIS)
		dev_err(chan2dev(&atchan->chan), "request overflow error!!!");

	/* Channel must be disabled first as it's not done automatically */
	at_xdmac_write(atxdmac, AT_XDMAC_GD, atchan->mask);
	while (at_xdmac_read(atxdmac, AT_XDMAC_GS) & atchan->mask)
		cpu_relax();

	bad_desc = list_first_entry(&atchan->xfers_list,
				    struct at_xdmac_desc,
				    xfer_node);

	/* Print bad descriptor's details if needed */
	dev_dbg(chan2dev(&atchan->chan),
		"%s: lld: mbr_sa=%pad, mbr_da=%pad, mbr_ubc=0x%08x\n",
		__func__, &bad_desc->lld.mbr_sa, &bad_desc->lld.mbr_da,
		bad_desc->lld.mbr_ubc);

	pm_runtime_mark_last_busy(atxdmac->dev);
	pm_runtime_put_autosuspend(atxdmac->dev);

	/* Then continue with usual descriptor management */
}

static void at_xdmac_tasklet(struct tasklet_struct *t)
{
	struct at_xdmac_chan	*atchan = from_tasklet(atchan, t, tasklet);
	struct at_xdmac		*atxdmac = to_at_xdmac(atchan->chan.device);
	struct at_xdmac_desc	*desc;
	struct dma_async_tx_descriptor *txd;
	u32			error_mask;

	if (at_xdmac_chan_is_cyclic(atchan))
		return at_xdmac_handle_cyclic(atchan);

	error_mask = AT_XDMAC_CIS_RBEIS | AT_XDMAC_CIS_WBEIS |
		AT_XDMAC_CIS_ROIS;

	spin_lock_irq(&atchan->lock);

	dev_dbg(chan2dev(&atchan->chan), "%s: status=0x%08x\n",
		__func__, atchan->irq_status);

	if (!(atchan->irq_status & AT_XDMAC_CIS_LIS) &&
	    !(atchan->irq_status & error_mask)) {
		spin_unlock_irq(&atchan->lock);
		return;
	}

<<<<<<< HEAD
		txd = &desc->tx_dma_desc;
		dma_cookie_complete(txd);
		/* Remove the transfer from the transfer list. */
		list_del(&desc->xfer_node);
=======
	if (atchan->irq_status & error_mask)
		at_xdmac_handle_error(atchan);

	desc = list_first_entry(&atchan->xfers_list, struct at_xdmac_desc,
				xfer_node);
	dev_vdbg(chan2dev(&atchan->chan), "%s: desc 0x%p\n", __func__, desc);
	if (!desc->active_xfer) {
		dev_err(chan2dev(&atchan->chan), "Xfer not active: exiting");
>>>>>>> eb3cdb58
		spin_unlock_irq(&atchan->lock);
		return;
	}

<<<<<<< HEAD
		if (txd->flags & DMA_PREP_INTERRUPT)
			dmaengine_desc_get_callback_invoke(txd, NULL);
=======
	txd = &desc->tx_dma_desc;
	dma_cookie_complete(txd);
	/* Remove the transfer from the transfer list. */
	list_del(&desc->xfer_node);
	spin_unlock_irq(&atchan->lock);
>>>>>>> eb3cdb58

	if (txd->flags & DMA_PREP_INTERRUPT)
		dmaengine_desc_get_callback_invoke(txd, NULL);

<<<<<<< HEAD
		spin_lock_irq(&atchan->lock);
		/* Move the xfer descriptors into the free descriptors list. */
		list_splice_tail_init(&desc->descs_list,
				      &atchan->free_descs_list);
		at_xdmac_advance_work(atchan);
		spin_unlock_irq(&atchan->lock);
	}
=======
	dma_run_dependencies(txd);

	spin_lock_irq(&atchan->lock);
	/* Move the xfer descriptors into the free descriptors list. */
	list_splice_tail_init(&desc->descs_list, &atchan->free_descs_list);
	at_xdmac_advance_work(atchan);
	spin_unlock_irq(&atchan->lock);

	/*
	 * Decrement runtime PM ref counter incremented in
	 * at_xdmac_start_xfer().
	 */
	pm_runtime_mark_last_busy(atxdmac->dev);
	pm_runtime_put_autosuspend(atxdmac->dev);
>>>>>>> eb3cdb58
}

static irqreturn_t at_xdmac_interrupt(int irq, void *dev_id)
{
	struct at_xdmac		*atxdmac = (struct at_xdmac *)dev_id;
	struct at_xdmac_chan	*atchan;
	u32			imr, status, pending;
	u32			chan_imr, chan_status;
	int			i, ret = IRQ_NONE;

	do {
		imr = at_xdmac_read(atxdmac, AT_XDMAC_GIM);
		status = at_xdmac_read(atxdmac, AT_XDMAC_GIS);
		pending = status & imr;

		dev_vdbg(atxdmac->dma.dev,
			 "%s: status=0x%08x, imr=0x%08x, pending=0x%08x\n",
			 __func__, status, imr, pending);

		if (!pending)
			break;

		/* We have to find which channel has generated the interrupt. */
		for (i = 0; i < atxdmac->dma.chancnt; i++) {
			if (!((1 << i) & pending))
				continue;

			atchan = &atxdmac->chan[i];
			chan_imr = at_xdmac_chan_read(atchan, AT_XDMAC_CIM);
			chan_status = at_xdmac_chan_read(atchan, AT_XDMAC_CIS);
			atchan->irq_status = chan_status & chan_imr;
			dev_vdbg(atxdmac->dma.dev,
				 "%s: chan%d: imr=0x%x, status=0x%x\n",
				 __func__, i, chan_imr, chan_status);
			dev_vdbg(chan2dev(&atchan->chan),
				 "%s: CC=0x%08x CNDA=0x%08x, CNDC=0x%08x, CSA=0x%08x, CDA=0x%08x, CUBC=0x%08x\n",
				 __func__,
				 at_xdmac_chan_read(atchan, AT_XDMAC_CC),
				 at_xdmac_chan_read(atchan, AT_XDMAC_CNDA),
				 at_xdmac_chan_read(atchan, AT_XDMAC_CNDC),
				 at_xdmac_chan_read(atchan, AT_XDMAC_CSA),
				 at_xdmac_chan_read(atchan, AT_XDMAC_CDA),
				 at_xdmac_chan_read(atchan, AT_XDMAC_CUBC));

			if (atchan->irq_status & (AT_XDMAC_CIS_RBEIS | AT_XDMAC_CIS_WBEIS))
				at_xdmac_write(atxdmac, AT_XDMAC_GD, atchan->mask);

			tasklet_schedule(&atchan->tasklet);
			ret = IRQ_HANDLED;
		}

	} while (pending);

	return ret;
}

static void at_xdmac_issue_pending(struct dma_chan *chan)
{
	struct at_xdmac_chan *atchan = to_at_xdmac_chan(chan);
	unsigned long flags;

	dev_dbg(chan2dev(&atchan->chan), "%s\n", __func__);

	spin_lock_irqsave(&atchan->lock, flags);
	at_xdmac_advance_work(atchan);
	spin_unlock_irqrestore(&atchan->lock, flags);

	return;
}

static int at_xdmac_device_config(struct dma_chan *chan,
				  struct dma_slave_config *config)
{
	struct at_xdmac_chan	*atchan = to_at_xdmac_chan(chan);
	int ret;
	unsigned long		flags;

	dev_dbg(chan2dev(chan), "%s\n", __func__);

	spin_lock_irqsave(&atchan->lock, flags);
	ret = at_xdmac_set_slave_config(chan, config);
	spin_unlock_irqrestore(&atchan->lock, flags);

	return ret;
}

static void at_xdmac_device_pause_set(struct at_xdmac *atxdmac,
				      struct at_xdmac_chan *atchan)
{
	at_xdmac_write(atxdmac, atxdmac->layout->grws, atchan->mask);
	while (at_xdmac_chan_read(atchan, AT_XDMAC_CC) &
	       (AT_XDMAC_CC_WRIP | AT_XDMAC_CC_RDIP))
		cpu_relax();
}

static void at_xdmac_device_pause_internal(struct at_xdmac_chan *atchan)
{
	struct at_xdmac		*atxdmac = to_at_xdmac(atchan->chan.device);
	unsigned long		flags;

	spin_lock_irqsave(&atchan->lock, flags);
	set_bit(AT_XDMAC_CHAN_IS_PAUSED_INTERNAL, &atchan->status);
	at_xdmac_device_pause_set(atxdmac, atchan);
	spin_unlock_irqrestore(&atchan->lock, flags);
}

static int at_xdmac_device_pause(struct dma_chan *chan)
{
	struct at_xdmac_chan	*atchan = to_at_xdmac_chan(chan);
	struct at_xdmac		*atxdmac = to_at_xdmac(atchan->chan.device);
	unsigned long		flags;
	int			ret;

	dev_dbg(chan2dev(chan), "%s\n", __func__);

	if (test_and_set_bit(AT_XDMAC_CHAN_IS_PAUSED, &atchan->status))
		return 0;

	ret = pm_runtime_resume_and_get(atxdmac->dev);
	if (ret < 0)
		return ret;

	spin_lock_irqsave(&atchan->lock, flags);

	at_xdmac_device_pause_set(atxdmac, atchan);
	/* Decrement runtime PM ref counter for each active descriptor. */
	at_xdmac_runtime_suspend_descriptors(atchan);

	spin_unlock_irqrestore(&atchan->lock, flags);

	pm_runtime_mark_last_busy(atxdmac->dev);
	pm_runtime_put_autosuspend(atxdmac->dev);

	return 0;
}

static void at_xdmac_device_resume_internal(struct at_xdmac_chan *atchan)
{
	struct at_xdmac		*atxdmac = to_at_xdmac(atchan->chan.device);
	unsigned long		flags;

	spin_lock_irqsave(&atchan->lock, flags);
	at_xdmac_write(atxdmac, atxdmac->layout->grwr, atchan->mask);
	clear_bit(AT_XDMAC_CHAN_IS_PAUSED_INTERNAL, &atchan->status);
	spin_unlock_irqrestore(&atchan->lock, flags);
}

static int at_xdmac_device_resume(struct dma_chan *chan)
{
	struct at_xdmac_chan	*atchan = to_at_xdmac_chan(chan);
	struct at_xdmac		*atxdmac = to_at_xdmac(atchan->chan.device);
	unsigned long		flags;
	int			ret;

	dev_dbg(chan2dev(chan), "%s\n", __func__);

	ret = pm_runtime_resume_and_get(atxdmac->dev);
	if (ret < 0)
		return ret;

	spin_lock_irqsave(&atchan->lock, flags);
	if (!at_xdmac_chan_is_paused(atchan))
		goto unlock;

	/* Increment runtime PM ref counter for each active descriptor. */
	ret = at_xdmac_runtime_resume_descriptors(atchan);
	if (ret < 0)
		goto unlock;

	at_xdmac_write(atxdmac, atxdmac->layout->grwr, atchan->mask);
	clear_bit(AT_XDMAC_CHAN_IS_PAUSED, &atchan->status);

unlock:
	spin_unlock_irqrestore(&atchan->lock, flags);
	pm_runtime_mark_last_busy(atxdmac->dev);
	pm_runtime_put_autosuspend(atxdmac->dev);

	return ret;
}

static int at_xdmac_device_terminate_all(struct dma_chan *chan)
{
	struct at_xdmac_desc	*desc, *_desc;
	struct at_xdmac_chan	*atchan = to_at_xdmac_chan(chan);
	struct at_xdmac		*atxdmac = to_at_xdmac(atchan->chan.device);
	unsigned long		flags;
	int			ret;

	dev_dbg(chan2dev(chan), "%s\n", __func__);

	ret = pm_runtime_resume_and_get(atxdmac->dev);
	if (ret < 0)
		return ret;

	spin_lock_irqsave(&atchan->lock, flags);
	at_xdmac_write(atxdmac, AT_XDMAC_GD, atchan->mask);
	while (at_xdmac_read(atxdmac, AT_XDMAC_GS) & atchan->mask)
		cpu_relax();

	/* Cancel all pending transfers. */
	list_for_each_entry_safe(desc, _desc, &atchan->xfers_list, xfer_node) {
		list_del(&desc->xfer_node);
		list_splice_tail_init(&desc->descs_list,
				      &atchan->free_descs_list);
<<<<<<< HEAD
=======
		/*
		 * We incremented the runtime PM reference count on
		 * at_xdmac_start_xfer() for this descriptor. Now it's time
		 * to release it.
		 */
		if (desc->active_xfer) {
			pm_runtime_put_autosuspend(atxdmac->dev);
			pm_runtime_mark_last_busy(atxdmac->dev);
		}
>>>>>>> eb3cdb58
	}

	clear_bit(AT_XDMAC_CHAN_IS_PAUSED, &atchan->status);
	clear_bit(AT_XDMAC_CHAN_IS_CYCLIC, &atchan->status);
	spin_unlock_irqrestore(&atchan->lock, flags);

	pm_runtime_mark_last_busy(atxdmac->dev);
	pm_runtime_put_autosuspend(atxdmac->dev);

	return 0;
}

static int at_xdmac_alloc_chan_resources(struct dma_chan *chan)
{
	struct at_xdmac_chan	*atchan = to_at_xdmac_chan(chan);
	struct at_xdmac_desc	*desc;
	int			i;

	if (at_xdmac_chan_is_enabled(atchan)) {
		dev_err(chan2dev(chan),
			"can't allocate channel resources (channel enabled)\n");
		return -EIO;
	}

	if (!list_empty(&atchan->free_descs_list)) {
		dev_err(chan2dev(chan),
			"can't allocate channel resources (channel not free from a previous use)\n");
		return -EIO;
	}

	for (i = 0; i < init_nr_desc_per_channel; i++) {
		desc = at_xdmac_alloc_desc(chan, GFP_KERNEL);
		if (!desc) {
			if (i == 0) {
				dev_warn(chan2dev(chan),
					 "can't allocate any descriptors\n");
				return -EIO;
			}
			dev_warn(chan2dev(chan),
				"only %d descriptors have been allocated\n", i);
			break;
		}
		list_add_tail(&desc->desc_node, &atchan->free_descs_list);
	}

	dma_cookie_init(chan);

	dev_dbg(chan2dev(chan), "%s: allocated %d descriptors\n", __func__, i);

	return i;
}

static void at_xdmac_free_chan_resources(struct dma_chan *chan)
{
	struct at_xdmac_chan	*atchan = to_at_xdmac_chan(chan);
	struct at_xdmac		*atxdmac = to_at_xdmac(chan->device);
	struct at_xdmac_desc	*desc, *_desc;

	list_for_each_entry_safe(desc, _desc, &atchan->free_descs_list, desc_node) {
		dev_dbg(chan2dev(chan), "%s: freeing descriptor %p\n", __func__, desc);
		list_del(&desc->desc_node);
		dma_pool_free(atxdmac->at_xdmac_desc_pool, desc, desc->tx_dma_desc.phys);
	}

	return;
}

static void at_xdmac_axi_config(struct platform_device *pdev)
{
	struct at_xdmac	*atxdmac = (struct at_xdmac *)platform_get_drvdata(pdev);
	bool dev_m2m = false;
	u32 dma_requests;

	if (!atxdmac->layout->axi_config)
		return; /* Not supported */

	if (!of_property_read_u32(pdev->dev.of_node, "dma-requests",
				  &dma_requests)) {
		dev_info(&pdev->dev, "controller in mem2mem mode.\n");
		dev_m2m = true;
	}

	if (dev_m2m) {
		at_xdmac_write(atxdmac, AT_XDMAC_GCFG, AT_XDMAC_GCFG_M2M);
		at_xdmac_write(atxdmac, AT_XDMAC_GWAC, AT_XDMAC_GWAC_M2M);
	} else {
		at_xdmac_write(atxdmac, AT_XDMAC_GCFG, AT_XDMAC_GCFG_P2M);
		at_xdmac_write(atxdmac, AT_XDMAC_GWAC, AT_XDMAC_GWAC_P2M);
	}
}

<<<<<<< HEAD
#ifdef CONFIG_PM
static int atmel_xdmac_prepare(struct device *dev)
=======
static int __maybe_unused atmel_xdmac_prepare(struct device *dev)
>>>>>>> eb3cdb58
{
	struct at_xdmac		*atxdmac = dev_get_drvdata(dev);
	struct dma_chan		*chan, *_chan;

	list_for_each_entry_safe(chan, _chan, &atxdmac->dma.channels, device_node) {
		struct at_xdmac_chan	*atchan = to_at_xdmac_chan(chan);

		/* Wait for transfer completion, except in cyclic case. */
		if (at_xdmac_chan_is_enabled(atchan) && !at_xdmac_chan_is_cyclic(atchan))
			return -EAGAIN;
	}
	return 0;
}

static int __maybe_unused atmel_xdmac_suspend(struct device *dev)
{
	struct at_xdmac		*atxdmac = dev_get_drvdata(dev);
	struct dma_chan		*chan, *_chan;
	int			ret;

	ret = pm_runtime_resume_and_get(atxdmac->dev);
	if (ret < 0)
		return ret;

	list_for_each_entry_safe(chan, _chan, &atxdmac->dma.channels, device_node) {
		struct at_xdmac_chan	*atchan = to_at_xdmac_chan(chan);

		atchan->save_cc = at_xdmac_chan_read(atchan, AT_XDMAC_CC);
		if (at_xdmac_chan_is_cyclic(atchan)) {
			if (!at_xdmac_chan_is_paused(atchan)) {
				dev_warn(chan2dev(chan), "%s: channel %d not paused\n",
					 __func__, chan->chan_id);
				at_xdmac_device_pause_internal(atchan);
				at_xdmac_runtime_suspend_descriptors(atchan);
			}
			atchan->save_cim = at_xdmac_chan_read(atchan, AT_XDMAC_CIM);
			atchan->save_cnda = at_xdmac_chan_read(atchan, AT_XDMAC_CNDA);
			atchan->save_cndc = at_xdmac_chan_read(atchan, AT_XDMAC_CNDC);
		}
	}
	atxdmac->save_gim = at_xdmac_read(atxdmac, AT_XDMAC_GIM);
	atxdmac->save_gs = at_xdmac_read(atxdmac, AT_XDMAC_GS);

	at_xdmac_off(atxdmac, false);
	pm_runtime_mark_last_busy(atxdmac->dev);
	pm_runtime_put_noidle(atxdmac->dev);
	clk_disable_unprepare(atxdmac->clk);

	return 0;
}

static int __maybe_unused atmel_xdmac_resume(struct device *dev)
{
	struct at_xdmac		*atxdmac = dev_get_drvdata(dev);
	struct at_xdmac_chan	*atchan;
	struct dma_chan		*chan, *_chan;
	struct platform_device	*pdev = container_of(dev, struct platform_device, dev);
<<<<<<< HEAD
	int			i;
	int ret;
=======
	int			i, ret;
>>>>>>> eb3cdb58

	ret = clk_prepare_enable(atxdmac->clk);
	if (ret)
		return ret;

<<<<<<< HEAD
=======
	pm_runtime_get_noresume(atxdmac->dev);

>>>>>>> eb3cdb58
	at_xdmac_axi_config(pdev);

	/* Clear pending interrupts. */
	for (i = 0; i < atxdmac->dma.chancnt; i++) {
		atchan = &atxdmac->chan[i];
		while (at_xdmac_chan_read(atchan, AT_XDMAC_CIS))
			cpu_relax();
	}

	at_xdmac_write(atxdmac, AT_XDMAC_GIE, atxdmac->save_gim);
	list_for_each_entry_safe(chan, _chan, &atxdmac->dma.channels, device_node) {
		atchan = to_at_xdmac_chan(chan);

		at_xdmac_chan_write(atchan, AT_XDMAC_CC, atchan->save_cc);
		if (at_xdmac_chan_is_cyclic(atchan)) {
			/*
			 * Resume only channels not explicitly paused by
			 * consumers.
			 */
			if (at_xdmac_chan_is_paused_internal(atchan)) {
				ret = at_xdmac_runtime_resume_descriptors(atchan);
				if (ret < 0)
					return ret;
				at_xdmac_device_resume_internal(atchan);
			}

			/*
			 * We may resume from a deep sleep state where power
			 * to DMA controller is cut-off. Thus, restore the
			 * suspend state of channels set though dmaengine API.
			 */
			else if (at_xdmac_chan_is_paused(atchan))
				at_xdmac_device_pause_set(atxdmac, atchan);

			at_xdmac_chan_write(atchan, AT_XDMAC_CNDA, atchan->save_cnda);
			at_xdmac_chan_write(atchan, AT_XDMAC_CNDC, atchan->save_cndc);
			at_xdmac_chan_write(atchan, AT_XDMAC_CIE, atchan->save_cim);
			wmb();
			if (atxdmac->save_gs & atchan->mask)
				at_xdmac_write(atxdmac, AT_XDMAC_GE, atchan->mask);
		}
	}

	pm_runtime_mark_last_busy(atxdmac->dev);
	pm_runtime_put_autosuspend(atxdmac->dev);

	return 0;
}

<<<<<<< HEAD
=======
static int __maybe_unused atmel_xdmac_runtime_suspend(struct device *dev)
{
	struct at_xdmac *atxdmac = dev_get_drvdata(dev);

	clk_disable(atxdmac->clk);

	return 0;
}

static int __maybe_unused atmel_xdmac_runtime_resume(struct device *dev)
{
	struct at_xdmac *atxdmac = dev_get_drvdata(dev);

	return clk_enable(atxdmac->clk);
}

>>>>>>> eb3cdb58
static int at_xdmac_probe(struct platform_device *pdev)
{
	struct at_xdmac	*atxdmac;
	int		irq, nr_channels, i, ret;
	void __iomem	*base;
	u32		reg;

	irq = platform_get_irq(pdev, 0);
	if (irq < 0)
		return irq;

	base = devm_platform_ioremap_resource(pdev, 0);
	if (IS_ERR(base))
		return PTR_ERR(base);

	/*
	 * Read number of xdmac channels, read helper function can't be used
	 * since atxdmac is not yet allocated and we need to know the number
	 * of channels to do the allocation.
	 */
	reg = readl_relaxed(base + AT_XDMAC_GTYPE);
	nr_channels = AT_XDMAC_NB_CH(reg);
	if (nr_channels > AT_XDMAC_MAX_CHAN) {
		dev_err(&pdev->dev, "invalid number of channels (%u)\n",
			nr_channels);
		return -EINVAL;
	}

	atxdmac = devm_kzalloc(&pdev->dev,
			       struct_size(atxdmac, chan, nr_channels),
			       GFP_KERNEL);
	if (!atxdmac) {
		dev_err(&pdev->dev, "can't allocate at_xdmac structure\n");
		return -ENOMEM;
	}

	atxdmac->regs = base;
	atxdmac->irq = irq;
	atxdmac->dev = &pdev->dev;

	atxdmac->layout = of_device_get_match_data(&pdev->dev);
	if (!atxdmac->layout)
		return -ENODEV;

	atxdmac->clk = devm_clk_get(&pdev->dev, "dma_clk");
	if (IS_ERR(atxdmac->clk)) {
		dev_err(&pdev->dev, "can't get dma_clk\n");
		return PTR_ERR(atxdmac->clk);
	}

	/* Do not use dev res to prevent races with tasklet */
	ret = request_irq(atxdmac->irq, at_xdmac_interrupt, 0, "at_xdmac", atxdmac);
	if (ret) {
		dev_err(&pdev->dev, "can't request irq\n");
		return ret;
	}

	ret = clk_prepare_enable(atxdmac->clk);
	if (ret) {
		dev_err(&pdev->dev, "can't prepare or enable clock\n");
		goto err_free_irq;
	}

	atxdmac->at_xdmac_desc_pool =
		dmam_pool_create(dev_name(&pdev->dev), &pdev->dev,
				sizeof(struct at_xdmac_desc), 4, 0);
	if (!atxdmac->at_xdmac_desc_pool) {
		dev_err(&pdev->dev, "no memory for descriptors dma pool\n");
		ret = -ENOMEM;
		goto err_clk_disable;
	}

	dma_cap_set(DMA_CYCLIC, atxdmac->dma.cap_mask);
	dma_cap_set(DMA_INTERLEAVE, atxdmac->dma.cap_mask);
	dma_cap_set(DMA_MEMCPY, atxdmac->dma.cap_mask);
	dma_cap_set(DMA_MEMSET, atxdmac->dma.cap_mask);
	dma_cap_set(DMA_MEMSET_SG, atxdmac->dma.cap_mask);
	dma_cap_set(DMA_SLAVE, atxdmac->dma.cap_mask);
	/*
	 * Without DMA_PRIVATE the driver is not able to allocate more than
	 * one channel, second allocation fails in private_candidate.
	 */
	dma_cap_set(DMA_PRIVATE, atxdmac->dma.cap_mask);
	atxdmac->dma.dev				= &pdev->dev;
	atxdmac->dma.device_alloc_chan_resources	= at_xdmac_alloc_chan_resources;
	atxdmac->dma.device_free_chan_resources		= at_xdmac_free_chan_resources;
	atxdmac->dma.device_tx_status			= at_xdmac_tx_status;
	atxdmac->dma.device_issue_pending		= at_xdmac_issue_pending;
	atxdmac->dma.device_prep_dma_cyclic		= at_xdmac_prep_dma_cyclic;
	atxdmac->dma.device_prep_interleaved_dma	= at_xdmac_prep_interleaved;
	atxdmac->dma.device_prep_dma_memcpy		= at_xdmac_prep_dma_memcpy;
	atxdmac->dma.device_prep_dma_memset		= at_xdmac_prep_dma_memset;
	atxdmac->dma.device_prep_dma_memset_sg		= at_xdmac_prep_dma_memset_sg;
	atxdmac->dma.device_prep_slave_sg		= at_xdmac_prep_slave_sg;
	atxdmac->dma.device_config			= at_xdmac_device_config;
	atxdmac->dma.device_pause			= at_xdmac_device_pause;
	atxdmac->dma.device_resume			= at_xdmac_device_resume;
	atxdmac->dma.device_terminate_all		= at_xdmac_device_terminate_all;
	atxdmac->dma.src_addr_widths = AT_XDMAC_DMA_BUSWIDTHS;
	atxdmac->dma.dst_addr_widths = AT_XDMAC_DMA_BUSWIDTHS;
	atxdmac->dma.directions = BIT(DMA_DEV_TO_MEM) | BIT(DMA_MEM_TO_DEV);
	atxdmac->dma.residue_granularity = DMA_RESIDUE_GRANULARITY_BURST;

	platform_set_drvdata(pdev, atxdmac);

	pm_runtime_set_autosuspend_delay(&pdev->dev, 500);
	pm_runtime_use_autosuspend(&pdev->dev);
	pm_runtime_set_active(&pdev->dev);
	pm_runtime_enable(&pdev->dev);
	pm_runtime_get_noresume(&pdev->dev);

	/* Init channels. */
	INIT_LIST_HEAD(&atxdmac->dma.channels);

	/* Disable all chans and interrupts. */
	at_xdmac_off(atxdmac, true);

	for (i = 0; i < nr_channels; i++) {
		struct at_xdmac_chan *atchan = &atxdmac->chan[i];

		atchan->chan.device = &atxdmac->dma;
		list_add_tail(&atchan->chan.device_node,
			      &atxdmac->dma.channels);

		atchan->ch_regs = at_xdmac_chan_reg_base(atxdmac, i);
		atchan->mask = 1 << i;

		spin_lock_init(&atchan->lock);
		INIT_LIST_HEAD(&atchan->xfers_list);
		INIT_LIST_HEAD(&atchan->free_descs_list);
		tasklet_setup(&atchan->tasklet, at_xdmac_tasklet);

		/* Clear pending interrupts. */
		while (at_xdmac_chan_read(atchan, AT_XDMAC_CIS))
			cpu_relax();
	}

	ret = dma_async_device_register(&atxdmac->dma);
	if (ret) {
		dev_err(&pdev->dev, "fail to register DMA engine device\n");
		goto err_pm_disable;
	}

	ret = of_dma_controller_register(pdev->dev.of_node,
					 at_xdmac_xlate, atxdmac);
	if (ret) {
		dev_err(&pdev->dev, "could not register of dma controller\n");
		goto err_dma_unregister;
	}

	dev_info(&pdev->dev, "%d channels, mapped at 0x%p\n",
		 nr_channels, atxdmac->regs);

	at_xdmac_axi_config(pdev);

	pm_runtime_mark_last_busy(&pdev->dev);
	pm_runtime_put_autosuspend(&pdev->dev);

	return 0;

err_dma_unregister:
	dma_async_device_unregister(&atxdmac->dma);
err_pm_disable:
	pm_runtime_put_noidle(&pdev->dev);
	pm_runtime_disable(&pdev->dev);
	pm_runtime_set_suspended(&pdev->dev);
	pm_runtime_dont_use_autosuspend(&pdev->dev);
err_clk_disable:
	clk_disable_unprepare(atxdmac->clk);
err_free_irq:
	free_irq(atxdmac->irq, atxdmac);
	return ret;
}

static int at_xdmac_remove(struct platform_device *pdev)
{
	struct at_xdmac	*atxdmac = (struct at_xdmac *)platform_get_drvdata(pdev);
	int		i;

	at_xdmac_off(atxdmac, true);
	of_dma_controller_free(pdev->dev.of_node);
	dma_async_device_unregister(&atxdmac->dma);
	pm_runtime_disable(atxdmac->dev);
	pm_runtime_set_suspended(&pdev->dev);
	pm_runtime_dont_use_autosuspend(&pdev->dev);
	clk_disable_unprepare(atxdmac->clk);

	free_irq(atxdmac->irq, atxdmac);

	for (i = 0; i < atxdmac->dma.chancnt; i++) {
		struct at_xdmac_chan *atchan = &atxdmac->chan[i];

		tasklet_kill(&atchan->tasklet);
		at_xdmac_free_chan_resources(&atchan->chan);
	}

	return 0;
}

static const struct dev_pm_ops __maybe_unused atmel_xdmac_dev_pm_ops = {
	.prepare	= atmel_xdmac_prepare,
	SET_LATE_SYSTEM_SLEEP_PM_OPS(atmel_xdmac_suspend, atmel_xdmac_resume)
	SET_RUNTIME_PM_OPS(atmel_xdmac_runtime_suspend,
			   atmel_xdmac_runtime_resume, NULL)
};

static const struct of_device_id atmel_xdmac_dt_ids[] = {
	{
		.compatible = "atmel,sama5d4-dma",
		.data = &at_xdmac_sama5d4_layout,
	}, {
		.compatible = "microchip,sama7g5-dma",
		.data = &at_xdmac_sama7g5_layout,
	}, {
		/* sentinel */
	}
};
MODULE_DEVICE_TABLE(of, atmel_xdmac_dt_ids);

static struct platform_driver at_xdmac_driver = {
	.probe		= at_xdmac_probe,
	.remove		= at_xdmac_remove,
	.driver = {
		.name		= "at_xdmac",
		.of_match_table	= of_match_ptr(atmel_xdmac_dt_ids),
		.pm		= pm_ptr(&atmel_xdmac_dev_pm_ops),
	}
};

static int __init at_xdmac_init(void)
{
	return platform_driver_register(&at_xdmac_driver);
}
subsys_initcall(at_xdmac_init);

static void __exit at_xdmac_exit(void)
{
	platform_driver_unregister(&at_xdmac_driver);
}
module_exit(at_xdmac_exit);

MODULE_DESCRIPTION("Atmel Extended DMA Controller driver");
MODULE_AUTHOR("Ludovic Desroches <ludovic.desroches@atmel.com>");
MODULE_LICENSE("GPL");<|MERGE_RESOLUTION|>--- conflicted
+++ resolved
@@ -458,13 +458,10 @@
 	u32		reg;
 	int		ret;
 
-<<<<<<< HEAD
-=======
 	ret = pm_runtime_resume_and_get(atxdmac->dev);
 	if (ret < 0)
 		return;
 
->>>>>>> eb3cdb58
 	dev_vdbg(chan2dev(&atchan->chan), "%s: desc 0x%p\n", __func__, first);
 
 	/* Set transfer as active to not try to start it again. */
@@ -1706,11 +1703,8 @@
 	struct dma_async_tx_descriptor	*txd;
 
 	spin_lock_irq(&atchan->lock);
-<<<<<<< HEAD
-=======
 	dev_dbg(chan2dev(&atchan->chan), "%s: status=0x%08x\n",
 		__func__, atchan->irq_status);
->>>>>>> eb3cdb58
 	if (list_empty(&atchan->xfers_list)) {
 		spin_unlock_irq(&atchan->lock);
 		return;
@@ -1793,12 +1787,6 @@
 		return;
 	}
 
-<<<<<<< HEAD
-		txd = &desc->tx_dma_desc;
-		dma_cookie_complete(txd);
-		/* Remove the transfer from the transfer list. */
-		list_del(&desc->xfer_node);
-=======
 	if (atchan->irq_status & error_mask)
 		at_xdmac_handle_error(atchan);
 
@@ -1807,34 +1795,19 @@
 	dev_vdbg(chan2dev(&atchan->chan), "%s: desc 0x%p\n", __func__, desc);
 	if (!desc->active_xfer) {
 		dev_err(chan2dev(&atchan->chan), "Xfer not active: exiting");
->>>>>>> eb3cdb58
 		spin_unlock_irq(&atchan->lock);
 		return;
 	}
 
-<<<<<<< HEAD
-		if (txd->flags & DMA_PREP_INTERRUPT)
-			dmaengine_desc_get_callback_invoke(txd, NULL);
-=======
 	txd = &desc->tx_dma_desc;
 	dma_cookie_complete(txd);
 	/* Remove the transfer from the transfer list. */
 	list_del(&desc->xfer_node);
 	spin_unlock_irq(&atchan->lock);
->>>>>>> eb3cdb58
 
 	if (txd->flags & DMA_PREP_INTERRUPT)
 		dmaengine_desc_get_callback_invoke(txd, NULL);
 
-<<<<<<< HEAD
-		spin_lock_irq(&atchan->lock);
-		/* Move the xfer descriptors into the free descriptors list. */
-		list_splice_tail_init(&desc->descs_list,
-				      &atchan->free_descs_list);
-		at_xdmac_advance_work(atchan);
-		spin_unlock_irq(&atchan->lock);
-	}
-=======
 	dma_run_dependencies(txd);
 
 	spin_lock_irq(&atchan->lock);
@@ -1849,7 +1822,6 @@
 	 */
 	pm_runtime_mark_last_busy(atxdmac->dev);
 	pm_runtime_put_autosuspend(atxdmac->dev);
->>>>>>> eb3cdb58
 }
 
 static irqreturn_t at_xdmac_interrupt(int irq, void *dev_id)
@@ -2054,8 +2026,6 @@
 		list_del(&desc->xfer_node);
 		list_splice_tail_init(&desc->descs_list,
 				      &atchan->free_descs_list);
-<<<<<<< HEAD
-=======
 		/*
 		 * We incremented the runtime PM reference count on
 		 * at_xdmac_start_xfer() for this descriptor. Now it's time
@@ -2065,7 +2035,6 @@
 			pm_runtime_put_autosuspend(atxdmac->dev);
 			pm_runtime_mark_last_busy(atxdmac->dev);
 		}
->>>>>>> eb3cdb58
 	}
 
 	clear_bit(AT_XDMAC_CHAN_IS_PAUSED, &atchan->status);
@@ -2157,12 +2126,7 @@
 	}
 }
 
-<<<<<<< HEAD
-#ifdef CONFIG_PM
-static int atmel_xdmac_prepare(struct device *dev)
-=======
 static int __maybe_unused atmel_xdmac_prepare(struct device *dev)
->>>>>>> eb3cdb58
 {
 	struct at_xdmac		*atxdmac = dev_get_drvdata(dev);
 	struct dma_chan		*chan, *_chan;
@@ -2220,22 +2184,14 @@
 	struct at_xdmac_chan	*atchan;
 	struct dma_chan		*chan, *_chan;
 	struct platform_device	*pdev = container_of(dev, struct platform_device, dev);
-<<<<<<< HEAD
-	int			i;
-	int ret;
-=======
 	int			i, ret;
->>>>>>> eb3cdb58
 
 	ret = clk_prepare_enable(atxdmac->clk);
 	if (ret)
 		return ret;
 
-<<<<<<< HEAD
-=======
 	pm_runtime_get_noresume(atxdmac->dev);
 
->>>>>>> eb3cdb58
 	at_xdmac_axi_config(pdev);
 
 	/* Clear pending interrupts. */
@@ -2285,8 +2241,6 @@
 	return 0;
 }
 
-<<<<<<< HEAD
-=======
 static int __maybe_unused atmel_xdmac_runtime_suspend(struct device *dev)
 {
 	struct at_xdmac *atxdmac = dev_get_drvdata(dev);
@@ -2303,7 +2257,6 @@
 	return clk_enable(atxdmac->clk);
 }
 
->>>>>>> eb3cdb58
 static int at_xdmac_probe(struct platform_device *pdev)
 {
 	struct at_xdmac	*atxdmac;
