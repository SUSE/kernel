--- conflicted
+++ resolved
@@ -360,11 +360,7 @@
 		readl(chunk->ll_region.vaddr.io);
 }
 
-<<<<<<< HEAD
-void dw_edma_v0_core_start(struct dw_edma_chunk *chunk, bool first)
-=======
 static void dw_edma_v0_core_start(struct dw_edma_chunk *chunk, bool first)
->>>>>>> 2d5404ca
 {
 	struct dw_edma_chan *chan = chunk->chan;
 	struct dw_edma *dw = chan->dw;
