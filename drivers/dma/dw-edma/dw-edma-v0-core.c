--- conflicted
+++ resolved
@@ -416,19 +416,11 @@
 		/* Linked list */
 
 		#ifdef CONFIG_64BIT
-<<<<<<< HEAD
-			/* llp is not aligned on 64bit -> keep 32bit accesses */
-			SET_CH_32(dw, chan->dir, chan->id, llp.lsb,
-				  lower_32_bits(chunk->ll_region.paddr));
-			SET_CH_32(dw, chan->dir, chan->id, llp.msb,
-				  upper_32_bits(chunk->ll_region.paddr));
-=======
 		/* llp is not aligned on 64bit -> keep 32bit accesses */
 		SET_CH_32(dw, chan->dir, chan->id, llp.lsb,
 			  lower_32_bits(chunk->ll_region.paddr));
 		SET_CH_32(dw, chan->dir, chan->id, llp.msb,
 			  upper_32_bits(chunk->ll_region.paddr));
->>>>>>> 8db86851
 		#else /* CONFIG_64BIT */
 		SET_CH_32(dw, chan->dir, chan->id, llp.lsb,
 			  lower_32_bits(chunk->ll_region.paddr));
