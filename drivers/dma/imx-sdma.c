--- conflicted
+++ resolved
@@ -1183,14 +1183,7 @@
 	 */
 	usleep_range(1000, 2000);
 
-<<<<<<< HEAD
-	spin_lock_irqsave(&sdmac->vc.lock, flags);
-	vchan_get_all_descriptors(&sdmac->vc, &head);
-	spin_unlock_irqrestore(&sdmac->vc.lock, flags);
-	vchan_dma_desc_free_list(&sdmac->vc, &head);
-=======
 	vchan_dma_desc_free_list(&sdmac->vc, &sdmac->terminated);
->>>>>>> eb3cdb58
 }
 
 static int sdma_terminate_all(struct dma_chan *chan)
@@ -1300,6 +1293,7 @@
 static int sdma_config_channel(struct dma_chan *chan)
 {
 	struct sdma_channel *sdmac = to_sdma_chan(chan);
+	int ret;
 
 	sdma_disable_channel(chan);
 
