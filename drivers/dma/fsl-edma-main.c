// SPDX-License-Identifier: GPL-2.0-or-later
/*
 * drivers/dma/fsl-edma.c
 *
 * Copyright 2013-2014 Freescale Semiconductor, Inc.
 *
 * Driver for the Freescale eDMA engine with flexible channel multiplexing
 * capability for DMA request sources. The eDMA block can be found on some
 * Vybrid and Layerscape SoCs.
 */

#include <dt-bindings/dma/fsl-edma.h>
#include <linux/bitfield.h>
#include <linux/module.h>
#include <linux/interrupt.h>
#include <linux/clk.h>
#include <linux/of.h>
#include <linux/of_dma.h>
#include <linux/dma-mapping.h>
#include <linux/pm_runtime.h>
#include <linux/pm_domain.h>
#include <linux/property.h>

#include "fsl-edma-common.h"

<<<<<<< HEAD
#define ARGS_RX                         BIT(0)
#define ARGS_REMOTE                     BIT(1)
#define ARGS_MULTI_FIFO                 BIT(2)
#define ARGS_EVEN_CH                    BIT(3)
#define ARGS_ODD_CH                     BIT(4)

=======
>>>>>>> d020a665
static void fsl_edma_synchronize(struct dma_chan *chan)
{
	struct fsl_edma_chan *fsl_chan = to_fsl_edma_chan(chan);

	vchan_synchronize(&fsl_chan->vchan);
}

static irqreturn_t fsl_edma_tx_handler(int irq, void *dev_id)
{
	struct fsl_edma_engine *fsl_edma = dev_id;
	unsigned int intr, ch;
	struct edma_regs *regs = &fsl_edma->regs;

	intr = edma_readl(fsl_edma, regs->intl);
	if (!intr)
		return IRQ_NONE;

	for (ch = 0; ch < fsl_edma->n_chans; ch++) {
		if (intr & (0x1 << ch)) {
			edma_writeb(fsl_edma, EDMA_CINT_CINT(ch), regs->cint);
			fsl_edma_tx_chan_handler(&fsl_edma->chans[ch]);
		}
	}
	return IRQ_HANDLED;
}

static irqreturn_t fsl_edma3_tx_handler(int irq, void *dev_id)
{
	struct fsl_edma_chan *fsl_chan = dev_id;
	unsigned int intr;

	intr = edma_readl_chreg(fsl_chan, ch_int);
	if (!intr)
		return IRQ_HANDLED;

	edma_writel_chreg(fsl_chan, 1, ch_int);

	fsl_edma_tx_chan_handler(fsl_chan);

	return IRQ_HANDLED;
}

static irqreturn_t fsl_edma_err_handler(int irq, void *dev_id)
{
	struct fsl_edma_engine *fsl_edma = dev_id;
	unsigned int err, ch;
	struct edma_regs *regs = &fsl_edma->regs;

	err = edma_readl(fsl_edma, regs->errl);
	if (!err)
		return IRQ_NONE;

	for (ch = 0; ch < fsl_edma->n_chans; ch++) {
		if (err & (0x1 << ch)) {
			fsl_edma_disable_request(&fsl_edma->chans[ch]);
			edma_writeb(fsl_edma, EDMA_CERR_CERR(ch), regs->cerr);
			fsl_edma_err_chan_handler(&fsl_edma->chans[ch]);
		}
	}
	return IRQ_HANDLED;
}

static irqreturn_t fsl_edma_irq_handler(int irq, void *dev_id)
{
	if (fsl_edma_tx_handler(irq, dev_id) == IRQ_HANDLED)
		return IRQ_HANDLED;

	return fsl_edma_err_handler(irq, dev_id);
}

static struct dma_chan *fsl_edma_xlate(struct of_phandle_args *dma_spec,
		struct of_dma *ofdma)
{
	struct fsl_edma_engine *fsl_edma = ofdma->of_dma_data;
	struct dma_chan *chan, *_chan;
	struct fsl_edma_chan *fsl_chan;
	u32 dmamux_nr = fsl_edma->drvdata->dmamuxs;
	unsigned long chans_per_mux = fsl_edma->n_chans / dmamux_nr;

	if (dma_spec->args_count != 2)
		return NULL;

	mutex_lock(&fsl_edma->fsl_edma_mutex);
	list_for_each_entry_safe(chan, _chan, &fsl_edma->dma_dev.channels, device_node) {
		if (chan->client_count)
			continue;
		if ((chan->chan_id / chans_per_mux) == dma_spec->args[0]) {
			chan = dma_get_slave_channel(chan);
			if (chan) {
				chan->device->privatecnt++;
				fsl_chan = to_fsl_edma_chan(chan);
				fsl_chan->slave_id = dma_spec->args[1];
				fsl_edma_chan_mux(fsl_chan, fsl_chan->slave_id,
						true);
				mutex_unlock(&fsl_edma->fsl_edma_mutex);
				return chan;
			}
		}
	}
	mutex_unlock(&fsl_edma->fsl_edma_mutex);
	return NULL;
}

static struct dma_chan *fsl_edma3_xlate(struct of_phandle_args *dma_spec,
					struct of_dma *ofdma)
{
	struct fsl_edma_engine *fsl_edma = ofdma->of_dma_data;
	struct dma_chan *chan, *_chan;
	struct fsl_edma_chan *fsl_chan;
	bool b_chmux;
	int i;

	if (dma_spec->args_count != 3)
		return NULL;

	b_chmux = !!(fsl_edma->drvdata->flags & FSL_EDMA_DRV_HAS_CHMUX);

	mutex_lock(&fsl_edma->fsl_edma_mutex);
	list_for_each_entry_safe(chan, _chan, &fsl_edma->dma_dev.channels,
					device_node) {

		if (chan->client_count)
			continue;

		fsl_chan = to_fsl_edma_chan(chan);
		i = fsl_chan - fsl_edma->chans;

		fsl_chan->priority = dma_spec->args[1];
		fsl_chan->is_rxchan = dma_spec->args[2] & FSL_EDMA_RX;
		fsl_chan->is_remote = dma_spec->args[2] & FSL_EDMA_REMOTE;
		fsl_chan->is_multi_fifo = dma_spec->args[2] & FSL_EDMA_MULTI_FIFO;

		if ((dma_spec->args[2] & FSL_EDMA_EVEN_CH) && (i & 0x1))
			continue;

		if ((dma_spec->args[2] & FSL_EDMA_ODD_CH) && !(i & 0x1))
			continue;

		if ((dma_spec->args[2] & ARGS_EVEN_CH) && (i & 0x1))
			continue;

		if ((dma_spec->args[2] & ARGS_ODD_CH) && !(i & 0x1))
			continue;

		if (!b_chmux && i == dma_spec->args[0]) {
			chan = dma_get_slave_channel(chan);
			chan->device->privatecnt++;
			mutex_unlock(&fsl_edma->fsl_edma_mutex);
			return chan;
		} else if (b_chmux && !fsl_chan->srcid) {
			/* if controller support channel mux, choose a free channel */
			chan = dma_get_slave_channel(chan);
			chan->device->privatecnt++;
			fsl_chan->srcid = dma_spec->args[0];
			mutex_unlock(&fsl_edma->fsl_edma_mutex);
			return chan;
		}
	}
	mutex_unlock(&fsl_edma->fsl_edma_mutex);
	return NULL;
}

static int
fsl_edma_irq_init(struct platform_device *pdev, struct fsl_edma_engine *fsl_edma)
{
	int ret;

	edma_writel(fsl_edma, ~0, fsl_edma->regs.intl);

	fsl_edma->txirq = platform_get_irq_byname(pdev, "edma-tx");
	if (fsl_edma->txirq < 0)
		return fsl_edma->txirq;

	fsl_edma->errirq = platform_get_irq_byname(pdev, "edma-err");
	if (fsl_edma->errirq < 0)
		return fsl_edma->errirq;

	if (fsl_edma->txirq == fsl_edma->errirq) {
		ret = devm_request_irq(&pdev->dev, fsl_edma->txirq,
				fsl_edma_irq_handler, 0, "eDMA", fsl_edma);
		if (ret) {
			dev_err(&pdev->dev, "Can't register eDMA IRQ.\n");
			return ret;
		}
	} else {
		ret = devm_request_irq(&pdev->dev, fsl_edma->txirq,
				fsl_edma_tx_handler, 0, "eDMA tx", fsl_edma);
		if (ret) {
			dev_err(&pdev->dev, "Can't register eDMA tx IRQ.\n");
			return ret;
		}

		ret = devm_request_irq(&pdev->dev, fsl_edma->errirq,
				fsl_edma_err_handler, 0, "eDMA err", fsl_edma);
		if (ret) {
			dev_err(&pdev->dev, "Can't register eDMA err IRQ.\n");
			return ret;
		}
	}

	return 0;
}

static int fsl_edma3_irq_init(struct platform_device *pdev, struct fsl_edma_engine *fsl_edma)
{
	int ret;
	int i;

	for (i = 0; i < fsl_edma->n_chans; i++) {

		struct fsl_edma_chan *fsl_chan = &fsl_edma->chans[i];

		if (fsl_edma->chan_masked & BIT(i))
			continue;

		/* request channel irq */
		fsl_chan->txirq = platform_get_irq(pdev, i);
		if (fsl_chan->txirq < 0)
			return  -EINVAL;

		ret = devm_request_irq(&pdev->dev, fsl_chan->txirq,
			fsl_edma3_tx_handler, IRQF_SHARED,
			fsl_chan->chan_name, fsl_chan);
		if (ret) {
			dev_err(&pdev->dev, "Can't register chan%d's IRQ.\n", i);
			return -EINVAL;
		}
	}

	return 0;
}

static int
fsl_edma2_irq_init(struct platform_device *pdev,
		   struct fsl_edma_engine *fsl_edma)
{
	int i, ret, irq;
	int count;

	edma_writel(fsl_edma, ~0, fsl_edma->regs.intl);

	count = platform_irq_count(pdev);
	dev_dbg(&pdev->dev, "%s Found %d interrupts\r\n", __func__, count);
	if (count <= 2) {
		dev_err(&pdev->dev, "Interrupts in DTS not correct.\n");
		return -EINVAL;
	}
	/*
	 * 16 channel independent interrupts + 1 error interrupt on i.mx7ulp.
	 * 2 channel share one interrupt, for example, ch0/ch16, ch1/ch17...
	 * For now, just simply request irq without IRQF_SHARED flag, since 16
	 * channels are enough on i.mx7ulp whose M4 domain own some peripherals.
	 */
	for (i = 0; i < count; i++) {
		irq = platform_get_irq(pdev, i);
		if (irq < 0)
			return -ENXIO;

		/* The last IRQ is for eDMA err */
		if (i == count - 1)
			ret = devm_request_irq(&pdev->dev, irq,
						fsl_edma_err_handler,
						0, "eDMA2-ERR", fsl_edma);
		else
			ret = devm_request_irq(&pdev->dev, irq,
						fsl_edma_tx_handler, 0,
						fsl_edma->chans[i].chan_name,
						fsl_edma);
		if (ret)
			return ret;
	}

	return 0;
}

static void fsl_edma_irq_exit(
		struct platform_device *pdev, struct fsl_edma_engine *fsl_edma)
{
	if (fsl_edma->txirq == fsl_edma->errirq) {
		devm_free_irq(&pdev->dev, fsl_edma->txirq, fsl_edma);
	} else {
		devm_free_irq(&pdev->dev, fsl_edma->txirq, fsl_edma);
		devm_free_irq(&pdev->dev, fsl_edma->errirq, fsl_edma);
	}
}

static void fsl_disable_clocks(struct fsl_edma_engine *fsl_edma, int nr_clocks)
{
	int i;

	for (i = 0; i < nr_clocks; i++)
		clk_disable_unprepare(fsl_edma->muxclk[i]);
}

static struct fsl_edma_drvdata vf610_data = {
	.dmamuxs = DMAMUX_NR,
	.flags = FSL_EDMA_DRV_WRAP_IO,
	.chreg_off = EDMA_TCD,
	.chreg_space_sz = sizeof(struct fsl_edma_hw_tcd),
	.setup_irq = fsl_edma_irq_init,
};

static struct fsl_edma_drvdata ls1028a_data = {
	.dmamuxs = DMAMUX_NR,
	.flags = FSL_EDMA_DRV_MUX_SWAP | FSL_EDMA_DRV_WRAP_IO,
	.chreg_off = EDMA_TCD,
	.chreg_space_sz = sizeof(struct fsl_edma_hw_tcd),
	.setup_irq = fsl_edma_irq_init,
};

static struct fsl_edma_drvdata imx7ulp_data = {
	.dmamuxs = 1,
	.chreg_off = EDMA_TCD,
	.chreg_space_sz = sizeof(struct fsl_edma_hw_tcd),
	.flags = FSL_EDMA_DRV_HAS_DMACLK | FSL_EDMA_DRV_CONFIG32,
	.setup_irq = fsl_edma2_irq_init,
};

static struct fsl_edma_drvdata imx8qm_data = {
	.flags = FSL_EDMA_DRV_HAS_PD | FSL_EDMA_DRV_EDMA3,
	.chreg_space_sz = 0x10000,
	.chreg_off = 0x10000,
	.setup_irq = fsl_edma3_irq_init,
};

static struct fsl_edma_drvdata imx8qm_audio_data = {
	.flags = FSL_EDMA_DRV_QUIRK_SWAPPED | FSL_EDMA_DRV_HAS_PD | FSL_EDMA_DRV_EDMA3,
	.chreg_space_sz = 0x10000,
	.chreg_off = 0x10000,
	.setup_irq = fsl_edma3_irq_init,
};

static struct fsl_edma_drvdata imx93_data3 = {
	.flags = FSL_EDMA_DRV_HAS_DMACLK | FSL_EDMA_DRV_EDMA3,
	.chreg_space_sz = 0x10000,
	.chreg_off = 0x10000,
	.setup_irq = fsl_edma3_irq_init,
};

static struct fsl_edma_drvdata imx93_data4 = {
	.flags = FSL_EDMA_DRV_HAS_CHMUX | FSL_EDMA_DRV_HAS_DMACLK | FSL_EDMA_DRV_EDMA4,
	.chreg_space_sz = 0x8000,
	.chreg_off = 0x10000,
	.setup_irq = fsl_edma3_irq_init,
};

static const struct of_device_id fsl_edma_dt_ids[] = {
	{ .compatible = "fsl,vf610-edma", .data = &vf610_data},
	{ .compatible = "fsl,ls1028a-edma", .data = &ls1028a_data},
	{ .compatible = "fsl,imx7ulp-edma", .data = &imx7ulp_data},
	{ .compatible = "fsl,imx8qm-edma", .data = &imx8qm_data},
	{ .compatible = "fsl,imx8qm-adma", .data = &imx8qm_audio_data},
	{ .compatible = "fsl,imx93-edma3", .data = &imx93_data3},
	{ .compatible = "fsl,imx93-edma4", .data = &imx93_data4},
	{ /* sentinel */ }
};
MODULE_DEVICE_TABLE(of, fsl_edma_dt_ids);

static int fsl_edma3_attach_pd(struct platform_device *pdev, struct fsl_edma_engine *fsl_edma)
{
	struct fsl_edma_chan *fsl_chan;
	struct device_link *link;
	struct device *pd_chan;
	struct device *dev;
	int i;

	dev = &pdev->dev;

	for (i = 0; i < fsl_edma->n_chans; i++) {
		if (fsl_edma->chan_masked & BIT(i))
			continue;

		fsl_chan = &fsl_edma->chans[i];

		pd_chan = dev_pm_domain_attach_by_id(dev, i);
		if (IS_ERR_OR_NULL(pd_chan)) {
			dev_err(dev, "Failed attach pd %d\n", i);
			return -EINVAL;
		}

		link = device_link_add(dev, pd_chan, DL_FLAG_STATELESS |
					     DL_FLAG_PM_RUNTIME |
					     DL_FLAG_RPM_ACTIVE);
		if (!link) {
			dev_err(dev, "Failed to add device_link to %d\n", i);
			return -EINVAL;
		}

		fsl_chan->pd_dev = pd_chan;

		pm_runtime_use_autosuspend(fsl_chan->pd_dev);
		pm_runtime_set_autosuspend_delay(fsl_chan->pd_dev, 200);
		pm_runtime_set_active(fsl_chan->pd_dev);
	}

	return 0;
}

static int fsl_edma_probe(struct platform_device *pdev)
{
	struct device_node *np = pdev->dev.of_node;
	struct fsl_edma_engine *fsl_edma;
	const struct fsl_edma_drvdata *drvdata = NULL;
	u32 chan_mask[2] = {0, 0};
	struct edma_regs *regs;
	int chans;
	int ret, i;

	drvdata = device_get_match_data(&pdev->dev);
	if (!drvdata) {
		dev_err(&pdev->dev, "unable to find driver data\n");
		return -EINVAL;
	}

	ret = of_property_read_u32(np, "dma-channels", &chans);
	if (ret) {
		dev_err(&pdev->dev, "Can't get dma-channels.\n");
		return ret;
	}

	fsl_edma = devm_kzalloc(&pdev->dev, struct_size(fsl_edma, chans, chans),
				GFP_KERNEL);
	if (!fsl_edma)
		return -ENOMEM;

	fsl_edma->drvdata = drvdata;
	fsl_edma->n_chans = chans;
	mutex_init(&fsl_edma->fsl_edma_mutex);

	fsl_edma->membase = devm_platform_ioremap_resource(pdev, 0);
	if (IS_ERR(fsl_edma->membase))
		return PTR_ERR(fsl_edma->membase);

	if (!(drvdata->flags & FSL_EDMA_DRV_SPLIT_REG)) {
		fsl_edma_setup_regs(fsl_edma);
		regs = &fsl_edma->regs;
	}

	if (drvdata->flags & FSL_EDMA_DRV_HAS_DMACLK) {
		fsl_edma->dmaclk = devm_clk_get_enabled(&pdev->dev, "dma");
		if (IS_ERR(fsl_edma->dmaclk)) {
			dev_err(&pdev->dev, "Missing DMA block clock.\n");
			return PTR_ERR(fsl_edma->dmaclk);
		}
	}

	if (drvdata->flags & FSL_EDMA_DRV_HAS_CHCLK) {
		fsl_edma->chclk = devm_clk_get_enabled(&pdev->dev, "mp");
		if (IS_ERR(fsl_edma->chclk)) {
			dev_err(&pdev->dev, "Missing MP block clock.\n");
			return PTR_ERR(fsl_edma->chclk);
		}
	}

	ret = of_property_read_variable_u32_array(np, "dma-channel-mask", chan_mask, 1, 2);

	if (ret > 0) {
		fsl_edma->chan_masked = chan_mask[1];
		fsl_edma->chan_masked <<= 32;
		fsl_edma->chan_masked |= chan_mask[0];
	}

	for (i = 0; i < fsl_edma->drvdata->dmamuxs; i++) {
		char clkname[32];

		/* eDMAv3 mux register move to TCD area if ch_mux exist */
		if (drvdata->flags & FSL_EDMA_DRV_SPLIT_REG)
			break;

		fsl_edma->muxbase[i] = devm_platform_ioremap_resource(pdev,
								      1 + i);
		if (IS_ERR(fsl_edma->muxbase[i])) {
			/* on error: disable all previously enabled clks */
			fsl_disable_clocks(fsl_edma, i);
			return PTR_ERR(fsl_edma->muxbase[i]);
		}

		sprintf(clkname, "dmamux%d", i);
		fsl_edma->muxclk[i] = devm_clk_get_enabled(&pdev->dev, clkname);
		if (IS_ERR(fsl_edma->muxclk[i])) {
			dev_err(&pdev->dev, "Missing DMAMUX block clock.\n");
			/* on error: disable all previously enabled clks */
			return PTR_ERR(fsl_edma->muxclk[i]);
		}
	}

	fsl_edma->big_endian = of_property_read_bool(np, "big-endian");

	if (drvdata->flags & FSL_EDMA_DRV_HAS_PD) {
		ret = fsl_edma3_attach_pd(pdev, fsl_edma);
		if (ret)
			return ret;
	}

	INIT_LIST_HEAD(&fsl_edma->dma_dev.channels);
	for (i = 0; i < fsl_edma->n_chans; i++) {
		struct fsl_edma_chan *fsl_chan = &fsl_edma->chans[i];
		int len;

		if (fsl_edma->chan_masked & BIT(i))
			continue;

		snprintf(fsl_chan->chan_name, sizeof(fsl_chan->chan_name), "%s-CH%02d",
							   dev_name(&pdev->dev), i);

		fsl_chan->edma = fsl_edma;
		fsl_chan->pm_state = RUNNING;
		fsl_chan->slave_id = 0;
		fsl_chan->idle = true;
		fsl_chan->dma_dir = DMA_NONE;
		fsl_chan->vchan.desc_free = fsl_edma_free_desc;

		len = (drvdata->flags & FSL_EDMA_DRV_SPLIT_REG) ?
				offsetof(struct fsl_edma3_ch_reg, tcd) : 0;
		fsl_chan->tcd = fsl_edma->membase
				+ i * drvdata->chreg_space_sz + drvdata->chreg_off + len;

		fsl_chan->pdev = pdev;
		vchan_init(&fsl_chan->vchan, &fsl_edma->dma_dev);

		edma_write_tcdreg(fsl_chan, 0, csr);
		fsl_edma_chan_mux(fsl_chan, 0, false);
	}

	ret = fsl_edma->drvdata->setup_irq(pdev, fsl_edma);
	if (ret)
		return ret;

	dma_cap_set(DMA_PRIVATE, fsl_edma->dma_dev.cap_mask);
	dma_cap_set(DMA_SLAVE, fsl_edma->dma_dev.cap_mask);
	dma_cap_set(DMA_CYCLIC, fsl_edma->dma_dev.cap_mask);
	dma_cap_set(DMA_MEMCPY, fsl_edma->dma_dev.cap_mask);

	fsl_edma->dma_dev.dev = &pdev->dev;
	fsl_edma->dma_dev.device_alloc_chan_resources
		= fsl_edma_alloc_chan_resources;
	fsl_edma->dma_dev.device_free_chan_resources
		= fsl_edma_free_chan_resources;
	fsl_edma->dma_dev.device_tx_status = fsl_edma_tx_status;
	fsl_edma->dma_dev.device_prep_slave_sg = fsl_edma_prep_slave_sg;
	fsl_edma->dma_dev.device_prep_dma_cyclic = fsl_edma_prep_dma_cyclic;
	fsl_edma->dma_dev.device_prep_dma_memcpy = fsl_edma_prep_memcpy;
	fsl_edma->dma_dev.device_config = fsl_edma_slave_config;
	fsl_edma->dma_dev.device_pause = fsl_edma_pause;
	fsl_edma->dma_dev.device_resume = fsl_edma_resume;
	fsl_edma->dma_dev.device_terminate_all = fsl_edma_terminate_all;
	fsl_edma->dma_dev.device_synchronize = fsl_edma_synchronize;
	fsl_edma->dma_dev.device_issue_pending = fsl_edma_issue_pending;

	fsl_edma->dma_dev.src_addr_widths = FSL_EDMA_BUSWIDTHS;
	fsl_edma->dma_dev.dst_addr_widths = FSL_EDMA_BUSWIDTHS;

	if (drvdata->flags & FSL_EDMA_DRV_BUS_8BYTE) {
		fsl_edma->dma_dev.src_addr_widths |= BIT(DMA_SLAVE_BUSWIDTH_8_BYTES);
		fsl_edma->dma_dev.dst_addr_widths |= BIT(DMA_SLAVE_BUSWIDTH_8_BYTES);
	}

	fsl_edma->dma_dev.directions = BIT(DMA_DEV_TO_MEM) | BIT(DMA_MEM_TO_DEV);
	if (drvdata->flags & FSL_EDMA_DRV_DEV_TO_DEV)
		fsl_edma->dma_dev.directions |= BIT(DMA_DEV_TO_DEV);

	fsl_edma->dma_dev.copy_align = drvdata->flags & FSL_EDMA_DRV_ALIGN_64BYTE ?
					DMAENGINE_ALIGN_64_BYTES :
					DMAENGINE_ALIGN_32_BYTES;

	/* Per worst case 'nbytes = 1' take CITER as the max_seg_size */
	dma_set_max_seg_size(fsl_edma->dma_dev.dev,
			     FIELD_GET(EDMA_TCD_ITER_MASK, EDMA_TCD_ITER_MASK));

	fsl_edma->dma_dev.residue_granularity = DMA_RESIDUE_GRANULARITY_SEGMENT;

	platform_set_drvdata(pdev, fsl_edma);

	ret = dma_async_device_register(&fsl_edma->dma_dev);
	if (ret) {
		dev_err(&pdev->dev,
			"Can't register Freescale eDMA engine. (%d)\n", ret);
		return ret;
	}

	ret = of_dma_controller_register(np,
			drvdata->flags & FSL_EDMA_DRV_SPLIT_REG ? fsl_edma3_xlate : fsl_edma_xlate,
			fsl_edma);
	if (ret) {
		dev_err(&pdev->dev,
			"Can't register Freescale eDMA of_dma. (%d)\n", ret);
		dma_async_device_unregister(&fsl_edma->dma_dev);
		return ret;
	}

	/* enable round robin arbitration */
	if (!(drvdata->flags & FSL_EDMA_DRV_SPLIT_REG))
		edma_writel(fsl_edma, EDMA_CR_ERGA | EDMA_CR_ERCA, regs->cr);

	return 0;
}

static void fsl_edma_remove(struct platform_device *pdev)
{
	struct device_node *np = pdev->dev.of_node;
	struct fsl_edma_engine *fsl_edma = platform_get_drvdata(pdev);

	fsl_edma_irq_exit(pdev, fsl_edma);
	fsl_edma_cleanup_vchan(&fsl_edma->dma_dev);
	of_dma_controller_free(np);
	dma_async_device_unregister(&fsl_edma->dma_dev);
	fsl_disable_clocks(fsl_edma, fsl_edma->drvdata->dmamuxs);
}

static int fsl_edma_suspend_late(struct device *dev)
{
	struct fsl_edma_engine *fsl_edma = dev_get_drvdata(dev);
	struct fsl_edma_chan *fsl_chan;
	unsigned long flags;
	int i;

	for (i = 0; i < fsl_edma->n_chans; i++) {
		fsl_chan = &fsl_edma->chans[i];
		if (fsl_edma->chan_masked & BIT(i))
			continue;
		spin_lock_irqsave(&fsl_chan->vchan.lock, flags);
		/* Make sure chan is idle or will force disable. */
		if (unlikely(!fsl_chan->idle)) {
			dev_warn(dev, "WARN: There is non-idle channel.");
			fsl_edma_disable_request(fsl_chan);
			fsl_edma_chan_mux(fsl_chan, 0, false);
		}

		fsl_chan->pm_state = SUSPENDED;
		spin_unlock_irqrestore(&fsl_chan->vchan.lock, flags);
	}

	return 0;
}

static int fsl_edma_resume_early(struct device *dev)
{
	struct fsl_edma_engine *fsl_edma = dev_get_drvdata(dev);
	struct fsl_edma_chan *fsl_chan;
	struct edma_regs *regs = &fsl_edma->regs;
	int i;

	for (i = 0; i < fsl_edma->n_chans; i++) {
		fsl_chan = &fsl_edma->chans[i];
		if (fsl_edma->chan_masked & BIT(i))
			continue;
		fsl_chan->pm_state = RUNNING;
		edma_write_tcdreg(fsl_chan, 0, csr);
		if (fsl_chan->slave_id != 0)
			fsl_edma_chan_mux(fsl_chan, fsl_chan->slave_id, true);
	}

	if (!(fsl_edma->drvdata->flags & FSL_EDMA_DRV_SPLIT_REG))
		edma_writel(fsl_edma, EDMA_CR_ERGA | EDMA_CR_ERCA, regs->cr);

	return 0;
}

/*
 * eDMA provides the service to others, so it should be suspend late
 * and resume early. When eDMA suspend, all of the clients should stop
 * the DMA data transmission and let the channel idle.
 */
static const struct dev_pm_ops fsl_edma_pm_ops = {
	.suspend_late   = fsl_edma_suspend_late,
	.resume_early   = fsl_edma_resume_early,
};

static struct platform_driver fsl_edma_driver = {
	.driver		= {
		.name	= "fsl-edma",
		.of_match_table = fsl_edma_dt_ids,
		.pm     = &fsl_edma_pm_ops,
	},
	.probe          = fsl_edma_probe,
	.remove_new	= fsl_edma_remove,
};

static int __init fsl_edma_init(void)
{
	return platform_driver_register(&fsl_edma_driver);
}
subsys_initcall(fsl_edma_init);

static void __exit fsl_edma_exit(void)
{
	platform_driver_unregister(&fsl_edma_driver);
}
module_exit(fsl_edma_exit);

MODULE_ALIAS("platform:fsl-edma");
MODULE_DESCRIPTION("Freescale eDMA engine driver");
MODULE_LICENSE("GPL v2");<|MERGE_RESOLUTION|>--- conflicted
+++ resolved
@@ -23,15 +23,6 @@
 
 #include "fsl-edma-common.h"
 
-<<<<<<< HEAD
-#define ARGS_RX                         BIT(0)
-#define ARGS_REMOTE                     BIT(1)
-#define ARGS_MULTI_FIFO                 BIT(2)
-#define ARGS_EVEN_CH                    BIT(3)
-#define ARGS_ODD_CH                     BIT(4)
-
-=======
->>>>>>> d020a665
 static void fsl_edma_synchronize(struct dma_chan *chan)
 {
 	struct fsl_edma_chan *fsl_chan = to_fsl_edma_chan(chan);
@@ -168,12 +159,6 @@
 			continue;
 
 		if ((dma_spec->args[2] & FSL_EDMA_ODD_CH) && !(i & 0x1))
-			continue;
-
-		if ((dma_spec->args[2] & ARGS_EVEN_CH) && (i & 0x1))
-			continue;
-
-		if ((dma_spec->args[2] & ARGS_ODD_CH) && !(i & 0x1))
 			continue;
 
 		if (!b_chmux && i == dma_spec->args[0]) {
