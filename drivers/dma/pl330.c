/*
 * Copyright (c) 2012 Samsung Electronics Co., Ltd.
 *		http://www.samsung.com
 *
 * Copyright (C) 2010 Samsung Electronics Co. Ltd.
 *	Jaswinder Singh <jassi.brar@samsung.com>
 *
 * This program is free software; you can redistribute it and/or modify
 * it under the terms of the GNU General Public License as published by
 * the Free Software Foundation; either version 2 of the License, or
 * (at your option) any later version.
 */

#include <linux/kernel.h>
#include <linux/io.h>
#include <linux/init.h>
#include <linux/slab.h>
#include <linux/module.h>
#include <linux/string.h>
#include <linux/delay.h>
#include <linux/interrupt.h>
#include <linux/dma-mapping.h>
#include <linux/dmaengine.h>
#include <linux/amba/bus.h>
#include <linux/amba/pl330.h>
#include <linux/scatterlist.h>
#include <linux/of.h>
#include <linux/of_dma.h>

#include "dmaengine.h"
#define PL330_MAX_CHAN		8
#define PL330_MAX_IRQS		32
#define PL330_MAX_PERI		32

enum pl330_srccachectrl {
	SCCTRL0,	/* Noncacheable and nonbufferable */
	SCCTRL1,	/* Bufferable only */
	SCCTRL2,	/* Cacheable, but do not allocate */
	SCCTRL3,	/* Cacheable and bufferable, but do not allocate */
	SINVALID1,
	SINVALID2,
	SCCTRL6,	/* Cacheable write-through, allocate on reads only */
	SCCTRL7,	/* Cacheable write-back, allocate on reads only */
};

enum pl330_dstcachectrl {
	DCCTRL0,	/* Noncacheable and nonbufferable */
	DCCTRL1,	/* Bufferable only */
	DCCTRL2,	/* Cacheable, but do not allocate */
	DCCTRL3,	/* Cacheable and bufferable, but do not allocate */
	DINVALID1,	/* AWCACHE = 0x1000 */
	DINVALID2,
	DCCTRL6,	/* Cacheable write-through, allocate on writes only */
	DCCTRL7,	/* Cacheable write-back, allocate on writes only */
};

enum pl330_byteswap {
	SWAP_NO,
	SWAP_2,
	SWAP_4,
	SWAP_8,
	SWAP_16,
};

enum pl330_reqtype {
	MEMTOMEM,
	MEMTODEV,
	DEVTOMEM,
	DEVTODEV,
};

/* Register and Bit field Definitions */
#define DS			0x0
#define DS_ST_STOP		0x0
#define DS_ST_EXEC		0x1
#define DS_ST_CMISS		0x2
#define DS_ST_UPDTPC		0x3
#define DS_ST_WFE		0x4
#define DS_ST_ATBRR		0x5
#define DS_ST_QBUSY		0x6
#define DS_ST_WFP		0x7
#define DS_ST_KILL		0x8
#define DS_ST_CMPLT		0x9
#define DS_ST_FLTCMP		0xe
#define DS_ST_FAULT		0xf

#define DPC			0x4
#define INTEN			0x20
#define ES			0x24
#define INTSTATUS		0x28
#define INTCLR			0x2c
#define FSM			0x30
#define FSC			0x34
#define FTM			0x38

#define _FTC			0x40
#define FTC(n)			(_FTC + (n)*0x4)

#define _CS			0x100
#define CS(n)			(_CS + (n)*0x8)
#define CS_CNS			(1 << 21)

#define _CPC			0x104
#define CPC(n)			(_CPC + (n)*0x8)

#define _SA			0x400
#define SA(n)			(_SA + (n)*0x20)

#define _DA			0x404
#define DA(n)			(_DA + (n)*0x20)

#define _CC			0x408
#define CC(n)			(_CC + (n)*0x20)

#define CC_SRCINC		(1 << 0)
#define CC_DSTINC		(1 << 14)
#define CC_SRCPRI		(1 << 8)
#define CC_DSTPRI		(1 << 22)
#define CC_SRCNS		(1 << 9)
#define CC_DSTNS		(1 << 23)
#define CC_SRCIA		(1 << 10)
#define CC_DSTIA		(1 << 24)
#define CC_SRCBRSTLEN_SHFT	4
#define CC_DSTBRSTLEN_SHFT	18
#define CC_SRCBRSTSIZE_SHFT	1
#define CC_DSTBRSTSIZE_SHFT	15
#define CC_SRCCCTRL_SHFT	11
#define CC_SRCCCTRL_MASK	0x7
#define CC_DSTCCTRL_SHFT	25
#define CC_DRCCCTRL_MASK	0x7
#define CC_SWAP_SHFT		28

#define _LC0			0x40c
#define LC0(n)			(_LC0 + (n)*0x20)

#define _LC1			0x410
#define LC1(n)			(_LC1 + (n)*0x20)

#define DBGSTATUS		0xd00
#define DBG_BUSY		(1 << 0)

#define DBGCMD			0xd04
#define DBGINST0		0xd08
#define DBGINST1		0xd0c

#define CR0			0xe00
#define CR1			0xe04
#define CR2			0xe08
#define CR3			0xe0c
#define CR4			0xe10
#define CRD			0xe14

#define PERIPH_ID		0xfe0
#define PERIPH_REV_SHIFT	20
#define PERIPH_REV_MASK		0xf
#define PERIPH_REV_R0P0		0
#define PERIPH_REV_R1P0		1
#define PERIPH_REV_R1P1		2
#define PCELL_ID		0xff0

#define CR0_PERIPH_REQ_SET	(1 << 0)
#define CR0_BOOT_EN_SET		(1 << 1)
#define CR0_BOOT_MAN_NS		(1 << 2)
#define CR0_NUM_CHANS_SHIFT	4
#define CR0_NUM_CHANS_MASK	0x7
#define CR0_NUM_PERIPH_SHIFT	12
#define CR0_NUM_PERIPH_MASK	0x1f
#define CR0_NUM_EVENTS_SHIFT	17
#define CR0_NUM_EVENTS_MASK	0x1f

#define CR1_ICACHE_LEN_SHIFT	0
#define CR1_ICACHE_LEN_MASK	0x7
#define CR1_NUM_ICACHELINES_SHIFT	4
#define CR1_NUM_ICACHELINES_MASK	0xf

#define CRD_DATA_WIDTH_SHIFT	0
#define CRD_DATA_WIDTH_MASK	0x7
#define CRD_WR_CAP_SHIFT	4
#define CRD_WR_CAP_MASK		0x7
#define CRD_WR_Q_DEP_SHIFT	8
#define CRD_WR_Q_DEP_MASK	0xf
#define CRD_RD_CAP_SHIFT	12
#define CRD_RD_CAP_MASK		0x7
#define CRD_RD_Q_DEP_SHIFT	16
#define CRD_RD_Q_DEP_MASK	0xf
#define CRD_DATA_BUFF_SHIFT	20
#define CRD_DATA_BUFF_MASK	0x3ff

#define PART			0x330
#define DESIGNER		0x41
#define REVISION		0x0
#define INTEG_CFG		0x0
#define PERIPH_ID_VAL		((PART << 0) | (DESIGNER << 12))

#define PCELL_ID_VAL		0xb105f00d

#define PL330_STATE_STOPPED		(1 << 0)
#define PL330_STATE_EXECUTING		(1 << 1)
#define PL330_STATE_WFE			(1 << 2)
#define PL330_STATE_FAULTING		(1 << 3)
#define PL330_STATE_COMPLETING		(1 << 4)
#define PL330_STATE_WFP			(1 << 5)
#define PL330_STATE_KILLING		(1 << 6)
#define PL330_STATE_FAULT_COMPLETING	(1 << 7)
#define PL330_STATE_CACHEMISS		(1 << 8)
#define PL330_STATE_UPDTPC		(1 << 9)
#define PL330_STATE_ATBARRIER		(1 << 10)
#define PL330_STATE_QUEUEBUSY		(1 << 11)
#define PL330_STATE_INVALID		(1 << 15)

#define PL330_STABLE_STATES (PL330_STATE_STOPPED | PL330_STATE_EXECUTING \
				| PL330_STATE_WFE | PL330_STATE_FAULTING)

#define CMD_DMAADDH		0x54
#define CMD_DMAEND		0x00
#define CMD_DMAFLUSHP		0x35
#define CMD_DMAGO		0xa0
#define CMD_DMALD		0x04
#define CMD_DMALDP		0x25
#define CMD_DMALP		0x20
#define CMD_DMALPEND		0x28
#define CMD_DMAKILL		0x01
#define CMD_DMAMOV		0xbc
#define CMD_DMANOP		0x18
#define CMD_DMARMB		0x12
#define CMD_DMASEV		0x34
#define CMD_DMAST		0x08
#define CMD_DMASTP		0x29
#define CMD_DMASTZ		0x0c
#define CMD_DMAWFE		0x36
#define CMD_DMAWFP		0x30
#define CMD_DMAWMB		0x13

#define SZ_DMAADDH		3
#define SZ_DMAEND		1
#define SZ_DMAFLUSHP		2
#define SZ_DMALD		1
#define SZ_DMALDP		2
#define SZ_DMALP		2
#define SZ_DMALPEND		2
#define SZ_DMAKILL		1
#define SZ_DMAMOV		6
#define SZ_DMANOP		1
#define SZ_DMARMB		1
#define SZ_DMASEV		2
#define SZ_DMAST		1
#define SZ_DMASTP		2
#define SZ_DMASTZ		1
#define SZ_DMAWFE		2
#define SZ_DMAWFP		2
#define SZ_DMAWMB		1
#define SZ_DMAGO		6

#define BRST_LEN(ccr)		((((ccr) >> CC_SRCBRSTLEN_SHFT) & 0xf) + 1)
#define BRST_SIZE(ccr)		(1 << (((ccr) >> CC_SRCBRSTSIZE_SHFT) & 0x7))

#define BYTE_TO_BURST(b, ccr)	((b) / BRST_SIZE(ccr) / BRST_LEN(ccr))
#define BURST_TO_BYTE(c, ccr)	((c) * BRST_SIZE(ccr) * BRST_LEN(ccr))

/*
 * With 256 bytes, we can do more than 2.5MB and 5MB xfers per req
 * at 1byte/burst for P<->M and M<->M respectively.
 * For typical scenario, at 1word/burst, 10MB and 20MB xfers per req
 * should be enough for P<->M and M<->M respectively.
 */
#define MCODE_BUFF_PER_REQ	256

/* If the _pl330_req is available to the client */
#define IS_FREE(req)	(*((u8 *)((req)->mc_cpu)) == CMD_DMAEND)

/* Use this _only_ to wait on transient states */
#define UNTIL(t, s)	while (!(_state(t) & (s))) cpu_relax();

#ifdef PL330_DEBUG_MCGEN
static unsigned cmd_line;
#define PL330_DBGCMD_DUMP(off, x...)	do { \
						printk("%x:", cmd_line); \
						printk(x); \
						cmd_line += off; \
					} while (0)
#define PL330_DBGMC_START(addr)		(cmd_line = addr)
#else
#define PL330_DBGCMD_DUMP(off, x...)	do {} while (0)
#define PL330_DBGMC_START(addr)		do {} while (0)
#endif

/* The number of default descriptors */

#define NR_DEFAULT_DESC	16

/* Populated by the PL330 core driver for DMA API driver's info */
struct pl330_config {
	u32	periph_id;
	u32	pcell_id;
#define DMAC_MODE_NS	(1 << 0)
	unsigned int	mode;
	unsigned int	data_bus_width:10; /* In number of bits */
	unsigned int	data_buf_dep:10;
	unsigned int	num_chan:4;
	unsigned int	num_peri:6;
	u32		peri_ns;
	unsigned int	num_events:6;
	u32		irq_ns;
};

/* Handle to the DMAC provided to the PL330 core */
struct pl330_info {
	/* Owning device */
	struct device *dev;
	/* Size of MicroCode buffers for each channel. */
	unsigned mcbufsz;
	/* ioremap'ed address of PL330 registers. */
	void __iomem	*base;
	/* Client can freely use it. */
	void	*client_data;
	/* PL330 core data, Client must not touch it. */
	void	*pl330_data;
	/* Populated by the PL330 core driver during pl330_add */
	struct pl330_config	pcfg;
	/*
	 * If the DMAC has some reset mechanism, then the
	 * client may want to provide pointer to the method.
	 */
	void (*dmac_reset)(struct pl330_info *pi);
};

/**
 * Request Configuration.
 * The PL330 core does not modify this and uses the last
 * working configuration if the request doesn't provide any.
 *
 * The Client may want to provide this info only for the
 * first request and a request with new settings.
 */
struct pl330_reqcfg {
	/* Address Incrementing */
	unsigned dst_inc:1;
	unsigned src_inc:1;

	/*
	 * For now, the SRC & DST protection levels
	 * and burst size/length are assumed same.
	 */
	bool nonsecure;
	bool privileged;
	bool insnaccess;
	unsigned brst_len:5;
	unsigned brst_size:3; /* in power of 2 */

	enum pl330_dstcachectrl dcctl;
	enum pl330_srccachectrl scctl;
	enum pl330_byteswap swap;
	struct pl330_config *pcfg;
};

/*
 * One cycle of DMAC operation.
 * There may be more than one xfer in a request.
 */
struct pl330_xfer {
	u32 src_addr;
	u32 dst_addr;
	/* Size to xfer */
	u32 bytes;
	/*
	 * Pointer to next xfer in the list.
	 * The last xfer in the req must point to NULL.
	 */
	struct pl330_xfer *next;
};

/* The xfer callbacks are made with one of these arguments. */
enum pl330_op_err {
	/* The all xfers in the request were success. */
	PL330_ERR_NONE,
	/* If req aborted due to global error. */
	PL330_ERR_ABORT,
	/* If req failed due to problem with Channel. */
	PL330_ERR_FAIL,
};

/* A request defining Scatter-Gather List ending with NULL xfer. */
struct pl330_req {
	enum pl330_reqtype rqtype;
	/* Index of peripheral for the xfer. */
	unsigned peri:5;
	/* Unique token for this xfer, set by the client. */
	void *token;
	/* Callback to be called after xfer. */
	void (*xfer_cb)(void *token, enum pl330_op_err err);
	/* If NULL, req will be done at last set parameters. */
	struct pl330_reqcfg *cfg;
	/* Pointer to first xfer in the request. */
	struct pl330_xfer *x;
	/* Hook to attach to DMAC's list of reqs with due callback */
	struct list_head rqd;
};

/*
 * To know the status of the channel and DMAC, the client
 * provides a pointer to this structure. The PL330 core
 * fills it with current information.
 */
struct pl330_chanstatus {
	/*
	 * If the DMAC engine halted due to some error,
	 * the client should remove-add DMAC.
	 */
	bool dmac_halted;
	/*
	 * If channel is halted due to some error,
	 * the client should ABORT/FLUSH and START the channel.
	 */
	bool faulting;
	/* Location of last load */
	u32 src_addr;
	/* Location of last store */
	u32 dst_addr;
	/*
	 * Pointer to the currently active req, NULL if channel is
	 * inactive, even though the requests may be present.
	 */
	struct pl330_req *top_req;
	/* Pointer to req waiting second in the queue if any. */
	struct pl330_req *wait_req;
};

enum pl330_chan_op {
	/* Start the channel */
	PL330_OP_START,
	/* Abort the active xfer */
	PL330_OP_ABORT,
	/* Stop xfer and flush queue */
	PL330_OP_FLUSH,
};

struct _xfer_spec {
	u32 ccr;
	struct pl330_req *r;
	struct pl330_xfer *x;
};

enum dmamov_dst {
	SAR = 0,
	CCR,
	DAR,
};

enum pl330_dst {
	SRC = 0,
	DST,
};

enum pl330_cond {
	SINGLE,
	BURST,
	ALWAYS,
};

struct _pl330_req {
	u32 mc_bus;
	void *mc_cpu;
	/* Number of bytes taken to setup MC for the req */
	u32 mc_len;
	struct pl330_req *r;
};

/* ToBeDone for tasklet */
struct _pl330_tbd {
	bool reset_dmac;
	bool reset_mngr;
	u8 reset_chan;
};

/* A DMAC Thread */
struct pl330_thread {
	u8 id;
	int ev;
	/* If the channel is not yet acquired by any client */
	bool free;
	/* Parent DMAC */
	struct pl330_dmac *dmac;
	/* Only two at a time */
	struct _pl330_req req[2];
	/* Index of the last enqueued request */
	unsigned lstenq;
	/* Index of the last submitted request or -1 if the DMA is stopped */
	int req_running;
};

enum pl330_dmac_state {
	UNINIT,
	INIT,
	DYING,
};

/* A DMAC */
struct pl330_dmac {
	spinlock_t		lock;
	/* Holds list of reqs with due callbacks */
	struct list_head	req_done;
	/* Pointer to platform specific stuff */
	struct pl330_info	*pinfo;
	/* Maximum possible events/irqs */
	int			events[32];
	/* BUS address of MicroCode buffer */
	u32			mcode_bus;
	/* CPU address of MicroCode buffer */
	void			*mcode_cpu;
	/* List of all Channel threads */
	struct pl330_thread	*channels;
	/* Pointer to the MANAGER thread */
	struct pl330_thread	*manager;
	/* To handle bad news in interrupt */
	struct tasklet_struct	tasks;
	struct _pl330_tbd	dmac_tbd;
	/* State of DMAC operation */
	enum pl330_dmac_state	state;
};

enum desc_status {
	/* In the DMAC pool */
	FREE,
	/*
	 * Allocated to some channel during prep_xxx
	 * Also may be sitting on the work_list.
	 */
	PREP,
	/*
	 * Sitting on the work_list and already submitted
	 * to the PL330 core. Not more than two descriptors
	 * of a channel can be BUSY at any time.
	 */
	BUSY,
	/*
	 * Sitting on the channel work_list but xfer done
	 * by PL330 core
	 */
	DONE,
};

struct dma_pl330_chan {
	/* Schedule desc completion */
	struct tasklet_struct task;

	/* DMA-Engine Channel */
	struct dma_chan chan;

	/* List of to be xfered descriptors */
	struct list_head work_list;

	/* Pointer to the DMAC that manages this channel,
	 * NULL if the channel is available to be acquired.
	 * As the parent, this DMAC also provides descriptors
	 * to the channel.
	 */
	struct dma_pl330_dmac *dmac;

	/* To protect channel manipulation */
	spinlock_t lock;

	/* Token of a hardware channel thread of PL330 DMAC
	 * NULL if the channel is available to be acquired.
	 */
	void *pl330_chid;

	/* For D-to-M and M-to-D channels */
	int burst_sz; /* the peripheral fifo width */
	int burst_len; /* the number of burst */
	dma_addr_t fifo_addr;

	/* for cyclic capability */
	bool cyclic;
};

struct dma_pl330_dmac {
	struct pl330_info pif;

	/* DMA-Engine Device */
	struct dma_device ddma;

	/* Pool of descriptors available for the DMAC's channels */
	struct list_head desc_pool;
	/* To protect desc_pool manipulation */
	spinlock_t pool_lock;

	/* Peripheral channels connected to this DMAC */
	struct dma_pl330_chan *peripherals; /* keep at end */
};

struct dma_pl330_desc {
	/* To attach to a queue as child */
	struct list_head node;

	/* Descriptor for the DMA Engine API */
	struct dma_async_tx_descriptor txd;

	/* Xfer for PL330 core */
	struct pl330_xfer px;

	struct pl330_reqcfg rqcfg;
	struct pl330_req req;

	enum desc_status status;

	/* The channel which currently holds this desc */
	struct dma_pl330_chan *pchan;
};

struct dma_pl330_filter_args {
	struct dma_pl330_dmac *pdmac;
	unsigned int chan_id;
};

static inline void _callback(struct pl330_req *r, enum pl330_op_err err)
{
	if (r && r->xfer_cb)
		r->xfer_cb(r->token, err);
}

static inline bool _queue_empty(struct pl330_thread *thrd)
{
	return (IS_FREE(&thrd->req[0]) && IS_FREE(&thrd->req[1]))
		? true : false;
}

static inline bool _queue_full(struct pl330_thread *thrd)
{
	return (IS_FREE(&thrd->req[0]) || IS_FREE(&thrd->req[1]))
		? false : true;
}

static inline bool is_manager(struct pl330_thread *thrd)
{
	struct pl330_dmac *pl330 = thrd->dmac;

	/* MANAGER is indexed at the end */
	if (thrd->id == pl330->pinfo->pcfg.num_chan)
		return true;
	else
		return false;
}

/* If manager of the thread is in Non-Secure mode */
static inline bool _manager_ns(struct pl330_thread *thrd)
{
	struct pl330_dmac *pl330 = thrd->dmac;

	return (pl330->pinfo->pcfg.mode & DMAC_MODE_NS) ? true : false;
}

static inline u32 get_id(struct pl330_info *pi, u32 off)
{
	void __iomem *regs = pi->base;
	u32 id = 0;

	id |= (readb(regs + off + 0x0) << 0);
	id |= (readb(regs + off + 0x4) << 8);
	id |= (readb(regs + off + 0x8) << 16);
	id |= (readb(regs + off + 0xc) << 24);

	return id;
}

static inline u32 get_revision(u32 periph_id)
{
	return (periph_id >> PERIPH_REV_SHIFT) & PERIPH_REV_MASK;
}

static inline u32 _emit_ADDH(unsigned dry_run, u8 buf[],
		enum pl330_dst da, u16 val)
{
	if (dry_run)
		return SZ_DMAADDH;

	buf[0] = CMD_DMAADDH;
	buf[0] |= (da << 1);
	*((u16 *)&buf[1]) = val;

	PL330_DBGCMD_DUMP(SZ_DMAADDH, "\tDMAADDH %s %u\n",
		da == 1 ? "DA" : "SA", val);

	return SZ_DMAADDH;
}

static inline u32 _emit_END(unsigned dry_run, u8 buf[])
{
	if (dry_run)
		return SZ_DMAEND;

	buf[0] = CMD_DMAEND;

	PL330_DBGCMD_DUMP(SZ_DMAEND, "\tDMAEND\n");

	return SZ_DMAEND;
}

static inline u32 _emit_FLUSHP(unsigned dry_run, u8 buf[], u8 peri)
{
	if (dry_run)
		return SZ_DMAFLUSHP;

	buf[0] = CMD_DMAFLUSHP;

	peri &= 0x1f;
	peri <<= 3;
	buf[1] = peri;

	PL330_DBGCMD_DUMP(SZ_DMAFLUSHP, "\tDMAFLUSHP %u\n", peri >> 3);

	return SZ_DMAFLUSHP;
}

static inline u32 _emit_LD(unsigned dry_run, u8 buf[],	enum pl330_cond cond)
{
	if (dry_run)
		return SZ_DMALD;

	buf[0] = CMD_DMALD;

	if (cond == SINGLE)
		buf[0] |= (0 << 1) | (1 << 0);
	else if (cond == BURST)
		buf[0] |= (1 << 1) | (1 << 0);

	PL330_DBGCMD_DUMP(SZ_DMALD, "\tDMALD%c\n",
		cond == SINGLE ? 'S' : (cond == BURST ? 'B' : 'A'));

	return SZ_DMALD;
}

static inline u32 _emit_LDP(unsigned dry_run, u8 buf[],
		enum pl330_cond cond, u8 peri)
{
	if (dry_run)
		return SZ_DMALDP;

	buf[0] = CMD_DMALDP;

	if (cond == BURST)
		buf[0] |= (1 << 1);

	peri &= 0x1f;
	peri <<= 3;
	buf[1] = peri;

	PL330_DBGCMD_DUMP(SZ_DMALDP, "\tDMALDP%c %u\n",
		cond == SINGLE ? 'S' : 'B', peri >> 3);

	return SZ_DMALDP;
}

static inline u32 _emit_LP(unsigned dry_run, u8 buf[],
		unsigned loop, u8 cnt)
{
	if (dry_run)
		return SZ_DMALP;

	buf[0] = CMD_DMALP;

	if (loop)
		buf[0] |= (1 << 1);

	cnt--; /* DMAC increments by 1 internally */
	buf[1] = cnt;

	PL330_DBGCMD_DUMP(SZ_DMALP, "\tDMALP_%c %u\n", loop ? '1' : '0', cnt);

	return SZ_DMALP;
}

struct _arg_LPEND {
	enum pl330_cond cond;
	bool forever;
	unsigned loop;
	u8 bjump;
};

static inline u32 _emit_LPEND(unsigned dry_run, u8 buf[],
		const struct _arg_LPEND *arg)
{
	enum pl330_cond cond = arg->cond;
	bool forever = arg->forever;
	unsigned loop = arg->loop;
	u8 bjump = arg->bjump;

	if (dry_run)
		return SZ_DMALPEND;

	buf[0] = CMD_DMALPEND;

	if (loop)
		buf[0] |= (1 << 2);

	if (!forever)
		buf[0] |= (1 << 4);

	if (cond == SINGLE)
		buf[0] |= (0 << 1) | (1 << 0);
	else if (cond == BURST)
		buf[0] |= (1 << 1) | (1 << 0);

	buf[1] = bjump;

	PL330_DBGCMD_DUMP(SZ_DMALPEND, "\tDMALP%s%c_%c bjmpto_%x\n",
			forever ? "FE" : "END",
			cond == SINGLE ? 'S' : (cond == BURST ? 'B' : 'A'),
			loop ? '1' : '0',
			bjump);

	return SZ_DMALPEND;
}

static inline u32 _emit_KILL(unsigned dry_run, u8 buf[])
{
	if (dry_run)
		return SZ_DMAKILL;

	buf[0] = CMD_DMAKILL;

	return SZ_DMAKILL;
}

static inline u32 _emit_MOV(unsigned dry_run, u8 buf[],
		enum dmamov_dst dst, u32 val)
{
	if (dry_run)
		return SZ_DMAMOV;

	buf[0] = CMD_DMAMOV;
	buf[1] = dst;
	*((u32 *)&buf[2]) = val;

	PL330_DBGCMD_DUMP(SZ_DMAMOV, "\tDMAMOV %s 0x%x\n",
		dst == SAR ? "SAR" : (dst == DAR ? "DAR" : "CCR"), val);

	return SZ_DMAMOV;
}

static inline u32 _emit_NOP(unsigned dry_run, u8 buf[])
{
	if (dry_run)
		return SZ_DMANOP;

	buf[0] = CMD_DMANOP;

	PL330_DBGCMD_DUMP(SZ_DMANOP, "\tDMANOP\n");

	return SZ_DMANOP;
}

static inline u32 _emit_RMB(unsigned dry_run, u8 buf[])
{
	if (dry_run)
		return SZ_DMARMB;

	buf[0] = CMD_DMARMB;

	PL330_DBGCMD_DUMP(SZ_DMARMB, "\tDMARMB\n");

	return SZ_DMARMB;
}

static inline u32 _emit_SEV(unsigned dry_run, u8 buf[], u8 ev)
{
	if (dry_run)
		return SZ_DMASEV;

	buf[0] = CMD_DMASEV;

	ev &= 0x1f;
	ev <<= 3;
	buf[1] = ev;

	PL330_DBGCMD_DUMP(SZ_DMASEV, "\tDMASEV %u\n", ev >> 3);

	return SZ_DMASEV;
}

static inline u32 _emit_ST(unsigned dry_run, u8 buf[], enum pl330_cond cond)
{
	if (dry_run)
		return SZ_DMAST;

	buf[0] = CMD_DMAST;

	if (cond == SINGLE)
		buf[0] |= (0 << 1) | (1 << 0);
	else if (cond == BURST)
		buf[0] |= (1 << 1) | (1 << 0);

	PL330_DBGCMD_DUMP(SZ_DMAST, "\tDMAST%c\n",
		cond == SINGLE ? 'S' : (cond == BURST ? 'B' : 'A'));

	return SZ_DMAST;
}

static inline u32 _emit_STP(unsigned dry_run, u8 buf[],
		enum pl330_cond cond, u8 peri)
{
	if (dry_run)
		return SZ_DMASTP;

	buf[0] = CMD_DMASTP;

	if (cond == BURST)
		buf[0] |= (1 << 1);

	peri &= 0x1f;
	peri <<= 3;
	buf[1] = peri;

	PL330_DBGCMD_DUMP(SZ_DMASTP, "\tDMASTP%c %u\n",
		cond == SINGLE ? 'S' : 'B', peri >> 3);

	return SZ_DMASTP;
}

static inline u32 _emit_STZ(unsigned dry_run, u8 buf[])
{
	if (dry_run)
		return SZ_DMASTZ;

	buf[0] = CMD_DMASTZ;

	PL330_DBGCMD_DUMP(SZ_DMASTZ, "\tDMASTZ\n");

	return SZ_DMASTZ;
}

static inline u32 _emit_WFE(unsigned dry_run, u8 buf[], u8 ev,
		unsigned invalidate)
{
	if (dry_run)
		return SZ_DMAWFE;

	buf[0] = CMD_DMAWFE;

	ev &= 0x1f;
	ev <<= 3;
	buf[1] = ev;

	if (invalidate)
		buf[1] |= (1 << 1);

	PL330_DBGCMD_DUMP(SZ_DMAWFE, "\tDMAWFE %u%s\n",
		ev >> 3, invalidate ? ", I" : "");

	return SZ_DMAWFE;
}

static inline u32 _emit_WFP(unsigned dry_run, u8 buf[],
		enum pl330_cond cond, u8 peri)
{
	if (dry_run)
		return SZ_DMAWFP;

	buf[0] = CMD_DMAWFP;

	if (cond == SINGLE)
		buf[0] |= (0 << 1) | (0 << 0);
	else if (cond == BURST)
		buf[0] |= (1 << 1) | (0 << 0);
	else
		buf[0] |= (0 << 1) | (1 << 0);

	peri &= 0x1f;
	peri <<= 3;
	buf[1] = peri;

	PL330_DBGCMD_DUMP(SZ_DMAWFP, "\tDMAWFP%c %u\n",
		cond == SINGLE ? 'S' : (cond == BURST ? 'B' : 'P'), peri >> 3);

	return SZ_DMAWFP;
}

static inline u32 _emit_WMB(unsigned dry_run, u8 buf[])
{
	if (dry_run)
		return SZ_DMAWMB;

	buf[0] = CMD_DMAWMB;

	PL330_DBGCMD_DUMP(SZ_DMAWMB, "\tDMAWMB\n");

	return SZ_DMAWMB;
}

struct _arg_GO {
	u8 chan;
	u32 addr;
	unsigned ns;
};

static inline u32 _emit_GO(unsigned dry_run, u8 buf[],
		const struct _arg_GO *arg)
{
	u8 chan = arg->chan;
	u32 addr = arg->addr;
	unsigned ns = arg->ns;

	if (dry_run)
		return SZ_DMAGO;

	buf[0] = CMD_DMAGO;
	buf[0] |= (ns << 1);

	buf[1] = chan & 0x7;

	*((u32 *)&buf[2]) = addr;

	return SZ_DMAGO;
}

#define msecs_to_loops(t) (loops_per_jiffy / 1000 * HZ * t)

/* Returns Time-Out */
static bool _until_dmac_idle(struct pl330_thread *thrd)
{
	void __iomem *regs = thrd->dmac->pinfo->base;
	unsigned long loops = msecs_to_loops(5);

	do {
		/* Until Manager is Idle */
		if (!(readl(regs + DBGSTATUS) & DBG_BUSY))
			break;

		cpu_relax();
	} while (--loops);

	if (!loops)
		return true;

	return false;
}

static inline void _execute_DBGINSN(struct pl330_thread *thrd,
		u8 insn[], bool as_manager)
{
	void __iomem *regs = thrd->dmac->pinfo->base;
	u32 val;

	val = (insn[0] << 16) | (insn[1] << 24);
	if (!as_manager) {
		val |= (1 << 0);
		val |= (thrd->id << 8); /* Channel Number */
	}
	writel(val, regs + DBGINST0);

	val = *((u32 *)&insn[2]);
	writel(val, regs + DBGINST1);

	/* If timed out due to halted state-machine */
	if (_until_dmac_idle(thrd)) {
		dev_err(thrd->dmac->pinfo->dev, "DMAC halted!\n");
		return;
	}

	/* Get going */
	writel(0, regs + DBGCMD);
}

/*
 * Mark a _pl330_req as free.
 * We do it by writing DMAEND as the first instruction
 * because no valid request is going to have DMAEND as
 * its first instruction to execute.
 */
static void mark_free(struct pl330_thread *thrd, int idx)
{
	struct _pl330_req *req = &thrd->req[idx];

	_emit_END(0, req->mc_cpu);
	req->mc_len = 0;

	thrd->req_running = -1;
}

static inline u32 _state(struct pl330_thread *thrd)
{
	void __iomem *regs = thrd->dmac->pinfo->base;
	u32 val;

	if (is_manager(thrd))
		val = readl(regs + DS) & 0xf;
	else
		val = readl(regs + CS(thrd->id)) & 0xf;

	switch (val) {
	case DS_ST_STOP:
		return PL330_STATE_STOPPED;
	case DS_ST_EXEC:
		return PL330_STATE_EXECUTING;
	case DS_ST_CMISS:
		return PL330_STATE_CACHEMISS;
	case DS_ST_UPDTPC:
		return PL330_STATE_UPDTPC;
	case DS_ST_WFE:
		return PL330_STATE_WFE;
	case DS_ST_FAULT:
		return PL330_STATE_FAULTING;
	case DS_ST_ATBRR:
		if (is_manager(thrd))
			return PL330_STATE_INVALID;
		else
			return PL330_STATE_ATBARRIER;
	case DS_ST_QBUSY:
		if (is_manager(thrd))
			return PL330_STATE_INVALID;
		else
			return PL330_STATE_QUEUEBUSY;
	case DS_ST_WFP:
		if (is_manager(thrd))
			return PL330_STATE_INVALID;
		else
			return PL330_STATE_WFP;
	case DS_ST_KILL:
		if (is_manager(thrd))
			return PL330_STATE_INVALID;
		else
			return PL330_STATE_KILLING;
	case DS_ST_CMPLT:
		if (is_manager(thrd))
			return PL330_STATE_INVALID;
		else
			return PL330_STATE_COMPLETING;
	case DS_ST_FLTCMP:
		if (is_manager(thrd))
			return PL330_STATE_INVALID;
		else
			return PL330_STATE_FAULT_COMPLETING;
	default:
		return PL330_STATE_INVALID;
	}
}

static void _stop(struct pl330_thread *thrd)
{
	void __iomem *regs = thrd->dmac->pinfo->base;
	u8 insn[6] = {0, 0, 0, 0, 0, 0};

	if (_state(thrd) == PL330_STATE_FAULT_COMPLETING)
		UNTIL(thrd, PL330_STATE_FAULTING | PL330_STATE_KILLING);

	/* Return if nothing needs to be done */
	if (_state(thrd) == PL330_STATE_COMPLETING
		  || _state(thrd) == PL330_STATE_KILLING
		  || _state(thrd) == PL330_STATE_STOPPED)
		return;

	_emit_KILL(0, insn);

	/* Stop generating interrupts for SEV */
	writel(readl(regs + INTEN) & ~(1 << thrd->ev), regs + INTEN);

	_execute_DBGINSN(thrd, insn, is_manager(thrd));
}

/* Start doing req 'idx' of thread 'thrd' */
static bool _trigger(struct pl330_thread *thrd)
{
	void __iomem *regs = thrd->dmac->pinfo->base;
	struct _pl330_req *req;
	struct pl330_req *r;
	struct _arg_GO go;
	unsigned ns;
	u8 insn[6] = {0, 0, 0, 0, 0, 0};
	int idx;

	/* Return if already ACTIVE */
	if (_state(thrd) != PL330_STATE_STOPPED)
		return true;

	idx = 1 - thrd->lstenq;
	if (!IS_FREE(&thrd->req[idx]))
		req = &thrd->req[idx];
	else {
		idx = thrd->lstenq;
		if (!IS_FREE(&thrd->req[idx]))
			req = &thrd->req[idx];
		else
			req = NULL;
	}

	/* Return if no request */
	if (!req || !req->r)
		return true;

	r = req->r;

	if (r->cfg)
		ns = r->cfg->nonsecure ? 1 : 0;
	else if (readl(regs + CS(thrd->id)) & CS_CNS)
		ns = 1;
	else
		ns = 0;

	/* See 'Abort Sources' point-4 at Page 2-25 */
	if (_manager_ns(thrd) && !ns)
		dev_info(thrd->dmac->pinfo->dev, "%s:%d Recipe for ABORT!\n",
			__func__, __LINE__);

	go.chan = thrd->id;
	go.addr = req->mc_bus;
	go.ns = ns;
	_emit_GO(0, insn, &go);

	/* Set to generate interrupts for SEV */
	writel(readl(regs + INTEN) | (1 << thrd->ev), regs + INTEN);

	/* Only manager can execute GO */
	_execute_DBGINSN(thrd, insn, true);

	thrd->req_running = idx;

	return true;
}

static bool _start(struct pl330_thread *thrd)
{
	switch (_state(thrd)) {
	case PL330_STATE_FAULT_COMPLETING:
		UNTIL(thrd, PL330_STATE_FAULTING | PL330_STATE_KILLING);

		if (_state(thrd) == PL330_STATE_KILLING)
			UNTIL(thrd, PL330_STATE_STOPPED)

	case PL330_STATE_FAULTING:
		_stop(thrd);

	case PL330_STATE_KILLING:
	case PL330_STATE_COMPLETING:
		UNTIL(thrd, PL330_STATE_STOPPED)

	case PL330_STATE_STOPPED:
		return _trigger(thrd);

	case PL330_STATE_WFP:
	case PL330_STATE_QUEUEBUSY:
	case PL330_STATE_ATBARRIER:
	case PL330_STATE_UPDTPC:
	case PL330_STATE_CACHEMISS:
	case PL330_STATE_EXECUTING:
		return true;

	case PL330_STATE_WFE: /* For RESUME, nothing yet */
	default:
		return false;
	}
}

static inline int _ldst_memtomem(unsigned dry_run, u8 buf[],
		const struct _xfer_spec *pxs, int cyc)
{
	int off = 0;
	struct pl330_config *pcfg = pxs->r->cfg->pcfg;

	/* check lock-up free version */
	if (get_revision(pcfg->periph_id) >= PERIPH_REV_R1P0) {
		while (cyc--) {
			off += _emit_LD(dry_run, &buf[off], ALWAYS);
			off += _emit_ST(dry_run, &buf[off], ALWAYS);
		}
	} else {
		while (cyc--) {
			off += _emit_LD(dry_run, &buf[off], ALWAYS);
			off += _emit_RMB(dry_run, &buf[off]);
			off += _emit_ST(dry_run, &buf[off], ALWAYS);
			off += _emit_WMB(dry_run, &buf[off]);
		}
	}

	return off;
}

static inline int _ldst_devtomem(unsigned dry_run, u8 buf[],
		const struct _xfer_spec *pxs, int cyc)
{
	int off = 0;

	while (cyc--) {
		off += _emit_WFP(dry_run, &buf[off], SINGLE, pxs->r->peri);
		off += _emit_LDP(dry_run, &buf[off], SINGLE, pxs->r->peri);
		off += _emit_ST(dry_run, &buf[off], ALWAYS);
		off += _emit_FLUSHP(dry_run, &buf[off], pxs->r->peri);
	}

	return off;
}

static inline int _ldst_memtodev(unsigned dry_run, u8 buf[],
		const struct _xfer_spec *pxs, int cyc)
{
	int off = 0;

	while (cyc--) {
		off += _emit_WFP(dry_run, &buf[off], SINGLE, pxs->r->peri);
		off += _emit_LD(dry_run, &buf[off], ALWAYS);
		off += _emit_STP(dry_run, &buf[off], SINGLE, pxs->r->peri);
		off += _emit_FLUSHP(dry_run, &buf[off], pxs->r->peri);
	}

	return off;
}

static int _bursts(unsigned dry_run, u8 buf[],
		const struct _xfer_spec *pxs, int cyc)
{
	int off = 0;

	switch (pxs->r->rqtype) {
	case MEMTODEV:
		off += _ldst_memtodev(dry_run, &buf[off], pxs, cyc);
		break;
	case DEVTOMEM:
		off += _ldst_devtomem(dry_run, &buf[off], pxs, cyc);
		break;
	case MEMTOMEM:
		off += _ldst_memtomem(dry_run, &buf[off], pxs, cyc);
		break;
	default:
		off += 0x40000000; /* Scare off the Client */
		break;
	}

	return off;
}

/* Returns bytes consumed and updates bursts */
static inline int _loop(unsigned dry_run, u8 buf[],
		unsigned long *bursts, const struct _xfer_spec *pxs)
{
	int cyc, cycmax, szlp, szlpend, szbrst, off;
	unsigned lcnt0, lcnt1, ljmp0, ljmp1;
	struct _arg_LPEND lpend;

	/* Max iterations possible in DMALP is 256 */
	if (*bursts >= 256*256) {
		lcnt1 = 256;
		lcnt0 = 256;
		cyc = *bursts / lcnt1 / lcnt0;
	} else if (*bursts > 256) {
		lcnt1 = 256;
		lcnt0 = *bursts / lcnt1;
		cyc = 1;
	} else {
		lcnt1 = *bursts;
		lcnt0 = 0;
		cyc = 1;
	}

	szlp = _emit_LP(1, buf, 0, 0);
	szbrst = _bursts(1, buf, pxs, 1);

	lpend.cond = ALWAYS;
	lpend.forever = false;
	lpend.loop = 0;
	lpend.bjump = 0;
	szlpend = _emit_LPEND(1, buf, &lpend);

	if (lcnt0) {
		szlp *= 2;
		szlpend *= 2;
	}

	/*
	 * Max bursts that we can unroll due to limit on the
	 * size of backward jump that can be encoded in DMALPEND
	 * which is 8-bits and hence 255
	 */
	cycmax = (255 - (szlp + szlpend)) / szbrst;

	cyc = (cycmax < cyc) ? cycmax : cyc;

	off = 0;

	if (lcnt0) {
		off += _emit_LP(dry_run, &buf[off], 0, lcnt0);
		ljmp0 = off;
	}

	off += _emit_LP(dry_run, &buf[off], 1, lcnt1);
	ljmp1 = off;

	off += _bursts(dry_run, &buf[off], pxs, cyc);

	lpend.cond = ALWAYS;
	lpend.forever = false;
	lpend.loop = 1;
	lpend.bjump = off - ljmp1;
	off += _emit_LPEND(dry_run, &buf[off], &lpend);

	if (lcnt0) {
		lpend.cond = ALWAYS;
		lpend.forever = false;
		lpend.loop = 0;
		lpend.bjump = off - ljmp0;
		off += _emit_LPEND(dry_run, &buf[off], &lpend);
	}

	*bursts = lcnt1 * cyc;
	if (lcnt0)
		*bursts *= lcnt0;

	return off;
}

static inline int _setup_loops(unsigned dry_run, u8 buf[],
		const struct _xfer_spec *pxs)
{
	struct pl330_xfer *x = pxs->x;
	u32 ccr = pxs->ccr;
	unsigned long c, bursts = BYTE_TO_BURST(x->bytes, ccr);
	int off = 0;

	while (bursts) {
		c = bursts;
		off += _loop(dry_run, &buf[off], &c, pxs);
		bursts -= c;
	}

	return off;
}

static inline int _setup_xfer(unsigned dry_run, u8 buf[],
		const struct _xfer_spec *pxs)
{
	struct pl330_xfer *x = pxs->x;
	int off = 0;

	/* DMAMOV SAR, x->src_addr */
	off += _emit_MOV(dry_run, &buf[off], SAR, x->src_addr);
	/* DMAMOV DAR, x->dst_addr */
	off += _emit_MOV(dry_run, &buf[off], DAR, x->dst_addr);

	/* Setup Loop(s) */
	off += _setup_loops(dry_run, &buf[off], pxs);

	return off;
}

/*
 * A req is a sequence of one or more xfer units.
 * Returns the number of bytes taken to setup the MC for the req.
 */
static int _setup_req(unsigned dry_run, struct pl330_thread *thrd,
		unsigned index, struct _xfer_spec *pxs)
{
	struct _pl330_req *req = &thrd->req[index];
	struct pl330_xfer *x;
	u8 *buf = req->mc_cpu;
	int off = 0;

	PL330_DBGMC_START(req->mc_bus);

	/* DMAMOV CCR, ccr */
	off += _emit_MOV(dry_run, &buf[off], CCR, pxs->ccr);

	x = pxs->r->x;
	do {
		/* Error if xfer length is not aligned at burst size */
		if (x->bytes % (BRST_SIZE(pxs->ccr) * BRST_LEN(pxs->ccr)))
			return -EINVAL;

		pxs->x = x;
		off += _setup_xfer(dry_run, &buf[off], pxs);

		x = x->next;
	} while (x);

	/* DMASEV peripheral/event */
	off += _emit_SEV(dry_run, &buf[off], thrd->ev);
	/* DMAEND */
	off += _emit_END(dry_run, &buf[off]);

	return off;
}

static inline u32 _prepare_ccr(const struct pl330_reqcfg *rqc)
{
	u32 ccr = 0;

	if (rqc->src_inc)
		ccr |= CC_SRCINC;

	if (rqc->dst_inc)
		ccr |= CC_DSTINC;

	/* We set same protection levels for Src and DST for now */
	if (rqc->privileged)
		ccr |= CC_SRCPRI | CC_DSTPRI;
	if (rqc->nonsecure)
		ccr |= CC_SRCNS | CC_DSTNS;
	if (rqc->insnaccess)
		ccr |= CC_SRCIA | CC_DSTIA;

	ccr |= (((rqc->brst_len - 1) & 0xf) << CC_SRCBRSTLEN_SHFT);
	ccr |= (((rqc->brst_len - 1) & 0xf) << CC_DSTBRSTLEN_SHFT);

	ccr |= (rqc->brst_size << CC_SRCBRSTSIZE_SHFT);
	ccr |= (rqc->brst_size << CC_DSTBRSTSIZE_SHFT);

	ccr |= (rqc->scctl << CC_SRCCCTRL_SHFT);
	ccr |= (rqc->dcctl << CC_DSTCCTRL_SHFT);

	ccr |= (rqc->swap << CC_SWAP_SHFT);

	return ccr;
}

static inline bool _is_valid(u32 ccr)
{
	enum pl330_dstcachectrl dcctl;
	enum pl330_srccachectrl scctl;

	dcctl = (ccr >> CC_DSTCCTRL_SHFT) & CC_DRCCCTRL_MASK;
	scctl = (ccr >> CC_SRCCCTRL_SHFT) & CC_SRCCCTRL_MASK;

	if (dcctl == DINVALID1 || dcctl == DINVALID2
			|| scctl == SINVALID1 || scctl == SINVALID2)
		return false;
	else
		return true;
}

/*
 * Submit a list of xfers after which the client wants notification.
 * Client is not notified after each xfer unit, just once after all
 * xfer units are done or some error occurs.
 */
static int pl330_submit_req(void *ch_id, struct pl330_req *r)
{
	struct pl330_thread *thrd = ch_id;
	struct pl330_dmac *pl330;
	struct pl330_info *pi;
	struct _xfer_spec xs;
	unsigned long flags;
	void __iomem *regs;
	unsigned idx;
	u32 ccr;
	int ret = 0;

	/* No Req or Unacquired Channel or DMAC */
	if (!r || !thrd || thrd->free)
		return -EINVAL;

	pl330 = thrd->dmac;
	pi = pl330->pinfo;
	regs = pi->base;

	if (pl330->state == DYING
		|| pl330->dmac_tbd.reset_chan & (1 << thrd->id)) {
		dev_info(thrd->dmac->pinfo->dev, "%s:%d\n",
			__func__, __LINE__);
		return -EAGAIN;
	}

	/* If request for non-existing peripheral */
	if (r->rqtype != MEMTOMEM && r->peri >= pi->pcfg.num_peri) {
		dev_info(thrd->dmac->pinfo->dev,
				"%s:%d Invalid peripheral(%u)!\n",
				__func__, __LINE__, r->peri);
		return -EINVAL;
	}

	spin_lock_irqsave(&pl330->lock, flags);

	if (_queue_full(thrd)) {
		ret = -EAGAIN;
		goto xfer_exit;
	}


	/* Use last settings, if not provided */
	if (r->cfg) {
		/* Prefer Secure Channel */
		if (!_manager_ns(thrd))
			r->cfg->nonsecure = 0;
		else
			r->cfg->nonsecure = 1;

		ccr = _prepare_ccr(r->cfg);
	} else {
		ccr = readl(regs + CC(thrd->id));
	}

	/* If this req doesn't have valid xfer settings */
	if (!_is_valid(ccr)) {
		ret = -EINVAL;
		dev_info(thrd->dmac->pinfo->dev, "%s:%d Invalid CCR(%x)!\n",
			__func__, __LINE__, ccr);
		goto xfer_exit;
	}

	idx = IS_FREE(&thrd->req[0]) ? 0 : 1;

	xs.ccr = ccr;
	xs.r = r;

	/* First dry run to check if req is acceptable */
	ret = _setup_req(1, thrd, idx, &xs);
	if (ret < 0)
		goto xfer_exit;

	if (ret > pi->mcbufsz / 2) {
		dev_info(thrd->dmac->pinfo->dev,
			"%s:%d Trying increasing mcbufsz\n",
				__func__, __LINE__);
		ret = -ENOMEM;
		goto xfer_exit;
	}

	/* Hook the request */
	thrd->lstenq = idx;
	thrd->req[idx].mc_len = _setup_req(0, thrd, idx, &xs);
	thrd->req[idx].r = r;

	ret = 0;

xfer_exit:
	spin_unlock_irqrestore(&pl330->lock, flags);

	return ret;
}

static void pl330_dotask(unsigned long data)
{
	struct pl330_dmac *pl330 = (struct pl330_dmac *) data;
	struct pl330_info *pi = pl330->pinfo;
	unsigned long flags;
	int i;

	spin_lock_irqsave(&pl330->lock, flags);

	/* The DMAC itself gone nuts */
	if (pl330->dmac_tbd.reset_dmac) {
		pl330->state = DYING;
		/* Reset the manager too */
		pl330->dmac_tbd.reset_mngr = true;
		/* Clear the reset flag */
		pl330->dmac_tbd.reset_dmac = false;
	}

	if (pl330->dmac_tbd.reset_mngr) {
		_stop(pl330->manager);
		/* Reset all channels */
		pl330->dmac_tbd.reset_chan = (1 << pi->pcfg.num_chan) - 1;
		/* Clear the reset flag */
		pl330->dmac_tbd.reset_mngr = false;
	}

	for (i = 0; i < pi->pcfg.num_chan; i++) {

		if (pl330->dmac_tbd.reset_chan & (1 << i)) {
			struct pl330_thread *thrd = &pl330->channels[i];
			void __iomem *regs = pi->base;
			enum pl330_op_err err;

			_stop(thrd);

			if (readl(regs + FSC) & (1 << thrd->id))
				err = PL330_ERR_FAIL;
			else
				err = PL330_ERR_ABORT;

			spin_unlock_irqrestore(&pl330->lock, flags);

			_callback(thrd->req[1 - thrd->lstenq].r, err);
			_callback(thrd->req[thrd->lstenq].r, err);

			spin_lock_irqsave(&pl330->lock, flags);

			thrd->req[0].r = NULL;
			thrd->req[1].r = NULL;
			mark_free(thrd, 0);
			mark_free(thrd, 1);

			/* Clear the reset flag */
			pl330->dmac_tbd.reset_chan &= ~(1 << i);
		}
	}

	spin_unlock_irqrestore(&pl330->lock, flags);

	return;
}

/* Returns 1 if state was updated, 0 otherwise */
static int pl330_update(const struct pl330_info *pi)
{
	struct pl330_req *rqdone, *tmp;
	struct pl330_dmac *pl330;
	unsigned long flags;
	void __iomem *regs;
	u32 val;
	int id, ev, ret = 0;

	if (!pi || !pi->pl330_data)
		return 0;

	regs = pi->base;
	pl330 = pi->pl330_data;

	spin_lock_irqsave(&pl330->lock, flags);

	val = readl(regs + FSM) & 0x1;
	if (val)
		pl330->dmac_tbd.reset_mngr = true;
	else
		pl330->dmac_tbd.reset_mngr = false;

	val = readl(regs + FSC) & ((1 << pi->pcfg.num_chan) - 1);
	pl330->dmac_tbd.reset_chan |= val;
	if (val) {
		int i = 0;
		while (i < pi->pcfg.num_chan) {
			if (val & (1 << i)) {
				dev_info(pi->dev,
					"Reset Channel-%d\t CS-%x FTC-%x\n",
						i, readl(regs + CS(i)),
						readl(regs + FTC(i)));
				_stop(&pl330->channels[i]);
			}
			i++;
		}
	}

	/* Check which event happened i.e, thread notified */
	val = readl(regs + ES);
	if (pi->pcfg.num_events < 32
			&& val & ~((1 << pi->pcfg.num_events) - 1)) {
		pl330->dmac_tbd.reset_dmac = true;
		dev_err(pi->dev, "%s:%d Unexpected!\n", __func__, __LINE__);
		ret = 1;
		goto updt_exit;
	}

	for (ev = 0; ev < pi->pcfg.num_events; ev++) {
		if (val & (1 << ev)) { /* Event occurred */
			struct pl330_thread *thrd;
			u32 inten = readl(regs + INTEN);
			int active;

			/* Clear the event */
			if (inten & (1 << ev))
				writel(1 << ev, regs + INTCLR);

			ret = 1;

			id = pl330->events[ev];

			thrd = &pl330->channels[id];

			active = thrd->req_running;
			if (active == -1) /* Aborted */
				continue;

			/* Detach the req */
			rqdone = thrd->req[active].r;
			thrd->req[active].r = NULL;

			mark_free(thrd, active);

			/* Get going again ASAP */
			_start(thrd);

			/* For now, just make a list of callbacks to be done */
			list_add_tail(&rqdone->rqd, &pl330->req_done);
		}
	}

	/* Now that we are in no hurry, do the callbacks */
	list_for_each_entry_safe(rqdone, tmp, &pl330->req_done, rqd) {
		list_del(&rqdone->rqd);

		spin_unlock_irqrestore(&pl330->lock, flags);
		_callback(rqdone, PL330_ERR_NONE);
		spin_lock_irqsave(&pl330->lock, flags);
	}

updt_exit:
	spin_unlock_irqrestore(&pl330->lock, flags);

	if (pl330->dmac_tbd.reset_dmac
			|| pl330->dmac_tbd.reset_mngr
			|| pl330->dmac_tbd.reset_chan) {
		ret = 1;
		tasklet_schedule(&pl330->tasks);
	}

	return ret;
}

static int pl330_chan_ctrl(void *ch_id, enum pl330_chan_op op)
{
	struct pl330_thread *thrd = ch_id;
	struct pl330_dmac *pl330;
	unsigned long flags;
	int ret = 0, active;

	if (!thrd || thrd->free || thrd->dmac->state == DYING)
		return -EINVAL;

	pl330 = thrd->dmac;
	active = thrd->req_running;

	spin_lock_irqsave(&pl330->lock, flags);

	switch (op) {
	case PL330_OP_FLUSH:
		/* Make sure the channel is stopped */
		_stop(thrd);

		thrd->req[0].r = NULL;
		thrd->req[1].r = NULL;
		mark_free(thrd, 0);
		mark_free(thrd, 1);
		break;

	case PL330_OP_ABORT:
		/* Make sure the channel is stopped */
		_stop(thrd);

		/* ABORT is only for the active req */
		if (active == -1)
			break;

		thrd->req[active].r = NULL;
		mark_free(thrd, active);

		/* Start the next */
	case PL330_OP_START:
		if ((active == -1) && !_start(thrd))
			ret = -EIO;
		break;

	default:
		ret = -EINVAL;
	}

	spin_unlock_irqrestore(&pl330->lock, flags);
	return ret;
}

/* Reserve an event */
static inline int _alloc_event(struct pl330_thread *thrd)
{
	struct pl330_dmac *pl330 = thrd->dmac;
	struct pl330_info *pi = pl330->pinfo;
	int ev;

	for (ev = 0; ev < pi->pcfg.num_events; ev++)
		if (pl330->events[ev] == -1) {
			pl330->events[ev] = thrd->id;
			return ev;
		}

	return -1;
}

static bool _chan_ns(const struct pl330_info *pi, int i)
{
	return pi->pcfg.irq_ns & (1 << i);
}

/* Upon success, returns IdentityToken for the
 * allocated channel, NULL otherwise.
 */
static void *pl330_request_channel(const struct pl330_info *pi)
{
	struct pl330_thread *thrd = NULL;
	struct pl330_dmac *pl330;
	unsigned long flags;
	int chans, i;

	if (!pi || !pi->pl330_data)
		return NULL;

	pl330 = pi->pl330_data;

	if (pl330->state == DYING)
		return NULL;

	chans = pi->pcfg.num_chan;

	spin_lock_irqsave(&pl330->lock, flags);

	for (i = 0; i < chans; i++) {
		thrd = &pl330->channels[i];
		if ((thrd->free) && (!_manager_ns(thrd) ||
					_chan_ns(pi, i))) {
			thrd->ev = _alloc_event(thrd);
			if (thrd->ev >= 0) {
				thrd->free = false;
				thrd->lstenq = 1;
				thrd->req[0].r = NULL;
				mark_free(thrd, 0);
				thrd->req[1].r = NULL;
				mark_free(thrd, 1);
				break;
			}
		}
		thrd = NULL;
	}

	spin_unlock_irqrestore(&pl330->lock, flags);

	return thrd;
}

/* Release an event */
static inline void _free_event(struct pl330_thread *thrd, int ev)
{
	struct pl330_dmac *pl330 = thrd->dmac;
	struct pl330_info *pi = pl330->pinfo;

	/* If the event is valid and was held by the thread */
	if (ev >= 0 && ev < pi->pcfg.num_events
			&& pl330->events[ev] == thrd->id)
		pl330->events[ev] = -1;
}

static void pl330_release_channel(void *ch_id)
{
	struct pl330_thread *thrd = ch_id;
	struct pl330_dmac *pl330;
	unsigned long flags;

	if (!thrd || thrd->free)
		return;

	_stop(thrd);

	_callback(thrd->req[1 - thrd->lstenq].r, PL330_ERR_ABORT);
	_callback(thrd->req[thrd->lstenq].r, PL330_ERR_ABORT);

	pl330 = thrd->dmac;

	spin_lock_irqsave(&pl330->lock, flags);
	_free_event(thrd, thrd->ev);
	thrd->free = true;
	spin_unlock_irqrestore(&pl330->lock, flags);
}

/* Initialize the structure for PL330 configuration, that can be used
 * by the client driver the make best use of the DMAC
 */
static void read_dmac_config(struct pl330_info *pi)
{
	void __iomem *regs = pi->base;
	u32 val;

	val = readl(regs + CRD) >> CRD_DATA_WIDTH_SHIFT;
	val &= CRD_DATA_WIDTH_MASK;
	pi->pcfg.data_bus_width = 8 * (1 << val);

	val = readl(regs + CRD) >> CRD_DATA_BUFF_SHIFT;
	val &= CRD_DATA_BUFF_MASK;
	pi->pcfg.data_buf_dep = val + 1;

	val = readl(regs + CR0) >> CR0_NUM_CHANS_SHIFT;
	val &= CR0_NUM_CHANS_MASK;
	val += 1;
	pi->pcfg.num_chan = val;

	val = readl(regs + CR0);
	if (val & CR0_PERIPH_REQ_SET) {
		val = (val >> CR0_NUM_PERIPH_SHIFT) & CR0_NUM_PERIPH_MASK;
		val += 1;
		pi->pcfg.num_peri = val;
		pi->pcfg.peri_ns = readl(regs + CR4);
	} else {
		pi->pcfg.num_peri = 0;
	}

	val = readl(regs + CR0);
	if (val & CR0_BOOT_MAN_NS)
		pi->pcfg.mode |= DMAC_MODE_NS;
	else
		pi->pcfg.mode &= ~DMAC_MODE_NS;

	val = readl(regs + CR0) >> CR0_NUM_EVENTS_SHIFT;
	val &= CR0_NUM_EVENTS_MASK;
	val += 1;
	pi->pcfg.num_events = val;

	pi->pcfg.irq_ns = readl(regs + CR3);

	pi->pcfg.periph_id = get_id(pi, PERIPH_ID);
	pi->pcfg.pcell_id = get_id(pi, PCELL_ID);
}

static inline void _reset_thread(struct pl330_thread *thrd)
{
	struct pl330_dmac *pl330 = thrd->dmac;
	struct pl330_info *pi = pl330->pinfo;

	thrd->req[0].mc_cpu = pl330->mcode_cpu
				+ (thrd->id * pi->mcbufsz);
	thrd->req[0].mc_bus = pl330->mcode_bus
				+ (thrd->id * pi->mcbufsz);
	thrd->req[0].r = NULL;
	mark_free(thrd, 0);

	thrd->req[1].mc_cpu = thrd->req[0].mc_cpu
				+ pi->mcbufsz / 2;
	thrd->req[1].mc_bus = thrd->req[0].mc_bus
				+ pi->mcbufsz / 2;
	thrd->req[1].r = NULL;
	mark_free(thrd, 1);
}

static int dmac_alloc_threads(struct pl330_dmac *pl330)
{
	struct pl330_info *pi = pl330->pinfo;
	int chans = pi->pcfg.num_chan;
	struct pl330_thread *thrd;
	int i;

	/* Allocate 1 Manager and 'chans' Channel threads */
	pl330->channels = kzalloc((1 + chans) * sizeof(*thrd),
					GFP_KERNEL);
	if (!pl330->channels)
		return -ENOMEM;

	/* Init Channel threads */
	for (i = 0; i < chans; i++) {
		thrd = &pl330->channels[i];
		thrd->id = i;
		thrd->dmac = pl330;
		_reset_thread(thrd);
		thrd->free = true;
	}

	/* MANAGER is indexed at the end */
	thrd = &pl330->channels[chans];
	thrd->id = chans;
	thrd->dmac = pl330;
	thrd->free = false;
	pl330->manager = thrd;

	return 0;
}

static int dmac_alloc_resources(struct pl330_dmac *pl330)
{
	struct pl330_info *pi = pl330->pinfo;
	int chans = pi->pcfg.num_chan;
	int ret;

	/*
	 * Alloc MicroCode buffer for 'chans' Channel threads.
	 * A channel's buffer offset is (Channel_Id * MCODE_BUFF_PERCHAN)
	 */
	pl330->mcode_cpu = dma_alloc_coherent(pi->dev,
				chans * pi->mcbufsz,
				&pl330->mcode_bus, GFP_KERNEL);
	if (!pl330->mcode_cpu) {
		dev_err(pi->dev, "%s:%d Can't allocate memory!\n",
			__func__, __LINE__);
		return -ENOMEM;
	}

	ret = dmac_alloc_threads(pl330);
	if (ret) {
		dev_err(pi->dev, "%s:%d Can't to create channels for DMAC!\n",
			__func__, __LINE__);
		dma_free_coherent(pi->dev,
				chans * pi->mcbufsz,
				pl330->mcode_cpu, pl330->mcode_bus);
		return ret;
	}

	return 0;
}

static int pl330_add(struct pl330_info *pi)
{
	struct pl330_dmac *pl330;
	void __iomem *regs;
	int i, ret;

	if (!pi || !pi->dev)
		return -EINVAL;

	/* If already added */
	if (pi->pl330_data)
		return -EINVAL;

	/*
	 * If the SoC can perform reset on the DMAC, then do it
	 * before reading its configuration.
	 */
	if (pi->dmac_reset)
		pi->dmac_reset(pi);

	regs = pi->base;

	/* Check if we can handle this DMAC */
	if ((get_id(pi, PERIPH_ID) & 0xfffff) != PERIPH_ID_VAL
	   || get_id(pi, PCELL_ID) != PCELL_ID_VAL) {
		dev_err(pi->dev, "PERIPH_ID 0x%x, PCELL_ID 0x%x !\n",
			get_id(pi, PERIPH_ID), get_id(pi, PCELL_ID));
		return -EINVAL;
	}

	/* Read the configuration of the DMAC */
	read_dmac_config(pi);

	if (pi->pcfg.num_events == 0) {
		dev_err(pi->dev, "%s:%d Can't work without events!\n",
			__func__, __LINE__);
		return -EINVAL;
	}

	pl330 = kzalloc(sizeof(*pl330), GFP_KERNEL);
	if (!pl330) {
		dev_err(pi->dev, "%s:%d Can't allocate memory!\n",
			__func__, __LINE__);
		return -ENOMEM;
	}

	/* Assign the info structure and private data */
	pl330->pinfo = pi;
	pi->pl330_data = pl330;

	spin_lock_init(&pl330->lock);

	INIT_LIST_HEAD(&pl330->req_done);

	/* Use default MC buffer size if not provided */
	if (!pi->mcbufsz)
		pi->mcbufsz = MCODE_BUFF_PER_REQ * 2;

	/* Mark all events as free */
	for (i = 0; i < pi->pcfg.num_events; i++)
		pl330->events[i] = -1;

	/* Allocate resources needed by the DMAC */
	ret = dmac_alloc_resources(pl330);
	if (ret) {
		dev_err(pi->dev, "Unable to create channels for DMAC\n");
		kfree(pl330);
		return ret;
	}

	tasklet_init(&pl330->tasks, pl330_dotask, (unsigned long) pl330);

	pl330->state = INIT;

	return 0;
}

static int dmac_free_threads(struct pl330_dmac *pl330)
{
	struct pl330_info *pi = pl330->pinfo;
	int chans = pi->pcfg.num_chan;
	struct pl330_thread *thrd;
	int i;

	/* Release Channel threads */
	for (i = 0; i < chans; i++) {
		thrd = &pl330->channels[i];
		pl330_release_channel((void *)thrd);
	}

	/* Free memory */
	kfree(pl330->channels);

	return 0;
}

static void dmac_free_resources(struct pl330_dmac *pl330)
{
	struct pl330_info *pi = pl330->pinfo;
	int chans = pi->pcfg.num_chan;

	dmac_free_threads(pl330);

	dma_free_coherent(pi->dev, chans * pi->mcbufsz,
				pl330->mcode_cpu, pl330->mcode_bus);
}

static void pl330_del(struct pl330_info *pi)
{
	struct pl330_dmac *pl330;

	if (!pi || !pi->pl330_data)
		return;

	pl330 = pi->pl330_data;

	pl330->state = UNINIT;

	tasklet_kill(&pl330->tasks);

	/* Free DMAC resources */
	dmac_free_resources(pl330);

	kfree(pl330);
	pi->pl330_data = NULL;
}

/* forward declaration */
static struct amba_driver pl330_driver;

static inline struct dma_pl330_chan *
to_pchan(struct dma_chan *ch)
{
	if (!ch)
		return NULL;

	return container_of(ch, struct dma_pl330_chan, chan);
}

static inline struct dma_pl330_desc *
to_desc(struct dma_async_tx_descriptor *tx)
{
	return container_of(tx, struct dma_pl330_desc, txd);
}

static inline void free_desc_list(struct list_head *list)
{
	struct dma_pl330_dmac *pdmac;
	struct dma_pl330_desc *desc;
	struct dma_pl330_chan *pch = NULL;
	unsigned long flags;

	/* Finish off the work list */
	list_for_each_entry(desc, list, node) {
		dma_async_tx_callback callback;
		void *param;

		/* All desc in a list belong to same channel */
		pch = desc->pchan;
		callback = desc->txd.callback;
		param = desc->txd.callback_param;

		if (callback)
			callback(param);

		desc->pchan = NULL;
	}

	/* pch will be unset if list was empty */
	if (!pch)
		return;

	pdmac = pch->dmac;

	spin_lock_irqsave(&pdmac->pool_lock, flags);
	list_splice_tail_init(list, &pdmac->desc_pool);
	spin_unlock_irqrestore(&pdmac->pool_lock, flags);
}

static inline void handle_cyclic_desc_list(struct list_head *list)
{
	struct dma_pl330_desc *desc;
	struct dma_pl330_chan *pch = NULL;
	unsigned long flags;

	list_for_each_entry(desc, list, node) {
		dma_async_tx_callback callback;

		/* Change status to reload it */
		desc->status = PREP;
		pch = desc->pchan;
		callback = desc->txd.callback;
		if (callback)
			callback(desc->txd.callback_param);
	}

	/* pch will be unset if list was empty */
	if (!pch)
		return;

	spin_lock_irqsave(&pch->lock, flags);
	list_splice_tail_init(list, &pch->work_list);
	spin_unlock_irqrestore(&pch->lock, flags);
}

static inline void fill_queue(struct dma_pl330_chan *pch)
{
	struct dma_pl330_desc *desc;
	int ret;

	list_for_each_entry(desc, &pch->work_list, node) {

		/* If already submitted */
		if (desc->status == BUSY)
			break;

		ret = pl330_submit_req(pch->pl330_chid,
						&desc->req);
		if (!ret) {
			desc->status = BUSY;
			break;
		} else if (ret == -EAGAIN) {
			/* QFull or DMAC Dying */
			break;
		} else {
			/* Unacceptable request */
			desc->status = DONE;
			dev_err(pch->dmac->pif.dev, "%s:%d Bad Desc(%d)\n",
					__func__, __LINE__, desc->txd.cookie);
			tasklet_schedule(&pch->task);
		}
	}
}

static void pl330_tasklet(unsigned long data)
{
	struct dma_pl330_chan *pch = (struct dma_pl330_chan *)data;
	struct dma_pl330_desc *desc, *_dt;
	unsigned long flags;
	LIST_HEAD(list);

	spin_lock_irqsave(&pch->lock, flags);

	/* Pick up ripe tomatoes */
	list_for_each_entry_safe(desc, _dt, &pch->work_list, node)
		if (desc->status == DONE) {
			if (!pch->cyclic)
				dma_cookie_complete(&desc->txd);
			list_move_tail(&desc->node, &list);
		}

	/* Try to submit a req imm. next to the last completed cookie */
	fill_queue(pch);

	/* Make sure the PL330 Channel thread is active */
	pl330_chan_ctrl(pch->pl330_chid, PL330_OP_START);

	spin_unlock_irqrestore(&pch->lock, flags);

	if (pch->cyclic)
		handle_cyclic_desc_list(&list);
	else
		free_desc_list(&list);
}

static void dma_pl330_rqcb(void *token, enum pl330_op_err err)
{
	struct dma_pl330_desc *desc = token;
	struct dma_pl330_chan *pch = desc->pchan;
	unsigned long flags;

	/* If desc aborted */
	if (!pch)
		return;

	spin_lock_irqsave(&pch->lock, flags);

	desc->status = DONE;

	spin_unlock_irqrestore(&pch->lock, flags);

	tasklet_schedule(&pch->task);
}

static bool pl330_dt_filter(struct dma_chan *chan, void *param)
{
	struct dma_pl330_filter_args *fargs = param;

	if (chan->device != &fargs->pdmac->ddma)
		return false;

	return (chan->chan_id == fargs->chan_id);
}

bool pl330_filter(struct dma_chan *chan, void *param)
{
	u8 *peri_id;

	if (chan->device->dev->driver != &pl330_driver.drv)
		return false;

	peri_id = chan->private;
	return *peri_id == (unsigned)param;
}
EXPORT_SYMBOL(pl330_filter);

static struct dma_chan *of_dma_pl330_xlate(struct of_phandle_args *dma_spec,
						struct of_dma *ofdma)
{
	int count = dma_spec->args_count;
	struct dma_pl330_dmac *pdmac = ofdma->of_dma_data;
	struct dma_pl330_filter_args fargs;
	dma_cap_mask_t cap;

	if (!pdmac)
		return NULL;

	if (count != 1)
		return NULL;

	fargs.pdmac = pdmac;
	fargs.chan_id = dma_spec->args[0];

	dma_cap_zero(cap);
	dma_cap_set(DMA_SLAVE, cap);
	dma_cap_set(DMA_CYCLIC, cap);

	return dma_request_channel(cap, pl330_dt_filter, &fargs);
}

static int pl330_alloc_chan_resources(struct dma_chan *chan)
{
	struct dma_pl330_chan *pch = to_pchan(chan);
	struct dma_pl330_dmac *pdmac = pch->dmac;
	unsigned long flags;

	spin_lock_irqsave(&pch->lock, flags);

	dma_cookie_init(chan);
	pch->cyclic = false;

	pch->pl330_chid = pl330_request_channel(&pdmac->pif);
	if (!pch->pl330_chid) {
		spin_unlock_irqrestore(&pch->lock, flags);
		return -ENOMEM;
	}

	tasklet_init(&pch->task, pl330_tasklet, (unsigned long) pch);

	spin_unlock_irqrestore(&pch->lock, flags);

	return 1;
}

static int pl330_control(struct dma_chan *chan, enum dma_ctrl_cmd cmd, unsigned long arg)
{
	struct dma_pl330_chan *pch = to_pchan(chan);
	struct dma_pl330_desc *desc, *_dt;
	unsigned long flags;
	struct dma_pl330_dmac *pdmac = pch->dmac;
	struct dma_slave_config *slave_config;
	LIST_HEAD(list);

	switch (cmd) {
	case DMA_TERMINATE_ALL:
		spin_lock_irqsave(&pch->lock, flags);

		/* FLUSH the PL330 Channel thread */
		pl330_chan_ctrl(pch->pl330_chid, PL330_OP_FLUSH);

		/* Mark all desc done */
		list_for_each_entry_safe(desc, _dt, &pch->work_list , node) {
			desc->status = DONE;
			list_move_tail(&desc->node, &list);
		}

		list_splice_tail_init(&list, &pdmac->desc_pool);
		spin_unlock_irqrestore(&pch->lock, flags);
		break;
	case DMA_SLAVE_CONFIG:
		slave_config = (struct dma_slave_config *)arg;

		if (slave_config->direction == DMA_MEM_TO_DEV) {
			if (slave_config->dst_addr)
				pch->fifo_addr = slave_config->dst_addr;
			if (slave_config->dst_addr_width)
				pch->burst_sz = __ffs(slave_config->dst_addr_width);
			if (slave_config->dst_maxburst)
				pch->burst_len = slave_config->dst_maxburst;
		} else if (slave_config->direction == DMA_DEV_TO_MEM) {
			if (slave_config->src_addr)
				pch->fifo_addr = slave_config->src_addr;
			if (slave_config->src_addr_width)
				pch->burst_sz = __ffs(slave_config->src_addr_width);
			if (slave_config->src_maxburst)
				pch->burst_len = slave_config->src_maxburst;
		}
		break;
	default:
		dev_err(pch->dmac->pif.dev, "Not supported command.\n");
		return -ENXIO;
	}

	return 0;
}

static void pl330_free_chan_resources(struct dma_chan *chan)
{
	struct dma_pl330_chan *pch = to_pchan(chan);
	unsigned long flags;

	spin_lock_irqsave(&pch->lock, flags);

	tasklet_kill(&pch->task);

	pl330_release_channel(pch->pl330_chid);
	pch->pl330_chid = NULL;

	if (pch->cyclic)
		list_splice_tail_init(&pch->work_list, &pch->dmac->desc_pool);

	spin_unlock_irqrestore(&pch->lock, flags);
}

static enum dma_status
pl330_tx_status(struct dma_chan *chan, dma_cookie_t cookie,
		 struct dma_tx_state *txstate)
{
	return dma_cookie_status(chan, cookie, txstate);
}

static void pl330_issue_pending(struct dma_chan *chan)
{
	pl330_tasklet((unsigned long) to_pchan(chan));
}

/*
 * We returned the last one of the circular list of descriptor(s)
 * from prep_xxx, so the argument to submit corresponds to the last
 * descriptor of the list.
 */
static dma_cookie_t pl330_tx_submit(struct dma_async_tx_descriptor *tx)
{
	struct dma_pl330_desc *desc, *last = to_desc(tx);
	struct dma_pl330_chan *pch = to_pchan(tx->chan);
	dma_cookie_t cookie;
	unsigned long flags;

	spin_lock_irqsave(&pch->lock, flags);

	/* Assign cookies to all nodes */
	while (!list_empty(&last->node)) {
		desc = list_entry(last->node.next, struct dma_pl330_desc, node);

		dma_cookie_assign(&desc->txd);

		list_move_tail(&desc->node, &pch->work_list);
	}

	cookie = dma_cookie_assign(&last->txd);
	list_add_tail(&last->node, &pch->work_list);
	spin_unlock_irqrestore(&pch->lock, flags);

	return cookie;
}

static inline void _init_desc(struct dma_pl330_desc *desc)
{
	desc->pchan = NULL;
	desc->req.x = &desc->px;
	desc->req.token = desc;
	desc->rqcfg.swap = SWAP_NO;
	desc->rqcfg.privileged = 0;
	desc->rqcfg.insnaccess = 0;
	desc->rqcfg.scctl = SCCTRL0;
	desc->rqcfg.dcctl = DCCTRL0;
	desc->req.cfg = &desc->rqcfg;
	desc->req.xfer_cb = dma_pl330_rqcb;
	desc->txd.tx_submit = pl330_tx_submit;

	INIT_LIST_HEAD(&desc->node);
}

/* Returns the number of descriptors added to the DMAC pool */
static int add_desc(struct dma_pl330_dmac *pdmac, gfp_t flg, int count)
{
	struct dma_pl330_desc *desc;
	unsigned long flags;
	int i;

	if (!pdmac)
		return 0;

	desc = kmalloc(count * sizeof(*desc), flg);
	if (!desc)
		return 0;

	spin_lock_irqsave(&pdmac->pool_lock, flags);

	for (i = 0; i < count; i++) {
		_init_desc(&desc[i]);
		list_add_tail(&desc[i].node, &pdmac->desc_pool);
	}

	spin_unlock_irqrestore(&pdmac->pool_lock, flags);

	return count;
}

static struct dma_pl330_desc *
pluck_desc(struct dma_pl330_dmac *pdmac)
{
	struct dma_pl330_desc *desc = NULL;
	unsigned long flags;

	if (!pdmac)
		return NULL;

	spin_lock_irqsave(&pdmac->pool_lock, flags);

	if (!list_empty(&pdmac->desc_pool)) {
		desc = list_entry(pdmac->desc_pool.next,
				struct dma_pl330_desc, node);

		list_del_init(&desc->node);

		desc->status = PREP;
		desc->txd.callback = NULL;
	}

	spin_unlock_irqrestore(&pdmac->pool_lock, flags);

	return desc;
}

static struct dma_pl330_desc *pl330_get_desc(struct dma_pl330_chan *pch)
{
	struct dma_pl330_dmac *pdmac = pch->dmac;
	u8 *peri_id = pch->chan.private;
	struct dma_pl330_desc *desc;

	/* Pluck one desc from the pool of DMAC */
	desc = pluck_desc(pdmac);

	/* If the DMAC pool is empty, alloc new */
	if (!desc) {
		if (!add_desc(pdmac, GFP_ATOMIC, 1))
			return NULL;

		/* Try again */
		desc = pluck_desc(pdmac);
		if (!desc) {
			dev_err(pch->dmac->pif.dev,
				"%s:%d ALERT!\n", __func__, __LINE__);
			return NULL;
		}
	}

	/* Initialize the descriptor */
	desc->pchan = pch;
	desc->txd.cookie = 0;
	async_tx_ack(&desc->txd);

	desc->req.peri = peri_id ? pch->chan.chan_id : 0;
	desc->rqcfg.pcfg = &pch->dmac->pif.pcfg;

	dma_async_tx_descriptor_init(&desc->txd, &pch->chan);

	return desc;
}

static inline void fill_px(struct pl330_xfer *px,
		dma_addr_t dst, dma_addr_t src, size_t len)
{
	px->next = NULL;
	px->bytes = len;
	px->dst_addr = dst;
	px->src_addr = src;
}

static struct dma_pl330_desc *
__pl330_prep_dma_memcpy(struct dma_pl330_chan *pch, dma_addr_t dst,
		dma_addr_t src, size_t len)
{
	struct dma_pl330_desc *desc = pl330_get_desc(pch);

	if (!desc) {
		dev_err(pch->dmac->pif.dev, "%s:%d Unable to fetch desc\n",
			__func__, __LINE__);
		return NULL;
	}

	/*
	 * Ideally we should lookout for reqs bigger than
	 * those that can be programmed with 256 bytes of
	 * MC buffer, but considering a req size is seldom
	 * going to be word-unaligned and more than 200MB,
	 * we take it easy.
	 * Also, should the limit is reached we'd rather
	 * have the platform increase MC buffer size than
	 * complicating this API driver.
	 */
	fill_px(&desc->px, dst, src, len);

	return desc;
}

/* Call after fixing burst size */
static inline int get_burst_len(struct dma_pl330_desc *desc, size_t len)
{
	struct dma_pl330_chan *pch = desc->pchan;
	struct pl330_info *pi = &pch->dmac->pif;
	int burst_len;

	burst_len = pi->pcfg.data_bus_width / 8;
	burst_len *= pi->pcfg.data_buf_dep;
	burst_len >>= desc->rqcfg.brst_size;

	/* src/dst_burst_len can't be more than 16 */
	if (burst_len > 16)
		burst_len = 16;

	while (burst_len > 1) {
		if (!(len % (burst_len << desc->rqcfg.brst_size)))
			break;
		burst_len--;
	}

	return burst_len;
}

static struct dma_async_tx_descriptor *pl330_prep_dma_cyclic(
		struct dma_chan *chan, dma_addr_t dma_addr, size_t len,
		size_t period_len, enum dma_transfer_direction direction,
		unsigned long flags, void *context)
{
	struct dma_pl330_desc *desc;
	struct dma_pl330_chan *pch = to_pchan(chan);
	dma_addr_t dst;
	dma_addr_t src;

	desc = pl330_get_desc(pch);
	if (!desc) {
		dev_err(pch->dmac->pif.dev, "%s:%d Unable to fetch desc\n",
			__func__, __LINE__);
		return NULL;
	}

	switch (direction) {
	case DMA_MEM_TO_DEV:
		desc->rqcfg.src_inc = 1;
		desc->rqcfg.dst_inc = 0;
		desc->req.rqtype = MEMTODEV;
		src = dma_addr;
		dst = pch->fifo_addr;
		break;
	case DMA_DEV_TO_MEM:
		desc->rqcfg.src_inc = 0;
		desc->rqcfg.dst_inc = 1;
		desc->req.rqtype = DEVTOMEM;
		src = pch->fifo_addr;
		dst = dma_addr;
		break;
	default:
		dev_err(pch->dmac->pif.dev, "%s:%d Invalid dma direction\n",
		__func__, __LINE__);
		return NULL;
	}

	desc->rqcfg.brst_size = pch->burst_sz;
	desc->rqcfg.brst_len = 1;

	pch->cyclic = true;

	fill_px(&desc->px, dst, src, period_len);

	return &desc->txd;
}

static struct dma_async_tx_descriptor *
pl330_prep_dma_memcpy(struct dma_chan *chan, dma_addr_t dst,
		dma_addr_t src, size_t len, unsigned long flags)
{
	struct dma_pl330_desc *desc;
	struct dma_pl330_chan *pch = to_pchan(chan);
	struct pl330_info *pi;
	int burst;

	if (unlikely(!pch || !len))
		return NULL;

	pi = &pch->dmac->pif;

	desc = __pl330_prep_dma_memcpy(pch, dst, src, len);
	if (!desc)
		return NULL;

	desc->rqcfg.src_inc = 1;
	desc->rqcfg.dst_inc = 1;
	desc->req.rqtype = MEMTOMEM;

	/* Select max possible burst size */
	burst = pi->pcfg.data_bus_width / 8;

	while (burst > 1) {
		if (!(len % burst))
			break;
		burst /= 2;
	}

	desc->rqcfg.brst_size = 0;
	while (burst != (1 << desc->rqcfg.brst_size))
		desc->rqcfg.brst_size++;

	desc->rqcfg.brst_len = get_burst_len(desc, len);

	desc->txd.flags = flags;

	return &desc->txd;
}

static struct dma_async_tx_descriptor *
pl330_prep_slave_sg(struct dma_chan *chan, struct scatterlist *sgl,
		unsigned int sg_len, enum dma_transfer_direction direction,
		unsigned long flg, void *context)
{
	struct dma_pl330_desc *first, *desc = NULL;
	struct dma_pl330_chan *pch = to_pchan(chan);
	struct scatterlist *sg;
	unsigned long flags;
	int i;
	dma_addr_t addr;

	if (unlikely(!pch || !sgl || !sg_len))
		return NULL;

	addr = pch->fifo_addr;

	first = NULL;

	for_each_sg(sgl, sg, sg_len, i) {

		desc = pl330_get_desc(pch);
		if (!desc) {
			struct dma_pl330_dmac *pdmac = pch->dmac;

			dev_err(pch->dmac->pif.dev,
				"%s:%d Unable to fetch desc\n",
				__func__, __LINE__);
			if (!first)
				return NULL;

			spin_lock_irqsave(&pdmac->pool_lock, flags);

			while (!list_empty(&first->node)) {
				desc = list_entry(first->node.next,
						struct dma_pl330_desc, node);
				list_move_tail(&desc->node, &pdmac->desc_pool);
			}

			list_move_tail(&first->node, &pdmac->desc_pool);

			spin_unlock_irqrestore(&pdmac->pool_lock, flags);

			return NULL;
		}

		if (!first)
			first = desc;
		else
			list_add_tail(&desc->node, &first->node);

		if (direction == DMA_MEM_TO_DEV) {
			desc->rqcfg.src_inc = 1;
			desc->rqcfg.dst_inc = 0;
			desc->req.rqtype = MEMTODEV;
			fill_px(&desc->px,
				addr, sg_dma_address(sg), sg_dma_len(sg));
		} else {
			desc->rqcfg.src_inc = 0;
			desc->rqcfg.dst_inc = 1;
			desc->req.rqtype = DEVTOMEM;
			fill_px(&desc->px,
				sg_dma_address(sg), addr, sg_dma_len(sg));
		}

		desc->rqcfg.brst_size = pch->burst_sz;
		desc->rqcfg.brst_len = 1;
	}

	/* Return the last desc in the chain */
	desc->txd.flags = flg;
	return &desc->txd;
}

static irqreturn_t pl330_irq_handler(int irq, void *data)
{
	if (pl330_update(data))
		return IRQ_HANDLED;
	else
		return IRQ_NONE;
}

static int
pl330_probe(struct amba_device *adev, const struct amba_id *id)
{
	struct dma_pl330_platdata *pdat;
	struct dma_pl330_dmac *pdmac;
	struct dma_pl330_chan *pch, *_p;
	struct pl330_info *pi;
	struct dma_device *pd;
	struct resource *res;
	int i, ret, irq;
	int num_chan;

	pdat = adev->dev.platform_data;

	/* Allocate a new DMAC and its Channels */
	pdmac = devm_kzalloc(&adev->dev, sizeof(*pdmac), GFP_KERNEL);
	if (!pdmac) {
		dev_err(&adev->dev, "unable to allocate mem\n");
		return -ENOMEM;
	}

	pi = &pdmac->pif;
	pi->dev = &adev->dev;
	pi->pl330_data = NULL;
	pi->mcbufsz = pdat ? pdat->mcbuf_sz : 0;

	res = &adev->res;
	pi->base = devm_request_and_ioremap(&adev->dev, res);
	if (!pi->base)
		return -ENXIO;

	amba_set_drvdata(adev, pdmac);

	irq = adev->irq[0];
	ret = request_irq(irq, pl330_irq_handler, 0,
			dev_name(&adev->dev), pi);
	if (ret)
		return ret;

	ret = pl330_add(pi);
	if (ret)
		goto probe_err1;

	INIT_LIST_HEAD(&pdmac->desc_pool);
	spin_lock_init(&pdmac->pool_lock);

	/* Create a descriptor pool of default size */
	if (!add_desc(pdmac, GFP_KERNEL, NR_DEFAULT_DESC))
		dev_warn(&adev->dev, "unable to allocate desc\n");

	pd = &pdmac->ddma;
	INIT_LIST_HEAD(&pd->channels);

	/* Initialize channel parameters */
	if (pdat)
		num_chan = max_t(int, pdat->nr_valid_peri, pi->pcfg.num_chan);
	else
		num_chan = max_t(int, pi->pcfg.num_peri, pi->pcfg.num_chan);

	pdmac->peripherals = kzalloc(num_chan * sizeof(*pch), GFP_KERNEL);
	if (!pdmac->peripherals) {
		ret = -ENOMEM;
		dev_err(&adev->dev, "unable to allocate pdmac->peripherals\n");
		goto probe_err2;
	}

	for (i = 0; i < num_chan; i++) {
		pch = &pdmac->peripherals[i];
		if (!adev->dev.of_node)
			pch->chan.private = pdat ? &pdat->peri_id[i] : NULL;
		else
			pch->chan.private = adev->dev.of_node;

		INIT_LIST_HEAD(&pch->work_list);
		spin_lock_init(&pch->lock);
		pch->pl330_chid = NULL;
		pch->chan.device = pd;
		pch->dmac = pdmac;

		/* Add the channel to the DMAC list */
		list_add_tail(&pch->chan.device_node, &pd->channels);
	}

	pd->dev = &adev->dev;
	if (pdat) {
		pd->cap_mask = pdat->cap_mask;
	} else {
		dma_cap_set(DMA_MEMCPY, pd->cap_mask);
		if (pi->pcfg.num_peri) {
			dma_cap_set(DMA_SLAVE, pd->cap_mask);
			dma_cap_set(DMA_CYCLIC, pd->cap_mask);
			dma_cap_set(DMA_PRIVATE, pd->cap_mask);
		}
	}

	pd->device_alloc_chan_resources = pl330_alloc_chan_resources;
	pd->device_free_chan_resources = pl330_free_chan_resources;
	pd->device_prep_dma_memcpy = pl330_prep_dma_memcpy;
	pd->device_prep_dma_cyclic = pl330_prep_dma_cyclic;
	pd->device_tx_status = pl330_tx_status;
	pd->device_prep_slave_sg = pl330_prep_slave_sg;
	pd->device_control = pl330_control;
	pd->device_issue_pending = pl330_issue_pending;

	ret = dma_async_device_register(pd);
	if (ret) {
		dev_err(&adev->dev, "unable to register DMAC\n");
		goto probe_err3;
	}

	if (adev->dev.of_node) {
		ret = of_dma_controller_register(adev->dev.of_node,
					 of_dma_pl330_xlate, pdmac);
		if (ret) {
			dev_err(&adev->dev,
<<<<<<< HEAD
				"unable to register DMA to the generic"
				"DT DMA helpers\n");
=======
			"unable to register DMA to the generic DT DMA helpers\n");
>>>>>>> 60d509fa
		}
	}

	dev_info(&adev->dev,
		"Loaded driver for PL330 DMAC-%d\n", adev->periphid);
	dev_info(&adev->dev,
		"\tDBUFF-%ux%ubytes Num_Chans-%u Num_Peri-%u Num_Events-%u\n",
		pi->pcfg.data_buf_dep,
		pi->pcfg.data_bus_width / 8, pi->pcfg.num_chan,
		pi->pcfg.num_peri, pi->pcfg.num_events);

	return 0;
probe_err3:
	amba_set_drvdata(adev, NULL);

	/* Idle the DMAC */
	list_for_each_entry_safe(pch, _p, &pdmac->ddma.channels,
<<<<<<< HEAD
			chan.device_node)
		/* Remove the channel */
		list_del(&pch->chan.device_node);
=======
			chan.device_node) {

		/* Remove the channel */
		list_del(&pch->chan.device_node);

		/* Flush the channel */
		pl330_control(&pch->chan, DMA_TERMINATE_ALL, 0);
		pl330_free_chan_resources(&pch->chan);
	}
>>>>>>> 60d509fa
probe_err2:
	pl330_del(pi);
probe_err1:
	free_irq(irq, pi);

	return ret;
}

static int pl330_remove(struct amba_device *adev)
{
	struct dma_pl330_dmac *pdmac = amba_get_drvdata(adev);
	struct dma_pl330_chan *pch, *_p;
	struct pl330_info *pi;
	int irq;

	if (!pdmac)
		return 0;

	if (adev->dev.of_node)
		of_dma_controller_free(adev->dev.of_node);

	dma_async_device_unregister(&pdmac->ddma);
	amba_set_drvdata(adev, NULL);

	/* Idle the DMAC */
	list_for_each_entry_safe(pch, _p, &pdmac->ddma.channels,
			chan.device_node) {

		/* Remove the channel */
		list_del(&pch->chan.device_node);

		/* Flush the channel */
		pl330_control(&pch->chan, DMA_TERMINATE_ALL, 0);
		pl330_free_chan_resources(&pch->chan);
	}

	pi = &pdmac->pif;

	pl330_del(pi);

	irq = adev->irq[0];
	free_irq(irq, pi);

	return 0;
}

static struct amba_id pl330_ids[] = {
	{
		.id	= 0x00041330,
		.mask	= 0x000fffff,
	},
	{ 0, 0 },
};

MODULE_DEVICE_TABLE(amba, pl330_ids);

static struct amba_driver pl330_driver = {
	.drv = {
		.owner = THIS_MODULE,
		.name = "dma-pl330",
	},
	.id_table = pl330_ids,
	.probe = pl330_probe,
	.remove = pl330_remove,
};

module_amba_driver(pl330_driver);

MODULE_AUTHOR("Jaswinder Singh <jassi.brar@samsung.com>");
MODULE_DESCRIPTION("API Driver for PL330 DMAC");
MODULE_LICENSE("GPL");<|MERGE_RESOLUTION|>--- conflicted
+++ resolved
@@ -2992,12 +2992,7 @@
 					 of_dma_pl330_xlate, pdmac);
 		if (ret) {
 			dev_err(&adev->dev,
-<<<<<<< HEAD
-				"unable to register DMA to the generic"
-				"DT DMA helpers\n");
-=======
 			"unable to register DMA to the generic DT DMA helpers\n");
->>>>>>> 60d509fa
 		}
 	}
 
@@ -3015,11 +3010,6 @@
 
 	/* Idle the DMAC */
 	list_for_each_entry_safe(pch, _p, &pdmac->ddma.channels,
-<<<<<<< HEAD
-			chan.device_node)
-		/* Remove the channel */
-		list_del(&pch->chan.device_node);
-=======
 			chan.device_node) {
 
 		/* Remove the channel */
@@ -3029,7 +3019,6 @@
 		pl330_control(&pch->chan, DMA_TERMINATE_ALL, 0);
 		pl330_free_chan_resources(&pch->chan);
 	}
->>>>>>> 60d509fa
 probe_err2:
 	pl330_del(pi);
 probe_err1:
