--- conflicted
+++ resolved
@@ -1169,24 +1169,7 @@
 	regmap = devm_regmap_init_mmio(&pdev->dev, dmac->base,
 		 &axi_dmac_regmap_config);
 
-<<<<<<< HEAD
-	return ret;
-}
-
-static int axi_dmac_remove(struct platform_device *pdev)
-{
-	struct axi_dmac *dmac = platform_get_drvdata(pdev);
-
-	free_irq(dmac->irq, dmac);
-	of_dma_controller_free(pdev->dev.of_node);
-	tasklet_kill(&dmac->chan.vchan.task);
-	dma_async_device_unregister(&dmac->dma_dev);
-	clk_disable_unprepare(dmac->clk);
-
-	return 0;
-=======
 	return PTR_ERR_OR_ZERO(regmap);
->>>>>>> 2d5404ca
 }
 
 static const struct of_device_id axi_dmac_of_match_table[] = {
