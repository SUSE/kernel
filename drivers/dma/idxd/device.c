--- conflicted
+++ resolved
@@ -223,10 +223,7 @@
 
 	if (reset_config)
 		idxd_wq_disable_cleanup(wq);
-<<<<<<< HEAD
-=======
 	clear_bit(wq->id, idxd->wq_enable_map);
->>>>>>> eb3cdb58
 	wq->state = IDXD_WQ_DISABLED;
 	dev_dbg(dev, "WQ %d disabled\n", wq->id);
 	return 0;
@@ -262,10 +259,6 @@
 	operand = BIT(wq->id % 16) | ((wq->id / 16) << 16);
 	idxd_cmd_exec(idxd, IDXD_CMD_RESET_WQ, operand, NULL);
 	idxd_wq_disable_cleanup(wq);
-<<<<<<< HEAD
-	wq->state = IDXD_WQ_DISABLED;
-=======
->>>>>>> eb3cdb58
 }
 
 int idxd_wq_map_portal(struct idxd_wq *wq)
@@ -385,23 +378,11 @@
 	struct idxd_device *idxd = wq->idxd;
 
 	lockdep_assert_held(&wq->wq_lock);
-<<<<<<< HEAD
-=======
 	wq->state = IDXD_WQ_DISABLED;
->>>>>>> eb3cdb58
 	memset(wq->wqcfg, 0, idxd->wqcfg_size);
 	wq->type = IDXD_WQT_NONE;
 	wq->threshold = 0;
 	wq->priority = 0;
-<<<<<<< HEAD
-	wq->ats_dis = 0;
-	wq->enqcmds_retries = IDXD_ENQCMDS_RETRIES;
-	clear_bit(WQ_FLAG_DEDICATED, &wq->flags);
-	clear_bit(WQ_FLAG_BLOCK_ON_FAULT, &wq->flags);
-	memset(wq->name, 0, WQ_NAME_SIZE);
-	wq->max_xfer_bytes = WQ_DEFAULT_MAX_XFER;
-	wq->max_batch_size = WQ_DEFAULT_MAX_BATCH;
-=======
 	wq->enqcmds_retries = IDXD_ENQCMDS_RETRIES;
 	wq->flags = 0;
 	memset(wq->name, 0, WQ_NAME_SIZE);
@@ -409,7 +390,6 @@
 	idxd_wq_set_max_batch_size(idxd->data->type, wq, WQ_DEFAULT_MAX_BATCH);
 	if (wq->opcap_bmap)
 		bitmap_copy(wq->opcap_bmap, idxd->opcap_bmap, IDXD_MAX_OPCAP_BITS);
->>>>>>> eb3cdb58
 }
 
 static void idxd_wq_device_reset_cleanup(struct idxd_wq *wq)
@@ -598,28 +578,15 @@
 		return -ENXIO;
 	}
 
-<<<<<<< HEAD
-	spin_lock(&idxd->dev_lock);
 	idxd_device_clear_state(idxd);
-	idxd->state = IDXD_DEV_DISABLED;
-	spin_unlock(&idxd->dev_lock);
-=======
-	idxd_device_clear_state(idxd);
->>>>>>> eb3cdb58
 	return 0;
 }
 
 void idxd_device_reset(struct idxd_device *idxd)
 {
 	idxd_cmd_exec(idxd, IDXD_CMD_RESET_DEVICE, 0, NULL);
-<<<<<<< HEAD
-	spin_lock(&idxd->dev_lock);
-	idxd_device_clear_state(idxd);
-	idxd->state = IDXD_DEV_DISABLED;
-=======
 	idxd_device_clear_state(idxd);
 	spin_lock(&idxd->dev_lock);
->>>>>>> eb3cdb58
 	idxd_unmask_error_interrupts(idxd);
 	spin_unlock(&idxd->dev_lock);
 }
@@ -730,15 +697,11 @@
 		group->num_engines = 0;
 		group->num_wqs = 0;
 		group->use_rdbuf_limit = false;
-<<<<<<< HEAD
-		group->rdbufs_allowed = 0;
-=======
 		/*
 		 * The default value is the same as the value of
 		 * total read buffers in GRPCAP.
 		 */
 		group->rdbufs_allowed = idxd->max_rdbufs;
->>>>>>> eb3cdb58
 		group->rdbufs_reserved = 0;
 		if (idxd->hw.version <= DEVICE_VERSION_2 && !tc_override) {
 			group->tc_a = 1;
@@ -747,11 +710,8 @@
 			group->tc_a = -1;
 			group->tc_b = -1;
 		}
-<<<<<<< HEAD
-=======
 		group->desc_progress_limit = 0;
 		group->batch_progress_limit = 0;
->>>>>>> eb3cdb58
 	}
 }
 
@@ -759,25 +719,6 @@
 {
 	int i;
 
-<<<<<<< HEAD
-	lockdep_assert_held(&idxd->dev_lock);
-	for (i = 0; i < idxd->max_wqs; i++) {
-		struct idxd_wq *wq = idxd->wqs[i];
-
-		idxd_wq_disable_cleanup(wq);
-		idxd_wq_device_reset_cleanup(wq);
-	}
-}
-
-void idxd_device_clear_state(struct idxd_device *idxd)
-{
-	if (!test_bit(IDXD_FLAG_CONFIGURABLE, &idxd->flags))
-		return;
-
-	idxd_groups_clear_state(idxd);
-	idxd_engines_clear_state(idxd);
-	idxd_device_wqs_clear_state(idxd);
-=======
 	for (i = 0; i < idxd->max_wqs; i++) {
 		struct idxd_wq *wq = idxd->wqs[i];
 
@@ -902,7 +843,6 @@
 	evl->log = NULL;
 	evl->size = IDXD_EVL_SIZE_MIN;
 	spin_unlock(&evl->lock);
->>>>>>> eb3cdb58
 }
 
 static void idxd_group_config_write(struct idxd_group *group)
@@ -1095,16 +1035,9 @@
 			group->grpcfg.flags.tc_b = group->tc_b;
 		group->grpcfg.flags.use_rdbuf_limit = group->use_rdbuf_limit;
 		group->grpcfg.flags.rdbufs_reserved = group->rdbufs_reserved;
-<<<<<<< HEAD
-		if (group->rdbufs_allowed)
-			group->grpcfg.flags.rdbufs_allowed = group->rdbufs_allowed;
-		else
-			group->grpcfg.flags.rdbufs_allowed = idxd->max_rdbufs;
-=======
 		group->grpcfg.flags.rdbufs_allowed = group->rdbufs_allowed;
 		group->grpcfg.flags.desc_progress_limit = group->desc_progress_limit;
 		group->grpcfg.flags.batch_progress_limit = group->batch_progress_limit;
->>>>>>> eb3cdb58
 	}
 }
 
@@ -1358,11 +1291,7 @@
 {
 	union msix_perm mperm;
 
-<<<<<<< HEAD
-	if (ie->pasid == INVALID_IOASID)
-=======
 	if (ie->pasid == IOMMU_PASID_INVALID)
->>>>>>> eb3cdb58
 		return;
 
 	mperm.bits = 0;
@@ -1382,13 +1311,9 @@
 	struct idxd_device *idxd = wq->idxd;
 	struct idxd_irq_entry *ie = &wq->ie;
 
-<<<<<<< HEAD
-	synchronize_irq(ie->vector);
-=======
 	if (wq->type != IDXD_WQT_KERNEL)
 		return;
 
->>>>>>> eb3cdb58
 	free_irq(ie->vector, ie);
 	idxd_flush_pending_descs(ie);
 	if (idxd->request_int_handles)
@@ -1396,11 +1321,7 @@
 	idxd_device_clear_perm_entry(idxd, ie);
 	ie->vector = -1;
 	ie->int_handle = INVALID_INT_HANDLE;
-<<<<<<< HEAD
-	ie->pasid = INVALID_IOASID;
-=======
 	ie->pasid = IOMMU_PASID_INVALID;
->>>>>>> eb3cdb58
 }
 
 int idxd_wq_request_irq(struct idxd_wq *wq)
@@ -1411,18 +1332,12 @@
 	struct idxd_irq_entry *ie;
 	int rc;
 
-<<<<<<< HEAD
-	ie = &wq->ie;
-	ie->vector = pci_irq_vector(pdev, ie->id);
-	ie->pasid = device_pasid_enabled(idxd) ? idxd->pasid : INVALID_IOASID;
-=======
 	if (wq->type != IDXD_WQT_KERNEL)
 		return 0;
 
 	ie = &wq->ie;
 	ie->vector = pci_irq_vector(pdev, ie->id);
 	ie->pasid = device_pasid_enabled(idxd) ? idxd->pasid : IOMMU_PASID_INVALID;
->>>>>>> eb3cdb58
 	idxd_device_set_perm_entry(idxd, ie);
 
 	rc = request_threaded_irq(ie->vector, NULL, idxd_wq_thread, 0, "idxd-portal", ie);
@@ -1447,19 +1362,11 @@
 	free_irq(ie->vector, ie);
 err_irq:
 	idxd_device_clear_perm_entry(idxd, ie);
-<<<<<<< HEAD
-	ie->pasid = INVALID_IOASID;
-	return rc;
-}
-
-int __drv_enable_wq(struct idxd_wq *wq)
-=======
 	ie->pasid = IOMMU_PASID_INVALID;
 	return rc;
 }
 
 int drv_enable_wq(struct idxd_wq *wq)
->>>>>>> eb3cdb58
 {
 	struct idxd_device *idxd = wq->idxd;
 	struct device *dev = &idxd->pdev->dev;
@@ -1560,10 +1467,6 @@
 	}
 
 	wq->client_count = 0;
-<<<<<<< HEAD
-	return 0;
-
-=======
 
 	rc = idxd_wq_request_irq(wq);
 	if (rc < 0) {
@@ -1594,7 +1497,6 @@
 	idxd_wq_free_irq(wq);
 err_irq:
 	idxd_wq_unmap_portal(wq);
->>>>>>> eb3cdb58
 err_map_portal:
 	if (idxd_wq_disable(wq, false))
 		dev_dbg(dev, "wq %s disable failed\n", dev_name(wq_confdev(wq)));
@@ -1602,21 +1504,7 @@
 	return rc;
 }
 
-<<<<<<< HEAD
-int drv_enable_wq(struct idxd_wq *wq)
-{
-	int rc;
-
-	mutex_lock(&wq->wq_lock);
-	rc = __drv_enable_wq(wq);
-	mutex_unlock(&wq->wq_lock);
-	return rc;
-}
-
-void __drv_disable_wq(struct idxd_wq *wq)
-=======
 void drv_disable_wq(struct idxd_wq *wq)
->>>>>>> eb3cdb58
 {
 	struct idxd_device *idxd = wq->idxd;
 	struct device *dev = &idxd->pdev->dev;
@@ -1628,22 +1516,6 @@
 			 wq->id, idxd_wq_refcount(wq));
 
 	idxd_wq_unmap_portal(wq);
-<<<<<<< HEAD
-
-	idxd_wq_drain(wq);
-	idxd_wq_reset(wq);
-
-	wq->client_count = 0;
-}
-
-void drv_disable_wq(struct idxd_wq *wq)
-{
-	mutex_lock(&wq->wq_lock);
-	__drv_disable_wq(wq);
-	mutex_unlock(&wq->wq_lock);
-}
-
-=======
 	idxd_wq_drain(wq);
 	idxd_wq_free_irq(wq);
 	idxd_wq_reset(wq);
@@ -1653,7 +1525,6 @@
 	wq->client_count = 0;
 }
 
->>>>>>> eb3cdb58
 int idxd_device_drv_probe(struct idxd_dev *idxd_dev)
 {
 	struct idxd_device *idxd = idxd_dev_to_idxd(idxd_dev);
@@ -1677,12 +1548,6 @@
 	if (rc < 0)
 		return -ENXIO;
 
-<<<<<<< HEAD
-	/* Start device */
-	rc = idxd_device_enable(idxd);
-	if (rc < 0)
-		return rc;
-=======
 	rc = idxd_device_evl_setup(idxd);
 	if (rc < 0) {
 		idxd->cmd_status = IDXD_SCMD_DEV_EVL_ERR;
@@ -1695,16 +1560,12 @@
 		idxd_device_evl_free(idxd);
 		return rc;
 	}
->>>>>>> eb3cdb58
 
 	/* Setup DMA device without channels */
 	rc = idxd_register_dma_device(idxd);
 	if (rc < 0) {
 		idxd_device_disable(idxd);
-<<<<<<< HEAD
-=======
 		idxd_device_evl_free(idxd);
->>>>>>> eb3cdb58
 		idxd->cmd_status = IDXD_SCMD_DEV_DMA_ERR;
 		return rc;
 	}
@@ -1733,10 +1594,7 @@
 	idxd_device_disable(idxd);
 	if (test_bit(IDXD_FLAG_CONFIGURABLE, &idxd->flags))
 		idxd_device_reset(idxd);
-<<<<<<< HEAD
-=======
 	idxd_device_evl_free(idxd);
->>>>>>> eb3cdb58
 }
 
 static enum idxd_dev_type dev_types[] = {
