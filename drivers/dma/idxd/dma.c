--- conflicted
+++ resolved
@@ -307,41 +307,13 @@
 	mutex_lock(&wq->wq_lock);
 	wq->type = IDXD_WQT_KERNEL;
 
-<<<<<<< HEAD
-	rc = idxd_wq_request_irq(wq);
-	if (rc < 0) {
-		idxd->cmd_status = IDXD_SCMD_WQ_IRQ_ERR;
-		dev_dbg(dev, "WQ %d irq setup failed: %d\n", wq->id, rc);
-		goto err_irq;
-	}
-
-	rc = __drv_enable_wq(wq);
-=======
 	rc = drv_enable_wq(wq);
->>>>>>> eb3cdb58
 	if (rc < 0) {
 		dev_dbg(dev, "Enable wq %d failed: %d\n", wq->id, rc);
 		rc = -ENXIO;
 		goto err;
 	}
 
-<<<<<<< HEAD
-	rc = idxd_wq_alloc_resources(wq);
-	if (rc < 0) {
-		idxd->cmd_status = IDXD_SCMD_WQ_RES_ALLOC_ERR;
-		dev_dbg(dev, "WQ resource alloc failed\n");
-		goto err_res_alloc;
-	}
-
-	rc = idxd_wq_init_percpu_ref(wq);
-	if (rc < 0) {
-		idxd->cmd_status = IDXD_SCMD_PERCPU_ERR;
-		dev_dbg(dev, "percpu_ref setup failed\n");
-		goto err_ref;
-	}
-
-=======
->>>>>>> eb3cdb58
 	rc = idxd_register_dma_channel(wq);
 	if (rc < 0) {
 		idxd->cmd_status = IDXD_SCMD_DMA_CHAN_ERR;
@@ -354,20 +326,8 @@
 	return 0;
 
 err_dma:
-<<<<<<< HEAD
-	__idxd_wq_quiesce(wq);
-	percpu_ref_exit(&wq->wq_active);
-err_ref:
-	idxd_wq_free_resources(wq);
-err_res_alloc:
-	__drv_disable_wq(wq);
-err:
-	idxd_wq_free_irq(wq);
-err_irq:
-=======
 	drv_disable_wq(wq);
 err:
->>>>>>> eb3cdb58
 	wq->type = IDXD_WQT_NONE;
 	mutex_unlock(&wq->wq_lock);
 	return rc;
@@ -380,15 +340,7 @@
 	mutex_lock(&wq->wq_lock);
 	__idxd_wq_quiesce(wq);
 	idxd_unregister_dma_channel(wq);
-<<<<<<< HEAD
-	idxd_wq_free_resources(wq);
-	__drv_disable_wq(wq);
-	percpu_ref_exit(&wq->wq_active);
-	idxd_wq_free_irq(wq);
-	wq->type = IDXD_WQT_NONE;
-=======
 	drv_disable_wq(wq);
->>>>>>> eb3cdb58
 	mutex_unlock(&wq->wq_lock);
 }
 
