--- conflicted
+++ resolved
@@ -72,11 +72,7 @@
 	return add_uevent_var(env, "MODALIAS=" IDXD_DEVICES_MODALIAS_FMT, 0);
 }
 
-<<<<<<< HEAD
-struct bus_type dsa_bus_type = {
-=======
 const struct bus_type dsa_bus_type = {
->>>>>>> 2d5404ca
 	.name = "dsa",
 	.match = idxd_config_bus_match,
 	.probe = idxd_config_bus_probe,
