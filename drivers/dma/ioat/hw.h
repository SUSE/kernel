/*
 * Copyright(c) 2004 - 2009 Intel Corporation. All rights reserved.
 *
 * This program is free software; you can redistribute it and/or modify it
 * under the terms of the GNU General Public License as published by the Free
 * Software Foundation; either version 2 of the License, or (at your option)
 * any later version.
 *
 * This program is distributed in the hope that it will be useful, but WITHOUT
 * ANY WARRANTY; without even the implied warranty of MERCHANTABILITY or
 * FITNESS FOR A PARTICULAR PURPOSE.  See the GNU General Public License for
 * more details.
 *
 * You should have received a copy of the GNU General Public License along with
 * this program; if not, write to the Free Software Foundation, Inc., 59
 * Temple Place - Suite 330, Boston, MA  02111-1307, USA.
 *
 * The full GNU General Public License is included in this distribution in the
 * file called COPYING.
 */
#ifndef _IOAT_HW_H_
#define _IOAT_HW_H_

/* PCI Configuration Space Values */
#define IOAT_MMIO_BAR		0

/* CB device ID's */
#define IOAT_PCI_DID_5000       0x1A38
#define IOAT_PCI_DID_CNB        0x360B
#define IOAT_PCI_DID_SCNB       0x65FF
#define IOAT_PCI_DID_SNB        0x402F

#define PCI_DEVICE_ID_INTEL_IOAT_IVB0	0x0e20
#define PCI_DEVICE_ID_INTEL_IOAT_IVB1	0x0e21
#define PCI_DEVICE_ID_INTEL_IOAT_IVB2	0x0e22
#define PCI_DEVICE_ID_INTEL_IOAT_IVB3	0x0e23
#define PCI_DEVICE_ID_INTEL_IOAT_IVB4	0x0e24
#define PCI_DEVICE_ID_INTEL_IOAT_IVB5	0x0e25
#define PCI_DEVICE_ID_INTEL_IOAT_IVB6	0x0e26
#define PCI_DEVICE_ID_INTEL_IOAT_IVB7	0x0e27
#define PCI_DEVICE_ID_INTEL_IOAT_IVB8	0x0e2e
#define PCI_DEVICE_ID_INTEL_IOAT_IVB9	0x0e2f

<<<<<<< HEAD
#ifndef CONFIG_XEN
=======
#define PCI_DEVICE_ID_INTEL_IOAT_HSW0	0x2f20
#define PCI_DEVICE_ID_INTEL_IOAT_HSW1	0x2f21
#define PCI_DEVICE_ID_INTEL_IOAT_HSW2	0x2f22
#define PCI_DEVICE_ID_INTEL_IOAT_HSW3	0x2f23
#define PCI_DEVICE_ID_INTEL_IOAT_HSW4	0x2f24
#define PCI_DEVICE_ID_INTEL_IOAT_HSW5	0x2f25
#define PCI_DEVICE_ID_INTEL_IOAT_HSW6	0x2f26
#define PCI_DEVICE_ID_INTEL_IOAT_HSW7	0x2f27
#define PCI_DEVICE_ID_INTEL_IOAT_HSW8	0x2f2e
#define PCI_DEVICE_ID_INTEL_IOAT_HSW9	0x2f2f

#define PCI_DEVICE_ID_INTEL_IOAT_BWD0	0x0C50
#define PCI_DEVICE_ID_INTEL_IOAT_BWD1	0x0C51
#define PCI_DEVICE_ID_INTEL_IOAT_BWD2	0x0C52
#define PCI_DEVICE_ID_INTEL_IOAT_BWD3	0x0C53

#define IOAT_VER_1_2            0x12    /* Version 1.2 */
#define IOAT_VER_2_0            0x20    /* Version 2.0 */
#define IOAT_VER_3_0            0x30    /* Version 3.0 */
#define IOAT_VER_3_2            0x32    /* Version 3.2 */
#define IOAT_VER_3_3            0x33    /* Version 3.3 */


>>>>>>> f722406f
int system_has_dca_enabled(struct pci_dev *pdev);
#else
static inline int system_has_dca_enabled(struct pci_dev *pdev) { return 0; }
#endif

struct ioat_dma_descriptor {
	uint32_t	size;
	union {
		uint32_t ctl;
		struct {
			unsigned int int_en:1;
			unsigned int src_snoop_dis:1;
			unsigned int dest_snoop_dis:1;
			unsigned int compl_write:1;
			unsigned int fence:1;
			unsigned int null:1;
			unsigned int src_brk:1;
			unsigned int dest_brk:1;
			unsigned int bundle:1;
			unsigned int dest_dca:1;
			unsigned int hint:1;
			unsigned int rsvd2:13;
			#define IOAT_OP_COPY 0x00
			unsigned int op:8;
		} ctl_f;
	};
	uint64_t	src_addr;
	uint64_t	dst_addr;
	uint64_t	next;
	uint64_t	rsv1;
	uint64_t	rsv2;
	/* store some driver data in an unused portion of the descriptor */
	union {
		uint64_t	user1;
		uint64_t	tx_cnt;
	};
	uint64_t	user2;
};

struct ioat_fill_descriptor {
	uint32_t	size;
	union {
		uint32_t ctl;
		struct {
			unsigned int int_en:1;
			unsigned int rsvd:1;
			unsigned int dest_snoop_dis:1;
			unsigned int compl_write:1;
			unsigned int fence:1;
			unsigned int rsvd2:2;
			unsigned int dest_brk:1;
			unsigned int bundle:1;
			unsigned int rsvd4:15;
			#define IOAT_OP_FILL 0x01
			unsigned int op:8;
		} ctl_f;
	};
	uint64_t	src_data;
	uint64_t	dst_addr;
	uint64_t	next;
	uint64_t	rsv1;
	uint64_t	next_dst_addr;
	uint64_t	user1;
	uint64_t	user2;
};

struct ioat_xor_descriptor {
	uint32_t	size;
	union {
		uint32_t ctl;
		struct {
			unsigned int int_en:1;
			unsigned int src_snoop_dis:1;
			unsigned int dest_snoop_dis:1;
			unsigned int compl_write:1;
			unsigned int fence:1;
			unsigned int src_cnt:3;
			unsigned int bundle:1;
			unsigned int dest_dca:1;
			unsigned int hint:1;
			unsigned int rsvd:13;
			#define IOAT_OP_XOR 0x87
			#define IOAT_OP_XOR_VAL 0x88
			unsigned int op:8;
		} ctl_f;
	};
	uint64_t	src_addr;
	uint64_t	dst_addr;
	uint64_t	next;
	uint64_t	src_addr2;
	uint64_t	src_addr3;
	uint64_t	src_addr4;
	uint64_t	src_addr5;
};

struct ioat_xor_ext_descriptor {
	uint64_t	src_addr6;
	uint64_t	src_addr7;
	uint64_t	src_addr8;
	uint64_t	next;
	uint64_t	rsvd[4];
};

struct ioat_pq_descriptor {
	union {
		uint32_t	size;
		uint32_t	dwbes;
		struct {
			unsigned int rsvd:25;
			unsigned int p_val_err:1;
			unsigned int q_val_err:1;
			unsigned int rsvd1:4;
			unsigned int wbes:1;
		} dwbes_f;
	};
	union {
		uint32_t ctl;
		struct {
			unsigned int int_en:1;
			unsigned int src_snoop_dis:1;
			unsigned int dest_snoop_dis:1;
			unsigned int compl_write:1;
			unsigned int fence:1;
			unsigned int src_cnt:3;
			unsigned int bundle:1;
			unsigned int dest_dca:1;
			unsigned int hint:1;
			unsigned int p_disable:1;
			unsigned int q_disable:1;
			unsigned int rsvd2:2;
			unsigned int wb_en:1;
			unsigned int prl_en:1;
			unsigned int rsvd3:7;
			#define IOAT_OP_PQ 0x89
			#define IOAT_OP_PQ_VAL 0x8a
			#define IOAT_OP_PQ_16S 0xa0
			#define IOAT_OP_PQ_VAL_16S 0xa1
			unsigned int op:8;
		} ctl_f;
	};
	uint64_t	src_addr;
	uint64_t	p_addr;
	uint64_t	next;
	uint64_t	src_addr2;
	union {
		uint64_t	src_addr3;
		uint64_t	sed_addr;
	};
	uint8_t		coef[8];
	uint64_t	q_addr;
};

struct ioat_pq_ext_descriptor {
	uint64_t	src_addr4;
	uint64_t	src_addr5;
	uint64_t	src_addr6;
	uint64_t	next;
	uint64_t	src_addr7;
	uint64_t	src_addr8;
	uint64_t	rsvd[2];
};

struct ioat_pq_update_descriptor {
	uint32_t	size;
	union {
		uint32_t ctl;
		struct {
			unsigned int int_en:1;
			unsigned int src_snoop_dis:1;
			unsigned int dest_snoop_dis:1;
			unsigned int compl_write:1;
			unsigned int fence:1;
			unsigned int src_cnt:3;
			unsigned int bundle:1;
			unsigned int dest_dca:1;
			unsigned int hint:1;
			unsigned int p_disable:1;
			unsigned int q_disable:1;
			unsigned int rsvd:3;
			unsigned int coef:8;
			#define IOAT_OP_PQ_UP 0x8b
			unsigned int op:8;
		} ctl_f;
	};
	uint64_t	src_addr;
	uint64_t	p_addr;
	uint64_t	next;
	uint64_t	src_addr2;
	uint64_t	p_src;
	uint64_t	q_src;
	uint64_t	q_addr;
};

struct ioat_raw_descriptor {
	uint64_t	field[8];
};

struct ioat_pq16a_descriptor {
	uint8_t coef[8];
	uint64_t src_addr3;
	uint64_t src_addr4;
	uint64_t src_addr5;
	uint64_t src_addr6;
	uint64_t src_addr7;
	uint64_t src_addr8;
	uint64_t src_addr9;
};

struct ioat_pq16b_descriptor {
	uint64_t src_addr10;
	uint64_t src_addr11;
	uint64_t src_addr12;
	uint64_t src_addr13;
	uint64_t src_addr14;
	uint64_t src_addr15;
	uint64_t src_addr16;
	uint64_t rsvd;
};

union ioat_sed_pq_descriptor {
	struct ioat_pq16a_descriptor a;
	struct ioat_pq16b_descriptor b;
};

#define SED_SIZE	64

struct ioat_sed_raw_descriptor {
	uint64_t	a[8];
	uint64_t	b[8];
	uint64_t	c[8];
};

#endif<|MERGE_RESOLUTION|>--- conflicted
+++ resolved
@@ -41,9 +41,6 @@
 #define PCI_DEVICE_ID_INTEL_IOAT_IVB8	0x0e2e
 #define PCI_DEVICE_ID_INTEL_IOAT_IVB9	0x0e2f
 
-<<<<<<< HEAD
-#ifndef CONFIG_XEN
-=======
 #define PCI_DEVICE_ID_INTEL_IOAT_HSW0	0x2f20
 #define PCI_DEVICE_ID_INTEL_IOAT_HSW1	0x2f21
 #define PCI_DEVICE_ID_INTEL_IOAT_HSW2	0x2f22
@@ -67,11 +64,7 @@
 #define IOAT_VER_3_3            0x33    /* Version 3.3 */
 
 
->>>>>>> f722406f
 int system_has_dca_enabled(struct pci_dev *pdev);
-#else
-static inline int system_has_dca_enabled(struct pci_dev *pdev) { return 0; }
-#endif
 
 struct ioat_dma_descriptor {
 	uint32_t	size;
