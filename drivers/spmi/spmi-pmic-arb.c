--- conflicted
+++ resolved
@@ -1057,8 +1057,6 @@
 	 * allowed to write to the APID.  The owner of the last (highest) APID
 	 * which has the IRQ owner bit set for a given PPID will receive
 	 * interrupts from the PPID.
-<<<<<<< HEAD
-=======
 	 *
 	 * In arbiter version 7, the APID numbering space is divided between
 	 * the primary bus (0) and secondary bus (1) such that:
@@ -1066,7 +1064,6 @@
 	 * APID = N to N+M-1 are assigned to the secondary bus
 	 * where N = number of APIDs supported by the primary bus and
 	 *       M = number of APIDs supported by the secondary bus
->>>>>>> eb3cdb58
 	 */
 	apidd = &pmic_arb->apid_data[pmic_arb->base_apid];
 	apid_max = pmic_arb->base_apid + pmic_arb->apid_count;
