--- conflicted
+++ resolved
@@ -383,10 +383,7 @@
 	ddev->type = feature_dev_id_type(pdev);
 	ddev->feature_id = feature->id;
 	ddev->revision = feature->revision;
-<<<<<<< HEAD
-=======
 	ddev->dfh_version = feature->dfh_version;
->>>>>>> eb3cdb58
 	ddev->cdev = pdata->dfl_cdev;
 	if (feature->param_size) {
 		ddev->params = kmemdup(feature->params, feature->param_size, GFP_KERNEL);
@@ -736,10 +733,7 @@
 struct dfl_feature_info {
 	u16 fid;
 	u8 revision;
-<<<<<<< HEAD
-=======
 	u8 dfh_version;
->>>>>>> eb3cdb58
 	struct resource mmio_res;
 	void __iomem *ioaddr;
 	struct list_head node;
@@ -822,8 +816,6 @@
 		feature->dev = fdev;
 		feature->id = finfo->fid;
 		feature->revision = finfo->revision;
-<<<<<<< HEAD
-=======
 		feature->dfh_version = finfo->dfh_version;
 
 		if (finfo->param_size) {
@@ -832,7 +824,6 @@
 						       GFP_KERNEL);
 			if (!feature->params)
 				return -ENOMEM;
->>>>>>> eb3cdb58
 
 			feature->param_size = finfo->param_size;
 		}
@@ -1019,54 +1010,13 @@
 {
 	void __iomem *base = binfo->ioaddr + ofst;
 	unsigned int i, ibase, inr = 0;
-<<<<<<< HEAD
-	enum dfl_id_type type;
-=======
 	void *params = finfo->params;
 	enum dfl_id_type type;
 	u16 fid = finfo->fid;
->>>>>>> eb3cdb58
 	int virq;
 	u64 *p;
 	u64 v;
 
-<<<<<<< HEAD
-	type = feature_dev_id_type(binfo->feature_dev);
-
-	/*
-	 * Ideally DFL framework should only read info from DFL header, but
-	 * current version DFL only provides mmio resources information for
-	 * each feature in DFL Header, no field for interrupt resources.
-	 * Interrupt resource information is provided by specific mmio
-	 * registers of each private feature which supports interrupt. So in
-	 * order to parse and assign irq resources, DFL framework has to look
-	 * into specific capability registers of these private features.
-	 *
-	 * Once future DFL version supports generic interrupt resource
-	 * information in common DFL headers, the generic interrupt parsing
-	 * code will be added. But in order to be compatible to old version
-	 * DFL, the driver may still fall back to these quirks.
-	 */
-	if (type == PORT_ID) {
-		switch (fid) {
-		case PORT_FEATURE_ID_UINT:
-			v = readq(base + PORT_UINT_CAP);
-			ibase = FIELD_GET(PORT_UINT_CAP_FST_VECT, v);
-			inr = FIELD_GET(PORT_UINT_CAP_INT_NUM, v);
-			break;
-		case PORT_FEATURE_ID_ERROR:
-			v = readq(base + PORT_ERROR_CAP);
-			ibase = FIELD_GET(PORT_ERROR_CAP_INT_VECT, v);
-			inr = FIELD_GET(PORT_ERROR_CAP_SUPP_INT, v);
-			break;
-		}
-	} else if (type == FME_ID) {
-		if (fid == FME_FEATURE_ID_GLOBAL_ERR) {
-			v = readq(base + FME_ERROR_CAP);
-			ibase = FIELD_GET(FME_ERROR_CAP_INT_VECT, v);
-			inr = FIELD_GET(FME_ERROR_CAP_SUPP_INT, v);
-		}
-=======
 	switch (finfo->dfh_version) {
 	case 0:
 		/*
@@ -1117,7 +1067,6 @@
 	default:
 		dev_warn(binfo->dev, "unexpected DFH version %d\n", finfo->dfh_version);
 		break;
->>>>>>> eb3cdb58
 	}
 
 	if (!inr) {
@@ -1188,27 +1137,16 @@
 			resource_size_t ofst, resource_size_t size, u16 fid)
 {
 	struct dfl_feature_info *finfo;
-<<<<<<< HEAD
-	u8 revision = 0;
-=======
 	resource_size_t start, end;
 	int dfh_psize = 0;
 	u8 revision = 0;
 	u64 v, addr_off;
 	u8 dfh_ver = 0;
->>>>>>> eb3cdb58
 	int ret;
-	u64 v;
 
 	if (fid != FEATURE_ID_AFU) {
 		v = readq(binfo->ioaddr + ofst);
 		revision = FIELD_GET(DFH_REVISION, v);
-<<<<<<< HEAD
-
-		/* read feature size and id if inputs are invalid */
-		size = size ? size : feature_size(v);
-		fid = fid ? fid : feature_id(v);
-=======
 		dfh_ver = FIELD_GET(DFH_VERSION, v);
 		/* read feature size and id if inputs are invalid */
 		size = size ? size : feature_size(v);
@@ -1223,7 +1161,6 @@
 			}
 			dev_dbg(binfo->dev, "dfhv1_psize %d\n", dfh_psize);
 		}
->>>>>>> eb3cdb58
 	}
 
 	if (binfo->len - ofst < size)
@@ -1238,10 +1175,6 @@
 
 	finfo->fid = fid;
 	finfo->revision = revision;
-<<<<<<< HEAD
-	finfo->mmio_res.start = binfo->start + ofst;
-	finfo->mmio_res.end = finfo->mmio_res.start + size - 1;
-=======
 	finfo->dfh_version = dfh_ver;
 	if (dfh_ver == 1) {
 		v = readq(binfo->ioaddr + ofst + DFHv1_CSR_ADDR);
@@ -1257,7 +1190,6 @@
 		start = binfo->start + ofst;
 		end = start + size - 1;
 	}
->>>>>>> eb3cdb58
 	finfo->mmio_res.flags = IORESOURCE_MEM;
 	finfo->mmio_res.start = start;
 	finfo->mmio_res.end = end;
