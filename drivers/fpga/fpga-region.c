--- conflicted
+++ resolved
@@ -202,11 +202,7 @@
 	if (!region)
 		return ERR_PTR(-ENOMEM);
 
-<<<<<<< HEAD
-	id = ida_simple_get(&fpga_region_ida, 0, 0, GFP_KERNEL);
-=======
 	id = ida_alloc(&fpga_region_ida, GFP_KERNEL);
->>>>>>> eb3cdb58
 	if (id < 0) {
 		ret = id;
 		goto err_free;
@@ -287,11 +283,7 @@
 {
 	struct fpga_region *region = to_fpga_region(dev);
 
-<<<<<<< HEAD
-	ida_simple_remove(&fpga_region_ida, region->dev.id);
-=======
 	ida_free(&fpga_region_ida, region->dev.id);
->>>>>>> eb3cdb58
 	kfree(region);
 }
 
