// SPDX-License-Identifier: GPL-2.0
/*
 * FPGA Bridge Framework Driver
 *
 *  Copyright (C) 2013-2016 Altera Corporation, All Rights Reserved.
 *  Copyright (C) 2017 Intel Corporation
 */
#include <linux/fpga/fpga-bridge.h>
#include <linux/idr.h>
#include <linux/kernel.h>
#include <linux/module.h>
#include <linux/of_platform.h>
#include <linux/slab.h>
#include <linux/spinlock.h>

static DEFINE_IDA(fpga_bridge_ida);
static struct class *fpga_bridge_class;

/* Lock for adding/removing bridges to linked lists*/
static DEFINE_SPINLOCK(bridge_list_lock);

/**
 * fpga_bridge_enable - Enable transactions on the bridge
 *
 * @bridge: FPGA bridge
 *
 * Return: 0 for success, error code otherwise.
 */
int fpga_bridge_enable(struct fpga_bridge *bridge)
{
	dev_dbg(&bridge->dev, "enable\n");

	if (bridge->br_ops && bridge->br_ops->enable_set)
		return bridge->br_ops->enable_set(bridge, 1);

	return 0;
}
EXPORT_SYMBOL_GPL(fpga_bridge_enable);

/**
 * fpga_bridge_disable - Disable transactions on the bridge
 *
 * @bridge: FPGA bridge
 *
 * Return: 0 for success, error code otherwise.
 */
int fpga_bridge_disable(struct fpga_bridge *bridge)
{
	dev_dbg(&bridge->dev, "disable\n");

	if (bridge->br_ops && bridge->br_ops->enable_set)
		return bridge->br_ops->enable_set(bridge, 0);

	return 0;
}
EXPORT_SYMBOL_GPL(fpga_bridge_disable);

static struct fpga_bridge *__fpga_bridge_get(struct device *dev,
					     struct fpga_image_info *info)
{
	struct fpga_bridge *bridge;
	int ret = -ENODEV;

	bridge = to_fpga_bridge(dev);

	bridge->info = info;

	if (!mutex_trylock(&bridge->mutex)) {
		ret = -EBUSY;
		goto err_dev;
	}

	if (!try_module_get(dev->parent->driver->owner))
		goto err_ll_mod;

	dev_dbg(&bridge->dev, "get\n");

	return bridge;

err_ll_mod:
	mutex_unlock(&bridge->mutex);
err_dev:
	put_device(dev);
	return ERR_PTR(ret);
}

/**
 * of_fpga_bridge_get - get an exclusive reference to an fpga bridge
 *
 * @np: node pointer of an FPGA bridge
 * @info: fpga image specific information
 *
 * Return fpga_bridge struct if successful.
 * Return -EBUSY if someone already has a reference to the bridge.
 * Return -ENODEV if @np is not an FPGA Bridge.
 */
struct fpga_bridge *of_fpga_bridge_get(struct device_node *np,
				       struct fpga_image_info *info)
{
	struct device *dev;

	dev = class_find_device_by_of_node(fpga_bridge_class, np);
	if (!dev)
		return ERR_PTR(-ENODEV);

	return __fpga_bridge_get(dev, info);
}
EXPORT_SYMBOL_GPL(of_fpga_bridge_get);

static int fpga_bridge_dev_match(struct device *dev, const void *data)
{
	return dev->parent == data;
}

/**
 * fpga_bridge_get - get an exclusive reference to an fpga bridge
 * @dev:	parent device that fpga bridge was registered with
 * @info:	fpga image specific information
 *
 * Given a device, get an exclusive reference to an fpga bridge.
 *
 * Return: fpga bridge struct or IS_ERR() condition containing error code.
 */
struct fpga_bridge *fpga_bridge_get(struct device *dev,
				    struct fpga_image_info *info)
{
	struct device *bridge_dev;

	bridge_dev = class_find_device(fpga_bridge_class, NULL, dev,
				       fpga_bridge_dev_match);
	if (!bridge_dev)
		return ERR_PTR(-ENODEV);

	return __fpga_bridge_get(bridge_dev, info);
}
EXPORT_SYMBOL_GPL(fpga_bridge_get);

/**
 * fpga_bridge_put - release a reference to a bridge
 *
 * @bridge: FPGA bridge
 */
void fpga_bridge_put(struct fpga_bridge *bridge)
{
	dev_dbg(&bridge->dev, "put\n");

	bridge->info = NULL;
	module_put(bridge->dev.parent->driver->owner);
	mutex_unlock(&bridge->mutex);
	put_device(&bridge->dev);
}
EXPORT_SYMBOL_GPL(fpga_bridge_put);

/**
 * fpga_bridges_enable - enable bridges in a list
 * @bridge_list: list of FPGA bridges
 *
 * Enable each bridge in the list.  If list is empty, do nothing.
 *
 * Return 0 for success or empty bridge list; return error code otherwise.
 */
int fpga_bridges_enable(struct list_head *bridge_list)
{
	struct fpga_bridge *bridge;
	int ret;

	list_for_each_entry(bridge, bridge_list, node) {
		ret = fpga_bridge_enable(bridge);
		if (ret)
			return ret;
	}

	return 0;
}
EXPORT_SYMBOL_GPL(fpga_bridges_enable);

/**
 * fpga_bridges_disable - disable bridges in a list
 *
 * @bridge_list: list of FPGA bridges
 *
 * Disable each bridge in the list.  If list is empty, do nothing.
 *
 * Return 0 for success or empty bridge list; return error code otherwise.
 */
int fpga_bridges_disable(struct list_head *bridge_list)
{
	struct fpga_bridge *bridge;
	int ret;

	list_for_each_entry(bridge, bridge_list, node) {
		ret = fpga_bridge_disable(bridge);
		if (ret)
			return ret;
	}

	return 0;
}
EXPORT_SYMBOL_GPL(fpga_bridges_disable);

/**
 * fpga_bridges_put - put bridges
 *
 * @bridge_list: list of FPGA bridges
 *
 * For each bridge in the list, put the bridge and remove it from the list.
 * If list is empty, do nothing.
 */
void fpga_bridges_put(struct list_head *bridge_list)
{
	struct fpga_bridge *bridge, *next;
	unsigned long flags;

	list_for_each_entry_safe(bridge, next, bridge_list, node) {
		fpga_bridge_put(bridge);

		spin_lock_irqsave(&bridge_list_lock, flags);
		list_del(&bridge->node);
		spin_unlock_irqrestore(&bridge_list_lock, flags);
	}
}
EXPORT_SYMBOL_GPL(fpga_bridges_put);

/**
 * of_fpga_bridge_get_to_list - get a bridge, add it to a list
 *
 * @np: node pointer of an FPGA bridge
 * @info: fpga image specific information
 * @bridge_list: list of FPGA bridges
 *
 * Get an exclusive reference to the bridge and it to the list.
 *
 * Return 0 for success, error code from of_fpga_bridge_get() otherwise.
 */
int of_fpga_bridge_get_to_list(struct device_node *np,
			       struct fpga_image_info *info,
			       struct list_head *bridge_list)
{
	struct fpga_bridge *bridge;
	unsigned long flags;

	bridge = of_fpga_bridge_get(np, info);
	if (IS_ERR(bridge))
		return PTR_ERR(bridge);

	spin_lock_irqsave(&bridge_list_lock, flags);
	list_add(&bridge->node, bridge_list);
	spin_unlock_irqrestore(&bridge_list_lock, flags);

	return 0;
}
EXPORT_SYMBOL_GPL(of_fpga_bridge_get_to_list);

/**
 * fpga_bridge_get_to_list - given device, get a bridge, add it to a list
 *
 * @dev: FPGA bridge device
 * @info: fpga image specific information
 * @bridge_list: list of FPGA bridges
 *
 * Get an exclusive reference to the bridge and it to the list.
 *
 * Return 0 for success, error code from fpga_bridge_get() otherwise.
 */
int fpga_bridge_get_to_list(struct device *dev,
			    struct fpga_image_info *info,
			    struct list_head *bridge_list)
{
	struct fpga_bridge *bridge;
	unsigned long flags;

	bridge = fpga_bridge_get(dev, info);
	if (IS_ERR(bridge))
		return PTR_ERR(bridge);

	spin_lock_irqsave(&bridge_list_lock, flags);
	list_add(&bridge->node, bridge_list);
	spin_unlock_irqrestore(&bridge_list_lock, flags);

	return 0;
}
EXPORT_SYMBOL_GPL(fpga_bridge_get_to_list);

static ssize_t name_show(struct device *dev,
			 struct device_attribute *attr, char *buf)
{
	struct fpga_bridge *bridge = to_fpga_bridge(dev);

	return sprintf(buf, "%s\n", bridge->name);
}

static ssize_t state_show(struct device *dev,
			  struct device_attribute *attr, char *buf)
{
	struct fpga_bridge *bridge = to_fpga_bridge(dev);
	int state = 1;

	if (bridge->br_ops && bridge->br_ops->enable_show) {
		state = bridge->br_ops->enable_show(bridge);
		if (state < 0)
			return state;
	}

	return sysfs_emit(buf, "%s\n", state ? "enabled" : "disabled");
}

static DEVICE_ATTR_RO(name);
static DEVICE_ATTR_RO(state);

static struct attribute *fpga_bridge_attrs[] = {
	&dev_attr_name.attr,
	&dev_attr_state.attr,
	NULL,
};
ATTRIBUTE_GROUPS(fpga_bridge);

/**
 * fpga_bridge_register - create and register an FPGA Bridge device
 * @parent:	FPGA bridge device from pdev
 * @name:	FPGA bridge name
 * @br_ops:	pointer to structure of fpga bridge ops
 * @priv:	FPGA bridge private data
 *
 * Return: struct fpga_bridge pointer or ERR_PTR()
 */
struct fpga_bridge *
fpga_bridge_register(struct device *parent, const char *name,
		     const struct fpga_bridge_ops *br_ops,
		     void *priv)
{
	struct fpga_bridge *bridge;
	int id, ret;

	if (!br_ops) {
		dev_err(parent, "Attempt to register without fpga_bridge_ops\n");
		return ERR_PTR(-EINVAL);
	}

	if (!name || !strlen(name)) {
		dev_err(parent, "Attempt to register with no name!\n");
		return ERR_PTR(-EINVAL);
	}

	bridge = kzalloc(sizeof(*bridge), GFP_KERNEL);
	if (!bridge)
		return ERR_PTR(-ENOMEM);

<<<<<<< HEAD
	id = ida_simple_get(&fpga_bridge_ida, 0, 0, GFP_KERNEL);
=======
	id = ida_alloc(&fpga_bridge_ida, GFP_KERNEL);
>>>>>>> eb3cdb58
	if (id < 0) {
		ret = id;
		goto error_kfree;
	}

	mutex_init(&bridge->mutex);
	INIT_LIST_HEAD(&bridge->node);

	bridge->name = name;
	bridge->br_ops = br_ops;
	bridge->priv = priv;

	bridge->dev.groups = br_ops->groups;
	bridge->dev.class = fpga_bridge_class;
	bridge->dev.parent = parent;
	bridge->dev.of_node = parent->of_node;
	bridge->dev.id = id;

	ret = dev_set_name(&bridge->dev, "br%d", id);
	if (ret)
		goto error_device;

	ret = device_register(&bridge->dev);
	if (ret) {
		put_device(&bridge->dev);
		return ERR_PTR(ret);
	}

	of_platform_populate(bridge->dev.of_node, NULL, NULL, &bridge->dev);

	return bridge;

error_device:
	ida_free(&fpga_bridge_ida, id);
error_kfree:
	kfree(bridge);

	return ERR_PTR(ret);
}
EXPORT_SYMBOL_GPL(fpga_bridge_register);

/**
 * fpga_bridge_unregister - unregister an FPGA bridge
 *
 * @bridge: FPGA bridge struct
 *
 * This function is intended for use in an FPGA bridge driver's remove function.
 */
void fpga_bridge_unregister(struct fpga_bridge *bridge)
{
	/*
	 * If the low level driver provides a method for putting bridge into
	 * a desired state upon unregister, do it.
	 */
	if (bridge->br_ops && bridge->br_ops->fpga_bridge_remove)
		bridge->br_ops->fpga_bridge_remove(bridge);

	device_unregister(&bridge->dev);
}
EXPORT_SYMBOL_GPL(fpga_bridge_unregister);

static void fpga_bridge_dev_release(struct device *dev)
{
	struct fpga_bridge *bridge = to_fpga_bridge(dev);

<<<<<<< HEAD
	ida_simple_remove(&fpga_bridge_ida, bridge->dev.id);
=======
	ida_free(&fpga_bridge_ida, bridge->dev.id);
>>>>>>> eb3cdb58
	kfree(bridge);
}

static int __init fpga_bridge_dev_init(void)
{
	fpga_bridge_class = class_create("fpga_bridge");
	if (IS_ERR(fpga_bridge_class))
		return PTR_ERR(fpga_bridge_class);

	fpga_bridge_class->dev_groups = fpga_bridge_groups;
	fpga_bridge_class->dev_release = fpga_bridge_dev_release;

	return 0;
}

static void __exit fpga_bridge_dev_exit(void)
{
	class_destroy(fpga_bridge_class);
	ida_destroy(&fpga_bridge_ida);
}

MODULE_DESCRIPTION("FPGA Bridge Driver");
MODULE_AUTHOR("Alan Tull <atull@kernel.org>");
MODULE_LICENSE("GPL v2");

subsys_initcall(fpga_bridge_dev_init);
module_exit(fpga_bridge_dev_exit);<|MERGE_RESOLUTION|>--- conflicted
+++ resolved
@@ -345,11 +345,7 @@
 	if (!bridge)
 		return ERR_PTR(-ENOMEM);
 
-<<<<<<< HEAD
-	id = ida_simple_get(&fpga_bridge_ida, 0, 0, GFP_KERNEL);
-=======
 	id = ida_alloc(&fpga_bridge_ida, GFP_KERNEL);
->>>>>>> eb3cdb58
 	if (id < 0) {
 		ret = id;
 		goto error_kfree;
@@ -415,11 +411,7 @@
 {
 	struct fpga_bridge *bridge = to_fpga_bridge(dev);
 
-<<<<<<< HEAD
-	ida_simple_remove(&fpga_bridge_ida, bridge->dev.id);
-=======
 	ida_free(&fpga_bridge_ida, bridge->dev.id);
->>>>>>> eb3cdb58
 	kfree(bridge);
 }
 
