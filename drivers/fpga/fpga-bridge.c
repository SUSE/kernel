--- conflicted
+++ resolved
@@ -17,11 +17,7 @@
 static struct class *fpga_bridge_class;
 
 /* Lock for adding/removing bridges to linked lists*/
-<<<<<<< HEAD
-static spinlock_t bridge_list_lock;
-=======
 static DEFINE_SPINLOCK(bridge_list_lock);
->>>>>>> 7d2a07b7
 
 /**
  * fpga_bridge_enable - Enable transactions on the bridge
