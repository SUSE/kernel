--- conflicted
+++ resolved
@@ -234,11 +234,6 @@
 	  to configure the programmable logic(PL) through PS
 	  on ZynqMP SoC.
 
-<<<<<<< HEAD
-config FPGA_M10_BMC_SEC_UPDATE
-	tristate "Intel MAX10 BMC Secure Update driver"
-	depends on MFD_INTEL_M10_BMC
-=======
 config FPGA_MGR_VERSAL_FPGA
 	tristate "Xilinx Versal FPGA"
 	depends on ARCH_ZYNQMP || COMPILE_TEST
@@ -252,7 +247,6 @@
 config FPGA_M10_BMC_SEC_UPDATE
 	tristate "Intel MAX10 BMC Secure Update driver"
 	depends on MFD_INTEL_M10_BMC_CORE
->>>>>>> eb3cdb58
 	select FW_LOADER
 	select FW_UPLOAD
 	help
@@ -263,8 +257,6 @@
 	  (BMC) and provides support for secure updates for the BMC image,
 	  the FPGA image, the Root Entry Hashes, etc.
 
-<<<<<<< HEAD
-=======
 config FPGA_MGR_MICROCHIP_SPI
 	tristate "Microchip Polarfire SPI FPGA manager"
 	depends on SPI
@@ -284,5 +276,4 @@
 	  FPGA manager driver support for Lattice FPGAs programming over slave
 	  SPI sysCONFIG interface.
 
->>>>>>> eb3cdb58
 endif # FPGA