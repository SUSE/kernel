--- conflicted
+++ resolved
@@ -692,11 +692,7 @@
 	struct fpga_manager *mgr;
 	struct device *mgr_dev;
 
-<<<<<<< HEAD
-	mgr_dev = class_find_device(fpga_mgr_class, NULL, dev, fpga_mgr_dev_match);
-=======
 	mgr_dev = class_find_device(&fpga_mgr_class, NULL, dev, fpga_mgr_dev_match);
->>>>>>> 2d5404ca
 	if (!mgr_dev)
 		return ERR_PTR(-ENODEV);
 
@@ -720,11 +716,7 @@
 	struct fpga_manager *mgr;
 	struct device *mgr_dev;
 
-<<<<<<< HEAD
-	mgr_dev = class_find_device_by_of_node(fpga_mgr_class, node);
-=======
 	mgr_dev = class_find_device_by_of_node(&fpga_mgr_class, node);
->>>>>>> 2d5404ca
 	if (!mgr_dev)
 		return ERR_PTR(-ENODEV);
 
@@ -861,18 +853,6 @@
 	return ERR_PTR(ret);
 }
 EXPORT_SYMBOL_GPL(__fpga_mgr_register_full);
-<<<<<<< HEAD
-
-/* FIXME: provided only for kABI compatibility */
-#undef fpga_mgr_register_full
-struct fpga_manager *
-fpga_mgr_register_full(struct device *parent, const struct fpga_manager_info *info)
-{
-	return __fpga_mgr_register_full(parent, info, parent->driver->owner);
-}
-EXPORT_SYMBOL_GPL(fpga_mgr_register_full);
-=======
->>>>>>> 2d5404ca
 
 /**
  * __fpga_mgr_register - create and register an FPGA Manager device
@@ -901,20 +881,6 @@
 	info.priv = priv;
 
 	return __fpga_mgr_register_full(parent, &info, owner);
-<<<<<<< HEAD
-}
-EXPORT_SYMBOL_GPL(__fpga_mgr_register);
-
-/* FIXME: provided only for kABI compatibility */
-#undef fpga_mgr_register
-struct fpga_manager *
-fpga_mgr_register(struct device *parent, const char *name,
-		  const struct fpga_manager_ops *mops, void *priv)
-{
-	return __fpga_mgr_register(parent, name, mops, priv,
-				   parent->driver->owner);
-=======
->>>>>>> 2d5404ca
 }
 EXPORT_SYMBOL_GPL(__fpga_mgr_register);
 
@@ -979,18 +945,6 @@
 	return mgr;
 }
 EXPORT_SYMBOL_GPL(__devm_fpga_mgr_register_full);
-<<<<<<< HEAD
-
-/* FIXME: provided only for kABI compatibility */
-#undef devm_fpga_mgr_register_full
-struct fpga_manager *
-devm_fpga_mgr_register_full(struct device *parent, const struct fpga_manager_info *info)
-{
-	return __devm_fpga_mgr_register_full(parent, info, parent->driver->owner);
-}
-EXPORT_SYMBOL_GPL(devm_fpga_mgr_register_full);
-=======
->>>>>>> 2d5404ca
 
 /**
  * __devm_fpga_mgr_register - resource managed variant of fpga_mgr_register()
@@ -1018,20 +972,6 @@
 	info.priv = priv;
 
 	return __devm_fpga_mgr_register_full(parent, &info, owner);
-<<<<<<< HEAD
-}
-EXPORT_SYMBOL_GPL(__devm_fpga_mgr_register);
-
-/* FIXME: provided only for kABI compatibility */
-#undef devm_fpga_mgr_register
-struct fpga_manager *
-devm_fpga_mgr_register(struct device *parent, const char *name,
-		       const struct fpga_manager_ops *mops, void *priv)
-{
-	return __devm_fpga_mgr_register(parent, name, mops, priv,
-					parent->driver->owner);
-=======
->>>>>>> 2d5404ca
 }
 EXPORT_SYMBOL_GPL(__devm_fpga_mgr_register);
 
