--- conflicted
+++ resolved
@@ -8,11 +8,8 @@
 static bool nohmem;
 module_param_named(disable, nohmem, bool, 0444);
 
-<<<<<<< HEAD
-=======
 static bool platform_initialized;
 static DEFINE_MUTEX(hmem_resource_lock);
->>>>>>> eb3cdb58
 static struct resource hmem_active = {
 	.name = "HMEM devices",
 	.start = 0,
@@ -20,17 +17,6 @@
 	.flags = IORESOURCE_MEM,
 };
 
-<<<<<<< HEAD
-void hmem_register_device(int target_nid, struct resource *r)
-{
-	/* define a clean / non-busy resource for the platform device */
-	struct resource res = {
-		.start = r->start,
-		.end = r->end,
-		.flags = IORESOURCE_MEM,
-		.desc = IORES_DESC_SOFT_RESERVED,
-	};
-=======
 int walk_hmem_resources(struct device *host, walk_hmem_fn fn)
 {
 	struct resource *res;
@@ -49,7 +35,6 @@
 
 static void __hmem_register_resource(int target_nid, struct resource *res)
 {
->>>>>>> eb3cdb58
 	struct platform_device *pdev;
 	struct resource *new;
 	int rc;
@@ -68,35 +53,8 @@
 
 	pdev = platform_device_alloc("hmem_platform", 0);
 	if (!pdev) {
-<<<<<<< HEAD
-		pr_err("hmem device allocation failure for %pr\n", &res);
-		goto out_pdev;
-	}
-
-	if (!__request_region(&hmem_active, res.start, resource_size(&res),
-			      dev_name(&pdev->dev), 0)) {
-		dev_dbg(&pdev->dev, "hmem range %pr already active\n", &res);
-		goto out_active;
-	}
-
-	pdev->dev.numa_node = numa_map_to_online_node(target_nid);
-	info = (struct memregion_info) {
-		.target_node = target_nid,
-	};
-	rc = platform_device_add_data(pdev, &info, sizeof(info));
-	if (rc < 0) {
-		pr_err("hmem memregion_info allocation failure for %pr\n", &res);
-		goto out_resource;
-	}
-
-	rc = platform_device_add_resources(pdev, &res, 1);
-	if (rc < 0) {
-		pr_err("hmem resource allocation failure for %pr\n", &res);
-		goto out_resource;
-=======
 		pr_err_once("failed to register device-dax hmem_platform device\n");
 		return;
->>>>>>> eb3cdb58
 	}
 
 	rc = platform_device_add(pdev);
@@ -111,27 +69,14 @@
 	if (nohmem)
 		return;
 
-<<<<<<< HEAD
-out_resource:
-	__release_region(&hmem_active, res.start, resource_size(&res));
-out_active:
-	platform_device_put(pdev);
-out_pdev:
-	memregion_free(id);
-=======
 	mutex_lock(&hmem_resource_lock);
 	__hmem_register_resource(target_nid, res);
 	mutex_unlock(&hmem_resource_lock);
->>>>>>> eb3cdb58
 }
 
 static __init int hmem_register_one(struct resource *res, void *data)
 {
-<<<<<<< HEAD
-	hmem_register_device(phys_to_target_node(res->start), res);
-=======
 	hmem_register_resource(phys_to_target_node(res->start), res);
->>>>>>> eb3cdb58
 
 	return 0;
 }
