--- conflicted
+++ resolved
@@ -52,11 +52,7 @@
 
 	/* adjust the dax_region range to the start of data */
 	range = pgmap.range;
-<<<<<<< HEAD
-	range.start += offset,
-=======
 	range.start += offset;
->>>>>>> 7d2a07b7
 	dax_region = alloc_dax_region(dev, region_id, &range,
 			nd_region->target_node, le32_to_cpu(pfn_sb->align),
 			IORESOURCE_DAX_STATIC);
