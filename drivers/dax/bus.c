// SPDX-License-Identifier: GPL-2.0
/* Copyright(c) 2017-2018 Intel Corporation. All rights reserved. */
#include <linux/memremap.h>
#include <linux/device.h>
#include <linux/mutex.h>
#include <linux/list.h>
#include <linux/slab.h>
#include <linux/dax.h>
#include <linux/io.h>
#include "dax-private.h"
#include "bus.h"

static DEFINE_MUTEX(dax_bus_lock);

/*
 * All changes to the dax region configuration occur with this lock held
 * for write.
 */
DECLARE_RWSEM(dax_region_rwsem);

/*
 * All changes to the dax device configuration occur with this lock held
 * for write.
 */
DECLARE_RWSEM(dax_dev_rwsem);

#define DAX_NAME_LEN 30
struct dax_id {
	struct list_head list;
	char dev_name[DAX_NAME_LEN];
};

static int dax_bus_uevent(const struct device *dev, struct kobj_uevent_env *env)
{
	/*
	 * We only ever expect to handle device-dax instances, i.e. the
	 * @type argument to MODULE_ALIAS_DAX_DEVICE() is always zero
	 */
	return add_uevent_var(env, "MODALIAS=" DAX_DEVICE_MODALIAS_FMT, 0);
}

#define to_dax_drv(__drv)	container_of_const(__drv, struct dax_device_driver, drv)

static struct dax_id *__dax_match_id(const struct dax_device_driver *dax_drv,
		const char *dev_name)
{
	struct dax_id *dax_id;

	lockdep_assert_held(&dax_bus_lock);

	list_for_each_entry(dax_id, &dax_drv->ids, list)
		if (sysfs_streq(dax_id->dev_name, dev_name))
			return dax_id;
	return NULL;
}

static int dax_match_id(const struct dax_device_driver *dax_drv, struct device *dev)
{
	int match;

	mutex_lock(&dax_bus_lock);
	match = !!__dax_match_id(dax_drv, dev_name(dev));
	mutex_unlock(&dax_bus_lock);

	return match;
}

static int dax_match_type(const struct dax_device_driver *dax_drv, struct device *dev)
{
	enum dax_driver_type type = DAXDRV_DEVICE_TYPE;
	struct dev_dax *dev_dax = to_dev_dax(dev);

	if (dev_dax->region->res.flags & IORESOURCE_DAX_KMEM)
		type = DAXDRV_KMEM_TYPE;

	if (dax_drv->type == type)
		return 1;

	/* default to device mode if dax_kmem is disabled */
	if (dax_drv->type == DAXDRV_DEVICE_TYPE &&
	    !IS_ENABLED(CONFIG_DEV_DAX_KMEM))
		return 1;

	return 0;
}

enum id_action {
	ID_REMOVE,
	ID_ADD,
};

static ssize_t do_id_store(struct device_driver *drv, const char *buf,
		size_t count, enum id_action action)
{
	struct dax_device_driver *dax_drv = to_dax_drv(drv);
	unsigned int region_id, id;
	char devname[DAX_NAME_LEN];
	struct dax_id *dax_id;
	ssize_t rc = count;
	int fields;

	fields = sscanf(buf, "dax%d.%d", &region_id, &id);
	if (fields != 2)
		return -EINVAL;
	sprintf(devname, "dax%d.%d", region_id, id);
	if (!sysfs_streq(buf, devname))
		return -EINVAL;

	mutex_lock(&dax_bus_lock);
	dax_id = __dax_match_id(dax_drv, buf);
	if (!dax_id) {
		if (action == ID_ADD) {
			dax_id = kzalloc(sizeof(*dax_id), GFP_KERNEL);
			if (dax_id) {
				strscpy(dax_id->dev_name, buf, DAX_NAME_LEN);
				list_add(&dax_id->list, &dax_drv->ids);
			} else
				rc = -ENOMEM;
		}
	} else if (action == ID_REMOVE) {
		list_del(&dax_id->list);
		kfree(dax_id);
	}
	mutex_unlock(&dax_bus_lock);

	if (rc < 0)
		return rc;
	if (action == ID_ADD)
		rc = driver_attach(drv);
	if (rc)
		return rc;
	return count;
}

static ssize_t new_id_store(struct device_driver *drv, const char *buf,
		size_t count)
{
	return do_id_store(drv, buf, count, ID_ADD);
}
static DRIVER_ATTR_WO(new_id);

static ssize_t remove_id_store(struct device_driver *drv, const char *buf,
		size_t count)
{
	return do_id_store(drv, buf, count, ID_REMOVE);
}
static DRIVER_ATTR_WO(remove_id);

static struct attribute *dax_drv_attrs[] = {
	&driver_attr_new_id.attr,
	&driver_attr_remove_id.attr,
	NULL,
};
ATTRIBUTE_GROUPS(dax_drv);

static int dax_bus_match(struct device *dev, const struct device_driver *drv);

/*
 * Static dax regions are regions created by an external subsystem
 * nvdimm where a single range is assigned. Its boundaries are by the external
 * subsystem and are usually limited to one physical memory range. For example,
 * for PMEM it is usually defined by NVDIMM Namespace boundaries (i.e. a
 * single contiguous range)
 *
 * On dynamic dax regions, the assigned region can be partitioned by dax core
 * into multiple subdivisions. A subdivision is represented into one
 * /dev/daxN.M device composed by one or more potentially discontiguous ranges.
 *
 * When allocating a dax region, drivers must set whether it's static
 * (IORESOURCE_DAX_STATIC).  On static dax devices, the @pgmap is pre-assigned
 * to dax core when calling devm_create_dev_dax(), whereas in dynamic dax
 * devices it is NULL but afterwards allocated by dax core on device ->probe().
 * Care is needed to make sure that dynamic dax devices are torn down with a
 * cleared @pgmap field (see kill_dev_dax()).
 */
static bool is_static(struct dax_region *dax_region)
{
	return (dax_region->res.flags & IORESOURCE_DAX_STATIC) != 0;
}

bool static_dev_dax(struct dev_dax *dev_dax)
{
	return is_static(dev_dax->region);
}
EXPORT_SYMBOL_GPL(static_dev_dax);

static u64 dev_dax_size(struct dev_dax *dev_dax)
{
	u64 size = 0;
	int i;

<<<<<<< HEAD
	WARN_ON_ONCE(!rwsem_is_locked(&dax_dev_rwsem));
=======
	lockdep_assert_held(&dax_dev_rwsem);
>>>>>>> 2d5404ca

	for (i = 0; i < dev_dax->nr_range; i++)
		size += range_len(&dev_dax->ranges[i].range);

	return size;
}

static int dax_bus_probe(struct device *dev)
{
	struct dax_device_driver *dax_drv = to_dax_drv(dev->driver);
	struct dev_dax *dev_dax = to_dev_dax(dev);
	struct dax_region *dax_region = dev_dax->region;
	int rc;
	u64 size;
<<<<<<< HEAD

	rc = down_read_interruptible(&dax_dev_rwsem);
	if (rc)
		return rc;
	size = dev_dax_size(dev_dax);
	up_read(&dax_dev_rwsem);

=======

	rc = down_read_interruptible(&dax_dev_rwsem);
	if (rc)
		return rc;
	size = dev_dax_size(dev_dax);
	up_read(&dax_dev_rwsem);

>>>>>>> 2d5404ca
	if (size == 0 || dev_dax->id < 0)
		return -ENXIO;

	rc = dax_drv->probe(dev_dax);

	if (rc || is_static(dax_region))
		return rc;

	/*
	 * Track new seed creation only after successful probe of the
	 * previous seed.
	 */
	if (dax_region->seed == dev)
		dax_region->seed = NULL;

	return 0;
}

static void dax_bus_remove(struct device *dev)
{
	struct dax_device_driver *dax_drv = to_dax_drv(dev->driver);
	struct dev_dax *dev_dax = to_dev_dax(dev);

	if (dax_drv->remove)
		dax_drv->remove(dev_dax);
}

static const struct bus_type dax_bus_type = {
	.name = "dax",
	.uevent = dax_bus_uevent,
	.match = dax_bus_match,
	.probe = dax_bus_probe,
	.remove = dax_bus_remove,
	.drv_groups = dax_drv_groups,
};

static int dax_bus_match(struct device *dev, const struct device_driver *drv)
{
	const struct dax_device_driver *dax_drv = to_dax_drv(drv);

	if (dax_match_id(dax_drv, dev))
		return 1;
	return dax_match_type(dax_drv, dev);
}

/*
 * Rely on the fact that drvdata is set before the attributes are
 * registered, and that the attributes are unregistered before drvdata
 * is cleared to assume that drvdata is always valid.
 */
static ssize_t id_show(struct device *dev,
		struct device_attribute *attr, char *buf)
{
	struct dax_region *dax_region = dev_get_drvdata(dev);

	return sysfs_emit(buf, "%d\n", dax_region->id);
}
static DEVICE_ATTR_RO(id);

static ssize_t region_size_show(struct device *dev,
		struct device_attribute *attr, char *buf)
{
	struct dax_region *dax_region = dev_get_drvdata(dev);

	return sysfs_emit(buf, "%llu\n",
			  (unsigned long long)resource_size(&dax_region->res));
}
static struct device_attribute dev_attr_region_size = __ATTR(size, 0444,
		region_size_show, NULL);

static ssize_t region_align_show(struct device *dev,
		struct device_attribute *attr, char *buf)
{
	struct dax_region *dax_region = dev_get_drvdata(dev);

	return sysfs_emit(buf, "%u\n", dax_region->align);
}
static struct device_attribute dev_attr_region_align =
		__ATTR(align, 0400, region_align_show, NULL);

#define for_each_dax_region_resource(dax_region, res) \
	for (res = (dax_region)->res.child; res; res = res->sibling)

static unsigned long long dax_region_avail_size(struct dax_region *dax_region)
{
	resource_size_t size = resource_size(&dax_region->res);
	struct resource *res;

<<<<<<< HEAD
	WARN_ON_ONCE(!rwsem_is_locked(&dax_region_rwsem));
=======
	lockdep_assert_held(&dax_region_rwsem);
>>>>>>> 2d5404ca

	for_each_dax_region_resource(dax_region, res)
		size -= resource_size(res);
	return size;
}

static ssize_t available_size_show(struct device *dev,
		struct device_attribute *attr, char *buf)
{
	struct dax_region *dax_region = dev_get_drvdata(dev);
	unsigned long long size;
	int rc;

	rc = down_read_interruptible(&dax_region_rwsem);
	if (rc)
		return rc;
	size = dax_region_avail_size(dax_region);
	up_read(&dax_region_rwsem);

	return sysfs_emit(buf, "%llu\n", size);
}
static DEVICE_ATTR_RO(available_size);

static ssize_t seed_show(struct device *dev,
		struct device_attribute *attr, char *buf)
{
	struct dax_region *dax_region = dev_get_drvdata(dev);
	struct device *seed;
	ssize_t rc;

	if (is_static(dax_region))
		return -EINVAL;

	rc = down_read_interruptible(&dax_region_rwsem);
	if (rc)
		return rc;
	seed = dax_region->seed;
	rc = sysfs_emit(buf, "%s\n", seed ? dev_name(seed) : "");
	up_read(&dax_region_rwsem);

	return rc;
}
static DEVICE_ATTR_RO(seed);

static ssize_t create_show(struct device *dev,
		struct device_attribute *attr, char *buf)
{
	struct dax_region *dax_region = dev_get_drvdata(dev);
	struct device *youngest;
	ssize_t rc;

	if (is_static(dax_region))
		return -EINVAL;

	rc = down_read_interruptible(&dax_region_rwsem);
	if (rc)
		return rc;
	youngest = dax_region->youngest;
	rc = sysfs_emit(buf, "%s\n", youngest ? dev_name(youngest) : "");
	up_read(&dax_region_rwsem);

	return rc;
}

static struct dev_dax *__devm_create_dev_dax(struct dev_dax_data *data);

static ssize_t create_store(struct device *dev, struct device_attribute *attr,
		const char *buf, size_t len)
{
	struct dax_region *dax_region = dev_get_drvdata(dev);
	unsigned long long avail;
	ssize_t rc;
	int val;

	if (is_static(dax_region))
		return -EINVAL;

	rc = kstrtoint(buf, 0, &val);
	if (rc)
		return rc;
	if (val != 1)
		return -EINVAL;

	rc = down_write_killable(&dax_region_rwsem);
	if (rc)
		return rc;
	avail = dax_region_avail_size(dax_region);
	if (avail == 0)
		rc = -ENOSPC;
	else {
		struct dev_dax_data data = {
			.dax_region = dax_region,
			.size = 0,
			.id = -1,
			.memmap_on_memory = false,
		};
		struct dev_dax *dev_dax = __devm_create_dev_dax(&data);

		if (IS_ERR(dev_dax))
			rc = PTR_ERR(dev_dax);
		else {
			/*
			 * In support of crafting multiple new devices
			 * simultaneously multiple seeds can be created,
			 * but only the first one that has not been
			 * successfully bound is tracked as the region
			 * seed.
			 */
			if (!dax_region->seed)
				dax_region->seed = &dev_dax->dev;
			dax_region->youngest = &dev_dax->dev;
			rc = len;
		}
	}
	up_write(&dax_region_rwsem);

	return rc;
}
static DEVICE_ATTR_RW(create);

void kill_dev_dax(struct dev_dax *dev_dax)
{
	struct dax_device *dax_dev = dev_dax->dax_dev;
	struct inode *inode = dax_inode(dax_dev);

	kill_dax(dax_dev);
	unmap_mapping_range(inode->i_mapping, 0, 0, 1);

	/*
	 * Dynamic dax region have the pgmap allocated via dev_kzalloc()
	 * and thus freed by devm. Clear the pgmap to not have stale pgmap
	 * ranges on probe() from previous reconfigurations of region devices.
	 */
	if (!static_dev_dax(dev_dax))
		dev_dax->pgmap = NULL;
}
EXPORT_SYMBOL_GPL(kill_dev_dax);

static void trim_dev_dax_range(struct dev_dax *dev_dax)
{
	int i = dev_dax->nr_range - 1;
	struct range *range = &dev_dax->ranges[i].range;
	struct dax_region *dax_region = dev_dax->region;

<<<<<<< HEAD
	WARN_ON_ONCE(!rwsem_is_locked(&dax_region_rwsem));
=======
	lockdep_assert_held_write(&dax_region_rwsem);
>>>>>>> 2d5404ca
	dev_dbg(&dev_dax->dev, "delete range[%d]: %#llx:%#llx\n", i,
		(unsigned long long)range->start,
		(unsigned long long)range->end);

	__release_region(&dax_region->res, range->start, range_len(range));
	if (--dev_dax->nr_range == 0) {
		kfree(dev_dax->ranges);
		dev_dax->ranges = NULL;
	}
}

static void free_dev_dax_ranges(struct dev_dax *dev_dax)
{
	while (dev_dax->nr_range)
		trim_dev_dax_range(dev_dax);
}

static void __unregister_dev_dax(void *dev)
{
	struct dev_dax *dev_dax = to_dev_dax(dev);

	dev_dbg(dev, "%s\n", __func__);

	down_write(&dax_region_rwsem);
	kill_dev_dax(dev_dax);
	device_del(dev);
	free_dev_dax_ranges(dev_dax);
	put_device(dev);
	up_write(&dax_region_rwsem);
}

static void dax_region_free(struct kref *kref)
{
	struct dax_region *dax_region;

	dax_region = container_of(kref, struct dax_region, kref);
	kfree(dax_region);
}

static void dax_region_put(struct dax_region *dax_region)
{
	kref_put(&dax_region->kref, dax_region_free);
}

static void unregister_dev_dax(void *dev)
{
	if (rwsem_is_locked(&dax_region_rwsem))
		return __unregister_dev_dax(dev);

	if (WARN_ON_ONCE(down_write_killable(&dax_region_rwsem) != 0))
		return;
	__unregister_dev_dax(dev);
	up_write(&dax_region_rwsem);
}

static void dax_region_free(struct kref *kref)
{
	struct dax_region *dax_region;

	dax_region = container_of(kref, struct dax_region, kref);
	kfree(dax_region);
}

static void dax_region_put(struct dax_region *dax_region)
{
	kref_put(&dax_region->kref, dax_region_free);
}

/* a return value >= 0 indicates this invocation invalidated the id */
static int __free_dev_dax_id(struct dev_dax *dev_dax)
{
	struct dax_region *dax_region;
	int rc = dev_dax->id;

<<<<<<< HEAD
	WARN_ON_ONCE(!rwsem_is_locked(&dax_dev_rwsem));
=======
	lockdep_assert_held_write(&dax_dev_rwsem);
>>>>>>> 2d5404ca

	if (!dev_dax->dyn_id || dev_dax->id < 0)
		return -1;
	dax_region = dev_dax->region;
	ida_free(&dax_region->ida, dev_dax->id);
	dax_region_put(dax_region);
	dev_dax->id = -1;
	return rc;
}

static int free_dev_dax_id(struct dev_dax *dev_dax)
{
	int rc;

	rc = down_write_killable(&dax_dev_rwsem);
	if (rc)
		return rc;
	rc = __free_dev_dax_id(dev_dax);
	up_write(&dax_dev_rwsem);
	return rc;
}

static int alloc_dev_dax_id(struct dev_dax *dev_dax)
{
	struct dax_region *dax_region = dev_dax->region;
	int id;

	id = ida_alloc(&dax_region->ida, GFP_KERNEL);
	if (id < 0)
		return id;
	kref_get(&dax_region->kref);
	dev_dax->dyn_id = true;
	dev_dax->id = id;
	return id;
}

static ssize_t delete_store(struct device *dev, struct device_attribute *attr,
		const char *buf, size_t len)
{
	struct dax_region *dax_region = dev_get_drvdata(dev);
	struct dev_dax *dev_dax;
	struct device *victim;
	bool do_del = false;
	int rc;

	if (is_static(dax_region))
		return -EINVAL;

	victim = device_find_child_by_name(dax_region->dev, buf);
	if (!victim)
		return -ENXIO;

	rc = down_write_killable(&dax_region_rwsem);
	if (rc)
		return rc;
	rc = down_write_killable(&dax_dev_rwsem);
	if (rc) {
		up_write(&dax_region_rwsem);
		return rc;
	}
	dev_dax = to_dev_dax(victim);
	down_write(&dax_dev_rwsem);
	if (victim->driver || dev_dax_size(dev_dax))
		rc = -EBUSY;
	else {
		/*
		 * Invalidate the device so it does not become active
		 * again, but always preserve device-id-0 so that
		 * /sys/bus/dax/ is guaranteed to be populated while any
		 * dax_region is registered.
		 */
		if (dev_dax->id > 0) {
			do_del = __free_dev_dax_id(dev_dax) >= 0;
			rc = len;
			if (dax_region->seed == victim)
				dax_region->seed = NULL;
			if (dax_region->youngest == victim)
				dax_region->youngest = NULL;
		} else
			rc = -EBUSY;
	}
	up_write(&dax_dev_rwsem);
<<<<<<< HEAD
=======
	device_unlock(victim);
>>>>>>> 2d5404ca

	/* won the race to invalidate the device, clean it up */
	if (do_del)
		devm_release_action(dev, unregister_dev_dax, victim);
	up_write(&dax_region_rwsem);
	put_device(victim);

	return rc;
}
static DEVICE_ATTR_WO(delete);

static umode_t dax_region_visible(struct kobject *kobj, struct attribute *a,
		int n)
{
	struct device *dev = container_of(kobj, struct device, kobj);
	struct dax_region *dax_region = dev_get_drvdata(dev);

	if (is_static(dax_region))
		if (a == &dev_attr_available_size.attr
				|| a == &dev_attr_create.attr
				|| a == &dev_attr_seed.attr
				|| a == &dev_attr_delete.attr)
			return 0;
	return a->mode;
}

static struct attribute *dax_region_attributes[] = {
	&dev_attr_available_size.attr,
	&dev_attr_region_size.attr,
	&dev_attr_region_align.attr,
	&dev_attr_create.attr,
	&dev_attr_seed.attr,
	&dev_attr_delete.attr,
	&dev_attr_id.attr,
	NULL,
};

static const struct attribute_group dax_region_attribute_group = {
	.name = "dax_region",
	.attrs = dax_region_attributes,
	.is_visible = dax_region_visible,
};

static const struct attribute_group *dax_region_attribute_groups[] = {
	&dax_region_attribute_group,
	NULL,
};

static void dax_region_unregister(void *region)
{
	struct dax_region *dax_region = region;

	sysfs_remove_groups(&dax_region->dev->kobj,
			dax_region_attribute_groups);
	dax_region_put(dax_region);
}

struct dax_region *alloc_dax_region(struct device *parent, int region_id,
		struct range *range, int target_node, unsigned int align,
		unsigned long flags)
{
	struct dax_region *dax_region;

	/*
	 * The DAX core assumes that it can store its private data in
	 * parent->driver_data. This WARN is a reminder / safeguard for
	 * developers of device-dax drivers.
	 */
	if (dev_get_drvdata(parent)) {
		dev_WARN(parent, "dax core failed to setup private data\n");
		return NULL;
	}

	if (!IS_ALIGNED(range->start, align)
			|| !IS_ALIGNED(range_len(range), align))
		return NULL;

	dax_region = kzalloc(sizeof(*dax_region), GFP_KERNEL);
	if (!dax_region)
		return NULL;

	dev_set_drvdata(parent, dax_region);
	kref_init(&dax_region->kref);
	dax_region->id = region_id;
	dax_region->align = align;
	dax_region->dev = parent;
	dax_region->target_node = target_node;
	ida_init(&dax_region->ida);
	dax_region->res = (struct resource) {
		.start = range->start,
		.end = range->end,
		.flags = IORESOURCE_MEM | flags,
	};

	if (sysfs_create_groups(&parent->kobj, dax_region_attribute_groups)) {
		kfree(dax_region);
		return NULL;
	}

	if (devm_add_action_or_reset(parent, dax_region_unregister, dax_region))
		return NULL;
	return dax_region;
}
EXPORT_SYMBOL_GPL(alloc_dax_region);

static void dax_mapping_release(struct device *dev)
{
	struct dax_mapping *mapping = to_dax_mapping(dev);
	struct device *parent = dev->parent;
	struct dev_dax *dev_dax = to_dev_dax(parent);

	ida_free(&dev_dax->ida, mapping->id);
	kfree(mapping);
	put_device(parent);
}

static void __unregister_dax_mapping(void *data)
{
	struct device *dev = data;
	struct dax_mapping *mapping = to_dax_mapping(dev);
	struct dev_dax *dev_dax = to_dev_dax(dev->parent);

	dev_dbg(dev, "%s\n", __func__);

<<<<<<< HEAD
	WARN_ON_ONCE(!rwsem_is_locked(&dax_region_rwsem));

=======
>>>>>>> 2d5404ca
	dev_dax->ranges[mapping->range_id].mapping = NULL;
	mapping->range_id = -1;

	device_unregister(dev);
<<<<<<< HEAD
}

static void unregister_dax_mapping(void *data)
{
	if (rwsem_is_locked(&dax_region_rwsem))
		return __unregister_dax_mapping(data);

	if (WARN_ON_ONCE(down_write_killable(&dax_region_rwsem) != 0))
		return;
	__unregister_dax_mapping(data);
	up_write(&dax_region_rwsem);
=======
>>>>>>> 2d5404ca
}

static struct dev_dax_range *get_dax_range(struct device *dev)
{
	struct dax_mapping *mapping = to_dax_mapping(dev);
	struct dev_dax *dev_dax = to_dev_dax(dev->parent);
	int rc;

	rc = down_write_killable(&dax_region_rwsem);
	if (rc)
		return NULL;
	if (mapping->range_id < 0) {
		up_write(&dax_region_rwsem);
		return NULL;
	}

	return &dev_dax->ranges[mapping->range_id];
}

static void put_dax_range(void)
{
	up_write(&dax_region_rwsem);
}

static ssize_t start_show(struct device *dev,
		struct device_attribute *attr, char *buf)
{
	struct dev_dax_range *dax_range;
	ssize_t rc;

	dax_range = get_dax_range(dev);
	if (!dax_range)
		return -ENXIO;
	rc = sysfs_emit(buf, "%#llx\n", dax_range->range.start);
	put_dax_range();

	return rc;
}
static DEVICE_ATTR(start, 0400, start_show, NULL);

static ssize_t end_show(struct device *dev,
		struct device_attribute *attr, char *buf)
{
	struct dev_dax_range *dax_range;
	ssize_t rc;

	dax_range = get_dax_range(dev);
	if (!dax_range)
		return -ENXIO;
	rc = sysfs_emit(buf, "%#llx\n", dax_range->range.end);
	put_dax_range();

	return rc;
}
static DEVICE_ATTR(end, 0400, end_show, NULL);

static ssize_t pgoff_show(struct device *dev,
		struct device_attribute *attr, char *buf)
{
	struct dev_dax_range *dax_range;
	ssize_t rc;

	dax_range = get_dax_range(dev);
	if (!dax_range)
		return -ENXIO;
	rc = sysfs_emit(buf, "%#lx\n", dax_range->pgoff);
	put_dax_range();

	return rc;
}
static DEVICE_ATTR(page_offset, 0400, pgoff_show, NULL);

static struct attribute *dax_mapping_attributes[] = {
	&dev_attr_start.attr,
	&dev_attr_end.attr,
	&dev_attr_page_offset.attr,
	NULL,
};

static const struct attribute_group dax_mapping_attribute_group = {
	.attrs = dax_mapping_attributes,
};

static const struct attribute_group *dax_mapping_attribute_groups[] = {
	&dax_mapping_attribute_group,
	NULL,
};

static const struct device_type dax_mapping_type = {
	.release = dax_mapping_release,
	.groups = dax_mapping_attribute_groups,
};

static int devm_register_dax_mapping(struct dev_dax *dev_dax, int range_id)
{
	struct dax_region *dax_region = dev_dax->region;
	struct dax_mapping *mapping;
	struct device *dev;
	int rc;

<<<<<<< HEAD
	WARN_ON_ONCE(!rwsem_is_locked(&dax_region_rwsem));
=======
	lockdep_assert_held_write(&dax_region_rwsem);
>>>>>>> 2d5404ca

	if (dev_WARN_ONCE(&dev_dax->dev, !dax_region->dev->driver,
				"region disabled\n"))
		return -ENXIO;

	mapping = kzalloc(sizeof(*mapping), GFP_KERNEL);
	if (!mapping)
		return -ENOMEM;
	mapping->range_id = range_id;
	mapping->id = ida_alloc(&dev_dax->ida, GFP_KERNEL);
	if (mapping->id < 0) {
		kfree(mapping);
		return -ENOMEM;
	}
	dev_dax->ranges[range_id].mapping = mapping;
	dev = &mapping->dev;
	device_initialize(dev);
	dev->parent = &dev_dax->dev;
	get_device(dev->parent);
	dev->type = &dax_mapping_type;
	dev_set_name(dev, "mapping%d", mapping->id);
	rc = device_add(dev);
	if (rc) {
		put_device(dev);
		return rc;
	}

	rc = devm_add_action_or_reset(dax_region->dev, unregister_dax_mapping,
			dev);
	if (rc)
		return rc;
	return 0;
}

static int alloc_dev_dax_range(struct dev_dax *dev_dax, u64 start,
		resource_size_t size)
{
	struct dax_region *dax_region = dev_dax->region;
	struct resource *res = &dax_region->res;
	struct device *dev = &dev_dax->dev;
	struct dev_dax_range *ranges;
	unsigned long pgoff = 0;
	struct resource *alloc;
	int i, rc;

<<<<<<< HEAD
	WARN_ON_ONCE(!rwsem_is_locked(&dax_region_rwsem));
=======
	lockdep_assert_held_write(&dax_region_rwsem);
>>>>>>> 2d5404ca

	/* handle the seed alloc special case */
	if (!size) {
		if (dev_WARN_ONCE(dev, dev_dax->nr_range,
					"0-size allocation must be first\n"))
			return -EBUSY;
		/* nr_range == 0 is elsewhere special cased as 0-size device */
		return 0;
	}

	alloc = __request_region(res, start, size, dev_name(dev), 0);
	if (!alloc)
		return -ENOMEM;

	ranges = krealloc(dev_dax->ranges, sizeof(*ranges)
			* (dev_dax->nr_range + 1), GFP_KERNEL);
	if (!ranges) {
		__release_region(res, alloc->start, resource_size(alloc));
		return -ENOMEM;
	}

	for (i = 0; i < dev_dax->nr_range; i++)
		pgoff += PHYS_PFN(range_len(&ranges[i].range));
	dev_dax->ranges = ranges;
	ranges[dev_dax->nr_range++] = (struct dev_dax_range) {
		.pgoff = pgoff,
		.range = {
			.start = alloc->start,
			.end = alloc->end,
		},
	};

	dev_dbg(dev, "alloc range[%d]: %pa:%pa\n", dev_dax->nr_range - 1,
			&alloc->start, &alloc->end);
	/*
	 * A dev_dax instance must be registered before mapping device
	 * children can be added. Defer to devm_create_dev_dax() to add
	 * the initial mapping device.
	 */
	if (!device_is_registered(&dev_dax->dev))
		return 0;

	rc = devm_register_dax_mapping(dev_dax, dev_dax->nr_range - 1);
	if (rc)
		trim_dev_dax_range(dev_dax);

	return rc;
}

static int adjust_dev_dax_range(struct dev_dax *dev_dax, struct resource *res, resource_size_t size)
{
	int last_range = dev_dax->nr_range - 1;
	struct dev_dax_range *dax_range = &dev_dax->ranges[last_range];
	bool is_shrink = resource_size(res) > size;
	struct range *range = &dax_range->range;
	struct device *dev = &dev_dax->dev;
	int rc;

<<<<<<< HEAD
	WARN_ON_ONCE(!rwsem_is_locked(&dax_region_rwsem));
=======
	lockdep_assert_held_write(&dax_region_rwsem);
>>>>>>> 2d5404ca

	if (dev_WARN_ONCE(dev, !size, "deletion is handled by dev_dax_shrink\n"))
		return -EINVAL;

	rc = adjust_resource(res, range->start, size);
	if (rc)
		return rc;

	*range = (struct range) {
		.start = range->start,
		.end = range->start + size - 1,
	};

	dev_dbg(dev, "%s range[%d]: %#llx:%#llx\n", is_shrink ? "shrink" : "extend",
			last_range, (unsigned long long) range->start,
			(unsigned long long) range->end);

	return 0;
}

static ssize_t size_show(struct device *dev,
		struct device_attribute *attr, char *buf)
{
	struct dev_dax *dev_dax = to_dev_dax(dev);
	unsigned long long size;
	int rc;

<<<<<<< HEAD
	rc = down_write_killable(&dax_dev_rwsem);
	if (rc)
		return rc;
	size = dev_dax_size(dev_dax);
	up_write(&dax_dev_rwsem);
=======
	rc = down_read_interruptible(&dax_dev_rwsem);
	if (rc)
		return rc;
	size = dev_dax_size(dev_dax);
	up_read(&dax_dev_rwsem);
>>>>>>> 2d5404ca

	return sysfs_emit(buf, "%llu\n", size);
}

static bool alloc_is_aligned(struct dev_dax *dev_dax, resource_size_t size)
{
	/*
	 * The minimum mapping granularity for a device instance is a
	 * single subsection, unless the arch says otherwise.
	 */
	return IS_ALIGNED(size, max_t(unsigned long, dev_dax->align, memremap_compat_align()));
}

static int dev_dax_shrink(struct dev_dax *dev_dax, resource_size_t size)
{
	resource_size_t to_shrink = dev_dax_size(dev_dax) - size;
	struct dax_region *dax_region = dev_dax->region;
	struct device *dev = &dev_dax->dev;
	int i;

	for (i = dev_dax->nr_range - 1; i >= 0; i--) {
		struct range *range = &dev_dax->ranges[i].range;
		struct dax_mapping *mapping = dev_dax->ranges[i].mapping;
		struct resource *adjust = NULL, *res;
		resource_size_t shrink;

		shrink = min_t(u64, to_shrink, range_len(range));
		if (shrink >= range_len(range)) {
			devm_release_action(dax_region->dev,
					unregister_dax_mapping, &mapping->dev);
			trim_dev_dax_range(dev_dax);
			to_shrink -= shrink;
			if (!to_shrink)
				break;
			continue;
		}

		for_each_dax_region_resource(dax_region, res)
			if (strcmp(res->name, dev_name(dev)) == 0
					&& res->start == range->start) {
				adjust = res;
				break;
			}

		if (dev_WARN_ONCE(dev, !adjust || i != dev_dax->nr_range - 1,
					"failed to find matching resource\n"))
			return -ENXIO;
		return adjust_dev_dax_range(dev_dax, adjust, range_len(range)
				- shrink);
	}
	return 0;
}

/*
 * Only allow adjustments that preserve the relative pgoff of existing
 * allocations. I.e. the dev_dax->ranges array is ordered by increasing pgoff.
 */
static bool adjust_ok(struct dev_dax *dev_dax, struct resource *res)
{
	struct dev_dax_range *last;
	int i;

	if (dev_dax->nr_range == 0)
		return false;
	if (strcmp(res->name, dev_name(&dev_dax->dev)) != 0)
		return false;
	last = &dev_dax->ranges[dev_dax->nr_range - 1];
	if (last->range.start != res->start || last->range.end != res->end)
		return false;
	for (i = 0; i < dev_dax->nr_range - 1; i++) {
		struct dev_dax_range *dax_range = &dev_dax->ranges[i];

		if (dax_range->pgoff > last->pgoff)
			return false;
	}

	return true;
}

static ssize_t dev_dax_resize(struct dax_region *dax_region,
		struct dev_dax *dev_dax, resource_size_t size)
{
	resource_size_t avail = dax_region_avail_size(dax_region), to_alloc;
	resource_size_t dev_size = dev_dax_size(dev_dax);
	struct resource *region_res = &dax_region->res;
	struct device *dev = &dev_dax->dev;
	struct resource *res, *first;
	resource_size_t alloc = 0;
	int rc;

	if (dev->driver)
		return -EBUSY;
	if (size == dev_size)
		return 0;
	if (size > dev_size && size - dev_size > avail)
		return -ENOSPC;
	if (size < dev_size)
		return dev_dax_shrink(dev_dax, size);

	to_alloc = size - dev_size;
	if (dev_WARN_ONCE(dev, !alloc_is_aligned(dev_dax, to_alloc),
			"resize of %pa misaligned\n", &to_alloc))
		return -ENXIO;

	/*
	 * Expand the device into the unused portion of the region. This
	 * may involve adjusting the end of an existing resource, or
	 * allocating a new resource.
	 */
retry:
	first = region_res->child;
	if (!first)
		return alloc_dev_dax_range(dev_dax, dax_region->res.start, to_alloc);

	rc = -ENOSPC;
	for (res = first; res; res = res->sibling) {
		struct resource *next = res->sibling;

		/* space at the beginning of the region */
		if (res == first && res->start > dax_region->res.start) {
			alloc = min(res->start - dax_region->res.start, to_alloc);
			rc = alloc_dev_dax_range(dev_dax, dax_region->res.start, alloc);
			break;
		}

		alloc = 0;
		/* space between allocations */
		if (next && next->start > res->end + 1)
			alloc = min(next->start - (res->end + 1), to_alloc);

		/* space at the end of the region */
		if (!alloc && !next && res->end < region_res->end)
			alloc = min(region_res->end - res->end, to_alloc);

		if (!alloc)
			continue;

		if (adjust_ok(dev_dax, res)) {
			rc = adjust_dev_dax_range(dev_dax, res, resource_size(res) + alloc);
			break;
		}
		rc = alloc_dev_dax_range(dev_dax, res->end + 1, alloc);
		break;
	}
	if (rc)
		return rc;
	to_alloc -= alloc;
	if (to_alloc)
		goto retry;
	return 0;
}

static ssize_t size_store(struct device *dev, struct device_attribute *attr,
		const char *buf, size_t len)
{
	ssize_t rc;
	unsigned long long val;
	struct dev_dax *dev_dax = to_dev_dax(dev);
	struct dax_region *dax_region = dev_dax->region;

	rc = kstrtoull(buf, 0, &val);
	if (rc)
		return rc;

	if (!alloc_is_aligned(dev_dax, val)) {
		dev_dbg(dev, "%s: size: %lld misaligned\n", __func__, val);
		return -EINVAL;
	}

	rc = down_write_killable(&dax_region_rwsem);
	if (rc)
		return rc;
	if (!dax_region->dev->driver) {
		rc = -ENXIO;
		goto err_region;
	}
	rc = down_write_killable(&dax_dev_rwsem);
	if (rc)
		goto err_dev;

	rc = dev_dax_resize(dax_region, dev_dax, val);

err_dev:
	up_write(&dax_dev_rwsem);
err_region:
	up_write(&dax_region_rwsem);

	if (rc == 0)
		return len;
	return rc;
}
static DEVICE_ATTR_RW(size);

static ssize_t range_parse(const char *opt, size_t len, struct range *range)
{
	unsigned long long addr = 0;
	char *start, *end, *str;
	ssize_t rc = -EINVAL;

	str = kstrdup(opt, GFP_KERNEL);
	if (!str)
		return rc;

	end = str;
	start = strsep(&end, "-");
	if (!start || !end)
		goto err;

	rc = kstrtoull(start, 16, &addr);
	if (rc)
		goto err;
	range->start = addr;

	rc = kstrtoull(end, 16, &addr);
	if (rc)
		goto err;
	range->end = addr;

err:
	kfree(str);
	return rc;
}

static ssize_t mapping_store(struct device *dev, struct device_attribute *attr,
		const char *buf, size_t len)
{
	struct dev_dax *dev_dax = to_dev_dax(dev);
	struct dax_region *dax_region = dev_dax->region;
	size_t to_alloc;
	struct range r;
	ssize_t rc;

	rc = range_parse(buf, len, &r);
	if (rc)
		return rc;

<<<<<<< HEAD
	rc = -ENXIO;
=======
>>>>>>> 2d5404ca
	rc = down_write_killable(&dax_region_rwsem);
	if (rc)
		return rc;
	if (!dax_region->dev->driver) {
		up_write(&dax_region_rwsem);
		return rc;
	}
	rc = down_write_killable(&dax_dev_rwsem);
	if (rc) {
		up_write(&dax_region_rwsem);
		return rc;
	}

	to_alloc = range_len(&r);
	if (alloc_is_aligned(dev_dax, to_alloc))
		rc = alloc_dev_dax_range(dev_dax, r.start, to_alloc);
	up_write(&dax_dev_rwsem);
	up_write(&dax_region_rwsem);

	return rc == 0 ? len : rc;
}
static DEVICE_ATTR_WO(mapping);

static ssize_t align_show(struct device *dev,
		struct device_attribute *attr, char *buf)
{
	struct dev_dax *dev_dax = to_dev_dax(dev);

	return sysfs_emit(buf, "%d\n", dev_dax->align);
}

static ssize_t dev_dax_validate_align(struct dev_dax *dev_dax)
{
	struct device *dev = &dev_dax->dev;
	int i;

	for (i = 0; i < dev_dax->nr_range; i++) {
		size_t len = range_len(&dev_dax->ranges[i].range);

		if (!alloc_is_aligned(dev_dax, len)) {
			dev_dbg(dev, "%s: align %u invalid for range %d\n",
				__func__, dev_dax->align, i);
			return -EINVAL;
		}
	}

	return 0;
}

static ssize_t align_store(struct device *dev, struct device_attribute *attr,
		const char *buf, size_t len)
{
	struct dev_dax *dev_dax = to_dev_dax(dev);
	struct dax_region *dax_region = dev_dax->region;
	unsigned long val, align_save;
	ssize_t rc;

	rc = kstrtoul(buf, 0, &val);
	if (rc)
		return -ENXIO;

	if (!dax_align_valid(val))
		return -EINVAL;

	rc = down_write_killable(&dax_region_rwsem);
	if (rc)
		return rc;
	if (!dax_region->dev->driver) {
		up_write(&dax_region_rwsem);
		return -ENXIO;
	}

	rc = down_write_killable(&dax_dev_rwsem);
	if (rc) {
		up_write(&dax_region_rwsem);
		return rc;
	}
	if (dev->driver) {
		rc = -EBUSY;
		goto out_unlock;
	}

	align_save = dev_dax->align;
	dev_dax->align = val;
	rc = dev_dax_validate_align(dev_dax);
	if (rc)
		dev_dax->align = align_save;
out_unlock:
	up_write(&dax_dev_rwsem);
	up_write(&dax_region_rwsem);
	return rc == 0 ? len : rc;
}
static DEVICE_ATTR_RW(align);

static int dev_dax_target_node(struct dev_dax *dev_dax)
{
	struct dax_region *dax_region = dev_dax->region;

	return dax_region->target_node;
}

static ssize_t target_node_show(struct device *dev,
		struct device_attribute *attr, char *buf)
{
	struct dev_dax *dev_dax = to_dev_dax(dev);

	return sysfs_emit(buf, "%d\n", dev_dax_target_node(dev_dax));
}
static DEVICE_ATTR_RO(target_node);

static ssize_t resource_show(struct device *dev,
		struct device_attribute *attr, char *buf)
{
	struct dev_dax *dev_dax = to_dev_dax(dev);
	struct dax_region *dax_region = dev_dax->region;
	unsigned long long start;

	if (dev_dax->nr_range < 1)
		start = dax_region->res.start;
	else
		start = dev_dax->ranges[0].range.start;

	return sysfs_emit(buf, "%#llx\n", start);
}
static DEVICE_ATTR(resource, 0400, resource_show, NULL);

static ssize_t modalias_show(struct device *dev, struct device_attribute *attr,
		char *buf)
{
	/*
	 * We only ever expect to handle device-dax instances, i.e. the
	 * @type argument to MODULE_ALIAS_DAX_DEVICE() is always zero
	 */
	return sysfs_emit(buf, DAX_DEVICE_MODALIAS_FMT "\n", 0);
}
static DEVICE_ATTR_RO(modalias);

static ssize_t numa_node_show(struct device *dev,
		struct device_attribute *attr, char *buf)
{
	return sysfs_emit(buf, "%d\n", dev_to_node(dev));
}
static DEVICE_ATTR_RO(numa_node);

static ssize_t memmap_on_memory_show(struct device *dev,
				     struct device_attribute *attr, char *buf)
{
	struct dev_dax *dev_dax = to_dev_dax(dev);

	return sysfs_emit(buf, "%d\n", dev_dax->memmap_on_memory);
}

static ssize_t memmap_on_memory_store(struct device *dev,
				      struct device_attribute *attr,
				      const char *buf, size_t len)
{
	struct dev_dax *dev_dax = to_dev_dax(dev);
	bool val;
	int rc;

	rc = kstrtobool(buf, &val);
	if (rc)
		return rc;

	if (val == true && !mhp_supports_memmap_on_memory()) {
		dev_dbg(dev, "memmap_on_memory is not available\n");
		return -EOPNOTSUPP;
	}

	rc = down_write_killable(&dax_dev_rwsem);
	if (rc)
		return rc;

	if (dev_dax->memmap_on_memory != val && dev->driver &&
	    to_dax_drv(dev->driver)->type == DAXDRV_KMEM_TYPE) {
		up_write(&dax_dev_rwsem);
		return -EBUSY;
	}

	dev_dax->memmap_on_memory = val;
	up_write(&dax_dev_rwsem);

	return len;
}
static DEVICE_ATTR_RW(memmap_on_memory);

static umode_t dev_dax_visible(struct kobject *kobj, struct attribute *a, int n)
{
	struct device *dev = container_of(kobj, struct device, kobj);
	struct dev_dax *dev_dax = to_dev_dax(dev);
	struct dax_region *dax_region = dev_dax->region;

	if (a == &dev_attr_target_node.attr && dev_dax_target_node(dev_dax) < 0)
		return 0;
	if (a == &dev_attr_numa_node.attr && !IS_ENABLED(CONFIG_NUMA))
		return 0;
	if (a == &dev_attr_mapping.attr && is_static(dax_region))
		return 0;
	if ((a == &dev_attr_align.attr ||
	     a == &dev_attr_size.attr) && is_static(dax_region))
		return 0444;
	return a->mode;
}

static struct attribute *dev_dax_attributes[] = {
	&dev_attr_modalias.attr,
	&dev_attr_size.attr,
	&dev_attr_mapping.attr,
	&dev_attr_target_node.attr,
	&dev_attr_align.attr,
	&dev_attr_resource.attr,
	&dev_attr_numa_node.attr,
	&dev_attr_memmap_on_memory.attr,
	NULL,
};

static const struct attribute_group dev_dax_attribute_group = {
	.attrs = dev_dax_attributes,
	.is_visible = dev_dax_visible,
};

static const struct attribute_group *dax_attribute_groups[] = {
	&dev_dax_attribute_group,
	NULL,
};

static void dev_dax_release(struct device *dev)
{
	struct dev_dax *dev_dax = to_dev_dax(dev);
	struct dax_device *dax_dev = dev_dax->dax_dev;

	put_dax(dax_dev);
	free_dev_dax_id(dev_dax);
	kfree(dev_dax->pgmap);
	kfree(dev_dax);
}

static const struct device_type dev_dax_type = {
	.release = dev_dax_release,
	.groups = dax_attribute_groups,
};

static struct dev_dax *__devm_create_dev_dax(struct dev_dax_data *data)
{
	struct dax_region *dax_region = data->dax_region;
	struct device *parent = dax_region->dev;
	struct dax_device *dax_dev;
	struct dev_dax *dev_dax;
	struct inode *inode;
	struct device *dev;
	int rc;

	dev_dax = kzalloc(sizeof(*dev_dax), GFP_KERNEL);
	if (!dev_dax)
		return ERR_PTR(-ENOMEM);

	dev_dax->region = dax_region;
	if (is_static(dax_region)) {
		if (dev_WARN_ONCE(parent, data->id < 0,
				"dynamic id specified to static region\n")) {
			rc = -EINVAL;
			goto err_id;
		}

		dev_dax->id = data->id;
	} else {
		if (dev_WARN_ONCE(parent, data->id >= 0,
				"static id specified to dynamic region\n")) {
			rc = -EINVAL;
			goto err_id;
		}

		rc = alloc_dev_dax_id(dev_dax);
		if (rc < 0)
			goto err_id;
	}

	dev = &dev_dax->dev;
	device_initialize(dev);
	dev_set_name(dev, "dax%d.%d", dax_region->id, dev_dax->id);

	rc = alloc_dev_dax_range(dev_dax, dax_region->res.start, data->size);
	if (rc)
		goto err_range;

	if (data->pgmap) {
		dev_WARN_ONCE(parent, !is_static(dax_region),
			"custom dev_pagemap requires a static dax_region\n");

		dev_dax->pgmap = kmemdup(data->pgmap,
				sizeof(struct dev_pagemap), GFP_KERNEL);
		if (!dev_dax->pgmap) {
			rc = -ENOMEM;
			goto err_pgmap;
		}
	}

	/*
	 * No dax_operations since there is no access to this device outside of
	 * mmap of the resulting character device.
	 */
	dax_dev = alloc_dax(dev_dax, NULL);
	if (IS_ERR(dax_dev)) {
		rc = PTR_ERR(dax_dev);
		goto err_alloc_dax;
	}
	set_dax_synchronous(dax_dev);
	set_dax_nocache(dax_dev);
	set_dax_nomc(dax_dev);

	/* a device_dax instance is dead while the driver is not attached */
	kill_dax(dax_dev);

	dev_dax->dax_dev = dax_dev;
	dev_dax->target_node = dax_region->target_node;
	dev_dax->align = dax_region->align;
	ida_init(&dev_dax->ida);

	dev_dax->memmap_on_memory = data->memmap_on_memory;

	inode = dax_inode(dax_dev);
	dev->devt = inode->i_rdev;
	dev->bus = &dax_bus_type;
	dev->parent = parent;
	dev->type = &dev_dax_type;

	rc = device_add(dev);
	if (rc) {
		kill_dev_dax(dev_dax);
		put_device(dev);
		return ERR_PTR(rc);
	}

	rc = devm_add_action_or_reset(dax_region->dev, unregister_dev_dax, dev);
	if (rc)
		return ERR_PTR(rc);

	/* register mapping device for the initial allocation range */
	if (dev_dax->nr_range && range_len(&dev_dax->ranges[0].range)) {
		rc = devm_register_dax_mapping(dev_dax, 0);
		if (rc)
			return ERR_PTR(rc);
	}

	return dev_dax;

err_alloc_dax:
	kfree(dev_dax->pgmap);
err_pgmap:
	free_dev_dax_ranges(dev_dax);
err_range:
	free_dev_dax_id(dev_dax);
err_id:
	kfree(dev_dax);

	return ERR_PTR(rc);
}

struct dev_dax *devm_create_dev_dax(struct dev_dax_data *data)
{
	struct dev_dax *dev_dax;
<<<<<<< HEAD
	int rc;

	rc = down_write_killable(&dax_region_rwsem);
	if (rc)
		return ERR_PTR(rc);

=======

	down_write(&dax_region_rwsem);
>>>>>>> 2d5404ca
	dev_dax = __devm_create_dev_dax(data);
	up_write(&dax_region_rwsem);

	return dev_dax;
}
EXPORT_SYMBOL_GPL(devm_create_dev_dax);

int __dax_driver_register(struct dax_device_driver *dax_drv,
		struct module *module, const char *mod_name)
{
	struct device_driver *drv = &dax_drv->drv;

	/*
	 * dax_bus_probe() calls dax_drv->probe() unconditionally.
	 * So better be safe than sorry and ensure it is provided.
	 */
	if (!dax_drv->probe)
		return -EINVAL;

	INIT_LIST_HEAD(&dax_drv->ids);
	drv->owner = module;
	drv->name = mod_name;
	drv->mod_name = mod_name;
	drv->bus = &dax_bus_type;

	return driver_register(drv);
}
EXPORT_SYMBOL_GPL(__dax_driver_register);

void dax_driver_unregister(struct dax_device_driver *dax_drv)
{
	struct device_driver *drv = &dax_drv->drv;
	struct dax_id *dax_id, *_id;

	mutex_lock(&dax_bus_lock);
	list_for_each_entry_safe(dax_id, _id, &dax_drv->ids, list) {
		list_del(&dax_id->list);
		kfree(dax_id);
	}
	mutex_unlock(&dax_bus_lock);
	driver_unregister(drv);
}
EXPORT_SYMBOL_GPL(dax_driver_unregister);

int __init dax_bus_init(void)
{
	return bus_register(&dax_bus_type);
}

void __exit dax_bus_exit(void)
{
	bus_unregister(&dax_bus_type);
}<|MERGE_RESOLUTION|>--- conflicted
+++ resolved
@@ -189,11 +189,7 @@
 	u64 size = 0;
 	int i;
 
-<<<<<<< HEAD
-	WARN_ON_ONCE(!rwsem_is_locked(&dax_dev_rwsem));
-=======
 	lockdep_assert_held(&dax_dev_rwsem);
->>>>>>> 2d5404ca
 
 	for (i = 0; i < dev_dax->nr_range; i++)
 		size += range_len(&dev_dax->ranges[i].range);
@@ -208,7 +204,6 @@
 	struct dax_region *dax_region = dev_dax->region;
 	int rc;
 	u64 size;
-<<<<<<< HEAD
 
 	rc = down_read_interruptible(&dax_dev_rwsem);
 	if (rc)
@@ -216,15 +211,6 @@
 	size = dev_dax_size(dev_dax);
 	up_read(&dax_dev_rwsem);
 
-=======
-
-	rc = down_read_interruptible(&dax_dev_rwsem);
-	if (rc)
-		return rc;
-	size = dev_dax_size(dev_dax);
-	up_read(&dax_dev_rwsem);
-
->>>>>>> 2d5404ca
 	if (size == 0 || dev_dax->id < 0)
 		return -ENXIO;
 
@@ -313,11 +299,7 @@
 	resource_size_t size = resource_size(&dax_region->res);
 	struct resource *res;
 
-<<<<<<< HEAD
-	WARN_ON_ONCE(!rwsem_is_locked(&dax_region_rwsem));
-=======
 	lockdep_assert_held(&dax_region_rwsem);
->>>>>>> 2d5404ca
 
 	for_each_dax_region_resource(dax_region, res)
 		size -= resource_size(res);
@@ -462,11 +444,7 @@
 	struct range *range = &dev_dax->ranges[i].range;
 	struct dax_region *dax_region = dev_dax->region;
 
-<<<<<<< HEAD
-	WARN_ON_ONCE(!rwsem_is_locked(&dax_region_rwsem));
-=======
 	lockdep_assert_held_write(&dax_region_rwsem);
->>>>>>> 2d5404ca
 	dev_dbg(&dev_dax->dev, "delete range[%d]: %#llx:%#llx\n", i,
 		(unsigned long long)range->start,
 		(unsigned long long)range->end);
@@ -484,7 +462,7 @@
 		trim_dev_dax_range(dev_dax);
 }
 
-static void __unregister_dev_dax(void *dev)
+static void unregister_dev_dax(void *dev)
 {
 	struct dev_dax *dev_dax = to_dev_dax(dev);
 
@@ -511,41 +489,13 @@
 	kref_put(&dax_region->kref, dax_region_free);
 }
 
-static void unregister_dev_dax(void *dev)
-{
-	if (rwsem_is_locked(&dax_region_rwsem))
-		return __unregister_dev_dax(dev);
-
-	if (WARN_ON_ONCE(down_write_killable(&dax_region_rwsem) != 0))
-		return;
-	__unregister_dev_dax(dev);
-	up_write(&dax_region_rwsem);
-}
-
-static void dax_region_free(struct kref *kref)
-{
-	struct dax_region *dax_region;
-
-	dax_region = container_of(kref, struct dax_region, kref);
-	kfree(dax_region);
-}
-
-static void dax_region_put(struct dax_region *dax_region)
-{
-	kref_put(&dax_region->kref, dax_region_free);
-}
-
 /* a return value >= 0 indicates this invocation invalidated the id */
 static int __free_dev_dax_id(struct dev_dax *dev_dax)
 {
 	struct dax_region *dax_region;
 	int rc = dev_dax->id;
 
-<<<<<<< HEAD
-	WARN_ON_ONCE(!rwsem_is_locked(&dax_dev_rwsem));
-=======
 	lockdep_assert_held_write(&dax_dev_rwsem);
->>>>>>> 2d5404ca
 
 	if (!dev_dax->dyn_id || dev_dax->id < 0)
 		return -1;
@@ -598,14 +548,8 @@
 	if (!victim)
 		return -ENXIO;
 
-	rc = down_write_killable(&dax_region_rwsem);
-	if (rc)
-		return rc;
-	rc = down_write_killable(&dax_dev_rwsem);
-	if (rc) {
-		up_write(&dax_region_rwsem);
-		return rc;
-	}
+	device_lock(dev);
+	device_lock(victim);
 	dev_dax = to_dev_dax(victim);
 	down_write(&dax_dev_rwsem);
 	if (victim->driver || dev_dax_size(dev_dax))
@@ -628,15 +572,12 @@
 			rc = -EBUSY;
 	}
 	up_write(&dax_dev_rwsem);
-<<<<<<< HEAD
-=======
 	device_unlock(victim);
->>>>>>> 2d5404ca
 
 	/* won the race to invalidate the device, clean it up */
 	if (do_del)
 		devm_release_action(dev, unregister_dev_dax, victim);
-	up_write(&dax_region_rwsem);
+	device_unlock(dev);
 	put_device(victim);
 
 	return rc;
@@ -748,7 +689,7 @@
 	put_device(parent);
 }
 
-static void __unregister_dax_mapping(void *data)
+static void unregister_dax_mapping(void *data)
 {
 	struct device *dev = data;
 	struct dax_mapping *mapping = to_dax_mapping(dev);
@@ -756,29 +697,10 @@
 
 	dev_dbg(dev, "%s\n", __func__);
 
-<<<<<<< HEAD
-	WARN_ON_ONCE(!rwsem_is_locked(&dax_region_rwsem));
-
-=======
->>>>>>> 2d5404ca
 	dev_dax->ranges[mapping->range_id].mapping = NULL;
 	mapping->range_id = -1;
 
 	device_unregister(dev);
-<<<<<<< HEAD
-}
-
-static void unregister_dax_mapping(void *data)
-{
-	if (rwsem_is_locked(&dax_region_rwsem))
-		return __unregister_dax_mapping(data);
-
-	if (WARN_ON_ONCE(down_write_killable(&dax_region_rwsem) != 0))
-		return;
-	__unregister_dax_mapping(data);
-	up_write(&dax_region_rwsem);
-=======
->>>>>>> 2d5404ca
 }
 
 static struct dev_dax_range *get_dax_range(struct device *dev)
@@ -879,11 +801,7 @@
 	struct device *dev;
 	int rc;
 
-<<<<<<< HEAD
-	WARN_ON_ONCE(!rwsem_is_locked(&dax_region_rwsem));
-=======
 	lockdep_assert_held_write(&dax_region_rwsem);
->>>>>>> 2d5404ca
 
 	if (dev_WARN_ONCE(&dev_dax->dev, !dax_region->dev->driver,
 				"region disabled\n"))
@@ -929,11 +847,7 @@
 	struct resource *alloc;
 	int i, rc;
 
-<<<<<<< HEAD
-	WARN_ON_ONCE(!rwsem_is_locked(&dax_region_rwsem));
-=======
 	lockdep_assert_held_write(&dax_region_rwsem);
->>>>>>> 2d5404ca
 
 	/* handle the seed alloc special case */
 	if (!size) {
@@ -992,11 +906,7 @@
 	struct device *dev = &dev_dax->dev;
 	int rc;
 
-<<<<<<< HEAD
-	WARN_ON_ONCE(!rwsem_is_locked(&dax_region_rwsem));
-=======
 	lockdep_assert_held_write(&dax_region_rwsem);
->>>>>>> 2d5404ca
 
 	if (dev_WARN_ONCE(dev, !size, "deletion is handled by dev_dax_shrink\n"))
 		return -EINVAL;
@@ -1024,19 +934,11 @@
 	unsigned long long size;
 	int rc;
 
-<<<<<<< HEAD
-	rc = down_write_killable(&dax_dev_rwsem);
-	if (rc)
-		return rc;
-	size = dev_dax_size(dev_dax);
-	up_write(&dax_dev_rwsem);
-=======
 	rc = down_read_interruptible(&dax_dev_rwsem);
 	if (rc)
 		return rc;
 	size = dev_dax_size(dev_dax);
 	up_read(&dax_dev_rwsem);
->>>>>>> 2d5404ca
 
 	return sysfs_emit(buf, "%llu\n", size);
 }
@@ -1273,10 +1175,6 @@
 	if (rc)
 		return rc;
 
-<<<<<<< HEAD
-	rc = -ENXIO;
-=======
->>>>>>> 2d5404ca
 	rc = down_write_killable(&dax_region_rwsem);
 	if (rc)
 		return rc;
@@ -1638,17 +1536,8 @@
 struct dev_dax *devm_create_dev_dax(struct dev_dax_data *data)
 {
 	struct dev_dax *dev_dax;
-<<<<<<< HEAD
-	int rc;
-
-	rc = down_write_killable(&dax_region_rwsem);
-	if (rc)
-		return ERR_PTR(rc);
-
-=======
 
 	down_write(&dax_region_rwsem);
->>>>>>> 2d5404ca
 	dev_dax = __devm_create_dev_dax(data);
 	up_write(&dax_region_rwsem);
 
