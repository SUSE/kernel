// SPDX-License-Identifier: GPL-2.0-only
/*
 * Dallas DS1302 RTC Support
 *
 *  Copyright (C) 2002 David McCullough
 *  Copyright (C) 2003 - 2007 Paul Mundt
 */

#include <linux/bcd.h>
#include <linux/init.h>
#include <linux/io.h>
#include <linux/kernel.h>
#include <linux/module.h>
#include <linux/of.h>
#include <linux/rtc.h>
#include <linux/spi/spi.h>

#define	RTC_CMD_READ	0x81		/* Read command */
#define	RTC_CMD_WRITE	0x80		/* Write command */

#define	RTC_CMD_WRITE_ENABLE	0x00		/* Write enable */
#define	RTC_CMD_WRITE_DISABLE	0x80		/* Write disable */

#define RTC_ADDR_RAM0	0x20		/* Address of RAM0 */
#define RTC_ADDR_TCR	0x08		/* Address of trickle charge register */
#define RTC_CLCK_BURST	0x1F		/* Address of clock burst */
#define	RTC_CLCK_LEN	0x08		/* Size of clock burst */
#define	RTC_ADDR_CTRL	0x07		/* Address of control register */
#define	RTC_ADDR_YEAR	0x06		/* Address of year register */
#define	RTC_ADDR_DAY	0x05		/* Address of day of week register */
#define	RTC_ADDR_MON	0x04		/* Address of month register */
#define	RTC_ADDR_DATE	0x03		/* Address of day of month register */
#define	RTC_ADDR_HOUR	0x02		/* Address of hour register */
#define	RTC_ADDR_MIN	0x01		/* Address of minute register */
#define	RTC_ADDR_SEC	0x00		/* Address of second register */

static int ds1302_rtc_set_time(struct device *dev, struct rtc_time *time)
{
	struct spi_device	*spi = dev_get_drvdata(dev);
	u8		buf[1 + RTC_CLCK_LEN];
	u8		*bp;
	int		status;

	/* Enable writing */
	bp = buf;
	*bp++ = RTC_ADDR_CTRL << 1 | RTC_CMD_WRITE;
	*bp++ = RTC_CMD_WRITE_ENABLE;

	status = spi_write_then_read(spi, buf, 2,
			NULL, 0);
	if (status)
		return status;

	/* Write registers starting at the first time/date address. */
	bp = buf;
	*bp++ = RTC_CLCK_BURST << 1 | RTC_CMD_WRITE;

	*bp++ = bin2bcd(time->tm_sec);
	*bp++ = bin2bcd(time->tm_min);
	*bp++ = bin2bcd(time->tm_hour);
	*bp++ = bin2bcd(time->tm_mday);
	*bp++ = bin2bcd(time->tm_mon + 1);
	*bp++ = time->tm_wday + 1;
	*bp++ = bin2bcd(time->tm_year % 100);
	*bp++ = RTC_CMD_WRITE_DISABLE;

	/* use write-then-read since dma from stack is nonportable */
	return spi_write_then_read(spi, buf, sizeof(buf),
			NULL, 0);
}

static int ds1302_rtc_get_time(struct device *dev, struct rtc_time *time)
{
	struct spi_device	*spi = dev_get_drvdata(dev);
	u8		addr = RTC_CLCK_BURST << 1 | RTC_CMD_READ;
	u8		buf[RTC_CLCK_LEN - 1];
	int		status;

	/* Use write-then-read to get all the date/time registers
	 * since dma from stack is nonportable
	 */
	status = spi_write_then_read(spi, &addr, sizeof(addr),
			buf, sizeof(buf));
	if (status < 0)
		return status;

	/* Decode the registers */
	time->tm_sec = bcd2bin(buf[RTC_ADDR_SEC]);
	time->tm_min = bcd2bin(buf[RTC_ADDR_MIN]);
	time->tm_hour = bcd2bin(buf[RTC_ADDR_HOUR]);
	time->tm_wday = buf[RTC_ADDR_DAY] - 1;
	time->tm_mday = bcd2bin(buf[RTC_ADDR_DATE]);
	time->tm_mon = bcd2bin(buf[RTC_ADDR_MON]) - 1;
	time->tm_year = bcd2bin(buf[RTC_ADDR_YEAR]) + 100;

	return 0;
}

static const struct rtc_class_ops ds1302_rtc_ops = {
	.read_time	= ds1302_rtc_get_time,
	.set_time	= ds1302_rtc_set_time,
};

static int ds1302_probe(struct spi_device *spi)
{
	struct rtc_device	*rtc;
	u8		addr;
	u8		buf[4];
	u8		*bp;
	int		status;

	/* Sanity check board setup data.  This may be hooked up
	 * in 3wire mode, but we don't care.  Note that unless
	 * there's an inverter in place, this needs SPI_CS_HIGH!
	 */
	if (spi->bits_per_word && (spi->bits_per_word != 8)) {
		dev_err(&spi->dev, "bad word length\n");
		return -EINVAL;
	} else if (spi->max_speed_hz > 2000000) {
		dev_err(&spi->dev, "speed is too high\n");
		return -EINVAL;
	} else if (spi->mode & SPI_CPHA) {
		dev_err(&spi->dev, "bad mode\n");
		return -EINVAL;
	}

	addr = RTC_ADDR_CTRL << 1 | RTC_CMD_READ;
	status = spi_write_then_read(spi, &addr, sizeof(addr), buf, 1);
	if (status < 0) {
		dev_err(&spi->dev, "control register read error %d\n",
				status);
		return status;
	}

	if ((buf[0] & ~RTC_CMD_WRITE_DISABLE) != 0) {
		status = spi_write_then_read(spi, &addr, sizeof(addr), buf, 1);
		if (status < 0) {
			dev_err(&spi->dev, "control register read error %d\n",
					status);
			return status;
		}

		if ((buf[0] & ~RTC_CMD_WRITE_DISABLE) != 0) {
			dev_err(&spi->dev, "junk in control register\n");
			return -ENODEV;
		}
	}
	if (buf[0] == 0) {
		bp = buf;
		*bp++ = RTC_ADDR_CTRL << 1 | RTC_CMD_WRITE;
		*bp++ = RTC_CMD_WRITE_DISABLE;

		status = spi_write_then_read(spi, buf, 2, NULL, 0);
		if (status < 0) {
			dev_err(&spi->dev, "control register write error %d\n",
					status);
			return status;
		}

		addr = RTC_ADDR_CTRL << 1 | RTC_CMD_READ;
		status = spi_write_then_read(spi, &addr, sizeof(addr), buf, 1);
		if (status < 0) {
			dev_err(&spi->dev,
					"error %d reading control register\n",
					status);
			return status;
		}

		if (buf[0] != RTC_CMD_WRITE_DISABLE) {
			dev_err(&spi->dev, "failed to detect chip\n");
			return -ENODEV;
		}
	}

	spi_set_drvdata(spi, spi);

	rtc = devm_rtc_device_register(&spi->dev, "ds1302",
			&ds1302_rtc_ops, THIS_MODULE);
	if (IS_ERR(rtc)) {
		status = PTR_ERR(rtc);
		dev_err(&spi->dev, "error %d registering rtc\n", status);
		return status;
	}

	return 0;
}

#ifdef CONFIG_OF
static const struct of_device_id ds1302_dt_ids[] = {
	{ .compatible = "maxim,ds1302", },
	{ /* sentinel */ }
};
MODULE_DEVICE_TABLE(of, ds1302_dt_ids);
#endif

static const struct spi_device_id ds1302_spi_ids[] = {
	{ .name = "ds1302", },
	{ /* sentinel */ }
};
MODULE_DEVICE_TABLE(spi, ds1302_spi_ids);

static struct spi_driver ds1302_driver = {
	.driver.name	= "rtc-ds1302",
	.driver.of_match_table = of_match_ptr(ds1302_dt_ids),
	.probe		= ds1302_probe,
<<<<<<< HEAD
	.remove		= ds1302_remove,
=======
>>>>>>> eb3cdb58
	.id_table	= ds1302_spi_ids,
};

module_spi_driver(ds1302_driver);

MODULE_DESCRIPTION("Dallas DS1302 RTC driver");
MODULE_AUTHOR("Paul Mundt, David McCullough");
MODULE_LICENSE("GPL v2");<|MERGE_RESOLUTION|>--- conflicted
+++ resolved
@@ -203,10 +203,6 @@
 	.driver.name	= "rtc-ds1302",
 	.driver.of_match_table = of_match_ptr(ds1302_dt_ids),
 	.probe		= ds1302_probe,
-<<<<<<< HEAD
-	.remove		= ds1302_remove,
-=======
->>>>>>> eb3cdb58
 	.id_table	= ds1302_spi_ids,
 };
 
