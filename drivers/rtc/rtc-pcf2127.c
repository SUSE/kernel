// SPDX-License-Identifier: GPL-2.0-only
/*
 * An I2C and SPI driver for the NXP PCF2127/29/31 RTC
 * Copyright 2013 Til-Technologies
 *
 * Author: Renaud Cerrato <r.cerrato@til-technologies.fr>
 *
 * Watchdog and tamper functions
 * Author: Bruno Thomsen <bruno.thomsen@gmail.com>
 *
 * PCF2131 support
 * Author: Hugo Villeneuve <hvilleneuve@dimonoff.com>
 *
 * based on the other drivers in this same directory.
 *
 * Datasheets: https://www.nxp.com/docs/en/data-sheet/PCF2127.pdf
 *             https://www.nxp.com/docs/en/data-sheet/PCF2131DS.pdf
 */

#include <linux/i2c.h>
#include <linux/spi/spi.h>
#include <linux/bcd.h>
#include <linux/bitfield.h>
#include <linux/rtc.h>
#include <linux/slab.h>
#include <linux/module.h>
#include <linux/of.h>
#include <linux/of_irq.h>
#include <linux/of_device.h>
#include <linux/regmap.h>
#include <linux/watchdog.h>

/* Control register 1 */
#define PCF2127_REG_CTRL1		0x00
#define PCF2127_BIT_CTRL1_POR_OVRD		BIT(3)
#define PCF2127_BIT_CTRL1_TSF1			BIT(4)
#define PCF2127_BIT_CTRL1_STOP			BIT(5)
/* Control register 2 */
#define PCF2127_REG_CTRL2		0x01
#define PCF2127_BIT_CTRL2_AIE			BIT(1)
#define PCF2127_BIT_CTRL2_TSIE			BIT(2)
#define PCF2127_BIT_CTRL2_AF			BIT(4)
#define PCF2127_BIT_CTRL2_TSF2			BIT(5)
#define PCF2127_BIT_CTRL2_WDTF			BIT(6)
/* Control register 3 */
#define PCF2127_REG_CTRL3		0x02
#define PCF2127_BIT_CTRL3_BLIE			BIT(0)
#define PCF2127_BIT_CTRL3_BIE			BIT(1)
#define PCF2127_BIT_CTRL3_BLF			BIT(2)
#define PCF2127_BIT_CTRL3_BF			BIT(3)
#define PCF2127_BIT_CTRL3_BTSE			BIT(4)
#define PCF2127_CTRL3_PM			GENMASK(7, 5)
/* Time and date registers */
#define PCF2127_REG_TIME_BASE		0x03
#define PCF2127_BIT_SC_OSF			BIT(7)
/* Alarm registers */
#define PCF2127_REG_ALARM_BASE		0x0A
#define PCF2127_BIT_ALARM_AE			BIT(7)
/* CLKOUT control register */
#define PCF2127_REG_CLKOUT		0x0f
#define PCF2127_BIT_CLKOUT_OTPR			BIT(5)
/* Watchdog registers */
#define PCF2127_REG_WD_CTL		0x10
#define PCF2127_BIT_WD_CTL_TF0			BIT(0)
#define PCF2127_BIT_WD_CTL_TF1			BIT(1)
#define PCF2127_BIT_WD_CTL_CD0			BIT(6)
#define PCF2127_BIT_WD_CTL_CD1			BIT(7)
#define PCF2127_REG_WD_VAL		0x11
/* Tamper timestamp1 registers */
#define PCF2127_REG_TS1_BASE		0x12
#define PCF2127_BIT_TS_CTRL_TSOFF		BIT(6)
#define PCF2127_BIT_TS_CTRL_TSM			BIT(7)
/*
 * RAM registers
 * PCF2127 has 512 bytes general-purpose static RAM (SRAM) that is
 * battery backed and can survive a power outage.
 * PCF2129/31 doesn't have this feature.
 */
#define PCF2127_REG_RAM_ADDR_MSB	0x1A
#define PCF2127_REG_RAM_WRT_CMD		0x1C
#define PCF2127_REG_RAM_RD_CMD		0x1D

/* Watchdog timer value constants */
#define PCF2127_WD_VAL_STOP		0
/* PCF2127/29 watchdog timer value constants */
#define PCF2127_WD_CLOCK_HZ_X1000	1000 /* 1Hz */
#define PCF2127_WD_MIN_HW_HEARTBEAT_MS	500
/* PCF2131 watchdog timer value constants */
#define PCF2131_WD_CLOCK_HZ_X1000	250  /* 1/4Hz */
#define PCF2131_WD_MIN_HW_HEARTBEAT_MS	4000

#define PCF2127_WD_DEFAULT_TIMEOUT_S	60

/* Mask for currently enabled interrupts */
#define PCF2127_CTRL1_IRQ_MASK (PCF2127_BIT_CTRL1_TSF1)
#define PCF2127_CTRL2_IRQ_MASK ( \
		PCF2127_BIT_CTRL2_AF | \
		PCF2127_BIT_CTRL2_WDTF | \
		PCF2127_BIT_CTRL2_TSF2)

#define PCF2127_MAX_TS_SUPPORTED	4

/* Control register 4 */
#define PCF2131_REG_CTRL4		0x03
#define PCF2131_BIT_CTRL4_TSF4			BIT(4)
#define PCF2131_BIT_CTRL4_TSF3			BIT(5)
#define PCF2131_BIT_CTRL4_TSF2			BIT(6)
#define PCF2131_BIT_CTRL4_TSF1			BIT(7)
/* Control register 5 */
#define PCF2131_REG_CTRL5		0x04
#define PCF2131_BIT_CTRL5_TSIE4			BIT(4)
#define PCF2131_BIT_CTRL5_TSIE3			BIT(5)
#define PCF2131_BIT_CTRL5_TSIE2			BIT(6)
#define PCF2131_BIT_CTRL5_TSIE1			BIT(7)
/* Software reset register */
#define PCF2131_REG_SR_RESET		0x05
#define PCF2131_SR_RESET_READ_PATTERN	(BIT(2) | BIT(5))
#define PCF2131_SR_RESET_CPR_CMD	(PCF2131_SR_RESET_READ_PATTERN | BIT(7))
/* Time and date registers */
#define PCF2131_REG_TIME_BASE		0x07
/* Alarm registers */
#define PCF2131_REG_ALARM_BASE		0x0E
/* CLKOUT control register */
#define PCF2131_REG_CLKOUT		0x13
/* Watchdog registers */
#define PCF2131_REG_WD_CTL		0x35
#define PCF2131_REG_WD_VAL		0x36
/* Tamper timestamp1 registers */
#define PCF2131_REG_TS1_BASE		0x14
/* Tamper timestamp2 registers */
#define PCF2131_REG_TS2_BASE		0x1B
/* Tamper timestamp3 registers */
#define PCF2131_REG_TS3_BASE		0x22
/* Tamper timestamp4 registers */
#define PCF2131_REG_TS4_BASE		0x29
/* Interrupt mask registers */
#define PCF2131_REG_INT_A_MASK1		0x31
#define PCF2131_REG_INT_A_MASK2		0x32
#define PCF2131_REG_INT_B_MASK1		0x33
#define PCF2131_REG_INT_B_MASK2		0x34
#define PCF2131_BIT_INT_BLIE		BIT(0)
#define PCF2131_BIT_INT_BIE		BIT(1)
#define PCF2131_BIT_INT_AIE		BIT(2)
#define PCF2131_BIT_INT_WD_CD		BIT(3)
#define PCF2131_BIT_INT_SI		BIT(4)
#define PCF2131_BIT_INT_MI		BIT(5)
#define PCF2131_CTRL2_IRQ_MASK ( \
		PCF2127_BIT_CTRL2_AF | \
		PCF2127_BIT_CTRL2_WDTF)
#define PCF2131_CTRL4_IRQ_MASK ( \
		PCF2131_BIT_CTRL4_TSF4 | \
		PCF2131_BIT_CTRL4_TSF3 | \
		PCF2131_BIT_CTRL4_TSF2 | \
		PCF2131_BIT_CTRL4_TSF1)

enum pcf21xx_type {
	PCF2127,
	PCF2129,
	PCF2131,
	PCF21XX_LAST_ID
};

struct pcf21xx_ts_config {
	u8 reg_base; /* Base register to read timestamp values. */

	/*
	 * If the TS input pin is driven to GND, an interrupt can be generated
	 * (supported by all variants).
	 */
	u8 gnd_detect_reg; /* Interrupt control register address. */
	u8 gnd_detect_bit; /* Interrupt bit. */

	/*
	 * If the TS input pin is driven to an intermediate level between GND
	 * and supply, an interrupt can be generated (optional feature depending
	 * on variant).
	 */
	u8 inter_detect_reg; /* Interrupt control register address. */
	u8 inter_detect_bit; /* Interrupt bit. */

	u8 ie_reg; /* Interrupt enable control register. */
	u8 ie_bit; /* Interrupt enable bit. */
};

struct pcf21xx_config {
	int type; /* IC variant */
	int max_register;
	unsigned int has_nvmem:1;
	unsigned int has_bit_wd_ctl_cd0:1;
	unsigned int wd_val_reg_readable:1; /* If watchdog value register can be read. */
	unsigned int has_int_a_b:1; /* PCF2131 supports two interrupt outputs. */
	u8 reg_time_base; /* Time/date base register. */
	u8 regs_alarm_base; /* Alarm function base registers. */
	u8 reg_wd_ctl; /* Watchdog control register. */
	u8 reg_wd_val; /* Watchdog value register. */
	u8 reg_clkout; /* Clkout register. */
	int wdd_clock_hz_x1000; /* Watchdog clock in Hz multiplicated by 1000 */
	int wdd_min_hw_heartbeat_ms;
	unsigned int ts_count;
	struct pcf21xx_ts_config ts[PCF2127_MAX_TS_SUPPORTED];
	struct attribute_group attribute_group;
};

struct pcf2127 {
	struct rtc_device *rtc;
	struct watchdog_device wdd;
	struct regmap *regmap;
	const struct pcf21xx_config *cfg;
	bool irq_enabled;
	time64_t ts[PCF2127_MAX_TS_SUPPORTED]; /* Timestamp values. */
	bool ts_valid[PCF2127_MAX_TS_SUPPORTED];  /* Timestamp valid indication. */
};

/*
 * In the routines that deal directly with the pcf2127 hardware, we use
 * rtc_time -- month 0-11, hour 0-23, yr = calendar year-epoch.
 */
static int pcf2127_rtc_read_time(struct device *dev, struct rtc_time *tm)
{
	struct pcf2127 *pcf2127 = dev_get_drvdata(dev);
	unsigned char buf[7];
	int ret;

	/*
	 * Avoid reading CTRL2 register as it causes WD_VAL register
	 * value to reset to 0 which means watchdog is stopped.
	 */
	ret = regmap_bulk_read(pcf2127->regmap, pcf2127->cfg->reg_time_base,
			       buf, sizeof(buf));
	if (ret) {
		dev_err(dev, "%s: read error\n", __func__);
		return ret;
	}

	/* Clock integrity is not guaranteed when OSF flag is set. */
	if (buf[0] & PCF2127_BIT_SC_OSF) {
		/*
		 * no need clear the flag here,
		 * it will be cleared once the new date is saved
		 */
		dev_warn(dev,
			 "oscillator stop detected, date/time is not reliable\n");
		return -EINVAL;
	}

	dev_dbg(dev,
		"%s: raw data is sec=%02x, min=%02x, hr=%02x, "
		"mday=%02x, wday=%02x, mon=%02x, year=%02x\n",
		__func__, buf[0], buf[1], buf[2], buf[3], buf[4], buf[5], buf[6]);

	tm->tm_sec = bcd2bin(buf[0] & 0x7F);
	tm->tm_min = bcd2bin(buf[1] & 0x7F);
	tm->tm_hour = bcd2bin(buf[2] & 0x3F);
	tm->tm_mday = bcd2bin(buf[3] & 0x3F);
	tm->tm_wday = buf[4] & 0x07;
	tm->tm_mon = bcd2bin(buf[5] & 0x1F) - 1;
	tm->tm_year = bcd2bin(buf[6]);
	tm->tm_year += 100;

	dev_dbg(dev, "%s: tm is secs=%d, mins=%d, hours=%d, "
		"mday=%d, mon=%d, year=%d, wday=%d\n",
		__func__,
		tm->tm_sec, tm->tm_min, tm->tm_hour,
		tm->tm_mday, tm->tm_mon, tm->tm_year, tm->tm_wday);

	return 0;
}

static int pcf2127_rtc_set_time(struct device *dev, struct rtc_time *tm)
{
	struct pcf2127 *pcf2127 = dev_get_drvdata(dev);
	unsigned char buf[7];
	int i = 0, err;

	dev_dbg(dev, "%s: secs=%d, mins=%d, hours=%d, "
		"mday=%d, mon=%d, year=%d, wday=%d\n",
		__func__,
		tm->tm_sec, tm->tm_min, tm->tm_hour,
		tm->tm_mday, tm->tm_mon, tm->tm_year, tm->tm_wday);

	/* hours, minutes and seconds */
	buf[i++] = bin2bcd(tm->tm_sec);	/* this will also clear OSF flag */
	buf[i++] = bin2bcd(tm->tm_min);
	buf[i++] = bin2bcd(tm->tm_hour);
	buf[i++] = bin2bcd(tm->tm_mday);
	buf[i++] = tm->tm_wday & 0x07;

	/* month, 1 - 12 */
	buf[i++] = bin2bcd(tm->tm_mon + 1);

	/* year */
	buf[i++] = bin2bcd(tm->tm_year - 100);

	/* Write access to time registers:
	 * PCF2127/29: no special action required.
	 * PCF2131:    requires setting the STOP and CPR bits. STOP bit needs to
	 *             be cleared after time registers are updated.
	 */
	if (pcf2127->cfg->type == PCF2131) {
		err = regmap_update_bits(pcf2127->regmap, PCF2127_REG_CTRL1,
					 PCF2127_BIT_CTRL1_STOP,
					 PCF2127_BIT_CTRL1_STOP);
		if (err) {
			dev_dbg(dev, "setting STOP bit failed\n");
			return err;
		}

		err = regmap_write(pcf2127->regmap, PCF2131_REG_SR_RESET,
				   PCF2131_SR_RESET_CPR_CMD);
		if (err) {
			dev_dbg(dev, "sending CPR cmd failed\n");
			return err;
		}
	}

	/* write time register's data */
	err = regmap_bulk_write(pcf2127->regmap, pcf2127->cfg->reg_time_base, buf, i);
	if (err) {
		dev_dbg(dev, "%s: err=%d", __func__, err);
		return err;
	}

	if (pcf2127->cfg->type == PCF2131) {
		/* Clear STOP bit (PCF2131 only) after write is completed. */
		err = regmap_update_bits(pcf2127->regmap, PCF2127_REG_CTRL1,
					 PCF2127_BIT_CTRL1_STOP, 0);
		if (err) {
			dev_dbg(dev, "clearing STOP bit failed\n");
			return err;
		}
	}

	return 0;
}

static int pcf2127_param_get(struct device *dev, struct rtc_param *param)
{
	struct pcf2127 *pcf2127 = dev_get_drvdata(dev);
	u32 value;
	int ret;

	switch (param->param) {
	case RTC_PARAM_BACKUP_SWITCH_MODE:
		ret = regmap_read(pcf2127->regmap, PCF2127_REG_CTRL3, &value);
		if (ret < 0)
			return ret;

		value = FIELD_GET(PCF2127_CTRL3_PM, value);

		if (value < 0x3)
			param->uvalue = RTC_BSM_LEVEL;
		else if (value < 0x6)
			param->uvalue = RTC_BSM_DIRECT;
		else
			param->uvalue = RTC_BSM_DISABLED;

		break;

	default:
		return -EINVAL;
	}

	return 0;
}

static int pcf2127_param_set(struct device *dev, struct rtc_param *param)
{
	struct pcf2127 *pcf2127 = dev_get_drvdata(dev);
	u8 mode = 0;
	u32 value;
	int ret;

	switch (param->param) {
	case RTC_PARAM_BACKUP_SWITCH_MODE:
		ret = regmap_read(pcf2127->regmap, PCF2127_REG_CTRL3, &value);
		if (ret < 0)
			return ret;

		value = FIELD_GET(PCF2127_CTRL3_PM, value);

		if (value > 5)
			value -= 5;
		else if (value > 2)
			value -= 3;

		switch (param->uvalue) {
		case RTC_BSM_LEVEL:
			break;
		case RTC_BSM_DIRECT:
			mode = 3;
			break;
		case RTC_BSM_DISABLED:
			if (value == 0)
				value = 1;
			mode = 5;
			break;
		default:
			return -EINVAL;
		}

		return regmap_update_bits(pcf2127->regmap, PCF2127_REG_CTRL3,
					  PCF2127_CTRL3_PM,
					  FIELD_PREP(PCF2127_CTRL3_PM, mode + value));

		break;

	default:
		return -EINVAL;
	}

	return 0;
}

static int pcf2127_rtc_ioctl(struct device *dev,
				unsigned int cmd, unsigned long arg)
{
	struct pcf2127 *pcf2127 = dev_get_drvdata(dev);
	int val, touser = 0;
	int ret;

	switch (cmd) {
	case RTC_VL_READ:
		ret = regmap_read(pcf2127->regmap, PCF2127_REG_CTRL3, &val);
		if (ret)
			return ret;

		if (val & PCF2127_BIT_CTRL3_BLF)
			touser |= RTC_VL_BACKUP_LOW;

		if (val & PCF2127_BIT_CTRL3_BF)
			touser |= RTC_VL_BACKUP_SWITCH;

		return put_user(touser, (unsigned int __user *)arg);

	case RTC_VL_CLR:
		return regmap_update_bits(pcf2127->regmap, PCF2127_REG_CTRL3,
					  PCF2127_BIT_CTRL3_BF, 0);

	default:
		return -ENOIOCTLCMD;
	}
}

static int pcf2127_nvmem_read(void *priv, unsigned int offset,
			      void *val, size_t bytes)
{
	struct pcf2127 *pcf2127 = priv;
	int ret;
	unsigned char offsetbuf[] = { offset >> 8, offset };

	ret = regmap_bulk_write(pcf2127->regmap, PCF2127_REG_RAM_ADDR_MSB,
				offsetbuf, 2);
	if (ret)
		return ret;

	return regmap_bulk_read(pcf2127->regmap, PCF2127_REG_RAM_RD_CMD,
				val, bytes);
}

static int pcf2127_nvmem_write(void *priv, unsigned int offset,
			       void *val, size_t bytes)
{
	struct pcf2127 *pcf2127 = priv;
	int ret;
	unsigned char offsetbuf[] = { offset >> 8, offset };

	ret = regmap_bulk_write(pcf2127->regmap, PCF2127_REG_RAM_ADDR_MSB,
				offsetbuf, 2);
	if (ret)
		return ret;

	return regmap_bulk_write(pcf2127->regmap, PCF2127_REG_RAM_WRT_CMD,
				 val, bytes);
}

/* watchdog driver */

static int pcf2127_wdt_ping(struct watchdog_device *wdd)
{
	int wd_val;
	struct pcf2127 *pcf2127 = watchdog_get_drvdata(wdd);

	/*
	 * Compute counter value of WATCHDG_TIM_VAL to obtain desired period
	 * in seconds, depending on the source clock frequency.
	 */
	wd_val = ((wdd->timeout * pcf2127->cfg->wdd_clock_hz_x1000) / 1000) + 1;

	return regmap_write(pcf2127->regmap, pcf2127->cfg->reg_wd_val, wd_val);
}

/*
 * Restart watchdog timer if feature is active.
 *
 * Note: Reading CTRL2 register causes watchdog to stop which is unfortunate,
 * since register also contain control/status flags for other features.
 * Always call this function after reading CTRL2 register.
 */
static int pcf2127_wdt_active_ping(struct watchdog_device *wdd)
{
	int ret = 0;

	if (watchdog_active(wdd)) {
		ret = pcf2127_wdt_ping(wdd);
		if (ret)
			dev_err(wdd->parent,
				"%s: watchdog restart failed, ret=%d\n",
				__func__, ret);
	}

	return ret;
}

static int pcf2127_wdt_start(struct watchdog_device *wdd)
{
	return pcf2127_wdt_ping(wdd);
}

static int pcf2127_wdt_stop(struct watchdog_device *wdd)
{
	struct pcf2127 *pcf2127 = watchdog_get_drvdata(wdd);

	return regmap_write(pcf2127->regmap, pcf2127->cfg->reg_wd_val,
			    PCF2127_WD_VAL_STOP);
}

static int pcf2127_wdt_set_timeout(struct watchdog_device *wdd,
				   unsigned int new_timeout)
{
	dev_dbg(wdd->parent, "new watchdog timeout: %is (old: %is)\n",
		new_timeout, wdd->timeout);

	wdd->timeout = new_timeout;

	return pcf2127_wdt_active_ping(wdd);
}

static const struct watchdog_info pcf2127_wdt_info = {
	.identity = "NXP PCF2127/PCF2129 Watchdog",
	.options = WDIOF_KEEPALIVEPING | WDIOF_SETTIMEOUT,
};

static const struct watchdog_ops pcf2127_watchdog_ops = {
	.owner = THIS_MODULE,
	.start = pcf2127_wdt_start,
	.stop = pcf2127_wdt_stop,
	.ping = pcf2127_wdt_ping,
	.set_timeout = pcf2127_wdt_set_timeout,
};

/*
 * Compute watchdog period, t, in seconds, from the WATCHDG_TIM_VAL register
 * value, n, and the clock frequency, f1000, in Hz x 1000.
 *
 * The PCF2127/29 datasheet gives t as:
 *   t = n / f
 * The PCF2131 datasheet gives t as:
 *   t = (n - 1) / f
 * For both variants, the watchdog is triggered when the WATCHDG_TIM_VAL reaches
 * the value 1, and not zero. Consequently, the equation from the PCF2131
 * datasheet seems to be the correct one for both variants.
 */
static int pcf2127_watchdog_get_period(int n, int f1000)
{
	return (1000 * (n - 1)) / f1000;
}

static int pcf2127_watchdog_init(struct device *dev, struct pcf2127 *pcf2127)
{
	int ret;

	if (!IS_ENABLED(CONFIG_WATCHDOG) ||
	    !device_property_read_bool(dev, "reset-source"))
		return 0;

	pcf2127->wdd.parent = dev;
	pcf2127->wdd.info = &pcf2127_wdt_info;
	pcf2127->wdd.ops = &pcf2127_watchdog_ops;

	pcf2127->wdd.min_timeout =
		pcf2127_watchdog_get_period(
			2, pcf2127->cfg->wdd_clock_hz_x1000);
	pcf2127->wdd.max_timeout =
		pcf2127_watchdog_get_period(
			255, pcf2127->cfg->wdd_clock_hz_x1000);
	pcf2127->wdd.timeout = PCF2127_WD_DEFAULT_TIMEOUT_S;

	dev_dbg(dev, "%s clock = %d Hz / 1000\n", __func__,
		pcf2127->cfg->wdd_clock_hz_x1000);

	pcf2127->wdd.min_hw_heartbeat_ms = pcf2127->cfg->wdd_min_hw_heartbeat_ms;
	pcf2127->wdd.status = WATCHDOG_NOWAYOUT_INIT_STATUS;

	watchdog_set_drvdata(&pcf2127->wdd, pcf2127);

	/* Test if watchdog timer is started by bootloader */
	if (pcf2127->cfg->wd_val_reg_readable) {
		u32 wdd_timeout;

		ret = regmap_read(pcf2127->regmap, pcf2127->cfg->reg_wd_val,
				  &wdd_timeout);
		if (ret)
			return ret;

		if (wdd_timeout)
			set_bit(WDOG_HW_RUNNING, &pcf2127->wdd.status);
	}

	return devm_watchdog_register_device(dev, &pcf2127->wdd);
}

/* Alarm */
static int pcf2127_rtc_read_alarm(struct device *dev, struct rtc_wkalrm *alrm)
{
	struct pcf2127 *pcf2127 = dev_get_drvdata(dev);
	u8 buf[5];
	unsigned int ctrl2;
	int ret;

	ret = regmap_read(pcf2127->regmap, PCF2127_REG_CTRL2, &ctrl2);
	if (ret)
		return ret;

	ret = pcf2127_wdt_active_ping(&pcf2127->wdd);
	if (ret)
		return ret;

	ret = regmap_bulk_read(pcf2127->regmap, pcf2127->cfg->regs_alarm_base,
			       buf, sizeof(buf));
	if (ret)
		return ret;

	alrm->enabled = ctrl2 & PCF2127_BIT_CTRL2_AIE;
	alrm->pending = ctrl2 & PCF2127_BIT_CTRL2_AF;

	alrm->time.tm_sec = bcd2bin(buf[0] & 0x7F);
	alrm->time.tm_min = bcd2bin(buf[1] & 0x7F);
	alrm->time.tm_hour = bcd2bin(buf[2] & 0x3F);
	alrm->time.tm_mday = bcd2bin(buf[3] & 0x3F);

	return 0;
}

static int pcf2127_rtc_alarm_irq_enable(struct device *dev, u32 enable)
{
	struct pcf2127 *pcf2127 = dev_get_drvdata(dev);
	int ret;

	ret = regmap_update_bits(pcf2127->regmap, PCF2127_REG_CTRL2,
				 PCF2127_BIT_CTRL2_AIE,
				 enable ? PCF2127_BIT_CTRL2_AIE : 0);
	if (ret)
		return ret;

	return pcf2127_wdt_active_ping(&pcf2127->wdd);
}

static int pcf2127_rtc_set_alarm(struct device *dev, struct rtc_wkalrm *alrm)
{
	struct pcf2127 *pcf2127 = dev_get_drvdata(dev);
	uint8_t buf[5];
	int ret;

	ret = regmap_update_bits(pcf2127->regmap, PCF2127_REG_CTRL2,
				 PCF2127_BIT_CTRL2_AF, 0);
	if (ret)
		return ret;

	ret = pcf2127_wdt_active_ping(&pcf2127->wdd);
	if (ret)
		return ret;

	buf[0] = bin2bcd(alrm->time.tm_sec);
	buf[1] = bin2bcd(alrm->time.tm_min);
	buf[2] = bin2bcd(alrm->time.tm_hour);
	buf[3] = bin2bcd(alrm->time.tm_mday);
	buf[4] = PCF2127_BIT_ALARM_AE; /* Do not match on week day */

	ret = regmap_bulk_write(pcf2127->regmap, pcf2127->cfg->regs_alarm_base,
				buf, sizeof(buf));
	if (ret)
		return ret;

	return pcf2127_rtc_alarm_irq_enable(dev, alrm->enabled);
}

/*
 * This function reads one timestamp function data, caller is responsible for
 * calling pcf2127_wdt_active_ping()
 */
static int pcf2127_rtc_ts_read(struct device *dev, time64_t *ts,
			       int ts_id)
{
	struct pcf2127 *pcf2127 = dev_get_drvdata(dev);
	struct rtc_time tm;
	int ret;
	unsigned char data[7];

	ret = regmap_bulk_read(pcf2127->regmap, pcf2127->cfg->ts[ts_id].reg_base,
			       data, sizeof(data));
	if (ret) {
		dev_err(dev, "%s: read error ret=%d\n", __func__, ret);
		return ret;
	}

	dev_dbg(dev,
		"%s: raw data is ts_sc=%02x, ts_mn=%02x, ts_hr=%02x, ts_dm=%02x, ts_mo=%02x, ts_yr=%02x\n",
		__func__, data[1], data[2], data[3], data[4], data[5], data[6]);

	tm.tm_sec = bcd2bin(data[1] & 0x7F);
	tm.tm_min = bcd2bin(data[2] & 0x7F);
	tm.tm_hour = bcd2bin(data[3] & 0x3F);
	tm.tm_mday = bcd2bin(data[4] & 0x3F);
	/* TS_MO register (month) value range: 1-12 */
	tm.tm_mon = bcd2bin(data[5] & 0x1F) - 1;
	tm.tm_year = bcd2bin(data[6]);
	if (tm.tm_year < 70)
		tm.tm_year += 100; /* assume we are in 1970...2069 */

	ret = rtc_valid_tm(&tm);
	if (ret) {
		dev_err(dev, "Invalid timestamp. ret=%d\n", ret);
		return ret;
	}

	*ts = rtc_tm_to_time64(&tm);
	return 0;
};

static void pcf2127_rtc_ts_snapshot(struct device *dev, int ts_id)
{
	struct pcf2127 *pcf2127 = dev_get_drvdata(dev);
	int ret;

	if (ts_id >= pcf2127->cfg->ts_count)
		return;

	/* Let userspace read the first timestamp */
	if (pcf2127->ts_valid[ts_id])
		return;

	ret = pcf2127_rtc_ts_read(dev, &pcf2127->ts[ts_id], ts_id);
	if (!ret)
		pcf2127->ts_valid[ts_id] = true;
}

static irqreturn_t pcf2127_rtc_irq(int irq, void *dev)
{
	struct pcf2127 *pcf2127 = dev_get_drvdata(dev);
	unsigned int ctrl2;
	int ret = 0;

	ret = regmap_read(pcf2127->regmap, PCF2127_REG_CTRL2, &ctrl2);
	if (ret)
		return IRQ_NONE;

	if (pcf2127->cfg->ts_count == 1) {
		/* PCF2127/29 */
		unsigned int ctrl1;

		ret = regmap_read(pcf2127->regmap, PCF2127_REG_CTRL1, &ctrl1);
		if (ret)
			return IRQ_NONE;

		if (!(ctrl1 & PCF2127_CTRL1_IRQ_MASK || ctrl2 & PCF2127_CTRL2_IRQ_MASK))
			return IRQ_NONE;

		if (ctrl1 & PCF2127_BIT_CTRL1_TSF1 || ctrl2 & PCF2127_BIT_CTRL2_TSF2)
			pcf2127_rtc_ts_snapshot(dev, 0);

		if (ctrl1 & PCF2127_CTRL1_IRQ_MASK)
			regmap_write(pcf2127->regmap, PCF2127_REG_CTRL1,
				     ctrl1 & ~PCF2127_CTRL1_IRQ_MASK);

		if (ctrl2 & PCF2127_CTRL2_IRQ_MASK)
			regmap_write(pcf2127->regmap, PCF2127_REG_CTRL2,
				     ctrl2 & ~PCF2127_CTRL2_IRQ_MASK);
	} else {
		/* PCF2131. */
		unsigned int ctrl4;

		ret = regmap_read(pcf2127->regmap, PCF2131_REG_CTRL4, &ctrl4);
		if (ret)
			return IRQ_NONE;

		if (!(ctrl4 & PCF2131_CTRL4_IRQ_MASK || ctrl2 & PCF2131_CTRL2_IRQ_MASK))
			return IRQ_NONE;

		if (ctrl4 & PCF2131_CTRL4_IRQ_MASK) {
			int i;
			int tsf_bit = PCF2131_BIT_CTRL4_TSF1; /* Start at bit 7. */

			for (i = 0; i < pcf2127->cfg->ts_count; i++) {
				if (ctrl4 & tsf_bit)
					pcf2127_rtc_ts_snapshot(dev, i);

				tsf_bit = tsf_bit >> 1;
			}

			regmap_write(pcf2127->regmap, PCF2131_REG_CTRL4,
				     ctrl4 & ~PCF2131_CTRL4_IRQ_MASK);
		}

		if (ctrl2 & PCF2131_CTRL2_IRQ_MASK)
			regmap_write(pcf2127->regmap, PCF2127_REG_CTRL2,
				     ctrl2 & ~PCF2131_CTRL2_IRQ_MASK);
	}

	if (ctrl2 & PCF2127_BIT_CTRL2_AF)
		rtc_update_irq(pcf2127->rtc, 1, RTC_IRQF | RTC_AF);

	pcf2127_wdt_active_ping(&pcf2127->wdd);

	return IRQ_HANDLED;
}

static const struct rtc_class_ops pcf2127_rtc_ops = {
	.ioctl            = pcf2127_rtc_ioctl,
	.read_time        = pcf2127_rtc_read_time,
	.set_time         = pcf2127_rtc_set_time,
	.read_alarm       = pcf2127_rtc_read_alarm,
	.set_alarm        = pcf2127_rtc_set_alarm,
	.alarm_irq_enable = pcf2127_rtc_alarm_irq_enable,
	.param_get        = pcf2127_param_get,
	.param_set        = pcf2127_param_set,
};

/* sysfs interface */

static ssize_t timestamp_store(struct device *dev,
			       struct device_attribute *attr,
			       const char *buf, size_t count, int ts_id)
{
	struct pcf2127 *pcf2127 = dev_get_drvdata(dev->parent);
	int ret;

	if (ts_id >= pcf2127->cfg->ts_count)
		return 0;

	if (pcf2127->irq_enabled) {
		pcf2127->ts_valid[ts_id] = false;
	} else {
		/* Always clear GND interrupt bit. */
		ret = regmap_update_bits(pcf2127->regmap,
					 pcf2127->cfg->ts[ts_id].gnd_detect_reg,
					 pcf2127->cfg->ts[ts_id].gnd_detect_bit,
					 0);

		if (ret) {
			dev_err(dev, "%s: update TS gnd detect ret=%d\n", __func__, ret);
			return ret;
		}

		if (pcf2127->cfg->ts[ts_id].inter_detect_bit) {
			/* Clear intermediate level interrupt bit if supported. */
			ret = regmap_update_bits(pcf2127->regmap,
						 pcf2127->cfg->ts[ts_id].inter_detect_reg,
						 pcf2127->cfg->ts[ts_id].inter_detect_bit,
						 0);
			if (ret) {
				dev_err(dev, "%s: update TS intermediate level detect ret=%d\n",
					__func__, ret);
				return ret;
			}
		}

		ret = pcf2127_wdt_active_ping(&pcf2127->wdd);
		if (ret)
			return ret;
	}

	return count;
}

static ssize_t timestamp0_store(struct device *dev,
				struct device_attribute *attr,
				const char *buf, size_t count)
{
	return timestamp_store(dev, attr, buf, count, 0);
};

static ssize_t timestamp1_store(struct device *dev,
				struct device_attribute *attr,
				const char *buf, size_t count)
{
	return timestamp_store(dev, attr, buf, count, 1);
};

static ssize_t timestamp2_store(struct device *dev,
				struct device_attribute *attr,
				const char *buf, size_t count)
{
	return timestamp_store(dev, attr, buf, count, 2);
};

static ssize_t timestamp3_store(struct device *dev,
				struct device_attribute *attr,
				const char *buf, size_t count)
{
	return timestamp_store(dev, attr, buf, count, 3);
};

static ssize_t timestamp_show(struct device *dev,
			      struct device_attribute *attr, char *buf,
			      int ts_id)
{
	struct pcf2127 *pcf2127 = dev_get_drvdata(dev->parent);
	int ret;
	time64_t ts;

	if (ts_id >= pcf2127->cfg->ts_count)
		return 0;

	if (pcf2127->irq_enabled) {
		if (!pcf2127->ts_valid[ts_id])
			return 0;
		ts = pcf2127->ts[ts_id];
	} else {
		u8 valid_low = 0;
		u8 valid_inter = 0;
		unsigned int ctrl;

		/* Check if TS input pin is driven to GND, supported by all
		 * variants.
		 */
		ret = regmap_read(pcf2127->regmap,
				  pcf2127->cfg->ts[ts_id].gnd_detect_reg,
				  &ctrl);
		if (ret)
			return 0;

		valid_low = ctrl & pcf2127->cfg->ts[ts_id].gnd_detect_bit;

		if (pcf2127->cfg->ts[ts_id].inter_detect_bit) {
			/* Check if TS input pin is driven to intermediate level
			 * between GND and supply, if supported by variant.
			 */
			ret = regmap_read(pcf2127->regmap,
					  pcf2127->cfg->ts[ts_id].inter_detect_reg,
					  &ctrl);
			if (ret)
				return 0;

			valid_inter = ctrl & pcf2127->cfg->ts[ts_id].inter_detect_bit;
		}

		if (!valid_low && !valid_inter)
			return 0;

		ret = pcf2127_rtc_ts_read(dev->parent, &ts, ts_id);
		if (ret)
			return 0;

		ret = pcf2127_wdt_active_ping(&pcf2127->wdd);
		if (ret)
			return ret;
	}
	return sprintf(buf, "%llu\n", (unsigned long long)ts);
}

static ssize_t timestamp0_show(struct device *dev,
			       struct device_attribute *attr, char *buf)
{
	return timestamp_show(dev, attr, buf, 0);
};

static ssize_t timestamp1_show(struct device *dev,
			       struct device_attribute *attr, char *buf)
{
	return timestamp_show(dev, attr, buf, 1);
};

static ssize_t timestamp2_show(struct device *dev,
			       struct device_attribute *attr, char *buf)
{
	return timestamp_show(dev, attr, buf, 2);
};

static ssize_t timestamp3_show(struct device *dev,
			       struct device_attribute *attr, char *buf)
{
	return timestamp_show(dev, attr, buf, 3);
};

static DEVICE_ATTR_RW(timestamp0);
static DEVICE_ATTR_RW(timestamp1);
static DEVICE_ATTR_RW(timestamp2);
static DEVICE_ATTR_RW(timestamp3);

static struct attribute *pcf2127_attrs[] = {
	&dev_attr_timestamp0.attr,
	NULL
};

static struct attribute *pcf2131_attrs[] = {
	&dev_attr_timestamp0.attr,
	&dev_attr_timestamp1.attr,
	&dev_attr_timestamp2.attr,
	&dev_attr_timestamp3.attr,
	NULL
};

static struct pcf21xx_config pcf21xx_cfg[] = {
	[PCF2127] = {
		.type = PCF2127,
		.max_register = 0x1d,
		.has_nvmem = 1,
		.has_bit_wd_ctl_cd0 = 1,
		.wd_val_reg_readable = 1,
		.has_int_a_b = 0,
		.reg_time_base = PCF2127_REG_TIME_BASE,
		.regs_alarm_base = PCF2127_REG_ALARM_BASE,
		.reg_wd_ctl = PCF2127_REG_WD_CTL,
		.reg_wd_val = PCF2127_REG_WD_VAL,
		.reg_clkout = PCF2127_REG_CLKOUT,
		.wdd_clock_hz_x1000 = PCF2127_WD_CLOCK_HZ_X1000,
		.wdd_min_hw_heartbeat_ms = PCF2127_WD_MIN_HW_HEARTBEAT_MS,
		.ts_count = 1,
		.ts[0] = {
			.reg_base  = PCF2127_REG_TS1_BASE,
			.gnd_detect_reg = PCF2127_REG_CTRL1,
			.gnd_detect_bit = PCF2127_BIT_CTRL1_TSF1,
			.inter_detect_reg = PCF2127_REG_CTRL2,
			.inter_detect_bit = PCF2127_BIT_CTRL2_TSF2,
			.ie_reg    = PCF2127_REG_CTRL2,
			.ie_bit    = PCF2127_BIT_CTRL2_TSIE,
		},
		.attribute_group = {
			.attrs	= pcf2127_attrs,
		},
	},
	[PCF2129] = {
		.type = PCF2129,
		.max_register = 0x19,
		.has_nvmem = 0,
		.has_bit_wd_ctl_cd0 = 0,
		.wd_val_reg_readable = 1,
		.has_int_a_b = 0,
		.reg_time_base = PCF2127_REG_TIME_BASE,
		.regs_alarm_base = PCF2127_REG_ALARM_BASE,
		.reg_wd_ctl = PCF2127_REG_WD_CTL,
		.reg_wd_val = PCF2127_REG_WD_VAL,
		.reg_clkout = PCF2127_REG_CLKOUT,
		.wdd_clock_hz_x1000 = PCF2127_WD_CLOCK_HZ_X1000,
		.wdd_min_hw_heartbeat_ms = PCF2127_WD_MIN_HW_HEARTBEAT_MS,
		.ts_count = 1,
		.ts[0] = {
			.reg_base  = PCF2127_REG_TS1_BASE,
			.gnd_detect_reg = PCF2127_REG_CTRL1,
			.gnd_detect_bit = PCF2127_BIT_CTRL1_TSF1,
			.inter_detect_reg = PCF2127_REG_CTRL2,
			.inter_detect_bit = PCF2127_BIT_CTRL2_TSF2,
			.ie_reg    = PCF2127_REG_CTRL2,
			.ie_bit    = PCF2127_BIT_CTRL2_TSIE,
		},
		.attribute_group = {
			.attrs	= pcf2127_attrs,
		},
	},
	[PCF2131] = {
		.type = PCF2131,
		.max_register = 0x36,
		.has_nvmem = 0,
		.has_bit_wd_ctl_cd0 = 0,
		.wd_val_reg_readable = 0,
		.has_int_a_b = 1,
		.reg_time_base = PCF2131_REG_TIME_BASE,
		.regs_alarm_base = PCF2131_REG_ALARM_BASE,
		.reg_wd_ctl = PCF2131_REG_WD_CTL,
		.reg_wd_val = PCF2131_REG_WD_VAL,
		.reg_clkout = PCF2131_REG_CLKOUT,
		.wdd_clock_hz_x1000 = PCF2131_WD_CLOCK_HZ_X1000,
		.wdd_min_hw_heartbeat_ms = PCF2131_WD_MIN_HW_HEARTBEAT_MS,
		.ts_count = 4,
		.ts[0] = {
			.reg_base  = PCF2131_REG_TS1_BASE,
			.gnd_detect_reg = PCF2131_REG_CTRL4,
			.gnd_detect_bit = PCF2131_BIT_CTRL4_TSF1,
			.inter_detect_bit = 0,
			.ie_reg    = PCF2131_REG_CTRL5,
			.ie_bit    = PCF2131_BIT_CTRL5_TSIE1,
		},
		.ts[1] = {
			.reg_base  = PCF2131_REG_TS2_BASE,
			.gnd_detect_reg = PCF2131_REG_CTRL4,
			.gnd_detect_bit = PCF2131_BIT_CTRL4_TSF2,
			.inter_detect_bit = 0,
			.ie_reg    = PCF2131_REG_CTRL5,
			.ie_bit    = PCF2131_BIT_CTRL5_TSIE2,
		},
		.ts[2] = {
			.reg_base  = PCF2131_REG_TS3_BASE,
			.gnd_detect_reg = PCF2131_REG_CTRL4,
			.gnd_detect_bit = PCF2131_BIT_CTRL4_TSF3,
			.inter_detect_bit = 0,
			.ie_reg    = PCF2131_REG_CTRL5,
			.ie_bit    = PCF2131_BIT_CTRL5_TSIE3,
		},
		.ts[3] = {
			.reg_base  = PCF2131_REG_TS4_BASE,
			.gnd_detect_reg = PCF2131_REG_CTRL4,
			.gnd_detect_bit = PCF2131_BIT_CTRL4_TSF4,
			.inter_detect_bit = 0,
			.ie_reg    = PCF2131_REG_CTRL5,
			.ie_bit    = PCF2131_BIT_CTRL5_TSIE4,
		},
		.attribute_group = {
			.attrs	= pcf2131_attrs,
		},
	},
};

/*
 * Enable timestamp function and corresponding interrupt(s).
 */
static int pcf2127_enable_ts(struct device *dev, int ts_id)
{
	struct pcf2127 *pcf2127 = dev_get_drvdata(dev);
	int ret;

	if (ts_id >= pcf2127->cfg->ts_count) {
		dev_err(dev, "%s: invalid tamper detection ID (%d)\n",
			__func__, ts_id);
		return -EINVAL;
	}

	/* Enable timestamp function. */
	ret = regmap_update_bits(pcf2127->regmap,
				 pcf2127->cfg->ts[ts_id].reg_base,
				 PCF2127_BIT_TS_CTRL_TSOFF |
				 PCF2127_BIT_TS_CTRL_TSM,
				 PCF2127_BIT_TS_CTRL_TSM);
	if (ret) {
		dev_err(dev, "%s: tamper detection config (ts%d_ctrl) failed\n",
			__func__, ts_id);
		return ret;
	}

	/*
	 * Enable interrupt generation when TSF timestamp flag is set.
	 * Interrupt signals are open-drain outputs and can be left floating if
	 * unused.
	 */
	ret = regmap_update_bits(pcf2127->regmap, pcf2127->cfg->ts[ts_id].ie_reg,
				 pcf2127->cfg->ts[ts_id].ie_bit,
				 pcf2127->cfg->ts[ts_id].ie_bit);
	if (ret) {
		dev_err(dev, "%s: tamper detection TSIE%d config failed\n",
			__func__, ts_id);
		return ret;
	}

	return ret;
}

/* Route all interrupt sources to INT A pin. */
static int pcf2127_configure_interrupt_pins(struct device *dev)
{
	struct pcf2127 *pcf2127 = dev_get_drvdata(dev);
	int ret;

	/* Mask bits need to be cleared to enable corresponding
	 * interrupt source.
	 */
	ret = regmap_write(pcf2127->regmap,
			   PCF2131_REG_INT_A_MASK1, 0);
	if (ret)
		return ret;

	ret = regmap_write(pcf2127->regmap,
			   PCF2131_REG_INT_A_MASK2, 0);
	if (ret)
		return ret;

	return ret;
}

static int pcf2127_probe(struct device *dev, struct regmap *regmap,
			 int alarm_irq, const struct pcf21xx_config *config)
{
	struct pcf2127 *pcf2127;
	int ret = 0;
	unsigned int val;

	dev_dbg(dev, "%s\n", __func__);

	pcf2127 = devm_kzalloc(dev, sizeof(*pcf2127), GFP_KERNEL);
	if (!pcf2127)
		return -ENOMEM;

	pcf2127->regmap = regmap;
	pcf2127->cfg = config;

	dev_set_drvdata(dev, pcf2127);

	pcf2127->rtc = devm_rtc_allocate_device(dev);
	if (IS_ERR(pcf2127->rtc))
		return PTR_ERR(pcf2127->rtc);

	pcf2127->rtc->ops = &pcf2127_rtc_ops;
	pcf2127->rtc->range_min = RTC_TIMESTAMP_BEGIN_2000;
	pcf2127->rtc->range_max = RTC_TIMESTAMP_END_2099;
	pcf2127->rtc->set_start_time = true; /* Sets actual start to 1970 */

	/*
	 * PCF2127/29 do not work correctly when setting alarms at 1s intervals.
	 * PCF2131 is ok.
	 */
	if (pcf2127->cfg->type == PCF2127 || pcf2127->cfg->type == PCF2129) {
		set_bit(RTC_FEATURE_ALARM_RES_2S, pcf2127->rtc->features);
		clear_bit(RTC_FEATURE_UPDATE_INTERRUPT, pcf2127->rtc->features);
	}

	clear_bit(RTC_FEATURE_ALARM, pcf2127->rtc->features);

	if (alarm_irq > 0) {
		unsigned long flags;

		/*
		 * If flags = 0, devm_request_threaded_irq() will use IRQ flags
		 * obtained from device tree.
		 */
		if (dev_fwnode(dev))
			flags = 0;
		else
			flags = IRQF_TRIGGER_LOW;

		ret = devm_request_threaded_irq(dev, alarm_irq, NULL,
						pcf2127_rtc_irq,
						flags | IRQF_ONESHOT,
						dev_name(dev), dev);
		if (ret) {
			dev_err(dev, "failed to request alarm irq\n");
			return ret;
		}
		pcf2127->irq_enabled = true;
	}

	if (alarm_irq > 0 || device_property_read_bool(dev, "wakeup-source")) {
		device_init_wakeup(dev, true);
		set_bit(RTC_FEATURE_ALARM, pcf2127->rtc->features);
	}

	if (pcf2127->cfg->has_int_a_b) {
		/* Configure int A/B pins, independently of alarm_irq. */
		ret = pcf2127_configure_interrupt_pins(dev);
		if (ret) {
			dev_err(dev, "failed to configure interrupt pins\n");
			return ret;
		}
	}

	if (pcf2127->cfg->has_nvmem) {
		struct nvmem_config nvmem_cfg = {
			.priv = pcf2127,
			.reg_read = pcf2127_nvmem_read,
			.reg_write = pcf2127_nvmem_write,
			.size = 512,
		};

		ret = devm_rtc_nvmem_register(pcf2127->rtc, &nvmem_cfg);
	}

	/*
	 * The "Power-On Reset Override" facility prevents the RTC to do a reset
	 * after power on. For normal operation the PORO must be disabled.
	 */
	ret = regmap_clear_bits(pcf2127->regmap, PCF2127_REG_CTRL1,
				PCF2127_BIT_CTRL1_POR_OVRD);
	if (ret < 0)
		return ret;

	ret = regmap_read(pcf2127->regmap, pcf2127->cfg->reg_clkout, &val);
	if (ret < 0)
		return ret;

	if (!(val & PCF2127_BIT_CLKOUT_OTPR)) {
		ret = regmap_set_bits(pcf2127->regmap, pcf2127->cfg->reg_clkout,
				      PCF2127_BIT_CLKOUT_OTPR);
		if (ret < 0)
			return ret;

		msleep(100);
	}

	/*
	 * Watchdog timer enabled and reset pin /RST activated when timed out.
	 * Select 1Hz clock source for watchdog timer (1/4Hz for PCF2131).
	 * Note: Countdown timer disabled and not available.
	 * For pca2129, pcf2129 and pcf2131, only bit[7] is for Symbol WD_CD
	 * of register watchdg_tim_ctl. The bit[6] is labeled
	 * as T. Bits labeled as T must always be written with
	 * logic 0.
	 */
	ret = regmap_update_bits(pcf2127->regmap, pcf2127->cfg->reg_wd_ctl,
				 PCF2127_BIT_WD_CTL_CD1 |
				 PCF2127_BIT_WD_CTL_CD0 |
				 PCF2127_BIT_WD_CTL_TF1 |
				 PCF2127_BIT_WD_CTL_TF0,
				 PCF2127_BIT_WD_CTL_CD1 |
				 (pcf2127->cfg->has_bit_wd_ctl_cd0 ? PCF2127_BIT_WD_CTL_CD0 : 0) |
				 PCF2127_BIT_WD_CTL_TF1);
	if (ret) {
		dev_err(dev, "%s: watchdog config (wd_ctl) failed\n", __func__);
		return ret;
	}

	pcf2127_watchdog_init(dev, pcf2127);

	/*
	 * Disable battery low/switch-over timestamp and interrupts.
	 * Clear battery interrupt flags which can block new trigger events.
	 * Note: This is the default chip behaviour but added to ensure
	 * correct tamper timestamp and interrupt function.
	 */
	ret = regmap_update_bits(pcf2127->regmap, PCF2127_REG_CTRL3,
				 PCF2127_BIT_CTRL3_BTSE |
				 PCF2127_BIT_CTRL3_BIE |
				 PCF2127_BIT_CTRL3_BLIE, 0);
	if (ret) {
		dev_err(dev, "%s: interrupt config (ctrl3) failed\n",
			__func__);
		return ret;
	}

	/*
	 * Enable timestamp functions 1 to 4.
	 */
	for (int i = 0; i < pcf2127->cfg->ts_count; i++) {
		ret = pcf2127_enable_ts(dev, i);
		if (ret)
			return ret;
	}

	ret = rtc_add_group(pcf2127->rtc, &pcf2127->cfg->attribute_group);
	if (ret) {
		dev_err(dev, "%s: tamper sysfs registering failed\n",
			__func__);
		return ret;
	}

	return devm_rtc_register_device(pcf2127->rtc);
}

#ifdef CONFIG_OF
static const struct of_device_id pcf2127_of_match[] = {
	{ .compatible = "nxp,pcf2127", .data = &pcf21xx_cfg[PCF2127] },
	{ .compatible = "nxp,pcf2129", .data = &pcf21xx_cfg[PCF2129] },
	{ .compatible = "nxp,pca2129", .data = &pcf21xx_cfg[PCF2129] },
	{ .compatible = "nxp,pcf2131", .data = &pcf21xx_cfg[PCF2131] },
	{}
};
MODULE_DEVICE_TABLE(of, pcf2127_of_match);
#endif

#if IS_ENABLED(CONFIG_I2C)

static int pcf2127_i2c_write(void *context, const void *data, size_t count)
{
	struct device *dev = context;
	struct i2c_client *client = to_i2c_client(dev);
	int ret;

	ret = i2c_master_send(client, data, count);
	if (ret != count)
		return ret < 0 ? ret : -EIO;

	return 0;
}

static int pcf2127_i2c_gather_write(void *context,
				const void *reg, size_t reg_size,
				const void *val, size_t val_size)
{
	struct device *dev = context;
	struct i2c_client *client = to_i2c_client(dev);
	int ret;
	void *buf;

	if (WARN_ON(reg_size != 1))
		return -EINVAL;

	buf = kmalloc(val_size + 1, GFP_KERNEL);
	if (!buf)
		return -ENOMEM;

	memcpy(buf, reg, 1);
	memcpy(buf + 1, val, val_size);

	ret = i2c_master_send(client, buf, val_size + 1);

	kfree(buf);

	if (ret != val_size + 1)
		return ret < 0 ? ret : -EIO;

	return 0;
}

static int pcf2127_i2c_read(void *context, const void *reg, size_t reg_size,
				void *val, size_t val_size)
{
	struct device *dev = context;
	struct i2c_client *client = to_i2c_client(dev);
	int ret;

	if (WARN_ON(reg_size != 1))
		return -EINVAL;

	ret = i2c_master_send(client, reg, 1);
	if (ret != 1)
		return ret < 0 ? ret : -EIO;

	ret = i2c_master_recv(client, val, val_size);
	if (ret != val_size)
		return ret < 0 ? ret : -EIO;

	return 0;
}

/*
 * The reason we need this custom regmap_bus instead of using regmap_init_i2c()
 * is that the STOP condition is required between set register address and
 * read register data when reading from registers.
 */
static const struct regmap_bus pcf2127_i2c_regmap = {
	.write = pcf2127_i2c_write,
	.gather_write = pcf2127_i2c_gather_write,
	.read = pcf2127_i2c_read,
};

static struct i2c_driver pcf2127_i2c_driver;

static const struct i2c_device_id pcf2127_i2c_id[] = {
	{ "pcf2127", PCF2127 },
	{ "pcf2129", PCF2129 },
	{ "pca2129", PCF2129 },
	{ "pcf2131", PCF2131 },
	{ }
};
MODULE_DEVICE_TABLE(i2c, pcf2127_i2c_id);

static int pcf2127_i2c_probe(struct i2c_client *client)
{
	struct regmap *regmap;
	static struct regmap_config config = {
		.reg_bits = 8,
		.val_bits = 8,
	};
	const struct pcf21xx_config *variant;

	if (!i2c_check_functionality(client->adapter, I2C_FUNC_I2C))
		return -ENODEV;

	if (client->dev.of_node) {
		variant = of_device_get_match_data(&client->dev);
		if (!variant)
			return -ENODEV;
	} else {
		enum pcf21xx_type type =
			i2c_match_id(pcf2127_i2c_id, client)->driver_data;

		if (type >= PCF21XX_LAST_ID)
			return -ENODEV;
		variant = &pcf21xx_cfg[type];
	}

	if (variant->type == PCF2131) {
		config.read_flag_mask = 0x0;
		config.write_flag_mask = 0x0;
	}

	config.max_register = variant->max_register,

	regmap = devm_regmap_init(&client->dev, &pcf2127_i2c_regmap,
					&client->dev, &config);
	if (IS_ERR(regmap)) {
		dev_err(&client->dev, "%s: regmap allocation failed: %ld\n",
			__func__, PTR_ERR(regmap));
		return PTR_ERR(regmap);
	}

	return pcf2127_probe(&client->dev, regmap, client->irq, variant);
}

static struct i2c_driver pcf2127_i2c_driver = {
	.driver		= {
		.name	= "rtc-pcf2127-i2c",
		.of_match_table = of_match_ptr(pcf2127_of_match),
	},
	.probe		= pcf2127_i2c_probe,
	.id_table	= pcf2127_i2c_id,
};

static int pcf2127_i2c_register_driver(void)
{
	return i2c_add_driver(&pcf2127_i2c_driver);
}

static void pcf2127_i2c_unregister_driver(void)
{
	i2c_del_driver(&pcf2127_i2c_driver);
}

#else

static int pcf2127_i2c_register_driver(void)
{
	return 0;
}

static void pcf2127_i2c_unregister_driver(void)
{
}

#endif

#if IS_ENABLED(CONFIG_SPI_MASTER)

static struct spi_driver pcf2127_spi_driver;
static const struct spi_device_id pcf2127_spi_id[];

static int pcf2127_spi_probe(struct spi_device *spi)
{
	static struct regmap_config config = {
		.reg_bits = 8,
		.val_bits = 8,
		.read_flag_mask = 0xa0,
		.write_flag_mask = 0x20,
	};
	struct regmap *regmap;
	const struct pcf21xx_config *variant;

	if (spi->dev.of_node) {
		variant = of_device_get_match_data(&spi->dev);
		if (!variant)
			return -ENODEV;
	} else {
		enum pcf21xx_type type = spi_get_device_id(spi)->driver_data;

		if (type >= PCF21XX_LAST_ID)
			return -ENODEV;
		variant = &pcf21xx_cfg[type];
	}

<<<<<<< HEAD
=======
	if (variant->type == PCF2131) {
		config.read_flag_mask = 0x0;
		config.write_flag_mask = 0x0;
	}

>>>>>>> 3f4ee458
	config.max_register = variant->max_register;

	regmap = devm_regmap_init_spi(spi, &config);
	if (IS_ERR(regmap)) {
		dev_err(&spi->dev, "%s: regmap allocation failed: %ld\n",
			__func__, PTR_ERR(regmap));
		return PTR_ERR(regmap);
	}

	return pcf2127_probe(&spi->dev, regmap, spi->irq, variant);
}

static const struct spi_device_id pcf2127_spi_id[] = {
	{ "pcf2127", PCF2127 },
	{ "pcf2129", PCF2129 },
	{ "pca2129", PCF2129 },
	{ "pcf2131", PCF2131 },
	{ }
};
MODULE_DEVICE_TABLE(spi, pcf2127_spi_id);

static struct spi_driver pcf2127_spi_driver = {
	.driver		= {
		.name	= "rtc-pcf2127-spi",
		.of_match_table = of_match_ptr(pcf2127_of_match),
	},
	.probe		= pcf2127_spi_probe,
	.id_table	= pcf2127_spi_id,
};

static int pcf2127_spi_register_driver(void)
{
	return spi_register_driver(&pcf2127_spi_driver);
}

static void pcf2127_spi_unregister_driver(void)
{
	spi_unregister_driver(&pcf2127_spi_driver);
}

#else

static int pcf2127_spi_register_driver(void)
{
	return 0;
}

static void pcf2127_spi_unregister_driver(void)
{
}

#endif

static int __init pcf2127_init(void)
{
	int ret;

	ret = pcf2127_i2c_register_driver();
	if (ret) {
		pr_err("Failed to register pcf2127 i2c driver: %d\n", ret);
		return ret;
	}

	ret = pcf2127_spi_register_driver();
	if (ret) {
		pr_err("Failed to register pcf2127 spi driver: %d\n", ret);
		pcf2127_i2c_unregister_driver();
	}

	return ret;
}
module_init(pcf2127_init)

static void __exit pcf2127_exit(void)
{
	pcf2127_spi_unregister_driver();
	pcf2127_i2c_unregister_driver();
}
module_exit(pcf2127_exit)

MODULE_AUTHOR("Renaud Cerrato <r.cerrato@til-technologies.fr>");
MODULE_DESCRIPTION("NXP PCF2127/29/31 RTC driver");
MODULE_LICENSE("GPL v2");<|MERGE_RESOLUTION|>--- conflicted
+++ resolved
@@ -1465,11 +1465,6 @@
 		variant = &pcf21xx_cfg[type];
 	}
 
-	if (variant->type == PCF2131) {
-		config.read_flag_mask = 0x0;
-		config.write_flag_mask = 0x0;
-	}
-
 	config.max_register = variant->max_register,
 
 	regmap = devm_regmap_init(&client->dev, &pcf2127_i2c_regmap,
@@ -1543,14 +1538,11 @@
 		variant = &pcf21xx_cfg[type];
 	}
 
-<<<<<<< HEAD
-=======
 	if (variant->type == PCF2131) {
 		config.read_flag_mask = 0x0;
 		config.write_flag_mask = 0x0;
 	}
 
->>>>>>> 3f4ee458
 	config.max_register = variant->max_register;
 
 	regmap = devm_regmap_init_spi(spi, &config);
