// SPDX-License-Identifier: GPL-2.0-or-later
/*
 * Real Time Clock interface for StrongARM SA1x00 and XScale PXA2xx
 *
 * Copyright (c) 2000 Nils Faerber
 *
 * Based on rtc.c by Paul Gortmaker
 *
 * Original Driver by Nils Faerber <nils@kernelconcepts.de>
 *
 * Modifications from:
 *   CIH <cih@coventive.com>
 *   Nicolas Pitre <nico@fluxnic.net>
 *   Andrew Christian <andrew.christian@hp.com>
 *
 * Converted to the RTC subsystem and Driver Model
 *   by Richard Purdie <rpurdie@rpsys.net>
 */

#include <linux/platform_device.h>
#include <linux/module.h>
#include <linux/clk.h>
#include <linux/rtc.h>
#include <linux/init.h>
#include <linux/fs.h>
#include <linux/interrupt.h>
#include <linux/slab.h>
#include <linux/string.h>
#include <linux/of.h>
#include <linux/pm.h>
#include <linux/bitops.h>
#include <linux/io.h>

#define RTSR_HZE		BIT(3)	/* HZ interrupt enable */
#define RTSR_ALE		BIT(2)	/* RTC alarm interrupt enable */
#define RTSR_HZ			BIT(1)	/* HZ rising-edge detected */
#define RTSR_AL			BIT(0)	/* RTC alarm detected */

#include "rtc-sa1100.h"

#define RTC_DEF_DIVIDER		(32768 - 1)
#define RTC_DEF_TRIM		0
#define RTC_FREQ		1024


static irqreturn_t sa1100_rtc_interrupt(int irq, void *dev_id)
{
	struct sa1100_rtc *info = dev_get_drvdata(dev_id);
	struct rtc_device *rtc = info->rtc;
	unsigned int rtsr;
	unsigned long events = 0;

	spin_lock(&info->lock);

	rtsr = readl_relaxed(info->rtsr);
	/* clear interrupt sources */
	writel_relaxed(0, info->rtsr);
	/* Fix for a nasty initialization problem the in SA11xx RTSR register.
	 * See also the comments in sa1100_rtc_probe(). */
	if (rtsr & (RTSR_ALE | RTSR_HZE)) {
		/* This is the original code, before there was the if test
		 * above. This code does not clear interrupts that were not
		 * enabled. */
		writel_relaxed((RTSR_AL | RTSR_HZ) & (rtsr >> 2), info->rtsr);
	} else {
		/* For some reason, it is possible to enter this routine
		 * without interruptions enabled, it has been tested with
		 * several units (Bug in SA11xx chip?).
		 *
		 * This situation leads to an infinite "loop" of interrupt
		 * routine calling and as a result the processor seems to
		 * lock on its first call to open(). */
		writel_relaxed(RTSR_AL | RTSR_HZ, info->rtsr);
	}

	/* clear alarm interrupt if it has occurred */
	if (rtsr & RTSR_AL)
		rtsr &= ~RTSR_ALE;
	writel_relaxed(rtsr & (RTSR_ALE | RTSR_HZE), info->rtsr);

	/* update irq data & counter */
	if (rtsr & RTSR_AL)
		events |= RTC_AF | RTC_IRQF;
	if (rtsr & RTSR_HZ)
		events |= RTC_UF | RTC_IRQF;

	rtc_update_irq(rtc, 1, events);

	spin_unlock(&info->lock);

	return IRQ_HANDLED;
}

static int sa1100_rtc_alarm_irq_enable(struct device *dev, unsigned int enabled)
{
	u32 rtsr;
	struct sa1100_rtc *info = dev_get_drvdata(dev);

	spin_lock_irq(&info->lock);
	rtsr = readl_relaxed(info->rtsr);
	if (enabled)
		rtsr |= RTSR_ALE;
	else
		rtsr &= ~RTSR_ALE;
	writel_relaxed(rtsr, info->rtsr);
	spin_unlock_irq(&info->lock);
	return 0;
}

static int sa1100_rtc_read_time(struct device *dev, struct rtc_time *tm)
{
	struct sa1100_rtc *info = dev_get_drvdata(dev);

	rtc_time64_to_tm(readl_relaxed(info->rcnr), tm);
	return 0;
}

static int sa1100_rtc_set_time(struct device *dev, struct rtc_time *tm)
{
	struct sa1100_rtc *info = dev_get_drvdata(dev);

	writel_relaxed(rtc_tm_to_time64(tm), info->rcnr);

	return 0;
}

static int sa1100_rtc_read_alarm(struct device *dev, struct rtc_wkalrm *alrm)
{
	u32	rtsr;
	struct sa1100_rtc *info = dev_get_drvdata(dev);

	rtsr = readl_relaxed(info->rtsr);
	alrm->enabled = (rtsr & RTSR_ALE) ? 1 : 0;
	alrm->pending = (rtsr & RTSR_AL) ? 1 : 0;
	return 0;
}

static int sa1100_rtc_set_alarm(struct device *dev, struct rtc_wkalrm *alrm)
{
	struct sa1100_rtc *info = dev_get_drvdata(dev);

	spin_lock_irq(&info->lock);
	writel_relaxed(readl_relaxed(info->rtsr) &
		(RTSR_HZE | RTSR_ALE | RTSR_AL), info->rtsr);
	writel_relaxed(rtc_tm_to_time64(&alrm->time), info->rtar);
	if (alrm->enabled)
		writel_relaxed(readl_relaxed(info->rtsr) | RTSR_ALE, info->rtsr);
	else
		writel_relaxed(readl_relaxed(info->rtsr) & ~RTSR_ALE, info->rtsr);
	spin_unlock_irq(&info->lock);

	return 0;
}

static int sa1100_rtc_proc(struct device *dev, struct seq_file *seq)
{
	struct sa1100_rtc *info = dev_get_drvdata(dev);

	seq_printf(seq, "trim/divider\t\t: 0x%08x\n", readl_relaxed(info->rttr));
	seq_printf(seq, "RTSR\t\t\t: 0x%08x\n", readl_relaxed(info->rtsr));

	return 0;
}

static const struct rtc_class_ops sa1100_rtc_ops = {
	.read_time = sa1100_rtc_read_time,
	.set_time = sa1100_rtc_set_time,
	.read_alarm = sa1100_rtc_read_alarm,
	.set_alarm = sa1100_rtc_set_alarm,
	.proc = sa1100_rtc_proc,
	.alarm_irq_enable = sa1100_rtc_alarm_irq_enable,
};

int sa1100_rtc_init(struct platform_device *pdev, struct sa1100_rtc *info)
{
	int ret;

	spin_lock_init(&info->lock);

	info->clk = devm_clk_get(&pdev->dev, NULL);
	if (IS_ERR(info->clk)) {
		dev_err(&pdev->dev, "failed to find rtc clock source\n");
		return PTR_ERR(info->clk);
	}

	ret = clk_prepare_enable(info->clk);
	if (ret)
		return ret;
	/*
	 * According to the manual we should be able to let RTTR be zero
	 * and then a default diviser for a 32.768KHz clock is used.
	 * Apparently this doesn't work, at least for my SA1110 rev 5.
	 * If the clock divider is uninitialized then reset it to the
	 * default value to get the 1Hz clock.
	 */
	if (readl_relaxed(info->rttr) == 0) {
		writel_relaxed(RTC_DEF_DIVIDER + (RTC_DEF_TRIM << 16), info->rttr);
		dev_warn(&pdev->dev, "warning: "
			"initializing default clock divider/trim value\n");
		/* The current RTC value probably doesn't make sense either */
		writel_relaxed(0, info->rcnr);
	}

	info->rtc->ops = &sa1100_rtc_ops;
	info->rtc->max_user_freq = RTC_FREQ;
<<<<<<< HEAD

	ret = rtc_register_device(info->rtc);
=======
	info->rtc->range_max = U32_MAX;

	ret = devm_rtc_register_device(info->rtc);
>>>>>>> 7d2a07b7
	if (ret) {
		clk_disable_unprepare(info->clk);
		return ret;
	}

	/* Fix for a nasty initialization problem the in SA11xx RTSR register.
	 * See also the comments in sa1100_rtc_interrupt().
	 *
	 * Sometimes bit 1 of the RTSR (RTSR_HZ) will wake up 1, which means an
	 * interrupt pending, even though interrupts were never enabled.
	 * In this case, this bit it must be reset before enabling
	 * interruptions to avoid a nonexistent interrupt to occur.
	 *
	 * In principle, the same problem would apply to bit 0, although it has
	 * never been observed to happen.
	 *
	 * This issue is addressed both here and in sa1100_rtc_interrupt().
	 * If the issue is not addressed here, in the times when the processor
	 * wakes up with the bit set there will be one spurious interrupt.
	 *
	 * The issue is also dealt with in sa1100_rtc_interrupt() to be on the
	 * safe side, once the condition that lead to this strange
	 * initialization is unknown and could in principle happen during
	 * normal processing.
	 *
	 * Notice that clearing bit 1 and 0 is accomplished by writting ONES to
	 * the corresponding bits in RTSR. */
	writel_relaxed(RTSR_AL | RTSR_HZ, info->rtsr);

	return 0;
}
EXPORT_SYMBOL_GPL(sa1100_rtc_init);

static int sa1100_rtc_probe(struct platform_device *pdev)
{
	struct sa1100_rtc *info;
	void __iomem *base;
	int irq_1hz, irq_alarm;
	int ret;

	irq_1hz = platform_get_irq_byname(pdev, "rtc 1Hz");
	irq_alarm = platform_get_irq_byname(pdev, "rtc alarm");
	if (irq_1hz < 0 || irq_alarm < 0)
		return -ENODEV;

	info = devm_kzalloc(&pdev->dev, sizeof(struct sa1100_rtc), GFP_KERNEL);
	if (!info)
		return -ENOMEM;
	info->irq_1hz = irq_1hz;
	info->irq_alarm = irq_alarm;

	info->rtc = devm_rtc_allocate_device(&pdev->dev);
	if (IS_ERR(info->rtc))
		return PTR_ERR(info->rtc);

	ret = devm_request_irq(&pdev->dev, irq_1hz, sa1100_rtc_interrupt, 0,
			       "rtc 1Hz", &pdev->dev);
	if (ret) {
		dev_err(&pdev->dev, "IRQ %d already in use.\n", irq_1hz);
		return ret;
	}
	ret = devm_request_irq(&pdev->dev, irq_alarm, sa1100_rtc_interrupt, 0,
			       "rtc Alrm", &pdev->dev);
	if (ret) {
		dev_err(&pdev->dev, "IRQ %d already in use.\n", irq_alarm);
		return ret;
	}

	base = devm_platform_ioremap_resource(pdev, 0);
	if (IS_ERR(base))
		return PTR_ERR(base);

	if (IS_ENABLED(CONFIG_ARCH_SA1100) ||
	    of_device_is_compatible(pdev->dev.of_node, "mrvl,sa1100-rtc")) {
		info->rcnr = base + 0x04;
		info->rtsr = base + 0x10;
		info->rtar = base + 0x00;
		info->rttr = base + 0x08;
	} else {
		info->rcnr = base + 0x0;
		info->rtsr = base + 0x8;
		info->rtar = base + 0x4;
		info->rttr = base + 0xc;
	}

	platform_set_drvdata(pdev, info);
	device_init_wakeup(&pdev->dev, 1);

	return sa1100_rtc_init(pdev, info);
}

static int sa1100_rtc_remove(struct platform_device *pdev)
{
	struct sa1100_rtc *info = platform_get_drvdata(pdev);

	if (info) {
		spin_lock_irq(&info->lock);
		writel_relaxed(0, info->rtsr);
		spin_unlock_irq(&info->lock);
		clk_disable_unprepare(info->clk);
	}

	return 0;
}

#ifdef CONFIG_PM_SLEEP
static int sa1100_rtc_suspend(struct device *dev)
{
	struct sa1100_rtc *info = dev_get_drvdata(dev);
	if (device_may_wakeup(dev))
		enable_irq_wake(info->irq_alarm);
	return 0;
}

static int sa1100_rtc_resume(struct device *dev)
{
	struct sa1100_rtc *info = dev_get_drvdata(dev);
	if (device_may_wakeup(dev))
		disable_irq_wake(info->irq_alarm);
	return 0;
}
#endif

static SIMPLE_DEV_PM_OPS(sa1100_rtc_pm_ops, sa1100_rtc_suspend,
			sa1100_rtc_resume);

#ifdef CONFIG_OF
static const struct of_device_id sa1100_rtc_dt_ids[] = {
	{ .compatible = "mrvl,sa1100-rtc", },
	{ .compatible = "mrvl,mmp-rtc", },
	{}
};
MODULE_DEVICE_TABLE(of, sa1100_rtc_dt_ids);
#endif

static struct platform_driver sa1100_rtc_driver = {
	.probe		= sa1100_rtc_probe,
	.remove		= sa1100_rtc_remove,
	.driver		= {
		.name	= "sa1100-rtc",
		.pm	= &sa1100_rtc_pm_ops,
		.of_match_table = of_match_ptr(sa1100_rtc_dt_ids),
	},
};

module_platform_driver(sa1100_rtc_driver);

MODULE_AUTHOR("Richard Purdie <rpurdie@rpsys.net>");
MODULE_DESCRIPTION("SA11x0/PXA2xx Realtime Clock Driver (RTC)");
MODULE_LICENSE("GPL");
MODULE_ALIAS("platform:sa1100-rtc");<|MERGE_RESOLUTION|>--- conflicted
+++ resolved
@@ -203,14 +203,9 @@
 
 	info->rtc->ops = &sa1100_rtc_ops;
 	info->rtc->max_user_freq = RTC_FREQ;
-<<<<<<< HEAD
-
-	ret = rtc_register_device(info->rtc);
-=======
 	info->rtc->range_max = U32_MAX;
 
 	ret = devm_rtc_register_device(info->rtc);
->>>>>>> 7d2a07b7
 	if (ret) {
 		clk_disable_unprepare(info->clk);
 		return ret;
