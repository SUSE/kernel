// SPDX-License-Identifier: GPL-2.0-only
/*
 * rtc-ds1307.c - RTC driver for some mostly-compatible I2C chips.
 *
 *  Copyright (C) 2005 James Chapman (ds1337 core)
 *  Copyright (C) 2006 David Brownell
 *  Copyright (C) 2009 Matthias Fuchs (rx8025 support)
 *  Copyright (C) 2012 Bertrand Achard (nvram access fixes)
 */

#include <linux/bcd.h>
#include <linux/i2c.h>
#include <linux/init.h>
#include <linux/kstrtox.h>
#include <linux/mod_devicetable.h>
#include <linux/module.h>
#include <linux/property.h>
#include <linux/rtc/ds1307.h>
#include <linux/rtc.h>
#include <linux/slab.h>
#include <linux/string.h>
#include <linux/hwmon.h>
#include <linux/hwmon-sysfs.h>
#include <linux/clk-provider.h>
#include <linux/regmap.h>
#include <linux/watchdog.h>

/*
 * We can't determine type by probing, but if we expect pre-Linux code
 * to have set the chip up as a clock (turning on the oscillator and
 * setting the date and time), Linux can ignore the non-clock features.
 * That's a natural job for a factory or repair bench.
 */
enum ds_type {
	unknown_ds_type, /* always first and 0 */
	ds_1307,
	ds_1308,
	ds_1337,
	ds_1338,
	ds_1339,
	ds_1340,
	ds_1341,
	ds_1388,
	ds_3231,
	m41t0,
	m41t00,
	m41t11,
	mcp794xx,
	rx_8025,
	rx_8130,
	last_ds_type /* always last */
	/* rs5c372 too?  different address... */
};

/* RTC registers don't differ much, except for the century flag */
#define DS1307_REG_SECS		0x00	/* 00-59 */
#	define DS1307_BIT_CH		0x80
#	define DS1340_BIT_nEOSC		0x80
#	define MCP794XX_BIT_ST		0x80
#define DS1307_REG_MIN		0x01	/* 00-59 */
#	define M41T0_BIT_OF		0x80
#define DS1307_REG_HOUR		0x02	/* 00-23, or 1-12{am,pm} */
#	define DS1307_BIT_12HR		0x40	/* in REG_HOUR */
#	define DS1307_BIT_PM		0x20	/* in REG_HOUR */
#	define DS1340_BIT_CENTURY_EN	0x80	/* in REG_HOUR */
#	define DS1340_BIT_CENTURY	0x40	/* in REG_HOUR */
#define DS1307_REG_WDAY		0x03	/* 01-07 */
#	define MCP794XX_BIT_OSCRUN	BIT(5)
#	define MCP794XX_BIT_VBATEN	0x08
#define DS1307_REG_MDAY		0x04	/* 01-31 */
#define DS1307_REG_MONTH	0x05	/* 01-12 */
#	define DS1337_BIT_CENTURY	0x80	/* in REG_MONTH */
#define DS1307_REG_YEAR		0x06	/* 00-99 */

/*
 * Other registers (control, status, alarms, trickle charge, NVRAM, etc)
 * start at 7, and they differ a LOT. Only control and status matter for
 * basic RTC date and time functionality; be careful using them.
 */
#define DS1307_REG_CONTROL	0x07		/* or ds1338 */
#	define DS1307_BIT_OUT		0x80
#	define DS1338_BIT_OSF		0x20
#	define DS1307_BIT_SQWE		0x10
#	define DS1307_BIT_RS1		0x02
#	define DS1307_BIT_RS0		0x01
#define DS1337_REG_CONTROL	0x0e
#	define DS1337_BIT_nEOSC		0x80
#	define DS1339_BIT_BBSQI		0x20
#	define DS3231_BIT_BBSQW		0x40 /* same as BBSQI */
#	define DS1337_BIT_RS2		0x10
#	define DS1337_BIT_RS1		0x08
#	define DS1337_BIT_INTCN		0x04
#	define DS1337_BIT_A2IE		0x02
#	define DS1337_BIT_A1IE		0x01
#define DS1340_REG_CONTROL	0x07
#	define DS1340_BIT_OUT		0x80
#	define DS1340_BIT_FT		0x40
#	define DS1340_BIT_CALIB_SIGN	0x20
#	define DS1340_M_CALIBRATION	0x1f
#define DS1340_REG_FLAG		0x09
#	define DS1340_BIT_OSF		0x80
#define DS1337_REG_STATUS	0x0f
#	define DS1337_BIT_OSF		0x80
#	define DS3231_BIT_EN32KHZ	0x08
#	define DS1337_BIT_A2I		0x02
#	define DS1337_BIT_A1I		0x01
#define DS1339_REG_ALARM1_SECS	0x07

#define DS13XX_TRICKLE_CHARGER_MAGIC	0xa0

#define RX8025_REG_CTRL1	0x0e
#	define RX8025_BIT_2412		0x20
#define RX8025_REG_CTRL2	0x0f
#	define RX8025_BIT_PON		0x10
#	define RX8025_BIT_VDET		0x40
#	define RX8025_BIT_XST		0x20

#define RX8130_REG_ALARM_MIN		0x17
#define RX8130_REG_ALARM_HOUR		0x18
#define RX8130_REG_ALARM_WEEK_OR_DAY	0x19
#define RX8130_REG_EXTENSION		0x1c
#define RX8130_REG_EXTENSION_WADA	BIT(3)
#define RX8130_REG_FLAG			0x1d
#define RX8130_REG_FLAG_VLF		BIT(1)
#define RX8130_REG_FLAG_AF		BIT(3)
#define RX8130_REG_CONTROL0		0x1e
#define RX8130_REG_CONTROL0_AIE		BIT(3)
#define RX8130_REG_CONTROL1		0x1f
#define RX8130_REG_CONTROL1_INIEN	BIT(4)
#define RX8130_REG_CONTROL1_CHGEN	BIT(5)

#define MCP794XX_REG_CONTROL		0x07
#	define MCP794XX_BIT_ALM0_EN	0x10
#	define MCP794XX_BIT_ALM1_EN	0x20
#define MCP794XX_REG_ALARM0_BASE	0x0a
#define MCP794XX_REG_ALARM0_CTRL	0x0d
#define MCP794XX_REG_ALARM1_BASE	0x11
#define MCP794XX_REG_ALARM1_CTRL	0x14
#	define MCP794XX_BIT_ALMX_IF	BIT(3)
#	define MCP794XX_BIT_ALMX_C0	BIT(4)
#	define MCP794XX_BIT_ALMX_C1	BIT(5)
#	define MCP794XX_BIT_ALMX_C2	BIT(6)
#	define MCP794XX_BIT_ALMX_POL	BIT(7)
#	define MCP794XX_MSK_ALMX_MATCH	(MCP794XX_BIT_ALMX_C0 | \
					 MCP794XX_BIT_ALMX_C1 | \
					 MCP794XX_BIT_ALMX_C2)

#define M41TXX_REG_CONTROL	0x07
#	define M41TXX_BIT_OUT		BIT(7)
#	define M41TXX_BIT_FT		BIT(6)
#	define M41TXX_BIT_CALIB_SIGN	BIT(5)
#	define M41TXX_M_CALIBRATION	GENMASK(4, 0)

#define DS1388_REG_WDOG_HUN_SECS	0x08
#define DS1388_REG_WDOG_SECS		0x09
#define DS1388_REG_FLAG			0x0b
#	define DS1388_BIT_WF		BIT(6)
#	define DS1388_BIT_OSF		BIT(7)
#define DS1388_REG_CONTROL		0x0c
#	define DS1388_BIT_RST		BIT(0)
#	define DS1388_BIT_WDE		BIT(1)
#	define DS1388_BIT_nEOSC		BIT(7)

/* negative offset step is -2.034ppm */
#define M41TXX_NEG_OFFSET_STEP_PPB	2034
/* positive offset step is +4.068ppm */
#define M41TXX_POS_OFFSET_STEP_PPB	4068
/* Min and max values supported with 'offset' interface by M41TXX */
#define M41TXX_MIN_OFFSET	((-31) * M41TXX_NEG_OFFSET_STEP_PPB)
#define M41TXX_MAX_OFFSET	((31) * M41TXX_POS_OFFSET_STEP_PPB)

struct ds1307 {
	enum ds_type		type;
	struct device		*dev;
	struct regmap		*regmap;
	const char		*name;
	struct rtc_device	*rtc;
#ifdef CONFIG_COMMON_CLK
	struct clk_hw		clks[2];
#endif
};

struct chip_desc {
	unsigned		alarm:1;
	u16			nvram_offset;
	u16			nvram_size;
	u8			offset; /* register's offset */
	u8			century_reg;
	u8			century_enable_bit;
	u8			century_bit;
	u8			bbsqi_bit;
	irq_handler_t		irq_handler;
	const struct rtc_class_ops *rtc_ops;
	u16			trickle_charger_reg;
	u8			(*do_trickle_setup)(struct ds1307 *, u32,
						    bool);
	/* Does the RTC require trickle-resistor-ohms to select the value of
	 * the resistor between Vcc and Vbackup?
	 */
	bool			requires_trickle_resistor;
	/* Some RTC's batteries and supercaps were charged by default, others
	 * allow charging but were not configured previously to do so.
	 * Remember this behavior to stay backwards compatible.
	 */
	bool			charge_default;
};

static const struct chip_desc chips[last_ds_type];

static int ds1307_get_time(struct device *dev, struct rtc_time *t)
{
	struct ds1307	*ds1307 = dev_get_drvdata(dev);
	int		tmp, ret;
	const struct chip_desc *chip = &chips[ds1307->type];
	u8 regs[7];

	if (ds1307->type == rx_8130) {
		unsigned int regflag;
		ret = regmap_read(ds1307->regmap, RX8130_REG_FLAG, &regflag);
		if (ret) {
			dev_err(dev, "%s error %d\n", "read", ret);
			return ret;
		}

		if (regflag & RX8130_REG_FLAG_VLF) {
			dev_warn_once(dev, "oscillator failed, set time!\n");
			return -EINVAL;
		}
	}

	/* read the RTC date and time registers all at once */
	ret = regmap_bulk_read(ds1307->regmap, chip->offset, regs,
			       sizeof(regs));
	if (ret) {
		dev_err(dev, "%s error %d\n", "read", ret);
		return ret;
	}

	dev_dbg(dev, "%s: %7ph\n", "read", regs);

	/* if oscillator fail bit is set, no data can be trusted */
	if (ds1307->type == m41t0 &&
	    regs[DS1307_REG_MIN] & M41T0_BIT_OF) {
		dev_warn_once(dev, "oscillator failed, set time!\n");
		return -EINVAL;
	} else if (ds1307->type == mcp794xx &&
	    !(regs[DS1307_REG_WDAY] & MCP794XX_BIT_OSCRUN)) {
		dev_warn_once(dev, "oscillator failed, set time!\n");
		return -EINVAL;
	}

	tmp = regs[DS1307_REG_SECS];
	switch (ds1307->type) {
	case ds_1307:
	case m41t0:
	case m41t00:
	case m41t11:
		if (tmp & DS1307_BIT_CH)
			return -EINVAL;
		break;
	case ds_1308:
	case ds_1338:
		if (tmp & DS1307_BIT_CH)
			return -EINVAL;

		ret = regmap_read(ds1307->regmap, DS1307_REG_CONTROL, &tmp);
		if (ret)
			return ret;
		if (tmp & DS1338_BIT_OSF)
			return -EINVAL;
		break;
	case ds_1340:
		if (tmp & DS1340_BIT_nEOSC)
			return -EINVAL;

		ret = regmap_read(ds1307->regmap, DS1340_REG_FLAG, &tmp);
		if (ret)
			return ret;
		if (tmp & DS1340_BIT_OSF)
			return -EINVAL;
		break;
	case ds_1341:
		ret = regmap_read(ds1307->regmap, DS1337_REG_STATUS, &tmp);
		if (ret)
			return ret;
		if (tmp & DS1337_BIT_OSF)
			return -EINVAL;
		break;
	case ds_1388:
		ret = regmap_read(ds1307->regmap, DS1388_REG_FLAG, &tmp);
		if (ret)
			return ret;
		if (tmp & DS1388_BIT_OSF)
			return -EINVAL;
		break;
	case mcp794xx:
		if (!(tmp & MCP794XX_BIT_ST))
			return -EINVAL;

		break;
	default:
		break;
	}

	t->tm_sec = bcd2bin(regs[DS1307_REG_SECS] & 0x7f);
	t->tm_min = bcd2bin(regs[DS1307_REG_MIN] & 0x7f);
	tmp = regs[DS1307_REG_HOUR] & 0x3f;
	t->tm_hour = bcd2bin(tmp);
	/* rx8130 is bit position, not BCD */
	if (ds1307->type == rx_8130)
		t->tm_wday = fls(regs[DS1307_REG_WDAY] & 0x7f);
	else
		t->tm_wday = bcd2bin(regs[DS1307_REG_WDAY] & 0x07) - 1;
	t->tm_mday = bcd2bin(regs[DS1307_REG_MDAY] & 0x3f);
	tmp = regs[DS1307_REG_MONTH] & 0x1f;
	t->tm_mon = bcd2bin(tmp) - 1;
	t->tm_year = bcd2bin(regs[DS1307_REG_YEAR]) + 100;

	if (regs[chip->century_reg] & chip->century_bit &&
	    IS_ENABLED(CONFIG_RTC_DRV_DS1307_CENTURY))
		t->tm_year += 100;

	dev_dbg(dev, "%s secs=%d, mins=%d, "
		"hours=%d, mday=%d, mon=%d, year=%d, wday=%d\n",
		"read", t->tm_sec, t->tm_min,
		t->tm_hour, t->tm_mday,
		t->tm_mon, t->tm_year, t->tm_wday);

	return 0;
}

static int ds1307_set_time(struct device *dev, struct rtc_time *t)
{
	struct ds1307	*ds1307 = dev_get_drvdata(dev);
	const struct chip_desc *chip = &chips[ds1307->type];
	int		result;
	int		tmp;
	u8		regs[7];

	dev_dbg(dev, "%s secs=%d, mins=%d, "
		"hours=%d, mday=%d, mon=%d, year=%d, wday=%d\n",
		"write", t->tm_sec, t->tm_min,
		t->tm_hour, t->tm_mday,
		t->tm_mon, t->tm_year, t->tm_wday);

	if (t->tm_year < 100)
		return -EINVAL;

#ifdef CONFIG_RTC_DRV_DS1307_CENTURY
	if (t->tm_year > (chip->century_bit ? 299 : 199))
		return -EINVAL;
#else
	if (t->tm_year > 199)
		return -EINVAL;
#endif

	regs[DS1307_REG_SECS] = bin2bcd(t->tm_sec);
	regs[DS1307_REG_MIN] = bin2bcd(t->tm_min);
	regs[DS1307_REG_HOUR] = bin2bcd(t->tm_hour);
	/* rx8130 is bit position, not BCD */
	if (ds1307->type == rx_8130)
		regs[DS1307_REG_WDAY] = 1 << t->tm_wday;
	else
		regs[DS1307_REG_WDAY] = bin2bcd(t->tm_wday + 1);
	regs[DS1307_REG_MDAY] = bin2bcd(t->tm_mday);
	regs[DS1307_REG_MONTH] = bin2bcd(t->tm_mon + 1);

	/* assume 20YY not 19YY */
	tmp = t->tm_year % 100;
	regs[DS1307_REG_YEAR] = bin2bcd(tmp);

	if (chip->century_enable_bit)
		regs[chip->century_reg] |= chip->century_enable_bit;
	if (t->tm_year > 199 && chip->century_bit)
		regs[chip->century_reg] |= chip->century_bit;

	switch (ds1307->type) {
	case ds_1308:
	case ds_1338:
		regmap_update_bits(ds1307->regmap, DS1307_REG_CONTROL,
				   DS1338_BIT_OSF, 0);
		break;
	case ds_1340:
		regmap_update_bits(ds1307->regmap, DS1340_REG_FLAG,
				   DS1340_BIT_OSF, 0);
		break;
	case ds_1341:
		regmap_update_bits(ds1307->regmap, DS1337_REG_STATUS,
				   DS1337_BIT_OSF, 0);
		break;
	case ds_1388:
		regmap_update_bits(ds1307->regmap, DS1388_REG_FLAG,
				   DS1388_BIT_OSF, 0);
		break;
	case mcp794xx:
		/*
		 * these bits were cleared when preparing the date/time
		 * values and need to be set again before writing the
		 * regsfer out to the device.
		 */
		regs[DS1307_REG_SECS] |= MCP794XX_BIT_ST;
		regs[DS1307_REG_WDAY] |= MCP794XX_BIT_VBATEN;
		break;
	default:
		break;
	}

	dev_dbg(dev, "%s: %7ph\n", "write", regs);

	result = regmap_bulk_write(ds1307->regmap, chip->offset, regs,
				   sizeof(regs));
	if (result) {
		dev_err(dev, "%s error %d\n", "write", result);
		return result;
	}

	if (ds1307->type == rx_8130) {
		/* clear Voltage Loss Flag as data is available now */
		result = regmap_write(ds1307->regmap, RX8130_REG_FLAG,
				      ~(u8)RX8130_REG_FLAG_VLF);
		if (result) {
			dev_err(dev, "%s error %d\n", "write", result);
			return result;
		}
	}

	return 0;
}

static int ds1337_read_alarm(struct device *dev, struct rtc_wkalrm *t)
{
	struct ds1307		*ds1307 = dev_get_drvdata(dev);
	int			ret;
	u8			regs[9];

	/* read all ALARM1, ALARM2, and status registers at once */
	ret = regmap_bulk_read(ds1307->regmap, DS1339_REG_ALARM1_SECS,
			       regs, sizeof(regs));
	if (ret) {
		dev_err(dev, "%s error %d\n", "alarm read", ret);
		return ret;
	}

	dev_dbg(dev, "%s: %4ph, %3ph, %2ph\n", "alarm read",
		&regs[0], &regs[4], &regs[7]);

	/*
	 * report alarm time (ALARM1); assume 24 hour and day-of-month modes,
	 * and that all four fields are checked matches
	 */
	t->time.tm_sec = bcd2bin(regs[0] & 0x7f);
	t->time.tm_min = bcd2bin(regs[1] & 0x7f);
	t->time.tm_hour = bcd2bin(regs[2] & 0x3f);
	t->time.tm_mday = bcd2bin(regs[3] & 0x3f);

	/* ... and status */
	t->enabled = !!(regs[7] & DS1337_BIT_A1IE);
	t->pending = !!(regs[8] & DS1337_BIT_A1I);

	dev_dbg(dev, "%s secs=%d, mins=%d, "
		"hours=%d, mday=%d, enabled=%d, pending=%d\n",
		"alarm read", t->time.tm_sec, t->time.tm_min,
		t->time.tm_hour, t->time.tm_mday,
		t->enabled, t->pending);

	return 0;
}

static int ds1337_set_alarm(struct device *dev, struct rtc_wkalrm *t)
{
	struct ds1307		*ds1307 = dev_get_drvdata(dev);
	unsigned char		regs[9];
	u8			control, status;
	int			ret;

	dev_dbg(dev, "%s secs=%d, mins=%d, "
		"hours=%d, mday=%d, enabled=%d, pending=%d\n",
		"alarm set", t->time.tm_sec, t->time.tm_min,
		t->time.tm_hour, t->time.tm_mday,
		t->enabled, t->pending);

	/* read current status of both alarms and the chip */
	ret = regmap_bulk_read(ds1307->regmap, DS1339_REG_ALARM1_SECS, regs,
			       sizeof(regs));
	if (ret) {
		dev_err(dev, "%s error %d\n", "alarm write", ret);
		return ret;
	}
	control = regs[7];
	status = regs[8];

	dev_dbg(dev, "%s: %4ph, %3ph, %02x %02x\n", "alarm set (old status)",
		&regs[0], &regs[4], control, status);

	/* set ALARM1, using 24 hour and day-of-month modes */
	regs[0] = bin2bcd(t->time.tm_sec);
	regs[1] = bin2bcd(t->time.tm_min);
	regs[2] = bin2bcd(t->time.tm_hour);
	regs[3] = bin2bcd(t->time.tm_mday);

	/* set ALARM2 to non-garbage */
	regs[4] = 0;
	regs[5] = 0;
	regs[6] = 0;

	/* disable alarms */
	regs[7] = control & ~(DS1337_BIT_A1IE | DS1337_BIT_A2IE);
	regs[8] = status & ~(DS1337_BIT_A1I | DS1337_BIT_A2I);

	ret = regmap_bulk_write(ds1307->regmap, DS1339_REG_ALARM1_SECS, regs,
				sizeof(regs));
	if (ret) {
		dev_err(dev, "can't set alarm time\n");
		return ret;
	}

	/* optionally enable ALARM1 */
	if (t->enabled) {
		dev_dbg(dev, "alarm IRQ armed\n");
		regs[7] |= DS1337_BIT_A1IE;	/* only ALARM1 is used */
		regmap_write(ds1307->regmap, DS1337_REG_CONTROL, regs[7]);
	}

	return 0;
}

static int ds1307_alarm_irq_enable(struct device *dev, unsigned int enabled)
{
	struct ds1307		*ds1307 = dev_get_drvdata(dev);

	return regmap_update_bits(ds1307->regmap, DS1337_REG_CONTROL,
				  DS1337_BIT_A1IE,
				  enabled ? DS1337_BIT_A1IE : 0);
}

static u8 do_trickle_setup_ds1339(struct ds1307 *ds1307, u32 ohms, bool diode)
{
	u8 setup = (diode) ? DS1307_TRICKLE_CHARGER_DIODE :
		DS1307_TRICKLE_CHARGER_NO_DIODE;

	setup |= DS13XX_TRICKLE_CHARGER_MAGIC;

	switch (ohms) {
	case 250:
		setup |= DS1307_TRICKLE_CHARGER_250_OHM;
		break;
	case 2000:
		setup |= DS1307_TRICKLE_CHARGER_2K_OHM;
		break;
	case 4000:
		setup |= DS1307_TRICKLE_CHARGER_4K_OHM;
		break;
	default:
		dev_warn(ds1307->dev,
			 "Unsupported ohm value %u in dt\n", ohms);
		return 0;
	}
	return setup;
}

static u8 do_trickle_setup_rx8130(struct ds1307 *ds1307, u32 ohms, bool diode)
{
	/* make sure that the backup battery is enabled */
	u8 setup = RX8130_REG_CONTROL1_INIEN;
	if (diode)
		setup |= RX8130_REG_CONTROL1_CHGEN;

	return setup;
}

static irqreturn_t rx8130_irq(int irq, void *dev_id)
{
	struct ds1307           *ds1307 = dev_id;
	u8 ctl[3];
	int ret;

	rtc_lock(ds1307->rtc);

	/* Read control registers. */
	ret = regmap_bulk_read(ds1307->regmap, RX8130_REG_EXTENSION, ctl,
			       sizeof(ctl));
	if (ret < 0)
		goto out;
	if (!(ctl[1] & RX8130_REG_FLAG_AF))
		goto out;
	ctl[1] &= ~RX8130_REG_FLAG_AF;
	ctl[2] &= ~RX8130_REG_CONTROL0_AIE;

	ret = regmap_bulk_write(ds1307->regmap, RX8130_REG_EXTENSION, ctl,
				sizeof(ctl));
	if (ret < 0)
		goto out;

	rtc_update_irq(ds1307->rtc, 1, RTC_AF | RTC_IRQF);

out:
	rtc_unlock(ds1307->rtc);

	return IRQ_HANDLED;
}

static int rx8130_read_alarm(struct device *dev, struct rtc_wkalrm *t)
{
	struct ds1307 *ds1307 = dev_get_drvdata(dev);
	u8 ald[3], ctl[3];
	int ret;

	/* Read alarm registers. */
	ret = regmap_bulk_read(ds1307->regmap, RX8130_REG_ALARM_MIN, ald,
			       sizeof(ald));
	if (ret < 0)
		return ret;

	/* Read control registers. */
	ret = regmap_bulk_read(ds1307->regmap, RX8130_REG_EXTENSION, ctl,
			       sizeof(ctl));
	if (ret < 0)
		return ret;

	t->enabled = !!(ctl[2] & RX8130_REG_CONTROL0_AIE);
	t->pending = !!(ctl[1] & RX8130_REG_FLAG_AF);

	/* Report alarm 0 time assuming 24-hour and day-of-month modes. */
	t->time.tm_sec = -1;
	t->time.tm_min = bcd2bin(ald[0] & 0x7f);
	t->time.tm_hour = bcd2bin(ald[1] & 0x7f);
	t->time.tm_wday = -1;
	t->time.tm_mday = bcd2bin(ald[2] & 0x7f);
	t->time.tm_mon = -1;
	t->time.tm_year = -1;
	t->time.tm_yday = -1;
	t->time.tm_isdst = -1;

	dev_dbg(dev, "%s, sec=%d min=%d hour=%d wday=%d mday=%d mon=%d enabled=%d\n",
		__func__, t->time.tm_sec, t->time.tm_min, t->time.tm_hour,
		t->time.tm_wday, t->time.tm_mday, t->time.tm_mon, t->enabled);

	return 0;
}

static int rx8130_set_alarm(struct device *dev, struct rtc_wkalrm *t)
{
	struct ds1307 *ds1307 = dev_get_drvdata(dev);
	u8 ald[3], ctl[3];
	int ret;

	dev_dbg(dev, "%s, sec=%d min=%d hour=%d wday=%d mday=%d mon=%d "
		"enabled=%d pending=%d\n", __func__,
		t->time.tm_sec, t->time.tm_min, t->time.tm_hour,
		t->time.tm_wday, t->time.tm_mday, t->time.tm_mon,
		t->enabled, t->pending);

	/* Read control registers. */
	ret = regmap_bulk_read(ds1307->regmap, RX8130_REG_EXTENSION, ctl,
			       sizeof(ctl));
	if (ret < 0)
		return ret;

	ctl[0] &= RX8130_REG_EXTENSION_WADA;
	ctl[1] &= ~RX8130_REG_FLAG_AF;
	ctl[2] &= ~RX8130_REG_CONTROL0_AIE;

	ret = regmap_bulk_write(ds1307->regmap, RX8130_REG_EXTENSION, ctl,
				sizeof(ctl));
	if (ret < 0)
		return ret;

	/* Hardware alarm precision is 1 minute! */
	ald[0] = bin2bcd(t->time.tm_min);
	ald[1] = bin2bcd(t->time.tm_hour);
	ald[2] = bin2bcd(t->time.tm_mday);

	ret = regmap_bulk_write(ds1307->regmap, RX8130_REG_ALARM_MIN, ald,
				sizeof(ald));
	if (ret < 0)
		return ret;

	if (!t->enabled)
		return 0;

	ctl[2] |= RX8130_REG_CONTROL0_AIE;

	return regmap_write(ds1307->regmap, RX8130_REG_CONTROL0, ctl[2]);
}

static int rx8130_alarm_irq_enable(struct device *dev, unsigned int enabled)
{
	struct ds1307 *ds1307 = dev_get_drvdata(dev);
	int ret, reg;

	ret = regmap_read(ds1307->regmap, RX8130_REG_CONTROL0, &reg);
	if (ret < 0)
		return ret;

	if (enabled)
		reg |= RX8130_REG_CONTROL0_AIE;
	else
		reg &= ~RX8130_REG_CONTROL0_AIE;

	return regmap_write(ds1307->regmap, RX8130_REG_CONTROL0, reg);
}

static irqreturn_t mcp794xx_irq(int irq, void *dev_id)
{
	struct ds1307           *ds1307 = dev_id;
	struct mutex            *lock = &ds1307->rtc->ops_lock;
	int reg, ret;

	mutex_lock(lock);

	/* Check and clear alarm 0 interrupt flag. */
	ret = regmap_read(ds1307->regmap, MCP794XX_REG_ALARM0_CTRL, &reg);
	if (ret)
		goto out;
	if (!(reg & MCP794XX_BIT_ALMX_IF))
		goto out;
	reg &= ~MCP794XX_BIT_ALMX_IF;
	ret = regmap_write(ds1307->regmap, MCP794XX_REG_ALARM0_CTRL, reg);
	if (ret)
		goto out;

	/* Disable alarm 0. */
	ret = regmap_update_bits(ds1307->regmap, MCP794XX_REG_CONTROL,
				 MCP794XX_BIT_ALM0_EN, 0);
	if (ret)
		goto out;

	rtc_update_irq(ds1307->rtc, 1, RTC_AF | RTC_IRQF);

out:
	mutex_unlock(lock);

	return IRQ_HANDLED;
}

static int mcp794xx_read_alarm(struct device *dev, struct rtc_wkalrm *t)
{
	struct ds1307 *ds1307 = dev_get_drvdata(dev);
	u8 regs[10];
	int ret;

	/* Read control and alarm 0 registers. */
	ret = regmap_bulk_read(ds1307->regmap, MCP794XX_REG_CONTROL, regs,
			       sizeof(regs));
	if (ret)
		return ret;

	t->enabled = !!(regs[0] & MCP794XX_BIT_ALM0_EN);

	/* Report alarm 0 time assuming 24-hour and day-of-month modes. */
	t->time.tm_sec = bcd2bin(regs[3] & 0x7f);
	t->time.tm_min = bcd2bin(regs[4] & 0x7f);
	t->time.tm_hour = bcd2bin(regs[5] & 0x3f);
	t->time.tm_wday = bcd2bin(regs[6] & 0x7) - 1;
	t->time.tm_mday = bcd2bin(regs[7] & 0x3f);
	t->time.tm_mon = bcd2bin(regs[8] & 0x1f) - 1;
	t->time.tm_year = -1;
	t->time.tm_yday = -1;
	t->time.tm_isdst = -1;

	dev_dbg(dev, "%s, sec=%d min=%d hour=%d wday=%d mday=%d mon=%d "
		"enabled=%d polarity=%d irq=%d match=%lu\n", __func__,
		t->time.tm_sec, t->time.tm_min, t->time.tm_hour,
		t->time.tm_wday, t->time.tm_mday, t->time.tm_mon, t->enabled,
		!!(regs[6] & MCP794XX_BIT_ALMX_POL),
		!!(regs[6] & MCP794XX_BIT_ALMX_IF),
		(regs[6] & MCP794XX_MSK_ALMX_MATCH) >> 4);

	return 0;
}

/*
 * We may have a random RTC weekday, therefore calculate alarm weekday based
 * on current weekday we read from the RTC timekeeping regs
 */
static int mcp794xx_alm_weekday(struct device *dev, struct rtc_time *tm_alarm)
{
	struct rtc_time tm_now;
	int days_now, days_alarm, ret;

	ret = ds1307_get_time(dev, &tm_now);
	if (ret)
		return ret;

	days_now = div_s64(rtc_tm_to_time64(&tm_now), 24 * 60 * 60);
	days_alarm = div_s64(rtc_tm_to_time64(tm_alarm), 24 * 60 * 60);

	return (tm_now.tm_wday + days_alarm - days_now) % 7 + 1;
}

static int mcp794xx_set_alarm(struct device *dev, struct rtc_wkalrm *t)
{
	struct ds1307 *ds1307 = dev_get_drvdata(dev);
	unsigned char regs[10];
	int wday, ret;

	wday = mcp794xx_alm_weekday(dev, &t->time);
	if (wday < 0)
		return wday;

	dev_dbg(dev, "%s, sec=%d min=%d hour=%d wday=%d mday=%d mon=%d "
		"enabled=%d pending=%d\n", __func__,
		t->time.tm_sec, t->time.tm_min, t->time.tm_hour,
		t->time.tm_wday, t->time.tm_mday, t->time.tm_mon,
		t->enabled, t->pending);

	/* Read control and alarm 0 registers. */
	ret = regmap_bulk_read(ds1307->regmap, MCP794XX_REG_CONTROL, regs,
			       sizeof(regs));
	if (ret)
		return ret;

	/* Set alarm 0, using 24-hour and day-of-month modes. */
	regs[3] = bin2bcd(t->time.tm_sec);
	regs[4] = bin2bcd(t->time.tm_min);
	regs[5] = bin2bcd(t->time.tm_hour);
	regs[6] = wday;
	regs[7] = bin2bcd(t->time.tm_mday);
	regs[8] = bin2bcd(t->time.tm_mon + 1);

	/* Clear the alarm 0 interrupt flag. */
	regs[6] &= ~MCP794XX_BIT_ALMX_IF;
	/* Set alarm match: second, minute, hour, day, date, month. */
	regs[6] |= MCP794XX_MSK_ALMX_MATCH;
	/* Disable interrupt. We will not enable until completely programmed */
	regs[0] &= ~MCP794XX_BIT_ALM0_EN;

	ret = regmap_bulk_write(ds1307->regmap, MCP794XX_REG_CONTROL, regs,
				sizeof(regs));
	if (ret)
		return ret;

	if (!t->enabled)
		return 0;
	regs[0] |= MCP794XX_BIT_ALM0_EN;
	return regmap_write(ds1307->regmap, MCP794XX_REG_CONTROL, regs[0]);
}

static int mcp794xx_alarm_irq_enable(struct device *dev, unsigned int enabled)
{
	struct ds1307 *ds1307 = dev_get_drvdata(dev);

	return regmap_update_bits(ds1307->regmap, MCP794XX_REG_CONTROL,
				  MCP794XX_BIT_ALM0_EN,
				  enabled ? MCP794XX_BIT_ALM0_EN : 0);
}

static int m41txx_rtc_read_offset(struct device *dev, long *offset)
{
	struct ds1307 *ds1307 = dev_get_drvdata(dev);
	unsigned int ctrl_reg;
	u8 val;

	regmap_read(ds1307->regmap, M41TXX_REG_CONTROL, &ctrl_reg);

	val = ctrl_reg & M41TXX_M_CALIBRATION;

	/* check if positive */
	if (ctrl_reg & M41TXX_BIT_CALIB_SIGN)
		*offset = (val * M41TXX_POS_OFFSET_STEP_PPB);
	else
		*offset = -(val * M41TXX_NEG_OFFSET_STEP_PPB);

	return 0;
}

static int m41txx_rtc_set_offset(struct device *dev, long offset)
{
	struct ds1307 *ds1307 = dev_get_drvdata(dev);
	unsigned int ctrl_reg;

	if ((offset < M41TXX_MIN_OFFSET) || (offset > M41TXX_MAX_OFFSET))
		return -ERANGE;

	if (offset >= 0) {
		ctrl_reg = DIV_ROUND_CLOSEST(offset,
					     M41TXX_POS_OFFSET_STEP_PPB);
		ctrl_reg |= M41TXX_BIT_CALIB_SIGN;
	} else {
		ctrl_reg = DIV_ROUND_CLOSEST(abs(offset),
					     M41TXX_NEG_OFFSET_STEP_PPB);
	}

	return regmap_update_bits(ds1307->regmap, M41TXX_REG_CONTROL,
				  M41TXX_M_CALIBRATION | M41TXX_BIT_CALIB_SIGN,
				  ctrl_reg);
}

#ifdef CONFIG_WATCHDOG_CORE
static int ds1388_wdt_start(struct watchdog_device *wdt_dev)
{
	struct ds1307 *ds1307 = watchdog_get_drvdata(wdt_dev);
	u8 regs[2];
	int ret;

	ret = regmap_update_bits(ds1307->regmap, DS1388_REG_FLAG,
				 DS1388_BIT_WF, 0);
	if (ret)
		return ret;

	ret = regmap_update_bits(ds1307->regmap, DS1388_REG_CONTROL,
				 DS1388_BIT_WDE | DS1388_BIT_RST, 0);
	if (ret)
		return ret;

	/*
	 * watchdog timeouts are measured in seconds. So ignore hundredths of
	 * seconds field.
	 */
	regs[0] = 0;
	regs[1] = bin2bcd(wdt_dev->timeout);

	ret = regmap_bulk_write(ds1307->regmap, DS1388_REG_WDOG_HUN_SECS, regs,
				sizeof(regs));
	if (ret)
		return ret;

	return regmap_update_bits(ds1307->regmap, DS1388_REG_CONTROL,
				  DS1388_BIT_WDE | DS1388_BIT_RST,
				  DS1388_BIT_WDE | DS1388_BIT_RST);
}

static int ds1388_wdt_stop(struct watchdog_device *wdt_dev)
{
	struct ds1307 *ds1307 = watchdog_get_drvdata(wdt_dev);

	return regmap_update_bits(ds1307->regmap, DS1388_REG_CONTROL,
				  DS1388_BIT_WDE | DS1388_BIT_RST, 0);
}

static int ds1388_wdt_ping(struct watchdog_device *wdt_dev)
{
	struct ds1307 *ds1307 = watchdog_get_drvdata(wdt_dev);
	u8 regs[2];

	return regmap_bulk_read(ds1307->regmap, DS1388_REG_WDOG_HUN_SECS, regs,
				sizeof(regs));
}

static int ds1388_wdt_set_timeout(struct watchdog_device *wdt_dev,
				  unsigned int val)
{
	struct ds1307 *ds1307 = watchdog_get_drvdata(wdt_dev);
	u8 regs[2];

	wdt_dev->timeout = val;
	regs[0] = 0;
	regs[1] = bin2bcd(wdt_dev->timeout);

	return regmap_bulk_write(ds1307->regmap, DS1388_REG_WDOG_HUN_SECS, regs,
				 sizeof(regs));
}
#endif

static const struct rtc_class_ops rx8130_rtc_ops = {
	.read_time      = ds1307_get_time,
	.set_time       = ds1307_set_time,
	.read_alarm     = rx8130_read_alarm,
	.set_alarm      = rx8130_set_alarm,
	.alarm_irq_enable = rx8130_alarm_irq_enable,
};

static const struct rtc_class_ops mcp794xx_rtc_ops = {
	.read_time      = ds1307_get_time,
	.set_time       = ds1307_set_time,
	.read_alarm     = mcp794xx_read_alarm,
	.set_alarm      = mcp794xx_set_alarm,
	.alarm_irq_enable = mcp794xx_alarm_irq_enable,
};

static const struct rtc_class_ops m41txx_rtc_ops = {
	.read_time      = ds1307_get_time,
	.set_time       = ds1307_set_time,
	.read_alarm	= ds1337_read_alarm,
	.set_alarm	= ds1337_set_alarm,
	.alarm_irq_enable = ds1307_alarm_irq_enable,
	.read_offset	= m41txx_rtc_read_offset,
	.set_offset	= m41txx_rtc_set_offset,
};

static const struct chip_desc chips[last_ds_type] = {
	[ds_1307] = {
		.nvram_offset	= 8,
		.nvram_size	= 56,
	},
	[ds_1308] = {
		.nvram_offset	= 8,
		.nvram_size	= 56,
	},
	[ds_1337] = {
		.alarm		= 1,
		.century_reg	= DS1307_REG_MONTH,
		.century_bit	= DS1337_BIT_CENTURY,
	},
	[ds_1338] = {
		.nvram_offset	= 8,
		.nvram_size	= 56,
	},
	[ds_1339] = {
		.alarm		= 1,
		.century_reg	= DS1307_REG_MONTH,
		.century_bit	= DS1337_BIT_CENTURY,
		.bbsqi_bit	= DS1339_BIT_BBSQI,
		.trickle_charger_reg = 0x10,
		.do_trickle_setup = &do_trickle_setup_ds1339,
		.requires_trickle_resistor = true,
		.charge_default = true,
	},
	[ds_1340] = {
		.century_reg	= DS1307_REG_HOUR,
		.century_enable_bit = DS1340_BIT_CENTURY_EN,
		.century_bit	= DS1340_BIT_CENTURY,
		.do_trickle_setup = &do_trickle_setup_ds1339,
		.trickle_charger_reg = 0x08,
		.requires_trickle_resistor = true,
		.charge_default = true,
	},
	[ds_1341] = {
		.century_reg	= DS1307_REG_MONTH,
		.century_bit	= DS1337_BIT_CENTURY,
	},
	[ds_1388] = {
		.offset		= 1,
		.trickle_charger_reg = 0x0a,
	},
	[ds_3231] = {
		.alarm		= 1,
		.century_reg	= DS1307_REG_MONTH,
		.century_bit	= DS1337_BIT_CENTURY,
		.bbsqi_bit	= DS3231_BIT_BBSQW,
	},
	[rx_8130] = {
		.alarm		= 1,
		/* this is battery backed SRAM */
		.nvram_offset	= 0x20,
		.nvram_size	= 4,	/* 32bit (4 word x 8 bit) */
		.offset		= 0x10,
		.irq_handler = rx8130_irq,
		.rtc_ops = &rx8130_rtc_ops,
		.trickle_charger_reg = RX8130_REG_CONTROL1,
		.do_trickle_setup = &do_trickle_setup_rx8130,
	},
	[m41t0] = {
		.rtc_ops	= &m41txx_rtc_ops,
	},
	[m41t00] = {
		.rtc_ops	= &m41txx_rtc_ops,
	},
	[m41t11] = {
		/* this is battery backed SRAM */
		.nvram_offset	= 8,
		.nvram_size	= 56,
		.rtc_ops	= &m41txx_rtc_ops,
	},
	[mcp794xx] = {
		.alarm		= 1,
		/* this is battery backed SRAM */
		.nvram_offset	= 0x20,
		.nvram_size	= 0x40,
		.irq_handler = mcp794xx_irq,
		.rtc_ops = &mcp794xx_rtc_ops,
	},
};

static const struct i2c_device_id ds1307_id[] = {
	{ "ds1307", ds_1307 },
	{ "ds1308", ds_1308 },
	{ "ds1337", ds_1337 },
	{ "ds1338", ds_1338 },
	{ "ds1339", ds_1339 },
	{ "ds1388", ds_1388 },
	{ "ds1340", ds_1340 },
	{ "ds1341", ds_1341 },
	{ "ds3231", ds_3231 },
	{ "m41t0", m41t0 },
	{ "m41t00", m41t00 },
	{ "m41t11", m41t11 },
	{ "mcp7940x", mcp794xx },
	{ "mcp7941x", mcp794xx },
	{ "pt7c4338", ds_1307 },
	{ "rx8025", rx_8025 },
	{ "isl12057", ds_1337 },
	{ "rx8130", rx_8130 },
	{ }
};
MODULE_DEVICE_TABLE(i2c, ds1307_id);

static const struct of_device_id ds1307_of_match[] = {
	{
		.compatible = "dallas,ds1307",
		.data = (void *)ds_1307
	},
	{
		.compatible = "dallas,ds1308",
		.data = (void *)ds_1308
	},
	{
		.compatible = "dallas,ds1337",
		.data = (void *)ds_1337
	},
	{
		.compatible = "dallas,ds1338",
		.data = (void *)ds_1338
	},
	{
		.compatible = "dallas,ds1339",
		.data = (void *)ds_1339
	},
	{
		.compatible = "dallas,ds1388",
		.data = (void *)ds_1388
	},
	{
		.compatible = "dallas,ds1340",
		.data = (void *)ds_1340
	},
	{
		.compatible = "dallas,ds1341",
		.data = (void *)ds_1341
	},
	{
		.compatible = "maxim,ds3231",
		.data = (void *)ds_3231
	},
	{
		.compatible = "st,m41t0",
		.data = (void *)m41t0
	},
	{
		.compatible = "st,m41t00",
		.data = (void *)m41t00
	},
	{
		.compatible = "st,m41t11",
		.data = (void *)m41t11
	},
	{
		.compatible = "microchip,mcp7940x",
		.data = (void *)mcp794xx
	},
	{
		.compatible = "microchip,mcp7941x",
		.data = (void *)mcp794xx
	},
	{
		.compatible = "pericom,pt7c4338",
		.data = (void *)ds_1307
	},
	{
		.compatible = "epson,rx8025",
		.data = (void *)rx_8025
	},
	{
		.compatible = "isil,isl12057",
		.data = (void *)ds_1337
	},
	{
		.compatible = "epson,rx8130",
		.data = (void *)rx_8130
	},
	{ }
};
MODULE_DEVICE_TABLE(of, ds1307_of_match);

/*
 * The ds1337 and ds1339 both have two alarms, but we only use the first
 * one (with a "seconds" field).  For ds1337 we expect nINTA is our alarm
 * signal; ds1339 chips have only one alarm signal.
 */
static irqreturn_t ds1307_irq(int irq, void *dev_id)
{
	struct ds1307		*ds1307 = dev_id;
	struct mutex		*lock = &ds1307->rtc->ops_lock;
	int			stat, ret;

	mutex_lock(lock);
	ret = regmap_read(ds1307->regmap, DS1337_REG_STATUS, &stat);
	if (ret)
		goto out;

	if (stat & DS1337_BIT_A1I) {
		stat &= ~DS1337_BIT_A1I;
		regmap_write(ds1307->regmap, DS1337_REG_STATUS, stat);

		ret = regmap_update_bits(ds1307->regmap, DS1337_REG_CONTROL,
					 DS1337_BIT_A1IE, 0);
		if (ret)
			goto out;

		rtc_update_irq(ds1307->rtc, 1, RTC_AF | RTC_IRQF);
	}

out:
	mutex_unlock(lock);

	return IRQ_HANDLED;
}

/*----------------------------------------------------------------------*/

static const struct rtc_class_ops ds13xx_rtc_ops = {
	.read_time	= ds1307_get_time,
	.set_time	= ds1307_set_time,
	.read_alarm	= ds1337_read_alarm,
	.set_alarm	= ds1337_set_alarm,
	.alarm_irq_enable = ds1307_alarm_irq_enable,
};

static ssize_t frequency_test_store(struct device *dev,
				    struct device_attribute *attr,
				    const char *buf, size_t count)
{
	struct ds1307 *ds1307 = dev_get_drvdata(dev->parent);
	bool freq_test_en;
	int ret;

	ret = kstrtobool(buf, &freq_test_en);
	if (ret) {
		dev_err(dev, "Failed to store RTC Frequency Test attribute\n");
		return ret;
	}

	regmap_update_bits(ds1307->regmap, M41TXX_REG_CONTROL, M41TXX_BIT_FT,
			   freq_test_en ? M41TXX_BIT_FT : 0);

	return count;
}

static ssize_t frequency_test_show(struct device *dev,
				   struct device_attribute *attr,
				   char *buf)
{
	struct ds1307 *ds1307 = dev_get_drvdata(dev->parent);
	unsigned int ctrl_reg;

	regmap_read(ds1307->regmap, M41TXX_REG_CONTROL, &ctrl_reg);

	return sysfs_emit(buf, (ctrl_reg & M41TXX_BIT_FT) ? "on\n" : "off\n");
}

static DEVICE_ATTR_RW(frequency_test);

static struct attribute *rtc_freq_test_attrs[] = {
	&dev_attr_frequency_test.attr,
	NULL,
};

static const struct attribute_group rtc_freq_test_attr_group = {
	.attrs		= rtc_freq_test_attrs,
};

static int ds1307_add_frequency_test(struct ds1307 *ds1307)
{
	int err;

	switch (ds1307->type) {
	case m41t0:
	case m41t00:
	case m41t11:
		err = rtc_add_group(ds1307->rtc, &rtc_freq_test_attr_group);
		if (err)
			return err;
		break;
	default:
		break;
	}

	return 0;
}

/*----------------------------------------------------------------------*/

static int ds1307_nvram_read(void *priv, unsigned int offset, void *val,
			     size_t bytes)
{
	struct ds1307 *ds1307 = priv;
	const struct chip_desc *chip = &chips[ds1307->type];

	return regmap_bulk_read(ds1307->regmap, chip->nvram_offset + offset,
				val, bytes);
}

static int ds1307_nvram_write(void *priv, unsigned int offset, void *val,
			      size_t bytes)
{
	struct ds1307 *ds1307 = priv;
	const struct chip_desc *chip = &chips[ds1307->type];

	return regmap_bulk_write(ds1307->regmap, chip->nvram_offset + offset,
				 val, bytes);
}

/*----------------------------------------------------------------------*/

static u8 ds1307_trickle_init(struct ds1307 *ds1307,
			      const struct chip_desc *chip)
{
	u32 ohms, chargeable;
	bool diode = chip->charge_default;

	if (!chip->do_trickle_setup)
		return 0;

	if (device_property_read_u32(ds1307->dev, "trickle-resistor-ohms",
				     &ohms) && chip->requires_trickle_resistor)
		return 0;

	/* aux-voltage-chargeable takes precedence over the deprecated
	 * trickle-diode-disable
	 */
	if (!device_property_read_u32(ds1307->dev, "aux-voltage-chargeable",
				     &chargeable)) {
		switch (chargeable) {
		case 0:
			diode = false;
			break;
		case 1:
			diode = true;
			break;
		default:
			dev_warn(ds1307->dev,
				 "unsupported aux-voltage-chargeable value\n");
			break;
		}
	} else if (device_property_read_bool(ds1307->dev,
					     "trickle-diode-disable")) {
		diode = false;
	}

	return chip->do_trickle_setup(ds1307, ohms, diode);
}

/*----------------------------------------------------------------------*/

#if IS_REACHABLE(CONFIG_HWMON)

/*
 * Temperature sensor support for ds3231 devices.
 */

#define DS3231_REG_TEMPERATURE	0x11

/*
 * A user-initiated temperature conversion is not started by this function,
 * so the temperature is updated once every 64 seconds.
 */
static int ds3231_hwmon_read_temp(struct device *dev, s32 *mC)
{
	struct ds1307 *ds1307 = dev_get_drvdata(dev);
	u8 temp_buf[2];
	s16 temp;
	int ret;

	ret = regmap_bulk_read(ds1307->regmap, DS3231_REG_TEMPERATURE,
			       temp_buf, sizeof(temp_buf));
	if (ret)
		return ret;
	/*
	 * Temperature is represented as a 10-bit code with a resolution of
	 * 0.25 degree celsius and encoded in two's complement format.
	 */
	temp = (temp_buf[0] << 8) | temp_buf[1];
	temp >>= 6;
	*mC = temp * 250;

	return 0;
}

static ssize_t ds3231_hwmon_show_temp(struct device *dev,
				      struct device_attribute *attr, char *buf)
{
	int ret;
	s32 temp;

	ret = ds3231_hwmon_read_temp(dev, &temp);
	if (ret)
		return ret;

	return sprintf(buf, "%d\n", temp);
}
static SENSOR_DEVICE_ATTR(temp1_input, 0444, ds3231_hwmon_show_temp,
			  NULL, 0);

static struct attribute *ds3231_hwmon_attrs[] = {
	&sensor_dev_attr_temp1_input.dev_attr.attr,
	NULL,
};
ATTRIBUTE_GROUPS(ds3231_hwmon);

static void ds1307_hwmon_register(struct ds1307 *ds1307)
{
	struct device *dev;

	if (ds1307->type != ds_3231)
		return;

	dev = devm_hwmon_device_register_with_groups(ds1307->dev, ds1307->name,
						     ds1307,
						     ds3231_hwmon_groups);
	if (IS_ERR(dev)) {
		dev_warn(ds1307->dev, "unable to register hwmon device %ld\n",
			 PTR_ERR(dev));
	}
}

#else

static void ds1307_hwmon_register(struct ds1307 *ds1307)
{
}

#endif /* CONFIG_RTC_DRV_DS1307_HWMON */

/*----------------------------------------------------------------------*/

/*
 * Square-wave output support for DS3231
 * Datasheet: https://datasheets.maximintegrated.com/en/ds/DS3231.pdf
 */
#ifdef CONFIG_COMMON_CLK

enum {
	DS3231_CLK_SQW = 0,
	DS3231_CLK_32KHZ,
};

#define clk_sqw_to_ds1307(clk)	\
	container_of(clk, struct ds1307, clks[DS3231_CLK_SQW])
#define clk_32khz_to_ds1307(clk)	\
	container_of(clk, struct ds1307, clks[DS3231_CLK_32KHZ])

static int ds3231_clk_sqw_rates[] = {
	1,
	1024,
	4096,
	8192,
};

static int ds1337_write_control(struct ds1307 *ds1307, u8 mask, u8 value)
{
	struct mutex *lock = &ds1307->rtc->ops_lock;
	int ret;

	mutex_lock(lock);
	ret = regmap_update_bits(ds1307->regmap, DS1337_REG_CONTROL,
				 mask, value);
	mutex_unlock(lock);

	return ret;
}

static unsigned long ds3231_clk_sqw_recalc_rate(struct clk_hw *hw,
						unsigned long parent_rate)
{
	struct ds1307 *ds1307 = clk_sqw_to_ds1307(hw);
	int control, ret;
	int rate_sel = 0;

	ret = regmap_read(ds1307->regmap, DS1337_REG_CONTROL, &control);
	if (ret)
		return ret;
	if (control & DS1337_BIT_RS1)
		rate_sel += 1;
	if (control & DS1337_BIT_RS2)
		rate_sel += 2;

	return ds3231_clk_sqw_rates[rate_sel];
}

static int ds3231_clk_sqw_determine_rate(struct clk_hw *hw,
					 struct clk_rate_request *req)
{
	int i;

	for (i = ARRAY_SIZE(ds3231_clk_sqw_rates) - 1; i >= 0; i--) {
		if (ds3231_clk_sqw_rates[i] <= req->rate) {
			req->rate = ds3231_clk_sqw_rates[i];

			return 0;
		}
	}

<<<<<<< HEAD
	return ds3231_clk_sqw_rates[ARRAY_SIZE(ds3231_clk_sqw_rates) - 1];
=======
	req->rate = ds3231_clk_sqw_rates[ARRAY_SIZE(ds3231_clk_sqw_rates) - 1];

	return 0;
>>>>>>> 3476aa7d
}

static int ds3231_clk_sqw_set_rate(struct clk_hw *hw, unsigned long rate,
				   unsigned long parent_rate)
{
	struct ds1307 *ds1307 = clk_sqw_to_ds1307(hw);
	int control = 0;
	int rate_sel;

	for (rate_sel = 0; rate_sel < ARRAY_SIZE(ds3231_clk_sqw_rates);
			rate_sel++) {
		if (ds3231_clk_sqw_rates[rate_sel] == rate)
			break;
	}

	if (rate_sel == ARRAY_SIZE(ds3231_clk_sqw_rates))
		return -EINVAL;

	if (rate_sel & 1)
		control |= DS1337_BIT_RS1;
	if (rate_sel & 2)
		control |= DS1337_BIT_RS2;

	return ds1337_write_control(ds1307, DS1337_BIT_RS1 | DS1337_BIT_RS2,
				control);
}

static int ds3231_clk_sqw_prepare(struct clk_hw *hw)
{
	struct ds1307 *ds1307 = clk_sqw_to_ds1307(hw);

	return ds1337_write_control(ds1307, DS1337_BIT_INTCN, 0);
}

static void ds3231_clk_sqw_unprepare(struct clk_hw *hw)
{
	struct ds1307 *ds1307 = clk_sqw_to_ds1307(hw);

	ds1337_write_control(ds1307, DS1337_BIT_INTCN, DS1337_BIT_INTCN);
}

static int ds3231_clk_sqw_is_prepared(struct clk_hw *hw)
{
	struct ds1307 *ds1307 = clk_sqw_to_ds1307(hw);
	int control, ret;

	ret = regmap_read(ds1307->regmap, DS1337_REG_CONTROL, &control);
	if (ret)
		return ret;

	return !(control & DS1337_BIT_INTCN);
}

static const struct clk_ops ds3231_clk_sqw_ops = {
	.prepare = ds3231_clk_sqw_prepare,
	.unprepare = ds3231_clk_sqw_unprepare,
	.is_prepared = ds3231_clk_sqw_is_prepared,
	.recalc_rate = ds3231_clk_sqw_recalc_rate,
	.determine_rate = ds3231_clk_sqw_determine_rate,
	.set_rate = ds3231_clk_sqw_set_rate,
};

static unsigned long ds3231_clk_32khz_recalc_rate(struct clk_hw *hw,
						  unsigned long parent_rate)
{
	return 32768;
}

static int ds3231_clk_32khz_control(struct ds1307 *ds1307, bool enable)
{
	struct mutex *lock = &ds1307->rtc->ops_lock;
	int ret;

	mutex_lock(lock);
	ret = regmap_update_bits(ds1307->regmap, DS1337_REG_STATUS,
				 DS3231_BIT_EN32KHZ,
				 enable ? DS3231_BIT_EN32KHZ : 0);
	mutex_unlock(lock);

	return ret;
}

static int ds3231_clk_32khz_prepare(struct clk_hw *hw)
{
	struct ds1307 *ds1307 = clk_32khz_to_ds1307(hw);

	return ds3231_clk_32khz_control(ds1307, true);
}

static void ds3231_clk_32khz_unprepare(struct clk_hw *hw)
{
	struct ds1307 *ds1307 = clk_32khz_to_ds1307(hw);

	ds3231_clk_32khz_control(ds1307, false);
}

static int ds3231_clk_32khz_is_prepared(struct clk_hw *hw)
{
	struct ds1307 *ds1307 = clk_32khz_to_ds1307(hw);
	int status, ret;

	ret = regmap_read(ds1307->regmap, DS1337_REG_STATUS, &status);
	if (ret)
		return ret;

	return !!(status & DS3231_BIT_EN32KHZ);
}

static const struct clk_ops ds3231_clk_32khz_ops = {
	.prepare = ds3231_clk_32khz_prepare,
	.unprepare = ds3231_clk_32khz_unprepare,
	.is_prepared = ds3231_clk_32khz_is_prepared,
	.recalc_rate = ds3231_clk_32khz_recalc_rate,
};

static const char *ds3231_clks_names[] = {
	[DS3231_CLK_SQW] = "ds3231_clk_sqw",
	[DS3231_CLK_32KHZ] = "ds3231_clk_32khz",
};

static struct clk_init_data ds3231_clks_init[] = {
	[DS3231_CLK_SQW] = {
		.ops = &ds3231_clk_sqw_ops,
	},
	[DS3231_CLK_32KHZ] = {
		.ops = &ds3231_clk_32khz_ops,
	},
};

static int ds3231_clks_register(struct ds1307 *ds1307)
{
	struct device_node *node = ds1307->dev->of_node;
	struct clk_onecell_data	*onecell;
	int i;

	onecell = devm_kzalloc(ds1307->dev, sizeof(*onecell), GFP_KERNEL);
	if (!onecell)
		return -ENOMEM;

	onecell->clk_num = ARRAY_SIZE(ds3231_clks_init);
	onecell->clks = devm_kcalloc(ds1307->dev, onecell->clk_num,
				     sizeof(onecell->clks[0]), GFP_KERNEL);
	if (!onecell->clks)
		return -ENOMEM;

	/* optional override of the clockname */
	device_property_read_string_array(ds1307->dev, "clock-output-names",
					  ds3231_clks_names,
					  ARRAY_SIZE(ds3231_clks_names));

	for (i = 0; i < ARRAY_SIZE(ds3231_clks_init); i++) {
		struct clk_init_data init = ds3231_clks_init[i];

		/*
		 * Interrupt signal due to alarm conditions and square-wave
		 * output share same pin, so don't initialize both.
		 */
		if (i == DS3231_CLK_SQW && test_bit(RTC_FEATURE_ALARM, ds1307->rtc->features))
			continue;

		init.name = ds3231_clks_names[i];
		ds1307->clks[i].init = &init;

		onecell->clks[i] = devm_clk_register(ds1307->dev,
						     &ds1307->clks[i]);
		if (IS_ERR(onecell->clks[i]))
			return PTR_ERR(onecell->clks[i]);
	}

	if (node)
		of_clk_add_provider(node, of_clk_src_onecell_get, onecell);

	return 0;
}

static void ds1307_clks_register(struct ds1307 *ds1307)
{
	int ret;

	if (ds1307->type != ds_3231)
		return;

	ret = ds3231_clks_register(ds1307);
	if (ret) {
		dev_warn(ds1307->dev, "unable to register clock device %d\n",
			 ret);
	}
}

#else

static void ds1307_clks_register(struct ds1307 *ds1307)
{
}

#endif /* CONFIG_COMMON_CLK */

#ifdef CONFIG_WATCHDOG_CORE
static const struct watchdog_info ds1388_wdt_info = {
	.options = WDIOF_SETTIMEOUT | WDIOF_KEEPALIVEPING | WDIOF_MAGICCLOSE,
	.identity = "DS1388 watchdog",
};

static const struct watchdog_ops ds1388_wdt_ops = {
	.owner = THIS_MODULE,
	.start = ds1388_wdt_start,
	.stop = ds1388_wdt_stop,
	.ping = ds1388_wdt_ping,
	.set_timeout = ds1388_wdt_set_timeout,

};

static void ds1307_wdt_register(struct ds1307 *ds1307)
{
	struct watchdog_device	*wdt;
	int err;
	int val;

	if (ds1307->type != ds_1388)
		return;

	wdt = devm_kzalloc(ds1307->dev, sizeof(*wdt), GFP_KERNEL);
	if (!wdt)
		return;

	err = regmap_read(ds1307->regmap, DS1388_REG_FLAG, &val);
	if (!err && val & DS1388_BIT_WF)
		wdt->bootstatus = WDIOF_CARDRESET;

	wdt->info = &ds1388_wdt_info;
	wdt->ops = &ds1388_wdt_ops;
	wdt->timeout = 99;
	wdt->max_timeout = 99;
	wdt->min_timeout = 1;

	watchdog_init_timeout(wdt, 0, ds1307->dev);
	watchdog_set_drvdata(wdt, ds1307);
	devm_watchdog_register_device(ds1307->dev, wdt);
}
#else
static void ds1307_wdt_register(struct ds1307 *ds1307)
{
}
#endif /* CONFIG_WATCHDOG_CORE */

static const struct regmap_config regmap_config = {
	.reg_bits = 8,
	.val_bits = 8,
};

static int ds1307_probe(struct i2c_client *client)
{
	const struct i2c_device_id *id = i2c_client_get_device_id(client);
	struct ds1307		*ds1307;
	const void		*match;
	int			err = -ENODEV;
	int			tmp;
	const struct chip_desc	*chip;
	bool			want_irq;
	bool			ds1307_can_wakeup_device = false;
	unsigned char		regs[8];
	struct ds1307_platform_data *pdata = dev_get_platdata(&client->dev);
	u8			trickle_charger_setup = 0;

	ds1307 = devm_kzalloc(&client->dev, sizeof(struct ds1307), GFP_KERNEL);
	if (!ds1307)
		return -ENOMEM;

	dev_set_drvdata(&client->dev, ds1307);
	ds1307->dev = &client->dev;
	ds1307->name = client->name;

	ds1307->regmap = devm_regmap_init_i2c(client, &regmap_config);
	if (IS_ERR(ds1307->regmap)) {
		dev_err(ds1307->dev, "regmap allocation failed\n");
		return PTR_ERR(ds1307->regmap);
	}

	i2c_set_clientdata(client, ds1307);

	match = device_get_match_data(&client->dev);
	if (match) {
		ds1307->type = (uintptr_t)match;
		chip = &chips[ds1307->type];
	} else if (id) {
		chip = &chips[id->driver_data];
		ds1307->type = id->driver_data;
	} else {
		return -ENODEV;
	}

	want_irq = client->irq > 0 && chip->alarm;

	if (!pdata)
		trickle_charger_setup = ds1307_trickle_init(ds1307, chip);
	else if (pdata->trickle_charger_setup)
		trickle_charger_setup = pdata->trickle_charger_setup;

	if (trickle_charger_setup && chip->trickle_charger_reg) {
		dev_dbg(ds1307->dev,
			"writing trickle charger info 0x%x to 0x%x\n",
			trickle_charger_setup, chip->trickle_charger_reg);
		regmap_write(ds1307->regmap, chip->trickle_charger_reg,
			     trickle_charger_setup);
	}

/*
 * For devices with no IRQ directly connected to the SoC, the RTC chip
 * can be forced as a wakeup source by stating that explicitly in
 * the device's .dts file using the "wakeup-source" boolean property.
 * If the "wakeup-source" property is set, don't request an IRQ.
 * This will guarantee the 'wakealarm' sysfs entry is available on the device,
 * if supported by the RTC.
 */
	if (chip->alarm && device_property_read_bool(&client->dev, "wakeup-source"))
		ds1307_can_wakeup_device = true;

	switch (ds1307->type) {
	case ds_1337:
	case ds_1339:
	case ds_1341:
	case ds_3231:
		/* get registers that the "rtc" read below won't read... */
		err = regmap_bulk_read(ds1307->regmap, DS1337_REG_CONTROL,
				       regs, 2);
		if (err) {
			dev_dbg(ds1307->dev, "read error %d\n", err);
			goto exit;
		}

		/* oscillator off?  turn it on, so clock can tick. */
		if (regs[0] & DS1337_BIT_nEOSC)
			regs[0] &= ~DS1337_BIT_nEOSC;

		/*
		 * Using IRQ or defined as wakeup-source?
		 * Disable the square wave and both alarms.
		 * For some variants, be sure alarms can trigger when we're
		 * running on Vbackup (BBSQI/BBSQW)
		 */
		if (want_irq || ds1307_can_wakeup_device)
			regs[0] |= DS1337_BIT_INTCN | chip->bbsqi_bit;

		regmap_write(ds1307->regmap, DS1337_REG_CONTROL,
			     regs[0]);

		/* oscillator fault? warn */
		if (regs[1] & DS1337_BIT_OSF) {
			dev_warn(ds1307->dev, "SET TIME!\n");
		}
		break;

	case rx_8025:
		err = regmap_bulk_read(ds1307->regmap,
				       RX8025_REG_CTRL1 << 4 | 0x08, regs, 2);
		if (err) {
			dev_dbg(ds1307->dev, "read error %d\n", err);
			goto exit;
		}

		/* oscillator off?  turn it on, so clock can tick. */
		if (!(regs[1] & RX8025_BIT_XST)) {
			regs[1] |= RX8025_BIT_XST;
			regmap_write(ds1307->regmap,
				     RX8025_REG_CTRL2 << 4 | 0x08,
				     regs[1]);
			dev_warn(ds1307->dev,
				 "oscillator stop detected - SET TIME!\n");
		}

		if (regs[1] & RX8025_BIT_PON) {
			regs[1] &= ~RX8025_BIT_PON;
			regmap_write(ds1307->regmap,
				     RX8025_REG_CTRL2 << 4 | 0x08,
				     regs[1]);
			dev_warn(ds1307->dev, "power-on detected\n");
		}

		if (regs[1] & RX8025_BIT_VDET) {
			regs[1] &= ~RX8025_BIT_VDET;
			regmap_write(ds1307->regmap,
				     RX8025_REG_CTRL2 << 4 | 0x08,
				     regs[1]);
			dev_warn(ds1307->dev, "voltage drop detected\n");
		}

		/* make sure we are running in 24hour mode */
		if (!(regs[0] & RX8025_BIT_2412)) {
			u8 hour;

			/* switch to 24 hour mode */
			regmap_write(ds1307->regmap,
				     RX8025_REG_CTRL1 << 4 | 0x08,
				     regs[0] | RX8025_BIT_2412);

			err = regmap_bulk_read(ds1307->regmap,
					       RX8025_REG_CTRL1 << 4 | 0x08,
					       regs, 2);
			if (err) {
				dev_dbg(ds1307->dev, "read error %d\n", err);
				goto exit;
			}

			/* correct hour */
			hour = bcd2bin(regs[DS1307_REG_HOUR]);
			if (hour == 12)
				hour = 0;
			if (regs[DS1307_REG_HOUR] & DS1307_BIT_PM)
				hour += 12;

			regmap_write(ds1307->regmap,
				     DS1307_REG_HOUR << 4 | 0x08, hour);
		}
		break;
	case ds_1388:
		err = regmap_read(ds1307->regmap, DS1388_REG_CONTROL, &tmp);
		if (err) {
			dev_dbg(ds1307->dev, "read error %d\n", err);
			goto exit;
		}

		/* oscillator off?  turn it on, so clock can tick. */
		if (tmp & DS1388_BIT_nEOSC) {
			tmp &= ~DS1388_BIT_nEOSC;
			regmap_write(ds1307->regmap, DS1388_REG_CONTROL, tmp);
		}
		break;
	default:
		break;
	}

	/* read RTC registers */
	err = regmap_bulk_read(ds1307->regmap, chip->offset, regs,
			       sizeof(regs));
	if (err) {
		dev_dbg(ds1307->dev, "read error %d\n", err);
		goto exit;
	}

	if (ds1307->type == mcp794xx &&
	    !(regs[DS1307_REG_WDAY] & MCP794XX_BIT_VBATEN)) {
		regmap_write(ds1307->regmap, DS1307_REG_WDAY,
			     regs[DS1307_REG_WDAY] |
			     MCP794XX_BIT_VBATEN);
	}

	tmp = regs[DS1307_REG_HOUR];
	switch (ds1307->type) {
	case ds_1340:
	case m41t0:
	case m41t00:
	case m41t11:
		/*
		 * NOTE: ignores century bits; fix before deploying
		 * systems that will run through year 2100.
		 */
		break;
	case rx_8025:
		break;
	default:
		if (!(tmp & DS1307_BIT_12HR))
			break;

		/*
		 * Be sure we're in 24 hour mode.  Multi-master systems
		 * take note...
		 */
		tmp = bcd2bin(tmp & 0x1f);
		if (tmp == 12)
			tmp = 0;
		if (regs[DS1307_REG_HOUR] & DS1307_BIT_PM)
			tmp += 12;
		regmap_write(ds1307->regmap, chip->offset + DS1307_REG_HOUR,
			     bin2bcd(tmp));
	}

	ds1307->rtc = devm_rtc_allocate_device(ds1307->dev);
	if (IS_ERR(ds1307->rtc))
		return PTR_ERR(ds1307->rtc);

	if (want_irq || ds1307_can_wakeup_device)
		device_set_wakeup_capable(ds1307->dev, true);
	else
		clear_bit(RTC_FEATURE_ALARM, ds1307->rtc->features);

	if (ds1307_can_wakeup_device && !want_irq) {
		dev_info(ds1307->dev,
			 "'wakeup-source' is set, request for an IRQ is disabled!\n");
		/* We cannot support UIE mode if we do not have an IRQ line */
		clear_bit(RTC_FEATURE_UPDATE_INTERRUPT, ds1307->rtc->features);
	}

	if (want_irq) {
		err = devm_request_threaded_irq(ds1307->dev, client->irq, NULL,
						chip->irq_handler ?: ds1307_irq,
						IRQF_SHARED | IRQF_ONESHOT,
						ds1307->name, ds1307);
		if (err) {
			client->irq = 0;
			device_set_wakeup_capable(ds1307->dev, false);
			clear_bit(RTC_FEATURE_ALARM, ds1307->rtc->features);
			dev_err(ds1307->dev, "unable to request IRQ!\n");
		} else {
			dev_dbg(ds1307->dev, "got IRQ %d\n", client->irq);
		}
	}

	ds1307->rtc->ops = chip->rtc_ops ?: &ds13xx_rtc_ops;
	err = ds1307_add_frequency_test(ds1307);
	if (err)
		return err;

	err = devm_rtc_register_device(ds1307->rtc);
	if (err)
		return err;

	if (chip->nvram_size) {
		struct nvmem_config nvmem_cfg = {
			.name = "ds1307_nvram",
			.word_size = 1,
			.stride = 1,
			.size = chip->nvram_size,
			.reg_read = ds1307_nvram_read,
			.reg_write = ds1307_nvram_write,
			.priv = ds1307,
		};

		devm_rtc_nvmem_register(ds1307->rtc, &nvmem_cfg);
	}

	ds1307_hwmon_register(ds1307);
	ds1307_clks_register(ds1307);
	ds1307_wdt_register(ds1307);

	return 0;

exit:
	return err;
}

static struct i2c_driver ds1307_driver = {
	.driver = {
		.name	= "rtc-ds1307",
		.of_match_table = ds1307_of_match,
	},
	.probe		= ds1307_probe,
	.id_table	= ds1307_id,
};

module_i2c_driver(ds1307_driver);

MODULE_DESCRIPTION("RTC driver for DS1307 and similar chips");
MODULE_LICENSE("GPL");<|MERGE_RESOLUTION|>--- conflicted
+++ resolved
@@ -1480,13 +1480,9 @@
 		}
 	}
 
-<<<<<<< HEAD
-	return ds3231_clk_sqw_rates[ARRAY_SIZE(ds3231_clk_sqw_rates) - 1];
-=======
 	req->rate = ds3231_clk_sqw_rates[ARRAY_SIZE(ds3231_clk_sqw_rates) - 1];
 
 	return 0;
->>>>>>> 3476aa7d
 }
 
 static int ds3231_clk_sqw_set_rate(struct clk_hw *hw, unsigned long rate,
