// SPDX-License-Identifier: GPL-2.0-only
/*
 * RTC client/driver for the Maxim/Dallas DS1374 Real-Time Clock over I2C
 *
 * Based on code by Randy Vinson <rvinson@mvista.com>,
 * which was based on the m41t00.c by Mark Greer <mgreer@mvista.com>.
 *
 * Copyright (C) 2014 Rose Technology
 * Copyright (C) 2006-2007 Freescale Semiconductor
 * Copyright (c) 2005 MontaVista Software, Inc.
 */
/*
 * It would be more efficient to use i2c msgs/i2c_transfer directly but, as
 * recommended in .../Documentation/i2c/writing-clients.rst section
 * "Sending and receiving", using SMBus level communication is preferred.
 */

#define pr_fmt(fmt) KBUILD_MODNAME ": " fmt

#include <linux/kernel.h>
#include <linux/module.h>
#include <linux/interrupt.h>
#include <linux/i2c.h>
#include <linux/rtc.h>
#include <linux/bcd.h>
#include <linux/workqueue.h>
#include <linux/slab.h>
#include <linux/pm.h>
#ifdef CONFIG_RTC_DRV_DS1374_WDT
#include <linux/fs.h>
#include <linux/ioctl.h>
#include <linux/miscdevice.h>
#include <linux/reboot.h>
#include <linux/watchdog.h>
#endif

#define DS1374_REG_TOD0		0x00 /* Time of Day */
#define DS1374_REG_TOD1		0x01
#define DS1374_REG_TOD2		0x02
#define DS1374_REG_TOD3		0x03
#define DS1374_REG_WDALM0	0x04 /* Watchdog/Alarm */
#define DS1374_REG_WDALM1	0x05
#define DS1374_REG_WDALM2	0x06
#define DS1374_REG_CR		0x07 /* Control */
#define DS1374_REG_CR_AIE	0x01 /* Alarm Int. Enable */
#define DS1374_REG_CR_WDSTR	0x08 /* 1=INT, 0=RST */
#define DS1374_REG_CR_WDALM	0x20 /* 1=Watchdog, 0=Alarm */
#define DS1374_REG_CR_WACE	0x40 /* WD/Alarm counter enable */
#define DS1374_REG_SR		0x08 /* Status */
#define DS1374_REG_SR_OSF	0x80 /* Oscillator Stop Flag */
#define DS1374_REG_SR_AF	0x01 /* Alarm Flag */
#define DS1374_REG_TCR		0x09 /* Trickle Charge */

static const struct i2c_device_id ds1374_id[] = {
	{ "ds1374", 0 },
	{ }
};
MODULE_DEVICE_TABLE(i2c, ds1374_id);

#ifdef CONFIG_OF
static const struct of_device_id ds1374_of_match[] = {
	{ .compatible = "dallas,ds1374" },
	{ }
};
MODULE_DEVICE_TABLE(of, ds1374_of_match);
#endif

struct ds1374 {
	struct i2c_client *client;
	struct rtc_device *rtc;
	struct work_struct work;
#ifdef CONFIG_RTC_DRV_DS1374_WDT
	struct watchdog_device wdt;
#endif
	/* The mutex protects alarm operations, and prevents a race
	 * between the enable_irq() in the workqueue and the free_irq()
	 * in the remove function.
	 */
	struct mutex mutex;
	int exiting;
};

static struct i2c_driver ds1374_driver;

static int ds1374_read_rtc(struct i2c_client *client, u32 *time,
			   int reg, int nbytes)
{
	u8 buf[4];
	int ret;
	int i;

	if (WARN_ON(nbytes > 4))
		return -EINVAL;

	ret = i2c_smbus_read_i2c_block_data(client, reg, nbytes, buf);

	if (ret < 0)
		return ret;
	if (ret < nbytes)
		return -EIO;

	for (i = nbytes - 1, *time = 0; i >= 0; i--)
		*time = (*time << 8) | buf[i];

	return 0;
}

static int ds1374_write_rtc(struct i2c_client *client, u32 time,
			    int reg, int nbytes)
{
	u8 buf[4];
	int i;

	if (nbytes > 4) {
		WARN_ON(1);
		return -EINVAL;
	}

	for (i = 0; i < nbytes; i++) {
		buf[i] = time & 0xff;
		time >>= 8;
	}

	return i2c_smbus_write_i2c_block_data(client, reg, nbytes, buf);
}

static int ds1374_check_rtc_status(struct i2c_client *client)
{
	int ret = 0;
	int control, stat;

	stat = i2c_smbus_read_byte_data(client, DS1374_REG_SR);
	if (stat < 0)
		return stat;

	if (stat & DS1374_REG_SR_OSF)
		dev_warn(&client->dev,
			 "oscillator discontinuity flagged, time unreliable\n");

	stat &= ~(DS1374_REG_SR_OSF | DS1374_REG_SR_AF);

	ret = i2c_smbus_write_byte_data(client, DS1374_REG_SR, stat);
	if (ret < 0)
		return ret;

	/* If the alarm is pending, clear it before requesting
	 * the interrupt, so an interrupt event isn't reported
	 * before everything is initialized.
	 */

	control = i2c_smbus_read_byte_data(client, DS1374_REG_CR);
	if (control < 0)
		return control;

	control &= ~(DS1374_REG_CR_WACE | DS1374_REG_CR_AIE);
	return i2c_smbus_write_byte_data(client, DS1374_REG_CR, control);
}

static int ds1374_read_time(struct device *dev, struct rtc_time *time)
{
	struct i2c_client *client = to_i2c_client(dev);
	u32 itime;
	int ret;

	ret = ds1374_read_rtc(client, &itime, DS1374_REG_TOD0, 4);
	if (!ret)
		rtc_time64_to_tm(itime, time);

	return ret;
}

static int ds1374_set_time(struct device *dev, struct rtc_time *time)
{
	struct i2c_client *client = to_i2c_client(dev);
	unsigned long itime = rtc_tm_to_time64(time);

	return ds1374_write_rtc(client, itime, DS1374_REG_TOD0, 4);
}

#ifndef CONFIG_RTC_DRV_DS1374_WDT
/* The ds1374 has a decrementer for an alarm, rather than a comparator.
 * If the time of day is changed, then the alarm will need to be
 * reset.
 */
static int ds1374_read_alarm(struct device *dev, struct rtc_wkalrm *alarm)
{
	struct i2c_client *client = to_i2c_client(dev);
	struct ds1374 *ds1374 = i2c_get_clientdata(client);
	u32 now, cur_alarm;
	int cr, sr;
	int ret = 0;

	if (client->irq <= 0)
		return -EINVAL;

	mutex_lock(&ds1374->mutex);

	cr = ret = i2c_smbus_read_byte_data(client, DS1374_REG_CR);
	if (ret < 0)
		goto out;

	sr = ret = i2c_smbus_read_byte_data(client, DS1374_REG_SR);
	if (ret < 0)
		goto out;

	ret = ds1374_read_rtc(client, &now, DS1374_REG_TOD0, 4);
	if (ret)
		goto out;

	ret = ds1374_read_rtc(client, &cur_alarm, DS1374_REG_WDALM0, 3);
	if (ret)
		goto out;

	rtc_time64_to_tm(now + cur_alarm, &alarm->time);
	alarm->enabled = !!(cr & DS1374_REG_CR_WACE);
	alarm->pending = !!(sr & DS1374_REG_SR_AF);

out:
	mutex_unlock(&ds1374->mutex);
	return ret;
}

static int ds1374_set_alarm(struct device *dev, struct rtc_wkalrm *alarm)
{
	struct i2c_client *client = to_i2c_client(dev);
	struct ds1374 *ds1374 = i2c_get_clientdata(client);
	struct rtc_time now;
	unsigned long new_alarm, itime;
	int cr;
	int ret = 0;

	if (client->irq <= 0)
		return -EINVAL;

	ret = ds1374_read_time(dev, &now);
	if (ret < 0)
		return ret;

	new_alarm = rtc_tm_to_time64(&alarm->time);
	itime = rtc_tm_to_time64(&now);

	/* This can happen due to races, in addition to dates that are
	 * truly in the past.  To avoid requiring the caller to check for
	 * races, dates in the past are assumed to be in the recent past
	 * (i.e. not something that we'd rather the caller know about via
	 * an error), and the alarm is set to go off as soon as possible.
	 */
	if (time_before_eq(new_alarm, itime))
		new_alarm = 1;
	else
		new_alarm -= itime;

	mutex_lock(&ds1374->mutex);

	ret = cr = i2c_smbus_read_byte_data(client, DS1374_REG_CR);
	if (ret < 0)
		goto out;

	/* Disable any existing alarm before setting the new one
	 * (or lack thereof). */
	cr &= ~DS1374_REG_CR_WACE;

	ret = i2c_smbus_write_byte_data(client, DS1374_REG_CR, cr);
	if (ret < 0)
		goto out;

	ret = ds1374_write_rtc(client, new_alarm, DS1374_REG_WDALM0, 3);
	if (ret)
		goto out;

	if (alarm->enabled) {
		cr |= DS1374_REG_CR_WACE | DS1374_REG_CR_AIE;
		cr &= ~DS1374_REG_CR_WDALM;

		ret = i2c_smbus_write_byte_data(client, DS1374_REG_CR, cr);
	}

out:
	mutex_unlock(&ds1374->mutex);
	return ret;
}
#endif

static irqreturn_t ds1374_irq(int irq, void *dev_id)
{
	struct i2c_client *client = dev_id;
	struct ds1374 *ds1374 = i2c_get_clientdata(client);

	disable_irq_nosync(irq);
	schedule_work(&ds1374->work);
	return IRQ_HANDLED;
}

static void ds1374_work(struct work_struct *work)
{
	struct ds1374 *ds1374 = container_of(work, struct ds1374, work);
	struct i2c_client *client = ds1374->client;
	int stat, control;

	mutex_lock(&ds1374->mutex);

	stat = i2c_smbus_read_byte_data(client, DS1374_REG_SR);
	if (stat < 0)
		goto unlock;

	if (stat & DS1374_REG_SR_AF) {
		stat &= ~DS1374_REG_SR_AF;
		i2c_smbus_write_byte_data(client, DS1374_REG_SR, stat);

		control = i2c_smbus_read_byte_data(client, DS1374_REG_CR);
		if (control < 0)
			goto out;

		control &= ~(DS1374_REG_CR_WACE | DS1374_REG_CR_AIE);
		i2c_smbus_write_byte_data(client, DS1374_REG_CR, control);

		rtc_update_irq(ds1374->rtc, 1, RTC_AF | RTC_IRQF);
	}

out:
	if (!ds1374->exiting)
		enable_irq(client->irq);
unlock:
	mutex_unlock(&ds1374->mutex);
}

#ifndef CONFIG_RTC_DRV_DS1374_WDT
static int ds1374_alarm_irq_enable(struct device *dev, unsigned int enabled)
{
	struct i2c_client *client = to_i2c_client(dev);
	struct ds1374 *ds1374 = i2c_get_clientdata(client);
	int ret;

	mutex_lock(&ds1374->mutex);

	ret = i2c_smbus_read_byte_data(client, DS1374_REG_CR);
	if (ret < 0)
		goto out;

	if (enabled) {
		ret |= DS1374_REG_CR_WACE | DS1374_REG_CR_AIE;
		ret &= ~DS1374_REG_CR_WDALM;
	} else {
		ret &= ~DS1374_REG_CR_WACE;
	}
	ret = i2c_smbus_write_byte_data(client, DS1374_REG_CR, ret);

out:
	mutex_unlock(&ds1374->mutex);
	return ret;
}
#endif

static const struct rtc_class_ops ds1374_rtc_ops = {
	.read_time = ds1374_read_time,
	.set_time = ds1374_set_time,
#ifndef CONFIG_RTC_DRV_DS1374_WDT
	.read_alarm = ds1374_read_alarm,
	.set_alarm = ds1374_set_alarm,
	.alarm_irq_enable = ds1374_alarm_irq_enable,
#endif
};

#ifdef CONFIG_RTC_DRV_DS1374_WDT
/*
 *****************************************************************************
 *
 * Watchdog Driver
 *
 *****************************************************************************
 */
/* Default margin */
#define TIMER_MARGIN_DEFAULT	32
#define TIMER_MARGIN_MIN	1
#define TIMER_MARGIN_MAX	4095 /* 24-bit value */

static int wdt_margin;
module_param(wdt_margin, int, 0);
MODULE_PARM_DESC(wdt_margin, "Watchdog timeout in seconds (default 32s)");

static bool nowayout = WATCHDOG_NOWAYOUT;
module_param(nowayout, bool, 0);
MODULE_PARM_DESC(nowayout, "Watchdog cannot be stopped once started (default ="
		__MODULE_STRING(WATCHDOG_NOWAYOUT)")");

static const struct watchdog_info ds1374_wdt_info = {
	.identity       = "DS1374 Watchdog",
	.options        = WDIOF_SETTIMEOUT | WDIOF_KEEPALIVEPING |
						WDIOF_MAGICCLOSE,
};

static int ds1374_wdt_settimeout(struct watchdog_device *wdt, unsigned int timeout)
{
	struct ds1374 *ds1374 = watchdog_get_drvdata(wdt);
	struct i2c_client *client = ds1374->client;
	int ret, cr;

	wdt->timeout = timeout;

	cr = i2c_smbus_read_byte_data(client, DS1374_REG_CR);
	if (cr < 0)
		return cr;

	/* Disable any existing watchdog/alarm before setting the new one */
	cr &= ~DS1374_REG_CR_WACE;

	ret = i2c_smbus_write_byte_data(client, DS1374_REG_CR, cr);
	if (ret < 0)
		return ret;

	/* Set new watchdog time */
	timeout = timeout * 4096;
	ret = ds1374_write_rtc(client, timeout, DS1374_REG_WDALM0, 3);
	if (ret)
		return ret;

	/* Enable watchdog timer */
	cr |= DS1374_REG_CR_WACE | DS1374_REG_CR_WDALM;
	cr &= ~DS1374_REG_CR_WDSTR;/* for RST PIN */
	cr &= ~DS1374_REG_CR_AIE;

	ret = i2c_smbus_write_byte_data(client, DS1374_REG_CR, cr);
	if (ret < 0)
		return ret;

	return 0;
}

/*
 * Reload the watchdog timer.  (ie, pat the watchdog)
 */
static int ds1374_wdt_start(struct watchdog_device *wdt)
{
	struct ds1374 *ds1374 = watchdog_get_drvdata(wdt);
	u32 val;

	return ds1374_read_rtc(ds1374->client, &val, DS1374_REG_WDALM0, 3);
}

static int ds1374_wdt_stop(struct watchdog_device *wdt)
{
	struct ds1374 *ds1374 = watchdog_get_drvdata(wdt);
	struct i2c_client *client = ds1374->client;
	int cr;

	cr = i2c_smbus_read_byte_data(client, DS1374_REG_CR);
	if (cr < 0)
		return cr;

	/* Disable watchdog timer */
	cr &= ~DS1374_REG_CR_WACE;

	return i2c_smbus_write_byte_data(client, DS1374_REG_CR, cr);
}

<<<<<<< HEAD
static long ds1374_wdt_unlocked_ioctl(struct file *file, unsigned int cmd,
			unsigned long arg)
{
	int ret;
	struct ds1374 *ds1374 = i2c_get_clientdata(save_client);

	mutex_lock(&ds1374->mutex);
	ret = ds1374_wdt_ioctl(file, cmd, arg);
	mutex_unlock(&ds1374->mutex);

	return ret;
}

static int ds1374_wdt_notify_sys(struct notifier_block *this,
			unsigned long code, void *unused)
{
	if (code == SYS_DOWN || code == SYS_HALT)
		/* Disable Watchdog */
		ds1374_wdt_disable();
	return NOTIFY_DONE;
}

static const struct file_operations ds1374_wdt_fops = {
	.owner			= THIS_MODULE,
	.read			= ds1374_wdt_read,
	.unlocked_ioctl		= ds1374_wdt_unlocked_ioctl,
	.compat_ioctl		= compat_ptr_ioctl,
	.write			= ds1374_wdt_write,
	.open                   = ds1374_wdt_open,
	.release                = ds1374_wdt_release,
	.llseek			= no_llseek,
};

static struct miscdevice ds1374_miscdev = {
	.minor          = WATCHDOG_MINOR,
	.name           = "watchdog",
	.fops           = &ds1374_wdt_fops,
=======
static const struct watchdog_ops ds1374_wdt_ops = {
	.owner          = THIS_MODULE,
	.start          = ds1374_wdt_start,
	.stop           = ds1374_wdt_stop,
	.set_timeout    = ds1374_wdt_settimeout,
>>>>>>> 7d2a07b7
};
#endif /*CONFIG_RTC_DRV_DS1374_WDT*/
/*
 *****************************************************************************
 *
 *	Driver Interface
 *
 *****************************************************************************
 */
static int ds1374_probe(struct i2c_client *client,
			const struct i2c_device_id *id)
{
	struct ds1374 *ds1374;
	int ret;

	ds1374 = devm_kzalloc(&client->dev, sizeof(struct ds1374), GFP_KERNEL);
	if (!ds1374)
		return -ENOMEM;

	ds1374->rtc = devm_rtc_allocate_device(&client->dev);
	if (IS_ERR(ds1374->rtc))
		return PTR_ERR(ds1374->rtc);

	ds1374->client = client;
	i2c_set_clientdata(client, ds1374);

	INIT_WORK(&ds1374->work, ds1374_work);
	mutex_init(&ds1374->mutex);

	ret = ds1374_check_rtc_status(client);
	if (ret)
		return ret;

	if (client->irq > 0) {
		ret = devm_request_irq(&client->dev, client->irq, ds1374_irq, 0,
					"ds1374", client);
		if (ret) {
			dev_err(&client->dev, "unable to request IRQ\n");
			return ret;
		}

		device_set_wakeup_capable(&client->dev, 1);
	}

	ds1374->rtc->ops = &ds1374_rtc_ops;
<<<<<<< HEAD

	ret = rtc_register_device(ds1374->rtc);
	if (ret)
		return ret;
=======
	ds1374->rtc->range_max = U32_MAX;
>>>>>>> 7d2a07b7

	ret = devm_rtc_register_device(ds1374->rtc);
	if (ret)
		return ret;

#ifdef CONFIG_RTC_DRV_DS1374_WDT
	ds1374->wdt.info = &ds1374_wdt_info;
	ds1374->wdt.ops = &ds1374_wdt_ops;
	ds1374->wdt.timeout = TIMER_MARGIN_DEFAULT;
	ds1374->wdt.min_timeout = TIMER_MARGIN_MIN;
	ds1374->wdt.max_timeout = TIMER_MARGIN_MAX;

	watchdog_init_timeout(&ds1374->wdt, wdt_margin, &client->dev);
	watchdog_set_nowayout(&ds1374->wdt, nowayout);
	watchdog_stop_on_reboot(&ds1374->wdt);
	watchdog_stop_on_unregister(&ds1374->wdt);
	watchdog_set_drvdata(&ds1374->wdt, ds1374);
	ds1374_wdt_settimeout(&ds1374->wdt, ds1374->wdt.timeout);

	ret = devm_watchdog_register_device(&client->dev, &ds1374->wdt);
	if (ret)
		return ret;
#endif

	return 0;
}

static int ds1374_remove(struct i2c_client *client)
{
	struct ds1374 *ds1374 = i2c_get_clientdata(client);

	if (client->irq > 0) {
		mutex_lock(&ds1374->mutex);
		ds1374->exiting = 1;
		mutex_unlock(&ds1374->mutex);

		devm_free_irq(&client->dev, client->irq, client);
		cancel_work_sync(&ds1374->work);
	}

	return 0;
}

#ifdef CONFIG_PM_SLEEP
static int ds1374_suspend(struct device *dev)
{
	struct i2c_client *client = to_i2c_client(dev);

	if (client->irq > 0 && device_may_wakeup(&client->dev))
		enable_irq_wake(client->irq);
	return 0;
}

static int ds1374_resume(struct device *dev)
{
	struct i2c_client *client = to_i2c_client(dev);

	if (client->irq > 0 && device_may_wakeup(&client->dev))
		disable_irq_wake(client->irq);
	return 0;
}
#endif

static SIMPLE_DEV_PM_OPS(ds1374_pm, ds1374_suspend, ds1374_resume);

static struct i2c_driver ds1374_driver = {
	.driver = {
		.name = "rtc-ds1374",
		.of_match_table = of_match_ptr(ds1374_of_match),
		.pm = &ds1374_pm,
	},
	.probe = ds1374_probe,
	.remove = ds1374_remove,
	.id_table = ds1374_id,
};

module_i2c_driver(ds1374_driver);

MODULE_AUTHOR("Scott Wood <scottwood@freescale.com>");
MODULE_DESCRIPTION("Maxim/Dallas DS1374 RTC Driver");
MODULE_LICENSE("GPL");<|MERGE_RESOLUTION|>--- conflicted
+++ resolved
@@ -453,51 +453,11 @@
 	return i2c_smbus_write_byte_data(client, DS1374_REG_CR, cr);
 }
 
-<<<<<<< HEAD
-static long ds1374_wdt_unlocked_ioctl(struct file *file, unsigned int cmd,
-			unsigned long arg)
-{
-	int ret;
-	struct ds1374 *ds1374 = i2c_get_clientdata(save_client);
-
-	mutex_lock(&ds1374->mutex);
-	ret = ds1374_wdt_ioctl(file, cmd, arg);
-	mutex_unlock(&ds1374->mutex);
-
-	return ret;
-}
-
-static int ds1374_wdt_notify_sys(struct notifier_block *this,
-			unsigned long code, void *unused)
-{
-	if (code == SYS_DOWN || code == SYS_HALT)
-		/* Disable Watchdog */
-		ds1374_wdt_disable();
-	return NOTIFY_DONE;
-}
-
-static const struct file_operations ds1374_wdt_fops = {
-	.owner			= THIS_MODULE,
-	.read			= ds1374_wdt_read,
-	.unlocked_ioctl		= ds1374_wdt_unlocked_ioctl,
-	.compat_ioctl		= compat_ptr_ioctl,
-	.write			= ds1374_wdt_write,
-	.open                   = ds1374_wdt_open,
-	.release                = ds1374_wdt_release,
-	.llseek			= no_llseek,
-};
-
-static struct miscdevice ds1374_miscdev = {
-	.minor          = WATCHDOG_MINOR,
-	.name           = "watchdog",
-	.fops           = &ds1374_wdt_fops,
-=======
 static const struct watchdog_ops ds1374_wdt_ops = {
 	.owner          = THIS_MODULE,
 	.start          = ds1374_wdt_start,
 	.stop           = ds1374_wdt_stop,
 	.set_timeout    = ds1374_wdt_settimeout,
->>>>>>> 7d2a07b7
 };
 #endif /*CONFIG_RTC_DRV_DS1374_WDT*/
 /*
@@ -543,14 +503,7 @@
 	}
 
 	ds1374->rtc->ops = &ds1374_rtc_ops;
-<<<<<<< HEAD
-
-	ret = rtc_register_device(ds1374->rtc);
-	if (ret)
-		return ret;
-=======
 	ds1374->rtc->range_max = U32_MAX;
->>>>>>> 7d2a07b7
 
 	ret = devm_rtc_register_device(ds1374->rtc);
 	if (ret)
