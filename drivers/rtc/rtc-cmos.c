--- conflicted
+++ resolved
@@ -1368,182 +1368,13 @@
  * predate even PNPBIOS should set up platform_bus devices.
  */
 
-<<<<<<< HEAD
-#ifdef	CONFIG_ACPI
-
-#include <linux/acpi.h>
-
-static u32 rtc_handler(void *context)
-{
-	struct device *dev = context;
-	struct cmos_rtc *cmos = dev_get_drvdata(dev);
-	unsigned char rtc_control = 0;
-	unsigned char rtc_intr;
-	unsigned long flags;
-
-
-	/*
-	 * Always update rtc irq when ACPI is used as RTC Alarm.
-	 * Or else, ACPI SCI is enabled during suspend/resume only,
-	 * update rtc irq in that case.
-	 */
-	if (cmos_use_acpi_alarm())
-		cmos_interrupt(0, (void *)cmos->rtc);
-	else {
-		/* Fix me: can we use cmos_interrupt() here as well? */
-		spin_lock_irqsave(&rtc_lock, flags);
-		if (cmos_rtc.suspend_ctrl)
-			rtc_control = CMOS_READ(RTC_CONTROL);
-		if (rtc_control & RTC_AIE) {
-			cmos_rtc.suspend_ctrl &= ~RTC_AIE;
-			CMOS_WRITE(rtc_control, RTC_CONTROL);
-			rtc_intr = CMOS_READ(RTC_INTR_FLAGS);
-			rtc_update_irq(cmos->rtc, 1, rtc_intr);
-		}
-		spin_unlock_irqrestore(&rtc_lock, flags);
-	}
-
-	pm_wakeup_hard_event(dev);
-	acpi_clear_event(ACPI_EVENT_RTC);
-	acpi_disable_event(ACPI_EVENT_RTC, 0);
-	return ACPI_INTERRUPT_HANDLED;
-}
-
-static inline void rtc_wake_setup(struct device *dev)
-{
-	if (acpi_disabled)
-		return;
-
-	acpi_install_fixed_event_handler(ACPI_EVENT_RTC, rtc_handler, dev);
-	/*
-	 * After the RTC handler is installed, the Fixed_RTC event should
-	 * be disabled. Only when the RTC alarm is set will it be enabled.
-	 */
-	acpi_clear_event(ACPI_EVENT_RTC);
-	acpi_disable_event(ACPI_EVENT_RTC, 0);
-}
-
-static void rtc_wake_on(struct device *dev)
-{
-	acpi_clear_event(ACPI_EVENT_RTC);
-	acpi_enable_event(ACPI_EVENT_RTC, 0);
-}
-
-static void rtc_wake_off(struct device *dev)
-{
-	acpi_disable_event(ACPI_EVENT_RTC, 0);
-}
-
-#ifdef CONFIG_X86
-/* Enable use_acpi_alarm mode for Intel platforms no earlier than 2015 */
-static void use_acpi_alarm_quirks(void)
-{
-	if (boot_cpu_data.x86_vendor != X86_VENDOR_INTEL)
-		return;
-
-	if (!is_hpet_enabled())
-		return;
-
-	if (dmi_get_bios_year() < 2015)
-		return;
-
-	use_acpi_alarm = true;
-}
-#else
-static inline void use_acpi_alarm_quirks(void) { }
-#endif
-
-/* Every ACPI platform has a mc146818 compatible "cmos rtc".  Here we find
- * its device node and pass extra config data.  This helps its driver use
- * capabilities that the now-obsolete mc146818 didn't have, and informs it
- * that this board's RTC is wakeup-capable (per ACPI spec).
- */
-static struct cmos_rtc_board_info acpi_rtc_info;
-
-static void cmos_wake_setup(struct device *dev)
-{
-	if (acpi_disabled)
-		return;
-
-	use_acpi_alarm_quirks();
-
-	acpi_rtc_info.wake_on = rtc_wake_on;
-	acpi_rtc_info.wake_off = rtc_wake_off;
-
-	/* workaround bug in some ACPI tables */
-	if (acpi_gbl_FADT.month_alarm && !acpi_gbl_FADT.day_alarm) {
-		dev_dbg(dev, "bogus FADT month_alarm (%d)\n",
-			acpi_gbl_FADT.month_alarm);
-		acpi_gbl_FADT.month_alarm = 0;
-	}
-
-	acpi_rtc_info.rtc_day_alarm = acpi_gbl_FADT.day_alarm;
-	acpi_rtc_info.rtc_mon_alarm = acpi_gbl_FADT.month_alarm;
-	acpi_rtc_info.rtc_century = acpi_gbl_FADT.century;
-
-	/* NOTE:  S4_RTC_WAKE is NOT currently useful to Linux */
-	if (acpi_gbl_FADT.flags & ACPI_FADT_S4_RTC_WAKE)
-		dev_info(dev, "RTC can wake from S4\n");
-
-	dev->platform_data = &acpi_rtc_info;
-
-	/* RTC always wakes from S1/S2/S3, and often S4/STD */
-	device_init_wakeup(dev, 1);
-}
-
-static void cmos_check_acpi_rtc_status(struct device *dev,
-				       unsigned char *rtc_control)
-{
-	struct cmos_rtc *cmos = dev_get_drvdata(dev);
-	acpi_event_status rtc_status;
-	acpi_status status;
-
-	if (acpi_gbl_FADT.flags & ACPI_FADT_FIXED_RTC)
-		return;
-
-	status = acpi_get_event_status(ACPI_EVENT_RTC, &rtc_status);
-	if (ACPI_FAILURE(status)) {
-		dev_err(dev, "Could not get RTC status\n");
-	} else if (rtc_status & ACPI_EVENT_FLAG_SET) {
-		unsigned char mask;
-		*rtc_control &= ~RTC_AIE;
-		CMOS_WRITE(*rtc_control, RTC_CONTROL);
-		mask = CMOS_READ(RTC_INTR_FLAGS);
-		rtc_update_irq(cmos->rtc, 1, mask);
-	}
-}
-
-#else
-
-static void cmos_wake_setup(struct device *dev)
-{
-}
-
-static void cmos_check_acpi_rtc_status(struct device *dev,
-				       unsigned char *rtc_control)
-{
-}
-
-static void rtc_wake_setup(struct device *dev)
-{
-}
-#endif
-
-=======
->>>>>>> eb3cdb58
 #ifdef	CONFIG_PNP
 
 #include <linux/pnp.h>
 
 static int cmos_pnp_probe(struct pnp_dev *pnp, const struct pnp_device_id *id)
 {
-<<<<<<< HEAD
-	int irq, ret;
-
-	cmos_wake_setup(&pnp->dev);
-=======
 	int irq;
->>>>>>> eb3cdb58
 
 	if (pnp_port_start(pnp, 0) == 0x70 && !pnp_irq_valid(pnp, 0)) {
 		irq = 0;
@@ -1559,17 +1390,7 @@
 		irq = pnp_irq(pnp, 0);
 	}
 
-<<<<<<< HEAD
-	ret = cmos_do_probe(&pnp->dev, pnp_get_resource(pnp, IORESOURCE_IO, 0), irq);
-	if (ret)
-		return ret;
-
-	rtc_wake_setup(&pnp->dev);
-
-	return 0;
-=======
 	return cmos_do_probe(&pnp->dev, pnp_get_resource(pnp, IORESOURCE_IO, 0), irq);
->>>>>>> eb3cdb58
 }
 
 static void cmos_pnp_remove(struct pnp_dev *pnp)
@@ -1653,7 +1474,7 @@
 static int __init cmos_platform_probe(struct platform_device *pdev)
 {
 	struct resource *resource;
-	int irq, ret;
+	int irq;
 
 	cmos_of_init(pdev);
 
@@ -1665,13 +1486,7 @@
 	if (irq < 0)
 		irq = -1;
 
-	ret = cmos_do_probe(&pdev->dev, resource, irq);
-	if (ret)
-		return ret;
-
-	rtc_wake_setup(&pdev->dev);
-
-	return 0;
+	return cmos_do_probe(&pdev->dev, resource, irq);
 }
 
 static void cmos_platform_remove(struct platform_device *pdev)
