--- conflicted
+++ resolved
@@ -365,11 +365,6 @@
 	int irq;
 	int ret;
 
-<<<<<<< HEAD
-	rtc = devm_rtc_allocate_device(dev);
-	if (IS_ERR(rtc))
-		return PTR_ERR(rtc);
-=======
 	rtc = devm_kzalloc(dev, sizeof(*rtc), GFP_KERNEL);
 	if (!rtc)
 		return -ENOMEM;
@@ -377,7 +372,6 @@
 	rtc->rtc_dev = devm_rtc_allocate_device(dev);
 	if (IS_ERR(rtc->rtc_dev))
 		return PTR_ERR(rtc->rtc_dev);
->>>>>>> b806d6ef
 
 	// Enable crystal oscillator.
 	ret = regmap_set_bits(tps->regmap, TPS6594_REG_RTC_CTRL_2,
