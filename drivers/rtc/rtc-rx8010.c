--- conflicted
+++ resolved
@@ -338,16 +338,6 @@
 static int rx8010_ioctl(struct device *dev, unsigned int cmd, unsigned long arg)
 {
 	struct rx8010_data *rx8010 = dev_get_drvdata(dev);
-<<<<<<< HEAD
-	int tmp;
-	int flagreg;
-
-	switch (cmd) {
-	case RTC_VL_READ:
-		flagreg = i2c_smbus_read_byte_data(rx8010->client, RX8010_FLAG);
-		if (flagreg < 0)
-			return flagreg;
-=======
 	int tmp, flagreg, err;
 
 	switch (cmd) {
@@ -355,7 +345,6 @@
 		err = regmap_read(rx8010->regs, RX8010_FLAG, &flagreg);
 		if (err)
 			return err;
->>>>>>> 7d2a07b7
 
 		tmp = flagreg & RX8010_FLAG_VLF ? RTC_VL_DATA_INVALID : 0;
 		return put_user(tmp, (unsigned int __user *)arg);
@@ -365,11 +354,7 @@
 	}
 }
 
-<<<<<<< HEAD
-static const struct rtc_class_ops rx8010_rtc_ops_default = {
-=======
 static const struct rtc_class_ops rx8010_rtc_ops = {
->>>>>>> 7d2a07b7
 	.read_time = rx8010_get_time,
 	.set_time = rx8010_set_time,
 	.ioctl = rx8010_ioctl,
@@ -384,26 +369,9 @@
 	.val_bits = 8,
 };
 
-<<<<<<< HEAD
-static const struct rtc_class_ops rx8010_rtc_ops_alarm = {
-	.read_time = rx8010_get_time,
-	.set_time = rx8010_set_time,
-	.ioctl = rx8010_ioctl,
-	.read_alarm = rx8010_read_alarm,
-	.set_alarm = rx8010_set_alarm,
-	.alarm_irq_enable = rx8010_alarm_irq_enable,
-};
-
-static int rx8010_probe(struct i2c_client *client,
-			const struct i2c_device_id *id)
-{
-	struct i2c_adapter *adapter = client->adapter;
-	const struct rtc_class_ops *rtc_ops;
-=======
 static int rx8010_probe(struct i2c_client *client)
 {
 	struct device *dev = &client->dev;
->>>>>>> 7d2a07b7
 	struct rx8010_data *rx8010;
 	int err = 0;
 
@@ -432,25 +400,6 @@
 						IRQF_TRIGGER_LOW | IRQF_ONESHOT,
 						"rx8010", client);
 		if (err) {
-<<<<<<< HEAD
-			dev_err(&client->dev, "unable to request IRQ\n");
-			return err;
-		}
-
-		rtc_ops = &rx8010_rtc_ops_alarm;
-	} else {
-		rtc_ops = &rx8010_rtc_ops_default;
-	}
-
-	rx8010->rtc = devm_rtc_device_register(&client->dev, client->name,
-					       rtc_ops, THIS_MODULE);
-
-	if (IS_ERR(rx8010->rtc)) {
-		dev_err(&client->dev, "unable to register the class device\n");
-		return PTR_ERR(rx8010->rtc);
-	}
-
-=======
 			dev_err(dev, "unable to request IRQ\n");
 			return err;
 		}
@@ -459,7 +408,6 @@
 	}
 
 	rx8010->rtc->ops = &rx8010_rtc_ops;
->>>>>>> 7d2a07b7
 	rx8010->rtc->max_user_freq = 1;
 	rx8010->rtc->range_min = RTC_TIMESTAMP_BEGIN_2000;
 	rx8010->rtc->range_max = RTC_TIMESTAMP_END_2099;
