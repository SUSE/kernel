--- conflicted
+++ resolved
@@ -741,11 +741,8 @@
 static struct platform_driver mt6358_regulator_driver = {
 	.driver = {
 		.name = "mt6358-regulator",
-<<<<<<< HEAD
+		.probe_type = PROBE_PREFER_ASYNCHRONOUS,
 		.of_match_table = of_match_ptr(mt6358_of_match),
-=======
-		.probe_type = PROBE_PREFER_ASYNCHRONOUS,
->>>>>>> eb3cdb58
 	},
 	.probe = mt6358_regulator_probe,
 	.id_table = mt6358_platform_ids,
