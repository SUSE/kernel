--- conflicted
+++ resolved
@@ -1931,11 +1931,6 @@
 	}
 
 	config.dev = &pdev->dev;
-<<<<<<< HEAD
-	config.dev->of_node = pdev->dev.parent->of_node;
-	config.dev->of_node_reused = true;
-=======
->>>>>>> 2d5404ca
 	config.driver_data = pdata;
 	config.regmap = regmap;
 
