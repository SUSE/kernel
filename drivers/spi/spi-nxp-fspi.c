// SPDX-License-Identifier: GPL-2.0+

/*
 * NXP FlexSPI(FSPI) controller driver.
 *
 * Copyright 2019-2020 NXP
 * Copyright 2020 Puresoftware Ltd.
 *
 * FlexSPI is a flexsible SPI host controller which supports two SPI
 * channels and up to 4 external devices. Each channel supports
 * Single/Dual/Quad/Octal mode data transfer (1/2/4/8 bidirectional
 * data lines).
 *
 * FlexSPI controller is driven by the LUT(Look-up Table) registers
 * LUT registers are a look-up-table for sequences of instructions.
 * A valid sequence consists of four LUT registers.
 * Maximum 32 LUT sequences can be programmed simultaneously.
 *
 * LUTs are being created at run-time based on the commands passed
 * from the spi-mem framework, thus using single LUT index.
 *
 * Software triggered Flash read/write access by IP Bus.
 *
 * Memory mapped read access by AHB Bus.
 *
 * Based on SPI MEM interface and spi-fsl-qspi.c driver.
 *
 * Author:
 *     Yogesh Narayan Gaur <yogeshnarayan.gaur@nxp.com>
 *     Boris Brezillon <bbrezillon@kernel.org>
 *     Frieder Schrempf <frieder.schrempf@kontron.de>
 */

#include <linux/acpi.h>
#include <linux/bitops.h>
#include <linux/bitfield.h>
#include <linux/clk.h>
#include <linux/completion.h>
#include <linux/delay.h>
#include <linux/err.h>
#include <linux/errno.h>
#include <linux/interrupt.h>
#include <linux/io.h>
#include <linux/iopoll.h>
#include <linux/jiffies.h>
#include <linux/kernel.h>
#include <linux/module.h>
#include <linux/mutex.h>
#include <linux/of.h>
#include <linux/platform_device.h>
#include <linux/pm_qos.h>
#include <linux/regmap.h>
#include <linux/sizes.h>
#include <linux/sys_soc.h>

#include <linux/mfd/syscon.h>
#include <linux/spi/spi.h>
#include <linux/spi/spi-mem.h>

/* Registers used by the driver */
#define FSPI_MCR0			0x00
#define FSPI_MCR0_AHB_TIMEOUT(x)	((x) << 24)
#define FSPI_MCR0_IP_TIMEOUT(x)		((x) << 16)
#define FSPI_MCR0_LEARN_EN		BIT(15)
#define FSPI_MCR0_SCRFRUN_EN		BIT(14)
#define FSPI_MCR0_OCTCOMB_EN		BIT(13)
#define FSPI_MCR0_DOZE_EN		BIT(12)
#define FSPI_MCR0_HSEN			BIT(11)
#define FSPI_MCR0_SERCLKDIV		BIT(8)
#define FSPI_MCR0_ATDF_EN		BIT(7)
#define FSPI_MCR0_ARDF_EN		BIT(6)
#define FSPI_MCR0_RXCLKSRC(x)		((x) << 4)
#define FSPI_MCR0_END_CFG(x)		((x) << 2)
#define FSPI_MCR0_MDIS			BIT(1)
#define FSPI_MCR0_SWRST			BIT(0)

#define FSPI_MCR1			0x04
#define FSPI_MCR1_SEQ_TIMEOUT(x)	((x) << 16)
#define FSPI_MCR1_AHB_TIMEOUT(x)	(x)

#define FSPI_MCR2			0x08
#define FSPI_MCR2_IDLE_WAIT(x)		((x) << 24)
#define FSPI_MCR2_SAMEDEVICEEN		BIT(15)
#define FSPI_MCR2_CLRLRPHS		BIT(14)
#define FSPI_MCR2_ABRDATSZ		BIT(8)
#define FSPI_MCR2_ABRLEARN		BIT(7)
#define FSPI_MCR2_ABR_READ		BIT(6)
#define FSPI_MCR2_ABRWRITE		BIT(5)
#define FSPI_MCR2_ABRDUMMY		BIT(4)
#define FSPI_MCR2_ABR_MODE		BIT(3)
#define FSPI_MCR2_ABRCADDR		BIT(2)
#define FSPI_MCR2_ABRRADDR		BIT(1)
#define FSPI_MCR2_ABR_CMD		BIT(0)

#define FSPI_AHBCR			0x0c
#define FSPI_AHBCR_RDADDROPT		BIT(6)
#define FSPI_AHBCR_PREF_EN		BIT(5)
#define FSPI_AHBCR_BUFF_EN		BIT(4)
#define FSPI_AHBCR_CACH_EN		BIT(3)
#define FSPI_AHBCR_CLRTXBUF		BIT(2)
#define FSPI_AHBCR_CLRRXBUF		BIT(1)
#define FSPI_AHBCR_PAR_EN		BIT(0)

#define FSPI_INTEN			0x10
#define FSPI_INTEN_SCLKSBWR		BIT(9)
#define FSPI_INTEN_SCLKSBRD		BIT(8)
#define FSPI_INTEN_DATALRNFL		BIT(7)
#define FSPI_INTEN_IPTXWE		BIT(6)
#define FSPI_INTEN_IPRXWA		BIT(5)
#define FSPI_INTEN_AHBCMDERR		BIT(4)
#define FSPI_INTEN_IPCMDERR		BIT(3)
#define FSPI_INTEN_AHBCMDGE		BIT(2)
#define FSPI_INTEN_IPCMDGE		BIT(1)
#define FSPI_INTEN_IPCMDDONE		BIT(0)

#define FSPI_INTR			0x14
#define FSPI_INTR_SCLKSBWR		BIT(9)
#define FSPI_INTR_SCLKSBRD		BIT(8)
#define FSPI_INTR_DATALRNFL		BIT(7)
#define FSPI_INTR_IPTXWE		BIT(6)
#define FSPI_INTR_IPRXWA		BIT(5)
#define FSPI_INTR_AHBCMDERR		BIT(4)
#define FSPI_INTR_IPCMDERR		BIT(3)
#define FSPI_INTR_AHBCMDGE		BIT(2)
#define FSPI_INTR_IPCMDGE		BIT(1)
#define FSPI_INTR_IPCMDDONE		BIT(0)

#define FSPI_LUTKEY			0x18
#define FSPI_LUTKEY_VALUE		0x5AF05AF0

#define FSPI_LCKCR			0x1C

#define FSPI_LCKER_LOCK			0x1
#define FSPI_LCKER_UNLOCK		0x2

#define FSPI_BUFXCR_INVALID_MSTRID	0xE
#define FSPI_AHBRX_BUF0CR0		0x20
#define FSPI_AHBRX_BUF1CR0		0x24
#define FSPI_AHBRX_BUF2CR0		0x28
#define FSPI_AHBRX_BUF3CR0		0x2C
#define FSPI_AHBRX_BUF4CR0		0x30
#define FSPI_AHBRX_BUF5CR0		0x34
#define FSPI_AHBRX_BUF6CR0		0x38
#define FSPI_AHBRX_BUF7CR0		0x3C
#define FSPI_AHBRXBUF0CR7_PREF		BIT(31)

#define FSPI_AHBRX_BUF0CR1		0x40
#define FSPI_AHBRX_BUF1CR1		0x44
#define FSPI_AHBRX_BUF2CR1		0x48
#define FSPI_AHBRX_BUF3CR1		0x4C
#define FSPI_AHBRX_BUF4CR1		0x50
#define FSPI_AHBRX_BUF5CR1		0x54
#define FSPI_AHBRX_BUF6CR1		0x58
#define FSPI_AHBRX_BUF7CR1		0x5C

#define FSPI_FLSHA1CR0			0x60
#define FSPI_FLSHA2CR0			0x64
#define FSPI_FLSHB1CR0			0x68
#define FSPI_FLSHB2CR0			0x6C
#define FSPI_FLSHXCR0_SZ_KB		10
#define FSPI_FLSHXCR0_SZ(x)		((x) >> FSPI_FLSHXCR0_SZ_KB)

#define FSPI_FLSHA1CR1			0x70
#define FSPI_FLSHA2CR1			0x74
#define FSPI_FLSHB1CR1			0x78
#define FSPI_FLSHB2CR1			0x7C
#define FSPI_FLSHXCR1_CSINTR(x)		((x) << 16)
#define FSPI_FLSHXCR1_CAS(x)		((x) << 11)
#define FSPI_FLSHXCR1_WA		BIT(10)
#define FSPI_FLSHXCR1_TCSH(x)		((x) << 5)
#define FSPI_FLSHXCR1_TCSS(x)		(x)

#define FSPI_FLSHA1CR2			0x80
#define FSPI_FLSHA2CR2			0x84
#define FSPI_FLSHB1CR2			0x88
#define FSPI_FLSHB2CR2			0x8C
#define FSPI_FLSHXCR2_CLRINSP		BIT(24)
#define FSPI_FLSHXCR2_AWRWAIT		BIT(16)
#define FSPI_FLSHXCR2_AWRSEQN_SHIFT	13
#define FSPI_FLSHXCR2_AWRSEQI_SHIFT	8
#define FSPI_FLSHXCR2_ARDSEQN_SHIFT	5
#define FSPI_FLSHXCR2_ARDSEQI_SHIFT	0

#define FSPI_IPCR0			0xA0

#define FSPI_IPCR1			0xA4
#define FSPI_IPCR1_IPAREN		BIT(31)
#define FSPI_IPCR1_SEQNUM_SHIFT		24
#define FSPI_IPCR1_SEQID_SHIFT		16
#define FSPI_IPCR1_IDATSZ(x)		(x)

#define FSPI_IPCMD			0xB0
#define FSPI_IPCMD_TRG			BIT(0)

#define FSPI_DLPR			0xB4

#define FSPI_IPRXFCR			0xB8
#define FSPI_IPRXFCR_CLR		BIT(0)
#define FSPI_IPRXFCR_DMA_EN		BIT(1)
#define FSPI_IPRXFCR_WMRK(x)		((x) << 2)

#define FSPI_IPTXFCR			0xBC
#define FSPI_IPTXFCR_CLR		BIT(0)
#define FSPI_IPTXFCR_DMA_EN		BIT(1)
#define FSPI_IPTXFCR_WMRK(x)		((x) << 2)

#define FSPI_DLLACR			0xC0
#define FSPI_DLLACR_OVRDEN		BIT(8)
#define FSPI_DLLACR_SLVDLY(x)		((x) << 3)
#define FSPI_DLLACR_DLLRESET		BIT(1)
#define FSPI_DLLACR_DLLEN		BIT(0)

#define FSPI_DLLBCR			0xC4
#define FSPI_DLLBCR_OVRDEN		BIT(8)
#define FSPI_DLLBCR_SLVDLY(x)		((x) << 3)
#define FSPI_DLLBCR_DLLRESET		BIT(1)
#define FSPI_DLLBCR_DLLEN		BIT(0)

#define FSPI_STS0			0xE0
#define FSPI_STS0_DLPHB(x)		((x) << 8)
#define FSPI_STS0_DLPHA(x)		((x) << 4)
#define FSPI_STS0_CMD_SRC(x)		((x) << 2)
#define FSPI_STS0_ARB_IDLE		BIT(1)
#define FSPI_STS0_SEQ_IDLE		BIT(0)

#define FSPI_STS1			0xE4
#define FSPI_STS1_IP_ERRCD(x)		((x) << 24)
#define FSPI_STS1_IP_ERRID(x)		((x) << 16)
#define FSPI_STS1_AHB_ERRCD(x)		((x) << 8)
#define FSPI_STS1_AHB_ERRID(x)		(x)

#define FSPI_STS2			0xE8
#define FSPI_STS2_BREFLOCK		BIT(17)
#define FSPI_STS2_BSLVLOCK		BIT(16)
#define FSPI_STS2_AREFLOCK		BIT(1)
#define FSPI_STS2_ASLVLOCK		BIT(0)
#define FSPI_STS2_AB_LOCK		(FSPI_STS2_BREFLOCK | \
					 FSPI_STS2_BSLVLOCK | \
					 FSPI_STS2_AREFLOCK | \
					 FSPI_STS2_ASLVLOCK)

#define FSPI_AHBSPNST			0xEC
#define FSPI_AHBSPNST_DATLFT(x)		((x) << 16)
#define FSPI_AHBSPNST_BUFID(x)		((x) << 1)
#define FSPI_AHBSPNST_ACTIVE		BIT(0)

#define FSPI_IPRXFSTS			0xF0
#define FSPI_IPRXFSTS_RDCNTR(x)		((x) << 16)
#define FSPI_IPRXFSTS_FILL(x)		(x)

#define FSPI_IPTXFSTS			0xF4
#define FSPI_IPTXFSTS_WRCNTR(x)		((x) << 16)
#define FSPI_IPTXFSTS_FILL(x)		(x)

#define FSPI_RFDR			0x100
#define FSPI_TFDR			0x180

#define FSPI_LUT_BASE			0x200

/* register map end */

/* Instruction set for the LUT register. */
#define LUT_STOP			0x00
#define LUT_CMD				0x01
#define LUT_ADDR			0x02
#define LUT_CADDR_SDR			0x03
#define LUT_MODE			0x04
#define LUT_MODE2			0x05
#define LUT_MODE4			0x06
#define LUT_MODE8			0x07
#define LUT_NXP_WRITE			0x08
#define LUT_NXP_READ			0x09
#define LUT_LEARN_SDR			0x0A
#define LUT_DATSZ_SDR			0x0B
#define LUT_DUMMY			0x0C
#define LUT_DUMMY_RWDS_SDR		0x0D
#define LUT_JMP_ON_CS			0x1F
#define LUT_CMD_DDR			0x21
#define LUT_ADDR_DDR			0x22
#define LUT_CADDR_DDR			0x23
#define LUT_MODE_DDR			0x24
#define LUT_MODE2_DDR			0x25
#define LUT_MODE4_DDR			0x26
#define LUT_MODE8_DDR			0x27
#define LUT_WRITE_DDR			0x28
#define LUT_READ_DDR			0x29
#define LUT_LEARN_DDR			0x2A
#define LUT_DATSZ_DDR			0x2B
#define LUT_DUMMY_DDR			0x2C
#define LUT_DUMMY_RWDS_DDR		0x2D

/*
 * Calculate number of required PAD bits for LUT register.
 *
 * The pad stands for the number of IO lines [0:7].
 * For example, the octal read needs eight IO lines,
 * so you should use LUT_PAD(8). This macro
 * returns 3 i.e. use eight (2^3) IP lines for read.
 */
#define LUT_PAD(x) (fls(x) - 1)

/*
 * Macro for constructing the LUT entries with the following
 * register layout:
 *
 *  ---------------------------------------------------
 *  | INSTR1 | PAD1 | OPRND1 | INSTR0 | PAD0 | OPRND0 |
 *  ---------------------------------------------------
 */
#define PAD_SHIFT		8
#define INSTR_SHIFT		10
#define OPRND_SHIFT		16

/* Macros for constructing the LUT register. */
#define LUT_DEF(idx, ins, pad, opr)			  \
	((((ins) << INSTR_SHIFT) | ((pad) << PAD_SHIFT) | \
	(opr)) << (((idx) % 2) * OPRND_SHIFT))

#define POLL_TOUT		5000
#define NXP_FSPI_MAX_CHIPSELECT		4
#define NXP_FSPI_MIN_IOMAP	SZ_4M

#define DCFG_RCWSR1		0x100
#define SYS_PLL_RAT		GENMASK(6, 2)

/* Access flash memory using IP bus only */
#define FSPI_QUIRK_USE_IP_ONLY	BIT(0)

struct nxp_fspi_devtype_data {
	unsigned int rxfifo;
	unsigned int txfifo;
	unsigned int ahb_buf_size;
	unsigned int quirks;
	unsigned int lut_num;
	bool little_endian;
};

static struct nxp_fspi_devtype_data lx2160a_data = {
	.rxfifo = SZ_512,       /* (64  * 64 bits)  */
	.txfifo = SZ_1K,        /* (128 * 64 bits)  */
	.ahb_buf_size = SZ_2K,  /* (256 * 64 bits)  */
	.quirks = 0,
	.lut_num = 32,
	.little_endian = true,  /* little-endian    */
};

static struct nxp_fspi_devtype_data imx8mm_data = {
	.rxfifo = SZ_512,       /* (64  * 64 bits)  */
	.txfifo = SZ_1K,        /* (128 * 64 bits)  */
	.ahb_buf_size = SZ_2K,  /* (256 * 64 bits)  */
	.quirks = 0,
	.lut_num = 32,
	.little_endian = true,  /* little-endian    */
};

static struct nxp_fspi_devtype_data imx8qxp_data = {
	.rxfifo = SZ_512,       /* (64  * 64 bits)  */
	.txfifo = SZ_1K,        /* (128 * 64 bits)  */
	.ahb_buf_size = SZ_2K,  /* (256 * 64 bits)  */
	.quirks = 0,
	.lut_num = 32,
	.little_endian = true,  /* little-endian    */
};

static struct nxp_fspi_devtype_data imx8dxl_data = {
	.rxfifo = SZ_512,       /* (64  * 64 bits)  */
	.txfifo = SZ_1K,        /* (128 * 64 bits)  */
	.ahb_buf_size = SZ_2K,  /* (256 * 64 bits)  */
	.quirks = FSPI_QUIRK_USE_IP_ONLY,
	.lut_num = 32,
	.little_endian = true,  /* little-endian    */
};

static struct nxp_fspi_devtype_data imx8ulp_data = {
	.rxfifo = SZ_512,       /* (64  * 64 bits)  */
	.txfifo = SZ_1K,        /* (128 * 64 bits)  */
	.ahb_buf_size = SZ_2K,  /* (256 * 64 bits)  */
	.quirks = 0,
	.lut_num = 16,
	.little_endian = true,  /* little-endian    */
};

struct nxp_fspi {
	void __iomem *iobase;
	void __iomem *ahb_addr;
	u32 memmap_phy;
	u32 memmap_phy_size;
	u32 memmap_start;
	u32 memmap_len;
	struct clk *clk, *clk_en;
	struct device *dev;
	struct completion c;
	struct nxp_fspi_devtype_data *devtype_data;
	struct mutex lock;
	struct pm_qos_request pm_qos_req;
	int selected;
};

static inline int needs_ip_only(struct nxp_fspi *f)
{
	return f->devtype_data->quirks & FSPI_QUIRK_USE_IP_ONLY;
}

/*
 * R/W functions for big- or little-endian registers:
 * The FSPI controller's endianness is independent of
 * the CPU core's endianness. So far, although the CPU
 * core is little-endian the FSPI controller can use
 * big-endian or little-endian.
 */
static void fspi_writel(struct nxp_fspi *f, u32 val, void __iomem *addr)
{
	if (f->devtype_data->little_endian)
		iowrite32(val, addr);
	else
		iowrite32be(val, addr);
}

static u32 fspi_readl(struct nxp_fspi *f, void __iomem *addr)
{
	if (f->devtype_data->little_endian)
		return ioread32(addr);
	else
		return ioread32be(addr);
}

static irqreturn_t nxp_fspi_irq_handler(int irq, void *dev_id)
{
	struct nxp_fspi *f = dev_id;
	u32 reg;

	/* clear interrupt */
	reg = fspi_readl(f, f->iobase + FSPI_INTR);
	fspi_writel(f, FSPI_INTR_IPCMDDONE, f->iobase + FSPI_INTR);

	if (reg & FSPI_INTR_IPCMDDONE)
		complete(&f->c);

	return IRQ_HANDLED;
}

static int nxp_fspi_check_buswidth(struct nxp_fspi *f, u8 width)
{
	switch (width) {
	case 1:
	case 2:
	case 4:
	case 8:
		return 0;
	}

	return -ENOTSUPP;
}

static bool nxp_fspi_supports_op(struct spi_mem *mem,
				 const struct spi_mem_op *op)
{
	struct nxp_fspi *f = spi_controller_get_devdata(mem->spi->controller);
	int ret;

	ret = nxp_fspi_check_buswidth(f, op->cmd.buswidth);

	if (op->addr.nbytes)
		ret |= nxp_fspi_check_buswidth(f, op->addr.buswidth);

	if (op->dummy.nbytes)
		ret |= nxp_fspi_check_buswidth(f, op->dummy.buswidth);

	if (op->data.nbytes)
		ret |= nxp_fspi_check_buswidth(f, op->data.buswidth);

	if (ret)
		return false;

	/*
	 * The number of address bytes should be equal to or less than 4 bytes.
	 */
	if (op->addr.nbytes > 4)
		return false;

	/*
	 * If requested address value is greater than controller assigned
	 * memory mapped space, return error as it didn't fit in the range
	 * of assigned address space.
	 */
	if (op->addr.val >= f->memmap_phy_size)
		return false;

	/* Max 64 dummy clock cycles supported */
	if (op->dummy.buswidth &&
	    (op->dummy.nbytes * 8 / op->dummy.buswidth > 64))
		return false;

	/* Max data length, check controller limits and alignment */
	if (op->data.dir == SPI_MEM_DATA_IN &&
	    (op->data.nbytes > f->devtype_data->ahb_buf_size ||
	     (op->data.nbytes > f->devtype_data->rxfifo - 4 &&
	      !IS_ALIGNED(op->data.nbytes, 8))))
		return false;

	if (op->data.dir == SPI_MEM_DATA_OUT &&
	    op->data.nbytes > f->devtype_data->txfifo)
		return false;

	return spi_mem_default_supports_op(mem, op);
}

/* Instead of busy looping invoke readl_poll_timeout functionality. */
static int fspi_readl_poll_tout(struct nxp_fspi *f, void __iomem *base,
				u32 mask, u32 delay_us,
				u32 timeout_us, bool c)
{
	u32 reg;

	if (!f->devtype_data->little_endian)
		mask = (u32)cpu_to_be32(mask);

	if (c)
		return readl_poll_timeout(base, reg, (reg & mask),
					  delay_us, timeout_us);
	else
		return readl_poll_timeout(base, reg, !(reg & mask),
					  delay_us, timeout_us);
}

/*
 * If the target device content being changed by Write/Erase, need to
 * invalidate the AHB buffer. This can be achieved by doing the reset
 * of controller after setting MCR0[SWRESET] bit.
 */
static inline void nxp_fspi_invalid(struct nxp_fspi *f)
{
	u32 reg;
	int ret;

	reg = fspi_readl(f, f->iobase + FSPI_MCR0);
	fspi_writel(f, reg | FSPI_MCR0_SWRST, f->iobase + FSPI_MCR0);

	/* w1c register, wait unit clear */
	ret = fspi_readl_poll_tout(f, f->iobase + FSPI_MCR0,
				   FSPI_MCR0_SWRST, 0, POLL_TOUT, false);
	WARN_ON(ret);
}

static void nxp_fspi_prepare_lut(struct nxp_fspi *f,
				 const struct spi_mem_op *op)
{
	void __iomem *base = f->iobase;
	u32 lutval[4] = {};
	int lutidx = 1, i;
	u32 lut_offset = (f->devtype_data->lut_num - 1) * 4 * 4;
	u32 target_lut_reg;

	/* cmd */
	lutval[0] |= LUT_DEF(0, LUT_CMD, LUT_PAD(op->cmd.buswidth),
			     op->cmd.opcode);

	/* addr bytes */
	if (op->addr.nbytes) {
		lutval[lutidx / 2] |= LUT_DEF(lutidx, LUT_ADDR,
					      LUT_PAD(op->addr.buswidth),
					      op->addr.nbytes * 8);
		lutidx++;
	}

	/* dummy bytes, if needed */
	if (op->dummy.nbytes) {
		lutval[lutidx / 2] |= LUT_DEF(lutidx, LUT_DUMMY,
		/*
		 * Due to FlexSPI controller limitation number of PAD for dummy
		 * buswidth needs to be programmed as equal to data buswidth.
		 */
					      LUT_PAD(op->data.buswidth),
					      op->dummy.nbytes * 8 /
					      op->dummy.buswidth);
		lutidx++;
	}

	/* read/write data bytes */
	if (op->data.nbytes) {
		lutval[lutidx / 2] |= LUT_DEF(lutidx,
					      op->data.dir == SPI_MEM_DATA_IN ?
					      LUT_NXP_READ : LUT_NXP_WRITE,
					      LUT_PAD(op->data.buswidth),
					      0);
		lutidx++;
	}

	/* stop condition. */
	lutval[lutidx / 2] |= LUT_DEF(lutidx, LUT_STOP, 0, 0);

	/* unlock LUT */
	fspi_writel(f, FSPI_LUTKEY_VALUE, f->iobase + FSPI_LUTKEY);
	fspi_writel(f, FSPI_LCKER_UNLOCK, f->iobase + FSPI_LCKCR);

	/* fill LUT */
	for (i = 0; i < ARRAY_SIZE(lutval); i++) {
		target_lut_reg = FSPI_LUT_BASE + lut_offset + i * 4;
		fspi_writel(f, lutval[i], base + target_lut_reg);
	}

	dev_dbg(f->dev, "CMD[%02x] lutval[0:%08x 1:%08x 2:%08x 3:%08x], size: 0x%08x\n",
		op->cmd.opcode, lutval[0], lutval[1], lutval[2], lutval[3], op->data.nbytes);

	/* lock LUT */
	fspi_writel(f, FSPI_LUTKEY_VALUE, f->iobase + FSPI_LUTKEY);
	fspi_writel(f, FSPI_LCKER_LOCK, f->iobase + FSPI_LCKCR);
}

static int nxp_fspi_clk_prep_enable(struct nxp_fspi *f)
{
	int ret;

	if (is_acpi_node(dev_fwnode(f->dev)))
		return 0;

	ret = clk_prepare_enable(f->clk_en);
	if (ret)
		return ret;

	ret = clk_prepare_enable(f->clk);
	if (ret) {
		clk_disable_unprepare(f->clk_en);
		return ret;
	}

	return 0;
}

static int nxp_fspi_clk_disable_unprep(struct nxp_fspi *f)
{
	if (is_acpi_node(dev_fwnode(f->dev)))
		return 0;

	clk_disable_unprepare(f->clk);
	clk_disable_unprepare(f->clk_en);

	return 0;
}

static void nxp_fspi_dll_calibration(struct nxp_fspi *f)
{
	int ret;

	/* Reset the DLL, set the DLLRESET to 1 and then set to 0 */
	fspi_writel(f, FSPI_DLLACR_DLLRESET, f->iobase + FSPI_DLLACR);
	fspi_writel(f, FSPI_DLLBCR_DLLRESET, f->iobase + FSPI_DLLBCR);
	fspi_writel(f, 0, f->iobase + FSPI_DLLACR);
	fspi_writel(f, 0, f->iobase + FSPI_DLLBCR);

	/*
	 * Enable the DLL calibration mode.
	 * The delay target for slave delay line is:
	 *   ((SLVDLYTARGET+1) * 1/32 * clock cycle of reference clock.
	 * When clock rate > 100MHz, recommend SLVDLYTARGET is 0xF, which
	 * means half of clock cycle of reference clock.
	 */
	fspi_writel(f, FSPI_DLLACR_DLLEN | FSPI_DLLACR_SLVDLY(0xF),
		    f->iobase + FSPI_DLLACR);
	fspi_writel(f, FSPI_DLLBCR_DLLEN | FSPI_DLLBCR_SLVDLY(0xF),
		    f->iobase + FSPI_DLLBCR);

	/* Wait to get REF/SLV lock */
	ret = fspi_readl_poll_tout(f, f->iobase + FSPI_STS2, FSPI_STS2_AB_LOCK,
				   0, POLL_TOUT, true);
	if (ret)
		dev_warn(f->dev, "DLL lock failed, please fix it!\n");
}

/*
 * In FlexSPI controller, flash access is based on value of FSPI_FLSHXXCR0
 * register and start base address of the target device.
 *
 *							    (Higher address)
 *				--------    <-- FLSHB2CR0
 *				|  B2  |
 *				|      |
 *	B2 start address -->	--------    <-- FLSHB1CR0
 *				|  B1  |
 *				|      |
 *	B1 start address -->	--------    <-- FLSHA2CR0
 *				|  A2  |
 *				|      |
 *	A2 start address -->	--------    <-- FLSHA1CR0
 *				|  A1  |
 *				|      |
 *	A1 start address -->	--------		    (Lower address)
 *
 *
 * Start base address defines the starting address range for given CS and
 * FSPI_FLSHXXCR0 defines the size of the target device connected at given CS.
 *
 * But, different targets are having different combinations of number of CS,
 * some targets only have single CS or two CS covering controller's full
 * memory mapped space area.
 * Thus, implementation is being done as independent of the size and number
 * of the connected target device.
 * Assign controller memory mapped space size as the size to the connected
 * target device.
 * Mark FLSHxxCR0 as zero initially and then assign value only to the selected
 * chip-select Flash configuration register.
 *
 * For e.g. to access CS2 (B1), FLSHB1CR0 register would be equal to the
 * memory mapped size of the controller.
 * Value for rest of the CS FLSHxxCR0 register would be zero.
 *
 */
static void nxp_fspi_select_mem(struct nxp_fspi *f, struct spi_device *spi)
{
	unsigned long rate = spi->max_speed_hz;
	int ret;
	uint64_t size_kb;

	/*
	 * Return, if previously selected target device is same as current
	 * requested target device.
	 */
	if (f->selected == spi_get_chipselect(spi, 0))
		return;

	/* Reset FLSHxxCR0 registers */
	fspi_writel(f, 0, f->iobase + FSPI_FLSHA1CR0);
	fspi_writel(f, 0, f->iobase + FSPI_FLSHA2CR0);
	fspi_writel(f, 0, f->iobase + FSPI_FLSHB1CR0);
	fspi_writel(f, 0, f->iobase + FSPI_FLSHB2CR0);

	/* Assign controller memory mapped space as size, KBytes, of flash. */
	size_kb = FSPI_FLSHXCR0_SZ(f->memmap_phy_size);

	fspi_writel(f, size_kb, f->iobase + FSPI_FLSHA1CR0 +
		    4 * spi_get_chipselect(spi, 0));

	dev_dbg(f->dev, "Target device [CS:%x] selected\n", spi_get_chipselect(spi, 0));

	nxp_fspi_clk_disable_unprep(f);

	ret = clk_set_rate(f->clk, rate);
	if (ret)
		return;

	ret = nxp_fspi_clk_prep_enable(f);
	if (ret)
		return;

	/*
	 * If clock rate > 100MHz, then switch from DLL override mode to
	 * DLL calibration mode.
	 */
	if (rate > 100000000)
		nxp_fspi_dll_calibration(f);

	f->selected = spi_get_chipselect(spi, 0);
}

static int nxp_fspi_read_ahb(struct nxp_fspi *f, const struct spi_mem_op *op)
{
	u32 start = op->addr.val;
	u32 len = op->data.nbytes;

	/* if necessary, ioremap before AHB read */
	if ((!f->ahb_addr) || start < f->memmap_start ||
	     start + len > f->memmap_start + f->memmap_len) {
		if (f->ahb_addr)
			iounmap(f->ahb_addr);

		f->memmap_start = start;
		f->memmap_len = max_t(u32, len, NXP_FSPI_MIN_IOMAP);

		f->ahb_addr = ioremap(f->memmap_phy + f->memmap_start,
					 f->memmap_len);

		if (!f->ahb_addr) {
			dev_err(f->dev, "failed to alloc memory\n");
			return -ENOMEM;
		}
	}

	/* Read out the data directly from the AHB buffer. */
	memcpy_fromio(op->data.buf.in,
		      f->ahb_addr + start - f->memmap_start, len);

	return 0;
}

static void nxp_fspi_fill_txfifo(struct nxp_fspi *f,
				 const struct spi_mem_op *op)
{
	void __iomem *base = f->iobase;
	int i, ret;
	u8 *buf = (u8 *) op->data.buf.out;

	/* clear the TX FIFO. */
	fspi_writel(f, FSPI_IPTXFCR_CLR, base + FSPI_IPTXFCR);

	/*
	 * Default value of water mark level is 8 bytes, hence in single
	 * write request controller can write max 8 bytes of data.
	 */

	for (i = 0; i < ALIGN_DOWN(op->data.nbytes, 8); i += 8) {
		/* Wait for TXFIFO empty */
		ret = fspi_readl_poll_tout(f, f->iobase + FSPI_INTR,
					   FSPI_INTR_IPTXWE, 0,
					   POLL_TOUT, true);
		WARN_ON(ret);

		fspi_writel(f, *(u32 *) (buf + i), base + FSPI_TFDR);
		fspi_writel(f, *(u32 *) (buf + i + 4), base + FSPI_TFDR + 4);
		fspi_writel(f, FSPI_INTR_IPTXWE, base + FSPI_INTR);
	}

	if (i < op->data.nbytes) {
		u32 data = 0;
		int j;
		int remaining = op->data.nbytes - i;
		/* Wait for TXFIFO empty */
		ret = fspi_readl_poll_tout(f, f->iobase + FSPI_INTR,
					   FSPI_INTR_IPTXWE, 0,
					   POLL_TOUT, true);
		WARN_ON(ret);

		for (j = 0; j < ALIGN(remaining, 4); j += 4) {
			memcpy(&data, buf + i + j, min_t(int, 4, remaining - j));
			fspi_writel(f, data, base + FSPI_TFDR + j);
		}
		fspi_writel(f, FSPI_INTR_IPTXWE, base + FSPI_INTR);
	}
}

static void nxp_fspi_read_rxfifo(struct nxp_fspi *f,
			  const struct spi_mem_op *op)
{
	void __iomem *base = f->iobase;
	int i, ret;
	int len = op->data.nbytes;
	u8 *buf = (u8 *) op->data.buf.in;

	/*
	 * Default value of water mark level is 8 bytes, hence in single
	 * read request controller can read max 8 bytes of data.
	 */
	for (i = 0; i < ALIGN_DOWN(len, 8); i += 8) {
		/* Wait for RXFIFO available */
		ret = fspi_readl_poll_tout(f, f->iobase + FSPI_INTR,
					   FSPI_INTR_IPRXWA, 0,
					   POLL_TOUT, true);
		WARN_ON(ret);

		*(u32 *)(buf + i) = fspi_readl(f, base + FSPI_RFDR);
		*(u32 *)(buf + i + 4) = fspi_readl(f, base + FSPI_RFDR + 4);
		/* move the FIFO pointer */
		fspi_writel(f, FSPI_INTR_IPRXWA, base + FSPI_INTR);
	}

	if (i < len) {
		u32 tmp;
		int size, j;

		buf = op->data.buf.in + i;
		/* Wait for RXFIFO available */
		ret = fspi_readl_poll_tout(f, f->iobase + FSPI_INTR,
					   FSPI_INTR_IPRXWA, 0,
					   POLL_TOUT, true);
		WARN_ON(ret);

		len = op->data.nbytes - i;
		for (j = 0; j < op->data.nbytes - i; j += 4) {
			tmp = fspi_readl(f, base + FSPI_RFDR + j);
			size = min(len, 4);
			memcpy(buf + j, &tmp, size);
			len -= size;
		}
	}

	/* invalid the RXFIFO */
	fspi_writel(f, FSPI_IPRXFCR_CLR, base + FSPI_IPRXFCR);
	/* move the FIFO pointer */
	fspi_writel(f, FSPI_INTR_IPRXWA, base + FSPI_INTR);
}

static int nxp_fspi_do_op(struct nxp_fspi *f, const struct spi_mem_op *op)
{
	void __iomem *base = f->iobase;
	int seqnum = 0;
	int err = 0;
	u32 reg, seqid_lut;

	reg = fspi_readl(f, base + FSPI_IPRXFCR);
	/* invalid RXFIFO first */
	reg &= ~FSPI_IPRXFCR_DMA_EN;
	reg = reg | FSPI_IPRXFCR_CLR;
	fspi_writel(f, reg, base + FSPI_IPRXFCR);

	init_completion(&f->c);

	fspi_writel(f, op->addr.val, base + FSPI_IPCR0);
	/*
	 * Always start the sequence at the same index since we update
	 * the LUT at each exec_op() call. And also specify the DATA
	 * length, since it's has not been specified in the LUT.
	 */
	seqid_lut = f->devtype_data->lut_num - 1;
	fspi_writel(f, op->data.nbytes |
		 (seqid_lut << FSPI_IPCR1_SEQID_SHIFT) |
		 (seqnum << FSPI_IPCR1_SEQNUM_SHIFT),
		 base + FSPI_IPCR1);

	/* Trigger the LUT now. */
	fspi_writel(f, FSPI_IPCMD_TRG, base + FSPI_IPCMD);

	/* Wait for the interrupt. */
	if (!wait_for_completion_timeout(&f->c, msecs_to_jiffies(1000)))
		err = -ETIMEDOUT;

	/* Invoke IP data read, if request is of data read. */
	if (!err && op->data.nbytes && op->data.dir == SPI_MEM_DATA_IN)
		nxp_fspi_read_rxfifo(f, op);

	return err;
}

static int nxp_fspi_exec_op(struct spi_mem *mem, const struct spi_mem_op *op)
{
	struct nxp_fspi *f = spi_controller_get_devdata(mem->spi->controller);
	int err = 0;

	mutex_lock(&f->lock);

	/* Wait for controller being ready. */
	err = fspi_readl_poll_tout(f, f->iobase + FSPI_STS0,
				   FSPI_STS0_ARB_IDLE, 1, POLL_TOUT, true);
	WARN_ON(err);

	nxp_fspi_select_mem(f, mem->spi);

	nxp_fspi_prepare_lut(f, op);
	/*
	 * If we have large chunks of data, we read them through the AHB bus by
	 * accessing the mapped memory. In all other cases we use IP commands
	 * to access the flash. Read via AHB bus may be corrupted due to
	 * existence of an errata and therefore discard AHB read in such cases.
	 */
	if (op->data.nbytes > (f->devtype_data->rxfifo - 4) &&
	    op->data.dir == SPI_MEM_DATA_IN &&
	    !needs_ip_only(f)) {
		err = nxp_fspi_read_ahb(f, op);
	} else {
		if (op->data.nbytes && op->data.dir == SPI_MEM_DATA_OUT)
			nxp_fspi_fill_txfifo(f, op);

		err = nxp_fspi_do_op(f, op);
	}

	/* Invalidate the data in the AHB buffer. */
	nxp_fspi_invalid(f);

	mutex_unlock(&f->lock);

	return err;
}

static int nxp_fspi_adjust_op_size(struct spi_mem *mem, struct spi_mem_op *op)
{
	struct nxp_fspi *f = spi_controller_get_devdata(mem->spi->controller);

	if (op->data.dir == SPI_MEM_DATA_OUT) {
		if (op->data.nbytes > f->devtype_data->txfifo)
			op->data.nbytes = f->devtype_data->txfifo;
	} else {
		if (op->data.nbytes > f->devtype_data->ahb_buf_size)
			op->data.nbytes = f->devtype_data->ahb_buf_size;
		else if (op->data.nbytes > (f->devtype_data->rxfifo - 4))
			op->data.nbytes = ALIGN_DOWN(op->data.nbytes, 8);
	}

	/* Limit data bytes to RX FIFO in case of IP read only */
	if (op->data.dir == SPI_MEM_DATA_IN &&
	    needs_ip_only(f) &&
	    op->data.nbytes > f->devtype_data->rxfifo)
		op->data.nbytes = f->devtype_data->rxfifo;

	return 0;
}

static void erratum_err050568(struct nxp_fspi *f)
{
	static const struct soc_device_attribute ls1028a_soc_attr[] = {
		{ .family = "QorIQ LS1028A" },
		{ /* sentinel */ }
	};
	struct regmap *map;
	u32 val, sys_pll_ratio;
	int ret;

	/* Check for LS1028A family */
	if (!soc_device_match(ls1028a_soc_attr)) {
		dev_dbg(f->dev, "Errata applicable only for LS1028A\n");
		return;
	}

	map = syscon_regmap_lookup_by_compatible("fsl,ls1028a-dcfg");
	if (IS_ERR(map)) {
		dev_err(f->dev, "No syscon regmap\n");
		goto err;
	}

	ret = regmap_read(map, DCFG_RCWSR1, &val);
	if (ret < 0)
		goto err;

	sys_pll_ratio = FIELD_GET(SYS_PLL_RAT, val);
	dev_dbg(f->dev, "val: 0x%08x, sys_pll_ratio: %d\n", val, sys_pll_ratio);

	/* Use IP bus only if platform clock is 300MHz */
	if (sys_pll_ratio == 3)
		f->devtype_data->quirks |= FSPI_QUIRK_USE_IP_ONLY;

	return;

err:
	dev_err(f->dev, "Errata cannot be executed. Read via IP bus may not work\n");
}

static int nxp_fspi_default_setup(struct nxp_fspi *f)
{
	void __iomem *base = f->iobase;
	int ret, i;
	u32 reg, seqid_lut;

	/* disable and unprepare clock to avoid glitch pass to controller */
	nxp_fspi_clk_disable_unprep(f);

	/* the default frequency, we will change it later if necessary. */
	ret = clk_set_rate(f->clk, 20000000);
	if (ret)
		return ret;

	ret = nxp_fspi_clk_prep_enable(f);
	if (ret)
		return ret;

	/*
	 * ERR050568: Flash access by FlexSPI AHB command may not work with
	 * platform frequency equal to 300 MHz on LS1028A.
	 * LS1028A reuses LX2160A compatible entry. Make errata applicable for
	 * Layerscape LS1028A platform.
	 */
	if (of_device_is_compatible(f->dev->of_node, "nxp,lx2160a-fspi"))
		erratum_err050568(f);

	/* Reset the module */
	/* w1c register, wait unit clear */
	ret = fspi_readl_poll_tout(f, f->iobase + FSPI_MCR0,
				   FSPI_MCR0_SWRST, 0, POLL_TOUT, false);
	WARN_ON(ret);

	/* Disable the module */
	fspi_writel(f, FSPI_MCR0_MDIS, base + FSPI_MCR0);

	/*
	 * Config the DLL register to default value, enable the target clock delay
	 * line delay cell override mode, and use 1 fixed delay cell in DLL delay
	 * chain, this is the suggested setting when clock rate < 100MHz.
	 */
	fspi_writel(f, FSPI_DLLACR_OVRDEN, base + FSPI_DLLACR);
	fspi_writel(f, FSPI_DLLBCR_OVRDEN, base + FSPI_DLLBCR);

	/* enable module */
	fspi_writel(f, FSPI_MCR0_AHB_TIMEOUT(0xFF) |
		    FSPI_MCR0_IP_TIMEOUT(0xFF) | (u32) FSPI_MCR0_OCTCOMB_EN,
		    base + FSPI_MCR0);

	/*
	 * Disable same device enable bit and configure all target devices
	 * independently.
	 */
	reg = fspi_readl(f, f->iobase + FSPI_MCR2);
	reg = reg & ~(FSPI_MCR2_SAMEDEVICEEN);
	fspi_writel(f, reg, base + FSPI_MCR2);

	/* AHB configuration for access buffer 0~7. */
	for (i = 0; i < 7; i++)
		fspi_writel(f, 0, base + FSPI_AHBRX_BUF0CR0 + 4 * i);

	/*
	 * Set ADATSZ with the maximum AHB buffer size to improve the read
	 * performance.
	 */
	fspi_writel(f, (f->devtype_data->ahb_buf_size / 8 |
		  FSPI_AHBRXBUF0CR7_PREF), base + FSPI_AHBRX_BUF7CR0);

	/* prefetch and no start address alignment limitation */
	fspi_writel(f, FSPI_AHBCR_PREF_EN | FSPI_AHBCR_RDADDROPT,
		 base + FSPI_AHBCR);

	/* Reset the FLSHxCR1 registers. */
	reg = FSPI_FLSHXCR1_TCSH(0x3) | FSPI_FLSHXCR1_TCSS(0x3);
	fspi_writel(f, reg, base + FSPI_FLSHA1CR1);
	fspi_writel(f, reg, base + FSPI_FLSHA2CR1);
	fspi_writel(f, reg, base + FSPI_FLSHB1CR1);
	fspi_writel(f, reg, base + FSPI_FLSHB2CR1);

<<<<<<< HEAD
=======
	/*
	 * The driver only uses one single LUT entry, that is updated on
	 * each call of exec_op(). Index 0 is preset at boot with a basic
	 * read operation, so let's use the last entry.
	 */
	seqid_lut = f->devtype_data->lut_num - 1;
>>>>>>> 2d5404ca
	/* AHB Read - Set lut sequence ID for all CS. */
	fspi_writel(f, seqid_lut, base + FSPI_FLSHA1CR2);
	fspi_writel(f, seqid_lut, base + FSPI_FLSHA2CR2);
	fspi_writel(f, seqid_lut, base + FSPI_FLSHB1CR2);
	fspi_writel(f, seqid_lut, base + FSPI_FLSHB2CR2);

	f->selected = -1;

	/* enable the interrupt */
	fspi_writel(f, FSPI_INTEN_IPCMDDONE, base + FSPI_INTEN);

	return 0;
}

static const char *nxp_fspi_get_name(struct spi_mem *mem)
{
	struct nxp_fspi *f = spi_controller_get_devdata(mem->spi->controller);
	struct device *dev = &mem->spi->dev;
	const char *name;

	// Set custom name derived from the platform_device of the controller.
	if (of_get_available_child_count(f->dev->of_node) == 1)
		return dev_name(f->dev);

	name = devm_kasprintf(dev, GFP_KERNEL,
			      "%s-%d", dev_name(f->dev),
			      spi_get_chipselect(mem->spi, 0));

	if (!name) {
		dev_err(dev, "failed to get memory for custom flash name\n");
		return ERR_PTR(-ENOMEM);
	}

	return name;
}

static const struct spi_controller_mem_ops nxp_fspi_mem_ops = {
	.adjust_op_size = nxp_fspi_adjust_op_size,
	.supports_op = nxp_fspi_supports_op,
	.exec_op = nxp_fspi_exec_op,
	.get_name = nxp_fspi_get_name,
};

static int nxp_fspi_probe(struct platform_device *pdev)
{
	struct spi_controller *ctlr;
	struct device *dev = &pdev->dev;
	struct device_node *np = dev->of_node;
	struct resource *res;
	struct nxp_fspi *f;
	int ret;
	u32 reg;

	ctlr = spi_alloc_host(&pdev->dev, sizeof(*f));
	if (!ctlr)
		return -ENOMEM;

	ctlr->mode_bits = SPI_RX_DUAL | SPI_RX_QUAD | SPI_RX_OCTAL |
			  SPI_TX_DUAL | SPI_TX_QUAD | SPI_TX_OCTAL;

	f = spi_controller_get_devdata(ctlr);
	f->dev = dev;
	f->devtype_data = (struct nxp_fspi_devtype_data *)device_get_match_data(dev);
	if (!f->devtype_data) {
		ret = -ENODEV;
		goto err_put_ctrl;
	}

	platform_set_drvdata(pdev, f);

	/* find the resources - configuration register address space */
	if (is_acpi_node(dev_fwnode(f->dev)))
		f->iobase = devm_platform_ioremap_resource(pdev, 0);
	else
		f->iobase = devm_platform_ioremap_resource_byname(pdev, "fspi_base");

	if (IS_ERR(f->iobase)) {
		ret = PTR_ERR(f->iobase);
		goto err_put_ctrl;
	}

	/* find the resources - controller memory mapped space */
	if (is_acpi_node(dev_fwnode(f->dev)))
		res = platform_get_resource(pdev, IORESOURCE_MEM, 1);
	else
		res = platform_get_resource_byname(pdev,
				IORESOURCE_MEM, "fspi_mmap");

	if (!res) {
		ret = -ENODEV;
		goto err_put_ctrl;
	}

	/* assign memory mapped starting address and mapped size. */
	f->memmap_phy = res->start;
	f->memmap_phy_size = resource_size(res);

	/* find the clocks */
	if (dev_of_node(&pdev->dev)) {
		f->clk_en = devm_clk_get(dev, "fspi_en");
		if (IS_ERR(f->clk_en)) {
			ret = PTR_ERR(f->clk_en);
			goto err_put_ctrl;
		}

		f->clk = devm_clk_get(dev, "fspi");
		if (IS_ERR(f->clk)) {
			ret = PTR_ERR(f->clk);
			goto err_put_ctrl;
		}

		ret = nxp_fspi_clk_prep_enable(f);
		if (ret) {
			dev_err(dev, "can not enable the clock\n");
			goto err_put_ctrl;
		}
	}

	/* Clear potential interrupts */
	reg = fspi_readl(f, f->iobase + FSPI_INTR);
	if (reg)
		fspi_writel(f, reg, f->iobase + FSPI_INTR);

	/* find the irq */
	ret = platform_get_irq(pdev, 0);
	if (ret < 0)
		goto err_disable_clk;

	ret = devm_request_irq(dev, ret,
			nxp_fspi_irq_handler, 0, pdev->name, f);
	if (ret) {
		dev_err(dev, "failed to request irq: %d\n", ret);
		goto err_disable_clk;
	}

	mutex_init(&f->lock);

	ctlr->bus_num = -1;
	ctlr->num_chipselect = NXP_FSPI_MAX_CHIPSELECT;
	ctlr->mem_ops = &nxp_fspi_mem_ops;

	nxp_fspi_default_setup(f);

	ctlr->dev.of_node = np;

	ret = devm_spi_register_controller(&pdev->dev, ctlr);
	if (ret)
		goto err_destroy_mutex;

	return 0;

err_destroy_mutex:
	mutex_destroy(&f->lock);

err_disable_clk:
	nxp_fspi_clk_disable_unprep(f);

err_put_ctrl:
	spi_controller_put(ctlr);

	dev_err(dev, "NXP FSPI probe failed\n");
	return ret;
}

static void nxp_fspi_remove(struct platform_device *pdev)
{
	struct nxp_fspi *f = platform_get_drvdata(pdev);

	/* disable the hardware */
	fspi_writel(f, FSPI_MCR0_MDIS, f->iobase + FSPI_MCR0);

	nxp_fspi_clk_disable_unprep(f);

	mutex_destroy(&f->lock);

	if (f->ahb_addr)
		iounmap(f->ahb_addr);
}

static int nxp_fspi_suspend(struct device *dev)
{
	return 0;
}

static int nxp_fspi_resume(struct device *dev)
{
	struct nxp_fspi *f = dev_get_drvdata(dev);

	nxp_fspi_default_setup(f);

	return 0;
}

static const struct of_device_id nxp_fspi_dt_ids[] = {
	{ .compatible = "nxp,lx2160a-fspi", .data = (void *)&lx2160a_data, },
	{ .compatible = "nxp,imx8mm-fspi", .data = (void *)&imx8mm_data, },
	{ .compatible = "nxp,imx8mp-fspi", .data = (void *)&imx8mm_data, },
	{ .compatible = "nxp,imx8qxp-fspi", .data = (void *)&imx8qxp_data, },
	{ .compatible = "nxp,imx8dxl-fspi", .data = (void *)&imx8dxl_data, },
	{ .compatible = "nxp,imx8ulp-fspi", .data = (void *)&imx8ulp_data, },
	{ /* sentinel */ }
};
MODULE_DEVICE_TABLE(of, nxp_fspi_dt_ids);

#ifdef CONFIG_ACPI
static const struct acpi_device_id nxp_fspi_acpi_ids[] = {
	{ "NXP0009", .driver_data = (kernel_ulong_t)&lx2160a_data, },
	{}
};
MODULE_DEVICE_TABLE(acpi, nxp_fspi_acpi_ids);
#endif

static const struct dev_pm_ops nxp_fspi_pm_ops = {
	.suspend	= nxp_fspi_suspend,
	.resume		= nxp_fspi_resume,
};

static struct platform_driver nxp_fspi_driver = {
	.driver = {
		.name	= "nxp-fspi",
		.of_match_table = nxp_fspi_dt_ids,
		.acpi_match_table = ACPI_PTR(nxp_fspi_acpi_ids),
		.pm =   &nxp_fspi_pm_ops,
	},
	.probe          = nxp_fspi_probe,
	.remove_new	= nxp_fspi_remove,
};
module_platform_driver(nxp_fspi_driver);

MODULE_DESCRIPTION("NXP FSPI Controller Driver");
MODULE_AUTHOR("NXP Semiconductor");
MODULE_AUTHOR("Yogesh Narayan Gaur <yogeshnarayan.gaur@nxp.com>");
MODULE_AUTHOR("Boris Brezillon <bbrezillon@kernel.org>");
MODULE_AUTHOR("Frieder Schrempf <frieder.schrempf@kontron.de>");
MODULE_LICENSE("GPL v2");<|MERGE_RESOLUTION|>--- conflicted
+++ resolved
@@ -1100,15 +1100,12 @@
 	fspi_writel(f, reg, base + FSPI_FLSHB1CR1);
 	fspi_writel(f, reg, base + FSPI_FLSHB2CR1);
 
-<<<<<<< HEAD
-=======
 	/*
 	 * The driver only uses one single LUT entry, that is updated on
 	 * each call of exec_op(). Index 0 is preset at boot with a basic
 	 * read operation, so let's use the last entry.
 	 */
 	seqid_lut = f->devtype_data->lut_num - 1;
->>>>>>> 2d5404ca
 	/* AHB Read - Set lut sequence ID for all CS. */
 	fspi_writel(f, seqid_lut, base + FSPI_FLSHA1CR2);
 	fspi_writel(f, seqid_lut, base + FSPI_FLSHA2CR2);
