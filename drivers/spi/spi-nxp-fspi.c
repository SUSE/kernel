// SPDX-License-Identifier: GPL-2.0+

/*
 * NXP FlexSPI(FSPI) controller driver.
 *
 * Copyright 2019-2020 NXP
 * Copyright 2020 Puresoftware Ltd.
 *
 * FlexSPI is a flexsible SPI host controller which supports two SPI
 * channels and up to 4 external devices. Each channel supports
 * Single/Dual/Quad/Octal mode data transfer (1/2/4/8 bidirectional
 * data lines).
 *
 * FlexSPI controller is driven by the LUT(Look-up Table) registers
 * LUT registers are a look-up-table for sequences of instructions.
 * A valid sequence consists of four LUT registers.
 * Maximum 32 LUT sequences can be programmed simultaneously.
 *
 * LUTs are being created at run-time based on the commands passed
 * from the spi-mem framework, thus using single LUT index.
 *
 * Software triggered Flash read/write access by IP Bus.
 *
 * Memory mapped read access by AHB Bus.
 *
 * Based on SPI MEM interface and spi-fsl-qspi.c driver.
 *
 * Author:
 *     Yogesh Narayan Gaur <yogeshnarayan.gaur@nxp.com>
 *     Boris Brezillon <bbrezillon@kernel.org>
 *     Frieder Schrempf <frieder.schrempf@kontron.de>
 */

#include <linux/acpi.h>
#include <linux/bitops.h>
#include <linux/bitfield.h>
#include <linux/clk.h>
#include <linux/completion.h>
#include <linux/delay.h>
#include <linux/err.h>
#include <linux/errno.h>
#include <linux/interrupt.h>
#include <linux/io.h>
#include <linux/iopoll.h>
#include <linux/jiffies.h>
#include <linux/kernel.h>
#include <linux/module.h>
#include <linux/mutex.h>
#include <linux/of.h>
#include <linux/platform_device.h>
#include <linux/pinctrl/consumer.h>
#include <linux/pm_runtime.h>
#include <linux/pm_qos.h>
#include <linux/regmap.h>
#include <linux/sizes.h>
#include <linux/sys_soc.h>

#include <linux/mfd/syscon.h>
#include <linux/spi/spi.h>
#include <linux/spi/spi-mem.h>

/* runtime pm timeout */
#define FSPI_RPM_TIMEOUT 50	/* 50ms */

/* Registers used by the driver */
#define FSPI_MCR0			0x00
#define FSPI_MCR0_AHB_TIMEOUT(x)	((x) << 24)
#define FSPI_MCR0_IP_TIMEOUT(x)		((x) << 16)
#define FSPI_MCR0_LEARN_EN		BIT(15)
#define FSPI_MCR0_SCRFRUN_EN		BIT(14)
#define FSPI_MCR0_OCTCOMB_EN		BIT(13)
#define FSPI_MCR0_DOZE_EN		BIT(12)
#define FSPI_MCR0_HSEN			BIT(11)
#define FSPI_MCR0_SERCLKDIV		BIT(8)
#define FSPI_MCR0_ATDF_EN		BIT(7)
#define FSPI_MCR0_ARDF_EN		BIT(6)
#define FSPI_MCR0_RXCLKSRC(x)		((x) << 4)
#define FSPI_MCR0_END_CFG(x)		((x) << 2)
#define FSPI_MCR0_MDIS			BIT(1)
#define FSPI_MCR0_SWRST			BIT(0)

#define FSPI_MCR1			0x04
#define FSPI_MCR1_SEQ_TIMEOUT(x)	((x) << 16)
#define FSPI_MCR1_AHB_TIMEOUT(x)	(x)

#define FSPI_MCR2			0x08
#define FSPI_MCR2_IDLE_WAIT(x)		((x) << 24)
#define FSPI_MCR2_SAMEDEVICEEN		BIT(15)
#define FSPI_MCR2_CLRLRPHS		BIT(14)
#define FSPI_MCR2_ABRDATSZ		BIT(8)
#define FSPI_MCR2_ABRLEARN		BIT(7)
#define FSPI_MCR2_ABR_READ		BIT(6)
#define FSPI_MCR2_ABRWRITE		BIT(5)
#define FSPI_MCR2_ABRDUMMY		BIT(4)
#define FSPI_MCR2_ABR_MODE		BIT(3)
#define FSPI_MCR2_ABRCADDR		BIT(2)
#define FSPI_MCR2_ABRRADDR		BIT(1)
#define FSPI_MCR2_ABR_CMD		BIT(0)

#define FSPI_AHBCR			0x0c
#define FSPI_AHBCR_RDADDROPT		BIT(6)
#define FSPI_AHBCR_PREF_EN		BIT(5)
#define FSPI_AHBCR_BUFF_EN		BIT(4)
#define FSPI_AHBCR_CACH_EN		BIT(3)
#define FSPI_AHBCR_CLRTXBUF		BIT(2)
#define FSPI_AHBCR_CLRRXBUF		BIT(1)
#define FSPI_AHBCR_PAR_EN		BIT(0)

#define FSPI_INTEN			0x10
#define FSPI_INTEN_SCLKSBWR		BIT(9)
#define FSPI_INTEN_SCLKSBRD		BIT(8)
#define FSPI_INTEN_DATALRNFL		BIT(7)
#define FSPI_INTEN_IPTXWE		BIT(6)
#define FSPI_INTEN_IPRXWA		BIT(5)
#define FSPI_INTEN_AHBCMDERR		BIT(4)
#define FSPI_INTEN_IPCMDERR		BIT(3)
#define FSPI_INTEN_AHBCMDGE		BIT(2)
#define FSPI_INTEN_IPCMDGE		BIT(1)
#define FSPI_INTEN_IPCMDDONE		BIT(0)

#define FSPI_INTR			0x14
#define FSPI_INTR_SCLKSBWR		BIT(9)
#define FSPI_INTR_SCLKSBRD		BIT(8)
#define FSPI_INTR_DATALRNFL		BIT(7)
#define FSPI_INTR_IPTXWE		BIT(6)
#define FSPI_INTR_IPRXWA		BIT(5)
#define FSPI_INTR_AHBCMDERR		BIT(4)
#define FSPI_INTR_IPCMDERR		BIT(3)
#define FSPI_INTR_AHBCMDGE		BIT(2)
#define FSPI_INTR_IPCMDGE		BIT(1)
#define FSPI_INTR_IPCMDDONE		BIT(0)

#define FSPI_LUTKEY			0x18
#define FSPI_LUTKEY_VALUE		0x5AF05AF0

#define FSPI_LCKCR			0x1C

#define FSPI_LCKER_LOCK			0x1
#define FSPI_LCKER_UNLOCK		0x2

#define FSPI_BUFXCR_INVALID_MSTRID	0xE
#define FSPI_AHBRX_BUF0CR0		0x20
#define FSPI_AHBRX_BUF1CR0		0x24
#define FSPI_AHBRX_BUF2CR0		0x28
#define FSPI_AHBRX_BUF3CR0		0x2C
#define FSPI_AHBRX_BUF4CR0		0x30
#define FSPI_AHBRX_BUF5CR0		0x34
#define FSPI_AHBRX_BUF6CR0		0x38
#define FSPI_AHBRX_BUF7CR0		0x3C
#define FSPI_AHBRXBUF0CR7_PREF		BIT(31)

#define FSPI_AHBRX_BUF0CR1		0x40
#define FSPI_AHBRX_BUF1CR1		0x44
#define FSPI_AHBRX_BUF2CR1		0x48
#define FSPI_AHBRX_BUF3CR1		0x4C
#define FSPI_AHBRX_BUF4CR1		0x50
#define FSPI_AHBRX_BUF5CR1		0x54
#define FSPI_AHBRX_BUF6CR1		0x58
#define FSPI_AHBRX_BUF7CR1		0x5C

#define FSPI_FLSHA1CR0			0x60
#define FSPI_FLSHA2CR0			0x64
#define FSPI_FLSHB1CR0			0x68
#define FSPI_FLSHB2CR0			0x6C
#define FSPI_FLSHXCR0_SZ_KB		10
#define FSPI_FLSHXCR0_SZ(x)		((x) >> FSPI_FLSHXCR0_SZ_KB)

#define FSPI_FLSHA1CR1			0x70
#define FSPI_FLSHA2CR1			0x74
#define FSPI_FLSHB1CR1			0x78
#define FSPI_FLSHB2CR1			0x7C
#define FSPI_FLSHXCR1_CSINTR(x)		((x) << 16)
#define FSPI_FLSHXCR1_CAS(x)		((x) << 11)
#define FSPI_FLSHXCR1_WA		BIT(10)
#define FSPI_FLSHXCR1_TCSH(x)		((x) << 5)
#define FSPI_FLSHXCR1_TCSS(x)		(x)

#define FSPI_FLSHA1CR2			0x80
#define FSPI_FLSHA2CR2			0x84
#define FSPI_FLSHB1CR2			0x88
#define FSPI_FLSHB2CR2			0x8C
#define FSPI_FLSHXCR2_CLRINSP		BIT(24)
#define FSPI_FLSHXCR2_AWRWAIT		BIT(16)
#define FSPI_FLSHXCR2_AWRSEQN_SHIFT	13
#define FSPI_FLSHXCR2_AWRSEQI_SHIFT	8
#define FSPI_FLSHXCR2_ARDSEQN_SHIFT	5
#define FSPI_FLSHXCR2_ARDSEQI_SHIFT	0

#define FSPI_IPCR0			0xA0

#define FSPI_IPCR1			0xA4
#define FSPI_IPCR1_IPAREN		BIT(31)
#define FSPI_IPCR1_SEQNUM_SHIFT		24
#define FSPI_IPCR1_SEQID_SHIFT		16
#define FSPI_IPCR1_IDATSZ(x)		(x)

#define FSPI_IPCMD			0xB0
#define FSPI_IPCMD_TRG			BIT(0)

#define FSPI_DLPR			0xB4

#define FSPI_IPRXFCR			0xB8
#define FSPI_IPRXFCR_CLR		BIT(0)
#define FSPI_IPRXFCR_DMA_EN		BIT(1)
#define FSPI_IPRXFCR_WMRK(x)		((x) << 2)

#define FSPI_IPTXFCR			0xBC
#define FSPI_IPTXFCR_CLR		BIT(0)
#define FSPI_IPTXFCR_DMA_EN		BIT(1)
#define FSPI_IPTXFCR_WMRK(x)		((x) << 2)

#define FSPI_DLLACR			0xC0
#define FSPI_DLLACR_OVRDEN		BIT(8)
#define FSPI_DLLACR_SLVDLY(x)		((x) << 3)
#define FSPI_DLLACR_DLLRESET		BIT(1)
#define FSPI_DLLACR_DLLEN		BIT(0)

#define FSPI_DLLBCR			0xC4
#define FSPI_DLLBCR_OVRDEN		BIT(8)
#define FSPI_DLLBCR_SLVDLY(x)		((x) << 3)
#define FSPI_DLLBCR_DLLRESET		BIT(1)
#define FSPI_DLLBCR_DLLEN		BIT(0)

#define FSPI_STS0			0xE0
#define FSPI_STS0_DLPHB(x)		((x) << 8)
#define FSPI_STS0_DLPHA(x)		((x) << 4)
#define FSPI_STS0_CMD_SRC(x)		((x) << 2)
#define FSPI_STS0_ARB_IDLE		BIT(1)
#define FSPI_STS0_SEQ_IDLE		BIT(0)

#define FSPI_STS1			0xE4
#define FSPI_STS1_IP_ERRCD(x)		((x) << 24)
#define FSPI_STS1_IP_ERRID(x)		((x) << 16)
#define FSPI_STS1_AHB_ERRCD(x)		((x) << 8)
#define FSPI_STS1_AHB_ERRID(x)		(x)

#define FSPI_STS2			0xE8
#define FSPI_STS2_BREFLOCK		BIT(17)
#define FSPI_STS2_BSLVLOCK		BIT(16)
#define FSPI_STS2_AREFLOCK		BIT(1)
#define FSPI_STS2_ASLVLOCK		BIT(0)
#define FSPI_STS2_AB_LOCK		(FSPI_STS2_BREFLOCK | \
					 FSPI_STS2_BSLVLOCK | \
					 FSPI_STS2_AREFLOCK | \
					 FSPI_STS2_ASLVLOCK)

#define FSPI_AHBSPNST			0xEC
#define FSPI_AHBSPNST_DATLFT(x)		((x) << 16)
#define FSPI_AHBSPNST_BUFID(x)		((x) << 1)
#define FSPI_AHBSPNST_ACTIVE		BIT(0)

#define FSPI_IPRXFSTS			0xF0
#define FSPI_IPRXFSTS_RDCNTR(x)		((x) << 16)
#define FSPI_IPRXFSTS_FILL(x)		(x)

#define FSPI_IPTXFSTS			0xF4
#define FSPI_IPTXFSTS_WRCNTR(x)		((x) << 16)
#define FSPI_IPTXFSTS_FILL(x)		(x)

#define FSPI_RFDR			0x100
#define FSPI_TFDR			0x180

#define FSPI_LUT_BASE			0x200

/* register map end */

/* Instruction set for the LUT register. */
#define LUT_STOP			0x00
#define LUT_CMD				0x01
#define LUT_ADDR			0x02
#define LUT_CADDR_SDR			0x03
#define LUT_MODE			0x04
#define LUT_MODE2			0x05
#define LUT_MODE4			0x06
#define LUT_MODE8			0x07
#define LUT_NXP_WRITE			0x08
#define LUT_NXP_READ			0x09
#define LUT_LEARN_SDR			0x0A
#define LUT_DATSZ_SDR			0x0B
#define LUT_DUMMY			0x0C
#define LUT_DUMMY_RWDS_SDR		0x0D
#define LUT_JMP_ON_CS			0x1F
#define LUT_CMD_DDR			0x21
#define LUT_ADDR_DDR			0x22
#define LUT_CADDR_DDR			0x23
#define LUT_MODE_DDR			0x24
#define LUT_MODE2_DDR			0x25
#define LUT_MODE4_DDR			0x26
#define LUT_MODE8_DDR			0x27
#define LUT_WRITE_DDR			0x28
#define LUT_READ_DDR			0x29
#define LUT_LEARN_DDR			0x2A
#define LUT_DATSZ_DDR			0x2B
#define LUT_DUMMY_DDR			0x2C
#define LUT_DUMMY_RWDS_DDR		0x2D

/*
 * Calculate number of required PAD bits for LUT register.
 *
 * The pad stands for the number of IO lines [0:7].
 * For example, the octal read needs eight IO lines,
 * so you should use LUT_PAD(8). This macro
 * returns 3 i.e. use eight (2^3) IP lines for read.
 */
#define LUT_PAD(x) (fls(x) - 1)

/*
 * Macro for constructing the LUT entries with the following
 * register layout:
 *
 *  ---------------------------------------------------
 *  | INSTR1 | PAD1 | OPRND1 | INSTR0 | PAD0 | OPRND0 |
 *  ---------------------------------------------------
 */
#define PAD_SHIFT		8
#define INSTR_SHIFT		10
#define OPRND_SHIFT		16

/* Macros for constructing the LUT register. */
#define LUT_DEF(idx, ins, pad, opr)			  \
	((((ins) << INSTR_SHIFT) | ((pad) << PAD_SHIFT) | \
	(opr)) << (((idx) % 2) * OPRND_SHIFT))

#define POLL_TOUT		5000
#define NXP_FSPI_MAX_CHIPSELECT		4
#define NXP_FSPI_MIN_IOMAP	SZ_4M

#define DCFG_RCWSR1		0x100
#define SYS_PLL_RAT		GENMASK(6, 2)

/* Access flash memory using IP bus only */
#define FSPI_QUIRK_USE_IP_ONLY	BIT(0)
/* Disable DTR */
#define FSPI_QUIRK_DISABLE_DTR	BIT(1)

struct nxp_fspi_devtype_data {
	unsigned int rxfifo;
	unsigned int txfifo;
	unsigned int ahb_buf_size;
	unsigned int quirks;
	unsigned int lut_num;
	bool little_endian;
};

static struct nxp_fspi_devtype_data lx2160a_data = {
	.rxfifo = SZ_512,       /* (64  * 64 bits)  */
	.txfifo = SZ_1K,        /* (128 * 64 bits)  */
	.ahb_buf_size = SZ_2K,  /* (256 * 64 bits)  */
	.quirks = FSPI_QUIRK_DISABLE_DTR,
	.lut_num = 32,
	.little_endian = true,  /* little-endian    */
};

static struct nxp_fspi_devtype_data imx8mm_data = {
	.rxfifo = SZ_512,       /* (64  * 64 bits)  */
	.txfifo = SZ_1K,        /* (128 * 64 bits)  */
	.ahb_buf_size = SZ_2K,  /* (256 * 64 bits)  */
	.quirks = 0,
	.lut_num = 32,
	.little_endian = true,  /* little-endian    */
};

static struct nxp_fspi_devtype_data imx8qxp_data = {
	.rxfifo = SZ_512,       /* (64  * 64 bits)  */
	.txfifo = SZ_1K,        /* (128 * 64 bits)  */
	.ahb_buf_size = SZ_2K,  /* (256 * 64 bits)  */
	.quirks = 0,
	.lut_num = 32,
	.little_endian = true,  /* little-endian    */
};

static struct nxp_fspi_devtype_data imx8dxl_data = {
	.rxfifo = SZ_512,       /* (64  * 64 bits)  */
	.txfifo = SZ_1K,        /* (128 * 64 bits)  */
	.ahb_buf_size = SZ_2K,  /* (256 * 64 bits)  */
	.quirks = FSPI_QUIRK_USE_IP_ONLY,
	.lut_num = 32,
	.little_endian = true,  /* little-endian    */
};

static struct nxp_fspi_devtype_data imx8ulp_data = {
	.rxfifo = SZ_512,       /* (64  * 64 bits)  */
	.txfifo = SZ_1K,        /* (128 * 64 bits)  */
	.ahb_buf_size = SZ_2K,  /* (256 * 64 bits)  */
	.quirks = 0,
	.lut_num = 16,
	.little_endian = true,  /* little-endian    */
};

struct nxp_fspi {
	void __iomem *iobase;
	void __iomem *ahb_addr;
	u32 memmap_phy;
	u32 memmap_phy_size;
	u32 memmap_start;
	u32 memmap_len;
	struct clk *clk, *clk_en;
	struct device *dev;
	struct completion c;
	struct nxp_fspi_devtype_data *devtype_data;
	struct mutex lock;
	struct pm_qos_request pm_qos_req;
	int selected;
#define FSPI_NEED_INIT		BIT(0)
#define FSPI_DTR_MODE		BIT(1)
	int flags;
	/* save the previous operation clock rate */
	unsigned long pre_op_rate;
	/* the max clock rate fspi output to device */
	unsigned long max_rate;
};

static inline int needs_ip_only(struct nxp_fspi *f)
{
	return f->devtype_data->quirks & FSPI_QUIRK_USE_IP_ONLY;
}

/*
 * R/W functions for big- or little-endian registers:
 * The FSPI controller's endianness is independent of
 * the CPU core's endianness. So far, although the CPU
 * core is little-endian the FSPI controller can use
 * big-endian or little-endian.
 */
static void fspi_writel(struct nxp_fspi *f, u32 val, void __iomem *addr)
{
	if (f->devtype_data->little_endian)
		iowrite32(val, addr);
	else
		iowrite32be(val, addr);
}

static u32 fspi_readl(struct nxp_fspi *f, void __iomem *addr)
{
	if (f->devtype_data->little_endian)
		return ioread32(addr);
	else
		return ioread32be(addr);
}

static irqreturn_t nxp_fspi_irq_handler(int irq, void *dev_id)
{
	struct nxp_fspi *f = dev_id;
	u32 reg;

	/* clear interrupt */
	reg = fspi_readl(f, f->iobase + FSPI_INTR);
	fspi_writel(f, FSPI_INTR_IPCMDDONE, f->iobase + FSPI_INTR);

	if (reg & FSPI_INTR_IPCMDDONE)
		complete(&f->c);

	return IRQ_HANDLED;
}

static int nxp_fspi_check_buswidth(struct nxp_fspi *f, u8 width)
{
	switch (width) {
	case 1:
	case 2:
	case 4:
	case 8:
		return 0;
	}

	return -ENOTSUPP;
}

static bool nxp_fspi_supports_op(struct spi_mem *mem,
				 const struct spi_mem_op *op)
{
	struct nxp_fspi *f = spi_controller_get_devdata(mem->spi->controller);
	int ret;

	ret = nxp_fspi_check_buswidth(f, op->cmd.buswidth);

	if (op->addr.nbytes)
		ret |= nxp_fspi_check_buswidth(f, op->addr.buswidth);

	if (op->dummy.nbytes)
		ret |= nxp_fspi_check_buswidth(f, op->dummy.buswidth);

	if (op->data.nbytes)
		ret |= nxp_fspi_check_buswidth(f, op->data.buswidth);

	if (ret)
		return false;

	/*
	 * The number of address bytes should be equal to or less than 4 bytes.
	 */
	if (op->addr.nbytes > 4)
		return false;

	/*
	 * If requested address value is greater than controller assigned
	 * memory mapped space, return error as it didn't fit in the range
	 * of assigned address space.
	 */
	if (op->addr.val >= f->memmap_phy_size)
		return false;

	/* Max 64 dummy clock cycles supported */
	if (op->dummy.buswidth &&
	    (op->dummy.nbytes * 8 / op->dummy.buswidth > 64))
		return false;

	/* Max data length, check controller limits and alignment */
	if (op->data.dir == SPI_MEM_DATA_IN &&
	    (op->data.nbytes > f->devtype_data->ahb_buf_size ||
	     (op->data.nbytes > f->devtype_data->rxfifo - 4 &&
	      !IS_ALIGNED(op->data.nbytes, 8))))
		return false;

	if (op->data.dir == SPI_MEM_DATA_OUT &&
	    op->data.nbytes > f->devtype_data->txfifo)
		return false;

	return spi_mem_default_supports_op(mem, op);
}

/* Instead of busy looping invoke readl_poll_timeout functionality. */
static int fspi_readl_poll_tout(struct nxp_fspi *f, void __iomem *base,
				u32 mask, u32 delay_us,
				u32 timeout_us, bool c)
{
	u32 reg;

	if (!f->devtype_data->little_endian)
		mask = (u32)cpu_to_be32(mask);

	if (c)
		return readl_poll_timeout(base, reg, (reg & mask),
					  delay_us, timeout_us);
	else
		return readl_poll_timeout(base, reg, !(reg & mask),
					  delay_us, timeout_us);
}

/*
 * If the target device content being changed by Write/Erase, need to
 * invalidate the AHB buffer. This can be achieved by doing the reset
 * of controller after setting MCR0[SWRESET] bit.
 */
static inline void nxp_fspi_invalid(struct nxp_fspi *f)
{
	u32 reg;
	int ret;

	reg = fspi_readl(f, f->iobase + FSPI_MCR0);
	fspi_writel(f, reg | FSPI_MCR0_SWRST, f->iobase + FSPI_MCR0);

	/* w1c register, wait unit clear */
	ret = fspi_readl_poll_tout(f, f->iobase + FSPI_MCR0,
				   FSPI_MCR0_SWRST, 0, POLL_TOUT, false);
	WARN_ON(ret);
}

static void nxp_fspi_prepare_lut(struct nxp_fspi *f,
				 const struct spi_mem_op *op)
{
	void __iomem *base = f->iobase;
	u32 lutval[4] = {};
	int lutidx = 1, i;
	u32 lut_offset = (f->devtype_data->lut_num - 1) * 4 * 4;
	u32 target_lut_reg;

	/* cmd */
	if (op->cmd.dtr) {
		lutval[0] |= LUT_DEF(0, LUT_CMD_DDR, LUT_PAD(op->cmd.buswidth),
				     op->cmd.opcode >> 8);
		lutval[lutidx / 2] |= LUT_DEF(lutidx, LUT_CMD_DDR,
					      LUT_PAD(op->cmd.buswidth),
					      op->cmd.opcode & 0xFF);
		lutidx++;
	} else {
		lutval[0] |= LUT_DEF(0, LUT_CMD, LUT_PAD(op->cmd.buswidth),
				     op->cmd.opcode);
	}

	/* addr bytes */
	if (op->addr.nbytes) {
		lutval[lutidx / 2] |= LUT_DEF(lutidx, op->addr.dtr ? LUT_ADDR_DDR : LUT_ADDR,
					      LUT_PAD(op->addr.buswidth),
					      op->addr.nbytes * 8);
		lutidx++;
	}

	/* dummy bytes, if needed */
	if (op->dummy.nbytes) {
		lutval[lutidx / 2] |= LUT_DEF(lutidx, op->dummy.dtr ? LUT_DUMMY_DDR : LUT_DUMMY,
		/*
		 * Due to FlexSPI controller limitation number of PAD for dummy
		 * buswidth needs to be programmed as equal to data buswidth.
		 */
					      LUT_PAD(op->data.buswidth),
					      op->dummy.nbytes * 8 /
					      op->dummy.buswidth);
		lutidx++;
	}

	/* read/write data bytes */
	if (op->data.nbytes) {
		lutval[lutidx / 2] |= LUT_DEF(lutidx,
					      op->data.dir == SPI_MEM_DATA_IN ?
					      (op->data.dtr ? LUT_READ_DDR : LUT_NXP_READ) :
					      (op->data.dtr ? LUT_WRITE_DDR : LUT_NXP_WRITE),
					      LUT_PAD(op->data.buswidth),
					      0);
		lutidx++;
	}

	/* stop condition. */
	lutval[lutidx / 2] |= LUT_DEF(lutidx, LUT_STOP, 0, 0);

	/* unlock LUT */
	fspi_writel(f, FSPI_LUTKEY_VALUE, f->iobase + FSPI_LUTKEY);
	fspi_writel(f, FSPI_LCKER_UNLOCK, f->iobase + FSPI_LCKCR);

	/* fill LUT */
	for (i = 0; i < ARRAY_SIZE(lutval); i++) {
		target_lut_reg = FSPI_LUT_BASE + lut_offset + i * 4;
		fspi_writel(f, lutval[i], base + target_lut_reg);
	}

	dev_dbg(f->dev, "CMD[%02x] lutval[0:%08x 1:%08x 2:%08x 3:%08x], size: 0x%08x\n",
		op->cmd.opcode, lutval[0], lutval[1], lutval[2], lutval[3], op->data.nbytes);

	/* lock LUT */
	fspi_writel(f, FSPI_LUTKEY_VALUE, f->iobase + FSPI_LUTKEY);
	fspi_writel(f, FSPI_LCKER_LOCK, f->iobase + FSPI_LCKCR);
}

static int nxp_fspi_clk_prep_enable(struct nxp_fspi *f)
{
	int ret;

	if (is_acpi_node(dev_fwnode(f->dev)))
		return 0;

	ret = clk_prepare_enable(f->clk_en);
	if (ret)
		return ret;

	ret = clk_prepare_enable(f->clk);
	if (ret) {
		clk_disable_unprepare(f->clk_en);
		return ret;
	}

	return 0;
}

static void nxp_fspi_clk_disable_unprep(struct nxp_fspi *f)
{
	if (is_acpi_node(dev_fwnode(f->dev)))
		return;

	clk_disable_unprepare(f->clk);
	clk_disable_unprepare(f->clk_en);

	return;
}

/*
 * Sample Clock source selection for Flash Reading
 * Four modes defined by fspi:
 * mode 0: Dummy Read strobe generated by FlexSPI Controller
 *         and loopback internally
 * mode 1: Dummy Read strobe generated by FlexSPI Controller
 *         and loopback from DQS pad
 * mode 2: Reserved
 * mode 3: Flash provided Read strobe and input from DQS pad
 *
 * fspi default use mode 0 after reset
 */
static void nxp_fspi_select_rx_sample_clk_source(struct nxp_fspi *f,
						 bool op_is_dtr)
{
	u32 reg;

	/*
	 * For 8D-8D-8D mode, need to use mode 3 (Flash provided Read
	 * strobe and input from DQS pad), otherwise read operaton may
	 * meet issue.
	 * This mode require flash device connect the DQS pad on board.
	 * For other modes, still use mode 0, keep align with before.
	 * spi_nor_suspend will disable 8D-8D-8D mode, also need to
	 * change the mode back to mode 0.
	 */
	reg = fspi_readl(f, f->iobase + FSPI_MCR0);
	if (op_is_dtr) {
		reg |= FSPI_MCR0_RXCLKSRC(3);
		f->max_rate = 166000000;
	} else {	/*select mode 0 */
		reg &= ~FSPI_MCR0_RXCLKSRC(3);
		f->max_rate = 66000000;
	}
	fspi_writel(f, reg, f->iobase + FSPI_MCR0);
}

static void nxp_fspi_dll_calibration(struct nxp_fspi *f)
{
	int ret;

	/* Reset the DLL, set the DLLRESET to 1 and then set to 0 */
	fspi_writel(f, FSPI_DLLACR_DLLRESET, f->iobase + FSPI_DLLACR);
	fspi_writel(f, FSPI_DLLBCR_DLLRESET, f->iobase + FSPI_DLLBCR);
	fspi_writel(f, 0, f->iobase + FSPI_DLLACR);
	fspi_writel(f, 0, f->iobase + FSPI_DLLBCR);

	/*
	 * Enable the DLL calibration mode.
	 * The delay target for slave delay line is:
	 *   ((SLVDLYTARGET+1) * 1/32 * clock cycle of reference clock.
	 * When clock rate > 100MHz, recommend SLVDLYTARGET is 0xF, which
	 * means half of clock cycle of reference clock.
	 */
	fspi_writel(f, FSPI_DLLACR_DLLEN | FSPI_DLLACR_SLVDLY(0xF),
		    f->iobase + FSPI_DLLACR);
	fspi_writel(f, FSPI_DLLBCR_DLLEN | FSPI_DLLBCR_SLVDLY(0xF),
		    f->iobase + FSPI_DLLBCR);

	/* Wait to get REF/SLV lock */
	ret = fspi_readl_poll_tout(f, f->iobase + FSPI_STS2, FSPI_STS2_AB_LOCK,
				   0, POLL_TOUT, true);
	if (ret)
		dev_warn(f->dev, "DLL lock failed, please fix it!\n");

	/*
	 * For ERR050272, DLL lock status bit is not accurate,
	 * wait for 4us more as a workaround.
	 */
	udelay(4);
<<<<<<< HEAD
=======
}

/*
 * Config the DLL register to default value, enable the target clock delay
 * line delay cell override mode, and use 1 fixed delay cell in DLL delay
 * chain, this is the suggested setting when clock rate < 100MHz.
 */
static void nxp_fspi_dll_override(struct nxp_fspi *f)
{
	fspi_writel(f, FSPI_DLLACR_OVRDEN, f->iobase + FSPI_DLLACR);
	fspi_writel(f, FSPI_DLLBCR_OVRDEN, f->iobase + FSPI_DLLBCR);
>>>>>>> b35fc656
}

/*
 * In FlexSPI controller, flash access is based on value of FSPI_FLSHXXCR0
 * register and start base address of the target device.
 *
 *							    (Higher address)
 *				--------    <-- FLSHB2CR0
 *				|  B2  |
 *				|      |
 *	B2 start address -->	--------    <-- FLSHB1CR0
 *				|  B1  |
 *				|      |
 *	B1 start address -->	--------    <-- FLSHA2CR0
 *				|  A2  |
 *				|      |
 *	A2 start address -->	--------    <-- FLSHA1CR0
 *				|  A1  |
 *				|      |
 *	A1 start address -->	--------		    (Lower address)
 *
 *
 * Start base address defines the starting address range for given CS and
 * FSPI_FLSHXXCR0 defines the size of the target device connected at given CS.
 *
 * But, different targets are having different combinations of number of CS,
 * some targets only have single CS or two CS covering controller's full
 * memory mapped space area.
 * Thus, implementation is being done as independent of the size and number
 * of the connected target device.
 * Assign controller memory mapped space size as the size to the connected
 * target device.
 * Mark FLSHxxCR0 as zero initially and then assign value only to the selected
 * chip-select Flash configuration register.
 *
 * For e.g. to access CS2 (B1), FLSHB1CR0 register would be equal to the
 * memory mapped size of the controller.
 * Value for rest of the CS FLSHxxCR0 register would be zero.
 *
 */
static void nxp_fspi_select_mem(struct nxp_fspi *f, struct spi_device *spi,
				const struct spi_mem_op *op)
{
	/* flexspi only support one DTR mode: 8D-8D-8D */
	bool op_is_dtr = op->cmd.dtr && op->addr.dtr && op->dummy.dtr && op->data.dtr;
	unsigned long rate = op->max_freq;
	int ret;
	uint64_t size_kb;

	/*
	 * Return when following condition all meet,
	 * 1, if previously selected target device is same as current
	 *    requested target device.
	 * 2, the DTR or STR mode do not change.
	 * 3, previous operation max rate equals current one.
	 *
	 * For other case, need to re-config.
	 */
	if ((f->selected == spi_get_chipselect(spi, 0)) &&
	    (!!(f->flags & FSPI_DTR_MODE) == op_is_dtr) &&
	    (f->pre_op_rate == op->max_freq))
		return;

	/* Reset FLSHxxCR0 registers */
	fspi_writel(f, 0, f->iobase + FSPI_FLSHA1CR0);
	fspi_writel(f, 0, f->iobase + FSPI_FLSHA2CR0);
	fspi_writel(f, 0, f->iobase + FSPI_FLSHB1CR0);
	fspi_writel(f, 0, f->iobase + FSPI_FLSHB2CR0);

	/* Assign controller memory mapped space as size, KBytes, of flash. */
	size_kb = FSPI_FLSHXCR0_SZ(f->memmap_phy_size);

	fspi_writel(f, size_kb, f->iobase + FSPI_FLSHA1CR0 +
		    4 * spi_get_chipselect(spi, 0));

	dev_dbg(f->dev, "Target device [CS:%x] selected\n", spi_get_chipselect(spi, 0));

	nxp_fspi_select_rx_sample_clk_source(f, op_is_dtr);
	rate = min(f->max_rate, op->max_freq);

	if (op_is_dtr) {
		f->flags |= FSPI_DTR_MODE;
		/* For DTR mode, flexspi will default div 2 and output to device.
		 * so here to config the root clock to 2 * device rate.
		 */
		rate = rate * 2;
	} else {
		f->flags &= ~FSPI_DTR_MODE;
	}

	nxp_fspi_clk_disable_unprep(f);

	ret = clk_set_rate(f->clk, rate);
	if (ret)
		return;

	ret = nxp_fspi_clk_prep_enable(f);
	if (ret)
		return;

	/*
	 * If clock rate > 100MHz, then switch from DLL override mode to
	 * DLL calibration mode.
	 */
	if (rate > 100000000)
		nxp_fspi_dll_calibration(f);
	else
		nxp_fspi_dll_override(f);

	f->pre_op_rate = op->max_freq;

	f->pre_op_rate = op->max_freq;

	f->selected = spi_get_chipselect(spi, 0);
}

static int nxp_fspi_read_ahb(struct nxp_fspi *f, const struct spi_mem_op *op)
{
	u32 start = op->addr.val;
	u32 len = op->data.nbytes;

	/* if necessary, ioremap before AHB read */
	if ((!f->ahb_addr) || start < f->memmap_start ||
	     start + len > f->memmap_start + f->memmap_len) {
		if (f->ahb_addr)
			iounmap(f->ahb_addr);

		f->memmap_start = start;
		f->memmap_len = max_t(u32, len, NXP_FSPI_MIN_IOMAP);

		f->ahb_addr = ioremap(f->memmap_phy + f->memmap_start,
					 f->memmap_len);

		if (!f->ahb_addr) {
			dev_err(f->dev, "failed to alloc memory\n");
			return -ENOMEM;
		}
	}

	/* Read out the data directly from the AHB buffer. */
	memcpy_fromio(op->data.buf.in,
		      f->ahb_addr + start - f->memmap_start, len);

	return 0;
}

static void nxp_fspi_fill_txfifo(struct nxp_fspi *f,
				 const struct spi_mem_op *op)
{
	void __iomem *base = f->iobase;
	int i, ret;
	u8 *buf = (u8 *) op->data.buf.out;

	/* clear the TX FIFO. */
	fspi_writel(f, FSPI_IPTXFCR_CLR, base + FSPI_IPTXFCR);

	/*
	 * Default value of water mark level is 8 bytes, hence in single
	 * write request controller can write max 8 bytes of data.
	 */

	for (i = 0; i < ALIGN_DOWN(op->data.nbytes, 8); i += 8) {
		/* Wait for TXFIFO empty */
		ret = fspi_readl_poll_tout(f, f->iobase + FSPI_INTR,
					   FSPI_INTR_IPTXWE, 0,
					   POLL_TOUT, true);
		WARN_ON(ret);

		fspi_writel(f, *(u32 *) (buf + i), base + FSPI_TFDR);
		fspi_writel(f, *(u32 *) (buf + i + 4), base + FSPI_TFDR + 4);
		fspi_writel(f, FSPI_INTR_IPTXWE, base + FSPI_INTR);
	}

	if (i < op->data.nbytes) {
		u32 data = 0;
		int j;
		int remaining = op->data.nbytes - i;
		/* Wait for TXFIFO empty */
		ret = fspi_readl_poll_tout(f, f->iobase + FSPI_INTR,
					   FSPI_INTR_IPTXWE, 0,
					   POLL_TOUT, true);
		WARN_ON(ret);

		for (j = 0; j < ALIGN(remaining, 4); j += 4) {
			memcpy(&data, buf + i + j, min_t(int, 4, remaining - j));
			fspi_writel(f, data, base + FSPI_TFDR + j);
		}
		fspi_writel(f, FSPI_INTR_IPTXWE, base + FSPI_INTR);
	}
}

static void nxp_fspi_read_rxfifo(struct nxp_fspi *f,
			  const struct spi_mem_op *op)
{
	void __iomem *base = f->iobase;
	int i, ret;
	int len = op->data.nbytes;
	u8 *buf = (u8 *) op->data.buf.in;

	/*
	 * Default value of water mark level is 8 bytes, hence in single
	 * read request controller can read max 8 bytes of data.
	 */
	for (i = 0; i < ALIGN_DOWN(len, 8); i += 8) {
		/* Wait for RXFIFO available */
		ret = fspi_readl_poll_tout(f, f->iobase + FSPI_INTR,
					   FSPI_INTR_IPRXWA, 0,
					   POLL_TOUT, true);
		WARN_ON(ret);

		*(u32 *)(buf + i) = fspi_readl(f, base + FSPI_RFDR);
		*(u32 *)(buf + i + 4) = fspi_readl(f, base + FSPI_RFDR + 4);
		/* move the FIFO pointer */
		fspi_writel(f, FSPI_INTR_IPRXWA, base + FSPI_INTR);
	}

	if (i < len) {
		u32 tmp;
		int size, j;

		buf = op->data.buf.in + i;
		/* Wait for RXFIFO available */
		ret = fspi_readl_poll_tout(f, f->iobase + FSPI_INTR,
					   FSPI_INTR_IPRXWA, 0,
					   POLL_TOUT, true);
		WARN_ON(ret);

		len = op->data.nbytes - i;
		for (j = 0; j < op->data.nbytes - i; j += 4) {
			tmp = fspi_readl(f, base + FSPI_RFDR + j);
			size = min(len, 4);
			memcpy(buf + j, &tmp, size);
			len -= size;
		}
	}

	/* invalid the RXFIFO */
	fspi_writel(f, FSPI_IPRXFCR_CLR, base + FSPI_IPRXFCR);
	/* move the FIFO pointer */
	fspi_writel(f, FSPI_INTR_IPRXWA, base + FSPI_INTR);
}

static int nxp_fspi_do_op(struct nxp_fspi *f, const struct spi_mem_op *op)
{
	void __iomem *base = f->iobase;
	int seqnum = 0;
	int err = 0;
	u32 reg, seqid_lut;

	reg = fspi_readl(f, base + FSPI_IPRXFCR);
	/* invalid RXFIFO first */
	reg &= ~FSPI_IPRXFCR_DMA_EN;
	reg = reg | FSPI_IPRXFCR_CLR;
	fspi_writel(f, reg, base + FSPI_IPRXFCR);

	init_completion(&f->c);

	fspi_writel(f, op->addr.val, base + FSPI_IPCR0);
	/*
	 * Always start the sequence at the same index since we update
	 * the LUT at each exec_op() call. And also specify the DATA
	 * length, since it's has not been specified in the LUT.
	 */
	seqid_lut = f->devtype_data->lut_num - 1;
	fspi_writel(f, op->data.nbytes |
		 (seqid_lut << FSPI_IPCR1_SEQID_SHIFT) |
		 (seqnum << FSPI_IPCR1_SEQNUM_SHIFT),
		 base + FSPI_IPCR1);

	/* Trigger the LUT now. */
	fspi_writel(f, FSPI_IPCMD_TRG, base + FSPI_IPCMD);

	/* Wait for the interrupt. */
	if (!wait_for_completion_timeout(&f->c, msecs_to_jiffies(1000)))
		err = -ETIMEDOUT;

	/* Invoke IP data read, if request is of data read. */
	if (!err && op->data.nbytes && op->data.dir == SPI_MEM_DATA_IN)
		nxp_fspi_read_rxfifo(f, op);

	return err;
}

static int nxp_fspi_exec_op(struct spi_mem *mem, const struct spi_mem_op *op)
{
	struct nxp_fspi *f = spi_controller_get_devdata(mem->spi->controller);
	int err = 0;

	guard(mutex)(&f->lock);

	err = pm_runtime_get_sync(f->dev);
	if (err < 0) {
		dev_err(f->dev, "Failed to enable clock %d\n", __LINE__);
		return err;
	}

	/* Wait for controller being ready. */
	err = fspi_readl_poll_tout(f, f->iobase + FSPI_STS0,
				   FSPI_STS0_ARB_IDLE, 1, POLL_TOUT, true);
	WARN_ON(err);

	nxp_fspi_select_mem(f, mem->spi, op);

	nxp_fspi_prepare_lut(f, op);
	/*
	 * If we have large chunks of data, we read them through the AHB bus by
	 * accessing the mapped memory. In all other cases we use IP commands
	 * to access the flash. Read via AHB bus may be corrupted due to
	 * existence of an errata and therefore discard AHB read in such cases.
	 */
	if (op->data.nbytes > (f->devtype_data->rxfifo - 4) &&
	    op->data.dir == SPI_MEM_DATA_IN &&
	    !needs_ip_only(f)) {
		err = nxp_fspi_read_ahb(f, op);
	} else {
		if (op->data.nbytes && op->data.dir == SPI_MEM_DATA_OUT)
			nxp_fspi_fill_txfifo(f, op);

		err = nxp_fspi_do_op(f, op);
	}

	/* Invalidate the data in the AHB buffer. */
	nxp_fspi_invalid(f);

	pm_runtime_put_autosuspend(f->dev);

	return err;
}

static int nxp_fspi_adjust_op_size(struct spi_mem *mem, struct spi_mem_op *op)
{
	struct nxp_fspi *f = spi_controller_get_devdata(mem->spi->controller);

	if (op->data.dir == SPI_MEM_DATA_OUT) {
		if (op->data.nbytes > f->devtype_data->txfifo)
			op->data.nbytes = f->devtype_data->txfifo;
	} else {
		if (op->data.nbytes > f->devtype_data->ahb_buf_size)
			op->data.nbytes = f->devtype_data->ahb_buf_size;
		else if (op->data.nbytes > (f->devtype_data->rxfifo - 4))
			op->data.nbytes = ALIGN_DOWN(op->data.nbytes, 8);
	}

	/* Limit data bytes to RX FIFO in case of IP read only */
	if (op->data.dir == SPI_MEM_DATA_IN &&
	    needs_ip_only(f) &&
	    op->data.nbytes > f->devtype_data->rxfifo)
		op->data.nbytes = f->devtype_data->rxfifo;

	return 0;
}

static void erratum_err050568(struct nxp_fspi *f)
{
	static const struct soc_device_attribute ls1028a_soc_attr[] = {
		{ .family = "QorIQ LS1028A" },
		{ /* sentinel */ }
	};
	struct regmap *map;
	u32 val, sys_pll_ratio;
	int ret;

	/* Check for LS1028A family */
	if (!soc_device_match(ls1028a_soc_attr)) {
		dev_dbg(f->dev, "Errata applicable only for LS1028A\n");
		return;
	}

	map = syscon_regmap_lookup_by_compatible("fsl,ls1028a-dcfg");
	if (IS_ERR(map)) {
		dev_err(f->dev, "No syscon regmap\n");
		goto err;
	}

	ret = regmap_read(map, DCFG_RCWSR1, &val);
	if (ret < 0)
		goto err;

	sys_pll_ratio = FIELD_GET(SYS_PLL_RAT, val);
	dev_dbg(f->dev, "val: 0x%08x, sys_pll_ratio: %d\n", val, sys_pll_ratio);

	/* Use IP bus only if platform clock is 300MHz */
	if (sys_pll_ratio == 3)
		f->devtype_data->quirks |= FSPI_QUIRK_USE_IP_ONLY;

	return;

err:
	dev_err(f->dev, "Errata cannot be executed. Read via IP bus may not work\n");
}

static int nxp_fspi_default_setup(struct nxp_fspi *f)
{
	void __iomem *base = f->iobase;
	int ret, i;
	u32 reg, seqid_lut;

	/* disable and unprepare clock to avoid glitch pass to controller */
	nxp_fspi_clk_disable_unprep(f);

	/* the default frequency, we will change it later if necessary. */
	ret = clk_set_rate(f->clk, 20000000);
	if (ret)
		return ret;

	ret = nxp_fspi_clk_prep_enable(f);
	if (ret)
		return ret;

	/*
	 * ERR050568: Flash access by FlexSPI AHB command may not work with
	 * platform frequency equal to 300 MHz on LS1028A.
	 * LS1028A reuses LX2160A compatible entry. Make errata applicable for
	 * Layerscape LS1028A platform.
	 */
	if (of_device_is_compatible(f->dev->of_node, "nxp,lx2160a-fspi"))
		erratum_err050568(f);

	/* Reset the module */
	/* w1c register, wait unit clear */
	ret = fspi_readl_poll_tout(f, f->iobase + FSPI_MCR0,
				   FSPI_MCR0_SWRST, 0, POLL_TOUT, false);
	WARN_ON(ret);

	/* Disable the module */
	fspi_writel(f, FSPI_MCR0_MDIS, base + FSPI_MCR0);

	nxp_fspi_dll_override(f);

	/* enable module */
	fspi_writel(f, FSPI_MCR0_AHB_TIMEOUT(0xFF) |
		    FSPI_MCR0_IP_TIMEOUT(0xFF) | (u32) FSPI_MCR0_OCTCOMB_EN,
		    base + FSPI_MCR0);

	/*
	 * Disable same device enable bit and configure all target devices
	 * independently.
	 */
	reg = fspi_readl(f, f->iobase + FSPI_MCR2);
	reg = reg & ~(FSPI_MCR2_SAMEDEVICEEN);
	fspi_writel(f, reg, base + FSPI_MCR2);

	/* AHB configuration for access buffer 0~7. */
	for (i = 0; i < 7; i++)
		fspi_writel(f, 0, base + FSPI_AHBRX_BUF0CR0 + 4 * i);

	/*
	 * Set ADATSZ with the maximum AHB buffer size to improve the read
	 * performance.
	 */
	fspi_writel(f, (f->devtype_data->ahb_buf_size / 8 |
		  FSPI_AHBRXBUF0CR7_PREF), base + FSPI_AHBRX_BUF7CR0);

	/* prefetch and no start address alignment limitation */
	fspi_writel(f, FSPI_AHBCR_PREF_EN | FSPI_AHBCR_RDADDROPT,
		 base + FSPI_AHBCR);

	/* Reset the FLSHxCR1 registers. */
	reg = FSPI_FLSHXCR1_TCSH(0x3) | FSPI_FLSHXCR1_TCSS(0x3);
	fspi_writel(f, reg, base + FSPI_FLSHA1CR1);
	fspi_writel(f, reg, base + FSPI_FLSHA2CR1);
	fspi_writel(f, reg, base + FSPI_FLSHB1CR1);
	fspi_writel(f, reg, base + FSPI_FLSHB2CR1);

	/*
	 * The driver only uses one single LUT entry, that is updated on
	 * each call of exec_op(). Index 0 is preset at boot with a basic
	 * read operation, so let's use the last entry.
	 */
	seqid_lut = f->devtype_data->lut_num - 1;
	/* AHB Read - Set lut sequence ID for all CS. */
	fspi_writel(f, seqid_lut, base + FSPI_FLSHA1CR2);
	fspi_writel(f, seqid_lut, base + FSPI_FLSHA2CR2);
	fspi_writel(f, seqid_lut, base + FSPI_FLSHB1CR2);
	fspi_writel(f, seqid_lut, base + FSPI_FLSHB2CR2);

	f->selected = -1;

	/* enable the interrupt */
	fspi_writel(f, FSPI_INTEN_IPCMDDONE, base + FSPI_INTEN);

	return 0;
}

static const char *nxp_fspi_get_name(struct spi_mem *mem)
{
	struct nxp_fspi *f = spi_controller_get_devdata(mem->spi->controller);
	struct device *dev = &mem->spi->dev;
	const char *name;

	// Set custom name derived from the platform_device of the controller.
	if (of_get_available_child_count(f->dev->of_node) == 1)
		return dev_name(f->dev);

	name = devm_kasprintf(dev, GFP_KERNEL,
			      "%s-%d", dev_name(f->dev),
			      spi_get_chipselect(mem->spi, 0));

	if (!name) {
		dev_err(dev, "failed to get memory for custom flash name\n");
		return ERR_PTR(-ENOMEM);
	}

	return name;
}

static const struct spi_controller_mem_ops nxp_fspi_mem_ops = {
	.adjust_op_size = nxp_fspi_adjust_op_size,
	.supports_op = nxp_fspi_supports_op,
	.exec_op = nxp_fspi_exec_op,
	.get_name = nxp_fspi_get_name,
};

static const struct spi_controller_mem_caps nxp_fspi_mem_caps = {
	.dtr = true,
	.swap16 = false,
	.per_op_freq = true,
};

static const struct spi_controller_mem_caps nxp_fspi_mem_caps_disable_dtr = {
	.dtr = false,
	.per_op_freq = true,
};

static void nxp_fspi_cleanup(void *data)
{
	struct nxp_fspi *f = data;

	/* enable clock first since there is register access */
	pm_runtime_get_sync(f->dev);

	/* disable the hardware */
	fspi_writel(f, FSPI_MCR0_MDIS, f->iobase + FSPI_MCR0);

	pm_runtime_disable(f->dev);
	pm_runtime_put_noidle(f->dev);
	nxp_fspi_clk_disable_unprep(f);

	if (f->ahb_addr)
		iounmap(f->ahb_addr);
}

static int nxp_fspi_probe(struct platform_device *pdev)
{
	struct spi_controller *ctlr;
	struct device *dev = &pdev->dev;
	struct fwnode_handle *fwnode = dev_fwnode(dev);
	struct resource *res;
	struct nxp_fspi *f;
	int ret, irq;
	u32 reg;

	ctlr = devm_spi_alloc_host(&pdev->dev, sizeof(*f));
	if (!ctlr)
		return -ENOMEM;

	ctlr->mode_bits = SPI_RX_DUAL | SPI_RX_QUAD | SPI_RX_OCTAL |
			  SPI_TX_DUAL | SPI_TX_QUAD | SPI_TX_OCTAL;

	f = spi_controller_get_devdata(ctlr);
	f->dev = dev;
	f->devtype_data = (struct nxp_fspi_devtype_data *)device_get_match_data(dev);
	if (!f->devtype_data)
		return -ENODEV;

	platform_set_drvdata(pdev, f);

	/* find the resources - configuration register address space */
	if (is_acpi_node(fwnode))
		f->iobase = devm_platform_ioremap_resource(pdev, 0);
	else
		f->iobase = devm_platform_ioremap_resource_byname(pdev, "fspi_base");
	if (IS_ERR(f->iobase))
		return PTR_ERR(f->iobase);

	/* find the resources - controller memory mapped space */
	if (is_acpi_node(fwnode))
		res = platform_get_resource(pdev, IORESOURCE_MEM, 1);
	else
		res = platform_get_resource_byname(pdev,
				IORESOURCE_MEM, "fspi_mmap");
	if (!res)
		return -ENODEV;

	/* assign memory mapped starting address and mapped size. */
	f->memmap_phy = res->start;
	f->memmap_phy_size = resource_size(res);

	/* find the clocks */
	if (is_of_node(fwnode)) {
		f->clk_en = devm_clk_get(dev, "fspi_en");
		if (IS_ERR(f->clk_en))
			return PTR_ERR(f->clk_en);

		f->clk = devm_clk_get(dev, "fspi");
		if (IS_ERR(f->clk))
			return PTR_ERR(f->clk);
	}

	/* find the irq */
	irq = platform_get_irq(pdev, 0);
	if (irq < 0)
		return dev_err_probe(dev, irq, "Failed to get irq source");

	pm_runtime_enable(dev);
	pm_runtime_set_autosuspend_delay(dev, FSPI_RPM_TIMEOUT);
	pm_runtime_use_autosuspend(dev);

	/* enable clock */
	ret = pm_runtime_get_sync(f->dev);
	if (ret < 0)
		return dev_err_probe(dev, ret, "Failed to enable clock");

	/* Clear potential interrupts */
	reg = fspi_readl(f, f->iobase + FSPI_INTR);
	if (reg)
		fspi_writel(f, reg, f->iobase + FSPI_INTR);

	nxp_fspi_default_setup(f);

	ret = pm_runtime_put_sync(dev);
	if (ret < 0)
		return dev_err_probe(dev, ret, "Failed to disable clock");

	ret = devm_request_irq(dev, irq,
			nxp_fspi_irq_handler, 0, pdev->name, f);
	if (ret)
		return dev_err_probe(dev, ret, "Failed to request irq\n");

	ret = devm_mutex_init(dev, &f->lock);
	if (ret)
		return dev_err_probe(dev, ret, "Failed to initialize lock\n");

	ctlr->bus_num = -1;
	ctlr->num_chipselect = NXP_FSPI_MAX_CHIPSELECT;
	ctlr->mem_ops = &nxp_fspi_mem_ops;

	if (f->devtype_data->quirks & FSPI_QUIRK_DISABLE_DTR)
		ctlr->mem_caps = &nxp_fspi_mem_caps_disable_dtr;
	else
		ctlr->mem_caps = &nxp_fspi_mem_caps;

	device_set_node(&ctlr->dev, fwnode);

	ret = devm_add_action_or_reset(dev, nxp_fspi_cleanup, f);
	if (ret)
		return ret;

	return devm_spi_register_controller(&pdev->dev, ctlr);
}

static int nxp_fspi_runtime_suspend(struct device *dev)
{
	struct nxp_fspi *f = dev_get_drvdata(dev);

	nxp_fspi_clk_disable_unprep(f);

	return 0;
}

static int nxp_fspi_runtime_resume(struct device *dev)
{
	struct nxp_fspi *f = dev_get_drvdata(dev);
	int ret;

	ret = nxp_fspi_clk_prep_enable(f);
	if (ret)
		return ret;

	if (f->flags & FSPI_NEED_INIT) {
		nxp_fspi_default_setup(f);
		ret = pinctrl_pm_select_default_state(dev);
		if (ret)
			dev_err(dev, "select flexspi default pinctrl failed!\n");
		f->flags &= ~FSPI_NEED_INIT;
	}

	return ret;
}

static int nxp_fspi_suspend(struct device *dev)
{
	struct nxp_fspi *f = dev_get_drvdata(dev);
	int ret;

	ret = pinctrl_pm_select_sleep_state(dev);
	if (ret) {
		dev_err(dev, "select flexspi sleep pinctrl failed!\n");
		return ret;
	}

	f->flags |= FSPI_NEED_INIT;

	return pm_runtime_force_suspend(dev);
}

static const struct dev_pm_ops nxp_fspi_pm_ops = {
	RUNTIME_PM_OPS(nxp_fspi_runtime_suspend, nxp_fspi_runtime_resume, NULL)
	SYSTEM_SLEEP_PM_OPS(nxp_fspi_suspend, pm_runtime_force_resume)
};

static const struct of_device_id nxp_fspi_dt_ids[] = {
	{ .compatible = "nxp,lx2160a-fspi", .data = (void *)&lx2160a_data, },
	{ .compatible = "nxp,imx8mm-fspi", .data = (void *)&imx8mm_data, },
	{ .compatible = "nxp,imx8mp-fspi", .data = (void *)&imx8mm_data, },
	{ .compatible = "nxp,imx8qxp-fspi", .data = (void *)&imx8qxp_data, },
	{ .compatible = "nxp,imx8dxl-fspi", .data = (void *)&imx8dxl_data, },
	{ .compatible = "nxp,imx8ulp-fspi", .data = (void *)&imx8ulp_data, },
	{ /* sentinel */ }
};
MODULE_DEVICE_TABLE(of, nxp_fspi_dt_ids);

#ifdef CONFIG_ACPI
static const struct acpi_device_id nxp_fspi_acpi_ids[] = {
	{ "NXP0009", .driver_data = (kernel_ulong_t)&lx2160a_data, },
	{}
};
MODULE_DEVICE_TABLE(acpi, nxp_fspi_acpi_ids);
#endif

static struct platform_driver nxp_fspi_driver = {
	.driver = {
		.name	= "nxp-fspi",
		.of_match_table = nxp_fspi_dt_ids,
		.acpi_match_table = ACPI_PTR(nxp_fspi_acpi_ids),
		.pm = pm_ptr(&nxp_fspi_pm_ops),
	},
	.probe          = nxp_fspi_probe,
};
module_platform_driver(nxp_fspi_driver);

MODULE_DESCRIPTION("NXP FSPI Controller Driver");
MODULE_AUTHOR("NXP Semiconductor");
MODULE_AUTHOR("Yogesh Narayan Gaur <yogeshnarayan.gaur@nxp.com>");
MODULE_AUTHOR("Boris Brezillon <bbrezillon@kernel.org>");
MODULE_AUTHOR("Frieder Schrempf <frieder.schrempf@kontron.de>");
MODULE_LICENSE("GPL v2");<|MERGE_RESOLUTION|>--- conflicted
+++ resolved
@@ -732,8 +732,6 @@
 	 * wait for 4us more as a workaround.
 	 */
 	udelay(4);
-<<<<<<< HEAD
-=======
 }
 
 /*
@@ -745,7 +743,6 @@
 {
 	fspi_writel(f, FSPI_DLLACR_OVRDEN, f->iobase + FSPI_DLLACR);
 	fspi_writel(f, FSPI_DLLBCR_OVRDEN, f->iobase + FSPI_DLLBCR);
->>>>>>> b35fc656
 }
 
 /*
@@ -857,8 +854,6 @@
 
 	f->pre_op_rate = op->max_freq;
 
-	f->pre_op_rate = op->max_freq;
-
 	f->selected = spi_get_chipselect(spi, 0);
 }
 
