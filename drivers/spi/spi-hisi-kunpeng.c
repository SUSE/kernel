// SPDX-License-Identifier: GPL-2.0-only
//
// HiSilicon SPI Controller Driver for Kunpeng SoCs
//
// Copyright (c) 2021 HiSilicon Technologies Co., Ltd.
// Author: Jay Fang <f.fangjian@huawei.com>
//
// This code is based on spi-dw-core.c.

#include <linux/acpi.h>
#include <linux/bitfield.h>
#include <linux/debugfs.h>
#include <linux/delay.h>
#include <linux/err.h>
#include <linux/interrupt.h>
#include <linux/module.h>
#include <linux/property.h>
#include <linux/platform_device.h>
#include <linux/slab.h>
#include <linux/spi/spi.h>

/* Register offsets */
#define HISI_SPI_CSCR		0x00	/* cs control register */
#define HISI_SPI_CR		0x04	/* spi common control register */
#define HISI_SPI_ENR		0x08	/* spi enable register */
#define HISI_SPI_FIFOC		0x0c	/* fifo level control register */
#define HISI_SPI_IMR		0x10	/* interrupt mask register */
#define HISI_SPI_DIN		0x14	/* data in register */
#define HISI_SPI_DOUT		0x18	/* data out register */
#define HISI_SPI_SR		0x1c	/* status register */
#define HISI_SPI_RISR		0x20	/* raw interrupt status register */
#define HISI_SPI_ISR		0x24	/* interrupt status register */
#define HISI_SPI_ICR		0x28	/* interrupt clear register */
#define HISI_SPI_VERSION	0xe0	/* version register */

/* Bit fields in HISI_SPI_CR */
#define CR_LOOP_MASK		GENMASK(1, 1)
#define CR_CPOL_MASK		GENMASK(2, 2)
#define CR_CPHA_MASK		GENMASK(3, 3)
#define CR_DIV_PRE_MASK		GENMASK(11, 4)
#define CR_DIV_POST_MASK	GENMASK(19, 12)
#define CR_BPW_MASK		GENMASK(24, 20)
#define CR_SPD_MODE_MASK	GENMASK(25, 25)

/* Bit fields in HISI_SPI_FIFOC */
#define FIFOC_TX_MASK		GENMASK(5, 3)
#define FIFOC_RX_MASK		GENMASK(11, 9)

/* Bit fields in HISI_SPI_IMR, 4 bits */
#define IMR_RXOF		BIT(0)		/* Receive Overflow */
#define IMR_RXTO		BIT(1)		/* Receive Timeout */
#define IMR_RX			BIT(2)		/* Receive */
#define IMR_TX			BIT(3)		/* Transmit */
#define IMR_MASK		(IMR_RXOF | IMR_RXTO | IMR_RX | IMR_TX)

/* Bit fields in HISI_SPI_SR, 5 bits */
#define SR_TXE			BIT(0)		/* Transmit FIFO empty */
#define SR_TXNF			BIT(1)		/* Transmit FIFO not full */
#define SR_RXNE			BIT(2)		/* Receive FIFO not empty */
#define SR_RXF			BIT(3)		/* Receive FIFO full */
#define SR_BUSY			BIT(4)		/* Busy Flag */

/* Bit fields in HISI_SPI_ISR, 4 bits */
#define ISR_RXOF		BIT(0)		/* Receive Overflow */
#define ISR_RXTO		BIT(1)		/* Receive Timeout */
#define ISR_RX			BIT(2)		/* Receive */
#define ISR_TX			BIT(3)		/* Transmit */
#define ISR_MASK		(ISR_RXOF | ISR_RXTO | ISR_RX | ISR_TX)

/* Bit fields in HISI_SPI_ICR, 2 bits */
#define ICR_RXOF		BIT(0)		/* Receive Overflow */
#define ICR_RXTO		BIT(1)		/* Receive Timeout */
#define ICR_MASK		(ICR_RXOF | ICR_RXTO)

#define DIV_POST_MAX		0xFF
#define DIV_POST_MIN		0x00
#define DIV_PRE_MAX		0xFE
#define DIV_PRE_MIN		0x02
#define CLK_DIV_MAX		((1 + DIV_POST_MAX) * DIV_PRE_MAX)
#define CLK_DIV_MIN		((1 + DIV_POST_MIN) * DIV_PRE_MIN)

#define DEFAULT_NUM_CS		1

#define HISI_SPI_WAIT_TIMEOUT_MS	10UL

enum hisi_spi_rx_level_trig {
	HISI_SPI_RX_1,
	HISI_SPI_RX_4,
	HISI_SPI_RX_8,
	HISI_SPI_RX_16,
	HISI_SPI_RX_32,
	HISI_SPI_RX_64,
	HISI_SPI_RX_128
};

enum hisi_spi_tx_level_trig {
	HISI_SPI_TX_1_OR_LESS,
	HISI_SPI_TX_4_OR_LESS,
	HISI_SPI_TX_8_OR_LESS,
	HISI_SPI_TX_16_OR_LESS,
	HISI_SPI_TX_32_OR_LESS,
	HISI_SPI_TX_64_OR_LESS,
	HISI_SPI_TX_128_OR_LESS
};

enum hisi_spi_frame_n_bytes {
	HISI_SPI_N_BYTES_NULL,
	HISI_SPI_N_BYTES_U8,
	HISI_SPI_N_BYTES_U16,
	HISI_SPI_N_BYTES_U32 = 4
};

/* Slave spi_dev related */
struct hisi_chip_data {
	u32 cr;
	u32 speed_hz;	/* baud rate */
	u16 clk_div;	/* baud rate divider */

	/* clk_div = (1 + div_post) * div_pre */
	u8 div_post;	/* value from 0 to 255 */
	u8 div_pre;	/* value from 2 to 254 (even only!) */
};

struct hisi_spi {
	struct device		*dev;

	void __iomem		*regs;
	int			irq;
	u32			fifo_len; /* depth of the FIFO buffer */

	/* Current message transfer state info */
	const void		*tx;
	unsigned int		tx_len;
	void			*rx;
	unsigned int		rx_len;
	u8			n_bytes; /* current is a 1/2/4 bytes op */

	struct dentry *debugfs;
	struct debugfs_regset32 regset;
};

#define HISI_SPI_DBGFS_REG(_name, _off)	\
{					\
	.name = _name,			\
	.offset = _off,			\
}

static const struct debugfs_reg32 hisi_spi_regs[] = {
	HISI_SPI_DBGFS_REG("CSCR", HISI_SPI_CSCR),
	HISI_SPI_DBGFS_REG("CR", HISI_SPI_CR),
	HISI_SPI_DBGFS_REG("ENR", HISI_SPI_ENR),
	HISI_SPI_DBGFS_REG("FIFOC", HISI_SPI_FIFOC),
	HISI_SPI_DBGFS_REG("IMR", HISI_SPI_IMR),
	HISI_SPI_DBGFS_REG("SR", HISI_SPI_SR),
	HISI_SPI_DBGFS_REG("RISR", HISI_SPI_RISR),
	HISI_SPI_DBGFS_REG("ISR", HISI_SPI_ISR),
	HISI_SPI_DBGFS_REG("ICR", HISI_SPI_ICR),
	HISI_SPI_DBGFS_REG("VERSION", HISI_SPI_VERSION),
};

static int hisi_spi_debugfs_init(struct hisi_spi *hs)
{
	char name[32];

	struct spi_controller *host;

	host = container_of(hs->dev, struct spi_controller, dev);
	snprintf(name, 32, "hisi_spi%d", host->bus_num);
	hs->debugfs = debugfs_create_dir(name, NULL);
	if (IS_ERR(hs->debugfs))
		return -ENOMEM;

	hs->regset.regs = hisi_spi_regs;
	hs->regset.nregs = ARRAY_SIZE(hisi_spi_regs);
	hs->regset.base = hs->regs;
	debugfs_create_regset32("registers", 0400, hs->debugfs, &hs->regset);

	return 0;
}

static u32 hisi_spi_busy(struct hisi_spi *hs)
{
	return readl(hs->regs + HISI_SPI_SR) & SR_BUSY;
}

static u32 hisi_spi_rx_not_empty(struct hisi_spi *hs)
{
	return readl(hs->regs + HISI_SPI_SR) & SR_RXNE;
}

static u32 hisi_spi_tx_not_full(struct hisi_spi *hs)
{
	return readl(hs->regs + HISI_SPI_SR) & SR_TXNF;
}

static void hisi_spi_flush_fifo(struct hisi_spi *hs)
{
	unsigned long limit = loops_per_jiffy << 1;

	do {
		while (hisi_spi_rx_not_empty(hs))
			readl(hs->regs + HISI_SPI_DOUT);
	} while (hisi_spi_busy(hs) && limit--);
}

/* Disable the controller and all interrupts */
static void hisi_spi_disable(struct hisi_spi *hs)
{
	writel(0, hs->regs + HISI_SPI_ENR);
	writel(IMR_MASK, hs->regs + HISI_SPI_IMR);
	writel(ICR_MASK, hs->regs + HISI_SPI_ICR);
}

static u8 hisi_spi_n_bytes(struct spi_transfer *transfer)
{
	if (transfer->bits_per_word <= 8)
		return HISI_SPI_N_BYTES_U8;
	else if (transfer->bits_per_word <= 16)
		return HISI_SPI_N_BYTES_U16;
	else
		return HISI_SPI_N_BYTES_U32;
}

static void hisi_spi_reader(struct hisi_spi *hs)
{
	u32 max = min_t(u32, hs->rx_len, hs->fifo_len);
	u32 rxw;

	while (hisi_spi_rx_not_empty(hs) && max--) {
		rxw = readl(hs->regs + HISI_SPI_DOUT);
		/* Check the transfer's original "rx" is not null */
		if (hs->rx) {
			switch (hs->n_bytes) {
			case HISI_SPI_N_BYTES_U8:
				*(u8 *)(hs->rx) = rxw;
				break;
			case HISI_SPI_N_BYTES_U16:
				*(u16 *)(hs->rx) = rxw;
				break;
			case HISI_SPI_N_BYTES_U32:
				*(u32 *)(hs->rx) = rxw;
				break;
			}
			hs->rx += hs->n_bytes;
		}
		--hs->rx_len;
	}
}

static void hisi_spi_writer(struct hisi_spi *hs)
{
	u32 max = min_t(u32, hs->tx_len, hs->fifo_len);
	u32 txw = 0;

	while (hisi_spi_tx_not_full(hs) && max--) {
		/* Check the transfer's original "tx" is not null */
		if (hs->tx) {
			switch (hs->n_bytes) {
			case HISI_SPI_N_BYTES_U8:
				txw = *(u8 *)(hs->tx);
				break;
			case HISI_SPI_N_BYTES_U16:
				txw = *(u16 *)(hs->tx);
				break;
			case HISI_SPI_N_BYTES_U32:
				txw = *(u32 *)(hs->tx);
				break;
			}
			hs->tx += hs->n_bytes;
		}
		writel(txw, hs->regs + HISI_SPI_DIN);
		--hs->tx_len;
	}
}

static void __hisi_calc_div_reg(struct hisi_chip_data *chip)
{
	chip->div_pre = DIV_PRE_MAX;
	while (chip->div_pre >= DIV_PRE_MIN) {
		if (chip->clk_div % chip->div_pre == 0)
			break;

		chip->div_pre -= 2;
	}

	if (chip->div_pre > chip->clk_div)
		chip->div_pre = chip->clk_div;

	chip->div_post = (chip->clk_div / chip->div_pre) - 1;
}

static u32 hisi_calc_effective_speed(struct spi_controller *host,
			struct hisi_chip_data *chip, u32 speed_hz)
{
	u32 effective_speed;

	/* Note clock divider doesn't support odd numbers */
	chip->clk_div = DIV_ROUND_UP(host->max_speed_hz, speed_hz) + 1;
	chip->clk_div &= 0xfffe;
	if (chip->clk_div > CLK_DIV_MAX)
		chip->clk_div = CLK_DIV_MAX;

	effective_speed = host->max_speed_hz / chip->clk_div;
	if (chip->speed_hz != effective_speed) {
		__hisi_calc_div_reg(chip);
		chip->speed_hz = effective_speed;
	}

	return effective_speed;
}

static u32 hisi_spi_prepare_cr(struct spi_device *spi)
{
	u32 cr = FIELD_PREP(CR_SPD_MODE_MASK, 1);

	cr |= FIELD_PREP(CR_CPHA_MASK, (spi->mode & SPI_CPHA) ? 1 : 0);
	cr |= FIELD_PREP(CR_CPOL_MASK, (spi->mode & SPI_CPOL) ? 1 : 0);
	cr |= FIELD_PREP(CR_LOOP_MASK, (spi->mode & SPI_LOOP) ? 1 : 0);

	return cr;
}

static void hisi_spi_hw_init(struct hisi_spi *hs)
{
	hisi_spi_disable(hs);

	/* FIFO default config */
	writel(FIELD_PREP(FIFOC_TX_MASK, HISI_SPI_TX_64_OR_LESS) |
		FIELD_PREP(FIFOC_RX_MASK, HISI_SPI_RX_16),
		hs->regs + HISI_SPI_FIFOC);

	hs->fifo_len = 256;
}

static irqreturn_t hisi_spi_irq(int irq, void *dev_id)
{
	struct spi_controller *host = dev_id;
	struct hisi_spi *hs = spi_controller_get_devdata(host);
	u32 irq_status = readl(hs->regs + HISI_SPI_ISR) & ISR_MASK;

	if (!irq_status)
		return IRQ_NONE;

	if (!host->cur_msg)
		return IRQ_HANDLED;

	/* Error handling */
	if (irq_status & ISR_RXOF) {
		dev_err(hs->dev, "interrupt_transfer: fifo overflow\n");
		host->cur_msg->status = -EIO;
		goto finalize_transfer;
	}

	/*
	 * Read data from the Rx FIFO every time. If there is
	 * nothing left to receive, finalize the transfer.
	 */
	hisi_spi_reader(hs);
	if (!hs->rx_len)
		goto finalize_transfer;

	/* Send data out when Tx FIFO IRQ triggered */
	if (irq_status & ISR_TX)
		hisi_spi_writer(hs);

	return IRQ_HANDLED;

finalize_transfer:
	hisi_spi_disable(hs);
	spi_finalize_current_transfer(host);
	return IRQ_HANDLED;
}

static int hisi_spi_transfer_one(struct spi_controller *host,
		struct spi_device *spi, struct spi_transfer *transfer)
{
	struct hisi_spi *hs = spi_controller_get_devdata(host);
	struct hisi_chip_data *chip = spi_get_ctldata(spi);
	u32 cr = chip->cr;

	/* Update per transfer options for speed and bpw */
	transfer->effective_speed_hz =
		hisi_calc_effective_speed(host, chip, transfer->speed_hz);
	cr |= FIELD_PREP(CR_DIV_PRE_MASK, chip->div_pre);
	cr |= FIELD_PREP(CR_DIV_POST_MASK, chip->div_post);
	cr |= FIELD_PREP(CR_BPW_MASK, transfer->bits_per_word - 1);
	writel(cr, hs->regs + HISI_SPI_CR);

	hisi_spi_flush_fifo(hs);

	hs->n_bytes = hisi_spi_n_bytes(transfer);
	hs->tx = transfer->tx_buf;
	hs->tx_len = transfer->len / hs->n_bytes;
	hs->rx = transfer->rx_buf;
	hs->rx_len = hs->tx_len;

	/*
	 * Ensure that the transfer data above has been updated
	 * before the interrupt to start.
	 */
	smp_mb();

	/* Enable all interrupts and the controller */
	writel(~(u32)IMR_MASK, hs->regs + HISI_SPI_IMR);
	writel(1, hs->regs + HISI_SPI_ENR);

	return 1;
}

static void hisi_spi_handle_err(struct spi_controller *host,
		struct spi_message *msg)
{
	struct hisi_spi *hs = spi_controller_get_devdata(host);

	hisi_spi_disable(hs);

	/*
	 * Wait for interrupt handler that is
	 * already in timeout to complete.
	 */
	msleep(HISI_SPI_WAIT_TIMEOUT_MS);
}

static int hisi_spi_setup(struct spi_device *spi)
{
	struct hisi_chip_data *chip;

	/* Only alloc on first setup */
	chip = spi_get_ctldata(spi);
	if (!chip) {
		chip = kzalloc(sizeof(*chip), GFP_KERNEL);
		if (!chip)
			return -ENOMEM;
		spi_set_ctldata(spi, chip);
	}

	chip->cr = hisi_spi_prepare_cr(spi);

	return 0;
}

static void hisi_spi_cleanup(struct spi_device *spi)
{
	struct hisi_chip_data *chip = spi_get_ctldata(spi);

	kfree(chip);
	spi_set_ctldata(spi, NULL);
}

static int hisi_spi_probe(struct platform_device *pdev)
{
	struct device *dev = &pdev->dev;
	struct spi_controller *host;
	struct hisi_spi *hs;
	int ret, irq;

	irq = platform_get_irq(pdev, 0);
	if (irq < 0)
		return irq;

	host = devm_spi_alloc_host(dev, sizeof(*hs));
	if (!host)
		return -ENOMEM;

	platform_set_drvdata(pdev, host);

	hs = spi_controller_get_devdata(host);
	hs->dev = dev;
	hs->irq = irq;

	hs->regs = devm_platform_ioremap_resource(pdev, 0);
	if (IS_ERR(hs->regs))
		return PTR_ERR(hs->regs);

	/* Specify maximum SPI clocking speed (host only) by firmware */
	ret = device_property_read_u32(dev, "spi-max-frequency",
					&host->max_speed_hz);
	if (ret) {
		dev_err(dev, "failed to get max SPI clocking speed, ret=%d\n",
			ret);
		return -EINVAL;
	}

<<<<<<< HEAD
	if (master->max_speed_hz == 0)
=======
	if (host->max_speed_hz == 0)
>>>>>>> 2d5404ca
		return dev_err_probe(dev, -EINVAL, "spi-max-frequency can't be 0\n");

	ret = device_property_read_u16(dev, "num-cs",
					&host->num_chipselect);
	if (ret)
		host->num_chipselect = DEFAULT_NUM_CS;

	host->use_gpio_descriptors = true;
	host->mode_bits = SPI_CPOL | SPI_CPHA | SPI_CS_HIGH | SPI_LOOP;
	host->bits_per_word_mask = SPI_BPW_RANGE_MASK(4, 32);
	host->bus_num = pdev->id;
	host->setup = hisi_spi_setup;
	host->cleanup = hisi_spi_cleanup;
	host->transfer_one = hisi_spi_transfer_one;
	host->handle_err = hisi_spi_handle_err;
	host->dev.fwnode = dev->fwnode;
	host->min_speed_hz = DIV_ROUND_UP(host->max_speed_hz, CLK_DIV_MAX);

	hisi_spi_hw_init(hs);

	ret = devm_request_irq(dev, hs->irq, hisi_spi_irq, 0, dev_name(dev),
			       host);
	if (ret < 0) {
		dev_err(dev, "failed to get IRQ=%d, ret=%d\n", hs->irq, ret);
		return ret;
	}

	ret = spi_register_controller(host);
	if (ret) {
		dev_err(dev, "failed to register spi host, ret=%d\n", ret);
		return ret;
	}

	if (hisi_spi_debugfs_init(hs))
		dev_info(dev, "failed to create debugfs dir\n");

	dev_info(dev, "hw version:0x%x max-freq:%u kHz\n",
		readl(hs->regs + HISI_SPI_VERSION),
		host->max_speed_hz / 1000);

	return 0;
}

static void hisi_spi_remove(struct platform_device *pdev)
{
	struct spi_controller *host = platform_get_drvdata(pdev);
	struct hisi_spi *hs = spi_controller_get_devdata(host);

	debugfs_remove_recursive(hs->debugfs);
	spi_unregister_controller(host);
}

static const struct acpi_device_id hisi_spi_acpi_match[] = {
	{"HISI03E1", 0},
	{}
};
MODULE_DEVICE_TABLE(acpi, hisi_spi_acpi_match);

static struct platform_driver hisi_spi_driver = {
	.probe		= hisi_spi_probe,
	.remove_new	= hisi_spi_remove,
	.driver		= {
		.name	= "hisi-kunpeng-spi",
		.acpi_match_table = hisi_spi_acpi_match,
	},
};
module_platform_driver(hisi_spi_driver);

MODULE_AUTHOR("Jay Fang <f.fangjian@huawei.com>");
MODULE_DESCRIPTION("HiSilicon SPI Controller Driver for Kunpeng SoCs");
MODULE_LICENSE("GPL v2");<|MERGE_RESOLUTION|>--- conflicted
+++ resolved
@@ -481,11 +481,7 @@
 		return -EINVAL;
 	}
 
-<<<<<<< HEAD
-	if (master->max_speed_hz == 0)
-=======
 	if (host->max_speed_hz == 0)
->>>>>>> 2d5404ca
 		return dev_err_probe(dev, -EINVAL, "spi-max-frequency can't be 0\n");
 
 	ret = device_property_read_u16(dev, "num-cs",
