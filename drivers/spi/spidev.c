// SPDX-License-Identifier: GPL-2.0-or-later
/*
 * Simple synchronous userspace interface to SPI devices
 *
 * Copyright (C) 2006 SWAPP
 *	Andrea Paterniani <a.paterniani@swapp-eng.it>
 * Copyright (C) 2007 David Brownell (simplification, cleanup)
 */

#include <linux/init.h>
#include <linux/ioctl.h>
#include <linux/fs.h>
#include <linux/device.h>
#include <linux/err.h>
#include <linux/list.h>
#include <linux/errno.h>
#include <linux/mod_devicetable.h>
#include <linux/module.h>
#include <linux/mutex.h>
#include <linux/property.h>
#include <linux/slab.h>
#include <linux/compat.h>

#include <linux/spi/spi.h>
#include <linux/spi/spidev.h>

#include <linux/uaccess.h>


/*
 * This supports access to SPI devices using normal userspace I/O calls.
 * Note that while traditional UNIX/POSIX I/O semantics are half duplex,
 * and often mask message boundaries, full SPI support requires full duplex
 * transfers.  There are several kinds of internal message boundaries to
 * handle chipselect management and other protocol options.
 *
 * SPI has a character major number assigned.  We allocate minor numbers
 * dynamically using a bitmask.  You must use hotplug tools, such as udev
 * (or mdev with busybox) to create and destroy the /dev/spidevB.C device
 * nodes, since there is no fixed association of minor numbers with any
 * particular SPI bus or device.
 */
#define SPIDEV_MAJOR			153	/* assigned */
#define N_SPI_MINORS			32	/* ... up to 256 */

static DECLARE_BITMAP(minors, N_SPI_MINORS);

static_assert(N_SPI_MINORS > 0 && N_SPI_MINORS <= 256);

/* Bit masks for spi_device.mode management.  Note that incorrect
 * settings for some settings can cause *lots* of trouble for other
 * devices on a shared bus:
 *
 *  - CS_HIGH ... this device will be active when it shouldn't be
 *  - 3WIRE ... when active, it won't behave as it should
 *  - NO_CS ... there will be no explicit message boundaries; this
 *	is completely incompatible with the shared bus model
 *  - READY ... transfers may proceed when they shouldn't.
 *
 * REVISIT should changing those flags be privileged?
 */
#define SPI_MODE_MASK		(SPI_MODE_X_MASK | SPI_CS_HIGH \
				| SPI_LSB_FIRST | SPI_3WIRE | SPI_LOOP \
				| SPI_NO_CS | SPI_READY | SPI_TX_DUAL \
				| SPI_TX_QUAD | SPI_TX_OCTAL | SPI_RX_DUAL \
				| SPI_RX_QUAD | SPI_RX_OCTAL \
				| SPI_RX_CPHA_FLIP)

struct spidev_data {
	dev_t			devt;
	struct mutex		spi_lock;
	struct spi_device	*spi;
	struct list_head	device_entry;

	/* TX/RX buffers are NULL unless this device is open (users > 0) */
	struct mutex		buf_lock;
	unsigned		users;
	u8			*tx_buffer;
	u8			*rx_buffer;
	u32			speed_hz;
};

static LIST_HEAD(device_list);
static DEFINE_MUTEX(device_list_lock);

static unsigned bufsiz = 4096;
module_param(bufsiz, uint, S_IRUGO);
MODULE_PARM_DESC(bufsiz, "data bytes in biggest supported SPI message");

/*-------------------------------------------------------------------------*/

static ssize_t
spidev_sync_unlocked(struct spi_device *spi, struct spi_message *message)
{
	ssize_t status;

	status = spi_sync(spi, message);
	if (status == 0)
		status = message->actual_length;

	return status;
}

static ssize_t
spidev_sync(struct spidev_data *spidev, struct spi_message *message)
{
	ssize_t status;
	struct spi_device *spi;

	mutex_lock(&spidev->spi_lock);
	spi = spidev->spi;

	if (spi == NULL)
		status = -ESHUTDOWN;
	else
		status = spidev_sync_unlocked(spi, message);

	mutex_unlock(&spidev->spi_lock);
	return status;
}

static inline ssize_t
spidev_sync_write(struct spidev_data *spidev, size_t len)
{
	struct spi_transfer	t = {
			.tx_buf		= spidev->tx_buffer,
			.len		= len,
			.speed_hz	= spidev->speed_hz,
		};
	struct spi_message	m;

	spi_message_init(&m);
	spi_message_add_tail(&t, &m);
	return spidev_sync(spidev, &m);
}

static inline ssize_t
spidev_sync_read(struct spidev_data *spidev, size_t len)
{
	struct spi_transfer	t = {
			.rx_buf		= spidev->rx_buffer,
			.len		= len,
			.speed_hz	= spidev->speed_hz,
		};
	struct spi_message	m;

	spi_message_init(&m);
	spi_message_add_tail(&t, &m);
	return spidev_sync(spidev, &m);
}

/*-------------------------------------------------------------------------*/

/* Read-only message with current device setup */
static ssize_t
spidev_read(struct file *filp, char __user *buf, size_t count, loff_t *f_pos)
{
	struct spidev_data	*spidev;
	ssize_t			status;

	/* chipselect only toggles at start or end of operation */
	if (count > bufsiz)
		return -EMSGSIZE;

	spidev = filp->private_data;

	mutex_lock(&spidev->buf_lock);
	status = spidev_sync_read(spidev, count);
	if (status > 0) {
		unsigned long	missing;

		missing = copy_to_user(buf, spidev->rx_buffer, status);
		if (missing == status)
			status = -EFAULT;
		else
			status = status - missing;
	}
	mutex_unlock(&spidev->buf_lock);

	return status;
}

/* Write-only message with current device setup */
static ssize_t
spidev_write(struct file *filp, const char __user *buf,
		size_t count, loff_t *f_pos)
{
	struct spidev_data	*spidev;
	ssize_t			status;
	unsigned long		missing;

	/* chipselect only toggles at start or end of operation */
	if (count > bufsiz)
		return -EMSGSIZE;

	spidev = filp->private_data;

	mutex_lock(&spidev->buf_lock);
	missing = copy_from_user(spidev->tx_buffer, buf, count);
	if (missing == 0)
		status = spidev_sync_write(spidev, count);
	else
		status = -EFAULT;
	mutex_unlock(&spidev->buf_lock);

	return status;
}

static int spidev_message(struct spidev_data *spidev,
		struct spi_ioc_transfer *u_xfers, unsigned n_xfers)
{
	struct spi_message	msg;
	struct spi_transfer	*k_xfers;
	struct spi_transfer	*k_tmp;
	struct spi_ioc_transfer *u_tmp;
	unsigned		n, total, tx_total, rx_total;
	u8			*tx_buf, *rx_buf;
	int			status = -EFAULT;

	spi_message_init(&msg);
	k_xfers = kcalloc(n_xfers, sizeof(*k_tmp), GFP_KERNEL);
	if (k_xfers == NULL)
		return -ENOMEM;

	/* Construct spi_message, copying any tx data to bounce buffer.
	 * We walk the array of user-provided transfers, using each one
	 * to initialize a kernel version of the same transfer.
	 */
	tx_buf = spidev->tx_buffer;
	rx_buf = spidev->rx_buffer;
	total = 0;
	tx_total = 0;
	rx_total = 0;
	for (n = n_xfers, k_tmp = k_xfers, u_tmp = u_xfers;
			n;
			n--, k_tmp++, u_tmp++) {
		/* Ensure that also following allocations from rx_buf/tx_buf will meet
		 * DMA alignment requirements.
		 */
		unsigned int len_aligned = ALIGN(u_tmp->len, ARCH_KMALLOC_MINALIGN);

		k_tmp->len = u_tmp->len;

		total += k_tmp->len;
		/* Since the function returns the total length of transfers
		 * on success, restrict the total to positive int values to
		 * avoid the return value looking like an error.  Also check
		 * each transfer length to avoid arithmetic overflow.
		 */
		if (total > INT_MAX || k_tmp->len > INT_MAX) {
			status = -EMSGSIZE;
			goto done;
		}

		if (u_tmp->rx_buf) {
			/* this transfer needs space in RX bounce buffer */
			rx_total += len_aligned;
			if (rx_total > bufsiz) {
				status = -EMSGSIZE;
				goto done;
			}
			k_tmp->rx_buf = rx_buf;
			rx_buf += len_aligned;
		}
		if (u_tmp->tx_buf) {
			/* this transfer needs space in TX bounce buffer */
			tx_total += len_aligned;
			if (tx_total > bufsiz) {
				status = -EMSGSIZE;
				goto done;
			}
			k_tmp->tx_buf = tx_buf;
			if (copy_from_user(tx_buf, (const u8 __user *)
						(uintptr_t) u_tmp->tx_buf,
					u_tmp->len))
				goto done;
			tx_buf += len_aligned;
		}

		k_tmp->cs_change = !!u_tmp->cs_change;
		k_tmp->tx_nbits = u_tmp->tx_nbits;
		k_tmp->rx_nbits = u_tmp->rx_nbits;
		k_tmp->bits_per_word = u_tmp->bits_per_word;
		k_tmp->delay.value = u_tmp->delay_usecs;
		k_tmp->delay.unit = SPI_DELAY_UNIT_USECS;
		k_tmp->speed_hz = u_tmp->speed_hz;
		k_tmp->word_delay.value = u_tmp->word_delay_usecs;
		k_tmp->word_delay.unit = SPI_DELAY_UNIT_USECS;
		if (!k_tmp->speed_hz)
			k_tmp->speed_hz = spidev->speed_hz;
#ifdef VERBOSE
		dev_dbg(&spidev->spi->dev,
			"  xfer len %u %s%s%s%dbits %u usec %u usec %uHz\n",
			k_tmp->len,
			k_tmp->rx_buf ? "rx " : "",
			k_tmp->tx_buf ? "tx " : "",
			k_tmp->cs_change ? "cs " : "",
			k_tmp->bits_per_word ? : spidev->spi->bits_per_word,
			k_tmp->delay.value,
			k_tmp->word_delay.value,
			k_tmp->speed_hz ? : spidev->spi->max_speed_hz);
#endif
		spi_message_add_tail(k_tmp, &msg);
	}

	status = spidev_sync_unlocked(spidev->spi, &msg);
	if (status < 0)
		goto done;

	/* copy any rx data out of bounce buffer */
	for (n = n_xfers, k_tmp = k_xfers, u_tmp = u_xfers;
			n;
			n--, k_tmp++, u_tmp++) {
		if (u_tmp->rx_buf) {
			if (copy_to_user((u8 __user *)
					(uintptr_t) u_tmp->rx_buf, k_tmp->rx_buf,
					u_tmp->len)) {
				status = -EFAULT;
				goto done;
			}
		}
	}
	status = total;

done:
	kfree(k_xfers);
	return status;
}

static struct spi_ioc_transfer *
spidev_get_ioc_message(unsigned int cmd, struct spi_ioc_transfer __user *u_ioc,
		unsigned *n_ioc)
{
	u32	tmp;

	/* Check type, command number and direction */
	if (_IOC_TYPE(cmd) != SPI_IOC_MAGIC
			|| _IOC_NR(cmd) != _IOC_NR(SPI_IOC_MESSAGE(0))
			|| _IOC_DIR(cmd) != _IOC_WRITE)
		return ERR_PTR(-ENOTTY);

	tmp = _IOC_SIZE(cmd);
	if ((tmp % sizeof(struct spi_ioc_transfer)) != 0)
		return ERR_PTR(-EINVAL);
	*n_ioc = tmp / sizeof(struct spi_ioc_transfer);
	if (*n_ioc == 0)
		return NULL;

	/* copy into scratch area */
	return memdup_user(u_ioc, tmp);
}

static long
spidev_ioctl(struct file *filp, unsigned int cmd, unsigned long arg)
{
	int			retval = 0;
	struct spidev_data	*spidev;
	struct spi_device	*spi;
	u32			tmp;
	unsigned		n_ioc;
	struct spi_ioc_transfer	*ioc;

	/* Check type and command number */
	if (_IOC_TYPE(cmd) != SPI_IOC_MAGIC)
		return -ENOTTY;

	/* guard against device removal before, or while,
	 * we issue this ioctl.
	 */
	spidev = filp->private_data;
	mutex_lock(&spidev->spi_lock);
	spi = spi_dev_get(spidev->spi);
	if (spi == NULL) {
		mutex_unlock(&spidev->spi_lock);
		return -ESHUTDOWN;
	}

	/* use the buffer lock here for triple duty:
	 *  - prevent I/O (from us) so calling spi_setup() is safe;
	 *  - prevent concurrent SPI_IOC_WR_* from morphing
	 *    data fields while SPI_IOC_RD_* reads them;
	 *  - SPI_IOC_MESSAGE needs the buffer locked "normally".
	 */
	mutex_lock(&spidev->buf_lock);

	switch (cmd) {
	/* read requests */
	case SPI_IOC_RD_MODE:
	case SPI_IOC_RD_MODE32:
		tmp = spi->mode;

		{
			struct spi_controller *ctlr = spi->controller;

			if (ctlr->use_gpio_descriptors && ctlr->cs_gpiods &&
<<<<<<< HEAD
			    ctlr->cs_gpiods[spi->chip_select])
=======
			    ctlr->cs_gpiods[spi_get_chipselect(spi, 0)])
>>>>>>> eb3cdb58
				tmp &= ~SPI_CS_HIGH;
		}

		if (cmd == SPI_IOC_RD_MODE)
			retval = put_user(tmp & SPI_MODE_MASK,
					  (__u8 __user *)arg);
		else
			retval = put_user(tmp & SPI_MODE_MASK,
					  (__u32 __user *)arg);
		break;
	case SPI_IOC_RD_LSB_FIRST:
		retval = put_user((spi->mode & SPI_LSB_FIRST) ?  1 : 0,
					(__u8 __user *)arg);
		break;
	case SPI_IOC_RD_BITS_PER_WORD:
		retval = put_user(spi->bits_per_word, (__u8 __user *)arg);
		break;
	case SPI_IOC_RD_MAX_SPEED_HZ:
		retval = put_user(spidev->speed_hz, (__u32 __user *)arg);
		break;

	/* write requests */
	case SPI_IOC_WR_MODE:
	case SPI_IOC_WR_MODE32:
		if (cmd == SPI_IOC_WR_MODE)
			retval = get_user(tmp, (u8 __user *)arg);
		else
			retval = get_user(tmp, (u32 __user *)arg);
		if (retval == 0) {
			struct spi_controller *ctlr = spi->controller;
			u32	save = spi->mode;

			if (tmp & ~SPI_MODE_MASK) {
				retval = -EINVAL;
				break;
			}

			if (ctlr->use_gpio_descriptors && ctlr->cs_gpiods &&
			    ctlr->cs_gpiods[spi_get_chipselect(spi, 0)])
				tmp |= SPI_CS_HIGH;

			tmp |= spi->mode & ~SPI_MODE_MASK;
			spi->mode = tmp & SPI_MODE_USER_MASK;
			retval = spi_setup(spi);
			if (retval < 0)
				spi->mode = save;
			else
				dev_dbg(&spi->dev, "spi mode %x\n", tmp);
		}
		break;
	case SPI_IOC_WR_LSB_FIRST:
		retval = get_user(tmp, (__u8 __user *)arg);
		if (retval == 0) {
			u32	save = spi->mode;

			if (tmp)
				spi->mode |= SPI_LSB_FIRST;
			else
				spi->mode &= ~SPI_LSB_FIRST;
			retval = spi_setup(spi);
			if (retval < 0)
				spi->mode = save;
			else
				dev_dbg(&spi->dev, "%csb first\n",
						tmp ? 'l' : 'm');
		}
		break;
	case SPI_IOC_WR_BITS_PER_WORD:
		retval = get_user(tmp, (__u8 __user *)arg);
		if (retval == 0) {
			u8	save = spi->bits_per_word;

			spi->bits_per_word = tmp;
			retval = spi_setup(spi);
			if (retval < 0)
				spi->bits_per_word = save;
			else
				dev_dbg(&spi->dev, "%d bits per word\n", tmp);
		}
		break;
	case SPI_IOC_WR_MAX_SPEED_HZ: {
		u32 save;

		retval = get_user(tmp, (__u32 __user *)arg);
		if (retval)
			break;
		if (tmp == 0) {
			retval = -EINVAL;
			break;
		}

		save = spi->max_speed_hz;

		spi->max_speed_hz = tmp;
		retval = spi_setup(spi);
		if (retval == 0) {
			spidev->speed_hz = tmp;
			dev_dbg(&spi->dev, "%d Hz (max)\n", spidev->speed_hz);
		}

		spi->max_speed_hz = save;
		break;
	}
	default:
		/* segmented and/or full-duplex I/O request */
		/* Check message and copy into scratch area */
		ioc = spidev_get_ioc_message(cmd,
				(struct spi_ioc_transfer __user *)arg, &n_ioc);
		if (IS_ERR(ioc)) {
			retval = PTR_ERR(ioc);
			break;
		}
		if (!ioc)
			break;	/* n_ioc is also 0 */

		/* translate to spi_message, execute */
		retval = spidev_message(spidev, ioc, n_ioc);
		kfree(ioc);
		break;
	}

	mutex_unlock(&spidev->buf_lock);
	spi_dev_put(spi);
	mutex_unlock(&spidev->spi_lock);
	return retval;
}

#ifdef CONFIG_COMPAT
static long
spidev_compat_ioc_message(struct file *filp, unsigned int cmd,
		unsigned long arg)
{
	struct spi_ioc_transfer __user	*u_ioc;
	int				retval = 0;
	struct spidev_data		*spidev;
	struct spi_device		*spi;
	unsigned			n_ioc, n;
	struct spi_ioc_transfer		*ioc;

	u_ioc = (struct spi_ioc_transfer __user *) compat_ptr(arg);

	/* guard against device removal before, or while,
	 * we issue this ioctl.
	 */
	spidev = filp->private_data;
	mutex_lock(&spidev->spi_lock);
	spi = spi_dev_get(spidev->spi);
	if (spi == NULL) {
		mutex_unlock(&spidev->spi_lock);
		return -ESHUTDOWN;
	}

	/* SPI_IOC_MESSAGE needs the buffer locked "normally" */
	mutex_lock(&spidev->buf_lock);

	/* Check message and copy into scratch area */
	ioc = spidev_get_ioc_message(cmd, u_ioc, &n_ioc);
	if (IS_ERR(ioc)) {
		retval = PTR_ERR(ioc);
		goto done;
	}
	if (!ioc)
		goto done;	/* n_ioc is also 0 */

	/* Convert buffer pointers */
	for (n = 0; n < n_ioc; n++) {
		ioc[n].rx_buf = (uintptr_t) compat_ptr(ioc[n].rx_buf);
		ioc[n].tx_buf = (uintptr_t) compat_ptr(ioc[n].tx_buf);
	}

	/* translate to spi_message, execute */
	retval = spidev_message(spidev, ioc, n_ioc);
	kfree(ioc);

done:
	mutex_unlock(&spidev->buf_lock);
	spi_dev_put(spi);
	mutex_unlock(&spidev->spi_lock);
	return retval;
}

static long
spidev_compat_ioctl(struct file *filp, unsigned int cmd, unsigned long arg)
{
	if (_IOC_TYPE(cmd) == SPI_IOC_MAGIC
			&& _IOC_NR(cmd) == _IOC_NR(SPI_IOC_MESSAGE(0))
			&& _IOC_DIR(cmd) == _IOC_WRITE)
		return spidev_compat_ioc_message(filp, cmd, arg);

	return spidev_ioctl(filp, cmd, (unsigned long)compat_ptr(arg));
}
#else
#define spidev_compat_ioctl NULL
#endif /* CONFIG_COMPAT */

static int spidev_open(struct inode *inode, struct file *filp)
{
	struct spidev_data	*spidev = NULL, *iter;
	int			status = -ENXIO;

	mutex_lock(&device_list_lock);

	list_for_each_entry(iter, &device_list, device_entry) {
		if (iter->devt == inode->i_rdev) {
			status = 0;
			spidev = iter;
			break;
		}
	}

	if (!spidev) {
		pr_debug("spidev: nothing for minor %d\n", iminor(inode));
		goto err_find_dev;
	}

	if (!spidev->tx_buffer) {
		spidev->tx_buffer = kmalloc(bufsiz, GFP_KERNEL);
		if (!spidev->tx_buffer) {
			status = -ENOMEM;
			goto err_find_dev;
		}
	}

	if (!spidev->rx_buffer) {
		spidev->rx_buffer = kmalloc(bufsiz, GFP_KERNEL);
		if (!spidev->rx_buffer) {
			status = -ENOMEM;
			goto err_alloc_rx_buf;
		}
	}

	spidev->users++;
	filp->private_data = spidev;
	stream_open(inode, filp);

	mutex_unlock(&device_list_lock);
	return 0;

err_alloc_rx_buf:
	kfree(spidev->tx_buffer);
	spidev->tx_buffer = NULL;
err_find_dev:
	mutex_unlock(&device_list_lock);
	return status;
}

static int spidev_release(struct inode *inode, struct file *filp)
{
	struct spidev_data	*spidev;
	int			dofree;

	mutex_lock(&device_list_lock);
	spidev = filp->private_data;
	filp->private_data = NULL;

	mutex_lock(&spidev->spi_lock);
	/* ... after we unbound from the underlying device? */
	dofree = (spidev->spi == NULL);
	mutex_unlock(&spidev->spi_lock);

	/* last close? */
	spidev->users--;
	if (!spidev->users) {

		kfree(spidev->tx_buffer);
		spidev->tx_buffer = NULL;

		kfree(spidev->rx_buffer);
		spidev->rx_buffer = NULL;

		if (dofree)
			kfree(spidev);
		else
			spidev->speed_hz = spidev->spi->max_speed_hz;
	}
#ifdef CONFIG_SPI_SLAVE
	if (!dofree)
		spi_slave_abort(spidev->spi);
#endif
	mutex_unlock(&device_list_lock);

	return 0;
}

static const struct file_operations spidev_fops = {
	.owner =	THIS_MODULE,
	/* REVISIT switch to aio primitives, so that userspace
	 * gets more complete API coverage.  It'll simplify things
	 * too, except for the locking.
	 */
	.write =	spidev_write,
	.read =		spidev_read,
	.unlocked_ioctl = spidev_ioctl,
	.compat_ioctl = spidev_compat_ioctl,
	.open =		spidev_open,
	.release =	spidev_release,
	.llseek =	no_llseek,
};

/*-------------------------------------------------------------------------*/

/* The main reason to have this class is to make mdev/udev create the
 * /dev/spidevB.C character device nodes exposing our userspace API.
 * It also simplifies memory management.
 */

static struct class *spidev_class;

static const struct spi_device_id spidev_spi_ids[] = {
	{ .name = "dh2228fv" },
	{ .name = "ltc2488" },
	{ .name = "sx1301" },
	{ .name = "bk4" },
	{ .name = "dhcom-board" },
	{ .name = "m53cpld" },
	{ .name = "spi-petra" },
	{ .name = "spi-authenta" },
<<<<<<< HEAD
=======
	{ .name = "em3581" },
	{ .name = "si3210" },
>>>>>>> eb3cdb58
	{},
};
MODULE_DEVICE_TABLE(spi, spidev_spi_ids);

<<<<<<< HEAD
#ifdef CONFIG_OF
=======
/*
 * spidev should never be referenced in DT without a specific compatible string,
 * it is a Linux implementation thing rather than a description of the hardware.
 */
static int spidev_of_check(struct device *dev)
{
	if (device_property_match_string(dev, "compatible", "spidev") < 0)
		return 0;

	dev_err(dev, "spidev listed directly in DT is not supported\n");
	return -EINVAL;
}

>>>>>>> eb3cdb58
static const struct of_device_id spidev_dt_ids[] = {
	{ .compatible = "cisco,spi-petra", .data = &spidev_of_check },
	{ .compatible = "dh,dhcom-board", .data = &spidev_of_check },
	{ .compatible = "lineartechnology,ltc2488", .data = &spidev_of_check },
	{ .compatible = "lwn,bk4", .data = &spidev_of_check },
	{ .compatible = "menlo,m53cpld", .data = &spidev_of_check },
	{ .compatible = "micron,spi-authenta", .data = &spidev_of_check },
	{ .compatible = "rohm,dh2228fv", .data = &spidev_of_check },
	{ .compatible = "semtech,sx1301", .data = &spidev_of_check },
	{ .compatible = "silabs,em3581", .data = &spidev_of_check },
	{ .compatible = "silabs,si3210", .data = &spidev_of_check },
	{},
};
MODULE_DEVICE_TABLE(of, spidev_dt_ids);

/* Dummy SPI devices not to be used in production systems */
static int spidev_acpi_check(struct device *dev)
{
	dev_warn(dev, "do not use this driver in production systems!\n");
	return 0;
}

static const struct acpi_device_id spidev_acpi_ids[] = {
	/*
	 * The ACPI SPT000* devices are only meant for development and
	 * testing. Systems used in production should have a proper ACPI
	 * description of the connected peripheral and they should also use
	 * a proper driver instead of poking directly to the SPI bus.
	 */
	{ "SPT0001", (kernel_ulong_t)&spidev_acpi_check },
	{ "SPT0002", (kernel_ulong_t)&spidev_acpi_check },
	{ "SPT0003", (kernel_ulong_t)&spidev_acpi_check },
	{},
};
MODULE_DEVICE_TABLE(acpi, spidev_acpi_ids);

/*-------------------------------------------------------------------------*/

static int spidev_probe(struct spi_device *spi)
{
	int (*match)(struct device *dev);
	struct spidev_data	*spidev;
	int			status;
	unsigned long		minor;

	match = device_get_match_data(&spi->dev);
	if (match) {
		status = match(&spi->dev);
		if (status)
			return status;
	}

	/* Allocate driver data */
	spidev = kzalloc(sizeof(*spidev), GFP_KERNEL);
	if (!spidev)
		return -ENOMEM;

	/* Initialize the driver data */
	spidev->spi = spi;
	mutex_init(&spidev->spi_lock);
	mutex_init(&spidev->buf_lock);

	INIT_LIST_HEAD(&spidev->device_entry);

	/* If we can allocate a minor number, hook up this device.
	 * Reusing minors is fine so long as udev or mdev is working.
	 */
	mutex_lock(&device_list_lock);
	minor = find_first_zero_bit(minors, N_SPI_MINORS);
	if (minor < N_SPI_MINORS) {
		struct device *dev;

		spidev->devt = MKDEV(SPIDEV_MAJOR, minor);
		dev = device_create(spidev_class, &spi->dev, spidev->devt,
				    spidev, "spidev%d.%d",
				    spi->master->bus_num, spi_get_chipselect(spi, 0));
		status = PTR_ERR_OR_ZERO(dev);
	} else {
		dev_dbg(&spi->dev, "no minor number available!\n");
		status = -ENODEV;
	}
	if (status == 0) {
		set_bit(minor, minors);
		list_add(&spidev->device_entry, &device_list);
	}
	mutex_unlock(&device_list_lock);

	spidev->speed_hz = spi->max_speed_hz;

	if (status == 0)
		spi_set_drvdata(spi, spidev);
	else
		kfree(spidev);

	return status;
}

static void spidev_remove(struct spi_device *spi)
{
	struct spidev_data	*spidev = spi_get_drvdata(spi);

	/* prevent new opens */
	mutex_lock(&device_list_lock);
	/* make sure ops on existing fds can abort cleanly */
	mutex_lock(&spidev->spi_lock);
	spidev->spi = NULL;
	mutex_unlock(&spidev->spi_lock);

	list_del(&spidev->device_entry);
	device_destroy(spidev_class, spidev->devt);
	clear_bit(MINOR(spidev->devt), minors);
	if (spidev->users == 0)
		kfree(spidev);
	mutex_unlock(&device_list_lock);
}

static struct spi_driver spidev_spi_driver = {
	.driver = {
		.name =		"spidev",
		.of_match_table = spidev_dt_ids,
		.acpi_match_table = spidev_acpi_ids,
	},
	.probe =	spidev_probe,
	.remove =	spidev_remove,
	.id_table =	spidev_spi_ids,

	/* NOTE:  suspend/resume methods are not necessary here.
	 * We don't do anything except pass the requests to/from
	 * the underlying controller.  The refrigerator handles
	 * most issues; the controller driver handles the rest.
	 */
};

/*-------------------------------------------------------------------------*/

static int __init spidev_init(void)
{
	int status;

	/* Claim our 256 reserved device numbers.  Then register a class
	 * that will key udev/mdev to add/remove /dev nodes.  Last, register
	 * the driver which manages those device numbers.
	 */
	status = register_chrdev(SPIDEV_MAJOR, "spi", &spidev_fops);
	if (status < 0)
		return status;

	spidev_class = class_create("spidev");
	if (IS_ERR(spidev_class)) {
		unregister_chrdev(SPIDEV_MAJOR, spidev_spi_driver.driver.name);
		return PTR_ERR(spidev_class);
	}

	status = spi_register_driver(&spidev_spi_driver);
	if (status < 0) {
		class_destroy(spidev_class);
		unregister_chrdev(SPIDEV_MAJOR, spidev_spi_driver.driver.name);
	}
	return status;
}
module_init(spidev_init);

static void __exit spidev_exit(void)
{
	spi_unregister_driver(&spidev_spi_driver);
	class_destroy(spidev_class);
	unregister_chrdev(SPIDEV_MAJOR, spidev_spi_driver.driver.name);
}
module_exit(spidev_exit);

MODULE_AUTHOR("Andrea Paterniani, <a.paterniani@swapp-eng.it>");
MODULE_DESCRIPTION("User mode SPI device interface");
MODULE_LICENSE("GPL");
MODULE_ALIAS("spi:spidev");<|MERGE_RESOLUTION|>--- conflicted
+++ resolved
@@ -393,11 +393,7 @@
 			struct spi_controller *ctlr = spi->controller;
 
 			if (ctlr->use_gpio_descriptors && ctlr->cs_gpiods &&
-<<<<<<< HEAD
-			    ctlr->cs_gpiods[spi->chip_select])
-=======
 			    ctlr->cs_gpiods[spi_get_chipselect(spi, 0)])
->>>>>>> eb3cdb58
 				tmp &= ~SPI_CS_HIGH;
 		}
 
@@ -715,18 +711,12 @@
 	{ .name = "m53cpld" },
 	{ .name = "spi-petra" },
 	{ .name = "spi-authenta" },
-<<<<<<< HEAD
-=======
 	{ .name = "em3581" },
 	{ .name = "si3210" },
->>>>>>> eb3cdb58
 	{},
 };
 MODULE_DEVICE_TABLE(spi, spidev_spi_ids);
 
-<<<<<<< HEAD
-#ifdef CONFIG_OF
-=======
 /*
  * spidev should never be referenced in DT without a specific compatible string,
  * it is a Linux implementation thing rather than a description of the hardware.
@@ -740,7 +730,6 @@
 	return -EINVAL;
 }
 
->>>>>>> eb3cdb58
 static const struct of_device_id spidev_dt_ids[] = {
 	{ .compatible = "cisco,spi-petra", .data = &spidev_of_check },
 	{ .compatible = "dh,dhcom-board", .data = &spidev_of_check },
