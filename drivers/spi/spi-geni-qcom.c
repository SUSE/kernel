--- conflicted
+++ resolved
@@ -560,23 +560,16 @@
 static bool geni_can_dma(struct spi_controller *ctlr,
 			 struct spi_device *slv, struct spi_transfer *xfer)
 {
-<<<<<<< HEAD
-	struct spi_geni_master *mas = spi_master_get_devdata(slv->master);
-=======
 	struct spi_geni_master *mas = spi_controller_get_devdata(slv->controller);
->>>>>>> 2d5404ca
 	u32 len, fifo_size;
 
 	if (mas->cur_xfer_mode == GENI_GPI_DMA)
 		return true;
 
-<<<<<<< HEAD
-=======
 	/* Set SE DMA mode for SPI target. */
 	if (ctlr->target)
 		return true;
 
->>>>>>> 2d5404ca
 	len = get_xfer_len_in_words(xfer, mas);
 	fifo_size = mas->tx_fifo_depth * mas->fifo_width_bits / mas->cur_bits_per_word;
 
@@ -1162,13 +1155,6 @@
 	 */
 	if (mas->cur_xfer_mode == GENI_GPI_DMA)
 		spi->flags = SPI_CONTROLLER_MUST_TX;
-<<<<<<< HEAD
-
-	ret = request_irq(mas->irq, geni_spi_isr, 0, dev_name(dev), spi);
-	if (ret)
-		goto spi_geni_release_dma;
-=======
->>>>>>> 2d5404ca
 
 	ret = devm_request_irq(dev, mas->irq, geni_spi_isr, 0, dev_name(dev), spi);
 	if (ret)
