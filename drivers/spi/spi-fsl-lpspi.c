// SPDX-License-Identifier: GPL-2.0+
//
// Freescale i.MX7ULP LPSPI driver
//
// Copyright 2016 Freescale Semiconductor, Inc.
// Copyright 2018 NXP Semiconductors

#include <linux/clk.h>
#include <linux/completion.h>
#include <linux/delay.h>
#include <linux/dmaengine.h>
#include <linux/dma-mapping.h>
#include <linux/err.h>
#include <linux/interrupt.h>
#include <linux/io.h>
#include <linux/irq.h>
#include <linux/kernel.h>
#include <linux/module.h>
#include <linux/of.h>
#include <linux/pinctrl/consumer.h>
#include <linux/platform_device.h>
#include <linux/dma/imx-dma.h>
#include <linux/pm_runtime.h>
#include <linux/slab.h>
#include <linux/spi/spi.h>
#include <linux/spi/spi_bitbang.h>
#include <linux/types.h>

#define DRIVER_NAME "fsl_lpspi"

#define FSL_LPSPI_RPM_TIMEOUT 50 /* 50ms */

/* The maximum bytes that edma can transfer once.*/
#define FSL_LPSPI_MAX_EDMA_BYTES  ((1 << 15) - 1)

/* i.MX7ULP LPSPI registers */
#define IMX7ULP_VERID	0x0
#define IMX7ULP_PARAM	0x4
#define IMX7ULP_CR	0x10
#define IMX7ULP_SR	0x14
#define IMX7ULP_IER	0x18
#define IMX7ULP_DER	0x1c
#define IMX7ULP_CFGR0	0x20
#define IMX7ULP_CFGR1	0x24
#define IMX7ULP_DMR0	0x30
#define IMX7ULP_DMR1	0x34
#define IMX7ULP_CCR	0x40
#define IMX7ULP_FCR	0x58
#define IMX7ULP_FSR	0x5c
#define IMX7ULP_TCR	0x60
#define IMX7ULP_TDR	0x64
#define IMX7ULP_RSR	0x70
#define IMX7ULP_RDR	0x74

/* General control register field define */
#define CR_RRF		BIT(9)
#define CR_RTF		BIT(8)
#define CR_RST		BIT(1)
#define CR_MEN		BIT(0)
#define SR_MBF		BIT(24)
#define SR_TCF		BIT(10)
#define SR_FCF		BIT(9)
#define SR_RDF		BIT(1)
#define SR_TDF		BIT(0)
#define IER_TCIE	BIT(10)
#define IER_FCIE	BIT(9)
#define IER_RDIE	BIT(1)
#define IER_TDIE	BIT(0)
#define DER_RDDE	BIT(1)
#define DER_TDDE	BIT(0)
#define CFGR1_PCSCFG	BIT(27)
#define CFGR1_PINCFG	(BIT(24)|BIT(25))
#define CFGR1_PCSPOL	BIT(8)
#define CFGR1_NOSTALL	BIT(3)
#define CFGR1_HOST	BIT(0)
#define FSR_TXCOUNT	(0xFF)
#define RSR_RXEMPTY	BIT(1)
#define TCR_CPOL	BIT(31)
#define TCR_CPHA	BIT(30)
#define TCR_CONT	BIT(21)
#define TCR_CONTC	BIT(20)
#define TCR_RXMSK	BIT(19)
#define TCR_TXMSK	BIT(18)

struct fsl_lpspi_devtype_data {
	u8 prescale_max;
};

struct lpspi_config {
	u8 bpw;
	u8 chip_select;
	u8 prescale;
	u16 mode;
	u32 speed_hz;
};

struct fsl_lpspi_data {
	struct device *dev;
	void __iomem *base;
	unsigned long base_phys;
	struct clk *clk_ipg;
	struct clk *clk_per;
	bool is_target;
	bool is_only_cs1;
	bool is_first_byte;

	void *rx_buf;
	const void *tx_buf;
	void (*tx)(struct fsl_lpspi_data *);
	void (*rx)(struct fsl_lpspi_data *);

	u32 remain;
	u8 watermark;
	u8 txfifosize;
	u8 rxfifosize;

	struct lpspi_config config;
	struct completion xfer_done;

	bool target_aborted;

	/* DMA */
	bool usedma;
	struct completion dma_rx_completion;
	struct completion dma_tx_completion;

	const struct fsl_lpspi_devtype_data *devtype_data;
};

/*
 * ERR051608 fixed or not:
 * https://www.nxp.com/docs/en/errata/i.MX93_1P87f.pdf
 */
static struct fsl_lpspi_devtype_data imx93_lpspi_devtype_data = {
	.prescale_max = 1,
};

static struct fsl_lpspi_devtype_data imx7ulp_lpspi_devtype_data = {
	.prescale_max = 7,
};

static const struct of_device_id fsl_lpspi_dt_ids[] = {
	{ .compatible = "fsl,imx7ulp-spi", .data = &imx7ulp_lpspi_devtype_data,},
	{ .compatible = "fsl,imx93-spi", .data = &imx93_lpspi_devtype_data,},
	{ /* sentinel */ }
};
MODULE_DEVICE_TABLE(of, fsl_lpspi_dt_ids);

#define LPSPI_BUF_RX(type)						\
static void fsl_lpspi_buf_rx_##type(struct fsl_lpspi_data *fsl_lpspi)	\
{									\
	unsigned int val = readl(fsl_lpspi->base + IMX7ULP_RDR);	\
									\
	if (fsl_lpspi->rx_buf) {					\
		*(type *)fsl_lpspi->rx_buf = val;			\
		fsl_lpspi->rx_buf += sizeof(type);                      \
	}								\
}

#define LPSPI_BUF_TX(type)						\
static void fsl_lpspi_buf_tx_##type(struct fsl_lpspi_data *fsl_lpspi)	\
{									\
	type val = 0;							\
									\
	if (fsl_lpspi->tx_buf) {					\
		val = *(type *)fsl_lpspi->tx_buf;			\
		fsl_lpspi->tx_buf += sizeof(type);			\
	}								\
									\
	fsl_lpspi->remain -= sizeof(type);				\
	writel(val, fsl_lpspi->base + IMX7ULP_TDR);			\
}

LPSPI_BUF_RX(u8)
LPSPI_BUF_TX(u8)
LPSPI_BUF_RX(u16)
LPSPI_BUF_TX(u16)
LPSPI_BUF_RX(u32)
LPSPI_BUF_TX(u32)

static void fsl_lpspi_intctrl(struct fsl_lpspi_data *fsl_lpspi,
			      unsigned int enable)
{
	writel(enable, fsl_lpspi->base + IMX7ULP_IER);
}

static int fsl_lpspi_bytes_per_word(const int bpw)
{
	return DIV_ROUND_UP(bpw, BITS_PER_BYTE);
}

static bool fsl_lpspi_can_dma(struct spi_controller *controller,
			      struct spi_device *spi,
			      struct spi_transfer *transfer)
{
	unsigned int bytes_per_word;

	if (!controller->dma_rx)
		return false;

	bytes_per_word = fsl_lpspi_bytes_per_word(transfer->bits_per_word);

	switch (bytes_per_word) {
	case 1:
	case 2:
	case 4:
		break;
	default:
		return false;
	}

	return true;
}

static int lpspi_prepare_xfer_hardware(struct spi_controller *controller)
{
	struct fsl_lpspi_data *fsl_lpspi =
				spi_controller_get_devdata(controller);
	int ret;

	ret = pm_runtime_resume_and_get(fsl_lpspi->dev);
	if (ret < 0) {
		dev_err(fsl_lpspi->dev, "failed to enable clock\n");
		return ret;
	}

	return 0;
}

static int lpspi_unprepare_xfer_hardware(struct spi_controller *controller)
{
	struct fsl_lpspi_data *fsl_lpspi =
				spi_controller_get_devdata(controller);

	pm_runtime_mark_last_busy(fsl_lpspi->dev);
	pm_runtime_put_autosuspend(fsl_lpspi->dev);

	return 0;
}

static void fsl_lpspi_write_tx_fifo(struct fsl_lpspi_data *fsl_lpspi)
{
	u8 txfifo_cnt;
	u32 temp;

	txfifo_cnt = readl(fsl_lpspi->base + IMX7ULP_FSR) & 0xff;

	while (txfifo_cnt < fsl_lpspi->txfifosize) {
		if (!fsl_lpspi->remain)
			break;
		fsl_lpspi->tx(fsl_lpspi);
		txfifo_cnt++;
	}

	if (txfifo_cnt < fsl_lpspi->txfifosize) {
		if (!fsl_lpspi->is_target) {
			temp = readl(fsl_lpspi->base + IMX7ULP_TCR);
			temp &= ~TCR_CONTC;
			writel(temp, fsl_lpspi->base + IMX7ULP_TCR);
		}

		fsl_lpspi_intctrl(fsl_lpspi, IER_FCIE);
	} else
		fsl_lpspi_intctrl(fsl_lpspi, IER_TDIE);
}

static void fsl_lpspi_read_rx_fifo(struct fsl_lpspi_data *fsl_lpspi)
{
	while (!(readl(fsl_lpspi->base + IMX7ULP_RSR) & RSR_RXEMPTY))
		fsl_lpspi->rx(fsl_lpspi);
}

static void fsl_lpspi_set_cmd(struct fsl_lpspi_data *fsl_lpspi)
{
	u32 temp = 0;

	temp |= fsl_lpspi->config.bpw - 1;
	temp |= (fsl_lpspi->config.mode & 0x3) << 30;
	temp |= (fsl_lpspi->config.chip_select & 0x3) << 24;
	if (!fsl_lpspi->is_target) {
		temp |= fsl_lpspi->config.prescale << 27;
		/*
		 * Set TCR_CONT will keep SS asserted after current transfer.
		 * For the first transfer, clear TCR_CONTC to assert SS.
		 * For subsequent transfer, set TCR_CONTC to keep SS asserted.
		 */
		if (!fsl_lpspi->usedma) {
			temp |= TCR_CONT;
			if (fsl_lpspi->is_first_byte)
				temp &= ~TCR_CONTC;
			else
				temp |= TCR_CONTC;
		}
	}
	writel(temp, fsl_lpspi->base + IMX7ULP_TCR);

	dev_dbg(fsl_lpspi->dev, "TCR=0x%x\n", temp);
}

static void fsl_lpspi_set_watermark(struct fsl_lpspi_data *fsl_lpspi)
{
	u32 temp;

	if (!fsl_lpspi->usedma)
		temp = fsl_lpspi->watermark >> 1 |
		       (fsl_lpspi->watermark >> 1) << 16;
	else
		temp = fsl_lpspi->watermark >> 1;

	writel(temp, fsl_lpspi->base + IMX7ULP_FCR);

	dev_dbg(fsl_lpspi->dev, "FCR=0x%x\n", temp);
}

static int fsl_lpspi_set_bitrate(struct fsl_lpspi_data *fsl_lpspi)
{
	struct lpspi_config config = fsl_lpspi->config;
	unsigned int perclk_rate, scldiv, div;
<<<<<<< HEAD
=======
	u8 prescale_max;
>>>>>>> 2d5404ca
	u8 prescale;

	perclk_rate = clk_get_rate(fsl_lpspi->clk_per);
	prescale_max = fsl_lpspi->devtype_data->prescale_max;

	if (!config.speed_hz) {
		dev_err(fsl_lpspi->dev,
			"error: the transmission speed provided is 0!\n");
		return -EINVAL;
	}

	if (config.speed_hz > perclk_rate / 2) {
		dev_err(fsl_lpspi->dev,
		      "per-clk should be at least two times of transfer speed");
		return -EINVAL;
	}

	div = DIV_ROUND_UP(perclk_rate, config.speed_hz);

<<<<<<< HEAD
	for (prescale = 0; prescale < 8; prescale++) {
=======
	for (prescale = 0; prescale <= prescale_max; prescale++) {
>>>>>>> 2d5404ca
		scldiv = div / (1 << prescale) - 2;
		if (scldiv < 256) {
			fsl_lpspi->config.prescale = prescale;
			break;
		}
	}

	if (scldiv >= 256)
		return -EINVAL;

	writel(scldiv | (scldiv << 8) | ((scldiv >> 1) << 16),
					fsl_lpspi->base + IMX7ULP_CCR);

	dev_dbg(fsl_lpspi->dev, "perclk=%d, speed=%d, prescale=%d, scldiv=%d\n",
		perclk_rate, config.speed_hz, prescale, scldiv);

	return 0;
}

static int fsl_lpspi_dma_configure(struct spi_controller *controller)
{
	int ret;
	enum dma_slave_buswidth buswidth;
	struct dma_slave_config rx = {}, tx = {};
	struct fsl_lpspi_data *fsl_lpspi =
				spi_controller_get_devdata(controller);

	switch (fsl_lpspi_bytes_per_word(fsl_lpspi->config.bpw)) {
	case 4:
		buswidth = DMA_SLAVE_BUSWIDTH_4_BYTES;
		break;
	case 2:
		buswidth = DMA_SLAVE_BUSWIDTH_2_BYTES;
		break;
	case 1:
		buswidth = DMA_SLAVE_BUSWIDTH_1_BYTE;
		break;
	default:
		return -EINVAL;
	}

	tx.direction = DMA_MEM_TO_DEV;
	tx.dst_addr = fsl_lpspi->base_phys + IMX7ULP_TDR;
	tx.dst_addr_width = buswidth;
	tx.dst_maxburst = 1;
	ret = dmaengine_slave_config(controller->dma_tx, &tx);
	if (ret) {
		dev_err(fsl_lpspi->dev, "TX dma configuration failed with %d\n",
			ret);
		return ret;
	}

	rx.direction = DMA_DEV_TO_MEM;
	rx.src_addr = fsl_lpspi->base_phys + IMX7ULP_RDR;
	rx.src_addr_width = buswidth;
	rx.src_maxburst = 1;
	ret = dmaengine_slave_config(controller->dma_rx, &rx);
	if (ret) {
		dev_err(fsl_lpspi->dev, "RX dma configuration failed with %d\n",
			ret);
		return ret;
	}

	return 0;
}

static int fsl_lpspi_config(struct fsl_lpspi_data *fsl_lpspi)
{
	u32 temp;
	int ret;

	if (!fsl_lpspi->is_target) {
		ret = fsl_lpspi_set_bitrate(fsl_lpspi);
		if (ret)
			return ret;
	}

	fsl_lpspi_set_watermark(fsl_lpspi);

	if (!fsl_lpspi->is_target)
		temp = CFGR1_HOST;
	else
		temp = CFGR1_PINCFG;
	if (fsl_lpspi->config.mode & SPI_CS_HIGH)
		temp |= CFGR1_PCSPOL;
	writel(temp, fsl_lpspi->base + IMX7ULP_CFGR1);

	temp = readl(fsl_lpspi->base + IMX7ULP_CR);
	temp |= CR_RRF | CR_RTF | CR_MEN;
	writel(temp, fsl_lpspi->base + IMX7ULP_CR);

	temp = 0;
	if (fsl_lpspi->usedma)
		temp = DER_TDDE | DER_RDDE;
	writel(temp, fsl_lpspi->base + IMX7ULP_DER);

	return 0;
}

static int fsl_lpspi_setup_transfer(struct spi_controller *controller,
				     struct spi_device *spi,
				     struct spi_transfer *t)
{
	struct fsl_lpspi_data *fsl_lpspi =
				spi_controller_get_devdata(spi->controller);

	if (t == NULL)
		return -EINVAL;

	fsl_lpspi->config.mode = spi->mode;
	fsl_lpspi->config.bpw = t->bits_per_word;
	fsl_lpspi->config.speed_hz = t->speed_hz;
	if (fsl_lpspi->is_only_cs1)
		fsl_lpspi->config.chip_select = 1;
	else
		fsl_lpspi->config.chip_select = spi_get_chipselect(spi, 0);

	if (!fsl_lpspi->config.speed_hz)
		fsl_lpspi->config.speed_hz = spi->max_speed_hz;
	if (!fsl_lpspi->config.bpw)
		fsl_lpspi->config.bpw = spi->bits_per_word;

	/* Initialize the functions for transfer */
	if (fsl_lpspi->config.bpw <= 8) {
		fsl_lpspi->rx = fsl_lpspi_buf_rx_u8;
		fsl_lpspi->tx = fsl_lpspi_buf_tx_u8;
	} else if (fsl_lpspi->config.bpw <= 16) {
		fsl_lpspi->rx = fsl_lpspi_buf_rx_u16;
		fsl_lpspi->tx = fsl_lpspi_buf_tx_u16;
	} else {
		fsl_lpspi->rx = fsl_lpspi_buf_rx_u32;
		fsl_lpspi->tx = fsl_lpspi_buf_tx_u32;
	}

	if (t->len <= fsl_lpspi->txfifosize)
		fsl_lpspi->watermark = t->len;
	else
		fsl_lpspi->watermark = fsl_lpspi->txfifosize;

	if (fsl_lpspi_can_dma(controller, spi, t))
		fsl_lpspi->usedma = true;
	else
		fsl_lpspi->usedma = false;

	return fsl_lpspi_config(fsl_lpspi);
}

static int fsl_lpspi_target_abort(struct spi_controller *controller)
{
	struct fsl_lpspi_data *fsl_lpspi =
				spi_controller_get_devdata(controller);

	fsl_lpspi->target_aborted = true;
	if (!fsl_lpspi->usedma)
		complete(&fsl_lpspi->xfer_done);
	else {
		complete(&fsl_lpspi->dma_tx_completion);
		complete(&fsl_lpspi->dma_rx_completion);
	}

	return 0;
}

static int fsl_lpspi_wait_for_completion(struct spi_controller *controller)
{
	struct fsl_lpspi_data *fsl_lpspi =
				spi_controller_get_devdata(controller);

	if (fsl_lpspi->is_target) {
		if (wait_for_completion_interruptible(&fsl_lpspi->xfer_done) ||
			fsl_lpspi->target_aborted) {
			dev_dbg(fsl_lpspi->dev, "interrupted\n");
			return -EINTR;
		}
	} else {
		if (!wait_for_completion_timeout(&fsl_lpspi->xfer_done, HZ)) {
			dev_dbg(fsl_lpspi->dev, "wait for completion timeout\n");
			return -ETIMEDOUT;
		}
	}

	return 0;
}

static int fsl_lpspi_reset(struct fsl_lpspi_data *fsl_lpspi)
{
	u32 temp;

	if (!fsl_lpspi->usedma) {
		/* Disable all interrupt */
		fsl_lpspi_intctrl(fsl_lpspi, 0);
	}

	/* W1C for all flags in SR */
	temp = 0x3F << 8;
	writel(temp, fsl_lpspi->base + IMX7ULP_SR);

	/* Clear FIFO and disable module */
	temp = CR_RRF | CR_RTF;
	writel(temp, fsl_lpspi->base + IMX7ULP_CR);

	return 0;
}

static void fsl_lpspi_dma_rx_callback(void *cookie)
{
	struct fsl_lpspi_data *fsl_lpspi = (struct fsl_lpspi_data *)cookie;

	complete(&fsl_lpspi->dma_rx_completion);
}

static void fsl_lpspi_dma_tx_callback(void *cookie)
{
	struct fsl_lpspi_data *fsl_lpspi = (struct fsl_lpspi_data *)cookie;

	complete(&fsl_lpspi->dma_tx_completion);
}

static int fsl_lpspi_calculate_timeout(struct fsl_lpspi_data *fsl_lpspi,
				       int size)
{
	unsigned long timeout = 0;

	/* Time with actual data transfer and CS change delay related to HW */
	timeout = (8 + 4) * size / fsl_lpspi->config.speed_hz;

	/* Add extra second for scheduler related activities */
	timeout += 1;

	/* Double calculated timeout */
	return msecs_to_jiffies(2 * timeout * MSEC_PER_SEC);
}

static int fsl_lpspi_dma_transfer(struct spi_controller *controller,
				struct fsl_lpspi_data *fsl_lpspi,
				struct spi_transfer *transfer)
{
	struct dma_async_tx_descriptor *desc_tx, *desc_rx;
	unsigned long transfer_timeout;
	unsigned long time_left;
	struct sg_table *tx = &transfer->tx_sg, *rx = &transfer->rx_sg;
	int ret;

	ret = fsl_lpspi_dma_configure(controller);
	if (ret)
		return ret;

	desc_rx = dmaengine_prep_slave_sg(controller->dma_rx,
				rx->sgl, rx->nents, DMA_DEV_TO_MEM,
				DMA_PREP_INTERRUPT | DMA_CTRL_ACK);
	if (!desc_rx)
		return -EINVAL;

	desc_rx->callback = fsl_lpspi_dma_rx_callback;
	desc_rx->callback_param = (void *)fsl_lpspi;
	dmaengine_submit(desc_rx);
	reinit_completion(&fsl_lpspi->dma_rx_completion);
	dma_async_issue_pending(controller->dma_rx);

	desc_tx = dmaengine_prep_slave_sg(controller->dma_tx,
				tx->sgl, tx->nents, DMA_MEM_TO_DEV,
				DMA_PREP_INTERRUPT | DMA_CTRL_ACK);
	if (!desc_tx) {
		dmaengine_terminate_all(controller->dma_tx);
		return -EINVAL;
	}

	desc_tx->callback = fsl_lpspi_dma_tx_callback;
	desc_tx->callback_param = (void *)fsl_lpspi;
	dmaengine_submit(desc_tx);
	reinit_completion(&fsl_lpspi->dma_tx_completion);
	dma_async_issue_pending(controller->dma_tx);

	fsl_lpspi->target_aborted = false;

	if (!fsl_lpspi->is_target) {
		transfer_timeout = fsl_lpspi_calculate_timeout(fsl_lpspi,
							       transfer->len);

		/* Wait eDMA to finish the data transfer.*/
		time_left = wait_for_completion_timeout(&fsl_lpspi->dma_tx_completion,
							transfer_timeout);
		if (!time_left) {
			dev_err(fsl_lpspi->dev, "I/O Error in DMA TX\n");
			dmaengine_terminate_all(controller->dma_tx);
			dmaengine_terminate_all(controller->dma_rx);
			fsl_lpspi_reset(fsl_lpspi);
			return -ETIMEDOUT;
		}

		time_left = wait_for_completion_timeout(&fsl_lpspi->dma_rx_completion,
							transfer_timeout);
		if (!time_left) {
			dev_err(fsl_lpspi->dev, "I/O Error in DMA RX\n");
			dmaengine_terminate_all(controller->dma_tx);
			dmaengine_terminate_all(controller->dma_rx);
			fsl_lpspi_reset(fsl_lpspi);
			return -ETIMEDOUT;
		}
	} else {
		if (wait_for_completion_interruptible(&fsl_lpspi->dma_tx_completion) ||
			fsl_lpspi->target_aborted) {
			dev_dbg(fsl_lpspi->dev,
				"I/O Error in DMA TX interrupted\n");
			dmaengine_terminate_all(controller->dma_tx);
			dmaengine_terminate_all(controller->dma_rx);
			fsl_lpspi_reset(fsl_lpspi);
			return -EINTR;
		}

		if (wait_for_completion_interruptible(&fsl_lpspi->dma_rx_completion) ||
			fsl_lpspi->target_aborted) {
			dev_dbg(fsl_lpspi->dev,
				"I/O Error in DMA RX interrupted\n");
			dmaengine_terminate_all(controller->dma_tx);
			dmaengine_terminate_all(controller->dma_rx);
			fsl_lpspi_reset(fsl_lpspi);
			return -EINTR;
		}
	}

	fsl_lpspi_reset(fsl_lpspi);

	return 0;
}

static void fsl_lpspi_dma_exit(struct spi_controller *controller)
{
	if (controller->dma_rx) {
		dma_release_channel(controller->dma_rx);
		controller->dma_rx = NULL;
	}

	if (controller->dma_tx) {
		dma_release_channel(controller->dma_tx);
		controller->dma_tx = NULL;
	}
}

static int fsl_lpspi_dma_init(struct device *dev,
			      struct fsl_lpspi_data *fsl_lpspi,
			      struct spi_controller *controller)
{
	int ret;

	/* Prepare for TX DMA: */
	controller->dma_tx = dma_request_chan(dev, "tx");
	if (IS_ERR(controller->dma_tx)) {
		ret = PTR_ERR(controller->dma_tx);
		dev_dbg(dev, "can't get the TX DMA channel, error %d!\n", ret);
		controller->dma_tx = NULL;
		goto err;
	}

	/* Prepare for RX DMA: */
	controller->dma_rx = dma_request_chan(dev, "rx");
	if (IS_ERR(controller->dma_rx)) {
		ret = PTR_ERR(controller->dma_rx);
		dev_dbg(dev, "can't get the RX DMA channel, error %d\n", ret);
		controller->dma_rx = NULL;
		goto err;
	}

	init_completion(&fsl_lpspi->dma_rx_completion);
	init_completion(&fsl_lpspi->dma_tx_completion);
	controller->can_dma = fsl_lpspi_can_dma;
	controller->max_dma_len = FSL_LPSPI_MAX_EDMA_BYTES;

	return 0;
err:
	fsl_lpspi_dma_exit(controller);
	return ret;
}

static int fsl_lpspi_pio_transfer(struct spi_controller *controller,
				  struct spi_transfer *t)
{
	struct fsl_lpspi_data *fsl_lpspi =
				spi_controller_get_devdata(controller);
	int ret;

	fsl_lpspi->tx_buf = t->tx_buf;
	fsl_lpspi->rx_buf = t->rx_buf;
	fsl_lpspi->remain = t->len;

	reinit_completion(&fsl_lpspi->xfer_done);
	fsl_lpspi->target_aborted = false;

	fsl_lpspi_write_tx_fifo(fsl_lpspi);

	ret = fsl_lpspi_wait_for_completion(controller);
	if (ret)
		return ret;

	fsl_lpspi_reset(fsl_lpspi);

	return 0;
}

static int fsl_lpspi_transfer_one(struct spi_controller *controller,
				  struct spi_device *spi,
				  struct spi_transfer *t)
{
	struct fsl_lpspi_data *fsl_lpspi =
					spi_controller_get_devdata(controller);
	int ret;

	fsl_lpspi->is_first_byte = true;
	ret = fsl_lpspi_setup_transfer(controller, spi, t);
	if (ret < 0)
		return ret;

	fsl_lpspi_set_cmd(fsl_lpspi);
	fsl_lpspi->is_first_byte = false;

	if (fsl_lpspi->usedma)
		ret = fsl_lpspi_dma_transfer(controller, fsl_lpspi, t);
	else
		ret = fsl_lpspi_pio_transfer(controller, t);
	if (ret < 0)
		return ret;

	return 0;
}

static irqreturn_t fsl_lpspi_isr(int irq, void *dev_id)
{
	u32 temp_SR, temp_IER;
	struct fsl_lpspi_data *fsl_lpspi = dev_id;

	temp_IER = readl(fsl_lpspi->base + IMX7ULP_IER);
	fsl_lpspi_intctrl(fsl_lpspi, 0);
	temp_SR = readl(fsl_lpspi->base + IMX7ULP_SR);

	fsl_lpspi_read_rx_fifo(fsl_lpspi);

	if ((temp_SR & SR_TDF) && (temp_IER & IER_TDIE)) {
		fsl_lpspi_write_tx_fifo(fsl_lpspi);
		return IRQ_HANDLED;
	}

	if (temp_SR & SR_MBF ||
	    readl(fsl_lpspi->base + IMX7ULP_FSR) & FSR_TXCOUNT) {
		writel(SR_FCF, fsl_lpspi->base + IMX7ULP_SR);
		fsl_lpspi_intctrl(fsl_lpspi, IER_FCIE);
		return IRQ_HANDLED;
	}

	if (temp_SR & SR_FCF && (temp_IER & IER_FCIE)) {
		writel(SR_FCF, fsl_lpspi->base + IMX7ULP_SR);
		complete(&fsl_lpspi->xfer_done);
		return IRQ_HANDLED;
	}

	return IRQ_NONE;
}

#ifdef CONFIG_PM
static int fsl_lpspi_runtime_resume(struct device *dev)
{
	struct spi_controller *controller = dev_get_drvdata(dev);
	struct fsl_lpspi_data *fsl_lpspi;
	int ret;

	fsl_lpspi = spi_controller_get_devdata(controller);

	ret = clk_prepare_enable(fsl_lpspi->clk_per);
	if (ret)
		return ret;

	ret = clk_prepare_enable(fsl_lpspi->clk_ipg);
	if (ret) {
		clk_disable_unprepare(fsl_lpspi->clk_per);
		return ret;
	}

	return 0;
}

static int fsl_lpspi_runtime_suspend(struct device *dev)
{
	struct spi_controller *controller = dev_get_drvdata(dev);
	struct fsl_lpspi_data *fsl_lpspi;

	fsl_lpspi = spi_controller_get_devdata(controller);

	clk_disable_unprepare(fsl_lpspi->clk_per);
	clk_disable_unprepare(fsl_lpspi->clk_ipg);

	return 0;
}
#endif

static int fsl_lpspi_init_rpm(struct fsl_lpspi_data *fsl_lpspi)
{
	struct device *dev = fsl_lpspi->dev;

	pm_runtime_enable(dev);
	pm_runtime_set_autosuspend_delay(dev, FSL_LPSPI_RPM_TIMEOUT);
	pm_runtime_use_autosuspend(dev);

	return 0;
}

static int fsl_lpspi_probe(struct platform_device *pdev)
{
	const struct fsl_lpspi_devtype_data *devtype_data;
	struct fsl_lpspi_data *fsl_lpspi;
	struct spi_controller *controller;
	struct resource *res;
	int ret, irq;
	u32 num_cs;
	u32 temp;
	bool is_target;

<<<<<<< HEAD
	is_slave = of_property_read_bool((&pdev->dev)->of_node, "spi-slave");
	if (is_slave)
=======
	devtype_data = of_device_get_match_data(&pdev->dev);
	if (!devtype_data)
		return -ENODEV;

	is_target = of_property_read_bool((&pdev->dev)->of_node, "spi-slave");
	if (is_target)
>>>>>>> 2d5404ca
		controller = devm_spi_alloc_target(&pdev->dev,
						   sizeof(struct fsl_lpspi_data));
	else
		controller = devm_spi_alloc_host(&pdev->dev,
						 sizeof(struct fsl_lpspi_data));

	if (!controller)
		return -ENOMEM;

	platform_set_drvdata(pdev, controller);

	fsl_lpspi = spi_controller_get_devdata(controller);
	fsl_lpspi->dev = &pdev->dev;
	fsl_lpspi->is_target = is_target;
	fsl_lpspi->is_only_cs1 = of_property_read_bool((&pdev->dev)->of_node,
						"fsl,spi-only-use-cs1-sel");
<<<<<<< HEAD
	if (of_property_read_u32((&pdev->dev)->of_node, "num-cs",
				 &fsl_lpspi->num_cs))
		fsl_lpspi->num_cs = 1;

	controller->bits_per_word_mask = SPI_BPW_RANGE_MASK(8, 32);
	controller->transfer_one = fsl_lpspi_transfer_one;
	controller->prepare_transfer_hardware = lpspi_prepare_xfer_hardware;
	controller->unprepare_transfer_hardware = lpspi_unprepare_xfer_hardware;
	controller->mode_bits = SPI_CPOL | SPI_CPHA | SPI_CS_HIGH;
	controller->flags = SPI_CONTROLLER_MUST_RX | SPI_CONTROLLER_MUST_TX;
	controller->dev.of_node = pdev->dev.of_node;
	controller->bus_num = pdev->id;
	controller->num_chipselect = fsl_lpspi->num_cs;
	controller->slave_abort = fsl_lpspi_slave_abort;
	if (!fsl_lpspi->is_slave)
		controller->use_gpio_descriptors = true;
=======
	fsl_lpspi->devtype_data = devtype_data;
>>>>>>> 2d5404ca

	init_completion(&fsl_lpspi->xfer_done);

	fsl_lpspi->base = devm_platform_get_and_ioremap_resource(pdev, 0, &res);
	if (IS_ERR(fsl_lpspi->base)) {
		ret = PTR_ERR(fsl_lpspi->base);
		return ret;
	}
	fsl_lpspi->base_phys = res->start;

	irq = platform_get_irq(pdev, 0);
	if (irq < 0) {
		ret = irq;
		return ret;
	}

	ret = devm_request_irq(&pdev->dev, irq, fsl_lpspi_isr, 0,
			       dev_name(&pdev->dev), fsl_lpspi);
	if (ret) {
		dev_err(&pdev->dev, "can't get irq%d: %d\n", irq, ret);
		return ret;
	}

	fsl_lpspi->clk_per = devm_clk_get(&pdev->dev, "per");
	if (IS_ERR(fsl_lpspi->clk_per)) {
		ret = PTR_ERR(fsl_lpspi->clk_per);
		return ret;
	}

	fsl_lpspi->clk_ipg = devm_clk_get(&pdev->dev, "ipg");
	if (IS_ERR(fsl_lpspi->clk_ipg)) {
		ret = PTR_ERR(fsl_lpspi->clk_ipg);
		return ret;
	}

	/* enable the clock */
	ret = fsl_lpspi_init_rpm(fsl_lpspi);
	if (ret)
		return ret;

	ret = pm_runtime_get_sync(fsl_lpspi->dev);
	if (ret < 0) {
		dev_err(fsl_lpspi->dev, "failed to enable clock\n");
		goto out_pm_get;
	}

	temp = readl(fsl_lpspi->base + IMX7ULP_PARAM);
	fsl_lpspi->txfifosize = 1 << (temp & 0x0f);
	fsl_lpspi->rxfifosize = 1 << ((temp >> 8) & 0x0f);
	if (of_property_read_u32((&pdev->dev)->of_node, "num-cs",
				 &num_cs)) {
		if (of_device_is_compatible(pdev->dev.of_node, "fsl,imx93-spi"))
			num_cs = ((temp >> 16) & 0xf);
		else
			num_cs = 1;
	}

	controller->bits_per_word_mask = SPI_BPW_RANGE_MASK(8, 32);
	controller->transfer_one = fsl_lpspi_transfer_one;
	controller->prepare_transfer_hardware = lpspi_prepare_xfer_hardware;
	controller->unprepare_transfer_hardware = lpspi_unprepare_xfer_hardware;
	controller->mode_bits = SPI_CPOL | SPI_CPHA | SPI_CS_HIGH;
	controller->flags = SPI_CONTROLLER_MUST_RX | SPI_CONTROLLER_MUST_TX;
	controller->dev.of_node = pdev->dev.of_node;
	controller->bus_num = pdev->id;
	controller->num_chipselect = num_cs;
	controller->target_abort = fsl_lpspi_target_abort;
	if (!fsl_lpspi->is_target)
		controller->use_gpio_descriptors = true;

	ret = fsl_lpspi_dma_init(&pdev->dev, fsl_lpspi, controller);
	if (ret == -EPROBE_DEFER)
		goto out_pm_get;
	if (ret < 0)
		dev_warn(&pdev->dev, "dma setup error %d, use pio\n", ret);
	else
		/*
		 * disable LPSPI module IRQ when enable DMA mode successfully,
		 * to prevent the unexpected LPSPI module IRQ events.
		 */
		disable_irq(irq);

	ret = devm_spi_register_controller(&pdev->dev, controller);
	if (ret < 0) {
		dev_err_probe(&pdev->dev, ret, "spi_register_controller error\n");
		goto free_dma;
	}

	pm_runtime_mark_last_busy(fsl_lpspi->dev);
	pm_runtime_put_autosuspend(fsl_lpspi->dev);

	return 0;

free_dma:
	fsl_lpspi_dma_exit(controller);
out_pm_get:
	pm_runtime_dont_use_autosuspend(fsl_lpspi->dev);
	pm_runtime_put_sync(fsl_lpspi->dev);
	pm_runtime_disable(fsl_lpspi->dev);

	return ret;
}

static void fsl_lpspi_remove(struct platform_device *pdev)
{
	struct spi_controller *controller = platform_get_drvdata(pdev);
	struct fsl_lpspi_data *fsl_lpspi =
				spi_controller_get_devdata(controller);

	fsl_lpspi_dma_exit(controller);

	pm_runtime_dont_use_autosuspend(fsl_lpspi->dev);
	pm_runtime_disable(fsl_lpspi->dev);
}

static int fsl_lpspi_suspend(struct device *dev)
{
	pinctrl_pm_select_sleep_state(dev);
	return pm_runtime_force_suspend(dev);
}

static int fsl_lpspi_resume(struct device *dev)
{
	int ret;

	ret = pm_runtime_force_resume(dev);
	if (ret) {
		dev_err(dev, "Error in resume: %d\n", ret);
		return ret;
	}

	pinctrl_pm_select_default_state(dev);

	return 0;
}

static const struct dev_pm_ops fsl_lpspi_pm_ops = {
	SET_RUNTIME_PM_OPS(fsl_lpspi_runtime_suspend,
				fsl_lpspi_runtime_resume, NULL)
	SYSTEM_SLEEP_PM_OPS(fsl_lpspi_suspend, fsl_lpspi_resume)
};

static struct platform_driver fsl_lpspi_driver = {
	.driver = {
		.name = DRIVER_NAME,
		.of_match_table = fsl_lpspi_dt_ids,
		.pm = pm_ptr(&fsl_lpspi_pm_ops),
	},
	.probe = fsl_lpspi_probe,
	.remove_new = fsl_lpspi_remove,
};
module_platform_driver(fsl_lpspi_driver);

MODULE_DESCRIPTION("LPSPI Controller driver");
MODULE_AUTHOR("Gao Pan <pandy.gao@nxp.com>");
MODULE_LICENSE("GPL");<|MERGE_RESOLUTION|>--- conflicted
+++ resolved
@@ -316,10 +316,7 @@
 {
 	struct lpspi_config config = fsl_lpspi->config;
 	unsigned int perclk_rate, scldiv, div;
-<<<<<<< HEAD
-=======
 	u8 prescale_max;
->>>>>>> 2d5404ca
 	u8 prescale;
 
 	perclk_rate = clk_get_rate(fsl_lpspi->clk_per);
@@ -339,11 +336,7 @@
 
 	div = DIV_ROUND_UP(perclk_rate, config.speed_hz);
 
-<<<<<<< HEAD
-	for (prescale = 0; prescale < 8; prescale++) {
-=======
 	for (prescale = 0; prescale <= prescale_max; prescale++) {
->>>>>>> 2d5404ca
 		scldiv = div / (1 << prescale) - 2;
 		if (scldiv < 256) {
 			fsl_lpspi->config.prescale = prescale;
@@ -859,17 +852,12 @@
 	u32 temp;
 	bool is_target;
 
-<<<<<<< HEAD
-	is_slave = of_property_read_bool((&pdev->dev)->of_node, "spi-slave");
-	if (is_slave)
-=======
 	devtype_data = of_device_get_match_data(&pdev->dev);
 	if (!devtype_data)
 		return -ENODEV;
 
 	is_target = of_property_read_bool((&pdev->dev)->of_node, "spi-slave");
 	if (is_target)
->>>>>>> 2d5404ca
 		controller = devm_spi_alloc_target(&pdev->dev,
 						   sizeof(struct fsl_lpspi_data));
 	else
@@ -886,26 +874,7 @@
 	fsl_lpspi->is_target = is_target;
 	fsl_lpspi->is_only_cs1 = of_property_read_bool((&pdev->dev)->of_node,
 						"fsl,spi-only-use-cs1-sel");
-<<<<<<< HEAD
-	if (of_property_read_u32((&pdev->dev)->of_node, "num-cs",
-				 &fsl_lpspi->num_cs))
-		fsl_lpspi->num_cs = 1;
-
-	controller->bits_per_word_mask = SPI_BPW_RANGE_MASK(8, 32);
-	controller->transfer_one = fsl_lpspi_transfer_one;
-	controller->prepare_transfer_hardware = lpspi_prepare_xfer_hardware;
-	controller->unprepare_transfer_hardware = lpspi_unprepare_xfer_hardware;
-	controller->mode_bits = SPI_CPOL | SPI_CPHA | SPI_CS_HIGH;
-	controller->flags = SPI_CONTROLLER_MUST_RX | SPI_CONTROLLER_MUST_TX;
-	controller->dev.of_node = pdev->dev.of_node;
-	controller->bus_num = pdev->id;
-	controller->num_chipselect = fsl_lpspi->num_cs;
-	controller->slave_abort = fsl_lpspi_slave_abort;
-	if (!fsl_lpspi->is_slave)
-		controller->use_gpio_descriptors = true;
-=======
 	fsl_lpspi->devtype_data = devtype_data;
->>>>>>> 2d5404ca
 
 	init_completion(&fsl_lpspi->xfer_done);
 
