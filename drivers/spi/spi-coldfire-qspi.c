// SPDX-License-Identifier: GPL-2.0-or-later
/*
 * Freescale/Motorola Coldfire Queued SPI driver
 *
 * Copyright 2010 Steven King <sfking@fdwdc.com>
*/

#include <linux/kernel.h>
#include <linux/module.h>
#include <linux/interrupt.h>
#include <linux/errno.h>
#include <linux/platform_device.h>
#include <linux/sched.h>
#include <linux/delay.h>
#include <linux/io.h>
#include <linux/clk.h>
#include <linux/err.h>
#include <linux/spi/spi.h>
#include <linux/pm_runtime.h>

#include <asm/coldfire.h>
#include <asm/mcfsim.h>
#include <asm/mcfqspi.h>

#define	DRIVER_NAME "mcfqspi"

#define	MCFQSPI_BUSCLK			(MCF_BUSCLK / 2)

#define	MCFQSPI_QMR			0x00
#define		MCFQSPI_QMR_MSTR	0x8000
#define		MCFQSPI_QMR_CPOL	0x0200
#define		MCFQSPI_QMR_CPHA	0x0100
#define	MCFQSPI_QDLYR			0x04
#define		MCFQSPI_QDLYR_SPE	0x8000
#define	MCFQSPI_QWR			0x08
#define		MCFQSPI_QWR_HALT	0x8000
#define		MCFQSPI_QWR_WREN	0x4000
#define		MCFQSPI_QWR_CSIV	0x1000
#define	MCFQSPI_QIR			0x0C
#define		MCFQSPI_QIR_WCEFB	0x8000
#define		MCFQSPI_QIR_ABRTB	0x4000
#define		MCFQSPI_QIR_ABRTL	0x1000
#define		MCFQSPI_QIR_WCEFE	0x0800
#define		MCFQSPI_QIR_ABRTE	0x0400
#define		MCFQSPI_QIR_SPIFE	0x0100
#define		MCFQSPI_QIR_WCEF	0x0008
#define		MCFQSPI_QIR_ABRT	0x0004
#define		MCFQSPI_QIR_SPIF	0x0001
#define	MCFQSPI_QAR			0x010
#define		MCFQSPI_QAR_TXBUF	0x00
#define		MCFQSPI_QAR_RXBUF	0x10
#define		MCFQSPI_QAR_CMDBUF	0x20
#define	MCFQSPI_QDR			0x014
#define	MCFQSPI_QCR			0x014
#define		MCFQSPI_QCR_CONT	0x8000
#define		MCFQSPI_QCR_BITSE	0x4000
#define		MCFQSPI_QCR_DT		0x2000

struct mcfqspi {
	void __iomem *iobase;
	int irq;
	struct clk *clk;
	struct mcfqspi_cs_control *cs_control;

	wait_queue_head_t waitq;
};

static void mcfqspi_wr_qmr(struct mcfqspi *mcfqspi, u16 val)
{
	writew(val, mcfqspi->iobase + MCFQSPI_QMR);
}

static void mcfqspi_wr_qdlyr(struct mcfqspi *mcfqspi, u16 val)
{
	writew(val, mcfqspi->iobase + MCFQSPI_QDLYR);
}

static u16 mcfqspi_rd_qdlyr(struct mcfqspi *mcfqspi)
{
	return readw(mcfqspi->iobase + MCFQSPI_QDLYR);
}

static void mcfqspi_wr_qwr(struct mcfqspi *mcfqspi, u16 val)
{
	writew(val, mcfqspi->iobase + MCFQSPI_QWR);
}

static void mcfqspi_wr_qir(struct mcfqspi *mcfqspi, u16 val)
{
	writew(val, mcfqspi->iobase + MCFQSPI_QIR);
}

static void mcfqspi_wr_qar(struct mcfqspi *mcfqspi, u16 val)
{
	writew(val, mcfqspi->iobase + MCFQSPI_QAR);
}

static void mcfqspi_wr_qdr(struct mcfqspi *mcfqspi, u16 val)
{
	writew(val, mcfqspi->iobase + MCFQSPI_QDR);
}

static u16 mcfqspi_rd_qdr(struct mcfqspi *mcfqspi)
{
	return readw(mcfqspi->iobase + MCFQSPI_QDR);
}

static void mcfqspi_cs_select(struct mcfqspi *mcfqspi, u8 chip_select,
			    bool cs_high)
{
	mcfqspi->cs_control->select(mcfqspi->cs_control, chip_select, cs_high);
}

static void mcfqspi_cs_deselect(struct mcfqspi *mcfqspi, u8 chip_select,
				bool cs_high)
{
	mcfqspi->cs_control->deselect(mcfqspi->cs_control, chip_select, cs_high);
}

static int mcfqspi_cs_setup(struct mcfqspi *mcfqspi)
{
	return (mcfqspi->cs_control->setup) ?
		mcfqspi->cs_control->setup(mcfqspi->cs_control) : 0;
}

static void mcfqspi_cs_teardown(struct mcfqspi *mcfqspi)
{
	if (mcfqspi->cs_control->teardown)
		mcfqspi->cs_control->teardown(mcfqspi->cs_control);
}

static u8 mcfqspi_qmr_baud(u32 speed_hz)
{
	return clamp((MCFQSPI_BUSCLK + speed_hz - 1) / speed_hz, 2u, 255u);
}

static bool mcfqspi_qdlyr_spe(struct mcfqspi *mcfqspi)
{
	return mcfqspi_rd_qdlyr(mcfqspi) & MCFQSPI_QDLYR_SPE;
}

static irqreturn_t mcfqspi_irq_handler(int this_irq, void *dev_id)
{
	struct mcfqspi *mcfqspi = dev_id;

	/* clear interrupt */
	mcfqspi_wr_qir(mcfqspi, MCFQSPI_QIR_SPIFE | MCFQSPI_QIR_SPIF);
	wake_up(&mcfqspi->waitq);

	return IRQ_HANDLED;
}

static void mcfqspi_transfer_msg8(struct mcfqspi *mcfqspi, unsigned count,
				  const u8 *txbuf, u8 *rxbuf)
{
	unsigned i, n, offset = 0;

	n = min(count, 16u);

	mcfqspi_wr_qar(mcfqspi, MCFQSPI_QAR_CMDBUF);
	for (i = 0; i < n; ++i)
		mcfqspi_wr_qdr(mcfqspi, MCFQSPI_QCR_BITSE);

	mcfqspi_wr_qar(mcfqspi, MCFQSPI_QAR_TXBUF);
	if (txbuf)
		for (i = 0; i < n; ++i)
			mcfqspi_wr_qdr(mcfqspi, *txbuf++);
	else
		for (i = 0; i < count; ++i)
			mcfqspi_wr_qdr(mcfqspi, 0);

	count -= n;
	if (count) {
		u16 qwr = 0xf08;
		mcfqspi_wr_qwr(mcfqspi, 0x700);
		mcfqspi_wr_qdlyr(mcfqspi, MCFQSPI_QDLYR_SPE);

		do {
			wait_event(mcfqspi->waitq, !mcfqspi_qdlyr_spe(mcfqspi));
			mcfqspi_wr_qwr(mcfqspi, qwr);
			mcfqspi_wr_qdlyr(mcfqspi, MCFQSPI_QDLYR_SPE);
			if (rxbuf) {
				mcfqspi_wr_qar(mcfqspi,
					       MCFQSPI_QAR_RXBUF + offset);
				for (i = 0; i < 8; ++i)
					*rxbuf++ = mcfqspi_rd_qdr(mcfqspi);
			}
			n = min(count, 8u);
			if (txbuf) {
				mcfqspi_wr_qar(mcfqspi,
					       MCFQSPI_QAR_TXBUF + offset);
				for (i = 0; i < n; ++i)
					mcfqspi_wr_qdr(mcfqspi, *txbuf++);
			}
			qwr = (offset ? 0x808 : 0) + ((n - 1) << 8);
			offset ^= 8;
			count -= n;
		} while (count);
		wait_event(mcfqspi->waitq, !mcfqspi_qdlyr_spe(mcfqspi));
		mcfqspi_wr_qwr(mcfqspi, qwr);
		mcfqspi_wr_qdlyr(mcfqspi, MCFQSPI_QDLYR_SPE);
		if (rxbuf) {
			mcfqspi_wr_qar(mcfqspi, MCFQSPI_QAR_RXBUF + offset);
			for (i = 0; i < 8; ++i)
				*rxbuf++ = mcfqspi_rd_qdr(mcfqspi);
			offset ^= 8;
		}
	} else {
		mcfqspi_wr_qwr(mcfqspi, (n - 1) << 8);
		mcfqspi_wr_qdlyr(mcfqspi, MCFQSPI_QDLYR_SPE);
	}
	wait_event(mcfqspi->waitq, !mcfqspi_qdlyr_spe(mcfqspi));
	if (rxbuf) {
		mcfqspi_wr_qar(mcfqspi, MCFQSPI_QAR_RXBUF + offset);
		for (i = 0; i < n; ++i)
			*rxbuf++ = mcfqspi_rd_qdr(mcfqspi);
	}
}

static void mcfqspi_transfer_msg16(struct mcfqspi *mcfqspi, unsigned count,
				   const u16 *txbuf, u16 *rxbuf)
{
	unsigned i, n, offset = 0;

	n = min(count, 16u);

	mcfqspi_wr_qar(mcfqspi, MCFQSPI_QAR_CMDBUF);
	for (i = 0; i < n; ++i)
		mcfqspi_wr_qdr(mcfqspi, MCFQSPI_QCR_BITSE);

	mcfqspi_wr_qar(mcfqspi, MCFQSPI_QAR_TXBUF);
	if (txbuf)
		for (i = 0; i < n; ++i)
			mcfqspi_wr_qdr(mcfqspi, *txbuf++);
	else
		for (i = 0; i < count; ++i)
			mcfqspi_wr_qdr(mcfqspi, 0);

	count -= n;
	if (count) {
		u16 qwr = 0xf08;
		mcfqspi_wr_qwr(mcfqspi, 0x700);
		mcfqspi_wr_qdlyr(mcfqspi, MCFQSPI_QDLYR_SPE);

		do {
			wait_event(mcfqspi->waitq, !mcfqspi_qdlyr_spe(mcfqspi));
			mcfqspi_wr_qwr(mcfqspi, qwr);
			mcfqspi_wr_qdlyr(mcfqspi, MCFQSPI_QDLYR_SPE);
			if (rxbuf) {
				mcfqspi_wr_qar(mcfqspi,
					       MCFQSPI_QAR_RXBUF + offset);
				for (i = 0; i < 8; ++i)
					*rxbuf++ = mcfqspi_rd_qdr(mcfqspi);
			}
			n = min(count, 8u);
			if (txbuf) {
				mcfqspi_wr_qar(mcfqspi,
					       MCFQSPI_QAR_TXBUF + offset);
				for (i = 0; i < n; ++i)
					mcfqspi_wr_qdr(mcfqspi, *txbuf++);
			}
			qwr = (offset ? 0x808 : 0x000) + ((n - 1) << 8);
			offset ^= 8;
			count -= n;
		} while (count);
		wait_event(mcfqspi->waitq, !mcfqspi_qdlyr_spe(mcfqspi));
		mcfqspi_wr_qwr(mcfqspi, qwr);
		mcfqspi_wr_qdlyr(mcfqspi, MCFQSPI_QDLYR_SPE);
		if (rxbuf) {
			mcfqspi_wr_qar(mcfqspi, MCFQSPI_QAR_RXBUF + offset);
			for (i = 0; i < 8; ++i)
				*rxbuf++ = mcfqspi_rd_qdr(mcfqspi);
			offset ^= 8;
		}
	} else {
		mcfqspi_wr_qwr(mcfqspi, (n - 1) << 8);
		mcfqspi_wr_qdlyr(mcfqspi, MCFQSPI_QDLYR_SPE);
	}
	wait_event(mcfqspi->waitq, !mcfqspi_qdlyr_spe(mcfqspi));
	if (rxbuf) {
		mcfqspi_wr_qar(mcfqspi, MCFQSPI_QAR_RXBUF + offset);
		for (i = 0; i < n; ++i)
			*rxbuf++ = mcfqspi_rd_qdr(mcfqspi);
	}
}

static void mcfqspi_set_cs(struct spi_device *spi, bool enable)
{
	struct mcfqspi *mcfqspi = spi_master_get_devdata(spi->master);
	bool cs_high = spi->mode & SPI_CS_HIGH;

	if (enable)
		mcfqspi_cs_select(mcfqspi, spi_get_chipselect(spi, 0), cs_high);
	else
		mcfqspi_cs_deselect(mcfqspi, spi_get_chipselect(spi, 0), cs_high);
}

static int mcfqspi_transfer_one(struct spi_master *master,
				struct spi_device *spi,
				struct spi_transfer *t)
{
	struct mcfqspi *mcfqspi = spi_master_get_devdata(master);
	u16 qmr = MCFQSPI_QMR_MSTR;

	qmr |= t->bits_per_word << 10;
	if (spi->mode & SPI_CPHA)
		qmr |= MCFQSPI_QMR_CPHA;
	if (spi->mode & SPI_CPOL)
		qmr |= MCFQSPI_QMR_CPOL;
	qmr |= mcfqspi_qmr_baud(t->speed_hz);
	mcfqspi_wr_qmr(mcfqspi, qmr);

	mcfqspi_wr_qir(mcfqspi, MCFQSPI_QIR_SPIFE);
	if (t->bits_per_word == 8)
		mcfqspi_transfer_msg8(mcfqspi, t->len, t->tx_buf, t->rx_buf);
	else
		mcfqspi_transfer_msg16(mcfqspi, t->len / 2, t->tx_buf,
				       t->rx_buf);
	mcfqspi_wr_qir(mcfqspi, 0);

	return 0;
}

static int mcfqspi_setup(struct spi_device *spi)
{
	mcfqspi_cs_deselect(spi_master_get_devdata(spi->master),
			    spi_get_chipselect(spi, 0), spi->mode & SPI_CS_HIGH);

	dev_dbg(&spi->dev,
			"bits per word %d, chip select %d, speed %d KHz\n",
			spi->bits_per_word, spi_get_chipselect(spi, 0),
			(MCFQSPI_BUSCLK / mcfqspi_qmr_baud(spi->max_speed_hz))
			/ 1000);

	return 0;
}

static int mcfqspi_probe(struct platform_device *pdev)
{
	struct spi_master *master;
	struct mcfqspi *mcfqspi;
	struct mcfqspi_platform_data *pdata;
	int status;

	pdata = dev_get_platdata(&pdev->dev);
	if (!pdata) {
		dev_dbg(&pdev->dev, "platform data is missing\n");
		return -ENOENT;
	}

	if (!pdata->cs_control) {
		dev_dbg(&pdev->dev, "pdata->cs_control is NULL\n");
		return -EINVAL;
	}

	master = spi_alloc_master(&pdev->dev, sizeof(*mcfqspi));
	if (master == NULL) {
		dev_dbg(&pdev->dev, "spi_alloc_master failed\n");
		return -ENOMEM;
	}

	mcfqspi = spi_master_get_devdata(master);

	mcfqspi->iobase = devm_platform_ioremap_resource(pdev, 0);
	if (IS_ERR(mcfqspi->iobase)) {
		status = PTR_ERR(mcfqspi->iobase);
		goto fail0;
	}

	mcfqspi->irq = platform_get_irq(pdev, 0);
	if (mcfqspi->irq < 0) {
		dev_dbg(&pdev->dev, "platform_get_irq failed\n");
		status = -ENXIO;
		goto fail0;
	}

	status = devm_request_irq(&pdev->dev, mcfqspi->irq, mcfqspi_irq_handler,
				0, pdev->name, mcfqspi);
	if (status) {
		dev_dbg(&pdev->dev, "request_irq failed\n");
		goto fail0;
	}

	mcfqspi->clk = devm_clk_get(&pdev->dev, "qspi_clk");
	if (IS_ERR(mcfqspi->clk)) {
		dev_dbg(&pdev->dev, "clk_get failed\n");
		status = PTR_ERR(mcfqspi->clk);
		goto fail0;
	}
	clk_prepare_enable(mcfqspi->clk);

	master->bus_num = pdata->bus_num;
	master->num_chipselect = pdata->num_chipselect;

	mcfqspi->cs_control = pdata->cs_control;
	status = mcfqspi_cs_setup(mcfqspi);
	if (status) {
		dev_dbg(&pdev->dev, "error initializing cs_control\n");
		goto fail1;
	}

	init_waitqueue_head(&mcfqspi->waitq);

	master->mode_bits = SPI_CS_HIGH | SPI_CPOL | SPI_CPHA;
	master->bits_per_word_mask = SPI_BPW_RANGE_MASK(8, 16);
	master->setup = mcfqspi_setup;
	master->set_cs = mcfqspi_set_cs;
	master->transfer_one = mcfqspi_transfer_one;
	master->auto_runtime_pm = true;

	platform_set_drvdata(pdev, master);
	pm_runtime_enable(&pdev->dev);

	status = devm_spi_register_master(&pdev->dev, master);
	if (status) {
		dev_dbg(&pdev->dev, "spi_register_master failed\n");
		goto fail2;
	}

	dev_info(&pdev->dev, "Coldfire QSPI bus driver\n");

	return 0;

fail2:
	pm_runtime_disable(&pdev->dev);
	mcfqspi_cs_teardown(mcfqspi);
fail1:
	clk_disable_unprepare(mcfqspi->clk);
fail0:
	spi_master_put(master);

	dev_dbg(&pdev->dev, "Coldfire QSPI probe failed\n");

	return status;
}

static void mcfqspi_remove(struct platform_device *pdev)
{
	struct spi_master *master = platform_get_drvdata(pdev);
	struct mcfqspi *mcfqspi = spi_master_get_devdata(master);

	pm_runtime_disable(&pdev->dev);
	/* disable the hardware (set the baud rate to 0) */
	mcfqspi_wr_qmr(mcfqspi, MCFQSPI_QMR_MSTR);

	mcfqspi_cs_teardown(mcfqspi);
	clk_disable_unprepare(mcfqspi->clk);
<<<<<<< HEAD

	return 0;
=======
>>>>>>> eb3cdb58
}

#ifdef CONFIG_PM_SLEEP
static int mcfqspi_suspend(struct device *dev)
{
	struct spi_master *master = dev_get_drvdata(dev);
	struct mcfqspi *mcfqspi = spi_master_get_devdata(master);
	int ret;

	ret = spi_master_suspend(master);
	if (ret)
		return ret;

	clk_disable(mcfqspi->clk);

	return 0;
}

static int mcfqspi_resume(struct device *dev)
{
	struct spi_master *master = dev_get_drvdata(dev);
	struct mcfqspi *mcfqspi = spi_master_get_devdata(master);

	clk_enable(mcfqspi->clk);

	return spi_master_resume(master);
}
#endif

#ifdef CONFIG_PM
static int mcfqspi_runtime_suspend(struct device *dev)
{
	struct spi_master *master = dev_get_drvdata(dev);
	struct mcfqspi *mcfqspi = spi_master_get_devdata(master);

	clk_disable(mcfqspi->clk);

	return 0;
}

static int mcfqspi_runtime_resume(struct device *dev)
{
	struct spi_master *master = dev_get_drvdata(dev);
	struct mcfqspi *mcfqspi = spi_master_get_devdata(master);

	clk_enable(mcfqspi->clk);

	return 0;
}
#endif

static const struct dev_pm_ops mcfqspi_pm = {
	SET_SYSTEM_SLEEP_PM_OPS(mcfqspi_suspend, mcfqspi_resume)
	SET_RUNTIME_PM_OPS(mcfqspi_runtime_suspend, mcfqspi_runtime_resume,
			NULL)
};

static struct platform_driver mcfqspi_driver = {
	.driver.name	= DRIVER_NAME,
	.driver.owner	= THIS_MODULE,
	.driver.pm	= &mcfqspi_pm,
	.probe		= mcfqspi_probe,
	.remove_new	= mcfqspi_remove,
};
module_platform_driver(mcfqspi_driver);

MODULE_AUTHOR("Steven King <sfking@fdwdc.com>");
MODULE_DESCRIPTION("Coldfire QSPI Controller Driver");
MODULE_LICENSE("GPL");
MODULE_ALIAS("platform:" DRIVER_NAME);<|MERGE_RESOLUTION|>--- conflicted
+++ resolved
@@ -445,11 +445,6 @@
 
 	mcfqspi_cs_teardown(mcfqspi);
 	clk_disable_unprepare(mcfqspi->clk);
-<<<<<<< HEAD
-
-	return 0;
-=======
->>>>>>> eb3cdb58
 }
 
 #ifdef CONFIG_PM_SLEEP
