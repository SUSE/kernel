--- conflicted
+++ resolved
@@ -2002,7 +2002,7 @@
 	if (cqspi->use_direct_mode) {
 		ret = cqspi_request_mmap_dma(cqspi);
 		if (ret == -EPROBE_DEFER)
-			goto probe_dma_failed;
+			goto probe_setup_failed;
 	}
 
 	ret = spi_register_controller(host);
@@ -2020,10 +2020,6 @@
 probe_setup_failed:
 	if (!(ddata && (ddata->quirks & CQSPI_DISABLE_RUNTIME_PM)))
 		pm_runtime_disable(dev);
-<<<<<<< HEAD
-probe_dma_failed:
-=======
->>>>>>> b35fc656
 	cqspi_controller_enable(cqspi, 0);
 probe_reset_failed:
 	if (cqspi->is_jh7110)
