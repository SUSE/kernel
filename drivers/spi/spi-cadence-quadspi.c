--- conflicted
+++ resolved
@@ -42,10 +42,7 @@
 #define CQSPI_NO_SUPPORT_WR_COMPLETION	BIT(3)
 #define CQSPI_SLOW_SRAM		BIT(4)
 #define CQSPI_NEEDS_APB_AHB_HAZARD_WAR	BIT(5)
-<<<<<<< HEAD
-=======
 #define CQSPI_RD_NO_IRQ			BIT(6)
->>>>>>> 2d5404ca
 
 /* Capabilities */
 #define CQSPI_SUPPORTS_OCTAL		BIT(0)
@@ -104,13 +101,10 @@
 	bool			wr_completion;
 	bool			slow_sram;
 	bool			apb_ahb_hazard;
-<<<<<<< HEAD
-=======
 
 	bool			is_jh7110; /* Flag for StarFive JH7110 SoC */
 
 	const struct cqspi_driver_platdata *ddata;
->>>>>>> 2d5404ca
 };
 
 struct cqspi_driver_platdata {
@@ -1880,15 +1874,12 @@
 			cqspi->slow_sram = true;
 		if (ddata->quirks & CQSPI_NEEDS_APB_AHB_HAZARD_WAR)
 			cqspi->apb_ahb_hazard = true;
-<<<<<<< HEAD
-=======
 
 		if (ddata->jh7110_clk_init) {
 			ret = cqspi_jh7110_clk_init(pdev, cqspi);
 			if (ret)
 				goto probe_reset_failed;
 		}
->>>>>>> 2d5404ca
 
 		if (of_device_is_compatible(pdev->dev.of_node,
 					    "xlnx,versal-ospi-1.0")) {
@@ -1980,13 +1971,7 @@
 static int cqspi_runtime_suspend(struct device *dev)
 {
 	struct cqspi_st *cqspi = dev_get_drvdata(dev);
-<<<<<<< HEAD
-	int ret;
-
-	ret = spi_master_suspend(cqspi->master);
-=======
-
->>>>>>> 2d5404ca
+
 	cqspi_controller_enable(cqspi, 0);
 	clk_disable_unprepare(cqspi->clk);
 	return 0;
@@ -2012,15 +1997,11 @@
 	struct cqspi_st *cqspi = dev_get_drvdata(dev);
 	int ret;
 
-<<<<<<< HEAD
-	return spi_master_resume(cqspi->master);
-=======
 	ret = spi_controller_suspend(cqspi->host);
 	if (ret)
 		return ret;
 
 	return pm_runtime_force_suspend(dev);
->>>>>>> 2d5404ca
 }
 
 static int cqspi_resume(struct device *dev)
@@ -2085,10 +2066,6 @@
 	.hwcaps_mask = CQSPI_SUPPORTS_OCTAL,
 	.quirks = CQSPI_DISABLE_DAC_MODE | CQSPI_NO_SUPPORT_WR_COMPLETION |
 			CQSPI_RD_NO_IRQ,
-};
-
-static const struct cqspi_driver_platdata pensando_cdns_qspi = {
-	.quirks = CQSPI_NEEDS_APB_AHB_HAZARD_WAR | CQSPI_DISABLE_DAC_MODE,
 };
 
 static const struct of_device_id cqspi_dt_ids[] = {
@@ -2124,13 +2101,10 @@
 		.compatible = "amd,pensando-elba-qspi",
 		.data = &pensando_cdns_qspi,
 	},
-<<<<<<< HEAD
-=======
 	{
 		.compatible = "mobileye,eyeq5-ospi",
 		.data = &mobileye_eyeq5_ospi,
 	},
->>>>>>> 2d5404ca
 	{ /* end of table */ }
 };
 
