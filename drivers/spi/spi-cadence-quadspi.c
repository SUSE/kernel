--- conflicted
+++ resolved
@@ -1947,8 +1947,6 @@
 	cqspi->current_cs = -1;
 	cqspi->sclk = 0;
 	return 0;
-<<<<<<< HEAD
-=======
 }
 
 static int cqspi_suspend(struct device *dev)
@@ -1956,7 +1954,6 @@
 	struct cqspi_st *cqspi = dev_get_drvdata(dev);
 
 	return spi_controller_suspend(cqspi->host);
->>>>>>> d020a665
 }
 
 static int cqspi_resume(struct device *dev)
