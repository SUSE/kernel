/*
 * Blackfin On-Chip SPI Driver
 *
 * Copyright 2004-2010 Analog Devices Inc.
 *
 * Enter bugs at http://blackfin.uclinux.org/
 *
 * Licensed under the GPL-2 or later.
 */

#include <linux/init.h>
#include <linux/module.h>
#include <linux/delay.h>
#include <linux/device.h>
#include <linux/slab.h>
#include <linux/io.h>
#include <linux/ioport.h>
#include <linux/irq.h>
#include <linux/errno.h>
#include <linux/interrupt.h>
#include <linux/platform_device.h>
#include <linux/dma-mapping.h>
#include <linux/spi/spi.h>
#include <linux/workqueue.h>

#include <asm/dma.h>
#include <asm/portmux.h>
#include <asm/bfin5xx_spi.h>
#include <asm/cacheflush.h>

#define DRV_NAME	"bfin-spi"
#define DRV_AUTHOR	"Bryan Wu, Luke Yang"
#define DRV_DESC	"Blackfin on-chip SPI Controller Driver"
#define DRV_VERSION	"1.0"

MODULE_AUTHOR(DRV_AUTHOR);
MODULE_DESCRIPTION(DRV_DESC);
MODULE_LICENSE("GPL");

#define START_STATE	((void *)0)
#define RUNNING_STATE	((void *)1)
#define DONE_STATE	((void *)2)
#define ERROR_STATE	((void *)-1)

struct bfin_spi_master_data;

struct bfin_spi_transfer_ops {
	void (*write) (struct bfin_spi_master_data *);
	void (*read) (struct bfin_spi_master_data *);
	void (*duplex) (struct bfin_spi_master_data *);
};

struct bfin_spi_master_data {
	/* Driver model hookup */
	struct platform_device *pdev;

	/* SPI framework hookup */
	struct spi_master *master;

	/* Regs base of SPI controller */
	void __iomem *regs_base;

	/* Pin request list */
	u16 *pin_req;

	/* BFIN hookup */
	struct bfin5xx_spi_master *master_info;

	/* Driver message queue */
	struct workqueue_struct *workqueue;
	struct work_struct pump_messages;
	spinlock_t lock;
	struct list_head queue;
	int busy;
	bool running;

	/* Message Transfer pump */
	struct tasklet_struct pump_transfers;

	/* Current message transfer state info */
	struct spi_message *cur_msg;
	struct spi_transfer *cur_transfer;
	struct bfin_spi_slave_data *cur_chip;
	size_t len_in_bytes;
	size_t len;
	void *tx;
	void *tx_end;
	void *rx;
	void *rx_end;

	/* DMA stuffs */
	int dma_channel;
	int dma_mapped;
	int dma_requested;
	dma_addr_t rx_dma;
	dma_addr_t tx_dma;

	int irq_requested;
	int spi_irq;

	size_t rx_map_len;
	size_t tx_map_len;
	u8 n_bytes;
	u16 ctrl_reg;
	u16 flag_reg;

	int cs_change;
	const struct bfin_spi_transfer_ops *ops;
};

struct bfin_spi_slave_data {
	u16 ctl_reg;
	u16 baud;
	u16 flag;

	u8 chip_select_num;
	u8 enable_dma;
	u16 cs_chg_udelay;	/* Some devices require > 255usec delay */
	u32 cs_gpio;
	u16 idle_tx_val;
	u8 pio_interrupt;	/* use spi data irq */
	const struct bfin_spi_transfer_ops *ops;
};

#define DEFINE_SPI_REG(reg, off) \
static inline u16 read_##reg(struct bfin_spi_master_data *drv_data) \
	{ return bfin_read16(drv_data->regs_base + off); } \
static inline void write_##reg(struct bfin_spi_master_data *drv_data, u16 v) \
	{ bfin_write16(drv_data->regs_base + off, v); }

DEFINE_SPI_REG(CTRL, 0x00)
DEFINE_SPI_REG(FLAG, 0x04)
DEFINE_SPI_REG(STAT, 0x08)
DEFINE_SPI_REG(TDBR, 0x0C)
DEFINE_SPI_REG(RDBR, 0x10)
DEFINE_SPI_REG(BAUD, 0x14)
DEFINE_SPI_REG(SHAW, 0x18)

static void bfin_spi_enable(struct bfin_spi_master_data *drv_data)
{
	u16 cr;

	cr = read_CTRL(drv_data);
	write_CTRL(drv_data, (cr | BIT_CTL_ENABLE));
}

static void bfin_spi_disable(struct bfin_spi_master_data *drv_data)
{
	u16 cr;

	cr = read_CTRL(drv_data);
	write_CTRL(drv_data, (cr & (~BIT_CTL_ENABLE)));
}

/* Caculate the SPI_BAUD register value based on input HZ */
static u16 hz_to_spi_baud(u32 speed_hz)
{
	u_long sclk = get_sclk();
	u16 spi_baud = (sclk / (2 * speed_hz));

	if ((sclk % (2 * speed_hz)) > 0)
		spi_baud++;

	if (spi_baud < MIN_SPI_BAUD_VAL)
		spi_baud = MIN_SPI_BAUD_VAL;

	return spi_baud;
}

static int bfin_spi_flush(struct bfin_spi_master_data *drv_data)
{
	unsigned long limit = loops_per_jiffy << 1;

	/* wait for stop and clear stat */
	while (!(read_STAT(drv_data) & BIT_STAT_SPIF) && --limit)
		cpu_relax();

	write_STAT(drv_data, BIT_STAT_CLR);

	return limit;
}

/* Chip select operation functions for cs_change flag */
static void bfin_spi_cs_active(struct bfin_spi_master_data *drv_data, struct bfin_spi_slave_data *chip)
{
	if (likely(chip->chip_select_num < MAX_CTRL_CS)) {
		u16 flag = read_FLAG(drv_data);

		flag &= ~chip->flag;

		write_FLAG(drv_data, flag);
	} else {
		gpio_set_value(chip->cs_gpio, 0);
	}
}

static void bfin_spi_cs_deactive(struct bfin_spi_master_data *drv_data,
                                 struct bfin_spi_slave_data *chip)
{
	if (likely(chip->chip_select_num < MAX_CTRL_CS)) {
		u16 flag = read_FLAG(drv_data);

		flag |= chip->flag;

		write_FLAG(drv_data, flag);
	} else {
		gpio_set_value(chip->cs_gpio, 1);
	}

	/* Move delay here for consistency */
	if (chip->cs_chg_udelay)
		udelay(chip->cs_chg_udelay);
}

/* enable or disable the pin muxed by GPIO and SPI CS to work as SPI CS */
static inline void bfin_spi_cs_enable(struct bfin_spi_master_data *drv_data,
                                      struct bfin_spi_slave_data *chip)
{
	if (chip->chip_select_num < MAX_CTRL_CS) {
		u16 flag = read_FLAG(drv_data);

		flag |= (chip->flag >> 8);

		write_FLAG(drv_data, flag);
	}
}

static inline void bfin_spi_cs_disable(struct bfin_spi_master_data *drv_data,
                                       struct bfin_spi_slave_data *chip)
{
	if (chip->chip_select_num < MAX_CTRL_CS) {
		u16 flag = read_FLAG(drv_data);

		flag &= ~(chip->flag >> 8);

		write_FLAG(drv_data, flag);
	}
}

/* stop controller and re-config current chip*/
static void bfin_spi_restore_state(struct bfin_spi_master_data *drv_data)
{
	struct bfin_spi_slave_data *chip = drv_data->cur_chip;

	/* Clear status and disable clock */
	write_STAT(drv_data, BIT_STAT_CLR);
	bfin_spi_disable(drv_data);
	dev_dbg(&drv_data->pdev->dev, "restoring spi ctl state\n");

	SSYNC();

	/* Load the registers */
	write_CTRL(drv_data, chip->ctl_reg);
	write_BAUD(drv_data, chip->baud);

	bfin_spi_enable(drv_data);
	bfin_spi_cs_active(drv_data, chip);
}

/* used to kick off transfer in rx mode and read unwanted RX data */
static inline void bfin_spi_dummy_read(struct bfin_spi_master_data *drv_data)
{
	(void) read_RDBR(drv_data);
}

static void bfin_spi_u8_writer(struct bfin_spi_master_data *drv_data)
{
	/* clear RXS (we check for RXS inside the loop) */
	bfin_spi_dummy_read(drv_data);

	while (drv_data->tx < drv_data->tx_end) {
		write_TDBR(drv_data, (*(u8 *) (drv_data->tx++)));
		/* wait until transfer finished.
		   checking SPIF or TXS may not guarantee transfer completion */
		while (!(read_STAT(drv_data) & BIT_STAT_RXS))
			cpu_relax();
		/* discard RX data and clear RXS */
		bfin_spi_dummy_read(drv_data);
	}
}

static void bfin_spi_u8_reader(struct bfin_spi_master_data *drv_data)
{
	u16 tx_val = drv_data->cur_chip->idle_tx_val;

	/* discard old RX data and clear RXS */
	bfin_spi_dummy_read(drv_data);

	while (drv_data->rx < drv_data->rx_end) {
		write_TDBR(drv_data, tx_val);
		while (!(read_STAT(drv_data) & BIT_STAT_RXS))
			cpu_relax();
		*(u8 *) (drv_data->rx++) = read_RDBR(drv_data);
	}
}

static void bfin_spi_u8_duplex(struct bfin_spi_master_data *drv_data)
{
	/* discard old RX data and clear RXS */
	bfin_spi_dummy_read(drv_data);

	while (drv_data->rx < drv_data->rx_end) {
		write_TDBR(drv_data, (*(u8 *) (drv_data->tx++)));
		while (!(read_STAT(drv_data) & BIT_STAT_RXS))
			cpu_relax();
		*(u8 *) (drv_data->rx++) = read_RDBR(drv_data);
	}
}

static const struct bfin_spi_transfer_ops bfin_bfin_spi_transfer_ops_u8 = {
	.write  = bfin_spi_u8_writer,
	.read   = bfin_spi_u8_reader,
	.duplex = bfin_spi_u8_duplex,
};

static void bfin_spi_u16_writer(struct bfin_spi_master_data *drv_data)
{
	/* clear RXS (we check for RXS inside the loop) */
	bfin_spi_dummy_read(drv_data);

	while (drv_data->tx < drv_data->tx_end) {
		write_TDBR(drv_data, (*(u16 *) (drv_data->tx)));
		drv_data->tx += 2;
		/* wait until transfer finished.
		   checking SPIF or TXS may not guarantee transfer completion */
		while (!(read_STAT(drv_data) & BIT_STAT_RXS))
			cpu_relax();
		/* discard RX data and clear RXS */
		bfin_spi_dummy_read(drv_data);
	}
}

static void bfin_spi_u16_reader(struct bfin_spi_master_data *drv_data)
{
	u16 tx_val = drv_data->cur_chip->idle_tx_val;

	/* discard old RX data and clear RXS */
	bfin_spi_dummy_read(drv_data);

	while (drv_data->rx < drv_data->rx_end) {
		write_TDBR(drv_data, tx_val);
		while (!(read_STAT(drv_data) & BIT_STAT_RXS))
			cpu_relax();
		*(u16 *) (drv_data->rx) = read_RDBR(drv_data);
		drv_data->rx += 2;
	}
}

static void bfin_spi_u16_duplex(struct bfin_spi_master_data *drv_data)
{
	/* discard old RX data and clear RXS */
	bfin_spi_dummy_read(drv_data);

	while (drv_data->rx < drv_data->rx_end) {
		write_TDBR(drv_data, (*(u16 *) (drv_data->tx)));
		drv_data->tx += 2;
		while (!(read_STAT(drv_data) & BIT_STAT_RXS))
			cpu_relax();
		*(u16 *) (drv_data->rx) = read_RDBR(drv_data);
		drv_data->rx += 2;
	}
}

static const struct bfin_spi_transfer_ops bfin_bfin_spi_transfer_ops_u16 = {
	.write  = bfin_spi_u16_writer,
	.read   = bfin_spi_u16_reader,
	.duplex = bfin_spi_u16_duplex,
};

/* test if there is more transfer to be done */
static void *bfin_spi_next_transfer(struct bfin_spi_master_data *drv_data)
{
	struct spi_message *msg = drv_data->cur_msg;
	struct spi_transfer *trans = drv_data->cur_transfer;

	/* Move to next transfer */
	if (trans->transfer_list.next != &msg->transfers) {
		drv_data->cur_transfer =
		    list_entry(trans->transfer_list.next,
			       struct spi_transfer, transfer_list);
		return RUNNING_STATE;
	} else
		return DONE_STATE;
}

/*
 * caller already set message->status;
 * dma and pio irqs are blocked give finished message back
 */
static void bfin_spi_giveback(struct bfin_spi_master_data *drv_data)
{
	struct bfin_spi_slave_data *chip = drv_data->cur_chip;
	struct spi_transfer *last_transfer;
	unsigned long flags;
	struct spi_message *msg;

	spin_lock_irqsave(&drv_data->lock, flags);
	msg = drv_data->cur_msg;
	drv_data->cur_msg = NULL;
	drv_data->cur_transfer = NULL;
	drv_data->cur_chip = NULL;
	queue_work(drv_data->workqueue, &drv_data->pump_messages);
	spin_unlock_irqrestore(&drv_data->lock, flags);

	last_transfer = list_entry(msg->transfers.prev,
				   struct spi_transfer, transfer_list);

	msg->state = NULL;

	if (!drv_data->cs_change)
		bfin_spi_cs_deactive(drv_data, chip);

	/* Not stop spi in autobuffer mode */
	if (drv_data->tx_dma != 0xFFFF)
		bfin_spi_disable(drv_data);

	if (msg->complete)
		msg->complete(msg->context);
}

/* spi data irq handler */
static irqreturn_t bfin_spi_pio_irq_handler(int irq, void *dev_id)
{
	struct bfin_spi_master_data *drv_data = dev_id;
	struct bfin_spi_slave_data *chip = drv_data->cur_chip;
	struct spi_message *msg = drv_data->cur_msg;
	int n_bytes = drv_data->n_bytes;

	/* wait until transfer finished. */
	while (!(read_STAT(drv_data) & BIT_STAT_RXS))
		cpu_relax();

	if ((drv_data->tx && drv_data->tx >= drv_data->tx_end) ||
		(drv_data->rx && drv_data->rx >= (drv_data->rx_end - n_bytes))) {
		/* last read */
		if (drv_data->rx) {
			dev_dbg(&drv_data->pdev->dev, "last read\n");
			if (n_bytes == 2)
				*(u16 *) (drv_data->rx) = read_RDBR(drv_data);
			else if (n_bytes == 1)
				*(u8 *) (drv_data->rx) = read_RDBR(drv_data);
			drv_data->rx += n_bytes;
		}

		msg->actual_length += drv_data->len_in_bytes;
		if (drv_data->cs_change)
			bfin_spi_cs_deactive(drv_data, chip);
		/* Move to next transfer */
		msg->state = bfin_spi_next_transfer(drv_data);

		disable_irq_nosync(drv_data->spi_irq);

		/* Schedule transfer tasklet */
		tasklet_schedule(&drv_data->pump_transfers);
		return IRQ_HANDLED;
	}

	if (drv_data->rx && drv_data->tx) {
		/* duplex */
		dev_dbg(&drv_data->pdev->dev, "duplex: write_TDBR\n");
		if (drv_data->n_bytes == 2) {
			*(u16 *) (drv_data->rx) = read_RDBR(drv_data);
			write_TDBR(drv_data, (*(u16 *) (drv_data->tx)));
		} else if (drv_data->n_bytes == 1) {
			*(u8 *) (drv_data->rx) = read_RDBR(drv_data);
			write_TDBR(drv_data, (*(u8 *) (drv_data->tx)));
		}
	} else if (drv_data->rx) {
		/* read */
		dev_dbg(&drv_data->pdev->dev, "read: write_TDBR\n");
		if (drv_data->n_bytes == 2)
			*(u16 *) (drv_data->rx) = read_RDBR(drv_data);
		else if (drv_data->n_bytes == 1)
			*(u8 *) (drv_data->rx) = read_RDBR(drv_data);
		write_TDBR(drv_data, chip->idle_tx_val);
	} else if (drv_data->tx) {
		/* write */
		dev_dbg(&drv_data->pdev->dev, "write: write_TDBR\n");
		bfin_spi_dummy_read(drv_data);
		if (drv_data->n_bytes == 2)
			write_TDBR(drv_data, (*(u16 *) (drv_data->tx)));
		else if (drv_data->n_bytes == 1)
			write_TDBR(drv_data, (*(u8 *) (drv_data->tx)));
	}

	if (drv_data->tx)
		drv_data->tx += n_bytes;
	if (drv_data->rx)
		drv_data->rx += n_bytes;

	return IRQ_HANDLED;
}

static irqreturn_t bfin_spi_dma_irq_handler(int irq, void *dev_id)
{
	struct bfin_spi_master_data *drv_data = dev_id;
	struct bfin_spi_slave_data *chip = drv_data->cur_chip;
	struct spi_message *msg = drv_data->cur_msg;
	unsigned long timeout;
	unsigned short dmastat = get_dma_curr_irqstat(drv_data->dma_channel);
	u16 spistat = read_STAT(drv_data);

	dev_dbg(&drv_data->pdev->dev,
		"in dma_irq_handler dmastat:0x%x spistat:0x%x\n",
		dmastat, spistat);

	if (drv_data->rx != NULL) {
		u16 cr = read_CTRL(drv_data);
		/* discard old RX data and clear RXS */
		bfin_spi_dummy_read(drv_data);
		write_CTRL(drv_data, cr & ~BIT_CTL_ENABLE); /* Disable SPI */
		write_CTRL(drv_data, cr & ~BIT_CTL_TIMOD); /* Restore State */
		write_STAT(drv_data, BIT_STAT_CLR); /* Clear Status */
	}

<<<<<<< HEAD
=======
	clear_dma_irqstat(drv_data->dma_channel);

>>>>>>> c8ddb271
	/*
	 * wait for the last transaction shifted out.  HRM states:
	 * at this point there may still be data in the SPI DMA FIFO waiting
	 * to be transmitted ... software needs to poll TXS in the SPI_STAT
	 * register until it goes low for 2 successive reads
	 */
	if (drv_data->tx != NULL) {
		while ((read_STAT(drv_data) & BIT_STAT_TXS) ||
		       (read_STAT(drv_data) & BIT_STAT_TXS))
			cpu_relax();
	}

	dev_dbg(&drv_data->pdev->dev,
		"in dma_irq_handler dmastat:0x%x spistat:0x%x\n",
		dmastat, read_STAT(drv_data));

	timeout = jiffies + HZ;
	while (!(read_STAT(drv_data) & BIT_STAT_SPIF))
		if (!time_before(jiffies, timeout)) {
			dev_warn(&drv_data->pdev->dev, "timeout waiting for SPIF");
			break;
		} else
			cpu_relax();

	if ((dmastat & DMA_ERR) && (spistat & BIT_STAT_RBSY)) {
		msg->state = ERROR_STATE;
		dev_err(&drv_data->pdev->dev, "dma receive: fifo/buffer overflow\n");
	} else {
		msg->actual_length += drv_data->len_in_bytes;

		if (drv_data->cs_change)
			bfin_spi_cs_deactive(drv_data, chip);

		/* Move to next transfer */
		msg->state = bfin_spi_next_transfer(drv_data);
	}

	/* Schedule transfer tasklet */
	tasklet_schedule(&drv_data->pump_transfers);

	/* free the irq handler before next transfer */
	dev_dbg(&drv_data->pdev->dev,
		"disable dma channel irq%d\n",
		drv_data->dma_channel);
	dma_disable_irq_nosync(drv_data->dma_channel);

	return IRQ_HANDLED;
}

static void bfin_spi_pump_transfers(unsigned long data)
{
	struct bfin_spi_master_data *drv_data = (struct bfin_spi_master_data *)data;
	struct spi_message *message = NULL;
	struct spi_transfer *transfer = NULL;
	struct spi_transfer *previous = NULL;
	struct bfin_spi_slave_data *chip = NULL;
	unsigned int bits_per_word;
	u16 cr, cr_width, dma_width, dma_config;
	u32 tranf_success = 1;
	u8 full_duplex = 0;

	/* Get current state information */
	message = drv_data->cur_msg;
	transfer = drv_data->cur_transfer;
	chip = drv_data->cur_chip;

	/*
	 * if msg is error or done, report it back using complete() callback
	 */

	 /* Handle for abort */
	if (message->state == ERROR_STATE) {
		dev_dbg(&drv_data->pdev->dev, "transfer: we've hit an error\n");
		message->status = -EIO;
		bfin_spi_giveback(drv_data);
		return;
	}

	/* Handle end of message */
	if (message->state == DONE_STATE) {
		dev_dbg(&drv_data->pdev->dev, "transfer: all done!\n");
		message->status = 0;
		bfin_spi_giveback(drv_data);
		return;
	}

	/* Delay if requested at end of transfer */
	if (message->state == RUNNING_STATE) {
		dev_dbg(&drv_data->pdev->dev, "transfer: still running ...\n");
		previous = list_entry(transfer->transfer_list.prev,
				      struct spi_transfer, transfer_list);
		if (previous->delay_usecs)
			udelay(previous->delay_usecs);
	}

	/* Flush any existing transfers that may be sitting in the hardware */
	if (bfin_spi_flush(drv_data) == 0) {
		dev_err(&drv_data->pdev->dev, "pump_transfers: flush failed\n");
		message->status = -EIO;
		bfin_spi_giveback(drv_data);
		return;
	}

	if (transfer->len == 0) {
		/* Move to next transfer of this msg */
		message->state = bfin_spi_next_transfer(drv_data);
		/* Schedule next transfer tasklet */
		tasklet_schedule(&drv_data->pump_transfers);
	}

	if (transfer->tx_buf != NULL) {
		drv_data->tx = (void *)transfer->tx_buf;
		drv_data->tx_end = drv_data->tx + transfer->len;
		dev_dbg(&drv_data->pdev->dev, "tx_buf is %p, tx_end is %p\n",
			transfer->tx_buf, drv_data->tx_end);
	} else {
		drv_data->tx = NULL;
	}

	if (transfer->rx_buf != NULL) {
		full_duplex = transfer->tx_buf != NULL;
		drv_data->rx = transfer->rx_buf;
		drv_data->rx_end = drv_data->rx + transfer->len;
		dev_dbg(&drv_data->pdev->dev, "rx_buf is %p, rx_end is %p\n",
			transfer->rx_buf, drv_data->rx_end);
	} else {
		drv_data->rx = NULL;
	}

	drv_data->rx_dma = transfer->rx_dma;
	drv_data->tx_dma = transfer->tx_dma;
	drv_data->len_in_bytes = transfer->len;
	drv_data->cs_change = transfer->cs_change;

	/* Bits per word setup */
	bits_per_word = transfer->bits_per_word ? : message->spi->bits_per_word;
	if (bits_per_word == 8) {
		drv_data->n_bytes = 1;
		drv_data->len = transfer->len;
		cr_width = 0;
		drv_data->ops = &bfin_bfin_spi_transfer_ops_u8;
	} else if (bits_per_word == 16) {
		drv_data->n_bytes = 2;
		drv_data->len = (transfer->len) >> 1;
		cr_width = BIT_CTL_WORDSIZE;
		drv_data->ops = &bfin_bfin_spi_transfer_ops_u16;
	} else {
		dev_err(&drv_data->pdev->dev, "transfer: unsupported bits_per_word\n");
		message->status = -EINVAL;
		bfin_spi_giveback(drv_data);
		return;
	}
	cr = read_CTRL(drv_data) & ~(BIT_CTL_TIMOD | BIT_CTL_WORDSIZE);
	cr |= cr_width;
	write_CTRL(drv_data, cr);

	dev_dbg(&drv_data->pdev->dev,
		"transfer: drv_data->ops is %p, chip->ops is %p, u8_ops is %p\n",
		drv_data->ops, chip->ops, &bfin_bfin_spi_transfer_ops_u8);

	message->state = RUNNING_STATE;
	dma_config = 0;

	/* Speed setup (surely valid because already checked) */
	if (transfer->speed_hz)
		write_BAUD(drv_data, hz_to_spi_baud(transfer->speed_hz));
	else
		write_BAUD(drv_data, chip->baud);

	write_STAT(drv_data, BIT_STAT_CLR);
	bfin_spi_cs_active(drv_data, chip);

	dev_dbg(&drv_data->pdev->dev,
		"now pumping a transfer: width is %d, len is %d\n",
		cr_width, transfer->len);

	/*
	 * Try to map dma buffer and do a dma transfer.  If successful use,
	 * different way to r/w according to the enable_dma settings and if
	 * we are not doing a full duplex transfer (since the hardware does
	 * not support full duplex DMA transfers).
	 */
	if (!full_duplex && drv_data->cur_chip->enable_dma
				&& drv_data->len > 6) {

		unsigned long dma_start_addr, flags;

		disable_dma(drv_data->dma_channel);
		clear_dma_irqstat(drv_data->dma_channel);

		/* config dma channel */
		dev_dbg(&drv_data->pdev->dev, "doing dma transfer\n");
		set_dma_x_count(drv_data->dma_channel, drv_data->len);
		if (cr_width == BIT_CTL_WORDSIZE) {
			set_dma_x_modify(drv_data->dma_channel, 2);
			dma_width = WDSIZE_16;
		} else {
			set_dma_x_modify(drv_data->dma_channel, 1);
			dma_width = WDSIZE_8;
		}

		/* poll for SPI completion before start */
		while (!(read_STAT(drv_data) & BIT_STAT_SPIF))
			cpu_relax();

		/* dirty hack for autobuffer DMA mode */
		if (drv_data->tx_dma == 0xFFFF) {
			dev_dbg(&drv_data->pdev->dev,
				"doing autobuffer DMA out.\n");

			/* no irq in autobuffer mode */
			dma_config =
			    (DMAFLOW_AUTO | RESTART | dma_width | DI_EN);
			set_dma_config(drv_data->dma_channel, dma_config);
			set_dma_start_addr(drv_data->dma_channel,
					(unsigned long)drv_data->tx);
			enable_dma(drv_data->dma_channel);

			/* start SPI transfer */
			write_CTRL(drv_data, cr | BIT_CTL_TIMOD_DMA_TX);

			/* just return here, there can only be one transfer
			 * in this mode
			 */
			message->status = 0;
			bfin_spi_giveback(drv_data);
			return;
		}

		/* In dma mode, rx or tx must be NULL in one transfer */
		dma_config = (RESTART | dma_width | DI_EN);
		if (drv_data->rx != NULL) {
			/* set transfer mode, and enable SPI */
			dev_dbg(&drv_data->pdev->dev, "doing DMA in to %p (size %zx)\n",
				drv_data->rx, drv_data->len_in_bytes);

			/* invalidate caches, if needed */
			if (bfin_addr_dcacheable((unsigned long) drv_data->rx))
				invalidate_dcache_range((unsigned long) drv_data->rx,
							(unsigned long) (drv_data->rx +
							drv_data->len_in_bytes));

			dma_config |= WNR;
			dma_start_addr = (unsigned long)drv_data->rx;
			cr |= BIT_CTL_TIMOD_DMA_RX | BIT_CTL_SENDOPT;

		} else if (drv_data->tx != NULL) {
			dev_dbg(&drv_data->pdev->dev, "doing DMA out.\n");

			/* flush caches, if needed */
			if (bfin_addr_dcacheable((unsigned long) drv_data->tx))
				flush_dcache_range((unsigned long) drv_data->tx,
						(unsigned long) (drv_data->tx +
						drv_data->len_in_bytes));

			dma_start_addr = (unsigned long)drv_data->tx;
			cr |= BIT_CTL_TIMOD_DMA_TX;

		} else
			BUG();

		/* oh man, here there be monsters ... and i dont mean the
		 * fluffy cute ones from pixar, i mean the kind that'll eat
		 * your data, kick your dog, and love it all.  do *not* try
		 * and change these lines unless you (1) heavily test DMA
		 * with SPI flashes on a loaded system (e.g. ping floods),
		 * (2) know just how broken the DMA engine interaction with
		 * the SPI peripheral is, and (3) have someone else to blame
		 * when you screw it all up anyways.
		 */
		set_dma_start_addr(drv_data->dma_channel, dma_start_addr);
		set_dma_config(drv_data->dma_channel, dma_config);
		local_irq_save(flags);
		SSYNC();
		write_CTRL(drv_data, cr);
		enable_dma(drv_data->dma_channel);
		dma_enable_irq(drv_data->dma_channel);
		local_irq_restore(flags);

		return;
	}

	/*
	 * We always use SPI_WRITE mode (transfer starts with TDBR write).
	 * SPI_READ mode (transfer starts with RDBR read) seems to have
	 * problems with setting up the output value in TDBR prior to the
	 * start of the transfer.
	 */
	write_CTRL(drv_data, cr | BIT_CTL_TXMOD);

	if (chip->pio_interrupt) {
		/* SPI irq should have been disabled by now */

		/* discard old RX data and clear RXS */
		bfin_spi_dummy_read(drv_data);

		/* start transfer */
		if (drv_data->tx == NULL)
			write_TDBR(drv_data, chip->idle_tx_val);
		else {
			if (bits_per_word == 8)
				write_TDBR(drv_data, (*(u8 *) (drv_data->tx)));
			else
				write_TDBR(drv_data, (*(u16 *) (drv_data->tx)));
			drv_data->tx += drv_data->n_bytes;
		}

		/* once TDBR is empty, interrupt is triggered */
		enable_irq(drv_data->spi_irq);
		return;
	}

	/* IO mode */
	dev_dbg(&drv_data->pdev->dev, "doing IO transfer\n");

	if (full_duplex) {
		/* full duplex mode */
		BUG_ON((drv_data->tx_end - drv_data->tx) !=
		       (drv_data->rx_end - drv_data->rx));
		dev_dbg(&drv_data->pdev->dev,
			"IO duplex: cr is 0x%x\n", cr);

		drv_data->ops->duplex(drv_data);

		if (drv_data->tx != drv_data->tx_end)
			tranf_success = 0;
	} else if (drv_data->tx != NULL) {
		/* write only half duplex */
		dev_dbg(&drv_data->pdev->dev,
			"IO write: cr is 0x%x\n", cr);

		drv_data->ops->write(drv_data);

		if (drv_data->tx != drv_data->tx_end)
			tranf_success = 0;
	} else if (drv_data->rx != NULL) {
		/* read only half duplex */
		dev_dbg(&drv_data->pdev->dev,
			"IO read: cr is 0x%x\n", cr);

		drv_data->ops->read(drv_data);
		if (drv_data->rx != drv_data->rx_end)
			tranf_success = 0;
<<<<<<< HEAD
	}

	if (!tranf_success) {
		dev_dbg(&drv_data->pdev->dev,
			"IO write error!\n");
		message->state = ERROR_STATE;
	} else {
		/* Update total byte transfered */
		message->actual_length += drv_data->len_in_bytes;
		/* Move to next transfer of this msg */
		message->state = bfin_spi_next_transfer(drv_data);
		if (drv_data->cs_change)
			bfin_spi_cs_deactive(drv_data, chip);
	}

=======
	}

	if (!tranf_success) {
		dev_dbg(&drv_data->pdev->dev,
			"IO write error!\n");
		message->state = ERROR_STATE;
	} else {
		/* Update total byte transfered */
		message->actual_length += drv_data->len_in_bytes;
		/* Move to next transfer of this msg */
		message->state = bfin_spi_next_transfer(drv_data);
		if (drv_data->cs_change)
			bfin_spi_cs_deactive(drv_data, chip);
	}

>>>>>>> c8ddb271
	/* Schedule next transfer tasklet */
	tasklet_schedule(&drv_data->pump_transfers);
}

/* pop a msg from queue and kick off real transfer */
static void bfin_spi_pump_messages(struct work_struct *work)
{
	struct bfin_spi_master_data *drv_data;
	unsigned long flags;

	drv_data = container_of(work, struct bfin_spi_master_data, pump_messages);

	/* Lock queue and check for queue work */
	spin_lock_irqsave(&drv_data->lock, flags);
	if (list_empty(&drv_data->queue) || !drv_data->running) {
		/* pumper kicked off but no work to do */
		drv_data->busy = 0;
		spin_unlock_irqrestore(&drv_data->lock, flags);
		return;
	}

	/* Make sure we are not already running a message */
	if (drv_data->cur_msg) {
		spin_unlock_irqrestore(&drv_data->lock, flags);
		return;
	}

	/* Extract head of queue */
	drv_data->cur_msg = list_entry(drv_data->queue.next,
				       struct spi_message, queue);

	/* Setup the SSP using the per chip configuration */
	drv_data->cur_chip = spi_get_ctldata(drv_data->cur_msg->spi);
	bfin_spi_restore_state(drv_data);

	list_del_init(&drv_data->cur_msg->queue);

	/* Initial message state */
	drv_data->cur_msg->state = START_STATE;
	drv_data->cur_transfer = list_entry(drv_data->cur_msg->transfers.next,
					    struct spi_transfer, transfer_list);

	dev_dbg(&drv_data->pdev->dev, "got a message to pump, "
		"state is set to: baud %d, flag 0x%x, ctl 0x%x\n",
		drv_data->cur_chip->baud, drv_data->cur_chip->flag,
		drv_data->cur_chip->ctl_reg);

	dev_dbg(&drv_data->pdev->dev,
		"the first transfer len is %d\n",
		drv_data->cur_transfer->len);

	/* Mark as busy and launch transfers */
	tasklet_schedule(&drv_data->pump_transfers);

	drv_data->busy = 1;
	spin_unlock_irqrestore(&drv_data->lock, flags);
}

/*
 * got a msg to transfer, queue it in drv_data->queue.
 * And kick off message pumper
 */
static int bfin_spi_transfer(struct spi_device *spi, struct spi_message *msg)
{
	struct bfin_spi_master_data *drv_data = spi_master_get_devdata(spi->master);
	unsigned long flags;

	spin_lock_irqsave(&drv_data->lock, flags);

	if (!drv_data->running) {
		spin_unlock_irqrestore(&drv_data->lock, flags);
		return -ESHUTDOWN;
	}

	msg->actual_length = 0;
	msg->status = -EINPROGRESS;
	msg->state = START_STATE;

	dev_dbg(&spi->dev, "adding an msg in transfer() \n");
	list_add_tail(&msg->queue, &drv_data->queue);

	if (drv_data->running && !drv_data->busy)
		queue_work(drv_data->workqueue, &drv_data->pump_messages);

	spin_unlock_irqrestore(&drv_data->lock, flags);

	return 0;
}

#define MAX_SPI_SSEL	7

static u16 ssel[][MAX_SPI_SSEL] = {
	{P_SPI0_SSEL1, P_SPI0_SSEL2, P_SPI0_SSEL3,
	P_SPI0_SSEL4, P_SPI0_SSEL5,
	P_SPI0_SSEL6, P_SPI0_SSEL7},

	{P_SPI1_SSEL1, P_SPI1_SSEL2, P_SPI1_SSEL3,
	P_SPI1_SSEL4, P_SPI1_SSEL5,
	P_SPI1_SSEL6, P_SPI1_SSEL7},

	{P_SPI2_SSEL1, P_SPI2_SSEL2, P_SPI2_SSEL3,
	P_SPI2_SSEL4, P_SPI2_SSEL5,
	P_SPI2_SSEL6, P_SPI2_SSEL7},
};

/* setup for devices (may be called multiple times -- not just first setup) */
static int bfin_spi_setup(struct spi_device *spi)
{
	struct bfin5xx_spi_chip *chip_info;
	struct bfin_spi_slave_data *chip = NULL;
	struct bfin_spi_master_data *drv_data = spi_master_get_devdata(spi->master);
	u16 bfin_ctl_reg;
	int ret = -EINVAL;

	/* Only alloc (or use chip_info) on first setup */
	chip_info = NULL;
	chip = spi_get_ctldata(spi);
	if (chip == NULL) {
		chip = kzalloc(sizeof(*chip), GFP_KERNEL);
		if (!chip) {
			dev_err(&spi->dev, "cannot allocate chip data\n");
			ret = -ENOMEM;
			goto error;
		}

		chip->enable_dma = 0;
		chip_info = spi->controller_data;
	}

	/* Let people set non-standard bits directly */
	bfin_ctl_reg = BIT_CTL_OPENDRAIN | BIT_CTL_EMISO |
		BIT_CTL_PSSE | BIT_CTL_GM | BIT_CTL_SZ;

	/* chip_info isn't always needed */
	if (chip_info) {
		/* Make sure people stop trying to set fields via ctl_reg
		 * when they should actually be using common SPI framework.
		 * Currently we let through: WOM EMISO PSSE GM SZ.
		 * Not sure if a user actually needs/uses any of these,
		 * but let's assume (for now) they do.
		 */
		if (chip_info->ctl_reg & ~bfin_ctl_reg) {
			dev_err(&spi->dev, "do not set bits in ctl_reg "
				"that the SPI framework manages\n");
			goto error;
		}
		chip->enable_dma = chip_info->enable_dma != 0
		    && drv_data->master_info->enable_dma;
		chip->ctl_reg = chip_info->ctl_reg;
		chip->cs_chg_udelay = chip_info->cs_chg_udelay;
		chip->idle_tx_val = chip_info->idle_tx_val;
		chip->pio_interrupt = chip_info->pio_interrupt;
		spi->bits_per_word = chip_info->bits_per_word;
	} else {
		/* force a default base state */
		chip->ctl_reg &= bfin_ctl_reg;
	}

	if (spi->bits_per_word != 8 && spi->bits_per_word != 16) {
		dev_err(&spi->dev, "%d bits_per_word is not supported\n",
				spi->bits_per_word);
		goto error;
	}

	/* translate common spi framework into our register */
	if (spi->mode & ~(SPI_CPOL | SPI_CPHA | SPI_LSB_FIRST)) {
		dev_err(&spi->dev, "unsupported spi modes detected\n");
		goto error;
	}
	if (spi->mode & SPI_CPOL)
		chip->ctl_reg |= BIT_CTL_CPOL;
	if (spi->mode & SPI_CPHA)
		chip->ctl_reg |= BIT_CTL_CPHA;
	if (spi->mode & SPI_LSB_FIRST)
		chip->ctl_reg |= BIT_CTL_LSBF;
	/* we dont support running in slave mode (yet?) */
	chip->ctl_reg |= BIT_CTL_MASTER;

	/*
	 * Notice: for blackfin, the speed_hz is the value of register
	 * SPI_BAUD, not the real baudrate
	 */
	chip->baud = hz_to_spi_baud(spi->max_speed_hz);
	chip->chip_select_num = spi->chip_select;
	if (chip->chip_select_num < MAX_CTRL_CS) {
		if (!(spi->mode & SPI_CPHA))
			dev_warn(&spi->dev, "Warning: SPI CPHA not set:"
				" Slave Select not under software control!\n"
				" See Documentation/blackfin/bfin-spi-notes.txt");

		chip->flag = (1 << spi->chip_select) << 8;
	} else
		chip->cs_gpio = chip->chip_select_num - MAX_CTRL_CS;

	if (chip->enable_dma && chip->pio_interrupt) {
		dev_err(&spi->dev, "enable_dma is set, "
				"do not set pio_interrupt\n");
		goto error;
	}
	/*
	 * if any one SPI chip is registered and wants DMA, request the
	 * DMA channel for it
	 */
	if (chip->enable_dma && !drv_data->dma_requested) {
		/* register dma irq handler */
		ret = request_dma(drv_data->dma_channel, "BFIN_SPI_DMA");
		if (ret) {
			dev_err(&spi->dev,
				"Unable to request BlackFin SPI DMA channel\n");
			goto error;
		}
		drv_data->dma_requested = 1;

		ret = set_dma_callback(drv_data->dma_channel,
			bfin_spi_dma_irq_handler, drv_data);
		if (ret) {
			dev_err(&spi->dev, "Unable to set dma callback\n");
			goto error;
		}
		dma_disable_irq(drv_data->dma_channel);
	}

	if (chip->pio_interrupt && !drv_data->irq_requested) {
		ret = request_irq(drv_data->spi_irq, bfin_spi_pio_irq_handler,
			IRQF_DISABLED, "BFIN_SPI", drv_data);
<<<<<<< HEAD
		if (ret) {
			dev_err(&spi->dev, "Unable to register spi IRQ\n");
			goto error;
		}
		drv_data->irq_requested = 1;
		/* we use write mode, spi irq has to be disabled here */
		disable_irq(drv_data->spi_irq);
	}

	if (chip->chip_select_num >= MAX_CTRL_CS) {
		ret = gpio_request(chip->cs_gpio, spi->modalias);
		if (ret) {
			dev_err(&spi->dev, "gpio_request() error\n");
			goto pin_error;
=======
		if (ret) {
			dev_err(&spi->dev, "Unable to register spi IRQ\n");
			goto error;
>>>>>>> c8ddb271
		}
		drv_data->irq_requested = 1;
		/* we use write mode, spi irq has to be disabled here */
		disable_irq(drv_data->spi_irq);
	}

<<<<<<< HEAD
=======
	if (chip->chip_select_num >= MAX_CTRL_CS) {
		/* Only request on first setup */
		if (spi_get_ctldata(spi) == NULL) {
			ret = gpio_request(chip->cs_gpio, spi->modalias);
			if (ret) {
				dev_err(&spi->dev, "gpio_request() error\n");
				goto pin_error;
			}
			gpio_direction_output(chip->cs_gpio, 1);
		}
	}

>>>>>>> c8ddb271
	dev_dbg(&spi->dev, "setup spi chip %s, width is %d, dma is %d\n",
			spi->modalias, spi->bits_per_word, chip->enable_dma);
	dev_dbg(&spi->dev, "ctl_reg is 0x%x, flag_reg is 0x%x\n",
			chip->ctl_reg, chip->flag);

	spi_set_ctldata(spi, chip);

	dev_dbg(&spi->dev, "chip select number is %d\n", chip->chip_select_num);
	if (chip->chip_select_num < MAX_CTRL_CS) {
		ret = peripheral_request(ssel[spi->master->bus_num]
		                         [chip->chip_select_num-1], spi->modalias);
		if (ret) {
			dev_err(&spi->dev, "peripheral_request() error\n");
			goto pin_error;
		}
	}

	bfin_spi_cs_enable(drv_data, chip);
	bfin_spi_cs_deactive(drv_data, chip);

	return 0;

 pin_error:
	if (chip->chip_select_num >= MAX_CTRL_CS)
		gpio_free(chip->cs_gpio);
	else
		peripheral_free(ssel[spi->master->bus_num]
			[chip->chip_select_num - 1]);
 error:
	if (chip) {
		if (drv_data->dma_requested)
			free_dma(drv_data->dma_channel);
		drv_data->dma_requested = 0;

		kfree(chip);
		/* prevent free 'chip' twice */
		spi_set_ctldata(spi, NULL);
	}

	return ret;
}

/*
 * callback for spi framework.
 * clean driver specific data
 */
static void bfin_spi_cleanup(struct spi_device *spi)
{
	struct bfin_spi_slave_data *chip = spi_get_ctldata(spi);
	struct bfin_spi_master_data *drv_data = spi_master_get_devdata(spi->master);

	if (!chip)
		return;

	if (chip->chip_select_num < MAX_CTRL_CS) {
		peripheral_free(ssel[spi->master->bus_num]
					[chip->chip_select_num-1]);
		bfin_spi_cs_disable(drv_data, chip);
	} else
		gpio_free(chip->cs_gpio);

	kfree(chip);
	/* prevent free 'chip' twice */
	spi_set_ctldata(spi, NULL);
}

static inline int bfin_spi_init_queue(struct bfin_spi_master_data *drv_data)
{
	INIT_LIST_HEAD(&drv_data->queue);
	spin_lock_init(&drv_data->lock);

	drv_data->running = false;
	drv_data->busy = 0;

	/* init transfer tasklet */
	tasklet_init(&drv_data->pump_transfers,
		     bfin_spi_pump_transfers, (unsigned long)drv_data);

	/* init messages workqueue */
	INIT_WORK(&drv_data->pump_messages, bfin_spi_pump_messages);
	drv_data->workqueue = create_singlethread_workqueue(
				dev_name(drv_data->master->dev.parent));
	if (drv_data->workqueue == NULL)
		return -EBUSY;

	return 0;
}

static inline int bfin_spi_start_queue(struct bfin_spi_master_data *drv_data)
{
	unsigned long flags;

	spin_lock_irqsave(&drv_data->lock, flags);

	if (drv_data->running || drv_data->busy) {
		spin_unlock_irqrestore(&drv_data->lock, flags);
		return -EBUSY;
	}

	drv_data->running = true;
	drv_data->cur_msg = NULL;
	drv_data->cur_transfer = NULL;
	drv_data->cur_chip = NULL;
	spin_unlock_irqrestore(&drv_data->lock, flags);

	queue_work(drv_data->workqueue, &drv_data->pump_messages);

	return 0;
}

static inline int bfin_spi_stop_queue(struct bfin_spi_master_data *drv_data)
{
	unsigned long flags;
	unsigned limit = 500;
	int status = 0;

	spin_lock_irqsave(&drv_data->lock, flags);

	/*
	 * This is a bit lame, but is optimized for the common execution path.
	 * A wait_queue on the drv_data->busy could be used, but then the common
	 * execution path (pump_messages) would be required to call wake_up or
	 * friends on every SPI message. Do this instead
	 */
	drv_data->running = false;
	while (!list_empty(&drv_data->queue) && drv_data->busy && limit--) {
		spin_unlock_irqrestore(&drv_data->lock, flags);
		msleep(10);
		spin_lock_irqsave(&drv_data->lock, flags);
	}

	if (!list_empty(&drv_data->queue) || drv_data->busy)
		status = -EBUSY;

	spin_unlock_irqrestore(&drv_data->lock, flags);

	return status;
}

static inline int bfin_spi_destroy_queue(struct bfin_spi_master_data *drv_data)
{
	int status;

	status = bfin_spi_stop_queue(drv_data);
	if (status != 0)
		return status;

	destroy_workqueue(drv_data->workqueue);

	return 0;
}

static int __init bfin_spi_probe(struct platform_device *pdev)
{
	struct device *dev = &pdev->dev;
	struct bfin5xx_spi_master *platform_info;
	struct spi_master *master;
	struct bfin_spi_master_data *drv_data;
	struct resource *res;
	int status = 0;

	platform_info = dev->platform_data;

	/* Allocate master with space for drv_data */
	master = spi_alloc_master(dev, sizeof(*drv_data));
	if (!master) {
		dev_err(&pdev->dev, "can not alloc spi_master\n");
		return -ENOMEM;
	}

	drv_data = spi_master_get_devdata(master);
	drv_data->master = master;
	drv_data->master_info = platform_info;
	drv_data->pdev = pdev;
	drv_data->pin_req = platform_info->pin_req;

	/* the spi->mode bits supported by this driver: */
	master->mode_bits = SPI_CPOL | SPI_CPHA | SPI_LSB_FIRST;

	master->bus_num = pdev->id;
	master->num_chipselect = platform_info->num_chipselect;
	master->cleanup = bfin_spi_cleanup;
	master->setup = bfin_spi_setup;
	master->transfer = bfin_spi_transfer;

	/* Find and map our resources */
	res = platform_get_resource(pdev, IORESOURCE_MEM, 0);
	if (res == NULL) {
		dev_err(dev, "Cannot get IORESOURCE_MEM\n");
		status = -ENOENT;
		goto out_error_get_res;
	}

	drv_data->regs_base = ioremap(res->start, resource_size(res));
	if (drv_data->regs_base == NULL) {
		dev_err(dev, "Cannot map IO\n");
		status = -ENXIO;
		goto out_error_ioremap;
	}

	res = platform_get_resource(pdev, IORESOURCE_DMA, 0);
	if (res == NULL) {
		dev_err(dev, "No DMA channel specified\n");
		status = -ENOENT;
		goto out_error_free_io;
	}
	drv_data->dma_channel = res->start;

	drv_data->spi_irq = platform_get_irq(pdev, 0);
	if (drv_data->spi_irq < 0) {
		dev_err(dev, "No spi pio irq specified\n");
		status = -ENOENT;
		goto out_error_free_io;
	}

	/* Initial and start queue */
	status = bfin_spi_init_queue(drv_data);
	if (status != 0) {
		dev_err(dev, "problem initializing queue\n");
		goto out_error_queue_alloc;
	}

	status = bfin_spi_start_queue(drv_data);
	if (status != 0) {
		dev_err(dev, "problem starting queue\n");
		goto out_error_queue_alloc;
	}

	status = peripheral_request_list(drv_data->pin_req, DRV_NAME);
	if (status != 0) {
		dev_err(&pdev->dev, ": Requesting Peripherals failed\n");
		goto out_error_queue_alloc;
	}

	/* Reset SPI registers. If these registers were used by the boot loader,
	 * the sky may fall on your head if you enable the dma controller.
	 */
	write_CTRL(drv_data, BIT_CTL_CPHA | BIT_CTL_MASTER);
	write_FLAG(drv_data, 0xFF00);

	/* Register with the SPI framework */
	platform_set_drvdata(pdev, drv_data);
	status = spi_register_master(master);
	if (status != 0) {
		dev_err(dev, "problem registering spi master\n");
		goto out_error_queue_alloc;
	}

	dev_info(dev, "%s, Version %s, regs_base@%p, dma channel@%d\n",
		DRV_DESC, DRV_VERSION, drv_data->regs_base,
		drv_data->dma_channel);
	return status;

out_error_queue_alloc:
	bfin_spi_destroy_queue(drv_data);
out_error_free_io:
	iounmap((void *) drv_data->regs_base);
out_error_ioremap:
out_error_get_res:
	spi_master_put(master);

	return status;
}

/* stop hardware and remove the driver */
static int __devexit bfin_spi_remove(struct platform_device *pdev)
{
	struct bfin_spi_master_data *drv_data = platform_get_drvdata(pdev);
	int status = 0;

	if (!drv_data)
		return 0;

	/* Remove the queue */
	status = bfin_spi_destroy_queue(drv_data);
	if (status != 0)
		return status;

	/* Disable the SSP at the peripheral and SOC level */
	bfin_spi_disable(drv_data);

	/* Release DMA */
	if (drv_data->master_info->enable_dma) {
		if (dma_channel_active(drv_data->dma_channel))
			free_dma(drv_data->dma_channel);
	}

	if (drv_data->irq_requested) {
		free_irq(drv_data->spi_irq, drv_data);
		drv_data->irq_requested = 0;
	}

	/* Disconnect from the SPI framework */
	spi_unregister_master(drv_data->master);

	peripheral_free_list(drv_data->pin_req);

	/* Prevent double remove */
	platform_set_drvdata(pdev, NULL);

	return 0;
}

#ifdef CONFIG_PM
static int bfin_spi_suspend(struct platform_device *pdev, pm_message_t state)
{
	struct bfin_spi_master_data *drv_data = platform_get_drvdata(pdev);
	int status = 0;

	status = bfin_spi_stop_queue(drv_data);
	if (status != 0)
		return status;

	drv_data->ctrl_reg = read_CTRL(drv_data);
	drv_data->flag_reg = read_FLAG(drv_data);

	/*
	 * reset SPI_CTL and SPI_FLG registers
	 */
	write_CTRL(drv_data, BIT_CTL_CPHA | BIT_CTL_MASTER);
	write_FLAG(drv_data, 0xFF00);

	return 0;
}

static int bfin_spi_resume(struct platform_device *pdev)
{
	struct bfin_spi_master_data *drv_data = platform_get_drvdata(pdev);
	int status = 0;

	write_CTRL(drv_data, drv_data->ctrl_reg);
	write_FLAG(drv_data, drv_data->flag_reg);

	/* Start the queue running */
	status = bfin_spi_start_queue(drv_data);
	if (status != 0) {
		dev_err(&pdev->dev, "problem starting queue (%d)\n", status);
		return status;
	}

	return 0;
}
#else
#define bfin_spi_suspend NULL
#define bfin_spi_resume NULL
#endif				/* CONFIG_PM */

MODULE_ALIAS("platform:bfin-spi");
static struct platform_driver bfin_spi_driver = {
	.driver	= {
		.name	= DRV_NAME,
		.owner	= THIS_MODULE,
	},
	.suspend	= bfin_spi_suspend,
	.resume		= bfin_spi_resume,
	.remove		= __devexit_p(bfin_spi_remove),
};

static int __init bfin_spi_init(void)
{
	return platform_driver_probe(&bfin_spi_driver, bfin_spi_probe);
}
subsys_initcall(bfin_spi_init);

static void __exit bfin_spi_exit(void)
{
	platform_driver_unregister(&bfin_spi_driver);
}
module_exit(bfin_spi_exit);<|MERGE_RESOLUTION|>--- conflicted
+++ resolved
@@ -513,11 +513,8 @@
 		write_STAT(drv_data, BIT_STAT_CLR); /* Clear Status */
 	}
 
-<<<<<<< HEAD
-=======
 	clear_dma_irqstat(drv_data->dma_channel);
 
->>>>>>> c8ddb271
 	/*
 	 * wait for the last transaction shifted out.  HRM states:
 	 * at this point there may still be data in the SPI DMA FIFO waiting
@@ -861,7 +858,6 @@
 		drv_data->ops->read(drv_data);
 		if (drv_data->rx != drv_data->rx_end)
 			tranf_success = 0;
-<<<<<<< HEAD
 	}
 
 	if (!tranf_success) {
@@ -877,23 +873,6 @@
 			bfin_spi_cs_deactive(drv_data, chip);
 	}
 
-=======
-	}
-
-	if (!tranf_success) {
-		dev_dbg(&drv_data->pdev->dev,
-			"IO write error!\n");
-		message->state = ERROR_STATE;
-	} else {
-		/* Update total byte transfered */
-		message->actual_length += drv_data->len_in_bytes;
-		/* Move to next transfer of this msg */
-		message->state = bfin_spi_next_transfer(drv_data);
-		if (drv_data->cs_change)
-			bfin_spi_cs_deactive(drv_data, chip);
-	}
-
->>>>>>> c8ddb271
 	/* Schedule next transfer tasklet */
 	tasklet_schedule(&drv_data->pump_transfers);
 }
@@ -1119,7 +1098,6 @@
 	if (chip->pio_interrupt && !drv_data->irq_requested) {
 		ret = request_irq(drv_data->spi_irq, bfin_spi_pio_irq_handler,
 			IRQF_DISABLED, "BFIN_SPI", drv_data);
-<<<<<<< HEAD
 		if (ret) {
 			dev_err(&spi->dev, "Unable to register spi IRQ\n");
 			goto error;
@@ -1129,24 +1107,6 @@
 		disable_irq(drv_data->spi_irq);
 	}
 
-	if (chip->chip_select_num >= MAX_CTRL_CS) {
-		ret = gpio_request(chip->cs_gpio, spi->modalias);
-		if (ret) {
-			dev_err(&spi->dev, "gpio_request() error\n");
-			goto pin_error;
-=======
-		if (ret) {
-			dev_err(&spi->dev, "Unable to register spi IRQ\n");
-			goto error;
->>>>>>> c8ddb271
-		}
-		drv_data->irq_requested = 1;
-		/* we use write mode, spi irq has to be disabled here */
-		disable_irq(drv_data->spi_irq);
-	}
-
-<<<<<<< HEAD
-=======
 	if (chip->chip_select_num >= MAX_CTRL_CS) {
 		/* Only request on first setup */
 		if (spi_get_ctldata(spi) == NULL) {
@@ -1159,7 +1119,6 @@
 		}
 	}
 
->>>>>>> c8ddb271
 	dev_dbg(&spi->dev, "setup spi chip %s, width is %d, dma is %d\n",
 			spi->modalias, spi->bits_per_word, chip->enable_dma);
 	dev_dbg(&spi->dev, "ctl_reg is 0x%x, flag_reg is 0x%x\n",
