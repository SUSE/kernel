// SPDX-License-Identifier: GPL-2.0-only
/*
 * Designware SPI core controller driver (refer pxa2xx_spi.c)
 *
 * Copyright (c) 2009, Intel Corporation.
 */

#include <linux/bitfield.h>
#include <linux/bitops.h>
#include <linux/dma-mapping.h>
#include <linux/interrupt.h>
#include <linux/module.h>
#include <linux/preempt.h>
#include <linux/highmem.h>
#include <linux/delay.h>
#include <linux/slab.h>
#include <linux/spi/spi.h>
#include <linux/spi/spi-mem.h>
#include <linux/string.h>
#include <linux/of.h>

#include "internals.h"
#include "spi-dw.h"

#ifdef CONFIG_DEBUG_FS
#include <linux/debugfs.h>
#endif

/* Slave spi_device related */
struct dw_spi_chip_data {
	u32 cr0;
	u32 rx_sample_dly;	/* RX sample delay */
};

#ifdef CONFIG_DEBUG_FS

#define DW_SPI_DBGFS_REG(_name, _off)	\
{					\
	.name = _name,			\
	.offset = _off,			\
}

static const struct debugfs_reg32 dw_spi_dbgfs_regs[] = {
	DW_SPI_DBGFS_REG("CTRLR0", DW_SPI_CTRLR0),
	DW_SPI_DBGFS_REG("CTRLR1", DW_SPI_CTRLR1),
	DW_SPI_DBGFS_REG("SSIENR", DW_SPI_SSIENR),
	DW_SPI_DBGFS_REG("SER", DW_SPI_SER),
	DW_SPI_DBGFS_REG("BAUDR", DW_SPI_BAUDR),
	DW_SPI_DBGFS_REG("TXFTLR", DW_SPI_TXFTLR),
	DW_SPI_DBGFS_REG("RXFTLR", DW_SPI_RXFTLR),
	DW_SPI_DBGFS_REG("TXFLR", DW_SPI_TXFLR),
	DW_SPI_DBGFS_REG("RXFLR", DW_SPI_RXFLR),
	DW_SPI_DBGFS_REG("SR", DW_SPI_SR),
	DW_SPI_DBGFS_REG("IMR", DW_SPI_IMR),
	DW_SPI_DBGFS_REG("ISR", DW_SPI_ISR),
	DW_SPI_DBGFS_REG("DMACR", DW_SPI_DMACR),
	DW_SPI_DBGFS_REG("DMATDLR", DW_SPI_DMATDLR),
	DW_SPI_DBGFS_REG("DMARDLR", DW_SPI_DMARDLR),
	DW_SPI_DBGFS_REG("RX_SAMPLE_DLY", DW_SPI_RX_SAMPLE_DLY),
};

static void dw_spi_debugfs_init(struct dw_spi *dws)
{
	char name[32];

	snprintf(name, 32, "dw_spi%d", dws->host->bus_num);
	dws->debugfs = debugfs_create_dir(name, NULL);

	dws->regset.regs = dw_spi_dbgfs_regs;
	dws->regset.nregs = ARRAY_SIZE(dw_spi_dbgfs_regs);
	dws->regset.base = dws->regs;
	debugfs_create_regset32("registers", 0400, dws->debugfs, &dws->regset);
}

static void dw_spi_debugfs_remove(struct dw_spi *dws)
{
	debugfs_remove_recursive(dws->debugfs);
}

#else
static inline void dw_spi_debugfs_init(struct dw_spi *dws)
{
}

static inline void dw_spi_debugfs_remove(struct dw_spi *dws)
{
}
#endif /* CONFIG_DEBUG_FS */

void dw_spi_set_cs(struct spi_device *spi, bool enable)
{
	struct dw_spi *dws = spi_controller_get_devdata(spi->controller);
	bool cs_high = !!(spi->mode & SPI_CS_HIGH);

	/*
	 * DW SPI controller demands any native CS being set in order to
	 * proceed with data transfer. So in order to activate the SPI
	 * communications we must set a corresponding bit in the Slave
	 * Enable register no matter whether the SPI core is configured to
	 * support active-high or active-low CS level.
	 */
	if (cs_high == enable)
		dw_writel(dws, DW_SPI_SER, BIT(spi_get_chipselect(spi, 0)));
	else
		dw_writel(dws, DW_SPI_SER, 0);
}
EXPORT_SYMBOL_NS_GPL(dw_spi_set_cs, SPI_DW_CORE);

/* Return the max entries we can fill into tx fifo */
static inline u32 dw_spi_tx_max(struct dw_spi *dws)
{
	u32 tx_room, rxtx_gap;

	tx_room = dws->fifo_len - dw_readl(dws, DW_SPI_TXFLR);

	/*
	 * Another concern is about the tx/rx mismatch, we
	 * though to use (dws->fifo_len - rxflr - txflr) as
	 * one maximum value for tx, but it doesn't cover the
	 * data which is out of tx/rx fifo and inside the
	 * shift registers. So a control from sw point of
	 * view is taken.
	 */
	rxtx_gap = dws->fifo_len - (dws->rx_len - dws->tx_len);

	return min3((u32)dws->tx_len, tx_room, rxtx_gap);
}

/* Return the max entries we should read out of rx fifo */
static inline u32 dw_spi_rx_max(struct dw_spi *dws)
{
	return min_t(u32, dws->rx_len, dw_readl(dws, DW_SPI_RXFLR));
}

static void dw_writer(struct dw_spi *dws)
{
	u32 max = dw_spi_tx_max(dws);
	u32 txw = 0;

	while (max--) {
		if (dws->tx) {
			if (dws->n_bytes == 1)
				txw = *(u8 *)(dws->tx);
			else if (dws->n_bytes == 2)
				txw = *(u16 *)(dws->tx);
			else
				txw = *(u32 *)(dws->tx);

			dws->tx += dws->n_bytes;
		}
		dw_write_io_reg(dws, DW_SPI_DR, txw);
		--dws->tx_len;
	}
}

static void dw_reader(struct dw_spi *dws)
{
	u32 max = dw_spi_rx_max(dws);
	u32 rxw;

	while (max--) {
		rxw = dw_read_io_reg(dws, DW_SPI_DR);
		if (dws->rx) {
			if (dws->n_bytes == 1)
				*(u8 *)(dws->rx) = rxw;
			else if (dws->n_bytes == 2)
				*(u16 *)(dws->rx) = rxw;
			else
				*(u32 *)(dws->rx) = rxw;

			dws->rx += dws->n_bytes;
		}
		--dws->rx_len;
	}
}

int dw_spi_check_status(struct dw_spi *dws, bool raw)
{
	u32 irq_status;
	int ret = 0;

	if (raw)
		irq_status = dw_readl(dws, DW_SPI_RISR);
	else
		irq_status = dw_readl(dws, DW_SPI_ISR);

	if (irq_status & DW_SPI_INT_RXOI) {
		dev_err(&dws->host->dev, "RX FIFO overflow detected\n");
		ret = -EIO;
	}

	if (irq_status & DW_SPI_INT_RXUI) {
		dev_err(&dws->host->dev, "RX FIFO underflow detected\n");
		ret = -EIO;
	}

	if (irq_status & DW_SPI_INT_TXOI) {
		dev_err(&dws->host->dev, "TX FIFO overflow detected\n");
		ret = -EIO;
	}

	/* Generically handle the erroneous situation */
	if (ret) {
		dw_spi_reset_chip(dws);
		if (dws->host->cur_msg)
			dws->host->cur_msg->status = ret;
	}

	return ret;
}
EXPORT_SYMBOL_NS_GPL(dw_spi_check_status, SPI_DW_CORE);

static irqreturn_t dw_spi_transfer_handler(struct dw_spi *dws)
{
	u16 irq_status = dw_readl(dws, DW_SPI_ISR);

	if (dw_spi_check_status(dws, false)) {
		spi_finalize_current_transfer(dws->host);
		return IRQ_HANDLED;
	}

	/*
	 * Read data from the Rx FIFO every time we've got a chance executing
	 * this method. If there is nothing left to receive, terminate the
	 * procedure. Otherwise adjust the Rx FIFO Threshold level if it's a
	 * final stage of the transfer. By doing so we'll get the next IRQ
	 * right when the leftover incoming data is received.
	 */
	dw_reader(dws);
	if (!dws->rx_len) {
		dw_spi_mask_intr(dws, 0xff);
		spi_finalize_current_transfer(dws->host);
	} else if (dws->rx_len <= dw_readl(dws, DW_SPI_RXFTLR)) {
		dw_writel(dws, DW_SPI_RXFTLR, dws->rx_len - 1);
	}

	/*
	 * Send data out if Tx FIFO Empty IRQ is received. The IRQ will be
	 * disabled after the data transmission is finished so not to
	 * have the TXE IRQ flood at the final stage of the transfer.
	 */
	if (irq_status & DW_SPI_INT_TXEI) {
		dw_writer(dws);
		if (!dws->tx_len)
			dw_spi_mask_intr(dws, DW_SPI_INT_TXEI);
	}

	return IRQ_HANDLED;
}

static irqreturn_t dw_spi_irq(int irq, void *dev_id)
{
	struct spi_controller *host = dev_id;
	struct dw_spi *dws = spi_controller_get_devdata(host);
	u16 irq_status = dw_readl(dws, DW_SPI_ISR) & DW_SPI_INT_MASK;

	if (!irq_status)
		return IRQ_NONE;

	if (!host->cur_msg) {
		dw_spi_mask_intr(dws, 0xff);
		return IRQ_HANDLED;
	}

	return dws->transfer_handler(dws);
}

static u32 dw_spi_prepare_cr0(struct dw_spi *dws, struct spi_device *spi)
{
	u32 cr0 = 0;

	if (dw_spi_ip_is(dws, PSSI)) {
		/* CTRLR0[ 5: 4] Frame Format */
		cr0 |= FIELD_PREP(DW_PSSI_CTRLR0_FRF_MASK, DW_SPI_CTRLR0_FRF_MOTO_SPI);

		/*
		 * SPI mode (SCPOL|SCPH)
		 * CTRLR0[ 6] Serial Clock Phase
		 * CTRLR0[ 7] Serial Clock Polarity
		 */
		if (spi->mode & SPI_CPOL)
			cr0 |= DW_PSSI_CTRLR0_SCPOL;
		if (spi->mode & SPI_CPHA)
			cr0 |= DW_PSSI_CTRLR0_SCPHA;

		/* CTRLR0[11] Shift Register Loop */
		if (spi->mode & SPI_LOOP)
			cr0 |= DW_PSSI_CTRLR0_SRL;
	} else {
		/* CTRLR0[ 7: 6] Frame Format */
		cr0 |= FIELD_PREP(DW_HSSI_CTRLR0_FRF_MASK, DW_SPI_CTRLR0_FRF_MOTO_SPI);

		/*
		 * SPI mode (SCPOL|SCPH)
		 * CTRLR0[ 8] Serial Clock Phase
		 * CTRLR0[ 9] Serial Clock Polarity
		 */
		if (spi->mode & SPI_CPOL)
			cr0 |= DW_HSSI_CTRLR0_SCPOL;
		if (spi->mode & SPI_CPHA)
			cr0 |= DW_HSSI_CTRLR0_SCPHA;

		/* CTRLR0[13] Shift Register Loop */
		if (spi->mode & SPI_LOOP)
			cr0 |= DW_HSSI_CTRLR0_SRL;

		/* CTRLR0[31] MST */
		if (dw_spi_ver_is_ge(dws, HSSI, 102A))
			cr0 |= DW_HSSI_CTRLR0_MST;
	}

	return cr0;
}

void dw_spi_update_config(struct dw_spi *dws, struct spi_device *spi,
			  struct dw_spi_cfg *cfg)
{
	struct dw_spi_chip_data *chip = spi_get_ctldata(spi);
	u32 cr0 = chip->cr0;
	u32 speed_hz;
	u16 clk_div;

	/* CTRLR0[ 4/3: 0] or CTRLR0[ 20: 16] Data Frame Size */
	cr0 |= (cfg->dfs - 1) << dws->dfs_offset;

	if (dw_spi_ip_is(dws, PSSI))
		/* CTRLR0[ 9:8] Transfer Mode */
		cr0 |= FIELD_PREP(DW_PSSI_CTRLR0_TMOD_MASK, cfg->tmode);
	else
		/* CTRLR0[11:10] Transfer Mode */
		cr0 |= FIELD_PREP(DW_HSSI_CTRLR0_TMOD_MASK, cfg->tmode);

	dw_writel(dws, DW_SPI_CTRLR0, cr0);

	if (cfg->tmode == DW_SPI_CTRLR0_TMOD_EPROMREAD ||
	    cfg->tmode == DW_SPI_CTRLR0_TMOD_RO)
		dw_writel(dws, DW_SPI_CTRLR1, cfg->ndf ? cfg->ndf - 1 : 0);

	/* Note DW APB SSI clock divider doesn't support odd numbers */
	clk_div = (DIV_ROUND_UP(dws->max_freq, cfg->freq) + 1) & 0xfffe;
	speed_hz = dws->max_freq / clk_div;

	if (dws->current_freq != speed_hz) {
		dw_spi_set_clk(dws, clk_div);
		dws->current_freq = speed_hz;
	}

	/* Update RX sample delay if required */
	if (dws->cur_rx_sample_dly != chip->rx_sample_dly) {
		dw_writel(dws, DW_SPI_RX_SAMPLE_DLY, chip->rx_sample_dly);
		dws->cur_rx_sample_dly = chip->rx_sample_dly;
	}
}
EXPORT_SYMBOL_NS_GPL(dw_spi_update_config, SPI_DW_CORE);

static void dw_spi_irq_setup(struct dw_spi *dws)
{
	u16 level;
	u8 imask;

	/*
	 * Originally Tx and Rx data lengths match. Rx FIFO Threshold level
	 * will be adjusted at the final stage of the IRQ-based SPI transfer
	 * execution so not to lose the leftover of the incoming data.
	 */
	level = min_t(unsigned int, dws->fifo_len / 2, dws->tx_len);
	dw_writel(dws, DW_SPI_TXFTLR, level);
	dw_writel(dws, DW_SPI_RXFTLR, level - 1);

	dws->transfer_handler = dw_spi_transfer_handler;

	imask = DW_SPI_INT_TXEI | DW_SPI_INT_TXOI |
		DW_SPI_INT_RXUI | DW_SPI_INT_RXOI | DW_SPI_INT_RXFI;
	dw_spi_umask_intr(dws, imask);
}

/*
 * The iterative procedure of the poll-based transfer is simple: write as much
 * as possible to the Tx FIFO, wait until the pending to receive data is ready
 * to be read, read it from the Rx FIFO and check whether the performed
 * procedure has been successful.
 *
 * Note this method the same way as the IRQ-based transfer won't work well for
 * the SPI devices connected to the controller with native CS due to the
 * automatic CS assertion/de-assertion.
 */
static int dw_spi_poll_transfer(struct dw_spi *dws,
				struct spi_transfer *transfer)
{
	struct spi_delay delay;
	u16 nbits;
	int ret;

	delay.unit = SPI_DELAY_UNIT_SCK;
	nbits = dws->n_bytes * BITS_PER_BYTE;

	do {
		dw_writer(dws);

		delay.value = nbits * (dws->rx_len - dws->tx_len);
		spi_delay_exec(&delay, transfer);

		dw_reader(dws);

		ret = dw_spi_check_status(dws, true);
		if (ret)
			return ret;
	} while (dws->rx_len);

	return 0;
}

static int dw_spi_transfer_one(struct spi_controller *host,
			       struct spi_device *spi,
			       struct spi_transfer *transfer)
{
	struct dw_spi *dws = spi_controller_get_devdata(host);
	struct dw_spi_cfg cfg = {
		.tmode = DW_SPI_CTRLR0_TMOD_TR,
		.dfs = transfer->bits_per_word,
		.freq = transfer->speed_hz,
	};
	int ret;

	dws->dma_mapped = 0;
<<<<<<< HEAD
	dws->n_bytes =
		roundup_pow_of_two(DIV_ROUND_UP(transfer->bits_per_word,
						BITS_PER_BYTE));

=======
	dws->n_bytes = roundup_pow_of_two(BITS_TO_BYTES(transfer->bits_per_word));
>>>>>>> 2d5404ca
	dws->tx = (void *)transfer->tx_buf;
	dws->tx_len = transfer->len / dws->n_bytes;
	dws->rx = transfer->rx_buf;
	dws->rx_len = dws->tx_len;

	/* Ensure the data above is visible for all CPUs */
	smp_mb();

	dw_spi_enable_chip(dws, 0);

	dw_spi_update_config(dws, spi, &cfg);

	transfer->effective_speed_hz = dws->current_freq;

	/* Check if current transfer is a DMA transaction */
	dws->dma_mapped = spi_xfer_is_dma_mapped(host, spi, transfer);

	/* For poll mode just disable all interrupts */
	dw_spi_mask_intr(dws, 0xff);

	if (dws->dma_mapped) {
		ret = dws->dma_ops->dma_setup(dws, transfer);
		if (ret)
			return ret;
	}

	dw_spi_enable_chip(dws, 1);

	if (dws->dma_mapped)
		return dws->dma_ops->dma_transfer(dws, transfer);
	else if (dws->irq == IRQ_NOTCONNECTED)
		return dw_spi_poll_transfer(dws, transfer);

	dw_spi_irq_setup(dws);

	return 1;
}

static void dw_spi_handle_err(struct spi_controller *host,
			      struct spi_message *msg)
{
	struct dw_spi *dws = spi_controller_get_devdata(host);

	if (dws->dma_mapped)
		dws->dma_ops->dma_stop(dws);

	dw_spi_reset_chip(dws);
}

static int dw_spi_adjust_mem_op_size(struct spi_mem *mem, struct spi_mem_op *op)
{
	if (op->data.dir == SPI_MEM_DATA_IN)
		op->data.nbytes = clamp_val(op->data.nbytes, 0, DW_SPI_NDF_MASK + 1);

	return 0;
}

static bool dw_spi_supports_mem_op(struct spi_mem *mem,
				   const struct spi_mem_op *op)
{
	if (op->data.buswidth > 1 || op->addr.buswidth > 1 ||
	    op->dummy.buswidth > 1 || op->cmd.buswidth > 1)
		return false;

	return spi_mem_default_supports_op(mem, op);
}

static int dw_spi_init_mem_buf(struct dw_spi *dws, const struct spi_mem_op *op)
{
	unsigned int i, j, len;
	u8 *out;

	/*
	 * Calculate the total length of the EEPROM command transfer and
	 * either use the pre-allocated buffer or create a temporary one.
	 */
	len = op->cmd.nbytes + op->addr.nbytes + op->dummy.nbytes;
	if (op->data.dir == SPI_MEM_DATA_OUT)
		len += op->data.nbytes;

	if (len <= DW_SPI_BUF_SIZE) {
		out = dws->buf;
	} else {
		out = kzalloc(len, GFP_KERNEL);
		if (!out)
			return -ENOMEM;
	}

	/*
	 * Collect the operation code, address and dummy bytes into the single
	 * buffer. If it's a transfer with data to be sent, also copy it into the
	 * single buffer in order to speed the data transmission up.
	 */
	for (i = 0; i < op->cmd.nbytes; ++i)
		out[i] = DW_SPI_GET_BYTE(op->cmd.opcode, op->cmd.nbytes - i - 1);
	for (j = 0; j < op->addr.nbytes; ++i, ++j)
		out[i] = DW_SPI_GET_BYTE(op->addr.val, op->addr.nbytes - j - 1);
	for (j = 0; j < op->dummy.nbytes; ++i, ++j)
		out[i] = 0x0;

	if (op->data.dir == SPI_MEM_DATA_OUT)
		memcpy(&out[i], op->data.buf.out, op->data.nbytes);

	dws->n_bytes = 1;
	dws->tx = out;
	dws->tx_len = len;
	if (op->data.dir == SPI_MEM_DATA_IN) {
		dws->rx = op->data.buf.in;
		dws->rx_len = op->data.nbytes;
	} else {
		dws->rx = NULL;
		dws->rx_len = 0;
	}

	return 0;
}

static void dw_spi_free_mem_buf(struct dw_spi *dws)
{
	if (dws->tx != dws->buf)
		kfree(dws->tx);
}

static int dw_spi_write_then_read(struct dw_spi *dws, struct spi_device *spi)
{
	u32 room, entries, sts;
	unsigned int len;
	u8 *buf;

	/*
	 * At initial stage we just pre-fill the Tx FIFO in with no rush,
	 * since native CS hasn't been enabled yet and the automatic data
	 * transmission won't start til we do that.
	 */
	len = min(dws->fifo_len, dws->tx_len);
	buf = dws->tx;
	while (len--)
		dw_write_io_reg(dws, DW_SPI_DR, *buf++);

	/*
	 * After setting any bit in the SER register the transmission will
	 * start automatically. We have to keep up with that procedure
	 * otherwise the CS de-assertion will happen whereupon the memory
	 * operation will be pre-terminated.
	 */
	len = dws->tx_len - ((void *)buf - dws->tx);
	dw_spi_set_cs(spi, false);
	while (len) {
		entries = readl_relaxed(dws->regs + DW_SPI_TXFLR);
		if (!entries) {
			dev_err(&dws->host->dev, "CS de-assertion on Tx\n");
			return -EIO;
		}
		room = min(dws->fifo_len - entries, len);
		for (; room; --room, --len)
			dw_write_io_reg(dws, DW_SPI_DR, *buf++);
	}

	/*
	 * Data fetching will start automatically if the EEPROM-read mode is
	 * activated. We have to keep up with the incoming data pace to
	 * prevent the Rx FIFO overflow causing the inbound data loss.
	 */
	len = dws->rx_len;
	buf = dws->rx;
	while (len) {
		entries = readl_relaxed(dws->regs + DW_SPI_RXFLR);
		if (!entries) {
			sts = readl_relaxed(dws->regs + DW_SPI_RISR);
			if (sts & DW_SPI_INT_RXOI) {
				dev_err(&dws->host->dev, "FIFO overflow on Rx\n");
				return -EIO;
			}
			continue;
		}
		entries = min(entries, len);
		for (; entries; --entries, --len)
			*buf++ = dw_read_io_reg(dws, DW_SPI_DR);
	}

	return 0;
}

static inline bool dw_spi_ctlr_busy(struct dw_spi *dws)
{
	return dw_readl(dws, DW_SPI_SR) & DW_SPI_SR_BUSY;
}

static int dw_spi_wait_mem_op_done(struct dw_spi *dws)
{
	int retry = DW_SPI_WAIT_RETRIES;
	struct spi_delay delay;
	unsigned long ns, us;
	u32 nents;

	nents = dw_readl(dws, DW_SPI_TXFLR);
	ns = NSEC_PER_SEC / dws->current_freq * nents;
	ns *= dws->n_bytes * BITS_PER_BYTE;
	if (ns <= NSEC_PER_USEC) {
		delay.unit = SPI_DELAY_UNIT_NSECS;
		delay.value = ns;
	} else {
		us = DIV_ROUND_UP(ns, NSEC_PER_USEC);
		delay.unit = SPI_DELAY_UNIT_USECS;
		delay.value = clamp_val(us, 0, USHRT_MAX);
	}

	while (dw_spi_ctlr_busy(dws) && retry--)
		spi_delay_exec(&delay, NULL);

	if (retry < 0) {
		dev_err(&dws->host->dev, "Mem op hanged up\n");
		return -EIO;
	}

	return 0;
}

static void dw_spi_stop_mem_op(struct dw_spi *dws, struct spi_device *spi)
{
	dw_spi_enable_chip(dws, 0);
	dw_spi_set_cs(spi, true);
	dw_spi_enable_chip(dws, 1);
}

/*
 * The SPI memory operation implementation below is the best choice for the
 * devices, which are selected by the native chip-select lane. It's
 * specifically developed to workaround the problem with automatic chip-select
 * lane toggle when there is no data in the Tx FIFO buffer. Luckily the current
 * SPI-mem core calls exec_op() callback only if the GPIO-based CS is
 * unavailable.
 */
static int dw_spi_exec_mem_op(struct spi_mem *mem, const struct spi_mem_op *op)
{
	struct dw_spi *dws = spi_controller_get_devdata(mem->spi->controller);
	struct dw_spi_cfg cfg;
	unsigned long flags;
	int ret;

	/*
	 * Collect the outbound data into a single buffer to speed the
	 * transmission up at least on the initial stage.
	 */
	ret = dw_spi_init_mem_buf(dws, op);
	if (ret)
		return ret;

	/*
	 * DW SPI EEPROM-read mode is required only for the SPI memory Data-IN
	 * operation. Transmit-only mode is suitable for the rest of them.
	 */
	cfg.dfs = 8;
	cfg.freq = clamp(mem->spi->max_speed_hz, 0U, dws->max_mem_freq);
	if (op->data.dir == SPI_MEM_DATA_IN) {
		cfg.tmode = DW_SPI_CTRLR0_TMOD_EPROMREAD;
		cfg.ndf = op->data.nbytes;
	} else {
		cfg.tmode = DW_SPI_CTRLR0_TMOD_TO;
	}

	dw_spi_enable_chip(dws, 0);

	dw_spi_update_config(dws, mem->spi, &cfg);

	dw_spi_mask_intr(dws, 0xff);

	dw_spi_enable_chip(dws, 1);

	/*
	 * DW APB SSI controller has very nasty peculiarities. First originally
	 * (without any vendor-specific modifications) it doesn't provide a
	 * direct way to set and clear the native chip-select signal. Instead
	 * the controller asserts the CS lane if Tx FIFO isn't empty and a
	 * transmission is going on, and automatically de-asserts it back to
	 * the high level if the Tx FIFO doesn't have anything to be pushed
	 * out. Due to that a multi-tasking or heavy IRQs activity might be
	 * fatal, since the transfer procedure preemption may cause the Tx FIFO
	 * getting empty and sudden CS de-assertion, which in the middle of the
	 * transfer will most likely cause the data loss. Secondly the
	 * EEPROM-read or Read-only DW SPI transfer modes imply the incoming
	 * data being automatically pulled in into the Rx FIFO. So if the
	 * driver software is late in fetching the data from the FIFO before
	 * it's overflown, new incoming data will be lost. In order to make
	 * sure the executed memory operations are CS-atomic and to prevent the
	 * Rx FIFO overflow we have to disable the local interrupts so to block
	 * any preemption during the subsequent IO operations.
	 *
	 * Note. At some circumstances disabling IRQs may not help to prevent
	 * the problems described above. The CS de-assertion and Rx FIFO
	 * overflow may still happen due to the relatively slow system bus or
	 * CPU not working fast enough, so the write-then-read algo implemented
	 * here just won't keep up with the SPI bus data transfer. Such
	 * situation is highly platform specific and is supposed to be fixed by
	 * manually restricting the SPI bus frequency using the
	 * dws->max_mem_freq parameter.
	 */
	local_irq_save(flags);
	preempt_disable();

	ret = dw_spi_write_then_read(dws, mem->spi);

	local_irq_restore(flags);
	preempt_enable();

	/*
	 * Wait for the operation being finished and check the controller
	 * status only if there hasn't been any run-time error detected. In the
	 * former case it's just pointless. In the later one to prevent an
	 * additional error message printing since any hw error flag being set
	 * would be due to an error detected on the data transfer.
	 */
	if (!ret) {
		ret = dw_spi_wait_mem_op_done(dws);
		if (!ret)
			ret = dw_spi_check_status(dws, true);
	}

	dw_spi_stop_mem_op(dws, mem->spi);

	dw_spi_free_mem_buf(dws);

	return ret;
}

/*
 * Initialize the default memory operations if a glue layer hasn't specified
 * custom ones. Direct mapping operations will be preserved anyway since DW SPI
 * controller doesn't have an embedded dirmap interface. Note the memory
 * operations implemented in this driver is the best choice only for the DW APB
 * SSI controller with standard native CS functionality. If a hardware vendor
 * has fixed the automatic CS assertion/de-assertion peculiarity, then it will
 * be safer to use the normal SPI-messages-based transfers implementation.
 */
static void dw_spi_init_mem_ops(struct dw_spi *dws)
{
	if (!dws->mem_ops.exec_op && !(dws->caps & DW_SPI_CAP_CS_OVERRIDE) &&
	    !dws->set_cs) {
		dws->mem_ops.adjust_op_size = dw_spi_adjust_mem_op_size;
		dws->mem_ops.supports_op = dw_spi_supports_mem_op;
		dws->mem_ops.exec_op = dw_spi_exec_mem_op;
		if (!dws->max_mem_freq)
			dws->max_mem_freq = dws->max_freq;
	}
}

/* This may be called twice for each spi dev */
static int dw_spi_setup(struct spi_device *spi)
{
	struct dw_spi *dws = spi_controller_get_devdata(spi->controller);
	struct dw_spi_chip_data *chip;

	/* Only alloc on first setup */
	chip = spi_get_ctldata(spi);
	if (!chip) {
		struct dw_spi *dws = spi_controller_get_devdata(spi->controller);
		u32 rx_sample_dly_ns;

		chip = kzalloc(sizeof(*chip), GFP_KERNEL);
		if (!chip)
			return -ENOMEM;
		spi_set_ctldata(spi, chip);
		/* Get specific / default rx-sample-delay */
		if (device_property_read_u32(&spi->dev,
					     "rx-sample-delay-ns",
					     &rx_sample_dly_ns) != 0)
			/* Use default controller value */
			rx_sample_dly_ns = dws->def_rx_sample_dly_ns;
		chip->rx_sample_dly = DIV_ROUND_CLOSEST(rx_sample_dly_ns,
							NSEC_PER_SEC /
							dws->max_freq);
	}

	/*
	 * Update CR0 data each time the setup callback is invoked since
	 * the device parameters could have been changed, for instance, by
	 * the MMC SPI driver or something else.
	 */
	chip->cr0 = dw_spi_prepare_cr0(dws, spi);

	return 0;
}

static void dw_spi_cleanup(struct spi_device *spi)
{
	struct dw_spi_chip_data *chip = spi_get_ctldata(spi);

	kfree(chip);
	spi_set_ctldata(spi, NULL);
}

/* Restart the controller, disable all interrupts, clean rx fifo */
static void dw_spi_hw_init(struct device *dev, struct dw_spi *dws)
{
	dw_spi_reset_chip(dws);

	/*
	 * Retrieve the Synopsys component version if it hasn't been specified
	 * by the platform. CoreKit version ID is encoded as a 3-chars ASCII
	 * code enclosed with '*' (typical for the most of Synopsys IP-cores).
	 */
	if (!dws->ver) {
		dws->ver = dw_readl(dws, DW_SPI_VERSION);

		dev_dbg(dev, "Synopsys DWC%sSSI v%c.%c%c\n",
			dw_spi_ip_is(dws, PSSI) ? " APB " : " ",
			DW_SPI_GET_BYTE(dws->ver, 3), DW_SPI_GET_BYTE(dws->ver, 2),
			DW_SPI_GET_BYTE(dws->ver, 1));
	}

	/*
	 * Try to detect the number of native chip-selects if the platform
	 * driver didn't set it up. There can be up to 16 lines configured.
	 */
	if (!dws->num_cs) {
		u32 ser;

		dw_writel(dws, DW_SPI_SER, 0xffff);
		ser = dw_readl(dws, DW_SPI_SER);
		dw_writel(dws, DW_SPI_SER, 0);

		dws->num_cs = hweight16(ser);
	}

	/*
	 * Try to detect the FIFO depth if not set by interface driver,
	 * the depth could be from 2 to 256 from HW spec
	 */
	if (!dws->fifo_len) {
		u32 fifo;

		for (fifo = 1; fifo < 256; fifo++) {
			dw_writel(dws, DW_SPI_TXFTLR, fifo);
			if (fifo != dw_readl(dws, DW_SPI_TXFTLR))
				break;
		}
		dw_writel(dws, DW_SPI_TXFTLR, 0);

		dws->fifo_len = (fifo == 1) ? 0 : fifo;
		dev_dbg(dev, "Detected FIFO size: %u bytes\n", dws->fifo_len);
	}

	/*
	 * Detect CTRLR0.DFS field size and offset by testing the lowest bits
	 * writability. Note DWC SSI controller also has the extended DFS, but
	 * with zero offset.
	 */
	if (dw_spi_ip_is(dws, PSSI)) {
		u32 cr0, tmp = dw_readl(dws, DW_SPI_CTRLR0);

		dw_spi_enable_chip(dws, 0);
		dw_writel(dws, DW_SPI_CTRLR0, 0xffffffff);
		cr0 = dw_readl(dws, DW_SPI_CTRLR0);
		dw_writel(dws, DW_SPI_CTRLR0, tmp);
		dw_spi_enable_chip(dws, 1);

		if (!(cr0 & DW_PSSI_CTRLR0_DFS_MASK)) {
			dws->caps |= DW_SPI_CAP_DFS32;
			dws->dfs_offset = __bf_shf(DW_PSSI_CTRLR0_DFS32_MASK);
			dev_dbg(dev, "Detected 32-bits max data frame size\n");
		}
	} else {
		dws->caps |= DW_SPI_CAP_DFS32;
	}

	/* enable HW fixup for explicit CS deselect for Amazon's alpine chip */
	if (dws->caps & DW_SPI_CAP_CS_OVERRIDE)
		dw_writel(dws, DW_SPI_CS_OVERRIDE, 0xF);
}

int dw_spi_add_host(struct device *dev, struct dw_spi *dws)
{
	struct spi_controller *host;
	int ret;

	if (!dws)
		return -EINVAL;

	host = spi_alloc_host(dev, 0);
	if (!host)
		return -ENOMEM;

	device_set_node(&host->dev, dev_fwnode(dev));

	dws->host = host;
	dws->dma_addr = (dma_addr_t)(dws->paddr + DW_SPI_DR);

	spi_controller_set_devdata(host, dws);

	/* Basic HW init */
	dw_spi_hw_init(dev, dws);

	ret = request_irq(dws->irq, dw_spi_irq, IRQF_SHARED, dev_name(dev),
			  host);
	if (ret < 0 && ret != -ENOTCONN) {
		dev_err(dev, "can not get IRQ\n");
		goto err_free_host;
	}

	dw_spi_init_mem_ops(dws);

	host->use_gpio_descriptors = true;
	host->mode_bits = SPI_CPOL | SPI_CPHA | SPI_LOOP;
	if (dws->caps & DW_SPI_CAP_DFS32)
		host->bits_per_word_mask = SPI_BPW_RANGE_MASK(4, 32);
	else
		host->bits_per_word_mask = SPI_BPW_RANGE_MASK(4, 16);
	host->bus_num = dws->bus_num;
	host->num_chipselect = dws->num_cs;
	host->setup = dw_spi_setup;
	host->cleanup = dw_spi_cleanup;
	if (dws->set_cs)
		host->set_cs = dws->set_cs;
	else
		host->set_cs = dw_spi_set_cs;
	host->transfer_one = dw_spi_transfer_one;
	host->handle_err = dw_spi_handle_err;
	if (dws->mem_ops.exec_op)
<<<<<<< HEAD
		master->mem_ops = &dws->mem_ops;
	master->max_speed_hz = dws->max_freq;
	master->flags = SPI_CONTROLLER_GPIO_SS;
	master->auto_runtime_pm = true;
=======
		host->mem_ops = &dws->mem_ops;
	host->max_speed_hz = dws->max_freq;
	host->flags = SPI_CONTROLLER_GPIO_SS;
	host->auto_runtime_pm = true;
>>>>>>> 2d5404ca

	/* Get default rx sample delay */
	device_property_read_u32(dev, "rx-sample-delay-ns",
				 &dws->def_rx_sample_dly_ns);

	if (dws->dma_ops && dws->dma_ops->dma_init) {
		ret = dws->dma_ops->dma_init(dev, dws);
		if (ret == -EPROBE_DEFER) {
			goto err_free_irq;
		} else if (ret) {
			dev_warn(dev, "DMA init failed\n");
		} else {
			host->can_dma = dws->dma_ops->can_dma;
			host->flags |= SPI_CONTROLLER_MUST_TX;
		}
	}

	ret = spi_register_controller(host);
	if (ret) {
		dev_err_probe(dev, ret, "problem registering spi host\n");
		goto err_dma_exit;
	}

	dw_spi_debugfs_init(dws);
	return 0;

err_dma_exit:
	if (dws->dma_ops && dws->dma_ops->dma_exit)
		dws->dma_ops->dma_exit(dws);
	dw_spi_enable_chip(dws, 0);
err_free_irq:
	free_irq(dws->irq, host);
err_free_host:
	spi_controller_put(host);
	return ret;
}
EXPORT_SYMBOL_NS_GPL(dw_spi_add_host, SPI_DW_CORE);

void dw_spi_remove_host(struct dw_spi *dws)
{
	dw_spi_debugfs_remove(dws);

	spi_unregister_controller(dws->host);

	if (dws->dma_ops && dws->dma_ops->dma_exit)
		dws->dma_ops->dma_exit(dws);

	dw_spi_shutdown_chip(dws);

	free_irq(dws->irq, dws->host);
}
EXPORT_SYMBOL_NS_GPL(dw_spi_remove_host, SPI_DW_CORE);

int dw_spi_suspend_host(struct dw_spi *dws)
{
	int ret;

	ret = spi_controller_suspend(dws->host);
	if (ret)
		return ret;

	dw_spi_shutdown_chip(dws);
	return 0;
}
EXPORT_SYMBOL_NS_GPL(dw_spi_suspend_host, SPI_DW_CORE);

int dw_spi_resume_host(struct dw_spi *dws)
{
	dw_spi_hw_init(&dws->host->dev, dws);
	return spi_controller_resume(dws->host);
}
EXPORT_SYMBOL_NS_GPL(dw_spi_resume_host, SPI_DW_CORE);

MODULE_AUTHOR("Feng Tang <feng.tang@intel.com>");
MODULE_DESCRIPTION("Driver for DesignWare SPI controller core");
MODULE_LICENSE("GPL v2");<|MERGE_RESOLUTION|>--- conflicted
+++ resolved
@@ -423,14 +423,7 @@
 	int ret;
 
 	dws->dma_mapped = 0;
-<<<<<<< HEAD
-	dws->n_bytes =
-		roundup_pow_of_two(DIV_ROUND_UP(transfer->bits_per_word,
-						BITS_PER_BYTE));
-
-=======
 	dws->n_bytes = roundup_pow_of_two(BITS_TO_BYTES(transfer->bits_per_word));
->>>>>>> 2d5404ca
 	dws->tx = (void *)transfer->tx_buf;
 	dws->tx_len = transfer->len / dws->n_bytes;
 	dws->rx = transfer->rx_buf;
@@ -949,17 +942,10 @@
 	host->transfer_one = dw_spi_transfer_one;
 	host->handle_err = dw_spi_handle_err;
 	if (dws->mem_ops.exec_op)
-<<<<<<< HEAD
-		master->mem_ops = &dws->mem_ops;
-	master->max_speed_hz = dws->max_freq;
-	master->flags = SPI_CONTROLLER_GPIO_SS;
-	master->auto_runtime_pm = true;
-=======
 		host->mem_ops = &dws->mem_ops;
 	host->max_speed_hz = dws->max_freq;
 	host->flags = SPI_CONTROLLER_GPIO_SS;
 	host->auto_runtime_pm = true;
->>>>>>> 2d5404ca
 
 	/* Get default rx sample delay */
 	device_property_read_u32(dev, "rx-sample-delay-ns",
