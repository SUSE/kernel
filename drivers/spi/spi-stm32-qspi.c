--- conflicted
+++ resolved
@@ -97,10 +97,7 @@
 struct stm32_qspi {
 	struct device *dev;
 	struct spi_controller *ctrl;
-<<<<<<< HEAD
-=======
 	phys_addr_t phys_base;
->>>>>>> c59c1e66
 	void __iomem *io_base;
 	void __iomem *mm_base;
 	resource_size_t mm_size;
@@ -560,11 +557,8 @@
 		ret = PTR_ERR(qspi->io_base);
 		goto err;
 	}
-<<<<<<< HEAD
-=======
 
 	qspi->phys_base = res->start;
->>>>>>> c59c1e66
 
 	res = platform_get_resource_byname(pdev, IORESOURCE_MEM, "qspi_mm");
 	qspi->mm_base = devm_ioremap_resource(dev, res);
