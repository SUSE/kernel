// SPDX-License-Identifier: GPL-2.0-or-later
/*
 * SPI host driver for ICP DAS LP-8841 RTC
 *
 * Copyright (C) 2016 Sergei Ianovich
 *
 * based on
 *
 * Dallas DS1302 RTC Support
 * Copyright (C) 2002 David McCullough
 * Copyright (C) 2003 - 2007 Paul Mundt
 */
#include <linux/delay.h>
#include <linux/kernel.h>
#include <linux/module.h>
#include <linux/platform_device.h>
#include <linux/of.h>
#include <linux/spi/spi.h>

#define DRIVER_NAME	"spi_lp8841_rtc"

#define SPI_LP8841_RTC_CE	0x01
#define SPI_LP8841_RTC_CLK	0x02
#define SPI_LP8841_RTC_nWE	0x04
#define SPI_LP8841_RTC_MOSI	0x08
#define SPI_LP8841_RTC_MISO	0x01

/*
 * REVISIT If there is support for SPI_3WIRE and SPI_LSB_FIRST in SPI
 * GPIO driver, this SPI driver can be replaced by a simple GPIO driver
 * providing 3 GPIO pins.
 */

struct spi_lp8841_rtc {
	void		*iomem;
	unsigned long	state;
};

static inline void
setsck(struct spi_lp8841_rtc *data, int is_on)
{
	if (is_on)
		data->state |= SPI_LP8841_RTC_CLK;
	else
		data->state &= ~SPI_LP8841_RTC_CLK;
	writeb(data->state, data->iomem);
}

static inline void
setmosi(struct spi_lp8841_rtc *data, int is_on)
{
	if (is_on)
		data->state |= SPI_LP8841_RTC_MOSI;
	else
		data->state &= ~SPI_LP8841_RTC_MOSI;
	writeb(data->state, data->iomem);
}

static inline int
getmiso(struct spi_lp8841_rtc *data)
{
	return ioread8(data->iomem) & SPI_LP8841_RTC_MISO;
}

static inline u32
bitbang_txrx_be_cpha0_lsb(struct spi_lp8841_rtc *data,
		unsigned usecs, unsigned cpol, unsigned flags,
		u32 word, u8 bits)
{
	/* if (cpol == 0) this is SPI_MODE_0; else this is SPI_MODE_2 */

	u32 shift = 32 - bits;
	/* clock starts at inactive polarity */
	for (; likely(bits); bits--) {

<<<<<<< HEAD
		/* setup LSB (to slave) on leading edge */
=======
		/* setup LSB (to target) on leading edge */
>>>>>>> 2d5404ca
		if ((flags & SPI_CONTROLLER_NO_TX) == 0)
			setmosi(data, (word & 1));

		usleep_range(usecs, usecs + 1);	/* T(setup) */

		/* sample LSB (from target) on trailing edge */
		word >>= 1;
		if ((flags & SPI_CONTROLLER_NO_RX) == 0)
			word |= (getmiso(data) << 31);

		setsck(data, !cpol);
		usleep_range(usecs, usecs + 1);

		setsck(data, cpol);
	}

	word >>= shift;
	return word;
}

static int
spi_lp8841_rtc_transfer_one(struct spi_controller *host,
			    struct spi_device *spi,
			    struct spi_transfer *t)
{
	struct spi_lp8841_rtc	*data = spi_controller_get_devdata(host);
	unsigned		count = t->len;
	const u8		*tx = t->tx_buf;
	u8			*rx = t->rx_buf;
	u8			word = 0;
	int			ret = 0;

	if (tx) {
		data->state &= ~SPI_LP8841_RTC_nWE;
		writeb(data->state, data->iomem);
		while (likely(count > 0)) {
			word = *tx++;
			bitbang_txrx_be_cpha0_lsb(data, 1, 0,
					SPI_CONTROLLER_NO_RX, word, 8);
			count--;
		}
	} else if (rx) {
		data->state |= SPI_LP8841_RTC_nWE;
		writeb(data->state, data->iomem);
		while (likely(count > 0)) {
			word = bitbang_txrx_be_cpha0_lsb(data, 1, 0,
					SPI_CONTROLLER_NO_TX, word, 8);
			*rx++ = word;
			count--;
		}
	} else {
		ret = -EINVAL;
	}

	spi_finalize_current_transfer(host);

	return ret;
}

static void
spi_lp8841_rtc_set_cs(struct spi_device *spi, bool enable)
{
	struct spi_lp8841_rtc *data = spi_controller_get_devdata(spi->controller);

	data->state = 0;
	writeb(data->state, data->iomem);
	if (enable) {
		usleep_range(4, 5);
		data->state |= SPI_LP8841_RTC_CE;
		writeb(data->state, data->iomem);
		usleep_range(4, 5);
	}
}

static int
spi_lp8841_rtc_setup(struct spi_device *spi)
{
	if ((spi->mode & SPI_CS_HIGH) == 0) {
		dev_err(&spi->dev, "unsupported active low chip select\n");
		return -EINVAL;
	}

	if ((spi->mode & SPI_LSB_FIRST) == 0) {
		dev_err(&spi->dev, "unsupported MSB first mode\n");
		return -EINVAL;
	}

	if ((spi->mode & SPI_3WIRE) == 0) {
		dev_err(&spi->dev, "unsupported wiring. 3 wires required\n");
		return -EINVAL;
	}

	return 0;
}

#ifdef CONFIG_OF
static const struct of_device_id spi_lp8841_rtc_dt_ids[] = {
	{ .compatible = "icpdas,lp8841-spi-rtc" },
	{ }
};

MODULE_DEVICE_TABLE(of, spi_lp8841_rtc_dt_ids);
#endif

static int
spi_lp8841_rtc_probe(struct platform_device *pdev)
{
	int				ret;
	struct spi_controller		*host;
	struct spi_lp8841_rtc		*data;

	host = spi_alloc_host(&pdev->dev, sizeof(*data));
	if (!host)
		return -ENOMEM;
	platform_set_drvdata(pdev, host);

	host->flags = SPI_CONTROLLER_HALF_DUPLEX;
	host->mode_bits = SPI_CS_HIGH | SPI_3WIRE | SPI_LSB_FIRST;

	host->bus_num = pdev->id;
	host->num_chipselect = 1;
	host->setup = spi_lp8841_rtc_setup;
	host->set_cs = spi_lp8841_rtc_set_cs;
	host->transfer_one = spi_lp8841_rtc_transfer_one;
	host->bits_per_word_mask = SPI_BPW_MASK(8);
#ifdef CONFIG_OF
	host->dev.of_node = pdev->dev.of_node;
#endif

	data = spi_controller_get_devdata(host);

	data->iomem = devm_platform_ioremap_resource(pdev, 0);
	ret = PTR_ERR_OR_ZERO(data->iomem);
	if (ret) {
		dev_err(&pdev->dev, "failed to get IO address\n");
		goto err_put_host;
	}

	/* register with the SPI framework */
	ret = devm_spi_register_controller(&pdev->dev, host);
	if (ret) {
		dev_err(&pdev->dev, "cannot register spi host\n");
		goto err_put_host;
	}

	return ret;


err_put_host:
	spi_controller_put(host);

	return ret;
}

MODULE_ALIAS("platform:" DRIVER_NAME);

static struct platform_driver spi_lp8841_rtc_driver = {
	.driver = {
		.name	= DRIVER_NAME,
		.of_match_table = of_match_ptr(spi_lp8841_rtc_dt_ids),
	},
	.probe		= spi_lp8841_rtc_probe,
};
module_platform_driver(spi_lp8841_rtc_driver);

MODULE_DESCRIPTION("SPI host driver for ICP DAS LP-8841 RTC");
MODULE_AUTHOR("Sergei Ianovich");
MODULE_LICENSE("GPL");<|MERGE_RESOLUTION|>--- conflicted
+++ resolved
@@ -73,11 +73,7 @@
 	/* clock starts at inactive polarity */
 	for (; likely(bits); bits--) {
 
-<<<<<<< HEAD
-		/* setup LSB (to slave) on leading edge */
-=======
 		/* setup LSB (to target) on leading edge */
->>>>>>> 2d5404ca
 		if ((flags & SPI_CONTROLLER_NO_TX) == 0)
 			setmosi(data, (word & 1));
 
