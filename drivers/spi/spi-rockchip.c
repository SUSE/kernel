// SPDX-License-Identifier: GPL-2.0-only
/*
 * Copyright (c) 2014, Fuzhou Rockchip Electronics Co., Ltd
 * Author: Addy Ke <addy.ke@rock-chips.com>
 */

#include <linux/clk.h>
#include <linux/dmaengine.h>
#include <linux/interrupt.h>
#include <linux/module.h>
#include <linux/of.h>
#include <linux/pinctrl/consumer.h>
#include <linux/platform_device.h>
#include <linux/spi/spi.h>
#include <linux/pm_runtime.h>
#include <linux/scatterlist.h>

#define DRIVER_NAME "rockchip-spi"

#define ROCKCHIP_SPI_CLR_BITS(reg, bits) \
		writel_relaxed(readl_relaxed(reg) & ~(bits), reg)
#define ROCKCHIP_SPI_SET_BITS(reg, bits) \
		writel_relaxed(readl_relaxed(reg) | (bits), reg)

/* SPI register offsets */
#define ROCKCHIP_SPI_CTRLR0			0x0000
#define ROCKCHIP_SPI_CTRLR1			0x0004
#define ROCKCHIP_SPI_SSIENR			0x0008
#define ROCKCHIP_SPI_SER			0x000c
#define ROCKCHIP_SPI_BAUDR			0x0010
#define ROCKCHIP_SPI_TXFTLR			0x0014
#define ROCKCHIP_SPI_RXFTLR			0x0018
#define ROCKCHIP_SPI_TXFLR			0x001c
#define ROCKCHIP_SPI_RXFLR			0x0020
#define ROCKCHIP_SPI_SR				0x0024
#define ROCKCHIP_SPI_IPR			0x0028
#define ROCKCHIP_SPI_IMR			0x002c
#define ROCKCHIP_SPI_ISR			0x0030
#define ROCKCHIP_SPI_RISR			0x0034
#define ROCKCHIP_SPI_ICR			0x0038
#define ROCKCHIP_SPI_DMACR			0x003c
#define ROCKCHIP_SPI_DMATDLR			0x0040
#define ROCKCHIP_SPI_DMARDLR			0x0044
#define ROCKCHIP_SPI_VERSION			0x0048
#define ROCKCHIP_SPI_TXDR			0x0400
#define ROCKCHIP_SPI_RXDR			0x0800

/* Bit fields in CTRLR0 */
#define CR0_DFS_OFFSET				0
#define CR0_DFS_4BIT				0x0
#define CR0_DFS_8BIT				0x1
#define CR0_DFS_16BIT				0x2

#define CR0_CFS_OFFSET				2

#define CR0_SCPH_OFFSET				6

#define CR0_SCPOL_OFFSET			7

#define CR0_CSM_OFFSET				8
#define CR0_CSM_KEEP				0x0
/* ss_n be high for half sclk_out cycles */
#define CR0_CSM_HALF				0X1
/* ss_n be high for one sclk_out cycle */
#define CR0_CSM_ONE					0x2

/* ss_n to sclk_out delay */
#define CR0_SSD_OFFSET				10
/*
 * The period between ss_n active and
 * sclk_out active is half sclk_out cycles
 */
#define CR0_SSD_HALF				0x0
/*
 * The period between ss_n active and
 * sclk_out active is one sclk_out cycle
 */
#define CR0_SSD_ONE					0x1

#define CR0_EM_OFFSET				11
#define CR0_EM_LITTLE				0x0
#define CR0_EM_BIG					0x1

#define CR0_FBM_OFFSET				12
#define CR0_FBM_MSB					0x0
#define CR0_FBM_LSB					0x1

#define CR0_BHT_OFFSET				13
#define CR0_BHT_16BIT				0x0
#define CR0_BHT_8BIT				0x1

#define CR0_RSD_OFFSET				14
#define CR0_RSD_MAX				0x3

#define CR0_FRF_OFFSET				16
#define CR0_FRF_SPI					0x0
#define CR0_FRF_SSP					0x1
#define CR0_FRF_MICROWIRE			0x2

#define CR0_XFM_OFFSET				18
#define CR0_XFM_MASK				(0x03 << SPI_XFM_OFFSET)
#define CR0_XFM_TR					0x0
#define CR0_XFM_TO					0x1
#define CR0_XFM_RO					0x2

#define CR0_OPM_OFFSET				20
#define CR0_OPM_HOST				0x0
#define CR0_OPM_TARGET				0x1

#define CR0_SOI_OFFSET				23

#define CR0_MTM_OFFSET				0x21

/* Bit fields in SER, 2bit */
#define SER_MASK					0x3

/* Bit fields in BAUDR */
#define BAUDR_SCKDV_MIN				2
#define BAUDR_SCKDV_MAX				65534

/* Bit fields in SR, 6bit */
#define SR_MASK						0x3f
#define SR_BUSY						(1 << 0)
#define SR_TF_FULL					(1 << 1)
#define SR_TF_EMPTY					(1 << 2)
#define SR_RF_EMPTY					(1 << 3)
#define SR_RF_FULL					(1 << 4)
#define SR_TARGET_TX_BUSY				(1 << 5)

/* Bit fields in ISR, IMR, ISR, RISR, 5bit */
#define INT_MASK					0x1f
#define INT_TF_EMPTY				(1 << 0)
#define INT_TF_OVERFLOW				(1 << 1)
#define INT_RF_UNDERFLOW			(1 << 2)
#define INT_RF_OVERFLOW				(1 << 3)
#define INT_RF_FULL				(1 << 4)
#define INT_CS_INACTIVE				(1 << 6)

/* Bit fields in ICR, 4bit */
#define ICR_MASK					0x0f
#define ICR_ALL						(1 << 0)
#define ICR_RF_UNDERFLOW			(1 << 1)
#define ICR_RF_OVERFLOW				(1 << 2)
#define ICR_TF_OVERFLOW				(1 << 3)

/* Bit fields in DMACR */
#define RF_DMA_EN					(1 << 0)
#define TF_DMA_EN					(1 << 1)

/* Driver state flags */
#define RXDMA					(1 << 0)
#define TXDMA					(1 << 1)

/* sclk_out: spi host internal logic in rk3x can support 50Mhz */
#define MAX_SCLK_OUT				50000000U

/*
 * SPI_CTRLR1 is 16-bits, so we should support lengths of 0xffff + 1. However,
 * the controller seems to hang when given 0x10000, so stick with this for now.
 */
#define ROCKCHIP_SPI_MAX_TRANLEN		0xffff

#define ROCKCHIP_SPI_MAX_NATIVE_CS_NUM		2
#define ROCKCHIP_SPI_VER2_TYPE1			0x05EC0002
#define ROCKCHIP_SPI_VER2_TYPE2			0x00110002

#define ROCKCHIP_AUTOSUSPEND_TIMEOUT		2000

struct rockchip_spi {
	struct device *dev;

	struct clk *spiclk;
	struct clk *apb_pclk;

	void __iomem *regs;
	dma_addr_t dma_addr_rx;
	dma_addr_t dma_addr_tx;

	const void *tx;
	void *rx;
	unsigned int tx_left;
	unsigned int rx_left;

	atomic_t state;

	/*depth of the FIFO buffer */
	u32 fifo_len;
	/* frequency of spiclk */
	u32 freq;

	u8 n_bytes;
	u8 rsd;

	bool target_abort;
	bool cs_inactive; /* spi target tansmition stop when cs inactive */
	bool cs_high_supported; /* native CS supports active-high polarity */

	struct spi_transfer *xfer; /* Store xfer temporarily */
};

static inline void spi_enable_chip(struct rockchip_spi *rs, bool enable)
{
	writel_relaxed((enable ? 1U : 0U), rs->regs + ROCKCHIP_SPI_SSIENR);
}

static inline void wait_for_tx_idle(struct rockchip_spi *rs, bool target_mode)
{
	unsigned long timeout = jiffies + msecs_to_jiffies(5);

	do {
		if (target_mode) {
			if (!(readl_relaxed(rs->regs + ROCKCHIP_SPI_SR) & SR_TARGET_TX_BUSY) &&
			    !((readl_relaxed(rs->regs + ROCKCHIP_SPI_SR) & SR_BUSY)))
				return;
		} else {
			if (!(readl_relaxed(rs->regs + ROCKCHIP_SPI_SR) & SR_BUSY))
				return;
		}
	} while (!time_after(jiffies, timeout));

	dev_warn(rs->dev, "spi controller is in busy state!\n");
}

static u32 get_fifo_len(struct rockchip_spi *rs)
{
	u32 ver;

	ver = readl_relaxed(rs->regs + ROCKCHIP_SPI_VERSION);

	switch (ver) {
	case ROCKCHIP_SPI_VER2_TYPE1:
	case ROCKCHIP_SPI_VER2_TYPE2:
		return 64;
	default:
		return 32;
	}
}

static void rockchip_spi_set_cs(struct spi_device *spi, bool enable)
{
	struct spi_controller *ctlr = spi->controller;
	struct rockchip_spi *rs = spi_controller_get_devdata(ctlr);
	bool cs_asserted = spi->mode & SPI_CS_HIGH ? enable : !enable;

	if (cs_asserted) {
		/* Keep things powered as long as CS is asserted */
		pm_runtime_get_sync(rs->dev);

		if (spi_get_csgpiod(spi, 0))
			ROCKCHIP_SPI_SET_BITS(rs->regs + ROCKCHIP_SPI_SER, 1);
		else
			ROCKCHIP_SPI_SET_BITS(rs->regs + ROCKCHIP_SPI_SER,
					      BIT(spi_get_chipselect(spi, 0)));
	} else {
		if (spi_get_csgpiod(spi, 0))
			ROCKCHIP_SPI_CLR_BITS(rs->regs + ROCKCHIP_SPI_SER, 1);
		else
			ROCKCHIP_SPI_CLR_BITS(rs->regs + ROCKCHIP_SPI_SER,
					      BIT(spi_get_chipselect(spi, 0)));

		/* Drop reference from when we first asserted CS */
		pm_runtime_put(rs->dev);
	}
}

static void rockchip_spi_handle_err(struct spi_controller *ctlr,
				    struct spi_message *msg)
{
	struct rockchip_spi *rs = spi_controller_get_devdata(ctlr);

	/* stop running spi transfer
	 * this also flushes both rx and tx fifos
	 */
	spi_enable_chip(rs, false);

	/* make sure all interrupts are masked and status cleared */
	writel_relaxed(0, rs->regs + ROCKCHIP_SPI_IMR);
	writel_relaxed(0xffffffff, rs->regs + ROCKCHIP_SPI_ICR);

	if (atomic_read(&rs->state) & TXDMA)
		dmaengine_terminate_async(ctlr->dma_tx);

	if (atomic_read(&rs->state) & RXDMA)
		dmaengine_terminate_async(ctlr->dma_rx);
}

static void rockchip_spi_pio_writer(struct rockchip_spi *rs)
{
	u32 tx_free = rs->fifo_len - readl_relaxed(rs->regs + ROCKCHIP_SPI_TXFLR);
	u32 words = min(rs->tx_left, tx_free);

	rs->tx_left -= words;
	for (; words; words--) {
		u32 txw;

		if (rs->n_bytes == 1)
			txw = *(u8 *)rs->tx;
		else
			txw = *(u16 *)rs->tx;

		writel_relaxed(txw, rs->regs + ROCKCHIP_SPI_TXDR);
		rs->tx += rs->n_bytes;
	}
}

static void rockchip_spi_pio_reader(struct rockchip_spi *rs)
{
	u32 words = readl_relaxed(rs->regs + ROCKCHIP_SPI_RXFLR);
	u32 rx_left = (rs->rx_left > words) ? rs->rx_left - words : 0;

	/* the hardware doesn't allow us to change fifo threshold
	 * level while spi is enabled, so instead make sure to leave
	 * enough words in the rx fifo to get the last interrupt
	 * exactly when all words have been received
	 */
	if (rx_left) {
		u32 ftl = readl_relaxed(rs->regs + ROCKCHIP_SPI_RXFTLR) + 1;

		if (rx_left < ftl) {
			rx_left = ftl;
			words = rs->rx_left - rx_left;
		}
	}

	rs->rx_left = rx_left;
	for (; words; words--) {
		u32 rxw = readl_relaxed(rs->regs + ROCKCHIP_SPI_RXDR);

		if (!rs->rx)
			continue;

		if (rs->n_bytes == 1)
			*(u8 *)rs->rx = (u8)rxw;
		else
			*(u16 *)rs->rx = (u16)rxw;
		rs->rx += rs->n_bytes;
	}
}

static irqreturn_t rockchip_spi_isr(int irq, void *dev_id)
{
	struct spi_controller *ctlr = dev_id;
	struct rockchip_spi *rs = spi_controller_get_devdata(ctlr);

	/* When int_cs_inactive comes, spi target abort */
	if (rs->cs_inactive && readl_relaxed(rs->regs + ROCKCHIP_SPI_IMR) & INT_CS_INACTIVE) {
		ctlr->target_abort(ctlr);
		writel_relaxed(0, rs->regs + ROCKCHIP_SPI_IMR);
		writel_relaxed(0xffffffff, rs->regs + ROCKCHIP_SPI_ICR);

		return IRQ_HANDLED;
	}

	if (rs->tx_left)
		rockchip_spi_pio_writer(rs);

	rockchip_spi_pio_reader(rs);
	if (!rs->rx_left) {
		spi_enable_chip(rs, false);
		writel_relaxed(0, rs->regs + ROCKCHIP_SPI_IMR);
		writel_relaxed(0xffffffff, rs->regs + ROCKCHIP_SPI_ICR);
		spi_finalize_current_transfer(ctlr);
	}

	return IRQ_HANDLED;
}

static int rockchip_spi_prepare_irq(struct rockchip_spi *rs,
				    struct spi_controller *ctlr,
				    struct spi_transfer *xfer)
{
	rs->tx = xfer->tx_buf;
	rs->rx = xfer->rx_buf;
	rs->tx_left = rs->tx ? xfer->len / rs->n_bytes : 0;
	rs->rx_left = xfer->len / rs->n_bytes;

	writel_relaxed(0xffffffff, rs->regs + ROCKCHIP_SPI_ICR);

	spi_enable_chip(rs, true);

	if (rs->tx_left)
		rockchip_spi_pio_writer(rs);

	if (rs->cs_inactive)
		writel_relaxed(INT_RF_FULL | INT_CS_INACTIVE, rs->regs + ROCKCHIP_SPI_IMR);
	else
		writel_relaxed(INT_RF_FULL, rs->regs + ROCKCHIP_SPI_IMR);

	/* 1 means the transfer is in progress */
	return 1;
}

static void rockchip_spi_dma_rxcb(void *data)
{
	struct spi_controller *ctlr = data;
	struct rockchip_spi *rs = spi_controller_get_devdata(ctlr);
	int state = atomic_fetch_andnot(RXDMA, &rs->state);

	if (state & TXDMA && !rs->target_abort)
		return;

	if (rs->cs_inactive)
		writel_relaxed(0, rs->regs + ROCKCHIP_SPI_IMR);

	spi_enable_chip(rs, false);
	spi_finalize_current_transfer(ctlr);
}

static void rockchip_spi_dma_txcb(void *data)
{
	struct spi_controller *ctlr = data;
	struct rockchip_spi *rs = spi_controller_get_devdata(ctlr);
	int state = atomic_fetch_andnot(TXDMA, &rs->state);

	if (state & RXDMA && !rs->target_abort)
		return;

	/* Wait until the FIFO data completely. */
	wait_for_tx_idle(rs, ctlr->target);

	spi_enable_chip(rs, false);
	spi_finalize_current_transfer(ctlr);
}

static u32 rockchip_spi_calc_burst_size(u32 data_len)
{
	u32 i;

	/* burst size: 1, 2, 4, 8 */
	for (i = 1; i < 8; i <<= 1) {
		if (data_len & i)
			break;
	}

	return i;
}

static int rockchip_spi_prepare_dma(struct rockchip_spi *rs,
		struct spi_controller *ctlr, struct spi_transfer *xfer)
{
	struct dma_async_tx_descriptor *rxdesc, *txdesc;

	atomic_set(&rs->state, 0);

	rs->tx = xfer->tx_buf;
	rs->rx = xfer->rx_buf;

	rxdesc = NULL;
	if (xfer->rx_buf) {
		struct dma_slave_config rxconf = {
			.direction = DMA_DEV_TO_MEM,
			.src_addr = rs->dma_addr_rx,
			.src_addr_width = rs->n_bytes,
			.src_maxburst = rockchip_spi_calc_burst_size(xfer->len / rs->n_bytes),
		};

		dmaengine_slave_config(ctlr->dma_rx, &rxconf);

		rxdesc = dmaengine_prep_slave_sg(
				ctlr->dma_rx,
				xfer->rx_sg.sgl, xfer->rx_sg.nents,
				DMA_DEV_TO_MEM, DMA_PREP_INTERRUPT);
		if (!rxdesc)
			return -EINVAL;

		rxdesc->callback = rockchip_spi_dma_rxcb;
		rxdesc->callback_param = ctlr;
	}

	txdesc = NULL;
	if (xfer->tx_buf) {
		struct dma_slave_config txconf = {
			.direction = DMA_MEM_TO_DEV,
			.dst_addr = rs->dma_addr_tx,
			.dst_addr_width = rs->n_bytes,
			.dst_maxburst = rs->fifo_len / 4,
		};

		dmaengine_slave_config(ctlr->dma_tx, &txconf);

		txdesc = dmaengine_prep_slave_sg(
				ctlr->dma_tx,
				xfer->tx_sg.sgl, xfer->tx_sg.nents,
				DMA_MEM_TO_DEV, DMA_PREP_INTERRUPT);
		if (!txdesc) {
			if (rxdesc)
				dmaengine_terminate_sync(ctlr->dma_rx);
			return -EINVAL;
		}

		txdesc->callback = rockchip_spi_dma_txcb;
		txdesc->callback_param = ctlr;
	}

	/* rx must be started before tx due to spi instinct */
	if (rxdesc) {
		atomic_or(RXDMA, &rs->state);
		ctlr->dma_rx->cookie = dmaengine_submit(rxdesc);
		dma_async_issue_pending(ctlr->dma_rx);
	}

	if (rs->cs_inactive)
		writel_relaxed(INT_CS_INACTIVE, rs->regs + ROCKCHIP_SPI_IMR);

	spi_enable_chip(rs, true);

	if (txdesc) {
		atomic_or(TXDMA, &rs->state);
		dmaengine_submit(txdesc);
		dma_async_issue_pending(ctlr->dma_tx);
	}

	/* 1 means the transfer is in progress */
	return 1;
}

static int rockchip_spi_config(struct rockchip_spi *rs,
		struct spi_device *spi, struct spi_transfer *xfer,
		bool use_dma, bool target_mode)
{
	u32 cr0 = CR0_FRF_SPI  << CR0_FRF_OFFSET
		| CR0_BHT_8BIT << CR0_BHT_OFFSET
		| CR0_SSD_ONE  << CR0_SSD_OFFSET
		| CR0_EM_BIG   << CR0_EM_OFFSET;
	u32 cr1;
	u32 dmacr = 0;

	if (target_mode)
		cr0 |= CR0_OPM_TARGET << CR0_OPM_OFFSET;
	rs->target_abort = false;

	cr0 |= rs->rsd << CR0_RSD_OFFSET;
	cr0 |= (spi->mode & 0x3U) << CR0_SCPH_OFFSET;
	if (spi->mode & SPI_LSB_FIRST)
		cr0 |= CR0_FBM_LSB << CR0_FBM_OFFSET;
	if (spi->mode & SPI_CS_HIGH)
		cr0 |= BIT(spi_get_chipselect(spi, 0)) << CR0_SOI_OFFSET;

	if (xfer->rx_buf && xfer->tx_buf)
		cr0 |= CR0_XFM_TR << CR0_XFM_OFFSET;
	else if (xfer->rx_buf)
		cr0 |= CR0_XFM_RO << CR0_XFM_OFFSET;
	else if (use_dma)
		cr0 |= CR0_XFM_TO << CR0_XFM_OFFSET;

	switch (xfer->bits_per_word) {
	case 4:
		cr0 |= CR0_DFS_4BIT << CR0_DFS_OFFSET;
		cr1 = xfer->len - 1;
		break;
	case 8:
		cr0 |= CR0_DFS_8BIT << CR0_DFS_OFFSET;
		cr1 = xfer->len - 1;
		break;
	case 16:
		cr0 |= CR0_DFS_16BIT << CR0_DFS_OFFSET;
		cr1 = xfer->len / 2 - 1;
		break;
	default:
		/* we only whitelist 4, 8 and 16 bit words in
		 * ctlr->bits_per_word_mask, so this shouldn't
		 * happen
		 */
		dev_err(rs->dev, "unknown bits per word: %d\n",
			xfer->bits_per_word);
		return -EINVAL;
	}

	if (use_dma) {
		if (xfer->tx_buf)
			dmacr |= TF_DMA_EN;
		if (xfer->rx_buf)
			dmacr |= RF_DMA_EN;
	}

	writel_relaxed(cr0, rs->regs + ROCKCHIP_SPI_CTRLR0);
	writel_relaxed(cr1, rs->regs + ROCKCHIP_SPI_CTRLR1);

	/* unfortunately setting the fifo threshold level to generate an
	 * interrupt exactly when the fifo is full doesn't seem to work,
	 * so we need the strict inequality here
	 */
	if ((xfer->len / rs->n_bytes) < rs->fifo_len)
		writel_relaxed(xfer->len / rs->n_bytes - 1, rs->regs + ROCKCHIP_SPI_RXFTLR);
	else
		writel_relaxed(rs->fifo_len / 2 - 1, rs->regs + ROCKCHIP_SPI_RXFTLR);

	writel_relaxed(rs->fifo_len / 2 - 1, rs->regs + ROCKCHIP_SPI_DMATDLR);
	writel_relaxed(rockchip_spi_calc_burst_size(xfer->len / rs->n_bytes) - 1,
		       rs->regs + ROCKCHIP_SPI_DMARDLR);
	writel_relaxed(dmacr, rs->regs + ROCKCHIP_SPI_DMACR);

	/* the hardware only supports an even clock divisor, so
	 * round divisor = spiclk / speed up to nearest even number
	 * so that the resulting speed is <= the requested speed
	 */
	writel_relaxed(2 * DIV_ROUND_UP(rs->freq, 2 * xfer->speed_hz),
			rs->regs + ROCKCHIP_SPI_BAUDR);

	return 0;
}

static size_t rockchip_spi_max_transfer_size(struct spi_device *spi)
{
	return ROCKCHIP_SPI_MAX_TRANLEN;
}

static int rockchip_spi_target_abort(struct spi_controller *ctlr)
{
	struct rockchip_spi *rs = spi_controller_get_devdata(ctlr);
	u32 rx_fifo_left;
	struct dma_tx_state state;
	enum dma_status status;

	/* Get current dma rx point */
	if (atomic_read(&rs->state) & RXDMA) {
		dmaengine_pause(ctlr->dma_rx);
		status = dmaengine_tx_status(ctlr->dma_rx, ctlr->dma_rx->cookie, &state);
		if (status == DMA_ERROR) {
			rs->rx = rs->xfer->rx_buf;
			rs->xfer->len = 0;
			rx_fifo_left = readl_relaxed(rs->regs + ROCKCHIP_SPI_RXFLR);
			for (; rx_fifo_left; rx_fifo_left--)
				readl_relaxed(rs->regs + ROCKCHIP_SPI_RXDR);
			goto out;
		} else {
			rs->rx += rs->xfer->len - rs->n_bytes * state.residue;
		}
	}

	/* Get the valid data left in rx fifo and set rs->xfer->len real rx size */
	if (rs->rx) {
		rx_fifo_left = readl_relaxed(rs->regs + ROCKCHIP_SPI_RXFLR);
		for (; rx_fifo_left; rx_fifo_left--) {
			u32 rxw = readl_relaxed(rs->regs + ROCKCHIP_SPI_RXDR);

			if (rs->n_bytes == 1)
				*(u8 *)rs->rx = (u8)rxw;
			else
				*(u16 *)rs->rx = (u16)rxw;
			rs->rx += rs->n_bytes;
		}
		rs->xfer->len = (unsigned int)(rs->rx - rs->xfer->rx_buf);
	}

out:
	if (atomic_read(&rs->state) & RXDMA)
		dmaengine_terminate_sync(ctlr->dma_rx);
	if (atomic_read(&rs->state) & TXDMA)
		dmaengine_terminate_sync(ctlr->dma_tx);
	atomic_set(&rs->state, 0);
	spi_enable_chip(rs, false);
	rs->target_abort = true;
	spi_finalize_current_transfer(ctlr);

	return 0;
}

static int rockchip_spi_transfer_one(
		struct spi_controller *ctlr,
		struct spi_device *spi,
		struct spi_transfer *xfer)
{
	struct rockchip_spi *rs = spi_controller_get_devdata(ctlr);
	int ret;
	bool use_dma;

	/* Zero length transfers won't trigger an interrupt on completion */
	if (!xfer->len) {
		spi_finalize_current_transfer(ctlr);
		return 1;
	}

	WARN_ON(readl_relaxed(rs->regs + ROCKCHIP_SPI_SSIENR) &&
		(readl_relaxed(rs->regs + ROCKCHIP_SPI_SR) & SR_BUSY));

	if (!xfer->tx_buf && !xfer->rx_buf) {
		dev_err(rs->dev, "No buffer for transfer\n");
		return -EINVAL;
	}

	if (xfer->len > ROCKCHIP_SPI_MAX_TRANLEN) {
		dev_err(rs->dev, "Transfer is too long (%d)\n", xfer->len);
		return -EINVAL;
	}

	rs->n_bytes = xfer->bits_per_word <= 8 ? 1 : 2;
	rs->xfer = xfer;
	use_dma = ctlr->can_dma ? ctlr->can_dma(ctlr, spi, xfer) : false;

	ret = rockchip_spi_config(rs, spi, xfer, use_dma, ctlr->target);
	if (ret)
		return ret;

	if (use_dma)
		return rockchip_spi_prepare_dma(rs, ctlr, xfer);

	return rockchip_spi_prepare_irq(rs, ctlr, xfer);
}

static bool rockchip_spi_can_dma(struct spi_controller *ctlr,
				 struct spi_device *spi,
				 struct spi_transfer *xfer)
{
	struct rockchip_spi *rs = spi_controller_get_devdata(ctlr);
	unsigned int bytes_per_word = xfer->bits_per_word <= 8 ? 1 : 2;

	/* if the numbor of spi words to transfer is less than the fifo
	 * length we can just fill the fifo and wait for a single irq,
	 * so don't bother setting up dma
	 */
	return xfer->len / bytes_per_word >= rs->fifo_len;
}

static int rockchip_spi_setup(struct spi_device *spi)
{
	struct rockchip_spi *rs = spi_controller_get_devdata(spi->controller);
	u32 cr0;

	if (!spi_get_csgpiod(spi, 0) && (spi->mode & SPI_CS_HIGH) && !rs->cs_high_supported) {
		dev_warn(&spi->dev, "setup: non GPIO CS can't be active-high\n");
		return -EINVAL;
	}

	pm_runtime_get_sync(rs->dev);

	cr0 = readl_relaxed(rs->regs + ROCKCHIP_SPI_CTRLR0);

	cr0 &= ~(0x3 << CR0_SCPH_OFFSET);
	cr0 |= ((spi->mode & 0x3) << CR0_SCPH_OFFSET);
	if (spi->mode & SPI_CS_HIGH && spi_get_chipselect(spi, 0) <= 1)
		cr0 |= BIT(spi_get_chipselect(spi, 0)) << CR0_SOI_OFFSET;
	else if (spi_get_chipselect(spi, 0) <= 1)
		cr0 &= ~(BIT(spi_get_chipselect(spi, 0)) << CR0_SOI_OFFSET);

	writel_relaxed(cr0, rs->regs + ROCKCHIP_SPI_CTRLR0);

	pm_runtime_put(rs->dev);

	return 0;
}

static int rockchip_spi_probe(struct platform_device *pdev)
{
	int ret;
	struct rockchip_spi *rs;
	struct spi_controller *ctlr;
	struct resource *mem;
	struct device_node *np = pdev->dev.of_node;
	u32 rsd_nsecs, num_cs;
	bool target_mode;

	target_mode = of_property_read_bool(np, "spi-slave");

	if (target_mode)
		ctlr = spi_alloc_target(&pdev->dev,
				sizeof(struct rockchip_spi));
	else
		ctlr = spi_alloc_host(&pdev->dev,
				sizeof(struct rockchip_spi));

	if (!ctlr)
		return -ENOMEM;

	platform_set_drvdata(pdev, ctlr);

	rs = spi_controller_get_devdata(ctlr);

	/* Get basic io resource and map it */
	rs->regs = devm_platform_get_and_ioremap_resource(pdev, 0, &mem);
	if (IS_ERR(rs->regs)) {
		ret =  PTR_ERR(rs->regs);
		goto err_put_ctlr;
	}

	rs->apb_pclk = devm_clk_get_enabled(&pdev->dev, "apb_pclk");
	if (IS_ERR(rs->apb_pclk)) {
		dev_err(&pdev->dev, "Failed to get apb_pclk\n");
		ret = PTR_ERR(rs->apb_pclk);
		goto err_put_ctlr;
	}

	rs->spiclk = devm_clk_get_enabled(&pdev->dev, "spiclk");
	if (IS_ERR(rs->spiclk)) {
		dev_err(&pdev->dev, "Failed to get spi_pclk\n");
		ret = PTR_ERR(rs->spiclk);
		goto err_put_ctlr;
	}

	spi_enable_chip(rs, false);

	ret = platform_get_irq(pdev, 0);
	if (ret < 0)
		goto err_put_ctlr;

	ret = devm_request_threaded_irq(&pdev->dev, ret, rockchip_spi_isr, NULL,
			IRQF_ONESHOT, dev_name(&pdev->dev), ctlr);
	if (ret)
		goto err_put_ctlr;

	rs->dev = &pdev->dev;
	rs->freq = clk_get_rate(rs->spiclk);

	if (!of_property_read_u32(pdev->dev.of_node, "rx-sample-delay-ns",
				  &rsd_nsecs)) {
		/* rx sample delay is expressed in parent clock cycles (max 3) */
		u32 rsd = DIV_ROUND_CLOSEST(rsd_nsecs * (rs->freq >> 8),
				1000000000 >> 8);
		if (!rsd) {
			dev_warn(rs->dev, "%u Hz are too slow to express %u ns delay\n",
					rs->freq, rsd_nsecs);
		} else if (rsd > CR0_RSD_MAX) {
			rsd = CR0_RSD_MAX;
			dev_warn(rs->dev, "%u Hz are too fast to express %u ns delay, clamping at %u ns\n",
					rs->freq, rsd_nsecs,
					CR0_RSD_MAX * 1000000000U / rs->freq);
		}
		rs->rsd = rsd;
	}

	rs->fifo_len = get_fifo_len(rs);
	if (!rs->fifo_len) {
		dev_err(&pdev->dev, "Failed to get fifo length\n");
		ret = -EINVAL;
		goto err_put_ctlr;
	}

	pm_runtime_set_autosuspend_delay(&pdev->dev, ROCKCHIP_AUTOSUSPEND_TIMEOUT);
	pm_runtime_use_autosuspend(&pdev->dev);
	pm_runtime_set_active(&pdev->dev);
	pm_runtime_enable(&pdev->dev);

	ctlr->auto_runtime_pm = true;
	ctlr->bus_num = pdev->id;
	ctlr->mode_bits = SPI_CPOL | SPI_CPHA | SPI_LOOP | SPI_LSB_FIRST;
	if (target_mode) {
		ctlr->mode_bits |= SPI_NO_CS;
		ctlr->target_abort = rockchip_spi_target_abort;
	} else {
		ctlr->flags = SPI_CONTROLLER_GPIO_SS;
<<<<<<< HEAD
		ctlr->max_native_cs = ROCKCHIP_SPI_MAX_CS_NUM;
=======
		ctlr->max_native_cs = ROCKCHIP_SPI_MAX_NATIVE_CS_NUM;
>>>>>>> 2d5404ca
		/*
		 * rk spi0 has two native cs, spi1..5 one cs only
		 * if num-cs is missing in the dts, default to 1
		 */
		if (of_property_read_u32(np, "num-cs", &num_cs))
			num_cs = 1;
		ctlr->num_chipselect = num_cs;
		ctlr->use_gpio_descriptors = true;
	}
	ctlr->dev.of_node = pdev->dev.of_node;
	ctlr->bits_per_word_mask = SPI_BPW_MASK(16) | SPI_BPW_MASK(8) | SPI_BPW_MASK(4);
	ctlr->min_speed_hz = rs->freq / BAUDR_SCKDV_MAX;
	ctlr->max_speed_hz = min(rs->freq / BAUDR_SCKDV_MIN, MAX_SCLK_OUT);

	ctlr->setup = rockchip_spi_setup;
	ctlr->set_cs = rockchip_spi_set_cs;
	ctlr->transfer_one = rockchip_spi_transfer_one;
	ctlr->max_transfer_size = rockchip_spi_max_transfer_size;
	ctlr->handle_err = rockchip_spi_handle_err;

	ctlr->dma_tx = dma_request_chan(rs->dev, "tx");
	if (IS_ERR(ctlr->dma_tx)) {
		/* Check tx to see if we need defer probing driver */
		if (PTR_ERR(ctlr->dma_tx) == -EPROBE_DEFER) {
			ret = -EPROBE_DEFER;
			goto err_disable_pm_runtime;
		}
		dev_warn(rs->dev, "Failed to request TX DMA channel\n");
		ctlr->dma_tx = NULL;
	}

	ctlr->dma_rx = dma_request_chan(rs->dev, "rx");
	if (IS_ERR(ctlr->dma_rx)) {
		if (PTR_ERR(ctlr->dma_rx) == -EPROBE_DEFER) {
			ret = -EPROBE_DEFER;
			goto err_free_dma_tx;
		}
		dev_warn(rs->dev, "Failed to request RX DMA channel\n");
		ctlr->dma_rx = NULL;
	}

	if (ctlr->dma_tx && ctlr->dma_rx) {
		rs->dma_addr_tx = mem->start + ROCKCHIP_SPI_TXDR;
		rs->dma_addr_rx = mem->start + ROCKCHIP_SPI_RXDR;
		ctlr->can_dma = rockchip_spi_can_dma;
	}

	switch (readl_relaxed(rs->regs + ROCKCHIP_SPI_VERSION)) {
	case ROCKCHIP_SPI_VER2_TYPE2:
		rs->cs_high_supported = true;
		ctlr->mode_bits |= SPI_CS_HIGH;
		if (ctlr->can_dma && target_mode)
			rs->cs_inactive = true;
		else
			rs->cs_inactive = false;
		break;
	default:
		rs->cs_inactive = false;
		break;
	}

	ret = devm_spi_register_controller(&pdev->dev, ctlr);
	if (ret < 0) {
		dev_err(&pdev->dev, "Failed to register controller\n");
		goto err_free_dma_rx;
	}

	return 0;

err_free_dma_rx:
	if (ctlr->dma_rx)
		dma_release_channel(ctlr->dma_rx);
err_free_dma_tx:
	if (ctlr->dma_tx)
		dma_release_channel(ctlr->dma_tx);
err_disable_pm_runtime:
	pm_runtime_disable(&pdev->dev);
err_put_ctlr:
	spi_controller_put(ctlr);

	return ret;
}

static void rockchip_spi_remove(struct platform_device *pdev)
{
	struct spi_controller *ctlr = spi_controller_get(platform_get_drvdata(pdev));

	pm_runtime_get_sync(&pdev->dev);

	pm_runtime_put_noidle(&pdev->dev);
	pm_runtime_disable(&pdev->dev);
	pm_runtime_set_suspended(&pdev->dev);

	if (ctlr->dma_tx)
		dma_release_channel(ctlr->dma_tx);
	if (ctlr->dma_rx)
		dma_release_channel(ctlr->dma_rx);

	spi_controller_put(ctlr);
}

#ifdef CONFIG_PM_SLEEP
static int rockchip_spi_suspend(struct device *dev)
{
	int ret;
	struct spi_controller *ctlr = dev_get_drvdata(dev);

	ret = spi_controller_suspend(ctlr);
	if (ret < 0)
		return ret;

	ret = pm_runtime_force_suspend(dev);
	if (ret < 0) {
		spi_controller_resume(ctlr);
		return ret;
	}

	pinctrl_pm_select_sleep_state(dev);

	return 0;
}

static int rockchip_spi_resume(struct device *dev)
{
	int ret;
	struct spi_controller *ctlr = dev_get_drvdata(dev);

	pinctrl_pm_select_default_state(dev);

	ret = pm_runtime_force_resume(dev);
	if (ret < 0)
		return ret;

	return spi_controller_resume(ctlr);
}
#endif /* CONFIG_PM_SLEEP */

#ifdef CONFIG_PM
static int rockchip_spi_runtime_suspend(struct device *dev)
{
	struct spi_controller *ctlr = dev_get_drvdata(dev);
	struct rockchip_spi *rs = spi_controller_get_devdata(ctlr);

	clk_disable_unprepare(rs->spiclk);
	clk_disable_unprepare(rs->apb_pclk);

	return 0;
}

static int rockchip_spi_runtime_resume(struct device *dev)
{
	int ret;
	struct spi_controller *ctlr = dev_get_drvdata(dev);
	struct rockchip_spi *rs = spi_controller_get_devdata(ctlr);

	ret = clk_prepare_enable(rs->apb_pclk);
	if (ret < 0)
		return ret;

	ret = clk_prepare_enable(rs->spiclk);
	if (ret < 0)
		clk_disable_unprepare(rs->apb_pclk);

	return 0;
}
#endif /* CONFIG_PM */

static const struct dev_pm_ops rockchip_spi_pm = {
	SET_NOIRQ_SYSTEM_SLEEP_PM_OPS(rockchip_spi_suspend, rockchip_spi_resume)
	SET_RUNTIME_PM_OPS(rockchip_spi_runtime_suspend,
			   rockchip_spi_runtime_resume, NULL)
};

static const struct of_device_id rockchip_spi_dt_match[] = {
	{ .compatible = "rockchip,px30-spi", },
	{ .compatible = "rockchip,rk3036-spi", },
	{ .compatible = "rockchip,rk3066-spi", },
	{ .compatible = "rockchip,rk3188-spi", },
	{ .compatible = "rockchip,rk3228-spi", },
	{ .compatible = "rockchip,rk3288-spi", },
	{ .compatible = "rockchip,rk3308-spi", },
	{ .compatible = "rockchip,rk3328-spi", },
	{ .compatible = "rockchip,rk3368-spi", },
	{ .compatible = "rockchip,rk3399-spi", },
	{ .compatible = "rockchip,rv1108-spi", },
	{ .compatible = "rockchip,rv1126-spi", },
	{ },
};
MODULE_DEVICE_TABLE(of, rockchip_spi_dt_match);

static struct platform_driver rockchip_spi_driver = {
	.driver = {
		.name	= DRIVER_NAME,
		.pm = &rockchip_spi_pm,
		.of_match_table = of_match_ptr(rockchip_spi_dt_match),
	},
	.probe = rockchip_spi_probe,
	.remove_new = rockchip_spi_remove,
};

module_platform_driver(rockchip_spi_driver);

MODULE_AUTHOR("Addy Ke <addy.ke@rock-chips.com>");
MODULE_DESCRIPTION("ROCKCHIP SPI Controller Driver");
MODULE_LICENSE("GPL v2");<|MERGE_RESOLUTION|>--- conflicted
+++ resolved
@@ -838,11 +838,7 @@
 		ctlr->target_abort = rockchip_spi_target_abort;
 	} else {
 		ctlr->flags = SPI_CONTROLLER_GPIO_SS;
-<<<<<<< HEAD
-		ctlr->max_native_cs = ROCKCHIP_SPI_MAX_CS_NUM;
-=======
 		ctlr->max_native_cs = ROCKCHIP_SPI_MAX_NATIVE_CS_NUM;
->>>>>>> 2d5404ca
 		/*
 		 * rk spi0 has two native cs, spi1..5 one cs only
 		 * if num-cs is missing in the dts, default to 1
