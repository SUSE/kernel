--- conflicted
+++ resolved
@@ -383,15 +383,8 @@
 	rs->tx_left = rs->tx ? xfer->len / rs->n_bytes : 0;
 	rs->rx_left = xfer->len / rs->n_bytes;
 
-<<<<<<< HEAD
-	if (rs->cs_inactive)
-		writel_relaxed(INT_RF_FULL | INT_CS_INACTIVE, rs->regs + ROCKCHIP_SPI_IMR);
-	else
-		writel_relaxed(INT_RF_FULL, rs->regs + ROCKCHIP_SPI_IMR);
-=======
 	writel_relaxed(0xffffffff, rs->regs + ROCKCHIP_SPI_ICR);
 
->>>>>>> eb3cdb58
 	spi_enable_chip(rs, true);
 
 	if (rs->tx_left)
@@ -643,7 +636,6 @@
 			rs->rx += rs->xfer->len - rs->n_bytes * state.residue;
 		}
 	}
-<<<<<<< HEAD
 
 	/* Get the valid data left in rx fifo and set rs->xfer->len real rx size */
 	if (rs->rx) {
@@ -660,24 +652,6 @@
 		rs->xfer->len = (unsigned int)(rs->rx - rs->xfer->rx_buf);
 	}
 
-=======
-
-	/* Get the valid data left in rx fifo and set rs->xfer->len real rx size */
-	if (rs->rx) {
-		rx_fifo_left = readl_relaxed(rs->regs + ROCKCHIP_SPI_RXFLR);
-		for (; rx_fifo_left; rx_fifo_left--) {
-			u32 rxw = readl_relaxed(rs->regs + ROCKCHIP_SPI_RXDR);
-
-			if (rs->n_bytes == 1)
-				*(u8 *)rs->rx = (u8)rxw;
-			else
-				*(u16 *)rs->rx = (u16)rxw;
-			rs->rx += rs->n_bytes;
-		}
-		rs->xfer->len = (unsigned int)(rs->rx - rs->xfer->rx_buf);
-	}
-
->>>>>>> eb3cdb58
 out:
 	if (atomic_read(&rs->state) & RXDMA)
 		dmaengine_terminate_sync(ctlr->dma_rx);
@@ -752,11 +726,7 @@
 	struct rockchip_spi *rs = spi_controller_get_devdata(spi->controller);
 	u32 cr0;
 
-<<<<<<< HEAD
-	if (!spi->cs_gpiod && (spi->mode & SPI_CS_HIGH) && !rs->cs_high_supported) {
-=======
 	if (!spi_get_csgpiod(spi, 0) && (spi->mode & SPI_CS_HIGH) && !rs->cs_high_supported) {
->>>>>>> eb3cdb58
 		dev_warn(&spi->dev, "setup: non GPIO CS can't be active-high\n");
 		return -EINVAL;
 	}
@@ -767,17 +737,10 @@
 
 	cr0 &= ~(0x3 << CR0_SCPH_OFFSET);
 	cr0 |= ((spi->mode & 0x3) << CR0_SCPH_OFFSET);
-<<<<<<< HEAD
-	if (spi->mode & SPI_CS_HIGH && spi->chip_select <= 1)
-		cr0 |= BIT(spi->chip_select) << CR0_SOI_OFFSET;
-	else if (spi->chip_select <= 1)
-		cr0 &= ~(BIT(spi->chip_select) << CR0_SOI_OFFSET);
-=======
 	if (spi->mode & SPI_CS_HIGH && spi_get_chipselect(spi, 0) <= 1)
 		cr0 |= BIT(spi_get_chipselect(spi, 0)) << CR0_SOI_OFFSET;
 	else if (spi_get_chipselect(spi, 0) <= 1)
 		cr0 &= ~(BIT(spi_get_chipselect(spi, 0)) << CR0_SOI_OFFSET);
->>>>>>> eb3cdb58
 
 	writel_relaxed(cr0, rs->regs + ROCKCHIP_SPI_CTRLR0);
 
