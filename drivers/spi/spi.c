// SPDX-License-Identifier: GPL-2.0-or-later
// SPI init/core code
//
// Copyright (C) 2005 David Brownell
// Copyright (C) 2008 Secret Lab Technologies Ltd.

#include <linux/kernel.h>
#include <linux/device.h>
#include <linux/init.h>
#include <linux/cache.h>
#include <linux/dma-mapping.h>
#include <linux/dmaengine.h>
#include <linux/mutex.h>
#include <linux/of_device.h>
#include <linux/of_irq.h>
#include <linux/clk/clk-conf.h>
#include <linux/slab.h>
#include <linux/mod_devicetable.h>
#include <linux/spi/spi.h>
#include <linux/spi/spi-mem.h>
#include <linux/gpio/consumer.h>
#include <linux/pm_runtime.h>
#include <linux/pm_domain.h>
#include <linux/property.h>
#include <linux/export.h>
#include <linux/sched/rt.h>
#include <uapi/linux/sched/types.h>
#include <linux/delay.h>
#include <linux/kthread.h>
#include <linux/ioport.h>
#include <linux/acpi.h>
#include <linux/highmem.h>
#include <linux/idr.h>
#include <linux/platform_data/x86/apple.h>
#include <linux/ptp_clock_kernel.h>
#include <linux/percpu.h>

#define CREATE_TRACE_POINTS
#include <trace/events/spi.h>
EXPORT_TRACEPOINT_SYMBOL(spi_transfer_start);
EXPORT_TRACEPOINT_SYMBOL(spi_transfer_stop);

#include "internals.h"

static DEFINE_IDR(spi_master_idr);

static void spidev_release(struct device *dev)
{
	struct spi_device	*spi = to_spi_device(dev);

	spi_controller_put(spi->controller);
	kfree(spi->driver_override);
	free_percpu(spi->pcpu_statistics);
	kfree(spi);
}

static ssize_t
modalias_show(struct device *dev, struct device_attribute *a, char *buf)
{
	const struct spi_device	*spi = to_spi_device(dev);
	int len;

	len = acpi_device_modalias(dev, buf, PAGE_SIZE - 1);
	if (len != -ENODEV)
		return len;

	return sprintf(buf, "%s%s\n", SPI_MODULE_PREFIX, spi->modalias);
}
static DEVICE_ATTR_RO(modalias);

static ssize_t driver_override_store(struct device *dev,
				     struct device_attribute *a,
				     const char *buf, size_t count)
{
	struct spi_device *spi = to_spi_device(dev);
	int ret;

	ret = driver_set_override(dev, &spi->driver_override, buf, count);
	if (ret)
		return ret;

	return count;
}

static ssize_t driver_override_show(struct device *dev,
				    struct device_attribute *a, char *buf)
{
	const struct spi_device *spi = to_spi_device(dev);
	ssize_t len;

	device_lock(dev);
	len = snprintf(buf, PAGE_SIZE, "%s\n", spi->driver_override ? : "");
	device_unlock(dev);
	return len;
}
static DEVICE_ATTR_RW(driver_override);

static struct spi_statistics __percpu *spi_alloc_pcpu_stats(struct device *dev)
{
	struct spi_statistics __percpu *pcpu_stats;

	if (dev)
		pcpu_stats = devm_alloc_percpu(dev, struct spi_statistics);
	else
		pcpu_stats = alloc_percpu_gfp(struct spi_statistics, GFP_KERNEL);

	if (pcpu_stats) {
		int cpu;

		for_each_possible_cpu(cpu) {
			struct spi_statistics *stat;

			stat = per_cpu_ptr(pcpu_stats, cpu);
			u64_stats_init(&stat->syncp);
		}
	}
	return pcpu_stats;
}

static ssize_t spi_emit_pcpu_stats(struct spi_statistics __percpu *stat,
				   char *buf, size_t offset)
{
	u64 val = 0;
	int i;

	for_each_possible_cpu(i) {
		const struct spi_statistics *pcpu_stats;
		u64_stats_t *field;
		unsigned int start;
		u64 inc;

		pcpu_stats = per_cpu_ptr(stat, i);
		field = (void *)pcpu_stats + offset;
		do {
			start = u64_stats_fetch_begin(&pcpu_stats->syncp);
			inc = u64_stats_read(field);
		} while (u64_stats_fetch_retry(&pcpu_stats->syncp, start));
		val += inc;
	}
	return sysfs_emit(buf, "%llu\n", val);
}

#define SPI_STATISTICS_ATTRS(field, file)				\
static ssize_t spi_controller_##field##_show(struct device *dev,	\
					     struct device_attribute *attr, \
					     char *buf)			\
{									\
	struct spi_controller *ctlr = container_of(dev,			\
					 struct spi_controller, dev);	\
	return spi_statistics_##field##_show(ctlr->pcpu_statistics, buf); \
}									\
static struct device_attribute dev_attr_spi_controller_##field = {	\
	.attr = { .name = file, .mode = 0444 },				\
	.show = spi_controller_##field##_show,				\
};									\
static ssize_t spi_device_##field##_show(struct device *dev,		\
					 struct device_attribute *attr,	\
					char *buf)			\
{									\
	struct spi_device *spi = to_spi_device(dev);			\
	return spi_statistics_##field##_show(spi->pcpu_statistics, buf); \
}									\
static struct device_attribute dev_attr_spi_device_##field = {		\
	.attr = { .name = file, .mode = 0444 },				\
	.show = spi_device_##field##_show,				\
}

#define SPI_STATISTICS_SHOW_NAME(name, file, field)			\
static ssize_t spi_statistics_##name##_show(struct spi_statistics __percpu *stat, \
					    char *buf)			\
{									\
	return spi_emit_pcpu_stats(stat, buf,				\
			offsetof(struct spi_statistics, field));	\
}									\
SPI_STATISTICS_ATTRS(name, file)

#define SPI_STATISTICS_SHOW(field)					\
	SPI_STATISTICS_SHOW_NAME(field, __stringify(field),		\
				 field)

SPI_STATISTICS_SHOW(messages);
SPI_STATISTICS_SHOW(transfers);
SPI_STATISTICS_SHOW(errors);
SPI_STATISTICS_SHOW(timedout);

SPI_STATISTICS_SHOW(spi_sync);
SPI_STATISTICS_SHOW(spi_sync_immediate);
SPI_STATISTICS_SHOW(spi_async);

SPI_STATISTICS_SHOW(bytes);
SPI_STATISTICS_SHOW(bytes_rx);
SPI_STATISTICS_SHOW(bytes_tx);

#define SPI_STATISTICS_TRANSFER_BYTES_HISTO(index, number)		\
	SPI_STATISTICS_SHOW_NAME(transfer_bytes_histo##index,		\
				 "transfer_bytes_histo_" number,	\
				 transfer_bytes_histo[index])
SPI_STATISTICS_TRANSFER_BYTES_HISTO(0,  "0-1");
SPI_STATISTICS_TRANSFER_BYTES_HISTO(1,  "2-3");
SPI_STATISTICS_TRANSFER_BYTES_HISTO(2,  "4-7");
SPI_STATISTICS_TRANSFER_BYTES_HISTO(3,  "8-15");
SPI_STATISTICS_TRANSFER_BYTES_HISTO(4,  "16-31");
SPI_STATISTICS_TRANSFER_BYTES_HISTO(5,  "32-63");
SPI_STATISTICS_TRANSFER_BYTES_HISTO(6,  "64-127");
SPI_STATISTICS_TRANSFER_BYTES_HISTO(7,  "128-255");
SPI_STATISTICS_TRANSFER_BYTES_HISTO(8,  "256-511");
SPI_STATISTICS_TRANSFER_BYTES_HISTO(9,  "512-1023");
SPI_STATISTICS_TRANSFER_BYTES_HISTO(10, "1024-2047");
SPI_STATISTICS_TRANSFER_BYTES_HISTO(11, "2048-4095");
SPI_STATISTICS_TRANSFER_BYTES_HISTO(12, "4096-8191");
SPI_STATISTICS_TRANSFER_BYTES_HISTO(13, "8192-16383");
SPI_STATISTICS_TRANSFER_BYTES_HISTO(14, "16384-32767");
SPI_STATISTICS_TRANSFER_BYTES_HISTO(15, "32768-65535");
SPI_STATISTICS_TRANSFER_BYTES_HISTO(16, "65536+");

SPI_STATISTICS_SHOW(transfers_split_maxsize);

static struct attribute *spi_dev_attrs[] = {
	&dev_attr_modalias.attr,
	&dev_attr_driver_override.attr,
	NULL,
};

static const struct attribute_group spi_dev_group = {
	.attrs  = spi_dev_attrs,
};

static struct attribute *spi_device_statistics_attrs[] = {
	&dev_attr_spi_device_messages.attr,
	&dev_attr_spi_device_transfers.attr,
	&dev_attr_spi_device_errors.attr,
	&dev_attr_spi_device_timedout.attr,
	&dev_attr_spi_device_spi_sync.attr,
	&dev_attr_spi_device_spi_sync_immediate.attr,
	&dev_attr_spi_device_spi_async.attr,
	&dev_attr_spi_device_bytes.attr,
	&dev_attr_spi_device_bytes_rx.attr,
	&dev_attr_spi_device_bytes_tx.attr,
	&dev_attr_spi_device_transfer_bytes_histo0.attr,
	&dev_attr_spi_device_transfer_bytes_histo1.attr,
	&dev_attr_spi_device_transfer_bytes_histo2.attr,
	&dev_attr_spi_device_transfer_bytes_histo3.attr,
	&dev_attr_spi_device_transfer_bytes_histo4.attr,
	&dev_attr_spi_device_transfer_bytes_histo5.attr,
	&dev_attr_spi_device_transfer_bytes_histo6.attr,
	&dev_attr_spi_device_transfer_bytes_histo7.attr,
	&dev_attr_spi_device_transfer_bytes_histo8.attr,
	&dev_attr_spi_device_transfer_bytes_histo9.attr,
	&dev_attr_spi_device_transfer_bytes_histo10.attr,
	&dev_attr_spi_device_transfer_bytes_histo11.attr,
	&dev_attr_spi_device_transfer_bytes_histo12.attr,
	&dev_attr_spi_device_transfer_bytes_histo13.attr,
	&dev_attr_spi_device_transfer_bytes_histo14.attr,
	&dev_attr_spi_device_transfer_bytes_histo15.attr,
	&dev_attr_spi_device_transfer_bytes_histo16.attr,
	&dev_attr_spi_device_transfers_split_maxsize.attr,
	NULL,
};

static const struct attribute_group spi_device_statistics_group = {
	.name  = "statistics",
	.attrs  = spi_device_statistics_attrs,
};

static const struct attribute_group *spi_dev_groups[] = {
	&spi_dev_group,
	&spi_device_statistics_group,
	NULL,
};

static struct attribute *spi_controller_statistics_attrs[] = {
	&dev_attr_spi_controller_messages.attr,
	&dev_attr_spi_controller_transfers.attr,
	&dev_attr_spi_controller_errors.attr,
	&dev_attr_spi_controller_timedout.attr,
	&dev_attr_spi_controller_spi_sync.attr,
	&dev_attr_spi_controller_spi_sync_immediate.attr,
	&dev_attr_spi_controller_spi_async.attr,
	&dev_attr_spi_controller_bytes.attr,
	&dev_attr_spi_controller_bytes_rx.attr,
	&dev_attr_spi_controller_bytes_tx.attr,
	&dev_attr_spi_controller_transfer_bytes_histo0.attr,
	&dev_attr_spi_controller_transfer_bytes_histo1.attr,
	&dev_attr_spi_controller_transfer_bytes_histo2.attr,
	&dev_attr_spi_controller_transfer_bytes_histo3.attr,
	&dev_attr_spi_controller_transfer_bytes_histo4.attr,
	&dev_attr_spi_controller_transfer_bytes_histo5.attr,
	&dev_attr_spi_controller_transfer_bytes_histo6.attr,
	&dev_attr_spi_controller_transfer_bytes_histo7.attr,
	&dev_attr_spi_controller_transfer_bytes_histo8.attr,
	&dev_attr_spi_controller_transfer_bytes_histo9.attr,
	&dev_attr_spi_controller_transfer_bytes_histo10.attr,
	&dev_attr_spi_controller_transfer_bytes_histo11.attr,
	&dev_attr_spi_controller_transfer_bytes_histo12.attr,
	&dev_attr_spi_controller_transfer_bytes_histo13.attr,
	&dev_attr_spi_controller_transfer_bytes_histo14.attr,
	&dev_attr_spi_controller_transfer_bytes_histo15.attr,
	&dev_attr_spi_controller_transfer_bytes_histo16.attr,
	&dev_attr_spi_controller_transfers_split_maxsize.attr,
	NULL,
};

static const struct attribute_group spi_controller_statistics_group = {
	.name  = "statistics",
	.attrs  = spi_controller_statistics_attrs,
};

static const struct attribute_group *spi_master_groups[] = {
	&spi_controller_statistics_group,
	NULL,
};

static void spi_statistics_add_transfer_stats(struct spi_statistics __percpu *pcpu_stats,
					      struct spi_transfer *xfer,
					      struct spi_controller *ctlr)
{
	int l2len = min(fls(xfer->len), SPI_STATISTICS_HISTO_SIZE) - 1;
	struct spi_statistics *stats;

	if (l2len < 0)
		l2len = 0;

	get_cpu();
	stats = this_cpu_ptr(pcpu_stats);
	u64_stats_update_begin(&stats->syncp);

	u64_stats_inc(&stats->transfers);
	u64_stats_inc(&stats->transfer_bytes_histo[l2len]);

	u64_stats_add(&stats->bytes, xfer->len);
	if ((xfer->tx_buf) &&
	    (xfer->tx_buf != ctlr->dummy_tx))
		u64_stats_add(&stats->bytes_tx, xfer->len);
	if ((xfer->rx_buf) &&
	    (xfer->rx_buf != ctlr->dummy_rx))
		u64_stats_add(&stats->bytes_rx, xfer->len);

	u64_stats_update_end(&stats->syncp);
	put_cpu();
}

/*
 * modalias support makes "modprobe $MODALIAS" new-style hotplug work,
 * and the sysfs version makes coldplug work too.
 */
static const struct spi_device_id *spi_match_id(const struct spi_device_id *id, const char *name)
{
	while (id->name[0]) {
		if (!strcmp(name, id->name))
			return id;
		id++;
	}
	return NULL;
}

const struct spi_device_id *spi_get_device_id(const struct spi_device *sdev)
{
	const struct spi_driver *sdrv = to_spi_driver(sdev->dev.driver);

	return spi_match_id(sdrv->id_table, sdev->modalias);
}
EXPORT_SYMBOL_GPL(spi_get_device_id);

const void *spi_get_device_match_data(const struct spi_device *sdev)
{
	const void *match;

	match = device_get_match_data(&sdev->dev);
	if (match)
		return match;

	return (const void *)spi_get_device_id(sdev)->driver_data;
}
EXPORT_SYMBOL_GPL(spi_get_device_match_data);

static int spi_match_device(struct device *dev, struct device_driver *drv)
{
	const struct spi_device	*spi = to_spi_device(dev);
	const struct spi_driver	*sdrv = to_spi_driver(drv);

	/* Check override first, and if set, only use the named driver */
	if (spi->driver_override)
		return strcmp(spi->driver_override, drv->name) == 0;

	/* Attempt an OF style match */
	if (of_driver_match_device(dev, drv))
		return 1;

	/* Then try ACPI */
	if (acpi_driver_match_device(dev, drv))
		return 1;

	if (sdrv->id_table)
		return !!spi_match_id(sdrv->id_table, spi->modalias);

	return strcmp(spi->modalias, drv->name) == 0;
}

static int spi_uevent(const struct device *dev, struct kobj_uevent_env *env)
{
	const struct spi_device		*spi = to_spi_device(dev);
	int rc;

	rc = acpi_device_uevent_modalias(dev, env);
	if (rc != -ENODEV)
		return rc;

	return add_uevent_var(env, "MODALIAS=%s%s", SPI_MODULE_PREFIX, spi->modalias);
}

static int spi_probe(struct device *dev)
{
	const struct spi_driver		*sdrv = to_spi_driver(dev->driver);
	struct spi_device		*spi = to_spi_device(dev);
	int ret;

	ret = of_clk_set_defaults(dev->of_node, false);
	if (ret)
		return ret;

	if (dev->of_node) {
		spi->irq = of_irq_get(dev->of_node, 0);
		if (spi->irq == -EPROBE_DEFER)
			return -EPROBE_DEFER;
		if (spi->irq < 0)
			spi->irq = 0;
	}

	ret = dev_pm_domain_attach(dev, true);
	if (ret)
		return ret;

	if (sdrv->probe) {
		ret = sdrv->probe(spi);
		if (ret)
			dev_pm_domain_detach(dev, true);
	}

	return ret;
}

static void spi_remove(struct device *dev)
{
	const struct spi_driver		*sdrv = to_spi_driver(dev->driver);

	if (sdrv->remove)
		sdrv->remove(to_spi_device(dev));

	dev_pm_domain_detach(dev, true);
}

static void spi_shutdown(struct device *dev)
{
	if (dev->driver) {
		const struct spi_driver	*sdrv = to_spi_driver(dev->driver);

		if (sdrv->shutdown)
			sdrv->shutdown(to_spi_device(dev));
	}
}

struct bus_type spi_bus_type = {
	.name		= "spi",
	.dev_groups	= spi_dev_groups,
	.match		= spi_match_device,
	.uevent		= spi_uevent,
	.probe		= spi_probe,
	.remove		= spi_remove,
	.shutdown	= spi_shutdown,
};
EXPORT_SYMBOL_GPL(spi_bus_type);

/**
 * __spi_register_driver - register a SPI driver
 * @owner: owner module of the driver to register
 * @sdrv: the driver to register
 * Context: can sleep
 *
 * Return: zero on success, else a negative error code.
 */
int __spi_register_driver(struct module *owner, struct spi_driver *sdrv)
{
	sdrv->driver.owner = owner;
	sdrv->driver.bus = &spi_bus_type;

	/*
	 * For Really Good Reasons we use spi: modaliases not of:
	 * modaliases for DT so module autoloading won't work if we
	 * don't have a spi_device_id as well as a compatible string.
	 */
	if (sdrv->driver.of_match_table) {
		const struct of_device_id *of_id;

		for (of_id = sdrv->driver.of_match_table; of_id->compatible[0];
		     of_id++) {
			const char *of_name;

			/* Strip off any vendor prefix */
			of_name = strnchr(of_id->compatible,
					  sizeof(of_id->compatible), ',');
			if (of_name)
				of_name++;
			else
				of_name = of_id->compatible;

			if (sdrv->id_table) {
				const struct spi_device_id *spi_id;

<<<<<<< HEAD
				for (spi_id = sdrv->id_table; spi_id->name[0];
				     spi_id++)
					if (strcmp(spi_id->name, of_name) == 0)
						break;

				if (spi_id->name[0])
=======
				spi_id = spi_match_id(sdrv->id_table, of_name);
				if (spi_id)
>>>>>>> eb3cdb58
					continue;
			} else {
				if (strcmp(sdrv->driver.name, of_name) == 0)
					continue;
			}

			pr_warn("SPI driver %s has no spi_device_id for %s\n",
				sdrv->driver.name, of_id->compatible);
		}
	}

	return driver_register(&sdrv->driver);
}
EXPORT_SYMBOL_GPL(__spi_register_driver);

/*-------------------------------------------------------------------------*/

/*
 * SPI devices should normally not be created by SPI device drivers; that
 * would make them board-specific.  Similarly with SPI controller drivers.
 * Device registration normally goes into like arch/.../mach.../board-YYY.c
 * with other readonly (flashable) information about mainboard devices.
 */

struct boardinfo {
	struct list_head	list;
	struct spi_board_info	board_info;
};

static LIST_HEAD(board_list);
static LIST_HEAD(spi_controller_list);

/*
 * Used to protect add/del operation for board_info list and
 * spi_controller list, and their matching process also used
 * to protect object of type struct idr.
 */
static DEFINE_MUTEX(board_lock);

/**
 * spi_alloc_device - Allocate a new SPI device
 * @ctlr: Controller to which device is connected
 * Context: can sleep
 *
 * Allows a driver to allocate and initialize a spi_device without
 * registering it immediately.  This allows a driver to directly
 * fill the spi_device with device parameters before calling
 * spi_add_device() on it.
 *
 * Caller is responsible to call spi_add_device() on the returned
 * spi_device structure to add it to the SPI controller.  If the caller
 * needs to discard the spi_device without adding it, then it should
 * call spi_dev_put() on it.
 *
 * Return: a pointer to the new device, or NULL.
 */
struct spi_device *spi_alloc_device(struct spi_controller *ctlr)
{
	struct spi_device	*spi;

	if (!spi_controller_get(ctlr))
		return NULL;

	spi = kzalloc(sizeof(*spi), GFP_KERNEL);
	if (!spi) {
		spi_controller_put(ctlr);
		return NULL;
	}

	spi->pcpu_statistics = spi_alloc_pcpu_stats(NULL);
	if (!spi->pcpu_statistics) {
		kfree(spi);
		spi_controller_put(ctlr);
		return NULL;
	}

	spi->master = spi->controller = ctlr;
	spi->dev.parent = &ctlr->dev;
	spi->dev.bus = &spi_bus_type;
	spi->dev.release = spidev_release;
	spi->mode = ctlr->buswidth_override_bits;

	device_initialize(&spi->dev);
	return spi;
}
EXPORT_SYMBOL_GPL(spi_alloc_device);

static void spi_dev_set_name(struct spi_device *spi)
{
	struct acpi_device *adev = ACPI_COMPANION(&spi->dev);

	if (adev) {
		dev_set_name(&spi->dev, "spi-%s", acpi_dev_name(adev));
		return;
	}

	dev_set_name(&spi->dev, "%s.%u", dev_name(&spi->controller->dev),
		     spi_get_chipselect(spi, 0));
}

static int spi_dev_check(struct device *dev, void *data)
{
	struct spi_device *spi = to_spi_device(dev);
	struct spi_device *new_spi = data;

	if (spi->controller == new_spi->controller &&
	    spi_get_chipselect(spi, 0) == spi_get_chipselect(new_spi, 0))
		return -EBUSY;
	return 0;
}

static void spi_cleanup(struct spi_device *spi)
{
	if (spi->controller->cleanup)
		spi->controller->cleanup(spi);
}

static int __spi_add_device(struct spi_device *spi)
{
	struct spi_controller *ctlr = spi->controller;
	struct device *dev = ctlr->dev.parent;
	int status;

	/*
	 * We need to make sure there's no other device with this
	 * chipselect **BEFORE** we call setup(), else we'll trash
	 * its configuration.
	 */
	status = bus_for_each_dev(&spi_bus_type, NULL, spi, spi_dev_check);
	if (status) {
		dev_err(dev, "chipselect %d already in use\n",
				spi_get_chipselect(spi, 0));
		return status;
	}

	/* Controller may unregister concurrently */
	if (IS_ENABLED(CONFIG_SPI_DYNAMIC) &&
	    !device_is_registered(&ctlr->dev)) {
		return -ENODEV;
	}

	if (ctlr->cs_gpiods)
		spi_set_csgpiod(spi, 0, ctlr->cs_gpiods[spi_get_chipselect(spi, 0)]);

	/*
	 * Drivers may modify this initial i/o setup, but will
	 * normally rely on the device being setup.  Devices
	 * using SPI_CS_HIGH can't coexist well otherwise...
	 */
	status = spi_setup(spi);
	if (status < 0) {
		dev_err(dev, "can't setup %s, status %d\n",
				dev_name(&spi->dev), status);
		return status;
	}

	/* Device may be bound to an active driver when this returns */
	status = device_add(&spi->dev);
	if (status < 0) {
		dev_err(dev, "can't add %s, status %d\n",
				dev_name(&spi->dev), status);
		spi_cleanup(spi);
	} else {
		dev_dbg(dev, "registered child %s\n", dev_name(&spi->dev));
	}

	return status;
}

/**
 * spi_add_device - Add spi_device allocated with spi_alloc_device
 * @spi: spi_device to register
 *
 * Companion function to spi_alloc_device.  Devices allocated with
 * spi_alloc_device can be added onto the spi bus with this function.
 *
 * Return: 0 on success; negative errno on failure
 */
int spi_add_device(struct spi_device *spi)
{
	struct spi_controller *ctlr = spi->controller;
	struct device *dev = ctlr->dev.parent;
	int status;

	/* Chipselects are numbered 0..max; validate. */
	if (spi_get_chipselect(spi, 0) >= ctlr->num_chipselect) {
		dev_err(dev, "cs%d >= max %d\n", spi_get_chipselect(spi, 0),
			ctlr->num_chipselect);
		return -EINVAL;
	}

	/* Set the bus ID string */
	spi_dev_set_name(spi);

<<<<<<< HEAD
	/* We need to make sure there's no other device with this
	 * chipselect **BEFORE** we call setup(), else we'll trash
	 * its configuration.  Lock against concurrent add() calls.
	 */
=======
>>>>>>> eb3cdb58
	mutex_lock(&ctlr->add_lock);
	status = __spi_add_device(spi);
	mutex_unlock(&ctlr->add_lock);
	return status;
}
EXPORT_SYMBOL_GPL(spi_add_device);

static int spi_add_device_locked(struct spi_device *spi)
{
	struct spi_controller *ctlr = spi->controller;
	struct device *dev = ctlr->dev.parent;

	/* Chipselects are numbered 0..max; validate. */
	if (spi_get_chipselect(spi, 0) >= ctlr->num_chipselect) {
		dev_err(dev, "cs%d >= max %d\n", spi_get_chipselect(spi, 0),
			ctlr->num_chipselect);
		return -EINVAL;
	}

	/* Set the bus ID string */
	spi_dev_set_name(spi);

	WARN_ON(!mutex_is_locked(&ctlr->add_lock));
	return __spi_add_device(spi);
}

/**
 * spi_new_device - instantiate one new SPI device
 * @ctlr: Controller to which device is connected
 * @chip: Describes the SPI device
 * Context: can sleep
 *
 * On typical mainboards, this is purely internal; and it's not needed
 * after board init creates the hard-wired devices.  Some development
 * platforms may not be able to use spi_register_board_info though, and
 * this is exported so that for example a USB or parport based adapter
 * driver could add devices (which it would learn about out-of-band).
 *
 * Return: the new device, or NULL.
 */
struct spi_device *spi_new_device(struct spi_controller *ctlr,
				  struct spi_board_info *chip)
{
	struct spi_device	*proxy;
	int			status;

	/*
	 * NOTE:  caller did any chip->bus_num checks necessary.
	 *
	 * Also, unless we change the return value convention to use
	 * error-or-pointer (not NULL-or-pointer), troubleshootability
	 * suggests syslogged diagnostics are best here (ugh).
	 */

	proxy = spi_alloc_device(ctlr);
	if (!proxy)
		return NULL;

	WARN_ON(strlen(chip->modalias) >= sizeof(proxy->modalias));

	spi_set_chipselect(proxy, 0, chip->chip_select);
	proxy->max_speed_hz = chip->max_speed_hz;
	proxy->mode = chip->mode;
	proxy->irq = chip->irq;
	strscpy(proxy->modalias, chip->modalias, sizeof(proxy->modalias));
	proxy->dev.platform_data = (void *) chip->platform_data;
	proxy->controller_data = chip->controller_data;
	proxy->controller_state = NULL;

	if (chip->swnode) {
		status = device_add_software_node(&proxy->dev, chip->swnode);
		if (status) {
			dev_err(&ctlr->dev, "failed to add software node to '%s': %d\n",
				chip->modalias, status);
			goto err_dev_put;
		}
	}

	status = spi_add_device(proxy);
	if (status < 0)
		goto err_dev_put;

	return proxy;

err_dev_put:
	device_remove_software_node(&proxy->dev);
	spi_dev_put(proxy);
	return NULL;
}
EXPORT_SYMBOL_GPL(spi_new_device);

/**
 * spi_unregister_device - unregister a single SPI device
 * @spi: spi_device to unregister
 *
 * Start making the passed SPI device vanish. Normally this would be handled
 * by spi_unregister_controller().
 */
void spi_unregister_device(struct spi_device *spi)
{
	if (!spi)
		return;

	if (spi->dev.of_node) {
		of_node_clear_flag(spi->dev.of_node, OF_POPULATED);
		of_node_put(spi->dev.of_node);
	}
	if (ACPI_COMPANION(&spi->dev))
		acpi_device_clear_enumerated(ACPI_COMPANION(&spi->dev));
	device_remove_software_node(&spi->dev);
	device_del(&spi->dev);
	spi_cleanup(spi);
	put_device(&spi->dev);
}
EXPORT_SYMBOL_GPL(spi_unregister_device);

static void spi_match_controller_to_boardinfo(struct spi_controller *ctlr,
					      struct spi_board_info *bi)
{
	struct spi_device *dev;

	if (ctlr->bus_num != bi->bus_num)
		return;

	dev = spi_new_device(ctlr, bi);
	if (!dev)
		dev_err(ctlr->dev.parent, "can't create new device for %s\n",
			bi->modalias);
}

/**
 * spi_register_board_info - register SPI devices for a given board
 * @info: array of chip descriptors
 * @n: how many descriptors are provided
 * Context: can sleep
 *
 * Board-specific early init code calls this (probably during arch_initcall)
 * with segments of the SPI device table.  Any device nodes are created later,
 * after the relevant parent SPI controller (bus_num) is defined.  We keep
 * this table of devices forever, so that reloading a controller driver will
 * not make Linux forget about these hard-wired devices.
 *
 * Other code can also call this, e.g. a particular add-on board might provide
 * SPI devices through its expansion connector, so code initializing that board
 * would naturally declare its SPI devices.
 *
 * The board info passed can safely be __initdata ... but be careful of
 * any embedded pointers (platform_data, etc), they're copied as-is.
 *
 * Return: zero on success, else a negative error code.
 */
int spi_register_board_info(struct spi_board_info const *info, unsigned n)
{
	struct boardinfo *bi;
	int i;

	if (!n)
		return 0;

	bi = kcalloc(n, sizeof(*bi), GFP_KERNEL);
	if (!bi)
		return -ENOMEM;

	for (i = 0; i < n; i++, bi++, info++) {
		struct spi_controller *ctlr;

		memcpy(&bi->board_info, info, sizeof(*info));

		mutex_lock(&board_lock);
		list_add_tail(&bi->list, &board_list);
		list_for_each_entry(ctlr, &spi_controller_list, list)
			spi_match_controller_to_boardinfo(ctlr,
							  &bi->board_info);
		mutex_unlock(&board_lock);
	}

	return 0;
}

/*-------------------------------------------------------------------------*/

/* Core methods for SPI resource management */

/**
 * spi_res_alloc - allocate a spi resource that is life-cycle managed
 *                 during the processing of a spi_message while using
 *                 spi_transfer_one
 * @spi:     the spi device for which we allocate memory
 * @release: the release code to execute for this resource
 * @size:    size to alloc and return
 * @gfp:     GFP allocation flags
 *
 * Return: the pointer to the allocated data
 *
 * This may get enhanced in the future to allocate from a memory pool
 * of the @spi_device or @spi_controller to avoid repeated allocations.
 */
static void *spi_res_alloc(struct spi_device *spi, spi_res_release_t release,
			   size_t size, gfp_t gfp)
{
	struct spi_res *sres;

	sres = kzalloc(sizeof(*sres) + size, gfp);
	if (!sres)
		return NULL;

	INIT_LIST_HEAD(&sres->entry);
	sres->release = release;

	return sres->data;
}

/**
 * spi_res_free - free an spi resource
 * @res: pointer to the custom data of a resource
 */
static void spi_res_free(void *res)
{
	struct spi_res *sres = container_of(res, struct spi_res, data);

	if (!res)
		return;

	WARN_ON(!list_empty(&sres->entry));
	kfree(sres);
}

/**
 * spi_res_add - add a spi_res to the spi_message
 * @message: the spi message
 * @res:     the spi_resource
 */
static void spi_res_add(struct spi_message *message, void *res)
{
	struct spi_res *sres = container_of(res, struct spi_res, data);

	WARN_ON(!list_empty(&sres->entry));
	list_add_tail(&sres->entry, &message->resources);
}

/**
 * spi_res_release - release all spi resources for this message
 * @ctlr:  the @spi_controller
 * @message: the @spi_message
 */
static void spi_res_release(struct spi_controller *ctlr, struct spi_message *message)
{
	struct spi_res *res, *tmp;

	list_for_each_entry_safe_reverse(res, tmp, &message->resources, entry) {
		if (res->release)
			res->release(ctlr, message, res->data);

		list_del(&res->entry);

		kfree(res);
	}
}

/*-------------------------------------------------------------------------*/

static void spi_set_cs(struct spi_device *spi, bool enable, bool force)
{
	bool activate = enable;

	/*
	 * Avoid calling into the driver (or doing delays) if the chip select
	 * isn't actually changing from the last time this was called.
	 */
	if (!force && ((enable && spi->controller->last_cs == spi_get_chipselect(spi, 0)) ||
		       (!enable && spi->controller->last_cs != spi_get_chipselect(spi, 0))) &&
	    (spi->controller->last_cs_mode_high == (spi->mode & SPI_CS_HIGH)))
		return;

	trace_spi_set_cs(spi, activate);

	spi->controller->last_cs = enable ? spi_get_chipselect(spi, 0) : -1;
	spi->controller->last_cs_mode_high = spi->mode & SPI_CS_HIGH;

<<<<<<< HEAD
	if ((spi->cs_gpiod || gpio_is_valid(spi->cs_gpio) ||
	    !spi->controller->set_cs_timing) && !activate) {
		spi_delay_exec(&spi->controller->cs_hold, NULL);
	}
=======
	if ((spi_get_csgpiod(spi, 0) || !spi->controller->set_cs_timing) && !activate)
		spi_delay_exec(&spi->cs_hold, NULL);
>>>>>>> eb3cdb58

	if (spi->mode & SPI_CS_HIGH)
		enable = !enable;

	if (spi_get_csgpiod(spi, 0)) {
		if (!(spi->mode & SPI_NO_CS)) {
			/*
			 * Historically ACPI has no means of the GPIO polarity and
			 * thus the SPISerialBus() resource defines it on the per-chip
			 * basis. In order to avoid a chain of negations, the GPIO
			 * polarity is considered being Active High. Even for the cases
			 * when _DSD() is involved (in the updated versions of ACPI)
			 * the GPIO CS polarity must be defined Active High to avoid
			 * ambiguity. That's why we use enable, that takes SPI_CS_HIGH
			 * into account.
			 */
			if (has_acpi_companion(&spi->dev))
				gpiod_set_value_cansleep(spi_get_csgpiod(spi, 0), !enable);
			else
				/* Polarity handled by GPIO library */
				gpiod_set_value_cansleep(spi_get_csgpiod(spi, 0), activate);
		}
		/* Some SPI masters need both GPIO CS & slave_select */
		if ((spi->controller->flags & SPI_MASTER_GPIO_SS) &&
		    spi->controller->set_cs)
			spi->controller->set_cs(spi, !enable);
	} else if (spi->controller->set_cs) {
		spi->controller->set_cs(spi, !enable);
	}

<<<<<<< HEAD
	if (spi->cs_gpiod || gpio_is_valid(spi->cs_gpio) ||
	    !spi->controller->set_cs_timing) {
		if (activate)
			spi_delay_exec(&spi->controller->cs_setup, NULL);
		else
			spi_delay_exec(&spi->controller->cs_inactive, NULL);
=======
	if (spi_get_csgpiod(spi, 0) || !spi->controller->set_cs_timing) {
		if (activate)
			spi_delay_exec(&spi->cs_setup, NULL);
		else
			spi_delay_exec(&spi->cs_inactive, NULL);
>>>>>>> eb3cdb58
	}
}

#ifdef CONFIG_HAS_DMA
static int spi_map_buf_attrs(struct spi_controller *ctlr, struct device *dev,
			     struct sg_table *sgt, void *buf, size_t len,
			     enum dma_data_direction dir, unsigned long attrs)
{
	const bool vmalloced_buf = is_vmalloc_addr(buf);
	unsigned int max_seg_size = dma_get_max_seg_size(dev);
#ifdef CONFIG_HIGHMEM
	const bool kmap_buf = ((unsigned long)buf >= PKMAP_BASE &&
				(unsigned long)buf < (PKMAP_BASE +
					(LAST_PKMAP * PAGE_SIZE)));
#else
	const bool kmap_buf = false;
#endif
	int desc_len;
	int sgs;
	struct page *vm_page;
	struct scatterlist *sg;
	void *sg_buf;
	size_t min;
	int i, ret;

	if (vmalloced_buf || kmap_buf) {
		desc_len = min_t(unsigned long, max_seg_size, PAGE_SIZE);
		sgs = DIV_ROUND_UP(len + offset_in_page(buf), desc_len);
	} else if (virt_addr_valid(buf)) {
		desc_len = min_t(size_t, max_seg_size, ctlr->max_dma_len);
		sgs = DIV_ROUND_UP(len, desc_len);
	} else {
		return -EINVAL;
	}

	ret = sg_alloc_table(sgt, sgs, GFP_KERNEL);
	if (ret != 0)
		return ret;

	sg = &sgt->sgl[0];
	for (i = 0; i < sgs; i++) {

		if (vmalloced_buf || kmap_buf) {
			/*
			 * Next scatterlist entry size is the minimum between
			 * the desc_len and the remaining buffer length that
			 * fits in a page.
			 */
			min = min_t(size_t, desc_len,
				    min_t(size_t, len,
					  PAGE_SIZE - offset_in_page(buf)));
			if (vmalloced_buf)
				vm_page = vmalloc_to_page(buf);
			else
				vm_page = kmap_to_page(buf);
			if (!vm_page) {
				sg_free_table(sgt);
				return -ENOMEM;
			}
			sg_set_page(sg, vm_page,
				    min, offset_in_page(buf));
		} else {
			min = min_t(size_t, len, desc_len);
			sg_buf = buf;
			sg_set_buf(sg, sg_buf, min);
		}

		buf += min;
		len -= min;
		sg = sg_next(sg);
	}

	ret = dma_map_sgtable(dev, sgt, dir, attrs);
	if (ret < 0) {
		sg_free_table(sgt);
		return ret;
	}

	return 0;
}

int spi_map_buf(struct spi_controller *ctlr, struct device *dev,
		struct sg_table *sgt, void *buf, size_t len,
		enum dma_data_direction dir)
{
	return spi_map_buf_attrs(ctlr, dev, sgt, buf, len, dir, 0);
}

static void spi_unmap_buf_attrs(struct spi_controller *ctlr,
				struct device *dev, struct sg_table *sgt,
				enum dma_data_direction dir,
				unsigned long attrs)
{
	if (sgt->orig_nents) {
		dma_unmap_sgtable(dev, sgt, dir, attrs);
		sg_free_table(sgt);
		sgt->orig_nents = 0;
		sgt->nents = 0;
	}
}

void spi_unmap_buf(struct spi_controller *ctlr, struct device *dev,
		   struct sg_table *sgt, enum dma_data_direction dir)
{
	spi_unmap_buf_attrs(ctlr, dev, sgt, dir, 0);
}

static int __spi_map_msg(struct spi_controller *ctlr, struct spi_message *msg)
{
	struct device *tx_dev, *rx_dev;
	struct spi_transfer *xfer;
	int ret;

	if (!ctlr->can_dma)
		return 0;

	if (ctlr->dma_tx)
		tx_dev = ctlr->dma_tx->device->dev;
	else if (ctlr->dma_map_dev)
		tx_dev = ctlr->dma_map_dev;
	else
		tx_dev = ctlr->dev.parent;

	if (ctlr->dma_rx)
		rx_dev = ctlr->dma_rx->device->dev;
	else if (ctlr->dma_map_dev)
		rx_dev = ctlr->dma_map_dev;
	else
		rx_dev = ctlr->dev.parent;

	list_for_each_entry(xfer, &msg->transfers, transfer_list) {
		/* The sync is done before each transfer. */
		unsigned long attrs = DMA_ATTR_SKIP_CPU_SYNC;

		if (!ctlr->can_dma(ctlr, msg->spi, xfer))
			continue;

		if (xfer->tx_buf != NULL) {
			ret = spi_map_buf_attrs(ctlr, tx_dev, &xfer->tx_sg,
						(void *)xfer->tx_buf,
						xfer->len, DMA_TO_DEVICE,
						attrs);
			if (ret != 0)
				return ret;
		}

		if (xfer->rx_buf != NULL) {
			ret = spi_map_buf_attrs(ctlr, rx_dev, &xfer->rx_sg,
						xfer->rx_buf, xfer->len,
						DMA_FROM_DEVICE, attrs);
			if (ret != 0) {
				spi_unmap_buf_attrs(ctlr, tx_dev,
						&xfer->tx_sg, DMA_TO_DEVICE,
						attrs);

				return ret;
			}
		}
	}

	ctlr->cur_rx_dma_dev = rx_dev;
	ctlr->cur_tx_dma_dev = tx_dev;
	ctlr->cur_msg_mapped = true;

	return 0;
}

static int __spi_unmap_msg(struct spi_controller *ctlr, struct spi_message *msg)
{
	struct device *rx_dev = ctlr->cur_rx_dma_dev;
	struct device *tx_dev = ctlr->cur_tx_dma_dev;
	struct spi_transfer *xfer;

	if (!ctlr->cur_msg_mapped || !ctlr->can_dma)
		return 0;

<<<<<<< HEAD
	if (ctlr->dma_tx)
		tx_dev = ctlr->dma_tx->device->dev;
	else if (ctlr->dma_map_dev)
		tx_dev = ctlr->dma_map_dev;
	else
		tx_dev = ctlr->dev.parent;

	if (ctlr->dma_rx)
		rx_dev = ctlr->dma_rx->device->dev;
	else if (ctlr->dma_map_dev)
		rx_dev = ctlr->dma_map_dev;
	else
		rx_dev = ctlr->dev.parent;

=======
>>>>>>> eb3cdb58
	list_for_each_entry(xfer, &msg->transfers, transfer_list) {
		/* The sync has already been done after each transfer. */
		unsigned long attrs = DMA_ATTR_SKIP_CPU_SYNC;

		if (!ctlr->can_dma(ctlr, msg->spi, xfer))
			continue;

		spi_unmap_buf_attrs(ctlr, rx_dev, &xfer->rx_sg,
				    DMA_FROM_DEVICE, attrs);
		spi_unmap_buf_attrs(ctlr, tx_dev, &xfer->tx_sg,
				    DMA_TO_DEVICE, attrs);
	}

	ctlr->cur_msg_mapped = false;

	return 0;
}

static void spi_dma_sync_for_device(struct spi_controller *ctlr,
				    struct spi_transfer *xfer)
{
	struct device *rx_dev = ctlr->cur_rx_dma_dev;
	struct device *tx_dev = ctlr->cur_tx_dma_dev;

	if (!ctlr->cur_msg_mapped)
		return;

	if (xfer->tx_sg.orig_nents)
		dma_sync_sgtable_for_device(tx_dev, &xfer->tx_sg, DMA_TO_DEVICE);
	if (xfer->rx_sg.orig_nents)
		dma_sync_sgtable_for_device(rx_dev, &xfer->rx_sg, DMA_FROM_DEVICE);
}

static void spi_dma_sync_for_cpu(struct spi_controller *ctlr,
				 struct spi_transfer *xfer)
{
	struct device *rx_dev = ctlr->cur_rx_dma_dev;
	struct device *tx_dev = ctlr->cur_tx_dma_dev;

	if (!ctlr->cur_msg_mapped)
		return;

	if (xfer->rx_sg.orig_nents)
		dma_sync_sgtable_for_cpu(rx_dev, &xfer->rx_sg, DMA_FROM_DEVICE);
	if (xfer->tx_sg.orig_nents)
		dma_sync_sgtable_for_cpu(tx_dev, &xfer->tx_sg, DMA_TO_DEVICE);
}
#else /* !CONFIG_HAS_DMA */
static inline int __spi_map_msg(struct spi_controller *ctlr,
				struct spi_message *msg)
{
	return 0;
}

static inline int __spi_unmap_msg(struct spi_controller *ctlr,
				  struct spi_message *msg)
{
	return 0;
}

static void spi_dma_sync_for_device(struct spi_controller *ctrl,
				    struct spi_transfer *xfer)
{
}

static void spi_dma_sync_for_cpu(struct spi_controller *ctrl,
				 struct spi_transfer *xfer)
{
}
#endif /* !CONFIG_HAS_DMA */

static inline int spi_unmap_msg(struct spi_controller *ctlr,
				struct spi_message *msg)
{
	struct spi_transfer *xfer;

	list_for_each_entry(xfer, &msg->transfers, transfer_list) {
		/*
		 * Restore the original value of tx_buf or rx_buf if they are
		 * NULL.
		 */
		if (xfer->tx_buf == ctlr->dummy_tx)
			xfer->tx_buf = NULL;
		if (xfer->rx_buf == ctlr->dummy_rx)
			xfer->rx_buf = NULL;
	}

	return __spi_unmap_msg(ctlr, msg);
}

static int spi_map_msg(struct spi_controller *ctlr, struct spi_message *msg)
{
	struct spi_transfer *xfer;
	void *tmp;
	unsigned int max_tx, max_rx;

	if ((ctlr->flags & (SPI_CONTROLLER_MUST_RX | SPI_CONTROLLER_MUST_TX))
		&& !(msg->spi->mode & SPI_3WIRE)) {
		max_tx = 0;
		max_rx = 0;

		list_for_each_entry(xfer, &msg->transfers, transfer_list) {
			if ((ctlr->flags & SPI_CONTROLLER_MUST_TX) &&
			    !xfer->tx_buf)
				max_tx = max(xfer->len, max_tx);
			if ((ctlr->flags & SPI_CONTROLLER_MUST_RX) &&
			    !xfer->rx_buf)
				max_rx = max(xfer->len, max_rx);
		}

		if (max_tx) {
			tmp = krealloc(ctlr->dummy_tx, max_tx,
				       GFP_KERNEL | GFP_DMA | __GFP_ZERO);
			if (!tmp)
				return -ENOMEM;
			ctlr->dummy_tx = tmp;
		}

		if (max_rx) {
			tmp = krealloc(ctlr->dummy_rx, max_rx,
				       GFP_KERNEL | GFP_DMA);
			if (!tmp)
				return -ENOMEM;
			ctlr->dummy_rx = tmp;
		}

		if (max_tx || max_rx) {
			list_for_each_entry(xfer, &msg->transfers,
					    transfer_list) {
				if (!xfer->len)
					continue;
				if (!xfer->tx_buf)
					xfer->tx_buf = ctlr->dummy_tx;
				if (!xfer->rx_buf)
					xfer->rx_buf = ctlr->dummy_rx;
			}
		}
	}

	return __spi_map_msg(ctlr, msg);
}

static int spi_transfer_wait(struct spi_controller *ctlr,
			     struct spi_message *msg,
			     struct spi_transfer *xfer)
{
	struct spi_statistics __percpu *statm = ctlr->pcpu_statistics;
	struct spi_statistics __percpu *stats = msg->spi->pcpu_statistics;
	u32 speed_hz = xfer->speed_hz;
	unsigned long long ms;

	if (spi_controller_is_slave(ctlr)) {
		if (wait_for_completion_interruptible(&ctlr->xfer_completion)) {
			dev_dbg(&msg->spi->dev, "SPI transfer interrupted\n");
			return -EINTR;
		}
	} else {
		if (!speed_hz)
			speed_hz = 100000;

		/*
		 * For each byte we wait for 8 cycles of the SPI clock.
		 * Since speed is defined in Hz and we want milliseconds,
		 * use respective multiplier, but before the division,
		 * otherwise we may get 0 for short transfers.
		 */
		ms = 8LL * MSEC_PER_SEC * xfer->len;
		do_div(ms, speed_hz);

		/*
		 * Increase it twice and add 200 ms tolerance, use
		 * predefined maximum in case of overflow.
		 */
		ms += ms + 200;
		if (ms > UINT_MAX)
			ms = UINT_MAX;

		ms = wait_for_completion_timeout(&ctlr->xfer_completion,
						 msecs_to_jiffies(ms));

		if (ms == 0) {
			SPI_STATISTICS_INCREMENT_FIELD(statm, timedout);
			SPI_STATISTICS_INCREMENT_FIELD(stats, timedout);
			dev_err(&msg->spi->dev,
				"SPI transfer timed out\n");
			return -ETIMEDOUT;
		}
	}

	return 0;
}

static void _spi_transfer_delay_ns(u32 ns)
{
	if (!ns)
		return;
	if (ns <= NSEC_PER_USEC) {
		ndelay(ns);
	} else {
		u32 us = DIV_ROUND_UP(ns, NSEC_PER_USEC);

		if (us <= 10)
			udelay(us);
		else
			usleep_range(us, us + DIV_ROUND_UP(us, 10));
	}
}

int spi_delay_to_ns(struct spi_delay *_delay, struct spi_transfer *xfer)
{
	u32 delay = _delay->value;
	u32 unit = _delay->unit;
	u32 hz;

	if (!delay)
		return 0;

	switch (unit) {
	case SPI_DELAY_UNIT_USECS:
		delay *= NSEC_PER_USEC;
		break;
	case SPI_DELAY_UNIT_NSECS:
		/* Nothing to do here */
		break;
	case SPI_DELAY_UNIT_SCK:
		/* Clock cycles need to be obtained from spi_transfer */
		if (!xfer)
			return -EINVAL;
		/*
		 * If there is unknown effective speed, approximate it
		 * by underestimating with half of the requested hz.
		 */
		hz = xfer->effective_speed_hz ?: xfer->speed_hz / 2;
		if (!hz)
			return -EINVAL;

		/* Convert delay to nanoseconds */
		delay *= DIV_ROUND_UP(NSEC_PER_SEC, hz);
		break;
	default:
		return -EINVAL;
	}

	return delay;
}
EXPORT_SYMBOL_GPL(spi_delay_to_ns);

int spi_delay_exec(struct spi_delay *_delay, struct spi_transfer *xfer)
{
	int delay;

	might_sleep();

	if (!_delay)
		return -EINVAL;

	delay = spi_delay_to_ns(_delay, xfer);
	if (delay < 0)
		return delay;

	_spi_transfer_delay_ns(delay);

	return 0;
}
EXPORT_SYMBOL_GPL(spi_delay_exec);

static void _spi_transfer_cs_change_delay(struct spi_message *msg,
					  struct spi_transfer *xfer)
{
	u32 default_delay_ns = 10 * NSEC_PER_USEC;
	u32 delay = xfer->cs_change_delay.value;
	u32 unit = xfer->cs_change_delay.unit;
	int ret;

	/* Return early on "fast" mode - for everything but USECS */
	if (!delay) {
		if (unit == SPI_DELAY_UNIT_USECS)
			_spi_transfer_delay_ns(default_delay_ns);
		return;
	}

	ret = spi_delay_exec(&xfer->cs_change_delay, xfer);
	if (ret) {
		dev_err_once(&msg->spi->dev,
			     "Use of unsupported delay unit %i, using default of %luus\n",
			     unit, default_delay_ns / NSEC_PER_USEC);
		_spi_transfer_delay_ns(default_delay_ns);
	}
}

void spi_transfer_cs_change_delay_exec(struct spi_message *msg,
						  struct spi_transfer *xfer)
{
	_spi_transfer_cs_change_delay(msg, xfer);
}
EXPORT_SYMBOL_GPL(spi_transfer_cs_change_delay_exec);

/*
 * spi_transfer_one_message - Default implementation of transfer_one_message()
 *
 * This is a standard implementation of transfer_one_message() for
 * drivers which implement a transfer_one() operation.  It provides
 * standard handling of delays and chip select management.
 */
static int spi_transfer_one_message(struct spi_controller *ctlr,
				    struct spi_message *msg)
{
	struct spi_transfer *xfer;
	bool keep_cs = false;
	int ret = 0;
	struct spi_statistics __percpu *statm = ctlr->pcpu_statistics;
	struct spi_statistics __percpu *stats = msg->spi->pcpu_statistics;

	xfer = list_first_entry(&msg->transfers, struct spi_transfer, transfer_list);
	spi_set_cs(msg->spi, !xfer->cs_off, false);

	SPI_STATISTICS_INCREMENT_FIELD(statm, messages);
	SPI_STATISTICS_INCREMENT_FIELD(stats, messages);

	list_for_each_entry(xfer, &msg->transfers, transfer_list) {
		trace_spi_transfer_start(msg, xfer);

		spi_statistics_add_transfer_stats(statm, xfer, ctlr);
		spi_statistics_add_transfer_stats(stats, xfer, ctlr);

		if (!ctlr->ptp_sts_supported) {
			xfer->ptp_sts_word_pre = 0;
			ptp_read_system_prets(xfer->ptp_sts);
		}

		if ((xfer->tx_buf || xfer->rx_buf) && xfer->len) {
			reinit_completion(&ctlr->xfer_completion);

fallback_pio:
			spi_dma_sync_for_device(ctlr, xfer);
			ret = ctlr->transfer_one(ctlr, msg->spi, xfer);
			if (ret < 0) {
				spi_dma_sync_for_cpu(ctlr, xfer);

				if (ctlr->cur_msg_mapped &&
				   (xfer->error & SPI_TRANS_FAIL_NO_START)) {
					__spi_unmap_msg(ctlr, msg);
					ctlr->fallback = true;
					xfer->error &= ~SPI_TRANS_FAIL_NO_START;
					goto fallback_pio;
				}

				SPI_STATISTICS_INCREMENT_FIELD(statm,
							       errors);
				SPI_STATISTICS_INCREMENT_FIELD(stats,
							       errors);
				dev_err(&msg->spi->dev,
					"SPI transfer failed: %d\n", ret);
				goto out;
			}

			if (ret > 0) {
				ret = spi_transfer_wait(ctlr, msg, xfer);
				if (ret < 0)
					msg->status = ret;
			}

			spi_dma_sync_for_cpu(ctlr, xfer);
		} else {
			if (xfer->len)
				dev_err(&msg->spi->dev,
					"Bufferless transfer has length %u\n",
					xfer->len);
		}

		if (!ctlr->ptp_sts_supported) {
			ptp_read_system_postts(xfer->ptp_sts);
			xfer->ptp_sts_word_post = xfer->len;
		}

		trace_spi_transfer_stop(msg, xfer);

		if (msg->status != -EINPROGRESS)
			goto out;

		spi_transfer_delay_exec(xfer);

		if (xfer->cs_change) {
			if (list_is_last(&xfer->transfer_list,
					 &msg->transfers)) {
				keep_cs = true;
			} else {
				if (!xfer->cs_off)
					spi_set_cs(msg->spi, false, false);
				_spi_transfer_cs_change_delay(msg, xfer);
				if (!list_next_entry(xfer, transfer_list)->cs_off)
					spi_set_cs(msg->spi, true, false);
			}
		} else if (!list_is_last(&xfer->transfer_list, &msg->transfers) &&
			   xfer->cs_off != list_next_entry(xfer, transfer_list)->cs_off) {
			spi_set_cs(msg->spi, xfer->cs_off, false);
		}

		msg->actual_length += xfer->len;
	}

out:
	if (ret != 0 || !keep_cs)
		spi_set_cs(msg->spi, false, false);

	if (msg->status == -EINPROGRESS)
		msg->status = ret;

	if (msg->status && ctlr->handle_err)
		ctlr->handle_err(ctlr, msg);

	spi_finalize_current_message(ctlr);

	return ret;
}

/**
 * spi_finalize_current_transfer - report completion of a transfer
 * @ctlr: the controller reporting completion
 *
 * Called by SPI drivers using the core transfer_one_message()
 * implementation to notify it that the current interrupt driven
 * transfer has finished and the next one may be scheduled.
 */
void spi_finalize_current_transfer(struct spi_controller *ctlr)
{
	complete(&ctlr->xfer_completion);
}
EXPORT_SYMBOL_GPL(spi_finalize_current_transfer);

static void spi_idle_runtime_pm(struct spi_controller *ctlr)
{
	if (ctlr->auto_runtime_pm) {
		pm_runtime_mark_last_busy(ctlr->dev.parent);
		pm_runtime_put_autosuspend(ctlr->dev.parent);
	}
}

static int __spi_pump_transfer_message(struct spi_controller *ctlr,
		struct spi_message *msg, bool was_busy)
{
	struct spi_transfer *xfer;
	int ret;

	if (!was_busy && ctlr->auto_runtime_pm) {
		ret = pm_runtime_get_sync(ctlr->dev.parent);
		if (ret < 0) {
			pm_runtime_put_noidle(ctlr->dev.parent);
			dev_err(&ctlr->dev, "Failed to power device: %d\n",
				ret);
			return ret;
		}
	}

	if (!was_busy)
		trace_spi_controller_busy(ctlr);

	if (!was_busy && ctlr->prepare_transfer_hardware) {
		ret = ctlr->prepare_transfer_hardware(ctlr);
		if (ret) {
			dev_err(&ctlr->dev,
				"failed to prepare transfer hardware: %d\n",
				ret);

			if (ctlr->auto_runtime_pm)
				pm_runtime_put(ctlr->dev.parent);

			msg->status = ret;
			spi_finalize_current_message(ctlr);

			return ret;
		}
	}

	trace_spi_message_start(msg);

	ret = spi_split_transfers_maxsize(ctlr, msg,
					  spi_max_transfer_size(msg->spi),
					  GFP_KERNEL | GFP_DMA);
	if (ret) {
		msg->status = ret;
		spi_finalize_current_message(ctlr);
		return ret;
	}

	if (ctlr->prepare_message) {
		ret = ctlr->prepare_message(ctlr, msg);
		if (ret) {
			dev_err(&ctlr->dev, "failed to prepare message: %d\n",
				ret);
			msg->status = ret;
			spi_finalize_current_message(ctlr);
			return ret;
		}
		msg->prepared = true;
	}

	ret = spi_map_msg(ctlr, msg);
	if (ret) {
		msg->status = ret;
		spi_finalize_current_message(ctlr);
		return ret;
	}

	if (!ctlr->ptp_sts_supported && !ctlr->transfer_one) {
		list_for_each_entry(xfer, &msg->transfers, transfer_list) {
			xfer->ptp_sts_word_pre = 0;
			ptp_read_system_prets(xfer->ptp_sts);
		}
	}

	/*
	 * Drivers implementation of transfer_one_message() must arrange for
	 * spi_finalize_current_message() to get called. Most drivers will do
	 * this in the calling context, but some don't. For those cases, a
	 * completion is used to guarantee that this function does not return
	 * until spi_finalize_current_message() is done accessing
	 * ctlr->cur_msg.
	 * Use of the following two flags enable to opportunistically skip the
	 * use of the completion since its use involves expensive spin locks.
	 * In case of a race with the context that calls
	 * spi_finalize_current_message() the completion will always be used,
	 * due to strict ordering of these flags using barriers.
	 */
	WRITE_ONCE(ctlr->cur_msg_incomplete, true);
	WRITE_ONCE(ctlr->cur_msg_need_completion, false);
	reinit_completion(&ctlr->cur_msg_completion);
	smp_wmb(); /* Make these available to spi_finalize_current_message() */

	ret = ctlr->transfer_one_message(ctlr, msg);
	if (ret) {
		dev_err(&ctlr->dev,
			"failed to transfer one message from queue\n");
		return ret;
	}

	WRITE_ONCE(ctlr->cur_msg_need_completion, true);
	smp_mb(); /* See spi_finalize_current_message()... */
	if (READ_ONCE(ctlr->cur_msg_incomplete))
		wait_for_completion(&ctlr->cur_msg_completion);

	return 0;
}

/**
 * __spi_pump_messages - function which processes spi message queue
 * @ctlr: controller to process queue for
 * @in_kthread: true if we are in the context of the message pump thread
 *
 * This function checks if there is any spi message in the queue that
 * needs processing and if so call out to the driver to initialize hardware
 * and transfer each message.
 *
 * Note that it is called both from the kthread itself and also from
 * inside spi_sync(); the queue extraction handling at the top of the
 * function should deal with this safely.
 */
static void __spi_pump_messages(struct spi_controller *ctlr, bool in_kthread)
{
	struct spi_message *msg;
	bool was_busy = false;
	unsigned long flags;
	int ret;

	/* Take the IO mutex */
	mutex_lock(&ctlr->io_mutex);

	/* Lock queue */
	spin_lock_irqsave(&ctlr->queue_lock, flags);

	/* Make sure we are not already running a message */
	if (ctlr->cur_msg)
		goto out_unlock;

	/* Check if the queue is idle */
	if (list_empty(&ctlr->queue) || !ctlr->running) {
		if (!ctlr->busy)
			goto out_unlock;

		/* Defer any non-atomic teardown to the thread */
		if (!in_kthread) {
			if (!ctlr->dummy_rx && !ctlr->dummy_tx &&
			    !ctlr->unprepare_transfer_hardware) {
				spi_idle_runtime_pm(ctlr);
				ctlr->busy = false;
				ctlr->queue_empty = true;
				trace_spi_controller_idle(ctlr);
			} else {
				kthread_queue_work(ctlr->kworker,
						   &ctlr->pump_messages);
			}
			goto out_unlock;
		}

		ctlr->busy = false;
		spin_unlock_irqrestore(&ctlr->queue_lock, flags);

		kfree(ctlr->dummy_rx);
		ctlr->dummy_rx = NULL;
		kfree(ctlr->dummy_tx);
		ctlr->dummy_tx = NULL;
		if (ctlr->unprepare_transfer_hardware &&
		    ctlr->unprepare_transfer_hardware(ctlr))
			dev_err(&ctlr->dev,
				"failed to unprepare transfer hardware\n");
		spi_idle_runtime_pm(ctlr);
		trace_spi_controller_idle(ctlr);

		spin_lock_irqsave(&ctlr->queue_lock, flags);
		ctlr->queue_empty = true;
		goto out_unlock;
	}

	/* Extract head of queue */
	msg = list_first_entry(&ctlr->queue, struct spi_message, queue);
	ctlr->cur_msg = msg;

	list_del_init(&msg->queue);
	if (ctlr->busy)
		was_busy = true;
	else
		ctlr->busy = true;
	spin_unlock_irqrestore(&ctlr->queue_lock, flags);

	ret = __spi_pump_transfer_message(ctlr, msg, was_busy);
	kthread_queue_work(ctlr->kworker, &ctlr->pump_messages);

	ctlr->cur_msg = NULL;
	ctlr->fallback = false;

	mutex_unlock(&ctlr->io_mutex);

	/* Prod the scheduler in case transfer_one() was busy waiting */
	if (!ret)
		cond_resched();
	return;

out_unlock:
	spin_unlock_irqrestore(&ctlr->queue_lock, flags);
	mutex_unlock(&ctlr->io_mutex);
}

/**
 * spi_pump_messages - kthread work function which processes spi message queue
 * @work: pointer to kthread work struct contained in the controller struct
 */
static void spi_pump_messages(struct kthread_work *work)
{
	struct spi_controller *ctlr =
		container_of(work, struct spi_controller, pump_messages);

	__spi_pump_messages(ctlr, true);
}

/**
 * spi_take_timestamp_pre - helper to collect the beginning of the TX timestamp
 * @ctlr: Pointer to the spi_controller structure of the driver
 * @xfer: Pointer to the transfer being timestamped
 * @progress: How many words (not bytes) have been transferred so far
 * @irqs_off: If true, will disable IRQs and preemption for the duration of the
 *	      transfer, for less jitter in time measurement. Only compatible
 *	      with PIO drivers. If true, must follow up with
 *	      spi_take_timestamp_post or otherwise system will crash.
 *	      WARNING: for fully predictable results, the CPU frequency must
 *	      also be under control (governor).
 *
 * This is a helper for drivers to collect the beginning of the TX timestamp
 * for the requested byte from the SPI transfer. The frequency with which this
 * function must be called (once per word, once for the whole transfer, once
 * per batch of words etc) is arbitrary as long as the @tx buffer offset is
 * greater than or equal to the requested byte at the time of the call. The
 * timestamp is only taken once, at the first such call. It is assumed that
 * the driver advances its @tx buffer pointer monotonically.
 */
void spi_take_timestamp_pre(struct spi_controller *ctlr,
			    struct spi_transfer *xfer,
			    size_t progress, bool irqs_off)
{
	if (!xfer->ptp_sts)
		return;

	if (xfer->timestamped)
		return;

	if (progress > xfer->ptp_sts_word_pre)
		return;

	/* Capture the resolution of the timestamp */
	xfer->ptp_sts_word_pre = progress;

	if (irqs_off) {
		local_irq_save(ctlr->irq_flags);
		preempt_disable();
	}

	ptp_read_system_prets(xfer->ptp_sts);
}
EXPORT_SYMBOL_GPL(spi_take_timestamp_pre);

/**
 * spi_take_timestamp_post - helper to collect the end of the TX timestamp
 * @ctlr: Pointer to the spi_controller structure of the driver
 * @xfer: Pointer to the transfer being timestamped
 * @progress: How many words (not bytes) have been transferred so far
 * @irqs_off: If true, will re-enable IRQs and preemption for the local CPU.
 *
 * This is a helper for drivers to collect the end of the TX timestamp for
 * the requested byte from the SPI transfer. Can be called with an arbitrary
 * frequency: only the first call where @tx exceeds or is equal to the
 * requested word will be timestamped.
 */
void spi_take_timestamp_post(struct spi_controller *ctlr,
			     struct spi_transfer *xfer,
			     size_t progress, bool irqs_off)
{
	if (!xfer->ptp_sts)
		return;

	if (xfer->timestamped)
		return;

	if (progress < xfer->ptp_sts_word_post)
		return;

	ptp_read_system_postts(xfer->ptp_sts);

	if (irqs_off) {
		local_irq_restore(ctlr->irq_flags);
		preempt_enable();
	}

	/* Capture the resolution of the timestamp */
	xfer->ptp_sts_word_post = progress;

	xfer->timestamped = 1;
}
EXPORT_SYMBOL_GPL(spi_take_timestamp_post);

/**
 * spi_set_thread_rt - set the controller to pump at realtime priority
 * @ctlr: controller to boost priority of
 *
 * This can be called because the controller requested realtime priority
 * (by setting the ->rt value before calling spi_register_controller()) or
 * because a device on the bus said that its transfers needed realtime
 * priority.
 *
 * NOTE: at the moment if any device on a bus says it needs realtime then
 * the thread will be at realtime priority for all transfers on that
 * controller.  If this eventually becomes a problem we may see if we can
 * find a way to boost the priority only temporarily during relevant
 * transfers.
 */
static void spi_set_thread_rt(struct spi_controller *ctlr)
{
	dev_info(&ctlr->dev,
		"will run message pump with realtime priority\n");
	sched_set_fifo(ctlr->kworker->task);
}

static int spi_init_queue(struct spi_controller *ctlr)
{
	ctlr->running = false;
	ctlr->busy = false;
	ctlr->queue_empty = true;

	ctlr->kworker = kthread_create_worker(0, dev_name(&ctlr->dev));
	if (IS_ERR(ctlr->kworker)) {
		dev_err(&ctlr->dev, "failed to create message pump kworker\n");
		return PTR_ERR(ctlr->kworker);
	}

	kthread_init_work(&ctlr->pump_messages, spi_pump_messages);

	/*
	 * Controller config will indicate if this controller should run the
	 * message pump with high (realtime) priority to reduce the transfer
	 * latency on the bus by minimising the delay between a transfer
	 * request and the scheduling of the message pump thread. Without this
	 * setting the message pump thread will remain at default priority.
	 */
	if (ctlr->rt)
		spi_set_thread_rt(ctlr);

	return 0;
}

/**
 * spi_get_next_queued_message() - called by driver to check for queued
 * messages
 * @ctlr: the controller to check for queued messages
 *
 * If there are more messages in the queue, the next message is returned from
 * this call.
 *
 * Return: the next message in the queue, else NULL if the queue is empty.
 */
struct spi_message *spi_get_next_queued_message(struct spi_controller *ctlr)
{
	struct spi_message *next;
	unsigned long flags;

	/* Get a pointer to the next message, if any */
	spin_lock_irqsave(&ctlr->queue_lock, flags);
	next = list_first_entry_or_null(&ctlr->queue, struct spi_message,
					queue);
	spin_unlock_irqrestore(&ctlr->queue_lock, flags);

	return next;
}
EXPORT_SYMBOL_GPL(spi_get_next_queued_message);

/**
 * spi_finalize_current_message() - the current message is complete
 * @ctlr: the controller to return the message to
 *
 * Called by the driver to notify the core that the message in the front of the
 * queue is complete and can be removed from the queue.
 */
void spi_finalize_current_message(struct spi_controller *ctlr)
{
	struct spi_transfer *xfer;
	struct spi_message *mesg;
	int ret;

	mesg = ctlr->cur_msg;

	if (!ctlr->ptp_sts_supported && !ctlr->transfer_one) {
		list_for_each_entry(xfer, &mesg->transfers, transfer_list) {
			ptp_read_system_postts(xfer->ptp_sts);
			xfer->ptp_sts_word_post = xfer->len;
		}
	}

	if (unlikely(ctlr->ptp_sts_supported))
		list_for_each_entry(xfer, &mesg->transfers, transfer_list)
			WARN_ON_ONCE(xfer->ptp_sts && !xfer->timestamped);

	spi_unmap_msg(ctlr, mesg);

	/*
	 * In the prepare_messages callback the SPI bus has the opportunity
	 * to split a transfer to smaller chunks.
	 *
	 * Release the split transfers here since spi_map_msg() is done on
	 * the split transfers.
	 */
	spi_res_release(ctlr, mesg);

	if (mesg->prepared && ctlr->unprepare_message) {
		ret = ctlr->unprepare_message(ctlr, mesg);
		if (ret) {
			dev_err(&ctlr->dev, "failed to unprepare message: %d\n",
				ret);
		}
	}

	mesg->prepared = false;

	WRITE_ONCE(ctlr->cur_msg_incomplete, false);
	smp_mb(); /* See __spi_pump_transfer_message()... */
	if (READ_ONCE(ctlr->cur_msg_need_completion))
		complete(&ctlr->cur_msg_completion);

	trace_spi_message_done(mesg);

	mesg->state = NULL;
	if (mesg->complete)
		mesg->complete(mesg->context);
}
EXPORT_SYMBOL_GPL(spi_finalize_current_message);

static int spi_start_queue(struct spi_controller *ctlr)
{
	unsigned long flags;

	spin_lock_irqsave(&ctlr->queue_lock, flags);

	if (ctlr->running || ctlr->busy) {
		spin_unlock_irqrestore(&ctlr->queue_lock, flags);
		return -EBUSY;
	}

	ctlr->running = true;
	ctlr->cur_msg = NULL;
	spin_unlock_irqrestore(&ctlr->queue_lock, flags);

	kthread_queue_work(ctlr->kworker, &ctlr->pump_messages);

	return 0;
}

static int spi_stop_queue(struct spi_controller *ctlr)
{
	unsigned long flags;
	unsigned limit = 500;
	int ret = 0;

	spin_lock_irqsave(&ctlr->queue_lock, flags);

	/*
	 * This is a bit lame, but is optimized for the common execution path.
	 * A wait_queue on the ctlr->busy could be used, but then the common
	 * execution path (pump_messages) would be required to call wake_up or
	 * friends on every SPI message. Do this instead.
	 */
	while ((!list_empty(&ctlr->queue) || ctlr->busy) && limit--) {
		spin_unlock_irqrestore(&ctlr->queue_lock, flags);
		usleep_range(10000, 11000);
		spin_lock_irqsave(&ctlr->queue_lock, flags);
	}

	if (!list_empty(&ctlr->queue) || ctlr->busy)
		ret = -EBUSY;
	else
		ctlr->running = false;

	spin_unlock_irqrestore(&ctlr->queue_lock, flags);

	if (ret) {
		dev_warn(&ctlr->dev, "could not stop message queue\n");
		return ret;
	}
	return ret;
}

static int spi_destroy_queue(struct spi_controller *ctlr)
{
	int ret;

	ret = spi_stop_queue(ctlr);

	/*
	 * kthread_flush_worker will block until all work is done.
	 * If the reason that stop_queue timed out is that the work will never
	 * finish, then it does no good to call flush/stop thread, so
	 * return anyway.
	 */
	if (ret) {
		dev_err(&ctlr->dev, "problem destroying queue\n");
		return ret;
	}

	kthread_destroy_worker(ctlr->kworker);

	return 0;
}

static int __spi_queued_transfer(struct spi_device *spi,
				 struct spi_message *msg,
				 bool need_pump)
{
	struct spi_controller *ctlr = spi->controller;
	unsigned long flags;

	spin_lock_irqsave(&ctlr->queue_lock, flags);

	if (!ctlr->running) {
		spin_unlock_irqrestore(&ctlr->queue_lock, flags);
		return -ESHUTDOWN;
	}
	msg->actual_length = 0;
	msg->status = -EINPROGRESS;

	list_add_tail(&msg->queue, &ctlr->queue);
	ctlr->queue_empty = false;
	if (!ctlr->busy && need_pump)
		kthread_queue_work(ctlr->kworker, &ctlr->pump_messages);

	spin_unlock_irqrestore(&ctlr->queue_lock, flags);
	return 0;
}

/**
 * spi_queued_transfer - transfer function for queued transfers
 * @spi: spi device which is requesting transfer
 * @msg: spi message which is to handled is queued to driver queue
 *
 * Return: zero on success, else a negative error code.
 */
static int spi_queued_transfer(struct spi_device *spi, struct spi_message *msg)
{
	return __spi_queued_transfer(spi, msg, true);
}

static int spi_controller_initialize_queue(struct spi_controller *ctlr)
{
	int ret;

	ctlr->transfer = spi_queued_transfer;
	if (!ctlr->transfer_one_message)
		ctlr->transfer_one_message = spi_transfer_one_message;

	/* Initialize and start queue */
	ret = spi_init_queue(ctlr);
	if (ret) {
		dev_err(&ctlr->dev, "problem initializing queue\n");
		goto err_init_queue;
	}
	ctlr->queued = true;
	ret = spi_start_queue(ctlr);
	if (ret) {
		dev_err(&ctlr->dev, "problem starting queue\n");
		goto err_start_queue;
	}

	return 0;

err_start_queue:
	spi_destroy_queue(ctlr);
err_init_queue:
	return ret;
}

/**
 * spi_flush_queue - Send all pending messages in the queue from the callers'
 *		     context
 * @ctlr: controller to process queue for
 *
 * This should be used when one wants to ensure all pending messages have been
 * sent before doing something. Is used by the spi-mem code to make sure SPI
 * memory operations do not preempt regular SPI transfers that have been queued
 * before the spi-mem operation.
 */
void spi_flush_queue(struct spi_controller *ctlr)
{
	if (ctlr->transfer == spi_queued_transfer)
		__spi_pump_messages(ctlr, false);
}

/*-------------------------------------------------------------------------*/

#if defined(CONFIG_OF)
static void of_spi_parse_dt_cs_delay(struct device_node *nc,
				     struct spi_delay *delay, const char *prop)
{
	u32 value;

	if (!of_property_read_u32(nc, prop, &value)) {
		if (value > U16_MAX) {
			delay->value = DIV_ROUND_UP(value, 1000);
			delay->unit = SPI_DELAY_UNIT_USECS;
		} else {
			delay->value = value;
			delay->unit = SPI_DELAY_UNIT_NSECS;
		}
	}
}

static int of_spi_parse_dt(struct spi_controller *ctlr, struct spi_device *spi,
			   struct device_node *nc)
{
	u32 value;
	int rc;

	/* Mode (clock phase/polarity/etc.) */
	if (of_property_read_bool(nc, "spi-cpha"))
		spi->mode |= SPI_CPHA;
	if (of_property_read_bool(nc, "spi-cpol"))
		spi->mode |= SPI_CPOL;
	if (of_property_read_bool(nc, "spi-3wire"))
		spi->mode |= SPI_3WIRE;
	if (of_property_read_bool(nc, "spi-lsb-first"))
		spi->mode |= SPI_LSB_FIRST;
	if (of_property_read_bool(nc, "spi-cs-high"))
		spi->mode |= SPI_CS_HIGH;

	/* Device DUAL/QUAD mode */
	if (!of_property_read_u32(nc, "spi-tx-bus-width", &value)) {
		switch (value) {
		case 0:
			spi->mode |= SPI_NO_TX;
			break;
		case 1:
			break;
		case 2:
			spi->mode |= SPI_TX_DUAL;
			break;
		case 4:
			spi->mode |= SPI_TX_QUAD;
			break;
		case 8:
			spi->mode |= SPI_TX_OCTAL;
			break;
		default:
			dev_warn(&ctlr->dev,
				"spi-tx-bus-width %d not supported\n",
				value);
			break;
		}
	}

	if (!of_property_read_u32(nc, "spi-rx-bus-width", &value)) {
		switch (value) {
		case 0:
			spi->mode |= SPI_NO_RX;
			break;
		case 1:
			break;
		case 2:
			spi->mode |= SPI_RX_DUAL;
			break;
		case 4:
			spi->mode |= SPI_RX_QUAD;
			break;
		case 8:
			spi->mode |= SPI_RX_OCTAL;
			break;
		default:
			dev_warn(&ctlr->dev,
				"spi-rx-bus-width %d not supported\n",
				value);
			break;
		}
	}

	if (spi_controller_is_slave(ctlr)) {
		if (!of_node_name_eq(nc, "slave")) {
			dev_err(&ctlr->dev, "%pOF is not called 'slave'\n",
				nc);
			return -EINVAL;
		}
		return 0;
	}

	/* Device address */
	rc = of_property_read_u32(nc, "reg", &value);
	if (rc) {
		dev_err(&ctlr->dev, "%pOF has no valid 'reg' property (%d)\n",
			nc, rc);
		return rc;
	}
	spi_set_chipselect(spi, 0, value);

	/* Device speed */
	if (!of_property_read_u32(nc, "spi-max-frequency", &value))
		spi->max_speed_hz = value;

	/* Device CS delays */
	of_spi_parse_dt_cs_delay(nc, &spi->cs_setup, "spi-cs-setup-delay-ns");
	of_spi_parse_dt_cs_delay(nc, &spi->cs_hold, "spi-cs-hold-delay-ns");
	of_spi_parse_dt_cs_delay(nc, &spi->cs_inactive, "spi-cs-inactive-delay-ns");

	return 0;
}

static struct spi_device *
of_register_spi_device(struct spi_controller *ctlr, struct device_node *nc)
{
	struct spi_device *spi;
	int rc;

	/* Alloc an spi_device */
	spi = spi_alloc_device(ctlr);
	if (!spi) {
		dev_err(&ctlr->dev, "spi_device alloc error for %pOF\n", nc);
		rc = -ENOMEM;
		goto err_out;
	}

	/* Select device driver */
	rc = of_alias_from_compatible(nc, spi->modalias,
				      sizeof(spi->modalias));
	if (rc < 0) {
		dev_err(&ctlr->dev, "cannot find modalias for %pOF\n", nc);
		goto err_out;
	}

	rc = of_spi_parse_dt(ctlr, spi, nc);
	if (rc)
		goto err_out;

	/* Store a pointer to the node in the device structure */
	of_node_get(nc);

	device_set_node(&spi->dev, of_fwnode_handle(nc));

	/* Register the new device */
	rc = spi_add_device(spi);
	if (rc) {
		dev_err(&ctlr->dev, "spi_device register error %pOF\n", nc);
		goto err_of_node_put;
	}

	return spi;

err_of_node_put:
	of_node_put(nc);
err_out:
	spi_dev_put(spi);
	return ERR_PTR(rc);
}

/**
 * of_register_spi_devices() - Register child devices onto the SPI bus
 * @ctlr:	Pointer to spi_controller device
 *
 * Registers an spi_device for each child node of controller node which
 * represents a valid SPI slave.
 */
static void of_register_spi_devices(struct spi_controller *ctlr)
{
	struct spi_device *spi;
	struct device_node *nc;

	if (!ctlr->dev.of_node)
		return;

	for_each_available_child_of_node(ctlr->dev.of_node, nc) {
		if (of_node_test_and_set_flag(nc, OF_POPULATED))
			continue;
		spi = of_register_spi_device(ctlr, nc);
		if (IS_ERR(spi)) {
			dev_warn(&ctlr->dev,
				 "Failed to create SPI device for %pOF\n", nc);
			of_node_clear_flag(nc, OF_POPULATED);
		}
	}
}
#else
static void of_register_spi_devices(struct spi_controller *ctlr) { }
#endif

/**
 * spi_new_ancillary_device() - Register ancillary SPI device
 * @spi:         Pointer to the main SPI device registering the ancillary device
 * @chip_select: Chip Select of the ancillary device
 *
 * Register an ancillary SPI device; for example some chips have a chip-select
 * for normal device usage and another one for setup/firmware upload.
 *
 * This may only be called from main SPI device's probe routine.
 *
 * Return: 0 on success; negative errno on failure
 */
struct spi_device *spi_new_ancillary_device(struct spi_device *spi,
					     u8 chip_select)
{
	struct spi_device *ancillary;
	int rc = 0;

	/* Alloc an spi_device */
	ancillary = spi_alloc_device(spi->controller);
	if (!ancillary) {
		rc = -ENOMEM;
		goto err_out;
	}

	strscpy(ancillary->modalias, "dummy", sizeof(ancillary->modalias));

	/* Use provided chip-select for ancillary device */
	spi_set_chipselect(ancillary, 0, chip_select);

	/* Take over SPI mode/speed from SPI main device */
	ancillary->max_speed_hz = spi->max_speed_hz;
	ancillary->mode = spi->mode;

	/* Register the new device */
	rc = spi_add_device_locked(ancillary);
	if (rc) {
		dev_err(&spi->dev, "failed to register ancillary device\n");
		goto err_out;
	}

	return ancillary;

err_out:
	spi_dev_put(ancillary);
	return ERR_PTR(rc);
}
EXPORT_SYMBOL_GPL(spi_new_ancillary_device);

#ifdef CONFIG_ACPI
struct acpi_spi_lookup {
	struct spi_controller 	*ctlr;
	u32			max_speed_hz;
	u32			mode;
	int			irq;
	u8			bits_per_word;
	u8			chip_select;
	int			n;
	int			index;
};

static int acpi_spi_count(struct acpi_resource *ares, void *data)
{
	struct acpi_resource_spi_serialbus *sb;
	int *count = data;

	if (ares->type != ACPI_RESOURCE_TYPE_SERIAL_BUS)
		return 1;

	sb = &ares->data.spi_serial_bus;
	if (sb->type != ACPI_RESOURCE_SERIAL_TYPE_SPI)
		return 1;

	*count = *count + 1;

	return 1;
}

/**
 * acpi_spi_count_resources - Count the number of SpiSerialBus resources
 * @adev:	ACPI device
 *
 * Returns the number of SpiSerialBus resources in the ACPI-device's
 * resource-list; or a negative error code.
 */
int acpi_spi_count_resources(struct acpi_device *adev)
{
	LIST_HEAD(r);
	int count = 0;
	int ret;

	ret = acpi_dev_get_resources(adev, &r, acpi_spi_count, &count);
	if (ret < 0)
		return ret;

	acpi_dev_free_resource_list(&r);

	return count;
}
EXPORT_SYMBOL_GPL(acpi_spi_count_resources);

static void acpi_spi_parse_apple_properties(struct acpi_device *dev,
					    struct acpi_spi_lookup *lookup)
{
	const union acpi_object *obj;

	if (!x86_apple_machine)
		return;

	if (!acpi_dev_get_property(dev, "spiSclkPeriod", ACPI_TYPE_BUFFER, &obj)
	    && obj->buffer.length >= 4)
		lookup->max_speed_hz  = NSEC_PER_SEC / *(u32 *)obj->buffer.pointer;

	if (!acpi_dev_get_property(dev, "spiWordSize", ACPI_TYPE_BUFFER, &obj)
	    && obj->buffer.length == 8)
		lookup->bits_per_word = *(u64 *)obj->buffer.pointer;

	if (!acpi_dev_get_property(dev, "spiBitOrder", ACPI_TYPE_BUFFER, &obj)
	    && obj->buffer.length == 8 && !*(u64 *)obj->buffer.pointer)
		lookup->mode |= SPI_LSB_FIRST;

	if (!acpi_dev_get_property(dev, "spiSPO", ACPI_TYPE_BUFFER, &obj)
	    && obj->buffer.length == 8 &&  *(u64 *)obj->buffer.pointer)
		lookup->mode |= SPI_CPOL;

	if (!acpi_dev_get_property(dev, "spiSPH", ACPI_TYPE_BUFFER, &obj)
	    && obj->buffer.length == 8 &&  *(u64 *)obj->buffer.pointer)
		lookup->mode |= SPI_CPHA;
}

static struct spi_controller *acpi_spi_find_controller_by_adev(struct acpi_device *adev);

static int acpi_spi_add_resource(struct acpi_resource *ares, void *data)
{
	struct acpi_spi_lookup *lookup = data;
	struct spi_controller *ctlr = lookup->ctlr;

	if (ares->type == ACPI_RESOURCE_TYPE_SERIAL_BUS) {
		struct acpi_resource_spi_serialbus *sb;
		acpi_handle parent_handle;
		acpi_status status;

		sb = &ares->data.spi_serial_bus;
		if (sb->type == ACPI_RESOURCE_SERIAL_TYPE_SPI) {

			if (lookup->index != -1 && lookup->n++ != lookup->index)
				return 1;

<<<<<<< HEAD
			if (lookup->index == -1 && !ctlr)
				return -ENODEV;

=======
>>>>>>> eb3cdb58
			status = acpi_get_handle(NULL,
						 sb->resource_source.string_ptr,
						 &parent_handle);

			if (ACPI_FAILURE(status))
				return -ENODEV;

			if (ctlr) {
				if (ACPI_HANDLE(ctlr->dev.parent) != parent_handle)
					return -ENODEV;
			} else {
				struct acpi_device *adev;

<<<<<<< HEAD
				if (acpi_bus_get_device(parent_handle, &adev))
=======
				adev = acpi_fetch_acpi_dev(parent_handle);
				if (!adev)
>>>>>>> eb3cdb58
					return -ENODEV;

				ctlr = acpi_spi_find_controller_by_adev(adev);
				if (!ctlr)
					return -EPROBE_DEFER;

				lookup->ctlr = ctlr;
			}

			/*
			 * ACPI DeviceSelection numbering is handled by the
			 * host controller driver in Windows and can vary
			 * from driver to driver. In Linux we always expect
			 * 0 .. max - 1 so we need to ask the driver to
			 * translate between the two schemes.
			 */
			if (ctlr->fw_translate_cs) {
				int cs = ctlr->fw_translate_cs(ctlr,
						sb->device_selection);
				if (cs < 0)
					return cs;
				lookup->chip_select = cs;
			} else {
				lookup->chip_select = sb->device_selection;
			}

			lookup->max_speed_hz = sb->connection_speed;
			lookup->bits_per_word = sb->data_bit_length;

			if (sb->clock_phase == ACPI_SPI_SECOND_PHASE)
				lookup->mode |= SPI_CPHA;
			if (sb->clock_polarity == ACPI_SPI_START_HIGH)
				lookup->mode |= SPI_CPOL;
			if (sb->device_polarity == ACPI_SPI_ACTIVE_HIGH)
				lookup->mode |= SPI_CS_HIGH;
		}
	} else if (lookup->irq < 0) {
		struct resource r;

		if (acpi_dev_resource_interrupt(ares, 0, &r))
			lookup->irq = r.start;
	}

	/* Always tell the ACPI core to skip this resource */
	return 1;
}

/**
 * acpi_spi_device_alloc - Allocate a spi device, and fill it in with ACPI information
 * @ctlr: controller to which the spi device belongs
 * @adev: ACPI Device for the spi device
 * @index: Index of the spi resource inside the ACPI Node
 *
 * This should be used to allocate a new spi device from and ACPI Node.
 * The caller is responsible for calling spi_add_device to register the spi device.
 *
 * If ctlr is set to NULL, the Controller for the spi device will be looked up
 * using the resource.
 * If index is set to -1, index is not used.
 * Note: If index is -1, ctlr must be set.
 *
 * Return: a pointer to the new device, or ERR_PTR on error.
 */
struct spi_device *acpi_spi_device_alloc(struct spi_controller *ctlr,
					 struct acpi_device *adev,
					 int index)
{
	acpi_handle parent_handle = NULL;
	struct list_head resource_list;
	struct acpi_spi_lookup lookup = {};
	struct spi_device *spi;
	int ret;

	if (!ctlr && index == -1)
		return ERR_PTR(-EINVAL);

	lookup.ctlr		= ctlr;
	lookup.irq		= -1;
	lookup.index		= index;
	lookup.n		= 0;

	INIT_LIST_HEAD(&resource_list);
	ret = acpi_dev_get_resources(adev, &resource_list,
				     acpi_spi_add_resource, &lookup);
	acpi_dev_free_resource_list(&resource_list);

	if (ret < 0)
		/* Found SPI in _CRS but it points to another controller */
		return ERR_PTR(ret);

	if (!lookup.max_speed_hz &&
	    ACPI_SUCCESS(acpi_get_parent(adev->handle, &parent_handle)) &&
	    ACPI_HANDLE(lookup.ctlr->dev.parent) == parent_handle) {
		/* Apple does not use _CRS but nested devices for SPI slaves */
		acpi_spi_parse_apple_properties(adev, &lookup);
	}

	if (!lookup.max_speed_hz)
		return ERR_PTR(-ENODEV);

	spi = spi_alloc_device(lookup.ctlr);
	if (!spi) {
		dev_err(&lookup.ctlr->dev, "failed to allocate SPI device for %s\n",
			dev_name(&adev->dev));
		return ERR_PTR(-ENOMEM);
	}

	ACPI_COMPANION_SET(&spi->dev, adev);
	spi->max_speed_hz	= lookup.max_speed_hz;
	spi->mode		|= lookup.mode;
	spi->irq		= lookup.irq;
	spi->bits_per_word	= lookup.bits_per_word;
	spi_set_chipselect(spi, 0, lookup.chip_select);

	return spi;
}
EXPORT_SYMBOL_GPL(acpi_spi_device_alloc);

static acpi_status acpi_register_spi_device(struct spi_controller *ctlr,
					    struct acpi_device *adev)
{
	struct spi_device *spi;

	if (acpi_bus_get_status(adev) || !adev->status.present ||
	    acpi_device_enumerated(adev))
		return AE_OK;

	spi = acpi_spi_device_alloc(ctlr, adev, -1);
	if (IS_ERR(spi)) {
		if (PTR_ERR(spi) == -ENOMEM)
			return AE_NO_MEMORY;
		else
			return AE_OK;
	}

	return spi;
}
EXPORT_SYMBOL_GPL(acpi_spi_device_alloc);

static acpi_status acpi_register_spi_device(struct spi_controller *ctlr,
					    struct acpi_device *adev)
{
	struct spi_device *spi;

	if (acpi_bus_get_status(adev) || !adev->status.present ||
	    acpi_device_enumerated(adev))
		return AE_OK;

	spi = acpi_spi_device_alloc(ctlr, adev, -1);
	if (IS_ERR(spi)) {
		if (PTR_ERR(spi) == -ENOMEM)
			return AE_NO_MEMORY;
		else
			return AE_OK;
	}

	acpi_set_modalias(adev, acpi_device_hid(adev), spi->modalias,
			  sizeof(spi->modalias));

	if (spi->irq < 0)
		spi->irq = acpi_dev_gpio_irq_get(adev, 0);

	acpi_device_set_enumerated(adev);

	adev->power.flags.ignore_parent = true;
	if (spi_add_device(spi)) {
		adev->power.flags.ignore_parent = false;
		dev_err(&ctlr->dev, "failed to add SPI device %s from ACPI\n",
			dev_name(&adev->dev));
		spi_dev_put(spi);
	}

	return AE_OK;
}

static acpi_status acpi_spi_add_device(acpi_handle handle, u32 level,
				       void *data, void **return_value)
{
	struct acpi_device *adev = acpi_fetch_acpi_dev(handle);
	struct spi_controller *ctlr = data;

	if (!adev)
		return AE_OK;

	return acpi_register_spi_device(ctlr, adev);
}

#define SPI_ACPI_ENUMERATE_MAX_DEPTH		32

static void acpi_register_spi_devices(struct spi_controller *ctlr)
{
	acpi_status status;
	acpi_handle handle;

	handle = ACPI_HANDLE(ctlr->dev.parent);
	if (!handle)
		return;

	status = acpi_walk_namespace(ACPI_TYPE_DEVICE, ACPI_ROOT_OBJECT,
				     SPI_ACPI_ENUMERATE_MAX_DEPTH,
				     acpi_spi_add_device, NULL, ctlr, NULL);
	if (ACPI_FAILURE(status))
		dev_warn(&ctlr->dev, "failed to enumerate SPI slaves\n");
}
#else
static inline void acpi_register_spi_devices(struct spi_controller *ctlr) {}
#endif /* CONFIG_ACPI */

static void spi_controller_release(struct device *dev)
{
	struct spi_controller *ctlr;

	ctlr = container_of(dev, struct spi_controller, dev);
	kfree(ctlr);
}

static struct class spi_master_class = {
	.name		= "spi_master",
	.dev_release	= spi_controller_release,
	.dev_groups	= spi_master_groups,
};

#ifdef CONFIG_SPI_SLAVE
/**
 * spi_slave_abort - abort the ongoing transfer request on an SPI slave
 *		     controller
 * @spi: device used for the current transfer
 */
int spi_slave_abort(struct spi_device *spi)
{
	struct spi_controller *ctlr = spi->controller;

	if (spi_controller_is_slave(ctlr) && ctlr->slave_abort)
		return ctlr->slave_abort(ctlr);

	return -ENOTSUPP;
}
EXPORT_SYMBOL_GPL(spi_slave_abort);

int spi_target_abort(struct spi_device *spi)
{
	struct spi_controller *ctlr = spi->controller;

	if (spi_controller_is_target(ctlr) && ctlr->target_abort)
		return ctlr->target_abort(ctlr);

	return -ENOTSUPP;
}
EXPORT_SYMBOL_GPL(spi_target_abort);

static ssize_t slave_show(struct device *dev, struct device_attribute *attr,
			  char *buf)
{
	struct spi_controller *ctlr = container_of(dev, struct spi_controller,
						   dev);
	struct device *child;

	child = device_find_any_child(&ctlr->dev);
	return sprintf(buf, "%s\n",
		       child ? to_spi_device(child)->modalias : NULL);
}

static ssize_t slave_store(struct device *dev, struct device_attribute *attr,
			   const char *buf, size_t count)
{
	struct spi_controller *ctlr = container_of(dev, struct spi_controller,
						   dev);
	struct spi_device *spi;
	struct device *child;
	char name[32];
	int rc;

	rc = sscanf(buf, "%31s", name);
	if (rc != 1 || !name[0])
		return -EINVAL;

	child = device_find_any_child(&ctlr->dev);
	if (child) {
		/* Remove registered slave */
		device_unregister(child);
		put_device(child);
	}

	if (strcmp(name, "(null)")) {
		/* Register new slave */
		spi = spi_alloc_device(ctlr);
		if (!spi)
			return -ENOMEM;

		strscpy(spi->modalias, name, sizeof(spi->modalias));

		rc = spi_add_device(spi);
		if (rc) {
			spi_dev_put(spi);
			return rc;
		}
	}

	return count;
}

static DEVICE_ATTR_RW(slave);

static struct attribute *spi_slave_attrs[] = {
	&dev_attr_slave.attr,
	NULL,
};

static const struct attribute_group spi_slave_group = {
	.attrs = spi_slave_attrs,
};

static const struct attribute_group *spi_slave_groups[] = {
	&spi_controller_statistics_group,
	&spi_slave_group,
	NULL,
};

static struct class spi_slave_class = {
	.name		= "spi_slave",
	.dev_release	= spi_controller_release,
	.dev_groups	= spi_slave_groups,
};
#else
extern struct class spi_slave_class;	/* dummy */
#endif

/**
 * __spi_alloc_controller - allocate an SPI master or slave controller
 * @dev: the controller, possibly using the platform_bus
 * @size: how much zeroed driver-private data to allocate; the pointer to this
 *	memory is in the driver_data field of the returned device, accessible
 *	with spi_controller_get_devdata(); the memory is cacheline aligned;
 *	drivers granting DMA access to portions of their private data need to
 *	round up @size using ALIGN(size, dma_get_cache_alignment()).
 * @slave: flag indicating whether to allocate an SPI master (false) or SPI
 *	slave (true) controller
 * Context: can sleep
 *
 * This call is used only by SPI controller drivers, which are the
 * only ones directly touching chip registers.  It's how they allocate
 * an spi_controller structure, prior to calling spi_register_controller().
 *
 * This must be called from context that can sleep.
 *
 * The caller is responsible for assigning the bus number and initializing the
 * controller's methods before calling spi_register_controller(); and (after
 * errors adding the device) calling spi_controller_put() to prevent a memory
 * leak.
 *
 * Return: the SPI controller structure on success, else NULL.
 */
struct spi_controller *__spi_alloc_controller(struct device *dev,
					      unsigned int size, bool slave)
{
	struct spi_controller	*ctlr;
	size_t ctlr_size = ALIGN(sizeof(*ctlr), dma_get_cache_alignment());

	if (!dev)
		return NULL;

	ctlr = kzalloc(size + ctlr_size, GFP_KERNEL);
	if (!ctlr)
		return NULL;

	device_initialize(&ctlr->dev);
	INIT_LIST_HEAD(&ctlr->queue);
	spin_lock_init(&ctlr->queue_lock);
	spin_lock_init(&ctlr->bus_lock_spinlock);
	mutex_init(&ctlr->bus_lock_mutex);
	mutex_init(&ctlr->io_mutex);
	mutex_init(&ctlr->add_lock);
	ctlr->bus_num = -1;
	ctlr->num_chipselect = 1;
	ctlr->slave = slave;
	if (IS_ENABLED(CONFIG_SPI_SLAVE) && slave)
		ctlr->dev.class = &spi_slave_class;
	else
		ctlr->dev.class = &spi_master_class;
	ctlr->dev.parent = dev;
	pm_suspend_ignore_children(&ctlr->dev, true);
	spi_controller_set_devdata(ctlr, (void *)ctlr + ctlr_size);

	return ctlr;
}
EXPORT_SYMBOL_GPL(__spi_alloc_controller);

static void devm_spi_release_controller(struct device *dev, void *ctlr)
{
	spi_controller_put(*(struct spi_controller **)ctlr);
}

/**
 * __devm_spi_alloc_controller - resource-managed __spi_alloc_controller()
 * @dev: physical device of SPI controller
 * @size: how much zeroed driver-private data to allocate
 * @slave: whether to allocate an SPI master (false) or SPI slave (true)
 * Context: can sleep
 *
 * Allocate an SPI controller and automatically release a reference on it
 * when @dev is unbound from its driver.  Drivers are thus relieved from
 * having to call spi_controller_put().
 *
 * The arguments to this function are identical to __spi_alloc_controller().
 *
 * Return: the SPI controller structure on success, else NULL.
 */
struct spi_controller *__devm_spi_alloc_controller(struct device *dev,
						   unsigned int size,
						   bool slave)
{
	struct spi_controller **ptr, *ctlr;

	ptr = devres_alloc(devm_spi_release_controller, sizeof(*ptr),
			   GFP_KERNEL);
	if (!ptr)
		return NULL;

	ctlr = __spi_alloc_controller(dev, size, slave);
	if (ctlr) {
		ctlr->devm_allocated = true;
		*ptr = ctlr;
		devres_add(dev, ptr);
	} else {
		devres_free(ptr);
	}

	return ctlr;
}
EXPORT_SYMBOL_GPL(__devm_spi_alloc_controller);

/**
 * spi_get_gpio_descs() - grab chip select GPIOs for the master
 * @ctlr: The SPI master to grab GPIO descriptors for
 */
static int spi_get_gpio_descs(struct spi_controller *ctlr)
{
	int nb, i;
	struct gpio_desc **cs;
	struct device *dev = &ctlr->dev;
	unsigned long native_cs_mask = 0;
	unsigned int num_cs_gpios = 0;

	nb = gpiod_count(dev, "cs");
	if (nb < 0) {
		/* No GPIOs at all is fine, else return the error */
		if (nb == -ENOENT)
			return 0;
		return nb;
	}

	ctlr->num_chipselect = max_t(int, nb, ctlr->num_chipselect);

	cs = devm_kcalloc(dev, ctlr->num_chipselect, sizeof(*cs),
			  GFP_KERNEL);
	if (!cs)
		return -ENOMEM;
	ctlr->cs_gpiods = cs;

	for (i = 0; i < nb; i++) {
		/*
		 * Most chipselects are active low, the inverted
		 * semantics are handled by special quirks in gpiolib,
		 * so initializing them GPIOD_OUT_LOW here means
		 * "unasserted", in most cases this will drive the physical
		 * line high.
		 */
		cs[i] = devm_gpiod_get_index_optional(dev, "cs", i,
						      GPIOD_OUT_LOW);
		if (IS_ERR(cs[i]))
			return PTR_ERR(cs[i]);

		if (cs[i]) {
			/*
			 * If we find a CS GPIO, name it after the device and
			 * chip select line.
			 */
			char *gpioname;

			gpioname = devm_kasprintf(dev, GFP_KERNEL, "%s CS%d",
						  dev_name(dev), i);
			if (!gpioname)
				return -ENOMEM;
			gpiod_set_consumer_name(cs[i], gpioname);
			num_cs_gpios++;
			continue;
		}

		if (ctlr->max_native_cs && i >= ctlr->max_native_cs) {
			dev_err(dev, "Invalid native chip select %d\n", i);
			return -EINVAL;
		}
		native_cs_mask |= BIT(i);
	}

	ctlr->unused_native_cs = ffs(~native_cs_mask) - 1;

	if ((ctlr->flags & SPI_MASTER_GPIO_SS) && num_cs_gpios &&
	    ctlr->max_native_cs && ctlr->unused_native_cs >= ctlr->max_native_cs) {
		dev_err(dev, "No unused native chip select available\n");
		return -EINVAL;
	}

	return 0;
}

static int spi_controller_check_ops(struct spi_controller *ctlr)
{
	/*
	 * The controller may implement only the high-level SPI-memory like
	 * operations if it does not support regular SPI transfers, and this is
	 * valid use case.
	 * If ->mem_ops or ->mem_ops->exec_op is NULL, we request that at least
	 * one of the ->transfer_xxx() method be implemented.
	 */
	if (!ctlr->mem_ops || !ctlr->mem_ops->exec_op) {
		if (!ctlr->transfer && !ctlr->transfer_one &&
		   !ctlr->transfer_one_message) {
			return -EINVAL;
		}
	}

	return 0;
}

/**
 * spi_register_controller - register SPI master or slave controller
 * @ctlr: initialized master, originally from spi_alloc_master() or
 *	spi_alloc_slave()
 * Context: can sleep
 *
 * SPI controllers connect to their drivers using some non-SPI bus,
 * such as the platform bus.  The final stage of probe() in that code
 * includes calling spi_register_controller() to hook up to this SPI bus glue.
 *
 * SPI controllers use board specific (often SOC specific) bus numbers,
 * and board-specific addressing for SPI devices combines those numbers
 * with chip select numbers.  Since SPI does not directly support dynamic
 * device identification, boards need configuration tables telling which
 * chip is at which address.
 *
 * This must be called from context that can sleep.  It returns zero on
 * success, else a negative error code (dropping the controller's refcount).
 * After a successful return, the caller is responsible for calling
 * spi_unregister_controller().
 *
 * Return: zero on success, else a negative error code.
 */
int spi_register_controller(struct spi_controller *ctlr)
{
	struct device		*dev = ctlr->dev.parent;
	struct boardinfo	*bi;
	int			status;
	int			id, first_dynamic;

	if (!dev)
		return -ENODEV;

	/*
	 * Make sure all necessary hooks are implemented before registering
	 * the SPI controller.
	 */
	status = spi_controller_check_ops(ctlr);
	if (status)
		return status;

	if (ctlr->bus_num >= 0) {
		/* Devices with a fixed bus num must check-in with the num */
		mutex_lock(&board_lock);
		id = idr_alloc(&spi_master_idr, ctlr, ctlr->bus_num,
			ctlr->bus_num + 1, GFP_KERNEL);
		mutex_unlock(&board_lock);
		if (WARN(id < 0, "couldn't get idr"))
			return id == -ENOSPC ? -EBUSY : id;
		ctlr->bus_num = id;
	} else if (ctlr->dev.of_node) {
		/* Allocate dynamic bus number using Linux idr */
		id = of_alias_get_id(ctlr->dev.of_node, "spi");
		if (id >= 0) {
			ctlr->bus_num = id;
			mutex_lock(&board_lock);
			id = idr_alloc(&spi_master_idr, ctlr, ctlr->bus_num,
				       ctlr->bus_num + 1, GFP_KERNEL);
			mutex_unlock(&board_lock);
			if (WARN(id < 0, "couldn't get idr"))
				return id == -ENOSPC ? -EBUSY : id;
		}
	}
	if (ctlr->bus_num < 0) {
		first_dynamic = of_alias_get_highest_id("spi");
		if (first_dynamic < 0)
			first_dynamic = 0;
		else
			first_dynamic++;

		mutex_lock(&board_lock);
		id = idr_alloc(&spi_master_idr, ctlr, first_dynamic,
			       0, GFP_KERNEL);
		mutex_unlock(&board_lock);
		if (WARN(id < 0, "couldn't get idr"))
			return id;
		ctlr->bus_num = id;
	}
	ctlr->bus_lock_flag = 0;
	init_completion(&ctlr->xfer_completion);
	init_completion(&ctlr->cur_msg_completion);
	if (!ctlr->max_dma_len)
		ctlr->max_dma_len = INT_MAX;

	/*
	 * Register the device, then userspace will see it.
	 * Registration fails if the bus ID is in use.
	 */
	dev_set_name(&ctlr->dev, "spi%u", ctlr->bus_num);

	if (!spi_controller_is_slave(ctlr) && ctlr->use_gpio_descriptors) {
		status = spi_get_gpio_descs(ctlr);
		if (status)
			goto free_bus_id;
		/*
		 * A controller using GPIO descriptors always
		 * supports SPI_CS_HIGH if need be.
		 */
		ctlr->mode_bits |= SPI_CS_HIGH;
	}

	/*
	 * Even if it's just one always-selected device, there must
	 * be at least one chipselect.
	 */
	if (!ctlr->num_chipselect) {
		status = -EINVAL;
		goto free_bus_id;
	}

	/* Setting last_cs to -1 means no chip selected */
	ctlr->last_cs = -1;

	status = device_add(&ctlr->dev);
	if (status < 0)
		goto free_bus_id;
	dev_dbg(dev, "registered %s %s\n",
			spi_controller_is_slave(ctlr) ? "slave" : "master",
			dev_name(&ctlr->dev));

	/*
	 * If we're using a queued driver, start the queue. Note that we don't
	 * need the queueing logic if the driver is only supporting high-level
	 * memory operations.
	 */
	if (ctlr->transfer) {
		dev_info(dev, "controller is unqueued, this is deprecated\n");
	} else if (ctlr->transfer_one || ctlr->transfer_one_message) {
		status = spi_controller_initialize_queue(ctlr);
		if (status) {
			device_del(&ctlr->dev);
			goto free_bus_id;
		}
	}
	/* Add statistics */
	ctlr->pcpu_statistics = spi_alloc_pcpu_stats(dev);
	if (!ctlr->pcpu_statistics) {
		dev_err(dev, "Error allocating per-cpu statistics\n");
		status = -ENOMEM;
		goto destroy_queue;
	}

	mutex_lock(&board_lock);
	list_add_tail(&ctlr->list, &spi_controller_list);
	list_for_each_entry(bi, &board_list, list)
		spi_match_controller_to_boardinfo(ctlr, &bi->board_info);
	mutex_unlock(&board_lock);

	/* Register devices from the device tree and ACPI */
	of_register_spi_devices(ctlr);
	acpi_register_spi_devices(ctlr);
	return status;

destroy_queue:
	spi_destroy_queue(ctlr);
free_bus_id:
	mutex_lock(&board_lock);
	idr_remove(&spi_master_idr, ctlr->bus_num);
	mutex_unlock(&board_lock);
	return status;
}
EXPORT_SYMBOL_GPL(spi_register_controller);

static void devm_spi_unregister(struct device *dev, void *res)
{
	spi_unregister_controller(*(struct spi_controller **)res);
}

/**
 * devm_spi_register_controller - register managed SPI master or slave
 *	controller
 * @dev:    device managing SPI controller
 * @ctlr: initialized controller, originally from spi_alloc_master() or
 *	spi_alloc_slave()
 * Context: can sleep
 *
 * Register a SPI device as with spi_register_controller() which will
 * automatically be unregistered and freed.
 *
 * Return: zero on success, else a negative error code.
 */
int devm_spi_register_controller(struct device *dev,
				 struct spi_controller *ctlr)
{
	struct spi_controller **ptr;
	int ret;

	ptr = devres_alloc(devm_spi_unregister, sizeof(*ptr), GFP_KERNEL);
	if (!ptr)
		return -ENOMEM;

	ret = spi_register_controller(ctlr);
	if (!ret) {
		*ptr = ctlr;
		devres_add(dev, ptr);
	} else {
		devres_free(ptr);
	}

	return ret;
}
EXPORT_SYMBOL_GPL(devm_spi_register_controller);

static int __unregister(struct device *dev, void *null)
{
	spi_unregister_device(to_spi_device(dev));
	return 0;
}

/**
 * spi_unregister_controller - unregister SPI master or slave controller
 * @ctlr: the controller being unregistered
 * Context: can sleep
 *
 * This call is used only by SPI controller drivers, which are the
 * only ones directly touching chip registers.
 *
 * This must be called from context that can sleep.
 *
 * Note that this function also drops a reference to the controller.
 */
void spi_unregister_controller(struct spi_controller *ctlr)
{
	struct spi_controller *found;
	int id = ctlr->bus_num;

	/* Prevent addition of new devices, unregister existing ones */
	if (IS_ENABLED(CONFIG_SPI_DYNAMIC))
		mutex_lock(&ctlr->add_lock);

	device_for_each_child(&ctlr->dev, NULL, __unregister);

	/* First make sure that this controller was ever added */
	mutex_lock(&board_lock);
	found = idr_find(&spi_master_idr, id);
	mutex_unlock(&board_lock);
	if (ctlr->queued) {
		if (spi_destroy_queue(ctlr))
			dev_err(&ctlr->dev, "queue remove failed\n");
	}
	mutex_lock(&board_lock);
	list_del(&ctlr->list);
	mutex_unlock(&board_lock);

	device_del(&ctlr->dev);

<<<<<<< HEAD
	/* free bus id */
=======
	/* Free bus id */
>>>>>>> eb3cdb58
	mutex_lock(&board_lock);
	if (found == ctlr)
		idr_remove(&spi_master_idr, id);
	mutex_unlock(&board_lock);

	if (IS_ENABLED(CONFIG_SPI_DYNAMIC))
		mutex_unlock(&ctlr->add_lock);

	/* Release the last reference on the controller if its driver
	 * has not yet been converted to devm_spi_alloc_master/slave().
	 */
	if (!ctlr->devm_allocated)
		put_device(&ctlr->dev);
}
EXPORT_SYMBOL_GPL(spi_unregister_controller);

int spi_controller_suspend(struct spi_controller *ctlr)
{
	int ret;

	/* Basically no-ops for non-queued controllers */
	if (!ctlr->queued)
		return 0;

	ret = spi_stop_queue(ctlr);
	if (ret)
		dev_err(&ctlr->dev, "queue stop failed\n");

	return ret;
}
EXPORT_SYMBOL_GPL(spi_controller_suspend);

int spi_controller_resume(struct spi_controller *ctlr)
{
	int ret;

	if (!ctlr->queued)
		return 0;

	ret = spi_start_queue(ctlr);
	if (ret)
		dev_err(&ctlr->dev, "queue restart failed\n");

	return ret;
}
EXPORT_SYMBOL_GPL(spi_controller_resume);

/*-------------------------------------------------------------------------*/

/* Core methods for spi_message alterations */

static void __spi_replace_transfers_release(struct spi_controller *ctlr,
					    struct spi_message *msg,
					    void *res)
{
	struct spi_replaced_transfers *rxfer = res;
	size_t i;

	/* Call extra callback if requested */
	if (rxfer->release)
		rxfer->release(ctlr, msg, res);

	/* Insert replaced transfers back into the message */
	list_splice(&rxfer->replaced_transfers, rxfer->replaced_after);

	/* Remove the formerly inserted entries */
	for (i = 0; i < rxfer->inserted; i++)
		list_del(&rxfer->inserted_transfers[i].transfer_list);
}

/**
 * spi_replace_transfers - replace transfers with several transfers
 *                         and register change with spi_message.resources
 * @msg:           the spi_message we work upon
 * @xfer_first:    the first spi_transfer we want to replace
 * @remove:        number of transfers to remove
 * @insert:        the number of transfers we want to insert instead
 * @release:       extra release code necessary in some circumstances
 * @extradatasize: extra data to allocate (with alignment guarantees
 *                 of struct @spi_transfer)
 * @gfp:           gfp flags
 *
 * Returns: pointer to @spi_replaced_transfers,
 *          PTR_ERR(...) in case of errors.
 */
static struct spi_replaced_transfers *spi_replace_transfers(
	struct spi_message *msg,
	struct spi_transfer *xfer_first,
	size_t remove,
	size_t insert,
	spi_replaced_release_t release,
	size_t extradatasize,
	gfp_t gfp)
{
	struct spi_replaced_transfers *rxfer;
	struct spi_transfer *xfer;
	size_t i;

	/* Allocate the structure using spi_res */
	rxfer = spi_res_alloc(msg->spi, __spi_replace_transfers_release,
			      struct_size(rxfer, inserted_transfers, insert)
			      + extradatasize,
			      gfp);
	if (!rxfer)
		return ERR_PTR(-ENOMEM);

	/* The release code to invoke before running the generic release */
	rxfer->release = release;

	/* Assign extradata */
	if (extradatasize)
		rxfer->extradata =
			&rxfer->inserted_transfers[insert];

	/* Init the replaced_transfers list */
	INIT_LIST_HEAD(&rxfer->replaced_transfers);

	/*
	 * Assign the list_entry after which we should reinsert
	 * the @replaced_transfers - it may be spi_message.messages!
	 */
	rxfer->replaced_after = xfer_first->transfer_list.prev;

	/* Remove the requested number of transfers */
	for (i = 0; i < remove; i++) {
		/*
		 * If the entry after replaced_after it is msg->transfers
		 * then we have been requested to remove more transfers
		 * than are in the list.
		 */
		if (rxfer->replaced_after->next == &msg->transfers) {
			dev_err(&msg->spi->dev,
				"requested to remove more spi_transfers than are available\n");
			/* Insert replaced transfers back into the message */
			list_splice(&rxfer->replaced_transfers,
				    rxfer->replaced_after);

			/* Free the spi_replace_transfer structure... */
			spi_res_free(rxfer);

			/* ...and return with an error */
			return ERR_PTR(-EINVAL);
		}

		/*
		 * Remove the entry after replaced_after from list of
		 * transfers and add it to list of replaced_transfers.
		 */
		list_move_tail(rxfer->replaced_after->next,
			       &rxfer->replaced_transfers);
	}

	/*
	 * Create copy of the given xfer with identical settings
	 * based on the first transfer to get removed.
	 */
	for (i = 0; i < insert; i++) {
		/* We need to run in reverse order */
		xfer = &rxfer->inserted_transfers[insert - 1 - i];

		/* Copy all spi_transfer data */
		memcpy(xfer, xfer_first, sizeof(*xfer));

		/* Add to list */
		list_add(&xfer->transfer_list, rxfer->replaced_after);

		/* Clear cs_change and delay for all but the last */
		if (i) {
			xfer->cs_change = false;
			xfer->delay.value = 0;
		}
	}

	/* Set up inserted... */
	rxfer->inserted = insert;

	/* ...and register it with spi_res/spi_message */
	spi_res_add(msg, rxfer);

	return rxfer;
}

static int __spi_split_transfer_maxsize(struct spi_controller *ctlr,
					struct spi_message *msg,
					struct spi_transfer **xferp,
					size_t maxsize,
					gfp_t gfp)
{
	struct spi_transfer *xfer = *xferp, *xfers;
	struct spi_replaced_transfers *srt;
	size_t offset;
	size_t count, i;

	/* Calculate how many we have to replace */
	count = DIV_ROUND_UP(xfer->len, maxsize);

	/* Create replacement */
	srt = spi_replace_transfers(msg, xfer, 1, count, NULL, 0, gfp);
	if (IS_ERR(srt))
		return PTR_ERR(srt);
	xfers = srt->inserted_transfers;

	/*
	 * Now handle each of those newly inserted spi_transfers.
	 * Note that the replacements spi_transfers all are preset
	 * to the same values as *xferp, so tx_buf, rx_buf and len
	 * are all identical (as well as most others)
	 * so we just have to fix up len and the pointers.
	 *
	 * This also includes support for the depreciated
	 * spi_message.is_dma_mapped interface.
	 */

	/*
	 * The first transfer just needs the length modified, so we
	 * run it outside the loop.
	 */
	xfers[0].len = min_t(size_t, maxsize, xfer[0].len);

	/* All the others need rx_buf/tx_buf also set */
	for (i = 1, offset = maxsize; i < count; offset += maxsize, i++) {
		/* Update rx_buf, tx_buf and dma */
		if (xfers[i].rx_buf)
			xfers[i].rx_buf += offset;
		if (xfers[i].rx_dma)
			xfers[i].rx_dma += offset;
		if (xfers[i].tx_buf)
			xfers[i].tx_buf += offset;
		if (xfers[i].tx_dma)
			xfers[i].tx_dma += offset;

		/* Update length */
		xfers[i].len = min(maxsize, xfers[i].len - offset);
	}

	/*
	 * We set up xferp to the last entry we have inserted,
	 * so that we skip those already split transfers.
	 */
	*xferp = &xfers[count - 1];

	/* Increment statistics counters */
	SPI_STATISTICS_INCREMENT_FIELD(ctlr->pcpu_statistics,
				       transfers_split_maxsize);
	SPI_STATISTICS_INCREMENT_FIELD(msg->spi->pcpu_statistics,
				       transfers_split_maxsize);

	return 0;
}

/**
 * spi_split_transfers_maxsize - split spi transfers into multiple transfers
 *                               when an individual transfer exceeds a
 *                               certain size
 * @ctlr:    the @spi_controller for this transfer
 * @msg:   the @spi_message to transform
 * @maxsize:  the maximum when to apply this
 * @gfp: GFP allocation flags
 *
 * Return: status of transformation
 */
int spi_split_transfers_maxsize(struct spi_controller *ctlr,
				struct spi_message *msg,
				size_t maxsize,
				gfp_t gfp)
{
	struct spi_transfer *xfer;
	int ret;

	/*
	 * Iterate over the transfer_list,
	 * but note that xfer is advanced to the last transfer inserted
	 * to avoid checking sizes again unnecessarily (also xfer does
	 * potentially belong to a different list by the time the
	 * replacement has happened).
	 */
	list_for_each_entry(xfer, &msg->transfers, transfer_list) {
		if (xfer->len > maxsize) {
			ret = __spi_split_transfer_maxsize(ctlr, msg, &xfer,
							   maxsize, gfp);
			if (ret)
				return ret;
		}
	}

	return 0;
}
EXPORT_SYMBOL_GPL(spi_split_transfers_maxsize);


/**
 * spi_split_transfers_maxwords - split spi transfers into multiple transfers
 *                                when an individual transfer exceeds a
 *                                certain number of SPI words
 * @ctlr:     the @spi_controller for this transfer
 * @msg:      the @spi_message to transform
 * @maxwords: the number of words to limit each transfer to
 * @gfp:      GFP allocation flags
 *
 * Return: status of transformation
 */
int spi_split_transfers_maxwords(struct spi_controller *ctlr,
				 struct spi_message *msg,
				 size_t maxwords,
				 gfp_t gfp)
{
	struct spi_transfer *xfer;

	/*
	 * Iterate over the transfer_list,
	 * but note that xfer is advanced to the last transfer inserted
	 * to avoid checking sizes again unnecessarily (also xfer does
	 * potentially belong to a different list by the time the
	 * replacement has happened).
	 */
	list_for_each_entry(xfer, &msg->transfers, transfer_list) {
		size_t maxsize;
		int ret;

		if (xfer->bits_per_word <= 8)
			maxsize = maxwords;
		else if (xfer->bits_per_word <= 16)
			maxsize = 2 * maxwords;
		else
			maxsize = 4 * maxwords;

		if (xfer->len > maxsize) {
			ret = __spi_split_transfer_maxsize(ctlr, msg, &xfer,
							   maxsize, gfp);
			if (ret)
				return ret;
		}
	}

	return 0;
}
EXPORT_SYMBOL_GPL(spi_split_transfers_maxwords);

/*-------------------------------------------------------------------------*/

/* Core methods for SPI controller protocol drivers.  Some of the
 * other core methods are currently defined as inline functions.
 */

static int __spi_validate_bits_per_word(struct spi_controller *ctlr,
					u8 bits_per_word)
{
	if (ctlr->bits_per_word_mask) {
		/* Only 32 bits fit in the mask */
		if (bits_per_word > 32)
			return -EINVAL;
		if (!(ctlr->bits_per_word_mask & SPI_BPW_MASK(bits_per_word)))
			return -EINVAL;
	}

	return 0;
}

/**
 * spi_set_cs_timing - configure CS setup, hold, and inactive delays
 * @spi: the device that requires specific CS timing configuration
 *
 * Return: zero on success, else a negative error code.
 */
static int spi_set_cs_timing(struct spi_device *spi)
{
	struct device *parent = spi->controller->dev.parent;
	int status = 0;

	if (spi->controller->set_cs_timing && !spi_get_csgpiod(spi, 0)) {
		if (spi->controller->auto_runtime_pm) {
			status = pm_runtime_get_sync(parent);
			if (status < 0) {
				pm_runtime_put_noidle(parent);
				dev_err(&spi->controller->dev, "Failed to power device: %d\n",
					status);
				return status;
			}

			status = spi->controller->set_cs_timing(spi);
			pm_runtime_mark_last_busy(parent);
			pm_runtime_put_autosuspend(parent);
		} else {
			status = spi->controller->set_cs_timing(spi);
		}
	}
	return status;
}

/**
 * spi_setup - setup SPI mode and clock rate
 * @spi: the device whose settings are being modified
 * Context: can sleep, and no requests are queued to the device
 *
 * SPI protocol drivers may need to update the transfer mode if the
 * device doesn't work with its default.  They may likewise need
 * to update clock rates or word sizes from initial values.  This function
 * changes those settings, and must be called from a context that can sleep.
 * Except for SPI_CS_HIGH, which takes effect immediately, the changes take
 * effect the next time the device is selected and data is transferred to
 * or from it.  When this function returns, the spi device is deselected.
 *
 * Note that this call will fail if the protocol driver specifies an option
 * that the underlying controller or its driver does not support.  For
 * example, not all hardware supports wire transfers using nine bit words,
 * LSB-first wire encoding, or active-high chipselects.
 *
 * Return: zero on success, else a negative error code.
 */
int spi_setup(struct spi_device *spi)
{
	unsigned	bad_bits, ugly_bits;
	int		status = 0;

	/*
	 * Check mode to prevent that any two of DUAL, QUAD and NO_MOSI/MISO
	 * are set at the same time.
	 */
	if ((hweight_long(spi->mode &
		(SPI_TX_DUAL | SPI_TX_QUAD | SPI_NO_TX)) > 1) ||
	    (hweight_long(spi->mode &
		(SPI_RX_DUAL | SPI_RX_QUAD | SPI_NO_RX)) > 1)) {
		dev_err(&spi->dev,
		"setup: can not select any two of dual, quad and no-rx/tx at the same time\n");
		return -EINVAL;
	}
	/* If it is SPI_3WIRE mode, DUAL and QUAD should be forbidden */
	if ((spi->mode & SPI_3WIRE) && (spi->mode &
		(SPI_TX_DUAL | SPI_TX_QUAD | SPI_TX_OCTAL |
		 SPI_RX_DUAL | SPI_RX_QUAD | SPI_RX_OCTAL)))
		return -EINVAL;
	/*
	 * Help drivers fail *cleanly* when they need options
	 * that aren't supported with their current controller.
	 * SPI_CS_WORD has a fallback software implementation,
	 * so it is ignored here.
	 */
	bad_bits = spi->mode & ~(spi->controller->mode_bits | SPI_CS_WORD |
				 SPI_NO_TX | SPI_NO_RX);
	ugly_bits = bad_bits &
		    (SPI_TX_DUAL | SPI_TX_QUAD | SPI_TX_OCTAL |
		     SPI_RX_DUAL | SPI_RX_QUAD | SPI_RX_OCTAL);
	if (ugly_bits) {
		dev_warn(&spi->dev,
			 "setup: ignoring unsupported mode bits %x\n",
			 ugly_bits);
		spi->mode &= ~ugly_bits;
		bad_bits &= ~ugly_bits;
	}
	if (bad_bits) {
		dev_err(&spi->dev, "setup: unsupported mode bits %x\n",
			bad_bits);
		return -EINVAL;
	}

	if (!spi->bits_per_word) {
		spi->bits_per_word = 8;
	} else {
		/*
		 * Some controllers may not support the default 8 bits-per-word
		 * so only perform the check when this is explicitly provided.
		 */
		status = __spi_validate_bits_per_word(spi->controller,
						      spi->bits_per_word);
		if (status)
			return status;
	}

	if (spi->controller->max_speed_hz &&
	    (!spi->max_speed_hz ||
	     spi->max_speed_hz > spi->controller->max_speed_hz))
		spi->max_speed_hz = spi->controller->max_speed_hz;

	mutex_lock(&spi->controller->io_mutex);

	if (spi->controller->setup) {
		status = spi->controller->setup(spi);
		if (status) {
			mutex_unlock(&spi->controller->io_mutex);
			dev_err(&spi->controller->dev, "Failed to setup device: %d\n",
				status);
			return status;
		}
	}

	status = spi_set_cs_timing(spi);
	if (status) {
		mutex_unlock(&spi->controller->io_mutex);
		return status;
	}

	if (spi->controller->auto_runtime_pm && spi->controller->set_cs) {
		status = pm_runtime_resume_and_get(spi->controller->dev.parent);
		if (status < 0) {
			mutex_unlock(&spi->controller->io_mutex);
			dev_err(&spi->controller->dev, "Failed to power device: %d\n",
				status);
			return status;
		}

		/*
		 * We do not want to return positive value from pm_runtime_get,
		 * there are many instances of devices calling spi_setup() and
		 * checking for a non-zero return value instead of a negative
		 * return value.
		 */
		status = 0;

		spi_set_cs(spi, false, true);
		pm_runtime_mark_last_busy(spi->controller->dev.parent);
		pm_runtime_put_autosuspend(spi->controller->dev.parent);
	} else {
		spi_set_cs(spi, false, true);
	}

	mutex_unlock(&spi->controller->io_mutex);

	if (spi->rt && !spi->controller->rt) {
		spi->controller->rt = true;
		spi_set_thread_rt(spi->controller);
	}

	trace_spi_setup(spi, status);

	dev_dbg(&spi->dev, "setup mode %lu, %s%s%s%s%u bits/w, %u Hz max --> %d\n",
			spi->mode & SPI_MODE_X_MASK,
			(spi->mode & SPI_CS_HIGH) ? "cs_high, " : "",
			(spi->mode & SPI_LSB_FIRST) ? "lsb, " : "",
			(spi->mode & SPI_3WIRE) ? "3wire, " : "",
			(spi->mode & SPI_LOOP) ? "loopback, " : "",
			spi->bits_per_word, spi->max_speed_hz,
			status);

	return status;
}
EXPORT_SYMBOL_GPL(spi_setup);

static int _spi_xfer_word_delay_update(struct spi_transfer *xfer,
				       struct spi_device *spi)
{
	int delay1, delay2;

	delay1 = spi_delay_to_ns(&xfer->word_delay, xfer);
	if (delay1 < 0)
		return delay1;

	delay2 = spi_delay_to_ns(&spi->word_delay, xfer);
	if (delay2 < 0)
		return delay2;

	if (delay1 < delay2)
		memcpy(&xfer->word_delay, &spi->word_delay,
		       sizeof(xfer->word_delay));

	return 0;
}

static int __spi_validate(struct spi_device *spi, struct spi_message *message)
{
	struct spi_controller *ctlr = spi->controller;
	struct spi_transfer *xfer;
	int w_size;

	if (list_empty(&message->transfers))
		return -EINVAL;

	/*
	 * If an SPI controller does not support toggling the CS line on each
	 * transfer (indicated by the SPI_CS_WORD flag) or we are using a GPIO
	 * for the CS line, we can emulate the CS-per-word hardware function by
	 * splitting transfers into one-word transfers and ensuring that
	 * cs_change is set for each transfer.
	 */
	if ((spi->mode & SPI_CS_WORD) && (!(ctlr->mode_bits & SPI_CS_WORD) ||
					  spi_get_csgpiod(spi, 0))) {
		size_t maxsize;
		int ret;

		maxsize = (spi->bits_per_word + 7) / 8;

		/* spi_split_transfers_maxsize() requires message->spi */
		message->spi = spi;

		ret = spi_split_transfers_maxsize(ctlr, message, maxsize,
						  GFP_KERNEL);
		if (ret)
			return ret;

		list_for_each_entry(xfer, &message->transfers, transfer_list) {
			/* Don't change cs_change on the last entry in the list */
			if (list_is_last(&xfer->transfer_list, &message->transfers))
				break;
			xfer->cs_change = 1;
		}
	}

	/*
	 * Half-duplex links include original MicroWire, and ones with
	 * only one data pin like SPI_3WIRE (switches direction) or where
	 * either MOSI or MISO is missing.  They can also be caused by
	 * software limitations.
	 */
	if ((ctlr->flags & SPI_CONTROLLER_HALF_DUPLEX) ||
	    (spi->mode & SPI_3WIRE)) {
		unsigned flags = ctlr->flags;

		list_for_each_entry(xfer, &message->transfers, transfer_list) {
			if (xfer->rx_buf && xfer->tx_buf)
				return -EINVAL;
			if ((flags & SPI_CONTROLLER_NO_TX) && xfer->tx_buf)
				return -EINVAL;
			if ((flags & SPI_CONTROLLER_NO_RX) && xfer->rx_buf)
				return -EINVAL;
		}
	}

	/*
	 * Set transfer bits_per_word and max speed as spi device default if
	 * it is not set for this transfer.
	 * Set transfer tx_nbits and rx_nbits as single transfer default
	 * (SPI_NBITS_SINGLE) if it is not set for this transfer.
	 * Ensure transfer word_delay is at least as long as that required by
	 * device itself.
	 */
	message->frame_length = 0;
	list_for_each_entry(xfer, &message->transfers, transfer_list) {
		xfer->effective_speed_hz = 0;
		message->frame_length += xfer->len;
		if (!xfer->bits_per_word)
			xfer->bits_per_word = spi->bits_per_word;

		if (!xfer->speed_hz)
			xfer->speed_hz = spi->max_speed_hz;

		if (ctlr->max_speed_hz && xfer->speed_hz > ctlr->max_speed_hz)
			xfer->speed_hz = ctlr->max_speed_hz;

		if (__spi_validate_bits_per_word(ctlr, xfer->bits_per_word))
			return -EINVAL;

		/*
		 * SPI transfer length should be multiple of SPI word size
		 * where SPI word size should be power-of-two multiple.
		 */
		if (xfer->bits_per_word <= 8)
			w_size = 1;
		else if (xfer->bits_per_word <= 16)
			w_size = 2;
		else
			w_size = 4;

		/* No partial transfers accepted */
		if (xfer->len % w_size)
			return -EINVAL;

		if (xfer->speed_hz && ctlr->min_speed_hz &&
		    xfer->speed_hz < ctlr->min_speed_hz)
			return -EINVAL;

		if (xfer->tx_buf && !xfer->tx_nbits)
			xfer->tx_nbits = SPI_NBITS_SINGLE;
		if (xfer->rx_buf && !xfer->rx_nbits)
			xfer->rx_nbits = SPI_NBITS_SINGLE;
		/*
		 * Check transfer tx/rx_nbits:
		 * 1. check the value matches one of single, dual and quad
		 * 2. check tx/rx_nbits match the mode in spi_device
		 */
		if (xfer->tx_buf) {
			if (spi->mode & SPI_NO_TX)
				return -EINVAL;
			if (xfer->tx_nbits != SPI_NBITS_SINGLE &&
				xfer->tx_nbits != SPI_NBITS_DUAL &&
				xfer->tx_nbits != SPI_NBITS_QUAD)
				return -EINVAL;
			if ((xfer->tx_nbits == SPI_NBITS_DUAL) &&
				!(spi->mode & (SPI_TX_DUAL | SPI_TX_QUAD)))
				return -EINVAL;
			if ((xfer->tx_nbits == SPI_NBITS_QUAD) &&
				!(spi->mode & SPI_TX_QUAD))
				return -EINVAL;
		}
		/* Check transfer rx_nbits */
		if (xfer->rx_buf) {
			if (spi->mode & SPI_NO_RX)
				return -EINVAL;
			if (xfer->rx_nbits != SPI_NBITS_SINGLE &&
				xfer->rx_nbits != SPI_NBITS_DUAL &&
				xfer->rx_nbits != SPI_NBITS_QUAD)
				return -EINVAL;
			if ((xfer->rx_nbits == SPI_NBITS_DUAL) &&
				!(spi->mode & (SPI_RX_DUAL | SPI_RX_QUAD)))
				return -EINVAL;
			if ((xfer->rx_nbits == SPI_NBITS_QUAD) &&
				!(spi->mode & SPI_RX_QUAD))
				return -EINVAL;
		}

		if (_spi_xfer_word_delay_update(xfer, spi))
			return -EINVAL;
	}

	message->status = -EINPROGRESS;

	return 0;
}

static int __spi_async(struct spi_device *spi, struct spi_message *message)
{
	struct spi_controller *ctlr = spi->controller;
	struct spi_transfer *xfer;

	/*
	 * Some controllers do not support doing regular SPI transfers. Return
	 * ENOTSUPP when this is the case.
	 */
	if (!ctlr->transfer)
		return -ENOTSUPP;

	message->spi = spi;

	SPI_STATISTICS_INCREMENT_FIELD(ctlr->pcpu_statistics, spi_async);
	SPI_STATISTICS_INCREMENT_FIELD(spi->pcpu_statistics, spi_async);

	trace_spi_message_submit(message);

	if (!ctlr->ptp_sts_supported) {
		list_for_each_entry(xfer, &message->transfers, transfer_list) {
			xfer->ptp_sts_word_pre = 0;
			ptp_read_system_prets(xfer->ptp_sts);
		}
	}

	return ctlr->transfer(spi, message);
}

/**
 * spi_async - asynchronous SPI transfer
 * @spi: device with which data will be exchanged
 * @message: describes the data transfers, including completion callback
 * Context: any (irqs may be blocked, etc)
 *
 * This call may be used in_irq and other contexts which can't sleep,
 * as well as from task contexts which can sleep.
 *
 * The completion callback is invoked in a context which can't sleep.
 * Before that invocation, the value of message->status is undefined.
 * When the callback is issued, message->status holds either zero (to
 * indicate complete success) or a negative error code.  After that
 * callback returns, the driver which issued the transfer request may
 * deallocate the associated memory; it's no longer in use by any SPI
 * core or controller driver code.
 *
 * Note that although all messages to a spi_device are handled in
 * FIFO order, messages may go to different devices in other orders.
 * Some device might be higher priority, or have various "hard" access
 * time requirements, for example.
 *
 * On detection of any fault during the transfer, processing of
 * the entire message is aborted, and the device is deselected.
 * Until returning from the associated message completion callback,
 * no other spi_message queued to that device will be processed.
 * (This rule applies equally to all the synchronous transfer calls,
 * which are wrappers around this core asynchronous primitive.)
 *
 * Return: zero on success, else a negative error code.
 */
int spi_async(struct spi_device *spi, struct spi_message *message)
{
	struct spi_controller *ctlr = spi->controller;
	int ret;
	unsigned long flags;

	ret = __spi_validate(spi, message);
	if (ret != 0)
		return ret;

	spin_lock_irqsave(&ctlr->bus_lock_spinlock, flags);

	if (ctlr->bus_lock_flag)
		ret = -EBUSY;
	else
		ret = __spi_async(spi, message);

	spin_unlock_irqrestore(&ctlr->bus_lock_spinlock, flags);

	return ret;
}
EXPORT_SYMBOL_GPL(spi_async);

/**
 * spi_async_locked - version of spi_async with exclusive bus usage
 * @spi: device with which data will be exchanged
 * @message: describes the data transfers, including completion callback
 * Context: any (irqs may be blocked, etc)
 *
 * This call may be used in_irq and other contexts which can't sleep,
 * as well as from task contexts which can sleep.
 *
 * The completion callback is invoked in a context which can't sleep.
 * Before that invocation, the value of message->status is undefined.
 * When the callback is issued, message->status holds either zero (to
 * indicate complete success) or a negative error code.  After that
 * callback returns, the driver which issued the transfer request may
 * deallocate the associated memory; it's no longer in use by any SPI
 * core or controller driver code.
 *
 * Note that although all messages to a spi_device are handled in
 * FIFO order, messages may go to different devices in other orders.
 * Some device might be higher priority, or have various "hard" access
 * time requirements, for example.
 *
 * On detection of any fault during the transfer, processing of
 * the entire message is aborted, and the device is deselected.
 * Until returning from the associated message completion callback,
 * no other spi_message queued to that device will be processed.
 * (This rule applies equally to all the synchronous transfer calls,
 * which are wrappers around this core asynchronous primitive.)
 *
 * Return: zero on success, else a negative error code.
 */
static int spi_async_locked(struct spi_device *spi, struct spi_message *message)
{
	struct spi_controller *ctlr = spi->controller;
	int ret;
	unsigned long flags;

	ret = __spi_validate(spi, message);
	if (ret != 0)
		return ret;

	spin_lock_irqsave(&ctlr->bus_lock_spinlock, flags);

	ret = __spi_async(spi, message);

	spin_unlock_irqrestore(&ctlr->bus_lock_spinlock, flags);

	return ret;

}

static void __spi_transfer_message_noqueue(struct spi_controller *ctlr, struct spi_message *msg)
{
	bool was_busy;
	int ret;

	mutex_lock(&ctlr->io_mutex);

	was_busy = ctlr->busy;

	ctlr->cur_msg = msg;
	ret = __spi_pump_transfer_message(ctlr, msg, was_busy);
	if (ret)
		goto out;

	ctlr->cur_msg = NULL;
	ctlr->fallback = false;

	if (!was_busy) {
		kfree(ctlr->dummy_rx);
		ctlr->dummy_rx = NULL;
		kfree(ctlr->dummy_tx);
		ctlr->dummy_tx = NULL;
		if (ctlr->unprepare_transfer_hardware &&
		    ctlr->unprepare_transfer_hardware(ctlr))
			dev_err(&ctlr->dev,
				"failed to unprepare transfer hardware\n");
		spi_idle_runtime_pm(ctlr);
	}

out:
	mutex_unlock(&ctlr->io_mutex);
}

/*-------------------------------------------------------------------------*/

/*
 * Utility methods for SPI protocol drivers, layered on
 * top of the core.  Some other utility methods are defined as
 * inline functions.
 */

static void spi_complete(void *arg)
{
	complete(arg);
}

static int __spi_sync(struct spi_device *spi, struct spi_message *message)
{
	DECLARE_COMPLETION_ONSTACK(done);
	int status;
	struct spi_controller *ctlr = spi->controller;

	status = __spi_validate(spi, message);
	if (status != 0)
		return status;

	message->spi = spi;

	SPI_STATISTICS_INCREMENT_FIELD(ctlr->pcpu_statistics, spi_sync);
	SPI_STATISTICS_INCREMENT_FIELD(spi->pcpu_statistics, spi_sync);

	/*
	 * Checking queue_empty here only guarantees async/sync message
	 * ordering when coming from the same context. It does not need to
	 * guard against reentrancy from a different context. The io_mutex
	 * will catch those cases.
	 */
	if (READ_ONCE(ctlr->queue_empty) && !ctlr->must_async) {
		message->actual_length = 0;
		message->status = -EINPROGRESS;

		trace_spi_message_submit(message);

		SPI_STATISTICS_INCREMENT_FIELD(ctlr->pcpu_statistics, spi_sync_immediate);
		SPI_STATISTICS_INCREMENT_FIELD(spi->pcpu_statistics, spi_sync_immediate);

		__spi_transfer_message_noqueue(ctlr, message);

		return message->status;
	}

	/*
	 * There are messages in the async queue that could have originated
	 * from the same context, so we need to preserve ordering.
	 * Therefor we send the message to the async queue and wait until they
	 * are completed.
	 */
	message->complete = spi_complete;
	message->context = &done;
	status = spi_async_locked(spi, message);
	if (status == 0) {
		wait_for_completion(&done);
		status = message->status;
	}
	message->context = NULL;

	return status;
}

/**
 * spi_sync - blocking/synchronous SPI data transfers
 * @spi: device with which data will be exchanged
 * @message: describes the data transfers
 * Context: can sleep
 *
 * This call may only be used from a context that may sleep.  The sleep
 * is non-interruptible, and has no timeout.  Low-overhead controller
 * drivers may DMA directly into and out of the message buffers.
 *
 * Note that the SPI device's chip select is active during the message,
 * and then is normally disabled between messages.  Drivers for some
 * frequently-used devices may want to minimize costs of selecting a chip,
 * by leaving it selected in anticipation that the next message will go
 * to the same chip.  (That may increase power usage.)
 *
 * Also, the caller is guaranteeing that the memory associated with the
 * message will not be freed before this call returns.
 *
 * Return: zero on success, else a negative error code.
 */
int spi_sync(struct spi_device *spi, struct spi_message *message)
{
	int ret;

	mutex_lock(&spi->controller->bus_lock_mutex);
	ret = __spi_sync(spi, message);
	mutex_unlock(&spi->controller->bus_lock_mutex);

	return ret;
}
EXPORT_SYMBOL_GPL(spi_sync);

/**
 * spi_sync_locked - version of spi_sync with exclusive bus usage
 * @spi: device with which data will be exchanged
 * @message: describes the data transfers
 * Context: can sleep
 *
 * This call may only be used from a context that may sleep.  The sleep
 * is non-interruptible, and has no timeout.  Low-overhead controller
 * drivers may DMA directly into and out of the message buffers.
 *
 * This call should be used by drivers that require exclusive access to the
 * SPI bus. It has to be preceded by a spi_bus_lock call. The SPI bus must
 * be released by a spi_bus_unlock call when the exclusive access is over.
 *
 * Return: zero on success, else a negative error code.
 */
int spi_sync_locked(struct spi_device *spi, struct spi_message *message)
{
	return __spi_sync(spi, message);
}
EXPORT_SYMBOL_GPL(spi_sync_locked);

/**
 * spi_bus_lock - obtain a lock for exclusive SPI bus usage
 * @ctlr: SPI bus master that should be locked for exclusive bus access
 * Context: can sleep
 *
 * This call may only be used from a context that may sleep.  The sleep
 * is non-interruptible, and has no timeout.
 *
 * This call should be used by drivers that require exclusive access to the
 * SPI bus. The SPI bus must be released by a spi_bus_unlock call when the
 * exclusive access is over. Data transfer must be done by spi_sync_locked
 * and spi_async_locked calls when the SPI bus lock is held.
 *
 * Return: always zero.
 */
int spi_bus_lock(struct spi_controller *ctlr)
{
	unsigned long flags;

	mutex_lock(&ctlr->bus_lock_mutex);

	spin_lock_irqsave(&ctlr->bus_lock_spinlock, flags);
	ctlr->bus_lock_flag = 1;
	spin_unlock_irqrestore(&ctlr->bus_lock_spinlock, flags);

	/* Mutex remains locked until spi_bus_unlock() is called */

	return 0;
}
EXPORT_SYMBOL_GPL(spi_bus_lock);

/**
 * spi_bus_unlock - release the lock for exclusive SPI bus usage
 * @ctlr: SPI bus master that was locked for exclusive bus access
 * Context: can sleep
 *
 * This call may only be used from a context that may sleep.  The sleep
 * is non-interruptible, and has no timeout.
 *
 * This call releases an SPI bus lock previously obtained by an spi_bus_lock
 * call.
 *
 * Return: always zero.
 */
int spi_bus_unlock(struct spi_controller *ctlr)
{
	ctlr->bus_lock_flag = 0;

	mutex_unlock(&ctlr->bus_lock_mutex);

	return 0;
}
EXPORT_SYMBOL_GPL(spi_bus_unlock);

/* Portable code must never pass more than 32 bytes */
#define	SPI_BUFSIZ	max(32, SMP_CACHE_BYTES)

static u8	*buf;

/**
 * spi_write_then_read - SPI synchronous write followed by read
 * @spi: device with which data will be exchanged
 * @txbuf: data to be written (need not be dma-safe)
 * @n_tx: size of txbuf, in bytes
 * @rxbuf: buffer into which data will be read (need not be dma-safe)
 * @n_rx: size of rxbuf, in bytes
 * Context: can sleep
 *
 * This performs a half duplex MicroWire style transaction with the
 * device, sending txbuf and then reading rxbuf.  The return value
 * is zero for success, else a negative errno status code.
 * This call may only be used from a context that may sleep.
 *
 * Parameters to this routine are always copied using a small buffer.
 * Performance-sensitive or bulk transfer code should instead use
 * spi_{async,sync}() calls with dma-safe buffers.
 *
 * Return: zero on success, else a negative error code.
 */
int spi_write_then_read(struct spi_device *spi,
		const void *txbuf, unsigned n_tx,
		void *rxbuf, unsigned n_rx)
{
	static DEFINE_MUTEX(lock);

	int			status;
	struct spi_message	message;
	struct spi_transfer	x[2];
	u8			*local_buf;

	/*
	 * Use preallocated DMA-safe buffer if we can. We can't avoid
	 * copying here, (as a pure convenience thing), but we can
	 * keep heap costs out of the hot path unless someone else is
	 * using the pre-allocated buffer or the transfer is too large.
	 */
	if ((n_tx + n_rx) > SPI_BUFSIZ || !mutex_trylock(&lock)) {
		local_buf = kmalloc(max((unsigned)SPI_BUFSIZ, n_tx + n_rx),
				    GFP_KERNEL | GFP_DMA);
		if (!local_buf)
			return -ENOMEM;
	} else {
		local_buf = buf;
	}

	spi_message_init(&message);
	memset(x, 0, sizeof(x));
	if (n_tx) {
		x[0].len = n_tx;
		spi_message_add_tail(&x[0], &message);
	}
	if (n_rx) {
		x[1].len = n_rx;
		spi_message_add_tail(&x[1], &message);
	}

	memcpy(local_buf, txbuf, n_tx);
	x[0].tx_buf = local_buf;
	x[1].rx_buf = local_buf + n_tx;

	/* Do the i/o */
	status = spi_sync(spi, &message);
	if (status == 0)
		memcpy(rxbuf, x[1].rx_buf, n_rx);

	if (x[0].tx_buf == buf)
		mutex_unlock(&lock);
	else
		kfree(local_buf);

	return status;
}
EXPORT_SYMBOL_GPL(spi_write_then_read);

/*-------------------------------------------------------------------------*/

#if IS_ENABLED(CONFIG_OF_DYNAMIC)
/* Must call put_device() when done with returned spi_device device */
static struct spi_device *of_find_spi_device_by_node(struct device_node *node)
{
	struct device *dev = bus_find_device_by_of_node(&spi_bus_type, node);

	return dev ? to_spi_device(dev) : NULL;
}

/* The spi controllers are not using spi_bus, so we find it with another way */
static struct spi_controller *of_find_spi_controller_by_node(struct device_node *node)
{
	struct device *dev;

	dev = class_find_device_by_of_node(&spi_master_class, node);
	if (!dev && IS_ENABLED(CONFIG_SPI_SLAVE))
		dev = class_find_device_by_of_node(&spi_slave_class, node);
	if (!dev)
		return NULL;

	/* Reference got in class_find_device */
	return container_of(dev, struct spi_controller, dev);
}

static int of_spi_notify(struct notifier_block *nb, unsigned long action,
			 void *arg)
{
	struct of_reconfig_data *rd = arg;
	struct spi_controller *ctlr;
	struct spi_device *spi;

	switch (of_reconfig_get_state_change(action, arg)) {
	case OF_RECONFIG_CHANGE_ADD:
		ctlr = of_find_spi_controller_by_node(rd->dn->parent);
		if (ctlr == NULL)
			return NOTIFY_OK;	/* Not for us */

		if (of_node_test_and_set_flag(rd->dn, OF_POPULATED)) {
			put_device(&ctlr->dev);
			return NOTIFY_OK;
		}

		/*
		 * Clear the flag before adding the device so that fw_devlink
		 * doesn't skip adding consumers to this device.
		 */
		rd->dn->fwnode.flags &= ~FWNODE_FLAG_NOT_DEVICE;
		spi = of_register_spi_device(ctlr, rd->dn);
		put_device(&ctlr->dev);

		if (IS_ERR(spi)) {
			pr_err("%s: failed to create for '%pOF'\n",
					__func__, rd->dn);
			of_node_clear_flag(rd->dn, OF_POPULATED);
			return notifier_from_errno(PTR_ERR(spi));
		}
		break;

	case OF_RECONFIG_CHANGE_REMOVE:
		/* Already depopulated? */
		if (!of_node_check_flag(rd->dn, OF_POPULATED))
			return NOTIFY_OK;

		/* Find our device by node */
		spi = of_find_spi_device_by_node(rd->dn);
		if (spi == NULL)
			return NOTIFY_OK;	/* No? not meant for us */

		/* Unregister takes one ref away */
		spi_unregister_device(spi);

		/* And put the reference of the find */
		put_device(&spi->dev);
		break;
	}

	return NOTIFY_OK;
}

static struct notifier_block spi_of_notifier = {
	.notifier_call = of_spi_notify,
};
#else /* IS_ENABLED(CONFIG_OF_DYNAMIC) */
extern struct notifier_block spi_of_notifier;
#endif /* IS_ENABLED(CONFIG_OF_DYNAMIC) */

#if IS_ENABLED(CONFIG_ACPI)
static int spi_acpi_controller_match(struct device *dev, const void *data)
{
	return ACPI_COMPANION(dev->parent) == data;
}

static struct spi_controller *acpi_spi_find_controller_by_adev(struct acpi_device *adev)
{
	struct device *dev;

	dev = class_find_device(&spi_master_class, NULL, adev,
				spi_acpi_controller_match);
	if (!dev && IS_ENABLED(CONFIG_SPI_SLAVE))
		dev = class_find_device(&spi_slave_class, NULL, adev,
					spi_acpi_controller_match);
	if (!dev)
		return NULL;

	return container_of(dev, struct spi_controller, dev);
}

static struct spi_device *acpi_spi_find_device_by_adev(struct acpi_device *adev)
{
	struct device *dev;

	dev = bus_find_device_by_acpi_dev(&spi_bus_type, adev);
	return to_spi_device(dev);
}

static int acpi_spi_notify(struct notifier_block *nb, unsigned long value,
			   void *arg)
{
	struct acpi_device *adev = arg;
	struct spi_controller *ctlr;
	struct spi_device *spi;

	switch (value) {
	case ACPI_RECONFIG_DEVICE_ADD:
		ctlr = acpi_spi_find_controller_by_adev(acpi_dev_parent(adev));
		if (!ctlr)
			break;

		acpi_register_spi_device(ctlr, adev);
		put_device(&ctlr->dev);
		break;
	case ACPI_RECONFIG_DEVICE_REMOVE:
		if (!acpi_device_enumerated(adev))
			break;

		spi = acpi_spi_find_device_by_adev(adev);
		if (!spi)
			break;

		spi_unregister_device(spi);
		put_device(&spi->dev);
		break;
	}

	return NOTIFY_OK;
}

static struct notifier_block spi_acpi_notifier = {
	.notifier_call = acpi_spi_notify,
};
#else
extern struct notifier_block spi_acpi_notifier;
#endif

static int __init spi_init(void)
{
	int	status;

	buf = kmalloc(SPI_BUFSIZ, GFP_KERNEL);
	if (!buf) {
		status = -ENOMEM;
		goto err0;
	}

	status = bus_register(&spi_bus_type);
	if (status < 0)
		goto err1;

	status = class_register(&spi_master_class);
	if (status < 0)
		goto err2;

	if (IS_ENABLED(CONFIG_SPI_SLAVE)) {
		status = class_register(&spi_slave_class);
		if (status < 0)
			goto err3;
	}

	if (IS_ENABLED(CONFIG_OF_DYNAMIC))
		WARN_ON(of_reconfig_notifier_register(&spi_of_notifier));
	if (IS_ENABLED(CONFIG_ACPI))
		WARN_ON(acpi_reconfig_notifier_register(&spi_acpi_notifier));

	return 0;

err3:
	class_unregister(&spi_master_class);
err2:
	bus_unregister(&spi_bus_type);
err1:
	kfree(buf);
	buf = NULL;
err0:
	return status;
}

/*
 * A board_info is normally registered in arch_initcall(),
 * but even essential drivers wait till later.
 *
 * REVISIT only boardinfo really needs static linking. The rest (device and
 * driver registration) _could_ be dynamically linked (modular) ... Costs
 * include needing to have boardinfo data structures be much more public.
 */
postcore_initcall(spi_init);<|MERGE_RESOLUTION|>--- conflicted
+++ resolved
@@ -506,17 +506,8 @@
 			if (sdrv->id_table) {
 				const struct spi_device_id *spi_id;
 
-<<<<<<< HEAD
-				for (spi_id = sdrv->id_table; spi_id->name[0];
-				     spi_id++)
-					if (strcmp(spi_id->name, of_name) == 0)
-						break;
-
-				if (spi_id->name[0])
-=======
 				spi_id = spi_match_id(sdrv->id_table, of_name);
 				if (spi_id)
->>>>>>> eb3cdb58
 					continue;
 			} else {
 				if (strcmp(sdrv->driver.name, of_name) == 0)
@@ -711,13 +702,6 @@
 	/* Set the bus ID string */
 	spi_dev_set_name(spi);
 
-<<<<<<< HEAD
-	/* We need to make sure there's no other device with this
-	 * chipselect **BEFORE** we call setup(), else we'll trash
-	 * its configuration.  Lock against concurrent add() calls.
-	 */
-=======
->>>>>>> eb3cdb58
 	mutex_lock(&ctlr->add_lock);
 	status = __spi_add_device(spi);
 	mutex_unlock(&ctlr->add_lock);
@@ -997,15 +981,8 @@
 	spi->controller->last_cs = enable ? spi_get_chipselect(spi, 0) : -1;
 	spi->controller->last_cs_mode_high = spi->mode & SPI_CS_HIGH;
 
-<<<<<<< HEAD
-	if ((spi->cs_gpiod || gpio_is_valid(spi->cs_gpio) ||
-	    !spi->controller->set_cs_timing) && !activate) {
-		spi_delay_exec(&spi->controller->cs_hold, NULL);
-	}
-=======
 	if ((spi_get_csgpiod(spi, 0) || !spi->controller->set_cs_timing) && !activate)
 		spi_delay_exec(&spi->cs_hold, NULL);
->>>>>>> eb3cdb58
 
 	if (spi->mode & SPI_CS_HIGH)
 		enable = !enable;
@@ -1036,20 +1013,11 @@
 		spi->controller->set_cs(spi, !enable);
 	}
 
-<<<<<<< HEAD
-	if (spi->cs_gpiod || gpio_is_valid(spi->cs_gpio) ||
-	    !spi->controller->set_cs_timing) {
-		if (activate)
-			spi_delay_exec(&spi->controller->cs_setup, NULL);
-		else
-			spi_delay_exec(&spi->controller->cs_inactive, NULL);
-=======
 	if (spi_get_csgpiod(spi, 0) || !spi->controller->set_cs_timing) {
 		if (activate)
 			spi_delay_exec(&spi->cs_setup, NULL);
 		else
 			spi_delay_exec(&spi->cs_inactive, NULL);
->>>>>>> eb3cdb58
 	}
 }
 
@@ -1226,23 +1194,6 @@
 	if (!ctlr->cur_msg_mapped || !ctlr->can_dma)
 		return 0;
 
-<<<<<<< HEAD
-	if (ctlr->dma_tx)
-		tx_dev = ctlr->dma_tx->device->dev;
-	else if (ctlr->dma_map_dev)
-		tx_dev = ctlr->dma_map_dev;
-	else
-		tx_dev = ctlr->dev.parent;
-
-	if (ctlr->dma_rx)
-		rx_dev = ctlr->dma_rx->device->dev;
-	else if (ctlr->dma_map_dev)
-		rx_dev = ctlr->dma_map_dev;
-	else
-		rx_dev = ctlr->dev.parent;
-
-=======
->>>>>>> eb3cdb58
 	list_for_each_entry(xfer, &msg->transfers, transfer_list) {
 		/* The sync has already been done after each transfer. */
 		unsigned long attrs = DMA_ATTR_SKIP_CPU_SYNC;
@@ -2614,12 +2565,6 @@
 			if (lookup->index != -1 && lookup->n++ != lookup->index)
 				return 1;
 
-<<<<<<< HEAD
-			if (lookup->index == -1 && !ctlr)
-				return -ENODEV;
-
-=======
->>>>>>> eb3cdb58
 			status = acpi_get_handle(NULL,
 						 sb->resource_source.string_ptr,
 						 &parent_handle);
@@ -2633,12 +2578,8 @@
 			} else {
 				struct acpi_device *adev;
 
-<<<<<<< HEAD
-				if (acpi_bus_get_device(parent_handle, &adev))
-=======
 				adev = acpi_fetch_acpi_dev(parent_handle);
 				if (!adev)
->>>>>>> eb3cdb58
 					return -ENODEV;
 
 				ctlr = acpi_spi_find_controller_by_adev(adev);
@@ -2752,27 +2693,6 @@
 	spi->irq		= lookup.irq;
 	spi->bits_per_word	= lookup.bits_per_word;
 	spi_set_chipselect(spi, 0, lookup.chip_select);
-
-	return spi;
-}
-EXPORT_SYMBOL_GPL(acpi_spi_device_alloc);
-
-static acpi_status acpi_register_spi_device(struct spi_controller *ctlr,
-					    struct acpi_device *adev)
-{
-	struct spi_device *spi;
-
-	if (acpi_bus_get_status(adev) || !adev->status.present ||
-	    acpi_device_enumerated(adev))
-		return AE_OK;
-
-	spi = acpi_spi_device_alloc(ctlr, adev, -1);
-	if (IS_ERR(spi)) {
-		if (PTR_ERR(spi) == -ENOMEM)
-			return AE_NO_MEMORY;
-		else
-			return AE_OK;
-	}
 
 	return spi;
 }
@@ -3410,11 +3330,7 @@
 
 	device_del(&ctlr->dev);
 
-<<<<<<< HEAD
-	/* free bus id */
-=======
 	/* Free bus id */
->>>>>>> eb3cdb58
 	mutex_lock(&board_lock);
 	if (found == ctlr)
 		idr_remove(&spi_master_idr, id);
