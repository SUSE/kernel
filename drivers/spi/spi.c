--- conflicted
+++ resolved
@@ -2435,15 +2435,7 @@
 			nc, rc);
 		return rc;
 	}
-<<<<<<< HEAD
-	if (rc > ctlr->num_chipselect) {
-		dev_err(&ctlr->dev, "%pOF has number of CS > ctlr->num_chipselect (%d)\n",
-			nc, rc);
-		return -EINVAL;
-	}
-=======
-
->>>>>>> b35fc656
+
 	if ((of_property_present(nc, "parallel-memories")) &&
 	    (!(ctlr->flags & SPI_CONTROLLER_MULTI_CS))) {
 		dev_err(&ctlr->dev, "SPI controller doesn't support multi CS\n");
@@ -2865,11 +2857,8 @@
 	 * here too, because this call sets the GPIO direction and/or bias.
 	 * Setting these needs to be done even if there is no driver, in which
 	 * case spi_probe() will never get called.
-<<<<<<< HEAD
-=======
 	 * TODO: ideally the setup of the GPIO should be handled in a generic
 	 * manner in the ACPI/gpiolib core code.
->>>>>>> b35fc656
 	 */
 	if (spi->irq < 0)
 		spi->irq = acpi_dev_gpio_irq_get(adev, 0);
