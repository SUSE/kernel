// SPDX-License-Identifier: GPL-2.0-only
/*
 * SPI driver for Nvidia's Tegra20/Tegra30 SLINK Controller.
 *
 * Copyright (c) 2012, NVIDIA CORPORATION.  All rights reserved.
 */

#include <linux/clk.h>
#include <linux/completion.h>
#include <linux/delay.h>
#include <linux/dmaengine.h>
#include <linux/dma-mapping.h>
#include <linux/dmapool.h>
#include <linux/err.h>
#include <linux/interrupt.h>
#include <linux/io.h>
#include <linux/kernel.h>
#include <linux/kthread.h>
#include <linux/module.h>
#include <linux/platform_device.h>
#include <linux/pm_opp.h>
#include <linux/pm_runtime.h>
#include <linux/of.h>
#include <linux/of_device.h>
#include <linux/reset.h>
#include <linux/spi/spi.h>

#include <soc/tegra/common.h>

#define SLINK_COMMAND			0x000
#define SLINK_BIT_LENGTH(x)		(((x) & 0x1f) << 0)
#define SLINK_WORD_SIZE(x)		(((x) & 0x1f) << 5)
#define SLINK_BOTH_EN			(1 << 10)
#define SLINK_CS_SW			(1 << 11)
#define SLINK_CS_VALUE			(1 << 12)
#define SLINK_CS_POLARITY		(1 << 13)
#define SLINK_IDLE_SDA_DRIVE_LOW	(0 << 16)
#define SLINK_IDLE_SDA_DRIVE_HIGH	(1 << 16)
#define SLINK_IDLE_SDA_PULL_LOW		(2 << 16)
#define SLINK_IDLE_SDA_PULL_HIGH	(3 << 16)
#define SLINK_IDLE_SDA_MASK		(3 << 16)
#define SLINK_CS_POLARITY1		(1 << 20)
#define SLINK_CK_SDA			(1 << 21)
#define SLINK_CS_POLARITY2		(1 << 22)
#define SLINK_CS_POLARITY3		(1 << 23)
#define SLINK_IDLE_SCLK_DRIVE_LOW	(0 << 24)
#define SLINK_IDLE_SCLK_DRIVE_HIGH	(1 << 24)
#define SLINK_IDLE_SCLK_PULL_LOW	(2 << 24)
#define SLINK_IDLE_SCLK_PULL_HIGH	(3 << 24)
#define SLINK_IDLE_SCLK_MASK		(3 << 24)
#define SLINK_M_S			(1 << 28)
#define SLINK_WAIT			(1 << 29)
#define SLINK_GO			(1 << 30)
#define SLINK_ENB			(1 << 31)

#define SLINK_MODES			(SLINK_IDLE_SCLK_MASK | SLINK_CK_SDA)

#define SLINK_COMMAND2			0x004
#define SLINK_LSBFE			(1 << 0)
#define SLINK_SSOE			(1 << 1)
#define SLINK_SPIE			(1 << 4)
#define SLINK_BIDIROE			(1 << 6)
#define SLINK_MODFEN			(1 << 7)
#define SLINK_INT_SIZE(x)		(((x) & 0x1f) << 8)
#define SLINK_CS_ACTIVE_BETWEEN		(1 << 17)
#define SLINK_SS_EN_CS(x)		(((x) & 0x3) << 18)
#define SLINK_SS_SETUP(x)		(((x) & 0x3) << 20)
#define SLINK_FIFO_REFILLS_0		(0 << 22)
#define SLINK_FIFO_REFILLS_1		(1 << 22)
#define SLINK_FIFO_REFILLS_2		(2 << 22)
#define SLINK_FIFO_REFILLS_3		(3 << 22)
#define SLINK_FIFO_REFILLS_MASK		(3 << 22)
#define SLINK_WAIT_PACK_INT(x)		(((x) & 0x7) << 26)
#define SLINK_SPC0			(1 << 29)
#define SLINK_TXEN			(1 << 30)
#define SLINK_RXEN			(1 << 31)

#define SLINK_STATUS			0x008
#define SLINK_COUNT(val)		(((val) >> 0) & 0x1f)
#define SLINK_WORD(val)			(((val) >> 5) & 0x1f)
#define SLINK_BLK_CNT(val)		(((val) >> 0) & 0xffff)
#define SLINK_MODF			(1 << 16)
#define SLINK_RX_UNF			(1 << 18)
#define SLINK_TX_OVF			(1 << 19)
#define SLINK_TX_FULL			(1 << 20)
#define SLINK_TX_EMPTY			(1 << 21)
#define SLINK_RX_FULL			(1 << 22)
#define SLINK_RX_EMPTY			(1 << 23)
#define SLINK_TX_UNF			(1 << 24)
#define SLINK_RX_OVF			(1 << 25)
#define SLINK_TX_FLUSH			(1 << 26)
#define SLINK_RX_FLUSH			(1 << 27)
#define SLINK_SCLK			(1 << 28)
#define SLINK_ERR			(1 << 29)
#define SLINK_RDY			(1 << 30)
#define SLINK_BSY			(1 << 31)
#define SLINK_FIFO_ERROR		(SLINK_TX_OVF | SLINK_RX_UNF |	\
					SLINK_TX_UNF | SLINK_RX_OVF)

#define SLINK_FIFO_EMPTY		(SLINK_TX_EMPTY | SLINK_RX_EMPTY)

#define SLINK_MAS_DATA			0x010
#define SLINK_SLAVE_DATA		0x014

#define SLINK_DMA_CTL			0x018
#define SLINK_DMA_BLOCK_SIZE(x)		(((x) & 0xffff) << 0)
#define SLINK_TX_TRIG_1			(0 << 16)
#define SLINK_TX_TRIG_4			(1 << 16)
#define SLINK_TX_TRIG_8			(2 << 16)
#define SLINK_TX_TRIG_16		(3 << 16)
#define SLINK_TX_TRIG_MASK		(3 << 16)
#define SLINK_RX_TRIG_1			(0 << 18)
#define SLINK_RX_TRIG_4			(1 << 18)
#define SLINK_RX_TRIG_8			(2 << 18)
#define SLINK_RX_TRIG_16		(3 << 18)
#define SLINK_RX_TRIG_MASK		(3 << 18)
#define SLINK_PACKED			(1 << 20)
#define SLINK_PACK_SIZE_4		(0 << 21)
#define SLINK_PACK_SIZE_8		(1 << 21)
#define SLINK_PACK_SIZE_16		(2 << 21)
#define SLINK_PACK_SIZE_32		(3 << 21)
#define SLINK_PACK_SIZE_MASK		(3 << 21)
#define SLINK_IE_TXC			(1 << 26)
#define SLINK_IE_RXC			(1 << 27)
#define SLINK_DMA_EN			(1 << 31)

#define SLINK_STATUS2			0x01c
#define SLINK_TX_FIFO_EMPTY_COUNT(val)	(((val) & 0x3f) >> 0)
#define SLINK_RX_FIFO_FULL_COUNT(val)	(((val) & 0x3f0000) >> 16)
#define SLINK_SS_HOLD_TIME(val)		(((val) & 0xF) << 6)

#define SLINK_TX_FIFO			0x100
#define SLINK_RX_FIFO			0x180

#define DATA_DIR_TX			(1 << 0)
#define DATA_DIR_RX			(1 << 1)

#define SLINK_DMA_TIMEOUT		(msecs_to_jiffies(1000))

#define DEFAULT_SPI_DMA_BUF_LEN		(16*1024)
#define TX_FIFO_EMPTY_COUNT_MAX		SLINK_TX_FIFO_EMPTY_COUNT(0x20)
#define RX_FIFO_FULL_COUNT_ZERO		SLINK_RX_FIFO_FULL_COUNT(0)

#define SLINK_STATUS2_RESET \
	(TX_FIFO_EMPTY_COUNT_MAX | RX_FIFO_FULL_COUNT_ZERO << 16)

#define MAX_CHIP_SELECT			4
#define SLINK_FIFO_DEPTH		32

struct tegra_slink_chip_data {
	bool cs_hold_time;
};

struct tegra_slink_data {
	struct device				*dev;
	struct spi_master			*master;
	const struct tegra_slink_chip_data	*chip_data;
	spinlock_t				lock;

	struct clk				*clk;
	struct reset_control			*rst;
	void __iomem				*base;
	phys_addr_t				phys;
	unsigned				irq;
	u32					cur_speed;

	struct spi_device			*cur_spi;
	unsigned				cur_pos;
	unsigned				cur_len;
	unsigned				words_per_32bit;
	unsigned				bytes_per_word;
	unsigned				curr_dma_words;
	unsigned				cur_direction;

	unsigned				cur_rx_pos;
	unsigned				cur_tx_pos;

	unsigned				dma_buf_size;
	unsigned				max_buf_size;
	bool					is_curr_dma_xfer;

	struct completion			rx_dma_complete;
	struct completion			tx_dma_complete;

	u32					tx_status;
	u32					rx_status;
	u32					status_reg;
	bool					is_packed;
	u32					packed_size;

	u32					command_reg;
	u32					command2_reg;
	u32					dma_control_reg;
	u32					def_command_reg;
	u32					def_command2_reg;

	struct completion			xfer_completion;
	struct spi_transfer			*curr_xfer;
	struct dma_chan				*rx_dma_chan;
	u32					*rx_dma_buf;
	dma_addr_t				rx_dma_phys;
	struct dma_async_tx_descriptor		*rx_dma_desc;

	struct dma_chan				*tx_dma_chan;
	u32					*tx_dma_buf;
	dma_addr_t				tx_dma_phys;
	struct dma_async_tx_descriptor		*tx_dma_desc;
};

static inline u32 tegra_slink_readl(struct tegra_slink_data *tspi,
		unsigned long reg)
{
	return readl(tspi->base + reg);
}

static inline void tegra_slink_writel(struct tegra_slink_data *tspi,
		u32 val, unsigned long reg)
{
	writel(val, tspi->base + reg);

	/* Read back register to make sure that register writes completed */
	if (reg != SLINK_TX_FIFO)
		readl(tspi->base + SLINK_MAS_DATA);
}

static void tegra_slink_clear_status(struct tegra_slink_data *tspi)
{
	u32 val_write;

	tegra_slink_readl(tspi, SLINK_STATUS);

	/* Write 1 to clear status register */
	val_write = SLINK_RDY | SLINK_FIFO_ERROR;
	tegra_slink_writel(tspi, val_write, SLINK_STATUS);
}

static u32 tegra_slink_get_packed_size(struct tegra_slink_data *tspi,
				  struct spi_transfer *t)
{
	switch (tspi->bytes_per_word) {
	case 0:
		return SLINK_PACK_SIZE_4;
	case 1:
		return SLINK_PACK_SIZE_8;
	case 2:
		return SLINK_PACK_SIZE_16;
	case 4:
		return SLINK_PACK_SIZE_32;
	default:
		return 0;
	}
}

static unsigned tegra_slink_calculate_curr_xfer_param(
	struct spi_device *spi, struct tegra_slink_data *tspi,
	struct spi_transfer *t)
{
	unsigned remain_len = t->len - tspi->cur_pos;
	unsigned max_word;
	unsigned bits_per_word;
	unsigned max_len;
	unsigned total_fifo_words;

	bits_per_word = t->bits_per_word;
	tspi->bytes_per_word = DIV_ROUND_UP(bits_per_word, 8);

	if (bits_per_word == 8 || bits_per_word == 16) {
		tspi->is_packed = true;
		tspi->words_per_32bit = 32/bits_per_word;
	} else {
		tspi->is_packed = false;
		tspi->words_per_32bit = 1;
	}
	tspi->packed_size = tegra_slink_get_packed_size(tspi, t);

	if (tspi->is_packed) {
		max_len = min(remain_len, tspi->max_buf_size);
		tspi->curr_dma_words = max_len/tspi->bytes_per_word;
		total_fifo_words = max_len/4;
	} else {
		max_word = (remain_len - 1) / tspi->bytes_per_word + 1;
		max_word = min(max_word, tspi->max_buf_size/4);
		tspi->curr_dma_words = max_word;
		total_fifo_words = max_word;
	}
	return total_fifo_words;
}

static unsigned tegra_slink_fill_tx_fifo_from_client_txbuf(
	struct tegra_slink_data *tspi, struct spi_transfer *t)
{
	unsigned nbytes;
	unsigned tx_empty_count;
	u32 fifo_status;
	unsigned max_n_32bit;
	unsigned i, count;
	unsigned int written_words;
	unsigned fifo_words_left;
	u8 *tx_buf = (u8 *)t->tx_buf + tspi->cur_tx_pos;

	fifo_status = tegra_slink_readl(tspi, SLINK_STATUS2);
	tx_empty_count = SLINK_TX_FIFO_EMPTY_COUNT(fifo_status);

	if (tspi->is_packed) {
		fifo_words_left = tx_empty_count * tspi->words_per_32bit;
		written_words = min(fifo_words_left, tspi->curr_dma_words);
		nbytes = written_words * tspi->bytes_per_word;
		max_n_32bit = DIV_ROUND_UP(nbytes, 4);
		for (count = 0; count < max_n_32bit; count++) {
			u32 x = 0;
			for (i = 0; (i < 4) && nbytes; i++, nbytes--)
				x |= (u32)(*tx_buf++) << (i * 8);
			tegra_slink_writel(tspi, x, SLINK_TX_FIFO);
		}
	} else {
		max_n_32bit = min(tspi->curr_dma_words,  tx_empty_count);
		written_words = max_n_32bit;
		nbytes = written_words * tspi->bytes_per_word;
		for (count = 0; count < max_n_32bit; count++) {
			u32 x = 0;
			for (i = 0; nbytes && (i < tspi->bytes_per_word);
							i++, nbytes--)
				x |= (u32)(*tx_buf++) << (i * 8);
			tegra_slink_writel(tspi, x, SLINK_TX_FIFO);
		}
	}
	tspi->cur_tx_pos += written_words * tspi->bytes_per_word;
	return written_words;
}

static unsigned int tegra_slink_read_rx_fifo_to_client_rxbuf(
		struct tegra_slink_data *tspi, struct spi_transfer *t)
{
	unsigned rx_full_count;
	u32 fifo_status;
	unsigned i, count;
	unsigned int read_words = 0;
	unsigned len;
	u8 *rx_buf = (u8 *)t->rx_buf + tspi->cur_rx_pos;

	fifo_status = tegra_slink_readl(tspi, SLINK_STATUS2);
	rx_full_count = SLINK_RX_FIFO_FULL_COUNT(fifo_status);
	if (tspi->is_packed) {
		len = tspi->curr_dma_words * tspi->bytes_per_word;
		for (count = 0; count < rx_full_count; count++) {
			u32 x = tegra_slink_readl(tspi, SLINK_RX_FIFO);
			for (i = 0; len && (i < 4); i++, len--)
				*rx_buf++ = (x >> i*8) & 0xFF;
		}
		tspi->cur_rx_pos += tspi->curr_dma_words * tspi->bytes_per_word;
		read_words += tspi->curr_dma_words;
	} else {
		for (count = 0; count < rx_full_count; count++) {
			u32 x = tegra_slink_readl(tspi, SLINK_RX_FIFO);
			for (i = 0; (i < tspi->bytes_per_word); i++)
				*rx_buf++ = (x >> (i*8)) & 0xFF;
		}
		tspi->cur_rx_pos += rx_full_count * tspi->bytes_per_word;
		read_words += rx_full_count;
	}
	return read_words;
}

static void tegra_slink_copy_client_txbuf_to_spi_txbuf(
		struct tegra_slink_data *tspi, struct spi_transfer *t)
{
	/* Make the dma buffer to read by cpu */
	dma_sync_single_for_cpu(tspi->dev, tspi->tx_dma_phys,
				tspi->dma_buf_size, DMA_TO_DEVICE);

	if (tspi->is_packed) {
		unsigned len = tspi->curr_dma_words * tspi->bytes_per_word;
		memcpy(tspi->tx_dma_buf, t->tx_buf + tspi->cur_pos, len);
	} else {
		unsigned int i;
		unsigned int count;
		u8 *tx_buf = (u8 *)t->tx_buf + tspi->cur_tx_pos;
		unsigned consume = tspi->curr_dma_words * tspi->bytes_per_word;

		for (count = 0; count < tspi->curr_dma_words; count++) {
			u32 x = 0;
			for (i = 0; consume && (i < tspi->bytes_per_word);
							i++, consume--)
				x |= (u32)(*tx_buf++) << (i * 8);
			tspi->tx_dma_buf[count] = x;
		}
	}
	tspi->cur_tx_pos += tspi->curr_dma_words * tspi->bytes_per_word;

	/* Make the dma buffer to read by dma */
	dma_sync_single_for_device(tspi->dev, tspi->tx_dma_phys,
				tspi->dma_buf_size, DMA_TO_DEVICE);
}

static void tegra_slink_copy_spi_rxbuf_to_client_rxbuf(
		struct tegra_slink_data *tspi, struct spi_transfer *t)
{
	unsigned len;

	/* Make the dma buffer to read by cpu */
	dma_sync_single_for_cpu(tspi->dev, tspi->rx_dma_phys,
		tspi->dma_buf_size, DMA_FROM_DEVICE);

	if (tspi->is_packed) {
		len = tspi->curr_dma_words * tspi->bytes_per_word;
		memcpy(t->rx_buf + tspi->cur_rx_pos, tspi->rx_dma_buf, len);
	} else {
		unsigned int i;
		unsigned int count;
		unsigned char *rx_buf = t->rx_buf + tspi->cur_rx_pos;
		u32 rx_mask = ((u32)1 << t->bits_per_word) - 1;

		for (count = 0; count < tspi->curr_dma_words; count++) {
			u32 x = tspi->rx_dma_buf[count] & rx_mask;
			for (i = 0; (i < tspi->bytes_per_word); i++)
				*rx_buf++ = (x >> (i*8)) & 0xFF;
		}
	}
	tspi->cur_rx_pos += tspi->curr_dma_words * tspi->bytes_per_word;

	/* Make the dma buffer to read by dma */
	dma_sync_single_for_device(tspi->dev, tspi->rx_dma_phys,
		tspi->dma_buf_size, DMA_FROM_DEVICE);
}

static void tegra_slink_dma_complete(void *args)
{
	struct completion *dma_complete = args;

	complete(dma_complete);
}

static int tegra_slink_start_tx_dma(struct tegra_slink_data *tspi, int len)
{
	reinit_completion(&tspi->tx_dma_complete);
	tspi->tx_dma_desc = dmaengine_prep_slave_single(tspi->tx_dma_chan,
				tspi->tx_dma_phys, len, DMA_MEM_TO_DEV,
				DMA_PREP_INTERRUPT |  DMA_CTRL_ACK);
	if (!tspi->tx_dma_desc) {
		dev_err(tspi->dev, "Not able to get desc for Tx\n");
		return -EIO;
	}

	tspi->tx_dma_desc->callback = tegra_slink_dma_complete;
	tspi->tx_dma_desc->callback_param = &tspi->tx_dma_complete;

	dmaengine_submit(tspi->tx_dma_desc);
	dma_async_issue_pending(tspi->tx_dma_chan);
	return 0;
}

static int tegra_slink_start_rx_dma(struct tegra_slink_data *tspi, int len)
{
	reinit_completion(&tspi->rx_dma_complete);
	tspi->rx_dma_desc = dmaengine_prep_slave_single(tspi->rx_dma_chan,
				tspi->rx_dma_phys, len, DMA_DEV_TO_MEM,
				DMA_PREP_INTERRUPT |  DMA_CTRL_ACK);
	if (!tspi->rx_dma_desc) {
		dev_err(tspi->dev, "Not able to get desc for Rx\n");
		return -EIO;
	}

	tspi->rx_dma_desc->callback = tegra_slink_dma_complete;
	tspi->rx_dma_desc->callback_param = &tspi->rx_dma_complete;

	dmaengine_submit(tspi->rx_dma_desc);
	dma_async_issue_pending(tspi->rx_dma_chan);
	return 0;
}

static int tegra_slink_start_dma_based_transfer(
		struct tegra_slink_data *tspi, struct spi_transfer *t)
{
	u32 val;
	unsigned int len;
	int ret = 0;
	u32 status;

	/* Make sure that Rx and Tx fifo are empty */
	status = tegra_slink_readl(tspi, SLINK_STATUS);
	if ((status & SLINK_FIFO_EMPTY) != SLINK_FIFO_EMPTY) {
		dev_err(tspi->dev, "Rx/Tx fifo are not empty status 0x%08x\n",
			(unsigned)status);
		return -EIO;
	}

	val = SLINK_DMA_BLOCK_SIZE(tspi->curr_dma_words - 1);
	val |= tspi->packed_size;
	if (tspi->is_packed)
		len = DIV_ROUND_UP(tspi->curr_dma_words * tspi->bytes_per_word,
					4) * 4;
	else
		len = tspi->curr_dma_words * 4;

	/* Set attention level based on length of transfer */
	if (len & 0xF)
		val |= SLINK_TX_TRIG_1 | SLINK_RX_TRIG_1;
	else if (((len) >> 4) & 0x1)
		val |= SLINK_TX_TRIG_4 | SLINK_RX_TRIG_4;
	else
		val |= SLINK_TX_TRIG_8 | SLINK_RX_TRIG_8;

	if (tspi->cur_direction & DATA_DIR_TX)
		val |= SLINK_IE_TXC;

	if (tspi->cur_direction & DATA_DIR_RX)
		val |= SLINK_IE_RXC;

	tegra_slink_writel(tspi, val, SLINK_DMA_CTL);
	tspi->dma_control_reg = val;

	if (tspi->cur_direction & DATA_DIR_TX) {
		tegra_slink_copy_client_txbuf_to_spi_txbuf(tspi, t);
		wmb();
		ret = tegra_slink_start_tx_dma(tspi, len);
		if (ret < 0) {
			dev_err(tspi->dev,
				"Starting tx dma failed, err %d\n", ret);
			return ret;
		}

		/* Wait for tx fifo to be fill before starting slink */
		status = tegra_slink_readl(tspi, SLINK_STATUS);
		while (!(status & SLINK_TX_FULL))
			status = tegra_slink_readl(tspi, SLINK_STATUS);
	}

	if (tspi->cur_direction & DATA_DIR_RX) {
		/* Make the dma buffer to read by dma */
		dma_sync_single_for_device(tspi->dev, tspi->rx_dma_phys,
				tspi->dma_buf_size, DMA_FROM_DEVICE);

		ret = tegra_slink_start_rx_dma(tspi, len);
		if (ret < 0) {
			dev_err(tspi->dev,
				"Starting rx dma failed, err %d\n", ret);
			if (tspi->cur_direction & DATA_DIR_TX)
				dmaengine_terminate_all(tspi->tx_dma_chan);
			return ret;
		}
	}
	tspi->is_curr_dma_xfer = true;
	if (tspi->is_packed) {
		val |= SLINK_PACKED;
		tegra_slink_writel(tspi, val, SLINK_DMA_CTL);
		/* HW need small delay after settign Packed mode */
		udelay(1);
	}
	tspi->dma_control_reg = val;

	val |= SLINK_DMA_EN;
	tegra_slink_writel(tspi, val, SLINK_DMA_CTL);
	return ret;
}

static int tegra_slink_start_cpu_based_transfer(
		struct tegra_slink_data *tspi, struct spi_transfer *t)
{
	u32 val;
	unsigned cur_words;

	val = tspi->packed_size;
	if (tspi->cur_direction & DATA_DIR_TX)
		val |= SLINK_IE_TXC;

	if (tspi->cur_direction & DATA_DIR_RX)
		val |= SLINK_IE_RXC;

	tegra_slink_writel(tspi, val, SLINK_DMA_CTL);
	tspi->dma_control_reg = val;

	if (tspi->cur_direction & DATA_DIR_TX)
		cur_words = tegra_slink_fill_tx_fifo_from_client_txbuf(tspi, t);
	else
		cur_words = tspi->curr_dma_words;
	val |= SLINK_DMA_BLOCK_SIZE(cur_words - 1);
	tegra_slink_writel(tspi, val, SLINK_DMA_CTL);
	tspi->dma_control_reg = val;

	tspi->is_curr_dma_xfer = false;
	if (tspi->is_packed) {
		val |= SLINK_PACKED;
		tegra_slink_writel(tspi, val, SLINK_DMA_CTL);
		udelay(1);
		wmb();
	}
	tspi->dma_control_reg = val;
	val |= SLINK_DMA_EN;
	tegra_slink_writel(tspi, val, SLINK_DMA_CTL);
	return 0;
}

static int tegra_slink_init_dma_param(struct tegra_slink_data *tspi,
			bool dma_to_memory)
{
	struct dma_chan *dma_chan;
	u32 *dma_buf;
	dma_addr_t dma_phys;
	int ret;
	struct dma_slave_config dma_sconfig;

	dma_chan = dma_request_chan(tspi->dev, dma_to_memory ? "rx" : "tx");
	if (IS_ERR(dma_chan))
		return dev_err_probe(tspi->dev, PTR_ERR(dma_chan),
				     "Dma channel is not available\n");

	dma_buf = dma_alloc_coherent(tspi->dev, tspi->dma_buf_size,
				&dma_phys, GFP_KERNEL);
	if (!dma_buf) {
		dev_err(tspi->dev, " Not able to allocate the dma buffer\n");
		dma_release_channel(dma_chan);
		return -ENOMEM;
	}

	if (dma_to_memory) {
		dma_sconfig.src_addr = tspi->phys + SLINK_RX_FIFO;
		dma_sconfig.src_addr_width = DMA_SLAVE_BUSWIDTH_4_BYTES;
		dma_sconfig.src_maxburst = 0;
	} else {
		dma_sconfig.dst_addr = tspi->phys + SLINK_TX_FIFO;
		dma_sconfig.dst_addr_width = DMA_SLAVE_BUSWIDTH_4_BYTES;
		dma_sconfig.dst_maxburst = 0;
	}

	ret = dmaengine_slave_config(dma_chan, &dma_sconfig);
	if (ret)
		goto scrub;
	if (dma_to_memory) {
		tspi->rx_dma_chan = dma_chan;
		tspi->rx_dma_buf = dma_buf;
		tspi->rx_dma_phys = dma_phys;
	} else {
		tspi->tx_dma_chan = dma_chan;
		tspi->tx_dma_buf = dma_buf;
		tspi->tx_dma_phys = dma_phys;
	}
	return 0;

scrub:
	dma_free_coherent(tspi->dev, tspi->dma_buf_size, dma_buf, dma_phys);
	dma_release_channel(dma_chan);
	return ret;
}

static void tegra_slink_deinit_dma_param(struct tegra_slink_data *tspi,
	bool dma_to_memory)
{
	u32 *dma_buf;
	dma_addr_t dma_phys;
	struct dma_chan *dma_chan;

	if (dma_to_memory) {
		dma_buf = tspi->rx_dma_buf;
		dma_chan = tspi->rx_dma_chan;
		dma_phys = tspi->rx_dma_phys;
		tspi->rx_dma_chan = NULL;
		tspi->rx_dma_buf = NULL;
	} else {
		dma_buf = tspi->tx_dma_buf;
		dma_chan = tspi->tx_dma_chan;
		dma_phys = tspi->tx_dma_phys;
		tspi->tx_dma_buf = NULL;
		tspi->tx_dma_chan = NULL;
	}
	if (!dma_chan)
		return;

	dma_free_coherent(tspi->dev, tspi->dma_buf_size, dma_buf, dma_phys);
	dma_release_channel(dma_chan);
}

static int tegra_slink_start_transfer_one(struct spi_device *spi,
		struct spi_transfer *t)
{
	struct tegra_slink_data *tspi = spi_master_get_devdata(spi->master);
	u32 speed;
	u8 bits_per_word;
	unsigned total_fifo_words;
	int ret;
	u32 command;
	u32 command2;

	bits_per_word = t->bits_per_word;
	speed = t->speed_hz;
	if (speed != tspi->cur_speed) {
		dev_pm_opp_set_rate(tspi->dev, speed * 4);
		tspi->cur_speed = speed;
	}

	tspi->cur_spi = spi;
	tspi->cur_pos = 0;
	tspi->cur_rx_pos = 0;
	tspi->cur_tx_pos = 0;
	tspi->curr_xfer = t;
	total_fifo_words = tegra_slink_calculate_curr_xfer_param(spi, tspi, t);

	command = tspi->command_reg;
	command &= ~SLINK_BIT_LENGTH(~0);
	command |= SLINK_BIT_LENGTH(bits_per_word - 1);

	command2 = tspi->command2_reg;
	command2 &= ~(SLINK_RXEN | SLINK_TXEN);

	tspi->cur_direction = 0;
	if (t->rx_buf) {
		command2 |= SLINK_RXEN;
		tspi->cur_direction |= DATA_DIR_RX;
	}
	if (t->tx_buf) {
		command2 |= SLINK_TXEN;
		tspi->cur_direction |= DATA_DIR_TX;
	}

	/*
	 * Writing to the command2 register bevore the command register prevents
	 * a spike in chip_select line 0. This selects the chip_select line
	 * before changing the chip_select value.
	 */
	tegra_slink_writel(tspi, command2, SLINK_COMMAND2);
	tspi->command2_reg = command2;

	tegra_slink_writel(tspi, command, SLINK_COMMAND);
	tspi->command_reg = command;

	if (total_fifo_words > SLINK_FIFO_DEPTH)
		ret = tegra_slink_start_dma_based_transfer(tspi, t);
	else
		ret = tegra_slink_start_cpu_based_transfer(tspi, t);
	return ret;
}

static int tegra_slink_setup(struct spi_device *spi)
{
	static const u32 cs_pol_bit[MAX_CHIP_SELECT] = {
			SLINK_CS_POLARITY,
			SLINK_CS_POLARITY1,
			SLINK_CS_POLARITY2,
			SLINK_CS_POLARITY3,
	};

	struct tegra_slink_data *tspi = spi_master_get_devdata(spi->master);
	u32 val;
	unsigned long flags;
	int ret;

	dev_dbg(&spi->dev, "setup %d bpw, %scpol, %scpha, %dHz\n",
		spi->bits_per_word,
		spi->mode & SPI_CPOL ? "" : "~",
		spi->mode & SPI_CPHA ? "" : "~",
		spi->max_speed_hz);

	ret = pm_runtime_resume_and_get(tspi->dev);
	if (ret < 0) {
		dev_err(tspi->dev, "pm runtime failed, e = %d\n", ret);
		return ret;
	}

	spin_lock_irqsave(&tspi->lock, flags);
	val = tspi->def_command_reg;
	if (spi->mode & SPI_CS_HIGH)
		val |= cs_pol_bit[spi_get_chipselect(spi, 0)];
	else
		val &= ~cs_pol_bit[spi_get_chipselect(spi, 0)];
	tspi->def_command_reg = val;
	tegra_slink_writel(tspi, tspi->def_command_reg, SLINK_COMMAND);
	spin_unlock_irqrestore(&tspi->lock, flags);

	pm_runtime_put(tspi->dev);
	return 0;
}

static int tegra_slink_prepare_message(struct spi_master *master,
				       struct spi_message *msg)
{
	struct tegra_slink_data *tspi = spi_master_get_devdata(master);
	struct spi_device *spi = msg->spi;

	tegra_slink_clear_status(tspi);

	tspi->command_reg = tspi->def_command_reg;
	tspi->command_reg |= SLINK_CS_SW | SLINK_CS_VALUE;

	tspi->command2_reg = tspi->def_command2_reg;
	tspi->command2_reg |= SLINK_SS_EN_CS(spi_get_chipselect(spi, 0));

	tspi->command_reg &= ~SLINK_MODES;
	if (spi->mode & SPI_CPHA)
		tspi->command_reg |= SLINK_CK_SDA;

	if (spi->mode & SPI_CPOL)
		tspi->command_reg |= SLINK_IDLE_SCLK_DRIVE_HIGH;
	else
		tspi->command_reg |= SLINK_IDLE_SCLK_DRIVE_LOW;

	return 0;
}

static int tegra_slink_transfer_one(struct spi_master *master,
				    struct spi_device *spi,
				    struct spi_transfer *xfer)
{
	struct tegra_slink_data *tspi = spi_master_get_devdata(master);
	int ret;

	reinit_completion(&tspi->xfer_completion);
	ret = tegra_slink_start_transfer_one(spi, xfer);
	if (ret < 0) {
		dev_err(tspi->dev,
			"spi can not start transfer, err %d\n", ret);
		return ret;
	}

	ret = wait_for_completion_timeout(&tspi->xfer_completion,
					  SLINK_DMA_TIMEOUT);
	if (WARN_ON(ret == 0)) {
		dev_err(tspi->dev,
			"spi transfer timeout, err %d\n", ret);
		return -EIO;
	}

	if (tspi->tx_status)
		return tspi->tx_status;
	if (tspi->rx_status)
		return tspi->rx_status;

	return 0;
}

static int tegra_slink_unprepare_message(struct spi_master *master,
					 struct spi_message *msg)
{
	struct tegra_slink_data *tspi = spi_master_get_devdata(master);

	tegra_slink_writel(tspi, tspi->def_command_reg, SLINK_COMMAND);
	tegra_slink_writel(tspi, tspi->def_command2_reg, SLINK_COMMAND2);

	return 0;
}

static irqreturn_t handle_cpu_based_xfer(struct tegra_slink_data *tspi)
{
	struct spi_transfer *t = tspi->curr_xfer;
	unsigned long flags;

	spin_lock_irqsave(&tspi->lock, flags);
	if (tspi->tx_status ||  tspi->rx_status ||
				(tspi->status_reg & SLINK_BSY)) {
		dev_err(tspi->dev,
			"CpuXfer ERROR bit set 0x%x\n", tspi->status_reg);
		dev_err(tspi->dev,
			"CpuXfer 0x%08x:0x%08x:0x%08x\n", tspi->command_reg,
				tspi->command2_reg, tspi->dma_control_reg);
		reset_control_assert(tspi->rst);
		udelay(2);
		reset_control_deassert(tspi->rst);
		complete(&tspi->xfer_completion);
		goto exit;
	}

	if (tspi->cur_direction & DATA_DIR_RX)
		tegra_slink_read_rx_fifo_to_client_rxbuf(tspi, t);

	if (tspi->cur_direction & DATA_DIR_TX)
		tspi->cur_pos = tspi->cur_tx_pos;
	else
		tspi->cur_pos = tspi->cur_rx_pos;

	if (tspi->cur_pos == t->len) {
		complete(&tspi->xfer_completion);
		goto exit;
	}

	tegra_slink_calculate_curr_xfer_param(tspi->cur_spi, tspi, t);
	tegra_slink_start_cpu_based_transfer(tspi, t);
exit:
	spin_unlock_irqrestore(&tspi->lock, flags);
	return IRQ_HANDLED;
}

static irqreturn_t handle_dma_based_xfer(struct tegra_slink_data *tspi)
{
	struct spi_transfer *t = tspi->curr_xfer;
	long wait_status;
	int err = 0;
	unsigned total_fifo_words;
	unsigned long flags;

	/* Abort dmas if any error */
	if (tspi->cur_direction & DATA_DIR_TX) {
		if (tspi->tx_status) {
			dmaengine_terminate_all(tspi->tx_dma_chan);
			err += 1;
		} else {
			wait_status = wait_for_completion_interruptible_timeout(
				&tspi->tx_dma_complete, SLINK_DMA_TIMEOUT);
			if (wait_status <= 0) {
				dmaengine_terminate_all(tspi->tx_dma_chan);
				dev_err(tspi->dev, "TxDma Xfer failed\n");
				err += 1;
			}
		}
	}

	if (tspi->cur_direction & DATA_DIR_RX) {
		if (tspi->rx_status) {
			dmaengine_terminate_all(tspi->rx_dma_chan);
			err += 2;
		} else {
			wait_status = wait_for_completion_interruptible_timeout(
				&tspi->rx_dma_complete, SLINK_DMA_TIMEOUT);
			if (wait_status <= 0) {
				dmaengine_terminate_all(tspi->rx_dma_chan);
				dev_err(tspi->dev, "RxDma Xfer failed\n");
				err += 2;
			}
		}
	}

	spin_lock_irqsave(&tspi->lock, flags);
	if (err) {
		dev_err(tspi->dev,
			"DmaXfer: ERROR bit set 0x%x\n", tspi->status_reg);
		dev_err(tspi->dev,
			"DmaXfer 0x%08x:0x%08x:0x%08x\n", tspi->command_reg,
				tspi->command2_reg, tspi->dma_control_reg);
		reset_control_assert(tspi->rst);
		udelay(2);
		reset_control_assert(tspi->rst);
		complete(&tspi->xfer_completion);
		spin_unlock_irqrestore(&tspi->lock, flags);
		return IRQ_HANDLED;
	}

	if (tspi->cur_direction & DATA_DIR_RX)
		tegra_slink_copy_spi_rxbuf_to_client_rxbuf(tspi, t);

	if (tspi->cur_direction & DATA_DIR_TX)
		tspi->cur_pos = tspi->cur_tx_pos;
	else
		tspi->cur_pos = tspi->cur_rx_pos;

	if (tspi->cur_pos == t->len) {
		complete(&tspi->xfer_completion);
		goto exit;
	}

	/* Continue transfer in current message */
	total_fifo_words = tegra_slink_calculate_curr_xfer_param(tspi->cur_spi,
							tspi, t);
	if (total_fifo_words > SLINK_FIFO_DEPTH)
		err = tegra_slink_start_dma_based_transfer(tspi, t);
	else
		err = tegra_slink_start_cpu_based_transfer(tspi, t);

exit:
	spin_unlock_irqrestore(&tspi->lock, flags);
	return IRQ_HANDLED;
}

static irqreturn_t tegra_slink_isr_thread(int irq, void *context_data)
{
	struct tegra_slink_data *tspi = context_data;

	if (!tspi->is_curr_dma_xfer)
		return handle_cpu_based_xfer(tspi);
	return handle_dma_based_xfer(tspi);
}

static irqreturn_t tegra_slink_isr(int irq, void *context_data)
{
	struct tegra_slink_data *tspi = context_data;

	tspi->status_reg = tegra_slink_readl(tspi, SLINK_STATUS);
	if (tspi->cur_direction & DATA_DIR_TX)
		tspi->tx_status = tspi->status_reg &
					(SLINK_TX_OVF | SLINK_TX_UNF);

	if (tspi->cur_direction & DATA_DIR_RX)
		tspi->rx_status = tspi->status_reg &
					(SLINK_RX_OVF | SLINK_RX_UNF);
	tegra_slink_clear_status(tspi);

	return IRQ_WAKE_THREAD;
}

static const struct tegra_slink_chip_data tegra30_spi_cdata = {
	.cs_hold_time = true,
};

static const struct tegra_slink_chip_data tegra20_spi_cdata = {
	.cs_hold_time = false,
};

static const struct of_device_id tegra_slink_of_match[] = {
	{ .compatible = "nvidia,tegra30-slink", .data = &tegra30_spi_cdata, },
	{ .compatible = "nvidia,tegra20-slink", .data = &tegra20_spi_cdata, },
	{}
};
MODULE_DEVICE_TABLE(of, tegra_slink_of_match);

static int tegra_slink_probe(struct platform_device *pdev)
{
	struct spi_master	*master;
	struct tegra_slink_data	*tspi;
	struct resource		*r;
	int ret, spi_irq;
	const struct tegra_slink_chip_data *cdata = NULL;

	cdata = of_device_get_match_data(&pdev->dev);

	master = spi_alloc_master(&pdev->dev, sizeof(*tspi));
	if (!master) {
		dev_err(&pdev->dev, "master allocation failed\n");
		return -ENOMEM;
	}

	/* the spi->mode bits understood by this driver: */
	master->mode_bits = SPI_CPOL | SPI_CPHA | SPI_CS_HIGH;
	master->setup = tegra_slink_setup;
	master->prepare_message = tegra_slink_prepare_message;
	master->transfer_one = tegra_slink_transfer_one;
	master->unprepare_message = tegra_slink_unprepare_message;
	master->auto_runtime_pm = true;
	master->num_chipselect = MAX_CHIP_SELECT;

	platform_set_drvdata(pdev, master);
	tspi = spi_master_get_devdata(master);
	tspi->master = master;
	tspi->dev = &pdev->dev;
	tspi->chip_data = cdata;
	spin_lock_init(&tspi->lock);

	if (of_property_read_u32(tspi->dev->of_node, "spi-max-frequency",
				 &master->max_speed_hz))
		master->max_speed_hz = 25000000; /* 25MHz */

	r = platform_get_resource(pdev, IORESOURCE_MEM, 0);
	if (!r) {
		dev_err(&pdev->dev, "No IO memory resource\n");
		ret = -ENODEV;
		goto exit_free_master;
	}
	tspi->phys = r->start;
	tspi->base = devm_ioremap_resource(&pdev->dev, r);
	if (IS_ERR(tspi->base)) {
		ret = PTR_ERR(tspi->base);
		goto exit_free_master;
	}

	/* disabled clock may cause interrupt storm upon request */
	tspi->clk = devm_clk_get(&pdev->dev, NULL);
	if (IS_ERR(tspi->clk)) {
		ret = PTR_ERR(tspi->clk);
		dev_err(&pdev->dev, "Can not get clock %d\n", ret);
		goto exit_free_master;
	}

	tspi->rst = devm_reset_control_get_exclusive(&pdev->dev, "spi");
	if (IS_ERR(tspi->rst)) {
		dev_err(&pdev->dev, "can not get reset\n");
		ret = PTR_ERR(tspi->rst);
		goto exit_free_master;
	}

	ret = devm_tegra_core_dev_init_opp_table_common(&pdev->dev);
	if (ret)
		goto exit_free_master;

	tspi->max_buf_size = SLINK_FIFO_DEPTH << 2;
	tspi->dma_buf_size = DEFAULT_SPI_DMA_BUF_LEN;

	ret = tegra_slink_init_dma_param(tspi, true);
	if (ret < 0)
		goto exit_free_master;
	ret = tegra_slink_init_dma_param(tspi, false);
	if (ret < 0)
		goto exit_rx_dma_free;
	tspi->max_buf_size = tspi->dma_buf_size;
	init_completion(&tspi->tx_dma_complete);
	init_completion(&tspi->rx_dma_complete);

	init_completion(&tspi->xfer_completion);

	pm_runtime_enable(&pdev->dev);
	ret = pm_runtime_resume_and_get(&pdev->dev);
	if (ret) {
		dev_err(&pdev->dev, "pm runtime get failed, e = %d\n", ret);
		goto exit_pm_disable;
	}

	reset_control_assert(tspi->rst);
	udelay(2);
	reset_control_deassert(tspi->rst);

	spi_irq = platform_get_irq(pdev, 0);
	tspi->irq = spi_irq;
	ret = request_threaded_irq(tspi->irq, tegra_slink_isr,
				   tegra_slink_isr_thread, IRQF_ONESHOT,
				   dev_name(&pdev->dev), tspi);
	if (ret < 0) {
		dev_err(&pdev->dev, "Failed to register ISR for IRQ %d\n",
			tspi->irq);
		goto exit_pm_put;
	}

	tspi->def_command_reg  = SLINK_M_S;
	tspi->def_command2_reg = SLINK_CS_ACTIVE_BETWEEN;
	tegra_slink_writel(tspi, tspi->def_command_reg, SLINK_COMMAND);
	tegra_slink_writel(tspi, tspi->def_command2_reg, SLINK_COMMAND2);

	master->dev.of_node = pdev->dev.of_node;
	ret = spi_register_master(master);
	if (ret < 0) {
		dev_err(&pdev->dev, "can not register to master err %d\n", ret);
		goto exit_free_irq;
	}

	pm_runtime_put(&pdev->dev);

	return ret;

exit_free_irq:
	free_irq(spi_irq, tspi);
exit_pm_put:
	pm_runtime_put(&pdev->dev);
exit_pm_disable:
	pm_runtime_force_suspend(&pdev->dev);

	tegra_slink_deinit_dma_param(tspi, false);
exit_rx_dma_free:
	tegra_slink_deinit_dma_param(tspi, true);
exit_free_master:
	spi_master_put(master);
	return ret;
}

static void tegra_slink_remove(struct platform_device *pdev)
{
	struct spi_master *master = spi_master_get(platform_get_drvdata(pdev));
	struct tegra_slink_data	*tspi = spi_master_get_devdata(master);

	spi_unregister_master(master);

	free_irq(tspi->irq, tspi);

	pm_runtime_force_suspend(&pdev->dev);

	if (tspi->tx_dma_chan)
		tegra_slink_deinit_dma_param(tspi, false);

	if (tspi->rx_dma_chan)
		tegra_slink_deinit_dma_param(tspi, true);

<<<<<<< HEAD
	pm_runtime_disable(&pdev->dev);
	if (!pm_runtime_status_suspended(&pdev->dev))
		tegra_slink_runtime_suspend(&pdev->dev);

	spi_master_put(master);
	return 0;
=======
	spi_master_put(master);
>>>>>>> eb3cdb58
}

#ifdef CONFIG_PM_SLEEP
static int tegra_slink_suspend(struct device *dev)
{
	struct spi_master *master = dev_get_drvdata(dev);

	return spi_master_suspend(master);
}

static int tegra_slink_resume(struct device *dev)
{
	struct spi_master *master = dev_get_drvdata(dev);
	struct tegra_slink_data *tspi = spi_master_get_devdata(master);
	int ret;

	ret = pm_runtime_resume_and_get(dev);
	if (ret < 0) {
		dev_err(dev, "pm runtime failed, e = %d\n", ret);
		return ret;
	}
	tegra_slink_writel(tspi, tspi->command_reg, SLINK_COMMAND);
	tegra_slink_writel(tspi, tspi->command2_reg, SLINK_COMMAND2);
	pm_runtime_put(dev);

	return spi_master_resume(master);
}
#endif

static int __maybe_unused tegra_slink_runtime_suspend(struct device *dev)
{
	struct spi_master *master = dev_get_drvdata(dev);
	struct tegra_slink_data *tspi = spi_master_get_devdata(master);

	/* Flush all write which are in PPSB queue by reading back */
	tegra_slink_readl(tspi, SLINK_MAS_DATA);

	clk_disable_unprepare(tspi->clk);
	return 0;
}

static int __maybe_unused tegra_slink_runtime_resume(struct device *dev)
{
	struct spi_master *master = dev_get_drvdata(dev);
	struct tegra_slink_data *tspi = spi_master_get_devdata(master);
	int ret;

	ret = clk_prepare_enable(tspi->clk);
	if (ret < 0) {
		dev_err(tspi->dev, "clk_prepare failed: %d\n", ret);
		return ret;
	}
	return 0;
}

static const struct dev_pm_ops slink_pm_ops = {
	SET_RUNTIME_PM_OPS(tegra_slink_runtime_suspend,
		tegra_slink_runtime_resume, NULL)
	SET_SYSTEM_SLEEP_PM_OPS(tegra_slink_suspend, tegra_slink_resume)
};
static struct platform_driver tegra_slink_driver = {
	.driver = {
		.name		= "spi-tegra-slink",
		.pm		= &slink_pm_ops,
		.of_match_table	= tegra_slink_of_match,
	},
	.probe =	tegra_slink_probe,
	.remove_new =	tegra_slink_remove,
};
module_platform_driver(tegra_slink_driver);

MODULE_ALIAS("platform:spi-tegra-slink");
MODULE_DESCRIPTION("NVIDIA Tegra20/Tegra30 SLINK Controller Driver");
MODULE_AUTHOR("Laxman Dewangan <ldewangan@nvidia.com>");
MODULE_LICENSE("GPL v2");<|MERGE_RESOLUTION|>--- conflicted
+++ resolved
@@ -1151,16 +1151,7 @@
 	if (tspi->rx_dma_chan)
 		tegra_slink_deinit_dma_param(tspi, true);
 
-<<<<<<< HEAD
-	pm_runtime_disable(&pdev->dev);
-	if (!pm_runtime_status_suspended(&pdev->dev))
-		tegra_slink_runtime_suspend(&pdev->dev);
-
 	spi_master_put(master);
-	return 0;
-=======
-	spi_master_put(master);
->>>>>>> eb3cdb58
 }
 
 #ifdef CONFIG_PM_SLEEP
