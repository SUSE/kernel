// SPDX-License-Identifier: GPL-2.0+
//
// Copyright 2013 Freescale Semiconductor, Inc.
// Copyright 2020 NXP
//
// Freescale DSPI driver
// This file contains a driver for the Freescale DSPI

#include <linux/clk.h>
#include <linux/delay.h>
#include <linux/dmaengine.h>
#include <linux/dma-mapping.h>
#include <linux/interrupt.h>
#include <linux/kernel.h>
#include <linux/module.h>
#include <linux/of_device.h>
#include <linux/pinctrl/consumer.h>
#include <linux/regmap.h>
#include <linux/spi/spi.h>
#include <linux/spi/spi-fsl-dspi.h>

#define DRIVER_NAME			"fsl-dspi"

#define SPI_MCR				0x00
#define SPI_MCR_MASTER			BIT(31)
#define SPI_MCR_PCSIS(x)		((x) << 16)
#define SPI_MCR_CLR_TXF			BIT(11)
#define SPI_MCR_CLR_RXF			BIT(10)
#define SPI_MCR_XSPI			BIT(3)
#define SPI_MCR_DIS_TXF			BIT(13)
#define SPI_MCR_DIS_RXF			BIT(12)
#define SPI_MCR_HALT			BIT(0)

#define SPI_TCR				0x08
#define SPI_TCR_GET_TCNT(x)		(((x) & GENMASK(31, 16)) >> 16)

#define SPI_CTAR(x)			(0x0c + (((x) & GENMASK(1, 0)) * 4))
#define SPI_CTAR_FMSZ(x)		(((x) << 27) & GENMASK(30, 27))
#define SPI_CTAR_CPOL			BIT(26)
#define SPI_CTAR_CPHA			BIT(25)
#define SPI_CTAR_LSBFE			BIT(24)
#define SPI_CTAR_PCSSCK(x)		(((x) << 22) & GENMASK(23, 22))
#define SPI_CTAR_PASC(x)		(((x) << 20) & GENMASK(21, 20))
#define SPI_CTAR_PDT(x)			(((x) << 18) & GENMASK(19, 18))
#define SPI_CTAR_PBR(x)			(((x) << 16) & GENMASK(17, 16))
#define SPI_CTAR_CSSCK(x)		(((x) << 12) & GENMASK(15, 12))
#define SPI_CTAR_ASC(x)			(((x) << 8) & GENMASK(11, 8))
#define SPI_CTAR_DT(x)			(((x) << 4) & GENMASK(7, 4))
#define SPI_CTAR_BR(x)			((x) & GENMASK(3, 0))
#define SPI_CTAR_SCALE_BITS		0xf

#define SPI_CTAR0_SLAVE			0x0c

#define SPI_SR				0x2c
#define SPI_SR_TCFQF			BIT(31)
<<<<<<< HEAD
#define SPI_SR_EOQF			BIT(28)
=======
>>>>>>> 3887ecbb
#define SPI_SR_TFUF			BIT(27)
#define SPI_SR_TFFF			BIT(25)
#define SPI_SR_CMDTCF			BIT(23)
#define SPI_SR_SPEF			BIT(21)
#define SPI_SR_RFOF			BIT(19)
#define SPI_SR_TFIWF			BIT(18)
#define SPI_SR_RFDF			BIT(17)
#define SPI_SR_CMDFFF			BIT(16)
<<<<<<< HEAD
#define SPI_SR_CLEAR			(SPI_SR_TCFQF | SPI_SR_EOQF | \
=======
#define SPI_SR_CLEAR			(SPI_SR_TCFQF | \
>>>>>>> 3887ecbb
					SPI_SR_TFUF | SPI_SR_TFFF | \
					SPI_SR_CMDTCF | SPI_SR_SPEF | \
					SPI_SR_RFOF | SPI_SR_TFIWF | \
					SPI_SR_RFDF | SPI_SR_CMDFFF)

#define SPI_RSER_TFFFE			BIT(25)
#define SPI_RSER_TFFFD			BIT(24)
#define SPI_RSER_RFDFE			BIT(17)
#define SPI_RSER_RFDFD			BIT(16)

#define SPI_RSER			0x30
#define SPI_RSER_TCFQE			BIT(31)
<<<<<<< HEAD
#define SPI_RSER_EOQFE			BIT(28)
=======
>>>>>>> 3887ecbb
#define SPI_RSER_CMDTCFE		BIT(23)

#define SPI_PUSHR			0x34
#define SPI_PUSHR_CMD_CONT		BIT(15)
#define SPI_PUSHR_CMD_CTAS(x)		(((x) << 12 & GENMASK(14, 12)))
#define SPI_PUSHR_CMD_EOQ		BIT(11)
#define SPI_PUSHR_CMD_CTCNT		BIT(10)
#define SPI_PUSHR_CMD_PCS(x)		(BIT(x) & GENMASK(5, 0))

#define SPI_PUSHR_SLAVE			0x34

#define SPI_POPR			0x38

#define SPI_TXFR0			0x3c
#define SPI_TXFR1			0x40
#define SPI_TXFR2			0x44
#define SPI_TXFR3			0x48
#define SPI_RXFR0			0x7c
#define SPI_RXFR1			0x80
#define SPI_RXFR2			0x84
#define SPI_RXFR3			0x88

#define SPI_CTARE(x)			(0x11c + (((x) & GENMASK(1, 0)) * 4))
#define SPI_CTARE_FMSZE(x)		(((x) & 0x1) << 16)
#define SPI_CTARE_DTCP(x)		((x) & 0x7ff)

#define SPI_SREX			0x13c

#define SPI_FRAME_BITS(bits)		SPI_CTAR_FMSZ((bits) - 1)
#define SPI_FRAME_EBITS(bits)		SPI_CTARE_FMSZE(((bits) - 1) >> 4)

#define DMA_COMPLETION_TIMEOUT		msecs_to_jiffies(3000)

struct chip_data {
	u32			ctar_val;
};

enum dspi_trans_mode {
<<<<<<< HEAD
	DSPI_EOQ_MODE = 0,
=======
>>>>>>> 3887ecbb
	DSPI_XSPI_MODE,
	DSPI_DMA_MODE,
};

struct fsl_dspi_devtype_data {
	enum dspi_trans_mode	trans_mode;
	u8			max_clock_factor;
	int			fifo_size;
};

enum {
	LS1021A,
	LS1012A,
	LS1028A,
	LS1043A,
	LS1046A,
	LS2080A,
	LS2085A,
	LX2160A,
	MCF5441X,
	VF610,
};

static const struct fsl_dspi_devtype_data devtype_data[] = {
	[VF610] = {
		.trans_mode		= DSPI_DMA_MODE,
		.max_clock_factor	= 2,
		.fifo_size		= 4,
	},
	[LS1021A] = {
		/* Has A-011218 DMA erratum */
		.trans_mode		= DSPI_XSPI_MODE,
		.max_clock_factor	= 8,
		.fifo_size		= 4,
	},
	[LS1012A] = {
		/* Has A-011218 DMA erratum */
		.trans_mode		= DSPI_XSPI_MODE,
		.max_clock_factor	= 8,
		.fifo_size		= 16,
	},
	[LS1028A] = {
		.trans_mode		= DSPI_XSPI_MODE,
		.max_clock_factor	= 8,
		.fifo_size		= 4,
	},
	[LS1043A] = {
		/* Has A-011218 DMA erratum */
		.trans_mode		= DSPI_XSPI_MODE,
		.max_clock_factor	= 8,
		.fifo_size		= 16,
	},
	[LS1046A] = {
		/* Has A-011218 DMA erratum */
		.trans_mode		= DSPI_XSPI_MODE,
		.max_clock_factor	= 8,
		.fifo_size		= 16,
	},
	[LS2080A] = {
		.trans_mode		= DSPI_XSPI_MODE,
		.max_clock_factor	= 8,
		.fifo_size		= 4,
	},
	[LS2085A] = {
		.trans_mode		= DSPI_XSPI_MODE,
		.max_clock_factor	= 8,
		.fifo_size		= 4,
	},
	[LX2160A] = {
		.trans_mode		= DSPI_XSPI_MODE,
		.max_clock_factor	= 8,
		.fifo_size		= 4,
	},
	[MCF5441X] = {
<<<<<<< HEAD
		.trans_mode		= DSPI_EOQ_MODE,
=======
		.trans_mode		= DSPI_DMA_MODE,
>>>>>>> 3887ecbb
		.max_clock_factor	= 8,
		.fifo_size		= 16,
	},
};

struct fsl_dspi_dma {
	u32					*tx_dma_buf;
	struct dma_chan				*chan_tx;
	dma_addr_t				tx_dma_phys;
	struct completion			cmd_tx_complete;
	struct dma_async_tx_descriptor		*tx_desc;

	u32					*rx_dma_buf;
	struct dma_chan				*chan_rx;
	dma_addr_t				rx_dma_phys;
	struct completion			cmd_rx_complete;
	struct dma_async_tx_descriptor		*rx_desc;
};

struct fsl_dspi {
	struct spi_controller			*ctlr;
	struct platform_device			*pdev;

	struct regmap				*regmap;
	struct regmap				*regmap_pushr;
	int					irq;
	struct clk				*clk;

	struct spi_transfer			*cur_transfer;
	struct spi_message			*cur_msg;
	struct chip_data			*cur_chip;
<<<<<<< HEAD
	size_t					progress;
=======
>>>>>>> 3887ecbb
	size_t					len;
	const void				*tx;
	void					*rx;
	u16					tx_cmd;
	const struct fsl_dspi_devtype_data	*devtype_data;

	struct completion			xfer_done;

	struct fsl_dspi_dma			*dma;

	int					oper_word_size;
	int					oper_bits_per_word;

	int					words_in_flight;

	/*
	 * Offsets for CMD and TXDATA within SPI_PUSHR when accessed
	 * individually (in XSPI mode)
	 */
	int					pushr_cmd;
	int					pushr_tx;

	void (*host_to_dev)(struct fsl_dspi *dspi, u32 *txdata);
	void (*dev_to_host)(struct fsl_dspi *dspi, u32 rxdata);
};

static void dspi_native_host_to_dev(struct fsl_dspi *dspi, u32 *txdata)
{
	switch (dspi->oper_word_size) {
	case 1:
		*txdata = *(u8 *)dspi->tx;
		break;
	case 2:
		*txdata = *(u16 *)dspi->tx;
		break;
	case 4:
		*txdata = *(u32 *)dspi->tx;
		break;
	}
	dspi->tx += dspi->oper_word_size;
}

static void dspi_native_dev_to_host(struct fsl_dspi *dspi, u32 rxdata)
{
	switch (dspi->oper_word_size) {
	case 1:
		*(u8 *)dspi->rx = rxdata;
		break;
	case 2:
		*(u16 *)dspi->rx = rxdata;
		break;
	case 4:
		*(u32 *)dspi->rx = rxdata;
		break;
	}
	dspi->rx += dspi->oper_word_size;
}

static void dspi_8on32_host_to_dev(struct fsl_dspi *dspi, u32 *txdata)
{
	*txdata = cpu_to_be32(*(u32 *)dspi->tx);
	dspi->tx += sizeof(u32);
}

static void dspi_8on32_dev_to_host(struct fsl_dspi *dspi, u32 rxdata)
{
	*(u32 *)dspi->rx = be32_to_cpu(rxdata);
	dspi->rx += sizeof(u32);
}

static void dspi_8on16_host_to_dev(struct fsl_dspi *dspi, u32 *txdata)
{
	*txdata = cpu_to_be16(*(u16 *)dspi->tx);
	dspi->tx += sizeof(u16);
}

static void dspi_8on16_dev_to_host(struct fsl_dspi *dspi, u32 rxdata)
{
	*(u16 *)dspi->rx = be16_to_cpu(rxdata);
	dspi->rx += sizeof(u16);
}

static void dspi_16on32_host_to_dev(struct fsl_dspi *dspi, u32 *txdata)
{
	u16 hi = *(u16 *)dspi->tx;
	u16 lo = *(u16 *)(dspi->tx + 2);

	*txdata = (u32)hi << 16 | lo;
	dspi->tx += sizeof(u32);
}

static void dspi_16on32_dev_to_host(struct fsl_dspi *dspi, u32 rxdata)
{
	u16 hi = rxdata & 0xffff;
	u16 lo = rxdata >> 16;

	*(u16 *)dspi->rx = lo;
	*(u16 *)(dspi->rx + 2) = hi;
	dspi->rx += sizeof(u32);
}

/*
 * Pop one word from the TX buffer for pushing into the
 * PUSHR register (TX FIFO)
 */
static u32 dspi_pop_tx(struct fsl_dspi *dspi)
{
	u32 txdata = 0;

	if (dspi->tx)
		dspi->host_to_dev(dspi, &txdata);
	dspi->len -= dspi->oper_word_size;
	return txdata;
}

/* Prepare one TX FIFO entry (txdata plus cmd) */
static u32 dspi_pop_tx_pushr(struct fsl_dspi *dspi)
{
	u16 cmd = dspi->tx_cmd, data = dspi_pop_tx(dspi);

	if (spi_controller_is_slave(dspi->ctlr))
		return data;

	if (dspi->len > 0)
		cmd |= SPI_PUSHR_CMD_CONT;
	return cmd << 16 | data;
}

/* Push one word to the RX buffer from the POPR register (RX FIFO) */
static void dspi_push_rx(struct fsl_dspi *dspi, u32 rxdata)
{
	if (!dspi->rx)
		return;
	dspi->dev_to_host(dspi, rxdata);
}

static void dspi_tx_dma_callback(void *arg)
{
	struct fsl_dspi *dspi = arg;
	struct fsl_dspi_dma *dma = dspi->dma;

	complete(&dma->cmd_tx_complete);
}

static void dspi_rx_dma_callback(void *arg)
{
	struct fsl_dspi *dspi = arg;
	struct fsl_dspi_dma *dma = dspi->dma;
	int i;

	if (dspi->rx) {
		for (i = 0; i < dspi->words_in_flight; i++)
			dspi_push_rx(dspi, dspi->dma->rx_dma_buf[i]);
	}

	complete(&dma->cmd_rx_complete);
}

static int dspi_next_xfer_dma_submit(struct fsl_dspi *dspi)
{
	struct device *dev = &dspi->pdev->dev;
	struct fsl_dspi_dma *dma = dspi->dma;
	int time_left;
	int i;

	for (i = 0; i < dspi->words_in_flight; i++)
		dspi->dma->tx_dma_buf[i] = dspi_pop_tx_pushr(dspi);

	dma->tx_desc = dmaengine_prep_slave_single(dma->chan_tx,
					dma->tx_dma_phys,
					dspi->words_in_flight *
					DMA_SLAVE_BUSWIDTH_4_BYTES,
					DMA_MEM_TO_DEV,
					DMA_PREP_INTERRUPT | DMA_CTRL_ACK);
	if (!dma->tx_desc) {
		dev_err(dev, "Not able to get desc for DMA xfer\n");
		return -EIO;
	}

	dma->tx_desc->callback = dspi_tx_dma_callback;
	dma->tx_desc->callback_param = dspi;
	if (dma_submit_error(dmaengine_submit(dma->tx_desc))) {
		dev_err(dev, "DMA submit failed\n");
		return -EINVAL;
	}

	dma->rx_desc = dmaengine_prep_slave_single(dma->chan_rx,
					dma->rx_dma_phys,
					dspi->words_in_flight *
					DMA_SLAVE_BUSWIDTH_4_BYTES,
					DMA_DEV_TO_MEM,
					DMA_PREP_INTERRUPT | DMA_CTRL_ACK);
	if (!dma->rx_desc) {
		dev_err(dev, "Not able to get desc for DMA xfer\n");
		return -EIO;
	}

	dma->rx_desc->callback = dspi_rx_dma_callback;
	dma->rx_desc->callback_param = dspi;
	if (dma_submit_error(dmaengine_submit(dma->rx_desc))) {
		dev_err(dev, "DMA submit failed\n");
		return -EINVAL;
	}

	reinit_completion(&dspi->dma->cmd_rx_complete);
	reinit_completion(&dspi->dma->cmd_tx_complete);

	dma_async_issue_pending(dma->chan_rx);
	dma_async_issue_pending(dma->chan_tx);

	if (spi_controller_is_slave(dspi->ctlr)) {
		wait_for_completion_interruptible(&dspi->dma->cmd_rx_complete);
		return 0;
	}

	time_left = wait_for_completion_timeout(&dspi->dma->cmd_tx_complete,
						DMA_COMPLETION_TIMEOUT);
	if (time_left == 0) {
		dev_err(dev, "DMA tx timeout\n");
		dmaengine_terminate_all(dma->chan_tx);
		dmaengine_terminate_all(dma->chan_rx);
		return -ETIMEDOUT;
	}

	time_left = wait_for_completion_timeout(&dspi->dma->cmd_rx_complete,
						DMA_COMPLETION_TIMEOUT);
	if (time_left == 0) {
		dev_err(dev, "DMA rx timeout\n");
		dmaengine_terminate_all(dma->chan_tx);
		dmaengine_terminate_all(dma->chan_rx);
		return -ETIMEDOUT;
	}

	return 0;
}

static void dspi_setup_accel(struct fsl_dspi *dspi);

static int dspi_dma_xfer(struct fsl_dspi *dspi)
{
	struct spi_message *message = dspi->cur_msg;
	struct device *dev = &dspi->pdev->dev;
	int ret = 0;

	/*
	 * dspi->len gets decremented by dspi_pop_tx_pushr in
	 * dspi_next_xfer_dma_submit
	 */
	while (dspi->len) {
		/* Figure out operational bits-per-word for this chunk */
		dspi_setup_accel(dspi);

		dspi->words_in_flight = dspi->len / dspi->oper_word_size;
		if (dspi->words_in_flight > dspi->devtype_data->fifo_size)
			dspi->words_in_flight = dspi->devtype_data->fifo_size;

		message->actual_length += dspi->words_in_flight *
					  dspi->oper_word_size;

		ret = dspi_next_xfer_dma_submit(dspi);
		if (ret) {
			dev_err(dev, "DMA transfer failed\n");
			break;
		}
	}

	return ret;
}

static int dspi_request_dma(struct fsl_dspi *dspi, phys_addr_t phy_addr)
{
	int dma_bufsize = dspi->devtype_data->fifo_size * 2;
	struct device *dev = &dspi->pdev->dev;
	struct dma_slave_config cfg;
	struct fsl_dspi_dma *dma;
	int ret;

	dma = devm_kzalloc(dev, sizeof(*dma), GFP_KERNEL);
	if (!dma)
		return -ENOMEM;

	dma->chan_rx = dma_request_chan(dev, "rx");
	if (IS_ERR(dma->chan_rx)) {
		dev_err(dev, "rx dma channel not available\n");
		ret = PTR_ERR(dma->chan_rx);
		return ret;
	}

	dma->chan_tx = dma_request_chan(dev, "tx");
	if (IS_ERR(dma->chan_tx)) {
		dev_err(dev, "tx dma channel not available\n");
		ret = PTR_ERR(dma->chan_tx);
		goto err_tx_channel;
	}

	dma->tx_dma_buf = dma_alloc_coherent(dma->chan_tx->device->dev,
					     dma_bufsize, &dma->tx_dma_phys,
					     GFP_KERNEL);
	if (!dma->tx_dma_buf) {
		ret = -ENOMEM;
		goto err_tx_dma_buf;
	}

	dma->rx_dma_buf = dma_alloc_coherent(dma->chan_rx->device->dev,
					     dma_bufsize, &dma->rx_dma_phys,
					     GFP_KERNEL);
	if (!dma->rx_dma_buf) {
		ret = -ENOMEM;
		goto err_rx_dma_buf;
	}

	cfg.src_addr = phy_addr + SPI_POPR;
	cfg.dst_addr = phy_addr + SPI_PUSHR;
	cfg.src_addr_width = DMA_SLAVE_BUSWIDTH_4_BYTES;
	cfg.dst_addr_width = DMA_SLAVE_BUSWIDTH_4_BYTES;
	cfg.src_maxburst = 1;
	cfg.dst_maxburst = 1;

	cfg.direction = DMA_DEV_TO_MEM;
	ret = dmaengine_slave_config(dma->chan_rx, &cfg);
	if (ret) {
		dev_err(dev, "can't configure rx dma channel\n");
		ret = -EINVAL;
		goto err_slave_config;
	}

	cfg.direction = DMA_MEM_TO_DEV;
	ret = dmaengine_slave_config(dma->chan_tx, &cfg);
	if (ret) {
		dev_err(dev, "can't configure tx dma channel\n");
		ret = -EINVAL;
		goto err_slave_config;
	}

	dspi->dma = dma;
	init_completion(&dma->cmd_tx_complete);
	init_completion(&dma->cmd_rx_complete);

	return 0;

err_slave_config:
	dma_free_coherent(dma->chan_rx->device->dev,
			  dma_bufsize, dma->rx_dma_buf, dma->rx_dma_phys);
err_rx_dma_buf:
	dma_free_coherent(dma->chan_tx->device->dev,
			  dma_bufsize, dma->tx_dma_buf, dma->tx_dma_phys);
err_tx_dma_buf:
	dma_release_channel(dma->chan_tx);
err_tx_channel:
	dma_release_channel(dma->chan_rx);

	devm_kfree(dev, dma);
	dspi->dma = NULL;

	return ret;
}

static void dspi_release_dma(struct fsl_dspi *dspi)
{
	int dma_bufsize = dspi->devtype_data->fifo_size * 2;
	struct fsl_dspi_dma *dma = dspi->dma;

	if (!dma)
		return;

	if (dma->chan_tx) {
		dma_free_coherent(dma->chan_tx->device->dev, dma_bufsize,
				  dma->tx_dma_buf, dma->tx_dma_phys);
		dma_release_channel(dma->chan_tx);
	}

	if (dma->chan_rx) {
		dma_free_coherent(dma->chan_rx->device->dev, dma_bufsize,
				  dma->rx_dma_buf, dma->rx_dma_phys);
		dma_release_channel(dma->chan_rx);
	}
}

static void hz_to_spi_baud(char *pbr, char *br, int speed_hz,
			   unsigned long clkrate)
{
	/* Valid baud rate pre-scaler values */
	int pbr_tbl[4] = {2, 3, 5, 7};
	int brs[16] = {	2,	4,	6,	8,
			16,	32,	64,	128,
			256,	512,	1024,	2048,
			4096,	8192,	16384,	32768 };
	int scale_needed, scale, minscale = INT_MAX;
	int i, j;

	scale_needed = clkrate / speed_hz;
	if (clkrate % speed_hz)
		scale_needed++;

	for (i = 0; i < ARRAY_SIZE(brs); i++)
		for (j = 0; j < ARRAY_SIZE(pbr_tbl); j++) {
			scale = brs[i] * pbr_tbl[j];
			if (scale >= scale_needed) {
				if (scale < minscale) {
					minscale = scale;
					*br = i;
					*pbr = j;
				}
				break;
			}
		}

	if (minscale == INT_MAX) {
		pr_warn("Can not find valid baud rate,speed_hz is %d,clkrate is %ld, we use the max prescaler value.\n",
			speed_hz, clkrate);
		*pbr = ARRAY_SIZE(pbr_tbl) - 1;
		*br =  ARRAY_SIZE(brs) - 1;
	}
}

static void ns_delay_scale(char *psc, char *sc, int delay_ns,
			   unsigned long clkrate)
{
	int scale_needed, scale, minscale = INT_MAX;
	int pscale_tbl[4] = {1, 3, 5, 7};
	u32 remainder;
	int i, j;

	scale_needed = div_u64_rem((u64)delay_ns * clkrate, NSEC_PER_SEC,
				   &remainder);
	if (remainder)
		scale_needed++;

	for (i = 0; i < ARRAY_SIZE(pscale_tbl); i++)
		for (j = 0; j <= SPI_CTAR_SCALE_BITS; j++) {
			scale = pscale_tbl[i] * (2 << j);
			if (scale >= scale_needed) {
				if (scale < minscale) {
					minscale = scale;
					*psc = i;
					*sc = j;
				}
				break;
			}
		}

	if (minscale == INT_MAX) {
		pr_warn("Cannot find correct scale values for %dns delay at clkrate %ld, using max prescaler value",
			delay_ns, clkrate);
		*psc = ARRAY_SIZE(pscale_tbl) - 1;
		*sc = SPI_CTAR_SCALE_BITS;
	}
}

<<<<<<< HEAD
static void dspi_pushr_write(struct fsl_dspi *dspi)
{
	regmap_write(dspi->regmap, SPI_PUSHR, dspi_pop_tx_pushr(dspi));
}

static void dspi_pushr_cmd_write(struct fsl_dspi *dspi, u16 cmd)
{
=======
static void dspi_pushr_cmd_write(struct fsl_dspi *dspi, u16 cmd)
{
>>>>>>> 3887ecbb
	/*
	 * The only time when the PCS doesn't need continuation after this word
	 * is when it's last. We need to look ahead, because we actually call
	 * dspi_pop_tx (the function that decrements dspi->len) _after_
	 * dspi_pushr_cmd_write with XSPI mode. As for how much in advance? One
	 * word is enough. If there's more to transmit than that,
	 * dspi_xspi_write will know to split the FIFO writes in 2, and
	 * generate a new PUSHR command with the final word that will have PCS
	 * deasserted (not continued) here.
	 */
	if (dspi->len > dspi->oper_word_size)
		cmd |= SPI_PUSHR_CMD_CONT;
	regmap_write(dspi->regmap_pushr, dspi->pushr_cmd, cmd);
}

static void dspi_pushr_txdata_write(struct fsl_dspi *dspi, u16 txdata)
{
	regmap_write(dspi->regmap_pushr, dspi->pushr_tx, txdata);
}

static void dspi_xspi_fifo_write(struct fsl_dspi *dspi, int num_words)
{
	int num_bytes = num_words * dspi->oper_word_size;
	u16 tx_cmd = dspi->tx_cmd;

	/*
	 * If the PCS needs to de-assert (i.e. we're at the end of the buffer
	 * and cs_change does not want the PCS to stay on), then we need a new
	 * PUSHR command, since this one (for the body of the buffer)
	 * necessarily has the CONT bit set.
	 * So send one word less during this go, to force a split and a command
	 * with a single word next time, when CONT will be unset.
	 */
	if (!(dspi->tx_cmd & SPI_PUSHR_CMD_CONT) && num_bytes == dspi->len)
		tx_cmd |= SPI_PUSHR_CMD_EOQ;

	/* Update CTARE */
	regmap_write(dspi->regmap, SPI_CTARE(0),
		     SPI_FRAME_EBITS(dspi->oper_bits_per_word) |
		     SPI_CTARE_DTCP(num_words));

	/*
	 * Write the CMD FIFO entry first, and then the two
	 * corresponding TX FIFO entries (or one...).
	 */
	dspi_pushr_cmd_write(dspi, tx_cmd);

	/* Fill TX FIFO with as many transfers as possible */
	while (num_words--) {
		u32 data = dspi_pop_tx(dspi);

		dspi_pushr_txdata_write(dspi, data & 0xFFFF);
		if (dspi->oper_bits_per_word > 16)
			dspi_pushr_txdata_write(dspi, data >> 16);
<<<<<<< HEAD
	}
}

static void dspi_eoq_fifo_write(struct fsl_dspi *dspi, int num_words)
{
	u16 xfer_cmd = dspi->tx_cmd;

	/* Fill TX FIFO with as many transfers as possible */
	while (num_words--) {
		dspi->tx_cmd = xfer_cmd;
		/* Request EOQF for last transfer in FIFO */
		if (num_words == 0)
			dspi->tx_cmd |= SPI_PUSHR_CMD_EOQ;
		/* Write combined TX FIFO and CMD FIFO entry */
		dspi_pushr_write(dspi);
=======
>>>>>>> 3887ecbb
	}
}

static u32 dspi_popr_read(struct fsl_dspi *dspi)
{
	u32 rxdata = 0;
 
	regmap_read(dspi->regmap, SPI_POPR, &rxdata);
	return rxdata;
}

static void dspi_fifo_read(struct fsl_dspi *dspi)
{
	int num_fifo_entries = dspi->words_in_flight;

	/* Read one FIFO entry and push to rx buffer */
	while (num_fifo_entries--)
		dspi_push_rx(dspi, dspi_popr_read(dspi));
}

static void dspi_setup_accel(struct fsl_dspi *dspi)
{
	struct spi_transfer *xfer = dspi->cur_transfer;
	bool odd = !!(dspi->len & 1);

	/* No accel for frames not multiple of 8 bits at the moment */
	if (xfer->bits_per_word % 8)
		goto no_accel;

	if (!odd && dspi->len <= dspi->devtype_data->fifo_size * 2) {
		dspi->oper_bits_per_word = 16;
	} else if (odd && dspi->len <= dspi->devtype_data->fifo_size) {
		dspi->oper_bits_per_word = 8;
	} else {
		/* Start off with maximum supported by hardware */
		if (dspi->devtype_data->trans_mode == DSPI_XSPI_MODE)
			dspi->oper_bits_per_word = 32;
		else
			dspi->oper_bits_per_word = 16;

		/*
		 * And go down only if the buffer can't be sent with
		 * words this big
		 */
		do {
			if (dspi->len >= DIV_ROUND_UP(dspi->oper_bits_per_word, 8))
				break;

			dspi->oper_bits_per_word /= 2;
		} while (dspi->oper_bits_per_word > 8);
	}

	if (xfer->bits_per_word == 8 && dspi->oper_bits_per_word == 32) {
		dspi->dev_to_host = dspi_8on32_dev_to_host;
		dspi->host_to_dev = dspi_8on32_host_to_dev;
	} else if (xfer->bits_per_word == 8 && dspi->oper_bits_per_word == 16) {
		dspi->dev_to_host = dspi_8on16_dev_to_host;
		dspi->host_to_dev = dspi_8on16_host_to_dev;
	} else if (xfer->bits_per_word == 16 && dspi->oper_bits_per_word == 32) {
		dspi->dev_to_host = dspi_16on32_dev_to_host;
		dspi->host_to_dev = dspi_16on32_host_to_dev;
	} else {
no_accel:
		dspi->dev_to_host = dspi_native_dev_to_host;
		dspi->host_to_dev = dspi_native_host_to_dev;
		dspi->oper_bits_per_word = xfer->bits_per_word;
	}

	dspi->oper_word_size = DIV_ROUND_UP(dspi->oper_bits_per_word, 8);

	/*
<<<<<<< HEAD
	 * Update CTAR here (code is common for EOQ, XSPI and DMA modes).
=======
	 * Update CTAR here (code is common for XSPI and DMA modes).
>>>>>>> 3887ecbb
	 * We will update CTARE in the portion specific to XSPI, when we
	 * also know the preload value (DTCP).
	 */
	regmap_write(dspi->regmap, SPI_CTAR(0),
		     dspi->cur_chip->ctar_val |
		     SPI_FRAME_BITS(dspi->oper_bits_per_word));
}

static void dspi_fifo_write(struct fsl_dspi *dspi)
{
	int num_fifo_entries = dspi->devtype_data->fifo_size;
	struct spi_transfer *xfer = dspi->cur_transfer;
	struct spi_message *msg = dspi->cur_msg;
	int num_words, num_bytes;

	dspi_setup_accel(dspi);

	/* In XSPI mode each 32-bit word occupies 2 TX FIFO entries */
	if (dspi->oper_word_size == 4)
		num_fifo_entries /= 2;

	/*
	 * Integer division intentionally trims off odd (or non-multiple of 4)
	 * numbers of bytes at the end of the buffer, which will be sent next
	 * time using a smaller oper_word_size.
	 */
	num_words = dspi->len / dspi->oper_word_size;
	if (num_words > num_fifo_entries)
		num_words = num_fifo_entries;

	/* Update total number of bytes that were transferred */
	num_bytes = num_words * dspi->oper_word_size;
	msg->actual_length += num_bytes;
<<<<<<< HEAD
	dspi->progress += num_bytes / DIV_ROUND_UP(xfer->bits_per_word, 8);
=======
>>>>>>> 3887ecbb

	/*
	 * Update shared variable for use in the next interrupt (both in
	 * dspi_fifo_read and in dspi_fifo_write).
	 */
	dspi->words_in_flight = num_words;

<<<<<<< HEAD
	spi_take_timestamp_pre(dspi->ctlr, xfer, dspi->progress, !dspi->irq);

	if (dspi->devtype_data->trans_mode == DSPI_EOQ_MODE)
		dspi_eoq_fifo_write(dspi, num_words);
	else
		dspi_xspi_fifo_write(dspi, num_words);
=======
	dspi_xspi_fifo_write(dspi, num_words);
>>>>>>> 3887ecbb
	/*
	 * Everything after this point is in a potential race with the next
	 * interrupt, so we must never use dspi->words_in_flight again since it
	 * might already be modified by the next dspi_fifo_write.
	 */
<<<<<<< HEAD

	spi_take_timestamp_post(dspi->ctlr, dspi->cur_transfer,
				dspi->progress, !dspi->irq);
}

static int dspi_rxtx(struct fsl_dspi *dspi)
{
	dspi_fifo_read(dspi);

	if (!dspi->len)
		/* Success! */
		return 0;

	dspi_fifo_write(dspi);

	return -EINPROGRESS;
}

static int dspi_poll(struct fsl_dspi *dspi)
{
	int tries = 1000;
	u32 spi_sr;

	do {
		regmap_read(dspi->regmap, SPI_SR, &spi_sr);
		regmap_write(dspi->regmap, SPI_SR, spi_sr);

		if (spi_sr & (SPI_SR_EOQF | SPI_SR_CMDTCF))
			break;
	} while (--tries);

	if (!tries)
		return -ETIMEDOUT;

	return dspi_rxtx(dspi);
}

static irqreturn_t dspi_interrupt(int irq, void *dev_id)
{
=======
}
 
static int dspi_rxtx(struct fsl_dspi *dspi)
{
	dspi_fifo_read(dspi);

	if (!dspi->len)
		/* Success! */
		return 0;

	dspi_fifo_write(dspi);

	return -EINPROGRESS;
}

static int dspi_poll(struct fsl_dspi *dspi)
{
	int tries = 1000;
	u32 spi_sr;

	do {
		regmap_read(dspi->regmap, SPI_SR, &spi_sr);
		regmap_write(dspi->regmap, SPI_SR, spi_sr);

		if (spi_sr & SPI_SR_CMDTCF)
			break;
	} while (--tries);

	if (!tries)
		return -ETIMEDOUT;

	return dspi_rxtx(dspi);
}

static irqreturn_t dspi_interrupt(int irq, void *dev_id)
{
>>>>>>> 3887ecbb
	struct fsl_dspi *dspi = (struct fsl_dspi *)dev_id;
	u32 spi_sr;

	regmap_read(dspi->regmap, SPI_SR, &spi_sr);
	regmap_write(dspi->regmap, SPI_SR, spi_sr);

<<<<<<< HEAD
	if (!(spi_sr & (SPI_SR_EOQF | SPI_SR_CMDTCF)))
=======
	if (!(spi_sr & SPI_SR_CMDTCF))
>>>>>>> 3887ecbb
		return IRQ_NONE;

	if (dspi_rxtx(dspi) == 0)
		complete(&dspi->xfer_done);

	return IRQ_HANDLED;
}

static int dspi_transfer_one_message(struct spi_controller *ctlr,
				     struct spi_message *message)
{
	struct fsl_dspi *dspi = spi_controller_get_devdata(ctlr);
	struct spi_device *spi = message->spi;
	struct spi_transfer *transfer;
	int status = 0;

	message->actual_length = 0;

	list_for_each_entry(transfer, &message->transfers, transfer_list) {
		dspi->cur_transfer = transfer;
		dspi->cur_msg = message;
		dspi->cur_chip = spi_get_ctldata(spi);
		/* Prepare command word for CMD FIFO */
		dspi->tx_cmd = SPI_PUSHR_CMD_CTAS(0) |
			       SPI_PUSHR_CMD_PCS(spi->chip_select);
		if (list_is_last(&dspi->cur_transfer->transfer_list,
				 &dspi->cur_msg->transfers)) {
			/* Leave PCS activated after last transfer when
			 * cs_change is set.
			 */
			if (transfer->cs_change)
				dspi->tx_cmd |= SPI_PUSHR_CMD_CONT;
		} else {
			/* Keep PCS active between transfers in same message
			 * when cs_change is not set, and de-activate PCS
			 * between transfers in the same message when
			 * cs_change is set.
			 */
			if (!transfer->cs_change)
				dspi->tx_cmd |= SPI_PUSHR_CMD_CONT;
		}

		dspi->tx = transfer->tx_buf;
		dspi->rx = transfer->rx_buf;
		dspi->len = transfer->len;
<<<<<<< HEAD
		dspi->progress = 0;
=======
>>>>>>> 3887ecbb

		regmap_update_bits(dspi->regmap, SPI_MCR,
				   SPI_MCR_CLR_TXF | SPI_MCR_CLR_RXF,
				   SPI_MCR_CLR_TXF | SPI_MCR_CLR_RXF);

<<<<<<< HEAD
		spi_take_timestamp_pre(dspi->ctlr, dspi->cur_transfer,
				       dspi->progress, !dspi->irq);

=======
>>>>>>> 3887ecbb
		if (dspi->devtype_data->trans_mode == DSPI_DMA_MODE) {
			status = dspi_dma_xfer(dspi);
		} else {
			dspi_fifo_write(dspi);

			if (dspi->irq) {
				wait_for_completion(&dspi->xfer_done);
				reinit_completion(&dspi->xfer_done);
			} else {
				do {
					status = dspi_poll(dspi);
				} while (status == -EINPROGRESS);
			}
		}
		if (status)
			break;

		spi_transfer_delay_exec(transfer);
	}

	message->status = status;
	spi_finalize_current_message(ctlr);

	return status;
}

static int dspi_setup(struct spi_device *spi)
{
	struct fsl_dspi *dspi = spi_controller_get_devdata(spi->controller);
	unsigned char br = 0, pbr = 0, pcssck = 0, cssck = 0;
	u32 cs_sck_delay = 0, sck_cs_delay = 0;
	struct fsl_dspi_platform_data *pdata;
	unsigned char pasc = 0, asc = 0;
	struct chip_data *chip;
	unsigned long clkrate;

	/* Only alloc on first setup */
	chip = spi_get_ctldata(spi);
	if (chip == NULL) {
		chip = kzalloc(sizeof(struct chip_data), GFP_KERNEL);
		if (!chip)
			return -ENOMEM;
	}

	pdata = dev_get_platdata(&dspi->pdev->dev);

	if (!pdata) {
		of_property_read_u32(spi->dev.of_node, "fsl,spi-cs-sck-delay",
				     &cs_sck_delay);

		of_property_read_u32(spi->dev.of_node, "fsl,spi-sck-cs-delay",
				     &sck_cs_delay);
	} else {
		cs_sck_delay = pdata->cs_sck_delay;
		sck_cs_delay = pdata->sck_cs_delay;
	}

	clkrate = clk_get_rate(dspi->clk);
	hz_to_spi_baud(&pbr, &br, spi->max_speed_hz, clkrate);

	/* Set PCS to SCK delay scale values */
	ns_delay_scale(&pcssck, &cssck, cs_sck_delay, clkrate);

	/* Set After SCK delay scale values */
	ns_delay_scale(&pasc, &asc, sck_cs_delay, clkrate);

	chip->ctar_val = 0;
	if (spi->mode & SPI_CPOL)
		chip->ctar_val |= SPI_CTAR_CPOL;
	if (spi->mode & SPI_CPHA)
		chip->ctar_val |= SPI_CTAR_CPHA;

	if (!spi_controller_is_slave(dspi->ctlr)) {
		chip->ctar_val |= SPI_CTAR_PCSSCK(pcssck) |
				  SPI_CTAR_CSSCK(cssck) |
				  SPI_CTAR_PASC(pasc) |
				  SPI_CTAR_ASC(asc) |
				  SPI_CTAR_PBR(pbr) |
				  SPI_CTAR_BR(br);

		if (spi->mode & SPI_LSB_FIRST)
			chip->ctar_val |= SPI_CTAR_LSBFE;
	}

	spi_set_ctldata(spi, chip);

	return 0;
}

static void dspi_cleanup(struct spi_device *spi)
{
	struct chip_data *chip = spi_get_ctldata((struct spi_device *)spi);

	dev_dbg(&spi->dev, "spi_device %u.%u cleanup\n",
		spi->controller->bus_num, spi->chip_select);

	kfree(chip);
}

static const struct of_device_id fsl_dspi_dt_ids[] = {
	{
		.compatible = "fsl,vf610-dspi",
		.data = &devtype_data[VF610],
	}, {
		.compatible = "fsl,ls1021a-v1.0-dspi",
		.data = &devtype_data[LS1021A],
	}, {
		.compatible = "fsl,ls1012a-dspi",
		.data = &devtype_data[LS1012A],
	}, {
		.compatible = "fsl,ls1028a-dspi",
		.data = &devtype_data[LS1028A],
	}, {
		.compatible = "fsl,ls1043a-dspi",
		.data = &devtype_data[LS1043A],
	}, {
		.compatible = "fsl,ls1046a-dspi",
		.data = &devtype_data[LS1046A],
	}, {
		.compatible = "fsl,ls2080a-dspi",
		.data = &devtype_data[LS2080A],
	}, {
		.compatible = "fsl,ls2085a-dspi",
		.data = &devtype_data[LS2085A],
	}, {
		.compatible = "fsl,lx2160a-dspi",
		.data = &devtype_data[LX2160A],
	},
	{ /* sentinel */ }
};
MODULE_DEVICE_TABLE(of, fsl_dspi_dt_ids);

#ifdef CONFIG_PM_SLEEP
static int dspi_suspend(struct device *dev)
{
	struct fsl_dspi *dspi = dev_get_drvdata(dev);

	if (dspi->irq)
		disable_irq(dspi->irq);
	spi_controller_suspend(dspi->ctlr);
	clk_disable_unprepare(dspi->clk);

	pinctrl_pm_select_sleep_state(dev);

	return 0;
}

static int dspi_resume(struct device *dev)
{
	struct fsl_dspi *dspi = dev_get_drvdata(dev);
	int ret;

	pinctrl_pm_select_default_state(dev);

	ret = clk_prepare_enable(dspi->clk);
	if (ret)
		return ret;
	spi_controller_resume(dspi->ctlr);
	if (dspi->irq)
		enable_irq(dspi->irq);

	return 0;
}
#endif /* CONFIG_PM_SLEEP */

static SIMPLE_DEV_PM_OPS(dspi_pm, dspi_suspend, dspi_resume);

static const struct regmap_range dspi_volatile_ranges[] = {
	regmap_reg_range(SPI_MCR, SPI_TCR),
	regmap_reg_range(SPI_SR, SPI_SR),
	regmap_reg_range(SPI_PUSHR, SPI_RXFR3),
};

static const struct regmap_access_table dspi_volatile_table = {
	.yes_ranges	= dspi_volatile_ranges,
	.n_yes_ranges	= ARRAY_SIZE(dspi_volatile_ranges),
};

static const struct regmap_config dspi_regmap_config = {
	.reg_bits	= 32,
	.val_bits	= 32,
	.reg_stride	= 4,
	.max_register	= 0x88,
	.volatile_table	= &dspi_volatile_table,
};

static const struct regmap_range dspi_xspi_volatile_ranges[] = {
	regmap_reg_range(SPI_MCR, SPI_TCR),
	regmap_reg_range(SPI_SR, SPI_SR),
	regmap_reg_range(SPI_PUSHR, SPI_RXFR3),
	regmap_reg_range(SPI_SREX, SPI_SREX),
};

static const struct regmap_access_table dspi_xspi_volatile_table = {
	.yes_ranges	= dspi_xspi_volatile_ranges,
	.n_yes_ranges	= ARRAY_SIZE(dspi_xspi_volatile_ranges),
};

static const struct regmap_config dspi_xspi_regmap_config[] = {
	{
		.reg_bits	= 32,
		.val_bits	= 32,
		.reg_stride	= 4,
		.max_register	= 0x13c,
		.volatile_table	= &dspi_xspi_volatile_table,
	},
	{
		.name		= "pushr",
		.reg_bits	= 16,
		.val_bits	= 16,
		.reg_stride	= 2,
		.max_register	= 0x2,
	},
};

static int dspi_init(struct fsl_dspi *dspi)
{
	unsigned int mcr;

	/* Set idle states for all chip select signals to high */
	mcr = SPI_MCR_PCSIS(GENMASK(dspi->ctlr->num_chipselect - 1, 0));

	if (dspi->devtype_data->trans_mode == DSPI_XSPI_MODE)
		mcr |= SPI_MCR_XSPI;
	if (!spi_controller_is_slave(dspi->ctlr))
		mcr |= SPI_MCR_MASTER;

	regmap_write(dspi->regmap, SPI_MCR, mcr);
	regmap_write(dspi->regmap, SPI_SR, SPI_SR_CLEAR);

	switch (dspi->devtype_data->trans_mode) {
<<<<<<< HEAD
	case DSPI_EOQ_MODE:
		regmap_write(dspi->regmap, SPI_RSER, SPI_RSER_EOQFE);
		break;
=======
>>>>>>> 3887ecbb
	case DSPI_XSPI_MODE:
		regmap_write(dspi->regmap, SPI_RSER, SPI_RSER_CMDTCFE);
		break;
	case DSPI_DMA_MODE:
		regmap_write(dspi->regmap, SPI_RSER,
			     SPI_RSER_TFFFE | SPI_RSER_TFFFD |
			     SPI_RSER_RFDFE | SPI_RSER_RFDFD);
		break;
	default:
		dev_err(&dspi->pdev->dev, "unsupported trans_mode %u\n",
			dspi->devtype_data->trans_mode);
		return -EINVAL;
	}

	return 0;
}

static int dspi_slave_abort(struct spi_master *master)
{
	struct fsl_dspi *dspi = spi_master_get_devdata(master);

	/*
	 * Terminate all pending DMA transactions for the SPI working
	 * in SLAVE mode.
	 */
	if (dspi->devtype_data->trans_mode == DSPI_DMA_MODE) {
		dmaengine_terminate_sync(dspi->dma->chan_rx);
		dmaengine_terminate_sync(dspi->dma->chan_tx);
	}

	/* Clear the internal DSPI RX and TX FIFO buffers */
	regmap_update_bits(dspi->regmap, SPI_MCR,
			   SPI_MCR_CLR_TXF | SPI_MCR_CLR_RXF,
			   SPI_MCR_CLR_TXF | SPI_MCR_CLR_RXF);

	return 0;
<<<<<<< HEAD
}

/*
 * EOQ mode will inevitably deassert its PCS signal on last word in a queue
 * (hardware limitation), so we need to inform the spi_device that larger
 * buffers than the FIFO size are going to have the chip select randomly
 * toggling, so it has a chance to adapt its message sizes.
 */
static size_t dspi_max_message_size(struct spi_device *spi)
{
	struct fsl_dspi *dspi = spi_controller_get_devdata(spi->controller);

	if (dspi->devtype_data->trans_mode == DSPI_EOQ_MODE)
		return dspi->devtype_data->fifo_size;

	return SIZE_MAX;
=======
>>>>>>> 3887ecbb
}

static int dspi_probe(struct platform_device *pdev)
{
	struct device_node *np = pdev->dev.of_node;
	const struct regmap_config *regmap_config;
	struct fsl_dspi_platform_data *pdata;
	struct spi_controller *ctlr;
	int ret, cs_num, bus_num = -1;
	struct fsl_dspi *dspi;
	struct resource *res;
	void __iomem *base;
	bool big_endian;
<<<<<<< HEAD

	dspi = devm_kzalloc(&pdev->dev, sizeof(*dspi), GFP_KERNEL);
	if (!dspi)
		return -ENOMEM;

	ctlr = spi_alloc_master(&pdev->dev, 0);
	if (!ctlr)
		return -ENOMEM;

=======

	dspi = devm_kzalloc(&pdev->dev, sizeof(*dspi), GFP_KERNEL);
	if (!dspi)
		return -ENOMEM;

	ctlr = spi_alloc_master(&pdev->dev, 0);
	if (!ctlr)
		return -ENOMEM;

>>>>>>> 3887ecbb
	spi_controller_set_devdata(ctlr, dspi);
	platform_set_drvdata(pdev, dspi);

	dspi->pdev = pdev;
	dspi->ctlr = ctlr;

	ctlr->setup = dspi_setup;
	ctlr->transfer_one_message = dspi_transfer_one_message;
<<<<<<< HEAD
	ctlr->max_message_size = dspi_max_message_size;
=======
>>>>>>> 3887ecbb
	ctlr->dev.of_node = pdev->dev.of_node;

	ctlr->cleanup = dspi_cleanup;
	ctlr->slave_abort = dspi_slave_abort;
	ctlr->mode_bits = SPI_CPOL | SPI_CPHA | SPI_LSB_FIRST;

	pdata = dev_get_platdata(&pdev->dev);
	if (pdata) {
		ctlr->num_chipselect = pdata->cs_num;
		ctlr->bus_num = pdata->bus_num;

		/* Only Coldfire uses platform data */
		dspi->devtype_data = &devtype_data[MCF5441X];
		big_endian = true;
	} else {

		ret = of_property_read_u32(np, "spi-num-chipselects", &cs_num);
		if (ret < 0) {
			dev_err(&pdev->dev, "can't get spi-num-chipselects\n");
			goto out_ctlr_put;
		}
		ctlr->num_chipselect = cs_num;

		of_property_read_u32(np, "bus-num", &bus_num);
		ctlr->bus_num = bus_num;

		if (of_property_read_bool(np, "spi-slave"))
			ctlr->slave = true;

		dspi->devtype_data = of_device_get_match_data(&pdev->dev);
		if (!dspi->devtype_data) {
			dev_err(&pdev->dev, "can't get devtype_data\n");
			ret = -EFAULT;
			goto out_ctlr_put;
		}

		big_endian = of_device_is_big_endian(np);
	}
	if (big_endian) {
		dspi->pushr_cmd = 0;
		dspi->pushr_tx = 2;
	} else {
		dspi->pushr_cmd = 2;
		dspi->pushr_tx = 0;
	}

	if (dspi->devtype_data->trans_mode == DSPI_XSPI_MODE)
		ctlr->bits_per_word_mask = SPI_BPW_RANGE_MASK(4, 32);
	else
		ctlr->bits_per_word_mask = SPI_BPW_RANGE_MASK(4, 16);

	res = platform_get_resource(pdev, IORESOURCE_MEM, 0);
	base = devm_ioremap_resource(&pdev->dev, res);
	if (IS_ERR(base)) {
		ret = PTR_ERR(base);
		goto out_ctlr_put;
	}

	if (dspi->devtype_data->trans_mode == DSPI_XSPI_MODE)
		regmap_config = &dspi_xspi_regmap_config[0];
	else
		regmap_config = &dspi_regmap_config;
	dspi->regmap = devm_regmap_init_mmio(&pdev->dev, base, regmap_config);
	if (IS_ERR(dspi->regmap)) {
		dev_err(&pdev->dev, "failed to init regmap: %ld\n",
				PTR_ERR(dspi->regmap));
		ret = PTR_ERR(dspi->regmap);
		goto out_ctlr_put;
	}

	if (dspi->devtype_data->trans_mode == DSPI_XSPI_MODE) {
		dspi->regmap_pushr = devm_regmap_init_mmio(
			&pdev->dev, base + SPI_PUSHR,
			&dspi_xspi_regmap_config[1]);
		if (IS_ERR(dspi->regmap_pushr)) {
			dev_err(&pdev->dev,
				"failed to init pushr regmap: %ld\n",
				PTR_ERR(dspi->regmap_pushr));
			ret = PTR_ERR(dspi->regmap_pushr);
			goto out_ctlr_put;
		}
	}

	dspi->clk = devm_clk_get(&pdev->dev, "dspi");
	if (IS_ERR(dspi->clk)) {
		ret = PTR_ERR(dspi->clk);
		dev_err(&pdev->dev, "unable to get clock\n");
		goto out_ctlr_put;
	}
	ret = clk_prepare_enable(dspi->clk);
	if (ret)
		goto out_ctlr_put;

	ret = dspi_init(dspi);
	if (ret)
		goto out_clk_put;

	dspi->irq = platform_get_irq(pdev, 0);
	if (dspi->irq <= 0) {
		dev_info(&pdev->dev,
			 "can't get platform irq, using poll mode\n");
		dspi->irq = 0;
		goto poll_mode;
	}

	init_completion(&dspi->xfer_done);

	ret = request_threaded_irq(dspi->irq, dspi_interrupt, NULL,
				   IRQF_SHARED, pdev->name, dspi);
	if (ret < 0) {
		dev_err(&pdev->dev, "Unable to attach DSPI interrupt\n");
		goto out_clk_put;
	}

poll_mode:
<<<<<<< HEAD

=======
>>>>>>> 3887ecbb
	if (dspi->devtype_data->trans_mode == DSPI_DMA_MODE) {
		ret = dspi_request_dma(dspi, res->start);
		if (ret < 0) {
			dev_err(&pdev->dev, "can't get dma channels\n");
			goto out_free_irq;
		}
	}

	ctlr->max_speed_hz =
		clk_get_rate(dspi->clk) / dspi->devtype_data->max_clock_factor;

<<<<<<< HEAD
	if (dspi->devtype_data->trans_mode != DSPI_DMA_MODE)
		ctlr->ptp_sts_supported = true;

=======
>>>>>>> 3887ecbb
	ret = spi_register_controller(ctlr);
	if (ret != 0) {
		dev_err(&pdev->dev, "Problem registering DSPI ctlr\n");
		goto out_free_irq;
	}

	return ret;

out_free_irq:
	if (dspi->irq)
		free_irq(dspi->irq, dspi);
out_clk_put:
	clk_disable_unprepare(dspi->clk);
out_ctlr_put:
	spi_controller_put(ctlr);

	return ret;
}

static int dspi_remove(struct platform_device *pdev)
{
	struct fsl_dspi *dspi = platform_get_drvdata(pdev);

	/* Disconnect from the SPI framework */
	spi_unregister_controller(dspi->ctlr);

	/* Disable RX and TX */
	regmap_update_bits(dspi->regmap, SPI_MCR,
			   SPI_MCR_DIS_TXF | SPI_MCR_DIS_RXF,
			   SPI_MCR_DIS_TXF | SPI_MCR_DIS_RXF);

	/* Stop Running */
	regmap_update_bits(dspi->regmap, SPI_MCR, SPI_MCR_HALT, SPI_MCR_HALT);

	dspi_release_dma(dspi);
	if (dspi->irq)
		free_irq(dspi->irq, dspi);
	clk_disable_unprepare(dspi->clk);

	return 0;
}

static void dspi_shutdown(struct platform_device *pdev)
{
	dspi_remove(pdev);
}

static struct platform_driver fsl_dspi_driver = {
	.driver.name		= DRIVER_NAME,
	.driver.of_match_table	= fsl_dspi_dt_ids,
	.driver.owner		= THIS_MODULE,
	.driver.pm		= &dspi_pm,
	.probe			= dspi_probe,
	.remove			= dspi_remove,
	.shutdown		= dspi_shutdown,
};
module_platform_driver(fsl_dspi_driver);

MODULE_DESCRIPTION("Freescale DSPI Controller Driver");
MODULE_LICENSE("GPL");
MODULE_ALIAS("platform:" DRIVER_NAME);<|MERGE_RESOLUTION|>--- conflicted
+++ resolved
@@ -23,7 +23,7 @@
 
 #define SPI_MCR				0x00
 #define SPI_MCR_MASTER			BIT(31)
-#define SPI_MCR_PCSIS(x)		((x) << 16)
+#define SPI_MCR_PCSIS			(0x3F << 16)
 #define SPI_MCR_CLR_TXF			BIT(11)
 #define SPI_MCR_CLR_RXF			BIT(10)
 #define SPI_MCR_XSPI			BIT(3)
@@ -53,10 +53,6 @@
 
 #define SPI_SR				0x2c
 #define SPI_SR_TCFQF			BIT(31)
-<<<<<<< HEAD
-#define SPI_SR_EOQF			BIT(28)
-=======
->>>>>>> 3887ecbb
 #define SPI_SR_TFUF			BIT(27)
 #define SPI_SR_TFFF			BIT(25)
 #define SPI_SR_CMDTCF			BIT(23)
@@ -65,11 +61,7 @@
 #define SPI_SR_TFIWF			BIT(18)
 #define SPI_SR_RFDF			BIT(17)
 #define SPI_SR_CMDFFF			BIT(16)
-<<<<<<< HEAD
-#define SPI_SR_CLEAR			(SPI_SR_TCFQF | SPI_SR_EOQF | \
-=======
 #define SPI_SR_CLEAR			(SPI_SR_TCFQF | \
->>>>>>> 3887ecbb
 					SPI_SR_TFUF | SPI_SR_TFFF | \
 					SPI_SR_CMDTCF | SPI_SR_SPEF | \
 					SPI_SR_RFOF | SPI_SR_TFIWF | \
@@ -82,10 +74,6 @@
 
 #define SPI_RSER			0x30
 #define SPI_RSER_TCFQE			BIT(31)
-<<<<<<< HEAD
-#define SPI_RSER_EOQFE			BIT(28)
-=======
->>>>>>> 3887ecbb
 #define SPI_RSER_CMDTCFE		BIT(23)
 
 #define SPI_PUSHR			0x34
@@ -124,10 +112,6 @@
 };
 
 enum dspi_trans_mode {
-<<<<<<< HEAD
-	DSPI_EOQ_MODE = 0,
-=======
->>>>>>> 3887ecbb
 	DSPI_XSPI_MODE,
 	DSPI_DMA_MODE,
 };
@@ -202,11 +186,7 @@
 		.fifo_size		= 4,
 	},
 	[MCF5441X] = {
-<<<<<<< HEAD
-		.trans_mode		= DSPI_EOQ_MODE,
-=======
 		.trans_mode		= DSPI_DMA_MODE,
->>>>>>> 3887ecbb
 		.max_clock_factor	= 8,
 		.fifo_size		= 16,
 	},
@@ -238,10 +218,7 @@
 	struct spi_transfer			*cur_transfer;
 	struct spi_message			*cur_msg;
 	struct chip_data			*cur_chip;
-<<<<<<< HEAD
 	size_t					progress;
-=======
->>>>>>> 3887ecbb
 	size_t					len;
 	const void				*tx;
 	void					*rx;
@@ -691,18 +668,8 @@
 	}
 }
 
-<<<<<<< HEAD
-static void dspi_pushr_write(struct fsl_dspi *dspi)
-{
-	regmap_write(dspi->regmap, SPI_PUSHR, dspi_pop_tx_pushr(dspi));
-}
-
 static void dspi_pushr_cmd_write(struct fsl_dspi *dspi, u16 cmd)
 {
-=======
-static void dspi_pushr_cmd_write(struct fsl_dspi *dspi, u16 cmd)
-{
->>>>>>> 3887ecbb
 	/*
 	 * The only time when the PCS doesn't need continuation after this word
 	 * is when it's last. We need to look ahead, because we actually call
@@ -757,31 +724,13 @@
 		dspi_pushr_txdata_write(dspi, data & 0xFFFF);
 		if (dspi->oper_bits_per_word > 16)
 			dspi_pushr_txdata_write(dspi, data >> 16);
-<<<<<<< HEAD
-	}
-}
-
-static void dspi_eoq_fifo_write(struct fsl_dspi *dspi, int num_words)
-{
-	u16 xfer_cmd = dspi->tx_cmd;
-
-	/* Fill TX FIFO with as many transfers as possible */
-	while (num_words--) {
-		dspi->tx_cmd = xfer_cmd;
-		/* Request EOQF for last transfer in FIFO */
-		if (num_words == 0)
-			dspi->tx_cmd |= SPI_PUSHR_CMD_EOQ;
-		/* Write combined TX FIFO and CMD FIFO entry */
-		dspi_pushr_write(dspi);
-=======
->>>>>>> 3887ecbb
 	}
 }
 
 static u32 dspi_popr_read(struct fsl_dspi *dspi)
 {
 	u32 rxdata = 0;
- 
+
 	regmap_read(dspi->regmap, SPI_POPR, &rxdata);
 	return rxdata;
 }
@@ -846,11 +795,7 @@
 	dspi->oper_word_size = DIV_ROUND_UP(dspi->oper_bits_per_word, 8);
 
 	/*
-<<<<<<< HEAD
-	 * Update CTAR here (code is common for EOQ, XSPI and DMA modes).
-=======
 	 * Update CTAR here (code is common for XSPI and DMA modes).
->>>>>>> 3887ecbb
 	 * We will update CTARE in the portion specific to XSPI, when we
 	 * also know the preload value (DTCP).
 	 */
@@ -884,10 +829,7 @@
 	/* Update total number of bytes that were transferred */
 	num_bytes = num_words * dspi->oper_word_size;
 	msg->actual_length += num_bytes;
-<<<<<<< HEAD
 	dspi->progress += num_bytes / DIV_ROUND_UP(xfer->bits_per_word, 8);
-=======
->>>>>>> 3887ecbb
 
 	/*
 	 * Update shared variable for use in the next interrupt (both in
@@ -895,22 +837,14 @@
 	 */
 	dspi->words_in_flight = num_words;
 
-<<<<<<< HEAD
 	spi_take_timestamp_pre(dspi->ctlr, xfer, dspi->progress, !dspi->irq);
 
-	if (dspi->devtype_data->trans_mode == DSPI_EOQ_MODE)
-		dspi_eoq_fifo_write(dspi, num_words);
-	else
-		dspi_xspi_fifo_write(dspi, num_words);
-=======
 	dspi_xspi_fifo_write(dspi, num_words);
->>>>>>> 3887ecbb
 	/*
 	 * Everything after this point is in a potential race with the next
 	 * interrupt, so we must never use dspi->words_in_flight again since it
 	 * might already be modified by the next dspi_fifo_write.
 	 */
-<<<<<<< HEAD
 
 	spi_take_timestamp_post(dspi->ctlr, dspi->cur_transfer,
 				dspi->progress, !dspi->irq);
@@ -938,43 +872,6 @@
 		regmap_read(dspi->regmap, SPI_SR, &spi_sr);
 		regmap_write(dspi->regmap, SPI_SR, spi_sr);
 
-		if (spi_sr & (SPI_SR_EOQF | SPI_SR_CMDTCF))
-			break;
-	} while (--tries);
-
-	if (!tries)
-		return -ETIMEDOUT;
-
-	return dspi_rxtx(dspi);
-}
-
-static irqreturn_t dspi_interrupt(int irq, void *dev_id)
-{
-=======
-}
- 
-static int dspi_rxtx(struct fsl_dspi *dspi)
-{
-	dspi_fifo_read(dspi);
-
-	if (!dspi->len)
-		/* Success! */
-		return 0;
-
-	dspi_fifo_write(dspi);
-
-	return -EINPROGRESS;
-}
-
-static int dspi_poll(struct fsl_dspi *dspi)
-{
-	int tries = 1000;
-	u32 spi_sr;
-
-	do {
-		regmap_read(dspi->regmap, SPI_SR, &spi_sr);
-		regmap_write(dspi->regmap, SPI_SR, spi_sr);
-
 		if (spi_sr & SPI_SR_CMDTCF)
 			break;
 	} while (--tries);
@@ -987,18 +884,13 @@
 
 static irqreturn_t dspi_interrupt(int irq, void *dev_id)
 {
->>>>>>> 3887ecbb
 	struct fsl_dspi *dspi = (struct fsl_dspi *)dev_id;
 	u32 spi_sr;
 
 	regmap_read(dspi->regmap, SPI_SR, &spi_sr);
 	regmap_write(dspi->regmap, SPI_SR, spi_sr);
 
-<<<<<<< HEAD
-	if (!(spi_sr & (SPI_SR_EOQF | SPI_SR_CMDTCF)))
-=======
 	if (!(spi_sr & SPI_SR_CMDTCF))
->>>>>>> 3887ecbb
 		return IRQ_NONE;
 
 	if (dspi_rxtx(dspi) == 0)
@@ -1044,21 +936,15 @@
 		dspi->tx = transfer->tx_buf;
 		dspi->rx = transfer->rx_buf;
 		dspi->len = transfer->len;
-<<<<<<< HEAD
 		dspi->progress = 0;
-=======
->>>>>>> 3887ecbb
 
 		regmap_update_bits(dspi->regmap, SPI_MCR,
 				   SPI_MCR_CLR_TXF | SPI_MCR_CLR_RXF,
 				   SPI_MCR_CLR_TXF | SPI_MCR_CLR_RXF);
 
-<<<<<<< HEAD
 		spi_take_timestamp_pre(dspi->ctlr, dspi->cur_transfer,
 				       dspi->progress, !dspi->irq);
 
-=======
->>>>>>> 3887ecbb
 		if (dspi->devtype_data->trans_mode == DSPI_DMA_MODE) {
 			status = dspi_dma_xfer(dspi);
 		} else {
@@ -1276,10 +1162,7 @@
 
 static int dspi_init(struct fsl_dspi *dspi)
 {
-	unsigned int mcr;
-
-	/* Set idle states for all chip select signals to high */
-	mcr = SPI_MCR_PCSIS(GENMASK(dspi->ctlr->num_chipselect - 1, 0));
+	unsigned int mcr = SPI_MCR_PCSIS;
 
 	if (dspi->devtype_data->trans_mode == DSPI_XSPI_MODE)
 		mcr |= SPI_MCR_XSPI;
@@ -1290,12 +1173,6 @@
 	regmap_write(dspi->regmap, SPI_SR, SPI_SR_CLEAR);
 
 	switch (dspi->devtype_data->trans_mode) {
-<<<<<<< HEAD
-	case DSPI_EOQ_MODE:
-		regmap_write(dspi->regmap, SPI_RSER, SPI_RSER_EOQFE);
-		break;
-=======
->>>>>>> 3887ecbb
 	case DSPI_XSPI_MODE:
 		regmap_write(dspi->regmap, SPI_RSER, SPI_RSER_CMDTCFE);
 		break;
@@ -1332,25 +1209,6 @@
 			   SPI_MCR_CLR_TXF | SPI_MCR_CLR_RXF);
 
 	return 0;
-<<<<<<< HEAD
-}
-
-/*
- * EOQ mode will inevitably deassert its PCS signal on last word in a queue
- * (hardware limitation), so we need to inform the spi_device that larger
- * buffers than the FIFO size are going to have the chip select randomly
- * toggling, so it has a chance to adapt its message sizes.
- */
-static size_t dspi_max_message_size(struct spi_device *spi)
-{
-	struct fsl_dspi *dspi = spi_controller_get_devdata(spi->controller);
-
-	if (dspi->devtype_data->trans_mode == DSPI_EOQ_MODE)
-		return dspi->devtype_data->fifo_size;
-
-	return SIZE_MAX;
-=======
->>>>>>> 3887ecbb
 }
 
 static int dspi_probe(struct platform_device *pdev)
@@ -1364,7 +1222,6 @@
 	struct resource *res;
 	void __iomem *base;
 	bool big_endian;
-<<<<<<< HEAD
 
 	dspi = devm_kzalloc(&pdev->dev, sizeof(*dspi), GFP_KERNEL);
 	if (!dspi)
@@ -1374,17 +1231,6 @@
 	if (!ctlr)
 		return -ENOMEM;
 
-=======
-
-	dspi = devm_kzalloc(&pdev->dev, sizeof(*dspi), GFP_KERNEL);
-	if (!dspi)
-		return -ENOMEM;
-
-	ctlr = spi_alloc_master(&pdev->dev, 0);
-	if (!ctlr)
-		return -ENOMEM;
-
->>>>>>> 3887ecbb
 	spi_controller_set_devdata(ctlr, dspi);
 	platform_set_drvdata(pdev, dspi);
 
@@ -1393,10 +1239,6 @@
 
 	ctlr->setup = dspi_setup;
 	ctlr->transfer_one_message = dspi_transfer_one_message;
-<<<<<<< HEAD
-	ctlr->max_message_size = dspi_max_message_size;
-=======
->>>>>>> 3887ecbb
 	ctlr->dev.of_node = pdev->dev.of_node;
 
 	ctlr->cleanup = dspi_cleanup;
@@ -1512,10 +1354,7 @@
 	}
 
 poll_mode:
-<<<<<<< HEAD
-
-=======
->>>>>>> 3887ecbb
+
 	if (dspi->devtype_data->trans_mode == DSPI_DMA_MODE) {
 		ret = dspi_request_dma(dspi, res->start);
 		if (ret < 0) {
@@ -1527,12 +1366,9 @@
 	ctlr->max_speed_hz =
 		clk_get_rate(dspi->clk) / dspi->devtype_data->max_clock_factor;
 
-<<<<<<< HEAD
 	if (dspi->devtype_data->trans_mode != DSPI_DMA_MODE)
 		ctlr->ptp_sts_supported = true;
 
-=======
->>>>>>> 3887ecbb
 	ret = spi_register_controller(ctlr);
 	if (ret != 0) {
 		dev_err(&pdev->dev, "Problem registering DSPI ctlr\n");
