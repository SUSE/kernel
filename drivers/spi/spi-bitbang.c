// SPDX-License-Identifier: GPL-2.0-or-later
/*
 * Polling/bitbanging SPI host controller controller driver utilities
 */

#include <linux/spinlock.h>
#include <linux/workqueue.h>
#include <linux/interrupt.h>
#include <linux/module.h>
#include <linux/delay.h>
#include <linux/errno.h>
#include <linux/platform_device.h>
#include <linux/slab.h>
#include <linux/time64.h>

#include <linux/spi/spi.h>
#include <linux/spi/spi_bitbang.h>

#define SPI_BITBANG_CS_DELAY	100


/*----------------------------------------------------------------------*/

/*
 * FIRST PART (OPTIONAL):  word-at-a-time spi_transfer support.
 * Use this for GPIO or shift-register level hardware APIs.
 *
 * spi_bitbang_cs is in spi_device->controller_state, which is unavailable
 * to glue code.  These bitbang setup() and cleanup() routines are always
 * used, though maybe they're called from controller-aware code.
 *
 * chipselect() and friends may use spi_device->controller_data and
 * controller registers as appropriate.
 *
 *
 * NOTE:  SPI controller pins can often be used as GPIO pins instead,
 * which means you could use a bitbang driver either to get hardware
 * working quickly, or testing for differences that aren't speed related.
 */

typedef unsigned int (*spi_bb_txrx_bufs_fn)(struct spi_device *, spi_bb_txrx_word_fn,
					    unsigned int, struct spi_transfer *,
					    unsigned int);

struct spi_bitbang_cs {
	unsigned int nsecs;	/* (clock cycle time) / 2 */
	spi_bb_txrx_word_fn txrx_word;
	spi_bb_txrx_bufs_fn txrx_bufs;
};

static unsigned int bitbang_txrx_8(struct spi_device *spi,
	spi_bb_txrx_word_fn txrx_word,
	unsigned int ns,
	struct spi_transfer	*t,
	unsigned int flags)
{
	struct spi_bitbang	*bitbang;
	unsigned int		bits = t->bits_per_word;
	unsigned int		count = t->len;
	const u8		*tx = t->tx_buf;
	u8			*rx = t->rx_buf;

	bitbang = spi_controller_get_devdata(spi->controller);
	while (likely(count > 0)) {
		u8		word = 0;

		if (tx)
			word = *tx++;
		else
			word = spi->mode & SPI_MOSI_IDLE_HIGH ? 0xFF : 0;
		word = txrx_word(spi, ns, word, bits, flags);
		if (rx)
			*rx++ = word;
		count -= 1;
	}
	if (bitbang->set_mosi_idle)
		bitbang->set_mosi_idle(spi);

	return t->len - count;
}

static unsigned int bitbang_txrx_16(struct spi_device *spi,
	spi_bb_txrx_word_fn txrx_word,
	unsigned int ns,
	struct spi_transfer	*t,
	unsigned int flags)
{
	struct spi_bitbang	*bitbang;
	unsigned int		bits = t->bits_per_word;
	unsigned int		count = t->len;
	const u16		*tx = t->tx_buf;
	u16			*rx = t->rx_buf;

	bitbang = spi_controller_get_devdata(spi->controller);
	while (likely(count > 1)) {
		u16		word = 0;

		if (tx)
			word = *tx++;
		else
			word = spi->mode & SPI_MOSI_IDLE_HIGH ? 0xFFFF : 0;
		word = txrx_word(spi, ns, word, bits, flags);
		if (rx)
			*rx++ = word;
		count -= 2;
	}
	if (bitbang->set_mosi_idle)
		bitbang->set_mosi_idle(spi);

	return t->len - count;
}

static unsigned int bitbang_txrx_32(struct spi_device *spi,
	spi_bb_txrx_word_fn txrx_word,
	unsigned int ns,
	struct spi_transfer	*t,
	unsigned int flags)
{
	struct spi_bitbang	*bitbang;
	unsigned int		bits = t->bits_per_word;
	unsigned int		count = t->len;
	const u32		*tx = t->tx_buf;
	u32			*rx = t->rx_buf;

	bitbang = spi_controller_get_devdata(spi->controller);
	while (likely(count > 3)) {
		u32		word = 0;

		if (tx)
			word = *tx++;
		else
			word = spi->mode & SPI_MOSI_IDLE_HIGH ? 0xFFFFFFFF : 0;
		word = txrx_word(spi, ns, word, bits, flags);
		if (rx)
			*rx++ = word;
		count -= 4;
	}
	if (bitbang->set_mosi_idle)
		bitbang->set_mosi_idle(spi);

	return t->len - count;
}

int spi_bitbang_setup_transfer(struct spi_device *spi, struct spi_transfer *t)
{
	struct spi_bitbang_cs	*cs = spi->controller_state;
	u8			bits_per_word;
	u32			hz;

	if (t) {
		bits_per_word = t->bits_per_word;
		hz = t->speed_hz;
	} else {
		bits_per_word = 0;
		hz = 0;
	}

	/* spi_transfer level calls that work per-word */
	if (!bits_per_word)
		bits_per_word = spi->bits_per_word;
	if (bits_per_word <= 8)
		cs->txrx_bufs = bitbang_txrx_8;
	else if (bits_per_word <= 16)
		cs->txrx_bufs = bitbang_txrx_16;
	else if (bits_per_word <= 32)
		cs->txrx_bufs = bitbang_txrx_32;
	else
		return -EINVAL;

	/* nsecs = (clock period)/2 */
	if (!hz)
		hz = spi->max_speed_hz;
	if (hz) {
		cs->nsecs = (NSEC_PER_SEC / 2) / hz;
		if (cs->nsecs > (MAX_UDELAY_MS * NSEC_PER_MSEC))
			return -EINVAL;
	}

	return 0;
}
EXPORT_SYMBOL_GPL(spi_bitbang_setup_transfer);

/*
 * spi_bitbang_setup - default setup for per-word I/O loops
 */
int spi_bitbang_setup(struct spi_device *spi)
{
	struct spi_bitbang_cs	*cs = spi->controller_state;
	struct spi_bitbang	*bitbang;
	bool			initial_setup = false;
	int			retval;

	bitbang = spi_controller_get_devdata(spi->controller);

	if (!cs) {
		cs = kzalloc(sizeof(*cs), GFP_KERNEL);
		if (!cs)
			return -ENOMEM;
		spi->controller_state = cs;
		initial_setup = true;
	}

	/* per-word shift register access, in hardware or bitbanging */
	cs->txrx_word = bitbang->txrx_word[spi->mode & (SPI_CPOL|SPI_CPHA)];
	if (!cs->txrx_word) {
		retval = -EINVAL;
		goto err_free;
	}

	if (bitbang->setup_transfer) {
		retval = bitbang->setup_transfer(spi, NULL);
		if (retval < 0)
			goto err_free;
	}

	if (bitbang->set_mosi_idle)
		bitbang->set_mosi_idle(spi);

	dev_dbg(&spi->dev, "%s, %u nsec/bit\n", __func__, 2 * cs->nsecs);

	return 0;

err_free:
	if (initial_setup)
		kfree(cs);
	return retval;
}
EXPORT_SYMBOL_GPL(spi_bitbang_setup);

/*
 * spi_bitbang_cleanup - default cleanup for per-word I/O loops
 */
void spi_bitbang_cleanup(struct spi_device *spi)
{
	kfree(spi->controller_state);
}
EXPORT_SYMBOL_GPL(spi_bitbang_cleanup);

static int spi_bitbang_bufs(struct spi_device *spi, struct spi_transfer *t)
{
	struct spi_bitbang_cs	*cs = spi->controller_state;
	unsigned int		nsecs = cs->nsecs;
	struct spi_bitbang	*bitbang;

	bitbang = spi_controller_get_devdata(spi->controller);
	if (bitbang->set_line_direction) {
		int err;

		err = bitbang->set_line_direction(spi, !!(t->tx_buf));
		if (err < 0)
			return err;
	}

	if (spi->mode & SPI_3WIRE) {
		unsigned int flags;

		flags = t->tx_buf ? SPI_CONTROLLER_NO_RX : SPI_CONTROLLER_NO_TX;
		return cs->txrx_bufs(spi, cs->txrx_word, nsecs, t, flags);
	}
	return cs->txrx_bufs(spi, cs->txrx_word, nsecs, t, 0);
}

/*----------------------------------------------------------------------*/

/*
 * SECOND PART ... simple transfer queue runner.
 *
 * This costs a task context per controller, running the queue by
 * performing each transfer in sequence.  Smarter hardware can queue
 * several DMA transfers at once, and process several controller queues
 * in parallel; this driver doesn't match such hardware very well.
 *
 * Drivers can provide word-at-a-time i/o primitives, or provide
 * transfer-at-a-time ones to leverage dma or fifo hardware.
 */

static int spi_bitbang_prepare_hardware(struct spi_controller *spi)
{
	struct spi_bitbang	*bitbang;

	bitbang = spi_controller_get_devdata(spi);

	mutex_lock(&bitbang->lock);
	bitbang->busy = 1;
	mutex_unlock(&bitbang->lock);

	return 0;
}

static int spi_bitbang_transfer_one(struct spi_controller *ctlr,
				    struct spi_device *spi,
				    struct spi_transfer *transfer)
{
	struct spi_bitbang *bitbang = spi_controller_get_devdata(ctlr);
	int status = 0;

	if (bitbang->setup_transfer) {
		status = bitbang->setup_transfer(spi, transfer);
		if (status < 0)
			goto out;
	}

	if (transfer->len)
		status = bitbang->txrx_bufs(spi, transfer);

	if (status == transfer->len)
		status = 0;
	else if (status >= 0)
		status = -EREMOTEIO;

out:
	spi_finalize_current_transfer(ctlr);

	return status;
}

static int spi_bitbang_unprepare_hardware(struct spi_controller *spi)
{
	struct spi_bitbang	*bitbang;

	bitbang = spi_controller_get_devdata(spi);

	mutex_lock(&bitbang->lock);
	bitbang->busy = 0;
	mutex_unlock(&bitbang->lock);

	return 0;
}

static void spi_bitbang_set_cs(struct spi_device *spi, bool enable)
{
	struct spi_bitbang *bitbang = spi_controller_get_devdata(spi->controller);

	/* SPI core provides CS high / low, but bitbang driver
	 * expects CS active
	 * spi device driver takes care of handling SPI_CS_HIGH
	 */
	enable = (!!(spi->mode & SPI_CS_HIGH) == enable);

	ndelay(SPI_BITBANG_CS_DELAY);
	bitbang->chipselect(spi, enable ? BITBANG_CS_ACTIVE :
			    BITBANG_CS_INACTIVE);
	ndelay(SPI_BITBANG_CS_DELAY);
}

/*----------------------------------------------------------------------*/

int spi_bitbang_init(struct spi_bitbang *bitbang)
{
	struct spi_controller *ctlr = bitbang->ctlr;
	bool custom_cs;

	if (!ctlr)
		return -EINVAL;
	/*
	 * We only need the chipselect callback if we are actually using it.
	 * If we just use GPIO descriptors, it is surplus. If the
	 * SPI_CONTROLLER_GPIO_SS flag is set, we always need to call the
	 * driver-specific chipselect routine.
	 */
<<<<<<< HEAD
	custom_cs = (!master->use_gpio_descriptors ||
		     (master->flags & SPI_CONTROLLER_GPIO_SS));
=======
	custom_cs = (!ctlr->use_gpio_descriptors ||
		     (ctlr->flags & SPI_CONTROLLER_GPIO_SS));
>>>>>>> 2d5404ca

	if (custom_cs && !bitbang->chipselect)
		return -EINVAL;

	mutex_init(&bitbang->lock);

	if (!ctlr->mode_bits)
		ctlr->mode_bits = SPI_CPOL | SPI_CPHA | bitbang->flags;

	if (ctlr->transfer || ctlr->transfer_one_message)
		return -EINVAL;

	ctlr->prepare_transfer_hardware = spi_bitbang_prepare_hardware;
	ctlr->unprepare_transfer_hardware = spi_bitbang_unprepare_hardware;
	ctlr->transfer_one = spi_bitbang_transfer_one;
	/*
	 * When using GPIO descriptors, the ->set_cs() callback doesn't even
	 * get called unless SPI_CONTROLLER_GPIO_SS is set.
	 */
	if (custom_cs)
		ctlr->set_cs = spi_bitbang_set_cs;

	if (!bitbang->txrx_bufs) {
		bitbang->use_dma = 0;
		bitbang->txrx_bufs = spi_bitbang_bufs;
		if (!ctlr->setup) {
			if (!bitbang->setup_transfer)
				bitbang->setup_transfer =
					 spi_bitbang_setup_transfer;
			ctlr->setup = spi_bitbang_setup;
			ctlr->cleanup = spi_bitbang_cleanup;
		}
	}

	return 0;
}
EXPORT_SYMBOL_GPL(spi_bitbang_init);

/**
 * spi_bitbang_start - start up a polled/bitbanging SPI host controller driver
 * @bitbang: driver handle
 *
 * Caller should have zero-initialized all parts of the structure, and then
 * provided callbacks for chip selection and I/O loops.  If the host controller has
 * a transfer method, its final step should call spi_bitbang_transfer(); or,
 * that's the default if the transfer routine is not initialized.  It should
 * also set up the bus number and number of chipselects.
 *
 * For i/o loops, provide callbacks either per-word (for bitbanging, or for
 * hardware that basically exposes a shift register) or per-spi_transfer
 * (which takes better advantage of hardware like fifos or DMA engines).
 *
 * Drivers using per-word I/O loops should use (or call) spi_bitbang_setup(),
 * spi_bitbang_cleanup() and spi_bitbang_setup_transfer() to handle those SPI
 * host controller methods.  Those methods are the defaults if the bitbang->txrx_bufs
 * routine isn't initialized.
 *
 * This routine registers the spi_controller, which will process requests in a
 * dedicated task, keeping IRQs unblocked most of the time.  To stop
 * processing those requests, call spi_bitbang_stop().
 *
 * On success, this routine will take a reference to the controller. The caller
 * is responsible for calling spi_bitbang_stop() to decrement the reference and
 * spi_controller_put() as counterpart of spi_alloc_host() to prevent a memory
 * leak.
 */
int spi_bitbang_start(struct spi_bitbang *bitbang)
{
	struct spi_controller *ctlr = bitbang->ctlr;
	int ret;

	ret = spi_bitbang_init(bitbang);
	if (ret)
		return ret;

	/* driver may get busy before register() returns, especially
	 * if someone registered boardinfo for devices
	 */
	ret = spi_register_controller(spi_controller_get(ctlr));
	if (ret)
		spi_controller_put(ctlr);

	return ret;
}
EXPORT_SYMBOL_GPL(spi_bitbang_start);

/*
 * spi_bitbang_stop - stops the task providing spi communication
 */
void spi_bitbang_stop(struct spi_bitbang *bitbang)
{
	spi_unregister_controller(bitbang->ctlr);
}
EXPORT_SYMBOL_GPL(spi_bitbang_stop);

MODULE_LICENSE("GPL");
MODULE_DESCRIPTION("Utilities for Bitbanging SPI host controllers");<|MERGE_RESOLUTION|>--- conflicted
+++ resolved
@@ -358,13 +358,8 @@
 	 * SPI_CONTROLLER_GPIO_SS flag is set, we always need to call the
 	 * driver-specific chipselect routine.
 	 */
-<<<<<<< HEAD
-	custom_cs = (!master->use_gpio_descriptors ||
-		     (master->flags & SPI_CONTROLLER_GPIO_SS));
-=======
 	custom_cs = (!ctlr->use_gpio_descriptors ||
 		     (ctlr->flags & SPI_CONTROLLER_GPIO_SS));
->>>>>>> 2d5404ca
 
 	if (custom_cs && !bitbang->chipselect)
 		return -EINVAL;
