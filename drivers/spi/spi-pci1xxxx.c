--- conflicted
+++ resolved
@@ -825,13 +825,8 @@
 		spi_host->max_speed_hz = PCI1XXXX_SPI_MAX_CLOCK_HZ;
 		spi_host->min_speed_hz = PCI1XXXX_SPI_MIN_CLOCK_HZ;
 		spi_host->flags = SPI_CONTROLLER_MUST_TX;
-<<<<<<< HEAD
-		spi_master_set_devdata(spi_host, spi_sub_ptr);
-		ret = devm_spi_register_master(dev, spi_host);
-=======
 		spi_controller_set_devdata(spi_host, spi_sub_ptr);
 		ret = devm_spi_register_controller(dev, spi_host);
->>>>>>> 2d5404ca
 		if (ret)
 			goto error;
 	}
