// SPDX-License-Identifier: GPL-2.0-only
/*
 * Copyright (c) 2015 MediaTek Inc.
 * Author: Leilk Liu <leilk.liu@mediatek.com>
 */

#include <linux/clk.h>
#include <linux/device.h>
#include <linux/err.h>
#include <linux/interrupt.h>
#include <linux/io.h>
#include <linux/ioport.h>
#include <linux/module.h>
#include <linux/of.h>
#include <linux/gpio/consumer.h>
#include <linux/pinctrl/consumer.h>
#include <linux/platform_device.h>
#include <linux/platform_data/spi-mt65xx.h>
#include <linux/pm_runtime.h>
#include <linux/spi/spi.h>
#include <linux/spi/spi-mem.h>
#include <linux/dma-mapping.h>

#define SPI_CFG0_REG			0x0000
#define SPI_CFG1_REG			0x0004
#define SPI_TX_SRC_REG			0x0008
#define SPI_RX_DST_REG			0x000c
#define SPI_TX_DATA_REG			0x0010
#define SPI_RX_DATA_REG			0x0014
#define SPI_CMD_REG			0x0018
#define SPI_STATUS0_REG			0x001c
#define SPI_PAD_SEL_REG			0x0024
#define SPI_CFG2_REG			0x0028
#define SPI_TX_SRC_REG_64		0x002c
#define SPI_RX_DST_REG_64		0x0030
#define SPI_CFG3_IPM_REG		0x0040

#define SPI_CFG0_SCK_HIGH_OFFSET	0
#define SPI_CFG0_SCK_LOW_OFFSET		8
#define SPI_CFG0_CS_HOLD_OFFSET		16
#define SPI_CFG0_CS_SETUP_OFFSET	24
#define SPI_ADJUST_CFG0_CS_HOLD_OFFSET	0
#define SPI_ADJUST_CFG0_CS_SETUP_OFFSET	16

#define SPI_CFG1_CS_IDLE_OFFSET		0
#define SPI_CFG1_PACKET_LOOP_OFFSET	8
#define SPI_CFG1_PACKET_LENGTH_OFFSET	16
#define SPI_CFG1_GET_TICK_DLY_OFFSET	29
#define SPI_CFG1_GET_TICK_DLY_OFFSET_V1	30

#define SPI_CFG1_GET_TICK_DLY_MASK	0xe0000000
#define SPI_CFG1_GET_TICK_DLY_MASK_V1	0xc0000000

#define SPI_CFG1_CS_IDLE_MASK		0xff
#define SPI_CFG1_PACKET_LOOP_MASK	0xff00
#define SPI_CFG1_PACKET_LENGTH_MASK	0x3ff0000
#define SPI_CFG1_IPM_PACKET_LENGTH_MASK	GENMASK(31, 16)
#define SPI_CFG2_SCK_HIGH_OFFSET	0
#define SPI_CFG2_SCK_LOW_OFFSET		16

#define SPI_CMD_ACT			BIT(0)
#define SPI_CMD_RESUME			BIT(1)
#define SPI_CMD_RST			BIT(2)
#define SPI_CMD_PAUSE_EN		BIT(4)
#define SPI_CMD_DEASSERT		BIT(5)
#define SPI_CMD_SAMPLE_SEL		BIT(6)
#define SPI_CMD_CS_POL			BIT(7)
#define SPI_CMD_CPHA			BIT(8)
#define SPI_CMD_CPOL			BIT(9)
#define SPI_CMD_RX_DMA			BIT(10)
#define SPI_CMD_TX_DMA			BIT(11)
#define SPI_CMD_TXMSBF			BIT(12)
#define SPI_CMD_RXMSBF			BIT(13)
#define SPI_CMD_RX_ENDIAN		BIT(14)
#define SPI_CMD_TX_ENDIAN		BIT(15)
#define SPI_CMD_FINISH_IE		BIT(16)
#define SPI_CMD_PAUSE_IE		BIT(17)
#define SPI_CMD_IPM_NONIDLE_MODE	BIT(19)
#define SPI_CMD_IPM_SPIM_LOOP		BIT(21)
#define SPI_CMD_IPM_GET_TICKDLY_OFFSET	22

#define SPI_CMD_IPM_GET_TICKDLY_MASK	GENMASK(24, 22)

#define PIN_MODE_CFG(x)	((x) / 2)

#define SPI_CFG3_IPM_HALF_DUPLEX_DIR	BIT(2)
#define SPI_CFG3_IPM_HALF_DUPLEX_EN	BIT(3)
#define SPI_CFG3_IPM_XMODE_EN		BIT(4)
#define SPI_CFG3_IPM_NODATA_FLAG	BIT(5)
#define SPI_CFG3_IPM_CMD_BYTELEN_OFFSET	8
#define SPI_CFG3_IPM_ADDR_BYTELEN_OFFSET 12

#define SPI_CFG3_IPM_CMD_PIN_MODE_MASK	GENMASK(1, 0)
#define SPI_CFG3_IPM_CMD_BYTELEN_MASK	GENMASK(11, 8)
#define SPI_CFG3_IPM_ADDR_BYTELEN_MASK	GENMASK(15, 12)

#define MT8173_SPI_MAX_PAD_SEL		3

#define MTK_SPI_PAUSE_INT_STATUS	0x2

#define MTK_SPI_MAX_FIFO_SIZE		32U
#define MTK_SPI_PACKET_SIZE		1024
#define MTK_SPI_IPM_PACKET_SIZE		SZ_64K
#define MTK_SPI_IPM_PACKET_LOOP		SZ_256

#define MTK_SPI_IDLE			0
#define MTK_SPI_PAUSED			1

#define MTK_SPI_32BITS_MASK		(0xffffffff)

#define DMA_ADDR_EXT_BITS		(36)
#define DMA_ADDR_DEF_BITS		(32)

/**
 * struct mtk_spi_compatible - device data structure
 * @need_pad_sel:	Enable pad (pins) selection in SPI controller
 * @must_tx:		Must explicitly send dummy TX bytes to do RX only transfer
 * @enhance_timing:	Enable adjusting cfg register to enhance time accuracy
 * @dma_ext:		DMA address extension supported
 * @no_need_unprepare:	Don't unprepare the SPI clk during runtime
 * @ipm_design:		Adjust/extend registers to support IPM design IP features
 */
struct mtk_spi_compatible {
	bool need_pad_sel;
	bool must_tx;
	bool enhance_timing;
	bool dma_ext;
	bool no_need_unprepare;
	bool ipm_design;
};

/**
 * struct mtk_spi - SPI driver instance
 * @base:		Start address of the SPI controller registers
 * @state:		SPI controller state
 * @pad_num:		Number of pad_sel entries
 * @pad_sel:		Groups of pins to select
 * @parent_clk:		Parent of sel_clk
 * @sel_clk:		SPI host mux clock
 * @spi_clk:		Peripheral clock
 * @spi_hclk:		AHB bus clock
 * @cur_transfer:	Currently processed SPI transfer
 * @xfer_len:		Number of bytes to transfer
 * @num_xfered:		Number of transferred bytes
 * @tx_sgl:		TX transfer scatterlist
 * @rx_sgl:		RX transfer scatterlist
 * @tx_sgl_len:		Size of TX DMA transfer
 * @rx_sgl_len:		Size of RX DMA transfer
 * @dev_comp:		Device data structure
 * @spi_clk_hz:		Current SPI clock in Hz
 * @spimem_done:	SPI-MEM operation completion
 * @use_spimem:		Enables SPI-MEM
 * @dev:		Device pointer
 * @tx_dma:		DMA start for SPI-MEM TX
 * @rx_dma:		DMA start for SPI-MEM RX
 */
struct mtk_spi {
	void __iomem *base;
	u32 state;
	int pad_num;
	u32 *pad_sel;
	struct clk *parent_clk, *sel_clk, *spi_clk, *spi_hclk;
	struct spi_transfer *cur_transfer;
	u32 xfer_len;
	u32 num_xfered;
	struct scatterlist *tx_sgl, *rx_sgl;
	u32 tx_sgl_len, rx_sgl_len;
	const struct mtk_spi_compatible *dev_comp;
	u32 spi_clk_hz;
	struct completion spimem_done;
	bool use_spimem;
	struct device *dev;
	dma_addr_t tx_dma;
	dma_addr_t rx_dma;
};

static const struct mtk_spi_compatible mtk_common_compat;

static const struct mtk_spi_compatible mt2712_compat = {
	.must_tx = true,
};

static const struct mtk_spi_compatible mtk_ipm_compat = {
	.enhance_timing = true,
	.dma_ext = true,
	.ipm_design = true,
};

static const struct mtk_spi_compatible mt6765_compat = {
	.need_pad_sel = true,
	.must_tx = true,
	.enhance_timing = true,
	.dma_ext = true,
};

static const struct mtk_spi_compatible mt7622_compat = {
	.must_tx = true,
	.enhance_timing = true,
};

static const struct mtk_spi_compatible mt8173_compat = {
	.need_pad_sel = true,
	.must_tx = true,
};

static const struct mtk_spi_compatible mt8183_compat = {
	.need_pad_sel = true,
	.must_tx = true,
	.enhance_timing = true,
};

static const struct mtk_spi_compatible mt6893_compat = {
	.need_pad_sel = true,
	.must_tx = true,
	.enhance_timing = true,
	.dma_ext = true,
	.no_need_unprepare = true,
};

/*
 * A piece of default chip info unless the platform
 * supplies it.
 */
static const struct mtk_chip_config mtk_default_chip_info = {
	.sample_sel = 0,
	.tick_delay = 0,
};

static const struct of_device_id mtk_spi_of_match[] = {
	{ .compatible = "mediatek,spi-ipm",
		.data = (void *)&mtk_ipm_compat,
	},
	{ .compatible = "mediatek,mt2701-spi",
		.data = (void *)&mtk_common_compat,
	},
	{ .compatible = "mediatek,mt2712-spi",
		.data = (void *)&mt2712_compat,
	},
	{ .compatible = "mediatek,mt6589-spi",
		.data = (void *)&mtk_common_compat,
	},
	{ .compatible = "mediatek,mt6765-spi",
		.data = (void *)&mt6765_compat,
	},
	{ .compatible = "mediatek,mt7622-spi",
		.data = (void *)&mt7622_compat,
	},
	{ .compatible = "mediatek,mt7629-spi",
		.data = (void *)&mt7622_compat,
	},
	{ .compatible = "mediatek,mt8135-spi",
		.data = (void *)&mtk_common_compat,
	},
	{ .compatible = "mediatek,mt8173-spi",
		.data = (void *)&mt8173_compat,
	},
	{ .compatible = "mediatek,mt8183-spi",
		.data = (void *)&mt8183_compat,
	},
	{ .compatible = "mediatek,mt8192-spi",
		.data = (void *)&mt6765_compat,
	},
	{ .compatible = "mediatek,mt6893-spi",
		.data = (void *)&mt6893_compat,
	},
	{}
};
MODULE_DEVICE_TABLE(of, mtk_spi_of_match);

static void mtk_spi_reset(struct mtk_spi *mdata)
{
	u32 reg_val;

	/* set the software reset bit in SPI_CMD_REG. */
	reg_val = readl(mdata->base + SPI_CMD_REG);
	reg_val |= SPI_CMD_RST;
	writel(reg_val, mdata->base + SPI_CMD_REG);

	reg_val = readl(mdata->base + SPI_CMD_REG);
	reg_val &= ~SPI_CMD_RST;
	writel(reg_val, mdata->base + SPI_CMD_REG);
}

static int mtk_spi_set_hw_cs_timing(struct spi_device *spi)
{
	struct mtk_spi *mdata = spi_controller_get_devdata(spi->controller);
	struct spi_delay *cs_setup = &spi->cs_setup;
	struct spi_delay *cs_hold = &spi->cs_hold;
	struct spi_delay *cs_inactive = &spi->cs_inactive;
	u32 setup, hold, inactive;
	u32 reg_val;
	int delay;

	delay = spi_delay_to_ns(cs_setup, NULL);
	if (delay < 0)
		return delay;
	setup = (delay * DIV_ROUND_UP(mdata->spi_clk_hz, 1000000)) / 1000;

	delay = spi_delay_to_ns(cs_hold, NULL);
	if (delay < 0)
		return delay;
	hold = (delay * DIV_ROUND_UP(mdata->spi_clk_hz, 1000000)) / 1000;

	delay = spi_delay_to_ns(cs_inactive, NULL);
	if (delay < 0)
		return delay;
	inactive = (delay * DIV_ROUND_UP(mdata->spi_clk_hz, 1000000)) / 1000;

	if (hold || setup) {
		reg_val = readl(mdata->base + SPI_CFG0_REG);
		if (mdata->dev_comp->enhance_timing) {
			if (hold) {
				hold = min_t(u32, hold, 0x10000);
				reg_val &= ~(0xffff << SPI_ADJUST_CFG0_CS_HOLD_OFFSET);
				reg_val |= (((hold - 1) & 0xffff)
					<< SPI_ADJUST_CFG0_CS_HOLD_OFFSET);
			}
			if (setup) {
				setup = min_t(u32, setup, 0x10000);
				reg_val &= ~(0xffff << SPI_ADJUST_CFG0_CS_SETUP_OFFSET);
				reg_val |= (((setup - 1) & 0xffff)
					<< SPI_ADJUST_CFG0_CS_SETUP_OFFSET);
			}
		} else {
			if (hold) {
				hold = min_t(u32, hold, 0x100);
				reg_val &= ~(0xff << SPI_CFG0_CS_HOLD_OFFSET);
				reg_val |= (((hold - 1) & 0xff) << SPI_CFG0_CS_HOLD_OFFSET);
			}
			if (setup) {
				setup = min_t(u32, setup, 0x100);
				reg_val &= ~(0xff << SPI_CFG0_CS_SETUP_OFFSET);
				reg_val |= (((setup - 1) & 0xff)
					<< SPI_CFG0_CS_SETUP_OFFSET);
			}
		}
		writel(reg_val, mdata->base + SPI_CFG0_REG);
	}

	if (inactive) {
		inactive = min_t(u32, inactive, 0x100);
		reg_val = readl(mdata->base + SPI_CFG1_REG);
		reg_val &= ~SPI_CFG1_CS_IDLE_MASK;
		reg_val |= (((inactive - 1) & 0xff) << SPI_CFG1_CS_IDLE_OFFSET);
		writel(reg_val, mdata->base + SPI_CFG1_REG);
	}

	return 0;
}

static int mtk_spi_hw_init(struct spi_controller *host,
			   struct spi_device *spi)
{
	u16 cpha, cpol;
	u32 reg_val;
	struct mtk_chip_config *chip_config = spi->controller_data;
	struct mtk_spi *mdata = spi_controller_get_devdata(host);

	cpha = spi->mode & SPI_CPHA ? 1 : 0;
	cpol = spi->mode & SPI_CPOL ? 1 : 0;

	reg_val = readl(mdata->base + SPI_CMD_REG);
	if (mdata->dev_comp->ipm_design) {
		/* SPI transfer without idle time until packet length done */
		reg_val |= SPI_CMD_IPM_NONIDLE_MODE;
		if (spi->mode & SPI_LOOP)
			reg_val |= SPI_CMD_IPM_SPIM_LOOP;
		else
			reg_val &= ~SPI_CMD_IPM_SPIM_LOOP;
	}

	if (cpha)
		reg_val |= SPI_CMD_CPHA;
	else
		reg_val &= ~SPI_CMD_CPHA;
	if (cpol)
		reg_val |= SPI_CMD_CPOL;
	else
		reg_val &= ~SPI_CMD_CPOL;

	/* set the mlsbx and mlsbtx */
	if (spi->mode & SPI_LSB_FIRST) {
		reg_val &= ~SPI_CMD_TXMSBF;
		reg_val &= ~SPI_CMD_RXMSBF;
	} else {
		reg_val |= SPI_CMD_TXMSBF;
		reg_val |= SPI_CMD_RXMSBF;
	}

	/* set the tx/rx endian */
#ifdef __LITTLE_ENDIAN
	reg_val &= ~SPI_CMD_TX_ENDIAN;
	reg_val &= ~SPI_CMD_RX_ENDIAN;
#else
	reg_val |= SPI_CMD_TX_ENDIAN;
	reg_val |= SPI_CMD_RX_ENDIAN;
#endif

	if (mdata->dev_comp->enhance_timing) {
		/* set CS polarity */
		if (spi->mode & SPI_CS_HIGH)
			reg_val |= SPI_CMD_CS_POL;
		else
			reg_val &= ~SPI_CMD_CS_POL;

		if (chip_config->sample_sel)
			reg_val |= SPI_CMD_SAMPLE_SEL;
		else
			reg_val &= ~SPI_CMD_SAMPLE_SEL;
	}

	/* set finish and pause interrupt always enable */
	reg_val |= SPI_CMD_FINISH_IE | SPI_CMD_PAUSE_IE;

	/* disable dma mode */
	reg_val &= ~(SPI_CMD_TX_DMA | SPI_CMD_RX_DMA);

	/* disable deassert mode */
	reg_val &= ~SPI_CMD_DEASSERT;

	writel(reg_val, mdata->base + SPI_CMD_REG);

	/* pad select */
	if (mdata->dev_comp->need_pad_sel)
		writel(mdata->pad_sel[spi_get_chipselect(spi, 0)],
		       mdata->base + SPI_PAD_SEL_REG);

	/* tick delay */
	if (mdata->dev_comp->enhance_timing) {
		if (mdata->dev_comp->ipm_design) {
			reg_val = readl(mdata->base + SPI_CMD_REG);
			reg_val &= ~SPI_CMD_IPM_GET_TICKDLY_MASK;
			reg_val |= ((chip_config->tick_delay & 0x7)
				    << SPI_CMD_IPM_GET_TICKDLY_OFFSET);
			writel(reg_val, mdata->base + SPI_CMD_REG);
		} else {
			reg_val = readl(mdata->base + SPI_CFG1_REG);
			reg_val &= ~SPI_CFG1_GET_TICK_DLY_MASK;
			reg_val |= ((chip_config->tick_delay & 0x7)
				    << SPI_CFG1_GET_TICK_DLY_OFFSET);
			writel(reg_val, mdata->base + SPI_CFG1_REG);
		}
	} else {
		reg_val = readl(mdata->base + SPI_CFG1_REG);
		reg_val &= ~SPI_CFG1_GET_TICK_DLY_MASK_V1;
		reg_val |= ((chip_config->tick_delay & 0x3)
			    << SPI_CFG1_GET_TICK_DLY_OFFSET_V1);
		writel(reg_val, mdata->base + SPI_CFG1_REG);
	}

	/* set hw cs timing */
	mtk_spi_set_hw_cs_timing(spi);
	return 0;
}

static int mtk_spi_prepare_message(struct spi_controller *host,
				   struct spi_message *msg)
{
	return mtk_spi_hw_init(host, msg->spi);
}

static void mtk_spi_set_cs(struct spi_device *spi, bool enable)
{
	u32 reg_val;
	struct mtk_spi *mdata = spi_controller_get_devdata(spi->controller);

	if (spi->mode & SPI_CS_HIGH)
		enable = !enable;

	reg_val = readl(mdata->base + SPI_CMD_REG);
	if (!enable) {
		reg_val |= SPI_CMD_PAUSE_EN;
		writel(reg_val, mdata->base + SPI_CMD_REG);
	} else {
		reg_val &= ~SPI_CMD_PAUSE_EN;
		writel(reg_val, mdata->base + SPI_CMD_REG);
		mdata->state = MTK_SPI_IDLE;
		mtk_spi_reset(mdata);
	}
}

static void mtk_spi_prepare_transfer(struct spi_controller *host,
				     u32 speed_hz)
{
	u32 div, sck_time, reg_val;
	struct mtk_spi *mdata = spi_controller_get_devdata(host);

	if (speed_hz < mdata->spi_clk_hz / 2)
		div = DIV_ROUND_UP(mdata->spi_clk_hz, speed_hz);
	else
		div = 1;

	sck_time = (div + 1) / 2;

	if (mdata->dev_comp->enhance_timing) {
		reg_val = readl(mdata->base + SPI_CFG2_REG);
		reg_val &= ~(0xffff << SPI_CFG2_SCK_HIGH_OFFSET);
		reg_val |= (((sck_time - 1) & 0xffff)
			   << SPI_CFG2_SCK_HIGH_OFFSET);
		reg_val &= ~(0xffff << SPI_CFG2_SCK_LOW_OFFSET);
		reg_val |= (((sck_time - 1) & 0xffff)
			   << SPI_CFG2_SCK_LOW_OFFSET);
		writel(reg_val, mdata->base + SPI_CFG2_REG);
	} else {
		reg_val = readl(mdata->base + SPI_CFG0_REG);
		reg_val &= ~(0xff << SPI_CFG0_SCK_HIGH_OFFSET);
		reg_val |= (((sck_time - 1) & 0xff)
			   << SPI_CFG0_SCK_HIGH_OFFSET);
		reg_val &= ~(0xff << SPI_CFG0_SCK_LOW_OFFSET);
		reg_val |= (((sck_time - 1) & 0xff) << SPI_CFG0_SCK_LOW_OFFSET);
		writel(reg_val, mdata->base + SPI_CFG0_REG);
	}
}

static void mtk_spi_setup_packet(struct spi_controller *host)
{
	u32 packet_size, packet_loop, reg_val;
	struct mtk_spi *mdata = spi_controller_get_devdata(host);

	if (mdata->dev_comp->ipm_design)
		packet_size = min_t(u32,
				    mdata->xfer_len,
				    MTK_SPI_IPM_PACKET_SIZE);
	else
		packet_size = min_t(u32,
				    mdata->xfer_len,
				    MTK_SPI_PACKET_SIZE);

	packet_loop = mdata->xfer_len / packet_size;

	reg_val = readl(mdata->base + SPI_CFG1_REG);
	if (mdata->dev_comp->ipm_design)
		reg_val &= ~SPI_CFG1_IPM_PACKET_LENGTH_MASK;
	else
		reg_val &= ~SPI_CFG1_PACKET_LENGTH_MASK;
	reg_val |= (packet_size - 1) << SPI_CFG1_PACKET_LENGTH_OFFSET;
	reg_val &= ~SPI_CFG1_PACKET_LOOP_MASK;
	reg_val |= (packet_loop - 1) << SPI_CFG1_PACKET_LOOP_OFFSET;
	writel(reg_val, mdata->base + SPI_CFG1_REG);
}

static void mtk_spi_enable_transfer(struct spi_controller *host)
{
	u32 cmd;
	struct mtk_spi *mdata = spi_controller_get_devdata(host);

	cmd = readl(mdata->base + SPI_CMD_REG);
	if (mdata->state == MTK_SPI_IDLE)
		cmd |= SPI_CMD_ACT;
	else
		cmd |= SPI_CMD_RESUME;
	writel(cmd, mdata->base + SPI_CMD_REG);
}

static int mtk_spi_get_mult_delta(struct mtk_spi *mdata, u32 xfer_len)
{
	u32 mult_delta = 0;

	if (mdata->dev_comp->ipm_design) {
		if (xfer_len > MTK_SPI_IPM_PACKET_SIZE)
			mult_delta = xfer_len % MTK_SPI_IPM_PACKET_SIZE;
	} else {
		if (xfer_len > MTK_SPI_PACKET_SIZE)
			mult_delta = xfer_len % MTK_SPI_PACKET_SIZE;
	}

	return mult_delta;
}

static void mtk_spi_update_mdata_len(struct spi_controller *host)
{
	int mult_delta;
	struct mtk_spi *mdata = spi_controller_get_devdata(host);

	if (mdata->tx_sgl_len && mdata->rx_sgl_len) {
		if (mdata->tx_sgl_len > mdata->rx_sgl_len) {
			mult_delta = mtk_spi_get_mult_delta(mdata, mdata->rx_sgl_len);
			mdata->xfer_len = mdata->rx_sgl_len - mult_delta;
			mdata->rx_sgl_len = mult_delta;
			mdata->tx_sgl_len -= mdata->xfer_len;
		} else {
			mult_delta = mtk_spi_get_mult_delta(mdata, mdata->tx_sgl_len);
			mdata->xfer_len = mdata->tx_sgl_len - mult_delta;
			mdata->tx_sgl_len = mult_delta;
			mdata->rx_sgl_len -= mdata->xfer_len;
		}
	} else if (mdata->tx_sgl_len) {
		mult_delta = mtk_spi_get_mult_delta(mdata, mdata->tx_sgl_len);
		mdata->xfer_len = mdata->tx_sgl_len - mult_delta;
		mdata->tx_sgl_len = mult_delta;
	} else if (mdata->rx_sgl_len) {
		mult_delta = mtk_spi_get_mult_delta(mdata, mdata->rx_sgl_len);
		mdata->xfer_len = mdata->rx_sgl_len - mult_delta;
		mdata->rx_sgl_len = mult_delta;
	}
}

static void mtk_spi_setup_dma_addr(struct spi_controller *host,
				   struct spi_transfer *xfer)
{
	struct mtk_spi *mdata = spi_controller_get_devdata(host);

	if (mdata->tx_sgl) {
		writel((u32)(xfer->tx_dma & MTK_SPI_32BITS_MASK),
		       mdata->base + SPI_TX_SRC_REG);
#ifdef CONFIG_ARCH_DMA_ADDR_T_64BIT
		if (mdata->dev_comp->dma_ext)
			writel((u32)(xfer->tx_dma >> 32),
			       mdata->base + SPI_TX_SRC_REG_64);
#endif
	}

	if (mdata->rx_sgl) {
		writel((u32)(xfer->rx_dma & MTK_SPI_32BITS_MASK),
		       mdata->base + SPI_RX_DST_REG);
#ifdef CONFIG_ARCH_DMA_ADDR_T_64BIT
		if (mdata->dev_comp->dma_ext)
			writel((u32)(xfer->rx_dma >> 32),
			       mdata->base + SPI_RX_DST_REG_64);
#endif
	}
}

static int mtk_spi_fifo_transfer(struct spi_controller *host,
				 struct spi_device *spi,
				 struct spi_transfer *xfer)
{
	int cnt, remainder;
	u32 reg_val;
	struct mtk_spi *mdata = spi_controller_get_devdata(host);

	mdata->cur_transfer = xfer;
	mdata->xfer_len = min(MTK_SPI_MAX_FIFO_SIZE, xfer->len);
	mdata->num_xfered = 0;
	mtk_spi_prepare_transfer(host, xfer->speed_hz);
	mtk_spi_setup_packet(host);

	if (xfer->tx_buf) {
		cnt = xfer->len / 4;
		iowrite32_rep(mdata->base + SPI_TX_DATA_REG, xfer->tx_buf, cnt);
		remainder = xfer->len % 4;
		if (remainder > 0) {
			reg_val = 0;
			memcpy(&reg_val, xfer->tx_buf + (cnt * 4), remainder);
			writel(reg_val, mdata->base + SPI_TX_DATA_REG);
		}
	}

	mtk_spi_enable_transfer(host);

	return 1;
}

static int mtk_spi_dma_transfer(struct spi_controller *host,
				struct spi_device *spi,
				struct spi_transfer *xfer)
{
	int cmd;
	struct mtk_spi *mdata = spi_controller_get_devdata(host);

	mdata->tx_sgl = NULL;
	mdata->rx_sgl = NULL;
	mdata->tx_sgl_len = 0;
	mdata->rx_sgl_len = 0;
	mdata->cur_transfer = xfer;
	mdata->num_xfered = 0;

	mtk_spi_prepare_transfer(host, xfer->speed_hz);

	cmd = readl(mdata->base + SPI_CMD_REG);
	if (xfer->tx_buf)
		cmd |= SPI_CMD_TX_DMA;
	if (xfer->rx_buf)
		cmd |= SPI_CMD_RX_DMA;
	writel(cmd, mdata->base + SPI_CMD_REG);

	if (xfer->tx_buf)
		mdata->tx_sgl = xfer->tx_sg.sgl;
	if (xfer->rx_buf)
		mdata->rx_sgl = xfer->rx_sg.sgl;

	if (mdata->tx_sgl) {
		xfer->tx_dma = sg_dma_address(mdata->tx_sgl);
		mdata->tx_sgl_len = sg_dma_len(mdata->tx_sgl);
	}
	if (mdata->rx_sgl) {
		xfer->rx_dma = sg_dma_address(mdata->rx_sgl);
		mdata->rx_sgl_len = sg_dma_len(mdata->rx_sgl);
	}

	mtk_spi_update_mdata_len(host);
	mtk_spi_setup_packet(host);
	mtk_spi_setup_dma_addr(host, xfer);
	mtk_spi_enable_transfer(host);

	return 1;
}

static int mtk_spi_transfer_one(struct spi_controller *host,
				struct spi_device *spi,
				struct spi_transfer *xfer)
{
	struct mtk_spi *mdata = spi_controller_get_devdata(spi->controller);
	u32 reg_val = 0;

	/* prepare xfer direction and duplex mode */
	if (mdata->dev_comp->ipm_design) {
		if (!xfer->tx_buf || !xfer->rx_buf) {
			reg_val |= SPI_CFG3_IPM_HALF_DUPLEX_EN;
			if (xfer->rx_buf)
				reg_val |= SPI_CFG3_IPM_HALF_DUPLEX_DIR;
		}
		writel(reg_val, mdata->base + SPI_CFG3_IPM_REG);
	}

	if (host->can_dma(host, spi, xfer))
		return mtk_spi_dma_transfer(host, spi, xfer);
	else
		return mtk_spi_fifo_transfer(host, spi, xfer);
}

static bool mtk_spi_can_dma(struct spi_controller *host,
			    struct spi_device *spi,
			    struct spi_transfer *xfer)
{
	/* Buffers for DMA transactions must be 4-byte aligned */
	return (xfer->len > MTK_SPI_MAX_FIFO_SIZE &&
		(unsigned long)xfer->tx_buf % 4 == 0 &&
		(unsigned long)xfer->rx_buf % 4 == 0);
}

static int mtk_spi_setup(struct spi_device *spi)
{
	struct mtk_spi *mdata = spi_controller_get_devdata(spi->controller);

	if (!spi->controller_data)
		spi->controller_data = (void *)&mtk_default_chip_info;

	if (mdata->dev_comp->need_pad_sel && spi_get_csgpiod(spi, 0))
		/* CS de-asserted, gpiolib will handle inversion */
		gpiod_direction_output(spi_get_csgpiod(spi, 0), 0);

	return 0;
}

static irqreturn_t mtk_spi_interrupt_thread(int irq, void *dev_id)
{
	u32 cmd, reg_val, cnt, remainder, len;
	struct spi_controller *host = dev_id;
	struct mtk_spi *mdata = spi_controller_get_devdata(host);
	struct spi_transfer *xfer = mdata->cur_transfer;

	if (!host->can_dma(host, NULL, xfer)) {
		if (xfer->rx_buf) {
			cnt = mdata->xfer_len / 4;
			ioread32_rep(mdata->base + SPI_RX_DATA_REG,
				     xfer->rx_buf + mdata->num_xfered, cnt);
			remainder = mdata->xfer_len % 4;
			if (remainder > 0) {
				reg_val = readl(mdata->base + SPI_RX_DATA_REG);
				memcpy(xfer->rx_buf + (cnt * 4) + mdata->num_xfered,
					&reg_val,
					remainder);
			}
		}

		mdata->num_xfered += mdata->xfer_len;
		if (mdata->num_xfered == xfer->len) {
			spi_finalize_current_transfer(host);
			return IRQ_HANDLED;
		}

		len = xfer->len - mdata->num_xfered;
		mdata->xfer_len = min(MTK_SPI_MAX_FIFO_SIZE, len);
		mtk_spi_setup_packet(host);

<<<<<<< HEAD
		if (trans->tx_buf) {
			cnt = mdata->xfer_len / 4;
			iowrite32_rep(mdata->base + SPI_TX_DATA_REG,
					trans->tx_buf + mdata->num_xfered, cnt);
=======
		if (xfer->tx_buf) {
			cnt = mdata->xfer_len / 4;
			iowrite32_rep(mdata->base + SPI_TX_DATA_REG,
					xfer->tx_buf + mdata->num_xfered, cnt);
>>>>>>> 2d5404ca

			remainder = mdata->xfer_len % 4;
			if (remainder > 0) {
				reg_val = 0;
				memcpy(&reg_val,
<<<<<<< HEAD
					trans->tx_buf + (cnt * 4) + mdata->num_xfered,
=======
					xfer->tx_buf + (cnt * 4) + mdata->num_xfered,
>>>>>>> 2d5404ca
					remainder);
				writel(reg_val, mdata->base + SPI_TX_DATA_REG);
			}
		}

		mtk_spi_enable_transfer(host);

		return IRQ_HANDLED;
	}

	if (mdata->tx_sgl)
		xfer->tx_dma += mdata->xfer_len;
	if (mdata->rx_sgl)
		xfer->rx_dma += mdata->xfer_len;

	if (mdata->tx_sgl && (mdata->tx_sgl_len == 0)) {
		mdata->tx_sgl = sg_next(mdata->tx_sgl);
		if (mdata->tx_sgl) {
			xfer->tx_dma = sg_dma_address(mdata->tx_sgl);
			mdata->tx_sgl_len = sg_dma_len(mdata->tx_sgl);
		}
	}
	if (mdata->rx_sgl && (mdata->rx_sgl_len == 0)) {
		mdata->rx_sgl = sg_next(mdata->rx_sgl);
		if (mdata->rx_sgl) {
			xfer->rx_dma = sg_dma_address(mdata->rx_sgl);
			mdata->rx_sgl_len = sg_dma_len(mdata->rx_sgl);
		}
	}

	if (!mdata->tx_sgl && !mdata->rx_sgl) {
		/* spi disable dma */
		cmd = readl(mdata->base + SPI_CMD_REG);
		cmd &= ~SPI_CMD_TX_DMA;
		cmd &= ~SPI_CMD_RX_DMA;
		writel(cmd, mdata->base + SPI_CMD_REG);

		spi_finalize_current_transfer(host);
		return IRQ_HANDLED;
	}

	mtk_spi_update_mdata_len(host);
	mtk_spi_setup_packet(host);
	mtk_spi_setup_dma_addr(host, xfer);
	mtk_spi_enable_transfer(host);

	return IRQ_HANDLED;
}

static irqreturn_t mtk_spi_interrupt(int irq, void *dev_id)
{
	struct spi_controller *host = dev_id;
	struct mtk_spi *mdata = spi_controller_get_devdata(host);
	u32 reg_val;

	reg_val = readl(mdata->base + SPI_STATUS0_REG);
	if (reg_val & MTK_SPI_PAUSE_INT_STATUS)
		mdata->state = MTK_SPI_PAUSED;
	else
		mdata->state = MTK_SPI_IDLE;

	/* SPI-MEM ops */
	if (mdata->use_spimem) {
		complete(&mdata->spimem_done);
		return IRQ_HANDLED;
	}

	return IRQ_WAKE_THREAD;
}

static int mtk_spi_mem_adjust_op_size(struct spi_mem *mem,
				      struct spi_mem_op *op)
{
	int opcode_len;

	if (op->data.dir != SPI_MEM_NO_DATA) {
		opcode_len = 1 + op->addr.nbytes + op->dummy.nbytes;
		if (opcode_len + op->data.nbytes > MTK_SPI_IPM_PACKET_SIZE) {
			op->data.nbytes = MTK_SPI_IPM_PACKET_SIZE - opcode_len;
			/* force data buffer dma-aligned. */
			op->data.nbytes -= op->data.nbytes % 4;
		}
	}

	return 0;
}

static bool mtk_spi_mem_supports_op(struct spi_mem *mem,
				    const struct spi_mem_op *op)
{
	if (!spi_mem_default_supports_op(mem, op))
		return false;

	if (op->addr.nbytes && op->dummy.nbytes &&
	    op->addr.buswidth != op->dummy.buswidth)
		return false;

	if (op->addr.nbytes + op->dummy.nbytes > 16)
		return false;

	if (op->data.nbytes > MTK_SPI_IPM_PACKET_SIZE) {
		if (op->data.nbytes / MTK_SPI_IPM_PACKET_SIZE >
		    MTK_SPI_IPM_PACKET_LOOP ||
		    op->data.nbytes % MTK_SPI_IPM_PACKET_SIZE != 0)
			return false;
	}

	return true;
}

static void mtk_spi_mem_setup_dma_xfer(struct spi_controller *host,
				       const struct spi_mem_op *op)
{
	struct mtk_spi *mdata = spi_controller_get_devdata(host);

	writel((u32)(mdata->tx_dma & MTK_SPI_32BITS_MASK),
	       mdata->base + SPI_TX_SRC_REG);
#ifdef CONFIG_ARCH_DMA_ADDR_T_64BIT
	if (mdata->dev_comp->dma_ext)
		writel((u32)(mdata->tx_dma >> 32),
		       mdata->base + SPI_TX_SRC_REG_64);
#endif

	if (op->data.dir == SPI_MEM_DATA_IN) {
		writel((u32)(mdata->rx_dma & MTK_SPI_32BITS_MASK),
		       mdata->base + SPI_RX_DST_REG);
#ifdef CONFIG_ARCH_DMA_ADDR_T_64BIT
		if (mdata->dev_comp->dma_ext)
			writel((u32)(mdata->rx_dma >> 32),
			       mdata->base + SPI_RX_DST_REG_64);
#endif
	}
}

static int mtk_spi_transfer_wait(struct spi_mem *mem,
				 const struct spi_mem_op *op)
{
	struct mtk_spi *mdata = spi_controller_get_devdata(mem->spi->controller);
	/*
	 * For each byte we wait for 8 cycles of the SPI clock.
	 * Since speed is defined in Hz and we want milliseconds,
	 * so it should be 8 * 1000.
	 */
	u64 ms = 8000LL;

	if (op->data.dir == SPI_MEM_NO_DATA)
		ms *= 32; /* prevent we may get 0 for short transfers. */
	else
		ms *= op->data.nbytes;
	ms = div_u64(ms, mem->spi->max_speed_hz);
	ms += ms + 1000; /* 1s tolerance */

	if (ms > UINT_MAX)
		ms = UINT_MAX;

	if (!wait_for_completion_timeout(&mdata->spimem_done,
					 msecs_to_jiffies(ms))) {
		dev_err(mdata->dev, "spi-mem transfer timeout\n");
		return -ETIMEDOUT;
	}

	return 0;
}

static int mtk_spi_mem_exec_op(struct spi_mem *mem,
			       const struct spi_mem_op *op)
{
	struct mtk_spi *mdata = spi_controller_get_devdata(mem->spi->controller);
	u32 reg_val, nio, tx_size;
	char *tx_tmp_buf, *rx_tmp_buf;
	int ret = 0;

	mdata->use_spimem = true;
	reinit_completion(&mdata->spimem_done);

	mtk_spi_reset(mdata);
	mtk_spi_hw_init(mem->spi->controller, mem->spi);
	mtk_spi_prepare_transfer(mem->spi->controller, mem->spi->max_speed_hz);

	reg_val = readl(mdata->base + SPI_CFG3_IPM_REG);
	/* opcode byte len */
	reg_val &= ~SPI_CFG3_IPM_CMD_BYTELEN_MASK;
	reg_val |= 1 << SPI_CFG3_IPM_CMD_BYTELEN_OFFSET;

	/* addr & dummy byte len */
	reg_val &= ~SPI_CFG3_IPM_ADDR_BYTELEN_MASK;
	if (op->addr.nbytes || op->dummy.nbytes)
		reg_val |= (op->addr.nbytes + op->dummy.nbytes) <<
			    SPI_CFG3_IPM_ADDR_BYTELEN_OFFSET;

	/* data byte len */
	if (op->data.dir == SPI_MEM_NO_DATA) {
		reg_val |= SPI_CFG3_IPM_NODATA_FLAG;
		writel(0, mdata->base + SPI_CFG1_REG);
	} else {
		reg_val &= ~SPI_CFG3_IPM_NODATA_FLAG;
		mdata->xfer_len = op->data.nbytes;
		mtk_spi_setup_packet(mem->spi->controller);
	}

	if (op->addr.nbytes || op->dummy.nbytes) {
		if (op->addr.buswidth == 1 || op->dummy.buswidth == 1)
			reg_val |= SPI_CFG3_IPM_XMODE_EN;
		else
			reg_val &= ~SPI_CFG3_IPM_XMODE_EN;
	}

	if (op->addr.buswidth == 2 ||
	    op->dummy.buswidth == 2 ||
	    op->data.buswidth == 2)
		nio = 2;
	else if (op->addr.buswidth == 4 ||
		 op->dummy.buswidth == 4 ||
		 op->data.buswidth == 4)
		nio = 4;
	else
		nio = 1;

	reg_val &= ~SPI_CFG3_IPM_CMD_PIN_MODE_MASK;
	reg_val |= PIN_MODE_CFG(nio);

	reg_val |= SPI_CFG3_IPM_HALF_DUPLEX_EN;
	if (op->data.dir == SPI_MEM_DATA_IN)
		reg_val |= SPI_CFG3_IPM_HALF_DUPLEX_DIR;
	else
		reg_val &= ~SPI_CFG3_IPM_HALF_DUPLEX_DIR;
	writel(reg_val, mdata->base + SPI_CFG3_IPM_REG);

	tx_size = 1 + op->addr.nbytes + op->dummy.nbytes;
	if (op->data.dir == SPI_MEM_DATA_OUT)
		tx_size += op->data.nbytes;

	tx_size = max_t(u32, tx_size, 32);

	tx_tmp_buf = kzalloc(tx_size, GFP_KERNEL | GFP_DMA);
	if (!tx_tmp_buf) {
		mdata->use_spimem = false;
		return -ENOMEM;
	}

	tx_tmp_buf[0] = op->cmd.opcode;

	if (op->addr.nbytes) {
		int i;

		for (i = 0; i < op->addr.nbytes; i++)
			tx_tmp_buf[i + 1] = op->addr.val >>
					(8 * (op->addr.nbytes - i - 1));
	}

	if (op->dummy.nbytes)
		memset(tx_tmp_buf + op->addr.nbytes + 1,
		       0xff,
		       op->dummy.nbytes);

	if (op->data.nbytes && op->data.dir == SPI_MEM_DATA_OUT)
		memcpy(tx_tmp_buf + op->dummy.nbytes + op->addr.nbytes + 1,
		       op->data.buf.out,
		       op->data.nbytes);

	mdata->tx_dma = dma_map_single(mdata->dev, tx_tmp_buf,
				       tx_size, DMA_TO_DEVICE);
	if (dma_mapping_error(mdata->dev, mdata->tx_dma)) {
		ret = -ENOMEM;
		goto err_exit;
	}

	if (op->data.dir == SPI_MEM_DATA_IN) {
		if (!IS_ALIGNED((size_t)op->data.buf.in, 4)) {
			rx_tmp_buf = kzalloc(op->data.nbytes,
					     GFP_KERNEL | GFP_DMA);
			if (!rx_tmp_buf) {
				ret = -ENOMEM;
				goto unmap_tx_dma;
			}
		} else {
			rx_tmp_buf = op->data.buf.in;
		}

		mdata->rx_dma = dma_map_single(mdata->dev,
					       rx_tmp_buf,
					       op->data.nbytes,
					       DMA_FROM_DEVICE);
		if (dma_mapping_error(mdata->dev, mdata->rx_dma)) {
			ret = -ENOMEM;
			goto kfree_rx_tmp_buf;
		}
	}

	reg_val = readl(mdata->base + SPI_CMD_REG);
	reg_val |= SPI_CMD_TX_DMA;
	if (op->data.dir == SPI_MEM_DATA_IN)
		reg_val |= SPI_CMD_RX_DMA;
	writel(reg_val, mdata->base + SPI_CMD_REG);

	mtk_spi_mem_setup_dma_xfer(mem->spi->controller, op);

	mtk_spi_enable_transfer(mem->spi->controller);

	/* Wait for the interrupt. */
	ret = mtk_spi_transfer_wait(mem, op);
	if (ret)
		goto unmap_rx_dma;

	/* spi disable dma */
	reg_val = readl(mdata->base + SPI_CMD_REG);
	reg_val &= ~SPI_CMD_TX_DMA;
	if (op->data.dir == SPI_MEM_DATA_IN)
		reg_val &= ~SPI_CMD_RX_DMA;
	writel(reg_val, mdata->base + SPI_CMD_REG);

unmap_rx_dma:
	if (op->data.dir == SPI_MEM_DATA_IN) {
		dma_unmap_single(mdata->dev, mdata->rx_dma,
				 op->data.nbytes, DMA_FROM_DEVICE);
		if (!IS_ALIGNED((size_t)op->data.buf.in, 4))
			memcpy(op->data.buf.in, rx_tmp_buf, op->data.nbytes);
	}
kfree_rx_tmp_buf:
	if (op->data.dir == SPI_MEM_DATA_IN &&
	    !IS_ALIGNED((size_t)op->data.buf.in, 4))
		kfree(rx_tmp_buf);
unmap_tx_dma:
	dma_unmap_single(mdata->dev, mdata->tx_dma,
			 tx_size, DMA_TO_DEVICE);
err_exit:
	kfree(tx_tmp_buf);
	mdata->use_spimem = false;

	return ret;
}

static const struct spi_controller_mem_ops mtk_spi_mem_ops = {
	.adjust_op_size = mtk_spi_mem_adjust_op_size,
	.supports_op = mtk_spi_mem_supports_op,
	.exec_op = mtk_spi_mem_exec_op,
};

static int mtk_spi_probe(struct platform_device *pdev)
{
	struct device *dev = &pdev->dev;
	struct spi_controller *host;
	struct mtk_spi *mdata;
	int i, irq, ret, addr_bits;

	host = devm_spi_alloc_host(dev, sizeof(*mdata));
	if (!host)
		return dev_err_probe(dev, -ENOMEM, "failed to alloc spi host\n");

	host->auto_runtime_pm = true;
	host->dev.of_node = dev->of_node;
	host->mode_bits = SPI_CPOL | SPI_CPHA | SPI_LSB_FIRST;

	host->set_cs = mtk_spi_set_cs;
	host->prepare_message = mtk_spi_prepare_message;
	host->transfer_one = mtk_spi_transfer_one;
	host->can_dma = mtk_spi_can_dma;
	host->setup = mtk_spi_setup;
	host->set_cs_timing = mtk_spi_set_hw_cs_timing;
	host->use_gpio_descriptors = true;

	mdata = spi_controller_get_devdata(host);
	mdata->dev_comp = device_get_match_data(dev);

	if (mdata->dev_comp->enhance_timing)
		host->mode_bits |= SPI_CS_HIGH;

	if (mdata->dev_comp->must_tx)
<<<<<<< HEAD
		master->flags = SPI_CONTROLLER_MUST_TX;
=======
		host->flags = SPI_CONTROLLER_MUST_TX;
>>>>>>> 2d5404ca
	if (mdata->dev_comp->ipm_design)
		host->mode_bits |= SPI_LOOP | SPI_RX_DUAL | SPI_TX_DUAL |
				   SPI_RX_QUAD | SPI_TX_QUAD;

	if (mdata->dev_comp->ipm_design) {
		mdata->dev = dev;
		host->mem_ops = &mtk_spi_mem_ops;
		init_completion(&mdata->spimem_done);
	}

	if (mdata->dev_comp->need_pad_sel) {
		mdata->pad_num = of_property_count_u32_elems(dev->of_node,
			"mediatek,pad-select");
		if (mdata->pad_num < 0)
			return dev_err_probe(dev, -EINVAL,
				"No 'mediatek,pad-select' property\n");

		mdata->pad_sel = devm_kmalloc_array(dev, mdata->pad_num,
						    sizeof(u32), GFP_KERNEL);
		if (!mdata->pad_sel)
			return -ENOMEM;

		for (i = 0; i < mdata->pad_num; i++) {
			of_property_read_u32_index(dev->of_node,
						   "mediatek,pad-select",
						   i, &mdata->pad_sel[i]);
			if (mdata->pad_sel[i] > MT8173_SPI_MAX_PAD_SEL)
				return dev_err_probe(dev, -EINVAL,
						     "wrong pad-sel[%d]: %u\n",
						     i, mdata->pad_sel[i]);
		}
	}

	platform_set_drvdata(pdev, host);
	mdata->base = devm_platform_ioremap_resource(pdev, 0);
	if (IS_ERR(mdata->base))
		return PTR_ERR(mdata->base);

	irq = platform_get_irq(pdev, 0);
	if (irq < 0)
		return irq;

	if (!dev->dma_mask)
		dev->dma_mask = &dev->coherent_dma_mask;

	if (mdata->dev_comp->ipm_design)
		dma_set_max_seg_size(dev, SZ_16M);
	else
		dma_set_max_seg_size(dev, SZ_256K);

	mdata->parent_clk = devm_clk_get(dev, "parent-clk");
	if (IS_ERR(mdata->parent_clk))
		return dev_err_probe(dev, PTR_ERR(mdata->parent_clk),
				     "failed to get parent-clk\n");

	mdata->sel_clk = devm_clk_get(dev, "sel-clk");
	if (IS_ERR(mdata->sel_clk))
		return dev_err_probe(dev, PTR_ERR(mdata->sel_clk), "failed to get sel-clk\n");

	mdata->spi_clk = devm_clk_get(dev, "spi-clk");
	if (IS_ERR(mdata->spi_clk))
		return dev_err_probe(dev, PTR_ERR(mdata->spi_clk), "failed to get spi-clk\n");

	mdata->spi_hclk = devm_clk_get_optional(dev, "hclk");
	if (IS_ERR(mdata->spi_hclk))
		return dev_err_probe(dev, PTR_ERR(mdata->spi_hclk), "failed to get hclk\n");

	ret = clk_set_parent(mdata->sel_clk, mdata->parent_clk);
	if (ret < 0)
		return dev_err_probe(dev, ret, "failed to clk_set_parent\n");

	ret = clk_prepare_enable(mdata->spi_hclk);
	if (ret < 0)
		return dev_err_probe(dev, ret, "failed to enable hclk\n");

	ret = clk_prepare_enable(mdata->spi_clk);
	if (ret < 0) {
		clk_disable_unprepare(mdata->spi_hclk);
		return dev_err_probe(dev, ret, "failed to enable spi_clk\n");
	}

	mdata->spi_clk_hz = clk_get_rate(mdata->spi_clk);

	if (mdata->dev_comp->no_need_unprepare) {
		clk_disable(mdata->spi_clk);
		clk_disable(mdata->spi_hclk);
	} else {
		clk_disable_unprepare(mdata->spi_clk);
		clk_disable_unprepare(mdata->spi_hclk);
	}

	if (mdata->dev_comp->need_pad_sel) {
		if (mdata->pad_num != host->num_chipselect)
			return dev_err_probe(dev, -EINVAL,
				"pad_num does not match num_chipselect(%d != %d)\n",
				mdata->pad_num, host->num_chipselect);

		if (!host->cs_gpiods && host->num_chipselect > 1)
			return dev_err_probe(dev, -EINVAL,
				"cs_gpios not specified and num_chipselect > 1\n");
	}

	if (mdata->dev_comp->dma_ext)
		addr_bits = DMA_ADDR_EXT_BITS;
	else
		addr_bits = DMA_ADDR_DEF_BITS;
	ret = dma_set_mask(dev, DMA_BIT_MASK(addr_bits));
	if (ret)
		dev_notice(dev, "SPI dma_set_mask(%d) failed, ret:%d\n",
			   addr_bits, ret);

	ret = devm_request_threaded_irq(dev, irq, mtk_spi_interrupt,
					mtk_spi_interrupt_thread,
					IRQF_TRIGGER_NONE, dev_name(dev), host);
	if (ret)
		return dev_err_probe(dev, ret, "failed to register irq\n");

	pm_runtime_enable(dev);

	ret = devm_spi_register_controller(dev, host);
	if (ret) {
		pm_runtime_disable(dev);
		return dev_err_probe(dev, ret, "failed to register host\n");
	}

	return 0;
}

static void mtk_spi_remove(struct platform_device *pdev)
{
	struct spi_controller *host = platform_get_drvdata(pdev);
	struct mtk_spi *mdata = spi_controller_get_devdata(host);
	int ret;

	if (mdata->use_spimem && !completion_done(&mdata->spimem_done))
		complete(&mdata->spimem_done);

	ret = pm_runtime_get_sync(&pdev->dev);
	if (ret < 0) {
		dev_warn(&pdev->dev, "Failed to resume hardware (%pe)\n", ERR_PTR(ret));
	} else {
		/*
		 * If pm runtime resume failed, clks are disabled and
		 * unprepared. So don't access the hardware and skip clk
		 * unpreparing.
		 */
		mtk_spi_reset(mdata);

		if (mdata->dev_comp->no_need_unprepare) {
			clk_unprepare(mdata->spi_clk);
			clk_unprepare(mdata->spi_hclk);
		}
	}

	pm_runtime_put_noidle(&pdev->dev);
	pm_runtime_disable(&pdev->dev);
}

#ifdef CONFIG_PM_SLEEP
static int mtk_spi_suspend(struct device *dev)
{
	int ret;
	struct spi_controller *host = dev_get_drvdata(dev);
	struct mtk_spi *mdata = spi_controller_get_devdata(host);

	ret = spi_controller_suspend(host);
	if (ret)
		return ret;

	if (!pm_runtime_suspended(dev)) {
		clk_disable_unprepare(mdata->spi_clk);
		clk_disable_unprepare(mdata->spi_hclk);
	}

	pinctrl_pm_select_sleep_state(dev);

	return 0;
}

static int mtk_spi_resume(struct device *dev)
{
	int ret;
	struct spi_controller *host = dev_get_drvdata(dev);
	struct mtk_spi *mdata = spi_controller_get_devdata(host);

	pinctrl_pm_select_default_state(dev);

	if (!pm_runtime_suspended(dev)) {
		ret = clk_prepare_enable(mdata->spi_clk);
		if (ret < 0) {
			dev_err(dev, "failed to enable spi_clk (%d)\n", ret);
			return ret;
		}

		ret = clk_prepare_enable(mdata->spi_hclk);
		if (ret < 0) {
			dev_err(dev, "failed to enable spi_hclk (%d)\n", ret);
			clk_disable_unprepare(mdata->spi_clk);
			return ret;
		}
	}

	ret = spi_controller_resume(host);
	if (ret < 0) {
		clk_disable_unprepare(mdata->spi_clk);
		clk_disable_unprepare(mdata->spi_hclk);
	}

	return ret;
}
#endif /* CONFIG_PM_SLEEP */

#ifdef CONFIG_PM
static int mtk_spi_runtime_suspend(struct device *dev)
{
	struct spi_controller *host = dev_get_drvdata(dev);
	struct mtk_spi *mdata = spi_controller_get_devdata(host);

	if (mdata->dev_comp->no_need_unprepare) {
		clk_disable(mdata->spi_clk);
		clk_disable(mdata->spi_hclk);
	} else {
		clk_disable_unprepare(mdata->spi_clk);
		clk_disable_unprepare(mdata->spi_hclk);
	}

	return 0;
}

static int mtk_spi_runtime_resume(struct device *dev)
{
	struct spi_controller *host = dev_get_drvdata(dev);
	struct mtk_spi *mdata = spi_controller_get_devdata(host);
	int ret;

	if (mdata->dev_comp->no_need_unprepare) {
		ret = clk_enable(mdata->spi_clk);
		if (ret < 0) {
			dev_err(dev, "failed to enable spi_clk (%d)\n", ret);
			return ret;
		}
		ret = clk_enable(mdata->spi_hclk);
		if (ret < 0) {
			dev_err(dev, "failed to enable spi_hclk (%d)\n", ret);
			clk_disable(mdata->spi_clk);
			return ret;
		}
	} else {
		ret = clk_prepare_enable(mdata->spi_clk);
		if (ret < 0) {
			dev_err(dev, "failed to prepare_enable spi_clk (%d)\n", ret);
			return ret;
		}

		ret = clk_prepare_enable(mdata->spi_hclk);
		if (ret < 0) {
			dev_err(dev, "failed to prepare_enable spi_hclk (%d)\n", ret);
			clk_disable_unprepare(mdata->spi_clk);
			return ret;
		}
	}

	return 0;
}
#endif /* CONFIG_PM */

static const struct dev_pm_ops mtk_spi_pm = {
	SET_SYSTEM_SLEEP_PM_OPS(mtk_spi_suspend, mtk_spi_resume)
	SET_RUNTIME_PM_OPS(mtk_spi_runtime_suspend,
			   mtk_spi_runtime_resume, NULL)
};

static struct platform_driver mtk_spi_driver = {
	.driver = {
		.name = "mtk-spi",
		.pm	= &mtk_spi_pm,
		.of_match_table = mtk_spi_of_match,
	},
	.probe = mtk_spi_probe,
	.remove_new = mtk_spi_remove,
};

module_platform_driver(mtk_spi_driver);

MODULE_DESCRIPTION("MTK SPI Controller driver");
MODULE_AUTHOR("Leilk Liu <leilk.liu@mediatek.com>");
MODULE_LICENSE("GPL v2");
MODULE_ALIAS("platform:mtk-spi");<|MERGE_RESOLUTION|>--- conflicted
+++ resolved
@@ -774,27 +774,16 @@
 		mdata->xfer_len = min(MTK_SPI_MAX_FIFO_SIZE, len);
 		mtk_spi_setup_packet(host);
 
-<<<<<<< HEAD
-		if (trans->tx_buf) {
-			cnt = mdata->xfer_len / 4;
-			iowrite32_rep(mdata->base + SPI_TX_DATA_REG,
-					trans->tx_buf + mdata->num_xfered, cnt);
-=======
 		if (xfer->tx_buf) {
 			cnt = mdata->xfer_len / 4;
 			iowrite32_rep(mdata->base + SPI_TX_DATA_REG,
 					xfer->tx_buf + mdata->num_xfered, cnt);
->>>>>>> 2d5404ca
 
 			remainder = mdata->xfer_len % 4;
 			if (remainder > 0) {
 				reg_val = 0;
 				memcpy(&reg_val,
-<<<<<<< HEAD
-					trans->tx_buf + (cnt * 4) + mdata->num_xfered,
-=======
 					xfer->tx_buf + (cnt * 4) + mdata->num_xfered,
->>>>>>> 2d5404ca
 					remainder);
 				writel(reg_val, mdata->base + SPI_TX_DATA_REG);
 			}
@@ -1163,11 +1152,7 @@
 		host->mode_bits |= SPI_CS_HIGH;
 
 	if (mdata->dev_comp->must_tx)
-<<<<<<< HEAD
-		master->flags = SPI_CONTROLLER_MUST_TX;
-=======
 		host->flags = SPI_CONTROLLER_MUST_TX;
->>>>>>> 2d5404ca
 	if (mdata->dev_comp->ipm_design)
 		host->mode_bits |= SPI_LOOP | SPI_RX_DUAL | SPI_TX_DUAL |
 				   SPI_RX_QUAD | SPI_TX_QUAD;
