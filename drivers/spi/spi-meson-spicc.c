--- conflicted
+++ resolved
@@ -505,11 +505,7 @@
 		conf |= FIELD_PREP(SPICC_DRCTL_MASK, SPICC_DRCTL_IGNORE);
 
 	/* Select CS */
-<<<<<<< HEAD
-	conf |= FIELD_PREP(SPICC_CS_MASK, spi->chip_select);
-=======
 	conf |= FIELD_PREP(SPICC_CS_MASK, spi_get_chipselect(spi, 0));
->>>>>>> eb3cdb58
 
 	/* Default 8bit word */
 	conf |= FIELD_PREP(SPICC_BITLENGTH_MASK, 8 - 1);
@@ -537,12 +533,9 @@
 	/* Set default configuration, keeping datarate field */
 	writel_relaxed(conf, spicc->base + SPICC_CONREG);
 
-<<<<<<< HEAD
-=======
 	if (!spicc->data->has_oen)
 		pinctrl_select_default_state(&spicc->pdev->dev);
 
->>>>>>> eb3cdb58
 	return 0;
 }
 
@@ -623,11 +616,7 @@
 	return clk_divider_ops.set_rate(hw, rate, parent_rate);
 }
 
-<<<<<<< HEAD
-const struct clk_ops meson_spicc_pow2_clk_ops = {
-=======
 static const struct clk_ops meson_spicc_pow2_clk_ops = {
->>>>>>> eb3cdb58
 	.recalc_rate = meson_spicc_pow2_recalc_rate,
 	.determine_rate = meson_spicc_pow2_determine_rate,
 	.set_rate = meson_spicc_pow2_set_rate,
