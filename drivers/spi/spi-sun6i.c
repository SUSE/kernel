--- conflicted
+++ resolved
@@ -489,37 +489,21 @@
 
 	tx_time = spi_controller_xfer_timeout(host, tfr);
 	start = jiffies;
-<<<<<<< HEAD
-	timeout = wait_for_completion_timeout(&sspi->done,
-					      msecs_to_jiffies(tx_time));
-=======
 	time_left = wait_for_completion_timeout(&sspi->done,
 						msecs_to_jiffies(tx_time));
->>>>>>> 2d5404ca
 
 	if (!use_dma) {
 		sun6i_spi_drain_fifo(sspi);
 	} else {
-<<<<<<< HEAD
-		if (timeout && rx_len) {
-=======
 		if (time_left && rx_len) {
->>>>>>> 2d5404ca
 			/*
 			 * Even though RX on the peripheral side has finished
 			 * RX DMA might still be in flight
 			 */
-<<<<<<< HEAD
-			timeout = wait_for_completion_timeout(&sspi->dma_rx_done,
-							      timeout);
-			if (!timeout)
-				dev_warn(&master->dev, "RX DMA timeout\n");
-=======
 			time_left = wait_for_completion_timeout(&sspi->dma_rx_done,
 								time_left);
 			if (!time_left)
 				dev_warn(&host->dev, "RX DMA timeout\n");
->>>>>>> 2d5404ca
 		}
 	}
 
