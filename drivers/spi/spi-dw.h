/* SPDX-License-Identifier: GPL-2.0 */
#ifndef DW_SPI_HEADER_H
#define DW_SPI_HEADER_H

#include <linux/bits.h>
#include <linux/completion.h>
#include <linux/debugfs.h>
#include <linux/irqreturn.h>
#include <linux/io.h>
#include <linux/scatterlist.h>
#include <linux/spi/spi-mem.h>
#include <linux/bitfield.h>

/* Register offsets */
#define DW_SPI_CTRLR0			0x00
#define DW_SPI_CTRLR1			0x04
#define DW_SPI_SSIENR			0x08
#define DW_SPI_MWCR			0x0c
#define DW_SPI_SER			0x10
#define DW_SPI_BAUDR			0x14
#define DW_SPI_TXFTLR			0x18
#define DW_SPI_RXFTLR			0x1c
#define DW_SPI_TXFLR			0x20
#define DW_SPI_RXFLR			0x24
#define DW_SPI_SR			0x28
#define DW_SPI_IMR			0x2c
#define DW_SPI_ISR			0x30
#define DW_SPI_RISR			0x34
#define DW_SPI_TXOICR			0x38
#define DW_SPI_RXOICR			0x3c
#define DW_SPI_RXUICR			0x40
#define DW_SPI_MSTICR			0x44
#define DW_SPI_ICR			0x48
#define DW_SPI_DMACR			0x4c
#define DW_SPI_DMATDLR			0x50
#define DW_SPI_DMARDLR			0x54
#define DW_SPI_IDR			0x58
#define DW_SPI_VERSION			0x5c
#define DW_SPI_DR			0x60
#define DW_SPI_RX_SAMPLE_DLY		0xf0
#define DW_SPI_CS_OVERRIDE		0xf4

/* Bit fields in CTRLR0 */
#define SPI_DFS_OFFSET			0
#define SPI_DFS_MASK			GENMASK(3, 0)
#define SPI_DFS32_OFFSET		16

#define SPI_FRF_OFFSET			4
#define SPI_FRF_SPI			0x0
#define SPI_FRF_SSP			0x1
#define SPI_FRF_MICROWIRE		0x2
#define SPI_FRF_RESV			0x3

#define SPI_MODE_OFFSET			6
#define SPI_SCPH_OFFSET			6
#define SPI_SCOL_OFFSET			7

#define SPI_TMOD_OFFSET			8
#define SPI_TMOD_MASK			(0x3 << SPI_TMOD_OFFSET)
#define	SPI_TMOD_TR			0x0		/* xmit & recv */
#define SPI_TMOD_TO			0x1		/* xmit only */
#define SPI_TMOD_RO			0x2		/* recv only */
#define SPI_TMOD_EPROMREAD		0x3		/* eeprom read mode */

#define SPI_SLVOE_OFFSET		10
#define SPI_SRL_OFFSET			11
#define SPI_CFS_OFFSET			12

/* Bit fields in CTRLR0 based on DWC_ssi_databook.pdf v1.01a */
#define DWC_SSI_CTRLR0_SRL_OFFSET	13
#define DWC_SSI_CTRLR0_TMOD_OFFSET	10
#define DWC_SSI_CTRLR0_TMOD_MASK	GENMASK(11, 10)
#define DWC_SSI_CTRLR0_SCPOL_OFFSET	9
#define DWC_SSI_CTRLR0_SCPH_OFFSET	8
#define DWC_SSI_CTRLR0_FRF_OFFSET	6
#define DWC_SSI_CTRLR0_DFS_OFFSET	0

/*
 * For Keem Bay, CTRLR0[31] is used to select controller mode.
 * 0: SSI is slave
 * 1: SSI is master
 */
#define DWC_SSI_CTRLR0_KEEMBAY_MST	BIT(31)

/* Bit fields in CTRLR1 */
#define SPI_NDF_MASK			GENMASK(15, 0)

/* Bit fields in SR, 7 bits */
#define SR_MASK				0x7f		/* cover 7 bits */
#define SR_BUSY				(1 << 0)
#define SR_TF_NOT_FULL			(1 << 1)
#define SR_TF_EMPT			(1 << 2)
#define SR_RF_NOT_EMPT			(1 << 3)
#define SR_RF_FULL			(1 << 4)
#define SR_TX_ERR			(1 << 5)
#define SR_DCOL				(1 << 6)

/* Bit fields in ISR, IMR, RISR, 7 bits */
#define SPI_INT_TXEI			(1 << 0)
#define SPI_INT_TXOI			(1 << 1)
#define SPI_INT_RXUI			(1 << 2)
#define SPI_INT_RXOI			(1 << 3)
#define SPI_INT_RXFI			(1 << 4)
#define SPI_INT_MSTI			(1 << 5)

/* Bit fields in DMACR */
#define SPI_DMA_RDMAE			(1 << 0)
#define SPI_DMA_TDMAE			(1 << 1)

#define SPI_WAIT_RETRIES		5
#define SPI_BUF_SIZE \
	(sizeof_field(struct spi_mem_op, cmd.opcode) + \
	 sizeof_field(struct spi_mem_op, addr.val) + 256)
#define SPI_GET_BYTE(_val, _idx) \
	((_val) >> (BITS_PER_BYTE * (_idx)) & 0xff)

enum dw_ssi_type {
	SSI_MOTO_SPI = 0,
	SSI_TI_SSP,
	SSI_NS_MICROWIRE,
};

/* DW SPI capabilities */
#define DW_SPI_CAP_CS_OVERRIDE		BIT(0)
#define DW_SPI_CAP_KEEMBAY_MST		BIT(1)
#define DW_SPI_CAP_DWC_SSI		BIT(2)
#define DW_SPI_CAP_DFS32		BIT(3)

/* Slave spi_transfer/spi_mem_op related */
struct dw_spi_cfg {
	u8 tmode;
	u8 dfs;
	u32 ndf;
	u32 freq;
};

struct dw_spi;
struct dw_spi_dma_ops {
	int (*dma_init)(struct device *dev, struct dw_spi *dws);
	void (*dma_exit)(struct dw_spi *dws);
	int (*dma_setup)(struct dw_spi *dws, struct spi_transfer *xfer);
	bool (*can_dma)(struct spi_controller *master, struct spi_device *spi,
			struct spi_transfer *xfer);
	int (*dma_transfer)(struct dw_spi *dws, struct spi_transfer *xfer);
	void (*dma_stop)(struct dw_spi *dws);
};

struct dw_spi {
	struct spi_controller	*master;

	void __iomem		*regs;
	unsigned long		paddr;
	int			irq;
	u32			fifo_len;	/* depth of the FIFO buffer */
	unsigned int		dfs_offset;     /* CTRLR0 DFS field offset */
	u32			max_mem_freq;	/* max mem-ops bus freq */
	u32			max_freq;	/* max bus freq supported */

	u32			caps;		/* DW SPI capabilities */

	u32			reg_io_width;	/* DR I/O width in bytes */
	u16			bus_num;
	u16			num_cs;		/* supported slave numbers */
	void (*set_cs)(struct spi_device *spi, bool enable);

	/* Current message transfer state info */
	void			*tx;
<<<<<<< HEAD
	void			*tx_end;
	spinlock_t		buf_lock;
=======
	unsigned int		tx_len;
>>>>>>> 7d2a07b7
	void			*rx;
	unsigned int		rx_len;
	u8			buf[SPI_BUF_SIZE];
	int			dma_mapped;
	u8			n_bytes;	/* current is a 1/2 bytes op */
	irqreturn_t		(*transfer_handler)(struct dw_spi *dws);
	u32			current_freq;	/* frequency in hz */
	u32			cur_rx_sample_dly;
	u32			def_rx_sample_dly_ns;

	/* Custom memory operations */
	struct spi_controller_mem_ops mem_ops;

	/* DMA info */
	struct dma_chan		*txchan;
	u32			txburst;
	struct dma_chan		*rxchan;
	u32			rxburst;
	u32			dma_sg_burst;
	unsigned long		dma_chan_busy;
	dma_addr_t		dma_addr; /* phy address of the Data register */
	const struct dw_spi_dma_ops *dma_ops;
	struct completion	dma_completion;

#ifdef CONFIG_DEBUG_FS
	struct dentry *debugfs;
	struct debugfs_regset32 regset;
#endif
};

static inline u32 dw_readl(struct dw_spi *dws, u32 offset)
{
	return __raw_readl(dws->regs + offset);
}

static inline void dw_writel(struct dw_spi *dws, u32 offset, u32 val)
{
	__raw_writel(val, dws->regs + offset);
}

static inline u32 dw_read_io_reg(struct dw_spi *dws, u32 offset)
{
	switch (dws->reg_io_width) {
	case 2:
		return readw_relaxed(dws->regs + offset);
	case 4:
	default:
		return readl_relaxed(dws->regs + offset);
	}
}

static inline void dw_write_io_reg(struct dw_spi *dws, u32 offset, u32 val)
{
	switch (dws->reg_io_width) {
	case 2:
		writew_relaxed(val, dws->regs + offset);
		break;
	case 4:
	default:
		writel_relaxed(val, dws->regs + offset);
		break;
	}
}

static inline void spi_enable_chip(struct dw_spi *dws, int enable)
{
	dw_writel(dws, DW_SPI_SSIENR, (enable ? 1 : 0));
}

static inline void spi_set_clk(struct dw_spi *dws, u16 div)
{
	dw_writel(dws, DW_SPI_BAUDR, div);
}

/* Disable IRQ bits */
static inline void spi_mask_intr(struct dw_spi *dws, u32 mask)
{
	u32 new_mask;

	new_mask = dw_readl(dws, DW_SPI_IMR) & ~mask;
	dw_writel(dws, DW_SPI_IMR, new_mask);
}

/* Enable IRQ bits */
static inline void spi_umask_intr(struct dw_spi *dws, u32 mask)
{
	u32 new_mask;

	new_mask = dw_readl(dws, DW_SPI_IMR) | mask;
	dw_writel(dws, DW_SPI_IMR, new_mask);
}

/*
 * This disables the SPI controller, interrupts, clears the interrupts status
 * and CS, then re-enables the controller back. Transmit and receive FIFO
 * buffers are cleared when the device is disabled.
 */
static inline void spi_reset_chip(struct dw_spi *dws)
{
	spi_enable_chip(dws, 0);
	spi_mask_intr(dws, 0xff);
	dw_readl(dws, DW_SPI_ICR);
	dw_writel(dws, DW_SPI_SER, 0);
	spi_enable_chip(dws, 1);
}

static inline void spi_shutdown_chip(struct dw_spi *dws)
{
	spi_enable_chip(dws, 0);
	spi_set_clk(dws, 0);
}

extern void dw_spi_set_cs(struct spi_device *spi, bool enable);
extern void dw_spi_update_config(struct dw_spi *dws, struct spi_device *spi,
				 struct dw_spi_cfg *cfg);
extern int dw_spi_check_status(struct dw_spi *dws, bool raw);
extern int dw_spi_add_host(struct device *dev, struct dw_spi *dws);
extern void dw_spi_remove_host(struct dw_spi *dws);
extern int dw_spi_suspend_host(struct dw_spi *dws);
extern int dw_spi_resume_host(struct dw_spi *dws);

#ifdef CONFIG_SPI_DW_DMA

extern void dw_spi_dma_setup_mfld(struct dw_spi *dws);
extern void dw_spi_dma_setup_generic(struct dw_spi *dws);

#else

static inline void dw_spi_dma_setup_mfld(struct dw_spi *dws) {}
static inline void dw_spi_dma_setup_generic(struct dw_spi *dws) {}

#endif /* !CONFIG_SPI_DW_DMA */

#endif /* DW_SPI_HEADER_H */<|MERGE_RESOLUTION|>--- conflicted
+++ resolved
@@ -165,12 +165,7 @@
 
 	/* Current message transfer state info */
 	void			*tx;
-<<<<<<< HEAD
-	void			*tx_end;
-	spinlock_t		buf_lock;
-=======
 	unsigned int		tx_len;
->>>>>>> 7d2a07b7
 	void			*rx;
 	unsigned int		rx_len;
 	u8			buf[SPI_BUF_SIZE];
