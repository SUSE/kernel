--- conflicted
+++ resolved
@@ -24,11 +24,7 @@
 #define FSI2SPI_IRQ			0x20
 
 #define SPI_FSI_BASE			0x70000
-<<<<<<< HEAD
-#define SPI_FSI_INIT_TIMEOUT_MS		1000
-=======
 #define SPI_FSI_TIMEOUT_MS		1000
->>>>>>> eb3cdb58
 #define SPI_FSI_MAX_RX_SIZE		8
 #define SPI_FSI_MAX_TX_SIZE		40
 
@@ -261,8 +257,6 @@
 	return fsi_spi_write_reg(ctx, SPI_FSI_STATUS, 0ULL);
 }
 
-<<<<<<< HEAD
-=======
 static int fsi_spi_status(struct fsi_spi *ctx, u64 *status, const char *dir)
 {
 	int rc = fsi_spi_read_reg(ctx, SPI_FSI_STATUS, status);
@@ -283,7 +277,6 @@
 	return 0;
 }
 
->>>>>>> eb3cdb58
 static void fsi_spi_sequence_add(struct fsi_spi_sequence *seq, u8 val)
 {
 	/*
@@ -432,11 +425,7 @@
 					struct spi_message *mesg)
 {
 	int rc;
-<<<<<<< HEAD
-	u8 seq_slave = SPI_FSI_SEQUENCE_SEL_SLAVE(mesg->spi->chip_select + 1);
-=======
 	u8 seq_slave = SPI_FSI_SEQUENCE_SEL_SLAVE(spi_get_chipselect(mesg->spi, 0) + 1);
->>>>>>> eb3cdb58
 	unsigned int len;
 	struct spi_transfer *transfer;
 	struct fsi_spi *ctx = spi_controller_get_devdata(ctlr);
