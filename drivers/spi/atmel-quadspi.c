// SPDX-License-Identifier: GPL-2.0
/*
 * Driver for Atmel QSPI Controller
 *
 * Copyright (C) 2015 Atmel Corporation
 * Copyright (C) 2018 Cryptera A/S
 *
 * Author: Cyrille Pitchen <cyrille.pitchen@atmel.com>
 * Author: Piotr Bugalski <bugalski.piotr@gmail.com>
 *
 * This driver is based on drivers/mtd/spi-nor/fsl-quadspi.c from Freescale.
 */

#include <linux/bitfield.h>
#include <linux/clk.h>
#include <linux/delay.h>
#include <linux/dma-mapping.h>
#include <linux/dmaengine.h>
#include <linux/err.h>
#include <linux/interrupt.h>
#include <linux/io.h>
#include <linux/iopoll.h>
#include <linux/kernel.h>
#include <linux/module.h>
#include <linux/of.h>
#include <linux/of_platform.h>
#include <linux/platform_device.h>
#include <linux/pm_runtime.h>
#include <linux/spi/spi-mem.h>

/* QSPI register offsets */
#define QSPI_CR      0x0000  /* Control Register */
#define QSPI_MR      0x0004  /* Mode Register */
#define QSPI_RD      0x0008  /* Receive Data Register */
#define QSPI_TD      0x000c  /* Transmit Data Register */
#define QSPI_SR      0x0010  /* Status Register */
#define QSPI_IER     0x0014  /* Interrupt Enable Register */
#define QSPI_IDR     0x0018  /* Interrupt Disable Register */
#define QSPI_IMR     0x001c  /* Interrupt Mask Register */
#define QSPI_SCR     0x0020  /* Serial Clock Register */
#define QSPI_SR2     0x0024  /* SAMA7G5 Status Register */

#define QSPI_IAR     0x0030  /* Instruction Address Register */
#define QSPI_ICR     0x0034  /* Instruction Code Register */
#define QSPI_WICR    0x0034  /* Write Instruction Code Register */
#define QSPI_IFR     0x0038  /* Instruction Frame Register */
#define QSPI_RICR    0x003C  /* Read Instruction Code Register */

#define QSPI_SMR     0x0040  /* Scrambling Mode Register */
#define QSPI_SKR     0x0044  /* Scrambling Key Register */

#define QSPI_REFRESH	0x0050	/* Refresh Register */
#define QSPI_WRACNT	0x0054	/* Write Access Counter Register */
#define QSPI_DLLCFG	0x0058	/* DLL Configuration Register */
#define QSPI_PCALCFG	0x005C	/* Pad Calibration Configuration Register */
#define QSPI_PCALBP	0x0060	/* Pad Calibration Bypass Register */
#define QSPI_TOUT	0x0064	/* Timeout Register */

#define QSPI_WPMR    0x00E4  /* Write Protection Mode Register */
#define QSPI_WPSR    0x00E8  /* Write Protection Status Register */

#define QSPI_VERSION 0x00FC  /* Version Register */

#define SAMA7G5_QSPI0_MAX_SPEED_HZ	200000000
#define SAMA7G5_QSPI1_SDR_MAX_SPEED_HZ	133000000

/* Bitfields in QSPI_CR (Control Register) */
#define QSPI_CR_QSPIEN                  BIT(0)
#define QSPI_CR_QSPIDIS                 BIT(1)
#define QSPI_CR_DLLON			BIT(2)
#define QSPI_CR_DLLOFF			BIT(3)
#define QSPI_CR_STPCAL			BIT(4)
#define QSPI_CR_SRFRSH			BIT(5)
#define QSPI_CR_SWRST                   BIT(7)
#define QSPI_CR_UPDCFG			BIT(8)
#define QSPI_CR_STTFR			BIT(9)
#define QSPI_CR_RTOUT			BIT(10)
#define QSPI_CR_LASTXFER                BIT(24)

/* Bitfields in QSPI_MR (Mode Register) */
#define QSPI_MR_SMM                     BIT(0)
#define QSPI_MR_LLB                     BIT(1)
#define QSPI_MR_WDRBT                   BIT(2)
#define QSPI_MR_SMRM                    BIT(3)
#define QSPI_MR_DQSDLYEN		BIT(3)
#define QSPI_MR_CSMODE_MASK             GENMASK(5, 4)
#define QSPI_MR_CSMODE_NOT_RELOADED     (0 << 4)
#define QSPI_MR_CSMODE_LASTXFER         (1 << 4)
#define QSPI_MR_CSMODE_SYSTEMATICALLY   (2 << 4)
#define QSPI_MR_NBBITS_MASK             GENMASK(11, 8)
#define QSPI_MR_NBBITS(n)               ((((n) - 8) << 8) & QSPI_MR_NBBITS_MASK)
#define QSPI_MR_OENSD			BIT(15)
#define QSPI_MR_DLYBCT_MASK             GENMASK(23, 16)
#define QSPI_MR_DLYBCT(n)               (((n) << 16) & QSPI_MR_DLYBCT_MASK)
#define QSPI_MR_DLYCS_MASK              GENMASK(31, 24)
#define QSPI_MR_DLYCS(n)                (((n) << 24) & QSPI_MR_DLYCS_MASK)

/* Bitfields in QSPI_SR/QSPI_IER/QSPI_IDR/QSPI_IMR  */
#define QSPI_SR_RDRF                    BIT(0)
#define QSPI_SR_TDRE                    BIT(1)
#define QSPI_SR_TXEMPTY                 BIT(2)
#define QSPI_SR_OVRES                   BIT(3)
#define QSPI_SR_CSR                     BIT(8)
#define QSPI_SR_CSS                     BIT(9)
#define QSPI_SR_INSTRE                  BIT(10)
#define QSPI_SR_LWRA			BIT(11)
#define QSPI_SR_QITF			BIT(12)
#define QSPI_SR_QITR			BIT(13)
#define QSPI_SR_CSFA			BIT(14)
#define QSPI_SR_CSRA			BIT(15)
#define QSPI_SR_RFRSHD			BIT(16)
#define QSPI_SR_TOUT			BIT(17)
#define QSPI_SR_QSPIENS                 BIT(24)

#define QSPI_SR_CMD_COMPLETED	(QSPI_SR_INSTRE | QSPI_SR_CSR)

/* Bitfields in QSPI_SCR (Serial Clock Register) */
#define QSPI_SCR_CPOL                   BIT(0)
#define QSPI_SCR_CPHA                   BIT(1)
#define QSPI_SCR_SCBR_MASK              GENMASK(15, 8)
#define QSPI_SCR_SCBR(n)                (((n) << 8) & QSPI_SCR_SCBR_MASK)
#define QSPI_SCR_DLYBS_MASK             GENMASK(23, 16)
#define QSPI_SCR_DLYBS(n)               (((n) << 16) & QSPI_SCR_DLYBS_MASK)

/* Bitfields in QSPI_SR2 (SAMA7G5 Status Register) */
#define QSPI_SR2_SYNCBSY		BIT(0)
#define QSPI_SR2_QSPIENS		BIT(1)
#define QSPI_SR2_CSS			BIT(2)
#define QSPI_SR2_RBUSY			BIT(3)
#define QSPI_SR2_HIDLE			BIT(4)
#define QSPI_SR2_DLOCK			BIT(5)
#define QSPI_SR2_CALBSY			BIT(6)

/* Bitfields in QSPI_IAR (Instruction Address Register) */
#define QSPI_IAR_ADDR			GENMASK(31, 0)

/* Bitfields in QSPI_ICR (Read/Write Instruction Code Register) */
#define QSPI_ICR_INST_MASK              GENMASK(7, 0)
#define QSPI_ICR_INST(inst)             (((inst) << 0) & QSPI_ICR_INST_MASK)
#define QSPI_ICR_INST_MASK_SAMA7G5	GENMASK(15, 0)
#define QSPI_ICR_OPT_MASK               GENMASK(23, 16)
#define QSPI_ICR_OPT(opt)               (((opt) << 16) & QSPI_ICR_OPT_MASK)

/* Bitfields in QSPI_IFR (Instruction Frame Register) */
#define QSPI_IFR_WIDTH_MASK             GENMASK(2, 0)
#define QSPI_IFR_WIDTH_SINGLE_BIT_SPI   (0 << 0)
#define QSPI_IFR_WIDTH_DUAL_OUTPUT      (1 << 0)
#define QSPI_IFR_WIDTH_QUAD_OUTPUT      (2 << 0)
#define QSPI_IFR_WIDTH_DUAL_IO          (3 << 0)
#define QSPI_IFR_WIDTH_QUAD_IO          (4 << 0)
#define QSPI_IFR_WIDTH_DUAL_CMD         (5 << 0)
#define QSPI_IFR_WIDTH_QUAD_CMD         (6 << 0)
#define QSPI_IFR_WIDTH_OCT_OUTPUT	(7 << 0)
#define QSPI_IFR_WIDTH_OCT_IO		(8 << 0)
#define QSPI_IFR_WIDTH_OCT_CMD		(9 << 0)
#define QSPI_IFR_INSTEN                 BIT(4)
#define QSPI_IFR_ADDREN                 BIT(5)
#define QSPI_IFR_OPTEN                  BIT(6)
#define QSPI_IFR_DATAEN                 BIT(7)
#define QSPI_IFR_OPTL_MASK              GENMASK(9, 8)
#define QSPI_IFR_OPTL_1BIT              (0 << 8)
#define QSPI_IFR_OPTL_2BIT              (1 << 8)
#define QSPI_IFR_OPTL_4BIT              (2 << 8)
#define QSPI_IFR_OPTL_8BIT              (3 << 8)
#define QSPI_IFR_ADDRL                  BIT(10)
#define QSPI_IFR_ADDRL_SAMA7G5		GENMASK(11, 10)
#define QSPI_IFR_TFRTYP_MEM		BIT(12)
#define QSPI_IFR_SAMA5D2_WRITE_TRSFR	BIT(13)
#define QSPI_IFR_CRM                    BIT(14)
#define QSPI_IFR_DDREN			BIT(15)
#define QSPI_IFR_NBDUM_MASK             GENMASK(20, 16)
#define QSPI_IFR_NBDUM(n)               (((n) << 16) & QSPI_IFR_NBDUM_MASK)
#define QSPI_IFR_END			BIT(22)
#define QSPI_IFR_SMRM			BIT(23)
#define QSPI_IFR_APBTFRTYP_READ		BIT(24)	/* Defined in SAM9X60 */
#define QSPI_IFR_DQSEN			BIT(25)
#define QSPI_IFR_DDRCMDEN		BIT(26)
#define QSPI_IFR_HFWBEN			BIT(27)
#define QSPI_IFR_PROTTYP		GENMASK(29, 28)
#define QSPI_IFR_PROTTYP_STD_SPI	0
#define QSPI_IFR_PROTTYP_TWIN_QUAD	1
#define QSPI_IFR_PROTTYP_OCTAFLASH	2
#define QSPI_IFR_PROTTYP_HYPERFLASH	3

/* Bitfields in QSPI_SMR (Scrambling Mode Register) */
#define QSPI_SMR_SCREN                  BIT(0)
#define QSPI_SMR_RVDIS                  BIT(1)
#define QSPI_SMR_SCRKL                  BIT(2)

/* Bitfields in QSPI_REFRESH (Refresh Register) */
#define QSPI_REFRESH_DELAY_COUNTER	GENMASK(31, 0)

/* Bitfields in QSPI_WRACNT (Write Access Counter Register) */
#define QSPI_WRACNT_NBWRA		GENMASK(31, 0)

/* Bitfields in QSPI_DLLCFG (DLL Configuration Register) */
#define QSPI_DLLCFG_RANGE		BIT(0)

/* Bitfields in QSPI_PCALCFG (DLL Pad Calibration Configuration Register) */
#define QSPI_PCALCFG_AAON		BIT(0)
#define QSPI_PCALCFG_DAPCAL		BIT(1)
#define QSPI_PCALCFG_DIFFPM		BIT(2)
#define QSPI_PCALCFG_CLKDIV		GENMASK(6, 4)
#define QSPI_PCALCFG_CALCNT		GENMASK(16, 8)
#define QSPI_PCALCFG_CALP		GENMASK(27, 24)
#define QSPI_PCALCFG_CALN		GENMASK(31, 28)

/* Bitfields in QSPI_PCALBP (DLL Pad Calibration Bypass Register) */
#define QSPI_PCALBP_BPEN		BIT(0)
#define QSPI_PCALBP_CALPBP		GENMASK(11, 8)
#define QSPI_PCALBP_CALNBP		GENMASK(19, 16)

/* Bitfields in QSPI_TOUT (Timeout Register) */
#define QSPI_TOUT_TCNTM			GENMASK(15, 0)

/* Bitfields in QSPI_WPMR (Write Protection Mode Register) */
#define QSPI_WPMR_WPEN                  BIT(0)
#define QSPI_WPMR_WPITEN		BIT(1)
#define QSPI_WPMR_WPCREN		BIT(2)
#define QSPI_WPMR_WPKEY_MASK            GENMASK(31, 8)
#define QSPI_WPMR_WPKEY(wpkey)          (((wpkey) << 8) & QSPI_WPMR_WPKEY_MASK)

/* Bitfields in QSPI_WPSR (Write Protection Status Register) */
#define QSPI_WPSR_WPVS                  BIT(0)
#define QSPI_WPSR_WPVSRC_MASK           GENMASK(15, 8)
#define QSPI_WPSR_WPVSRC(src)           (((src) << 8) & QSPI_WPSR_WPVSRC)

#define ATMEL_QSPI_TIMEOUT		1000	/* ms */
<<<<<<< HEAD
=======
#define ATMEL_QSPI_SYNC_TIMEOUT		300	/* ms */
#define QSPI_DLLCFG_THRESHOLD_FREQ	90000000U
#define QSPI_CALIB_TIME			2000	/* 2 us */

/* Use PIO for small transfers. */
#define ATMEL_QSPI_DMA_MIN_BYTES	16
/**
 * struct atmel_qspi_pcal - Pad Calibration Clock Division
 * @pclk_rate: peripheral clock rate.
 * @pclk_div: calibration clock division. The clock applied to the calibration
 *           cell is divided by pclk_div + 1.
 */
struct atmel_qspi_pcal {
	u32 pclk_rate;
	u8 pclk_div;
};

#define ATMEL_QSPI_PCAL_ARRAY_SIZE	8
static const struct atmel_qspi_pcal pcal[ATMEL_QSPI_PCAL_ARRAY_SIZE] = {
	{25000000, 0},
	{50000000, 1},
	{75000000, 2},
	{100000000, 3},
	{125000000, 4},
	{150000000, 5},
	{175000000, 6},
	{200000000, 7},
};
>>>>>>> 69730cac

struct atmel_qspi_caps {
	u32 max_speed_hz;
	bool has_qspick;
	bool has_gclk;
	bool has_ricr;
	bool octal;
	bool has_dma;
};

struct atmel_qspi_ops;

struct atmel_qspi {
	void __iomem		*regs;
	void __iomem		*mem;
	struct clk		*pclk;
	struct clk		*qspick;
	struct clk		*gclk;
	struct platform_device	*pdev;
	const struct atmel_qspi_caps *caps;
	const struct atmel_qspi_ops *ops;
	resource_size_t		mmap_size;
	u32			pending;
	u32			irq_mask;
	u32			mr;
	u32			scr;
	u32			target_max_speed_hz;
	struct completion	cmd_completion;
	struct completion	dma_completion;
	dma_addr_t		mmap_phys_base;
	struct dma_chan		*rx_chan;
	struct dma_chan		*tx_chan;
};

struct atmel_qspi_ops {
	int (*set_cfg)(struct atmel_qspi *aq, const struct spi_mem_op *op,
		       u32 *offset);
	int (*transfer)(struct spi_mem *mem, const struct spi_mem_op *op,
			u32 offset);
};

struct atmel_qspi_ops {
	int (*set_cfg)(struct atmel_qspi *aq, const struct spi_mem_op *op,
		       u32 *offset);
	int (*transfer)(struct spi_mem *mem, const struct spi_mem_op *op,
			u32 offset);
};

struct atmel_qspi_mode {
	u8 cmd_buswidth;
	u8 addr_buswidth;
	u8 data_buswidth;
	u32 config;
};

static const struct atmel_qspi_mode atmel_qspi_modes[] = {
	{ 1, 1, 1, QSPI_IFR_WIDTH_SINGLE_BIT_SPI },
	{ 1, 1, 2, QSPI_IFR_WIDTH_DUAL_OUTPUT },
	{ 1, 1, 4, QSPI_IFR_WIDTH_QUAD_OUTPUT },
	{ 1, 2, 2, QSPI_IFR_WIDTH_DUAL_IO },
	{ 1, 4, 4, QSPI_IFR_WIDTH_QUAD_IO },
	{ 2, 2, 2, QSPI_IFR_WIDTH_DUAL_CMD },
	{ 4, 4, 4, QSPI_IFR_WIDTH_QUAD_CMD },
};

static const struct atmel_qspi_mode atmel_qspi_sama7g5_modes[] = {
	{ 1, 1, 1, QSPI_IFR_WIDTH_SINGLE_BIT_SPI },
	{ 1, 1, 2, QSPI_IFR_WIDTH_DUAL_OUTPUT },
	{ 1, 1, 4, QSPI_IFR_WIDTH_QUAD_OUTPUT },
	{ 1, 2, 2, QSPI_IFR_WIDTH_DUAL_IO },
	{ 1, 4, 4, QSPI_IFR_WIDTH_QUAD_IO },
	{ 2, 2, 2, QSPI_IFR_WIDTH_DUAL_CMD },
	{ 4, 4, 4, QSPI_IFR_WIDTH_QUAD_CMD },
	{ 1, 1, 8, QSPI_IFR_WIDTH_OCT_OUTPUT },
	{ 1, 8, 8, QSPI_IFR_WIDTH_OCT_IO },
	{ 8, 8, 8, QSPI_IFR_WIDTH_OCT_CMD },
};

#ifdef VERBOSE_DEBUG
static const char *atmel_qspi_reg_name(u32 offset, char *tmp, size_t sz)
{
	switch (offset) {
	case QSPI_CR:
		return "CR";
	case QSPI_MR:
		return "MR";
	case QSPI_RD:
		return "RD";
	case QSPI_TD:
		return "TD";
	case QSPI_SR:
		return "SR";
	case QSPI_IER:
		return "IER";
	case QSPI_IDR:
		return "IDR";
	case QSPI_IMR:
		return "IMR";
	case QSPI_SCR:
		return "SCR";
	case QSPI_SR2:
		return "SR2";
	case QSPI_IAR:
		return "IAR";
	case QSPI_ICR:
		return "ICR/WICR";
	case QSPI_IFR:
		return "IFR";
	case QSPI_RICR:
		return "RICR";
	case QSPI_SMR:
		return "SMR";
	case QSPI_SKR:
		return "SKR";
	case QSPI_REFRESH:
		return "REFRESH";
	case QSPI_WRACNT:
		return "WRACNT";
	case QSPI_DLLCFG:
		return "DLLCFG";
	case QSPI_PCALCFG:
		return "PCALCFG";
	case QSPI_PCALBP:
		return "PCALBP";
	case QSPI_TOUT:
		return "TOUT";
	case QSPI_WPMR:
		return "WPMR";
	case QSPI_WPSR:
		return "WPSR";
	case QSPI_VERSION:
		return "VERSION";
	default:
		snprintf(tmp, sz, "0x%02x", offset);
		break;
	}

	return tmp;
}
#endif /* VERBOSE_DEBUG */

static u32 atmel_qspi_read(struct atmel_qspi *aq, u32 offset)
{
	u32 value = readl_relaxed(aq->regs + offset);

#ifdef VERBOSE_DEBUG
	char tmp[8];

	dev_vdbg(&aq->pdev->dev, "read 0x%08x from %s\n", value,
		 atmel_qspi_reg_name(offset, tmp, sizeof(tmp)));
#endif /* VERBOSE_DEBUG */

	return value;
}

static void atmel_qspi_write(u32 value, struct atmel_qspi *aq, u32 offset)
{
#ifdef VERBOSE_DEBUG
	char tmp[8];

	dev_vdbg(&aq->pdev->dev, "write 0x%08x into %s\n", value,
		 atmel_qspi_reg_name(offset, tmp, sizeof(tmp)));
#endif /* VERBOSE_DEBUG */

	writel_relaxed(value, aq->regs + offset);
}

static int atmel_qspi_reg_sync(struct atmel_qspi *aq)
{
	u32 val;
	int ret;

	ret = readl_poll_timeout(aq->regs + QSPI_SR2, val,
				 !(val & QSPI_SR2_SYNCBSY), 40,
				 ATMEL_QSPI_SYNC_TIMEOUT);
	return ret;
}

static int atmel_qspi_update_config(struct atmel_qspi *aq)
{
	int ret;

	ret = atmel_qspi_reg_sync(aq);
	if (ret)
		return ret;
	atmel_qspi_write(QSPI_CR_UPDCFG, aq, QSPI_CR);
	return atmel_qspi_reg_sync(aq);
}

static inline bool atmel_qspi_is_compatible(const struct spi_mem_op *op,
					    const struct atmel_qspi_mode *mode)
{
	if (op->cmd.buswidth != mode->cmd_buswidth)
		return false;

	if (op->addr.nbytes && op->addr.buswidth != mode->addr_buswidth)
		return false;

	if (op->data.nbytes && op->data.buswidth != mode->data_buswidth)
		return false;

	return true;
}

static int atmel_qspi_find_mode(const struct spi_mem_op *op)
{
	u32 i;

	for (i = 0; i < ARRAY_SIZE(atmel_qspi_modes); i++)
		if (atmel_qspi_is_compatible(op, &atmel_qspi_modes[i]))
			return i;

	return -EOPNOTSUPP;
}

static int atmel_qspi_sama7g5_find_mode(const struct spi_mem_op *op)
{
	u32 i;

	for (i = 0; i < ARRAY_SIZE(atmel_qspi_sama7g5_modes); i++)
		if (atmel_qspi_is_compatible(op, &atmel_qspi_sama7g5_modes[i]))
			return i;

	return -EOPNOTSUPP;
}

static bool atmel_qspi_supports_op(struct spi_mem *mem,
				   const struct spi_mem_op *op)
{
	struct atmel_qspi *aq = spi_controller_get_devdata(mem->spi->controller);
	if (!spi_mem_default_supports_op(mem, op))
		return false;

	if (aq->caps->octal) {
		if (atmel_qspi_sama7g5_find_mode(op) < 0)
			return false;
		else
			return true;
	}

	if (atmel_qspi_find_mode(op) < 0)
		return false;

	/* special case not supported by hardware */
	if (op->addr.nbytes == 2 && op->cmd.buswidth != op->addr.buswidth &&
	    op->dummy.nbytes == 0)
		return false;

	return true;
}

/*
 * If the QSPI controller is set in regular SPI mode, set it in
 * Serial Memory Mode (SMM).
 */
static int atmel_qspi_set_serial_memory_mode(struct atmel_qspi *aq)
{
	int ret = 0;

	if (!(aq->mr & QSPI_MR_SMM)) {
		aq->mr |= QSPI_MR_SMM;
		atmel_qspi_write(aq->mr, aq, QSPI_MR);

		if (aq->caps->has_gclk)
			ret = atmel_qspi_update_config(aq);
	}

	return ret;
}

static int atmel_qspi_set_cfg(struct atmel_qspi *aq,
			      const struct spi_mem_op *op, u32 *offset)
{
	u32 iar, icr, ifr;
	u32 dummy_cycles = 0;
	int mode;

	iar = 0;
	icr = QSPI_ICR_INST(op->cmd.opcode);
	ifr = QSPI_IFR_INSTEN;

	mode = atmel_qspi_find_mode(op);
	if (mode < 0)
		return mode;
	ifr |= atmel_qspi_modes[mode].config;

	if (op->dummy.nbytes)
		dummy_cycles = op->dummy.nbytes * 8 / op->dummy.buswidth;

	/*
	 * The controller allows 24 and 32-bit addressing while NAND-flash
	 * requires 16-bit long. Handling 8-bit long addresses is done using
	 * the option field. For the 16-bit addresses, the workaround depends
	 * of the number of requested dummy bits. If there are 8 or more dummy
	 * cycles, the address is shifted and sent with the first dummy byte.
	 * Otherwise opcode is disabled and the first byte of the address
	 * contains the command opcode (works only if the opcode and address
	 * use the same buswidth). The limitation is when the 16-bit address is
	 * used without enough dummy cycles and the opcode is using a different
	 * buswidth than the address.
	 */
	if (op->addr.buswidth) {
		switch (op->addr.nbytes) {
		case 0:
			break;
		case 1:
			ifr |= QSPI_IFR_OPTEN | QSPI_IFR_OPTL_8BIT;
			icr |= QSPI_ICR_OPT(op->addr.val & 0xff);
			break;
		case 2:
			if (dummy_cycles < 8 / op->addr.buswidth) {
				ifr &= ~QSPI_IFR_INSTEN;
				ifr |= QSPI_IFR_ADDREN;
				iar = (op->cmd.opcode << 16) |
					(op->addr.val & 0xffff);
			} else {
				ifr |= QSPI_IFR_ADDREN;
				iar = (op->addr.val << 8) & 0xffffff;
				dummy_cycles -= 8 / op->addr.buswidth;
			}
			break;
		case 3:
			ifr |= QSPI_IFR_ADDREN;
			iar = op->addr.val & 0xffffff;
			break;
		case 4:
			ifr |= QSPI_IFR_ADDREN | QSPI_IFR_ADDRL;
			iar = op->addr.val & 0x7ffffff;
			break;
		default:
			return -ENOTSUPP;
		}
	}

	/* offset of the data access in the QSPI memory space */
	*offset = iar;

	/* Set number of dummy cycles */
	if (dummy_cycles)
		ifr |= QSPI_IFR_NBDUM(dummy_cycles);

	/* Set data enable and data transfer type. */
	if (op->data.nbytes) {
		ifr |= QSPI_IFR_DATAEN;

		if (op->addr.nbytes)
			ifr |= QSPI_IFR_TFRTYP_MEM;
	}

	mode = atmel_qspi_set_serial_memory_mode(aq);
	if (mode < 0)
		return mode;

	/* Clear pending interrupts */
	(void)atmel_qspi_read(aq, QSPI_SR);

	/* Set QSPI Instruction Frame registers. */
	if (op->addr.nbytes && !op->data.nbytes)
		atmel_qspi_write(iar, aq, QSPI_IAR);

	if (aq->caps->has_ricr) {
		if (op->data.dir == SPI_MEM_DATA_IN)
			atmel_qspi_write(icr, aq, QSPI_RICR);
		else
			atmel_qspi_write(icr, aq, QSPI_WICR);
	} else {
		if (op->data.nbytes && op->data.dir == SPI_MEM_DATA_OUT)
			ifr |= QSPI_IFR_SAMA5D2_WRITE_TRSFR;

		atmel_qspi_write(icr, aq, QSPI_ICR);
	}

	atmel_qspi_write(ifr, aq, QSPI_IFR);

	return 0;
}

static int atmel_qspi_wait_for_completion(struct atmel_qspi *aq, u32 irq_mask)
{
	int err = 0;
	u32 sr;

	/* Poll INSTRuction End status */
	sr = atmel_qspi_read(aq, QSPI_SR);
	if ((sr & irq_mask) == irq_mask)
		return 0;

	/* Wait for INSTRuction End interrupt */
	reinit_completion(&aq->cmd_completion);
	aq->pending = sr & irq_mask;
	aq->irq_mask = irq_mask;
	atmel_qspi_write(irq_mask, aq, QSPI_IER);
	if (!wait_for_completion_timeout(&aq->cmd_completion,
					 msecs_to_jiffies(ATMEL_QSPI_TIMEOUT)))
		err = -ETIMEDOUT;
	atmel_qspi_write(irq_mask, aq, QSPI_IDR);

	return err;
}

static int atmel_qspi_transfer(struct spi_mem *mem,
			       const struct spi_mem_op *op, u32 offset)
{
	struct atmel_qspi *aq = spi_controller_get_devdata(mem->spi->controller);

	/* Skip to the final steps if there is no data */
	if (!op->data.nbytes)
		return atmel_qspi_wait_for_completion(aq,
						      QSPI_SR_CMD_COMPLETED);

	/* Dummy read of QSPI_IFR to synchronize APB and AHB accesses */
	(void)atmel_qspi_read(aq, QSPI_IFR);

	/* Send/Receive data */
	if (op->data.dir == SPI_MEM_DATA_IN) {
		memcpy_fromio(op->data.buf.in, aq->mem + offset,
			      op->data.nbytes);

		/* Synchronize AHB and APB accesses again */
		rmb();
	} else {
		memcpy_toio(aq->mem + offset, op->data.buf.out,
			    op->data.nbytes);

		/* Synchronize AHB and APB accesses again */
		wmb();
	}

	/* Release the chip-select */
	atmel_qspi_write(QSPI_CR_LASTXFER, aq, QSPI_CR);

	return atmel_qspi_wait_for_completion(aq, QSPI_SR_CMD_COMPLETED);
}

<<<<<<< HEAD
=======
static int atmel_qspi_sama7g5_set_cfg(struct atmel_qspi *aq,
				      const struct spi_mem_op *op, u32 *offset)
{
	u32 iar, icr, ifr;
	int mode, ret;

	iar = 0;
	icr = FIELD_PREP(QSPI_ICR_INST_MASK_SAMA7G5, op->cmd.opcode);
	ifr = QSPI_IFR_INSTEN;

	mode = atmel_qspi_sama7g5_find_mode(op);
	if (mode < 0)
		return mode;
	ifr |= atmel_qspi_sama7g5_modes[mode].config;

	if (op->dummy.buswidth && op->dummy.nbytes) {
		if (op->addr.dtr && op->dummy.dtr && op->data.dtr)
			ifr |= QSPI_IFR_NBDUM(op->dummy.nbytes * 8 /
					      (2 * op->dummy.buswidth));
		else
			ifr |= QSPI_IFR_NBDUM(op->dummy.nbytes * 8 /
					      op->dummy.buswidth);
	}

	if (op->addr.buswidth && op->addr.nbytes) {
		ifr |= FIELD_PREP(QSPI_IFR_ADDRL_SAMA7G5, op->addr.nbytes - 1) |
		       QSPI_IFR_ADDREN;
		iar = FIELD_PREP(QSPI_IAR_ADDR, op->addr.val);
	}

	if (op->addr.dtr && op->dummy.dtr && op->data.dtr) {
		ifr |= QSPI_IFR_DDREN;
		if (op->cmd.dtr)
			ifr |= QSPI_IFR_DDRCMDEN;

		ifr |= QSPI_IFR_DQSEN;
	}

	if (op->cmd.buswidth == 8 || op->addr.buswidth == 8 ||
	    op->data.buswidth == 8)
		ifr |= FIELD_PREP(QSPI_IFR_PROTTYP, QSPI_IFR_PROTTYP_OCTAFLASH);

	/* offset of the data access in the QSPI memory space */
	*offset = iar;

	/* Set data enable */
	if (op->data.nbytes) {
		ifr |= QSPI_IFR_DATAEN;

		if (op->addr.nbytes)
			ifr |= QSPI_IFR_TFRTYP_MEM;
	}

	ret = atmel_qspi_set_serial_memory_mode(aq);
	if (ret < 0)
		return ret;

	/* Clear pending interrupts */
	(void)atmel_qspi_read(aq, QSPI_SR);

	/* Set QSPI Instruction Frame registers */
	if (op->addr.nbytes && !op->data.nbytes)
		atmel_qspi_write(iar, aq, QSPI_IAR);

	if (op->data.dir == SPI_MEM_DATA_IN) {
		atmel_qspi_write(icr, aq, QSPI_RICR);
	} else {
		atmel_qspi_write(icr, aq, QSPI_WICR);
		if (op->data.nbytes)
			atmel_qspi_write(FIELD_PREP(QSPI_WRACNT_NBWRA,
						    op->data.nbytes),
					 aq, QSPI_WRACNT);
	}

	atmel_qspi_write(ifr, aq, QSPI_IFR);

	return atmel_qspi_update_config(aq);
}

static void atmel_qspi_dma_callback(void *param)
{
	struct atmel_qspi *aq = param;

	complete(&aq->dma_completion);
}

static int atmel_qspi_dma_xfer(struct atmel_qspi *aq, struct dma_chan *chan,
			       dma_addr_t dma_dst, dma_addr_t dma_src,
			       unsigned int len)
{
	struct dma_async_tx_descriptor *tx;
	dma_cookie_t cookie;
	int ret;

	tx = dmaengine_prep_dma_memcpy(chan, dma_dst, dma_src, len,
				       DMA_PREP_INTERRUPT | DMA_CTRL_ACK);
	if (!tx) {
		dev_err(&aq->pdev->dev, "device_prep_dma_memcpy error\n");
		return -EIO;
	}

	reinit_completion(&aq->dma_completion);
	tx->callback = atmel_qspi_dma_callback;
	tx->callback_param = aq;
	cookie = tx->tx_submit(tx);
	ret = dma_submit_error(cookie);
	if (ret) {
		dev_err(&aq->pdev->dev, "dma_submit_error %d\n", cookie);
		return ret;
	}

	dma_async_issue_pending(chan);
	ret = wait_for_completion_timeout(&aq->dma_completion,
					  msecs_to_jiffies(20 * ATMEL_QSPI_TIMEOUT));
	if (ret == 0) {
		dmaengine_terminate_sync(chan);
		dev_err(&aq->pdev->dev, "DMA wait_for_completion_timeout\n");
		return -ETIMEDOUT;
	}

	return 0;
}

static int atmel_qspi_dma_rx_xfer(struct spi_mem *mem,
				  const struct spi_mem_op *op,
				  struct sg_table *sgt, loff_t loff)
{
	struct atmel_qspi *aq =
		spi_controller_get_devdata(mem->spi->controller);
	struct scatterlist *sg;
	dma_addr_t dma_src;
	unsigned int i, len;
	int ret;

	dma_src = aq->mmap_phys_base + loff;

	for_each_sg(sgt->sgl, sg, sgt->nents, i) {
		len = sg_dma_len(sg);
		ret = atmel_qspi_dma_xfer(aq, aq->rx_chan, sg_dma_address(sg),
					  dma_src, len);
		if (ret)
			return ret;
		dma_src += len;
	}

	return 0;
}

static int atmel_qspi_dma_tx_xfer(struct spi_mem *mem,
				  const struct spi_mem_op *op,
				  struct sg_table *sgt, loff_t loff)
{
	struct atmel_qspi *aq =
		spi_controller_get_devdata(mem->spi->controller);
	struct scatterlist *sg;
	dma_addr_t dma_dst;
	unsigned int i, len;
	int ret;

	dma_dst = aq->mmap_phys_base + loff;

	for_each_sg(sgt->sgl, sg, sgt->nents, i) {
		len = sg_dma_len(sg);
		ret = atmel_qspi_dma_xfer(aq, aq->tx_chan, dma_dst,
					  sg_dma_address(sg), len);
		if (ret)
			return ret;
		dma_dst += len;
	}

	return 0;
}

static int atmel_qspi_dma_transfer(struct spi_mem *mem,
				   const struct spi_mem_op *op, loff_t loff)
{
	struct sg_table sgt;
	int ret;

	ret = spi_controller_dma_map_mem_op_data(mem->spi->controller, op,
						 &sgt);
	if (ret)
		return ret;

	if (op->data.dir == SPI_MEM_DATA_IN)
		ret = atmel_qspi_dma_rx_xfer(mem, op, &sgt, loff);
	else
		ret = atmel_qspi_dma_tx_xfer(mem, op, &sgt, loff);

	spi_controller_dma_unmap_mem_op_data(mem->spi->controller, op, &sgt);

	return ret;
}

static int atmel_qspi_sama7g5_transfer(struct spi_mem *mem,
				       const struct spi_mem_op *op, u32 offset)
{
	struct atmel_qspi *aq =
		spi_controller_get_devdata(mem->spi->controller);
	u32 val;
	int ret;

	if (!op->data.nbytes) {
		/* Start the transfer. */
		ret = atmel_qspi_reg_sync(aq);
		if (ret)
			return ret;
		atmel_qspi_write(QSPI_CR_STTFR, aq, QSPI_CR);

		return atmel_qspi_wait_for_completion(aq, QSPI_SR_CSRA);
	}

	/* Send/Receive data. */
	if (op->data.dir == SPI_MEM_DATA_IN) {
		if (aq->rx_chan && op->addr.nbytes &&
		    op->data.nbytes > ATMEL_QSPI_DMA_MIN_BYTES) {
			ret = atmel_qspi_dma_transfer(mem, op, offset);
			if (ret)
				return ret;
		} else {
			memcpy_fromio(op->data.buf.in, aq->mem + offset,
				      op->data.nbytes);
		}

		if (op->addr.nbytes) {
			ret = readl_poll_timeout(aq->regs + QSPI_SR2, val,
						 !(val & QSPI_SR2_RBUSY), 40,
						 ATMEL_QSPI_SYNC_TIMEOUT);
			if (ret)
				return ret;
		}
	} else {
		if (aq->tx_chan && op->addr.nbytes &&
		    op->data.nbytes > ATMEL_QSPI_DMA_MIN_BYTES) {
			ret = atmel_qspi_dma_transfer(mem, op, offset);
			if (ret)
				return ret;
		} else {
			memcpy_toio(aq->mem + offset, op->data.buf.out,
				    op->data.nbytes);
		}

		ret = atmel_qspi_wait_for_completion(aq, QSPI_SR_LWRA);
		if (ret)
			return ret;
	}

	/* Release the chip-select. */
	ret = atmel_qspi_reg_sync(aq);
	if (ret)
		return ret;
	atmel_qspi_write(QSPI_CR_LASTXFER, aq, QSPI_CR);

	return atmel_qspi_wait_for_completion(aq, QSPI_SR_CSRA);
}

>>>>>>> 69730cac
static int atmel_qspi_exec_op(struct spi_mem *mem, const struct spi_mem_op *op)
{
	struct atmel_qspi *aq = spi_controller_get_devdata(mem->spi->controller);
	u32 offset;
	int err;

	/*
	 * Check if the address exceeds the MMIO window size. An improvement
	 * would be to add support for regular SPI mode and fall back to it
	 * when the flash memories overrun the controller's memory space.
	 */
	if (op->addr.val + op->data.nbytes > aq->mmap_size)
		return -EOPNOTSUPP;

	if (op->addr.nbytes > 4)
		return -EOPNOTSUPP;

	err = pm_runtime_resume_and_get(&aq->pdev->dev);
	if (err < 0)
		return err;

	err = aq->ops->set_cfg(aq, op, &offset);
	if (err)
		goto pm_runtime_put;

	err = aq->ops->transfer(mem, op, offset);

pm_runtime_put:
	pm_runtime_mark_last_busy(&aq->pdev->dev);
	pm_runtime_put_autosuspend(&aq->pdev->dev);
	return err;
}

static const char *atmel_qspi_get_name(struct spi_mem *spimem)
{
	return dev_name(spimem->spi->dev.parent);
}

static const struct spi_controller_mem_ops atmel_qspi_mem_ops = {
	.supports_op = atmel_qspi_supports_op,
	.exec_op = atmel_qspi_exec_op,
	.get_name = atmel_qspi_get_name
};

static int atmel_qspi_set_pad_calibration(struct atmel_qspi *aq)
{
	unsigned long pclk_rate;
	u32 status, val;
	int i, ret;
	u8 pclk_div = 0;

	pclk_rate = clk_get_rate(aq->pclk);
	if (!pclk_rate)
		return -EINVAL;

	for (i = 0; i < ATMEL_QSPI_PCAL_ARRAY_SIZE; i++) {
		if (pclk_rate <= pcal[i].pclk_rate) {
			pclk_div = pcal[i].pclk_div;
			break;
		}
	}

	/*
	 * Use the biggest divider in case the peripheral clock exceeds
	 * 200MHZ.
	 */
	if (pclk_rate > pcal[ATMEL_QSPI_PCAL_ARRAY_SIZE - 1].pclk_rate)
		pclk_div = pcal[ATMEL_QSPI_PCAL_ARRAY_SIZE - 1].pclk_div;

	/* Disable QSPI while configuring the pad calibration. */
	status = atmel_qspi_read(aq, QSPI_SR2);
	if (status & QSPI_SR2_QSPIENS) {
		ret = atmel_qspi_reg_sync(aq);
		if (ret)
			return ret;
		atmel_qspi_write(QSPI_CR_QSPIDIS, aq, QSPI_CR);
	}

	/*
	 * The analog circuitry is not shut down at the end of the calibration
	 * and the start-up time is only required for the first calibration
	 * sequence, thus increasing performance. Set the delay between the Pad
	 * calibration analog circuitry and the calibration request to 2us.
	 */
	atmel_qspi_write(QSPI_PCALCFG_AAON |
			 FIELD_PREP(QSPI_PCALCFG_CLKDIV, pclk_div) |
			 FIELD_PREP(QSPI_PCALCFG_CALCNT,
				    2 * (pclk_rate / 1000000)),
			 aq, QSPI_PCALCFG);

	/* DLL On + start calibration. */
	atmel_qspi_write(QSPI_CR_DLLON | QSPI_CR_STPCAL, aq, QSPI_CR);

	/* Check synchronization status before updating configuration. */
	ret =  readl_poll_timeout(aq->regs + QSPI_SR2, val,
				  (val & QSPI_SR2_DLOCK) &&
				  !(val & QSPI_SR2_CALBSY), 40,
				  ATMEL_QSPI_TIMEOUT);

	/* Refresh analogic blocks every 1 ms.*/
	atmel_qspi_write(FIELD_PREP(QSPI_REFRESH_DELAY_COUNTER,
				    aq->target_max_speed_hz / 1000),
			 aq, QSPI_REFRESH);

	return ret;
}

static int atmel_qspi_set_gclk(struct atmel_qspi *aq)
{
	u32 status, val;
	int ret;

	/* Disable DLL before setting GCLK */
	status = atmel_qspi_read(aq, QSPI_SR2);
	if (status & QSPI_SR2_DLOCK) {
		atmel_qspi_write(QSPI_CR_DLLOFF, aq, QSPI_CR);

		ret = readl_poll_timeout(aq->regs + QSPI_SR2, val,
					 !(val & QSPI_SR2_DLOCK), 40,
					 ATMEL_QSPI_TIMEOUT);
		if (ret)
			return ret;
	}

	if (aq->target_max_speed_hz > QSPI_DLLCFG_THRESHOLD_FREQ)
		atmel_qspi_write(QSPI_DLLCFG_RANGE, aq, QSPI_DLLCFG);
	else
		atmel_qspi_write(0, aq, QSPI_DLLCFG);

	ret = clk_set_rate(aq->gclk, aq->target_max_speed_hz);
	if (ret) {
		dev_err(&aq->pdev->dev, "Failed to set generic clock rate.\n");
		return ret;
	}

	/* Enable the QSPI generic clock */
	ret = clk_prepare_enable(aq->gclk);
	if (ret)
		dev_err(&aq->pdev->dev, "Failed to enable generic clock.\n");

	return ret;
}

static int atmel_qspi_sama7g5_init(struct atmel_qspi *aq)
{
	u32 val;
	int ret;

	ret = atmel_qspi_set_gclk(aq);
	if (ret)
		return ret;

	if (aq->caps->octal) {
		ret = atmel_qspi_set_pad_calibration(aq);
		if (ret)
			return ret;
	} else {
		atmel_qspi_write(QSPI_CR_DLLON, aq, QSPI_CR);
		ret =  readl_poll_timeout(aq->regs + QSPI_SR2, val,
					  (val & QSPI_SR2_DLOCK), 40,
					  ATMEL_QSPI_TIMEOUT);
	}

	/* Set the QSPI controller by default in Serial Memory Mode */
	aq->mr |= QSPI_MR_DQSDLYEN;
	ret = atmel_qspi_set_serial_memory_mode(aq);
	if (ret < 0)
		return ret;

	/* Enable the QSPI controller. */
	atmel_qspi_write(QSPI_CR_QSPIEN, aq, QSPI_CR);
	ret = readl_poll_timeout(aq->regs + QSPI_SR2, val,
				 val & QSPI_SR2_QSPIENS, 40,
				 ATMEL_QSPI_SYNC_TIMEOUT);
	if (ret)
		return ret;

	if (aq->caps->octal) {
		ret = readl_poll_timeout(aq->regs + QSPI_SR, val,
					 val & QSPI_SR_RFRSHD, 40,
					 ATMEL_QSPI_TIMEOUT);
	}

	atmel_qspi_write(QSPI_TOUT_TCNTM, aq, QSPI_TOUT);
	return ret;
}

static int atmel_qspi_sama7g5_setup(struct spi_device *spi)
{
	struct atmel_qspi *aq = spi_controller_get_devdata(spi->controller);

	/* The controller can communicate with a single peripheral device (target). */
	aq->target_max_speed_hz = spi->max_speed_hz;

	return atmel_qspi_sama7g5_init(aq);
}

static int atmel_qspi_setup(struct spi_device *spi)
{
	struct spi_controller *ctrl = spi->controller;
	struct atmel_qspi *aq = spi_controller_get_devdata(ctrl);
	unsigned long src_rate;
	u32 scbr;
	int ret;

	if (ctrl->busy)
		return -EBUSY;

	if (!spi->max_speed_hz)
		return -EINVAL;

	if (aq->caps->has_gclk)
		return atmel_qspi_sama7g5_setup(spi);

	src_rate = clk_get_rate(aq->pclk);
	if (!src_rate)
		return -EINVAL;

	/* Compute the QSPI baudrate */
	scbr = DIV_ROUND_UP(src_rate, spi->max_speed_hz);
	if (scbr > 0)
		scbr--;

	ret = pm_runtime_resume_and_get(ctrl->dev.parent);
	if (ret < 0)
		return ret;

	aq->scr &= ~QSPI_SCR_SCBR_MASK;
	aq->scr |= QSPI_SCR_SCBR(scbr);
	atmel_qspi_write(aq->scr, aq, QSPI_SCR);

	pm_runtime_mark_last_busy(ctrl->dev.parent);
	pm_runtime_put_autosuspend(ctrl->dev.parent);

	return 0;
}

static int atmel_qspi_set_cs_timing(struct spi_device *spi)
{
	struct spi_controller *ctrl = spi->controller;
	struct atmel_qspi *aq = spi_controller_get_devdata(ctrl);
	unsigned long clk_rate;
	u32 cs_inactive;
	u32 cs_setup;
	u32 cs_hold;
	int delay;
	int ret;

	clk_rate = clk_get_rate(aq->pclk);
	if (!clk_rate)
		return -EINVAL;

	/* hold */
	delay = spi_delay_to_ns(&spi->cs_hold, NULL);
	if (aq->mr & QSPI_MR_SMM) {
		if (delay > 0)
			dev_warn(&aq->pdev->dev,
				 "Ignoring cs_hold, must be 0 in Serial Memory Mode.\n");
		cs_hold = 0;
	} else {
		delay = spi_delay_to_ns(&spi->cs_hold, NULL);
		if (delay < 0)
			return delay;

		cs_hold = DIV_ROUND_UP((delay * DIV_ROUND_UP(clk_rate, 1000000)), 32000);
	}

	/* setup */
	delay = spi_delay_to_ns(&spi->cs_setup, NULL);
	if (delay < 0)
		return delay;

	cs_setup = DIV_ROUND_UP((delay * DIV_ROUND_UP(clk_rate, 1000000)),
				1000);

	/* inactive */
	delay = spi_delay_to_ns(&spi->cs_inactive, NULL);
	if (delay < 0)
		return delay;
	cs_inactive = DIV_ROUND_UP((delay * DIV_ROUND_UP(clk_rate, 1000000)), 1000);

	ret = pm_runtime_resume_and_get(ctrl->dev.parent);
	if (ret < 0)
		return ret;

	aq->scr &= ~QSPI_SCR_DLYBS_MASK;
	aq->scr |= QSPI_SCR_DLYBS(cs_setup);
	atmel_qspi_write(aq->scr, aq, QSPI_SCR);

	aq->mr &= ~(QSPI_MR_DLYBCT_MASK | QSPI_MR_DLYCS_MASK);
	aq->mr |= QSPI_MR_DLYBCT(cs_hold) | QSPI_MR_DLYCS(cs_inactive);
	atmel_qspi_write(aq->mr, aq, QSPI_MR);

	pm_runtime_mark_last_busy(ctrl->dev.parent);
	pm_runtime_put_autosuspend(ctrl->dev.parent);

	return 0;
}

static int atmel_qspi_init(struct atmel_qspi *aq)
{
	int ret;

	if (aq->caps->has_gclk) {
		ret = atmel_qspi_reg_sync(aq);
		if (ret)
			return ret;
		atmel_qspi_write(QSPI_CR_SWRST, aq, QSPI_CR);
		return 0;
	}

	/* Reset the QSPI controller */
	atmel_qspi_write(QSPI_CR_SWRST, aq, QSPI_CR);

	/* Set the QSPI controller by default in Serial Memory Mode */
	ret = atmel_qspi_set_serial_memory_mode(aq);
	if (ret < 0)
		return ret;

	/* Enable the QSPI controller */
	atmel_qspi_write(QSPI_CR_QSPIEN, aq, QSPI_CR);
	return 0;
}

static irqreturn_t atmel_qspi_interrupt(int irq, void *dev_id)
{
	struct atmel_qspi *aq = dev_id;
	u32 status, mask, pending;

	status = atmel_qspi_read(aq, QSPI_SR);
	mask = atmel_qspi_read(aq, QSPI_IMR);
	pending = status & mask;

	if (!pending)
		return IRQ_NONE;

	aq->pending |= pending;
	if ((aq->pending & aq->irq_mask) == aq->irq_mask)
		complete(&aq->cmd_completion);

	return IRQ_HANDLED;
}

<<<<<<< HEAD
=======
static int atmel_qspi_dma_init(struct spi_controller *ctrl)
{
	struct atmel_qspi *aq = spi_controller_get_devdata(ctrl);
	int ret;

	aq->rx_chan = dma_request_chan(&aq->pdev->dev, "rx");
	if (IS_ERR(aq->rx_chan)) {
		aq->rx_chan = NULL;
		return dev_err_probe(&aq->pdev->dev, PTR_ERR(aq->rx_chan),
				     "RX DMA channel is not available\n");
	}

	aq->tx_chan = dma_request_chan(&aq->pdev->dev, "tx");
	if (IS_ERR(aq->tx_chan)) {
		ret = dev_err_probe(&aq->pdev->dev, PTR_ERR(aq->tx_chan),
				    "TX DMA channel is not available\n");
		goto release_rx_chan;
	}

	ctrl->dma_rx = aq->rx_chan;
	ctrl->dma_tx = aq->tx_chan;
	init_completion(&aq->dma_completion);

	dev_info(&aq->pdev->dev, "Using %s (tx) and %s (rx) for DMA transfers\n",
		 dma_chan_name(aq->tx_chan), dma_chan_name(aq->rx_chan));

	return 0;

release_rx_chan:
	dma_release_channel(aq->rx_chan);
	aq->rx_chan = NULL;
	aq->tx_chan = NULL;
	return ret;
}

static void atmel_qspi_dma_release(struct atmel_qspi *aq)
{
	if (aq->rx_chan)
		dma_release_channel(aq->rx_chan);
	if (aq->tx_chan)
		dma_release_channel(aq->tx_chan);
}

>>>>>>> 69730cac
static const struct atmel_qspi_ops atmel_qspi_ops = {
	.set_cfg = atmel_qspi_set_cfg,
	.transfer = atmel_qspi_transfer,
};

<<<<<<< HEAD
=======
static const struct atmel_qspi_ops atmel_qspi_sama7g5_ops = {
	.set_cfg = atmel_qspi_sama7g5_set_cfg,
	.transfer = atmel_qspi_sama7g5_transfer,
};

>>>>>>> 69730cac
static int atmel_qspi_probe(struct platform_device *pdev)
{
	struct spi_controller *ctrl;
	struct atmel_qspi *aq;
	struct resource *res;
	int irq, err = 0;

	ctrl = devm_spi_alloc_host(&pdev->dev, sizeof(*aq));
	if (!ctrl)
		return -ENOMEM;

	aq = spi_controller_get_devdata(ctrl);

	aq->caps = of_device_get_match_data(&pdev->dev);
	if (!aq->caps) {
		dev_err(&pdev->dev, "Could not retrieve QSPI caps\n");
		return -EINVAL;
	}

	init_completion(&aq->cmd_completion);
	aq->pdev = pdev;

	ctrl->mode_bits = SPI_RX_DUAL | SPI_RX_QUAD | SPI_TX_DUAL | SPI_TX_QUAD;
	if (aq->caps->octal)
		ctrl->mode_bits |= SPI_RX_OCTAL | SPI_TX_OCTAL;

	if (aq->caps->has_gclk)
		aq->ops = &atmel_qspi_sama7g5_ops;
	else
		aq->ops = &atmel_qspi_ops;

	ctrl->max_speed_hz = aq->caps->max_speed_hz;
	ctrl->setup = atmel_qspi_setup;
	ctrl->set_cs_timing = atmel_qspi_set_cs_timing;
	ctrl->bus_num = -1;
	ctrl->mem_ops = &atmel_qspi_mem_ops;
	ctrl->num_chipselect = 1;
	ctrl->dev.of_node = pdev->dev.of_node;
	platform_set_drvdata(pdev, ctrl);

<<<<<<< HEAD
	aq = spi_controller_get_devdata(ctrl);

	init_completion(&aq->cmd_completion);
	aq->pdev = pdev;
	aq->ops = &atmel_qspi_ops;

=======
>>>>>>> 69730cac
	/* Map the registers */
	aq->regs = devm_platform_ioremap_resource_byname(pdev, "qspi_base");
	if (IS_ERR(aq->regs))
		return dev_err_probe(&pdev->dev, PTR_ERR(aq->regs),
				     "missing registers\n");

	/* Map the AHB memory */
	res = platform_get_resource_byname(pdev, IORESOURCE_MEM, "qspi_mmap");
	aq->mem = devm_ioremap_resource(&pdev->dev, res);
	if (IS_ERR(aq->mem))
		return dev_err_probe(&pdev->dev, PTR_ERR(aq->mem),
				     "missing AHB memory\n");

	aq->mmap_size = resource_size(res);
	aq->mmap_phys_base = (dma_addr_t)res->start;

	/* Get the peripheral clock */
	aq->pclk = devm_clk_get_enabled(&pdev->dev, "pclk");
	if (IS_ERR(aq->pclk))
		aq->pclk = devm_clk_get_enabled(&pdev->dev, NULL);

	if (IS_ERR(aq->pclk))
		return dev_err_probe(&pdev->dev, PTR_ERR(aq->pclk),
				     "missing peripheral clock\n");

	if (aq->caps->has_qspick) {
		/* Get the QSPI system clock */
		aq->qspick = devm_clk_get_enabled(&pdev->dev, "qspick");
		if (IS_ERR(aq->qspick)) {
			dev_err(&pdev->dev, "missing system clock\n");
			err = PTR_ERR(aq->qspick);
			return err;
		}

	} else if (aq->caps->has_gclk) {
		/* Get the QSPI generic clock */
		aq->gclk = devm_clk_get(&pdev->dev, "gclk");
		if (IS_ERR(aq->gclk)) {
			dev_err(&pdev->dev, "missing Generic clock\n");
			err = PTR_ERR(aq->gclk);
			return err;
		}
	}

	if (aq->caps->has_dma) {
		err = atmel_qspi_dma_init(ctrl);
		if (err == -EPROBE_DEFER)
			return err;
	}

	/* Request the IRQ */
	irq = platform_get_irq(pdev, 0);
	if (irq < 0) {
		err = irq;
		goto dma_release;
	}
	err = devm_request_irq(&pdev->dev, irq, atmel_qspi_interrupt,
			       0, dev_name(&pdev->dev), aq);
	if (err)
		goto dma_release;

	pm_runtime_set_autosuspend_delay(&pdev->dev, 500);
	pm_runtime_use_autosuspend(&pdev->dev);
	pm_runtime_set_active(&pdev->dev);
	pm_runtime_enable(&pdev->dev);
	pm_runtime_get_noresume(&pdev->dev);

	err = atmel_qspi_init(aq);
	if (err)
		goto dma_release;

	err = spi_register_controller(ctrl);
	if (err) {
		pm_runtime_put_noidle(&pdev->dev);
		pm_runtime_disable(&pdev->dev);
		pm_runtime_set_suspended(&pdev->dev);
		pm_runtime_dont_use_autosuspend(&pdev->dev);
		goto dma_release;
	}
	pm_runtime_mark_last_busy(&pdev->dev);
	pm_runtime_put_autosuspend(&pdev->dev);

	return 0;

dma_release:
	if (aq->caps->has_dma)
		atmel_qspi_dma_release(aq);

	return err;
}

static int atmel_qspi_sama7g5_suspend(struct atmel_qspi *aq)
{
	int ret;
	u32 val;

	ret = readl_poll_timeout(aq->regs + QSPI_SR2, val,
				 !(val & QSPI_SR2_RBUSY) &&
				 (val & QSPI_SR2_HIDLE), 40,
				 ATMEL_QSPI_SYNC_TIMEOUT);
	if (ret)
		return ret;

	atmel_qspi_write(QSPI_CR_QSPIDIS, aq, QSPI_CR);
	ret = readl_poll_timeout(aq->regs + QSPI_SR2, val,
				 !(val & QSPI_SR2_QSPIENS), 40,
				 ATMEL_QSPI_SYNC_TIMEOUT);
	if (ret)
		return ret;

	clk_disable_unprepare(aq->gclk);

	atmel_qspi_write(QSPI_CR_DLLOFF, aq, QSPI_CR);
	ret = readl_poll_timeout(aq->regs + QSPI_SR2, val,
				 !(val & QSPI_SR2_DLOCK), 40,
				 ATMEL_QSPI_TIMEOUT);
	if (ret)
		return ret;

	ret =  readl_poll_timeout(aq->regs + QSPI_SR2, val,
				  !(val & QSPI_SR2_CALBSY), 40,
				  ATMEL_QSPI_TIMEOUT);
	if (ret)
		return ret;

	return 0;
}

static void atmel_qspi_remove(struct platform_device *pdev)
{
	struct spi_controller *ctrl = platform_get_drvdata(pdev);
	struct atmel_qspi *aq = spi_controller_get_devdata(ctrl);
	int ret;

	spi_unregister_controller(ctrl);

	ret = pm_runtime_get_sync(&pdev->dev);
	if (ret >= 0) {
		if (aq->caps->has_dma)
			atmel_qspi_dma_release(aq);

		if (aq->caps->has_gclk) {
			ret = atmel_qspi_sama7g5_suspend(aq);
			if (ret)
				dev_warn(&pdev->dev, "Failed to de-init device on remove: %d\n", ret);
			return;
		}

		atmel_qspi_write(QSPI_CR_QSPIDIS, aq, QSPI_CR);
	} else {
		/*
		 * atmel_qspi_runtime_{suspend,resume} just disable and enable
		 * the two clks respectively. So after resume failed these are
		 * off, and we skip hardware access and disabling these clks again.
		 */
		dev_warn(&pdev->dev, "Failed to resume device on remove\n");
	}

	pm_runtime_disable(&pdev->dev);
	pm_runtime_dont_use_autosuspend(&pdev->dev);
	pm_runtime_put_noidle(&pdev->dev);
}

static int __maybe_unused atmel_qspi_suspend(struct device *dev)
{
	struct spi_controller *ctrl = dev_get_drvdata(dev);
	struct atmel_qspi *aq = spi_controller_get_devdata(ctrl);
	int ret;

	ret = pm_runtime_resume_and_get(dev);
	if (ret < 0)
		return ret;

	if (aq->caps->has_gclk) {
		ret = atmel_qspi_sama7g5_suspend(aq);
		clk_disable_unprepare(aq->pclk);
		return ret;
	}

	atmel_qspi_write(QSPI_CR_QSPIDIS, aq, QSPI_CR);

	pm_runtime_mark_last_busy(dev);
	pm_runtime_force_suspend(dev);

	clk_unprepare(aq->qspick);
	clk_unprepare(aq->pclk);

	return 0;
}

static int __maybe_unused atmel_qspi_resume(struct device *dev)
{
	struct spi_controller *ctrl = dev_get_drvdata(dev);
	struct atmel_qspi *aq = spi_controller_get_devdata(ctrl);
	int ret;

	ret = clk_prepare(aq->pclk);
	if (ret)
		return ret;

	ret = clk_prepare(aq->qspick);
	if (ret) {
		clk_unprepare(aq->pclk);
		return ret;
	}

	if (aq->caps->has_gclk)
		return atmel_qspi_sama7g5_init(aq);

	ret = pm_runtime_force_resume(dev);
	if (ret < 0)
		return ret;

	atmel_qspi_init(aq);

	atmel_qspi_write(aq->scr, aq, QSPI_SCR);

	pm_runtime_mark_last_busy(dev);
	pm_runtime_put_autosuspend(dev);

	return 0;
}

static int __maybe_unused atmel_qspi_runtime_suspend(struct device *dev)
{
	struct spi_controller *ctrl = dev_get_drvdata(dev);
	struct atmel_qspi *aq = spi_controller_get_devdata(ctrl);

	clk_disable(aq->qspick);
	clk_disable(aq->pclk);

	return 0;
}

static int __maybe_unused atmel_qspi_runtime_resume(struct device *dev)
{
	struct spi_controller *ctrl = dev_get_drvdata(dev);
	struct atmel_qspi *aq = spi_controller_get_devdata(ctrl);
	int ret;

	ret = clk_enable(aq->pclk);
	if (ret)
		return ret;

	ret = clk_enable(aq->qspick);
	if (ret)
		clk_disable(aq->pclk);

	return ret;
}

static const struct dev_pm_ops __maybe_unused atmel_qspi_pm_ops = {
	SET_SYSTEM_SLEEP_PM_OPS(atmel_qspi_suspend, atmel_qspi_resume)
	SET_RUNTIME_PM_OPS(atmel_qspi_runtime_suspend,
			   atmel_qspi_runtime_resume, NULL)
};

static const struct atmel_qspi_caps atmel_sama5d2_qspi_caps = {};

static const struct atmel_qspi_caps atmel_sam9x60_qspi_caps = {
	.has_qspick = true,
	.has_ricr = true,
};

static const struct atmel_qspi_caps atmel_sama7g5_ospi_caps = {
	.max_speed_hz = SAMA7G5_QSPI0_MAX_SPEED_HZ,
	.has_gclk = true,
	.octal = true,
	.has_dma = true,
};

static const struct atmel_qspi_caps atmel_sama7g5_qspi_caps = {
	.max_speed_hz = SAMA7G5_QSPI1_SDR_MAX_SPEED_HZ,
	.has_gclk = true,
	.has_dma = true,
};

static const struct of_device_id atmel_qspi_dt_ids[] = {
	{
		.compatible = "atmel,sama5d2-qspi",
		.data = &atmel_sama5d2_qspi_caps,
	},
	{
		.compatible = "microchip,sam9x60-qspi",
		.data = &atmel_sam9x60_qspi_caps,
	},
	{
		.compatible = "microchip,sama7g5-ospi",
		.data = &atmel_sama7g5_ospi_caps,
	},
	{
		.compatible = "microchip,sama7g5-qspi",
		.data = &atmel_sama7g5_qspi_caps,
	},

	{ /* sentinel */ }
};

MODULE_DEVICE_TABLE(of, atmel_qspi_dt_ids);

static struct platform_driver atmel_qspi_driver = {
	.driver = {
		.name	= "atmel_qspi",
		.of_match_table	= atmel_qspi_dt_ids,
		.pm	= pm_ptr(&atmel_qspi_pm_ops),
	},
	.probe		= atmel_qspi_probe,
	.remove		= atmel_qspi_remove,
};
module_platform_driver(atmel_qspi_driver);

MODULE_AUTHOR("Cyrille Pitchen <cyrille.pitchen@atmel.com>");
MODULE_AUTHOR("Piotr Bugalski <bugalski.piotr@gmail.com");
MODULE_DESCRIPTION("Atmel QSPI Controller driver");
MODULE_LICENSE("GPL v2");<|MERGE_RESOLUTION|>--- conflicted
+++ resolved
@@ -226,8 +226,6 @@
 #define QSPI_WPSR_WPVSRC(src)           (((src) << 8) & QSPI_WPSR_WPVSRC)
 
 #define ATMEL_QSPI_TIMEOUT		1000	/* ms */
-<<<<<<< HEAD
-=======
 #define ATMEL_QSPI_SYNC_TIMEOUT		300	/* ms */
 #define QSPI_DLLCFG_THRESHOLD_FREQ	90000000U
 #define QSPI_CALIB_TIME			2000	/* 2 us */
@@ -256,7 +254,6 @@
 	{175000000, 6},
 	{200000000, 7},
 };
->>>>>>> 69730cac
 
 struct atmel_qspi_caps {
 	u32 max_speed_hz;
@@ -289,13 +286,6 @@
 	dma_addr_t		mmap_phys_base;
 	struct dma_chan		*rx_chan;
 	struct dma_chan		*tx_chan;
-};
-
-struct atmel_qspi_ops {
-	int (*set_cfg)(struct atmel_qspi *aq, const struct spi_mem_op *op,
-		       u32 *offset);
-	int (*transfer)(struct spi_mem *mem, const struct spi_mem_op *op,
-			u32 offset);
 };
 
 struct atmel_qspi_ops {
@@ -691,8 +681,6 @@
 	return atmel_qspi_wait_for_completion(aq, QSPI_SR_CMD_COMPLETED);
 }
 
-<<<<<<< HEAD
-=======
 static int atmel_qspi_sama7g5_set_cfg(struct atmel_qspi *aq,
 				      const struct spi_mem_op *op, u32 *offset)
 {
@@ -949,7 +937,6 @@
 	return atmel_qspi_wait_for_completion(aq, QSPI_SR_CSRA);
 }
 
->>>>>>> 69730cac
 static int atmel_qspi_exec_op(struct spi_mem *mem, const struct spi_mem_op *op)
 {
 	struct atmel_qspi *aq = spi_controller_get_devdata(mem->spi->controller);
@@ -1293,8 +1280,6 @@
 	return IRQ_HANDLED;
 }
 
-<<<<<<< HEAD
-=======
 static int atmel_qspi_dma_init(struct spi_controller *ctrl)
 {
 	struct atmel_qspi *aq = spi_controller_get_devdata(ctrl);
@@ -1338,20 +1323,16 @@
 		dma_release_channel(aq->tx_chan);
 }
 
->>>>>>> 69730cac
 static const struct atmel_qspi_ops atmel_qspi_ops = {
 	.set_cfg = atmel_qspi_set_cfg,
 	.transfer = atmel_qspi_transfer,
 };
 
-<<<<<<< HEAD
-=======
 static const struct atmel_qspi_ops atmel_qspi_sama7g5_ops = {
 	.set_cfg = atmel_qspi_sama7g5_set_cfg,
 	.transfer = atmel_qspi_sama7g5_transfer,
 };
 
->>>>>>> 69730cac
 static int atmel_qspi_probe(struct platform_device *pdev)
 {
 	struct spi_controller *ctrl;
@@ -1392,15 +1373,6 @@
 	ctrl->dev.of_node = pdev->dev.of_node;
 	platform_set_drvdata(pdev, ctrl);
 
-<<<<<<< HEAD
-	aq = spi_controller_get_devdata(ctrl);
-
-	init_completion(&aq->cmd_completion);
-	aq->pdev = pdev;
-	aq->ops = &atmel_qspi_ops;
-
-=======
->>>>>>> 69730cac
 	/* Map the registers */
 	aq->regs = devm_platform_ioremap_resource_byname(pdev, "qspi_base");
 	if (IS_ERR(aq->regs))
