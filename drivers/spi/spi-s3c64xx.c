--- conflicted
+++ resolved
@@ -1329,11 +1329,7 @@
 	if (ret != 0)
 		goto err_disable_src_clk;
 
-<<<<<<< HEAD
-	s3c64xx_spi_hwinit(sdd, sdd->port_id);
-=======
 	s3c64xx_spi_hwinit(sdd);
->>>>>>> 22cb595e
 
 	return 0;
 
