--- conflicted
+++ resolved
@@ -11,20 +11,14 @@
 #include <linux/dmaengine.h>
 #include <linux/init.h>
 #include <linux/interrupt.h>
-<<<<<<< HEAD
-=======
 #include <linux/io.h>
->>>>>>> b48d67c4
 #include <linux/module.h>
 #include <linux/of.h>
 #include <linux/platform_data/spi-s3c64xx.h>
 #include <linux/platform_device.h>
 #include <linux/pm_runtime.h>
 #include <linux/spi/spi.h>
-<<<<<<< HEAD
-=======
 #include <linux/types.h>
->>>>>>> b48d67c4
 
 #define MAX_SPI_PORTS		12
 #define S3C64XX_SPI_QUIRK_CS_AUTO	(1 << 1)
@@ -85,11 +79,8 @@
 #define S3C64XX_SPI_INT_RX_FIFORDY_EN		(1<<1)
 #define S3C64XX_SPI_INT_TX_FIFORDY_EN		(1<<0)
 
-<<<<<<< HEAD
-=======
 #define S3C64XX_SPI_ST_RX_FIFO_RDY_V2		GENMASK(23, 15)
 #define S3C64XX_SPI_ST_TX_FIFO_RDY_V2		GENMASK(14, 6)
->>>>>>> b48d67c4
 #define S3C64XX_SPI_ST_TX_FIFO_LVL_SHIFT	6
 #define S3C64XX_SPI_ST_RX_OVERRUN_ERR		(1<<5)
 #define S3C64XX_SPI_ST_RX_UNDERRUN_ERR		(1<<4)
@@ -146,14 +137,9 @@
 
 /**
  * struct s3c64xx_spi_port_config - SPI Controller hardware info
-<<<<<<< HEAD
- * @fifo_lvl_mask: Bit-mask for {TX|RX}_FIFO_LVL bits in SPI_STATUS register.
- * @rx_lvl_offset: Bit offset of RX_FIFO_LVL bits in SPI_STATUS regiter.
-=======
  * @fifo_lvl_mask: [DEPRECATED] use @{rx, tx}_fifomask instead.
  * @rx_lvl_offset: [DEPRECATED] use @{rx,tx}_fifomask instead.
  * @fifo_depth: depth of the FIFO.
->>>>>>> b48d67c4
  * @rx_fifomask: SPI_STATUS.RX_FIFO_LVL mask. Shifted mask defining the field's
  *               length and position.
  * @tx_fifomask: SPI_STATUS.TX_FIFO_LVL mask. Shifted mask defining the field's
@@ -176,10 +162,7 @@
 struct s3c64xx_spi_port_config {
 	int	fifo_lvl_mask[MAX_SPI_PORTS];
 	int	rx_lvl_offset;
-<<<<<<< HEAD
-=======
 	unsigned int fifo_depth;
->>>>>>> b48d67c4
 	u32	rx_fifomask;
 	u32	tx_fifomask;
 	int	tx_st_done;
@@ -210,13 +193,8 @@
  * @cur_speed: Current clock speed
  * @rx_dma: Local receive DMA data (e.g. chan and direction)
  * @tx_dma: Local transmit DMA data (e.g. chan and direction)
-<<<<<<< HEAD
- * @port_conf: Local SPI port configuartion data
- * @port_id: Port identification number
-=======
  * @port_conf: Local SPI port configuration data
  * @port_id: [DEPRECATED] use @{rx,tx}_fifomask instead.
->>>>>>> b48d67c4
  * @fifo_depth: depth of the FIFO.
  * @rx_fifomask: SPI_STATUS.RX_FIFO_LVL mask. Shifted mask defining the field's
  *               length and position.
@@ -453,10 +431,6 @@
 
 	if (sdd->rx_dma.ch && sdd->tx_dma.ch)
 		return xfer->len >= sdd->fifo_depth;
-<<<<<<< HEAD
-
-	return false;
-=======
 
 	return false;
 }
@@ -509,7 +483,6 @@
 			iowrite8_rep(addr, buf, len);
 		break;
 	}
->>>>>>> b48d67c4
 }
 
 static int s3c64xx_enable_datapath(struct s3c64xx_spi_driver_data *sdd,
@@ -1228,8 +1201,6 @@
 	return (const struct s3c64xx_spi_port_config *)platform_get_device_id(pdev)->driver_data;
 }
 
-<<<<<<< HEAD
-=======
 static int s3c64xx_spi_set_port_id(struct platform_device *pdev,
 				   struct s3c64xx_spi_driver_data *sdd)
 {
@@ -1255,7 +1226,6 @@
 	return 0;
 }
 
->>>>>>> b48d67c4
 static void s3c64xx_spi_set_fifomask(struct s3c64xx_spi_driver_data *sdd)
 {
 	const struct s3c64xx_spi_port_config *port_conf = sdd->port_conf;
@@ -1318,10 +1288,6 @@
 	else if (of_property_read_u32(pdev->dev.of_node, "fifo-depth",
 				      &sdd->fifo_depth))
 		sdd->fifo_depth = FIFO_DEPTH(sdd);
-
-	s3c64xx_spi_set_fifomask(sdd);
-
-	sdd->fifo_depth = FIFO_DEPTH(sdd);
 
 	s3c64xx_spi_set_fifomask(sdd);
 
