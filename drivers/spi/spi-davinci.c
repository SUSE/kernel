--- conflicted
+++ resolved
@@ -926,21 +926,6 @@
 		ret = -ENODEV;
 		goto free_host;
 	}
-<<<<<<< HEAD
-	ret = clk_prepare_enable(dspi->clk);
-	if (ret)
-		goto free_master;
-
-	master->use_gpio_descriptors = true;
-	master->dev.of_node = pdev->dev.of_node;
-	master->bus_num = pdev->id;
-	master->num_chipselect = pdata->num_chipselect;
-	master->bits_per_word_mask = SPI_BPW_RANGE_MASK(2, 16);
-	master->flags = SPI_CONTROLLER_MUST_RX | SPI_CONTROLLER_GPIO_SS;
-	master->setup = davinci_spi_setup;
-	master->cleanup = davinci_spi_cleanup;
-	master->can_dma = davinci_spi_can_dma;
-=======
 
 	host->use_gpio_descriptors = true;
 	host->dev.of_node = pdev->dev.of_node;
@@ -951,7 +936,6 @@
 	host->setup = davinci_spi_setup;
 	host->cleanup = davinci_spi_cleanup;
 	host->can_dma = davinci_spi_can_dma;
->>>>>>> 2d5404ca
 
 	dspi->bitbang.chipselect = davinci_spi_chipselect;
 	dspi->bitbang.setup_transfer = davinci_spi_setup_transfer;
