#
# Makefile for the Linux kernel device drivers.
#
# 15 Sep 2000, Christoph Hellwig <hch@infradead.org>
# Rewritten to use lists instead of if-statements.
#

obj-y				+= gpio/
obj-$(CONFIG_PCI)		+= pci/
obj-$(CONFIG_PARISC)		+= parisc/
obj-$(CONFIG_RAPIDIO)		+= rapidio/
obj-y				+= video/
obj-$(CONFIG_ACPI)		+= acpi/
obj-$(CONFIG_SFI)		+= sfi/
# PnP must come after ACPI since it will eventually need to check if acpi
# was used and do nothing if so
obj-$(CONFIG_PNP)		+= pnp/
obj-$(CONFIG_ARM_AMBA)		+= amba/

obj-$(CONFIG_PARAVIRT_XEN)	+= xen/

# regulators early, since some subsystems rely on them to initialize
obj-$(CONFIG_REGULATOR)		+= regulator/

# char/ comes before serial/ etc so that the VT console is the boot-time
# default.
obj-y				+= char/

obj-$(CONFIG_CONNECTOR)		+= connector/

obj-y				+= serial/
obj-$(CONFIG_PARPORT)		+= parport/
obj-y				+= base/ block/ misc/ mfd/
obj-$(CONFIG_NUBUS)		+= nubus/
obj-y				+= macintosh/
obj-$(CONFIG_XEN)		+= xen/
obj-$(CONFIG_SCSI)		+= scsi/
obj-$(CONFIG_ATA)		+= ata/
<<<<<<< HEAD
obj-$(CONFIG_IDE)		+= ide/
=======
obj-$(CONFIG_MTD)		+= mtd/
obj-$(CONFIG_SPI)		+= spi/
>>>>>>> 17d857be
obj-y				+= net/

# gpu/ comes after char for AGP vs DRM startup
obj-y				+= gpu/
# i810fb and intelfb depend on char/agp/
obj-$(CONFIG_FB_I810)           += video/i810/
obj-$(CONFIG_FB_INTEL)          += video/intelfb/

obj-$(CONFIG_ATM)		+= atm/
obj-$(CONFIG_FUSION)		+= message/
obj-$(CONFIG_FIREWIRE)		+= firewire/
obj-y				+= ieee1394/
obj-$(CONFIG_UIO)		+= uio/
obj-y				+= cdrom/
obj-y				+= auxdisplay/
obj-$(CONFIG_PCCARD)		+= pcmcia/
obj-$(CONFIG_DIO)		+= dio/
obj-$(CONFIG_SBUS)		+= sbus/
obj-$(CONFIG_ZORRO)		+= zorro/
obj-$(CONFIG_MAC)		+= macintosh/
obj-$(CONFIG_ATA_OVER_ETH)	+= block/aoe/
obj-$(CONFIG_PARIDE) 		+= block/paride/
obj-$(CONFIG_TC)		+= tc/
obj-$(CONFIG_UWB)		+= uwb/
obj-$(CONFIG_USB_OTG_UTILS)	+= usb/otg/
obj-$(CONFIG_USB)		+= usb/
obj-$(CONFIG_USB_MUSB_HDRC)	+= usb/musb/
obj-$(CONFIG_PCI)		+= usb/
obj-$(CONFIG_USB_GADGET)	+= usb/gadget/
obj-$(CONFIG_SERIO)		+= input/serio/
obj-$(CONFIG_GAMEPORT)		+= input/gameport/
obj-$(CONFIG_INPUT)		+= input/
obj-$(CONFIG_I2O)		+= message/
obj-$(CONFIG_RTC_LIB)		+= rtc/
obj-y				+= i2c/ media/
obj-$(CONFIG_PPS)		+= pps/
obj-$(CONFIG_W1)		+= w1/
obj-$(CONFIG_POWER_SUPPLY)	+= power/
obj-$(CONFIG_HWMON)		+= hwmon/
obj-$(CONFIG_THERMAL)		+= thermal/
obj-$(CONFIG_WATCHDOG)		+= watchdog/
obj-$(CONFIG_PHONE)		+= telephony/
obj-$(CONFIG_MD)		+= md/
obj-$(CONFIG_BT)		+= bluetooth/
obj-$(CONFIG_ACCESSIBILITY)	+= accessibility/
obj-$(CONFIG_ISDN)		+= isdn/
obj-$(CONFIG_EDAC)		+= edac/
obj-$(CONFIG_MCA)		+= mca/
obj-$(CONFIG_EISA)		+= eisa/
obj-y				+= lguest/
obj-$(CONFIG_CPU_FREQ)		+= cpufreq/
obj-$(CONFIG_CPU_IDLE)		+= cpuidle/
obj-y				+= idle/
obj-$(CONFIG_MMC)		+= mmc/
obj-$(CONFIG_MEMSTICK)		+= memstick/
obj-$(CONFIG_NEW_LEDS)		+= leds/
obj-$(CONFIG_INFINIBAND)	+= infiniband/
obj-$(CONFIG_SGI_SN)		+= sn/
obj-y				+= firmware/
obj-$(CONFIG_CRYPTO)		+= crypto/
obj-$(CONFIG_SUPERH)		+= sh/
obj-$(CONFIG_GENERIC_TIME)	+= clocksource/
obj-$(CONFIG_DMA_ENGINE)	+= dma/
obj-$(CONFIG_DCA)		+= dca/
obj-$(CONFIG_HID)		+= hid/
obj-$(CONFIG_PPC_PS3)		+= ps3/
obj-$(CONFIG_OF)		+= of/
obj-$(CONFIG_SSB)		+= ssb/
obj-$(CONFIG_VIRTIO)		+= virtio/
obj-$(CONFIG_VLYNQ)		+= vlynq/
obj-$(CONFIG_STAGING)		+= staging/
obj-y				+= platform/
obj-y				+= ieee802154/<|MERGE_RESOLUTION|>--- conflicted
+++ resolved
@@ -17,7 +17,7 @@
 obj-$(CONFIG_PNP)		+= pnp/
 obj-$(CONFIG_ARM_AMBA)		+= amba/
 
-obj-$(CONFIG_PARAVIRT_XEN)	+= xen/
+obj-$(CONFIG_XEN)		+= xen/
 
 # regulators early, since some subsystems rely on them to initialize
 obj-$(CONFIG_REGULATOR)		+= regulator/
@@ -33,15 +33,11 @@
 obj-y				+= base/ block/ misc/ mfd/
 obj-$(CONFIG_NUBUS)		+= nubus/
 obj-y				+= macintosh/
-obj-$(CONFIG_XEN)		+= xen/
 obj-$(CONFIG_SCSI)		+= scsi/
 obj-$(CONFIG_ATA)		+= ata/
-<<<<<<< HEAD
-obj-$(CONFIG_IDE)		+= ide/
-=======
 obj-$(CONFIG_MTD)		+= mtd/
 obj-$(CONFIG_SPI)		+= spi/
->>>>>>> 17d857be
+obj-$(CONFIG_IDE)		+= ide/
 obj-y				+= net/
 
 # gpu/ comes after char for AGP vs DRM startup
