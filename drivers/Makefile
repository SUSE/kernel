--- conflicted
+++ resolved
@@ -17,12 +17,8 @@
 obj-$(CONFIG_PNP)		+= pnp/
 obj-$(CONFIG_ARM_AMBA)		+= amba/
 
-<<<<<<< HEAD
+obj-$(CONFIG_VIRTIO)		+= virtio/
 obj-$(CONFIG_PARAVIRT_XEN)	+= xen/
-=======
-obj-$(CONFIG_VIRTIO)		+= virtio/
-obj-$(CONFIG_XEN)		+= xen/
->>>>>>> b57f95a3
 
 # regulators early, since some subsystems rely on them to initialize
 obj-$(CONFIG_REGULATOR)		+= regulator/
