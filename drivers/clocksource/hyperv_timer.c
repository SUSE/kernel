// SPDX-License-Identifier: GPL-2.0

/*
 * Clocksource driver for the synthetic counter and timers
 * provided by the Hyper-V hypervisor to guest VMs, as described
 * in the Hyper-V Top Level Functional Spec (TLFS). This driver
 * is instruction set architecture independent.
 *
 * Copyright (C) 2019, Microsoft, Inc.
 *
 * Author:  Michael Kelley <mikelley@microsoft.com>
 */

#include <linux/percpu.h>
#include <linux/cpumask.h>
#include <linux/clockchips.h>
#include <linux/clocksource.h>
#include <linux/sched_clock.h>
#include <linux/mm.h>
#include <linux/cpuhotplug.h>
<<<<<<< HEAD
=======
#include <linux/interrupt.h>
#include <linux/irq.h>
#include <linux/acpi.h>
>>>>>>> 7d2a07b7
#include <clocksource/hyperv_timer.h>
#include <asm/hyperv-tlfs.h>
#include <asm/mshyperv.h>

static struct clock_event_device __percpu *hv_clock_event;
static u64 hv_sched_clock_offset __ro_after_init;

/*
 * If false, we're using the old mechanism for stimer0 interrupts
 * where it sends a VMbus message when it expires. The old
 * mechanism is used when running on older versions of Hyper-V
 * that don't support Direct Mode. While Hyper-V provides
 * four stimer's per CPU, Linux uses only stimer0.
 *
 * Because Direct Mode does not require processing a VMbus
 * message, stimer interrupts can be enabled earlier in the
 * process of booting a CPU, and consistent with when timer
 * interrupts are enabled for other clocksource drivers.
 * However, for legacy versions of Hyper-V when Direct Mode
 * is not enabled, setting up stimer interrupts must be
 * delayed until VMbus is initialized and can process the
 * interrupt message.
 */
static bool direct_mode_enabled;

static int stimer0_irq = -1;
static int stimer0_message_sint;
static DEFINE_PER_CPU(long, stimer0_evt);

/*
 * Common code for stimer0 interrupts coming via Direct Mode or
 * as a VMbus message.
 */
void hv_stimer0_isr(void)
{
	struct clock_event_device *ce;

	ce = this_cpu_ptr(hv_clock_event);
	ce->event_handler(ce);
}
EXPORT_SYMBOL_GPL(hv_stimer0_isr);

/*
 * stimer0 interrupt handler for architectures that support
 * per-cpu interrupts, which also implies Direct Mode.
 */
static irqreturn_t hv_stimer0_percpu_isr(int irq, void *dev_id)
{
	hv_stimer0_isr();
	return IRQ_HANDLED;
}

static int hv_ce_set_next_event(unsigned long delta,
				struct clock_event_device *evt)
{
	u64 current_tick;

	current_tick = hv_read_reference_counter();
	current_tick += delta;
	hv_set_register(HV_REGISTER_STIMER0_COUNT, current_tick);
	return 0;
}

static int hv_ce_shutdown(struct clock_event_device *evt)
{
	hv_set_register(HV_REGISTER_STIMER0_COUNT, 0);
	hv_set_register(HV_REGISTER_STIMER0_CONFIG, 0);
	if (direct_mode_enabled && stimer0_irq >= 0)
		disable_percpu_irq(stimer0_irq);

	return 0;
}

static int hv_ce_set_oneshot(struct clock_event_device *evt)
{
	union hv_stimer_config timer_cfg;

	timer_cfg.as_uint64 = 0;
	timer_cfg.enable = 1;
	timer_cfg.auto_enable = 1;
	if (direct_mode_enabled) {
		/*
		 * When it expires, the timer will directly interrupt
		 * on the specified hardware vector/IRQ.
		 */
		timer_cfg.direct_mode = 1;
		timer_cfg.apic_vector = HYPERV_STIMER0_VECTOR;
		if (stimer0_irq >= 0)
			enable_percpu_irq(stimer0_irq, IRQ_TYPE_NONE);
	} else {
		/*
		 * When it expires, the timer will generate a VMbus message,
		 * to be handled by the normal VMbus interrupt handler.
		 */
		timer_cfg.direct_mode = 0;
		timer_cfg.sintx = stimer0_message_sint;
	}
	hv_set_register(HV_REGISTER_STIMER0_CONFIG, timer_cfg.as_uint64);
	return 0;
}

/*
 * hv_stimer_init - Per-cpu initialization of the clockevent
 */
static int hv_stimer_init(unsigned int cpu)
{
	struct clock_event_device *ce;

	if (!hv_clock_event)
		return 0;

	ce = per_cpu_ptr(hv_clock_event, cpu);
	ce->name = "Hyper-V clockevent";
	ce->features = CLOCK_EVT_FEAT_ONESHOT;
	ce->cpumask = cpumask_of(cpu);
	ce->rating = 1000;
	ce->set_state_shutdown = hv_ce_shutdown;
	ce->set_state_oneshot = hv_ce_set_oneshot;
	ce->set_next_event = hv_ce_set_next_event;

	clockevents_config_and_register(ce,
					HV_CLOCK_HZ,
					HV_MIN_DELTA_TICKS,
					HV_MAX_MAX_DELTA_TICKS);
	return 0;
}

/*
 * hv_stimer_cleanup - Per-cpu cleanup of the clockevent
 */
int hv_stimer_cleanup(unsigned int cpu)
{
	struct clock_event_device *ce;

	if (!hv_clock_event)
		return 0;

	/*
	 * In the legacy case where Direct Mode is not enabled
	 * (which can only be on x86/64), stimer cleanup happens
	 * relatively early in the CPU offlining process. We
	 * must unbind the stimer-based clockevent device so
	 * that the LAPIC timer can take over until clockevents
	 * are no longer needed in the offlining process. Note
	 * that clockevents_unbind_device() eventually calls
	 * hv_ce_shutdown().
	 *
	 * The unbind should not be done when Direct Mode is
	 * enabled because we may be on an architecture where
	 * there are no other clockevent devices to fallback to.
	 */
	ce = per_cpu_ptr(hv_clock_event, cpu);
	if (direct_mode_enabled)
		hv_ce_shutdown(ce);
	else
		clockevents_unbind_device(ce, cpu);

	return 0;
}
EXPORT_SYMBOL_GPL(hv_stimer_cleanup);

/*
 * These placeholders are overridden by arch specific code on
 * architectures that need special setup of the stimer0 IRQ because
 * they don't support per-cpu IRQs (such as x86/x64).
 */
void __weak hv_setup_stimer0_handler(void (*handler)(void))
{
};

void __weak hv_remove_stimer0_handler(void)
{
};

/* Called only on architectures with per-cpu IRQs (i.e., not x86/x64) */
static int hv_setup_stimer0_irq(void)
{
	int ret;

	ret = acpi_register_gsi(NULL, HYPERV_STIMER0_VECTOR,
			ACPI_EDGE_SENSITIVE, ACPI_ACTIVE_HIGH);
	if (ret < 0) {
		pr_err("Can't register Hyper-V stimer0 GSI. Error %d", ret);
		return ret;
	}
	stimer0_irq = ret;

	ret = request_percpu_irq(stimer0_irq, hv_stimer0_percpu_isr,
		"Hyper-V stimer0", &stimer0_evt);
	if (ret) {
		pr_err("Can't request Hyper-V stimer0 IRQ %d. Error %d",
			stimer0_irq, ret);
		acpi_unregister_gsi(stimer0_irq);
		stimer0_irq = -1;
	}
	return ret;
}

static void hv_remove_stimer0_irq(void)
{
	if (stimer0_irq == -1) {
		hv_remove_stimer0_handler();
	} else {
		free_percpu_irq(stimer0_irq, &stimer0_evt);
		acpi_unregister_gsi(stimer0_irq);
		stimer0_irq = -1;
	}
}

/* hv_stimer_alloc - Global initialization of the clockevent and stimer0 */
<<<<<<< HEAD
int hv_stimer_alloc(void)
=======
int hv_stimer_alloc(bool have_percpu_irqs)
>>>>>>> 7d2a07b7
{
	int ret = 0;

	/*
	 * Synthetic timers are always available except on old versions of
	 * Hyper-V on x86.  In that case, return as error as Linux will use a
	 * clockevent based on emulated LAPIC timer hardware.
	 */
	if (!(ms_hyperv.features & HV_MSR_SYNTIMER_AVAILABLE))
		return -EINVAL;

	/*
	 * Synthetic timers are always available except on old versions of
	 * Hyper-V on x86.  In that case, return as error as Linux will use a
	 * clockevent based on emulated LAPIC timer hardware.
	 */
	if (!(ms_hyperv.features & HV_MSR_SYNTIMER_AVAILABLE))
		return -EINVAL;

	hv_clock_event = alloc_percpu(struct clock_event_device);
	if (!hv_clock_event)
		return -ENOMEM;

	direct_mode_enabled = ms_hyperv.misc_features &
			HV_STIMER_DIRECT_MODE_AVAILABLE;
<<<<<<< HEAD
	if (direct_mode_enabled) {
		ret = hv_setup_stimer0_irq(&stimer0_irq, &stimer0_vector,
				hv_stimer0_isr);
		if (ret)
			goto free_percpu;

		/*
		 * Since we are in Direct Mode, stimer initialization
		 * can be done now with a CPUHP value in the same range
		 * as other clockevent devices.
		 */
		ret = cpuhp_setup_state(CPUHP_AP_HYPERV_TIMER_STARTING,
				"clockevents/hyperv/stimer:starting",
				hv_stimer_init, hv_stimer_cleanup);
		if (ret < 0)
			goto free_stimer0_irq;
=======

	/*
	 * If Direct Mode isn't enabled, the remainder of the initialization
	 * is done later by hv_stimer_legacy_init()
	 */
	if (!direct_mode_enabled)
		return 0;

	if (have_percpu_irqs) {
		ret = hv_setup_stimer0_irq();
		if (ret)
			goto free_clock_event;
	} else {
		hv_setup_stimer0_handler(hv_stimer0_isr);
>>>>>>> 7d2a07b7
	}
	return ret;

<<<<<<< HEAD
free_stimer0_irq:
	hv_remove_stimer0_irq(stimer0_irq);
	stimer0_irq = 0;
free_percpu:
=======
	/*
	 * Since we are in Direct Mode, stimer initialization
	 * can be done now with a CPUHP value in the same range
	 * as other clockevent devices.
	 */
	ret = cpuhp_setup_state(CPUHP_AP_HYPERV_TIMER_STARTING,
			"clockevents/hyperv/stimer:starting",
			hv_stimer_init, hv_stimer_cleanup);
	if (ret < 0) {
		hv_remove_stimer0_irq();
		goto free_clock_event;
	}
	return ret;

free_clock_event:
>>>>>>> 7d2a07b7
	free_percpu(hv_clock_event);
	hv_clock_event = NULL;
	return ret;
}
EXPORT_SYMBOL_GPL(hv_stimer_alloc);

/*
 * hv_stimer_legacy_init -- Called from the VMbus driver to handle
 * the case when Direct Mode is not enabled, and the stimer
 * must be initialized late in the CPU onlining process.
 *
 */
void hv_stimer_legacy_init(unsigned int cpu, int sint)
<<<<<<< HEAD
{
	if (direct_mode_enabled)
		return;

	/*
	 * This function gets called by each vCPU, so setting the
	 * global stimer_message_sint value each time is conceptually
	 * not ideal, but the value passed in is always the same and
	 * it avoids introducing yet another interface into this
	 * clocksource driver just to set the sint in the legacy case.
	 */
	stimer0_message_sint = sint;
	(void)hv_stimer_init(cpu);
}
EXPORT_SYMBOL_GPL(hv_stimer_legacy_init);

/*
 * hv_stimer_legacy_cleanup -- Called from the VMbus driver to
 * handle the case when Direct Mode is not enabled, and the
 * stimer must be cleaned up early in the CPU offlining
 * process.
 */
void hv_stimer_legacy_cleanup(unsigned int cpu)
{
	if (direct_mode_enabled)
		return;
	(void)hv_stimer_cleanup(cpu);
}
EXPORT_SYMBOL_GPL(hv_stimer_legacy_cleanup);


/* hv_stimer_free - Free global resources allocated by hv_stimer_alloc() */
void hv_stimer_free(void)
{
	if (!hv_clock_event)
		return;

	if (direct_mode_enabled) {
		cpuhp_remove_state(CPUHP_AP_HYPERV_TIMER_STARTING);
		hv_remove_stimer0_irq(stimer0_irq);
		stimer0_irq = 0;
	}
	free_percpu(hv_clock_event);
	hv_clock_event = NULL;
=======
{
	if (direct_mode_enabled)
		return;

	/*
	 * This function gets called by each vCPU, so setting the
	 * global stimer_message_sint value each time is conceptually
	 * not ideal, but the value passed in is always the same and
	 * it avoids introducing yet another interface into this
	 * clocksource driver just to set the sint in the legacy case.
	 */
	stimer0_message_sint = sint;
	(void)hv_stimer_init(cpu);
}
EXPORT_SYMBOL_GPL(hv_stimer_legacy_init);

/*
 * hv_stimer_legacy_cleanup -- Called from the VMbus driver to
 * handle the case when Direct Mode is not enabled, and the
 * stimer must be cleaned up early in the CPU offlining
 * process.
 */
void hv_stimer_legacy_cleanup(unsigned int cpu)
{
	if (direct_mode_enabled)
		return;
	(void)hv_stimer_cleanup(cpu);
>>>>>>> 7d2a07b7
}
EXPORT_SYMBOL_GPL(hv_stimer_legacy_cleanup);

/*
 * Do a global cleanup of clockevents for the cases of kexec and
 * vmbus exit
 */
void hv_stimer_global_cleanup(void)
{
	int	cpu;

	/*
	 * hv_stime_legacy_cleanup() will stop the stimer if Direct
	 * Mode is not enabled, and fallback to the LAPIC timer.
	 */
	for_each_present_cpu(cpu) {
		hv_stimer_legacy_cleanup(cpu);
<<<<<<< HEAD
	}

	/*
	 * If Direct Mode is enabled, the cpuhp teardown callback
	 * (hv_stimer_cleanup) will be run on all CPUs to stop the
	 * stimers.
	 */
	hv_stimer_free();
=======
	}

	if (!hv_clock_event)
		return;

	if (direct_mode_enabled) {
		cpuhp_remove_state(CPUHP_AP_HYPERV_TIMER_STARTING);
		hv_remove_stimer0_irq();
		stimer0_irq = -1;
	}
	free_percpu(hv_clock_event);
	hv_clock_event = NULL;

>>>>>>> 7d2a07b7
}
EXPORT_SYMBOL_GPL(hv_stimer_global_cleanup);

/*
 * Code and definitions for the Hyper-V clocksources.  Two
 * clocksources are defined: one that reads the Hyper-V defined MSR, and
 * the other that uses the TSC reference page feature as defined in the
 * TLFS.  The MSR version is for compatibility with old versions of
 * Hyper-V and 32-bit x86.  The TSC reference page version is preferred.
 *
 * The Hyper-V clocksource ratings of 250 are chosen to be below the
 * TSC clocksource rating of 300.  In configurations where Hyper-V offers
 * an InvariantTSC, the TSC is not marked "unstable", so the TSC clocksource
 * is available and preferred.  With the higher rating, it will be the
 * default.  On older hardware and Hyper-V versions, the TSC is marked
 * "unstable", so no TSC clocksource is created and the selected Hyper-V
 * clocksource will be the default.
 */

u64 (*hv_read_reference_counter)(void);
EXPORT_SYMBOL_GPL(hv_read_reference_counter);

static union {
	struct ms_hyperv_tsc_page page;
	u8 reserved[PAGE_SIZE];
} tsc_pg __aligned(PAGE_SIZE);

struct ms_hyperv_tsc_page *hv_get_tsc_page(void)
{
	return &tsc_pg.page;
}
EXPORT_SYMBOL_GPL(hv_get_tsc_page);

static u64 notrace read_hv_clock_tsc(void)
{
	u64 current_tick = hv_read_tsc_page(hv_get_tsc_page());

	if (current_tick == U64_MAX)
		current_tick = hv_get_register(HV_REGISTER_TIME_REF_COUNT);

	return current_tick;
}

static u64 notrace read_hv_clock_tsc_cs(struct clocksource *arg)
{
	return read_hv_clock_tsc();
}

static u64 notrace read_hv_sched_clock_tsc(void)
{
	return (read_hv_clock_tsc() - hv_sched_clock_offset) *
		(NSEC_PER_SEC / HV_CLOCK_HZ);
}

static void suspend_hv_clock_tsc(struct clocksource *arg)
<<<<<<< HEAD
{
	u64 tsc_msr;

	/* Disable the TSC page */
	hv_get_reference_tsc(tsc_msr);
	tsc_msr &= ~BIT_ULL(0);
	hv_set_reference_tsc(tsc_msr);
}


static void resume_hv_clock_tsc(struct clocksource *arg)
{
	phys_addr_t phys_addr = virt_to_phys(&tsc_pg);
	u64 tsc_msr;

	/* Re-enable the TSC page */
	hv_get_reference_tsc(tsc_msr);
	tsc_msr &= GENMASK_ULL(11, 0);
	tsc_msr |= BIT_ULL(0) | (u64)phys_addr;
	hv_set_reference_tsc(tsc_msr);
=======
{
	u64 tsc_msr;

	/* Disable the TSC page */
	tsc_msr = hv_get_register(HV_REGISTER_REFERENCE_TSC);
	tsc_msr &= ~BIT_ULL(0);
	hv_set_register(HV_REGISTER_REFERENCE_TSC, tsc_msr);
}


static void resume_hv_clock_tsc(struct clocksource *arg)
{
	phys_addr_t phys_addr = virt_to_phys(&tsc_pg);
	u64 tsc_msr;

	/* Re-enable the TSC page */
	tsc_msr = hv_get_register(HV_REGISTER_REFERENCE_TSC);
	tsc_msr &= GENMASK_ULL(11, 0);
	tsc_msr |= BIT_ULL(0) | (u64)phys_addr;
	hv_set_register(HV_REGISTER_REFERENCE_TSC, tsc_msr);
}

#ifdef HAVE_VDSO_CLOCKMODE_HVCLOCK
static int hv_cs_enable(struct clocksource *cs)
{
	vclocks_set_used(VDSO_CLOCKMODE_HVCLOCK);
	return 0;
>>>>>>> 7d2a07b7
}
#endif

static struct clocksource hyperv_cs_tsc = {
	.name	= "hyperv_clocksource_tsc_page",
<<<<<<< HEAD
	.rating	= 250,
=======
	.rating	= 500,
>>>>>>> 7d2a07b7
	.read	= read_hv_clock_tsc_cs,
	.mask	= CLOCKSOURCE_MASK(64),
	.flags	= CLOCK_SOURCE_IS_CONTINUOUS,
	.suspend= suspend_hv_clock_tsc,
	.resume	= resume_hv_clock_tsc,
<<<<<<< HEAD
=======
#ifdef HAVE_VDSO_CLOCKMODE_HVCLOCK
	.enable = hv_cs_enable,
	.vdso_clock_mode = VDSO_CLOCKMODE_HVCLOCK,
#else
	.vdso_clock_mode = VDSO_CLOCKMODE_NONE,
#endif
>>>>>>> 7d2a07b7
};

static u64 notrace read_hv_clock_msr(void)
{
	/*
	 * Read the partition counter to get the current tick count. This count
	 * is set to 0 when the partition is created and is incremented in
	 * 100 nanosecond units.
	 */
	return hv_get_register(HV_REGISTER_TIME_REF_COUNT);
}

static u64 notrace read_hv_clock_msr_cs(struct clocksource *arg)
{
	return read_hv_clock_msr();
}

static u64 notrace read_hv_sched_clock_msr(void)
{
	return (read_hv_clock_msr() - hv_sched_clock_offset) *
		(NSEC_PER_SEC / HV_CLOCK_HZ);
}

static struct clocksource hyperv_cs_msr = {
	.name	= "hyperv_clocksource_msr",
<<<<<<< HEAD
	.rating	= 250,
=======
	.rating	= 500,
>>>>>>> 7d2a07b7
	.read	= read_hv_clock_msr_cs,
	.mask	= CLOCKSOURCE_MASK(64),
	.flags	= CLOCK_SOURCE_IS_CONTINUOUS,
};

<<<<<<< HEAD
=======
/*
 * Reference to pv_ops must be inline so objtool
 * detection of noinstr violations can work correctly.
 */
#ifdef CONFIG_GENERIC_SCHED_CLOCK
static __always_inline void hv_setup_sched_clock(void *sched_clock)
{
	/*
	 * We're on an architecture with generic sched clock (not x86/x64).
	 * The Hyper-V sched clock read function returns nanoseconds, not
	 * the normal 100ns units of the Hyper-V synthetic clock.
	 */
	sched_clock_register(sched_clock, 64, NSEC_PER_SEC);
}
#elif defined CONFIG_PARAVIRT
static __always_inline void hv_setup_sched_clock(void *sched_clock)
{
	/* We're on x86/x64 *and* using PV ops */
	paravirt_set_sched_clock(sched_clock);
}
#else /* !CONFIG_GENERIC_SCHED_CLOCK && !CONFIG_PARAVIRT */
static __always_inline void hv_setup_sched_clock(void *sched_clock) {}
#endif /* CONFIG_GENERIC_SCHED_CLOCK */

>>>>>>> 7d2a07b7
static bool __init hv_init_tsc_clocksource(void)
{
	u64		tsc_msr;
	phys_addr_t	phys_addr;

	if (!(ms_hyperv.features & HV_MSR_REFERENCE_TSC_AVAILABLE))
		return false;

<<<<<<< HEAD
=======
	if (hv_root_partition)
		return false;

	/*
	 * If Hyper-V offers TSC_INVARIANT, then the virtualized TSC correctly
	 * handles frequency and offset changes due to live migration,
	 * pause/resume, and other VM management operations.  So lower the
	 * Hyper-V Reference TSC rating, causing the generic TSC to be used.
	 * TSC_INVARIANT is not offered on ARM64, so the Hyper-V Reference
	 * TSC will be preferred over the virtualized ARM64 arch counter.
	 * While the Hyper-V MSR clocksource won't be used since the
	 * Reference TSC clocksource is present, change its rating as
	 * well for consistency.
	 */
	if (ms_hyperv.features & HV_ACCESS_TSC_INVARIANT) {
		hyperv_cs_tsc.rating = 250;
		hyperv_cs_msr.rating = 250;
	}

>>>>>>> 7d2a07b7
	hv_read_reference_counter = read_hv_clock_tsc;
	phys_addr = virt_to_phys(hv_get_tsc_page());

	/*
	 * The Hyper-V TLFS specifies to preserve the value of reserved
	 * bits in registers. So read the existing value, preserve the
	 * low order 12 bits, and add in the guest physical address
	 * (which already has at least the low 12 bits set to zero since
	 * it is page aligned). Also set the "enable" bit, which is bit 0.
	 */
	tsc_msr = hv_get_register(HV_REGISTER_REFERENCE_TSC);
	tsc_msr &= GENMASK_ULL(11, 0);
	tsc_msr = tsc_msr | 0x1 | (u64)phys_addr;
	hv_set_register(HV_REGISTER_REFERENCE_TSC, tsc_msr);

	clocksource_register_hz(&hyperv_cs_tsc, NSEC_PER_SEC/100);

	hv_sched_clock_offset = hv_read_reference_counter();
	hv_setup_sched_clock(read_hv_sched_clock_tsc);

	return true;
}

void __init hv_init_clocksource(void)
{
	/*
	 * Try to set up the TSC page clocksource. If it succeeds, we're
	 * done. Otherwise, set up the MSR clocksource.  At least one of
	 * these will always be available except on very old versions of
	 * Hyper-V on x86.  In that case we won't have a Hyper-V
	 * clocksource, but Linux will still run with a clocksource based
	 * on the emulated PIT or LAPIC timer.
	 */
	if (hv_init_tsc_clocksource())
		return;

	if (!(ms_hyperv.features & HV_MSR_TIME_REF_COUNT_AVAILABLE))
		return;

	hv_read_reference_counter = read_hv_clock_msr;
	clocksource_register_hz(&hyperv_cs_msr, NSEC_PER_SEC/100);

	hv_sched_clock_offset = hv_read_reference_counter();
	hv_setup_sched_clock(read_hv_sched_clock_msr);
}
EXPORT_SYMBOL_GPL(hv_init_clocksource);<|MERGE_RESOLUTION|>--- conflicted
+++ resolved
@@ -18,12 +18,9 @@
 #include <linux/sched_clock.h>
 #include <linux/mm.h>
 #include <linux/cpuhotplug.h>
-<<<<<<< HEAD
-=======
 #include <linux/interrupt.h>
 #include <linux/irq.h>
 #include <linux/acpi.h>
->>>>>>> 7d2a07b7
 #include <clocksource/hyperv_timer.h>
 #include <asm/hyperv-tlfs.h>
 #include <asm/mshyperv.h>
@@ -234,13 +231,9 @@
 }
 
 /* hv_stimer_alloc - Global initialization of the clockevent and stimer0 */
-<<<<<<< HEAD
-int hv_stimer_alloc(void)
-=======
 int hv_stimer_alloc(bool have_percpu_irqs)
->>>>>>> 7d2a07b7
-{
-	int ret = 0;
+{
+	int ret;
 
 	/*
 	 * Synthetic timers are always available except on old versions of
@@ -250,38 +243,12 @@
 	if (!(ms_hyperv.features & HV_MSR_SYNTIMER_AVAILABLE))
 		return -EINVAL;
 
-	/*
-	 * Synthetic timers are always available except on old versions of
-	 * Hyper-V on x86.  In that case, return as error as Linux will use a
-	 * clockevent based on emulated LAPIC timer hardware.
-	 */
-	if (!(ms_hyperv.features & HV_MSR_SYNTIMER_AVAILABLE))
-		return -EINVAL;
-
 	hv_clock_event = alloc_percpu(struct clock_event_device);
 	if (!hv_clock_event)
 		return -ENOMEM;
 
 	direct_mode_enabled = ms_hyperv.misc_features &
 			HV_STIMER_DIRECT_MODE_AVAILABLE;
-<<<<<<< HEAD
-	if (direct_mode_enabled) {
-		ret = hv_setup_stimer0_irq(&stimer0_irq, &stimer0_vector,
-				hv_stimer0_isr);
-		if (ret)
-			goto free_percpu;
-
-		/*
-		 * Since we are in Direct Mode, stimer initialization
-		 * can be done now with a CPUHP value in the same range
-		 * as other clockevent devices.
-		 */
-		ret = cpuhp_setup_state(CPUHP_AP_HYPERV_TIMER_STARTING,
-				"clockevents/hyperv/stimer:starting",
-				hv_stimer_init, hv_stimer_cleanup);
-		if (ret < 0)
-			goto free_stimer0_irq;
-=======
 
 	/*
 	 * If Direct Mode isn't enabled, the remainder of the initialization
@@ -296,16 +263,8 @@
 			goto free_clock_event;
 	} else {
 		hv_setup_stimer0_handler(hv_stimer0_isr);
->>>>>>> 7d2a07b7
-	}
-	return ret;
-
-<<<<<<< HEAD
-free_stimer0_irq:
-	hv_remove_stimer0_irq(stimer0_irq);
-	stimer0_irq = 0;
-free_percpu:
-=======
+	}
+
 	/*
 	 * Since we are in Direct Mode, stimer initialization
 	 * can be done now with a CPUHP value in the same range
@@ -321,7 +280,6 @@
 	return ret;
 
 free_clock_event:
->>>>>>> 7d2a07b7
 	free_percpu(hv_clock_event);
 	hv_clock_event = NULL;
 	return ret;
@@ -335,7 +293,6 @@
  *
  */
 void hv_stimer_legacy_init(unsigned int cpu, int sint)
-<<<<<<< HEAD
 {
 	if (direct_mode_enabled)
 		return;
@@ -366,52 +323,6 @@
 }
 EXPORT_SYMBOL_GPL(hv_stimer_legacy_cleanup);
 
-
-/* hv_stimer_free - Free global resources allocated by hv_stimer_alloc() */
-void hv_stimer_free(void)
-{
-	if (!hv_clock_event)
-		return;
-
-	if (direct_mode_enabled) {
-		cpuhp_remove_state(CPUHP_AP_HYPERV_TIMER_STARTING);
-		hv_remove_stimer0_irq(stimer0_irq);
-		stimer0_irq = 0;
-	}
-	free_percpu(hv_clock_event);
-	hv_clock_event = NULL;
-=======
-{
-	if (direct_mode_enabled)
-		return;
-
-	/*
-	 * This function gets called by each vCPU, so setting the
-	 * global stimer_message_sint value each time is conceptually
-	 * not ideal, but the value passed in is always the same and
-	 * it avoids introducing yet another interface into this
-	 * clocksource driver just to set the sint in the legacy case.
-	 */
-	stimer0_message_sint = sint;
-	(void)hv_stimer_init(cpu);
-}
-EXPORT_SYMBOL_GPL(hv_stimer_legacy_init);
-
-/*
- * hv_stimer_legacy_cleanup -- Called from the VMbus driver to
- * handle the case when Direct Mode is not enabled, and the
- * stimer must be cleaned up early in the CPU offlining
- * process.
- */
-void hv_stimer_legacy_cleanup(unsigned int cpu)
-{
-	if (direct_mode_enabled)
-		return;
-	(void)hv_stimer_cleanup(cpu);
->>>>>>> 7d2a07b7
-}
-EXPORT_SYMBOL_GPL(hv_stimer_legacy_cleanup);
-
 /*
  * Do a global cleanup of clockevents for the cases of kexec and
  * vmbus exit
@@ -426,16 +337,6 @@
 	 */
 	for_each_present_cpu(cpu) {
 		hv_stimer_legacy_cleanup(cpu);
-<<<<<<< HEAD
-	}
-
-	/*
-	 * If Direct Mode is enabled, the cpuhp teardown callback
-	 * (hv_stimer_cleanup) will be run on all CPUs to stop the
-	 * stimers.
-	 */
-	hv_stimer_free();
-=======
 	}
 
 	if (!hv_clock_event)
@@ -449,7 +350,6 @@
 	free_percpu(hv_clock_event);
 	hv_clock_event = NULL;
 
->>>>>>> 7d2a07b7
 }
 EXPORT_SYMBOL_GPL(hv_stimer_global_cleanup);
 
@@ -459,14 +359,6 @@
  * the other that uses the TSC reference page feature as defined in the
  * TLFS.  The MSR version is for compatibility with old versions of
  * Hyper-V and 32-bit x86.  The TSC reference page version is preferred.
- *
- * The Hyper-V clocksource ratings of 250 are chosen to be below the
- * TSC clocksource rating of 300.  In configurations where Hyper-V offers
- * an InvariantTSC, the TSC is not marked "unstable", so the TSC clocksource
- * is available and preferred.  With the higher rating, it will be the
- * default.  On older hardware and Hyper-V versions, the TSC is marked
- * "unstable", so no TSC clocksource is created and the selected Hyper-V
- * clocksource will be the default.
  */
 
 u64 (*hv_read_reference_counter)(void);
@@ -505,28 +397,6 @@
 }
 
 static void suspend_hv_clock_tsc(struct clocksource *arg)
-<<<<<<< HEAD
-{
-	u64 tsc_msr;
-
-	/* Disable the TSC page */
-	hv_get_reference_tsc(tsc_msr);
-	tsc_msr &= ~BIT_ULL(0);
-	hv_set_reference_tsc(tsc_msr);
-}
-
-
-static void resume_hv_clock_tsc(struct clocksource *arg)
-{
-	phys_addr_t phys_addr = virt_to_phys(&tsc_pg);
-	u64 tsc_msr;
-
-	/* Re-enable the TSC page */
-	hv_get_reference_tsc(tsc_msr);
-	tsc_msr &= GENMASK_ULL(11, 0);
-	tsc_msr |= BIT_ULL(0) | (u64)phys_addr;
-	hv_set_reference_tsc(tsc_msr);
-=======
 {
 	u64 tsc_msr;
 
@@ -554,31 +424,23 @@
 {
 	vclocks_set_used(VDSO_CLOCKMODE_HVCLOCK);
 	return 0;
->>>>>>> 7d2a07b7
 }
 #endif
 
 static struct clocksource hyperv_cs_tsc = {
 	.name	= "hyperv_clocksource_tsc_page",
-<<<<<<< HEAD
-	.rating	= 250,
-=======
 	.rating	= 500,
->>>>>>> 7d2a07b7
 	.read	= read_hv_clock_tsc_cs,
 	.mask	= CLOCKSOURCE_MASK(64),
 	.flags	= CLOCK_SOURCE_IS_CONTINUOUS,
 	.suspend= suspend_hv_clock_tsc,
 	.resume	= resume_hv_clock_tsc,
-<<<<<<< HEAD
-=======
 #ifdef HAVE_VDSO_CLOCKMODE_HVCLOCK
 	.enable = hv_cs_enable,
 	.vdso_clock_mode = VDSO_CLOCKMODE_HVCLOCK,
 #else
 	.vdso_clock_mode = VDSO_CLOCKMODE_NONE,
 #endif
->>>>>>> 7d2a07b7
 };
 
 static u64 notrace read_hv_clock_msr(void)
@@ -604,18 +466,12 @@
 
 static struct clocksource hyperv_cs_msr = {
 	.name	= "hyperv_clocksource_msr",
-<<<<<<< HEAD
-	.rating	= 250,
-=======
 	.rating	= 500,
->>>>>>> 7d2a07b7
 	.read	= read_hv_clock_msr_cs,
 	.mask	= CLOCKSOURCE_MASK(64),
 	.flags	= CLOCK_SOURCE_IS_CONTINUOUS,
 };
 
-<<<<<<< HEAD
-=======
 /*
  * Reference to pv_ops must be inline so objtool
  * detection of noinstr violations can work correctly.
@@ -640,7 +496,6 @@
 static __always_inline void hv_setup_sched_clock(void *sched_clock) {}
 #endif /* CONFIG_GENERIC_SCHED_CLOCK */
 
->>>>>>> 7d2a07b7
 static bool __init hv_init_tsc_clocksource(void)
 {
 	u64		tsc_msr;
@@ -649,8 +504,6 @@
 	if (!(ms_hyperv.features & HV_MSR_REFERENCE_TSC_AVAILABLE))
 		return false;
 
-<<<<<<< HEAD
-=======
 	if (hv_root_partition)
 		return false;
 
@@ -670,7 +523,6 @@
 		hyperv_cs_msr.rating = 250;
 	}
 
->>>>>>> 7d2a07b7
 	hv_read_reference_counter = read_hv_clock_tsc;
 	phys_addr = virt_to_phys(hv_get_tsc_page());
 
