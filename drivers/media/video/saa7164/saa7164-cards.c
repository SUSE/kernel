--- conflicted
+++ resolved
@@ -546,13 +546,10 @@
 		.subvendor = 0x0070,
 		.subdevice = 0x8940,
 		.card      = SAA7164_BOARD_HAUPPAUGE_HVR2200_4,
-<<<<<<< HEAD
-=======
 	}, {
 		.subvendor = 0x0070,
 		.subdevice = 0x8953,
 		.card      = SAA7164_BOARD_HAUPPAUGE_HVR2200_5,
->>>>>>> 250a8155
 	},
 };
 const unsigned int saa7164_idcount = ARRAY_SIZE(saa7164_subids);
@@ -597,10 +594,7 @@
 	case SAA7164_BOARD_HAUPPAUGE_HVR2200_2:
 	case SAA7164_BOARD_HAUPPAUGE_HVR2200_3:
 	case SAA7164_BOARD_HAUPPAUGE_HVR2200_4:
-<<<<<<< HEAD
-=======
 	case SAA7164_BOARD_HAUPPAUGE_HVR2200_5:
->>>>>>> 250a8155
 	case SAA7164_BOARD_HAUPPAUGE_HVR2250:
 	case SAA7164_BOARD_HAUPPAUGE_HVR2250_2:
 	case SAA7164_BOARD_HAUPPAUGE_HVR2250_3:
@@ -682,10 +676,7 @@
 	case SAA7164_BOARD_HAUPPAUGE_HVR2200_2:
 	case SAA7164_BOARD_HAUPPAUGE_HVR2200_3:
 	case SAA7164_BOARD_HAUPPAUGE_HVR2200_4:
-<<<<<<< HEAD
-=======
 	case SAA7164_BOARD_HAUPPAUGE_HVR2200_5:
->>>>>>> 250a8155
 	case SAA7164_BOARD_HAUPPAUGE_HVR2250:
 	case SAA7164_BOARD_HAUPPAUGE_HVR2250_2:
 	case SAA7164_BOARD_HAUPPAUGE_HVR2250_3:
