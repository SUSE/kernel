--- conflicted
+++ resolved
@@ -724,38 +724,23 @@
 		dev->init_data.name = "Pinnacle PCTV";
 		if (pinnacle_remote == 0) {
 			dev->init_data.get_key = get_key_pinnacle_color;
-<<<<<<< HEAD
-			dev->init_data.ir_codes = ir_codes_pinnacle_color;
-		} else {
-			dev->init_data.get_key = get_key_pinnacle_grey;
-			dev->init_data.ir_codes = ir_codes_pinnacle_grey;
-=======
 			dev->init_data.ir_codes = &ir_codes_pinnacle_color_table;
 			dev->info.addr = 0x47;
 		} else {
 			dev->init_data.get_key = get_key_pinnacle_grey;
 			dev->init_data.ir_codes = &ir_codes_pinnacle_grey_table;
 			dev->info.addr = 0x47;
->>>>>>> 17d857be
 		}
 		break;
 	case SAA7134_BOARD_UPMOST_PURPLE_TV:
 		dev->init_data.name = "Purple TV";
 		dev->init_data.get_key = get_key_purpletv;
-<<<<<<< HEAD
-		dev->init_data.ir_codes = ir_codes_purpletv;
-=======
 		dev->init_data.ir_codes = &ir_codes_purpletv_table;
->>>>>>> 17d857be
 		break;
 	case SAA7134_BOARD_MSI_TVATANYWHERE_PLUS:
 		dev->init_data.name = "MSI TV@nywhere Plus";
 		dev->init_data.get_key = get_key_msi_tvanywhere_plus;
-<<<<<<< HEAD
-		dev->init_data.ir_codes = ir_codes_msi_tvanywhere_plus;
-=======
 		dev->init_data.ir_codes = &ir_codes_msi_tvanywhere_plus_table;
->>>>>>> 17d857be
 		dev->info.addr = 0x30;
 		/* MSI TV@nywhere Plus controller doesn't seem to
 		   respond to probes unless we read something from
@@ -769,11 +754,7 @@
 	case SAA7134_BOARD_HAUPPAUGE_HVR1110:
 		dev->init_data.name = "HVR 1110";
 		dev->init_data.get_key = get_key_hvr1110;
-<<<<<<< HEAD
-		dev->init_data.ir_codes = ir_codes_hauppauge_new;
-=======
 		dev->init_data.ir_codes = &ir_codes_hauppauge_new_table;
->>>>>>> 17d857be
 		break;
 	case SAA7134_BOARD_BEHOLD_607FM_MK3:
 	case SAA7134_BOARD_BEHOLD_607FM_MK5:
@@ -787,16 +768,10 @@
 	case SAA7134_BOARD_BEHOLD_M63:
 	case SAA7134_BOARD_BEHOLD_M6_EXTRA:
 	case SAA7134_BOARD_BEHOLD_H6:
-<<<<<<< HEAD
-		dev->init_data.name = "BeholdTV";
-		dev->init_data.get_key = get_key_beholdm6xx;
-		dev->init_data.ir_codes = ir_codes_behold;
-=======
 	case SAA7134_BOARD_BEHOLD_X7:
 		dev->init_data.name = "BeholdTV";
 		dev->init_data.get_key = get_key_beholdm6xx;
 		dev->init_data.ir_codes = &ir_codes_behold_table;
->>>>>>> 17d857be
 		break;
 	case SAA7134_BOARD_AVERMEDIA_CARDBUS_501:
 	case SAA7134_BOARD_AVERMEDIA_CARDBUS_506:
