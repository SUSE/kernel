--- conflicted
+++ resolved
@@ -580,21 +580,10 @@
 
 	ret = dma_map_sgtable(&pdev->dev, sgt, DMA_TO_DEVICE, 0);
 	if (ret) {
-<<<<<<< HEAD
-=======
 		sg_free_table(sgt);
 		goto out;
 	}
 
-	ret = ipu6_dma_map_sgtable(sys, sgt, DMA_TO_DEVICE, 0);
-	if (ret) {
-		dma_unmap_sgtable(&pdev->dev, sgt, DMA_TO_DEVICE, 0);
->>>>>>> b5de2a2a
-		sg_free_table(sgt);
-		goto out;
-	}
-
-<<<<<<< HEAD
 	ret = ipu6_dma_map_sgtable(sys, sgt, DMA_TO_DEVICE, 0);
 	if (ret) {
 		dma_unmap_sgtable(&pdev->dev, sgt, DMA_TO_DEVICE, 0);
@@ -602,8 +591,6 @@
 		goto out;
 	}
 
-=======
->>>>>>> b5de2a2a
 	ipu6_dma_sync_sgtable(sys, sgt);
 
 out:
