--- conflicted
+++ resolved
@@ -3,10 +3,6 @@
 # Makefile for the IPU drivers
 #
 obj-$(CONFIG_IPU_BRIDGE) += ipu-bridge.o
-<<<<<<< HEAD
-obj-y	+= ipu3/
-=======
 obj-y	+= ipu3/
 obj-y	+= ivsc/
-obj-$(CONFIG_VIDEO_INTEL_IPU6)	+= ipu6/
->>>>>>> 2d5404ca
+obj-$(CONFIG_VIDEO_INTEL_IPU6)	+= ipu6/