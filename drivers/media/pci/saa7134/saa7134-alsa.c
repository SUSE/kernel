--- conflicted
+++ resolved
@@ -1215,10 +1215,6 @@
 static int saa7134_alsa_init(void)
 {
 	struct saa7134_dev *dev;
-<<<<<<< HEAD
-	struct list_head *list;
-=======
->>>>>>> eb3cdb58
 
 	saa7134_dmasound_init = alsa_device_init;
 	saa7134_dmasound_exit = alsa_device_exit;
