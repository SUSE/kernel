--- conflicted
+++ resolved
@@ -38,12 +38,7 @@
 	DEBSTATUS);
 
 #define DRIVER_VERSION "0.1"
-<<<<<<< HEAD
-#define DRIVER_NAME "Technisat/B2C2 FlexCop II/IIb/III Digital TV PCI Driver"
-#define FLEXCOP_MODULE_NAME "b2c2-flexcop"
-=======
 #define DRIVER_NAME "flexcop-pci"
->>>>>>> 60584ef9
 #define DRIVER_AUTHOR "Patrick Boettcher <patrick.boettcher@desy.de>"
 
 struct flexcop_pci {
@@ -304,7 +299,7 @@
 		return ret;
 	pci_set_master(fc_pci->pdev);
 
-	if ((ret = pci_request_regions(fc_pci->pdev, FLEXCOP_MODULE_NAME)) != 0)
+	if ((ret = pci_request_regions(fc_pci->pdev, DRIVER_NAME)) != 0)
 		goto err_pci_disable_device;
 
 	fc_pci->io_mem = pci_iomap(fc_pci->pdev, 0, 0x800);
@@ -318,7 +313,7 @@
 	pci_set_drvdata(fc_pci->pdev, fc_pci);
 	spin_lock_init(&fc_pci->irq_lock);
 	if ((ret = request_irq(fc_pci->pdev->irq, flexcop_pci_isr,
-					IRQF_SHARED, FLEXCOP_MODULE_NAME, fc_pci)) != 0)
+					IRQF_SHARED, DRIVER_NAME, fc_pci)) != 0)
 		goto err_pci_iounmap;
 
 	fc_pci->init_state |= FC_PCI_INIT;
