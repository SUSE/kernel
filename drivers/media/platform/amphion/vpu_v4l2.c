// SPDX-License-Identifier: GPL-2.0
/*
 * Copyright 2020-2021 NXP
 */

#include <linux/init.h>
#include <linux/interconnect.h>
#include <linux/ioctl.h>
#include <linux/list.h>
#include <linux/kernel.h>
#include <linux/module.h>
#include <linux/pm_runtime.h>
#include <linux/videodev2.h>
#include <media/v4l2-device.h>
#include <media/v4l2-event.h>
#include <media/v4l2-mem2mem.h>
#include <media/v4l2-ioctl.h>
#include <media/videobuf2-v4l2.h>
#include <media/videobuf2-dma-contig.h>
#include <media/videobuf2-vmalloc.h>
#include "vpu.h"
#include "vpu_core.h"
#include "vpu_v4l2.h"
#include "vpu_msgs.h"
#include "vpu_helpers.h"

static char *vpu_type_name(u32 type)
{
	return V4L2_TYPE_IS_OUTPUT(type) ? "output" : "capture";
}

void vpu_inst_lock(struct vpu_inst *inst)
{
	mutex_lock(&inst->lock);
}

void vpu_inst_unlock(struct vpu_inst *inst)
{
	mutex_unlock(&inst->lock);
}

dma_addr_t vpu_get_vb_phy_addr(struct vb2_buffer *vb, u32 plane_no)
{
	if (plane_no >= vb->num_planes)
		return 0;
	return vb2_dma_contig_plane_dma_addr(vb, plane_no) +
			vb->planes[plane_no].data_offset;
}

static unsigned int vpu_get_vb_length(struct vb2_buffer *vb, u32 plane_no)
{
	if (plane_no >= vb->num_planes)
		return 0;
	return vb2_plane_size(vb, plane_no) - vb->planes[plane_no].data_offset;
}

void vpu_set_buffer_state(struct vb2_v4l2_buffer *vbuf, unsigned int state)
{
	struct vpu_vb2_buffer *vpu_buf = to_vpu_vb2_buffer(vbuf);

	vpu_buf->state = state;
}

unsigned int vpu_get_buffer_state(struct vb2_v4l2_buffer *vbuf)
{
	struct vpu_vb2_buffer *vpu_buf = to_vpu_vb2_buffer(vbuf);

	return vpu_buf->state;
}

void vpu_set_buffer_average_qp(struct vb2_v4l2_buffer *vbuf, u32 qp)
{
	struct vpu_vb2_buffer *vpu_buf = to_vpu_vb2_buffer(vbuf);

	vpu_buf->average_qp = qp;
}

void vpu_v4l2_set_error(struct vpu_inst *inst)
{
	vpu_inst_lock(inst);
	dev_err(inst->dev, "some error occurs in codec\n");
	if (inst->fh.m2m_ctx) {
		vb2_queue_error(v4l2_m2m_get_src_vq(inst->fh.m2m_ctx));
		vb2_queue_error(v4l2_m2m_get_dst_vq(inst->fh.m2m_ctx));
	}
	vpu_inst_unlock(inst);
}

static int vpu_notify_eos(struct vpu_inst *inst)
{
	static const struct v4l2_event ev = {
		.id = 0,
		.type = V4L2_EVENT_EOS
	};

	vpu_trace(inst->dev, "[%d]\n", inst->id);
	v4l2_event_queue_fh(&inst->fh, &ev);

	return 0;
}

int vpu_notify_source_change(struct vpu_inst *inst)
{
	static const struct v4l2_event ev = {
		.id = 0,
		.type = V4L2_EVENT_SOURCE_CHANGE,
		.u.src_change.changes = V4L2_EVENT_SRC_CH_RESOLUTION
	};

	vpu_trace(inst->dev, "[%d]\n", inst->id);
	v4l2_event_queue_fh(&inst->fh, &ev);
	return 0;
}

int vpu_set_last_buffer_dequeued(struct vpu_inst *inst, bool eos)
{
	struct vb2_queue *q;

	if (!inst || !inst->fh.m2m_ctx)
		return -EINVAL;

	q = v4l2_m2m_get_dst_vq(inst->fh.m2m_ctx);
	if (!list_empty(&q->done_list))
		return -EINVAL;

	if (q->last_buffer_dequeued)
		return 0;
	vpu_trace(inst->dev, "last buffer dequeued\n");
	q->last_buffer_dequeued = true;
	wake_up(&q->done_wq);
	if (eos)
		vpu_notify_eos(inst);
	return 0;
}

bool vpu_is_source_empty(struct vpu_inst *inst)
{
	struct v4l2_m2m_buffer *buf = NULL;

	if (!inst->fh.m2m_ctx)
		return true;
	v4l2_m2m_for_each_src_buf(inst->fh.m2m_ctx, buf) {
		if (vpu_get_buffer_state(&buf->vb) == VPU_BUF_STATE_IDLE)
			return false;
	}
	return true;
}

static int vpu_init_format(struct vpu_inst *inst, struct vpu_format *fmt)
{
	const struct vpu_format *info;

	info = vpu_helper_find_format(inst, fmt->type, fmt->pixfmt);
	if (!info) {
		info = vpu_helper_enum_format(inst, fmt->type, 0);
		if (!info)
			return -EINVAL;
	}
	memcpy(fmt, info, sizeof(*fmt));

	return 0;
}

static int vpu_calc_fmt_bytesperline(struct v4l2_format *f, struct vpu_format *fmt)
{
	struct v4l2_pix_format_mplane *pixmp = &f->fmt.pix_mp;
	int i;

	if (fmt->flags & V4L2_FMT_FLAG_COMPRESSED) {
		for (i = 0; i < fmt->comp_planes; i++)
			fmt->bytesperline[i] = 0;
		return 0;
	}
	if (pixmp->num_planes == fmt->comp_planes) {
		for (i = 0; i < fmt->comp_planes; i++)
			fmt->bytesperline[i] = pixmp->plane_fmt[i].bytesperline;
		return 0;
	}
	if (pixmp->num_planes > 1)
		return -EINVAL;

	/*amphion vpu only support nv12 and nv12 tiled,
	 * so the bytesperline of luma and chroma should be same
	 */
	for (i = 0; i < fmt->comp_planes; i++)
		fmt->bytesperline[i] = pixmp->plane_fmt[0].bytesperline;

	return 0;
}

static int vpu_calc_fmt_sizeimage(struct vpu_inst *inst, struct vpu_format *fmt)
{
	u32 stride = 1;
	int i;

	if (!(fmt->flags & V4L2_FMT_FLAG_COMPRESSED)) {
		const struct vpu_core_resources *res = vpu_get_resource(inst);

		if (res)
			stride = res->stride;
	}

	for (i = 0; i < fmt->comp_planes; i++) {
		fmt->sizeimage[i] = vpu_helper_get_plane_size(fmt->pixfmt,
							      fmt->width,
							      fmt->height,
							      i,
							      stride,
							      fmt->field != V4L2_FIELD_NONE ? 1 : 0,
							      &fmt->bytesperline[i]);
		fmt->sizeimage[i] = max_t(u32, fmt->sizeimage[i], PAGE_SIZE);
		if (fmt->flags & V4L2_FMT_FLAG_COMPRESSED) {
			fmt->sizeimage[i] = clamp_val(fmt->sizeimage[i], SZ_128K, SZ_8M);
			fmt->bytesperline[i] = 0;
		}
	}

	return 0;
}

u32 vpu_get_fmt_plane_size(struct vpu_format *fmt, u32 plane_no)
{
	u32 size;
	int i;

	if (plane_no >= fmt->mem_planes)
		return 0;

	if (fmt->comp_planes == fmt->mem_planes)
		return fmt->sizeimage[plane_no];
	if (plane_no < fmt->mem_planes - 1)
		return fmt->sizeimage[plane_no];

	size = fmt->sizeimage[plane_no];
	for (i = fmt->mem_planes; i < fmt->comp_planes; i++)
		size += fmt->sizeimage[i];

	return size;
}

int vpu_try_fmt_common(struct vpu_inst *inst, struct v4l2_format *f, struct vpu_format *fmt)
{
	struct v4l2_pix_format_mplane *pixmp = &f->fmt.pix_mp;
	int i;
	int ret;

	fmt->pixfmt = pixmp->pixelformat;
	fmt->type = f->type;
	ret = vpu_init_format(inst, fmt);
	if (ret < 0)
		return ret;

	fmt->width = pixmp->width;
	fmt->height = pixmp->height;
	if (fmt->width)
		fmt->width = vpu_helper_valid_frame_width(inst, fmt->width);
	if (fmt->height)
		fmt->height = vpu_helper_valid_frame_height(inst, fmt->height);
	fmt->field = pixmp->field == V4L2_FIELD_ANY ? V4L2_FIELD_NONE : pixmp->field;
	vpu_calc_fmt_bytesperline(f, fmt);
	vpu_calc_fmt_sizeimage(inst, fmt);
	if ((fmt->flags & V4L2_FMT_FLAG_COMPRESSED) && pixmp->plane_fmt[0].sizeimage)
		fmt->sizeimage[0] = clamp_val(pixmp->plane_fmt[0].sizeimage, SZ_128K, SZ_8M);

	pixmp->pixelformat = fmt->pixfmt;
	pixmp->width = fmt->width;
	pixmp->height = fmt->height;
	pixmp->flags = fmt->flags;
	pixmp->num_planes = fmt->mem_planes;
	pixmp->field = fmt->field;
	memset(pixmp->reserved, 0, sizeof(pixmp->reserved));
	for (i = 0; i < pixmp->num_planes; i++) {
		pixmp->plane_fmt[i].bytesperline = fmt->bytesperline[i];
		pixmp->plane_fmt[i].sizeimage = vpu_get_fmt_plane_size(fmt, i);
		memset(pixmp->plane_fmt[i].reserved, 0, sizeof(pixmp->plane_fmt[i].reserved));
	}

	return 0;
}

static bool vpu_check_ready(struct vpu_inst *inst, u32 type)
{
	if (!inst)
		return false;
	if (inst->state == VPU_CODEC_STATE_DEINIT || inst->id < 0)
		return false;
	if (!inst->ops->check_ready)
		return true;
	return call_vop(inst, check_ready, type);
}

int vpu_process_output_buffer(struct vpu_inst *inst)
{
	struct v4l2_m2m_buffer *buf = NULL;
	struct vb2_v4l2_buffer *vbuf = NULL;

	if (!inst || !inst->fh.m2m_ctx)
		return -EINVAL;

	if (!vpu_check_ready(inst, inst->out_format.type))
		return -EINVAL;

	v4l2_m2m_for_each_src_buf(inst->fh.m2m_ctx, buf) {
		vbuf = &buf->vb;
		if (vpu_get_buffer_state(vbuf) == VPU_BUF_STATE_IDLE)
			break;
		vbuf = NULL;
	}

	if (!vbuf)
		return -EINVAL;

	dev_dbg(inst->dev, "[%d]frame id = %d / %d\n",
		inst->id, vbuf->sequence, inst->sequence);
	return call_vop(inst, process_output, &vbuf->vb2_buf);
}

int vpu_process_capture_buffer(struct vpu_inst *inst)
{
	struct v4l2_m2m_buffer *buf = NULL;
	struct vb2_v4l2_buffer *vbuf = NULL;

	if (!inst || !inst->fh.m2m_ctx)
		return -EINVAL;

	if (!vpu_check_ready(inst, inst->cap_format.type))
		return -EINVAL;

	v4l2_m2m_for_each_dst_buf(inst->fh.m2m_ctx, buf) {
		vbuf = &buf->vb;
		if (vpu_get_buffer_state(vbuf) == VPU_BUF_STATE_IDLE)
			break;
		vbuf = NULL;
	}
	if (!vbuf)
		return -EINVAL;

	return call_vop(inst, process_capture, &vbuf->vb2_buf);
}

struct vb2_v4l2_buffer *vpu_next_src_buf(struct vpu_inst *inst)
{
	struct vb2_v4l2_buffer *src_buf = NULL;

	if (!inst->fh.m2m_ctx)
		return NULL;

	src_buf = v4l2_m2m_next_src_buf(inst->fh.m2m_ctx);
	if (!src_buf || vpu_get_buffer_state(src_buf) == VPU_BUF_STATE_IDLE)
		return NULL;

	while (vpu_vb_is_codecconfig(src_buf)) {
		v4l2_m2m_src_buf_remove(inst->fh.m2m_ctx);
		vpu_set_buffer_state(src_buf, VPU_BUF_STATE_IDLE);
		v4l2_m2m_buf_done(src_buf, VB2_BUF_STATE_DONE);

		src_buf = v4l2_m2m_next_src_buf(inst->fh.m2m_ctx);
		if (!src_buf || vpu_get_buffer_state(src_buf) == VPU_BUF_STATE_IDLE)
			return NULL;
	}

	return src_buf;
}

void vpu_skip_frame(struct vpu_inst *inst, int count)
{
	struct vb2_v4l2_buffer *src_buf;
	enum vb2_buffer_state state;
	int i = 0;

	if (count <= 0 || !inst->fh.m2m_ctx)
		return;

	while (i < count) {
		src_buf = v4l2_m2m_src_buf_remove(inst->fh.m2m_ctx);
		if (!src_buf || vpu_get_buffer_state(src_buf) == VPU_BUF_STATE_IDLE)
			return;
		if (vpu_get_buffer_state(src_buf) == VPU_BUF_STATE_DECODED)
			state = VB2_BUF_STATE_DONE;
		else
			state = VB2_BUF_STATE_ERROR;
		i++;
		vpu_set_buffer_state(src_buf, VPU_BUF_STATE_IDLE);
		v4l2_m2m_buf_done(src_buf, state);
	}
}

struct vb2_v4l2_buffer *vpu_find_buf_by_sequence(struct vpu_inst *inst, u32 type, u32 sequence)
{
	struct v4l2_m2m_buffer *buf = NULL;
	struct vb2_v4l2_buffer *vbuf = NULL;

	if (!inst || !inst->fh.m2m_ctx)
		return NULL;

	if (V4L2_TYPE_IS_OUTPUT(type)) {
		v4l2_m2m_for_each_src_buf(inst->fh.m2m_ctx, buf) {
			vbuf = &buf->vb;
			if (vbuf->sequence == sequence)
				break;
			vbuf = NULL;
		}
	} else {
		v4l2_m2m_for_each_dst_buf(inst->fh.m2m_ctx, buf) {
			vbuf = &buf->vb;
			if (vbuf->sequence == sequence)
				break;
			vbuf = NULL;
		}
	}

	return vbuf;
}

struct vb2_v4l2_buffer *vpu_find_buf_by_idx(struct vpu_inst *inst, u32 type, u32 idx)
{
	struct v4l2_m2m_buffer *buf = NULL;
	struct vb2_v4l2_buffer *vbuf = NULL;

	if (!inst || !inst->fh.m2m_ctx)
		return NULL;

	if (V4L2_TYPE_IS_OUTPUT(type)) {
		v4l2_m2m_for_each_src_buf(inst->fh.m2m_ctx, buf) {
			vbuf = &buf->vb;
			if (vbuf->vb2_buf.index == idx)
				break;
			vbuf = NULL;
		}
	} else {
		v4l2_m2m_for_each_dst_buf(inst->fh.m2m_ctx, buf) {
			vbuf = &buf->vb;
			if (vbuf->vb2_buf.index == idx)
				break;
			vbuf = NULL;
		}
	}

	return vbuf;
}

int vpu_get_num_buffers(struct vpu_inst *inst, u32 type)
{
	struct vb2_queue *q;

	if (!inst || !inst->fh.m2m_ctx)
		return -EINVAL;

	if (V4L2_TYPE_IS_OUTPUT(type))
		q = v4l2_m2m_get_src_vq(inst->fh.m2m_ctx);
	else
		q = v4l2_m2m_get_dst_vq(inst->fh.m2m_ctx);

	return vb2_get_num_buffers(q);
}

static void vpu_m2m_device_run(void *priv)
{
}

static void vpu_m2m_job_abort(void *priv)
{
	struct vpu_inst *inst = priv;
	struct v4l2_m2m_ctx *m2m_ctx = inst->fh.m2m_ctx;

	v4l2_m2m_job_finish(m2m_ctx->m2m_dev, m2m_ctx);
}

static const struct v4l2_m2m_ops vpu_m2m_ops = {
	.device_run = vpu_m2m_device_run,
	.job_abort = vpu_m2m_job_abort
};

static int vpu_vb2_queue_setup(struct vb2_queue *vq,
			       unsigned int *buf_count,
			       unsigned int *plane_count,
			       unsigned int psize[],
			       struct device *allocators[])
{
	struct vpu_inst *inst = vb2_get_drv_priv(vq);
	struct vpu_format *cur_fmt;
	int i;

	cur_fmt = vpu_get_format(inst, vq->type);

	if (*plane_count) {
		if (*plane_count != cur_fmt->mem_planes)
			return -EINVAL;
		for (i = 0; i < cur_fmt->mem_planes; i++) {
			if (psize[i] < vpu_get_fmt_plane_size(cur_fmt, i))
				return -EINVAL;
		}
		return 0;
	}

	if (V4L2_TYPE_IS_OUTPUT(vq->type))
		*buf_count = max_t(unsigned int, *buf_count, inst->min_buffer_out);
	else
		*buf_count = max_t(unsigned int, *buf_count, inst->min_buffer_cap);
	*plane_count = cur_fmt->mem_planes;
	for (i = 0; i < cur_fmt->mem_planes; i++)
		psize[i] = vpu_get_fmt_plane_size(cur_fmt, i);

	if (V4L2_TYPE_IS_OUTPUT(vq->type) && inst->state == VPU_CODEC_STATE_SEEK) {
		vpu_trace(inst->dev, "reinit when VIDIOC_REQBUFS(OUTPUT, 0)\n");
		call_void_vop(inst, release);
	}

	if (V4L2_TYPE_IS_CAPTURE(vq->type))
		call_void_vop(inst, reset_frame_store);

	return 0;
}

static int vpu_vb2_buf_init(struct vb2_buffer *vb)
{
	struct vb2_v4l2_buffer *vbuf = to_vb2_v4l2_buffer(vb);
	struct vpu_vb2_buffer *vpu_buf = to_vpu_vb2_buffer(vbuf);
	struct vpu_inst *inst = vb2_get_drv_priv(vb->vb2_queue);

	vpu_buf->fs_id = -1;
	vpu_set_buffer_state(vbuf, VPU_BUF_STATE_IDLE);

	if (!inst->ops->attach_frame_store || V4L2_TYPE_IS_OUTPUT(vb->type))
		return 0;

	call_void_vop(inst, attach_frame_store, vb);
	return 0;
}

static int vpu_vb2_buf_out_validate(struct vb2_buffer *vb)
{
	struct vb2_v4l2_buffer *vbuf = to_vb2_v4l2_buffer(vb);

	vbuf->field = V4L2_FIELD_NONE;

	return 0;
}

static int vpu_vb2_buf_prepare(struct vb2_buffer *vb)
{
	struct vpu_inst *inst = vb2_get_drv_priv(vb->vb2_queue);
	struct vb2_v4l2_buffer *vbuf = to_vb2_v4l2_buffer(vb);
	struct vpu_format *cur_fmt;
	u32 i;

	cur_fmt = vpu_get_format(inst, vb->type);
	for (i = 0; i < cur_fmt->mem_planes; i++) {
		if (vpu_get_vb_length(vb, i) < vpu_get_fmt_plane_size(cur_fmt, i)) {
			dev_dbg(inst->dev, "[%d] %s buf[%d] is invalid\n",
				inst->id, vpu_type_name(vb->type), vb->index);
			vpu_set_buffer_state(vbuf, VPU_BUF_STATE_ERROR);
		}
	}

	return 0;
}

static void vpu_vb2_buf_finish(struct vb2_buffer *vb)
{
	struct vb2_v4l2_buffer *vbuf = to_vb2_v4l2_buffer(vb);
	struct vpu_inst *inst = vb2_get_drv_priv(vb->vb2_queue);
	struct vb2_queue *q = vb->vb2_queue;

	if (V4L2_TYPE_IS_CAPTURE(vb->type)) {
		struct vpu_vb2_buffer *vpu_buf = to_vpu_vb2_buffer(vbuf);
		struct v4l2_ctrl *ctrl = v4l2_ctrl_find(&inst->ctrl_handler,
							V4L2_CID_MPEG_VIDEO_AVERAGE_QP);

		if (ctrl)
			v4l2_ctrl_s_ctrl(ctrl, vpu_buf->average_qp);
	}

	if (vbuf->flags & V4L2_BUF_FLAG_LAST)
		vpu_notify_eos(inst);

	if (list_empty(&q->done_list))
		call_void_vop(inst, on_queue_empty, q->type);
}

static void vpu_vb2_buffers_return(struct vpu_inst *inst, unsigned int type,
				   enum vb2_buffer_state state)
{
	struct vb2_v4l2_buffer *buf;

	if (V4L2_TYPE_IS_OUTPUT(type)) {
		while ((buf = v4l2_m2m_src_buf_remove(inst->fh.m2m_ctx))) {
			vpu_set_buffer_state(buf, VPU_BUF_STATE_IDLE);
			v4l2_m2m_buf_done(buf, state);
		}
	} else {
		while ((buf = v4l2_m2m_dst_buf_remove(inst->fh.m2m_ctx))) {
			vpu_set_buffer_state(buf, VPU_BUF_STATE_IDLE);
			v4l2_m2m_buf_done(buf, state);
		}
	}
}

static int vpu_vb2_start_streaming(struct vb2_queue *q, unsigned int count)
{
	struct vpu_inst *inst = vb2_get_drv_priv(q);
	struct vpu_format *fmt = vpu_get_format(inst, q->type);
	int ret;

	vpu_inst_unlock(inst);
	ret = vpu_inst_register(inst);
	vpu_inst_lock(inst);
	if (ret) {
		vpu_vb2_buffers_return(inst, q->type, VB2_BUF_STATE_QUEUED);
		return ret;
	}

	vpu_trace(inst->dev, "[%d] %s %c%c%c%c %dx%d %u(%u) %u(%u) %u(%u) %d\n",
		  inst->id, vpu_type_name(q->type),
		  fmt->pixfmt,
		  fmt->pixfmt >> 8,
		  fmt->pixfmt >> 16,
		  fmt->pixfmt >> 24,
		  fmt->width, fmt->height,
		  fmt->sizeimage[0], fmt->bytesperline[0],
		  fmt->sizeimage[1], fmt->bytesperline[1],
		  fmt->sizeimage[2], fmt->bytesperline[2],
		  vb2_get_num_buffers(q));
	vb2_clear_last_buffer_dequeued(q);
	ret = call_vop(inst, start, q->type);
	if (ret)
		vpu_vb2_buffers_return(inst, q->type, VB2_BUF_STATE_QUEUED);

	return ret;
}

static void vpu_vb2_stop_streaming(struct vb2_queue *q)
{
	struct vpu_inst *inst = vb2_get_drv_priv(q);

	vpu_trace(inst->dev, "[%d] %s\n", inst->id, vpu_type_name(q->type));

	call_void_vop(inst, stop, q->type);
	vpu_vb2_buffers_return(inst, q->type, VB2_BUF_STATE_ERROR);
	if (V4L2_TYPE_IS_OUTPUT(q->type))
		inst->sequence = 0;
}

static void vpu_vb2_buf_queue(struct vb2_buffer *vb)
{
	struct vb2_v4l2_buffer *vbuf = to_vb2_v4l2_buffer(vb);
	struct vpu_inst *inst = vb2_get_drv_priv(vb->vb2_queue);

	if (V4L2_TYPE_IS_OUTPUT(vb->type))
		vbuf->sequence = inst->sequence++;

	v4l2_m2m_buf_queue(inst->fh.m2m_ctx, vbuf);
	vpu_process_output_buffer(inst);
	vpu_process_capture_buffer(inst);
}

static const struct vb2_ops vpu_vb2_ops = {
	.queue_setup        = vpu_vb2_queue_setup,
	.buf_init           = vpu_vb2_buf_init,
	.buf_out_validate   = vpu_vb2_buf_out_validate,
	.buf_prepare        = vpu_vb2_buf_prepare,
	.buf_finish         = vpu_vb2_buf_finish,
	.start_streaming    = vpu_vb2_start_streaming,
	.stop_streaming     = vpu_vb2_stop_streaming,
	.buf_queue          = vpu_vb2_buf_queue,
};

static int vpu_m2m_queue_init(void *priv, struct vb2_queue *src_vq, struct vb2_queue *dst_vq)
{
	struct vpu_inst *inst = priv;
	int ret;

	src_vq->type = V4L2_BUF_TYPE_VIDEO_OUTPUT_MPLANE;
	inst->out_format.type = src_vq->type;
	src_vq->io_modes = VB2_MMAP | VB2_DMABUF;
	src_vq->timestamp_flags = V4L2_BUF_FLAG_TIMESTAMP_COPY;
	src_vq->ops = &vpu_vb2_ops;
	src_vq->mem_ops = &vb2_dma_contig_memops;
	if (inst->type == VPU_CORE_TYPE_DEC && inst->use_stream_buffer)
		src_vq->mem_ops = &vb2_vmalloc_memops;
	src_vq->drv_priv = inst;
	src_vq->buf_struct_size = sizeof(struct vpu_vb2_buffer);
	src_vq->min_queued_buffers = 1;
	src_vq->dev = inst->vpu->dev;
	src_vq->lock = &inst->lock;
	ret = vb2_queue_init(src_vq);
	if (ret)
		return ret;

	dst_vq->type = V4L2_BUF_TYPE_VIDEO_CAPTURE_MPLANE;
	inst->cap_format.type = dst_vq->type;
	dst_vq->io_modes = VB2_MMAP | VB2_DMABUF;
	dst_vq->timestamp_flags = V4L2_BUF_FLAG_TIMESTAMP_COPY;
	dst_vq->ops = &vpu_vb2_ops;
	dst_vq->mem_ops = &vb2_dma_contig_memops;
	if (inst->type == VPU_CORE_TYPE_ENC && inst->use_stream_buffer)
		dst_vq->mem_ops = &vb2_vmalloc_memops;
	dst_vq->drv_priv = inst;
	dst_vq->buf_struct_size = sizeof(struct vpu_vb2_buffer);
	dst_vq->min_queued_buffers = 1;
	dst_vq->dev = inst->vpu->dev;
	dst_vq->lock = &inst->lock;
	ret = vb2_queue_init(dst_vq);
	if (ret) {
		vb2_queue_release(src_vq);
		return ret;
	}

	return 0;
}

static int vpu_v4l2_release(struct vpu_inst *inst)
{
	vpu_trace(inst->vpu->dev, "%p\n", inst);

	vpu_release_core(inst->core);
	put_device(inst->dev);

	if (inst->workqueue) {
		cancel_work_sync(&inst->msg_work);
		destroy_workqueue(inst->workqueue);
		inst->workqueue = NULL;
	}

	v4l2_ctrl_handler_free(&inst->ctrl_handler);
	mutex_destroy(&inst->lock);

	call_void_vop(inst, cleanup);

	return 0;
}

int vpu_v4l2_open(struct file *file, struct vpu_inst *inst)
{
	struct vpu_dev *vpu = video_drvdata(file);
	struct vpu_func *func;
	int ret = 0;

	if (!inst || !inst->ops)
		return -EINVAL;

	if (inst->type == VPU_CORE_TYPE_ENC)
		func = &vpu->encoder;
	else
		func = &vpu->decoder;

	atomic_set(&inst->ref_count, 0);
	atomic_long_set(&inst->last_response_cmd, 0);
	vpu_inst_get(inst);
	inst->vpu = vpu;
	inst->core = vpu_request_core(vpu, inst->type);
	if (inst->core)
		inst->dev = get_device(inst->core->dev);
	mutex_init(&inst->lock);
	INIT_LIST_HEAD(&inst->cmd_q);
	inst->id = VPU_INST_NULL_ID;
	inst->release = vpu_v4l2_release;
	inst->pid = current->pid;
	inst->tgid = current->tgid;
	inst->min_buffer_cap = 2;
	inst->min_buffer_out = 2;
	v4l2_fh_init(&inst->fh, func->vfd);
	v4l2_fh_add(&inst->fh, file);

	ret = call_vop(inst, ctrl_init);
	if (ret)
		goto error;

	inst->fh.m2m_ctx = v4l2_m2m_ctx_init(func->m2m_dev, inst, vpu_m2m_queue_init);
	if (IS_ERR(inst->fh.m2m_ctx)) {
		dev_err(vpu->dev, "v4l2_m2m_ctx_init fail\n");
		ret = PTR_ERR(inst->fh.m2m_ctx);
		goto error;
	}

	inst->fh.ctrl_handler = &inst->ctrl_handler;
	inst->state = VPU_CODEC_STATE_DEINIT;
	inst->workqueue = alloc_ordered_workqueue("vpu_inst", WQ_MEM_RECLAIM);
	if (inst->workqueue) {
		INIT_WORK(&inst->msg_work, vpu_inst_run_work);
		ret = kfifo_init(&inst->msg_fifo,
				 inst->msg_buffer,
				 rounddown_pow_of_two(sizeof(inst->msg_buffer)));
		if (ret) {
			destroy_workqueue(inst->workqueue);
			inst->workqueue = NULL;
		}
	}
	vpu_trace(vpu->dev, "tgid = %d, pid = %d, type = %s, inst = %p\n",
		  inst->tgid, inst->pid, vpu_core_type_desc(inst->type), inst);

	return 0;
error:
<<<<<<< HEAD
	v4l2_fh_del(&inst->fh);
=======
	v4l2_fh_del(&inst->fh, file);
>>>>>>> b35fc656
	v4l2_fh_exit(&inst->fh);
	vpu_inst_put(inst);
	return ret;
}

int vpu_v4l2_close(struct file *file)
{
	struct vpu_dev *vpu = video_drvdata(file);
	struct vpu_inst *inst = to_inst(file);

	vpu_trace(vpu->dev, "tgid = %d, pid = %d, inst = %p\n", inst->tgid, inst->pid, inst);

	vpu_inst_lock(inst);
	if (inst->fh.m2m_ctx) {
		v4l2_m2m_ctx_release(inst->fh.m2m_ctx);
		inst->fh.m2m_ctx = NULL;
	}
	call_void_vop(inst, release);
	vpu_inst_unlock(inst);

<<<<<<< HEAD
	v4l2_fh_del(&inst->fh);
=======
	v4l2_fh_del(&inst->fh, file);
>>>>>>> b35fc656
	v4l2_fh_exit(&inst->fh);

	vpu_inst_unregister(inst);
	vpu_inst_put(inst);

	return 0;
}

int vpu_add_func(struct vpu_dev *vpu, struct vpu_func *func)
{
	struct video_device *vfd;
	int ret;

	if (!vpu || !func)
		return -EINVAL;

	if (func->vfd)
		return 0;

	func->m2m_dev = v4l2_m2m_init(&vpu_m2m_ops);
	if (IS_ERR(func->m2m_dev)) {
		dev_err(vpu->dev, "v4l2_m2m_init fail\n");
		func->vfd = NULL;
		return PTR_ERR(func->m2m_dev);
	}

	vfd = video_device_alloc();
	if (!vfd) {
		v4l2_m2m_release(func->m2m_dev);
		dev_err(vpu->dev, "alloc vpu decoder video device fail\n");
		return -ENOMEM;
	}
	vfd->release = video_device_release;
	vfd->vfl_dir = VFL_DIR_M2M;
	vfd->v4l2_dev = &vpu->v4l2_dev;
	vfd->device_caps = V4L2_CAP_VIDEO_M2M_MPLANE | V4L2_CAP_STREAMING;
	if (func->type == VPU_CORE_TYPE_ENC) {
		strscpy(vfd->name, "amphion-vpu-encoder", sizeof(vfd->name));
		vfd->fops = venc_get_fops();
		vfd->ioctl_ops = venc_get_ioctl_ops();
	} else {
		strscpy(vfd->name, "amphion-vpu-decoder", sizeof(vfd->name));
		vfd->fops = vdec_get_fops();
		vfd->ioctl_ops = vdec_get_ioctl_ops();
	}
	video_set_drvdata(vfd, vpu);

	ret = video_register_device(vfd, VFL_TYPE_VIDEO, -1);
	if (ret) {
		video_device_release(vfd);
		v4l2_m2m_release(func->m2m_dev);
		return ret;
	}
	func->vfd = vfd;

	ret = v4l2_m2m_register_media_controller(func->m2m_dev, func->vfd, func->function);
	if (ret) {
		v4l2_m2m_release(func->m2m_dev);
		func->m2m_dev = NULL;
		video_unregister_device(func->vfd);
		func->vfd = NULL;
		return ret;
	}

	return 0;
}

void vpu_remove_func(struct vpu_func *func)
{
	if (!func)
		return;

	if (func->m2m_dev) {
		v4l2_m2m_unregister_media_controller(func->m2m_dev);
		v4l2_m2m_release(func->m2m_dev);
		func->m2m_dev = NULL;
	}
	if (func->vfd) {
		video_unregister_device(func->vfd);
		func->vfd = NULL;
	}
}<|MERGE_RESOLUTION|>--- conflicted
+++ resolved
@@ -791,11 +791,7 @@
 
 	return 0;
 error:
-<<<<<<< HEAD
-	v4l2_fh_del(&inst->fh);
-=======
 	v4l2_fh_del(&inst->fh, file);
->>>>>>> b35fc656
 	v4l2_fh_exit(&inst->fh);
 	vpu_inst_put(inst);
 	return ret;
@@ -816,11 +812,7 @@
 	call_void_vop(inst, release);
 	vpu_inst_unlock(inst);
 
-<<<<<<< HEAD
-	v4l2_fh_del(&inst->fh);
-=======
 	v4l2_fh_del(&inst->fh, file);
->>>>>>> b35fc656
 	v4l2_fh_exit(&inst->fh);
 
 	vpu_inst_unregister(inst);
