--- conflicted
+++ resolved
@@ -786,8 +786,6 @@
 	jpeg->slot_data.cfg_stream_vaddr = NULL;
 	jpeg->slot_data.cfg_stream_handle = 0;
 
-<<<<<<< HEAD
-=======
 	dma_free_coherent(jpeg->dev, jpeg->slot_data.cfg_dec_size,
 			  jpeg->slot_data.cfg_dec_vaddr,
 			  jpeg->slot_data.cfg_dec_daddr);
@@ -795,7 +793,6 @@
 	jpeg->slot_data.cfg_dec_vaddr = NULL;
 	jpeg->slot_data.cfg_dec_daddr = 0;
 
->>>>>>> 3f4ee458
 	jpeg->slot_data.used = false;
 }
 
