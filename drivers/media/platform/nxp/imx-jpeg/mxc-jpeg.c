--- conflicted
+++ resolved
@@ -2776,10 +2776,6 @@
 	dev_info(&pdev->dev, "choose slot %d\n", jpeg->slot_data.slot);
 	dec_irq = platform_get_irq(pdev, 0);
 	if (dec_irq < 0) {
-<<<<<<< HEAD
-		dev_err(&pdev->dev, "Failed to get irq %d\n", dec_irq);
-=======
->>>>>>> 2d5404ca
 		ret = dec_irq;
 		goto err_irq;
 	}
