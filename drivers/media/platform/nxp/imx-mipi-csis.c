--- conflicted
+++ resolved
@@ -226,11 +226,8 @@
 #define MIPI_CSIS_PKTDATA_EVEN			0x3000
 #define MIPI_CSIS_PKTDATA_SIZE			SZ_4K
 
-<<<<<<< HEAD
-=======
 #define MIPI_CSIS_MAX_CHANNELS			4
 
->>>>>>> b35fc656
 struct mipi_csis_event {
 	bool debug;
 	unsigned int channel;
@@ -1484,15 +1481,12 @@
 	struct device_node *node = csis->dev->of_node;
 
 	of_property_read_u32(node, "clock-frequency", &csis->clk_frequency);
-<<<<<<< HEAD
-=======
 
 	csis->num_channels = 1;
 	of_property_read_u32(node, "fsl,num-channels", &csis->num_channels);
 	if (csis->num_channels < 1 || csis->num_channels > MIPI_CSIS_MAX_CHANNELS)
 		return dev_err_probe(csis->dev, -EINVAL,
 				     "Invalid fsl,num-channels value\n");
->>>>>>> b35fc656
 
 	return 0;
 }
