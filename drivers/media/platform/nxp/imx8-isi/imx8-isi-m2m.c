// SPDX-License-Identifier: GPL-2.0
/*
 * ISI V4L2 memory to memory driver for i.MX8QXP/QM platform
 *
 * ISI is a Image Sensor Interface of i.MX8QXP/QM platform, which
 * used to process image from camera sensor or memory to memory or DC
 *
 * Copyright (c) 2019 NXP Semiconductor
 */

#include <linux/container_of.h>
#include <linux/device.h>
#include <linux/errno.h>
#include <linux/kernel.h>
#include <linux/limits.h>
#include <linux/minmax.h>
#include <linux/mutex.h>
#include <linux/pm_runtime.h>
#include <linux/slab.h>
#include <linux/spinlock.h>
#include <linux/string.h>
#include <linux/types.h>
#include <linux/videodev2.h>

#include <media/media-entity.h>
#include <media/v4l2-ctrls.h>
#include <media/v4l2-device.h>
#include <media/v4l2-event.h>
#include <media/v4l2-fh.h>
#include <media/v4l2-ioctl.h>
#include <media/v4l2-mem2mem.h>
#include <media/videobuf2-core.h>
#include <media/videobuf2-dma-contig.h>

#include "imx8-isi-core.h"

struct mxc_isi_m2m_buffer {
	struct v4l2_m2m_buffer buf;
	dma_addr_t dma_addrs[3];
};

struct mxc_isi_m2m_ctx_queue_data {
	struct v4l2_pix_format_mplane format;
	const struct mxc_isi_format_info *info;
	u32 sequence;
};

struct mxc_isi_m2m_ctx {
	struct v4l2_fh fh;
	struct mxc_isi_m2m *m2m;

	/* Protects the m2m vb2 queues */
	struct mutex vb2_lock;

	struct {
		struct mxc_isi_m2m_ctx_queue_data out;
		struct mxc_isi_m2m_ctx_queue_data cap;
	} queues;

	struct {
		struct v4l2_ctrl_handler handler;
		unsigned int alpha;
		bool hflip;
		bool vflip;
	} ctrls;

	bool chained;
};

static inline struct mxc_isi_m2m_buffer *
to_isi_m2m_buffer(struct vb2_v4l2_buffer *buf)
{
	return container_of(buf, struct mxc_isi_m2m_buffer, buf.vb);
}

static inline struct mxc_isi_m2m_ctx *file_to_isi_m2m_ctx(struct file *filp)
{
	return container_of(file_to_v4l2_fh(filp), struct mxc_isi_m2m_ctx, fh);
}

static inline struct mxc_isi_m2m_ctx_queue_data *
mxc_isi_m2m_ctx_qdata(struct mxc_isi_m2m_ctx *ctx, enum v4l2_buf_type type)
{
	if (V4L2_TYPE_IS_OUTPUT(type))
		return &ctx->queues.out;
	else
		return &ctx->queues.cap;
}

/* -----------------------------------------------------------------------------
 * V4L2 M2M device operations
 */

static void mxc_isi_m2m_frame_write_done(struct mxc_isi_pipe *pipe, u32 status)
{
	struct mxc_isi_m2m *m2m = &pipe->isi->m2m;
	struct vb2_v4l2_buffer *src_vbuf, *dst_vbuf;
	struct mxc_isi_m2m_ctx *ctx;

	ctx = v4l2_m2m_get_curr_priv(m2m->m2m_dev);
	if (!ctx) {
		dev_err(m2m->isi->dev,
			"Instance released before the end of transaction\n");
		return;
	}

	src_vbuf = v4l2_m2m_src_buf_remove(ctx->fh.m2m_ctx);
	dst_vbuf = v4l2_m2m_dst_buf_remove(ctx->fh.m2m_ctx);

	v4l2_m2m_buf_copy_metadata(src_vbuf, dst_vbuf, false);

	src_vbuf->sequence = ctx->queues.out.sequence++;
	dst_vbuf->sequence = ctx->queues.cap.sequence++;

	v4l2_m2m_buf_done(src_vbuf, VB2_BUF_STATE_DONE);
	v4l2_m2m_buf_done(dst_vbuf, VB2_BUF_STATE_DONE);

	v4l2_m2m_job_finish(m2m->m2m_dev, ctx->fh.m2m_ctx);
}

static void mxc_isi_m2m_device_run(void *priv)
{
	struct mxc_isi_m2m_ctx *ctx = priv;
	struct mxc_isi_m2m *m2m = ctx->m2m;
	struct vb2_v4l2_buffer *src_vbuf, *dst_vbuf;
	struct mxc_isi_m2m_buffer *src_buf, *dst_buf;

	mxc_isi_channel_disable(m2m->pipe);

	mutex_lock(&m2m->lock);

	/* If the context has changed, reconfigure the channel. */
	if (m2m->last_ctx != ctx) {
		const struct v4l2_area in_size = {
			.width = ctx->queues.out.format.width,
			.height = ctx->queues.out.format.height,
		};
		const struct v4l2_area scale = {
			.width = ctx->queues.cap.format.width,
			.height = ctx->queues.cap.format.height,
		};
		const struct v4l2_rect crop = {
			.width = ctx->queues.cap.format.width,
			.height = ctx->queues.cap.format.height,
		};

		mxc_isi_channel_config(m2m->pipe, MXC_ISI_INPUT_MEM,
				       &in_size, &scale, &crop,
				       ctx->queues.out.info->encoding,
				       ctx->queues.cap.info->encoding);
		mxc_isi_channel_set_input_format(m2m->pipe,
						 ctx->queues.out.info,
						 &ctx->queues.out.format);
		mxc_isi_channel_set_output_format(m2m->pipe,
						  ctx->queues.cap.info,
						  &ctx->queues.cap.format);

		m2m->last_ctx = ctx;
	}

	mutex_unlock(&m2m->lock);

	mutex_lock(ctx->ctrls.handler.lock);
	mxc_isi_channel_set_alpha(m2m->pipe, ctx->ctrls.alpha);
	mxc_isi_channel_set_flip(m2m->pipe, ctx->ctrls.hflip, ctx->ctrls.vflip);
	mutex_unlock(ctx->ctrls.handler.lock);

	src_vbuf = v4l2_m2m_next_src_buf(ctx->fh.m2m_ctx);
	dst_vbuf = v4l2_m2m_next_dst_buf(ctx->fh.m2m_ctx);

	src_buf = to_isi_m2m_buffer(src_vbuf);
	dst_buf = to_isi_m2m_buffer(dst_vbuf);

	mxc_isi_channel_set_inbuf(m2m->pipe, src_buf->dma_addrs[0]);
	mxc_isi_channel_set_outbuf(m2m->pipe, dst_buf->dma_addrs, MXC_ISI_BUF1);
	mxc_isi_channel_set_outbuf(m2m->pipe, dst_buf->dma_addrs, MXC_ISI_BUF2);

	mxc_isi_channel_enable(m2m->pipe);

	mxc_isi_channel_m2m_start(m2m->pipe);
}

static const struct v4l2_m2m_ops mxc_isi_m2m_ops = {
	.device_run = mxc_isi_m2m_device_run,
};

/* -----------------------------------------------------------------------------
 * videobuf2 queue operations
 */

static int mxc_isi_m2m_vb2_queue_setup(struct vb2_queue *q,
				       unsigned int *num_buffers,
				       unsigned int *num_planes,
				       unsigned int sizes[],
				       struct device *alloc_devs[])
{
	struct mxc_isi_m2m_ctx *ctx = vb2_get_drv_priv(q);
	const struct mxc_isi_m2m_ctx_queue_data *qdata =
		mxc_isi_m2m_ctx_qdata(ctx, q->type);

	return mxc_isi_video_queue_setup(&qdata->format, qdata->info,
					 num_buffers, num_planes, sizes);
}

static int mxc_isi_m2m_vb2_buffer_init(struct vb2_buffer *vb2)
{
	struct vb2_queue *vq = vb2->vb2_queue;
	struct mxc_isi_m2m_buffer *buf = to_isi_m2m_buffer(to_vb2_v4l2_buffer(vb2));
	struct mxc_isi_m2m_ctx *ctx = vb2_get_drv_priv(vb2->vb2_queue);
	const struct mxc_isi_m2m_ctx_queue_data *qdata =
		mxc_isi_m2m_ctx_qdata(ctx, vq->type);

	mxc_isi_video_buffer_init(vb2, buf->dma_addrs, qdata->info,
				  &qdata->format);

	return 0;
}

static int mxc_isi_m2m_vb2_buffer_prepare(struct vb2_buffer *vb2)
{
	struct vb2_queue *vq = vb2->vb2_queue;
	struct mxc_isi_m2m_ctx *ctx = vb2_get_drv_priv(vq);
	const struct mxc_isi_m2m_ctx_queue_data *qdata =
		mxc_isi_m2m_ctx_qdata(ctx, vq->type);

	return mxc_isi_video_buffer_prepare(ctx->m2m->isi, vb2, qdata->info,
					    &qdata->format);
}

static void mxc_isi_m2m_vb2_buffer_queue(struct vb2_buffer *vb2)
{
	struct vb2_v4l2_buffer *vbuf = to_vb2_v4l2_buffer(vb2);
	struct mxc_isi_m2m_ctx *ctx = vb2_get_drv_priv(vb2->vb2_queue);

	v4l2_m2m_buf_queue(ctx->fh.m2m_ctx, vbuf);
}

static int mxc_isi_m2m_vb2_prepare_streaming(struct vb2_queue *q)
{
	struct mxc_isi_m2m_ctx *ctx = vb2_get_drv_priv(q);
	const struct v4l2_pix_format_mplane *out_pix = &ctx->queues.out.format;
	const struct v4l2_pix_format_mplane *cap_pix = &ctx->queues.cap.format;
	const struct mxc_isi_format_info *cap_info = ctx->queues.cap.info;
	const struct mxc_isi_format_info *out_info = ctx->queues.out.info;
	struct mxc_isi_m2m *m2m = ctx->m2m;
<<<<<<< HEAD
	bool bypass;
=======
>>>>>>> b35fc656
	int ret;

	guard(mutex)(&m2m->lock);

	if (m2m->usage_count == INT_MAX)
		return -EOVERFLOW;

<<<<<<< HEAD
	bypass = cap_pix->width == out_pix->width &&
		 cap_pix->height == out_pix->height &&
		 cap_info->encoding == out_info->encoding;
=======
	ret = pm_runtime_resume_and_get(m2m->isi->dev);
	if (ret)
		return ret;
>>>>>>> b35fc656

	/*
	 * Acquire the pipe and initialize the channel with the first user of
	 * the M2M device.
	 */
	if (m2m->usage_count == 0) {
<<<<<<< HEAD
=======
		bool bypass = cap_pix->width == out_pix->width &&
			      cap_pix->height == out_pix->height &&
			      cap_info->encoding == out_info->encoding;

>>>>>>> b35fc656
		ret = mxc_isi_channel_acquire(m2m->pipe,
					      &mxc_isi_m2m_frame_write_done,
					      bypass);
		if (ret)
<<<<<<< HEAD
			return ret;
=======
			goto err_pm;
>>>>>>> b35fc656

		mxc_isi_channel_get(m2m->pipe);
	}

	m2m->usage_count++;

	/*
	 * Allocate resources for the channel, counting how many users require
	 * buffer chaining.
	 */
	if (!ctx->chained && out_pix->width > MXC_ISI_MAX_WIDTH_UNCHAINED) {
<<<<<<< HEAD
		ret = mxc_isi_channel_chain(m2m->pipe, bypass);
=======
		ret = mxc_isi_channel_chain(m2m->pipe);
>>>>>>> b35fc656
		if (ret)
			goto err_deinit;

		m2m->chained_count++;
		ctx->chained = true;
	}

	return 0;

err_deinit:
	if (--m2m->usage_count == 0) {
		mxc_isi_channel_put(m2m->pipe);
		mxc_isi_channel_release(m2m->pipe);
	}
<<<<<<< HEAD

=======
err_pm:
	pm_runtime_put(m2m->isi->dev);
>>>>>>> b35fc656
	return ret;
}

static int mxc_isi_m2m_vb2_start_streaming(struct vb2_queue *q,
					   unsigned int count)
{
	struct mxc_isi_m2m_ctx *ctx = vb2_get_drv_priv(q);
	struct mxc_isi_m2m_ctx_queue_data *qdata =
		mxc_isi_m2m_ctx_qdata(ctx, q->type);

	qdata->sequence = 0;

	return 0;
}

static void mxc_isi_m2m_vb2_stop_streaming(struct vb2_queue *q)
{
	struct mxc_isi_m2m_ctx *ctx = vb2_get_drv_priv(q);
	struct vb2_v4l2_buffer *vbuf;

	for (;;) {
		if (q->type == V4L2_BUF_TYPE_VIDEO_OUTPUT_MPLANE)
			vbuf = v4l2_m2m_src_buf_remove(ctx->fh.m2m_ctx);
		else
			vbuf = v4l2_m2m_dst_buf_remove(ctx->fh.m2m_ctx);
		if (!vbuf)
			break;

		v4l2_m2m_buf_done(vbuf, VB2_BUF_STATE_ERROR);
	}
}

static void mxc_isi_m2m_vb2_unprepare_streaming(struct vb2_queue *q)
{
	struct mxc_isi_m2m_ctx *ctx = vb2_get_drv_priv(q);
	struct mxc_isi_m2m *m2m = ctx->m2m;

	guard(mutex)(&m2m->lock);

	/*
	 * If the last context is this one, reset it to make sure the device
	 * will be reconfigured when streaming is restarted.
	 */
	if (m2m->last_ctx == ctx)
		m2m->last_ctx = NULL;

	/* Free the channel resources if this is the last chained context. */
	if (ctx->chained && --m2m->chained_count == 0)
		mxc_isi_channel_unchain(m2m->pipe);
	ctx->chained = false;

	/* Turn off the light with the last user. */
	if (--m2m->usage_count == 0) {
		mxc_isi_channel_disable(m2m->pipe);
		mxc_isi_channel_put(m2m->pipe);
		mxc_isi_channel_release(m2m->pipe);
	}

	WARN_ON(m2m->usage_count < 0);
<<<<<<< HEAD
=======

	pm_runtime_put(m2m->isi->dev);
>>>>>>> b35fc656
}

static const struct vb2_ops mxc_isi_m2m_vb2_qops = {
	.queue_setup		= mxc_isi_m2m_vb2_queue_setup,
	.buf_init		= mxc_isi_m2m_vb2_buffer_init,
	.buf_prepare		= mxc_isi_m2m_vb2_buffer_prepare,
	.buf_queue		= mxc_isi_m2m_vb2_buffer_queue,
	.prepare_streaming	= mxc_isi_m2m_vb2_prepare_streaming,
	.start_streaming	= mxc_isi_m2m_vb2_start_streaming,
	.stop_streaming		= mxc_isi_m2m_vb2_stop_streaming,
	.unprepare_streaming	= mxc_isi_m2m_vb2_unprepare_streaming,
};

static int mxc_isi_m2m_queue_init(void *priv, struct vb2_queue *src_vq,
				  struct vb2_queue *dst_vq)
{
	struct mxc_isi_m2m_ctx *ctx = priv;
	struct mxc_isi_m2m *m2m = ctx->m2m;
	int ret;

	src_vq->type = V4L2_BUF_TYPE_VIDEO_OUTPUT_MPLANE;
	src_vq->io_modes = VB2_MMAP | VB2_DMABUF;
	src_vq->drv_priv = ctx;
	src_vq->buf_struct_size = sizeof(struct mxc_isi_m2m_buffer);
	src_vq->ops = &mxc_isi_m2m_vb2_qops;
	src_vq->mem_ops = &vb2_dma_contig_memops;
	src_vq->timestamp_flags = V4L2_BUF_FLAG_TIMESTAMP_COPY;
	src_vq->lock = &ctx->vb2_lock;
	src_vq->dev = m2m->isi->dev;

	ret = vb2_queue_init(src_vq);
	if (ret)
		return ret;

	dst_vq->type = V4L2_BUF_TYPE_VIDEO_CAPTURE_MPLANE;
	dst_vq->io_modes = VB2_MMAP | VB2_DMABUF;
	dst_vq->drv_priv = ctx;
	dst_vq->buf_struct_size = sizeof(struct mxc_isi_m2m_buffer);
	dst_vq->ops = &mxc_isi_m2m_vb2_qops;
	dst_vq->mem_ops = &vb2_dma_contig_memops;
	dst_vq->timestamp_flags = V4L2_BUF_FLAG_TIMESTAMP_COPY;
	dst_vq->lock = &ctx->vb2_lock;
	dst_vq->dev = m2m->isi->dev;

	return vb2_queue_init(dst_vq);
}

/* -----------------------------------------------------------------------------
 * V4L2 controls
 */

static inline struct mxc_isi_m2m_ctx *
ctrl_to_mxc_isi_m2m_ctx(struct v4l2_ctrl *ctrl)
{
	return container_of(ctrl->handler, struct mxc_isi_m2m_ctx, ctrls.handler);
}

static int mxc_isi_m2m_ctx_s_ctrl(struct v4l2_ctrl *ctrl)
{
	struct mxc_isi_m2m_ctx *ctx = ctrl_to_mxc_isi_m2m_ctx(ctrl);

	switch (ctrl->id) {
	case V4L2_CID_HFLIP:
		ctx->ctrls.hflip = ctrl->val;
		break;

	case V4L2_CID_VFLIP:
		ctx->ctrls.vflip = ctrl->val;
		break;

	case V4L2_CID_ALPHA_COMPONENT:
		ctx->ctrls.alpha = ctrl->val;
		break;
	}

	return 0;
}

static const struct v4l2_ctrl_ops mxc_isi_m2m_ctx_ctrl_ops = {
	.s_ctrl = mxc_isi_m2m_ctx_s_ctrl,
};

static int mxc_isi_m2m_ctx_ctrls_create(struct mxc_isi_m2m_ctx *ctx)
{
	struct v4l2_ctrl_handler *handler = &ctx->ctrls.handler;
	int ret;

	v4l2_ctrl_handler_init(handler, 3);

	v4l2_ctrl_new_std(handler, &mxc_isi_m2m_ctx_ctrl_ops,
			  V4L2_CID_ALPHA_COMPONENT, 0, 255, 1, 0);
	v4l2_ctrl_new_std(handler, &mxc_isi_m2m_ctx_ctrl_ops,
			  V4L2_CID_HFLIP, 0, 1, 1, 0);
	v4l2_ctrl_new_std(handler, &mxc_isi_m2m_ctx_ctrl_ops,
			  V4L2_CID_VFLIP, 0, 1, 1, 0);

	if (handler->error) {
		ret = handler->error;
		v4l2_ctrl_handler_free(handler);
		return ret;
	}

	ctx->fh.ctrl_handler = handler;

	return 0;
}

static void mxc_isi_m2m_ctx_ctrls_delete(struct mxc_isi_m2m_ctx *ctx)
{
	v4l2_ctrl_handler_free(&ctx->ctrls.handler);
}

/* -----------------------------------------------------------------------------
 * V4L2 ioctls
 */

static int mxc_isi_m2m_querycap(struct file *file, void *fh,
				struct v4l2_capability *cap)
{
	strscpy(cap->driver, MXC_ISI_DRIVER_NAME, sizeof(cap->driver));
	strscpy(cap->card, MXC_ISI_M2M, sizeof(cap->card));
	cap->device_caps = V4L2_CAP_STREAMING | V4L2_CAP_VIDEO_M2M_MPLANE;
	cap->capabilities = cap->device_caps | V4L2_CAP_DEVICE_CAPS;

	return 0;
}

static int mxc_isi_m2m_enum_fmt_vid(struct file *file, void *fh,
				    struct v4l2_fmtdesc *f)
{
	const enum mxc_isi_video_type type =
		f->type == V4L2_BUF_TYPE_VIDEO_OUTPUT_MPLANE ?
		MXC_ISI_VIDEO_M2M_OUT : MXC_ISI_VIDEO_M2M_CAP;
	const struct mxc_isi_format_info *info;

	info = mxc_isi_format_enum(f->index, type);
	if (!info)
		return -EINVAL;

	f->pixelformat = info->fourcc;
	f->flags |= V4L2_FMT_FLAG_CSC_COLORSPACE | V4L2_FMT_FLAG_CSC_YCBCR_ENC
		 |  V4L2_FMT_FLAG_CSC_QUANTIZATION | V4L2_FMT_FLAG_CSC_XFER_FUNC;

	return 0;
}

static const struct mxc_isi_format_info *
__mxc_isi_m2m_try_fmt_vid(struct mxc_isi_m2m_ctx *ctx,
			  struct v4l2_pix_format_mplane *pix,
			  const enum mxc_isi_video_type type)
{
	if (type == MXC_ISI_VIDEO_M2M_CAP) {
		/* Downscaling only  */
		pix->width = min(pix->width, ctx->queues.out.format.width);
		pix->height = min(pix->height, ctx->queues.out.format.height);
	}

	return mxc_isi_format_try(ctx->m2m->pipe, pix, type);
}

static int mxc_isi_m2m_try_fmt_vid(struct file *file, void *fh,
				   struct v4l2_format *f)
{
	const enum mxc_isi_video_type type =
		f->type == V4L2_BUF_TYPE_VIDEO_OUTPUT_MPLANE ?
		MXC_ISI_VIDEO_M2M_OUT : MXC_ISI_VIDEO_M2M_CAP;
	struct mxc_isi_m2m_ctx *ctx = file_to_isi_m2m_ctx(file);

	__mxc_isi_m2m_try_fmt_vid(ctx, &f->fmt.pix_mp, type);

	return 0;
}

static int mxc_isi_m2m_g_fmt_vid(struct file *file, void *fh,
				 struct v4l2_format *f)
{
	struct mxc_isi_m2m_ctx *ctx = file_to_isi_m2m_ctx(file);
	const struct mxc_isi_m2m_ctx_queue_data *qdata =
		mxc_isi_m2m_ctx_qdata(ctx, f->type);

	f->fmt.pix_mp = qdata->format;

	return 0;
}

static int mxc_isi_m2m_s_fmt_vid(struct file *file, void *fh,
				 struct v4l2_format *f)
{
	const enum mxc_isi_video_type type =
		f->type == V4L2_BUF_TYPE_VIDEO_OUTPUT_MPLANE ?
		MXC_ISI_VIDEO_M2M_OUT : MXC_ISI_VIDEO_M2M_CAP;
	struct mxc_isi_m2m_ctx *ctx = file_to_isi_m2m_ctx(file);
	struct v4l2_pix_format_mplane *pix = &f->fmt.pix_mp;
	const struct mxc_isi_format_info *info;
	struct vb2_queue *vq;

	vq = v4l2_m2m_get_vq(ctx->fh.m2m_ctx, f->type);
	if (!vq)
		return -EINVAL;

	if (vb2_is_busy(vq))
		return -EBUSY;

	info = __mxc_isi_m2m_try_fmt_vid(ctx, pix, type);

	if (f->type == V4L2_BUF_TYPE_VIDEO_OUTPUT_MPLANE) {
		ctx->queues.out.format = *pix;
		ctx->queues.out.info = info;
	}

	/*
	 * Always set the format on the capture side, due to either format
	 * propagation or direct setting.
	 */
	ctx->queues.cap.format = *pix;
	ctx->queues.cap.info = info;

	return 0;
}

static const struct v4l2_ioctl_ops mxc_isi_m2m_ioctl_ops = {
	.vidioc_querycap		= mxc_isi_m2m_querycap,

	.vidioc_enum_fmt_vid_cap	= mxc_isi_m2m_enum_fmt_vid,
	.vidioc_enum_fmt_vid_out	= mxc_isi_m2m_enum_fmt_vid,
	.vidioc_g_fmt_vid_cap_mplane	= mxc_isi_m2m_g_fmt_vid,
	.vidioc_g_fmt_vid_out_mplane	= mxc_isi_m2m_g_fmt_vid,
	.vidioc_s_fmt_vid_cap_mplane	= mxc_isi_m2m_s_fmt_vid,
	.vidioc_s_fmt_vid_out_mplane	= mxc_isi_m2m_s_fmt_vid,
	.vidioc_try_fmt_vid_cap_mplane	= mxc_isi_m2m_try_fmt_vid,
	.vidioc_try_fmt_vid_out_mplane	= mxc_isi_m2m_try_fmt_vid,

	.vidioc_reqbufs			= v4l2_m2m_ioctl_reqbufs,
	.vidioc_querybuf		= v4l2_m2m_ioctl_querybuf,
	.vidioc_qbuf			= v4l2_m2m_ioctl_qbuf,
	.vidioc_dqbuf			= v4l2_m2m_ioctl_dqbuf,
	.vidioc_expbuf			= v4l2_m2m_ioctl_expbuf,
	.vidioc_prepare_buf		= v4l2_m2m_ioctl_prepare_buf,
	.vidioc_create_bufs		= v4l2_m2m_ioctl_create_bufs,

	.vidioc_streamon		= v4l2_m2m_ioctl_streamon,
	.vidioc_streamoff		= v4l2_m2m_ioctl_streamoff,

	.vidioc_subscribe_event		= v4l2_ctrl_subscribe_event,
	.vidioc_unsubscribe_event	= v4l2_event_unsubscribe,
};

/* -----------------------------------------------------------------------------
 * Video device file operations
 */

static void mxc_isi_m2m_init_format(struct mxc_isi_m2m_ctx *ctx,
				    struct mxc_isi_m2m_ctx_queue_data *qdata,
				    enum mxc_isi_video_type type)
{
	qdata->format.width = MXC_ISI_DEF_WIDTH;
	qdata->format.height = MXC_ISI_DEF_HEIGHT;
	qdata->format.pixelformat = MXC_ISI_DEF_PIXEL_FORMAT;

	qdata->info = mxc_isi_format_try(ctx->m2m->pipe, &qdata->format, type);
}

static int mxc_isi_m2m_open(struct file *file)
{
	struct video_device *vdev = video_devdata(file);
	struct mxc_isi_m2m *m2m = video_drvdata(file);
	struct mxc_isi_m2m_ctx *ctx;
	int ret;

	ctx = kzalloc(sizeof(*ctx), GFP_KERNEL);
	if (!ctx)
		return -ENOMEM;

	ctx->m2m = m2m;
	mutex_init(&ctx->vb2_lock);

	v4l2_fh_init(&ctx->fh, vdev);

	ctx->fh.m2m_ctx = v4l2_m2m_ctx_init(m2m->m2m_dev, ctx,
					    &mxc_isi_m2m_queue_init);
	if (IS_ERR(ctx->fh.m2m_ctx)) {
		ret = PTR_ERR(ctx->fh.m2m_ctx);
		ctx->fh.m2m_ctx = NULL;
		goto err_fh;
	}

	mxc_isi_m2m_init_format(ctx, &ctx->queues.out, MXC_ISI_VIDEO_M2M_OUT);
	mxc_isi_m2m_init_format(ctx, &ctx->queues.cap, MXC_ISI_VIDEO_M2M_CAP);

	ret = mxc_isi_m2m_ctx_ctrls_create(ctx);
	if (ret)
		goto err_ctx;

	v4l2_fh_add(&ctx->fh, file);

	return 0;

err_ctx:
	v4l2_m2m_ctx_release(ctx->fh.m2m_ctx);
err_fh:
	v4l2_fh_exit(&ctx->fh);
	mutex_destroy(&ctx->vb2_lock);
	kfree(ctx);
	return ret;
}

static int mxc_isi_m2m_release(struct file *file)
{
	struct mxc_isi_m2m_ctx *ctx = file_to_isi_m2m_ctx(file);

	v4l2_m2m_ctx_release(ctx->fh.m2m_ctx);
	mxc_isi_m2m_ctx_ctrls_delete(ctx);

	v4l2_fh_del(&ctx->fh, file);
	v4l2_fh_exit(&ctx->fh);

	mutex_destroy(&ctx->vb2_lock);
	kfree(ctx);

	return 0;
}

static const struct v4l2_file_operations mxc_isi_m2m_fops = {
	.owner		= THIS_MODULE,
	.open		= mxc_isi_m2m_open,
	.release	= mxc_isi_m2m_release,
	.poll		= v4l2_m2m_fop_poll,
	.unlocked_ioctl	= video_ioctl2,
	.mmap		= v4l2_m2m_fop_mmap,
};

/* -----------------------------------------------------------------------------
 * Suspend & resume
 */

void mxc_isi_m2m_suspend(struct mxc_isi_m2m *m2m)
{
	if (m2m->usage_count == 0)
		return;

	v4l2_m2m_suspend(m2m->m2m_dev);

	if (m2m->chained_count > 0)
		mxc_isi_channel_unchain(m2m->pipe);

	mxc_isi_channel_disable(m2m->pipe);
	mxc_isi_channel_put(m2m->pipe);
}

int mxc_isi_m2m_resume(struct mxc_isi_m2m *m2m)
{
	if (m2m->usage_count == 0)
		return 0;

	mxc_isi_channel_get(m2m->pipe);

	if (m2m->chained_count > 0)
		mxc_isi_channel_chain(m2m->pipe);

	m2m->last_ctx = NULL;
	v4l2_m2m_resume(m2m->m2m_dev);

	return 0;
}

/* -----------------------------------------------------------------------------
 * Registration
 */

int mxc_isi_m2m_register(struct mxc_isi_dev *isi, struct v4l2_device *v4l2_dev)
{
	struct mxc_isi_m2m *m2m = &isi->m2m;
	struct video_device *vdev = &m2m->vdev;
	struct media_link *link;
	int ret;

	m2m->isi = isi;
	m2m->pipe = &isi->pipes[0];

	mutex_init(&m2m->lock);

	/* Initialize the video device and create controls. */
	snprintf(vdev->name, sizeof(vdev->name), "mxc_isi.m2m");

	vdev->fops	= &mxc_isi_m2m_fops;
	vdev->ioctl_ops	= &mxc_isi_m2m_ioctl_ops;
	vdev->v4l2_dev	= v4l2_dev;
	vdev->minor	= -1;
	vdev->release	= video_device_release_empty;
	vdev->vfl_dir	= VFL_DIR_M2M;

	vdev->device_caps = V4L2_CAP_STREAMING | V4L2_CAP_VIDEO_M2M_MPLANE;
	video_set_drvdata(vdev, m2m);

	/* Create the M2M device. */
	m2m->m2m_dev = v4l2_m2m_init(&mxc_isi_m2m_ops);
	if (IS_ERR(m2m->m2m_dev)) {
		dev_err(isi->dev, "failed to initialize m2m device\n");
		ret = PTR_ERR(m2m->m2m_dev);
		goto err_mutex;
	}

	/* Register the video device. */
	ret = video_register_device(vdev, VFL_TYPE_VIDEO, -1);
	if (ret < 0) {
		dev_err(isi->dev, "failed to register m2m device\n");
		goto err_m2m;
	}

	/*
	 * Populate the media graph. We can't use the mem2mem helper
	 * v4l2_m2m_register_media_controller() as the M2M interface needs to
	 * be connected to the existing entities in the graph, so we have to
	 * wire things up manually:
	 *
	 * - The entity in the video_device, which isn't touched by the V4L2
	 *   core for M2M devices, is used as the source I/O entity in the
	 *   graph, connected to the crossbar switch.
	 *
	 * - The video device at the end of the pipeline provides the sink
	 *   entity, and is already wired up in the graph.
	 *
	 * - A new interface is created, pointing at both entities. The sink
	 *   entity will thus have two interfaces pointing to it.
	 */
	m2m->pad.flags = MEDIA_PAD_FL_SOURCE;
	vdev->entity.name = "mxc_isi.output";
	vdev->entity.function = MEDIA_ENT_F_IO_V4L;
	ret = media_entity_pads_init(&vdev->entity, 1, &m2m->pad);
	if (ret)
		goto err_video;

	ret = media_device_register_entity(v4l2_dev->mdev, &vdev->entity);
	if (ret)
		goto err_entity_cleanup;

	ret = media_create_pad_link(&vdev->entity, 0,
				    &m2m->isi->crossbar.sd.entity,
				    m2m->isi->crossbar.num_sinks - 1,
				    MEDIA_LNK_FL_IMMUTABLE |
				    MEDIA_LNK_FL_ENABLED);
	if (ret)
		goto err_entity_unreg;

	m2m->intf = media_devnode_create(v4l2_dev->mdev, MEDIA_INTF_T_V4L_VIDEO,
					 0, VIDEO_MAJOR, vdev->minor);
	if (!m2m->intf) {
		ret = -ENOMEM;
		goto err_entity_unreg;
	}

	link = media_create_intf_link(&vdev->entity, &m2m->intf->intf,
				      MEDIA_LNK_FL_IMMUTABLE |
				      MEDIA_LNK_FL_ENABLED);
	if (!link) {
		ret = -ENOMEM;
		goto err_devnode;
	}

	link = media_create_intf_link(&m2m->pipe->video.vdev.entity,
				      &m2m->intf->intf,
				      MEDIA_LNK_FL_IMMUTABLE |
				      MEDIA_LNK_FL_ENABLED);
	if (!link) {
		ret = -ENOMEM;
		goto err_devnode;
	}

	return 0;

err_devnode:
	media_devnode_remove(m2m->intf);
err_entity_unreg:
	media_device_unregister_entity(&vdev->entity);
err_entity_cleanup:
	media_entity_cleanup(&vdev->entity);
err_video:
	video_unregister_device(vdev);
err_m2m:
	v4l2_m2m_release(m2m->m2m_dev);
err_mutex:
	mutex_destroy(&m2m->lock);
	return ret;
}

int mxc_isi_m2m_unregister(struct mxc_isi_dev *isi)
{
	struct mxc_isi_m2m *m2m = &isi->m2m;
	struct video_device *vdev = &m2m->vdev;

	video_unregister_device(vdev);

	v4l2_m2m_release(m2m->m2m_dev);
	media_devnode_remove(m2m->intf);
	media_entity_cleanup(&vdev->entity);
	mutex_destroy(&m2m->lock);

	return 0;
}<|MERGE_RESOLUTION|>--- conflicted
+++ resolved
@@ -243,10 +243,6 @@
 	const struct mxc_isi_format_info *cap_info = ctx->queues.cap.info;
 	const struct mxc_isi_format_info *out_info = ctx->queues.out.info;
 	struct mxc_isi_m2m *m2m = ctx->m2m;
-<<<<<<< HEAD
-	bool bypass;
-=======
->>>>>>> b35fc656
 	int ret;
 
 	guard(mutex)(&m2m->lock);
@@ -254,37 +250,24 @@
 	if (m2m->usage_count == INT_MAX)
 		return -EOVERFLOW;
 
-<<<<<<< HEAD
-	bypass = cap_pix->width == out_pix->width &&
-		 cap_pix->height == out_pix->height &&
-		 cap_info->encoding == out_info->encoding;
-=======
 	ret = pm_runtime_resume_and_get(m2m->isi->dev);
 	if (ret)
 		return ret;
->>>>>>> b35fc656
 
 	/*
 	 * Acquire the pipe and initialize the channel with the first user of
 	 * the M2M device.
 	 */
 	if (m2m->usage_count == 0) {
-<<<<<<< HEAD
-=======
 		bool bypass = cap_pix->width == out_pix->width &&
 			      cap_pix->height == out_pix->height &&
 			      cap_info->encoding == out_info->encoding;
 
->>>>>>> b35fc656
 		ret = mxc_isi_channel_acquire(m2m->pipe,
 					      &mxc_isi_m2m_frame_write_done,
 					      bypass);
 		if (ret)
-<<<<<<< HEAD
-			return ret;
-=======
 			goto err_pm;
->>>>>>> b35fc656
 
 		mxc_isi_channel_get(m2m->pipe);
 	}
@@ -296,11 +279,7 @@
 	 * buffer chaining.
 	 */
 	if (!ctx->chained && out_pix->width > MXC_ISI_MAX_WIDTH_UNCHAINED) {
-<<<<<<< HEAD
-		ret = mxc_isi_channel_chain(m2m->pipe, bypass);
-=======
 		ret = mxc_isi_channel_chain(m2m->pipe);
->>>>>>> b35fc656
 		if (ret)
 			goto err_deinit;
 
@@ -315,12 +294,8 @@
 		mxc_isi_channel_put(m2m->pipe);
 		mxc_isi_channel_release(m2m->pipe);
 	}
-<<<<<<< HEAD
-
-=======
 err_pm:
 	pm_runtime_put(m2m->isi->dev);
->>>>>>> b35fc656
 	return ret;
 }
 
@@ -380,11 +355,8 @@
 	}
 
 	WARN_ON(m2m->usage_count < 0);
-<<<<<<< HEAD
-=======
 
 	pm_runtime_put(m2m->isi->dev);
->>>>>>> b35fc656
 }
 
 static const struct vb2_ops mxc_isi_m2m_vb2_qops = {
