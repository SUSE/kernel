# SPDX-License-Identifier: GPL-2.0

<<<<<<< HEAD
obj-$(CONFIG_VIDEO_MEDIATEK_VCODEC) += mtk-vcodec-dec.o \
				       mtk-vcodec-enc.o \
				       mtk-vcodec-common.o \
				       mtk-vcodec-dec-hw.o

mtk-vcodec-dec-y := vdec/vdec_h264_if.o \
		vdec/vdec_vp8_if.o \
		vdec/vdec_vp8_req_if.o \
		vdec/vdec_vp9_if.o \
		vdec/vdec_vp9_req_lat_if.o \
		vdec/vdec_av1_req_lat_if.o \
		vdec/vdec_h264_req_if.o \
		vdec/vdec_h264_req_common.o \
		vdec/vdec_h264_req_multi_if.o \
		vdec/vdec_hevc_req_multi_if.o \
		mtk_vcodec_dec_drv.o \
		vdec_drv_if.o \
		vdec_vpu_if.o \
		vdec_msg_queue.o \
		mtk_vcodec_dec.o \
		mtk_vcodec_dec_stateful.o \
		mtk_vcodec_dec_stateless.o \
		mtk_vcodec_dec_pm.o \

mtk-vcodec-dec-hw-y := mtk_vcodec_dec_hw.o

mtk-vcodec-enc-y := venc/venc_vp8_if.o \
		venc/venc_h264_if.o \
		mtk_vcodec_enc.o \
		mtk_vcodec_enc_drv.o \
		mtk_vcodec_enc_pm.o \
		venc_drv_if.o \
		venc_vpu_if.o \


mtk-vcodec-common-y := mtk_vcodec_intr.o \
		mtk_vcodec_util.o \
		mtk_vcodec_fw.o \

ifneq ($(CONFIG_VIDEO_MEDIATEK_VCODEC_VPU),)
mtk-vcodec-common-y += mtk_vcodec_fw_vpu.o
endif

ifneq ($(CONFIG_VIDEO_MEDIATEK_VCODEC_SCP),)
mtk-vcodec-common-y += mtk_vcodec_fw_scp.o
endif

ifneq ($(CONFIG_DEBUG_FS),)
obj-$(CONFIG_VIDEO_MEDIATEK_VCODEC) += mtk-vcodec-dbgfs.o

mtk-vcodec-dbgfs-y := mtk_vcodec_dbgfs.o
endif
=======
obj-y += common/
obj-y += encoder/
obj-y += decoder/
>>>>>>> 2d5404ca
<|MERGE_RESOLUTION|>--- conflicted
+++ resolved
@@ -1,60 +1,5 @@
 # SPDX-License-Identifier: GPL-2.0
 
-<<<<<<< HEAD
-obj-$(CONFIG_VIDEO_MEDIATEK_VCODEC) += mtk-vcodec-dec.o \
-				       mtk-vcodec-enc.o \
-				       mtk-vcodec-common.o \
-				       mtk-vcodec-dec-hw.o
-
-mtk-vcodec-dec-y := vdec/vdec_h264_if.o \
-		vdec/vdec_vp8_if.o \
-		vdec/vdec_vp8_req_if.o \
-		vdec/vdec_vp9_if.o \
-		vdec/vdec_vp9_req_lat_if.o \
-		vdec/vdec_av1_req_lat_if.o \
-		vdec/vdec_h264_req_if.o \
-		vdec/vdec_h264_req_common.o \
-		vdec/vdec_h264_req_multi_if.o \
-		vdec/vdec_hevc_req_multi_if.o \
-		mtk_vcodec_dec_drv.o \
-		vdec_drv_if.o \
-		vdec_vpu_if.o \
-		vdec_msg_queue.o \
-		mtk_vcodec_dec.o \
-		mtk_vcodec_dec_stateful.o \
-		mtk_vcodec_dec_stateless.o \
-		mtk_vcodec_dec_pm.o \
-
-mtk-vcodec-dec-hw-y := mtk_vcodec_dec_hw.o
-
-mtk-vcodec-enc-y := venc/venc_vp8_if.o \
-		venc/venc_h264_if.o \
-		mtk_vcodec_enc.o \
-		mtk_vcodec_enc_drv.o \
-		mtk_vcodec_enc_pm.o \
-		venc_drv_if.o \
-		venc_vpu_if.o \
-
-
-mtk-vcodec-common-y := mtk_vcodec_intr.o \
-		mtk_vcodec_util.o \
-		mtk_vcodec_fw.o \
-
-ifneq ($(CONFIG_VIDEO_MEDIATEK_VCODEC_VPU),)
-mtk-vcodec-common-y += mtk_vcodec_fw_vpu.o
-endif
-
-ifneq ($(CONFIG_VIDEO_MEDIATEK_VCODEC_SCP),)
-mtk-vcodec-common-y += mtk_vcodec_fw_scp.o
-endif
-
-ifneq ($(CONFIG_DEBUG_FS),)
-obj-$(CONFIG_VIDEO_MEDIATEK_VCODEC) += mtk-vcodec-dbgfs.o
-
-mtk-vcodec-dbgfs-y := mtk_vcodec_dbgfs.o
-endif
-=======
 obj-y += common/
 obj-y += encoder/
-obj-y += decoder/
->>>>>>> 2d5404ca
+obj-y += decoder/