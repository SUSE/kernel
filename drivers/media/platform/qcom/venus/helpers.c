// SPDX-License-Identifier: GPL-2.0-only
/*
 * Copyright (c) 2012-2016, The Linux Foundation. All rights reserved.
 * Copyright (C) 2017 Linaro Ltd.
 */
#include <linux/idr.h>
#include <linux/list.h>
#include <linux/mutex.h>
#include <linux/slab.h>
#include <linux/kernel.h>
#include <media/videobuf2-dma-contig.h>
#include <media/v4l2-mem2mem.h>
#include <asm/div64.h>

#include "core.h"
#include "helpers.h"
#include "hfi_helper.h"
#include "pm_helpers.h"
#include "hfi_platform.h"
#include "hfi_parser.h"

#define NUM_MBS_720P	(((ALIGN(1280, 16)) >> 4) * ((ALIGN(736, 16)) >> 4))
#define NUM_MBS_4K	(((ALIGN(4096, 16)) >> 4) * ((ALIGN(2304, 16)) >> 4))

enum dpb_buf_owner {
	DRIVER,
	FIRMWARE,
};

struct intbuf {
	struct list_head list;
	u32 type;
	size_t size;
	void *va;
	dma_addr_t da;
	unsigned long attrs;
	enum dpb_buf_owner owned_by;
	u32 dpb_out_tag;
};

bool venus_helper_check_codec(struct venus_inst *inst, u32 v4l2_pixfmt)
{
	struct venus_core *core = inst->core;
	u32 session_type = inst->session_type;
	u32 codec;

	switch (v4l2_pixfmt) {
	case V4L2_PIX_FMT_H264:
		codec = HFI_VIDEO_CODEC_H264;
		break;
	case V4L2_PIX_FMT_H263:
		codec = HFI_VIDEO_CODEC_H263;
		break;
	case V4L2_PIX_FMT_MPEG1:
		codec = HFI_VIDEO_CODEC_MPEG1;
		break;
	case V4L2_PIX_FMT_MPEG2:
		codec = HFI_VIDEO_CODEC_MPEG2;
		break;
	case V4L2_PIX_FMT_MPEG4:
		codec = HFI_VIDEO_CODEC_MPEG4;
		break;
	case V4L2_PIX_FMT_VC1_ANNEX_G:
	case V4L2_PIX_FMT_VC1_ANNEX_L:
		codec = HFI_VIDEO_CODEC_VC1;
		break;
	case V4L2_PIX_FMT_VP8:
		codec = HFI_VIDEO_CODEC_VP8;
		break;
	case V4L2_PIX_FMT_VP9:
		codec = HFI_VIDEO_CODEC_VP9;
		break;
	case V4L2_PIX_FMT_XVID:
		codec = HFI_VIDEO_CODEC_DIVX;
		break;
	case V4L2_PIX_FMT_HEVC:
		codec = HFI_VIDEO_CODEC_HEVC;
		break;
	default:
		return false;
	}

	if (session_type == VIDC_SESSION_TYPE_ENC && core->enc_codecs & codec)
		return true;

	if (session_type == VIDC_SESSION_TYPE_DEC && core->dec_codecs & codec)
		return true;

	return false;
}
EXPORT_SYMBOL_GPL(venus_helper_check_codec);

static void free_dpb_buf(struct venus_inst *inst, struct intbuf *buf)
{
	ida_free(&inst->dpb_ids, buf->dpb_out_tag);

	list_del_init(&buf->list);
	dma_free_attrs(inst->core->dev, buf->size, buf->va, buf->da,
		       buf->attrs);
	kfree(buf);
}

int venus_helper_queue_dpb_bufs(struct venus_inst *inst)
{
	struct intbuf *buf, *next;
	unsigned int dpb_size = 0;
	int ret = 0;

	if (inst->dpb_buftype == HFI_BUFFER_OUTPUT)
		dpb_size = inst->output_buf_size;
	else if (inst->dpb_buftype == HFI_BUFFER_OUTPUT2)
		dpb_size = inst->output2_buf_size;

	list_for_each_entry_safe(buf, next, &inst->dpbbufs, list) {
		struct hfi_frame_data fdata;

		memset(&fdata, 0, sizeof(fdata));
		fdata.alloc_len = buf->size;
		fdata.device_addr = buf->da;
		fdata.buffer_type = buf->type;

		if (buf->owned_by == FIRMWARE)
			continue;

		/* free buffer from previous sequence which was released later */
		if (dpb_size > buf->size) {
			free_dpb_buf(inst, buf);
			continue;
		}

		fdata.clnt_data = buf->dpb_out_tag;

		ret = hfi_session_process_buf(inst, &fdata);
		if (ret)
			goto fail;

		buf->owned_by = FIRMWARE;
	}

fail:
	return ret;
}
EXPORT_SYMBOL_GPL(venus_helper_queue_dpb_bufs);

int venus_helper_free_dpb_bufs(struct venus_inst *inst)
{
	struct intbuf *buf, *n;

	list_for_each_entry_safe(buf, n, &inst->dpbbufs, list) {
		if (buf->owned_by == FIRMWARE)
			continue;
		free_dpb_buf(inst, buf);
	}

	if (list_empty(&inst->dpbbufs))
		INIT_LIST_HEAD(&inst->dpbbufs);

	return 0;
}
EXPORT_SYMBOL_GPL(venus_helper_free_dpb_bufs);

int venus_helper_alloc_dpb_bufs(struct venus_inst *inst)
{
	struct venus_core *core = inst->core;
	struct device *dev = core->dev;
	enum hfi_version ver = core->res->hfi_version;
	struct hfi_buffer_requirements bufreq;
	u32 buftype = inst->dpb_buftype;
	unsigned int dpb_size = 0;
	struct intbuf *buf;
	unsigned int i;
	u32 count;
	int ret;
	int id;

	/* no need to allocate dpb buffers */
	if (!inst->dpb_fmt)
		return 0;

	if (inst->dpb_buftype == HFI_BUFFER_OUTPUT)
		dpb_size = inst->output_buf_size;
	else if (inst->dpb_buftype == HFI_BUFFER_OUTPUT2)
		dpb_size = inst->output2_buf_size;

	if (!dpb_size)
		return 0;

	ret = venus_helper_get_bufreq(inst, buftype, &bufreq);
	if (ret)
		return ret;

	count = HFI_BUFREQ_COUNT_MIN(&bufreq, ver);

	for (i = 0; i < count; i++) {
		buf = kzalloc(sizeof(*buf), GFP_KERNEL);
		if (!buf) {
			ret = -ENOMEM;
			goto fail;
		}

		buf->type = buftype;
		buf->size = dpb_size;
		buf->attrs = DMA_ATTR_WRITE_COMBINE |
			     DMA_ATTR_NO_KERNEL_MAPPING;
		buf->va = dma_alloc_attrs(dev, buf->size, &buf->da, GFP_KERNEL,
					  buf->attrs);
		if (!buf->va) {
			ret = -ENOMEM;
			goto fail;
		}
		buf->owned_by = DRIVER;

		id = ida_alloc_min(&inst->dpb_ids, VB2_MAX_FRAME, GFP_KERNEL);
		if (id < 0) {
			ret = id;
			goto fail;
		}

		buf->dpb_out_tag = id;

		list_add_tail(&buf->list, &inst->dpbbufs);
	}

	return 0;

fail:
	kfree(buf);
	venus_helper_free_dpb_bufs(inst);
	return ret;
}
EXPORT_SYMBOL_GPL(venus_helper_alloc_dpb_bufs);

static int intbufs_set_buffer(struct venus_inst *inst, u32 type)
{
	struct venus_core *core = inst->core;
	struct device *dev = core->dev;
	struct hfi_buffer_requirements bufreq;
	struct hfi_buffer_desc bd;
	struct intbuf *buf;
	unsigned int i;
	int ret;

	ret = venus_helper_get_bufreq(inst, type, &bufreq);
	if (ret)
		return 0;

	if (!bufreq.size)
		return 0;

	for (i = 0; i < bufreq.count_actual; i++) {
		buf = kzalloc(sizeof(*buf), GFP_KERNEL);
		if (!buf) {
			ret = -ENOMEM;
			goto fail;
		}

		buf->type = bufreq.type;
		buf->size = bufreq.size;
		buf->attrs = DMA_ATTR_WRITE_COMBINE |
			     DMA_ATTR_NO_KERNEL_MAPPING;
		buf->va = dma_alloc_attrs(dev, buf->size, &buf->da, GFP_KERNEL,
					  buf->attrs);
		if (!buf->va) {
			ret = -ENOMEM;
			goto fail;
		}

		memset(&bd, 0, sizeof(bd));
		bd.buffer_size = buf->size;
		bd.buffer_type = buf->type;
		bd.num_buffers = 1;
		bd.device_addr = buf->da;

		ret = hfi_session_set_buffers(inst, &bd);
		if (ret) {
			dev_err(dev, "set session buffers failed\n");
			goto dma_free;
		}

		list_add_tail(&buf->list, &inst->internalbufs);
	}

	return 0;

dma_free:
	dma_free_attrs(dev, buf->size, buf->va, buf->da, buf->attrs);
fail:
	kfree(buf);
	return ret;
}

static int intbufs_unset_buffers(struct venus_inst *inst)
{
	struct hfi_buffer_desc bd = {0};
	struct intbuf *buf, *n;
	int ret = 0;

	list_for_each_entry_safe(buf, n, &inst->internalbufs, list) {
		bd.buffer_size = buf->size;
		bd.buffer_type = buf->type;
		bd.num_buffers = 1;
		bd.device_addr = buf->da;
		bd.response_required = true;

		ret = hfi_session_unset_buffers(inst, &bd);

		list_del_init(&buf->list);
		dma_free_attrs(inst->core->dev, buf->size, buf->va, buf->da,
			       buf->attrs);
		kfree(buf);
	}

	return ret;
}

static const unsigned int intbuf_types_1xx[] = {
	HFI_BUFFER_INTERNAL_SCRATCH(HFI_VERSION_1XX),
	HFI_BUFFER_INTERNAL_SCRATCH_1(HFI_VERSION_1XX),
	HFI_BUFFER_INTERNAL_SCRATCH_2(HFI_VERSION_1XX),
	HFI_BUFFER_INTERNAL_PERSIST,
	HFI_BUFFER_INTERNAL_PERSIST_1,
};

static const unsigned int intbuf_types_4xx[] = {
	HFI_BUFFER_INTERNAL_SCRATCH(HFI_VERSION_4XX),
	HFI_BUFFER_INTERNAL_SCRATCH_1(HFI_VERSION_4XX),
	HFI_BUFFER_INTERNAL_SCRATCH_2(HFI_VERSION_4XX),
	HFI_BUFFER_INTERNAL_PERSIST,
	HFI_BUFFER_INTERNAL_PERSIST_1,
};

static const unsigned int intbuf_types_6xx[] = {
	HFI_BUFFER_INTERNAL_SCRATCH(HFI_VERSION_6XX),
	HFI_BUFFER_INTERNAL_SCRATCH_1(HFI_VERSION_6XX),
	HFI_BUFFER_INTERNAL_SCRATCH_2(HFI_VERSION_6XX),
	HFI_BUFFER_INTERNAL_PERSIST,
	HFI_BUFFER_INTERNAL_PERSIST_1,
};

int venus_helper_intbufs_alloc(struct venus_inst *inst)
{
	const unsigned int *intbuf;
	size_t arr_sz, i;
	int ret;

	if (IS_V6(inst->core)) {
		arr_sz = ARRAY_SIZE(intbuf_types_6xx);
		intbuf = intbuf_types_6xx;
	} else if (IS_V4(inst->core)) {
		arr_sz = ARRAY_SIZE(intbuf_types_4xx);
		intbuf = intbuf_types_4xx;
	} else {
		arr_sz = ARRAY_SIZE(intbuf_types_1xx);
		intbuf = intbuf_types_1xx;
	}

	for (i = 0; i < arr_sz; i++) {
		ret = intbufs_set_buffer(inst, intbuf[i]);
		if (ret)
			goto error;
	}

	return 0;

error:
	intbufs_unset_buffers(inst);
	return ret;
}
EXPORT_SYMBOL_GPL(venus_helper_intbufs_alloc);

int venus_helper_intbufs_free(struct venus_inst *inst)
{
	return intbufs_unset_buffers(inst);
}
EXPORT_SYMBOL_GPL(venus_helper_intbufs_free);

int venus_helper_intbufs_realloc(struct venus_inst *inst)
{
	enum hfi_version ver = inst->core->res->hfi_version;
	struct hfi_buffer_desc bd;
	struct intbuf *buf, *n;
	int ret;

	list_for_each_entry_safe(buf, n, &inst->internalbufs, list) {
		if (buf->type == HFI_BUFFER_INTERNAL_PERSIST ||
		    buf->type == HFI_BUFFER_INTERNAL_PERSIST_1)
			continue;

		memset(&bd, 0, sizeof(bd));
		bd.buffer_size = buf->size;
		bd.buffer_type = buf->type;
		bd.num_buffers = 1;
		bd.device_addr = buf->da;
		bd.response_required = true;

		ret = hfi_session_unset_buffers(inst, &bd);

		dma_free_attrs(inst->core->dev, buf->size, buf->va, buf->da,
			       buf->attrs);

		list_del_init(&buf->list);
		kfree(buf);
	}

	ret = intbufs_set_buffer(inst, HFI_BUFFER_INTERNAL_SCRATCH(ver));
	if (ret)
		goto err;

	ret = intbufs_set_buffer(inst, HFI_BUFFER_INTERNAL_SCRATCH_1(ver));
	if (ret)
		goto err;

	ret = intbufs_set_buffer(inst, HFI_BUFFER_INTERNAL_SCRATCH_2(ver));
	if (ret)
		goto err;

	return 0;
err:
	return ret;
}
EXPORT_SYMBOL_GPL(venus_helper_intbufs_realloc);

static void fill_buffer_desc(const struct venus_buffer *buf,
			     struct hfi_buffer_desc *bd, bool response)
{
	memset(bd, 0, sizeof(*bd));
	bd->buffer_type = HFI_BUFFER_OUTPUT;
	bd->buffer_size = buf->size;
	bd->num_buffers = 1;
	bd->device_addr = buf->dma_addr;
	bd->response_required = response;
}

static void return_buf_error(struct venus_inst *inst,
			     struct vb2_v4l2_buffer *vbuf)
{
	struct v4l2_m2m_ctx *m2m_ctx = inst->m2m_ctx;

	if (vbuf->vb2_buf.type == V4L2_BUF_TYPE_VIDEO_OUTPUT_MPLANE)
		v4l2_m2m_src_buf_remove_by_buf(m2m_ctx, vbuf);
	else
		v4l2_m2m_dst_buf_remove_by_buf(m2m_ctx, vbuf);

	v4l2_m2m_buf_done(vbuf, VB2_BUF_STATE_ERROR);
}

static void
put_ts_metadata(struct venus_inst *inst, struct vb2_v4l2_buffer *vbuf)
{
	struct vb2_buffer *vb = &vbuf->vb2_buf;
	unsigned int i;
	int slot = -1;
	u64 ts_us = vb->timestamp;

	for (i = 0; i < ARRAY_SIZE(inst->tss); i++) {
		if (!inst->tss[i].used) {
			slot = i;
			break;
		}
	}

	if (slot == -1) {
		dev_dbg(inst->core->dev, VDBGL "no free slot\n");
		return;
	}

	do_div(ts_us, NSEC_PER_USEC);

	inst->tss[slot].used = true;
	inst->tss[slot].flags = vbuf->flags;
	inst->tss[slot].tc = vbuf->timecode;
	inst->tss[slot].ts_us = ts_us;
	inst->tss[slot].ts_ns = vb->timestamp;
}

void venus_helper_get_ts_metadata(struct venus_inst *inst, u64 timestamp_us,
				  struct vb2_v4l2_buffer *vbuf)
{
	struct vb2_buffer *vb = &vbuf->vb2_buf;
	unsigned int i;

	for (i = 0; i < ARRAY_SIZE(inst->tss); ++i) {
		if (!inst->tss[i].used)
			continue;

		if (inst->tss[i].ts_us != timestamp_us)
			continue;

		inst->tss[i].used = false;
		vbuf->flags |= inst->tss[i].flags;
		vbuf->timecode = inst->tss[i].tc;
		vb->timestamp = inst->tss[i].ts_ns;
		break;
	}
}
EXPORT_SYMBOL_GPL(venus_helper_get_ts_metadata);

static int
session_process_buf(struct venus_inst *inst, struct vb2_v4l2_buffer *vbuf)
{
	struct venus_buffer *buf = to_venus_buffer(vbuf);
	struct vb2_buffer *vb = &vbuf->vb2_buf;
	unsigned int type = vb->type;
	struct hfi_frame_data fdata;
	int ret;

	memset(&fdata, 0, sizeof(fdata));
	fdata.alloc_len = buf->size;
	fdata.device_addr = buf->dma_addr;
	fdata.timestamp = vb->timestamp;
	do_div(fdata.timestamp, NSEC_PER_USEC);
	fdata.flags = 0;
	fdata.clnt_data = vbuf->vb2_buf.index;

	if (type == V4L2_BUF_TYPE_VIDEO_OUTPUT_MPLANE) {
		fdata.buffer_type = HFI_BUFFER_INPUT;
		fdata.filled_len = vb2_get_plane_payload(vb, 0);
		fdata.offset = vb->planes[0].data_offset;

		if (vbuf->flags & V4L2_BUF_FLAG_LAST || !fdata.filled_len)
			fdata.flags |= HFI_BUFFERFLAG_EOS;

		if (inst->session_type == VIDC_SESSION_TYPE_DEC)
			put_ts_metadata(inst, vbuf);

		venus_pm_load_scale(inst);
	} else if (type == V4L2_BUF_TYPE_VIDEO_CAPTURE_MPLANE) {
		if (inst->session_type == VIDC_SESSION_TYPE_ENC)
			fdata.buffer_type = HFI_BUFFER_OUTPUT;
		else
			fdata.buffer_type = inst->opb_buftype;
		fdata.filled_len = 0;
		fdata.offset = 0;
	}

	ret = hfi_session_process_buf(inst, &fdata);
	if (ret)
		return ret;

	return 0;
}

static bool is_dynamic_bufmode(struct venus_inst *inst)
{
	struct venus_core *core = inst->core;
	struct hfi_plat_caps *caps;

	/*
	 * v4 doesn't send BUFFER_ALLOC_MODE_SUPPORTED property and supports
	 * dynamic buffer mode by default for HFI_BUFFER_OUTPUT/OUTPUT2.
	 */
	if (IS_V4(core) || IS_V6(core))
		return true;

	caps = venus_caps_by_codec(core, inst->hfi_codec, inst->session_type);
	if (!caps)
		return false;

	return caps->cap_bufs_mode_dynamic;
}

int venus_helper_unregister_bufs(struct venus_inst *inst)
{
	struct venus_buffer *buf, *n;
	struct hfi_buffer_desc bd;
	int ret = 0;

	if (is_dynamic_bufmode(inst))
		return 0;

	list_for_each_entry_safe(buf, n, &inst->registeredbufs, reg_list) {
		fill_buffer_desc(buf, &bd, true);
		ret = hfi_session_unset_buffers(inst, &bd);
		list_del_init(&buf->reg_list);
	}

	return ret;
}
EXPORT_SYMBOL_GPL(venus_helper_unregister_bufs);

static int session_register_bufs(struct venus_inst *inst)
{
	struct venus_core *core = inst->core;
	struct device *dev = core->dev;
	struct hfi_buffer_desc bd;
	struct venus_buffer *buf;
	int ret = 0;

	if (is_dynamic_bufmode(inst))
		return 0;

	list_for_each_entry(buf, &inst->registeredbufs, reg_list) {
		fill_buffer_desc(buf, &bd, false);
		ret = hfi_session_set_buffers(inst, &bd);
		if (ret) {
			dev_err(dev, "%s: set buffer failed\n", __func__);
			break;
		}
	}

	return ret;
}

static u32 to_hfi_raw_fmt(u32 v4l2_fmt)
{
	switch (v4l2_fmt) {
	case V4L2_PIX_FMT_NV12:
		return HFI_COLOR_FORMAT_NV12;
	case V4L2_PIX_FMT_NV21:
		return HFI_COLOR_FORMAT_NV21;
	case V4L2_PIX_FMT_QC08C:
		return HFI_COLOR_FORMAT_NV12_UBWC;
	case V4L2_PIX_FMT_QC10C:
		return HFI_COLOR_FORMAT_YUV420_TP10_UBWC;
	default:
		break;
	}

	return 0;
}

static int platform_get_bufreq(struct venus_inst *inst, u32 buftype,
			       struct hfi_buffer_requirements *req)
{
	enum hfi_version version = inst->core->res->hfi_version;
	const struct hfi_platform *hfi_plat;
	struct hfi_plat_buffers_params params;
	bool is_dec = inst->session_type == VIDC_SESSION_TYPE_DEC;
	struct venc_controls *enc_ctr = &inst->controls.enc;

	hfi_plat = hfi_platform_get(version);

	if (!hfi_plat || !hfi_plat->bufreq)
		return -EINVAL;

	params.version = version;
	params.num_vpp_pipes = inst->core->res->num_vpp_pipes;

	if (is_dec) {
		params.width = inst->width;
		params.height = inst->height;
		params.codec = inst->fmt_out->pixfmt;
		params.hfi_color_fmt = to_hfi_raw_fmt(inst->fmt_cap->pixfmt);
		params.dec.max_mbs_per_frame = mbs_per_frame_max(inst);
		params.dec.buffer_size_limit = 0;
		params.dec.is_secondary_output =
			inst->opb_buftype == HFI_BUFFER_OUTPUT2;
		params.dec.is_interlaced =
			inst->pic_struct != HFI_INTERLACE_FRAME_PROGRESSIVE;
	} else {
		params.width = inst->out_width;
		params.height = inst->out_height;
		params.codec = inst->fmt_cap->pixfmt;
		params.hfi_color_fmt = to_hfi_raw_fmt(inst->fmt_out->pixfmt);
		params.enc.work_mode = VIDC_WORK_MODE_2;
		params.enc.rc_type = HFI_RATE_CONTROL_OFF;
		if (enc_ctr->bitrate_mode == V4L2_MPEG_VIDEO_BITRATE_MODE_CQ)
			params.enc.rc_type = HFI_RATE_CONTROL_CQ;
		params.enc.num_b_frames = enc_ctr->num_b_frames;
		params.enc.is_tenbit = inst->bit_depth == VIDC_BITDEPTH_10;
	}

	return hfi_plat->bufreq(&params, inst->session_type, buftype, req);
}

int venus_helper_get_bufreq(struct venus_inst *inst, u32 type,
			    struct hfi_buffer_requirements *req)
{
	u32 ptype = HFI_PROPERTY_CONFIG_BUFFER_REQUIREMENTS;
	union hfi_get_property hprop;
	unsigned int i;
	int ret;

	memset(req, 0, sizeof(*req));

	if (type == HFI_BUFFER_OUTPUT || type == HFI_BUFFER_OUTPUT2)
		req->count_min = inst->fw_min_cnt;

	ret = platform_get_bufreq(inst, type, req);
	if (!ret) {
		if (type == HFI_BUFFER_OUTPUT || type == HFI_BUFFER_OUTPUT2)
			inst->fw_min_cnt = req->count_min;
		return 0;
	}

	ret = hfi_session_get_property(inst, ptype, &hprop);
	if (ret)
		return ret;

	ret = -EINVAL;

	for (i = 0; i < HFI_BUFFER_TYPE_MAX; i++) {
		if (hprop.bufreq[i].type != type)
			continue;

		memcpy(req, &hprop.bufreq[i], sizeof(*req));
		ret = 0;
		break;
	}

	return ret;
}
EXPORT_SYMBOL_GPL(venus_helper_get_bufreq);

struct id_mapping {
	u32 hfi_id;
	u32 v4l2_id;
};

static const struct id_mapping mpeg4_profiles[] = {
	{ HFI_MPEG4_PROFILE_SIMPLE, V4L2_MPEG_VIDEO_MPEG4_PROFILE_SIMPLE },
	{ HFI_MPEG4_PROFILE_ADVANCEDSIMPLE, V4L2_MPEG_VIDEO_MPEG4_PROFILE_ADVANCED_SIMPLE },
};

static const struct id_mapping mpeg4_levels[] = {
	{ HFI_MPEG4_LEVEL_0, V4L2_MPEG_VIDEO_MPEG4_LEVEL_0 },
	{ HFI_MPEG4_LEVEL_0b, V4L2_MPEG_VIDEO_MPEG4_LEVEL_0B },
	{ HFI_MPEG4_LEVEL_1, V4L2_MPEG_VIDEO_MPEG4_LEVEL_1 },
	{ HFI_MPEG4_LEVEL_2, V4L2_MPEG_VIDEO_MPEG4_LEVEL_2 },
	{ HFI_MPEG4_LEVEL_3, V4L2_MPEG_VIDEO_MPEG4_LEVEL_3 },
	{ HFI_MPEG4_LEVEL_4, V4L2_MPEG_VIDEO_MPEG4_LEVEL_4 },
	{ HFI_MPEG4_LEVEL_5, V4L2_MPEG_VIDEO_MPEG4_LEVEL_5 },
};

static const struct id_mapping mpeg2_profiles[] = {
	{ HFI_MPEG2_PROFILE_SIMPLE, V4L2_MPEG_VIDEO_MPEG2_PROFILE_SIMPLE },
	{ HFI_MPEG2_PROFILE_MAIN, V4L2_MPEG_VIDEO_MPEG2_PROFILE_MAIN },
	{ HFI_MPEG2_PROFILE_SNR, V4L2_MPEG_VIDEO_MPEG2_PROFILE_SNR_SCALABLE },
	{ HFI_MPEG2_PROFILE_SPATIAL, V4L2_MPEG_VIDEO_MPEG2_PROFILE_SPATIALLY_SCALABLE },
	{ HFI_MPEG2_PROFILE_HIGH, V4L2_MPEG_VIDEO_MPEG2_PROFILE_HIGH },
};

static const struct id_mapping mpeg2_levels[] = {
	{ HFI_MPEG2_LEVEL_LL, V4L2_MPEG_VIDEO_MPEG2_LEVEL_LOW },
	{ HFI_MPEG2_LEVEL_ML, V4L2_MPEG_VIDEO_MPEG2_LEVEL_MAIN },
	{ HFI_MPEG2_LEVEL_H14, V4L2_MPEG_VIDEO_MPEG2_LEVEL_HIGH_1440 },
	{ HFI_MPEG2_LEVEL_HL, V4L2_MPEG_VIDEO_MPEG2_LEVEL_HIGH },
};

static const struct id_mapping h264_profiles[] = {
	{ HFI_H264_PROFILE_BASELINE, V4L2_MPEG_VIDEO_H264_PROFILE_BASELINE },
	{ HFI_H264_PROFILE_MAIN, V4L2_MPEG_VIDEO_H264_PROFILE_MAIN },
	{ HFI_H264_PROFILE_HIGH, V4L2_MPEG_VIDEO_H264_PROFILE_HIGH },
	{ HFI_H264_PROFILE_STEREO_HIGH, V4L2_MPEG_VIDEO_H264_PROFILE_STEREO_HIGH },
	{ HFI_H264_PROFILE_MULTIVIEW_HIGH, V4L2_MPEG_VIDEO_H264_PROFILE_MULTIVIEW_HIGH },
	{ HFI_H264_PROFILE_CONSTRAINED_BASE, V4L2_MPEG_VIDEO_H264_PROFILE_CONSTRAINED_BASELINE },
	{ HFI_H264_PROFILE_CONSTRAINED_HIGH, V4L2_MPEG_VIDEO_H264_PROFILE_CONSTRAINED_HIGH },
};

static const struct id_mapping h264_levels[] = {
	{ HFI_H264_LEVEL_1, V4L2_MPEG_VIDEO_H264_LEVEL_1_0 },
	{ HFI_H264_LEVEL_1b, V4L2_MPEG_VIDEO_H264_LEVEL_1B },
	{ HFI_H264_LEVEL_11, V4L2_MPEG_VIDEO_H264_LEVEL_1_1 },
	{ HFI_H264_LEVEL_12, V4L2_MPEG_VIDEO_H264_LEVEL_1_2 },
	{ HFI_H264_LEVEL_13, V4L2_MPEG_VIDEO_H264_LEVEL_1_3 },
	{ HFI_H264_LEVEL_2, V4L2_MPEG_VIDEO_H264_LEVEL_2_0 },
	{ HFI_H264_LEVEL_21, V4L2_MPEG_VIDEO_H264_LEVEL_2_1 },
	{ HFI_H264_LEVEL_22, V4L2_MPEG_VIDEO_H264_LEVEL_2_2 },
	{ HFI_H264_LEVEL_3, V4L2_MPEG_VIDEO_H264_LEVEL_3_0 },
	{ HFI_H264_LEVEL_31, V4L2_MPEG_VIDEO_H264_LEVEL_3_1 },
	{ HFI_H264_LEVEL_32, V4L2_MPEG_VIDEO_H264_LEVEL_3_2 },
	{ HFI_H264_LEVEL_4, V4L2_MPEG_VIDEO_H264_LEVEL_4_0 },
	{ HFI_H264_LEVEL_41, V4L2_MPEG_VIDEO_H264_LEVEL_4_1 },
	{ HFI_H264_LEVEL_42, V4L2_MPEG_VIDEO_H264_LEVEL_4_2 },
	{ HFI_H264_LEVEL_5, V4L2_MPEG_VIDEO_H264_LEVEL_5_0 },
	{ HFI_H264_LEVEL_51, V4L2_MPEG_VIDEO_H264_LEVEL_5_1 },
	{ HFI_H264_LEVEL_52, V4L2_MPEG_VIDEO_H264_LEVEL_5_1 },
};

static const struct id_mapping hevc_profiles[] = {
	{ HFI_HEVC_PROFILE_MAIN, V4L2_MPEG_VIDEO_HEVC_PROFILE_MAIN },
	{ HFI_HEVC_PROFILE_MAIN_STILL_PIC, V4L2_MPEG_VIDEO_HEVC_PROFILE_MAIN_STILL_PICTURE },
	{ HFI_HEVC_PROFILE_MAIN10, V4L2_MPEG_VIDEO_HEVC_PROFILE_MAIN_10 },
};

static const struct id_mapping hevc_levels[] = {
	{ HFI_HEVC_LEVEL_1, V4L2_MPEG_VIDEO_HEVC_LEVEL_1 },
	{ HFI_HEVC_LEVEL_2, V4L2_MPEG_VIDEO_HEVC_LEVEL_2 },
	{ HFI_HEVC_LEVEL_21, V4L2_MPEG_VIDEO_HEVC_LEVEL_2_1 },
	{ HFI_HEVC_LEVEL_3, V4L2_MPEG_VIDEO_HEVC_LEVEL_3 },
	{ HFI_HEVC_LEVEL_31, V4L2_MPEG_VIDEO_HEVC_LEVEL_3_1 },
	{ HFI_HEVC_LEVEL_4, V4L2_MPEG_VIDEO_HEVC_LEVEL_4 },
	{ HFI_HEVC_LEVEL_41, V4L2_MPEG_VIDEO_HEVC_LEVEL_4_1 },
	{ HFI_HEVC_LEVEL_5, V4L2_MPEG_VIDEO_HEVC_LEVEL_5 },
	{ HFI_HEVC_LEVEL_51, V4L2_MPEG_VIDEO_HEVC_LEVEL_5_1 },
	{ HFI_HEVC_LEVEL_52, V4L2_MPEG_VIDEO_HEVC_LEVEL_5_2 },
	{ HFI_HEVC_LEVEL_6, V4L2_MPEG_VIDEO_HEVC_LEVEL_6 },
	{ HFI_HEVC_LEVEL_61, V4L2_MPEG_VIDEO_HEVC_LEVEL_6_1 },
	{ HFI_HEVC_LEVEL_62, V4L2_MPEG_VIDEO_HEVC_LEVEL_6_2 },
};

static const struct id_mapping vp8_profiles[] = {
	{ HFI_VPX_PROFILE_VERSION_0, V4L2_MPEG_VIDEO_VP8_PROFILE_0 },
	{ HFI_VPX_PROFILE_VERSION_1, V4L2_MPEG_VIDEO_VP8_PROFILE_1 },
	{ HFI_VPX_PROFILE_VERSION_2, V4L2_MPEG_VIDEO_VP8_PROFILE_2 },
	{ HFI_VPX_PROFILE_VERSION_3, V4L2_MPEG_VIDEO_VP8_PROFILE_3 },
};

static const struct id_mapping vp9_profiles[] = {
	{ HFI_VP9_PROFILE_P0, V4L2_MPEG_VIDEO_VP9_PROFILE_0 },
	{ HFI_VP9_PROFILE_P2_10B, V4L2_MPEG_VIDEO_VP9_PROFILE_2 },
};

static const struct id_mapping vp9_levels[] = {
	{ HFI_VP9_LEVEL_1, V4L2_MPEG_VIDEO_VP9_LEVEL_1_0 },
	{ HFI_VP9_LEVEL_11, V4L2_MPEG_VIDEO_VP9_LEVEL_1_1 },
	{ HFI_VP9_LEVEL_2, V4L2_MPEG_VIDEO_VP9_LEVEL_2_0},
	{ HFI_VP9_LEVEL_21, V4L2_MPEG_VIDEO_VP9_LEVEL_2_1 },
	{ HFI_VP9_LEVEL_3, V4L2_MPEG_VIDEO_VP9_LEVEL_3_0},
	{ HFI_VP9_LEVEL_31, V4L2_MPEG_VIDEO_VP9_LEVEL_3_1 },
	{ HFI_VP9_LEVEL_4, V4L2_MPEG_VIDEO_VP9_LEVEL_4_0 },
	{ HFI_VP9_LEVEL_41, V4L2_MPEG_VIDEO_VP9_LEVEL_4_1 },
	{ HFI_VP9_LEVEL_5, V4L2_MPEG_VIDEO_VP9_LEVEL_5_0 },
	{ HFI_VP9_LEVEL_51, V4L2_MPEG_VIDEO_VP9_LEVEL_5_1 },
	{ HFI_VP9_LEVEL_6, V4L2_MPEG_VIDEO_VP9_LEVEL_6_0 },
	{ HFI_VP9_LEVEL_61, V4L2_MPEG_VIDEO_VP9_LEVEL_6_1 },
};

static u32 find_v4l2_id(u32 hfi_id, const struct id_mapping *array, unsigned int array_sz)
{
	unsigned int i;

	if (!array || !array_sz)
		return 0;

	for (i = 0; i < array_sz; i++)
		if (hfi_id == array[i].hfi_id)
			return array[i].v4l2_id;

	return 0;
}

static u32 find_hfi_id(u32 v4l2_id, const struct id_mapping *array, unsigned int array_sz)
{
	unsigned int i;

	if (!array || !array_sz)
		return 0;

	for (i = 0; i < array_sz; i++)
		if (v4l2_id == array[i].v4l2_id)
			return array[i].hfi_id;

	return 0;
}

static void
v4l2_id_profile_level(u32 hfi_codec, struct hfi_profile_level *pl, u32 *profile, u32 *level)
{
	u32 hfi_pf = pl->profile;
	u32 hfi_lvl = pl->level;

	switch (hfi_codec) {
	case HFI_VIDEO_CODEC_H264:
		*profile = find_v4l2_id(hfi_pf, h264_profiles, ARRAY_SIZE(h264_profiles));
		*level = find_v4l2_id(hfi_lvl, h264_levels, ARRAY_SIZE(h264_levels));
		break;
	case HFI_VIDEO_CODEC_MPEG2:
		*profile = find_v4l2_id(hfi_pf, mpeg2_profiles, ARRAY_SIZE(mpeg2_profiles));
		*level = find_v4l2_id(hfi_lvl, mpeg2_levels, ARRAY_SIZE(mpeg2_levels));
		break;
	case HFI_VIDEO_CODEC_MPEG4:
		*profile = find_v4l2_id(hfi_pf, mpeg4_profiles, ARRAY_SIZE(mpeg4_profiles));
		*level = find_v4l2_id(hfi_lvl, mpeg4_levels, ARRAY_SIZE(mpeg4_levels));
		break;
	case HFI_VIDEO_CODEC_VP8:
		*profile = find_v4l2_id(hfi_pf, vp8_profiles, ARRAY_SIZE(vp8_profiles));
		*level = 0;
		break;
	case HFI_VIDEO_CODEC_VP9:
		*profile = find_v4l2_id(hfi_pf, vp9_profiles, ARRAY_SIZE(vp9_profiles));
		*level = find_v4l2_id(hfi_lvl, vp9_levels, ARRAY_SIZE(vp9_levels));
		break;
	case HFI_VIDEO_CODEC_HEVC:
		*profile = find_v4l2_id(hfi_pf, hevc_profiles, ARRAY_SIZE(hevc_profiles));
		*level = find_v4l2_id(hfi_lvl, hevc_levels, ARRAY_SIZE(hevc_levels));
		break;
	default:
		break;
	}
}

static void
hfi_id_profile_level(u32 hfi_codec, u32 v4l2_pf, u32 v4l2_lvl, struct hfi_profile_level *pl)
{
	switch (hfi_codec) {
	case HFI_VIDEO_CODEC_H264:
		pl->profile = find_hfi_id(v4l2_pf, h264_profiles, ARRAY_SIZE(h264_profiles));
		pl->level = find_hfi_id(v4l2_lvl, h264_levels, ARRAY_SIZE(h264_levels));
		break;
	case HFI_VIDEO_CODEC_MPEG2:
		pl->profile = find_hfi_id(v4l2_pf, mpeg2_profiles, ARRAY_SIZE(mpeg2_profiles));
		pl->level = find_hfi_id(v4l2_lvl, mpeg2_levels, ARRAY_SIZE(mpeg2_levels));
		break;
	case HFI_VIDEO_CODEC_MPEG4:
		pl->profile = find_hfi_id(v4l2_pf, mpeg4_profiles, ARRAY_SIZE(mpeg4_profiles));
		pl->level = find_hfi_id(v4l2_lvl, mpeg4_levels, ARRAY_SIZE(mpeg4_levels));
		break;
	case HFI_VIDEO_CODEC_VP8:
		pl->profile = find_hfi_id(v4l2_pf, vp8_profiles, ARRAY_SIZE(vp8_profiles));
		pl->level = 0;
		break;
	case HFI_VIDEO_CODEC_VP9:
		pl->profile = find_hfi_id(v4l2_pf, vp9_profiles, ARRAY_SIZE(vp9_profiles));
		pl->level = find_hfi_id(v4l2_lvl, vp9_levels, ARRAY_SIZE(vp9_levels));
		break;
	case HFI_VIDEO_CODEC_HEVC:
		pl->profile = find_hfi_id(v4l2_pf, hevc_profiles, ARRAY_SIZE(hevc_profiles));
		pl->level = find_hfi_id(v4l2_lvl, hevc_levels, ARRAY_SIZE(hevc_levels));
		break;
	default:
		break;
	}
}

int venus_helper_get_profile_level(struct venus_inst *inst, u32 *profile, u32 *level)
{
	const u32 ptype = HFI_PROPERTY_PARAM_PROFILE_LEVEL_CURRENT;
	union hfi_get_property hprop;
	int ret;

	ret = hfi_session_get_property(inst, ptype, &hprop);
	if (ret)
		return ret;

	v4l2_id_profile_level(inst->hfi_codec, &hprop.profile_level, profile, level);

	return 0;
}
EXPORT_SYMBOL_GPL(venus_helper_get_profile_level);

int venus_helper_set_profile_level(struct venus_inst *inst, u32 profile, u32 level)
{
	const u32 ptype = HFI_PROPERTY_PARAM_PROFILE_LEVEL_CURRENT;
	struct hfi_profile_level pl;

	hfi_id_profile_level(inst->hfi_codec, profile, level, &pl);

	return hfi_session_set_property(inst, ptype, &pl);
}
EXPORT_SYMBOL_GPL(venus_helper_set_profile_level);

static u32 get_framesize_raw_nv12(u32 width, u32 height)
{
	u32 y_stride, uv_stride, y_plane;
	u32 y_sclines, uv_sclines, uv_plane;
	u32 size;

	y_stride = ALIGN(width, 128);
	uv_stride = ALIGN(width, 128);
	y_sclines = ALIGN(height, 32);
	uv_sclines = ALIGN(((height + 1) >> 1), 16);

	y_plane = y_stride * y_sclines;
	uv_plane = uv_stride * uv_sclines + SZ_4K;
	size = y_plane + uv_plane + SZ_8K;

	return ALIGN(size, SZ_4K);
}

static u32 get_framesize_raw_nv12_ubwc(u32 width, u32 height)
{
	u32 y_meta_stride, y_meta_plane;
	u32 y_stride, y_plane;
	u32 uv_meta_stride, uv_meta_plane;
	u32 uv_stride, uv_plane;
	u32 extradata = SZ_16K;

	y_meta_stride = ALIGN(DIV_ROUND_UP(width, 32), 64);
	y_meta_plane = y_meta_stride * ALIGN(DIV_ROUND_UP(height, 8), 16);
	y_meta_plane = ALIGN(y_meta_plane, SZ_4K);

	y_stride = ALIGN(width, 128);
	y_plane = ALIGN(y_stride * ALIGN(height, 32), SZ_4K);

	uv_meta_stride = ALIGN(DIV_ROUND_UP(width / 2, 16), 64);
	uv_meta_plane = uv_meta_stride * ALIGN(DIV_ROUND_UP(height / 2, 8), 16);
	uv_meta_plane = ALIGN(uv_meta_plane, SZ_4K);

	uv_stride = ALIGN(width, 128);
	uv_plane = ALIGN(uv_stride * ALIGN(height / 2, 32), SZ_4K);

	return ALIGN(y_meta_plane + y_plane + uv_meta_plane + uv_plane +
		     max(extradata, y_stride * 48), SZ_4K);
}

static u32 get_framesize_raw_p010(u32 width, u32 height)
{
	u32 y_plane, uv_plane, y_stride, uv_stride, y_sclines, uv_sclines;

	y_stride = ALIGN(width * 2, 128);
	uv_stride = ALIGN(width * 2, 128);
	y_sclines = ALIGN(height, 32);
	uv_sclines = ALIGN((height + 1) >> 1, 16);
	y_plane = y_stride * y_sclines;
	uv_plane = uv_stride * uv_sclines;

	return ALIGN((y_plane + uv_plane), SZ_4K);
}

static u32 get_framesize_raw_p010_ubwc(u32 width, u32 height)
{
	u32 y_stride, uv_stride, y_sclines, uv_sclines;
	u32 y_ubwc_plane, uv_ubwc_plane;
	u32 y_meta_stride, y_meta_scanlines;
	u32 uv_meta_stride, uv_meta_scanlines;
	u32 y_meta_plane, uv_meta_plane;
	u32 size;

	y_stride = ALIGN(width * 2, 256);
	uv_stride = ALIGN(width * 2, 256);
	y_sclines = ALIGN(height, 16);
	uv_sclines = ALIGN((height + 1) >> 1, 16);

	y_ubwc_plane = ALIGN(y_stride * y_sclines, SZ_4K);
	uv_ubwc_plane = ALIGN(uv_stride * uv_sclines, SZ_4K);
	y_meta_stride = ALIGN(DIV_ROUND_UP(width, 32), 64);
	y_meta_scanlines = ALIGN(DIV_ROUND_UP(height, 4), 16);
	y_meta_plane = ALIGN(y_meta_stride * y_meta_scanlines, SZ_4K);
	uv_meta_stride = ALIGN(DIV_ROUND_UP((width + 1) >> 1, 16), 64);
	uv_meta_scanlines = ALIGN(DIV_ROUND_UP((height + 1) >> 1, 4), 16);
	uv_meta_plane = ALIGN(uv_meta_stride * uv_meta_scanlines, SZ_4K);

	size = y_ubwc_plane + uv_ubwc_plane + y_meta_plane + uv_meta_plane;

	return ALIGN(size, SZ_4K);
}

static u32 get_framesize_raw_yuv420_tp10_ubwc(u32 width, u32 height)
{
	u32 y_stride, uv_stride, y_sclines, uv_sclines;
	u32 y_ubwc_plane, uv_ubwc_plane;
	u32 y_meta_stride, y_meta_scanlines;
	u32 uv_meta_stride, uv_meta_scanlines;
	u32 y_meta_plane, uv_meta_plane;
	u32 extradata = SZ_16K;
	u32 size;

	y_stride = ALIGN(width * 4 / 3, 256);
	uv_stride = ALIGN(width * 4 / 3, 256);
	y_sclines = ALIGN(height, 16);
	uv_sclines = ALIGN((height + 1) >> 1, 16);

	y_ubwc_plane = ALIGN(y_stride * y_sclines, SZ_4K);
	uv_ubwc_plane = ALIGN(uv_stride * uv_sclines, SZ_4K);
	y_meta_stride = ALIGN(DIV_ROUND_UP(width, 48), 64);
	y_meta_scanlines = ALIGN(DIV_ROUND_UP(height, 4), 16);
	y_meta_plane = ALIGN(y_meta_stride * y_meta_scanlines, SZ_4K);
	uv_meta_stride = ALIGN(DIV_ROUND_UP((width + 1) >> 1, 24), 64);
	uv_meta_scanlines = ALIGN(DIV_ROUND_UP((height + 1) >> 1, 4), 16);
	uv_meta_plane = ALIGN(uv_meta_stride * uv_meta_scanlines, SZ_4K);

	size = y_ubwc_plane + uv_ubwc_plane + y_meta_plane + uv_meta_plane;
	size += max(extradata + SZ_8K, y_stride * 48);

	return ALIGN(size, SZ_4K);
}

u32 venus_helper_get_framesz_raw(u32 hfi_fmt, u32 width, u32 height)
{
	switch (hfi_fmt) {
	case HFI_COLOR_FORMAT_NV12:
	case HFI_COLOR_FORMAT_NV21:
		return get_framesize_raw_nv12(width, height);
	case HFI_COLOR_FORMAT_NV12_UBWC:
		return get_framesize_raw_nv12_ubwc(width, height);
	case HFI_COLOR_FORMAT_P010:
		return get_framesize_raw_p010(width, height);
	case HFI_COLOR_FORMAT_P010_UBWC:
		return get_framesize_raw_p010_ubwc(width, height);
	case HFI_COLOR_FORMAT_YUV420_TP10_UBWC:
		return get_framesize_raw_yuv420_tp10_ubwc(width, height);
	default:
		return 0;
	}
}
EXPORT_SYMBOL_GPL(venus_helper_get_framesz_raw);

u32 venus_helper_get_framesz(u32 v4l2_fmt, u32 width, u32 height)
{
	u32 hfi_fmt, sz;
	bool compressed;

	switch (v4l2_fmt) {
	case V4L2_PIX_FMT_MPEG:
	case V4L2_PIX_FMT_H264:
	case V4L2_PIX_FMT_H264_NO_SC:
	case V4L2_PIX_FMT_H264_MVC:
	case V4L2_PIX_FMT_H263:
	case V4L2_PIX_FMT_MPEG1:
	case V4L2_PIX_FMT_MPEG2:
	case V4L2_PIX_FMT_MPEG4:
	case V4L2_PIX_FMT_XVID:
	case V4L2_PIX_FMT_VC1_ANNEX_G:
	case V4L2_PIX_FMT_VC1_ANNEX_L:
	case V4L2_PIX_FMT_VP8:
	case V4L2_PIX_FMT_VP9:
	case V4L2_PIX_FMT_HEVC:
		compressed = true;
		break;
	default:
		compressed = false;
		break;
	}

	if (compressed) {
		sz = ALIGN(height, 32) * ALIGN(width, 32) * 3 / 2 / 2;
		if (width < 1280 || height < 720)
			sz *= 8;
		return ALIGN(sz, SZ_4K);
	}

	hfi_fmt = to_hfi_raw_fmt(v4l2_fmt);
	if (!hfi_fmt)
		return 0;

	return venus_helper_get_framesz_raw(hfi_fmt, width, height);
}
EXPORT_SYMBOL_GPL(venus_helper_get_framesz);

int venus_helper_set_input_resolution(struct venus_inst *inst,
				      unsigned int width, unsigned int height)
{
	u32 ptype = HFI_PROPERTY_PARAM_FRAME_SIZE;
	struct hfi_framesize fs;

	fs.buffer_type = HFI_BUFFER_INPUT;
	fs.width = width;
	fs.height = height;

	return hfi_session_set_property(inst, ptype, &fs);
}
EXPORT_SYMBOL_GPL(venus_helper_set_input_resolution);

int venus_helper_set_output_resolution(struct venus_inst *inst,
				       unsigned int width, unsigned int height,
				       u32 buftype)
{
	u32 ptype = HFI_PROPERTY_PARAM_FRAME_SIZE;
	struct hfi_framesize fs;

	fs.buffer_type = buftype;
	fs.width = width;
	fs.height = height;

	return hfi_session_set_property(inst, ptype, &fs);
}
EXPORT_SYMBOL_GPL(venus_helper_set_output_resolution);

static u32 venus_helper_get_work_mode(struct venus_inst *inst)
{
	u32 mode;
	u32 num_mbs;

	mode = VIDC_WORK_MODE_2;
	if (inst->session_type == VIDC_SESSION_TYPE_DEC) {
		num_mbs = (ALIGN(inst->height, 16) * ALIGN(inst->width, 16)) / 256;
		if (inst->hfi_codec == HFI_VIDEO_CODEC_MPEG2 ||
		    inst->pic_struct != HFI_INTERLACE_FRAME_PROGRESSIVE ||
		    num_mbs <= NUM_MBS_720P)
			mode = VIDC_WORK_MODE_1;
	} else {
		num_mbs = (ALIGN(inst->out_height, 16) * ALIGN(inst->out_width, 16)) / 256;
		if (inst->hfi_codec == HFI_VIDEO_CODEC_VP8 &&
		    num_mbs <= NUM_MBS_4K)
			mode = VIDC_WORK_MODE_1;
	}

	return mode;
}

int venus_helper_set_work_mode(struct venus_inst *inst)
{
	const u32 ptype = HFI_PROPERTY_PARAM_WORK_MODE;
	struct hfi_video_work_mode wm;
	u32 mode;

	if (!IS_V4(inst->core) && !IS_V6(inst->core))
		return 0;

	mode = venus_helper_get_work_mode(inst);
	wm.video_work_mode = mode;
	return hfi_session_set_property(inst, ptype, &wm);
}
EXPORT_SYMBOL_GPL(venus_helper_set_work_mode);

int venus_helper_set_format_constraints(struct venus_inst *inst)
{
	const u32 ptype = HFI_PROPERTY_PARAM_UNCOMPRESSED_PLANE_ACTUAL_CONSTRAINTS_INFO;
	struct hfi_uncompressed_plane_actual_constraints_info pconstraint;

	if (!IS_V6(inst->core))
		return 0;

<<<<<<< HEAD
	if (inst->opb_fmt == HFI_COLOR_FORMAT_NV12_UBWC)
=======
	if (inst->opb_fmt == HFI_COLOR_FORMAT_NV12_UBWC ||
	    inst->opb_fmt == HFI_COLOR_FORMAT_YUV420_TP10_UBWC)
>>>>>>> eb3cdb58
		return 0;

	pconstraint.buffer_type = HFI_BUFFER_OUTPUT2;
	pconstraint.num_planes = 2;
	pconstraint.plane_format[0].stride_multiples = 128;
	pconstraint.plane_format[0].max_stride = 8192;
	pconstraint.plane_format[0].min_plane_buffer_height_multiple = 32;
	pconstraint.plane_format[0].buffer_alignment = 256;

	pconstraint.plane_format[1].stride_multiples = 128;
	pconstraint.plane_format[1].max_stride = 8192;
	pconstraint.plane_format[1].min_plane_buffer_height_multiple = 16;
	pconstraint.plane_format[1].buffer_alignment = 256;

	return hfi_session_set_property(inst, ptype, &pconstraint);
}
EXPORT_SYMBOL_GPL(venus_helper_set_format_constraints);

int venus_helper_set_num_bufs(struct venus_inst *inst, unsigned int input_bufs,
			      unsigned int output_bufs,
			      unsigned int output2_bufs)
{
	u32 ptype = HFI_PROPERTY_PARAM_BUFFER_COUNT_ACTUAL;
	struct hfi_buffer_count_actual buf_count;
	int ret;

	buf_count.type = HFI_BUFFER_INPUT;
	buf_count.count_actual = input_bufs;

	ret = hfi_session_set_property(inst, ptype, &buf_count);
	if (ret)
		return ret;

	buf_count.type = HFI_BUFFER_OUTPUT;
	buf_count.count_actual = output_bufs;

	ret = hfi_session_set_property(inst, ptype, &buf_count);
	if (ret)
		return ret;

	if (output2_bufs) {
		buf_count.type = HFI_BUFFER_OUTPUT2;
		buf_count.count_actual = output2_bufs;

		ret = hfi_session_set_property(inst, ptype, &buf_count);
	}

	return ret;
}
EXPORT_SYMBOL_GPL(venus_helper_set_num_bufs);

int venus_helper_set_raw_format(struct venus_inst *inst, u32 hfi_format,
				u32 buftype)
{
	const u32 ptype = HFI_PROPERTY_PARAM_UNCOMPRESSED_FORMAT_SELECT;
	struct hfi_uncompressed_format_select fmt;

	fmt.buffer_type = buftype;
	fmt.format = hfi_format;

	return hfi_session_set_property(inst, ptype, &fmt);
}
EXPORT_SYMBOL_GPL(venus_helper_set_raw_format);

int venus_helper_set_color_format(struct venus_inst *inst, u32 pixfmt)
{
	u32 hfi_format, buftype;

	if (inst->session_type == VIDC_SESSION_TYPE_DEC)
		buftype = HFI_BUFFER_OUTPUT;
	else if (inst->session_type == VIDC_SESSION_TYPE_ENC)
		buftype = HFI_BUFFER_INPUT;
	else
		return -EINVAL;

	hfi_format = to_hfi_raw_fmt(pixfmt);
	if (!hfi_format)
		return -EINVAL;

	return venus_helper_set_raw_format(inst, hfi_format, buftype);
}
EXPORT_SYMBOL_GPL(venus_helper_set_color_format);

int venus_helper_set_multistream(struct venus_inst *inst, bool out_en,
				 bool out2_en)
{
	struct hfi_multi_stream multi = {0};
	u32 ptype = HFI_PROPERTY_PARAM_VDEC_MULTI_STREAM;
	int ret;

	multi.buffer_type = HFI_BUFFER_OUTPUT;
	multi.enable = out_en;

	ret = hfi_session_set_property(inst, ptype, &multi);
	if (ret)
		return ret;

	multi.buffer_type = HFI_BUFFER_OUTPUT2;
	multi.enable = out2_en;

	return hfi_session_set_property(inst, ptype, &multi);
}
EXPORT_SYMBOL_GPL(venus_helper_set_multistream);

int venus_helper_set_dyn_bufmode(struct venus_inst *inst)
{
	const u32 ptype = HFI_PROPERTY_PARAM_BUFFER_ALLOC_MODE;
	struct hfi_buffer_alloc_mode mode;
	int ret;

	if (!is_dynamic_bufmode(inst))
		return 0;

	mode.type = HFI_BUFFER_OUTPUT;
	mode.mode = HFI_BUFFER_MODE_DYNAMIC;

	ret = hfi_session_set_property(inst, ptype, &mode);
	if (ret)
		return ret;

	mode.type = HFI_BUFFER_OUTPUT2;

	return hfi_session_set_property(inst, ptype, &mode);
}
EXPORT_SYMBOL_GPL(venus_helper_set_dyn_bufmode);

int venus_helper_set_bufsize(struct venus_inst *inst, u32 bufsize, u32 buftype)
{
	const u32 ptype = HFI_PROPERTY_PARAM_BUFFER_SIZE_ACTUAL;
	struct hfi_buffer_size_actual bufsz;

	bufsz.type = buftype;
	bufsz.size = bufsize;

	return hfi_session_set_property(inst, ptype, &bufsz);
}
EXPORT_SYMBOL_GPL(venus_helper_set_bufsize);

unsigned int venus_helper_get_opb_size(struct venus_inst *inst)
{
	/* the encoder has only one output */
	if (inst->session_type == VIDC_SESSION_TYPE_ENC)
		return inst->output_buf_size;

	if (inst->opb_buftype == HFI_BUFFER_OUTPUT)
		return inst->output_buf_size;
	else if (inst->opb_buftype == HFI_BUFFER_OUTPUT2)
		return inst->output2_buf_size;

	return 0;
}
EXPORT_SYMBOL_GPL(venus_helper_get_opb_size);

static void delayed_process_buf_func(struct work_struct *work)
{
	struct venus_buffer *buf, *n;
	struct venus_inst *inst;
	int ret;

	inst = container_of(work, struct venus_inst, delayed_process_work);

	mutex_lock(&inst->lock);

	if (!(inst->streamon_out & inst->streamon_cap))
		goto unlock;

	list_for_each_entry_safe(buf, n, &inst->delayed_process, ref_list) {
		if (buf->flags & HFI_BUFFERFLAG_READONLY)
			continue;

		ret = session_process_buf(inst, &buf->vb);
		if (ret)
			return_buf_error(inst, &buf->vb);

		list_del_init(&buf->ref_list);
	}
unlock:
	mutex_unlock(&inst->lock);
}

void venus_helper_release_buf_ref(struct venus_inst *inst, unsigned int idx)
{
	struct venus_buffer *buf;

	list_for_each_entry(buf, &inst->registeredbufs, reg_list) {
		if (buf->vb.vb2_buf.index == idx) {
			buf->flags &= ~HFI_BUFFERFLAG_READONLY;
			schedule_work(&inst->delayed_process_work);
			break;
		}
	}
}
EXPORT_SYMBOL_GPL(venus_helper_release_buf_ref);

void venus_helper_acquire_buf_ref(struct vb2_v4l2_buffer *vbuf)
{
	struct venus_buffer *buf = to_venus_buffer(vbuf);

	buf->flags |= HFI_BUFFERFLAG_READONLY;
}
EXPORT_SYMBOL_GPL(venus_helper_acquire_buf_ref);

static int is_buf_refed(struct venus_inst *inst, struct vb2_v4l2_buffer *vbuf)
{
	struct venus_buffer *buf = to_venus_buffer(vbuf);

	if (buf->flags & HFI_BUFFERFLAG_READONLY) {
		list_add_tail(&buf->ref_list, &inst->delayed_process);
		schedule_work(&inst->delayed_process_work);
		return 1;
	}

	return 0;
}

struct vb2_v4l2_buffer *
venus_helper_find_buf(struct venus_inst *inst, unsigned int type, u32 idx)
{
	struct v4l2_m2m_ctx *m2m_ctx = inst->m2m_ctx;

	if (type == V4L2_BUF_TYPE_VIDEO_OUTPUT_MPLANE)
		return v4l2_m2m_src_buf_remove_by_idx(m2m_ctx, idx);
	else
		return v4l2_m2m_dst_buf_remove_by_idx(m2m_ctx, idx);
}
EXPORT_SYMBOL_GPL(venus_helper_find_buf);

void venus_helper_change_dpb_owner(struct venus_inst *inst,
				   struct vb2_v4l2_buffer *vbuf, unsigned int type,
				   unsigned int buf_type, u32 tag)
{
	struct intbuf *dpb_buf;

	if (!V4L2_TYPE_IS_CAPTURE(type) ||
	    buf_type != inst->dpb_buftype)
		return;

	list_for_each_entry(dpb_buf, &inst->dpbbufs, list)
		if (dpb_buf->dpb_out_tag == tag) {
			dpb_buf->owned_by = DRIVER;
			break;
		}
}
EXPORT_SYMBOL_GPL(venus_helper_change_dpb_owner);

int venus_helper_vb2_buf_init(struct vb2_buffer *vb)
{
	struct venus_inst *inst = vb2_get_drv_priv(vb->vb2_queue);
	struct vb2_v4l2_buffer *vbuf = to_vb2_v4l2_buffer(vb);
	struct venus_buffer *buf = to_venus_buffer(vbuf);

	buf->size = vb2_plane_size(vb, 0);
	buf->dma_addr = vb2_dma_contig_plane_dma_addr(vb, 0);

	if (vb->type == V4L2_BUF_TYPE_VIDEO_CAPTURE_MPLANE)
		list_add_tail(&buf->reg_list, &inst->registeredbufs);

	return 0;
}
EXPORT_SYMBOL_GPL(venus_helper_vb2_buf_init);

int venus_helper_vb2_buf_prepare(struct vb2_buffer *vb)
{
	struct venus_inst *inst = vb2_get_drv_priv(vb->vb2_queue);
	unsigned int out_buf_size = venus_helper_get_opb_size(inst);
	struct vb2_v4l2_buffer *vbuf = to_vb2_v4l2_buffer(vb);

	if (V4L2_TYPE_IS_OUTPUT(vb->vb2_queue->type)) {
		if (vbuf->field == V4L2_FIELD_ANY)
			vbuf->field = V4L2_FIELD_NONE;
		if (vbuf->field != V4L2_FIELD_NONE) {
			dev_err(inst->core->dev, "%s field isn't supported\n",
				__func__);
			return -EINVAL;
		}
	}

	if (vb->type == V4L2_BUF_TYPE_VIDEO_CAPTURE_MPLANE &&
	    vb2_plane_size(vb, 0) < out_buf_size)
		return -EINVAL;
	if (vb->type == V4L2_BUF_TYPE_VIDEO_OUTPUT_MPLANE &&
	    vb2_plane_size(vb, 0) < inst->input_buf_size)
		return -EINVAL;

	return 0;
}
EXPORT_SYMBOL_GPL(venus_helper_vb2_buf_prepare);

static void cache_payload(struct venus_inst *inst, struct vb2_buffer *vb)
{
	struct vb2_v4l2_buffer *vbuf = to_vb2_v4l2_buffer(vb);
	unsigned int idx = vbuf->vb2_buf.index;

	if (vbuf->vb2_buf.type == V4L2_BUF_TYPE_VIDEO_OUTPUT_MPLANE)
		inst->payloads[idx] = vb2_get_plane_payload(vb, 0);
}

void venus_helper_vb2_buf_queue(struct vb2_buffer *vb)
{
	struct vb2_v4l2_buffer *vbuf = to_vb2_v4l2_buffer(vb);
	struct venus_inst *inst = vb2_get_drv_priv(vb->vb2_queue);
	struct v4l2_m2m_ctx *m2m_ctx = inst->m2m_ctx;
	int ret;

	v4l2_m2m_buf_queue(m2m_ctx, vbuf);

	/* Skip processing queued capture buffers after LAST flag */
	if (inst->session_type == VIDC_SESSION_TYPE_DEC &&
	    V4L2_TYPE_IS_CAPTURE(vb->vb2_queue->type) &&
	    inst->codec_state == VENUS_DEC_STATE_DRC)
		return;

	cache_payload(inst, vb);

	if (inst->session_type == VIDC_SESSION_TYPE_ENC &&
	    !(inst->streamon_out && inst->streamon_cap))
		return;

	if (vb2_start_streaming_called(vb->vb2_queue)) {
		ret = is_buf_refed(inst, vbuf);
		if (ret)
			return;

		ret = session_process_buf(inst, vbuf);
		if (ret)
			return_buf_error(inst, vbuf);
	}
}
EXPORT_SYMBOL_GPL(venus_helper_vb2_buf_queue);

void venus_helper_buffers_done(struct venus_inst *inst, unsigned int type,
			       enum vb2_buffer_state state)
{
	struct vb2_v4l2_buffer *buf;

	if (type == V4L2_BUF_TYPE_VIDEO_OUTPUT_MPLANE) {
		while ((buf = v4l2_m2m_src_buf_remove(inst->m2m_ctx)))
			v4l2_m2m_buf_done(buf, state);
	} else if (type == V4L2_BUF_TYPE_VIDEO_CAPTURE_MPLANE) {
		while ((buf = v4l2_m2m_dst_buf_remove(inst->m2m_ctx)))
			v4l2_m2m_buf_done(buf, state);
	}
}
EXPORT_SYMBOL_GPL(venus_helper_buffers_done);

void venus_helper_vb2_stop_streaming(struct vb2_queue *q)
{
	struct venus_inst *inst = vb2_get_drv_priv(q);
	struct venus_core *core = inst->core;
	int ret;

	mutex_lock(&inst->lock);

	if (inst->streamon_out & inst->streamon_cap) {
		ret = hfi_session_stop(inst);
		ret |= hfi_session_unload_res(inst);
		ret |= venus_helper_unregister_bufs(inst);
		ret |= venus_helper_intbufs_free(inst);
		ret |= hfi_session_deinit(inst);

		if (inst->session_error || test_bit(0, &core->sys_error))
			ret = -EIO;

		if (ret)
			hfi_session_abort(inst);

		venus_helper_free_dpb_bufs(inst);

		venus_pm_load_scale(inst);
		INIT_LIST_HEAD(&inst->registeredbufs);
	}

	venus_helper_buffers_done(inst, V4L2_BUF_TYPE_VIDEO_OUTPUT_MPLANE,
				  VB2_BUF_STATE_ERROR);
	venus_helper_buffers_done(inst, V4L2_BUF_TYPE_VIDEO_CAPTURE_MPLANE,
				  VB2_BUF_STATE_ERROR);

	if (q->type == V4L2_BUF_TYPE_VIDEO_OUTPUT_MPLANE)
		inst->streamon_out = 0;
	else
		inst->streamon_cap = 0;

	venus_pm_release_core(inst);

	inst->session_error = 0;

	mutex_unlock(&inst->lock);
}
EXPORT_SYMBOL_GPL(venus_helper_vb2_stop_streaming);

void venus_helper_vb2_queue_error(struct venus_inst *inst)
{
	struct v4l2_m2m_ctx *m2m_ctx = inst->m2m_ctx;
	struct vb2_queue *q;

	q = v4l2_m2m_get_src_vq(m2m_ctx);
	vb2_queue_error(q);
	q = v4l2_m2m_get_dst_vq(m2m_ctx);
	vb2_queue_error(q);
}
EXPORT_SYMBOL_GPL(venus_helper_vb2_queue_error);

int venus_helper_process_initial_cap_bufs(struct venus_inst *inst)
{
	struct v4l2_m2m_ctx *m2m_ctx = inst->m2m_ctx;
	struct v4l2_m2m_buffer *buf, *n;
	int ret;

	v4l2_m2m_for_each_dst_buf_safe(m2m_ctx, buf, n) {
		ret = session_process_buf(inst, &buf->vb);
		if (ret) {
			return_buf_error(inst, &buf->vb);
			return ret;
		}
	}

	return 0;
}
EXPORT_SYMBOL_GPL(venus_helper_process_initial_cap_bufs);

int venus_helper_process_initial_out_bufs(struct venus_inst *inst)
{
	struct v4l2_m2m_ctx *m2m_ctx = inst->m2m_ctx;
	struct v4l2_m2m_buffer *buf, *n;
	int ret;

	v4l2_m2m_for_each_src_buf_safe(m2m_ctx, buf, n) {
		ret = session_process_buf(inst, &buf->vb);
		if (ret) {
			return_buf_error(inst, &buf->vb);
			return ret;
		}
	}

	return 0;
}
EXPORT_SYMBOL_GPL(venus_helper_process_initial_out_bufs);

int venus_helper_vb2_start_streaming(struct venus_inst *inst)
{
	int ret;

	ret = venus_helper_intbufs_alloc(inst);
	if (ret)
		return ret;

	ret = session_register_bufs(inst);
	if (ret)
		goto err_bufs_free;

	venus_pm_load_scale(inst);

	ret = hfi_session_load_res(inst);
	if (ret)
		goto err_unreg_bufs;

	ret = hfi_session_start(inst);
	if (ret)
		goto err_unload_res;

	return 0;

err_unload_res:
	hfi_session_unload_res(inst);
err_unreg_bufs:
	venus_helper_unregister_bufs(inst);
err_bufs_free:
	venus_helper_intbufs_free(inst);
	return ret;
}
EXPORT_SYMBOL_GPL(venus_helper_vb2_start_streaming);

void venus_helper_m2m_device_run(void *priv)
{
	struct venus_inst *inst = priv;
	struct v4l2_m2m_ctx *m2m_ctx = inst->m2m_ctx;
	struct v4l2_m2m_buffer *buf, *n;
	int ret;

	mutex_lock(&inst->lock);

	v4l2_m2m_for_each_dst_buf_safe(m2m_ctx, buf, n) {
		ret = session_process_buf(inst, &buf->vb);
		if (ret)
			return_buf_error(inst, &buf->vb);
	}

	v4l2_m2m_for_each_src_buf_safe(m2m_ctx, buf, n) {
		ret = session_process_buf(inst, &buf->vb);
		if (ret)
			return_buf_error(inst, &buf->vb);
	}

	mutex_unlock(&inst->lock);
}
EXPORT_SYMBOL_GPL(venus_helper_m2m_device_run);

void venus_helper_m2m_job_abort(void *priv)
{
	struct venus_inst *inst = priv;

	v4l2_m2m_job_finish(inst->m2m_dev, inst->m2m_ctx);
}
EXPORT_SYMBOL_GPL(venus_helper_m2m_job_abort);

int venus_helper_session_init(struct venus_inst *inst)
{
	enum hfi_version version = inst->core->res->hfi_version;
	u32 session_type = inst->session_type;
	u32 codec;
	int ret;

	codec = inst->session_type == VIDC_SESSION_TYPE_DEC ?
			inst->fmt_out->pixfmt : inst->fmt_cap->pixfmt;

	ret = hfi_session_init(inst, codec);
	if (ret)
		return ret;

	inst->clk_data.vpp_freq = hfi_platform_get_codec_vpp_freq(version, codec,
								  session_type);
	inst->clk_data.vsp_freq = hfi_platform_get_codec_vsp_freq(version, codec,
								  session_type);
	inst->clk_data.low_power_freq = hfi_platform_get_codec_lp_freq(version, codec,
								       session_type);

	return 0;
}
EXPORT_SYMBOL_GPL(venus_helper_session_init);

void venus_helper_init_instance(struct venus_inst *inst)
{
	if (inst->session_type == VIDC_SESSION_TYPE_DEC) {
		INIT_LIST_HEAD(&inst->delayed_process);
		INIT_WORK(&inst->delayed_process_work,
			  delayed_process_buf_func);
	}
}
EXPORT_SYMBOL_GPL(venus_helper_init_instance);

static bool find_fmt_from_caps(struct hfi_plat_caps *caps, u32 buftype, u32 fmt)
{
	unsigned int i;

	for (i = 0; i < caps->num_fmts; i++) {
		if (caps->fmts[i].buftype == buftype &&
		    caps->fmts[i].fmt == fmt)
			return true;
	}

	return false;
}

int venus_helper_get_out_fmts(struct venus_inst *inst, u32 v4l2_fmt,
			      u32 *out_fmt, u32 *out2_fmt, bool ubwc)
{
	struct venus_core *core = inst->core;
	struct hfi_plat_caps *caps;
	u32 ubwc_fmt, fmt = to_hfi_raw_fmt(v4l2_fmt);
	bool found, found_ubwc;

	*out_fmt = *out2_fmt = 0;

	if (!fmt)
		return -EINVAL;

	caps = venus_caps_by_codec(core, inst->hfi_codec, inst->session_type);
	if (!caps)
		return -EINVAL;

	if (ubwc) {
		ubwc_fmt = fmt | HFI_COLOR_FORMAT_UBWC_BASE;
		found_ubwc = find_fmt_from_caps(caps, HFI_BUFFER_OUTPUT,
						ubwc_fmt);
		found = find_fmt_from_caps(caps, HFI_BUFFER_OUTPUT2, fmt);

		if (found_ubwc && found) {
			*out_fmt = ubwc_fmt;
			*out2_fmt = fmt;
			return 0;
		}
	}

	found = find_fmt_from_caps(caps, HFI_BUFFER_OUTPUT, fmt);
	if (found) {
		*out_fmt = fmt;
		*out2_fmt = 0;
		return 0;
	}

	found = find_fmt_from_caps(caps, HFI_BUFFER_OUTPUT2, fmt);
	if (found) {
		*out_fmt = 0;
		*out2_fmt = fmt;
		return 0;
	}

	return -EINVAL;
}
EXPORT_SYMBOL_GPL(venus_helper_get_out_fmts);

bool venus_helper_check_format(struct venus_inst *inst, u32 v4l2_pixfmt)
{
	struct venus_core *core = inst->core;
	u32 fmt = to_hfi_raw_fmt(v4l2_pixfmt);
	struct hfi_plat_caps *caps;
	bool found;

	if (!fmt)
		return false;

	caps = venus_caps_by_codec(core, inst->hfi_codec, inst->session_type);
	if (!caps)
		return false;

	found = find_fmt_from_caps(caps, HFI_BUFFER_OUTPUT, fmt);
	if (found)
		goto done;

	found = find_fmt_from_caps(caps, HFI_BUFFER_OUTPUT2, fmt);
done:
	return found;
}
EXPORT_SYMBOL_GPL(venus_helper_check_format);

int venus_helper_set_stride(struct venus_inst *inst,
			    unsigned int width, unsigned int height)
{
	const u32 ptype = HFI_PROPERTY_PARAM_UNCOMPRESSED_PLANE_ACTUAL_INFO;

	struct hfi_uncompressed_plane_actual_info plane_actual_info;

	plane_actual_info.buffer_type = HFI_BUFFER_INPUT;
	plane_actual_info.num_planes = 2;
	plane_actual_info.plane_format[0].actual_stride = width;
	plane_actual_info.plane_format[0].actual_plane_buffer_height = height;
	plane_actual_info.plane_format[1].actual_stride = width;
	plane_actual_info.plane_format[1].actual_plane_buffer_height = height / 2;

	return hfi_session_set_property(inst, ptype, &plane_actual_info);
}
EXPORT_SYMBOL_GPL(venus_helper_set_stride);<|MERGE_RESOLUTION|>--- conflicted
+++ resolved
@@ -1192,12 +1192,8 @@
 	if (!IS_V6(inst->core))
 		return 0;
 
-<<<<<<< HEAD
-	if (inst->opb_fmt == HFI_COLOR_FORMAT_NV12_UBWC)
-=======
 	if (inst->opb_fmt == HFI_COLOR_FORMAT_NV12_UBWC ||
 	    inst->opb_fmt == HFI_COLOR_FORMAT_YUV420_TP10_UBWC)
->>>>>>> eb3cdb58
 		return 0;
 
 	pconstraint.buffer_type = HFI_BUFFER_OUTPUT2;
