--- conflicted
+++ resolved
@@ -482,12 +482,7 @@
 	do_div(us_per_frame, timeperframe->denominator);
 
 	us_per_frame = clamp(us_per_frame, 1, USEC_PER_SEC);
-<<<<<<< HEAD
-	fps = (u64)USEC_PER_SEC;
-	do_div(fps, us_per_frame);
-=======
 	fps = USEC_PER_SEC / (u32)us_per_frame;
->>>>>>> 3476aa7d
 	fps = min(VENUS_MAX_FPS, fps);
 
 	inst->fps = fps;
