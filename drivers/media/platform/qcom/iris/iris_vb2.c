// SPDX-License-Identifier: GPL-2.0-only
/*
 * Copyright (c) 2022-2024 Qualcomm Innovation Center, Inc. All rights reserved.
 */

#include <media/videobuf2-dma-contig.h>
#include <media/v4l2-event.h>
#include <media/v4l2-mem2mem.h>

#include "iris_common.h"
#include "iris_instance.h"
#include "iris_vb2.h"
#include "iris_vdec.h"
#include "iris_venc.h"
#include "iris_power.h"

static int iris_check_inst_mbpf(struct iris_inst *inst)
{
	struct platform_inst_caps *caps;
	u32 mbpf, max_mbpf;

	caps = inst->core->iris_platform_data->inst_caps;
	max_mbpf = caps->max_mbpf;
	mbpf = iris_get_mbpf(inst);
	if (mbpf > max_mbpf)
		return -ENOMEM;

	return 0;
}

static int iris_check_resolution_supported(struct iris_inst *inst)
{
	u32 width, height, min_width, min_height, max_width, max_height;
	struct platform_inst_caps *caps;

	caps = inst->core->iris_platform_data->inst_caps;
	width = inst->fmt_src->fmt.pix_mp.width;
	height = inst->fmt_src->fmt.pix_mp.height;

	min_width = caps->min_frame_width;
	max_width = caps->max_frame_width;
	min_height = caps->min_frame_height;
	max_height = caps->max_frame_height;

	if (!(min_width <= width && width <= max_width) ||
	    !(min_height <= height && height <= max_height))
		return -EINVAL;

	return 0;
}

static int iris_check_session_supported(struct iris_inst *inst)
{
	struct iris_core *core = inst->core;
	struct iris_inst *instance = NULL;
	bool found = false;
	int ret;

	list_for_each_entry(instance, &core->instances, list) {
		if (instance == inst)
			found = true;
	}

	if (!found) {
		ret = -EINVAL;
		goto exit;
	}

	ret = iris_check_core_mbpf(inst);
	if (ret)
		goto exit;

	ret = iris_check_inst_mbpf(inst);
	if (ret)
		goto exit;

	ret = iris_check_resolution_supported(inst);
	if (ret)
		goto exit;

	return 0;
exit:
	dev_err(inst->core->dev, "current session not supported(%d)\n", ret);

	return ret;
}

int iris_vb2_buf_init(struct vb2_buffer *vb2)
{
	struct vb2_v4l2_buffer *vbuf = to_vb2_v4l2_buffer(vb2);
	struct iris_buffer *buf = to_iris_buffer(vbuf);

	buf->device_addr = vb2_dma_contig_plane_dma_addr(vb2, 0);

	return 0;
}

int iris_vb2_queue_setup(struct vb2_queue *q,
			 unsigned int *num_buffers, unsigned int *num_planes,
			 unsigned int sizes[], struct device *alloc_devs[])
{
	struct iris_inst *inst;
	struct iris_core *core;
	struct v4l2_format *f;
	int ret = 0;

	inst = vb2_get_drv_priv(q);

	mutex_lock(&inst->lock);
	if (inst->state == IRIS_INST_ERROR) {
		ret = -EBUSY;
		goto unlock;
	}

	core = inst->core;
	f = V4L2_TYPE_IS_OUTPUT(q->type) ? inst->fmt_src : inst->fmt_dst;

	if (*num_planes) {
		if (*num_planes != f->fmt.pix_mp.num_planes ||
		    sizes[0] < f->fmt.pix_mp.plane_fmt[0].sizeimage)
			ret = -EINVAL;
		goto unlock;
	}

	ret = iris_check_session_supported(inst);
	if (ret)
		goto unlock;

	if (!inst->once_per_session_set) {
		inst->once_per_session_set = true;

		ret = core->hfi_ops->session_open(inst);
		if (ret) {
			ret = -EINVAL;
			dev_err(core->dev, "session open failed\n");
			goto unlock;
		}

		ret = iris_inst_change_state(inst, IRIS_INST_INIT);
		if (ret)
			goto unlock;
	}

	*num_planes = 1;
	sizes[0] = f->fmt.pix_mp.plane_fmt[0].sizeimage;

unlock:
	mutex_unlock(&inst->lock);

	return ret;
}

int iris_vb2_start_streaming(struct vb2_queue *q, unsigned int count)
{
	enum iris_buffer_type buf_type;
	struct iris_inst *inst;
	int ret = 0;

	inst = vb2_get_drv_priv(q);

	mutex_lock(&inst->lock);
	if (inst->state == IRIS_INST_ERROR) {
		ret = -EBUSY;
		goto error;
	}

	if (!V4L2_TYPE_IS_OUTPUT(q->type) &&
	    !V4L2_TYPE_IS_CAPTURE(q->type)) {
		ret = -EINVAL;
		goto error;
	}

	iris_scale_power(inst);

	ret = iris_check_session_supported(inst);
	if (ret)
		goto error;

	if (V4L2_TYPE_IS_OUTPUT(q->type)) {
		if (inst->domain == DECODER)
			ret = iris_vdec_streamon_input(inst);
		else
			ret = iris_venc_streamon_input(inst);
	} else if (V4L2_TYPE_IS_CAPTURE(q->type)) {
		if (inst->domain == DECODER)
			ret = iris_vdec_streamon_output(inst);
		else
			ret = iris_venc_streamon_output(inst);
	}
	if (ret)
		goto error;

	buf_type = iris_v4l2_type_to_driver(q->type);

<<<<<<< HEAD
	if (inst->state == IRIS_INST_STREAMING)
		ret = iris_queue_internal_deferred_buffers(inst, BUF_DPB);
	if (!ret)
		ret = iris_queue_deferred_buffers(inst, buf_type);
=======
	if (inst->domain == DECODER) {
		if (inst->state == IRIS_INST_STREAMING)
			ret = iris_queue_internal_deferred_buffers(inst, BUF_DPB);
		if (!ret)
			ret = iris_queue_deferred_buffers(inst, buf_type);
	} else {
		if (inst->state == IRIS_INST_STREAMING) {
			ret = iris_queue_deferred_buffers(inst, BUF_INPUT);
			if (!ret)
				ret = iris_queue_deferred_buffers(inst, BUF_OUTPUT);
		}
	}

>>>>>>> b35fc656
	if (ret)
		goto error;

	mutex_unlock(&inst->lock);

	return ret;

error:
	iris_helper_buffers_done(inst, q->type, VB2_BUF_STATE_QUEUED);
	iris_inst_change_state(inst, IRIS_INST_ERROR);
	mutex_unlock(&inst->lock);

	return ret;
}

void iris_vb2_stop_streaming(struct vb2_queue *q)
{
	struct iris_inst *inst;
	int ret = 0;

	inst = vb2_get_drv_priv(q);

	if (V4L2_TYPE_IS_CAPTURE(q->type) && inst->state == IRIS_INST_INIT)
		return;

	mutex_lock(&inst->lock);

	if (!V4L2_TYPE_IS_OUTPUT(q->type) &&
	    !V4L2_TYPE_IS_CAPTURE(q->type))
		goto exit;

	ret = iris_session_streamoff(inst, q->type);
	if (ret)
		goto exit;

exit:
	iris_helper_buffers_done(inst, q->type, VB2_BUF_STATE_ERROR);
	if (ret)
		iris_inst_change_state(inst, IRIS_INST_ERROR);

	mutex_unlock(&inst->lock);
}

int iris_vb2_buf_prepare(struct vb2_buffer *vb)
{
	struct iris_inst *inst = vb2_get_drv_priv(vb->vb2_queue);
	struct vb2_v4l2_buffer *vbuf = to_vb2_v4l2_buffer(vb);

	if (V4L2_TYPE_IS_OUTPUT(vb->vb2_queue->type)) {
		if (vbuf->field == V4L2_FIELD_ANY)
			vbuf->field = V4L2_FIELD_NONE;
		if (vbuf->field != V4L2_FIELD_NONE)
			return -EINVAL;
	}

	if (!(inst->sub_state & IRIS_INST_SUB_DRC)) {
		if (vb->type == V4L2_BUF_TYPE_VIDEO_CAPTURE_MPLANE &&
		    vb2_plane_size(vb, 0) < iris_get_buffer_size(inst, BUF_OUTPUT))
			return -EINVAL;
		if (vb->type == V4L2_BUF_TYPE_VIDEO_OUTPUT_MPLANE &&
		    vb2_plane_size(vb, 0) < iris_get_buffer_size(inst, BUF_INPUT))
			return -EINVAL;
	}
	return 0;
}

int iris_vb2_buf_out_validate(struct vb2_buffer *vb)
{
	struct vb2_v4l2_buffer *v4l2_buf = to_vb2_v4l2_buffer(vb);

	v4l2_buf->field = V4L2_FIELD_NONE;

	return 0;
}

void iris_vb2_buf_queue(struct vb2_buffer *vb2)
{
	static const struct v4l2_event eos = { .type = V4L2_EVENT_EOS };
	struct vb2_v4l2_buffer *vbuf = to_vb2_v4l2_buffer(vb2);
	struct v4l2_m2m_ctx *m2m_ctx;
	struct iris_inst *inst;
	int ret = 0;

	inst = vb2_get_drv_priv(vb2->vb2_queue);

	mutex_lock(&inst->lock);
	if (inst->state == IRIS_INST_ERROR) {
		ret = -EBUSY;
		goto exit;
	}

	if (vbuf->field == V4L2_FIELD_ANY)
		vbuf->field = V4L2_FIELD_NONE;

	m2m_ctx = inst->m2m_ctx;

	if (!vb2->planes[0].bytesused && V4L2_TYPE_IS_OUTPUT(vb2->type)) {
		ret = -EINVAL;
		goto exit;
	}

	if (!inst->last_buffer_dequeued && V4L2_TYPE_IS_CAPTURE(vb2->vb2_queue->type)) {
		if ((inst->sub_state & IRIS_INST_SUB_DRC &&
		     inst->sub_state & IRIS_INST_SUB_DRC_LAST) ||
		    (inst->sub_state & IRIS_INST_SUB_DRAIN &&
		     inst->sub_state & IRIS_INST_SUB_DRAIN_LAST)) {
			vbuf->flags |= V4L2_BUF_FLAG_LAST;
			vbuf->sequence = inst->sequence_cap++;
			vbuf->field = V4L2_FIELD_NONE;
			vb2_set_plane_payload(vb2, 0, 0);
			v4l2_m2m_buf_done(vbuf, VB2_BUF_STATE_DONE);
			if (!v4l2_m2m_has_stopped(m2m_ctx)) {
				v4l2_event_queue_fh(&inst->fh, &eos);
				v4l2_m2m_mark_stopped(m2m_ctx);
			}
			inst->last_buffer_dequeued = true;
			goto exit;
		}
	}

	v4l2_m2m_buf_queue(m2m_ctx, vbuf);

	if (inst->domain == DECODER)
		ret = iris_vdec_qbuf(inst, vbuf);
	else
		ret = iris_venc_qbuf(inst, vbuf);

exit:
	if (ret) {
		iris_inst_change_state(inst, IRIS_INST_ERROR);
		v4l2_m2m_buf_done(vbuf, VB2_BUF_STATE_ERROR);
	}
	mutex_unlock(&inst->lock);
}<|MERGE_RESOLUTION|>--- conflicted
+++ resolved
@@ -192,12 +192,6 @@
 
 	buf_type = iris_v4l2_type_to_driver(q->type);
 
-<<<<<<< HEAD
-	if (inst->state == IRIS_INST_STREAMING)
-		ret = iris_queue_internal_deferred_buffers(inst, BUF_DPB);
-	if (!ret)
-		ret = iris_queue_deferred_buffers(inst, buf_type);
-=======
 	if (inst->domain == DECODER) {
 		if (inst->state == IRIS_INST_STREAMING)
 			ret = iris_queue_internal_deferred_buffers(inst, BUF_DPB);
@@ -211,7 +205,6 @@
 		}
 	}
 
->>>>>>> b35fc656
 	if (ret)
 		goto error;
 
