// SPDX-License-Identifier: GPL-2.0-only
/*
 * Copyright (c) 2022-2024 Qualcomm Innovation Center, Inc. All rights reserved.
 */

#include <media/v4l2-event.h>
#include <media/v4l2-mem2mem.h>

#include "iris_buffer.h"
#include "iris_instance.h"
#include "iris_power.h"
#include "iris_vpu_buffer.h"

#define PIXELS_4K 4096
#define MAX_WIDTH 4096
#define MAX_HEIGHT 2304
#define Y_STRIDE_ALIGN 128
#define UV_STRIDE_ALIGN 128
#define Y_SCANLINE_ALIGN 32
#define UV_SCANLINE_ALIGN 16
#define UV_SCANLINE_ALIGN_QC08C 32
#define META_STRIDE_ALIGNED 64
#define META_SCANLINE_ALIGNED 16
#define NUM_MBS_4K (DIV_ROUND_UP(MAX_WIDTH, 16) * DIV_ROUND_UP(MAX_HEIGHT, 16))

/*
 * NV12:
 * YUV 4:2:0 image with a plane of 8 bit Y samples followed
 * by an interleaved U/V plane containing 8 bit 2x2 subsampled
 * colour difference samples.
 *
 * <-Y/UV_Stride (aligned to 128)->
 * <------- Width ------->
 * Y Y Y Y Y Y Y Y Y Y Y Y . . . .  ^           ^
 * Y Y Y Y Y Y Y Y Y Y Y Y . . . .  |           |
 * Y Y Y Y Y Y Y Y Y Y Y Y . . . .  Height      |
 * Y Y Y Y Y Y Y Y Y Y Y Y . . . .  |          y_scanlines (aligned to 32)
 * Y Y Y Y Y Y Y Y Y Y Y Y . . . .  |           |
 * Y Y Y Y Y Y Y Y Y Y Y Y . . . .  |           |
 * Y Y Y Y Y Y Y Y Y Y Y Y . . . .  |           |
 * Y Y Y Y Y Y Y Y Y Y Y Y . . . .  V           |
 * . . . . . . . . . . . . . . . .              |
 * . . . . . . . . . . . . . . . .              |
 * . . . . . . . . . . . . . . . .              |
 * . . . . . . . . . . . . . . . .              V
 * U V U V U V U V U V U V . . . .  ^
 * U V U V U V U V U V U V . . . .  |
 * U V U V U V U V U V U V . . . .  |
 * U V U V U V U V U V U V . . . .  uv_scanlines (aligned to 16)
 * . . . . . . . . . . . . . . . .  |
 * . . . . . . . . . . . . . . . .  V
 * . . . . . . . . . . . . . . . .  --> Buffer size aligned to 4K
 *
 * y_stride : Width aligned to 128
 * uv_stride : Width aligned to 128
 * y_scanlines: Height aligned to 32
 * uv_scanlines: Height/2 aligned to 16
 * Total size = align((y_stride * y_scanlines
 *          + uv_stride * uv_scanlines , 4096)
 *
 * Note: All the alignments are hardware requirements.
 */
static u32 iris_yuv_buffer_size_nv12(struct iris_inst *inst)
{
	u32 y_plane, uv_plane, y_stride, uv_stride, y_scanlines, uv_scanlines;
	struct v4l2_format *f;

	if (inst->domain == DECODER)
		f = inst->fmt_dst;
	else
		f = inst->fmt_src;

	y_stride = ALIGN(f->fmt.pix_mp.width, Y_STRIDE_ALIGN);
	uv_stride = ALIGN(f->fmt.pix_mp.width, UV_STRIDE_ALIGN);
	y_scanlines = ALIGN(f->fmt.pix_mp.height, Y_SCANLINE_ALIGN);
	uv_scanlines = ALIGN((f->fmt.pix_mp.height + 1) >> 1, UV_SCANLINE_ALIGN);
	y_plane = y_stride * y_scanlines;
	uv_plane = uv_stride * uv_scanlines;

	return ALIGN(y_plane + uv_plane, PIXELS_4K);
}

/*
 * QC08C:
 * Compressed Macro-tile format for NV12.
 * Contains 4 planes in the following order -
 * (A) Y_Meta_Plane
 * (B) Y_UBWC_Plane
 * (C) UV_Meta_Plane
 * (D) UV_UBWC_Plane
 *
 * Y_Meta_Plane consists of meta information to decode compressed
 * tile data in Y_UBWC_Plane.
 * Y_UBWC_Plane consists of Y data in compressed macro-tile format.
 * UBWC decoder block will use the Y_Meta_Plane data together with
 * Y_UBWC_Plane data to produce loss-less uncompressed 8 bit Y samples.
 *
 * UV_Meta_Plane consists of meta information to decode compressed
 * tile data in UV_UBWC_Plane.
 * UV_UBWC_Plane consists of UV data in compressed macro-tile format.
 * UBWC decoder block will use UV_Meta_Plane data together with
 * UV_UBWC_Plane data to produce loss-less uncompressed 8 bit 2x2
 * subsampled color difference samples.
 *
 * Each tile in Y_UBWC_Plane/UV_UBWC_Plane is independently decodable
 * and randomly accessible. There is no dependency between tiles.
 *
 * <----- y_meta_stride ----> (aligned to 64)
 * <-------- Width ------>
 * M M M M M M M M M M M M . .      ^           ^
 * M M M M M M M M M M M M . .      |           |
 * M M M M M M M M M M M M . .      Height      |
 * M M M M M M M M M M M M . .      |         y_meta_scanlines  (aligned to 16)
 * M M M M M M M M M M M M . .      |           |
 * M M M M M M M M M M M M . .      |           |
 * M M M M M M M M M M M M . .      |           |
 * M M M M M M M M M M M M . .      V           |
 * . . . . . . . . . . . . . .                  |
 * . . . . . . . . . . . . . .                  |
 * . . . . . . . . . . . . . .      -------> Buffer size aligned to 4k
 * . . . . . . . . . . . . . .                  V
 * <--Compressed tile y_stride---> (aligned to 128)
 * <------- Width ------->
 * Y* Y* Y* Y* Y* Y* Y* Y* . . . .  ^           ^
 * Y* Y* Y* Y* Y* Y* Y* Y* . . . .  |           |
 * Y* Y* Y* Y* Y* Y* Y* Y* . . . .  Height      |
 * Y* Y* Y* Y* Y* Y* Y* Y* . . . .  |        Macro_tile y_scanlines (aligned to 32)
 * Y* Y* Y* Y* Y* Y* Y* Y* . . . .  |           |
 * Y* Y* Y* Y* Y* Y* Y* Y* . . . .  |           |
 * Y* Y* Y* Y* Y* Y* Y* Y* . . . .  |           |
 * Y* Y* Y* Y* Y* Y* Y* Y* . . . .  V           |
 * . . . . . . . . . . . . . . . .              |
 * . . . . . . . . . . . . . . . .              |
 * . . . . . . . . . . . . . . . .  -------> Buffer size aligned to 4k
 * . . . . . . . . . . . . . . . .              V
 * <----- uv_meta_stride ---->  (aligned to 64)
 * M M M M M M M M M M M M . .      ^
 * M M M M M M M M M M M M . .      |
 * M M M M M M M M M M M M . .      |
 * M M M M M M M M M M M M . .      uv_meta_scanlines (aligned to 16)
 * . . . . . . . . . . . . . .      |
 * . . . . . . . . . . . . . .      V
 * . . . . . . . . . . . . . .      -------> Buffer size aligned to 4k
 * <--Compressed tile uv_stride---> (aligned to 128)
 * U* V* U* V* U* V* U* V* . . . .  ^
 * U* V* U* V* U* V* U* V* . . . .  |
 * U* V* U* V* U* V* U* V* . . . .  |
 * U* V* U* V* U* V* U* V* . . . .  uv_scanlines (aligned to 32)
 * . . . . . . . . . . . . . . . .  |
 * . . . . . . . . . . . . . . . .  V
 * . . . . . . . . . . . . . . . .  -------> Buffer size aligned to 4k
 *
 * y_stride: width aligned to 128
 * uv_stride: width aligned to 128
 * y_scanlines: height aligned to 32
 * uv_scanlines: height aligned to 32
 * y_plane: buffer size aligned to 4096
 * uv_plane: buffer size aligned to 4096
 * y_meta_stride: width aligned to 64
 * y_meta_scanlines: height aligned to 16
 * y_meta_plane: buffer size aligned to 4096
 * uv_meta_stride: width aligned to 64
 * uv_meta_scanlines: height aligned to 16
 * uv_meta_plane: buffer size aligned to 4096
 *
 * Total size = align( y_plane + uv_plane +
 *           y_meta_plane + uv_meta_plane, 4096)
 *
 * Note: All the alignments are hardware requirements.
 */
static u32 iris_yuv_buffer_size_qc08c(struct iris_inst *inst)
{
	u32 y_plane, uv_plane, y_stride, uv_stride;
	struct v4l2_format *f = inst->fmt_dst;
	u32 uv_meta_stride, uv_meta_plane;
	u32 y_meta_stride, y_meta_plane;

	y_meta_stride = ALIGN(DIV_ROUND_UP(f->fmt.pix_mp.width, META_STRIDE_ALIGNED >> 1),
			      META_STRIDE_ALIGNED);
	y_meta_plane = y_meta_stride * ALIGN(DIV_ROUND_UP(f->fmt.pix_mp.height,
							  META_SCANLINE_ALIGNED >> 1),
					     META_SCANLINE_ALIGNED);
	y_meta_plane = ALIGN(y_meta_plane, PIXELS_4K);

	y_stride = ALIGN(f->fmt.pix_mp.width, Y_STRIDE_ALIGN);
	y_plane = ALIGN(y_stride * ALIGN(f->fmt.pix_mp.height, Y_SCANLINE_ALIGN), PIXELS_4K);

	uv_meta_stride = ALIGN(DIV_ROUND_UP(f->fmt.pix_mp.width / 2, META_STRIDE_ALIGNED >> 2),
			       META_STRIDE_ALIGNED);
	uv_meta_plane = uv_meta_stride * ALIGN(DIV_ROUND_UP(f->fmt.pix_mp.height / 2,
							    META_SCANLINE_ALIGNED >> 1),
					       META_SCANLINE_ALIGNED);
	uv_meta_plane = ALIGN(uv_meta_plane, PIXELS_4K);

	uv_stride = ALIGN(f->fmt.pix_mp.width, UV_STRIDE_ALIGN);
	uv_plane = ALIGN(uv_stride * ALIGN(f->fmt.pix_mp.height / 2, UV_SCANLINE_ALIGN_QC08C),
			 PIXELS_4K);

	return ALIGN(y_meta_plane + y_plane + uv_meta_plane + uv_plane, PIXELS_4K);
}

static u32 iris_dec_bitstream_buffer_size(struct iris_inst *inst)
{
	struct platform_inst_caps *caps = inst->core->iris_platform_data->inst_caps;
	u32 base_res_mbs = NUM_MBS_4K;
	u32 frame_size, num_mbs;
	u32 div_factor = 2;

	num_mbs = iris_get_mbpf(inst);
	if (num_mbs > NUM_MBS_4K) {
		div_factor = 4;
		base_res_mbs = caps->max_mbpf;
	} else {
		if (inst->codec == V4L2_PIX_FMT_VP9)
			div_factor = 1;
	}

	/*
	 * frame_size = YUVsize / div_factor
	 * where YUVsize = resolution_in_MBs * MBs_in_pixel * 3 / 2
	 */
	frame_size = base_res_mbs * (16 * 16) * 3 / 2 / div_factor;

	return ALIGN(frame_size, PIXELS_4K);
}

static u32 iris_enc_bitstream_buffer_size(struct iris_inst *inst)
{
	u32 aligned_width, aligned_height, bitstream_size, yuv_size;
	int bitrate_mode, frame_rc;
	struct v4l2_format *f;

	f = inst->fmt_dst;

	bitrate_mode = inst->fw_caps[BITRATE_MODE].value;
	frame_rc = inst->fw_caps[FRAME_RC_ENABLE].value;

	aligned_width = ALIGN(f->fmt.pix_mp.width, 32);
	aligned_height = ALIGN(f->fmt.pix_mp.height, 32);
	bitstream_size = aligned_width * aligned_height * 3;
	yuv_size = (aligned_width * aligned_height * 3) >> 1;
	if (aligned_width * aligned_height > (4096 * 2176))
		/* bitstream_size = 0.25 * yuv_size; */
		bitstream_size = (bitstream_size >> 3);
	else if (aligned_width * aligned_height > (1280 * 720))
		/* bitstream_size = 0.5 * yuv_size; */
		bitstream_size = (bitstream_size >> 2);

	if ((!frame_rc || bitrate_mode == V4L2_MPEG_VIDEO_BITRATE_MODE_CQ) &&
	    bitstream_size < yuv_size)
		bitstream_size = (bitstream_size << 1);

	return ALIGN(bitstream_size, 4096);
}

int iris_get_buffer_size(struct iris_inst *inst,
			 enum iris_buffer_type buffer_type)
{
	if (inst->domain == DECODER) {
		switch (buffer_type) {
		case BUF_INPUT:
			return iris_dec_bitstream_buffer_size(inst);
		case BUF_OUTPUT:
			return iris_yuv_buffer_size_nv12(inst);
		case BUF_DPB:
			return iris_yuv_buffer_size_qc08c(inst);
		default:
			return 0;
		}
	} else {
		switch (buffer_type) {
		case BUF_INPUT:
			return iris_yuv_buffer_size_nv12(inst);
		case BUF_OUTPUT:
			return iris_enc_bitstream_buffer_size(inst);
		default:
			return 0;
		}
	}
}

static void iris_fill_internal_buf_info(struct iris_inst *inst,
					enum iris_buffer_type buffer_type)
{
	struct iris_buffers *buffers = &inst->buffers[buffer_type];

	buffers->size = inst->core->iris_platform_data->get_vpu_buffer_size(inst, buffer_type);
	buffers->min_count = iris_vpu_buf_count(inst, buffer_type);
}

void iris_get_internal_buffers(struct iris_inst *inst, u32 plane)
{
	const struct iris_platform_data *platform_data = inst->core->iris_platform_data;
	const u32 *internal_buf_type;
	u32 internal_buffer_count, i;

	if (inst->domain == DECODER) {
		if (V4L2_TYPE_IS_OUTPUT(plane)) {
			internal_buf_type = platform_data->dec_ip_int_buf_tbl;
			internal_buffer_count = platform_data->dec_ip_int_buf_tbl_size;
			for (i = 0; i < internal_buffer_count; i++)
				iris_fill_internal_buf_info(inst, internal_buf_type[i]);
		} else {
			internal_buf_type = platform_data->dec_op_int_buf_tbl;
			internal_buffer_count = platform_data->dec_op_int_buf_tbl_size;
			for (i = 0; i < internal_buffer_count; i++)
				iris_fill_internal_buf_info(inst, internal_buf_type[i]);
		}
	} else {
		if (V4L2_TYPE_IS_OUTPUT(plane)) {
			internal_buf_type = platform_data->enc_ip_int_buf_tbl;
			internal_buffer_count = platform_data->enc_ip_int_buf_tbl_size;
			for (i = 0; i < internal_buffer_count; i++)
				iris_fill_internal_buf_info(inst, internal_buf_type[i]);
		} else {
			internal_buf_type = platform_data->enc_op_int_buf_tbl;
			internal_buffer_count = platform_data->enc_op_int_buf_tbl_size;
			for (i = 0; i < internal_buffer_count; i++)
				iris_fill_internal_buf_info(inst, internal_buf_type[i]);
		}
	}
}

static int iris_create_internal_buffer(struct iris_inst *inst,
				       enum iris_buffer_type buffer_type, u32 index)
{
	struct iris_buffers *buffers = &inst->buffers[buffer_type];
	struct iris_core *core = inst->core;
	struct iris_buffer *buffer;

	if (!buffers->size)
		return 0;

	buffer = kzalloc(sizeof(*buffer), GFP_KERNEL);
	if (!buffer)
		return -ENOMEM;

	INIT_LIST_HEAD(&buffer->list);
	buffer->type = buffer_type;
	buffer->index = index;
	buffer->buffer_size = buffers->size;
	buffer->dma_attrs = DMA_ATTR_WRITE_COMBINE | DMA_ATTR_NO_KERNEL_MAPPING;
	list_add_tail(&buffer->list, &buffers->list);

	buffer->kvaddr = dma_alloc_attrs(core->dev, buffer->buffer_size,
					 &buffer->device_addr, GFP_KERNEL, buffer->dma_attrs);
	if (!buffer->kvaddr)
		return -ENOMEM;

	return 0;
}

int iris_create_internal_buffers(struct iris_inst *inst, u32 plane)
{
	const struct iris_platform_data *platform_data = inst->core->iris_platform_data;
	u32 internal_buffer_count, i, j;
	struct iris_buffers *buffers;
	const u32 *internal_buf_type;
	int ret;

	if (inst->domain == DECODER) {
		if (V4L2_TYPE_IS_OUTPUT(plane)) {
			internal_buf_type = platform_data->dec_ip_int_buf_tbl;
			internal_buffer_count = platform_data->dec_ip_int_buf_tbl_size;
		} else {
			internal_buf_type = platform_data->dec_op_int_buf_tbl;
			internal_buffer_count = platform_data->dec_op_int_buf_tbl_size;
		}
	} else {
		if (V4L2_TYPE_IS_OUTPUT(plane)) {
			internal_buf_type = platform_data->enc_ip_int_buf_tbl;
			internal_buffer_count = platform_data->enc_ip_int_buf_tbl_size;
		} else {
			internal_buf_type = platform_data->enc_op_int_buf_tbl;
			internal_buffer_count = platform_data->enc_op_int_buf_tbl_size;
		}
	}

	for (i = 0; i < internal_buffer_count; i++) {
		buffers = &inst->buffers[internal_buf_type[i]];
		for (j = 0; j < buffers->min_count; j++) {
			ret = iris_create_internal_buffer(inst, internal_buf_type[i], j);
			if (ret)
				return ret;
		}
	}

	return 0;
}

int iris_queue_buffer(struct iris_inst *inst, struct iris_buffer *buf)
{
	const struct iris_hfi_command_ops *hfi_ops = inst->core->hfi_ops;
	int ret;

	ret = hfi_ops->session_queue_buf(inst, buf);
	if (ret)
		return ret;

	buf->attr &= ~BUF_ATTR_DEFERRED;
	buf->attr |= BUF_ATTR_QUEUED;

	return 0;
}

int iris_queue_internal_deferred_buffers(struct iris_inst *inst, enum iris_buffer_type buffer_type)
{
	struct iris_buffer *buffer, *next;
	struct iris_buffers *buffers;
	int ret = 0;

	buffers = &inst->buffers[buffer_type];
	list_for_each_entry_safe(buffer, next, &buffers->list, list) {
		if (buffer->attr & BUF_ATTR_PENDING_RELEASE)
			continue;
		if (buffer->attr & BUF_ATTR_QUEUED)
			continue;

		if (buffer->attr & BUF_ATTR_DEFERRED) {
			ret = iris_queue_buffer(inst, buffer);
			if (ret)
				return ret;
		}
	}

	return ret;
}

int iris_queue_internal_buffers(struct iris_inst *inst, u32 plane)
{
	const struct iris_platform_data *platform_data = inst->core->iris_platform_data;
	struct iris_buffer *buffer, *next;
	struct iris_buffers *buffers;
	const u32 *internal_buf_type;
	u32 internal_buffer_count, i;
	int ret;

	if (inst->domain == DECODER) {
		if (V4L2_TYPE_IS_OUTPUT(plane)) {
			internal_buf_type = platform_data->dec_ip_int_buf_tbl;
			internal_buffer_count = platform_data->dec_ip_int_buf_tbl_size;
		} else {
			internal_buf_type = platform_data->dec_op_int_buf_tbl;
			internal_buffer_count = platform_data->dec_op_int_buf_tbl_size;
		}
	} else {
		if (V4L2_TYPE_IS_OUTPUT(plane)) {
			internal_buf_type = platform_data->enc_ip_int_buf_tbl;
			internal_buffer_count = platform_data->enc_ip_int_buf_tbl_size;
		} else {
			internal_buf_type = platform_data->enc_op_int_buf_tbl;
			internal_buffer_count = platform_data->enc_op_int_buf_tbl_size;
		}
	}

	for (i = 0; i < internal_buffer_count; i++) {
		buffers = &inst->buffers[internal_buf_type[i]];
		list_for_each_entry_safe(buffer, next, &buffers->list, list) {
			if (buffer->attr & BUF_ATTR_PENDING_RELEASE)
				continue;
			if (buffer->attr & BUF_ATTR_QUEUED)
				continue;
			if (buffer->type == BUF_DPB && inst->state != IRIS_INST_STREAMING) {
				buffer->attr |= BUF_ATTR_DEFERRED;
				continue;
			}
			ret = iris_queue_buffer(inst, buffer);
			if (ret)
				return ret;
		}
	}

	return 0;
}

int iris_destroy_internal_buffer(struct iris_inst *inst, struct iris_buffer *buffer)
{
	struct iris_core *core = inst->core;

	list_del(&buffer->list);
	dma_free_attrs(core->dev, buffer->buffer_size, buffer->kvaddr,
		       buffer->device_addr, buffer->dma_attrs);
	kfree(buffer);

	return 0;
}

static int iris_destroy_internal_buffers(struct iris_inst *inst, u32 plane, bool force)
{
	const struct iris_platform_data *platform_data = inst->core->iris_platform_data;
	struct iris_buffer *buf, *next;
	struct iris_buffers *buffers;
	const u32 *internal_buf_type;
	u32 i, len;
	int ret;

	if (inst->domain == DECODER) {
		if (V4L2_TYPE_IS_OUTPUT(plane)) {
			internal_buf_type = platform_data->dec_ip_int_buf_tbl;
			len = platform_data->dec_ip_int_buf_tbl_size;
		} else {
			internal_buf_type = platform_data->dec_op_int_buf_tbl;
			len = platform_data->dec_op_int_buf_tbl_size;
		}
	} else {
		if (V4L2_TYPE_IS_OUTPUT(plane)) {
			internal_buf_type = platform_data->enc_ip_int_buf_tbl;
			len = platform_data->enc_ip_int_buf_tbl_size;
		} else {
			internal_buf_type = platform_data->enc_op_int_buf_tbl;
			len = platform_data->enc_op_int_buf_tbl_size;
		}
	}

	for (i = 0; i < len; i++) {
		buffers = &inst->buffers[internal_buf_type[i]];
		list_for_each_entry_safe(buf, next, &buffers->list, list) {
			/*
			 * during stream on, skip destroying internal(DPB) buffer
			 * if firmware did not return it.
			 * during close, destroy all buffers irrespectively.
			 */
			if (!force && buf->attr & BUF_ATTR_QUEUED)
				continue;

			ret = iris_destroy_internal_buffer(inst, buf);
			if (ret)
				return ret;
		}
	}

	if (force) {
<<<<<<< HEAD
		buffers = &inst->buffers[BUF_PERSIST];
=======
		if (inst->domain == DECODER)
			buffers = &inst->buffers[BUF_PERSIST];
		else
			buffers = &inst->buffers[BUF_ARP];
>>>>>>> 3a866087

		list_for_each_entry_safe(buf, next, &buffers->list, list) {
			ret = iris_destroy_internal_buffer(inst, buf);
			if (ret)
				return ret;
		}
	}

	return 0;
}

int iris_destroy_all_internal_buffers(struct iris_inst *inst, u32 plane)
{
	return iris_destroy_internal_buffers(inst, plane, true);
}

int iris_destroy_dequeued_internal_buffers(struct iris_inst *inst, u32 plane)
{
	return iris_destroy_internal_buffers(inst, plane, false);
}

static int iris_release_internal_buffers(struct iris_inst *inst,
					 enum iris_buffer_type buffer_type)
{
	const struct iris_hfi_command_ops *hfi_ops = inst->core->hfi_ops;
	struct iris_buffers *buffers = &inst->buffers[buffer_type];
	struct iris_buffer *buffer, *next;
	int ret;

	list_for_each_entry_safe(buffer, next, &buffers->list, list) {
		if (buffer->attr & BUF_ATTR_PENDING_RELEASE)
			continue;
		if (!(buffer->attr & BUF_ATTR_QUEUED))
			continue;
		ret = hfi_ops->session_release_buf(inst, buffer);
		if (ret)
			return ret;
		buffer->attr |= BUF_ATTR_PENDING_RELEASE;
	}

	return 0;
}

static int iris_release_input_internal_buffers(struct iris_inst *inst)
{
	const struct iris_platform_data *platform_data = inst->core->iris_platform_data;
	const u32 *internal_buf_type;
	u32 internal_buffer_count, i;
	int ret;

	if (inst->domain == DECODER) {
		internal_buf_type = platform_data->dec_ip_int_buf_tbl;
		internal_buffer_count = platform_data->dec_ip_int_buf_tbl_size;
	} else {
		internal_buf_type = platform_data->enc_ip_int_buf_tbl;
		internal_buffer_count = platform_data->enc_ip_int_buf_tbl_size;
	}

	for (i = 0; i < internal_buffer_count; i++) {
		ret = iris_release_internal_buffers(inst, internal_buf_type[i]);
		if (ret)
			return ret;
	}

	return 0;
}

int iris_alloc_and_queue_persist_bufs(struct iris_inst *inst, enum iris_buffer_type buffer_type)
{
	struct iris_buffers *buffers = &inst->buffers[buffer_type];
	struct iris_buffer *buffer, *next;
	int ret;
	u32 i;

	if (!list_empty(&buffers->list))
		return 0;

	iris_fill_internal_buf_info(inst, buffer_type);

	for (i = 0; i < buffers->min_count; i++) {
		ret = iris_create_internal_buffer(inst, buffer_type, i);
		if (ret)
			return ret;
	}

	list_for_each_entry_safe(buffer, next, &buffers->list, list) {
		if (buffer->attr & BUF_ATTR_PENDING_RELEASE)
			continue;
		if (buffer->attr & BUF_ATTR_QUEUED)
			continue;
		ret = iris_queue_buffer(inst, buffer);
		if (ret)
			return ret;
	}

	return 0;
}

int iris_alloc_and_queue_input_int_bufs(struct iris_inst *inst)
{
	int ret;

	iris_get_internal_buffers(inst, V4L2_BUF_TYPE_VIDEO_OUTPUT_MPLANE);

	ret = iris_release_input_internal_buffers(inst);
	if (ret)
		return ret;

	ret = iris_create_internal_buffers(inst, V4L2_BUF_TYPE_VIDEO_OUTPUT_MPLANE);
	if (ret)
		return ret;

	return iris_queue_internal_buffers(inst, V4L2_BUF_TYPE_VIDEO_OUTPUT_MPLANE);
}

int iris_queue_deferred_buffers(struct iris_inst *inst, enum iris_buffer_type buf_type)
{
	struct v4l2_m2m_ctx *m2m_ctx = inst->m2m_ctx;
	struct v4l2_m2m_buffer *buffer, *n;
	struct iris_buffer *buf;
	int ret;

	iris_scale_power(inst);

	if (buf_type == BUF_INPUT) {
		v4l2_m2m_for_each_src_buf_safe(m2m_ctx, buffer, n) {
			buf = to_iris_buffer(&buffer->vb);
			if (!(buf->attr & BUF_ATTR_DEFERRED))
				continue;
			ret = iris_queue_buffer(inst, buf);
			if (ret)
				return ret;
		}
	} else {
		v4l2_m2m_for_each_dst_buf_safe(m2m_ctx, buffer, n) {
			buf = to_iris_buffer(&buffer->vb);
			if (!(buf->attr & BUF_ATTR_DEFERRED))
				continue;
			ret = iris_queue_buffer(inst, buf);
			if (ret)
				return ret;
		}
	}

	return 0;
}

void iris_vb2_queue_error(struct iris_inst *inst)
{
	struct v4l2_m2m_ctx *m2m_ctx = inst->m2m_ctx;
	struct vb2_queue *q;

	q = v4l2_m2m_get_src_vq(m2m_ctx);
	vb2_queue_error(q);
	q = v4l2_m2m_get_dst_vq(m2m_ctx);
	vb2_queue_error(q);
}

static struct vb2_v4l2_buffer *
iris_helper_find_buf(struct iris_inst *inst, u32 type, u32 idx)
{
	struct v4l2_m2m_ctx *m2m_ctx = inst->m2m_ctx;

	if (V4L2_TYPE_IS_OUTPUT(type))
		return v4l2_m2m_src_buf_remove_by_idx(m2m_ctx, idx);
	else
		return v4l2_m2m_dst_buf_remove_by_idx(m2m_ctx, idx);
}

static void iris_get_ts_metadata(struct iris_inst *inst, u64 timestamp_ns,
				 struct vb2_v4l2_buffer *vbuf)
{
	u32 mask = V4L2_BUF_FLAG_TIMECODE | V4L2_BUF_FLAG_TSTAMP_SRC_MASK;
	u32 i;

	for (i = 0; i < ARRAY_SIZE(inst->tss); ++i) {
		if (inst->tss[i].ts_ns != timestamp_ns)
			continue;

		vbuf->flags &= ~mask;
		vbuf->flags |= inst->tss[i].flags;
		vbuf->timecode = inst->tss[i].tc;
		return;
	}

	vbuf->flags &= ~mask;
	vbuf->flags |= inst->tss[inst->metadata_idx].flags;
	vbuf->timecode = inst->tss[inst->metadata_idx].tc;
}

int iris_vb2_buffer_done(struct iris_inst *inst, struct iris_buffer *buf)
{
	struct v4l2_m2m_ctx *m2m_ctx = inst->m2m_ctx;
	struct vb2_v4l2_buffer *vbuf;
	struct vb2_buffer *vb2;
	u32 type, state;

	switch (buf->type) {
	case BUF_INPUT:
		type = V4L2_BUF_TYPE_VIDEO_OUTPUT_MPLANE;
		break;
	case BUF_OUTPUT:
		type = V4L2_BUF_TYPE_VIDEO_CAPTURE_MPLANE;
		break;
	default:
		return 0; /* Internal DPB Buffers */
	}

	vbuf = iris_helper_find_buf(inst, type, buf->index);
	if (!vbuf)
		return -EINVAL;

	vb2 = &vbuf->vb2_buf;

	vbuf->flags |= buf->flags;

	if (buf->flags & V4L2_BUF_FLAG_ERROR) {
		state = VB2_BUF_STATE_ERROR;
		vb2_set_plane_payload(vb2, 0, 0);
		vb2->timestamp = 0;
		v4l2_m2m_buf_done(vbuf, state);
		return 0;
	}

	if (V4L2_TYPE_IS_CAPTURE(type)) {
		vb2_set_plane_payload(vb2, 0, buf->data_size);
		vbuf->sequence = inst->sequence_cap++;
		iris_get_ts_metadata(inst, buf->timestamp, vbuf);
	} else {
		vbuf->sequence = inst->sequence_out++;
	}

	if (vbuf->flags & V4L2_BUF_FLAG_LAST) {
		if (!v4l2_m2m_has_stopped(m2m_ctx)) {
			const struct v4l2_event ev = { .type = V4L2_EVENT_EOS };

			v4l2_event_queue_fh(&inst->fh, &ev);
			v4l2_m2m_mark_stopped(m2m_ctx);
		}
		inst->last_buffer_dequeued = true;
	}

	state = VB2_BUF_STATE_DONE;
	vb2->timestamp = buf->timestamp;
	v4l2_m2m_buf_done(vbuf, state);

	return 0;
}<|MERGE_RESOLUTION|>--- conflicted
+++ resolved
@@ -530,14 +530,10 @@
 	}
 
 	if (force) {
-<<<<<<< HEAD
-		buffers = &inst->buffers[BUF_PERSIST];
-=======
 		if (inst->domain == DECODER)
 			buffers = &inst->buffers[BUF_PERSIST];
 		else
 			buffers = &inst->buffers[BUF_ARP];
->>>>>>> 3a866087
 
 		list_for_each_entry_safe(buf, next, &buffers->list, list) {
 			ret = iris_destroy_internal_buffer(inst, buf);
