--- conflicted
+++ resolved
@@ -42,11 +42,7 @@
 		return 0;
 
 	switch (cap_id) {
-<<<<<<< HEAD
-	case PROFILE:
-=======
 	case PROFILE_H264:
->>>>>>> 3476aa7d
 		return V4L2_CID_MPEG_VIDEO_H264_PROFILE;
 	case PROFILE_HEVC:
 		return V4L2_CID_MPEG_VIDEO_HEVC_PROFILE;
