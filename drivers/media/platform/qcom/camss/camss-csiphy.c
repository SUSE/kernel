--- conflicted
+++ resolved
@@ -197,16 +197,9 @@
 	if (on) {
 		int ret;
 
-<<<<<<< HEAD
-		ret = pm_runtime_get_sync(dev);
-		if (ret < 0) {
-			pm_runtime_put_sync(dev);
-=======
 		ret = pm_runtime_resume_and_get(dev);
 		if (ret < 0)
->>>>>>> 7d2a07b7
 			return ret;
-		}
 
 		ret = csiphy_set_clock_rates(csiphy);
 		if (ret < 0) {
