--- conflicted
+++ resolved
@@ -740,13 +740,7 @@
 	for (i = 0; i < vfe->nclocks; i++) {
 		struct camss_clock *clock = &vfe->clock[i];
 
-<<<<<<< HEAD
-		if (!strcmp(clock->name, "vfe0") ||
-		    !strcmp(clock->name, "vfe1") ||
-		    !strcmp(clock->name, "vfe_lite")) {
-=======
 		if (vfe_match_clock_names(vfe, clock)) {
->>>>>>> 2d5404ca
 			u64 min_rate = 0;
 			unsigned long rate;
 
@@ -1776,15 +1770,7 @@
 		}
 
 		video_out->ops = &vfe->video_ops;
-<<<<<<< HEAD
-		if (vfe->camss->version == CAMSS_845 ||
-		    vfe->camss->version == CAMSS_8250)
-			video_out->bpl_alignment = 16;
-		else
-			video_out->bpl_alignment = 8;
-=======
 		video_out->bpl_alignment = vfe_bpl_align(vfe);
->>>>>>> 2d5404ca
 		video_out->line_based = 0;
 		if (i == VFE_LINE_PIX) {
 			video_out->bpl_alignment = 16;
