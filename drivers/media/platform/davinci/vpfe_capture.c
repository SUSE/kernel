--- conflicted
+++ resolved
@@ -1658,44 +1658,6 @@
 	return ret;
 }
 
-<<<<<<< HEAD
-
-static long vpfe_param_handler(struct file *file, void *priv,
-		bool valid_prio, unsigned int cmd, void *param)
-{
-	struct vpfe_device *vpfe_dev = video_drvdata(file);
-	int ret;
-
-	v4l2_dbg(2, debug, &vpfe_dev->v4l2_dev, "vpfe_param_handler\n");
-
-	if (vpfe_dev->started) {
-		/* only allowed if streaming is not started */
-		v4l2_dbg(1, debug, &vpfe_dev->v4l2_dev,
-			"device already started\n");
-		return -EBUSY;
-	}
-
-	ret = mutex_lock_interruptible(&vpfe_dev->lock);
-	if (ret)
-		return ret;
-
-	switch (cmd) {
-	case VPFE_CMD_S_CCDC_RAW_PARAMS:
-		ret = -EINVAL;
-		v4l2_warn(&vpfe_dev->v4l2_dev,
-			"VPFE_CMD_S_CCDC_RAW_PARAMS not supported\n");
-		break;
-	default:
-		ret = -ENOTTY;
-	}
-unlock_out:
-	mutex_unlock(&vpfe_dev->lock);
-	return ret;
-}
-
-
-=======
->>>>>>> f4a53352
 /* vpfe capture ioctl operations */
 static const struct v4l2_ioctl_ops vpfe_ioctl_ops = {
 	.vidioc_querycap	 = vpfe_querycap,
