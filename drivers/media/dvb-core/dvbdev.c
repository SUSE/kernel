// SPDX-License-Identifier: LGPL-2.1-or-later
/*
 * dvbdev.c
 *
 * Copyright (C) 2000 Ralph  Metzler <ralph@convergence.de>
 *                  & Marcus Metzler <marcus@convergence.de>
 *                    for convergence integrated media GmbH
 */

#define pr_fmt(fmt) "dvbdev: " fmt

#include <linux/types.h>
#include <linux/errno.h>
#include <linux/string.h>
#include <linux/module.h>
#include <linux/kernel.h>
#include <linux/i2c.h>
#include <linux/init.h>
#include <linux/slab.h>
#include <linux/device.h>
#include <linux/fs.h>
#include <linux/cdev.h>
#include <linux/mutex.h>
#include <media/dvbdev.h>

/* Due to enum tuner_pad_index */
#include <media/tuner.h>

static DEFINE_MUTEX(dvbdev_mutex);
static LIST_HEAD(dvbdevfops_list);
static int dvbdev_debug;

module_param(dvbdev_debug, int, 0644);
MODULE_PARM_DESC(dvbdev_debug, "Turn on/off device debugging (default:off).");

#define dprintk(fmt, arg...) do {					\
	if (dvbdev_debug)						\
		printk(KERN_DEBUG pr_fmt("%s: " fmt),			\
		       __func__, ##arg);				\
} while (0)

static LIST_HEAD(dvb_adapter_list);
static DEFINE_MUTEX(dvbdev_register_lock);

static const char * const dnames[] = {
	[DVB_DEVICE_VIDEO] =		"video",
	[DVB_DEVICE_AUDIO] =		"audio",
	[DVB_DEVICE_SEC] =		"sec",
	[DVB_DEVICE_FRONTEND] =		"frontend",
	[DVB_DEVICE_DEMUX] =		"demux",
	[DVB_DEVICE_DVR] =		"dvr",
	[DVB_DEVICE_CA] =		"ca",
	[DVB_DEVICE_NET] =		"net",
	[DVB_DEVICE_OSD] =		"osd"
};

#ifdef CONFIG_DVB_DYNAMIC_MINORS
#define MAX_DVB_MINORS		256
#define DVB_MAX_IDS		MAX_DVB_MINORS
#else
#define DVB_MAX_IDS		4

static const u8 minor_type[] = {
	[DVB_DEVICE_VIDEO]      = 0,
	[DVB_DEVICE_AUDIO]      = 1,
	[DVB_DEVICE_SEC]        = 2,
	[DVB_DEVICE_FRONTEND]   = 3,
	[DVB_DEVICE_DEMUX]      = 4,
	[DVB_DEVICE_DVR]        = 5,
	[DVB_DEVICE_CA]         = 6,
	[DVB_DEVICE_NET]        = 7,
	[DVB_DEVICE_OSD]        = 8,
};

#define nums2minor(num, type, id) \
	(((num) << 6) | ((id) << 4) | minor_type[type])

#define MAX_DVB_MINORS		(DVB_MAX_ADAPTERS * 64)
#endif

static struct class *dvb_class;

static struct dvb_device *dvb_minors[MAX_DVB_MINORS];
static DECLARE_RWSEM(minor_rwsem);

static int dvb_device_open(struct inode *inode, struct file *file)
{
	struct dvb_device *dvbdev;
	unsigned int minor = iminor(inode);

	if (minor >= MAX_DVB_MINORS)
		return -ENODEV;

	mutex_lock(&dvbdev_mutex);
	down_read(&minor_rwsem);

	dvbdev = dvb_minors[minor];

	if (dvbdev && dvbdev->fops) {
		int err = 0;
		const struct file_operations *new_fops;

		new_fops = fops_get(dvbdev->fops);
		if (!new_fops)
			goto fail;
		file->private_data = dvb_device_get(dvbdev);
		replace_fops(file, new_fops);
		if (file->f_op->open)
			err = file->f_op->open(inode, file);
		up_read(&minor_rwsem);
		mutex_unlock(&dvbdev_mutex);
		if (err)
			dvb_device_put(dvbdev);
		return err;
	}
fail:
	up_read(&minor_rwsem);
	mutex_unlock(&dvbdev_mutex);
	return -ENODEV;
}

static const struct file_operations dvb_device_fops = {
	.owner =	THIS_MODULE,
	.open =		dvb_device_open,
	.llseek =	noop_llseek,
};

static struct cdev dvb_device_cdev;

int dvb_generic_open(struct inode *inode, struct file *file)
{
	struct dvb_device *dvbdev = file->private_data;

	if (!dvbdev)
		return -ENODEV;

	if (!dvbdev->users)
		return -EBUSY;

	if ((file->f_flags & O_ACCMODE) == O_RDONLY) {
		if (!dvbdev->readers)
			return -EBUSY;
		dvbdev->readers--;
	} else {
		if (!dvbdev->writers)
			return -EBUSY;
		dvbdev->writers--;
	}

	dvbdev->users--;
	return 0;
}
EXPORT_SYMBOL(dvb_generic_open);

int dvb_generic_release(struct inode *inode, struct file *file)
{
	struct dvb_device *dvbdev = file->private_data;

	if (!dvbdev)
		return -ENODEV;

	if ((file->f_flags & O_ACCMODE) == O_RDONLY)
		dvbdev->readers++;
	else
		dvbdev->writers++;

	dvbdev->users++;

	dvb_device_put(dvbdev);

	return 0;
}
EXPORT_SYMBOL(dvb_generic_release);

long dvb_generic_ioctl(struct file *file,
		       unsigned int cmd, unsigned long arg)
{
	struct dvb_device *dvbdev = file->private_data;

	if (!dvbdev)
		return -ENODEV;

	if (!dvbdev->kernel_ioctl)
		return -EINVAL;

	return dvb_usercopy(file, cmd, arg, dvbdev->kernel_ioctl);
}
EXPORT_SYMBOL(dvb_generic_ioctl);

static int dvbdev_get_free_id(struct dvb_adapter *adap, int type)
{
	u32 id = 0;

	while (id < DVB_MAX_IDS) {
		struct dvb_device *dev;

		list_for_each_entry(dev, &adap->device_list, list_head)
			if (dev->type == type && dev->id == id)
				goto skip;
		return id;
skip:
		id++;
	}
	return -ENFILE;
}

static void dvb_media_device_free(struct dvb_device *dvbdev)
{
#if defined(CONFIG_MEDIA_CONTROLLER_DVB)
	if (dvbdev->entity) {
		media_device_unregister_entity(dvbdev->entity);
		kfree(dvbdev->entity);
		kfree(dvbdev->pads);
		dvbdev->entity = NULL;
		dvbdev->pads = NULL;
	}

	if (dvbdev->tsout_entity) {
		int i;

		for (i = 0; i < dvbdev->tsout_num_entities; i++) {
			media_device_unregister_entity(&dvbdev->tsout_entity[i]);
			kfree(dvbdev->tsout_entity[i].name);
		}
		kfree(dvbdev->tsout_entity);
		kfree(dvbdev->tsout_pads);
		dvbdev->tsout_entity = NULL;
		dvbdev->tsout_pads = NULL;

		dvbdev->tsout_num_entities = 0;
	}

	if (dvbdev->intf_devnode) {
		media_devnode_remove(dvbdev->intf_devnode);
		dvbdev->intf_devnode = NULL;
	}

	if (dvbdev->adapter->conn) {
		media_device_unregister_entity(dvbdev->adapter->conn);
		kfree(dvbdev->adapter->conn);
		dvbdev->adapter->conn = NULL;
		kfree(dvbdev->adapter->conn_pads);
		dvbdev->adapter->conn_pads = NULL;
	}
#endif
}

#if defined(CONFIG_MEDIA_CONTROLLER_DVB)
static int dvb_create_tsout_entity(struct dvb_device *dvbdev,
				   const char *name, int npads)
{
	int i;

	dvbdev->tsout_pads = kcalloc(npads, sizeof(*dvbdev->tsout_pads),
				     GFP_KERNEL);
	if (!dvbdev->tsout_pads)
		return -ENOMEM;

	dvbdev->tsout_entity = kcalloc(npads, sizeof(*dvbdev->tsout_entity),
				       GFP_KERNEL);
	if (!dvbdev->tsout_entity)
		return -ENOMEM;

	dvbdev->tsout_num_entities = npads;

	for (i = 0; i < npads; i++) {
		struct media_pad *pads = &dvbdev->tsout_pads[i];
		struct media_entity *entity = &dvbdev->tsout_entity[i];
		int ret;

		entity->name = kasprintf(GFP_KERNEL, "%s #%d", name, i);
		if (!entity->name)
			return -ENOMEM;

		entity->function = MEDIA_ENT_F_IO_DTV;
		pads->flags = MEDIA_PAD_FL_SINK;

		ret = media_entity_pads_init(entity, 1, pads);
		if (ret < 0)
			return ret;

		ret = media_device_register_entity(dvbdev->adapter->mdev,
						   entity);
		if (ret < 0)
			return ret;
	}
	return 0;
}

#define DEMUX_TSOUT	"demux-tsout"
#define DVR_TSOUT	"dvr-tsout"

static int dvb_create_media_entity(struct dvb_device *dvbdev,
				   int type, int demux_sink_pads)
{
	int i, ret, npads;

	switch (type) {
	case DVB_DEVICE_FRONTEND:
		npads = 2;
		break;
	case DVB_DEVICE_DVR:
		ret = dvb_create_tsout_entity(dvbdev, DVR_TSOUT,
					      demux_sink_pads);
		return ret;
	case DVB_DEVICE_DEMUX:
		npads = 1 + demux_sink_pads;
		ret = dvb_create_tsout_entity(dvbdev, DEMUX_TSOUT,
					      demux_sink_pads);
		if (ret < 0)
			return ret;
		break;
	case DVB_DEVICE_CA:
		npads = 2;
		break;
	case DVB_DEVICE_NET:
		/*
		 * We should be creating entities for the MPE/ULE
		 * decapsulation hardware (or software implementation).
		 *
		 * However, the number of for the MPE/ULE decaps may not be
		 * fixed. As we don't have yet dynamic support for PADs at
		 * the Media Controller, let's not create the decap
		 * entities yet.
		 */
		return 0;
	default:
		return 0;
	}

	dvbdev->entity = kzalloc(sizeof(*dvbdev->entity), GFP_KERNEL);
	if (!dvbdev->entity)
		return -ENOMEM;

	dvbdev->entity->name = dvbdev->name;

	if (npads) {
		dvbdev->pads = kcalloc(npads, sizeof(*dvbdev->pads),
				       GFP_KERNEL);
		if (!dvbdev->pads) {
			kfree(dvbdev->entity);
			dvbdev->entity = NULL;
			return -ENOMEM;
		}
	}

	switch (type) {
	case DVB_DEVICE_FRONTEND:
		dvbdev->entity->function = MEDIA_ENT_F_DTV_DEMOD;
		dvbdev->pads[0].flags = MEDIA_PAD_FL_SINK;
		dvbdev->pads[1].flags = MEDIA_PAD_FL_SOURCE;
		break;
	case DVB_DEVICE_DEMUX:
		dvbdev->entity->function = MEDIA_ENT_F_TS_DEMUX;
		dvbdev->pads[0].flags = MEDIA_PAD_FL_SINK;
		for (i = 1; i < npads; i++)
			dvbdev->pads[i].flags = MEDIA_PAD_FL_SOURCE;
		break;
	case DVB_DEVICE_CA:
		dvbdev->entity->function = MEDIA_ENT_F_DTV_CA;
		dvbdev->pads[0].flags = MEDIA_PAD_FL_SINK;
		dvbdev->pads[1].flags = MEDIA_PAD_FL_SOURCE;
		break;
	default:
		/* Should never happen, as the first switch prevents it */
		kfree(dvbdev->entity);
		kfree(dvbdev->pads);
		dvbdev->entity = NULL;
		dvbdev->pads = NULL;
		return 0;
	}

	if (npads) {
		ret = media_entity_pads_init(dvbdev->entity, npads, dvbdev->pads);
		if (ret)
			return ret;
	}
	ret = media_device_register_entity(dvbdev->adapter->mdev,
					   dvbdev->entity);
	if (ret)
		return ret;

	pr_info("%s: media entity '%s' registered.\n",
		__func__, dvbdev->entity->name);

	return 0;
}
#endif

static int dvb_register_media_device(struct dvb_device *dvbdev,
				     int type, int minor,
				     unsigned int demux_sink_pads)
{
#if defined(CONFIG_MEDIA_CONTROLLER_DVB)
	struct media_link *link;
	u32 intf_type;
	int ret;

	if (!dvbdev->adapter->mdev)
		return 0;

	ret = dvb_create_media_entity(dvbdev, type, demux_sink_pads);
	if (ret)
		return ret;

	switch (type) {
	case DVB_DEVICE_FRONTEND:
		intf_type = MEDIA_INTF_T_DVB_FE;
		break;
	case DVB_DEVICE_DEMUX:
		intf_type = MEDIA_INTF_T_DVB_DEMUX;
		break;
	case DVB_DEVICE_DVR:
		intf_type = MEDIA_INTF_T_DVB_DVR;
		break;
	case DVB_DEVICE_CA:
		intf_type = MEDIA_INTF_T_DVB_CA;
		break;
	case DVB_DEVICE_NET:
		intf_type = MEDIA_INTF_T_DVB_NET;
		break;
	default:
		return 0;
	}

	dvbdev->intf_devnode = media_devnode_create(dvbdev->adapter->mdev,
						    intf_type, 0,
						    DVB_MAJOR, minor);

	if (!dvbdev->intf_devnode)
		return -ENOMEM;

	/*
	 * Create the "obvious" link, e. g. the ones that represent
	 * a direct association between an interface and an entity.
	 * Other links should be created elsewhere, like:
	 *		DVB FE intf    -> tuner
	 *		DVB demux intf -> dvr
	 */

	if (!dvbdev->entity)
		return 0;

	link = media_create_intf_link(dvbdev->entity,
				      &dvbdev->intf_devnode->intf,
				      MEDIA_LNK_FL_ENABLED |
				      MEDIA_LNK_FL_IMMUTABLE);
	if (!link)
		return -ENOMEM;
#endif
	return 0;
}

int dvb_register_device(struct dvb_adapter *adap, struct dvb_device **pdvbdev,
			const struct dvb_device *template, void *priv,
			enum dvb_device_type type, int demux_sink_pads)
{
	struct dvb_device *dvbdev;
	struct file_operations *dvbdevfops = NULL;
	struct dvbdevfops_node *node = NULL, *new_node = NULL;
	struct device *clsdev;
	int minor;
	int id, ret;

	mutex_lock(&dvbdev_register_lock);

	id = dvbdev_get_free_id(adap, type);
	if (id < 0) {
		mutex_unlock(&dvbdev_register_lock);
		*pdvbdev = NULL;
		pr_err("%s: couldn't find free device id\n", __func__);
		return -ENFILE;
	}

	*pdvbdev = dvbdev = kzalloc(sizeof(*dvbdev), GFP_KERNEL);
	if (!dvbdev) {
		mutex_unlock(&dvbdev_register_lock);
		return -ENOMEM;
	}

	/*
	 * When a device of the same type is probe()d more than once,
	 * the first allocated fops are used. This prevents memory leaks
	 * that can occur when the same device is probe()d repeatedly.
	 */
	list_for_each_entry(node, &dvbdevfops_list, list_head) {
		if (node->fops->owner == adap->module &&
		    node->type == type && node->template == template) {
			dvbdevfops = node->fops;
			break;
		}
	}

	if (!dvbdevfops) {
		dvbdevfops = kmemdup(template->fops, sizeof(*dvbdevfops), GFP_KERNEL);
		if (!dvbdevfops) {
			kfree(dvbdev);
			*pdvbdev = NULL;
			mutex_unlock(&dvbdev_register_lock);
			return -ENOMEM;
		}

		new_node = kzalloc(sizeof(*new_node), GFP_KERNEL);
		if (!new_node) {
			kfree(dvbdevfops);
			kfree(dvbdev);
			*pdvbdev = NULL;
			mutex_unlock(&dvbdev_register_lock);
			return -ENOMEM;
		}

		new_node->fops = dvbdevfops;
		new_node->type = type;
		new_node->template = template;
		list_add_tail(&new_node->list_head, &dvbdevfops_list);
	}

	memcpy(dvbdev, template, sizeof(struct dvb_device));
	kref_init(&dvbdev->ref);
	dvbdev->type = type;
	dvbdev->id = id;
	dvbdev->adapter = adap;
	dvbdev->priv = priv;
	dvbdev->fops = dvbdevfops;
	init_waitqueue_head(&dvbdev->wait_queue);
	dvbdevfops->owner = adap->module;
	list_add_tail(&dvbdev->list_head, &adap->device_list);
	down_write(&minor_rwsem);
#ifdef CONFIG_DVB_DYNAMIC_MINORS
	for (minor = 0; minor < MAX_DVB_MINORS; minor++)
		if (!dvb_minors[minor])
			break;
<<<<<<< HEAD
=======
#else
	minor = nums2minor(adap->num, type, id);
#endif
>>>>>>> 2d5404ca
	if (minor >= MAX_DVB_MINORS) {
		if (new_node) {
			list_del(&new_node->list_head);
			kfree(dvbdevfops);
			kfree(new_node);
		}
		list_del(&dvbdev->list_head);
		kfree(dvbdev);
		*pdvbdev = NULL;
		up_write(&minor_rwsem);
		mutex_unlock(&dvbdev_register_lock);
		return -EINVAL;
	}
<<<<<<< HEAD
#else
	minor = nums2minor(adap->num, type, id);
	if (minor >= MAX_DVB_MINORS) {
		dvb_media_device_free(dvbdev);
		list_del(&dvbdev->list_head);
		kfree(dvbdev);
		*pdvbdev = NULL;
		mutex_unlock(&dvbdev_register_lock);
		return ret;
	}
#endif
=======

>>>>>>> 2d5404ca
	dvbdev->minor = minor;
	dvb_minors[minor] = dvb_device_get(dvbdev);
	up_write(&minor_rwsem);
	ret = dvb_register_media_device(dvbdev, type, minor, demux_sink_pads);
	if (ret) {
		pr_err("%s: dvb_register_media_device failed to create the mediagraph\n",
		       __func__);
		if (new_node) {
			list_del(&new_node->list_head);
			kfree(dvbdevfops);
			kfree(new_node);
		}
		dvb_media_device_free(dvbdev);
		list_del(&dvbdev->list_head);
		kfree(dvbdev);
		*pdvbdev = NULL;
		mutex_unlock(&dvbdev_register_lock);
		return ret;
	}

	clsdev = device_create(dvb_class, adap->device,
			       MKDEV(DVB_MAJOR, minor),
			       dvbdev, "dvb%d.%s%d", adap->num, dnames[type], id);
	if (IS_ERR(clsdev)) {
		pr_err("%s: failed to create device dvb%d.%s%d (%ld)\n",
		       __func__, adap->num, dnames[type], id, PTR_ERR(clsdev));
		if (new_node) {
			list_del(&new_node->list_head);
			kfree(dvbdevfops);
			kfree(new_node);
		}
		dvb_media_device_free(dvbdev);
		list_del(&dvbdev->list_head);
		kfree(dvbdev);
		*pdvbdev = NULL;
		mutex_unlock(&dvbdev_register_lock);
		return PTR_ERR(clsdev);
	}

	dprintk("DVB: register adapter%d/%s%d @ minor: %i (0x%02x)\n",
		adap->num, dnames[type], id, minor, minor);

	mutex_unlock(&dvbdev_register_lock);
	return 0;
}
EXPORT_SYMBOL(dvb_register_device);

void dvb_remove_device(struct dvb_device *dvbdev)
{
	if (!dvbdev)
		return;

	down_write(&minor_rwsem);
	dvb_minors[dvbdev->minor] = NULL;
	dvb_device_put(dvbdev);
	up_write(&minor_rwsem);

	dvb_media_device_free(dvbdev);

	device_destroy(dvb_class, MKDEV(DVB_MAJOR, dvbdev->minor));

	list_del(&dvbdev->list_head);
}
EXPORT_SYMBOL(dvb_remove_device);

static void dvb_free_device(struct kref *ref)
{
	struct dvb_device *dvbdev = container_of(ref, struct dvb_device, ref);

	kfree(dvbdev);
}

struct dvb_device *dvb_device_get(struct dvb_device *dvbdev)
{
	kref_get(&dvbdev->ref);
	return dvbdev;
}
EXPORT_SYMBOL(dvb_device_get);

void dvb_device_put(struct dvb_device *dvbdev)
{
	if (dvbdev)
		kref_put(&dvbdev->ref, dvb_free_device);
}

void dvb_unregister_device(struct dvb_device *dvbdev)
{
	dvb_remove_device(dvbdev);
	dvb_device_put(dvbdev);
}
EXPORT_SYMBOL(dvb_unregister_device);

#ifdef CONFIG_MEDIA_CONTROLLER_DVB

static int dvb_create_io_intf_links(struct dvb_adapter *adap,
				    struct media_interface *intf,
				    char *name)
{
	struct media_device *mdev = adap->mdev;
	struct media_entity *entity;
	struct media_link *link;

	media_device_for_each_entity(entity, mdev) {
		if (entity->function == MEDIA_ENT_F_IO_DTV) {
			if (strncmp(entity->name, name, strlen(name)))
				continue;
			link = media_create_intf_link(entity, intf,
						      MEDIA_LNK_FL_ENABLED |
						      MEDIA_LNK_FL_IMMUTABLE);
			if (!link)
				return -ENOMEM;
		}
	}
	return 0;
}

int dvb_create_media_graph(struct dvb_adapter *adap,
			   bool create_rf_connector)
{
	struct media_device *mdev = adap->mdev;
	struct media_entity *entity, *tuner = NULL, *demod = NULL, *conn;
	struct media_entity *demux = NULL, *ca = NULL;
	struct media_link *link;
	struct media_interface *intf;
	unsigned int demux_pad = 0;
	unsigned int dvr_pad = 0;
	unsigned int ntuner = 0, ndemod = 0;
	int ret, pad_source, pad_sink;
	static const char *connector_name = "Television";

	if (!mdev)
		return 0;

	media_device_for_each_entity(entity, mdev) {
		switch (entity->function) {
		case MEDIA_ENT_F_TUNER:
			tuner = entity;
			ntuner++;
			break;
		case MEDIA_ENT_F_DTV_DEMOD:
			demod = entity;
			ndemod++;
			break;
		case MEDIA_ENT_F_TS_DEMUX:
			demux = entity;
			break;
		case MEDIA_ENT_F_DTV_CA:
			ca = entity;
			break;
		}
	}

	/*
	 * Prepare to signalize to media_create_pad_links() that multiple
	 * entities of the same type exists and a 1:n or n:1 links need to be
	 * created.
	 * NOTE: if both tuner and demod have multiple instances, it is up
	 * to the caller driver to create such links.
	 */
	if (ntuner > 1)
		tuner = NULL;
	if (ndemod > 1)
		demod = NULL;

	if (create_rf_connector) {
		conn = kzalloc(sizeof(*conn), GFP_KERNEL);
		if (!conn)
			return -ENOMEM;
		adap->conn = conn;

		adap->conn_pads = kzalloc(sizeof(*adap->conn_pads), GFP_KERNEL);
		if (!adap->conn_pads)
			return -ENOMEM;

		conn->flags = MEDIA_ENT_FL_CONNECTOR;
		conn->function = MEDIA_ENT_F_CONN_RF;
		conn->name = connector_name;
		adap->conn_pads->flags = MEDIA_PAD_FL_SOURCE;

		ret = media_entity_pads_init(conn, 1, adap->conn_pads);
		if (ret)
			return ret;

		ret = media_device_register_entity(mdev, conn);
		if (ret)
			return ret;

		if (!ntuner) {
			ret = media_create_pad_links(mdev,
						     MEDIA_ENT_F_CONN_RF,
						     conn, 0,
						     MEDIA_ENT_F_DTV_DEMOD,
						     demod, 0,
						     MEDIA_LNK_FL_ENABLED,
						     false);
		} else {
			pad_sink = media_get_pad_index(tuner, MEDIA_PAD_FL_SINK,
						       PAD_SIGNAL_ANALOG);
			if (pad_sink < 0)
				return -EINVAL;
			ret = media_create_pad_links(mdev,
						     MEDIA_ENT_F_CONN_RF,
						     conn, 0,
						     MEDIA_ENT_F_TUNER,
						     tuner, pad_sink,
						     MEDIA_LNK_FL_ENABLED,
						     false);
		}
		if (ret)
			return ret;
	}

	if (ntuner && ndemod) {
		/* NOTE: first found tuner source pad presumed correct */
		pad_source = media_get_pad_index(tuner, MEDIA_PAD_FL_SOURCE,
						 PAD_SIGNAL_ANALOG);
		if (pad_source < 0)
			return -EINVAL;
		ret = media_create_pad_links(mdev,
					     MEDIA_ENT_F_TUNER,
					     tuner, pad_source,
					     MEDIA_ENT_F_DTV_DEMOD,
					     demod, 0, MEDIA_LNK_FL_ENABLED,
					     false);
		if (ret)
			return ret;
	}

	if (ndemod && demux) {
		ret = media_create_pad_links(mdev,
					     MEDIA_ENT_F_DTV_DEMOD,
					     demod, 1,
					     MEDIA_ENT_F_TS_DEMUX,
					     demux, 0, MEDIA_LNK_FL_ENABLED,
					     false);
		if (ret)
			return ret;
	}
	if (demux && ca) {
		ret = media_create_pad_link(demux, 1, ca,
					    0, MEDIA_LNK_FL_ENABLED);
		if (ret)
			return ret;
	}

	/* Create demux links for each ringbuffer/pad */
	if (demux) {
		media_device_for_each_entity(entity, mdev) {
			if (entity->function == MEDIA_ENT_F_IO_DTV) {
				if (!strncmp(entity->name, DVR_TSOUT,
					     strlen(DVR_TSOUT))) {
					ret = media_create_pad_link(demux,
								    ++dvr_pad,
								    entity, 0, 0);
					if (ret)
						return ret;
				}
				if (!strncmp(entity->name, DEMUX_TSOUT,
					     strlen(DEMUX_TSOUT))) {
					ret = media_create_pad_link(demux,
								    ++demux_pad,
								    entity, 0, 0);
					if (ret)
						return ret;
				}
			}
		}
	}

	/* Create interface links for FE->tuner, DVR->demux and CA->ca */
	media_device_for_each_intf(intf, mdev) {
		if (intf->type == MEDIA_INTF_T_DVB_CA && ca) {
			link = media_create_intf_link(ca, intf,
						      MEDIA_LNK_FL_ENABLED |
						      MEDIA_LNK_FL_IMMUTABLE);
			if (!link)
				return -ENOMEM;
		}

		if (intf->type == MEDIA_INTF_T_DVB_FE && tuner) {
			link = media_create_intf_link(tuner, intf,
						      MEDIA_LNK_FL_ENABLED |
						      MEDIA_LNK_FL_IMMUTABLE);
			if (!link)
				return -ENOMEM;
		}
#if 0
		/*
		 * Indirect link - let's not create yet, as we don't know how
		 *		   to handle indirect links, nor if this will
		 *		   actually be needed.
		 */
		if (intf->type == MEDIA_INTF_T_DVB_DVR && demux) {
			link = media_create_intf_link(demux, intf,
						      MEDIA_LNK_FL_ENABLED |
						      MEDIA_LNK_FL_IMMUTABLE);
			if (!link)
				return -ENOMEM;
		}
#endif
		if (intf->type == MEDIA_INTF_T_DVB_DVR) {
			ret = dvb_create_io_intf_links(adap, intf, DVR_TSOUT);
			if (ret)
				return ret;
		}
		if (intf->type == MEDIA_INTF_T_DVB_DEMUX) {
			ret = dvb_create_io_intf_links(adap, intf, DEMUX_TSOUT);
			if (ret)
				return ret;
		}
	}
	return 0;
}
EXPORT_SYMBOL_GPL(dvb_create_media_graph);
#endif

static int dvbdev_check_free_adapter_num(int num)
{
	struct list_head *entry;

	list_for_each(entry, &dvb_adapter_list) {
		struct dvb_adapter *adap;

		adap = list_entry(entry, struct dvb_adapter, list_head);
		if (adap->num == num)
			return 0;
	}
	return 1;
}

static int dvbdev_get_free_adapter_num(void)
{
	int num = 0;

	while (num < DVB_MAX_ADAPTERS) {
		if (dvbdev_check_free_adapter_num(num))
			return num;
		num++;
	}

	return -ENFILE;
}

int dvb_register_adapter(struct dvb_adapter *adap, const char *name,
			 struct module *module, struct device *device,
			 short *adapter_nums)
{
	int i, num;

	mutex_lock(&dvbdev_register_lock);

	for (i = 0; i < DVB_MAX_ADAPTERS; ++i) {
		num = adapter_nums[i];
		if (num >= 0  &&  num < DVB_MAX_ADAPTERS) {
		/* use the one the driver asked for */
			if (dvbdev_check_free_adapter_num(num))
				break;
		} else {
			num = dvbdev_get_free_adapter_num();
			break;
		}
		num = -1;
	}

	if (num < 0) {
		mutex_unlock(&dvbdev_register_lock);
		return -ENFILE;
	}

	memset(adap, 0, sizeof(struct dvb_adapter));
	INIT_LIST_HEAD(&adap->device_list);

	pr_info("DVB: registering new adapter (%s)\n", name);

	adap->num = num;
	adap->name = name;
	adap->module = module;
	adap->device = device;
	adap->mfe_shared = 0;
	adap->mfe_dvbdev = NULL;
	mutex_init(&adap->mfe_lock);

#ifdef CONFIG_MEDIA_CONTROLLER_DVB
	mutex_init(&adap->mdev_lock);
#endif

	list_add_tail(&adap->list_head, &dvb_adapter_list);

	mutex_unlock(&dvbdev_register_lock);

	return num;
}
EXPORT_SYMBOL(dvb_register_adapter);

int dvb_unregister_adapter(struct dvb_adapter *adap)
{
	mutex_lock(&dvbdev_register_lock);
	list_del(&adap->list_head);
	mutex_unlock(&dvbdev_register_lock);
	return 0;
}
EXPORT_SYMBOL(dvb_unregister_adapter);

/*
 * if the miracle happens and "generic_usercopy()" is included into
 * the kernel, then this can vanish. please don't make the mistake and
 * define this as video_usercopy(). this will introduce a dependency
 * to the v4l "videodev.o" module, which is unnecessary for some
 * cards (ie. the budget dvb-cards don't need the v4l module...)
 */
int dvb_usercopy(struct file *file,
		 unsigned int cmd, unsigned long arg,
		 int (*func)(struct file *file,
			     unsigned int cmd, void *arg))
{
	char    sbuf[128] = {};
	void    *mbuf = NULL;
	void    *parg = NULL;
	int     err  = -EINVAL;

	/*  Copy arguments into temp kernel buffer  */
	switch (_IOC_DIR(cmd)) {
	case _IOC_NONE:
		/*
		 * For this command, the pointer is actually an integer
		 * argument.
		 */
		parg = (void *)arg;
		break;
	case _IOC_READ: /* some v4l ioctls are marked wrong ... */
	case _IOC_WRITE:
	case (_IOC_WRITE | _IOC_READ):
		if (_IOC_SIZE(cmd) <= sizeof(sbuf)) {
			parg = sbuf;
		} else {
			/* too big to allocate from stack */
			mbuf = kmalloc(_IOC_SIZE(cmd), GFP_KERNEL);
			if (!mbuf)
				return -ENOMEM;
			parg = mbuf;
		}

		err = -EFAULT;
		if (copy_from_user(parg, (void __user *)arg, _IOC_SIZE(cmd)))
			goto out;
		break;
	}

	/* call driver */
	err = func(file, cmd, parg);
	if (err == -ENOIOCTLCMD)
		err = -ENOTTY;

	if (err < 0)
		goto out;

	/*  Copy results into user buffer  */
	switch (_IOC_DIR(cmd)) {
	case _IOC_READ:
	case (_IOC_WRITE | _IOC_READ):
		if (copy_to_user((void __user *)arg, parg, _IOC_SIZE(cmd)))
			err = -EFAULT;
		break;
	}

out:
	kfree(mbuf);
	return err;
}

#if IS_ENABLED(CONFIG_I2C)
struct i2c_client *dvb_module_probe(const char *module_name,
				    const char *name,
				    struct i2c_adapter *adap,
				    unsigned char addr,
				    void *platform_data)
{
	struct i2c_client *client;
	struct i2c_board_info *board_info;

	board_info = kzalloc(sizeof(*board_info), GFP_KERNEL);
	if (!board_info)
		return NULL;

	if (name)
		strscpy(board_info->type, name, I2C_NAME_SIZE);
	else
		strscpy(board_info->type, module_name, I2C_NAME_SIZE);

	board_info->addr = addr;
	board_info->platform_data = platform_data;
	request_module(module_name);
	client = i2c_new_client_device(adap, board_info);
	if (!i2c_client_has_driver(client)) {
		kfree(board_info);
		return NULL;
	}

	if (!try_module_get(client->dev.driver->owner)) {
		i2c_unregister_device(client);
		client = NULL;
	}

	kfree(board_info);
	return client;
}
EXPORT_SYMBOL_GPL(dvb_module_probe);

void dvb_module_release(struct i2c_client *client)
{
	if (!client)
		return;

	module_put(client->dev.driver->owner);
	i2c_unregister_device(client);
}
EXPORT_SYMBOL_GPL(dvb_module_release);
#endif

static int dvb_uevent(const struct device *dev, struct kobj_uevent_env *env)
{
	const struct dvb_device *dvbdev = dev_get_drvdata(dev);

	add_uevent_var(env, "DVB_ADAPTER_NUM=%d", dvbdev->adapter->num);
	add_uevent_var(env, "DVB_DEVICE_TYPE=%s", dnames[dvbdev->type]);
	add_uevent_var(env, "DVB_DEVICE_NUM=%d", dvbdev->id);
	return 0;
}

static char *dvb_devnode(const struct device *dev, umode_t *mode)
{
	const struct dvb_device *dvbdev = dev_get_drvdata(dev);

	return kasprintf(GFP_KERNEL, "dvb/adapter%d/%s%d",
		dvbdev->adapter->num, dnames[dvbdev->type], dvbdev->id);
}

static int __init init_dvbdev(void)
{
	int retval;
	dev_t dev = MKDEV(DVB_MAJOR, 0);

	retval = register_chrdev_region(dev, MAX_DVB_MINORS, "DVB");
	if (retval != 0) {
		pr_err("dvb-core: unable to get major %d\n", DVB_MAJOR);
		return retval;
	}

	cdev_init(&dvb_device_cdev, &dvb_device_fops);
	retval = cdev_add(&dvb_device_cdev, dev, MAX_DVB_MINORS);
	if (retval != 0) {
		pr_err("dvb-core: unable register character device\n");
		goto error;
	}

	dvb_class = class_create("dvb");
	if (IS_ERR(dvb_class)) {
		retval = PTR_ERR(dvb_class);
		goto error;
	}
	dvb_class->dev_uevent = dvb_uevent;
	dvb_class->devnode = dvb_devnode;
	return 0;

error:
	cdev_del(&dvb_device_cdev);
	unregister_chrdev_region(dev, MAX_DVB_MINORS);
	return retval;
}

static void __exit exit_dvbdev(void)
{
	struct dvbdevfops_node *node, *next;

	class_destroy(dvb_class);
	cdev_del(&dvb_device_cdev);
	unregister_chrdev_region(MKDEV(DVB_MAJOR, 0), MAX_DVB_MINORS);

	list_for_each_entry_safe(node, next, &dvbdevfops_list, list_head) {
		list_del(&node->list_head);
		kfree(node->fops);
		kfree(node);
	}
}

subsys_initcall(init_dvbdev);
module_exit(exit_dvbdev);

MODULE_DESCRIPTION("DVB Core Driver");
MODULE_AUTHOR("Marcus Metzler, Ralph Metzler, Holger Waechtler");
MODULE_LICENSE("GPL");<|MERGE_RESOLUTION|>--- conflicted
+++ resolved
@@ -530,12 +530,9 @@
 	for (minor = 0; minor < MAX_DVB_MINORS; minor++)
 		if (!dvb_minors[minor])
 			break;
-<<<<<<< HEAD
-=======
 #else
 	minor = nums2minor(adap->num, type, id);
 #endif
->>>>>>> 2d5404ca
 	if (minor >= MAX_DVB_MINORS) {
 		if (new_node) {
 			list_del(&new_node->list_head);
@@ -549,21 +546,7 @@
 		mutex_unlock(&dvbdev_register_lock);
 		return -EINVAL;
 	}
-<<<<<<< HEAD
-#else
-	minor = nums2minor(adap->num, type, id);
-	if (minor >= MAX_DVB_MINORS) {
-		dvb_media_device_free(dvbdev);
-		list_del(&dvbdev->list_head);
-		kfree(dvbdev);
-		*pdvbdev = NULL;
-		mutex_unlock(&dvbdev_register_lock);
-		return ret;
-	}
-#endif
-=======
-
->>>>>>> 2d5404ca
+
 	dvbdev->minor = minor;
 	dvb_minors[minor] = dvb_device_get(dvbdev);
 	up_write(&minor_rwsem);
