// SPDX-License-Identifier: GPL-2.0-or-later
/*
 * dvb_net.c
 *
 * Copyright (C) 2001 Convergence integrated media GmbH
 *                    Ralph Metzler <ralph@convergence.de>
 * Copyright (C) 2002 Ralph Metzler <rjkm@metzlerbros.de>
 *
 * ULE Decapsulation code:
 * Copyright (C) 2003, 2004 gcs - Global Communication & Services GmbH.
 *                      and Department of Scientific Computing
 *                          Paris Lodron University of Salzburg.
 *                          Hilmar Linder <hlinder@cosy.sbg.ac.at>
 *                      and Wolfram Stering <wstering@cosy.sbg.ac.at>
 *
 * ULE Decaps according to RFC 4326.
 */

/*
 * ULE ChangeLog:
 * Feb 2004: hl/ws v1: Implementing draft-fair-ipdvb-ule-01.txt
 *
 * Dec 2004: hl/ws v2: Implementing draft-ietf-ipdvb-ule-03.txt:
 *                       ULE Extension header handling.
 *                     Bugreports by Moritz Vieth and Hanno Tersteegen,
 *                       Fraunhofer Institute for Open Communication Systems
 *                       Competence Center for Advanced Satellite Communications.
 *                     Bugfixes and robustness improvements.
 *                     Filtering on dest MAC addresses, if present (D-Bit = 0)
 *                     DVB_ULE_DEBUG compile-time option.
 * Apr 2006: cp v3:    Bugfixes and compliency with RFC 4326 (ULE) by
 *                       Christian Praehauser <cpraehaus@cosy.sbg.ac.at>,
 *                       Paris Lodron University of Salzburg.
 */

/*
 * FIXME / TODO (dvb_net.c):
 *
 * Unloading does not work for 2.6.9 kernels: a refcount doesn't go to zero.
 *
 */

#define pr_fmt(fmt) "dvb_net: " fmt

#include <linux/module.h>
#include <linux/kernel.h>
#include <linux/netdevice.h>
#include <linux/nospec.h>
#include <linux/etherdevice.h>
#include <linux/dvb/net.h>
#include <linux/uio.h>
#include <linux/uaccess.h>
#include <linux/crc32.h>
#include <linux/mutex.h>
#include <linux/sched.h>

#include <media/dvb_demux.h>
#include <media/dvb_net.h>

static DEFINE_MUTEX(remove_mutex);

static inline __u32 iov_crc32( __u32 c, struct kvec *iov, unsigned int cnt )
{
	unsigned int j;
	for (j = 0; j < cnt; j++)
		c = crc32_be( c, iov[j].iov_base, iov[j].iov_len );
	return c;
}


#define DVB_NET_MULTICAST_MAX 10

#ifdef DVB_ULE_DEBUG
/*
 * The code inside DVB_ULE_DEBUG keeps a history of the
 * last 100 TS cells processed.
 */
static unsigned char ule_hist[100*TS_SZ] = { 0 };
static unsigned char *ule_where = ule_hist, ule_dump;

static void hexdump(const unsigned char *buf, unsigned short len)
{
	print_hex_dump_debug("", DUMP_PREFIX_OFFSET, 16, 1, buf, len, true);
}
#endif

struct dvb_net_priv {
	int in_use;
	u16 pid;
	struct net_device *net;
	struct dvb_net *host;
	struct dmx_demux *demux;
	struct dmx_section_feed *secfeed;
	struct dmx_section_filter *secfilter;
	struct dmx_ts_feed *tsfeed;
	int multi_num;
	struct dmx_section_filter *multi_secfilter[DVB_NET_MULTICAST_MAX];
	unsigned char multi_macs[DVB_NET_MULTICAST_MAX][6];
	int rx_mode;
#define RX_MODE_UNI 0
#define RX_MODE_MULTI 1
#define RX_MODE_ALL_MULTI 2
#define RX_MODE_PROMISC 3
	struct work_struct set_multicast_list_wq;
	struct work_struct restart_net_feed_wq;
	unsigned char feedtype;			/* Either FEED_TYPE_ or FEED_TYPE_ULE */
	int need_pusi;				/* Set to 1, if synchronization on PUSI required. */
	unsigned char tscc;			/* TS continuity counter after sync on PUSI. */
	struct sk_buff *ule_skb;		/* ULE SNDU decodes into this buffer. */
	unsigned char *ule_next_hdr;		/* Pointer into skb to next ULE extension header. */
	unsigned short ule_sndu_len;		/* ULE SNDU length in bytes, w/o D-Bit. */
	unsigned short ule_sndu_type;		/* ULE SNDU type field, complete. */
	unsigned char ule_sndu_type_1;		/* ULE SNDU type field, if split across 2 TS cells. */
	unsigned char ule_dbit;			/* Whether the DestMAC address present
						 * or not (bit is set). */
	unsigned char ule_bridged;		/* Whether the ULE_BRIDGED extension header was found. */
	int ule_sndu_remain;			/* Nr. of bytes still required for current ULE SNDU. */
	unsigned long ts_count;			/* Current ts cell counter. */
	struct mutex mutex;
};


/*
 *	Determine the packet's protocol ID. The rule here is that we
 *	assume 802.3 if the type field is short enough to be a length.
 *	This is normal practice and works for any 'now in use' protocol.
 *
 *  stolen from eth.c out of the linux kernel, hacked for dvb-device
 *  by Michael Holzt <kju@debian.org>
 */
static __be16 dvb_net_eth_type_trans(struct sk_buff *skb,
				      struct net_device *dev)
{
	struct ethhdr *eth;
	unsigned char *rawp;

	skb_reset_mac_header(skb);
	skb_pull(skb,dev->hard_header_len);
	eth = eth_hdr(skb);

	if (*eth->h_dest & 1) {
		if(ether_addr_equal(eth->h_dest,dev->broadcast))
			skb->pkt_type=PACKET_BROADCAST;
		else
			skb->pkt_type=PACKET_MULTICAST;
	}

	if (ntohs(eth->h_proto) >= ETH_P_802_3_MIN)
		return eth->h_proto;

	rawp = skb->data;

	/*
	 *	This is a magic hack to spot IPX packets. Older Novell breaks
	 *	the protocol design and runs IPX over 802.3 without an 802.2 LLC
	 *	layer. We look for FFFF which isn't a used 802.2 SSAP/DSAP. This
	 *	won't work for fault tolerant netware but does for the rest.
	 */
	if (*(unsigned short *)rawp == 0xFFFF)
		return htons(ETH_P_802_3);

	/*
	 *	Real 802.2 LLC
	 */
	return htons(ETH_P_802_2);
}

#define TS_SZ	188
#define TS_SYNC	0x47
#define TS_TEI	0x80
#define TS_SC	0xC0
#define TS_PUSI	0x40
#define TS_AF_A	0x20
#define TS_AF_D	0x10

/* ULE Extension Header handlers. */

#define ULE_TEST	0
#define ULE_BRIDGED	1

#define ULE_OPTEXTHDR_PADDING 0

static int ule_test_sndu( struct dvb_net_priv *p )
{
	return -1;
}

static int ule_bridged_sndu( struct dvb_net_priv *p )
{
	struct ethhdr *hdr = (struct ethhdr*) p->ule_next_hdr;
	if(ntohs(hdr->h_proto) < ETH_P_802_3_MIN) {
		int framelen = p->ule_sndu_len - ((p->ule_next_hdr+sizeof(struct ethhdr)) - p->ule_skb->data);
		/* A frame Type < ETH_P_802_3_MIN for a bridged frame, introduces a LLC Length field. */
		if(framelen != ntohs(hdr->h_proto)) {
			return -1;
		}
	}
	/* Note:
	 * From RFC4326:
	 *  "A bridged SNDU is a Mandatory Extension Header of Type 1.
	 *   It must be the final (or only) extension header specified in the header chain of a SNDU."
	 * The 'ule_bridged' flag will cause the extension header processing loop to terminate.
	 */
	p->ule_bridged = 1;
	return 0;
}

static int ule_exthdr_padding(struct dvb_net_priv *p)
{
	return 0;
}

/*
 * Handle ULE extension headers.
 *  Function is called after a successful CRC32 verification of an ULE SNDU to complete its decoding.
 *  Returns: >= 0: nr. of bytes consumed by next extension header
 *	     -1:   Mandatory extension header that is not recognized or TEST SNDU; discard.
 */
static int handle_one_ule_extension( struct dvb_net_priv *p )
{
	/* Table of mandatory extension header handlers.  The header type is the index. */
	static int (*ule_mandatory_ext_handlers[255])( struct dvb_net_priv *p ) =
		{ [0] = ule_test_sndu, [1] = ule_bridged_sndu, [2] = NULL,  };

	/* Table of optional extension header handlers.  The header type is the index. */
	static int (*ule_optional_ext_handlers[255])( struct dvb_net_priv *p ) =
		{ [0] = ule_exthdr_padding, [1] = NULL, };

	int ext_len = 0;
	unsigned char hlen = (p->ule_sndu_type & 0x0700) >> 8;
	unsigned char htype = p->ule_sndu_type & 0x00FF;

	/* Discriminate mandatory and optional extension headers. */
	if (hlen == 0) {
		/* Mandatory extension header */
		if (ule_mandatory_ext_handlers[htype]) {
			ext_len = ule_mandatory_ext_handlers[htype]( p );
			if(ext_len >= 0) {
				p->ule_next_hdr += ext_len;
				if (!p->ule_bridged) {
					p->ule_sndu_type = ntohs(*(__be16 *)p->ule_next_hdr);
					p->ule_next_hdr += 2;
				} else {
					p->ule_sndu_type = ntohs(*(__be16 *)(p->ule_next_hdr + ((p->ule_dbit ? 2 : 3) * ETH_ALEN)));
					/* This assures the extension handling loop will terminate. */
				}
			}
			// else: extension handler failed or SNDU should be discarded
		} else
			ext_len = -1;	/* SNDU has to be discarded. */
	} else {
		/* Optional extension header.  Calculate the length. */
		ext_len = hlen << 1;
		/* Process the optional extension header according to its type. */
		if (ule_optional_ext_handlers[htype])
			(void)ule_optional_ext_handlers[htype]( p );
		p->ule_next_hdr += ext_len;
		p->ule_sndu_type = ntohs( *(__be16 *)(p->ule_next_hdr-2) );
		/*
		 * note: the length of the next header type is included in the
		 * length of THIS optional extension header
		 */
	}

	return ext_len;
}

static int handle_ule_extensions( struct dvb_net_priv *p )
{
	int total_ext_len = 0, l;

	p->ule_next_hdr = p->ule_skb->data;
	do {
		l = handle_one_ule_extension( p );
		if (l < 0)
			return l;	/* Stop extension header processing and discard SNDU. */
		total_ext_len += l;
		pr_debug("ule_next_hdr=%p, ule_sndu_type=%i, l=%i, total_ext_len=%i\n",
			 p->ule_next_hdr, (int)p->ule_sndu_type,
			 l, total_ext_len);

	} while (p->ule_sndu_type < ETH_P_802_3_MIN);

	return total_ext_len;
}


/* Prepare for a new ULE SNDU: reset the decoder state. */
static inline void reset_ule( struct dvb_net_priv *p )
{
	p->ule_skb = NULL;
	p->ule_next_hdr = NULL;
	p->ule_sndu_len = 0;
	p->ule_sndu_type = 0;
	p->ule_sndu_type_1 = 0;
	p->ule_sndu_remain = 0;
	p->ule_dbit = 0xFF;
	p->ule_bridged = 0;
}

/*
 * Decode ULE SNDUs according to draft-ietf-ipdvb-ule-03.txt from a sequence of
 * TS cells of a single PID.
 */

struct dvb_net_ule_handle {
	struct net_device *dev;
	struct dvb_net_priv *priv;
	struct ethhdr *ethh;
	const u8 *buf;
	size_t buf_len;
	unsigned long skipped;
	const u8 *ts, *ts_end, *from_where;
	u8 ts_remain, how_much, new_ts;
	bool error;
};

static int dvb_net_ule_new_ts_cell(struct dvb_net_ule_handle *h)
{
	/* We are about to process a new TS cell. */

#ifdef DVB_ULE_DEBUG
	if (ule_where >= &ule_hist[100*TS_SZ])
		ule_where = ule_hist;
	memcpy(ule_where, h->ts, TS_SZ);
	if (ule_dump) {
		hexdump(ule_where, TS_SZ);
		ule_dump = 0;
	}
	ule_where += TS_SZ;
#endif

	/*
	 * Check TS h->error conditions: sync_byte, transport_error_indicator,
	 * scrambling_control .
	 */
	if ((h->ts[0] != TS_SYNC) || (h->ts[1] & TS_TEI) ||
	    ((h->ts[3] & TS_SC) != 0)) {
		pr_warn("%lu: Invalid TS cell: SYNC %#x, TEI %u, SC %#x.\n",
			h->priv->ts_count, h->ts[0],
			(h->ts[1] & TS_TEI) >> 7,
			(h->ts[3] & TS_SC) >> 6);

		/* Drop partly decoded SNDU, reset state, resync on PUSI. */
		if (h->priv->ule_skb) {
			dev_kfree_skb(h->priv->ule_skb);
			/* Prepare for next SNDU. */
			h->dev->stats.rx_errors++;
			h->dev->stats.rx_frame_errors++;
		}
		reset_ule(h->priv);
		h->priv->need_pusi = 1;

		/* Continue with next TS cell. */
		h->ts += TS_SZ;
		h->priv->ts_count++;
		return 1;
	}

	h->ts_remain = 184;
	h->from_where = h->ts + 4;

	return 0;
}

static int dvb_net_ule_ts_pusi(struct dvb_net_ule_handle *h)
{
	if (h->ts[1] & TS_PUSI) {
		/* Find beginning of first ULE SNDU in current TS cell. */
		/* Synchronize continuity counter. */
		h->priv->tscc = h->ts[3] & 0x0F;
		/* There is a pointer field here. */
		if (h->ts[4] > h->ts_remain) {
			pr_err("%lu: Invalid ULE packet (pointer field %d)\n",
				h->priv->ts_count, h->ts[4]);
			h->ts += TS_SZ;
			h->priv->ts_count++;
			return 1;
		}
		/* Skip to destination of pointer field. */
		h->from_where = &h->ts[5] + h->ts[4];
		h->ts_remain -= 1 + h->ts[4];
		h->skipped = 0;
	} else {
		h->skipped++;
		h->ts += TS_SZ;
		h->priv->ts_count++;
		return 1;
	}

	return 0;
}

static int dvb_net_ule_new_ts(struct dvb_net_ule_handle *h)
{
	/* Check continuity counter. */
	if ((h->ts[3] & 0x0F) == h->priv->tscc)
		h->priv->tscc = (h->priv->tscc + 1) & 0x0F;
	else {
		/* TS discontinuity handling: */
		pr_warn("%lu: TS discontinuity: got %#x, expected %#x.\n",
			h->priv->ts_count, h->ts[3] & 0x0F,
			h->priv->tscc);
		/* Drop partly decoded SNDU, reset state, resync on PUSI. */
		if (h->priv->ule_skb) {
			dev_kfree_skb(h->priv->ule_skb);
			/* Prepare for next SNDU. */
			// reset_ule(h->priv);  moved to below.
			h->dev->stats.rx_errors++;
			h->dev->stats.rx_frame_errors++;
		}
		reset_ule(h->priv);
		/* skip to next PUSI. */
		h->priv->need_pusi = 1;
		return 1;
	}
	/*
	 * If we still have an incomplete payload, but PUSI is
	 * set; some TS cells are missing.
	 * This is only possible here, if we missed exactly 16 TS
	 * cells (continuity counter wrap).
	 */
	if (h->ts[1] & TS_PUSI) {
		if (!h->priv->need_pusi) {
			if (!(*h->from_where < (h->ts_remain-1)) ||
			    *h->from_where != h->priv->ule_sndu_remain) {
				/*
				 * Pointer field is invalid.
				 * Drop this TS cell and any started ULE SNDU.
				 */
				pr_warn("%lu: Invalid pointer field: %u.\n",
					h->priv->ts_count,
					*h->from_where);

				/*
				 * Drop partly decoded SNDU, reset state,
				 * resync on PUSI.
				 */
				if (h->priv->ule_skb) {
					h->error = true;
					dev_kfree_skb(h->priv->ule_skb);
				}

				if (h->error || h->priv->ule_sndu_remain) {
					h->dev->stats.rx_errors++;
					h->dev->stats.rx_frame_errors++;
					h->error = false;
				}

				reset_ule(h->priv);
				h->priv->need_pusi = 1;
				return 1;
			}
			/*
			 * Skip pointer field (we're processing a
			 * packed payload).
			 */
			h->from_where += 1;
			h->ts_remain -= 1;
		} else
			h->priv->need_pusi = 0;

		if (h->priv->ule_sndu_remain > 183) {
			/*
			 * Current SNDU lacks more data than there
			 * could be available in the current TS cell.
			 */
			h->dev->stats.rx_errors++;
			h->dev->stats.rx_length_errors++;
			pr_warn("%lu: Expected %d more SNDU bytes, but got PUSI (pf %d, h->ts_remain %d).  Flushing incomplete payload.\n",
				h->priv->ts_count,
				h->priv->ule_sndu_remain,
				h->ts[4], h->ts_remain);
			dev_kfree_skb(h->priv->ule_skb);
			/* Prepare for next SNDU. */
			reset_ule(h->priv);
			/*
			 * Resync: go to where pointer field points to:
			 * start of next ULE SNDU.
			 */
			h->from_where += h->ts[4];
			h->ts_remain -= h->ts[4];
		}
	}
	return 0;
}


/*
 * Start a new payload with skb.
 * Find ULE header.  It is only guaranteed that the
 * length field (2 bytes) is contained in the current
 * TS.
 * Check h.ts_remain has to be >= 2 here.
 */
static int dvb_net_ule_new_payload(struct dvb_net_ule_handle *h)
{
	if (h->ts_remain < 2) {
		pr_warn("Invalid payload packing: only %d bytes left in TS.  Resyncing.\n",
			h->ts_remain);
		h->priv->ule_sndu_len = 0;
		h->priv->need_pusi = 1;
		h->ts += TS_SZ;
		return 1;
	}

	if (!h->priv->ule_sndu_len) {
		/* Got at least two bytes, thus extrace the SNDU length. */
		h->priv->ule_sndu_len = h->from_where[0] << 8 |
					h->from_where[1];
		if (h->priv->ule_sndu_len & 0x8000) {
			/* D-Bit is set: no dest mac present. */
			h->priv->ule_sndu_len &= 0x7FFF;
			h->priv->ule_dbit = 1;
		} else
			h->priv->ule_dbit = 0;

		if (h->priv->ule_sndu_len < 5) {
			pr_warn("%lu: Invalid ULE SNDU length %u. Resyncing.\n",
				h->priv->ts_count,
				h->priv->ule_sndu_len);
			h->dev->stats.rx_errors++;
			h->dev->stats.rx_length_errors++;
			h->priv->ule_sndu_len = 0;
			h->priv->need_pusi = 1;
			h->new_ts = 1;
			h->ts += TS_SZ;
			h->priv->ts_count++;
			return 1;
		}
		h->ts_remain -= 2;	/* consume the 2 bytes SNDU length. */
		h->from_where += 2;
	}

	h->priv->ule_sndu_remain = h->priv->ule_sndu_len + 2;
	/*
	 * State of current TS:
	 *   h->ts_remain (remaining bytes in the current TS cell)
	 *   0	ule_type is not available now, we need the next TS cell
	 *   1	the first byte of the ule_type is present
	 * >=2	full ULE header present, maybe some payload data as well.
	 */
	switch (h->ts_remain) {
	case 1:
		h->priv->ule_sndu_remain--;
		h->priv->ule_sndu_type = h->from_where[0] << 8;

		/* first byte of ule_type is set. */
		h->priv->ule_sndu_type_1 = 1;
		h->ts_remain -= 1;
		h->from_where += 1;
		fallthrough;
	case 0:
		h->new_ts = 1;
		h->ts += TS_SZ;
		h->priv->ts_count++;
		return 1;

	default: /* complete ULE header is present in current TS. */
		/* Extract ULE type field. */
		if (h->priv->ule_sndu_type_1) {
			h->priv->ule_sndu_type_1 = 0;
			h->priv->ule_sndu_type |= h->from_where[0];
			h->from_where += 1; /* points to payload start. */
			h->ts_remain -= 1;
		} else {
			/* Complete type is present in new TS. */
			h->priv->ule_sndu_type = h->from_where[0] << 8 |
						 h->from_where[1];
			h->from_where += 2; /* points to payload start. */
			h->ts_remain -= 2;
		}
		break;
	}

	/*
	 * Allocate the skb (decoder target buffer) with the correct size,
	 * as follows:
	 *
	 * prepare for the largest case: bridged SNDU with MAC address
	 * (dbit = 0).
	 */
	h->priv->ule_skb = dev_alloc_skb(h->priv->ule_sndu_len +
					 ETH_HLEN + ETH_ALEN);
	if (!h->priv->ule_skb) {
		pr_notice("%s: Memory squeeze, dropping packet.\n",
			  h->dev->name);
		h->dev->stats.rx_dropped++;
		return -1;
	}

	/* This includes the CRC32 _and_ dest mac, if !dbit. */
	h->priv->ule_sndu_remain = h->priv->ule_sndu_len;
	h->priv->ule_skb->dev = h->dev;
	/*
	 * Leave space for Ethernet or bridged SNDU header
	 * (eth hdr plus one MAC addr).
	 */
	skb_reserve(h->priv->ule_skb, ETH_HLEN + ETH_ALEN);

	return 0;
}


static int dvb_net_ule_should_drop(struct dvb_net_ule_handle *h)
{
	static const u8 bc_addr[ETH_ALEN] = { [0 ... ETH_ALEN - 1] = 0xff };

	/*
	 * The destination MAC address is the next data in the skb.  It comes
	 * before any extension headers.
	 *
	 * Check if the payload of this SNDU should be passed up the stack.
	 */
	if (h->priv->rx_mode == RX_MODE_PROMISC)
		return 0;

	if (h->priv->ule_skb->data[0] & 0x01) {
		/* multicast or broadcast */
		if (!ether_addr_equal(h->priv->ule_skb->data, bc_addr)) {
			/* multicast */
			if (h->priv->rx_mode == RX_MODE_MULTI) {
				int i;

				for (i = 0; i < h->priv->multi_num &&
				     !ether_addr_equal(h->priv->ule_skb->data,
						       h->priv->multi_macs[i]);
				     i++)
					;
				if (i == h->priv->multi_num)
					return 1;
			} else if (h->priv->rx_mode != RX_MODE_ALL_MULTI)
				return 1; /* no broadcast; */
			/*
			 * else:
			 * all multicast mode: accept all multicast packets
			 */
		}
		/* else: broadcast */
	} else if (!ether_addr_equal(h->priv->ule_skb->data, h->dev->dev_addr))
		return 1;

	return 0;
}


static void dvb_net_ule_check_crc(struct dvb_net_ule_handle *h,
				  struct kvec iov[3],
				  u32 ule_crc, u32 expected_crc)
{
	u8 dest_addr[ETH_ALEN];

	if (ule_crc != expected_crc) {
		pr_warn("%lu: CRC32 check FAILED: %08x / %08x, SNDU len %d type %#x, ts_remain %d, next 2: %x.\n",
			h->priv->ts_count, ule_crc, expected_crc,
			h->priv->ule_sndu_len, h->priv->ule_sndu_type,
			h->ts_remain,
			h->ts_remain > 2 ?
				*(unsigned short *)h->from_where : 0);

	#ifdef DVB_ULE_DEBUG
		hexdump(iov[0].iov_base, iov[0].iov_len);
		hexdump(iov[1].iov_base, iov[1].iov_len);
		hexdump(iov[2].iov_base, iov[2].iov_len);

		if (ule_where == ule_hist) {
			hexdump(&ule_hist[98*TS_SZ], TS_SZ);
			hexdump(&ule_hist[99*TS_SZ], TS_SZ);
		} else if (ule_where == &ule_hist[TS_SZ]) {
			hexdump(&ule_hist[99*TS_SZ], TS_SZ);
			hexdump(ule_hist, TS_SZ);
		} else {
			hexdump(ule_where - TS_SZ - TS_SZ, TS_SZ);
			hexdump(ule_where - TS_SZ, TS_SZ);
		}
		ule_dump = 1;
	#endif

		h->dev->stats.rx_errors++;
		h->dev->stats.rx_crc_errors++;
		dev_kfree_skb(h->priv->ule_skb);

		return;
	}

	/* CRC32 verified OK. */

	/* CRC32 was OK, so remove it from skb. */
	h->priv->ule_skb->tail -= 4;
	h->priv->ule_skb->len -= 4;

	if (!h->priv->ule_dbit) {
		if (dvb_net_ule_should_drop(h)) {
			netdev_dbg(h->dev,
				   "Dropping SNDU: MAC destination address does not match: dest addr: %pM, h->dev addr: %pM\n",
				   h->priv->ule_skb->data, h->dev->dev_addr);
			dev_kfree_skb(h->priv->ule_skb);
			return;
		}

		skb_copy_from_linear_data(h->priv->ule_skb, dest_addr,
					  ETH_ALEN);
		skb_pull(h->priv->ule_skb, ETH_ALEN);
	} else {
		/* dest_addr buffer is only valid if h->priv->ule_dbit == 0 */
		eth_zero_addr(dest_addr);
	}

	/* Handle ULE Extension Headers. */
	if (h->priv->ule_sndu_type < ETH_P_802_3_MIN) {
		/* There is an extension header.  Handle it accordingly. */
		int l = handle_ule_extensions(h->priv);

		if (l < 0) {
			/*
			 * Mandatory extension header unknown or TEST SNDU.
			 * Drop it.
			 */

			// pr_warn("Dropping SNDU, extension headers.\n" );
			dev_kfree_skb(h->priv->ule_skb);
			return;
		}
		skb_pull(h->priv->ule_skb, l);
	}

	/*
	 * Construct/assure correct ethernet header.
	 * Note: in bridged mode (h->priv->ule_bridged != 0)
	 * we already have the (original) ethernet
	 * header at the start of the payload (after
	 * optional dest. address and any extension
	 * headers).
	 */
	if (!h->priv->ule_bridged) {
		skb_push(h->priv->ule_skb, ETH_HLEN);
		h->ethh = (struct ethhdr *)h->priv->ule_skb->data;
		memcpy(h->ethh->h_dest, dest_addr, ETH_ALEN);
		eth_zero_addr(h->ethh->h_source);
		h->ethh->h_proto = htons(h->priv->ule_sndu_type);
	}
	/* else:  skb is in correct state; nothing to do. */
	h->priv->ule_bridged = 0;

	/* Stuff into kernel's protocol stack. */
	h->priv->ule_skb->protocol = dvb_net_eth_type_trans(h->priv->ule_skb,
							   h->dev);
	/*
	 * If D-bit is set (i.e. destination MAC address not present),
	 * receive the packet anyhow.
	 */
#if 0
	if (h->priv->ule_dbit && skb->pkt_type == PACKET_OTHERHOST)
		h->priv->ule_skb->pkt_type = PACKET_HOST;
#endif
	h->dev->stats.rx_packets++;
	h->dev->stats.rx_bytes += h->priv->ule_skb->len;
	netif_rx(h->priv->ule_skb);
}

static void dvb_net_ule(struct net_device *dev, const u8 *buf, size_t buf_len)
{
	int ret;
	struct dvb_net_ule_handle h = {
		.dev = dev,
		.priv = netdev_priv(dev),
		.ethh = NULL,
		.buf = buf,
		.buf_len = buf_len,
		.skipped = 0L,
		.ts = NULL,
		.ts_end = NULL,
		.from_where = NULL,
		.ts_remain = 0,
		.how_much = 0,
		.new_ts = 1,
		.error = false,
	};

	/*
	 * For all TS cells in current buffer.
	 * Appearently, we are called for every single TS cell.
	 */
	for (h.ts = h.buf, h.ts_end = h.buf + h.buf_len;
	     h.ts < h.ts_end; /* no incr. */) {
		if (h.new_ts) {
			/* We are about to process a new TS cell. */
			if (dvb_net_ule_new_ts_cell(&h))
				continue;
		}

		/* Synchronize on PUSI, if required. */
		if (h.priv->need_pusi) {
			if (dvb_net_ule_ts_pusi(&h))
				continue;
		}

		if (h.new_ts) {
			if (dvb_net_ule_new_ts(&h))
				continue;
		}

		/* Check if new payload needs to be started. */
		if (h.priv->ule_skb == NULL) {
			ret = dvb_net_ule_new_payload(&h);
			if (ret < 0)
				return;
			if (ret)
				continue;
		}

		/* Copy data into our current skb. */
		h.how_much = min(h.priv->ule_sndu_remain, (int)h.ts_remain);
		skb_put_data(h.priv->ule_skb, h.from_where, h.how_much);
		h.priv->ule_sndu_remain -= h.how_much;
		h.ts_remain -= h.how_much;
		h.from_where += h.how_much;

		/* Check for complete payload. */
		if (h.priv->ule_sndu_remain <= 0) {
			/* Check CRC32, we've got it in our skb already. */
			__be16 ulen = htons(h.priv->ule_sndu_len);
			__be16 utype = htons(h.priv->ule_sndu_type);
			const u8 *tail;
			struct kvec iov[3] = {
				{ &ulen, sizeof ulen },
				{ &utype, sizeof utype },
				{ h.priv->ule_skb->data,
				  h.priv->ule_skb->len - 4 }
			};
			u32 ule_crc = ~0L, expected_crc;
			if (h.priv->ule_dbit) {
				/* Set D-bit for CRC32 verification,
				 * if it was set originally. */
				ulen |= htons(0x8000);
			}

			ule_crc = iov_crc32(ule_crc, iov, 3);
			tail = skb_tail_pointer(h.priv->ule_skb);
			expected_crc = *(tail - 4) << 24 |
				       *(tail - 3) << 16 |
				       *(tail - 2) << 8 |
				       *(tail - 1);

			dvb_net_ule_check_crc(&h, iov, ule_crc, expected_crc);

			/* Prepare for next SNDU. */
			reset_ule(h.priv);
		}

		/* More data in current TS (look at the bytes following the CRC32)? */
		if (h.ts_remain >= 2 && *((unsigned short *)h.from_where) != 0xFFFF) {
			/* Next ULE SNDU starts right there. */
			h.new_ts = 0;
			h.priv->ule_skb = NULL;
			h.priv->ule_sndu_type_1 = 0;
			h.priv->ule_sndu_len = 0;
			// pr_warn("More data in current TS: [%#x %#x %#x %#x]\n",
			//	*(h.from_where + 0), *(h.from_where + 1),
			//	*(h.from_where + 2), *(h.from_where + 3));
			// pr_warn("h.ts @ %p, stopped @ %p:\n", h.ts, h.from_where + 0);
			// hexdump(h.ts, 188);
		} else {
			h.new_ts = 1;
			h.ts += TS_SZ;
			h.priv->ts_count++;
			if (h.priv->ule_skb == NULL) {
				h.priv->need_pusi = 1;
				h.priv->ule_sndu_type_1 = 0;
				h.priv->ule_sndu_len = 0;
			}
		}
	}	/* for all available TS cells */
}

static int dvb_net_ts_callback(const u8 *buffer1, size_t buffer1_len,
			       const u8 *buffer2, size_t buffer2_len,
			       struct dmx_ts_feed *feed,
			       u32 *buffer_flags)
{
	struct net_device *dev = feed->priv;

	if (buffer2)
		pr_warn("buffer2 not NULL: %p.\n", buffer2);
	if (buffer1_len > 32768)
		pr_warn("length > 32k: %zu.\n", buffer1_len);
	/* pr_info("TS callback: %u bytes, %u TS cells @ %p.\n",
		  buffer1_len, buffer1_len / TS_SZ, buffer1); */
	dvb_net_ule(dev, buffer1, buffer1_len);
	return 0;
}


static void dvb_net_sec(struct net_device *dev,
			const u8 *pkt, int pkt_len)
{
	u8 *eth;
	struct sk_buff *skb;
	struct net_device_stats *stats = &dev->stats;
	int snap = 0;

	/* note: pkt_len includes a 32bit checksum */
	if (pkt_len < 16) {
		pr_warn("%s: IP/MPE packet length = %d too small.\n",
			dev->name, pkt_len);
		stats->rx_errors++;
		stats->rx_length_errors++;
		return;
	}
/* it seems some ISPs manage to screw up here, so we have to
 * relax the error checks... */
#if 0
	if ((pkt[5] & 0xfd) != 0xc1) {
		/* drop scrambled or broken packets */
#else
	if ((pkt[5] & 0x3c) != 0x00) {
		/* drop scrambled */
#endif
		stats->rx_errors++;
		stats->rx_crc_errors++;
		return;
	}
	if (pkt[5] & 0x02) {
		/* handle LLC/SNAP, see rfc-1042 */
		if (pkt_len < 24 || memcmp(&pkt[12], "\xaa\xaa\x03\0\0\0", 6)) {
			stats->rx_dropped++;
			return;
		}
		snap = 8;
	}
	if (pkt[7]) {
		/* FIXME: assemble datagram from multiple sections */
		stats->rx_errors++;
		stats->rx_frame_errors++;
		return;
	}

	/* we have 14 byte ethernet header (ip header follows);
	 * 12 byte MPE header; 4 byte checksum; + 2 byte alignment, 8 byte LLC/SNAP
	 */
	if (!(skb = dev_alloc_skb(pkt_len - 4 - 12 + 14 + 2 - snap))) {
		//pr_notice("%s: Memory squeeze, dropping packet.\n", dev->name);
		stats->rx_dropped++;
		return;
	}
	skb_reserve(skb, 2);    /* longword align L3 header */
	skb->dev = dev;

	/* copy L3 payload */
	eth = skb_put(skb, pkt_len - 12 - 4 + 14 - snap);
	memcpy(eth + 14, pkt + 12 + snap, pkt_len - 12 - 4 - snap);

	/* create ethernet header: */
	eth[0]=pkt[0x0b];
	eth[1]=pkt[0x0a];
	eth[2]=pkt[0x09];
	eth[3]=pkt[0x08];
	eth[4]=pkt[0x04];
	eth[5]=pkt[0x03];

	eth[6]=eth[7]=eth[8]=eth[9]=eth[10]=eth[11]=0;

	if (snap) {
		eth[12] = pkt[18];
		eth[13] = pkt[19];
	} else {
		/* protocol numbers are from rfc-1700 or
		 * http://www.iana.org/assignments/ethernet-numbers
		 */
		if (pkt[12] >> 4 == 6) { /* version field from IP header */
			eth[12] = 0x86;	/* IPv6 */
			eth[13] = 0xdd;
		} else {
			eth[12] = 0x08;	/* IPv4 */
			eth[13] = 0x00;
		}
	}

	skb->protocol = dvb_net_eth_type_trans(skb, dev);

	stats->rx_packets++;
	stats->rx_bytes+=skb->len;
	netif_rx(skb);
}

static int dvb_net_sec_callback(const u8 *buffer1, size_t buffer1_len,
		 const u8 *buffer2, size_t buffer2_len,
		 struct dmx_section_filter *filter, u32 *buffer_flags)
{
	struct net_device *dev = filter->priv;

	/*
	 * we rely on the DVB API definition where exactly one complete
	 * section is delivered in buffer1
	 */
	dvb_net_sec (dev, buffer1, buffer1_len);
	return 0;
}

static netdev_tx_t dvb_net_tx(struct sk_buff *skb, struct net_device *dev)
{
	dev_kfree_skb(skb);
	return NETDEV_TX_OK;
}

static u8 mask_normal[6]={0xff, 0xff, 0xff, 0xff, 0xff, 0xff};
static u8 mask_allmulti[6]={0xff, 0xff, 0xff, 0x00, 0x00, 0x00};
static u8 mac_allmulti[6]={0x01, 0x00, 0x5e, 0x00, 0x00, 0x00};
static u8 mask_promisc[6]={0x00, 0x00, 0x00, 0x00, 0x00, 0x00};

static int dvb_net_filter_sec_set(struct net_device *dev,
		   struct dmx_section_filter **secfilter,
		   const u8 *mac, u8 *mac_mask)
{
	struct dvb_net_priv *priv = netdev_priv(dev);
	int ret;

	*secfilter=NULL;
	ret = priv->secfeed->allocate_filter(priv->secfeed, secfilter);
	if (ret<0) {
		pr_err("%s: could not get filter\n", dev->name);
		return ret;
	}

	(*secfilter)->priv=(void *) dev;

	memset((*secfilter)->filter_value, 0x00, DMX_MAX_FILTER_SIZE);
	memset((*secfilter)->filter_mask,  0x00, DMX_MAX_FILTER_SIZE);
	memset((*secfilter)->filter_mode,  0xff, DMX_MAX_FILTER_SIZE);

	(*secfilter)->filter_value[0]=0x3e;
	(*secfilter)->filter_value[3]=mac[5];
	(*secfilter)->filter_value[4]=mac[4];
	(*secfilter)->filter_value[8]=mac[3];
	(*secfilter)->filter_value[9]=mac[2];
	(*secfilter)->filter_value[10]=mac[1];
	(*secfilter)->filter_value[11]=mac[0];

	(*secfilter)->filter_mask[0] = 0xff;
	(*secfilter)->filter_mask[3] = mac_mask[5];
	(*secfilter)->filter_mask[4] = mac_mask[4];
	(*secfilter)->filter_mask[8] = mac_mask[3];
	(*secfilter)->filter_mask[9] = mac_mask[2];
	(*secfilter)->filter_mask[10] = mac_mask[1];
	(*secfilter)->filter_mask[11]=mac_mask[0];

	netdev_dbg(dev, "filter mac=%pM mask=%pM\n", mac, mac_mask);

	return 0;
}

static int dvb_net_feed_start(struct net_device *dev)
{
	int ret = 0, i;
	struct dvb_net_priv *priv = netdev_priv(dev);
	struct dmx_demux *demux = priv->demux;
	const unsigned char *mac = (const unsigned char *) dev->dev_addr;

	netdev_dbg(dev, "rx_mode %i\n", priv->rx_mode);
	mutex_lock(&priv->mutex);
	if (priv->tsfeed || priv->secfeed || priv->secfilter || priv->multi_secfilter[0])
		pr_err("%s: BUG %d\n", __func__, __LINE__);

	priv->secfeed=NULL;
	priv->secfilter=NULL;
	priv->tsfeed = NULL;

	if (priv->feedtype == DVB_NET_FEEDTYPE_MPE) {
		netdev_dbg(dev, "alloc secfeed\n");
		ret=demux->allocate_section_feed(demux, &priv->secfeed,
					 dvb_net_sec_callback);
		if (ret<0) {
			pr_err("%s: could not allocate section feed\n",
			       dev->name);
			goto error;
		}

		ret = priv->secfeed->set(priv->secfeed, priv->pid, 1);

		if (ret<0) {
			pr_err("%s: could not set section feed\n", dev->name);
			priv->demux->release_section_feed(priv->demux, priv->secfeed);
			priv->secfeed=NULL;
			goto error;
		}

		if (priv->rx_mode != RX_MODE_PROMISC) {
			netdev_dbg(dev, "set secfilter\n");
			dvb_net_filter_sec_set(dev, &priv->secfilter, mac, mask_normal);
		}

		switch (priv->rx_mode) {
		case RX_MODE_MULTI:
			for (i = 0; i < priv->multi_num; i++) {
				netdev_dbg(dev, "set multi_secfilter[%d]\n", i);
				dvb_net_filter_sec_set(dev, &priv->multi_secfilter[i],
						       priv->multi_macs[i], mask_normal);
			}
			break;
		case RX_MODE_ALL_MULTI:
			priv->multi_num=1;
			netdev_dbg(dev, "set multi_secfilter[0]\n");
			dvb_net_filter_sec_set(dev, &priv->multi_secfilter[0],
					       mac_allmulti, mask_allmulti);
			break;
		case RX_MODE_PROMISC:
			priv->multi_num=0;
			netdev_dbg(dev, "set secfilter\n");
			dvb_net_filter_sec_set(dev, &priv->secfilter, mac, mask_promisc);
			break;
		}

		netdev_dbg(dev, "start filtering\n");
		priv->secfeed->start_filtering(priv->secfeed);
	} else if (priv->feedtype == DVB_NET_FEEDTYPE_ULE) {
		ktime_t timeout = ns_to_ktime(10 * NSEC_PER_MSEC);

		/* we have payloads encapsulated in TS */
		netdev_dbg(dev, "alloc tsfeed\n");
		ret = demux->allocate_ts_feed(demux, &priv->tsfeed, dvb_net_ts_callback);
		if (ret < 0) {
			pr_err("%s: could not allocate ts feed\n", dev->name);
			goto error;
		}

		/* Set netdevice pointer for ts decaps callback. */
		priv->tsfeed->priv = (void *)dev;
		ret = priv->tsfeed->set(priv->tsfeed,
					priv->pid, /* pid */
					TS_PACKET, /* type */
					DMX_PES_OTHER, /* pes type */
					timeout    /* timeout */
					);

		if (ret < 0) {
			pr_err("%s: could not set ts feed\n", dev->name);
			priv->demux->release_ts_feed(priv->demux, priv->tsfeed);
			priv->tsfeed = NULL;
			goto error;
		}

		netdev_dbg(dev, "start filtering\n");
		priv->tsfeed->start_filtering(priv->tsfeed);
	} else
		ret = -EINVAL;

error:
	mutex_unlock(&priv->mutex);
	return ret;
}

static int dvb_net_feed_stop(struct net_device *dev)
{
	struct dvb_net_priv *priv = netdev_priv(dev);
	int i, ret = 0;

	mutex_lock(&priv->mutex);
	if (priv->feedtype == DVB_NET_FEEDTYPE_MPE) {
		if (priv->secfeed) {
			if (priv->secfeed->is_filtering) {
				netdev_dbg(dev, "stop secfeed\n");
				priv->secfeed->stop_filtering(priv->secfeed);
			}

			if (priv->secfilter) {
				netdev_dbg(dev, "release secfilter\n");
				priv->secfeed->release_filter(priv->secfeed,
							      priv->secfilter);
				priv->secfilter=NULL;
			}

			for (i=0; i<priv->multi_num; i++) {
				if (priv->multi_secfilter[i]) {
					netdev_dbg(dev, "release multi_filter[%d]\n",
						   i);
					priv->secfeed->release_filter(priv->secfeed,
								      priv->multi_secfilter[i]);
					priv->multi_secfilter[i] = NULL;
				}
			}

			priv->demux->release_section_feed(priv->demux, priv->secfeed);
			priv->secfeed = NULL;
		} else
			pr_err("%s: no feed to stop\n", dev->name);
	} else if (priv->feedtype == DVB_NET_FEEDTYPE_ULE) {
		if (priv->tsfeed) {
			if (priv->tsfeed->is_filtering) {
				netdev_dbg(dev, "stop tsfeed\n");
				priv->tsfeed->stop_filtering(priv->tsfeed);
			}
			priv->demux->release_ts_feed(priv->demux, priv->tsfeed);
			priv->tsfeed = NULL;
		}
		else
			pr_err("%s: no ts feed to stop\n", dev->name);
	} else
		ret = -EINVAL;
	mutex_unlock(&priv->mutex);
	return ret;
}


static int dvb_set_mc_filter(struct net_device *dev, unsigned char *addr)
{
	struct dvb_net_priv *priv = netdev_priv(dev);

	if (priv->multi_num == DVB_NET_MULTICAST_MAX)
		return -ENOMEM;

	memcpy(priv->multi_macs[priv->multi_num], addr, ETH_ALEN);

	priv->multi_num++;
	return 0;
}


static void wq_set_multicast_list (struct work_struct *work)
{
	struct dvb_net_priv *priv =
		container_of(work, struct dvb_net_priv, set_multicast_list_wq);
	struct net_device *dev = priv->net;

	dvb_net_feed_stop(dev);
	priv->rx_mode = RX_MODE_UNI;
	netif_addr_lock_bh(dev);

	if (dev->flags & IFF_PROMISC) {
		netdev_dbg(dev, "promiscuous mode\n");
		priv->rx_mode = RX_MODE_PROMISC;
	} else if ((dev->flags & IFF_ALLMULTI)) {
		netdev_dbg(dev, "allmulti mode\n");
		priv->rx_mode = RX_MODE_ALL_MULTI;
	} else if (!netdev_mc_empty(dev)) {
		struct netdev_hw_addr *ha;

		netdev_dbg(dev, "set_mc_list, %d entries\n",
			   netdev_mc_count(dev));

		priv->rx_mode = RX_MODE_MULTI;
		priv->multi_num = 0;

		netdev_for_each_mc_addr(ha, dev)
			dvb_set_mc_filter(dev, ha->addr);
	}

	netif_addr_unlock_bh(dev);
	dvb_net_feed_start(dev);
}


static void dvb_net_set_multicast_list (struct net_device *dev)
{
	struct dvb_net_priv *priv = netdev_priv(dev);
	schedule_work(&priv->set_multicast_list_wq);
}


static void wq_restart_net_feed (struct work_struct *work)
{
	struct dvb_net_priv *priv =
		container_of(work, struct dvb_net_priv, restart_net_feed_wq);
	struct net_device *dev = priv->net;

	if (netif_running(dev)) {
		dvb_net_feed_stop(dev);
		dvb_net_feed_start(dev);
	}
}


static int dvb_net_set_mac (struct net_device *dev, void *p)
{
	struct dvb_net_priv *priv = netdev_priv(dev);
	struct sockaddr *addr=p;

	eth_hw_addr_set(dev, addr->sa_data);

	if (netif_running(dev))
		schedule_work(&priv->restart_net_feed_wq);

	return 0;
}


static int dvb_net_open(struct net_device *dev)
{
	struct dvb_net_priv *priv = netdev_priv(dev);

	priv->in_use++;
	dvb_net_feed_start(dev);
	return 0;
}


static int dvb_net_stop(struct net_device *dev)
{
	struct dvb_net_priv *priv = netdev_priv(dev);

	priv->in_use--;
	return dvb_net_feed_stop(dev);
}

static const struct header_ops dvb_header_ops = {
	.create		= eth_header,
	.parse		= eth_header_parse,
};


static const struct net_device_ops dvb_netdev_ops = {
	.ndo_open		= dvb_net_open,
	.ndo_stop		= dvb_net_stop,
	.ndo_start_xmit		= dvb_net_tx,
	.ndo_set_rx_mode	= dvb_net_set_multicast_list,
	.ndo_set_mac_address    = dvb_net_set_mac,
	.ndo_validate_addr	= eth_validate_addr,
};

static void dvb_net_setup(struct net_device *dev)
{
	ether_setup(dev);

	dev->header_ops		= &dvb_header_ops;
	dev->netdev_ops		= &dvb_netdev_ops;
	dev->mtu		= 4096;
	dev->max_mtu		= 4096;

	dev->flags |= IFF_NOARP;
}

static int get_if(struct dvb_net *dvbnet)
{
	int i;

	for (i=0; i<DVB_NET_DEVICES_MAX; i++)
		if (!dvbnet->state[i])
			break;

	if (i == DVB_NET_DEVICES_MAX)
		return -1;

	dvbnet->state[i]=1;
	return i;
}

static int dvb_net_add_if(struct dvb_net *dvbnet, u16 pid, u8 feedtype)
{
	struct net_device *net;
	struct dvb_net_priv *priv;
	int result;
	int if_num;

	if (feedtype != DVB_NET_FEEDTYPE_MPE && feedtype != DVB_NET_FEEDTYPE_ULE)
		return -EINVAL;
	if ((if_num = get_if(dvbnet)) < 0)
		return -EINVAL;

	net = alloc_netdev(sizeof(struct dvb_net_priv), "dvb",
			   NET_NAME_UNKNOWN, dvb_net_setup);
	if (!net)
		return -ENOMEM;

	if (dvbnet->dvbdev->id)
		snprintf(net->name, IFNAMSIZ, "dvb%d%u%d",
			 dvbnet->dvbdev->adapter->num, dvbnet->dvbdev->id, if_num);
	else
		/* compatibility fix to keep dvb0_0 format */
		snprintf(net->name, IFNAMSIZ, "dvb%d_%d",
			 dvbnet->dvbdev->adapter->num, if_num);

	net->addr_len = 6;
	eth_hw_addr_set(net, dvbnet->dvbdev->adapter->proposed_mac);

	dvbnet->device[if_num] = net;

	priv = netdev_priv(net);
	priv->net = net;
	priv->demux = dvbnet->demux;
	priv->pid = pid;
	priv->rx_mode = RX_MODE_UNI;
	priv->need_pusi = 1;
	priv->tscc = 0;
	priv->feedtype = feedtype;
	reset_ule(priv);

	INIT_WORK(&priv->set_multicast_list_wq, wq_set_multicast_list);
	INIT_WORK(&priv->restart_net_feed_wq, wq_restart_net_feed);
	mutex_init(&priv->mutex);

	net->base_addr = pid;

	if ((result = register_netdev(net)) < 0) {
		dvbnet->device[if_num] = NULL;
		free_netdev(net);
		return result;
	}
	pr_info("created network interface %s\n", net->name);

	return if_num;
}

static int dvb_net_remove_if(struct dvb_net *dvbnet, unsigned long num)
{
	struct net_device *net = dvbnet->device[num];
	struct dvb_net_priv *priv;

	if (!dvbnet->state[num])
		return -EINVAL;
	priv = netdev_priv(net);
	if (priv->in_use)
		return -EBUSY;

	dvb_net_stop(net);
	flush_work(&priv->set_multicast_list_wq);
	flush_work(&priv->restart_net_feed_wq);
	pr_info("removed network interface %s\n", net->name);
	unregister_netdev(net);
	dvbnet->state[num]=0;
	dvbnet->device[num] = NULL;
	free_netdev(net);

	return 0;
}

static int dvb_net_do_ioctl(struct file *file,
		  unsigned int cmd, void *parg)
{
	struct dvb_device *dvbdev = file->private_data;
	struct dvb_net *dvbnet = dvbdev->priv;
	int ret = 0;

	if (((file->f_flags&O_ACCMODE)==O_RDONLY))
		return -EPERM;

	if (mutex_lock_interruptible(&dvbnet->ioctl_mutex))
		return -ERESTARTSYS;

	switch (cmd) {
	case NET_ADD_IF:
	{
		struct dvb_net_if *dvbnetif = parg;
		int result;

		if (!capable(CAP_SYS_ADMIN)) {
			ret = -EPERM;
			goto ioctl_error;
		}

		if (!try_module_get(dvbdev->adapter->module)) {
			ret = -EPERM;
			goto ioctl_error;
		}

		result=dvb_net_add_if(dvbnet, dvbnetif->pid, dvbnetif->feedtype);
		if (result<0) {
			module_put(dvbdev->adapter->module);
			ret = result;
			goto ioctl_error;
		}
		dvbnetif->if_num=result;
		break;
	}
	case NET_GET_IF:
	{
		struct net_device *netdev;
		struct dvb_net_priv *priv_data;
		struct dvb_net_if *dvbnetif = parg;
		int if_num = dvbnetif->if_num;

		if (if_num >= DVB_NET_DEVICES_MAX) {
			ret = -EINVAL;
			goto ioctl_error;
		}
		if_num = array_index_nospec(if_num, DVB_NET_DEVICES_MAX);

		if (!dvbnet->state[if_num]) {
			ret = -EINVAL;
			goto ioctl_error;
		}

		netdev = dvbnet->device[if_num];

		priv_data = netdev_priv(netdev);
		dvbnetif->pid=priv_data->pid;
		dvbnetif->feedtype=priv_data->feedtype;
		break;
	}
	case NET_REMOVE_IF:
	{
		if (!capable(CAP_SYS_ADMIN)) {
			ret = -EPERM;
			goto ioctl_error;
		}
		if ((unsigned long) parg >= DVB_NET_DEVICES_MAX) {
			ret = -EINVAL;
			goto ioctl_error;
		}
		ret = dvb_net_remove_if(dvbnet, (unsigned long) parg);
		if (!ret)
			module_put(dvbdev->adapter->module);
		break;
	}

	/* binary compatibility cruft */
	case __NET_ADD_IF_OLD:
	{
		struct __dvb_net_if_old *dvbnetif = parg;
		int result;

		if (!capable(CAP_SYS_ADMIN)) {
			ret = -EPERM;
			goto ioctl_error;
		}

		if (!try_module_get(dvbdev->adapter->module)) {
			ret = -EPERM;
			goto ioctl_error;
		}

		result=dvb_net_add_if(dvbnet, dvbnetif->pid, DVB_NET_FEEDTYPE_MPE);
		if (result<0) {
			module_put(dvbdev->adapter->module);
			ret = result;
			goto ioctl_error;
		}
		dvbnetif->if_num=result;
		break;
	}
	case __NET_GET_IF_OLD:
	{
		struct net_device *netdev;
		struct dvb_net_priv *priv_data;
		struct __dvb_net_if_old *dvbnetif = parg;
		int if_num = dvbnetif->if_num;

		if (if_num >= DVB_NET_DEVICES_MAX) {
			ret = -EINVAL;
			goto ioctl_error;
		}
		if_num = array_index_nospec(if_num, DVB_NET_DEVICES_MAX);

		if (!dvbnet->state[if_num]) {
			ret = -EINVAL;
			goto ioctl_error;
		}

		netdev = dvbnet->device[if_num];

		priv_data = netdev_priv(netdev);
		dvbnetif->pid=priv_data->pid;
		break;
	}
	default:
		ret = -ENOTTY;
		break;
	}

ioctl_error:
	mutex_unlock(&dvbnet->ioctl_mutex);
	return ret;
}

static long dvb_net_ioctl(struct file *file,
	      unsigned int cmd, unsigned long arg)
{
	return dvb_usercopy(file, cmd, arg, dvb_net_do_ioctl);
}

static int locked_dvb_net_open(struct inode *inode, struct file *file)
{
	struct dvb_device *dvbdev = file->private_data;
	struct dvb_net *dvbnet = dvbdev->priv;
	int ret;

<<<<<<< HEAD
	if (mutex_lock_interruptible(&remove_mutex))
		return -ERESTARTSYS;

	if (dvbnet->exit) {
		mutex_unlock(&remove_mutex);
=======
	if (mutex_lock_interruptible(&dvbnet->remove_mutex))
		return -ERESTARTSYS;

	if (dvbnet->exit) {
		mutex_unlock(&dvbnet->remove_mutex);
>>>>>>> eb3cdb58
		return -ENODEV;
	}

	ret = dvb_generic_open(inode, file);

<<<<<<< HEAD
	mutex_unlock(&remove_mutex);
=======
	mutex_unlock(&dvbnet->remove_mutex);
>>>>>>> eb3cdb58

	return ret;
}

static int dvb_net_close(struct inode *inode, struct file *file)
{
	struct dvb_device *dvbdev = file->private_data;
	struct dvb_net *dvbnet = dvbdev->priv;

<<<<<<< HEAD
	mutex_lock(&remove_mutex);
=======
	mutex_lock(&dvbnet->remove_mutex);
>>>>>>> eb3cdb58

	dvb_generic_release(inode, file);

	if (dvbdev->users == 1 && dvbnet->exit == 1) {
<<<<<<< HEAD
		mutex_unlock(&remove_mutex);
		wake_up(&dvbdev->wait_queue);
	} else {
		mutex_unlock(&remove_mutex);
=======
		mutex_unlock(&dvbnet->remove_mutex);
		wake_up(&dvbdev->wait_queue);
	} else {
		mutex_unlock(&dvbnet->remove_mutex);
>>>>>>> eb3cdb58
	}

	return 0;
}


static const struct file_operations dvb_net_fops = {
	.owner = THIS_MODULE,
	.unlocked_ioctl = dvb_net_ioctl,
	.open =	locked_dvb_net_open,
	.release = dvb_net_close,
	.llseek = noop_llseek,
};

static const struct dvb_device dvbdev_net = {
	.priv = NULL,
	.users = 1,
	.writers = 1,
#if defined(CONFIG_MEDIA_CONTROLLER_DVB)
	.name = "dvb-net",
#endif
	.fops = &dvb_net_fops,
};

void dvb_net_release (struct dvb_net *dvbnet)
{
	int i;

<<<<<<< HEAD
	mutex_lock(&remove_mutex);
	dvbnet->exit = 1;
	mutex_unlock(&remove_mutex);
=======
	mutex_lock(&dvbnet->remove_mutex);
	dvbnet->exit = 1;
	mutex_unlock(&dvbnet->remove_mutex);
>>>>>>> eb3cdb58

	if (dvbnet->dvbdev->users < 1)
		wait_event(dvbnet->dvbdev->wait_queue,
				dvbnet->dvbdev->users == 1);

	dvb_unregister_device(dvbnet->dvbdev);

	for (i=0; i<DVB_NET_DEVICES_MAX; i++) {
		if (!dvbnet->state[i])
			continue;
		dvb_net_remove_if(dvbnet, i);
	}
}
EXPORT_SYMBOL(dvb_net_release);


int dvb_net_init (struct dvb_adapter *adap, struct dvb_net *dvbnet,
		  struct dmx_demux *dmx)
{
	int i;

	mutex_init(&dvbnet->ioctl_mutex);
	mutex_init(&dvbnet->remove_mutex);
	dvbnet->demux = dmx;

	for (i=0; i<DVB_NET_DEVICES_MAX; i++)
		dvbnet->state[i] = 0;

	return dvb_register_device(adap, &dvbnet->dvbdev, &dvbdev_net,
			     dvbnet, DVB_DEVICE_NET, 0);
}
EXPORT_SYMBOL(dvb_net_init);<|MERGE_RESOLUTION|>--- conflicted
+++ resolved
@@ -56,8 +56,6 @@
 
 #include <media/dvb_demux.h>
 #include <media/dvb_net.h>
-
-static DEFINE_MUTEX(remove_mutex);
 
 static inline __u32 iov_crc32( __u32 c, struct kvec *iov, unsigned int cnt )
 {
@@ -1572,29 +1570,17 @@
 	struct dvb_net *dvbnet = dvbdev->priv;
 	int ret;
 
-<<<<<<< HEAD
-	if (mutex_lock_interruptible(&remove_mutex))
-		return -ERESTARTSYS;
-
-	if (dvbnet->exit) {
-		mutex_unlock(&remove_mutex);
-=======
 	if (mutex_lock_interruptible(&dvbnet->remove_mutex))
 		return -ERESTARTSYS;
 
 	if (dvbnet->exit) {
 		mutex_unlock(&dvbnet->remove_mutex);
->>>>>>> eb3cdb58
 		return -ENODEV;
 	}
 
 	ret = dvb_generic_open(inode, file);
 
-<<<<<<< HEAD
-	mutex_unlock(&remove_mutex);
-=======
 	mutex_unlock(&dvbnet->remove_mutex);
->>>>>>> eb3cdb58
 
 	return ret;
 }
@@ -1604,26 +1590,15 @@
 	struct dvb_device *dvbdev = file->private_data;
 	struct dvb_net *dvbnet = dvbdev->priv;
 
-<<<<<<< HEAD
-	mutex_lock(&remove_mutex);
-=======
 	mutex_lock(&dvbnet->remove_mutex);
->>>>>>> eb3cdb58
 
 	dvb_generic_release(inode, file);
 
 	if (dvbdev->users == 1 && dvbnet->exit == 1) {
-<<<<<<< HEAD
-		mutex_unlock(&remove_mutex);
-		wake_up(&dvbdev->wait_queue);
-	} else {
-		mutex_unlock(&remove_mutex);
-=======
 		mutex_unlock(&dvbnet->remove_mutex);
 		wake_up(&dvbdev->wait_queue);
 	} else {
 		mutex_unlock(&dvbnet->remove_mutex);
->>>>>>> eb3cdb58
 	}
 
 	return 0;
@@ -1652,15 +1627,9 @@
 {
 	int i;
 
-<<<<<<< HEAD
-	mutex_lock(&remove_mutex);
-	dvbnet->exit = 1;
-	mutex_unlock(&remove_mutex);
-=======
 	mutex_lock(&dvbnet->remove_mutex);
 	dvbnet->exit = 1;
 	mutex_unlock(&dvbnet->remove_mutex);
->>>>>>> eb3cdb58
 
 	if (dvbnet->dvbdev->users < 1)
 		wait_event(dvbnet->dvbdev->wait_queue,
