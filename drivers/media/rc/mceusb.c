--- conflicted
+++ resolved
@@ -1413,45 +1413,22 @@
 	 * This is a strange one. Windows issues a set address to the device
 	 * on the receive control pipe and expect a certain value pair back
 	 */
-<<<<<<< HEAD
-	ret = usb_control_msg(ir->usbdev, usb_rcvctrlpipe(ir->usbdev, 0),
-			      USB_REQ_SET_ADDRESS, USB_TYPE_VENDOR, 0, 0,
-			      data, USB_CTRL_MSG_SZ, 3000);
-=======
 	ret = usb_control_msg_recv(ir->usbdev, 0, USB_REQ_SET_ADDRESS,
 				   USB_DIR_IN | USB_TYPE_VENDOR,
 				   0, 0, data, USB_CTRL_MSG_SZ, 3000,
 				   GFP_KERNEL);
->>>>>>> 3efc6404
 	dev_dbg(dev, "set address - ret = %d", ret);
 	dev_dbg(dev, "set address - data[0] = %d, data[1] = %d",
 						data[0], data[1]);
 
 	/* set feature: bit rate 38400 bps */
-<<<<<<< HEAD
-	ret = usb_control_msg(ir->usbdev, usb_sndctrlpipe(ir->usbdev, 0),
-			      USB_REQ_SET_FEATURE, USB_TYPE_VENDOR,
-			      0xc04e, 0x0000, NULL, 0, 3000);
-=======
 	ret = usb_control_msg_send(ir->usbdev, 0,
 				   USB_REQ_SET_FEATURE, USB_TYPE_VENDOR,
 				   0xc04e, 0x0000, NULL, 0, 3000, GFP_KERNEL);
->>>>>>> 3efc6404
 
 	dev_dbg(dev, "set feature - ret = %d", ret);
 
 	/* bRequest 4: set char length to 8 bits */
-<<<<<<< HEAD
-	ret = usb_control_msg(ir->usbdev, usb_sndctrlpipe(ir->usbdev, 0),
-			      4, USB_TYPE_VENDOR,
-			      0x0808, 0x0000, NULL, 0, 3000);
-	dev_dbg(dev, "set char length - retB = %d", ret);
-
-	/* bRequest 2: set handshaking to use DTR/DSR */
-	ret = usb_control_msg(ir->usbdev, usb_sndctrlpipe(ir->usbdev, 0),
-			      2, USB_TYPE_VENDOR,
-			      0x0000, 0x0100, NULL, 0, 3000);
-=======
 	ret = usb_control_msg_send(ir->usbdev, 0,
 				   4, USB_TYPE_VENDOR,
 				   0x0808, 0x0000, NULL, 0, 3000, GFP_KERNEL);
@@ -1461,7 +1438,6 @@
 	ret = usb_control_msg_send(ir->usbdev, 0,
 				   2, USB_TYPE_VENDOR,
 				   0x0000, 0x0100, NULL, 0, 3000, GFP_KERNEL);
->>>>>>> 3efc6404
 	dev_dbg(dev, "set handshake  - retC = %d", ret);
 
 	/* device resume */
