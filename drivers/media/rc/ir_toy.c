--- conflicted
+++ resolved
@@ -329,11 +329,7 @@
 	// with its led on. It does not respond to any command when this
 	// happens. To work around this, re-enter sample mode.
 	err = irtoy_command(irtoy, COMMAND_SMODE_EXIT,
-<<<<<<< HEAD
-			    sizeof(COMMAND_SMODE_EXIT), STATE_RESET);
-=======
 			    sizeof(COMMAND_SMODE_EXIT), STATE_COMMAND_NO_RESP);
->>>>>>> eb3cdb58
 	if (err) {
 		dev_err(irtoy->dev, "exit sample mode: %d\n", err);
 		return err;
