/*
 * LIRC base driver
 *
 * by Artur Lipowski <alipowski@interia.pl>
 *
 *  This program is free software; you can redistribute it and/or modify
 *  it under the terms of the GNU General Public License as published by
 *  the Free Software Foundation; either version 2 of the License, or
 *  (at your option) any later version.
 *
 *  This program is distributed in the hope that it will be useful,
 *  but WITHOUT ANY WARRANTY; without even the implied warranty of
 *  MERCHANTABILITY or FITNESS FOR A PARTICULAR PURPOSE.  See the
 *  GNU General Public License for more details.
 *
 */

#define pr_fmt(fmt) KBUILD_MODNAME ": " fmt

#include <linux/module.h>
#include <linux/mutex.h>
#include <linux/device.h>
#include <linux/idr.h>
#include <linux/poll.h>
#include <linux/sched.h>
#include <linux/wait.h>

#include "rc-core-priv.h"
#include <uapi/linux/lirc.h>

#define LIRCBUF_SIZE	256

static dev_t lirc_base_dev;

/* Used to keep track of allocated lirc devices */
static DEFINE_IDA(lirc_ida);

/* Only used for sysfs but defined to void otherwise */
static struct class *lirc_class;

/**
 * ir_lirc_raw_event() - Send raw IR data to lirc to be relayed to userspace
 *
 * @dev:	the struct rc_dev descriptor of the device
 * @ev:		the struct ir_raw_event descriptor of the pulse/space
 */
void ir_lirc_raw_event(struct rc_dev *dev, struct ir_raw_event ev)
{
	unsigned long flags;
	struct lirc_fh *fh;
	int sample;

	/* Packet start */
	if (ev.reset) {
		/*
		 * Userspace expects a long space event before the start of
		 * the signal to use as a sync.  This may be done with repeat
		 * packets and normal samples.  But if a reset has been sent
		 * then we assume that a long time has passed, so we send a
		 * space with the maximum time value.
		 */
		sample = LIRC_SPACE(LIRC_VALUE_MASK);
		IR_dprintk(2, "delivering reset sync space to lirc_dev\n");

	/* Carrier reports */
	} else if (ev.carrier_report) {
		sample = LIRC_FREQUENCY(ev.carrier);
		IR_dprintk(2, "carrier report (freq: %d)\n", sample);

	/* Packet end */
	} else if (ev.timeout) {
		if (dev->gap)
			return;

		dev->gap_start = ktime_get();
		dev->gap = true;
		dev->gap_duration = ev.duration;

		sample = LIRC_TIMEOUT(ev.duration / 1000);
		IR_dprintk(2, "timeout report (duration: %d)\n", sample);

	/* Normal sample */
	} else {
		if (dev->gap) {
			dev->gap_duration += ktime_to_ns(ktime_sub(ktime_get(),
							 dev->gap_start));

			/* Convert to ms and cap by LIRC_VALUE_MASK */
			do_div(dev->gap_duration, 1000);
			dev->gap_duration = min_t(u64, dev->gap_duration,
						  LIRC_VALUE_MASK);

			spin_lock_irqsave(&dev->lirc_fh_lock, flags);
			list_for_each_entry(fh, &dev->lirc_fh, list)
				kfifo_put(&fh->rawir,
					  LIRC_SPACE(dev->gap_duration));
			spin_unlock_irqrestore(&dev->lirc_fh_lock, flags);
			dev->gap = false;
		}

		sample = ev.pulse ? LIRC_PULSE(ev.duration / 1000) :
					LIRC_SPACE(ev.duration / 1000);
		IR_dprintk(2, "delivering %uus %s to lirc_dev\n",
			   TO_US(ev.duration), TO_STR(ev.pulse));
	}

	spin_lock_irqsave(&dev->lirc_fh_lock, flags);
	list_for_each_entry(fh, &dev->lirc_fh, list) {
		if (LIRC_IS_TIMEOUT(sample) && !fh->send_timeout_reports)
			continue;
		if (kfifo_put(&fh->rawir, sample))
<<<<<<< HEAD
			wake_up_poll(&fh->wait_poll, POLLIN | POLLRDNORM);
=======
			wake_up_poll(&fh->wait_poll, EPOLLIN | EPOLLRDNORM);
>>>>>>> 7928b2cb
	}
	spin_unlock_irqrestore(&dev->lirc_fh_lock, flags);
}

/**
 * ir_lirc_scancode_event() - Send scancode data to lirc to be relayed to
 *		userspace. This can be called in atomic context.
 * @dev:	the struct rc_dev descriptor of the device
 * @lsc:	the struct lirc_scancode describing the decoded scancode
 */
void ir_lirc_scancode_event(struct rc_dev *dev, struct lirc_scancode *lsc)
{
	unsigned long flags;
	struct lirc_fh *fh;

	lsc->timestamp = ktime_get_ns();

	spin_lock_irqsave(&dev->lirc_fh_lock, flags);
	list_for_each_entry(fh, &dev->lirc_fh, list) {
		if (kfifo_put(&fh->scancodes, *lsc))
<<<<<<< HEAD
			wake_up_poll(&fh->wait_poll, POLLIN | POLLRDNORM);
=======
			wake_up_poll(&fh->wait_poll, EPOLLIN | EPOLLRDNORM);
>>>>>>> 7928b2cb
	}
	spin_unlock_irqrestore(&dev->lirc_fh_lock, flags);
}
EXPORT_SYMBOL_GPL(ir_lirc_scancode_event);

static int ir_lirc_open(struct inode *inode, struct file *file)
{
	struct rc_dev *dev = container_of(inode->i_cdev, struct rc_dev,
					  lirc_cdev);
	struct lirc_fh *fh = kzalloc(sizeof(*fh), GFP_KERNEL);
	unsigned long flags;
	int retval;

	if (!fh)
		return -ENOMEM;

	get_device(&dev->dev);

	if (!dev->registered) {
		retval = -ENODEV;
		goto out_fh;
	}

	if (dev->driver_type == RC_DRIVER_IR_RAW) {
		if (kfifo_alloc(&fh->rawir, MAX_IR_EVENT_SIZE, GFP_KERNEL)) {
			retval = -ENOMEM;
			goto out_fh;
		}
	}

	if (dev->driver_type != RC_DRIVER_IR_RAW_TX) {
		if (kfifo_alloc(&fh->scancodes, 32, GFP_KERNEL)) {
			retval = -ENOMEM;
			goto out_rawir;
		}
	}

	fh->send_mode = LIRC_MODE_PULSE;
	fh->rc = dev;
	fh->send_timeout_reports = true;

	if (dev->driver_type == RC_DRIVER_SCANCODE)
		fh->rec_mode = LIRC_MODE_SCANCODE;
	else
		fh->rec_mode = LIRC_MODE_MODE2;

	retval = rc_open(dev);
	if (retval)
		goto out_kfifo;

	init_waitqueue_head(&fh->wait_poll);

	file->private_data = fh;
	spin_lock_irqsave(&dev->lirc_fh_lock, flags);
	list_add(&fh->list, &dev->lirc_fh);
	spin_unlock_irqrestore(&dev->lirc_fh_lock, flags);

	nonseekable_open(inode, file);

	return 0;
out_kfifo:
	if (dev->driver_type != RC_DRIVER_IR_RAW_TX)
		kfifo_free(&fh->scancodes);
out_rawir:
	if (dev->driver_type == RC_DRIVER_IR_RAW)
		kfifo_free(&fh->rawir);
out_fh:
	kfree(fh);
	put_device(&dev->dev);

	return retval;
}

static int ir_lirc_close(struct inode *inode, struct file *file)
{
	struct lirc_fh *fh = file->private_data;
	struct rc_dev *dev = fh->rc;
	unsigned long flags;

	spin_lock_irqsave(&dev->lirc_fh_lock, flags);
	list_del(&fh->list);
	spin_unlock_irqrestore(&dev->lirc_fh_lock, flags);

	if (dev->driver_type == RC_DRIVER_IR_RAW)
		kfifo_free(&fh->rawir);
	if (dev->driver_type != RC_DRIVER_IR_RAW_TX)
		kfifo_free(&fh->scancodes);
	kfree(fh);

	rc_close(dev);
	put_device(&dev->dev);

	return 0;
}

static ssize_t ir_lirc_transmit_ir(struct file *file, const char __user *buf,
				   size_t n, loff_t *ppos)
{
	struct lirc_fh *fh = file->private_data;
	struct rc_dev *dev = fh->rc;
	unsigned int *txbuf;
	struct ir_raw_event *raw = NULL;
	ssize_t ret;
	size_t count;
	ktime_t start;
	s64 towait;
	unsigned int duration = 0; /* signal duration in us */
	int i;

	ret = mutex_lock_interruptible(&dev->lock);
	if (ret)
		return ret;

	if (!dev->registered) {
		ret = -ENODEV;
		goto out_unlock;
	}

	start = ktime_get();

	if (!dev->tx_ir) {
		ret = -EINVAL;
		goto out_unlock;
	}

	if (fh->send_mode == LIRC_MODE_SCANCODE) {
		struct lirc_scancode scan;

		if (n != sizeof(scan)) {
			ret = -EINVAL;
			goto out_unlock;
		}

		if (copy_from_user(&scan, buf, sizeof(scan))) {
			ret = -EFAULT;
			goto out_unlock;
		}

		if (scan.flags || scan.keycode || scan.timestamp) {
			ret = -EINVAL;
			goto out_unlock;
		}

		/*
		 * The scancode field in lirc_scancode is 64-bit simply
		 * to future-proof it, since there are IR protocols encode
		 * use more than 32 bits. For now only 32-bit protocols
		 * are supported.
		 */
		if (scan.scancode > U32_MAX ||
		    !rc_validate_scancode(scan.rc_proto, scan.scancode)) {
			ret = -EINVAL;
			goto out_unlock;
		}

		raw = kmalloc_array(LIRCBUF_SIZE, sizeof(*raw), GFP_KERNEL);
		if (!raw) {
			ret = -ENOMEM;
			goto out_unlock;
		}

		ret = ir_raw_encode_scancode(scan.rc_proto, scan.scancode,
					     raw, LIRCBUF_SIZE);
		if (ret < 0)
			goto out_kfree_raw;

		count = ret;

		txbuf = kmalloc_array(count, sizeof(unsigned int), GFP_KERNEL);
		if (!txbuf) {
			ret = -ENOMEM;
			goto out_kfree_raw;
		}

		for (i = 0; i < count; i++)
			/* Convert from NS to US */
			txbuf[i] = DIV_ROUND_UP(raw[i].duration, 1000);

		if (dev->s_tx_carrier) {
			int carrier = ir_raw_encode_carrier(scan.rc_proto);

			if (carrier > 0)
				dev->s_tx_carrier(dev, carrier);
		}
	} else {
		if (n < sizeof(unsigned int) || n % sizeof(unsigned int)) {
			ret = -EINVAL;
			goto out_unlock;
		}

		count = n / sizeof(unsigned int);
		if (count > LIRCBUF_SIZE || count % 2 == 0) {
			ret = -EINVAL;
			goto out_unlock;
		}

		txbuf = memdup_user(buf, n);
		if (IS_ERR(txbuf)) {
			ret = PTR_ERR(txbuf);
			goto out_unlock;
		}
	}

	for (i = 0; i < count; i++) {
		if (txbuf[i] > IR_MAX_DURATION / 1000 - duration || !txbuf[i]) {
			ret = -EINVAL;
			goto out_kfree;
		}

		duration += txbuf[i];
	}

	ret = dev->tx_ir(dev, txbuf, count);
	if (ret < 0)
		goto out_kfree;

	kfree(txbuf);
	kfree(raw);
	mutex_unlock(&dev->lock);

	/*
	 * The lircd gap calculation expects the write function to
	 * wait for the actual IR signal to be transmitted before
	 * returning.
	 */
	towait = ktime_us_delta(ktime_add_us(start, duration),
				ktime_get());
	if (towait > 0) {
		set_current_state(TASK_INTERRUPTIBLE);
		schedule_timeout(usecs_to_jiffies(towait));
	}

	return n;
out_kfree:
	kfree(txbuf);
out_kfree_raw:
	kfree(raw);
out_unlock:
	mutex_unlock(&dev->lock);
	return ret;
}

static long ir_lirc_ioctl(struct file *file, unsigned int cmd,
			  unsigned long arg)
{
	struct lirc_fh *fh = file->private_data;
	struct rc_dev *dev = fh->rc;
	u32 __user *argp = (u32 __user *)(arg);
	u32 val = 0;
	int ret;

	if (_IOC_DIR(cmd) & _IOC_WRITE) {
		ret = get_user(val, argp);
		if (ret)
			return ret;
	}

	ret = mutex_lock_interruptible(&dev->lock);
	if (ret)
		return ret;

	if (!dev->registered) {
		ret = -ENODEV;
		goto out;
	}

	switch (cmd) {
	case LIRC_GET_FEATURES:
		if (dev->driver_type == RC_DRIVER_SCANCODE)
			val |= LIRC_CAN_REC_SCANCODE;

		if (dev->driver_type == RC_DRIVER_IR_RAW) {
			val |= LIRC_CAN_REC_MODE2;
			if (dev->rx_resolution)
				val |= LIRC_CAN_GET_REC_RESOLUTION;
		}

		if (dev->tx_ir) {
			val |= LIRC_CAN_SEND_PULSE;
			if (dev->s_tx_mask)
				val |= LIRC_CAN_SET_TRANSMITTER_MASK;
			if (dev->s_tx_carrier)
				val |= LIRC_CAN_SET_SEND_CARRIER;
			if (dev->s_tx_duty_cycle)
				val |= LIRC_CAN_SET_SEND_DUTY_CYCLE;
		}

		if (dev->s_rx_carrier_range)
			val |= LIRC_CAN_SET_REC_CARRIER |
				LIRC_CAN_SET_REC_CARRIER_RANGE;

		if (dev->s_learning_mode)
			val |= LIRC_CAN_USE_WIDEBAND_RECEIVER;

		if (dev->s_carrier_report)
			val |= LIRC_CAN_MEASURE_CARRIER;

		if (dev->max_timeout)
			val |= LIRC_CAN_SET_REC_TIMEOUT;

		break;

	/* mode support */
	case LIRC_GET_REC_MODE:
		if (dev->driver_type == RC_DRIVER_IR_RAW_TX)
			ret = -ENOTTY;
		else
			val = fh->rec_mode;
		break;

	case LIRC_SET_REC_MODE:
		switch (dev->driver_type) {
		case RC_DRIVER_IR_RAW_TX:
			ret = -ENOTTY;
			break;
		case RC_DRIVER_SCANCODE:
			if (val != LIRC_MODE_SCANCODE)
				ret = -EINVAL;
			break;
		case RC_DRIVER_IR_RAW:
			if (!(val == LIRC_MODE_MODE2 ||
			      val == LIRC_MODE_SCANCODE))
				ret = -EINVAL;
			break;
		}

		if (!ret)
			fh->rec_mode = val;
		break;

	case LIRC_GET_SEND_MODE:
		if (!dev->tx_ir)
			ret = -ENOTTY;
		else
			val = fh->send_mode;
		break;

	case LIRC_SET_SEND_MODE:
		if (!dev->tx_ir)
			ret = -ENOTTY;
		else if (!(val == LIRC_MODE_PULSE || val == LIRC_MODE_SCANCODE))
			ret = -EINVAL;
		else
			fh->send_mode = val;
		break;

	/* TX settings */
	case LIRC_SET_TRANSMITTER_MASK:
		if (!dev->s_tx_mask)
			ret = -ENOTTY;
		else
			ret = dev->s_tx_mask(dev, val);
		break;

	case LIRC_SET_SEND_CARRIER:
		if (!dev->s_tx_carrier)
			ret = -ENOTTY;
		else
			ret = dev->s_tx_carrier(dev, val);
		break;

	case LIRC_SET_SEND_DUTY_CYCLE:
		if (!dev->s_tx_duty_cycle)
			ret = -ENOTTY;
		else if (val <= 0 || val >= 100)
			ret = -EINVAL;
		else
			ret = dev->s_tx_duty_cycle(dev, val);
		break;

	/* RX settings */
	case LIRC_SET_REC_CARRIER:
		if (!dev->s_rx_carrier_range)
			ret = -ENOTTY;
		else if (val <= 0)
			ret = -EINVAL;
		else
			ret = dev->s_rx_carrier_range(dev, fh->carrier_low,
						      val);
		break;

	case LIRC_SET_REC_CARRIER_RANGE:
		if (!dev->s_rx_carrier_range)
			ret = -ENOTTY;
		else if (val <= 0)
			ret = -EINVAL;
		else
			fh->carrier_low = val;
		break;

	case LIRC_GET_REC_RESOLUTION:
		if (!dev->rx_resolution)
			ret = -ENOTTY;
		else
			val = dev->rx_resolution / 1000;
		break;

	case LIRC_SET_WIDEBAND_RECEIVER:
		if (!dev->s_learning_mode)
			ret = -ENOTTY;
		else
			ret = dev->s_learning_mode(dev, !!val);
		break;

	case LIRC_SET_MEASURE_CARRIER_MODE:
		if (!dev->s_carrier_report)
			ret = -ENOTTY;
		else
			ret = dev->s_carrier_report(dev, !!val);
		break;

	/* Generic timeout support */
	case LIRC_GET_MIN_TIMEOUT:
		if (!dev->max_timeout)
			ret = -ENOTTY;
		else
			val = DIV_ROUND_UP(dev->min_timeout, 1000);
		break;

	case LIRC_GET_MAX_TIMEOUT:
		if (!dev->max_timeout)
			ret = -ENOTTY;
		else
			val = dev->max_timeout / 1000;
		break;

	case LIRC_SET_REC_TIMEOUT:
		if (!dev->max_timeout) {
			ret = -ENOTTY;
		} else if (val > U32_MAX / 1000) {
			/* Check for multiply overflow */
			ret = -EINVAL;
		} else {
			u32 tmp = val * 1000;

			if (tmp < dev->min_timeout || tmp > dev->max_timeout)
				ret = -EINVAL;
			else if (dev->s_timeout)
				ret = dev->s_timeout(dev, tmp);
			else if (!ret)
				dev->timeout = tmp;
		}
		break;

	case LIRC_SET_REC_TIMEOUT_REPORTS:
		if (!dev->timeout)
			ret = -ENOTTY;
		else
			fh->send_timeout_reports = !!val;
		break;

	default:
		ret = -ENOTTY;
	}

	if (!ret && _IOC_DIR(cmd) & _IOC_READ)
		ret = put_user(val, argp);

out:
	mutex_unlock(&dev->lock);
	return ret;
}

static __poll_t ir_lirc_poll(struct file *file, struct poll_table_struct *wait)
{
	struct lirc_fh *fh = file->private_data;
	struct rc_dev *rcdev = fh->rc;
	__poll_t events = 0;

	poll_wait(file, &fh->wait_poll, wait);

	if (!rcdev->registered) {
<<<<<<< HEAD
		events = POLLHUP | POLLERR;
	} else if (rcdev->driver_type != RC_DRIVER_IR_RAW_TX) {
		if (fh->rec_mode == LIRC_MODE_SCANCODE &&
		    !kfifo_is_empty(&fh->scancodes))
			events = POLLIN | POLLRDNORM;

		if (fh->rec_mode == LIRC_MODE_MODE2 &&
		    !kfifo_is_empty(&fh->rawir))
			events = POLLIN | POLLRDNORM;
=======
		events = EPOLLHUP | EPOLLERR;
	} else if (rcdev->driver_type != RC_DRIVER_IR_RAW_TX) {
		if (fh->rec_mode == LIRC_MODE_SCANCODE &&
		    !kfifo_is_empty(&fh->scancodes))
			events = EPOLLIN | EPOLLRDNORM;

		if (fh->rec_mode == LIRC_MODE_MODE2 &&
		    !kfifo_is_empty(&fh->rawir))
			events = EPOLLIN | EPOLLRDNORM;
>>>>>>> 7928b2cb
	}

	return events;
}

static ssize_t ir_lirc_read_mode2(struct file *file, char __user *buffer,
				  size_t length)
{
	struct lirc_fh *fh = file->private_data;
	struct rc_dev *rcdev = fh->rc;
	unsigned int copied;
	int ret;

	if (length < sizeof(unsigned int) || length % sizeof(unsigned int))
		return -EINVAL;

	do {
		if (kfifo_is_empty(&fh->rawir)) {
			if (file->f_flags & O_NONBLOCK)
				return -EAGAIN;

			ret = wait_event_interruptible(fh->wait_poll,
					!kfifo_is_empty(&fh->rawir) ||
					!rcdev->registered);
			if (ret)
				return ret;
		}

		if (!rcdev->registered)
			return -ENODEV;

		ret = mutex_lock_interruptible(&rcdev->lock);
		if (ret)
			return ret;
		ret = kfifo_to_user(&fh->rawir, buffer, length, &copied);
		mutex_unlock(&rcdev->lock);
		if (ret)
			return ret;
	} while (copied == 0);

	return copied;
}

static ssize_t ir_lirc_read_scancode(struct file *file, char __user *buffer,
				     size_t length)
{
	struct lirc_fh *fh = file->private_data;
	struct rc_dev *rcdev = fh->rc;
	unsigned int copied;
	int ret;

	if (length < sizeof(struct lirc_scancode) ||
	    length % sizeof(struct lirc_scancode))
		return -EINVAL;

	do {
		if (kfifo_is_empty(&fh->scancodes)) {
			if (file->f_flags & O_NONBLOCK)
				return -EAGAIN;

			ret = wait_event_interruptible(fh->wait_poll,
					!kfifo_is_empty(&fh->scancodes) ||
					!rcdev->registered);
			if (ret)
				return ret;
		}

		if (!rcdev->registered)
			return -ENODEV;

		ret = mutex_lock_interruptible(&rcdev->lock);
		if (ret)
			return ret;
		ret = kfifo_to_user(&fh->scancodes, buffer, length, &copied);
		mutex_unlock(&rcdev->lock);
		if (ret)
			return ret;
	} while (copied == 0);

	return copied;
}

static ssize_t ir_lirc_read(struct file *file, char __user *buffer,
			    size_t length, loff_t *ppos)
{
	struct lirc_fh *fh = file->private_data;
	struct rc_dev *rcdev = fh->rc;

	if (rcdev->driver_type == RC_DRIVER_IR_RAW_TX)
		return -EINVAL;

	if (!rcdev->registered)
		return -ENODEV;

	if (fh->rec_mode == LIRC_MODE_MODE2)
		return ir_lirc_read_mode2(file, buffer, length);
	else /* LIRC_MODE_SCANCODE */
		return ir_lirc_read_scancode(file, buffer, length);
}

static const struct file_operations lirc_fops = {
	.owner		= THIS_MODULE,
	.write		= ir_lirc_transmit_ir,
	.unlocked_ioctl	= ir_lirc_ioctl,
#ifdef CONFIG_COMPAT
	.compat_ioctl	= ir_lirc_ioctl,
#endif
	.read		= ir_lirc_read,
	.poll		= ir_lirc_poll,
	.open		= ir_lirc_open,
	.release	= ir_lirc_close,
	.llseek		= no_llseek,
};

static void lirc_release_device(struct device *ld)
{
	struct rc_dev *rcdev = container_of(ld, struct rc_dev, lirc_dev);

	put_device(&rcdev->dev);
}

int ir_lirc_register(struct rc_dev *dev)
{
	int err, minor;

	minor = ida_simple_get(&lirc_ida, 0, RC_DEV_MAX, GFP_KERNEL);
	if (minor < 0)
		return minor;

	device_initialize(&dev->lirc_dev);
	dev->lirc_dev.class = lirc_class;
	dev->lirc_dev.parent = &dev->dev;
	dev->lirc_dev.release = lirc_release_device;
	dev->lirc_dev.devt = MKDEV(MAJOR(lirc_base_dev), minor);
	dev_set_name(&dev->lirc_dev, "lirc%d", minor);

	INIT_LIST_HEAD(&dev->lirc_fh);
	spin_lock_init(&dev->lirc_fh_lock);

	cdev_init(&dev->lirc_cdev, &lirc_fops);

	err = cdev_device_add(&dev->lirc_cdev, &dev->lirc_dev);
	if (err)
		goto out_ida;

	get_device(&dev->dev);

	dev_info(&dev->dev, "lirc_dev: driver %s registered at minor = %d",
		 dev->driver_name, minor);

	return 0;

out_ida:
	ida_simple_remove(&lirc_ida, minor);
	return err;
}

void ir_lirc_unregister(struct rc_dev *dev)
{
	unsigned long flags;
	struct lirc_fh *fh;

	dev_dbg(&dev->dev, "lirc_dev: driver %s unregistered from minor = %d\n",
		dev->driver_name, MINOR(dev->lirc_dev.devt));

	spin_lock_irqsave(&dev->lirc_fh_lock, flags);
	list_for_each_entry(fh, &dev->lirc_fh, list)
<<<<<<< HEAD
		wake_up_poll(&fh->wait_poll, POLLHUP | POLLERR);
=======
		wake_up_poll(&fh->wait_poll, EPOLLHUP | EPOLLERR);
>>>>>>> 7928b2cb
	spin_unlock_irqrestore(&dev->lirc_fh_lock, flags);

	cdev_device_del(&dev->lirc_cdev, &dev->lirc_dev);
	ida_simple_remove(&lirc_ida, MINOR(dev->lirc_dev.devt));
}

int __init lirc_dev_init(void)
{
	int retval;

	lirc_class = class_create(THIS_MODULE, "lirc");
	if (IS_ERR(lirc_class)) {
		pr_err("class_create failed\n");
		return PTR_ERR(lirc_class);
	}

	retval = alloc_chrdev_region(&lirc_base_dev, 0, RC_DEV_MAX,
				     "BaseRemoteCtl");
	if (retval) {
		class_destroy(lirc_class);
		pr_err("alloc_chrdev_region failed\n");
		return retval;
	}

	pr_info("IR Remote Control driver registered, major %d\n",
						MAJOR(lirc_base_dev));

	return 0;
}

void __exit lirc_dev_exit(void)
{
	class_destroy(lirc_class);
	unregister_chrdev_region(lirc_base_dev, RC_DEV_MAX);
}

MODULE_ALIAS("lirc_dev");<|MERGE_RESOLUTION|>--- conflicted
+++ resolved
@@ -109,11 +109,7 @@
 		if (LIRC_IS_TIMEOUT(sample) && !fh->send_timeout_reports)
 			continue;
 		if (kfifo_put(&fh->rawir, sample))
-<<<<<<< HEAD
-			wake_up_poll(&fh->wait_poll, POLLIN | POLLRDNORM);
-=======
 			wake_up_poll(&fh->wait_poll, EPOLLIN | EPOLLRDNORM);
->>>>>>> 7928b2cb
 	}
 	spin_unlock_irqrestore(&dev->lirc_fh_lock, flags);
 }
@@ -134,11 +130,7 @@
 	spin_lock_irqsave(&dev->lirc_fh_lock, flags);
 	list_for_each_entry(fh, &dev->lirc_fh, list) {
 		if (kfifo_put(&fh->scancodes, *lsc))
-<<<<<<< HEAD
-			wake_up_poll(&fh->wait_poll, POLLIN | POLLRDNORM);
-=======
 			wake_up_poll(&fh->wait_poll, EPOLLIN | EPOLLRDNORM);
->>>>>>> 7928b2cb
 	}
 	spin_unlock_irqrestore(&dev->lirc_fh_lock, flags);
 }
@@ -611,17 +603,6 @@
 	poll_wait(file, &fh->wait_poll, wait);
 
 	if (!rcdev->registered) {
-<<<<<<< HEAD
-		events = POLLHUP | POLLERR;
-	} else if (rcdev->driver_type != RC_DRIVER_IR_RAW_TX) {
-		if (fh->rec_mode == LIRC_MODE_SCANCODE &&
-		    !kfifo_is_empty(&fh->scancodes))
-			events = POLLIN | POLLRDNORM;
-
-		if (fh->rec_mode == LIRC_MODE_MODE2 &&
-		    !kfifo_is_empty(&fh->rawir))
-			events = POLLIN | POLLRDNORM;
-=======
 		events = EPOLLHUP | EPOLLERR;
 	} else if (rcdev->driver_type != RC_DRIVER_IR_RAW_TX) {
 		if (fh->rec_mode == LIRC_MODE_SCANCODE &&
@@ -631,7 +612,6 @@
 		if (fh->rec_mode == LIRC_MODE_MODE2 &&
 		    !kfifo_is_empty(&fh->rawir))
 			events = EPOLLIN | EPOLLRDNORM;
->>>>>>> 7928b2cb
 	}
 
 	return events;
@@ -799,11 +779,7 @@
 
 	spin_lock_irqsave(&dev->lirc_fh_lock, flags);
 	list_for_each_entry(fh, &dev->lirc_fh, list)
-<<<<<<< HEAD
-		wake_up_poll(&fh->wait_poll, POLLHUP | POLLERR);
-=======
 		wake_up_poll(&fh->wait_poll, EPOLLHUP | EPOLLERR);
->>>>>>> 7928b2cb
 	spin_unlock_irqrestore(&dev->lirc_fh_lock, flags);
 
 	cdev_device_del(&dev->lirc_cdev, &dev->lirc_dev);
