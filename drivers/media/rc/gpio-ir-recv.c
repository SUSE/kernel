// SPDX-License-Identifier: GPL-2.0-only
/* Copyright (c) 2012, Code Aurora Forum. All rights reserved.
 */

#include <linux/kernel.h>
#include <linux/init.h>
#include <linux/module.h>
#include <linux/interrupt.h>
#include <linux/gpio/consumer.h>
#include <linux/slab.h>
#include <linux/of.h>
#include <linux/of_gpio.h>
#include <linux/platform_device.h>
#include <linux/pm_runtime.h>
#include <linux/pm_qos.h>
#include <linux/irq.h>
#include <media/rc-core.h>

#define GPIO_IR_DEVICE_NAME	"gpio_ir_recv"

struct gpio_rc_dev {
	struct rc_dev *rcdev;
	struct gpio_desc *gpiod;
	int irq;
	struct device *pmdev;
	struct pm_qos_request qos;
};

static irqreturn_t gpio_ir_recv_irq(int irq, void *dev_id)
{
	int val;
	struct gpio_rc_dev *gpio_dev = dev_id;
	struct device *pmdev = gpio_dev->pmdev;

	/*
	 * For some cpuidle systems, not all:
	 * Respond to interrupt taking more latency when cpu in idle.
	 * Invoke asynchronous pm runtime get from interrupt context,
	 * this may introduce a millisecond delay to call resume callback,
	 * where to disable cpuilde.
	 *
	 * Two issues lead to fail to decode first frame, one is latency to
	 * respond to interrupt, another is delay introduced by async api.
	 */
	if (pmdev)
		pm_runtime_get(pmdev);

	val = gpiod_get_value(gpio_dev->gpiod);
	if (val >= 0)
		ir_raw_event_store_edge(gpio_dev->rcdev, val == 1);

	if (pmdev) {
		pm_runtime_mark_last_busy(pmdev);
		pm_runtime_put_autosuspend(pmdev);
	}

	return IRQ_HANDLED;
}

static int gpio_ir_recv_probe(struct platform_device *pdev)
{
	struct device *dev = &pdev->dev;
	struct device_node *np = dev->of_node;
	struct gpio_rc_dev *gpio_dev;
	struct rc_dev *rcdev;
	u32 period = 0;
	int rc;

	if (!np)
		return -ENODEV;

	gpio_dev = devm_kzalloc(dev, sizeof(*gpio_dev), GFP_KERNEL);
	if (!gpio_dev)
		return -ENOMEM;

	gpio_dev->gpiod = devm_gpiod_get(dev, NULL, GPIOD_IN);
	if (IS_ERR(gpio_dev->gpiod))
		return dev_err_probe(dev, PTR_ERR(gpio_dev->gpiod),
				     "error getting gpio\n");
	gpio_dev->irq = gpiod_to_irq(gpio_dev->gpiod);
	if (gpio_dev->irq < 0)
		return gpio_dev->irq;

	rcdev = devm_rc_allocate_device(dev, RC_DRIVER_IR_RAW);
	if (!rcdev)
		return -ENOMEM;

	rcdev->priv = gpio_dev;
	rcdev->device_name = GPIO_IR_DEVICE_NAME;
	rcdev->input_phys = GPIO_IR_DEVICE_NAME "/input0";
	rcdev->input_id.bustype = BUS_HOST;
	rcdev->input_id.vendor = 0x0001;
	rcdev->input_id.product = 0x0001;
	rcdev->input_id.version = 0x0100;
	rcdev->dev.parent = dev;
	rcdev->driver_name = KBUILD_MODNAME;
	rcdev->min_timeout = 1;
	rcdev->timeout = IR_DEFAULT_TIMEOUT;
	rcdev->max_timeout = 10 * IR_DEFAULT_TIMEOUT;
	rcdev->allowed_protocols = RC_PROTO_BIT_ALL_IR_DECODER;
	rcdev->map_name = of_get_property(np, "linux,rc-map-name", NULL);
	if (!rcdev->map_name)
		rcdev->map_name = RC_MAP_EMPTY;

	gpio_dev->rcdev = rcdev;
	if (of_property_read_bool(np, "wakeup-source"))
		device_init_wakeup(dev, true);

	rc = devm_rc_register_device(dev, rcdev);
	if (rc < 0) {
		dev_err(dev, "failed to register rc device (%d)\n", rc);
		return rc;
	}

	of_property_read_u32(np, "linux,autosuspend-period", &period);
	if (period) {
		gpio_dev->pmdev = dev;
		pm_runtime_set_autosuspend_delay(dev, period);
		pm_runtime_use_autosuspend(dev);
		pm_runtime_set_suspended(dev);
		pm_runtime_enable(dev);
	}

	platform_set_drvdata(pdev, gpio_dev);

	return devm_request_irq(dev, gpio_dev->irq, gpio_ir_recv_irq,
				IRQF_TRIGGER_FALLING | IRQF_TRIGGER_RISING,
				"gpio-ir-recv-irq", gpio_dev);
}

<<<<<<< HEAD
static int gpio_ir_recv_remove(struct platform_device *pdev)
=======
static void gpio_ir_recv_remove(struct platform_device *pdev)
>>>>>>> eb3cdb58
{
	struct gpio_rc_dev *gpio_dev = platform_get_drvdata(pdev);
	struct device *pmdev = gpio_dev->pmdev;

	if (pmdev) {
		pm_runtime_get_sync(pmdev);
		cpu_latency_qos_remove_request(&gpio_dev->qos);

		pm_runtime_disable(pmdev);
		pm_runtime_put_noidle(pmdev);
		pm_runtime_set_suspended(pmdev);
	}
<<<<<<< HEAD

	return 0;
=======
>>>>>>> eb3cdb58
}

#ifdef CONFIG_PM
static int gpio_ir_recv_suspend(struct device *dev)
{
	struct gpio_rc_dev *gpio_dev = dev_get_drvdata(dev);

	if (device_may_wakeup(dev))
		enable_irq_wake(gpio_dev->irq);
	else
		disable_irq(gpio_dev->irq);

	return 0;
}

static int gpio_ir_recv_resume(struct device *dev)
{
	struct gpio_rc_dev *gpio_dev = dev_get_drvdata(dev);

	if (device_may_wakeup(dev))
		disable_irq_wake(gpio_dev->irq);
	else
		enable_irq(gpio_dev->irq);

	return 0;
}

static int gpio_ir_recv_runtime_suspend(struct device *dev)
{
	struct gpio_rc_dev *gpio_dev = dev_get_drvdata(dev);

	cpu_latency_qos_remove_request(&gpio_dev->qos);

	return 0;
}

static int gpio_ir_recv_runtime_resume(struct device *dev)
{
	struct gpio_rc_dev *gpio_dev = dev_get_drvdata(dev);

	cpu_latency_qos_add_request(&gpio_dev->qos, 0);

	return 0;
}

static const struct dev_pm_ops gpio_ir_recv_pm_ops = {
	.suspend        = gpio_ir_recv_suspend,
	.resume         = gpio_ir_recv_resume,
	.runtime_suspend = gpio_ir_recv_runtime_suspend,
	.runtime_resume  = gpio_ir_recv_runtime_resume,
};
#endif

static const struct of_device_id gpio_ir_recv_of_match[] = {
	{ .compatible = "gpio-ir-receiver", },
	{ },
};
MODULE_DEVICE_TABLE(of, gpio_ir_recv_of_match);

static struct platform_driver gpio_ir_recv_driver = {
	.probe  = gpio_ir_recv_probe,
<<<<<<< HEAD
	.remove = gpio_ir_recv_remove,
=======
	.remove_new = gpio_ir_recv_remove,
>>>>>>> eb3cdb58
	.driver = {
		.name   = KBUILD_MODNAME,
		.of_match_table = of_match_ptr(gpio_ir_recv_of_match),
#ifdef CONFIG_PM
		.pm	= &gpio_ir_recv_pm_ops,
#endif
	},
};
module_platform_driver(gpio_ir_recv_driver);

MODULE_DESCRIPTION("GPIO IR Receiver driver");
MODULE_LICENSE("GPL v2");<|MERGE_RESOLUTION|>--- conflicted
+++ resolved
@@ -128,11 +128,7 @@
 				"gpio-ir-recv-irq", gpio_dev);
 }
 
-<<<<<<< HEAD
-static int gpio_ir_recv_remove(struct platform_device *pdev)
-=======
 static void gpio_ir_recv_remove(struct platform_device *pdev)
->>>>>>> eb3cdb58
 {
 	struct gpio_rc_dev *gpio_dev = platform_get_drvdata(pdev);
 	struct device *pmdev = gpio_dev->pmdev;
@@ -145,11 +141,6 @@
 		pm_runtime_put_noidle(pmdev);
 		pm_runtime_set_suspended(pmdev);
 	}
-<<<<<<< HEAD
-
-	return 0;
-=======
->>>>>>> eb3cdb58
 }
 
 #ifdef CONFIG_PM
@@ -211,11 +202,7 @@
 
 static struct platform_driver gpio_ir_recv_driver = {
 	.probe  = gpio_ir_recv_probe,
-<<<<<<< HEAD
-	.remove = gpio_ir_recv_remove,
-=======
 	.remove_new = gpio_ir_recv_remove,
->>>>>>> eb3cdb58
 	.driver = {
 		.name   = KBUILD_MODNAME,
 		.of_match_table = of_match_ptr(gpio_ir_recv_of_match),
