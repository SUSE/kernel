// SPDX-License-Identifier: GPL-2.0-or-later
/*
 *      uvc_entity.c  --  USB Video Class driver
 *
 *      Copyright (C) 2005-2011
 *          Laurent Pinchart (laurent.pinchart@ideasonboard.com)
 */

#include <linux/kernel.h>
#include <linux/list.h>
#include <linux/videodev2.h>

#include <media/v4l2-common.h>

#include "uvcvideo.h"

static int uvc_mc_create_links(struct uvc_video_chain *chain,
				    struct uvc_entity *entity)
{
	const u32 flags = MEDIA_LNK_FL_ENABLED | MEDIA_LNK_FL_IMMUTABLE;
	struct media_entity *sink;
	unsigned int i;
	int ret;

	sink = (UVC_ENTITY_TYPE(entity) == UVC_TT_STREAMING)
	     ? (entity->vdev ? &entity->vdev->entity : NULL)
	     : &entity->subdev.entity;
	if (sink == NULL)
		return 0;

	for (i = 0; i < entity->num_pads; ++i) {
		struct media_entity *source;
		struct uvc_entity *remote;
		u8 remote_pad;

		if (!(entity->pads[i].flags & MEDIA_PAD_FL_SINK))
			continue;

		remote = uvc_entity_by_id(chain->dev, entity->baSourceID[i]);
		if (remote == NULL)
			return -EINVAL;

		source = (UVC_ENTITY_TYPE(remote) == UVC_TT_STREAMING)
		       ? (remote->vdev ? &remote->vdev->entity : NULL)
		       : &remote->subdev.entity;
		if (source == NULL)
			continue;

		remote_pad = remote->num_pads - 1;
		ret = media_create_pad_link(source, remote_pad,
					       sink, i, flags);
		if (ret < 0)
			return ret;
	}

	return 0;
}

static const struct v4l2_subdev_ops uvc_subdev_ops = {
};

void uvc_mc_cleanup_entity(struct uvc_entity *entity)
{
	if (UVC_ENTITY_TYPE(entity) != UVC_TT_STREAMING)
		media_entity_cleanup(&entity->subdev.entity);
	else if (entity->vdev != NULL)
		media_entity_cleanup(&entity->vdev->entity);
}

static int uvc_mc_init_entity(struct uvc_video_chain *chain,
			      struct uvc_entity *entity)
{
	int ret;

	if (UVC_ENTITY_TYPE(entity) != UVC_TT_STREAMING) {
		u32 function;

		v4l2_subdev_init(&entity->subdev, &uvc_subdev_ops);
		strscpy(entity->subdev.name, entity->name,
			sizeof(entity->subdev.name));

		switch (UVC_ENTITY_TYPE(entity)) {
		case UVC_VC_SELECTOR_UNIT:
			function = MEDIA_ENT_F_VID_MUX;
			break;
		case UVC_VC_PROCESSING_UNIT:
		case UVC_VC_EXTENSION_UNIT:
			/* For lack of a better option. */
			function = MEDIA_ENT_F_PROC_VIDEO_PIXEL_FORMATTER;
			break;
		case UVC_COMPOSITE_CONNECTOR:
		case UVC_COMPONENT_CONNECTOR:
			function = MEDIA_ENT_F_CONN_COMPOSITE;
			break;
		case UVC_SVIDEO_CONNECTOR:
			function = MEDIA_ENT_F_CONN_SVIDEO;
			break;
		case UVC_ITT_CAMERA:
			function = MEDIA_ENT_F_CAM_SENSOR;
			break;
		case UVC_TT_VENDOR_SPECIFIC:
		case UVC_ITT_VENDOR_SPECIFIC:
		case UVC_ITT_MEDIA_TRANSPORT_INPUT:
		case UVC_OTT_VENDOR_SPECIFIC:
		case UVC_OTT_DISPLAY:
		case UVC_OTT_MEDIA_TRANSPORT_OUTPUT:
		case UVC_EXTERNAL_VENDOR_SPECIFIC:
<<<<<<< HEAD
=======
		case UVC_EXT_GPIO_UNIT:
>>>>>>> 7d2a07b7
		default:
			function = MEDIA_ENT_F_V4L2_SUBDEV_UNKNOWN;
			break;
		}

		entity->subdev.entity.function = function;

		ret = media_entity_pads_init(&entity->subdev.entity,
					entity->num_pads, entity->pads);

		if (ret < 0)
			return ret;

		ret = v4l2_device_register_subdev(&chain->dev->vdev,
						  &entity->subdev);
	} else if (entity->vdev != NULL) {
		ret = media_entity_pads_init(&entity->vdev->entity,
					entity->num_pads, entity->pads);
		if (entity->flags & UVC_ENTITY_FLAG_DEFAULT)
			entity->vdev->entity.flags |= MEDIA_ENT_FL_DEFAULT;
	} else
		ret = 0;

	return ret;
}

int uvc_mc_register_entities(struct uvc_video_chain *chain)
{
	struct uvc_entity *entity;
	int ret;

	list_for_each_entry(entity, &chain->entities, chain) {
		ret = uvc_mc_init_entity(chain, entity);
		if (ret < 0) {
			dev_info(&chain->dev->udev->dev,
				 "Failed to initialize entity for entity %u\n",
				 entity->id);
			return ret;
		}
	}

	list_for_each_entry(entity, &chain->entities, chain) {
		ret = uvc_mc_create_links(chain, entity);
		if (ret < 0) {
			dev_info(&chain->dev->udev->dev,
				 "Failed to create links for entity %u\n",
				 entity->id);
			return ret;
		}
	}

	return 0;
}<|MERGE_RESOLUTION|>--- conflicted
+++ resolved
@@ -105,10 +105,7 @@
 		case UVC_OTT_DISPLAY:
 		case UVC_OTT_MEDIA_TRANSPORT_OUTPUT:
 		case UVC_EXTERNAL_VENDOR_SPECIFIC:
-<<<<<<< HEAD
-=======
 		case UVC_EXT_GPIO_UNIT:
->>>>>>> 7d2a07b7
 		default:
 			function = MEDIA_ENT_F_V4L2_SUBDEV_UNKNOWN;
 			break;
