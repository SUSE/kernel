--- conflicted
+++ resolved
@@ -7,10 +7,7 @@
  */
 
 #include <asm/barrier.h>
-<<<<<<< HEAD
-=======
 #include <linux/bitops.h>
->>>>>>> eb3cdb58
 #include <linux/kernel.h>
 #include <linux/list.h>
 #include <linux/module.h>
@@ -366,15 +363,6 @@
 static const u32 uvc_control_classes[] = {
 	V4L2_CID_CAMERA_CLASS,
 	V4L2_CID_USER_CLASS,
-<<<<<<< HEAD
-};
-
-static const struct uvc_menu_info power_line_frequency_controls[] = {
-	{ 0, "Disabled" },
-	{ 1, "50 Hz" },
-	{ 2, "60 Hz" },
-=======
->>>>>>> eb3cdb58
 };
 
 static const int exposure_auto_mapping[] = { 2, 1, 4, 8 };
@@ -547,20 +535,6 @@
 		.data_type	= UVC_CTRL_DATA_TYPE_UNSIGNED,
 	},
 	{
-<<<<<<< HEAD
-		.id		= V4L2_CID_POWER_LINE_FREQUENCY,
-		.entity		= UVC_GUID_UVC_PROCESSING,
-		.selector	= UVC_PU_POWER_LINE_FREQUENCY_CONTROL,
-		.size		= 2,
-		.offset		= 0,
-		.v4l2_type	= V4L2_CTRL_TYPE_MENU,
-		.data_type	= UVC_CTRL_DATA_TYPE_ENUM,
-		.menu_info	= power_line_frequency_controls,
-		.menu_count	= ARRAY_SIZE(power_line_frequency_controls),
-	},
-	{
-=======
->>>>>>> eb3cdb58
 		.id		= V4L2_CID_HUE_AUTO,
 		.entity		= UVC_GUID_UVC_PROCESSING,
 		.selector	= UVC_PU_HUE_AUTO_CONTROL,
@@ -1240,8 +1214,6 @@
 	return "Unknown Control";
 }
 
-<<<<<<< HEAD
-=======
 static u32 uvc_get_ctrl_bitmap(struct uvc_control *ctrl,
 			       struct uvc_control_mapping *mapping)
 {
@@ -1261,7 +1233,6 @@
 	return ~0;
 }
 
->>>>>>> eb3cdb58
 static int __uvc_query_v4l2_ctrl(struct uvc_video_chain *chain,
 	struct uvc_control *ctrl,
 	struct uvc_control_mapping *mapping,
@@ -2679,8 +2650,6 @@
 		if (uvc_entity_match_guid(ctrl->entity, mapping->entity) &&
 		    ctrl->info.selector == mapping->selector)
 			__uvc_ctrl_add_mapping(chain, ctrl, mapping);
-<<<<<<< HEAD
-=======
 	}
 
 	/* Finally process version-specific mappings. */
@@ -2693,7 +2662,6 @@
 		if (uvc_entity_match_guid(ctrl->entity, mapping->entity) &&
 		    ctrl->info.selector == mapping->selector)
 			__uvc_ctrl_add_mapping(chain, ctrl, mapping);
->>>>>>> eb3cdb58
 	}
 }
 
@@ -2782,12 +2750,8 @@
 
 	list_for_each_entry_safe(mapping, nm, &ctrl->info.mappings, list) {
 		list_del(&mapping->list);
-<<<<<<< HEAD
-		kfree(mapping->menu_info);
-=======
 		kfree(mapping->menu_names);
 		kfree(mapping->menu_mapping);
->>>>>>> eb3cdb58
 		kfree(mapping->name);
 		kfree(mapping);
 	}
