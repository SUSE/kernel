// SPDX-License-Identifier: GPL-2.0-or-later
/*
 *      uvc_driver.c  --  USB Video Class driver
 *
 *      Copyright (C) 2005-2010
 *          Laurent Pinchart (laurent.pinchart@ideasonboard.com)
 */

#include <linux/atomic.h>
#include <linux/bits.h>
#include <linux/gpio/consumer.h>
#include <linux/kernel.h>
#include <linux/list.h>
#include <linux/module.h>
#include <linux/slab.h>
#include <linux/usb.h>
#include <linux/usb/quirks.h>
#include <linux/usb/uvc.h>
#include <linux/videodev2.h>
#include <linux/vmalloc.h>
#include <linux/wait.h>
#include <linux/unaligned.h>

#include <media/v4l2-common.h>
#include <media/v4l2-ioctl.h>

#include "uvcvideo.h"

#define DRIVER_AUTHOR		"Laurent Pinchart " \
				"<laurent.pinchart@ideasonboard.com>"
#define DRIVER_DESC		"USB Video Class driver"

unsigned int uvc_clock_param = CLOCK_MONOTONIC;
unsigned int uvc_hw_timestamps_param;
unsigned int uvc_no_drop_param;
static unsigned int uvc_quirks_param = -1;
unsigned int uvc_dbg_param;
unsigned int uvc_timeout_param = UVC_CTRL_STREAMING_TIMEOUT;

/* ------------------------------------------------------------------------
 * Utility functions
 */

struct usb_host_endpoint *uvc_find_endpoint(struct usb_host_interface *alts,
		u8 epaddr)
{
	struct usb_host_endpoint *ep;
	unsigned int i;

	for (i = 0; i < alts->desc.bNumEndpoints; ++i) {
		ep = &alts->endpoint[i];
		if (ep->desc.bEndpointAddress == epaddr)
			return ep;
	}

	return NULL;
}

static enum v4l2_colorspace uvc_colorspace(const u8 primaries)
{
	static const enum v4l2_colorspace colorprimaries[] = {
		V4L2_COLORSPACE_SRGB,  /* Unspecified */
		V4L2_COLORSPACE_SRGB,
		V4L2_COLORSPACE_470_SYSTEM_M,
		V4L2_COLORSPACE_470_SYSTEM_BG,
		V4L2_COLORSPACE_SMPTE170M,
		V4L2_COLORSPACE_SMPTE240M,
	};

	if (primaries < ARRAY_SIZE(colorprimaries))
		return colorprimaries[primaries];

	return V4L2_COLORSPACE_SRGB;  /* Reserved */
}

static enum v4l2_xfer_func uvc_xfer_func(const u8 transfer_characteristics)
{
	/*
	 * V4L2 does not currently have definitions for all possible values of
	 * UVC transfer characteristics. If v4l2_xfer_func is extended with new
	 * values, the mapping below should be updated.
	 *
	 * Substitutions are taken from the mapping given for
	 * V4L2_XFER_FUNC_DEFAULT documented in videodev2.h.
	 */
	static const enum v4l2_xfer_func xfer_funcs[] = {
		V4L2_XFER_FUNC_DEFAULT,    /* Unspecified */
		V4L2_XFER_FUNC_709,
		V4L2_XFER_FUNC_709,        /* Substitution for BT.470-2 M */
		V4L2_XFER_FUNC_709,        /* Substitution for BT.470-2 B, G */
		V4L2_XFER_FUNC_709,        /* Substitution for SMPTE 170M */
		V4L2_XFER_FUNC_SMPTE240M,
		V4L2_XFER_FUNC_NONE,
		V4L2_XFER_FUNC_SRGB,
	};

	if (transfer_characteristics < ARRAY_SIZE(xfer_funcs))
		return xfer_funcs[transfer_characteristics];

	return V4L2_XFER_FUNC_DEFAULT;  /* Reserved */
}

static enum v4l2_ycbcr_encoding uvc_ycbcr_enc(const u8 matrix_coefficients)
{
	/*
	 * V4L2 does not currently have definitions for all possible values of
	 * UVC matrix coefficients. If v4l2_ycbcr_encoding is extended with new
	 * values, the mapping below should be updated.
	 *
	 * Substitutions are taken from the mapping given for
	 * V4L2_YCBCR_ENC_DEFAULT documented in videodev2.h.
	 *
	 * FCC is assumed to be close enough to 601.
	 */
	static const enum v4l2_ycbcr_encoding ycbcr_encs[] = {
		V4L2_YCBCR_ENC_DEFAULT,  /* Unspecified */
		V4L2_YCBCR_ENC_709,
		V4L2_YCBCR_ENC_601,      /* Substitution for FCC */
		V4L2_YCBCR_ENC_601,      /* Substitution for BT.470-2 B, G */
		V4L2_YCBCR_ENC_601,
		V4L2_YCBCR_ENC_SMPTE240M,
	};

	if (matrix_coefficients < ARRAY_SIZE(ycbcr_encs))
		return ycbcr_encs[matrix_coefficients];

	return V4L2_YCBCR_ENC_DEFAULT;  /* Reserved */
}

/* ------------------------------------------------------------------------
 * Terminal and unit management
 */

struct uvc_entity *uvc_entity_by_id(struct uvc_device *dev, int id)
{
	struct uvc_entity *entity;

	list_for_each_entry(entity, &dev->entities, list) {
		if (entity->id == id)
			return entity;
	}

	return NULL;
}

static struct uvc_entity *uvc_entity_by_reference(struct uvc_device *dev,
	int id, struct uvc_entity *entity)
{
	unsigned int i;

	if (entity == NULL)
		entity = list_entry(&dev->entities, struct uvc_entity, list);

	list_for_each_entry_continue(entity, &dev->entities, list) {
		for (i = 0; i < entity->bNrInPins; ++i)
			if (entity->baSourceID[i] == id)
				return entity;
	}

	return NULL;
}

static struct uvc_streaming *uvc_stream_by_id(struct uvc_device *dev, int id)
{
	struct uvc_streaming *stream;

	list_for_each_entry(stream, &dev->streams, list) {
		if (stream->header.bTerminalLink == id)
			return stream;
	}

	return NULL;
}

/* ------------------------------------------------------------------------
 * Streaming Object Management
 */

static void uvc_stream_delete(struct uvc_streaming *stream)
{
	if (stream->async_wq)
		destroy_workqueue(stream->async_wq);

	mutex_destroy(&stream->mutex);

	usb_put_intf(stream->intf);

	kfree(stream->formats);
	kfree(stream->header.bmaControls);
	kfree(stream);
}

static struct uvc_streaming *uvc_stream_new(struct uvc_device *dev,
					    struct usb_interface *intf)
{
	struct uvc_streaming *stream;

	stream = kzalloc(sizeof(*stream), GFP_KERNEL);
	if (stream == NULL)
		return NULL;

	mutex_init(&stream->mutex);

	stream->dev = dev;
	stream->intf = usb_get_intf(intf);
	stream->intfnum = intf->cur_altsetting->desc.bInterfaceNumber;

	/* Allocate a stream specific work queue for asynchronous tasks. */
	stream->async_wq = alloc_workqueue("uvcvideo", WQ_UNBOUND | WQ_HIGHPRI,
					   0);
	if (!stream->async_wq) {
		uvc_stream_delete(stream);
		return NULL;
	}

	return stream;
}

/* ------------------------------------------------------------------------
 * Descriptors parsing
 */

static int uvc_parse_format(struct uvc_device *dev,
	struct uvc_streaming *streaming, struct uvc_format *format,
	struct uvc_frame *frames, u32 **intervals, const unsigned char *buffer,
	int buflen)
{
	struct usb_interface *intf = streaming->intf;
	struct usb_host_interface *alts = intf->cur_altsetting;
	const struct uvc_format_desc *fmtdesc;
	struct uvc_frame *frame;
	const unsigned char *start = buffer;
	unsigned int width_multiplier = 1;
	unsigned int interval;
	unsigned int i, n;
	u8 ftype;

	format->type = buffer[2];
	format->index = buffer[3];
	format->frames = frames;

	switch (buffer[2]) {
	case UVC_VS_FORMAT_UNCOMPRESSED:
	case UVC_VS_FORMAT_FRAME_BASED:
		n = buffer[2] == UVC_VS_FORMAT_UNCOMPRESSED ? 27 : 28;
		if (buflen < n) {
			uvc_dbg(dev, DESCR,
				"device %d videostreaming interface %d FORMAT error\n",
				dev->udev->devnum,
				alts->desc.bInterfaceNumber);
			return -EINVAL;
		}

		/* Find the format descriptor from its GUID. */
		fmtdesc = uvc_format_by_guid(&buffer[5]);

		if (!fmtdesc) {
			/*
			 * Unknown video formats are not fatal errors, the
			 * caller will skip this descriptor.
			 */
			dev_info(&streaming->intf->dev,
				 "Unknown video format %pUl\n", &buffer[5]);
			return 0;
		}

		format->fcc = fmtdesc->fcc;
		format->bpp = buffer[21];

		/*
		 * Some devices report a format that doesn't match what they
		 * really send.
		 */
		if (dev->quirks & UVC_QUIRK_FORCE_Y8) {
			if (format->fcc == V4L2_PIX_FMT_YUYV) {
				format->fcc = V4L2_PIX_FMT_GREY;
				format->bpp = 8;
				width_multiplier = 2;
			}
		}

		/* Some devices report bpp that doesn't match the format. */
		if (dev->quirks & UVC_QUIRK_FORCE_BPP) {
			const struct v4l2_format_info *info =
				v4l2_format_info(format->fcc);

			if (info) {
				unsigned int div = info->hdiv * info->vdiv;

				n = info->bpp[0] * div;
				for (i = 1; i < info->comp_planes; i++)
					n += info->bpp[i];

				format->bpp = DIV_ROUND_UP(8 * n, div);
			}
		}

		if (buffer[2] == UVC_VS_FORMAT_UNCOMPRESSED) {
			ftype = UVC_VS_FRAME_UNCOMPRESSED;
		} else {
			ftype = UVC_VS_FRAME_FRAME_BASED;
			if (buffer[27])
				format->flags = UVC_FMT_FLAG_COMPRESSED;
		}
		break;

	case UVC_VS_FORMAT_MJPEG:
		if (buflen < 11) {
			uvc_dbg(dev, DESCR,
				"device %d videostreaming interface %d FORMAT error\n",
				dev->udev->devnum,
				alts->desc.bInterfaceNumber);
			return -EINVAL;
		}

		format->fcc = V4L2_PIX_FMT_MJPEG;
		format->flags = UVC_FMT_FLAG_COMPRESSED;
		format->bpp = 0;
		ftype = UVC_VS_FRAME_MJPEG;
		break;

	case UVC_VS_FORMAT_DV:
		if (buflen < 9) {
			uvc_dbg(dev, DESCR,
				"device %d videostreaming interface %d FORMAT error\n",
				dev->udev->devnum,
				alts->desc.bInterfaceNumber);
			return -EINVAL;
		}

		if ((buffer[8] & 0x7f) > 2) {
			uvc_dbg(dev, DESCR,
				"device %d videostreaming interface %d: unknown DV format %u\n",
				dev->udev->devnum,
				alts->desc.bInterfaceNumber, buffer[8]);
			return -EINVAL;
		}

		format->fcc = V4L2_PIX_FMT_DV;
		format->flags = UVC_FMT_FLAG_COMPRESSED | UVC_FMT_FLAG_STREAM;
		format->bpp = 0;
		ftype = 0;

		/* Create a dummy frame descriptor. */
		frame = &frames[0];
		memset(frame, 0, sizeof(*frame));
		frame->bFrameIntervalType = 1;
		frame->dwDefaultFrameInterval = 1;
		frame->dwFrameInterval = *intervals;
		*(*intervals)++ = 1;
		format->nframes = 1;
		break;

	case UVC_VS_FORMAT_MPEG2TS:
	case UVC_VS_FORMAT_STREAM_BASED:
		/* Not supported yet. */
	default:
		uvc_dbg(dev, DESCR,
			"device %d videostreaming interface %d unsupported format %u\n",
			dev->udev->devnum, alts->desc.bInterfaceNumber,
			buffer[2]);
		return -EINVAL;
	}

	uvc_dbg(dev, DESCR, "Found format %p4cc", &format->fcc);

	buflen -= buffer[0];
	buffer += buffer[0];

	/*
	 * Parse the frame descriptors. Only uncompressed, MJPEG and frame
	 * based formats have frame descriptors.
	 */
	while (buflen > 2 && buffer[1] == USB_DT_CS_INTERFACE &&
	       buffer[2] == ftype) {
		unsigned int maxIntervalIndex;

		frame = &frames[format->nframes];
		if (ftype != UVC_VS_FRAME_FRAME_BASED)
			n = buflen > 25 ? buffer[25] : 0;
		else
			n = buflen > 21 ? buffer[21] : 0;

		n = n ? n : 3;

		if (buflen < 26 + 4*n) {
			uvc_dbg(dev, DESCR,
				"device %d videostreaming interface %d FRAME error\n",
				dev->udev->devnum,
				alts->desc.bInterfaceNumber);
			return -EINVAL;
		}

		frame->bFrameIndex = buffer[3];
		frame->bmCapabilities = buffer[4];
		frame->wWidth = get_unaligned_le16(&buffer[5])
			      * width_multiplier;
		frame->wHeight = get_unaligned_le16(&buffer[7]);
		frame->dwMinBitRate = get_unaligned_le32(&buffer[9]);
		frame->dwMaxBitRate = get_unaligned_le32(&buffer[13]);
		if (ftype != UVC_VS_FRAME_FRAME_BASED) {
			frame->dwMaxVideoFrameBufferSize =
				get_unaligned_le32(&buffer[17]);
			frame->dwDefaultFrameInterval =
				get_unaligned_le32(&buffer[21]);
			frame->bFrameIntervalType = buffer[25];
		} else {
			frame->dwMaxVideoFrameBufferSize = 0;
			frame->dwDefaultFrameInterval =
				get_unaligned_le32(&buffer[17]);
			frame->bFrameIntervalType = buffer[21];
		}

		/*
		 * Copy the frame intervals.
		 *
		 * Some bogus devices report dwMinFrameInterval equal to
		 * dwMaxFrameInterval and have dwFrameIntervalStep set to
		 * zero. Setting all null intervals to 1 fixes the problem and
		 * some other divisions by zero that could happen.
		 */
		frame->dwFrameInterval = *intervals;

		for (i = 0; i < n; ++i) {
			interval = get_unaligned_le32(&buffer[26+4*i]);
			(*intervals)[i] = interval ? interval : 1;
		}

		/*
		 * Apply more fixes, quirks and workarounds to handle incorrect
		 * or broken descriptors.
		 */

		/*
		 * Several UVC chipsets screw up dwMaxVideoFrameBufferSize
		 * completely. Observed behaviours range from setting the
		 * value to 1.1x the actual frame size to hardwiring the
		 * 16 low bits to 0. This results in a higher than necessary
		 * memory usage as well as a wrong image size information. For
		 * uncompressed formats this can be fixed by computing the
		 * value from the frame size.
		 */
		if (!(format->flags & UVC_FMT_FLAG_COMPRESSED))
			frame->dwMaxVideoFrameBufferSize = format->bpp
				* frame->wWidth * frame->wHeight / 8;

		/*
		 * Clamp the default frame interval to the boundaries. A zero
		 * bFrameIntervalType value indicates a continuous frame
		 * interval range, with dwFrameInterval[0] storing the minimum
		 * value and dwFrameInterval[1] storing the maximum value.
		 */
		maxIntervalIndex = frame->bFrameIntervalType ? n - 1 : 1;
		frame->dwDefaultFrameInterval =
			clamp(frame->dwDefaultFrameInterval,
			      frame->dwFrameInterval[0],
			      frame->dwFrameInterval[maxIntervalIndex]);

		/*
		 * Some devices report frame intervals that are not functional.
		 * If the corresponding quirk is set, restrict operation to the
		 * first interval only.
		 */
		if (dev->quirks & UVC_QUIRK_RESTRICT_FRAME_RATE) {
			frame->bFrameIntervalType = 1;
			(*intervals)[0] = frame->dwDefaultFrameInterval;
		}

		uvc_dbg(dev, DESCR, "- %ux%u (%u.%u fps)\n",
			frame->wWidth, frame->wHeight,
			10000000 / frame->dwDefaultFrameInterval,
			(100000000 / frame->dwDefaultFrameInterval) % 10);

		format->nframes++;
		*intervals += n;

		buflen -= buffer[0];
		buffer += buffer[0];
	}

	if (buflen > 2 && buffer[1] == USB_DT_CS_INTERFACE &&
	    buffer[2] == UVC_VS_STILL_IMAGE_FRAME) {
		buflen -= buffer[0];
		buffer += buffer[0];
	}

	if (buflen > 2 && buffer[1] == USB_DT_CS_INTERFACE &&
	    buffer[2] == UVC_VS_COLORFORMAT) {
		if (buflen < 6) {
			uvc_dbg(dev, DESCR,
				"device %d videostreaming interface %d COLORFORMAT error\n",
				dev->udev->devnum,
				alts->desc.bInterfaceNumber);
			return -EINVAL;
		}

		format->colorspace = uvc_colorspace(buffer[3]);
		format->xfer_func = uvc_xfer_func(buffer[4]);
		format->ycbcr_enc = uvc_ycbcr_enc(buffer[5]);

		buflen -= buffer[0];
		buffer += buffer[0];
	} else {
		format->colorspace = V4L2_COLORSPACE_SRGB;
	}

	return buffer - start;
}

static int uvc_parse_streaming(struct uvc_device *dev,
	struct usb_interface *intf)
{
	struct uvc_streaming *streaming = NULL;
	struct uvc_format *format;
	struct uvc_frame *frame;
	struct usb_host_interface *alts = &intf->altsetting[0];
	const unsigned char *_buffer, *buffer = alts->extra;
	int _buflen, buflen = alts->extralen;
	unsigned int nformats = 0, nframes = 0, nintervals = 0;
	unsigned int size, i, n, p;
	u32 *interval;
	u16 psize;
	int ret = -EINVAL;

	if (intf->cur_altsetting->desc.bInterfaceSubClass
		!= UVC_SC_VIDEOSTREAMING) {
		uvc_dbg(dev, DESCR,
			"device %d interface %d isn't a video streaming interface\n",
			dev->udev->devnum,
			intf->altsetting[0].desc.bInterfaceNumber);
		return -EINVAL;
	}

	if (usb_driver_claim_interface(&uvc_driver.driver, intf, dev)) {
		uvc_dbg(dev, DESCR,
			"device %d interface %d is already claimed\n",
			dev->udev->devnum,
			intf->altsetting[0].desc.bInterfaceNumber);
		return -EINVAL;
	}

	streaming = uvc_stream_new(dev, intf);
	if (streaming == NULL) {
		usb_driver_release_interface(&uvc_driver.driver, intf);
		return -ENOMEM;
	}

	/*
	 * The Pico iMage webcam has its class-specific interface descriptors
	 * after the endpoint descriptors.
	 */
	if (buflen == 0) {
		for (i = 0; i < alts->desc.bNumEndpoints; ++i) {
			struct usb_host_endpoint *ep = &alts->endpoint[i];

			if (ep->extralen == 0)
				continue;

			if (ep->extralen > 2 &&
			    ep->extra[1] == USB_DT_CS_INTERFACE) {
				uvc_dbg(dev, DESCR,
					"trying extra data from endpoint %u\n",
					i);
				buffer = alts->endpoint[i].extra;
				buflen = alts->endpoint[i].extralen;
				break;
			}
		}
	}

	/* Skip the standard interface descriptors. */
	while (buflen > 2 && buffer[1] != USB_DT_CS_INTERFACE) {
		buflen -= buffer[0];
		buffer += buffer[0];
	}

	if (buflen <= 2) {
		uvc_dbg(dev, DESCR,
			"no class-specific streaming interface descriptors found\n");
		goto error;
	}

	/* Parse the header descriptor. */
	switch (buffer[2]) {
	case UVC_VS_OUTPUT_HEADER:
		streaming->type = V4L2_BUF_TYPE_VIDEO_OUTPUT;
		size = 9;
		break;

	case UVC_VS_INPUT_HEADER:
		streaming->type = V4L2_BUF_TYPE_VIDEO_CAPTURE;
		size = 13;
		break;

	default:
		uvc_dbg(dev, DESCR,
			"device %d videostreaming interface %d HEADER descriptor not found\n",
			dev->udev->devnum, alts->desc.bInterfaceNumber);
		goto error;
	}

	p = buflen >= 4 ? buffer[3] : 0;
	n = buflen >= size ? buffer[size-1] : 0;

	if (buflen < size + p*n) {
		uvc_dbg(dev, DESCR,
			"device %d videostreaming interface %d HEADER descriptor is invalid\n",
			dev->udev->devnum, alts->desc.bInterfaceNumber);
		goto error;
	}

	streaming->header.bNumFormats = p;
	streaming->header.bEndpointAddress = buffer[6];
	if (buffer[2] == UVC_VS_INPUT_HEADER) {
		streaming->header.bmInfo = buffer[7];
		streaming->header.bTerminalLink = buffer[8];
		streaming->header.bStillCaptureMethod = buffer[9];
		streaming->header.bTriggerSupport = buffer[10];
		streaming->header.bTriggerUsage = buffer[11];
	} else {
		streaming->header.bTerminalLink = buffer[7];
	}
	streaming->header.bControlSize = n;

	streaming->header.bmaControls = kmemdup(&buffer[size], p * n,
						GFP_KERNEL);
	if (streaming->header.bmaControls == NULL) {
		ret = -ENOMEM;
		goto error;
	}

	buflen -= buffer[0];
	buffer += buffer[0];

	_buffer = buffer;
	_buflen = buflen;

	/* Count the format and frame descriptors. */
	while (_buflen > 2 && _buffer[1] == USB_DT_CS_INTERFACE) {
		switch (_buffer[2]) {
		case UVC_VS_FORMAT_UNCOMPRESSED:
		case UVC_VS_FORMAT_MJPEG:
		case UVC_VS_FORMAT_FRAME_BASED:
			nformats++;
			break;

		case UVC_VS_FORMAT_DV:
			/*
			 * DV format has no frame descriptor. We will create a
			 * dummy frame descriptor with a dummy frame interval.
			 */
			nformats++;
			nframes++;
			nintervals++;
			break;

		case UVC_VS_FORMAT_MPEG2TS:
		case UVC_VS_FORMAT_STREAM_BASED:
			uvc_dbg(dev, DESCR,
				"device %d videostreaming interface %d FORMAT %u is not supported\n",
				dev->udev->devnum,
				alts->desc.bInterfaceNumber, _buffer[2]);
			break;

		case UVC_VS_FRAME_UNCOMPRESSED:
		case UVC_VS_FRAME_MJPEG:
			nframes++;
			if (_buflen > 25)
				nintervals += _buffer[25] ? _buffer[25] : 3;
			break;

		case UVC_VS_FRAME_FRAME_BASED:
			nframes++;
			if (_buflen > 21)
				nintervals += _buffer[21] ? _buffer[21] : 3;
			break;
		}

		_buflen -= _buffer[0];
		_buffer += _buffer[0];
	}

	if (nformats == 0) {
		uvc_dbg(dev, DESCR,
			"device %d videostreaming interface %d has no supported formats defined\n",
			dev->udev->devnum, alts->desc.bInterfaceNumber);
		goto error;
	}

	/*
	 * Allocate memory for the formats, the frames and the intervals,
	 * plus any required padding to guarantee that everything has the
	 * correct alignment.
	 */
	size = nformats * sizeof(*format);
	size = ALIGN(size, __alignof__(*frame)) + nframes * sizeof(*frame);
	size = ALIGN(size, __alignof__(*interval))
	     + nintervals * sizeof(*interval);

	format = kzalloc(size, GFP_KERNEL);
	if (!format) {
		ret = -ENOMEM;
		goto error;
	}

	frame = (void *)format + nformats * sizeof(*format);
	frame = PTR_ALIGN(frame, __alignof__(*frame));
	interval = (void *)frame + nframes * sizeof(*frame);
	interval = PTR_ALIGN(interval, __alignof__(*interval));

	streaming->formats = format;
	streaming->nformats = 0;

	/* Parse the format descriptors. */
	while (buflen > 2 && buffer[1] == USB_DT_CS_INTERFACE) {
		switch (buffer[2]) {
		case UVC_VS_FORMAT_UNCOMPRESSED:
		case UVC_VS_FORMAT_MJPEG:
		case UVC_VS_FORMAT_DV:
		case UVC_VS_FORMAT_FRAME_BASED:
			ret = uvc_parse_format(dev, streaming, format, frame,
				&interval, buffer, buflen);
			if (ret < 0)
				goto error;
			if (!ret)
				break;

			streaming->nformats++;
			frame += format->nframes;
			format++;

			buflen -= ret;
			buffer += ret;
			continue;

		default:
			break;
		}

		buflen -= buffer[0];
		buffer += buffer[0];
	}

	if (buflen)
		uvc_dbg(dev, DESCR,
			"device %d videostreaming interface %d has %u bytes of trailing descriptor garbage\n",
			dev->udev->devnum, alts->desc.bInterfaceNumber, buflen);

	/* Parse the alternate settings to find the maximum bandwidth. */
	for (i = 0; i < intf->num_altsetting; ++i) {
		struct usb_host_endpoint *ep;

		alts = &intf->altsetting[i];
		ep = uvc_find_endpoint(alts,
				streaming->header.bEndpointAddress);
		if (ep == NULL)
			continue;
		psize = uvc_endpoint_max_bpi(dev->udev, ep);
		if (psize > streaming->maxpsize)
			streaming->maxpsize = psize;
	}

	list_add_tail(&streaming->list, &dev->streams);
	return 0;

error:
	usb_driver_release_interface(&uvc_driver.driver, intf);
	uvc_stream_delete(streaming);
	return ret;
}

static const u8 uvc_camera_guid[16] = UVC_GUID_UVC_CAMERA;
static const u8 uvc_gpio_guid[16] = UVC_GUID_EXT_GPIO_CONTROLLER;
static const u8 uvc_media_transport_input_guid[16] =
	UVC_GUID_UVC_MEDIA_TRANSPORT_INPUT;
static const u8 uvc_processing_guid[16] = UVC_GUID_UVC_PROCESSING;

static struct uvc_entity *uvc_alloc_entity(u16 type, u16 id,
		unsigned int num_pads, unsigned int extra_size)
{
	struct uvc_entity *entity;
	unsigned int num_inputs;
	unsigned int size;
	unsigned int i;

	extra_size = roundup(extra_size, sizeof(*entity->pads));
	if (num_pads)
		num_inputs = type & UVC_TERM_OUTPUT ? num_pads : num_pads - 1;
	else
		num_inputs = 0;
	size = sizeof(*entity) + extra_size + sizeof(*entity->pads) * num_pads
	     + num_inputs;
	entity = kzalloc(size, GFP_KERNEL);
	if (entity == NULL)
		return NULL;

	entity->id = id;
	entity->type = type;

	/*
	 * Set the GUID for standard entity types. For extension units, the GUID
	 * is initialized by the caller.
	 */
	switch (type) {
	case UVC_EXT_GPIO_UNIT:
		memcpy(entity->guid, uvc_gpio_guid, 16);
		break;
	case UVC_ITT_CAMERA:
		memcpy(entity->guid, uvc_camera_guid, 16);
		break;
	case UVC_ITT_MEDIA_TRANSPORT_INPUT:
		memcpy(entity->guid, uvc_media_transport_input_guid, 16);
		break;
	case UVC_VC_PROCESSING_UNIT:
		memcpy(entity->guid, uvc_processing_guid, 16);
		break;
	}

	entity->num_links = 0;
	entity->num_pads = num_pads;
	entity->pads = ((void *)(entity + 1)) + extra_size;

	for (i = 0; i < num_inputs; ++i)
		entity->pads[i].flags = MEDIA_PAD_FL_SINK;
	if (!UVC_ENTITY_IS_OTERM(entity) && num_pads)
		entity->pads[num_pads-1].flags = MEDIA_PAD_FL_SOURCE;

	entity->bNrInPins = num_inputs;
	entity->baSourceID = (u8 *)(&entity->pads[num_pads]);

	return entity;
}

static void uvc_entity_set_name(struct uvc_device *dev, struct uvc_entity *entity,
				const char *type_name, u8 string_id)
{
	int ret;

	/*
	 * First attempt to read the entity name from the device. If the entity
	 * has no associated string, or if reading the string fails (most
	 * likely due to a buggy firmware), fall back to default names based on
	 * the entity type.
	 */
	if (string_id) {
		ret = usb_string(dev->udev, string_id, entity->name,
				 sizeof(entity->name));
		if (!ret)
			return;
	}

	sprintf(entity->name, "%s %u", type_name, entity->id);
}

/* Parse vendor-specific extensions. */
static int uvc_parse_vendor_control(struct uvc_device *dev,
	const unsigned char *buffer, int buflen)
{
	struct usb_device *udev = dev->udev;
	struct usb_host_interface *alts = dev->intf->cur_altsetting;
	struct uvc_entity *unit;
	unsigned int n, p;
	int handled = 0;

	switch (le16_to_cpu(dev->udev->descriptor.idVendor)) {
	case 0x046d:		/* Logitech */
		if (buffer[1] != 0x41 || buffer[2] != 0x01)
			break;

		/*
		 * Logitech implements several vendor specific functions
		 * through vendor specific extension units (LXU).
		 *
		 * The LXU descriptors are similar to XU descriptors
		 * (see "USB Device Video Class for Video Devices", section
		 * 3.7.2.6 "Extension Unit Descriptor") with the following
		 * differences:
		 *
		 * ----------------------------------------------------------
		 * 0		bLength		1	 Number
		 *	Size of this descriptor, in bytes: 24+p+n*2
		 * ----------------------------------------------------------
		 * 23+p+n	bmControlsType	N	Bitmap
		 *	Individual bits in the set are defined:
		 *	0: Absolute
		 *	1: Relative
		 *
		 *	This bitset is mapped exactly the same as bmControls.
		 * ----------------------------------------------------------
		 * 23+p+n*2	bReserved	1	Boolean
		 * ----------------------------------------------------------
		 * 24+p+n*2	iExtension	1	Index
		 *	Index of a string descriptor that describes this
		 *	extension unit.
		 * ----------------------------------------------------------
		 */
		p = buflen >= 22 ? buffer[21] : 0;
		n = buflen >= 25 + p ? buffer[22+p] : 0;

		if (buflen < 25 + p + 2*n) {
			uvc_dbg(dev, DESCR,
				"device %d videocontrol interface %d EXTENSION_UNIT error\n",
				udev->devnum, alts->desc.bInterfaceNumber);
			break;
		}

		unit = uvc_alloc_entity(UVC_VC_EXTENSION_UNIT, buffer[3],
					p + 1, 2*n);
		if (unit == NULL)
			return -ENOMEM;

		memcpy(unit->guid, &buffer[4], 16);
		unit->extension.bNumControls = buffer[20];
		memcpy(unit->baSourceID, &buffer[22], p);
		unit->extension.bControlSize = buffer[22+p];
		unit->extension.bmControls = (u8 *)unit + sizeof(*unit);
		unit->extension.bmControlsType = (u8 *)unit + sizeof(*unit)
					       + n;
		memcpy(unit->extension.bmControls, &buffer[23+p], 2*n);

		uvc_entity_set_name(dev, unit, "Extension", buffer[24+p+2*n]);

		list_add_tail(&unit->list, &dev->entities);
		handled = 1;
		break;
	}

	return handled;
}

static int uvc_parse_standard_control(struct uvc_device *dev,
	const unsigned char *buffer, int buflen)
{
	struct usb_device *udev = dev->udev;
	struct uvc_entity *unit, *term;
	struct usb_interface *intf;
	struct usb_host_interface *alts = dev->intf->cur_altsetting;
	unsigned int i, n, p, len;
	const char *type_name;
	u16 type;

	switch (buffer[2]) {
	case UVC_VC_HEADER:
		n = buflen >= 12 ? buffer[11] : 0;

		if (buflen < 12 + n) {
			uvc_dbg(dev, DESCR,
				"device %d videocontrol interface %d HEADER error\n",
				udev->devnum, alts->desc.bInterfaceNumber);
			return -EINVAL;
		}

		dev->uvc_version = get_unaligned_le16(&buffer[3]);
		dev->clock_frequency = get_unaligned_le32(&buffer[7]);

		/* Parse all USB Video Streaming interfaces. */
		for (i = 0; i < n; ++i) {
			intf = usb_ifnum_to_if(udev, buffer[12+i]);
			if (intf == NULL) {
				uvc_dbg(dev, DESCR,
					"device %d interface %d doesn't exists\n",
					udev->devnum, i);
				continue;
			}

			uvc_parse_streaming(dev, intf);
		}
		break;

	case UVC_VC_INPUT_TERMINAL:
		if (buflen < 8) {
			uvc_dbg(dev, DESCR,
				"device %d videocontrol interface %d INPUT_TERMINAL error\n",
				udev->devnum, alts->desc.bInterfaceNumber);
			return -EINVAL;
		}

		/*
		 * Reject invalid terminal types that would cause issues:
		 *
		 * - The high byte must be non-zero, otherwise it would be
		 *   confused with a unit.
		 *
		 * - Bit 15 must be 0, as we use it internally as a terminal
		 *   direction flag.
		 *
		 * Other unknown types are accepted.
		 */
		type = get_unaligned_le16(&buffer[4]);
		if ((type & 0x7f00) == 0 || (type & 0x8000) != 0) {
			uvc_dbg(dev, DESCR,
				"device %d videocontrol interface %d INPUT_TERMINAL %d has invalid type 0x%04x, skipping\n",
				udev->devnum, alts->desc.bInterfaceNumber,
				buffer[3], type);
			return 0;
		}

		n = 0;
		p = 0;
		len = 8;

		if (type == UVC_ITT_CAMERA) {
			n = buflen >= 15 ? buffer[14] : 0;
			len = 15;

		} else if (type == UVC_ITT_MEDIA_TRANSPORT_INPUT) {
			n = buflen >= 9 ? buffer[8] : 0;
			p = buflen >= 10 + n ? buffer[9+n] : 0;
			len = 10;
		}

		if (buflen < len + n + p) {
			uvc_dbg(dev, DESCR,
				"device %d videocontrol interface %d INPUT_TERMINAL error\n",
				udev->devnum, alts->desc.bInterfaceNumber);
			return -EINVAL;
		}

		term = uvc_alloc_entity(type | UVC_TERM_INPUT, buffer[3],
					1, n + p);
		if (term == NULL)
			return -ENOMEM;

		if (UVC_ENTITY_TYPE(term) == UVC_ITT_CAMERA) {
			term->camera.bControlSize = n;
			term->camera.bmControls = (u8 *)term + sizeof(*term);
			term->camera.wObjectiveFocalLengthMin =
				get_unaligned_le16(&buffer[8]);
			term->camera.wObjectiveFocalLengthMax =
				get_unaligned_le16(&buffer[10]);
			term->camera.wOcularFocalLength =
				get_unaligned_le16(&buffer[12]);
			memcpy(term->camera.bmControls, &buffer[15], n);
		} else if (UVC_ENTITY_TYPE(term) ==
			   UVC_ITT_MEDIA_TRANSPORT_INPUT) {
			term->media.bControlSize = n;
			term->media.bmControls = (u8 *)term + sizeof(*term);
			term->media.bTransportModeSize = p;
			term->media.bmTransportModes = (u8 *)term
						     + sizeof(*term) + n;
			memcpy(term->media.bmControls, &buffer[9], n);
			memcpy(term->media.bmTransportModes, &buffer[10+n], p);
		}

		if (UVC_ENTITY_TYPE(term) == UVC_ITT_CAMERA)
			type_name = "Camera";
		else if (UVC_ENTITY_TYPE(term) == UVC_ITT_MEDIA_TRANSPORT_INPUT)
			type_name = "Media";
		else
			type_name = "Input";

		uvc_entity_set_name(dev, term, type_name, buffer[7]);

		list_add_tail(&term->list, &dev->entities);
		break;

	case UVC_VC_OUTPUT_TERMINAL:
		if (buflen < 9) {
			uvc_dbg(dev, DESCR,
				"device %d videocontrol interface %d OUTPUT_TERMINAL error\n",
				udev->devnum, alts->desc.bInterfaceNumber);
			return -EINVAL;
		}

		/*
		 * Make sure the terminal type MSB is not null, otherwise it
		 * could be confused with a unit.
		 */
		type = get_unaligned_le16(&buffer[4]);
		if ((type & 0xff00) == 0) {
			uvc_dbg(dev, DESCR,
				"device %d videocontrol interface %d OUTPUT_TERMINAL %d has invalid type 0x%04x, skipping\n",
				udev->devnum, alts->desc.bInterfaceNumber,
				buffer[3], type);
			return 0;
		}

		term = uvc_alloc_entity(type | UVC_TERM_OUTPUT, buffer[3],
					1, 0);
		if (term == NULL)
			return -ENOMEM;

		memcpy(term->baSourceID, &buffer[7], 1);

		uvc_entity_set_name(dev, term, "Output", buffer[8]);

		list_add_tail(&term->list, &dev->entities);
		break;

	case UVC_VC_SELECTOR_UNIT:
		p = buflen >= 5 ? buffer[4] : 0;

		if (buflen < 5 || buflen < 6 + p) {
			uvc_dbg(dev, DESCR,
				"device %d videocontrol interface %d SELECTOR_UNIT error\n",
				udev->devnum, alts->desc.bInterfaceNumber);
			return -EINVAL;
		}

		unit = uvc_alloc_entity(buffer[2], buffer[3], p + 1, 0);
		if (unit == NULL)
			return -ENOMEM;

		memcpy(unit->baSourceID, &buffer[5], p);

		uvc_entity_set_name(dev, unit, "Selector", buffer[5+p]);

		list_add_tail(&unit->list, &dev->entities);
		break;

	case UVC_VC_PROCESSING_UNIT:
		n = buflen >= 8 ? buffer[7] : 0;
		p = dev->uvc_version >= 0x0110 ? 10 : 9;

		if (buflen < p + n) {
			uvc_dbg(dev, DESCR,
				"device %d videocontrol interface %d PROCESSING_UNIT error\n",
				udev->devnum, alts->desc.bInterfaceNumber);
			return -EINVAL;
		}

		unit = uvc_alloc_entity(buffer[2], buffer[3], 2, n);
		if (unit == NULL)
			return -ENOMEM;

		memcpy(unit->baSourceID, &buffer[4], 1);
		unit->processing.wMaxMultiplier =
			get_unaligned_le16(&buffer[5]);
		unit->processing.bControlSize = buffer[7];
		unit->processing.bmControls = (u8 *)unit + sizeof(*unit);
		memcpy(unit->processing.bmControls, &buffer[8], n);
		if (dev->uvc_version >= 0x0110)
			unit->processing.bmVideoStandards = buffer[9+n];

		uvc_entity_set_name(dev, unit, "Processing", buffer[8+n]);

		list_add_tail(&unit->list, &dev->entities);
		break;

	case UVC_VC_EXTENSION_UNIT:
		p = buflen >= 22 ? buffer[21] : 0;
		n = buflen >= 24 + p ? buffer[22+p] : 0;

		if (buflen < 24 + p + n) {
			uvc_dbg(dev, DESCR,
				"device %d videocontrol interface %d EXTENSION_UNIT error\n",
				udev->devnum, alts->desc.bInterfaceNumber);
			return -EINVAL;
		}

		unit = uvc_alloc_entity(buffer[2], buffer[3], p + 1, n);
		if (unit == NULL)
			return -ENOMEM;

		memcpy(unit->guid, &buffer[4], 16);
		unit->extension.bNumControls = buffer[20];
		memcpy(unit->baSourceID, &buffer[22], p);
		unit->extension.bControlSize = buffer[22+p];
		unit->extension.bmControls = (u8 *)unit + sizeof(*unit);
		memcpy(unit->extension.bmControls, &buffer[23+p], n);

		uvc_entity_set_name(dev, unit, "Extension", buffer[23+p+n]);

		list_add_tail(&unit->list, &dev->entities);
		break;

	default:
		uvc_dbg(dev, DESCR,
			"Found an unknown CS_INTERFACE descriptor (%u)\n",
			buffer[2]);
		break;
	}

	return 0;
}

static int uvc_parse_control(struct uvc_device *dev)
{
	struct usb_host_interface *alts = dev->intf->cur_altsetting;
	const unsigned char *buffer = alts->extra;
	int buflen = alts->extralen;
	int ret;

	/*
	 * Parse the default alternate setting only, as the UVC specification
	 * defines a single alternate setting, the default alternate setting
	 * zero.
	 */

	while (buflen > 2) {
		if (uvc_parse_vendor_control(dev, buffer, buflen) ||
		    buffer[1] != USB_DT_CS_INTERFACE)
			goto next_descriptor;

		ret = uvc_parse_standard_control(dev, buffer, buflen);
		if (ret < 0)
			return ret;

next_descriptor:
		buflen -= buffer[0];
		buffer += buffer[0];
	}

	/*
	 * Check if the optional status endpoint is present. Built-in iSight
	 * webcams have an interrupt endpoint but spit proprietary data that
	 * don't conform to the UVC status endpoint messages. Don't try to
	 * handle the interrupt endpoint for those cameras.
	 */
	if (alts->desc.bNumEndpoints == 1 &&
	    !(dev->quirks & UVC_QUIRK_BUILTIN_ISIGHT)) {
		struct usb_host_endpoint *ep = &alts->endpoint[0];
		struct usb_endpoint_descriptor *desc = &ep->desc;

		if (usb_endpoint_is_int_in(desc) &&
		    le16_to_cpu(desc->wMaxPacketSize) >= 8 &&
		    desc->bInterval != 0) {
			uvc_dbg(dev, DESCR,
				"Found a Status endpoint (addr %02x)\n",
				desc->bEndpointAddress);
			dev->int_ep = ep;
		}
	}

	return 0;
}

/* -----------------------------------------------------------------------------
 * Privacy GPIO
 */

static void uvc_gpio_event(struct uvc_device *dev)
{
	struct uvc_entity *unit = dev->gpio_unit;
	struct uvc_video_chain *chain;
	u8 new_val;

	if (!unit)
		return;

	new_val = gpiod_get_value_cansleep(unit->gpio.gpio_privacy);

	/* GPIO entities are always on the first chain. */
	chain = list_first_entry(&dev->chains, struct uvc_video_chain, list);
	uvc_ctrl_status_event(chain, unit->controls, &new_val);
}

static int uvc_gpio_get_cur(struct uvc_device *dev, struct uvc_entity *entity,
			    u8 cs, void *data, u16 size)
{
	if (cs != UVC_CT_PRIVACY_CONTROL || size < 1)
		return -EINVAL;

	*(u8 *)data = gpiod_get_value_cansleep(entity->gpio.gpio_privacy);

	return 0;
}

static int uvc_gpio_get_info(struct uvc_device *dev, struct uvc_entity *entity,
			     u8 cs, u8 *caps)
{
	if (cs != UVC_CT_PRIVACY_CONTROL)
		return -EINVAL;

	*caps = UVC_CONTROL_CAP_GET | UVC_CONTROL_CAP_AUTOUPDATE;
	return 0;
}

static irqreturn_t uvc_gpio_irq(int irq, void *data)
{
	struct uvc_device *dev = data;

	uvc_gpio_event(dev);
	return IRQ_HANDLED;
}

static int uvc_gpio_parse(struct uvc_device *dev)
{
	struct uvc_entity *unit;
	struct gpio_desc *gpio_privacy;
	int irq;

	gpio_privacy = devm_gpiod_get_optional(&dev->udev->dev, "privacy",
					       GPIOD_IN);
	if (IS_ERR_OR_NULL(gpio_privacy))
		return PTR_ERR_OR_ZERO(gpio_privacy);

	irq = gpiod_to_irq(gpio_privacy);
	if (irq < 0)
		return dev_err_probe(&dev->udev->dev, irq,
				     "No IRQ for privacy GPIO\n");

	unit = uvc_alloc_entity(UVC_EXT_GPIO_UNIT, UVC_EXT_GPIO_UNIT_ID, 0, 1);
	if (!unit)
		return -ENOMEM;

	unit->gpio.gpio_privacy = gpio_privacy;
	unit->gpio.irq = irq;
	unit->gpio.bControlSize = 1;
	unit->gpio.bmControls = (u8 *)unit + sizeof(*unit);
	unit->gpio.bmControls[0] = 1;
	unit->get_cur = uvc_gpio_get_cur;
	unit->get_info = uvc_gpio_get_info;
	strscpy(unit->name, "GPIO", sizeof(unit->name));

	list_add_tail(&unit->list, &dev->entities);

	dev->gpio_unit = unit;

	return 0;
}

static int uvc_gpio_init_irq(struct uvc_device *dev)
{
	struct uvc_entity *unit = dev->gpio_unit;

	if (!unit || unit->gpio.irq < 0)
		return 0;

	return devm_request_threaded_irq(&dev->udev->dev, unit->gpio.irq, NULL,
					 uvc_gpio_irq,
					 IRQF_ONESHOT | IRQF_TRIGGER_FALLING |
					 IRQF_TRIGGER_RISING,
					 "uvc_privacy_gpio", dev);
}

/* ------------------------------------------------------------------------
 * UVC device scan
 */

/*
 * Scan the UVC descriptors to locate a chain starting at an Output Terminal
 * and containing the following units:
 *
 * - one or more Output Terminals (USB Streaming or Display)
 * - zero or one Processing Unit
 * - zero, one or more single-input Selector Units
 * - zero or one multiple-input Selector Units, provided all inputs are
 *   connected to input terminals
 * - zero, one or mode single-input Extension Units
 * - one or more Input Terminals (Camera, External or USB Streaming)
 *
 * The terminal and units must match on of the following structures:
 *
 * ITT_*(0) -> +---------+    +---------+    +---------+ -> TT_STREAMING(0)
 * ...         | SU{0,1} | -> | PU{0,1} | -> | XU{0,n} |    ...
 * ITT_*(n) -> +---------+    +---------+    +---------+ -> TT_STREAMING(n)
 *
 *                 +---------+    +---------+ -> OTT_*(0)
 * TT_STREAMING -> | PU{0,1} | -> | XU{0,n} |    ...
 *                 +---------+    +---------+ -> OTT_*(n)
 *
 * The Processing Unit and Extension Units can be in any order. Additional
 * Extension Units connected to the main chain as single-unit branches are
 * also supported. Single-input Selector Units are ignored.
 */
static int uvc_scan_chain_entity(struct uvc_video_chain *chain,
	struct uvc_entity *entity)
{
	switch (UVC_ENTITY_TYPE(entity)) {
	case UVC_VC_EXTENSION_UNIT:
		uvc_dbg_cont(PROBE, " <- XU %d", entity->id);

		if (entity->bNrInPins != 1) {
			uvc_dbg(chain->dev, DESCR,
				"Extension unit %d has more than 1 input pin\n",
				entity->id);
			return -1;
		}

		break;

	case UVC_VC_PROCESSING_UNIT:
		uvc_dbg_cont(PROBE, " <- PU %d", entity->id);

		if (chain->processing != NULL) {
			uvc_dbg(chain->dev, DESCR,
				"Found multiple Processing Units in chain\n");
			return -1;
		}

		chain->processing = entity;
		break;

	case UVC_VC_SELECTOR_UNIT:
		uvc_dbg_cont(PROBE, " <- SU %d", entity->id);

		/* Single-input selector units are ignored. */
		if (entity->bNrInPins == 1)
			break;

		if (chain->selector != NULL) {
			uvc_dbg(chain->dev, DESCR,
				"Found multiple Selector Units in chain\n");
			return -1;
		}

		chain->selector = entity;
		break;

	case UVC_ITT_VENDOR_SPECIFIC:
	case UVC_ITT_CAMERA:
	case UVC_ITT_MEDIA_TRANSPORT_INPUT:
		uvc_dbg_cont(PROBE, " <- IT %d\n", entity->id);

		break;

	case UVC_OTT_VENDOR_SPECIFIC:
	case UVC_OTT_DISPLAY:
	case UVC_OTT_MEDIA_TRANSPORT_OUTPUT:
		uvc_dbg_cont(PROBE, " OT %d", entity->id);

		break;

	case UVC_TT_STREAMING:
		if (UVC_ENTITY_IS_ITERM(entity))
			uvc_dbg_cont(PROBE, " <- IT %d\n", entity->id);
		else
			uvc_dbg_cont(PROBE, " OT %d", entity->id);

		break;

	default:
		uvc_dbg(chain->dev, DESCR,
			"Unsupported entity type 0x%04x found in chain\n",
			UVC_ENTITY_TYPE(entity));
		return -1;
	}

	list_add_tail(&entity->chain, &chain->entities);
	return 0;
}

static int uvc_scan_chain_forward(struct uvc_video_chain *chain,
	struct uvc_entity *entity, struct uvc_entity *prev)
{
	struct uvc_entity *forward;
	int found;

	/* Forward scan */
	forward = NULL;
	found = 0;

	while (1) {
		forward = uvc_entity_by_reference(chain->dev, entity->id,
			forward);
		if (forward == NULL)
			break;
		if (forward == prev)
			continue;
		if (forward->chain.next || forward->chain.prev) {
			uvc_dbg(chain->dev, DESCR,
				"Found reference to entity %d already in chain\n",
				forward->id);
			return -EINVAL;
		}

		switch (UVC_ENTITY_TYPE(forward)) {
		case UVC_VC_EXTENSION_UNIT:
			if (forward->bNrInPins != 1) {
				uvc_dbg(chain->dev, DESCR,
					"Extension unit %d has more than 1 input pin\n",
					forward->id);
				return -EINVAL;
			}

			/*
			 * Some devices reference an output terminal as the
			 * source of extension units. This is incorrect, as
			 * output terminals only have an input pin, and thus
			 * can't be connected to any entity in the forward
			 * direction. The resulting topology would cause issues
			 * when registering the media controller graph. To
			 * avoid this problem, connect the extension unit to
			 * the source of the output terminal instead.
			 */
			if (UVC_ENTITY_IS_OTERM(entity)) {
				struct uvc_entity *source;

				source = uvc_entity_by_id(chain->dev,
							  entity->baSourceID[0]);
				if (!source) {
					uvc_dbg(chain->dev, DESCR,
						"Can't connect extension unit %u in chain\n",
						forward->id);
					break;
				}

				forward->baSourceID[0] = source->id;
			}

			list_add_tail(&forward->chain, &chain->entities);
			if (!found)
				uvc_dbg_cont(PROBE, " (->");

			uvc_dbg_cont(PROBE, " XU %d", forward->id);
			found = 1;
			break;

		case UVC_OTT_VENDOR_SPECIFIC:
		case UVC_OTT_DISPLAY:
		case UVC_OTT_MEDIA_TRANSPORT_OUTPUT:
		case UVC_TT_STREAMING:
			if (UVC_ENTITY_IS_ITERM(forward)) {
				uvc_dbg(chain->dev, DESCR,
					"Unsupported input terminal %u\n",
					forward->id);
				return -EINVAL;
			}

			if (UVC_ENTITY_IS_OTERM(entity)) {
				uvc_dbg(chain->dev, DESCR,
					"Unsupported connection between output terminals %u and %u\n",
					entity->id, forward->id);
				break;
			}

			list_add_tail(&forward->chain, &chain->entities);
			if (!found)
				uvc_dbg_cont(PROBE, " (->");

			uvc_dbg_cont(PROBE, " OT %d", forward->id);
			found = 1;
			break;
		}
	}
	if (found)
		uvc_dbg_cont(PROBE, ")");

	return 0;
}

static int uvc_scan_chain_backward(struct uvc_video_chain *chain,
	struct uvc_entity **_entity)
{
	struct uvc_entity *entity = *_entity;
	struct uvc_entity *term;
	int id = -EINVAL, i;

	switch (UVC_ENTITY_TYPE(entity)) {
	case UVC_VC_EXTENSION_UNIT:
	case UVC_VC_PROCESSING_UNIT:
		id = entity->baSourceID[0];
		break;

	case UVC_VC_SELECTOR_UNIT:
		/* Single-input selector units are ignored. */
		if (entity->bNrInPins == 1) {
			id = entity->baSourceID[0];
			break;
		}

		uvc_dbg_cont(PROBE, " <- IT");

		chain->selector = entity;
		for (i = 0; i < entity->bNrInPins; ++i) {
			id = entity->baSourceID[i];
			term = uvc_entity_by_id(chain->dev, id);
			if (term == NULL || !UVC_ENTITY_IS_ITERM(term)) {
				uvc_dbg(chain->dev, DESCR,
					"Selector unit %d input %d isn't connected to an input terminal\n",
					entity->id, i);
				return -1;
			}

			if (term->chain.next || term->chain.prev) {
				uvc_dbg(chain->dev, DESCR,
					"Found reference to entity %d already in chain\n",
					term->id);
				return -EINVAL;
			}

			uvc_dbg_cont(PROBE, " %d", term->id);

			list_add_tail(&term->chain, &chain->entities);
			uvc_scan_chain_forward(chain, term, entity);
		}

		uvc_dbg_cont(PROBE, "\n");

		id = 0;
		break;

	case UVC_ITT_VENDOR_SPECIFIC:
	case UVC_ITT_CAMERA:
	case UVC_ITT_MEDIA_TRANSPORT_INPUT:
	case UVC_OTT_VENDOR_SPECIFIC:
	case UVC_OTT_DISPLAY:
	case UVC_OTT_MEDIA_TRANSPORT_OUTPUT:
	case UVC_TT_STREAMING:
		id = UVC_ENTITY_IS_OTERM(entity) ? entity->baSourceID[0] : 0;
		break;
	}

	if (id <= 0) {
		*_entity = NULL;
		return id;
	}

	entity = uvc_entity_by_id(chain->dev, id);
	if (entity == NULL) {
		uvc_dbg(chain->dev, DESCR,
			"Found reference to unknown entity %d\n", id);
		return -EINVAL;
	}

	*_entity = entity;
	return 0;
}

static int uvc_scan_chain(struct uvc_video_chain *chain,
			  struct uvc_entity *term)
{
	struct uvc_entity *entity, *prev;

	uvc_dbg(chain->dev, PROBE, "Scanning UVC chain:");

	entity = term;
	prev = NULL;

	while (entity != NULL) {
		/* Entity must not be part of an existing chain */
		if (entity->chain.next || entity->chain.prev) {
			uvc_dbg(chain->dev, DESCR,
				"Found reference to entity %d already in chain\n",
				entity->id);
			return -EINVAL;
		}

		/* Process entity */
		if (uvc_scan_chain_entity(chain, entity) < 0)
			return -EINVAL;

		/* Forward scan */
		if (uvc_scan_chain_forward(chain, entity, prev) < 0)
			return -EINVAL;

		/* Backward scan */
		prev = entity;
		if (uvc_scan_chain_backward(chain, &entity) < 0)
			return -EINVAL;
	}

	return 0;
}

static unsigned int uvc_print_terms(struct list_head *terms, u16 dir,
		char *buffer)
{
	struct uvc_entity *term;
	unsigned int nterms = 0;
	char *p = buffer;

	list_for_each_entry(term, terms, chain) {
		if (!UVC_ENTITY_IS_TERM(term) ||
		    UVC_TERM_DIRECTION(term) != dir)
			continue;

		if (nterms)
			p += sprintf(p, ",");
		if (++nterms >= 4) {
			p += sprintf(p, "...");
			break;
		}
		p += sprintf(p, "%u", term->id);
	}

	return p - buffer;
}

static const char *uvc_print_chain(struct uvc_video_chain *chain)
{
	static char buffer[43];
	char *p = buffer;

	p += uvc_print_terms(&chain->entities, UVC_TERM_INPUT, p);
	p += sprintf(p, " -> ");
	uvc_print_terms(&chain->entities, UVC_TERM_OUTPUT, p);

	return buffer;
}

static struct uvc_video_chain *uvc_alloc_chain(struct uvc_device *dev)
{
	struct uvc_video_chain *chain;

	chain = kzalloc(sizeof(*chain), GFP_KERNEL);
	if (chain == NULL)
		return NULL;

	INIT_LIST_HEAD(&chain->entities);
	mutex_init(&chain->ctrl_mutex);
	chain->dev = dev;
	v4l2_prio_init(&chain->prio);

	return chain;
}

/*
 * Fallback heuristic for devices that don't connect units and terminals in a
 * valid chain.
 *
 * Some devices have invalid baSourceID references, causing uvc_scan_chain()
 * to fail, but if we just take the entities we can find and put them together
 * in the most sensible chain we can think of, turns out they do work anyway.
 * Note: This heuristic assumes there is a single chain.
 *
 * At the time of writing, devices known to have such a broken chain are
 *  - Acer Integrated Camera (5986:055a)
 *  - Realtek rtl157a7 (0bda:57a7)
 */
static int uvc_scan_fallback(struct uvc_device *dev)
{
	struct uvc_video_chain *chain;
	struct uvc_entity *iterm = NULL;
	struct uvc_entity *oterm = NULL;
	struct uvc_entity *entity;
	struct uvc_entity *prev;

	/*
	 * Start by locating the input and output terminals. We only support
	 * devices with exactly one of each for now.
	 */
	list_for_each_entry(entity, &dev->entities, list) {
		if (UVC_ENTITY_IS_ITERM(entity)) {
			if (iterm)
				return -EINVAL;
			iterm = entity;
		}

		if (UVC_ENTITY_IS_OTERM(entity)) {
			if (oterm)
				return -EINVAL;
			oterm = entity;
		}
	}

	if (iterm == NULL || oterm == NULL)
		return -EINVAL;

	/* Allocate the chain and fill it. */
	chain = uvc_alloc_chain(dev);
	if (chain == NULL)
		return -ENOMEM;

	if (uvc_scan_chain_entity(chain, oterm) < 0)
		goto error;

	prev = oterm;

	/*
	 * Add all Processing and Extension Units with two pads. The order
	 * doesn't matter much, use reverse list traversal to connect units in
	 * UVC descriptor order as we build the chain from output to input. This
	 * leads to units appearing in the order meant by the manufacturer for
	 * the cameras known to require this heuristic.
	 */
	list_for_each_entry_reverse(entity, &dev->entities, list) {
		if (entity->type != UVC_VC_PROCESSING_UNIT &&
		    entity->type != UVC_VC_EXTENSION_UNIT)
			continue;

		if (entity->num_pads != 2)
			continue;

		if (uvc_scan_chain_entity(chain, entity) < 0)
			goto error;

		prev->baSourceID[0] = entity->id;
		prev = entity;
	}

	if (uvc_scan_chain_entity(chain, iterm) < 0)
		goto error;

	prev->baSourceID[0] = iterm->id;

	list_add_tail(&chain->list, &dev->chains);

	uvc_dbg(dev, PROBE, "Found a video chain by fallback heuristic (%s)\n",
		uvc_print_chain(chain));

	return 0;

error:
	kfree(chain);
	return -EINVAL;
}

/*
 * Scan the device for video chains and register video devices.
 *
 * Chains are scanned starting at their output terminals and walked backwards.
 */
static int uvc_scan_device(struct uvc_device *dev)
{
	struct uvc_video_chain *chain;
	struct uvc_entity *term;

	list_for_each_entry(term, &dev->entities, list) {
		if (!UVC_ENTITY_IS_OTERM(term))
			continue;

		/*
		 * If the terminal is already included in a chain, skip it.
		 * This can happen for chains that have multiple output
		 * terminals, where all output terminals beside the first one
		 * will be inserted in the chain in forward scans.
		 */
		if (term->chain.next || term->chain.prev)
			continue;

		chain = uvc_alloc_chain(dev);
		if (chain == NULL)
			return -ENOMEM;

		term->flags |= UVC_ENTITY_FLAG_DEFAULT;

		if (uvc_scan_chain(chain, term) < 0) {
			kfree(chain);
			continue;
		}

		uvc_dbg(dev, PROBE, "Found a valid video chain (%s)\n",
			uvc_print_chain(chain));

		list_add_tail(&chain->list, &dev->chains);
	}

	if (list_empty(&dev->chains))
		uvc_scan_fallback(dev);

	if (list_empty(&dev->chains)) {
		dev_info(&dev->udev->dev, "No valid video chain found.\n");
		return -1;
	}

	/* Add GPIO entity to the first chain. */
	if (dev->gpio_unit) {
		chain = list_first_entry(&dev->chains,
					 struct uvc_video_chain, list);
		list_add_tail(&dev->gpio_unit->chain, &chain->entities);
	}

	return 0;
}

/* ------------------------------------------------------------------------
 * Video device registration and unregistration
 */

/*
 * Delete the UVC device.
 *
 * Called by the kernel when the last reference to the uvc_device structure
 * is released.
 *
 * As this function is called after or during disconnect(), all URBs have
 * already been cancelled by the USB core. There is no need to kill the
 * interrupt URB manually.
 */
static void uvc_delete(struct kref *kref)
{
	struct uvc_device *dev = container_of(kref, struct uvc_device, ref);
	struct list_head *p, *n;

	uvc_status_cleanup(dev);
	uvc_ctrl_cleanup_device(dev);

	usb_put_intf(dev->intf);
	usb_put_dev(dev->udev);

#ifdef CONFIG_MEDIA_CONTROLLER
	media_device_cleanup(&dev->mdev);
#endif

	list_for_each_safe(p, n, &dev->chains) {
		struct uvc_video_chain *chain;

		chain = list_entry(p, struct uvc_video_chain, list);
		kfree(chain);
	}

	list_for_each_safe(p, n, &dev->entities) {
		struct uvc_entity *entity;

		entity = list_entry(p, struct uvc_entity, list);
#ifdef CONFIG_MEDIA_CONTROLLER
		uvc_mc_cleanup_entity(entity);
#endif
		kfree(entity);
	}

	list_for_each_safe(p, n, &dev->streams) {
		struct uvc_streaming *streaming;

		streaming = list_entry(p, struct uvc_streaming, list);
		usb_driver_release_interface(&uvc_driver.driver,
			streaming->intf);
		uvc_stream_delete(streaming);
	}

	kfree(dev);
}

static void uvc_release(struct video_device *vdev)
{
	struct uvc_streaming *stream = video_get_drvdata(vdev);
	struct uvc_device *dev = stream->dev;

	kref_put(&dev->ref, uvc_delete);
}

/*
 * Unregister the video devices.
 */
static void uvc_unregister_video(struct uvc_device *dev)
{
	struct uvc_streaming *stream;

	list_for_each_entry(stream, &dev->streams, list) {
		if (!video_is_registered(&stream->vdev))
			continue;

		video_unregister_device(&stream->vdev);
		video_unregister_device(&stream->meta.vdev);

		uvc_debugfs_cleanup_stream(stream);
	}

	uvc_status_unregister(dev);

	if (dev->vdev.dev)
		v4l2_device_unregister(&dev->vdev);
#ifdef CONFIG_MEDIA_CONTROLLER
	if (media_devnode_is_registered(dev->mdev.devnode))
		media_device_unregister(&dev->mdev);
#endif
}

int uvc_register_video_device(struct uvc_device *dev,
			      struct uvc_streaming *stream,
			      struct video_device *vdev,
			      struct uvc_video_queue *queue,
			      enum v4l2_buf_type type,
			      const struct v4l2_file_operations *fops,
			      const struct v4l2_ioctl_ops *ioctl_ops)
{
	int ret;

	/* Initialize the video buffers queue. */
	ret = uvc_queue_init(queue, type, !uvc_no_drop_param);
	if (ret)
		return ret;

	/* Register the device with V4L. */

	/*
	 * We already hold a reference to dev->udev. The video device will be
	 * unregistered before the reference is released, so we don't need to
	 * get another one.
	 */
	vdev->v4l2_dev = &dev->vdev;
	vdev->fops = fops;
	vdev->ioctl_ops = ioctl_ops;
	vdev->release = uvc_release;
	vdev->prio = &stream->chain->prio;
	if (type == V4L2_BUF_TYPE_VIDEO_OUTPUT)
		vdev->vfl_dir = VFL_DIR_TX;
	else
		vdev->vfl_dir = VFL_DIR_RX;

	switch (type) {
	case V4L2_BUF_TYPE_VIDEO_CAPTURE:
	default:
		vdev->device_caps = V4L2_CAP_VIDEO_CAPTURE | V4L2_CAP_STREAMING;
		break;
	case V4L2_BUF_TYPE_VIDEO_OUTPUT:
		vdev->device_caps = V4L2_CAP_VIDEO_OUTPUT | V4L2_CAP_STREAMING;
		break;
	case V4L2_BUF_TYPE_META_CAPTURE:
		vdev->device_caps = V4L2_CAP_META_CAPTURE | V4L2_CAP_STREAMING;
		break;
	}

	strscpy(vdev->name, dev->name, sizeof(vdev->name));

	/*
	 * Set the driver data before calling video_register_device, otherwise
	 * the file open() handler might race us.
	 */
	video_set_drvdata(vdev, stream);

	ret = video_register_device(vdev, VFL_TYPE_VIDEO, -1);
	if (ret < 0) {
		dev_err(&stream->intf->dev,
			"Failed to register %s device (%d).\n",
			v4l2_type_names[type], ret);
		return ret;
	}

	kref_get(&dev->ref);
	return 0;
}

static int uvc_register_video(struct uvc_device *dev,
		struct uvc_streaming *stream)
{
	int ret;

	/* Initialize the streaming interface with default parameters. */
	ret = uvc_video_init(stream);
	if (ret < 0) {
		dev_err(&stream->intf->dev,
			"Failed to initialize the device (%d).\n", ret);
		return ret;
	}

	if (stream->type == V4L2_BUF_TYPE_VIDEO_CAPTURE)
		stream->chain->caps |= V4L2_CAP_VIDEO_CAPTURE
			| V4L2_CAP_META_CAPTURE;
	else
		stream->chain->caps |= V4L2_CAP_VIDEO_OUTPUT;

	uvc_debugfs_init_stream(stream);

	/* Register the device with V4L. */
	return uvc_register_video_device(dev, stream, &stream->vdev,
					 &stream->queue, stream->type,
					 &uvc_fops, &uvc_ioctl_ops);
}

/*
 * Register all video devices in all chains.
 */
static int uvc_register_terms(struct uvc_device *dev,
	struct uvc_video_chain *chain)
{
	struct uvc_streaming *stream;
	struct uvc_entity *term;
	int ret;

	list_for_each_entry(term, &chain->entities, chain) {
		if (UVC_ENTITY_TYPE(term) != UVC_TT_STREAMING)
			continue;

		stream = uvc_stream_by_id(dev, term->id);
		if (stream == NULL) {
			dev_info(&dev->udev->dev,
				 "No streaming interface found for terminal %u.",
				 term->id);
			continue;
		}

		stream->chain = chain;
		ret = uvc_register_video(dev, stream);
		if (ret < 0)
			return ret;

		/*
		 * Register a metadata node, but ignore a possible failure,
		 * complete registration of video nodes anyway.
		 */
		uvc_meta_register(stream);

		term->vdev = &stream->vdev;
	}

	return 0;
}

static int uvc_register_chains(struct uvc_device *dev)
{
	struct uvc_video_chain *chain;
	int ret;

	list_for_each_entry(chain, &dev->chains, list) {
		ret = uvc_register_terms(dev, chain);
		if (ret < 0)
			return ret;

#ifdef CONFIG_MEDIA_CONTROLLER
		ret = uvc_mc_register_entities(chain);
		if (ret < 0)
			dev_info(&dev->udev->dev,
				 "Failed to register entities (%d).\n", ret);
#endif
	}

	return 0;
}

/* ------------------------------------------------------------------------
 * USB probe, disconnect, suspend and resume
 */

static const struct uvc_device_info uvc_quirk_none = { 0 };

static int uvc_probe(struct usb_interface *intf,
		     const struct usb_device_id *id)
{
	struct usb_device *udev = interface_to_usbdev(intf);
	struct uvc_device *dev;
	const struct uvc_device_info *info =
		(const struct uvc_device_info *)id->driver_info;
	int function;
	int ret;

	/* Allocate memory for the device and initialize it. */
	dev = kzalloc(sizeof(*dev), GFP_KERNEL);
	if (dev == NULL)
		return -ENOMEM;

	INIT_LIST_HEAD(&dev->entities);
	INIT_LIST_HEAD(&dev->chains);
	INIT_LIST_HEAD(&dev->streams);
	kref_init(&dev->ref);
	atomic_set(&dev->nmappings, 0);
	mutex_init(&dev->lock);

	dev->udev = usb_get_dev(udev);
	dev->intf = usb_get_intf(intf);
	dev->intfnum = intf->cur_altsetting->desc.bInterfaceNumber;
	dev->info = info ? info : &uvc_quirk_none;
	dev->quirks = uvc_quirks_param == -1
		    ? dev->info->quirks : uvc_quirks_param;

	if (id->idVendor && id->idProduct)
		uvc_dbg(dev, PROBE, "Probing known UVC device %s (%04x:%04x)\n",
			udev->devpath, id->idVendor, id->idProduct);
	else
		uvc_dbg(dev, PROBE, "Probing generic UVC device %s\n",
			udev->devpath);

	if (udev->product != NULL)
		strscpy(dev->name, udev->product, sizeof(dev->name));
	else
		snprintf(dev->name, sizeof(dev->name),
			 "UVC Camera (%04x:%04x)",
			 le16_to_cpu(udev->descriptor.idVendor),
			 le16_to_cpu(udev->descriptor.idProduct));

	/*
	 * Add iFunction or iInterface to names when available as additional
	 * distinguishers between interfaces. iFunction is prioritized over
	 * iInterface which matches Windows behavior at the point of writing.
	 */
	if (intf->intf_assoc && intf->intf_assoc->iFunction != 0)
		function = intf->intf_assoc->iFunction;
	else
		function = intf->cur_altsetting->desc.iInterface;
	if (function != 0) {
		size_t len;

		strlcat(dev->name, ": ", sizeof(dev->name));
		len = strlen(dev->name);
		usb_string(udev, function, dev->name + len,
			   sizeof(dev->name) - len);
	}

	/* Initialize the media device. */
#ifdef CONFIG_MEDIA_CONTROLLER
	dev->mdev.dev = &intf->dev;
	strscpy(dev->mdev.model, dev->name, sizeof(dev->mdev.model));
	if (udev->serial)
		strscpy(dev->mdev.serial, udev->serial,
			sizeof(dev->mdev.serial));
	usb_make_path(udev, dev->mdev.bus_info, sizeof(dev->mdev.bus_info));
	dev->mdev.hw_revision = le16_to_cpu(udev->descriptor.bcdDevice);
	media_device_init(&dev->mdev);

	dev->vdev.mdev = &dev->mdev;
#endif

	/* Parse the Video Class control descriptor. */
	if (uvc_parse_control(dev) < 0) {
		uvc_dbg(dev, PROBE, "Unable to parse UVC descriptors\n");
		goto error;
	}

	/* Parse the associated GPIOs. */
	if (uvc_gpio_parse(dev) < 0) {
		uvc_dbg(dev, PROBE, "Unable to parse UVC GPIOs\n");
		goto error;
	}

	dev_info(&dev->udev->dev, "Found UVC %u.%02x device %s (%04x:%04x)\n",
		 dev->uvc_version >> 8, dev->uvc_version & 0xff,
		 udev->product ? udev->product : "<unnamed>",
		 le16_to_cpu(udev->descriptor.idVendor),
		 le16_to_cpu(udev->descriptor.idProduct));

	if (dev->quirks != dev->info->quirks) {
		dev_info(&dev->udev->dev,
			 "Forcing device quirks to 0x%x by module parameter for testing purpose.\n",
			 dev->quirks);
		dev_info(&dev->udev->dev,
			 "Please report required quirks to the linux-media mailing list.\n");
	}

	if (dev->info->uvc_version) {
		dev->uvc_version = dev->info->uvc_version;
		dev_info(&dev->udev->dev, "Forcing UVC version to %u.%02x\n",
			 dev->uvc_version >> 8, dev->uvc_version & 0xff);
	}

	/* Register the V4L2 device. */
	if (v4l2_device_register(&intf->dev, &dev->vdev) < 0)
		goto error;

	/* Scan the device for video chains. */
	if (uvc_scan_device(dev) < 0)
		goto error;

	/* Initialize controls. */
	if (uvc_ctrl_init_device(dev) < 0)
		goto error;

	/* Register video device nodes. */
	if (uvc_register_chains(dev) < 0)
		goto error;

#ifdef CONFIG_MEDIA_CONTROLLER
	/* Register the media device node */
	if (media_device_register(&dev->mdev) < 0)
		goto error;
#endif
	/* Save our data pointer in the interface data. */
	usb_set_intfdata(intf, dev);

	/* Initialize the interrupt URB. */
	ret = uvc_status_init(dev);
	if (ret < 0) {
		dev_info(&dev->udev->dev,
			 "Unable to initialize the status endpoint (%d), status interrupt will not be supported.\n",
			 ret);
	}

	ret = uvc_gpio_init_irq(dev);
	if (ret < 0) {
		dev_err(&dev->udev->dev,
			"Unable to request privacy GPIO IRQ (%d)\n", ret);
		goto error;
	}

	if (dev->quirks & UVC_QUIRK_NO_RESET_RESUME)
		udev->quirks &= ~USB_QUIRK_RESET_RESUME;

	if (!(dev->quirks & UVC_QUIRK_DISABLE_AUTOSUSPEND))
		usb_enable_autosuspend(udev);

	uvc_dbg(dev, PROBE, "UVC device initialized\n");

	return 0;

error:
	uvc_unregister_video(dev);
	kref_put(&dev->ref, uvc_delete);
	return -ENODEV;
}

static void uvc_disconnect(struct usb_interface *intf)
{
	struct uvc_device *dev = usb_get_intfdata(intf);

	/*
	 * Set the USB interface data to NULL. This can be done outside the
	 * lock, as there's no other reader.
	 */
	usb_set_intfdata(intf, NULL);

	if (intf->cur_altsetting->desc.bInterfaceSubClass ==
	    UVC_SC_VIDEOSTREAMING)
		return;

	uvc_unregister_video(dev);
	kref_put(&dev->ref, uvc_delete);
}

static int uvc_suspend(struct usb_interface *intf, pm_message_t message)
{
	struct uvc_device *dev = usb_get_intfdata(intf);
	struct uvc_streaming *stream;

	uvc_dbg(dev, SUSPEND, "Suspending interface %u\n",
		intf->cur_altsetting->desc.bInterfaceNumber);

	/* Controls are cached on the fly so they don't need to be saved. */
	if (intf->cur_altsetting->desc.bInterfaceSubClass ==
	    UVC_SC_VIDEOCONTROL) {
		mutex_lock(&dev->lock);
		if (dev->users)
			uvc_status_stop(dev);
		mutex_unlock(&dev->lock);
		return 0;
	}

	list_for_each_entry(stream, &dev->streams, list) {
		if (stream->intf == intf)
			return uvc_video_suspend(stream);
	}

	uvc_dbg(dev, SUSPEND,
		"Suspend: video streaming USB interface mismatch\n");
	return -EINVAL;
}

static int __uvc_resume(struct usb_interface *intf, int reset)
{
	struct uvc_device *dev = usb_get_intfdata(intf);
	struct uvc_streaming *stream;
	int ret = 0;

	uvc_dbg(dev, SUSPEND, "Resuming interface %u\n",
		intf->cur_altsetting->desc.bInterfaceNumber);

	if (intf->cur_altsetting->desc.bInterfaceSubClass ==
	    UVC_SC_VIDEOCONTROL) {
		if (reset) {
			ret = uvc_ctrl_restore_values(dev);
			if (ret < 0)
				return ret;
		}

		mutex_lock(&dev->lock);
		if (dev->users)
			ret = uvc_status_start(dev, GFP_NOIO);
		mutex_unlock(&dev->lock);

		return ret;
	}

	list_for_each_entry(stream, &dev->streams, list) {
		if (stream->intf == intf) {
			ret = uvc_video_resume(stream, reset);
			if (ret < 0)
				uvc_queue_streamoff(&stream->queue,
						    stream->queue.queue.type);
			return ret;
		}
	}

	uvc_dbg(dev, SUSPEND,
		"Resume: video streaming USB interface mismatch\n");
	return -EINVAL;
}

static int uvc_resume(struct usb_interface *intf)
{
	return __uvc_resume(intf, 0);
}

static int uvc_reset_resume(struct usb_interface *intf)
{
	return __uvc_resume(intf, 1);
}

/* ------------------------------------------------------------------------
 * Module parameters
 */

static int uvc_clock_param_get(char *buffer, const struct kernel_param *kp)
{
	if (uvc_clock_param == CLOCK_MONOTONIC)
		return sprintf(buffer, "CLOCK_MONOTONIC");
	else
		return sprintf(buffer, "CLOCK_REALTIME");
}

static int uvc_clock_param_set(const char *val, const struct kernel_param *kp)
{
	if (strncasecmp(val, "clock_", strlen("clock_")) == 0)
		val += strlen("clock_");

	if (strcasecmp(val, "monotonic") == 0)
		uvc_clock_param = CLOCK_MONOTONIC;
	else if (strcasecmp(val, "realtime") == 0)
		uvc_clock_param = CLOCK_REALTIME;
	else
		return -EINVAL;

	return 0;
}

module_param_call(clock, uvc_clock_param_set, uvc_clock_param_get,
		  &uvc_clock_param, 0644);
MODULE_PARM_DESC(clock, "Video buffers timestamp clock");
module_param_named(hwtimestamps, uvc_hw_timestamps_param, uint, 0644);
MODULE_PARM_DESC(hwtimestamps, "Use hardware timestamps");
module_param_named(nodrop, uvc_no_drop_param, uint, 0644);
MODULE_PARM_DESC(nodrop, "Don't drop incomplete frames");
module_param_named(quirks, uvc_quirks_param, uint, 0644);
MODULE_PARM_DESC(quirks, "Forced device quirks");
module_param_named(trace, uvc_dbg_param, uint, 0644);
MODULE_PARM_DESC(trace, "Trace level bitmask");
module_param_named(timeout, uvc_timeout_param, uint, 0644);
MODULE_PARM_DESC(timeout, "Streaming control requests timeout");

/* ------------------------------------------------------------------------
 * Driver initialization and cleanup
 */

static const struct uvc_device_info uvc_quirk_probe_minmax = {
	.quirks = UVC_QUIRK_PROBE_MINMAX,
};

static const struct uvc_device_info uvc_quirk_fix_bandwidth = {
	.quirks = UVC_QUIRK_FIX_BANDWIDTH,
};

static const struct uvc_device_info uvc_quirk_probe_def = {
	.quirks = UVC_QUIRK_PROBE_DEF,
};

static const struct uvc_device_info uvc_quirk_stream_no_fid = {
	.quirks = UVC_QUIRK_STREAM_NO_FID,
};

static const struct uvc_device_info uvc_quirk_force_y8 = {
	.quirks = UVC_QUIRK_FORCE_Y8,
};

#define UVC_INFO_QUIRK(q) (kernel_ulong_t)&(struct uvc_device_info){.quirks = q}
#define UVC_INFO_META(m) (kernel_ulong_t)&(struct uvc_device_info) \
	{.meta_format = m}

/*
 * The Logitech cameras listed below have their interface class set to
 * VENDOR_SPEC because they don't announce themselves as UVC devices, even
 * though they are compliant.
 */
static const struct usb_device_id uvc_ids[] = {
	/* Quanta ACER HD User Facing */
	{ .match_flags		= USB_DEVICE_ID_MATCH_DEVICE
				| USB_DEVICE_ID_MATCH_INT_INFO,
	  .idVendor		= 0x0408,
	  .idProduct		= 0x4035,
	  .bInterfaceClass	= USB_CLASS_VIDEO,
	  .bInterfaceSubClass	= 1,
	  .bInterfaceProtocol	= UVC_PC_PROTOCOL_15,
	  .driver_info		= (kernel_ulong_t)&(const struct uvc_device_info){
		.uvc_version = 0x010a,
	  } },
	/* LogiLink Wireless Webcam */
	{ .match_flags		= USB_DEVICE_ID_MATCH_DEVICE
				| USB_DEVICE_ID_MATCH_INT_INFO,
	  .idVendor		= 0x0416,
	  .idProduct		= 0xa91a,
	  .bInterfaceClass	= USB_CLASS_VIDEO,
	  .bInterfaceSubClass	= 1,
	  .bInterfaceProtocol	= 0,
	  .driver_info		= (kernel_ulong_t)&uvc_quirk_probe_minmax },
	/* Genius eFace 2025 */
	{ .match_flags		= USB_DEVICE_ID_MATCH_DEVICE
				| USB_DEVICE_ID_MATCH_INT_INFO,
	  .idVendor		= 0x0458,
	  .idProduct		= 0x706e,
	  .bInterfaceClass	= USB_CLASS_VIDEO,
	  .bInterfaceSubClass	= 1,
	  .bInterfaceProtocol	= 0,
	  .driver_info		= (kernel_ulong_t)&uvc_quirk_probe_minmax },
	/* Microsoft Lifecam NX-6000 */
	{ .match_flags		= USB_DEVICE_ID_MATCH_DEVICE
				| USB_DEVICE_ID_MATCH_INT_INFO,
	  .idVendor		= 0x045e,
	  .idProduct		= 0x00f8,
	  .bInterfaceClass	= USB_CLASS_VIDEO,
	  .bInterfaceSubClass	= 1,
	  .bInterfaceProtocol	= 0,
	  .driver_info		= (kernel_ulong_t)&uvc_quirk_probe_minmax },
	/* Microsoft Lifecam NX-3000 */
	{ .match_flags		= USB_DEVICE_ID_MATCH_DEVICE
				| USB_DEVICE_ID_MATCH_INT_INFO,
	  .idVendor		= 0x045e,
	  .idProduct		= 0x0721,
	  .bInterfaceClass	= USB_CLASS_VIDEO,
	  .bInterfaceSubClass	= 1,
	  .bInterfaceProtocol	= 0,
	  .driver_info		= (kernel_ulong_t)&uvc_quirk_probe_def },
	/* Microsoft Lifecam VX-7000 */
	{ .match_flags		= USB_DEVICE_ID_MATCH_DEVICE
				| USB_DEVICE_ID_MATCH_INT_INFO,
	  .idVendor		= 0x045e,
	  .idProduct		= 0x0723,
	  .bInterfaceClass	= USB_CLASS_VIDEO,
	  .bInterfaceSubClass	= 1,
	  .bInterfaceProtocol	= 0,
	  .driver_info		= (kernel_ulong_t)&uvc_quirk_probe_minmax },
	/* Logitech, Webcam C910 */
	{ .match_flags		= USB_DEVICE_ID_MATCH_DEVICE
				| USB_DEVICE_ID_MATCH_INT_INFO,
	  .idVendor		= 0x046d,
	  .idProduct		= 0x0821,
	  .bInterfaceClass	= USB_CLASS_VIDEO,
	  .bInterfaceSubClass	= 1,
	  .bInterfaceProtocol	= 0,
	  .driver_info		= UVC_INFO_QUIRK(UVC_QUIRK_WAKE_AUTOSUSPEND)},
	/* Logitech, Webcam B910 */
	{ .match_flags		= USB_DEVICE_ID_MATCH_DEVICE
				| USB_DEVICE_ID_MATCH_INT_INFO,
	  .idVendor		= 0x046d,
	  .idProduct		= 0x0823,
	  .bInterfaceClass	= USB_CLASS_VIDEO,
	  .bInterfaceSubClass	= 1,
	  .bInterfaceProtocol	= 0,
	  .driver_info		= UVC_INFO_QUIRK(UVC_QUIRK_WAKE_AUTOSUSPEND)},
	/* Logitech Quickcam Fusion */
	{ .match_flags		= USB_DEVICE_ID_MATCH_DEVICE
				| USB_DEVICE_ID_MATCH_INT_INFO,
	  .idVendor		= 0x046d,
	  .idProduct		= 0x08c1,
	  .bInterfaceClass	= USB_CLASS_VENDOR_SPEC,
	  .bInterfaceSubClass	= 1,
	  .bInterfaceProtocol	= 0 },
	/* Logitech Quickcam Orbit MP */
	{ .match_flags		= USB_DEVICE_ID_MATCH_DEVICE
				| USB_DEVICE_ID_MATCH_INT_INFO,
	  .idVendor		= 0x046d,
	  .idProduct		= 0x08c2,
	  .bInterfaceClass	= USB_CLASS_VENDOR_SPEC,
	  .bInterfaceSubClass	= 1,
	  .bInterfaceProtocol	= 0 },
	/* Logitech Quickcam Pro for Notebook */
	{ .match_flags		= USB_DEVICE_ID_MATCH_DEVICE
				| USB_DEVICE_ID_MATCH_INT_INFO,
	  .idVendor		= 0x046d,
	  .idProduct		= 0x08c3,
	  .bInterfaceClass	= USB_CLASS_VENDOR_SPEC,
	  .bInterfaceSubClass	= 1,
	  .bInterfaceProtocol	= 0 },
	/* Logitech Quickcam Pro 5000 */
	{ .match_flags		= USB_DEVICE_ID_MATCH_DEVICE
				| USB_DEVICE_ID_MATCH_INT_INFO,
	  .idVendor		= 0x046d,
	  .idProduct		= 0x08c5,
	  .bInterfaceClass	= USB_CLASS_VENDOR_SPEC,
	  .bInterfaceSubClass	= 1,
	  .bInterfaceProtocol	= 0 },
	/* Logitech Quickcam OEM Dell Notebook */
	{ .match_flags		= USB_DEVICE_ID_MATCH_DEVICE
				| USB_DEVICE_ID_MATCH_INT_INFO,
	  .idVendor		= 0x046d,
	  .idProduct		= 0x08c6,
	  .bInterfaceClass	= USB_CLASS_VENDOR_SPEC,
	  .bInterfaceSubClass	= 1,
	  .bInterfaceProtocol	= 0 },
	/* Logitech Quickcam OEM Cisco VT Camera II */
	{ .match_flags		= USB_DEVICE_ID_MATCH_DEVICE
				| USB_DEVICE_ID_MATCH_INT_INFO,
	  .idVendor		= 0x046d,
	  .idProduct		= 0x08c7,
	  .bInterfaceClass	= USB_CLASS_VENDOR_SPEC,
	  .bInterfaceSubClass	= 1,
	  .bInterfaceProtocol	= 0 },
	/* Logitech HD Pro Webcam C920 */
	{ .match_flags		= USB_DEVICE_ID_MATCH_DEVICE
				| USB_DEVICE_ID_MATCH_INT_INFO,
	  .idVendor		= 0x046d,
	  .idProduct		= 0x082d,
	  .bInterfaceClass	= USB_CLASS_VIDEO,
	  .bInterfaceSubClass	= 1,
	  .bInterfaceProtocol	= 0,
	  .driver_info		= UVC_INFO_QUIRK(UVC_QUIRK_RESTORE_CTRLS_ON_INIT
					       | UVC_QUIRK_INVALID_DEVICE_SOF) },
	/* Logitech HD Pro Webcam C922 */
<<<<<<< HEAD
	{ .match_flags		= USB_DEVICE_ID_MATCH_DEVICE
				| USB_DEVICE_ID_MATCH_INT_INFO,
	  .idVendor		= 0x046d,
	  .idProduct		= 0x085c,
	  .bInterfaceClass	= USB_CLASS_VIDEO,
	  .bInterfaceSubClass	= 1,
	  .bInterfaceProtocol	= 0,
	  .driver_info		= UVC_INFO_QUIRK(UVC_QUIRK_INVALID_DEVICE_SOF) },
	/* Logitech Rally Bar Huddle */
	{ .match_flags		= USB_DEVICE_ID_MATCH_DEVICE
				| USB_DEVICE_ID_MATCH_INT_INFO,
	  .idVendor		= 0x046d,
	  .idProduct		= 0x087c,
	  .bInterfaceClass	= USB_CLASS_VIDEO,
	  .bInterfaceSubClass	= 1,
	  .bInterfaceProtocol	= 0,
	  .driver_info		= UVC_INFO_QUIRK(UVC_QUIRK_NO_RESET_RESUME) },
	/* Logitech Rally Bar */
	{ .match_flags		= USB_DEVICE_ID_MATCH_DEVICE
				| USB_DEVICE_ID_MATCH_INT_INFO,
	  .idVendor		= 0x046d,
	  .idProduct		= 0x089b,
	  .bInterfaceClass	= USB_CLASS_VIDEO,
	  .bInterfaceSubClass	= 1,
	  .bInterfaceProtocol	= 0,
	  .driver_info		= UVC_INFO_QUIRK(UVC_QUIRK_NO_RESET_RESUME) },
	/* Logitech Rally Bar Mini */
	{ .match_flags		= USB_DEVICE_ID_MATCH_DEVICE
				| USB_DEVICE_ID_MATCH_INT_INFO,
	  .idVendor		= 0x046d,
	  .idProduct		= 0x08d3,
	  .bInterfaceClass	= USB_CLASS_VIDEO,
	  .bInterfaceSubClass	= 1,
	  .bInterfaceProtocol	= 0,
	  .driver_info		= UVC_INFO_QUIRK(UVC_QUIRK_NO_RESET_RESUME) },
	/* Chicony CNF7129 (Asus EEE 100HE) */
=======
>>>>>>> 2d5404ca
	{ .match_flags		= USB_DEVICE_ID_MATCH_DEVICE
				| USB_DEVICE_ID_MATCH_INT_INFO,
	  .idVendor		= 0x046d,
	  .idProduct		= 0x085c,
	  .bInterfaceClass	= USB_CLASS_VIDEO,
	  .bInterfaceSubClass	= 1,
	  .bInterfaceProtocol	= 0,
	  .driver_info		= UVC_INFO_QUIRK(UVC_QUIRK_INVALID_DEVICE_SOF) },
	/* Logitech Rally Bar Huddle */
	{ .match_flags		= USB_DEVICE_ID_MATCH_DEVICE
				| USB_DEVICE_ID_MATCH_INT_INFO,
	  .idVendor		= 0x046d,
	  .idProduct		= 0x087c,
	  .bInterfaceClass	= USB_CLASS_VIDEO,
	  .bInterfaceSubClass	= 1,
	  .bInterfaceProtocol	= 0,
	  .driver_info		= UVC_INFO_QUIRK(UVC_QUIRK_NO_RESET_RESUME) },
	/* Logitech Rally Bar */
	{ .match_flags		= USB_DEVICE_ID_MATCH_DEVICE
				| USB_DEVICE_ID_MATCH_INT_INFO,
	  .idVendor		= 0x046d,
	  .idProduct		= 0x089b,
	  .bInterfaceClass	= USB_CLASS_VIDEO,
	  .bInterfaceSubClass	= 1,
	  .bInterfaceProtocol	= 0,
<<<<<<< HEAD
	  .driver_info		= (kernel_ulong_t)&uvc_ctrl_power_line_limited },
	/* Chicony Electronics Co., Ltd Integrated Camera */
	{ .match_flags		= USB_DEVICE_ID_MATCH_DEVICE
				| USB_DEVICE_ID_MATCH_INT_INFO,
	  .idVendor		= 0x04f2,
	  .idProduct		= 0xb67c,
	  .bInterfaceClass	= USB_CLASS_VIDEO,
	  .bInterfaceSubClass	= 1,
	  .bInterfaceProtocol	= UVC_PC_PROTOCOL_15,
	  .driver_info		= (kernel_ulong_t)&uvc_ctrl_power_line_uvc11 },
	/* Chicony EasyCamera */
=======
	  .driver_info		= UVC_INFO_QUIRK(UVC_QUIRK_NO_RESET_RESUME) },
	/* Logitech Rally Bar Mini */
	{ .match_flags		= USB_DEVICE_ID_MATCH_DEVICE
				| USB_DEVICE_ID_MATCH_INT_INFO,
	  .idVendor		= 0x046d,
	  .idProduct		= 0x08d3,
	  .bInterfaceClass	= USB_CLASS_VIDEO,
	  .bInterfaceSubClass	= 1,
	  .bInterfaceProtocol	= 0,
	  .driver_info		= UVC_INFO_QUIRK(UVC_QUIRK_NO_RESET_RESUME) },
	/* Chicony CNF7129 (Asus EEE 100HE) */
>>>>>>> 2d5404ca
	{ .match_flags		= USB_DEVICE_ID_MATCH_DEVICE
				| USB_DEVICE_ID_MATCH_INT_INFO,
	  .idVendor		= 0x04f2,
	  .idProduct		= 0xb071,
	  .bInterfaceClass	= USB_CLASS_VIDEO,
	  .bInterfaceSubClass	= 1,
	  .bInterfaceProtocol	= 0,
	  .driver_info		= UVC_INFO_QUIRK(UVC_QUIRK_RESTRICT_FRAME_RATE) },
	/* Alcor Micro AU3820 (Future Boy PC USB Webcam) */
	{ .match_flags		= USB_DEVICE_ID_MATCH_DEVICE
				| USB_DEVICE_ID_MATCH_INT_INFO,
	  .idVendor		= 0x058f,
	  .idProduct		= 0x3820,
	  .bInterfaceClass	= USB_CLASS_VIDEO,
	  .bInterfaceSubClass	= 1,
	  .bInterfaceProtocol	= 0,
	  .driver_info		= (kernel_ulong_t)&uvc_quirk_probe_minmax },
	/* Dell XPS m1530 */
	{ .match_flags		= USB_DEVICE_ID_MATCH_DEVICE
				| USB_DEVICE_ID_MATCH_INT_INFO,
	  .idVendor		= 0x05a9,
	  .idProduct		= 0x2640,
	  .bInterfaceClass	= USB_CLASS_VIDEO,
	  .bInterfaceSubClass	= 1,
	  .bInterfaceProtocol	= 0,
	  .driver_info		= (kernel_ulong_t)&uvc_quirk_probe_def },
	/* Dell SP2008WFP Monitor */
	{ .match_flags		= USB_DEVICE_ID_MATCH_DEVICE
				| USB_DEVICE_ID_MATCH_INT_INFO,
	  .idVendor		= 0x05a9,
	  .idProduct		= 0x2641,
	  .bInterfaceClass	= USB_CLASS_VIDEO,
	  .bInterfaceSubClass	= 1,
	  .bInterfaceProtocol	= 0,
	  .driver_info		= (kernel_ulong_t)&uvc_quirk_probe_def },
	/* Dell Alienware X51 */
	{ .match_flags		= USB_DEVICE_ID_MATCH_DEVICE
				| USB_DEVICE_ID_MATCH_INT_INFO,
	  .idVendor		= 0x05a9,
	  .idProduct		= 0x2643,
	  .bInterfaceClass	= USB_CLASS_VIDEO,
	  .bInterfaceSubClass	= 1,
	  .bInterfaceProtocol	= 0,
	  .driver_info		= (kernel_ulong_t)&uvc_quirk_probe_def },
	/* Dell Studio Hybrid 140g (OmniVision webcam) */
	{ .match_flags		= USB_DEVICE_ID_MATCH_DEVICE
				| USB_DEVICE_ID_MATCH_INT_INFO,
	  .idVendor		= 0x05a9,
	  .idProduct		= 0x264a,
	  .bInterfaceClass	= USB_CLASS_VIDEO,
	  .bInterfaceSubClass	= 1,
	  .bInterfaceProtocol	= 0,
	  .driver_info		= (kernel_ulong_t)&uvc_quirk_probe_def },
	/* Dell XPS M1330 (OmniVision OV7670 webcam) */
	{ .match_flags		= USB_DEVICE_ID_MATCH_DEVICE
				| USB_DEVICE_ID_MATCH_INT_INFO,
	  .idVendor		= 0x05a9,
	  .idProduct		= 0x7670,
	  .bInterfaceClass	= USB_CLASS_VIDEO,
	  .bInterfaceSubClass	= 1,
	  .bInterfaceProtocol	= 0,
	  .driver_info		= (kernel_ulong_t)&uvc_quirk_probe_def },
	/* Apple Built-In iSight */
	{ .match_flags		= USB_DEVICE_ID_MATCH_DEVICE
				| USB_DEVICE_ID_MATCH_INT_INFO,
	  .idVendor		= 0x05ac,
	  .idProduct		= 0x8501,
	  .bInterfaceClass	= USB_CLASS_VIDEO,
	  .bInterfaceSubClass	= 1,
	  .bInterfaceProtocol	= 0,
	  .driver_info		= UVC_INFO_QUIRK(UVC_QUIRK_PROBE_MINMAX
					| UVC_QUIRK_BUILTIN_ISIGHT) },
	/* Apple FaceTime HD Camera (Built-In) */
	{ .match_flags		= USB_DEVICE_ID_MATCH_DEVICE
				| USB_DEVICE_ID_MATCH_INT_INFO,
	  .idVendor		= 0x05ac,
	  .idProduct		= 0x8514,
	  .bInterfaceClass	= USB_CLASS_VIDEO,
	  .bInterfaceSubClass	= 1,
	  .bInterfaceProtocol	= 0,
	  .driver_info		= (kernel_ulong_t)&uvc_quirk_probe_def },
	/* Apple Built-In iSight via iBridge */
	{ .match_flags		= USB_DEVICE_ID_MATCH_DEVICE
				| USB_DEVICE_ID_MATCH_INT_INFO,
	  .idVendor		= 0x05ac,
	  .idProduct		= 0x8600,
	  .bInterfaceClass	= USB_CLASS_VIDEO,
	  .bInterfaceSubClass	= 1,
	  .bInterfaceProtocol	= 0,
	  .driver_info		= (kernel_ulong_t)&uvc_quirk_probe_def },
	/* Foxlink ("HP Webcam" on HP Mini 5103) */
	{ .match_flags		= USB_DEVICE_ID_MATCH_DEVICE
				| USB_DEVICE_ID_MATCH_INT_INFO,
	  .idVendor		= 0x05c8,
	  .idProduct		= 0x0403,
	  .bInterfaceClass	= USB_CLASS_VIDEO,
	  .bInterfaceSubClass	= 1,
	  .bInterfaceProtocol	= 0,
	  .driver_info		= (kernel_ulong_t)&uvc_quirk_fix_bandwidth },
	/* Genesys Logic USB 2.0 PC Camera */
	{ .match_flags		= USB_DEVICE_ID_MATCH_DEVICE
				| USB_DEVICE_ID_MATCH_INT_INFO,
	  .idVendor		= 0x05e3,
	  .idProduct		= 0x0505,
	  .bInterfaceClass	= USB_CLASS_VIDEO,
	  .bInterfaceSubClass	= 1,
	  .bInterfaceProtocol	= 0,
	  .driver_info		= (kernel_ulong_t)&uvc_quirk_stream_no_fid },
	/* Hercules Classic Silver */
	{ .match_flags		= USB_DEVICE_ID_MATCH_DEVICE
				| USB_DEVICE_ID_MATCH_INT_INFO,
	  .idVendor		= 0x06f8,
	  .idProduct		= 0x300c,
	  .bInterfaceClass	= USB_CLASS_VIDEO,
	  .bInterfaceSubClass	= 1,
	  .bInterfaceProtocol	= 0,
	  .driver_info		= (kernel_ulong_t)&uvc_quirk_fix_bandwidth },
	/* ViMicro Vega */
	{ .match_flags		= USB_DEVICE_ID_MATCH_DEVICE
				| USB_DEVICE_ID_MATCH_INT_INFO,
	  .idVendor		= 0x0ac8,
	  .idProduct		= 0x332d,
	  .bInterfaceClass	= USB_CLASS_VIDEO,
	  .bInterfaceSubClass	= 1,
	  .bInterfaceProtocol	= 0,
	  .driver_info		= (kernel_ulong_t)&uvc_quirk_fix_bandwidth },
	/* ViMicro - Minoru3D */
	{ .match_flags		= USB_DEVICE_ID_MATCH_DEVICE
				| USB_DEVICE_ID_MATCH_INT_INFO,
	  .idVendor		= 0x0ac8,
	  .idProduct		= 0x3410,
	  .bInterfaceClass	= USB_CLASS_VIDEO,
	  .bInterfaceSubClass	= 1,
	  .bInterfaceProtocol	= 0,
	  .driver_info		= (kernel_ulong_t)&uvc_quirk_fix_bandwidth },
	/* ViMicro Venus - Minoru3D */
	{ .match_flags		= USB_DEVICE_ID_MATCH_DEVICE
				| USB_DEVICE_ID_MATCH_INT_INFO,
	  .idVendor		= 0x0ac8,
	  .idProduct		= 0x3420,
	  .bInterfaceClass	= USB_CLASS_VIDEO,
	  .bInterfaceSubClass	= 1,
	  .bInterfaceProtocol	= 0,
	  .driver_info		= (kernel_ulong_t)&uvc_quirk_fix_bandwidth },
	/* Ophir Optronics - SPCAM 620U */
	{ .match_flags		= USB_DEVICE_ID_MATCH_DEVICE
				| USB_DEVICE_ID_MATCH_INT_INFO,
	  .idVendor		= 0x0bd3,
	  .idProduct		= 0x0555,
	  .bInterfaceClass	= USB_CLASS_VIDEO,
	  .bInterfaceSubClass	= 1,
	  .bInterfaceProtocol	= 0,
	  .driver_info		= (kernel_ulong_t)&uvc_quirk_probe_minmax },
	/* MT6227 */
	{ .match_flags		= USB_DEVICE_ID_MATCH_DEVICE
				| USB_DEVICE_ID_MATCH_INT_INFO,
	  .idVendor		= 0x0e8d,
	  .idProduct		= 0x0004,
	  .bInterfaceClass	= USB_CLASS_VIDEO,
	  .bInterfaceSubClass	= 1,
	  .bInterfaceProtocol	= 0,
	  .driver_info		= UVC_INFO_QUIRK(UVC_QUIRK_PROBE_MINMAX
					| UVC_QUIRK_PROBE_DEF) },
	/* IMC Networks (Medion Akoya) */
	{ .match_flags		= USB_DEVICE_ID_MATCH_DEVICE
				| USB_DEVICE_ID_MATCH_INT_INFO,
	  .idVendor		= 0x13d3,
	  .idProduct		= 0x5103,
	  .bInterfaceClass	= USB_CLASS_VIDEO,
	  .bInterfaceSubClass	= 1,
	  .bInterfaceProtocol	= 0,
	  .driver_info		= (kernel_ulong_t)&uvc_quirk_stream_no_fid },
	/* JMicron USB2.0 XGA WebCam */
	{ .match_flags		= USB_DEVICE_ID_MATCH_DEVICE
				| USB_DEVICE_ID_MATCH_INT_INFO,
	  .idVendor		= 0x152d,
	  .idProduct		= 0x0310,
	  .bInterfaceClass	= USB_CLASS_VIDEO,
	  .bInterfaceSubClass	= 1,
	  .bInterfaceProtocol	= 0,
	  .driver_info		= (kernel_ulong_t)&uvc_quirk_probe_minmax },
	/* Syntek (HP Spartan) */
	{ .match_flags		= USB_DEVICE_ID_MATCH_DEVICE
				| USB_DEVICE_ID_MATCH_INT_INFO,
	  .idVendor		= 0x174f,
	  .idProduct		= 0x5212,
	  .bInterfaceClass	= USB_CLASS_VIDEO,
	  .bInterfaceSubClass	= 1,
	  .bInterfaceProtocol	= 0,
	  .driver_info		= (kernel_ulong_t)&uvc_quirk_stream_no_fid },
	/* Syntek (Samsung Q310) */
	{ .match_flags		= USB_DEVICE_ID_MATCH_DEVICE
				| USB_DEVICE_ID_MATCH_INT_INFO,
	  .idVendor		= 0x174f,
	  .idProduct		= 0x5931,
	  .bInterfaceClass	= USB_CLASS_VIDEO,
	  .bInterfaceSubClass	= 1,
	  .bInterfaceProtocol	= 0,
	  .driver_info		= (kernel_ulong_t)&uvc_quirk_stream_no_fid },
	/* Syntek (Packard Bell EasyNote MX52 */
	{ .match_flags		= USB_DEVICE_ID_MATCH_DEVICE
				| USB_DEVICE_ID_MATCH_INT_INFO,
	  .idVendor		= 0x174f,
	  .idProduct		= 0x8a12,
	  .bInterfaceClass	= USB_CLASS_VIDEO,
	  .bInterfaceSubClass	= 1,
	  .bInterfaceProtocol	= 0,
	  .driver_info		= (kernel_ulong_t)&uvc_quirk_stream_no_fid },
	/* Syntek (Asus F9SG) */
	{ .match_flags		= USB_DEVICE_ID_MATCH_DEVICE
				| USB_DEVICE_ID_MATCH_INT_INFO,
	  .idVendor		= 0x174f,
	  .idProduct		= 0x8a31,
	  .bInterfaceClass	= USB_CLASS_VIDEO,
	  .bInterfaceSubClass	= 1,
	  .bInterfaceProtocol	= 0,
	  .driver_info		= (kernel_ulong_t)&uvc_quirk_stream_no_fid },
	/* Syntek (Asus U3S) */
	{ .match_flags		= USB_DEVICE_ID_MATCH_DEVICE
				| USB_DEVICE_ID_MATCH_INT_INFO,
	  .idVendor		= 0x174f,
	  .idProduct		= 0x8a33,
	  .bInterfaceClass	= USB_CLASS_VIDEO,
	  .bInterfaceSubClass	= 1,
	  .bInterfaceProtocol	= 0,
	  .driver_info		= (kernel_ulong_t)&uvc_quirk_stream_no_fid },
	/* Syntek (JAOtech Smart Terminal) */
	{ .match_flags		= USB_DEVICE_ID_MATCH_DEVICE
				| USB_DEVICE_ID_MATCH_INT_INFO,
	  .idVendor		= 0x174f,
	  .idProduct		= 0x8a34,
	  .bInterfaceClass	= USB_CLASS_VIDEO,
	  .bInterfaceSubClass	= 1,
	  .bInterfaceProtocol	= 0,
	  .driver_info		= (kernel_ulong_t)&uvc_quirk_stream_no_fid },
	/* Miricle 307K */
	{ .match_flags		= USB_DEVICE_ID_MATCH_DEVICE
				| USB_DEVICE_ID_MATCH_INT_INFO,
	  .idVendor		= 0x17dc,
	  .idProduct		= 0x0202,
	  .bInterfaceClass	= USB_CLASS_VIDEO,
	  .bInterfaceSubClass	= 1,
	  .bInterfaceProtocol	= 0,
	  .driver_info		= (kernel_ulong_t)&uvc_quirk_stream_no_fid },
	/* Lenovo Thinkpad SL400/SL500 */
	{ .match_flags		= USB_DEVICE_ID_MATCH_DEVICE
				| USB_DEVICE_ID_MATCH_INT_INFO,
	  .idVendor		= 0x17ef,
	  .idProduct		= 0x480b,
	  .bInterfaceClass	= USB_CLASS_VIDEO,
	  .bInterfaceSubClass	= 1,
	  .bInterfaceProtocol	= 0,
	  .driver_info		= (kernel_ulong_t)&uvc_quirk_stream_no_fid },
	/* Aveo Technology USB 2.0 Camera */
	{ .match_flags		= USB_DEVICE_ID_MATCH_DEVICE
				| USB_DEVICE_ID_MATCH_INT_INFO,
	  .idVendor		= 0x1871,
	  .idProduct		= 0x0306,
	  .bInterfaceClass	= USB_CLASS_VIDEO,
	  .bInterfaceSubClass	= 1,
	  .bInterfaceProtocol	= 0,
	  .driver_info		= UVC_INFO_QUIRK(UVC_QUIRK_PROBE_MINMAX
					| UVC_QUIRK_PROBE_EXTRAFIELDS) },
	/* Aveo Technology USB 2.0 Camera (Tasco USB Microscope) */
	{ .match_flags		= USB_DEVICE_ID_MATCH_DEVICE
				| USB_DEVICE_ID_MATCH_INT_INFO,
	  .idVendor		= 0x1871,
	  .idProduct		= 0x0516,
	  .bInterfaceClass	= USB_CLASS_VENDOR_SPEC,
	  .bInterfaceSubClass	= 1,
	  .bInterfaceProtocol	= 0 },
	/* Ecamm Pico iMage */
	{ .match_flags		= USB_DEVICE_ID_MATCH_DEVICE
				| USB_DEVICE_ID_MATCH_INT_INFO,
	  .idVendor		= 0x18cd,
	  .idProduct		= 0xcafe,
	  .bInterfaceClass	= USB_CLASS_VIDEO,
	  .bInterfaceSubClass	= 1,
	  .bInterfaceProtocol	= 0,
	  .driver_info		= UVC_INFO_QUIRK(UVC_QUIRK_PROBE_EXTRAFIELDS) },
	/* Manta MM-353 Plako */
	{ .match_flags		= USB_DEVICE_ID_MATCH_DEVICE
				| USB_DEVICE_ID_MATCH_INT_INFO,
	  .idVendor		= 0x18ec,
	  .idProduct		= 0x3188,
	  .bInterfaceClass	= USB_CLASS_VIDEO,
	  .bInterfaceSubClass	= 1,
	  .bInterfaceProtocol	= 0,
	  .driver_info		= (kernel_ulong_t)&uvc_quirk_probe_minmax },
	/* FSC WebCam V30S */
	{ .match_flags		= USB_DEVICE_ID_MATCH_DEVICE
				| USB_DEVICE_ID_MATCH_INT_INFO,
	  .idVendor		= 0x18ec,
	  .idProduct		= 0x3288,
	  .bInterfaceClass	= USB_CLASS_VIDEO,
	  .bInterfaceSubClass	= 1,
	  .bInterfaceProtocol	= 0,
	  .driver_info		= (kernel_ulong_t)&uvc_quirk_probe_minmax },
	/* Arkmicro unbranded */
	{ .match_flags		= USB_DEVICE_ID_MATCH_DEVICE
				| USB_DEVICE_ID_MATCH_INT_INFO,
	  .idVendor		= 0x18ec,
	  .idProduct		= 0x3290,
	  .bInterfaceClass	= USB_CLASS_VIDEO,
	  .bInterfaceSubClass	= 1,
	  .bInterfaceProtocol	= 0,
	  .driver_info		= (kernel_ulong_t)&uvc_quirk_probe_def },
	/* The Imaging Source USB CCD cameras */
	{ .match_flags		= USB_DEVICE_ID_MATCH_DEVICE
				| USB_DEVICE_ID_MATCH_INT_INFO,
	  .idVendor		= 0x199e,
	  .idProduct		= 0x8102,
	  .bInterfaceClass	= USB_CLASS_VENDOR_SPEC,
	  .bInterfaceSubClass	= 1,
	  .bInterfaceProtocol	= 0 },
	/* Bodelin ProScopeHR */
	{ .match_flags		= USB_DEVICE_ID_MATCH_DEVICE
				| USB_DEVICE_ID_MATCH_DEV_HI
				| USB_DEVICE_ID_MATCH_INT_INFO,
	  .idVendor		= 0x19ab,
	  .idProduct		= 0x1000,
	  .bcdDevice_hi		= 0x0126,
	  .bInterfaceClass	= USB_CLASS_VIDEO,
	  .bInterfaceSubClass	= 1,
	  .bInterfaceProtocol	= 0,
	  .driver_info		= UVC_INFO_QUIRK(UVC_QUIRK_STATUS_INTERVAL) },
	/* MSI StarCam 370i */
	{ .match_flags		= USB_DEVICE_ID_MATCH_DEVICE
				| USB_DEVICE_ID_MATCH_INT_INFO,
	  .idVendor		= 0x1b3b,
	  .idProduct		= 0x2951,
	  .bInterfaceClass	= USB_CLASS_VIDEO,
	  .bInterfaceSubClass	= 1,
	  .bInterfaceProtocol	= 0,
	  .driver_info		= (kernel_ulong_t)&uvc_quirk_probe_minmax },
	/* Generalplus Technology Inc. 808 Camera */
	{ .match_flags		= USB_DEVICE_ID_MATCH_DEVICE
				| USB_DEVICE_ID_MATCH_INT_INFO,
	  .idVendor		= 0x1b3f,
	  .idProduct		= 0x2002,
	  .bInterfaceClass	= USB_CLASS_VIDEO,
	  .bInterfaceSubClass	= 1,
	  .bInterfaceProtocol	= 0,
	  .driver_info		= (kernel_ulong_t)&uvc_quirk_probe_minmax },
	/* Shenzhen Aoni Electronic Co.,Ltd 2K FHD camera */
	{ .match_flags		= USB_DEVICE_ID_MATCH_DEVICE
				| USB_DEVICE_ID_MATCH_INT_INFO,
	  .idVendor		= 0x1bcf,
	  .idProduct		= 0x0b40,
	  .bInterfaceClass	= USB_CLASS_VIDEO,
	  .bInterfaceSubClass	= 1,
	  .bInterfaceProtocol	= 0,
	  .driver_info		= (kernel_ulong_t)&(const struct uvc_device_info){
		.uvc_version = 0x010a,
	  } },
	/* SiGma Micro USB Web Camera */
	{ .match_flags		= USB_DEVICE_ID_MATCH_DEVICE
				| USB_DEVICE_ID_MATCH_INT_INFO,
	  .idVendor		= 0x1c4f,
	  .idProduct		= 0x3000,
	  .bInterfaceClass	= USB_CLASS_VIDEO,
	  .bInterfaceSubClass	= 1,
	  .bInterfaceProtocol	= 0,
	  .driver_info		= UVC_INFO_QUIRK(UVC_QUIRK_PROBE_MINMAX
					| UVC_QUIRK_IGNORE_SELECTOR_UNIT) },
	/* Oculus VR Positional Tracker DK2 */
	{ .match_flags		= USB_DEVICE_ID_MATCH_DEVICE
				| USB_DEVICE_ID_MATCH_INT_INFO,
	  .idVendor		= 0x2833,
	  .idProduct		= 0x0201,
	  .bInterfaceClass	= USB_CLASS_VIDEO,
	  .bInterfaceSubClass	= 1,
	  .bInterfaceProtocol	= 0,
	  .driver_info		= (kernel_ulong_t)&uvc_quirk_force_y8 },
	/* Oculus VR Rift Sensor */
	{ .match_flags		= USB_DEVICE_ID_MATCH_DEVICE
				| USB_DEVICE_ID_MATCH_INT_INFO,
	  .idVendor		= 0x2833,
	  .idProduct		= 0x0211,
	  .bInterfaceClass	= USB_CLASS_VENDOR_SPEC,
	  .bInterfaceSubClass	= 1,
	  .bInterfaceProtocol	= 0,
	  .driver_info		= (kernel_ulong_t)&uvc_quirk_force_y8 },
	/* GEO Semiconductor GC6500 */
	{ .match_flags		= USB_DEVICE_ID_MATCH_DEVICE
				| USB_DEVICE_ID_MATCH_INT_INFO,
	  .idVendor		= 0x29fe,
	  .idProduct		= 0x4d53,
	  .bInterfaceClass	= USB_CLASS_VIDEO,
	  .bInterfaceSubClass	= 1,
	  .bInterfaceProtocol	= 0,
	  .driver_info		= UVC_INFO_QUIRK(UVC_QUIRK_FORCE_BPP) },
<<<<<<< HEAD
	/* SunplusIT Inc HD Camera */
	{ .match_flags		= USB_DEVICE_ID_MATCH_DEVICE
				| USB_DEVICE_ID_MATCH_INT_INFO,
	  .idVendor		= 0x2b7e,
	  .idProduct		= 0xb752,
	  .bInterfaceClass	= USB_CLASS_VIDEO,
	  .bInterfaceSubClass	= 1,
	  .bInterfaceProtocol	= UVC_PC_PROTOCOL_15,
	  .driver_info		= (kernel_ulong_t)&uvc_ctrl_power_line_uvc11 },
	/* Insta360 Link */
	{ .match_flags		= USB_DEVICE_ID_MATCH_DEVICE
				| USB_DEVICE_ID_MATCH_INT_INFO,
	  .idVendor		= 0x2e1a,
	  .idProduct		= 0x4c01,
	  .bInterfaceClass	= USB_CLASS_VIDEO,
	  .bInterfaceSubClass	= 1,
	  .bInterfaceProtocol	= 0,
	  .driver_info		= UVC_INFO_QUIRK(UVC_QUIRK_DISABLE_AUTOSUSPEND) },
	/* Lenovo Integrated Camera */
=======
	/* Insta360 Link */
>>>>>>> 2d5404ca
	{ .match_flags		= USB_DEVICE_ID_MATCH_DEVICE
				| USB_DEVICE_ID_MATCH_INT_INFO,
	  .idVendor		= 0x2e1a,
	  .idProduct		= 0x4c01,
	  .bInterfaceClass	= USB_CLASS_VIDEO,
	  .bInterfaceSubClass	= 1,
	  .bInterfaceProtocol	= 0,
	  .driver_info		= UVC_INFO_QUIRK(UVC_QUIRK_DISABLE_AUTOSUSPEND) },
	/* Intel D410/ASR depth camera */
	{ .match_flags		= USB_DEVICE_ID_MATCH_DEVICE
				| USB_DEVICE_ID_MATCH_INT_INFO,
	  .idVendor		= 0x8086,
	  .idProduct		= 0x0ad2,
	  .bInterfaceClass	= USB_CLASS_VIDEO,
	  .bInterfaceSubClass	= 1,
	  .bInterfaceProtocol	= 0,
	  .driver_info		= UVC_INFO_META(V4L2_META_FMT_D4XX) },
	/* Intel D415/ASRC depth camera */
	{ .match_flags		= USB_DEVICE_ID_MATCH_DEVICE
				| USB_DEVICE_ID_MATCH_INT_INFO,
	  .idVendor		= 0x8086,
	  .idProduct		= 0x0ad3,
	  .bInterfaceClass	= USB_CLASS_VIDEO,
	  .bInterfaceSubClass	= 1,
	  .bInterfaceProtocol	= 0,
	  .driver_info		= UVC_INFO_META(V4L2_META_FMT_D4XX) },
	/* Intel D430/AWG depth camera */
	{ .match_flags		= USB_DEVICE_ID_MATCH_DEVICE
				| USB_DEVICE_ID_MATCH_INT_INFO,
	  .idVendor		= 0x8086,
	  .idProduct		= 0x0ad4,
	  .bInterfaceClass	= USB_CLASS_VIDEO,
	  .bInterfaceSubClass	= 1,
	  .bInterfaceProtocol	= 0,
<<<<<<< HEAD
	  .driver_info		= (kernel_ulong_t)&uvc_ctrl_power_line_limited },
	/* Intel RealSense D4M */
=======
	  .driver_info		= UVC_INFO_META(V4L2_META_FMT_D4XX) },
	/* Intel RealSense D4M */
	{ .match_flags		= USB_DEVICE_ID_MATCH_DEVICE
				| USB_DEVICE_ID_MATCH_INT_INFO,
	  .idVendor		= 0x8086,
	  .idProduct		= 0x0b03,
	  .bInterfaceClass	= USB_CLASS_VIDEO,
	  .bInterfaceSubClass	= 1,
	  .bInterfaceProtocol	= 0,
	  .driver_info		= UVC_INFO_META(V4L2_META_FMT_D4XX) },
	/* Intel D435/AWGC depth camera */
>>>>>>> 2d5404ca
	{ .match_flags		= USB_DEVICE_ID_MATCH_DEVICE
				| USB_DEVICE_ID_MATCH_INT_INFO,
	  .idVendor		= 0x8086,
	  .idProduct		= 0x0b07,
	  .bInterfaceClass	= USB_CLASS_VIDEO,
	  .bInterfaceSubClass	= 1,
	  .bInterfaceProtocol	= 0,
	  .driver_info		= UVC_INFO_META(V4L2_META_FMT_D4XX) },
	/* Intel D435i depth camera */
	{ .match_flags		= USB_DEVICE_ID_MATCH_DEVICE
				| USB_DEVICE_ID_MATCH_INT_INFO,
	  .idVendor		= 0x8086,
	  .idProduct		= 0x0b3a,
	  .bInterfaceClass	= USB_CLASS_VIDEO,
	  .bInterfaceSubClass	= 1,
	  .bInterfaceProtocol	= 0,
	  .driver_info		= UVC_INFO_META(V4L2_META_FMT_D4XX) },
	/* Intel D405 Depth Camera */
	{ .match_flags		= USB_DEVICE_ID_MATCH_DEVICE
				| USB_DEVICE_ID_MATCH_INT_INFO,
	  .idVendor		= 0x8086,
	  .idProduct		= 0x0b5b,
	  .bInterfaceClass	= USB_CLASS_VIDEO,
	  .bInterfaceSubClass	= 1,
	  .bInterfaceProtocol	= 0,
	  .driver_info		= UVC_INFO_META(V4L2_META_FMT_D4XX) },
	/* Intel D455 Depth Camera */
	{ .match_flags		= USB_DEVICE_ID_MATCH_DEVICE
				| USB_DEVICE_ID_MATCH_INT_INFO,
	  .idVendor		= 0x8086,
	  .idProduct		= 0x0b5c,
	  .bInterfaceClass	= USB_CLASS_VIDEO,
	  .bInterfaceSubClass	= 1,
	  .bInterfaceProtocol	= 0,
	  .driver_info		= UVC_INFO_META(V4L2_META_FMT_D4XX) },
	/* Generic USB Video Class */
	{ USB_INTERFACE_INFO(USB_CLASS_VIDEO, 1, UVC_PC_PROTOCOL_UNDEFINED) },
	{ USB_INTERFACE_INFO(USB_CLASS_VIDEO, 1, UVC_PC_PROTOCOL_15) },
	{}
};

MODULE_DEVICE_TABLE(usb, uvc_ids);

struct uvc_driver uvc_driver = {
	.driver = {
		.name		= "uvcvideo",
		.probe		= uvc_probe,
		.disconnect	= uvc_disconnect,
		.suspend	= uvc_suspend,
		.resume		= uvc_resume,
		.reset_resume	= uvc_reset_resume,
		.id_table	= uvc_ids,
		.supports_autosuspend = 1,
	},
};

static int __init uvc_init(void)
{
	int ret;

	uvc_debugfs_init();

	ret = usb_register(&uvc_driver.driver);
	if (ret < 0) {
		uvc_debugfs_cleanup();
		return ret;
	}

	return 0;
}

static void __exit uvc_cleanup(void)
{
	usb_deregister(&uvc_driver.driver);
	uvc_debugfs_cleanup();
}

module_init(uvc_init);
module_exit(uvc_cleanup);

MODULE_AUTHOR(DRIVER_AUTHOR);
MODULE_DESCRIPTION(DRIVER_DESC);
MODULE_LICENSE("GPL");
MODULE_VERSION(DRIVER_VERSION);
<|MERGE_RESOLUTION|>--- conflicted
+++ resolved
@@ -2563,7 +2563,6 @@
 	  .driver_info		= UVC_INFO_QUIRK(UVC_QUIRK_RESTORE_CTRLS_ON_INIT
 					       | UVC_QUIRK_INVALID_DEVICE_SOF) },
 	/* Logitech HD Pro Webcam C922 */
-<<<<<<< HEAD
 	{ .match_flags		= USB_DEVICE_ID_MATCH_DEVICE
 				| USB_DEVICE_ID_MATCH_INT_INFO,
 	  .idVendor		= 0x046d,
@@ -2600,58 +2599,6 @@
 	  .bInterfaceProtocol	= 0,
 	  .driver_info		= UVC_INFO_QUIRK(UVC_QUIRK_NO_RESET_RESUME) },
 	/* Chicony CNF7129 (Asus EEE 100HE) */
-=======
->>>>>>> 2d5404ca
-	{ .match_flags		= USB_DEVICE_ID_MATCH_DEVICE
-				| USB_DEVICE_ID_MATCH_INT_INFO,
-	  .idVendor		= 0x046d,
-	  .idProduct		= 0x085c,
-	  .bInterfaceClass	= USB_CLASS_VIDEO,
-	  .bInterfaceSubClass	= 1,
-	  .bInterfaceProtocol	= 0,
-	  .driver_info		= UVC_INFO_QUIRK(UVC_QUIRK_INVALID_DEVICE_SOF) },
-	/* Logitech Rally Bar Huddle */
-	{ .match_flags		= USB_DEVICE_ID_MATCH_DEVICE
-				| USB_DEVICE_ID_MATCH_INT_INFO,
-	  .idVendor		= 0x046d,
-	  .idProduct		= 0x087c,
-	  .bInterfaceClass	= USB_CLASS_VIDEO,
-	  .bInterfaceSubClass	= 1,
-	  .bInterfaceProtocol	= 0,
-	  .driver_info		= UVC_INFO_QUIRK(UVC_QUIRK_NO_RESET_RESUME) },
-	/* Logitech Rally Bar */
-	{ .match_flags		= USB_DEVICE_ID_MATCH_DEVICE
-				| USB_DEVICE_ID_MATCH_INT_INFO,
-	  .idVendor		= 0x046d,
-	  .idProduct		= 0x089b,
-	  .bInterfaceClass	= USB_CLASS_VIDEO,
-	  .bInterfaceSubClass	= 1,
-	  .bInterfaceProtocol	= 0,
-<<<<<<< HEAD
-	  .driver_info		= (kernel_ulong_t)&uvc_ctrl_power_line_limited },
-	/* Chicony Electronics Co., Ltd Integrated Camera */
-	{ .match_flags		= USB_DEVICE_ID_MATCH_DEVICE
-				| USB_DEVICE_ID_MATCH_INT_INFO,
-	  .idVendor		= 0x04f2,
-	  .idProduct		= 0xb67c,
-	  .bInterfaceClass	= USB_CLASS_VIDEO,
-	  .bInterfaceSubClass	= 1,
-	  .bInterfaceProtocol	= UVC_PC_PROTOCOL_15,
-	  .driver_info		= (kernel_ulong_t)&uvc_ctrl_power_line_uvc11 },
-	/* Chicony EasyCamera */
-=======
-	  .driver_info		= UVC_INFO_QUIRK(UVC_QUIRK_NO_RESET_RESUME) },
-	/* Logitech Rally Bar Mini */
-	{ .match_flags		= USB_DEVICE_ID_MATCH_DEVICE
-				| USB_DEVICE_ID_MATCH_INT_INFO,
-	  .idVendor		= 0x046d,
-	  .idProduct		= 0x08d3,
-	  .bInterfaceClass	= USB_CLASS_VIDEO,
-	  .bInterfaceSubClass	= 1,
-	  .bInterfaceProtocol	= 0,
-	  .driver_info		= UVC_INFO_QUIRK(UVC_QUIRK_NO_RESET_RESUME) },
-	/* Chicony CNF7129 (Asus EEE 100HE) */
->>>>>>> 2d5404ca
 	{ .match_flags		= USB_DEVICE_ID_MATCH_DEVICE
 				| USB_DEVICE_ID_MATCH_INT_INFO,
 	  .idVendor		= 0x04f2,
@@ -3044,16 +2991,6 @@
 	  .bInterfaceSubClass	= 1,
 	  .bInterfaceProtocol	= 0,
 	  .driver_info		= UVC_INFO_QUIRK(UVC_QUIRK_FORCE_BPP) },
-<<<<<<< HEAD
-	/* SunplusIT Inc HD Camera */
-	{ .match_flags		= USB_DEVICE_ID_MATCH_DEVICE
-				| USB_DEVICE_ID_MATCH_INT_INFO,
-	  .idVendor		= 0x2b7e,
-	  .idProduct		= 0xb752,
-	  .bInterfaceClass	= USB_CLASS_VIDEO,
-	  .bInterfaceSubClass	= 1,
-	  .bInterfaceProtocol	= UVC_PC_PROTOCOL_15,
-	  .driver_info		= (kernel_ulong_t)&uvc_ctrl_power_line_uvc11 },
 	/* Insta360 Link */
 	{ .match_flags		= USB_DEVICE_ID_MATCH_DEVICE
 				| USB_DEVICE_ID_MATCH_INT_INFO,
@@ -3063,18 +3000,6 @@
 	  .bInterfaceSubClass	= 1,
 	  .bInterfaceProtocol	= 0,
 	  .driver_info		= UVC_INFO_QUIRK(UVC_QUIRK_DISABLE_AUTOSUSPEND) },
-	/* Lenovo Integrated Camera */
-=======
-	/* Insta360 Link */
->>>>>>> 2d5404ca
-	{ .match_flags		= USB_DEVICE_ID_MATCH_DEVICE
-				| USB_DEVICE_ID_MATCH_INT_INFO,
-	  .idVendor		= 0x2e1a,
-	  .idProduct		= 0x4c01,
-	  .bInterfaceClass	= USB_CLASS_VIDEO,
-	  .bInterfaceSubClass	= 1,
-	  .bInterfaceProtocol	= 0,
-	  .driver_info		= UVC_INFO_QUIRK(UVC_QUIRK_DISABLE_AUTOSUSPEND) },
 	/* Intel D410/ASR depth camera */
 	{ .match_flags		= USB_DEVICE_ID_MATCH_DEVICE
 				| USB_DEVICE_ID_MATCH_INT_INFO,
@@ -3101,10 +3026,6 @@
 	  .bInterfaceClass	= USB_CLASS_VIDEO,
 	  .bInterfaceSubClass	= 1,
 	  .bInterfaceProtocol	= 0,
-<<<<<<< HEAD
-	  .driver_info		= (kernel_ulong_t)&uvc_ctrl_power_line_limited },
-	/* Intel RealSense D4M */
-=======
 	  .driver_info		= UVC_INFO_META(V4L2_META_FMT_D4XX) },
 	/* Intel RealSense D4M */
 	{ .match_flags		= USB_DEVICE_ID_MATCH_DEVICE
@@ -3116,7 +3037,6 @@
 	  .bInterfaceProtocol	= 0,
 	  .driver_info		= UVC_INFO_META(V4L2_META_FMT_D4XX) },
 	/* Intel D435/AWGC depth camera */
->>>>>>> 2d5404ca
 	{ .match_flags		= USB_DEVICE_ID_MATCH_DEVICE
 				| USB_DEVICE_ID_MATCH_INT_INFO,
 	  .idVendor		= 0x8086,
