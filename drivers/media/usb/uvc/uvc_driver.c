--- conflicted
+++ resolved
@@ -2246,12 +2246,7 @@
 
 	/* Parse the associated GPIOs. */
 	ret = uvc_gpio_parse(dev);
-<<<<<<< HEAD
-	if (ret < 0) {
-		uvc_dbg(dev, PROBE, "Unable to parse UVC GPIOs\n");
-=======
 	if (ret < 0)
->>>>>>> 3f4ee458
 		goto error;
 
 	dev_info(&dev->udev->dev, "Found UVC %u.%02x device %s (%04x:%04x)\n",
