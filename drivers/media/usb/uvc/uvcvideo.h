/* SPDX-License-Identifier: GPL-2.0 */
#ifndef _USB_VIDEO_H_
#define _USB_VIDEO_H_

#ifndef __KERNEL__
#error "The uvcvideo.h header is deprecated, use linux/uvcvideo.h instead."
#endif /* __KERNEL__ */

#include <linux/atomic.h>
#include <linux/kernel.h>
#include <linux/poll.h>
#include <linux/usb.h>
#include <linux/usb/video.h>
#include <linux/uvcvideo.h>
#include <linux/videodev2.h>
#include <linux/workqueue.h>
#include <media/media-device.h>
#include <media/v4l2-device.h>
#include <media/v4l2-event.h>
#include <media/v4l2-fh.h>
#include <media/videobuf2-v4l2.h>

/* --------------------------------------------------------------------------
 * UVC constants
 */

#define UVC_TERM_INPUT			0x0000
#define UVC_TERM_OUTPUT			0x8000
#define UVC_TERM_DIRECTION(term)	((term)->type & 0x8000)

#define UVC_ENTITY_TYPE(entity)		((entity)->type & 0x7fff)
#define UVC_ENTITY_IS_UNIT(entity)	(((entity)->type & 0xff00) == 0)
#define UVC_ENTITY_IS_TERM(entity)	(((entity)->type & 0xff00) != 0)
#define UVC_ENTITY_IS_ITERM(entity) \
	(UVC_ENTITY_IS_TERM(entity) && \
	((entity)->type & 0x8000) == UVC_TERM_INPUT)
#define UVC_ENTITY_IS_OTERM(entity) \
	(UVC_ENTITY_IS_TERM(entity) && \
	((entity)->type & 0x8000) == UVC_TERM_OUTPUT)

#define UVC_EXT_GPIO_UNIT		0x7ffe
#define UVC_EXT_GPIO_UNIT_ID		0x100

/* ------------------------------------------------------------------------
 * Driver specific constants.
 */

#define DRIVER_VERSION		"1.1.1"

/* Number of isochronous URBs. */
#define UVC_URBS		5
/* Maximum number of packets per URB. */
#define UVC_MAX_PACKETS		32

#define UVC_CTRL_CONTROL_TIMEOUT	5000
#define UVC_CTRL_STREAMING_TIMEOUT	5000

/* Maximum allowed number of control mappings per device */
#define UVC_MAX_CONTROL_MAPPINGS	1024
#define UVC_MAX_CONTROL_MENU_ENTRIES	32

/* Devices quirks */
#define UVC_QUIRK_STATUS_INTERVAL	0x00000001
#define UVC_QUIRK_PROBE_MINMAX		0x00000002
#define UVC_QUIRK_PROBE_EXTRAFIELDS	0x00000004
#define UVC_QUIRK_BUILTIN_ISIGHT	0x00000008
#define UVC_QUIRK_STREAM_NO_FID		0x00000010
#define UVC_QUIRK_IGNORE_SELECTOR_UNIT	0x00000020
#define UVC_QUIRK_FIX_BANDWIDTH		0x00000080
#define UVC_QUIRK_PROBE_DEF		0x00000100
#define UVC_QUIRK_RESTRICT_FRAME_RATE	0x00000200
#define UVC_QUIRK_RESTORE_CTRLS_ON_INIT	0x00000400
#define UVC_QUIRK_FORCE_Y8		0x00000800
#define UVC_QUIRK_FORCE_BPP		0x00001000
#define UVC_QUIRK_WAKE_AUTOSUSPEND	0x00002000

/* Format flags */
#define UVC_FMT_FLAG_COMPRESSED		0x00000001
#define UVC_FMT_FLAG_STREAM		0x00000002

/* ------------------------------------------------------------------------
 * Structures.
 */

struct gpio_desc;
struct sg_table;
struct uvc_device;

/*
 * TODO: Put the most frequently accessed fields at the beginning of
 * structures to maximize cache efficiency.
 */
struct uvc_control_info {
	struct list_head mappings;

	u8 entity[16];
	u8 index;	/* Bit index in bmControls */
	u8 selector;

	u16 size;
	u32 flags;
};

struct uvc_control_mapping {
	struct list_head list;
	struct list_head ev_subs;

	u32 id;
	char *name;
	u8 entity[16];
	u8 selector;

	u8 size;
	u8 offset;
	enum v4l2_ctrl_type v4l2_type;
	u32 data_type;

	const u32 *menu_mapping;
	const char (*menu_names)[UVC_MENU_NAME_LEN];
	unsigned long menu_mask;

	u32 master_id;
	s32 master_manual;
	u32 slave_ids[2];

	s32 (*get)(struct uvc_control_mapping *mapping, u8 query,
		   const u8 *data);
	void (*set)(struct uvc_control_mapping *mapping, s32 value,
		    u8 *data);
};

struct uvc_control {
	struct uvc_entity *entity;
	struct uvc_control_info info;

	u8 index;	/* Used to match the uvc_control entry with a uvc_control_info. */
	u8 dirty:1,
	   loaded:1,
	   modified:1,
	   cached:1,
	   initialized:1;

	u8 *uvc_data;

	struct uvc_fh *handle;	/* File handle that last changed the control. */
};

/*
 * The term 'entity' refers to both UVC units and UVC terminals.
 *
 * The type field is either the terminal type (wTerminalType in the terminal
 * descriptor), or the unit type (bDescriptorSubtype in the unit descriptor).
 * As the bDescriptorSubtype field is one byte long, the type value will
 * always have a null MSB for units. All terminal types defined by the UVC
 * specification have a non-null MSB, so it is safe to use the MSB to
 * differentiate between units and terminals as long as the descriptor parsing
 * code makes sure terminal types have a non-null MSB.
 *
 * For terminals, the type's most significant bit stores the terminal
 * direction (either UVC_TERM_INPUT or UVC_TERM_OUTPUT). The type field should
 * always be accessed with the UVC_ENTITY_* macros and never directly.
 */

#define UVC_ENTITY_FLAG_DEFAULT		(1 << 0)

struct uvc_entity {
	struct list_head list;		/* Entity as part of a UVC device. */
	struct list_head chain;		/* Entity as part of a video device chain. */
	unsigned int flags;

	/*
	 * Entities exposed by the UVC device use IDs 0-255, extra entities
	 * implemented by the driver (such as the GPIO entity) use IDs 256 and
	 * up.
	 */
	u16 id;
	u16 type;
	char name[64];
	u8 guid[16];

	/* Media controller-related fields. */
	struct video_device *vdev;
	struct v4l2_subdev subdev;
	unsigned int num_pads;
	unsigned int num_links;
	struct media_pad *pads;

	union {
		struct {
			u16 wObjectiveFocalLengthMin;
			u16 wObjectiveFocalLengthMax;
			u16 wOcularFocalLength;
			u8  bControlSize;
			u8  *bmControls;
		} camera;

		struct {
			u8  bControlSize;
			u8  *bmControls;
			u8  bTransportModeSize;
			u8  *bmTransportModes;
		} media;

		struct {
		} output;

		struct {
			u16 wMaxMultiplier;
			u8  bControlSize;
			u8  *bmControls;
			u8  bmVideoStandards;
		} processing;

		struct {
		} selector;

		struct {
			u8  bNumControls;
			u8  bControlSize;
			u8  *bmControls;
			u8  *bmControlsType;
		} extension;

		struct {
			u8  bControlSize;
			u8  *bmControls;
			struct gpio_desc *gpio_privacy;
			int irq;
		} gpio;
	};

	u8 bNrInPins;
	u8 *baSourceID;

	int (*get_info)(struct uvc_device *dev, struct uvc_entity *entity,
			u8 cs, u8 *caps);
	int (*get_cur)(struct uvc_device *dev, struct uvc_entity *entity,
		       u8 cs, void *data, u16 size);

	unsigned int ncontrols;
	struct uvc_control *controls;
};

struct uvc_frame {
	u8  bFrameIndex;
	u8  bmCapabilities;
	u16 wWidth;
	u16 wHeight;
	u32 dwMinBitRate;
	u32 dwMaxBitRate;
	u32 dwMaxVideoFrameBufferSize;
	u8  bFrameIntervalType;
	u32 dwDefaultFrameInterval;
	u32 *dwFrameInterval;
};

struct uvc_format {
	u8 type;
	u8 index;
	u8 bpp;
	enum v4l2_colorspace colorspace;
	enum v4l2_xfer_func xfer_func;
	enum v4l2_ycbcr_encoding ycbcr_enc;
	u32 fcc;
	u32 flags;

	unsigned int nframes;
	struct uvc_frame *frame;
};

struct uvc_streaming_header {
	u8 bNumFormats;
	u8 bEndpointAddress;
	u8 bTerminalLink;
	u8 bControlSize;
	u8 *bmaControls;
	/* The following fields are used by input headers only. */
	u8 bmInfo;
	u8 bStillCaptureMethod;
	u8 bTriggerSupport;
	u8 bTriggerUsage;
};

enum uvc_buffer_state {
	UVC_BUF_STATE_IDLE	= 0,
	UVC_BUF_STATE_QUEUED	= 1,
	UVC_BUF_STATE_ACTIVE	= 2,
	UVC_BUF_STATE_READY	= 3,
	UVC_BUF_STATE_DONE	= 4,
	UVC_BUF_STATE_ERROR	= 5,
};

struct uvc_buffer {
	struct vb2_v4l2_buffer buf;
	struct list_head queue;

	enum uvc_buffer_state state;
	unsigned int error;

	void *mem;
	unsigned int length;
	unsigned int bytesused;

	u32 pts;

	/* Asynchronous buffer handling. */
	struct kref ref;
};

#define UVC_QUEUE_DISCONNECTED		(1 << 0)
#define UVC_QUEUE_DROP_CORRUPTED	(1 << 1)

struct uvc_video_queue {
	struct vb2_queue queue;
	struct mutex mutex;			/* Protects queue */

	unsigned int flags;
	unsigned int buf_used;

	spinlock_t irqlock;			/* Protects irqqueue */
	struct list_head irqqueue;
};

struct uvc_video_chain {
	struct uvc_device *dev;
	struct list_head list;

	struct list_head entities;		/* All entities */
	struct uvc_entity *processing;		/* Processing unit */
	struct uvc_entity *selector;		/* Selector unit */

	struct mutex ctrl_mutex;		/* Protects ctrl.info */

	struct v4l2_prio_state prio;		/* V4L2 priority state */
	u32 caps;				/* V4L2 chain-wide caps */
	u8 ctrl_class_bitmap;			/* Bitmap of valid classes */
};

struct uvc_stats_frame {
	unsigned int size;		/* Number of bytes captured */
	unsigned int first_data;	/* Index of the first non-empty packet */

	unsigned int nb_packets;	/* Number of packets */
	unsigned int nb_empty;		/* Number of empty packets */
	unsigned int nb_invalid;	/* Number of packets with an invalid header */
	unsigned int nb_errors;		/* Number of packets with the error bit set */

	unsigned int nb_pts;		/* Number of packets with a PTS timestamp */
	unsigned int nb_pts_diffs;	/* Number of PTS differences inside a frame */
	unsigned int last_pts_diff;	/* Index of the last PTS difference */
	bool has_initial_pts;		/* Whether the first non-empty packet has a PTS */
	bool has_early_pts;		/* Whether a PTS is present before the first non-empty packet */
	u32 pts;			/* PTS of the last packet */

	unsigned int nb_scr;		/* Number of packets with a SCR timestamp */
	unsigned int nb_scr_diffs;	/* Number of SCR.STC differences inside a frame */
	u16 scr_sof;			/* SCR.SOF of the last packet */
	u32 scr_stc;			/* SCR.STC of the last packet */
};

struct uvc_stats_stream {
	ktime_t start_ts;		/* Stream start timestamp */
	ktime_t stop_ts;		/* Stream stop timestamp */

	unsigned int nb_frames;		/* Number of frames */

	unsigned int nb_packets;	/* Number of packets */
	unsigned int nb_empty;		/* Number of empty packets */
	unsigned int nb_invalid;	/* Number of packets with an invalid header */
	unsigned int nb_errors;		/* Number of packets with the error bit set */

	unsigned int nb_pts_constant;	/* Number of frames with constant PTS */
	unsigned int nb_pts_early;	/* Number of frames with early PTS */
	unsigned int nb_pts_initial;	/* Number of frames with initial PTS */

	unsigned int nb_scr_count_ok;	/* Number of frames with at least one SCR per non empty packet */
	unsigned int nb_scr_diffs_ok;	/* Number of frames with varying SCR.STC */
	unsigned int scr_sof_count;	/* STC.SOF counter accumulated since stream start */
	unsigned int scr_sof;		/* STC.SOF of the last packet */
	unsigned int min_sof;		/* Minimum STC.SOF value */
	unsigned int max_sof;		/* Maximum STC.SOF value */
};

#define UVC_METADATA_BUF_SIZE 10240

/**
 * struct uvc_copy_op: Context structure to schedule asynchronous memcpy
 *
 * @buf: active buf object for this operation
 * @dst: copy destination address
 * @src: copy source address
 * @len: copy length
 */
struct uvc_copy_op {
	struct uvc_buffer *buf;
	void *dst;
	const __u8 *src;
	size_t len;
};

/**
 * struct uvc_urb - URB context management structure
 *
 * @urb: the URB described by this context structure
 * @stream: UVC streaming context
 * @buffer: memory storage for the URB
 * @dma: Allocated DMA handle
 * @sgt: sgt_table with the urb locations in memory
 * @async_operations: counter to indicate the number of copy operations
 * @copy_operations: work descriptors for asynchronous copy operations
 * @work: work queue entry for asynchronous decode
 */
struct uvc_urb {
	struct urb *urb;
	struct uvc_streaming *stream;

	char *buffer;
	dma_addr_t dma;
	struct sg_table *sgt;

	unsigned int async_operations;
	struct uvc_copy_op copy_operations[UVC_MAX_PACKETS];
	struct work_struct work;
};

struct uvc_streaming {
	struct list_head list;
	struct uvc_device *dev;
	struct video_device vdev;
	struct uvc_video_chain *chain;
	atomic_t active;

	struct usb_interface *intf;
	int intfnum;
	u16 maxpsize;

	struct uvc_streaming_header header;
	enum v4l2_buf_type type;

	unsigned int nformats;
	struct uvc_format *format;

	struct uvc_streaming_control ctrl;
	struct uvc_format *def_format;
	struct uvc_format *cur_format;
	struct uvc_frame *cur_frame;

	/*
	 * Protect access to ctrl, cur_format, cur_frame and hardware video
	 * probe control.
	 */
	struct mutex mutex;

	/* Buffers queue. */
	unsigned int frozen : 1;
	struct uvc_video_queue queue;
	struct workqueue_struct *async_wq;
	void (*decode)(struct uvc_urb *uvc_urb, struct uvc_buffer *buf,
		       struct uvc_buffer *meta_buf);

	struct {
		struct video_device vdev;
		struct uvc_video_queue queue;
		u32 format;
	} meta;

	/* Context data used by the bulk completion handler. */
	struct {
		u8 header[256];
		unsigned int header_size;
		int skip_payload;
		u32 payload_size;
		u32 max_payload_size;
	} bulk;

	struct uvc_urb uvc_urb[UVC_URBS];
	unsigned int urb_size;

	u32 sequence;
	u8 last_fid;

	/* debugfs */
	struct dentry *debugfs_dir;
	struct {
		struct uvc_stats_frame frame;
		struct uvc_stats_stream stream;
	} stats;

	/* Timestamps support. */
	struct uvc_clock {
		struct uvc_clock_sample {
			u32 dev_stc;
			u16 dev_sof;
			u16 host_sof;
			ktime_t host_time;
		} *samples;

		unsigned int head;
		unsigned int count;
		unsigned int size;

		u16 last_sof;
		u16 sof_offset;

		u8 last_scr[6];

		spinlock_t lock;
	} clock;
};

#define for_each_uvc_urb(uvc_urb, uvc_streaming) \
	for ((uvc_urb) = &(uvc_streaming)->uvc_urb[0]; \
	     (uvc_urb) < &(uvc_streaming)->uvc_urb[UVC_URBS]; \
	     ++(uvc_urb))

static inline u32 uvc_urb_index(const struct uvc_urb *uvc_urb)
{
	return uvc_urb - &uvc_urb->stream->uvc_urb[0];
}

struct uvc_device_info {
	u32	quirks;
	u32	meta_format;
	u16	uvc_version;
	const struct uvc_control_mapping **mappings;
};

struct uvc_status_streaming {
	u8	button;
} __packed;

struct uvc_status_control {
	u8	bSelector;
	u8	bAttribute;
	u8	bValue[11];
} __packed;

struct uvc_status {
	u8	bStatusType;
	u8	bOriginator;
	u8	bEvent;
	union {
		struct uvc_status_control control;
		struct uvc_status_streaming streaming;
	};
} __packed;

struct uvc_device {
	struct usb_device *udev;
	struct usb_interface *intf;
	unsigned long warnings;
	u32 quirks;
	int intfnum;
	char name[32];

	const struct uvc_device_info *info;

	struct mutex lock;		/* Protects users */
	unsigned int users;
	atomic_t nmappings;

	/* Video control interface */
#ifdef CONFIG_MEDIA_CONTROLLER
	struct media_device mdev;
#endif
	struct v4l2_device vdev;
	u16 uvc_version;
	u32 clock_frequency;

	struct list_head entities;
	struct list_head chains;

	/* Video Streaming interfaces */
	struct list_head streams;
	struct kref ref;

	/* Status Interrupt Endpoint */
	struct usb_host_endpoint *int_ep;
	struct urb *int_urb;
<<<<<<< HEAD
	u8 *status;
	bool flush_status;
=======
	struct uvc_status *status;
	bool flush_status;

>>>>>>> eb3cdb58
	struct input_dev *input;
	char input_phys[64];

	struct uvc_ctrl_work {
		struct work_struct work;
		struct urb *urb;
		struct uvc_video_chain *chain;
		struct uvc_control *ctrl;
		const void *data;
	} async_ctrl;

	struct uvc_entity *gpio_unit;
};

enum uvc_handle_state {
	UVC_HANDLE_PASSIVE	= 0,
	UVC_HANDLE_ACTIVE	= 1,
};

struct uvc_fh {
	struct v4l2_fh vfh;
	struct uvc_video_chain *chain;
	struct uvc_streaming *stream;
	enum uvc_handle_state state;
};

struct uvc_driver {
	struct usb_driver driver;
};

/* ------------------------------------------------------------------------
 * Debugging, printing and logging
 */

#define UVC_DBG_PROBE		(1 << 0)
#define UVC_DBG_DESCR		(1 << 1)
#define UVC_DBG_CONTROL		(1 << 2)
#define UVC_DBG_FORMAT		(1 << 3)
#define UVC_DBG_CAPTURE		(1 << 4)
#define UVC_DBG_CALLS		(1 << 5)
#define UVC_DBG_FRAME		(1 << 7)
#define UVC_DBG_SUSPEND		(1 << 8)
#define UVC_DBG_STATUS		(1 << 9)
#define UVC_DBG_VIDEO		(1 << 10)
#define UVC_DBG_STATS		(1 << 11)
#define UVC_DBG_CLOCK		(1 << 12)

#define UVC_WARN_MINMAX		0
#define UVC_WARN_PROBE_DEF	1
#define UVC_WARN_XU_GET_RES	2

extern unsigned int uvc_clock_param;
extern unsigned int uvc_no_drop_param;
extern unsigned int uvc_dbg_param;
extern unsigned int uvc_timeout_param;
extern unsigned int uvc_hw_timestamps_param;

#define uvc_dbg(_dev, flag, fmt, ...)					\
do {									\
	if (uvc_dbg_param & UVC_DBG_##flag)				\
		dev_printk(KERN_DEBUG, &(_dev)->udev->dev, fmt,		\
			   ##__VA_ARGS__);				\
} while (0)

#define uvc_dbg_cont(flag, fmt, ...)					\
do {									\
	if (uvc_dbg_param & UVC_DBG_##flag)				\
		pr_cont(fmt, ##__VA_ARGS__);				\
} while (0)

#define uvc_warn_once(_dev, warn, fmt, ...)				\
do {									\
	if (!test_and_set_bit(warn, &(_dev)->warnings))			\
		dev_info(&(_dev)->udev->dev, fmt, ##__VA_ARGS__);	\
} while (0)

/* --------------------------------------------------------------------------
 * Internal functions.
 */

/* Core driver */
extern struct uvc_driver uvc_driver;

struct uvc_entity *uvc_entity_by_id(struct uvc_device *dev, int id);

/* Video buffers queue management. */
int uvc_queue_init(struct uvc_video_queue *queue, enum v4l2_buf_type type,
		   int drop_corrupted);
void uvc_queue_release(struct uvc_video_queue *queue);
int uvc_request_buffers(struct uvc_video_queue *queue,
			struct v4l2_requestbuffers *rb);
int uvc_query_buffer(struct uvc_video_queue *queue,
		     struct v4l2_buffer *v4l2_buf);
int uvc_create_buffers(struct uvc_video_queue *queue,
		       struct v4l2_create_buffers *v4l2_cb);
int uvc_queue_buffer(struct uvc_video_queue *queue,
		     struct media_device *mdev,
		     struct v4l2_buffer *v4l2_buf);
int uvc_export_buffer(struct uvc_video_queue *queue,
		      struct v4l2_exportbuffer *exp);
int uvc_dequeue_buffer(struct uvc_video_queue *queue,
		       struct v4l2_buffer *v4l2_buf, int nonblocking);
int uvc_queue_streamon(struct uvc_video_queue *queue, enum v4l2_buf_type type);
int uvc_queue_streamoff(struct uvc_video_queue *queue, enum v4l2_buf_type type);
void uvc_queue_cancel(struct uvc_video_queue *queue, int disconnect);
struct uvc_buffer *uvc_queue_next_buffer(struct uvc_video_queue *queue,
					 struct uvc_buffer *buf);
struct uvc_buffer *uvc_queue_get_current_buffer(struct uvc_video_queue *queue);
void uvc_queue_buffer_release(struct uvc_buffer *buf);
int uvc_queue_mmap(struct uvc_video_queue *queue,
		   struct vm_area_struct *vma);
__poll_t uvc_queue_poll(struct uvc_video_queue *queue, struct file *file,
			poll_table *wait);
#ifndef CONFIG_MMU
unsigned long uvc_queue_get_unmapped_area(struct uvc_video_queue *queue,
					  unsigned long pgoff);
#endif
int uvc_queue_allocated(struct uvc_video_queue *queue);
static inline int uvc_queue_streaming(struct uvc_video_queue *queue)
{
	return vb2_is_streaming(&queue->queue);
}

static inline struct uvc_streaming *
uvc_queue_to_stream(struct uvc_video_queue *queue)
{
	return container_of(queue, struct uvc_streaming, queue);
}

/* V4L2 interface */
extern const struct v4l2_ioctl_ops uvc_ioctl_ops;
extern const struct v4l2_file_operations uvc_fops;

/* Media controller */
int uvc_mc_register_entities(struct uvc_video_chain *chain);
void uvc_mc_cleanup_entity(struct uvc_entity *entity);

/* Video */
int uvc_video_init(struct uvc_streaming *stream);
int uvc_video_suspend(struct uvc_streaming *stream);
int uvc_video_resume(struct uvc_streaming *stream, int reset);
int uvc_video_start_streaming(struct uvc_streaming *stream);
void uvc_video_stop_streaming(struct uvc_streaming *stream);
int uvc_probe_video(struct uvc_streaming *stream,
		    struct uvc_streaming_control *probe);
int uvc_query_ctrl(struct uvc_device *dev, u8 query, u8 unit,
		   u8 intfnum, u8 cs, void *data, u16 size);
void uvc_video_clock_update(struct uvc_streaming *stream,
			    struct vb2_v4l2_buffer *vbuf,
			    struct uvc_buffer *buf);
int uvc_meta_register(struct uvc_streaming *stream);

int uvc_register_video_device(struct uvc_device *dev,
			      struct uvc_streaming *stream,
			      struct video_device *vdev,
			      struct uvc_video_queue *queue,
			      enum v4l2_buf_type type,
			      const struct v4l2_file_operations *fops,
			      const struct v4l2_ioctl_ops *ioctl_ops);

/* Status */
int uvc_status_init(struct uvc_device *dev);
void uvc_status_unregister(struct uvc_device *dev);
void uvc_status_cleanup(struct uvc_device *dev);
int uvc_status_start(struct uvc_device *dev, gfp_t flags);
void uvc_status_stop(struct uvc_device *dev);

/* Controls */
extern const struct uvc_control_mapping uvc_ctrl_power_line_mapping_limited;
extern const struct uvc_control_mapping uvc_ctrl_power_line_mapping_uvc11;
extern const struct v4l2_subscribed_event_ops uvc_ctrl_sub_ev_ops;

int uvc_query_v4l2_ctrl(struct uvc_video_chain *chain,
			struct v4l2_queryctrl *v4l2_ctrl);
int uvc_query_v4l2_menu(struct uvc_video_chain *chain,
			struct v4l2_querymenu *query_menu);

int uvc_ctrl_add_mapping(struct uvc_video_chain *chain,
			 const struct uvc_control_mapping *mapping);
int uvc_ctrl_init_device(struct uvc_device *dev);
void uvc_ctrl_cleanup_device(struct uvc_device *dev);
int uvc_ctrl_restore_values(struct uvc_device *dev);
bool uvc_ctrl_status_event_async(struct urb *urb, struct uvc_video_chain *chain,
				 struct uvc_control *ctrl, const u8 *data);
void uvc_ctrl_status_event(struct uvc_video_chain *chain,
			   struct uvc_control *ctrl, const u8 *data);

int uvc_ctrl_begin(struct uvc_video_chain *chain);
int __uvc_ctrl_commit(struct uvc_fh *handle, int rollback,
		      struct v4l2_ext_controls *ctrls);
static inline int uvc_ctrl_commit(struct uvc_fh *handle,
				  struct v4l2_ext_controls *ctrls)
{
	return __uvc_ctrl_commit(handle, 0, ctrls);
}
static inline int uvc_ctrl_rollback(struct uvc_fh *handle)
{
	return __uvc_ctrl_commit(handle, 1, NULL);
}

int uvc_ctrl_get(struct uvc_video_chain *chain, struct v4l2_ext_control *xctrl);
int uvc_ctrl_set(struct uvc_fh *handle, struct v4l2_ext_control *xctrl);
int uvc_ctrl_is_accessible(struct uvc_video_chain *chain, u32 v4l2_id,
			   const struct v4l2_ext_controls *ctrls,
			   unsigned long ioctl);

int uvc_xu_ctrl_query(struct uvc_video_chain *chain,
		      struct uvc_xu_control_query *xqry);

/* Utility functions */
struct usb_host_endpoint *uvc_find_endpoint(struct usb_host_interface *alts,
					    u8 epaddr);
u16 uvc_endpoint_max_bpi(struct usb_device *dev, struct usb_host_endpoint *ep);

/* Quirks support */
void uvc_video_decode_isight(struct uvc_urb *uvc_urb,
			     struct uvc_buffer *buf,
			     struct uvc_buffer *meta_buf);

/* debugfs and statistics */
void uvc_debugfs_init(void);
void uvc_debugfs_cleanup(void);
void uvc_debugfs_init_stream(struct uvc_streaming *stream);
void uvc_debugfs_cleanup_stream(struct uvc_streaming *stream);

size_t uvc_video_stats_dump(struct uvc_streaming *stream, char *buf,
			    size_t size);

#endif<|MERGE_RESOLUTION|>--- conflicted
+++ resolved
@@ -577,14 +577,9 @@
 	/* Status Interrupt Endpoint */
 	struct usb_host_endpoint *int_ep;
 	struct urb *int_urb;
-<<<<<<< HEAD
-	u8 *status;
-	bool flush_status;
-=======
 	struct uvc_status *status;
 	bool flush_status;
 
->>>>>>> eb3cdb58
 	struct input_dev *input;
 	char input_phys[64];
 
