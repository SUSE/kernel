--- conflicted
+++ resolved
@@ -290,19 +290,6 @@
 	   configuration data) */
 	dev->ext_vv_data = ext_vv;
 
-<<<<<<< HEAD
-	vv->d_clipping.cpu_addr =
-		dma_alloc_coherent(&dev->pci->dev, SAA7146_CLIPPING_MEM,
-				   &vv->d_clipping.dma_handle, GFP_KERNEL);
-	if( NULL == vv->d_clipping.cpu_addr ) {
-		ERR("out of memory. aborting.\n");
-		kfree(vv);
-		v4l2_ctrl_handler_free(hdl);
-		return -ENOMEM;
-	}
-
-=======
->>>>>>> eb3cdb58
 	saa7146_video_uops.init(dev,vv);
 	if (dev->ext_vv_data->capabilities & V4L2_CAP_VBI_CAPTURE)
 		saa7146_vbi_uops.init(dev,vv);
