/*
 * videobuf2-dma-sg.c - dma scatter/gather memory allocator for videobuf2
 *
 * Copyright (C) 2010 Samsung Electronics
 *
 * Author: Andrzej Pietrasiewicz <andrzejtp2010@gmail.com>
 *
 * This program is free software; you can redistribute it and/or modify
 * it under the terms of the GNU General Public License as published by
 * the Free Software Foundation.
 */

#include <linux/dma-resv.h>
#include <linux/module.h>
#include <linux/mm.h>
#include <linux/refcount.h>
#include <linux/scatterlist.h>
#include <linux/sched.h>
#include <linux/slab.h>
#include <linux/vmalloc.h>

#include <media/videobuf2-v4l2.h>
#include <media/videobuf2-memops.h>
#include <media/videobuf2-dma-sg.h>

static int debug;
module_param(debug, int, 0644);

#define dprintk(level, fmt, arg...)					\
	do {								\
		if (debug >= level)					\
			printk(KERN_DEBUG "vb2-dma-sg: " fmt, ## arg);	\
	} while (0)

struct vb2_dma_sg_buf {
	struct device			*dev;
	void				*vaddr;
	struct page			**pages;
	struct frame_vector		*vec;
	int				offset;
	enum dma_data_direction		dma_dir;
	struct sg_table			sg_table;
	/*
	 * This will point to sg_table when used with the MMAP or USERPTR
	 * memory model, and to the dma_buf sglist when used with the
	 * DMABUF memory model.
	 */
	struct sg_table			*dma_sgt;
	size_t				size;
	unsigned int			num_pages;
	refcount_t			refcount;
	struct vb2_vmarea_handler	handler;

	struct dma_buf_attachment	*db_attach;

	struct vb2_buffer		*vb;
};

static void vb2_dma_sg_put(void *buf_priv);

static int vb2_dma_sg_alloc_compacted(struct vb2_dma_sg_buf *buf,
		gfp_t gfp_flags)
{
	unsigned int last_page = 0;
	unsigned long size = buf->size;

	while (size > 0) {
		struct page *pages;
		int order;
		int i;

		order = get_order(size);
		/* Don't over allocate*/
		if ((PAGE_SIZE << order) > size)
			order--;

		pages = NULL;
		while (!pages) {
			pages = alloc_pages(GFP_KERNEL | __GFP_ZERO |
					__GFP_NOWARN | gfp_flags, order);
			if (pages)
				break;

			if (order == 0) {
				while (last_page--)
					__free_page(buf->pages[last_page]);
				return -ENOMEM;
			}
			order--;
		}

		split_page(pages, order);
		for (i = 0; i < (1 << order); i++)
			buf->pages[last_page++] = &pages[i];

		size -= PAGE_SIZE << order;
	}

	return 0;
}

static void *vb2_dma_sg_alloc(struct vb2_buffer *vb, struct device *dev,
			      unsigned long size)
{
	struct vb2_dma_sg_buf *buf;
	struct sg_table *sgt;
	int ret;
	int num_pages;

	if (WARN_ON(!dev) || WARN_ON(!size))
		return ERR_PTR(-EINVAL);

	buf = kzalloc(sizeof *buf, GFP_KERNEL);
	if (!buf)
		return ERR_PTR(-ENOMEM);

	buf->vaddr = NULL;
	buf->dma_dir = vb->vb2_queue->dma_dir;
	buf->offset = 0;
	buf->size = size;
	/* size is already page aligned */
	buf->num_pages = size >> PAGE_SHIFT;
	buf->dma_sgt = &buf->sg_table;

	/*
	 * NOTE: dma-sg allocates memory using the page allocator directly, so
	 * there is no memory consistency guarantee, hence dma-sg ignores DMA
	 * attributes passed from the upper layer.
	 */
	buf->pages = kvcalloc(buf->num_pages, sizeof(struct page *), GFP_KERNEL);
	if (!buf->pages)
		goto fail_pages_array_alloc;

	ret = vb2_dma_sg_alloc_compacted(buf, vb->vb2_queue->gfp_flags);
	if (ret)
		goto fail_pages_alloc;

	ret = sg_alloc_table_from_pages(buf->dma_sgt, buf->pages,
			buf->num_pages, 0, size, GFP_KERNEL);
	if (ret)
		goto fail_table_alloc;

	/* Prevent the device from being released while the buffer is used */
	buf->dev = get_device(dev);

	sgt = &buf->sg_table;
	/*
	 * No need to sync to the device, this will happen later when the
	 * prepare() memop is called.
	 */
	if (dma_map_sgtable(buf->dev, sgt, buf->dma_dir,
			    DMA_ATTR_SKIP_CPU_SYNC))
		goto fail_map;

	buf->handler.refcount = &buf->refcount;
	buf->handler.put = vb2_dma_sg_put;
	buf->handler.arg = buf;
	buf->vb = vb;

	refcount_set(&buf->refcount, 1);

	dprintk(1, "%s: Allocated buffer of %d pages\n",
		__func__, buf->num_pages);
	return buf;

fail_map:
	put_device(buf->dev);
	sg_free_table(buf->dma_sgt);
fail_table_alloc:
	num_pages = buf->num_pages;
	while (num_pages--)
		__free_page(buf->pages[num_pages]);
fail_pages_alloc:
	kvfree(buf->pages);
fail_pages_array_alloc:
	kfree(buf);
	return ERR_PTR(-ENOMEM);
}

static void vb2_dma_sg_put(void *buf_priv)
{
	struct vb2_dma_sg_buf *buf = buf_priv;
	struct sg_table *sgt = &buf->sg_table;
	int i = buf->num_pages;

	if (refcount_dec_and_test(&buf->refcount)) {
		dprintk(1, "%s: Freeing buffer of %d pages\n", __func__,
			buf->num_pages);
		dma_unmap_sgtable(buf->dev, sgt, buf->dma_dir,
				  DMA_ATTR_SKIP_CPU_SYNC);
		if (buf->vaddr)
			vm_unmap_ram(buf->vaddr, buf->num_pages);
		sg_free_table(buf->dma_sgt);
		while (--i >= 0)
			__free_page(buf->pages[i]);
		kvfree(buf->pages);
		put_device(buf->dev);
		kfree(buf);
	}
}

static void vb2_dma_sg_prepare(void *buf_priv)
{
	struct vb2_dma_sg_buf *buf = buf_priv;
	struct sg_table *sgt = buf->dma_sgt;

	if (buf->vb->skip_cache_sync_on_prepare)
		return;

	dma_sync_sgtable_for_device(buf->dev, sgt, buf->dma_dir);
}

static void vb2_dma_sg_finish(void *buf_priv)
{
	struct vb2_dma_sg_buf *buf = buf_priv;
	struct sg_table *sgt = buf->dma_sgt;

	if (buf->vb->skip_cache_sync_on_finish)
		return;

	dma_sync_sgtable_for_cpu(buf->dev, sgt, buf->dma_dir);
}

static void *vb2_dma_sg_get_userptr(struct vb2_buffer *vb, struct device *dev,
				    unsigned long vaddr, unsigned long size)
{
	struct vb2_dma_sg_buf *buf;
	struct sg_table *sgt;
	struct frame_vector *vec;

	if (WARN_ON(!dev))
		return ERR_PTR(-EINVAL);

	buf = kzalloc(sizeof *buf, GFP_KERNEL);
	if (!buf)
		return ERR_PTR(-ENOMEM);

	buf->vaddr = NULL;
	buf->dev = dev;
	buf->dma_dir = vb->vb2_queue->dma_dir;
	buf->offset = vaddr & ~PAGE_MASK;
	buf->size = size;
	buf->dma_sgt = &buf->sg_table;
	buf->vb = vb;
<<<<<<< HEAD
	vec = vb2_create_framevec(vaddr, size);
=======
	vec = vb2_create_framevec(vaddr, size,
				  buf->dma_dir == DMA_FROM_DEVICE ||
				  buf->dma_dir == DMA_BIDIRECTIONAL);
>>>>>>> eb3cdb58
	if (IS_ERR(vec))
		goto userptr_fail_pfnvec;
	buf->vec = vec;

	buf->pages = frame_vector_pages(vec);
	if (IS_ERR(buf->pages))
		goto userptr_fail_sgtable;
	buf->num_pages = frame_vector_count(vec);

	if (sg_alloc_table_from_pages(buf->dma_sgt, buf->pages,
			buf->num_pages, buf->offset, size, 0))
		goto userptr_fail_sgtable;

	sgt = &buf->sg_table;
	/*
	 * No need to sync to the device, this will happen later when the
	 * prepare() memop is called.
	 */
	if (dma_map_sgtable(buf->dev, sgt, buf->dma_dir,
			    DMA_ATTR_SKIP_CPU_SYNC))
		goto userptr_fail_map;

	return buf;

userptr_fail_map:
	sg_free_table(&buf->sg_table);
userptr_fail_sgtable:
	vb2_destroy_framevec(vec);
userptr_fail_pfnvec:
	kfree(buf);
	return ERR_PTR(-ENOMEM);
}

/*
 * @put_userptr: inform the allocator that a USERPTR buffer will no longer
 *		 be used
 */
static void vb2_dma_sg_put_userptr(void *buf_priv)
{
	struct vb2_dma_sg_buf *buf = buf_priv;
	struct sg_table *sgt = &buf->sg_table;
	int i = buf->num_pages;

	dprintk(1, "%s: Releasing userspace buffer of %d pages\n",
	       __func__, buf->num_pages);
	dma_unmap_sgtable(buf->dev, sgt, buf->dma_dir, DMA_ATTR_SKIP_CPU_SYNC);
	if (buf->vaddr)
		vm_unmap_ram(buf->vaddr, buf->num_pages);
	sg_free_table(buf->dma_sgt);
	if (buf->dma_dir == DMA_FROM_DEVICE ||
	    buf->dma_dir == DMA_BIDIRECTIONAL)
		while (--i >= 0)
			set_page_dirty_lock(buf->pages[i]);
	vb2_destroy_framevec(buf->vec);
	kfree(buf);
}

static void *vb2_dma_sg_vaddr(struct vb2_buffer *vb, void *buf_priv)
{
	struct vb2_dma_sg_buf *buf = buf_priv;
	struct iosys_map map;
	int ret;

	BUG_ON(!buf);

	if (!buf->vaddr) {
		if (buf->db_attach) {
			ret = dma_buf_vmap_unlocked(buf->db_attach->dmabuf, &map);
			buf->vaddr = ret ? NULL : map.vaddr;
		} else {
			buf->vaddr = vm_map_ram(buf->pages, buf->num_pages, -1);
		}
	}

	/* add offset in case userptr is not page-aligned */
	return buf->vaddr ? buf->vaddr + buf->offset : NULL;
}

static unsigned int vb2_dma_sg_num_users(void *buf_priv)
{
	struct vb2_dma_sg_buf *buf = buf_priv;

	return refcount_read(&buf->refcount);
}

static int vb2_dma_sg_mmap(void *buf_priv, struct vm_area_struct *vma)
{
	struct vb2_dma_sg_buf *buf = buf_priv;
	int err;

	if (!buf) {
		printk(KERN_ERR "No memory to map\n");
		return -EINVAL;
	}

	err = vm_map_pages(vma, buf->pages, buf->num_pages);
	if (err) {
		printk(KERN_ERR "Remapping memory, error: %d\n", err);
		return err;
	}

	/*
	 * Use common vm_area operations to track buffer refcount.
	 */
	vma->vm_private_data	= &buf->handler;
	vma->vm_ops		= &vb2_common_vm_ops;

	vma->vm_ops->open(vma);

	return 0;
}

/*********************************************/
/*         DMABUF ops for exporters          */
/*********************************************/

struct vb2_dma_sg_attachment {
	struct sg_table sgt;
	enum dma_data_direction dma_dir;
};

static int vb2_dma_sg_dmabuf_ops_attach(struct dma_buf *dbuf,
	struct dma_buf_attachment *dbuf_attach)
{
	struct vb2_dma_sg_attachment *attach;
	unsigned int i;
	struct scatterlist *rd, *wr;
	struct sg_table *sgt;
	struct vb2_dma_sg_buf *buf = dbuf->priv;
	int ret;

	attach = kzalloc(sizeof(*attach), GFP_KERNEL);
	if (!attach)
		return -ENOMEM;

	sgt = &attach->sgt;
	/* Copy the buf->base_sgt scatter list to the attachment, as we can't
	 * map the same scatter list to multiple attachments at the same time.
	 */
	ret = sg_alloc_table(sgt, buf->dma_sgt->orig_nents, GFP_KERNEL);
	if (ret) {
		kfree(attach);
		return -ENOMEM;
	}

	rd = buf->dma_sgt->sgl;
	wr = sgt->sgl;
	for (i = 0; i < sgt->orig_nents; ++i) {
		sg_set_page(wr, sg_page(rd), rd->length, rd->offset);
		rd = sg_next(rd);
		wr = sg_next(wr);
	}

	attach->dma_dir = DMA_NONE;
	dbuf_attach->priv = attach;

	return 0;
}

static void vb2_dma_sg_dmabuf_ops_detach(struct dma_buf *dbuf,
	struct dma_buf_attachment *db_attach)
{
	struct vb2_dma_sg_attachment *attach = db_attach->priv;
	struct sg_table *sgt;

	if (!attach)
		return;

	sgt = &attach->sgt;

	/* release the scatterlist cache */
	if (attach->dma_dir != DMA_NONE)
		dma_unmap_sgtable(db_attach->dev, sgt, attach->dma_dir, 0);
	sg_free_table(sgt);
	kfree(attach);
	db_attach->priv = NULL;
}

static struct sg_table *vb2_dma_sg_dmabuf_ops_map(
	struct dma_buf_attachment *db_attach, enum dma_data_direction dma_dir)
{
	struct vb2_dma_sg_attachment *attach = db_attach->priv;
	struct sg_table *sgt;

	sgt = &attach->sgt;
	/* return previously mapped sg table */
	if (attach->dma_dir == dma_dir)
		return sgt;

	/* release any previous cache */
	if (attach->dma_dir != DMA_NONE) {
		dma_unmap_sgtable(db_attach->dev, sgt, attach->dma_dir, 0);
		attach->dma_dir = DMA_NONE;
	}

	/* mapping to the client with new direction */
	if (dma_map_sgtable(db_attach->dev, sgt, dma_dir, 0)) {
		pr_err("failed to map scatterlist\n");
		return ERR_PTR(-EIO);
	}

	attach->dma_dir = dma_dir;

	return sgt;
}

static void vb2_dma_sg_dmabuf_ops_unmap(struct dma_buf_attachment *db_attach,
	struct sg_table *sgt, enum dma_data_direction dma_dir)
{
	/* nothing to be done here */
}

static void vb2_dma_sg_dmabuf_ops_release(struct dma_buf *dbuf)
{
	/* drop reference obtained in vb2_dma_sg_get_dmabuf */
	vb2_dma_sg_put(dbuf->priv);
}

static int
vb2_dma_sg_dmabuf_ops_begin_cpu_access(struct dma_buf *dbuf,
				       enum dma_data_direction direction)
{
	struct vb2_dma_sg_buf *buf = dbuf->priv;
	struct sg_table *sgt = buf->dma_sgt;

	dma_sync_sg_for_cpu(buf->dev, sgt->sgl, sgt->nents, buf->dma_dir);
	return 0;
}

static int
vb2_dma_sg_dmabuf_ops_end_cpu_access(struct dma_buf *dbuf,
				     enum dma_data_direction direction)
{
	struct vb2_dma_sg_buf *buf = dbuf->priv;
	struct sg_table *sgt = buf->dma_sgt;

	dma_sync_sg_for_device(buf->dev, sgt->sgl, sgt->nents, buf->dma_dir);
	return 0;
}

static int vb2_dma_sg_dmabuf_ops_vmap(struct dma_buf *dbuf,
				      struct iosys_map *map)
{
	struct vb2_dma_sg_buf *buf = dbuf->priv;

	iosys_map_set_vaddr(map, buf->vaddr);

	return 0;
}

static int vb2_dma_sg_dmabuf_ops_mmap(struct dma_buf *dbuf,
	struct vm_area_struct *vma)
{
	dma_resv_assert_held(dbuf->resv);

	return vb2_dma_sg_mmap(dbuf->priv, vma);
}

static const struct dma_buf_ops vb2_dma_sg_dmabuf_ops = {
	.attach = vb2_dma_sg_dmabuf_ops_attach,
	.detach = vb2_dma_sg_dmabuf_ops_detach,
	.map_dma_buf = vb2_dma_sg_dmabuf_ops_map,
	.unmap_dma_buf = vb2_dma_sg_dmabuf_ops_unmap,
	.begin_cpu_access = vb2_dma_sg_dmabuf_ops_begin_cpu_access,
	.end_cpu_access = vb2_dma_sg_dmabuf_ops_end_cpu_access,
	.vmap = vb2_dma_sg_dmabuf_ops_vmap,
	.mmap = vb2_dma_sg_dmabuf_ops_mmap,
	.release = vb2_dma_sg_dmabuf_ops_release,
};

static struct dma_buf *vb2_dma_sg_get_dmabuf(struct vb2_buffer *vb,
					     void *buf_priv,
					     unsigned long flags)
{
	struct vb2_dma_sg_buf *buf = buf_priv;
	struct dma_buf *dbuf;
	DEFINE_DMA_BUF_EXPORT_INFO(exp_info);

	exp_info.ops = &vb2_dma_sg_dmabuf_ops;
	exp_info.size = buf->size;
	exp_info.flags = flags;
	exp_info.priv = buf;

	if (WARN_ON(!buf->dma_sgt))
		return NULL;

	dbuf = dma_buf_export(&exp_info);
	if (IS_ERR(dbuf))
		return NULL;

	/* dmabuf keeps reference to vb2 buffer */
	refcount_inc(&buf->refcount);

	return dbuf;
}

/*********************************************/
/*       callbacks for DMABUF buffers        */
/*********************************************/

static int vb2_dma_sg_map_dmabuf(void *mem_priv)
{
	struct vb2_dma_sg_buf *buf = mem_priv;
	struct sg_table *sgt;

	if (WARN_ON(!buf->db_attach)) {
		pr_err("trying to pin a non attached buffer\n");
		return -EINVAL;
	}

	if (WARN_ON(buf->dma_sgt)) {
		pr_err("dmabuf buffer is already pinned\n");
		return 0;
	}

	/* get the associated scatterlist for this buffer */
	sgt = dma_buf_map_attachment_unlocked(buf->db_attach, buf->dma_dir);
	if (IS_ERR(sgt)) {
		pr_err("Error getting dmabuf scatterlist\n");
		return -EINVAL;
	}

	buf->dma_sgt = sgt;
	buf->vaddr = NULL;

	return 0;
}

static void vb2_dma_sg_unmap_dmabuf(void *mem_priv)
{
	struct vb2_dma_sg_buf *buf = mem_priv;
	struct sg_table *sgt = buf->dma_sgt;
	struct iosys_map map = IOSYS_MAP_INIT_VADDR(buf->vaddr);

	if (WARN_ON(!buf->db_attach)) {
		pr_err("trying to unpin a not attached buffer\n");
		return;
	}

	if (WARN_ON(!sgt)) {
		pr_err("dmabuf buffer is already unpinned\n");
		return;
	}

	if (buf->vaddr) {
		dma_buf_vunmap_unlocked(buf->db_attach->dmabuf, &map);
		buf->vaddr = NULL;
	}
	dma_buf_unmap_attachment_unlocked(buf->db_attach, sgt, buf->dma_dir);

	buf->dma_sgt = NULL;
}

static void vb2_dma_sg_detach_dmabuf(void *mem_priv)
{
	struct vb2_dma_sg_buf *buf = mem_priv;

	/* if vb2 works correctly you should never detach mapped buffer */
	if (WARN_ON(buf->dma_sgt))
		vb2_dma_sg_unmap_dmabuf(buf);

	/* detach this attachment */
	dma_buf_detach(buf->db_attach->dmabuf, buf->db_attach);
	kfree(buf);
}

static void *vb2_dma_sg_attach_dmabuf(struct vb2_buffer *vb, struct device *dev,
				      struct dma_buf *dbuf, unsigned long size)
{
	struct vb2_dma_sg_buf *buf;
	struct dma_buf_attachment *dba;

	if (WARN_ON(!dev))
		return ERR_PTR(-EINVAL);

	if (dbuf->size < size)
		return ERR_PTR(-EFAULT);

	buf = kzalloc(sizeof(*buf), GFP_KERNEL);
	if (!buf)
		return ERR_PTR(-ENOMEM);

	buf->dev = dev;
	/* create attachment for the dmabuf with the user device */
	dba = dma_buf_attach(dbuf, buf->dev);
	if (IS_ERR(dba)) {
		pr_err("failed to attach dmabuf\n");
		kfree(buf);
		return dba;
	}

	buf->dma_dir = vb->vb2_queue->dma_dir;
	buf->size = size;
	buf->db_attach = dba;
	buf->vb = vb;

	return buf;
}

static void *vb2_dma_sg_cookie(struct vb2_buffer *vb, void *buf_priv)
{
	struct vb2_dma_sg_buf *buf = buf_priv;

	return buf->dma_sgt;
}

const struct vb2_mem_ops vb2_dma_sg_memops = {
	.alloc		= vb2_dma_sg_alloc,
	.put		= vb2_dma_sg_put,
	.get_userptr	= vb2_dma_sg_get_userptr,
	.put_userptr	= vb2_dma_sg_put_userptr,
	.prepare	= vb2_dma_sg_prepare,
	.finish		= vb2_dma_sg_finish,
	.vaddr		= vb2_dma_sg_vaddr,
	.mmap		= vb2_dma_sg_mmap,
	.num_users	= vb2_dma_sg_num_users,
	.get_dmabuf	= vb2_dma_sg_get_dmabuf,
	.map_dmabuf	= vb2_dma_sg_map_dmabuf,
	.unmap_dmabuf	= vb2_dma_sg_unmap_dmabuf,
	.attach_dmabuf	= vb2_dma_sg_attach_dmabuf,
	.detach_dmabuf	= vb2_dma_sg_detach_dmabuf,
	.cookie		= vb2_dma_sg_cookie,
};
EXPORT_SYMBOL_GPL(vb2_dma_sg_memops);

MODULE_DESCRIPTION("dma scatter/gather memory handling routines for videobuf2");
MODULE_AUTHOR("Andrzej Pietrasiewicz");
MODULE_LICENSE("GPL");
MODULE_IMPORT_NS(DMA_BUF);<|MERGE_RESOLUTION|>--- conflicted
+++ resolved
@@ -242,13 +242,9 @@
 	buf->size = size;
 	buf->dma_sgt = &buf->sg_table;
 	buf->vb = vb;
-<<<<<<< HEAD
-	vec = vb2_create_framevec(vaddr, size);
-=======
 	vec = vb2_create_framevec(vaddr, size,
 				  buf->dma_dir == DMA_FROM_DEVICE ||
 				  buf->dma_dir == DMA_BIDIRECTIONAL);
->>>>>>> eb3cdb58
 	if (IS_ERR(vec))
 		goto userptr_fail_pfnvec;
 	buf->vec = vec;
