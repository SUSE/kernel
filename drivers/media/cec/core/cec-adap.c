// SPDX-License-Identifier: GPL-2.0-only
/*
 * cec-adap.c - HDMI Consumer Electronics Control framework - CEC adapter
 *
 * Copyright 2016 Cisco Systems, Inc. and/or its affiliates. All rights reserved.
 */

#include <linux/errno.h>
#include <linux/init.h>
#include <linux/module.h>
#include <linux/kernel.h>
#include <linux/kmod.h>
#include <linux/ktime.h>
#include <linux/slab.h>
#include <linux/mm.h>
#include <linux/string.h>
#include <linux/types.h>

#include <drm/drm_connector.h>
#include <drm/drm_device.h>
#include <drm/drm_edid.h>
#include <drm/drm_file.h>

#include "cec-priv.h"

static void cec_fill_msg_report_features(struct cec_adapter *adap,
					 struct cec_msg *msg,
					 unsigned int la_idx);

static int cec_log_addr2idx(const struct cec_adapter *adap, u8 log_addr)
{
	int i;

	for (i = 0; i < adap->log_addrs.num_log_addrs; i++)
		if (adap->log_addrs.log_addr[i] == log_addr)
			return i;
	return -1;
}

static unsigned int cec_log_addr2dev(const struct cec_adapter *adap, u8 log_addr)
{
	int i = cec_log_addr2idx(adap, log_addr);

	return adap->log_addrs.primary_device_type[i < 0 ? 0 : i];
}

u16 cec_get_edid_phys_addr(const u8 *edid, unsigned int size,
			   unsigned int *offset)
{
	unsigned int loc = cec_get_edid_spa_location(edid, size);

	if (offset)
		*offset = loc;
	if (loc == 0)
		return CEC_PHYS_ADDR_INVALID;
	return (edid[loc] << 8) | edid[loc + 1];
}
EXPORT_SYMBOL_GPL(cec_get_edid_phys_addr);

void cec_fill_conn_info_from_drm(struct cec_connector_info *conn_info,
				 const struct drm_connector *connector)
{
	memset(conn_info, 0, sizeof(*conn_info));
	conn_info->type = CEC_CONNECTOR_TYPE_DRM;
	conn_info->drm.card_no = connector->dev->primary->index;
	conn_info->drm.connector_id = connector->base.id;
}
EXPORT_SYMBOL_GPL(cec_fill_conn_info_from_drm);

/*
 * Queue a new event for this filehandle. If ts == 0, then set it
 * to the current time.
 *
 * We keep a queue of at most max_event events where max_event differs
 * per event. If the queue becomes full, then drop the oldest event and
 * keep track of how many events we've dropped.
 */
void cec_queue_event_fh(struct cec_fh *fh,
			const struct cec_event *new_ev, u64 ts)
{
	static const u16 max_events[CEC_NUM_EVENTS] = {
		1, 1, 800, 800, 8, 8, 8, 8
	};
	struct cec_event_entry *entry;
	unsigned int ev_idx = new_ev->event - 1;

	if (WARN_ON(ev_idx >= ARRAY_SIZE(fh->events)))
		return;

	if (ts == 0)
		ts = ktime_get_ns();

	mutex_lock(&fh->lock);
	if (ev_idx < CEC_NUM_CORE_EVENTS)
		entry = &fh->core_events[ev_idx];
	else
		entry = kmalloc(sizeof(*entry), GFP_KERNEL);
	if (entry) {
		if (new_ev->event == CEC_EVENT_LOST_MSGS &&
		    fh->queued_events[ev_idx]) {
			entry->ev.lost_msgs.lost_msgs +=
				new_ev->lost_msgs.lost_msgs;
			goto unlock;
		}
		entry->ev = *new_ev;
		entry->ev.ts = ts;

		if (fh->queued_events[ev_idx] < max_events[ev_idx]) {
			/* Add new msg at the end of the queue */
			list_add_tail(&entry->list, &fh->events[ev_idx]);
			fh->queued_events[ev_idx]++;
			fh->total_queued_events++;
			goto unlock;
		}

		if (ev_idx >= CEC_NUM_CORE_EVENTS) {
			list_add_tail(&entry->list, &fh->events[ev_idx]);
			/* drop the oldest event */
			entry = list_first_entry(&fh->events[ev_idx],
						 struct cec_event_entry, list);
			list_del(&entry->list);
			kfree(entry);
		}
	}
	/* Mark that events were lost */
	entry = list_first_entry_or_null(&fh->events[ev_idx],
					 struct cec_event_entry, list);
	if (entry)
		entry->ev.flags |= CEC_EVENT_FL_DROPPED_EVENTS;

unlock:
	mutex_unlock(&fh->lock);
	wake_up_interruptible(&fh->wait);
}

/* Queue a new event for all open filehandles. */
static void cec_queue_event(struct cec_adapter *adap,
			    const struct cec_event *ev)
{
	u64 ts = ktime_get_ns();
	struct cec_fh *fh;

	mutex_lock(&adap->devnode.lock_fhs);
	list_for_each_entry(fh, &adap->devnode.fhs, list)
		cec_queue_event_fh(fh, ev, ts);
	mutex_unlock(&adap->devnode.lock_fhs);
}

/* Notify userspace that the CEC pin changed state at the given time. */
void cec_queue_pin_cec_event(struct cec_adapter *adap, bool is_high,
			     bool dropped_events, ktime_t ts)
{
	struct cec_event ev = {
		.event = is_high ? CEC_EVENT_PIN_CEC_HIGH :
				   CEC_EVENT_PIN_CEC_LOW,
		.flags = dropped_events ? CEC_EVENT_FL_DROPPED_EVENTS : 0,
	};
	struct cec_fh *fh;

	mutex_lock(&adap->devnode.lock_fhs);
	list_for_each_entry(fh, &adap->devnode.fhs, list) {
		if (fh->mode_follower == CEC_MODE_MONITOR_PIN)
			cec_queue_event_fh(fh, &ev, ktime_to_ns(ts));
	}
	mutex_unlock(&adap->devnode.lock_fhs);
}
EXPORT_SYMBOL_GPL(cec_queue_pin_cec_event);

/* Notify userspace that the HPD pin changed state at the given time. */
void cec_queue_pin_hpd_event(struct cec_adapter *adap, bool is_high, ktime_t ts)
{
	struct cec_event ev = {
		.event = is_high ? CEC_EVENT_PIN_HPD_HIGH :
				   CEC_EVENT_PIN_HPD_LOW,
	};
	struct cec_fh *fh;

	mutex_lock(&adap->devnode.lock_fhs);
	list_for_each_entry(fh, &adap->devnode.fhs, list)
		cec_queue_event_fh(fh, &ev, ktime_to_ns(ts));
	mutex_unlock(&adap->devnode.lock_fhs);
}
EXPORT_SYMBOL_GPL(cec_queue_pin_hpd_event);

/* Notify userspace that the 5V pin changed state at the given time. */
void cec_queue_pin_5v_event(struct cec_adapter *adap, bool is_high, ktime_t ts)
{
	struct cec_event ev = {
		.event = is_high ? CEC_EVENT_PIN_5V_HIGH :
				   CEC_EVENT_PIN_5V_LOW,
	};
	struct cec_fh *fh;

	mutex_lock(&adap->devnode.lock_fhs);
	list_for_each_entry(fh, &adap->devnode.fhs, list)
		cec_queue_event_fh(fh, &ev, ktime_to_ns(ts));
	mutex_unlock(&adap->devnode.lock_fhs);
}
EXPORT_SYMBOL_GPL(cec_queue_pin_5v_event);

/*
 * Queue a new message for this filehandle.
 *
 * We keep a queue of at most CEC_MAX_MSG_RX_QUEUE_SZ messages. If the
 * queue becomes full, then drop the oldest message and keep track
 * of how many messages we've dropped.
 */
static void cec_queue_msg_fh(struct cec_fh *fh, const struct cec_msg *msg)
{
	static const struct cec_event ev_lost_msgs = {
		.event = CEC_EVENT_LOST_MSGS,
		.flags = 0,
		{
			.lost_msgs = { 1 },
		},
	};
	struct cec_msg_entry *entry;

	mutex_lock(&fh->lock);
	entry = kmalloc(sizeof(*entry), GFP_KERNEL);
	if (entry) {
		entry->msg = *msg;
		/* Add new msg at the end of the queue */
		list_add_tail(&entry->list, &fh->msgs);

		if (fh->queued_msgs < CEC_MAX_MSG_RX_QUEUE_SZ) {
			/* All is fine if there is enough room */
			fh->queued_msgs++;
			mutex_unlock(&fh->lock);
			wake_up_interruptible(&fh->wait);
			return;
		}

		/*
		 * if the message queue is full, then drop the oldest one and
		 * send a lost message event.
		 */
		entry = list_first_entry(&fh->msgs, struct cec_msg_entry, list);
		list_del(&entry->list);
		kfree(entry);
	}
	mutex_unlock(&fh->lock);

	/*
	 * We lost a message, either because kmalloc failed or the queue
	 * was full.
	 */
	cec_queue_event_fh(fh, &ev_lost_msgs, ktime_get_ns());
}

/*
 * Queue the message for those filehandles that are in monitor mode.
 * If valid_la is true (this message is for us or was sent by us),
 * then pass it on to any monitoring filehandle. If this message
 * isn't for us or from us, then only give it to filehandles that
 * are in MONITOR_ALL mode.
 *
 * This can only happen if the CEC_CAP_MONITOR_ALL capability is
 * set and the CEC adapter was placed in 'monitor all' mode.
 */
static void cec_queue_msg_monitor(struct cec_adapter *adap,
				  const struct cec_msg *msg,
				  bool valid_la)
{
	struct cec_fh *fh;
	u32 monitor_mode = valid_la ? CEC_MODE_MONITOR :
				      CEC_MODE_MONITOR_ALL;

	mutex_lock(&adap->devnode.lock_fhs);
	list_for_each_entry(fh, &adap->devnode.fhs, list) {
		if (fh->mode_follower >= monitor_mode)
			cec_queue_msg_fh(fh, msg);
	}
	mutex_unlock(&adap->devnode.lock_fhs);
}

/*
 * Queue the message for follower filehandles.
 */
static void cec_queue_msg_followers(struct cec_adapter *adap,
				    const struct cec_msg *msg)
{
	struct cec_fh *fh;

	mutex_lock(&adap->devnode.lock_fhs);
	list_for_each_entry(fh, &adap->devnode.fhs, list) {
		if (fh->mode_follower == CEC_MODE_FOLLOWER)
			cec_queue_msg_fh(fh, msg);
	}
	mutex_unlock(&adap->devnode.lock_fhs);
}

/* Notify userspace of an adapter state change. */
static void cec_post_state_event(struct cec_adapter *adap)
{
	struct cec_event ev = {
		.event = CEC_EVENT_STATE_CHANGE,
	};

	ev.state_change.phys_addr = adap->phys_addr;
	ev.state_change.log_addr_mask = adap->log_addrs.log_addr_mask;
	ev.state_change.have_conn_info =
		adap->conn_info.type != CEC_CONNECTOR_TYPE_NO_CONNECTOR;
	cec_queue_event(adap, &ev);
}

/*
 * A CEC transmit (and a possible wait for reply) completed.
 * If this was in blocking mode, then complete it, otherwise
 * queue the message for userspace to dequeue later.
 *
 * This function is called with adap->lock held.
 */
static void cec_data_completed(struct cec_data *data)
{
	/*
	 * Delete this transmit from the filehandle's xfer_list since
	 * we're done with it.
	 *
	 * Note that if the filehandle is closed before this transmit
	 * finished, then the release() function will set data->fh to NULL.
	 * Without that we would be referring to a closed filehandle.
	 */
	if (data->fh)
		list_del_init(&data->xfer_list);

	if (data->blocking) {
		/*
		 * Someone is blocking so mark the message as completed
		 * and call complete.
		 */
		data->completed = true;
		complete(&data->c);
	} else {
		/*
		 * No blocking, so just queue the message if needed and
		 * free the memory.
		 */
		if (data->fh)
			cec_queue_msg_fh(data->fh, &data->msg);
		kfree(data);
	}
}

/*
 * A pending CEC transmit needs to be cancelled, either because the CEC
 * adapter is disabled or the transmit takes an impossibly long time to
 * finish, or the reply timed out.
 *
 * This function is called with adap->lock held.
 */
static void cec_data_cancel(struct cec_data *data, u8 tx_status, u8 rx_status)
{
	struct cec_adapter *adap = data->adap;

	/*
	 * It's either the current transmit, or it is a pending
	 * transmit. Take the appropriate action to clear it.
	 */
	if (adap->transmitting == data) {
		adap->transmitting = NULL;
	} else {
		list_del_init(&data->list);
		if (!(data->msg.tx_status & CEC_TX_STATUS_OK))
			if (!WARN_ON(!adap->transmit_queue_sz))
				adap->transmit_queue_sz--;
	}

	if (data->msg.tx_status & CEC_TX_STATUS_OK) {
		data->msg.rx_ts = ktime_get_ns();
		data->msg.rx_status = rx_status;
		if (!data->blocking)
			data->msg.tx_status = 0;
	} else {
		data->msg.tx_ts = ktime_get_ns();
		data->msg.tx_status |= tx_status |
				       CEC_TX_STATUS_MAX_RETRIES;
		data->msg.tx_error_cnt++;
		data->attempts = 0;
		if (!data->blocking)
			data->msg.rx_status = 0;
	}

	/* Queue transmitted message for monitoring purposes */
	cec_queue_msg_monitor(adap, &data->msg, 1);

	if (!data->blocking && data->msg.sequence)
		/* Allow drivers to react to a canceled transmit */
		call_void_op(adap, adap_nb_transmit_canceled, &data->msg);

	cec_data_completed(data);
}

/*
 * Flush all pending transmits and cancel any pending timeout work.
 *
 * This function is called with adap->lock held.
 */
static void cec_flush(struct cec_adapter *adap)
{
	struct cec_data *data, *n;

	/*
	 * If the adapter is disabled, or we're asked to stop,
	 * then cancel any pending transmits.
	 */
	while (!list_empty(&adap->transmit_queue)) {
		data = list_first_entry(&adap->transmit_queue,
					struct cec_data, list);
		cec_data_cancel(data, CEC_TX_STATUS_ABORTED, 0);
	}
	if (adap->transmitting)
		adap->transmit_in_progress_aborted = true;

	/* Cancel the pending timeout work. */
	list_for_each_entry_safe(data, n, &adap->wait_queue, list) {
		if (cancel_delayed_work(&data->work))
			cec_data_cancel(data, CEC_TX_STATUS_OK, CEC_RX_STATUS_ABORTED);
		/*
		 * If cancel_delayed_work returned false, then
		 * the cec_wait_timeout function is running,
		 * which will call cec_data_completed. So no
		 * need to do anything special in that case.
		 */
	}
	/*
	 * If something went wrong and this counter isn't what it should
	 * be, then this will reset it back to 0. Warn if it is not 0,
	 * since it indicates a bug, either in this framework or in a
	 * CEC driver.
	 */
	if (WARN_ON(adap->transmit_queue_sz))
		adap->transmit_queue_sz = 0;
}

/*
 * Main CEC state machine
 *
 * Wait until the thread should be stopped, or we are not transmitting and
 * a new transmit message is queued up, in which case we start transmitting
 * that message. When the adapter finished transmitting the message it will
 * call cec_transmit_done().
 *
 * If the adapter is disabled, then remove all queued messages instead.
 *
 * If the current transmit times out, then cancel that transmit.
 */
int cec_thread_func(void *_adap)
{
	struct cec_adapter *adap = _adap;

	for (;;) {
		unsigned int signal_free_time;
		struct cec_data *data;
		bool timeout = false;
		u8 attempts;

		if (adap->transmit_in_progress) {
			int err;

			/*
			 * We are transmitting a message, so add a timeout
			 * to prevent the state machine to get stuck waiting
			 * for this message to finalize and add a check to
			 * see if the adapter is disabled in which case the
			 * transmit should be canceled.
			 */
			err = wait_event_interruptible_timeout(adap->kthread_waitq,
				(adap->needs_hpd &&
				 (!adap->is_configured && !adap->is_configuring)) ||
				kthread_should_stop() ||
				(!adap->transmit_in_progress &&
				 !list_empty(&adap->transmit_queue)),
				msecs_to_jiffies(adap->xfer_timeout_ms));
			timeout = err == 0;
		} else {
			/* Otherwise we just wait for something to happen. */
			wait_event_interruptible(adap->kthread_waitq,
				kthread_should_stop() ||
				(!adap->transmit_in_progress &&
				 !list_empty(&adap->transmit_queue)));
		}

		mutex_lock(&adap->lock);

		if ((adap->needs_hpd &&
		     (!adap->is_configured && !adap->is_configuring)) ||
		    kthread_should_stop()) {
			cec_flush(adap);
			goto unlock;
		}

		if (adap->transmit_in_progress &&
		    adap->transmit_in_progress_aborted) {
			if (adap->transmitting)
				cec_data_cancel(adap->transmitting,
						CEC_TX_STATUS_ABORTED, 0);
			adap->transmit_in_progress = false;
			adap->transmit_in_progress_aborted = false;
			goto unlock;
		}
		if (adap->transmit_in_progress && timeout) {
			/*
			 * If we timeout, then log that. Normally this does
			 * not happen and it is an indication of a faulty CEC
			 * adapter driver, or the CEC bus is in some weird
			 * state. On rare occasions it can happen if there is
			 * so much traffic on the bus that the adapter was
			 * unable to transmit for xfer_timeout_ms (2.1s by
			 * default).
			 */
			if (adap->transmitting) {
				pr_warn("cec-%s: message %*ph timed out\n", adap->name,
					adap->transmitting->msg.len,
					adap->transmitting->msg.msg);
				/* Just give up on this. */
				cec_data_cancel(adap->transmitting,
						CEC_TX_STATUS_TIMEOUT, 0);
			} else {
				pr_warn("cec-%s: transmit timed out\n", adap->name);
			}
			adap->transmit_in_progress = false;
			adap->tx_timeout_cnt++;
			goto unlock;
		}

		/*
		 * If we are still transmitting, or there is nothing new to
		 * transmit, then just continue waiting.
		 */
		if (adap->transmit_in_progress || list_empty(&adap->transmit_queue))
			goto unlock;

		/* Get a new message to transmit */
		data = list_first_entry(&adap->transmit_queue,
					struct cec_data, list);
		list_del_init(&data->list);
		if (!WARN_ON(!data->adap->transmit_queue_sz))
			adap->transmit_queue_sz--;

		/* Make this the current transmitting message */
		adap->transmitting = data;

		/*
		 * Suggested number of attempts as per the CEC 2.0 spec:
		 * 4 attempts is the default, except for 'secondary poll
		 * messages', i.e. poll messages not sent during the adapter
		 * configuration phase when it allocates logical addresses.
		 */
		if (data->msg.len == 1 && adap->is_configured)
			attempts = 2;
		else
			attempts = 4;

		/* Set the suggested signal free time */
		if (data->attempts) {
			/* should be >= 3 data bit periods for a retry */
			signal_free_time = CEC_SIGNAL_FREE_TIME_RETRY;
		} else if (adap->last_initiator !=
			   cec_msg_initiator(&data->msg)) {
			/* should be >= 5 data bit periods for new initiator */
			signal_free_time = CEC_SIGNAL_FREE_TIME_NEW_INITIATOR;
			adap->last_initiator = cec_msg_initiator(&data->msg);
		} else {
			/*
			 * should be >= 7 data bit periods for sending another
			 * frame immediately after another.
			 */
			signal_free_time = CEC_SIGNAL_FREE_TIME_NEXT_XFER;
		}
		if (data->attempts == 0)
			data->attempts = attempts;

		adap->transmit_in_progress_aborted = false;
		/* Tell the adapter to transmit, cancel on error */
		if (call_op(adap, adap_transmit, data->attempts,
			    signal_free_time, &data->msg))
			cec_data_cancel(data, CEC_TX_STATUS_ABORTED, 0);
		else
			adap->transmit_in_progress = true;

unlock:
		mutex_unlock(&adap->lock);

		if (kthread_should_stop())
			break;
	}
	return 0;
}

/*
 * Called by the CEC adapter if a transmit finished.
 */
void cec_transmit_done_ts(struct cec_adapter *adap, u8 status,
			  u8 arb_lost_cnt, u8 nack_cnt, u8 low_drive_cnt,
			  u8 error_cnt, ktime_t ts)
{
	struct cec_data *data;
	struct cec_msg *msg;
	unsigned int attempts_made = arb_lost_cnt + nack_cnt +
				     low_drive_cnt + error_cnt;
	bool done = status & (CEC_TX_STATUS_MAX_RETRIES | CEC_TX_STATUS_OK);
	bool aborted = adap->transmit_in_progress_aborted;

	dprintk(2, "%s: status 0x%02x\n", __func__, status);
	if (attempts_made < 1)
		attempts_made = 1;

	mutex_lock(&adap->lock);
	data = adap->transmitting;
	if (!data) {
		/*
		 * This might happen if a transmit was issued and the cable is
		 * unplugged while the transmit is ongoing. Ignore this
		 * transmit in that case.
		 */
		if (!adap->transmit_in_progress)
			dprintk(1, "%s was called without an ongoing transmit!\n",
				__func__);
		adap->transmit_in_progress = false;
		goto wake_thread;
	}
	adap->transmit_in_progress = false;
	adap->transmit_in_progress_aborted = false;

	msg = &data->msg;

	/* Drivers must fill in the status! */
	WARN_ON(status == 0);
	msg->tx_ts = ktime_to_ns(ts);
	msg->tx_status |= status;
	msg->tx_arb_lost_cnt += arb_lost_cnt;
	msg->tx_nack_cnt += nack_cnt;
	msg->tx_low_drive_cnt += low_drive_cnt;
	msg->tx_error_cnt += error_cnt;

	adap->tx_arb_lost_cnt += arb_lost_cnt;
	adap->tx_low_drive_cnt += low_drive_cnt;
	adap->tx_error_cnt += error_cnt;

	/*
	 * Low Drive transmission errors should really not happen for
	 * well-behaved CEC devices and proper HDMI cables.
	 *
	 * Ditto for the 'Error' status.
	 *
	 * For the first few times that this happens, log this.
	 * Stop logging after that, since that will not add any more
	 * useful information and instead it will just flood the kernel log.
	 */
	if (done && adap->tx_low_drive_log_cnt < 8 && msg->tx_low_drive_cnt) {
		adap->tx_low_drive_log_cnt++;
		dprintk(0, "low drive counter: %u (seq %u: %*ph)\n",
			msg->tx_low_drive_cnt, msg->sequence,
			msg->len, msg->msg);
	}
	if (done && adap->tx_error_log_cnt < 8 && msg->tx_error_cnt) {
		adap->tx_error_log_cnt++;
		dprintk(0, "error counter: %u (seq %u: %*ph)\n",
			msg->tx_error_cnt, msg->sequence,
			msg->len, msg->msg);
	}

	/* Mark that we're done with this transmit */
	adap->transmitting = NULL;

	/*
	 * If there are still retry attempts left and there was an error and
	 * the hardware didn't signal that it retried itself (by setting
	 * CEC_TX_STATUS_MAX_RETRIES), then we will retry ourselves.
	 */
	if (!aborted && data->attempts > attempts_made && !done) {
		/* Retry this message */
		data->attempts -= attempts_made;
		if (msg->timeout)
			dprintk(2, "retransmit: %*ph (attempts: %d, wait for %*ph)\n",
				msg->len, msg->msg, data->attempts,
				data->match_len, data->match_reply);
		else
			dprintk(2, "retransmit: %*ph (attempts: %d)\n",
				msg->len, msg->msg, data->attempts);
		/* Add the message in front of the transmit queue */
		list_add(&data->list, &adap->transmit_queue);
		adap->transmit_queue_sz++;
		goto wake_thread;
	}

	if (aborted && !done)
		status |= CEC_TX_STATUS_ABORTED;
	data->attempts = 0;

	/* Always set CEC_TX_STATUS_MAX_RETRIES on error */
	if (!(status & CEC_TX_STATUS_OK))
		msg->tx_status |= CEC_TX_STATUS_MAX_RETRIES;

	/* Queue transmitted message for monitoring purposes */
	cec_queue_msg_monitor(adap, msg, 1);

	if ((status & CEC_TX_STATUS_OK) && adap->is_configured &&
	    msg->timeout) {
		/*
		 * Queue the message into the wait queue if we want to wait
		 * for a reply.
		 */
		list_add_tail(&data->list, &adap->wait_queue);
		schedule_delayed_work(&data->work,
				      msecs_to_jiffies(msg->timeout));
	} else {
		/* Otherwise we're done */
		cec_data_completed(data);
	}

wake_thread:
	/*
	 * Wake up the main thread to see if another message is ready
	 * for transmitting or to retry the current message.
	 */
	wake_up_interruptible(&adap->kthread_waitq);
	mutex_unlock(&adap->lock);
}
EXPORT_SYMBOL_GPL(cec_transmit_done_ts);

void cec_transmit_attempt_done_ts(struct cec_adapter *adap,
				  u8 status, ktime_t ts)
{
	switch (status & ~CEC_TX_STATUS_MAX_RETRIES) {
	case CEC_TX_STATUS_OK:
		cec_transmit_done_ts(adap, status, 0, 0, 0, 0, ts);
		return;
	case CEC_TX_STATUS_ARB_LOST:
		cec_transmit_done_ts(adap, status, 1, 0, 0, 0, ts);
		return;
	case CEC_TX_STATUS_NACK:
		cec_transmit_done_ts(adap, status, 0, 1, 0, 0, ts);
		return;
	case CEC_TX_STATUS_LOW_DRIVE:
		cec_transmit_done_ts(adap, status, 0, 0, 1, 0, ts);
		return;
	case CEC_TX_STATUS_ERROR:
		cec_transmit_done_ts(adap, status, 0, 0, 0, 1, ts);
		return;
	default:
		/* Should never happen */
		WARN(1, "cec-%s: invalid status 0x%02x\n", adap->name, status);
		return;
	}
}
EXPORT_SYMBOL_GPL(cec_transmit_attempt_done_ts);

/*
 * Called when waiting for a reply times out.
 */
static void cec_wait_timeout(struct work_struct *work)
{
	struct cec_data *data = container_of(work, struct cec_data, work.work);
	struct cec_adapter *adap = data->adap;

	mutex_lock(&adap->lock);
	/*
	 * Sanity check in case the timeout and the arrival of the message
	 * happened at the same time.
	 */
	if (list_empty(&data->list))
		goto unlock;

	/* Mark the message as timed out */
	list_del_init(&data->list);
	cec_data_cancel(data, CEC_TX_STATUS_OK, CEC_RX_STATUS_TIMEOUT);
unlock:
	mutex_unlock(&adap->lock);
}

/*
 * Transmit a message. The fh argument may be NULL if the transmit is not
 * associated with a specific filehandle.
 *
 * This function is called with adap->lock held.
 */
int cec_transmit_msg_fh(struct cec_adapter *adap, struct cec_msg *msg,
			struct cec_fh *fh, bool block)
{
	struct cec_data *data;
	bool is_raw = msg_is_raw(msg);
<<<<<<< HEAD
=======
	bool reply_vendor_id = (msg->flags & CEC_MSG_FL_REPLY_VENDOR_ID) &&
		msg->len > 1 && msg->msg[1] == CEC_MSG_VENDOR_COMMAND_WITH_ID;
>>>>>>> 2d5404ca
	int err;

	if (adap->devnode.unregistered)
		return -ENODEV;

	msg->rx_ts = 0;
	msg->tx_ts = 0;
	msg->rx_status = 0;
	msg->tx_status = 0;
	msg->tx_arb_lost_cnt = 0;
	msg->tx_nack_cnt = 0;
	msg->tx_low_drive_cnt = 0;
	msg->tx_error_cnt = 0;
	msg->sequence = 0;
	msg->flags &= CEC_MSG_FL_REPLY_TO_FOLLOWERS | CEC_MSG_FL_RAW |
		      (reply_vendor_id ? CEC_MSG_FL_REPLY_VENDOR_ID : 0);

	if ((reply_vendor_id || msg->reply) && msg->timeout == 0) {
		/* Make sure the timeout isn't 0. */
		msg->timeout = 1000;
	}

	if (!msg->timeout)
		msg->flags &= ~CEC_MSG_FL_REPLY_TO_FOLLOWERS;

	/* Sanity checks */
	if (msg->len == 0 || msg->len > CEC_MAX_MSG_SIZE) {
		dprintk(1, "%s: invalid length %d\n", __func__, msg->len);
		return -EINVAL;
	}
	if (reply_vendor_id && msg->len < 6) {
		dprintk(1, "%s: <Vendor Command With ID> message too short\n",
			__func__);
		return -EINVAL;
	}

	memset(msg->msg + msg->len, 0, sizeof(msg->msg) - msg->len);

	if (msg->timeout)
		dprintk(2, "%s: %*ph (wait for 0x%02x%s)\n",
			__func__, msg->len, msg->msg, msg->reply,
			!block ? ", nb" : "");
	else
		dprintk(2, "%s: %*ph%s\n",
			__func__, msg->len, msg->msg, !block ? " (nb)" : "");

	if (msg->timeout && msg->len == 1) {
		dprintk(1, "%s: can't reply to poll msg\n", __func__);
		return -EINVAL;
	}

	if (is_raw) {
		if (!capable(CAP_SYS_RAWIO))
			return -EPERM;
	} else {
		/* A CDC-Only device can only send CDC messages */
		if ((adap->log_addrs.flags & CEC_LOG_ADDRS_FL_CDC_ONLY) &&
		    (msg->len == 1 || msg->msg[1] != CEC_MSG_CDC_MESSAGE)) {
			dprintk(1, "%s: not a CDC message\n", __func__);
			return -EINVAL;
		}

		if (msg->len >= 4 && msg->msg[1] == CEC_MSG_CDC_MESSAGE) {
			msg->msg[2] = adap->phys_addr >> 8;
			msg->msg[3] = adap->phys_addr & 0xff;
		}

		if (msg->len == 1) {
			if (cec_msg_destination(msg) == 0xf) {
				dprintk(1, "%s: invalid poll message\n",
					__func__);
				return -EINVAL;
			}
			if (cec_has_log_addr(adap, cec_msg_destination(msg))) {
				/*
				 * If the destination is a logical address our
				 * adapter has already claimed, then just NACK
				 * this. It depends on the hardware what it will
				 * do with a POLL to itself (some OK this), so
				 * it is just as easy to handle it here so the
				 * behavior will be consistent.
				 */
				msg->tx_ts = ktime_get_ns();
				msg->tx_status = CEC_TX_STATUS_NACK |
					CEC_TX_STATUS_MAX_RETRIES;
				msg->tx_nack_cnt = 1;
				msg->sequence = ++adap->sequence;
				if (!msg->sequence)
					msg->sequence = ++adap->sequence;
				return 0;
			}
		}
		if (msg->len > 1 && !cec_msg_is_broadcast(msg) &&
		    cec_has_log_addr(adap, cec_msg_destination(msg))) {
			dprintk(1, "%s: destination is the adapter itself\n",
				__func__);
			return -EINVAL;
		}
		if (msg->len > 1 && adap->is_configured &&
		    !cec_has_log_addr(adap, cec_msg_initiator(msg))) {
			dprintk(1, "%s: initiator has unknown logical address %d\n",
				__func__, cec_msg_initiator(msg));
			return -EINVAL;
		}
		/*
		 * Special case: allow Ping and IMAGE/TEXT_VIEW_ON to be
		 * transmitted to a TV, even if the adapter is unconfigured.
		 * This makes it possible to detect or wake up displays that
		 * pull down the HPD when in standby.
		 */
		if (!adap->is_configured && !adap->is_configuring &&
		    (msg->len > 2 ||
		     cec_msg_destination(msg) != CEC_LOG_ADDR_TV ||
		     (msg->len == 2 && msg->msg[1] != CEC_MSG_IMAGE_VIEW_ON &&
		      msg->msg[1] != CEC_MSG_TEXT_VIEW_ON))) {
			dprintk(1, "%s: adapter is unconfigured\n", __func__);
			return -ENONET;
		}
	}

	if (!adap->is_configured && !adap->is_configuring) {
		if (adap->needs_hpd) {
			dprintk(1, "%s: adapter is unconfigured and needs HPD\n",
				__func__);
			return -ENONET;
		}
		if (reply_vendor_id || msg->reply) {
			dprintk(1, "%s: adapter is unconfigured so reply is not supported\n",
				__func__);
			return -EINVAL;
		}
	}

	if (adap->transmit_queue_sz >= CEC_MAX_MSG_TX_QUEUE_SZ) {
		dprintk(2, "%s: transmit queue full\n", __func__);
		return -EBUSY;
	}

	data = kzalloc(sizeof(*data), GFP_KERNEL);
	if (!data)
		return -ENOMEM;

	msg->sequence = ++adap->sequence;
	if (!msg->sequence)
		msg->sequence = ++adap->sequence;

	data->msg = *msg;
	data->fh = fh;
	data->adap = adap;
	data->blocking = block;
	if (reply_vendor_id) {
		memcpy(data->match_reply, msg->msg + 1, 4);
		data->match_reply[4] = msg->reply;
		data->match_len = 5;
	} else if (msg->timeout) {
		data->match_reply[0] = msg->reply;
		data->match_len = 1;
	}

	init_completion(&data->c);
	INIT_DELAYED_WORK(&data->work, cec_wait_timeout);

	if (fh)
		list_add_tail(&data->xfer_list, &fh->xfer_list);
	else
		INIT_LIST_HEAD(&data->xfer_list);

	list_add_tail(&data->list, &adap->transmit_queue);
	adap->transmit_queue_sz++;
	if (!adap->transmitting)
		wake_up_interruptible(&adap->kthread_waitq);

	/* All done if we don't need to block waiting for completion */
	if (!block)
		return 0;

	/*
	 * Release the lock and wait, retake the lock afterwards.
	 */
	mutex_unlock(&adap->lock);
	err = wait_for_completion_killable(&data->c);
	cancel_delayed_work_sync(&data->work);
	mutex_lock(&adap->lock);

	if (err)
		adap->transmit_in_progress_aborted = true;

	/* Cancel the transmit if it was interrupted */
	if (!data->completed) {
		if (data->msg.tx_status & CEC_TX_STATUS_OK)
			cec_data_cancel(data, CEC_TX_STATUS_OK, CEC_RX_STATUS_ABORTED);
		else
			cec_data_cancel(data, CEC_TX_STATUS_ABORTED, 0);
	}

	/* The transmit completed (possibly with an error) */
	*msg = data->msg;
	if (WARN_ON(!list_empty(&data->list)))
		list_del(&data->list);
	if (WARN_ON(!list_empty(&data->xfer_list)))
		list_del(&data->xfer_list);
	kfree(data);
	return 0;
}

/* Helper function to be used by drivers and this framework. */
int cec_transmit_msg(struct cec_adapter *adap, struct cec_msg *msg,
		     bool block)
{
	int ret;

	mutex_lock(&adap->lock);
	ret = cec_transmit_msg_fh(adap, msg, NULL, block);
	mutex_unlock(&adap->lock);
	return ret;
}
EXPORT_SYMBOL_GPL(cec_transmit_msg);

/*
 * I don't like forward references but without this the low-level
 * cec_received_msg() function would come after a bunch of high-level
 * CEC protocol handling functions. That was very confusing.
 */
static int cec_receive_notify(struct cec_adapter *adap, struct cec_msg *msg,
			      bool is_reply);

#define DIRECTED	0x80
#define BCAST1_4	0x40
#define BCAST2_0	0x20	/* broadcast only allowed for >= 2.0 */
#define BCAST		(BCAST1_4 | BCAST2_0)
#define BOTH		(BCAST | DIRECTED)

/*
 * Specify minimum length and whether the message is directed, broadcast
 * or both. Messages that do not match the criteria are ignored as per
 * the CEC specification.
 */
static const u8 cec_msg_size[256] = {
	[CEC_MSG_ACTIVE_SOURCE] = 4 | BCAST,
	[CEC_MSG_IMAGE_VIEW_ON] = 2 | DIRECTED,
	[CEC_MSG_TEXT_VIEW_ON] = 2 | DIRECTED,
	[CEC_MSG_INACTIVE_SOURCE] = 4 | DIRECTED,
	[CEC_MSG_REQUEST_ACTIVE_SOURCE] = 2 | BCAST,
	[CEC_MSG_ROUTING_CHANGE] = 6 | BCAST,
	[CEC_MSG_ROUTING_INFORMATION] = 4 | BCAST,
	[CEC_MSG_SET_STREAM_PATH] = 4 | BCAST,
	[CEC_MSG_STANDBY] = 2 | BOTH,
	[CEC_MSG_RECORD_OFF] = 2 | DIRECTED,
	[CEC_MSG_RECORD_ON] = 3 | DIRECTED,
	[CEC_MSG_RECORD_STATUS] = 3 | DIRECTED,
	[CEC_MSG_RECORD_TV_SCREEN] = 2 | DIRECTED,
	[CEC_MSG_CLEAR_ANALOGUE_TIMER] = 13 | DIRECTED,
	[CEC_MSG_CLEAR_DIGITAL_TIMER] = 16 | DIRECTED,
	[CEC_MSG_CLEAR_EXT_TIMER] = 13 | DIRECTED,
	[CEC_MSG_SET_ANALOGUE_TIMER] = 13 | DIRECTED,
	[CEC_MSG_SET_DIGITAL_TIMER] = 16 | DIRECTED,
	[CEC_MSG_SET_EXT_TIMER] = 13 | DIRECTED,
	[CEC_MSG_SET_TIMER_PROGRAM_TITLE] = 2 | DIRECTED,
	[CEC_MSG_TIMER_CLEARED_STATUS] = 3 | DIRECTED,
	[CEC_MSG_TIMER_STATUS] = 3 | DIRECTED,
	[CEC_MSG_CEC_VERSION] = 3 | DIRECTED,
	[CEC_MSG_GET_CEC_VERSION] = 2 | DIRECTED,
	[CEC_MSG_GIVE_PHYSICAL_ADDR] = 2 | DIRECTED,
	[CEC_MSG_GET_MENU_LANGUAGE] = 2 | DIRECTED,
	[CEC_MSG_REPORT_PHYSICAL_ADDR] = 5 | BCAST,
	[CEC_MSG_SET_MENU_LANGUAGE] = 5 | BCAST,
	[CEC_MSG_REPORT_FEATURES] = 6 | BCAST,
	[CEC_MSG_GIVE_FEATURES] = 2 | DIRECTED,
	[CEC_MSG_DECK_CONTROL] = 3 | DIRECTED,
	[CEC_MSG_DECK_STATUS] = 3 | DIRECTED,
	[CEC_MSG_GIVE_DECK_STATUS] = 3 | DIRECTED,
	[CEC_MSG_PLAY] = 3 | DIRECTED,
	[CEC_MSG_GIVE_TUNER_DEVICE_STATUS] = 3 | DIRECTED,
	[CEC_MSG_SELECT_ANALOGUE_SERVICE] = 6 | DIRECTED,
	[CEC_MSG_SELECT_DIGITAL_SERVICE] = 9 | DIRECTED,
	[CEC_MSG_TUNER_DEVICE_STATUS] = 7 | DIRECTED,
	[CEC_MSG_TUNER_STEP_DECREMENT] = 2 | DIRECTED,
	[CEC_MSG_TUNER_STEP_INCREMENT] = 2 | DIRECTED,
	[CEC_MSG_DEVICE_VENDOR_ID] = 5 | BCAST,
	[CEC_MSG_GIVE_DEVICE_VENDOR_ID] = 2 | DIRECTED,
	[CEC_MSG_VENDOR_COMMAND] = 2 | DIRECTED,
	[CEC_MSG_VENDOR_COMMAND_WITH_ID] = 5 | BOTH,
	[CEC_MSG_VENDOR_REMOTE_BUTTON_DOWN] = 2 | BOTH,
	[CEC_MSG_VENDOR_REMOTE_BUTTON_UP] = 2 | BOTH,
	[CEC_MSG_SET_OSD_STRING] = 3 | DIRECTED,
	[CEC_MSG_GIVE_OSD_NAME] = 2 | DIRECTED,
	[CEC_MSG_SET_OSD_NAME] = 2 | DIRECTED,
	[CEC_MSG_MENU_REQUEST] = 3 | DIRECTED,
	[CEC_MSG_MENU_STATUS] = 3 | DIRECTED,
	[CEC_MSG_USER_CONTROL_PRESSED] = 3 | DIRECTED,
	[CEC_MSG_USER_CONTROL_RELEASED] = 2 | DIRECTED,
	[CEC_MSG_GIVE_DEVICE_POWER_STATUS] = 2 | DIRECTED,
	[CEC_MSG_REPORT_POWER_STATUS] = 3 | DIRECTED | BCAST2_0,
	[CEC_MSG_FEATURE_ABORT] = 4 | DIRECTED,
	[CEC_MSG_ABORT] = 2 | DIRECTED,
	[CEC_MSG_GIVE_AUDIO_STATUS] = 2 | DIRECTED,
	[CEC_MSG_GIVE_SYSTEM_AUDIO_MODE_STATUS] = 2 | DIRECTED,
	[CEC_MSG_REPORT_AUDIO_STATUS] = 3 | DIRECTED,
	[CEC_MSG_REPORT_SHORT_AUDIO_DESCRIPTOR] = 2 | DIRECTED,
	[CEC_MSG_REQUEST_SHORT_AUDIO_DESCRIPTOR] = 2 | DIRECTED,
	[CEC_MSG_SET_SYSTEM_AUDIO_MODE] = 3 | BOTH,
	[CEC_MSG_SET_AUDIO_VOLUME_LEVEL] = 3 | DIRECTED,
	[CEC_MSG_SYSTEM_AUDIO_MODE_REQUEST] = 2 | DIRECTED,
	[CEC_MSG_SYSTEM_AUDIO_MODE_STATUS] = 3 | DIRECTED,
	[CEC_MSG_SET_AUDIO_RATE] = 3 | DIRECTED,
	[CEC_MSG_INITIATE_ARC] = 2 | DIRECTED,
	[CEC_MSG_REPORT_ARC_INITIATED] = 2 | DIRECTED,
	[CEC_MSG_REPORT_ARC_TERMINATED] = 2 | DIRECTED,
	[CEC_MSG_REQUEST_ARC_INITIATION] = 2 | DIRECTED,
	[CEC_MSG_REQUEST_ARC_TERMINATION] = 2 | DIRECTED,
	[CEC_MSG_TERMINATE_ARC] = 2 | DIRECTED,
	[CEC_MSG_REQUEST_CURRENT_LATENCY] = 4 | BCAST,
	[CEC_MSG_REPORT_CURRENT_LATENCY] = 6 | BCAST,
	[CEC_MSG_CDC_MESSAGE] = 2 | BCAST,
};

/* Called by the CEC adapter if a message is received */
void cec_received_msg_ts(struct cec_adapter *adap,
			 struct cec_msg *msg, ktime_t ts)
{
	struct cec_data *data;
	u8 msg_init = cec_msg_initiator(msg);
	u8 msg_dest = cec_msg_destination(msg);
	u8 cmd = msg->msg[1];
	bool is_reply = false;
	bool valid_la = true;
	bool monitor_valid_la = true;
	u8 min_len = 0;

	if (WARN_ON(!msg->len || msg->len > CEC_MAX_MSG_SIZE))
		return;

	if (adap->devnode.unregistered)
		return;

	/*
	 * Some CEC adapters will receive the messages that they transmitted.
	 * This test filters out those messages by checking if we are the
	 * initiator, and just returning in that case.
	 *
	 * Note that this won't work if this is an Unregistered device.
	 *
	 * It is bad practice if the hardware receives the message that it
	 * transmitted and luckily most CEC adapters behave correctly in this
	 * respect.
	 */
	if (msg_init != CEC_LOG_ADDR_UNREGISTERED &&
	    cec_has_log_addr(adap, msg_init))
		return;

	msg->rx_ts = ktime_to_ns(ts);
	msg->rx_status = CEC_RX_STATUS_OK;
	msg->sequence = msg->reply = msg->timeout = 0;
	msg->tx_status = 0;
	msg->tx_ts = 0;
	msg->tx_arb_lost_cnt = 0;
	msg->tx_nack_cnt = 0;
	msg->tx_low_drive_cnt = 0;
	msg->tx_error_cnt = 0;
	msg->flags = 0;
	memset(msg->msg + msg->len, 0, sizeof(msg->msg) - msg->len);

	mutex_lock(&adap->lock);
	dprintk(2, "%s: %*ph\n", __func__, msg->len, msg->msg);

	if (!adap->transmit_in_progress)
		adap->last_initiator = 0xff;

	/* Check if this message was for us (directed or broadcast). */
	if (!cec_msg_is_broadcast(msg)) {
		valid_la = cec_has_log_addr(adap, msg_dest);
		monitor_valid_la = valid_la;
	}

	/*
	 * Check if the length is not too short or if the message is a
	 * broadcast message where a directed message was expected or
	 * vice versa. If so, then the message has to be ignored (according
	 * to section CEC 7.3 and CEC 12.2).
	 */
	if (valid_la && msg->len > 1 && cec_msg_size[cmd]) {
		u8 dir_fl = cec_msg_size[cmd] & BOTH;

		min_len = cec_msg_size[cmd] & 0x1f;
		if (msg->len < min_len)
			valid_la = false;
		else if (!cec_msg_is_broadcast(msg) && !(dir_fl & DIRECTED))
			valid_la = false;
		else if (cec_msg_is_broadcast(msg) && !(dir_fl & BCAST))
			valid_la = false;
		else if (cec_msg_is_broadcast(msg) &&
			 adap->log_addrs.cec_version < CEC_OP_CEC_VERSION_2_0 &&
			 !(dir_fl & BCAST1_4))
			valid_la = false;
	}
	if (valid_la && min_len) {
		/* These messages have special length requirements */
		switch (cmd) {
		case CEC_MSG_RECORD_ON:
			switch (msg->msg[2]) {
			case CEC_OP_RECORD_SRC_OWN:
				break;
			case CEC_OP_RECORD_SRC_DIGITAL:
				if (msg->len < 10)
					valid_la = false;
				break;
			case CEC_OP_RECORD_SRC_ANALOG:
				if (msg->len < 7)
					valid_la = false;
				break;
			case CEC_OP_RECORD_SRC_EXT_PLUG:
				if (msg->len < 4)
					valid_la = false;
				break;
			case CEC_OP_RECORD_SRC_EXT_PHYS_ADDR:
				if (msg->len < 5)
					valid_la = false;
				break;
			}
			break;
		}
	}

	/* It's a valid message and not a poll or CDC message */
	if (valid_la && msg->len > 1 && cmd != CEC_MSG_CDC_MESSAGE) {
		bool abort = cmd == CEC_MSG_FEATURE_ABORT;

		/* The aborted command is in msg[2] */
		if (abort)
			cmd = msg->msg[2];

		/*
		 * Walk over all transmitted messages that are waiting for a
		 * reply.
		 */
		list_for_each_entry(data, &adap->wait_queue, list) {
			struct cec_msg *dst = &data->msg;

			/*
			 * The *only* CEC message that has two possible replies
			 * is CEC_MSG_INITIATE_ARC.
			 * In this case allow either of the two replies.
			 */
			if (!abort && dst->msg[1] == CEC_MSG_INITIATE_ARC &&
			    (cmd == CEC_MSG_REPORT_ARC_INITIATED ||
			     cmd == CEC_MSG_REPORT_ARC_TERMINATED) &&
			    (data->match_reply[0] == CEC_MSG_REPORT_ARC_INITIATED ||
			     data->match_reply[0] == CEC_MSG_REPORT_ARC_TERMINATED)) {
				dst->reply = cmd;
				data->match_reply[0] = cmd;
			}

			/* Does the command match? */
			if ((abort && cmd != dst->msg[1]) ||
			    (!abort && memcmp(data->match_reply, msg->msg + 1, data->match_len)))
				continue;

			/* Does the addressing match? */
			if (msg_init != cec_msg_destination(dst) &&
			    !cec_msg_is_broadcast(dst))
				continue;

			/* We got a reply */
			memcpy(dst->msg, msg->msg, msg->len);
			dst->len = msg->len;
			dst->rx_ts = msg->rx_ts;
			dst->rx_status = msg->rx_status;
			if (abort)
				dst->rx_status |= CEC_RX_STATUS_FEATURE_ABORT;
			msg->flags = dst->flags;
			msg->sequence = dst->sequence;
			/* Remove it from the wait_queue */
			list_del_init(&data->list);

			/* Cancel the pending timeout work */
			if (!cancel_delayed_work(&data->work)) {
				mutex_unlock(&adap->lock);
				cancel_delayed_work_sync(&data->work);
				mutex_lock(&adap->lock);
			}
			/*
			 * Mark this as a reply, provided someone is still
			 * waiting for the answer.
			 */
			if (data->fh)
				is_reply = true;
			cec_data_completed(data);
			break;
		}
	}
	mutex_unlock(&adap->lock);

	/* Pass the message on to any monitoring filehandles */
	cec_queue_msg_monitor(adap, msg, monitor_valid_la);

	/* We're done if it is not for us or a poll message */
	if (!valid_la || msg->len <= 1)
		return;

	if (adap->log_addrs.log_addr_mask == 0)
		return;

	/*
	 * Process the message on the protocol level. If is_reply is true,
	 * then cec_receive_notify() won't pass on the reply to the listener(s)
	 * since that was already done by cec_data_completed() above.
	 */
	cec_receive_notify(adap, msg, is_reply);
}
EXPORT_SYMBOL_GPL(cec_received_msg_ts);

/* Logical Address Handling */

/*
 * Attempt to claim a specific logical address.
 *
 * This function is called with adap->lock held.
 */
static int cec_config_log_addr(struct cec_adapter *adap,
			       unsigned int idx,
			       unsigned int log_addr)
{
	struct cec_log_addrs *las = &adap->log_addrs;
	struct cec_msg msg = { };
	const unsigned int max_retries = 2;
	unsigned int i;
	int err;

	if (cec_has_log_addr(adap, log_addr))
		return 0;

	/* Send poll message */
	msg.len = 1;
	msg.msg[0] = (log_addr << 4) | log_addr;

	for (i = 0; i < max_retries; i++) {
		err = cec_transmit_msg_fh(adap, &msg, NULL, true);

		/*
		 * While trying to poll the physical address was reset
		 * and the adapter was unconfigured, so bail out.
		 */
		if (adap->phys_addr == CEC_PHYS_ADDR_INVALID)
			return -EINTR;

		/* Also bail out if the PA changed while configuring. */
		if (adap->must_reconfigure)
			return -EINTR;

		if (err)
			return err;

		/*
		 * The message was aborted or timed out due to a disconnect or
		 * unconfigure, just bail out.
		 */
		if (msg.tx_status &
		    (CEC_TX_STATUS_ABORTED | CEC_TX_STATUS_TIMEOUT))
			return -EINTR;
		if (msg.tx_status & CEC_TX_STATUS_OK)
			return 0;
		if (msg.tx_status & CEC_TX_STATUS_NACK)
			break;
		/*
		 * Retry up to max_retries times if the message was neither
		 * OKed or NACKed. This can happen due to e.g. a Lost
		 * Arbitration condition.
		 */
	}

	/*
	 * If we are unable to get an OK or a NACK after max_retries attempts
	 * (and note that each attempt already consists of four polls), then
	 * we assume that something is really weird and that it is not a
	 * good idea to try and claim this logical address.
	 */
	if (i == max_retries) {
		dprintk(0, "polling for LA %u failed with tx_status=0x%04x\n",
			log_addr, msg.tx_status);
		return 0;
	}

	/*
	 * Message not acknowledged, so this logical
	 * address is free to use.
	 */
	err = call_op(adap, adap_log_addr, log_addr);
	if (err)
		return err;

	las->log_addr[idx] = log_addr;
	las->log_addr_mask |= 1 << log_addr;
	return 1;
}

/*
 * Unconfigure the adapter: clear all logical addresses and send
 * the state changed event.
 *
 * This function is called with adap->lock held.
 */
static void cec_adap_unconfigure(struct cec_adapter *adap)
{
	if (!adap->needs_hpd || adap->phys_addr != CEC_PHYS_ADDR_INVALID)
		WARN_ON(call_op(adap, adap_log_addr, CEC_LOG_ADDR_INVALID));
	adap->log_addrs.log_addr_mask = 0;
	adap->is_configured = false;
	cec_flush(adap);
	wake_up_interruptible(&adap->kthread_waitq);
	cec_post_state_event(adap);
	call_void_op(adap, adap_unconfigured);
}

/*
 * Attempt to claim the required logical addresses.
 */
static int cec_config_thread_func(void *arg)
{
	/* The various LAs for each type of device */
	static const u8 tv_log_addrs[] = {
		CEC_LOG_ADDR_TV, CEC_LOG_ADDR_SPECIFIC,
		CEC_LOG_ADDR_INVALID
	};
	static const u8 record_log_addrs[] = {
		CEC_LOG_ADDR_RECORD_1, CEC_LOG_ADDR_RECORD_2,
		CEC_LOG_ADDR_RECORD_3,
		CEC_LOG_ADDR_BACKUP_1, CEC_LOG_ADDR_BACKUP_2,
		CEC_LOG_ADDR_INVALID
	};
	static const u8 tuner_log_addrs[] = {
		CEC_LOG_ADDR_TUNER_1, CEC_LOG_ADDR_TUNER_2,
		CEC_LOG_ADDR_TUNER_3, CEC_LOG_ADDR_TUNER_4,
		CEC_LOG_ADDR_BACKUP_1, CEC_LOG_ADDR_BACKUP_2,
		CEC_LOG_ADDR_INVALID
	};
	static const u8 playback_log_addrs[] = {
		CEC_LOG_ADDR_PLAYBACK_1, CEC_LOG_ADDR_PLAYBACK_2,
		CEC_LOG_ADDR_PLAYBACK_3,
		CEC_LOG_ADDR_BACKUP_1, CEC_LOG_ADDR_BACKUP_2,
		CEC_LOG_ADDR_INVALID
	};
	static const u8 audiosystem_log_addrs[] = {
		CEC_LOG_ADDR_AUDIOSYSTEM,
		CEC_LOG_ADDR_INVALID
	};
	static const u8 specific_use_log_addrs[] = {
		CEC_LOG_ADDR_SPECIFIC,
		CEC_LOG_ADDR_BACKUP_1, CEC_LOG_ADDR_BACKUP_2,
		CEC_LOG_ADDR_INVALID
	};
	static const u8 *type2addrs[6] = {
		[CEC_LOG_ADDR_TYPE_TV] = tv_log_addrs,
		[CEC_LOG_ADDR_TYPE_RECORD] = record_log_addrs,
		[CEC_LOG_ADDR_TYPE_TUNER] = tuner_log_addrs,
		[CEC_LOG_ADDR_TYPE_PLAYBACK] = playback_log_addrs,
		[CEC_LOG_ADDR_TYPE_AUDIOSYSTEM] = audiosystem_log_addrs,
		[CEC_LOG_ADDR_TYPE_SPECIFIC] = specific_use_log_addrs,
	};
	static const u16 type2mask[] = {
		[CEC_LOG_ADDR_TYPE_TV] = CEC_LOG_ADDR_MASK_TV,
		[CEC_LOG_ADDR_TYPE_RECORD] = CEC_LOG_ADDR_MASK_RECORD,
		[CEC_LOG_ADDR_TYPE_TUNER] = CEC_LOG_ADDR_MASK_TUNER,
		[CEC_LOG_ADDR_TYPE_PLAYBACK] = CEC_LOG_ADDR_MASK_PLAYBACK,
		[CEC_LOG_ADDR_TYPE_AUDIOSYSTEM] = CEC_LOG_ADDR_MASK_AUDIOSYSTEM,
		[CEC_LOG_ADDR_TYPE_SPECIFIC] = CEC_LOG_ADDR_MASK_SPECIFIC,
	};
	struct cec_adapter *adap = arg;
	struct cec_log_addrs *las = &adap->log_addrs;
	int err;
	int i, j;

	mutex_lock(&adap->lock);
	dprintk(1, "physical address: %x.%x.%x.%x, claim %d logical addresses\n",
		cec_phys_addr_exp(adap->phys_addr), las->num_log_addrs);
	las->log_addr_mask = 0;

	if (las->log_addr_type[0] == CEC_LOG_ADDR_TYPE_UNREGISTERED)
		goto configured;

reconfigure:
	for (i = 0; i < las->num_log_addrs; i++) {
		unsigned int type = las->log_addr_type[i];
		const u8 *la_list;
		u8 last_la;

		/*
		 * The TV functionality can only map to physical address 0.
		 * For any other address, try the Specific functionality
		 * instead as per the spec.
		 */
		if (adap->phys_addr && type == CEC_LOG_ADDR_TYPE_TV)
			type = CEC_LOG_ADDR_TYPE_SPECIFIC;

		la_list = type2addrs[type];
		last_la = las->log_addr[i];
		las->log_addr[i] = CEC_LOG_ADDR_INVALID;
		if (last_la == CEC_LOG_ADDR_INVALID ||
		    last_la == CEC_LOG_ADDR_UNREGISTERED ||
		    !((1 << last_la) & type2mask[type]))
			last_la = la_list[0];

		err = cec_config_log_addr(adap, i, last_la);

		if (adap->must_reconfigure) {
			adap->must_reconfigure = false;
			las->log_addr_mask = 0;
			goto reconfigure;
		}

		if (err > 0) /* Reused last LA */
			continue;

		if (err < 0)
			goto unconfigure;

		for (j = 0; la_list[j] != CEC_LOG_ADDR_INVALID; j++) {
			/* Tried this one already, skip it */
			if (la_list[j] == last_la)
				continue;
			/* The backup addresses are CEC 2.0 specific */
			if ((la_list[j] == CEC_LOG_ADDR_BACKUP_1 ||
			     la_list[j] == CEC_LOG_ADDR_BACKUP_2) &&
			    las->cec_version < CEC_OP_CEC_VERSION_2_0)
				continue;

			err = cec_config_log_addr(adap, i, la_list[j]);
			if (err == 0) /* LA is in use */
				continue;
			if (err < 0)
				goto unconfigure;
			/* Done, claimed an LA */
			break;
		}

		if (la_list[j] == CEC_LOG_ADDR_INVALID)
			dprintk(1, "could not claim LA %d\n", i);
	}

	if (adap->log_addrs.log_addr_mask == 0 &&
	    !(las->flags & CEC_LOG_ADDRS_FL_ALLOW_UNREG_FALLBACK))
		goto unconfigure;

configured:
	if (adap->log_addrs.log_addr_mask == 0) {
		/* Fall back to unregistered */
		las->log_addr[0] = CEC_LOG_ADDR_UNREGISTERED;
		las->log_addr_mask = 1 << las->log_addr[0];
		for (i = 1; i < las->num_log_addrs; i++)
			las->log_addr[i] = CEC_LOG_ADDR_INVALID;
	}
	for (i = las->num_log_addrs; i < CEC_MAX_LOG_ADDRS; i++)
		las->log_addr[i] = CEC_LOG_ADDR_INVALID;
	adap->is_configured = true;
	adap->is_configuring = false;
	adap->must_reconfigure = false;
	cec_post_state_event(adap);

	/*
	 * Now post the Report Features and Report Physical Address broadcast
	 * messages. Note that these are non-blocking transmits, meaning that
	 * they are just queued up and once adap->lock is unlocked the main
	 * thread will kick in and start transmitting these.
	 *
	 * If after this function is done (but before one or more of these
	 * messages are actually transmitted) the CEC adapter is unconfigured,
	 * then any remaining messages will be dropped by the main thread.
	 */
	for (i = 0; i < las->num_log_addrs; i++) {
		struct cec_msg msg = {};

		if (las->log_addr[i] == CEC_LOG_ADDR_INVALID ||
		    (las->flags & CEC_LOG_ADDRS_FL_CDC_ONLY))
			continue;

		msg.msg[0] = (las->log_addr[i] << 4) | 0x0f;

		/* Report Features must come first according to CEC 2.0 */
		if (las->log_addr[i] != CEC_LOG_ADDR_UNREGISTERED &&
		    adap->log_addrs.cec_version >= CEC_OP_CEC_VERSION_2_0) {
			cec_fill_msg_report_features(adap, &msg, i);
			cec_transmit_msg_fh(adap, &msg, NULL, false);
		}

		/* Report Physical Address */
		cec_msg_report_physical_addr(&msg, adap->phys_addr,
					     las->primary_device_type[i]);
		dprintk(1, "config: la %d pa %x.%x.%x.%x\n",
			las->log_addr[i],
			cec_phys_addr_exp(adap->phys_addr));
		cec_transmit_msg_fh(adap, &msg, NULL, false);

		/* Report Vendor ID */
		if (adap->log_addrs.vendor_id != CEC_VENDOR_ID_NONE) {
			cec_msg_device_vendor_id(&msg,
						 adap->log_addrs.vendor_id);
			cec_transmit_msg_fh(adap, &msg, NULL, false);
		}
	}
	adap->kthread_config = NULL;
	complete(&adap->config_completion);
	mutex_unlock(&adap->lock);
	call_void_op(adap, configured);
	return 0;

unconfigure:
	for (i = 0; i < las->num_log_addrs; i++)
		las->log_addr[i] = CEC_LOG_ADDR_INVALID;
	cec_adap_unconfigure(adap);
	adap->is_configuring = false;
	adap->must_reconfigure = false;
	adap->kthread_config = NULL;
	complete(&adap->config_completion);
	mutex_unlock(&adap->lock);
	return 0;
}

/*
 * Called from either __cec_s_phys_addr or __cec_s_log_addrs to claim the
 * logical addresses.
 *
 * This function is called with adap->lock held.
 */
static void cec_claim_log_addrs(struct cec_adapter *adap, bool block)
{
	if (WARN_ON(adap->is_claiming_log_addrs ||
		    adap->is_configuring || adap->is_configured))
		return;

	adap->is_claiming_log_addrs = true;

	init_completion(&adap->config_completion);

	/* Ready to kick off the thread */
	adap->is_configuring = true;
	adap->kthread_config = kthread_run(cec_config_thread_func, adap,
					   "ceccfg-%s", adap->name);
	if (IS_ERR(adap->kthread_config)) {
		adap->kthread_config = NULL;
		adap->is_configuring = false;
	} else if (block) {
		mutex_unlock(&adap->lock);
		wait_for_completion(&adap->config_completion);
		mutex_lock(&adap->lock);
	}
	adap->is_claiming_log_addrs = false;
}

/*
 * Helper function to enable/disable the CEC adapter.
 *
 * This function is called with adap->lock held.
 */
int cec_adap_enable(struct cec_adapter *adap)
{
	bool enable;
	int ret = 0;

	enable = adap->monitor_all_cnt || adap->monitor_pin_cnt ||
		 adap->log_addrs.num_log_addrs;
	if (adap->needs_hpd)
		enable = enable && adap->phys_addr != CEC_PHYS_ADDR_INVALID;

	if (adap->devnode.unregistered)
		enable = false;

	if (enable == adap->is_enabled)
		return 0;

	/* serialize adap_enable */
	mutex_lock(&adap->devnode.lock);
	if (enable) {
		adap->last_initiator = 0xff;
		adap->transmit_in_progress = false;
		adap->tx_low_drive_log_cnt = 0;
		adap->tx_error_log_cnt = 0;
		ret = adap->ops->adap_enable(adap, true);
		if (!ret) {
			/*
			 * Enable monitor-all/pin modes if needed. We warn, but
			 * continue if this fails as this is not a critical error.
			 */
			if (adap->monitor_all_cnt)
				WARN_ON(call_op(adap, adap_monitor_all_enable, true));
			if (adap->monitor_pin_cnt)
				WARN_ON(call_op(adap, adap_monitor_pin_enable, true));
		}
	} else {
		/* Disable monitor-all/pin modes if needed (needs_hpd == 1) */
		if (adap->monitor_all_cnt)
			WARN_ON(call_op(adap, adap_monitor_all_enable, false));
		if (adap->monitor_pin_cnt)
			WARN_ON(call_op(adap, adap_monitor_pin_enable, false));
		WARN_ON(adap->ops->adap_enable(adap, false));
		adap->last_initiator = 0xff;
		adap->transmit_in_progress = false;
		adap->transmit_in_progress_aborted = false;
		if (adap->transmitting)
			cec_data_cancel(adap->transmitting, CEC_TX_STATUS_ABORTED, 0);
	}
	if (!ret)
		adap->is_enabled = enable;
	wake_up_interruptible(&adap->kthread_waitq);
	mutex_unlock(&adap->devnode.lock);
	return ret;
}

/* Set a new physical address and send an event notifying userspace of this.
 *
 * This function is called with adap->lock held.
 */
void __cec_s_phys_addr(struct cec_adapter *adap, u16 phys_addr, bool block)
{
	bool becomes_invalid = phys_addr == CEC_PHYS_ADDR_INVALID;
	bool is_invalid = adap->phys_addr == CEC_PHYS_ADDR_INVALID;

	if (phys_addr == adap->phys_addr)
		return;
	if (!becomes_invalid && adap->devnode.unregistered)
		return;

	dprintk(1, "new physical address %x.%x.%x.%x\n",
		cec_phys_addr_exp(phys_addr));
	if (becomes_invalid || !is_invalid) {
		adap->phys_addr = CEC_PHYS_ADDR_INVALID;
		cec_post_state_event(adap);
		cec_adap_unconfigure(adap);
		if (becomes_invalid) {
			cec_adap_enable(adap);
			return;
		}
	}

	adap->phys_addr = phys_addr;
	if (is_invalid)
		cec_adap_enable(adap);

	cec_post_state_event(adap);
	if (!adap->log_addrs.num_log_addrs)
		return;
	if (adap->is_configuring)
		adap->must_reconfigure = true;
	else
		cec_claim_log_addrs(adap, block);
}

void cec_s_phys_addr(struct cec_adapter *adap, u16 phys_addr, bool block)
{
	if (IS_ERR_OR_NULL(adap))
		return;

	mutex_lock(&adap->lock);
	__cec_s_phys_addr(adap, phys_addr, block);
	mutex_unlock(&adap->lock);
}
EXPORT_SYMBOL_GPL(cec_s_phys_addr);

/*
 * Note: In the drm subsystem, prefer calling (if possible):
 *
 * cec_s_phys_addr(adap, connector->display_info.source_physical_address, false);
 */
void cec_s_phys_addr_from_edid(struct cec_adapter *adap,
			       const struct edid *edid)
{
	u16 pa = CEC_PHYS_ADDR_INVALID;

	if (edid && edid->extensions)
		pa = cec_get_edid_phys_addr((const u8 *)edid,
				EDID_LENGTH * (edid->extensions + 1), NULL);
	cec_s_phys_addr(adap, pa, false);
}
EXPORT_SYMBOL_GPL(cec_s_phys_addr_from_edid);

void cec_s_conn_info(struct cec_adapter *adap,
		     const struct cec_connector_info *conn_info)
{
	if (IS_ERR_OR_NULL(adap))
		return;

	if (!(adap->capabilities & CEC_CAP_CONNECTOR_INFO))
		return;

	mutex_lock(&adap->lock);
	if (conn_info)
		adap->conn_info = *conn_info;
	else
		memset(&adap->conn_info, 0, sizeof(adap->conn_info));
	cec_post_state_event(adap);
	mutex_unlock(&adap->lock);
}
EXPORT_SYMBOL_GPL(cec_s_conn_info);

/*
 * Called from either the ioctl or a driver to set the logical addresses.
 *
 * This function is called with adap->lock held.
 */
int __cec_s_log_addrs(struct cec_adapter *adap,
		      struct cec_log_addrs *log_addrs, bool block)
{
	u16 type_mask = 0;
	int err;
	int i;

	if (adap->devnode.unregistered)
		return -ENODEV;

	if (!log_addrs || log_addrs->num_log_addrs == 0) {
		if (!adap->log_addrs.num_log_addrs)
			return 0;
		if (adap->is_configuring || adap->is_configured)
			cec_adap_unconfigure(adap);
		adap->log_addrs.num_log_addrs = 0;
		for (i = 0; i < CEC_MAX_LOG_ADDRS; i++)
			adap->log_addrs.log_addr[i] = CEC_LOG_ADDR_INVALID;
		adap->log_addrs.osd_name[0] = '\0';
		adap->log_addrs.vendor_id = CEC_VENDOR_ID_NONE;
		adap->log_addrs.cec_version = CEC_OP_CEC_VERSION_2_0;
		cec_adap_enable(adap);
		return 0;
	}

	if (log_addrs->flags & CEC_LOG_ADDRS_FL_CDC_ONLY) {
		/*
		 * Sanitize log_addrs fields if a CDC-Only device is
		 * requested.
		 */
		log_addrs->num_log_addrs = 1;
		log_addrs->osd_name[0] = '\0';
		log_addrs->vendor_id = CEC_VENDOR_ID_NONE;
		log_addrs->log_addr_type[0] = CEC_LOG_ADDR_TYPE_UNREGISTERED;
		/*
		 * This is just an internal convention since a CDC-Only device
		 * doesn't have to be a switch. But switches already use
		 * unregistered, so it makes some kind of sense to pick this
		 * as the primary device. Since a CDC-Only device never sends
		 * any 'normal' CEC messages this primary device type is never
		 * sent over the CEC bus.
		 */
		log_addrs->primary_device_type[0] = CEC_OP_PRIM_DEVTYPE_SWITCH;
		log_addrs->all_device_types[0] = 0;
		log_addrs->features[0][0] = 0;
		log_addrs->features[0][1] = 0;
	}

	/* Ensure the osd name is 0-terminated */
	log_addrs->osd_name[sizeof(log_addrs->osd_name) - 1] = '\0';

	/* Sanity checks */
	if (log_addrs->num_log_addrs > adap->available_log_addrs) {
		dprintk(1, "num_log_addrs > %d\n", adap->available_log_addrs);
		return -EINVAL;
	}

	/*
	 * Vendor ID is a 24 bit number, so check if the value is
	 * within the correct range.
	 */
	if (log_addrs->vendor_id != CEC_VENDOR_ID_NONE &&
	    (log_addrs->vendor_id & 0xff000000) != 0) {
		dprintk(1, "invalid vendor ID\n");
		return -EINVAL;
	}

	if (log_addrs->cec_version != CEC_OP_CEC_VERSION_1_4 &&
	    log_addrs->cec_version != CEC_OP_CEC_VERSION_2_0) {
		dprintk(1, "invalid CEC version\n");
		return -EINVAL;
	}

	if (log_addrs->num_log_addrs > 1)
		for (i = 0; i < log_addrs->num_log_addrs; i++)
			if (log_addrs->log_addr_type[i] ==
					CEC_LOG_ADDR_TYPE_UNREGISTERED) {
				dprintk(1, "num_log_addrs > 1 can't be combined with unregistered LA\n");
				return -EINVAL;
			}

	for (i = 0; i < log_addrs->num_log_addrs; i++) {
		const u8 feature_sz = ARRAY_SIZE(log_addrs->features[0]);
		u8 *features = log_addrs->features[i];
		bool op_is_dev_features = false;
		unsigned int j;

		log_addrs->log_addr[i] = CEC_LOG_ADDR_INVALID;
		if (log_addrs->log_addr_type[i] > CEC_LOG_ADDR_TYPE_UNREGISTERED) {
			dprintk(1, "unknown logical address type\n");
			return -EINVAL;
		}
		if (type_mask & (1 << log_addrs->log_addr_type[i])) {
			dprintk(1, "duplicate logical address type\n");
			return -EINVAL;
		}
		type_mask |= 1 << log_addrs->log_addr_type[i];
		if ((type_mask & (1 << CEC_LOG_ADDR_TYPE_RECORD)) &&
		    (type_mask & (1 << CEC_LOG_ADDR_TYPE_PLAYBACK))) {
			/* Record already contains the playback functionality */
			dprintk(1, "invalid record + playback combination\n");
			return -EINVAL;
		}
		if (log_addrs->primary_device_type[i] >
					CEC_OP_PRIM_DEVTYPE_PROCESSOR) {
			dprintk(1, "unknown primary device type\n");
			return -EINVAL;
		}
		if (log_addrs->primary_device_type[i] == 2) {
			dprintk(1, "invalid primary device type\n");
			return -EINVAL;
		}
		for (j = 0; j < feature_sz; j++) {
			if ((features[j] & 0x80) == 0) {
				if (op_is_dev_features)
					break;
				op_is_dev_features = true;
			}
		}
		if (!op_is_dev_features || j == feature_sz) {
			dprintk(1, "malformed features\n");
			return -EINVAL;
		}
		/* Zero unused part of the feature array */
		memset(features + j + 1, 0, feature_sz - j - 1);
	}

	if (log_addrs->cec_version >= CEC_OP_CEC_VERSION_2_0) {
		if (log_addrs->num_log_addrs > 2) {
			dprintk(1, "CEC 2.0 allows no more than 2 logical addresses\n");
			return -EINVAL;
		}
		if (log_addrs->num_log_addrs == 2) {
			if (!(type_mask & ((1 << CEC_LOG_ADDR_TYPE_AUDIOSYSTEM) |
					   (1 << CEC_LOG_ADDR_TYPE_TV)))) {
				dprintk(1, "two LAs is only allowed for audiosystem and TV\n");
				return -EINVAL;
			}
			if (!(type_mask & ((1 << CEC_LOG_ADDR_TYPE_PLAYBACK) |
					   (1 << CEC_LOG_ADDR_TYPE_RECORD)))) {
				dprintk(1, "an audiosystem/TV can only be combined with record or playback\n");
				return -EINVAL;
			}
		}
	}

	/* Zero unused LAs */
	for (i = log_addrs->num_log_addrs; i < CEC_MAX_LOG_ADDRS; i++) {
		log_addrs->primary_device_type[i] = 0;
		log_addrs->log_addr_type[i] = 0;
		log_addrs->all_device_types[i] = 0;
		memset(log_addrs->features[i], 0,
		       sizeof(log_addrs->features[i]));
	}

	log_addrs->log_addr_mask = adap->log_addrs.log_addr_mask;
	adap->log_addrs = *log_addrs;
	err = cec_adap_enable(adap);
	if (!err && adap->phys_addr != CEC_PHYS_ADDR_INVALID)
		cec_claim_log_addrs(adap, block);
	return err;
}

int cec_s_log_addrs(struct cec_adapter *adap,
		    struct cec_log_addrs *log_addrs, bool block)
{
	int err;

	mutex_lock(&adap->lock);
	err = __cec_s_log_addrs(adap, log_addrs, block);
	mutex_unlock(&adap->lock);
	return err;
}
EXPORT_SYMBOL_GPL(cec_s_log_addrs);

/* High-level core CEC message handling */

/* Fill in the Report Features message */
static void cec_fill_msg_report_features(struct cec_adapter *adap,
					 struct cec_msg *msg,
					 unsigned int la_idx)
{
	const struct cec_log_addrs *las = &adap->log_addrs;
	const u8 *features = las->features[la_idx];
	bool op_is_dev_features = false;
	unsigned int idx;

	/* Report Features */
	msg->msg[0] = (las->log_addr[la_idx] << 4) | 0x0f;
	msg->len = 4;
	msg->msg[1] = CEC_MSG_REPORT_FEATURES;
	msg->msg[2] = adap->log_addrs.cec_version;
	msg->msg[3] = las->all_device_types[la_idx];

	/* Write RC Profiles first, then Device Features */
	for (idx = 0; idx < ARRAY_SIZE(las->features[0]); idx++) {
		msg->msg[msg->len++] = features[idx];
		if ((features[idx] & CEC_OP_FEAT_EXT) == 0) {
			if (op_is_dev_features)
				break;
			op_is_dev_features = true;
		}
	}
}

/* Transmit the Feature Abort message */
static int cec_feature_abort_reason(struct cec_adapter *adap,
				    struct cec_msg *msg, u8 reason)
{
	struct cec_msg tx_msg = { };

	/*
	 * Don't reply with CEC_MSG_FEATURE_ABORT to a CEC_MSG_FEATURE_ABORT
	 * message!
	 */
	if (msg->msg[1] == CEC_MSG_FEATURE_ABORT)
		return 0;
	/* Don't Feature Abort messages from 'Unregistered' */
	if (cec_msg_initiator(msg) == CEC_LOG_ADDR_UNREGISTERED)
		return 0;
	cec_msg_set_reply_to(&tx_msg, msg);
	cec_msg_feature_abort(&tx_msg, msg->msg[1], reason);
	return cec_transmit_msg(adap, &tx_msg, false);
}

static int cec_feature_abort(struct cec_adapter *adap, struct cec_msg *msg)
{
	return cec_feature_abort_reason(adap, msg,
					CEC_OP_ABORT_UNRECOGNIZED_OP);
}

static int cec_feature_refused(struct cec_adapter *adap, struct cec_msg *msg)
{
	return cec_feature_abort_reason(adap, msg,
					CEC_OP_ABORT_REFUSED);
}

/*
 * Called when a CEC message is received. This function will do any
 * necessary core processing. The is_reply bool is true if this message
 * is a reply to an earlier transmit.
 *
 * The message is either a broadcast message or a valid directed message.
 */
static int cec_receive_notify(struct cec_adapter *adap, struct cec_msg *msg,
			      bool is_reply)
{
	bool is_broadcast = cec_msg_is_broadcast(msg);
	u8 dest_laddr = cec_msg_destination(msg);
	u8 init_laddr = cec_msg_initiator(msg);
	u8 devtype = cec_log_addr2dev(adap, dest_laddr);
	int la_idx = cec_log_addr2idx(adap, dest_laddr);
	bool from_unregistered = init_laddr == 0xf;
	struct cec_msg tx_cec_msg = { };

	dprintk(2, "%s: %*ph\n", __func__, msg->len, msg->msg);

	/* If this is a CDC-Only device, then ignore any non-CDC messages */
	if (cec_is_cdc_only(&adap->log_addrs) &&
	    msg->msg[1] != CEC_MSG_CDC_MESSAGE)
		return 0;

	/* Allow drivers to process the message first */
	if (adap->ops->received && !adap->devnode.unregistered &&
	    adap->ops->received(adap, msg) != -ENOMSG)
		return 0;

	/*
	 * REPORT_PHYSICAL_ADDR, CEC_MSG_USER_CONTROL_PRESSED and
	 * CEC_MSG_USER_CONTROL_RELEASED messages always have to be
	 * handled by the CEC core, even if the passthrough mode is on.
	 * The others are just ignored if passthrough mode is on.
	 */
	switch (msg->msg[1]) {
	case CEC_MSG_GET_CEC_VERSION:
	case CEC_MSG_ABORT:
	case CEC_MSG_GIVE_DEVICE_POWER_STATUS:
	case CEC_MSG_GIVE_OSD_NAME:
		/*
		 * These messages reply with a directed message, so ignore if
		 * the initiator is Unregistered.
		 */
		if (!adap->passthrough && from_unregistered)
			return 0;
		fallthrough;
	case CEC_MSG_GIVE_DEVICE_VENDOR_ID:
	case CEC_MSG_GIVE_FEATURES:
	case CEC_MSG_GIVE_PHYSICAL_ADDR:
		/*
		 * Skip processing these messages if the passthrough mode
		 * is on.
		 */
		if (adap->passthrough)
			goto skip_processing;
		/* Ignore if addressing is wrong */
		if (is_broadcast)
			return 0;
		break;

	case CEC_MSG_USER_CONTROL_PRESSED:
	case CEC_MSG_USER_CONTROL_RELEASED:
		/* Wrong addressing mode: don't process */
		if (is_broadcast || from_unregistered)
			goto skip_processing;
		break;

	case CEC_MSG_REPORT_PHYSICAL_ADDR:
		/*
		 * This message is always processed, regardless of the
		 * passthrough setting.
		 *
		 * Exception: don't process if wrong addressing mode.
		 */
		if (!is_broadcast)
			goto skip_processing;
		break;

	default:
		break;
	}

	cec_msg_set_reply_to(&tx_cec_msg, msg);

	switch (msg->msg[1]) {
	/* The following messages are processed but still passed through */
	case CEC_MSG_REPORT_PHYSICAL_ADDR: {
		u16 pa = (msg->msg[2] << 8) | msg->msg[3];

		dprintk(1, "reported physical address %x.%x.%x.%x for logical address %d\n",
			cec_phys_addr_exp(pa), init_laddr);
		break;
	}

	case CEC_MSG_USER_CONTROL_PRESSED:
		if (!(adap->capabilities & CEC_CAP_RC) ||
		    !(adap->log_addrs.flags & CEC_LOG_ADDRS_FL_ALLOW_RC_PASSTHRU))
			break;

#ifdef CONFIG_MEDIA_CEC_RC
		switch (msg->msg[2]) {
		/*
		 * Play function, this message can have variable length
		 * depending on the specific play function that is used.
		 */
		case CEC_OP_UI_CMD_PLAY_FUNCTION:
			if (msg->len == 2)
				rc_keydown(adap->rc, RC_PROTO_CEC,
					   msg->msg[2], 0);
			else
				rc_keydown(adap->rc, RC_PROTO_CEC,
					   msg->msg[2] << 8 | msg->msg[3], 0);
			break;
		/*
		 * Other function messages that are not handled.
		 * Currently the RC framework does not allow to supply an
		 * additional parameter to a keypress. These "keys" contain
		 * other information such as channel number, an input number
		 * etc.
		 * For the time being these messages are not processed by the
		 * framework and are simply forwarded to the user space.
		 */
		case CEC_OP_UI_CMD_SELECT_BROADCAST_TYPE:
		case CEC_OP_UI_CMD_SELECT_SOUND_PRESENTATION:
		case CEC_OP_UI_CMD_TUNE_FUNCTION:
		case CEC_OP_UI_CMD_SELECT_MEDIA_FUNCTION:
		case CEC_OP_UI_CMD_SELECT_AV_INPUT_FUNCTION:
		case CEC_OP_UI_CMD_SELECT_AUDIO_INPUT_FUNCTION:
			break;
		default:
			rc_keydown(adap->rc, RC_PROTO_CEC, msg->msg[2], 0);
			break;
		}
#endif
		break;

	case CEC_MSG_USER_CONTROL_RELEASED:
		if (!(adap->capabilities & CEC_CAP_RC) ||
		    !(adap->log_addrs.flags & CEC_LOG_ADDRS_FL_ALLOW_RC_PASSTHRU))
			break;
#ifdef CONFIG_MEDIA_CEC_RC
		rc_keyup(adap->rc);
#endif
		break;

	/*
	 * The remaining messages are only processed if the passthrough mode
	 * is off.
	 */
	case CEC_MSG_GET_CEC_VERSION:
		cec_msg_cec_version(&tx_cec_msg, adap->log_addrs.cec_version);
		return cec_transmit_msg(adap, &tx_cec_msg, false);

	case CEC_MSG_GIVE_PHYSICAL_ADDR:
		/* Do nothing for CEC switches using addr 15 */
		if (devtype == CEC_OP_PRIM_DEVTYPE_SWITCH && dest_laddr == 15)
			return 0;
		cec_msg_report_physical_addr(&tx_cec_msg, adap->phys_addr, devtype);
		return cec_transmit_msg(adap, &tx_cec_msg, false);

	case CEC_MSG_GIVE_DEVICE_VENDOR_ID:
		if (adap->log_addrs.vendor_id == CEC_VENDOR_ID_NONE)
			return cec_feature_abort(adap, msg);
		cec_msg_device_vendor_id(&tx_cec_msg, adap->log_addrs.vendor_id);
		return cec_transmit_msg(adap, &tx_cec_msg, false);

	case CEC_MSG_ABORT:
		/* Do nothing for CEC switches */
		if (devtype == CEC_OP_PRIM_DEVTYPE_SWITCH)
			return 0;
		return cec_feature_refused(adap, msg);

	case CEC_MSG_GIVE_OSD_NAME: {
		if (adap->log_addrs.osd_name[0] == 0)
			return cec_feature_abort(adap, msg);
		cec_msg_set_osd_name(&tx_cec_msg, adap->log_addrs.osd_name);
		return cec_transmit_msg(adap, &tx_cec_msg, false);
	}

	case CEC_MSG_GIVE_FEATURES:
		if (adap->log_addrs.cec_version < CEC_OP_CEC_VERSION_2_0)
			return cec_feature_abort(adap, msg);
		cec_fill_msg_report_features(adap, &tx_cec_msg, la_idx);
		return cec_transmit_msg(adap, &tx_cec_msg, false);

	default:
		/*
		 * Unprocessed messages are aborted if userspace isn't doing
		 * any processing either.
		 */
		if (!is_broadcast && !is_reply && !adap->follower_cnt &&
		    !adap->cec_follower && msg->msg[1] != CEC_MSG_FEATURE_ABORT)
			return cec_feature_abort(adap, msg);
		break;
	}

skip_processing:
	/* If this was a reply, then we're done, unless otherwise specified */
	if (is_reply && !(msg->flags & CEC_MSG_FL_REPLY_TO_FOLLOWERS))
		return 0;

	/*
	 * Send to the exclusive follower if there is one, otherwise send
	 * to all followers.
	 */
	if (adap->cec_follower)
		cec_queue_msg_fh(adap->cec_follower, msg);
	else
		cec_queue_msg_followers(adap, msg);
	return 0;
}

/*
 * Helper functions to keep track of the 'monitor all' use count.
 *
 * These functions are called with adap->lock held.
 */
int cec_monitor_all_cnt_inc(struct cec_adapter *adap)
{
	int ret;

	if (adap->monitor_all_cnt++)
		return 0;

	ret = cec_adap_enable(adap);
	if (ret)
		adap->monitor_all_cnt--;
	return ret;
}

void cec_monitor_all_cnt_dec(struct cec_adapter *adap)
{
	if (WARN_ON(!adap->monitor_all_cnt))
		return;
	if (--adap->monitor_all_cnt)
		return;
	WARN_ON(call_op(adap, adap_monitor_all_enable, false));
	cec_adap_enable(adap);
}

/*
 * Helper functions to keep track of the 'monitor pin' use count.
 *
 * These functions are called with adap->lock held.
 */
int cec_monitor_pin_cnt_inc(struct cec_adapter *adap)
{
	int ret;

	if (adap->monitor_pin_cnt++)
		return 0;

	ret = cec_adap_enable(adap);
	if (ret)
		adap->monitor_pin_cnt--;
	return ret;
}

void cec_monitor_pin_cnt_dec(struct cec_adapter *adap)
{
	if (WARN_ON(!adap->monitor_pin_cnt))
		return;
	if (--adap->monitor_pin_cnt)
		return;
	WARN_ON(call_op(adap, adap_monitor_pin_enable, false));
	cec_adap_enable(adap);
}

#ifdef CONFIG_DEBUG_FS
/*
 * Log the current state of the CEC adapter.
 * Very useful for debugging.
 */
int cec_adap_status(struct seq_file *file, void *priv)
{
	struct cec_adapter *adap = dev_get_drvdata(file->private);
	struct cec_data *data;

	mutex_lock(&adap->lock);
	seq_printf(file, "enabled: %d\n", adap->is_enabled);
	seq_printf(file, "configured: %d\n", adap->is_configured);
	seq_printf(file, "configuring: %d\n", adap->is_configuring);
	seq_printf(file, "phys_addr: %x.%x.%x.%x\n",
		   cec_phys_addr_exp(adap->phys_addr));
	seq_printf(file, "number of LAs: %d\n", adap->log_addrs.num_log_addrs);
	seq_printf(file, "LA mask: 0x%04x\n", adap->log_addrs.log_addr_mask);
	if (adap->cec_follower)
		seq_printf(file, "has CEC follower%s\n",
			   adap->passthrough ? " (in passthrough mode)" : "");
	if (adap->cec_initiator)
		seq_puts(file, "has CEC initiator\n");
	if (adap->monitor_all_cnt)
		seq_printf(file, "file handles in Monitor All mode: %u\n",
			   adap->monitor_all_cnt);
	if (adap->monitor_pin_cnt)
		seq_printf(file, "file handles in Monitor Pin mode: %u\n",
			   adap->monitor_pin_cnt);
	if (adap->tx_timeout_cnt) {
		seq_printf(file, "transmit timeout count: %u\n",
			   adap->tx_timeout_cnt);
		adap->tx_timeout_cnt = 0;
	}
	if (adap->tx_low_drive_cnt) {
		seq_printf(file, "transmit low drive count: %u\n",
			   adap->tx_low_drive_cnt);
		adap->tx_low_drive_cnt = 0;
	}
	if (adap->tx_arb_lost_cnt) {
		seq_printf(file, "transmit arbitration lost count: %u\n",
			   adap->tx_arb_lost_cnt);
		adap->tx_arb_lost_cnt = 0;
	}
	if (adap->tx_error_cnt) {
		seq_printf(file, "transmit error count: %u\n",
			   adap->tx_error_cnt);
		adap->tx_error_cnt = 0;
	}
	data = adap->transmitting;
	if (data)
		seq_printf(file, "transmitting message: %*ph (reply: %*ph, timeout: %ums)\n",
			   data->msg.len, data->msg.msg,
			   data->match_len, data->match_reply,
			   data->msg.timeout);
	seq_printf(file, "pending transmits: %u\n", adap->transmit_queue_sz);
	list_for_each_entry(data, &adap->transmit_queue, list) {
		seq_printf(file, "queued tx message: %*ph (reply: %*ph, timeout: %ums)\n",
			   data->msg.len, data->msg.msg,
			   data->match_len, data->match_reply,
			   data->msg.timeout);
	}
	list_for_each_entry(data, &adap->wait_queue, list) {
		seq_printf(file, "message waiting for reply: %*ph (reply: %*ph, timeout: %ums)\n",
			   data->msg.len, data->msg.msg,
			   data->match_len, data->match_reply,
			   data->msg.timeout);
	}

	call_void_op(adap, adap_status, file);
	mutex_unlock(&adap->lock);
	return 0;
}
#endif<|MERGE_RESOLUTION|>--- conflicted
+++ resolved
@@ -781,11 +781,8 @@
 {
 	struct cec_data *data;
 	bool is_raw = msg_is_raw(msg);
-<<<<<<< HEAD
-=======
 	bool reply_vendor_id = (msg->flags & CEC_MSG_FL_REPLY_VENDOR_ID) &&
 		msg->len > 1 && msg->msg[1] == CEC_MSG_VENDOR_COMMAND_WITH_ID;
->>>>>>> 2d5404ca
 	int err;
 
 	if (adap->devnode.unregistered)
