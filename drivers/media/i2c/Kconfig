# SPDX-License-Identifier: GPL-2.0-only
#
# Multimedia Video device configuration
#

if VIDEO_DEV

comment "IR I2C driver auto-selected by 'Autoselect ancillary drivers'"
	depends on MEDIA_SUBDRV_AUTOSELECT && I2C && RC_CORE

config VIDEO_IR_I2C
	tristate "I2C module for IR" if !MEDIA_SUBDRV_AUTOSELECT || EXPERT
	depends on I2C && RC_CORE
	default y
	help
	  Most boards have an IR chip directly connected via GPIO. However,
	  some video boards have the IR connected via I2C bus.

	  If your board doesn't have an I2C IR chip, you may disable this
	  option.

	  In doubt, say Y.

#
# V4L2 I2C drivers that are related with Camera support
#

menu "Camera sensor devices"
	visible if MEDIA_CAMERA_SUPPORT

config VIDEO_APTINA_PLL
	tristate

config VIDEO_CCS_PLL
	tristate

config VIDEO_AR0521
	tristate "ON Semiconductor AR0521 sensor support"
	depends on I2C && VIDEO_DEV
	select MEDIA_CONTROLLER
	select VIDEO_V4L2_SUBDEV_API
	select V4L2_FWNODE
	help
	  This is a Video4Linux2 sensor driver for the ON Semiconductor
	  AR0521 camera.

	  To compile this driver as a module, choose M here: the
	  module will be called ar0521.

config VIDEO_HI556
	tristate "Hynix Hi-556 sensor support"
	depends on I2C && VIDEO_DEV
	select MEDIA_CONTROLLER
	select VIDEO_V4L2_SUBDEV_API
	select V4L2_FWNODE
	help
	  This is a Video4Linux2 sensor driver for the Hynix
	  Hi-556 camera.

	  To compile this driver as a module, choose M here: the
	  module will be called hi556.

config VIDEO_HI846
	tristate "Hynix Hi-846 sensor support"
	depends on I2C && VIDEO_DEV
	select MEDIA_CONTROLLER
	select VIDEO_V4L2_SUBDEV_API
	select V4L2_FWNODE
	help
	  This is a Video4Linux2 sensor driver for the Hynix
	  Hi-846 camera.

	  To compile this driver as a module, choose M here: the
	  module will be called hi846.

config VIDEO_HI847
        tristate "Hynix Hi-847 sensor support"
        depends on I2C && VIDEO_DEV
        select MEDIA_CONTROLLER
        select VIDEO_V4L2_SUBDEV_API
        select V4L2_FWNODE
        help
          This is a Video4Linux2 sensor driver for the Hynix
          Hi-847 camera.

          To compile this driver as a module, choose M here: the
          module will be called hi847.

config VIDEO_IMX208
	tristate "Sony IMX208 sensor support"
	depends on I2C && VIDEO_DEV
	depends on MEDIA_CAMERA_SUPPORT
	select MEDIA_CONTROLLER
	select VIDEO_V4L2_SUBDEV_API
	help
	  This is a Video4Linux2 sensor driver for the Sony
	  IMX208 camera.

	  To compile this driver as a module, choose M here: the
	  module will be called imx208.

config VIDEO_IMX214
	tristate "Sony IMX214 sensor support"
	depends on GPIOLIB && I2C && VIDEO_DEV
	select V4L2_FWNODE
	select MEDIA_CONTROLLER
	select VIDEO_V4L2_SUBDEV_API
	select REGMAP_I2C
	help
	  This is a Video4Linux2 sensor driver for the Sony
	  IMX214 camera.

	  To compile this driver as a module, choose M here: the
	  module will be called imx214.

config VIDEO_IMX219
	tristate "Sony IMX219 sensor support"
	depends on I2C && VIDEO_DEV
	select MEDIA_CONTROLLER
	select VIDEO_V4L2_SUBDEV_API
	select V4L2_FWNODE
	help
	  This is a Video4Linux2 sensor driver for the Sony
	  IMX219 camera.

	  To compile this driver as a module, choose M here: the
	  module will be called imx219.

config VIDEO_IMX258
	tristate "Sony IMX258 sensor support"
	depends on I2C && VIDEO_DEV
	select MEDIA_CONTROLLER
	select VIDEO_V4L2_SUBDEV_API
	help
	  This is a Video4Linux2 sensor driver for the Sony
	  IMX258 camera.

	  To compile this driver as a module, choose M here: the
	  module will be called imx258.

config VIDEO_IMX274
	tristate "Sony IMX274 sensor support"
	depends on I2C && VIDEO_DEV
	select MEDIA_CONTROLLER
	select VIDEO_V4L2_SUBDEV_API
	select REGMAP_I2C
	help
	  This is a V4L2 sensor driver for the Sony IMX274
	  CMOS image sensor.

config VIDEO_IMX290
	tristate "Sony IMX290 sensor support"
	depends on I2C && VIDEO_DEV
	select MEDIA_CONTROLLER
	select VIDEO_V4L2_SUBDEV_API
	select REGMAP_I2C
	select V4L2_FWNODE
	help
	  This is a Video4Linux2 sensor driver for the Sony
	  IMX290 camera sensor.

	  To compile this driver as a module, choose M here: the
	  module will be called imx290.

config VIDEO_IMX296
	tristate "Sony IMX296 sensor support"
	depends on I2C && VIDEO_DEV
	select MEDIA_CONTROLLER
	select V4L2_FWNODE
	select VIDEO_V4L2_SUBDEV_API
	help
	  This is a Video4Linux2 sensor driver for the Sony
	  IMX296 camera.

	  To compile this driver as a module, choose M here: the
	  module will be called imx296.

config VIDEO_IMX319
	tristate "Sony IMX319 sensor support"
	depends on I2C && VIDEO_DEV
	select MEDIA_CONTROLLER
	select VIDEO_V4L2_SUBDEV_API
	help
	  This is a Video4Linux2 sensor driver for the Sony
	  IMX319 camera.

	  To compile this driver as a module, choose M here: the
	  module will be called imx319.

config VIDEO_IMX334
	tristate "Sony IMX334 sensor support"
	depends on OF_GPIO
	depends on I2C && VIDEO_DEV
	select VIDEO_V4L2_SUBDEV_API
	select MEDIA_CONTROLLER
	select V4L2_FWNODE
	help
	  This is a Video4Linux2 sensor driver for the Sony
	  IMX334 camera.

	  To compile this driver as a module, choose M here: the
	  module will be called imx334.

config VIDEO_IMX335
	tristate "Sony IMX335 sensor support"
	depends on OF_GPIO
	depends on I2C && VIDEO_DEV
	select VIDEO_V4L2_SUBDEV_API
	select MEDIA_CONTROLLER
	select V4L2_FWNODE
	help
	  This is a Video4Linux2 sensor driver for the Sony
	  IMX335 camera.

	  To compile this driver as a module, choose M here: the
	  module will be called imx335.

config VIDEO_IMX355
	tristate "Sony IMX355 sensor support"
	depends on I2C && VIDEO_DEV
	select MEDIA_CONTROLLER
	select VIDEO_V4L2_SUBDEV_API
	help
	  This is a Video4Linux2 sensor driver for the Sony
	  IMX355 camera.

	  To compile this driver as a module, choose M here: the
	  module will be called imx355.

config VIDEO_IMX412
	tristate "Sony IMX412 sensor support"
	depends on OF_GPIO
	depends on I2C && VIDEO_DEV
	select VIDEO_V4L2_SUBDEV_API
	select MEDIA_CONTROLLER
	select V4L2_FWNODE
	help
	  This is a Video4Linux2 sensor driver for the Sony
	  IMX412 camera.

	  To compile this driver as a module, choose M here: the
	  module will be called imx412.

config VIDEO_IMX415
	tristate "Sony IMX415 sensor support"
	depends on OF_GPIO
	depends on I2C && VIDEO_DEV
	select VIDEO_V4L2_SUBDEV_API
	select MEDIA_CONTROLLER
	select V4L2_FWNODE
	help
	  This is a Video4Linux2 sensor driver for the Sony
	  IMX415 camera.

	  To compile this driver as a module, choose M here: the
	  module will be called imx415.

config VIDEO_MAX9271_LIB
	tristate

config VIDEO_MT9M001
	tristate "mt9m001 support"
	depends on I2C && VIDEO_DEV
	select MEDIA_CONTROLLER
	select VIDEO_V4L2_SUBDEV_API
	help
	  This driver supports MT9M001 cameras from Micron, monochrome
	  and colour models.

config VIDEO_MT9M111
	tristate "mt9m111, mt9m112 and mt9m131 support"
	depends on I2C && VIDEO_DEV
	select V4L2_FWNODE
	help
	  This driver supports MT9M111, MT9M112 and MT9M131 cameras from
	  Micron/Aptina

config VIDEO_MT9P031
	tristate "Aptina MT9P031 support"
	depends on I2C && VIDEO_DEV
	select MEDIA_CONTROLLER
	select VIDEO_V4L2_SUBDEV_API
	select VIDEO_APTINA_PLL
	select V4L2_FWNODE
	help
	  This is a Video4Linux2 sensor driver for the Aptina
	  (Micron) mt9p031 5 Mpixel camera.

config VIDEO_MT9T112
	tristate "Aptina MT9T111/MT9T112 support"
	depends on I2C && VIDEO_DEV
	help
	  This is a Video4Linux2 sensor driver for the Aptina
	  (Micron) MT9T111 and MT9T112 3 Mpixel camera.

	  To compile this driver as a module, choose M here: the
	  module will be called mt9t112.

config VIDEO_MT9V011
	tristate "Micron mt9v011 sensor support"
	depends on I2C && VIDEO_DEV
	help
	  This is a Video4Linux2 sensor driver for the Micron
	  mt0v011 1.3 Mpixel camera.  It currently only works with the
	  em28xx driver.

config VIDEO_MT9V032
	tristate "Micron MT9V032 sensor support"
	depends on I2C && VIDEO_DEV
	select MEDIA_CONTROLLER
	select VIDEO_V4L2_SUBDEV_API
	select REGMAP_I2C
	select V4L2_FWNODE
	help
	  This is a Video4Linux2 sensor driver for the Micron
	  MT9V032 752x480 CMOS sensor.

config VIDEO_MT9V111
	tristate "Aptina MT9V111 sensor support"
	depends on I2C && VIDEO_DEV
	help
	  This is a Video4Linux2 sensor driver for the Aptina/Micron
	  MT9V111 sensor.

	  To compile this driver as a module, choose M here: the
	  module will be called mt9v111.

config VIDEO_OG01A1B
	tristate "OmniVision OG01A1B sensor support"
	depends on I2C && VIDEO_DEV
	select MEDIA_CONTROLLER
	select VIDEO_V4L2_SUBDEV_API
	select V4L2_FWNODE
	help
	  This is a Video4Linux2 sensor driver for the OmniVision
	  OG01A1B camera.

	  To compile this driver as a module, choose M here: the
	  module will be called og01a1b.

config VIDEO_OV02A10
	tristate "OmniVision OV02A10 sensor support"
	depends on VIDEO_DEV && I2C
	select MEDIA_CONTROLLER
	select VIDEO_V4L2_SUBDEV_API
	select V4L2_FWNODE
	help
	  This is a Video4Linux2 sensor driver for the OmniVision
	  OV02A10 camera.

	  To compile this driver as a module, choose M here: the
	  module will be called ov02a10.

config VIDEO_OV08D10
        tristate "OmniVision OV08D10 sensor support"
        depends on I2C && VIDEO_DEV
        select MEDIA_CONTROLLER
        select VIDEO_V4L2_SUBDEV_API
        select V4L2_FWNODE
        help
          This is a Video4Linux2 sensor driver for the OmniVision
          OV08D10 camera sensor.

          To compile this driver as a module, choose M here: the
          module will be called ov08d10.

config VIDEO_OV08X40
	tristate "OmniVision OV08X40 sensor support"
	depends on VIDEO_DEV && I2C
	select MEDIA_CONTROLLER
	select VIDEO_V4L2_SUBDEV_API
	select V4L2_FWNODE
	help
	  This is a Video4Linux2 sensor driver for the OmniVision
	  OV08X40 camera.

	  To compile this driver as a module, choose M here: the
	  module will be called ov08x40.

config VIDEO_OV13858
	tristate "OmniVision OV13858 sensor support"
	depends on I2C && VIDEO_DEV
	select MEDIA_CONTROLLER
	select VIDEO_V4L2_SUBDEV_API
	select V4L2_FWNODE
	help
	  This is a Video4Linux2 sensor driver for the OmniVision
	  OV13858 camera.

config VIDEO_OV13B10
	tristate "OmniVision OV13B10 sensor support"
	depends on I2C && VIDEO_DEV
	select MEDIA_CONTROLLER
	select VIDEO_V4L2_SUBDEV_API
	select V4L2_FWNODE
	help
	  This is a Video4Linux2 sensor driver for the OmniVision
	  OV13B10 camera.

config VIDEO_OV2640
	tristate "OmniVision OV2640 sensor support"
	depends on VIDEO_DEV && I2C
	select V4L2_ASYNC
	help
	  This is a Video4Linux2 sensor driver for the OmniVision
	  OV2640 camera.

	  To compile this driver as a module, choose M here: the
	  module will be called ov2640.

config VIDEO_OV2659
	tristate "OmniVision OV2659 sensor support"
	depends on VIDEO_DEV && I2C && GPIOLIB
	select V4L2_FWNODE
	help
	  This is a Video4Linux2 sensor driver for the OmniVision
	  OV2659 camera.

	  To compile this driver as a module, choose M here: the
	  module will be called ov2659.

config VIDEO_OV2680
	tristate "OmniVision OV2680 sensor support"
	depends on VIDEO_DEV && I2C
	select MEDIA_CONTROLLER
	select V4L2_FWNODE
	help
	  This is a Video4Linux2 sensor driver for the OmniVision
	  OV2680 camera.

	  To compile this driver as a module, choose M here: the
	  module will be called ov2680.

config VIDEO_OV2685
	tristate "OmniVision OV2685 sensor support"
	depends on VIDEO_DEV && I2C
	select MEDIA_CONTROLLER
	select VIDEO_V4L2_SUBDEV_API
	select V4L2_FWNODE
	help
	  This is a Video4Linux2 sensor driver for the OmniVision
	  OV2685 camera.

	  To compile this driver as a module, choose M here: the
	  module will be called ov2685.

config VIDEO_OV2740
	tristate "OmniVision OV2740 sensor support"
	depends on VIDEO_DEV && I2C
	depends on ACPI || COMPILE_TEST
	select MEDIA_CONTROLLER
	select VIDEO_V4L2_SUBDEV_API
	select V4L2_FWNODE
	select REGMAP_I2C
	help
	  This is a Video4Linux2 sensor driver for the OmniVision
	  OV2740 camera.

	  To compile this driver as a module, choose M here: the
	  module will be called ov2740.

config VIDEO_OV4689
	tristate "OmniVision OV4689 sensor support"
	depends on GPIOLIB && VIDEO_DEV && I2C
	select MEDIA_CONTROLLER
	select VIDEO_V4L2_SUBDEV_API
	select V4L2_FWNODE
	help
	  This is a Video4Linux2 sensor-level driver for the OmniVision
	  OV4689 camera.

	  To compile this driver as a module, choose M here: the
	  module will be called ov4689.

config VIDEO_OV5640
	tristate "OmniVision OV5640 sensor support"
	depends on OF
	depends on GPIOLIB && VIDEO_DEV && I2C
	select MEDIA_CONTROLLER
	select VIDEO_V4L2_SUBDEV_API
	select V4L2_FWNODE
	help
	  This is a Video4Linux2 sensor driver for the Omnivision
	  OV5640 camera sensor with a MIPI CSI-2 interface.

config VIDEO_OV5645
	tristate "OmniVision OV5645 sensor support"
	depends on OF
	depends on I2C && VIDEO_DEV
	select MEDIA_CONTROLLER
	select VIDEO_V4L2_SUBDEV_API
	select V4L2_FWNODE
	help
	  This is a Video4Linux2 sensor driver for the OmniVision
	  OV5645 camera.

	  To compile this driver as a module, choose M here: the
	  module will be called ov5645.

config VIDEO_OV5647
	tristate "OmniVision OV5647 sensor support"
	depends on I2C && VIDEO_DEV
	select MEDIA_CONTROLLER
	select VIDEO_V4L2_SUBDEV_API
	select V4L2_FWNODE
	help
	  This is a Video4Linux2 sensor driver for the OmniVision
	  OV5647 camera.

	  To compile this driver as a module, choose M here: the
	  module will be called ov5647.

config VIDEO_OV5648
	tristate "OmniVision OV5648 sensor support"
	depends on I2C && PM && VIDEO_DEV
	select MEDIA_CONTROLLER
	select VIDEO_V4L2_SUBDEV_API
	select V4L2_FWNODE
	help
	  This is a Video4Linux2 sensor driver for the OmniVision
	  OV5648 camera.

	  To compile this driver as a module, choose M here: the
	  module will be called ov5648.

config VIDEO_OV5670
	tristate "OmniVision OV5670 sensor support"
	depends on I2C && VIDEO_DEV
	select MEDIA_CONTROLLER
	select VIDEO_V4L2_SUBDEV_API
	select V4L2_FWNODE
	help
	  This is a Video4Linux2 sensor driver for the OmniVision
	  OV5670 camera.

	  To compile this driver as a module, choose M here: the
	  module will be called ov5670.

config VIDEO_OV5675
	tristate "OmniVision OV5675 sensor support"
	depends on I2C && VIDEO_DEV
	select MEDIA_CONTROLLER
	select VIDEO_V4L2_SUBDEV_API
	select V4L2_FWNODE
	help
	  This is a Video4Linux2 sensor driver for the OmniVision
	  OV5675 camera.

	  To compile this driver as a module, choose M here: the
	  module will be called ov5675.

config VIDEO_OV5693
	tristate "OmniVision OV5693 sensor support"
	depends on I2C && VIDEO_DEV
	select V4L2_FWNODE
	help
	  This is a Video4Linux2 sensor driver for the OmniVision
	  OV5693 camera.

	  To compile this driver as a module, choose M here: the
	  module will be called ov5693.

config VIDEO_OV5695
	tristate "OmniVision OV5695 sensor support"
	depends on I2C && VIDEO_DEV
	select V4L2_FWNODE
	help
	  This is a Video4Linux2 sensor driver for the OmniVision
	  OV5695 camera.

	  To compile this driver as a module, choose M here: the
	  module will be called ov5695.

config VIDEO_OV6650
	tristate "OmniVision OV6650 sensor support"
	depends on I2C && VIDEO_DEV
	help
	  This is a Video4Linux2 sensor driver for the OmniVision
	  OV6650 camera.

	  To compile this driver as a module, choose M here: the
	  module will be called ov6650.

config VIDEO_OV7251
	tristate "OmniVision OV7251 sensor support"
	depends on I2C && VIDEO_DEV
	select MEDIA_CONTROLLER
	select VIDEO_V4L2_SUBDEV_API
	select V4L2_FWNODE
	help
	  This is a Video4Linux2 sensor driver for the OmniVision
	  OV7251 camera.

	  To compile this driver as a module, choose M here: the
	  module will be called ov7251.

config VIDEO_OV7640
	tristate "OmniVision OV7640 sensor support"
	depends on I2C && VIDEO_DEV
	help
	  This is a Video4Linux2 sensor driver for the OmniVision
	  OV7640 camera.

	  To compile this driver as a module, choose M here: the
	  module will be called ov7640.

config VIDEO_OV7670
	tristate "OmniVision OV7670 sensor support"
	depends on I2C && VIDEO_DEV
	select V4L2_FWNODE
	help
	  This is a Video4Linux2 sensor driver for the OmniVision
	  OV7670 VGA camera.  It currently only works with the M88ALP01
	  controller.

config VIDEO_OV772X
	tristate "OmniVision OV772x sensor support"
	depends on I2C && VIDEO_DEV
	select REGMAP_SCCB
	select V4L2_FWNODE
	help
	  This is a Video4Linux2 sensor driver for the OmniVision
	  OV772x camera.

	  To compile this driver as a module, choose M here: the
	  module will be called ov772x.

config VIDEO_OV7740
	tristate "OmniVision OV7740 sensor support"
	depends on I2C && VIDEO_DEV
	select REGMAP_SCCB
	help
	  This is a Video4Linux2 sensor driver for the OmniVision
	  OV7740 VGA camera sensor.

config VIDEO_OV8856
	tristate "OmniVision OV8856 sensor support"
	depends on I2C && VIDEO_DEV
	select MEDIA_CONTROLLER
	select VIDEO_V4L2_SUBDEV_API
	select V4L2_FWNODE
	help
	  This is a Video4Linux2 sensor driver for the OmniVision
	  OV8856 camera sensor.

	  To compile this driver as a module, choose M here: the
	  module will be called ov8856.

config VIDEO_OV8858
	tristate "OmniVision OV8858 sensor support"
	depends on I2C && PM && VIDEO_DEV
	select MEDIA_CONTROLLER
	select VIDEO_V4L2_SUBDEV_API
	select V4L2_FWNODE
	help
	  This is a Video4Linux2 sensor driver for OmniVision
	  OV8858 camera sensor.

	  To compile this driver as a module, choose M here: the
	  module will be called ov8858.

config VIDEO_OV8865
	tristate "OmniVision OV8865 sensor support"
	depends on I2C && PM && VIDEO_DEV
	select MEDIA_CONTROLLER
	select VIDEO_V4L2_SUBDEV_API
	select V4L2_FWNODE
	help
	  This is a Video4Linux2 sensor driver for OmniVision
	  OV8865 camera sensor.

	  To compile this driver as a module, choose M here: the
	  module will be called ov8865.

config VIDEO_OV9282
	tristate "OmniVision OV9282 sensor support"
	depends on OF_GPIO
	depends on I2C && VIDEO_DEV
	select VIDEO_V4L2_SUBDEV_API
	select MEDIA_CONTROLLER
	select V4L2_FWNODE
	help
	  This is a Video4Linux2 sensor driver for the OmniVision
	  OV9282 camera sensor.

	  To compile this driver as a module, choose M here: the
	  module will be called ov9282.

config VIDEO_OV9640
	tristate "OmniVision OV9640 sensor support"
	depends on I2C && VIDEO_DEV
	help
	  This is a Video4Linux2 sensor driver for the OmniVision
	  OV9640 camera sensor.

config VIDEO_OV9650
	tristate "OmniVision OV9650/OV9652 sensor support"
	depends on I2C && VIDEO_DEV
	select MEDIA_CONTROLLER
	select VIDEO_V4L2_SUBDEV_API
	select REGMAP_SCCB
	help
	  This is a V4L2 sensor driver for the Omnivision
	  OV9650 and OV9652 camera sensors.

config VIDEO_OV9734
	tristate "OmniVision OV9734 sensor support"
	depends on VIDEO_DEV && I2C
	depends on ACPI || COMPILE_TEST
	select MEDIA_CONTROLLER
	select VIDEO_V4L2_SUBDEV_API
	select V4L2_FWNODE
	help
	  This is a Video4Linux2 sensor driver for the OmniVision
	  OV9734 camera.

	  To compile this driver as a module, choose M here: the
	  module's name is ov9734.

config VIDEO_RDACM20
	tristate "IMI RDACM20 camera support"
	depends on I2C
	select V4L2_FWNODE
	select VIDEO_V4L2_SUBDEV_API
	select MEDIA_CONTROLLER
	select VIDEO_MAX9271_LIB
	help
	  This driver supports the IMI RDACM20 GMSL camera, used in
	  ADAS systems.

<<<<<<< HEAD
config VIDEO_THS8200
	tristate "Texas Instruments THS8200 video encoder"
	depends on VIDEO_V4L2 && I2C
	select V4L2_ASYNC
	help
	  Support for the Texas Instruments THS8200 video encoder.
=======
	  This camera should be used in conjunction with a GMSL
	  deserialiser such as the MAX9286.
>>>>>>> eb3cdb58

config VIDEO_RDACM21
	tristate "IMI RDACM21 camera support"
	depends on I2C
	select V4L2_FWNODE
	select VIDEO_V4L2_SUBDEV_API
	select MEDIA_CONTROLLER
	select VIDEO_MAX9271_LIB
	help
	  This driver supports the IMI RDACM21 GMSL camera, used in
	  ADAS systems.

	  This camera should be used in conjunction with a GMSL
	  deserialiser such as the MAX9286.

config VIDEO_RJ54N1
	tristate "Sharp RJ54N1CB0C sensor support"
	depends on I2C && VIDEO_DEV
	help
	  This is a V4L2 sensor driver for Sharp RJ54N1CB0C CMOS image
	  sensor.

	  To compile this driver as a module, choose M here: the
	  module will be called rj54n1.

config VIDEO_S5C73M3
	tristate "Samsung S5C73M3 sensor support"
	depends on I2C && SPI && VIDEO_DEV
	select MEDIA_CONTROLLER
	select VIDEO_V4L2_SUBDEV_API
	select V4L2_FWNODE
	help
	  This is a V4L2 sensor driver for Samsung S5C73M3
	  8 Mpixel camera.

config VIDEO_S5K5BAF
	tristate "Samsung S5K5BAF sensor support"
	depends on I2C && VIDEO_DEV
	select MEDIA_CONTROLLER
	select VIDEO_V4L2_SUBDEV_API
	select V4L2_FWNODE
	help
	  This is a V4L2 sensor driver for Samsung S5K5BAF 2M
	  camera sensor with an embedded SoC image signal processor.

config VIDEO_S5K6A3
	tristate "Samsung S5K6A3 sensor support"
	depends on I2C && VIDEO_DEV
	select MEDIA_CONTROLLER
	select VIDEO_V4L2_SUBDEV_API
	help
	  This is a V4L2 sensor driver for Samsung S5K6A3 raw
	  camera sensor.

config VIDEO_ST_VGXY61
	tristate "ST VGXY61 sensor support"
	depends on OF && GPIOLIB && VIDEO_DEV && I2C
	select MEDIA_CONTROLLER
	select VIDEO_V4L2_SUBDEV_API
	select V4L2_FWNODE
	help
	  This is a Video4Linux2 sensor driver for the ST VGXY61
	  camera sensor.

source "drivers/media/i2c/ccs/Kconfig"
source "drivers/media/i2c/et8ek8/Kconfig"

endmenu

menu "Lens drivers"
	visible if MEDIA_CAMERA_SUPPORT

config VIDEO_AD5820
	tristate "AD5820 lens voice coil support"
	depends on GPIOLIB && I2C && VIDEO_DEV
	select MEDIA_CONTROLLER
	select V4L2_ASYNC
	help
	  This is a driver for the AD5820 camera lens voice coil.
	  It is used for example in Nokia N900 (RX-51).

config VIDEO_AK7375
	tristate "AK7375 lens voice coil support"
	depends on I2C && VIDEO_DEV
	select MEDIA_CONTROLLER
	select VIDEO_V4L2_SUBDEV_API
	select V4L2_ASYNC
	help
	  This is a driver for the AK7375 camera lens voice coil.
	  AK7375 is a 12 bit DAC with 120mA output current sink
	  capability. This is designed for linear control of
	  voice coil motors, controlled via I2C serial interface.

config VIDEO_DW9714
	tristate "DW9714 lens voice coil support"
	depends on I2C && VIDEO_DEV
	select MEDIA_CONTROLLER
	select VIDEO_V4L2_SUBDEV_API
	select V4L2_ASYNC
	help
	  This is a driver for the DW9714 camera lens voice coil.
	  DW9714 is a 10 bit DAC with 120mA output current sink
	  capability. This is designed for linear control of
	  voice coil motors, controlled via I2C serial interface.

config VIDEO_DW9768
	tristate "DW9768 lens voice coil support"
	depends on I2C && VIDEO_DEV
	select MEDIA_CONTROLLER
	select VIDEO_V4L2_SUBDEV_API
	select V4L2_FWNODE
	help
	  This is a driver for the DW9768 camera lens voice coil.
	  DW9768 is a 10 bit DAC with 100mA output current sink
	  capability. This is designed for linear control of
	  voice coil motors, controlled via I2C serial interface.

config VIDEO_DW9807_VCM
	tristate "DW9807 lens voice coil support"
	depends on I2C && VIDEO_DEV
	select MEDIA_CONTROLLER
	select VIDEO_V4L2_SUBDEV_API
	select V4L2_ASYNC
	help
	  This is a driver for the DW9807 camera lens voice coil.
	  DW9807 is a 10 bit DAC with 100mA output current sink
	  capability. This is designed for linear control of
	  voice coil motors, controlled via I2C serial interface.

endmenu

menu "Flash devices"
	visible if MEDIA_CAMERA_SUPPORT

config VIDEO_ADP1653
	tristate "ADP1653 flash support"
	depends on I2C && VIDEO_DEV
	select MEDIA_CONTROLLER
	select V4L2_ASYNC
	help
	  This is a driver for the ADP1653 flash controller. It is used for
	  example in Nokia N900.

config VIDEO_LM3560
	tristate "LM3560 dual flash driver support"
	depends on I2C && VIDEO_DEV
	select MEDIA_CONTROLLER
	select REGMAP_I2C
	select V4L2_ASYNC
	help
	  This is a driver for the lm3560 dual flash controllers. It controls
	  flash, torch LEDs.

config VIDEO_LM3646
	tristate "LM3646 dual flash driver support"
	depends on I2C && VIDEO_DEV
	select MEDIA_CONTROLLER
	select REGMAP_I2C
	select V4L2_ASYNC
	help
	  This is a driver for the lm3646 dual flash controllers. It controls
	  flash, torch LEDs.

endmenu

#
# V4L2 I2C drivers that aren't related with Camera support
#

comment "audio, video and radio I2C drivers auto-selected by 'Autoselect ancillary drivers'"
	depends on MEDIA_HIDE_ANCILLARY_SUBDRV
#
# Encoder / Decoder module configuration
#

menu "Audio decoders, processors and mixers"
	visible if !MEDIA_HIDE_ANCILLARY_SUBDRV

config VIDEO_CS3308
	tristate "Cirrus Logic CS3308 audio ADC"
	depends on VIDEO_DEV && I2C
	help
	  Support for the Cirrus Logic CS3308 High Performance 8-Channel
	  Analog Volume Control

	  To compile this driver as a module, choose M here: the
	  module will be called cs3308.

config VIDEO_CS5345
	tristate "Cirrus Logic CS5345 audio ADC"
	depends on VIDEO_DEV && I2C
	help
	  Support for the Cirrus Logic CS5345 24-bit, 192 kHz
	  stereo A/D converter.

	  To compile this driver as a module, choose M here: the
	  module will be called cs5345.

config VIDEO_CS53L32A
	tristate "Cirrus Logic CS53L32A audio ADC"
	depends on VIDEO_DEV && I2C
	help
	  Support for the Cirrus Logic CS53L32A low voltage
	  stereo A/D converter.

	  To compile this driver as a module, choose M here: the
	  module will be called cs53l32a.

config VIDEO_MSP3400
	tristate "Micronas MSP34xx audio decoders"
	depends on VIDEO_DEV && I2C
	help
	  Support for the Micronas MSP34xx series of audio decoders.

	  To compile this driver as a module, choose M here: the
	  module will be called msp3400.

config VIDEO_SONY_BTF_MPX
	tristate "Sony BTF's internal MPX"
	depends on VIDEO_DEV && I2C
	help
	  Support for the internal MPX of the Sony BTF-PG472Z tuner.

	  To compile this driver as a module, choose M here: the
	  module will be called sony-btf-mpx.

config VIDEO_TDA1997X
	tristate "NXP TDA1997x HDMI receiver"
	depends on VIDEO_DEV && I2C
	depends on SND_SOC
	select HDMI
	select SND_PCM
	select V4L2_FWNODE
	select MEDIA_CONTROLLER
	select VIDEO_V4L2_SUBDEV_API
	help
	  V4L2 subdevice driver for the NXP TDA1997x HDMI receivers.

	  To compile this driver as a module, choose M here: the
	  module will be called tda1997x.

config VIDEO_TDA7432
	tristate "Philips TDA7432 audio processor"
	depends on VIDEO_DEV && I2C
	help
	  Support for tda7432 audio decoder chip found on some bt8xx boards.

	  To compile this driver as a module, choose M here: the
	  module will be called tda7432.

config VIDEO_TDA9840
	tristate "Philips TDA9840 audio processor"
	depends on I2C
	help
	  Support for tda9840 audio decoder chip found on some Zoran boards.

	  To compile this driver as a module, choose M here: the
	  module will be called tda9840.

config VIDEO_TEA6415C
	tristate "Philips TEA6415C audio processor"
	depends on I2C
	help
	  Support for tea6415c audio decoder chip found on some bt8xx boards.

	  To compile this driver as a module, choose M here: the
	  module will be called tea6415c.

config VIDEO_TEA6420
	tristate "Philips TEA6420 audio processor"
	depends on I2C
	help
	  Support for tea6420 audio decoder chip found on some bt8xx boards.

	  To compile this driver as a module, choose M here: the
	  module will be called tea6420.

<<<<<<< HEAD
config VIDEO_OV2640
	tristate "OmniVision OV2640 sensor support"
	depends on VIDEO_V4L2 && I2C
	select V4L2_ASYNC
=======
config VIDEO_TLV320AIC23B
	tristate "Texas Instruments TLV320AIC23B audio codec"
	depends on VIDEO_DEV && I2C
>>>>>>> eb3cdb58
	help
	  Support for the Texas Instruments TLV320AIC23B audio codec.

	  To compile this driver as a module, choose M here: the
	  module will be called tlv320aic23b.

config VIDEO_TVAUDIO
	tristate "Simple audio decoder chips"
	depends on VIDEO_DEV && I2C
	help
	  Support for several audio decoder chips found on some bt8xx boards:
	  Philips: tda9840, tda9873h, tda9874h/a, tda9850, tda985x, tea6300,
		   tea6320, tea6420, tda8425, ta8874z.
	  Microchip: pic16c54 based design on ProVideo PV951 board.

	  To compile this driver as a module, choose M here: the
	  module will be called tvaudio.

config VIDEO_UDA1342
	tristate "Philips UDA1342 audio codec"
	depends on VIDEO_DEV && I2C
	help
	  Support for the Philips UDA1342 audio codec.

	  To compile this driver as a module, choose M here: the
	  module will be called uda1342.

config VIDEO_VP27SMPX
	tristate "Panasonic VP27's internal MPX"
	depends on VIDEO_DEV && I2C
	help
	  Support for the internal MPX of the Panasonic VP27s tuner.

	  To compile this driver as a module, choose M here: the
	  module will be called vp27smpx.

config VIDEO_WM8739
	tristate "Wolfson Microelectronics WM8739 stereo audio ADC"
	depends on VIDEO_DEV && I2C
	help
	  Support for the Wolfson Microelectronics WM8739
	  stereo A/D Converter.

	  To compile this driver as a module, choose M here: the
	  module will be called wm8739.

config VIDEO_WM8775
	tristate "Wolfson Microelectronics WM8775 audio ADC with input mixer"
	depends on VIDEO_DEV && I2C
	help
	  Support for the Wolfson Microelectronics WM8775 high
	  performance stereo A/D Converter with a 4 channel input mixer.

	  To compile this driver as a module, choose M here: the
	  module will be called wm8775.

endmenu

menu "RDS decoders"
	visible if !MEDIA_HIDE_ANCILLARY_SUBDRV

config VIDEO_SAA6588
	tristate "SAA6588 Radio Chip RDS decoder support"
	depends on VIDEO_DEV && I2C

	help
	  Support for this Radio Data System (RDS) decoder. This allows
	  seeing radio station identification transmitted using this
	  standard.

	  To compile this driver as a module, choose M here: the
	  module will be called saa6588.

endmenu

menu "Video decoders"
	visible if !MEDIA_HIDE_ANCILLARY_SUBDRV

config VIDEO_ADV7180
	tristate "Analog Devices ADV7180 decoder"
	depends on GPIOLIB && VIDEO_DEV && I2C
	select MEDIA_CONTROLLER
	select VIDEO_V4L2_SUBDEV_API
	select V4L2_ASYNC
	help
	  Support for the Analog Devices ADV7180 video decoder.

	  To compile this driver as a module, choose M here: the
	  module will be called adv7180.

config VIDEO_ADV7183
	tristate "Analog Devices ADV7183 decoder"
	depends on VIDEO_DEV && I2C
	help
	  V4l2 subdevice driver for the Analog Devices
	  ADV7183 video decoder.

	  To compile this driver as a module, choose M here: the
	  module will be called adv7183.

config VIDEO_ADV748X
	tristate "Analog Devices ADV748x decoder"
	depends on VIDEO_DEV && I2C
	depends on OF
	select MEDIA_CONTROLLER
	select VIDEO_V4L2_SUBDEV_API
	select REGMAP_I2C
	select V4L2_FWNODE
	help
	  V4L2 subdevice driver for the Analog Devices
	  ADV7481 and ADV7482 HDMI/Analog video decoders.

	  To compile this driver as a module, choose M here: the
	  module will be called adv748x.

config VIDEO_ADV7604
	tristate "Analog Devices ADV7604 decoder"
	depends on VIDEO_DEV && I2C
	depends on GPIOLIB || COMPILE_TEST
	select MEDIA_CONTROLLER
	select VIDEO_V4L2_SUBDEV_API
	select REGMAP_I2C
	select HDMI
	select V4L2_FWNODE
	help
	  Support for the Analog Devices ADV7604 video decoder.

	  This is a Analog Devices Component/Graphics Digitizer
	  with 4:1 Multiplexed HDMI Receiver.

	  To compile this driver as a module, choose M here: the
	  module will be called adv7604.

config VIDEO_ADV7604_CEC
	bool "Enable Analog Devices ADV7604 CEC support"
	depends on VIDEO_ADV7604
	select CEC_CORE
	help
	  When selected the adv7604 will support the optional
	  HDMI CEC feature.

config VIDEO_ADV7842
	tristate "Analog Devices ADV7842 decoder"
	depends on VIDEO_DEV && I2C
	select MEDIA_CONTROLLER
	select VIDEO_V4L2_SUBDEV_API
	select HDMI
	help
	  Support for the Analog Devices ADV7842 video decoder.

	  This is a Analog Devices Component/Graphics/SD Digitizer
	  with 2:1 Multiplexed HDMI Receiver.

	  To compile this driver as a module, choose M here: the
	  module will be called adv7842.

config VIDEO_ADV7842_CEC
	bool "Enable Analog Devices ADV7842 CEC support"
	depends on VIDEO_ADV7842
	select CEC_CORE
	help
	  When selected the adv7842 will support the optional
	  HDMI CEC feature.

config VIDEO_BT819
	tristate "BT819A VideoStream decoder"
	depends on VIDEO_DEV && I2C
	help
	  Support for BT819A video decoder.

	  To compile this driver as a module, choose M here: the
	  module will be called bt819.

config VIDEO_BT856
	tristate "BT856 VideoStream decoder"
	depends on VIDEO_DEV && I2C
	help
	  Support for BT856 video decoder.

	  To compile this driver as a module, choose M here: the
	  module will be called bt856.

config VIDEO_BT866
	tristate "BT866 VideoStream decoder"
	depends on VIDEO_DEV && I2C
	help
	  Support for BT866 video decoder.

	  To compile this driver as a module, choose M here: the
	  module will be called bt866.

config VIDEO_ISL7998X
	tristate "Intersil ISL7998x video decoder"
	depends on VIDEO_DEV && I2C
	depends on OF_GPIO
	select MEDIA_CONTROLLER
	select VIDEO_V4L2_SUBDEV_API
	select V4L2_FWNODE
	help
	  Support for Intersil ISL7998x analog to MIPI-CSI2 or
	  BT.656 decoder.

config VIDEO_KS0127
	tristate "KS0127 video decoder"
	depends on VIDEO_DEV && I2C
	help
	  Support for KS0127 video decoder.

	  This chip is used on AverMedia AVS6EYES Zoran-based MJPEG
	  cards.

	  To compile this driver as a module, choose M here: the
	  module will be called ks0127.

config VIDEO_MAX9286
	tristate "Maxim MAX9286 GMSL deserializer support"
	depends on I2C && I2C_MUX
	depends on VIDEO_DEV
	depends on OF_GPIO
	select V4L2_FWNODE
	select VIDEO_V4L2_SUBDEV_API
	select MEDIA_CONTROLLER
	help
	  This driver supports the Maxim MAX9286 GMSL deserializer.

	  To compile this driver as a module, choose M here: the
	  module will be called max9286.

config VIDEO_ML86V7667
	tristate "OKI ML86V7667 video decoder"
	depends on VIDEO_DEV && I2C
	help
	  Support for the OKI Semiconductor ML86V7667 video decoder.

	  To compile this driver as a module, choose M here: the
	  module will be called ml86v7667.

config VIDEO_SAA7110
	tristate "Philips SAA7110 video decoder"
	depends on VIDEO_DEV && I2C
	help
	  Support for the Philips SAA7110 video decoders.

	  To compile this driver as a module, choose M here: the
	  module will be called saa7110.

config VIDEO_SAA711X
	tristate "Philips SAA7111/3/4/5 video decoders"
	depends on VIDEO_DEV && I2C
	help
	  Support for the Philips SAA7111/3/4/5 video decoders.

	  To compile this driver as a module, choose M here: the
	  module will be called saa7115.

config VIDEO_TC358743
	tristate "Toshiba TC358743 decoder"
	depends on VIDEO_DEV && I2C
	select MEDIA_CONTROLLER
	select VIDEO_V4L2_SUBDEV_API
	select HDMI
	select V4L2_FWNODE
	help
	  Support for the Toshiba TC358743 HDMI to MIPI CSI-2 bridge.

	  To compile this driver as a module, choose M here: the
	  module will be called tc358743.

config VIDEO_TC358743_CEC
	bool "Enable Toshiba TC358743 CEC support"
	depends on VIDEO_TC358743
	select CEC_CORE
	help
	  When selected the tc358743 will support the optional
	  HDMI CEC feature.

config VIDEO_TC358746
	tristate "Toshiba TC358746 parallel-CSI2 bridge"
	depends on VIDEO_DEV && PM && I2C
	select VIDEO_V4L2_SUBDEV_API
	select MEDIA_CONTROLLER
	select V4L2_FWNODE
	select GENERIC_PHY
	select GENERIC_PHY_MIPI_DPHY
	select REGMAP_I2C
	help
	  Support for the Toshiba TC358746 parallel to MIPI CSI-2 bridge.
	  The bridge can work in both directions but currently only the
	  parallel-in / csi-out path is supported.

	  To compile this driver as a module, choose M here: the
	  module will be called tc358746.

config VIDEO_TVP514X
	tristate "Texas Instruments TVP514x video decoder"
	depends on VIDEO_DEV && I2C
	select V4L2_FWNODE
	help
	  This is a Video4Linux2 sensor driver for the TI TVP5146/47
	  decoder. It is currently working with the TI OMAP3 camera
	  controller.

	  To compile this driver as a module, choose M here: the
	  module will be called tvp514x.

config VIDEO_TVP5150
	tristate "Texas Instruments TVP5150 video decoder"
	depends on VIDEO_DEV && I2C
	select V4L2_FWNODE
	select REGMAP_I2C
	help
	  Support for the Texas Instruments TVP5150 video decoder.

	  To compile this driver as a module, choose M here: the
	  module will be called tvp5150.

config VIDEO_TVP7002
	tristate "Texas Instruments TVP7002 video decoder"
	depends on VIDEO_DEV && I2C
	select V4L2_FWNODE
	help
	  Support for the Texas Instruments TVP7002 video decoder.

	  To compile this driver as a module, choose M here: the
	  module will be called tvp7002.

config VIDEO_TW2804
	tristate "Techwell TW2804 multiple video decoder"
	depends on VIDEO_DEV && I2C
	help
	  Support for the Techwell tw2804 multiple video decoder.

	  To compile this driver as a module, choose M here: the
	  module will be called tw2804.

config VIDEO_TW9903
	tristate "Techwell TW9903 video decoder"
	depends on VIDEO_DEV && I2C
	help
	  Support for the Techwell tw9903 multi-standard video decoder
	  with high quality down scaler.

	  To compile this driver as a module, choose M here: the
	  module will be called tw9903.

config VIDEO_TW9906
	tristate "Techwell TW9906 video decoder"
	depends on VIDEO_DEV && I2C
	help
	  Support for the Techwell tw9906 enhanced multi-standard comb filter
	  video decoder with YCbCr input support.

	  To compile this driver as a module, choose M here: the
	  module will be called tw9906.

config VIDEO_TW9910
	tristate "Techwell TW9910 video decoder"
	depends on VIDEO_DEV && I2C
	select V4L2_ASYNC
	help
	  Support for Techwell TW9910 NTSC/PAL/SECAM video decoder.

	  To compile this driver as a module, choose M here: the
	  module will be called tw9910.

config VIDEO_VPX3220
	tristate "vpx3220a, vpx3216b & vpx3214c video decoders"
	depends on VIDEO_DEV && I2C
	help
	  Support for VPX322x video decoders.

	  To compile this driver as a module, choose M here: the
	  module will be called vpx3220.

comment "Video and audio decoders"

config VIDEO_SAA717X
	tristate "Philips SAA7171/3/4 audio/video decoders"
	depends on VIDEO_DEV && I2C
	help
	  Support for the Philips SAA7171/3/4 audio/video decoders.

	  To compile this driver as a module, choose M here: the
	  module will be called saa717x.

source "drivers/media/i2c/cx25840/Kconfig"

endmenu

menu "Video encoders"
	visible if !MEDIA_HIDE_ANCILLARY_SUBDRV

config VIDEO_ADV7170
	tristate "Analog Devices ADV7170 video encoder"
	depends on VIDEO_DEV && I2C
	help
	  Support for the Analog Devices ADV7170 video encoder driver

	  To compile this driver as a module, choose M here: the
	  module will be called adv7170.

config VIDEO_ADV7175
	tristate "Analog Devices ADV7175 video encoder"
	depends on VIDEO_DEV && I2C
	help
	  Support for the Analog Devices ADV7175 video encoder driver

	  To compile this driver as a module, choose M here: the
	  module will be called adv7175.

config VIDEO_ADV7343
	tristate "ADV7343 video encoder"
	depends on I2C
	select V4L2_ASYNC
	help
	  Support for Analog Devices I2C bus based ADV7343 encoder.

	  To compile this driver as a module, choose M here: the
	  module will be called adv7343.

config VIDEO_ADV7393
	tristate "ADV7393 video encoder"
	depends on I2C
	help
	  Support for Analog Devices I2C bus based ADV7393 encoder.

	  To compile this driver as a module, choose M here: the
	  module will be called adv7393.

config VIDEO_ADV7511
	tristate "Analog Devices ADV7511 encoder"
	depends on VIDEO_DEV && I2C
	depends on DRM_I2C_ADV7511=n || COMPILE_TEST
	select MEDIA_CONTROLLER
	select VIDEO_V4L2_SUBDEV_API
	select HDMI
	help
	  Support for the Analog Devices ADV7511 video encoder.

	  This is a Analog Devices HDMI transmitter.

	  To compile this driver as a module, choose M here: the
	  module will be called adv7511.

config VIDEO_ADV7511_CEC
	bool "Enable Analog Devices ADV7511 CEC support"
	depends on VIDEO_ADV7511
	select CEC_CORE
	help
	  When selected the adv7511 will support the optional
	  HDMI CEC feature.

config VIDEO_AK881X
	tristate "AK8813/AK8814 video encoders"
	depends on I2C
	help
	  Video output driver for AKM AK8813 and AK8814 TV encoders

config VIDEO_SAA7127
	tristate "Philips SAA7127/9 digital video encoders"
	depends on VIDEO_DEV && I2C
	help
	  Support for the Philips SAA7127/9 digital video encoders.

	  To compile this driver as a module, choose M here: the
	  module will be called saa7127.

config VIDEO_SAA7185
	tristate "Philips SAA7185 video encoder"
	depends on VIDEO_DEV && I2C
	help
	  Support for the Philips SAA7185 video encoder.

	  To compile this driver as a module, choose M here: the
	  module will be called saa7185.

config VIDEO_THS8200
	tristate "Texas Instruments THS8200 video encoder"
	depends on VIDEO_DEV && I2C
	select V4L2_ASYNC
	help
	  Support for the Texas Instruments THS8200 video encoder.

	  To compile this driver as a module, choose M here: the
	  module will be called ths8200.

endmenu

menu "Video improvement chips"
	visible if !MEDIA_HIDE_ANCILLARY_SUBDRV

config VIDEO_UPD64031A
	tristate "NEC Electronics uPD64031A Ghost Reduction"
	depends on VIDEO_DEV && I2C
	select V4L2_ASYNC
	help
	  Support for the NEC Electronics uPD64031A Ghost Reduction
	  video chip. It is most often found in NTSC TV cards made for
	  Japan and is used to reduce the 'ghosting' effect that can
	  be present in analog TV broadcasts.

	  To compile this driver as a module, choose M here: the
	  module will be called upd64031a.

config VIDEO_UPD64083
	tristate "NEC Electronics uPD64083 3-Dimensional Y/C separation"
	depends on VIDEO_DEV && I2C
	help
	  Support for the NEC Electronics uPD64083 3-Dimensional Y/C
	  separation video chip. It is used to improve the quality of
	  the colors of a composite signal.

	  To compile this driver as a module, choose M here: the
	  module will be called upd64083.

endmenu

menu "Audio/Video compression chips"
	visible if !MEDIA_HIDE_ANCILLARY_SUBDRV

config VIDEO_SAA6752HS
	tristate "Philips SAA6752HS MPEG-2 Audio/Video Encoder"
	depends on VIDEO_DEV && I2C
	select CRC32
	help
	  Support for the Philips SAA6752HS MPEG-2 video and MPEG-audio/AC-3
	  audio encoder with multiplexer.

	  To compile this driver as a module, choose M here: the
	  module will be called saa6752hs.

endmenu

menu "SDR tuner chips"
	visible if !MEDIA_HIDE_ANCILLARY_SUBDRV

config SDR_MAX2175
	tristate "Maxim 2175 RF to Bits tuner"
	depends on VIDEO_DEV && MEDIA_SDR_SUPPORT && I2C
	select REGMAP_I2C
	select V4L2_ASYNC
	help
	  Support for Maxim 2175 tuner. It is an advanced analog/digital
	  radio receiver with RF-to-Bits front-end designed for SDR solutions.

	  To compile this driver as a module, choose M here; the
	  module will be called max2175.

endmenu

menu "Miscellaneous helper chips"
	visible if !MEDIA_HIDE_ANCILLARY_SUBDRV

config VIDEO_I2C
	tristate "I2C transport video support"
	depends on VIDEO_DEV && I2C
	select VIDEOBUF2_VMALLOC
	imply HWMON
	help
	  Enable the I2C transport video support which supports the
	  following:
	   * Panasonic AMG88xx Grid-Eye Sensors
	   * Melexis MLX90640 Thermal Cameras

	  To compile this driver as a module, choose M here: the
	  module will be called video-i2c

config VIDEO_M52790
	tristate "Mitsubishi M52790 A/V switch"
	depends on VIDEO_DEV && I2C
	help
	 Support for the Mitsubishi M52790 A/V switch.

	 To compile this driver as a module, choose M here: the
	 module will be called m52790.

config VIDEO_ST_MIPID02
	tristate "STMicroelectronics MIPID02 CSI-2 to PARALLEL bridge"
	depends on I2C && VIDEO_DEV
	select MEDIA_CONTROLLER
	select VIDEO_V4L2_SUBDEV_API
	select V4L2_FWNODE
	help
	  Support for STMicroelectronics MIPID02 CSI-2 to PARALLEL bridge.
	  It is used to allow usage of CSI-2 sensor with PARALLEL port
	  controller.

	  To compile this driver as a module, choose M here: the
	  module will be called st-mipid02.

config VIDEO_THS7303
	tristate "THS7303/53 Video Amplifier"
	depends on VIDEO_DEV && I2C
	select V4L2_ASYNC
	help
	  Support for TI THS7303/53 video amplifier

	  To compile this driver as a module, choose M here: the
	  module will be called ths7303.

endmenu

endif # VIDEO_DEV<|MERGE_RESOLUTION|>--- conflicted
+++ resolved
@@ -728,17 +728,8 @@
 	  This driver supports the IMI RDACM20 GMSL camera, used in
 	  ADAS systems.
 
-<<<<<<< HEAD
-config VIDEO_THS8200
-	tristate "Texas Instruments THS8200 video encoder"
-	depends on VIDEO_V4L2 && I2C
-	select V4L2_ASYNC
-	help
-	  Support for the Texas Instruments THS8200 video encoder.
-=======
 	  This camera should be used in conjunction with a GMSL
 	  deserialiser such as the MAX9286.
->>>>>>> eb3cdb58
 
 config VIDEO_RDACM21
 	tristate "IMI RDACM21 camera support"
@@ -1016,16 +1007,9 @@
 	  To compile this driver as a module, choose M here: the
 	  module will be called tea6420.
 
-<<<<<<< HEAD
-config VIDEO_OV2640
-	tristate "OmniVision OV2640 sensor support"
-	depends on VIDEO_V4L2 && I2C
-	select V4L2_ASYNC
-=======
 config VIDEO_TLV320AIC23B
 	tristate "Texas Instruments TLV320AIC23B audio codec"
 	depends on VIDEO_DEV && I2C
->>>>>>> eb3cdb58
 	help
 	  Support for the Texas Instruments TLV320AIC23B audio codec.
 
