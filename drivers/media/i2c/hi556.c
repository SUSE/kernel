--- conflicted
+++ resolved
@@ -1229,20 +1229,12 @@
 
 	ret = fwnode_property_read_u32(fwnode, "clock-frequency", &mclk);
 	if (ret) {
-<<<<<<< HEAD
-		dev_err(dev, "can't get clock frequency");
-=======
 		dev_err(dev, "can't get clock frequency\n");
->>>>>>> e747403a
 		goto check_hwcfg_error;
 	}
 
 	if (mclk != HI556_MCLK) {
-<<<<<<< HEAD
-		dev_err(dev, "external clock %d is not supported", mclk);
-=======
 		dev_err(dev, "external clock %d is not supported\n", mclk);
->>>>>>> e747403a
 		ret = -EINVAL;
 		goto check_hwcfg_error;
 	}
