// SPDX-License-Identifier: GPL-2.0
/*
 * Omnivision OV2680 CMOS Image Sensor driver
 *
 * Copyright (C) 2018 Linaro Ltd
 *
 * Based on OV5640 Sensor Driver
 * Copyright (C) 2011-2013 Freescale Semiconductor, Inc. All Rights Reserved.
 * Copyright (C) 2014-2017 Mentor Graphics Inc.
 *
 */

#include <linux/clk.h>
#include <linux/delay.h>
#include <linux/err.h>
#include <linux/gpio/consumer.h>
#include <linux/i2c.h>
#include <linux/init.h>
#include <linux/mod_devicetable.h>
#include <linux/module.h>
<<<<<<< HEAD
#include <linux/gpio/consumer.h>
=======
#include <linux/pm_runtime.h>
#include <linux/regmap.h>
>>>>>>> 2d5404ca
#include <linux/regulator/consumer.h>

#include <media/v4l2-cci.h>
#include <media/v4l2-common.h>
#include <media/v4l2-ctrls.h>
#include <media/v4l2-fwnode.h>
#include <media/v4l2-subdev.h>

#define OV2680_CHIP_ID				0x2680

#define OV2680_REG_STREAM_CTRL			CCI_REG8(0x0100)
#define OV2680_REG_SOFT_RESET			CCI_REG8(0x0103)

#define OV2680_REG_CHIP_ID			CCI_REG16(0x300a)
#define OV2680_REG_SC_CMMN_SUB_ID		CCI_REG8(0x302a)
#define OV2680_REG_PLL_MULTIPLIER		CCI_REG16(0x3081)

#define OV2680_REG_EXPOSURE_PK			CCI_REG24(0x3500)
#define OV2680_REG_R_MANUAL			CCI_REG8(0x3503)
#define OV2680_REG_GAIN_PK			CCI_REG16(0x350a)

#define OV2680_REG_SENSOR_CTRL_0A		CCI_REG8(0x370a)

#define OV2680_REG_HORIZONTAL_START		CCI_REG16(0x3800)
#define OV2680_REG_VERTICAL_START		CCI_REG16(0x3802)
#define OV2680_REG_HORIZONTAL_END		CCI_REG16(0x3804)
#define OV2680_REG_VERTICAL_END			CCI_REG16(0x3806)
#define OV2680_REG_HORIZONTAL_OUTPUT_SIZE	CCI_REG16(0x3808)
#define OV2680_REG_VERTICAL_OUTPUT_SIZE		CCI_REG16(0x380a)
#define OV2680_REG_TIMING_HTS			CCI_REG16(0x380c)
#define OV2680_REG_TIMING_VTS			CCI_REG16(0x380e)
#define OV2680_REG_ISP_X_WIN			CCI_REG16(0x3810)
#define OV2680_REG_ISP_Y_WIN			CCI_REG16(0x3812)
#define OV2680_REG_X_INC			CCI_REG8(0x3814)
#define OV2680_REG_Y_INC			CCI_REG8(0x3815)
#define OV2680_REG_FORMAT1			CCI_REG8(0x3820)
#define OV2680_REG_FORMAT2			CCI_REG8(0x3821)

#define OV2680_REG_ISP_CTRL00			CCI_REG8(0x5080)

#define OV2680_REG_X_WIN			CCI_REG16(0x5704)
#define OV2680_REG_Y_WIN			CCI_REG16(0x5706)

#define OV2680_FRAME_RATE			30

<<<<<<< HEAD
#define OV2680_DEFAULT_WIDTH			800
#define OV2680_DEFAULT_HEIGHT			600

enum ov2680_mode_id {
	OV2680_MODE_QUXGA_800_600,
	OV2680_MODE_720P_1280_720,
	OV2680_MODE_UXGA_1600_1200,
	OV2680_MODE_MAX,
};
=======
#define OV2680_NATIVE_WIDTH			1616
#define OV2680_NATIVE_HEIGHT			1216
#define OV2680_NATIVE_START_LEFT		0
#define OV2680_NATIVE_START_TOP			0
#define OV2680_ACTIVE_WIDTH			1600
#define OV2680_ACTIVE_HEIGHT			1200
#define OV2680_ACTIVE_START_LEFT		8
#define OV2680_ACTIVE_START_TOP			8
#define OV2680_MIN_CROP_WIDTH			2
#define OV2680_MIN_CROP_HEIGHT			2
#define OV2680_MIN_VBLANK			4
#define OV2680_MAX_VBLANK			0xffff
>>>>>>> 2d5404ca

/* Fixed pre-div of 1/2 */
#define OV2680_PLL_PREDIV0			2

/* Pre-div configurable through reg 0x3080, left at its default of 0x02 : 1/2 */
#define OV2680_PLL_PREDIV			2

/* 66MHz pixel clock: 66MHz / 1704 * 1294 = 30fps */
#define OV2680_PIXELS_PER_LINE			1704
#define OV2680_LINES_PER_FRAME_30FPS		1294

/* Max exposure time is VTS - 8 */
#define OV2680_INTEGRATION_TIME_MARGIN		8

#define OV2680_DEFAULT_WIDTH			800
#define OV2680_DEFAULT_HEIGHT			600

/* For enum_frame_size() full-size + binned-/quarter-size */
#define OV2680_FRAME_SIZES			2

static const char * const ov2680_supply_name[] = {
	"DOVDD",
	"DVDD",
	"AVDD",
};

#define OV2680_NUM_SUPPLIES ARRAY_SIZE(ov2680_supply_name)

enum {
	OV2680_19_2_MHZ,
	OV2680_24_MHZ,
};

static const unsigned long ov2680_xvclk_freqs[] = {
	[OV2680_19_2_MHZ] = 19200000,
	[OV2680_24_MHZ] = 24000000,
};

static const u8 ov2680_pll_multipliers[] = {
	[OV2680_19_2_MHZ] = 69,
	[OV2680_24_MHZ] = 55,
};

struct ov2680_ctrls {
	struct v4l2_ctrl_handler handler;
	struct v4l2_ctrl *exposure;
	struct v4l2_ctrl *gain;
	struct v4l2_ctrl *hflip;
	struct v4l2_ctrl *vflip;
	struct v4l2_ctrl *test_pattern;
	struct v4l2_ctrl *link_freq;
	struct v4l2_ctrl *pixel_rate;
	struct v4l2_ctrl *vblank;
	struct v4l2_ctrl *hblank;
};

struct ov2680_mode {
	struct v4l2_rect		crop;
	struct v4l2_mbus_framefmt	fmt;
	struct v4l2_fract		frame_interval;
	bool				binning;
	u16				h_start;
	u16				v_start;
	u16				h_end;
	u16				v_end;
	u16				h_output_size;
	u16				v_output_size;
};

struct ov2680_dev {
	struct device			*dev;
	struct regmap			*regmap;
	struct v4l2_subdev		sd;

	struct media_pad		pad;
	struct clk			*xvclk;
	u32				xvclk_freq;
	u8				pll_mult;
	s64				link_freq[1];
	u64				pixel_rate;
	struct regulator_bulk_data	supplies[OV2680_NUM_SUPPLIES];

	struct gpio_desc		*pwdn_gpio;
	struct mutex			lock; /* protect members */

	bool				is_streaming;

	struct ov2680_ctrls		ctrls;
	struct ov2680_mode		mode;
};

static const struct v4l2_rect ov2680_default_crop = {
	.left = OV2680_ACTIVE_START_LEFT,
	.top = OV2680_ACTIVE_START_TOP,
	.width = OV2680_ACTIVE_WIDTH,
	.height = OV2680_ACTIVE_HEIGHT,
};

static const char * const test_pattern_menu[] = {
	"Disabled",
	"Color Bars",
	"Random Data",
	"Square",
	"Black Image",
};

static const int ov2680_hv_flip_bayer_order[] = {
	MEDIA_BUS_FMT_SBGGR10_1X10,
	MEDIA_BUS_FMT_SGRBG10_1X10,
	MEDIA_BUS_FMT_SGBRG10_1X10,
	MEDIA_BUS_FMT_SRGGB10_1X10,
};

<<<<<<< HEAD
static const struct reg_value ov2680_setting_30fps_QUXGA_800_600[] = {
	{0x3086, 0x01}, {0x370a, 0x23}, {0x3808, 0x03}, {0x3809, 0x20},
	{0x380a, 0x02}, {0x380b, 0x58}, {0x380c, 0x06}, {0x380d, 0xac},
	{0x380e, 0x02}, {0x380f, 0x84}, {0x3811, 0x04}, {0x3813, 0x04},
	{0x3814, 0x31}, {0x3815, 0x31}, {0x3820, 0xc0}, {0x4008, 0x00},
	{0x4009, 0x03}, {0x4837, 0x1e}, {0x3501, 0x4e}, {0x3502, 0xe0},
	{0x3503, 0x03},
};
=======
static const struct reg_sequence ov2680_global_setting[] = {
	/* MIPI PHY, 0x10 -> 0x1c enable bp_c_hs_en_lat and bp_d_hs_en_lat */
	{0x3016, 0x1c},
>>>>>>> 2d5404ca

	/* R MANUAL set exposure and gain to manual (hw does not do auto) */
	{0x3503, 0x03},

	/* Analog control register tweaks */
	{0x3603, 0x39}, /* Reset value 0x99 */
	{0x3604, 0x24}, /* Reset value 0x74 */
	{0x3621, 0x37}, /* Reset value 0x44 */

	/* Sensor control register tweaks */
	{0x3701, 0x64}, /* Reset value 0x61 */
	{0x3705, 0x3c}, /* Reset value 0x21 */
	{0x370c, 0x50}, /* Reset value 0x10 */
	{0x370d, 0xc0}, /* Reset value 0x00 */
	{0x3718, 0x88}, /* Reset value 0x80 */

	/* PSRAM tweaks */
	{0x3781, 0x80}, /* Reset value 0x00 */
	{0x3784, 0x0c}, /* Reset value 0x00, based on OV2680_R1A_AM10.ovt */
	{0x3789, 0x60}, /* Reset value 0x50 */

	/* BLC CTRL00 0x01 -> 0x81 set avg_weight to 8 */
	{0x4000, 0x81},

	/* Set black level compensation range to 0 - 3 (default 0 - 11) */
	{0x4008, 0x00},
	{0x4009, 0x03},

	/* VFIFO R2 0x00 -> 0x02 set Frame reset enable */
	{0x4602, 0x02},

	/* MIPI ctrl CLK PREPARE MIN change from 0x26 (38) -> 0x36 (54) */
	{0x481f, 0x36},

	/* MIPI ctrl CLK LPX P MIN change from 0x32 (50) -> 0x36 (54) */
	{0x4825, 0x36},

	/* R ISP CTRL2 0x20 -> 0x30, set sof_sel bit */
	{0x5002, 0x30},

	/*
	 * Window CONTROL 0x00 -> 0x01, enable manual window control,
	 * this is necessary for full size flip and mirror support.
	 */
	{0x5708, 0x01},

	/*
	 * DPC CTRL0 0x14 -> 0x3e, set enable_tail, enable_3x3_cluster
	 * and enable_general_tail bits based OV2680_R1A_AM10.ovt.
	 */
	{0x5780, 0x3e},

	/* DPC MORE CONNECTION CASE THRE 0x0c (12) -> 0x02 (2) */
	{0x5788, 0x02},

	/* DPC GAIN LIST1 0x0f (15) -> 0x08 (8) */
	{0x578e, 0x08},

	/* DPC GAIN LIST2 0x3f (63) -> 0x0c (12) */
	{0x578f, 0x0c},

	/* DPC THRE RATIO 0x04 (4) -> 0x00 (0) */
	{0x5792, 0x00},
};

static struct ov2680_dev *to_ov2680_dev(struct v4l2_subdev *sd)
{
	return container_of(sd, struct ov2680_dev, sd);
}

static inline struct v4l2_subdev *ctrl_to_sd(struct v4l2_ctrl *ctrl)
{
	return &container_of(ctrl->handler, struct ov2680_dev,
			     ctrls.handler)->sd;
}

static void ov2680_power_up(struct ov2680_dev *sensor)
{
	if (!sensor->pwdn_gpio)
		return;

	gpiod_set_value(sensor->pwdn_gpio, 0);
	usleep_range(5000, 10000);
}

static void ov2680_power_down(struct ov2680_dev *sensor)
{
	if (!sensor->pwdn_gpio)
		return;

	gpiod_set_value(sensor->pwdn_gpio, 1);
	usleep_range(5000, 10000);
}

static void ov2680_set_bayer_order(struct ov2680_dev *sensor,
				   struct v4l2_mbus_framefmt *fmt)
{
	int hv_flip = 0;

	if (sensor->ctrls.vflip && sensor->ctrls.vflip->val)
		hv_flip += 1;
<<<<<<< HEAD

	if (sensor->ctrls.hflip && sensor->ctrls.hflip->val)
		hv_flip += 2;

	fmt->code = ov2680_hv_flip_bayer_order[hv_flip];
}

static void ov2680_fill_format(struct ov2680_dev *sensor,
			       struct v4l2_mbus_framefmt *fmt,
			       unsigned int width, unsigned int height)
{
	memset(fmt, 0, sizeof(*fmt));
	fmt->width = width;
	fmt->height = height;
	fmt->field = V4L2_FIELD_NONE;
	fmt->colorspace = V4L2_COLORSPACE_SRGB;
	ov2680_set_bayer_order(sensor, fmt);
}

static int ov2680_set_vflip(struct ov2680_dev *sensor, s32 val)
{
	int ret;

	if (sensor->is_streaming)
		return -EBUSY;

	ret = ov2680_mod_reg(sensor, OV2680_REG_FORMAT1,
			     BIT(2), val ? BIT(2) : 0);
	if (ret < 0)
		return ret;

	ov2680_set_bayer_order(sensor, &sensor->fmt);
	return 0;
}

static int ov2680_set_hflip(struct ov2680_dev *sensor, s32 val)
{
	int ret;

	if (sensor->is_streaming)
		return -EBUSY;

	ret = ov2680_mod_reg(sensor, OV2680_REG_FORMAT2,
			     BIT(2), val ? BIT(2) : 0);
	if (ret < 0)
		return ret;

	ov2680_set_bayer_order(sensor, &sensor->fmt);
	return 0;
=======

	if (sensor->ctrls.hflip && sensor->ctrls.hflip->val)
		hv_flip += 2;

	fmt->code = ov2680_hv_flip_bayer_order[hv_flip];
}

static struct v4l2_mbus_framefmt *
__ov2680_get_pad_format(struct ov2680_dev *sensor,
			struct v4l2_subdev_state *state,
			unsigned int pad,
			enum v4l2_subdev_format_whence which)
{
	if (which == V4L2_SUBDEV_FORMAT_TRY)
		return v4l2_subdev_state_get_format(state, pad);

	return &sensor->mode.fmt;
}

static struct v4l2_rect *
__ov2680_get_pad_crop(struct ov2680_dev *sensor,
		      struct v4l2_subdev_state *state,
		      unsigned int pad,
		      enum v4l2_subdev_format_whence which)
{
	if (which == V4L2_SUBDEV_FORMAT_TRY)
		return v4l2_subdev_state_get_crop(state, pad);

	return &sensor->mode.crop;
}

static void ov2680_fill_format(struct ov2680_dev *sensor,
			       struct v4l2_mbus_framefmt *fmt,
			       unsigned int width, unsigned int height)
{
	memset(fmt, 0, sizeof(*fmt));
	fmt->width = width;
	fmt->height = height;
	fmt->field = V4L2_FIELD_NONE;
	fmt->colorspace = V4L2_COLORSPACE_SRGB;
	ov2680_set_bayer_order(sensor, fmt);
}

static void ov2680_calc_mode(struct ov2680_dev *sensor)
{
	int width = sensor->mode.fmt.width;
	int height = sensor->mode.fmt.height;
	int orig_width = width;
	int orig_height = height;

	if (width  <= (sensor->mode.crop.width / 2) &&
	    height <= (sensor->mode.crop.height / 2)) {
		sensor->mode.binning = true;
		width *= 2;
		height *= 2;
	} else {
		sensor->mode.binning = false;
	}

	sensor->mode.h_start = (sensor->mode.crop.left +
				(sensor->mode.crop.width - width) / 2) & ~1;
	sensor->mode.v_start = (sensor->mode.crop.top +
				(sensor->mode.crop.height - height) / 2) & ~1;
	sensor->mode.h_end =
		min(sensor->mode.h_start + width - 1, OV2680_NATIVE_WIDTH - 1);
	sensor->mode.v_end =
		min(sensor->mode.v_start + height - 1, OV2680_NATIVE_HEIGHT - 1);
	sensor->mode.h_output_size = orig_width;
	sensor->mode.v_output_size = orig_height;
>>>>>>> 2d5404ca
}

static int ov2680_set_mode(struct ov2680_dev *sensor)
{
	u8 sensor_ctrl_0a, inc, fmt1, fmt2;
	int ret = 0;

	if (sensor->mode.binning) {
		sensor_ctrl_0a = 0x23;
		inc = 0x31;
		fmt1 = 0xc2;
		fmt2 = 0x01;
	} else {
		sensor_ctrl_0a = 0x21;
		inc = 0x11;
		fmt1 = 0xc0;
		fmt2 = 0x00;
	}

	cci_write(sensor->regmap, OV2680_REG_SENSOR_CTRL_0A,
		  sensor_ctrl_0a, &ret);
	cci_write(sensor->regmap, OV2680_REG_HORIZONTAL_START,
		  sensor->mode.h_start, &ret);
	cci_write(sensor->regmap, OV2680_REG_VERTICAL_START,
		  sensor->mode.v_start, &ret);
	cci_write(sensor->regmap, OV2680_REG_HORIZONTAL_END,
		  sensor->mode.h_end, &ret);
	cci_write(sensor->regmap, OV2680_REG_VERTICAL_END,
		  sensor->mode.v_end, &ret);
	cci_write(sensor->regmap, OV2680_REG_HORIZONTAL_OUTPUT_SIZE,
		  sensor->mode.h_output_size, &ret);
	cci_write(sensor->regmap, OV2680_REG_VERTICAL_OUTPUT_SIZE,
		  sensor->mode.v_output_size, &ret);
	cci_write(sensor->regmap, OV2680_REG_TIMING_HTS,
		  OV2680_PIXELS_PER_LINE, &ret);
	/* VTS gets set by the vblank ctrl */
	cci_write(sensor->regmap, OV2680_REG_ISP_X_WIN, 0, &ret);
	cci_write(sensor->regmap, OV2680_REG_ISP_Y_WIN, 0, &ret);
	cci_write(sensor->regmap, OV2680_REG_X_INC, inc, &ret);
	cci_write(sensor->regmap, OV2680_REG_Y_INC, inc, &ret);
	cci_write(sensor->regmap, OV2680_REG_X_WIN,
		  sensor->mode.h_output_size, &ret);
	cci_write(sensor->regmap, OV2680_REG_Y_WIN,
		  sensor->mode.v_output_size, &ret);
	cci_write(sensor->regmap, OV2680_REG_FORMAT1, fmt1, &ret);
	cci_write(sensor->regmap, OV2680_REG_FORMAT2, fmt2, &ret);

	return ret;
}

<<<<<<< HEAD
static int ov2680_gain_set(struct ov2680_dev *sensor, u32 gain)
{
	return ov2680_write_reg16(sensor, OV2680_REG_GAIN_PK, gain);
}

static int ov2680_exposure_set(struct ov2680_dev *sensor, u32 exp)
{
	return ov2680_write_reg24(sensor, OV2680_REG_EXPOSURE_PK_HIGH,
				  exp << 4);
=======
static int ov2680_set_vflip(struct ov2680_dev *sensor, s32 val)
{
	int ret;

	if (sensor->is_streaming)
		return -EBUSY;

	ret = cci_update_bits(sensor->regmap, OV2680_REG_FORMAT1,
			      BIT(2), val ? BIT(2) : 0, NULL);
	if (ret < 0)
		return ret;

	ov2680_set_bayer_order(sensor, &sensor->mode.fmt);
	return 0;
}

static int ov2680_set_hflip(struct ov2680_dev *sensor, s32 val)
{
	int ret;

	if (sensor->is_streaming)
		return -EBUSY;

	ret = cci_update_bits(sensor->regmap, OV2680_REG_FORMAT2,
			      BIT(2), val ? BIT(2) : 0, NULL);
	if (ret < 0)
		return ret;

	ov2680_set_bayer_order(sensor, &sensor->mode.fmt);
	return 0;
}

static int ov2680_test_pattern_set(struct ov2680_dev *sensor, int value)
{
	int ret = 0;

	if (!value)
		return cci_update_bits(sensor->regmap, OV2680_REG_ISP_CTRL00,
				       BIT(7), 0, NULL);

	cci_update_bits(sensor->regmap, OV2680_REG_ISP_CTRL00,
			0x03, value - 1, &ret);
	cci_update_bits(sensor->regmap, OV2680_REG_ISP_CTRL00,
			BIT(7), BIT(7), &ret);

	return ret;
}

static int ov2680_gain_set(struct ov2680_dev *sensor, u32 gain)
{
	return cci_write(sensor->regmap, OV2680_REG_GAIN_PK, gain, NULL);
>>>>>>> 2d5404ca
}

static int ov2680_exposure_set(struct ov2680_dev *sensor, u32 exp)
{
	return cci_write(sensor->regmap, OV2680_REG_EXPOSURE_PK, exp << 4,
			 NULL);
}

static int ov2680_exposure_update_range(struct ov2680_dev *sensor)
{
	int exp_max = sensor->mode.fmt.height + sensor->ctrls.vblank->val -
		      OV2680_INTEGRATION_TIME_MARGIN;

	return __v4l2_ctrl_modify_range(sensor->ctrls.exposure, 0, exp_max,
					1, exp_max);
}

static int ov2680_stream_enable(struct ov2680_dev *sensor)
{
	int ret;

<<<<<<< HEAD
	ret = ov2680_load_regs(sensor, sensor->current_mode);
	if (ret < 0)
		return ret;

	/* Restore value of all ctrls */
	ret = __v4l2_ctrl_handler_setup(&sensor->ctrls.handler);
	if (ret < 0)
		return ret;

	sensor->mode_pending_changes = false;
=======
	ret = cci_write(sensor->regmap, OV2680_REG_PLL_MULTIPLIER,
			sensor->pll_mult, NULL);
	if (ret < 0)
		return ret;

	ret = regmap_multi_reg_write(sensor->regmap,
				     ov2680_global_setting,
				     ARRAY_SIZE(ov2680_global_setting));
	if (ret < 0)
		return ret;

	ret = ov2680_set_mode(sensor);
	if (ret < 0)
		return ret;

	/* Restore value of all ctrls */
	ret = __v4l2_ctrl_handler_setup(&sensor->ctrls.handler);
	if (ret < 0)
		return ret;
>>>>>>> 2d5404ca

	return cci_write(sensor->regmap, OV2680_REG_STREAM_CTRL, 1, NULL);
}

static int ov2680_stream_disable(struct ov2680_dev *sensor)
{
	return cci_write(sensor->regmap, OV2680_REG_STREAM_CTRL, 0, NULL);
}

static int ov2680_power_off(struct ov2680_dev *sensor)
{
	clk_disable_unprepare(sensor->xvclk);
	ov2680_power_down(sensor);
	regulator_bulk_disable(OV2680_NUM_SUPPLIES, sensor->supplies);
	return 0;
}

static int ov2680_power_on(struct ov2680_dev *sensor)
{
	int ret;

	ret = regulator_bulk_enable(OV2680_NUM_SUPPLIES, sensor->supplies);
	if (ret < 0) {
		dev_err(sensor->dev, "failed to enable regulators: %d\n", ret);
		return ret;
	}

	if (!sensor->pwdn_gpio) {
		ret = cci_write(sensor->regmap, OV2680_REG_SOFT_RESET, 0x01,
				NULL);
		if (ret != 0) {
<<<<<<< HEAD
			dev_err(dev, "sensor soft reset failed\n");
=======
			dev_err(sensor->dev, "sensor soft reset failed\n");
>>>>>>> 2d5404ca
			goto err_disable_regulators;
		}
		usleep_range(1000, 2000);
	} else {
		ov2680_power_down(sensor);
		ov2680_power_up(sensor);
	}

	ret = clk_prepare_enable(sensor->xvclk);
	if (ret < 0)
		goto err_disable_regulators;
<<<<<<< HEAD

	sensor->is_enabled = true;

	/* Set clock lane into LP-11 state */
	ov2680_stream_enable(sensor);
	usleep_range(1000, 2000);
	ov2680_stream_disable(sensor);

	return 0;

err_disable_regulators:
	regulator_bulk_disable(OV2680_NUM_SUPPLIES, sensor->supplies);
	return ret;
}

static int ov2680_s_power(struct v4l2_subdev *sd, int on)
{
	struct ov2680_dev *sensor = to_ov2680_dev(sd);
	int ret = 0;

	mutex_lock(&sensor->lock);

	if (on)
		ret = ov2680_power_on(sensor);
	else
		ret = ov2680_power_off(sensor);

	if (on && ret == 0)
		ret = ov2680_mode_restore(sensor);

	mutex_unlock(&sensor->lock);
=======

	return 0;
>>>>>>> 2d5404ca

err_disable_regulators:
	regulator_bulk_disable(OV2680_NUM_SUPPLIES, sensor->supplies);
	return ret;
}

static int ov2680_get_frame_interval(struct v4l2_subdev *sd,
				     struct v4l2_subdev_state *sd_state,
				     struct v4l2_subdev_frame_interval *fi)
{
	struct ov2680_dev *sensor = to_ov2680_dev(sd);

	/*
	 * FIXME: Implement support for V4L2_SUBDEV_FORMAT_TRY, using the V4L2
	 * subdev active state API.
	 */
	if (fi->which != V4L2_SUBDEV_FORMAT_ACTIVE)
		return -EINVAL;

	mutex_lock(&sensor->lock);
	fi->interval = sensor->mode.frame_interval;
	mutex_unlock(&sensor->lock);

	return 0;
}

static int ov2680_s_stream(struct v4l2_subdev *sd, int enable)
{
	struct ov2680_dev *sensor = to_ov2680_dev(sd);
	int ret = 0;

	mutex_lock(&sensor->lock);

	if (sensor->is_streaming == !!enable)
		goto unlock;

	if (enable) {
		ret = pm_runtime_resume_and_get(sensor->sd.dev);
		if (ret < 0)
			goto unlock;

		ret = ov2680_stream_enable(sensor);
		if (ret < 0) {
			pm_runtime_put(sensor->sd.dev);
			goto unlock;
		}
	} else {
		ret = ov2680_stream_disable(sensor);
		pm_runtime_put(sensor->sd.dev);
	}

	sensor->is_streaming = !!enable;

unlock:
	mutex_unlock(&sensor->lock);

	return ret;
}

static int ov2680_enum_mbus_code(struct v4l2_subdev *sd,
				 struct v4l2_subdev_state *sd_state,
				 struct v4l2_subdev_mbus_code_enum *code)
{
	struct ov2680_dev *sensor = to_ov2680_dev(sd);

	if (code->index != 0)
		return -EINVAL;

	code->code = sensor->mode.fmt.code;

	return 0;
}

static int ov2680_get_fmt(struct v4l2_subdev *sd,
			  struct v4l2_subdev_state *sd_state,
			  struct v4l2_subdev_format *format)
{
	struct ov2680_dev *sensor = to_ov2680_dev(sd);
<<<<<<< HEAD
	struct v4l2_mbus_framefmt *fmt = NULL;
=======
	struct v4l2_mbus_framefmt *fmt;
>>>>>>> 2d5404ca

	fmt = __ov2680_get_pad_format(sensor, sd_state, format->pad,
				      format->which);

	mutex_lock(&sensor->lock);
<<<<<<< HEAD

	if (format->which == V4L2_SUBDEV_FORMAT_TRY) {
		fmt = v4l2_subdev_get_try_format(&sensor->sd, sd_state,
						 format->pad);
	} else {
		fmt = &sensor->fmt;
	}

	format->format = *fmt;

=======
	format->format = *fmt;
>>>>>>> 2d5404ca
	mutex_unlock(&sensor->lock);

	return 0;
}

static int ov2680_set_fmt(struct v4l2_subdev *sd,
			  struct v4l2_subdev_state *sd_state,
			  struct v4l2_subdev_format *format)
{
	struct ov2680_dev *sensor = to_ov2680_dev(sd);
	struct v4l2_mbus_framefmt *try_fmt;
<<<<<<< HEAD
	const struct ov2680_mode_info *mode;
	int ret = 0;
=======
	const struct v4l2_rect *crop;
	unsigned int width, height;
	int def, max, ret = 0;
>>>>>>> 2d5404ca

	crop = __ov2680_get_pad_crop(sensor, sd_state, format->pad,
				     format->which);

	/* Limit set_fmt max size to crop width / height */
	width = clamp_val(ALIGN(format->format.width, 2),
			  OV2680_MIN_CROP_WIDTH, crop->width);
	height = clamp_val(ALIGN(format->format.height, 2),
			   OV2680_MIN_CROP_HEIGHT, crop->height);

	ov2680_fill_format(sensor, &format->format, width, height);

	if (format->which == V4L2_SUBDEV_FORMAT_TRY) {
		try_fmt = v4l2_subdev_state_get_format(sd_state, 0);
		*try_fmt = format->format;
		return 0;
	}

<<<<<<< HEAD
	mode = v4l2_find_nearest_size(ov2680_mode_data,
				      ARRAY_SIZE(ov2680_mode_data),
				      width, height,
				      format->format.width,
				      format->format.height);
	if (!mode)
		return -EINVAL;

	ov2680_fill_format(sensor, &format->format, mode->width, mode->height);

	if (format->which == V4L2_SUBDEV_FORMAT_TRY) {
		try_fmt = v4l2_subdev_get_try_format(sd, sd_state, 0);
		*try_fmt = format->format;
		return 0;
	}

	mutex_lock(&sensor->lock);

	if (sensor->is_streaming) {
		ret = -EBUSY;
		goto unlock;
	}
=======
	mutex_lock(&sensor->lock);

	if (sensor->is_streaming) {
		ret = -EBUSY;
		goto unlock;
	}

	sensor->mode.fmt = format->format;
	ov2680_calc_mode(sensor);

	/* vblank range is height dependent adjust and reset to default */
	max = OV2680_MAX_VBLANK - height;
	def = OV2680_LINES_PER_FRAME_30FPS - height;
	ret = __v4l2_ctrl_modify_range(sensor->ctrls.vblank, OV2680_MIN_VBLANK,
				       max, 1, def);
	if (ret)
		goto unlock;

	ret = __v4l2_ctrl_s_ctrl(sensor->ctrls.vblank, def);
	if (ret)
		goto unlock;

	/* exposure range depends on vts which may have changed */
	ret = ov2680_exposure_update_range(sensor);
	if (ret)
		goto unlock;
>>>>>>> 2d5404ca

	/* adjust hblank value for new width */
	def = OV2680_PIXELS_PER_LINE - width;
	ret = __v4l2_ctrl_modify_range(sensor->ctrls.hblank, def, def, 1, def);

unlock:
	mutex_unlock(&sensor->lock);

	return ret;
}

static int ov2680_get_selection(struct v4l2_subdev *sd,
				struct v4l2_subdev_state *state,
				struct v4l2_subdev_selection *sel)
{
	struct ov2680_dev *sensor = to_ov2680_dev(sd);

<<<<<<< HEAD
	ov2680_fill_format(sensor, &sd_state->pads[0].try_fmt,
=======
	switch (sel->target) {
	case V4L2_SEL_TGT_CROP:
		mutex_lock(&sensor->lock);
		sel->r = *__ov2680_get_pad_crop(sensor, state, sel->pad,
						sel->which);
		mutex_unlock(&sensor->lock);
		break;
	case V4L2_SEL_TGT_NATIVE_SIZE:
	case V4L2_SEL_TGT_CROP_BOUNDS:
		sel->r.top = 0;
		sel->r.left = 0;
		sel->r.width = OV2680_NATIVE_WIDTH;
		sel->r.height = OV2680_NATIVE_HEIGHT;
		break;
	case V4L2_SEL_TGT_CROP_DEFAULT:
		sel->r = ov2680_default_crop;
		break;
	default:
		return -EINVAL;
	}

	return 0;
}

static int ov2680_set_selection(struct v4l2_subdev *sd,
				struct v4l2_subdev_state *state,
				struct v4l2_subdev_selection *sel)
{
	struct ov2680_dev *sensor = to_ov2680_dev(sd);
	struct v4l2_mbus_framefmt *format;
	struct v4l2_rect *crop;
	struct v4l2_rect rect;

	if (sel->target != V4L2_SEL_TGT_CROP)
		return -EINVAL;

	/*
	 * Clamp the boundaries of the crop rectangle to the size of the sensor
	 * pixel array. Align to multiples of 2 to ensure Bayer pattern isn't
	 * disrupted.
	 */
	rect.left = clamp_val(ALIGN(sel->r.left, 2),
			      OV2680_NATIVE_START_LEFT, OV2680_NATIVE_WIDTH);
	rect.top = clamp_val(ALIGN(sel->r.top, 2),
			     OV2680_NATIVE_START_TOP, OV2680_NATIVE_HEIGHT);
	rect.width = clamp_val(ALIGN(sel->r.width, 2),
			       OV2680_MIN_CROP_WIDTH, OV2680_NATIVE_WIDTH);
	rect.height = clamp_val(ALIGN(sel->r.height, 2),
				OV2680_MIN_CROP_HEIGHT, OV2680_NATIVE_HEIGHT);

	/* Make sure the crop rectangle isn't outside the bounds of the array */
	rect.width = min_t(unsigned int, rect.width,
			   OV2680_NATIVE_WIDTH - rect.left);
	rect.height = min_t(unsigned int, rect.height,
			    OV2680_NATIVE_HEIGHT - rect.top);

	crop = __ov2680_get_pad_crop(sensor, state, sel->pad, sel->which);

	mutex_lock(&sensor->lock);
	if (rect.width != crop->width || rect.height != crop->height) {
		/*
		 * Reset the output image size if the crop rectangle size has
		 * been modified.
		 */
		format = __ov2680_get_pad_format(sensor, state, sel->pad,
						 sel->which);
		format->width = rect.width;
		format->height = rect.height;
	}

	*crop = rect;
	mutex_unlock(&sensor->lock);

	sel->r = rect;

	return 0;
}

static int ov2680_init_state(struct v4l2_subdev *sd,
			     struct v4l2_subdev_state *sd_state)
{
	struct ov2680_dev *sensor = to_ov2680_dev(sd);

	*v4l2_subdev_state_get_crop(sd_state, 0) = ov2680_default_crop;

	ov2680_fill_format(sensor, v4l2_subdev_state_get_format(sd_state, 0),
>>>>>>> 2d5404ca
			   OV2680_DEFAULT_WIDTH, OV2680_DEFAULT_HEIGHT);
	return 0;
}

static int ov2680_enum_frame_size(struct v4l2_subdev *sd,
				  struct v4l2_subdev_state *sd_state,
				  struct v4l2_subdev_frame_size_enum *fse)
{
	struct ov2680_dev *sensor = to_ov2680_dev(sd);
	struct v4l2_rect *crop;

	if (fse->index >= OV2680_FRAME_SIZES)
		return -EINVAL;

	crop = __ov2680_get_pad_crop(sensor, sd_state, fse->pad, fse->which);
	if (!crop)
		return -EINVAL;

	fse->min_width = crop->width / (fse->index + 1);
	fse->min_height = crop->height / (fse->index + 1);
	fse->max_width = fse->min_width;
	fse->max_height = fse->min_height;

	return 0;
}

static bool ov2680_valid_frame_size(struct v4l2_subdev *sd,
				    struct v4l2_subdev_state *sd_state,
				    struct v4l2_subdev_frame_interval_enum *fie)
{
	struct v4l2_subdev_frame_size_enum fse = {
		.pad = fie->pad,
		.which = fie->which,
	};
	int i;

	for (i = 0; i < OV2680_FRAME_SIZES; i++) {
		fse.index = i;

		if (ov2680_enum_frame_size(sd, sd_state, &fse))
			return false;

		if (fie->width == fse.min_width &&
		    fie->height == fse.min_height)
			return true;
	}

	return false;
}

<<<<<<< HEAD
=======
static int ov2680_enum_frame_interval(struct v4l2_subdev *sd,
			      struct v4l2_subdev_state *sd_state,
			      struct v4l2_subdev_frame_interval_enum *fie)
{
	struct ov2680_dev *sensor = to_ov2680_dev(sd);

	/* Only 1 framerate */
	if (fie->index || !ov2680_valid_frame_size(sd, sd_state, fie))
		return -EINVAL;

	fie->interval = sensor->mode.frame_interval;

	return 0;
}

>>>>>>> 2d5404ca
static int ov2680_s_ctrl(struct v4l2_ctrl *ctrl)
{
	struct v4l2_subdev *sd = ctrl_to_sd(ctrl);
	struct ov2680_dev *sensor = to_ov2680_dev(sd);
<<<<<<< HEAD
=======
	int ret;

	/* Update exposure range on vblank changes */
	if (ctrl->id == V4L2_CID_VBLANK) {
		ret = ov2680_exposure_update_range(sensor);
		if (ret)
			return ret;
	}
>>>>>>> 2d5404ca

	/* Only apply changes to the controls if the device is powered up */
	if (!pm_runtime_get_if_in_use(sensor->sd.dev)) {
		ov2680_set_bayer_order(sensor, &sensor->mode.fmt);
		return 0;
	}

	switch (ctrl->id) {
<<<<<<< HEAD
	case V4L2_CID_GAIN:
		return ov2680_gain_set(sensor, ctrl->val);
	case V4L2_CID_EXPOSURE:
		return ov2680_exposure_set(sensor, ctrl->val);
	case V4L2_CID_VFLIP:
		return ov2680_set_vflip(sensor, ctrl->val);
	case V4L2_CID_HFLIP:
		return ov2680_set_hflip(sensor, ctrl->val);
=======
	case V4L2_CID_ANALOGUE_GAIN:
		ret = ov2680_gain_set(sensor, ctrl->val);
		break;
	case V4L2_CID_EXPOSURE:
		ret = ov2680_exposure_set(sensor, ctrl->val);
		break;
	case V4L2_CID_VFLIP:
		ret = ov2680_set_vflip(sensor, ctrl->val);
		break;
	case V4L2_CID_HFLIP:
		ret = ov2680_set_hflip(sensor, ctrl->val);
		break;
>>>>>>> 2d5404ca
	case V4L2_CID_TEST_PATTERN:
		ret = ov2680_test_pattern_set(sensor, ctrl->val);
		break;
	case V4L2_CID_VBLANK:
		ret = cci_write(sensor->regmap, OV2680_REG_TIMING_VTS,
				sensor->mode.fmt.height + ctrl->val, NULL);
		break;
	default:
		ret = -EINVAL;
		break;
	}

	pm_runtime_put(sensor->sd.dev);
	return ret;
}

static const struct v4l2_ctrl_ops ov2680_ctrl_ops = {
	.s_ctrl = ov2680_s_ctrl,
};

static const struct v4l2_subdev_video_ops ov2680_video_ops = {
	.s_stream		= ov2680_s_stream,
};

static const struct v4l2_subdev_pad_ops ov2680_pad_ops = {
	.enum_mbus_code		= ov2680_enum_mbus_code,
	.enum_frame_size	= ov2680_enum_frame_size,
	.enum_frame_interval	= ov2680_enum_frame_interval,
	.get_fmt		= ov2680_get_fmt,
	.set_fmt		= ov2680_set_fmt,
	.get_selection		= ov2680_get_selection,
	.set_selection		= ov2680_set_selection,
	.get_frame_interval	= ov2680_get_frame_interval,
	.set_frame_interval	= ov2680_get_frame_interval,
};

static const struct v4l2_subdev_ops ov2680_subdev_ops = {
	.video	= &ov2680_video_ops,
	.pad	= &ov2680_pad_ops,
};

static const struct v4l2_subdev_internal_ops ov2680_internal_ops = {
	.init_state		= ov2680_init_state,
};

static int ov2680_mode_init(struct ov2680_dev *sensor)
{
	/* set initial mode */
<<<<<<< HEAD
	ov2680_fill_format(sensor, &sensor->fmt,
			   OV2680_DEFAULT_WIDTH, OV2680_DEFAULT_HEIGHT);

	sensor->frame_interval.denominator = OV2680_FRAME_RATE;
	sensor->frame_interval.numerator = 1;

	init_mode = &ov2680_mode_init_data;
=======
	sensor->mode.crop = ov2680_default_crop;
	ov2680_fill_format(sensor, &sensor->mode.fmt,
			   OV2680_DEFAULT_WIDTH, OV2680_DEFAULT_HEIGHT);
	ov2680_calc_mode(sensor);
>>>>>>> 2d5404ca

	sensor->mode.frame_interval.denominator = OV2680_FRAME_RATE;
	sensor->mode.frame_interval.numerator = 1;

	return 0;
}

static int ov2680_v4l2_register(struct ov2680_dev *sensor)
{
	struct i2c_client *client = to_i2c_client(sensor->dev);
	const struct v4l2_ctrl_ops *ops = &ov2680_ctrl_ops;
	struct ov2680_ctrls *ctrls = &sensor->ctrls;
	struct v4l2_ctrl_handler *hdl = &ctrls->handler;
	struct v4l2_fwnode_device_properties props;
	int def, max, ret = 0;

	v4l2_i2c_subdev_init(&sensor->sd, client, &ov2680_subdev_ops);
	sensor->sd.internal_ops = &ov2680_internal_ops;

	sensor->sd.flags = V4L2_SUBDEV_FL_HAS_DEVNODE;
	sensor->pad.flags = MEDIA_PAD_FL_SOURCE;
	sensor->sd.entity.function = MEDIA_ENT_F_CAM_SENSOR;

	ret = media_entity_pads_init(&sensor->sd.entity, 1, &sensor->pad);
	if (ret < 0)
		return ret;

<<<<<<< HEAD
	v4l2_ctrl_handler_init(hdl, 5);
=======
	v4l2_ctrl_handler_init(hdl, 11);
>>>>>>> 2d5404ca

	hdl->lock = &sensor->lock;

	ctrls->vflip = v4l2_ctrl_new_std(hdl, ops, V4L2_CID_VFLIP, 0, 1, 1, 0);
	ctrls->hflip = v4l2_ctrl_new_std(hdl, ops, V4L2_CID_HFLIP, 0, 1, 1, 0);

	ctrls->test_pattern = v4l2_ctrl_new_std_menu_items(hdl,
					&ov2680_ctrl_ops, V4L2_CID_TEST_PATTERN,
					ARRAY_SIZE(test_pattern_menu) - 1,
					0, 0, test_pattern_menu);

<<<<<<< HEAD
=======
	max = OV2680_LINES_PER_FRAME_30FPS - OV2680_INTEGRATION_TIME_MARGIN;
>>>>>>> 2d5404ca
	ctrls->exposure = v4l2_ctrl_new_std(hdl, ops, V4L2_CID_EXPOSURE,
					    0, max, 1, max);

<<<<<<< HEAD
	ctrls->gain = v4l2_ctrl_new_std(hdl, ops, V4L2_CID_GAIN, 0, 2047, 1, 0);
=======
	ctrls->gain = v4l2_ctrl_new_std(hdl, ops, V4L2_CID_ANALOGUE_GAIN,
					0, 1023, 1, 250);

	ctrls->link_freq = v4l2_ctrl_new_int_menu(hdl, NULL, V4L2_CID_LINK_FREQ,
						  0, 0, sensor->link_freq);
	ctrls->pixel_rate = v4l2_ctrl_new_std(hdl, NULL, V4L2_CID_PIXEL_RATE,
					      0, sensor->pixel_rate,
					      1, sensor->pixel_rate);

	max = OV2680_MAX_VBLANK - OV2680_DEFAULT_HEIGHT;
	def = OV2680_LINES_PER_FRAME_30FPS - OV2680_DEFAULT_HEIGHT;
	ctrls->vblank = v4l2_ctrl_new_std(hdl, ops, V4L2_CID_VBLANK,
					  OV2680_MIN_VBLANK, max, 1, def);

	def = OV2680_PIXELS_PER_LINE - OV2680_DEFAULT_WIDTH;
	ctrls->hblank = v4l2_ctrl_new_std(hdl, ops, V4L2_CID_HBLANK,
					  def, def, 1, def);

	ret = v4l2_fwnode_device_parse(sensor->dev, &props);
	if (ret)
		goto cleanup_entity;

	v4l2_ctrl_new_fwnode_properties(hdl, ops, &props);
>>>>>>> 2d5404ca

	if (hdl->error) {
		ret = hdl->error;
		goto cleanup_entity;
	}

	ctrls->vflip->flags |= V4L2_CTRL_FLAG_MODIFY_LAYOUT;
	ctrls->hflip->flags |= V4L2_CTRL_FLAG_MODIFY_LAYOUT;
<<<<<<< HEAD
=======
	ctrls->link_freq->flags |= V4L2_CTRL_FLAG_READ_ONLY;
	ctrls->hblank->flags |= V4L2_CTRL_FLAG_READ_ONLY;
>>>>>>> 2d5404ca

	sensor->sd.ctrl_handler = hdl;

	ret = v4l2_async_register_subdev(&sensor->sd);
	if (ret < 0)
		goto cleanup_entity;

	return 0;

cleanup_entity:
	media_entity_cleanup(&sensor->sd.entity);
	v4l2_ctrl_handler_free(hdl);

	return ret;
}

static int ov2680_get_regulators(struct ov2680_dev *sensor)
{
	int i;

	for (i = 0; i < OV2680_NUM_SUPPLIES; i++)
		sensor->supplies[i].supply = ov2680_supply_name[i];

	return devm_regulator_bulk_get(sensor->dev,
				       OV2680_NUM_SUPPLIES, sensor->supplies);
}

static int ov2680_check_id(struct ov2680_dev *sensor)
{
	u64 chip_id, rev;
	int ret = 0;

	cci_read(sensor->regmap, OV2680_REG_CHIP_ID, &chip_id, &ret);
	cci_read(sensor->regmap, OV2680_REG_SC_CMMN_SUB_ID, &rev, &ret);
	if (ret < 0) {
		dev_err(sensor->dev, "failed to read chip id\n");
		return ret;
	}

	if (chip_id != OV2680_CHIP_ID) {
		dev_err(sensor->dev, "chip id: 0x%04llx does not match expected 0x%04x\n",
			chip_id, OV2680_CHIP_ID);
		return -ENODEV;
	}

	dev_info(sensor->dev, "sensor_revision id = 0x%llx, rev= %lld\n",
		 chip_id, rev & 0x0f);

	return 0;
}

static int ov2680_parse_dt(struct ov2680_dev *sensor)
{
	struct v4l2_fwnode_endpoint bus_cfg = {
		.bus_type = V4L2_MBUS_CSI2_DPHY,
	};
	struct device *dev = sensor->dev;
	struct fwnode_handle *ep_fwnode;
	struct gpio_desc *gpio;
	unsigned int rate = 0;
	int i, ret;

	/*
	 * Sometimes the fwnode graph is initialized by the bridge driver.
	 * Bridge drivers doing this may also add GPIO mappings, wait for this.
	 */
	ep_fwnode = fwnode_graph_get_next_endpoint(dev_fwnode(dev), NULL);
	if (!ep_fwnode)
		return dev_err_probe(dev, -EPROBE_DEFER,
				     "waiting for fwnode graph endpoint\n");

	ret = v4l2_fwnode_endpoint_alloc_parse(ep_fwnode, &bus_cfg);
	fwnode_handle_put(ep_fwnode);
	if (ret)
		return ret;

	/*
	 * The pin we want is named XSHUTDN in the datasheet. Linux sensor
	 * drivers have standardized on using "powerdown" as con-id name
	 * for powerdown or shutdown pins. Older DTB files use "reset",
	 * so fallback to that if there is no "powerdown" pin.
	 */
	gpio = devm_gpiod_get_optional(dev, "powerdown", GPIOD_OUT_HIGH);
	if (!gpio)
		gpio = devm_gpiod_get_optional(dev, "reset", GPIOD_OUT_HIGH);

	ret = PTR_ERR_OR_ZERO(gpio);
	if (ret < 0) {
		dev_dbg(dev, "error while getting reset gpio: %d\n", ret);
		goto out_free_bus_cfg;
	}

	sensor->pwdn_gpio = gpio;

	sensor->xvclk = devm_clk_get_optional(dev, "xvclk");
	if (IS_ERR(sensor->xvclk)) {
		ret = dev_err_probe(dev, PTR_ERR(sensor->xvclk),
				    "xvclk clock missing or invalid\n");
		goto out_free_bus_cfg;
	}

	/*
	 * We could have either a 24MHz or 19.2MHz clock rate from either DT or
	 * ACPI... but we also need to support the weird IPU3 case which will
	 * have an external clock AND a clock-frequency property. Check for the
	 * clock-frequency property and if found, set that rate if we managed
	 * to acquire a clock. This should cover the ACPI case. If the system
	 * uses devicetree then the configured rate should already be set, so
	 * we can just read it.
	 */
	ret = fwnode_property_read_u32(dev_fwnode(dev), "clock-frequency",
				       &rate);
	if (ret && !sensor->xvclk) {
		dev_err_probe(dev, ret, "invalid clock config\n");
		goto out_free_bus_cfg;
	}

	if (!ret && sensor->xvclk) {
		ret = clk_set_rate(sensor->xvclk, rate);
		if (ret) {
			dev_err_probe(dev, ret, "failed to set clock rate\n");
			goto out_free_bus_cfg;
		}
	}

	sensor->xvclk_freq = rate ?: clk_get_rate(sensor->xvclk);

	for (i = 0; i < ARRAY_SIZE(ov2680_xvclk_freqs); i++) {
		if (sensor->xvclk_freq == ov2680_xvclk_freqs[i])
			break;
	}

	if (i == ARRAY_SIZE(ov2680_xvclk_freqs)) {
		ret = dev_err_probe(dev, -EINVAL,
				    "unsupported xvclk frequency %d Hz\n",
				    sensor->xvclk_freq);
		goto out_free_bus_cfg;
	}

	sensor->pll_mult = ov2680_pll_multipliers[i];

	sensor->link_freq[0] = sensor->xvclk_freq / OV2680_PLL_PREDIV0 /
			       OV2680_PLL_PREDIV * sensor->pll_mult;

	/* CSI-2 is double data rate, bus-format is 10 bpp */
	sensor->pixel_rate = sensor->link_freq[0] * 2;
	do_div(sensor->pixel_rate, 10);

	if (!bus_cfg.nr_of_link_frequencies) {
		dev_warn(dev, "Consider passing 'link-frequencies' in DT\n");
		goto skip_link_freq_validation;
	}

	for (i = 0; i < bus_cfg.nr_of_link_frequencies; i++)
		if (bus_cfg.link_frequencies[i] == sensor->link_freq[0])
			break;

	if (bus_cfg.nr_of_link_frequencies == i) {
		ret = dev_err_probe(dev, -EINVAL,
				    "supported link freq %lld not found\n",
				    sensor->link_freq[0]);
		goto out_free_bus_cfg;
	}

skip_link_freq_validation:
	ret = 0;
out_free_bus_cfg:
	v4l2_fwnode_endpoint_free(&bus_cfg);
	return ret;
}

static int ov2680_probe(struct i2c_client *client)
{
	struct device *dev = &client->dev;
	struct ov2680_dev *sensor;
	int ret;

	sensor = devm_kzalloc(dev, sizeof(*sensor), GFP_KERNEL);
	if (!sensor)
		return -ENOMEM;

	sensor->dev = &client->dev;

	sensor->regmap = devm_cci_regmap_init_i2c(client, 16);
	if (IS_ERR(sensor->regmap))
		return PTR_ERR(sensor->regmap);

	ret = ov2680_parse_dt(sensor);
	if (ret < 0)
		return ret;

	ret = ov2680_mode_init(sensor);
	if (ret < 0)
		return ret;

	ret = ov2680_get_regulators(sensor);
	if (ret < 0) {
		dev_err(dev, "failed to get regulators\n");
		return ret;
	}

	mutex_init(&sensor->lock);

	/*
	 * Power up and verify the chip now, so that if runtime pm is
	 * disabled the chip is left on and streaming will work.
	 */
	ret = ov2680_power_on(sensor);
	if (ret < 0)
		goto lock_destroy;

	ret = ov2680_check_id(sensor);
	if (ret < 0)
		goto err_powerdown;

	pm_runtime_set_active(&client->dev);
	pm_runtime_get_noresume(&client->dev);
	pm_runtime_enable(&client->dev);

	ret = ov2680_v4l2_register(sensor);
	if (ret < 0)
		goto err_pm_runtime;

	pm_runtime_set_autosuspend_delay(&client->dev, 1000);
	pm_runtime_use_autosuspend(&client->dev);
	pm_runtime_put_autosuspend(&client->dev);

	return 0;

err_pm_runtime:
	pm_runtime_disable(&client->dev);
	pm_runtime_put_noidle(&client->dev);
err_powerdown:
	ov2680_power_off(sensor);
lock_destroy:
	dev_err(dev, "ov2680 init fail: %d\n", ret);
	mutex_destroy(&sensor->lock);

	return ret;
}

static void ov2680_remove(struct i2c_client *client)
{
	struct v4l2_subdev *sd = i2c_get_clientdata(client);
	struct ov2680_dev *sensor = to_ov2680_dev(sd);

	v4l2_async_unregister_subdev(&sensor->sd);
	mutex_destroy(&sensor->lock);
	media_entity_cleanup(&sensor->sd.entity);
	v4l2_ctrl_handler_free(&sensor->ctrls.handler);

	/*
	 * Disable runtime PM. In case runtime PM is disabled in the kernel,
	 * make sure to turn power off manually.
	 */
	pm_runtime_disable(&client->dev);
	if (!pm_runtime_status_suspended(&client->dev))
		ov2680_power_off(sensor);
	pm_runtime_set_suspended(&client->dev);
}

static int ov2680_suspend(struct device *dev)
{
	struct v4l2_subdev *sd = dev_get_drvdata(dev);
	struct ov2680_dev *sensor = to_ov2680_dev(sd);

	if (sensor->is_streaming)
		ov2680_stream_disable(sensor);

	return ov2680_power_off(sensor);
}

static int ov2680_resume(struct device *dev)
{
	struct v4l2_subdev *sd = dev_get_drvdata(dev);
	struct ov2680_dev *sensor = to_ov2680_dev(sd);
	int ret;

	ret = ov2680_power_on(sensor);
	if (ret < 0)
		goto stream_disable;

	if (sensor->is_streaming) {
		ret = ov2680_stream_enable(sensor);
		if (ret < 0)
			goto stream_disable;
	}

	return 0;

stream_disable:
	ov2680_stream_disable(sensor);
	sensor->is_streaming = false;

	return ret;
}

static DEFINE_RUNTIME_DEV_PM_OPS(ov2680_pm_ops, ov2680_suspend, ov2680_resume,
				 NULL);

static const struct of_device_id ov2680_dt_ids[] = {
	{ .compatible = "ovti,ov2680" },
	{ /* sentinel */ },
};
MODULE_DEVICE_TABLE(of, ov2680_dt_ids);

static const struct acpi_device_id ov2680_acpi_ids[] = {
	{ "OVTI2680" },
	{ /* sentinel */ }
};
MODULE_DEVICE_TABLE(acpi, ov2680_acpi_ids);

static struct i2c_driver ov2680_i2c_driver = {
	.driver = {
		.name  = "ov2680",
		.pm = pm_sleep_ptr(&ov2680_pm_ops),
		.of_match_table	= ov2680_dt_ids,
		.acpi_match_table = ov2680_acpi_ids,
	},
	.probe		= ov2680_probe,
	.remove		= ov2680_remove,
};
module_i2c_driver(ov2680_i2c_driver);

MODULE_AUTHOR("Rui Miguel Silva <rui.silva@linaro.org>");
MODULE_DESCRIPTION("OV2680 CMOS Image Sensor driver");
MODULE_LICENSE("GPL v2");<|MERGE_RESOLUTION|>--- conflicted
+++ resolved
@@ -18,12 +18,8 @@
 #include <linux/init.h>
 #include <linux/mod_devicetable.h>
 #include <linux/module.h>
-<<<<<<< HEAD
-#include <linux/gpio/consumer.h>
-=======
 #include <linux/pm_runtime.h>
 #include <linux/regmap.h>
->>>>>>> 2d5404ca
 #include <linux/regulator/consumer.h>
 
 #include <media/v4l2-cci.h>
@@ -69,17 +65,6 @@
 
 #define OV2680_FRAME_RATE			30
 
-<<<<<<< HEAD
-#define OV2680_DEFAULT_WIDTH			800
-#define OV2680_DEFAULT_HEIGHT			600
-
-enum ov2680_mode_id {
-	OV2680_MODE_QUXGA_800_600,
-	OV2680_MODE_720P_1280_720,
-	OV2680_MODE_UXGA_1600_1200,
-	OV2680_MODE_MAX,
-};
-=======
 #define OV2680_NATIVE_WIDTH			1616
 #define OV2680_NATIVE_HEIGHT			1216
 #define OV2680_NATIVE_START_LEFT		0
@@ -92,7 +77,6 @@
 #define OV2680_MIN_CROP_HEIGHT			2
 #define OV2680_MIN_VBLANK			4
 #define OV2680_MAX_VBLANK			0xffff
->>>>>>> 2d5404ca
 
 /* Fixed pre-div of 1/2 */
 #define OV2680_PLL_PREDIV0			2
@@ -206,20 +190,9 @@
 	MEDIA_BUS_FMT_SRGGB10_1X10,
 };
 
-<<<<<<< HEAD
-static const struct reg_value ov2680_setting_30fps_QUXGA_800_600[] = {
-	{0x3086, 0x01}, {0x370a, 0x23}, {0x3808, 0x03}, {0x3809, 0x20},
-	{0x380a, 0x02}, {0x380b, 0x58}, {0x380c, 0x06}, {0x380d, 0xac},
-	{0x380e, 0x02}, {0x380f, 0x84}, {0x3811, 0x04}, {0x3813, 0x04},
-	{0x3814, 0x31}, {0x3815, 0x31}, {0x3820, 0xc0}, {0x4008, 0x00},
-	{0x4009, 0x03}, {0x4837, 0x1e}, {0x3501, 0x4e}, {0x3502, 0xe0},
-	{0x3503, 0x03},
-};
-=======
 static const struct reg_sequence ov2680_global_setting[] = {
 	/* MIPI PHY, 0x10 -> 0x1c enable bp_c_hs_en_lat and bp_d_hs_en_lat */
 	{0x3016, 0x1c},
->>>>>>> 2d5404ca
 
 	/* R MANUAL set exposure and gain to manual (hw does not do auto) */
 	{0x3503, 0x03},
@@ -321,57 +294,6 @@
 
 	if (sensor->ctrls.vflip && sensor->ctrls.vflip->val)
 		hv_flip += 1;
-<<<<<<< HEAD
-
-	if (sensor->ctrls.hflip && sensor->ctrls.hflip->val)
-		hv_flip += 2;
-
-	fmt->code = ov2680_hv_flip_bayer_order[hv_flip];
-}
-
-static void ov2680_fill_format(struct ov2680_dev *sensor,
-			       struct v4l2_mbus_framefmt *fmt,
-			       unsigned int width, unsigned int height)
-{
-	memset(fmt, 0, sizeof(*fmt));
-	fmt->width = width;
-	fmt->height = height;
-	fmt->field = V4L2_FIELD_NONE;
-	fmt->colorspace = V4L2_COLORSPACE_SRGB;
-	ov2680_set_bayer_order(sensor, fmt);
-}
-
-static int ov2680_set_vflip(struct ov2680_dev *sensor, s32 val)
-{
-	int ret;
-
-	if (sensor->is_streaming)
-		return -EBUSY;
-
-	ret = ov2680_mod_reg(sensor, OV2680_REG_FORMAT1,
-			     BIT(2), val ? BIT(2) : 0);
-	if (ret < 0)
-		return ret;
-
-	ov2680_set_bayer_order(sensor, &sensor->fmt);
-	return 0;
-}
-
-static int ov2680_set_hflip(struct ov2680_dev *sensor, s32 val)
-{
-	int ret;
-
-	if (sensor->is_streaming)
-		return -EBUSY;
-
-	ret = ov2680_mod_reg(sensor, OV2680_REG_FORMAT2,
-			     BIT(2), val ? BIT(2) : 0);
-	if (ret < 0)
-		return ret;
-
-	ov2680_set_bayer_order(sensor, &sensor->fmt);
-	return 0;
-=======
 
 	if (sensor->ctrls.hflip && sensor->ctrls.hflip->val)
 		hv_flip += 2;
@@ -441,7 +363,6 @@
 		min(sensor->mode.v_start + height - 1, OV2680_NATIVE_HEIGHT - 1);
 	sensor->mode.h_output_size = orig_width;
 	sensor->mode.v_output_size = orig_height;
->>>>>>> 2d5404ca
 }
 
 static int ov2680_set_mode(struct ov2680_dev *sensor)
@@ -492,17 +413,6 @@
 	return ret;
 }
 
-<<<<<<< HEAD
-static int ov2680_gain_set(struct ov2680_dev *sensor, u32 gain)
-{
-	return ov2680_write_reg16(sensor, OV2680_REG_GAIN_PK, gain);
-}
-
-static int ov2680_exposure_set(struct ov2680_dev *sensor, u32 exp)
-{
-	return ov2680_write_reg24(sensor, OV2680_REG_EXPOSURE_PK_HIGH,
-				  exp << 4);
-=======
 static int ov2680_set_vflip(struct ov2680_dev *sensor, s32 val)
 {
 	int ret;
@@ -554,7 +464,6 @@
 static int ov2680_gain_set(struct ov2680_dev *sensor, u32 gain)
 {
 	return cci_write(sensor->regmap, OV2680_REG_GAIN_PK, gain, NULL);
->>>>>>> 2d5404ca
 }
 
 static int ov2680_exposure_set(struct ov2680_dev *sensor, u32 exp)
@@ -576,18 +485,6 @@
 {
 	int ret;
 
-<<<<<<< HEAD
-	ret = ov2680_load_regs(sensor, sensor->current_mode);
-	if (ret < 0)
-		return ret;
-
-	/* Restore value of all ctrls */
-	ret = __v4l2_ctrl_handler_setup(&sensor->ctrls.handler);
-	if (ret < 0)
-		return ret;
-
-	sensor->mode_pending_changes = false;
-=======
 	ret = cci_write(sensor->regmap, OV2680_REG_PLL_MULTIPLIER,
 			sensor->pll_mult, NULL);
 	if (ret < 0)
@@ -607,7 +504,6 @@
 	ret = __v4l2_ctrl_handler_setup(&sensor->ctrls.handler);
 	if (ret < 0)
 		return ret;
->>>>>>> 2d5404ca
 
 	return cci_write(sensor->regmap, OV2680_REG_STREAM_CTRL, 1, NULL);
 }
@@ -639,11 +535,7 @@
 		ret = cci_write(sensor->regmap, OV2680_REG_SOFT_RESET, 0x01,
 				NULL);
 		if (ret != 0) {
-<<<<<<< HEAD
-			dev_err(dev, "sensor soft reset failed\n");
-=======
 			dev_err(sensor->dev, "sensor soft reset failed\n");
->>>>>>> 2d5404ca
 			goto err_disable_regulators;
 		}
 		usleep_range(1000, 2000);
@@ -655,42 +547,8 @@
 	ret = clk_prepare_enable(sensor->xvclk);
 	if (ret < 0)
 		goto err_disable_regulators;
-<<<<<<< HEAD
-
-	sensor->is_enabled = true;
-
-	/* Set clock lane into LP-11 state */
-	ov2680_stream_enable(sensor);
-	usleep_range(1000, 2000);
-	ov2680_stream_disable(sensor);
-
-	return 0;
-
-err_disable_regulators:
-	regulator_bulk_disable(OV2680_NUM_SUPPLIES, sensor->supplies);
-	return ret;
-}
-
-static int ov2680_s_power(struct v4l2_subdev *sd, int on)
-{
-	struct ov2680_dev *sensor = to_ov2680_dev(sd);
-	int ret = 0;
-
-	mutex_lock(&sensor->lock);
-
-	if (on)
-		ret = ov2680_power_on(sensor);
-	else
-		ret = ov2680_power_off(sensor);
-
-	if (on && ret == 0)
-		ret = ov2680_mode_restore(sensor);
-
-	mutex_unlock(&sensor->lock);
-=======
-
-	return 0;
->>>>>>> 2d5404ca
+
+	return 0;
 
 err_disable_regulators:
 	regulator_bulk_disable(OV2680_NUM_SUPPLIES, sensor->supplies);
@@ -769,30 +627,13 @@
 			  struct v4l2_subdev_format *format)
 {
 	struct ov2680_dev *sensor = to_ov2680_dev(sd);
-<<<<<<< HEAD
-	struct v4l2_mbus_framefmt *fmt = NULL;
-=======
 	struct v4l2_mbus_framefmt *fmt;
->>>>>>> 2d5404ca
 
 	fmt = __ov2680_get_pad_format(sensor, sd_state, format->pad,
 				      format->which);
 
 	mutex_lock(&sensor->lock);
-<<<<<<< HEAD
-
-	if (format->which == V4L2_SUBDEV_FORMAT_TRY) {
-		fmt = v4l2_subdev_get_try_format(&sensor->sd, sd_state,
-						 format->pad);
-	} else {
-		fmt = &sensor->fmt;
-	}
-
 	format->format = *fmt;
-
-=======
-	format->format = *fmt;
->>>>>>> 2d5404ca
 	mutex_unlock(&sensor->lock);
 
 	return 0;
@@ -804,14 +645,9 @@
 {
 	struct ov2680_dev *sensor = to_ov2680_dev(sd);
 	struct v4l2_mbus_framefmt *try_fmt;
-<<<<<<< HEAD
-	const struct ov2680_mode_info *mode;
-	int ret = 0;
-=======
 	const struct v4l2_rect *crop;
 	unsigned int width, height;
 	int def, max, ret = 0;
->>>>>>> 2d5404ca
 
 	crop = __ov2680_get_pad_crop(sensor, sd_state, format->pad,
 				     format->which);
@@ -830,30 +666,6 @@
 		return 0;
 	}
 
-<<<<<<< HEAD
-	mode = v4l2_find_nearest_size(ov2680_mode_data,
-				      ARRAY_SIZE(ov2680_mode_data),
-				      width, height,
-				      format->format.width,
-				      format->format.height);
-	if (!mode)
-		return -EINVAL;
-
-	ov2680_fill_format(sensor, &format->format, mode->width, mode->height);
-
-	if (format->which == V4L2_SUBDEV_FORMAT_TRY) {
-		try_fmt = v4l2_subdev_get_try_format(sd, sd_state, 0);
-		*try_fmt = format->format;
-		return 0;
-	}
-
-	mutex_lock(&sensor->lock);
-
-	if (sensor->is_streaming) {
-		ret = -EBUSY;
-		goto unlock;
-	}
-=======
 	mutex_lock(&sensor->lock);
 
 	if (sensor->is_streaming) {
@@ -880,7 +692,6 @@
 	ret = ov2680_exposure_update_range(sensor);
 	if (ret)
 		goto unlock;
->>>>>>> 2d5404ca
 
 	/* adjust hblank value for new width */
 	def = OV2680_PIXELS_PER_LINE - width;
@@ -898,9 +709,6 @@
 {
 	struct ov2680_dev *sensor = to_ov2680_dev(sd);
 
-<<<<<<< HEAD
-	ov2680_fill_format(sensor, &sd_state->pads[0].try_fmt,
-=======
 	switch (sel->target) {
 	case V4L2_SEL_TGT_CROP:
 		mutex_lock(&sensor->lock);
@@ -987,7 +795,6 @@
 	*v4l2_subdev_state_get_crop(sd_state, 0) = ov2680_default_crop;
 
 	ov2680_fill_format(sensor, v4l2_subdev_state_get_format(sd_state, 0),
->>>>>>> 2d5404ca
 			   OV2680_DEFAULT_WIDTH, OV2680_DEFAULT_HEIGHT);
 	return 0;
 }
@@ -1038,8 +845,6 @@
 	return false;
 }
 
-<<<<<<< HEAD
-=======
 static int ov2680_enum_frame_interval(struct v4l2_subdev *sd,
 			      struct v4l2_subdev_state *sd_state,
 			      struct v4l2_subdev_frame_interval_enum *fie)
@@ -1055,13 +860,10 @@
 	return 0;
 }
 
->>>>>>> 2d5404ca
 static int ov2680_s_ctrl(struct v4l2_ctrl *ctrl)
 {
 	struct v4l2_subdev *sd = ctrl_to_sd(ctrl);
 	struct ov2680_dev *sensor = to_ov2680_dev(sd);
-<<<<<<< HEAD
-=======
 	int ret;
 
 	/* Update exposure range on vblank changes */
@@ -1070,7 +872,6 @@
 		if (ret)
 			return ret;
 	}
->>>>>>> 2d5404ca
 
 	/* Only apply changes to the controls if the device is powered up */
 	if (!pm_runtime_get_if_in_use(sensor->sd.dev)) {
@@ -1079,16 +880,6 @@
 	}
 
 	switch (ctrl->id) {
-<<<<<<< HEAD
-	case V4L2_CID_GAIN:
-		return ov2680_gain_set(sensor, ctrl->val);
-	case V4L2_CID_EXPOSURE:
-		return ov2680_exposure_set(sensor, ctrl->val);
-	case V4L2_CID_VFLIP:
-		return ov2680_set_vflip(sensor, ctrl->val);
-	case V4L2_CID_HFLIP:
-		return ov2680_set_hflip(sensor, ctrl->val);
-=======
 	case V4L2_CID_ANALOGUE_GAIN:
 		ret = ov2680_gain_set(sensor, ctrl->val);
 		break;
@@ -1101,7 +892,6 @@
 	case V4L2_CID_HFLIP:
 		ret = ov2680_set_hflip(sensor, ctrl->val);
 		break;
->>>>>>> 2d5404ca
 	case V4L2_CID_TEST_PATTERN:
 		ret = ov2680_test_pattern_set(sensor, ctrl->val);
 		break;
@@ -1150,20 +940,10 @@
 static int ov2680_mode_init(struct ov2680_dev *sensor)
 {
 	/* set initial mode */
-<<<<<<< HEAD
-	ov2680_fill_format(sensor, &sensor->fmt,
-			   OV2680_DEFAULT_WIDTH, OV2680_DEFAULT_HEIGHT);
-
-	sensor->frame_interval.denominator = OV2680_FRAME_RATE;
-	sensor->frame_interval.numerator = 1;
-
-	init_mode = &ov2680_mode_init_data;
-=======
 	sensor->mode.crop = ov2680_default_crop;
 	ov2680_fill_format(sensor, &sensor->mode.fmt,
 			   OV2680_DEFAULT_WIDTH, OV2680_DEFAULT_HEIGHT);
 	ov2680_calc_mode(sensor);
->>>>>>> 2d5404ca
 
 	sensor->mode.frame_interval.denominator = OV2680_FRAME_RATE;
 	sensor->mode.frame_interval.numerator = 1;
@@ -1191,11 +971,7 @@
 	if (ret < 0)
 		return ret;
 
-<<<<<<< HEAD
-	v4l2_ctrl_handler_init(hdl, 5);
-=======
 	v4l2_ctrl_handler_init(hdl, 11);
->>>>>>> 2d5404ca
 
 	hdl->lock = &sensor->lock;
 
@@ -1207,16 +983,10 @@
 					ARRAY_SIZE(test_pattern_menu) - 1,
 					0, 0, test_pattern_menu);
 
-<<<<<<< HEAD
-=======
 	max = OV2680_LINES_PER_FRAME_30FPS - OV2680_INTEGRATION_TIME_MARGIN;
->>>>>>> 2d5404ca
 	ctrls->exposure = v4l2_ctrl_new_std(hdl, ops, V4L2_CID_EXPOSURE,
 					    0, max, 1, max);
 
-<<<<<<< HEAD
-	ctrls->gain = v4l2_ctrl_new_std(hdl, ops, V4L2_CID_GAIN, 0, 2047, 1, 0);
-=======
 	ctrls->gain = v4l2_ctrl_new_std(hdl, ops, V4L2_CID_ANALOGUE_GAIN,
 					0, 1023, 1, 250);
 
@@ -1240,7 +1010,6 @@
 		goto cleanup_entity;
 
 	v4l2_ctrl_new_fwnode_properties(hdl, ops, &props);
->>>>>>> 2d5404ca
 
 	if (hdl->error) {
 		ret = hdl->error;
@@ -1249,11 +1018,8 @@
 
 	ctrls->vflip->flags |= V4L2_CTRL_FLAG_MODIFY_LAYOUT;
 	ctrls->hflip->flags |= V4L2_CTRL_FLAG_MODIFY_LAYOUT;
-<<<<<<< HEAD
-=======
 	ctrls->link_freq->flags |= V4L2_CTRL_FLAG_READ_ONLY;
 	ctrls->hblank->flags |= V4L2_CTRL_FLAG_READ_ONLY;
->>>>>>> 2d5404ca
 
 	sensor->sd.ctrl_handler = hdl;
 
