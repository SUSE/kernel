// SPDX-License-Identifier: GPL-2.0-only
/*
 * drivers/media/i2c/ad5820.c
 *
 * AD5820 DAC driver for camera voice coil focus.
 *
 * Copyright (C) 2008 Nokia Corporation
 * Copyright (C) 2007 Texas Instruments
 * Copyright (C) 2016 Pavel Machek <pavel@ucw.cz>
 *
 * Contact: Tuukka Toivonen <tuukkat76@gmail.com>
 *	    Sakari Ailus <sakari.ailus@iki.fi>
 *
 * Based on af_d88.c by Texas Instruments.
 */

#include <linux/errno.h>
#include <linux/i2c.h>
#include <linux/kernel.h>
#include <linux/module.h>
#include <linux/regulator/consumer.h>
#include <linux/gpio/consumer.h>

#include <media/v4l2-ctrls.h>
#include <media/v4l2-device.h>
#include <media/v4l2-subdev.h>

/* Register definitions */
#define AD5820_POWER_DOWN		(1 << 15)
#define AD5820_DAC_SHIFT		4
#define AD5820_RAMP_MODE_LINEAR		(0 << 3)
#define AD5820_RAMP_MODE_64_16		(1 << 3)

#define CODE_TO_RAMP_US(s)	((s) == 0 ? 0 : (1 << ((s) - 1)) * 50)
#define RAMP_US_TO_CODE(c)	fls(((c) + ((c)>>1)) / 50)

#define to_ad5820_device(sd)	container_of(sd, struct ad5820_device, subdev)

struct ad5820_device {
	struct v4l2_subdev subdev;
	struct ad5820_platform_data *platform_data;
	struct regulator *vana;

	struct v4l2_ctrl_handler ctrls;
	u32 focus_absolute;
	u32 focus_ramp_time;
	u32 focus_ramp_mode;

	struct gpio_desc *enable_gpio;

	struct mutex power_lock;
	int power_count;

	bool standby;
};

static int ad5820_write(struct ad5820_device *coil, u16 data)
{
	struct i2c_client *client = v4l2_get_subdevdata(&coil->subdev);
	struct i2c_msg msg;
	__be16 be_data;
	int r;

	if (!client->adapter)
		return -ENODEV;

	be_data = cpu_to_be16(data);
	msg.addr  = client->addr;
	msg.flags = 0;
	msg.len   = 2;
	msg.buf   = (u8 *)&be_data;

	r = i2c_transfer(client->adapter, &msg, 1);
	if (r < 0) {
		dev_err(&client->dev, "write failed, error %d\n", r);
		return r;
	}

	return 0;
}

/*
 * Calculate status word and write it to the device based on current
 * values of V4L2 controls. It is assumed that the stored V4L2 control
 * values are properly limited and rounded.
 */
static int ad5820_update_hw(struct ad5820_device *coil)
{
	u16 status;

	status = RAMP_US_TO_CODE(coil->focus_ramp_time);
	status |= coil->focus_ramp_mode
		? AD5820_RAMP_MODE_64_16 : AD5820_RAMP_MODE_LINEAR;
	status |= coil->focus_absolute << AD5820_DAC_SHIFT;

	if (coil->standby)
		status |= AD5820_POWER_DOWN;

	return ad5820_write(coil, status);
}

/*
 * Power handling
 */
static int ad5820_power_off(struct ad5820_device *coil, bool standby)
{
	int ret = 0, ret2;

	/*
	 * Go to standby first as real power off my be denied by the hardware
	 * (single power line control for both coil and sensor).
	 */
	if (standby) {
		coil->standby = true;
		ret = ad5820_update_hw(coil);
	}

	gpiod_set_value_cansleep(coil->enable_gpio, 0);

	ret2 = regulator_disable(coil->vana);
	if (ret)
		return ret;
	return ret2;
}

static int ad5820_power_on(struct ad5820_device *coil, bool restore)
{
	int ret;

	ret = regulator_enable(coil->vana);
	if (ret < 0)
		return ret;

	gpiod_set_value_cansleep(coil->enable_gpio, 1);

	if (restore) {
		/* Restore the hardware settings. */
		coil->standby = false;
		ret = ad5820_update_hw(coil);
		if (ret)
			goto fail;
	}
	return 0;

fail:
	gpiod_set_value_cansleep(coil->enable_gpio, 0);
	coil->standby = true;
	regulator_disable(coil->vana);

	return ret;
}

/*
 * V4L2 controls
 */
static int ad5820_set_ctrl(struct v4l2_ctrl *ctrl)
{
	struct ad5820_device *coil =
		container_of(ctrl->handler, struct ad5820_device, ctrls);

	switch (ctrl->id) {
	case V4L2_CID_FOCUS_ABSOLUTE:
		coil->focus_absolute = ctrl->val;
		return ad5820_update_hw(coil);
	}

	return 0;
}

static const struct v4l2_ctrl_ops ad5820_ctrl_ops = {
	.s_ctrl = ad5820_set_ctrl,
};


static int ad5820_init_controls(struct ad5820_device *coil)
{
	v4l2_ctrl_handler_init(&coil->ctrls, 1);

	/*
	 * V4L2_CID_FOCUS_ABSOLUTE
	 *
	 * Minimum current is 0 mA, maximum is 100 mA. Thus, 1 code is
	 * equivalent to 100/1023 = 0.0978 mA. Nevertheless, we do not use [mA]
	 * for focus position, because it is meaningless for user. Meaningful
	 * would be to use focus distance or even its inverse, but since the
	 * driver doesn't have sufficiently knowledge to do the conversion, we
	 * will just use abstract codes here. In any case, smaller value = focus
	 * position farther from camera. The default zero value means focus at
	 * infinity, and also least current consumption.
	 */
	v4l2_ctrl_new_std(&coil->ctrls, &ad5820_ctrl_ops,
			  V4L2_CID_FOCUS_ABSOLUTE, 0, 1023, 1, 0);

	if (coil->ctrls.error)
		return coil->ctrls.error;

	coil->focus_absolute = 0;
	coil->focus_ramp_time = 0;
	coil->focus_ramp_mode = 0;

	coil->subdev.ctrl_handler = &coil->ctrls;

	return 0;
}

/*
 * V4L2 subdev operations
 */
static int ad5820_registered(struct v4l2_subdev *subdev)
{
	struct ad5820_device *coil = to_ad5820_device(subdev);

	return ad5820_init_controls(coil);
}

static int
ad5820_set_power(struct v4l2_subdev *subdev, int on)
{
	struct ad5820_device *coil = to_ad5820_device(subdev);
	int ret = 0;

	mutex_lock(&coil->power_lock);

	/*
	 * If the power count is modified from 0 to != 0 or from != 0 to 0,
	 * update the power state.
	 */
	if (coil->power_count == !on) {
		ret = on ? ad5820_power_on(coil, true) :
			ad5820_power_off(coil, true);
		if (ret < 0)
			goto done;
	}

	/* Update the power count. */
	coil->power_count += on ? 1 : -1;
	WARN_ON(coil->power_count < 0);

done:
	mutex_unlock(&coil->power_lock);
	return ret;
}

static int ad5820_open(struct v4l2_subdev *sd, struct v4l2_subdev_fh *fh)
{
	return ad5820_set_power(sd, 1);
}

static int ad5820_close(struct v4l2_subdev *sd, struct v4l2_subdev_fh *fh)
{
	return ad5820_set_power(sd, 0);
}

static const struct v4l2_subdev_core_ops ad5820_core_ops = {
	.s_power = ad5820_set_power,
};

static const struct v4l2_subdev_ops ad5820_ops = {
	.core = &ad5820_core_ops,
};

static const struct v4l2_subdev_internal_ops ad5820_internal_ops = {
	.registered = ad5820_registered,
	.open = ad5820_open,
	.close = ad5820_close,
};

/*
 * I2C driver
 */
static int __maybe_unused ad5820_suspend(struct device *dev)
{
	struct v4l2_subdev *subdev = dev_get_drvdata(dev);
	struct ad5820_device *coil = to_ad5820_device(subdev);

	if (!coil->power_count)
		return 0;

	return ad5820_power_off(coil, false);
}

static int __maybe_unused ad5820_resume(struct device *dev)
{
	struct v4l2_subdev *subdev = dev_get_drvdata(dev);
	struct ad5820_device *coil = to_ad5820_device(subdev);

	if (!coil->power_count)
		return 0;

	return ad5820_power_on(coil, true);
}

static int ad5820_probe(struct i2c_client *client)
{
	struct ad5820_device *coil;
	int ret;

	coil = devm_kzalloc(&client->dev, sizeof(*coil), GFP_KERNEL);
	if (!coil)
		return -ENOMEM;

	coil->vana = devm_regulator_get(&client->dev, "VANA");
	if (IS_ERR(coil->vana))
		return dev_err_probe(&client->dev, PTR_ERR(coil->vana),
				     "could not get regulator for vana\n");

	coil->enable_gpio = devm_gpiod_get_optional(&client->dev, "enable",
						    GPIOD_OUT_LOW);
	if (IS_ERR(coil->enable_gpio))
		return dev_err_probe(&client->dev, PTR_ERR(coil->enable_gpio),
				     "could not get enable gpio\n");

	mutex_init(&coil->power_lock);

	v4l2_i2c_subdev_init(&coil->subdev, client, &ad5820_ops);
	coil->subdev.flags |= V4L2_SUBDEV_FL_HAS_DEVNODE;
	coil->subdev.internal_ops = &ad5820_internal_ops;
	coil->subdev.entity.function = MEDIA_ENT_F_LENS;
	strscpy(coil->subdev.name, "ad5820 focus", sizeof(coil->subdev.name));

	ret = media_entity_pads_init(&coil->subdev.entity, 0, NULL);
	if (ret < 0)
		goto clean_mutex;

	ret = v4l2_async_register_subdev(&coil->subdev);
	if (ret < 0)
		goto clean_entity;

	return ret;

clean_entity:
	media_entity_cleanup(&coil->subdev.entity);
clean_mutex:
	mutex_destroy(&coil->power_lock);
	return ret;
}

static void ad5820_remove(struct i2c_client *client)
{
	struct v4l2_subdev *subdev = i2c_get_clientdata(client);
	struct ad5820_device *coil = to_ad5820_device(subdev);

	v4l2_async_unregister_subdev(&coil->subdev);
	v4l2_ctrl_handler_free(&coil->ctrls);
	media_entity_cleanup(&coil->subdev.entity);
	mutex_destroy(&coil->power_lock);
}

static const struct i2c_device_id ad5820_id_table[] = {
<<<<<<< HEAD
	{ "ad5820", 0 },
	{ "ad5821", 0 },
=======
	{ "ad5820" },
	{ "ad5821" },
>>>>>>> 2d5404ca
	{ }
};
MODULE_DEVICE_TABLE(i2c, ad5820_id_table);

static const struct of_device_id ad5820_of_table[] = {
	{ .compatible = "adi,ad5820" },
	{ .compatible = "adi,ad5821" },
	{ }
};
MODULE_DEVICE_TABLE(of, ad5820_of_table);

static SIMPLE_DEV_PM_OPS(ad5820_pm, ad5820_suspend, ad5820_resume);

static struct i2c_driver ad5820_i2c_driver = {
	.driver		= {
		.name	= "ad5820",
		.pm	= &ad5820_pm,
		.of_match_table = ad5820_of_table,
	},
	.probe		= ad5820_probe,
	.remove		= ad5820_remove,
	.id_table	= ad5820_id_table,
};

module_i2c_driver(ad5820_i2c_driver);

MODULE_AUTHOR("Tuukka Toivonen");
MODULE_DESCRIPTION("AD5820 camera lens driver");
MODULE_LICENSE("GPL");<|MERGE_RESOLUTION|>--- conflicted
+++ resolved
@@ -347,13 +347,8 @@
 }
 
 static const struct i2c_device_id ad5820_id_table[] = {
-<<<<<<< HEAD
-	{ "ad5820", 0 },
-	{ "ad5821", 0 },
-=======
 	{ "ad5820" },
 	{ "ad5821" },
->>>>>>> 2d5404ca
 	{ }
 };
 MODULE_DEVICE_TABLE(i2c, ad5820_id_table);
