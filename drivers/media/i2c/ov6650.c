--- conflicted
+++ resolved
@@ -535,17 +535,10 @@
 		struct v4l2_mbus_framefmt *mf = &sd_state->pads->try_fmt;
 		/* detect current pad config scaling factor */
 		bool half_scale = !is_unscaled_ok(mf->width, mf->height, crop);
-<<<<<<< HEAD
 
 		/* store new crop rectangle */
 		*crop = sel->r;
 
-=======
-
-		/* store new crop rectangle */
-		*crop = sel->r;
-
->>>>>>> eb3cdb58
 		/* adjust frame size */
 		mf->width = crop->width >> half_scale;
 		mf->height = crop->height >> half_scale;
@@ -1003,45 +996,6 @@
 	return 0;
 }
 
-<<<<<<< HEAD
-/* Alter bus settings on camera side */
-static int ov6650_set_mbus_config(struct v4l2_subdev *sd,
-				  unsigned int pad,
-				  struct v4l2_mbus_config *cfg)
-{
-	struct i2c_client *client = v4l2_get_subdevdata(sd);
-	int ret = 0;
-
-	if (cfg->bus.parallel.flags & V4L2_MBUS_PCLK_SAMPLE_RISING)
-		ret = ov6650_reg_rmw(client, REG_COMJ, COMJ_PCLK_RISING, 0);
-	else if (cfg->bus.parallel.flags & V4L2_MBUS_PCLK_SAMPLE_FALLING)
-		ret = ov6650_reg_rmw(client, REG_COMJ, 0, COMJ_PCLK_RISING);
-	if (ret)
-		return ret;
-
-	if (cfg->bus.parallel.flags & V4L2_MBUS_HSYNC_ACTIVE_LOW)
-		ret = ov6650_reg_rmw(client, REG_COMF, COMF_HREF_LOW, 0);
-	else if (cfg->bus.parallel.flags & V4L2_MBUS_HSYNC_ACTIVE_HIGH)
-		ret = ov6650_reg_rmw(client, REG_COMF, 0, COMF_HREF_LOW);
-	if (ret)
-		return ret;
-
-	if (cfg->bus.parallel.flags & V4L2_MBUS_VSYNC_ACTIVE_HIGH)
-		ret = ov6650_reg_rmw(client, REG_COMJ, COMJ_VSYNC_HIGH, 0);
-	else if (cfg->bus.parallel.flags & V4L2_MBUS_VSYNC_ACTIVE_LOW)
-		ret = ov6650_reg_rmw(client, REG_COMJ, 0, COMJ_VSYNC_HIGH);
-	if (ret)
-		return ret;
-
-	/*
-	 * Update the configuration to report what is actually applied to
-	 * the hardware.
-	 */
-	return ov6650_get_mbus_config(sd, pad, cfg);
-}
-
-=======
->>>>>>> eb3cdb58
 static const struct v4l2_subdev_video_ops ov6650_video_ops = {
 	.s_stream	= ov6650_s_stream,
 	.g_frame_interval = ov6650_g_frame_interval,
