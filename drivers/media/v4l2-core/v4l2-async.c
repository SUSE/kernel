// SPDX-License-Identifier: GPL-2.0-only
/*
 * V4L2 asynchronous subdevice registration API
 *
 * Copyright (C) 2012-2013, Guennadi Liakhovetski <g.liakhovetski@gmx.de>
 */

#include <linux/debugfs.h>
#include <linux/device.h>
#include <linux/err.h>
#include <linux/i2c.h>
#include <linux/list.h>
#include <linux/mm.h>
#include <linux/module.h>
#include <linux/mutex.h>
#include <linux/of.h>
#include <linux/platform_device.h>
#include <linux/seq_file.h>
#include <linux/slab.h>
#include <linux/types.h>

#include <media/v4l2-async.h>
#include <media/v4l2-device.h>
#include <media/v4l2-fwnode.h>
#include <media/v4l2-subdev.h>

#include "v4l2-subdev-priv.h"

static int v4l2_async_nf_call_bound(struct v4l2_async_notifier *n,
				    struct v4l2_subdev *subdev,
				    struct v4l2_async_connection *asc)
{
	if (!n->ops || !n->ops->bound)
		return 0;

	return n->ops->bound(n, subdev, asc);
}

static void v4l2_async_nf_call_unbind(struct v4l2_async_notifier *n,
				      struct v4l2_subdev *subdev,
				      struct v4l2_async_connection *asc)
{
	if (!n->ops || !n->ops->unbind)
		return;

	n->ops->unbind(n, subdev, asc);
}

static int v4l2_async_nf_call_complete(struct v4l2_async_notifier *n)
{
	if (!n->ops || !n->ops->complete)
		return 0;

	return n->ops->complete(n);
}

static void v4l2_async_nf_call_destroy(struct v4l2_async_notifier *n,
				       struct v4l2_async_connection *asc)
{
	if (!n->ops || !n->ops->destroy)
		return;

	n->ops->destroy(asc);
}

static bool match_i2c(struct v4l2_async_notifier *notifier,
		      struct v4l2_subdev *sd,
		      struct v4l2_async_match_desc *match)
{
#if IS_ENABLED(CONFIG_I2C)
	struct i2c_client *client = i2c_verify_client(sd->dev);

	return client &&
		match->i2c.adapter_id == client->adapter->nr &&
		match->i2c.address == client->addr;
#else
	return false;
#endif
}

static struct device *notifier_dev(struct v4l2_async_notifier *notifier)
{
	if (notifier->sd)
		return notifier->sd->dev;

	if (notifier->v4l2_dev)
		return notifier->v4l2_dev->dev;

	return NULL;
}

static bool
match_fwnode_one(struct v4l2_async_notifier *notifier,
		 struct v4l2_subdev *sd, struct fwnode_handle *sd_fwnode,
		 struct v4l2_async_match_desc *match)
{
	struct fwnode_handle *asd_dev_fwnode;
	bool ret;

	dev_dbg(notifier_dev(notifier),
		"v4l2-async: fwnode match: need %pfw, trying %pfw\n",
		sd_fwnode, match->fwnode);

	if (sd_fwnode == match->fwnode) {
		dev_dbg(notifier_dev(notifier),
			"v4l2-async: direct match found\n");
		return true;
	}

	if (!fwnode_graph_is_endpoint(match->fwnode)) {
		dev_dbg(notifier_dev(notifier),
			"v4l2-async: direct match not found\n");
		return false;
	}

	asd_dev_fwnode = fwnode_graph_get_port_parent(match->fwnode);

	ret = sd_fwnode == asd_dev_fwnode;

	fwnode_handle_put(asd_dev_fwnode);

	dev_dbg(notifier_dev(notifier),
		"v4l2-async: device--endpoint match %sfound\n",
		ret ? "" : "not ");

	return ret;
}

static bool match_fwnode(struct v4l2_async_notifier *notifier,
			 struct v4l2_subdev *sd,
			 struct v4l2_async_match_desc *match)
{
	dev_dbg(notifier_dev(notifier),
		"v4l2-async: matching for notifier %pfw, sd fwnode %pfw\n",
		dev_fwnode(notifier_dev(notifier)), sd->fwnode);

	if (!list_empty(&sd->async_subdev_endpoint_list)) {
		struct v4l2_async_subdev_endpoint *ase;

		dev_dbg(sd->dev,
			"v4l2-async: endpoint fwnode list available, looking for %pfw\n",
			match->fwnode);

		list_for_each_entry(ase, &sd->async_subdev_endpoint_list,
				    async_subdev_endpoint_entry) {
			bool matched = ase->endpoint == match->fwnode;

			dev_dbg(sd->dev,
				"v4l2-async: endpoint-endpoint match %sfound with %pfw\n",
				matched ? "" : "not ", ase->endpoint);

			if (matched)
				return true;
		}

		dev_dbg(sd->dev, "async: no endpoint matched\n");

		return false;
	}

	if (match_fwnode_one(notifier, sd, sd->fwnode, match))
		return true;

	/* Also check the secondary fwnode. */
	if (IS_ERR_OR_NULL(sd->fwnode->secondary))
		return false;

	dev_dbg(notifier_dev(notifier),
		"v4l2-async: trying secondary fwnode match\n");

	return match_fwnode_one(notifier, sd, sd->fwnode->secondary, match);
}

static LIST_HEAD(subdev_list);
static LIST_HEAD(notifier_list);
static DEFINE_MUTEX(list_lock);

static struct v4l2_async_connection *
v4l2_async_find_match(struct v4l2_async_notifier *notifier,
		      struct v4l2_subdev *sd)
{
	bool (*match)(struct v4l2_async_notifier *notifier,
		      struct v4l2_subdev *sd,
		      struct v4l2_async_match_desc *match);
	struct v4l2_async_connection *asc;

	list_for_each_entry(asc, &notifier->waiting_list, asc_entry) {
		/* bus_type has been verified valid before */
		switch (asc->match.type) {
		case V4L2_ASYNC_MATCH_TYPE_I2C:
			match = match_i2c;
			break;
		case V4L2_ASYNC_MATCH_TYPE_FWNODE:
			match = match_fwnode;
			break;
		default:
			/* Cannot happen, unless someone breaks us */
			WARN_ON(true);
			return NULL;
		}

		/* match cannot be NULL here */
		if (match(notifier, sd, &asc->match))
			return asc;
	}

	return NULL;
}

/* Compare two async match descriptors for equivalence */
static bool v4l2_async_match_equal(struct v4l2_async_match_desc *match1,
				   struct v4l2_async_match_desc *match2)
{
	if (match1->type != match2->type)
		return false;

	switch (match1->type) {
	case V4L2_ASYNC_MATCH_TYPE_I2C:
		return match1->i2c.adapter_id == match2->i2c.adapter_id &&
			match1->i2c.address == match2->i2c.address;
	case V4L2_ASYNC_MATCH_TYPE_FWNODE:
		return match1->fwnode == match2->fwnode;
	default:
		break;
	}

	return false;
}

/* Find the sub-device notifier registered by a sub-device driver. */
static struct v4l2_async_notifier *
v4l2_async_find_subdev_notifier(struct v4l2_subdev *sd)
{
	struct v4l2_async_notifier *n;

	list_for_each_entry(n, &notifier_list, notifier_entry)
		if (n->sd == sd)
			return n;

	return NULL;
}

/* Get v4l2_device related to the notifier if one can be found. */
static struct v4l2_device *
v4l2_async_nf_find_v4l2_dev(struct v4l2_async_notifier *notifier)
{
	while (notifier->parent)
		notifier = notifier->parent;

	return notifier->v4l2_dev;
}

/*
 * Return true if all child sub-device notifiers are complete, false otherwise.
 */
static bool
v4l2_async_nf_can_complete(struct v4l2_async_notifier *notifier)
{
	struct v4l2_async_connection *asc;

	if (!list_empty(&notifier->waiting_list))
		return false;

	list_for_each_entry(asc, &notifier->done_list, asc_entry) {
		struct v4l2_async_notifier *subdev_notifier =
			v4l2_async_find_subdev_notifier(asc->sd);

		if (subdev_notifier &&
		    !v4l2_async_nf_can_complete(subdev_notifier))
			return false;
	}

	return true;
}

/*
 * Complete the master notifier if possible. This is done when all async
 * sub-devices have been bound; v4l2_device is also available then.
 */
static int
v4l2_async_nf_try_complete(struct v4l2_async_notifier *notifier)
{
	struct v4l2_async_notifier *__notifier = notifier;

	/* Quick check whether there are still more sub-devices here. */
	if (!list_empty(&notifier->waiting_list))
		return 0;

	if (notifier->sd)
		dev_dbg(notifier_dev(notifier),
			"v4l2-async: trying to complete\n");

	/* Check the entire notifier tree; find the root notifier first. */
	while (notifier->parent)
		notifier = notifier->parent;

	/* This is root if it has v4l2_dev. */
	if (!notifier->v4l2_dev) {
		dev_dbg(notifier_dev(__notifier),
			"v4l2-async: V4L2 device not available\n");
		return 0;
	}

	/* Is everything ready? */
	if (!v4l2_async_nf_can_complete(notifier))
		return 0;

	dev_dbg(notifier_dev(__notifier), "v4l2-async: complete\n");

	return v4l2_async_nf_call_complete(notifier);
}

static int
v4l2_async_nf_try_all_subdevs(struct v4l2_async_notifier *notifier);

static int v4l2_async_create_ancillary_links(struct v4l2_async_notifier *n,
					     struct v4l2_subdev *sd)
{
#if IS_ENABLED(CONFIG_MEDIA_CONTROLLER)
	struct media_link *link;

	if (sd->entity.function != MEDIA_ENT_F_LENS &&
	    sd->entity.function != MEDIA_ENT_F_FLASH)
		return 0;

<<<<<<< HEAD
	if (!n->sd)
		return 0;

	link = media_create_ancillary_link(&n->sd->entity, &sd->entity);
=======
	if (!n->sd) {
		dev_warn(notifier_dev(n),
			 "not a sub-device notifier, not creating an ancillary link for %s!\n",
			 dev_name(sd->dev));
		return 0;
	}
>>>>>>> 2d5404ca

	link = media_create_ancillary_link(&n->sd->entity, &sd->entity);

	return IS_ERR(link) ? PTR_ERR(link) : 0;
#else
	return 0;
#endif
}

static int v4l2_async_match_notify(struct v4l2_async_notifier *notifier,
				   struct v4l2_device *v4l2_dev,
				   struct v4l2_subdev *sd,
				   struct v4l2_async_connection *asc)
{
	struct v4l2_async_notifier *subdev_notifier;
	bool registered = false;
	int ret;

	if (list_empty(&sd->asc_list)) {
		ret = __v4l2_device_register_subdev(v4l2_dev, sd, sd->owner);
		if (ret < 0)
			return ret;
		registered = true;
	}

	ret = v4l2_async_nf_call_bound(notifier, sd, asc);
	if (ret < 0) {
		if (asc->match.type == V4L2_ASYNC_MATCH_TYPE_FWNODE)
			dev_dbg(notifier_dev(notifier),
				"failed binding %pfw (%d)\n",
				asc->match.fwnode, ret);
		goto err_unregister_subdev;
	}

	if (registered) {
		/*
		 * Depending of the function of the entities involved, we may
		 * want to create links between them (for example between a
		 * sensor and its lens or between a sensor's source pad and the
		 * connected device's sink pad).
		 */
		ret = v4l2_async_create_ancillary_links(notifier, sd);
		if (ret) {
			if (asc->match.type == V4L2_ASYNC_MATCH_TYPE_FWNODE)
				dev_dbg(notifier_dev(notifier),
					"failed creating links for %pfw (%d)\n",
					asc->match.fwnode, ret);
			goto err_call_unbind;
		}
	}

	list_add(&asc->asc_subdev_entry, &sd->asc_list);
	asc->sd = sd;

	/* Move from the waiting list to notifier's done */
	list_move(&asc->asc_entry, &notifier->done_list);

	dev_dbg(notifier_dev(notifier), "v4l2-async: %s bound (ret %d)\n",
		dev_name(sd->dev), ret);

	/*
	 * See if the sub-device has a notifier. If not, return here.
	 */
	subdev_notifier = v4l2_async_find_subdev_notifier(sd);
	if (!subdev_notifier || subdev_notifier->parent)
		return 0;

	/*
	 * Proceed with checking for the sub-device notifier's async
	 * sub-devices, and return the result. The error will be handled by the
	 * caller.
	 */
	subdev_notifier->parent = notifier;

	return v4l2_async_nf_try_all_subdevs(subdev_notifier);

err_call_unbind:
	v4l2_async_nf_call_unbind(notifier, sd, asc);
	list_del(&asc->asc_subdev_entry);

err_unregister_subdev:
	if (registered)
		v4l2_device_unregister_subdev(sd);

	return ret;
}

/* Test all async sub-devices in a notifier for a match. */
static int
v4l2_async_nf_try_all_subdevs(struct v4l2_async_notifier *notifier)
{
	struct v4l2_device *v4l2_dev =
		v4l2_async_nf_find_v4l2_dev(notifier);
	struct v4l2_subdev *sd;

	if (!v4l2_dev)
		return 0;

	dev_dbg(notifier_dev(notifier), "v4l2-async: trying all sub-devices\n");

again:
	list_for_each_entry(sd, &subdev_list, async_list) {
		struct v4l2_async_connection *asc;
		int ret;

		asc = v4l2_async_find_match(notifier, sd);
		if (!asc)
			continue;

		dev_dbg(notifier_dev(notifier),
			"v4l2-async: match found, subdev %s\n", sd->name);

		ret = v4l2_async_match_notify(notifier, v4l2_dev, sd, asc);
		if (ret < 0)
			return ret;

		/*
		 * v4l2_async_match_notify() may lead to registering a
		 * new notifier and thus changing the async subdevs
		 * list. In order to proceed safely from here, restart
		 * parsing the list from the beginning.
		 */
		goto again;
	}

	return 0;
}

static void v4l2_async_unbind_subdev_one(struct v4l2_async_notifier *notifier,
					 struct v4l2_async_connection *asc)
{
	list_move_tail(&asc->asc_entry, &notifier->waiting_list);
	if (list_is_singular(&asc->asc_subdev_entry)) {
		v4l2_async_nf_call_unbind(notifier, asc->sd, asc);
		v4l2_device_unregister_subdev(asc->sd);
		asc->sd = NULL;
	}
	list_del(&asc->asc_subdev_entry);
}

/* Unbind all sub-devices in the notifier tree. */
static void
v4l2_async_nf_unbind_all_subdevs(struct v4l2_async_notifier *notifier)
{
	struct v4l2_async_connection *asc, *asc_tmp;

	list_for_each_entry_safe(asc, asc_tmp, &notifier->done_list,
				 asc_entry) {
		struct v4l2_async_notifier *subdev_notifier =
			v4l2_async_find_subdev_notifier(asc->sd);

		if (subdev_notifier)
			v4l2_async_nf_unbind_all_subdevs(subdev_notifier);

		v4l2_async_unbind_subdev_one(notifier, asc);
	}

	notifier->parent = NULL;
}

/* See if an async sub-device can be found in a notifier's lists. */
static bool
v4l2_async_nf_has_async_match_entry(struct v4l2_async_notifier *notifier,
				    struct v4l2_async_match_desc *match)
{
	struct v4l2_async_connection *asc;

	list_for_each_entry(asc, &notifier->waiting_list, asc_entry)
		if (v4l2_async_match_equal(&asc->match, match))
			return true;

	list_for_each_entry(asc, &notifier->done_list, asc_entry)
		if (v4l2_async_match_equal(&asc->match, match))
			return true;

	return false;
}

/*
 * Find out whether an async sub-device was set up already or whether it exists
 * in a given notifier.
 */
static bool
v4l2_async_nf_has_async_match(struct v4l2_async_notifier *notifier,
			      struct v4l2_async_match_desc *match)
{
	struct list_head *heads[] = {
		&notifier->waiting_list,
		&notifier->done_list,
	};
	unsigned int i;

	lockdep_assert_held(&list_lock);

	/* Check that an asd is not being added more than once. */
	for (i = 0; i < ARRAY_SIZE(heads); i++) {
		struct v4l2_async_connection *asc;

		list_for_each_entry(asc, heads[i], asc_entry) {
			if (&asc->match == match)
				continue;
			if (v4l2_async_match_equal(&asc->match, match))
				return true;
		}
	}

	/* Check that an asc does not exist in other notifiers. */
	list_for_each_entry(notifier, &notifier_list, notifier_entry)
		if (v4l2_async_nf_has_async_match_entry(notifier, match))
			return true;

	return false;
}

static int v4l2_async_nf_match_valid(struct v4l2_async_notifier *notifier,
				     struct v4l2_async_match_desc *match)
{
	struct device *dev = notifier_dev(notifier);

	switch (match->type) {
	case V4L2_ASYNC_MATCH_TYPE_I2C:
	case V4L2_ASYNC_MATCH_TYPE_FWNODE:
		if (v4l2_async_nf_has_async_match(notifier, match)) {
			dev_dbg(dev, "v4l2-async: match descriptor already listed in a notifier\n");
			return -EEXIST;
		}
		break;
	default:
		dev_err(dev, "v4l2-async: Invalid match type %u on %p\n",
			match->type, match);
		return -EINVAL;
	}

	return 0;
}

void v4l2_async_nf_init(struct v4l2_async_notifier *notifier,
			struct v4l2_device *v4l2_dev)
{
	INIT_LIST_HEAD(&notifier->waiting_list);
	INIT_LIST_HEAD(&notifier->done_list);
	INIT_LIST_HEAD(&notifier->notifier_entry);
	notifier->v4l2_dev = v4l2_dev;
}
EXPORT_SYMBOL(v4l2_async_nf_init);

void v4l2_async_subdev_nf_init(struct v4l2_async_notifier *notifier,
			       struct v4l2_subdev *sd)
{
	INIT_LIST_HEAD(&notifier->waiting_list);
	INIT_LIST_HEAD(&notifier->done_list);
	INIT_LIST_HEAD(&notifier->notifier_entry);
	notifier->sd = sd;
}
EXPORT_SYMBOL_GPL(v4l2_async_subdev_nf_init);

static int __v4l2_async_nf_register(struct v4l2_async_notifier *notifier)
{
	struct v4l2_async_connection *asc;
	int ret;

	mutex_lock(&list_lock);

	list_for_each_entry(asc, &notifier->waiting_list, asc_entry) {
		ret = v4l2_async_nf_match_valid(notifier, &asc->match);
		if (ret)
			goto err_unlock;
	}

	ret = v4l2_async_nf_try_all_subdevs(notifier);
	if (ret < 0)
		goto err_unbind;

	ret = v4l2_async_nf_try_complete(notifier);
	if (ret < 0)
		goto err_unbind;

	/* Keep also completed notifiers on the list */
	list_add(&notifier->notifier_entry, &notifier_list);

	mutex_unlock(&list_lock);

	return 0;

err_unbind:
	/*
	 * On failure, unbind all sub-devices registered through this notifier.
	 */
	v4l2_async_nf_unbind_all_subdevs(notifier);

err_unlock:
	mutex_unlock(&list_lock);

	return ret;
}

int v4l2_async_nf_register(struct v4l2_async_notifier *notifier)
{
	if (WARN_ON(!notifier->v4l2_dev == !notifier->sd))
		return -EINVAL;

	return __v4l2_async_nf_register(notifier);
}
EXPORT_SYMBOL(v4l2_async_nf_register);

static void
__v4l2_async_nf_unregister(struct v4l2_async_notifier *notifier)
{
	if (!notifier || (!notifier->v4l2_dev && !notifier->sd))
		return;

	v4l2_async_nf_unbind_all_subdevs(notifier);

	list_del_init(&notifier->notifier_entry);
}

void v4l2_async_nf_unregister(struct v4l2_async_notifier *notifier)
{
	mutex_lock(&list_lock);

	__v4l2_async_nf_unregister(notifier);

	mutex_unlock(&list_lock);
}
EXPORT_SYMBOL(v4l2_async_nf_unregister);

static void __v4l2_async_nf_cleanup(struct v4l2_async_notifier *notifier)
{
	struct v4l2_async_connection *asc, *tmp;

	if (!notifier || !notifier->waiting_list.next)
		return;

	WARN_ON(!list_empty(&notifier->done_list));

	list_for_each_entry_safe(asc, tmp, &notifier->waiting_list, asc_entry) {
		list_del(&asc->asc_entry);
		v4l2_async_nf_call_destroy(notifier, asc);

		if (asc->match.type == V4L2_ASYNC_MATCH_TYPE_FWNODE)
			fwnode_handle_put(asc->match.fwnode);

		kfree(asc);
	}

	notifier->sd = NULL;
	notifier->v4l2_dev = NULL;
}

void v4l2_async_nf_cleanup(struct v4l2_async_notifier *notifier)
{
	mutex_lock(&list_lock);

	__v4l2_async_nf_cleanup(notifier);

	mutex_unlock(&list_lock);
}
EXPORT_SYMBOL_GPL(v4l2_async_nf_cleanup);

static void __v4l2_async_nf_add_connection(struct v4l2_async_notifier *notifier,
					   struct v4l2_async_connection *asc)
{
	mutex_lock(&list_lock);

	list_add_tail(&asc->asc_entry, &notifier->waiting_list);

	mutex_unlock(&list_lock);
}

struct v4l2_async_connection *
__v4l2_async_nf_add_fwnode(struct v4l2_async_notifier *notifier,
			   struct fwnode_handle *fwnode,
			   unsigned int asc_struct_size)
{
	struct v4l2_async_connection *asc;

	asc = kzalloc(asc_struct_size, GFP_KERNEL);
	if (!asc)
		return ERR_PTR(-ENOMEM);

	asc->notifier = notifier;
	asc->match.type = V4L2_ASYNC_MATCH_TYPE_FWNODE;
	asc->match.fwnode = fwnode_handle_get(fwnode);

	__v4l2_async_nf_add_connection(notifier, asc);

	return asc;
}
EXPORT_SYMBOL_GPL(__v4l2_async_nf_add_fwnode);

struct v4l2_async_connection *
__v4l2_async_nf_add_fwnode_remote(struct v4l2_async_notifier *notif,
				  struct fwnode_handle *endpoint,
				  unsigned int asc_struct_size)
{
	struct v4l2_async_connection *asc;
	struct fwnode_handle *remote;

	remote = fwnode_graph_get_remote_endpoint(endpoint);
	if (!remote)
		return ERR_PTR(-ENOTCONN);

	asc = __v4l2_async_nf_add_fwnode(notif, remote, asc_struct_size);
	/*
	 * Calling __v4l2_async_nf_add_fwnode grabs a refcount,
	 * so drop the one we got in fwnode_graph_get_remote_port_parent.
	 */
	fwnode_handle_put(remote);
	return asc;
}
EXPORT_SYMBOL_GPL(__v4l2_async_nf_add_fwnode_remote);

struct v4l2_async_connection *
__v4l2_async_nf_add_i2c(struct v4l2_async_notifier *notifier, int adapter_id,
			unsigned short address, unsigned int asc_struct_size)
{
	struct v4l2_async_connection *asc;

	asc = kzalloc(asc_struct_size, GFP_KERNEL);
	if (!asc)
		return ERR_PTR(-ENOMEM);

	asc->notifier = notifier;
	asc->match.type = V4L2_ASYNC_MATCH_TYPE_I2C;
	asc->match.i2c.adapter_id = adapter_id;
	asc->match.i2c.address = address;

	__v4l2_async_nf_add_connection(notifier, asc);

	return asc;
}
EXPORT_SYMBOL_GPL(__v4l2_async_nf_add_i2c);

int v4l2_async_subdev_endpoint_add(struct v4l2_subdev *sd,
				   struct fwnode_handle *fwnode)
{
	struct v4l2_async_subdev_endpoint *ase;

	ase = kmalloc(sizeof(*ase), GFP_KERNEL);
	if (!ase)
		return -ENOMEM;

	ase->endpoint = fwnode;
	list_add(&ase->async_subdev_endpoint_entry,
		 &sd->async_subdev_endpoint_list);

	return 0;
}
EXPORT_SYMBOL_GPL(v4l2_async_subdev_endpoint_add);

struct v4l2_async_connection *
v4l2_async_connection_unique(struct v4l2_subdev *sd)
{
	if (!list_is_singular(&sd->asc_list))
		return NULL;

	return list_first_entry(&sd->asc_list,
				struct v4l2_async_connection, asc_subdev_entry);
}
EXPORT_SYMBOL_GPL(v4l2_async_connection_unique);

int __v4l2_async_register_subdev(struct v4l2_subdev *sd, struct module *module)
{
	struct v4l2_async_notifier *subdev_notifier;
	struct v4l2_async_notifier *notifier;
	struct v4l2_async_connection *asc;
	int ret;

	INIT_LIST_HEAD(&sd->asc_list);

	/*
	 * No reference taken. The reference is held by the device (struct
	 * v4l2_subdev.dev), and async sub-device does not exist independently
	 * of the device at any point of time.
	 *
	 * The async sub-device shall always be registered for its device node,
	 * not the endpoint node.
	 */
	if (!sd->fwnode && sd->dev) {
		sd->fwnode = dev_fwnode(sd->dev);
	} else if (fwnode_graph_is_endpoint(sd->fwnode)) {
		dev_warn(sd->dev, "sub-device fwnode is an endpoint!\n");
		return -EINVAL;
	}

	sd->owner = module;

	mutex_lock(&list_lock);

	list_for_each_entry(notifier, &notifier_list, notifier_entry) {
		struct v4l2_device *v4l2_dev =
			v4l2_async_nf_find_v4l2_dev(notifier);

		if (!v4l2_dev)
			continue;

		while ((asc = v4l2_async_find_match(notifier, sd))) {
			ret = v4l2_async_match_notify(notifier, v4l2_dev, sd,
						      asc);
			if (ret)
				goto err_unbind;

			ret = v4l2_async_nf_try_complete(notifier);
			if (ret)
				goto err_unbind;
		}
	}

	/* None matched, wait for hot-plugging */
	list_add(&sd->async_list, &subdev_list);

	mutex_unlock(&list_lock);

	return 0;

err_unbind:
	/*
	 * Complete failed. Unbind the sub-devices bound through registering
	 * this async sub-device.
	 */
	subdev_notifier = v4l2_async_find_subdev_notifier(sd);
	if (subdev_notifier)
		v4l2_async_nf_unbind_all_subdevs(subdev_notifier);

	if (asc)
		v4l2_async_unbind_subdev_one(notifier, asc);

	mutex_unlock(&list_lock);

	sd->owner = NULL;

	return ret;
}
EXPORT_SYMBOL(__v4l2_async_register_subdev);

void v4l2_async_unregister_subdev(struct v4l2_subdev *sd)
{
	struct v4l2_async_connection *asc, *asc_tmp;

	if (!sd->async_list.next)
		return;

	v4l2_subdev_put_privacy_led(sd);

	mutex_lock(&list_lock);

	__v4l2_async_nf_unregister(sd->subdev_notifier);
	__v4l2_async_nf_cleanup(sd->subdev_notifier);
	kfree(sd->subdev_notifier);
	sd->subdev_notifier = NULL;

	if (sd->asc_list.next) {
		list_for_each_entry_safe(asc, asc_tmp, &sd->asc_list,
					 asc_subdev_entry) {
			v4l2_async_unbind_subdev_one(asc->notifier, asc);
		}
	}

	list_del(&sd->async_list);
	sd->async_list.next = NULL;

	mutex_unlock(&list_lock);
}
EXPORT_SYMBOL(v4l2_async_unregister_subdev);

static void print_waiting_match(struct seq_file *s,
				struct v4l2_async_match_desc *match)
{
	switch (match->type) {
	case V4L2_ASYNC_MATCH_TYPE_I2C:
		seq_printf(s, " [i2c] dev=%d-%04x\n", match->i2c.adapter_id,
			   match->i2c.address);
		break;
	case V4L2_ASYNC_MATCH_TYPE_FWNODE: {
		struct fwnode_handle *devnode, *fwnode = match->fwnode;

		devnode = fwnode_graph_is_endpoint(fwnode) ?
			  fwnode_graph_get_port_parent(fwnode) :
			  fwnode_handle_get(fwnode);

		seq_printf(s, " [fwnode] dev=%s, node=%pfw\n",
			   devnode->dev ? dev_name(devnode->dev) : "nil",
			   fwnode);

		fwnode_handle_put(devnode);
		break;
	}
	}
}

static const char *
v4l2_async_nf_name(struct v4l2_async_notifier *notifier)
{
	if (notifier->v4l2_dev)
		return notifier->v4l2_dev->name;
	else if (notifier->sd)
		return notifier->sd->name;
	else
		return "nil";
}

static int pending_subdevs_show(struct seq_file *s, void *data)
{
	struct v4l2_async_notifier *notif;
	struct v4l2_async_connection *asc;

	mutex_lock(&list_lock);

	list_for_each_entry(notif, &notifier_list, notifier_entry) {
		seq_printf(s, "%s:\n", v4l2_async_nf_name(notif));
		list_for_each_entry(asc, &notif->waiting_list, asc_entry)
			print_waiting_match(s, &asc->match);
	}

	mutex_unlock(&list_lock);

	return 0;
}
DEFINE_SHOW_ATTRIBUTE(pending_subdevs);

static struct dentry *v4l2_async_debugfs_dir;

static int __init v4l2_async_init(void)
{
	v4l2_async_debugfs_dir = debugfs_create_dir("v4l2-async", NULL);
	debugfs_create_file("pending_async_subdevices", 0444,
			    v4l2_async_debugfs_dir, NULL,
			    &pending_subdevs_fops);

	return 0;
}

static void __exit v4l2_async_exit(void)
{
	debugfs_remove_recursive(v4l2_async_debugfs_dir);
}

subsys_initcall(v4l2_async_init);
module_exit(v4l2_async_exit);

MODULE_AUTHOR("Guennadi Liakhovetski <g.liakhovetski@gmx.de>");
MODULE_AUTHOR("Sakari Ailus <sakari.ailus@linux.intel.com>");
MODULE_AUTHOR("Ezequiel Garcia <ezequiel@collabora.com>");
MODULE_DESCRIPTION("V4L2 asynchronous subdevice registration API");
MODULE_LICENSE("GPL");<|MERGE_RESOLUTION|>--- conflicted
+++ resolved
@@ -323,19 +323,12 @@
 	    sd->entity.function != MEDIA_ENT_F_FLASH)
 		return 0;
 
-<<<<<<< HEAD
-	if (!n->sd)
-		return 0;
-
-	link = media_create_ancillary_link(&n->sd->entity, &sd->entity);
-=======
 	if (!n->sd) {
 		dev_warn(notifier_dev(n),
 			 "not a sub-device notifier, not creating an ancillary link for %s!\n",
 			 dev_name(sd->dev));
 		return 0;
 	}
->>>>>>> 2d5404ca
 
 	link = media_create_ancillary_link(&n->sd->entity, &sd->entity);
 
