--- conflicted
+++ resolved
@@ -334,11 +334,7 @@
 static __poll_t v4l2_poll(struct file *filp, struct poll_table_struct *poll)
 {
 	struct video_device *vdev = video_devdata(filp);
-<<<<<<< HEAD
-	__poll_t res = POLLERR | POLLHUP;
-=======
 	__poll_t res = EPOLLERR | EPOLLHUP;
->>>>>>> 7928b2cb
 
 	if (!vdev->fops->poll)
 		return DEFAULT_POLLMASK;
