--- conflicted
+++ resolved
@@ -447,8 +447,6 @@
 {
 	int ret;
 
-<<<<<<< HEAD
-=======
 	/*
 	 * The .s_stream() operation must never be called to start or stop an
 	 * already started or stopped subdev. Catch offenders but don't return
@@ -457,7 +455,6 @@
 	if (WARN_ON(sd->s_stream_enabled == !!enable))
 		return 0;
 
->>>>>>> 2d5404ca
 	ret = sd->ops->video->s_stream(sd, enable);
 
 	if (!enable && ret < 0) {
@@ -472,18 +469,6 @@
 			v4l2_subdev_enable_privacy_led(sd);
 		else
 			v4l2_subdev_disable_privacy_led(sd);
-	}
-
-	if (!ret) {
-#if IS_REACHABLE(CONFIG_LEDS_CLASS)
-		if (!IS_ERR_OR_NULL(sd->privacy_led)) {
-			if (enable)
-				led_set_brightness(sd->privacy_led,
-						   sd->privacy_led->max_brightness);
-			else
-				led_set_brightness(sd->privacy_led, 0);
-		}
-#endif
 	}
 
 	return ret;
