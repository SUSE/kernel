--- conflicted
+++ resolved
@@ -97,13 +97,9 @@
 		goto err;
 	}
 
-<<<<<<< HEAD
-	dci->mod_name = dev_name(&pdev->dev);
-=======
 	id = of_match_device(hb_l2_err_of_match, &pdev->dev);
 	dci->mod_name = pdev->dev.driver->name;
 	dci->ctl_name = id ? id->compatible : "unknown";
->>>>>>> 5da42cf7
 	dci->dev_name = dev_name(&pdev->dev);
 
 	if (edac_device_add_device(dci))
