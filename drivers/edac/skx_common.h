--- conflicted
+++ resolved
@@ -110,10 +110,7 @@
 			struct pci_dev	*edev;
 			u32 retry_rd_err_log_s;
 			u32 retry_rd_err_log_d;
-<<<<<<< HEAD
-=======
 			u32 retry_rd_err_log_d2;
->>>>>>> eb3cdb58
 			struct skx_dimm {
 				u8 close_pg;
 				u8 bank_xor_enable;
@@ -221,16 +218,12 @@
 	int sad_all_offset;
 	/* Offsets of retry_rd_err_log registers */
 	u32 *offsets_scrub;
-<<<<<<< HEAD
-	u32 *offsets_demand;
-=======
 	u32 *offsets_scrub_hbm0;
 	u32 *offsets_scrub_hbm1;
 	u32 *offsets_demand;
 	u32 *offsets_demand2;
 	u32 *offsets_demand_hbm0;
 	u32 *offsets_demand_hbm1;
->>>>>>> eb3cdb58
 };
 
 typedef int (*get_dimm_config_f)(struct mem_ctl_info *mci,
