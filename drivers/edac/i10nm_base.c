--- conflicted
+++ resolved
@@ -86,23 +86,6 @@
 
 static struct res_config *res_cfg;
 static int retry_rd_err_log;
-<<<<<<< HEAD
-
-static u32 offsets_scrub_icx[]  = {0x22c60, 0x22c54, 0x22c5c, 0x22c58, 0x22c28, 0x20ed8};
-static u32 offsets_scrub_spr[]  = {0x22c60, 0x22c54, 0x22f08, 0x22c58, 0x22c28, 0x20ed8};
-static u32 offsets_demand_icx[] = {0x22e54, 0x22e60, 0x22e64, 0x22e58, 0x22e5c, 0x20ee0};
-static u32 offsets_demand_spr[] = {0x22e54, 0x22e60, 0x22f10, 0x22e58, 0x22e5c, 0x20ee0};
-
-static void __enable_retry_rd_err_log(struct skx_imc *imc, int chan, bool enable)
-{
-	u32 s, d;
-
-	if (!imc->mbase)
-		return;
-
-	s = I10NM_GET_REG32(imc, chan, res_cfg->offsets_scrub[0]);
-	d = I10NM_GET_REG32(imc, chan, res_cfg->offsets_demand[0]);
-=======
 static int decoding_via_mca;
 static bool mem_cfg_2lm;
 
@@ -126,31 +109,24 @@
 	d = I10NM_GET_REG32(imc, chan, offsets_demand[0]);
 	if (offsets_demand2)
 		d2 = I10NM_GET_REG32(imc, chan, offsets_demand2[0]);
->>>>>>> eb3cdb58
 
 	if (enable) {
 		/* Save default configurations */
 		imc->chan[chan].retry_rd_err_log_s = s;
 		imc->chan[chan].retry_rd_err_log_d = d;
-<<<<<<< HEAD
-=======
 		if (offsets_demand2)
 			imc->chan[chan].retry_rd_err_log_d2 = d2;
->>>>>>> eb3cdb58
 
 		s &= ~RETRY_RD_ERR_LOG_NOOVER_UC;
 		s |=  RETRY_RD_ERR_LOG_EN;
 		d &= ~RETRY_RD_ERR_LOG_NOOVER_UC;
 		d |=  RETRY_RD_ERR_LOG_EN;
-<<<<<<< HEAD
-=======
 
 		if (offsets_demand2) {
 			d2 &= ~RETRY_RD_ERR_LOG_UC;
 			d2 |=  RETRY_RD_ERR_LOG_NOOVER;
 			d2 |=  RETRY_RD_ERR_LOG_EN;
 		}
->>>>>>> eb3cdb58
 	} else {
 		/* Restore default configurations */
 		if (imc->chan[chan].retry_rd_err_log_s & RETRY_RD_ERR_LOG_UC)
@@ -165,12 +141,6 @@
 			d |=  RETRY_RD_ERR_LOG_NOOVER;
 		if (!(imc->chan[chan].retry_rd_err_log_d & RETRY_RD_ERR_LOG_EN))
 			d &= ~RETRY_RD_ERR_LOG_EN;
-<<<<<<< HEAD
-	}
-
-	I10NM_SET_REG32(imc, chan, res_cfg->offsets_scrub[0], s);
-	I10NM_SET_REG32(imc, chan, res_cfg->offsets_demand[0], d);
-=======
 
 		if (offsets_demand2) {
 			if (imc->chan[chan].retry_rd_err_log_d2 & RETRY_RD_ERR_LOG_UC)
@@ -186,22 +156,10 @@
 	I10NM_SET_REG32(imc, chan, offsets_demand[0], d);
 	if (offsets_demand2)
 		I10NM_SET_REG32(imc, chan, offsets_demand2[0], d2);
->>>>>>> eb3cdb58
 }
 
 static void enable_retry_rd_err_log(bool enable)
 {
-<<<<<<< HEAD
-	struct skx_dev *d;
-	int i, j;
-
-	edac_dbg(2, "\n");
-
-	list_for_each_entry(d, i10nm_edac_list, list)
-		for (i = 0; i < I10NM_NUM_IMC; i++)
-			for (j = 0; j < I10NM_NUM_CHANNELS; j++)
-				__enable_retry_rd_err_log(&d->imc[i], j, enable);
-=======
 	int i, j, imc_num, chan_num;
 	struct skx_imc *imc;
 	struct skx_dev *d;
@@ -244,7 +202,6 @@
 			}
 		}
 	}
->>>>>>> eb3cdb58
 }
 
 static void show_retry_rd_err_log(struct decoded_addr *res, char *msg,
@@ -253,25 +210,16 @@
 	struct skx_imc *imc = &res->dev->imc[res->imc];
 	u32 log0, log1, log2, log3, log4;
 	u32 corr0, corr1, corr2, corr3;
-<<<<<<< HEAD
-	u64 log2a, log5;
-	u32 *offsets;
-	int n;
-=======
 	u32 lxg0, lxg1, lxg3, lxg4;
 	u32 *xffsets = NULL;
 	u64 log2a, log5;
 	u64 lxg2a, lxg5;
 	u32 *offsets;
 	int n, pch;
->>>>>>> eb3cdb58
 
 	if (!imc->mbase)
 		return;
 
-<<<<<<< HEAD
-	offsets = scrub_err ? res_cfg->offsets_scrub : res_cfg->offsets_demand;
-=======
 	if (imc->hbm_mc) {
 		pch = res->cs & 1;
 
@@ -289,7 +237,6 @@
 			xffsets = res_cfg->offsets_demand2;
 		}
 	}
->>>>>>> eb3cdb58
 
 	log0 = I10NM_GET_REG32(imc, res->channel, offsets[0]);
 	log1 = I10NM_GET_REG32(imc, res->channel, offsets[1]);
@@ -297,12 +244,6 @@
 	log4 = I10NM_GET_REG32(imc, res->channel, offsets[4]);
 	log5 = I10NM_GET_REG64(imc, res->channel, offsets[5]);
 
-<<<<<<< HEAD
-	if (res_cfg->type == SPR) {
-		log2a = I10NM_GET_REG64(imc, res->channel, offsets[2]);
-		n = snprintf(msg, len, " retry_rd_err_log[%.8x %.8x %.16llx %.8x %.8x %.16llx]",
-			     log0, log1, log2a, log3, log4, log5);
-=======
 	if (xffsets) {
 		lxg0 = I10NM_GET_REG32(imc, res->channel, xffsets[0]);
 		lxg1 = I10NM_GET_REG32(imc, res->channel, xffsets[1]);
@@ -325,19 +266,12 @@
 				n += snprintf(msg + n, len - n, "]");
 			}
 		}
->>>>>>> eb3cdb58
 	} else {
 		log2 = I10NM_GET_REG32(imc, res->channel, offsets[2]);
 		n = snprintf(msg, len, " retry_rd_err_log[%.8x %.8x %.8x %.8x %.8x %.16llx]",
 			     log0, log1, log2, log3, log4, log5);
 	}
 
-<<<<<<< HEAD
-	corr0 = I10NM_GET_REG32(imc, res->channel, 0x22c18);
-	corr1 = I10NM_GET_REG32(imc, res->channel, 0x22c1c);
-	corr2 = I10NM_GET_REG32(imc, res->channel, 0x22c20);
-	corr3 = I10NM_GET_REG32(imc, res->channel, 0x22c24);
-=======
 	if (imc->hbm_mc) {
 		if (pch) {
 			corr0 = I10NM_GET_REG32(imc, res->channel, 0x2c18);
@@ -356,7 +290,6 @@
 		corr2 = I10NM_GET_REG32(imc, res->channel, 0x22c20);
 		corr3 = I10NM_GET_REG32(imc, res->channel, 0x22c24);
 	}
->>>>>>> eb3cdb58
 
 	if (len - n > 0)
 		snprintf(msg + n, len - n,
@@ -367,11 +300,6 @@
 			 corr3 & 0xffff, corr3 >> 16);
 
 	/* Clear status bits */
-<<<<<<< HEAD
-	if (retry_rd_err_log == 2 && (log0 & RETRY_RD_ERR_LOG_OVER_UC_V)) {
-		log0 &= ~RETRY_RD_ERR_LOG_OVER_UC_V;
-		I10NM_SET_REG32(imc, res->channel, offsets[0], log0);
-=======
 	if (retry_rd_err_log == 2) {
 		if (log0 & RETRY_RD_ERR_LOG_OVER_UC_V) {
 			log0 &= ~RETRY_RD_ERR_LOG_OVER_UC_V;
@@ -382,7 +310,6 @@
 			lxg0 &= ~RETRY_RD_ERR_LOG_OVER_UC_V;
 			I10NM_SET_REG32(imc, res->channel, xffsets[0], lxg0);
 		}
->>>>>>> eb3cdb58
 	}
 }
 
@@ -968,8 +895,6 @@
 	.uracu_bdf		= {0, 0, 1},
 	.ddr_mdev_bdf		= {0, 5, 1},
 	.sad_all_offset		= 0x300,
-	.offsets_scrub		= offsets_scrub_spr,
-	.offsets_demand		= offsets_demand_spr,
 };
 
 static const struct x86_cpu_id i10nm_cpuids[] = {
@@ -980,11 +905,8 @@
 	X86_MATCH_INTEL_FAM6_MODEL_STEPPINGS(ICELAKE_D,		X86_STEPPINGS(0x0, 0xf), &i10nm_cfg1),
 	X86_MATCH_INTEL_FAM6_MODEL_STEPPINGS(SAPPHIRERAPIDS_X,	X86_STEPPINGS(0x0, 0xf), &spr_cfg),
 	X86_MATCH_INTEL_FAM6_MODEL_STEPPINGS(EMERALDRAPIDS_X,	X86_STEPPINGS(0x0, 0xf), &spr_cfg),
-<<<<<<< HEAD
-=======
 	X86_MATCH_INTEL_FAM6_MODEL_STEPPINGS(GRANITERAPIDS_X,	X86_STEPPINGS(0x0, 0xf), &gnr_cfg),
 	X86_MATCH_INTEL_FAM6_MODEL_STEPPINGS(SIERRAFOREST_X,	X86_STEPPINGS(0x0, 0xf), &gnr_cfg),
->>>>>>> eb3cdb58
 	{}
 };
 MODULE_DEVICE_TABLE(x86cpu, i10nm_cpuids);
@@ -1014,14 +936,10 @@
 
 		ndimms = 0;
 		amap = I10NM_GET_AMAP(imc, i);
-<<<<<<< HEAD
-		mcddrtcfg = I10NM_GET_MCDDRTCFG(imc, i);
-=======
 
 		if (res_cfg->type != GNR)
 			mcddrtcfg = I10NM_GET_MCDDRTCFG(imc, i);
 
->>>>>>> eb3cdb58
 		for (j = 0; j < imc->num_dimms; j++) {
 			dimm = edac_get_dimm(mci, i, j, 0);
 			mtr = I10NM_GET_DIMMMTR(imc, i, j);
@@ -1199,17 +1117,11 @@
 	setup_i10nm_debug();
 
 	if (retry_rd_err_log && res_cfg->offsets_scrub && res_cfg->offsets_demand) {
-<<<<<<< HEAD
-		skx_set_decode(NULL, show_retry_rd_err_log);
-		if (retry_rd_err_log == 2)
-			enable_retry_rd_err_log(true);
-=======
 		skx_set_decode(i10nm_mc_decode, show_retry_rd_err_log);
 		if (retry_rd_err_log == 2)
 			enable_retry_rd_err_log(true);
 	} else {
 		skx_set_decode(i10nm_mc_decode, NULL);
->>>>>>> eb3cdb58
 	}
 
 	i10nm_printk(KERN_INFO, "%s\n", I10NM_REVISION);
@@ -1239,8 +1151,6 @@
 module_init(i10nm_init);
 module_exit(i10nm_exit);
 
-<<<<<<< HEAD
-=======
 static int set_decoding_via_mca(const char *buf, const struct kernel_param *kp)
 {
 	unsigned long val;
@@ -1269,7 +1179,6 @@
 module_param_cb(decoding_via_mca, &decoding_via_mca_param_ops, &decoding_via_mca, 0644);
 MODULE_PARM_DESC(decoding_via_mca, "decoding_via_mca: 0=off(default), 1=enable");
 
->>>>>>> eb3cdb58
 module_param(retry_rd_err_log, int, 0444);
 MODULE_PARM_DESC(retry_rd_err_log, "retry_rd_err_log: 0=off(default), 1=bios(Linux doesn't reset any control bits, but just reports values.), 2=linux(Linux tries to take control and resets mode bits, clear valid/UC bits after reading.)");
 
