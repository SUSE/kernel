--- conflicted
+++ resolved
@@ -79,21 +79,6 @@
 static int decoding_via_mca;
 static bool mem_cfg_2lm;
 
-<<<<<<< HEAD
-static u32 offsets_scrub_icx[]  = {0x22c60, 0x22c54, 0x22c5c, 0x22c58, 0x22c28, 0x20ed8};
-static u32 offsets_scrub_spr[]  = {0x22c60, 0x22c54, 0x22f08, 0x22c58, 0x22c28, 0x20ed8};
-static u32 offsets_scrub_spr_hbm0[]  = {0x2860, 0x2854, 0x2b08, 0x2858, 0x2828, 0x0ed8};
-static u32 offsets_scrub_spr_hbm1[]  = {0x2c60, 0x2c54, 0x2f08, 0x2c58, 0x2c28, 0x0fa8};
-static u32 offsets_demand_icx[] = {0x22e54, 0x22e60, 0x22e64, 0x22e58, 0x22e5c, 0x20ee0};
-static u32 offsets_demand_spr[] = {0x22e54, 0x22e60, 0x22f10, 0x22e58, 0x22e5c, 0x20ee0};
-static u32 offsets_demand2_spr[] = {0x22c70, 0x22d80, 0x22f18, 0x22d58, 0x22c64, 0x20f10};
-static u32 offsets_demand_spr_hbm0[] = {0x2a54, 0x2a60, 0x2b10, 0x2a58, 0x2a5c, 0x0ee0};
-static u32 offsets_demand_spr_hbm1[] = {0x2e54, 0x2e60, 0x2f10, 0x2e58, 0x2e5c, 0x0fb0};
-
-static void __enable_retry_rd_err_log(struct skx_imc *imc, int chan, bool enable, u32 *rrl_ctl,
-				      u32 *offsets_scrub, u32 *offsets_demand,
-				      u32 *offsets_demand2)
-=======
 static struct reg_rrl icx_reg_rrl_ddr = {
 	.set_num = 2,
 	.reg_num = 6,
@@ -203,7 +188,6 @@
 };
 
 static u64 read_imc_reg(struct skx_imc *imc, int chan, u32 offset, u8 width)
->>>>>>> 3f4ee458
 {
 	switch (width) {
 	case 4:
@@ -242,46 +226,6 @@
 	v = read_imc_reg(imc, chan, offset, width);
 
 	if (enable) {
-<<<<<<< HEAD
-		/* Save default configurations */
-		rrl_ctl[0] = s;
-		rrl_ctl[1] = d;
-		if (offsets_demand2)
-			rrl_ctl[2] = d2;
-
-		s &= ~RETRY_RD_ERR_LOG_NOOVER_UC;
-		s |=  RETRY_RD_ERR_LOG_EN;
-		d &= ~RETRY_RD_ERR_LOG_NOOVER_UC;
-		d |=  RETRY_RD_ERR_LOG_EN;
-
-		if (offsets_demand2) {
-			d2 &= ~RETRY_RD_ERR_LOG_UC;
-			d2 |=  RETRY_RD_ERR_LOG_NOOVER;
-			d2 |=  RETRY_RD_ERR_LOG_EN;
-		}
-	} else {
-		/* Restore default configurations */
-		if (rrl_ctl[0] & RETRY_RD_ERR_LOG_UC)
-			s |=  RETRY_RD_ERR_LOG_UC;
-		if (rrl_ctl[0] & RETRY_RD_ERR_LOG_NOOVER)
-			s |=  RETRY_RD_ERR_LOG_NOOVER;
-		if (!(rrl_ctl[0] & RETRY_RD_ERR_LOG_EN))
-			s &= ~RETRY_RD_ERR_LOG_EN;
-		if (rrl_ctl[1] & RETRY_RD_ERR_LOG_UC)
-			d |=  RETRY_RD_ERR_LOG_UC;
-		if (rrl_ctl[1] & RETRY_RD_ERR_LOG_NOOVER)
-			d |=  RETRY_RD_ERR_LOG_NOOVER;
-		if (!(rrl_ctl[1] & RETRY_RD_ERR_LOG_EN))
-			d &= ~RETRY_RD_ERR_LOG_EN;
-
-		if (offsets_demand2) {
-			if (rrl_ctl[2] & RETRY_RD_ERR_LOG_UC)
-				d2 |=  RETRY_RD_ERR_LOG_UC;
-			if (!(rrl_ctl[2] & RETRY_RD_ERR_LOG_NOOVER))
-				d2 &=  ~RETRY_RD_ERR_LOG_NOOVER;
-			if (!(rrl_ctl[2] & RETRY_RD_ERR_LOG_EN))
-				d2 &= ~RETRY_RD_ERR_LOG_EN;
-=======
 		/* Save default configurations. */
 		*rrl_ctl = v;
 		v &= ~rrl->uc_mask;
@@ -308,7 +252,6 @@
 		} else {
 			if (*rrl_ctl & rrl->noover_mask)
 				v |= rrl->noover_mask;
->>>>>>> 3f4ee458
 		}
 
 		if (scrub) {
@@ -363,12 +306,6 @@
 
 static void enable_retry_rd_err_log(bool enable)
 {
-<<<<<<< HEAD
-	int i, j, imc_num, chan_num;
-	struct skx_channel *chan;
-	struct skx_imc *imc;
-=======
->>>>>>> 3f4ee458
 	struct skx_dev *d;
 	int i, imc_num;
 
@@ -376,50 +313,12 @@
 
 	list_for_each_entry(d, i10nm_edac_list, list) {
 		imc_num  = res_cfg->ddr_imc_num;
-<<<<<<< HEAD
-		chan_num = res_cfg->ddr_chan_num;
-
-		for (i = 0; i < imc_num; i++) {
-			imc = &d->imc[i];
-			if (!imc->mbase)
-				continue;
-
-			chan = d->imc[i].chan;
-			for (j = 0; j < chan_num; j++)
-				__enable_retry_rd_err_log(imc, j, enable, chan[j].rrl_ctl[0],
-							  res_cfg->offsets_scrub,
-							  res_cfg->offsets_demand,
-							  res_cfg->offsets_demand2);
-		}
-
-		imc_num += res_cfg->hbm_imc_num;
-		chan_num = res_cfg->hbm_chan_num;
-
-		for (; i < imc_num; i++) {
-			imc = &d->imc[i];
-			if (!imc->mbase || !imc->hbm_mc)
-				continue;
-
-			chan = d->imc[i].chan;
-			for (j = 0; j < chan_num; j++) {
-				__enable_retry_rd_err_log(imc, j, enable, chan[j].rrl_ctl[0],
-							  res_cfg->offsets_scrub_hbm0,
-							  res_cfg->offsets_demand_hbm0,
-							  NULL);
-				__enable_retry_rd_err_log(imc, j, enable, chan[j].rrl_ctl[1],
-							  res_cfg->offsets_scrub_hbm1,
-							  res_cfg->offsets_demand_hbm1,
-							  NULL);
-			}
-		}
-=======
 		for (i = 0; i < imc_num; i++)
 			enable_rrls_ddr(&d->imc[i], enable);
 
 		imc_num += res_cfg->hbm_imc_num;
 		for (; i < imc_num; i++)
 			enable_rrls_hbm(&d->imc[i], enable);
->>>>>>> 3f4ee458
 	}
 }
 
