// SPDX-License-Identifier: GPL-2.0-only
#include <linux/ras.h>
#include "amd64_edac.h"
#include <asm/amd_nb.h>

static struct edac_pci_ctl_info *pci_ctl;

/*
 * Set by command line parameter. If BIOS has enabled the ECC, this override is
 * cleared to prevent re-enabling the hardware by this driver.
 */
static int ecc_enable_override;
module_param(ecc_enable_override, int, 0644);

static struct msr __percpu *msrs;

static inline u32 get_umc_reg(struct amd64_pvt *pvt, u32 reg)
{
	if (!pvt->flags.zn_regs_v2)
		return reg;

	switch (reg) {
	case UMCCH_ADDR_MASK_SEC:	return UMCCH_ADDR_MASK_SEC_DDR5;
	case UMCCH_DIMM_CFG:		return UMCCH_DIMM_CFG_DDR5;
	}

	WARN_ONCE(1, "%s: unknown register 0x%x", __func__, reg);
	return 0;
}

/* Per-node stuff */
static struct ecc_settings **ecc_stngs;

/* Device for the PCI component */
static struct device *pci_ctl_dev;

/*
 * Valid scrub rates for the K8 hardware memory scrubber. We map the scrubbing
 * bandwidth to a valid bit pattern. The 'set' operation finds the 'matching-
 * or higher value'.
 *
 *FIXME: Produce a better mapping/linearisation.
 */
static const struct scrubrate {
       u32 scrubval;           /* bit pattern for scrub rate */
       u32 bandwidth;          /* bandwidth consumed (bytes/sec) */
} scrubrates[] = {
	{ 0x01, 1600000000UL},
	{ 0x02, 800000000UL},
	{ 0x03, 400000000UL},
	{ 0x04, 200000000UL},
	{ 0x05, 100000000UL},
	{ 0x06, 50000000UL},
	{ 0x07, 25000000UL},
	{ 0x08, 12284069UL},
	{ 0x09, 6274509UL},
	{ 0x0A, 3121951UL},
	{ 0x0B, 1560975UL},
	{ 0x0C, 781440UL},
	{ 0x0D, 390720UL},
	{ 0x0E, 195300UL},
	{ 0x0F, 97650UL},
	{ 0x10, 48854UL},
	{ 0x11, 24427UL},
	{ 0x12, 12213UL},
	{ 0x13, 6101UL},
	{ 0x14, 3051UL},
	{ 0x15, 1523UL},
	{ 0x16, 761UL},
	{ 0x00, 0UL},        /* scrubbing off */
};

int __amd64_read_pci_cfg_dword(struct pci_dev *pdev, int offset,
			       u32 *val, const char *func)
{
	int err = 0;

	err = pci_read_config_dword(pdev, offset, val);
	if (err)
		amd64_warn("%s: error reading F%dx%03x.\n",
			   func, PCI_FUNC(pdev->devfn), offset);

	return pcibios_err_to_errno(err);
}

int __amd64_write_pci_cfg_dword(struct pci_dev *pdev, int offset,
				u32 val, const char *func)
{
	int err = 0;

	err = pci_write_config_dword(pdev, offset, val);
	if (err)
		amd64_warn("%s: error writing to F%dx%03x.\n",
			   func, PCI_FUNC(pdev->devfn), offset);

	return pcibios_err_to_errno(err);
}

/*
 * Select DCT to which PCI cfg accesses are routed
 */
static void f15h_select_dct(struct amd64_pvt *pvt, u8 dct)
{
	u32 reg = 0;

	amd64_read_pci_cfg(pvt->F1, DCT_CFG_SEL, &reg);
	reg &= (pvt->model == 0x30) ? ~3 : ~1;
	reg |= dct;
	amd64_write_pci_cfg(pvt->F1, DCT_CFG_SEL, reg);
}

/*
 *
 * Depending on the family, F2 DCT reads need special handling:
 *
 * K8: has a single DCT only and no address offsets >= 0x100
 *
 * F10h: each DCT has its own set of regs
 *	DCT0 -> F2x040..
 *	DCT1 -> F2x140..
 *
 * F16h: has only 1 DCT
 *
 * F15h: we select which DCT we access using F1x10C[DctCfgSel]
 */
static inline int amd64_read_dct_pci_cfg(struct amd64_pvt *pvt, u8 dct,
					 int offset, u32 *val)
{
	switch (pvt->fam) {
	case 0xf:
		if (dct || offset >= 0x100)
			return -EINVAL;
		break;

	case 0x10:
		if (dct) {
			/*
			 * Note: If ganging is enabled, barring the regs
			 * F2x[1,0]98 and F2x[1,0]9C; reads reads to F2x1xx
			 * return 0. (cf. Section 2.8.1 F10h BKDG)
			 */
			if (dct_ganging_enabled(pvt))
				return 0;

			offset += 0x100;
		}
		break;

	case 0x15:
		/*
		 * F15h: F2x1xx addresses do not map explicitly to DCT1.
		 * We should select which DCT we access using F1x10C[DctCfgSel]
		 */
		dct = (dct && pvt->model == 0x30) ? 3 : dct;
		f15h_select_dct(pvt, dct);
		break;

	case 0x16:
		if (dct)
			return -EINVAL;
		break;

	default:
		break;
	}
	return amd64_read_pci_cfg(pvt->F2, offset, val);
}

/*
 * Memory scrubber control interface. For K8, memory scrubbing is handled by
 * hardware and can involve L2 cache, dcache as well as the main memory. With
 * F10, this is extended to L3 cache scrubbing on CPU models sporting that
 * functionality.
 *
 * This causes the "units" for the scrubbing speed to vary from 64 byte blocks
 * (dram) over to cache lines. This is nasty, so we will use bandwidth in
 * bytes/sec for the setting.
 *
 * Currently, we only do dram scrubbing. If the scrubbing is done in software on
 * other archs, we might not have access to the caches directly.
 */

/*
 * Scan the scrub rate mapping table for a close or matching bandwidth value to
 * issue. If requested is too big, then use last maximum value found.
 */
static int __set_scrub_rate(struct amd64_pvt *pvt, u32 new_bw, u32 min_rate)
{
	u32 scrubval;
	int i;

	/*
	 * map the configured rate (new_bw) to a value specific to the AMD64
	 * memory controller and apply to register. Search for the first
	 * bandwidth entry that is greater or equal than the setting requested
	 * and program that. If at last entry, turn off DRAM scrubbing.
	 *
	 * If no suitable bandwidth is found, turn off DRAM scrubbing entirely
	 * by falling back to the last element in scrubrates[].
	 */
	for (i = 0; i < ARRAY_SIZE(scrubrates) - 1; i++) {
		/*
		 * skip scrub rates which aren't recommended
		 * (see F10 BKDG, F3x58)
		 */
		if (scrubrates[i].scrubval < min_rate)
			continue;

		if (scrubrates[i].bandwidth <= new_bw)
			break;
	}

	scrubval = scrubrates[i].scrubval;

	if (pvt->fam == 0x15 && pvt->model == 0x60) {
		f15h_select_dct(pvt, 0);
		pci_write_bits32(pvt->F2, F15H_M60H_SCRCTRL, scrubval, 0x001F);
		f15h_select_dct(pvt, 1);
		pci_write_bits32(pvt->F2, F15H_M60H_SCRCTRL, scrubval, 0x001F);
	} else {
		pci_write_bits32(pvt->F3, SCRCTRL, scrubval, 0x001F);
	}

	if (scrubval)
		return scrubrates[i].bandwidth;

	return 0;
}

static int set_scrub_rate(struct mem_ctl_info *mci, u32 bw)
{
	struct amd64_pvt *pvt = mci->pvt_info;
	u32 min_scrubrate = 0x5;

	if (pvt->fam == 0xf)
		min_scrubrate = 0x0;

	if (pvt->fam == 0x15) {
		/* Erratum #505 */
		if (pvt->model < 0x10)
			f15h_select_dct(pvt, 0);

		if (pvt->model == 0x60)
			min_scrubrate = 0x6;
	}
	return __set_scrub_rate(pvt, bw, min_scrubrate);
}

static int get_scrub_rate(struct mem_ctl_info *mci)
{
	struct amd64_pvt *pvt = mci->pvt_info;
	int i, retval = -EINVAL;
	u32 scrubval = 0;

	if (pvt->fam == 0x15) {
		/* Erratum #505 */
		if (pvt->model < 0x10)
			f15h_select_dct(pvt, 0);

		if (pvt->model == 0x60)
			amd64_read_pci_cfg(pvt->F2, F15H_M60H_SCRCTRL, &scrubval);
		else
			amd64_read_pci_cfg(pvt->F3, SCRCTRL, &scrubval);
	} else {
		amd64_read_pci_cfg(pvt->F3, SCRCTRL, &scrubval);
	}

	scrubval = scrubval & 0x001F;

	for (i = 0; i < ARRAY_SIZE(scrubrates); i++) {
		if (scrubrates[i].scrubval == scrubval) {
			retval = scrubrates[i].bandwidth;
			break;
		}
	}
	return retval;
}

/*
 * returns true if the SysAddr given by sys_addr matches the
 * DRAM base/limit associated with node_id
 */
static bool base_limit_match(struct amd64_pvt *pvt, u64 sys_addr, u8 nid)
{
	u64 addr;

	/* The K8 treats this as a 40-bit value.  However, bits 63-40 will be
	 * all ones if the most significant implemented address bit is 1.
	 * Here we discard bits 63-40.  See section 3.4.2 of AMD publication
	 * 24592: AMD x86-64 Architecture Programmer's Manual Volume 1
	 * Application Programming.
	 */
	addr = sys_addr & 0x000000ffffffffffull;

	return ((addr >= get_dram_base(pvt, nid)) &&
		(addr <= get_dram_limit(pvt, nid)));
}

/*
 * Attempt to map a SysAddr to a node. On success, return a pointer to the
 * mem_ctl_info structure for the node that the SysAddr maps to.
 *
 * On failure, return NULL.
 */
static struct mem_ctl_info *find_mc_by_sys_addr(struct mem_ctl_info *mci,
						u64 sys_addr)
{
	struct amd64_pvt *pvt;
	u8 node_id;
	u32 intlv_en, bits;

	/*
	 * Here we use the DRAM Base (section 3.4.4.1) and DRAM Limit (section
	 * 3.4.4.2) registers to map the SysAddr to a node ID.
	 */
	pvt = mci->pvt_info;

	/*
	 * The value of this field should be the same for all DRAM Base
	 * registers.  Therefore we arbitrarily choose to read it from the
	 * register for node 0.
	 */
	intlv_en = dram_intlv_en(pvt, 0);

	if (intlv_en == 0) {
		for (node_id = 0; node_id < DRAM_RANGES; node_id++) {
			if (base_limit_match(pvt, sys_addr, node_id))
				goto found;
		}
		goto err_no_match;
	}

	if (unlikely((intlv_en != 0x01) &&
		     (intlv_en != 0x03) &&
		     (intlv_en != 0x07))) {
		amd64_warn("DRAM Base[IntlvEn] junk value: 0x%x, BIOS bug?\n", intlv_en);
		return NULL;
	}

	bits = (((u32) sys_addr) >> 12) & intlv_en;

	for (node_id = 0; ; ) {
		if ((dram_intlv_sel(pvt, node_id) & intlv_en) == bits)
			break;	/* intlv_sel field matches */

		if (++node_id >= DRAM_RANGES)
			goto err_no_match;
	}

	/* sanity test for sys_addr */
	if (unlikely(!base_limit_match(pvt, sys_addr, node_id))) {
		amd64_warn("%s: sys_addr 0x%llx falls outside base/limit address"
			   "range for node %d with node interleaving enabled.\n",
			   __func__, sys_addr, node_id);
		return NULL;
	}

found:
	return edac_mc_find((int)node_id);

err_no_match:
	edac_dbg(2, "sys_addr 0x%lx doesn't match any node\n",
		 (unsigned long)sys_addr);

	return NULL;
}

/*
 * compute the CS base address of the @csrow on the DRAM controller @dct.
 * For details see F2x[5C:40] in the processor's BKDG
 */
static void get_cs_base_and_mask(struct amd64_pvt *pvt, int csrow, u8 dct,
				 u64 *base, u64 *mask)
{
	u64 csbase, csmask, base_bits, mask_bits;
	u8 addr_shift;

	if (pvt->fam == 0xf && pvt->ext_model < K8_REV_F) {
		csbase		= pvt->csels[dct].csbases[csrow];
		csmask		= pvt->csels[dct].csmasks[csrow];
		base_bits	= GENMASK_ULL(31, 21) | GENMASK_ULL(15, 9);
		mask_bits	= GENMASK_ULL(29, 21) | GENMASK_ULL(15, 9);
		addr_shift	= 4;

	/*
	 * F16h and F15h, models 30h and later need two addr_shift values:
	 * 8 for high and 6 for low (cf. F16h BKDG).
	 */
	} else if (pvt->fam == 0x16 ||
		  (pvt->fam == 0x15 && pvt->model >= 0x30)) {
		csbase          = pvt->csels[dct].csbases[csrow];
		csmask          = pvt->csels[dct].csmasks[csrow >> 1];

		*base  = (csbase & GENMASK_ULL(15,  5)) << 6;
		*base |= (csbase & GENMASK_ULL(30, 19)) << 8;

		*mask = ~0ULL;
		/* poke holes for the csmask */
		*mask &= ~((GENMASK_ULL(15, 5)  << 6) |
			   (GENMASK_ULL(30, 19) << 8));

		*mask |= (csmask & GENMASK_ULL(15, 5))  << 6;
		*mask |= (csmask & GENMASK_ULL(30, 19)) << 8;

		return;
	} else {
		csbase		= pvt->csels[dct].csbases[csrow];
		csmask		= pvt->csels[dct].csmasks[csrow >> 1];
		addr_shift	= 8;

		if (pvt->fam == 0x15)
			base_bits = mask_bits =
				GENMASK_ULL(30,19) | GENMASK_ULL(13,5);
		else
			base_bits = mask_bits =
				GENMASK_ULL(28,19) | GENMASK_ULL(13,5);
	}

	*base  = (csbase & base_bits) << addr_shift;

	*mask  = ~0ULL;
	/* poke holes for the csmask */
	*mask &= ~(mask_bits << addr_shift);
	/* OR them in */
	*mask |= (csmask & mask_bits) << addr_shift;
}

#define for_each_chip_select(i, dct, pvt) \
	for (i = 0; i < pvt->csels[dct].b_cnt; i++)

#define chip_select_base(i, dct, pvt) \
	pvt->csels[dct].csbases[i]

#define for_each_chip_select_mask(i, dct, pvt) \
	for (i = 0; i < pvt->csels[dct].m_cnt; i++)

#define for_each_umc(i) \
	for (i = 0; i < pvt->max_mcs; i++)

/*
 * @input_addr is an InputAddr associated with the node given by mci. Return the
 * csrow that input_addr maps to, or -1 on failure (no csrow claims input_addr).
 */
static int input_addr_to_csrow(struct mem_ctl_info *mci, u64 input_addr)
{
	struct amd64_pvt *pvt;
	int csrow;
	u64 base, mask;

	pvt = mci->pvt_info;

	for_each_chip_select(csrow, 0, pvt) {
		if (!csrow_enabled(csrow, 0, pvt))
			continue;

		get_cs_base_and_mask(pvt, csrow, 0, &base, &mask);

		mask = ~mask;

		if ((input_addr & mask) == (base & mask)) {
			edac_dbg(2, "InputAddr 0x%lx matches csrow %d (node %d)\n",
				 (unsigned long)input_addr, csrow,
				 pvt->mc_node_id);

			return csrow;
		}
	}
	edac_dbg(2, "no matching csrow for InputAddr 0x%lx (MC node %d)\n",
		 (unsigned long)input_addr, pvt->mc_node_id);

	return -1;
}

/*
 * Obtain info from the DRAM Hole Address Register (section 3.4.8, pub #26094)
 * for the node represented by mci. Info is passed back in *hole_base,
 * *hole_offset, and *hole_size.  Function returns 0 if info is valid or 1 if
 * info is invalid. Info may be invalid for either of the following reasons:
 *
 * - The revision of the node is not E or greater.  In this case, the DRAM Hole
 *   Address Register does not exist.
 *
 * - The DramHoleValid bit is cleared in the DRAM Hole Address Register,
 *   indicating that its contents are not valid.
 *
 * The values passed back in *hole_base, *hole_offset, and *hole_size are
 * complete 32-bit values despite the fact that the bitfields in the DHAR
 * only represent bits 31-24 of the base and offset values.
 */
static int get_dram_hole_info(struct mem_ctl_info *mci, u64 *hole_base,
			      u64 *hole_offset, u64 *hole_size)
{
	struct amd64_pvt *pvt = mci->pvt_info;

	/* only revE and later have the DRAM Hole Address Register */
	if (pvt->fam == 0xf && pvt->ext_model < K8_REV_E) {
		edac_dbg(1, "  revision %d for node %d does not support DHAR\n",
			 pvt->ext_model, pvt->mc_node_id);
		return 1;
	}

	/* valid for Fam10h and above */
	if (pvt->fam >= 0x10 && !dhar_mem_hoist_valid(pvt)) {
		edac_dbg(1, "  Dram Memory Hoisting is DISABLED on this system\n");
		return 1;
	}

	if (!dhar_valid(pvt)) {
		edac_dbg(1, "  Dram Memory Hoisting is DISABLED on this node %d\n",
			 pvt->mc_node_id);
		return 1;
	}

	/* This node has Memory Hoisting */

	/* +------------------+--------------------+--------------------+-----
	 * | memory           | DRAM hole          | relocated          |
	 * | [0, (x - 1)]     | [x, 0xffffffff]    | addresses from     |
	 * |                  |                    | DRAM hole          |
	 * |                  |                    | [0x100000000,      |
	 * |                  |                    |  (0x100000000+     |
	 * |                  |                    |   (0xffffffff-x))] |
	 * +------------------+--------------------+--------------------+-----
	 *
	 * Above is a diagram of physical memory showing the DRAM hole and the
	 * relocated addresses from the DRAM hole.  As shown, the DRAM hole
	 * starts at address x (the base address) and extends through address
	 * 0xffffffff.  The DRAM Hole Address Register (DHAR) relocates the
	 * addresses in the hole so that they start at 0x100000000.
	 */

	*hole_base = dhar_base(pvt);
	*hole_size = (1ULL << 32) - *hole_base;

	*hole_offset = (pvt->fam > 0xf) ? f10_dhar_offset(pvt)
					: k8_dhar_offset(pvt);

	edac_dbg(1, "  DHAR info for node %d base 0x%lx offset 0x%lx size 0x%lx\n",
		 pvt->mc_node_id, (unsigned long)*hole_base,
		 (unsigned long)*hole_offset, (unsigned long)*hole_size);

	return 0;
}

#ifdef CONFIG_EDAC_DEBUG
#define EDAC_DCT_ATTR_SHOW(reg)						\
static ssize_t reg##_show(struct device *dev,				\
			 struct device_attribute *mattr, char *data)	\
{									\
	struct mem_ctl_info *mci = to_mci(dev);				\
	struct amd64_pvt *pvt = mci->pvt_info;				\
									\
	return sprintf(data, "0x%016llx\n", (u64)pvt->reg);		\
}

EDAC_DCT_ATTR_SHOW(dhar);
EDAC_DCT_ATTR_SHOW(dbam0);
EDAC_DCT_ATTR_SHOW(top_mem);
EDAC_DCT_ATTR_SHOW(top_mem2);

static ssize_t dram_hole_show(struct device *dev, struct device_attribute *mattr,
			      char *data)
{
	struct mem_ctl_info *mci = to_mci(dev);

	u64 hole_base = 0;
	u64 hole_offset = 0;
	u64 hole_size = 0;

	get_dram_hole_info(mci, &hole_base, &hole_offset, &hole_size);

	return sprintf(data, "%llx %llx %llx\n", hole_base, hole_offset,
						 hole_size);
}

/*
 * update NUM_DBG_ATTRS in case you add new members
 */
static DEVICE_ATTR(dhar, S_IRUGO, dhar_show, NULL);
static DEVICE_ATTR(dbam, S_IRUGO, dbam0_show, NULL);
static DEVICE_ATTR(topmem, S_IRUGO, top_mem_show, NULL);
static DEVICE_ATTR(topmem2, S_IRUGO, top_mem2_show, NULL);
static DEVICE_ATTR_RO(dram_hole);

static struct attribute *dbg_attrs[] = {
	&dev_attr_dhar.attr,
	&dev_attr_dbam.attr,
	&dev_attr_topmem.attr,
	&dev_attr_topmem2.attr,
	&dev_attr_dram_hole.attr,
	NULL
};

static const struct attribute_group dbg_group = {
	.attrs = dbg_attrs,
};

static ssize_t inject_section_show(struct device *dev,
				   struct device_attribute *mattr, char *buf)
{
	struct mem_ctl_info *mci = to_mci(dev);
	struct amd64_pvt *pvt = mci->pvt_info;
	return sprintf(buf, "0x%x\n", pvt->injection.section);
}

/*
 * store error injection section value which refers to one of 4 16-byte sections
 * within a 64-byte cacheline
 *
 * range: 0..3
 */
static ssize_t inject_section_store(struct device *dev,
				    struct device_attribute *mattr,
				    const char *data, size_t count)
{
	struct mem_ctl_info *mci = to_mci(dev);
	struct amd64_pvt *pvt = mci->pvt_info;
	unsigned long value;
	int ret;

	ret = kstrtoul(data, 10, &value);
	if (ret < 0)
		return ret;

	if (value > 3) {
		amd64_warn("%s: invalid section 0x%lx\n", __func__, value);
		return -EINVAL;
	}

	pvt->injection.section = (u32) value;
	return count;
}

static ssize_t inject_word_show(struct device *dev,
				struct device_attribute *mattr, char *buf)
{
	struct mem_ctl_info *mci = to_mci(dev);
	struct amd64_pvt *pvt = mci->pvt_info;
	return sprintf(buf, "0x%x\n", pvt->injection.word);
}

/*
 * store error injection word value which refers to one of 9 16-bit word of the
 * 16-byte (128-bit + ECC bits) section
 *
 * range: 0..8
 */
static ssize_t inject_word_store(struct device *dev,
				 struct device_attribute *mattr,
				 const char *data, size_t count)
{
	struct mem_ctl_info *mci = to_mci(dev);
	struct amd64_pvt *pvt = mci->pvt_info;
	unsigned long value;
	int ret;

	ret = kstrtoul(data, 10, &value);
	if (ret < 0)
		return ret;

	if (value > 8) {
		amd64_warn("%s: invalid word 0x%lx\n", __func__, value);
		return -EINVAL;
	}

	pvt->injection.word = (u32) value;
	return count;
}

static ssize_t inject_ecc_vector_show(struct device *dev,
				      struct device_attribute *mattr,
				      char *buf)
{
	struct mem_ctl_info *mci = to_mci(dev);
	struct amd64_pvt *pvt = mci->pvt_info;
	return sprintf(buf, "0x%x\n", pvt->injection.bit_map);
}

/*
 * store 16 bit error injection vector which enables injecting errors to the
 * corresponding bit within the error injection word above. When used during a
 * DRAM ECC read, it holds the contents of the of the DRAM ECC bits.
 */
static ssize_t inject_ecc_vector_store(struct device *dev,
				       struct device_attribute *mattr,
				       const char *data, size_t count)
{
	struct mem_ctl_info *mci = to_mci(dev);
	struct amd64_pvt *pvt = mci->pvt_info;
	unsigned long value;
	int ret;

	ret = kstrtoul(data, 16, &value);
	if (ret < 0)
		return ret;

	if (value & 0xFFFF0000) {
		amd64_warn("%s: invalid EccVector: 0x%lx\n", __func__, value);
		return -EINVAL;
	}

	pvt->injection.bit_map = (u32) value;
	return count;
}

/*
 * Do a DRAM ECC read. Assemble staged values in the pvt area, format into
 * fields needed by the injection registers and read the NB Array Data Port.
 */
static ssize_t inject_read_store(struct device *dev,
				 struct device_attribute *mattr,
				 const char *data, size_t count)
{
	struct mem_ctl_info *mci = to_mci(dev);
	struct amd64_pvt *pvt = mci->pvt_info;
	unsigned long value;
	u32 section, word_bits;
	int ret;

	ret = kstrtoul(data, 10, &value);
	if (ret < 0)
		return ret;

	/* Form value to choose 16-byte section of cacheline */
	section = F10_NB_ARRAY_DRAM | SET_NB_ARRAY_ADDR(pvt->injection.section);

	amd64_write_pci_cfg(pvt->F3, F10_NB_ARRAY_ADDR, section);

	word_bits = SET_NB_DRAM_INJECTION_READ(pvt->injection);

	/* Issue 'word' and 'bit' along with the READ request */
	amd64_write_pci_cfg(pvt->F3, F10_NB_ARRAY_DATA, word_bits);

	edac_dbg(0, "section=0x%x word_bits=0x%x\n", section, word_bits);

	return count;
}

/*
 * Do a DRAM ECC write. Assemble staged values in the pvt area and format into
 * fields needed by the injection registers.
 */
static ssize_t inject_write_store(struct device *dev,
				  struct device_attribute *mattr,
				  const char *data, size_t count)
{
	struct mem_ctl_info *mci = to_mci(dev);
	struct amd64_pvt *pvt = mci->pvt_info;
	u32 section, word_bits, tmp;
	unsigned long value;
	int ret;

	ret = kstrtoul(data, 10, &value);
	if (ret < 0)
		return ret;

	/* Form value to choose 16-byte section of cacheline */
	section = F10_NB_ARRAY_DRAM | SET_NB_ARRAY_ADDR(pvt->injection.section);

	amd64_write_pci_cfg(pvt->F3, F10_NB_ARRAY_ADDR, section);

	word_bits = SET_NB_DRAM_INJECTION_WRITE(pvt->injection);

	pr_notice_once("Don't forget to decrease MCE polling interval in\n"
			"/sys/bus/machinecheck/devices/machinecheck<CPUNUM>/check_interval\n"
			"so that you can get the error report faster.\n");

	on_each_cpu(disable_caches, NULL, 1);

	/* Issue 'word' and 'bit' along with the READ request */
	amd64_write_pci_cfg(pvt->F3, F10_NB_ARRAY_DATA, word_bits);

 retry:
	/* wait until injection happens */
	amd64_read_pci_cfg(pvt->F3, F10_NB_ARRAY_DATA, &tmp);
	if (tmp & F10_NB_ARR_ECC_WR_REQ) {
		cpu_relax();
		goto retry;
	}

	on_each_cpu(enable_caches, NULL, 1);

	edac_dbg(0, "section=0x%x word_bits=0x%x\n", section, word_bits);

	return count;
}

/*
 * update NUM_INJ_ATTRS in case you add new members
 */

static DEVICE_ATTR_RW(inject_section);
static DEVICE_ATTR_RW(inject_word);
static DEVICE_ATTR_RW(inject_ecc_vector);
static DEVICE_ATTR_WO(inject_write);
static DEVICE_ATTR_WO(inject_read);

static struct attribute *inj_attrs[] = {
	&dev_attr_inject_section.attr,
	&dev_attr_inject_word.attr,
	&dev_attr_inject_ecc_vector.attr,
	&dev_attr_inject_write.attr,
	&dev_attr_inject_read.attr,
	NULL
};

static umode_t inj_is_visible(struct kobject *kobj, struct attribute *attr, int idx)
{
	struct device *dev = kobj_to_dev(kobj);
	struct mem_ctl_info *mci = container_of(dev, struct mem_ctl_info, dev);
	struct amd64_pvt *pvt = mci->pvt_info;

	/* Families which have that injection hw */
	if (pvt->fam >= 0x10 && pvt->fam <= 0x16)
		return attr->mode;

	return 0;
}

static const struct attribute_group inj_group = {
	.attrs = inj_attrs,
	.is_visible = inj_is_visible,
};
#endif /* CONFIG_EDAC_DEBUG */

/*
 * Return the DramAddr that the SysAddr given by @sys_addr maps to.  It is
 * assumed that sys_addr maps to the node given by mci.
 *
 * The first part of section 3.4.4 (p. 70) shows how the DRAM Base (section
 * 3.4.4.1) and DRAM Limit (section 3.4.4.2) registers are used to translate a
 * SysAddr to a DramAddr. If the DRAM Hole Address Register (DHAR) is enabled,
 * then it is also involved in translating a SysAddr to a DramAddr. Sections
 * 3.4.8 and 3.5.8.2 describe the DHAR and how it is used for memory hoisting.
 * These parts of the documentation are unclear. I interpret them as follows:
 *
 * When node n receives a SysAddr, it processes the SysAddr as follows:
 *
 * 1. It extracts the DRAMBase and DRAMLimit values from the DRAM Base and DRAM
 *    Limit registers for node n. If the SysAddr is not within the range
 *    specified by the base and limit values, then node n ignores the Sysaddr
 *    (since it does not map to node n). Otherwise continue to step 2 below.
 *
 * 2. If the DramHoleValid bit of the DHAR for node n is clear, the DHAR is
 *    disabled so skip to step 3 below. Otherwise see if the SysAddr is within
 *    the range of relocated addresses (starting at 0x100000000) from the DRAM
 *    hole. If not, skip to step 3 below. Else get the value of the
 *    DramHoleOffset field from the DHAR. To obtain the DramAddr, subtract the
 *    offset defined by this value from the SysAddr.
 *
 * 3. Obtain the base address for node n from the DRAMBase field of the DRAM
 *    Base register for node n. To obtain the DramAddr, subtract the base
 *    address from the SysAddr, as shown near the start of section 3.4.4 (p.70).
 */
static u64 sys_addr_to_dram_addr(struct mem_ctl_info *mci, u64 sys_addr)
{
	struct amd64_pvt *pvt = mci->pvt_info;
	u64 dram_base, hole_base, hole_offset, hole_size, dram_addr;
	int ret;

	dram_base = get_dram_base(pvt, pvt->mc_node_id);

	ret = get_dram_hole_info(mci, &hole_base, &hole_offset, &hole_size);
	if (!ret) {
		if ((sys_addr >= (1ULL << 32)) &&
		    (sys_addr < ((1ULL << 32) + hole_size))) {
			/* use DHAR to translate SysAddr to DramAddr */
			dram_addr = sys_addr - hole_offset;

			edac_dbg(2, "using DHAR to translate SysAddr 0x%lx to DramAddr 0x%lx\n",
				 (unsigned long)sys_addr,
				 (unsigned long)dram_addr);

			return dram_addr;
		}
	}

	/*
	 * Translate the SysAddr to a DramAddr as shown near the start of
	 * section 3.4.4 (p. 70).  Although sys_addr is a 64-bit value, the k8
	 * only deals with 40-bit values.  Therefore we discard bits 63-40 of
	 * sys_addr below.  If bit 39 of sys_addr is 1 then the bits we
	 * discard are all 1s.  Otherwise the bits we discard are all 0s.  See
	 * section 3.4.2 of AMD publication 24592: AMD x86-64 Architecture
	 * Programmer's Manual Volume 1 Application Programming.
	 */
	dram_addr = (sys_addr & GENMASK_ULL(39, 0)) - dram_base;

	edac_dbg(2, "using DRAM Base register to translate SysAddr 0x%lx to DramAddr 0x%lx\n",
		 (unsigned long)sys_addr, (unsigned long)dram_addr);
	return dram_addr;
}

/*
 * @intlv_en is the value of the IntlvEn field from a DRAM Base register
 * (section 3.4.4.1).  Return the number of bits from a SysAddr that are used
 * for node interleaving.
 */
static int num_node_interleave_bits(unsigned intlv_en)
{
	static const int intlv_shift_table[] = { 0, 1, 0, 2, 0, 0, 0, 3 };
	int n;

	BUG_ON(intlv_en > 7);
	n = intlv_shift_table[intlv_en];
	return n;
}

/* Translate the DramAddr given by @dram_addr to an InputAddr. */
static u64 dram_addr_to_input_addr(struct mem_ctl_info *mci, u64 dram_addr)
{
	struct amd64_pvt *pvt;
	int intlv_shift;
	u64 input_addr;

	pvt = mci->pvt_info;

	/*
	 * See the start of section 3.4.4 (p. 70, BKDG #26094, K8, revA-E)
	 * concerning translating a DramAddr to an InputAddr.
	 */
	intlv_shift = num_node_interleave_bits(dram_intlv_en(pvt, 0));
	input_addr = ((dram_addr >> intlv_shift) & GENMASK_ULL(35, 12)) +
		      (dram_addr & 0xfff);

	edac_dbg(2, "  Intlv Shift=%d DramAddr=0x%lx maps to InputAddr=0x%lx\n",
		 intlv_shift, (unsigned long)dram_addr,
		 (unsigned long)input_addr);

	return input_addr;
}

/*
 * Translate the SysAddr represented by @sys_addr to an InputAddr.  It is
 * assumed that @sys_addr maps to the node given by mci.
 */
static u64 sys_addr_to_input_addr(struct mem_ctl_info *mci, u64 sys_addr)
{
	u64 input_addr;

	input_addr =
	    dram_addr_to_input_addr(mci, sys_addr_to_dram_addr(mci, sys_addr));

	edac_dbg(2, "SysAddr 0x%lx translates to InputAddr 0x%lx\n",
		 (unsigned long)sys_addr, (unsigned long)input_addr);

	return input_addr;
}

/* Map the Error address to a PAGE and PAGE OFFSET. */
static inline void error_address_to_page_and_offset(u64 error_address,
						    struct err_info *err)
{
	err->page = (u32) (error_address >> PAGE_SHIFT);
	err->offset = ((u32) error_address) & ~PAGE_MASK;
}

/*
 * @sys_addr is an error address (a SysAddr) extracted from the MCA NB Address
 * Low (section 3.6.4.5) and MCA NB Address High (section 3.6.4.6) registers
 * of a node that detected an ECC memory error.  mci represents the node that
 * the error address maps to (possibly different from the node that detected
 * the error).  Return the number of the csrow that sys_addr maps to, or -1 on
 * error.
 */
static int sys_addr_to_csrow(struct mem_ctl_info *mci, u64 sys_addr)
{
	int csrow;

	csrow = input_addr_to_csrow(mci, sys_addr_to_input_addr(mci, sys_addr));

	if (csrow == -1)
		amd64_mc_err(mci, "Failed to translate InputAddr to csrow for "
				  "address 0x%lx\n", (unsigned long)sys_addr);
	return csrow;
}

/*
 * See AMD PPR DF::LclNodeTypeMap
<<<<<<< HEAD
 *
 * This register gives information for nodes of the same type within a system.
 *
=======
 *
 * This register gives information for nodes of the same type within a system.
 *
>>>>>>> 2d5404ca
 * Reading this register from a GPU node will tell how many GPU nodes are in the
 * system and what the lowest AMD Node ID value is for the GPU nodes. Use this
 * info to fixup the Linux logical "Node ID" value set in the AMD NB code and EDAC.
 */
static struct local_node_map {
	u16 node_count;
	u16 base_node_id;
} gpu_node_map;

#define PCI_DEVICE_ID_AMD_MI200_DF_F1		0x14d1
#define REG_LOCAL_NODE_TYPE_MAP			0x144

/* Local Node Type Map (LNTM) fields */
#define LNTM_NODE_COUNT				GENMASK(27, 16)
#define LNTM_BASE_NODE_ID			GENMASK(11, 0)

static int gpu_get_node_map(struct amd64_pvt *pvt)
{
	struct pci_dev *pdev;
	int ret;
	u32 tmp;

	/*
	 * Mapping of nodes from hardware-provided AMD Node ID to a
	 * Linux logical one is applicable for MI200 models. Therefore,
	 * return early for other heterogeneous systems.
	 */
	if (pvt->F3->device != PCI_DEVICE_ID_AMD_MI200_DF_F3)
		return 0;

	/*
	 * Node ID 0 is reserved for CPUs. Therefore, a non-zero Node ID
	 * means the values have been already cached.
	 */
	if (gpu_node_map.base_node_id)
		return 0;

	pdev = pci_get_device(PCI_VENDOR_ID_AMD, PCI_DEVICE_ID_AMD_MI200_DF_F1, NULL);
	if (!pdev) {
		ret = -ENODEV;
		goto out;
	}

	ret = pci_read_config_dword(pdev, REG_LOCAL_NODE_TYPE_MAP, &tmp);
<<<<<<< HEAD
	if (ret)
		goto out;
=======
	if (ret) {
		ret = pcibios_err_to_errno(ret);
		goto out;
	}
>>>>>>> 2d5404ca

	gpu_node_map.node_count = FIELD_GET(LNTM_NODE_COUNT, tmp);
	gpu_node_map.base_node_id = FIELD_GET(LNTM_BASE_NODE_ID, tmp);

out:
	pci_dev_put(pdev);
	return ret;
}

static int fixup_node_id(int node_id, struct mce *m)
{
	/* MCA_IPID[InstanceIdHi] give the AMD Node ID for the bank. */
	u8 nid = (m->ipid >> 44) & 0xF;

	if (smca_get_bank_type(m->extcpu, m->bank) != SMCA_UMC_V2)
		return node_id;

	/* Nodes below the GPU base node are CPU nodes and don't need a fixup. */
	if (nid < gpu_node_map.base_node_id)
		return node_id;

	/* Convert the hardware-provided AMD Node ID to a Linux logical one. */
	return nid - gpu_node_map.base_node_id + 1;
}

static int get_channel_from_ecc_syndrome(struct mem_ctl_info *, u16);

/*
 * Determine if the DIMMs have ECC enabled. ECC is enabled ONLY if all the DIMMs
 * are ECC capable.
 */
static unsigned long dct_determine_edac_cap(struct amd64_pvt *pvt)
{
	unsigned long edac_cap = EDAC_FLAG_NONE;
	u8 bit;

	bit = (pvt->fam > 0xf || pvt->ext_model >= K8_REV_F)
		? 19
		: 17;

	if (pvt->dclr0 & BIT(bit))
		edac_cap = EDAC_FLAG_SECDED;

	return edac_cap;
}

static unsigned long umc_determine_edac_cap(struct amd64_pvt *pvt)
{
	u8 i, umc_en_mask = 0, dimm_ecc_en_mask = 0;
	unsigned long edac_cap = EDAC_FLAG_NONE;

	for_each_umc(i) {
		if (!(pvt->umc[i].sdp_ctrl & UMC_SDP_INIT))
			continue;

		umc_en_mask |= BIT(i);

		/* UMC Configuration bit 12 (DimmEccEn) */
		if (pvt->umc[i].umc_cfg & BIT(12))
			dimm_ecc_en_mask |= BIT(i);
	}

	if (umc_en_mask == dimm_ecc_en_mask)
		edac_cap = EDAC_FLAG_SECDED;

	return edac_cap;
}

/*
 * debug routine to display the memory sizes of all logical DIMMs and its
 * CSROWs
 */
static void dct_debug_display_dimm_sizes(struct amd64_pvt *pvt, u8 ctrl)
{
	u32 *dcsb = ctrl ? pvt->csels[1].csbases : pvt->csels[0].csbases;
	u32 dbam  = ctrl ? pvt->dbam1 : pvt->dbam0;
	int dimm, size0, size1;

	if (pvt->fam == 0xf) {
		/* K8 families < revF not supported yet */
		if (pvt->ext_model < K8_REV_F)
			return;

		WARN_ON(ctrl != 0);
	}

	if (pvt->fam == 0x10) {
		dbam = (ctrl && !dct_ganging_enabled(pvt)) ? pvt->dbam1
							   : pvt->dbam0;
		dcsb = (ctrl && !dct_ganging_enabled(pvt)) ?
				 pvt->csels[1].csbases :
				 pvt->csels[0].csbases;
	} else if (ctrl) {
		dbam = pvt->dbam0;
		dcsb = pvt->csels[1].csbases;
	}
	edac_dbg(1, "F2x%d80 (DRAM Bank Address Mapping): 0x%08x\n",
		 ctrl, dbam);

	edac_printk(KERN_DEBUG, EDAC_MC, "DCT%d chip selects:\n", ctrl);

	/* Dump memory sizes for DIMM and its CSROWs */
	for (dimm = 0; dimm < 4; dimm++) {
		size0 = 0;
		if (dcsb[dimm * 2] & DCSB_CS_ENABLE)
			/*
			 * For F15m60h, we need multiplier for LRDIMM cs_size
			 * calculation. We pass dimm value to the dbam_to_cs
			 * mapper so we can find the multiplier from the
			 * corresponding DCSM.
			 */
			size0 = pvt->ops->dbam_to_cs(pvt, ctrl,
						     DBAM_DIMM(dimm, dbam),
						     dimm);

		size1 = 0;
		if (dcsb[dimm * 2 + 1] & DCSB_CS_ENABLE)
			size1 = pvt->ops->dbam_to_cs(pvt, ctrl,
						     DBAM_DIMM(dimm, dbam),
						     dimm);

		amd64_info(EDAC_MC ": %d: %5dMB %d: %5dMB\n",
			   dimm * 2,     size0,
			   dimm * 2 + 1, size1);
	}
}


static void debug_dump_dramcfg_low(struct amd64_pvt *pvt, u32 dclr, int chan)
{
	edac_dbg(1, "F2x%d90 (DRAM Cfg Low): 0x%08x\n", chan, dclr);

	if (pvt->dram_type == MEM_LRDDR3) {
		u32 dcsm = pvt->csels[chan].csmasks[0];
		/*
		 * It's assumed all LRDIMMs in a DCT are going to be of
		 * same 'type' until proven otherwise. So, use a cs
		 * value of '0' here to get dcsm value.
		 */
		edac_dbg(1, " LRDIMM %dx rank multiply\n", (dcsm & 0x3));
	}

	edac_dbg(1, "All DIMMs support ECC:%s\n",
		    (dclr & BIT(19)) ? "yes" : "no");


	edac_dbg(1, "  PAR/ERR parity: %s\n",
		 (dclr & BIT(8)) ?  "enabled" : "disabled");

	if (pvt->fam == 0x10)
		edac_dbg(1, "  DCT 128bit mode width: %s\n",
			 (dclr & BIT(11)) ?  "128b" : "64b");

	edac_dbg(1, "  x4 logical DIMMs present: L0: %s L1: %s L2: %s L3: %s\n",
		 (dclr & BIT(12)) ?  "yes" : "no",
		 (dclr & BIT(13)) ?  "yes" : "no",
		 (dclr & BIT(14)) ?  "yes" : "no",
		 (dclr & BIT(15)) ?  "yes" : "no");
}

#define CS_EVEN_PRIMARY		BIT(0)
#define CS_ODD_PRIMARY		BIT(1)
#define CS_EVEN_SECONDARY	BIT(2)
#define CS_ODD_SECONDARY	BIT(3)
#define CS_3R_INTERLEAVE	BIT(4)

#define CS_EVEN			(CS_EVEN_PRIMARY | CS_EVEN_SECONDARY)
#define CS_ODD			(CS_ODD_PRIMARY | CS_ODD_SECONDARY)

static int umc_get_cs_mode(int dimm, u8 ctrl, struct amd64_pvt *pvt)
{
	u8 base, count = 0;
	int cs_mode = 0;

	if (csrow_enabled(2 * dimm, ctrl, pvt))
		cs_mode |= CS_EVEN_PRIMARY;

	if (csrow_enabled(2 * dimm + 1, ctrl, pvt))
		cs_mode |= CS_ODD_PRIMARY;

	/* Asymmetric dual-rank DIMM support. */
	if (csrow_sec_enabled(2 * dimm + 1, ctrl, pvt))
		cs_mode |= CS_ODD_SECONDARY;

	/*
	 * 3 Rank inteleaving support.
	 * There should be only three bases enabled and their two masks should
	 * be equal.
	 */
	for_each_chip_select(base, ctrl, pvt)
		count += csrow_enabled(base, ctrl, pvt);

	if (count == 3 &&
	    pvt->csels[ctrl].csmasks[0] == pvt->csels[ctrl].csmasks[1]) {
		edac_dbg(1, "3R interleaving in use.\n");
		cs_mode |= CS_3R_INTERLEAVE;
	}

	return cs_mode;
}

static int __addr_mask_to_cs_size(u32 addr_mask_orig, unsigned int cs_mode,
				  int csrow_nr, int dimm)
{
	u32 msb, weight, num_zero_bits;
	u32 addr_mask_deinterleaved;
	int size = 0;

	/*
	 * The number of zero bits in the mask is equal to the number of bits
	 * in a full mask minus the number of bits in the current mask.
	 *
	 * The MSB is the number of bits in the full mask because BIT[0] is
	 * always 0.
	 *
	 * In the special 3 Rank interleaving case, a single bit is flipped
	 * without swapping with the most significant bit. This can be handled
	 * by keeping the MSB where it is and ignoring the single zero bit.
	 */
	msb = fls(addr_mask_orig) - 1;
	weight = hweight_long(addr_mask_orig);
	num_zero_bits = msb - weight - !!(cs_mode & CS_3R_INTERLEAVE);

	/* Take the number of zero bits off from the top of the mask. */
	addr_mask_deinterleaved = GENMASK_ULL(msb - num_zero_bits, 1);

	edac_dbg(1, "CS%d DIMM%d AddrMasks:\n", csrow_nr, dimm);
	edac_dbg(1, "  Original AddrMask: 0x%x\n", addr_mask_orig);
	edac_dbg(1, "  Deinterleaved AddrMask: 0x%x\n", addr_mask_deinterleaved);

	/* Register [31:1] = Address [39:9]. Size is in kBs here. */
	size = (addr_mask_deinterleaved >> 2) + 1;

	/* Return size in MBs. */
	return size >> 10;
}

static int umc_addr_mask_to_cs_size(struct amd64_pvt *pvt, u8 umc,
				    unsigned int cs_mode, int csrow_nr)
{
	int cs_mask_nr = csrow_nr;
	u32 addr_mask_orig;
	int dimm, size = 0;

	/* No Chip Selects are enabled. */
	if (!cs_mode)
		return size;

	/* Requested size of an even CS but none are enabled. */
	if (!(cs_mode & CS_EVEN) && !(csrow_nr & 1))
		return size;

	/* Requested size of an odd CS but none are enabled. */
	if (!(cs_mode & CS_ODD) && (csrow_nr & 1))
		return size;

	/*
	 * Family 17h introduced systems with one mask per DIMM,
	 * and two Chip Selects per DIMM.
	 *
	 *	CS0 and CS1 -> MASK0 / DIMM0
	 *	CS2 and CS3 -> MASK1 / DIMM1
	 *
	 * Family 19h Model 10h introduced systems with one mask per Chip Select,
	 * and two Chip Selects per DIMM.
	 *
	 *	CS0 -> MASK0 -> DIMM0
	 *	CS1 -> MASK1 -> DIMM0
	 *	CS2 -> MASK2 -> DIMM1
	 *	CS3 -> MASK3 -> DIMM1
	 *
	 * Keep the mask number equal to the Chip Select number for newer systems,
	 * and shift the mask number for older systems.
	 */
	dimm = csrow_nr >> 1;

	if (!pvt->flags.zn_regs_v2)
		cs_mask_nr >>= 1;

	/* Asymmetric dual-rank DIMM support. */
	if ((csrow_nr & 1) && (cs_mode & CS_ODD_SECONDARY))
		addr_mask_orig = pvt->csels[umc].csmasks_sec[cs_mask_nr];
	else
		addr_mask_orig = pvt->csels[umc].csmasks[cs_mask_nr];

	return __addr_mask_to_cs_size(addr_mask_orig, cs_mode, csrow_nr, dimm);
}

static void umc_debug_display_dimm_sizes(struct amd64_pvt *pvt, u8 ctrl)
{
	int dimm, size0, size1, cs0, cs1, cs_mode;

	edac_printk(KERN_DEBUG, EDAC_MC, "UMC%d chip selects:\n", ctrl);

	for (dimm = 0; dimm < 2; dimm++) {
		cs0 = dimm * 2;
		cs1 = dimm * 2 + 1;

		cs_mode = umc_get_cs_mode(dimm, ctrl, pvt);

		size0 = umc_addr_mask_to_cs_size(pvt, ctrl, cs_mode, cs0);
		size1 = umc_addr_mask_to_cs_size(pvt, ctrl, cs_mode, cs1);

		amd64_info(EDAC_MC ": %d: %5dMB %d: %5dMB\n",
				cs0,	size0,
				cs1,	size1);
	}
}

static void umc_dump_misc_regs(struct amd64_pvt *pvt)
{
	struct amd64_umc *umc;
	u32 i;

	for_each_umc(i) {
		umc = &pvt->umc[i];

		edac_dbg(1, "UMC%d DIMM cfg: 0x%x\n", i, umc->dimm_cfg);
		edac_dbg(1, "UMC%d UMC cfg: 0x%x\n", i, umc->umc_cfg);
		edac_dbg(1, "UMC%d SDP ctrl: 0x%x\n", i, umc->sdp_ctrl);
		edac_dbg(1, "UMC%d ECC ctrl: 0x%x\n", i, umc->ecc_ctrl);
		edac_dbg(1, "UMC%d UMC cap high: 0x%x\n", i, umc->umc_cap_hi);

		edac_dbg(1, "UMC%d ECC capable: %s, ChipKill ECC capable: %s\n",
				i, (umc->umc_cap_hi & BIT(30)) ? "yes" : "no",
				    (umc->umc_cap_hi & BIT(31)) ? "yes" : "no");
		edac_dbg(1, "UMC%d All DIMMs support ECC: %s\n",
				i, (umc->umc_cfg & BIT(12)) ? "yes" : "no");
		edac_dbg(1, "UMC%d x4 DIMMs present: %s\n",
				i, (umc->dimm_cfg & BIT(6)) ? "yes" : "no");
		edac_dbg(1, "UMC%d x16 DIMMs present: %s\n",
				i, (umc->dimm_cfg & BIT(7)) ? "yes" : "no");

		umc_debug_display_dimm_sizes(pvt, i);
	}
}

static void dct_dump_misc_regs(struct amd64_pvt *pvt)
{
	edac_dbg(1, "F3xE8 (NB Cap): 0x%08x\n", pvt->nbcap);

	edac_dbg(1, "  NB two channel DRAM capable: %s\n",
		 (pvt->nbcap & NBCAP_DCT_DUAL) ? "yes" : "no");

	edac_dbg(1, "  ECC capable: %s, ChipKill ECC capable: %s\n",
		 (pvt->nbcap & NBCAP_SECDED) ? "yes" : "no",
		 (pvt->nbcap & NBCAP_CHIPKILL) ? "yes" : "no");

	debug_dump_dramcfg_low(pvt, pvt->dclr0, 0);

	edac_dbg(1, "F3xB0 (Online Spare): 0x%08x\n", pvt->online_spare);

	edac_dbg(1, "F1xF0 (DRAM Hole Address): 0x%08x, base: 0x%08x, offset: 0x%08x\n",
		 pvt->dhar, dhar_base(pvt),
		 (pvt->fam == 0xf) ? k8_dhar_offset(pvt)
				   : f10_dhar_offset(pvt));

	dct_debug_display_dimm_sizes(pvt, 0);

	/* everything below this point is Fam10h and above */
	if (pvt->fam == 0xf)
		return;

	dct_debug_display_dimm_sizes(pvt, 1);

	/* Only if NOT ganged does dclr1 have valid info */
	if (!dct_ganging_enabled(pvt))
		debug_dump_dramcfg_low(pvt, pvt->dclr1, 1);

	edac_dbg(1, "  DramHoleValid: %s\n", dhar_valid(pvt) ? "yes" : "no");

	amd64_info("using x%u syndromes.\n", pvt->ecc_sym_sz);
}

/*
 * See BKDG, F2x[1,0][5C:40], F2[1,0][6C:60]
 */
static void dct_prep_chip_selects(struct amd64_pvt *pvt)
{
	if (pvt->fam == 0xf && pvt->ext_model < K8_REV_F) {
		pvt->csels[0].b_cnt = pvt->csels[1].b_cnt = 8;
		pvt->csels[0].m_cnt = pvt->csels[1].m_cnt = 8;
	} else if (pvt->fam == 0x15 && pvt->model == 0x30) {
		pvt->csels[0].b_cnt = pvt->csels[1].b_cnt = 4;
		pvt->csels[0].m_cnt = pvt->csels[1].m_cnt = 2;
	} else {
		pvt->csels[0].b_cnt = pvt->csels[1].b_cnt = 8;
		pvt->csels[0].m_cnt = pvt->csels[1].m_cnt = 4;
	}
}

static void umc_prep_chip_selects(struct amd64_pvt *pvt)
{
	int umc;

	for_each_umc(umc) {
		pvt->csels[umc].b_cnt = 4;
		pvt->csels[umc].m_cnt = pvt->flags.zn_regs_v2 ? 4 : 2;
	}
}

static void umc_read_base_mask(struct amd64_pvt *pvt)
{
	u32 umc_base_reg, umc_base_reg_sec;
	u32 umc_mask_reg, umc_mask_reg_sec;
	u32 base_reg, base_reg_sec;
	u32 mask_reg, mask_reg_sec;
	u32 *base, *base_sec;
	u32 *mask, *mask_sec;
	int cs, umc;
	u32 tmp;

	for_each_umc(umc) {
		umc_base_reg = get_umc_base(umc) + UMCCH_BASE_ADDR;
		umc_base_reg_sec = get_umc_base(umc) + UMCCH_BASE_ADDR_SEC;

		for_each_chip_select(cs, umc, pvt) {
			base = &pvt->csels[umc].csbases[cs];
			base_sec = &pvt->csels[umc].csbases_sec[cs];

			base_reg = umc_base_reg + (cs * 4);
			base_reg_sec = umc_base_reg_sec + (cs * 4);

			if (!amd_smn_read(pvt->mc_node_id, base_reg, &tmp)) {
				*base = tmp;
				edac_dbg(0, "  DCSB%d[%d]=0x%08x reg: 0x%x\n",
					 umc, cs, *base, base_reg);
			}

			if (!amd_smn_read(pvt->mc_node_id, base_reg_sec, &tmp)) {
				*base_sec = tmp;
				edac_dbg(0, "    DCSB_SEC%d[%d]=0x%08x reg: 0x%x\n",
					 umc, cs, *base_sec, base_reg_sec);
			}
		}

		umc_mask_reg = get_umc_base(umc) + UMCCH_ADDR_MASK;
		umc_mask_reg_sec = get_umc_base(umc) + get_umc_reg(pvt, UMCCH_ADDR_MASK_SEC);

		for_each_chip_select_mask(cs, umc, pvt) {
			mask = &pvt->csels[umc].csmasks[cs];
			mask_sec = &pvt->csels[umc].csmasks_sec[cs];

			mask_reg = umc_mask_reg + (cs * 4);
			mask_reg_sec = umc_mask_reg_sec + (cs * 4);

			if (!amd_smn_read(pvt->mc_node_id, mask_reg, &tmp)) {
				*mask = tmp;
				edac_dbg(0, "  DCSM%d[%d]=0x%08x reg: 0x%x\n",
					 umc, cs, *mask, mask_reg);
			}

			if (!amd_smn_read(pvt->mc_node_id, mask_reg_sec, &tmp)) {
				*mask_sec = tmp;
				edac_dbg(0, "    DCSM_SEC%d[%d]=0x%08x reg: 0x%x\n",
					 umc, cs, *mask_sec, mask_reg_sec);
			}
		}
	}
}

/*
 * Function 2 Offset F10_DCSB0; read in the DCS Base and DCS Mask registers
 */
static void dct_read_base_mask(struct amd64_pvt *pvt)
{
	int cs;

	for_each_chip_select(cs, 0, pvt) {
		int reg0   = DCSB0 + (cs * 4);
		int reg1   = DCSB1 + (cs * 4);
		u32 *base0 = &pvt->csels[0].csbases[cs];
		u32 *base1 = &pvt->csels[1].csbases[cs];

		if (!amd64_read_dct_pci_cfg(pvt, 0, reg0, base0))
			edac_dbg(0, "  DCSB0[%d]=0x%08x reg: F2x%x\n",
				 cs, *base0, reg0);

		if (pvt->fam == 0xf)
			continue;

		if (!amd64_read_dct_pci_cfg(pvt, 1, reg0, base1))
			edac_dbg(0, "  DCSB1[%d]=0x%08x reg: F2x%x\n",
				 cs, *base1, (pvt->fam == 0x10) ? reg1
							: reg0);
	}

	for_each_chip_select_mask(cs, 0, pvt) {
		int reg0   = DCSM0 + (cs * 4);
		int reg1   = DCSM1 + (cs * 4);
		u32 *mask0 = &pvt->csels[0].csmasks[cs];
		u32 *mask1 = &pvt->csels[1].csmasks[cs];

		if (!amd64_read_dct_pci_cfg(pvt, 0, reg0, mask0))
			edac_dbg(0, "    DCSM0[%d]=0x%08x reg: F2x%x\n",
				 cs, *mask0, reg0);

		if (pvt->fam == 0xf)
			continue;

		if (!amd64_read_dct_pci_cfg(pvt, 1, reg0, mask1))
			edac_dbg(0, "    DCSM1[%d]=0x%08x reg: F2x%x\n",
				 cs, *mask1, (pvt->fam == 0x10) ? reg1
							: reg0);
	}
}

static void umc_determine_memory_type(struct amd64_pvt *pvt)
{
	struct amd64_umc *umc;
	u32 i;

	for_each_umc(i) {
		umc = &pvt->umc[i];

		if (!(umc->sdp_ctrl & UMC_SDP_INIT)) {
			umc->dram_type = MEM_EMPTY;
			continue;
		}

		/*
		 * Check if the system supports the "DDR Type" field in UMC Config
		 * and has DDR5 DIMMs in use.
		 */
		if (pvt->flags.zn_regs_v2 && ((umc->umc_cfg & GENMASK(2, 0)) == 0x1)) {
			if (umc->dimm_cfg & BIT(5))
				umc->dram_type = MEM_LRDDR5;
			else if (umc->dimm_cfg & BIT(4))
				umc->dram_type = MEM_RDDR5;
			else
				umc->dram_type = MEM_DDR5;
		} else {
			if (umc->dimm_cfg & BIT(5))
				umc->dram_type = MEM_LRDDR4;
			else if (umc->dimm_cfg & BIT(4))
				umc->dram_type = MEM_RDDR4;
			else
				umc->dram_type = MEM_DDR4;
		}

		edac_dbg(1, "  UMC%d DIMM type: %s\n", i, edac_mem_types[umc->dram_type]);
	}
}

static void dct_determine_memory_type(struct amd64_pvt *pvt)
{
	u32 dram_ctrl, dcsm;

	switch (pvt->fam) {
	case 0xf:
		if (pvt->ext_model >= K8_REV_F)
			goto ddr3;

		pvt->dram_type = (pvt->dclr0 & BIT(18)) ? MEM_DDR : MEM_RDDR;
		return;

	case 0x10:
		if (pvt->dchr0 & DDR3_MODE)
			goto ddr3;

		pvt->dram_type = (pvt->dclr0 & BIT(16)) ? MEM_DDR2 : MEM_RDDR2;
		return;

	case 0x15:
		if (pvt->model < 0x60)
			goto ddr3;

		/*
		 * Model 0x60h needs special handling:
		 *
		 * We use a Chip Select value of '0' to obtain dcsm.
		 * Theoretically, it is possible to populate LRDIMMs of different
		 * 'Rank' value on a DCT. But this is not the common case. So,
		 * it's reasonable to assume all DIMMs are going to be of same
		 * 'type' until proven otherwise.
		 */
		amd64_read_dct_pci_cfg(pvt, 0, DRAM_CONTROL, &dram_ctrl);
		dcsm = pvt->csels[0].csmasks[0];

		if (((dram_ctrl >> 8) & 0x7) == 0x2)
			pvt->dram_type = MEM_DDR4;
		else if (pvt->dclr0 & BIT(16))
			pvt->dram_type = MEM_DDR3;
		else if (dcsm & 0x3)
			pvt->dram_type = MEM_LRDDR3;
		else
			pvt->dram_type = MEM_RDDR3;

		return;

	case 0x16:
		goto ddr3;

	default:
		WARN(1, KERN_ERR "%s: Family??? 0x%x\n", __func__, pvt->fam);
		pvt->dram_type = MEM_EMPTY;
	}

	edac_dbg(1, "  DIMM type: %s\n", edac_mem_types[pvt->dram_type]);
	return;

ddr3:
	pvt->dram_type = (pvt->dclr0 & BIT(16)) ? MEM_DDR3 : MEM_RDDR3;
}

/* On F10h and later ErrAddr is MC4_ADDR[47:1] */
static u64 get_error_address(struct amd64_pvt *pvt, struct mce *m)
{
	u16 mce_nid = topology_amd_node_id(m->extcpu);
	struct mem_ctl_info *mci;
	u8 start_bit = 1;
	u8 end_bit   = 47;
	u64 addr;

	mci = edac_mc_find(mce_nid);
	if (!mci)
		return 0;

	pvt = mci->pvt_info;

	if (pvt->fam == 0xf) {
		start_bit = 3;
		end_bit   = 39;
	}

	addr = m->addr & GENMASK_ULL(end_bit, start_bit);

	/*
	 * Erratum 637 workaround
	 */
	if (pvt->fam == 0x15) {
		u64 cc6_base, tmp_addr;
		u32 tmp;
		u8 intlv_en;

		if ((addr & GENMASK_ULL(47, 24)) >> 24 != 0x00fdf7)
			return addr;


		amd64_read_pci_cfg(pvt->F1, DRAM_LOCAL_NODE_LIM, &tmp);
		intlv_en = tmp >> 21 & 0x7;

		/* add [47:27] + 3 trailing bits */
		cc6_base  = (tmp & GENMASK_ULL(20, 0)) << 3;

		/* reverse and add DramIntlvEn */
		cc6_base |= intlv_en ^ 0x7;

		/* pin at [47:24] */
		cc6_base <<= 24;

		if (!intlv_en)
			return cc6_base | (addr & GENMASK_ULL(23, 0));

		amd64_read_pci_cfg(pvt->F1, DRAM_LOCAL_NODE_BASE, &tmp);

							/* faster log2 */
		tmp_addr  = (addr & GENMASK_ULL(23, 12)) << __fls(intlv_en + 1);

		/* OR DramIntlvSel into bits [14:12] */
		tmp_addr |= (tmp & GENMASK_ULL(23, 21)) >> 9;

		/* add remaining [11:0] bits from original MC4_ADDR */
		tmp_addr |= addr & GENMASK_ULL(11, 0);

		return cc6_base | tmp_addr;
	}

	return addr;
}

static struct pci_dev *pci_get_related_function(unsigned int vendor,
						unsigned int device,
						struct pci_dev *related)
{
	struct pci_dev *dev = NULL;

	while ((dev = pci_get_device(vendor, device, dev))) {
		if (pci_domain_nr(dev->bus) == pci_domain_nr(related->bus) &&
		    (dev->bus->number == related->bus->number) &&
		    (PCI_SLOT(dev->devfn) == PCI_SLOT(related->devfn)))
			break;
	}

	return dev;
}

static void read_dram_base_limit_regs(struct amd64_pvt *pvt, unsigned range)
{
	struct amd_northbridge *nb;
	struct pci_dev *f1 = NULL;
	unsigned int pci_func;
	int off = range << 3;
	u32 llim;

	amd64_read_pci_cfg(pvt->F1, DRAM_BASE_LO + off,  &pvt->ranges[range].base.lo);
	amd64_read_pci_cfg(pvt->F1, DRAM_LIMIT_LO + off, &pvt->ranges[range].lim.lo);

	if (pvt->fam == 0xf)
		return;

	if (!dram_rw(pvt, range))
		return;

	amd64_read_pci_cfg(pvt->F1, DRAM_BASE_HI + off,  &pvt->ranges[range].base.hi);
	amd64_read_pci_cfg(pvt->F1, DRAM_LIMIT_HI + off, &pvt->ranges[range].lim.hi);

	/* F15h: factor in CC6 save area by reading dst node's limit reg */
	if (pvt->fam != 0x15)
		return;

	nb = node_to_amd_nb(dram_dst_node(pvt, range));
	if (WARN_ON(!nb))
		return;

	if (pvt->model == 0x60)
		pci_func = PCI_DEVICE_ID_AMD_15H_M60H_NB_F1;
	else if (pvt->model == 0x30)
		pci_func = PCI_DEVICE_ID_AMD_15H_M30H_NB_F1;
	else
		pci_func = PCI_DEVICE_ID_AMD_15H_NB_F1;

	f1 = pci_get_related_function(nb->misc->vendor, pci_func, nb->misc);
	if (WARN_ON(!f1))
		return;

	amd64_read_pci_cfg(f1, DRAM_LOCAL_NODE_LIM, &llim);

	pvt->ranges[range].lim.lo &= GENMASK_ULL(15, 0);

				    /* {[39:27],111b} */
	pvt->ranges[range].lim.lo |= ((llim & 0x1fff) << 3 | 0x7) << 16;

	pvt->ranges[range].lim.hi &= GENMASK_ULL(7, 0);

				    /* [47:40] */
	pvt->ranges[range].lim.hi |= llim >> 13;

	pci_dev_put(f1);
}

static void k8_map_sysaddr_to_csrow(struct mem_ctl_info *mci, u64 sys_addr,
				    struct err_info *err)
{
	struct amd64_pvt *pvt = mci->pvt_info;

	error_address_to_page_and_offset(sys_addr, err);

	/*
	 * Find out which node the error address belongs to. This may be
	 * different from the node that detected the error.
	 */
	err->src_mci = find_mc_by_sys_addr(mci, sys_addr);
	if (!err->src_mci) {
		amd64_mc_err(mci, "failed to map error addr 0x%lx to a node\n",
			     (unsigned long)sys_addr);
		err->err_code = ERR_NODE;
		return;
	}

	/* Now map the sys_addr to a CSROW */
	err->csrow = sys_addr_to_csrow(err->src_mci, sys_addr);
	if (err->csrow < 0) {
		err->err_code = ERR_CSROW;
		return;
	}

	/* CHIPKILL enabled */
	if (pvt->nbcfg & NBCFG_CHIPKILL) {
		err->channel = get_channel_from_ecc_syndrome(mci, err->syndrome);
		if (err->channel < 0) {
			/*
			 * Syndrome didn't map, so we don't know which of the
			 * 2 DIMMs is in error. So we need to ID 'both' of them
			 * as suspect.
			 */
			amd64_mc_warn(err->src_mci, "unknown syndrome 0x%04x - "
				      "possible error reporting race\n",
				      err->syndrome);
			err->err_code = ERR_CHANNEL;
			return;
		}
	} else {
		/*
		 * non-chipkill ecc mode
		 *
		 * The k8 documentation is unclear about how to determine the
		 * channel number when using non-chipkill memory.  This method
		 * was obtained from email communication with someone at AMD.
		 * (Wish the email was placed in this comment - norsk)
		 */
		err->channel = ((sys_addr & BIT(3)) != 0);
	}
}

static int ddr2_cs_size(unsigned i, bool dct_width)
{
	unsigned shift = 0;

	if (i <= 2)
		shift = i;
	else if (!(i & 0x1))
		shift = i >> 1;
	else
		shift = (i + 1) >> 1;

	return 128 << (shift + !!dct_width);
}

static int k8_dbam_to_chip_select(struct amd64_pvt *pvt, u8 dct,
				  unsigned cs_mode, int cs_mask_nr)
{
	u32 dclr = dct ? pvt->dclr1 : pvt->dclr0;

	if (pvt->ext_model >= K8_REV_F) {
		WARN_ON(cs_mode > 11);
		return ddr2_cs_size(cs_mode, dclr & WIDTH_128);
	}
	else if (pvt->ext_model >= K8_REV_D) {
		unsigned diff;
		WARN_ON(cs_mode > 10);

		/*
		 * the below calculation, besides trying to win an obfuscated C
		 * contest, maps cs_mode values to DIMM chip select sizes. The
		 * mappings are:
		 *
		 * cs_mode	CS size (mb)
		 * =======	============
		 * 0		32
		 * 1		64
		 * 2		128
		 * 3		128
		 * 4		256
		 * 5		512
		 * 6		256
		 * 7		512
		 * 8		1024
		 * 9		1024
		 * 10		2048
		 *
		 * Basically, it calculates a value with which to shift the
		 * smallest CS size of 32MB.
		 *
		 * ddr[23]_cs_size have a similar purpose.
		 */
		diff = cs_mode/3 + (unsigned)(cs_mode > 5);

		return 32 << (cs_mode - diff);
	}
	else {
		WARN_ON(cs_mode > 6);
		return 32 << cs_mode;
	}
}

static int ddr3_cs_size(unsigned i, bool dct_width)
{
	unsigned shift = 0;
	int cs_size = 0;

	if (i == 0 || i == 3 || i == 4)
		cs_size = -1;
	else if (i <= 2)
		shift = i;
	else if (i == 12)
		shift = 7;
	else if (!(i & 0x1))
		shift = i >> 1;
	else
		shift = (i + 1) >> 1;

	if (cs_size != -1)
		cs_size = (128 * (1 << !!dct_width)) << shift;

	return cs_size;
}

static int ddr3_lrdimm_cs_size(unsigned i, unsigned rank_multiply)
{
	unsigned shift = 0;
	int cs_size = 0;

	if (i < 4 || i == 6)
		cs_size = -1;
	else if (i == 12)
		shift = 7;
	else if (!(i & 0x1))
		shift = i >> 1;
	else
		shift = (i + 1) >> 1;

	if (cs_size != -1)
		cs_size = rank_multiply * (128 << shift);

	return cs_size;
}

static int ddr4_cs_size(unsigned i)
{
	int cs_size = 0;

	if (i == 0)
		cs_size = -1;
	else if (i == 1)
		cs_size = 1024;
	else
		/* Min cs_size = 1G */
		cs_size = 1024 * (1 << (i >> 1));

	return cs_size;
}

static int f10_dbam_to_chip_select(struct amd64_pvt *pvt, u8 dct,
				   unsigned cs_mode, int cs_mask_nr)
{
	u32 dclr = dct ? pvt->dclr1 : pvt->dclr0;

	WARN_ON(cs_mode > 11);

	if (pvt->dchr0 & DDR3_MODE || pvt->dchr1 & DDR3_MODE)
		return ddr3_cs_size(cs_mode, dclr & WIDTH_128);
	else
		return ddr2_cs_size(cs_mode, dclr & WIDTH_128);
}

/*
 * F15h supports only 64bit DCT interfaces
 */
static int f15_dbam_to_chip_select(struct amd64_pvt *pvt, u8 dct,
				   unsigned cs_mode, int cs_mask_nr)
{
	WARN_ON(cs_mode > 12);

	return ddr3_cs_size(cs_mode, false);
}

/* F15h M60h supports DDR4 mapping as well.. */
static int f15_m60h_dbam_to_chip_select(struct amd64_pvt *pvt, u8 dct,
					unsigned cs_mode, int cs_mask_nr)
{
	int cs_size;
	u32 dcsm = pvt->csels[dct].csmasks[cs_mask_nr];

	WARN_ON(cs_mode > 12);

	if (pvt->dram_type == MEM_DDR4) {
		if (cs_mode > 9)
			return -1;

		cs_size = ddr4_cs_size(cs_mode);
	} else if (pvt->dram_type == MEM_LRDDR3) {
		unsigned rank_multiply = dcsm & 0xf;

		if (rank_multiply == 3)
			rank_multiply = 4;
		cs_size = ddr3_lrdimm_cs_size(cs_mode, rank_multiply);
	} else {
		/* Minimum cs size is 512mb for F15hM60h*/
		if (cs_mode == 0x1)
			return -1;

		cs_size = ddr3_cs_size(cs_mode, false);
	}

	return cs_size;
}

/*
 * F16h and F15h model 30h have only limited cs_modes.
 */
static int f16_dbam_to_chip_select(struct amd64_pvt *pvt, u8 dct,
				unsigned cs_mode, int cs_mask_nr)
{
	WARN_ON(cs_mode > 12);

	if (cs_mode == 6 || cs_mode == 8 ||
	    cs_mode == 9 || cs_mode == 12)
		return -1;
	else
		return ddr3_cs_size(cs_mode, false);
}

static void read_dram_ctl_register(struct amd64_pvt *pvt)
{

	if (pvt->fam == 0xf)
		return;

	if (!amd64_read_pci_cfg(pvt->F2, DCT_SEL_LO, &pvt->dct_sel_lo)) {
		edac_dbg(0, "F2x110 (DCTSelLow): 0x%08x, High range addrs at: 0x%x\n",
			 pvt->dct_sel_lo, dct_sel_baseaddr(pvt));

		edac_dbg(0, "  DCTs operate in %s mode\n",
			 (dct_ganging_enabled(pvt) ? "ganged" : "unganged"));

		if (!dct_ganging_enabled(pvt))
			edac_dbg(0, "  Address range split per DCT: %s\n",
				 (dct_high_range_enabled(pvt) ? "yes" : "no"));

		edac_dbg(0, "  data interleave for ECC: %s, DRAM cleared since last warm reset: %s\n",
			 (dct_data_intlv_enabled(pvt) ? "enabled" : "disabled"),
			 (dct_memory_cleared(pvt) ? "yes" : "no"));

		edac_dbg(0, "  channel interleave: %s, "
			 "interleave bits selector: 0x%x\n",
			 (dct_interleave_enabled(pvt) ? "enabled" : "disabled"),
			 dct_sel_interleave_addr(pvt));
	}

	amd64_read_pci_cfg(pvt->F2, DCT_SEL_HI, &pvt->dct_sel_hi);
}

/*
 * Determine channel (DCT) based on the interleaving mode (see F15h M30h BKDG,
 * 2.10.12 Memory Interleaving Modes).
 */
static u8 f15_m30h_determine_channel(struct amd64_pvt *pvt, u64 sys_addr,
				     u8 intlv_en, int num_dcts_intlv,
				     u32 dct_sel)
{
	u8 channel = 0;
	u8 select;

	if (!(intlv_en))
		return (u8)(dct_sel);

	if (num_dcts_intlv == 2) {
		select = (sys_addr >> 8) & 0x3;
		channel = select ? 0x3 : 0;
	} else if (num_dcts_intlv == 4) {
		u8 intlv_addr = dct_sel_interleave_addr(pvt);
		switch (intlv_addr) {
		case 0x4:
			channel = (sys_addr >> 8) & 0x3;
			break;
		case 0x5:
			channel = (sys_addr >> 9) & 0x3;
			break;
		}
	}
	return channel;
}

/*
 * Determine channel (DCT) based on the interleaving mode: F10h BKDG, 2.8.9 Memory
 * Interleaving Modes.
 */
static u8 f1x_determine_channel(struct amd64_pvt *pvt, u64 sys_addr,
				bool hi_range_sel, u8 intlv_en)
{
	u8 dct_sel_high = (pvt->dct_sel_lo >> 1) & 1;

	if (dct_ganging_enabled(pvt))
		return 0;

	if (hi_range_sel)
		return dct_sel_high;

	/*
	 * see F2x110[DctSelIntLvAddr] - channel interleave mode
	 */
	if (dct_interleave_enabled(pvt)) {
		u8 intlv_addr = dct_sel_interleave_addr(pvt);

		/* return DCT select function: 0=DCT0, 1=DCT1 */
		if (!intlv_addr)
			return sys_addr >> 6 & 1;

		if (intlv_addr & 0x2) {
			u8 shift = intlv_addr & 0x1 ? 9 : 6;
			u32 temp = hweight_long((u32) ((sys_addr >> 16) & 0x1F)) & 1;

			return ((sys_addr >> shift) & 1) ^ temp;
		}

		if (intlv_addr & 0x4) {
			u8 shift = intlv_addr & 0x1 ? 9 : 8;

			return (sys_addr >> shift) & 1;
		}

		return (sys_addr >> (12 + hweight8(intlv_en))) & 1;
	}

	if (dct_high_range_enabled(pvt))
		return ~dct_sel_high & 1;

	return 0;
}

/* Convert the sys_addr to the normalized DCT address */
static u64 f1x_get_norm_dct_addr(struct amd64_pvt *pvt, u8 range,
				 u64 sys_addr, bool hi_rng,
				 u32 dct_sel_base_addr)
{
	u64 chan_off;
	u64 dram_base		= get_dram_base(pvt, range);
	u64 hole_off		= f10_dhar_offset(pvt);
	u64 dct_sel_base_off	= (u64)(pvt->dct_sel_hi & 0xFFFFFC00) << 16;

	if (hi_rng) {
		/*
		 * if
		 * base address of high range is below 4Gb
		 * (bits [47:27] at [31:11])
		 * DRAM address space on this DCT is hoisted above 4Gb	&&
		 * sys_addr > 4Gb
		 *
		 *	remove hole offset from sys_addr
		 * else
		 *	remove high range offset from sys_addr
		 */
		if ((!(dct_sel_base_addr >> 16) ||
		     dct_sel_base_addr < dhar_base(pvt)) &&
		    dhar_valid(pvt) &&
		    (sys_addr >= BIT_64(32)))
			chan_off = hole_off;
		else
			chan_off = dct_sel_base_off;
	} else {
		/*
		 * if
		 * we have a valid hole		&&
		 * sys_addr > 4Gb
		 *
		 *	remove hole
		 * else
		 *	remove dram base to normalize to DCT address
		 */
		if (dhar_valid(pvt) && (sys_addr >= BIT_64(32)))
			chan_off = hole_off;
		else
			chan_off = dram_base;
	}

	return (sys_addr & GENMASK_ULL(47,6)) - (chan_off & GENMASK_ULL(47,23));
}

/*
 * checks if the csrow passed in is marked as SPARED, if so returns the new
 * spare row
 */
static int f10_process_possible_spare(struct amd64_pvt *pvt, u8 dct, int csrow)
{
	int tmp_cs;

	if (online_spare_swap_done(pvt, dct) &&
	    csrow == online_spare_bad_dramcs(pvt, dct)) {

		for_each_chip_select(tmp_cs, dct, pvt) {
			if (chip_select_base(tmp_cs, dct, pvt) & 0x2) {
				csrow = tmp_cs;
				break;
			}
		}
	}
	return csrow;
}

/*
 * Iterate over the DRAM DCT "base" and "mask" registers looking for a
 * SystemAddr match on the specified 'ChannelSelect' and 'NodeID'
 *
 * Return:
 *	-EINVAL:  NOT FOUND
 *	0..csrow = Chip-Select Row
 */
static int f1x_lookup_addr_in_dct(u64 in_addr, u8 nid, u8 dct)
{
	struct mem_ctl_info *mci;
	struct amd64_pvt *pvt;
	u64 cs_base, cs_mask;
	int cs_found = -EINVAL;
	int csrow;

	mci = edac_mc_find(nid);
	if (!mci)
		return cs_found;

	pvt = mci->pvt_info;

	edac_dbg(1, "input addr: 0x%llx, DCT: %d\n", in_addr, dct);

	for_each_chip_select(csrow, dct, pvt) {
		if (!csrow_enabled(csrow, dct, pvt))
			continue;

		get_cs_base_and_mask(pvt, csrow, dct, &cs_base, &cs_mask);

		edac_dbg(1, "    CSROW=%d CSBase=0x%llx CSMask=0x%llx\n",
			 csrow, cs_base, cs_mask);

		cs_mask = ~cs_mask;

		edac_dbg(1, "    (InputAddr & ~CSMask)=0x%llx (CSBase & ~CSMask)=0x%llx\n",
			 (in_addr & cs_mask), (cs_base & cs_mask));

		if ((in_addr & cs_mask) == (cs_base & cs_mask)) {
			if (pvt->fam == 0x15 && pvt->model >= 0x30) {
				cs_found =  csrow;
				break;
			}
			cs_found = f10_process_possible_spare(pvt, dct, csrow);

			edac_dbg(1, " MATCH csrow=%d\n", cs_found);
			break;
		}
	}
	return cs_found;
}

/*
 * See F2x10C. Non-interleaved graphics framebuffer memory under the 16G is
 * swapped with a region located at the bottom of memory so that the GPU can use
 * the interleaved region and thus two channels.
 */
static u64 f1x_swap_interleaved_region(struct amd64_pvt *pvt, u64 sys_addr)
{
	u32 swap_reg, swap_base, swap_limit, rgn_size, tmp_addr;

	if (pvt->fam == 0x10) {
		/* only revC3 and revE have that feature */
		if (pvt->model < 4 || (pvt->model < 0xa && pvt->stepping < 3))
			return sys_addr;
	}

	amd64_read_pci_cfg(pvt->F2, SWAP_INTLV_REG, &swap_reg);

	if (!(swap_reg & 0x1))
		return sys_addr;

	swap_base	= (swap_reg >> 3) & 0x7f;
	swap_limit	= (swap_reg >> 11) & 0x7f;
	rgn_size	= (swap_reg >> 20) & 0x7f;
	tmp_addr	= sys_addr >> 27;

	if (!(sys_addr >> 34) &&
	    (((tmp_addr >= swap_base) &&
	     (tmp_addr <= swap_limit)) ||
	     (tmp_addr < rgn_size)))
		return sys_addr ^ (u64)swap_base << 27;

	return sys_addr;
}

/* For a given @dram_range, check if @sys_addr falls within it. */
static int f1x_match_to_this_node(struct amd64_pvt *pvt, unsigned range,
				  u64 sys_addr, int *chan_sel)
{
	int cs_found = -EINVAL;
	u64 chan_addr;
	u32 dct_sel_base;
	u8 channel;
	bool high_range = false;

	u8 node_id    = dram_dst_node(pvt, range);
	u8 intlv_en   = dram_intlv_en(pvt, range);
	u32 intlv_sel = dram_intlv_sel(pvt, range);

	edac_dbg(1, "(range %d) SystemAddr= 0x%llx Limit=0x%llx\n",
		 range, sys_addr, get_dram_limit(pvt, range));

	if (dhar_valid(pvt) &&
	    dhar_base(pvt) <= sys_addr &&
	    sys_addr < BIT_64(32)) {
		amd64_warn("Huh? Address is in the MMIO hole: 0x%016llx\n",
			    sys_addr);
		return -EINVAL;
	}

	if (intlv_en && (intlv_sel != ((sys_addr >> 12) & intlv_en)))
		return -EINVAL;

	sys_addr = f1x_swap_interleaved_region(pvt, sys_addr);

	dct_sel_base = dct_sel_baseaddr(pvt);

	/*
	 * check whether addresses >= DctSelBaseAddr[47:27] are to be used to
	 * select between DCT0 and DCT1.
	 */
	if (dct_high_range_enabled(pvt) &&
	   !dct_ganging_enabled(pvt) &&
	   ((sys_addr >> 27) >= (dct_sel_base >> 11)))
		high_range = true;

	channel = f1x_determine_channel(pvt, sys_addr, high_range, intlv_en);

	chan_addr = f1x_get_norm_dct_addr(pvt, range, sys_addr,
					  high_range, dct_sel_base);

	/* Remove node interleaving, see F1x120 */
	if (intlv_en)
		chan_addr = ((chan_addr >> (12 + hweight8(intlv_en))) << 12) |
			    (chan_addr & 0xfff);

	/* remove channel interleave */
	if (dct_interleave_enabled(pvt) &&
	   !dct_high_range_enabled(pvt) &&
	   !dct_ganging_enabled(pvt)) {

		if (dct_sel_interleave_addr(pvt) != 1) {
			if (dct_sel_interleave_addr(pvt) == 0x3)
				/* hash 9 */
				chan_addr = ((chan_addr >> 10) << 9) |
					     (chan_addr & 0x1ff);
			else
				/* A[6] or hash 6 */
				chan_addr = ((chan_addr >> 7) << 6) |
					     (chan_addr & 0x3f);
		} else
			/* A[12] */
			chan_addr = ((chan_addr >> 13) << 12) |
				     (chan_addr & 0xfff);
	}

	edac_dbg(1, "   Normalized DCT addr: 0x%llx\n", chan_addr);

	cs_found = f1x_lookup_addr_in_dct(chan_addr, node_id, channel);

	if (cs_found >= 0)
		*chan_sel = channel;

	return cs_found;
}

static int f15_m30h_match_to_this_node(struct amd64_pvt *pvt, unsigned range,
					u64 sys_addr, int *chan_sel)
{
	int cs_found = -EINVAL;
	int num_dcts_intlv = 0;
	u64 chan_addr, chan_offset;
	u64 dct_base, dct_limit;
	u32 dct_cont_base_reg, dct_cont_limit_reg, tmp;
	u8 channel, alias_channel, leg_mmio_hole, dct_sel, dct_offset_en;

	u64 dhar_offset		= f10_dhar_offset(pvt);
	u8 intlv_addr		= dct_sel_interleave_addr(pvt);
	u8 node_id		= dram_dst_node(pvt, range);
	u8 intlv_en		= dram_intlv_en(pvt, range);

	amd64_read_pci_cfg(pvt->F1, DRAM_CONT_BASE, &dct_cont_base_reg);
	amd64_read_pci_cfg(pvt->F1, DRAM_CONT_LIMIT, &dct_cont_limit_reg);

	dct_offset_en		= (u8) ((dct_cont_base_reg >> 3) & BIT(0));
	dct_sel			= (u8) ((dct_cont_base_reg >> 4) & 0x7);

	edac_dbg(1, "(range %d) SystemAddr= 0x%llx Limit=0x%llx\n",
		 range, sys_addr, get_dram_limit(pvt, range));

	if (!(get_dram_base(pvt, range)  <= sys_addr) &&
	    !(get_dram_limit(pvt, range) >= sys_addr))
		return -EINVAL;

	if (dhar_valid(pvt) &&
	    dhar_base(pvt) <= sys_addr &&
	    sys_addr < BIT_64(32)) {
		amd64_warn("Huh? Address is in the MMIO hole: 0x%016llx\n",
			    sys_addr);
		return -EINVAL;
	}

	/* Verify sys_addr is within DCT Range. */
	dct_base = (u64) dct_sel_baseaddr(pvt);
	dct_limit = (dct_cont_limit_reg >> 11) & 0x1FFF;

	if (!(dct_cont_base_reg & BIT(0)) &&
	    !(dct_base <= (sys_addr >> 27) &&
	      dct_limit >= (sys_addr >> 27)))
		return -EINVAL;

	/* Verify number of dct's that participate in channel interleaving. */
	num_dcts_intlv = (int) hweight8(intlv_en);

	if (!(num_dcts_intlv % 2 == 0) || (num_dcts_intlv > 4))
		return -EINVAL;

	if (pvt->model >= 0x60)
		channel = f1x_determine_channel(pvt, sys_addr, false, intlv_en);
	else
		channel = f15_m30h_determine_channel(pvt, sys_addr, intlv_en,
						     num_dcts_intlv, dct_sel);

	/* Verify we stay within the MAX number of channels allowed */
	if (channel > 3)
		return -EINVAL;

	leg_mmio_hole = (u8) (dct_cont_base_reg >> 1 & BIT(0));

	/* Get normalized DCT addr */
	if (leg_mmio_hole && (sys_addr >= BIT_64(32)))
		chan_offset = dhar_offset;
	else
		chan_offset = dct_base << 27;

	chan_addr = sys_addr - chan_offset;

	/* remove channel interleave */
	if (num_dcts_intlv == 2) {
		if (intlv_addr == 0x4)
			chan_addr = ((chan_addr >> 9) << 8) |
						(chan_addr & 0xff);
		else if (intlv_addr == 0x5)
			chan_addr = ((chan_addr >> 10) << 9) |
						(chan_addr & 0x1ff);
		else
			return -EINVAL;

	} else if (num_dcts_intlv == 4) {
		if (intlv_addr == 0x4)
			chan_addr = ((chan_addr >> 10) << 8) |
							(chan_addr & 0xff);
		else if (intlv_addr == 0x5)
			chan_addr = ((chan_addr >> 11) << 9) |
							(chan_addr & 0x1ff);
		else
			return -EINVAL;
	}

	if (dct_offset_en) {
		amd64_read_pci_cfg(pvt->F1,
				   DRAM_CONT_HIGH_OFF + (int) channel * 4,
				   &tmp);
		chan_addr +=  (u64) ((tmp >> 11) & 0xfff) << 27;
	}

	f15h_select_dct(pvt, channel);

	edac_dbg(1, "   Normalized DCT addr: 0x%llx\n", chan_addr);

	/*
	 * Find Chip select:
	 * if channel = 3, then alias it to 1. This is because, in F15 M30h,
	 * there is support for 4 DCT's, but only 2 are currently functional.
	 * They are DCT0 and DCT3. But we have read all registers of DCT3 into
	 * pvt->csels[1]. So we need to use '1' here to get correct info.
	 * Refer F15 M30h BKDG Section 2.10 and 2.10.3 for clarifications.
	 */
	alias_channel =  (channel == 3) ? 1 : channel;

	cs_found = f1x_lookup_addr_in_dct(chan_addr, node_id, alias_channel);

	if (cs_found >= 0)
		*chan_sel = alias_channel;

	return cs_found;
}

static int f1x_translate_sysaddr_to_cs(struct amd64_pvt *pvt,
					u64 sys_addr,
					int *chan_sel)
{
	int cs_found = -EINVAL;
	unsigned range;

	for (range = 0; range < DRAM_RANGES; range++) {
		if (!dram_rw(pvt, range))
			continue;

		if (pvt->fam == 0x15 && pvt->model >= 0x30)
			cs_found = f15_m30h_match_to_this_node(pvt, range,
							       sys_addr,
							       chan_sel);

		else if ((get_dram_base(pvt, range)  <= sys_addr) &&
			 (get_dram_limit(pvt, range) >= sys_addr)) {
			cs_found = f1x_match_to_this_node(pvt, range,
							  sys_addr, chan_sel);
			if (cs_found >= 0)
				break;
		}
	}
	return cs_found;
}

/*
 * For reference see "2.8.5 Routing DRAM Requests" in F10 BKDG. This code maps
 * a @sys_addr to NodeID, DCT (channel) and chip select (CSROW).
 *
 * The @sys_addr is usually an error address received from the hardware
 * (MCX_ADDR).
 */
static void f1x_map_sysaddr_to_csrow(struct mem_ctl_info *mci, u64 sys_addr,
				     struct err_info *err)
{
	struct amd64_pvt *pvt = mci->pvt_info;

	error_address_to_page_and_offset(sys_addr, err);

	err->csrow = f1x_translate_sysaddr_to_cs(pvt, sys_addr, &err->channel);
	if (err->csrow < 0) {
		err->err_code = ERR_CSROW;
		return;
	}

	/*
	 * We need the syndromes for channel detection only when we're
	 * ganged. Otherwise @chan should already contain the channel at
	 * this point.
	 */
	if (dct_ganging_enabled(pvt))
		err->channel = get_channel_from_ecc_syndrome(mci, err->syndrome);
}

/*
 * These are tables of eigenvectors (one per line) which can be used for the
 * construction of the syndrome tables. The modified syndrome search algorithm
 * uses those to find the symbol in error and thus the DIMM.
 *
 * Algorithm courtesy of Ross LaFetra from AMD.
 */
static const u16 x4_vectors[] = {
	0x2f57, 0x1afe, 0x66cc, 0xdd88,
	0x11eb, 0x3396, 0x7f4c, 0xeac8,
	0x0001, 0x0002, 0x0004, 0x0008,
	0x1013, 0x3032, 0x4044, 0x8088,
	0x106b, 0x30d6, 0x70fc, 0xe0a8,
	0x4857, 0xc4fe, 0x13cc, 0x3288,
	0x1ac5, 0x2f4a, 0x5394, 0xa1e8,
	0x1f39, 0x251e, 0xbd6c, 0x6bd8,
	0x15c1, 0x2a42, 0x89ac, 0x4758,
	0x2b03, 0x1602, 0x4f0c, 0xca08,
	0x1f07, 0x3a0e, 0x6b04, 0xbd08,
	0x8ba7, 0x465e, 0x244c, 0x1cc8,
	0x2b87, 0x164e, 0x642c, 0xdc18,
	0x40b9, 0x80de, 0x1094, 0x20e8,
	0x27db, 0x1eb6, 0x9dac, 0x7b58,
	0x11c1, 0x2242, 0x84ac, 0x4c58,
	0x1be5, 0x2d7a, 0x5e34, 0xa718,
	0x4b39, 0x8d1e, 0x14b4, 0x28d8,
	0x4c97, 0xc87e, 0x11fc, 0x33a8,
	0x8e97, 0x497e, 0x2ffc, 0x1aa8,
	0x16b3, 0x3d62, 0x4f34, 0x8518,
	0x1e2f, 0x391a, 0x5cac, 0xf858,
	0x1d9f, 0x3b7a, 0x572c, 0xfe18,
	0x15f5, 0x2a5a, 0x5264, 0xa3b8,
	0x1dbb, 0x3b66, 0x715c, 0xe3f8,
	0x4397, 0xc27e, 0x17fc, 0x3ea8,
	0x1617, 0x3d3e, 0x6464, 0xb8b8,
	0x23ff, 0x12aa, 0xab6c, 0x56d8,
	0x2dfb, 0x1ba6, 0x913c, 0x7328,
	0x185d, 0x2ca6, 0x7914, 0x9e28,
	0x171b, 0x3e36, 0x7d7c, 0xebe8,
	0x4199, 0x82ee, 0x19f4, 0x2e58,
	0x4807, 0xc40e, 0x130c, 0x3208,
	0x1905, 0x2e0a, 0x5804, 0xac08,
	0x213f, 0x132a, 0xadfc, 0x5ba8,
	0x19a9, 0x2efe, 0xb5cc, 0x6f88,
};

static const u16 x8_vectors[] = {
	0x0145, 0x028a, 0x2374, 0x43c8, 0xa1f0, 0x0520, 0x0a40, 0x1480,
	0x0211, 0x0422, 0x0844, 0x1088, 0x01b0, 0x44e0, 0x23c0, 0xed80,
	0x1011, 0x0116, 0x022c, 0x0458, 0x08b0, 0x8c60, 0x2740, 0x4e80,
	0x0411, 0x0822, 0x1044, 0x0158, 0x02b0, 0x2360, 0x46c0, 0xab80,
	0x0811, 0x1022, 0x012c, 0x0258, 0x04b0, 0x4660, 0x8cc0, 0x2780,
	0x2071, 0x40e2, 0xa0c4, 0x0108, 0x0210, 0x0420, 0x0840, 0x1080,
	0x4071, 0x80e2, 0x0104, 0x0208, 0x0410, 0x0820, 0x1040, 0x2080,
	0x8071, 0x0102, 0x0204, 0x0408, 0x0810, 0x1020, 0x2040, 0x4080,
	0x019d, 0x03d6, 0x136c, 0x2198, 0x50b0, 0xb2e0, 0x0740, 0x0e80,
	0x0189, 0x03ea, 0x072c, 0x0e58, 0x1cb0, 0x56e0, 0x37c0, 0xf580,
	0x01fd, 0x0376, 0x06ec, 0x0bb8, 0x1110, 0x2220, 0x4440, 0x8880,
	0x0163, 0x02c6, 0x1104, 0x0758, 0x0eb0, 0x2be0, 0x6140, 0xc280,
	0x02fd, 0x01c6, 0x0b5c, 0x1108, 0x07b0, 0x25a0, 0x8840, 0x6180,
	0x0801, 0x012e, 0x025c, 0x04b8, 0x1370, 0x26e0, 0x57c0, 0xb580,
	0x0401, 0x0802, 0x015c, 0x02b8, 0x22b0, 0x13e0, 0x7140, 0xe280,
	0x0201, 0x0402, 0x0804, 0x01b8, 0x11b0, 0x31a0, 0x8040, 0x7180,
	0x0101, 0x0202, 0x0404, 0x0808, 0x1010, 0x2020, 0x4040, 0x8080,
	0x0001, 0x0002, 0x0004, 0x0008, 0x0010, 0x0020, 0x0040, 0x0080,
	0x0100, 0x0200, 0x0400, 0x0800, 0x1000, 0x2000, 0x4000, 0x8000,
};

static int decode_syndrome(u16 syndrome, const u16 *vectors, unsigned num_vecs,
			   unsigned v_dim)
{
	unsigned int i, err_sym;

	for (err_sym = 0; err_sym < num_vecs / v_dim; err_sym++) {
		u16 s = syndrome;
		unsigned v_idx =  err_sym * v_dim;
		unsigned v_end = (err_sym + 1) * v_dim;

		/* walk over all 16 bits of the syndrome */
		for (i = 1; i < (1U << 16); i <<= 1) {

			/* if bit is set in that eigenvector... */
			if (v_idx < v_end && vectors[v_idx] & i) {
				u16 ev_comp = vectors[v_idx++];

				/* ... and bit set in the modified syndrome, */
				if (s & i) {
					/* remove it. */
					s ^= ev_comp;

					if (!s)
						return err_sym;
				}

			} else if (s & i)
				/* can't get to zero, move to next symbol */
				break;
		}
	}

	edac_dbg(0, "syndrome(%x) not found\n", syndrome);
	return -1;
}

static int map_err_sym_to_channel(int err_sym, int sym_size)
{
	if (sym_size == 4)
		switch (err_sym) {
		case 0x20:
		case 0x21:
			return 0;
		case 0x22:
		case 0x23:
			return 1;
		default:
			return err_sym >> 4;
		}
	/* x8 symbols */
	else
		switch (err_sym) {
		/* imaginary bits not in a DIMM */
		case 0x10:
			WARN(1, KERN_ERR "Invalid error symbol: 0x%x\n",
					  err_sym);
			return -1;
		case 0x11:
			return 0;
		case 0x12:
			return 1;
		default:
			return err_sym >> 3;
		}
	return -1;
}

static int get_channel_from_ecc_syndrome(struct mem_ctl_info *mci, u16 syndrome)
{
	struct amd64_pvt *pvt = mci->pvt_info;
	int err_sym = -1;

	if (pvt->ecc_sym_sz == 8)
		err_sym = decode_syndrome(syndrome, x8_vectors,
					  ARRAY_SIZE(x8_vectors),
					  pvt->ecc_sym_sz);
	else if (pvt->ecc_sym_sz == 4)
		err_sym = decode_syndrome(syndrome, x4_vectors,
					  ARRAY_SIZE(x4_vectors),
					  pvt->ecc_sym_sz);
	else {
		amd64_warn("Illegal syndrome type: %u\n", pvt->ecc_sym_sz);
		return err_sym;
	}

	return map_err_sym_to_channel(err_sym, pvt->ecc_sym_sz);
}

static void __log_ecc_error(struct mem_ctl_info *mci, struct err_info *err,
			    u8 ecc_type)
{
	enum hw_event_mc_err_type err_type;
	const char *string;

	if (ecc_type == 2)
		err_type = HW_EVENT_ERR_CORRECTED;
	else if (ecc_type == 1)
		err_type = HW_EVENT_ERR_UNCORRECTED;
	else if (ecc_type == 3)
		err_type = HW_EVENT_ERR_DEFERRED;
	else {
		WARN(1, "Something is rotten in the state of Denmark.\n");
		return;
	}

	switch (err->err_code) {
	case DECODE_OK:
		string = "";
		break;
	case ERR_NODE:
		string = "Failed to map error addr to a node";
		break;
	case ERR_CSROW:
		string = "Failed to map error addr to a csrow";
		break;
	case ERR_CHANNEL:
		string = "Unknown syndrome - possible error reporting race";
		break;
	case ERR_SYND:
		string = "MCA_SYND not valid - unknown syndrome and csrow";
		break;
	case ERR_NORM_ADDR:
		string = "Cannot decode normalized address";
		break;
	default:
		string = "WTF error";
		break;
	}

	edac_mc_handle_error(err_type, mci, 1,
			     err->page, err->offset, err->syndrome,
			     err->csrow, err->channel, -1,
			     string, "");
}

static inline void decode_bus_error(int node_id, struct mce *m)
{
	struct mem_ctl_info *mci;
	struct amd64_pvt *pvt;
	u8 ecc_type = (m->status >> 45) & 0x3;
	u8 xec = XEC(m->status, 0x1f);
	u16 ec = EC(m->status);
	u64 sys_addr;
	struct err_info err;

	mci = edac_mc_find(node_id);
	if (!mci)
		return;

	pvt = mci->pvt_info;

	/* Bail out early if this was an 'observed' error */
	if (PP(ec) == NBSL_PP_OBS)
		return;

	/* Do only ECC errors */
	if (xec && xec != F10_NBSL_EXT_ERR_ECC)
		return;

	memset(&err, 0, sizeof(err));

	sys_addr = get_error_address(pvt, m);

	if (ecc_type == 2)
		err.syndrome = extract_syndrome(m->status);

	pvt->ops->map_sysaddr_to_csrow(mci, sys_addr, &err);

	__log_ecc_error(mci, &err, ecc_type);
}

/*
 * To find the UMC channel represented by this bank we need to match on its
 * instance_id. The instance_id of a bank is held in the lower 32 bits of its
 * IPID.
 *
 * Currently, we can derive the channel number by looking at the 6th nibble in
 * the instance_id. For example, instance_id=0xYXXXXX where Y is the channel
 * number.
 *
 * For DRAM ECC errors, the Chip Select number is given in bits [2:0] of
 * the MCA_SYND[ErrorInformation] field.
 */
static void umc_get_err_info(struct mce *m, struct err_info *err)
{
	err->channel = (m->ipid & GENMASK(31, 0)) >> 20;
	err->csrow = m->synd & 0x7;
}

static void decode_umc_error(int node_id, struct mce *m)
{
	u8 ecc_type = (m->status >> 45) & 0x3;
	struct mem_ctl_info *mci;
	unsigned long sys_addr;
	struct amd64_pvt *pvt;
	struct atl_err a_err;
	struct err_info err;

	node_id = fixup_node_id(node_id, m);

	mci = edac_mc_find(node_id);
	if (!mci)
		return;

	pvt = mci->pvt_info;

	memset(&err, 0, sizeof(err));

	if (m->status & MCI_STATUS_DEFERRED)
		ecc_type = 3;

	if (!(m->status & MCI_STATUS_SYNDV)) {
		err.err_code = ERR_SYND;
		goto log_error;
	}

	if (ecc_type == 2) {
		u8 length = (m->synd >> 18) & 0x3f;

		if (length)
			err.syndrome = (m->synd >> 32) & GENMASK(length - 1, 0);
		else
			err.err_code = ERR_CHANNEL;
	}

	pvt->ops->get_err_info(m, &err);

	a_err.addr = m->addr;
	a_err.ipid = m->ipid;
	a_err.cpu  = m->extcpu;

	sys_addr = amd_convert_umc_mca_addr_to_sys_addr(&a_err);
	if (IS_ERR_VALUE(sys_addr)) {
		err.err_code = ERR_NORM_ADDR;
		goto log_error;
	}

	error_address_to_page_and_offset(sys_addr, &err);

log_error:
	__log_ecc_error(mci, &err, ecc_type);
}

/*
 * Use pvt->F3 which contains the F3 CPU PCI device to get the related
 * F1 (AddrMap) and F2 (Dct) devices. Return negative value on error.
 */
static int
reserve_mc_sibling_devs(struct amd64_pvt *pvt, u16 pci_id1, u16 pci_id2)
{
	/* Reserve the ADDRESS MAP Device */
	pvt->F1 = pci_get_related_function(pvt->F3->vendor, pci_id1, pvt->F3);
	if (!pvt->F1) {
		edac_dbg(1, "F1 not found: device 0x%x\n", pci_id1);
		return -ENODEV;
	}

	/* Reserve the DCT Device */
	pvt->F2 = pci_get_related_function(pvt->F3->vendor, pci_id2, pvt->F3);
	if (!pvt->F2) {
		pci_dev_put(pvt->F1);
		pvt->F1 = NULL;

		edac_dbg(1, "F2 not found: device 0x%x\n", pci_id2);
		return -ENODEV;
	}

	if (!pci_ctl_dev)
		pci_ctl_dev = &pvt->F2->dev;

	edac_dbg(1, "F1: %s\n", pci_name(pvt->F1));
	edac_dbg(1, "F2: %s\n", pci_name(pvt->F2));
	edac_dbg(1, "F3: %s\n", pci_name(pvt->F3));

	return 0;
}

static void determine_ecc_sym_sz(struct amd64_pvt *pvt)
{
	pvt->ecc_sym_sz = 4;

	if (pvt->fam >= 0x10) {
		u32 tmp;

		amd64_read_pci_cfg(pvt->F3, EXT_NB_MCA_CFG, &tmp);
		/* F16h has only DCT0, so no need to read dbam1. */
		if (pvt->fam != 0x16)
			amd64_read_dct_pci_cfg(pvt, 1, DBAM0, &pvt->dbam1);

		/* F10h, revD and later can do x8 ECC too. */
		if ((pvt->fam > 0x10 || pvt->model > 7) && tmp & BIT(25))
			pvt->ecc_sym_sz = 8;
	}
}

/*
 * Retrieve the hardware registers of the memory controller.
 */
static void umc_read_mc_regs(struct amd64_pvt *pvt)
{
	u8 nid = pvt->mc_node_id;
	struct amd64_umc *umc;
	u32 i, tmp, umc_base;

	/* Read registers from each UMC */
	for_each_umc(i) {

		umc_base = get_umc_base(i);
		umc = &pvt->umc[i];

		if (!amd_smn_read(nid, umc_base + get_umc_reg(pvt, UMCCH_DIMM_CFG), &tmp))
			umc->dimm_cfg = tmp;

		if (!amd_smn_read(nid, umc_base + UMCCH_UMC_CFG, &tmp))
			umc->umc_cfg = tmp;

		if (!amd_smn_read(nid, umc_base + UMCCH_SDP_CTRL, &tmp))
			umc->sdp_ctrl = tmp;

		if (!amd_smn_read(nid, umc_base + UMCCH_ECC_CTRL, &tmp))
			umc->ecc_ctrl = tmp;

		if (!amd_smn_read(nid, umc_base + UMCCH_UMC_CAP_HI, &tmp))
			umc->umc_cap_hi = tmp;
	}
}

/*
 * Retrieve the hardware registers of the memory controller (this includes the
 * 'Address Map' and 'Misc' device regs)
 */
static void dct_read_mc_regs(struct amd64_pvt *pvt)
{
	unsigned int range;
	u64 msr_val;

	/*
	 * Retrieve TOP_MEM and TOP_MEM2; no masking off of reserved bits since
	 * those are Read-As-Zero.
	 */
	rdmsrl(MSR_K8_TOP_MEM1, pvt->top_mem);
	edac_dbg(0, "  TOP_MEM:  0x%016llx\n", pvt->top_mem);

	/* Check first whether TOP_MEM2 is enabled: */
	rdmsrl(MSR_AMD64_SYSCFG, msr_val);
	if (msr_val & BIT(21)) {
		rdmsrl(MSR_K8_TOP_MEM2, pvt->top_mem2);
		edac_dbg(0, "  TOP_MEM2: 0x%016llx\n", pvt->top_mem2);
	} else {
		edac_dbg(0, "  TOP_MEM2 disabled\n");
	}

	amd64_read_pci_cfg(pvt->F3, NBCAP, &pvt->nbcap);

	read_dram_ctl_register(pvt);

	for (range = 0; range < DRAM_RANGES; range++) {
		u8 rw;

		/* read settings for this DRAM range */
		read_dram_base_limit_regs(pvt, range);

		rw = dram_rw(pvt, range);
		if (!rw)
			continue;

		edac_dbg(1, "  DRAM range[%d], base: 0x%016llx; limit: 0x%016llx\n",
			 range,
			 get_dram_base(pvt, range),
			 get_dram_limit(pvt, range));

		edac_dbg(1, "   IntlvEn=%s; Range access: %s%s IntlvSel=%d DstNode=%d\n",
			 dram_intlv_en(pvt, range) ? "Enabled" : "Disabled",
			 (rw & 0x1) ? "R" : "-",
			 (rw & 0x2) ? "W" : "-",
			 dram_intlv_sel(pvt, range),
			 dram_dst_node(pvt, range));
	}

	amd64_read_pci_cfg(pvt->F1, DHAR, &pvt->dhar);
	amd64_read_dct_pci_cfg(pvt, 0, DBAM0, &pvt->dbam0);

	amd64_read_pci_cfg(pvt->F3, F10_ONLINE_SPARE, &pvt->online_spare);

	amd64_read_dct_pci_cfg(pvt, 0, DCLR0, &pvt->dclr0);
	amd64_read_dct_pci_cfg(pvt, 0, DCHR0, &pvt->dchr0);

	if (!dct_ganging_enabled(pvt)) {
		amd64_read_dct_pci_cfg(pvt, 1, DCLR0, &pvt->dclr1);
		amd64_read_dct_pci_cfg(pvt, 1, DCHR0, &pvt->dchr1);
	}

	determine_ecc_sym_sz(pvt);
}

/*
 * NOTE: CPU Revision Dependent code
 *
 * Input:
 *	@csrow_nr ChipSelect Row Number (0..NUM_CHIPSELECTS-1)
 *	k8 private pointer to -->
 *			DRAM Bank Address mapping register
 *			node_id
 *			DCL register where dual_channel_active is
 *
 * The DBAM register consists of 4 sets of 4 bits each definitions:
 *
 * Bits:	CSROWs
 * 0-3		CSROWs 0 and 1
 * 4-7		CSROWs 2 and 3
 * 8-11		CSROWs 4 and 5
 * 12-15	CSROWs 6 and 7
 *
 * Values range from: 0 to 15
 * The meaning of the values depends on CPU revision and dual-channel state,
 * see relevant BKDG more info.
 *
 * The memory controller provides for total of only 8 CSROWs in its current
 * architecture. Each "pair" of CSROWs normally represents just one DIMM in
 * single channel or two (2) DIMMs in dual channel mode.
 *
 * The following code logic collapses the various tables for CSROW based on CPU
 * revision.
 *
 * Returns:
 *	The number of PAGE_SIZE pages on the specified CSROW number it
 *	encompasses
 *
 */
static u32 dct_get_csrow_nr_pages(struct amd64_pvt *pvt, u8 dct, int csrow_nr)
{
	u32 dbam = dct ? pvt->dbam1 : pvt->dbam0;
	u32 cs_mode, nr_pages;

	csrow_nr >>= 1;
	cs_mode = DBAM_DIMM(csrow_nr, dbam);

	nr_pages   = pvt->ops->dbam_to_cs(pvt, dct, cs_mode, csrow_nr);
	nr_pages <<= 20 - PAGE_SHIFT;

	edac_dbg(0, "csrow: %d, channel: %d, DBAM idx: %d\n",
		    csrow_nr, dct,  cs_mode);
	edac_dbg(0, "nr_pages/channel: %u\n", nr_pages);

	return nr_pages;
}

static u32 umc_get_csrow_nr_pages(struct amd64_pvt *pvt, u8 dct, int csrow_nr_orig)
{
	int csrow_nr = csrow_nr_orig;
	u32 cs_mode, nr_pages;

	cs_mode = umc_get_cs_mode(csrow_nr >> 1, dct, pvt);

	nr_pages   = umc_addr_mask_to_cs_size(pvt, dct, cs_mode, csrow_nr);
	nr_pages <<= 20 - PAGE_SHIFT;

	edac_dbg(0, "csrow: %d, channel: %d, cs_mode %d\n",
		 csrow_nr_orig, dct,  cs_mode);
	edac_dbg(0, "nr_pages/channel: %u\n", nr_pages);

	return nr_pages;
}

static void umc_init_csrows(struct mem_ctl_info *mci)
{
	struct amd64_pvt *pvt = mci->pvt_info;
	enum edac_type edac_mode = EDAC_NONE;
	enum dev_type dev_type = DEV_UNKNOWN;
	struct dimm_info *dimm;
	u8 umc, cs;

	if (mci->edac_ctl_cap & EDAC_FLAG_S16ECD16ED) {
		edac_mode = EDAC_S16ECD16ED;
		dev_type = DEV_X16;
	} else if (mci->edac_ctl_cap & EDAC_FLAG_S8ECD8ED) {
		edac_mode = EDAC_S8ECD8ED;
		dev_type = DEV_X8;
	} else if (mci->edac_ctl_cap & EDAC_FLAG_S4ECD4ED) {
		edac_mode = EDAC_S4ECD4ED;
		dev_type = DEV_X4;
	} else if (mci->edac_ctl_cap & EDAC_FLAG_SECDED) {
		edac_mode = EDAC_SECDED;
	}

	for_each_umc(umc) {
		for_each_chip_select(cs, umc, pvt) {
			if (!csrow_enabled(cs, umc, pvt))
				continue;

			dimm = mci->csrows[cs]->channels[umc]->dimm;

			edac_dbg(1, "MC node: %d, csrow: %d\n",
					pvt->mc_node_id, cs);

			dimm->nr_pages = umc_get_csrow_nr_pages(pvt, umc, cs);
			dimm->mtype = pvt->umc[umc].dram_type;
			dimm->edac_mode = edac_mode;
			dimm->dtype = dev_type;
			dimm->grain = 64;
		}
	}
}

/*
 * Initialize the array of csrow attribute instances, based on the values
 * from pci config hardware registers.
 */
static void dct_init_csrows(struct mem_ctl_info *mci)
{
	struct amd64_pvt *pvt = mci->pvt_info;
	enum edac_type edac_mode = EDAC_NONE;
	struct csrow_info *csrow;
	struct dimm_info *dimm;
	int nr_pages = 0;
	int i, j;
	u32 val;

	amd64_read_pci_cfg(pvt->F3, NBCFG, &val);

	pvt->nbcfg = val;

	edac_dbg(0, "node %d, NBCFG=0x%08x[ChipKillEccCap: %d|DramEccEn: %d]\n",
		 pvt->mc_node_id, val,
		 !!(val & NBCFG_CHIPKILL), !!(val & NBCFG_ECC_ENABLE));

	/*
	 * We iterate over DCT0 here but we look at DCT1 in parallel, if needed.
	 */
	for_each_chip_select(i, 0, pvt) {
		bool row_dct0 = !!csrow_enabled(i, 0, pvt);
		bool row_dct1 = false;

		if (pvt->fam != 0xf)
			row_dct1 = !!csrow_enabled(i, 1, pvt);

		if (!row_dct0 && !row_dct1)
			continue;

		csrow = mci->csrows[i];

		edac_dbg(1, "MC node: %d, csrow: %d\n",
			    pvt->mc_node_id, i);

		if (row_dct0) {
			nr_pages = dct_get_csrow_nr_pages(pvt, 0, i);
			csrow->channels[0]->dimm->nr_pages = nr_pages;
		}

		/* K8 has only one DCT */
		if (pvt->fam != 0xf && row_dct1) {
			int row_dct1_pages = dct_get_csrow_nr_pages(pvt, 1, i);

			csrow->channels[1]->dimm->nr_pages = row_dct1_pages;
			nr_pages += row_dct1_pages;
		}

		edac_dbg(1, "Total csrow%d pages: %u\n", i, nr_pages);

		/* Determine DIMM ECC mode: */
		if (pvt->nbcfg & NBCFG_ECC_ENABLE) {
			edac_mode = (pvt->nbcfg & NBCFG_CHIPKILL)
					? EDAC_S4ECD4ED
					: EDAC_SECDED;
		}

		for (j = 0; j < pvt->max_mcs; j++) {
			dimm = csrow->channels[j]->dimm;
			dimm->mtype = pvt->dram_type;
			dimm->edac_mode = edac_mode;
			dimm->grain = 64;
		}
	}
}

/* get all cores on this DCT */
static void get_cpus_on_this_dct_cpumask(struct cpumask *mask, u16 nid)
{
	int cpu;

	for_each_online_cpu(cpu)
		if (topology_amd_node_id(cpu) == nid)
			cpumask_set_cpu(cpu, mask);
}

/* check MCG_CTL on all the cpus on this node */
static bool nb_mce_bank_enabled_on_node(u16 nid)
{
	cpumask_var_t mask;
	int cpu, nbe;
	bool ret = false;

	if (!zalloc_cpumask_var(&mask, GFP_KERNEL)) {
		amd64_warn("%s: Error allocating mask\n", __func__);
		return false;
	}

	get_cpus_on_this_dct_cpumask(mask, nid);

	rdmsr_on_cpus(mask, MSR_IA32_MCG_CTL, msrs);

	for_each_cpu(cpu, mask) {
		struct msr *reg = per_cpu_ptr(msrs, cpu);
		nbe = reg->l & MSR_MCGCTL_NBE;

		edac_dbg(0, "core: %u, MCG_CTL: 0x%llx, NB MSR is %s\n",
			 cpu, reg->q,
			 (nbe ? "enabled" : "disabled"));

		if (!nbe)
			goto out;
	}
	ret = true;

out:
	free_cpumask_var(mask);
	return ret;
}

static int toggle_ecc_err_reporting(struct ecc_settings *s, u16 nid, bool on)
{
	cpumask_var_t cmask;
	int cpu;

	if (!zalloc_cpumask_var(&cmask, GFP_KERNEL)) {
		amd64_warn("%s: error allocating mask\n", __func__);
		return -ENOMEM;
	}

	get_cpus_on_this_dct_cpumask(cmask, nid);

	rdmsr_on_cpus(cmask, MSR_IA32_MCG_CTL, msrs);

	for_each_cpu(cpu, cmask) {

		struct msr *reg = per_cpu_ptr(msrs, cpu);

		if (on) {
			if (reg->l & MSR_MCGCTL_NBE)
				s->flags.nb_mce_enable = 1;

			reg->l |= MSR_MCGCTL_NBE;
		} else {
			/*
			 * Turn off NB MCE reporting only when it was off before
			 */
			if (!s->flags.nb_mce_enable)
				reg->l &= ~MSR_MCGCTL_NBE;
		}
	}
	wrmsr_on_cpus(cmask, MSR_IA32_MCG_CTL, msrs);

	free_cpumask_var(cmask);

	return 0;
}

static bool enable_ecc_error_reporting(struct ecc_settings *s, u16 nid,
				       struct pci_dev *F3)
{
	bool ret = true;
	u32 value, mask = 0x3;		/* UECC/CECC enable */

	if (toggle_ecc_err_reporting(s, nid, ON)) {
		amd64_warn("Error enabling ECC reporting over MCGCTL!\n");
		return false;
	}

	amd64_read_pci_cfg(F3, NBCTL, &value);

	s->old_nbctl   = value & mask;
	s->nbctl_valid = true;

	value |= mask;
	amd64_write_pci_cfg(F3, NBCTL, value);

	amd64_read_pci_cfg(F3, NBCFG, &value);

	edac_dbg(0, "1: node %d, NBCFG=0x%08x[DramEccEn: %d]\n",
		 nid, value, !!(value & NBCFG_ECC_ENABLE));

	if (!(value & NBCFG_ECC_ENABLE)) {
		amd64_warn("DRAM ECC disabled on this node, enabling...\n");

		s->flags.nb_ecc_prev = 0;

		/* Attempt to turn on DRAM ECC Enable */
		value |= NBCFG_ECC_ENABLE;
		amd64_write_pci_cfg(F3, NBCFG, value);

		amd64_read_pci_cfg(F3, NBCFG, &value);

		if (!(value & NBCFG_ECC_ENABLE)) {
			amd64_warn("Hardware rejected DRAM ECC enable,"
				   "check memory DIMM configuration.\n");
			ret = false;
		} else {
			amd64_info("Hardware accepted DRAM ECC Enable\n");
		}
	} else {
		s->flags.nb_ecc_prev = 1;
	}

	edac_dbg(0, "2: node %d, NBCFG=0x%08x[DramEccEn: %d]\n",
		 nid, value, !!(value & NBCFG_ECC_ENABLE));

	return ret;
}

static void restore_ecc_error_reporting(struct ecc_settings *s, u16 nid,
					struct pci_dev *F3)
{
	u32 value, mask = 0x3;		/* UECC/CECC enable */

	if (!s->nbctl_valid)
		return;

	amd64_read_pci_cfg(F3, NBCTL, &value);
	value &= ~mask;
	value |= s->old_nbctl;

	amd64_write_pci_cfg(F3, NBCTL, value);

	/* restore previous BIOS DRAM ECC "off" setting we force-enabled */
	if (!s->flags.nb_ecc_prev) {
		amd64_read_pci_cfg(F3, NBCFG, &value);
		value &= ~NBCFG_ECC_ENABLE;
		amd64_write_pci_cfg(F3, NBCFG, value);
	}

	/* restore the NB Enable MCGCTL bit */
	if (toggle_ecc_err_reporting(s, nid, OFF))
		amd64_warn("Error restoring NB MCGCTL settings!\n");
}

static bool dct_ecc_enabled(struct amd64_pvt *pvt)
{
	u16 nid = pvt->mc_node_id;
	bool nb_mce_en = false;
	u8 ecc_en = 0;
	u32 value;

	amd64_read_pci_cfg(pvt->F3, NBCFG, &value);

	ecc_en = !!(value & NBCFG_ECC_ENABLE);

	nb_mce_en = nb_mce_bank_enabled_on_node(nid);
	if (!nb_mce_en)
		edac_dbg(0, "NB MCE bank disabled, set MSR 0x%08x[4] on node %d to enable.\n",
			 MSR_IA32_MCG_CTL, nid);

	edac_dbg(3, "Node %d: DRAM ECC %s.\n", nid, (ecc_en ? "enabled" : "disabled"));

	if (!ecc_en || !nb_mce_en)
		return false;
	else
		return true;
}

static bool umc_ecc_enabled(struct amd64_pvt *pvt)
{
	u8 umc_en_mask = 0, ecc_en_mask = 0;
	u16 nid = pvt->mc_node_id;
	struct amd64_umc *umc;
	u8 ecc_en = 0, i;

	for_each_umc(i) {
		umc = &pvt->umc[i];

		/* Only check enabled UMCs. */
		if (!(umc->sdp_ctrl & UMC_SDP_INIT))
			continue;

		umc_en_mask |= BIT(i);

		if (umc->umc_cap_hi & UMC_ECC_ENABLED)
			ecc_en_mask |= BIT(i);
	}

	/* Check whether at least one UMC is enabled: */
	if (umc_en_mask)
		ecc_en = umc_en_mask == ecc_en_mask;
	else
		edac_dbg(0, "Node %d: No enabled UMCs.\n", nid);

	edac_dbg(3, "Node %d: DRAM ECC %s.\n", nid, (ecc_en ? "enabled" : "disabled"));

	if (!ecc_en)
		return false;
	else
		return true;
}

static inline void
umc_determine_edac_ctl_cap(struct mem_ctl_info *mci, struct amd64_pvt *pvt)
{
	u8 i, ecc_en = 1, cpk_en = 1, dev_x4 = 1, dev_x16 = 1;

	for_each_umc(i) {
		if (pvt->umc[i].sdp_ctrl & UMC_SDP_INIT) {
			ecc_en &= !!(pvt->umc[i].umc_cap_hi & UMC_ECC_ENABLED);
			cpk_en &= !!(pvt->umc[i].umc_cap_hi & UMC_ECC_CHIPKILL_CAP);

			dev_x4  &= !!(pvt->umc[i].dimm_cfg & BIT(6));
			dev_x16 &= !!(pvt->umc[i].dimm_cfg & BIT(7));
		}
	}

	/* Set chipkill only if ECC is enabled: */
	if (ecc_en) {
		mci->edac_ctl_cap |= EDAC_FLAG_SECDED;

		if (!cpk_en)
			return;

		if (dev_x4)
			mci->edac_ctl_cap |= EDAC_FLAG_S4ECD4ED;
		else if (dev_x16)
			mci->edac_ctl_cap |= EDAC_FLAG_S16ECD16ED;
		else
			mci->edac_ctl_cap |= EDAC_FLAG_S8ECD8ED;
	}
}

static void dct_setup_mci_misc_attrs(struct mem_ctl_info *mci)
{
	struct amd64_pvt *pvt = mci->pvt_info;

	mci->mtype_cap		= MEM_FLAG_DDR2 | MEM_FLAG_RDDR2;
	mci->edac_ctl_cap	= EDAC_FLAG_NONE;

	if (pvt->nbcap & NBCAP_SECDED)
		mci->edac_ctl_cap |= EDAC_FLAG_SECDED;

	if (pvt->nbcap & NBCAP_CHIPKILL)
		mci->edac_ctl_cap |= EDAC_FLAG_S4ECD4ED;

	mci->edac_cap		= dct_determine_edac_cap(pvt);
	mci->mod_name		= EDAC_MOD_STR;
	mci->ctl_name		= pvt->ctl_name;
	mci->dev_name		= pci_name(pvt->F3);
	mci->ctl_page_to_phys	= NULL;

	/* memory scrubber interface */
	mci->set_sdram_scrub_rate = set_scrub_rate;
	mci->get_sdram_scrub_rate = get_scrub_rate;

	dct_init_csrows(mci);
}

static void umc_setup_mci_misc_attrs(struct mem_ctl_info *mci)
{
	struct amd64_pvt *pvt = mci->pvt_info;

	mci->mtype_cap		= MEM_FLAG_DDR4 | MEM_FLAG_RDDR4;
	mci->edac_ctl_cap	= EDAC_FLAG_NONE;

	umc_determine_edac_ctl_cap(mci, pvt);

	mci->edac_cap		= umc_determine_edac_cap(pvt);
	mci->mod_name		= EDAC_MOD_STR;
	mci->ctl_name		= pvt->ctl_name;
	mci->dev_name		= pci_name(pvt->F3);
	mci->ctl_page_to_phys	= NULL;

	umc_init_csrows(mci);
}

static int dct_hw_info_get(struct amd64_pvt *pvt)
{
	int ret = reserve_mc_sibling_devs(pvt, pvt->f1_id, pvt->f2_id);

	if (ret)
		return ret;

	dct_prep_chip_selects(pvt);
	dct_read_base_mask(pvt);
	dct_read_mc_regs(pvt);
	dct_determine_memory_type(pvt);

	return 0;
}

static int umc_hw_info_get(struct amd64_pvt *pvt)
{
	pvt->umc = kcalloc(pvt->max_mcs, sizeof(struct amd64_umc), GFP_KERNEL);
	if (!pvt->umc)
		return -ENOMEM;

	umc_prep_chip_selects(pvt);
	umc_read_base_mask(pvt);
	umc_read_mc_regs(pvt);
	umc_determine_memory_type(pvt);

	return 0;
}

/*
 * The CPUs have one channel per UMC, so UMC number is equivalent to a
 * channel number. The GPUs have 8 channels per UMC, so the UMC number no
 * longer works as a channel number.
 *
 * The channel number within a GPU UMC is given in MCA_IPID[15:12].
 * However, the IDs are split such that two UMC values go to one UMC, and
 * the channel numbers are split in two groups of four.
 *
 * Refer to comment on gpu_get_umc_base().
 *
 * For example,
 * UMC0 CH[3:0] = 0x0005[3:0]000
 * UMC0 CH[7:4] = 0x0015[3:0]000
 * UMC1 CH[3:0] = 0x0025[3:0]000
 * UMC1 CH[7:4] = 0x0035[3:0]000
 */
static void gpu_get_err_info(struct mce *m, struct err_info *err)
{
	u8 ch = (m->ipid & GENMASK(31, 0)) >> 20;
	u8 phy = ((m->ipid >> 12) & 0xf);

	err->channel = ch % 2 ? phy + 4 : phy;
	err->csrow = phy;
}

static int gpu_addr_mask_to_cs_size(struct amd64_pvt *pvt, u8 umc,
				    unsigned int cs_mode, int csrow_nr)
{
	u32 addr_mask_orig = pvt->csels[umc].csmasks[csrow_nr];

	return __addr_mask_to_cs_size(addr_mask_orig, cs_mode, csrow_nr, csrow_nr >> 1);
}

static void gpu_debug_display_dimm_sizes(struct amd64_pvt *pvt, u8 ctrl)
{
	int size, cs_mode, cs = 0;

	edac_printk(KERN_DEBUG, EDAC_MC, "UMC%d chip selects:\n", ctrl);

	cs_mode = CS_EVEN_PRIMARY | CS_ODD_PRIMARY;

	for_each_chip_select(cs, ctrl, pvt) {
		size = gpu_addr_mask_to_cs_size(pvt, ctrl, cs_mode, cs);
		amd64_info(EDAC_MC ": %d: %5dMB\n", cs, size);
	}
}

static void gpu_dump_misc_regs(struct amd64_pvt *pvt)
{
	struct amd64_umc *umc;
	u32 i;

	for_each_umc(i) {
		umc = &pvt->umc[i];

		edac_dbg(1, "UMC%d UMC cfg: 0x%x\n", i, umc->umc_cfg);
		edac_dbg(1, "UMC%d SDP ctrl: 0x%x\n", i, umc->sdp_ctrl);
		edac_dbg(1, "UMC%d ECC ctrl: 0x%x\n", i, umc->ecc_ctrl);
		edac_dbg(1, "UMC%d All HBMs support ECC: yes\n", i);

		gpu_debug_display_dimm_sizes(pvt, i);
	}
}

static u32 gpu_get_csrow_nr_pages(struct amd64_pvt *pvt, u8 dct, int csrow_nr)
{
	u32 nr_pages;
	int cs_mode = CS_EVEN_PRIMARY | CS_ODD_PRIMARY;

	nr_pages   = gpu_addr_mask_to_cs_size(pvt, dct, cs_mode, csrow_nr);
	nr_pages <<= 20 - PAGE_SHIFT;

	edac_dbg(0, "csrow: %d, channel: %d\n", csrow_nr, dct);
	edac_dbg(0, "nr_pages/channel: %u\n", nr_pages);

	return nr_pages;
}

static void gpu_init_csrows(struct mem_ctl_info *mci)
{
	struct amd64_pvt *pvt = mci->pvt_info;
	struct dimm_info *dimm;
	u8 umc, cs;

	for_each_umc(umc) {
		for_each_chip_select(cs, umc, pvt) {
			if (!csrow_enabled(cs, umc, pvt))
				continue;

			dimm = mci->csrows[umc]->channels[cs]->dimm;

			edac_dbg(1, "MC node: %d, csrow: %d\n",
				 pvt->mc_node_id, cs);

			dimm->nr_pages = gpu_get_csrow_nr_pages(pvt, umc, cs);
			dimm->edac_mode = EDAC_SECDED;
			dimm->mtype = pvt->dram_type;
			dimm->dtype = DEV_X16;
			dimm->grain = 64;
		}
	}
}

static void gpu_setup_mci_misc_attrs(struct mem_ctl_info *mci)
{
	struct amd64_pvt *pvt = mci->pvt_info;

	mci->mtype_cap		= MEM_FLAG_HBM2;
	mci->edac_ctl_cap	= EDAC_FLAG_SECDED;

	mci->edac_cap		= EDAC_FLAG_EC;
	mci->mod_name		= EDAC_MOD_STR;
	mci->ctl_name		= pvt->ctl_name;
	mci->dev_name		= pci_name(pvt->F3);
	mci->ctl_page_to_phys	= NULL;

	gpu_init_csrows(mci);
}

/* ECC is enabled by default on GPU nodes */
static bool gpu_ecc_enabled(struct amd64_pvt *pvt)
{
	return true;
}

static inline u32 gpu_get_umc_base(struct amd64_pvt *pvt, u8 umc, u8 channel)
{
	/*
	 * On CPUs, there is one channel per UMC, so UMC numbering equals
	 * channel numbering. On GPUs, there are eight channels per UMC,
	 * so the channel numbering is different from UMC numbering.
	 *
	 * On CPU nodes channels are selected in 6th nibble
	 * UMC chY[3:0]= [(chY*2 + 1) : (chY*2)]50000;
	 *
	 * On GPU nodes channels are selected in 3rd nibble
	 * HBM chX[3:0]= [Y  ]5X[3:0]000;
	 * HBM chX[7:4]= [Y+1]5X[3:0]000
	 *
	 * On MI300 APU nodes, same as GPU nodes but channels are selected
	 * in the base address of 0x90000
	 */
	umc *= 2;

	if (channel >= 4)
		umc++;

	return pvt->gpu_umc_base + (umc << 20) + ((channel % 4) << 12);
}

static void gpu_read_mc_regs(struct amd64_pvt *pvt)
{
	u8 nid = pvt->mc_node_id;
	struct amd64_umc *umc;
<<<<<<< HEAD
	u32 i, umc_base;
=======
	u32 i, tmp, umc_base;
>>>>>>> 2d5404ca

	/* Read registers from each UMC */
	for_each_umc(i) {
		umc_base = gpu_get_umc_base(pvt, i, 0);
		umc = &pvt->umc[i];

<<<<<<< HEAD
		amd_smn_read(nid, umc_base + UMCCH_UMC_CFG, &umc->umc_cfg);
		amd_smn_read(nid, umc_base + UMCCH_SDP_CTRL, &umc->sdp_ctrl);
		amd_smn_read(nid, umc_base + UMCCH_ECC_CTRL, &umc->ecc_ctrl);
=======
		if (!amd_smn_read(nid, umc_base + UMCCH_UMC_CFG, &tmp))
			umc->umc_cfg = tmp;

		if (!amd_smn_read(nid, umc_base + UMCCH_SDP_CTRL, &tmp))
			umc->sdp_ctrl = tmp;

		if (!amd_smn_read(nid, umc_base + UMCCH_ECC_CTRL, &tmp))
			umc->ecc_ctrl = tmp;
>>>>>>> 2d5404ca
	}
}

static void gpu_read_base_mask(struct amd64_pvt *pvt)
{
	u32 base_reg, mask_reg;
	u32 *base, *mask;
	int umc, cs;

	for_each_umc(umc) {
		for_each_chip_select(cs, umc, pvt) {
			base_reg = gpu_get_umc_base(pvt, umc, cs) + UMCCH_BASE_ADDR;
			base = &pvt->csels[umc].csbases[cs];

			if (!amd_smn_read(pvt->mc_node_id, base_reg, base)) {
				edac_dbg(0, "  DCSB%d[%d]=0x%08x reg: 0x%x\n",
					 umc, cs, *base, base_reg);
			}

			mask_reg = gpu_get_umc_base(pvt, umc, cs) + UMCCH_ADDR_MASK;
			mask = &pvt->csels[umc].csmasks[cs];

			if (!amd_smn_read(pvt->mc_node_id, mask_reg, mask)) {
				edac_dbg(0, "  DCSM%d[%d]=0x%08x reg: 0x%x\n",
					 umc, cs, *mask, mask_reg);
			}
		}
	}
}

static void gpu_prep_chip_selects(struct amd64_pvt *pvt)
{
	int umc;

	for_each_umc(umc) {
		pvt->csels[umc].b_cnt = 8;
		pvt->csels[umc].m_cnt = 8;
	}
}

static int gpu_hw_info_get(struct amd64_pvt *pvt)
{
	int ret;

	ret = gpu_get_node_map(pvt);
	if (ret)
		return ret;

	pvt->umc = kcalloc(pvt->max_mcs, sizeof(struct amd64_umc), GFP_KERNEL);
	if (!pvt->umc)
		return -ENOMEM;

	gpu_prep_chip_selects(pvt);
	gpu_read_base_mask(pvt);
	gpu_read_mc_regs(pvt);

	return 0;
}

static void hw_info_put(struct amd64_pvt *pvt)
{
	pci_dev_put(pvt->F1);
	pci_dev_put(pvt->F2);
	kfree(pvt->umc);
}

static struct low_ops umc_ops = {
	.hw_info_get			= umc_hw_info_get,
	.ecc_enabled			= umc_ecc_enabled,
	.setup_mci_misc_attrs		= umc_setup_mci_misc_attrs,
	.dump_misc_regs			= umc_dump_misc_regs,
	.get_err_info			= umc_get_err_info,
};

static struct low_ops gpu_ops = {
	.hw_info_get			= gpu_hw_info_get,
	.ecc_enabled			= gpu_ecc_enabled,
	.setup_mci_misc_attrs		= gpu_setup_mci_misc_attrs,
	.dump_misc_regs			= gpu_dump_misc_regs,
	.get_err_info			= gpu_get_err_info,
};

/* Use Family 16h versions for defaults and adjust as needed below. */
static struct low_ops dct_ops = {
	.map_sysaddr_to_csrow		= f1x_map_sysaddr_to_csrow,
	.dbam_to_cs			= f16_dbam_to_chip_select,
	.hw_info_get			= dct_hw_info_get,
	.ecc_enabled			= dct_ecc_enabled,
	.setup_mci_misc_attrs		= dct_setup_mci_misc_attrs,
	.dump_misc_regs			= dct_dump_misc_regs,
};

static int per_family_init(struct amd64_pvt *pvt)
{
	pvt->ext_model  = boot_cpu_data.x86_model >> 4;
	pvt->stepping	= boot_cpu_data.x86_stepping;
	pvt->model	= boot_cpu_data.x86_model;
	pvt->fam	= boot_cpu_data.x86;
	pvt->max_mcs	= 2;

	/*
	 * Decide on which ops group to use here and do any family/model
	 * overrides below.
	 */
	if (pvt->fam >= 0x17)
		pvt->ops = &umc_ops;
	else
		pvt->ops = &dct_ops;

	switch (pvt->fam) {
	case 0xf:
		pvt->ctl_name				= (pvt->ext_model >= K8_REV_F) ?
							  "K8 revF or later" : "K8 revE or earlier";
		pvt->f1_id				= PCI_DEVICE_ID_AMD_K8_NB_ADDRMAP;
		pvt->f2_id				= PCI_DEVICE_ID_AMD_K8_NB_MEMCTL;
		pvt->ops->map_sysaddr_to_csrow		= k8_map_sysaddr_to_csrow;
		pvt->ops->dbam_to_cs			= k8_dbam_to_chip_select;
		break;

	case 0x10:
		pvt->ctl_name				= "F10h";
		pvt->f1_id				= PCI_DEVICE_ID_AMD_10H_NB_MAP;
		pvt->f2_id				= PCI_DEVICE_ID_AMD_10H_NB_DRAM;
		pvt->ops->dbam_to_cs			= f10_dbam_to_chip_select;
		break;

	case 0x15:
		switch (pvt->model) {
		case 0x30:
			pvt->ctl_name			= "F15h_M30h";
			pvt->f1_id			= PCI_DEVICE_ID_AMD_15H_M30H_NB_F1;
			pvt->f2_id			= PCI_DEVICE_ID_AMD_15H_M30H_NB_F2;
			break;
		case 0x60:
			pvt->ctl_name			= "F15h_M60h";
			pvt->f1_id			= PCI_DEVICE_ID_AMD_15H_M60H_NB_F1;
			pvt->f2_id			= PCI_DEVICE_ID_AMD_15H_M60H_NB_F2;
			pvt->ops->dbam_to_cs		= f15_m60h_dbam_to_chip_select;
			break;
		case 0x13:
			/* Richland is only client */
			return -ENODEV;
		default:
			pvt->ctl_name			= "F15h";
			pvt->f1_id			= PCI_DEVICE_ID_AMD_15H_NB_F1;
			pvt->f2_id			= PCI_DEVICE_ID_AMD_15H_NB_F2;
			pvt->ops->dbam_to_cs		= f15_dbam_to_chip_select;
			break;
		}
		break;

	case 0x16:
		switch (pvt->model) {
		case 0x30:
			pvt->ctl_name			= "F16h_M30h";
			pvt->f1_id			= PCI_DEVICE_ID_AMD_16H_M30H_NB_F1;
			pvt->f2_id			= PCI_DEVICE_ID_AMD_16H_M30H_NB_F2;
			break;
		default:
			pvt->ctl_name			= "F16h";
			pvt->f1_id			= PCI_DEVICE_ID_AMD_16H_NB_F1;
			pvt->f2_id			= PCI_DEVICE_ID_AMD_16H_NB_F2;
			break;
		}
		break;

	case 0x17:
		switch (pvt->model) {
		case 0x10 ... 0x2f:
			pvt->ctl_name			= "F17h_M10h";
			break;
		case 0x30 ... 0x3f:
			pvt->ctl_name			= "F17h_M30h";
			pvt->max_mcs			= 8;
			break;
		case 0x60 ... 0x6f:
			pvt->ctl_name			= "F17h_M60h";
			break;
		case 0x70 ... 0x7f:
			pvt->ctl_name			= "F17h_M70h";
			break;
		default:
			pvt->ctl_name			= "F17h";
			break;
		}
		break;

	case 0x18:
		pvt->ctl_name				= "F18h";
		break;

	case 0x19:
		switch (pvt->model) {
		case 0x00 ... 0x0f:
			pvt->ctl_name			= "F19h";
			pvt->max_mcs			= 8;
			break;
		case 0x10 ... 0x1f:
			pvt->ctl_name			= "F19h_M10h";
			pvt->max_mcs			= 12;
			pvt->flags.zn_regs_v2		= 1;
			break;
		case 0x20 ... 0x2f:
			pvt->ctl_name			= "F19h_M20h";
			break;
		case 0x30 ... 0x3f:
			if (pvt->F3->device == PCI_DEVICE_ID_AMD_MI200_DF_F3) {
				pvt->ctl_name		= "MI200";
				pvt->max_mcs		= 4;
				pvt->dram_type		= MEM_HBM2;
				pvt->gpu_umc_base	= 0x50000;
				pvt->ops		= &gpu_ops;
			} else {
				pvt->ctl_name		= "F19h_M30h";
				pvt->max_mcs		= 8;
			}
			break;
		case 0x50 ... 0x5f:
			pvt->ctl_name			= "F19h_M50h";
			break;
		case 0x60 ... 0x6f:
			pvt->ctl_name			= "F19h_M60h";
			pvt->flags.zn_regs_v2		= 1;
			break;
		case 0x70 ... 0x7f:
			pvt->ctl_name			= "F19h_M70h";
			pvt->flags.zn_regs_v2		= 1;
			break;
		case 0x90 ... 0x9f:
			pvt->ctl_name			= "F19h_M90h";
			pvt->max_mcs			= 4;
			pvt->dram_type			= MEM_HBM3;
			pvt->gpu_umc_base		= 0x90000;
			pvt->ops			= &gpu_ops;
			break;
		case 0xa0 ... 0xaf:
			pvt->ctl_name			= "F19h_MA0h";
			pvt->max_mcs			= 12;
			pvt->flags.zn_regs_v2		= 1;
			break;
		}
		break;

	case 0x1A:
		switch (pvt->model) {
		case 0x00 ... 0x1f:
			pvt->ctl_name           = "F1Ah";
			pvt->max_mcs            = 12;
			pvt->flags.zn_regs_v2   = 1;
			break;
		case 0x40 ... 0x4f:
			pvt->ctl_name           = "F1Ah_M40h";
			pvt->flags.zn_regs_v2   = 1;
			break;
		}
		break;

	default:
		amd64_err("Unsupported family!\n");
		return -ENODEV;
	}

	return 0;
}

static const struct attribute_group *amd64_edac_attr_groups[] = {
#ifdef CONFIG_EDAC_DEBUG
	&dbg_group,
	&inj_group,
#endif
	NULL
};

/*
 * For heterogeneous and APU models EDAC CHIP_SELECT and CHANNEL layers
 * should be swapped to fit into the layers.
 */
static unsigned int get_layer_size(struct amd64_pvt *pvt, u8 layer)
{
	bool is_gpu = (pvt->ops == &gpu_ops);

	if (!layer)
		return is_gpu ? pvt->max_mcs
			      : pvt->csels[0].b_cnt;
	else
		return is_gpu ? pvt->csels[0].b_cnt
			      : pvt->max_mcs;
}

static int init_one_instance(struct amd64_pvt *pvt)
{
	struct mem_ctl_info *mci = NULL;
	struct edac_mc_layer layers[2];
	int ret = -ENOMEM;

	layers[0].type = EDAC_MC_LAYER_CHIP_SELECT;
	layers[0].size = get_layer_size(pvt, 0);
	layers[0].is_virt_csrow = true;
	layers[1].type = EDAC_MC_LAYER_CHANNEL;
	layers[1].size = get_layer_size(pvt, 1);
	layers[1].is_virt_csrow = false;

	mci = edac_mc_alloc(pvt->mc_node_id, ARRAY_SIZE(layers), layers, 0);
	if (!mci)
		return ret;

	mci->pvt_info = pvt;
	mci->pdev = &pvt->F3->dev;

	pvt->ops->setup_mci_misc_attrs(mci);

	ret = -ENODEV;
	if (edac_mc_add_mc_with_groups(mci, amd64_edac_attr_groups)) {
		edac_dbg(1, "failed edac_mc_add_mc()\n");
		edac_mc_free(mci);
		return ret;
	}

	return 0;
}

static bool instance_has_memory(struct amd64_pvt *pvt)
{
	bool cs_enabled = false;
	int cs = 0, dct = 0;

	for (dct = 0; dct < pvt->max_mcs; dct++) {
		for_each_chip_select(cs, dct, pvt)
			cs_enabled |= csrow_enabled(cs, dct, pvt);
	}

	return cs_enabled;
}

static int probe_one_instance(unsigned int nid)
{
	struct pci_dev *F3 = node_to_amd_nb(nid)->misc;
	struct amd64_pvt *pvt = NULL;
	struct ecc_settings *s;
	int ret;

	ret = -ENOMEM;
	s = kzalloc(sizeof(struct ecc_settings), GFP_KERNEL);
	if (!s)
		goto err_out;

	ecc_stngs[nid] = s;

	pvt = kzalloc(sizeof(struct amd64_pvt), GFP_KERNEL);
	if (!pvt)
		goto err_settings;

	pvt->mc_node_id	= nid;
	pvt->F3 = F3;

	ret = per_family_init(pvt);
	if (ret < 0)
		goto err_enable;

	ret = pvt->ops->hw_info_get(pvt);
	if (ret < 0)
		goto err_enable;

	ret = 0;
	if (!instance_has_memory(pvt)) {
		amd64_info("Node %d: No DIMMs detected.\n", nid);
		goto err_enable;
	}

	if (!pvt->ops->ecc_enabled(pvt)) {
		ret = -ENODEV;

		if (!ecc_enable_override)
			goto err_enable;

		if (boot_cpu_data.x86 >= 0x17) {
			amd64_warn("Forcing ECC on is not recommended on newer systems. Please enable ECC in BIOS.");
			goto err_enable;
		} else
			amd64_warn("Forcing ECC on!\n");

		if (!enable_ecc_error_reporting(s, nid, F3))
			goto err_enable;
	}

	ret = init_one_instance(pvt);
	if (ret < 0) {
		amd64_err("Error probing instance: %d\n", nid);

		if (boot_cpu_data.x86 < 0x17)
			restore_ecc_error_reporting(s, nid, F3);

		goto err_enable;
	}

	amd64_info("%s detected (node %d).\n", pvt->ctl_name, pvt->mc_node_id);

	/* Display and decode various registers for debug purposes. */
	pvt->ops->dump_misc_regs(pvt);

	return ret;

err_enable:
	hw_info_put(pvt);
	kfree(pvt);

err_settings:
	kfree(s);
	ecc_stngs[nid] = NULL;

err_out:
	return ret;
}

static void remove_one_instance(unsigned int nid)
{
	struct pci_dev *F3 = node_to_amd_nb(nid)->misc;
	struct ecc_settings *s = ecc_stngs[nid];
	struct mem_ctl_info *mci;
	struct amd64_pvt *pvt;

	/* Remove from EDAC CORE tracking list */
	mci = edac_mc_del_mc(&F3->dev);
	if (!mci)
		return;

	pvt = mci->pvt_info;

	restore_ecc_error_reporting(s, nid, F3);

	kfree(ecc_stngs[nid]);
	ecc_stngs[nid] = NULL;

	/* Free the EDAC CORE resources */
	mci->pvt_info = NULL;

	hw_info_put(pvt);
	kfree(pvt);
	edac_mc_free(mci);
}

static void setup_pci_device(void)
{
	if (pci_ctl)
		return;

	pci_ctl = edac_pci_create_generic_ctl(pci_ctl_dev, EDAC_MOD_STR);
	if (!pci_ctl) {
		pr_warn("%s(): Unable to create PCI control\n", __func__);
		pr_warn("%s(): PCI error report via EDAC not set\n", __func__);
	}
}

static const struct x86_cpu_id amd64_cpuids[] = {
	X86_MATCH_VENDOR_FAM(AMD,	0x0F, NULL),
	X86_MATCH_VENDOR_FAM(AMD,	0x10, NULL),
	X86_MATCH_VENDOR_FAM(AMD,	0x15, NULL),
	X86_MATCH_VENDOR_FAM(AMD,	0x16, NULL),
	X86_MATCH_VENDOR_FAM(AMD,	0x17, NULL),
	X86_MATCH_VENDOR_FAM(HYGON,	0x18, NULL),
	X86_MATCH_VENDOR_FAM(AMD,	0x19, NULL),
	X86_MATCH_VENDOR_FAM(AMD,	0x1A, NULL),
	{ }
};
MODULE_DEVICE_TABLE(x86cpu, amd64_cpuids);

static int __init amd64_edac_init(void)
{
	const char *owner;
	int err = -ENODEV;
	int i;

	if (ghes_get_devices())
		return -EBUSY;

	owner = edac_get_owner();
	if (owner && strncmp(owner, EDAC_MOD_STR, sizeof(EDAC_MOD_STR)))
		return -EBUSY;

	if (!x86_match_cpu(amd64_cpuids))
		return -ENODEV;

	if (!amd_nb_num())
		return -ENODEV;

	opstate_init();

	err = -ENOMEM;
	ecc_stngs = kcalloc(amd_nb_num(), sizeof(ecc_stngs[0]), GFP_KERNEL);
	if (!ecc_stngs)
		goto err_free;

	msrs = msrs_alloc();
	if (!msrs)
		goto err_free;

	for (i = 0; i < amd_nb_num(); i++) {
		err = probe_one_instance(i);
		if (err) {
			/* unwind properly */
			while (--i >= 0)
				remove_one_instance(i);

			goto err_pci;
		}
	}

	if (!edac_has_mcs()) {
		err = -ENODEV;
		goto err_pci;
	}

	/* register stuff with EDAC MCE */
	if (boot_cpu_data.x86 >= 0x17) {
		amd_register_ecc_decoder(decode_umc_error);
	} else {
		amd_register_ecc_decoder(decode_bus_error);
		setup_pci_device();
	}

#ifdef CONFIG_X86_32
	amd64_err("%s on 32-bit is unsupported. USE AT YOUR OWN RISK!\n", EDAC_MOD_STR);
#endif

	return 0;

err_pci:
	pci_ctl_dev = NULL;

	msrs_free(msrs);
	msrs = NULL;

err_free:
	kfree(ecc_stngs);
	ecc_stngs = NULL;

	return err;
}

static void __exit amd64_edac_exit(void)
{
	int i;

	if (pci_ctl)
		edac_pci_release_generic_ctl(pci_ctl);

	/* unregister from EDAC MCE */
	if (boot_cpu_data.x86 >= 0x17)
		amd_unregister_ecc_decoder(decode_umc_error);
	else
		amd_unregister_ecc_decoder(decode_bus_error);

	for (i = 0; i < amd_nb_num(); i++)
		remove_one_instance(i);

	kfree(ecc_stngs);
	ecc_stngs = NULL;

	pci_ctl_dev = NULL;

	msrs_free(msrs);
	msrs = NULL;
}

module_init(amd64_edac_init);
module_exit(amd64_edac_exit);

MODULE_LICENSE("GPL");
MODULE_AUTHOR("SoftwareBitMaker: Doug Thompson, Dave Peterson, Thayne Harbaugh; AMD");
MODULE_DESCRIPTION("MC support for AMD64 memory controllers");

module_param(edac_op_state, int, 0444);
MODULE_PARM_DESC(edac_op_state, "EDAC Error Reporting state: 0=Poll,1=NMI");<|MERGE_RESOLUTION|>--- conflicted
+++ resolved
@@ -977,15 +977,9 @@
 
 /*
  * See AMD PPR DF::LclNodeTypeMap
-<<<<<<< HEAD
  *
  * This register gives information for nodes of the same type within a system.
  *
-=======
- *
- * This register gives information for nodes of the same type within a system.
- *
->>>>>>> 2d5404ca
  * Reading this register from a GPU node will tell how many GPU nodes are in the
  * system and what the lowest AMD Node ID value is for the GPU nodes. Use this
  * info to fixup the Linux logical "Node ID" value set in the AMD NB code and EDAC.
@@ -1030,15 +1024,10 @@
 	}
 
 	ret = pci_read_config_dword(pdev, REG_LOCAL_NODE_TYPE_MAP, &tmp);
-<<<<<<< HEAD
-	if (ret)
-		goto out;
-=======
 	if (ret) {
 		ret = pcibios_err_to_errno(ret);
 		goto out;
 	}
->>>>>>> 2d5404ca
 
 	gpu_node_map.node_count = FIELD_GET(LNTM_NODE_COUNT, tmp);
 	gpu_node_map.base_node_id = FIELD_GET(LNTM_BASE_NODE_ID, tmp);
@@ -3664,22 +3653,13 @@
 {
 	u8 nid = pvt->mc_node_id;
 	struct amd64_umc *umc;
-<<<<<<< HEAD
-	u32 i, umc_base;
-=======
 	u32 i, tmp, umc_base;
->>>>>>> 2d5404ca
 
 	/* Read registers from each UMC */
 	for_each_umc(i) {
 		umc_base = gpu_get_umc_base(pvt, i, 0);
 		umc = &pvt->umc[i];
 
-<<<<<<< HEAD
-		amd_smn_read(nid, umc_base + UMCCH_UMC_CFG, &umc->umc_cfg);
-		amd_smn_read(nid, umc_base + UMCCH_SDP_CTRL, &umc->sdp_ctrl);
-		amd_smn_read(nid, umc_base + UMCCH_ECC_CTRL, &umc->ecc_ctrl);
-=======
 		if (!amd_smn_read(nid, umc_base + UMCCH_UMC_CFG, &tmp))
 			umc->umc_cfg = tmp;
 
@@ -3688,7 +3668,6 @@
 
 		if (!amd_smn_read(nid, umc_base + UMCCH_ECC_CTRL, &tmp))
 			umc->ecc_ctrl = tmp;
->>>>>>> 2d5404ca
 	}
 }
 
