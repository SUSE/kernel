--- conflicted
+++ resolved
@@ -1077,7 +1077,6 @@
 static int f17_get_cs_mode(int dimm, u8 ctrl, struct amd64_pvt *pvt)
 {
 	int cs_mode = 0;
-<<<<<<< HEAD
 
 	if (csrow_enabled(2 * dimm, ctrl, pvt))
 		cs_mode |= CS_EVEN_PRIMARY;
@@ -1089,19 +1088,6 @@
 	if (csrow_sec_enabled(2 * dimm + 1, ctrl, pvt))
 		cs_mode |= CS_ODD_SECONDARY;
 
-=======
-
-	if (csrow_enabled(2 * dimm, ctrl, pvt))
-		cs_mode |= CS_EVEN_PRIMARY;
-
-	if (csrow_enabled(2 * dimm + 1, ctrl, pvt))
-		cs_mode |= CS_ODD_PRIMARY;
-
-	/* Asymmetric dual-rank DIMM support. */
-	if (csrow_sec_enabled(2 * dimm + 1, ctrl, pvt))
-		cs_mode |= CS_ODD_SECONDARY;
-
->>>>>>> 7d2a07b7
 	return cs_mode;
 }
 
@@ -3686,15 +3672,12 @@
 		break;
 
 	case 0x19:
-<<<<<<< HEAD
-=======
 		if (pvt->model >= 0x20 && pvt->model <= 0x2f) {
 			fam_type = &family_types[F17_M70H_CPUS];
 			pvt->ops = &family_types[F17_M70H_CPUS].ops;
 			fam_type->ctl_name = "F19h_M20h";
 			break;
 		}
->>>>>>> 7d2a07b7
 		fam_type	= &family_types[F19_CPUS];
 		pvt->ops	= &family_types[F19_CPUS].ops;
 		family_types[F19_CPUS].ctl_name = "F19h";
@@ -3719,11 +3702,7 @@
 static int hw_info_get(struct amd64_pvt *pvt)
 {
 	u16 pci_id1, pci_id2;
-<<<<<<< HEAD
-	int ret = -EINVAL;
-=======
 	int ret;
->>>>>>> 7d2a07b7
 
 	if (pvt->fam >= 0x17) {
 		pvt->umc = kcalloc(fam_type->max_mcs, sizeof(struct amd64_umc), GFP_KERNEL);
@@ -3880,15 +3859,12 @@
 		goto err_enable;
 	}
 
-<<<<<<< HEAD
-=======
 	amd64_info("%s %sdetected (node %d).\n", fam_type->ctl_name,
 		     (pvt->fam == 0xf ?
 				(pvt->ext_model >= K8_REV_F  ? "revF or later "
 							     : "revE or earlier ")
 				 : ""), pvt->mc_node_id);
 
->>>>>>> 7d2a07b7
 	dump_misc_regs(pvt);
 
 	return ret;
