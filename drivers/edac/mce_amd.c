// SPDX-License-Identifier: GPL-2.0-only
#include <linux/module.h>
#include <linux/slab.h>

#include <asm/cpu.h>

#include "mce_amd.h"

static struct amd_decoder_ops fam_ops;

static u8 xec_mask	 = 0xf;

static void (*decode_dram_ecc)(int node_id, struct mce *m);

void amd_register_ecc_decoder(void (*f)(int, struct mce *))
{
	decode_dram_ecc = f;
}
EXPORT_SYMBOL_GPL(amd_register_ecc_decoder);

void amd_unregister_ecc_decoder(void (*f)(int, struct mce *))
{
	if (decode_dram_ecc) {
		WARN_ON(decode_dram_ecc != f);

		decode_dram_ecc = NULL;
	}
}
EXPORT_SYMBOL_GPL(amd_unregister_ecc_decoder);

/*
 * string representation for the different MCA reported error types, see F3x48
 * or MSR0000_0411.
 */

/* transaction type */
static const char * const tt_msgs[] = { "INSN", "DATA", "GEN", "RESV" };

/* cache level */
static const char * const ll_msgs[] = { "RESV", "L1", "L2", "L3/GEN" };

/* memory transaction type */
static const char * const rrrr_msgs[] = {
       "GEN", "RD", "WR", "DRD", "DWR", "IRD", "PRF", "EV", "SNP"
};

/* participating processor */
const char * const pp_msgs[] = { "SRC", "RES", "OBS", "GEN" };
EXPORT_SYMBOL_GPL(pp_msgs);

/* request timeout */
static const char * const to_msgs[] = { "no timeout", "timed out" };

/* memory or i/o */
static const char * const ii_msgs[] = { "MEM", "RESV", "IO", "GEN" };

/* internal error type */
static const char * const uu_msgs[] = { "RESV", "RESV", "HWA", "RESV" };

static const char * const f15h_mc1_mce_desc[] = {
	"UC during a demand linefill from L2",
	"Parity error during data load from IC",
	"Parity error for IC valid bit",
	"Main tag parity error",
	"Parity error in prediction queue",
	"PFB data/address parity error",
	"Parity error in the branch status reg",
	"PFB promotion address error",
	"Tag error during probe/victimization",
	"Parity error for IC probe tag valid bit",
	"PFB non-cacheable bit parity error",
	"PFB valid bit parity error",			/* xec = 0xd */
	"Microcode Patch Buffer",			/* xec = 010 */
	"uop queue",
	"insn buffer",
	"predecode buffer",
	"fetch address FIFO",
	"dispatch uop queue"
};

static const char * const f15h_mc2_mce_desc[] = {
	"Fill ECC error on data fills",			/* xec = 0x4 */
	"Fill parity error on insn fills",
	"Prefetcher request FIFO parity error",
	"PRQ address parity error",
	"PRQ data parity error",
	"WCC Tag ECC error",
	"WCC Data ECC error",
	"WCB Data parity error",
	"VB Data ECC or parity error",
	"L2 Tag ECC error",				/* xec = 0x10 */
	"Hard L2 Tag ECC error",
	"Multiple hits on L2 tag",
	"XAB parity error",
	"PRB address parity error"
};

static const char * const mc4_mce_desc[] = {
	"DRAM ECC error detected on the NB",
	"CRC error detected on HT link",
	"Link-defined sync error packets detected on HT link",
	"HT Master abort",
	"HT Target abort",
	"Invalid GART PTE entry during GART table walk",
	"Unsupported atomic RMW received from an IO link",
	"Watchdog timeout due to lack of progress",
	"DRAM ECC error detected on the NB",
	"SVM DMA Exclusion Vector error",
	"HT data error detected on link",
	"Protocol error (link, L3, probe filter)",
	"NB internal arrays parity error",
	"DRAM addr/ctl signals parity error",
	"IO link transmission error",
	"L3 data cache ECC error",			/* xec = 0x1c */
	"L3 cache tag error",
	"L3 LRU parity bits error",
	"ECC Error in the Probe Filter directory"
};

static const char * const mc5_mce_desc[] = {
	"CPU Watchdog timer expire",
	"Wakeup array dest tag",
	"AG payload array",
	"EX payload array",
	"IDRF array",
	"Retire dispatch queue",
	"Mapper checkpoint array",
	"Physical register file EX0 port",
	"Physical register file EX1 port",
	"Physical register file AG0 port",
	"Physical register file AG1 port",
	"Flag register file",
	"DE error occurred",
	"Retire status queue"
};

static const char * const mc6_mce_desc[] = {
	"Hardware Assertion",
	"Free List",
	"Physical Register File",
	"Retire Queue",
	"Scheduler table",
	"Status Register File",
};

static bool f12h_mc0_mce(u16 ec, u8 xec)
{
	bool ret = false;

	if (MEM_ERROR(ec)) {
		u8 ll = LL(ec);
		ret = true;

		if (ll == LL_L2)
			pr_cont("during L1 linefill from L2.\n");
		else if (ll == LL_L1)
			pr_cont("Data/Tag %s error.\n", R4_MSG(ec));
		else
			ret = false;
	}
	return ret;
}

static bool f10h_mc0_mce(u16 ec, u8 xec)
{
	if (R4(ec) == R4_GEN && LL(ec) == LL_L1) {
		pr_cont("during data scrub.\n");
		return true;
	}
	return f12h_mc0_mce(ec, xec);
}

static bool k8_mc0_mce(u16 ec, u8 xec)
{
	if (BUS_ERROR(ec)) {
		pr_cont("during system linefill.\n");
		return true;
	}

	return f10h_mc0_mce(ec, xec);
}

static bool cat_mc0_mce(u16 ec, u8 xec)
{
	u8 r4	 = R4(ec);
	bool ret = true;

	if (MEM_ERROR(ec)) {

		if (TT(ec) != TT_DATA || LL(ec) != LL_L1)
			return false;

		switch (r4) {
		case R4_DRD:
		case R4_DWR:
			pr_cont("Data/Tag parity error due to %s.\n",
				(r4 == R4_DRD ? "load/hw prf" : "store"));
			break;
		case R4_EVICT:
			pr_cont("Copyback parity error on a tag miss.\n");
			break;
		case R4_SNOOP:
			pr_cont("Tag parity error during snoop.\n");
			break;
		default:
			ret = false;
		}
	} else if (BUS_ERROR(ec)) {

		if ((II(ec) != II_MEM && II(ec) != II_IO) || LL(ec) != LL_LG)
			return false;

		pr_cont("System read data error on a ");

		switch (r4) {
		case R4_RD:
			pr_cont("TLB reload.\n");
			break;
		case R4_DWR:
			pr_cont("store.\n");
			break;
		case R4_DRD:
			pr_cont("load.\n");
			break;
		default:
			ret = false;
		}
	} else {
		ret = false;
	}

	return ret;
}

static bool f15h_mc0_mce(u16 ec, u8 xec)
{
	bool ret = true;

	if (MEM_ERROR(ec)) {

		switch (xec) {
		case 0x0:
			pr_cont("Data Array access error.\n");
			break;

		case 0x1:
			pr_cont("UC error during a linefill from L2/NB.\n");
			break;

		case 0x2:
		case 0x11:
			pr_cont("STQ access error.\n");
			break;

		case 0x3:
			pr_cont("SCB access error.\n");
			break;

		case 0x10:
			pr_cont("Tag error.\n");
			break;

		case 0x12:
			pr_cont("LDQ access error.\n");
			break;

		default:
			ret = false;
		}
	} else if (BUS_ERROR(ec)) {

		if (!xec)
			pr_cont("System Read Data Error.\n");
		else
			pr_cont(" Internal error condition type %d.\n", xec);
	} else if (INT_ERROR(ec)) {
		if (xec <= 0x1f)
			pr_cont("Hardware Assert.\n");
		else
			ret = false;

	} else
		ret = false;

	return ret;
}

static void decode_mc0_mce(struct mce *m)
{
	u16 ec = EC(m->status);
	u8 xec = XEC(m->status, xec_mask);

	pr_emerg(HW_ERR "MC0 Error: ");

	/* TLB error signatures are the same across families */
	if (TLB_ERROR(ec)) {
		if (TT(ec) == TT_DATA) {
			pr_cont("%s TLB %s.\n", LL_MSG(ec),
				((xec == 2) ? "locked miss"
					    : (xec ? "multimatch" : "parity")));
			return;
		}
	} else if (fam_ops.mc0_mce(ec, xec))
		;
	else
		pr_emerg(HW_ERR "Corrupted MC0 MCE info?\n");
}

static bool k8_mc1_mce(u16 ec, u8 xec)
{
	u8 ll	 = LL(ec);
	bool ret = true;

	if (!MEM_ERROR(ec))
		return false;

	if (ll == 0x2)
		pr_cont("during a linefill from L2.\n");
	else if (ll == 0x1) {
		switch (R4(ec)) {
		case R4_IRD:
			pr_cont("Parity error during data load.\n");
			break;

		case R4_EVICT:
			pr_cont("Copyback Parity/Victim error.\n");
			break;

		case R4_SNOOP:
			pr_cont("Tag Snoop error.\n");
			break;

		default:
			ret = false;
			break;
		}
	} else
		ret = false;

	return ret;
}

static bool cat_mc1_mce(u16 ec, u8 xec)
{
	u8 r4    = R4(ec);
	bool ret = true;

	if (!MEM_ERROR(ec))
		return false;

	if (TT(ec) != TT_INSTR)
		return false;

	if (r4 == R4_IRD)
		pr_cont("Data/tag array parity error for a tag hit.\n");
	else if (r4 == R4_SNOOP)
		pr_cont("Tag error during snoop/victimization.\n");
	else if (xec == 0x0)
		pr_cont("Tag parity error from victim castout.\n");
	else if (xec == 0x2)
		pr_cont("Microcode patch RAM parity error.\n");
	else
		ret = false;

	return ret;
}

static bool f15h_mc1_mce(u16 ec, u8 xec)
{
	bool ret = true;

	if (!MEM_ERROR(ec))
		return false;

	switch (xec) {
	case 0x0 ... 0xa:
		pr_cont("%s.\n", f15h_mc1_mce_desc[xec]);
		break;

	case 0xd:
		pr_cont("%s.\n", f15h_mc1_mce_desc[xec-2]);
		break;

	case 0x10:
		pr_cont("%s.\n", f15h_mc1_mce_desc[xec-4]);
		break;

	case 0x11 ... 0x15:
		pr_cont("Decoder %s parity error.\n", f15h_mc1_mce_desc[xec-4]);
		break;

	default:
		ret = false;
	}
	return ret;
}

static void decode_mc1_mce(struct mce *m)
{
	u16 ec = EC(m->status);
	u8 xec = XEC(m->status, xec_mask);

	pr_emerg(HW_ERR "MC1 Error: ");

	if (TLB_ERROR(ec))
		pr_cont("%s TLB %s.\n", LL_MSG(ec),
			(xec ? "multimatch" : "parity error"));
	else if (BUS_ERROR(ec)) {
		bool k8 = (boot_cpu_data.x86 == 0xf && (m->status & BIT_64(58)));

		pr_cont("during %s.\n", (k8 ? "system linefill" : "NB data read"));
	} else if (INT_ERROR(ec)) {
		if (xec <= 0x3f)
			pr_cont("Hardware Assert.\n");
		else
			goto wrong_mc1_mce;
	} else if (fam_ops.mc1_mce(ec, xec))
		;
	else
		goto wrong_mc1_mce;

	return;

wrong_mc1_mce:
	pr_emerg(HW_ERR "Corrupted MC1 MCE info?\n");
}

static bool k8_mc2_mce(u16 ec, u8 xec)
{
	bool ret = true;

	if (xec == 0x1)
		pr_cont(" in the write data buffers.\n");
	else if (xec == 0x3)
		pr_cont(" in the victim data buffers.\n");
	else if (xec == 0x2 && MEM_ERROR(ec))
		pr_cont(": %s error in the L2 cache tags.\n", R4_MSG(ec));
	else if (xec == 0x0) {
		if (TLB_ERROR(ec))
			pr_cont("%s error in a Page Descriptor Cache or Guest TLB.\n",
				TT_MSG(ec));
		else if (BUS_ERROR(ec))
			pr_cont(": %s/ECC error in data read from NB: %s.\n",
				R4_MSG(ec), PP_MSG(ec));
		else if (MEM_ERROR(ec)) {
			u8 r4 = R4(ec);

			if (r4 >= 0x7)
				pr_cont(": %s error during data copyback.\n",
					R4_MSG(ec));
			else if (r4 <= 0x1)
				pr_cont(": %s parity/ECC error during data "
					"access from L2.\n", R4_MSG(ec));
			else
				ret = false;
		} else
			ret = false;
	} else
		ret = false;

	return ret;
}

static bool f15h_mc2_mce(u16 ec, u8 xec)
{
	bool ret = true;

	if (TLB_ERROR(ec)) {
		if (xec == 0x0)
			pr_cont("Data parity TLB read error.\n");
		else if (xec == 0x1)
			pr_cont("Poison data provided for TLB fill.\n");
		else
			ret = false;
	} else if (BUS_ERROR(ec)) {
		if (xec > 2)
			ret = false;

		pr_cont("Error during attempted NB data read.\n");
	} else if (MEM_ERROR(ec)) {
		switch (xec) {
		case 0x4 ... 0xc:
			pr_cont("%s.\n", f15h_mc2_mce_desc[xec - 0x4]);
			break;

		case 0x10 ... 0x14:
			pr_cont("%s.\n", f15h_mc2_mce_desc[xec - 0x7]);
			break;

		default:
			ret = false;
		}
	} else if (INT_ERROR(ec)) {
		if (xec <= 0x3f)
			pr_cont("Hardware Assert.\n");
		else
			ret = false;
	}

	return ret;
}

static bool f16h_mc2_mce(u16 ec, u8 xec)
{
	u8 r4 = R4(ec);

	if (!MEM_ERROR(ec))
		return false;

	switch (xec) {
	case 0x04 ... 0x05:
		pr_cont("%cBUFF parity error.\n", (r4 == R4_RD) ? 'I' : 'O');
		break;

	case 0x09 ... 0x0b:
	case 0x0d ... 0x0f:
		pr_cont("ECC error in L2 tag (%s).\n",
			((r4 == R4_GEN)   ? "BankReq" :
			((r4 == R4_SNOOP) ? "Prb"     : "Fill")));
		break;

	case 0x10 ... 0x19:
	case 0x1b:
		pr_cont("ECC error in L2 data array (%s).\n",
			(((r4 == R4_RD) && !(xec & 0x3)) ? "Hit"  :
			((r4 == R4_GEN)   ? "Attr" :
			((r4 == R4_EVICT) ? "Vict" : "Fill"))));
		break;

	case 0x1c ... 0x1d:
	case 0x1f:
		pr_cont("Parity error in L2 attribute bits (%s).\n",
			((r4 == R4_RD)  ? "Hit"  :
			((r4 == R4_GEN) ? "Attr" : "Fill")));
		break;

	default:
		return false;
	}

	return true;
}

static void decode_mc2_mce(struct mce *m)
{
	u16 ec = EC(m->status);
	u8 xec = XEC(m->status, xec_mask);

	pr_emerg(HW_ERR "MC2 Error: ");

	if (!fam_ops.mc2_mce(ec, xec))
		pr_cont(HW_ERR "Corrupted MC2 MCE info?\n");
}

static void decode_mc3_mce(struct mce *m)
{
	u16 ec = EC(m->status);
	u8 xec = XEC(m->status, xec_mask);

	if (boot_cpu_data.x86 >= 0x14) {
		pr_emerg("You shouldn't be seeing MC3 MCE on this cpu family,"
			 " please report on LKML.\n");
		return;
	}

	pr_emerg(HW_ERR "MC3 Error");

	if (xec == 0x0) {
		u8 r4 = R4(ec);

		if (!BUS_ERROR(ec) || (r4 != R4_DRD && r4 != R4_DWR))
			goto wrong_mc3_mce;

		pr_cont(" during %s.\n", R4_MSG(ec));
	} else
		goto wrong_mc3_mce;

	return;

 wrong_mc3_mce:
	pr_emerg(HW_ERR "Corrupted MC3 MCE info?\n");
}

static void decode_mc4_mce(struct mce *m)
{
	unsigned int fam = x86_family(m->cpuid);
	int node_id = topology_amd_node_id(m->extcpu);
	u16 ec = EC(m->status);
	u8 xec = XEC(m->status, 0x1f);
	u8 offset = 0;

	pr_emerg(HW_ERR "MC4 Error (node %d): ", node_id);

	switch (xec) {
	case 0x0 ... 0xe:

		/* special handling for DRAM ECCs */
		if (xec == 0x0 || xec == 0x8) {
			/* no ECCs on F11h */
			if (fam == 0x11)
				goto wrong_mc4_mce;

			pr_cont("%s.\n", mc4_mce_desc[xec]);

			if (decode_dram_ecc)
				decode_dram_ecc(node_id, m);
			return;
		}
		break;

	case 0xf:
		if (TLB_ERROR(ec))
			pr_cont("GART Table Walk data error.\n");
		else if (BUS_ERROR(ec))
			pr_cont("DMA Exclusion Vector Table Walk error.\n");
		else
			goto wrong_mc4_mce;
		return;

	case 0x19:
		if (fam == 0x15 || fam == 0x16)
			pr_cont("Compute Unit Data Error.\n");
		else
			goto wrong_mc4_mce;
		return;

	case 0x1c ... 0x1f:
		offset = 13;
		break;

	default:
		goto wrong_mc4_mce;
	}

	pr_cont("%s.\n", mc4_mce_desc[xec - offset]);
	return;

 wrong_mc4_mce:
	pr_emerg(HW_ERR "Corrupted MC4 MCE info?\n");
}

static void decode_mc5_mce(struct mce *m)
{
	unsigned int fam = x86_family(m->cpuid);
	u16 ec = EC(m->status);
	u8 xec = XEC(m->status, xec_mask);

	if (fam == 0xf || fam == 0x11)
		goto wrong_mc5_mce;

	pr_emerg(HW_ERR "MC5 Error: ");

	if (INT_ERROR(ec)) {
		if (xec <= 0x1f) {
			pr_cont("Hardware Assert.\n");
			return;
		} else
			goto wrong_mc5_mce;
	}

	if (xec == 0x0 || xec == 0xc)
		pr_cont("%s.\n", mc5_mce_desc[xec]);
	else if (xec <= 0xd)
		pr_cont("%s parity error.\n", mc5_mce_desc[xec]);
	else
		goto wrong_mc5_mce;

	return;

 wrong_mc5_mce:
	pr_emerg(HW_ERR "Corrupted MC5 MCE info?\n");
}

static void decode_mc6_mce(struct mce *m)
{
	u8 xec = XEC(m->status, xec_mask);

	pr_emerg(HW_ERR "MC6 Error: ");

	if (xec > 0x5)
		goto wrong_mc6_mce;

	pr_cont("%s parity error.\n", mc6_mce_desc[xec]);
	return;

 wrong_mc6_mce:
	pr_emerg(HW_ERR "Corrupted MC6 MCE info?\n");
}

static const char * const smca_long_names[] = {
	[SMCA_LS ... SMCA_LS_V2]	= "Load Store Unit",
	[SMCA_IF]			= "Instruction Fetch Unit",
	[SMCA_L2_CACHE]			= "L2 Cache",
	[SMCA_DE]			= "Decode Unit",
	[SMCA_RESERVED]			= "Reserved",
	[SMCA_EX]			= "Execution Unit",
	[SMCA_FP]			= "Floating Point Unit",
	[SMCA_L3_CACHE]			= "L3 Cache",
	[SMCA_CS ... SMCA_CS_V2]	= "Coherent Slave",
	[SMCA_PIE]			= "Power, Interrupts, etc.",

	/* UMC v2 is separate because both of them can exist in a single system. */
	[SMCA_UMC]			= "Unified Memory Controller",
	[SMCA_UMC_V2]			= "Unified Memory Controller v2",
	[SMCA_PB]			= "Parameter Block",
	[SMCA_PSP ... SMCA_PSP_V2]	= "Platform Security Processor",
	[SMCA_SMU ... SMCA_SMU_V2]	= "System Management Unit",
	[SMCA_MP5]			= "Microprocessor 5 Unit",
	[SMCA_MPDMA]			= "MPDMA Unit",
	[SMCA_NBIO]			= "Northbridge IO Unit",
	[SMCA_PCIE ... SMCA_PCIE_V2]	= "PCI Express Unit",
	[SMCA_XGMI_PCS]			= "Ext Global Memory Interconnect PCS Unit",
	[SMCA_NBIF]			= "NBIF Unit",
	[SMCA_SHUB]			= "System Hub Unit",
	[SMCA_SATA]			= "SATA Unit",
	[SMCA_USB]			= "USB Unit",
	[SMCA_GMI_PCS]			= "Global Memory Interconnect PCS Unit",
	[SMCA_XGMI_PHY]			= "Ext Global Memory Interconnect PHY Unit",
	[SMCA_WAFL_PHY]			= "WAFL PHY Unit",
	[SMCA_GMI_PHY]			= "Global Memory Interconnect PHY Unit",
};

static const char *smca_get_long_name(enum smca_bank_types t)
{
	if (t >= N_SMCA_BANK_TYPES)
		return NULL;

	return smca_long_names[t];
}

/* Decode errors according to Scalable MCA specification */
static void decode_smca_error(struct mce *m)
{
	enum smca_bank_types bank_type = smca_get_bank_type(m->extcpu, m->bank);
	u8 xec = XEC(m->status, xec_mask);

	if (bank_type >= N_SMCA_BANK_TYPES)
		return;

	if (bank_type == SMCA_RESERVED) {
		pr_emerg(HW_ERR "Bank %d is reserved.\n", m->bank);
		return;
	}

	pr_emerg(HW_ERR "%s Ext. Error Code: %d", smca_get_long_name(bank_type), xec);

	if ((bank_type == SMCA_UMC || bank_type == SMCA_UMC_V2) &&
	    xec == 0 && decode_dram_ecc)
<<<<<<< HEAD
		decode_dram_ecc(topology_die_id(m->extcpu), m);
=======
		decode_dram_ecc(topology_amd_node_id(m->extcpu), m);
>>>>>>> 2d5404ca
}

static inline void amd_decode_err_code(u16 ec)
{
	if (INT_ERROR(ec)) {
		pr_emerg(HW_ERR "internal: %s\n", UU_MSG(ec));
		return;
	}

	pr_emerg(HW_ERR "cache level: %s", LL_MSG(ec));

	if (BUS_ERROR(ec))
		pr_cont(", mem/io: %s", II_MSG(ec));
	else
		pr_cont(", tx: %s", TT_MSG(ec));

	if (MEM_ERROR(ec) || BUS_ERROR(ec)) {
		pr_cont(", mem-tx: %s", R4_MSG(ec));

		if (BUS_ERROR(ec))
			pr_cont(", part-proc: %s (%s)", PP_MSG(ec), TO_MSG(ec));
	}

	pr_cont("\n");
}

static const char *decode_error_status(struct mce *m)
{
	if (m->status & MCI_STATUS_UC) {
		if (m->status & MCI_STATUS_PCC)
			return "System Fatal error.";
		if (m->mcgstatus & MCG_STATUS_RIPV)
			return "Uncorrected, software restartable error.";
		return "Uncorrected, software containable error.";
	}

	if (m->status & MCI_STATUS_DEFERRED)
		return "Deferred error, no action required.";

	return "Corrected error, no action required.";
}

static int
amd_decode_mce(struct notifier_block *nb, unsigned long val, void *data)
{
	struct mce *m = (struct mce *)data;
	unsigned int fam = x86_family(m->cpuid);
	int ecc;

	if (m->kflags & MCE_HANDLED_CEC)
		return NOTIFY_DONE;

	pr_emerg(HW_ERR "%s\n", decode_error_status(m));

	pr_emerg(HW_ERR "CPU:%d (%x:%x:%x) MC%d_STATUS[%s|%s|%s|%s|%s",
		m->extcpu,
		fam, x86_model(m->cpuid), x86_stepping(m->cpuid),
		m->bank,
		((m->status & MCI_STATUS_OVER)	? "Over"  : "-"),
		((m->status & MCI_STATUS_UC)	? "UE"	  :
		 (m->status & MCI_STATUS_DEFERRED) ? "-"  : "CE"),
		((m->status & MCI_STATUS_MISCV)	? "MiscV" : "-"),
		((m->status & MCI_STATUS_ADDRV)	? "AddrV" : "-"),
		((m->status & MCI_STATUS_PCC)	? "PCC"	  : "-"));

	if (boot_cpu_has(X86_FEATURE_SMCA)) {
		u32 low, high;
		u32 addr = MSR_AMD64_SMCA_MCx_CONFIG(m->bank);

		if (!rdmsr_safe(addr, &low, &high) &&
		    (low & MCI_CONFIG_MCAX))
			pr_cont("|%s", ((m->status & MCI_STATUS_TCC) ? "TCC" : "-"));

		pr_cont("|%s", ((m->status & MCI_STATUS_SYNDV) ? "SyndV" : "-"));
	}

	/* do the two bits[14:13] together */
	ecc = (m->status >> 45) & 0x3;
	if (ecc)
		pr_cont("|%sECC", ((ecc == 2) ? "C" : "U"));

	if (fam >= 0x15) {
		pr_cont("|%s", (m->status & MCI_STATUS_DEFERRED ? "Deferred" : "-"));

		/* F15h, bank4, bit 43 is part of McaStatSubCache. */
		if (fam != 0x15 || m->bank != 4)
			pr_cont("|%s", (m->status & MCI_STATUS_POISON ? "Poison" : "-"));
	}

	if (fam >= 0x17)
		pr_cont("|%s", (m->status & MCI_STATUS_SCRUB ? "Scrub" : "-"));

	pr_cont("]: 0x%016llx\n", m->status);

	if (m->status & MCI_STATUS_ADDRV)
		pr_emerg(HW_ERR "Error Addr: 0x%016llx\n", m->addr);

	if (m->ppin)
		pr_emerg(HW_ERR "PPIN: 0x%016llx\n", m->ppin);

	if (boot_cpu_has(X86_FEATURE_SMCA)) {
		pr_emerg(HW_ERR "IPID: 0x%016llx", m->ipid);

		if (m->status & MCI_STATUS_SYNDV)
			pr_cont(", Syndrome: 0x%016llx", m->synd);

		pr_cont("\n");

		decode_smca_error(m);
		goto err_code;
	}

	if (m->tsc)
		pr_emerg(HW_ERR "TSC: %llu\n", m->tsc);

	/* Doesn't matter which member to test. */
	if (!fam_ops.mc0_mce)
		goto err_code;

	switch (m->bank) {
	case 0:
		decode_mc0_mce(m);
		break;

	case 1:
		decode_mc1_mce(m);
		break;

	case 2:
		decode_mc2_mce(m);
		break;

	case 3:
		decode_mc3_mce(m);
		break;

	case 4:
		decode_mc4_mce(m);
		break;

	case 5:
		decode_mc5_mce(m);
		break;

	case 6:
		decode_mc6_mce(m);
		break;

	default:
		break;
	}

 err_code:
	amd_decode_err_code(m->status & 0xffff);

	m->kflags |= MCE_HANDLED_EDAC;
	return NOTIFY_OK;
}

static struct notifier_block amd_mce_dec_nb = {
	.notifier_call	= amd_decode_mce,
	.priority	= MCE_PRIO_EDAC,
};

static int __init mce_amd_init(void)
{
	struct cpuinfo_x86 *c = &boot_cpu_data;

	if (c->x86_vendor != X86_VENDOR_AMD &&
	    c->x86_vendor != X86_VENDOR_HYGON)
		return -ENODEV;

	if (cpu_feature_enabled(X86_FEATURE_HYPERVISOR))
		return -ENODEV;

	if (boot_cpu_has(X86_FEATURE_SMCA)) {
		xec_mask = 0x3f;
		goto out;
	}

	switch (c->x86) {
	case 0xf:
		fam_ops.mc0_mce = k8_mc0_mce;
		fam_ops.mc1_mce = k8_mc1_mce;
		fam_ops.mc2_mce = k8_mc2_mce;
		break;

	case 0x10:
		fam_ops.mc0_mce = f10h_mc0_mce;
		fam_ops.mc1_mce = k8_mc1_mce;
		fam_ops.mc2_mce = k8_mc2_mce;
		break;

	case 0x11:
		fam_ops.mc0_mce = k8_mc0_mce;
		fam_ops.mc1_mce = k8_mc1_mce;
		fam_ops.mc2_mce = k8_mc2_mce;
		break;

	case 0x12:
		fam_ops.mc0_mce = f12h_mc0_mce;
		fam_ops.mc1_mce = k8_mc1_mce;
		fam_ops.mc2_mce = k8_mc2_mce;
		break;

	case 0x14:
		fam_ops.mc0_mce = cat_mc0_mce;
		fam_ops.mc1_mce = cat_mc1_mce;
		fam_ops.mc2_mce = k8_mc2_mce;
		break;

	case 0x15:
		xec_mask = c->x86_model == 0x60 ? 0x3f : 0x1f;

		fam_ops.mc0_mce = f15h_mc0_mce;
		fam_ops.mc1_mce = f15h_mc1_mce;
		fam_ops.mc2_mce = f15h_mc2_mce;
		break;

	case 0x16:
		xec_mask = 0x1f;
		fam_ops.mc0_mce = cat_mc0_mce;
		fam_ops.mc1_mce = cat_mc1_mce;
		fam_ops.mc2_mce = f16h_mc2_mce;
		break;

	case 0x17:
	case 0x18:
		pr_warn_once("Decoding supported only on Scalable MCA processors.\n");
		return -EINVAL;

	default:
		printk(KERN_WARNING "Huh? What family is it: 0x%x?!\n", c->x86);
		return -EINVAL;
	}

out:
	pr_info("MCE: In-kernel MCE decoding enabled.\n");

	mce_register_decode_chain(&amd_mce_dec_nb);

	return 0;
}
early_initcall(mce_amd_init);

#ifdef MODULE
static void __exit mce_amd_exit(void)
{
	mce_unregister_decode_chain(&amd_mce_dec_nb);
}

MODULE_DESCRIPTION("AMD MCE decoder");
MODULE_ALIAS("edac-mce-amd");
MODULE_LICENSE("GPL");
module_exit(mce_amd_exit);
#endif<|MERGE_RESOLUTION|>--- conflicted
+++ resolved
@@ -746,11 +746,7 @@
 
 	if ((bank_type == SMCA_UMC || bank_type == SMCA_UMC_V2) &&
 	    xec == 0 && decode_dram_ecc)
-<<<<<<< HEAD
-		decode_dram_ecc(topology_die_id(m->extcpu), m);
-=======
 		decode_dram_ecc(topology_amd_node_id(m->extcpu), m);
->>>>>>> 2d5404ca
 }
 
 static inline void amd_decode_err_code(u16 ec)
