--- conflicted
+++ resolved
@@ -553,8 +553,6 @@
 	  error detection (in-line ECC in which a section 1/8th of the memory
 	  device used to store data is used for ECC storage).
 
-<<<<<<< HEAD
-=======
 config EDAC_VERSAL
 	tristate "Xilinx Versal DDR Memory Controller"
 	depends on ARCH_ZYNQMP || COMPILE_TEST
@@ -567,5 +565,4 @@
 	  for debugging purposes.
 
 
->>>>>>> 2d5404ca
 endif # EDAC