/*
 * EDAC PCI component
 *
 * Author: Dave Jiang <djiang@mvista.com>
 *
 * 2007 (c) MontaVista Software, Inc. This file is licensed under
 * the terms of the GNU General Public License version 2. This program
 * is licensed "as is" without any warranty of any kind, whether express
 * or implied.
 *
 */
#include <linux/module.h>
#include <linux/types.h>
#include <linux/smp.h>
#include <linux/init.h>
#include <linux/sysctl.h>
#include <linux/highmem.h>
#include <linux/timer.h>
#include <linux/slab.h>
#include <linux/spinlock.h>
#include <linux/list.h>
#include <linux/ctype.h>
#include <linux/workqueue.h>
#include <asm/uaccess.h>
#include <asm/page.h>

#include "edac_core.h"
#include "edac_module.h"

static DEFINE_MUTEX(edac_pci_ctls_mutex);
static LIST_HEAD(edac_pci_list);
static atomic_t pci_indexes = ATOMIC_INIT(0);

/*
 * edac_pci_alloc_ctl_info
 *
 *	The alloc() function for the 'edac_pci' control info
 *	structure. The chip driver will allocate one of these for each
 *	edac_pci it is going to control/register with the EDAC CORE.
 */
struct edac_pci_ctl_info *edac_pci_alloc_ctl_info(unsigned int sz_pvt,
						const char *edac_pci_name)
{
	struct edac_pci_ctl_info *pci;
	void *p = NULL, *pvt;
	unsigned int size;

	edac_dbg(1, "\n");

	pci = edac_align_ptr(&p, sizeof(*pci), 1);
	pvt = edac_align_ptr(&p, 1, sz_pvt);
	size = ((unsigned long)pvt) + sz_pvt;

	/* Alloc the needed control struct memory */
	pci = kzalloc(size, GFP_KERNEL);
	if (pci  == NULL)
		return NULL;

	/* Now much private space */
	pvt = sz_pvt ? ((char *)pci) + ((unsigned long)pvt) : NULL;

	pci->pvt_info = pvt;
	pci->op_state = OP_ALLOC;

	snprintf(pci->name, strlen(edac_pci_name) + 1, "%s", edac_pci_name);

	return pci;
}
EXPORT_SYMBOL_GPL(edac_pci_alloc_ctl_info);

/*
 * edac_pci_free_ctl_info()
 *
 *	Last action on the pci control structure.
 *
 *	call the remove sysfs information, which will unregister
 *	this control struct's kobj. When that kobj's ref count
 *	goes to zero, its release function will be call and then
 *	kfree() the memory.
 */
void edac_pci_free_ctl_info(struct edac_pci_ctl_info *pci)
{
	edac_dbg(1, "\n");

	edac_pci_remove_sysfs(pci);
}
EXPORT_SYMBOL_GPL(edac_pci_free_ctl_info);

/*
 * find_edac_pci_by_dev()
 * 	scans the edac_pci list for a specific 'struct device *'
 *
 *	return NULL if not found, or return control struct pointer
 */
static struct edac_pci_ctl_info *find_edac_pci_by_dev(struct device *dev)
{
	struct edac_pci_ctl_info *pci;
	struct list_head *item;

	edac_dbg(1, "\n");

	list_for_each(item, &edac_pci_list) {
		pci = list_entry(item, struct edac_pci_ctl_info, link);

		if (pci->dev == dev)
			return pci;
	}

	return NULL;
}

/*
 * add_edac_pci_to_global_list
 * 	Before calling this function, caller must assign a unique value to
 * 	edac_dev->pci_idx.
 * 	Return:
 * 		0 on success
 * 		1 on failure
 */
static int add_edac_pci_to_global_list(struct edac_pci_ctl_info *pci)
{
	struct list_head *item, *insert_before;
	struct edac_pci_ctl_info *rover;

	edac_dbg(1, "\n");

	insert_before = &edac_pci_list;

	/* Determine if already on the list */
	rover = find_edac_pci_by_dev(pci->dev);
	if (unlikely(rover != NULL))
		goto fail0;

	/* Insert in ascending order by 'pci_idx', so find position */
	list_for_each(item, &edac_pci_list) {
		rover = list_entry(item, struct edac_pci_ctl_info, link);

		if (rover->pci_idx >= pci->pci_idx) {
			if (unlikely(rover->pci_idx == pci->pci_idx))
				goto fail1;

			insert_before = item;
			break;
		}
	}

	list_add_tail_rcu(&pci->link, insert_before);
	return 0;

fail0:
	edac_printk(KERN_WARNING, EDAC_PCI,
		"%s (%s) %s %s already assigned %d\n",
		dev_name(rover->dev), edac_dev_name(rover),
		rover->mod_name, rover->ctl_name, rover->pci_idx);
	return 1;

fail1:
	edac_printk(KERN_WARNING, EDAC_PCI,
		"but in low-level driver: attempt to assign\n"
		"\tduplicate pci_idx %d in %s()\n", rover->pci_idx,
		__func__);
	return 1;
}

/*
 * del_edac_pci_from_global_list
 *
 *	remove the PCI control struct from the global list
 */
static void del_edac_pci_from_global_list(struct edac_pci_ctl_info *pci)
{
	list_del_rcu(&pci->link);

	/* these are for safe removal of devices from global list while
	 * NMI handlers may be traversing list
	 */
	synchronize_rcu();
	INIT_LIST_HEAD(&pci->link);
}

/*
 * edac_pci_workq_function()
 *
 * 	periodic function that performs the operation
 *	scheduled by a workq request, for a given PCI control struct
 */
static void edac_pci_workq_function(struct work_struct *work_req)
{
	struct delayed_work *d_work = to_delayed_work(work_req);
	struct edac_pci_ctl_info *pci = to_edac_pci_ctl_work(d_work);
	int msec;
	unsigned long delay;

	edac_dbg(3, "checking\n");

	mutex_lock(&edac_pci_ctls_mutex);

	if (pci->op_state == OP_RUNNING_POLL) {
		/* we might be in POLL mode, but there may NOT be a poll func
		 */
		if ((pci->edac_check != NULL) && edac_pci_get_check_errors())
			pci->edac_check(pci);

		/* if we are on a one second period, then use round */
		msec = edac_pci_get_poll_msec();
		if (msec == 1000)
			delay = round_jiffies_relative(msecs_to_jiffies(msec));
		else
			delay = msecs_to_jiffies(msec);

		/* Reschedule only if we are in POLL mode */
		edac_queue_work(&pci->work, delay);
	}

	mutex_unlock(&edac_pci_ctls_mutex);
}

/*
 * edac_pci_workq_setup()
 * 	initialize a workq item for this edac_pci instance
 * 	passing in the new delay period in msec
 *
 *	locking model:
 *		called when 'edac_pci_ctls_mutex' is locked
 */
static void edac_pci_workq_setup(struct edac_pci_ctl_info *pci,
				 unsigned int msec)
{
	edac_dbg(0, "\n");

	INIT_DELAYED_WORK(&pci->work, edac_pci_workq_function);

	edac_queue_work(&pci->work, msecs_to_jiffies(edac_pci_get_poll_msec()));
}

/*
 * edac_pci_workq_teardown()
 * 	stop the workq processing on this edac_pci instance
 */
static void edac_pci_workq_teardown(struct edac_pci_ctl_info *pci)
{
<<<<<<< HEAD
	edac_dbg(0, "\n");

	pci->op_state = OP_OFFLINE;

	cancel_delayed_work_sync(&pci->work);
	flush_workqueue(edac_workqueue);
}

/*
 * edac_pci_reset_delay_period
 *
 *	called with a new period value for the workq period
 *	a) stop current workq timer
 *	b) restart workq timer with new value
 */
void edac_pci_reset_delay_period(struct edac_pci_ctl_info *pci,
				 unsigned long value)
{
=======
>>>>>>> 05ec7de7
	edac_dbg(0, "\n");

	pci->op_state = OP_OFFLINE;

	edac_stop_work(&pci->work);
}

/*
 * edac_pci_alloc_index: Allocate a unique PCI index number
 *
 * Return:
 *      allocated index number
 *
 */
int edac_pci_alloc_index(void)
{
	return atomic_inc_return(&pci_indexes) - 1;
}
EXPORT_SYMBOL_GPL(edac_pci_alloc_index);

/*
 * edac_pci_add_device: Insert the 'edac_dev' structure into the
 * edac_pci global list and create sysfs entries associated with
 * edac_pci structure.
 * @pci: pointer to the edac_device structure to be added to the list
 * @edac_idx: A unique numeric identifier to be assigned to the
 * 'edac_pci' structure.
 *
 * Return:
 *      0       Success
 *      !0      Failure
 */
int edac_pci_add_device(struct edac_pci_ctl_info *pci, int edac_idx)
{
	edac_dbg(0, "\n");

	pci->pci_idx = edac_idx;
	pci->start_time = jiffies;

	mutex_lock(&edac_pci_ctls_mutex);

	if (add_edac_pci_to_global_list(pci))
		goto fail0;

	if (edac_pci_create_sysfs(pci)) {
		edac_pci_printk(pci, KERN_WARNING,
				"failed to create sysfs pci\n");
		goto fail1;
	}

	if (pci->edac_check != NULL) {
		pci->op_state = OP_RUNNING_POLL;

		edac_pci_workq_setup(pci, 1000);
	} else {
		pci->op_state = OP_RUNNING_INTERRUPT;
	}

	edac_pci_printk(pci, KERN_INFO,
		"Giving out device to module %s controller %s: DEV %s (%s)\n",
		pci->mod_name, pci->ctl_name, pci->dev_name,
		edac_op_state_to_string(pci->op_state));

	mutex_unlock(&edac_pci_ctls_mutex);
	return 0;

	/* error unwind stack */
fail1:
	del_edac_pci_from_global_list(pci);
fail0:
	mutex_unlock(&edac_pci_ctls_mutex);
	return 1;
}
EXPORT_SYMBOL_GPL(edac_pci_add_device);

/*
 * edac_pci_del_device()
 * 	Remove sysfs entries for specified edac_pci structure and
 * 	then remove edac_pci structure from global list
 *
 * @dev:
 * 	Pointer to 'struct device' representing edac_pci structure
 * 	to remove
 *
 * Return:
 * 	Pointer to removed edac_pci structure,
 * 	or NULL if device not found
 */
struct edac_pci_ctl_info *edac_pci_del_device(struct device *dev)
{
	struct edac_pci_ctl_info *pci;

	edac_dbg(0, "\n");

	mutex_lock(&edac_pci_ctls_mutex);

	/* ensure the control struct is on the global list
	 * if not, then leave
	 */
	pci = find_edac_pci_by_dev(dev);
	if (pci  == NULL) {
		mutex_unlock(&edac_pci_ctls_mutex);
		return NULL;
	}

	pci->op_state = OP_OFFLINE;

	del_edac_pci_from_global_list(pci);

	mutex_unlock(&edac_pci_ctls_mutex);

	/* stop the workq timer */
	edac_pci_workq_teardown(pci);

	edac_printk(KERN_INFO, EDAC_PCI,
		"Removed device %d for %s %s: DEV %s\n",
		pci->pci_idx, pci->mod_name, pci->ctl_name, edac_dev_name(pci));

	return pci;
}
EXPORT_SYMBOL_GPL(edac_pci_del_device);

/*
 * edac_pci_generic_check
 *
 *	a Generic parity check API
 */
static void edac_pci_generic_check(struct edac_pci_ctl_info *pci)
{
	edac_dbg(4, "\n");
	edac_pci_do_parity_check();
}

/* free running instance index counter */
static int edac_pci_idx;
#define EDAC_PCI_GENCTL_NAME	"EDAC PCI controller"

struct edac_pci_gen_data {
	int edac_idx;
};

/*
 * edac_pci_create_generic_ctl
 *
 *	A generic constructor for a PCI parity polling device
 *	Some systems have more than one domain of PCI busses.
 *	For systems with one domain, then this API will
 *	provide for a generic poller.
 *
 *	This routine calls the edac_pci_alloc_ctl_info() for
 *	the generic device, with default values
 */
struct edac_pci_ctl_info *edac_pci_create_generic_ctl(struct device *dev,
						const char *mod_name)
{
	struct edac_pci_ctl_info *pci;
	struct edac_pci_gen_data *pdata;

	pci = edac_pci_alloc_ctl_info(sizeof(*pdata), EDAC_PCI_GENCTL_NAME);
	if (!pci)
		return NULL;

	pdata = pci->pvt_info;
	pci->dev = dev;
	dev_set_drvdata(pci->dev, pci);
	pci->dev_name = pci_name(to_pci_dev(dev));

	pci->mod_name = mod_name;
	pci->ctl_name = EDAC_PCI_GENCTL_NAME;
	if (edac_op_state == EDAC_OPSTATE_POLL)
		pci->edac_check = edac_pci_generic_check;

	pdata->edac_idx = edac_pci_idx++;

	if (edac_pci_add_device(pci, pdata->edac_idx) > 0) {
		edac_dbg(3, "failed edac_pci_add_device()\n");
		edac_pci_free_ctl_info(pci);
		return NULL;
	}

	return pci;
}
EXPORT_SYMBOL_GPL(edac_pci_create_generic_ctl);

/*
 * edac_pci_release_generic_ctl
 *
 *	The release function of a generic EDAC PCI polling device
 */
void edac_pci_release_generic_ctl(struct edac_pci_ctl_info *pci)
{
	edac_dbg(0, "pci mod=%s\n", pci->mod_name);

	edac_pci_del_device(pci->dev);
	edac_pci_free_ctl_info(pci);
}
EXPORT_SYMBOL_GPL(edac_pci_release_generic_ctl);<|MERGE_RESOLUTION|>--- conflicted
+++ resolved
@@ -239,27 +239,6 @@
  */
 static void edac_pci_workq_teardown(struct edac_pci_ctl_info *pci)
 {
-<<<<<<< HEAD
-	edac_dbg(0, "\n");
-
-	pci->op_state = OP_OFFLINE;
-
-	cancel_delayed_work_sync(&pci->work);
-	flush_workqueue(edac_workqueue);
-}
-
-/*
- * edac_pci_reset_delay_period
- *
- *	called with a new period value for the workq period
- *	a) stop current workq timer
- *	b) restart workq timer with new value
- */
-void edac_pci_reset_delay_period(struct edac_pci_ctl_info *pci,
-				 unsigned long value)
-{
-=======
->>>>>>> 05ec7de7
 	edac_dbg(0, "\n");
 
 	pci->op_state = OP_OFFLINE;
