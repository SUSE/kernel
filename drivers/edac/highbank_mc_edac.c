/*
 * Copyright 2011-2012 Calxeda, Inc.
 *
 * This program is free software; you can redistribute it and/or modify it
 * under the terms and conditions of the GNU General Public License,
 * version 2, as published by the Free Software Foundation.
 *
 * This program is distributed in the hope it will be useful, but WITHOUT
 * ANY WARRANTY; without even the implied warranty of MERCHANTABILITY or
 * FITNESS FOR A PARTICULAR PURPOSE.  See the GNU General Public License for
 * more details.
 *
 * You should have received a copy of the GNU General Public License along with
 * this program.  If not, see <http://www.gnu.org/licenses/>.
 */
#include <linux/types.h>
#include <linux/kernel.h>
#include <linux/ctype.h>
#include <linux/edac.h>
#include <linux/interrupt.h>
#include <linux/platform_device.h>
#include <linux/of_platform.h>
#include <linux/uaccess.h>

#include "edac_core.h"
#include "edac_module.h"

/* DDR Ctrlr Error Registers */

#define HB_DDR_ECC_ERR_BASE		0x128
#define MW_DDR_ECC_ERR_BASE		0x1b4

#define HB_DDR_ECC_OPT			0x00
#define HB_DDR_ECC_U_ERR_ADDR		0x08
#define HB_DDR_ECC_U_ERR_STAT		0x0c
#define HB_DDR_ECC_U_ERR_DATAL		0x10
#define HB_DDR_ECC_U_ERR_DATAH		0x14
#define HB_DDR_ECC_C_ERR_ADDR		0x18
#define HB_DDR_ECC_C_ERR_STAT		0x1c
#define HB_DDR_ECC_C_ERR_DATAL		0x20
#define HB_DDR_ECC_C_ERR_DATAH		0x24

#define HB_DDR_ECC_OPT_MODE_MASK	0x3
#define HB_DDR_ECC_OPT_FWC		0x100
#define HB_DDR_ECC_OPT_XOR_SHIFT	16

/* DDR Ctrlr Interrupt Registers */

#define HB_DDR_ECC_INT_BASE		0x180
#define MW_DDR_ECC_INT_BASE		0x218

#define HB_DDR_ECC_INT_STATUS		0x00
#define HB_DDR_ECC_INT_ACK		0x04

#define HB_DDR_ECC_INT_STAT_CE		0x8
#define HB_DDR_ECC_INT_STAT_DOUBLE_CE	0x10
#define HB_DDR_ECC_INT_STAT_UE		0x20
#define HB_DDR_ECC_INT_STAT_DOUBLE_UE	0x40

struct hb_mc_drvdata {
	void __iomem *mc_err_base;
	void __iomem *mc_int_base;
};

static irqreturn_t highbank_mc_err_handler(int irq, void *dev_id)
{
	struct mem_ctl_info *mci = dev_id;
	struct hb_mc_drvdata *drvdata = mci->pvt_info;
	u32 status, err_addr;

	/* Read the interrupt status register */
	status = readl(drvdata->mc_int_base + HB_DDR_ECC_INT_STATUS);

	if (status & HB_DDR_ECC_INT_STAT_UE) {
		err_addr = readl(drvdata->mc_err_base + HB_DDR_ECC_U_ERR_ADDR);
		edac_mc_handle_error(HW_EVENT_ERR_UNCORRECTED, mci, 1,
				     err_addr >> PAGE_SHIFT,
				     err_addr & ~PAGE_MASK, 0,
				     0, 0, -1,
				     mci->ctl_name, "");
	}
	if (status & HB_DDR_ECC_INT_STAT_CE) {
		u32 syndrome = readl(drvdata->mc_err_base + HB_DDR_ECC_C_ERR_STAT);
		syndrome = (syndrome >> 8) & 0xff;
		err_addr = readl(drvdata->mc_err_base + HB_DDR_ECC_C_ERR_ADDR);
		edac_mc_handle_error(HW_EVENT_ERR_CORRECTED, mci, 1,
				     err_addr >> PAGE_SHIFT,
				     err_addr & ~PAGE_MASK, syndrome,
				     0, 0, -1,
				     mci->ctl_name, "");
	}

	/* clear the error, clears the interrupt */
	writel(status, drvdata->mc_int_base + HB_DDR_ECC_INT_ACK);
	return IRQ_HANDLED;
}

static void highbank_mc_err_inject(struct mem_ctl_info *mci, u8 synd)
{
	struct hb_mc_drvdata *pdata = mci->pvt_info;
	u32 reg;

	reg = readl(pdata->mc_err_base + HB_DDR_ECC_OPT);
	reg &= HB_DDR_ECC_OPT_MODE_MASK;
	reg |= (synd << HB_DDR_ECC_OPT_XOR_SHIFT) | HB_DDR_ECC_OPT_FWC;
	writel(reg, pdata->mc_err_base + HB_DDR_ECC_OPT);
}

#define to_mci(k) container_of(k, struct mem_ctl_info, dev)

static ssize_t highbank_mc_inject_ctrl(struct device *dev,
	struct device_attribute *attr, const char *buf, size_t count)
{
	struct mem_ctl_info *mci = to_mci(dev);
	u8 synd;

	if (kstrtou8(buf, 16, &synd))
		return -EINVAL;

	highbank_mc_err_inject(mci, synd);

	return count;
}

static DEVICE_ATTR(inject_ctrl, S_IWUSR, NULL, highbank_mc_inject_ctrl);

struct hb_mc_settings {
	int	err_offset;
	int	int_offset;
};

static struct hb_mc_settings hb_settings = {
	.err_offset = HB_DDR_ECC_ERR_BASE,
	.int_offset = HB_DDR_ECC_INT_BASE,
};

static struct hb_mc_settings mw_settings = {
	.err_offset = MW_DDR_ECC_ERR_BASE,
	.int_offset = MW_DDR_ECC_INT_BASE,
};

static struct of_device_id hb_ddr_ctrl_of_match[] = {
	{ .compatible = "calxeda,hb-ddr-ctrl",		.data = &hb_settings },
	{ .compatible = "calxeda,ecx-2000-ddr-ctrl",	.data = &mw_settings },
	{},
};
MODULE_DEVICE_TABLE(of, hb_ddr_ctrl_of_match);

static int highbank_mc_probe(struct platform_device *pdev)
{
	const struct of_device_id *id;
	const struct hb_mc_settings *settings;
	struct edac_mc_layer layers[2];
	struct mem_ctl_info *mci;
	struct hb_mc_drvdata *drvdata;
	struct dimm_info *dimm;
	struct resource *r;
	void __iomem *base;
	u32 control;
	int irq;
	int res = 0;

	id = of_match_device(hb_ddr_ctrl_of_match, &pdev->dev);
	if (!id)
		return -ENODEV;

	layers[0].type = EDAC_MC_LAYER_CHIP_SELECT;
	layers[0].size = 1;
	layers[0].is_virt_csrow = true;
	layers[1].type = EDAC_MC_LAYER_CHANNEL;
	layers[1].size = 1;
	layers[1].is_virt_csrow = false;
	mci = edac_mc_alloc(0, ARRAY_SIZE(layers), layers,
			    sizeof(struct hb_mc_drvdata));
	if (!mci)
		return -ENOMEM;

	mci->pdev = &pdev->dev;
	drvdata = mci->pvt_info;
	platform_set_drvdata(pdev, mci);

	if (!devres_open_group(&pdev->dev, NULL, GFP_KERNEL))
		return -ENOMEM;

	r = platform_get_resource(pdev, IORESOURCE_MEM, 0);
	if (!r) {
		dev_err(&pdev->dev, "Unable to get mem resource\n");
		res = -ENODEV;
		goto err;
	}

	if (!devm_request_mem_region(&pdev->dev, r->start,
				     resource_size(r), dev_name(&pdev->dev))) {
		dev_err(&pdev->dev, "Error while requesting mem region\n");
		res = -EBUSY;
		goto err;
	}

	base = devm_ioremap(&pdev->dev, r->start, resource_size(r));
	if (!base) {
		dev_err(&pdev->dev, "Unable to map regs\n");
		res = -ENOMEM;
		goto err;
	}

	settings = id->data;
	drvdata->mc_err_base = base + settings->err_offset;
	drvdata->mc_int_base = base + settings->int_offset;

	control = readl(drvdata->mc_err_base + HB_DDR_ECC_OPT) & 0x3;
	if (!control || (control == 0x2)) {
		dev_err(&pdev->dev, "No ECC present, or ECC disabled\n");
		res = -ENODEV;
		goto err;
	}

	mci->mtype_cap = MEM_FLAG_DDR3;
	mci->edac_ctl_cap = EDAC_FLAG_NONE | EDAC_FLAG_SECDED;
	mci->edac_cap = EDAC_FLAG_SECDED;
	mci->mod_name = pdev->dev.driver->name;
	mci->mod_ver = "1";
	mci->ctl_name = id->compatible;
	mci->dev_name = dev_name(&pdev->dev);
	mci->scrub_mode = SCRUB_SW_SRC;

	/* Only a single 4GB DIMM is supported */
	dimm = *mci->dimms;
	dimm->nr_pages = (~0UL >> PAGE_SHIFT) + 1;
	dimm->grain = 8;
	dimm->dtype = DEV_X8;
	dimm->mtype = MEM_DDR3;
	dimm->edac_mode = EDAC_SECDED;

	res = edac_mc_add_mc(mci);
	if (res < 0)
		goto err;

	irq = platform_get_irq(pdev, 0);
	res = devm_request_irq(&pdev->dev, irq, highbank_mc_err_handler,
			       0, dev_name(&pdev->dev), mci);
	if (res < 0) {
		dev_err(&pdev->dev, "Unable to request irq %d\n", irq);
		goto err2;
	}

<<<<<<< HEAD
	highbank_mc_create_debugfs_nodes(mci);
=======
	device_create_file(&mci->dev, &dev_attr_inject_ctrl);
>>>>>>> 5da42cf7

	devres_close_group(&pdev->dev, NULL);
	return 0;
err2:
	edac_mc_del_mc(&pdev->dev);
err:
	devres_release_group(&pdev->dev, NULL);
	edac_mc_free(mci);
	return res;
}

static int highbank_mc_remove(struct platform_device *pdev)
{
	struct mem_ctl_info *mci = platform_get_drvdata(pdev);

	device_remove_file(&mci->dev, &dev_attr_inject_ctrl);
	edac_mc_del_mc(&pdev->dev);
	edac_mc_free(mci);
	return 0;
}

static struct platform_driver highbank_mc_edac_driver = {
	.probe = highbank_mc_probe,
	.remove = highbank_mc_remove,
	.driver = {
		.name = "hb_mc_edac",
		.of_match_table = hb_ddr_ctrl_of_match,
	},
};

module_platform_driver(highbank_mc_edac_driver);

MODULE_LICENSE("GPL v2");
MODULE_AUTHOR("Calxeda, Inc.");
MODULE_DESCRIPTION("EDAC Driver for Calxeda Highbank");<|MERGE_RESOLUTION|>--- conflicted
+++ resolved
@@ -243,11 +243,7 @@
 		goto err2;
 	}
 
-<<<<<<< HEAD
-	highbank_mc_create_debugfs_nodes(mci);
-=======
 	device_create_file(&mci->dev, &dev_attr_inject_ctrl);
->>>>>>> 5da42cf7
 
 	devres_close_group(&pdev->dev, NULL);
 	return 0;
