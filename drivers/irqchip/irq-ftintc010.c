--- conflicted
+++ resolved
@@ -125,11 +125,7 @@
 /* Local static for the IRQ entry call */
 static struct ft010_irq_data firq;
 
-<<<<<<< HEAD
-static asmlinkage void __exception_irq_entry ft010_irqchip_handle_irq(struct pt_regs *regs)
-=======
 static void __exception_irq_entry ft010_irqchip_handle_irq(struct pt_regs *regs)
->>>>>>> 2d5404ca
 {
 	struct ft010_irq_data *f = &firq;
 	int irq;
