// SPDX-License-Identifier: GPL-2.0
/*
 * Copyright (C) Maxime Coquelin 2015
 * Copyright (C) STMicroelectronics 2017-2024
 * Author:  Maxime Coquelin <mcoquelin.stm32@gmail.com>
 */

#include <linux/bitops.h>
#include <linux/interrupt.h>
#include <linux/io.h>
#include <linux/irq.h>
#include <linux/irqchip.h>
#include <linux/irqchip/chained_irq.h>
#include <linux/irqdomain.h>
#include <linux/of_address.h>
#include <linux/of_irq.h>

#define IRQS_PER_BANK			32

struct stm32_exti_bank {
	u32 imr_ofst;
	u32 emr_ofst;
	u32 rtsr_ofst;
	u32 ftsr_ofst;
	u32 swier_ofst;
	u32 rpr_ofst;
};

struct stm32_exti_drv_data {
	const struct stm32_exti_bank **exti_banks;
	const u8 *desc_irqs;
	u32 bank_nr;
};

struct stm32_exti_chip_data {
	struct stm32_exti_host_data *host_data;
	const struct stm32_exti_bank *reg_bank;
	u32 wake_active;
	u32 mask_cache;
	u32 rtsr_cache;
	u32 ftsr_cache;
	u32 event_reserved;
};

struct stm32_exti_host_data {
	void __iomem *base;
	struct device *dev;
	struct stm32_exti_chip_data *chips_data;
	const struct stm32_exti_drv_data *drv_data;
};

static const struct stm32_exti_bank stm32f4xx_exti_b1 = {
	.imr_ofst	= 0x00,
	.emr_ofst	= 0x04,
	.rtsr_ofst	= 0x08,
	.ftsr_ofst	= 0x0C,
	.swier_ofst	= 0x10,
	.rpr_ofst	= 0x14,
};

static const struct stm32_exti_bank *stm32f4xx_exti_banks[] = {
	&stm32f4xx_exti_b1,
};

static const struct stm32_exti_drv_data stm32f4xx_drv_data = {
	.exti_banks = stm32f4xx_exti_banks,
	.bank_nr = ARRAY_SIZE(stm32f4xx_exti_banks),
};

static const struct stm32_exti_bank stm32h7xx_exti_b1 = {
	.imr_ofst	= 0x80,
	.emr_ofst	= 0x84,
	.rtsr_ofst	= 0x00,
	.ftsr_ofst	= 0x04,
	.swier_ofst	= 0x08,
	.rpr_ofst	= 0x88,
};

static const struct stm32_exti_bank stm32h7xx_exti_b2 = {
	.imr_ofst	= 0x90,
	.emr_ofst	= 0x94,
	.rtsr_ofst	= 0x20,
	.ftsr_ofst	= 0x24,
	.swier_ofst	= 0x28,
	.rpr_ofst	= 0x98,
};

static const struct stm32_exti_bank stm32h7xx_exti_b3 = {
	.imr_ofst	= 0xA0,
	.emr_ofst	= 0xA4,
	.rtsr_ofst	= 0x40,
	.ftsr_ofst	= 0x44,
	.swier_ofst	= 0x48,
	.rpr_ofst	= 0xA8,
};

static const struct stm32_exti_bank *stm32h7xx_exti_banks[] = {
	&stm32h7xx_exti_b1,
	&stm32h7xx_exti_b2,
	&stm32h7xx_exti_b3,
};

static const struct stm32_exti_drv_data stm32h7xx_drv_data = {
	.exti_banks = stm32h7xx_exti_banks,
	.bank_nr = ARRAY_SIZE(stm32h7xx_exti_banks),
};

<<<<<<< HEAD
static const struct stm32_exti_bank stm32mp1_exti_b1 = {
	.imr_ofst	= 0x80,
	.emr_ofst	= UNDEF_REG,
	.rtsr_ofst	= 0x00,
	.ftsr_ofst	= 0x04,
	.swier_ofst	= 0x08,
	.rpr_ofst	= 0x0C,
	.fpr_ofst	= 0x10,
	.trg_ofst	= 0x3EC,
};

static const struct stm32_exti_bank stm32mp1_exti_b2 = {
	.imr_ofst	= 0x90,
	.emr_ofst	= UNDEF_REG,
	.rtsr_ofst	= 0x20,
	.ftsr_ofst	= 0x24,
	.swier_ofst	= 0x28,
	.rpr_ofst	= 0x2C,
	.fpr_ofst	= 0x30,
	.trg_ofst	= 0x3E8,
};

static const struct stm32_exti_bank stm32mp1_exti_b3 = {
	.imr_ofst	= 0xA0,
	.emr_ofst	= UNDEF_REG,
	.rtsr_ofst	= 0x40,
	.ftsr_ofst	= 0x44,
	.swier_ofst	= 0x48,
	.rpr_ofst	= 0x4C,
	.fpr_ofst	= 0x50,
	.trg_ofst	= 0x3E4,
};

static const struct stm32_exti_bank *stm32mp1_exti_banks[] = {
	&stm32mp1_exti_b1,
	&stm32mp1_exti_b2,
	&stm32mp1_exti_b3,
};

static struct irq_chip stm32_exti_h_chip;
static struct irq_chip stm32_exti_h_chip_direct;

#define EXTI_INVALID_IRQ       U8_MAX
#define STM32MP1_DESC_IRQ_SIZE (ARRAY_SIZE(stm32mp1_exti_banks) * IRQS_PER_BANK)

/*
 * Use some intentionally tricky logic here to initialize the whole array to
 * EXTI_INVALID_IRQ, but then override certain fields, requiring us to indicate
 * that we "know" that there are overrides in this structure, and we'll need to
 * disable that warning from W=1 builds.
 */
__diag_push();
__diag_ignore_all("-Woverride-init",
		  "logic to initialize all and then override some is OK");

static const u8 stm32mp1_desc_irq[] = {
	/* default value */
	[0 ... (STM32MP1_DESC_IRQ_SIZE - 1)] = EXTI_INVALID_IRQ,

	[0] = 6,
	[1] = 7,
	[2] = 8,
	[3] = 9,
	[4] = 10,
	[5] = 23,
	[6] = 64,
	[7] = 65,
	[8] = 66,
	[9] = 67,
	[10] = 40,
	[11] = 42,
	[12] = 76,
	[13] = 77,
	[14] = 121,
	[15] = 127,
	[16] = 1,
	[19] = 3,
	[21] = 31,
	[22] = 33,
	[23] = 72,
	[24] = 95,
	[25] = 107,
	[26] = 37,
	[27] = 38,
	[28] = 39,
	[29] = 71,
	[30] = 52,
	[31] = 53,
	[32] = 82,
	[33] = 83,
	[47] = 93,
	[48] = 138,
	[50] = 139,
	[52] = 140,
	[53] = 141,
	[54] = 135,
	[61] = 100,
	[65] = 144,
	[68] = 143,
	[70] = 62,
	[73] = 129,
};

static const u8 stm32mp13_desc_irq[] = {
	/* default value */
	[0 ... (STM32MP1_DESC_IRQ_SIZE - 1)] = EXTI_INVALID_IRQ,

	[0] = 6,
	[1] = 7,
	[2] = 8,
	[3] = 9,
	[4] = 10,
	[5] = 24,
	[6] = 65,
	[7] = 66,
	[8] = 67,
	[9] = 68,
	[10] = 41,
	[11] = 43,
	[12] = 77,
	[13] = 78,
	[14] = 106,
	[15] = 109,
	[16] = 1,
	[19] = 3,
	[21] = 32,
	[22] = 34,
	[23] = 73,
	[24] = 93,
	[25] = 114,
	[26] = 38,
	[27] = 39,
	[28] = 40,
	[29] = 72,
	[30] = 53,
	[31] = 54,
	[32] = 83,
	[33] = 84,
	[44] = 96,
	[47] = 92,
	[48] = 116,
	[50] = 117,
	[52] = 118,
	[53] = 119,
	[68] = 63,
	[70] = 98,
};

__diag_pop();

static const struct stm32_exti_drv_data stm32mp1_drv_data = {
	.exti_banks = stm32mp1_exti_banks,
	.bank_nr = ARRAY_SIZE(stm32mp1_exti_banks),
	.desc_irqs = stm32mp1_desc_irq,
};

static const struct stm32_exti_drv_data stm32mp13_drv_data = {
	.exti_banks = stm32mp1_exti_banks,
	.bank_nr = ARRAY_SIZE(stm32mp1_exti_banks),
	.desc_irqs = stm32mp13_desc_irq,
};

=======
>>>>>>> 2d5404ca
static unsigned long stm32_exti_pending(struct irq_chip_generic *gc)
{
	struct stm32_exti_chip_data *chip_data = gc->private;
	const struct stm32_exti_bank *stm32_bank = chip_data->reg_bank;

	return irq_reg_readl(gc, stm32_bank->rpr_ofst);
}

static void stm32_irq_handler(struct irq_desc *desc)
{
	struct irq_domain *domain = irq_desc_get_handler_data(desc);
	struct irq_chip *chip = irq_desc_get_chip(desc);
	unsigned int nbanks = domain->gc->num_chips;
	struct irq_chip_generic *gc;
	unsigned long pending;
	int n, i, irq_base = 0;

	chained_irq_enter(chip, desc);

	for (i = 0; i < nbanks; i++, irq_base += IRQS_PER_BANK) {
		gc = irq_get_domain_generic_chip(domain, irq_base);

		while ((pending = stm32_exti_pending(gc))) {
			for_each_set_bit(n, &pending, IRQS_PER_BANK)
				generic_handle_domain_irq(domain, irq_base + n);
		}
	}

	chained_irq_exit(chip, desc);
}

static int stm32_exti_set_type(struct irq_data *d,
			       unsigned int type, u32 *rtsr, u32 *ftsr)
{
	u32 mask = BIT(d->hwirq % IRQS_PER_BANK);

	switch (type) {
	case IRQ_TYPE_EDGE_RISING:
		*rtsr |= mask;
		*ftsr &= ~mask;
		break;
	case IRQ_TYPE_EDGE_FALLING:
		*rtsr &= ~mask;
		*ftsr |= mask;
		break;
	case IRQ_TYPE_EDGE_BOTH:
		*rtsr |= mask;
		*ftsr |= mask;
		break;
	default:
		return -EINVAL;
	}

	return 0;
}

static int stm32_irq_set_type(struct irq_data *d, unsigned int type)
{
	struct irq_chip_generic *gc = irq_data_get_irq_chip_data(d);
	struct stm32_exti_chip_data *chip_data = gc->private;
	const struct stm32_exti_bank *stm32_bank = chip_data->reg_bank;
	u32 rtsr, ftsr;
	int err;

	irq_gc_lock(gc);

	rtsr = irq_reg_readl(gc, stm32_bank->rtsr_ofst);
	ftsr = irq_reg_readl(gc, stm32_bank->ftsr_ofst);

	err = stm32_exti_set_type(d, type, &rtsr, &ftsr);
	if (err)
		goto unlock;

	irq_reg_writel(gc, rtsr, stm32_bank->rtsr_ofst);
	irq_reg_writel(gc, ftsr, stm32_bank->ftsr_ofst);

unlock:
	irq_gc_unlock(gc);

	return err;
}

static void stm32_chip_suspend(struct stm32_exti_chip_data *chip_data,
			       u32 wake_active)
{
	const struct stm32_exti_bank *stm32_bank = chip_data->reg_bank;
	void __iomem *base = chip_data->host_data->base;

	/* save rtsr, ftsr registers */
	chip_data->rtsr_cache = readl_relaxed(base + stm32_bank->rtsr_ofst);
	chip_data->ftsr_cache = readl_relaxed(base + stm32_bank->ftsr_ofst);

	writel_relaxed(wake_active, base + stm32_bank->imr_ofst);
}

static void stm32_chip_resume(struct stm32_exti_chip_data *chip_data,
			      u32 mask_cache)
{
	const struct stm32_exti_bank *stm32_bank = chip_data->reg_bank;
	void __iomem *base = chip_data->host_data->base;

	/* restore rtsr, ftsr, registers */
	writel_relaxed(chip_data->rtsr_cache, base + stm32_bank->rtsr_ofst);
	writel_relaxed(chip_data->ftsr_cache, base + stm32_bank->ftsr_ofst);

	writel_relaxed(mask_cache, base + stm32_bank->imr_ofst);
}

static void stm32_irq_suspend(struct irq_chip_generic *gc)
{
	struct stm32_exti_chip_data *chip_data = gc->private;

	irq_gc_lock(gc);
	stm32_chip_suspend(chip_data, gc->wake_active);
	irq_gc_unlock(gc);
}

static void stm32_irq_resume(struct irq_chip_generic *gc)
{
	struct stm32_exti_chip_data *chip_data = gc->private;

	irq_gc_lock(gc);
	stm32_chip_resume(chip_data, gc->mask_cache);
	irq_gc_unlock(gc);
}

static int stm32_exti_alloc(struct irq_domain *d, unsigned int virq,
			    unsigned int nr_irqs, void *data)
{
	struct irq_fwspec *fwspec = data;
	irq_hw_number_t hwirq;

	hwirq = fwspec->param[0];

	irq_map_generic_chip(d, virq, hwirq);

	return 0;
}

static void stm32_exti_free(struct irq_domain *d, unsigned int virq,
			    unsigned int nr_irqs)
{
	struct irq_data *data = irq_domain_get_irq_data(d, virq);

	irq_domain_reset_irq_data(data);
}

static const struct irq_domain_ops irq_exti_domain_ops = {
	.map	= irq_map_generic_chip,
	.alloc  = stm32_exti_alloc,
	.free	= stm32_exti_free,
	.xlate	= irq_domain_xlate_twocell,
};

static void stm32_irq_ack(struct irq_data *d)
{
	struct irq_chip_generic *gc = irq_data_get_irq_chip_data(d);
	struct stm32_exti_chip_data *chip_data = gc->private;
	const struct stm32_exti_bank *stm32_bank = chip_data->reg_bank;

	irq_gc_lock(gc);

	irq_reg_writel(gc, d->mask, stm32_bank->rpr_ofst);

	irq_gc_unlock(gc);
}

static struct
stm32_exti_host_data *stm32_exti_host_init(const struct stm32_exti_drv_data *dd,
					   struct device_node *node)
{
	struct stm32_exti_host_data *host_data;

	host_data = kzalloc(sizeof(*host_data), GFP_KERNEL);
	if (!host_data)
		return NULL;

	host_data->drv_data = dd;
	host_data->chips_data = kcalloc(dd->bank_nr,
					sizeof(struct stm32_exti_chip_data),
					GFP_KERNEL);
	if (!host_data->chips_data)
		goto free_host_data;

	host_data->base = of_iomap(node, 0);
	if (!host_data->base) {
		pr_err("%pOF: Unable to map registers\n", node);
		goto free_chips_data;
	}

	return host_data;

free_chips_data:
	kfree(host_data->chips_data);
free_host_data:
	kfree(host_data);

	return NULL;
}

static struct
stm32_exti_chip_data *stm32_exti_chip_init(struct stm32_exti_host_data *h_data,
					   u32 bank_idx,
					   struct device_node *node)
{
	const struct stm32_exti_bank *stm32_bank;
	struct stm32_exti_chip_data *chip_data;
	void __iomem *base = h_data->base;

	stm32_bank = h_data->drv_data->exti_banks[bank_idx];
	chip_data = &h_data->chips_data[bank_idx];
	chip_data->host_data = h_data;
	chip_data->reg_bank = stm32_bank;

	/*
	 * This IP has no reset, so after hot reboot we should
	 * clear registers to avoid residue
	 */
	writel_relaxed(0, base + stm32_bank->imr_ofst);
	writel_relaxed(0, base + stm32_bank->emr_ofst);

	pr_info("%pOF: bank%d\n", node, bank_idx);

	return chip_data;
}

static int __init stm32_exti_init(const struct stm32_exti_drv_data *drv_data,
				  struct device_node *node)
{
	struct stm32_exti_host_data *host_data;
	unsigned int clr = IRQ_NOREQUEST | IRQ_NOPROBE | IRQ_NOAUTOEN;
	int nr_irqs, ret, i;
	struct irq_chip_generic *gc;
	struct irq_domain *domain;

	host_data = stm32_exti_host_init(drv_data, node);
	if (!host_data)
		return -ENOMEM;

	domain = irq_domain_add_linear(node, drv_data->bank_nr * IRQS_PER_BANK,
				       &irq_exti_domain_ops, NULL);
	if (!domain) {
		pr_err("%pOFn: Could not register interrupt domain.\n",
		       node);
		ret = -ENOMEM;
		goto out_unmap;
	}

	ret = irq_alloc_domain_generic_chips(domain, IRQS_PER_BANK, 1, "exti",
					     handle_edge_irq, clr, 0, 0);
	if (ret) {
		pr_err("%pOF: Could not allocate generic interrupt chip.\n",
		       node);
		goto out_free_domain;
	}

	for (i = 0; i < drv_data->bank_nr; i++) {
		const struct stm32_exti_bank *stm32_bank;
		struct stm32_exti_chip_data *chip_data;

		stm32_bank = drv_data->exti_banks[i];
		chip_data = stm32_exti_chip_init(host_data, i, node);

		gc = irq_get_domain_generic_chip(domain, i * IRQS_PER_BANK);

		gc->reg_base = host_data->base;
		gc->chip_types->type = IRQ_TYPE_EDGE_BOTH;
		gc->chip_types->chip.irq_ack = stm32_irq_ack;
		gc->chip_types->chip.irq_mask = irq_gc_mask_clr_bit;
		gc->chip_types->chip.irq_unmask = irq_gc_mask_set_bit;
		gc->chip_types->chip.irq_set_type = stm32_irq_set_type;
		gc->chip_types->chip.irq_set_wake = irq_gc_set_wake;
		gc->suspend = stm32_irq_suspend;
		gc->resume = stm32_irq_resume;
		gc->wake_enabled = IRQ_MSK(IRQS_PER_BANK);

		gc->chip_types->regs.mask = stm32_bank->imr_ofst;
		gc->private = (void *)chip_data;
	}

	nr_irqs = of_irq_count(node);
	for (i = 0; i < nr_irqs; i++) {
		unsigned int irq = irq_of_parse_and_map(node, i);

		irq_set_handler_data(irq, domain);
		irq_set_chained_handler(irq, stm32_irq_handler);
	}

	return 0;

out_free_domain:
	irq_domain_remove(domain);
out_unmap:
	iounmap(host_data->base);
	kfree(host_data->chips_data);
	kfree(host_data);
	return ret;
}

static int __init stm32f4_exti_of_init(struct device_node *np,
				       struct device_node *parent)
{
	return stm32_exti_init(&stm32f4xx_drv_data, np);
}

IRQCHIP_DECLARE(stm32f4_exti, "st,stm32-exti", stm32f4_exti_of_init);

static int __init stm32h7_exti_of_init(struct device_node *np,
				       struct device_node *parent)
{
	return stm32_exti_init(&stm32h7xx_drv_data, np);
}

IRQCHIP_DECLARE(stm32h7_exti, "st,stm32h7-exti", stm32h7_exti_of_init);<|MERGE_RESOLUTION|>--- conflicted
+++ resolved
@@ -105,171 +105,6 @@
 	.bank_nr = ARRAY_SIZE(stm32h7xx_exti_banks),
 };
 
-<<<<<<< HEAD
-static const struct stm32_exti_bank stm32mp1_exti_b1 = {
-	.imr_ofst	= 0x80,
-	.emr_ofst	= UNDEF_REG,
-	.rtsr_ofst	= 0x00,
-	.ftsr_ofst	= 0x04,
-	.swier_ofst	= 0x08,
-	.rpr_ofst	= 0x0C,
-	.fpr_ofst	= 0x10,
-	.trg_ofst	= 0x3EC,
-};
-
-static const struct stm32_exti_bank stm32mp1_exti_b2 = {
-	.imr_ofst	= 0x90,
-	.emr_ofst	= UNDEF_REG,
-	.rtsr_ofst	= 0x20,
-	.ftsr_ofst	= 0x24,
-	.swier_ofst	= 0x28,
-	.rpr_ofst	= 0x2C,
-	.fpr_ofst	= 0x30,
-	.trg_ofst	= 0x3E8,
-};
-
-static const struct stm32_exti_bank stm32mp1_exti_b3 = {
-	.imr_ofst	= 0xA0,
-	.emr_ofst	= UNDEF_REG,
-	.rtsr_ofst	= 0x40,
-	.ftsr_ofst	= 0x44,
-	.swier_ofst	= 0x48,
-	.rpr_ofst	= 0x4C,
-	.fpr_ofst	= 0x50,
-	.trg_ofst	= 0x3E4,
-};
-
-static const struct stm32_exti_bank *stm32mp1_exti_banks[] = {
-	&stm32mp1_exti_b1,
-	&stm32mp1_exti_b2,
-	&stm32mp1_exti_b3,
-};
-
-static struct irq_chip stm32_exti_h_chip;
-static struct irq_chip stm32_exti_h_chip_direct;
-
-#define EXTI_INVALID_IRQ       U8_MAX
-#define STM32MP1_DESC_IRQ_SIZE (ARRAY_SIZE(stm32mp1_exti_banks) * IRQS_PER_BANK)
-
-/*
- * Use some intentionally tricky logic here to initialize the whole array to
- * EXTI_INVALID_IRQ, but then override certain fields, requiring us to indicate
- * that we "know" that there are overrides in this structure, and we'll need to
- * disable that warning from W=1 builds.
- */
-__diag_push();
-__diag_ignore_all("-Woverride-init",
-		  "logic to initialize all and then override some is OK");
-
-static const u8 stm32mp1_desc_irq[] = {
-	/* default value */
-	[0 ... (STM32MP1_DESC_IRQ_SIZE - 1)] = EXTI_INVALID_IRQ,
-
-	[0] = 6,
-	[1] = 7,
-	[2] = 8,
-	[3] = 9,
-	[4] = 10,
-	[5] = 23,
-	[6] = 64,
-	[7] = 65,
-	[8] = 66,
-	[9] = 67,
-	[10] = 40,
-	[11] = 42,
-	[12] = 76,
-	[13] = 77,
-	[14] = 121,
-	[15] = 127,
-	[16] = 1,
-	[19] = 3,
-	[21] = 31,
-	[22] = 33,
-	[23] = 72,
-	[24] = 95,
-	[25] = 107,
-	[26] = 37,
-	[27] = 38,
-	[28] = 39,
-	[29] = 71,
-	[30] = 52,
-	[31] = 53,
-	[32] = 82,
-	[33] = 83,
-	[47] = 93,
-	[48] = 138,
-	[50] = 139,
-	[52] = 140,
-	[53] = 141,
-	[54] = 135,
-	[61] = 100,
-	[65] = 144,
-	[68] = 143,
-	[70] = 62,
-	[73] = 129,
-};
-
-static const u8 stm32mp13_desc_irq[] = {
-	/* default value */
-	[0 ... (STM32MP1_DESC_IRQ_SIZE - 1)] = EXTI_INVALID_IRQ,
-
-	[0] = 6,
-	[1] = 7,
-	[2] = 8,
-	[3] = 9,
-	[4] = 10,
-	[5] = 24,
-	[6] = 65,
-	[7] = 66,
-	[8] = 67,
-	[9] = 68,
-	[10] = 41,
-	[11] = 43,
-	[12] = 77,
-	[13] = 78,
-	[14] = 106,
-	[15] = 109,
-	[16] = 1,
-	[19] = 3,
-	[21] = 32,
-	[22] = 34,
-	[23] = 73,
-	[24] = 93,
-	[25] = 114,
-	[26] = 38,
-	[27] = 39,
-	[28] = 40,
-	[29] = 72,
-	[30] = 53,
-	[31] = 54,
-	[32] = 83,
-	[33] = 84,
-	[44] = 96,
-	[47] = 92,
-	[48] = 116,
-	[50] = 117,
-	[52] = 118,
-	[53] = 119,
-	[68] = 63,
-	[70] = 98,
-};
-
-__diag_pop();
-
-static const struct stm32_exti_drv_data stm32mp1_drv_data = {
-	.exti_banks = stm32mp1_exti_banks,
-	.bank_nr = ARRAY_SIZE(stm32mp1_exti_banks),
-	.desc_irqs = stm32mp1_desc_irq,
-};
-
-static const struct stm32_exti_drv_data stm32mp13_drv_data = {
-	.exti_banks = stm32mp1_exti_banks,
-	.bank_nr = ARRAY_SIZE(stm32mp1_exti_banks),
-	.desc_irqs = stm32mp13_desc_irq,
-};
-
-=======
->>>>>>> 2d5404ca
 static unsigned long stm32_exti_pending(struct irq_chip_generic *gc)
 {
 	struct stm32_exti_chip_data *chip_data = gc->private;
