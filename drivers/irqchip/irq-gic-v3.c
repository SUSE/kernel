// SPDX-License-Identifier: GPL-2.0-only
/*
 * Copyright (C) 2013-2017 ARM Limited, All Rights Reserved.
 * Author: Marc Zyngier <marc.zyngier@arm.com>
 */

#define pr_fmt(fmt)	"GICv3: " fmt

#include <linux/acpi.h>
#include <linux/cpu.h>
#include <linux/cpu_pm.h>
#include <linux/delay.h>
#include <linux/interrupt.h>
#include <linux/irqdomain.h>
#include <linux/kstrtox.h>
#include <linux/of.h>
#include <linux/of_address.h>
#include <linux/of_irq.h>
#include <linux/percpu.h>
#include <linux/refcount.h>
#include <linux/slab.h>

#include <linux/irqchip.h>
#include <linux/irqchip/arm-gic-common.h>
#include <linux/irqchip/arm-gic-v3.h>
#include <linux/irqchip/irq-partition-percpu.h>
#include <linux/bitfield.h>
#include <linux/bits.h>
#include <linux/arm-smccc.h>

#include <asm/cputype.h>
#include <asm/exception.h>
#include <asm/smp_plat.h>
#include <asm/virt.h>

#include "irq-gic-common.h"

#define GICD_INT_NMI_PRI	(GICD_INT_DEF_PRI & ~0x80)

#define FLAGS_WORKAROUND_GICR_WAKER_MSM8996	(1ULL << 0)
#define FLAGS_WORKAROUND_CAVIUM_ERRATUM_38539	(1ULL << 1)
#define FLAGS_WORKAROUND_MTK_GICR_SAVE		(1ULL << 2)

#define GIC_IRQ_TYPE_PARTITION	(GIC_IRQ_TYPE_LPI + 1)

struct redist_region {
	void __iomem		*redist_base;
	phys_addr_t		phys_base;
	bool			single_redist;
};

struct gic_chip_data {
	struct fwnode_handle	*fwnode;
	phys_addr_t		dist_phys_base;
	void __iomem		*dist_base;
	struct redist_region	*redist_regions;
	struct rdists		rdists;
	struct irq_domain	*domain;
	u64			redist_stride;
	u32			nr_redist_regions;
	u64			flags;
	bool			has_rss;
	unsigned int		ppi_nr;
	struct partition_desc	**ppi_descs;
};

#define T241_CHIPS_MAX		4
static void __iomem *t241_dist_base_alias[T241_CHIPS_MAX] __read_mostly;
static DEFINE_STATIC_KEY_FALSE(gic_nvidia_t241_erratum);

static struct gic_chip_data gic_data __read_mostly;
static DEFINE_STATIC_KEY_TRUE(supports_deactivate_key);

#define GIC_ID_NR	(1U << GICD_TYPER_ID_BITS(gic_data.rdists.gicd_typer))
#define GIC_LINE_NR	min(GICD_TYPER_SPIS(gic_data.rdists.gicd_typer), 1020U)
#define GIC_ESPI_NR	GICD_TYPER_ESPIS(gic_data.rdists.gicd_typer)

/*
 * The behaviours of RPR and PMR registers differ depending on the value of
 * SCR_EL3.FIQ, and the behaviour of non-secure priority registers of the
 * distributor and redistributors depends on whether security is enabled in the
 * GIC.
 *
 * When security is enabled, non-secure priority values from the (re)distributor
 * are presented to the GIC CPUIF as follow:
 *     (GIC_(R)DIST_PRI[irq] >> 1) | 0x80;
 *
 * If SCR_EL3.FIQ == 1, the values written to/read from PMR and RPR at non-secure
 * EL1 are subject to a similar operation thus matching the priorities presented
 * from the (re)distributor when security is enabled. When SCR_EL3.FIQ == 0,
 * these values are unchanged by the GIC.
 *
 * see GICv3/GICv4 Architecture Specification (IHI0069D):
 * - section 4.8.1 Non-secure accesses to register fields for Secure interrupt
 *   priorities.
 * - Figure 4-7 Secure read of the priority field for a Non-secure Group 1
 *   interrupt.
 */
static DEFINE_STATIC_KEY_FALSE(supports_pseudo_nmis);

DEFINE_STATIC_KEY_FALSE(gic_nonsecure_priorities);
EXPORT_SYMBOL(gic_nonsecure_priorities);

/*
 * When the Non-secure world has access to group 0 interrupts (as a
 * consequence of SCR_EL3.FIQ == 0), reading the ICC_RPR_EL1 register will
 * return the Distributor's view of the interrupt priority.
 *
 * When GIC security is enabled (GICD_CTLR.DS == 0), the interrupt priority
 * written by software is moved to the Non-secure range by the Distributor.
 *
 * If both are true (which is when gic_nonsecure_priorities gets enabled),
 * we need to shift down the priority programmed by software to match it
 * against the value returned by ICC_RPR_EL1.
 */
#define GICD_INT_RPR_PRI(priority)					\
	({								\
		u32 __priority = (priority);				\
		if (static_branch_unlikely(&gic_nonsecure_priorities))	\
			__priority = 0x80 | (__priority >> 1);		\
									\
		__priority;						\
	})

/* ppi_nmi_refs[n] == number of cpus having ppi[n + 16] set as NMI */
static refcount_t *ppi_nmi_refs;

static struct gic_kvm_info gic_v3_kvm_info __initdata;
static DEFINE_PER_CPU(bool, has_rss);

#define MPIDR_RS(mpidr)			(((mpidr) & 0xF0UL) >> 4)
#define gic_data_rdist()		(this_cpu_ptr(gic_data.rdists.rdist))
#define gic_data_rdist_rd_base()	(gic_data_rdist()->rd_base)
#define gic_data_rdist_sgi_base()	(gic_data_rdist_rd_base() + SZ_64K)

/* Our default, arbitrary priority value. Linux only uses one anyway. */
#define DEFAULT_PMR_VALUE	0xf0

enum gic_intid_range {
	SGI_RANGE,
	PPI_RANGE,
	SPI_RANGE,
	EPPI_RANGE,
	ESPI_RANGE,
	LPI_RANGE,
	__INVALID_RANGE__
};

static enum gic_intid_range __get_intid_range(irq_hw_number_t hwirq)
{
	switch (hwirq) {
	case 0 ... 15:
		return SGI_RANGE;
	case 16 ... 31:
		return PPI_RANGE;
	case 32 ... 1019:
		return SPI_RANGE;
	case EPPI_BASE_INTID ... (EPPI_BASE_INTID + 63):
		return EPPI_RANGE;
	case ESPI_BASE_INTID ... (ESPI_BASE_INTID + 1023):
		return ESPI_RANGE;
	case 8192 ... GENMASK(23, 0):
		return LPI_RANGE;
	default:
		return __INVALID_RANGE__;
	}
}

static enum gic_intid_range get_intid_range(struct irq_data *d)
{
	return __get_intid_range(d->hwirq);
}

static inline unsigned int gic_irq(struct irq_data *d)
{
	return d->hwirq;
}

static inline bool gic_irq_in_rdist(struct irq_data *d)
{
	switch (get_intid_range(d)) {
	case SGI_RANGE:
	case PPI_RANGE:
	case EPPI_RANGE:
		return true;
	default:
		return false;
	}
}

static inline void __iomem *gic_dist_base_alias(struct irq_data *d)
{
	if (static_branch_unlikely(&gic_nvidia_t241_erratum)) {
		irq_hw_number_t hwirq = irqd_to_hwirq(d);
		u32 chip;

		/*
		 * For the erratum T241-FABRIC-4, read accesses to GICD_In{E}
		 * registers are directed to the chip that owns the SPI. The
		 * the alias region can also be used for writes to the
		 * GICD_In{E} except GICD_ICENABLERn. Each chip has support
		 * for 320 {E}SPIs. Mappings for all 4 chips:
		 *    Chip0 = 32-351
		 *    Chip1 = 352-671
		 *    Chip2 = 672-991
		 *    Chip3 = 4096-4415
		 */
		switch (__get_intid_range(hwirq)) {
		case SPI_RANGE:
			chip = (hwirq - 32) / 320;
			break;
		case ESPI_RANGE:
			chip = 3;
			break;
		default:
			unreachable();
		}
		return t241_dist_base_alias[chip];
	}

	return gic_data.dist_base;
}

static inline void __iomem *gic_dist_base(struct irq_data *d)
{
	switch (get_intid_range(d)) {
	case SGI_RANGE:
	case PPI_RANGE:
	case EPPI_RANGE:
		/* SGI+PPI -> SGI_base for this CPU */
		return gic_data_rdist_sgi_base();

	case SPI_RANGE:
	case ESPI_RANGE:
		/* SPI -> dist_base */
		return gic_data.dist_base;

	default:
		return NULL;
	}
}

static void gic_do_wait_for_rwp(void __iomem *base, u32 bit)
{
	u32 count = 1000000;	/* 1s! */

	while (readl_relaxed(base + GICD_CTLR) & bit) {
		count--;
		if (!count) {
			pr_err_ratelimited("RWP timeout, gone fishing\n");
			return;
		}
		cpu_relax();
		udelay(1);
	}
}

/* Wait for completion of a distributor change */
static void gic_dist_wait_for_rwp(void)
{
	gic_do_wait_for_rwp(gic_data.dist_base, GICD_CTLR_RWP);
}

/* Wait for completion of a redistributor change */
static void gic_redist_wait_for_rwp(void)
{
	gic_do_wait_for_rwp(gic_data_rdist_rd_base(), GICR_CTLR_RWP);
}

#ifdef CONFIG_ARM64

static u64 __maybe_unused gic_read_iar(void)
{
	if (cpus_have_const_cap(ARM64_WORKAROUND_CAVIUM_23154))
		return gic_read_iar_cavium_thunderx();
	else
		return gic_read_iar_common();
}
#endif

static void gic_enable_redist(bool enable)
{
	void __iomem *rbase;
	u32 count = 1000000;	/* 1s! */
	u32 val;

	if (gic_data.flags & FLAGS_WORKAROUND_GICR_WAKER_MSM8996)
		return;

	rbase = gic_data_rdist_rd_base();

	val = readl_relaxed(rbase + GICR_WAKER);
	if (enable)
		/* Wake up this CPU redistributor */
		val &= ~GICR_WAKER_ProcessorSleep;
	else
		val |= GICR_WAKER_ProcessorSleep;
	writel_relaxed(val, rbase + GICR_WAKER);

	if (!enable) {		/* Check that GICR_WAKER is writeable */
		val = readl_relaxed(rbase + GICR_WAKER);
		if (!(val & GICR_WAKER_ProcessorSleep))
			return;	/* No PM support in this redistributor */
	}

	while (--count) {
		val = readl_relaxed(rbase + GICR_WAKER);
		if (enable ^ (bool)(val & GICR_WAKER_ChildrenAsleep))
			break;
		cpu_relax();
		udelay(1);
	}
	if (!count)
		pr_err_ratelimited("redistributor failed to %s...\n",
				   enable ? "wakeup" : "sleep");
}

/*
 * Routines to disable, enable, EOI and route interrupts
 */
static u32 convert_offset_index(struct irq_data *d, u32 offset, u32 *index)
{
	switch (get_intid_range(d)) {
	case SGI_RANGE:
	case PPI_RANGE:
	case SPI_RANGE:
		*index = d->hwirq;
		return offset;
	case EPPI_RANGE:
		/*
		 * Contrary to the ESPI range, the EPPI range is contiguous
		 * to the PPI range in the registers, so let's adjust the
		 * displacement accordingly. Consistency is overrated.
		 */
		*index = d->hwirq - EPPI_BASE_INTID + 32;
		return offset;
	case ESPI_RANGE:
		*index = d->hwirq - ESPI_BASE_INTID;
		switch (offset) {
		case GICD_ISENABLER:
			return GICD_ISENABLERnE;
		case GICD_ICENABLER:
			return GICD_ICENABLERnE;
		case GICD_ISPENDR:
			return GICD_ISPENDRnE;
		case GICD_ICPENDR:
			return GICD_ICPENDRnE;
		case GICD_ISACTIVER:
			return GICD_ISACTIVERnE;
		case GICD_ICACTIVER:
			return GICD_ICACTIVERnE;
		case GICD_IPRIORITYR:
			return GICD_IPRIORITYRnE;
		case GICD_ICFGR:
			return GICD_ICFGRnE;
		case GICD_IROUTER:
			return GICD_IROUTERnE;
		default:
			break;
		}
		break;
	default:
		break;
	}

	WARN_ON(1);
	*index = d->hwirq;
	return offset;
}

static int gic_peek_irq(struct irq_data *d, u32 offset)
{
	void __iomem *base;
	u32 index, mask;

	offset = convert_offset_index(d, offset, &index);
	mask = 1 << (index % 32);

	if (gic_irq_in_rdist(d))
		base = gic_data_rdist_sgi_base();
	else
		base = gic_dist_base_alias(d);

	return !!(readl_relaxed(base + offset + (index / 32) * 4) & mask);
}

static void gic_poke_irq(struct irq_data *d, u32 offset)
{
	void __iomem *base;
	u32 index, mask;

	offset = convert_offset_index(d, offset, &index);
	mask = 1 << (index % 32);

	if (gic_irq_in_rdist(d))
		base = gic_data_rdist_sgi_base();
	else
		base = gic_data.dist_base;

	writel_relaxed(mask, base + offset + (index / 32) * 4);
}

static void gic_mask_irq(struct irq_data *d)
{
	gic_poke_irq(d, GICD_ICENABLER);
	if (gic_irq_in_rdist(d))
		gic_redist_wait_for_rwp();
	else
		gic_dist_wait_for_rwp();
}

static void gic_eoimode1_mask_irq(struct irq_data *d)
{
	gic_mask_irq(d);
	/*
	 * When masking a forwarded interrupt, make sure it is
	 * deactivated as well.
	 *
	 * This ensures that an interrupt that is getting
	 * disabled/masked will not get "stuck", because there is
	 * noone to deactivate it (guest is being terminated).
	 */
	if (irqd_is_forwarded_to_vcpu(d))
		gic_poke_irq(d, GICD_ICACTIVER);
}

static void gic_unmask_irq(struct irq_data *d)
{
	gic_poke_irq(d, GICD_ISENABLER);
}

static inline bool gic_supports_nmi(void)
{
	return IS_ENABLED(CONFIG_ARM64_PSEUDO_NMI) &&
	       static_branch_likely(&supports_pseudo_nmis);
}

static int gic_irq_set_irqchip_state(struct irq_data *d,
				     enum irqchip_irq_state which, bool val)
{
	u32 reg;

	if (d->hwirq >= 8192) /* SGI/PPI/SPI only */
		return -EINVAL;

	switch (which) {
	case IRQCHIP_STATE_PENDING:
		reg = val ? GICD_ISPENDR : GICD_ICPENDR;
		break;

	case IRQCHIP_STATE_ACTIVE:
		reg = val ? GICD_ISACTIVER : GICD_ICACTIVER;
		break;

	case IRQCHIP_STATE_MASKED:
		if (val) {
			gic_mask_irq(d);
			return 0;
		}
		reg = GICD_ISENABLER;
		break;

	default:
		return -EINVAL;
	}

	gic_poke_irq(d, reg);
	return 0;
}

static int gic_irq_get_irqchip_state(struct irq_data *d,
				     enum irqchip_irq_state which, bool *val)
{
	if (d->hwirq >= 8192) /* PPI/SPI only */
		return -EINVAL;

	switch (which) {
	case IRQCHIP_STATE_PENDING:
		*val = gic_peek_irq(d, GICD_ISPENDR);
		break;

	case IRQCHIP_STATE_ACTIVE:
		*val = gic_peek_irq(d, GICD_ISACTIVER);
		break;

	case IRQCHIP_STATE_MASKED:
		*val = !gic_peek_irq(d, GICD_ISENABLER);
		break;

	default:
		return -EINVAL;
	}

	return 0;
}

static void gic_irq_set_prio(struct irq_data *d, u8 prio)
{
	void __iomem *base = gic_dist_base(d);
	u32 offset, index;

	offset = convert_offset_index(d, GICD_IPRIORITYR, &index);

	writeb_relaxed(prio, base + offset + index);
}

static u32 __gic_get_ppi_index(irq_hw_number_t hwirq)
{
	switch (__get_intid_range(hwirq)) {
	case PPI_RANGE:
		return hwirq - 16;
	case EPPI_RANGE:
		return hwirq - EPPI_BASE_INTID + 16;
	default:
		unreachable();
	}
}

static u32 gic_get_ppi_index(struct irq_data *d)
{
	return __gic_get_ppi_index(d->hwirq);
}

static int gic_irq_nmi_setup(struct irq_data *d)
{
	struct irq_desc *desc = irq_to_desc(d->irq);

	if (!gic_supports_nmi())
		return -EINVAL;

	if (gic_peek_irq(d, GICD_ISENABLER)) {
		pr_err("Cannot set NMI property of enabled IRQ %u\n", d->irq);
		return -EINVAL;
	}

	/*
	 * A secondary irq_chip should be in charge of LPI request,
	 * it should not be possible to get there
	 */
	if (WARN_ON(gic_irq(d) >= 8192))
		return -EINVAL;

	/* desc lock should already be held */
	if (gic_irq_in_rdist(d)) {
		u32 idx = gic_get_ppi_index(d);

		/* Setting up PPI as NMI, only switch handler for first NMI */
		if (!refcount_inc_not_zero(&ppi_nmi_refs[idx])) {
			refcount_set(&ppi_nmi_refs[idx], 1);
			desc->handle_irq = handle_percpu_devid_fasteoi_nmi;
		}
	} else {
		desc->handle_irq = handle_fasteoi_nmi;
	}

	gic_irq_set_prio(d, GICD_INT_NMI_PRI);

	return 0;
}

static void gic_irq_nmi_teardown(struct irq_data *d)
{
	struct irq_desc *desc = irq_to_desc(d->irq);

	if (WARN_ON(!gic_supports_nmi()))
		return;

	if (gic_peek_irq(d, GICD_ISENABLER)) {
		pr_err("Cannot set NMI property of enabled IRQ %u\n", d->irq);
		return;
	}

	/*
	 * A secondary irq_chip should be in charge of LPI request,
	 * it should not be possible to get there
	 */
	if (WARN_ON(gic_irq(d) >= 8192))
		return;

	/* desc lock should already be held */
	if (gic_irq_in_rdist(d)) {
		u32 idx = gic_get_ppi_index(d);

		/* Tearing down NMI, only switch handler for last NMI */
		if (refcount_dec_and_test(&ppi_nmi_refs[idx]))
			desc->handle_irq = handle_percpu_devid_irq;
	} else {
		desc->handle_irq = handle_fasteoi_irq;
	}

	gic_irq_set_prio(d, GICD_INT_DEF_PRI);
}

static void gic_eoi_irq(struct irq_data *d)
{
	write_gicreg(gic_irq(d), ICC_EOIR1_EL1);
	isb();
}

static void gic_eoimode1_eoi_irq(struct irq_data *d)
{
	/*
	 * No need to deactivate an LPI, or an interrupt that
	 * is is getting forwarded to a vcpu.
	 */
	if (gic_irq(d) >= 8192 || irqd_is_forwarded_to_vcpu(d))
		return;
	gic_write_dir(gic_irq(d));
}

static int gic_set_type(struct irq_data *d, unsigned int type)
{
	enum gic_intid_range range;
	unsigned int irq = gic_irq(d);
	void __iomem *base;
	u32 offset, index;
	int ret;

	range = get_intid_range(d);

	/* Interrupt configuration for SGIs can't be changed */
	if (range == SGI_RANGE)
		return type != IRQ_TYPE_EDGE_RISING ? -EINVAL : 0;

	/* SPIs have restrictions on the supported types */
	if ((range == SPI_RANGE || range == ESPI_RANGE) &&
	    type != IRQ_TYPE_LEVEL_HIGH && type != IRQ_TYPE_EDGE_RISING)
		return -EINVAL;

	if (gic_irq_in_rdist(d))
		base = gic_data_rdist_sgi_base();
<<<<<<< HEAD
		rwp_wait = gic_redist_wait_for_rwp;
	} else {
		base = gic_dist_base_alias(d);
		rwp_wait = gic_dist_wait_for_rwp;
	}
=======
	else
		base = gic_dist_base_alias(d);
>>>>>>> eb3cdb58

	offset = convert_offset_index(d, GICD_ICFGR, &index);

	ret = gic_configure_irq(index, type, base + offset, NULL);
	if (ret && (range == PPI_RANGE || range == EPPI_RANGE)) {
		/* Misconfigured PPIs are usually not fatal */
		pr_warn("GIC: PPI INTID%d is secure or misconfigured\n", irq);
		ret = 0;
	}

	return ret;
}

static int gic_irq_set_vcpu_affinity(struct irq_data *d, void *vcpu)
{
	if (get_intid_range(d) == SGI_RANGE)
		return -EINVAL;

	if (vcpu)
		irqd_set_forwarded_to_vcpu(d);
	else
		irqd_clr_forwarded_to_vcpu(d);
	return 0;
}

static u64 gic_mpidr_to_affinity(unsigned long mpidr)
{
	u64 aff;

	aff = ((u64)MPIDR_AFFINITY_LEVEL(mpidr, 3) << 32 |
	       MPIDR_AFFINITY_LEVEL(mpidr, 2) << 16 |
	       MPIDR_AFFINITY_LEVEL(mpidr, 1) << 8  |
	       MPIDR_AFFINITY_LEVEL(mpidr, 0));

	return aff;
}

static void gic_deactivate_unhandled(u32 irqnr)
{
	if (static_branch_likely(&supports_deactivate_key)) {
		if (irqnr < 8192)
			gic_write_dir(irqnr);
	} else {
		write_gicreg(irqnr, ICC_EOIR1_EL1);
		isb();
	}
}

/*
 * Follow a read of the IAR with any HW maintenance that needs to happen prior
 * to invoking the relevant IRQ handler. We must do two things:
 *
 * (1) Ensure instruction ordering between a read of IAR and subsequent
 *     instructions in the IRQ handler using an ISB.
 *
 *     It is possible for the IAR to report an IRQ which was signalled *after*
 *     the CPU took an IRQ exception as multiple interrupts can race to be
 *     recognized by the GIC, earlier interrupts could be withdrawn, and/or
 *     later interrupts could be prioritized by the GIC.
 *
 *     For devices which are tightly coupled to the CPU, such as PMUs, a
 *     context synchronization event is necessary to ensure that system
 *     register state is not stale, as these may have been indirectly written
 *     *after* exception entry.
 *
 * (2) Deactivate the interrupt when EOI mode 1 is in use.
 */
static inline void gic_complete_ack(u32 irqnr)
<<<<<<< HEAD
{
	if (static_branch_likely(&supports_deactivate_key))
		write_gicreg(irqnr, ICC_EOIR1_EL1);

	isb();
}

static inline void gic_handle_nmi(u32 irqnr, struct pt_regs *regs)
{
	bool irqs_enabled = interrupts_enabled(regs);
	int err;

	if (irqs_enabled)
		nmi_enter();

	gic_complete_ack(irqnr);

	/*
	 * Leave the PSR.I bit set to prevent other NMIs to be
	 * received while handling this one.
	 * PSR.I will be restored when we ERET to the
	 * interrupted context.
	 */
	err = handle_domain_nmi(gic_data.domain, irqnr, regs);
	if (err)
		gic_deactivate_unhandled(irqnr);
=======
{
	if (static_branch_likely(&supports_deactivate_key))
		write_gicreg(irqnr, ICC_EOIR1_EL1);
>>>>>>> eb3cdb58

	isb();
}

static bool gic_rpr_is_nmi_prio(void)
{
	if (!gic_supports_nmi())
		return false;

	return unlikely(gic_read_rpr() == GICD_INT_RPR_PRI(GICD_INT_NMI_PRI));
}

static bool gic_irqnr_is_special(u32 irqnr)
{
	return irqnr >= 1020 && irqnr <= 1023;
}

static void __gic_handle_irq(u32 irqnr, struct pt_regs *regs)
{
	if (gic_irqnr_is_special(irqnr))
		return;

	gic_complete_ack(irqnr);

	if (generic_handle_domain_irq(gic_data.domain, irqnr)) {
		WARN_ONCE(true, "Unexpected interrupt (irqnr %u)\n", irqnr);
		gic_deactivate_unhandled(irqnr);
	}
}

static void __gic_handle_nmi(u32 irqnr, struct pt_regs *regs)
{
	if (gic_irqnr_is_special(irqnr))
		return;

	gic_complete_ack(irqnr);

	if (generic_handle_domain_nmi(gic_data.domain, irqnr)) {
		WARN_ONCE(true, "Unexpected pseudo-NMI (irqnr %u)\n", irqnr);
		gic_deactivate_unhandled(irqnr);
	}
}

/*
 * An exception has been taken from a context with IRQs enabled, and this could
 * be an IRQ or an NMI.
 *
 * The entry code called us with DAIF.IF set to keep NMIs masked. We must clear
 * DAIF.IF (and update ICC_PMR_EL1 to mask regular IRQs) prior to returning,
 * after handling any NMI but before handling any IRQ.
 *
 * The entry code has performed IRQ entry, and if an NMI is detected we must
 * perform NMI entry/exit around invoking the handler.
 */
static void __gic_handle_irq_from_irqson(struct pt_regs *regs)
{
	bool is_nmi;
	u32 irqnr;

	irqnr = gic_read_iar();

	is_nmi = gic_rpr_is_nmi_prio();

<<<<<<< HEAD
	if (gic_supports_nmi() &&
	    unlikely(gic_read_rpr() == GICD_INT_RPR_PRI(GICD_INT_NMI_PRI))) {
		gic_handle_nmi(irqnr, regs);
		return;
=======
	if (is_nmi) {
		nmi_enter();
		__gic_handle_nmi(irqnr, regs);
		nmi_exit();
>>>>>>> eb3cdb58
	}

	if (gic_prio_masking_enabled()) {
		gic_pmr_mask_irqs();
		gic_arch_enable_irqs();
	}

<<<<<<< HEAD
	gic_complete_ack(irqnr);
=======
	if (!is_nmi)
		__gic_handle_irq(irqnr, regs);
}
>>>>>>> eb3cdb58

/*
 * An exception has been taken from a context with IRQs disabled, which can only
 * be an NMI.
 *
 * The entry code called us with DAIF.IF set to keep NMIs masked. We must leave
 * DAIF.IF (and ICC_PMR_EL1) unchanged.
 *
 * The entry code has performed NMI entry.
 */
static void __gic_handle_irq_from_irqsoff(struct pt_regs *regs)
{
	u64 pmr;
	u32 irqnr;

	/*
	 * We were in a context with IRQs disabled. However, the
	 * entry code has set PMR to a value that allows any
	 * interrupt to be acknowledged, and not just NMIs. This can
	 * lead to surprising effects if the NMI has been retired in
	 * the meantime, and that there is an IRQ pending. The IRQ
	 * would then be taken in NMI context, something that nobody
	 * wants to debug twice.
	 *
	 * Until we sort this, drop PMR again to a level that will
	 * actually only allow NMIs before reading IAR, and then
	 * restore it to what it was.
	 */
	pmr = gic_read_pmr();
	gic_pmr_mask_irqs();
	isb();
	irqnr = gic_read_iar();
	gic_write_pmr(pmr);

	__gic_handle_nmi(irqnr, regs);
}

static asmlinkage void __exception_irq_entry gic_handle_irq(struct pt_regs *regs)
{
	if (unlikely(gic_supports_nmi() && !interrupts_enabled(regs)))
		__gic_handle_irq_from_irqsoff(regs);
	else
		__gic_handle_irq_from_irqson(regs);
}

static u32 gic_get_pribits(void)
{
	u32 pribits;

	pribits = gic_read_ctlr();
	pribits &= ICC_CTLR_EL1_PRI_BITS_MASK;
	pribits >>= ICC_CTLR_EL1_PRI_BITS_SHIFT;
	pribits++;

	return pribits;
}

static bool gic_has_group0(void)
{
	u32 val;
	u32 old_pmr;

	old_pmr = gic_read_pmr();

	/*
	 * Let's find out if Group0 is under control of EL3 or not by
	 * setting the highest possible, non-zero priority in PMR.
	 *
	 * If SCR_EL3.FIQ is set, the priority gets shifted down in
	 * order for the CPU interface to set bit 7, and keep the
	 * actual priority in the non-secure range. In the process, it
	 * looses the least significant bit and the actual priority
	 * becomes 0x80. Reading it back returns 0, indicating that
	 * we're don't have access to Group0.
	 */
	gic_write_pmr(BIT(8 - gic_get_pribits()));
	val = gic_read_pmr();

	gic_write_pmr(old_pmr);

	return val != 0;
}

static void __init gic_dist_init(void)
{
	unsigned int i;
	u64 affinity;
	void __iomem *base = gic_data.dist_base;
	u32 val;

	/* Disable the distributor */
	writel_relaxed(0, base + GICD_CTLR);
	gic_dist_wait_for_rwp();

	/*
	 * Configure SPIs as non-secure Group-1. This will only matter
	 * if the GIC only has a single security state. This will not
	 * do the right thing if the kernel is running in secure mode,
	 * but that's not the intended use case anyway.
	 */
	for (i = 32; i < GIC_LINE_NR; i += 32)
		writel_relaxed(~0, base + GICD_IGROUPR + i / 8);

	/* Extended SPI range, not handled by the GICv2/GICv3 common code */
	for (i = 0; i < GIC_ESPI_NR; i += 32) {
		writel_relaxed(~0U, base + GICD_ICENABLERnE + i / 8);
		writel_relaxed(~0U, base + GICD_ICACTIVERnE + i / 8);
	}

	for (i = 0; i < GIC_ESPI_NR; i += 32)
		writel_relaxed(~0U, base + GICD_IGROUPRnE + i / 8);

	for (i = 0; i < GIC_ESPI_NR; i += 16)
		writel_relaxed(0, base + GICD_ICFGRnE + i / 4);

	for (i = 0; i < GIC_ESPI_NR; i += 4)
		writel_relaxed(GICD_INT_DEF_PRI_X4, base + GICD_IPRIORITYRnE + i);

	/* Now do the common stuff */
	gic_dist_config(base, GIC_LINE_NR, NULL);

	val = GICD_CTLR_ARE_NS | GICD_CTLR_ENABLE_G1A | GICD_CTLR_ENABLE_G1;
	if (gic_data.rdists.gicd_typer2 & GICD_TYPER2_nASSGIcap) {
		pr_info("Enabling SGIs without active state\n");
		val |= GICD_CTLR_nASSGIreq;
	}

	/* Enable distributor with ARE, Group1, and wait for it to drain */
	writel_relaxed(val, base + GICD_CTLR);
	gic_dist_wait_for_rwp();

	/*
	 * Set all global interrupts to the boot CPU only. ARE must be
	 * enabled.
	 */
	affinity = gic_mpidr_to_affinity(cpu_logical_map(smp_processor_id()));
	for (i = 32; i < GIC_LINE_NR; i++)
		gic_write_irouter(affinity, base + GICD_IROUTER + i * 8);

	for (i = 0; i < GIC_ESPI_NR; i++)
		gic_write_irouter(affinity, base + GICD_IROUTERnE + i * 8);
}

static int gic_iterate_rdists(int (*fn)(struct redist_region *, void __iomem *))
{
	int ret = -ENODEV;
	int i;

	for (i = 0; i < gic_data.nr_redist_regions; i++) {
		void __iomem *ptr = gic_data.redist_regions[i].redist_base;
		u64 typer;
		u32 reg;

		reg = readl_relaxed(ptr + GICR_PIDR2) & GIC_PIDR2_ARCH_MASK;
		if (reg != GIC_PIDR2_ARCH_GICv3 &&
		    reg != GIC_PIDR2_ARCH_GICv4) { /* We're in trouble... */
			pr_warn("No redistributor present @%p\n", ptr);
			break;
		}

		do {
			typer = gic_read_typer(ptr + GICR_TYPER);
			ret = fn(gic_data.redist_regions + i, ptr);
			if (!ret)
				return 0;

			if (gic_data.redist_regions[i].single_redist)
				break;

			if (gic_data.redist_stride) {
				ptr += gic_data.redist_stride;
			} else {
				ptr += SZ_64K * 2; /* Skip RD_base + SGI_base */
				if (typer & GICR_TYPER_VLPIS)
					ptr += SZ_64K * 2; /* Skip VLPI_base + reserved page */
			}
		} while (!(typer & GICR_TYPER_LAST));
	}

	return ret ? -ENODEV : 0;
}

static int __gic_populate_rdist(struct redist_region *region, void __iomem *ptr)
{
	unsigned long mpidr = cpu_logical_map(smp_processor_id());
	u64 typer;
	u32 aff;

	/*
	 * Convert affinity to a 32bit value that can be matched to
	 * GICR_TYPER bits [63:32].
	 */
	aff = (MPIDR_AFFINITY_LEVEL(mpidr, 3) << 24 |
	       MPIDR_AFFINITY_LEVEL(mpidr, 2) << 16 |
	       MPIDR_AFFINITY_LEVEL(mpidr, 1) << 8 |
	       MPIDR_AFFINITY_LEVEL(mpidr, 0));

	typer = gic_read_typer(ptr + GICR_TYPER);
	if ((typer >> 32) == aff) {
		u64 offset = ptr - region->redist_base;
		raw_spin_lock_init(&gic_data_rdist()->rd_lock);
		gic_data_rdist_rd_base() = ptr;
		gic_data_rdist()->phys_base = region->phys_base + offset;

		pr_info("CPU%d: found redistributor %lx region %d:%pa\n",
			smp_processor_id(), mpidr,
			(int)(region - gic_data.redist_regions),
			&gic_data_rdist()->phys_base);
		return 0;
	}

	/* Try next one */
	return 1;
}

static int gic_populate_rdist(void)
{
	if (gic_iterate_rdists(__gic_populate_rdist) == 0)
		return 0;

	/* We couldn't even deal with ourselves... */
	WARN(true, "CPU%d: mpidr %lx has no re-distributor!\n",
	     smp_processor_id(),
	     (unsigned long)cpu_logical_map(smp_processor_id()));
	return -ENODEV;
}

static int __gic_update_rdist_properties(struct redist_region *region,
					 void __iomem *ptr)
{
	u64 typer = gic_read_typer(ptr + GICR_TYPER);
	u32 ctlr = readl_relaxed(ptr + GICR_CTLR);

	/* Boot-time cleanup */
	if ((typer & GICR_TYPER_VLPIS) && (typer & GICR_TYPER_RVPEID)) {
		u64 val;

		/* Deactivate any present vPE */
		val = gicr_read_vpendbaser(ptr + SZ_128K + GICR_VPENDBASER);
		if (val & GICR_VPENDBASER_Valid)
			gicr_write_vpendbaser(GICR_VPENDBASER_PendingLast,
					      ptr + SZ_128K + GICR_VPENDBASER);

		/* Mark the VPE table as invalid */
		val = gicr_read_vpropbaser(ptr + SZ_128K + GICR_VPROPBASER);
		val &= ~GICR_VPROPBASER_4_1_VALID;
		gicr_write_vpropbaser(val, ptr + SZ_128K + GICR_VPROPBASER);
	}

	/* Boot-time cleanip */
	if ((typer & GICR_TYPER_VLPIS) && (typer & GICR_TYPER_RVPEID)) {
		u64 val;

		/* Deactivate any present vPE */
		val = gicr_read_vpendbaser(ptr + SZ_128K + GICR_VPENDBASER);
		if (val & GICR_VPENDBASER_Valid)
			gicr_write_vpendbaser(GICR_VPENDBASER_PendingLast,
					      ptr + SZ_128K + GICR_VPENDBASER);

		/* Mark the VPE table as invalid */
		val = gicr_read_vpropbaser(ptr + SZ_128K + GICR_VPROPBASER);
		val &= ~GICR_VPROPBASER_4_1_VALID;
		gicr_write_vpropbaser(val, ptr + SZ_128K + GICR_VPROPBASER);
	}

	gic_data.rdists.has_vlpis &= !!(typer & GICR_TYPER_VLPIS);

	/*
	 * TYPER.RVPEID implies some form of DirectLPI, no matter what the
	 * doc says... :-/ And CTLR.IR implies another subset of DirectLPI
	 * that the ITS driver can make use of for LPIs (and not VLPIs).
	 *
	 * These are 3 different ways to express the same thing, depending
	 * on the revision of the architecture and its relaxations over
	 * time. Just group them under the 'direct_lpi' banner.
	 */
	gic_data.rdists.has_rvpeid &= !!(typer & GICR_TYPER_RVPEID);
	gic_data.rdists.has_direct_lpi &= (!!(typer & GICR_TYPER_DirectLPIS) |
					   !!(ctlr & GICR_CTLR_IR) |
					   gic_data.rdists.has_rvpeid);
	gic_data.rdists.has_vpend_valid_dirty &= !!(typer & GICR_TYPER_DIRTY);

	/* Detect non-sensical configurations */
	if (WARN_ON_ONCE(gic_data.rdists.has_rvpeid && !gic_data.rdists.has_vlpis)) {
		gic_data.rdists.has_direct_lpi = false;
		gic_data.rdists.has_vlpis = false;
		gic_data.rdists.has_rvpeid = false;
	}

	gic_data.ppi_nr = min(GICR_TYPER_NR_PPIS(typer), gic_data.ppi_nr);

	return 1;
}

static void gic_update_rdist_properties(void)
{
	gic_data.ppi_nr = UINT_MAX;
	gic_iterate_rdists(__gic_update_rdist_properties);
	if (WARN_ON(gic_data.ppi_nr == UINT_MAX))
		gic_data.ppi_nr = 0;
	pr_info("GICv3 features: %d PPIs%s%s\n",
		gic_data.ppi_nr,
		gic_data.has_rss ? ", RSS" : "",
		gic_data.rdists.has_direct_lpi ? ", DirectLPI" : "");

	if (gic_data.rdists.has_vlpis)
		pr_info("GICv4 features: %s%s%s\n",
			gic_data.rdists.has_direct_lpi ? "DirectLPI " : "",
			gic_data.rdists.has_rvpeid ? "RVPEID " : "",
			gic_data.rdists.has_vpend_valid_dirty ? "Valid+Dirty " : "");
}

/* Check whether it's single security state view */
static inline bool gic_dist_security_disabled(void)
{
	return readl_relaxed(gic_data.dist_base + GICD_CTLR) & GICD_CTLR_DS;
}

static void gic_cpu_sys_reg_init(void)
{
	int i, cpu = smp_processor_id();
	u64 mpidr = cpu_logical_map(cpu);
	u64 need_rss = MPIDR_RS(mpidr);
	bool group0;
	u32 pribits;

	/*
	 * Need to check that the SRE bit has actually been set. If
	 * not, it means that SRE is disabled at EL2. We're going to
	 * die painfully, and there is nothing we can do about it.
	 *
	 * Kindly inform the luser.
	 */
	if (!gic_enable_sre())
		pr_err("GIC: unable to set SRE (disabled at EL2), panic ahead\n");

	pribits = gic_get_pribits();

	group0 = gic_has_group0();

	/* Set priority mask register */
	if (!gic_prio_masking_enabled()) {
		write_gicreg(DEFAULT_PMR_VALUE, ICC_PMR_EL1);
	} else if (gic_supports_nmi()) {
		/*
		 * Mismatch configuration with boot CPU, the system is likely
		 * to die as interrupt masking will not work properly on all
		 * CPUs
		 *
		 * The boot CPU calls this function before enabling NMI support,
		 * and as a result we'll never see this warning in the boot path
		 * for that CPU.
		 */
		if (static_branch_unlikely(&gic_nonsecure_priorities))
			WARN_ON(!group0 || gic_dist_security_disabled());
		else
			WARN_ON(group0 && !gic_dist_security_disabled());
	}

	/*
	 * Some firmwares hand over to the kernel with the BPR changed from
	 * its reset value (and with a value large enough to prevent
	 * any pre-emptive interrupts from working at all). Writing a zero
	 * to BPR restores is reset value.
	 */
	gic_write_bpr1(0);

	if (static_branch_likely(&supports_deactivate_key)) {
		/* EOI drops priority only (mode 1) */
		gic_write_ctlr(ICC_CTLR_EL1_EOImode_drop);
	} else {
		/* EOI deactivates interrupt too (mode 0) */
		gic_write_ctlr(ICC_CTLR_EL1_EOImode_drop_dir);
	}

	/* Always whack Group0 before Group1 */
	if (group0) {
		switch(pribits) {
		case 8:
		case 7:
			write_gicreg(0, ICC_AP0R3_EL1);
			write_gicreg(0, ICC_AP0R2_EL1);
			fallthrough;
		case 6:
			write_gicreg(0, ICC_AP0R1_EL1);
			fallthrough;
		case 5:
		case 4:
			write_gicreg(0, ICC_AP0R0_EL1);
		}

		isb();
	}

	switch(pribits) {
	case 8:
	case 7:
		write_gicreg(0, ICC_AP1R3_EL1);
		write_gicreg(0, ICC_AP1R2_EL1);
		fallthrough;
	case 6:
		write_gicreg(0, ICC_AP1R1_EL1);
		fallthrough;
	case 5:
	case 4:
		write_gicreg(0, ICC_AP1R0_EL1);
	}

	isb();

	/* ... and let's hit the road... */
	gic_write_grpen1(1);

	/* Keep the RSS capability status in per_cpu variable */
	per_cpu(has_rss, cpu) = !!(gic_read_ctlr() & ICC_CTLR_EL1_RSS);

	/* Check all the CPUs have capable of sending SGIs to other CPUs */
	for_each_online_cpu(i) {
		bool have_rss = per_cpu(has_rss, i) && per_cpu(has_rss, cpu);

		need_rss |= MPIDR_RS(cpu_logical_map(i));
		if (need_rss && (!have_rss))
			pr_crit("CPU%d (%lx) can't SGI CPU%d (%lx), no RSS\n",
				cpu, (unsigned long)mpidr,
				i, (unsigned long)cpu_logical_map(i));
	}

	/**
	 * GIC spec says, when ICC_CTLR_EL1.RSS==1 and GICD_TYPER.RSS==0,
	 * writing ICC_ASGI1R_EL1 register with RS != 0 is a CONSTRAINED
	 * UNPREDICTABLE choice of :
	 *   - The write is ignored.
	 *   - The RS field is treated as 0.
	 */
	if (need_rss && (!gic_data.has_rss))
		pr_crit_once("RSS is required but GICD doesn't support it\n");
}

static bool gicv3_nolpi;

static int __init gicv3_nolpi_cfg(char *buf)
{
	return kstrtobool(buf, &gicv3_nolpi);
}
early_param("irqchip.gicv3_nolpi", gicv3_nolpi_cfg);

static int gic_dist_supports_lpis(void)
{
	return (IS_ENABLED(CONFIG_ARM_GIC_V3_ITS) &&
		!!(readl_relaxed(gic_data.dist_base + GICD_TYPER) & GICD_TYPER_LPIS) &&
		!gicv3_nolpi);
}

static void gic_cpu_init(void)
{
	void __iomem *rbase;
	int i;

	/* Register ourselves with the rest of the world */
	if (gic_populate_rdist())
		return;

	gic_enable_redist(true);

	WARN((gic_data.ppi_nr > 16 || GIC_ESPI_NR != 0) &&
	     !(gic_read_ctlr() & ICC_CTLR_EL1_ExtRange),
	     "Distributor has extended ranges, but CPU%d doesn't\n",
	     smp_processor_id());

	rbase = gic_data_rdist_sgi_base();

	/* Configure SGIs/PPIs as non-secure Group-1 */
	for (i = 0; i < gic_data.ppi_nr + 16; i += 32)
		writel_relaxed(~0, rbase + GICR_IGROUPR0 + i / 8);

	gic_cpu_config(rbase, gic_data.ppi_nr + 16, gic_redist_wait_for_rwp);

	/* initialise system registers */
	gic_cpu_sys_reg_init();
}

#ifdef CONFIG_SMP

#define MPIDR_TO_SGI_RS(mpidr)	(MPIDR_RS(mpidr) << ICC_SGI1R_RS_SHIFT)
#define MPIDR_TO_SGI_CLUSTER_ID(mpidr)	((mpidr) & ~0xFUL)

static int gic_starting_cpu(unsigned int cpu)
{
	gic_cpu_init();

	if (gic_dist_supports_lpis())
		its_cpu_init();

	return 0;
}

static u16 gic_compute_target_list(int *base_cpu, const struct cpumask *mask,
				   unsigned long cluster_id)
{
	int next_cpu, cpu = *base_cpu;
	unsigned long mpidr = cpu_logical_map(cpu);
	u16 tlist = 0;

	while (cpu < nr_cpu_ids) {
		tlist |= 1 << (mpidr & 0xf);

		next_cpu = cpumask_next(cpu, mask);
		if (next_cpu >= nr_cpu_ids)
			goto out;
		cpu = next_cpu;

		mpidr = cpu_logical_map(cpu);

		if (cluster_id != MPIDR_TO_SGI_CLUSTER_ID(mpidr)) {
			cpu--;
			goto out;
		}
	}
out:
	*base_cpu = cpu;
	return tlist;
}

#define MPIDR_TO_SGI_AFFINITY(cluster_id, level) \
	(MPIDR_AFFINITY_LEVEL(cluster_id, level) \
		<< ICC_SGI1R_AFFINITY_## level ##_SHIFT)

static void gic_send_sgi(u64 cluster_id, u16 tlist, unsigned int irq)
{
	u64 val;

	val = (MPIDR_TO_SGI_AFFINITY(cluster_id, 3)	|
	       MPIDR_TO_SGI_AFFINITY(cluster_id, 2)	|
	       irq << ICC_SGI1R_SGI_ID_SHIFT		|
	       MPIDR_TO_SGI_AFFINITY(cluster_id, 1)	|
	       MPIDR_TO_SGI_RS(cluster_id)		|
	       tlist << ICC_SGI1R_TARGET_LIST_SHIFT);

	pr_devel("CPU%d: ICC_SGI1R_EL1 %llx\n", smp_processor_id(), val);
	gic_write_sgi1r(val);
}

static void gic_ipi_send_mask(struct irq_data *d, const struct cpumask *mask)
{
	int cpu;

	if (WARN_ON(d->hwirq >= 16))
		return;

	/*
	 * Ensure that stores to Normal memory are visible to the
	 * other CPUs before issuing the IPI.
	 */
	dsb(ishst);

	for_each_cpu(cpu, mask) {
		u64 cluster_id = MPIDR_TO_SGI_CLUSTER_ID(cpu_logical_map(cpu));
		u16 tlist;

		tlist = gic_compute_target_list(&cpu, mask, cluster_id);
		gic_send_sgi(cluster_id, tlist, d->hwirq);
	}

	/* Force the above writes to ICC_SGI1R_EL1 to be executed */
	isb();
}

static void __init gic_smp_init(void)
{
	struct irq_fwspec sgi_fwspec = {
		.fwnode		= gic_data.fwnode,
		.param_count	= 1,
	};
	int base_sgi;

	cpuhp_setup_state_nocalls(CPUHP_AP_IRQ_GIC_STARTING,
				  "irqchip/arm/gicv3:starting",
				  gic_starting_cpu, NULL);

	/* Register all 8 non-secure SGIs */
	base_sgi = irq_domain_alloc_irqs(gic_data.domain, 8, NUMA_NO_NODE, &sgi_fwspec);
	if (WARN_ON(base_sgi <= 0))
		return;

	set_smp_ipi_range(base_sgi, 8);
}

static int gic_set_affinity(struct irq_data *d, const struct cpumask *mask_val,
			    bool force)
{
	unsigned int cpu;
	u32 offset, index;
	void __iomem *reg;
	int enabled;
	u64 val;

	if (force)
		cpu = cpumask_first(mask_val);
	else
		cpu = cpumask_any_and(mask_val, cpu_online_mask);

	if (cpu >= nr_cpu_ids)
		return -EINVAL;

	if (gic_irq_in_rdist(d))
		return -EINVAL;

	/* If interrupt was enabled, disable it first */
	enabled = gic_peek_irq(d, GICD_ISENABLER);
	if (enabled)
		gic_mask_irq(d);

	offset = convert_offset_index(d, GICD_IROUTER, &index);
	reg = gic_dist_base(d) + offset + (index * 8);
	val = gic_mpidr_to_affinity(cpu_logical_map(cpu));

	gic_write_irouter(val, reg);

	/*
	 * If the interrupt was enabled, enabled it again. Otherwise,
	 * just wait for the distributor to have digested our changes.
	 */
	if (enabled)
		gic_unmask_irq(d);

	irq_data_update_effective_affinity(d, cpumask_of(cpu));

	return IRQ_SET_MASK_OK_DONE;
}
#else
#define gic_set_affinity	NULL
#define gic_ipi_send_mask	NULL
#define gic_smp_init()		do { } while(0)
#endif

static int gic_retrigger(struct irq_data *data)
{
	return !gic_irq_set_irqchip_state(data, IRQCHIP_STATE_PENDING, true);
}

#ifdef CONFIG_CPU_PM
static int gic_cpu_pm_notifier(struct notifier_block *self,
			       unsigned long cmd, void *v)
{
	if (cmd == CPU_PM_EXIT) {
		if (gic_dist_security_disabled())
			gic_enable_redist(true);
		gic_cpu_sys_reg_init();
	} else if (cmd == CPU_PM_ENTER && gic_dist_security_disabled()) {
		gic_write_grpen1(0);
		gic_enable_redist(false);
	}
	return NOTIFY_OK;
}

static struct notifier_block gic_cpu_pm_notifier_block = {
	.notifier_call = gic_cpu_pm_notifier,
};

static void gic_cpu_pm_init(void)
{
	cpu_pm_register_notifier(&gic_cpu_pm_notifier_block);
}

#else
static inline void gic_cpu_pm_init(void) { }
#endif /* CONFIG_CPU_PM */

static struct irq_chip gic_chip = {
	.name			= "GICv3",
	.irq_mask		= gic_mask_irq,
	.irq_unmask		= gic_unmask_irq,
	.irq_eoi		= gic_eoi_irq,
	.irq_set_type		= gic_set_type,
	.irq_set_affinity	= gic_set_affinity,
	.irq_retrigger          = gic_retrigger,
	.irq_get_irqchip_state	= gic_irq_get_irqchip_state,
	.irq_set_irqchip_state	= gic_irq_set_irqchip_state,
	.irq_nmi_setup		= gic_irq_nmi_setup,
	.irq_nmi_teardown	= gic_irq_nmi_teardown,
	.ipi_send_mask		= gic_ipi_send_mask,
	.flags			= IRQCHIP_SET_TYPE_MASKED |
				  IRQCHIP_SKIP_SET_WAKE |
				  IRQCHIP_MASK_ON_SUSPEND,
};

static struct irq_chip gic_eoimode1_chip = {
	.name			= "GICv3",
	.irq_mask		= gic_eoimode1_mask_irq,
	.irq_unmask		= gic_unmask_irq,
	.irq_eoi		= gic_eoimode1_eoi_irq,
	.irq_set_type		= gic_set_type,
	.irq_set_affinity	= gic_set_affinity,
	.irq_retrigger          = gic_retrigger,
	.irq_get_irqchip_state	= gic_irq_get_irqchip_state,
	.irq_set_irqchip_state	= gic_irq_set_irqchip_state,
	.irq_set_vcpu_affinity	= gic_irq_set_vcpu_affinity,
	.irq_nmi_setup		= gic_irq_nmi_setup,
	.irq_nmi_teardown	= gic_irq_nmi_teardown,
	.ipi_send_mask		= gic_ipi_send_mask,
	.flags			= IRQCHIP_SET_TYPE_MASKED |
				  IRQCHIP_SKIP_SET_WAKE |
				  IRQCHIP_MASK_ON_SUSPEND,
};

static int gic_irq_domain_map(struct irq_domain *d, unsigned int irq,
			      irq_hw_number_t hw)
{
	struct irq_chip *chip = &gic_chip;
	struct irq_data *irqd = irq_desc_get_irq_data(irq_to_desc(irq));

	if (static_branch_likely(&supports_deactivate_key))
		chip = &gic_eoimode1_chip;

	switch (__get_intid_range(hw)) {
	case SGI_RANGE:
	case PPI_RANGE:
	case EPPI_RANGE:
		irq_set_percpu_devid(irq);
		irq_domain_set_info(d, irq, hw, chip, d->host_data,
				    handle_percpu_devid_irq, NULL, NULL);
		break;

	case SPI_RANGE:
	case ESPI_RANGE:
		irq_domain_set_info(d, irq, hw, chip, d->host_data,
				    handle_fasteoi_irq, NULL, NULL);
		irq_set_probe(irq);
		irqd_set_single_target(irqd);
		break;

	case LPI_RANGE:
		if (!gic_dist_supports_lpis())
			return -EPERM;
		irq_domain_set_info(d, irq, hw, chip, d->host_data,
				    handle_fasteoi_irq, NULL, NULL);
		break;

	default:
		return -EPERM;
	}

	/* Prevents SW retriggers which mess up the ACK/EOI ordering */
	irqd_set_handle_enforce_irqctx(irqd);
	return 0;
}

static int gic_irq_domain_translate(struct irq_domain *d,
				    struct irq_fwspec *fwspec,
				    unsigned long *hwirq,
				    unsigned int *type)
{
	if (fwspec->param_count == 1 && fwspec->param[0] < 16) {
		*hwirq = fwspec->param[0];
		*type = IRQ_TYPE_EDGE_RISING;
		return 0;
	}

	if (is_of_node(fwspec->fwnode)) {
		if (fwspec->param_count < 3)
			return -EINVAL;

		switch (fwspec->param[0]) {
		case 0:			/* SPI */
			*hwirq = fwspec->param[1] + 32;
			break;
		case 1:			/* PPI */
			*hwirq = fwspec->param[1] + 16;
			break;
		case 2:			/* ESPI */
			*hwirq = fwspec->param[1] + ESPI_BASE_INTID;
			break;
		case 3:			/* EPPI */
			*hwirq = fwspec->param[1] + EPPI_BASE_INTID;
			break;
		case GIC_IRQ_TYPE_LPI:	/* LPI */
			*hwirq = fwspec->param[1];
			break;
		case GIC_IRQ_TYPE_PARTITION:
			*hwirq = fwspec->param[1];
			if (fwspec->param[1] >= 16)
				*hwirq += EPPI_BASE_INTID - 16;
			else
				*hwirq += 16;
			break;
		default:
			return -EINVAL;
		}

		*type = fwspec->param[2] & IRQ_TYPE_SENSE_MASK;

		/*
		 * Make it clear that broken DTs are... broken.
		 * Partitioned PPIs are an unfortunate exception.
		 */
		WARN_ON(*type == IRQ_TYPE_NONE &&
			fwspec->param[0] != GIC_IRQ_TYPE_PARTITION);
		return 0;
	}

	if (is_fwnode_irqchip(fwspec->fwnode)) {
		if(fwspec->param_count != 2)
			return -EINVAL;

		if (fwspec->param[0] < 16) {
			pr_err(FW_BUG "Illegal GSI%d translation request\n",
			       fwspec->param[0]);
			return -EINVAL;
		}

		*hwirq = fwspec->param[0];
		*type = fwspec->param[1];

		WARN_ON(*type == IRQ_TYPE_NONE);
		return 0;
	}

	return -EINVAL;
}

static int gic_irq_domain_alloc(struct irq_domain *domain, unsigned int virq,
				unsigned int nr_irqs, void *arg)
{
	int i, ret;
	irq_hw_number_t hwirq;
	unsigned int type = IRQ_TYPE_NONE;
	struct irq_fwspec *fwspec = arg;

	ret = gic_irq_domain_translate(domain, fwspec, &hwirq, &type);
	if (ret)
		return ret;

	for (i = 0; i < nr_irqs; i++) {
		ret = gic_irq_domain_map(domain, virq + i, hwirq + i);
		if (ret)
			return ret;
	}

	return 0;
}

static void gic_irq_domain_free(struct irq_domain *domain, unsigned int virq,
				unsigned int nr_irqs)
{
	int i;

	for (i = 0; i < nr_irqs; i++) {
		struct irq_data *d = irq_domain_get_irq_data(domain, virq + i);
		irq_set_handler(virq + i, NULL);
		irq_domain_reset_irq_data(d);
	}
}

static bool fwspec_is_partitioned_ppi(struct irq_fwspec *fwspec,
				      irq_hw_number_t hwirq)
{
	enum gic_intid_range range;

	if (!gic_data.ppi_descs)
		return false;

	if (!is_of_node(fwspec->fwnode))
		return false;

	if (fwspec->param_count < 4 || !fwspec->param[3])
		return false;

	range = __get_intid_range(hwirq);
	if (range != PPI_RANGE && range != EPPI_RANGE)
		return false;

	return true;
}

static int gic_irq_domain_select(struct irq_domain *d,
				 struct irq_fwspec *fwspec,
				 enum irq_domain_bus_token bus_token)
{
	unsigned int type, ret, ppi_idx;
	irq_hw_number_t hwirq;

	/* Not for us */
        if (fwspec->fwnode != d->fwnode)
		return 0;

	/* If this is not DT, then we have a single domain */
	if (!is_of_node(fwspec->fwnode))
		return 1;

	ret = gic_irq_domain_translate(d, fwspec, &hwirq, &type);
	if (WARN_ON_ONCE(ret))
		return 0;

	if (!fwspec_is_partitioned_ppi(fwspec, hwirq))
		return d == gic_data.domain;

	/*
	 * If this is a PPI and we have a 4th (non-null) parameter,
	 * then we need to match the partition domain.
	 */
	ppi_idx = __gic_get_ppi_index(hwirq);
	return d == partition_get_domain(gic_data.ppi_descs[ppi_idx]);
}

static const struct irq_domain_ops gic_irq_domain_ops = {
	.translate = gic_irq_domain_translate,
	.alloc = gic_irq_domain_alloc,
	.free = gic_irq_domain_free,
	.select = gic_irq_domain_select,
};

static int partition_domain_translate(struct irq_domain *d,
				      struct irq_fwspec *fwspec,
				      unsigned long *hwirq,
				      unsigned int *type)
{
	unsigned long ppi_intid;
	struct device_node *np;
	unsigned int ppi_idx;
	int ret;

	if (!gic_data.ppi_descs)
		return -ENOMEM;

	np = of_find_node_by_phandle(fwspec->param[3]);
	if (WARN_ON(!np))
		return -EINVAL;

	ret = gic_irq_domain_translate(d, fwspec, &ppi_intid, type);
	if (WARN_ON_ONCE(ret))
		return 0;

	ppi_idx = __gic_get_ppi_index(ppi_intid);
	ret = partition_translate_id(gic_data.ppi_descs[ppi_idx],
				     of_node_to_fwnode(np));
	if (ret < 0)
		return ret;

	*hwirq = ret;
	*type = fwspec->param[2] & IRQ_TYPE_SENSE_MASK;

	return 0;
}

static const struct irq_domain_ops partition_domain_ops = {
	.translate = partition_domain_translate,
	.select = gic_irq_domain_select,
};

static bool gic_enable_quirk_msm8996(void *data)
{
	struct gic_chip_data *d = data;

	d->flags |= FLAGS_WORKAROUND_GICR_WAKER_MSM8996;

	return true;
}

static bool gic_enable_quirk_mtk_gicr(void *data)
{
	struct gic_chip_data *d = data;

	d->flags |= FLAGS_WORKAROUND_MTK_GICR_SAVE;

	return true;
}

static bool gic_enable_quirk_cavium_38539(void *data)
{
	struct gic_chip_data *d = data;

	d->flags |= FLAGS_WORKAROUND_CAVIUM_ERRATUM_38539;

	return true;
}

static bool gic_enable_quirk_hip06_07(void *data)
{
	struct gic_chip_data *d = data;

	/*
	 * HIP06 GICD_IIDR clashes with GIC-600 product number (despite
	 * not being an actual ARM implementation). The saving grace is
	 * that GIC-600 doesn't have ESPI, so nothing to do in that case.
	 * HIP07 doesn't even have a proper IIDR, and still pretends to
	 * have ESPI. In both cases, put them right.
	 */
	if (d->rdists.gicd_typer & GICD_TYPER_ESPI) {
		/* Zero both ESPI and the RES0 field next to it... */
		d->rdists.gicd_typer &= ~GENMASK(9, 8);
		return true;
	}

	return false;
}

#define T241_CHIPN_MASK		GENMASK_ULL(45, 44)
#define T241_CHIP_GICDA_OFFSET	0x1580000
#define SMCCC_SOC_ID_T241	0x036b0241

static bool gic_enable_quirk_nvidia_t241(void *data)
{
	s32 soc_id = arm_smccc_get_soc_id_version();
	unsigned long chip_bmask = 0;
	phys_addr_t phys;
	u32 i;

	/* Check JEP106 code for NVIDIA T241 chip (036b:0241) */
	if ((soc_id < 0) || (soc_id != SMCCC_SOC_ID_T241))
		return false;

	/* Find the chips based on GICR regions PHYS addr */
	for (i = 0; i < gic_data.nr_redist_regions; i++) {
		chip_bmask |= BIT(FIELD_GET(T241_CHIPN_MASK,
				  (u64)gic_data.redist_regions[i].phys_base));
	}

	if (hweight32(chip_bmask) < 3)
		return false;

	/* Setup GICD alias regions */
	for (i = 0; i < ARRAY_SIZE(t241_dist_base_alias); i++) {
		if (chip_bmask & BIT(i)) {
			phys = gic_data.dist_phys_base + T241_CHIP_GICDA_OFFSET;
			phys |= FIELD_PREP(T241_CHIPN_MASK, i);
			t241_dist_base_alias[i] = ioremap(phys, SZ_64K);
			WARN_ON_ONCE(!t241_dist_base_alias[i]);
		}
	}
	static_branch_enable(&gic_nvidia_t241_erratum);
	return true;
}

static const struct gic_quirk gic_quirks[] = {
	{
		.desc	= "GICv3: Qualcomm MSM8996 broken firmware",
		.compatible = "qcom,msm8996-gic-v3",
		.init	= gic_enable_quirk_msm8996,
	},
	{
		.desc	= "GICv3: Mediatek Chromebook GICR save problem",
		.property = "mediatek,broken-save-restore-fw",
		.init	= gic_enable_quirk_mtk_gicr,
	},
	{
		.desc	= "GICv3: HIP06 erratum 161010803",
		.iidr	= 0x0204043b,
		.mask	= 0xffffffff,
		.init	= gic_enable_quirk_hip06_07,
	},
	{
		.desc	= "GICv3: HIP07 erratum 161010803",
		.iidr	= 0x00000000,
		.mask	= 0xffffffff,
		.init	= gic_enable_quirk_hip06_07,
	},
	{
		/*
		 * Reserved register accesses generate a Synchronous
		 * External Abort. This erratum applies to:
		 * - ThunderX: CN88xx
		 * - OCTEON TX: CN83xx, CN81xx
		 * - OCTEON TX2: CN93xx, CN96xx, CN98xx, CNF95xx*
		 */
		.desc	= "GICv3: Cavium erratum 38539",
		.iidr	= 0xa000034c,
		.mask	= 0xe8f00fff,
		.init	= gic_enable_quirk_cavium_38539,
	},
	{
		.desc	= "GICv3: NVIDIA erratum T241-FABRIC-4",
		.iidr	= 0x0402043b,
		.mask	= 0xffffffff,
		.init	= gic_enable_quirk_nvidia_t241,
	},
	{
	}
};

static void gic_enable_nmi_support(void)
{
	int i;

	if (!gic_prio_masking_enabled())
		return;

	if (gic_data.flags & FLAGS_WORKAROUND_MTK_GICR_SAVE) {
		pr_warn("Skipping NMI enable due to firmware issues\n");
		return;
	}

	ppi_nmi_refs = kcalloc(gic_data.ppi_nr, sizeof(*ppi_nmi_refs), GFP_KERNEL);
	if (!ppi_nmi_refs)
		return;

	for (i = 0; i < gic_data.ppi_nr; i++)
		refcount_set(&ppi_nmi_refs[i], 0);

	pr_info("Pseudo-NMIs enabled using %s ICC_PMR_EL1 synchronisation\n",
		gic_has_relaxed_pmr_sync() ? "relaxed" : "forced");

	/*
	 * How priority values are used by the GIC depends on two things:
	 * the security state of the GIC (controlled by the GICD_CTRL.DS bit)
	 * and if Group 0 interrupts can be delivered to Linux in the non-secure
	 * world as FIQs (controlled by the SCR_EL3.FIQ bit). These affect the
	 * ICC_PMR_EL1 register and the priority that software assigns to
	 * interrupts:
	 *
	 * GICD_CTRL.DS | SCR_EL3.FIQ | ICC_PMR_EL1 | Group 1 priority
	 * -----------------------------------------------------------
	 *      1       |      -      |  unchanged  |    unchanged
	 * -----------------------------------------------------------
	 *      0       |      1      |  non-secure |    non-secure
	 * -----------------------------------------------------------
	 *      0       |      0      |  unchanged  |    non-secure
	 *
	 * where non-secure means that the value is right-shifted by one and the
	 * MSB bit set, to make it fit in the non-secure priority range.
	 *
	 * In the first two cases, where ICC_PMR_EL1 and the interrupt priority
	 * are both either modified or unchanged, we can use the same set of
	 * priorities.
	 *
	 * In the last case, where only the interrupt priorities are modified to
	 * be in the non-secure range, we use a different PMR value to mask IRQs
	 * and the rest of the values that we use remain unchanged.
	 */
	if (gic_has_group0() && !gic_dist_security_disabled())
		static_branch_enable(&gic_nonsecure_priorities);

	static_branch_enable(&supports_pseudo_nmis);

	if (static_branch_likely(&supports_deactivate_key))
		gic_eoimode1_chip.flags |= IRQCHIP_SUPPORTS_NMI;
	else
		gic_chip.flags |= IRQCHIP_SUPPORTS_NMI;
}

static int __init gic_init_bases(phys_addr_t dist_phys_base,
				 void __iomem *dist_base,
				 struct redist_region *rdist_regs,
				 u32 nr_redist_regions,
				 u64 redist_stride,
				 struct fwnode_handle *handle)
{
	u32 typer;
	int err;

	if (!is_hyp_mode_available())
		static_branch_disable(&supports_deactivate_key);

	if (static_branch_likely(&supports_deactivate_key))
		pr_info("GIC: Using split EOI/Deactivate mode\n");

	gic_data.fwnode = handle;
	gic_data.dist_phys_base = dist_phys_base;
	gic_data.dist_base = dist_base;
	gic_data.redist_regions = rdist_regs;
	gic_data.nr_redist_regions = nr_redist_regions;
	gic_data.redist_stride = redist_stride;

	/*
	 * Find out how many interrupts are supported.
	 */
	typer = readl_relaxed(gic_data.dist_base + GICD_TYPER);
	gic_data.rdists.gicd_typer = typer;

	gic_enable_quirks(readl_relaxed(gic_data.dist_base + GICD_IIDR),
			  gic_quirks, &gic_data);

	pr_info("%d SPIs implemented\n", GIC_LINE_NR - 32);
	pr_info("%d Extended SPIs implemented\n", GIC_ESPI_NR);

	/*
	 * ThunderX1 explodes on reading GICD_TYPER2, in violation of the
	 * architecture spec (which says that reserved registers are RES0).
	 */
	if (!(gic_data.flags & FLAGS_WORKAROUND_CAVIUM_ERRATUM_38539))
		gic_data.rdists.gicd_typer2 = readl_relaxed(gic_data.dist_base + GICD_TYPER2);

	gic_data.domain = irq_domain_create_tree(handle, &gic_irq_domain_ops,
						 &gic_data);
	gic_data.rdists.rdist = alloc_percpu(typeof(*gic_data.rdists.rdist));
	if (!static_branch_unlikely(&gic_nvidia_t241_erratum)) {
		/* Disable GICv4.x features for the erratum T241-FABRIC-4 */
		gic_data.rdists.has_rvpeid = true;
		gic_data.rdists.has_vlpis = true;
		gic_data.rdists.has_direct_lpi = true;
		gic_data.rdists.has_vpend_valid_dirty = true;
	}

	if (WARN_ON(!gic_data.domain) || WARN_ON(!gic_data.rdists.rdist)) {
		err = -ENOMEM;
		goto out_free;
	}

	irq_domain_update_bus_token(gic_data.domain, DOMAIN_BUS_WIRED);

	gic_data.has_rss = !!(typer & GICD_TYPER_RSS);

	if (typer & GICD_TYPER_MBIS) {
		err = mbi_init(handle, gic_data.domain);
		if (err)
			pr_err("Failed to initialize MBIs\n");
	}

	set_handle_irq(gic_handle_irq);

	gic_update_rdist_properties();

	gic_dist_init();
	gic_cpu_init();
	gic_smp_init();
	gic_cpu_pm_init();

	if (gic_dist_supports_lpis()) {
		its_init(handle, &gic_data.rdists, gic_data.domain);
		its_cpu_init();
		its_lpi_memreserve_init();
	} else {
		if (IS_ENABLED(CONFIG_ARM_GIC_V2M))
			gicv2m_init(handle, gic_data.domain);
	}

	gic_enable_nmi_support();

	return 0;

out_free:
	if (gic_data.domain)
		irq_domain_remove(gic_data.domain);
	free_percpu(gic_data.rdists.rdist);
	return err;
}

static int __init gic_validate_dist_version(void __iomem *dist_base)
{
	u32 reg = readl_relaxed(dist_base + GICD_PIDR2) & GIC_PIDR2_ARCH_MASK;

	if (reg != GIC_PIDR2_ARCH_GICv3 && reg != GIC_PIDR2_ARCH_GICv4)
		return -ENODEV;

	return 0;
}

/* Create all possible partitions at boot time */
static void __init gic_populate_ppi_partitions(struct device_node *gic_node)
{
	struct device_node *parts_node, *child_part;
	int part_idx = 0, i;
	int nr_parts;
	struct partition_affinity *parts;

	parts_node = of_get_child_by_name(gic_node, "ppi-partitions");
	if (!parts_node)
		return;

	gic_data.ppi_descs = kcalloc(gic_data.ppi_nr, sizeof(*gic_data.ppi_descs), GFP_KERNEL);
	if (!gic_data.ppi_descs)
		goto out_put_node;

	nr_parts = of_get_child_count(parts_node);

	if (!nr_parts)
		goto out_put_node;

	parts = kcalloc(nr_parts, sizeof(*parts), GFP_KERNEL);
	if (WARN_ON(!parts))
		goto out_put_node;

	for_each_child_of_node(parts_node, child_part) {
		struct partition_affinity *part;
		int n;

		part = &parts[part_idx];

		part->partition_id = of_node_to_fwnode(child_part);

		pr_info("GIC: PPI partition %pOFn[%d] { ",
			child_part, part_idx);

		n = of_property_count_elems_of_size(child_part, "affinity",
						    sizeof(u32));
		WARN_ON(n <= 0);

		for (i = 0; i < n; i++) {
			int err, cpu;
			u32 cpu_phandle;
			struct device_node *cpu_node;

			err = of_property_read_u32_index(child_part, "affinity",
							 i, &cpu_phandle);
			if (WARN_ON(err))
				continue;

			cpu_node = of_find_node_by_phandle(cpu_phandle);
			if (WARN_ON(!cpu_node))
				continue;

			cpu = of_cpu_node_to_id(cpu_node);
			if (WARN_ON(cpu < 0)) {
				of_node_put(cpu_node);
				continue;
			}

			pr_cont("%pOF[%d] ", cpu_node, cpu);

			cpumask_set_cpu(cpu, &part->mask);
			of_node_put(cpu_node);
		}

		pr_cont("}\n");
		part_idx++;
	}

	for (i = 0; i < gic_data.ppi_nr; i++) {
		unsigned int irq;
		struct partition_desc *desc;
		struct irq_fwspec ppi_fwspec = {
			.fwnode		= gic_data.fwnode,
			.param_count	= 3,
			.param		= {
				[0]	= GIC_IRQ_TYPE_PARTITION,
				[1]	= i,
				[2]	= IRQ_TYPE_NONE,
			},
		};

		irq = irq_create_fwspec_mapping(&ppi_fwspec);
		if (WARN_ON(!irq))
			continue;
		desc = partition_create_desc(gic_data.fwnode, parts, nr_parts,
					     irq, &partition_domain_ops);
		if (WARN_ON(!desc))
			continue;

		gic_data.ppi_descs[i] = desc;
	}

out_put_node:
	of_node_put(parts_node);
}

static void __init gic_of_setup_kvm_info(struct device_node *node)
{
	int ret;
	struct resource r;
	u32 gicv_idx;

	gic_v3_kvm_info.type = GIC_V3;

	gic_v3_kvm_info.maint_irq = irq_of_parse_and_map(node, 0);
	if (!gic_v3_kvm_info.maint_irq)
		return;

	if (of_property_read_u32(node, "#redistributor-regions",
				 &gicv_idx))
		gicv_idx = 1;

	gicv_idx += 3;	/* Also skip GICD, GICC, GICH */
	ret = of_address_to_resource(node, gicv_idx, &r);
	if (!ret)
		gic_v3_kvm_info.vcpu = r;

	gic_v3_kvm_info.has_v4 = gic_data.rdists.has_vlpis;
	gic_v3_kvm_info.has_v4_1 = gic_data.rdists.has_rvpeid;
	vgic_set_kvm_info(&gic_v3_kvm_info);
}

static void gic_request_region(resource_size_t base, resource_size_t size,
			       const char *name)
{
	if (!request_mem_region(base, size, name))
		pr_warn_once(FW_BUG "%s region %pa has overlapping address\n",
			     name, &base);
}

static void __iomem *gic_of_iomap(struct device_node *node, int idx,
				  const char *name, struct resource *res)
{
	void __iomem *base;
	int ret;

	ret = of_address_to_resource(node, idx, res);
	if (ret)
		return IOMEM_ERR_PTR(ret);

	gic_request_region(res->start, resource_size(res), name);
	base = of_iomap(node, idx);

	return base ?: IOMEM_ERR_PTR(-ENOMEM);
}

static int __init gic_of_init(struct device_node *node, struct device_node *parent)
{
	phys_addr_t dist_phys_base;
	void __iomem *dist_base;
	struct redist_region *rdist_regs;
	struct resource res;
	u64 redist_stride;
	u32 nr_redist_regions;
	int err, i;

	dist_base = gic_of_iomap(node, 0, "GICD", &res);
	if (IS_ERR(dist_base)) {
		pr_err("%pOF: unable to map gic dist registers\n", node);
		return PTR_ERR(dist_base);
	}

	dist_phys_base = res.start;

	err = gic_validate_dist_version(dist_base);
	if (err) {
		pr_err("%pOF: no distributor detected, giving up\n", node);
		goto out_unmap_dist;
	}

	if (of_property_read_u32(node, "#redistributor-regions", &nr_redist_regions))
		nr_redist_regions = 1;

	rdist_regs = kcalloc(nr_redist_regions, sizeof(*rdist_regs),
			     GFP_KERNEL);
	if (!rdist_regs) {
		err = -ENOMEM;
		goto out_unmap_dist;
	}

	for (i = 0; i < nr_redist_regions; i++) {
		rdist_regs[i].redist_base = gic_of_iomap(node, 1 + i, "GICR", &res);
		if (IS_ERR(rdist_regs[i].redist_base)) {
			pr_err("%pOF: couldn't map region %d\n", node, i);
			err = -ENODEV;
			goto out_unmap_rdist;
		}
		rdist_regs[i].phys_base = res.start;
	}

	if (of_property_read_u64(node, "redistributor-stride", &redist_stride))
		redist_stride = 0;

	gic_enable_of_quirks(node, gic_quirks, &gic_data);

	err = gic_init_bases(dist_phys_base, dist_base, rdist_regs,
			     nr_redist_regions, redist_stride, &node->fwnode);
	if (err)
		goto out_unmap_rdist;

	gic_populate_ppi_partitions(node);

	if (static_branch_likely(&supports_deactivate_key))
		gic_of_setup_kvm_info(node);
	return 0;

out_unmap_rdist:
	for (i = 0; i < nr_redist_regions; i++)
		if (rdist_regs[i].redist_base && !IS_ERR(rdist_regs[i].redist_base))
			iounmap(rdist_regs[i].redist_base);
	kfree(rdist_regs);
out_unmap_dist:
	iounmap(dist_base);
	return err;
}

IRQCHIP_DECLARE(gic_v3, "arm,gic-v3", gic_of_init);

#ifdef CONFIG_ACPI
static struct
{
	void __iomem *dist_base;
	struct redist_region *redist_regs;
	u32 nr_redist_regions;
	bool single_redist;
	int enabled_rdists;
	u32 maint_irq;
	int maint_irq_mode;
	phys_addr_t vcpu_base;
} acpi_data __initdata;

static void __init
gic_acpi_register_redist(phys_addr_t phys_base, void __iomem *redist_base)
{
	static int count = 0;

	acpi_data.redist_regs[count].phys_base = phys_base;
	acpi_data.redist_regs[count].redist_base = redist_base;
	acpi_data.redist_regs[count].single_redist = acpi_data.single_redist;
	count++;
}

static int __init
gic_acpi_parse_madt_redist(union acpi_subtable_headers *header,
			   const unsigned long end)
{
	struct acpi_madt_generic_redistributor *redist =
			(struct acpi_madt_generic_redistributor *)header;
	void __iomem *redist_base;

	redist_base = ioremap(redist->base_address, redist->length);
	if (!redist_base) {
		pr_err("Couldn't map GICR region @%llx\n", redist->base_address);
		return -ENOMEM;
	}
	gic_request_region(redist->base_address, redist->length, "GICR");

	gic_acpi_register_redist(redist->base_address, redist_base);
	return 0;
}

static int __init
gic_acpi_parse_madt_gicc(union acpi_subtable_headers *header,
			 const unsigned long end)
{
	struct acpi_madt_generic_interrupt *gicc =
				(struct acpi_madt_generic_interrupt *)header;
	u32 reg = readl_relaxed(acpi_data.dist_base + GICD_PIDR2) & GIC_PIDR2_ARCH_MASK;
	u32 size = reg == GIC_PIDR2_ARCH_GICv4 ? SZ_64K * 4 : SZ_64K * 2;
	void __iomem *redist_base;

	/* GICC entry which has !ACPI_MADT_ENABLED is not unusable so skip */
	if (!(gicc->flags & ACPI_MADT_ENABLED))
		return 0;

	redist_base = ioremap(gicc->gicr_base_address, size);
	if (!redist_base)
		return -ENOMEM;
	gic_request_region(gicc->gicr_base_address, size, "GICR");

	gic_acpi_register_redist(gicc->gicr_base_address, redist_base);
	return 0;
}

static int __init gic_acpi_collect_gicr_base(void)
{
	acpi_tbl_entry_handler redist_parser;
	enum acpi_madt_type type;

	if (acpi_data.single_redist) {
		type = ACPI_MADT_TYPE_GENERIC_INTERRUPT;
		redist_parser = gic_acpi_parse_madt_gicc;
	} else {
		type = ACPI_MADT_TYPE_GENERIC_REDISTRIBUTOR;
		redist_parser = gic_acpi_parse_madt_redist;
	}

	/* Collect redistributor base addresses in GICR entries */
	if (acpi_table_parse_madt(type, redist_parser, 0) > 0)
		return 0;

	pr_info("No valid GICR entries exist\n");
	return -ENODEV;
}

static int __init gic_acpi_match_gicr(union acpi_subtable_headers *header,
				  const unsigned long end)
{
	/* Subtable presence means that redist exists, that's it */
	return 0;
}

static int __init gic_acpi_match_gicc(union acpi_subtable_headers *header,
				      const unsigned long end)
{
	struct acpi_madt_generic_interrupt *gicc =
				(struct acpi_madt_generic_interrupt *)header;

	/*
	 * If GICC is enabled and has valid gicr base address, then it means
	 * GICR base is presented via GICC
	 */
	if ((gicc->flags & ACPI_MADT_ENABLED) && gicc->gicr_base_address) {
		acpi_data.enabled_rdists++;
		return 0;
	}

	/*
	 * It's perfectly valid firmware can pass disabled GICC entry, driver
	 * should not treat as errors, skip the entry instead of probe fail.
	 */
	if (!(gicc->flags & ACPI_MADT_ENABLED))
		return 0;

	return -ENODEV;
}

static int __init gic_acpi_count_gicr_regions(void)
{
	int count;

	/*
	 * Count how many redistributor regions we have. It is not allowed
	 * to mix redistributor description, GICR and GICC subtables have to be
	 * mutually exclusive.
	 */
	count = acpi_table_parse_madt(ACPI_MADT_TYPE_GENERIC_REDISTRIBUTOR,
				      gic_acpi_match_gicr, 0);
	if (count > 0) {
		acpi_data.single_redist = false;
		return count;
	}

	count = acpi_table_parse_madt(ACPI_MADT_TYPE_GENERIC_INTERRUPT,
				      gic_acpi_match_gicc, 0);
	if (count > 0) {
		acpi_data.single_redist = true;
		count = acpi_data.enabled_rdists;
	}

	return count;
}

static bool __init acpi_validate_gic_table(struct acpi_subtable_header *header,
					   struct acpi_probe_entry *ape)
{
	struct acpi_madt_generic_distributor *dist;
	int count;

	dist = (struct acpi_madt_generic_distributor *)header;
	if (dist->version != ape->driver_data)
		return false;

	/* We need to do that exercise anyway, the sooner the better */
	count = gic_acpi_count_gicr_regions();
	if (count <= 0)
		return false;

	acpi_data.nr_redist_regions = count;
	return true;
}

static int __init gic_acpi_parse_virt_madt_gicc(union acpi_subtable_headers *header,
						const unsigned long end)
{
	struct acpi_madt_generic_interrupt *gicc =
		(struct acpi_madt_generic_interrupt *)header;
	int maint_irq_mode;
	static int first_madt = true;

	/* Skip unusable CPUs */
	if (!(gicc->flags & ACPI_MADT_ENABLED))
		return 0;

	maint_irq_mode = (gicc->flags & ACPI_MADT_VGIC_IRQ_MODE) ?
		ACPI_EDGE_SENSITIVE : ACPI_LEVEL_SENSITIVE;

	if (first_madt) {
		first_madt = false;

		acpi_data.maint_irq = gicc->vgic_interrupt;
		acpi_data.maint_irq_mode = maint_irq_mode;
		acpi_data.vcpu_base = gicc->gicv_base_address;

		return 0;
	}

	/*
	 * The maintenance interrupt and GICV should be the same for every CPU
	 */
	if ((acpi_data.maint_irq != gicc->vgic_interrupt) ||
	    (acpi_data.maint_irq_mode != maint_irq_mode) ||
	    (acpi_data.vcpu_base != gicc->gicv_base_address))
		return -EINVAL;

	return 0;
}

static bool __init gic_acpi_collect_virt_info(void)
{
	int count;

	count = acpi_table_parse_madt(ACPI_MADT_TYPE_GENERIC_INTERRUPT,
				      gic_acpi_parse_virt_madt_gicc, 0);

	return (count > 0);
}

#define ACPI_GICV3_DIST_MEM_SIZE (SZ_64K)
#define ACPI_GICV2_VCTRL_MEM_SIZE	(SZ_4K)
#define ACPI_GICV2_VCPU_MEM_SIZE	(SZ_8K)

static void __init gic_acpi_setup_kvm_info(void)
{
	int irq;

	if (!gic_acpi_collect_virt_info()) {
		pr_warn("Unable to get hardware information used for virtualization\n");
		return;
	}

	gic_v3_kvm_info.type = GIC_V3;

	irq = acpi_register_gsi(NULL, acpi_data.maint_irq,
				acpi_data.maint_irq_mode,
				ACPI_ACTIVE_HIGH);
	if (irq <= 0)
		return;

	gic_v3_kvm_info.maint_irq = irq;

	if (acpi_data.vcpu_base) {
		struct resource *vcpu = &gic_v3_kvm_info.vcpu;

		vcpu->flags = IORESOURCE_MEM;
		vcpu->start = acpi_data.vcpu_base;
		vcpu->end = vcpu->start + ACPI_GICV2_VCPU_MEM_SIZE - 1;
	}

	gic_v3_kvm_info.has_v4 = gic_data.rdists.has_vlpis;
	gic_v3_kvm_info.has_v4_1 = gic_data.rdists.has_rvpeid;
	vgic_set_kvm_info(&gic_v3_kvm_info);
}

static struct fwnode_handle *gsi_domain_handle;

static struct fwnode_handle *gic_v3_get_gsi_domain_id(u32 gsi)
{
	return gsi_domain_handle;
}

static int __init
gic_acpi_init(union acpi_subtable_headers *header, const unsigned long end)
{
	struct acpi_madt_generic_distributor *dist;
	size_t size;
	int i, err;

	/* Get distributor base address */
	dist = (struct acpi_madt_generic_distributor *)header;
	acpi_data.dist_base = ioremap(dist->base_address,
				      ACPI_GICV3_DIST_MEM_SIZE);
	if (!acpi_data.dist_base) {
		pr_err("Unable to map GICD registers\n");
		return -ENOMEM;
	}
	gic_request_region(dist->base_address, ACPI_GICV3_DIST_MEM_SIZE, "GICD");

	err = gic_validate_dist_version(acpi_data.dist_base);
	if (err) {
		pr_err("No distributor detected at @%p, giving up\n",
		       acpi_data.dist_base);
		goto out_dist_unmap;
	}

	size = sizeof(*acpi_data.redist_regs) * acpi_data.nr_redist_regions;
	acpi_data.redist_regs = kzalloc(size, GFP_KERNEL);
	if (!acpi_data.redist_regs) {
		err = -ENOMEM;
		goto out_dist_unmap;
	}

	err = gic_acpi_collect_gicr_base();
	if (err)
		goto out_redist_unmap;

	gsi_domain_handle = irq_domain_alloc_fwnode(&dist->base_address);
	if (!gsi_domain_handle) {
		err = -ENOMEM;
		goto out_redist_unmap;
	}

	err = gic_init_bases(dist->base_address, acpi_data.dist_base,
			     acpi_data.redist_regs, acpi_data.nr_redist_regions,
			     0, gsi_domain_handle);
	if (err)
		goto out_fwhandle_free;

	acpi_set_irq_model(ACPI_IRQ_MODEL_GIC, gic_v3_get_gsi_domain_id);

	if (static_branch_likely(&supports_deactivate_key))
		gic_acpi_setup_kvm_info();

	return 0;

out_fwhandle_free:
	irq_domain_free_fwnode(gsi_domain_handle);
out_redist_unmap:
	for (i = 0; i < acpi_data.nr_redist_regions; i++)
		if (acpi_data.redist_regs[i].redist_base)
			iounmap(acpi_data.redist_regs[i].redist_base);
	kfree(acpi_data.redist_regs);
out_dist_unmap:
	iounmap(acpi_data.dist_base);
	return err;
}
IRQCHIP_ACPI_DECLARE(gic_v3, ACPI_MADT_TYPE_GENERIC_DISTRIBUTOR,
		     acpi_validate_gic_table, ACPI_MADT_GIC_VERSION_V3,
		     gic_acpi_init);
IRQCHIP_ACPI_DECLARE(gic_v4, ACPI_MADT_TYPE_GENERIC_DISTRIBUTOR,
		     acpi_validate_gic_table, ACPI_MADT_GIC_VERSION_V4,
		     gic_acpi_init);
IRQCHIP_ACPI_DECLARE(gic_v3_or_v4, ACPI_MADT_TYPE_GENERIC_DISTRIBUTOR,
		     acpi_validate_gic_table, ACPI_MADT_GIC_VERSION_NONE,
		     gic_acpi_init);
#endif<|MERGE_RESOLUTION|>--- conflicted
+++ resolved
@@ -629,16 +629,8 @@
 
 	if (gic_irq_in_rdist(d))
 		base = gic_data_rdist_sgi_base();
-<<<<<<< HEAD
-		rwp_wait = gic_redist_wait_for_rwp;
-	} else {
-		base = gic_dist_base_alias(d);
-		rwp_wait = gic_dist_wait_for_rwp;
-	}
-=======
 	else
 		base = gic_dist_base_alias(d);
->>>>>>> eb3cdb58
 
 	offset = convert_offset_index(d, GICD_ICFGR, &index);
 
@@ -707,38 +699,9 @@
  * (2) Deactivate the interrupt when EOI mode 1 is in use.
  */
 static inline void gic_complete_ack(u32 irqnr)
-<<<<<<< HEAD
 {
 	if (static_branch_likely(&supports_deactivate_key))
 		write_gicreg(irqnr, ICC_EOIR1_EL1);
-
-	isb();
-}
-
-static inline void gic_handle_nmi(u32 irqnr, struct pt_regs *regs)
-{
-	bool irqs_enabled = interrupts_enabled(regs);
-	int err;
-
-	if (irqs_enabled)
-		nmi_enter();
-
-	gic_complete_ack(irqnr);
-
-	/*
-	 * Leave the PSR.I bit set to prevent other NMIs to be
-	 * received while handling this one.
-	 * PSR.I will be restored when we ERET to the
-	 * interrupted context.
-	 */
-	err = handle_domain_nmi(gic_data.domain, irqnr, regs);
-	if (err)
-		gic_deactivate_unhandled(irqnr);
-=======
-{
-	if (static_branch_likely(&supports_deactivate_key))
-		write_gicreg(irqnr, ICC_EOIR1_EL1);
->>>>>>> eb3cdb58
 
 	isb();
 }
@@ -802,17 +765,10 @@
 
 	is_nmi = gic_rpr_is_nmi_prio();
 
-<<<<<<< HEAD
-	if (gic_supports_nmi() &&
-	    unlikely(gic_read_rpr() == GICD_INT_RPR_PRI(GICD_INT_NMI_PRI))) {
-		gic_handle_nmi(irqnr, regs);
-		return;
-=======
 	if (is_nmi) {
 		nmi_enter();
 		__gic_handle_nmi(irqnr, regs);
 		nmi_exit();
->>>>>>> eb3cdb58
 	}
 
 	if (gic_prio_masking_enabled()) {
@@ -820,13 +776,9 @@
 		gic_arch_enable_irqs();
 	}
 
-<<<<<<< HEAD
-	gic_complete_ack(irqnr);
-=======
 	if (!is_nmi)
 		__gic_handle_irq(irqnr, regs);
 }
->>>>>>> eb3cdb58
 
 /*
  * An exception has been taken from a context with IRQs disabled, which can only
@@ -1061,22 +1013,6 @@
 	u32 ctlr = readl_relaxed(ptr + GICR_CTLR);
 
 	/* Boot-time cleanup */
-	if ((typer & GICR_TYPER_VLPIS) && (typer & GICR_TYPER_RVPEID)) {
-		u64 val;
-
-		/* Deactivate any present vPE */
-		val = gicr_read_vpendbaser(ptr + SZ_128K + GICR_VPENDBASER);
-		if (val & GICR_VPENDBASER_Valid)
-			gicr_write_vpendbaser(GICR_VPENDBASER_PendingLast,
-					      ptr + SZ_128K + GICR_VPENDBASER);
-
-		/* Mark the VPE table as invalid */
-		val = gicr_read_vpropbaser(ptr + SZ_128K + GICR_VPROPBASER);
-		val &= ~GICR_VPROPBASER_4_1_VALID;
-		gicr_write_vpropbaser(val, ptr + SZ_128K + GICR_VPROPBASER);
-	}
-
-	/* Boot-time cleanip */
 	if ((typer & GICR_TYPER_VLPIS) && (typer & GICR_TYPER_RVPEID)) {
 		u64 val;
 
