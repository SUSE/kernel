# SPDX-License-Identifier: GPL-2.0-only
menu "IRQ chip support"

config IRQCHIP
	def_bool y
	depends on OF_IRQ

config ARM_GIC
	bool
	select IRQ_DOMAIN_HIERARCHY
	select GENERIC_IRQ_EFFECTIVE_AFF_MASK

config ARM_GIC_PM
	bool
	depends on PM
	select ARM_GIC

config ARM_GIC_MAX_NR
	int
	depends on ARM_GIC
	default 2 if ARCH_REALVIEW
	default 1

config ARM_GIC_V2M
	bool
	depends on PCI
	select ARM_GIC
	select PCI_MSI

config GIC_NON_BANKED
	bool

config ARM_GIC_V3
	bool
	select IRQ_DOMAIN_HIERARCHY
	select PARTITION_PERCPU
	select GENERIC_IRQ_EFFECTIVE_AFF_MASK

config ARM_GIC_V3_ITS
	bool
	select GENERIC_MSI_IRQ_DOMAIN
	default ARM_GIC_V3

config ARM_GIC_V3_ITS_PCI
	bool
	depends on ARM_GIC_V3_ITS
	depends on PCI
	depends on PCI_MSI
	default ARM_GIC_V3_ITS

config ARM_GIC_V3_ITS_FSL_MC
	bool
	depends on ARM_GIC_V3_ITS
	depends on FSL_MC_BUS
	default ARM_GIC_V3_ITS

config ARM_NVIC
	bool
	select IRQ_DOMAIN_HIERARCHY
	select GENERIC_IRQ_CHIP

config ARM_VIC
	bool
	select IRQ_DOMAIN

config ARM_VIC_NR
	int
	default 4 if ARCH_S5PV210
	default 2
	depends on ARM_VIC
	help
	  The maximum number of VICs available in the system, for
	  power management.

config ARMADA_370_XP_IRQ
	bool
	select GENERIC_IRQ_CHIP
	select PCI_MSI if PCI
	select GENERIC_IRQ_EFFECTIVE_AFF_MASK

config ALPINE_MSI
	bool
	depends on PCI
	select PCI_MSI
	select GENERIC_IRQ_CHIP

config AL_FIC
	bool "Amazon's Annapurna Labs Fabric Interrupt Controller"
	depends on OF || COMPILE_TEST
	select GENERIC_IRQ_CHIP
	select IRQ_DOMAIN
	help
	  Support Amazon's Annapurna Labs Fabric Interrupt Controller.

config ATMEL_AIC_IRQ
	bool
	select GENERIC_IRQ_CHIP
	select IRQ_DOMAIN
	select SPARSE_IRQ

config ATMEL_AIC5_IRQ
	bool
	select GENERIC_IRQ_CHIP
	select IRQ_DOMAIN
	select SPARSE_IRQ

config I8259
	bool
	select IRQ_DOMAIN

config BCM6345_L1_IRQ
	bool
	select GENERIC_IRQ_CHIP
	select IRQ_DOMAIN
	select GENERIC_IRQ_EFFECTIVE_AFF_MASK

config BCM7038_L1_IRQ
	bool
	select GENERIC_IRQ_CHIP
	select IRQ_DOMAIN
	select GENERIC_IRQ_EFFECTIVE_AFF_MASK

config BCM7120_L2_IRQ
	bool
	select GENERIC_IRQ_CHIP
	select IRQ_DOMAIN

config BRCMSTB_L2_IRQ
	bool
	select GENERIC_IRQ_CHIP
	select IRQ_DOMAIN

config DAVINCI_AINTC
	bool
	select GENERIC_IRQ_CHIP
	select IRQ_DOMAIN

config DAVINCI_CP_INTC
	bool
	select GENERIC_IRQ_CHIP
	select IRQ_DOMAIN

config DW_APB_ICTL
	bool
	select GENERIC_IRQ_CHIP
	select IRQ_DOMAIN_HIERARCHY

config FARADAY_FTINTC010
	bool
	select IRQ_DOMAIN
	select SPARSE_IRQ

config HISILICON_IRQ_MBIGEN
	bool
	select ARM_GIC_V3
	select ARM_GIC_V3_ITS

config IMGPDC_IRQ
	bool
	select GENERIC_IRQ_CHIP
	select IRQ_DOMAIN

config IXP4XX_IRQ
	bool
	select IRQ_DOMAIN
	select SPARSE_IRQ

config MADERA_IRQ
	tristate

config IRQ_MIPS_CPU
	bool
	select GENERIC_IRQ_CHIP
	select GENERIC_IRQ_IPI if SYS_SUPPORTS_MULTITHREADING
	select IRQ_DOMAIN
	select GENERIC_IRQ_EFFECTIVE_AFF_MASK

config CLPS711X_IRQCHIP
	bool
	depends on ARCH_CLPS711X
	select IRQ_DOMAIN
	select SPARSE_IRQ
	default y

config OMPIC
	bool

config OR1K_PIC
	bool
	select IRQ_DOMAIN

config OMAP_IRQCHIP
	bool
	select GENERIC_IRQ_CHIP
	select IRQ_DOMAIN

config ORION_IRQCHIP
	bool
	select IRQ_DOMAIN

config PIC32_EVIC
	bool
	select GENERIC_IRQ_CHIP
	select IRQ_DOMAIN

config JCORE_AIC
	bool "J-Core integrated AIC" if COMPILE_TEST
	depends on OF
	select IRQ_DOMAIN
	help
	  Support for the J-Core integrated AIC.

config RDA_INTC
	bool
	select IRQ_DOMAIN

config RENESAS_INTC_IRQPIN
	bool "Renesas INTC External IRQ Pin Support" if COMPILE_TEST
	select IRQ_DOMAIN
	help
	  Enable support for the Renesas Interrupt Controller for external
	  interrupt pins, as found on SH/R-Mobile and R-Car Gen1 SoCs.

config RENESAS_IRQC
	bool "Renesas R-Mobile APE6, R-Car Gen{2,3} and RZ/G{1,2} IRQC support" if COMPILE_TEST
	select GENERIC_IRQ_CHIP
	select IRQ_DOMAIN
	help
	  Enable support for the Renesas Interrupt Controller for external
	  devices, as found on R-Mobile APE6, R-Car Gen{2,3} and RZ/G{1,2} SoCs.

config RENESAS_RZA1_IRQC
	bool "Renesas RZ/A1 IRQC support" if COMPILE_TEST
	select IRQ_DOMAIN_HIERARCHY
	help
	  Enable support for the Renesas RZ/A1 Interrupt Controller, to use up
	  to 8 external interrupts with configurable sense select.

config SL28CPLD_INTC
	bool "Kontron sl28cpld IRQ controller"
	depends on MFD_SL28CPLD=y || COMPILE_TEST
	select REGMAP_IRQ
	help
	  Interrupt controller driver for the board management controller
	  found on the Kontron sl28 CPLD.

config ST_IRQCHIP
	bool
	select REGMAP
	select MFD_SYSCON
	help
	  Enables SysCfg Controlled IRQs on STi based platforms.

config TB10X_IRQC
	bool
	select IRQ_DOMAIN
	select GENERIC_IRQ_CHIP

config TS4800_IRQ
	tristate "TS-4800 IRQ controller"
	select IRQ_DOMAIN
	depends on HAS_IOMEM
	depends on SOC_IMX51 || COMPILE_TEST
	help
	  Support for the TS-4800 FPGA IRQ controller

config VERSATILE_FPGA_IRQ
	bool
	select IRQ_DOMAIN

config VERSATILE_FPGA_IRQ_NR
       int
       default 4
       depends on VERSATILE_FPGA_IRQ

config XTENSA_MX
	bool
	select IRQ_DOMAIN
	select GENERIC_IRQ_EFFECTIVE_AFF_MASK

config XILINX_INTC
	bool "Xilinx Interrupt Controller IP"
	depends on MICROBLAZE || ARCH_ZYNQ || ARCH_ZYNQMP
	select IRQ_DOMAIN
	help
	  Support for the Xilinx Interrupt Controller IP core.
	  This is used as a primary controller with MicroBlaze and can also
	  be used as a secondary chained controller on other platforms.

config IRQ_CROSSBAR
	bool
	help
	  Support for a CROSSBAR ip that precedes the main interrupt controller.
	  The primary irqchip invokes the crossbar's callback which inturn allocates
	  a free irq and configures the IP. Thus the peripheral interrupts are
	  routed to one of the free irqchip interrupt lines.

config KEYSTONE_IRQ
	tristate "Keystone 2 IRQ controller IP"
	depends on ARCH_KEYSTONE
	help
		Support for Texas Instruments Keystone 2 IRQ controller IP which
		is part of the Keystone 2 IPC mechanism

config MIPS_GIC
	bool
	select GENERIC_IRQ_IPI
	select MIPS_CM

config INGENIC_IRQ
	bool
	depends on MACH_INGENIC
	default y

config INGENIC_TCU_IRQ
	bool "Ingenic JZ47xx TCU interrupt controller"
	default MACH_INGENIC
	depends on MIPS || COMPILE_TEST
	select MFD_SYSCON
	select GENERIC_IRQ_CHIP
	help
	  Support for interrupts in the Timer/Counter Unit (TCU) of the Ingenic
	  JZ47xx SoCs.

	  If unsure, say N.

config RENESAS_H8300H_INTC
        bool
	select IRQ_DOMAIN

config RENESAS_H8S_INTC
	bool "Renesas H8S Interrupt Controller Support" if COMPILE_TEST
	select IRQ_DOMAIN
	help
	  Enable support for the Renesas H8/300 Interrupt Controller, as found
	  on Renesas H8S SoCs.

config IMX_GPCV2
	bool
	select IRQ_DOMAIN
	help
	  Enables the wakeup IRQs for IMX platforms with GPCv2 block

config IRQ_MXS
	def_bool y if MACH_ASM9260 || ARCH_MXS
	select IRQ_DOMAIN
	select STMP_DEVICE

config MSCC_OCELOT_IRQ
	bool
	select IRQ_DOMAIN
	select GENERIC_IRQ_CHIP

config MVEBU_GICP
	bool

config MVEBU_ICU
	bool

config MVEBU_ODMI
	bool
	select GENERIC_MSI_IRQ_DOMAIN

config MVEBU_PIC
	bool

config MVEBU_SEI
        bool

config LS_EXTIRQ
	def_bool y if SOC_LS1021A || ARCH_LAYERSCAPE
	select MFD_SYSCON

config LS_SCFG_MSI
	def_bool y if SOC_LS1021A || ARCH_LAYERSCAPE
	depends on PCI && PCI_MSI

config PARTITION_PERCPU
	bool

config STM32_EXTI
	bool
	select IRQ_DOMAIN
	select GENERIC_IRQ_CHIP

config QCOM_IRQ_COMBINER
	bool "QCOM IRQ combiner support"
	depends on ARCH_QCOM && ACPI
	select IRQ_DOMAIN_HIERARCHY
	help
	  Say yes here to add support for the IRQ combiner devices embedded
	  in Qualcomm Technologies chips.

config IRQ_UNIPHIER_AIDET
	bool "UniPhier AIDET support" if COMPILE_TEST
	depends on ARCH_UNIPHIER || COMPILE_TEST
	default ARCH_UNIPHIER
	select IRQ_DOMAIN_HIERARCHY
	help
	  Support for the UniPhier AIDET (ARM Interrupt Detector).

config MESON_IRQ_GPIO
       bool "Meson GPIO Interrupt Multiplexer"
       depends on ARCH_MESON
       select IRQ_DOMAIN_HIERARCHY
       help
         Support Meson SoC Family GPIO Interrupt Multiplexer

config GOLDFISH_PIC
       bool "Goldfish programmable interrupt controller"
       depends on MIPS && (GOLDFISH || COMPILE_TEST)
       select IRQ_DOMAIN
       help
         Say yes here to enable Goldfish interrupt controller driver used
         for Goldfish based virtual platforms.

config QCOM_PDC
	tristate "QCOM PDC"
	depends on ARCH_QCOM
	select IRQ_DOMAIN_HIERARCHY
	help
	  Power Domain Controller driver to manage and configure wakeup
	  IRQs for Qualcomm Technologies Inc (QTI) mobile chips.

config CSKY_MPINTC
	bool
	depends on CSKY
	help
	  Say yes here to enable C-SKY SMP interrupt controller driver used
	  for C-SKY SMP system.
	  In fact it's not mmio map in hardware and it uses ld/st to visit the
	  controller's register inside CPU.

config CSKY_APB_INTC
	bool "C-SKY APB Interrupt Controller"
	depends on CSKY
	help
	  Say yes here to enable C-SKY APB interrupt controller driver used
	  by C-SKY single core SOC system. It uses mmio map apb-bus to visit
	  the controller's register.

config IMX_IRQSTEER
	bool "i.MX IRQSTEER support"
	depends on ARCH_MXC || COMPILE_TEST
	default ARCH_MXC
	select IRQ_DOMAIN
	help
	  Support for the i.MX IRQSTEER interrupt multiplexer/remapper.

config IMX_INTMUX
	bool "i.MX INTMUX support" if COMPILE_TEST
	default y if ARCH_MXC
	select IRQ_DOMAIN
	help
	  Support for the i.MX INTMUX interrupt multiplexer.

config LS1X_IRQ
	bool "Loongson-1 Interrupt Controller"
	depends on MACH_LOONGSON32
	default y
	select IRQ_DOMAIN
	select GENERIC_IRQ_CHIP
	help
	  Support for the Loongson-1 platform Interrupt Controller.

config TI_SCI_INTR_IRQCHIP
	bool
	depends on TI_SCI_PROTOCOL
	select IRQ_DOMAIN_HIERARCHY
	help
	  This enables the irqchip driver support for K3 Interrupt router
	  over TI System Control Interface available on some new TI's SoCs.
	  If you wish to use interrupt router irq resources managed by the
	  TI System Controller, say Y here. Otherwise, say N.

config TI_SCI_INTA_IRQCHIP
	bool
	depends on TI_SCI_PROTOCOL
	select IRQ_DOMAIN_HIERARCHY
	select TI_SCI_INTA_MSI_DOMAIN
	help
	  This enables the irqchip driver support for K3 Interrupt aggregator
	  over TI System Control Interface available on some new TI's SoCs.
	  If you wish to use interrupt aggregator irq resources managed by the
	  TI System Controller, say Y here. Otherwise, say N.

<<<<<<< HEAD
=======
config TI_PRUSS_INTC
	tristate
	depends on TI_PRUSS
	default TI_PRUSS
	select IRQ_DOMAIN
	help
	  This enables support for the PRU-ICSS Local Interrupt Controller
	  present within a PRU-ICSS subsystem present on various TI SoCs.
	  The PRUSS INTC enables various interrupts to be routed to multiple
	  different processors within the SoC.

config RISCV_INTC
	bool "RISC-V Local Interrupt Controller"
	depends on RISCV
	default y
	help
	   This enables support for the per-HART local interrupt controller
	   found in standard RISC-V systems.  The per-HART local interrupt
	   controller handles timer interrupts, software interrupts, and
	   hardware interrupts. Without a per-HART local interrupt controller,
	   a RISC-V system will be unable to handle any interrupts.

	   If you don't know what to do here, say Y.

>>>>>>> 7d2a07b7
config SIFIVE_PLIC
	bool "SiFive Platform-Level Interrupt Controller"
	depends on RISCV
	select IRQ_DOMAIN_HIERARCHY
	help
	   This enables support for the PLIC chip found in SiFive (and
	   potentially other) RISC-V systems.  The PLIC controls devices
	   interrupts and connects them to each core's local interrupt
	   controller.  Aside from timer and software interrupts, all other
	   interrupt sources are subordinate to the PLIC.

	   If you don't know what to do here, say Y.

<<<<<<< HEAD
=======
config EXYNOS_IRQ_COMBINER
	bool "Samsung Exynos IRQ combiner support" if COMPILE_TEST
	depends on (ARCH_EXYNOS && ARM) || COMPILE_TEST
	help
	  Say yes here to add support for the IRQ combiner devices embedded
	  in Samsung Exynos chips.

config LOONGSON_LIOINTC
	bool "Loongson Local I/O Interrupt Controller"
	depends on MACH_LOONGSON64
	default y
	select IRQ_DOMAIN
	select GENERIC_IRQ_CHIP
	help
	  Support for the Loongson Local I/O Interrupt Controller.

config LOONGSON_HTPIC
	bool "Loongson3 HyperTransport PIC Controller"
	depends on MACH_LOONGSON64
	default y
	select IRQ_DOMAIN
	select GENERIC_IRQ_CHIP
	help
	  Support for the Loongson-3 HyperTransport PIC Controller.

config LOONGSON_HTVEC
	bool "Loongson3 HyperTransport Interrupt Vector Controller"
	depends on MACH_LOONGSON64
	default MACH_LOONGSON64
	select IRQ_DOMAIN_HIERARCHY
	help
	  Support for the Loongson3 HyperTransport Interrupt Vector Controller.

config LOONGSON_PCH_PIC
	bool "Loongson PCH PIC Controller"
	depends on MACH_LOONGSON64 || COMPILE_TEST
	default MACH_LOONGSON64
	select IRQ_DOMAIN_HIERARCHY
	select IRQ_FASTEOI_HIERARCHY_HANDLERS
	help
	  Support for the Loongson PCH PIC Controller.

config LOONGSON_PCH_MSI
	bool "Loongson PCH MSI Controller"
	depends on MACH_LOONGSON64 || COMPILE_TEST
	depends on PCI
	default MACH_LOONGSON64
	select IRQ_DOMAIN_HIERARCHY
	select PCI_MSI
	help
	  Support for the Loongson PCH MSI Controller.

config MST_IRQ
	bool "MStar Interrupt Controller"
	depends on ARCH_MEDIATEK || ARCH_MSTARV7 || COMPILE_TEST
	default ARCH_MEDIATEK
	select IRQ_DOMAIN
	select IRQ_DOMAIN_HIERARCHY
	help
	  Support MStar Interrupt Controller.

config WPCM450_AIC
	bool "Nuvoton WPCM450 Advanced Interrupt Controller"
	depends on ARCH_WPCM450
	help
	  Support for the interrupt controller in the Nuvoton WPCM450 BMC SoC.

config IRQ_IDT3243X
	bool
	select GENERIC_IRQ_CHIP
	select IRQ_DOMAIN

config APPLE_AIC
	bool "Apple Interrupt Controller (AIC)"
	depends on ARM64
	depends on ARCH_APPLE || COMPILE_TEST
	help
	  Support for the Apple Interrupt Controller found on Apple Silicon SoCs,
	  such as the M1.

>>>>>>> 7d2a07b7
endmenu<|MERGE_RESOLUTION|>--- conflicted
+++ resolved
@@ -484,8 +484,6 @@
 	  If you wish to use interrupt aggregator irq resources managed by the
 	  TI System Controller, say Y here. Otherwise, say N.
 
-<<<<<<< HEAD
-=======
 config TI_PRUSS_INTC
 	tristate
 	depends on TI_PRUSS
@@ -510,7 +508,6 @@
 
 	   If you don't know what to do here, say Y.
 
->>>>>>> 7d2a07b7
 config SIFIVE_PLIC
 	bool "SiFive Platform-Level Interrupt Controller"
 	depends on RISCV
@@ -524,8 +521,6 @@
 
 	   If you don't know what to do here, say Y.
 
-<<<<<<< HEAD
-=======
 config EXYNOS_IRQ_COMBINER
 	bool "Samsung Exynos IRQ combiner support" if COMPILE_TEST
 	depends on (ARCH_EXYNOS && ARM) || COMPILE_TEST
@@ -606,5 +601,4 @@
 	  Support for the Apple Interrupt Controller found on Apple Silicon SoCs,
 	  such as the M1.
 
->>>>>>> 7d2a07b7
 endmenu