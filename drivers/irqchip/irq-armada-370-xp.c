// SPDX-License-Identifier: GPL-2.0-only
/*
 * Marvell Armada 370 and Armada XP SoC IRQ handling
 *
 * Copyright (C) 2012 Marvell
 *
 * Lior Amsalem <alior@marvell.com>
 * Gregory CLEMENT <gregory.clement@free-electrons.com>
 * Thomas Petazzoni <thomas.petazzoni@free-electrons.com>
 * Ben Dooks <ben.dooks@codethink.co.uk>
 */

#include <linux/bitfield.h>
#include <linux/bits.h>
#include <linux/err.h>
#include <linux/kernel.h>
#include <linux/module.h>
#include <linux/init.h>
#include <linux/irq.h>
#include <linux/interrupt.h>
#include <linux/irqchip.h>
#include <linux/irqchip/chained_irq.h>
#include <linux/cpu.h>
#include <linux/io.h>
#include <linux/of_address.h>
#include <linux/of_irq.h>
#include <linux/of_pci.h>
#include <linux/irqdomain.h>
#include <linux/slab.h>
#include <linux/syscore_ops.h>
#include <linux/msi.h>
#include <linux/types.h>
#include <asm/mach/arch.h>
#include <asm/exception.h>
#include <asm/smp_plat.h>
#include <asm/mach/irq.h>

/*
 * Overall diagram of the Armada XP interrupt controller:
 *
 *    To CPU 0                 To CPU 1
 *
 *       /\                       /\
 *       ||                       ||
 * +---------------+     +---------------+
 * |               |	 |               |
 * |    per-CPU    |	 |    per-CPU    |
 * |  mask/unmask  |	 |  mask/unmask  |
 * |     CPU0      |	 |     CPU1      |
 * |               |	 |               |
 * +---------------+	 +---------------+
 *        /\                       /\
 *        ||                       ||
 *        \\_______________________//
 *                     ||
 *            +-------------------+
 *            |                   |
 *            | Global interrupt  |
 *            |    mask/unmask    |
 *            |                   |
 *            +-------------------+
 *                     /\
 *                     ||
 *               interrupt from
 *                   device
 *
 * The "global interrupt mask/unmask" is modified using the
 * MPIC_INT_SET_ENABLE and MPIC_INT_CLEAR_ENABLE
 * registers, which are relative to "mpic->base".
 *
 * The "per-CPU mask/unmask" is modified using the MPIC_INT_SET_MASK
 * and MPIC_INT_CLEAR_MASK registers, which are relative to
 * "mpic->per_cpu". This base address points to a special address,
 * which automatically accesses the registers of the current CPU.
 *
 * The per-CPU mask/unmask can also be adjusted using the global
 * per-interrupt MPIC_INT_SOURCE_CTL register, which we use to
 * configure interrupt affinity.
 *
 * Due to this model, all interrupts need to be mask/unmasked at two
 * different levels: at the global level and at the per-CPU level.
 *
 * This driver takes the following approach to deal with this:
 *
 *  - For global interrupts:
 *
 *    At ->map() time, a global interrupt is unmasked at the per-CPU
 *    mask/unmask level. It is therefore unmasked at this level for
 *    the current CPU, running the ->map() code. This allows to have
 *    the interrupt unmasked at this level in non-SMP
 *    configurations. In SMP configurations, the ->set_affinity()
 *    callback is called, which using the MPIC_INT_SOURCE_CTL()
 *    readjusts the per-CPU mask/unmask for the interrupt.
 *
 *    The ->mask() and ->unmask() operations only mask/unmask the
 *    interrupt at the "global" level.
 *
 *    So, a global interrupt is enabled at the per-CPU level as soon
 *    as it is mapped. At run time, the masking/unmasking takes place
 *    at the global level.
 *
 *  - For per-CPU interrupts
 *
 *    At ->map() time, a per-CPU interrupt is unmasked at the global
 *    mask/unmask level.
 *
 *    The ->mask() and ->unmask() operations mask/unmask the interrupt
 *    at the per-CPU level.
 *
 *    So, a per-CPU interrupt is enabled at the global level as soon
 *    as it is mapped. At run time, the masking/unmasking takes place
 *    at the per-CPU level.
 */

/* Registers relative to mpic->base */
#define MPIC_INT_CONTROL			0x00
#define MPIC_INT_CONTROL_NUMINT_MASK		GENMASK(12, 2)
#define MPIC_SW_TRIG_INT			0x04
#define MPIC_INT_SET_ENABLE			0x30
#define MPIC_INT_CLEAR_ENABLE			0x34
#define MPIC_INT_SOURCE_CTL(hwirq)		(0x100 + (hwirq) * 4)
#define MPIC_INT_SOURCE_CPU_MASK		GENMASK(3, 0)
#define MPIC_INT_IRQ_FIQ_MASK(cpuid)		((BIT(0) | BIT(8)) << (cpuid))

/* Registers relative to mpic->per_cpu */
#define MPIC_IN_DRBEL_CAUSE			0x08
#define MPIC_IN_DRBEL_MASK			0x0c
#define MPIC_PPI_CAUSE				0x10
#define MPIC_CPU_INTACK				0x44
#define MPIC_CPU_INTACK_IID_MASK		GENMASK(9, 0)
#define MPIC_INT_SET_MASK			0x48
#define MPIC_INT_CLEAR_MASK			0x4C
#define MPIC_INT_FABRIC_MASK			0x54
#define MPIC_INT_CAUSE_PERF(cpu)		BIT(cpu)

#define MPIC_PER_CPU_IRQS_NR			29

/* IPI and MSI interrupt definitions for IPI platforms */
#define IPI_DOORBELL_NR				8
#define IPI_DOORBELL_MASK			GENMASK(7, 0)
#define PCI_MSI_DOORBELL_START			16
#define PCI_MSI_DOORBELL_NR			16
#define PCI_MSI_DOORBELL_MASK			GENMASK(31, 16)

/* MSI interrupt definitions for non-IPI platforms */
#define PCI_MSI_FULL_DOORBELL_START		0
#define PCI_MSI_FULL_DOORBELL_NR		32
#define PCI_MSI_FULL_DOORBELL_MASK		GENMASK(31, 0)
#define PCI_MSI_FULL_DOORBELL_SRC0_MASK		GENMASK(15, 0)
#define PCI_MSI_FULL_DOORBELL_SRC1_MASK		GENMASK(31, 16)

/**
 * struct mpic - MPIC private data structure
 * @base:		MPIC registers base address
 * @per_cpu:		per-CPU registers base address
 * @parent_irq:		parent IRQ if MPIC is not top-level interrupt controller
 * @domain:		MPIC main interrupt domain
 * @ipi_domain:		IPI domain
 * @msi_domain:		MSI domain
 * @msi_inner_domain:	MSI inner domain
 * @msi_used:		bitmap of used MSI numbers
 * @msi_lock:		mutex serializing access to @msi_used
 * @msi_doorbell_addr:	physical address of MSI doorbell register
 * @msi_doorbell_mask:	mask of available doorbell bits for MSIs (either PCI_MSI_DOORBELL_MASK or
 *			PCI_MSI_FULL_DOORBELL_MASK)
 * @msi_doorbell_start:	first set bit in @msi_doorbell_mask
 * @msi_doorbell_size:	number of set bits in @msi_doorbell_mask
 * @doorbell_mask:	doorbell mask of MSIs and IPIs, stored on suspend, restored on resume
 */
struct mpic {
	void __iomem *base;
	void __iomem *per_cpu;
	int parent_irq;
	struct irq_domain *domain;
#ifdef CONFIG_SMP
	struct irq_domain *ipi_domain;
#endif
#ifdef CONFIG_PCI_MSI
	struct irq_domain *msi_domain;
	struct irq_domain *msi_inner_domain;
	DECLARE_BITMAP(msi_used, PCI_MSI_FULL_DOORBELL_NR);
	struct mutex msi_lock;
	phys_addr_t msi_doorbell_addr;
	u32 msi_doorbell_mask;
	unsigned int msi_doorbell_start, msi_doorbell_size;
#endif
	u32 doorbell_mask;
};

static struct mpic *mpic_data __ro_after_init;

static inline bool mpic_is_ipi_available(struct mpic *mpic)
{
	/*
	 * We distinguish IPI availability in the IC by the IC not having a
	 * parent irq defined. If a parent irq is defined, there is a parent
	 * interrupt controller (e.g. GIC) that takes care of inter-processor
	 * interrupts.
	 */
	return mpic->parent_irq <= 0;
}

static inline bool mpic_is_percpu_irq(irq_hw_number_t hwirq)
{
	return hwirq < MPIC_PER_CPU_IRQS_NR;
}

/*
 * In SMP mode:
 * For shared global interrupts, mask/unmask global enable bit
 * For CPU interrupts, mask/unmask the calling CPU's bit
 */
static void mpic_irq_mask(struct irq_data *d)
{
	struct mpic *mpic = irq_data_get_irq_chip_data(d);
	irq_hw_number_t hwirq = irqd_to_hwirq(d);

	if (!mpic_is_percpu_irq(hwirq))
		writel(hwirq, mpic->base + MPIC_INT_CLEAR_ENABLE);
	else
		writel(hwirq, mpic->per_cpu + MPIC_INT_SET_MASK);
}

static void mpic_irq_unmask(struct irq_data *d)
{
	struct mpic *mpic = irq_data_get_irq_chip_data(d);
	irq_hw_number_t hwirq = irqd_to_hwirq(d);

	if (!mpic_is_percpu_irq(hwirq))
		writel(hwirq, mpic->base + MPIC_INT_SET_ENABLE);
	else
		writel(hwirq, mpic->per_cpu + MPIC_INT_CLEAR_MASK);
}

#ifdef CONFIG_PCI_MSI

static struct irq_chip mpic_msi_irq_chip = {
	.name		= "MPIC MSI",
	.irq_mask	= pci_msi_mask_irq,
	.irq_unmask	= pci_msi_unmask_irq,
};

static struct msi_domain_info mpic_msi_domain_info = {
	.flags	= (MSI_FLAG_USE_DEF_DOM_OPS | MSI_FLAG_USE_DEF_CHIP_OPS |
		   MSI_FLAG_MULTI_PCI_MSI | MSI_FLAG_PCI_MSIX),
	.chip	= &mpic_msi_irq_chip,
};

static void mpic_compose_msi_msg(struct irq_data *d, struct msi_msg *msg)
{
	unsigned int cpu = cpumask_first(irq_data_get_effective_affinity_mask(d));
	struct mpic *mpic = irq_data_get_irq_chip_data(d);

	msg->address_lo = lower_32_bits(mpic->msi_doorbell_addr);
	msg->address_hi = upper_32_bits(mpic->msi_doorbell_addr);
	msg->data = BIT(cpu + 8) | (d->hwirq + mpic->msi_doorbell_start);
}

static int mpic_msi_set_affinity(struct irq_data *d, const struct cpumask *mask, bool force)
{
	unsigned int cpu;

	if (!force)
		cpu = cpumask_any_and(mask, cpu_online_mask);
	else
		cpu = cpumask_first(mask);

	if (cpu >= nr_cpu_ids)
		return -EINVAL;

	irq_data_update_effective_affinity(d, cpumask_of(cpu));

	return IRQ_SET_MASK_OK;
}

static struct irq_chip mpic_msi_bottom_irq_chip = {
	.name			= "MPIC MSI",
	.irq_compose_msi_msg	= mpic_compose_msi_msg,
	.irq_set_affinity	= mpic_msi_set_affinity,
};

static int mpic_msi_alloc(struct irq_domain *domain, unsigned int virq, unsigned int nr_irqs,
			  void *args)
{
	struct mpic *mpic = domain->host_data;
	int hwirq;

	mutex_lock(&mpic->msi_lock);
	hwirq = bitmap_find_free_region(mpic->msi_used, mpic->msi_doorbell_size,
					order_base_2(nr_irqs));
	mutex_unlock(&mpic->msi_lock);

	if (hwirq < 0)
		return -ENOSPC;

	for (unsigned int i = 0; i < nr_irqs; i++) {
		irq_domain_set_info(domain, virq + i, hwirq + i,
				    &mpic_msi_bottom_irq_chip,
				    domain->host_data, handle_simple_irq,
				    NULL, NULL);
	}

	return 0;
}

static void mpic_msi_free(struct irq_domain *domain, unsigned int virq, unsigned int nr_irqs)
{
	struct irq_data *d = irq_domain_get_irq_data(domain, virq);
	struct mpic *mpic = domain->host_data;

	mutex_lock(&mpic->msi_lock);
	bitmap_release_region(mpic->msi_used, d->hwirq, order_base_2(nr_irqs));
	mutex_unlock(&mpic->msi_lock);
}

static const struct irq_domain_ops mpic_msi_domain_ops = {
	.alloc	= mpic_msi_alloc,
	.free	= mpic_msi_free,
};

static void mpic_msi_reenable_percpu(struct mpic *mpic)
{
	u32 reg;

	/* Enable MSI doorbell mask and combined cpu local interrupt */
	reg = readl(mpic->per_cpu + MPIC_IN_DRBEL_MASK);
	reg |= mpic->msi_doorbell_mask;
	writel(reg, mpic->per_cpu + MPIC_IN_DRBEL_MASK);

	/* Unmask local doorbell interrupt */
	writel(1, mpic->per_cpu + MPIC_INT_CLEAR_MASK);
}

static int __init mpic_msi_init(struct mpic *mpic, struct device_node *node,
				phys_addr_t main_int_phys_base)
{
	mpic->msi_doorbell_addr = main_int_phys_base + MPIC_SW_TRIG_INT;

	mutex_init(&mpic->msi_lock);

	if (mpic_is_ipi_available(mpic)) {
		mpic->msi_doorbell_start = PCI_MSI_DOORBELL_START;
		mpic->msi_doorbell_size = PCI_MSI_DOORBELL_NR;
		mpic->msi_doorbell_mask = PCI_MSI_DOORBELL_MASK;
	} else {
		mpic->msi_doorbell_start = PCI_MSI_FULL_DOORBELL_START;
		mpic->msi_doorbell_size = PCI_MSI_FULL_DOORBELL_NR;
		mpic->msi_doorbell_mask = PCI_MSI_FULL_DOORBELL_MASK;
	}

	mpic->msi_inner_domain = irq_domain_add_linear(NULL, mpic->msi_doorbell_size,
						       &mpic_msi_domain_ops, mpic);
	if (!mpic->msi_inner_domain)
		return -ENOMEM;

	mpic->msi_domain = pci_msi_create_irq_domain(of_node_to_fwnode(node), &mpic_msi_domain_info,
						     mpic->msi_inner_domain);
	if (!mpic->msi_domain) {
		irq_domain_remove(mpic->msi_inner_domain);
		return -ENOMEM;
	}

	mpic_msi_reenable_percpu(mpic);

	/* Unmask low 16 MSI irqs on non-IPI platforms */
	if (!mpic_is_ipi_available(mpic))
		writel(0, mpic->per_cpu + MPIC_INT_CLEAR_MASK);

	return 0;
}
#else
<<<<<<< HEAD
static __maybe_unused void armada_370_xp_msi_reenable_percpu(void) {}
=======
static __maybe_unused void mpic_msi_reenable_percpu(struct mpic *mpic) {}
>>>>>>> 2d5404ca

static inline int mpic_msi_init(struct mpic *mpic, struct device_node *node,
				phys_addr_t main_int_phys_base)
{
	return 0;
}
#endif

static void mpic_perf_init(struct mpic *mpic)
{
	u32 cpuid;

	/*
	 * This Performance Counter Overflow interrupt is specific for
	 * Armada 370 and XP. It is not available on Armada 375, 38x and 39x.
	 */
	if (!of_machine_is_compatible("marvell,armada-370-xp"))
		return;

	cpuid = cpu_logical_map(smp_processor_id());

	/* Enable Performance Counter Overflow interrupts */
	writel(MPIC_INT_CAUSE_PERF(cpuid), mpic->per_cpu + MPIC_INT_FABRIC_MASK);
}

#ifdef CONFIG_SMP
static void mpic_ipi_mask(struct irq_data *d)
{
	struct mpic *mpic = irq_data_get_irq_chip_data(d);
	u32 reg;

	reg = readl(mpic->per_cpu + MPIC_IN_DRBEL_MASK);
	reg &= ~BIT(d->hwirq);
	writel(reg, mpic->per_cpu + MPIC_IN_DRBEL_MASK);
}

static void mpic_ipi_unmask(struct irq_data *d)
{
	struct mpic *mpic = irq_data_get_irq_chip_data(d);
	u32 reg;

	reg = readl(mpic->per_cpu + MPIC_IN_DRBEL_MASK);
	reg |= BIT(d->hwirq);
	writel(reg, mpic->per_cpu + MPIC_IN_DRBEL_MASK);
}

static void mpic_ipi_send_mask(struct irq_data *d, const struct cpumask *mask)
{
	struct mpic *mpic = irq_data_get_irq_chip_data(d);
	unsigned int cpu;
	u32 map = 0;

	/* Convert our logical CPU mask into a physical one. */
	for_each_cpu(cpu, mask)
		map |= BIT(cpu_logical_map(cpu));

	/*
	 * Ensure that stores to Normal memory are visible to the
	 * other CPUs before issuing the IPI.
	 */
	dsb();

	/* submit softirq */
	writel((map << 8) | d->hwirq, mpic->base + MPIC_SW_TRIG_INT);
}

static void mpic_ipi_ack(struct irq_data *d)
{
	struct mpic *mpic = irq_data_get_irq_chip_data(d);

	writel(~BIT(d->hwirq), mpic->per_cpu + MPIC_IN_DRBEL_CAUSE);
}

static struct irq_chip mpic_ipi_irqchip = {
	.name		= "IPI",
	.irq_ack	= mpic_ipi_ack,
	.irq_mask	= mpic_ipi_mask,
	.irq_unmask	= mpic_ipi_unmask,
	.ipi_send_mask	= mpic_ipi_send_mask,
};

static int mpic_ipi_alloc(struct irq_domain *d, unsigned int virq,
			  unsigned int nr_irqs, void *args)
{
	for (unsigned int i = 0; i < nr_irqs; i++) {
		irq_set_percpu_devid(virq + i);
		irq_domain_set_info(d, virq + i, i, &mpic_ipi_irqchip, d->host_data,
				    handle_percpu_devid_irq, NULL, NULL);
	}

	return 0;
}

static void mpic_ipi_free(struct irq_domain *d, unsigned int virq,
			  unsigned int nr_irqs)
{
	/* Not freeing IPIs */
}

static const struct irq_domain_ops mpic_ipi_domain_ops = {
	.alloc	= mpic_ipi_alloc,
	.free	= mpic_ipi_free,
};

static void mpic_ipi_resume(struct mpic *mpic)
{
	for (irq_hw_number_t i = 0; i < IPI_DOORBELL_NR; i++) {
		unsigned int virq = irq_find_mapping(mpic->ipi_domain, i);
		struct irq_data *d;

		if (!virq || !irq_percpu_is_enabled(virq))
			continue;

		d = irq_domain_get_irq_data(mpic->ipi_domain, virq);
		mpic_ipi_unmask(d);
	}
}

static int __init mpic_ipi_init(struct mpic *mpic, struct device_node *node)
{
	int base_ipi;

	mpic->ipi_domain = irq_domain_create_linear(of_node_to_fwnode(node), IPI_DOORBELL_NR,
						    &mpic_ipi_domain_ops, mpic);
	if (WARN_ON(!mpic->ipi_domain))
		return -ENOMEM;

	irq_domain_update_bus_token(mpic->ipi_domain, DOMAIN_BUS_IPI);
	base_ipi = irq_domain_alloc_irqs(mpic->ipi_domain, IPI_DOORBELL_NR, NUMA_NO_NODE, NULL);
	if (WARN_ON(!base_ipi))
		return -ENOMEM;

	set_smp_ipi_range(base_ipi, IPI_DOORBELL_NR);

	return 0;
}

static int mpic_set_affinity(struct irq_data *d, const struct cpumask *mask_val, bool force)
{
	struct mpic *mpic = irq_data_get_irq_chip_data(d);
	irq_hw_number_t hwirq = irqd_to_hwirq(d);
	unsigned int cpu;

	/* Select a single core from the affinity mask which is online */
	cpu = cpumask_any_and(mask_val, cpu_online_mask);

	atomic_io_modify(mpic->base + MPIC_INT_SOURCE_CTL(hwirq),
			 MPIC_INT_SOURCE_CPU_MASK, BIT(cpu_logical_map(cpu)));

	irq_data_update_effective_affinity(d, cpumask_of(cpu));

	return IRQ_SET_MASK_OK;
}

static void mpic_smp_cpu_init(struct mpic *mpic)
{
	for (irq_hw_number_t i = 0; i < mpic->domain->hwirq_max; i++)
		writel(i, mpic->per_cpu + MPIC_INT_SET_MASK);

	if (!mpic_is_ipi_available(mpic))
		return;

	/* Disable all IPIs */
	writel(0, mpic->per_cpu + MPIC_IN_DRBEL_MASK);

	/* Clear pending IPIs */
	writel(0, mpic->per_cpu + MPIC_IN_DRBEL_CAUSE);

	/* Unmask IPI interrupt */
	writel(0, mpic->per_cpu + MPIC_INT_CLEAR_MASK);
}

static void mpic_reenable_percpu(struct mpic *mpic)
{
	/* Re-enable per-CPU interrupts that were enabled before suspend */
	for (irq_hw_number_t i = 0; i < MPIC_PER_CPU_IRQS_NR; i++) {
		unsigned int virq = irq_linear_revmap(mpic->domain, i);
		struct irq_data *d;

		if (!virq || !irq_percpu_is_enabled(virq))
			continue;

		d = irq_get_irq_data(virq);
		mpic_irq_unmask(d);
	}

	if (mpic_is_ipi_available(mpic))
		mpic_ipi_resume(mpic);

	mpic_msi_reenable_percpu(mpic);
}

static int mpic_starting_cpu(unsigned int cpu)
{
	struct mpic *mpic = irq_get_default_host()->host_data;

	mpic_perf_init(mpic);
	mpic_smp_cpu_init(mpic);
	mpic_reenable_percpu(mpic);

	return 0;
}

static int mpic_cascaded_starting_cpu(unsigned int cpu)
{
	struct mpic *mpic = mpic_data;

	mpic_perf_init(mpic);
	mpic_reenable_percpu(mpic);
	enable_percpu_irq(mpic->parent_irq, IRQ_TYPE_NONE);

	return 0;
}
#else
static void mpic_smp_cpu_init(struct mpic *mpic) {}
static void mpic_ipi_resume(struct mpic *mpic) {}
#endif

static struct irq_chip mpic_irq_chip = {
	.name		= "MPIC",
	.irq_mask	= mpic_irq_mask,
	.irq_mask_ack	= mpic_irq_mask,
	.irq_unmask	= mpic_irq_unmask,
#ifdef CONFIG_SMP
	.irq_set_affinity = mpic_set_affinity,
#endif
	.flags		= IRQCHIP_SKIP_SET_WAKE | IRQCHIP_MASK_ON_SUSPEND,
};

static int mpic_irq_map(struct irq_domain *domain, unsigned int virq, irq_hw_number_t hwirq)
{
	struct mpic *mpic = domain->host_data;

	/* IRQs 0 and 1 cannot be mapped, they are handled internally */
	if (hwirq <= 1)
		return -EINVAL;

	irq_set_chip_data(virq, mpic);

	mpic_irq_mask(irq_get_irq_data(virq));
	if (!mpic_is_percpu_irq(hwirq))
		writel(hwirq, mpic->per_cpu + MPIC_INT_CLEAR_MASK);
	else
		writel(hwirq, mpic->base + MPIC_INT_SET_ENABLE);
	irq_set_status_flags(virq, IRQ_LEVEL);

	if (mpic_is_percpu_irq(hwirq)) {
		irq_set_percpu_devid(virq);
		irq_set_chip_and_handler(virq, &mpic_irq_chip, handle_percpu_devid_irq);
	} else {
		irq_set_chip_and_handler(virq, &mpic_irq_chip, handle_level_irq);
		irqd_set_single_target(irq_desc_get_irq_data(irq_to_desc(virq)));
	}
	irq_set_probe(virq);
	return 0;
}

static const struct irq_domain_ops mpic_irq_ops = {
	.map	= mpic_irq_map,
	.xlate	= irq_domain_xlate_onecell,
};

#ifdef CONFIG_PCI_MSI
static void mpic_handle_msi_irq(struct mpic *mpic)
{
	unsigned long cause;
	unsigned int i;

	cause = readl_relaxed(mpic->per_cpu + MPIC_IN_DRBEL_CAUSE);
	cause &= mpic->msi_doorbell_mask;
	writel(~cause, mpic->per_cpu + MPIC_IN_DRBEL_CAUSE);

	for_each_set_bit(i, &cause, BITS_PER_LONG)
		generic_handle_domain_irq(mpic->msi_inner_domain, i - mpic->msi_doorbell_start);
}
#else
static void mpic_handle_msi_irq(struct mpic *mpic) {}
#endif

#ifdef CONFIG_SMP
static void mpic_handle_ipi_irq(struct mpic *mpic)
{
	unsigned long cause;
	irq_hw_number_t i;

	cause = readl_relaxed(mpic->per_cpu + MPIC_IN_DRBEL_CAUSE);
	cause &= IPI_DOORBELL_MASK;

	for_each_set_bit(i, &cause, IPI_DOORBELL_NR)
		generic_handle_domain_irq(mpic->ipi_domain, i);
}
#else
static inline void mpic_handle_ipi_irq(struct mpic *mpic) {}
#endif

static void mpic_handle_cascade_irq(struct irq_desc *desc)
{
	struct mpic *mpic = irq_desc_get_handler_data(desc);
	struct irq_chip *chip = irq_desc_get_chip(desc);
	unsigned long cause;
	u32 irqsrc, cpuid;
	irq_hw_number_t i;

	chained_irq_enter(chip, desc);

	cause = readl_relaxed(mpic->per_cpu + MPIC_PPI_CAUSE);
	cpuid = cpu_logical_map(smp_processor_id());

	for_each_set_bit(i, &cause, MPIC_PER_CPU_IRQS_NR) {
		irqsrc = readl_relaxed(mpic->base + MPIC_INT_SOURCE_CTL(i));

		/* Check if the interrupt is not masked on current CPU.
		 * Test IRQ (0-1) and FIQ (8-9) mask bits.
		 */
		if (!(irqsrc & MPIC_INT_IRQ_FIQ_MASK(cpuid)))
			continue;

		if (i == 0 || i == 1) {
			mpic_handle_msi_irq(mpic);
			continue;
		}

		generic_handle_domain_irq(mpic->domain, i);
	}

	chained_irq_exit(chip, desc);
}

static void __exception_irq_entry mpic_handle_irq(struct pt_regs *regs)
{
	struct mpic *mpic = irq_get_default_host()->host_data;
	irq_hw_number_t i;
	u32 irqstat;

	do {
		irqstat = readl_relaxed(mpic->per_cpu + MPIC_CPU_INTACK);
		i = FIELD_GET(MPIC_CPU_INTACK_IID_MASK, irqstat);

		if (i > 1022)
			break;

		if (i > 1)
			generic_handle_domain_irq(mpic->domain, i);

		/* MSI handling */
		if (i == 1)
			mpic_handle_msi_irq(mpic);

		/* IPI Handling */
		if (i == 0)
			mpic_handle_ipi_irq(mpic);
	} while (1);
}

static int mpic_suspend(void)
{
	struct mpic *mpic = mpic_data;

	mpic->doorbell_mask = readl(mpic->per_cpu + MPIC_IN_DRBEL_MASK);

	return 0;
}

static void mpic_resume(void)
{
	struct mpic *mpic = mpic_data;
	bool src0, src1;

	/* Re-enable interrupts */
	for (irq_hw_number_t i = 0; i < mpic->domain->hwirq_max; i++) {
		unsigned int virq = irq_linear_revmap(mpic->domain, i);
		struct irq_data *d;

		if (!virq)
			continue;

		d = irq_get_irq_data(virq);

		if (!mpic_is_percpu_irq(i)) {
			/* Non per-CPU interrupts */
			writel(i, mpic->per_cpu + MPIC_INT_CLEAR_MASK);
			if (!irqd_irq_disabled(d))
				mpic_irq_unmask(d);
		} else {
			/* Per-CPU interrupts */
			writel(i, mpic->base + MPIC_INT_SET_ENABLE);

			/*
			 * Re-enable on the current CPU, mpic_reenable_percpu()
			 * will take care of secondary CPUs when they come up.
			 */
			if (irq_percpu_is_enabled(virq))
				mpic_irq_unmask(d);
		}
	}

	/* Reconfigure doorbells for IPIs and MSIs */
	writel(mpic->doorbell_mask, mpic->per_cpu + MPIC_IN_DRBEL_MASK);

	if (mpic_is_ipi_available(mpic)) {
		src0 = mpic->doorbell_mask & IPI_DOORBELL_MASK;
		src1 = mpic->doorbell_mask & PCI_MSI_DOORBELL_MASK;
	} else {
		src0 = mpic->doorbell_mask & PCI_MSI_FULL_DOORBELL_SRC0_MASK;
		src1 = mpic->doorbell_mask & PCI_MSI_FULL_DOORBELL_SRC1_MASK;
	}

	if (src0)
		writel(0, mpic->per_cpu + MPIC_INT_CLEAR_MASK);
	if (src1)
		writel(1, mpic->per_cpu + MPIC_INT_CLEAR_MASK);

	if (mpic_is_ipi_available(mpic))
		mpic_ipi_resume(mpic);
}

static struct syscore_ops mpic_syscore_ops = {
	.suspend	= mpic_suspend,
	.resume		= mpic_resume,
};

static int __init mpic_map_region(struct device_node *np, int index,
				  void __iomem **base, phys_addr_t *phys_base)
{
	struct resource res;
	int err;

	err = of_address_to_resource(np, index, &res);
	if (WARN_ON(err))
		goto fail;

	if (WARN_ON(!request_mem_region(res.start, resource_size(&res), np->full_name))) {
		err = -EBUSY;
		goto fail;
	}

	*base = ioremap(res.start, resource_size(&res));
	if (WARN_ON(!*base)) {
		err = -ENOMEM;
		goto fail;
	}

	if (phys_base)
		*phys_base = res.start;

	return 0;

fail:
	pr_err("%pOF: Unable to map resource %d: %pE\n", np, index, ERR_PTR(err));
	return err;
}

static int __init mpic_of_init(struct device_node *node, struct device_node *parent)
{
	phys_addr_t phys_base;
	unsigned int nr_irqs;
	struct mpic *mpic;
	int err;

	mpic = kzalloc(sizeof(*mpic), GFP_KERNEL);
	if (WARN_ON(!mpic))
		return -ENOMEM;

	mpic_data = mpic;

	err = mpic_map_region(node, 0, &mpic->base, &phys_base);
	if (err)
		return err;

	err = mpic_map_region(node, 1, &mpic->per_cpu, NULL);
	if (err)
		return err;

	nr_irqs = FIELD_GET(MPIC_INT_CONTROL_NUMINT_MASK, readl(mpic->base + MPIC_INT_CONTROL));

	for (irq_hw_number_t i = 0; i < nr_irqs; i++)
		writel(i, mpic->base + MPIC_INT_CLEAR_ENABLE);

	/*
	 * Initialize mpic->parent_irq before calling any other functions, since
	 * it is used to distinguish between IPI and non-IPI platforms.
	 */
	mpic->parent_irq = irq_of_parse_and_map(node, 0);

	/*
	 * On non-IPI platforms the driver currently supports only the per-CPU
	 * interrupts (the first 29 interrupts). See mpic_handle_cascade_irq().
	 */
	if (!mpic_is_ipi_available(mpic))
		nr_irqs = MPIC_PER_CPU_IRQS_NR;

	mpic->domain = irq_domain_add_linear(node, nr_irqs, &mpic_irq_ops, mpic);
	if (!mpic->domain) {
		pr_err("%pOF: Unable to add IRQ domain\n", node);
		return -ENOMEM;
	}

	irq_domain_update_bus_token(mpic->domain, DOMAIN_BUS_WIRED);

	/* Setup for the boot CPU */
	mpic_perf_init(mpic);
	mpic_smp_cpu_init(mpic);

	err = mpic_msi_init(mpic, node, phys_base);
	if (err) {
		pr_err("%pOF: Unable to initialize MSI domain\n", node);
		return err;
	}

	if (mpic_is_ipi_available(mpic)) {
		irq_set_default_host(mpic->domain);
		set_handle_irq(mpic_handle_irq);
#ifdef CONFIG_SMP
		err = mpic_ipi_init(mpic, node);
		if (err) {
			pr_err("%pOF: Unable to initialize IPI domain\n", node);
			return err;
		}

		cpuhp_setup_state_nocalls(CPUHP_AP_IRQ_ARMADA_XP_STARTING,
					  "irqchip/armada/ipi:starting",
					  mpic_starting_cpu, NULL);
#endif
	} else {
#ifdef CONFIG_SMP
		cpuhp_setup_state_nocalls(CPUHP_AP_IRQ_ARMADA_XP_STARTING,
					  "irqchip/armada/cascade:starting",
					  mpic_cascaded_starting_cpu, NULL);
#endif
		irq_set_chained_handler_and_data(mpic->parent_irq,
						 mpic_handle_cascade_irq, mpic);
	}

	register_syscore_ops(&mpic_syscore_ops);

	return 0;
}

IRQCHIP_DECLARE(marvell_mpic, "marvell,mpic", mpic_of_init);<|MERGE_RESOLUTION|>--- conflicted
+++ resolved
@@ -369,11 +369,7 @@
 	return 0;
 }
 #else
-<<<<<<< HEAD
-static __maybe_unused void armada_370_xp_msi_reenable_percpu(void) {}
-=======
 static __maybe_unused void mpic_msi_reenable_percpu(struct mpic *mpic) {}
->>>>>>> 2d5404ca
 
 static inline int mpic_msi_init(struct mpic *mpic, struct device_node *node,
 				phys_addr_t main_int_phys_base)
