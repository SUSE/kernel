--- conflicted
+++ resolved
@@ -95,17 +95,10 @@
 	unsigned int hw_irq = hwirq - IRQC_IRQ_START;
 	u32 bit = BIT(hw_irq);
 	u32 iitsr, iscr;
-<<<<<<< HEAD
 
 	iscr = readl_relaxed(priv->base + ISCR);
 	iitsr = readl_relaxed(priv->base + IITSR);
 
-=======
-
-	iscr = readl_relaxed(priv->base + ISCR);
-	iitsr = readl_relaxed(priv->base + IITSR);
-
->>>>>>> 2d5404ca
 	/*
 	 * ISCR can only be cleared if the type is falling-edge, rising-edge or
 	 * falling/rising-edge.
@@ -227,14 +220,10 @@
 		else
 			rzfive_irqc_mask_tint_interrupt(priv, hwirq);
 		reg = readl_relaxed(priv->base + TSSR(tssr_index));
-<<<<<<< HEAD
-		reg &= ~(TSSEL_MASK << TSSEL_SHIFT(tssr_offset));
-=======
 		if (enable)
 			reg |= TIEN << TSSEL_SHIFT(tssr_offset);
 		else
 			reg &= ~(TIEN << TSSEL_SHIFT(tssr_offset));
->>>>>>> 2d5404ca
 		writel_relaxed(reg, priv->base + TSSR(tssr_index));
 		raw_spin_unlock(&priv->lock);
 	} else {
