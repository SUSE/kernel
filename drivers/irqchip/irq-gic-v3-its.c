--- conflicted
+++ resolved
@@ -243,17 +243,10 @@
 {
 	struct its_device *its_dev = irq_data_get_irq_chip_data(d);
 	struct its_vlpi_map *map = get_vlpi_map(d);
-<<<<<<< HEAD
 
 	if (map)
 		return map->vpe->col_idx;
 
-=======
-
-	if (map)
-		return map->vpe->col_idx;
-
->>>>>>> bb6d3fb3
 	return its_dev->event_map.col_map[its_get_event_id(d)];
 }
 
@@ -2383,11 +2376,8 @@
 			continue;
 
 		/* We have a winner! */
-<<<<<<< HEAD
-=======
 		gic_data_rdist()->vpe_l1_base = its->tables[2].base;
 
->>>>>>> bb6d3fb3
 		val  = GICR_VPROPBASER_4_1_VALID;
 		if (baser & GITS_BASER_INDIRECT)
 			val |= GICR_VPROPBASER_4_1_INDIRECT;
@@ -2425,21 +2415,12 @@
 
 	for_each_possible_cpu(cpu) {
 		void __iomem *base = gic_data_rdist_cpu(cpu)->rd_base;
-<<<<<<< HEAD
-		u32 tmp;
-=======
->>>>>>> bb6d3fb3
 
 		if (!base || cpu == smp_processor_id())
 			continue;
 
 		val = gic_read_typer(base + GICR_TYPER);
-<<<<<<< HEAD
-		tmp = compute_common_aff(val);
-		if (tmp != aff)
-=======
 		if (aff != compute_common_aff(val))
->>>>>>> bb6d3fb3
 			continue;
 
 		/*
@@ -2448,16 +2429,10 @@
 		 * ours wrt CommonLPIAff. Let's use its own VPROPBASER.
 		 * Make sure we don't write the Z bit in that case.
 		 */
-<<<<<<< HEAD
-		val = gits_read_vpropbaser(base + SZ_128K + GICR_VPROPBASER);
-		val &= ~GICR_VPROPBASER_4_1_Z;
-
-=======
 		val = gicr_read_vpropbaser(base + SZ_128K + GICR_VPROPBASER);
 		val &= ~GICR_VPROPBASER_4_1_Z;
 
 		gic_data_rdist()->vpe_l1_base = gic_data_rdist_cpu(cpu)->vpe_l1_base;
->>>>>>> bb6d3fb3
 		*mask = gic_data_rdist_cpu(cpu)->vpe_table_mask;
 
 		return val;
@@ -2466,8 +2441,6 @@
 	return 0;
 }
 
-<<<<<<< HEAD
-=======
 static bool allocate_vpe_l2_table(int cpu, u32 id)
 {
 	void __iomem *base = gic_data_rdist_cpu(cpu)->rd_base;
@@ -2534,7 +2507,6 @@
 	return true;
 }
 
->>>>>>> bb6d3fb3
 static int allocate_vpe_l1_table(void)
 {
 	void __iomem *vlpi_base = gic_data_rdist_vlpi_base();
@@ -2552,13 +2524,8 @@
 	 * effect of making sure no doorbell will be generated and we can
 	 * then safely clear VPROPBASER.Valid.
 	 */
-<<<<<<< HEAD
-	if (gits_read_vpendbaser(vlpi_base + GICR_VPENDBASER) & GICR_VPENDBASER_Valid)
-		gits_write_vpendbaser(GICR_VPENDBASER_PendingLast,
-=======
 	if (gicr_read_vpendbaser(vlpi_base + GICR_VPENDBASER) & GICR_VPENDBASER_Valid)
 		gicr_write_vpendbaser(GICR_VPENDBASER_PendingLast,
->>>>>>> bb6d3fb3
 				      vlpi_base + GICR_VPENDBASER);
 
 	/*
@@ -2581,13 +2548,8 @@
 
 	/* First probe the page size */
 	val = FIELD_PREP(GICR_VPROPBASER_4_1_PAGE_SIZE, GIC_PAGE_SIZE_64K);
-<<<<<<< HEAD
-	gits_write_vpropbaser(val, vlpi_base + GICR_VPROPBASER);
-	val = gits_read_vpropbaser(vlpi_base + GICR_VPROPBASER);
-=======
 	gicr_write_vpropbaser(val, vlpi_base + GICR_VPROPBASER);
 	val = gicr_read_vpropbaser(vlpi_base + GICR_VPROPBASER);
->>>>>>> bb6d3fb3
 	gpsz = FIELD_GET(GICR_VPROPBASER_4_1_PAGE_SIZE, val);
 	esz = FIELD_GET(GICR_VPROPBASER_4_1_ENTRY_SIZE, val);
 
@@ -2636,11 +2598,7 @@
 		npg = 1;
 	}
 
-<<<<<<< HEAD
-	val |= FIELD_PREP(GICR_VPROPBASER_4_1_SIZE, npg);
-=======
 	val |= FIELD_PREP(GICR_VPROPBASER_4_1_SIZE, npg - 1);
->>>>>>> bb6d3fb3
 
 	/* Right, that's the number of CPU pages we need for L1 */
 	np = DIV_ROUND_UP(npg * psz, PAGE_SIZE);
@@ -2651,11 +2609,7 @@
 	if (!page)
 		return -ENOMEM;
 
-<<<<<<< HEAD
-	gic_data_rdist()->vpe_l1_page = page;
-=======
 	gic_data_rdist()->vpe_l1_base = page_address(page);
->>>>>>> bb6d3fb3
 	pa = virt_to_phys(page_address(page));
 	WARN_ON(!IS_ALIGNED(pa, psz));
 
@@ -2666,11 +2620,7 @@
 	val |= GICR_VPROPBASER_4_1_VALID;
 
 out:
-<<<<<<< HEAD
-	gits_write_vpropbaser(val, vlpi_base + GICR_VPROPBASER);
-=======
 	gicr_write_vpropbaser(val, vlpi_base + GICR_VPROPBASER);
->>>>>>> bb6d3fb3
 	cpumask_set_cpu(smp_processor_id(), gic_data_rdist()->vpe_table_mask);
 
 	pr_debug("CPU%d: VPROPBASER = %llx %*pbl\n",
@@ -2781,11 +2731,7 @@
 	val &= ~GICR_VPENDBASER_Valid;
 	val &= ~clr;
 	val |= set;
-<<<<<<< HEAD
-	gits_write_vpendbaser(val, vlpi_base + GICR_VPENDBASER);
-=======
 	gicr_write_vpendbaser(val, vlpi_base + GICR_VPENDBASER);
->>>>>>> bb6d3fb3
 
 	do {
 		val = gicr_read_vpendbaser(vlpi_base + GICR_VPENDBASER);
@@ -2911,20 +2857,6 @@
 		 * corrupting memory.
 		 */
 		val = its_clear_vpend_valid(vlpi_base, 0, 0);
-<<<<<<< HEAD
-		WARN_ON(val & GICR_VPENDBASER_Dirty);
-=======
-	}
-
-	if (allocate_vpe_l1_table()) {
-		/*
-		 * If the allocation has failed, we're in massive trouble.
-		 * Disable direct injection, and pray that no VM was
-		 * already running...
-		 */
-		gic_rdists->has_rvpeid = false;
-		gic_rdists->has_vlpis = false;
->>>>>>> bb6d3fb3
 	}
 
 	if (allocate_vpe_l1_table()) {
@@ -3562,7 +3494,6 @@
 
 	from = vpe->col_idx;
 	vpe->col_idx = cpu;
-<<<<<<< HEAD
 
 	/*
 	 * GICv4.1 allows us to skip VMOVP if moving to a cpu whose RD
@@ -3575,20 +3506,6 @@
 	its_send_vmovp(vpe);
 	its_vpe_db_proxy_move(vpe, from, cpu);
 
-=======
-
-	/*
-	 * GICv4.1 allows us to skip VMOVP if moving to a cpu whose RD
-	 * is sharing its VPE table with the current one.
-	 */
-	if (gic_data_rdist_cpu(cpu)->vpe_table_mask &&
-	    cpumask_test_cpu(from, gic_data_rdist_cpu(cpu)->vpe_table_mask))
-		goto out;
-
-	its_send_vmovp(vpe);
-	its_vpe_db_proxy_move(vpe, from, cpu);
-
->>>>>>> bb6d3fb3
 out:
 	irq_data_update_effective_affinity(d, cpumask_of(cpu));
 
@@ -3824,11 +3741,7 @@
 	val |= info->g1en ? GICR_VPENDBASER_4_1_VGRP1EN : 0;
 	val |= FIELD_PREP(GICR_VPENDBASER_4_1_VPEID, vpe->vpe_id);
 
-<<<<<<< HEAD
-	gits_write_vpendbaser(val, vlpi_base + GICR_VPENDBASER);
-=======
 	gicr_write_vpendbaser(val, vlpi_base + GICR_VPENDBASER);
->>>>>>> bb6d3fb3
 }
 
 static void its_vpe_4_1_deschedule(struct its_vpe *vpe,
