// SPDX-License-Identifier: GPL-2.0
/*
 * Copyright (C) 2017 SiFive
 * Copyright (C) 2018 Christoph Hellwig
 */
#define pr_fmt(fmt) "plic: " fmt
#include <linux/cpu.h>
#include <linux/interrupt.h>
#include <linux/io.h>
#include <linux/irq.h>
#include <linux/irqchip.h>
#include <linux/irqchip/chained_irq.h>
#include <linux/irqdomain.h>
#include <linux/module.h>
#include <linux/of.h>
#include <linux/of_address.h>
#include <linux/of_irq.h>
#include <linux/platform_device.h>
#include <linux/spinlock.h>
#include <asm/smp.h>

/*
 * This driver implements a version of the RISC-V PLIC with the actual layout
 * specified in chapter 8 of the SiFive U5 Coreplex Series Manual:
 *
 *     https://static.dev.sifive.com/U54-MC-RVCoreIP.pdf
 *
 * The largest number supported by devices marked as 'sifive,plic-1.0.0', is
 * 1024, of which device 0 is defined as non-existent by the RISC-V Privileged
 * Spec.
 */

#define MAX_DEVICES			1024
#define MAX_CONTEXTS			15872

/*
 * Each interrupt source has a priority register associated with it.
 * We always hardwire it to one in Linux.
 */
#define PRIORITY_BASE			0
#define     PRIORITY_PER_ID		4

/*
 * Each hart context has a vector of interrupt enable bits associated with it.
 * There's one bit for each interrupt source.
 */
#define ENABLE_BASE			0x2000
#define     ENABLE_PER_HART		0x80

/*
 * Each hart context has a set of control registers associated with it.  Right
 * now there's only two: a source priority threshold over which the hart will
 * take an interrupt, and a register to claim interrupts.
 */
#define CONTEXT_BASE			0x200000
#define     CONTEXT_PER_HART		0x1000
#define     CONTEXT_THRESHOLD		0x00
#define     CONTEXT_CLAIM		0x04

#define	PLIC_DISABLE_THRESHOLD		0x7
#define	PLIC_ENABLE_THRESHOLD		0

struct plic_priv {
	struct cpumask lmask;
	struct irq_domain *irqdomain;
	void __iomem *regs;
};

struct plic_handler {
	bool			present;
	void __iomem		*hart_base;
	/*
	 * Protect mask operations on the registers given that we can't
	 * assume atomic memory operations work on them.
	 */
	raw_spinlock_t		enable_lock;
	void __iomem		*enable_base;
	struct plic_priv	*priv;
};
<<<<<<< HEAD
=======
static int plic_parent_irq;
>>>>>>> 40ad9846
static bool plic_cpuhp_setup_done;
static DEFINE_PER_CPU(struct plic_handler, plic_handlers);

static inline void plic_toggle(struct plic_handler *handler,
				int hwirq, int enable)
{
	u32 __iomem *reg = handler->enable_base + (hwirq / 32) * sizeof(u32);
	u32 hwirq_mask = 1 << (hwirq % 32);

	raw_spin_lock(&handler->enable_lock);
	if (enable)
		writel(readl(reg) | hwirq_mask, reg);
	else
		writel(readl(reg) & ~hwirq_mask, reg);
	raw_spin_unlock(&handler->enable_lock);
}

static inline void plic_irq_toggle(const struct cpumask *mask,
				   struct irq_data *d, int enable)
{
	int cpu;
	struct plic_priv *priv = irq_get_chip_data(d->irq);

	writel(enable, priv->regs + PRIORITY_BASE + d->hwirq * PRIORITY_PER_ID);
	for_each_cpu(cpu, mask) {
		struct plic_handler *handler = per_cpu_ptr(&plic_handlers, cpu);

		if (handler->present &&
		    cpumask_test_cpu(cpu, &handler->priv->lmask))
			plic_toggle(handler, d->hwirq, enable);
	}
}

static void plic_irq_unmask(struct irq_data *d)
{
	struct cpumask amask;
	unsigned int cpu;
	struct plic_priv *priv = irq_get_chip_data(d->irq);

	cpumask_and(&amask, &priv->lmask, cpu_online_mask);
	cpu = cpumask_any_and(irq_data_get_affinity_mask(d),
					   &amask);
	if (WARN_ON_ONCE(cpu >= nr_cpu_ids))
		return;
	plic_irq_toggle(cpumask_of(cpu), d, 1);
}

static void plic_irq_mask(struct irq_data *d)
{
	struct plic_priv *priv = irq_get_chip_data(d->irq);

	plic_irq_toggle(&priv->lmask, d, 0);
}

#ifdef CONFIG_SMP
static int plic_set_affinity(struct irq_data *d,
			     const struct cpumask *mask_val, bool force)
{
	unsigned int cpu;
	struct cpumask amask;
	struct plic_priv *priv = irq_get_chip_data(d->irq);

	cpumask_and(&amask, &priv->lmask, mask_val);

	if (force)
		cpu = cpumask_first(&amask);
	else
		cpu = cpumask_any_and(&amask, cpu_online_mask);

	if (cpu >= nr_cpu_ids)
		return -EINVAL;

	plic_irq_toggle(&priv->lmask, d, 0);
	plic_irq_toggle(cpumask_of(cpu), d, 1);

	irq_data_update_effective_affinity(d, cpumask_of(cpu));

	return IRQ_SET_MASK_OK_DONE;
}
#endif

static void plic_irq_eoi(struct irq_data *d)
{
	struct plic_handler *handler = this_cpu_ptr(&plic_handlers);

	writel(d->hwirq, handler->hart_base + CONTEXT_CLAIM);
}

static struct irq_chip plic_chip = {
	.name		= "SiFive PLIC",
	.irq_mask	= plic_irq_mask,
	.irq_unmask	= plic_irq_unmask,
	.irq_eoi	= plic_irq_eoi,
#ifdef CONFIG_SMP
	.irq_set_affinity = plic_set_affinity,
#endif
};

static int plic_irqdomain_map(struct irq_domain *d, unsigned int irq,
			      irq_hw_number_t hwirq)
{
	struct plic_priv *priv = d->host_data;

	irq_domain_set_info(d, irq, hwirq, &plic_chip, d->host_data,
			    handle_fasteoi_irq, NULL, NULL);
	irq_set_noprobe(irq);
	irq_set_affinity(irq, &priv->lmask);
	return 0;
}

static int plic_irq_domain_alloc(struct irq_domain *domain, unsigned int virq,
				 unsigned int nr_irqs, void *arg)
{
	int i, ret;
	irq_hw_number_t hwirq;
	unsigned int type;
	struct irq_fwspec *fwspec = arg;

	ret = irq_domain_translate_onecell(domain, fwspec, &hwirq, &type);
	if (ret)
		return ret;

	for (i = 0; i < nr_irqs; i++) {
		ret = plic_irqdomain_map(domain, virq + i, hwirq + i);
		if (ret)
			return ret;
	}

	return 0;
}

static const struct irq_domain_ops plic_irqdomain_ops = {
	.translate	= irq_domain_translate_onecell,
	.alloc		= plic_irq_domain_alloc,
	.free		= irq_domain_free_irqs_top,
};

/*
 * Handling an interrupt is a two-step process: first you claim the interrupt
 * by reading the claim register, then you complete the interrupt by writing
 * that source ID back to the same claim register.  This automatically enables
 * and disables the interrupt, so there's nothing else to do.
 */
static void plic_handle_irq(struct irq_desc *desc)
{
	struct plic_handler *handler = this_cpu_ptr(&plic_handlers);
	struct irq_chip *chip = irq_desc_get_chip(desc);
	void __iomem *claim = handler->hart_base + CONTEXT_CLAIM;
	irq_hw_number_t hwirq;

	WARN_ON_ONCE(!handler->present);

	chained_irq_enter(chip, desc);

	while ((hwirq = readl(claim))) {
		int irq = irq_find_mapping(handler->priv->irqdomain, hwirq);

		if (unlikely(irq <= 0))
			pr_warn_ratelimited("can't find mapping for hwirq %lu\n",
					hwirq);
		else
			generic_handle_irq(irq);
	}

	chained_irq_exit(chip, desc);
}

static void plic_set_threshold(struct plic_handler *handler, u32 threshold)
{
	/* priority must be > threshold to trigger an interrupt */
	writel(threshold, handler->hart_base + CONTEXT_THRESHOLD);
}

static int plic_dying_cpu(unsigned int cpu)
{
	if (plic_parent_irq)
		disable_percpu_irq(plic_parent_irq);

	return 0;
}

static int plic_starting_cpu(unsigned int cpu)
{
	struct plic_handler *handler = this_cpu_ptr(&plic_handlers);

	if (plic_parent_irq)
		enable_percpu_irq(plic_parent_irq,
				  irq_get_trigger_type(plic_parent_irq));
	else
		pr_warn("cpu%d: parent irq not available\n", cpu);
	plic_set_threshold(handler, PLIC_ENABLE_THRESHOLD);

	return 0;
}

static int __init plic_init(struct device_node *node,
		struct device_node *parent)
{
	int error = 0, nr_contexts, nr_handlers = 0, i;
	u32 nr_irqs;
	struct plic_priv *priv;
	struct plic_handler *handler;

	priv = kzalloc(sizeof(*priv), GFP_KERNEL);
	if (!priv)
		return -ENOMEM;

	priv->regs = of_iomap(node, 0);
	if (WARN_ON(!priv->regs)) {
		error = -EIO;
		goto out_free_priv;
	}

	error = -EINVAL;
	of_property_read_u32(node, "riscv,ndev", &nr_irqs);
	if (WARN_ON(!nr_irqs))
		goto out_iounmap;

	nr_contexts = of_irq_count(node);
	if (WARN_ON(!nr_contexts))
		goto out_iounmap;

	error = -ENOMEM;
	priv->irqdomain = irq_domain_add_linear(node, nr_irqs + 1,
			&plic_irqdomain_ops, priv);
	if (WARN_ON(!priv->irqdomain))
		goto out_iounmap;

	for (i = 0; i < nr_contexts; i++) {
		struct of_phandle_args parent;
		irq_hw_number_t hwirq;
		int cpu, hartid;

		if (of_irq_parse_one(node, i, &parent)) {
			pr_err("failed to parse parent for context %d.\n", i);
			continue;
		}

		/*
		 * Skip contexts other than external interrupts for our
		 * privilege level.
		 */
		if (parent.args[0] != RV_IRQ_EXT)
			continue;

		hartid = riscv_of_parent_hartid(parent.np);
		if (hartid < 0) {
			pr_warn("failed to parse hart ID for context %d.\n", i);
			continue;
		}

		cpu = riscv_hartid_to_cpuid(hartid);
		if (cpu < 0) {
			pr_warn("Invalid cpuid for context %d\n", i);
			continue;
		}

		/* Find parent domain and register chained handler */
		if (!plic_parent_irq && irq_find_host(parent.np)) {
			plic_parent_irq = irq_of_parse_and_map(node, i);
			if (plic_parent_irq)
				irq_set_chained_handler(plic_parent_irq,
							plic_handle_irq);
		}

		/*
		 * When running in M-mode we need to ignore the S-mode handler.
		 * Here we assume it always comes later, but that might be a
		 * little fragile.
		 */
		handler = per_cpu_ptr(&plic_handlers, cpu);
		if (handler->present) {
			pr_warn("handler already present for context %d.\n", i);
			plic_set_threshold(handler, PLIC_DISABLE_THRESHOLD);
			goto done;
		}

		cpumask_set_cpu(cpu, &priv->lmask);
		handler->present = true;
		handler->hart_base =
			priv->regs + CONTEXT_BASE + i * CONTEXT_PER_HART;
		raw_spin_lock_init(&handler->enable_lock);
		handler->enable_base =
			priv->regs + ENABLE_BASE + i * ENABLE_PER_HART;
		handler->priv = priv;
done:
		for (hwirq = 1; hwirq <= nr_irqs; hwirq++)
			plic_toggle(handler, hwirq, 0);
		nr_handlers++;
	}

	/*
	 * We can have multiple PLIC instances so setup cpuhp state only
	 * when context handler for current/boot CPU is present.
	 */
	handler = this_cpu_ptr(&plic_handlers);
	if (handler->present && !plic_cpuhp_setup_done) {
		cpuhp_setup_state(CPUHP_AP_IRQ_SIFIVE_PLIC_STARTING,
				  "irqchip/sifive/plic:starting",
				  plic_starting_cpu, plic_dying_cpu);
		plic_cpuhp_setup_done = true;
	}

<<<<<<< HEAD
	pr_info("mapped %d interrupts with %d handlers for %d contexts.\n",
		nr_irqs, nr_handlers, nr_contexts);
	set_handle_irq(plic_handle_irq);
=======
	pr_info("%pOFP: mapped %d interrupts with %d handlers for"
		" %d contexts.\n", node, nr_irqs, nr_handlers, nr_contexts);
>>>>>>> 40ad9846
	return 0;

out_iounmap:
	iounmap(priv->regs);
out_free_priv:
	kfree(priv);
	return error;
}

IRQCHIP_DECLARE(sifive_plic, "sifive,plic-1.0.0", plic_init);
IRQCHIP_DECLARE(riscv_plic0, "riscv,plic0", plic_init); /* for legacy systems */<|MERGE_RESOLUTION|>--- conflicted
+++ resolved
@@ -77,10 +77,7 @@
 	void __iomem		*enable_base;
 	struct plic_priv	*priv;
 };
-<<<<<<< HEAD
-=======
 static int plic_parent_irq;
->>>>>>> 40ad9846
 static bool plic_cpuhp_setup_done;
 static DEFINE_PER_CPU(struct plic_handler, plic_handlers);
 
@@ -384,14 +381,8 @@
 		plic_cpuhp_setup_done = true;
 	}
 
-<<<<<<< HEAD
-	pr_info("mapped %d interrupts with %d handlers for %d contexts.\n",
-		nr_irqs, nr_handlers, nr_contexts);
-	set_handle_irq(plic_handle_irq);
-=======
 	pr_info("%pOFP: mapped %d interrupts with %d handlers for"
 		" %d contexts.\n", node, nr_irqs, nr_handlers, nr_contexts);
->>>>>>> 40ad9846
 	return 0;
 
 out_iounmap:
