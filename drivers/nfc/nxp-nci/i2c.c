// SPDX-License-Identifier: GPL-2.0-only
/*
 * I2C link layer for the NXP NCI driver
 *
 * Copyright (C) 2014  NXP Semiconductors  All rights reserved.
 * Copyright (C) 2012-2015  Intel Corporation. All rights reserved.
 *
 * Authors: Clément Perrochaud <clement.perrochaud@nxp.com>
 * Authors: Oleg Zhurakivskyy <oleg.zhurakivskyy@intel.com>
 *
 * Derived from PN544 device driver:
 * Copyright (C) 2012  Intel Corporation. All rights reserved.
 */

#include <linux/acpi.h>
#include <linux/delay.h>
#include <linux/i2c.h>
#include <linux/interrupt.h>
#include <linux/module.h>
#include <linux/nfc.h>
#include <linux/gpio/consumer.h>
<<<<<<< HEAD
#include <linux/of_gpio.h>
#include <linux/of_irq.h>
=======
>>>>>>> 7d2a07b7
#include <asm/unaligned.h>

#include <net/nfc/nfc.h>

#include "nxp-nci.h"

#define NXP_NCI_I2C_DRIVER_NAME	"nxp-nci_i2c"

#define NXP_NCI_I2C_MAX_PAYLOAD	32

struct nxp_nci_i2c_phy {
	struct i2c_client *i2c_dev;
	struct nci_dev *ndev;

	struct gpio_desc *gpiod_en;
	struct gpio_desc *gpiod_fw;

	int hard_fault; /*
			 * < 0 if hardware error occurred (e.g. i2c err)
			 * and prevents normal operation.
			 */
};

static int nxp_nci_i2c_set_mode(void *phy_id,
				    enum nxp_nci_mode mode)
{
	struct nxp_nci_i2c_phy *phy = (struct nxp_nci_i2c_phy *) phy_id;

	gpiod_set_value(phy->gpiod_fw, (mode == NXP_NCI_MODE_FW) ? 1 : 0);
	gpiod_set_value(phy->gpiod_en, (mode != NXP_NCI_MODE_COLD) ? 1 : 0);
	usleep_range(10000, 15000);

	if (mode == NXP_NCI_MODE_COLD)
		phy->hard_fault = 0;

	return 0;
}

static int nxp_nci_i2c_write(void *phy_id, struct sk_buff *skb)
{
	int r;
	struct nxp_nci_i2c_phy *phy = phy_id;
	struct i2c_client *client = phy->i2c_dev;

	if (phy->hard_fault != 0)
		return phy->hard_fault;

	r = i2c_master_send(client, skb->data, skb->len);
	if (r < 0) {
		/* Retry, chip was in standby */
		msleep(110);
		r = i2c_master_send(client, skb->data, skb->len);
	}

	if (r < 0) {
		nfc_err(&client->dev, "Error %d on I2C send\n", r);
	} else if (r != skb->len) {
		nfc_err(&client->dev,
			"Invalid length sent: %u (expected %u)\n",
			r, skb->len);
		r = -EREMOTEIO;
	} else {
		/* Success but return 0 and not number of bytes */
		r = 0;
	}

	return r;
}

static const struct nxp_nci_phy_ops i2c_phy_ops = {
	.set_mode = nxp_nci_i2c_set_mode,
	.write = nxp_nci_i2c_write,
};

static int nxp_nci_i2c_fw_read(struct nxp_nci_i2c_phy *phy,
			       struct sk_buff **skb)
{
	struct i2c_client *client = phy->i2c_dev;
	u16 header;
	size_t frame_len;
	int r;

	r = i2c_master_recv(client, (u8 *) &header, NXP_NCI_FW_HDR_LEN);
	if (r < 0) {
		goto fw_read_exit;
	} else if (r != NXP_NCI_FW_HDR_LEN) {
		nfc_err(&client->dev, "Incorrect header length: %u\n", r);
		r = -EBADMSG;
		goto fw_read_exit;
	}

	frame_len = (be16_to_cpu(header) & NXP_NCI_FW_FRAME_LEN_MASK) +
		    NXP_NCI_FW_CRC_LEN;

	*skb = alloc_skb(NXP_NCI_FW_HDR_LEN + frame_len, GFP_KERNEL);
	if (*skb == NULL) {
		r = -ENOMEM;
		goto fw_read_exit;
	}

	skb_put_data(*skb, &header, NXP_NCI_FW_HDR_LEN);

	r = i2c_master_recv(client, skb_put(*skb, frame_len), frame_len);
	if (r != frame_len) {
		nfc_err(&client->dev,
			"Invalid frame length: %u (expected %zu)\n",
			r, frame_len);
		r = -EBADMSG;
		goto fw_read_exit_free_skb;
	}

	return 0;

fw_read_exit_free_skb:
	kfree_skb(*skb);
fw_read_exit:
	return r;
}

static int nxp_nci_i2c_nci_read(struct nxp_nci_i2c_phy *phy,
				struct sk_buff **skb)
{
	struct nci_ctrl_hdr header; /* May actually be a data header */
	struct i2c_client *client = phy->i2c_dev;
	int r;

	r = i2c_master_recv(client, (u8 *) &header, NCI_CTRL_HDR_SIZE);
	if (r < 0) {
		goto nci_read_exit;
	} else if (r != NCI_CTRL_HDR_SIZE) {
		nfc_err(&client->dev, "Incorrect header length: %u\n", r);
		r = -EBADMSG;
		goto nci_read_exit;
	}

	*skb = alloc_skb(NCI_CTRL_HDR_SIZE + header.plen, GFP_KERNEL);
	if (*skb == NULL) {
		r = -ENOMEM;
		goto nci_read_exit;
	}

	skb_put_data(*skb, (void *)&header, NCI_CTRL_HDR_SIZE);

	r = i2c_master_recv(client, skb_put(*skb, header.plen), header.plen);
	if (r != header.plen) {
		nfc_err(&client->dev,
			"Invalid frame payload length: %u (expected %u)\n",
			r, header.plen);
		r = -EBADMSG;
		goto nci_read_exit_free_skb;
	}

	return 0;

nci_read_exit_free_skb:
	kfree_skb(*skb);
nci_read_exit:
	return r;
}

static irqreturn_t nxp_nci_i2c_irq_thread_fn(int irq, void *phy_id)
{
	struct nxp_nci_i2c_phy *phy = phy_id;
	struct i2c_client *client;
	struct nxp_nci_info *info;

	struct sk_buff *skb = NULL;
	int r = 0;

	if (!phy || !phy->ndev)
		goto exit_irq_none;

	client = phy->i2c_dev;

	if (!client || irq != client->irq)
		goto exit_irq_none;

	info = nci_get_drvdata(phy->ndev);

	if (!info)
		goto exit_irq_none;

	mutex_lock(&info->info_lock);

	if (phy->hard_fault != 0)
		goto exit_irq_handled;

	switch (info->mode) {
	case NXP_NCI_MODE_NCI:
		r = nxp_nci_i2c_nci_read(phy, &skb);
		break;
	case NXP_NCI_MODE_FW:
		r = nxp_nci_i2c_fw_read(phy, &skb);
		break;
	case NXP_NCI_MODE_COLD:
		r = -EREMOTEIO;
		break;
	}

	if (r == -EREMOTEIO) {
		phy->hard_fault = r;
		if (info->mode == NXP_NCI_MODE_FW)
			nxp_nci_fw_recv_frame(phy->ndev, NULL);
	}
	if (r < 0) {
		nfc_err(&client->dev, "Read failed with error %d\n", r);
		goto exit_irq_handled;
	}

	switch (info->mode) {
	case NXP_NCI_MODE_NCI:
		nci_recv_frame(phy->ndev, skb);
		break;
	case NXP_NCI_MODE_FW:
		nxp_nci_fw_recv_frame(phy->ndev, skb);
		break;
	case NXP_NCI_MODE_COLD:
		break;
	}

exit_irq_handled:
	mutex_unlock(&info->info_lock);
	return IRQ_HANDLED;
exit_irq_none:
	WARN_ON_ONCE(1);
	return IRQ_NONE;
}

static const struct acpi_gpio_params firmware_gpios = { 1, 0, false };
static const struct acpi_gpio_params enable_gpios = { 2, 0, false };
<<<<<<< HEAD

static const struct acpi_gpio_mapping acpi_nxp_nci_gpios[] = {
	{ "enable-gpios", &enable_gpios, 1 },
	{ "firmware-gpios", &firmware_gpios, 1 },
	{ }
};

static int nxp_nci_i2c_parse_devtree(struct i2c_client *client)
{
	struct nxp_nci_i2c_phy *phy = i2c_get_clientdata(client);

	phy->gpiod_en = devm_gpiod_get(&client->dev, "enable", GPIOD_OUT_LOW);
	if (IS_ERR(phy->gpiod_en)) {
		nfc_err(&client->dev, "Failed to get EN gpio\n");
		return PTR_ERR(phy->gpiod_en);
	}

	phy->gpiod_fw = devm_gpiod_get(&client->dev, "firmware", GPIOD_OUT_LOW);
	if (IS_ERR(phy->gpiod_fw)) {
		nfc_err(&client->dev, "Failed to get FW gpio\n");
		return PTR_ERR(phy->gpiod_fw);
	}

	return 0;
}

static int nxp_nci_i2c_acpi_config(struct nxp_nci_i2c_phy *phy)
{
	struct i2c_client *client = phy->i2c_dev;
	int r;

	r = devm_acpi_dev_add_driver_gpios(&client->dev, acpi_nxp_nci_gpios);
	if (r)
		return r;

	phy->gpiod_en = devm_gpiod_get(&client->dev, "enable", GPIOD_OUT_LOW);
	phy->gpiod_fw = devm_gpiod_get(&client->dev, "firmware", GPIOD_OUT_LOW);

	if (IS_ERR(phy->gpiod_en) || IS_ERR(phy->gpiod_fw)) {
		nfc_err(&client->dev, "No GPIOs\n");
		return -EINVAL;
	}

	return 0;
}
=======

static const struct acpi_gpio_mapping acpi_nxp_nci_gpios[] = {
	{ "enable-gpios", &enable_gpios, 1 },
	{ "firmware-gpios", &firmware_gpios, 1 },
	{ }
};
>>>>>>> 7d2a07b7

static int nxp_nci_i2c_probe(struct i2c_client *client,
			    const struct i2c_device_id *id)
{
	struct device *dev = &client->dev;
	struct nxp_nci_i2c_phy *phy;
	int r;

	if (!i2c_check_functionality(client->adapter, I2C_FUNC_I2C)) {
		nfc_err(&client->dev, "Need I2C_FUNC_I2C\n");
		return -ENODEV;
	}

	phy = devm_kzalloc(&client->dev, sizeof(struct nxp_nci_i2c_phy),
			   GFP_KERNEL);
	if (!phy)
		return -ENOMEM;

	phy->i2c_dev = client;
	i2c_set_clientdata(client, phy);

<<<<<<< HEAD
	if (client->dev.of_node) {
		r = nxp_nci_i2c_parse_devtree(client);
		if (r < 0) {
			nfc_err(&client->dev, "Failed to get DT data\n");
			goto probe_exit;
		}
	} else if (ACPI_HANDLE(&client->dev)) {
		r = nxp_nci_i2c_acpi_config(phy);
		if (r < 0)
			goto probe_exit;
	} else {
		nfc_err(&client->dev, "No platform data\n");
		r = -EINVAL;
		goto probe_exit;
	}

=======
	r = devm_acpi_dev_add_driver_gpios(dev, acpi_nxp_nci_gpios);
	if (r)
		dev_dbg(dev, "Unable to add GPIO mapping table\n");

	phy->gpiod_en = devm_gpiod_get(dev, "enable", GPIOD_OUT_LOW);
	if (IS_ERR(phy->gpiod_en)) {
		nfc_err(dev, "Failed to get EN gpio\n");
		return PTR_ERR(phy->gpiod_en);
	}

	phy->gpiod_fw = devm_gpiod_get_optional(dev, "firmware", GPIOD_OUT_LOW);
	if (IS_ERR(phy->gpiod_fw)) {
		nfc_err(dev, "Failed to get FW gpio\n");
		return PTR_ERR(phy->gpiod_fw);
	}

>>>>>>> 7d2a07b7
	r = nxp_nci_probe(phy, &client->dev, &i2c_phy_ops,
			  NXP_NCI_I2C_MAX_PAYLOAD, &phy->ndev);
	if (r < 0)
		return r;

	r = request_threaded_irq(client->irq, NULL,
				 nxp_nci_i2c_irq_thread_fn,
				 IRQF_TRIGGER_RISING | IRQF_ONESHOT,
				 NXP_NCI_I2C_DRIVER_NAME, phy);
	if (r < 0)
		nfc_err(&client->dev, "Unable to register IRQ handler\n");

	return r;
}

static int nxp_nci_i2c_remove(struct i2c_client *client)
{
	struct nxp_nci_i2c_phy *phy = i2c_get_clientdata(client);

	nxp_nci_remove(phy->ndev);
	free_irq(client->irq, phy);

	return 0;
}

static const struct i2c_device_id nxp_nci_i2c_id_table[] = {
	{"nxp-nci_i2c", 0},
	{}
};
MODULE_DEVICE_TABLE(i2c, nxp_nci_i2c_id_table);

static const struct of_device_id of_nxp_nci_i2c_match[] = {
	{ .compatible = "nxp,nxp-nci-i2c", },
	{}
};
MODULE_DEVICE_TABLE(of, of_nxp_nci_i2c_match);

#ifdef CONFIG_ACPI
<<<<<<< HEAD
static struct acpi_device_id acpi_id[] = {
	{ "NXP1001" },
	{ "NXP1002" },
=======
static const struct acpi_device_id acpi_id[] = {
	{ "NXP1001" },
>>>>>>> 7d2a07b7
	{ "NXP7471" },
	{ }
};
MODULE_DEVICE_TABLE(acpi, acpi_id);
#endif

static struct i2c_driver nxp_nci_i2c_driver = {
	.driver = {
		   .name = NXP_NCI_I2C_DRIVER_NAME,
		   .acpi_match_table = ACPI_PTR(acpi_id),
		   .of_match_table = of_nxp_nci_i2c_match,
		  },
	.probe = nxp_nci_i2c_probe,
	.id_table = nxp_nci_i2c_id_table,
	.remove = nxp_nci_i2c_remove,
};

module_i2c_driver(nxp_nci_i2c_driver);

MODULE_LICENSE("GPL");
MODULE_DESCRIPTION("I2C driver for NXP NCI NFC controllers");
MODULE_AUTHOR("Clément Perrochaud <clement.perrochaud@nxp.com>");
MODULE_AUTHOR("Oleg Zhurakivskyy <oleg.zhurakivskyy@intel.com>");<|MERGE_RESOLUTION|>--- conflicted
+++ resolved
@@ -19,11 +19,6 @@
 #include <linux/module.h>
 #include <linux/nfc.h>
 #include <linux/gpio/consumer.h>
-<<<<<<< HEAD
-#include <linux/of_gpio.h>
-#include <linux/of_irq.h>
-=======
->>>>>>> 7d2a07b7
 #include <asm/unaligned.h>
 
 #include <net/nfc/nfc.h>
@@ -254,7 +249,6 @@
 
 static const struct acpi_gpio_params firmware_gpios = { 1, 0, false };
 static const struct acpi_gpio_params enable_gpios = { 2, 0, false };
-<<<<<<< HEAD
 
 static const struct acpi_gpio_mapping acpi_nxp_nci_gpios[] = {
 	{ "enable-gpios", &enable_gpios, 1 },
@@ -262,53 +256,6 @@
 	{ }
 };
 
-static int nxp_nci_i2c_parse_devtree(struct i2c_client *client)
-{
-	struct nxp_nci_i2c_phy *phy = i2c_get_clientdata(client);
-
-	phy->gpiod_en = devm_gpiod_get(&client->dev, "enable", GPIOD_OUT_LOW);
-	if (IS_ERR(phy->gpiod_en)) {
-		nfc_err(&client->dev, "Failed to get EN gpio\n");
-		return PTR_ERR(phy->gpiod_en);
-	}
-
-	phy->gpiod_fw = devm_gpiod_get(&client->dev, "firmware", GPIOD_OUT_LOW);
-	if (IS_ERR(phy->gpiod_fw)) {
-		nfc_err(&client->dev, "Failed to get FW gpio\n");
-		return PTR_ERR(phy->gpiod_fw);
-	}
-
-	return 0;
-}
-
-static int nxp_nci_i2c_acpi_config(struct nxp_nci_i2c_phy *phy)
-{
-	struct i2c_client *client = phy->i2c_dev;
-	int r;
-
-	r = devm_acpi_dev_add_driver_gpios(&client->dev, acpi_nxp_nci_gpios);
-	if (r)
-		return r;
-
-	phy->gpiod_en = devm_gpiod_get(&client->dev, "enable", GPIOD_OUT_LOW);
-	phy->gpiod_fw = devm_gpiod_get(&client->dev, "firmware", GPIOD_OUT_LOW);
-
-	if (IS_ERR(phy->gpiod_en) || IS_ERR(phy->gpiod_fw)) {
-		nfc_err(&client->dev, "No GPIOs\n");
-		return -EINVAL;
-	}
-
-	return 0;
-}
-=======
-
-static const struct acpi_gpio_mapping acpi_nxp_nci_gpios[] = {
-	{ "enable-gpios", &enable_gpios, 1 },
-	{ "firmware-gpios", &firmware_gpios, 1 },
-	{ }
-};
->>>>>>> 7d2a07b7
-
 static int nxp_nci_i2c_probe(struct i2c_client *client,
 			    const struct i2c_device_id *id)
 {
@@ -329,24 +276,6 @@
 	phy->i2c_dev = client;
 	i2c_set_clientdata(client, phy);
 
-<<<<<<< HEAD
-	if (client->dev.of_node) {
-		r = nxp_nci_i2c_parse_devtree(client);
-		if (r < 0) {
-			nfc_err(&client->dev, "Failed to get DT data\n");
-			goto probe_exit;
-		}
-	} else if (ACPI_HANDLE(&client->dev)) {
-		r = nxp_nci_i2c_acpi_config(phy);
-		if (r < 0)
-			goto probe_exit;
-	} else {
-		nfc_err(&client->dev, "No platform data\n");
-		r = -EINVAL;
-		goto probe_exit;
-	}
-
-=======
 	r = devm_acpi_dev_add_driver_gpios(dev, acpi_nxp_nci_gpios);
 	if (r)
 		dev_dbg(dev, "Unable to add GPIO mapping table\n");
@@ -363,7 +292,6 @@
 		return PTR_ERR(phy->gpiod_fw);
 	}
 
->>>>>>> 7d2a07b7
 	r = nxp_nci_probe(phy, &client->dev, &i2c_phy_ops,
 			  NXP_NCI_I2C_MAX_PAYLOAD, &phy->ndev);
 	if (r < 0)
@@ -402,14 +330,8 @@
 MODULE_DEVICE_TABLE(of, of_nxp_nci_i2c_match);
 
 #ifdef CONFIG_ACPI
-<<<<<<< HEAD
-static struct acpi_device_id acpi_id[] = {
-	{ "NXP1001" },
-	{ "NXP1002" },
-=======
 static const struct acpi_device_id acpi_id[] = {
 	{ "NXP1001" },
->>>>>>> 7d2a07b7
 	{ "NXP7471" },
 	{ }
 };
