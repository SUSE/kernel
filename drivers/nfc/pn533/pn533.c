--- conflicted
+++ resolved
@@ -2792,11 +2792,7 @@
 	struct pn533_cmd *cmd, *n;
 
 	/* delete the timer before cleanup the worker */
-<<<<<<< HEAD
-	del_timer_sync(&priv->listen_timer);
-=======
 	timer_shutdown_sync(&priv->listen_timer);
->>>>>>> eb3cdb58
 
 	flush_delayed_work(&priv->poll_work);
 	destroy_workqueue(priv->wq);
