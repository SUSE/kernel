// SPDX-License-Identifier: GPL-2.0-only
/*
 * I2C Link Layer for ST21NFCA HCI based Driver
 * Copyright (C) 2014  STMicroelectronics SAS. All rights reserved.
 */

#define pr_fmt(fmt) KBUILD_MODNAME ": " fmt

#include <linux/crc-ccitt.h>
#include <linux/module.h>
#include <linux/i2c.h>
#include <linux/gpio/consumer.h>
#include <linux/of_irq.h>
#include <linux/of_gpio.h>
#include <linux/acpi.h>
#include <linux/interrupt.h>
#include <linux/delay.h>
#include <linux/nfc.h>
#include <linux/firmware.h>

#include <net/nfc/hci.h>
#include <net/nfc/llc.h>
#include <net/nfc/nfc.h>

#include "st21nfca.h"

/*
 * Every frame starts with ST21NFCA_SOF_EOF and ends with ST21NFCA_SOF_EOF.
 * Because ST21NFCA_SOF_EOF is a possible data value, there is a mecanism
 * called byte stuffing has been introduced.
 *
 * if byte == ST21NFCA_SOF_EOF or ST21NFCA_ESCAPE_BYTE_STUFFING
 * - insert ST21NFCA_ESCAPE_BYTE_STUFFING (escape byte)
 * - xor byte with ST21NFCA_BYTE_STUFFING_MASK
 */
#define ST21NFCA_SOF_EOF		0x7e
#define ST21NFCA_BYTE_STUFFING_MASK	0x20
#define ST21NFCA_ESCAPE_BYTE_STUFFING	0x7d

/* SOF + 00 */
#define ST21NFCA_FRAME_HEADROOM			2

/* 2 bytes crc + EOF */
#define ST21NFCA_FRAME_TAILROOM 3
#define IS_START_OF_FRAME(buf) (buf[0] == ST21NFCA_SOF_EOF && \
				buf[1] == 0)

#define ST21NFCA_HCI_DRIVER_NAME "st21nfca_hci"
#define ST21NFCA_HCI_I2C_DRIVER_NAME "st21nfca_hci_i2c"

struct st21nfca_i2c_phy {
	struct i2c_client *i2c_dev;
	struct nfc_hci_dev *hdev;

	struct gpio_desc *gpiod_ena;
	struct st21nfca_se_status se_status;

	struct sk_buff *pending_skb;
	int current_read_len;
	/*
	 * crc might have fail because i2c macro
	 * is disable due to other interface activity
	 */
	int crc_trials;

	int powered;
	int run_mode;

	/*
	 * < 0 if hardware error occured (e.g. i2c err)
	 * and prevents normal operation.
	 */
	int hard_fault;
	struct mutex phy_lock;
};

static const u8 len_seq[] = { 16, 24, 12, 29 };
static const u16 wait_tab[] = { 2, 3, 5, 15, 20, 40};

#define I2C_DUMP_SKB(info, skb)					\
do {								\
	pr_debug("%s:\n", info);				\
	print_hex_dump(KERN_DEBUG, "i2c: ", DUMP_PREFIX_OFFSET,	\
		       16, 1, (skb)->data, (skb)->len, 0);	\
} while (0)

/*
 * In order to get the CLF in a known state we generate an internal reboot
 * using a proprietary command.
 * Once the reboot is completed, we expect to receive a ST21NFCA_SOF_EOF
 * fill buffer.
 */
static int st21nfca_hci_platform_init(struct st21nfca_i2c_phy *phy)
{
	u16 wait_reboot[] = { 50, 300, 1000 };
	char reboot_cmd[] = { 0x7E, 0x66, 0x48, 0xF6, 0x7E };
	u8 tmp[ST21NFCA_HCI_LLC_MAX_SIZE];
	int i, r = -1;

	for (i = 0; i < ARRAY_SIZE(wait_reboot) && r < 0; i++) {
		r = i2c_master_send(phy->i2c_dev, reboot_cmd,
				    sizeof(reboot_cmd));
		if (r < 0)
			msleep(wait_reboot[i]);
	}
	if (r < 0)
		return r;

	/* CLF is spending about 20ms to do an internal reboot */
	msleep(20);
	r = -1;
	for (i = 0; i < ARRAY_SIZE(wait_reboot) && r < 0; i++) {
		r = i2c_master_recv(phy->i2c_dev, tmp,
				    ST21NFCA_HCI_LLC_MAX_SIZE);
		if (r < 0)
			msleep(wait_reboot[i]);
	}
	if (r < 0)
		return r;

	for (i = 0; i < ST21NFCA_HCI_LLC_MAX_SIZE &&
		tmp[i] == ST21NFCA_SOF_EOF; i++)
		;

	if (r != ST21NFCA_HCI_LLC_MAX_SIZE)
		return -ENODEV;

	usleep_range(1000, 1500);
	return 0;
}

static int st21nfca_hci_i2c_enable(void *phy_id)
{
	struct st21nfca_i2c_phy *phy = phy_id;

	gpiod_set_value(phy->gpiod_ena, 1);
	phy->powered = 1;
	phy->run_mode = ST21NFCA_HCI_MODE;

	usleep_range(10000, 15000);

	return 0;
}

static void st21nfca_hci_i2c_disable(void *phy_id)
{
	struct st21nfca_i2c_phy *phy = phy_id;

	gpiod_set_value(phy->gpiod_ena, 0);

	phy->powered = 0;
}

static void st21nfca_hci_add_len_crc(struct sk_buff *skb)
{
	u16 crc;
	u8 tmp;

	*(u8 *)skb_push(skb, 1) = 0;

	crc = crc_ccitt(0xffff, skb->data, skb->len);
	crc = ~crc;

	tmp = crc & 0x00ff;
	skb_put_u8(skb, tmp);

	tmp = (crc >> 8) & 0x00ff;
	skb_put_u8(skb, tmp);
}

static void st21nfca_hci_remove_len_crc(struct sk_buff *skb)
{
	skb_pull(skb, ST21NFCA_FRAME_HEADROOM);
	skb_trim(skb, skb->len - ST21NFCA_FRAME_TAILROOM);
}

/*
 * Writing a frame must not return the number of written bytes.
 * It must return either zero for success, or <0 for error.
 * In addition, it must not alter the skb
 */
static int st21nfca_hci_i2c_write(void *phy_id, struct sk_buff *skb)
{
	int r = -1, i, j;
	struct st21nfca_i2c_phy *phy = phy_id;
	struct i2c_client *client = phy->i2c_dev;
	u8 tmp[ST21NFCA_HCI_LLC_MAX_SIZE * 2];

	I2C_DUMP_SKB("st21nfca_hci_i2c_write", skb);

	if (phy->hard_fault != 0)
		return phy->hard_fault;

	/*
	 * Compute CRC before byte stuffing computation on frame
	 * Note st21nfca_hci_add_len_crc is doing a byte stuffing
	 * on its own value
	 */
	st21nfca_hci_add_len_crc(skb);

	/* add ST21NFCA_SOF_EOF on tail */
	skb_put_u8(skb, ST21NFCA_SOF_EOF);
	/* add ST21NFCA_SOF_EOF on head */
	*(u8 *)skb_push(skb, 1) = ST21NFCA_SOF_EOF;

	/*
	 * Compute byte stuffing
	 * if byte == ST21NFCA_SOF_EOF or ST21NFCA_ESCAPE_BYTE_STUFFING
	 * insert ST21NFCA_ESCAPE_BYTE_STUFFING (escape byte)
	 * xor byte with ST21NFCA_BYTE_STUFFING_MASK
	 */
	tmp[0] = skb->data[0];
	for (i = 1, j = 1; i < skb->len - 1; i++, j++) {
		if (skb->data[i] == ST21NFCA_SOF_EOF
		    || skb->data[i] == ST21NFCA_ESCAPE_BYTE_STUFFING) {
			tmp[j] = ST21NFCA_ESCAPE_BYTE_STUFFING;
			j++;
			tmp[j] = skb->data[i] ^ ST21NFCA_BYTE_STUFFING_MASK;
		} else {
			tmp[j] = skb->data[i];
		}
	}
	tmp[j] = skb->data[i];
	j++;

	/*
	 * Manage sleep mode
	 * Try 3 times to send data with delay between each
	 */
	mutex_lock(&phy->phy_lock);
	for (i = 0; i < ARRAY_SIZE(wait_tab) && r < 0; i++) {
		r = i2c_master_send(client, tmp, j);
		if (r < 0)
			msleep(wait_tab[i]);
	}
	mutex_unlock(&phy->phy_lock);

	if (r >= 0) {
		if (r != j)
			r = -EREMOTEIO;
		else
			r = 0;
	}

	st21nfca_hci_remove_len_crc(skb);

	return r;
}

static int get_frame_size(u8 *buf, int buflen)
{
	int len = 0;

	if (buf[len + 1] == ST21NFCA_SOF_EOF)
		return 0;

	for (len = 1; len < buflen && buf[len] != ST21NFCA_SOF_EOF; len++)
		;

	return len;
}

static int check_crc(u8 *buf, int buflen)
{
	u16 crc;

	crc = crc_ccitt(0xffff, buf, buflen - 2);
	crc = ~crc;

	if (buf[buflen - 2] != (crc & 0xff) || buf[buflen - 1] != (crc >> 8)) {
		pr_err(ST21NFCA_HCI_DRIVER_NAME
		       ": CRC error 0x%x != 0x%x 0x%x\n", crc, buf[buflen - 1],
		       buf[buflen - 2]);

		pr_info(DRIVER_DESC ": %s : BAD CRC\n", __func__);
		print_hex_dump(KERN_DEBUG, "crc: ", DUMP_PREFIX_NONE,
			       16, 2, buf, buflen, false);
		return -EPERM;
	}
	return 0;
}

/*
 * Prepare received data for upper layer.
 * Received data include byte stuffing, crc and sof/eof
 * which is not usable by hci part.
 * returns:
 * frame size without sof/eof, header and byte stuffing
 * -EBADMSG : frame was incorrect and discarded
 */
static int st21nfca_hci_i2c_repack(struct sk_buff *skb)
{
	int i, j, r, size;

	if (skb->len < 1 || (skb->len > 1 && skb->data[1] != 0))
		return -EBADMSG;

	size = get_frame_size(skb->data, skb->len);
	if (size > 0) {
		skb_trim(skb, size);
		/* remove ST21NFCA byte stuffing for upper layer */
		for (i = 1, j = 0; i < skb->len; i++) {
			if (skb->data[i + j] ==
					(u8) ST21NFCA_ESCAPE_BYTE_STUFFING) {
				skb->data[i] = skb->data[i + j + 1]
						| ST21NFCA_BYTE_STUFFING_MASK;
				i++;
				j++;
			}
			skb->data[i] = skb->data[i + j];
		}
		/* remove byte stuffing useless byte */
		skb_trim(skb, i - j);
		/* remove ST21NFCA_SOF_EOF from head */
		skb_pull(skb, 1);

		r = check_crc(skb->data, skb->len);
		if (r != 0)
			return -EBADMSG;

		/* remove headbyte */
		skb_pull(skb, 1);
		/* remove crc. Byte Stuffing is already removed here */
		skb_trim(skb, skb->len - 2);
		return skb->len;
	}
	return 0;
}

/*
 * Reads an shdlc frame and returns it in a newly allocated sk_buff. Guarantees
 * that i2c bus will be flushed and that next read will start on a new frame.
 * returned skb contains only LLC header and payload.
 * returns:
 * frame size : if received frame is complete (find ST21NFCA_SOF_EOF at
 * end of read)
 * -EAGAIN : if received frame is incomplete (not find ST21NFCA_SOF_EOF
 * at end of read)
 * -EREMOTEIO : i2c read error (fatal)
 * -EBADMSG : frame was incorrect and discarded
 * (value returned from st21nfca_hci_i2c_repack)
 * -EIO : if no ST21NFCA_SOF_EOF is found after reaching
 * the read length end sequence
 */
static int st21nfca_hci_i2c_read(struct st21nfca_i2c_phy *phy,
				 struct sk_buff *skb)
{
	int r, i;
	u8 len;
	u8 buf[ST21NFCA_HCI_LLC_MAX_PAYLOAD];
	struct i2c_client *client = phy->i2c_dev;

	if (phy->current_read_len < ARRAY_SIZE(len_seq)) {
		len = len_seq[phy->current_read_len];

		/*
		 * Add retry mecanism
		 * Operation on I2C interface may fail in case of operation on
		 * RF or SWP interface
		 */
		r = 0;
		mutex_lock(&phy->phy_lock);
		for (i = 0; i < ARRAY_SIZE(wait_tab) && r <= 0; i++) {
			r = i2c_master_recv(client, buf, len);
			if (r < 0)
				msleep(wait_tab[i]);
		}
		mutex_unlock(&phy->phy_lock);

		if (r != len) {
			phy->current_read_len = 0;
			return -EREMOTEIO;
		}

		/*
		 * The first read sequence does not start with SOF.
		 * Data is corrupeted so we drop it.
		 */
		if (!phy->current_read_len && !IS_START_OF_FRAME(buf)) {
			skb_trim(skb, 0);
			phy->current_read_len = 0;
			return -EIO;
		} else if (phy->current_read_len && IS_START_OF_FRAME(buf)) {
			/*
			 * Previous frame transmission was interrupted and
			 * the frame got repeated.
			 * Received frame start with ST21NFCA_SOF_EOF + 00.
			 */
			skb_trim(skb, 0);
			phy->current_read_len = 0;
		}

		skb_put_data(skb, buf, len);

		if (skb->data[skb->len - 1] == ST21NFCA_SOF_EOF) {
			phy->current_read_len = 0;
			return st21nfca_hci_i2c_repack(skb);
		}
		phy->current_read_len++;
		return -EAGAIN;
	}
	return -EIO;
}

/*
 * Reads an shdlc frame from the chip. This is not as straightforward as it
 * seems. The frame format is data-crc, and corruption can occur anywhere
 * while transiting on i2c bus, such that we could read an invalid data.
 * The tricky case is when we read a corrupted data or crc. We must detect
 * this here in order to determine that data can be transmitted to the hci
 * core. This is the reason why we check the crc here.
 * The CLF will repeat a frame until we send a RR on that frame.
 *
 * On ST21NFCA, IRQ goes in idle when read starts. As no size information are
 * available in the incoming data, other IRQ might come. Every IRQ will trigger
 * a read sequence with different length and will fill the current frame.
 * The reception is complete once we reach a ST21NFCA_SOF_EOF.
 */
static irqreturn_t st21nfca_hci_irq_thread_fn(int irq, void *phy_id)
{
	struct st21nfca_i2c_phy *phy = phy_id;

	int r;

	if (!phy || irq != phy->i2c_dev->irq) {
		WARN_ON_ONCE(1);
		return IRQ_NONE;
	}

	if (phy->hard_fault != 0)
		return IRQ_HANDLED;

	r = st21nfca_hci_i2c_read(phy, phy->pending_skb);
	if (r == -EREMOTEIO) {
		phy->hard_fault = r;

		nfc_hci_recv_frame(phy->hdev, NULL);

		return IRQ_HANDLED;
	} else if (r == -EAGAIN || r == -EIO) {
		return IRQ_HANDLED;
	} else if (r == -EBADMSG && phy->crc_trials < ARRAY_SIZE(wait_tab)) {
		/*
		 * With ST21NFCA, only one interface (I2C, RF or SWP)
		 * may be active at a time.
		 * Having incorrect crc is usually due to i2c macrocell
		 * deactivation in the middle of a transmission.
		 * It may generate corrupted data on i2c.
		 * We give sometime to get i2c back.
		 * The complete frame will be repeated.
		 */
		msleep(wait_tab[phy->crc_trials]);
		phy->crc_trials++;
		phy->current_read_len = 0;
		kfree_skb(phy->pending_skb);
	} else if (r > 0) {
		/*
		 * We succeeded to read data from the CLF and
		 * data is valid.
		 * Reset counter.
		 */
		nfc_hci_recv_frame(phy->hdev, phy->pending_skb);
		phy->crc_trials = 0;
	} else {
		kfree_skb(phy->pending_skb);
	}

	phy->pending_skb = alloc_skb(ST21NFCA_HCI_LLC_MAX_SIZE * 2, GFP_KERNEL);
	if (phy->pending_skb == NULL) {
		phy->hard_fault = -ENOMEM;
		nfc_hci_recv_frame(phy->hdev, NULL);
	}

	return IRQ_HANDLED;
}

static const struct nfc_phy_ops i2c_phy_ops = {
	.write = st21nfca_hci_i2c_write,
	.enable = st21nfca_hci_i2c_enable,
	.disable = st21nfca_hci_i2c_disable,
};

static const struct acpi_gpio_params enable_gpios = { 1, 0, false };

static const struct acpi_gpio_mapping acpi_st21nfca_gpios[] = {
	{ "enable-gpios", &enable_gpios, 1 },
	{},
};

static int st21nfca_hci_i2c_probe(struct i2c_client *client)
{
	struct device *dev = &client->dev;
	struct st21nfca_i2c_phy *phy;
	int r;

	if (!i2c_check_functionality(client->adapter, I2C_FUNC_I2C)) {
		nfc_err(&client->dev, "Need I2C_FUNC_I2C\n");
		return -ENODEV;
	}

	phy = devm_kzalloc(&client->dev, sizeof(struct st21nfca_i2c_phy),
			   GFP_KERNEL);
	if (!phy)
		return -ENOMEM;

	phy->i2c_dev = client;
	phy->pending_skb = alloc_skb(ST21NFCA_HCI_LLC_MAX_SIZE * 2, GFP_KERNEL);
	if (phy->pending_skb == NULL)
		return -ENOMEM;

	phy->current_read_len = 0;
	phy->crc_trials = 0;
	mutex_init(&phy->phy_lock);
	i2c_set_clientdata(client, phy);

	r = devm_acpi_dev_add_driver_gpios(dev, acpi_st21nfca_gpios);
	if (r)
		dev_dbg(dev, "Unable to add GPIO mapping table\n");

	/* Get EN GPIO from resource provider */
	phy->gpiod_ena = devm_gpiod_get(dev, "enable", GPIOD_OUT_LOW);
	if (IS_ERR(phy->gpiod_ena)) {
		nfc_err(dev, "Unable to get ENABLE GPIO\n");
		r = PTR_ERR(phy->gpiod_ena);
		goto out_free;
	}

	phy->se_status.is_ese_present =
			device_property_read_bool(&client->dev, "ese-present");
	phy->se_status.is_uicc_present =
			device_property_read_bool(&client->dev, "uicc-present");

	r = st21nfca_hci_platform_init(phy);
	if (r < 0) {
		nfc_err(&client->dev, "Unable to reboot st21nfca\n");
		goto out_free;
	}

	r = devm_request_threaded_irq(&client->dev, client->irq, NULL,
				st21nfca_hci_irq_thread_fn,
				IRQF_ONESHOT,
				ST21NFCA_HCI_DRIVER_NAME, phy);
	if (r < 0) {
		nfc_err(&client->dev, "Unable to register IRQ handler\n");
		goto out_free;
	}

	r = st21nfca_hci_probe(phy, &i2c_phy_ops, LLC_SHDLC_NAME,
			       ST21NFCA_FRAME_HEADROOM,
			       ST21NFCA_FRAME_TAILROOM,
			       ST21NFCA_HCI_LLC_MAX_PAYLOAD,
			       &phy->hdev,
			       &phy->se_status);
	if (r)
		goto out_free;

	return 0;

out_free:
	kfree_skb(phy->pending_skb);
	return r;
}

static void st21nfca_hci_i2c_remove(struct i2c_client *client)
{
	struct st21nfca_i2c_phy *phy = i2c_get_clientdata(client);

	st21nfca_hci_remove(phy->hdev);

	if (phy->powered)
		st21nfca_hci_i2c_disable(phy);
<<<<<<< HEAD
	if (phy->pending_skb)
		kfree_skb(phy->pending_skb);

	return 0;
=======
	kfree_skb(phy->pending_skb);
>>>>>>> eb3cdb58
}

static const struct i2c_device_id st21nfca_hci_i2c_id_table[] = {
	{ST21NFCA_HCI_DRIVER_NAME, 0},
	{}
};
MODULE_DEVICE_TABLE(i2c, st21nfca_hci_i2c_id_table);

static const struct acpi_device_id st21nfca_hci_i2c_acpi_match[] __maybe_unused = {
	{"SMO2100", 0},
	{}
};
MODULE_DEVICE_TABLE(acpi, st21nfca_hci_i2c_acpi_match);

static const struct of_device_id of_st21nfca_i2c_match[] __maybe_unused = {
	{ .compatible = "st,st21nfca-i2c", },
	{ .compatible = "st,st21nfca_i2c", },
	{}
};
MODULE_DEVICE_TABLE(of, of_st21nfca_i2c_match);

static struct i2c_driver st21nfca_hci_i2c_driver = {
	.driver = {
		.name = ST21NFCA_HCI_I2C_DRIVER_NAME,
		.of_match_table = of_match_ptr(of_st21nfca_i2c_match),
		.acpi_match_table = ACPI_PTR(st21nfca_hci_i2c_acpi_match),
	},
	.probe_new = st21nfca_hci_i2c_probe,
	.id_table = st21nfca_hci_i2c_id_table,
	.remove = st21nfca_hci_i2c_remove,
};
module_i2c_driver(st21nfca_hci_i2c_driver);

MODULE_LICENSE("GPL");
MODULE_DESCRIPTION(DRIVER_DESC);<|MERGE_RESOLUTION|>--- conflicted
+++ resolved
@@ -569,14 +569,7 @@
 
 	if (phy->powered)
 		st21nfca_hci_i2c_disable(phy);
-<<<<<<< HEAD
-	if (phy->pending_skb)
-		kfree_skb(phy->pending_skb);
-
-	return 0;
-=======
 	kfree_skb(phy->pending_skb);
->>>>>>> eb3cdb58
 }
 
 static const struct i2c_device_id st21nfca_hci_i2c_id_table[] = {
