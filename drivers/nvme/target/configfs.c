// SPDX-License-Identifier: GPL-2.0
/*
 * Configfs interface for the NVMe target.
 * Copyright (c) 2015-2016 HGST, a Western Digital Company.
 */
#define pr_fmt(fmt) KBUILD_MODNAME ": " fmt
#include <linux/kernel.h>
#include <linux/module.h>
#include <linux/slab.h>
#include <linux/stat.h>
#include <linux/ctype.h>
#include <linux/pci.h>
#include <linux/pci-p2pdma.h>
#ifdef CONFIG_NVME_TARGET_AUTH
#include <linux/nvme-auth.h>
#endif
#include <crypto/hash.h>
#include <crypto/kpp.h>

#include "nvmet.h"

static const struct config_item_type nvmet_host_type;
static const struct config_item_type nvmet_subsys_type;

static LIST_HEAD(nvmet_ports_list);
struct list_head *nvmet_ports = &nvmet_ports_list;

struct nvmet_type_name_map {
	u8		type;
	const char	*name;
};

static struct nvmet_type_name_map nvmet_transport[] = {
	{ NVMF_TRTYPE_RDMA,	"rdma" },
	{ NVMF_TRTYPE_FC,	"fc" },
	{ NVMF_TRTYPE_TCP,	"tcp" },
	{ NVMF_TRTYPE_LOOP,	"loop" },
};

static const struct nvmet_type_name_map nvmet_addr_family[] = {
	{ NVMF_ADDR_FAMILY_PCI,		"pcie" },
	{ NVMF_ADDR_FAMILY_IP4,		"ipv4" },
	{ NVMF_ADDR_FAMILY_IP6,		"ipv6" },
	{ NVMF_ADDR_FAMILY_IB,		"ib" },
	{ NVMF_ADDR_FAMILY_FC,		"fc" },
	{ NVMF_ADDR_FAMILY_LOOP,	"loop" },
};

static bool nvmet_is_port_enabled(struct nvmet_port *p, const char *caller)
{
	if (p->enabled)
		pr_err("Disable port '%u' before changing attribute in %s\n",
		       le16_to_cpu(p->disc_addr.portid), caller);
	return p->enabled;
}

/*
 * nvmet_port Generic ConfigFS definitions.
 * Used in any place in the ConfigFS tree that refers to an address.
 */
static ssize_t nvmet_addr_adrfam_show(struct config_item *item, char *page)
{
	u8 adrfam = to_nvmet_port(item)->disc_addr.adrfam;
	int i;

	for (i = 1; i < ARRAY_SIZE(nvmet_addr_family); i++) {
		if (nvmet_addr_family[i].type == adrfam)
			return snprintf(page, PAGE_SIZE, "%s\n",
					nvmet_addr_family[i].name);
	}

	return snprintf(page, PAGE_SIZE, "\n");
}

static ssize_t nvmet_addr_adrfam_store(struct config_item *item,
		const char *page, size_t count)
{
	struct nvmet_port *port = to_nvmet_port(item);
	int i;

	if (nvmet_is_port_enabled(port, __func__))
		return -EACCES;

	for (i = 1; i < ARRAY_SIZE(nvmet_addr_family); i++) {
		if (sysfs_streq(page, nvmet_addr_family[i].name))
			goto found;
	}

	pr_err("Invalid value '%s' for adrfam\n", page);
	return -EINVAL;

found:
	port->disc_addr.adrfam = nvmet_addr_family[i].type;
	return count;
}

CONFIGFS_ATTR(nvmet_, addr_adrfam);

static ssize_t nvmet_addr_portid_show(struct config_item *item,
		char *page)
{
	__le16 portid = to_nvmet_port(item)->disc_addr.portid;

	return snprintf(page, PAGE_SIZE, "%d\n", le16_to_cpu(portid));
}

static ssize_t nvmet_addr_portid_store(struct config_item *item,
		const char *page, size_t count)
{
	struct nvmet_port *port = to_nvmet_port(item);
	u16 portid = 0;

	if (kstrtou16(page, 0, &portid)) {
		pr_err("Invalid value '%s' for portid\n", page);
		return -EINVAL;
	}

	if (nvmet_is_port_enabled(port, __func__))
		return -EACCES;

	port->disc_addr.portid = cpu_to_le16(portid);
	return count;
}

CONFIGFS_ATTR(nvmet_, addr_portid);

static ssize_t nvmet_addr_traddr_show(struct config_item *item,
		char *page)
{
	struct nvmet_port *port = to_nvmet_port(item);

	return snprintf(page, PAGE_SIZE, "%s\n", port->disc_addr.traddr);
}

static ssize_t nvmet_addr_traddr_store(struct config_item *item,
		const char *page, size_t count)
{
	struct nvmet_port *port = to_nvmet_port(item);

	if (count > NVMF_TRADDR_SIZE) {
		pr_err("Invalid value '%s' for traddr\n", page);
		return -EINVAL;
	}

	if (nvmet_is_port_enabled(port, __func__))
		return -EACCES;

	if (sscanf(page, "%s\n", port->disc_addr.traddr) != 1)
		return -EINVAL;
	return count;
}

CONFIGFS_ATTR(nvmet_, addr_traddr);

static const struct nvmet_type_name_map nvmet_addr_treq[] = {
	{ NVMF_TREQ_NOT_SPECIFIED,	"not specified" },
	{ NVMF_TREQ_REQUIRED,		"required" },
	{ NVMF_TREQ_NOT_REQUIRED,	"not required" },
};

static ssize_t nvmet_addr_treq_show(struct config_item *item, char *page)
{
	u8 treq = to_nvmet_port(item)->disc_addr.treq &
		NVME_TREQ_SECURE_CHANNEL_MASK;
	int i;

	for (i = 0; i < ARRAY_SIZE(nvmet_addr_treq); i++) {
		if (treq == nvmet_addr_treq[i].type)
			return snprintf(page, PAGE_SIZE, "%s\n",
					nvmet_addr_treq[i].name);
	}

	return snprintf(page, PAGE_SIZE, "\n");
}

static ssize_t nvmet_addr_treq_store(struct config_item *item,
		const char *page, size_t count)
{
	struct nvmet_port *port = to_nvmet_port(item);
	u8 treq = port->disc_addr.treq & ~NVME_TREQ_SECURE_CHANNEL_MASK;
	int i;

	if (nvmet_is_port_enabled(port, __func__))
		return -EACCES;

	for (i = 0; i < ARRAY_SIZE(nvmet_addr_treq); i++) {
		if (sysfs_streq(page, nvmet_addr_treq[i].name))
			goto found;
	}

	pr_err("Invalid value '%s' for treq\n", page);
	return -EINVAL;

found:
	treq |= nvmet_addr_treq[i].type;
	port->disc_addr.treq = treq;
	return count;
}

CONFIGFS_ATTR(nvmet_, addr_treq);

static ssize_t nvmet_addr_trsvcid_show(struct config_item *item,
		char *page)
{
	struct nvmet_port *port = to_nvmet_port(item);

	return snprintf(page, PAGE_SIZE, "%s\n", port->disc_addr.trsvcid);
}

static ssize_t nvmet_addr_trsvcid_store(struct config_item *item,
		const char *page, size_t count)
{
	struct nvmet_port *port = to_nvmet_port(item);

	if (count > NVMF_TRSVCID_SIZE) {
		pr_err("Invalid value '%s' for trsvcid\n", page);
		return -EINVAL;
	}
	if (nvmet_is_port_enabled(port, __func__))
		return -EACCES;

	if (sscanf(page, "%s\n", port->disc_addr.trsvcid) != 1)
		return -EINVAL;
	return count;
}

CONFIGFS_ATTR(nvmet_, addr_trsvcid);

static ssize_t nvmet_param_inline_data_size_show(struct config_item *item,
		char *page)
{
	struct nvmet_port *port = to_nvmet_port(item);

	return snprintf(page, PAGE_SIZE, "%d\n", port->inline_data_size);
}

static ssize_t nvmet_param_inline_data_size_store(struct config_item *item,
		const char *page, size_t count)
{
	struct nvmet_port *port = to_nvmet_port(item);
	int ret;

	if (nvmet_is_port_enabled(port, __func__))
		return -EACCES;
	ret = kstrtoint(page, 0, &port->inline_data_size);
	if (ret) {
		pr_err("Invalid value '%s' for inline_data_size\n", page);
		return -EINVAL;
	}
	return count;
}

CONFIGFS_ATTR(nvmet_, param_inline_data_size);

#ifdef CONFIG_BLK_DEV_INTEGRITY
static ssize_t nvmet_param_pi_enable_show(struct config_item *item,
		char *page)
{
	struct nvmet_port *port = to_nvmet_port(item);

	return snprintf(page, PAGE_SIZE, "%d\n", port->pi_enable);
}

static ssize_t nvmet_param_pi_enable_store(struct config_item *item,
		const char *page, size_t count)
{
	struct nvmet_port *port = to_nvmet_port(item);
	bool val;

	if (strtobool(page, &val))
		return -EINVAL;

	if (nvmet_is_port_enabled(port, __func__))
		return -EACCES;

	port->pi_enable = val;
	return count;
}

CONFIGFS_ATTR(nvmet_, param_pi_enable);
#endif

static ssize_t nvmet_addr_trtype_show(struct config_item *item,
		char *page)
{
	struct nvmet_port *port = to_nvmet_port(item);
	int i;

	for (i = 0; i < ARRAY_SIZE(nvmet_transport); i++) {
		if (port->disc_addr.trtype == nvmet_transport[i].type)
			return snprintf(page, PAGE_SIZE,
					"%s\n", nvmet_transport[i].name);
	}

	return sprintf(page, "\n");
}

static void nvmet_port_init_tsas_rdma(struct nvmet_port *port)
{
	port->disc_addr.tsas.rdma.qptype = NVMF_RDMA_QPTYPE_CONNECTED;
	port->disc_addr.tsas.rdma.prtype = NVMF_RDMA_PRTYPE_NOT_SPECIFIED;
	port->disc_addr.tsas.rdma.cms = NVMF_RDMA_CMS_RDMA_CM;
}

static ssize_t nvmet_addr_trtype_store(struct config_item *item,
		const char *page, size_t count)
{
	struct nvmet_port *port = to_nvmet_port(item);
	int i;

	if (nvmet_is_port_enabled(port, __func__))
		return -EACCES;

	for (i = 0; i < ARRAY_SIZE(nvmet_transport); i++) {
		if (sysfs_streq(page, nvmet_transport[i].name))
			goto found;
	}

	pr_err("Invalid value '%s' for trtype\n", page);
	return -EINVAL;

found:
	memset(&port->disc_addr.tsas, 0, NVMF_TSAS_SIZE);
	port->disc_addr.trtype = nvmet_transport[i].type;
	if (port->disc_addr.trtype == NVMF_TRTYPE_RDMA)
		nvmet_port_init_tsas_rdma(port);
	return count;
}

CONFIGFS_ATTR(nvmet_, addr_trtype);

/*
 * Namespace structures & file operation functions below
 */
static ssize_t nvmet_ns_device_path_show(struct config_item *item, char *page)
{
	return sprintf(page, "%s\n", to_nvmet_ns(item)->device_path);
}

static ssize_t nvmet_ns_device_path_store(struct config_item *item,
		const char *page, size_t count)
{
	struct nvmet_ns *ns = to_nvmet_ns(item);
	struct nvmet_subsys *subsys = ns->subsys;
	size_t len;
	int ret;

	mutex_lock(&subsys->lock);
	ret = -EBUSY;
	if (ns->enabled)
		goto out_unlock;

	ret = -EINVAL;
	len = strcspn(page, "\n");
	if (!len)
		goto out_unlock;

	kfree(ns->device_path);
	ret = -ENOMEM;
	ns->device_path = kmemdup_nul(page, len, GFP_KERNEL);
	if (!ns->device_path)
		goto out_unlock;

	mutex_unlock(&subsys->lock);
	return count;

out_unlock:
	mutex_unlock(&subsys->lock);
	return ret;
}

CONFIGFS_ATTR(nvmet_ns_, device_path);

#ifdef CONFIG_PCI_P2PDMA
static ssize_t nvmet_ns_p2pmem_show(struct config_item *item, char *page)
{
	struct nvmet_ns *ns = to_nvmet_ns(item);

	return pci_p2pdma_enable_show(page, ns->p2p_dev, ns->use_p2pmem);
}

static ssize_t nvmet_ns_p2pmem_store(struct config_item *item,
		const char *page, size_t count)
{
	struct nvmet_ns *ns = to_nvmet_ns(item);
	struct pci_dev *p2p_dev = NULL;
	bool use_p2pmem;
	int ret = count;
	int error;

	mutex_lock(&ns->subsys->lock);
	if (ns->enabled) {
		ret = -EBUSY;
		goto out_unlock;
	}

	error = pci_p2pdma_enable_store(page, &p2p_dev, &use_p2pmem);
	if (error) {
		ret = error;
		goto out_unlock;
	}

	ns->use_p2pmem = use_p2pmem;
	pci_dev_put(ns->p2p_dev);
	ns->p2p_dev = p2p_dev;

out_unlock:
	mutex_unlock(&ns->subsys->lock);

	return ret;
}

CONFIGFS_ATTR(nvmet_ns_, p2pmem);
#endif /* CONFIG_PCI_P2PDMA */

static ssize_t nvmet_ns_device_uuid_show(struct config_item *item, char *page)
{
	return sprintf(page, "%pUb\n", &to_nvmet_ns(item)->uuid);
}

static ssize_t nvmet_ns_device_uuid_store(struct config_item *item,
					  const char *page, size_t count)
{
	struct nvmet_ns *ns = to_nvmet_ns(item);
	struct nvmet_subsys *subsys = ns->subsys;
	int ret = 0;

	mutex_lock(&subsys->lock);
	if (ns->enabled) {
		ret = -EBUSY;
		goto out_unlock;
	}

	if (uuid_parse(page, &ns->uuid))
		ret = -EINVAL;

out_unlock:
	mutex_unlock(&subsys->lock);
	return ret ? ret : count;
}

CONFIGFS_ATTR(nvmet_ns_, device_uuid);

static ssize_t nvmet_ns_device_nguid_show(struct config_item *item, char *page)
{
	return sprintf(page, "%pUb\n", &to_nvmet_ns(item)->nguid);
}

static ssize_t nvmet_ns_device_nguid_store(struct config_item *item,
		const char *page, size_t count)
{
	struct nvmet_ns *ns = to_nvmet_ns(item);
	struct nvmet_subsys *subsys = ns->subsys;
	u8 nguid[16];
	const char *p = page;
	int i;
	int ret = 0;

	mutex_lock(&subsys->lock);
	if (ns->enabled) {
		ret = -EBUSY;
		goto out_unlock;
	}

	for (i = 0; i < 16; i++) {
		if (p + 2 > page + count) {
			ret = -EINVAL;
			goto out_unlock;
		}
		if (!isxdigit(p[0]) || !isxdigit(p[1])) {
			ret = -EINVAL;
			goto out_unlock;
		}

		nguid[i] = (hex_to_bin(p[0]) << 4) | hex_to_bin(p[1]);
		p += 2;

		if (*p == '-' || *p == ':')
			p++;
	}

	memcpy(&ns->nguid, nguid, sizeof(nguid));
out_unlock:
	mutex_unlock(&subsys->lock);
	return ret ? ret : count;
}

CONFIGFS_ATTR(nvmet_ns_, device_nguid);

static ssize_t nvmet_ns_ana_grpid_show(struct config_item *item, char *page)
{
	return sprintf(page, "%u\n", to_nvmet_ns(item)->anagrpid);
}

static ssize_t nvmet_ns_ana_grpid_store(struct config_item *item,
		const char *page, size_t count)
{
	struct nvmet_ns *ns = to_nvmet_ns(item);
	u32 oldgrpid, newgrpid;
	int ret;

	ret = kstrtou32(page, 0, &newgrpid);
	if (ret)
		return ret;

	if (newgrpid < 1 || newgrpid > NVMET_MAX_ANAGRPS)
		return -EINVAL;

	down_write(&nvmet_ana_sem);
	oldgrpid = ns->anagrpid;
	nvmet_ana_group_enabled[newgrpid]++;
	ns->anagrpid = newgrpid;
	nvmet_ana_group_enabled[oldgrpid]--;
	nvmet_ana_chgcnt++;
	up_write(&nvmet_ana_sem);

	nvmet_send_ana_event(ns->subsys, NULL);
	return count;
}

CONFIGFS_ATTR(nvmet_ns_, ana_grpid);

static ssize_t nvmet_ns_enable_show(struct config_item *item, char *page)
{
	return sprintf(page, "%d\n", to_nvmet_ns(item)->enabled);
}

static ssize_t nvmet_ns_enable_store(struct config_item *item,
		const char *page, size_t count)
{
	struct nvmet_ns *ns = to_nvmet_ns(item);
	bool enable;
	int ret = 0;

	if (strtobool(page, &enable))
		return -EINVAL;

	if (enable)
		ret = nvmet_ns_enable(ns);
	else
		nvmet_ns_disable(ns);

	return ret ? ret : count;
}

CONFIGFS_ATTR(nvmet_ns_, enable);

static ssize_t nvmet_ns_buffered_io_show(struct config_item *item, char *page)
{
	return sprintf(page, "%d\n", to_nvmet_ns(item)->buffered_io);
}

static ssize_t nvmet_ns_buffered_io_store(struct config_item *item,
		const char *page, size_t count)
{
	struct nvmet_ns *ns = to_nvmet_ns(item);
	bool val;

	if (strtobool(page, &val))
		return -EINVAL;

	mutex_lock(&ns->subsys->lock);
	if (ns->enabled) {
		pr_err("disable ns before setting buffered_io value.\n");
		mutex_unlock(&ns->subsys->lock);
		return -EINVAL;
	}

	ns->buffered_io = val;
	mutex_unlock(&ns->subsys->lock);
	return count;
}

CONFIGFS_ATTR(nvmet_ns_, buffered_io);

static ssize_t nvmet_ns_revalidate_size_store(struct config_item *item,
		const char *page, size_t count)
{
	struct nvmet_ns *ns = to_nvmet_ns(item);
	bool val;

	if (strtobool(page, &val))
		return -EINVAL;

	if (!val)
		return -EINVAL;

	mutex_lock(&ns->subsys->lock);
	if (!ns->enabled) {
		pr_err("enable ns before revalidate.\n");
		mutex_unlock(&ns->subsys->lock);
		return -EINVAL;
	}
	if (nvmet_ns_revalidate(ns))
		nvmet_ns_changed(ns->subsys, ns->nsid);
	mutex_unlock(&ns->subsys->lock);
	return count;
}

CONFIGFS_ATTR_WO(nvmet_ns_, revalidate_size);

static struct configfs_attribute *nvmet_ns_attrs[] = {
	&nvmet_ns_attr_device_path,
	&nvmet_ns_attr_device_nguid,
	&nvmet_ns_attr_device_uuid,
	&nvmet_ns_attr_ana_grpid,
	&nvmet_ns_attr_enable,
	&nvmet_ns_attr_buffered_io,
	&nvmet_ns_attr_revalidate_size,
#ifdef CONFIG_PCI_P2PDMA
	&nvmet_ns_attr_p2pmem,
#endif
	NULL,
};

static void nvmet_ns_release(struct config_item *item)
{
	struct nvmet_ns *ns = to_nvmet_ns(item);

	nvmet_ns_free(ns);
}

static struct configfs_item_operations nvmet_ns_item_ops = {
	.release		= nvmet_ns_release,
};

static const struct config_item_type nvmet_ns_type = {
	.ct_item_ops		= &nvmet_ns_item_ops,
	.ct_attrs		= nvmet_ns_attrs,
	.ct_owner		= THIS_MODULE,
};

static struct config_group *nvmet_ns_make(struct config_group *group,
		const char *name)
{
	struct nvmet_subsys *subsys = namespaces_to_subsys(&group->cg_item);
	struct nvmet_ns *ns;
	int ret;
	u32 nsid;

	ret = kstrtou32(name, 0, &nsid);
	if (ret)
		goto out;

	ret = -EINVAL;
	if (nsid == 0 || nsid == NVME_NSID_ALL) {
		pr_err("invalid nsid %#x", nsid);
		goto out;
	}

	ret = -ENOMEM;
	ns = nvmet_ns_alloc(subsys, nsid);
	if (!ns)
		goto out;
	config_group_init_type_name(&ns->group, name, &nvmet_ns_type);

	pr_info("adding nsid %d to subsystem %s\n", nsid, subsys->subsysnqn);

	return &ns->group;
out:
	return ERR_PTR(ret);
}

static struct configfs_group_operations nvmet_namespaces_group_ops = {
	.make_group		= nvmet_ns_make,
};

static const struct config_item_type nvmet_namespaces_type = {
	.ct_group_ops		= &nvmet_namespaces_group_ops,
	.ct_owner		= THIS_MODULE,
};

#ifdef CONFIG_NVME_TARGET_PASSTHRU

static ssize_t nvmet_passthru_device_path_show(struct config_item *item,
		char *page)
{
	struct nvmet_subsys *subsys = to_subsys(item->ci_parent);

	return snprintf(page, PAGE_SIZE, "%s\n", subsys->passthru_ctrl_path);
}

static ssize_t nvmet_passthru_device_path_store(struct config_item *item,
		const char *page, size_t count)
{
	struct nvmet_subsys *subsys = to_subsys(item->ci_parent);
	size_t len;
	int ret;

	mutex_lock(&subsys->lock);

	ret = -EBUSY;
	if (subsys->passthru_ctrl)
		goto out_unlock;

	ret = -EINVAL;
	len = strcspn(page, "\n");
	if (!len)
		goto out_unlock;

	kfree(subsys->passthru_ctrl_path);
	ret = -ENOMEM;
	subsys->passthru_ctrl_path = kstrndup(page, len, GFP_KERNEL);
	if (!subsys->passthru_ctrl_path)
		goto out_unlock;

	mutex_unlock(&subsys->lock);

	return count;
out_unlock:
	mutex_unlock(&subsys->lock);
	return ret;
}
CONFIGFS_ATTR(nvmet_passthru_, device_path);

static ssize_t nvmet_passthru_enable_show(struct config_item *item,
		char *page)
{
	struct nvmet_subsys *subsys = to_subsys(item->ci_parent);

	return sprintf(page, "%d\n", subsys->passthru_ctrl ? 1 : 0);
}

static ssize_t nvmet_passthru_enable_store(struct config_item *item,
		const char *page, size_t count)
{
	struct nvmet_subsys *subsys = to_subsys(item->ci_parent);
	bool enable;
	int ret = 0;

	if (strtobool(page, &enable))
		return -EINVAL;

	if (enable)
		ret = nvmet_passthru_ctrl_enable(subsys);
	else
		nvmet_passthru_ctrl_disable(subsys);

	return ret ? ret : count;
}
CONFIGFS_ATTR(nvmet_passthru_, enable);

static ssize_t nvmet_passthru_admin_timeout_show(struct config_item *item,
		char *page)
{
	return sprintf(page, "%u\n", to_subsys(item->ci_parent)->admin_timeout);
}

static ssize_t nvmet_passthru_admin_timeout_store(struct config_item *item,
		const char *page, size_t count)
{
	struct nvmet_subsys *subsys = to_subsys(item->ci_parent);
	unsigned int timeout;

	if (kstrtouint(page, 0, &timeout))
		return -EINVAL;
	subsys->admin_timeout = timeout;
	return count;
}
CONFIGFS_ATTR(nvmet_passthru_, admin_timeout);

static ssize_t nvmet_passthru_io_timeout_show(struct config_item *item,
		char *page)
{
	return sprintf(page, "%u\n", to_subsys(item->ci_parent)->io_timeout);
}

static ssize_t nvmet_passthru_io_timeout_store(struct config_item *item,
		const char *page, size_t count)
{
	struct nvmet_subsys *subsys = to_subsys(item->ci_parent);
	unsigned int timeout;

	if (kstrtouint(page, 0, &timeout))
		return -EINVAL;
	subsys->io_timeout = timeout;
	return count;
}
CONFIGFS_ATTR(nvmet_passthru_, io_timeout);

static ssize_t nvmet_passthru_clear_ids_show(struct config_item *item,
		char *page)
{
	return sprintf(page, "%u\n", to_subsys(item->ci_parent)->clear_ids);
}

static ssize_t nvmet_passthru_clear_ids_store(struct config_item *item,
		const char *page, size_t count)
{
	struct nvmet_subsys *subsys = to_subsys(item->ci_parent);
	unsigned int clear_ids;

	if (kstrtouint(page, 0, &clear_ids))
		return -EINVAL;
	subsys->clear_ids = clear_ids;
	return count;
}
CONFIGFS_ATTR(nvmet_passthru_, clear_ids);

static struct configfs_attribute *nvmet_passthru_attrs[] = {
	&nvmet_passthru_attr_device_path,
	&nvmet_passthru_attr_enable,
	&nvmet_passthru_attr_admin_timeout,
	&nvmet_passthru_attr_io_timeout,
	&nvmet_passthru_attr_clear_ids,
	NULL,
};

static const struct config_item_type nvmet_passthru_type = {
	.ct_attrs		= nvmet_passthru_attrs,
	.ct_owner		= THIS_MODULE,
};

static void nvmet_add_passthru_group(struct nvmet_subsys *subsys)
{
	config_group_init_type_name(&subsys->passthru_group,
				    "passthru", &nvmet_passthru_type);
	configfs_add_default_group(&subsys->passthru_group,
				   &subsys->group);
}

#else /* CONFIG_NVME_TARGET_PASSTHRU */

static void nvmet_add_passthru_group(struct nvmet_subsys *subsys)
{
}

#endif /* CONFIG_NVME_TARGET_PASSTHRU */

static int nvmet_port_subsys_allow_link(struct config_item *parent,
		struct config_item *target)
{
	struct nvmet_port *port = to_nvmet_port(parent->ci_parent);
	struct nvmet_subsys *subsys;
	struct nvmet_subsys_link *link, *p;
	int ret;

	if (target->ci_type != &nvmet_subsys_type) {
		pr_err("can only link subsystems into the subsystems dir.!\n");
		return -EINVAL;
	}
	subsys = to_subsys(target);
	link = kmalloc(sizeof(*link), GFP_KERNEL);
	if (!link)
		return -ENOMEM;
	link->subsys = subsys;

	down_write(&nvmet_config_sem);
	ret = -EEXIST;
	list_for_each_entry(p, &port->subsystems, entry) {
		if (p->subsys == subsys)
			goto out_free_link;
	}

	if (list_empty(&port->subsystems)) {
		ret = nvmet_enable_port(port);
		if (ret)
			goto out_free_link;
	}

	list_add_tail(&link->entry, &port->subsystems);
	nvmet_port_disc_changed(port, subsys);

	up_write(&nvmet_config_sem);
	return 0;

out_free_link:
	up_write(&nvmet_config_sem);
	kfree(link);
	return ret;
}

static void nvmet_port_subsys_drop_link(struct config_item *parent,
		struct config_item *target)
{
	struct nvmet_port *port = to_nvmet_port(parent->ci_parent);
	struct nvmet_subsys *subsys = to_subsys(target);
	struct nvmet_subsys_link *p;

	down_write(&nvmet_config_sem);
	list_for_each_entry(p, &port->subsystems, entry) {
		if (p->subsys == subsys)
			goto found;
	}
	up_write(&nvmet_config_sem);
	return;

found:
	list_del(&p->entry);
	nvmet_port_del_ctrls(port, subsys);
	nvmet_port_disc_changed(port, subsys);

	if (list_empty(&port->subsystems))
		nvmet_disable_port(port);
	up_write(&nvmet_config_sem);
	kfree(p);
}

static struct configfs_item_operations nvmet_port_subsys_item_ops = {
	.allow_link		= nvmet_port_subsys_allow_link,
	.drop_link		= nvmet_port_subsys_drop_link,
};

static const struct config_item_type nvmet_port_subsys_type = {
	.ct_item_ops		= &nvmet_port_subsys_item_ops,
	.ct_owner		= THIS_MODULE,
};

static int nvmet_allowed_hosts_allow_link(struct config_item *parent,
		struct config_item *target)
{
	struct nvmet_subsys *subsys = to_subsys(parent->ci_parent);
	struct nvmet_host *host;
	struct nvmet_host_link *link, *p;
	int ret;

	if (target->ci_type != &nvmet_host_type) {
		pr_err("can only link hosts into the allowed_hosts directory!\n");
		return -EINVAL;
	}

	host = to_host(target);
	link = kmalloc(sizeof(*link), GFP_KERNEL);
	if (!link)
		return -ENOMEM;
	link->host = host;

	down_write(&nvmet_config_sem);
	ret = -EINVAL;
	if (subsys->allow_any_host) {
		pr_err("can't add hosts when allow_any_host is set!\n");
		goto out_free_link;
	}

	ret = -EEXIST;
	list_for_each_entry(p, &subsys->hosts, entry) {
		if (!strcmp(nvmet_host_name(p->host), nvmet_host_name(host)))
			goto out_free_link;
	}
	list_add_tail(&link->entry, &subsys->hosts);
	nvmet_subsys_disc_changed(subsys, host);

	up_write(&nvmet_config_sem);
	return 0;
out_free_link:
	up_write(&nvmet_config_sem);
	kfree(link);
	return ret;
}

static void nvmet_allowed_hosts_drop_link(struct config_item *parent,
		struct config_item *target)
{
	struct nvmet_subsys *subsys = to_subsys(parent->ci_parent);
	struct nvmet_host *host = to_host(target);
	struct nvmet_host_link *p;

	down_write(&nvmet_config_sem);
	list_for_each_entry(p, &subsys->hosts, entry) {
		if (!strcmp(nvmet_host_name(p->host), nvmet_host_name(host)))
			goto found;
	}
	up_write(&nvmet_config_sem);
	return;

found:
	list_del(&p->entry);
	nvmet_subsys_disc_changed(subsys, host);

	up_write(&nvmet_config_sem);
	kfree(p);
}

static struct configfs_item_operations nvmet_allowed_hosts_item_ops = {
	.allow_link		= nvmet_allowed_hosts_allow_link,
	.drop_link		= nvmet_allowed_hosts_drop_link,
};

static const struct config_item_type nvmet_allowed_hosts_type = {
	.ct_item_ops		= &nvmet_allowed_hosts_item_ops,
	.ct_owner		= THIS_MODULE,
};

static ssize_t nvmet_subsys_attr_allow_any_host_show(struct config_item *item,
		char *page)
{
	return snprintf(page, PAGE_SIZE, "%d\n",
		to_subsys(item)->allow_any_host);
}

static ssize_t nvmet_subsys_attr_allow_any_host_store(struct config_item *item,
		const char *page, size_t count)
{
	struct nvmet_subsys *subsys = to_subsys(item);
	bool allow_any_host;
	int ret = 0;

	if (strtobool(page, &allow_any_host))
		return -EINVAL;

	down_write(&nvmet_config_sem);
	if (allow_any_host && !list_empty(&subsys->hosts)) {
		pr_err("Can't set allow_any_host when explicit hosts are set!\n");
		ret = -EINVAL;
		goto out_unlock;
	}

	if (subsys->allow_any_host != allow_any_host) {
		subsys->allow_any_host = allow_any_host;
		nvmet_subsys_disc_changed(subsys, NULL);
	}

out_unlock:
	up_write(&nvmet_config_sem);
	return ret ? ret : count;
}

CONFIGFS_ATTR(nvmet_subsys_, attr_allow_any_host);

static ssize_t nvmet_subsys_attr_version_show(struct config_item *item,
					      char *page)
{
	struct nvmet_subsys *subsys = to_subsys(item);

	if (NVME_TERTIARY(subsys->ver))
		return snprintf(page, PAGE_SIZE, "%llu.%llu.%llu\n",
				NVME_MAJOR(subsys->ver),
				NVME_MINOR(subsys->ver),
				NVME_TERTIARY(subsys->ver));

	return snprintf(page, PAGE_SIZE, "%llu.%llu\n",
			NVME_MAJOR(subsys->ver),
			NVME_MINOR(subsys->ver));
}

static ssize_t
nvmet_subsys_attr_version_store_locked(struct nvmet_subsys *subsys,
		const char *page, size_t count)
{
	int major, minor, tertiary = 0;
	int ret;

	if (subsys->subsys_discovered) {
		if (NVME_TERTIARY(subsys->ver))
			pr_err("Can't set version number. %llu.%llu.%llu is already assigned\n",
			       NVME_MAJOR(subsys->ver),
			       NVME_MINOR(subsys->ver),
			       NVME_TERTIARY(subsys->ver));
		else
			pr_err("Can't set version number. %llu.%llu is already assigned\n",
			       NVME_MAJOR(subsys->ver),
			       NVME_MINOR(subsys->ver));
		return -EINVAL;
	}

	/* passthru subsystems use the underlying controller's version */
	if (nvmet_is_passthru_subsys(subsys))
		return -EINVAL;

	ret = sscanf(page, "%d.%d.%d\n", &major, &minor, &tertiary);
	if (ret != 2 && ret != 3)
		return -EINVAL;

	subsys->ver = NVME_VS(major, minor, tertiary);

	return count;
}

static ssize_t nvmet_subsys_attr_version_store(struct config_item *item,
					       const char *page, size_t count)
{
	struct nvmet_subsys *subsys = to_subsys(item);
	ssize_t ret;

	down_write(&nvmet_config_sem);
	mutex_lock(&subsys->lock);
	ret = nvmet_subsys_attr_version_store_locked(subsys, page, count);
	mutex_unlock(&subsys->lock);
	up_write(&nvmet_config_sem);

	return ret;
}
CONFIGFS_ATTR(nvmet_subsys_, attr_version);

/* See Section 1.5 of NVMe 1.4 */
static bool nvmet_is_ascii(const char c)
{
	return c >= 0x20 && c <= 0x7e;
}

static ssize_t nvmet_subsys_attr_serial_show(struct config_item *item,
					     char *page)
{
	struct nvmet_subsys *subsys = to_subsys(item);

	return snprintf(page, PAGE_SIZE, "%.*s\n",
			NVMET_SN_MAX_SIZE, subsys->serial);
}

static ssize_t
nvmet_subsys_attr_serial_store_locked(struct nvmet_subsys *subsys,
		const char *page, size_t count)
{
	int pos, len = strcspn(page, "\n");

	if (subsys->subsys_discovered) {
		pr_err("Can't set serial number. %s is already assigned\n",
		       subsys->serial);
		return -EINVAL;
	}

	if (!len || len > NVMET_SN_MAX_SIZE) {
		pr_err("Serial Number can not be empty or exceed %d Bytes\n",
		       NVMET_SN_MAX_SIZE);
		return -EINVAL;
	}

	for (pos = 0; pos < len; pos++) {
		if (!nvmet_is_ascii(page[pos])) {
			pr_err("Serial Number must contain only ASCII strings\n");
			return -EINVAL;
		}
	}

	memcpy_and_pad(subsys->serial, NVMET_SN_MAX_SIZE, page, len, ' ');

	return count;
}

static ssize_t nvmet_subsys_attr_serial_store(struct config_item *item,
					      const char *page, size_t count)
{
	struct nvmet_subsys *subsys = to_subsys(item);
	ssize_t ret;

	down_write(&nvmet_config_sem);
	mutex_lock(&subsys->lock);
	ret = nvmet_subsys_attr_serial_store_locked(subsys, page, count);
	mutex_unlock(&subsys->lock);
	up_write(&nvmet_config_sem);

	return ret;
}
CONFIGFS_ATTR(nvmet_subsys_, attr_serial);

static ssize_t nvmet_subsys_attr_cntlid_min_show(struct config_item *item,
						 char *page)
{
	return snprintf(page, PAGE_SIZE, "%u\n", to_subsys(item)->cntlid_min);
}

static ssize_t nvmet_subsys_attr_cntlid_min_store(struct config_item *item,
						  const char *page, size_t cnt)
{
	u16 cntlid_min;

	if (sscanf(page, "%hu\n", &cntlid_min) != 1)
		return -EINVAL;

	if (cntlid_min == 0)
		return -EINVAL;

	down_write(&nvmet_config_sem);
	if (cntlid_min >= to_subsys(item)->cntlid_max)
		goto out_unlock;
	to_subsys(item)->cntlid_min = cntlid_min;
	up_write(&nvmet_config_sem);
	return cnt;

out_unlock:
	up_write(&nvmet_config_sem);
	return -EINVAL;
}
CONFIGFS_ATTR(nvmet_subsys_, attr_cntlid_min);

static ssize_t nvmet_subsys_attr_cntlid_max_show(struct config_item *item,
						 char *page)
{
	return snprintf(page, PAGE_SIZE, "%u\n", to_subsys(item)->cntlid_max);
}

static ssize_t nvmet_subsys_attr_cntlid_max_store(struct config_item *item,
						  const char *page, size_t cnt)
{
	u16 cntlid_max;

	if (sscanf(page, "%hu\n", &cntlid_max) != 1)
		return -EINVAL;

	if (cntlid_max == 0)
		return -EINVAL;

	down_write(&nvmet_config_sem);
	if (cntlid_max <= to_subsys(item)->cntlid_min)
		goto out_unlock;
	to_subsys(item)->cntlid_max = cntlid_max;
	up_write(&nvmet_config_sem);
	return cnt;

out_unlock:
	up_write(&nvmet_config_sem);
	return -EINVAL;
}
CONFIGFS_ATTR(nvmet_subsys_, attr_cntlid_max);

static ssize_t nvmet_subsys_attr_model_show(struct config_item *item,
					    char *page)
{
	struct nvmet_subsys *subsys = to_subsys(item);

	return snprintf(page, PAGE_SIZE, "%s\n", subsys->model_number);
}

static ssize_t nvmet_subsys_attr_model_store_locked(struct nvmet_subsys *subsys,
		const char *page, size_t count)
{
	int pos = 0, len;

	if (subsys->subsys_discovered) {
		pr_err("Can't set model number. %s is already assigned\n",
		       subsys->model_number);
		return -EINVAL;
	}

	len = strcspn(page, "\n");
	if (!len)
		return -EINVAL;

	if (len > NVMET_MN_MAX_SIZE) {
		pr_err("Model number size can not exceed %d Bytes\n",
		       NVMET_MN_MAX_SIZE);
		return -EINVAL;
	}

	for (pos = 0; pos < len; pos++) {
		if (!nvmet_is_ascii(page[pos]))
			return -EINVAL;
	}

	subsys->model_number = kmemdup_nul(page, len, GFP_KERNEL);
	if (!subsys->model_number)
		return -ENOMEM;
	return count;
}

static ssize_t nvmet_subsys_attr_model_store(struct config_item *item,
					     const char *page, size_t count)
{
	struct nvmet_subsys *subsys = to_subsys(item);
	ssize_t ret;

	down_write(&nvmet_config_sem);
	mutex_lock(&subsys->lock);
	ret = nvmet_subsys_attr_model_store_locked(subsys, page, count);
	mutex_unlock(&subsys->lock);
	up_write(&nvmet_config_sem);

	return ret;
}
CONFIGFS_ATTR(nvmet_subsys_, attr_model);

#ifdef CONFIG_BLK_DEV_INTEGRITY
static ssize_t nvmet_subsys_attr_pi_enable_show(struct config_item *item,
						char *page)
{
	return snprintf(page, PAGE_SIZE, "%d\n", to_subsys(item)->pi_support);
}

static ssize_t nvmet_subsys_attr_pi_enable_store(struct config_item *item,
						 const char *page, size_t count)
{
	struct nvmet_subsys *subsys = to_subsys(item);
	bool pi_enable;

	if (strtobool(page, &pi_enable))
		return -EINVAL;

	subsys->pi_support = pi_enable;
	return count;
}
CONFIGFS_ATTR(nvmet_subsys_, attr_pi_enable);
#endif

static ssize_t nvmet_subsys_attr_qid_max_show(struct config_item *item,
					      char *page)
{
	return snprintf(page, PAGE_SIZE, "%u\n", to_subsys(item)->max_qid);
}

static ssize_t nvmet_subsys_attr_qid_max_store(struct config_item *item,
					       const char *page, size_t cnt)
{
	struct nvmet_subsys *subsys = to_subsys(item);
	struct nvmet_ctrl *ctrl;
	u16 qid_max;

	if (sscanf(page, "%hu\n", &qid_max) != 1)
		return -EINVAL;

	if (qid_max < 1 || qid_max > NVMET_NR_QUEUES)
		return -EINVAL;

	down_write(&nvmet_config_sem);
	subsys->max_qid = qid_max;

	/* Force reconnect */
	list_for_each_entry(ctrl, &subsys->ctrls, subsys_entry)
		ctrl->ops->delete_ctrl(ctrl);
	up_write(&nvmet_config_sem);

	return cnt;
}
CONFIGFS_ATTR(nvmet_subsys_, attr_qid_max);

static struct configfs_attribute *nvmet_subsys_attrs[] = {
	&nvmet_subsys_attr_attr_allow_any_host,
	&nvmet_subsys_attr_attr_version,
	&nvmet_subsys_attr_attr_serial,
	&nvmet_subsys_attr_attr_cntlid_min,
	&nvmet_subsys_attr_attr_cntlid_max,
	&nvmet_subsys_attr_attr_model,
	&nvmet_subsys_attr_attr_qid_max,
#ifdef CONFIG_BLK_DEV_INTEGRITY
	&nvmet_subsys_attr_attr_pi_enable,
#endif
	NULL,
};

/*
 * Subsystem structures & folder operation functions below
 */
static void nvmet_subsys_release(struct config_item *item)
{
	struct nvmet_subsys *subsys = to_subsys(item);

	nvmet_subsys_del_ctrls(subsys);
	nvmet_subsys_put(subsys);
}

static struct configfs_item_operations nvmet_subsys_item_ops = {
	.release		= nvmet_subsys_release,
};

static const struct config_item_type nvmet_subsys_type = {
	.ct_item_ops		= &nvmet_subsys_item_ops,
	.ct_attrs		= nvmet_subsys_attrs,
	.ct_owner		= THIS_MODULE,
};

static struct config_group *nvmet_subsys_make(struct config_group *group,
		const char *name)
{
	struct nvmet_subsys *subsys;

	if (sysfs_streq(name, NVME_DISC_SUBSYS_NAME)) {
		pr_err("can't create discovery subsystem through configfs\n");
		return ERR_PTR(-EINVAL);
	}

	subsys = nvmet_subsys_alloc(name, NVME_NQN_NVME);
	if (IS_ERR(subsys))
		return ERR_CAST(subsys);

	config_group_init_type_name(&subsys->group, name, &nvmet_subsys_type);

	config_group_init_type_name(&subsys->namespaces_group,
			"namespaces", &nvmet_namespaces_type);
	configfs_add_default_group(&subsys->namespaces_group, &subsys->group);

	config_group_init_type_name(&subsys->allowed_hosts_group,
			"allowed_hosts", &nvmet_allowed_hosts_type);
	configfs_add_default_group(&subsys->allowed_hosts_group,
			&subsys->group);

	nvmet_add_passthru_group(subsys);

	return &subsys->group;
}

static struct configfs_group_operations nvmet_subsystems_group_ops = {
	.make_group		= nvmet_subsys_make,
};

static const struct config_item_type nvmet_subsystems_type = {
	.ct_group_ops		= &nvmet_subsystems_group_ops,
	.ct_owner		= THIS_MODULE,
};

static ssize_t nvmet_referral_enable_show(struct config_item *item,
		char *page)
{
	return snprintf(page, PAGE_SIZE, "%d\n", to_nvmet_port(item)->enabled);
}

static ssize_t nvmet_referral_enable_store(struct config_item *item,
		const char *page, size_t count)
{
	struct nvmet_port *parent = to_nvmet_port(item->ci_parent->ci_parent);
	struct nvmet_port *port = to_nvmet_port(item);
	bool enable;

	if (strtobool(page, &enable))
		goto inval;

	if (enable)
		nvmet_referral_enable(parent, port);
	else
		nvmet_referral_disable(parent, port);

	return count;
inval:
	pr_err("Invalid value '%s' for enable\n", page);
	return -EINVAL;
}

CONFIGFS_ATTR(nvmet_referral_, enable);

/*
 * Discovery Service subsystem definitions
 */
static struct configfs_attribute *nvmet_referral_attrs[] = {
	&nvmet_attr_addr_adrfam,
	&nvmet_attr_addr_portid,
	&nvmet_attr_addr_treq,
	&nvmet_attr_addr_traddr,
	&nvmet_attr_addr_trsvcid,
	&nvmet_attr_addr_trtype,
	&nvmet_referral_attr_enable,
	NULL,
};

static void nvmet_referral_notify(struct config_group *group,
		struct config_item *item)
{
	struct nvmet_port *parent = to_nvmet_port(item->ci_parent->ci_parent);
	struct nvmet_port *port = to_nvmet_port(item);

	nvmet_referral_disable(parent, port);
}

static void nvmet_referral_release(struct config_item *item)
{
	struct nvmet_port *port = to_nvmet_port(item);

	kfree(port);
}

static struct configfs_item_operations nvmet_referral_item_ops = {
	.release	= nvmet_referral_release,
};

static const struct config_item_type nvmet_referral_type = {
	.ct_owner	= THIS_MODULE,
	.ct_attrs	= nvmet_referral_attrs,
	.ct_item_ops	= &nvmet_referral_item_ops,
};

static struct config_group *nvmet_referral_make(
		struct config_group *group, const char *name)
{
	struct nvmet_port *port;

	port = kzalloc(sizeof(*port), GFP_KERNEL);
	if (!port)
		return ERR_PTR(-ENOMEM);

	INIT_LIST_HEAD(&port->entry);
	config_group_init_type_name(&port->group, name, &nvmet_referral_type);

	return &port->group;
}

static struct configfs_group_operations nvmet_referral_group_ops = {
	.make_group		= nvmet_referral_make,
	.disconnect_notify	= nvmet_referral_notify,
};

static const struct config_item_type nvmet_referrals_type = {
	.ct_owner	= THIS_MODULE,
	.ct_group_ops	= &nvmet_referral_group_ops,
};

static struct nvmet_type_name_map nvmet_ana_state[] = {
	{ NVME_ANA_OPTIMIZED,		"optimized" },
	{ NVME_ANA_NONOPTIMIZED,	"non-optimized" },
	{ NVME_ANA_INACCESSIBLE,	"inaccessible" },
	{ NVME_ANA_PERSISTENT_LOSS,	"persistent-loss" },
	{ NVME_ANA_CHANGE,		"change" },
};

static ssize_t nvmet_ana_group_ana_state_show(struct config_item *item,
		char *page)
{
	struct nvmet_ana_group *grp = to_ana_group(item);
	enum nvme_ana_state state = grp->port->ana_state[grp->grpid];
	int i;

	for (i = 0; i < ARRAY_SIZE(nvmet_ana_state); i++) {
		if (state == nvmet_ana_state[i].type)
			return sprintf(page, "%s\n", nvmet_ana_state[i].name);
	}

	return sprintf(page, "\n");
}

static ssize_t nvmet_ana_group_ana_state_store(struct config_item *item,
		const char *page, size_t count)
{
	struct nvmet_ana_group *grp = to_ana_group(item);
	enum nvme_ana_state *ana_state = grp->port->ana_state;
	int i;

	for (i = 0; i < ARRAY_SIZE(nvmet_ana_state); i++) {
		if (sysfs_streq(page, nvmet_ana_state[i].name))
			goto found;
	}

	pr_err("Invalid value '%s' for ana_state\n", page);
	return -EINVAL;

found:
	down_write(&nvmet_ana_sem);
	ana_state[grp->grpid] = (enum nvme_ana_state) nvmet_ana_state[i].type;
	nvmet_ana_chgcnt++;
	up_write(&nvmet_ana_sem);
	nvmet_port_send_ana_event(grp->port);
	return count;
}

CONFIGFS_ATTR(nvmet_ana_group_, ana_state);

static struct configfs_attribute *nvmet_ana_group_attrs[] = {
	&nvmet_ana_group_attr_ana_state,
	NULL,
};

static void nvmet_ana_group_release(struct config_item *item)
{
	struct nvmet_ana_group *grp = to_ana_group(item);

	if (grp == &grp->port->ana_default_group)
		return;

	down_write(&nvmet_ana_sem);
	grp->port->ana_state[grp->grpid] = NVME_ANA_INACCESSIBLE;
	nvmet_ana_group_enabled[grp->grpid]--;
	up_write(&nvmet_ana_sem);

	nvmet_port_send_ana_event(grp->port);
	kfree(grp);
}

static struct configfs_item_operations nvmet_ana_group_item_ops = {
	.release		= nvmet_ana_group_release,
};

static const struct config_item_type nvmet_ana_group_type = {
	.ct_item_ops		= &nvmet_ana_group_item_ops,
	.ct_attrs		= nvmet_ana_group_attrs,
	.ct_owner		= THIS_MODULE,
};

static struct config_group *nvmet_ana_groups_make_group(
		struct config_group *group, const char *name)
{
	struct nvmet_port *port = ana_groups_to_port(&group->cg_item);
	struct nvmet_ana_group *grp;
	u32 grpid;
	int ret;

	ret = kstrtou32(name, 0, &grpid);
	if (ret)
		goto out;

	ret = -EINVAL;
	if (grpid <= 1 || grpid > NVMET_MAX_ANAGRPS)
		goto out;

	ret = -ENOMEM;
	grp = kzalloc(sizeof(*grp), GFP_KERNEL);
	if (!grp)
		goto out;
	grp->port = port;
	grp->grpid = grpid;

	down_write(&nvmet_ana_sem);
	nvmet_ana_group_enabled[grpid]++;
	up_write(&nvmet_ana_sem);

	nvmet_port_send_ana_event(grp->port);

	config_group_init_type_name(&grp->group, name, &nvmet_ana_group_type);
	return &grp->group;
out:
	return ERR_PTR(ret);
}

static struct configfs_group_operations nvmet_ana_groups_group_ops = {
	.make_group		= nvmet_ana_groups_make_group,
};

static const struct config_item_type nvmet_ana_groups_type = {
	.ct_group_ops		= &nvmet_ana_groups_group_ops,
	.ct_owner		= THIS_MODULE,
};

/*
 * Ports definitions.
 */
static void nvmet_port_release(struct config_item *item)
{
	struct nvmet_port *port = to_nvmet_port(item);

	/* Let inflight controllers teardown complete */
	flush_workqueue(nvmet_wq);
	list_del(&port->global_entry);

	kfree(port->ana_state);
	kfree(port);
}

static struct configfs_attribute *nvmet_port_attrs[] = {
	&nvmet_attr_addr_adrfam,
	&nvmet_attr_addr_treq,
	&nvmet_attr_addr_traddr,
	&nvmet_attr_addr_trsvcid,
	&nvmet_attr_addr_trtype,
	&nvmet_attr_param_inline_data_size,
#ifdef CONFIG_BLK_DEV_INTEGRITY
	&nvmet_attr_param_pi_enable,
#endif
	NULL,
};

static struct configfs_item_operations nvmet_port_item_ops = {
	.release		= nvmet_port_release,
};

static const struct config_item_type nvmet_port_type = {
	.ct_attrs		= nvmet_port_attrs,
	.ct_item_ops		= &nvmet_port_item_ops,
	.ct_owner		= THIS_MODULE,
};

static struct config_group *nvmet_ports_make(struct config_group *group,
		const char *name)
{
	struct nvmet_port *port;
	u16 portid;
	u32 i;

	if (kstrtou16(name, 0, &portid))
		return ERR_PTR(-EINVAL);

	port = kzalloc(sizeof(*port), GFP_KERNEL);
	if (!port)
		return ERR_PTR(-ENOMEM);

	port->ana_state = kcalloc(NVMET_MAX_ANAGRPS + 1,
			sizeof(*port->ana_state), GFP_KERNEL);
	if (!port->ana_state) {
		kfree(port);
		return ERR_PTR(-ENOMEM);
	}

	for (i = 1; i <= NVMET_MAX_ANAGRPS; i++) {
		if (i == NVMET_DEFAULT_ANA_GRPID)
			port->ana_state[1] = NVME_ANA_OPTIMIZED;
		else
			port->ana_state[i] = NVME_ANA_INACCESSIBLE;
	}

	list_add(&port->global_entry, &nvmet_ports_list);

	INIT_LIST_HEAD(&port->entry);
	INIT_LIST_HEAD(&port->subsystems);
	INIT_LIST_HEAD(&port->referrals);
	port->inline_data_size = -1;	/* < 0 == let the transport choose */

	port->disc_addr.portid = cpu_to_le16(portid);
	port->disc_addr.adrfam = NVMF_ADDR_FAMILY_MAX;
	port->disc_addr.treq = NVMF_TREQ_DISABLE_SQFLOW;
	config_group_init_type_name(&port->group, name, &nvmet_port_type);

	config_group_init_type_name(&port->subsys_group,
			"subsystems", &nvmet_port_subsys_type);
	configfs_add_default_group(&port->subsys_group, &port->group);

	config_group_init_type_name(&port->referrals_group,
			"referrals", &nvmet_referrals_type);
	configfs_add_default_group(&port->referrals_group, &port->group);

	config_group_init_type_name(&port->ana_groups_group,
			"ana_groups", &nvmet_ana_groups_type);
	configfs_add_default_group(&port->ana_groups_group, &port->group);

	port->ana_default_group.port = port;
	port->ana_default_group.grpid = NVMET_DEFAULT_ANA_GRPID;
	config_group_init_type_name(&port->ana_default_group.group,
			__stringify(NVMET_DEFAULT_ANA_GRPID),
			&nvmet_ana_group_type);
	configfs_add_default_group(&port->ana_default_group.group,
			&port->ana_groups_group);

	return &port->group;
}

static struct configfs_group_operations nvmet_ports_group_ops = {
	.make_group		= nvmet_ports_make,
};

static const struct config_item_type nvmet_ports_type = {
	.ct_group_ops		= &nvmet_ports_group_ops,
	.ct_owner		= THIS_MODULE,
};

static struct config_group nvmet_subsystems_group;
static struct config_group nvmet_ports_group;

#ifdef CONFIG_NVME_TARGET_AUTH
static ssize_t nvmet_host_dhchap_key_show(struct config_item *item,
		char *page)
{
	u8 *dhchap_secret = to_host(item)->dhchap_secret;

	if (!dhchap_secret)
		return sprintf(page, "\n");
	return sprintf(page, "%s\n", dhchap_secret);
}

static ssize_t nvmet_host_dhchap_key_store(struct config_item *item,
		const char *page, size_t count)
{
	struct nvmet_host *host = to_host(item);
	int ret;

	ret = nvmet_auth_set_key(host, page, false);
	/*
	 * Re-authentication is a soft state, so keep the
	 * current authentication valid until the host
	 * requests re-authentication.
	 */
	return ret < 0 ? ret : count;
}

CONFIGFS_ATTR(nvmet_host_, dhchap_key);

static ssize_t nvmet_host_dhchap_ctrl_key_show(struct config_item *item,
		char *page)
{
	u8 *dhchap_secret = to_host(item)->dhchap_ctrl_secret;

	if (!dhchap_secret)
		return sprintf(page, "\n");
	return sprintf(page, "%s\n", dhchap_secret);
}

static ssize_t nvmet_host_dhchap_ctrl_key_store(struct config_item *item,
		const char *page, size_t count)
{
	struct nvmet_host *host = to_host(item);
	int ret;

	ret = nvmet_auth_set_key(host, page, true);
	/*
	 * Re-authentication is a soft state, so keep the
	 * current authentication valid until the host
	 * requests re-authentication.
	 */
	return ret < 0 ? ret : count;
}

CONFIGFS_ATTR(nvmet_host_, dhchap_ctrl_key);

static ssize_t nvmet_host_dhchap_hash_show(struct config_item *item,
		char *page)
{
	struct nvmet_host *host = to_host(item);
	const char *hash_name = nvme_auth_hmac_name(host->dhchap_hash_id);

	return sprintf(page, "%s\n", hash_name ? hash_name : "none");
}

static ssize_t nvmet_host_dhchap_hash_store(struct config_item *item,
		const char *page, size_t count)
{
	struct nvmet_host *host = to_host(item);
	u8 hmac_id;

	hmac_id = nvme_auth_hmac_id(page);
	if (hmac_id == NVME_AUTH_HASH_INVALID)
		return -EINVAL;
	if (!crypto_has_shash(nvme_auth_hmac_name(hmac_id), 0, 0))
		return -ENOTSUPP;
	host->dhchap_hash_id = hmac_id;
	return count;
}

CONFIGFS_ATTR(nvmet_host_, dhchap_hash);

static ssize_t nvmet_host_dhchap_dhgroup_show(struct config_item *item,
		char *page)
{
	struct nvmet_host *host = to_host(item);
	const char *dhgroup = nvme_auth_dhgroup_name(host->dhchap_dhgroup_id);

	return sprintf(page, "%s\n", dhgroup ? dhgroup : "none");
}

static ssize_t nvmet_host_dhchap_dhgroup_store(struct config_item *item,
		const char *page, size_t count)
{
	struct nvmet_host *host = to_host(item);
	int dhgroup_id;

	dhgroup_id = nvme_auth_dhgroup_id(page);
	if (dhgroup_id == NVME_AUTH_DHGROUP_INVALID)
		return -EINVAL;
	if (dhgroup_id != NVME_AUTH_DHGROUP_NULL) {
		const char *kpp = nvme_auth_dhgroup_kpp(dhgroup_id);

		if (!crypto_has_kpp(kpp, 0, 0))
			return -EINVAL;
	}
	host->dhchap_dhgroup_id = dhgroup_id;
	return count;
}

CONFIGFS_ATTR(nvmet_host_, dhchap_dhgroup);

static struct configfs_attribute *nvmet_host_attrs[] = {
	&nvmet_host_attr_dhchap_key,
	&nvmet_host_attr_dhchap_ctrl_key,
	&nvmet_host_attr_dhchap_hash,
	&nvmet_host_attr_dhchap_dhgroup,
	NULL,
};
#endif /* CONFIG_NVME_TARGET_AUTH */

static void nvmet_host_release(struct config_item *item)
{
	struct nvmet_host *host = to_host(item);

#ifdef CONFIG_NVME_TARGET_AUTH
<<<<<<< HEAD
	kfree(host->dhchap_secret);
=======
	if (host->dhchap_secret)
		kfree(host->dhchap_secret);
	if (host->dhchap_ctrl_secret)
		kfree(host->dhchap_ctrl_secret);
>>>>>>> 2f1df2d5
#endif
	kfree(host);
}

static struct configfs_item_operations nvmet_host_item_ops = {
	.release		= nvmet_host_release,
};

static const struct config_item_type nvmet_host_type = {
	.ct_item_ops		= &nvmet_host_item_ops,
#ifdef CONFIG_NVME_TARGET_AUTH
	.ct_attrs		= nvmet_host_attrs,
#endif
	.ct_owner		= THIS_MODULE,
};

static struct config_group *nvmet_hosts_make_group(struct config_group *group,
		const char *name)
{
	struct nvmet_host *host;

	host = kzalloc(sizeof(*host), GFP_KERNEL);
	if (!host)
		return ERR_PTR(-ENOMEM);

#ifdef CONFIG_NVME_TARGET_AUTH
	/* Default to SHA256 */
	host->dhchap_hash_id = NVME_AUTH_HASH_SHA256;
#endif

	config_group_init_type_name(&host->group, name, &nvmet_host_type);

	return &host->group;
}

static struct configfs_group_operations nvmet_hosts_group_ops = {
	.make_group		= nvmet_hosts_make_group,
};

static const struct config_item_type nvmet_hosts_type = {
	.ct_group_ops		= &nvmet_hosts_group_ops,
	.ct_owner		= THIS_MODULE,
};

static struct config_group nvmet_hosts_group;

static const struct config_item_type nvmet_root_type = {
	.ct_owner		= THIS_MODULE,
};

static struct configfs_subsystem nvmet_configfs_subsystem = {
	.su_group = {
		.cg_item = {
			.ci_namebuf	= "nvmet",
			.ci_type	= &nvmet_root_type,
		},
	},
};

int __init nvmet_init_configfs(void)
{
	int ret;

	config_group_init(&nvmet_configfs_subsystem.su_group);
	mutex_init(&nvmet_configfs_subsystem.su_mutex);

	config_group_init_type_name(&nvmet_subsystems_group,
			"subsystems", &nvmet_subsystems_type);
	configfs_add_default_group(&nvmet_subsystems_group,
			&nvmet_configfs_subsystem.su_group);

	config_group_init_type_name(&nvmet_ports_group,
			"ports", &nvmet_ports_type);
	configfs_add_default_group(&nvmet_ports_group,
			&nvmet_configfs_subsystem.su_group);

	config_group_init_type_name(&nvmet_hosts_group,
			"hosts", &nvmet_hosts_type);
	configfs_add_default_group(&nvmet_hosts_group,
			&nvmet_configfs_subsystem.su_group);

	ret = configfs_register_subsystem(&nvmet_configfs_subsystem);
	if (ret) {
		pr_err("configfs_register_subsystem: %d\n", ret);
		return ret;
	}

	return 0;
}

void __exit nvmet_exit_configfs(void)
{
	configfs_unregister_subsystem(&nvmet_configfs_subsystem);
}<|MERGE_RESOLUTION|>--- conflicted
+++ resolved
@@ -1842,14 +1842,8 @@
 	struct nvmet_host *host = to_host(item);
 
 #ifdef CONFIG_NVME_TARGET_AUTH
-<<<<<<< HEAD
 	kfree(host->dhchap_secret);
-=======
-	if (host->dhchap_secret)
-		kfree(host->dhchap_secret);
-	if (host->dhchap_ctrl_secret)
-		kfree(host->dhchap_ctrl_secret);
->>>>>>> 2f1df2d5
+	kfree(host->dhchap_ctrl_secret);
 #endif
 	kfree(host);
 }
