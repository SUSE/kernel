// SPDX-License-Identifier: GPL-2.0
/*
 * NVMe over Fabrics loopback device.
 * Copyright (c) 2015-2016 HGST, a Western Digital Company.
 */
#define pr_fmt(fmt) KBUILD_MODNAME ": " fmt
#include <linux/scatterlist.h>
#include <linux/blk-mq.h>
#include <linux/nvme.h>
#include <linux/module.h>
#include <linux/parser.h>
#include "nvmet.h"
#include "../host/nvme.h"
#include "../host/fabrics.h"

#define NVME_LOOP_MAX_SEGMENTS		256

struct nvme_loop_iod {
	struct nvme_request	nvme_req;
	struct nvme_command	cmd;
	struct nvme_completion	cqe;
	struct nvmet_req	req;
	struct nvme_loop_queue	*queue;
	struct work_struct	work;
	struct sg_table		sg_table;
	struct scatterlist	first_sgl[];
};

struct nvme_loop_ctrl {
	struct nvme_loop_queue	*queues;

	struct blk_mq_tag_set	admin_tag_set;

	struct list_head	list;
	struct blk_mq_tag_set	tag_set;
	struct nvme_loop_iod	async_event_iod;
	struct nvme_ctrl	ctrl;

	struct nvmet_port	*port;
};

static inline struct nvme_loop_ctrl *to_loop_ctrl(struct nvme_ctrl *ctrl)
{
	return container_of(ctrl, struct nvme_loop_ctrl, ctrl);
}

enum nvme_loop_queue_flags {
	NVME_LOOP_Q_LIVE	= 0,
};

struct nvme_loop_queue {
	struct nvmet_cq		nvme_cq;
	struct nvmet_sq		nvme_sq;
	struct nvme_loop_ctrl	*ctrl;
	unsigned long		flags;
};

static LIST_HEAD(nvme_loop_ports);
static DEFINE_MUTEX(nvme_loop_ports_mutex);

static LIST_HEAD(nvme_loop_ctrl_list);
static DEFINE_MUTEX(nvme_loop_ctrl_mutex);

static void nvme_loop_queue_response(struct nvmet_req *nvme_req);
static void nvme_loop_delete_ctrl(struct nvmet_ctrl *ctrl);

static const struct nvmet_fabrics_ops nvme_loop_ops;

static inline int nvme_loop_queue_idx(struct nvme_loop_queue *queue)
{
	return queue - queue->ctrl->queues;
}

static void nvme_loop_complete_rq(struct request *req)
{
	struct nvme_loop_iod *iod = blk_mq_rq_to_pdu(req);

	sg_free_table_chained(&iod->sg_table, NVME_INLINE_SG_CNT);
	nvme_complete_rq(req);
}

static struct blk_mq_tags *nvme_loop_tagset(struct nvme_loop_queue *queue)
{
	u32 queue_idx = nvme_loop_queue_idx(queue);

	if (queue_idx == 0)
		return queue->ctrl->admin_tag_set.tags[queue_idx];
	return queue->ctrl->tag_set.tags[queue_idx - 1];
}

static void nvme_loop_queue_response(struct nvmet_req *req)
{
	struct nvme_loop_queue *queue =
		container_of(req->sq, struct nvme_loop_queue, nvme_sq);
	struct nvme_completion *cqe = req->cqe;

	/*
	 * AEN requests are special as they don't time out and can
	 * survive any kind of queue freeze and often don't respond to
	 * aborts.  We don't even bother to allocate a struct request
	 * for them but rather special case them here.
	 */
	if (unlikely(nvme_is_aen_req(nvme_loop_queue_idx(queue),
				     cqe->command_id))) {
		nvme_complete_async_event(&queue->ctrl->ctrl, cqe->status,
				&cqe->result);
	} else {
		struct request *rq;

		rq = nvme_find_rq(nvme_loop_tagset(queue), cqe->command_id);
		if (!rq) {
			dev_err(queue->ctrl->ctrl.device,
				"got bad command_id %#x on queue %d\n",
				cqe->command_id, nvme_loop_queue_idx(queue));
			return;
		}

		if (!nvme_try_complete_req(rq, cqe->status, cqe->result))
			nvme_loop_complete_rq(rq);
	}
}

static void nvme_loop_execute_work(struct work_struct *work)
{
	struct nvme_loop_iod *iod =
		container_of(work, struct nvme_loop_iod, work);

	iod->req.execute(&iod->req);
}

static blk_status_t nvme_loop_queue_rq(struct blk_mq_hw_ctx *hctx,
		const struct blk_mq_queue_data *bd)
{
	struct nvme_ns *ns = hctx->queue->queuedata;
	struct nvme_loop_queue *queue = hctx->driver_data;
	struct request *req = bd->rq;
	struct nvme_loop_iod *iod = blk_mq_rq_to_pdu(req);
	bool queue_ready = test_bit(NVME_LOOP_Q_LIVE, &queue->flags);
	blk_status_t ret;

	if (!nvme_check_ready(&queue->ctrl->ctrl, req, queue_ready))
		return nvme_fail_nonready_command(&queue->ctrl->ctrl, req);

	ret = nvme_setup_cmd(ns, req);
	if (ret)
		return ret;

	nvme_start_request(req);
	iod->cmd.common.flags |= NVME_CMD_SGL_METABUF;
	iod->req.port = queue->ctrl->port;
	if (!nvmet_req_init(&iod->req, &queue->nvme_cq,
			&queue->nvme_sq, &nvme_loop_ops))
		return BLK_STS_OK;

	if (blk_rq_nr_phys_segments(req)) {
		iod->sg_table.sgl = iod->first_sgl;
		if (sg_alloc_table_chained(&iod->sg_table,
				blk_rq_nr_phys_segments(req),
				iod->sg_table.sgl, NVME_INLINE_SG_CNT)) {
			nvme_cleanup_cmd(req);
			return BLK_STS_RESOURCE;
		}

		iod->req.sg = iod->sg_table.sgl;
		iod->req.sg_cnt = blk_rq_map_sg(req->q, req, iod->sg_table.sgl);
		iod->req.transfer_len = blk_rq_payload_bytes(req);
	}

	queue_work(nvmet_wq, &iod->work);
	return BLK_STS_OK;
}

static void nvme_loop_submit_async_event(struct nvme_ctrl *arg)
{
	struct nvme_loop_ctrl *ctrl = to_loop_ctrl(arg);
	struct nvme_loop_queue *queue = &ctrl->queues[0];
	struct nvme_loop_iod *iod = &ctrl->async_event_iod;

	memset(&iod->cmd, 0, sizeof(iod->cmd));
	iod->cmd.common.opcode = nvme_admin_async_event;
	iod->cmd.common.command_id = NVME_AQ_BLK_MQ_DEPTH;
	iod->cmd.common.flags |= NVME_CMD_SGL_METABUF;

	if (!nvmet_req_init(&iod->req, &queue->nvme_cq, &queue->nvme_sq,
			&nvme_loop_ops)) {
		dev_err(ctrl->ctrl.device, "failed async event work\n");
		return;
	}

	queue_work(nvmet_wq, &iod->work);
}

static int nvme_loop_init_iod(struct nvme_loop_ctrl *ctrl,
		struct nvme_loop_iod *iod, unsigned int queue_idx)
{
	iod->req.cmd = &iod->cmd;
	iod->req.cqe = &iod->cqe;
	iod->queue = &ctrl->queues[queue_idx];
	INIT_WORK(&iod->work, nvme_loop_execute_work);
	return 0;
}

static int nvme_loop_init_request(struct blk_mq_tag_set *set,
		struct request *req, unsigned int hctx_idx,
		unsigned int numa_node)
{
	struct nvme_loop_ctrl *ctrl = to_loop_ctrl(set->driver_data);
	struct nvme_loop_iod *iod = blk_mq_rq_to_pdu(req);

	nvme_req(req)->ctrl = &ctrl->ctrl;
	nvme_req(req)->cmd = &iod->cmd;
	return nvme_loop_init_iod(ctrl, blk_mq_rq_to_pdu(req),
			(set == &ctrl->tag_set) ? hctx_idx + 1 : 0);
}

static struct lock_class_key loop_hctx_fq_lock_key;

static int nvme_loop_init_hctx(struct blk_mq_hw_ctx *hctx, void *data,
		unsigned int hctx_idx)
{
	struct nvme_loop_ctrl *ctrl = to_loop_ctrl(data);
	struct nvme_loop_queue *queue = &ctrl->queues[hctx_idx + 1];

	BUG_ON(hctx_idx >= ctrl->ctrl.queue_count);

	/*
	 * flush_end_io() can be called recursively for us, so use our own
	 * lock class key for avoiding lockdep possible recursive locking,
	 * then we can remove the dynamically allocated lock class for each
	 * flush queue, that way may cause horrible boot delay.
	 */
	blk_mq_hctx_set_fq_lock_class(hctx, &loop_hctx_fq_lock_key);

	hctx->driver_data = queue;
	return 0;
}

static int nvme_loop_init_admin_hctx(struct blk_mq_hw_ctx *hctx, void *data,
		unsigned int hctx_idx)
{
	struct nvme_loop_ctrl *ctrl = to_loop_ctrl(data);
	struct nvme_loop_queue *queue = &ctrl->queues[0];

	BUG_ON(hctx_idx != 0);

	hctx->driver_data = queue;
	return 0;
}

static const struct blk_mq_ops nvme_loop_mq_ops = {
	.queue_rq	= nvme_loop_queue_rq,
	.complete	= nvme_loop_complete_rq,
	.init_request	= nvme_loop_init_request,
	.init_hctx	= nvme_loop_init_hctx,
};

static const struct blk_mq_ops nvme_loop_admin_mq_ops = {
	.queue_rq	= nvme_loop_queue_rq,
	.complete	= nvme_loop_complete_rq,
	.init_request	= nvme_loop_init_request,
	.init_hctx	= nvme_loop_init_admin_hctx,
};

static void nvme_loop_destroy_admin_queue(struct nvme_loop_ctrl *ctrl)
{
	if (!test_and_clear_bit(NVME_LOOP_Q_LIVE, &ctrl->queues[0].flags))
		return;
	nvmet_sq_destroy(&ctrl->queues[0].nvme_sq);
	nvme_remove_admin_tag_set(&ctrl->ctrl);
}

static void nvme_loop_free_ctrl(struct nvme_ctrl *nctrl)
{
	struct nvme_loop_ctrl *ctrl = to_loop_ctrl(nctrl);

	if (list_empty(&ctrl->list))
		goto free_ctrl;

	mutex_lock(&nvme_loop_ctrl_mutex);
	list_del(&ctrl->list);
	mutex_unlock(&nvme_loop_ctrl_mutex);

	if (nctrl->tagset)
		nvme_remove_io_tag_set(nctrl);
	kfree(ctrl->queues);
	nvmf_free_options(nctrl->opts);
free_ctrl:
	kfree(ctrl);
}

static void nvme_loop_destroy_io_queues(struct nvme_loop_ctrl *ctrl)
{
	int i;

	for (i = 1; i < ctrl->ctrl.queue_count; i++) {
		clear_bit(NVME_LOOP_Q_LIVE, &ctrl->queues[i].flags);
		nvmet_sq_destroy(&ctrl->queues[i].nvme_sq);
	}
	ctrl->ctrl.queue_count = 1;
}

static int nvme_loop_init_io_queues(struct nvme_loop_ctrl *ctrl)
{
	struct nvmf_ctrl_options *opts = ctrl->ctrl.opts;
	unsigned int nr_io_queues;
	int ret, i;

	nr_io_queues = min(opts->nr_io_queues, num_online_cpus());
	ret = nvme_set_queue_count(&ctrl->ctrl, &nr_io_queues);
	if (ret || !nr_io_queues)
		return ret;

	dev_info(ctrl->ctrl.device, "creating %d I/O queues.\n", nr_io_queues);

	for (i = 1; i <= nr_io_queues; i++) {
		ctrl->queues[i].ctrl = ctrl;
		ret = nvmet_sq_init(&ctrl->queues[i].nvme_sq);
		if (ret)
			goto out_destroy_queues;

		ctrl->ctrl.queue_count++;
	}

	return 0;

out_destroy_queues:
	nvme_loop_destroy_io_queues(ctrl);
	return ret;
}

static int nvme_loop_connect_io_queues(struct nvme_loop_ctrl *ctrl)
{
	int i, ret;

	for (i = 1; i < ctrl->ctrl.queue_count; i++) {
		ret = nvmf_connect_io_queue(&ctrl->ctrl, i);
		if (ret)
			return ret;
		set_bit(NVME_LOOP_Q_LIVE, &ctrl->queues[i].flags);
	}

	return 0;
}

static int nvme_loop_configure_admin_queue(struct nvme_loop_ctrl *ctrl)
{
	int error;

	ctrl->queues[0].ctrl = ctrl;
	error = nvmet_sq_init(&ctrl->queues[0].nvme_sq);
	if (error)
		return error;
	ctrl->ctrl.queue_count = 1;

	error = nvme_alloc_admin_tag_set(&ctrl->ctrl, &ctrl->admin_tag_set,
			&nvme_loop_admin_mq_ops,
			sizeof(struct nvme_loop_iod) +
			NVME_INLINE_SG_CNT * sizeof(struct scatterlist));
	if (error)
		goto out_free_sq;

<<<<<<< HEAD
	ctrl->ctrl.fabrics_q = blk_mq_init_queue(&ctrl->admin_tag_set);
	if (IS_ERR(ctrl->ctrl.fabrics_q)) {
		error = PTR_ERR(ctrl->ctrl.fabrics_q);
		goto out_free_tagset;
	}

	ctrl->ctrl.admin_q = blk_mq_init_queue(&ctrl->admin_tag_set);
	if (IS_ERR(ctrl->ctrl.admin_q)) {
		error = PTR_ERR(ctrl->ctrl.admin_q);
		goto out_cleanup_fabrics_q;
	}
=======
>>>>>>> eb3cdb58
	/* reset stopped state for the fresh admin queue */
	clear_bit(NVME_CTRL_ADMIN_Q_STOPPED, &ctrl->ctrl.flags);

	error = nvmf_connect_admin_queue(&ctrl->ctrl);
	if (error)
		goto out_cleanup_tagset;

	set_bit(NVME_LOOP_Q_LIVE, &ctrl->queues[0].flags);

	error = nvme_enable_ctrl(&ctrl->ctrl);
	if (error)
		goto out_cleanup_tagset;

	ctrl->ctrl.max_hw_sectors =
		(NVME_LOOP_MAX_SEGMENTS - 1) << (PAGE_SHIFT - 9);

<<<<<<< HEAD
	nvme_start_admin_queue(&ctrl->ctrl);
=======
	nvme_unquiesce_admin_queue(&ctrl->ctrl);
>>>>>>> eb3cdb58

	error = nvme_init_ctrl_finish(&ctrl->ctrl, false);
	if (error)
		goto out_cleanup_tagset;

	return 0;

out_cleanup_tagset:
	clear_bit(NVME_LOOP_Q_LIVE, &ctrl->queues[0].flags);
	nvme_remove_admin_tag_set(&ctrl->ctrl);
out_free_sq:
	nvmet_sq_destroy(&ctrl->queues[0].nvme_sq);
	return error;
}

static void nvme_loop_shutdown_ctrl(struct nvme_loop_ctrl *ctrl)
{
	if (ctrl->ctrl.queue_count > 1) {
<<<<<<< HEAD
		nvme_stop_queues(&ctrl->ctrl);
=======
		nvme_quiesce_io_queues(&ctrl->ctrl);
>>>>>>> eb3cdb58
		nvme_cancel_tagset(&ctrl->ctrl);
		nvme_loop_destroy_io_queues(ctrl);
	}

<<<<<<< HEAD
	nvme_stop_admin_queue(&ctrl->ctrl);
=======
	nvme_quiesce_admin_queue(&ctrl->ctrl);
>>>>>>> eb3cdb58
	if (ctrl->ctrl.state == NVME_CTRL_LIVE)
		nvme_disable_ctrl(&ctrl->ctrl, true);

	nvme_cancel_admin_tagset(&ctrl->ctrl);
	nvme_loop_destroy_admin_queue(ctrl);
}

static void nvme_loop_delete_ctrl_host(struct nvme_ctrl *ctrl)
{
	nvme_loop_shutdown_ctrl(to_loop_ctrl(ctrl));
}

static void nvme_loop_delete_ctrl(struct nvmet_ctrl *nctrl)
{
	struct nvme_loop_ctrl *ctrl;

	mutex_lock(&nvme_loop_ctrl_mutex);
	list_for_each_entry(ctrl, &nvme_loop_ctrl_list, list) {
		if (ctrl->ctrl.cntlid == nctrl->cntlid)
			nvme_delete_ctrl(&ctrl->ctrl);
	}
	mutex_unlock(&nvme_loop_ctrl_mutex);
}

static void nvme_loop_reset_ctrl_work(struct work_struct *work)
{
	struct nvme_loop_ctrl *ctrl =
		container_of(work, struct nvme_loop_ctrl, ctrl.reset_work);
	int ret;

	nvme_stop_ctrl(&ctrl->ctrl);
	nvme_loop_shutdown_ctrl(ctrl);

	if (!nvme_change_ctrl_state(&ctrl->ctrl, NVME_CTRL_CONNECTING)) {
		if (ctrl->ctrl.state != NVME_CTRL_DELETING &&
		    ctrl->ctrl.state != NVME_CTRL_DELETING_NOIO)
			/* state change failure for non-deleted ctrl? */
			WARN_ON_ONCE(1);
		return;
	}

	ret = nvme_loop_configure_admin_queue(ctrl);
	if (ret)
		goto out_disable;

	ret = nvme_loop_init_io_queues(ctrl);
	if (ret)
		goto out_destroy_admin;

	ret = nvme_loop_connect_io_queues(ctrl);
	if (ret)
		goto out_destroy_io;

	blk_mq_update_nr_hw_queues(&ctrl->tag_set,
			ctrl->ctrl.queue_count - 1);

	if (!nvme_change_ctrl_state(&ctrl->ctrl, NVME_CTRL_LIVE))
		WARN_ON_ONCE(1);

	nvme_start_ctrl(&ctrl->ctrl);

	return;

out_destroy_io:
	nvme_loop_destroy_io_queues(ctrl);
out_destroy_admin:
	nvme_loop_destroy_admin_queue(ctrl);
out_disable:
	dev_warn(ctrl->ctrl.device, "Removing after reset failure\n");
	nvme_uninit_ctrl(&ctrl->ctrl);
}

static const struct nvme_ctrl_ops nvme_loop_ctrl_ops = {
	.name			= "loop",
	.module			= THIS_MODULE,
	.flags			= NVME_F_FABRICS,
	.reg_read32		= nvmf_reg_read32,
	.reg_read64		= nvmf_reg_read64,
	.reg_write32		= nvmf_reg_write32,
	.free_ctrl		= nvme_loop_free_ctrl,
	.submit_async_event	= nvme_loop_submit_async_event,
	.delete_ctrl		= nvme_loop_delete_ctrl_host,
	.get_address		= nvmf_get_address,
};

static int nvme_loop_create_io_queues(struct nvme_loop_ctrl *ctrl)
{
	int ret;

	ret = nvme_loop_init_io_queues(ctrl);
	if (ret)
		return ret;

	ret = nvme_alloc_io_tag_set(&ctrl->ctrl, &ctrl->tag_set,
			&nvme_loop_mq_ops, 1,
			sizeof(struct nvme_loop_iod) +
			NVME_INLINE_SG_CNT * sizeof(struct scatterlist));
	if (ret)
		goto out_destroy_queues;

<<<<<<< HEAD
	ret = nvme_ctrl_init_connect_q(&(ctrl->ctrl));
	if (ret)
		goto out_free_tagset;

=======
>>>>>>> eb3cdb58
	ret = nvme_loop_connect_io_queues(ctrl);
	if (ret)
		goto out_cleanup_tagset;

	return 0;

out_cleanup_tagset:
	nvme_remove_io_tag_set(&ctrl->ctrl);
out_destroy_queues:
	nvme_loop_destroy_io_queues(ctrl);
	return ret;
}

static struct nvmet_port *nvme_loop_find_port(struct nvme_ctrl *ctrl)
{
	struct nvmet_port *p, *found = NULL;

	mutex_lock(&nvme_loop_ports_mutex);
	list_for_each_entry(p, &nvme_loop_ports, entry) {
		/* if no transport address is specified use the first port */
		if ((ctrl->opts->mask & NVMF_OPT_TRADDR) &&
		    strcmp(ctrl->opts->traddr, p->disc_addr.traddr))
			continue;
		found = p;
		break;
	}
	mutex_unlock(&nvme_loop_ports_mutex);
	return found;
}

static struct nvme_ctrl *nvme_loop_create_ctrl(struct device *dev,
		struct nvmf_ctrl_options *opts)
{
	struct nvme_loop_ctrl *ctrl;
	int ret;

	ctrl = kzalloc(sizeof(*ctrl), GFP_KERNEL);
	if (!ctrl)
		return ERR_PTR(-ENOMEM);
	ctrl->ctrl.opts = opts;
	INIT_LIST_HEAD(&ctrl->list);

	INIT_WORK(&ctrl->ctrl.reset_work, nvme_loop_reset_ctrl_work);

	ret = nvme_init_ctrl(&ctrl->ctrl, dev, &nvme_loop_ctrl_ops,
				0 /* no quirks, we're perfect! */);
	if (ret) {
		kfree(ctrl);
		goto out;
	}

	if (!nvme_change_ctrl_state(&ctrl->ctrl, NVME_CTRL_CONNECTING))
		WARN_ON_ONCE(1);

	ret = -ENOMEM;

	ctrl->ctrl.kato = opts->kato;
	ctrl->port = nvme_loop_find_port(&ctrl->ctrl);

	ctrl->queues = kcalloc(opts->nr_io_queues + 1, sizeof(*ctrl->queues),
			GFP_KERNEL);
	if (!ctrl->queues)
		goto out_uninit_ctrl;

	ret = nvme_loop_configure_admin_queue(ctrl);
	if (ret)
		goto out_free_queues;

	if (opts->queue_size > ctrl->ctrl.maxcmd) {
		/* warn if maxcmd is lower than queue_size */
		dev_warn(ctrl->ctrl.device,
			"queue_size %zu > ctrl maxcmd %u, clamping down\n",
			opts->queue_size, ctrl->ctrl.maxcmd);
		opts->queue_size = ctrl->ctrl.maxcmd;
	}
	ctrl->ctrl.sqsize = opts->queue_size - 1;

	if (opts->nr_io_queues) {
		ret = nvme_loop_create_io_queues(ctrl);
		if (ret)
			goto out_remove_admin_queue;
	}

	nvme_loop_init_iod(ctrl, &ctrl->async_event_iod, 0);

	dev_info(ctrl->ctrl.device,
		 "new ctrl: \"%s\"\n", ctrl->ctrl.opts->subsysnqn);

	if (!nvme_change_ctrl_state(&ctrl->ctrl, NVME_CTRL_LIVE))
		WARN_ON_ONCE(1);

	mutex_lock(&nvme_loop_ctrl_mutex);
	list_add_tail(&ctrl->list, &nvme_loop_ctrl_list);
	mutex_unlock(&nvme_loop_ctrl_mutex);

	nvme_start_ctrl(&ctrl->ctrl);

	return &ctrl->ctrl;

out_remove_admin_queue:
	nvme_loop_destroy_admin_queue(ctrl);
out_free_queues:
	kfree(ctrl->queues);
out_uninit_ctrl:
	nvme_uninit_ctrl(&ctrl->ctrl);
	nvme_put_ctrl(&ctrl->ctrl);
out:
	if (ret > 0)
		ret = -EIO;
	return ERR_PTR(ret);
}

static int nvme_loop_add_port(struct nvmet_port *port)
{
	mutex_lock(&nvme_loop_ports_mutex);
	list_add_tail(&port->entry, &nvme_loop_ports);
	mutex_unlock(&nvme_loop_ports_mutex);
	return 0;
}

static void nvme_loop_remove_port(struct nvmet_port *port)
{
	mutex_lock(&nvme_loop_ports_mutex);
	list_del_init(&port->entry);
	mutex_unlock(&nvme_loop_ports_mutex);

	/*
	 * Ensure any ctrls that are in the process of being
	 * deleted are in fact deleted before we return
	 * and free the port. This is to prevent active
	 * ctrls from using a port after it's freed.
	 */
	flush_workqueue(nvme_delete_wq);
}

static const struct nvmet_fabrics_ops nvme_loop_ops = {
	.owner		= THIS_MODULE,
	.type		= NVMF_TRTYPE_LOOP,
	.add_port	= nvme_loop_add_port,
	.remove_port	= nvme_loop_remove_port,
	.queue_response = nvme_loop_queue_response,
	.delete_ctrl	= nvme_loop_delete_ctrl,
};

static struct nvmf_transport_ops nvme_loop_transport = {
	.name		= "loop",
	.module		= THIS_MODULE,
	.create_ctrl	= nvme_loop_create_ctrl,
	.allowed_opts	= NVMF_OPT_TRADDR,
};

static int __init nvme_loop_init_module(void)
{
	int ret;

	ret = nvmet_register_transport(&nvme_loop_ops);
	if (ret)
		return ret;

	ret = nvmf_register_transport(&nvme_loop_transport);
	if (ret)
		nvmet_unregister_transport(&nvme_loop_ops);

	return ret;
}

static void __exit nvme_loop_cleanup_module(void)
{
	struct nvme_loop_ctrl *ctrl, *next;

	nvmf_unregister_transport(&nvme_loop_transport);
	nvmet_unregister_transport(&nvme_loop_ops);

	mutex_lock(&nvme_loop_ctrl_mutex);
	list_for_each_entry_safe(ctrl, next, &nvme_loop_ctrl_list, list)
		nvme_delete_ctrl(&ctrl->ctrl);
	mutex_unlock(&nvme_loop_ctrl_mutex);

	flush_workqueue(nvme_delete_wq);
}

module_init(nvme_loop_init_module);
module_exit(nvme_loop_cleanup_module);

MODULE_LICENSE("GPL v2");
MODULE_ALIAS("nvmet-transport-254"); /* 254 == NVMF_TRTYPE_LOOP */<|MERGE_RESOLUTION|>--- conflicted
+++ resolved
@@ -359,20 +359,6 @@
 	if (error)
 		goto out_free_sq;
 
-<<<<<<< HEAD
-	ctrl->ctrl.fabrics_q = blk_mq_init_queue(&ctrl->admin_tag_set);
-	if (IS_ERR(ctrl->ctrl.fabrics_q)) {
-		error = PTR_ERR(ctrl->ctrl.fabrics_q);
-		goto out_free_tagset;
-	}
-
-	ctrl->ctrl.admin_q = blk_mq_init_queue(&ctrl->admin_tag_set);
-	if (IS_ERR(ctrl->ctrl.admin_q)) {
-		error = PTR_ERR(ctrl->ctrl.admin_q);
-		goto out_cleanup_fabrics_q;
-	}
-=======
->>>>>>> eb3cdb58
 	/* reset stopped state for the fresh admin queue */
 	clear_bit(NVME_CTRL_ADMIN_Q_STOPPED, &ctrl->ctrl.flags);
 
@@ -389,11 +375,7 @@
 	ctrl->ctrl.max_hw_sectors =
 		(NVME_LOOP_MAX_SEGMENTS - 1) << (PAGE_SHIFT - 9);
 
-<<<<<<< HEAD
-	nvme_start_admin_queue(&ctrl->ctrl);
-=======
 	nvme_unquiesce_admin_queue(&ctrl->ctrl);
->>>>>>> eb3cdb58
 
 	error = nvme_init_ctrl_finish(&ctrl->ctrl, false);
 	if (error)
@@ -412,20 +394,12 @@
 static void nvme_loop_shutdown_ctrl(struct nvme_loop_ctrl *ctrl)
 {
 	if (ctrl->ctrl.queue_count > 1) {
-<<<<<<< HEAD
-		nvme_stop_queues(&ctrl->ctrl);
-=======
 		nvme_quiesce_io_queues(&ctrl->ctrl);
->>>>>>> eb3cdb58
 		nvme_cancel_tagset(&ctrl->ctrl);
 		nvme_loop_destroy_io_queues(ctrl);
 	}
 
-<<<<<<< HEAD
-	nvme_stop_admin_queue(&ctrl->ctrl);
-=======
 	nvme_quiesce_admin_queue(&ctrl->ctrl);
->>>>>>> eb3cdb58
 	if (ctrl->ctrl.state == NVME_CTRL_LIVE)
 		nvme_disable_ctrl(&ctrl->ctrl, true);
 
@@ -526,13 +500,6 @@
 	if (ret)
 		goto out_destroy_queues;
 
-<<<<<<< HEAD
-	ret = nvme_ctrl_init_connect_q(&(ctrl->ctrl));
-	if (ret)
-		goto out_free_tagset;
-
-=======
->>>>>>> eb3cdb58
 	ret = nvme_loop_connect_io_queues(ctrl);
 	if (ret)
 		goto out_cleanup_tagset;
