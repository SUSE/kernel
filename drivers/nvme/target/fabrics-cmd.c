// SPDX-License-Identifier: GPL-2.0
/*
 * NVMe Fabrics command implementation.
 * Copyright (c) 2015-2016 HGST, a Western Digital Company.
 */
#define pr_fmt(fmt) KBUILD_MODNAME ": " fmt
#include <linux/blkdev.h>
#include "nvmet.h"

static void nvmet_execute_prop_set(struct nvmet_req *req)
{
	u64 val = le64_to_cpu(req->cmd->prop_set.value);
	u16 status = 0;

	if (!nvmet_check_transfer_len(req, 0))
		return;

	if (req->cmd->prop_set.attrib & 1) {
		req->error_loc =
			offsetof(struct nvmf_property_set_command, attrib);
		status = NVME_SC_INVALID_FIELD | NVME_STATUS_DNR;
		goto out;
	}

	switch (le32_to_cpu(req->cmd->prop_set.offset)) {
	case NVME_REG_CC:
		nvmet_update_cc(req->sq->ctrl, val);
		break;
	default:
		req->error_loc =
			offsetof(struct nvmf_property_set_command, offset);
		status = NVME_SC_INVALID_FIELD | NVME_STATUS_DNR;
	}
out:
	nvmet_req_complete(req, status);
}

static void nvmet_execute_prop_get(struct nvmet_req *req)
{
	struct nvmet_ctrl *ctrl = req->sq->ctrl;
	u16 status = 0;
	u64 val = 0;

	if (!nvmet_check_transfer_len(req, 0))
		return;

	if (req->cmd->prop_get.attrib & 1) {
		switch (le32_to_cpu(req->cmd->prop_get.offset)) {
		case NVME_REG_CAP:
			val = ctrl->cap;
			break;
		default:
			status = NVME_SC_INVALID_FIELD | NVME_STATUS_DNR;
			break;
		}
	} else {
		switch (le32_to_cpu(req->cmd->prop_get.offset)) {
		case NVME_REG_VS:
			val = ctrl->subsys->ver;
			break;
		case NVME_REG_CC:
			val = ctrl->cc;
			break;
		case NVME_REG_CSTS:
			val = ctrl->csts;
			break;
		default:
			status = NVME_SC_INVALID_FIELD | NVME_STATUS_DNR;
			break;
		}
	}

	if (status && req->cmd->prop_get.attrib & 1) {
		req->error_loc =
			offsetof(struct nvmf_property_get_command, offset);
	} else {
		req->error_loc =
			offsetof(struct nvmf_property_get_command, attrib);
	}

	req->cqe->result.u64 = cpu_to_le64(val);
	nvmet_req_complete(req, status);
}

u16 nvmet_parse_fabrics_admin_cmd(struct nvmet_req *req)
{
	struct nvme_command *cmd = req->cmd;

	switch (cmd->fabrics.fctype) {
	case nvme_fabrics_type_property_set:
		req->execute = nvmet_execute_prop_set;
		break;
	case nvme_fabrics_type_property_get:
		req->execute = nvmet_execute_prop_get;
		break;
#ifdef CONFIG_NVME_TARGET_AUTH
	case nvme_fabrics_type_auth_send:
		req->execute = nvmet_execute_auth_send;
		break;
	case nvme_fabrics_type_auth_receive:
		req->execute = nvmet_execute_auth_receive;
		break;
#endif
	default:
		pr_debug("received unknown capsule type 0x%x\n",
			cmd->fabrics.fctype);
		req->error_loc = offsetof(struct nvmf_common_command, fctype);
		return NVME_SC_INVALID_OPCODE | NVME_STATUS_DNR;
	}

	return 0;
}

u16 nvmet_parse_fabrics_io_cmd(struct nvmet_req *req)
{
	struct nvme_command *cmd = req->cmd;

	switch (cmd->fabrics.fctype) {
#ifdef CONFIG_NVME_TARGET_AUTH
	case nvme_fabrics_type_auth_send:
		req->execute = nvmet_execute_auth_send;
		break;
	case nvme_fabrics_type_auth_receive:
		req->execute = nvmet_execute_auth_receive;
		break;
#endif
	default:
		pr_debug("received unknown capsule type 0x%x\n",
			cmd->fabrics.fctype);
		req->error_loc = offsetof(struct nvmf_common_command, fctype);
		return NVME_SC_INVALID_OPCODE | NVME_STATUS_DNR;
	}

	return 0;
}

static u16 nvmet_install_queue(struct nvmet_ctrl *ctrl, struct nvmet_req *req)
{
	struct nvmf_connect_command *c = &req->cmd->connect;
	u16 qid = le16_to_cpu(c->qid);
	u16 sqsize = le16_to_cpu(c->sqsize);
	struct nvmet_ctrl *old;
	u16 mqes = NVME_CAP_MQES(ctrl->cap);
	u16 ret;

	if (!sqsize) {
		pr_warn("queue size zero!\n");
		req->error_loc = offsetof(struct nvmf_connect_command, sqsize);
		req->cqe->result.u32 = IPO_IATTR_CONNECT_SQE(sqsize);
		ret = NVME_SC_CONNECT_INVALID_PARAM | NVME_STATUS_DNR;
		goto err;
	}

	if (ctrl->sqs[qid] != NULL) {
		pr_warn("qid %u has already been created\n", qid);
		req->error_loc = offsetof(struct nvmf_connect_command, qid);
		return NVME_SC_CMD_SEQ_ERROR | NVME_STATUS_DNR;
	}

	/* for fabrics, this value applies to only the I/O Submission Queues */
	if (qid && sqsize > mqes) {
		pr_warn("sqsize %u is larger than MQES supported %u cntlid %d\n",
				sqsize, mqes, ctrl->cntlid);
		req->error_loc = offsetof(struct nvmf_connect_command, sqsize);
		req->cqe->result.u32 = IPO_IATTR_CONNECT_SQE(sqsize);
		return NVME_SC_CONNECT_INVALID_PARAM | NVME_STATUS_DNR;
	}

	old = cmpxchg(&req->sq->ctrl, NULL, ctrl);
	if (old) {
		pr_warn("queue already connected!\n");
		req->error_loc = offsetof(struct nvmf_connect_command, opcode);
		return NVME_SC_CONNECT_CTRL_BUSY | NVME_STATUS_DNR;
	}

	/* note: convert queue size from 0's-based value to 1's-based value */
	nvmet_cq_setup(ctrl, req->cq, qid, sqsize + 1);
	nvmet_sq_setup(ctrl, req->sq, qid, sqsize + 1);

	if (c->cattr & NVME_CONNECT_DISABLE_SQFLOW) {
		req->sq->sqhd_disabled = true;
		req->cqe->sq_head = cpu_to_le16(0xffff);
	}

	if (ctrl->ops->install_queue) {
		ret = ctrl->ops->install_queue(req->sq);
		if (ret) {
			pr_err("failed to install queue %d cntlid %d ret %x\n",
				qid, ctrl->cntlid, ret);
			ctrl->sqs[qid] = NULL;
			goto err;
		}
	}

	return 0;

err:
	req->sq->ctrl = NULL;
	return ret;
}

static u32 nvmet_connect_result(struct nvmet_ctrl *ctrl)
{
	return (u32)ctrl->cntlid |
		(nvmet_has_auth(ctrl) ? NVME_CONNECT_AUTHREQ_ATR : 0);
}

static void nvmet_execute_admin_connect(struct nvmet_req *req)
{
	struct nvmf_connect_command *c = &req->cmd->connect;
	struct nvmf_connect_data *d;
	struct nvmet_ctrl *ctrl = NULL;
<<<<<<< HEAD
	u16 status = 0;
=======
	u16 status;
>>>>>>> 2d5404ca
	u8 dhchap_status;

	if (!nvmet_check_transfer_len(req, sizeof(struct nvmf_connect_data)))
		return;

	d = kmalloc(sizeof(*d), GFP_KERNEL);
	if (!d) {
		status = NVME_SC_INTERNAL;
		goto complete;
	}

	status = nvmet_copy_from_sgl(req, 0, d, sizeof(*d));
	if (status)
		goto out;

	if (c->recfmt != 0) {
		pr_warn("invalid connect version (%d).\n",
			le16_to_cpu(c->recfmt));
		req->error_loc = offsetof(struct nvmf_connect_command, recfmt);
		status = NVME_SC_CONNECT_FORMAT | NVME_STATUS_DNR;
		goto out;
	}

	if (unlikely(d->cntlid != cpu_to_le16(0xffff))) {
		pr_warn("connect attempt for invalid controller ID %#x\n",
			d->cntlid);
		status = NVME_SC_CONNECT_INVALID_PARAM | NVME_STATUS_DNR;
		req->cqe->result.u32 = IPO_IATTR_CONNECT_DATA(cntlid);
		goto out;
	}

	d->subsysnqn[NVMF_NQN_FIELD_LEN - 1] = '\0';
	d->hostnqn[NVMF_NQN_FIELD_LEN - 1] = '\0';
	status = nvmet_alloc_ctrl(d->subsysnqn, d->hostnqn, req,
				  le32_to_cpu(c->kato), &ctrl);
	if (status)
		goto out;

	uuid_copy(&ctrl->hostid, &d->hostid);

	dhchap_status = nvmet_setup_auth(ctrl);
	if (dhchap_status) {
		pr_err("Failed to setup authentication, dhchap status %u\n",
		       dhchap_status);
		nvmet_ctrl_put(ctrl);
		if (dhchap_status == NVME_AUTH_DHCHAP_FAILURE_FAILED)
<<<<<<< HEAD
			status = (NVME_SC_CONNECT_INVALID_HOST | NVME_SC_DNR);
=======
			status = (NVME_SC_CONNECT_INVALID_HOST | NVME_STATUS_DNR);
>>>>>>> 2d5404ca
		else
			status = NVME_SC_INTERNAL;
		goto out;
	}

	status = nvmet_install_queue(ctrl, req);
	if (status) {
		nvmet_ctrl_put(ctrl);
		goto out;
	}

	pr_info("creating %s controller %d for subsystem %s for NQN %s%s%s.\n",
		nvmet_is_disc_subsys(ctrl->subsys) ? "discovery" : "nvm",
		ctrl->cntlid, ctrl->subsys->subsysnqn, ctrl->hostnqn,
		ctrl->pi_support ? " T10-PI is enabled" : "",
		nvmet_has_auth(ctrl) ? " with DH-HMAC-CHAP" : "");
	req->cqe->result.u32 = cpu_to_le32(nvmet_connect_result(ctrl));
out:
	kfree(d);
complete:
	nvmet_req_complete(req, status);
}

static void nvmet_execute_io_connect(struct nvmet_req *req)
{
	struct nvmf_connect_command *c = &req->cmd->connect;
	struct nvmf_connect_data *d;
	struct nvmet_ctrl *ctrl;
	u16 qid = le16_to_cpu(c->qid);
	u16 status;

	if (!nvmet_check_transfer_len(req, sizeof(struct nvmf_connect_data)))
		return;

	d = kmalloc(sizeof(*d), GFP_KERNEL);
	if (!d) {
		status = NVME_SC_INTERNAL;
		goto complete;
	}

	status = nvmet_copy_from_sgl(req, 0, d, sizeof(*d));
	if (status)
		goto out;

	if (c->recfmt != 0) {
		pr_warn("invalid connect version (%d).\n",
			le16_to_cpu(c->recfmt));
		status = NVME_SC_CONNECT_FORMAT | NVME_STATUS_DNR;
		goto out;
	}

	d->subsysnqn[NVMF_NQN_FIELD_LEN - 1] = '\0';
	d->hostnqn[NVMF_NQN_FIELD_LEN - 1] = '\0';
	ctrl = nvmet_ctrl_find_get(d->subsysnqn, d->hostnqn,
				   le16_to_cpu(d->cntlid), req);
	if (!ctrl) {
		status = NVME_SC_CONNECT_INVALID_PARAM | NVME_STATUS_DNR;
		goto out;
	}

	if (unlikely(qid > ctrl->subsys->max_qid)) {
		pr_warn("invalid queue id (%d)\n", qid);
		status = NVME_SC_CONNECT_INVALID_PARAM | NVME_STATUS_DNR;
		req->cqe->result.u32 = IPO_IATTR_CONNECT_SQE(qid);
		goto out_ctrl_put;
	}

	status = nvmet_install_queue(ctrl, req);
	if (status)
		goto out_ctrl_put;

	pr_debug("adding queue %d to ctrl %d.\n", qid, ctrl->cntlid);
	req->cqe->result.u32 = cpu_to_le32(nvmet_connect_result(ctrl));
out:
	kfree(d);
complete:
	nvmet_req_complete(req, status);
	return;

out_ctrl_put:
	nvmet_ctrl_put(ctrl);
	goto out;
}

u16 nvmet_parse_connect_cmd(struct nvmet_req *req)
{
	struct nvme_command *cmd = req->cmd;

	if (!nvme_is_fabrics(cmd)) {
		pr_debug("invalid command 0x%x on unconnected queue.\n",
			cmd->fabrics.opcode);
		req->error_loc = offsetof(struct nvme_common_command, opcode);
		return NVME_SC_INVALID_OPCODE | NVME_STATUS_DNR;
	}
	if (cmd->fabrics.fctype != nvme_fabrics_type_connect) {
		pr_debug("invalid capsule type 0x%x on unconnected queue.\n",
			cmd->fabrics.fctype);
		req->error_loc = offsetof(struct nvmf_common_command, fctype);
		return NVME_SC_INVALID_OPCODE | NVME_STATUS_DNR;
	}

	if (cmd->connect.qid == 0)
		req->execute = nvmet_execute_admin_connect;
	else
		req->execute = nvmet_execute_io_connect;
	return 0;
}<|MERGE_RESOLUTION|>--- conflicted
+++ resolved
@@ -210,11 +210,7 @@
 	struct nvmf_connect_command *c = &req->cmd->connect;
 	struct nvmf_connect_data *d;
 	struct nvmet_ctrl *ctrl = NULL;
-<<<<<<< HEAD
-	u16 status = 0;
-=======
 	u16 status;
->>>>>>> 2d5404ca
 	u8 dhchap_status;
 
 	if (!nvmet_check_transfer_len(req, sizeof(struct nvmf_connect_data)))
@@ -261,11 +257,7 @@
 		       dhchap_status);
 		nvmet_ctrl_put(ctrl);
 		if (dhchap_status == NVME_AUTH_DHCHAP_FAILURE_FAILED)
-<<<<<<< HEAD
-			status = (NVME_SC_CONNECT_INVALID_HOST | NVME_SC_DNR);
-=======
 			status = (NVME_SC_CONNECT_INVALID_HOST | NVME_STATUS_DNR);
->>>>>>> 2d5404ca
 		else
 			status = NVME_SC_INTERNAL;
 		goto out;
