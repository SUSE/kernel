--- conflicted
+++ resolved
@@ -30,7 +30,6 @@
 		ctrl->cap &= ~(1ULL << 43);
 }
 
-<<<<<<< HEAD
 static u16 nvmet_passthru_override_id_descs(struct nvmet_req *req)
 {
 	struct nvmet_ctrl *ctrl = req->sq->ctrl;
@@ -78,8 +77,6 @@
 	return status;
 }
 
-=======
->>>>>>> 2f1df2d5
 static u16 nvmet_passthru_override_id_ctrl(struct nvmet_req *req)
 {
 	struct nvmet_ctrl *ctrl = req->sq->ctrl;
