// SPDX-License-Identifier: GPL-2.0
/*
 * Copyright (c) 2016 Avago Technologies.  All rights reserved.
 */
#define pr_fmt(fmt) KBUILD_MODNAME ": " fmt
#include <linux/module.h>
#include <linux/slab.h>
#include <linux/blk-mq.h>
#include <linux/parser.h>
#include <linux/random.h>
#include <uapi/scsi/fc/fc_fs.h>
#include <uapi/scsi/fc/fc_els.h>

#include "nvmet.h"
#include <linux/nvme-fc-driver.h>
#include <linux/nvme-fc.h>
#include "../host/fc.h"


/* *************************** Data Structures/Defines ****************** */


#define NVMET_LS_CTX_COUNT		256

struct nvmet_fc_tgtport;
struct nvmet_fc_tgt_assoc;

struct nvmet_fc_ls_iod {		/* for an LS RQST RCV */
	struct nvmefc_ls_rsp		*lsrsp;
	struct nvmefc_tgt_fcp_req	*fcpreq;	/* only if RS */

	struct list_head		ls_rcv_list; /* tgtport->ls_rcv_list */

	struct nvmet_fc_tgtport		*tgtport;
	struct nvmet_fc_tgt_assoc	*assoc;
	void				*hosthandle;

	union nvmefc_ls_requests	*rqstbuf;
	union nvmefc_ls_responses	*rspbuf;
	u16				rqstdatalen;
	dma_addr_t			rspdma;

	struct scatterlist		sg[2];

	struct work_struct		work;
} __aligned(sizeof(unsigned long long));

struct nvmet_fc_ls_req_op {		/* for an LS RQST XMT */
	struct nvmefc_ls_req		ls_req;

	struct nvmet_fc_tgtport		*tgtport;
	void				*hosthandle;

	int				ls_error;
	struct list_head		lsreq_list; /* tgtport->ls_req_list */
	bool				req_queued;
};


/* desired maximum for a single sequence - if sg list allows it */
#define NVMET_FC_MAX_SEQ_LENGTH		(256 * 1024)

enum nvmet_fcp_datadir {
	NVMET_FCP_NODATA,
	NVMET_FCP_WRITE,
	NVMET_FCP_READ,
	NVMET_FCP_ABORTED,
};

struct nvmet_fc_fcp_iod {
	struct nvmefc_tgt_fcp_req	*fcpreq;

	struct nvme_fc_cmd_iu		cmdiubuf;
	struct nvme_fc_ersp_iu		rspiubuf;
	dma_addr_t			rspdma;
	struct scatterlist		*next_sg;
	struct scatterlist		*data_sg;
	int				data_sg_cnt;
	u32				offset;
	enum nvmet_fcp_datadir		io_dir;
	bool				active;
	bool				abort;
	bool				aborted;
	bool				writedataactive;
	spinlock_t			flock;

	struct nvmet_req		req;
	struct work_struct		defer_work;

	struct nvmet_fc_tgtport		*tgtport;
	struct nvmet_fc_tgt_queue	*queue;

	struct list_head		fcp_list;	/* tgtport->fcp_list */
};

struct nvmet_fc_tgtport {
	struct nvmet_fc_target_port	fc_target_port;

	struct list_head		tgt_list; /* nvmet_fc_target_list */
	struct device			*dev;	/* dev for dma mapping */
	struct nvmet_fc_target_template	*ops;

	struct nvmet_fc_ls_iod		*iod;
	spinlock_t			lock;
	struct list_head		ls_rcv_list;
	struct list_head		ls_req_list;
	struct list_head		ls_busylist;
	struct list_head		assoc_list;
	struct list_head		host_list;
	struct ida			assoc_cnt;
	struct nvmet_fc_port_entry	*pe;
	struct kref			ref;
	u32				max_sg_cnt;

	struct work_struct		put_work;
};

struct nvmet_fc_port_entry {
	struct nvmet_fc_tgtport		*tgtport;
	struct nvmet_port		*port;
	u64				node_name;
	u64				port_name;
	struct list_head		pe_list;
};

struct nvmet_fc_defer_fcp_req {
	struct list_head		req_list;
	struct nvmefc_tgt_fcp_req	*fcp_req;
};

struct nvmet_fc_tgt_queue {
	bool				ninetypercent;
	u16				qid;
	u16				sqsize;
	u16				ersp_ratio;
	__le16				sqhd;
	atomic_t			connected;
	atomic_t			sqtail;
	atomic_t			zrspcnt;
	atomic_t			rsn;
	spinlock_t			qlock;
	struct nvmet_cq			nvme_cq;
	struct nvmet_sq			nvme_sq;
	struct nvmet_fc_tgt_assoc	*assoc;
	struct list_head		fod_list;
	struct list_head		pending_cmd_list;
	struct list_head		avail_defer_list;
	struct workqueue_struct		*work_q;
	struct kref			ref;
	/* array of fcp_iods */
	struct nvmet_fc_fcp_iod		fod[] /* __counted_by(sqsize) */;
} __aligned(sizeof(unsigned long long));

struct nvmet_fc_hostport {
	struct nvmet_fc_tgtport		*tgtport;
	void				*hosthandle;
	struct list_head		host_list;
	struct kref			ref;
	u8				invalid;
};

struct nvmet_fc_tgt_assoc {
	u64				association_id;
	u32				a_id;
	atomic_t			terminating;
	struct nvmet_fc_tgtport		*tgtport;
	struct nvmet_fc_hostport	*hostport;
	struct nvmet_fc_ls_iod		*rcv_disconn;
	struct list_head		a_list;
	struct nvmet_fc_tgt_queue 	*queues[NVMET_NR_QUEUES + 1];
	struct kref			ref;
	struct work_struct		del_work;
};


static inline int
nvmet_fc_iodnum(struct nvmet_fc_ls_iod *iodptr)
{
	return (iodptr - iodptr->tgtport->iod);
}

static inline int
nvmet_fc_fodnum(struct nvmet_fc_fcp_iod *fodptr)
{
	return (fodptr - fodptr->queue->fod);
}


/*
 * Association and Connection IDs:
 *
 * Association ID will have random number in upper 6 bytes and zero
 *   in lower 2 bytes
 *
 * Connection IDs will be Association ID with QID or'd in lower 2 bytes
 *
 * note: Association ID = Connection ID for queue 0
 */
#define BYTES_FOR_QID			sizeof(u16)
#define BYTES_FOR_QID_SHIFT		(BYTES_FOR_QID * 8)
#define NVMET_FC_QUEUEID_MASK		((u64)((1 << BYTES_FOR_QID_SHIFT) - 1))

static inline u64
nvmet_fc_makeconnid(struct nvmet_fc_tgt_assoc *assoc, u16 qid)
{
	return (assoc->association_id | qid);
}

static inline u64
nvmet_fc_getassociationid(u64 connectionid)
{
	return connectionid & ~NVMET_FC_QUEUEID_MASK;
}

static inline u16
nvmet_fc_getqueueid(u64 connectionid)
{
	return (u16)(connectionid & NVMET_FC_QUEUEID_MASK);
}

static inline struct nvmet_fc_tgtport *
targetport_to_tgtport(struct nvmet_fc_target_port *targetport)
{
	return container_of(targetport, struct nvmet_fc_tgtport,
				 fc_target_port);
}

static inline struct nvmet_fc_fcp_iod *
nvmet_req_to_fod(struct nvmet_req *nvme_req)
{
	return container_of(nvme_req, struct nvmet_fc_fcp_iod, req);
}


/* *************************** Globals **************************** */


static DEFINE_SPINLOCK(nvmet_fc_tgtlock);

static LIST_HEAD(nvmet_fc_target_list);
static DEFINE_IDA(nvmet_fc_tgtport_cnt);
static LIST_HEAD(nvmet_fc_portentry_list);


static void nvmet_fc_handle_ls_rqst_work(struct work_struct *work);
static void nvmet_fc_fcp_rqst_op_defer_work(struct work_struct *work);
static void nvmet_fc_tgt_a_put(struct nvmet_fc_tgt_assoc *assoc);
static int nvmet_fc_tgt_a_get(struct nvmet_fc_tgt_assoc *assoc);
static void nvmet_fc_tgt_q_put(struct nvmet_fc_tgt_queue *queue);
static int nvmet_fc_tgt_q_get(struct nvmet_fc_tgt_queue *queue);
static void nvmet_fc_tgtport_put(struct nvmet_fc_tgtport *tgtport);
static void nvmet_fc_put_tgtport_work(struct work_struct *work)
{
	struct nvmet_fc_tgtport *tgtport =
		container_of(work, struct nvmet_fc_tgtport, put_work);

	nvmet_fc_tgtport_put(tgtport);
}
static int nvmet_fc_tgtport_get(struct nvmet_fc_tgtport *tgtport);
static void nvmet_fc_handle_fcp_rqst(struct nvmet_fc_tgtport *tgtport,
					struct nvmet_fc_fcp_iod *fod);
static void nvmet_fc_delete_target_assoc(struct nvmet_fc_tgt_assoc *assoc);
static void nvmet_fc_xmt_ls_rsp(struct nvmet_fc_tgtport *tgtport,
				struct nvmet_fc_ls_iod *iod);


/* *********************** FC-NVME DMA Handling **************************** */

/*
 * The fcloop device passes in a NULL device pointer. Real LLD's will
 * pass in a valid device pointer. If NULL is passed to the dma mapping
 * routines, depending on the platform, it may or may not succeed, and
 * may crash.
 *
 * As such:
 * Wrapper all the dma routines and check the dev pointer.
 *
 * If simple mappings (return just a dma address, we'll noop them,
 * returning a dma address of 0.
 *
 * On more complex mappings (dma_map_sg), a pseudo routine fills
 * in the scatter list, setting all dma addresses to 0.
 */

static inline dma_addr_t
fc_dma_map_single(struct device *dev, void *ptr, size_t size,
		enum dma_data_direction dir)
{
	return dev ? dma_map_single(dev, ptr, size, dir) : (dma_addr_t)0L;
}

static inline int
fc_dma_mapping_error(struct device *dev, dma_addr_t dma_addr)
{
	return dev ? dma_mapping_error(dev, dma_addr) : 0;
}

static inline void
fc_dma_unmap_single(struct device *dev, dma_addr_t addr, size_t size,
	enum dma_data_direction dir)
{
	if (dev)
		dma_unmap_single(dev, addr, size, dir);
}

static inline void
fc_dma_sync_single_for_cpu(struct device *dev, dma_addr_t addr, size_t size,
		enum dma_data_direction dir)
{
	if (dev)
		dma_sync_single_for_cpu(dev, addr, size, dir);
}

static inline void
fc_dma_sync_single_for_device(struct device *dev, dma_addr_t addr, size_t size,
		enum dma_data_direction dir)
{
	if (dev)
		dma_sync_single_for_device(dev, addr, size, dir);
}

/* pseudo dma_map_sg call */
static int
fc_map_sg(struct scatterlist *sg, int nents)
{
	struct scatterlist *s;
	int i;

	WARN_ON(nents == 0 || sg[0].length == 0);

	for_each_sg(sg, s, nents, i) {
		s->dma_address = 0L;
#ifdef CONFIG_NEED_SG_DMA_LENGTH
		s->dma_length = s->length;
#endif
	}
	return nents;
}

static inline int
fc_dma_map_sg(struct device *dev, struct scatterlist *sg, int nents,
		enum dma_data_direction dir)
{
	return dev ? dma_map_sg(dev, sg, nents, dir) : fc_map_sg(sg, nents);
}

static inline void
fc_dma_unmap_sg(struct device *dev, struct scatterlist *sg, int nents,
		enum dma_data_direction dir)
{
	if (dev)
		dma_unmap_sg(dev, sg, nents, dir);
}


/* ********************** FC-NVME LS XMT Handling ************************* */


static void
__nvmet_fc_finish_ls_req(struct nvmet_fc_ls_req_op *lsop)
{
	struct nvmet_fc_tgtport *tgtport = lsop->tgtport;
	struct nvmefc_ls_req *lsreq = &lsop->ls_req;
	unsigned long flags;

	spin_lock_irqsave(&tgtport->lock, flags);

	if (!lsop->req_queued) {
		spin_unlock_irqrestore(&tgtport->lock, flags);
		goto out_putwork;
	}

	list_del(&lsop->lsreq_list);

	lsop->req_queued = false;

	spin_unlock_irqrestore(&tgtport->lock, flags);

	fc_dma_unmap_single(tgtport->dev, lsreq->rqstdma,
				  (lsreq->rqstlen + lsreq->rsplen),
				  DMA_BIDIRECTIONAL);

out_putwork:
	queue_work(nvmet_wq, &tgtport->put_work);
}

static int
__nvmet_fc_send_ls_req(struct nvmet_fc_tgtport *tgtport,
		struct nvmet_fc_ls_req_op *lsop,
		void (*done)(struct nvmefc_ls_req *req, int status))
{
	struct nvmefc_ls_req *lsreq = &lsop->ls_req;
	unsigned long flags;
	int ret = 0;

	if (!tgtport->ops->ls_req)
		return -EOPNOTSUPP;

	if (!nvmet_fc_tgtport_get(tgtport))
		return -ESHUTDOWN;

	lsreq->done = done;
	lsop->req_queued = false;
	INIT_LIST_HEAD(&lsop->lsreq_list);

	lsreq->rqstdma = fc_dma_map_single(tgtport->dev, lsreq->rqstaddr,
				  lsreq->rqstlen + lsreq->rsplen,
				  DMA_BIDIRECTIONAL);
	if (fc_dma_mapping_error(tgtport->dev, lsreq->rqstdma)) {
		ret = -EFAULT;
		goto out_puttgtport;
	}
	lsreq->rspdma = lsreq->rqstdma + lsreq->rqstlen;

	spin_lock_irqsave(&tgtport->lock, flags);

	list_add_tail(&lsop->lsreq_list, &tgtport->ls_req_list);

	lsop->req_queued = true;

	spin_unlock_irqrestore(&tgtport->lock, flags);

	ret = tgtport->ops->ls_req(&tgtport->fc_target_port, lsop->hosthandle,
				   lsreq);
	if (ret)
		goto out_unlink;

	return 0;

out_unlink:
	lsop->ls_error = ret;
	spin_lock_irqsave(&tgtport->lock, flags);
	lsop->req_queued = false;
	list_del(&lsop->lsreq_list);
	spin_unlock_irqrestore(&tgtport->lock, flags);
	fc_dma_unmap_single(tgtport->dev, lsreq->rqstdma,
				  (lsreq->rqstlen + lsreq->rsplen),
				  DMA_BIDIRECTIONAL);
out_puttgtport:
	nvmet_fc_tgtport_put(tgtport);

	return ret;
}

static int
nvmet_fc_send_ls_req_async(struct nvmet_fc_tgtport *tgtport,
		struct nvmet_fc_ls_req_op *lsop,
		void (*done)(struct nvmefc_ls_req *req, int status))
{
	/* don't wait for completion */

	return __nvmet_fc_send_ls_req(tgtport, lsop, done);
}

static void
nvmet_fc_disconnect_assoc_done(struct nvmefc_ls_req *lsreq, int status)
{
	struct nvmet_fc_ls_req_op *lsop =
		container_of(lsreq, struct nvmet_fc_ls_req_op, ls_req);

	__nvmet_fc_finish_ls_req(lsop);

	/* fc-nvme target doesn't care about success or failure of cmd */

	kfree(lsop);
}

/*
 * This routine sends a FC-NVME LS to disconnect (aka terminate)
 * the FC-NVME Association.  Terminating the association also
 * terminates the FC-NVME connections (per queue, both admin and io
 * queues) that are part of the association. E.g. things are torn
 * down, and the related FC-NVME Association ID and Connection IDs
 * become invalid.
 *
 * The behavior of the fc-nvme target is such that it's
 * understanding of the association and connections will implicitly
 * be torn down. The action is implicit as it may be due to a loss of
 * connectivity with the fc-nvme host, so the target may never get a
 * response even if it tried.  As such, the action of this routine
 * is to asynchronously send the LS, ignore any results of the LS, and
 * continue on with terminating the association. If the fc-nvme host
 * is present and receives the LS, it too can tear down.
 */
static void
nvmet_fc_xmt_disconnect_assoc(struct nvmet_fc_tgt_assoc *assoc)
{
	struct nvmet_fc_tgtport *tgtport = assoc->tgtport;
	struct fcnvme_ls_disconnect_assoc_rqst *discon_rqst;
	struct fcnvme_ls_disconnect_assoc_acc *discon_acc;
	struct nvmet_fc_ls_req_op *lsop;
	struct nvmefc_ls_req *lsreq;
	int ret;

	/*
	 * If ls_req is NULL or no hosthandle, it's an older lldd and no
	 * message is normal. Otherwise, send unless the hostport has
	 * already been invalidated by the lldd.
	 */
	if (!tgtport->ops->ls_req || assoc->hostport->invalid)
		return;

	lsop = kzalloc((sizeof(*lsop) +
			sizeof(*discon_rqst) + sizeof(*discon_acc) +
			tgtport->ops->lsrqst_priv_sz), GFP_KERNEL);
	if (!lsop) {
		dev_info(tgtport->dev,
			"{%d:%d} send Disconnect Association failed: ENOMEM\n",
			tgtport->fc_target_port.port_num, assoc->a_id);
		return;
	}

	discon_rqst = (struct fcnvme_ls_disconnect_assoc_rqst *)&lsop[1];
	discon_acc = (struct fcnvme_ls_disconnect_assoc_acc *)&discon_rqst[1];
	lsreq = &lsop->ls_req;
	if (tgtport->ops->lsrqst_priv_sz)
		lsreq->private = (void *)&discon_acc[1];
	else
		lsreq->private = NULL;

	lsop->tgtport = tgtport;
	lsop->hosthandle = assoc->hostport->hosthandle;

	nvmefc_fmt_lsreq_discon_assoc(lsreq, discon_rqst, discon_acc,
				assoc->association_id);

	ret = nvmet_fc_send_ls_req_async(tgtport, lsop,
				nvmet_fc_disconnect_assoc_done);
	if (ret) {
		dev_info(tgtport->dev,
			"{%d:%d} XMT Disconnect Association failed: %d\n",
			tgtport->fc_target_port.port_num, assoc->a_id, ret);
		kfree(lsop);
	}
}


/* *********************** FC-NVME Port Management ************************ */


static int
nvmet_fc_alloc_ls_iodlist(struct nvmet_fc_tgtport *tgtport)
{
	struct nvmet_fc_ls_iod *iod;
	int i;

	iod = kcalloc(NVMET_LS_CTX_COUNT, sizeof(struct nvmet_fc_ls_iod),
			GFP_KERNEL);
	if (!iod)
		return -ENOMEM;

	tgtport->iod = iod;

	for (i = 0; i < NVMET_LS_CTX_COUNT; iod++, i++) {
		INIT_WORK(&iod->work, nvmet_fc_handle_ls_rqst_work);
		iod->tgtport = tgtport;
		list_add_tail(&iod->ls_rcv_list, &tgtport->ls_rcv_list);

		iod->rqstbuf = kzalloc(sizeof(union nvmefc_ls_requests) +
				       sizeof(union nvmefc_ls_responses),
				       GFP_KERNEL);
		if (!iod->rqstbuf)
			goto out_fail;

		iod->rspbuf = (union nvmefc_ls_responses *)&iod->rqstbuf[1];

		iod->rspdma = fc_dma_map_single(tgtport->dev, iod->rspbuf,
						sizeof(*iod->rspbuf),
						DMA_TO_DEVICE);
		if (fc_dma_mapping_error(tgtport->dev, iod->rspdma))
			goto out_fail;
	}

	return 0;

out_fail:
	kfree(iod->rqstbuf);
	list_del(&iod->ls_rcv_list);
	for (iod--, i--; i >= 0; iod--, i--) {
		fc_dma_unmap_single(tgtport->dev, iod->rspdma,
				sizeof(*iod->rspbuf), DMA_TO_DEVICE);
		kfree(iod->rqstbuf);
		list_del(&iod->ls_rcv_list);
	}

	kfree(iod);

	return -EFAULT;
}

static void
nvmet_fc_free_ls_iodlist(struct nvmet_fc_tgtport *tgtport)
{
	struct nvmet_fc_ls_iod *iod = tgtport->iod;
	int i;

	for (i = 0; i < NVMET_LS_CTX_COUNT; iod++, i++) {
		fc_dma_unmap_single(tgtport->dev,
				iod->rspdma, sizeof(*iod->rspbuf),
				DMA_TO_DEVICE);
		kfree(iod->rqstbuf);
		list_del(&iod->ls_rcv_list);
	}
	kfree(tgtport->iod);
}

static struct nvmet_fc_ls_iod *
nvmet_fc_alloc_ls_iod(struct nvmet_fc_tgtport *tgtport)
{
	struct nvmet_fc_ls_iod *iod;
	unsigned long flags;

	spin_lock_irqsave(&tgtport->lock, flags);
	iod = list_first_entry_or_null(&tgtport->ls_rcv_list,
					struct nvmet_fc_ls_iod, ls_rcv_list);
	if (iod)
		list_move_tail(&iod->ls_rcv_list, &tgtport->ls_busylist);
	spin_unlock_irqrestore(&tgtport->lock, flags);
	return iod;
}


static void
nvmet_fc_free_ls_iod(struct nvmet_fc_tgtport *tgtport,
			struct nvmet_fc_ls_iod *iod)
{
	unsigned long flags;

	spin_lock_irqsave(&tgtport->lock, flags);
	list_move(&iod->ls_rcv_list, &tgtport->ls_rcv_list);
	spin_unlock_irqrestore(&tgtport->lock, flags);
}

static void
nvmet_fc_prep_fcp_iodlist(struct nvmet_fc_tgtport *tgtport,
				struct nvmet_fc_tgt_queue *queue)
{
	struct nvmet_fc_fcp_iod *fod = queue->fod;
	int i;

	for (i = 0; i < queue->sqsize; fod++, i++) {
		INIT_WORK(&fod->defer_work, nvmet_fc_fcp_rqst_op_defer_work);
		fod->tgtport = tgtport;
		fod->queue = queue;
		fod->active = false;
		fod->abort = false;
		fod->aborted = false;
		fod->fcpreq = NULL;
		list_add_tail(&fod->fcp_list, &queue->fod_list);
		spin_lock_init(&fod->flock);

		fod->rspdma = fc_dma_map_single(tgtport->dev, &fod->rspiubuf,
					sizeof(fod->rspiubuf), DMA_TO_DEVICE);
		if (fc_dma_mapping_error(tgtport->dev, fod->rspdma)) {
			list_del(&fod->fcp_list);
			for (fod--, i--; i >= 0; fod--, i--) {
				fc_dma_unmap_single(tgtport->dev, fod->rspdma,
						sizeof(fod->rspiubuf),
						DMA_TO_DEVICE);
				fod->rspdma = 0L;
				list_del(&fod->fcp_list);
			}

			return;
		}
	}
}

static void
nvmet_fc_destroy_fcp_iodlist(struct nvmet_fc_tgtport *tgtport,
				struct nvmet_fc_tgt_queue *queue)
{
	struct nvmet_fc_fcp_iod *fod = queue->fod;
	int i;

	for (i = 0; i < queue->sqsize; fod++, i++) {
		if (fod->rspdma)
			fc_dma_unmap_single(tgtport->dev, fod->rspdma,
				sizeof(fod->rspiubuf), DMA_TO_DEVICE);
	}
}

static struct nvmet_fc_fcp_iod *
nvmet_fc_alloc_fcp_iod(struct nvmet_fc_tgt_queue *queue)
{
	struct nvmet_fc_fcp_iod *fod;

	lockdep_assert_held(&queue->qlock);

	fod = list_first_entry_or_null(&queue->fod_list,
					struct nvmet_fc_fcp_iod, fcp_list);
	if (fod) {
		list_del(&fod->fcp_list);
		fod->active = true;
		/*
		 * no queue reference is taken, as it was taken by the
		 * queue lookup just prior to the allocation. The iod
		 * will "inherit" that reference.
		 */
	}
	return fod;
}


static void
nvmet_fc_queue_fcp_req(struct nvmet_fc_tgtport *tgtport,
		       struct nvmet_fc_tgt_queue *queue,
		       struct nvmefc_tgt_fcp_req *fcpreq)
{
	struct nvmet_fc_fcp_iod *fod = fcpreq->nvmet_fc_private;

	/*
	 * put all admin cmds on hw queue id 0. All io commands go to
	 * the respective hw queue based on a modulo basis
	 */
	fcpreq->hwqid = queue->qid ?
			((queue->qid - 1) % tgtport->ops->max_hw_queues) : 0;

	nvmet_fc_handle_fcp_rqst(tgtport, fod);
}

static void
nvmet_fc_fcp_rqst_op_defer_work(struct work_struct *work)
{
	struct nvmet_fc_fcp_iod *fod =
		container_of(work, struct nvmet_fc_fcp_iod, defer_work);

	/* Submit deferred IO for processing */
	nvmet_fc_queue_fcp_req(fod->tgtport, fod->queue, fod->fcpreq);

}

static void
nvmet_fc_free_fcp_iod(struct nvmet_fc_tgt_queue *queue,
			struct nvmet_fc_fcp_iod *fod)
{
	struct nvmefc_tgt_fcp_req *fcpreq = fod->fcpreq;
	struct nvmet_fc_tgtport *tgtport = fod->tgtport;
	struct nvmet_fc_defer_fcp_req *deferfcp;
	unsigned long flags;

	fc_dma_sync_single_for_cpu(tgtport->dev, fod->rspdma,
				sizeof(fod->rspiubuf), DMA_TO_DEVICE);

	fcpreq->nvmet_fc_private = NULL;

	fod->active = false;
	fod->abort = false;
	fod->aborted = false;
	fod->writedataactive = false;
	fod->fcpreq = NULL;

	tgtport->ops->fcp_req_release(&tgtport->fc_target_port, fcpreq);

	/* release the queue lookup reference on the completed IO */
	nvmet_fc_tgt_q_put(queue);

	spin_lock_irqsave(&queue->qlock, flags);
	deferfcp = list_first_entry_or_null(&queue->pending_cmd_list,
				struct nvmet_fc_defer_fcp_req, req_list);
	if (!deferfcp) {
		list_add_tail(&fod->fcp_list, &fod->queue->fod_list);
		spin_unlock_irqrestore(&queue->qlock, flags);
		return;
	}

	/* Re-use the fod for the next pending cmd that was deferred */
	list_del(&deferfcp->req_list);

	fcpreq = deferfcp->fcp_req;

	/* deferfcp can be reused for another IO at a later date */
	list_add_tail(&deferfcp->req_list, &queue->avail_defer_list);

	spin_unlock_irqrestore(&queue->qlock, flags);

	/* Save NVME CMD IO in fod */
	memcpy(&fod->cmdiubuf, fcpreq->rspaddr, fcpreq->rsplen);

	/* Setup new fcpreq to be processed */
	fcpreq->rspaddr = NULL;
	fcpreq->rsplen  = 0;
	fcpreq->nvmet_fc_private = fod;
	fod->fcpreq = fcpreq;
	fod->active = true;

	/* inform LLDD IO is now being processed */
	tgtport->ops->defer_rcv(&tgtport->fc_target_port, fcpreq);

	/*
	 * Leave the queue lookup get reference taken when
	 * fod was originally allocated.
	 */

	queue_work(queue->work_q, &fod->defer_work);
}

static struct nvmet_fc_tgt_queue *
nvmet_fc_alloc_target_queue(struct nvmet_fc_tgt_assoc *assoc,
			u16 qid, u16 sqsize)
{
	struct nvmet_fc_tgt_queue *queue;
	int ret;

	if (qid > NVMET_NR_QUEUES)
		return NULL;

	queue = kzalloc(struct_size(queue, fod, sqsize), GFP_KERNEL);
	if (!queue)
		return NULL;

	queue->work_q = alloc_workqueue("ntfc%d.%d.%d", 0, 0,
				assoc->tgtport->fc_target_port.port_num,
				assoc->a_id, qid);
	if (!queue->work_q)
		goto out_free_queue;

	queue->qid = qid;
	queue->sqsize = sqsize;
	queue->assoc = assoc;
	INIT_LIST_HEAD(&queue->fod_list);
	INIT_LIST_HEAD(&queue->avail_defer_list);
	INIT_LIST_HEAD(&queue->pending_cmd_list);
	atomic_set(&queue->connected, 0);
	atomic_set(&queue->sqtail, 0);
	atomic_set(&queue->rsn, 1);
	atomic_set(&queue->zrspcnt, 0);
	spin_lock_init(&queue->qlock);
	kref_init(&queue->ref);

	nvmet_fc_prep_fcp_iodlist(assoc->tgtport, queue);

	ret = nvmet_sq_init(&queue->nvme_sq);
	if (ret)
		goto out_fail_iodlist;

	WARN_ON(assoc->queues[qid]);
	assoc->queues[qid] = queue;

	return queue;

out_fail_iodlist:
	nvmet_fc_destroy_fcp_iodlist(assoc->tgtport, queue);
	destroy_workqueue(queue->work_q);
out_free_queue:
	kfree(queue);
	return NULL;
}


static void
nvmet_fc_tgt_queue_free(struct kref *ref)
{
	struct nvmet_fc_tgt_queue *queue =
		container_of(ref, struct nvmet_fc_tgt_queue, ref);

	nvmet_fc_destroy_fcp_iodlist(queue->assoc->tgtport, queue);

	destroy_workqueue(queue->work_q);

	kfree(queue);
}

static void
nvmet_fc_tgt_q_put(struct nvmet_fc_tgt_queue *queue)
{
	kref_put(&queue->ref, nvmet_fc_tgt_queue_free);
}

static int
nvmet_fc_tgt_q_get(struct nvmet_fc_tgt_queue *queue)
{
	return kref_get_unless_zero(&queue->ref);
}


static void
nvmet_fc_delete_target_queue(struct nvmet_fc_tgt_queue *queue)
{
	struct nvmet_fc_tgtport *tgtport = queue->assoc->tgtport;
	struct nvmet_fc_fcp_iod *fod = queue->fod;
	struct nvmet_fc_defer_fcp_req *deferfcp, *tempptr;
	unsigned long flags;
	int i;
	bool disconnect;

	disconnect = atomic_xchg(&queue->connected, 0);

	/* if not connected, nothing to do */
	if (!disconnect)
		return;

	spin_lock_irqsave(&queue->qlock, flags);
	/* abort outstanding io's */
	for (i = 0; i < queue->sqsize; fod++, i++) {
		if (fod->active) {
			spin_lock(&fod->flock);
			fod->abort = true;
			/*
			 * only call lldd abort routine if waiting for
			 * writedata. other outstanding ops should finish
			 * on their own.
			 */
			if (fod->writedataactive) {
				fod->aborted = true;
				spin_unlock(&fod->flock);
				tgtport->ops->fcp_abort(
					&tgtport->fc_target_port, fod->fcpreq);
			} else
				spin_unlock(&fod->flock);
		}
	}

	/* Cleanup defer'ed IOs in queue */
	list_for_each_entry_safe(deferfcp, tempptr, &queue->avail_defer_list,
				req_list) {
		list_del(&deferfcp->req_list);
		kfree(deferfcp);
	}

	for (;;) {
		deferfcp = list_first_entry_or_null(&queue->pending_cmd_list,
				struct nvmet_fc_defer_fcp_req, req_list);
		if (!deferfcp)
			break;

		list_del(&deferfcp->req_list);
		spin_unlock_irqrestore(&queue->qlock, flags);

		tgtport->ops->defer_rcv(&tgtport->fc_target_port,
				deferfcp->fcp_req);

		tgtport->ops->fcp_abort(&tgtport->fc_target_port,
				deferfcp->fcp_req);

		tgtport->ops->fcp_req_release(&tgtport->fc_target_port,
				deferfcp->fcp_req);

		/* release the queue lookup reference */
		nvmet_fc_tgt_q_put(queue);

		kfree(deferfcp);

		spin_lock_irqsave(&queue->qlock, flags);
	}
	spin_unlock_irqrestore(&queue->qlock, flags);

	flush_workqueue(queue->work_q);

	nvmet_sq_destroy(&queue->nvme_sq);

	nvmet_fc_tgt_q_put(queue);
}

static struct nvmet_fc_tgt_queue *
nvmet_fc_find_target_queue(struct nvmet_fc_tgtport *tgtport,
				u64 connection_id)
{
	struct nvmet_fc_tgt_assoc *assoc;
	struct nvmet_fc_tgt_queue *queue;
	u64 association_id = nvmet_fc_getassociationid(connection_id);
	u16 qid = nvmet_fc_getqueueid(connection_id);

	if (qid > NVMET_NR_QUEUES)
		return NULL;

	rcu_read_lock();
	list_for_each_entry_rcu(assoc, &tgtport->assoc_list, a_list) {
		if (association_id == assoc->association_id) {
			queue = assoc->queues[qid];
			if (queue &&
			    (!atomic_read(&queue->connected) ||
			     !nvmet_fc_tgt_q_get(queue)))
				queue = NULL;
			rcu_read_unlock();
			return queue;
		}
	}
	rcu_read_unlock();
	return NULL;
}

static void
nvmet_fc_hostport_free(struct kref *ref)
{
	struct nvmet_fc_hostport *hostport =
		container_of(ref, struct nvmet_fc_hostport, ref);
	struct nvmet_fc_tgtport *tgtport = hostport->tgtport;
	unsigned long flags;

	spin_lock_irqsave(&tgtport->lock, flags);
	list_del(&hostport->host_list);
	spin_unlock_irqrestore(&tgtport->lock, flags);
	if (tgtport->ops->host_release && hostport->invalid)
		tgtport->ops->host_release(hostport->hosthandle);
	kfree(hostport);
	nvmet_fc_tgtport_put(tgtport);
}

static void
nvmet_fc_hostport_put(struct nvmet_fc_hostport *hostport)
{
	kref_put(&hostport->ref, nvmet_fc_hostport_free);
}

static int
nvmet_fc_hostport_get(struct nvmet_fc_hostport *hostport)
{
	return kref_get_unless_zero(&hostport->ref);
}

static void
nvmet_fc_free_hostport(struct nvmet_fc_hostport *hostport)
{
	/* if LLDD not implemented, leave as NULL */
	if (!hostport || !hostport->hosthandle)
		return;

	nvmet_fc_hostport_put(hostport);
}

static struct nvmet_fc_hostport *
nvmet_fc_match_hostport(struct nvmet_fc_tgtport *tgtport, void *hosthandle)
{
	struct nvmet_fc_hostport *host;

	lockdep_assert_held(&tgtport->lock);

	list_for_each_entry(host, &tgtport->host_list, host_list) {
		if (host->hosthandle == hosthandle && !host->invalid) {
			if (nvmet_fc_hostport_get(host))
				return host;
		}
	}

	return NULL;
}

static struct nvmet_fc_hostport *
nvmet_fc_alloc_hostport(struct nvmet_fc_tgtport *tgtport, void *hosthandle)
{
	struct nvmet_fc_hostport *newhost, *match = NULL;
	unsigned long flags;

	/* if LLDD not implemented, leave as NULL */
	if (!hosthandle)
		return NULL;

	/*
	 * take reference for what will be the newly allocated hostport if
	 * we end up using a new allocation
	 */
	if (!nvmet_fc_tgtport_get(tgtport))
		return ERR_PTR(-EINVAL);

	spin_lock_irqsave(&tgtport->lock, flags);
	match = nvmet_fc_match_hostport(tgtport, hosthandle);
	spin_unlock_irqrestore(&tgtport->lock, flags);

	if (match) {
		/* no new allocation - release reference */
		nvmet_fc_tgtport_put(tgtport);
		return match;
	}

	newhost = kzalloc(sizeof(*newhost), GFP_KERNEL);
	if (!newhost) {
		/* no new allocation - release reference */
		nvmet_fc_tgtport_put(tgtport);
		return ERR_PTR(-ENOMEM);
	}

	spin_lock_irqsave(&tgtport->lock, flags);
	match = nvmet_fc_match_hostport(tgtport, hosthandle);
	if (match) {
		/* new allocation not needed */
		kfree(newhost);
		newhost = match;
	} else {
		newhost->tgtport = tgtport;
		newhost->hosthandle = hosthandle;
		INIT_LIST_HEAD(&newhost->host_list);
		kref_init(&newhost->ref);

		list_add_tail(&newhost->host_list, &tgtport->host_list);
	}
	spin_unlock_irqrestore(&tgtport->lock, flags);

	return newhost;
}

static void
nvmet_fc_delete_assoc(struct nvmet_fc_tgt_assoc *assoc)
{
	nvmet_fc_delete_target_assoc(assoc);
	nvmet_fc_tgt_a_put(assoc);
}

static void
nvmet_fc_delete_assoc_work(struct work_struct *work)
{
	struct nvmet_fc_tgt_assoc *assoc =
		container_of(work, struct nvmet_fc_tgt_assoc, del_work);
	struct nvmet_fc_tgtport *tgtport = assoc->tgtport;

	nvmet_fc_delete_assoc(assoc);
	nvmet_fc_tgtport_put(tgtport);
}

static void
nvmet_fc_schedule_delete_assoc(struct nvmet_fc_tgt_assoc *assoc)
{
	nvmet_fc_tgtport_get(assoc->tgtport);
	queue_work(nvmet_wq, &assoc->del_work);
<<<<<<< HEAD
=======
}

static bool
nvmet_fc_assoc_exists(struct nvmet_fc_tgtport *tgtport, u64 association_id)
{
	struct nvmet_fc_tgt_assoc *a;
	bool found = false;

	rcu_read_lock();
	list_for_each_entry_rcu(a, &tgtport->assoc_list, a_list) {
		if (association_id == a->association_id) {
			found = true;
			break;
		}
	}
	rcu_read_unlock();

	return found;
>>>>>>> 2d5404ca
}

static struct nvmet_fc_tgt_assoc *
nvmet_fc_alloc_target_assoc(struct nvmet_fc_tgtport *tgtport, void *hosthandle)
{
	struct nvmet_fc_tgt_assoc *assoc;
	unsigned long flags;
	bool done;
	u64 ran;
	int idx;

	if (!tgtport->pe)
		return NULL;

	if (!tgtport->pe)
		return NULL;

	assoc = kzalloc(sizeof(*assoc), GFP_KERNEL);
	if (!assoc)
		return NULL;

	idx = ida_alloc(&tgtport->assoc_cnt, GFP_KERNEL);
	if (idx < 0)
		goto out_free_assoc;

	assoc->hostport = nvmet_fc_alloc_hostport(tgtport, hosthandle);
	if (IS_ERR(assoc->hostport))
		goto out_ida;

	assoc->tgtport = tgtport;
	assoc->a_id = idx;
	INIT_LIST_HEAD(&assoc->a_list);
	kref_init(&assoc->ref);
	INIT_WORK(&assoc->del_work, nvmet_fc_delete_assoc_work);
	atomic_set(&assoc->terminating, 0);

	done = false;
	do {
		get_random_bytes(&ran, sizeof(ran) - BYTES_FOR_QID);
		ran = ran << BYTES_FOR_QID_SHIFT;

		spin_lock_irqsave(&tgtport->lock, flags);
		if (!nvmet_fc_assoc_exists(tgtport, ran)) {
			assoc->association_id = ran;
			list_add_tail_rcu(&assoc->a_list, &tgtport->assoc_list);
			done = true;
		}
		spin_unlock_irqrestore(&tgtport->lock, flags);
	} while (!done);

	return assoc;

out_ida:
	ida_free(&tgtport->assoc_cnt, idx);
out_free_assoc:
	kfree(assoc);
	return NULL;
}

static void
nvmet_fc_target_assoc_free(struct kref *ref)
{
	struct nvmet_fc_tgt_assoc *assoc =
		container_of(ref, struct nvmet_fc_tgt_assoc, ref);
	struct nvmet_fc_tgtport *tgtport = assoc->tgtport;
	struct nvmet_fc_ls_iod	*oldls;
	unsigned long flags;
	int i;

	for (i = NVMET_NR_QUEUES; i >= 0; i--) {
		if (assoc->queues[i])
			nvmet_fc_delete_target_queue(assoc->queues[i]);
	}

	/* Send Disconnect now that all i/o has completed */
	nvmet_fc_xmt_disconnect_assoc(assoc);

	nvmet_fc_free_hostport(assoc->hostport);
	spin_lock_irqsave(&tgtport->lock, flags);
	oldls = assoc->rcv_disconn;
	spin_unlock_irqrestore(&tgtport->lock, flags);
	/* if pending Rcv Disconnect Association LS, send rsp now */
	if (oldls)
		nvmet_fc_xmt_ls_rsp(tgtport, oldls);
	ida_free(&tgtport->assoc_cnt, assoc->a_id);
	dev_info(tgtport->dev,
		"{%d:%d} Association freed\n",
		tgtport->fc_target_port.port_num, assoc->a_id);
	kfree(assoc);
}

static void
nvmet_fc_tgt_a_put(struct nvmet_fc_tgt_assoc *assoc)
{
	kref_put(&assoc->ref, nvmet_fc_target_assoc_free);
}

static int
nvmet_fc_tgt_a_get(struct nvmet_fc_tgt_assoc *assoc)
{
	return kref_get_unless_zero(&assoc->ref);
}

static void
nvmet_fc_delete_target_assoc(struct nvmet_fc_tgt_assoc *assoc)
{
	struct nvmet_fc_tgtport *tgtport = assoc->tgtport;
	unsigned long flags;
	int i, terminating;

	terminating = atomic_xchg(&assoc->terminating, 1);

	/* if already terminating, do nothing */
	if (terminating)
		return;

	spin_lock_irqsave(&tgtport->lock, flags);
	list_del_rcu(&assoc->a_list);
	spin_unlock_irqrestore(&tgtport->lock, flags);

	synchronize_rcu();

	/* ensure all in-flight I/Os have been processed */
	for (i = NVMET_NR_QUEUES; i >= 0; i--) {
		if (assoc->queues[i])
			flush_workqueue(assoc->queues[i]->work_q);
	}

	dev_info(tgtport->dev,
		"{%d:%d} Association deleted\n",
		tgtport->fc_target_port.port_num, assoc->a_id);
}

static struct nvmet_fc_tgt_assoc *
nvmet_fc_find_target_assoc(struct nvmet_fc_tgtport *tgtport,
				u64 association_id)
{
	struct nvmet_fc_tgt_assoc *assoc;
	struct nvmet_fc_tgt_assoc *ret = NULL;

	rcu_read_lock();
	list_for_each_entry_rcu(assoc, &tgtport->assoc_list, a_list) {
		if (association_id == assoc->association_id) {
			ret = assoc;
			if (!nvmet_fc_tgt_a_get(assoc))
				ret = NULL;
			break;
		}
	}
	rcu_read_unlock();

	return ret;
}

static void
nvmet_fc_portentry_bind(struct nvmet_fc_tgtport *tgtport,
			struct nvmet_fc_port_entry *pe,
			struct nvmet_port *port)
{
	lockdep_assert_held(&nvmet_fc_tgtlock);

	pe->tgtport = tgtport;
	tgtport->pe = pe;

	pe->port = port;
	port->priv = pe;

	pe->node_name = tgtport->fc_target_port.node_name;
	pe->port_name = tgtport->fc_target_port.port_name;
	INIT_LIST_HEAD(&pe->pe_list);

	list_add_tail(&pe->pe_list, &nvmet_fc_portentry_list);
}

static void
nvmet_fc_portentry_unbind(struct nvmet_fc_port_entry *pe)
{
	unsigned long flags;

	spin_lock_irqsave(&nvmet_fc_tgtlock, flags);
	if (pe->tgtport)
		pe->tgtport->pe = NULL;
	list_del(&pe->pe_list);
	spin_unlock_irqrestore(&nvmet_fc_tgtlock, flags);
}

/*
 * called when a targetport deregisters. Breaks the relationship
 * with the nvmet port, but leaves the port_entry in place so that
 * re-registration can resume operation.
 */
static void
nvmet_fc_portentry_unbind_tgt(struct nvmet_fc_tgtport *tgtport)
{
	struct nvmet_fc_port_entry *pe;
	unsigned long flags;

	spin_lock_irqsave(&nvmet_fc_tgtlock, flags);
	pe = tgtport->pe;
	if (pe)
		pe->tgtport = NULL;
	tgtport->pe = NULL;
	spin_unlock_irqrestore(&nvmet_fc_tgtlock, flags);
}

/*
 * called when a new targetport is registered. Looks in the
 * existing nvmet port_entries to see if the nvmet layer is
 * configured for the targetport's wwn's. (the targetport existed,
 * nvmet configured, the lldd unregistered the tgtport, and is now
 * reregistering the same targetport).  If so, set the nvmet port
 * port entry on the targetport.
 */
static void
nvmet_fc_portentry_rebind_tgt(struct nvmet_fc_tgtport *tgtport)
{
	struct nvmet_fc_port_entry *pe;
	unsigned long flags;

	spin_lock_irqsave(&nvmet_fc_tgtlock, flags);
	list_for_each_entry(pe, &nvmet_fc_portentry_list, pe_list) {
		if (tgtport->fc_target_port.node_name == pe->node_name &&
		    tgtport->fc_target_port.port_name == pe->port_name) {
			WARN_ON(pe->tgtport);
			tgtport->pe = pe;
			pe->tgtport = tgtport;
			break;
		}
	}
	spin_unlock_irqrestore(&nvmet_fc_tgtlock, flags);
}

/**
 * nvmet_fc_register_targetport - transport entry point called by an
 *                              LLDD to register the existence of a local
 *                              NVME subystem FC port.
 * @pinfo:     pointer to information about the port to be registered
 * @template:  LLDD entrypoints and operational parameters for the port
 * @dev:       physical hardware device node port corresponds to. Will be
 *             used for DMA mappings
 * @portptr:   pointer to a local port pointer. Upon success, the routine
 *             will allocate a nvme_fc_local_port structure and place its
 *             address in the local port pointer. Upon failure, local port
 *             pointer will be set to NULL.
 *
 * Returns:
 * a completion status. Must be 0 upon success; a negative errno
 * (ex: -ENXIO) upon failure.
 */
int
nvmet_fc_register_targetport(struct nvmet_fc_port_info *pinfo,
			struct nvmet_fc_target_template *template,
			struct device *dev,
			struct nvmet_fc_target_port **portptr)
{
	struct nvmet_fc_tgtport *newrec;
	unsigned long flags;
	int ret, idx;

	if (!template->xmt_ls_rsp || !template->fcp_op ||
	    !template->fcp_abort ||
	    !template->fcp_req_release || !template->targetport_delete ||
	    !template->max_hw_queues || !template->max_sgl_segments ||
	    !template->max_dif_sgl_segments || !template->dma_boundary) {
		ret = -EINVAL;
		goto out_regtgt_failed;
	}

	newrec = kzalloc((sizeof(*newrec) + template->target_priv_sz),
			 GFP_KERNEL);
	if (!newrec) {
		ret = -ENOMEM;
		goto out_regtgt_failed;
	}

	idx = ida_alloc(&nvmet_fc_tgtport_cnt, GFP_KERNEL);
	if (idx < 0) {
		ret = -ENOSPC;
		goto out_fail_kfree;
	}

	if (!get_device(dev) && dev) {
		ret = -ENODEV;
		goto out_ida_put;
	}

	newrec->fc_target_port.node_name = pinfo->node_name;
	newrec->fc_target_port.port_name = pinfo->port_name;
	if (template->target_priv_sz)
		newrec->fc_target_port.private = &newrec[1];
	else
		newrec->fc_target_port.private = NULL;
	newrec->fc_target_port.port_id = pinfo->port_id;
	newrec->fc_target_port.port_num = idx;
	INIT_LIST_HEAD(&newrec->tgt_list);
	newrec->dev = dev;
	newrec->ops = template;
	spin_lock_init(&newrec->lock);
	INIT_LIST_HEAD(&newrec->ls_rcv_list);
	INIT_LIST_HEAD(&newrec->ls_req_list);
	INIT_LIST_HEAD(&newrec->ls_busylist);
	INIT_LIST_HEAD(&newrec->assoc_list);
	INIT_LIST_HEAD(&newrec->host_list);
	kref_init(&newrec->ref);
	ida_init(&newrec->assoc_cnt);
	newrec->max_sg_cnt = template->max_sgl_segments;
	INIT_WORK(&newrec->put_work, nvmet_fc_put_tgtport_work);

	ret = nvmet_fc_alloc_ls_iodlist(newrec);
	if (ret) {
		ret = -ENOMEM;
		goto out_free_newrec;
	}

	nvmet_fc_portentry_rebind_tgt(newrec);

	spin_lock_irqsave(&nvmet_fc_tgtlock, flags);
	list_add_tail(&newrec->tgt_list, &nvmet_fc_target_list);
	spin_unlock_irqrestore(&nvmet_fc_tgtlock, flags);

	*portptr = &newrec->fc_target_port;
	return 0;

out_free_newrec:
	put_device(dev);
out_ida_put:
	ida_free(&nvmet_fc_tgtport_cnt, idx);
out_fail_kfree:
	kfree(newrec);
out_regtgt_failed:
	*portptr = NULL;
	return ret;
}
EXPORT_SYMBOL_GPL(nvmet_fc_register_targetport);


static void
nvmet_fc_free_tgtport(struct kref *ref)
{
	struct nvmet_fc_tgtport *tgtport =
		container_of(ref, struct nvmet_fc_tgtport, ref);
	struct device *dev = tgtport->dev;
	unsigned long flags;

	spin_lock_irqsave(&nvmet_fc_tgtlock, flags);
	list_del(&tgtport->tgt_list);
	spin_unlock_irqrestore(&nvmet_fc_tgtlock, flags);

	nvmet_fc_free_ls_iodlist(tgtport);

	/* let the LLDD know we've finished tearing it down */
	tgtport->ops->targetport_delete(&tgtport->fc_target_port);

	ida_free(&nvmet_fc_tgtport_cnt,
			tgtport->fc_target_port.port_num);

	ida_destroy(&tgtport->assoc_cnt);

	kfree(tgtport);

	put_device(dev);
}

static void
nvmet_fc_tgtport_put(struct nvmet_fc_tgtport *tgtport)
{
	kref_put(&tgtport->ref, nvmet_fc_free_tgtport);
}

static int
nvmet_fc_tgtport_get(struct nvmet_fc_tgtport *tgtport)
{
	return kref_get_unless_zero(&tgtport->ref);
}

static void
__nvmet_fc_free_assocs(struct nvmet_fc_tgtport *tgtport)
{
	struct nvmet_fc_tgt_assoc *assoc;

	rcu_read_lock();
	list_for_each_entry_rcu(assoc, &tgtport->assoc_list, a_list) {
		if (!nvmet_fc_tgt_a_get(assoc))
			continue;
		nvmet_fc_schedule_delete_assoc(assoc);
		nvmet_fc_tgt_a_put(assoc);
	}
	rcu_read_unlock();
}

/**
 * nvmet_fc_invalidate_host - transport entry point called by an LLDD
 *                       to remove references to a hosthandle for LS's.
 *
 * The nvmet-fc layer ensures that any references to the hosthandle
 * on the targetport are forgotten (set to NULL).  The LLDD will
 * typically call this when a login with a remote host port has been
 * lost, thus LS's for the remote host port are no longer possible.
 *
 * If an LS request is outstanding to the targetport/hosthandle (or
 * issued concurrently with the call to invalidate the host), the
 * LLDD is responsible for terminating/aborting the LS and completing
 * the LS request. It is recommended that these terminations/aborts
 * occur after calling to invalidate the host handle to avoid additional
 * retries by the nvmet-fc transport. The nvmet-fc transport may
 * continue to reference host handle while it cleans up outstanding
 * NVME associations. The nvmet-fc transport will call the
 * ops->host_release() callback to notify the LLDD that all references
 * are complete and the related host handle can be recovered.
 * Note: if there are no references, the callback may be called before
 * the invalidate host call returns.
 *
 * @target_port: pointer to the (registered) target port that a prior
 *              LS was received on and which supplied the transport the
 *              hosthandle.
 * @hosthandle: the handle (pointer) that represents the host port
 *              that no longer has connectivity and that LS's should
 *              no longer be directed to.
 */
void
nvmet_fc_invalidate_host(struct nvmet_fc_target_port *target_port,
			void *hosthandle)
{
	struct nvmet_fc_tgtport *tgtport = targetport_to_tgtport(target_port);
	struct nvmet_fc_tgt_assoc *assoc, *next;
	unsigned long flags;
	bool noassoc = true;

	spin_lock_irqsave(&tgtport->lock, flags);
	list_for_each_entry_safe(assoc, next,
				&tgtport->assoc_list, a_list) {
		if (assoc->hostport->hosthandle != hosthandle)
			continue;
		if (!nvmet_fc_tgt_a_get(assoc))
			continue;
		assoc->hostport->invalid = 1;
		noassoc = false;
		nvmet_fc_schedule_delete_assoc(assoc);
		nvmet_fc_tgt_a_put(assoc);
	}
	spin_unlock_irqrestore(&tgtport->lock, flags);

	/* if there's nothing to wait for - call the callback */
	if (noassoc && tgtport->ops->host_release)
		tgtport->ops->host_release(hosthandle);
}
EXPORT_SYMBOL_GPL(nvmet_fc_invalidate_host);

/*
 * nvmet layer has called to terminate an association
 */
static void
nvmet_fc_delete_ctrl(struct nvmet_ctrl *ctrl)
{
	struct nvmet_fc_tgtport *tgtport, *next;
	struct nvmet_fc_tgt_assoc *assoc;
	struct nvmet_fc_tgt_queue *queue;
	unsigned long flags;
	bool found_ctrl = false;

	/* this is a bit ugly, but don't want to make locks layered */
	spin_lock_irqsave(&nvmet_fc_tgtlock, flags);
	list_for_each_entry_safe(tgtport, next, &nvmet_fc_target_list,
			tgt_list) {
		if (!nvmet_fc_tgtport_get(tgtport))
			continue;
		spin_unlock_irqrestore(&nvmet_fc_tgtlock, flags);

		rcu_read_lock();
		list_for_each_entry_rcu(assoc, &tgtport->assoc_list, a_list) {
			queue = assoc->queues[0];
			if (queue && queue->nvme_sq.ctrl == ctrl) {
				if (nvmet_fc_tgt_a_get(assoc))
					found_ctrl = true;
				break;
			}
		}
		rcu_read_unlock();

		nvmet_fc_tgtport_put(tgtport);

		if (found_ctrl) {
			nvmet_fc_schedule_delete_assoc(assoc);
			nvmet_fc_tgt_a_put(assoc);
			return;
		}

		spin_lock_irqsave(&nvmet_fc_tgtlock, flags);
	}
	spin_unlock_irqrestore(&nvmet_fc_tgtlock, flags);
}

/**
 * nvmet_fc_unregister_targetport - transport entry point called by an
 *                              LLDD to deregister/remove a previously
 *                              registered a local NVME subsystem FC port.
 * @target_port: pointer to the (registered) target port that is to be
 *               deregistered.
 *
 * Returns:
 * a completion status. Must be 0 upon success; a negative errno
 * (ex: -ENXIO) upon failure.
 */
int
nvmet_fc_unregister_targetport(struct nvmet_fc_target_port *target_port)
{
	struct nvmet_fc_tgtport *tgtport = targetport_to_tgtport(target_port);

	nvmet_fc_portentry_unbind_tgt(tgtport);

	/* terminate any outstanding associations */
	__nvmet_fc_free_assocs(tgtport);

	flush_workqueue(nvmet_wq);

	/*
	 * should terminate LS's as well. However, LS's will be generated
	 * at the tail end of association termination, so they likely don't
	 * exist yet. And even if they did, it's worthwhile to just let
	 * them finish and targetport ref counting will clean things up.
	 */

	nvmet_fc_tgtport_put(tgtport);

	return 0;
}
EXPORT_SYMBOL_GPL(nvmet_fc_unregister_targetport);


/* ********************** FC-NVME LS RCV Handling ************************* */


static void
nvmet_fc_ls_create_association(struct nvmet_fc_tgtport *tgtport,
			struct nvmet_fc_ls_iod *iod)
{
	struct fcnvme_ls_cr_assoc_rqst *rqst = &iod->rqstbuf->rq_cr_assoc;
	struct fcnvme_ls_cr_assoc_acc *acc = &iod->rspbuf->rsp_cr_assoc;
	struct nvmet_fc_tgt_queue *queue;
	int ret = 0;

	memset(acc, 0, sizeof(*acc));

	/*
	 * FC-NVME spec changes. There are initiators sending different
	 * lengths as padding sizes for Create Association Cmd descriptor
	 * was incorrect.
	 * Accept anything of "minimum" length. Assume format per 1.15
	 * spec (with HOSTID reduced to 16 bytes), ignore how long the
	 * trailing pad length is.
	 */
	if (iod->rqstdatalen < FCNVME_LSDESC_CRA_RQST_MINLEN)
		ret = VERR_CR_ASSOC_LEN;
	else if (be32_to_cpu(rqst->desc_list_len) <
			FCNVME_LSDESC_CRA_RQST_MIN_LISTLEN)
		ret = VERR_CR_ASSOC_RQST_LEN;
	else if (rqst->assoc_cmd.desc_tag !=
			cpu_to_be32(FCNVME_LSDESC_CREATE_ASSOC_CMD))
		ret = VERR_CR_ASSOC_CMD;
	else if (be32_to_cpu(rqst->assoc_cmd.desc_len) <
			FCNVME_LSDESC_CRA_CMD_DESC_MIN_DESCLEN)
		ret = VERR_CR_ASSOC_CMD_LEN;
	else if (!rqst->assoc_cmd.ersp_ratio ||
		 (be16_to_cpu(rqst->assoc_cmd.ersp_ratio) >=
				be16_to_cpu(rqst->assoc_cmd.sqsize)))
		ret = VERR_ERSP_RATIO;

	else {
		/* new association w/ admin queue */
		iod->assoc = nvmet_fc_alloc_target_assoc(
						tgtport, iod->hosthandle);
		if (!iod->assoc)
			ret = VERR_ASSOC_ALLOC_FAIL;
		else {
			queue = nvmet_fc_alloc_target_queue(iod->assoc, 0,
					be16_to_cpu(rqst->assoc_cmd.sqsize));
			if (!queue) {
				ret = VERR_QUEUE_ALLOC_FAIL;
				nvmet_fc_tgt_a_put(iod->assoc);
			}
		}
	}

	if (ret) {
		dev_err(tgtport->dev,
			"Create Association LS failed: %s\n",
			validation_errors[ret]);
		iod->lsrsp->rsplen = nvme_fc_format_rjt(acc,
				sizeof(*acc), rqst->w0.ls_cmd,
				FCNVME_RJT_RC_LOGIC,
				FCNVME_RJT_EXP_NONE, 0);
		return;
	}

	queue->ersp_ratio = be16_to_cpu(rqst->assoc_cmd.ersp_ratio);
	atomic_set(&queue->connected, 1);
	queue->sqhd = 0;	/* best place to init value */

	dev_info(tgtport->dev,
		"{%d:%d} Association created\n",
		tgtport->fc_target_port.port_num, iod->assoc->a_id);

	/* format a response */

	iod->lsrsp->rsplen = sizeof(*acc);

	nvme_fc_format_rsp_hdr(acc, FCNVME_LS_ACC,
			fcnvme_lsdesc_len(
				sizeof(struct fcnvme_ls_cr_assoc_acc)),
			FCNVME_LS_CREATE_ASSOCIATION);
	acc->associd.desc_tag = cpu_to_be32(FCNVME_LSDESC_ASSOC_ID);
	acc->associd.desc_len =
			fcnvme_lsdesc_len(
				sizeof(struct fcnvme_lsdesc_assoc_id));
	acc->associd.association_id =
			cpu_to_be64(nvmet_fc_makeconnid(iod->assoc, 0));
	acc->connectid.desc_tag = cpu_to_be32(FCNVME_LSDESC_CONN_ID);
	acc->connectid.desc_len =
			fcnvme_lsdesc_len(
				sizeof(struct fcnvme_lsdesc_conn_id));
	acc->connectid.connection_id = acc->associd.association_id;
}

static void
nvmet_fc_ls_create_connection(struct nvmet_fc_tgtport *tgtport,
			struct nvmet_fc_ls_iod *iod)
{
	struct fcnvme_ls_cr_conn_rqst *rqst = &iod->rqstbuf->rq_cr_conn;
	struct fcnvme_ls_cr_conn_acc *acc = &iod->rspbuf->rsp_cr_conn;
	struct nvmet_fc_tgt_queue *queue;
	int ret = 0;

	memset(acc, 0, sizeof(*acc));

	if (iod->rqstdatalen < sizeof(struct fcnvme_ls_cr_conn_rqst))
		ret = VERR_CR_CONN_LEN;
	else if (rqst->desc_list_len !=
			fcnvme_lsdesc_len(
				sizeof(struct fcnvme_ls_cr_conn_rqst)))
		ret = VERR_CR_CONN_RQST_LEN;
	else if (rqst->associd.desc_tag != cpu_to_be32(FCNVME_LSDESC_ASSOC_ID))
		ret = VERR_ASSOC_ID;
	else if (rqst->associd.desc_len !=
			fcnvme_lsdesc_len(
				sizeof(struct fcnvme_lsdesc_assoc_id)))
		ret = VERR_ASSOC_ID_LEN;
	else if (rqst->connect_cmd.desc_tag !=
			cpu_to_be32(FCNVME_LSDESC_CREATE_CONN_CMD))
		ret = VERR_CR_CONN_CMD;
	else if (rqst->connect_cmd.desc_len !=
			fcnvme_lsdesc_len(
				sizeof(struct fcnvme_lsdesc_cr_conn_cmd)))
		ret = VERR_CR_CONN_CMD_LEN;
	else if (!rqst->connect_cmd.ersp_ratio ||
		 (be16_to_cpu(rqst->connect_cmd.ersp_ratio) >=
				be16_to_cpu(rqst->connect_cmd.sqsize)))
		ret = VERR_ERSP_RATIO;

	else {
		/* new io queue */
		iod->assoc = nvmet_fc_find_target_assoc(tgtport,
				be64_to_cpu(rqst->associd.association_id));
		if (!iod->assoc)
			ret = VERR_NO_ASSOC;
		else {
			queue = nvmet_fc_alloc_target_queue(iod->assoc,
					be16_to_cpu(rqst->connect_cmd.qid),
					be16_to_cpu(rqst->connect_cmd.sqsize));
			if (!queue)
				ret = VERR_QUEUE_ALLOC_FAIL;

			/* release get taken in nvmet_fc_find_target_assoc */
			nvmet_fc_tgt_a_put(iod->assoc);
		}
	}

	if (ret) {
		dev_err(tgtport->dev,
			"Create Connection LS failed: %s\n",
			validation_errors[ret]);
		iod->lsrsp->rsplen = nvme_fc_format_rjt(acc,
				sizeof(*acc), rqst->w0.ls_cmd,
				(ret == VERR_NO_ASSOC) ?
					FCNVME_RJT_RC_INV_ASSOC :
					FCNVME_RJT_RC_LOGIC,
				FCNVME_RJT_EXP_NONE, 0);
		return;
	}

	queue->ersp_ratio = be16_to_cpu(rqst->connect_cmd.ersp_ratio);
	atomic_set(&queue->connected, 1);
	queue->sqhd = 0;	/* best place to init value */

	/* format a response */

	iod->lsrsp->rsplen = sizeof(*acc);

	nvme_fc_format_rsp_hdr(acc, FCNVME_LS_ACC,
			fcnvme_lsdesc_len(sizeof(struct fcnvme_ls_cr_conn_acc)),
			FCNVME_LS_CREATE_CONNECTION);
	acc->connectid.desc_tag = cpu_to_be32(FCNVME_LSDESC_CONN_ID);
	acc->connectid.desc_len =
			fcnvme_lsdesc_len(
				sizeof(struct fcnvme_lsdesc_conn_id));
	acc->connectid.connection_id =
			cpu_to_be64(nvmet_fc_makeconnid(iod->assoc,
				be16_to_cpu(rqst->connect_cmd.qid)));
}

/*
 * Returns true if the LS response is to be transmit
 * Returns false if the LS response is to be delayed
 */
static int
nvmet_fc_ls_disconnect(struct nvmet_fc_tgtport *tgtport,
			struct nvmet_fc_ls_iod *iod)
{
	struct fcnvme_ls_disconnect_assoc_rqst *rqst =
						&iod->rqstbuf->rq_dis_assoc;
	struct fcnvme_ls_disconnect_assoc_acc *acc =
						&iod->rspbuf->rsp_dis_assoc;
	struct nvmet_fc_tgt_assoc *assoc = NULL;
	struct nvmet_fc_ls_iod *oldls = NULL;
	unsigned long flags;
	int ret = 0;

	memset(acc, 0, sizeof(*acc));

	ret = nvmefc_vldt_lsreq_discon_assoc(iod->rqstdatalen, rqst);
	if (!ret) {
		/* match an active association - takes an assoc ref if !NULL */
		assoc = nvmet_fc_find_target_assoc(tgtport,
				be64_to_cpu(rqst->associd.association_id));
		iod->assoc = assoc;
		if (!assoc)
			ret = VERR_NO_ASSOC;
	}

	if (ret || !assoc) {
		dev_err(tgtport->dev,
			"Disconnect LS failed: %s\n",
			validation_errors[ret]);
		iod->lsrsp->rsplen = nvme_fc_format_rjt(acc,
				sizeof(*acc), rqst->w0.ls_cmd,
				(ret == VERR_NO_ASSOC) ?
					FCNVME_RJT_RC_INV_ASSOC :
					FCNVME_RJT_RC_LOGIC,
				FCNVME_RJT_EXP_NONE, 0);
		return true;
	}

	/* format a response */

	iod->lsrsp->rsplen = sizeof(*acc);

	nvme_fc_format_rsp_hdr(acc, FCNVME_LS_ACC,
			fcnvme_lsdesc_len(
				sizeof(struct fcnvme_ls_disconnect_assoc_acc)),
			FCNVME_LS_DISCONNECT_ASSOC);

	/*
	 * The rules for LS response says the response cannot
	 * go back until ABTS's have been sent for all outstanding
	 * I/O and a Disconnect Association LS has been sent.
	 * So... save off the Disconnect LS to send the response
	 * later. If there was a prior LS already saved, replace
	 * it with the newer one and send a can't perform reject
	 * on the older one.
	 */
	spin_lock_irqsave(&tgtport->lock, flags);
	oldls = assoc->rcv_disconn;
	assoc->rcv_disconn = iod;
	spin_unlock_irqrestore(&tgtport->lock, flags);

	if (oldls) {
		dev_info(tgtport->dev,
			"{%d:%d} Multiple Disconnect Association LS's "
			"received\n",
			tgtport->fc_target_port.port_num, assoc->a_id);
		/* overwrite good response with bogus failure */
		oldls->lsrsp->rsplen = nvme_fc_format_rjt(oldls->rspbuf,
						sizeof(*iod->rspbuf),
						/* ok to use rqst, LS is same */
						rqst->w0.ls_cmd,
						FCNVME_RJT_RC_UNAB,
						FCNVME_RJT_EXP_NONE, 0);
		nvmet_fc_xmt_ls_rsp(tgtport, oldls);
	}

	nvmet_fc_schedule_delete_assoc(assoc);
	nvmet_fc_tgt_a_put(assoc);

	return false;
}


/* *********************** NVME Ctrl Routines **************************** */


static void nvmet_fc_fcp_nvme_cmd_done(struct nvmet_req *nvme_req);

static const struct nvmet_fabrics_ops nvmet_fc_tgt_fcp_ops;

static void
nvmet_fc_xmt_ls_rsp_done(struct nvmefc_ls_rsp *lsrsp)
{
	struct nvmet_fc_ls_iod *iod = lsrsp->nvme_fc_private;
	struct nvmet_fc_tgtport *tgtport = iod->tgtport;

	fc_dma_sync_single_for_cpu(tgtport->dev, iod->rspdma,
				sizeof(*iod->rspbuf), DMA_TO_DEVICE);
	nvmet_fc_free_ls_iod(tgtport, iod);
	nvmet_fc_tgtport_put(tgtport);
}

static void
nvmet_fc_xmt_ls_rsp(struct nvmet_fc_tgtport *tgtport,
				struct nvmet_fc_ls_iod *iod)
{
	int ret;

	fc_dma_sync_single_for_device(tgtport->dev, iod->rspdma,
				  sizeof(*iod->rspbuf), DMA_TO_DEVICE);

	ret = tgtport->ops->xmt_ls_rsp(&tgtport->fc_target_port, iod->lsrsp);
	if (ret)
		nvmet_fc_xmt_ls_rsp_done(iod->lsrsp);
}

/*
 * Actual processing routine for received FC-NVME LS Requests from the LLD
 */
static void
nvmet_fc_handle_ls_rqst(struct nvmet_fc_tgtport *tgtport,
			struct nvmet_fc_ls_iod *iod)
{
	struct fcnvme_ls_rqst_w0 *w0 = &iod->rqstbuf->rq_cr_assoc.w0;
	bool sendrsp = true;

	iod->lsrsp->nvme_fc_private = iod;
	iod->lsrsp->rspbuf = iod->rspbuf;
	iod->lsrsp->rspdma = iod->rspdma;
	iod->lsrsp->done = nvmet_fc_xmt_ls_rsp_done;
	/* Be preventative. handlers will later set to valid length */
	iod->lsrsp->rsplen = 0;

	iod->assoc = NULL;

	/*
	 * handlers:
	 *   parse request input, execute the request, and format the
	 *   LS response
	 */
	switch (w0->ls_cmd) {
	case FCNVME_LS_CREATE_ASSOCIATION:
		/* Creates Association and initial Admin Queue/Connection */
		nvmet_fc_ls_create_association(tgtport, iod);
		break;
	case FCNVME_LS_CREATE_CONNECTION:
		/* Creates an IO Queue/Connection */
		nvmet_fc_ls_create_connection(tgtport, iod);
		break;
	case FCNVME_LS_DISCONNECT_ASSOC:
		/* Terminate a Queue/Connection or the Association */
		sendrsp = nvmet_fc_ls_disconnect(tgtport, iod);
		break;
	default:
		iod->lsrsp->rsplen = nvme_fc_format_rjt(iod->rspbuf,
				sizeof(*iod->rspbuf), w0->ls_cmd,
				FCNVME_RJT_RC_INVAL, FCNVME_RJT_EXP_NONE, 0);
	}

	if (sendrsp)
		nvmet_fc_xmt_ls_rsp(tgtport, iod);
}

/*
 * Actual processing routine for received FC-NVME LS Requests from the LLD
 */
static void
nvmet_fc_handle_ls_rqst_work(struct work_struct *work)
{
	struct nvmet_fc_ls_iod *iod =
		container_of(work, struct nvmet_fc_ls_iod, work);
	struct nvmet_fc_tgtport *tgtport = iod->tgtport;

	nvmet_fc_handle_ls_rqst(tgtport, iod);
}


/**
 * nvmet_fc_rcv_ls_req - transport entry point called by an LLDD
 *                       upon the reception of a NVME LS request.
 *
 * The nvmet-fc layer will copy payload to an internal structure for
 * processing.  As such, upon completion of the routine, the LLDD may
 * immediately free/reuse the LS request buffer passed in the call.
 *
 * If this routine returns error, the LLDD should abort the exchange.
 *
 * @target_port: pointer to the (registered) target port the LS was
 *              received on.
 * @hosthandle: pointer to the host specific data, gets stored in iod.
 * @lsrsp:      pointer to a lsrsp structure to be used to reference
 *              the exchange corresponding to the LS.
 * @lsreqbuf:   pointer to the buffer containing the LS Request
 * @lsreqbuf_len: length, in bytes, of the received LS request
 */
int
nvmet_fc_rcv_ls_req(struct nvmet_fc_target_port *target_port,
			void *hosthandle,
			struct nvmefc_ls_rsp *lsrsp,
			void *lsreqbuf, u32 lsreqbuf_len)
{
	struct nvmet_fc_tgtport *tgtport = targetport_to_tgtport(target_port);
	struct nvmet_fc_ls_iod *iod;
	struct fcnvme_ls_rqst_w0 *w0 = (struct fcnvme_ls_rqst_w0 *)lsreqbuf;

	if (lsreqbuf_len > sizeof(union nvmefc_ls_requests)) {
		dev_info(tgtport->dev,
			"RCV %s LS failed: payload too large (%d)\n",
			(w0->ls_cmd <= NVME_FC_LAST_LS_CMD_VALUE) ?
				nvmefc_ls_names[w0->ls_cmd] : "",
			lsreqbuf_len);
		return -E2BIG;
	}

	if (!nvmet_fc_tgtport_get(tgtport)) {
		dev_info(tgtport->dev,
			"RCV %s LS failed: target deleting\n",
			(w0->ls_cmd <= NVME_FC_LAST_LS_CMD_VALUE) ?
				nvmefc_ls_names[w0->ls_cmd] : "");
		return -ESHUTDOWN;
	}

	iod = nvmet_fc_alloc_ls_iod(tgtport);
	if (!iod) {
		dev_info(tgtport->dev,
			"RCV %s LS failed: context allocation failed\n",
			(w0->ls_cmd <= NVME_FC_LAST_LS_CMD_VALUE) ?
				nvmefc_ls_names[w0->ls_cmd] : "");
		nvmet_fc_tgtport_put(tgtport);
		return -ENOENT;
	}

	iod->lsrsp = lsrsp;
	iod->fcpreq = NULL;
	memcpy(iod->rqstbuf, lsreqbuf, lsreqbuf_len);
	iod->rqstdatalen = lsreqbuf_len;
	iod->hosthandle = hosthandle;

	queue_work(nvmet_wq, &iod->work);

	return 0;
}
EXPORT_SYMBOL_GPL(nvmet_fc_rcv_ls_req);


/*
 * **********************
 * Start of FCP handling
 * **********************
 */

static int
nvmet_fc_alloc_tgt_pgs(struct nvmet_fc_fcp_iod *fod)
{
	struct scatterlist *sg;
	unsigned int nent;

	sg = sgl_alloc(fod->req.transfer_len, GFP_KERNEL, &nent);
	if (!sg)
		goto out;

	fod->data_sg = sg;
	fod->data_sg_cnt = nent;
	fod->data_sg_cnt = fc_dma_map_sg(fod->tgtport->dev, sg, nent,
				((fod->io_dir == NVMET_FCP_WRITE) ?
					DMA_FROM_DEVICE : DMA_TO_DEVICE));
				/* note: write from initiator perspective */
	fod->next_sg = fod->data_sg;

	return 0;

out:
	return NVME_SC_INTERNAL;
}

static void
nvmet_fc_free_tgt_pgs(struct nvmet_fc_fcp_iod *fod)
{
	if (!fod->data_sg || !fod->data_sg_cnt)
		return;

	fc_dma_unmap_sg(fod->tgtport->dev, fod->data_sg, fod->data_sg_cnt,
				((fod->io_dir == NVMET_FCP_WRITE) ?
					DMA_FROM_DEVICE : DMA_TO_DEVICE));
	sgl_free(fod->data_sg);
	fod->data_sg = NULL;
	fod->data_sg_cnt = 0;
}


static bool
queue_90percent_full(struct nvmet_fc_tgt_queue *q, u32 sqhd)
{
	u32 sqtail, used;

	/* egad, this is ugly. And sqtail is just a best guess */
	sqtail = atomic_read(&q->sqtail) % q->sqsize;

	used = (sqtail < sqhd) ? (sqtail + q->sqsize - sqhd) : (sqtail - sqhd);
	return ((used * 10) >= (((u32)(q->sqsize - 1) * 9)));
}

/*
 * Prep RSP payload.
 * May be a NVMET_FCOP_RSP or NVMET_FCOP_READDATA_RSP op
 */
static void
nvmet_fc_prep_fcp_rsp(struct nvmet_fc_tgtport *tgtport,
				struct nvmet_fc_fcp_iod *fod)
{
	struct nvme_fc_ersp_iu *ersp = &fod->rspiubuf;
	struct nvme_common_command *sqe = &fod->cmdiubuf.sqe.common;
	struct nvme_completion *cqe = &ersp->cqe;
	u32 *cqewd = (u32 *)cqe;
	bool send_ersp = false;
	u32 rsn, rspcnt, xfr_length;

	if (fod->fcpreq->op == NVMET_FCOP_READDATA_RSP)
		xfr_length = fod->req.transfer_len;
	else
		xfr_length = fod->offset;

	/*
	 * check to see if we can send a 0's rsp.
	 *   Note: to send a 0's response, the NVME-FC host transport will
	 *   recreate the CQE. The host transport knows: sq id, SQHD (last
	 *   seen in an ersp), and command_id. Thus it will create a
	 *   zero-filled CQE with those known fields filled in. Transport
	 *   must send an ersp for any condition where the cqe won't match
	 *   this.
	 *
	 * Here are the FC-NVME mandated cases where we must send an ersp:
	 *  every N responses, where N=ersp_ratio
	 *  force fabric commands to send ersp's (not in FC-NVME but good
	 *    practice)
	 *  normal cmds: any time status is non-zero, or status is zero
	 *     but words 0 or 1 are non-zero.
	 *  the SQ is 90% or more full
	 *  the cmd is a fused command
	 *  transferred data length not equal to cmd iu length
	 */
	rspcnt = atomic_inc_return(&fod->queue->zrspcnt);
	if (!(rspcnt % fod->queue->ersp_ratio) ||
	    nvme_is_fabrics((struct nvme_command *) sqe) ||
	    xfr_length != fod->req.transfer_len ||
	    (le16_to_cpu(cqe->status) & 0xFFFE) || cqewd[0] || cqewd[1] ||
	    (sqe->flags & (NVME_CMD_FUSE_FIRST | NVME_CMD_FUSE_SECOND)) ||
	    queue_90percent_full(fod->queue, le16_to_cpu(cqe->sq_head)))
		send_ersp = true;

	/* re-set the fields */
	fod->fcpreq->rspaddr = ersp;
	fod->fcpreq->rspdma = fod->rspdma;

	if (!send_ersp) {
		memset(ersp, 0, NVME_FC_SIZEOF_ZEROS_RSP);
		fod->fcpreq->rsplen = NVME_FC_SIZEOF_ZEROS_RSP;
	} else {
		ersp->iu_len = cpu_to_be16(sizeof(*ersp)/sizeof(u32));
		rsn = atomic_inc_return(&fod->queue->rsn);
		ersp->rsn = cpu_to_be32(rsn);
		ersp->xfrd_len = cpu_to_be32(xfr_length);
		fod->fcpreq->rsplen = sizeof(*ersp);
	}

	fc_dma_sync_single_for_device(tgtport->dev, fod->rspdma,
				  sizeof(fod->rspiubuf), DMA_TO_DEVICE);
}

static void nvmet_fc_xmt_fcp_op_done(struct nvmefc_tgt_fcp_req *fcpreq);

static void
nvmet_fc_abort_op(struct nvmet_fc_tgtport *tgtport,
				struct nvmet_fc_fcp_iod *fod)
{
	struct nvmefc_tgt_fcp_req *fcpreq = fod->fcpreq;

	/* data no longer needed */
	nvmet_fc_free_tgt_pgs(fod);

	/*
	 * if an ABTS was received or we issued the fcp_abort early
	 * don't call abort routine again.
	 */
	/* no need to take lock - lock was taken earlier to get here */
	if (!fod->aborted)
		tgtport->ops->fcp_abort(&tgtport->fc_target_port, fcpreq);

	nvmet_fc_free_fcp_iod(fod->queue, fod);
}

static void
nvmet_fc_xmt_fcp_rsp(struct nvmet_fc_tgtport *tgtport,
				struct nvmet_fc_fcp_iod *fod)
{
	int ret;

	fod->fcpreq->op = NVMET_FCOP_RSP;
	fod->fcpreq->timeout = 0;

	nvmet_fc_prep_fcp_rsp(tgtport, fod);

	ret = tgtport->ops->fcp_op(&tgtport->fc_target_port, fod->fcpreq);
	if (ret)
		nvmet_fc_abort_op(tgtport, fod);
}

static void
nvmet_fc_transfer_fcp_data(struct nvmet_fc_tgtport *tgtport,
				struct nvmet_fc_fcp_iod *fod, u8 op)
{
	struct nvmefc_tgt_fcp_req *fcpreq = fod->fcpreq;
	struct scatterlist *sg = fod->next_sg;
	unsigned long flags;
	u32 remaininglen = fod->req.transfer_len - fod->offset;
	u32 tlen = 0;
	int ret;

	fcpreq->op = op;
	fcpreq->offset = fod->offset;
	fcpreq->timeout = NVME_FC_TGTOP_TIMEOUT_SEC;

	/*
	 * for next sequence:
	 *  break at a sg element boundary
	 *  attempt to keep sequence length capped at
	 *    NVMET_FC_MAX_SEQ_LENGTH but allow sequence to
	 *    be longer if a single sg element is larger
	 *    than that amount. This is done to avoid creating
	 *    a new sg list to use for the tgtport api.
	 */
	fcpreq->sg = sg;
	fcpreq->sg_cnt = 0;
	while (tlen < remaininglen &&
	       fcpreq->sg_cnt < tgtport->max_sg_cnt &&
	       tlen + sg_dma_len(sg) < NVMET_FC_MAX_SEQ_LENGTH) {
		fcpreq->sg_cnt++;
		tlen += sg_dma_len(sg);
		sg = sg_next(sg);
	}
	if (tlen < remaininglen && fcpreq->sg_cnt == 0) {
		fcpreq->sg_cnt++;
		tlen += min_t(u32, sg_dma_len(sg), remaininglen);
		sg = sg_next(sg);
	}
	if (tlen < remaininglen)
		fod->next_sg = sg;
	else
		fod->next_sg = NULL;

	fcpreq->transfer_length = tlen;
	fcpreq->transferred_length = 0;
	fcpreq->fcp_error = 0;
	fcpreq->rsplen = 0;

	/*
	 * If the last READDATA request: check if LLDD supports
	 * combined xfr with response.
	 */
	if ((op == NVMET_FCOP_READDATA) &&
	    ((fod->offset + fcpreq->transfer_length) == fod->req.transfer_len) &&
	    (tgtport->ops->target_features & NVMET_FCTGTFEAT_READDATA_RSP)) {
		fcpreq->op = NVMET_FCOP_READDATA_RSP;
		nvmet_fc_prep_fcp_rsp(tgtport, fod);
	}

	ret = tgtport->ops->fcp_op(&tgtport->fc_target_port, fod->fcpreq);
	if (ret) {
		/*
		 * should be ok to set w/o lock as its in the thread of
		 * execution (not an async timer routine) and doesn't
		 * contend with any clearing action
		 */
		fod->abort = true;

		if (op == NVMET_FCOP_WRITEDATA) {
			spin_lock_irqsave(&fod->flock, flags);
			fod->writedataactive = false;
			spin_unlock_irqrestore(&fod->flock, flags);
			nvmet_req_complete(&fod->req, NVME_SC_INTERNAL);
		} else /* NVMET_FCOP_READDATA or NVMET_FCOP_READDATA_RSP */ {
			fcpreq->fcp_error = ret;
			fcpreq->transferred_length = 0;
			nvmet_fc_xmt_fcp_op_done(fod->fcpreq);
		}
	}
}

static inline bool
__nvmet_fc_fod_op_abort(struct nvmet_fc_fcp_iod *fod, bool abort)
{
	struct nvmefc_tgt_fcp_req *fcpreq = fod->fcpreq;
	struct nvmet_fc_tgtport *tgtport = fod->tgtport;

	/* if in the middle of an io and we need to tear down */
	if (abort) {
		if (fcpreq->op == NVMET_FCOP_WRITEDATA) {
			nvmet_req_complete(&fod->req, NVME_SC_INTERNAL);
			return true;
		}

		nvmet_fc_abort_op(tgtport, fod);
		return true;
	}

	return false;
}

/*
 * actual done handler for FCP operations when completed by the lldd
 */
static void
nvmet_fc_fod_op_done(struct nvmet_fc_fcp_iod *fod)
{
	struct nvmefc_tgt_fcp_req *fcpreq = fod->fcpreq;
	struct nvmet_fc_tgtport *tgtport = fod->tgtport;
	unsigned long flags;
	bool abort;

	spin_lock_irqsave(&fod->flock, flags);
	abort = fod->abort;
	fod->writedataactive = false;
	spin_unlock_irqrestore(&fod->flock, flags);

	switch (fcpreq->op) {

	case NVMET_FCOP_WRITEDATA:
		if (__nvmet_fc_fod_op_abort(fod, abort))
			return;
		if (fcpreq->fcp_error ||
		    fcpreq->transferred_length != fcpreq->transfer_length) {
			spin_lock_irqsave(&fod->flock, flags);
			fod->abort = true;
			spin_unlock_irqrestore(&fod->flock, flags);

			nvmet_req_complete(&fod->req, NVME_SC_INTERNAL);
			return;
		}

		fod->offset += fcpreq->transferred_length;
		if (fod->offset != fod->req.transfer_len) {
			spin_lock_irqsave(&fod->flock, flags);
			fod->writedataactive = true;
			spin_unlock_irqrestore(&fod->flock, flags);

			/* transfer the next chunk */
			nvmet_fc_transfer_fcp_data(tgtport, fod,
						NVMET_FCOP_WRITEDATA);
			return;
		}

		/* data transfer complete, resume with nvmet layer */
		fod->req.execute(&fod->req);
		break;

	case NVMET_FCOP_READDATA:
	case NVMET_FCOP_READDATA_RSP:
		if (__nvmet_fc_fod_op_abort(fod, abort))
			return;
		if (fcpreq->fcp_error ||
		    fcpreq->transferred_length != fcpreq->transfer_length) {
			nvmet_fc_abort_op(tgtport, fod);
			return;
		}

		/* success */

		if (fcpreq->op == NVMET_FCOP_READDATA_RSP) {
			/* data no longer needed */
			nvmet_fc_free_tgt_pgs(fod);
			nvmet_fc_free_fcp_iod(fod->queue, fod);
			return;
		}

		fod->offset += fcpreq->transferred_length;
		if (fod->offset != fod->req.transfer_len) {
			/* transfer the next chunk */
			nvmet_fc_transfer_fcp_data(tgtport, fod,
						NVMET_FCOP_READDATA);
			return;
		}

		/* data transfer complete, send response */

		/* data no longer needed */
		nvmet_fc_free_tgt_pgs(fod);

		nvmet_fc_xmt_fcp_rsp(tgtport, fod);

		break;

	case NVMET_FCOP_RSP:
		if (__nvmet_fc_fod_op_abort(fod, abort))
			return;
		nvmet_fc_free_fcp_iod(fod->queue, fod);
		break;

	default:
		break;
	}
}

static void
nvmet_fc_xmt_fcp_op_done(struct nvmefc_tgt_fcp_req *fcpreq)
{
	struct nvmet_fc_fcp_iod *fod = fcpreq->nvmet_fc_private;

	nvmet_fc_fod_op_done(fod);
}

/*
 * actual completion handler after execution by the nvmet layer
 */
static void
__nvmet_fc_fcp_nvme_cmd_done(struct nvmet_fc_tgtport *tgtport,
			struct nvmet_fc_fcp_iod *fod, int status)
{
	struct nvme_common_command *sqe = &fod->cmdiubuf.sqe.common;
	struct nvme_completion *cqe = &fod->rspiubuf.cqe;
	unsigned long flags;
	bool abort;

	spin_lock_irqsave(&fod->flock, flags);
	abort = fod->abort;
	spin_unlock_irqrestore(&fod->flock, flags);

	/* if we have a CQE, snoop the last sq_head value */
	if (!status)
		fod->queue->sqhd = cqe->sq_head;

	if (abort) {
		nvmet_fc_abort_op(tgtport, fod);
		return;
	}

	/* if an error handling the cmd post initial parsing */
	if (status) {
		/* fudge up a failed CQE status for our transport error */
		memset(cqe, 0, sizeof(*cqe));
		cqe->sq_head = fod->queue->sqhd;	/* echo last cqe sqhd */
		cqe->sq_id = cpu_to_le16(fod->queue->qid);
		cqe->command_id = sqe->command_id;
		cqe->status = cpu_to_le16(status);
	} else {

		/*
		 * try to push the data even if the SQE status is non-zero.
		 * There may be a status where data still was intended to
		 * be moved
		 */
		if ((fod->io_dir == NVMET_FCP_READ) && (fod->data_sg_cnt)) {
			/* push the data over before sending rsp */
			nvmet_fc_transfer_fcp_data(tgtport, fod,
						NVMET_FCOP_READDATA);
			return;
		}

		/* writes & no data - fall thru */
	}

	/* data no longer needed */
	nvmet_fc_free_tgt_pgs(fod);

	nvmet_fc_xmt_fcp_rsp(tgtport, fod);
}


static void
nvmet_fc_fcp_nvme_cmd_done(struct nvmet_req *nvme_req)
{
	struct nvmet_fc_fcp_iod *fod = nvmet_req_to_fod(nvme_req);
	struct nvmet_fc_tgtport *tgtport = fod->tgtport;

	__nvmet_fc_fcp_nvme_cmd_done(tgtport, fod, 0);
}


/*
 * Actual processing routine for received FC-NVME I/O Requests from the LLD
 */
static void
nvmet_fc_handle_fcp_rqst(struct nvmet_fc_tgtport *tgtport,
			struct nvmet_fc_fcp_iod *fod)
{
	struct nvme_fc_cmd_iu *cmdiu = &fod->cmdiubuf;
	u32 xfrlen = be32_to_cpu(cmdiu->data_len);
	int ret;

	/*
	 * Fused commands are currently not supported in the linux
	 * implementation.
	 *
	 * As such, the implementation of the FC transport does not
	 * look at the fused commands and order delivery to the upper
	 * layer until we have both based on csn.
	 */

	fod->fcpreq->done = nvmet_fc_xmt_fcp_op_done;

	if (cmdiu->flags & FCNVME_CMD_FLAGS_WRITE) {
		fod->io_dir = NVMET_FCP_WRITE;
		if (!nvme_is_write(&cmdiu->sqe))
			goto transport_error;
	} else if (cmdiu->flags & FCNVME_CMD_FLAGS_READ) {
		fod->io_dir = NVMET_FCP_READ;
		if (nvme_is_write(&cmdiu->sqe))
			goto transport_error;
	} else {
		fod->io_dir = NVMET_FCP_NODATA;
		if (xfrlen)
			goto transport_error;
	}

	fod->req.cmd = &fod->cmdiubuf.sqe;
	fod->req.cqe = &fod->rspiubuf.cqe;
	if (!tgtport->pe)
		goto transport_error;
	fod->req.port = tgtport->pe->port;

	/* clear any response payload */
	memset(&fod->rspiubuf, 0, sizeof(fod->rspiubuf));

	fod->data_sg = NULL;
	fod->data_sg_cnt = 0;

	ret = nvmet_req_init(&fod->req,
				&fod->queue->nvme_cq,
				&fod->queue->nvme_sq,
				&nvmet_fc_tgt_fcp_ops);
	if (!ret) {
		/* bad SQE content or invalid ctrl state */
		/* nvmet layer has already called op done to send rsp. */
		return;
	}

	fod->req.transfer_len = xfrlen;

	/* keep a running counter of tail position */
	atomic_inc(&fod->queue->sqtail);

	if (fod->req.transfer_len) {
		ret = nvmet_fc_alloc_tgt_pgs(fod);
		if (ret) {
			nvmet_req_complete(&fod->req, ret);
			return;
		}
	}
	fod->req.sg = fod->data_sg;
	fod->req.sg_cnt = fod->data_sg_cnt;
	fod->offset = 0;

	if (fod->io_dir == NVMET_FCP_WRITE) {
		/* pull the data over before invoking nvmet layer */
		nvmet_fc_transfer_fcp_data(tgtport, fod, NVMET_FCOP_WRITEDATA);
		return;
	}

	/*
	 * Reads or no data:
	 *
	 * can invoke the nvmet_layer now. If read data, cmd completion will
	 * push the data
	 */
	fod->req.execute(&fod->req);
	return;

transport_error:
	nvmet_fc_abort_op(tgtport, fod);
}

/**
 * nvmet_fc_rcv_fcp_req - transport entry point called by an LLDD
 *                       upon the reception of a NVME FCP CMD IU.
 *
 * Pass a FC-NVME FCP CMD IU received from the FC link to the nvmet-fc
 * layer for processing.
 *
 * The nvmet_fc layer allocates a local job structure (struct
 * nvmet_fc_fcp_iod) from the queue for the io and copies the
 * CMD IU buffer to the job structure. As such, on a successful
 * completion (returns 0), the LLDD may immediately free/reuse
 * the CMD IU buffer passed in the call.
 *
 * However, in some circumstances, due to the packetized nature of FC
 * and the api of the FC LLDD which may issue a hw command to send the
 * response, but the LLDD may not get the hw completion for that command
 * and upcall the nvmet_fc layer before a new command may be
 * asynchronously received - its possible for a command to be received
 * before the LLDD and nvmet_fc have recycled the job structure. It gives
 * the appearance of more commands received than fits in the sq.
 * To alleviate this scenario, a temporary queue is maintained in the
 * transport for pending LLDD requests waiting for a queue job structure.
 * In these "overrun" cases, a temporary queue element is allocated
 * the LLDD request and CMD iu buffer information remembered, and the
 * routine returns a -EOVERFLOW status. Subsequently, when a queue job
 * structure is freed, it is immediately reallocated for anything on the
 * pending request list. The LLDDs defer_rcv() callback is called,
 * informing the LLDD that it may reuse the CMD IU buffer, and the io
 * is then started normally with the transport.
 *
 * The LLDD, when receiving an -EOVERFLOW completion status, is to treat
 * the completion as successful but must not reuse the CMD IU buffer
 * until the LLDD's defer_rcv() callback has been called for the
 * corresponding struct nvmefc_tgt_fcp_req pointer.
 *
 * If there is any other condition in which an error occurs, the
 * transport will return a non-zero status indicating the error.
 * In all cases other than -EOVERFLOW, the transport has not accepted the
 * request and the LLDD should abort the exchange.
 *
 * @target_port: pointer to the (registered) target port the FCP CMD IU
 *              was received on.
 * @fcpreq:     pointer to a fcpreq request structure to be used to reference
 *              the exchange corresponding to the FCP Exchange.
 * @cmdiubuf:   pointer to the buffer containing the FCP CMD IU
 * @cmdiubuf_len: length, in bytes, of the received FCP CMD IU
 */
int
nvmet_fc_rcv_fcp_req(struct nvmet_fc_target_port *target_port,
			struct nvmefc_tgt_fcp_req *fcpreq,
			void *cmdiubuf, u32 cmdiubuf_len)
{
	struct nvmet_fc_tgtport *tgtport = targetport_to_tgtport(target_port);
	struct nvme_fc_cmd_iu *cmdiu = cmdiubuf;
	struct nvmet_fc_tgt_queue *queue;
	struct nvmet_fc_fcp_iod *fod;
	struct nvmet_fc_defer_fcp_req *deferfcp;
	unsigned long flags;

	/* validate iu, so the connection id can be used to find the queue */
	if ((cmdiubuf_len != sizeof(*cmdiu)) ||
			(cmdiu->format_id != NVME_CMD_FORMAT_ID) ||
			(cmdiu->fc_id != NVME_CMD_FC_ID) ||
			(be16_to_cpu(cmdiu->iu_len) != (sizeof(*cmdiu)/4)))
		return -EIO;

	queue = nvmet_fc_find_target_queue(tgtport,
				be64_to_cpu(cmdiu->connection_id));
	if (!queue)
		return -ENOTCONN;

	/*
	 * note: reference taken by find_target_queue
	 * After successful fod allocation, the fod will inherit the
	 * ownership of that reference and will remove the reference
	 * when the fod is freed.
	 */

	spin_lock_irqsave(&queue->qlock, flags);

	fod = nvmet_fc_alloc_fcp_iod(queue);
	if (fod) {
		spin_unlock_irqrestore(&queue->qlock, flags);

		fcpreq->nvmet_fc_private = fod;
		fod->fcpreq = fcpreq;

		memcpy(&fod->cmdiubuf, cmdiubuf, cmdiubuf_len);

		nvmet_fc_queue_fcp_req(tgtport, queue, fcpreq);

		return 0;
	}

	if (!tgtport->ops->defer_rcv) {
		spin_unlock_irqrestore(&queue->qlock, flags);
		/* release the queue lookup reference */
		nvmet_fc_tgt_q_put(queue);
		return -ENOENT;
	}

	deferfcp = list_first_entry_or_null(&queue->avail_defer_list,
			struct nvmet_fc_defer_fcp_req, req_list);
	if (deferfcp) {
		/* Just re-use one that was previously allocated */
		list_del(&deferfcp->req_list);
	} else {
		spin_unlock_irqrestore(&queue->qlock, flags);

		/* Now we need to dynamically allocate one */
		deferfcp = kmalloc(sizeof(*deferfcp), GFP_KERNEL);
		if (!deferfcp) {
			/* release the queue lookup reference */
			nvmet_fc_tgt_q_put(queue);
			return -ENOMEM;
		}
		spin_lock_irqsave(&queue->qlock, flags);
	}

	/* For now, use rspaddr / rsplen to save payload information */
	fcpreq->rspaddr = cmdiubuf;
	fcpreq->rsplen  = cmdiubuf_len;
	deferfcp->fcp_req = fcpreq;

	/* defer processing till a fod becomes available */
	list_add_tail(&deferfcp->req_list, &queue->pending_cmd_list);

	/* NOTE: the queue lookup reference is still valid */

	spin_unlock_irqrestore(&queue->qlock, flags);

	return -EOVERFLOW;
}
EXPORT_SYMBOL_GPL(nvmet_fc_rcv_fcp_req);

/**
 * nvmet_fc_rcv_fcp_abort - transport entry point called by an LLDD
 *                       upon the reception of an ABTS for a FCP command
 *
 * Notify the transport that an ABTS has been received for a FCP command
 * that had been given to the transport via nvmet_fc_rcv_fcp_req(). The
 * LLDD believes the command is still being worked on
 * (template_ops->fcp_req_release() has not been called).
 *
 * The transport will wait for any outstanding work (an op to the LLDD,
 * which the lldd should complete with error due to the ABTS; or the
 * completion from the nvmet layer of the nvme command), then will
 * stop processing and call the nvmet_fc_rcv_fcp_req() callback to
 * return the i/o context to the LLDD.  The LLDD may send the BA_ACC
 * to the ABTS either after return from this function (assuming any
 * outstanding op work has been terminated) or upon the callback being
 * called.
 *
 * @target_port: pointer to the (registered) target port the FCP CMD IU
 *              was received on.
 * @fcpreq:     pointer to the fcpreq request structure that corresponds
 *              to the exchange that received the ABTS.
 */
void
nvmet_fc_rcv_fcp_abort(struct nvmet_fc_target_port *target_port,
			struct nvmefc_tgt_fcp_req *fcpreq)
{
	struct nvmet_fc_fcp_iod *fod = fcpreq->nvmet_fc_private;
	struct nvmet_fc_tgt_queue *queue;
	unsigned long flags;

	if (!fod || fod->fcpreq != fcpreq)
		/* job appears to have already completed, ignore abort */
		return;

	queue = fod->queue;

	spin_lock_irqsave(&queue->qlock, flags);
	if (fod->active) {
		/*
		 * mark as abort. The abort handler, invoked upon completion
		 * of any work, will detect the aborted status and do the
		 * callback.
		 */
		spin_lock(&fod->flock);
		fod->abort = true;
		fod->aborted = true;
		spin_unlock(&fod->flock);
	}
	spin_unlock_irqrestore(&queue->qlock, flags);
}
EXPORT_SYMBOL_GPL(nvmet_fc_rcv_fcp_abort);


struct nvmet_fc_traddr {
	u64	nn;
	u64	pn;
};

static int
__nvme_fc_parse_u64(substring_t *sstr, u64 *val)
{
	u64 token64;

	if (match_u64(sstr, &token64))
		return -EINVAL;
	*val = token64;

	return 0;
}

/*
 * This routine validates and extracts the WWN's from the TRADDR string.
 * As kernel parsers need the 0x to determine number base, universally
 * build string to parse with 0x prefix before parsing name strings.
 */
static int
nvme_fc_parse_traddr(struct nvmet_fc_traddr *traddr, char *buf, size_t blen)
{
	char name[2 + NVME_FC_TRADDR_HEXNAMELEN + 1];
	substring_t wwn = { name, &name[sizeof(name)-1] };
	int nnoffset, pnoffset;

	/* validate if string is one of the 2 allowed formats */
	if (strnlen(buf, blen) == NVME_FC_TRADDR_MAXLENGTH &&
			!strncmp(buf, "nn-0x", NVME_FC_TRADDR_OXNNLEN) &&
			!strncmp(&buf[NVME_FC_TRADDR_MAX_PN_OFFSET],
				"pn-0x", NVME_FC_TRADDR_OXNNLEN)) {
		nnoffset = NVME_FC_TRADDR_OXNNLEN;
		pnoffset = NVME_FC_TRADDR_MAX_PN_OFFSET +
						NVME_FC_TRADDR_OXNNLEN;
	} else if ((strnlen(buf, blen) == NVME_FC_TRADDR_MINLENGTH &&
			!strncmp(buf, "nn-", NVME_FC_TRADDR_NNLEN) &&
			!strncmp(&buf[NVME_FC_TRADDR_MIN_PN_OFFSET],
				"pn-", NVME_FC_TRADDR_NNLEN))) {
		nnoffset = NVME_FC_TRADDR_NNLEN;
		pnoffset = NVME_FC_TRADDR_MIN_PN_OFFSET + NVME_FC_TRADDR_NNLEN;
	} else
		goto out_einval;

	name[0] = '0';
	name[1] = 'x';
	name[2 + NVME_FC_TRADDR_HEXNAMELEN] = 0;

	memcpy(&name[2], &buf[nnoffset], NVME_FC_TRADDR_HEXNAMELEN);
	if (__nvme_fc_parse_u64(&wwn, &traddr->nn))
		goto out_einval;

	memcpy(&name[2], &buf[pnoffset], NVME_FC_TRADDR_HEXNAMELEN);
	if (__nvme_fc_parse_u64(&wwn, &traddr->pn))
		goto out_einval;

	return 0;

out_einval:
	pr_warn("%s: bad traddr string\n", __func__);
	return -EINVAL;
}

static int
nvmet_fc_add_port(struct nvmet_port *port)
{
	struct nvmet_fc_tgtport *tgtport;
	struct nvmet_fc_port_entry *pe;
	struct nvmet_fc_traddr traddr = { 0L, 0L };
	unsigned long flags;
	int ret;

	/* validate the address info */
	if ((port->disc_addr.trtype != NVMF_TRTYPE_FC) ||
	    (port->disc_addr.adrfam != NVMF_ADDR_FAMILY_FC))
		return -EINVAL;

	/* map the traddr address info to a target port */

	ret = nvme_fc_parse_traddr(&traddr, port->disc_addr.traddr,
			sizeof(port->disc_addr.traddr));
	if (ret)
		return ret;

	pe = kzalloc(sizeof(*pe), GFP_KERNEL);
	if (!pe)
		return -ENOMEM;

	ret = -ENXIO;
	spin_lock_irqsave(&nvmet_fc_tgtlock, flags);
	list_for_each_entry(tgtport, &nvmet_fc_target_list, tgt_list) {
		if ((tgtport->fc_target_port.node_name == traddr.nn) &&
		    (tgtport->fc_target_port.port_name == traddr.pn)) {
			/* a FC port can only be 1 nvmet port id */
			if (!tgtport->pe) {
				nvmet_fc_portentry_bind(tgtport, pe, port);
				ret = 0;
			} else
				ret = -EALREADY;
			break;
		}
	}
	spin_unlock_irqrestore(&nvmet_fc_tgtlock, flags);

	if (ret)
		kfree(pe);

	return ret;
}

static void
nvmet_fc_remove_port(struct nvmet_port *port)
{
	struct nvmet_fc_port_entry *pe = port->priv;

	nvmet_fc_portentry_unbind(pe);

	/* terminate any outstanding associations */
	__nvmet_fc_free_assocs(pe->tgtport);

	kfree(pe);
}

static void
nvmet_fc_discovery_chg(struct nvmet_port *port)
{
	struct nvmet_fc_port_entry *pe = port->priv;
	struct nvmet_fc_tgtport *tgtport = pe->tgtport;

	if (tgtport && tgtport->ops->discovery_event)
		tgtport->ops->discovery_event(&tgtport->fc_target_port);
}

static ssize_t
nvmet_fc_host_traddr(struct nvmet_ctrl *ctrl,
		char *traddr, size_t traddr_size)
{
	struct nvmet_sq *sq = ctrl->sqs[0];
	struct nvmet_fc_tgt_queue *queue =
		container_of(sq, struct nvmet_fc_tgt_queue, nvme_sq);
	struct nvmet_fc_tgtport *tgtport = queue->assoc ? queue->assoc->tgtport : NULL;
	struct nvmet_fc_hostport *hostport = queue->assoc ? queue->assoc->hostport : NULL;
	u64 wwnn, wwpn;
	ssize_t ret = 0;

	if (!tgtport || !nvmet_fc_tgtport_get(tgtport))
		return -ENODEV;
	if (!hostport || !nvmet_fc_hostport_get(hostport)) {
		ret = -ENODEV;
		goto out_put;
	}

	if (tgtport->ops->host_traddr) {
		ret = tgtport->ops->host_traddr(hostport->hosthandle, &wwnn, &wwpn);
		if (ret)
			goto out_put_host;
		ret = snprintf(traddr, traddr_size, "nn-0x%llx:pn-0x%llx", wwnn, wwpn);
	}
out_put_host:
	nvmet_fc_hostport_put(hostport);
out_put:
	nvmet_fc_tgtport_put(tgtport);
	return ret;
}

static const struct nvmet_fabrics_ops nvmet_fc_tgt_fcp_ops = {
	.owner			= THIS_MODULE,
	.type			= NVMF_TRTYPE_FC,
	.msdbd			= 1,
	.add_port		= nvmet_fc_add_port,
	.remove_port		= nvmet_fc_remove_port,
	.queue_response		= nvmet_fc_fcp_nvme_cmd_done,
	.delete_ctrl		= nvmet_fc_delete_ctrl,
	.discovery_chg		= nvmet_fc_discovery_chg,
	.host_traddr		= nvmet_fc_host_traddr,
};

static int __init nvmet_fc_init_module(void)
{
	return nvmet_register_transport(&nvmet_fc_tgt_fcp_ops);
}

static void __exit nvmet_fc_exit_module(void)
{
	/* ensure any shutdown operation, e.g. delete ctrls have finished */
	flush_workqueue(nvmet_wq);

	/* sanity check - all lports should be removed */
	if (!list_empty(&nvmet_fc_target_list))
		pr_warn("%s: targetport list not empty\n", __func__);

	nvmet_unregister_transport(&nvmet_fc_tgt_fcp_ops);

	ida_destroy(&nvmet_fc_tgtport_cnt);
}

module_init(nvmet_fc_init_module);
module_exit(nvmet_fc_exit_module);

MODULE_DESCRIPTION("NVMe target FC transport driver");
MODULE_LICENSE("GPL v2");<|MERGE_RESOLUTION|>--- conflicted
+++ resolved
@@ -1112,8 +1112,6 @@
 {
 	nvmet_fc_tgtport_get(assoc->tgtport);
 	queue_work(nvmet_wq, &assoc->del_work);
-<<<<<<< HEAD
-=======
 }
 
 static bool
@@ -1132,7 +1130,6 @@
 	rcu_read_unlock();
 
 	return found;
->>>>>>> 2d5404ca
 }
 
 static struct nvmet_fc_tgt_assoc *
@@ -1143,9 +1140,6 @@
 	bool done;
 	u64 ran;
 	int idx;
-
-	if (!tgtport->pe)
-		return NULL;
 
 	if (!tgtport->pe)
 		return NULL;
