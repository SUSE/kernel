// SPDX-License-Identifier: GPL-2.0
/*
 * NVMe ZNS-ZBD command implementation.
 * Copyright (C) 2021 Western Digital Corporation or its affiliates.
 */
#define pr_fmt(fmt) KBUILD_MODNAME ": " fmt
#include <linux/nvme.h>
#include <linux/blkdev.h>
#include "nvmet.h"

/*
 * We set the Memory Page Size Minimum (MPSMIN) for target controller to 0
 * which gets added by 12 in the nvme_enable_ctrl() which results in 2^12 = 4k
 * as page_shift value. When calculating the ZASL use shift by 12.
 */
#define NVMET_MPSMIN_SHIFT	12

static inline u8 nvmet_zasl(unsigned int zone_append_sects)
{
	/*
	 * Zone Append Size Limit (zasl) is expressed as a power of 2 value
	 * with the minimum memory page size (i.e. 12) as unit.
	 */
	return ilog2(zone_append_sects >> (NVMET_MPSMIN_SHIFT - 9));
}

static int validate_conv_zones_cb(struct blk_zone *z,
				  unsigned int i, void *data)
{
	if (z->type == BLK_ZONE_TYPE_CONVENTIONAL)
		return -EOPNOTSUPP;
	return 0;
}

bool nvmet_bdev_zns_enable(struct nvmet_ns *ns)
{
	u8 zasl = nvmet_zasl(bdev_max_zone_append_sectors(ns->bdev));
	struct gendisk *bd_disk = ns->bdev->bd_disk;
	int ret;

	if (ns->subsys->zasl) {
		if (ns->subsys->zasl > zasl)
			return false;
	}
	ns->subsys->zasl = zasl;

	/*
	 * Generic zoned block devices may have a smaller last zone which is
	 * not supported by ZNS. Exclude zoned drives that have such smaller
	 * last zone.
	 */
	if (get_capacity(bd_disk) & (bdev_zone_sectors(ns->bdev) - 1))
		return false;
	/*
	 * ZNS does not define a conventional zone type. If the underlying
	 * device has a bitmap set indicating the existence of conventional
	 * zones, reject the device. Otherwise, use report zones to detect if
	 * the device has conventional zones.
	 */
	if (ns->bdev->bd_disk->conv_zones_bitmap)
		return false;

	ret = blkdev_report_zones(ns->bdev, 0, bdev_nr_zones(ns->bdev),
				  validate_conv_zones_cb, NULL);
	if (ret < 0)
		return false;

	ns->blksize_shift = blksize_bits(bdev_logical_block_size(ns->bdev));

	return true;
}

void nvmet_execute_identify_ctrl_zns(struct nvmet_req *req)
{
	u8 zasl = req->sq->ctrl->subsys->zasl;
	struct nvmet_ctrl *ctrl = req->sq->ctrl;
	struct nvme_id_ctrl_zns *id;
	u16 status;

	id = kzalloc(sizeof(*id), GFP_KERNEL);
	if (!id) {
		status = NVME_SC_INTERNAL;
		goto out;
	}

	if (ctrl->ops->get_mdts)
		id->zasl = min_t(u8, ctrl->ops->get_mdts(ctrl), zasl);
	else
		id->zasl = zasl;

	status = nvmet_copy_to_sgl(req, 0, id, sizeof(*id));

	kfree(id);
out:
	nvmet_req_complete(req, status);
}

void nvmet_execute_identify_ns_zns(struct nvmet_req *req)
{
	struct nvme_id_ns_zns *id_zns = NULL;
	u64 zsze;
	u16 status;
	u32 mar, mor;

	if (le32_to_cpu(req->cmd->identify.nsid) == NVME_NSID_ALL) {
		req->error_loc = offsetof(struct nvme_identify, nsid);
		status = NVME_SC_INVALID_NS | NVME_SC_DNR;
		goto out;
	}

	id_zns = kzalloc(sizeof(*id_zns), GFP_KERNEL);
	if (!id_zns) {
		status = NVME_SC_INTERNAL;
		goto out;
	}

	status = nvmet_req_find_ns(req);
	if (status)
		goto done;
<<<<<<< HEAD
=======

	if (nvmet_ns_revalidate(req->ns)) {
		mutex_lock(&req->ns->subsys->lock);
		nvmet_ns_changed(req->ns->subsys, req->ns->nsid);
		mutex_unlock(&req->ns->subsys->lock);
	}
>>>>>>> eb3cdb58

	if (!bdev_is_zoned(req->ns->bdev)) {
		status = NVME_SC_INVALID_FIELD | NVME_SC_DNR;
		req->error_loc = offsetof(struct nvme_identify, nsid);
<<<<<<< HEAD
		goto done;
	}

	if (nvmet_ns_revalidate(req->ns)) {
		mutex_lock(&req->ns->subsys->lock);
		nvmet_ns_changed(req->ns->subsys, req->ns->nsid);
		mutex_unlock(&req->ns->subsys->lock);
	}
=======
		goto out;
	}

>>>>>>> eb3cdb58
	zsze = (bdev_zone_sectors(req->ns->bdev) << 9) >>
					req->ns->blksize_shift;
	id_zns->lbafe[0].zsze = cpu_to_le64(zsze);

	mor = bdev_max_open_zones(req->ns->bdev);
	if (!mor)
		mor = U32_MAX;
	else
		mor--;
	id_zns->mor = cpu_to_le32(mor);

	mar = bdev_max_active_zones(req->ns->bdev);
	if (!mar)
		mar = U32_MAX;
	else
		mar--;
	id_zns->mar = cpu_to_le32(mar);

done:
	status = nvmet_copy_to_sgl(req, 0, id_zns, sizeof(*id_zns));
out:
	kfree(id_zns);
	nvmet_req_complete(req, status);
}

static u16 nvmet_bdev_validate_zone_mgmt_recv(struct nvmet_req *req)
{
	sector_t sect = nvmet_lba_to_sect(req->ns, req->cmd->zmr.slba);
	u32 out_bufsize = (le32_to_cpu(req->cmd->zmr.numd) + 1) << 2;

	if (sect >= get_capacity(req->ns->bdev->bd_disk)) {
		req->error_loc = offsetof(struct nvme_zone_mgmt_recv_cmd, slba);
		return NVME_SC_LBA_RANGE | NVME_SC_DNR;
	}

	if (out_bufsize < sizeof(struct nvme_zone_report)) {
		req->error_loc = offsetof(struct nvme_zone_mgmt_recv_cmd, numd);
		return NVME_SC_INVALID_FIELD | NVME_SC_DNR;
	}

	if (req->cmd->zmr.zra != NVME_ZRA_ZONE_REPORT) {
		req->error_loc = offsetof(struct nvme_zone_mgmt_recv_cmd, zra);
		return NVME_SC_INVALID_FIELD | NVME_SC_DNR;
	}

	switch (req->cmd->zmr.pr) {
	case 0:
	case 1:
		break;
	default:
		req->error_loc = offsetof(struct nvme_zone_mgmt_recv_cmd, pr);
		return NVME_SC_INVALID_FIELD | NVME_SC_DNR;
	}

	switch (req->cmd->zmr.zrasf) {
	case NVME_ZRASF_ZONE_REPORT_ALL:
	case NVME_ZRASF_ZONE_STATE_EMPTY:
	case NVME_ZRASF_ZONE_STATE_IMP_OPEN:
	case NVME_ZRASF_ZONE_STATE_EXP_OPEN:
	case NVME_ZRASF_ZONE_STATE_CLOSED:
	case NVME_ZRASF_ZONE_STATE_FULL:
	case NVME_ZRASF_ZONE_STATE_READONLY:
	case NVME_ZRASF_ZONE_STATE_OFFLINE:
		break;
	default:
		req->error_loc =
			offsetof(struct nvme_zone_mgmt_recv_cmd, zrasf);
		return NVME_SC_INVALID_FIELD | NVME_SC_DNR;
	}

	return NVME_SC_SUCCESS;
}

struct nvmet_report_zone_data {
	struct nvmet_req *req;
	u64 out_buf_offset;
	u64 out_nr_zones;
	u64 nr_zones;
	u8 zrasf;
};

static int nvmet_bdev_report_zone_cb(struct blk_zone *z, unsigned i, void *d)
{
	static const unsigned int nvme_zrasf_to_blk_zcond[] = {
		[NVME_ZRASF_ZONE_STATE_EMPTY]	 = BLK_ZONE_COND_EMPTY,
		[NVME_ZRASF_ZONE_STATE_IMP_OPEN] = BLK_ZONE_COND_IMP_OPEN,
		[NVME_ZRASF_ZONE_STATE_EXP_OPEN] = BLK_ZONE_COND_EXP_OPEN,
		[NVME_ZRASF_ZONE_STATE_CLOSED]	 = BLK_ZONE_COND_CLOSED,
		[NVME_ZRASF_ZONE_STATE_READONLY] = BLK_ZONE_COND_READONLY,
		[NVME_ZRASF_ZONE_STATE_FULL]	 = BLK_ZONE_COND_FULL,
		[NVME_ZRASF_ZONE_STATE_OFFLINE]	 = BLK_ZONE_COND_OFFLINE,
	};
	struct nvmet_report_zone_data *rz = d;

	if (rz->zrasf != NVME_ZRASF_ZONE_REPORT_ALL &&
	    z->cond != nvme_zrasf_to_blk_zcond[rz->zrasf])
		return 0;

	if (rz->nr_zones < rz->out_nr_zones) {
		struct nvme_zone_descriptor zdesc = { };
		u16 status;

		zdesc.zcap = nvmet_sect_to_lba(rz->req->ns, z->capacity);
		zdesc.zslba = nvmet_sect_to_lba(rz->req->ns, z->start);
		zdesc.wp = nvmet_sect_to_lba(rz->req->ns, z->wp);
		zdesc.za = z->reset ? 1 << 2 : 0;
		zdesc.zs = z->cond << 4;
		zdesc.zt = z->type;

		status = nvmet_copy_to_sgl(rz->req, rz->out_buf_offset, &zdesc,
					   sizeof(zdesc));
		if (status)
			return -EINVAL;

		rz->out_buf_offset += sizeof(zdesc);
	}

	rz->nr_zones++;

	return 0;
}

static unsigned long nvmet_req_nr_zones_from_slba(struct nvmet_req *req)
{
	unsigned int sect = nvmet_lba_to_sect(req->ns, req->cmd->zmr.slba);

<<<<<<< HEAD
	return bdev_nr_zones(req->ns->bdev) -
		(sect >> ilog2(bdev_zone_sectors(req->ns->bdev)));
=======
	return bdev_nr_zones(req->ns->bdev) - bdev_zone_no(req->ns->bdev, sect);
>>>>>>> eb3cdb58
}

static unsigned long get_nr_zones_from_buf(struct nvmet_req *req, u32 bufsize)
{
	if (bufsize <= sizeof(struct nvme_zone_report))
		return 0;

	return (bufsize - sizeof(struct nvme_zone_report)) /
		sizeof(struct nvme_zone_descriptor);
}

static void nvmet_bdev_zone_zmgmt_recv_work(struct work_struct *w)
{
	struct nvmet_req *req = container_of(w, struct nvmet_req, z.zmgmt_work);
	sector_t start_sect = nvmet_lba_to_sect(req->ns, req->cmd->zmr.slba);
	unsigned long req_slba_nr_zones = nvmet_req_nr_zones_from_slba(req);
	u32 out_bufsize = (le32_to_cpu(req->cmd->zmr.numd) + 1) << 2;
	__le64 nr_zones;
	u16 status;
	int ret;
	struct nvmet_report_zone_data rz_data = {
		.out_nr_zones = get_nr_zones_from_buf(req, out_bufsize),
		/* leave the place for report zone header */
		.out_buf_offset = sizeof(struct nvme_zone_report),
		.zrasf = req->cmd->zmr.zrasf,
		.nr_zones = 0,
		.req = req,
	};

	status = nvmet_bdev_validate_zone_mgmt_recv(req);
	if (status)
		goto out;

	if (!req_slba_nr_zones) {
		status = NVME_SC_SUCCESS;
		goto out;
	}

	ret = blkdev_report_zones(req->ns->bdev, start_sect, req_slba_nr_zones,
				 nvmet_bdev_report_zone_cb, &rz_data);
	if (ret < 0) {
		status = NVME_SC_INTERNAL;
		goto out;
	}

	/*
	 * When partial bit is set nr_zones must indicate the number of zone
	 * descriptors actually transferred.
	 */
	if (req->cmd->zmr.pr)
		rz_data.nr_zones = min(rz_data.nr_zones, rz_data.out_nr_zones);

	nr_zones = cpu_to_le64(rz_data.nr_zones);
	status = nvmet_copy_to_sgl(req, 0, &nr_zones, sizeof(nr_zones));

out:
	nvmet_req_complete(req, status);
}

void nvmet_bdev_execute_zone_mgmt_recv(struct nvmet_req *req)
{
	INIT_WORK(&req->z.zmgmt_work, nvmet_bdev_zone_zmgmt_recv_work);
	queue_work(zbd_wq, &req->z.zmgmt_work);
}

static inline enum req_op zsa_req_op(u8 zsa)
{
	switch (zsa) {
	case NVME_ZONE_OPEN:
		return REQ_OP_ZONE_OPEN;
	case NVME_ZONE_CLOSE:
		return REQ_OP_ZONE_CLOSE;
	case NVME_ZONE_FINISH:
		return REQ_OP_ZONE_FINISH;
	case NVME_ZONE_RESET:
		return REQ_OP_ZONE_RESET;
	default:
		return REQ_OP_LAST;
	}
}

static u16 blkdev_zone_mgmt_errno_to_nvme_status(int ret)
{
	switch (ret) {
	case 0:
		return NVME_SC_SUCCESS;
	case -EINVAL:
	case -EIO:
		return NVME_SC_ZONE_INVALID_TRANSITION | NVME_SC_DNR;
	default:
		return NVME_SC_INTERNAL;
	}
}

struct nvmet_zone_mgmt_send_all_data {
	unsigned long *zbitmap;
	struct nvmet_req *req;
};

static int zmgmt_send_scan_cb(struct blk_zone *z, unsigned i, void *d)
{
	struct nvmet_zone_mgmt_send_all_data *data = d;

	switch (zsa_req_op(data->req->cmd->zms.zsa)) {
	case REQ_OP_ZONE_OPEN:
		switch (z->cond) {
		case BLK_ZONE_COND_CLOSED:
			break;
		default:
			return 0;
		}
		break;
	case REQ_OP_ZONE_CLOSE:
		switch (z->cond) {
		case BLK_ZONE_COND_IMP_OPEN:
		case BLK_ZONE_COND_EXP_OPEN:
			break;
		default:
			return 0;
		}
		break;
	case REQ_OP_ZONE_FINISH:
		switch (z->cond) {
		case BLK_ZONE_COND_IMP_OPEN:
		case BLK_ZONE_COND_EXP_OPEN:
		case BLK_ZONE_COND_CLOSED:
			break;
		default:
			return 0;
		}
		break;
	default:
		return -EINVAL;
	}

	set_bit(i, data->zbitmap);

	return 0;
}

static u16 nvmet_bdev_zone_mgmt_emulate_all(struct nvmet_req *req)
{
	struct block_device *bdev = req->ns->bdev;
	unsigned int nr_zones = bdev_nr_zones(bdev);
<<<<<<< HEAD
	struct request_queue *q = bdev_get_queue(bdev);
=======
>>>>>>> eb3cdb58
	struct bio *bio = NULL;
	sector_t sector = 0;
	int ret;
	struct nvmet_zone_mgmt_send_all_data d = {
		.req = req,
	};

	d.zbitmap = kcalloc_node(BITS_TO_LONGS(nr_zones), sizeof(*(d.zbitmap)),
				 GFP_NOIO, bdev->bd_disk->node_id);
	if (!d.zbitmap) {
		ret = -ENOMEM;
		goto out;
	}

	/* Scan and build bitmap of the eligible zones */
	ret = blkdev_report_zones(bdev, 0, nr_zones, zmgmt_send_scan_cb, &d);
	if (ret != nr_zones) {
		if (ret > 0)
			ret = -EIO;
		goto out;
	} else {
		/* We scanned all the zones */
		ret = 0;
	}

	while (sector < bdev_nr_sectors(bdev)) {
<<<<<<< HEAD
		if (test_bit(blk_queue_zone_no(q, sector), d.zbitmap)) {
=======
		if (test_bit(disk_zone_no(bdev->bd_disk, sector), d.zbitmap)) {
>>>>>>> eb3cdb58
			bio = blk_next_bio(bio, bdev, 0,
				zsa_req_op(req->cmd->zms.zsa) | REQ_SYNC,
				GFP_KERNEL);
			bio->bi_iter.bi_sector = sector;
			/* This may take a while, so be nice to others */
			cond_resched();
		}
		sector += bdev_zone_sectors(bdev);
	}

	if (bio) {
		ret = submit_bio_wait(bio);
		bio_put(bio);
	}

out:
	kfree(d.zbitmap);

	return blkdev_zone_mgmt_errno_to_nvme_status(ret);
}

static u16 nvmet_bdev_execute_zmgmt_send_all(struct nvmet_req *req)
{
	int ret;

	switch (zsa_req_op(req->cmd->zms.zsa)) {
	case REQ_OP_ZONE_RESET:
		ret = blkdev_zone_mgmt(req->ns->bdev, REQ_OP_ZONE_RESET, 0,
				       get_capacity(req->ns->bdev->bd_disk),
				       GFP_KERNEL);
		if (ret < 0)
			return blkdev_zone_mgmt_errno_to_nvme_status(ret);
		break;
	case REQ_OP_ZONE_OPEN:
	case REQ_OP_ZONE_CLOSE:
	case REQ_OP_ZONE_FINISH:
		return nvmet_bdev_zone_mgmt_emulate_all(req);
	default:
		/* this is needed to quiet compiler warning */
		req->error_loc = offsetof(struct nvme_zone_mgmt_send_cmd, zsa);
		return NVME_SC_INVALID_FIELD | NVME_SC_DNR;
	}

	return NVME_SC_SUCCESS;
}

static void nvmet_bdev_zmgmt_send_work(struct work_struct *w)
{
	struct nvmet_req *req = container_of(w, struct nvmet_req, z.zmgmt_work);
	sector_t sect = nvmet_lba_to_sect(req->ns, req->cmd->zms.slba);
	enum req_op op = zsa_req_op(req->cmd->zms.zsa);
	struct block_device *bdev = req->ns->bdev;
	sector_t zone_sectors = bdev_zone_sectors(bdev);
	u16 status = NVME_SC_SUCCESS;
	int ret;

	if (op == REQ_OP_LAST) {
		req->error_loc = offsetof(struct nvme_zone_mgmt_send_cmd, zsa);
		status = NVME_SC_ZONE_INVALID_TRANSITION | NVME_SC_DNR;
		goto out;
	}

	/* when select all bit is set slba field is ignored */
	if (req->cmd->zms.select_all) {
		status = nvmet_bdev_execute_zmgmt_send_all(req);
		goto out;
	}

	if (sect >= get_capacity(bdev->bd_disk)) {
		req->error_loc = offsetof(struct nvme_zone_mgmt_send_cmd, slba);
		status = NVME_SC_LBA_RANGE | NVME_SC_DNR;
		goto out;
	}

	if (sect & (zone_sectors - 1)) {
		req->error_loc = offsetof(struct nvme_zone_mgmt_send_cmd, slba);
		status = NVME_SC_INVALID_FIELD | NVME_SC_DNR;
		goto out;
	}

	ret = blkdev_zone_mgmt(bdev, op, sect, zone_sectors, GFP_KERNEL);
	if (ret < 0)
		status = blkdev_zone_mgmt_errno_to_nvme_status(ret);

out:
	nvmet_req_complete(req, status);
}

void nvmet_bdev_execute_zone_mgmt_send(struct nvmet_req *req)
{
	INIT_WORK(&req->z.zmgmt_work, nvmet_bdev_zmgmt_send_work);
	queue_work(zbd_wq, &req->z.zmgmt_work);
}

static void nvmet_bdev_zone_append_bio_done(struct bio *bio)
{
	struct nvmet_req *req = bio->bi_private;

	if (bio->bi_status == BLK_STS_OK) {
		req->cqe->result.u64 =
			nvmet_sect_to_lba(req->ns, bio->bi_iter.bi_sector);
	}

	nvmet_req_complete(req, blk_to_nvme_status(req, bio->bi_status));
	nvmet_req_bio_put(req, bio);
}

void nvmet_bdev_execute_zone_append(struct nvmet_req *req)
{
	sector_t sect = nvmet_lba_to_sect(req->ns, req->cmd->rw.slba);
<<<<<<< HEAD
	const unsigned int op = REQ_OP_ZONE_APPEND | REQ_SYNC | REQ_IDLE;
=======
	const blk_opf_t opf = REQ_OP_ZONE_APPEND | REQ_SYNC | REQ_IDLE;
>>>>>>> eb3cdb58
	u16 status = NVME_SC_SUCCESS;
	unsigned int total_len = 0;
	struct scatterlist *sg;
	struct bio *bio;
	int sg_cnt;

	/* Request is completed on len mismatch in nvmet_check_transter_len() */
	if (!nvmet_check_transfer_len(req, nvmet_rw_data_len(req)))
		return;

	if (!req->sg_cnt) {
		nvmet_req_complete(req, 0);
		return;
	}

	if (sect >= get_capacity(req->ns->bdev->bd_disk)) {
		req->error_loc = offsetof(struct nvme_rw_command, slba);
		status = NVME_SC_LBA_RANGE | NVME_SC_DNR;
		goto out;
	}

	if (sect & (bdev_zone_sectors(req->ns->bdev) - 1)) {
		req->error_loc = offsetof(struct nvme_rw_command, slba);
		status = NVME_SC_INVALID_FIELD | NVME_SC_DNR;
		goto out;
	}

	if (nvmet_use_inline_bvec(req)) {
		bio = &req->z.inline_bio;
		bio_init(bio, req->ns->bdev, req->inline_bvec,
<<<<<<< HEAD
			 ARRAY_SIZE(req->inline_bvec), op);
	} else {
		bio = bio_alloc(req->ns->bdev, req->sg_cnt, op, GFP_KERNEL);
=======
			 ARRAY_SIZE(req->inline_bvec), opf);
	} else {
		bio = bio_alloc(req->ns->bdev, req->sg_cnt, opf, GFP_KERNEL);
>>>>>>> eb3cdb58
	}

	bio->bi_end_io = nvmet_bdev_zone_append_bio_done;
	bio->bi_iter.bi_sector = sect;
	bio->bi_private = req;
	if (req->cmd->rw.control & cpu_to_le16(NVME_RW_FUA))
		bio->bi_opf |= REQ_FUA;

	for_each_sg(req->sg, sg, req->sg_cnt, sg_cnt) {
		struct page *p = sg_page(sg);
		unsigned int l = sg->length;
		unsigned int o = sg->offset;
		unsigned int ret;

		ret = bio_add_zone_append_page(bio, p, l, o);
		if (ret != sg->length) {
			status = NVME_SC_INTERNAL;
			goto out_put_bio;
		}
		total_len += sg->length;
	}

	if (total_len != nvmet_rw_data_len(req)) {
		status = NVME_SC_INTERNAL | NVME_SC_DNR;
		goto out_put_bio;
	}

	submit_bio(bio);
	return;

out_put_bio:
	nvmet_req_bio_put(req, bio);
out:
	nvmet_req_complete(req, status);
}

u16 nvmet_bdev_zns_parse_io_cmd(struct nvmet_req *req)
{
	struct nvme_command *cmd = req->cmd;

	switch (cmd->common.opcode) {
	case nvme_cmd_zone_append:
		req->execute = nvmet_bdev_execute_zone_append;
		return 0;
	case nvme_cmd_zone_mgmt_recv:
		req->execute = nvmet_bdev_execute_zone_mgmt_recv;
		return 0;
	case nvme_cmd_zone_mgmt_send:
		req->execute = nvmet_bdev_execute_zone_mgmt_send;
		return 0;
	default:
		return nvmet_bdev_parse_io_cmd(req);
	}
}<|MERGE_RESOLUTION|>--- conflicted
+++ resolved
@@ -117,33 +117,19 @@
 	status = nvmet_req_find_ns(req);
 	if (status)
 		goto done;
-<<<<<<< HEAD
-=======
 
 	if (nvmet_ns_revalidate(req->ns)) {
 		mutex_lock(&req->ns->subsys->lock);
 		nvmet_ns_changed(req->ns->subsys, req->ns->nsid);
 		mutex_unlock(&req->ns->subsys->lock);
 	}
->>>>>>> eb3cdb58
 
 	if (!bdev_is_zoned(req->ns->bdev)) {
 		status = NVME_SC_INVALID_FIELD | NVME_SC_DNR;
 		req->error_loc = offsetof(struct nvme_identify, nsid);
-<<<<<<< HEAD
-		goto done;
-	}
-
-	if (nvmet_ns_revalidate(req->ns)) {
-		mutex_lock(&req->ns->subsys->lock);
-		nvmet_ns_changed(req->ns->subsys, req->ns->nsid);
-		mutex_unlock(&req->ns->subsys->lock);
-	}
-=======
-		goto out;
-	}
-
->>>>>>> eb3cdb58
+		goto out;
+	}
+
 	zsze = (bdev_zone_sectors(req->ns->bdev) << 9) >>
 					req->ns->blksize_shift;
 	id_zns->lbafe[0].zsze = cpu_to_le64(zsze);
@@ -270,12 +256,7 @@
 {
 	unsigned int sect = nvmet_lba_to_sect(req->ns, req->cmd->zmr.slba);
 
-<<<<<<< HEAD
-	return bdev_nr_zones(req->ns->bdev) -
-		(sect >> ilog2(bdev_zone_sectors(req->ns->bdev)));
-=======
 	return bdev_nr_zones(req->ns->bdev) - bdev_zone_no(req->ns->bdev, sect);
->>>>>>> eb3cdb58
 }
 
 static unsigned long get_nr_zones_from_buf(struct nvmet_req *req, u32 bufsize)
@@ -420,10 +401,6 @@
 {
 	struct block_device *bdev = req->ns->bdev;
 	unsigned int nr_zones = bdev_nr_zones(bdev);
-<<<<<<< HEAD
-	struct request_queue *q = bdev_get_queue(bdev);
-=======
->>>>>>> eb3cdb58
 	struct bio *bio = NULL;
 	sector_t sector = 0;
 	int ret;
@@ -450,11 +427,7 @@
 	}
 
 	while (sector < bdev_nr_sectors(bdev)) {
-<<<<<<< HEAD
-		if (test_bit(blk_queue_zone_no(q, sector), d.zbitmap)) {
-=======
 		if (test_bit(disk_zone_no(bdev->bd_disk, sector), d.zbitmap)) {
->>>>>>> eb3cdb58
 			bio = blk_next_bio(bio, bdev, 0,
 				zsa_req_op(req->cmd->zms.zsa) | REQ_SYNC,
 				GFP_KERNEL);
@@ -565,11 +538,7 @@
 void nvmet_bdev_execute_zone_append(struct nvmet_req *req)
 {
 	sector_t sect = nvmet_lba_to_sect(req->ns, req->cmd->rw.slba);
-<<<<<<< HEAD
-	const unsigned int op = REQ_OP_ZONE_APPEND | REQ_SYNC | REQ_IDLE;
-=======
 	const blk_opf_t opf = REQ_OP_ZONE_APPEND | REQ_SYNC | REQ_IDLE;
->>>>>>> eb3cdb58
 	u16 status = NVME_SC_SUCCESS;
 	unsigned int total_len = 0;
 	struct scatterlist *sg;
@@ -600,15 +569,9 @@
 	if (nvmet_use_inline_bvec(req)) {
 		bio = &req->z.inline_bio;
 		bio_init(bio, req->ns->bdev, req->inline_bvec,
-<<<<<<< HEAD
-			 ARRAY_SIZE(req->inline_bvec), op);
-	} else {
-		bio = bio_alloc(req->ns->bdev, req->sg_cnt, op, GFP_KERNEL);
-=======
 			 ARRAY_SIZE(req->inline_bvec), opf);
 	} else {
 		bio = bio_alloc(req->ns->bdev, req->sg_cnt, opf, GFP_KERNEL);
->>>>>>> eb3cdb58
 	}
 
 	bio->bi_end_io = nvmet_bdev_zone_append_bio_done;
