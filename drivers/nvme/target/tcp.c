// SPDX-License-Identifier: GPL-2.0
/*
 * NVMe over Fabrics TCP target.
 * Copyright (c) 2018 Lightbits Labs. All rights reserved.
 */
#define pr_fmt(fmt) KBUILD_MODNAME ": " fmt
#include <linux/module.h>
#include <linux/init.h>
#include <linux/slab.h>
#include <linux/err.h>
#include <linux/nvme-tcp.h>
#include <net/sock.h>
#include <net/tcp.h>
#include <linux/inet.h>
#include <linux/llist.h>
#include <crypto/hash.h>
#include <trace/events/sock.h>

#include "nvmet.h"

#define NVMET_TCP_DEF_INLINE_DATA_SIZE	(4 * PAGE_SIZE)

static int param_store_val(const char *str, int *val, int min, int max)
{
	int ret, new_val;

	ret = kstrtoint(str, 10, &new_val);
	if (ret)
		return -EINVAL;

	if (new_val < min || new_val > max)
		return -EINVAL;

	*val = new_val;
	return 0;
}

static int set_params(const char *str, const struct kernel_param *kp)
{
	return param_store_val(str, kp->arg, 0, INT_MAX);
}

static const struct kernel_param_ops set_param_ops = {
	.set	= set_params,
	.get	= param_get_int,
};

/* Define the socket priority to use for connections were it is desirable
 * that the NIC consider performing optimized packet processing or filtering.
 * A non-zero value being sufficient to indicate general consideration of any
 * possible optimization.  Making it a module param allows for alternative
 * values that may be unique for some NIC implementations.
 */
static int so_priority;
device_param_cb(so_priority, &set_param_ops, &so_priority, 0644);
MODULE_PARM_DESC(so_priority, "nvmet tcp socket optimize priority: Default 0");

/* Define a time period (in usecs) that io_work() shall sample an activated
 * queue before determining it to be idle.  This optional module behavior
 * can enable NIC solutions that support socket optimized packet processing
 * using advanced interrupt moderation techniques.
 */
static int idle_poll_period_usecs;
device_param_cb(idle_poll_period_usecs, &set_param_ops,
		&idle_poll_period_usecs, 0644);
MODULE_PARM_DESC(idle_poll_period_usecs,
		"nvmet tcp io_work poll till idle time period in usecs: Default 0");

#define NVMET_TCP_RECV_BUDGET		8
#define NVMET_TCP_SEND_BUDGET		8
#define NVMET_TCP_IO_WORK_BUDGET	64

enum nvmet_tcp_send_state {
	NVMET_TCP_SEND_DATA_PDU,
	NVMET_TCP_SEND_DATA,
	NVMET_TCP_SEND_R2T,
	NVMET_TCP_SEND_DDGST,
	NVMET_TCP_SEND_RESPONSE
};

enum nvmet_tcp_recv_state {
	NVMET_TCP_RECV_PDU,
	NVMET_TCP_RECV_DATA,
	NVMET_TCP_RECV_DDGST,
	NVMET_TCP_RECV_ERR,
};

enum {
	NVMET_TCP_F_INIT_FAILED = (1 << 0),
};

struct nvmet_tcp_cmd {
	struct nvmet_tcp_queue		*queue;
	struct nvmet_req		req;

	struct nvme_tcp_cmd_pdu		*cmd_pdu;
	struct nvme_tcp_rsp_pdu		*rsp_pdu;
	struct nvme_tcp_data_pdu	*data_pdu;
	struct nvme_tcp_r2t_pdu		*r2t_pdu;

	u32				rbytes_done;
	u32				wbytes_done;

	u32				pdu_len;
	u32				pdu_recv;
	int				sg_idx;
	struct msghdr			recv_msg;
	struct bio_vec			*iov;
	u32				flags;

	struct list_head		entry;
	struct llist_node		lentry;

	/* send state */
	u32				offset;
	struct scatterlist		*cur_sg;
	enum nvmet_tcp_send_state	state;

	__le32				exp_ddgst;
	__le32				recv_ddgst;
};

enum nvmet_tcp_queue_state {
	NVMET_TCP_Q_CONNECTING,
	NVMET_TCP_Q_LIVE,
	NVMET_TCP_Q_DISCONNECTING,
};

struct nvmet_tcp_queue {
	struct socket		*sock;
	struct nvmet_tcp_port	*port;
	struct work_struct	io_work;
	struct nvmet_cq		nvme_cq;
	struct nvmet_sq		nvme_sq;

	/* send state */
	struct nvmet_tcp_cmd	*cmds;
	unsigned int		nr_cmds;
	struct list_head	free_list;
	struct llist_head	resp_list;
	struct list_head	resp_send_list;
	int			send_list_len;
	struct nvmet_tcp_cmd	*snd_cmd;

	/* recv state */
	int			offset;
	int			left;
	enum nvmet_tcp_recv_state rcv_state;
	struct nvmet_tcp_cmd	*cmd;
	union nvme_tcp_pdu	pdu;

	/* digest state */
	bool			hdr_digest;
	bool			data_digest;
	struct ahash_request	*snd_hash;
	struct ahash_request	*rcv_hash;

	unsigned long           poll_end;

	spinlock_t		state_lock;
	enum nvmet_tcp_queue_state state;

	struct sockaddr_storage	sockaddr;
	struct sockaddr_storage	sockaddr_peer;
	struct work_struct	release_work;

	int			idx;
	struct list_head	queue_list;

	struct nvmet_tcp_cmd	connect;

	struct page_frag_cache	pf_cache;

	void (*data_ready)(struct sock *);
	void (*state_change)(struct sock *);
	void (*write_space)(struct sock *);
};

struct nvmet_tcp_port {
	struct socket		*sock;
	struct work_struct	accept_work;
	struct nvmet_port	*nport;
	struct sockaddr_storage addr;
	void (*data_ready)(struct sock *);
};

static DEFINE_IDA(nvmet_tcp_queue_ida);
static LIST_HEAD(nvmet_tcp_queue_list);
static DEFINE_MUTEX(nvmet_tcp_queue_mutex);

static struct workqueue_struct *nvmet_tcp_wq;
static const struct nvmet_fabrics_ops nvmet_tcp_ops;
static void nvmet_tcp_free_cmd(struct nvmet_tcp_cmd *c);
<<<<<<< HEAD
static void nvmet_tcp_finish_cmd(struct nvmet_tcp_cmd *cmd);
static void nvmet_tcp_free_cmd_buffers(struct nvmet_tcp_cmd *cmd);
static void nvmet_tcp_unmap_pdu_iovec(struct nvmet_tcp_cmd *cmd);
=======
static void nvmet_tcp_free_cmd_buffers(struct nvmet_tcp_cmd *cmd);
>>>>>>> eb3cdb58

static inline u16 nvmet_tcp_cmd_tag(struct nvmet_tcp_queue *queue,
		struct nvmet_tcp_cmd *cmd)
{
	if (unlikely(!queue->nr_cmds)) {
		/* We didn't allocate cmds yet, send 0xffff */
		return USHRT_MAX;
	}

	return cmd - queue->cmds;
}

static inline bool nvmet_tcp_has_data_in(struct nvmet_tcp_cmd *cmd)
{
	return nvme_is_write(cmd->req.cmd) &&
		cmd->rbytes_done < cmd->req.transfer_len;
}

static inline bool nvmet_tcp_need_data_in(struct nvmet_tcp_cmd *cmd)
{
	return nvmet_tcp_has_data_in(cmd) && !cmd->req.cqe->status;
}

static inline bool nvmet_tcp_need_data_out(struct nvmet_tcp_cmd *cmd)
{
	return !nvme_is_write(cmd->req.cmd) &&
		cmd->req.transfer_len > 0 &&
		!cmd->req.cqe->status;
}

static inline bool nvmet_tcp_has_inline_data(struct nvmet_tcp_cmd *cmd)
{
	return nvme_is_write(cmd->req.cmd) && cmd->pdu_len &&
		!cmd->rbytes_done;
}

static inline struct nvmet_tcp_cmd *
nvmet_tcp_get_cmd(struct nvmet_tcp_queue *queue)
{
	struct nvmet_tcp_cmd *cmd;

	cmd = list_first_entry_or_null(&queue->free_list,
				struct nvmet_tcp_cmd, entry);
	if (!cmd)
		return NULL;
	list_del_init(&cmd->entry);

	cmd->rbytes_done = cmd->wbytes_done = 0;
	cmd->pdu_len = 0;
	cmd->pdu_recv = 0;
	cmd->iov = NULL;
	cmd->flags = 0;
	return cmd;
}

static inline void nvmet_tcp_put_cmd(struct nvmet_tcp_cmd *cmd)
{
	if (unlikely(cmd == &cmd->queue->connect))
		return;

	list_add_tail(&cmd->entry, &cmd->queue->free_list);
}

static inline int queue_cpu(struct nvmet_tcp_queue *queue)
{
	return queue->sock->sk->sk_incoming_cpu;
}

static inline u8 nvmet_tcp_hdgst_len(struct nvmet_tcp_queue *queue)
{
	return queue->hdr_digest ? NVME_TCP_DIGEST_LENGTH : 0;
}

static inline u8 nvmet_tcp_ddgst_len(struct nvmet_tcp_queue *queue)
{
	return queue->data_digest ? NVME_TCP_DIGEST_LENGTH : 0;
}

static inline void nvmet_tcp_hdgst(struct ahash_request *hash,
		void *pdu, size_t len)
{
	struct scatterlist sg;

	sg_init_one(&sg, pdu, len);
	ahash_request_set_crypt(hash, &sg, pdu + len, len);
	crypto_ahash_digest(hash);
}

static int nvmet_tcp_verify_hdgst(struct nvmet_tcp_queue *queue,
	void *pdu, size_t len)
{
	struct nvme_tcp_hdr *hdr = pdu;
	__le32 recv_digest;
	__le32 exp_digest;

	if (unlikely(!(hdr->flags & NVME_TCP_F_HDGST))) {
		pr_err("queue %d: header digest enabled but no header digest\n",
			queue->idx);
		return -EPROTO;
	}

	recv_digest = *(__le32 *)(pdu + hdr->hlen);
	nvmet_tcp_hdgst(queue->rcv_hash, pdu, len);
	exp_digest = *(__le32 *)(pdu + hdr->hlen);
	if (recv_digest != exp_digest) {
		pr_err("queue %d: header digest error: recv %#x expected %#x\n",
			queue->idx, le32_to_cpu(recv_digest),
			le32_to_cpu(exp_digest));
		return -EPROTO;
	}

	return 0;
}

static int nvmet_tcp_check_ddgst(struct nvmet_tcp_queue *queue, void *pdu)
{
	struct nvme_tcp_hdr *hdr = pdu;
	u8 digest_len = nvmet_tcp_hdgst_len(queue);
	u32 len;

	len = le32_to_cpu(hdr->plen) - hdr->hlen -
		(hdr->flags & NVME_TCP_F_HDGST ? digest_len : 0);

	if (unlikely(len && !(hdr->flags & NVME_TCP_F_DDGST))) {
		pr_err("queue %d: data digest flag is cleared\n", queue->idx);
		return -EPROTO;
	}

	return 0;
}

static void nvmet_tcp_free_cmd_buffers(struct nvmet_tcp_cmd *cmd)
<<<<<<< HEAD
{
	WARN_ON(unlikely(cmd->nr_mapped > 0));

	kfree(cmd->iov);
	sgl_free(cmd->req.sg);
	cmd->iov = NULL;
	cmd->req.sg = NULL;
}

static void nvmet_tcp_unmap_pdu_iovec(struct nvmet_tcp_cmd *cmd)
{
	struct scatterlist *sg;
	int i;

	sg = &cmd->req.sg[cmd->sg_idx];

	for (i = 0; i < cmd->nr_mapped; i++)
		kunmap(sg_page(&sg[i]));

	cmd->nr_mapped = 0;
=======
{
	kfree(cmd->iov);
	sgl_free(cmd->req.sg);
	cmd->iov = NULL;
	cmd->req.sg = NULL;
>>>>>>> eb3cdb58
}

static void nvmet_tcp_build_pdu_iovec(struct nvmet_tcp_cmd *cmd)
{
	struct bio_vec *iov = cmd->iov;
	struct scatterlist *sg;
	u32 length, offset, sg_offset;
	int nr_pages;

	length = cmd->pdu_len;
	nr_pages = DIV_ROUND_UP(length, PAGE_SIZE);
	offset = cmd->rbytes_done;
	cmd->sg_idx = offset / PAGE_SIZE;
	sg_offset = offset % PAGE_SIZE;
	sg = &cmd->req.sg[cmd->sg_idx];

	while (length) {
		u32 iov_len = min_t(u32, length, sg->length - sg_offset);

		bvec_set_page(iov, sg_page(sg), sg->length,
				sg->offset + sg_offset);

		length -= iov_len;
		sg = sg_next(sg);
		iov++;
		sg_offset = 0;
	}

	iov_iter_bvec(&cmd->recv_msg.msg_iter, ITER_DEST, cmd->iov,
		      nr_pages, cmd->pdu_len);
}

static void nvmet_tcp_fatal_error(struct nvmet_tcp_queue *queue)
{
	queue->rcv_state = NVMET_TCP_RECV_ERR;
	if (queue->nvme_sq.ctrl)
		nvmet_ctrl_fatal_error(queue->nvme_sq.ctrl);
	else
		kernel_sock_shutdown(queue->sock, SHUT_RDWR);
}

static void nvmet_tcp_socket_error(struct nvmet_tcp_queue *queue, int status)
{
	if (status == -EPIPE || status == -ECONNRESET)
		kernel_sock_shutdown(queue->sock, SHUT_RDWR);
	else
		nvmet_tcp_fatal_error(queue);
}

static int nvmet_tcp_map_data(struct nvmet_tcp_cmd *cmd)
{
	struct nvme_sgl_desc *sgl = &cmd->req.cmd->common.dptr.sgl;
	u32 len = le32_to_cpu(sgl->length);

	if (!len)
		return 0;

	if (sgl->type == ((NVME_SGL_FMT_DATA_DESC << 4) |
			  NVME_SGL_FMT_OFFSET)) {
		if (!nvme_is_write(cmd->req.cmd))
			return NVME_SC_INVALID_FIELD | NVME_SC_DNR;

		if (len > cmd->req.port->inline_data_size)
			return NVME_SC_SGL_INVALID_OFFSET | NVME_SC_DNR;
		cmd->pdu_len = len;
	}
	cmd->req.transfer_len += len;

	cmd->req.sg = sgl_alloc(len, GFP_KERNEL, &cmd->req.sg_cnt);
	if (!cmd->req.sg)
		return NVME_SC_INTERNAL;
	cmd->cur_sg = cmd->req.sg;

	if (nvmet_tcp_has_data_in(cmd)) {
		cmd->iov = kmalloc_array(cmd->req.sg_cnt,
				sizeof(*cmd->iov), GFP_KERNEL);
		if (!cmd->iov)
			goto err;
	}

	return 0;
err:
	nvmet_tcp_free_cmd_buffers(cmd);
	return NVME_SC_INTERNAL;
}

static void nvmet_tcp_calc_ddgst(struct ahash_request *hash,
		struct nvmet_tcp_cmd *cmd)
{
	ahash_request_set_crypt(hash, cmd->req.sg,
		(void *)&cmd->exp_ddgst, cmd->req.transfer_len);
	crypto_ahash_digest(hash);
}

static void nvmet_setup_c2h_data_pdu(struct nvmet_tcp_cmd *cmd)
{
	struct nvme_tcp_data_pdu *pdu = cmd->data_pdu;
	struct nvmet_tcp_queue *queue = cmd->queue;
	u8 hdgst = nvmet_tcp_hdgst_len(cmd->queue);
	u8 ddgst = nvmet_tcp_ddgst_len(cmd->queue);

	cmd->offset = 0;
	cmd->state = NVMET_TCP_SEND_DATA_PDU;

	pdu->hdr.type = nvme_tcp_c2h_data;
	pdu->hdr.flags = NVME_TCP_F_DATA_LAST | (queue->nvme_sq.sqhd_disabled ?
						NVME_TCP_F_DATA_SUCCESS : 0);
	pdu->hdr.hlen = sizeof(*pdu);
	pdu->hdr.pdo = pdu->hdr.hlen + hdgst;
	pdu->hdr.plen =
		cpu_to_le32(pdu->hdr.hlen + hdgst +
				cmd->req.transfer_len + ddgst);
	pdu->command_id = cmd->req.cqe->command_id;
	pdu->data_length = cpu_to_le32(cmd->req.transfer_len);
	pdu->data_offset = cpu_to_le32(cmd->wbytes_done);

	if (queue->data_digest) {
		pdu->hdr.flags |= NVME_TCP_F_DDGST;
		nvmet_tcp_calc_ddgst(queue->snd_hash, cmd);
	}

	if (cmd->queue->hdr_digest) {
		pdu->hdr.flags |= NVME_TCP_F_HDGST;
		nvmet_tcp_hdgst(queue->snd_hash, pdu, sizeof(*pdu));
	}
}

static void nvmet_setup_r2t_pdu(struct nvmet_tcp_cmd *cmd)
{
	struct nvme_tcp_r2t_pdu *pdu = cmd->r2t_pdu;
	struct nvmet_tcp_queue *queue = cmd->queue;
	u8 hdgst = nvmet_tcp_hdgst_len(cmd->queue);

	cmd->offset = 0;
	cmd->state = NVMET_TCP_SEND_R2T;

	pdu->hdr.type = nvme_tcp_r2t;
	pdu->hdr.flags = 0;
	pdu->hdr.hlen = sizeof(*pdu);
	pdu->hdr.pdo = 0;
	pdu->hdr.plen = cpu_to_le32(pdu->hdr.hlen + hdgst);

	pdu->command_id = cmd->req.cmd->common.command_id;
	pdu->ttag = nvmet_tcp_cmd_tag(cmd->queue, cmd);
	pdu->r2t_length = cpu_to_le32(cmd->req.transfer_len - cmd->rbytes_done);
	pdu->r2t_offset = cpu_to_le32(cmd->rbytes_done);
	if (cmd->queue->hdr_digest) {
		pdu->hdr.flags |= NVME_TCP_F_HDGST;
		nvmet_tcp_hdgst(queue->snd_hash, pdu, sizeof(*pdu));
	}
}

static void nvmet_setup_response_pdu(struct nvmet_tcp_cmd *cmd)
{
	struct nvme_tcp_rsp_pdu *pdu = cmd->rsp_pdu;
	struct nvmet_tcp_queue *queue = cmd->queue;
	u8 hdgst = nvmet_tcp_hdgst_len(cmd->queue);

	cmd->offset = 0;
	cmd->state = NVMET_TCP_SEND_RESPONSE;

	pdu->hdr.type = nvme_tcp_rsp;
	pdu->hdr.flags = 0;
	pdu->hdr.hlen = sizeof(*pdu);
	pdu->hdr.pdo = 0;
	pdu->hdr.plen = cpu_to_le32(pdu->hdr.hlen + hdgst);
	if (cmd->queue->hdr_digest) {
		pdu->hdr.flags |= NVME_TCP_F_HDGST;
		nvmet_tcp_hdgst(queue->snd_hash, pdu, sizeof(*pdu));
	}
}

static void nvmet_tcp_process_resp_list(struct nvmet_tcp_queue *queue)
{
	struct llist_node *node;
	struct nvmet_tcp_cmd *cmd;

	for (node = llist_del_all(&queue->resp_list); node; node = node->next) {
		cmd = llist_entry(node, struct nvmet_tcp_cmd, lentry);
		list_add(&cmd->entry, &queue->resp_send_list);
		queue->send_list_len++;
	}
}

static struct nvmet_tcp_cmd *nvmet_tcp_fetch_cmd(struct nvmet_tcp_queue *queue)
{
	queue->snd_cmd = list_first_entry_or_null(&queue->resp_send_list,
				struct nvmet_tcp_cmd, entry);
	if (!queue->snd_cmd) {
		nvmet_tcp_process_resp_list(queue);
		queue->snd_cmd =
			list_first_entry_or_null(&queue->resp_send_list,
					struct nvmet_tcp_cmd, entry);
		if (unlikely(!queue->snd_cmd))
			return NULL;
	}

	list_del_init(&queue->snd_cmd->entry);
	queue->send_list_len--;

	if (nvmet_tcp_need_data_out(queue->snd_cmd))
		nvmet_setup_c2h_data_pdu(queue->snd_cmd);
	else if (nvmet_tcp_need_data_in(queue->snd_cmd))
		nvmet_setup_r2t_pdu(queue->snd_cmd);
	else
		nvmet_setup_response_pdu(queue->snd_cmd);

	return queue->snd_cmd;
}

static void nvmet_tcp_queue_response(struct nvmet_req *req)
{
	struct nvmet_tcp_cmd *cmd =
		container_of(req, struct nvmet_tcp_cmd, req);
	struct nvmet_tcp_queue	*queue = cmd->queue;
	struct nvme_sgl_desc *sgl;
	u32 len;

	if (unlikely(cmd == queue->cmd)) {
		sgl = &cmd->req.cmd->common.dptr.sgl;
		len = le32_to_cpu(sgl->length);

		/*
		 * Wait for inline data before processing the response.
		 * Avoid using helpers, this might happen before
		 * nvmet_req_init is completed.
		 */
		if (queue->rcv_state == NVMET_TCP_RECV_PDU &&
		    len && len <= cmd->req.port->inline_data_size &&
		    nvme_is_write(cmd->req.cmd))
			return;
	}

	llist_add(&cmd->lentry, &queue->resp_list);
	queue_work_on(queue_cpu(queue), nvmet_tcp_wq, &cmd->queue->io_work);
}

static void nvmet_tcp_execute_request(struct nvmet_tcp_cmd *cmd)
{
	if (unlikely(cmd->flags & NVMET_TCP_F_INIT_FAILED))
		nvmet_tcp_queue_response(&cmd->req);
	else
		cmd->req.execute(&cmd->req);
}

static int nvmet_try_send_data_pdu(struct nvmet_tcp_cmd *cmd)
{
	u8 hdgst = nvmet_tcp_hdgst_len(cmd->queue);
	int left = sizeof(*cmd->data_pdu) - cmd->offset + hdgst;
	int ret;

	ret = kernel_sendpage(cmd->queue->sock, virt_to_page(cmd->data_pdu),
			offset_in_page(cmd->data_pdu) + cmd->offset,
			left, MSG_DONTWAIT | MSG_MORE | MSG_SENDPAGE_NOTLAST);
	if (ret <= 0)
		return ret;

	cmd->offset += ret;
	left -= ret;

	if (left)
		return -EAGAIN;

	cmd->state = NVMET_TCP_SEND_DATA;
	cmd->offset  = 0;
	return 1;
}

static int nvmet_try_send_data(struct nvmet_tcp_cmd *cmd, bool last_in_batch)
{
	struct nvmet_tcp_queue *queue = cmd->queue;
	int ret;

	while (cmd->cur_sg) {
		struct page *page = sg_page(cmd->cur_sg);
		u32 left = cmd->cur_sg->length - cmd->offset;
		int flags = MSG_DONTWAIT;

		if ((!last_in_batch && cmd->queue->send_list_len) ||
		    cmd->wbytes_done + left < cmd->req.transfer_len ||
		    queue->data_digest || !queue->nvme_sq.sqhd_disabled)
			flags |= MSG_MORE | MSG_SENDPAGE_NOTLAST;

		ret = kernel_sendpage(cmd->queue->sock, page, cmd->offset,
					left, flags);
		if (ret <= 0)
			return ret;

		cmd->offset += ret;
		cmd->wbytes_done += ret;

		/* Done with sg?*/
		if (cmd->offset == cmd->cur_sg->length) {
			cmd->cur_sg = sg_next(cmd->cur_sg);
			cmd->offset = 0;
		}
	}

	if (queue->data_digest) {
		cmd->state = NVMET_TCP_SEND_DDGST;
		cmd->offset = 0;
	} else {
		if (queue->nvme_sq.sqhd_disabled) {
			cmd->queue->snd_cmd = NULL;
			nvmet_tcp_put_cmd(cmd);
		} else {
			nvmet_setup_response_pdu(cmd);
		}
	}

	if (queue->nvme_sq.sqhd_disabled)
		nvmet_tcp_free_cmd_buffers(cmd);

	return 1;

}

static int nvmet_try_send_response(struct nvmet_tcp_cmd *cmd,
		bool last_in_batch)
{
	u8 hdgst = nvmet_tcp_hdgst_len(cmd->queue);
	int left = sizeof(*cmd->rsp_pdu) - cmd->offset + hdgst;
	int flags = MSG_DONTWAIT;
	int ret;

	if (!last_in_batch && cmd->queue->send_list_len)
		flags |= MSG_MORE | MSG_SENDPAGE_NOTLAST;
	else
		flags |= MSG_EOR;

	ret = kernel_sendpage(cmd->queue->sock, virt_to_page(cmd->rsp_pdu),
		offset_in_page(cmd->rsp_pdu) + cmd->offset, left, flags);
	if (ret <= 0)
		return ret;
	cmd->offset += ret;
	left -= ret;

	if (left)
		return -EAGAIN;

	nvmet_tcp_free_cmd_buffers(cmd);
	cmd->queue->snd_cmd = NULL;
	nvmet_tcp_put_cmd(cmd);
	return 1;
}

static int nvmet_try_send_r2t(struct nvmet_tcp_cmd *cmd, bool last_in_batch)
{
	u8 hdgst = nvmet_tcp_hdgst_len(cmd->queue);
	int left = sizeof(*cmd->r2t_pdu) - cmd->offset + hdgst;
	int flags = MSG_DONTWAIT;
	int ret;

	if (!last_in_batch && cmd->queue->send_list_len)
		flags |= MSG_MORE | MSG_SENDPAGE_NOTLAST;
	else
		flags |= MSG_EOR;

	ret = kernel_sendpage(cmd->queue->sock, virt_to_page(cmd->r2t_pdu),
		offset_in_page(cmd->r2t_pdu) + cmd->offset, left, flags);
	if (ret <= 0)
		return ret;
	cmd->offset += ret;
	left -= ret;

	if (left)
		return -EAGAIN;

	cmd->queue->snd_cmd = NULL;
	return 1;
}

static int nvmet_try_send_ddgst(struct nvmet_tcp_cmd *cmd, bool last_in_batch)
{
	struct nvmet_tcp_queue *queue = cmd->queue;
	int left = NVME_TCP_DIGEST_LENGTH - cmd->offset;
	struct msghdr msg = { .msg_flags = MSG_DONTWAIT };
	struct kvec iov = {
		.iov_base = (u8 *)&cmd->exp_ddgst + cmd->offset,
		.iov_len = left
	};
	int ret;

	if (!last_in_batch && cmd->queue->send_list_len)
		msg.msg_flags |= MSG_MORE;
	else
		msg.msg_flags |= MSG_EOR;

	ret = kernel_sendmsg(queue->sock, &msg, &iov, 1, iov.iov_len);
	if (unlikely(ret <= 0))
		return ret;

	cmd->offset += ret;
	left -= ret;

	if (left)
		return -EAGAIN;

	if (queue->nvme_sq.sqhd_disabled) {
		cmd->queue->snd_cmd = NULL;
		nvmet_tcp_put_cmd(cmd);
	} else {
		nvmet_setup_response_pdu(cmd);
	}
	return 1;
}

static int nvmet_tcp_try_send_one(struct nvmet_tcp_queue *queue,
		bool last_in_batch)
{
	struct nvmet_tcp_cmd *cmd = queue->snd_cmd;
	int ret = 0;

	if (!cmd || queue->state == NVMET_TCP_Q_DISCONNECTING) {
		cmd = nvmet_tcp_fetch_cmd(queue);
		if (unlikely(!cmd))
			return 0;
	}

	if (cmd->state == NVMET_TCP_SEND_DATA_PDU) {
		ret = nvmet_try_send_data_pdu(cmd);
		if (ret <= 0)
			goto done_send;
	}

	if (cmd->state == NVMET_TCP_SEND_DATA) {
		ret = nvmet_try_send_data(cmd, last_in_batch);
		if (ret <= 0)
			goto done_send;
	}

	if (cmd->state == NVMET_TCP_SEND_DDGST) {
		ret = nvmet_try_send_ddgst(cmd, last_in_batch);
		if (ret <= 0)
			goto done_send;
	}

	if (cmd->state == NVMET_TCP_SEND_R2T) {
		ret = nvmet_try_send_r2t(cmd, last_in_batch);
		if (ret <= 0)
			goto done_send;
	}

	if (cmd->state == NVMET_TCP_SEND_RESPONSE)
		ret = nvmet_try_send_response(cmd, last_in_batch);

done_send:
	if (ret < 0) {
		if (ret == -EAGAIN)
			return 0;
		return ret;
	}

	return 1;
}

static int nvmet_tcp_try_send(struct nvmet_tcp_queue *queue,
		int budget, int *sends)
{
	int i, ret = 0;

	for (i = 0; i < budget; i++) {
		ret = nvmet_tcp_try_send_one(queue, i == budget - 1);
		if (unlikely(ret < 0)) {
			nvmet_tcp_socket_error(queue, ret);
			goto done;
		} else if (ret == 0) {
			break;
		}
		(*sends)++;
	}
done:
	return ret;
}

static void nvmet_prepare_receive_pdu(struct nvmet_tcp_queue *queue)
{
	queue->offset = 0;
	queue->left = sizeof(struct nvme_tcp_hdr);
	queue->cmd = NULL;
	queue->rcv_state = NVMET_TCP_RECV_PDU;
}

static void nvmet_tcp_free_crypto(struct nvmet_tcp_queue *queue)
{
	struct crypto_ahash *tfm = crypto_ahash_reqtfm(queue->rcv_hash);

	ahash_request_free(queue->rcv_hash);
	ahash_request_free(queue->snd_hash);
	crypto_free_ahash(tfm);
}

static int nvmet_tcp_alloc_crypto(struct nvmet_tcp_queue *queue)
{
	struct crypto_ahash *tfm;

	tfm = crypto_alloc_ahash("crc32c", 0, CRYPTO_ALG_ASYNC);
	if (IS_ERR(tfm))
		return PTR_ERR(tfm);

	queue->snd_hash = ahash_request_alloc(tfm, GFP_KERNEL);
	if (!queue->snd_hash)
		goto free_tfm;
	ahash_request_set_callback(queue->snd_hash, 0, NULL, NULL);

	queue->rcv_hash = ahash_request_alloc(tfm, GFP_KERNEL);
	if (!queue->rcv_hash)
		goto free_snd_hash;
	ahash_request_set_callback(queue->rcv_hash, 0, NULL, NULL);

	return 0;
free_snd_hash:
	ahash_request_free(queue->snd_hash);
free_tfm:
	crypto_free_ahash(tfm);
	return -ENOMEM;
}


static int nvmet_tcp_handle_icreq(struct nvmet_tcp_queue *queue)
{
	struct nvme_tcp_icreq_pdu *icreq = &queue->pdu.icreq;
	struct nvme_tcp_icresp_pdu *icresp = &queue->pdu.icresp;
	struct msghdr msg = {};
	struct kvec iov;
	int ret;

	if (le32_to_cpu(icreq->hdr.plen) != sizeof(struct nvme_tcp_icreq_pdu)) {
		pr_err("bad nvme-tcp pdu length (%d)\n",
			le32_to_cpu(icreq->hdr.plen));
		nvmet_tcp_fatal_error(queue);
	}

	if (icreq->pfv != NVME_TCP_PFV_1_0) {
		pr_err("queue %d: bad pfv %d\n", queue->idx, icreq->pfv);
		return -EPROTO;
	}

	if (icreq->hpda != 0) {
		pr_err("queue %d: unsupported hpda %d\n", queue->idx,
			icreq->hpda);
		return -EPROTO;
	}

	queue->hdr_digest = !!(icreq->digest & NVME_TCP_HDR_DIGEST_ENABLE);
	queue->data_digest = !!(icreq->digest & NVME_TCP_DATA_DIGEST_ENABLE);
	if (queue->hdr_digest || queue->data_digest) {
		ret = nvmet_tcp_alloc_crypto(queue);
		if (ret)
			return ret;
	}

	memset(icresp, 0, sizeof(*icresp));
	icresp->hdr.type = nvme_tcp_icresp;
	icresp->hdr.hlen = sizeof(*icresp);
	icresp->hdr.pdo = 0;
	icresp->hdr.plen = cpu_to_le32(icresp->hdr.hlen);
	icresp->pfv = cpu_to_le16(NVME_TCP_PFV_1_0);
	icresp->maxdata = cpu_to_le32(0x400000); /* 16M arbitrary limit */
	icresp->cpda = 0;
	if (queue->hdr_digest)
		icresp->digest |= NVME_TCP_HDR_DIGEST_ENABLE;
	if (queue->data_digest)
		icresp->digest |= NVME_TCP_DATA_DIGEST_ENABLE;

	iov.iov_base = icresp;
	iov.iov_len = sizeof(*icresp);
	ret = kernel_sendmsg(queue->sock, &msg, &iov, 1, iov.iov_len);
	if (ret < 0)
		goto free_crypto;

	queue->state = NVMET_TCP_Q_LIVE;
	nvmet_prepare_receive_pdu(queue);
	return 0;
free_crypto:
	if (queue->hdr_digest || queue->data_digest)
		nvmet_tcp_free_crypto(queue);
	return ret;
}

static void nvmet_tcp_handle_req_failure(struct nvmet_tcp_queue *queue,
		struct nvmet_tcp_cmd *cmd, struct nvmet_req *req)
{
	size_t data_len = le32_to_cpu(req->cmd->common.dptr.sgl.length);
	int ret;

	/*
	 * This command has not been processed yet, hence we are trying to
	 * figure out if there is still pending data left to receive. If
	 * we don't, we can simply prepare for the next pdu and bail out,
	 * otherwise we will need to prepare a buffer and receive the
	 * stale data before continuing forward.
	 */
	if (!nvme_is_write(cmd->req.cmd) || !data_len ||
	    data_len > cmd->req.port->inline_data_size) {
		nvmet_prepare_receive_pdu(queue);
		return;
	}

	ret = nvmet_tcp_map_data(cmd);
	if (unlikely(ret)) {
		pr_err("queue %d: failed to map data\n", queue->idx);
		nvmet_tcp_fatal_error(queue);
		return;
	}

	queue->rcv_state = NVMET_TCP_RECV_DATA;
	nvmet_tcp_build_pdu_iovec(cmd);
	cmd->flags |= NVMET_TCP_F_INIT_FAILED;
}

static int nvmet_tcp_handle_h2c_data_pdu(struct nvmet_tcp_queue *queue)
{
	struct nvme_tcp_data_pdu *data = &queue->pdu.data;
	struct nvmet_tcp_cmd *cmd;

	if (likely(queue->nr_cmds)) {
		if (unlikely(data->ttag >= queue->nr_cmds)) {
			pr_err("queue %d: received out of bound ttag %u, nr_cmds %u\n",
				queue->idx, data->ttag, queue->nr_cmds);
			nvmet_tcp_fatal_error(queue);
			return -EPROTO;
		}
		cmd = &queue->cmds[data->ttag];
	} else {
		cmd = &queue->connect;
	}

	if (le32_to_cpu(data->data_offset) != cmd->rbytes_done) {
		pr_err("ttag %u unexpected data offset %u (expected %u)\n",
			data->ttag, le32_to_cpu(data->data_offset),
			cmd->rbytes_done);
		/* FIXME: use path and transport errors */
		nvmet_req_complete(&cmd->req,
			NVME_SC_INVALID_FIELD | NVME_SC_DNR);
		return -EPROTO;
	}

	cmd->pdu_len = le32_to_cpu(data->data_length);
	cmd->pdu_recv = 0;
	nvmet_tcp_build_pdu_iovec(cmd);
	queue->cmd = cmd;
	queue->rcv_state = NVMET_TCP_RECV_DATA;

	return 0;
}

static int nvmet_tcp_done_recv_pdu(struct nvmet_tcp_queue *queue)
{
	struct nvme_tcp_hdr *hdr = &queue->pdu.cmd.hdr;
	struct nvme_command *nvme_cmd = &queue->pdu.cmd.cmd;
	struct nvmet_req *req;
	int ret;

	if (unlikely(queue->state == NVMET_TCP_Q_CONNECTING)) {
		if (hdr->type != nvme_tcp_icreq) {
			pr_err("unexpected pdu type (%d) before icreq\n",
				hdr->type);
			nvmet_tcp_fatal_error(queue);
			return -EPROTO;
		}
		return nvmet_tcp_handle_icreq(queue);
	}

	if (unlikely(hdr->type == nvme_tcp_icreq)) {
		pr_err("queue %d: received icreq pdu in state %d\n",
			queue->idx, queue->state);
		nvmet_tcp_fatal_error(queue);
		return -EPROTO;
	}

	if (hdr->type == nvme_tcp_h2c_data) {
		ret = nvmet_tcp_handle_h2c_data_pdu(queue);
		if (unlikely(ret))
			return ret;
		return 0;
	}

	queue->cmd = nvmet_tcp_get_cmd(queue);
	if (unlikely(!queue->cmd)) {
		/* This should never happen */
		pr_err("queue %d: out of commands (%d) send_list_len: %d, opcode: %d",
			queue->idx, queue->nr_cmds, queue->send_list_len,
			nvme_cmd->common.opcode);
		nvmet_tcp_fatal_error(queue);
		return -ENOMEM;
	}

	req = &queue->cmd->req;
	memcpy(req->cmd, nvme_cmd, sizeof(*nvme_cmd));

	if (unlikely(!nvmet_req_init(req, &queue->nvme_cq,
			&queue->nvme_sq, &nvmet_tcp_ops))) {
		pr_err("failed cmd %p id %d opcode %d, data_len: %d\n",
			req->cmd, req->cmd->common.command_id,
			req->cmd->common.opcode,
			le32_to_cpu(req->cmd->common.dptr.sgl.length));

		nvmet_tcp_handle_req_failure(queue, queue->cmd, req);
		return 0;
	}

	ret = nvmet_tcp_map_data(queue->cmd);
	if (unlikely(ret)) {
		pr_err("queue %d: failed to map data\n", queue->idx);
		if (nvmet_tcp_has_inline_data(queue->cmd))
			nvmet_tcp_fatal_error(queue);
		else
			nvmet_req_complete(req, ret);
		ret = -EAGAIN;
		goto out;
	}

	if (nvmet_tcp_need_data_in(queue->cmd)) {
		if (nvmet_tcp_has_inline_data(queue->cmd)) {
			queue->rcv_state = NVMET_TCP_RECV_DATA;
			nvmet_tcp_build_pdu_iovec(queue->cmd);
			return 0;
		}
		/* send back R2T */
		nvmet_tcp_queue_response(&queue->cmd->req);
		goto out;
	}

	queue->cmd->req.execute(&queue->cmd->req);
out:
	nvmet_prepare_receive_pdu(queue);
	return ret;
}

static const u8 nvme_tcp_pdu_sizes[] = {
	[nvme_tcp_icreq]	= sizeof(struct nvme_tcp_icreq_pdu),
	[nvme_tcp_cmd]		= sizeof(struct nvme_tcp_cmd_pdu),
	[nvme_tcp_h2c_data]	= sizeof(struct nvme_tcp_data_pdu),
};

static inline u8 nvmet_tcp_pdu_size(u8 type)
{
	size_t idx = type;

	return (idx < ARRAY_SIZE(nvme_tcp_pdu_sizes) &&
		nvme_tcp_pdu_sizes[idx]) ?
			nvme_tcp_pdu_sizes[idx] : 0;
}

static inline bool nvmet_tcp_pdu_valid(u8 type)
{
	switch (type) {
	case nvme_tcp_icreq:
	case nvme_tcp_cmd:
	case nvme_tcp_h2c_data:
		/* fallthru */
		return true;
	}

	return false;
}

static int nvmet_tcp_try_recv_pdu(struct nvmet_tcp_queue *queue)
{
	struct nvme_tcp_hdr *hdr = &queue->pdu.cmd.hdr;
	int len;
	struct kvec iov;
	struct msghdr msg = { .msg_flags = MSG_DONTWAIT };

recv:
	iov.iov_base = (void *)&queue->pdu + queue->offset;
	iov.iov_len = queue->left;
	len = kernel_recvmsg(queue->sock, &msg, &iov, 1,
			iov.iov_len, msg.msg_flags);
	if (unlikely(len < 0))
		return len;

	queue->offset += len;
	queue->left -= len;
	if (queue->left)
		return -EAGAIN;

	if (queue->offset == sizeof(struct nvme_tcp_hdr)) {
		u8 hdgst = nvmet_tcp_hdgst_len(queue);

		if (unlikely(!nvmet_tcp_pdu_valid(hdr->type))) {
			pr_err("unexpected pdu type %d\n", hdr->type);
			nvmet_tcp_fatal_error(queue);
			return -EIO;
		}

		if (unlikely(hdr->hlen != nvmet_tcp_pdu_size(hdr->type))) {
			pr_err("pdu %d bad hlen %d\n", hdr->type, hdr->hlen);
			return -EIO;
		}

		queue->left = hdr->hlen - queue->offset + hdgst;
		goto recv;
	}

	if (queue->hdr_digest &&
	    nvmet_tcp_verify_hdgst(queue, &queue->pdu, hdr->hlen)) {
		nvmet_tcp_fatal_error(queue); /* fatal */
		return -EPROTO;
	}

	if (queue->data_digest &&
	    nvmet_tcp_check_ddgst(queue, &queue->pdu)) {
		nvmet_tcp_fatal_error(queue); /* fatal */
		return -EPROTO;
	}

	return nvmet_tcp_done_recv_pdu(queue);
}

static void nvmet_tcp_prep_recv_ddgst(struct nvmet_tcp_cmd *cmd)
{
	struct nvmet_tcp_queue *queue = cmd->queue;

	nvmet_tcp_calc_ddgst(queue->rcv_hash, cmd);
	queue->offset = 0;
	queue->left = NVME_TCP_DIGEST_LENGTH;
	queue->rcv_state = NVMET_TCP_RECV_DDGST;
}

static int nvmet_tcp_try_recv_data(struct nvmet_tcp_queue *queue)
{
	struct nvmet_tcp_cmd  *cmd = queue->cmd;
	int ret;

	while (msg_data_left(&cmd->recv_msg)) {
		ret = sock_recvmsg(cmd->queue->sock, &cmd->recv_msg,
			cmd->recv_msg.msg_flags);
		if (ret <= 0)
			return ret;

		cmd->pdu_recv += ret;
		cmd->rbytes_done += ret;
	}

	if (queue->data_digest) {
		nvmet_tcp_prep_recv_ddgst(cmd);
		return 0;
	}

	if (cmd->rbytes_done == cmd->req.transfer_len)
		nvmet_tcp_execute_request(cmd);

	nvmet_prepare_receive_pdu(queue);
	return 0;
}

static int nvmet_tcp_try_recv_ddgst(struct nvmet_tcp_queue *queue)
{
	struct nvmet_tcp_cmd *cmd = queue->cmd;
	int ret;
	struct msghdr msg = { .msg_flags = MSG_DONTWAIT };
	struct kvec iov = {
		.iov_base = (void *)&cmd->recv_ddgst + queue->offset,
		.iov_len = queue->left
	};

	ret = kernel_recvmsg(queue->sock, &msg, &iov, 1,
			iov.iov_len, msg.msg_flags);
	if (unlikely(ret < 0))
		return ret;

	queue->offset += ret;
	queue->left -= ret;
	if (queue->left)
		return -EAGAIN;

	if (queue->data_digest && cmd->exp_ddgst != cmd->recv_ddgst) {
		pr_err("queue %d: cmd %d pdu (%d) data digest error: recv %#x expected %#x\n",
			queue->idx, cmd->req.cmd->common.command_id,
			queue->pdu.cmd.hdr.type, le32_to_cpu(cmd->recv_ddgst),
			le32_to_cpu(cmd->exp_ddgst));
		nvmet_req_uninit(&cmd->req);
		nvmet_tcp_free_cmd_buffers(cmd);
		nvmet_tcp_fatal_error(queue);
		ret = -EPROTO;
		goto out;
	}

	if (cmd->rbytes_done == cmd->req.transfer_len)
		nvmet_tcp_execute_request(cmd);

	ret = 0;
out:
	nvmet_prepare_receive_pdu(queue);
	return ret;
}

static int nvmet_tcp_try_recv_one(struct nvmet_tcp_queue *queue)
{
	int result = 0;

	if (unlikely(queue->rcv_state == NVMET_TCP_RECV_ERR))
		return 0;

	if (queue->rcv_state == NVMET_TCP_RECV_PDU) {
		result = nvmet_tcp_try_recv_pdu(queue);
		if (result != 0)
			goto done_recv;
	}

	if (queue->rcv_state == NVMET_TCP_RECV_DATA) {
		result = nvmet_tcp_try_recv_data(queue);
		if (result != 0)
			goto done_recv;
	}

	if (queue->rcv_state == NVMET_TCP_RECV_DDGST) {
		result = nvmet_tcp_try_recv_ddgst(queue);
		if (result != 0)
			goto done_recv;
	}

done_recv:
	if (result < 0) {
		if (result == -EAGAIN)
			return 0;
		return result;
	}
	return 1;
}

static int nvmet_tcp_try_recv(struct nvmet_tcp_queue *queue,
		int budget, int *recvs)
{
	int i, ret = 0;

	for (i = 0; i < budget; i++) {
		ret = nvmet_tcp_try_recv_one(queue);
		if (unlikely(ret < 0)) {
			nvmet_tcp_socket_error(queue, ret);
			goto done;
		} else if (ret == 0) {
			break;
		}
		(*recvs)++;
	}
done:
	return ret;
}

static void nvmet_tcp_schedule_release_queue(struct nvmet_tcp_queue *queue)
{
	spin_lock(&queue->state_lock);
	if (queue->state != NVMET_TCP_Q_DISCONNECTING) {
		queue->state = NVMET_TCP_Q_DISCONNECTING;
		queue_work(nvmet_wq, &queue->release_work);
	}
	spin_unlock(&queue->state_lock);
}

static inline void nvmet_tcp_arm_queue_deadline(struct nvmet_tcp_queue *queue)
{
	queue->poll_end = jiffies + usecs_to_jiffies(idle_poll_period_usecs);
}

static bool nvmet_tcp_check_queue_deadline(struct nvmet_tcp_queue *queue,
		int ops)
{
	if (!idle_poll_period_usecs)
		return false;

	if (ops)
		nvmet_tcp_arm_queue_deadline(queue);

	return !time_after(jiffies, queue->poll_end);
}

static void nvmet_tcp_io_work(struct work_struct *w)
{
	struct nvmet_tcp_queue *queue =
		container_of(w, struct nvmet_tcp_queue, io_work);
	bool pending;
	int ret, ops = 0;

	do {
		pending = false;

		ret = nvmet_tcp_try_recv(queue, NVMET_TCP_RECV_BUDGET, &ops);
		if (ret > 0)
			pending = true;
		else if (ret < 0)
			return;

		ret = nvmet_tcp_try_send(queue, NVMET_TCP_SEND_BUDGET, &ops);
		if (ret > 0)
			pending = true;
		else if (ret < 0)
			return;

	} while (pending && ops < NVMET_TCP_IO_WORK_BUDGET);

	/*
	 * Requeue the worker if idle deadline period is in progress or any
	 * ops activity was recorded during the do-while loop above.
	 */
	if (nvmet_tcp_check_queue_deadline(queue, ops) || pending)
		queue_work_on(queue_cpu(queue), nvmet_tcp_wq, &queue->io_work);
}

static int nvmet_tcp_alloc_cmd(struct nvmet_tcp_queue *queue,
		struct nvmet_tcp_cmd *c)
{
	u8 hdgst = nvmet_tcp_hdgst_len(queue);

	c->queue = queue;
	c->req.port = queue->port->nport;

	c->cmd_pdu = page_frag_alloc(&queue->pf_cache,
			sizeof(*c->cmd_pdu) + hdgst, GFP_KERNEL | __GFP_ZERO);
	if (!c->cmd_pdu)
		return -ENOMEM;
	c->req.cmd = &c->cmd_pdu->cmd;

	c->rsp_pdu = page_frag_alloc(&queue->pf_cache,
			sizeof(*c->rsp_pdu) + hdgst, GFP_KERNEL | __GFP_ZERO);
	if (!c->rsp_pdu)
		goto out_free_cmd;
	c->req.cqe = &c->rsp_pdu->cqe;

	c->data_pdu = page_frag_alloc(&queue->pf_cache,
			sizeof(*c->data_pdu) + hdgst, GFP_KERNEL | __GFP_ZERO);
	if (!c->data_pdu)
		goto out_free_rsp;

	c->r2t_pdu = page_frag_alloc(&queue->pf_cache,
			sizeof(*c->r2t_pdu) + hdgst, GFP_KERNEL | __GFP_ZERO);
	if (!c->r2t_pdu)
		goto out_free_data;

	c->recv_msg.msg_flags = MSG_DONTWAIT | MSG_NOSIGNAL;

	list_add_tail(&c->entry, &queue->free_list);

	return 0;
out_free_data:
	page_frag_free(c->data_pdu);
out_free_rsp:
	page_frag_free(c->rsp_pdu);
out_free_cmd:
	page_frag_free(c->cmd_pdu);
	return -ENOMEM;
}

static void nvmet_tcp_free_cmd(struct nvmet_tcp_cmd *c)
{
	page_frag_free(c->r2t_pdu);
	page_frag_free(c->data_pdu);
	page_frag_free(c->rsp_pdu);
	page_frag_free(c->cmd_pdu);
}

static int nvmet_tcp_alloc_cmds(struct nvmet_tcp_queue *queue)
{
	struct nvmet_tcp_cmd *cmds;
	int i, ret = -EINVAL, nr_cmds = queue->nr_cmds;

	cmds = kcalloc(nr_cmds, sizeof(struct nvmet_tcp_cmd), GFP_KERNEL);
	if (!cmds)
		goto out;

	for (i = 0; i < nr_cmds; i++) {
		ret = nvmet_tcp_alloc_cmd(queue, cmds + i);
		if (ret)
			goto out_free;
	}

	queue->cmds = cmds;

	return 0;
out_free:
	while (--i >= 0)
		nvmet_tcp_free_cmd(cmds + i);
	kfree(cmds);
out:
	return ret;
}

static void nvmet_tcp_free_cmds(struct nvmet_tcp_queue *queue)
{
	struct nvmet_tcp_cmd *cmds = queue->cmds;
	int i;

	for (i = 0; i < queue->nr_cmds; i++)
		nvmet_tcp_free_cmd(cmds + i);

	nvmet_tcp_free_cmd(&queue->connect);
	kfree(cmds);
}

static void nvmet_tcp_restore_socket_callbacks(struct nvmet_tcp_queue *queue)
{
	struct socket *sock = queue->sock;

	write_lock_bh(&sock->sk->sk_callback_lock);
	sock->sk->sk_data_ready =  queue->data_ready;
	sock->sk->sk_state_change = queue->state_change;
	sock->sk->sk_write_space = queue->write_space;
	sock->sk->sk_user_data = NULL;
	write_unlock_bh(&sock->sk->sk_callback_lock);
}

<<<<<<< HEAD
static void nvmet_tcp_finish_cmd(struct nvmet_tcp_cmd *cmd)
{
	nvmet_req_uninit(&cmd->req);
	nvmet_tcp_unmap_pdu_iovec(cmd);
	nvmet_tcp_free_cmd_buffers(cmd);
}

=======
>>>>>>> eb3cdb58
static void nvmet_tcp_uninit_data_in_cmds(struct nvmet_tcp_queue *queue)
{
	struct nvmet_tcp_cmd *cmd = queue->cmds;
	int i;

	for (i = 0; i < queue->nr_cmds; i++, cmd++) {
		if (nvmet_tcp_need_data_in(cmd))
			nvmet_req_uninit(&cmd->req);
<<<<<<< HEAD

		nvmet_tcp_unmap_pdu_iovec(cmd);
		nvmet_tcp_free_cmd_buffers(cmd);
=======
>>>>>>> eb3cdb58
	}

	if (!queue->nr_cmds && nvmet_tcp_need_data_in(&queue->connect)) {
		/* failed in connect */
		nvmet_req_uninit(&queue->connect.req);
	}
}

static void nvmet_tcp_free_cmd_data_in_buffers(struct nvmet_tcp_queue *queue)
{
	struct nvmet_tcp_cmd *cmd = queue->cmds;
	int i;

	for (i = 0; i < queue->nr_cmds; i++, cmd++) {
		if (nvmet_tcp_need_data_in(cmd))
			nvmet_tcp_free_cmd_buffers(cmd);
	}

	if (!queue->nr_cmds && nvmet_tcp_need_data_in(&queue->connect))
		nvmet_tcp_free_cmd_buffers(&queue->connect);
}

static void nvmet_tcp_release_queue_work(struct work_struct *w)
{
	struct page *page;
	struct nvmet_tcp_queue *queue =
		container_of(w, struct nvmet_tcp_queue, release_work);

	mutex_lock(&nvmet_tcp_queue_mutex);
	list_del_init(&queue->queue_list);
	mutex_unlock(&nvmet_tcp_queue_mutex);

	nvmet_tcp_restore_socket_callbacks(queue);
	cancel_work_sync(&queue->io_work);
	/* stop accepting incoming data */
	queue->rcv_state = NVMET_TCP_RECV_ERR;

	nvmet_tcp_uninit_data_in_cmds(queue);
	nvmet_sq_destroy(&queue->nvme_sq);
	cancel_work_sync(&queue->io_work);
	nvmet_tcp_free_cmd_data_in_buffers(queue);
	sock_release(queue->sock);
	nvmet_tcp_free_cmds(queue);
	if (queue->hdr_digest || queue->data_digest)
		nvmet_tcp_free_crypto(queue);
	ida_free(&nvmet_tcp_queue_ida, queue->idx);

	page = virt_to_head_page(queue->pf_cache.va);
	__page_frag_cache_drain(page, queue->pf_cache.pagecnt_bias);
	kfree(queue);
}

static void nvmet_tcp_data_ready(struct sock *sk)
{
	struct nvmet_tcp_queue *queue;

	trace_sk_data_ready(sk);

	read_lock_bh(&sk->sk_callback_lock);
	queue = sk->sk_user_data;
	if (likely(queue))
		queue_work_on(queue_cpu(queue), nvmet_tcp_wq, &queue->io_work);
	read_unlock_bh(&sk->sk_callback_lock);
}

static void nvmet_tcp_write_space(struct sock *sk)
{
	struct nvmet_tcp_queue *queue;

	read_lock_bh(&sk->sk_callback_lock);
	queue = sk->sk_user_data;
	if (unlikely(!queue))
		goto out;

	if (unlikely(queue->state == NVMET_TCP_Q_CONNECTING)) {
		queue->write_space(sk);
		goto out;
	}

	if (sk_stream_is_writeable(sk)) {
		clear_bit(SOCK_NOSPACE, &sk->sk_socket->flags);
		queue_work_on(queue_cpu(queue), nvmet_tcp_wq, &queue->io_work);
	}
out:
	read_unlock_bh(&sk->sk_callback_lock);
}

static void nvmet_tcp_state_change(struct sock *sk)
{
	struct nvmet_tcp_queue *queue;

	read_lock_bh(&sk->sk_callback_lock);
	queue = sk->sk_user_data;
	if (!queue)
		goto done;

	switch (sk->sk_state) {
	case TCP_FIN_WAIT2:
	case TCP_LAST_ACK:
		break;
	case TCP_FIN_WAIT1:
	case TCP_CLOSE_WAIT:
	case TCP_CLOSE:
		/* FALLTHRU */
		nvmet_tcp_schedule_release_queue(queue);
		break;
	default:
		pr_warn("queue %d unhandled state %d\n",
			queue->idx, sk->sk_state);
	}
done:
	read_unlock_bh(&sk->sk_callback_lock);
}

static int nvmet_tcp_set_queue_sock(struct nvmet_tcp_queue *queue)
{
	struct socket *sock = queue->sock;
	struct inet_sock *inet = inet_sk(sock->sk);
	int ret;

	ret = kernel_getsockname(sock,
		(struct sockaddr *)&queue->sockaddr);
	if (ret < 0)
		return ret;

	ret = kernel_getpeername(sock,
		(struct sockaddr *)&queue->sockaddr_peer);
	if (ret < 0)
		return ret;

	/*
	 * Cleanup whatever is sitting in the TCP transmit queue on socket
	 * close. This is done to prevent stale data from being sent should
	 * the network connection be restored before TCP times out.
	 */
	sock_no_linger(sock->sk);

	if (so_priority > 0)
		sock_set_priority(sock->sk, so_priority);

	/* Set socket type of service */
	if (inet->rcv_tos > 0)
		ip_sock_set_tos(sock->sk, inet->rcv_tos);

	ret = 0;
	write_lock_bh(&sock->sk->sk_callback_lock);
	if (sock->sk->sk_state != TCP_ESTABLISHED) {
		/*
		 * If the socket is already closing, don't even start
		 * consuming it
		 */
		ret = -ENOTCONN;
	} else {
		sock->sk->sk_user_data = queue;
		queue->data_ready = sock->sk->sk_data_ready;
		sock->sk->sk_data_ready = nvmet_tcp_data_ready;
		queue->state_change = sock->sk->sk_state_change;
		sock->sk->sk_state_change = nvmet_tcp_state_change;
		queue->write_space = sock->sk->sk_write_space;
		sock->sk->sk_write_space = nvmet_tcp_write_space;
		if (idle_poll_period_usecs)
			nvmet_tcp_arm_queue_deadline(queue);
		queue_work_on(queue_cpu(queue), nvmet_tcp_wq, &queue->io_work);
	}
	write_unlock_bh(&sock->sk->sk_callback_lock);

	return ret;
}

static int nvmet_tcp_alloc_queue(struct nvmet_tcp_port *port,
		struct socket *newsock)
{
	struct nvmet_tcp_queue *queue;
	int ret;

	queue = kzalloc(sizeof(*queue), GFP_KERNEL);
	if (!queue)
		return -ENOMEM;

	INIT_WORK(&queue->release_work, nvmet_tcp_release_queue_work);
	INIT_WORK(&queue->io_work, nvmet_tcp_io_work);
	queue->sock = newsock;
	queue->port = port;
	queue->nr_cmds = 0;
	spin_lock_init(&queue->state_lock);
	queue->state = NVMET_TCP_Q_CONNECTING;
	INIT_LIST_HEAD(&queue->free_list);
	init_llist_head(&queue->resp_list);
	INIT_LIST_HEAD(&queue->resp_send_list);

	queue->idx = ida_alloc(&nvmet_tcp_queue_ida, GFP_KERNEL);
	if (queue->idx < 0) {
		ret = queue->idx;
		goto out_free_queue;
	}

	ret = nvmet_tcp_alloc_cmd(queue, &queue->connect);
	if (ret)
		goto out_ida_remove;

	ret = nvmet_sq_init(&queue->nvme_sq);
	if (ret)
		goto out_free_connect;

	nvmet_prepare_receive_pdu(queue);

	mutex_lock(&nvmet_tcp_queue_mutex);
	list_add_tail(&queue->queue_list, &nvmet_tcp_queue_list);
	mutex_unlock(&nvmet_tcp_queue_mutex);

	ret = nvmet_tcp_set_queue_sock(queue);
	if (ret)
		goto out_destroy_sq;

	return 0;
out_destroy_sq:
	mutex_lock(&nvmet_tcp_queue_mutex);
	list_del_init(&queue->queue_list);
	mutex_unlock(&nvmet_tcp_queue_mutex);
	nvmet_sq_destroy(&queue->nvme_sq);
out_free_connect:
	nvmet_tcp_free_cmd(&queue->connect);
out_ida_remove:
	ida_free(&nvmet_tcp_queue_ida, queue->idx);
out_free_queue:
	kfree(queue);
	return ret;
}

static void nvmet_tcp_accept_work(struct work_struct *w)
{
	struct nvmet_tcp_port *port =
		container_of(w, struct nvmet_tcp_port, accept_work);
	struct socket *newsock;
	int ret;

	while (true) {
		ret = kernel_accept(port->sock, &newsock, O_NONBLOCK);
		if (ret < 0) {
			if (ret != -EAGAIN)
				pr_warn("failed to accept err=%d\n", ret);
			return;
		}
		ret = nvmet_tcp_alloc_queue(port, newsock);
		if (ret) {
			pr_err("failed to allocate queue\n");
			sock_release(newsock);
		}
	}
}

static void nvmet_tcp_listen_data_ready(struct sock *sk)
{
	struct nvmet_tcp_port *port;

	trace_sk_data_ready(sk);

	read_lock_bh(&sk->sk_callback_lock);
	port = sk->sk_user_data;
	if (!port)
		goto out;

	if (sk->sk_state == TCP_LISTEN)
		queue_work(nvmet_wq, &port->accept_work);
out:
	read_unlock_bh(&sk->sk_callback_lock);
}

static int nvmet_tcp_add_port(struct nvmet_port *nport)
{
	struct nvmet_tcp_port *port;
	__kernel_sa_family_t af;
	int ret;

	port = kzalloc(sizeof(*port), GFP_KERNEL);
	if (!port)
		return -ENOMEM;

	switch (nport->disc_addr.adrfam) {
	case NVMF_ADDR_FAMILY_IP4:
		af = AF_INET;
		break;
	case NVMF_ADDR_FAMILY_IP6:
		af = AF_INET6;
		break;
	default:
		pr_err("address family %d not supported\n",
				nport->disc_addr.adrfam);
		ret = -EINVAL;
		goto err_port;
	}

	ret = inet_pton_with_scope(&init_net, af, nport->disc_addr.traddr,
			nport->disc_addr.trsvcid, &port->addr);
	if (ret) {
		pr_err("malformed ip/port passed: %s:%s\n",
			nport->disc_addr.traddr, nport->disc_addr.trsvcid);
		goto err_port;
	}

	port->nport = nport;
	INIT_WORK(&port->accept_work, nvmet_tcp_accept_work);
	if (port->nport->inline_data_size < 0)
		port->nport->inline_data_size = NVMET_TCP_DEF_INLINE_DATA_SIZE;

	ret = sock_create(port->addr.ss_family, SOCK_STREAM,
				IPPROTO_TCP, &port->sock);
	if (ret) {
		pr_err("failed to create a socket\n");
		goto err_port;
	}

	port->sock->sk->sk_user_data = port;
	port->data_ready = port->sock->sk->sk_data_ready;
	port->sock->sk->sk_data_ready = nvmet_tcp_listen_data_ready;
	sock_set_reuseaddr(port->sock->sk);
	tcp_sock_set_nodelay(port->sock->sk);
	if (so_priority > 0)
		sock_set_priority(port->sock->sk, so_priority);

	ret = kernel_bind(port->sock, (struct sockaddr *)&port->addr,
			sizeof(port->addr));
	if (ret) {
		pr_err("failed to bind port socket %d\n", ret);
		goto err_sock;
	}

	ret = kernel_listen(port->sock, 128);
	if (ret) {
		pr_err("failed to listen %d on port sock\n", ret);
		goto err_sock;
	}

	nport->priv = port;
	pr_info("enabling port %d (%pISpc)\n",
		le16_to_cpu(nport->disc_addr.portid), &port->addr);

	return 0;

err_sock:
	sock_release(port->sock);
err_port:
	kfree(port);
	return ret;
}

static void nvmet_tcp_destroy_port_queues(struct nvmet_tcp_port *port)
{
	struct nvmet_tcp_queue *queue;

	mutex_lock(&nvmet_tcp_queue_mutex);
	list_for_each_entry(queue, &nvmet_tcp_queue_list, queue_list)
		if (queue->port == port)
			kernel_sock_shutdown(queue->sock, SHUT_RDWR);
	mutex_unlock(&nvmet_tcp_queue_mutex);
}

static void nvmet_tcp_remove_port(struct nvmet_port *nport)
{
	struct nvmet_tcp_port *port = nport->priv;

	write_lock_bh(&port->sock->sk->sk_callback_lock);
	port->sock->sk->sk_data_ready = port->data_ready;
	port->sock->sk->sk_user_data = NULL;
	write_unlock_bh(&port->sock->sk->sk_callback_lock);
	cancel_work_sync(&port->accept_work);
	/*
	 * Destroy the remaining queues, which are not belong to any
	 * controller yet.
	 */
	nvmet_tcp_destroy_port_queues(port);

	sock_release(port->sock);
	kfree(port);
}

static void nvmet_tcp_delete_ctrl(struct nvmet_ctrl *ctrl)
{
	struct nvmet_tcp_queue *queue;

	mutex_lock(&nvmet_tcp_queue_mutex);
	list_for_each_entry(queue, &nvmet_tcp_queue_list, queue_list)
		if (queue->nvme_sq.ctrl == ctrl)
			kernel_sock_shutdown(queue->sock, SHUT_RDWR);
	mutex_unlock(&nvmet_tcp_queue_mutex);
}

static u16 nvmet_tcp_install_queue(struct nvmet_sq *sq)
{
	struct nvmet_tcp_queue *queue =
		container_of(sq, struct nvmet_tcp_queue, nvme_sq);

	if (sq->qid == 0) {
		/* Let inflight controller teardown complete */
		flush_workqueue(nvmet_wq);
	}

	queue->nr_cmds = sq->size * 2;
	if (nvmet_tcp_alloc_cmds(queue))
		return NVME_SC_INTERNAL;
	return 0;
}

static void nvmet_tcp_disc_port_addr(struct nvmet_req *req,
		struct nvmet_port *nport, char *traddr)
{
	struct nvmet_tcp_port *port = nport->priv;

	if (inet_addr_is_any((struct sockaddr *)&port->addr)) {
		struct nvmet_tcp_cmd *cmd =
			container_of(req, struct nvmet_tcp_cmd, req);
		struct nvmet_tcp_queue *queue = cmd->queue;

		sprintf(traddr, "%pISc", (struct sockaddr *)&queue->sockaddr);
	} else {
		memcpy(traddr, nport->disc_addr.traddr, NVMF_TRADDR_SIZE);
	}
}

static const struct nvmet_fabrics_ops nvmet_tcp_ops = {
	.owner			= THIS_MODULE,
	.type			= NVMF_TRTYPE_TCP,
	.msdbd			= 1,
	.add_port		= nvmet_tcp_add_port,
	.remove_port		= nvmet_tcp_remove_port,
	.queue_response		= nvmet_tcp_queue_response,
	.delete_ctrl		= nvmet_tcp_delete_ctrl,
	.install_queue		= nvmet_tcp_install_queue,
	.disc_traddr		= nvmet_tcp_disc_port_addr,
};

static int __init nvmet_tcp_init(void)
{
	int ret;

	nvmet_tcp_wq = alloc_workqueue("nvmet_tcp_wq",
				WQ_MEM_RECLAIM | WQ_HIGHPRI, 0);
	if (!nvmet_tcp_wq)
		return -ENOMEM;

	ret = nvmet_register_transport(&nvmet_tcp_ops);
	if (ret)
		goto err;

	return 0;
err:
	destroy_workqueue(nvmet_tcp_wq);
	return ret;
}

static void __exit nvmet_tcp_exit(void)
{
	struct nvmet_tcp_queue *queue;

	nvmet_unregister_transport(&nvmet_tcp_ops);

	flush_workqueue(nvmet_wq);
	mutex_lock(&nvmet_tcp_queue_mutex);
	list_for_each_entry(queue, &nvmet_tcp_queue_list, queue_list)
		kernel_sock_shutdown(queue->sock, SHUT_RDWR);
	mutex_unlock(&nvmet_tcp_queue_mutex);
	flush_workqueue(nvmet_wq);

	destroy_workqueue(nvmet_tcp_wq);
}

module_init(nvmet_tcp_init);
module_exit(nvmet_tcp_exit);

MODULE_LICENSE("GPL v2");
MODULE_ALIAS("nvmet-transport-3"); /* 3 == NVMF_TRTYPE_TCP */<|MERGE_RESOLUTION|>--- conflicted
+++ resolved
@@ -191,13 +191,7 @@
 static struct workqueue_struct *nvmet_tcp_wq;
 static const struct nvmet_fabrics_ops nvmet_tcp_ops;
 static void nvmet_tcp_free_cmd(struct nvmet_tcp_cmd *c);
-<<<<<<< HEAD
-static void nvmet_tcp_finish_cmd(struct nvmet_tcp_cmd *cmd);
 static void nvmet_tcp_free_cmd_buffers(struct nvmet_tcp_cmd *cmd);
-static void nvmet_tcp_unmap_pdu_iovec(struct nvmet_tcp_cmd *cmd);
-=======
-static void nvmet_tcp_free_cmd_buffers(struct nvmet_tcp_cmd *cmd);
->>>>>>> eb3cdb58
 
 static inline u16 nvmet_tcp_cmd_tag(struct nvmet_tcp_queue *queue,
 		struct nvmet_tcp_cmd *cmd)
@@ -330,34 +324,11 @@
 }
 
 static void nvmet_tcp_free_cmd_buffers(struct nvmet_tcp_cmd *cmd)
-<<<<<<< HEAD
-{
-	WARN_ON(unlikely(cmd->nr_mapped > 0));
-
+{
 	kfree(cmd->iov);
 	sgl_free(cmd->req.sg);
 	cmd->iov = NULL;
 	cmd->req.sg = NULL;
-}
-
-static void nvmet_tcp_unmap_pdu_iovec(struct nvmet_tcp_cmd *cmd)
-{
-	struct scatterlist *sg;
-	int i;
-
-	sg = &cmd->req.sg[cmd->sg_idx];
-
-	for (i = 0; i < cmd->nr_mapped; i++)
-		kunmap(sg_page(&sg[i]));
-
-	cmd->nr_mapped = 0;
-=======
-{
-	kfree(cmd->iov);
-	sgl_free(cmd->req.sg);
-	cmd->iov = NULL;
-	cmd->req.sg = NULL;
->>>>>>> eb3cdb58
 }
 
 static void nvmet_tcp_build_pdu_iovec(struct nvmet_tcp_cmd *cmd)
@@ -1461,16 +1432,6 @@
 	write_unlock_bh(&sock->sk->sk_callback_lock);
 }
 
-<<<<<<< HEAD
-static void nvmet_tcp_finish_cmd(struct nvmet_tcp_cmd *cmd)
-{
-	nvmet_req_uninit(&cmd->req);
-	nvmet_tcp_unmap_pdu_iovec(cmd);
-	nvmet_tcp_free_cmd_buffers(cmd);
-}
-
-=======
->>>>>>> eb3cdb58
 static void nvmet_tcp_uninit_data_in_cmds(struct nvmet_tcp_queue *queue)
 {
 	struct nvmet_tcp_cmd *cmd = queue->cmds;
@@ -1479,12 +1440,6 @@
 	for (i = 0; i < queue->nr_cmds; i++, cmd++) {
 		if (nvmet_tcp_need_data_in(cmd))
 			nvmet_req_uninit(&cmd->req);
-<<<<<<< HEAD
-
-		nvmet_tcp_unmap_pdu_iovec(cmd);
-		nvmet_tcp_free_cmd_buffers(cmd);
-=======
->>>>>>> eb3cdb58
 	}
 
 	if (!queue->nr_cmds && nvmet_tcp_need_data_in(&queue->connect)) {
