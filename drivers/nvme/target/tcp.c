// SPDX-License-Identifier: GPL-2.0
/*
 * NVMe over Fabrics TCP target.
 * Copyright (c) 2018 Lightbits Labs. All rights reserved.
 */
#define pr_fmt(fmt) KBUILD_MODNAME ": " fmt
#include <linux/module.h>
#include <linux/init.h>
#include <linux/slab.h>
#include <linux/err.h>
#include <linux/key.h>
#include <linux/nvme-tcp.h>
#include <linux/nvme-keyring.h>
#include <net/sock.h>
#include <net/tcp.h>
#include <net/tls.h>
#include <net/tls_prot.h>
#include <net/handshake.h>
#include <linux/inet.h>
#include <linux/llist.h>
#include <crypto/hash.h>
#include <trace/events/sock.h>

#include "nvmet.h"

#define NVMET_TCP_DEF_INLINE_DATA_SIZE	(4 * PAGE_SIZE)
#define NVMET_TCP_MAXH2CDATA		0x400000 /* 16M arbitrary limit */
<<<<<<< HEAD
=======
#define NVMET_TCP_BACKLOG 128
>>>>>>> 2d5404ca

static int param_store_val(const char *str, int *val, int min, int max)
{
	int ret, new_val;

	ret = kstrtoint(str, 10, &new_val);
	if (ret)
		return -EINVAL;

	if (new_val < min || new_val > max)
		return -EINVAL;

	*val = new_val;
	return 0;
}

static int set_params(const char *str, const struct kernel_param *kp)
{
	return param_store_val(str, kp->arg, 0, INT_MAX);
}

static const struct kernel_param_ops set_param_ops = {
	.set	= set_params,
	.get	= param_get_int,
};

/* Define the socket priority to use for connections were it is desirable
 * that the NIC consider performing optimized packet processing or filtering.
 * A non-zero value being sufficient to indicate general consideration of any
 * possible optimization.  Making it a module param allows for alternative
 * values that may be unique for some NIC implementations.
 */
static int so_priority;
device_param_cb(so_priority, &set_param_ops, &so_priority, 0644);
MODULE_PARM_DESC(so_priority, "nvmet tcp socket optimize priority: Default 0");

/* Define a time period (in usecs) that io_work() shall sample an activated
 * queue before determining it to be idle.  This optional module behavior
 * can enable NIC solutions that support socket optimized packet processing
 * using advanced interrupt moderation techniques.
 */
static int idle_poll_period_usecs;
device_param_cb(idle_poll_period_usecs, &set_param_ops,
		&idle_poll_period_usecs, 0644);
MODULE_PARM_DESC(idle_poll_period_usecs,
		"nvmet tcp io_work poll till idle time period in usecs: Default 0");

#ifdef CONFIG_NVME_TARGET_TCP_TLS
/*
 * TLS handshake timeout
 */
static int tls_handshake_timeout = 10;
module_param(tls_handshake_timeout, int, 0644);
MODULE_PARM_DESC(tls_handshake_timeout,
		 "nvme TLS handshake timeout in seconds (default 10)");
#endif

#define NVMET_TCP_RECV_BUDGET		8
#define NVMET_TCP_SEND_BUDGET		8
#define NVMET_TCP_IO_WORK_BUDGET	64

enum nvmet_tcp_send_state {
	NVMET_TCP_SEND_DATA_PDU,
	NVMET_TCP_SEND_DATA,
	NVMET_TCP_SEND_R2T,
	NVMET_TCP_SEND_DDGST,
	NVMET_TCP_SEND_RESPONSE
};

enum nvmet_tcp_recv_state {
	NVMET_TCP_RECV_PDU,
	NVMET_TCP_RECV_DATA,
	NVMET_TCP_RECV_DDGST,
	NVMET_TCP_RECV_ERR,
};

enum {
	NVMET_TCP_F_INIT_FAILED = (1 << 0),
};

struct nvmet_tcp_cmd {
	struct nvmet_tcp_queue		*queue;
	struct nvmet_req		req;

	struct nvme_tcp_cmd_pdu		*cmd_pdu;
	struct nvme_tcp_rsp_pdu		*rsp_pdu;
	struct nvme_tcp_data_pdu	*data_pdu;
	struct nvme_tcp_r2t_pdu		*r2t_pdu;

	u32				rbytes_done;
	u32				wbytes_done;

	u32				pdu_len;
	u32				pdu_recv;
	int				sg_idx;
	char				recv_cbuf[CMSG_LEN(sizeof(char))];
	struct msghdr			recv_msg;
	struct bio_vec			*iov;
	u32				flags;

	struct list_head		entry;
	struct llist_node		lentry;

	/* send state */
	u32				offset;
	struct scatterlist		*cur_sg;
	enum nvmet_tcp_send_state	state;

	__le32				exp_ddgst;
	__le32				recv_ddgst;
};

enum nvmet_tcp_queue_state {
	NVMET_TCP_Q_CONNECTING,
	NVMET_TCP_Q_TLS_HANDSHAKE,
	NVMET_TCP_Q_LIVE,
	NVMET_TCP_Q_DISCONNECTING,
	NVMET_TCP_Q_FAILED,
};

struct nvmet_tcp_queue {
	struct socket		*sock;
	struct nvmet_tcp_port	*port;
	struct work_struct	io_work;
	struct nvmet_cq		nvme_cq;
	struct nvmet_sq		nvme_sq;
	struct kref		kref;

	/* send state */
	struct nvmet_tcp_cmd	*cmds;
	unsigned int		nr_cmds;
	struct list_head	free_list;
	struct llist_head	resp_list;
	struct list_head	resp_send_list;
	int			send_list_len;
	struct nvmet_tcp_cmd	*snd_cmd;

	/* recv state */
	int			offset;
	int			left;
	enum nvmet_tcp_recv_state rcv_state;
	struct nvmet_tcp_cmd	*cmd;
	union nvme_tcp_pdu	pdu;

	/* digest state */
	bool			hdr_digest;
	bool			data_digest;
	struct ahash_request	*snd_hash;
	struct ahash_request	*rcv_hash;

	/* TLS state */
	key_serial_t		tls_pskid;
	struct delayed_work	tls_handshake_tmo_work;

	unsigned long           poll_end;

	spinlock_t		state_lock;
	enum nvmet_tcp_queue_state state;

	struct sockaddr_storage	sockaddr;
	struct sockaddr_storage	sockaddr_peer;
	struct work_struct	release_work;

	int			idx;
	struct list_head	queue_list;

	struct nvmet_tcp_cmd	connect;

	struct page_frag_cache	pf_cache;

	void (*data_ready)(struct sock *);
	void (*state_change)(struct sock *);
	void (*write_space)(struct sock *);
};

struct nvmet_tcp_port {
	struct socket		*sock;
	struct work_struct	accept_work;
	struct nvmet_port	*nport;
	struct sockaddr_storage addr;
	void (*data_ready)(struct sock *);
};

static DEFINE_IDA(nvmet_tcp_queue_ida);
static LIST_HEAD(nvmet_tcp_queue_list);
static DEFINE_MUTEX(nvmet_tcp_queue_mutex);

static struct workqueue_struct *nvmet_tcp_wq;
static const struct nvmet_fabrics_ops nvmet_tcp_ops;
static void nvmet_tcp_free_cmd(struct nvmet_tcp_cmd *c);
static void nvmet_tcp_free_cmd_buffers(struct nvmet_tcp_cmd *cmd);

static inline u16 nvmet_tcp_cmd_tag(struct nvmet_tcp_queue *queue,
		struct nvmet_tcp_cmd *cmd)
{
	if (unlikely(!queue->nr_cmds)) {
		/* We didn't allocate cmds yet, send 0xffff */
		return USHRT_MAX;
	}

	return cmd - queue->cmds;
}

static inline bool nvmet_tcp_has_data_in(struct nvmet_tcp_cmd *cmd)
{
	return nvme_is_write(cmd->req.cmd) &&
		cmd->rbytes_done < cmd->req.transfer_len;
}

static inline bool nvmet_tcp_need_data_in(struct nvmet_tcp_cmd *cmd)
{
	return nvmet_tcp_has_data_in(cmd) && !cmd->req.cqe->status;
}

static inline bool nvmet_tcp_need_data_out(struct nvmet_tcp_cmd *cmd)
{
	return !nvme_is_write(cmd->req.cmd) &&
		cmd->req.transfer_len > 0 &&
		!cmd->req.cqe->status;
}

static inline bool nvmet_tcp_has_inline_data(struct nvmet_tcp_cmd *cmd)
{
	return nvme_is_write(cmd->req.cmd) && cmd->pdu_len &&
		!cmd->rbytes_done;
}

static inline struct nvmet_tcp_cmd *
nvmet_tcp_get_cmd(struct nvmet_tcp_queue *queue)
{
	struct nvmet_tcp_cmd *cmd;

	cmd = list_first_entry_or_null(&queue->free_list,
				struct nvmet_tcp_cmd, entry);
	if (!cmd)
		return NULL;
	list_del_init(&cmd->entry);

	cmd->rbytes_done = cmd->wbytes_done = 0;
	cmd->pdu_len = 0;
	cmd->pdu_recv = 0;
	cmd->iov = NULL;
	cmd->flags = 0;
	return cmd;
}

static inline void nvmet_tcp_put_cmd(struct nvmet_tcp_cmd *cmd)
{
	if (unlikely(cmd == &cmd->queue->connect))
		return;

	list_add_tail(&cmd->entry, &cmd->queue->free_list);
}

static inline int queue_cpu(struct nvmet_tcp_queue *queue)
{
	return queue->sock->sk->sk_incoming_cpu;
}

static inline u8 nvmet_tcp_hdgst_len(struct nvmet_tcp_queue *queue)
{
	return queue->hdr_digest ? NVME_TCP_DIGEST_LENGTH : 0;
}

static inline u8 nvmet_tcp_ddgst_len(struct nvmet_tcp_queue *queue)
{
	return queue->data_digest ? NVME_TCP_DIGEST_LENGTH : 0;
}

static inline void nvmet_tcp_hdgst(struct ahash_request *hash,
		void *pdu, size_t len)
{
	struct scatterlist sg;

	sg_init_one(&sg, pdu, len);
	ahash_request_set_crypt(hash, &sg, pdu + len, len);
	crypto_ahash_digest(hash);
}

static int nvmet_tcp_verify_hdgst(struct nvmet_tcp_queue *queue,
	void *pdu, size_t len)
{
	struct nvme_tcp_hdr *hdr = pdu;
	__le32 recv_digest;
	__le32 exp_digest;

	if (unlikely(!(hdr->flags & NVME_TCP_F_HDGST))) {
		pr_err("queue %d: header digest enabled but no header digest\n",
			queue->idx);
		return -EPROTO;
	}

	recv_digest = *(__le32 *)(pdu + hdr->hlen);
	nvmet_tcp_hdgst(queue->rcv_hash, pdu, len);
	exp_digest = *(__le32 *)(pdu + hdr->hlen);
	if (recv_digest != exp_digest) {
		pr_err("queue %d: header digest error: recv %#x expected %#x\n",
			queue->idx, le32_to_cpu(recv_digest),
			le32_to_cpu(exp_digest));
		return -EPROTO;
	}

	return 0;
}

static int nvmet_tcp_check_ddgst(struct nvmet_tcp_queue *queue, void *pdu)
{
	struct nvme_tcp_hdr *hdr = pdu;
	u8 digest_len = nvmet_tcp_hdgst_len(queue);
	u32 len;

	len = le32_to_cpu(hdr->plen) - hdr->hlen -
		(hdr->flags & NVME_TCP_F_HDGST ? digest_len : 0);

	if (unlikely(len && !(hdr->flags & NVME_TCP_F_DDGST))) {
		pr_err("queue %d: data digest flag is cleared\n", queue->idx);
		return -EPROTO;
	}

	return 0;
}

/* If cmd buffers are NULL, no operation is performed */
static void nvmet_tcp_free_cmd_buffers(struct nvmet_tcp_cmd *cmd)
{
	kfree(cmd->iov);
	sgl_free(cmd->req.sg);
	cmd->iov = NULL;
	cmd->req.sg = NULL;
}

static void nvmet_tcp_build_pdu_iovec(struct nvmet_tcp_cmd *cmd)
{
	struct bio_vec *iov = cmd->iov;
	struct scatterlist *sg;
	u32 length, offset, sg_offset;
	int nr_pages;

	length = cmd->pdu_len;
	nr_pages = DIV_ROUND_UP(length, PAGE_SIZE);
	offset = cmd->rbytes_done;
	cmd->sg_idx = offset / PAGE_SIZE;
	sg_offset = offset % PAGE_SIZE;
	sg = &cmd->req.sg[cmd->sg_idx];

	while (length) {
		u32 iov_len = min_t(u32, length, sg->length - sg_offset);

		bvec_set_page(iov, sg_page(sg), iov_len,
				sg->offset + sg_offset);

		length -= iov_len;
		sg = sg_next(sg);
		iov++;
		sg_offset = 0;
	}

	iov_iter_bvec(&cmd->recv_msg.msg_iter, ITER_DEST, cmd->iov,
		      nr_pages, cmd->pdu_len);
}

static void nvmet_tcp_fatal_error(struct nvmet_tcp_queue *queue)
{
	queue->rcv_state = NVMET_TCP_RECV_ERR;
	if (queue->nvme_sq.ctrl)
		nvmet_ctrl_fatal_error(queue->nvme_sq.ctrl);
	else
		kernel_sock_shutdown(queue->sock, SHUT_RDWR);
}

static void nvmet_tcp_socket_error(struct nvmet_tcp_queue *queue, int status)
{
	queue->rcv_state = NVMET_TCP_RECV_ERR;
	if (status == -EPIPE || status == -ECONNRESET)
		kernel_sock_shutdown(queue->sock, SHUT_RDWR);
	else
		nvmet_tcp_fatal_error(queue);
}

static int nvmet_tcp_map_data(struct nvmet_tcp_cmd *cmd)
{
	struct nvme_sgl_desc *sgl = &cmd->req.cmd->common.dptr.sgl;
	u32 len = le32_to_cpu(sgl->length);

	if (!len)
		return 0;

	if (sgl->type == ((NVME_SGL_FMT_DATA_DESC << 4) |
			  NVME_SGL_FMT_OFFSET)) {
		if (!nvme_is_write(cmd->req.cmd))
			return NVME_SC_INVALID_FIELD | NVME_STATUS_DNR;

		if (len > cmd->req.port->inline_data_size)
			return NVME_SC_SGL_INVALID_OFFSET | NVME_STATUS_DNR;
		cmd->pdu_len = len;
	}
	cmd->req.transfer_len += len;

	cmd->req.sg = sgl_alloc(len, GFP_KERNEL, &cmd->req.sg_cnt);
	if (!cmd->req.sg)
		return NVME_SC_INTERNAL;
	cmd->cur_sg = cmd->req.sg;

	if (nvmet_tcp_has_data_in(cmd)) {
		cmd->iov = kmalloc_array(cmd->req.sg_cnt,
				sizeof(*cmd->iov), GFP_KERNEL);
		if (!cmd->iov)
			goto err;
	}

	return 0;
err:
	nvmet_tcp_free_cmd_buffers(cmd);
	return NVME_SC_INTERNAL;
}

static void nvmet_tcp_calc_ddgst(struct ahash_request *hash,
		struct nvmet_tcp_cmd *cmd)
{
	ahash_request_set_crypt(hash, cmd->req.sg,
		(void *)&cmd->exp_ddgst, cmd->req.transfer_len);
	crypto_ahash_digest(hash);
}

static void nvmet_setup_c2h_data_pdu(struct nvmet_tcp_cmd *cmd)
{
	struct nvme_tcp_data_pdu *pdu = cmd->data_pdu;
	struct nvmet_tcp_queue *queue = cmd->queue;
	u8 hdgst = nvmet_tcp_hdgst_len(cmd->queue);
	u8 ddgst = nvmet_tcp_ddgst_len(cmd->queue);

	cmd->offset = 0;
	cmd->state = NVMET_TCP_SEND_DATA_PDU;

	pdu->hdr.type = nvme_tcp_c2h_data;
	pdu->hdr.flags = NVME_TCP_F_DATA_LAST | (queue->nvme_sq.sqhd_disabled ?
						NVME_TCP_F_DATA_SUCCESS : 0);
	pdu->hdr.hlen = sizeof(*pdu);
	pdu->hdr.pdo = pdu->hdr.hlen + hdgst;
	pdu->hdr.plen =
		cpu_to_le32(pdu->hdr.hlen + hdgst +
				cmd->req.transfer_len + ddgst);
	pdu->command_id = cmd->req.cqe->command_id;
	pdu->data_length = cpu_to_le32(cmd->req.transfer_len);
	pdu->data_offset = cpu_to_le32(cmd->wbytes_done);

	if (queue->data_digest) {
		pdu->hdr.flags |= NVME_TCP_F_DDGST;
		nvmet_tcp_calc_ddgst(queue->snd_hash, cmd);
	}

	if (cmd->queue->hdr_digest) {
		pdu->hdr.flags |= NVME_TCP_F_HDGST;
		nvmet_tcp_hdgst(queue->snd_hash, pdu, sizeof(*pdu));
	}
}

static void nvmet_setup_r2t_pdu(struct nvmet_tcp_cmd *cmd)
{
	struct nvme_tcp_r2t_pdu *pdu = cmd->r2t_pdu;
	struct nvmet_tcp_queue *queue = cmd->queue;
	u8 hdgst = nvmet_tcp_hdgst_len(cmd->queue);

	cmd->offset = 0;
	cmd->state = NVMET_TCP_SEND_R2T;

	pdu->hdr.type = nvme_tcp_r2t;
	pdu->hdr.flags = 0;
	pdu->hdr.hlen = sizeof(*pdu);
	pdu->hdr.pdo = 0;
	pdu->hdr.plen = cpu_to_le32(pdu->hdr.hlen + hdgst);

	pdu->command_id = cmd->req.cmd->common.command_id;
	pdu->ttag = nvmet_tcp_cmd_tag(cmd->queue, cmd);
	pdu->r2t_length = cpu_to_le32(cmd->req.transfer_len - cmd->rbytes_done);
	pdu->r2t_offset = cpu_to_le32(cmd->rbytes_done);
	if (cmd->queue->hdr_digest) {
		pdu->hdr.flags |= NVME_TCP_F_HDGST;
		nvmet_tcp_hdgst(queue->snd_hash, pdu, sizeof(*pdu));
	}
}

static void nvmet_setup_response_pdu(struct nvmet_tcp_cmd *cmd)
{
	struct nvme_tcp_rsp_pdu *pdu = cmd->rsp_pdu;
	struct nvmet_tcp_queue *queue = cmd->queue;
	u8 hdgst = nvmet_tcp_hdgst_len(cmd->queue);

	cmd->offset = 0;
	cmd->state = NVMET_TCP_SEND_RESPONSE;

	pdu->hdr.type = nvme_tcp_rsp;
	pdu->hdr.flags = 0;
	pdu->hdr.hlen = sizeof(*pdu);
	pdu->hdr.pdo = 0;
	pdu->hdr.plen = cpu_to_le32(pdu->hdr.hlen + hdgst);
	if (cmd->queue->hdr_digest) {
		pdu->hdr.flags |= NVME_TCP_F_HDGST;
		nvmet_tcp_hdgst(queue->snd_hash, pdu, sizeof(*pdu));
	}
}

static void nvmet_tcp_process_resp_list(struct nvmet_tcp_queue *queue)
{
	struct llist_node *node;
	struct nvmet_tcp_cmd *cmd;

	for (node = llist_del_all(&queue->resp_list); node; node = node->next) {
		cmd = llist_entry(node, struct nvmet_tcp_cmd, lentry);
		list_add(&cmd->entry, &queue->resp_send_list);
		queue->send_list_len++;
	}
}

static struct nvmet_tcp_cmd *nvmet_tcp_fetch_cmd(struct nvmet_tcp_queue *queue)
{
	queue->snd_cmd = list_first_entry_or_null(&queue->resp_send_list,
				struct nvmet_tcp_cmd, entry);
	if (!queue->snd_cmd) {
		nvmet_tcp_process_resp_list(queue);
		queue->snd_cmd =
			list_first_entry_or_null(&queue->resp_send_list,
					struct nvmet_tcp_cmd, entry);
		if (unlikely(!queue->snd_cmd))
			return NULL;
	}

	list_del_init(&queue->snd_cmd->entry);
	queue->send_list_len--;

	if (nvmet_tcp_need_data_out(queue->snd_cmd))
		nvmet_setup_c2h_data_pdu(queue->snd_cmd);
	else if (nvmet_tcp_need_data_in(queue->snd_cmd))
		nvmet_setup_r2t_pdu(queue->snd_cmd);
	else
		nvmet_setup_response_pdu(queue->snd_cmd);

	return queue->snd_cmd;
}

static void nvmet_tcp_queue_response(struct nvmet_req *req)
{
	struct nvmet_tcp_cmd *cmd =
		container_of(req, struct nvmet_tcp_cmd, req);
	struct nvmet_tcp_queue	*queue = cmd->queue;
	struct nvme_sgl_desc *sgl;
	u32 len;

	if (unlikely(cmd == queue->cmd)) {
		sgl = &cmd->req.cmd->common.dptr.sgl;
		len = le32_to_cpu(sgl->length);

		/*
		 * Wait for inline data before processing the response.
		 * Avoid using helpers, this might happen before
		 * nvmet_req_init is completed.
		 */
		if (queue->rcv_state == NVMET_TCP_RECV_PDU &&
		    len && len <= cmd->req.port->inline_data_size &&
		    nvme_is_write(cmd->req.cmd))
			return;
	}

	llist_add(&cmd->lentry, &queue->resp_list);
	queue_work_on(queue_cpu(queue), nvmet_tcp_wq, &cmd->queue->io_work);
}

static void nvmet_tcp_execute_request(struct nvmet_tcp_cmd *cmd)
{
	if (unlikely(cmd->flags & NVMET_TCP_F_INIT_FAILED))
		nvmet_tcp_queue_response(&cmd->req);
	else
		cmd->req.execute(&cmd->req);
}

static int nvmet_try_send_data_pdu(struct nvmet_tcp_cmd *cmd)
{
	struct msghdr msg = {
		.msg_flags = MSG_DONTWAIT | MSG_MORE | MSG_SPLICE_PAGES,
	};
	struct bio_vec bvec;
	u8 hdgst = nvmet_tcp_hdgst_len(cmd->queue);
	int left = sizeof(*cmd->data_pdu) - cmd->offset + hdgst;
	int ret;

	bvec_set_virt(&bvec, (void *)cmd->data_pdu + cmd->offset, left);
	iov_iter_bvec(&msg.msg_iter, ITER_SOURCE, &bvec, 1, left);
	ret = sock_sendmsg(cmd->queue->sock, &msg);
	if (ret <= 0)
		return ret;

	cmd->offset += ret;
	left -= ret;

	if (left)
		return -EAGAIN;

	cmd->state = NVMET_TCP_SEND_DATA;
	cmd->offset  = 0;
	return 1;
}

static int nvmet_try_send_data(struct nvmet_tcp_cmd *cmd, bool last_in_batch)
{
	struct nvmet_tcp_queue *queue = cmd->queue;
	int ret;

	while (cmd->cur_sg) {
		struct msghdr msg = {
			.msg_flags = MSG_DONTWAIT | MSG_SPLICE_PAGES,
		};
		struct page *page = sg_page(cmd->cur_sg);
		struct bio_vec bvec;
		u32 left = cmd->cur_sg->length - cmd->offset;

		if ((!last_in_batch && cmd->queue->send_list_len) ||
		    cmd->wbytes_done + left < cmd->req.transfer_len ||
		    queue->data_digest || !queue->nvme_sq.sqhd_disabled)
			msg.msg_flags |= MSG_MORE;

		bvec_set_page(&bvec, page, left, cmd->offset);
		iov_iter_bvec(&msg.msg_iter, ITER_SOURCE, &bvec, 1, left);
		ret = sock_sendmsg(cmd->queue->sock, &msg);
		if (ret <= 0)
			return ret;

		cmd->offset += ret;
		cmd->wbytes_done += ret;

		/* Done with sg?*/
		if (cmd->offset == cmd->cur_sg->length) {
			cmd->cur_sg = sg_next(cmd->cur_sg);
			cmd->offset = 0;
		}
	}

	if (queue->data_digest) {
		cmd->state = NVMET_TCP_SEND_DDGST;
		cmd->offset = 0;
	} else {
		if (queue->nvme_sq.sqhd_disabled) {
			cmd->queue->snd_cmd = NULL;
			nvmet_tcp_put_cmd(cmd);
		} else {
			nvmet_setup_response_pdu(cmd);
		}
	}

	if (queue->nvme_sq.sqhd_disabled)
		nvmet_tcp_free_cmd_buffers(cmd);

	return 1;

}

static int nvmet_try_send_response(struct nvmet_tcp_cmd *cmd,
		bool last_in_batch)
{
	struct msghdr msg = { .msg_flags = MSG_DONTWAIT | MSG_SPLICE_PAGES, };
	struct bio_vec bvec;
	u8 hdgst = nvmet_tcp_hdgst_len(cmd->queue);
	int left = sizeof(*cmd->rsp_pdu) - cmd->offset + hdgst;
	int ret;

	if (!last_in_batch && cmd->queue->send_list_len)
		msg.msg_flags |= MSG_MORE;
	else
		msg.msg_flags |= MSG_EOR;

	bvec_set_virt(&bvec, (void *)cmd->rsp_pdu + cmd->offset, left);
	iov_iter_bvec(&msg.msg_iter, ITER_SOURCE, &bvec, 1, left);
	ret = sock_sendmsg(cmd->queue->sock, &msg);
	if (ret <= 0)
		return ret;
	cmd->offset += ret;
	left -= ret;

	if (left)
		return -EAGAIN;

	nvmet_tcp_free_cmd_buffers(cmd);
	cmd->queue->snd_cmd = NULL;
	nvmet_tcp_put_cmd(cmd);
	return 1;
}

static int nvmet_try_send_r2t(struct nvmet_tcp_cmd *cmd, bool last_in_batch)
{
	struct msghdr msg = { .msg_flags = MSG_DONTWAIT | MSG_SPLICE_PAGES, };
	struct bio_vec bvec;
	u8 hdgst = nvmet_tcp_hdgst_len(cmd->queue);
	int left = sizeof(*cmd->r2t_pdu) - cmd->offset + hdgst;
	int ret;

	if (!last_in_batch && cmd->queue->send_list_len)
		msg.msg_flags |= MSG_MORE;
	else
		msg.msg_flags |= MSG_EOR;

	bvec_set_virt(&bvec, (void *)cmd->r2t_pdu + cmd->offset, left);
	iov_iter_bvec(&msg.msg_iter, ITER_SOURCE, &bvec, 1, left);
	ret = sock_sendmsg(cmd->queue->sock, &msg);
	if (ret <= 0)
		return ret;
	cmd->offset += ret;
	left -= ret;

	if (left)
		return -EAGAIN;

	cmd->queue->snd_cmd = NULL;
	return 1;
}

static int nvmet_try_send_ddgst(struct nvmet_tcp_cmd *cmd, bool last_in_batch)
{
	struct nvmet_tcp_queue *queue = cmd->queue;
	int left = NVME_TCP_DIGEST_LENGTH - cmd->offset;
	struct msghdr msg = { .msg_flags = MSG_DONTWAIT };
	struct kvec iov = {
		.iov_base = (u8 *)&cmd->exp_ddgst + cmd->offset,
		.iov_len = left
	};
	int ret;

	if (!last_in_batch && cmd->queue->send_list_len)
		msg.msg_flags |= MSG_MORE;
	else
		msg.msg_flags |= MSG_EOR;

	ret = kernel_sendmsg(queue->sock, &msg, &iov, 1, iov.iov_len);
	if (unlikely(ret <= 0))
		return ret;

	cmd->offset += ret;
	left -= ret;

	if (left)
		return -EAGAIN;

	if (queue->nvme_sq.sqhd_disabled) {
		cmd->queue->snd_cmd = NULL;
		nvmet_tcp_put_cmd(cmd);
	} else {
		nvmet_setup_response_pdu(cmd);
	}
	return 1;
}

static int nvmet_tcp_try_send_one(struct nvmet_tcp_queue *queue,
		bool last_in_batch)
{
	struct nvmet_tcp_cmd *cmd = queue->snd_cmd;
	int ret = 0;

	if (!cmd || queue->state == NVMET_TCP_Q_DISCONNECTING) {
		cmd = nvmet_tcp_fetch_cmd(queue);
		if (unlikely(!cmd))
			return 0;
	}

	if (cmd->state == NVMET_TCP_SEND_DATA_PDU) {
		ret = nvmet_try_send_data_pdu(cmd);
		if (ret <= 0)
			goto done_send;
	}

	if (cmd->state == NVMET_TCP_SEND_DATA) {
		ret = nvmet_try_send_data(cmd, last_in_batch);
		if (ret <= 0)
			goto done_send;
	}

	if (cmd->state == NVMET_TCP_SEND_DDGST) {
		ret = nvmet_try_send_ddgst(cmd, last_in_batch);
		if (ret <= 0)
			goto done_send;
	}

	if (cmd->state == NVMET_TCP_SEND_R2T) {
		ret = nvmet_try_send_r2t(cmd, last_in_batch);
		if (ret <= 0)
			goto done_send;
	}

	if (cmd->state == NVMET_TCP_SEND_RESPONSE)
		ret = nvmet_try_send_response(cmd, last_in_batch);

done_send:
	if (ret < 0) {
		if (ret == -EAGAIN)
			return 0;
		return ret;
	}

	return 1;
}

static int nvmet_tcp_try_send(struct nvmet_tcp_queue *queue,
		int budget, int *sends)
{
	int i, ret = 0;

	for (i = 0; i < budget; i++) {
		ret = nvmet_tcp_try_send_one(queue, i == budget - 1);
		if (unlikely(ret < 0)) {
			nvmet_tcp_socket_error(queue, ret);
			goto done;
		} else if (ret == 0) {
			break;
		}
		(*sends)++;
	}
done:
	return ret;
}

static void nvmet_prepare_receive_pdu(struct nvmet_tcp_queue *queue)
{
	queue->offset = 0;
	queue->left = sizeof(struct nvme_tcp_hdr);
	queue->cmd = NULL;
	queue->rcv_state = NVMET_TCP_RECV_PDU;
}

static void nvmet_tcp_free_crypto(struct nvmet_tcp_queue *queue)
{
	struct crypto_ahash *tfm = crypto_ahash_reqtfm(queue->rcv_hash);

	ahash_request_free(queue->rcv_hash);
	ahash_request_free(queue->snd_hash);
	crypto_free_ahash(tfm);
}

static int nvmet_tcp_alloc_crypto(struct nvmet_tcp_queue *queue)
{
	struct crypto_ahash *tfm;

	tfm = crypto_alloc_ahash("crc32c", 0, CRYPTO_ALG_ASYNC);
	if (IS_ERR(tfm))
		return PTR_ERR(tfm);

	queue->snd_hash = ahash_request_alloc(tfm, GFP_KERNEL);
	if (!queue->snd_hash)
		goto free_tfm;
	ahash_request_set_callback(queue->snd_hash, 0, NULL, NULL);

	queue->rcv_hash = ahash_request_alloc(tfm, GFP_KERNEL);
	if (!queue->rcv_hash)
		goto free_snd_hash;
	ahash_request_set_callback(queue->rcv_hash, 0, NULL, NULL);

	return 0;
free_snd_hash:
	ahash_request_free(queue->snd_hash);
free_tfm:
	crypto_free_ahash(tfm);
	return -ENOMEM;
}


static int nvmet_tcp_handle_icreq(struct nvmet_tcp_queue *queue)
{
	struct nvme_tcp_icreq_pdu *icreq = &queue->pdu.icreq;
	struct nvme_tcp_icresp_pdu *icresp = &queue->pdu.icresp;
	struct msghdr msg = {};
	struct kvec iov;
	int ret;

	if (le32_to_cpu(icreq->hdr.plen) != sizeof(struct nvme_tcp_icreq_pdu)) {
		pr_err("bad nvme-tcp pdu length (%d)\n",
			le32_to_cpu(icreq->hdr.plen));
		nvmet_tcp_fatal_error(queue);
		return -EPROTO;
	}

	if (icreq->pfv != NVME_TCP_PFV_1_0) {
		pr_err("queue %d: bad pfv %d\n", queue->idx, icreq->pfv);
		return -EPROTO;
	}

	if (icreq->hpda != 0) {
		pr_err("queue %d: unsupported hpda %d\n", queue->idx,
			icreq->hpda);
		return -EPROTO;
	}

	queue->hdr_digest = !!(icreq->digest & NVME_TCP_HDR_DIGEST_ENABLE);
	queue->data_digest = !!(icreq->digest & NVME_TCP_DATA_DIGEST_ENABLE);
	if (queue->hdr_digest || queue->data_digest) {
		ret = nvmet_tcp_alloc_crypto(queue);
		if (ret)
			return ret;
	}

	memset(icresp, 0, sizeof(*icresp));
	icresp->hdr.type = nvme_tcp_icresp;
	icresp->hdr.hlen = sizeof(*icresp);
	icresp->hdr.pdo = 0;
	icresp->hdr.plen = cpu_to_le32(icresp->hdr.hlen);
	icresp->pfv = cpu_to_le16(NVME_TCP_PFV_1_0);
	icresp->maxdata = cpu_to_le32(NVMET_TCP_MAXH2CDATA);
	icresp->cpda = 0;
	if (queue->hdr_digest)
		icresp->digest |= NVME_TCP_HDR_DIGEST_ENABLE;
	if (queue->data_digest)
		icresp->digest |= NVME_TCP_DATA_DIGEST_ENABLE;

	iov.iov_base = icresp;
	iov.iov_len = sizeof(*icresp);
	ret = kernel_sendmsg(queue->sock, &msg, &iov, 1, iov.iov_len);
	if (ret < 0) {
		queue->state = NVMET_TCP_Q_FAILED;
		return ret; /* queue removal will cleanup */
	}

	queue->state = NVMET_TCP_Q_LIVE;
	nvmet_prepare_receive_pdu(queue);
	return 0;
}

static void nvmet_tcp_handle_req_failure(struct nvmet_tcp_queue *queue,
		struct nvmet_tcp_cmd *cmd, struct nvmet_req *req)
{
	size_t data_len = le32_to_cpu(req->cmd->common.dptr.sgl.length);
	int ret;

	/*
	 * This command has not been processed yet, hence we are trying to
	 * figure out if there is still pending data left to receive. If
	 * we don't, we can simply prepare for the next pdu and bail out,
	 * otherwise we will need to prepare a buffer and receive the
	 * stale data before continuing forward.
	 */
	if (!nvme_is_write(cmd->req.cmd) || !data_len ||
	    data_len > cmd->req.port->inline_data_size) {
		nvmet_prepare_receive_pdu(queue);
		return;
	}

	ret = nvmet_tcp_map_data(cmd);
	if (unlikely(ret)) {
		pr_err("queue %d: failed to map data\n", queue->idx);
		nvmet_tcp_fatal_error(queue);
		return;
	}

	queue->rcv_state = NVMET_TCP_RECV_DATA;
	nvmet_tcp_build_pdu_iovec(cmd);
	cmd->flags |= NVMET_TCP_F_INIT_FAILED;
}

static int nvmet_tcp_handle_h2c_data_pdu(struct nvmet_tcp_queue *queue)
{
	struct nvme_tcp_data_pdu *data = &queue->pdu.data;
	struct nvmet_tcp_cmd *cmd;
	unsigned int exp_data_len;

	if (likely(queue->nr_cmds)) {
		if (unlikely(data->ttag >= queue->nr_cmds)) {
			pr_err("queue %d: received out of bound ttag %u, nr_cmds %u\n",
				queue->idx, data->ttag, queue->nr_cmds);
			goto err_proto;
		}
		cmd = &queue->cmds[data->ttag];
	} else {
		cmd = &queue->connect;
	}

	if (le32_to_cpu(data->data_offset) != cmd->rbytes_done) {
		pr_err("ttag %u unexpected data offset %u (expected %u)\n",
			data->ttag, le32_to_cpu(data->data_offset),
			cmd->rbytes_done);
		goto err_proto;
	}

	exp_data_len = le32_to_cpu(data->hdr.plen) -
			nvmet_tcp_hdgst_len(queue) -
			nvmet_tcp_ddgst_len(queue) -
			sizeof(*data);

	cmd->pdu_len = le32_to_cpu(data->data_length);
	if (unlikely(cmd->pdu_len != exp_data_len ||
		     cmd->pdu_len == 0 ||
		     cmd->pdu_len > NVMET_TCP_MAXH2CDATA)) {
		pr_err("H2CData PDU len %u is invalid\n", cmd->pdu_len);
		goto err_proto;
	}
	cmd->pdu_recv = 0;
	nvmet_tcp_build_pdu_iovec(cmd);
	queue->cmd = cmd;
	queue->rcv_state = NVMET_TCP_RECV_DATA;

	return 0;

err_proto:
	/* FIXME: use proper transport errors */
	nvmet_tcp_fatal_error(queue);
	return -EPROTO;
}

static int nvmet_tcp_done_recv_pdu(struct nvmet_tcp_queue *queue)
{
	struct nvme_tcp_hdr *hdr = &queue->pdu.cmd.hdr;
	struct nvme_command *nvme_cmd = &queue->pdu.cmd.cmd;
	struct nvmet_req *req;
	int ret;

	if (unlikely(queue->state == NVMET_TCP_Q_CONNECTING)) {
		if (hdr->type != nvme_tcp_icreq) {
			pr_err("unexpected pdu type (%d) before icreq\n",
				hdr->type);
			nvmet_tcp_fatal_error(queue);
			return -EPROTO;
		}
		return nvmet_tcp_handle_icreq(queue);
	}

	if (unlikely(hdr->type == nvme_tcp_icreq)) {
		pr_err("queue %d: received icreq pdu in state %d\n",
			queue->idx, queue->state);
		nvmet_tcp_fatal_error(queue);
		return -EPROTO;
	}

	if (hdr->type == nvme_tcp_h2c_data) {
		ret = nvmet_tcp_handle_h2c_data_pdu(queue);
		if (unlikely(ret))
			return ret;
		return 0;
	}

	queue->cmd = nvmet_tcp_get_cmd(queue);
	if (unlikely(!queue->cmd)) {
		/* This should never happen */
		pr_err("queue %d: out of commands (%d) send_list_len: %d, opcode: %d",
			queue->idx, queue->nr_cmds, queue->send_list_len,
			nvme_cmd->common.opcode);
		nvmet_tcp_fatal_error(queue);
		return -ENOMEM;
	}

	req = &queue->cmd->req;
	memcpy(req->cmd, nvme_cmd, sizeof(*nvme_cmd));

	if (unlikely(!nvmet_req_init(req, &queue->nvme_cq,
			&queue->nvme_sq, &nvmet_tcp_ops))) {
		pr_err("failed cmd %p id %d opcode %d, data_len: %d\n",
			req->cmd, req->cmd->common.command_id,
			req->cmd->common.opcode,
			le32_to_cpu(req->cmd->common.dptr.sgl.length));

		nvmet_tcp_handle_req_failure(queue, queue->cmd, req);
		return 0;
	}

	ret = nvmet_tcp_map_data(queue->cmd);
	if (unlikely(ret)) {
		pr_err("queue %d: failed to map data\n", queue->idx);
		if (nvmet_tcp_has_inline_data(queue->cmd))
			nvmet_tcp_fatal_error(queue);
		else
			nvmet_req_complete(req, ret);
		ret = -EAGAIN;
		goto out;
	}

	if (nvmet_tcp_need_data_in(queue->cmd)) {
		if (nvmet_tcp_has_inline_data(queue->cmd)) {
			queue->rcv_state = NVMET_TCP_RECV_DATA;
			nvmet_tcp_build_pdu_iovec(queue->cmd);
			return 0;
		}
		/* send back R2T */
		nvmet_tcp_queue_response(&queue->cmd->req);
		goto out;
	}

	queue->cmd->req.execute(&queue->cmd->req);
out:
	nvmet_prepare_receive_pdu(queue);
	return ret;
}

static const u8 nvme_tcp_pdu_sizes[] = {
	[nvme_tcp_icreq]	= sizeof(struct nvme_tcp_icreq_pdu),
	[nvme_tcp_cmd]		= sizeof(struct nvme_tcp_cmd_pdu),
	[nvme_tcp_h2c_data]	= sizeof(struct nvme_tcp_data_pdu),
};

static inline u8 nvmet_tcp_pdu_size(u8 type)
{
	size_t idx = type;

	return (idx < ARRAY_SIZE(nvme_tcp_pdu_sizes) &&
		nvme_tcp_pdu_sizes[idx]) ?
			nvme_tcp_pdu_sizes[idx] : 0;
}

static inline bool nvmet_tcp_pdu_valid(u8 type)
{
	switch (type) {
	case nvme_tcp_icreq:
	case nvme_tcp_cmd:
	case nvme_tcp_h2c_data:
		/* fallthru */
		return true;
	}

	return false;
}

static int nvmet_tcp_tls_record_ok(struct nvmet_tcp_queue *queue,
		struct msghdr *msg, char *cbuf)
{
	struct cmsghdr *cmsg = (struct cmsghdr *)cbuf;
	u8 ctype, level, description;
	int ret = 0;

	ctype = tls_get_record_type(queue->sock->sk, cmsg);
	switch (ctype) {
	case 0:
		break;
	case TLS_RECORD_TYPE_DATA:
		break;
	case TLS_RECORD_TYPE_ALERT:
		tls_alert_recv(queue->sock->sk, msg, &level, &description);
		if (level == TLS_ALERT_LEVEL_FATAL) {
			pr_err("queue %d: TLS Alert desc %u\n",
			       queue->idx, description);
			ret = -ENOTCONN;
		} else {
			pr_warn("queue %d: TLS Alert desc %u\n",
			       queue->idx, description);
			ret = -EAGAIN;
		}
		break;
	default:
		/* discard this record type */
		pr_err("queue %d: TLS record %d unhandled\n",
		       queue->idx, ctype);
		ret = -EAGAIN;
		break;
	}
	return ret;
}

static int nvmet_tcp_try_recv_pdu(struct nvmet_tcp_queue *queue)
{
	struct nvme_tcp_hdr *hdr = &queue->pdu.cmd.hdr;
	int len, ret;
	struct kvec iov;
	char cbuf[CMSG_LEN(sizeof(char))] = {};
	struct msghdr msg = { .msg_flags = MSG_DONTWAIT };

recv:
	iov.iov_base = (void *)&queue->pdu + queue->offset;
	iov.iov_len = queue->left;
	if (queue->tls_pskid) {
		msg.msg_control = cbuf;
		msg.msg_controllen = sizeof(cbuf);
	}
	len = kernel_recvmsg(queue->sock, &msg, &iov, 1,
			iov.iov_len, msg.msg_flags);
	if (unlikely(len < 0))
		return len;
	if (queue->tls_pskid) {
		ret = nvmet_tcp_tls_record_ok(queue, &msg, cbuf);
		if (ret < 0)
			return ret;
	}

	queue->offset += len;
	queue->left -= len;
	if (queue->left)
		return -EAGAIN;

	if (queue->offset == sizeof(struct nvme_tcp_hdr)) {
		u8 hdgst = nvmet_tcp_hdgst_len(queue);

		if (unlikely(!nvmet_tcp_pdu_valid(hdr->type))) {
			pr_err("unexpected pdu type %d\n", hdr->type);
			nvmet_tcp_fatal_error(queue);
			return -EIO;
		}

		if (unlikely(hdr->hlen != nvmet_tcp_pdu_size(hdr->type))) {
			pr_err("pdu %d bad hlen %d\n", hdr->type, hdr->hlen);
			return -EIO;
		}

		queue->left = hdr->hlen - queue->offset + hdgst;
		goto recv;
	}

	if (queue->hdr_digest &&
	    nvmet_tcp_verify_hdgst(queue, &queue->pdu, hdr->hlen)) {
		nvmet_tcp_fatal_error(queue); /* fatal */
		return -EPROTO;
	}

	if (queue->data_digest &&
	    nvmet_tcp_check_ddgst(queue, &queue->pdu)) {
		nvmet_tcp_fatal_error(queue); /* fatal */
		return -EPROTO;
	}

	return nvmet_tcp_done_recv_pdu(queue);
}

static void nvmet_tcp_prep_recv_ddgst(struct nvmet_tcp_cmd *cmd)
{
	struct nvmet_tcp_queue *queue = cmd->queue;

	nvmet_tcp_calc_ddgst(queue->rcv_hash, cmd);
	queue->offset = 0;
	queue->left = NVME_TCP_DIGEST_LENGTH;
	queue->rcv_state = NVMET_TCP_RECV_DDGST;
}

static int nvmet_tcp_try_recv_data(struct nvmet_tcp_queue *queue)
{
	struct nvmet_tcp_cmd  *cmd = queue->cmd;
	int len, ret;

	while (msg_data_left(&cmd->recv_msg)) {
		len = sock_recvmsg(cmd->queue->sock, &cmd->recv_msg,
			cmd->recv_msg.msg_flags);
		if (len <= 0)
			return len;
		if (queue->tls_pskid) {
			ret = nvmet_tcp_tls_record_ok(cmd->queue,
					&cmd->recv_msg, cmd->recv_cbuf);
			if (ret < 0)
				return ret;
		}

		cmd->pdu_recv += len;
		cmd->rbytes_done += len;
	}

	if (queue->data_digest) {
		nvmet_tcp_prep_recv_ddgst(cmd);
		return 0;
	}

	if (cmd->rbytes_done == cmd->req.transfer_len)
		nvmet_tcp_execute_request(cmd);

	nvmet_prepare_receive_pdu(queue);
	return 0;
}

static int nvmet_tcp_try_recv_ddgst(struct nvmet_tcp_queue *queue)
{
	struct nvmet_tcp_cmd *cmd = queue->cmd;
	int ret, len;
	char cbuf[CMSG_LEN(sizeof(char))] = {};
	struct msghdr msg = { .msg_flags = MSG_DONTWAIT };
	struct kvec iov = {
		.iov_base = (void *)&cmd->recv_ddgst + queue->offset,
		.iov_len = queue->left
	};

	if (queue->tls_pskid) {
		msg.msg_control = cbuf;
		msg.msg_controllen = sizeof(cbuf);
	}
	len = kernel_recvmsg(queue->sock, &msg, &iov, 1,
			iov.iov_len, msg.msg_flags);
	if (unlikely(len < 0))
		return len;
	if (queue->tls_pskid) {
		ret = nvmet_tcp_tls_record_ok(queue, &msg, cbuf);
		if (ret < 0)
			return ret;
	}

	queue->offset += len;
	queue->left -= len;
	if (queue->left)
		return -EAGAIN;

	if (queue->data_digest && cmd->exp_ddgst != cmd->recv_ddgst) {
		pr_err("queue %d: cmd %d pdu (%d) data digest error: recv %#x expected %#x\n",
			queue->idx, cmd->req.cmd->common.command_id,
			queue->pdu.cmd.hdr.type, le32_to_cpu(cmd->recv_ddgst),
			le32_to_cpu(cmd->exp_ddgst));
		nvmet_req_uninit(&cmd->req);
		nvmet_tcp_free_cmd_buffers(cmd);
		nvmet_tcp_fatal_error(queue);
		ret = -EPROTO;
		goto out;
	}

	if (cmd->rbytes_done == cmd->req.transfer_len)
		nvmet_tcp_execute_request(cmd);

	ret = 0;
out:
	nvmet_prepare_receive_pdu(queue);
	return ret;
}

static int nvmet_tcp_try_recv_one(struct nvmet_tcp_queue *queue)
{
	int result = 0;

	if (unlikely(queue->rcv_state == NVMET_TCP_RECV_ERR))
		return 0;

	if (queue->rcv_state == NVMET_TCP_RECV_PDU) {
		result = nvmet_tcp_try_recv_pdu(queue);
		if (result != 0)
			goto done_recv;
	}

	if (queue->rcv_state == NVMET_TCP_RECV_DATA) {
		result = nvmet_tcp_try_recv_data(queue);
		if (result != 0)
			goto done_recv;
	}

	if (queue->rcv_state == NVMET_TCP_RECV_DDGST) {
		result = nvmet_tcp_try_recv_ddgst(queue);
		if (result != 0)
			goto done_recv;
	}

done_recv:
	if (result < 0) {
		if (result == -EAGAIN)
			return 0;
		return result;
	}
	return 1;
}

static int nvmet_tcp_try_recv(struct nvmet_tcp_queue *queue,
		int budget, int *recvs)
{
	int i, ret = 0;

	for (i = 0; i < budget; i++) {
		ret = nvmet_tcp_try_recv_one(queue);
		if (unlikely(ret < 0)) {
			nvmet_tcp_socket_error(queue, ret);
			goto done;
		} else if (ret == 0) {
			break;
		}
		(*recvs)++;
	}
done:
	return ret;
}

static void nvmet_tcp_release_queue(struct kref *kref)
{
	struct nvmet_tcp_queue *queue =
		container_of(kref, struct nvmet_tcp_queue, kref);

	WARN_ON(queue->state != NVMET_TCP_Q_DISCONNECTING);
	queue_work(nvmet_wq, &queue->release_work);
}

static void nvmet_tcp_schedule_release_queue(struct nvmet_tcp_queue *queue)
{
	spin_lock_bh(&queue->state_lock);
	if (queue->state == NVMET_TCP_Q_TLS_HANDSHAKE) {
		/* Socket closed during handshake */
		tls_handshake_cancel(queue->sock->sk);
	}
	if (queue->state != NVMET_TCP_Q_DISCONNECTING) {
		queue->state = NVMET_TCP_Q_DISCONNECTING;
		kref_put(&queue->kref, nvmet_tcp_release_queue);
	}
	spin_unlock_bh(&queue->state_lock);
}

static inline void nvmet_tcp_arm_queue_deadline(struct nvmet_tcp_queue *queue)
{
	queue->poll_end = jiffies + usecs_to_jiffies(idle_poll_period_usecs);
}

static bool nvmet_tcp_check_queue_deadline(struct nvmet_tcp_queue *queue,
		int ops)
{
	if (!idle_poll_period_usecs)
		return false;

	if (ops)
		nvmet_tcp_arm_queue_deadline(queue);

	return !time_after(jiffies, queue->poll_end);
}

static void nvmet_tcp_io_work(struct work_struct *w)
{
	struct nvmet_tcp_queue *queue =
		container_of(w, struct nvmet_tcp_queue, io_work);
	bool pending;
	int ret, ops = 0;

	do {
		pending = false;

		ret = nvmet_tcp_try_recv(queue, NVMET_TCP_RECV_BUDGET, &ops);
		if (ret > 0)
			pending = true;
		else if (ret < 0)
			return;

		ret = nvmet_tcp_try_send(queue, NVMET_TCP_SEND_BUDGET, &ops);
		if (ret > 0)
			pending = true;
		else if (ret < 0)
			return;

	} while (pending && ops < NVMET_TCP_IO_WORK_BUDGET);

	/*
	 * Requeue the worker if idle deadline period is in progress or any
	 * ops activity was recorded during the do-while loop above.
	 */
	if (nvmet_tcp_check_queue_deadline(queue, ops) || pending)
		queue_work_on(queue_cpu(queue), nvmet_tcp_wq, &queue->io_work);
}

static int nvmet_tcp_alloc_cmd(struct nvmet_tcp_queue *queue,
		struct nvmet_tcp_cmd *c)
{
	u8 hdgst = nvmet_tcp_hdgst_len(queue);

	c->queue = queue;
	c->req.port = queue->port->nport;

	c->cmd_pdu = page_frag_alloc(&queue->pf_cache,
			sizeof(*c->cmd_pdu) + hdgst, GFP_KERNEL | __GFP_ZERO);
	if (!c->cmd_pdu)
		return -ENOMEM;
	c->req.cmd = &c->cmd_pdu->cmd;

	c->rsp_pdu = page_frag_alloc(&queue->pf_cache,
			sizeof(*c->rsp_pdu) + hdgst, GFP_KERNEL | __GFP_ZERO);
	if (!c->rsp_pdu)
		goto out_free_cmd;
	c->req.cqe = &c->rsp_pdu->cqe;

	c->data_pdu = page_frag_alloc(&queue->pf_cache,
			sizeof(*c->data_pdu) + hdgst, GFP_KERNEL | __GFP_ZERO);
	if (!c->data_pdu)
		goto out_free_rsp;

	c->r2t_pdu = page_frag_alloc(&queue->pf_cache,
			sizeof(*c->r2t_pdu) + hdgst, GFP_KERNEL | __GFP_ZERO);
	if (!c->r2t_pdu)
		goto out_free_data;

	if (queue->state == NVMET_TCP_Q_TLS_HANDSHAKE) {
		c->recv_msg.msg_control = c->recv_cbuf;
		c->recv_msg.msg_controllen = sizeof(c->recv_cbuf);
	}
	c->recv_msg.msg_flags = MSG_DONTWAIT | MSG_NOSIGNAL;

	list_add_tail(&c->entry, &queue->free_list);

	return 0;
out_free_data:
	page_frag_free(c->data_pdu);
out_free_rsp:
	page_frag_free(c->rsp_pdu);
out_free_cmd:
	page_frag_free(c->cmd_pdu);
	return -ENOMEM;
}

static void nvmet_tcp_free_cmd(struct nvmet_tcp_cmd *c)
{
	page_frag_free(c->r2t_pdu);
	page_frag_free(c->data_pdu);
	page_frag_free(c->rsp_pdu);
	page_frag_free(c->cmd_pdu);
}

static int nvmet_tcp_alloc_cmds(struct nvmet_tcp_queue *queue)
{
	struct nvmet_tcp_cmd *cmds;
	int i, ret = -EINVAL, nr_cmds = queue->nr_cmds;

	cmds = kcalloc(nr_cmds, sizeof(struct nvmet_tcp_cmd), GFP_KERNEL);
	if (!cmds)
		goto out;

	for (i = 0; i < nr_cmds; i++) {
		ret = nvmet_tcp_alloc_cmd(queue, cmds + i);
		if (ret)
			goto out_free;
	}

	queue->cmds = cmds;

	return 0;
out_free:
	while (--i >= 0)
		nvmet_tcp_free_cmd(cmds + i);
	kfree(cmds);
out:
	return ret;
}

static void nvmet_tcp_free_cmds(struct nvmet_tcp_queue *queue)
{
	struct nvmet_tcp_cmd *cmds = queue->cmds;
	int i;

	for (i = 0; i < queue->nr_cmds; i++)
		nvmet_tcp_free_cmd(cmds + i);

	nvmet_tcp_free_cmd(&queue->connect);
	kfree(cmds);
}

static void nvmet_tcp_restore_socket_callbacks(struct nvmet_tcp_queue *queue)
{
	struct socket *sock = queue->sock;

	write_lock_bh(&sock->sk->sk_callback_lock);
	sock->sk->sk_data_ready =  queue->data_ready;
	sock->sk->sk_state_change = queue->state_change;
	sock->sk->sk_write_space = queue->write_space;
	sock->sk->sk_user_data = NULL;
	write_unlock_bh(&sock->sk->sk_callback_lock);
}

static void nvmet_tcp_uninit_data_in_cmds(struct nvmet_tcp_queue *queue)
{
	struct nvmet_tcp_cmd *cmd = queue->cmds;
	int i;

	for (i = 0; i < queue->nr_cmds; i++, cmd++) {
		if (nvmet_tcp_need_data_in(cmd))
			nvmet_req_uninit(&cmd->req);
	}

	if (!queue->nr_cmds && nvmet_tcp_need_data_in(&queue->connect)) {
		/* failed in connect */
		nvmet_req_uninit(&queue->connect.req);
	}
}

static void nvmet_tcp_free_cmd_data_in_buffers(struct nvmet_tcp_queue *queue)
{
	struct nvmet_tcp_cmd *cmd = queue->cmds;
	int i;

	for (i = 0; i < queue->nr_cmds; i++, cmd++)
		nvmet_tcp_free_cmd_buffers(cmd);
	nvmet_tcp_free_cmd_buffers(&queue->connect);
}

static void nvmet_tcp_release_queue_work(struct work_struct *w)
{
	struct nvmet_tcp_queue *queue =
		container_of(w, struct nvmet_tcp_queue, release_work);

	mutex_lock(&nvmet_tcp_queue_mutex);
	list_del_init(&queue->queue_list);
	mutex_unlock(&nvmet_tcp_queue_mutex);

	nvmet_tcp_restore_socket_callbacks(queue);
	cancel_delayed_work_sync(&queue->tls_handshake_tmo_work);
	cancel_work_sync(&queue->io_work);
	/* stop accepting incoming data */
	queue->rcv_state = NVMET_TCP_RECV_ERR;

	nvmet_tcp_uninit_data_in_cmds(queue);
	nvmet_sq_destroy(&queue->nvme_sq);
	cancel_work_sync(&queue->io_work);
	nvmet_tcp_free_cmd_data_in_buffers(queue);
	/* ->sock will be released by fput() */
	fput(queue->sock->file);
	nvmet_tcp_free_cmds(queue);
	if (queue->hdr_digest || queue->data_digest)
		nvmet_tcp_free_crypto(queue);
	ida_free(&nvmet_tcp_queue_ida, queue->idx);
<<<<<<< HEAD
	page = virt_to_head_page(queue->pf_cache.va);
	__page_frag_cache_drain(page, queue->pf_cache.pagecnt_bias);
=======
	page_frag_cache_drain(&queue->pf_cache);
>>>>>>> 2d5404ca
	kfree(queue);
}

static void nvmet_tcp_data_ready(struct sock *sk)
{
	struct nvmet_tcp_queue *queue;

	trace_sk_data_ready(sk);

	read_lock_bh(&sk->sk_callback_lock);
	queue = sk->sk_user_data;
	if (likely(queue)) {
		if (queue->data_ready)
			queue->data_ready(sk);
		if (queue->state != NVMET_TCP_Q_TLS_HANDSHAKE)
			queue_work_on(queue_cpu(queue), nvmet_tcp_wq,
				      &queue->io_work);
	}
	read_unlock_bh(&sk->sk_callback_lock);
}

static void nvmet_tcp_write_space(struct sock *sk)
{
	struct nvmet_tcp_queue *queue;

	read_lock_bh(&sk->sk_callback_lock);
	queue = sk->sk_user_data;
	if (unlikely(!queue))
		goto out;

	if (unlikely(queue->state == NVMET_TCP_Q_CONNECTING)) {
		queue->write_space(sk);
		goto out;
	}

	if (sk_stream_is_writeable(sk)) {
		clear_bit(SOCK_NOSPACE, &sk->sk_socket->flags);
		queue_work_on(queue_cpu(queue), nvmet_tcp_wq, &queue->io_work);
	}
out:
	read_unlock_bh(&sk->sk_callback_lock);
}

static void nvmet_tcp_state_change(struct sock *sk)
{
	struct nvmet_tcp_queue *queue;

	read_lock_bh(&sk->sk_callback_lock);
	queue = sk->sk_user_data;
	if (!queue)
		goto done;

	switch (sk->sk_state) {
	case TCP_FIN_WAIT2:
	case TCP_LAST_ACK:
		break;
	case TCP_FIN_WAIT1:
	case TCP_CLOSE_WAIT:
	case TCP_CLOSE:
		/* FALLTHRU */
		nvmet_tcp_schedule_release_queue(queue);
		break;
	default:
		pr_warn("queue %d unhandled state %d\n",
			queue->idx, sk->sk_state);
	}
done:
	read_unlock_bh(&sk->sk_callback_lock);
}

static int nvmet_tcp_set_queue_sock(struct nvmet_tcp_queue *queue)
{
	struct socket *sock = queue->sock;
	struct inet_sock *inet = inet_sk(sock->sk);
	int ret;

	ret = kernel_getsockname(sock,
		(struct sockaddr *)&queue->sockaddr);
	if (ret < 0)
		return ret;

	ret = kernel_getpeername(sock,
		(struct sockaddr *)&queue->sockaddr_peer);
	if (ret < 0)
		return ret;

	/*
	 * Cleanup whatever is sitting in the TCP transmit queue on socket
	 * close. This is done to prevent stale data from being sent should
	 * the network connection be restored before TCP times out.
	 */
	sock_no_linger(sock->sk);

	if (so_priority > 0)
		sock_set_priority(sock->sk, so_priority);

	/* Set socket type of service */
	if (inet->rcv_tos > 0)
		ip_sock_set_tos(sock->sk, inet->rcv_tos);

	ret = 0;
	write_lock_bh(&sock->sk->sk_callback_lock);
	if (sock->sk->sk_state != TCP_ESTABLISHED) {
		/*
		 * If the socket is already closing, don't even start
		 * consuming it
		 */
		ret = -ENOTCONN;
	} else {
		sock->sk->sk_user_data = queue;
		queue->data_ready = sock->sk->sk_data_ready;
		sock->sk->sk_data_ready = nvmet_tcp_data_ready;
		queue->state_change = sock->sk->sk_state_change;
		sock->sk->sk_state_change = nvmet_tcp_state_change;
		queue->write_space = sock->sk->sk_write_space;
		sock->sk->sk_write_space = nvmet_tcp_write_space;
		if (idle_poll_period_usecs)
			nvmet_tcp_arm_queue_deadline(queue);
		queue_work_on(queue_cpu(queue), nvmet_tcp_wq, &queue->io_work);
	}
	write_unlock_bh(&sock->sk->sk_callback_lock);

	return ret;
}

#ifdef CONFIG_NVME_TARGET_TCP_TLS
static int nvmet_tcp_try_peek_pdu(struct nvmet_tcp_queue *queue)
{
	struct nvme_tcp_hdr *hdr = &queue->pdu.cmd.hdr;
	int len, ret;
	struct kvec iov = {
		.iov_base = (u8 *)&queue->pdu + queue->offset,
		.iov_len = sizeof(struct nvme_tcp_hdr),
	};
	char cbuf[CMSG_LEN(sizeof(char))] = {};
	struct msghdr msg = {
		.msg_control = cbuf,
		.msg_controllen = sizeof(cbuf),
		.msg_flags = MSG_PEEK,
	};

	if (nvmet_port_secure_channel_required(queue->port->nport))
		return 0;

	len = kernel_recvmsg(queue->sock, &msg, &iov, 1,
			iov.iov_len, msg.msg_flags);
	if (unlikely(len < 0)) {
		pr_debug("queue %d: peek error %d\n",
			 queue->idx, len);
		return len;
	}

	ret = nvmet_tcp_tls_record_ok(queue, &msg, cbuf);
	if (ret < 0)
		return ret;

	if (len < sizeof(struct nvme_tcp_hdr)) {
		pr_debug("queue %d: short read, %d bytes missing\n",
			 queue->idx, (int)iov.iov_len - len);
		return -EAGAIN;
	}
	pr_debug("queue %d: hdr type %d hlen %d plen %d size %d\n",
		 queue->idx, hdr->type, hdr->hlen, hdr->plen,
		 (int)sizeof(struct nvme_tcp_icreq_pdu));
	if (hdr->type == nvme_tcp_icreq &&
	    hdr->hlen == sizeof(struct nvme_tcp_icreq_pdu) &&
	    hdr->plen == cpu_to_le32(sizeof(struct nvme_tcp_icreq_pdu))) {
		pr_debug("queue %d: icreq detected\n",
			 queue->idx);
		return len;
	}
	return 0;
}

static void nvmet_tcp_tls_handshake_done(void *data, int status,
					 key_serial_t peerid)
{
	struct nvmet_tcp_queue *queue = data;

	pr_debug("queue %d: TLS handshake done, key %x, status %d\n",
		 queue->idx, peerid, status);
	spin_lock_bh(&queue->state_lock);
	if (WARN_ON(queue->state != NVMET_TCP_Q_TLS_HANDSHAKE)) {
		spin_unlock_bh(&queue->state_lock);
		return;
	}
	if (!status) {
		queue->tls_pskid = peerid;
		queue->state = NVMET_TCP_Q_CONNECTING;
	} else
		queue->state = NVMET_TCP_Q_FAILED;
	spin_unlock_bh(&queue->state_lock);

	cancel_delayed_work_sync(&queue->tls_handshake_tmo_work);
	if (status)
		nvmet_tcp_schedule_release_queue(queue);
	else
		nvmet_tcp_set_queue_sock(queue);
	kref_put(&queue->kref, nvmet_tcp_release_queue);
}

static void nvmet_tcp_tls_handshake_timeout(struct work_struct *w)
{
	struct nvmet_tcp_queue *queue = container_of(to_delayed_work(w),
			struct nvmet_tcp_queue, tls_handshake_tmo_work);

	pr_warn("queue %d: TLS handshake timeout\n", queue->idx);
	/*
	 * If tls_handshake_cancel() fails we've lost the race with
	 * nvmet_tcp_tls_handshake_done() */
	if (!tls_handshake_cancel(queue->sock->sk))
		return;
	spin_lock_bh(&queue->state_lock);
	if (WARN_ON(queue->state != NVMET_TCP_Q_TLS_HANDSHAKE)) {
		spin_unlock_bh(&queue->state_lock);
		return;
	}
	queue->state = NVMET_TCP_Q_FAILED;
	spin_unlock_bh(&queue->state_lock);
	nvmet_tcp_schedule_release_queue(queue);
	kref_put(&queue->kref, nvmet_tcp_release_queue);
}

static int nvmet_tcp_tls_handshake(struct nvmet_tcp_queue *queue)
{
	int ret = -EOPNOTSUPP;
	struct tls_handshake_args args;

	if (queue->state != NVMET_TCP_Q_TLS_HANDSHAKE) {
		pr_warn("cannot start TLS in state %d\n", queue->state);
		return -EINVAL;
	}

	kref_get(&queue->kref);
	pr_debug("queue %d: TLS ServerHello\n", queue->idx);
	memset(&args, 0, sizeof(args));
	args.ta_sock = queue->sock;
	args.ta_done = nvmet_tcp_tls_handshake_done;
	args.ta_data = queue;
	args.ta_keyring = key_serial(queue->port->nport->keyring);
	args.ta_timeout_ms = tls_handshake_timeout * 1000;

	ret = tls_server_hello_psk(&args, GFP_KERNEL);
	if (ret) {
		kref_put(&queue->kref, nvmet_tcp_release_queue);
		pr_err("failed to start TLS, err=%d\n", ret);
	} else {
		queue_delayed_work(nvmet_wq, &queue->tls_handshake_tmo_work,
				   tls_handshake_timeout * HZ);
	}
	return ret;
}
#else
static void nvmet_tcp_tls_handshake_timeout(struct work_struct *w) {}
#endif

static void nvmet_tcp_alloc_queue(struct nvmet_tcp_port *port,
		struct socket *newsock)
{
	struct nvmet_tcp_queue *queue;
	struct file *sock_file = NULL;
	int ret;

	queue = kzalloc(sizeof(*queue), GFP_KERNEL);
	if (!queue) {
		ret = -ENOMEM;
		goto out_release;
	}

	INIT_WORK(&queue->release_work, nvmet_tcp_release_queue_work);
	INIT_WORK(&queue->io_work, nvmet_tcp_io_work);
	kref_init(&queue->kref);
	queue->sock = newsock;
	queue->port = port;
	queue->nr_cmds = 0;
	spin_lock_init(&queue->state_lock);
	if (queue->port->nport->disc_addr.tsas.tcp.sectype ==
	    NVMF_TCP_SECTYPE_TLS13)
		queue->state = NVMET_TCP_Q_TLS_HANDSHAKE;
	else
		queue->state = NVMET_TCP_Q_CONNECTING;
	INIT_LIST_HEAD(&queue->free_list);
	init_llist_head(&queue->resp_list);
	INIT_LIST_HEAD(&queue->resp_send_list);

	sock_file = sock_alloc_file(queue->sock, O_CLOEXEC, NULL);
	if (IS_ERR(sock_file)) {
		ret = PTR_ERR(sock_file);
		goto out_free_queue;
	}

	queue->idx = ida_alloc(&nvmet_tcp_queue_ida, GFP_KERNEL);
	if (queue->idx < 0) {
		ret = queue->idx;
		goto out_sock;
	}

	ret = nvmet_tcp_alloc_cmd(queue, &queue->connect);
	if (ret)
		goto out_ida_remove;

	ret = nvmet_sq_init(&queue->nvme_sq);
	if (ret)
		goto out_free_connect;

	nvmet_prepare_receive_pdu(queue);

	mutex_lock(&nvmet_tcp_queue_mutex);
	list_add_tail(&queue->queue_list, &nvmet_tcp_queue_list);
	mutex_unlock(&nvmet_tcp_queue_mutex);

	INIT_DELAYED_WORK(&queue->tls_handshake_tmo_work,
			  nvmet_tcp_tls_handshake_timeout);
#ifdef CONFIG_NVME_TARGET_TCP_TLS
	if (queue->state == NVMET_TCP_Q_TLS_HANDSHAKE) {
		struct sock *sk = queue->sock->sk;

		/* Restore the default callbacks before starting upcall */
		read_lock_bh(&sk->sk_callback_lock);
		sk->sk_user_data = NULL;
		sk->sk_data_ready = port->data_ready;
		read_unlock_bh(&sk->sk_callback_lock);
		if (!nvmet_tcp_try_peek_pdu(queue)) {
			if (!nvmet_tcp_tls_handshake(queue))
				return;
			/* TLS handshake failed, terminate the connection */
			goto out_destroy_sq;
		}
		/* Not a TLS connection, continue with normal processing */
		queue->state = NVMET_TCP_Q_CONNECTING;
	}
#endif

	ret = nvmet_tcp_set_queue_sock(queue);
	if (ret)
		goto out_destroy_sq;

	return;
out_destroy_sq:
	mutex_lock(&nvmet_tcp_queue_mutex);
	list_del_init(&queue->queue_list);
	mutex_unlock(&nvmet_tcp_queue_mutex);
	nvmet_sq_destroy(&queue->nvme_sq);
out_free_connect:
	nvmet_tcp_free_cmd(&queue->connect);
out_ida_remove:
	ida_free(&nvmet_tcp_queue_ida, queue->idx);
out_sock:
	fput(queue->sock->file);
out_free_queue:
	kfree(queue);
out_release:
	pr_err("failed to allocate queue, error %d\n", ret);
	if (!sock_file)
		sock_release(newsock);
}

static void nvmet_tcp_accept_work(struct work_struct *w)
{
	struct nvmet_tcp_port *port =
		container_of(w, struct nvmet_tcp_port, accept_work);
	struct socket *newsock;
	int ret;

	while (true) {
		ret = kernel_accept(port->sock, &newsock, O_NONBLOCK);
		if (ret < 0) {
			if (ret != -EAGAIN)
				pr_warn("failed to accept err=%d\n", ret);
			return;
		}
		nvmet_tcp_alloc_queue(port, newsock);
	}
}

static void nvmet_tcp_listen_data_ready(struct sock *sk)
{
	struct nvmet_tcp_port *port;

	trace_sk_data_ready(sk);

	read_lock_bh(&sk->sk_callback_lock);
	port = sk->sk_user_data;
	if (!port)
		goto out;

	if (sk->sk_state == TCP_LISTEN)
		queue_work(nvmet_wq, &port->accept_work);
out:
	read_unlock_bh(&sk->sk_callback_lock);
}

static int nvmet_tcp_add_port(struct nvmet_port *nport)
{
	struct nvmet_tcp_port *port;
	__kernel_sa_family_t af;
	int ret;

	port = kzalloc(sizeof(*port), GFP_KERNEL);
	if (!port)
		return -ENOMEM;

	switch (nport->disc_addr.adrfam) {
	case NVMF_ADDR_FAMILY_IP4:
		af = AF_INET;
		break;
	case NVMF_ADDR_FAMILY_IP6:
		af = AF_INET6;
		break;
	default:
		pr_err("address family %d not supported\n",
				nport->disc_addr.adrfam);
		ret = -EINVAL;
		goto err_port;
	}

	ret = inet_pton_with_scope(&init_net, af, nport->disc_addr.traddr,
			nport->disc_addr.trsvcid, &port->addr);
	if (ret) {
		pr_err("malformed ip/port passed: %s:%s\n",
			nport->disc_addr.traddr, nport->disc_addr.trsvcid);
		goto err_port;
	}

	port->nport = nport;
	INIT_WORK(&port->accept_work, nvmet_tcp_accept_work);
	if (port->nport->inline_data_size < 0)
		port->nport->inline_data_size = NVMET_TCP_DEF_INLINE_DATA_SIZE;

	ret = sock_create(port->addr.ss_family, SOCK_STREAM,
				IPPROTO_TCP, &port->sock);
	if (ret) {
		pr_err("failed to create a socket\n");
		goto err_port;
	}

	port->sock->sk->sk_user_data = port;
	port->data_ready = port->sock->sk->sk_data_ready;
	port->sock->sk->sk_data_ready = nvmet_tcp_listen_data_ready;
	sock_set_reuseaddr(port->sock->sk);
	tcp_sock_set_nodelay(port->sock->sk);
	if (so_priority > 0)
		sock_set_priority(port->sock->sk, so_priority);

	ret = kernel_bind(port->sock, (struct sockaddr *)&port->addr,
			sizeof(port->addr));
	if (ret) {
		pr_err("failed to bind port socket %d\n", ret);
		goto err_sock;
	}

	ret = kernel_listen(port->sock, NVMET_TCP_BACKLOG);
	if (ret) {
		pr_err("failed to listen %d on port sock\n", ret);
		goto err_sock;
	}

	nport->priv = port;
	pr_info("enabling port %d (%pISpc)\n",
		le16_to_cpu(nport->disc_addr.portid), &port->addr);

	return 0;

err_sock:
	sock_release(port->sock);
err_port:
	kfree(port);
	return ret;
}

static void nvmet_tcp_destroy_port_queues(struct nvmet_tcp_port *port)
{
	struct nvmet_tcp_queue *queue;

	mutex_lock(&nvmet_tcp_queue_mutex);
	list_for_each_entry(queue, &nvmet_tcp_queue_list, queue_list)
		if (queue->port == port)
			kernel_sock_shutdown(queue->sock, SHUT_RDWR);
	mutex_unlock(&nvmet_tcp_queue_mutex);
}

static void nvmet_tcp_remove_port(struct nvmet_port *nport)
{
	struct nvmet_tcp_port *port = nport->priv;

	write_lock_bh(&port->sock->sk->sk_callback_lock);
	port->sock->sk->sk_data_ready = port->data_ready;
	port->sock->sk->sk_user_data = NULL;
	write_unlock_bh(&port->sock->sk->sk_callback_lock);
	cancel_work_sync(&port->accept_work);
	/*
	 * Destroy the remaining queues, which are not belong to any
	 * controller yet.
	 */
	nvmet_tcp_destroy_port_queues(port);

	sock_release(port->sock);
	kfree(port);
}

static void nvmet_tcp_delete_ctrl(struct nvmet_ctrl *ctrl)
{
	struct nvmet_tcp_queue *queue;

	mutex_lock(&nvmet_tcp_queue_mutex);
	list_for_each_entry(queue, &nvmet_tcp_queue_list, queue_list)
		if (queue->nvme_sq.ctrl == ctrl)
			kernel_sock_shutdown(queue->sock, SHUT_RDWR);
	mutex_unlock(&nvmet_tcp_queue_mutex);
}

static u16 nvmet_tcp_install_queue(struct nvmet_sq *sq)
{
	struct nvmet_tcp_queue *queue =
		container_of(sq, struct nvmet_tcp_queue, nvme_sq);

	if (sq->qid == 0) {
		struct nvmet_tcp_queue *q;
		int pending = 0;

		/* Check for pending controller teardown */
		mutex_lock(&nvmet_tcp_queue_mutex);
		list_for_each_entry(q, &nvmet_tcp_queue_list, queue_list) {
			if (q->nvme_sq.ctrl == sq->ctrl &&
			    q->state == NVMET_TCP_Q_DISCONNECTING)
				pending++;
		}
		mutex_unlock(&nvmet_tcp_queue_mutex);
		if (pending > NVMET_TCP_BACKLOG)
			return NVME_SC_CONNECT_CTRL_BUSY;
	}

	queue->nr_cmds = sq->size * 2;
	if (nvmet_tcp_alloc_cmds(queue)) {
		queue->nr_cmds = 0;
		return NVME_SC_INTERNAL;
	}
	return 0;
}

static void nvmet_tcp_disc_port_addr(struct nvmet_req *req,
		struct nvmet_port *nport, char *traddr)
{
	struct nvmet_tcp_port *port = nport->priv;

	if (inet_addr_is_any((struct sockaddr *)&port->addr)) {
		struct nvmet_tcp_cmd *cmd =
			container_of(req, struct nvmet_tcp_cmd, req);
		struct nvmet_tcp_queue *queue = cmd->queue;

		sprintf(traddr, "%pISc", (struct sockaddr *)&queue->sockaddr);
	} else {
		memcpy(traddr, nport->disc_addr.traddr, NVMF_TRADDR_SIZE);
	}
}

static ssize_t nvmet_tcp_host_port_addr(struct nvmet_ctrl *ctrl,
			char *traddr, size_t traddr_len)
{
	struct nvmet_sq *sq = ctrl->sqs[0];
	struct nvmet_tcp_queue *queue =
		container_of(sq, struct nvmet_tcp_queue, nvme_sq);

	if (queue->sockaddr_peer.ss_family == AF_UNSPEC)
		return -EINVAL;
	return snprintf(traddr, traddr_len, "%pISc",
			(struct sockaddr *)&queue->sockaddr_peer);
}

static const struct nvmet_fabrics_ops nvmet_tcp_ops = {
	.owner			= THIS_MODULE,
	.type			= NVMF_TRTYPE_TCP,
	.msdbd			= 1,
	.add_port		= nvmet_tcp_add_port,
	.remove_port		= nvmet_tcp_remove_port,
	.queue_response		= nvmet_tcp_queue_response,
	.delete_ctrl		= nvmet_tcp_delete_ctrl,
	.install_queue		= nvmet_tcp_install_queue,
	.disc_traddr		= nvmet_tcp_disc_port_addr,
	.host_traddr		= nvmet_tcp_host_port_addr,
};

static int __init nvmet_tcp_init(void)
{
	int ret;

	nvmet_tcp_wq = alloc_workqueue("nvmet_tcp_wq",
				WQ_MEM_RECLAIM | WQ_HIGHPRI, 0);
	if (!nvmet_tcp_wq)
		return -ENOMEM;

	ret = nvmet_register_transport(&nvmet_tcp_ops);
	if (ret)
		goto err;

	return 0;
err:
	destroy_workqueue(nvmet_tcp_wq);
	return ret;
}

static void __exit nvmet_tcp_exit(void)
{
	struct nvmet_tcp_queue *queue;

	nvmet_unregister_transport(&nvmet_tcp_ops);

	flush_workqueue(nvmet_wq);
	mutex_lock(&nvmet_tcp_queue_mutex);
	list_for_each_entry(queue, &nvmet_tcp_queue_list, queue_list)
		kernel_sock_shutdown(queue->sock, SHUT_RDWR);
	mutex_unlock(&nvmet_tcp_queue_mutex);
	flush_workqueue(nvmet_wq);

	destroy_workqueue(nvmet_tcp_wq);
	ida_destroy(&nvmet_tcp_queue_ida);
}

module_init(nvmet_tcp_init);
module_exit(nvmet_tcp_exit);

MODULE_DESCRIPTION("NVMe target TCP transport driver");
MODULE_LICENSE("GPL v2");
MODULE_ALIAS("nvmet-transport-3"); /* 3 == NVMF_TRTYPE_TCP */<|MERGE_RESOLUTION|>--- conflicted
+++ resolved
@@ -25,10 +25,7 @@
 
 #define NVMET_TCP_DEF_INLINE_DATA_SIZE	(4 * PAGE_SIZE)
 #define NVMET_TCP_MAXH2CDATA		0x400000 /* 16M arbitrary limit */
-<<<<<<< HEAD
-=======
 #define NVMET_TCP_BACKLOG 128
->>>>>>> 2d5404ca
 
 static int param_store_val(const char *str, int *val, int min, int max)
 {
@@ -1615,12 +1612,7 @@
 	if (queue->hdr_digest || queue->data_digest)
 		nvmet_tcp_free_crypto(queue);
 	ida_free(&nvmet_tcp_queue_ida, queue->idx);
-<<<<<<< HEAD
-	page = virt_to_head_page(queue->pf_cache.va);
-	__page_frag_cache_drain(page, queue->pf_cache.pagecnt_bias);
-=======
 	page_frag_cache_drain(&queue->pf_cache);
->>>>>>> 2d5404ca
 	kfree(queue);
 }
 
