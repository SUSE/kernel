// SPDX-License-Identifier: GPL-2.0
/*
 * Common code for the NVMe target.
 * Copyright (c) 2015-2016 HGST, a Western Digital Company.
 */
#define pr_fmt(fmt) KBUILD_MODNAME ": " fmt
#include <linux/module.h>
#include <linux/random.h>
#include <linux/rculist.h>
#include <linux/pci-p2pdma.h>
#include <linux/scatterlist.h>

#define CREATE_TRACE_POINTS
#include "trace.h"

#include "nvmet.h"

struct kmem_cache *nvmet_bvec_cache;
struct workqueue_struct *buffered_io_wq;
struct workqueue_struct *zbd_wq;
static const struct nvmet_fabrics_ops *nvmet_transports[NVMF_TRTYPE_MAX];
static DEFINE_IDA(cntlid_ida);

struct workqueue_struct *nvmet_wq;
EXPORT_SYMBOL_GPL(nvmet_wq);

/*
 * This read/write semaphore is used to synchronize access to configuration
 * information on a target system that will result in discovery log page
 * information change for at least one host.
 * The full list of resources to protected by this semaphore is:
 *
 *  - subsystems list
 *  - per-subsystem allowed hosts list
 *  - allow_any_host subsystem attribute
 *  - nvmet_genctr
 *  - the nvmet_transports array
 *
 * When updating any of those lists/structures write lock should be obtained,
 * while when reading (popolating discovery log page or checking host-subsystem
 * link) read lock is obtained to allow concurrent reads.
 */
DECLARE_RWSEM(nvmet_config_sem);

u32 nvmet_ana_group_enabled[NVMET_MAX_ANAGRPS + 1];
u64 nvmet_ana_chgcnt;
DECLARE_RWSEM(nvmet_ana_sem);

inline u16 errno_to_nvme_status(struct nvmet_req *req, int errno)
{
	switch (errno) {
	case 0:
		return NVME_SC_SUCCESS;
	case -ENOSPC:
		req->error_loc = offsetof(struct nvme_rw_command, length);
		return NVME_SC_CAP_EXCEEDED | NVME_SC_DNR;
	case -EREMOTEIO:
		req->error_loc = offsetof(struct nvme_rw_command, slba);
		return  NVME_SC_LBA_RANGE | NVME_SC_DNR;
	case -EOPNOTSUPP:
		req->error_loc = offsetof(struct nvme_common_command, opcode);
		switch (req->cmd->common.opcode) {
		case nvme_cmd_dsm:
		case nvme_cmd_write_zeroes:
			return NVME_SC_ONCS_NOT_SUPPORTED | NVME_SC_DNR;
		default:
			return NVME_SC_INVALID_OPCODE | NVME_SC_DNR;
		}
		break;
	case -ENODATA:
		req->error_loc = offsetof(struct nvme_rw_command, nsid);
		return NVME_SC_ACCESS_DENIED;
	case -EIO:
		fallthrough;
	default:
		req->error_loc = offsetof(struct nvme_common_command, opcode);
		return NVME_SC_INTERNAL | NVME_SC_DNR;
	}
}

u16 nvmet_report_invalid_opcode(struct nvmet_req *req)
{
	pr_debug("unhandled cmd %d on qid %d\n", req->cmd->common.opcode,
		 req->sq->qid);

	req->error_loc = offsetof(struct nvme_common_command, opcode);
	return NVME_SC_INVALID_OPCODE | NVME_SC_DNR;
}

static struct nvmet_subsys *nvmet_find_get_subsys(struct nvmet_port *port,
		const char *subsysnqn);

u16 nvmet_copy_to_sgl(struct nvmet_req *req, off_t off, const void *buf,
		size_t len)
{
	if (sg_pcopy_from_buffer(req->sg, req->sg_cnt, buf, len, off) != len) {
		req->error_loc = offsetof(struct nvme_common_command, dptr);
		return NVME_SC_SGL_INVALID_DATA | NVME_SC_DNR;
	}
	return 0;
}

u16 nvmet_copy_from_sgl(struct nvmet_req *req, off_t off, void *buf, size_t len)
{
	if (sg_pcopy_to_buffer(req->sg, req->sg_cnt, buf, len, off) != len) {
		req->error_loc = offsetof(struct nvme_common_command, dptr);
		return NVME_SC_SGL_INVALID_DATA | NVME_SC_DNR;
	}
	return 0;
}

u16 nvmet_zero_sgl(struct nvmet_req *req, off_t off, size_t len)
{
	if (sg_zero_buffer(req->sg, req->sg_cnt, len, off) != len) {
		req->error_loc = offsetof(struct nvme_common_command, dptr);
		return NVME_SC_SGL_INVALID_DATA | NVME_SC_DNR;
	}
	return 0;
}

static u32 nvmet_max_nsid(struct nvmet_subsys *subsys)
{
	struct nvmet_ns *cur;
	unsigned long idx;
	u32 nsid = 0;

	xa_for_each(&subsys->namespaces, idx, cur)
		nsid = cur->nsid;

	return nsid;
}

static u32 nvmet_async_event_result(struct nvmet_async_event *aen)
{
	return aen->event_type | (aen->event_info << 8) | (aen->log_page << 16);
}

static void nvmet_async_events_failall(struct nvmet_ctrl *ctrl)
{
	struct nvmet_req *req;

	mutex_lock(&ctrl->lock);
	while (ctrl->nr_async_event_cmds) {
		req = ctrl->async_event_cmds[--ctrl->nr_async_event_cmds];
		mutex_unlock(&ctrl->lock);
		nvmet_req_complete(req, NVME_SC_INTERNAL | NVME_SC_DNR);
		mutex_lock(&ctrl->lock);
	}
	mutex_unlock(&ctrl->lock);
}

static void nvmet_async_events_process(struct nvmet_ctrl *ctrl)
{
	struct nvmet_async_event *aen;
	struct nvmet_req *req;

	mutex_lock(&ctrl->lock);
	while (ctrl->nr_async_event_cmds && !list_empty(&ctrl->async_events)) {
		aen = list_first_entry(&ctrl->async_events,
				       struct nvmet_async_event, entry);
		req = ctrl->async_event_cmds[--ctrl->nr_async_event_cmds];
		nvmet_set_result(req, nvmet_async_event_result(aen));

		list_del(&aen->entry);
		kfree(aen);

		mutex_unlock(&ctrl->lock);
		trace_nvmet_async_event(ctrl, req->cqe->result.u32);
		nvmet_req_complete(req, 0);
		mutex_lock(&ctrl->lock);
	}
	mutex_unlock(&ctrl->lock);
}

static void nvmet_async_events_free(struct nvmet_ctrl *ctrl)
{
	struct nvmet_async_event *aen, *tmp;

	mutex_lock(&ctrl->lock);
	list_for_each_entry_safe(aen, tmp, &ctrl->async_events, entry) {
		list_del(&aen->entry);
		kfree(aen);
	}
	mutex_unlock(&ctrl->lock);
}

static void nvmet_async_event_work(struct work_struct *work)
{
	struct nvmet_ctrl *ctrl =
		container_of(work, struct nvmet_ctrl, async_event_work);

	nvmet_async_events_process(ctrl);
}

void nvmet_add_async_event(struct nvmet_ctrl *ctrl, u8 event_type,
		u8 event_info, u8 log_page)
{
	struct nvmet_async_event *aen;

	aen = kmalloc(sizeof(*aen), GFP_KERNEL);
	if (!aen)
		return;

	aen->event_type = event_type;
	aen->event_info = event_info;
	aen->log_page = log_page;

	mutex_lock(&ctrl->lock);
	list_add_tail(&aen->entry, &ctrl->async_events);
	mutex_unlock(&ctrl->lock);

	queue_work(nvmet_wq, &ctrl->async_event_work);
}

static void nvmet_add_to_changed_ns_log(struct nvmet_ctrl *ctrl, __le32 nsid)
{
	u32 i;

	mutex_lock(&ctrl->lock);
	if (ctrl->nr_changed_ns > NVME_MAX_CHANGED_NAMESPACES)
		goto out_unlock;

	for (i = 0; i < ctrl->nr_changed_ns; i++) {
		if (ctrl->changed_ns_list[i] == nsid)
			goto out_unlock;
	}

	if (ctrl->nr_changed_ns == NVME_MAX_CHANGED_NAMESPACES) {
		ctrl->changed_ns_list[0] = cpu_to_le32(0xffffffff);
		ctrl->nr_changed_ns = U32_MAX;
		goto out_unlock;
	}

	ctrl->changed_ns_list[ctrl->nr_changed_ns++] = nsid;
out_unlock:
	mutex_unlock(&ctrl->lock);
}

void nvmet_ns_changed(struct nvmet_subsys *subsys, u32 nsid)
{
	struct nvmet_ctrl *ctrl;

	lockdep_assert_held(&subsys->lock);

	list_for_each_entry(ctrl, &subsys->ctrls, subsys_entry) {
		nvmet_add_to_changed_ns_log(ctrl, cpu_to_le32(nsid));
		if (nvmet_aen_bit_disabled(ctrl, NVME_AEN_BIT_NS_ATTR))
			continue;
		nvmet_add_async_event(ctrl, NVME_AER_TYPE_NOTICE,
				NVME_AER_NOTICE_NS_CHANGED,
				NVME_LOG_CHANGED_NS);
	}
}

void nvmet_send_ana_event(struct nvmet_subsys *subsys,
		struct nvmet_port *port)
{
	struct nvmet_ctrl *ctrl;

	mutex_lock(&subsys->lock);
	list_for_each_entry(ctrl, &subsys->ctrls, subsys_entry) {
		if (port && ctrl->port != port)
			continue;
		if (nvmet_aen_bit_disabled(ctrl, NVME_AEN_BIT_ANA_CHANGE))
			continue;
		nvmet_add_async_event(ctrl, NVME_AER_TYPE_NOTICE,
				NVME_AER_NOTICE_ANA, NVME_LOG_ANA);
	}
	mutex_unlock(&subsys->lock);
}

void nvmet_port_send_ana_event(struct nvmet_port *port)
{
	struct nvmet_subsys_link *p;

	down_read(&nvmet_config_sem);
	list_for_each_entry(p, &port->subsystems, entry)
		nvmet_send_ana_event(p->subsys, port);
	up_read(&nvmet_config_sem);
}

int nvmet_register_transport(const struct nvmet_fabrics_ops *ops)
{
	int ret = 0;

	down_write(&nvmet_config_sem);
	if (nvmet_transports[ops->type])
		ret = -EINVAL;
	else
		nvmet_transports[ops->type] = ops;
	up_write(&nvmet_config_sem);

	return ret;
}
EXPORT_SYMBOL_GPL(nvmet_register_transport);

void nvmet_unregister_transport(const struct nvmet_fabrics_ops *ops)
{
	down_write(&nvmet_config_sem);
	nvmet_transports[ops->type] = NULL;
	up_write(&nvmet_config_sem);
}
EXPORT_SYMBOL_GPL(nvmet_unregister_transport);

void nvmet_port_del_ctrls(struct nvmet_port *port, struct nvmet_subsys *subsys)
{
	struct nvmet_ctrl *ctrl;

	mutex_lock(&subsys->lock);
	list_for_each_entry(ctrl, &subsys->ctrls, subsys_entry) {
		if (ctrl->port == port)
			ctrl->ops->delete_ctrl(ctrl);
	}
	mutex_unlock(&subsys->lock);
}

int nvmet_enable_port(struct nvmet_port *port)
{
	const struct nvmet_fabrics_ops *ops;
	int ret;

	lockdep_assert_held(&nvmet_config_sem);

	ops = nvmet_transports[port->disc_addr.trtype];
	if (!ops) {
		up_write(&nvmet_config_sem);
		request_module("nvmet-transport-%d", port->disc_addr.trtype);
		down_write(&nvmet_config_sem);
		ops = nvmet_transports[port->disc_addr.trtype];
		if (!ops) {
			pr_err("transport type %d not supported\n",
				port->disc_addr.trtype);
			return -EINVAL;
		}
	}

	if (!try_module_get(ops->owner))
		return -EINVAL;

	/*
	 * If the user requested PI support and the transport isn't pi capable,
	 * don't enable the port.
	 */
	if (port->pi_enable && !(ops->flags & NVMF_METADATA_SUPPORTED)) {
		pr_err("T10-PI is not supported by transport type %d\n",
		       port->disc_addr.trtype);
		ret = -EINVAL;
		goto out_put;
	}

	ret = ops->add_port(port);
	if (ret)
		goto out_put;

	/* If the transport didn't set inline_data_size, then disable it. */
	if (port->inline_data_size < 0)
		port->inline_data_size = 0;

	port->enabled = true;
	port->tr_ops = ops;
	return 0;

out_put:
	module_put(ops->owner);
	return ret;
}

void nvmet_disable_port(struct nvmet_port *port)
{
	const struct nvmet_fabrics_ops *ops;

	lockdep_assert_held(&nvmet_config_sem);

	port->enabled = false;
	port->tr_ops = NULL;

	ops = nvmet_transports[port->disc_addr.trtype];
	ops->remove_port(port);
	module_put(ops->owner);
}

static void nvmet_keep_alive_timer(struct work_struct *work)
{
	struct nvmet_ctrl *ctrl = container_of(to_delayed_work(work),
			struct nvmet_ctrl, ka_work);
	bool reset_tbkas = ctrl->reset_tbkas;

	ctrl->reset_tbkas = false;
	if (reset_tbkas) {
		pr_debug("ctrl %d reschedule traffic based keep-alive timer\n",
			ctrl->cntlid);
		queue_delayed_work(nvmet_wq, &ctrl->ka_work, ctrl->kato * HZ);
		return;
	}

	pr_err("ctrl %d keep-alive timer (%d seconds) expired!\n",
		ctrl->cntlid, ctrl->kato);

	nvmet_ctrl_fatal_error(ctrl);
}

void nvmet_start_keep_alive_timer(struct nvmet_ctrl *ctrl)
{
	if (unlikely(ctrl->kato == 0))
		return;

	pr_debug("ctrl %d start keep-alive timer for %d secs\n",
		ctrl->cntlid, ctrl->kato);

	queue_delayed_work(nvmet_wq, &ctrl->ka_work, ctrl->kato * HZ);
}

void nvmet_stop_keep_alive_timer(struct nvmet_ctrl *ctrl)
{
	if (unlikely(ctrl->kato == 0))
		return;

	pr_debug("ctrl %d stop keep-alive\n", ctrl->cntlid);

	cancel_delayed_work_sync(&ctrl->ka_work);
}

u16 nvmet_req_find_ns(struct nvmet_req *req)
{
	u32 nsid = le32_to_cpu(req->cmd->common.nsid);

	req->ns = xa_load(&nvmet_req_subsys(req)->namespaces, nsid);
	if (unlikely(!req->ns)) {
		req->error_loc = offsetof(struct nvme_common_command, nsid);
		return NVME_SC_INVALID_NS | NVME_SC_DNR;
	}

	percpu_ref_get(&req->ns->ref);
	return NVME_SC_SUCCESS;
}

static void nvmet_destroy_namespace(struct percpu_ref *ref)
{
	struct nvmet_ns *ns = container_of(ref, struct nvmet_ns, ref);

	complete(&ns->disable_done);
}

void nvmet_put_namespace(struct nvmet_ns *ns)
{
	percpu_ref_put(&ns->ref);
}

static void nvmet_ns_dev_disable(struct nvmet_ns *ns)
{
	nvmet_bdev_ns_disable(ns);
	nvmet_file_ns_disable(ns);
}

static int nvmet_p2pmem_ns_enable(struct nvmet_ns *ns)
{
	int ret;
	struct pci_dev *p2p_dev;

	if (!ns->use_p2pmem)
		return 0;

	if (!ns->bdev) {
		pr_err("peer-to-peer DMA is not supported by non-block device namespaces\n");
		return -EINVAL;
	}

	if (!blk_queue_pci_p2pdma(ns->bdev->bd_disk->queue)) {
		pr_err("peer-to-peer DMA is not supported by the driver of %s\n",
		       ns->device_path);
		return -EINVAL;
	}

	if (ns->p2p_dev) {
		ret = pci_p2pdma_distance(ns->p2p_dev, nvmet_ns_dev(ns), true);
		if (ret < 0)
			return -EINVAL;
	} else {
		/*
		 * Right now we just check that there is p2pmem available so
		 * we can report an error to the user right away if there
		 * is not. We'll find the actual device to use once we
		 * setup the controller when the port's device is available.
		 */

		p2p_dev = pci_p2pmem_find(nvmet_ns_dev(ns));
		if (!p2p_dev) {
			pr_err("no peer-to-peer memory is available for %s\n",
			       ns->device_path);
			return -EINVAL;
		}

		pci_dev_put(p2p_dev);
	}

	return 0;
}

/*
 * Note: ctrl->subsys->lock should be held when calling this function
 */
static void nvmet_p2pmem_ns_add_p2p(struct nvmet_ctrl *ctrl,
				    struct nvmet_ns *ns)
{
	struct device *clients[2];
	struct pci_dev *p2p_dev;
	int ret;

	if (!ctrl->p2p_client || !ns->use_p2pmem)
		return;

	if (ns->p2p_dev) {
		ret = pci_p2pdma_distance(ns->p2p_dev, ctrl->p2p_client, true);
		if (ret < 0)
			return;

		p2p_dev = pci_dev_get(ns->p2p_dev);
	} else {
		clients[0] = ctrl->p2p_client;
		clients[1] = nvmet_ns_dev(ns);

		p2p_dev = pci_p2pmem_find_many(clients, ARRAY_SIZE(clients));
		if (!p2p_dev) {
			pr_err("no peer-to-peer memory is available that's supported by %s and %s\n",
			       dev_name(ctrl->p2p_client), ns->device_path);
			return;
		}
	}

	ret = radix_tree_insert(&ctrl->p2p_ns_map, ns->nsid, p2p_dev);
	if (ret < 0)
		pci_dev_put(p2p_dev);

	pr_info("using p2pmem on %s for nsid %d\n", pci_name(p2p_dev),
		ns->nsid);
}

bool nvmet_ns_revalidate(struct nvmet_ns *ns)
{
	loff_t oldsize = ns->size;

	if (ns->bdev)
		nvmet_bdev_ns_revalidate(ns);
	else
		nvmet_file_ns_revalidate(ns);

	return oldsize != ns->size;
}

int nvmet_ns_enable(struct nvmet_ns *ns)
{
	struct nvmet_subsys *subsys = ns->subsys;
	struct nvmet_ctrl *ctrl;
	int ret;

	mutex_lock(&subsys->lock);
	ret = 0;

	if (nvmet_is_passthru_subsys(subsys)) {
		pr_info("cannot enable both passthru and regular namespaces for a single subsystem");
		goto out_unlock;
	}

	if (ns->enabled)
		goto out_unlock;

	ret = -EMFILE;
	if (subsys->nr_namespaces == NVMET_MAX_NAMESPACES)
		goto out_unlock;

	ret = nvmet_bdev_ns_enable(ns);
	if (ret == -ENOTBLK)
		ret = nvmet_file_ns_enable(ns);
	if (ret)
		goto out_unlock;

	ret = nvmet_p2pmem_ns_enable(ns);
	if (ret)
		goto out_dev_disable;

	list_for_each_entry(ctrl, &subsys->ctrls, subsys_entry)
		nvmet_p2pmem_ns_add_p2p(ctrl, ns);

	ret = percpu_ref_init(&ns->ref, nvmet_destroy_namespace,
				0, GFP_KERNEL);
	if (ret)
		goto out_dev_put;

	if (ns->nsid > subsys->max_nsid)
		subsys->max_nsid = ns->nsid;

	ret = xa_insert(&subsys->namespaces, ns->nsid, ns, GFP_KERNEL);
	if (ret)
		goto out_restore_subsys_maxnsid;

	subsys->nr_namespaces++;

	nvmet_ns_changed(subsys, ns->nsid);
	ns->enabled = true;
	ret = 0;
out_unlock:
	mutex_unlock(&subsys->lock);
	return ret;

out_restore_subsys_maxnsid:
	subsys->max_nsid = nvmet_max_nsid(subsys);
	percpu_ref_exit(&ns->ref);
out_dev_put:
	list_for_each_entry(ctrl, &subsys->ctrls, subsys_entry)
		pci_dev_put(radix_tree_delete(&ctrl->p2p_ns_map, ns->nsid));
out_dev_disable:
	nvmet_ns_dev_disable(ns);
	goto out_unlock;
}

void nvmet_ns_disable(struct nvmet_ns *ns)
{
	struct nvmet_subsys *subsys = ns->subsys;
	struct nvmet_ctrl *ctrl;

	mutex_lock(&subsys->lock);
	if (!ns->enabled)
		goto out_unlock;

	ns->enabled = false;
	xa_erase(&ns->subsys->namespaces, ns->nsid);
	if (ns->nsid == subsys->max_nsid)
		subsys->max_nsid = nvmet_max_nsid(subsys);

	list_for_each_entry(ctrl, &subsys->ctrls, subsys_entry)
		pci_dev_put(radix_tree_delete(&ctrl->p2p_ns_map, ns->nsid));

	mutex_unlock(&subsys->lock);

	/*
	 * Now that we removed the namespaces from the lookup list, we
	 * can kill the per_cpu ref and wait for any remaining references
	 * to be dropped, as well as a RCU grace period for anyone only
	 * using the namepace under rcu_read_lock().  Note that we can't
	 * use call_rcu here as we need to ensure the namespaces have
	 * been fully destroyed before unloading the module.
	 */
	percpu_ref_kill(&ns->ref);
	synchronize_rcu();
	wait_for_completion(&ns->disable_done);
	percpu_ref_exit(&ns->ref);

	mutex_lock(&subsys->lock);

	subsys->nr_namespaces--;
	nvmet_ns_changed(subsys, ns->nsid);
	nvmet_ns_dev_disable(ns);
out_unlock:
	mutex_unlock(&subsys->lock);
}

void nvmet_ns_free(struct nvmet_ns *ns)
{
	nvmet_ns_disable(ns);

	down_write(&nvmet_ana_sem);
	nvmet_ana_group_enabled[ns->anagrpid]--;
	up_write(&nvmet_ana_sem);

	kfree(ns->device_path);
	kfree(ns);
}

struct nvmet_ns *nvmet_ns_alloc(struct nvmet_subsys *subsys, u32 nsid)
{
	struct nvmet_ns *ns;

	ns = kzalloc(sizeof(*ns), GFP_KERNEL);
	if (!ns)
		return NULL;

	init_completion(&ns->disable_done);

	ns->nsid = nsid;
	ns->subsys = subsys;

	down_write(&nvmet_ana_sem);
	ns->anagrpid = NVMET_DEFAULT_ANA_GRPID;
	nvmet_ana_group_enabled[ns->anagrpid]++;
	up_write(&nvmet_ana_sem);

	uuid_gen(&ns->uuid);
	ns->buffered_io = false;
	ns->csi = NVME_CSI_NVM;

	return ns;
}

static void nvmet_update_sq_head(struct nvmet_req *req)
{
	if (req->sq->size) {
		u32 old_sqhd, new_sqhd;

		do {
			old_sqhd = req->sq->sqhd;
			new_sqhd = (old_sqhd + 1) % req->sq->size;
		} while (cmpxchg(&req->sq->sqhd, old_sqhd, new_sqhd) !=
					old_sqhd);
	}
	req->cqe->sq_head = cpu_to_le16(req->sq->sqhd & 0x0000FFFF);
}

static void nvmet_set_error(struct nvmet_req *req, u16 status)
{
	struct nvmet_ctrl *ctrl = req->sq->ctrl;
	struct nvme_error_slot *new_error_slot;
	unsigned long flags;

	req->cqe->status = cpu_to_le16(status << 1);

	if (!ctrl || req->error_loc == NVMET_NO_ERROR_LOC)
		return;

	spin_lock_irqsave(&ctrl->error_lock, flags);
	ctrl->err_counter++;
	new_error_slot =
		&ctrl->slots[ctrl->err_counter % NVMET_ERROR_LOG_SLOTS];

	new_error_slot->error_count = cpu_to_le64(ctrl->err_counter);
	new_error_slot->sqid = cpu_to_le16(req->sq->qid);
	new_error_slot->cmdid = cpu_to_le16(req->cmd->common.command_id);
	new_error_slot->status_field = cpu_to_le16(status << 1);
	new_error_slot->param_error_location = cpu_to_le16(req->error_loc);
	new_error_slot->lba = cpu_to_le64(req->error_slba);
	new_error_slot->nsid = req->cmd->common.nsid;
	spin_unlock_irqrestore(&ctrl->error_lock, flags);

	/* set the more bit for this request */
	req->cqe->status |= cpu_to_le16(1 << 14);
}

static void __nvmet_req_complete(struct nvmet_req *req, u16 status)
{
	struct nvmet_ns *ns = req->ns;

	if (!req->sq->sqhd_disabled)
		nvmet_update_sq_head(req);
	req->cqe->sq_id = cpu_to_le16(req->sq->qid);
	req->cqe->command_id = req->cmd->common.command_id;

	if (unlikely(status))
		nvmet_set_error(req, status);

	trace_nvmet_req_complete(req);

	req->ops->queue_response(req);
	if (ns)
		nvmet_put_namespace(ns);
}

void nvmet_req_complete(struct nvmet_req *req, u16 status)
{
	struct nvmet_sq *sq = req->sq;

	__nvmet_req_complete(req, status);
	percpu_ref_put(&sq->ref);
}
EXPORT_SYMBOL_GPL(nvmet_req_complete);

void nvmet_cq_setup(struct nvmet_ctrl *ctrl, struct nvmet_cq *cq,
		u16 qid, u16 size)
{
	cq->qid = qid;
	cq->size = size;
}

void nvmet_sq_setup(struct nvmet_ctrl *ctrl, struct nvmet_sq *sq,
		u16 qid, u16 size)
{
	sq->sqhd = 0;
	sq->qid = qid;
	sq->size = size;

	ctrl->sqs[qid] = sq;
}

static void nvmet_confirm_sq(struct percpu_ref *ref)
{
	struct nvmet_sq *sq = container_of(ref, struct nvmet_sq, ref);

	complete(&sq->confirm_done);
}

void nvmet_sq_destroy(struct nvmet_sq *sq)
{
	struct nvmet_ctrl *ctrl = sq->ctrl;

	/*
	 * If this is the admin queue, complete all AERs so that our
	 * queue doesn't have outstanding requests on it.
	 */
	if (ctrl && ctrl->sqs && ctrl->sqs[0] == sq)
		nvmet_async_events_failall(ctrl);
	percpu_ref_kill_and_confirm(&sq->ref, nvmet_confirm_sq);
	wait_for_completion(&sq->confirm_done);
	wait_for_completion(&sq->free_done);
	percpu_ref_exit(&sq->ref);
	nvmet_auth_sq_free(sq);

	if (ctrl) {
		/*
		 * The teardown flow may take some time, and the host may not
		 * send us keep-alive during this period, hence reset the
		 * traffic based keep-alive timer so we don't trigger a
		 * controller teardown as a result of a keep-alive expiration.
		 */
		ctrl->reset_tbkas = true;
		sq->ctrl->sqs[sq->qid] = NULL;
		nvmet_ctrl_put(ctrl);
		sq->ctrl = NULL; /* allows reusing the queue later */
	}
}
EXPORT_SYMBOL_GPL(nvmet_sq_destroy);

static void nvmet_sq_free(struct percpu_ref *ref)
{
	struct nvmet_sq *sq = container_of(ref, struct nvmet_sq, ref);

	complete(&sq->free_done);
}

int nvmet_sq_init(struct nvmet_sq *sq)
{
	int ret;

	ret = percpu_ref_init(&sq->ref, nvmet_sq_free, 0, GFP_KERNEL);
	if (ret) {
		pr_err("percpu_ref init failed!\n");
		return ret;
	}
	init_completion(&sq->free_done);
	init_completion(&sq->confirm_done);
	nvmet_auth_sq_init(sq);

	return 0;
}
EXPORT_SYMBOL_GPL(nvmet_sq_init);

static inline u16 nvmet_check_ana_state(struct nvmet_port *port,
		struct nvmet_ns *ns)
{
	enum nvme_ana_state state = port->ana_state[ns->anagrpid];

	if (unlikely(state == NVME_ANA_INACCESSIBLE))
		return NVME_SC_ANA_INACCESSIBLE;
	if (unlikely(state == NVME_ANA_PERSISTENT_LOSS))
		return NVME_SC_ANA_PERSISTENT_LOSS;
	if (unlikely(state == NVME_ANA_CHANGE))
		return NVME_SC_ANA_TRANSITION;
	return 0;
}

static inline u16 nvmet_io_cmd_check_access(struct nvmet_req *req)
{
	if (unlikely(req->ns->readonly)) {
		switch (req->cmd->common.opcode) {
		case nvme_cmd_read:
		case nvme_cmd_flush:
			break;
		default:
			return NVME_SC_NS_WRITE_PROTECTED;
		}
	}

	return 0;
}

static u16 nvmet_parse_io_cmd(struct nvmet_req *req)
{
	struct nvme_command *cmd = req->cmd;
	u16 ret;

	if (nvme_is_fabrics(cmd))
		return nvmet_parse_fabrics_io_cmd(req);

	if (unlikely(!nvmet_check_auth_status(req)))
		return NVME_SC_AUTH_REQUIRED | NVME_SC_DNR;

	ret = nvmet_check_ctrl_status(req);
	if (unlikely(ret))
		return ret;

	if (nvmet_is_passthru_req(req))
		return nvmet_parse_passthru_io_cmd(req);

	ret = nvmet_req_find_ns(req);
	if (unlikely(ret))
		return ret;

	ret = nvmet_check_ana_state(req->port, req->ns);
	if (unlikely(ret)) {
		req->error_loc = offsetof(struct nvme_common_command, nsid);
		return ret;
	}
	ret = nvmet_io_cmd_check_access(req);
	if (unlikely(ret)) {
		req->error_loc = offsetof(struct nvme_common_command, nsid);
		return ret;
	}

	switch (req->ns->csi) {
	case NVME_CSI_NVM:
		if (req->ns->file)
			return nvmet_file_parse_io_cmd(req);
		return nvmet_bdev_parse_io_cmd(req);
	case NVME_CSI_ZNS:
		if (IS_ENABLED(CONFIG_BLK_DEV_ZONED))
			return nvmet_bdev_zns_parse_io_cmd(req);
		return NVME_SC_INVALID_IO_CMD_SET;
	default:
		return NVME_SC_INVALID_IO_CMD_SET;
	}
}

bool nvmet_req_init(struct nvmet_req *req, struct nvmet_cq *cq,
		struct nvmet_sq *sq, const struct nvmet_fabrics_ops *ops)
{
	u8 flags = req->cmd->common.flags;
	u16 status;

	req->cq = cq;
	req->sq = sq;
	req->ops = ops;
	req->sg = NULL;
	req->metadata_sg = NULL;
	req->sg_cnt = 0;
	req->metadata_sg_cnt = 0;
	req->transfer_len = 0;
	req->metadata_len = 0;
	req->cqe->status = 0;
	req->cqe->sq_head = 0;
	req->ns = NULL;
	req->error_loc = NVMET_NO_ERROR_LOC;
	req->error_slba = 0;

	/* no support for fused commands yet */
	if (unlikely(flags & (NVME_CMD_FUSE_FIRST | NVME_CMD_FUSE_SECOND))) {
		req->error_loc = offsetof(struct nvme_common_command, flags);
		status = NVME_SC_INVALID_FIELD | NVME_SC_DNR;
		goto fail;
	}

	/*
	 * For fabrics, PSDT field shall describe metadata pointer (MPTR) that
	 * contains an address of a single contiguous physical buffer that is
	 * byte aligned.
	 */
	if (unlikely((flags & NVME_CMD_SGL_ALL) != NVME_CMD_SGL_METABUF)) {
		req->error_loc = offsetof(struct nvme_common_command, flags);
		status = NVME_SC_INVALID_FIELD | NVME_SC_DNR;
		goto fail;
	}

	if (unlikely(!req->sq->ctrl))
		/* will return an error for any non-connect command: */
		status = nvmet_parse_connect_cmd(req);
	else if (likely(req->sq->qid != 0))
		status = nvmet_parse_io_cmd(req);
	else
		status = nvmet_parse_admin_cmd(req);

	if (status)
		goto fail;

	trace_nvmet_req_init(req, req->cmd);

	if (unlikely(!percpu_ref_tryget_live(&sq->ref))) {
		status = NVME_SC_INVALID_FIELD | NVME_SC_DNR;
		goto fail;
	}

	if (sq->ctrl)
		sq->ctrl->reset_tbkas = true;

	return true;

fail:
	__nvmet_req_complete(req, status);
	return false;
}
EXPORT_SYMBOL_GPL(nvmet_req_init);

void nvmet_req_uninit(struct nvmet_req *req)
{
	percpu_ref_put(&req->sq->ref);
	if (req->ns)
		nvmet_put_namespace(req->ns);
}
EXPORT_SYMBOL_GPL(nvmet_req_uninit);

bool nvmet_check_transfer_len(struct nvmet_req *req, size_t len)
{
	if (unlikely(len != req->transfer_len)) {
		req->error_loc = offsetof(struct nvme_common_command, dptr);
		nvmet_req_complete(req, NVME_SC_SGL_INVALID_DATA | NVME_SC_DNR);
		return false;
	}

	return true;
}
EXPORT_SYMBOL_GPL(nvmet_check_transfer_len);

bool nvmet_check_data_len_lte(struct nvmet_req *req, size_t data_len)
{
	if (unlikely(data_len > req->transfer_len)) {
		req->error_loc = offsetof(struct nvme_common_command, dptr);
		nvmet_req_complete(req, NVME_SC_SGL_INVALID_DATA | NVME_SC_DNR);
		return false;
	}

	return true;
}

static unsigned int nvmet_data_transfer_len(struct nvmet_req *req)
{
	return req->transfer_len - req->metadata_len;
}

static int nvmet_req_alloc_p2pmem_sgls(struct pci_dev *p2p_dev,
		struct nvmet_req *req)
{
	req->sg = pci_p2pmem_alloc_sgl(p2p_dev, &req->sg_cnt,
			nvmet_data_transfer_len(req));
	if (!req->sg)
		goto out_err;

	if (req->metadata_len) {
		req->metadata_sg = pci_p2pmem_alloc_sgl(p2p_dev,
				&req->metadata_sg_cnt, req->metadata_len);
		if (!req->metadata_sg)
			goto out_free_sg;
	}

	req->p2p_dev = p2p_dev;

	return 0;
out_free_sg:
	pci_p2pmem_free_sgl(req->p2p_dev, req->sg);
out_err:
	return -ENOMEM;
}

static struct pci_dev *nvmet_req_find_p2p_dev(struct nvmet_req *req)
{
	if (!IS_ENABLED(CONFIG_PCI_P2PDMA) ||
	    !req->sq->ctrl || !req->sq->qid || !req->ns)
		return NULL;
	return radix_tree_lookup(&req->sq->ctrl->p2p_ns_map, req->ns->nsid);
}

int nvmet_req_alloc_sgls(struct nvmet_req *req)
{
	struct pci_dev *p2p_dev = nvmet_req_find_p2p_dev(req);

	if (p2p_dev && !nvmet_req_alloc_p2pmem_sgls(p2p_dev, req))
		return 0;

	req->sg = sgl_alloc(nvmet_data_transfer_len(req), GFP_KERNEL,
			    &req->sg_cnt);
	if (unlikely(!req->sg))
		goto out;

	if (req->metadata_len) {
		req->metadata_sg = sgl_alloc(req->metadata_len, GFP_KERNEL,
					     &req->metadata_sg_cnt);
		if (unlikely(!req->metadata_sg))
			goto out_free;
	}

	return 0;
out_free:
	sgl_free(req->sg);
out:
	return -ENOMEM;
}
EXPORT_SYMBOL_GPL(nvmet_req_alloc_sgls);

void nvmet_req_free_sgls(struct nvmet_req *req)
{
	if (req->p2p_dev) {
		pci_p2pmem_free_sgl(req->p2p_dev, req->sg);
		if (req->metadata_sg)
			pci_p2pmem_free_sgl(req->p2p_dev, req->metadata_sg);
		req->p2p_dev = NULL;
	} else {
		sgl_free(req->sg);
		if (req->metadata_sg)
			sgl_free(req->metadata_sg);
	}

	req->sg = NULL;
	req->metadata_sg = NULL;
	req->sg_cnt = 0;
	req->metadata_sg_cnt = 0;
}
EXPORT_SYMBOL_GPL(nvmet_req_free_sgls);

static inline bool nvmet_cc_en(u32 cc)
{
	return (cc >> NVME_CC_EN_SHIFT) & 0x1;
}

static inline u8 nvmet_cc_css(u32 cc)
{
	return (cc >> NVME_CC_CSS_SHIFT) & 0x7;
}

static inline u8 nvmet_cc_mps(u32 cc)
{
	return (cc >> NVME_CC_MPS_SHIFT) & 0xf;
}

static inline u8 nvmet_cc_ams(u32 cc)
{
	return (cc >> NVME_CC_AMS_SHIFT) & 0x7;
}

static inline u8 nvmet_cc_shn(u32 cc)
{
	return (cc >> NVME_CC_SHN_SHIFT) & 0x3;
}

static inline u8 nvmet_cc_iosqes(u32 cc)
{
	return (cc >> NVME_CC_IOSQES_SHIFT) & 0xf;
}

static inline u8 nvmet_cc_iocqes(u32 cc)
{
	return (cc >> NVME_CC_IOCQES_SHIFT) & 0xf;
}

static inline bool nvmet_css_supported(u8 cc_css)
{
	switch (cc_css << NVME_CC_CSS_SHIFT) {
	case NVME_CC_CSS_NVM:
	case NVME_CC_CSS_CSI:
		return true;
	default:
		return false;
	}
}

static void nvmet_start_ctrl(struct nvmet_ctrl *ctrl)
{
	lockdep_assert_held(&ctrl->lock);

	/*
	 * Only I/O controllers should verify iosqes,iocqes.
	 * Strictly speaking, the spec says a discovery controller
	 * should verify iosqes,iocqes are zeroed, however that
	 * would break backwards compatibility, so don't enforce it.
	 */
	if (!nvmet_is_disc_subsys(ctrl->subsys) &&
	    (nvmet_cc_iosqes(ctrl->cc) != NVME_NVM_IOSQES ||
	     nvmet_cc_iocqes(ctrl->cc) != NVME_NVM_IOCQES)) {
		ctrl->csts = NVME_CSTS_CFS;
		return;
	}

	if (nvmet_cc_mps(ctrl->cc) != 0 ||
	    nvmet_cc_ams(ctrl->cc) != 0 ||
	    !nvmet_css_supported(nvmet_cc_css(ctrl->cc))) {
		ctrl->csts = NVME_CSTS_CFS;
		return;
	}

	ctrl->csts = NVME_CSTS_RDY;

	/*
	 * Controllers that are not yet enabled should not really enforce the
	 * keep alive timeout, but we still want to track a timeout and cleanup
	 * in case a host died before it enabled the controller.  Hence, simply
	 * reset the keep alive timer when the controller is enabled.
	 */
	if (ctrl->kato)
		mod_delayed_work(system_wq, &ctrl->ka_work, ctrl->kato * HZ);
}

static void nvmet_clear_ctrl(struct nvmet_ctrl *ctrl)
{
	lockdep_assert_held(&ctrl->lock);

	/* XXX: tear down queues? */
	ctrl->csts &= ~NVME_CSTS_RDY;
	ctrl->cc = 0;
}

void nvmet_update_cc(struct nvmet_ctrl *ctrl, u32 new)
{
	u32 old;

	mutex_lock(&ctrl->lock);
	old = ctrl->cc;
	ctrl->cc = new;

	if (nvmet_cc_en(new) && !nvmet_cc_en(old))
		nvmet_start_ctrl(ctrl);
	if (!nvmet_cc_en(new) && nvmet_cc_en(old))
		nvmet_clear_ctrl(ctrl);
	if (nvmet_cc_shn(new) && !nvmet_cc_shn(old)) {
		nvmet_clear_ctrl(ctrl);
		ctrl->csts |= NVME_CSTS_SHST_CMPLT;
	}
	if (!nvmet_cc_shn(new) && nvmet_cc_shn(old))
		ctrl->csts &= ~NVME_CSTS_SHST_CMPLT;
	mutex_unlock(&ctrl->lock);
}

static void nvmet_init_cap(struct nvmet_ctrl *ctrl)
{
	/* command sets supported: NVMe command set: */
	ctrl->cap = (1ULL << 37);
	/* Controller supports one or more I/O Command Sets */
	ctrl->cap |= (1ULL << 43);
	/* CC.EN timeout in 500msec units: */
	ctrl->cap |= (15ULL << 24);
	/* maximum queue entries supported: */
<<<<<<< HEAD
	if (ctrl->ops->get_max_queue_size)
		ctrl->cap |= ctrl->ops->get_max_queue_size(ctrl) - 1;
	else
		ctrl->cap |= NVMET_QUEUE_SIZE - 1;

	if (nvmet_is_passthru_subsys(ctrl->subsys))
=======
	ctrl->cap |= NVMET_QUEUE_SIZE - 1;

	if (nvmet_passthru_ctrl(ctrl->subsys))
>>>>>>> 2f1df2d5
		nvmet_passthrough_override_cap(ctrl);
}

struct nvmet_ctrl *nvmet_ctrl_find_get(const char *subsysnqn,
				       const char *hostnqn, u16 cntlid,
				       struct nvmet_req *req)
{
	struct nvmet_ctrl *ctrl = NULL;
	struct nvmet_subsys *subsys;

	subsys = nvmet_find_get_subsys(req->port, subsysnqn);
	if (!subsys) {
		pr_warn("connect request for invalid subsystem %s!\n",
			subsysnqn);
		req->cqe->result.u32 = IPO_IATTR_CONNECT_DATA(subsysnqn);
		goto out;
	}

	mutex_lock(&subsys->lock);
	list_for_each_entry(ctrl, &subsys->ctrls, subsys_entry) {
		if (ctrl->cntlid == cntlid) {
			if (strncmp(hostnqn, ctrl->hostnqn, NVMF_NQN_SIZE)) {
				pr_warn("hostnqn mismatch.\n");
				continue;
			}
			if (!kref_get_unless_zero(&ctrl->ref))
				continue;

			/* ctrl found */
			goto found;
		}
	}

	ctrl = NULL; /* ctrl not found */
	pr_warn("could not find controller %d for subsys %s / host %s\n",
		cntlid, subsysnqn, hostnqn);
	req->cqe->result.u32 = IPO_IATTR_CONNECT_DATA(cntlid);

found:
	mutex_unlock(&subsys->lock);
	nvmet_subsys_put(subsys);
out:
	return ctrl;
}

u16 nvmet_check_ctrl_status(struct nvmet_req *req)
{
	if (unlikely(!(req->sq->ctrl->cc & NVME_CC_ENABLE))) {
		pr_err("got cmd %d while CC.EN == 0 on qid = %d\n",
		       req->cmd->common.opcode, req->sq->qid);
		return NVME_SC_CMD_SEQ_ERROR | NVME_SC_DNR;
	}

	if (unlikely(!(req->sq->ctrl->csts & NVME_CSTS_RDY))) {
		pr_err("got cmd %d while CSTS.RDY == 0 on qid = %d\n",
		       req->cmd->common.opcode, req->sq->qid);
		return NVME_SC_CMD_SEQ_ERROR | NVME_SC_DNR;
	}

	if (unlikely(!nvmet_check_auth_status(req))) {
		pr_warn("qid %d not authenticated\n", req->sq->qid);
		return NVME_SC_AUTH_REQUIRED | NVME_SC_DNR;
	}
	return 0;
}

bool nvmet_host_allowed(struct nvmet_subsys *subsys, const char *hostnqn)
{
	struct nvmet_host_link *p;

	lockdep_assert_held(&nvmet_config_sem);

	if (subsys->allow_any_host)
		return true;

	if (nvmet_is_disc_subsys(subsys)) /* allow all access to disc subsys */
		return true;

	list_for_each_entry(p, &subsys->hosts, entry) {
		if (!strcmp(nvmet_host_name(p->host), hostnqn))
			return true;
	}

	return false;
}

/*
 * Note: ctrl->subsys->lock should be held when calling this function
 */
static void nvmet_setup_p2p_ns_map(struct nvmet_ctrl *ctrl,
		struct nvmet_req *req)
{
	struct nvmet_ns *ns;
	unsigned long idx;

	if (!req->p2p_client)
		return;

	ctrl->p2p_client = get_device(req->p2p_client);

	xa_for_each(&ctrl->subsys->namespaces, idx, ns)
		nvmet_p2pmem_ns_add_p2p(ctrl, ns);
}

/*
 * Note: ctrl->subsys->lock should be held when calling this function
 */
static void nvmet_release_p2p_ns_map(struct nvmet_ctrl *ctrl)
{
	struct radix_tree_iter iter;
	void __rcu **slot;

	radix_tree_for_each_slot(slot, &ctrl->p2p_ns_map, &iter, 0)
		pci_dev_put(radix_tree_deref_slot(slot));

	put_device(ctrl->p2p_client);
}

static void nvmet_fatal_error_handler(struct work_struct *work)
{
	struct nvmet_ctrl *ctrl =
			container_of(work, struct nvmet_ctrl, fatal_err_work);

	pr_err("ctrl %d fatal error occurred!\n", ctrl->cntlid);
	ctrl->ops->delete_ctrl(ctrl);
}

u16 nvmet_alloc_ctrl(const char *subsysnqn, const char *hostnqn,
		struct nvmet_req *req, u32 kato, struct nvmet_ctrl **ctrlp)
{
	struct nvmet_subsys *subsys;
	struct nvmet_ctrl *ctrl;
	int ret;
	u16 status;

	status = NVME_SC_CONNECT_INVALID_PARAM | NVME_SC_DNR;
	subsys = nvmet_find_get_subsys(req->port, subsysnqn);
	if (!subsys) {
		pr_warn("connect request for invalid subsystem %s!\n",
			subsysnqn);
		req->cqe->result.u32 = IPO_IATTR_CONNECT_DATA(subsysnqn);
		req->error_loc = offsetof(struct nvme_common_command, dptr);
		goto out;
	}

	down_read(&nvmet_config_sem);
	if (!nvmet_host_allowed(subsys, hostnqn)) {
		pr_info("connect by host %s for subsystem %s not allowed\n",
			hostnqn, subsysnqn);
		req->cqe->result.u32 = IPO_IATTR_CONNECT_DATA(hostnqn);
		up_read(&nvmet_config_sem);
		status = NVME_SC_CONNECT_INVALID_HOST | NVME_SC_DNR;
		req->error_loc = offsetof(struct nvme_common_command, dptr);
		goto out_put_subsystem;
	}
	up_read(&nvmet_config_sem);

	status = NVME_SC_INTERNAL;
	ctrl = kzalloc(sizeof(*ctrl), GFP_KERNEL);
	if (!ctrl)
		goto out_put_subsystem;
	mutex_init(&ctrl->lock);

	ctrl->port = req->port;
	ctrl->ops = req->ops;

#ifdef CONFIG_NVME_TARGET_PASSTHRU
	/* By default, set loop targets to clear IDS by default */
	if (ctrl->port->disc_addr.trtype == NVMF_TRTYPE_LOOP)
		subsys->clear_ids = 1;
#endif

	INIT_WORK(&ctrl->async_event_work, nvmet_async_event_work);
	INIT_LIST_HEAD(&ctrl->async_events);
	INIT_RADIX_TREE(&ctrl->p2p_ns_map, GFP_KERNEL);
	INIT_WORK(&ctrl->fatal_err_work, nvmet_fatal_error_handler);
	INIT_DELAYED_WORK(&ctrl->ka_work, nvmet_keep_alive_timer);

	memcpy(ctrl->subsysnqn, subsysnqn, NVMF_NQN_SIZE);
	memcpy(ctrl->hostnqn, hostnqn, NVMF_NQN_SIZE);

	kref_init(&ctrl->ref);
	ctrl->subsys = subsys;
	nvmet_init_cap(ctrl);
	WRITE_ONCE(ctrl->aen_enabled, NVMET_AEN_CFG_OPTIONAL);

	ctrl->changed_ns_list = kmalloc_array(NVME_MAX_CHANGED_NAMESPACES,
			sizeof(__le32), GFP_KERNEL);
	if (!ctrl->changed_ns_list)
		goto out_free_ctrl;

	ctrl->sqs = kcalloc(subsys->max_qid + 1,
			sizeof(struct nvmet_sq *),
			GFP_KERNEL);
	if (!ctrl->sqs)
		goto out_free_changed_ns_list;

	if (subsys->cntlid_min > subsys->cntlid_max)
		goto out_free_sqs;

	ret = ida_alloc_range(&cntlid_ida,
			     subsys->cntlid_min, subsys->cntlid_max,
			     GFP_KERNEL);
	if (ret < 0) {
		status = NVME_SC_CONNECT_CTRL_BUSY | NVME_SC_DNR;
		goto out_free_sqs;
	}
	ctrl->cntlid = ret;

	/*
	 * Discovery controllers may use some arbitrary high value
	 * in order to cleanup stale discovery sessions
	 */
	if (nvmet_is_disc_subsys(ctrl->subsys) && !kato)
		kato = NVMET_DISC_KATO_MS;

	/* keep-alive timeout in seconds */
	ctrl->kato = DIV_ROUND_UP(kato, 1000);

	ctrl->err_counter = 0;
	spin_lock_init(&ctrl->error_lock);

	nvmet_start_keep_alive_timer(ctrl);

	mutex_lock(&subsys->lock);
	list_add_tail(&ctrl->subsys_entry, &subsys->ctrls);
	nvmet_setup_p2p_ns_map(ctrl, req);
	mutex_unlock(&subsys->lock);

	*ctrlp = ctrl;
	return 0;

out_free_sqs:
	kfree(ctrl->sqs);
out_free_changed_ns_list:
	kfree(ctrl->changed_ns_list);
out_free_ctrl:
	kfree(ctrl);
out_put_subsystem:
	nvmet_subsys_put(subsys);
out:
	return status;
}

static void nvmet_ctrl_free(struct kref *ref)
{
	struct nvmet_ctrl *ctrl = container_of(ref, struct nvmet_ctrl, ref);
	struct nvmet_subsys *subsys = ctrl->subsys;

	mutex_lock(&subsys->lock);
	nvmet_release_p2p_ns_map(ctrl);
	list_del(&ctrl->subsys_entry);
	mutex_unlock(&subsys->lock);

	nvmet_stop_keep_alive_timer(ctrl);

	flush_work(&ctrl->async_event_work);
	cancel_work_sync(&ctrl->fatal_err_work);

	nvmet_destroy_auth(ctrl);

	ida_free(&cntlid_ida, ctrl->cntlid);

	nvmet_async_events_free(ctrl);
	kfree(ctrl->sqs);
	kfree(ctrl->changed_ns_list);
	kfree(ctrl);

	nvmet_subsys_put(subsys);
}

void nvmet_ctrl_put(struct nvmet_ctrl *ctrl)
{
	kref_put(&ctrl->ref, nvmet_ctrl_free);
}

void nvmet_ctrl_fatal_error(struct nvmet_ctrl *ctrl)
{
	mutex_lock(&ctrl->lock);
	if (!(ctrl->csts & NVME_CSTS_CFS)) {
		ctrl->csts |= NVME_CSTS_CFS;
		queue_work(nvmet_wq, &ctrl->fatal_err_work);
	}
	mutex_unlock(&ctrl->lock);
}
EXPORT_SYMBOL_GPL(nvmet_ctrl_fatal_error);

static struct nvmet_subsys *nvmet_find_get_subsys(struct nvmet_port *port,
		const char *subsysnqn)
{
	struct nvmet_subsys_link *p;

	if (!port)
		return NULL;

	if (!strcmp(NVME_DISC_SUBSYS_NAME, subsysnqn)) {
		if (!kref_get_unless_zero(&nvmet_disc_subsys->ref))
			return NULL;
		return nvmet_disc_subsys;
	}

	down_read(&nvmet_config_sem);
	list_for_each_entry(p, &port->subsystems, entry) {
		if (!strncmp(p->subsys->subsysnqn, subsysnqn,
				NVMF_NQN_SIZE)) {
			if (!kref_get_unless_zero(&p->subsys->ref))
				break;
			up_read(&nvmet_config_sem);
			return p->subsys;
		}
	}
	up_read(&nvmet_config_sem);
	return NULL;
}

struct nvmet_subsys *nvmet_subsys_alloc(const char *subsysnqn,
		enum nvme_subsys_type type)
{
	struct nvmet_subsys *subsys;
	char serial[NVMET_SN_MAX_SIZE / 2];
	int ret;

	subsys = kzalloc(sizeof(*subsys), GFP_KERNEL);
	if (!subsys)
		return ERR_PTR(-ENOMEM);

	subsys->ver = NVMET_DEFAULT_VS;
	/* generate a random serial number as our controllers are ephemeral: */
	get_random_bytes(&serial, sizeof(serial));
	bin2hex(subsys->serial, &serial, sizeof(serial));

	subsys->model_number = kstrdup(NVMET_DEFAULT_CTRL_MODEL, GFP_KERNEL);
	if (!subsys->model_number) {
		ret = -ENOMEM;
		goto free_subsys;
	}

	switch (type) {
	case NVME_NQN_NVME:
		subsys->max_qid = NVMET_NR_QUEUES;
		break;
	case NVME_NQN_DISC:
	case NVME_NQN_CURR:
		subsys->max_qid = 0;
		break;
	default:
		pr_err("%s: Unknown Subsystem type - %d\n", __func__, type);
		ret = -EINVAL;
		goto free_mn;
	}
	subsys->type = type;
	subsys->subsysnqn = kstrndup(subsysnqn, NVMF_NQN_SIZE,
			GFP_KERNEL);
	if (!subsys->subsysnqn) {
		ret = -ENOMEM;
		goto free_mn;
	}
	subsys->cntlid_min = NVME_CNTLID_MIN;
	subsys->cntlid_max = NVME_CNTLID_MAX;
	kref_init(&subsys->ref);

	mutex_init(&subsys->lock);
	xa_init(&subsys->namespaces);
	INIT_LIST_HEAD(&subsys->ctrls);
	INIT_LIST_HEAD(&subsys->hosts);

	return subsys;

free_mn:
	kfree(subsys->model_number);
free_subsys:
	kfree(subsys);
	return ERR_PTR(ret);
}

static void nvmet_subsys_free(struct kref *ref)
{
	struct nvmet_subsys *subsys =
		container_of(ref, struct nvmet_subsys, ref);

	WARN_ON_ONCE(!xa_empty(&subsys->namespaces));

	xa_destroy(&subsys->namespaces);
	nvmet_passthru_subsys_free(subsys);

	kfree(subsys->subsysnqn);
	kfree(subsys->model_number);
	kfree(subsys);
}

void nvmet_subsys_del_ctrls(struct nvmet_subsys *subsys)
{
	struct nvmet_ctrl *ctrl;

	mutex_lock(&subsys->lock);
	list_for_each_entry(ctrl, &subsys->ctrls, subsys_entry)
		ctrl->ops->delete_ctrl(ctrl);
	mutex_unlock(&subsys->lock);
}

void nvmet_subsys_put(struct nvmet_subsys *subsys)
{
	kref_put(&subsys->ref, nvmet_subsys_free);
}

static int __init nvmet_init(void)
{
	int error = -ENOMEM;

	nvmet_ana_group_enabled[NVMET_DEFAULT_ANA_GRPID] = 1;

	nvmet_bvec_cache = kmem_cache_create("nvmet-bvec",
			NVMET_MAX_MPOOL_BVEC * sizeof(struct bio_vec), 0,
			SLAB_HWCACHE_ALIGN, NULL);
	if (!nvmet_bvec_cache)
		return -ENOMEM;

	zbd_wq = alloc_workqueue("nvmet-zbd-wq", WQ_MEM_RECLAIM, 0);
	if (!zbd_wq)
		goto out_destroy_bvec_cache;

	buffered_io_wq = alloc_workqueue("nvmet-buffered-io-wq",
			WQ_MEM_RECLAIM, 0);
	if (!buffered_io_wq)
		goto out_free_zbd_work_queue;

	nvmet_wq = alloc_workqueue("nvmet-wq", WQ_MEM_RECLAIM, 0);
	if (!nvmet_wq) {
		error = -ENOMEM;
		goto out_free_buffered_work_queue;
	}

	error = nvmet_init_discovery();
	if (error)
		goto out_free_nvmet_work_queue;

	error = nvmet_init_configfs();
	if (error)
		goto out_exit_discovery;
	return 0;

out_exit_discovery:
	nvmet_exit_discovery();
out_free_nvmet_work_queue:
	destroy_workqueue(nvmet_wq);
out_free_buffered_work_queue:
	destroy_workqueue(buffered_io_wq);
out_free_zbd_work_queue:
	destroy_workqueue(zbd_wq);
out_destroy_bvec_cache:
	kmem_cache_destroy(nvmet_bvec_cache);
	return error;
}

static void __exit nvmet_exit(void)
{
	nvmet_exit_configfs();
	nvmet_exit_discovery();
	ida_destroy(&cntlid_ida);
	destroy_workqueue(nvmet_wq);
	destroy_workqueue(buffered_io_wq);
	destroy_workqueue(zbd_wq);
	kmem_cache_destroy(nvmet_bvec_cache);

	BUILD_BUG_ON(sizeof(struct nvmf_disc_rsp_page_entry) != 1024);
	BUILD_BUG_ON(sizeof(struct nvmf_disc_rsp_page_hdr) != 1024);
}

module_init(nvmet_init);
module_exit(nvmet_exit);

MODULE_LICENSE("GPL v2");<|MERGE_RESOLUTION|>--- conflicted
+++ resolved
@@ -1221,18 +1221,12 @@
 	/* CC.EN timeout in 500msec units: */
 	ctrl->cap |= (15ULL << 24);
 	/* maximum queue entries supported: */
-<<<<<<< HEAD
 	if (ctrl->ops->get_max_queue_size)
 		ctrl->cap |= ctrl->ops->get_max_queue_size(ctrl) - 1;
 	else
 		ctrl->cap |= NVMET_QUEUE_SIZE - 1;
 
 	if (nvmet_is_passthru_subsys(ctrl->subsys))
-=======
-	ctrl->cap |= NVMET_QUEUE_SIZE - 1;
-
-	if (nvmet_passthru_ctrl(ctrl->subsys))
->>>>>>> 2f1df2d5
 		nvmet_passthrough_override_cap(ctrl);
 }
 
