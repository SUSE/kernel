--- conflicted
+++ resolved
@@ -277,15 +277,9 @@
 	if (nvmet_use_inline_bvec(req)) {
 		bio = &req->b.inline_bio;
 		bio_init(bio, req->ns->bdev, req->inline_bvec,
-<<<<<<< HEAD
-			 ARRAY_SIZE(req->inline_bvec), op);
-	} else {
-		bio = bio_alloc(req->ns->bdev, bio_max_segs(sg_cnt), op,
-=======
 			 ARRAY_SIZE(req->inline_bvec), opf);
 	} else {
 		bio = bio_alloc(req->ns->bdev, bio_max_segs(sg_cnt), opf,
->>>>>>> eb3cdb58
 				GFP_KERNEL);
 	}
 	bio->bi_iter.bi_sector = sector;
@@ -312,11 +306,7 @@
 			}
 
 			bio = bio_alloc(req->ns->bdev, bio_max_segs(sg_cnt),
-<<<<<<< HEAD
-					op, GFP_KERNEL);
-=======
 					opf, GFP_KERNEL);
->>>>>>> eb3cdb58
 			bio->bi_iter.bi_sector = sector;
 
 			bio_chain(bio, prev);
