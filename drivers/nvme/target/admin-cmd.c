--- conflicted
+++ resolved
@@ -174,30 +174,19 @@
 		cpu_to_le32(NVME_CMD_EFFECTS_CSUPP);
 
 	log->iocs[nvme_cmd_read] =
-<<<<<<< HEAD
-	log->iocs[nvme_cmd_write] =
-	log->iocs[nvme_cmd_flush] =
-	log->iocs[nvme_cmd_dsm]	=
-	log->iocs[nvme_cmd_write_zeroes] =
-		cpu_to_le32(NVME_CMD_EFFECTS_CSUPP);
-=======
 	log->iocs[nvme_cmd_flush] =
 	log->iocs[nvme_cmd_dsm]	=
 		cpu_to_le32(NVME_CMD_EFFECTS_CSUPP);
 	log->iocs[nvme_cmd_write] =
 	log->iocs[nvme_cmd_write_zeroes] =
 		cpu_to_le32(NVME_CMD_EFFECTS_CSUPP | NVME_CMD_EFFECTS_LBCC);
->>>>>>> eb3cdb58
 }
 
 static void nvmet_get_cmd_effects_zns(struct nvme_effects_log *log)
 {
 	log->iocs[nvme_cmd_zone_append] =
 	log->iocs[nvme_cmd_zone_mgmt_send] =
-<<<<<<< HEAD
-=======
 		cpu_to_le32(NVME_CMD_EFFECTS_CSUPP | NVME_CMD_EFFECTS_LBCC);
->>>>>>> eb3cdb58
 	log->iocs[nvme_cmd_zone_mgmt_recv] =
 		cpu_to_le32(NVME_CMD_EFFECTS_CSUPP);
 }
@@ -396,14 +385,6 @@
 		id->cntrltype = NVME_CTRL_DISC;
 	else
 		id->cntrltype = NVME_CTRL_IO;
-<<<<<<< HEAD
-
-	/*
-	 * XXX: figure out how we can assign a IEEE OUI, but until then
-	 * the safest is to leave it as zeroes.
-	 */
-=======
->>>>>>> eb3cdb58
 
 	/* we support multiple ports, multiples hosts and ANA: */
 	id->cmic = NVME_CTRL_CMIC_MULTI_PORT | NVME_CTRL_CMIC_MULTI_CTRL |
@@ -694,13 +675,6 @@
 		   nvmet_zero_sgl(req, 0, sizeof(struct nvme_id_ctrl_nvm)));
 }
 
-static void nvmet_execute_identify_ctrl_nvm(struct nvmet_req *req)
-{
-	/* Not supported: return zeroes */
-	nvmet_req_complete(req,
-		   nvmet_zero_sgl(req, 0, sizeof(struct nvme_id_ctrl_nvm)));
-}
-
 static void nvmet_execute_identify(struct nvmet_req *req)
 {
 	if (!nvmet_check_transfer_len(req, NVME_IDENTIFY_DATA_SIZE))
@@ -710,21 +684,6 @@
 	case NVME_ID_CNS_NS:
 		nvmet_execute_identify_ns(req);
 		return;
-<<<<<<< HEAD
-	case NVME_ID_CNS_CS_NS:
-		if (IS_ENABLED(CONFIG_BLK_DEV_ZONED)) {
-			switch (req->cmd->identify.csi) {
-			case NVME_CSI_ZNS:
-				return nvmet_execute_identify_cns_cs_ns(req);
-			default:
-				break;
-			}
-		}
-		break;
-	case NVME_ID_CNS_CTRL:
-		nvmet_execute_identify_ctrl(req);
-		return;
-=======
 	case NVME_ID_CNS_CTRL:
 		nvmet_execute_identify_ctrl(req);
 		return;
@@ -747,7 +706,6 @@
 			break;
 		}
 		break;
->>>>>>> eb3cdb58
 	case NVME_ID_CNS_CS_CTRL:
 		switch (req->cmd->identify.csi) {
 		case NVME_CSI_NVM:
@@ -761,16 +719,6 @@
 			break;
 		}
 		break;
-<<<<<<< HEAD
-	case NVME_ID_CNS_NS_ACTIVE_LIST:
-		nvmet_execute_identify_nslist(req);
-		return;
-	case NVME_ID_CNS_NS_DESC_LIST:
-		if (nvmet_handle_identify_desclist(req) == true)
-			return;
-		break;
-=======
->>>>>>> eb3cdb58
 	}
 
 	pr_debug("unhandled identify cns %d on qid %d\n",
