// SPDX-License-Identifier: GPL-2.0
/*
 * NVMe admin command implementation.
 * Copyright (c) 2015-2016 HGST, a Western Digital Company.
 */
#define pr_fmt(fmt) KBUILD_MODNAME ": " fmt
#include <linux/module.h>
#include <linux/rculist.h>
#include <linux/part_stat.h>

#include <generated/utsrelease.h>
#include <linux/unaligned.h>
#include "nvmet.h"

u32 nvmet_get_log_page_len(struct nvme_command *cmd)
{
	u32 len = le16_to_cpu(cmd->get_log_page.numdu);

	len <<= 16;
	len += le16_to_cpu(cmd->get_log_page.numdl);
	/* NUMD is a 0's based value */
	len += 1;
	len *= sizeof(u32);

	return len;
}

static u32 nvmet_feat_data_len(struct nvmet_req *req, u32 cdw10)
{
	switch (cdw10 & 0xff) {
	case NVME_FEAT_HOST_ID:
		return sizeof(req->sq->ctrl->hostid);
	default:
		return 0;
	}
}

u64 nvmet_get_log_page_offset(struct nvme_command *cmd)
{
	return le64_to_cpu(cmd->get_log_page.lpo);
}

static void nvmet_execute_get_log_page_noop(struct nvmet_req *req)
{
	nvmet_req_complete(req, nvmet_zero_sgl(req, 0, req->transfer_len));
}

static void nvmet_execute_get_log_page_error(struct nvmet_req *req)
{
	struct nvmet_ctrl *ctrl = req->sq->ctrl;
	unsigned long flags;
	off_t offset = 0;
	u64 slot;
	u64 i;

	spin_lock_irqsave(&ctrl->error_lock, flags);
	slot = ctrl->err_counter % NVMET_ERROR_LOG_SLOTS;

	for (i = 0; i < NVMET_ERROR_LOG_SLOTS; i++) {
		if (nvmet_copy_to_sgl(req, offset, &ctrl->slots[slot],
				sizeof(struct nvme_error_slot)))
			break;

		if (slot == 0)
			slot = NVMET_ERROR_LOG_SLOTS - 1;
		else
			slot--;
		offset += sizeof(struct nvme_error_slot);
	}
	spin_unlock_irqrestore(&ctrl->error_lock, flags);
	nvmet_req_complete(req, 0);
}

static u16 nvmet_get_smart_log_nsid(struct nvmet_req *req,
		struct nvme_smart_log *slog)
{
	u64 host_reads, host_writes, data_units_read, data_units_written;
	u16 status;

	status = nvmet_req_find_ns(req);
	if (status)
		return status;

	/* we don't have the right data for file backed ns */
	if (!req->ns->bdev)
		return NVME_SC_SUCCESS;

	host_reads = part_stat_read(req->ns->bdev, ios[READ]);
	data_units_read =
		DIV_ROUND_UP(part_stat_read(req->ns->bdev, sectors[READ]), 1000);
	host_writes = part_stat_read(req->ns->bdev, ios[WRITE]);
	data_units_written =
		DIV_ROUND_UP(part_stat_read(req->ns->bdev, sectors[WRITE]), 1000);

	put_unaligned_le64(host_reads, &slog->host_reads[0]);
	put_unaligned_le64(data_units_read, &slog->data_units_read[0]);
	put_unaligned_le64(host_writes, &slog->host_writes[0]);
	put_unaligned_le64(data_units_written, &slog->data_units_written[0]);

	return NVME_SC_SUCCESS;
}

static u16 nvmet_get_smart_log_all(struct nvmet_req *req,
		struct nvme_smart_log *slog)
{
	u64 host_reads = 0, host_writes = 0;
	u64 data_units_read = 0, data_units_written = 0;
	struct nvmet_ns *ns;
	struct nvmet_ctrl *ctrl;
	unsigned long idx;

	ctrl = req->sq->ctrl;
	xa_for_each(&ctrl->subsys->namespaces, idx, ns) {
		/* we don't have the right data for file backed ns */
		if (!ns->bdev)
			continue;
		host_reads += part_stat_read(ns->bdev, ios[READ]);
		data_units_read += DIV_ROUND_UP(
			part_stat_read(ns->bdev, sectors[READ]), 1000);
		host_writes += part_stat_read(ns->bdev, ios[WRITE]);
		data_units_written += DIV_ROUND_UP(
			part_stat_read(ns->bdev, sectors[WRITE]), 1000);
	}

	put_unaligned_le64(host_reads, &slog->host_reads[0]);
	put_unaligned_le64(data_units_read, &slog->data_units_read[0]);
	put_unaligned_le64(host_writes, &slog->host_writes[0]);
	put_unaligned_le64(data_units_written, &slog->data_units_written[0]);

	return NVME_SC_SUCCESS;
}

static void nvmet_execute_get_log_page_smart(struct nvmet_req *req)
{
	struct nvme_smart_log *log;
	u16 status = NVME_SC_INTERNAL;
	unsigned long flags;

	if (req->transfer_len != sizeof(*log))
		goto out;

	log = kzalloc(sizeof(*log), GFP_KERNEL);
	if (!log)
		goto out;

	if (req->cmd->get_log_page.nsid == cpu_to_le32(NVME_NSID_ALL))
		status = nvmet_get_smart_log_all(req, log);
	else
		status = nvmet_get_smart_log_nsid(req, log);
	if (status)
		goto out_free_log;

	spin_lock_irqsave(&req->sq->ctrl->error_lock, flags);
	put_unaligned_le64(req->sq->ctrl->err_counter,
			&log->num_err_log_entries);
	spin_unlock_irqrestore(&req->sq->ctrl->error_lock, flags);

	status = nvmet_copy_to_sgl(req, 0, log, sizeof(*log));
out_free_log:
	kfree(log);
out:
	nvmet_req_complete(req, status);
}

static void nvmet_get_cmd_effects_nvm(struct nvme_effects_log *log)
{
	log->acs[nvme_admin_get_log_page] =
	log->acs[nvme_admin_identify] =
	log->acs[nvme_admin_abort_cmd] =
	log->acs[nvme_admin_set_features] =
	log->acs[nvme_admin_get_features] =
	log->acs[nvme_admin_async_event] =
	log->acs[nvme_admin_keep_alive] =
		cpu_to_le32(NVME_CMD_EFFECTS_CSUPP);

	log->iocs[nvme_cmd_read] =
	log->iocs[nvme_cmd_flush] =
	log->iocs[nvme_cmd_dsm]	=
		cpu_to_le32(NVME_CMD_EFFECTS_CSUPP);
	log->iocs[nvme_cmd_write] =
	log->iocs[nvme_cmd_write_zeroes] =
		cpu_to_le32(NVME_CMD_EFFECTS_CSUPP | NVME_CMD_EFFECTS_LBCC);
}

static void nvmet_get_cmd_effects_zns(struct nvme_effects_log *log)
{
	log->iocs[nvme_cmd_zone_append] =
	log->iocs[nvme_cmd_zone_mgmt_send] =
		cpu_to_le32(NVME_CMD_EFFECTS_CSUPP | NVME_CMD_EFFECTS_LBCC);
	log->iocs[nvme_cmd_zone_mgmt_recv] =
		cpu_to_le32(NVME_CMD_EFFECTS_CSUPP);
}

static void nvmet_execute_get_log_cmd_effects_ns(struct nvmet_req *req)
{
	struct nvme_effects_log *log;
	u16 status = NVME_SC_SUCCESS;

	log = kzalloc(sizeof(*log), GFP_KERNEL);
	if (!log) {
		status = NVME_SC_INTERNAL;
		goto out;
	}

	switch (req->cmd->get_log_page.csi) {
	case NVME_CSI_NVM:
		nvmet_get_cmd_effects_nvm(log);
		break;
	case NVME_CSI_ZNS:
		if (!IS_ENABLED(CONFIG_BLK_DEV_ZONED)) {
			status = NVME_SC_INVALID_IO_CMD_SET;
			goto free;
		}
		nvmet_get_cmd_effects_nvm(log);
		nvmet_get_cmd_effects_zns(log);
		break;
	default:
		status = NVME_SC_INVALID_LOG_PAGE;
		goto free;
	}

	status = nvmet_copy_to_sgl(req, 0, log, sizeof(*log));
free:
	kfree(log);
out:
	nvmet_req_complete(req, status);
}

static void nvmet_execute_get_log_changed_ns(struct nvmet_req *req)
{
	struct nvmet_ctrl *ctrl = req->sq->ctrl;
	u16 status = NVME_SC_INTERNAL;
	size_t len;

	if (req->transfer_len != NVME_MAX_CHANGED_NAMESPACES * sizeof(__le32))
		goto out;

	mutex_lock(&ctrl->lock);
	if (ctrl->nr_changed_ns == U32_MAX)
		len = sizeof(__le32);
	else
		len = ctrl->nr_changed_ns * sizeof(__le32);
	status = nvmet_copy_to_sgl(req, 0, ctrl->changed_ns_list, len);
	if (!status)
		status = nvmet_zero_sgl(req, len, req->transfer_len - len);
	ctrl->nr_changed_ns = 0;
	nvmet_clear_aen_bit(req, NVME_AEN_BIT_NS_ATTR);
	mutex_unlock(&ctrl->lock);
out:
	nvmet_req_complete(req, status);
}

static u32 nvmet_format_ana_group(struct nvmet_req *req, u32 grpid,
		struct nvme_ana_group_desc *desc)
{
	struct nvmet_ctrl *ctrl = req->sq->ctrl;
	struct nvmet_ns *ns;
	unsigned long idx;
	u32 count = 0;

	if (!(req->cmd->get_log_page.lsp & NVME_ANA_LOG_RGO)) {
		xa_for_each(&ctrl->subsys->namespaces, idx, ns)
			if (ns->anagrpid == grpid)
				desc->nsids[count++] = cpu_to_le32(ns->nsid);
	}

	desc->grpid = cpu_to_le32(grpid);
	desc->nnsids = cpu_to_le32(count);
	desc->chgcnt = cpu_to_le64(nvmet_ana_chgcnt);
	desc->state = req->port->ana_state[grpid];
	memset(desc->rsvd17, 0, sizeof(desc->rsvd17));
	return struct_size(desc, nsids, count);
}

static void nvmet_execute_get_log_page_ana(struct nvmet_req *req)
{
	struct nvme_ana_rsp_hdr hdr = { 0, };
	struct nvme_ana_group_desc *desc;
	size_t offset = sizeof(struct nvme_ana_rsp_hdr); /* start beyond hdr */
	size_t len;
	u32 grpid;
	u16 ngrps = 0;
	u16 status;

	status = NVME_SC_INTERNAL;
	desc = kmalloc(struct_size(desc, nsids, NVMET_MAX_NAMESPACES),
		       GFP_KERNEL);
	if (!desc)
		goto out;

	down_read(&nvmet_ana_sem);
	for (grpid = 1; grpid <= NVMET_MAX_ANAGRPS; grpid++) {
		if (!nvmet_ana_group_enabled[grpid])
			continue;
		len = nvmet_format_ana_group(req, grpid, desc);
		status = nvmet_copy_to_sgl(req, offset, desc, len);
		if (status)
			break;
		offset += len;
		ngrps++;
	}
	for ( ; grpid <= NVMET_MAX_ANAGRPS; grpid++) {
		if (nvmet_ana_group_enabled[grpid])
			ngrps++;
	}

	hdr.chgcnt = cpu_to_le64(nvmet_ana_chgcnt);
	hdr.ngrps = cpu_to_le16(ngrps);
	nvmet_clear_aen_bit(req, NVME_AEN_BIT_ANA_CHANGE);
	up_read(&nvmet_ana_sem);

	kfree(desc);

	/* copy the header last once we know the number of groups */
	status = nvmet_copy_to_sgl(req, 0, &hdr, sizeof(hdr));
out:
	nvmet_req_complete(req, status);
}

static void nvmet_execute_get_log_page(struct nvmet_req *req)
{
	if (!nvmet_check_transfer_len(req, nvmet_get_log_page_len(req->cmd)))
		return;

	switch (req->cmd->get_log_page.lid) {
	case NVME_LOG_ERROR:
		return nvmet_execute_get_log_page_error(req);
	case NVME_LOG_SMART:
		return nvmet_execute_get_log_page_smart(req);
	case NVME_LOG_FW_SLOT:
		/*
		 * We only support a single firmware slot which always is
		 * active, so we can zero out the whole firmware slot log and
		 * still claim to fully implement this mandatory log page.
		 */
		return nvmet_execute_get_log_page_noop(req);
	case NVME_LOG_CHANGED_NS:
		return nvmet_execute_get_log_changed_ns(req);
	case NVME_LOG_CMD_EFFECTS:
		return nvmet_execute_get_log_cmd_effects_ns(req);
	case NVME_LOG_ANA:
		return nvmet_execute_get_log_page_ana(req);
	}
	pr_debug("unhandled lid %d on qid %d\n",
	       req->cmd->get_log_page.lid, req->sq->qid);
	req->error_loc = offsetof(struct nvme_get_log_page_command, lid);
	nvmet_req_complete(req, NVME_SC_INVALID_FIELD | NVME_STATUS_DNR);
}

static void nvmet_execute_identify_ctrl(struct nvmet_req *req)
{
	struct nvmet_ctrl *ctrl = req->sq->ctrl;
	struct nvmet_subsys *subsys = ctrl->subsys;
	struct nvme_id_ctrl *id;
	u32 cmd_capsule_size;
	u16 status = 0;

	if (!subsys->subsys_discovered) {
		mutex_lock(&subsys->lock);
		subsys->subsys_discovered = true;
		mutex_unlock(&subsys->lock);
	}

	id = kzalloc(sizeof(*id), GFP_KERNEL);
	if (!id) {
		status = NVME_SC_INTERNAL;
		goto out;
	}

	/* XXX: figure out how to assign real vendors IDs. */
	id->vid = 0;
	id->ssvid = 0;

	memcpy(id->sn, ctrl->subsys->serial, NVMET_SN_MAX_SIZE);
	memcpy_and_pad(id->mn, sizeof(id->mn), subsys->model_number,
		       strlen(subsys->model_number), ' ');
	memcpy_and_pad(id->fr, sizeof(id->fr),
		       subsys->firmware_rev, strlen(subsys->firmware_rev), ' ');

	put_unaligned_le24(subsys->ieee_oui, id->ieee);

	id->rab = 6;

	if (nvmet_is_disc_subsys(ctrl->subsys))
		id->cntrltype = NVME_CTRL_DISC;
	else
		id->cntrltype = NVME_CTRL_IO;

	/* we support multiple ports, multiples hosts and ANA: */
	id->cmic = NVME_CTRL_CMIC_MULTI_PORT | NVME_CTRL_CMIC_MULTI_CTRL |
		NVME_CTRL_CMIC_ANA;

	/* Limit MDTS according to transport capability */
	if (ctrl->ops->get_mdts)
		id->mdts = ctrl->ops->get_mdts(ctrl);
	else
		id->mdts = 0;

	id->cntlid = cpu_to_le16(ctrl->cntlid);
	id->ver = cpu_to_le32(ctrl->subsys->ver);

	/* XXX: figure out what to do about RTD3R/RTD3 */
	id->oaes = cpu_to_le32(NVMET_AEN_CFG_OPTIONAL);
	id->ctratt = cpu_to_le32(NVME_CTRL_ATTR_HID_128_BIT |
		NVME_CTRL_ATTR_TBKAS);

	id->oacs = 0;

	/*
	 * We don't really have a practical limit on the number of abort
	 * comands.  But we don't do anything useful for abort either, so
	 * no point in allowing more abort commands than the spec requires.
	 */
	id->acl = 3;

	id->aerl = NVMET_ASYNC_EVENTS - 1;

	/* first slot is read-only, only one slot supported */
	id->frmw = (1 << 0) | (1 << 1);
	id->lpa = (1 << 0) | (1 << 1) | (1 << 2);
	id->elpe = NVMET_ERROR_LOG_SLOTS - 1;
	id->npss = 0;

	/* We support keep-alive timeout in granularity of seconds */
	id->kas = cpu_to_le16(NVMET_KAS);

	id->sqes = (0x6 << 4) | 0x6;
	id->cqes = (0x4 << 4) | 0x4;

	/* no enforcement soft-limit for maxcmd - pick arbitrary high value */
	id->maxcmd = cpu_to_le16(NVMET_MAX_CMD(ctrl));

	id->nn = cpu_to_le32(NVMET_MAX_NAMESPACES);
	id->mnan = cpu_to_le32(NVMET_MAX_NAMESPACES);
	id->oncs = cpu_to_le16(NVME_CTRL_ONCS_DSM |
			NVME_CTRL_ONCS_WRITE_ZEROES);

	/* XXX: don't report vwc if the underlying device is write through */
	id->vwc = NVME_CTRL_VWC_PRESENT;

	/*
	 * We can't support atomic writes bigger than a LBA without support
	 * from the backend device.
	 */
	id->awun = 0;
	id->awupf = 0;

	id->sgls = cpu_to_le32(1 << 0);	/* we always support SGLs */
	if (ctrl->ops->flags & NVMF_KEYED_SGLS)
		id->sgls |= cpu_to_le32(1 << 2);
	if (req->port->inline_data_size)
		id->sgls |= cpu_to_le32(1 << 20);

	strscpy(id->subnqn, ctrl->subsys->subsysnqn, sizeof(id->subnqn));

	/*
	 * Max command capsule size is sqe + in-capsule data size.
	 * Disable in-capsule data for Metadata capable controllers.
	 */
	cmd_capsule_size = sizeof(struct nvme_command);
	if (!ctrl->pi_support)
		cmd_capsule_size += req->port->inline_data_size;
	id->ioccsz = cpu_to_le32(cmd_capsule_size / 16);

	/* Max response capsule size is cqe */
	id->iorcsz = cpu_to_le32(sizeof(struct nvme_completion) / 16);

	id->msdbd = ctrl->ops->msdbd;

	id->anacap = (1 << 0) | (1 << 1) | (1 << 2) | (1 << 3) | (1 << 4);
	id->anatt = 10; /* random value */
	id->anagrpmax = cpu_to_le32(NVMET_MAX_ANAGRPS);
	id->nanagrpid = cpu_to_le32(NVMET_MAX_ANAGRPS);

	/*
	 * Meh, we don't really support any power state.  Fake up the same
	 * values that qemu does.
	 */
	id->psd[0].max_power = cpu_to_le16(0x9c4);
	id->psd[0].entry_lat = cpu_to_le32(0x10);
	id->psd[0].exit_lat = cpu_to_le32(0x4);

	id->nwpc = 1 << 0; /* write protect and no write protect */

	status = nvmet_copy_to_sgl(req, 0, id, sizeof(*id));

	kfree(id);
out:
	nvmet_req_complete(req, status);
}

static void nvmet_execute_identify_ns(struct nvmet_req *req)
{
	struct nvme_id_ns *id;
	u16 status;

	if (le32_to_cpu(req->cmd->identify.nsid) == NVME_NSID_ALL) {
		req->error_loc = offsetof(struct nvme_identify, nsid);
		status = NVME_SC_INVALID_NS | NVME_STATUS_DNR;
		goto out;
	}

	id = kzalloc(sizeof(*id), GFP_KERNEL);
	if (!id) {
		status = NVME_SC_INTERNAL;
		goto out;
	}

	/* return an all zeroed buffer if we can't find an active namespace */
	status = nvmet_req_find_ns(req);
	if (status) {
		status = 0;
		goto done;
	}

	if (nvmet_ns_revalidate(req->ns)) {
		mutex_lock(&req->ns->subsys->lock);
		nvmet_ns_changed(req->ns->subsys, req->ns->nsid);
		mutex_unlock(&req->ns->subsys->lock);
	}

	/*
	 * nuse = ncap = nsze isn't always true, but we have no way to find
	 * that out from the underlying device.
	 */
	id->ncap = id->nsze =
		cpu_to_le64(req->ns->size >> req->ns->blksize_shift);
	switch (req->port->ana_state[req->ns->anagrpid]) {
	case NVME_ANA_INACCESSIBLE:
	case NVME_ANA_PERSISTENT_LOSS:
		break;
	default:
		id->nuse = id->nsze;
		break;
	}

	if (req->ns->bdev)
		nvmet_bdev_set_limits(req->ns->bdev, id);

	/*
	 * We just provide a single LBA format that matches what the
	 * underlying device reports.
	 */
	id->nlbaf = 0;
	id->flbas = 0;

	/*
	 * Our namespace might always be shared.  Not just with other
	 * controllers, but also with any other user of the block device.
	 */
	id->nmic = NVME_NS_NMIC_SHARED;
	id->anagrpid = cpu_to_le32(req->ns->anagrpid);

	memcpy(&id->nguid, &req->ns->nguid, sizeof(id->nguid));

	id->lbaf[0].ds = req->ns->blksize_shift;

	if (req->sq->ctrl->pi_support && nvmet_ns_has_pi(req->ns)) {
		id->dpc = NVME_NS_DPC_PI_FIRST | NVME_NS_DPC_PI_LAST |
			  NVME_NS_DPC_PI_TYPE1 | NVME_NS_DPC_PI_TYPE2 |
			  NVME_NS_DPC_PI_TYPE3;
		id->mc = NVME_MC_EXTENDED_LBA;
		id->dps = req->ns->pi_type;
		id->flbas = NVME_NS_FLBAS_META_EXT;
		id->lbaf[0].ms = cpu_to_le16(req->ns->metadata_size);
	}

	if (req->ns->readonly)
		id->nsattr |= NVME_NS_ATTR_RO;
done:
	if (!status)
		status = nvmet_copy_to_sgl(req, 0, id, sizeof(*id));

	kfree(id);
out:
	nvmet_req_complete(req, status);
}

static void nvmet_execute_identify_nslist(struct nvmet_req *req)
{
	static const int buf_size = NVME_IDENTIFY_DATA_SIZE;
	struct nvmet_ctrl *ctrl = req->sq->ctrl;
	struct nvmet_ns *ns;
	unsigned long idx;
	u32 min_nsid = le32_to_cpu(req->cmd->identify.nsid);
	__le32 *list;
	u16 status = 0;
	int i = 0;

	/*
	 * NSID values 0xFFFFFFFE and NVME_NSID_ALL are invalid
	 * See NVMe Base Specification, Active Namespace ID list (CNS 02h).
	 */
	if (min_nsid == 0xFFFFFFFE || min_nsid == NVME_NSID_ALL) {
		req->error_loc = offsetof(struct nvme_identify, nsid);
<<<<<<< HEAD
		status = NVME_SC_INVALID_NS | NVME_SC_DNR;
=======
		status = NVME_SC_INVALID_NS | NVME_STATUS_DNR;
>>>>>>> 2d5404ca
		goto out;
	}

	list = kzalloc(buf_size, GFP_KERNEL);
	if (!list) {
		status = NVME_SC_INTERNAL;
		goto out;
	}

	xa_for_each(&ctrl->subsys->namespaces, idx, ns) {
		if (ns->nsid <= min_nsid)
			continue;
		list[i++] = cpu_to_le32(ns->nsid);
		if (i == buf_size / sizeof(__le32))
			break;
	}

	status = nvmet_copy_to_sgl(req, 0, list, buf_size);

	kfree(list);
out:
	nvmet_req_complete(req, status);
}

static u16 nvmet_copy_ns_identifier(struct nvmet_req *req, u8 type, u8 len,
				    void *id, off_t *off)
{
	struct nvme_ns_id_desc desc = {
		.nidt = type,
		.nidl = len,
	};
	u16 status;

	status = nvmet_copy_to_sgl(req, *off, &desc, sizeof(desc));
	if (status)
		return status;
	*off += sizeof(desc);

	status = nvmet_copy_to_sgl(req, *off, id, len);
	if (status)
		return status;
	*off += len;

	return 0;
}

static void nvmet_execute_identify_desclist(struct nvmet_req *req)
{
	off_t off = 0;
	u16 status;

	status = nvmet_req_find_ns(req);
	if (status)
		goto out;

	if (memchr_inv(&req->ns->uuid, 0, sizeof(req->ns->uuid))) {
		status = nvmet_copy_ns_identifier(req, NVME_NIDT_UUID,
						  NVME_NIDT_UUID_LEN,
						  &req->ns->uuid, &off);
		if (status)
			goto out;
	}
	if (memchr_inv(req->ns->nguid, 0, sizeof(req->ns->nguid))) {
		status = nvmet_copy_ns_identifier(req, NVME_NIDT_NGUID,
						  NVME_NIDT_NGUID_LEN,
						  &req->ns->nguid, &off);
		if (status)
			goto out;
	}

	status = nvmet_copy_ns_identifier(req, NVME_NIDT_CSI,
					  NVME_NIDT_CSI_LEN,
					  &req->ns->csi, &off);
	if (status)
		goto out;

	if (sg_zero_buffer(req->sg, req->sg_cnt, NVME_IDENTIFY_DATA_SIZE - off,
			off) != NVME_IDENTIFY_DATA_SIZE - off)
		status = NVME_SC_INTERNAL | NVME_STATUS_DNR;

out:
	nvmet_req_complete(req, status);
}

static void nvmet_execute_identify_ctrl_nvm(struct nvmet_req *req)
{
	/* Not supported: return zeroes */
	nvmet_req_complete(req,
		   nvmet_zero_sgl(req, 0, sizeof(struct nvme_id_ctrl_nvm)));
}

static void nvmet_execute_identify(struct nvmet_req *req)
{
	if (!nvmet_check_transfer_len(req, NVME_IDENTIFY_DATA_SIZE))
		return;

	switch (req->cmd->identify.cns) {
	case NVME_ID_CNS_NS:
		nvmet_execute_identify_ns(req);
		return;
	case NVME_ID_CNS_CTRL:
		nvmet_execute_identify_ctrl(req);
		return;
	case NVME_ID_CNS_NS_ACTIVE_LIST:
		nvmet_execute_identify_nslist(req);
		return;
	case NVME_ID_CNS_NS_DESC_LIST:
		nvmet_execute_identify_desclist(req);
		return;
	case NVME_ID_CNS_CS_NS:
		switch (req->cmd->identify.csi) {
		case NVME_CSI_NVM:
			/* Not supported */
			break;
		case NVME_CSI_ZNS:
			if (IS_ENABLED(CONFIG_BLK_DEV_ZONED)) {
				nvmet_execute_identify_ns_zns(req);
				return;
			}
			break;
		}
		break;
	case NVME_ID_CNS_CS_CTRL:
		switch (req->cmd->identify.csi) {
		case NVME_CSI_NVM:
			nvmet_execute_identify_ctrl_nvm(req);
			return;
		case NVME_CSI_ZNS:
			if (IS_ENABLED(CONFIG_BLK_DEV_ZONED)) {
				nvmet_execute_identify_ctrl_zns(req);
				return;
			}
			break;
		}
		break;
	}

	pr_debug("unhandled identify cns %d on qid %d\n",
	       req->cmd->identify.cns, req->sq->qid);
	req->error_loc = offsetof(struct nvme_identify, cns);
	nvmet_req_complete(req, NVME_SC_INVALID_FIELD | NVME_STATUS_DNR);
}

/*
 * A "minimum viable" abort implementation: the command is mandatory in the
 * spec, but we are not required to do any useful work.  We couldn't really
 * do a useful abort, so don't bother even with waiting for the command
 * to be exectuted and return immediately telling the command to abort
 * wasn't found.
 */
static void nvmet_execute_abort(struct nvmet_req *req)
{
	if (!nvmet_check_transfer_len(req, 0))
		return;
	nvmet_set_result(req, 1);
	nvmet_req_complete(req, 0);
}

static u16 nvmet_write_protect_flush_sync(struct nvmet_req *req)
{
	u16 status;

	if (req->ns->file)
		status = nvmet_file_flush(req);
	else
		status = nvmet_bdev_flush(req);

	if (status)
		pr_err("write protect flush failed nsid: %u\n", req->ns->nsid);
	return status;
}

static u16 nvmet_set_feat_write_protect(struct nvmet_req *req)
{
	u32 write_protect = le32_to_cpu(req->cmd->common.cdw11);
	struct nvmet_subsys *subsys = nvmet_req_subsys(req);
	u16 status;

	status = nvmet_req_find_ns(req);
	if (status)
		return status;

	mutex_lock(&subsys->lock);
	switch (write_protect) {
	case NVME_NS_WRITE_PROTECT:
		req->ns->readonly = true;
		status = nvmet_write_protect_flush_sync(req);
		if (status)
			req->ns->readonly = false;
		break;
	case NVME_NS_NO_WRITE_PROTECT:
		req->ns->readonly = false;
		status = 0;
		break;
	default:
		break;
	}

	if (!status)
		nvmet_ns_changed(subsys, req->ns->nsid);
	mutex_unlock(&subsys->lock);
	return status;
}

u16 nvmet_set_feat_kato(struct nvmet_req *req)
{
	u32 val32 = le32_to_cpu(req->cmd->common.cdw11);

	nvmet_stop_keep_alive_timer(req->sq->ctrl);
	req->sq->ctrl->kato = DIV_ROUND_UP(val32, 1000);
	nvmet_start_keep_alive_timer(req->sq->ctrl);

	nvmet_set_result(req, req->sq->ctrl->kato);

	return 0;
}

u16 nvmet_set_feat_async_event(struct nvmet_req *req, u32 mask)
{
	u32 val32 = le32_to_cpu(req->cmd->common.cdw11);

	if (val32 & ~mask) {
		req->error_loc = offsetof(struct nvme_common_command, cdw11);
		return NVME_SC_INVALID_FIELD | NVME_STATUS_DNR;
	}

	WRITE_ONCE(req->sq->ctrl->aen_enabled, val32);
	nvmet_set_result(req, val32);

	return 0;
}

void nvmet_execute_set_features(struct nvmet_req *req)
{
	struct nvmet_subsys *subsys = nvmet_req_subsys(req);
	u32 cdw10 = le32_to_cpu(req->cmd->common.cdw10);
	u32 cdw11 = le32_to_cpu(req->cmd->common.cdw11);
	u16 status = 0;
	u16 nsqr;
	u16 ncqr;

	if (!nvmet_check_data_len_lte(req, 0))
		return;

	switch (cdw10 & 0xff) {
	case NVME_FEAT_NUM_QUEUES:
		ncqr = (cdw11 >> 16) & 0xffff;
		nsqr = cdw11 & 0xffff;
		if (ncqr == 0xffff || nsqr == 0xffff) {
			status = NVME_SC_INVALID_FIELD | NVME_STATUS_DNR;
			break;
		}
		nvmet_set_result(req,
			(subsys->max_qid - 1) | ((subsys->max_qid - 1) << 16));
		break;
	case NVME_FEAT_KATO:
		status = nvmet_set_feat_kato(req);
		break;
	case NVME_FEAT_ASYNC_EVENT:
		status = nvmet_set_feat_async_event(req, NVMET_AEN_CFG_ALL);
		break;
	case NVME_FEAT_HOST_ID:
		status = NVME_SC_CMD_SEQ_ERROR | NVME_STATUS_DNR;
		break;
	case NVME_FEAT_WRITE_PROTECT:
		status = nvmet_set_feat_write_protect(req);
		break;
	default:
		req->error_loc = offsetof(struct nvme_common_command, cdw10);
		status = NVME_SC_INVALID_FIELD | NVME_STATUS_DNR;
		break;
	}

	nvmet_req_complete(req, status);
}

static u16 nvmet_get_feat_write_protect(struct nvmet_req *req)
{
	struct nvmet_subsys *subsys = nvmet_req_subsys(req);
	u32 result;

	result = nvmet_req_find_ns(req);
	if (result)
		return result;

	mutex_lock(&subsys->lock);
	if (req->ns->readonly == true)
		result = NVME_NS_WRITE_PROTECT;
	else
		result = NVME_NS_NO_WRITE_PROTECT;
	nvmet_set_result(req, result);
	mutex_unlock(&subsys->lock);

	return 0;
}

void nvmet_get_feat_kato(struct nvmet_req *req)
{
	nvmet_set_result(req, req->sq->ctrl->kato * 1000);
}

void nvmet_get_feat_async_event(struct nvmet_req *req)
{
	nvmet_set_result(req, READ_ONCE(req->sq->ctrl->aen_enabled));
}

void nvmet_execute_get_features(struct nvmet_req *req)
{
	struct nvmet_subsys *subsys = nvmet_req_subsys(req);
	u32 cdw10 = le32_to_cpu(req->cmd->common.cdw10);
	u16 status = 0;

	if (!nvmet_check_transfer_len(req, nvmet_feat_data_len(req, cdw10)))
		return;

	switch (cdw10 & 0xff) {
	/*
	 * These features are mandatory in the spec, but we don't
	 * have a useful way to implement them.  We'll eventually
	 * need to come up with some fake values for these.
	 */
#if 0
	case NVME_FEAT_ARBITRATION:
		break;
	case NVME_FEAT_POWER_MGMT:
		break;
	case NVME_FEAT_TEMP_THRESH:
		break;
	case NVME_FEAT_ERR_RECOVERY:
		break;
	case NVME_FEAT_IRQ_COALESCE:
		break;
	case NVME_FEAT_IRQ_CONFIG:
		break;
	case NVME_FEAT_WRITE_ATOMIC:
		break;
#endif
	case NVME_FEAT_ASYNC_EVENT:
		nvmet_get_feat_async_event(req);
		break;
	case NVME_FEAT_VOLATILE_WC:
		nvmet_set_result(req, 1);
		break;
	case NVME_FEAT_NUM_QUEUES:
		nvmet_set_result(req,
			(subsys->max_qid-1) | ((subsys->max_qid-1) << 16));
		break;
	case NVME_FEAT_KATO:
		nvmet_get_feat_kato(req);
		break;
	case NVME_FEAT_HOST_ID:
		/* need 128-bit host identifier flag */
		if (!(req->cmd->common.cdw11 & cpu_to_le32(1 << 0))) {
			req->error_loc =
				offsetof(struct nvme_common_command, cdw11);
			status = NVME_SC_INVALID_FIELD | NVME_STATUS_DNR;
			break;
		}

		status = nvmet_copy_to_sgl(req, 0, &req->sq->ctrl->hostid,
				sizeof(req->sq->ctrl->hostid));
		break;
	case NVME_FEAT_WRITE_PROTECT:
		status = nvmet_get_feat_write_protect(req);
		break;
	default:
		req->error_loc =
			offsetof(struct nvme_common_command, cdw10);
		status = NVME_SC_INVALID_FIELD | NVME_STATUS_DNR;
		break;
	}

	nvmet_req_complete(req, status);
}

void nvmet_execute_async_event(struct nvmet_req *req)
{
	struct nvmet_ctrl *ctrl = req->sq->ctrl;

	if (!nvmet_check_transfer_len(req, 0))
		return;

	mutex_lock(&ctrl->lock);
	if (ctrl->nr_async_event_cmds >= NVMET_ASYNC_EVENTS) {
		mutex_unlock(&ctrl->lock);
		nvmet_req_complete(req, NVME_SC_ASYNC_LIMIT | NVME_STATUS_DNR);
		return;
	}
	ctrl->async_event_cmds[ctrl->nr_async_event_cmds++] = req;
	mutex_unlock(&ctrl->lock);

	queue_work(nvmet_wq, &ctrl->async_event_work);
}

void nvmet_execute_keep_alive(struct nvmet_req *req)
{
	struct nvmet_ctrl *ctrl = req->sq->ctrl;
	u16 status = 0;

	if (!nvmet_check_transfer_len(req, 0))
		return;

	if (!ctrl->kato) {
		status = NVME_SC_KA_TIMEOUT_INVALID;
		goto out;
	}

	pr_debug("ctrl %d update keep-alive timer for %d secs\n",
		ctrl->cntlid, ctrl->kato);
	mod_delayed_work(system_wq, &ctrl->ka_work, ctrl->kato * HZ);
out:
	nvmet_req_complete(req, status);
}

u16 nvmet_parse_admin_cmd(struct nvmet_req *req)
{
	struct nvme_command *cmd = req->cmd;
	u16 ret;

	if (nvme_is_fabrics(cmd))
		return nvmet_parse_fabrics_admin_cmd(req);
	if (nvmet_is_disc_subsys(nvmet_req_subsys(req)))
		return nvmet_parse_discovery_cmd(req);

	ret = nvmet_check_ctrl_status(req);
	if (unlikely(ret))
		return ret;

	if (nvmet_is_passthru_req(req))
		return nvmet_parse_passthru_admin_cmd(req);

	switch (cmd->common.opcode) {
	case nvme_admin_get_log_page:
		req->execute = nvmet_execute_get_log_page;
		return 0;
	case nvme_admin_identify:
		req->execute = nvmet_execute_identify;
		return 0;
	case nvme_admin_abort_cmd:
		req->execute = nvmet_execute_abort;
		return 0;
	case nvme_admin_set_features:
		req->execute = nvmet_execute_set_features;
		return 0;
	case nvme_admin_get_features:
		req->execute = nvmet_execute_get_features;
		return 0;
	case nvme_admin_async_event:
		req->execute = nvmet_execute_async_event;
		return 0;
	case nvme_admin_keep_alive:
		req->execute = nvmet_execute_keep_alive;
		return 0;
	default:
		return nvmet_report_invalid_opcode(req);
	}
}<|MERGE_RESOLUTION|>--- conflicted
+++ resolved
@@ -593,11 +593,7 @@
 	 */
 	if (min_nsid == 0xFFFFFFFE || min_nsid == NVME_NSID_ALL) {
 		req->error_loc = offsetof(struct nvme_identify, nsid);
-<<<<<<< HEAD
-		status = NVME_SC_INVALID_NS | NVME_SC_DNR;
-=======
 		status = NVME_SC_INVALID_NS | NVME_STATUS_DNR;
->>>>>>> 2d5404ca
 		goto out;
 	}
 
