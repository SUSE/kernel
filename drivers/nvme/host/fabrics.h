--- conflicted
+++ resolved
@@ -66,10 +66,6 @@
 	NVMF_OPT_TLS		= 1 << 25,
 	NVMF_OPT_KEYRING	= 1 << 26,
 	NVMF_OPT_TLS_KEY	= 1 << 27,
-<<<<<<< HEAD
-	NVMF_OPT_RECOVERY_DELAY = 1 << 28,
-=======
->>>>>>> 2d5404ca
 };
 
 /**
@@ -96,7 +92,6 @@
  * @queue_size: Number of IO queue elements.
  * @nr_io_queues: Number of controller IO queues that will be established.
  * @reconnect_delay: Time between two consecutive reconnect attempts.
- * @recovery_delay: Time before error recovery starts after error detection.
  * @discovery_nqn: indicates if the subsysnqn is the well-known discovery NQN.
  * @kato:	Keep-alive timeout.
  * @host:	Virtual NVMe host, contains the NQN and Host ID.
@@ -126,7 +121,6 @@
 	size_t			queue_size;
 	unsigned int		nr_io_queues;
 	unsigned int		reconnect_delay;
-	unsigned int		recovery_delay;
 	bool			discovery_nqn;
 	bool			duplicate_connect;
 	unsigned int		kato;
