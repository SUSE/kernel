// SPDX-License-Identifier: GPL-2.0
/*
 * Copyright (C) 2020 Western Digital Corporation or its affiliates.
 */

#include <linux/blkdev.h>
#include <linux/vmalloc.h>
#include "nvme.h"

<<<<<<< HEAD
int nvme_revalidate_zones(struct nvme_ns *ns)
{
	struct request_queue *q = ns->queue;

	blk_queue_chunk_sectors(q, ns->zsze);
	blk_queue_max_zone_append_sectors(q, ns->ctrl->max_zone_append);

	return blk_revalidate_disk_zones(ns->disk, NULL);
}

=======
>>>>>>> 2d5404ca
static int nvme_set_max_append(struct nvme_ctrl *ctrl)
{
	struct nvme_command c = { };
	struct nvme_id_ctrl_zns *id;
	int status;

	id = kzalloc(sizeof(*id), GFP_KERNEL);
	if (!id)
		return -ENOMEM;

	c.identify.opcode = nvme_admin_identify;
	c.identify.cns = NVME_ID_CNS_CS_CTRL;
	c.identify.csi = NVME_CSI_ZNS;

	status = nvme_submit_sync_cmd(ctrl->admin_q, &c, id, sizeof(*id));
	if (status) {
		kfree(id);
		return status;
	}

	if (id->zasl)
		ctrl->max_zone_append = 1 << (id->zasl + 3);
	else
		ctrl->max_zone_append = ctrl->max_hw_sectors;
	kfree(id);
	return 0;
}

int nvme_query_zone_info(struct nvme_ns *ns, unsigned lbaf,
		struct nvme_zone_info *zi)
{
	struct nvme_effects_log *log = ns->head->effects;
	struct nvme_command c = { };
	struct nvme_id_ns_zns *id;
	int status;

	/* Driver requires zone append support */
	if ((le32_to_cpu(log->iocs[nvme_cmd_zone_append]) &
			NVME_CMD_EFFECTS_CSUPP)) {
		if (test_and_clear_bit(NVME_NS_FORCE_RO, &ns->flags))
			dev_warn(ns->ctrl->device,
				 "Zone Append supported for zoned namespace:%d. Remove read-only mode\n",
				 ns->head->ns_id);
	} else {
		set_bit(NVME_NS_FORCE_RO, &ns->flags);
		dev_warn(ns->ctrl->device,
			 "Zone Append not supported for zoned namespace:%d. Forcing to read-only mode\n",
			 ns->head->ns_id);
	}

	/* Lazily query controller append limit for the first zoned namespace */
	if (!ns->ctrl->max_zone_append) {
		status = nvme_set_max_append(ns->ctrl);
		if (status)
			return status;
	}

	id = kzalloc(sizeof(*id), GFP_KERNEL);
	if (!id)
		return -ENOMEM;

	c.identify.opcode = nvme_admin_identify;
	c.identify.nsid = cpu_to_le32(ns->head->ns_id);
	c.identify.cns = NVME_ID_CNS_CS_NS;
	c.identify.csi = NVME_CSI_ZNS;

	status = nvme_submit_sync_cmd(ns->ctrl->admin_q, &c, id, sizeof(*id));
	if (status)
		goto free_data;

	/*
	 * We currently do not handle devices requiring any of the zoned
	 * operation characteristics.
	 */
	if (id->zoc) {
		dev_warn(ns->ctrl->device,
			"zone operations:%x not supported for namespace:%u\n",
			le16_to_cpu(id->zoc), ns->head->ns_id);
		status = -ENODEV;
		goto free_data;
	}

	zi->zone_size = le64_to_cpu(id->lbafe[lbaf].zsze);
	if (!is_power_of_2(zi->zone_size)) {
		dev_warn(ns->ctrl->device,
			"invalid zone size: %llu for namespace: %u\n",
			zi->zone_size, ns->head->ns_id);
		status = -ENODEV;
		goto free_data;
	}
	zi->max_open_zones = le32_to_cpu(id->mor) + 1;
	zi->max_active_zones = le32_to_cpu(id->mar) + 1;

free_data:
	kfree(id);
	return status;
}

void nvme_update_zone_info(struct nvme_ns *ns, struct queue_limits *lim,
		struct nvme_zone_info *zi)
{
	lim->features |= BLK_FEAT_ZONED;
	lim->max_open_zones = zi->max_open_zones;
	lim->max_active_zones = zi->max_active_zones;
	lim->max_zone_append_sectors = ns->ctrl->max_zone_append;
	lim->chunk_sectors = ns->head->zsze =
		nvme_lba_to_sect(ns->head, zi->zone_size);
}

static void *nvme_zns_alloc_report_buffer(struct nvme_ns *ns,
					  unsigned int nr_zones, size_t *buflen)
{
	struct request_queue *q = ns->disk->queue;
	size_t bufsize;
	void *buf;

	const size_t min_bufsize = sizeof(struct nvme_zone_report) +
				   sizeof(struct nvme_zone_descriptor);

	nr_zones = min_t(unsigned int, nr_zones,
			 get_capacity(ns->disk) >> ilog2(ns->head->zsze));

	bufsize = sizeof(struct nvme_zone_report) +
		nr_zones * sizeof(struct nvme_zone_descriptor);
	bufsize = min_t(size_t, bufsize,
			queue_max_hw_sectors(q) << SECTOR_SHIFT);
	bufsize = min_t(size_t, bufsize, queue_max_segments(q) << PAGE_SHIFT);

	while (bufsize >= min_bufsize) {
		buf = __vmalloc(bufsize, GFP_KERNEL | __GFP_NORETRY);
		if (buf) {
			*buflen = bufsize;
			return buf;
		}
		bufsize >>= 1;
	}
	return NULL;
}

static int nvme_zone_parse_entry(struct nvme_ctrl *ctrl,
				 struct nvme_ns_head *head,
				 struct nvme_zone_descriptor *entry,
				 unsigned int idx, report_zones_cb cb,
				 void *data)
{
	struct blk_zone zone = { };

	if ((entry->zt & 0xf) != NVME_ZONE_TYPE_SEQWRITE_REQ) {
		dev_err(ctrl->device, "invalid zone type %#x\n",
				entry->zt);
		return -EINVAL;
	}

	zone.type = BLK_ZONE_TYPE_SEQWRITE_REQ;
	zone.cond = entry->zs >> 4;
	zone.len = head->zsze;
	zone.capacity = nvme_lba_to_sect(head, le64_to_cpu(entry->zcap));
	zone.start = nvme_lba_to_sect(head, le64_to_cpu(entry->zslba));
	if (zone.cond == BLK_ZONE_COND_FULL)
		zone.wp = zone.start + zone.len;
	else
		zone.wp = nvme_lba_to_sect(head, le64_to_cpu(entry->wp));

	return cb(&zone, idx, data);
}

int nvme_ns_report_zones(struct nvme_ns *ns, sector_t sector,
		unsigned int nr_zones, report_zones_cb cb, void *data)
{
	struct nvme_zone_report *report;
	struct nvme_command c = { };
	int ret, zone_idx = 0;
	unsigned int nz, i;
	size_t buflen;

	if (ns->head->ids.csi != NVME_CSI_ZNS)
		return -EINVAL;

	report = nvme_zns_alloc_report_buffer(ns, nr_zones, &buflen);
	if (!report)
		return -ENOMEM;

	c.zmr.opcode = nvme_cmd_zone_mgmt_recv;
	c.zmr.nsid = cpu_to_le32(ns->head->ns_id);
	c.zmr.numd = cpu_to_le32(nvme_bytes_to_numd(buflen));
	c.zmr.zra = NVME_ZRA_ZONE_REPORT;
	c.zmr.zrasf = NVME_ZRASF_ZONE_REPORT_ALL;
	c.zmr.pr = NVME_REPORT_ZONE_PARTIAL;

	sector &= ~(ns->head->zsze - 1);
	while (zone_idx < nr_zones && sector < get_capacity(ns->disk)) {
		memset(report, 0, buflen);

		c.zmr.slba = cpu_to_le64(nvme_sect_to_lba(ns->head, sector));
		ret = nvme_submit_sync_cmd(ns->queue, &c, report, buflen);
		if (ret) {
			if (ret > 0)
				ret = -EIO;
			goto out_free;
		}

		nz = min((unsigned int)le64_to_cpu(report->nr_zones), nr_zones);
		if (!nz)
			break;

		for (i = 0; i < nz && zone_idx < nr_zones; i++) {
			ret = nvme_zone_parse_entry(ns->ctrl, ns->head,
						    &report->entries[i],
						    zone_idx, cb, data);
			if (ret)
				goto out_free;
			zone_idx++;
		}

		sector += ns->head->zsze * nz;
	}

	if (zone_idx > 0)
		ret = zone_idx;
	else
		ret = -EINVAL;
out_free:
	kvfree(report);
	return ret;
}

blk_status_t nvme_setup_zone_mgmt_send(struct nvme_ns *ns, struct request *req,
		struct nvme_command *c, enum nvme_zone_mgmt_action action)
{
	memset(c, 0, sizeof(*c));

	c->zms.opcode = nvme_cmd_zone_mgmt_send;
	c->zms.nsid = cpu_to_le32(ns->head->ns_id);
	c->zms.slba = cpu_to_le64(nvme_sect_to_lba(ns->head, blk_rq_pos(req)));
	c->zms.zsa = action;

	if (req_op(req) == REQ_OP_ZONE_RESET_ALL)
		c->zms.select_all = 1;

	return BLK_STS_OK;
}<|MERGE_RESOLUTION|>--- conflicted
+++ resolved
@@ -7,19 +7,6 @@
 #include <linux/vmalloc.h>
 #include "nvme.h"
 
-<<<<<<< HEAD
-int nvme_revalidate_zones(struct nvme_ns *ns)
-{
-	struct request_queue *q = ns->queue;
-
-	blk_queue_chunk_sectors(q, ns->zsze);
-	blk_queue_max_zone_append_sectors(q, ns->ctrl->max_zone_append);
-
-	return blk_revalidate_disk_zones(ns->disk, NULL);
-}
-
-=======
->>>>>>> 2d5404ca
 static int nvme_set_max_append(struct nvme_ctrl *ctrl)
 {
 	struct nvme_command c = { };
