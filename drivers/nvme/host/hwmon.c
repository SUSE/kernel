--- conflicted
+++ resolved
@@ -240,16 +240,10 @@
 
 	err = nvme_hwmon_get_smart_log(data);
 	if (err) {
-<<<<<<< HEAD
 		dev_warn(ctrl->device,
 			"Failed to read smart log (error %d)\n", err);
-		devm_kfree(dev, data);
+		kfree(data);
 		return err;
-=======
-		dev_warn(dev, "Failed to read smart log (error %d)\n", err);
-		kfree(data);
-		return;
->>>>>>> 11698a5c
 	}
 
 	hwmon = hwmon_device_register_with_info(dev, "nvme",
@@ -261,6 +255,8 @@
 	}
 
 	ctrl->hwmon_device = hwmon;
+
+	return 0;
 }
 
 void nvme_hwmon_exit(struct nvme_ctrl *ctrl)
@@ -273,6 +269,4 @@
 		ctrl->hwmon_device = NULL;
 		kfree(data);
 	}
-
-	return 0;
 }