--- conflicted
+++ resolved
@@ -101,13 +101,6 @@
 	select CRYPTO_SHA256
 	select CRYPTO_SHA512
 	select CRYPTO_DH
-<<<<<<< HEAD
-	select CRYPTO_DH_GROUPS_RFC7919
-	help
-	  This provides support for NVMe over Fabrics In-Band Authentication.
-
-	  If unsure, say N.
-=======
 	select CRYPTO_DH_RFC7919_GROUPS
 	help
 	  This provides support for NVMe over Fabrics In-Band Authentication.
@@ -125,5 +118,4 @@
 	  such as the M1.
 
 	  To compile this driver as a module, choose M here: the
-	  module will be called nvme-apple.
->>>>>>> eb3cdb58
+	  module will be called nvme-apple.