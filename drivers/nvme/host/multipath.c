--- conflicted
+++ resolved
@@ -123,14 +123,8 @@
 		return;
 
 	nvme_req(rq)->flags |= NVME_MPATH_IO_STATS;
-<<<<<<< HEAD
-	nvme_req(rq)->start_time = bdev_start_io_acct(disk->part0,
-					blk_rq_bytes(rq) >> SECTOR_SHIFT,
-					req_op(rq), jiffies);
-=======
 	nvme_req(rq)->start_time = bdev_start_io_acct(disk->part0, req_op(rq),
 						      jiffies);
->>>>>>> eb3cdb58
 }
 EXPORT_SYMBOL_GPL(nvme_mpath_start_request);
 
@@ -141,12 +135,8 @@
 	if (!(nvme_req(rq)->flags & NVME_MPATH_IO_STATS))
 		return;
 	bdev_end_io_acct(ns->head->disk->part0, req_op(rq),
-<<<<<<< HEAD
-		nvme_req(rq)->start_time);
-=======
 			 blk_rq_bytes(rq) >> SECTOR_SHIFT,
 			 nvme_req(rq)->start_time);
->>>>>>> eb3cdb58
 }
 
 void nvme_kick_requeue_lists(struct nvme_ctrl *ctrl)
@@ -213,11 +203,6 @@
 
 	srcu_idx = srcu_read_lock(&head->srcu);
 	list_for_each_entry_rcu(ns, &head->list, siblings) {
-<<<<<<< HEAD
-		if (!ns->disk)
-			continue;
-=======
->>>>>>> eb3cdb58
 		if (capacity != get_capacity(ns->disk))
 			clear_bit(NVME_NS_READY, &ns->flags);
 	}
@@ -485,10 +470,7 @@
 	.unlocked_ioctl	= nvme_ns_head_chr_ioctl,
 	.compat_ioctl	= compat_ptr_ioctl,
 	.uring_cmd	= nvme_ns_head_chr_uring_cmd,
-<<<<<<< HEAD
-=======
 	.uring_cmd_iopoll = nvme_ns_head_chr_uring_cmd_iopoll,
->>>>>>> eb3cdb58
 };
 
 static int nvme_add_ns_head_cdev(struct nvme_ns_head *head)
@@ -902,10 +884,6 @@
 {
 	if (!head->disk)
 		return;
-<<<<<<< HEAD
-	blk_mark_disk_dead(head->disk);
-=======
->>>>>>> eb3cdb58
 	/* make sure all pending bios are cleaned up */
 	kblockd_schedule_work(&head->requeue_work);
 	flush_work(&head->requeue_work);
