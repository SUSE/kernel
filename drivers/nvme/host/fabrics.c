// SPDX-License-Identifier: GPL-2.0
/*
 * NVMe over Fabrics common host code.
 * Copyright (c) 2015-2016 HGST, a Western Digital Company.
 */
#define pr_fmt(fmt) KBUILD_MODNAME ": " fmt
#include <linux/init.h>
#include <linux/miscdevice.h>
#include <linux/module.h>
#include <linux/mutex.h>
#include <linux/parser.h>
#include <linux/seq_file.h>
#include "nvme.h"
#include "fabrics.h"
#include <linux/nvme-keyring.h>

static LIST_HEAD(nvmf_transports);
static DECLARE_RWSEM(nvmf_transports_rwsem);

static LIST_HEAD(nvmf_hosts);
static DEFINE_MUTEX(nvmf_hosts_mutex);

static struct nvmf_host *nvmf_default_host;

static struct nvmf_host *nvmf_host_alloc(const char *hostnqn, uuid_t *id)
{
	struct nvmf_host *host;

	host = kmalloc(sizeof(*host), GFP_KERNEL);
	if (!host)
		return NULL;

	kref_init(&host->ref);
	uuid_copy(&host->id, id);
	strscpy(host->nqn, hostnqn, NVMF_NQN_SIZE);

	return host;
}

static struct nvmf_host *nvmf_host_add(const char *hostnqn, uuid_t *id)
{
	struct nvmf_host *host;

	mutex_lock(&nvmf_hosts_mutex);

	/*
	 * We have defined a host as how it is perceived by the target.
	 * Therefore, we don't allow different Host NQNs with the same Host ID.
	 * Similarly, we do not allow the usage of the same Host NQN with
	 * different Host IDs. This'll maintain unambiguous host identification.
	 */
	list_for_each_entry(host, &nvmf_hosts, list) {
		bool same_hostnqn = !strcmp(host->nqn, hostnqn);
		bool same_hostid = uuid_equal(&host->id, id);

		if (same_hostnqn && same_hostid) {
			kref_get(&host->ref);
			goto out_unlock;
		}
		if (same_hostnqn) {
			pr_err("found same hostnqn %s but different hostid %pUb\n",
			       hostnqn, id);
			host = ERR_PTR(-EINVAL);
			goto out_unlock;
		}
		if (same_hostid) {
			pr_err("found same hostid %pUb but different hostnqn %s\n",
			       id, hostnqn);
			host = ERR_PTR(-EINVAL);
			goto out_unlock;
		}
	}

	host = nvmf_host_alloc(hostnqn, id);
	if (!host) {
		host = ERR_PTR(-ENOMEM);
		goto out_unlock;
	}

	list_add_tail(&host->list, &nvmf_hosts);
out_unlock:
	mutex_unlock(&nvmf_hosts_mutex);
	return host;
}

static struct nvmf_host *nvmf_host_default(void)
{
	struct nvmf_host *host;
	char nqn[NVMF_NQN_SIZE];
	uuid_t id;

	uuid_gen(&id);
	snprintf(nqn, NVMF_NQN_SIZE,
		"nqn.2014-08.org.nvmexpress:uuid:%pUb", &id);

	host = nvmf_host_alloc(nqn, &id);
	if (!host)
		return NULL;

	mutex_lock(&nvmf_hosts_mutex);
	list_add_tail(&host->list, &nvmf_hosts);
	mutex_unlock(&nvmf_hosts_mutex);

	return host;
}

static void nvmf_host_destroy(struct kref *ref)
{
	struct nvmf_host *host = container_of(ref, struct nvmf_host, ref);

	mutex_lock(&nvmf_hosts_mutex);
	list_del(&host->list);
	mutex_unlock(&nvmf_hosts_mutex);

	kfree(host);
}

static void nvmf_host_put(struct nvmf_host *host)
{
	if (host)
		kref_put(&host->ref, nvmf_host_destroy);
}

/**
 * nvmf_get_address() -  Get address/port
 * @ctrl:	Host NVMe controller instance which we got the address
 * @buf:	OUTPUT parameter that will contain the address/port
 * @size:	buffer size
 */
int nvmf_get_address(struct nvme_ctrl *ctrl, char *buf, int size)
{
	int len = 0;

	if (ctrl->opts->mask & NVMF_OPT_TRADDR)
		len += scnprintf(buf, size, "traddr=%s", ctrl->opts->traddr);
	if (ctrl->opts->mask & NVMF_OPT_TRSVCID)
		len += scnprintf(buf + len, size - len, "%strsvcid=%s",
				(len) ? "," : "", ctrl->opts->trsvcid);
	if (ctrl->opts->mask & NVMF_OPT_HOST_TRADDR)
		len += scnprintf(buf + len, size - len, "%shost_traddr=%s",
				(len) ? "," : "", ctrl->opts->host_traddr);
	if (ctrl->opts->mask & NVMF_OPT_HOST_IFACE)
		len += scnprintf(buf + len, size - len, "%shost_iface=%s",
				(len) ? "," : "", ctrl->opts->host_iface);
	len += scnprintf(buf + len, size - len, "\n");

	return len;
}
EXPORT_SYMBOL_GPL(nvmf_get_address);

/**
 * nvmf_reg_read32() -  NVMe Fabrics "Property Get" API function.
 * @ctrl:	Host NVMe controller instance maintaining the admin
 *		queue used to submit the property read command to
 *		the allocated NVMe controller resource on the target system.
 * @off:	Starting offset value of the targeted property
 *		register (see the fabrics section of the NVMe standard).
 * @val:	OUTPUT parameter that will contain the value of
 *		the property after a successful read.
 *
 * Used by the host system to retrieve a 32-bit capsule property value
 * from an NVMe controller on the target system.
 *
 * ("Capsule property" is an "PCIe register concept" applied to the
 * NVMe fabrics space.)
 *
 * Return:
 *	0: successful read
 *	> 0: NVMe error status code
 *	< 0: Linux errno error code
 */
int nvmf_reg_read32(struct nvme_ctrl *ctrl, u32 off, u32 *val)
{
	struct nvme_command cmd = { };
	union nvme_result res;
	int ret;

	cmd.prop_get.opcode = nvme_fabrics_command;
	cmd.prop_get.fctype = nvme_fabrics_type_property_get;
	cmd.prop_get.offset = cpu_to_le32(off);

	ret = __nvme_submit_sync_cmd(ctrl->fabrics_q, &cmd, &res, NULL, 0,
			NVME_QID_ANY, NVME_SUBMIT_RESERVED);

	if (ret >= 0)
		*val = le64_to_cpu(res.u64);
	if (unlikely(ret != 0))
		dev_err(ctrl->device,
			"Property Get error: %d, offset %#x\n",
			ret > 0 ? ret & ~NVME_STATUS_DNR : ret, off);

	return ret;
}
EXPORT_SYMBOL_GPL(nvmf_reg_read32);

/**
 * nvmf_reg_read64() -  NVMe Fabrics "Property Get" API function.
 * @ctrl:	Host NVMe controller instance maintaining the admin
 *		queue used to submit the property read command to
 *		the allocated controller resource on the target system.
 * @off:	Starting offset value of the targeted property
 *		register (see the fabrics section of the NVMe standard).
 * @val:	OUTPUT parameter that will contain the value of
 *		the property after a successful read.
 *
 * Used by the host system to retrieve a 64-bit capsule property value
 * from an NVMe controller on the target system.
 *
 * ("Capsule property" is an "PCIe register concept" applied to the
 * NVMe fabrics space.)
 *
 * Return:
 *	0: successful read
 *	> 0: NVMe error status code
 *	< 0: Linux errno error code
 */
int nvmf_reg_read64(struct nvme_ctrl *ctrl, u32 off, u64 *val)
{
	struct nvme_command cmd = { };
	union nvme_result res;
	int ret;

	cmd.prop_get.opcode = nvme_fabrics_command;
	cmd.prop_get.fctype = nvme_fabrics_type_property_get;
	cmd.prop_get.attrib = 1;
	cmd.prop_get.offset = cpu_to_le32(off);

	ret = __nvme_submit_sync_cmd(ctrl->fabrics_q, &cmd, &res, NULL, 0,
			NVME_QID_ANY, NVME_SUBMIT_RESERVED);

	if (ret >= 0)
		*val = le64_to_cpu(res.u64);
	if (unlikely(ret != 0))
		dev_err(ctrl->device,
			"Property Get error: %d, offset %#x\n",
			ret > 0 ? ret & ~NVME_STATUS_DNR : ret, off);
	return ret;
}
EXPORT_SYMBOL_GPL(nvmf_reg_read64);

/**
 * nvmf_reg_write32() -  NVMe Fabrics "Property Write" API function.
 * @ctrl:	Host NVMe controller instance maintaining the admin
 *		queue used to submit the property read command to
 *		the allocated NVMe controller resource on the target system.
 * @off:	Starting offset value of the targeted property
 *		register (see the fabrics section of the NVMe standard).
 * @val:	Input parameter that contains the value to be
 *		written to the property.
 *
 * Used by the NVMe host system to write a 32-bit capsule property value
 * to an NVMe controller on the target system.
 *
 * ("Capsule property" is an "PCIe register concept" applied to the
 * NVMe fabrics space.)
 *
 * Return:
 *	0: successful write
 *	> 0: NVMe error status code
 *	< 0: Linux errno error code
 */
int nvmf_reg_write32(struct nvme_ctrl *ctrl, u32 off, u32 val)
{
	struct nvme_command cmd = { };
	int ret;

	cmd.prop_set.opcode = nvme_fabrics_command;
	cmd.prop_set.fctype = nvme_fabrics_type_property_set;
	cmd.prop_set.attrib = 0;
	cmd.prop_set.offset = cpu_to_le32(off);
	cmd.prop_set.value = cpu_to_le64(val);

	ret = __nvme_submit_sync_cmd(ctrl->fabrics_q, &cmd, NULL, NULL, 0,
			NVME_QID_ANY, NVME_SUBMIT_RESERVED);
	if (unlikely(ret))
		dev_err(ctrl->device,
			"Property Set error: %d, offset %#x\n",
			ret > 0 ? ret & ~NVME_STATUS_DNR : ret, off);
	return ret;
}
EXPORT_SYMBOL_GPL(nvmf_reg_write32);

int nvmf_subsystem_reset(struct nvme_ctrl *ctrl)
{
	int ret;

	if (!nvme_wait_reset(ctrl))
		return -EBUSY;

	ret = ctrl->ops->reg_write32(ctrl, NVME_REG_NSSR, NVME_SUBSYS_RESET);
	if (ret)
		return ret;

	return nvme_try_sched_reset(ctrl);
}
EXPORT_SYMBOL_GPL(nvmf_subsystem_reset);

/**
 * nvmf_log_connect_error() - Error-parsing-diagnostic print out function for
 * 				connect() errors.
 * @ctrl:	The specific /dev/nvmeX device that had the error.
 * @errval:	Error code to be decoded in a more human-friendly
 * 		printout.
 * @offset:	For use with the NVMe error code
 * 		NVME_SC_CONNECT_INVALID_PARAM.
 * @cmd:	This is the SQE portion of a submission capsule.
 * @data:	This is the "Data" portion of a submission capsule.
 */
static void nvmf_log_connect_error(struct nvme_ctrl *ctrl,
		int errval, int offset, struct nvme_command *cmd,
		struct nvmf_connect_data *data)
{
	int err_sctype = errval & ~NVME_STATUS_DNR;

	if (errval < 0) {
		dev_err(ctrl->device,
			"Connect command failed, errno: %d\n", errval);
		return;
	}

	switch (err_sctype) {
	case NVME_SC_CONNECT_INVALID_PARAM:
		if (offset >> 16) {
			char *inv_data = "Connect Invalid Data Parameter";

			switch (offset & 0xffff) {
			case (offsetof(struct nvmf_connect_data, cntlid)):
				dev_err(ctrl->device,
					"%s, cntlid: %d\n",
					inv_data, data->cntlid);
				break;
			case (offsetof(struct nvmf_connect_data, hostnqn)):
				dev_err(ctrl->device,
					"%s, hostnqn \"%s\"\n",
					inv_data, data->hostnqn);
				break;
			case (offsetof(struct nvmf_connect_data, subsysnqn)):
				dev_err(ctrl->device,
					"%s, subsysnqn \"%s\"\n",
					inv_data, data->subsysnqn);
				break;
			default:
				dev_err(ctrl->device,
					"%s, starting byte offset: %d\n",
				       inv_data, offset & 0xffff);
				break;
			}
		} else {
			char *inv_sqe = "Connect Invalid SQE Parameter";

			switch (offset) {
			case (offsetof(struct nvmf_connect_command, qid)):
				dev_err(ctrl->device,
				       "%s, qid %d\n",
					inv_sqe, cmd->connect.qid);
				break;
			default:
				dev_err(ctrl->device,
					"%s, starting byte offset: %d\n",
					inv_sqe, offset);
			}
		}
		break;
	case NVME_SC_CONNECT_INVALID_HOST:
		dev_err(ctrl->device,
			"Connect for subsystem %s is not allowed, hostnqn: %s\n",
			data->subsysnqn, data->hostnqn);
		break;
	case NVME_SC_CONNECT_CTRL_BUSY:
		dev_err(ctrl->device,
			"Connect command failed: controller is busy or not available\n");
		break;
	case NVME_SC_CONNECT_FORMAT:
		dev_err(ctrl->device,
			"Connect incompatible format: %d",
			cmd->connect.recfmt);
		break;
	case NVME_SC_HOST_PATH_ERROR:
		dev_err(ctrl->device,
			"Connect command failed: host path error\n");
		break;
	case NVME_SC_AUTH_REQUIRED:
		dev_err(ctrl->device,
			"Connect command failed: authentication required\n");
		break;
	default:
		dev_err(ctrl->device,
			"Connect command failed, error wo/DNR bit: %d\n",
			err_sctype);
		break;
	}
}

static struct nvmf_connect_data *nvmf_connect_data_prep(struct nvme_ctrl *ctrl,
		u16 cntlid)
{
	struct nvmf_connect_data *data;

	data = kzalloc(sizeof(*data), GFP_KERNEL);
	if (!data)
		return NULL;

	uuid_copy(&data->hostid, &ctrl->opts->host->id);
	data->cntlid = cpu_to_le16(cntlid);
<<<<<<< HEAD
	strncpy(data->subsysnqn, ctrl->opts->subsysnqn, NVMF_NQN_SIZE);
	strncpy(data->hostnqn, ctrl->opts->host->nqn, NVMF_NQN_SIZE);
=======
	strscpy(data->subsysnqn, ctrl->opts->subsysnqn, NVMF_NQN_SIZE);
	strscpy(data->hostnqn, ctrl->opts->host->nqn, NVMF_NQN_SIZE);
>>>>>>> 2d5404ca

	return data;
}

static void nvmf_connect_cmd_prep(struct nvme_ctrl *ctrl, u16 qid,
		struct nvme_command *cmd)
{
	cmd->connect.opcode = nvme_fabrics_command;
	cmd->connect.fctype = nvme_fabrics_type_connect;
	cmd->connect.qid = cpu_to_le16(qid);

	if (qid) {
		cmd->connect.sqsize = cpu_to_le16(ctrl->sqsize);
	} else {
		cmd->connect.sqsize = cpu_to_le16(NVME_AQ_DEPTH - 1);

		/*
		 * set keep-alive timeout in seconds granularity (ms * 1000)
		 */
		cmd->connect.kato = cpu_to_le32(ctrl->kato * 1000);
	}

	if (ctrl->opts->disable_sqflow)
		cmd->connect.cattr |= NVME_CONNECT_DISABLE_SQFLOW;
}

/**
 * nvmf_connect_admin_queue() - NVMe Fabrics Admin Queue "Connect"
 *				API function.
 * @ctrl:	Host nvme controller instance used to request
 *              a new NVMe controller allocation on the target
 *              system and  establish an NVMe Admin connection to
 *              that controller.
 *
 * This function enables an NVMe host device to request a new allocation of
 * an NVMe controller resource on a target system as well establish a
 * fabrics-protocol connection of the NVMe Admin queue between the
 * host system device and the allocated NVMe controller on the
 * target system via a NVMe Fabrics "Connect" command.
 */
int nvmf_connect_admin_queue(struct nvme_ctrl *ctrl)
{
	struct nvme_command cmd = { };
	union nvme_result res;
	struct nvmf_connect_data *data;
	int ret;
	u32 result;

	nvmf_connect_cmd_prep(ctrl, 0, &cmd);

	data = nvmf_connect_data_prep(ctrl, 0xffff);
	if (!data)
		return -ENOMEM;

	ret = __nvme_submit_sync_cmd(ctrl->fabrics_q, &cmd, &res,
			data, sizeof(*data), NVME_QID_ANY,
			NVME_SUBMIT_AT_HEAD |
			NVME_SUBMIT_NOWAIT |
			NVME_SUBMIT_RESERVED);
	if (ret) {
		nvmf_log_connect_error(ctrl, ret, le32_to_cpu(res.u32),
				       &cmd, data);
		goto out_free_data;
	}

	result = le32_to_cpu(res.u32);
	ctrl->cntlid = result & 0xFFFF;
	if (result & (NVME_CONNECT_AUTHREQ_ATR | NVME_CONNECT_AUTHREQ_ASCR)) {
		/* Secure concatenation is not implemented */
		if (result & NVME_CONNECT_AUTHREQ_ASCR) {
			dev_warn(ctrl->device,
				 "qid 0: secure concatenation is not supported\n");
			ret = -EOPNOTSUPP;
			goto out_free_data;
		}
		/* Authentication required */
		ret = nvme_auth_negotiate(ctrl, 0);
		if (ret) {
			dev_warn(ctrl->device,
				 "qid 0: authentication setup failed\n");
			goto out_free_data;
		}
		ret = nvme_auth_wait(ctrl, 0);
		if (ret) {
			dev_warn(ctrl->device,
				 "qid 0: authentication failed, error %d\n",
				 ret);
		} else
			dev_info(ctrl->device,
				 "qid 0: authenticated\n");
	}
out_free_data:
	kfree(data);
	return ret;
}
EXPORT_SYMBOL_GPL(nvmf_connect_admin_queue);

/**
 * nvmf_connect_io_queue() - NVMe Fabrics I/O Queue "Connect"
 *			     API function.
 * @ctrl:	Host nvme controller instance used to establish an
 *		NVMe I/O queue connection to the already allocated NVMe
 *		controller on the target system.
 * @qid:	NVMe I/O queue number for the new I/O connection between
 *		host and target (note qid == 0 is illegal as this is
 *		the Admin queue, per NVMe standard).
 *
 * This function issues a fabrics-protocol connection
 * of a NVMe I/O queue (via NVMe Fabrics "Connect" command)
 * between the host system device and the allocated NVMe controller
 * on the target system.
 *
 * Return:
 *	0: success
 *	> 0: NVMe error status code
 *	< 0: Linux errno error code
 */
int nvmf_connect_io_queue(struct nvme_ctrl *ctrl, u16 qid)
{
	struct nvme_command cmd = { };
	struct nvmf_connect_data *data;
	union nvme_result res;
	int ret;
	u32 result;

	nvmf_connect_cmd_prep(ctrl, qid, &cmd);

	data = nvmf_connect_data_prep(ctrl, ctrl->cntlid);
	if (!data)
		return -ENOMEM;

	ret = __nvme_submit_sync_cmd(ctrl->connect_q, &cmd, &res,
			data, sizeof(*data), qid,
			NVME_SUBMIT_AT_HEAD |
			NVME_SUBMIT_RESERVED |
			NVME_SUBMIT_NOWAIT);
	if (ret) {
		nvmf_log_connect_error(ctrl, ret, le32_to_cpu(res.u32),
				       &cmd, data);
		goto out_free_data;
	}
	result = le32_to_cpu(res.u32);
	if (result & (NVME_CONNECT_AUTHREQ_ATR | NVME_CONNECT_AUTHREQ_ASCR)) {
		/* Secure concatenation is not implemented */
		if (result & NVME_CONNECT_AUTHREQ_ASCR) {
			dev_warn(ctrl->device,
				 "qid 0: secure concatenation is not supported\n");
			ret = -EOPNOTSUPP;
			goto out_free_data;
		}
		/* Authentication required */
		ret = nvme_auth_negotiate(ctrl, qid);
		if (ret) {
			dev_warn(ctrl->device,
				 "qid %d: authentication setup failed\n", qid);
			goto out_free_data;
		}
		ret = nvme_auth_wait(ctrl, qid);
		if (ret) {
			dev_warn(ctrl->device,
				 "qid %u: authentication failed, error %d\n",
				 qid, ret);
		}
	}
out_free_data:
	kfree(data);
	return ret;
}
EXPORT_SYMBOL_GPL(nvmf_connect_io_queue);

/*
 * Evaluate the status information returned by the transport in order to decided
 * if a reconnect attempt should be scheduled.
 *
 * Do not retry when:
 *
 * - the DNR bit is set and the specification states no further connect
 *   attempts with the same set of paramenters should be attempted.
 *
 * - when the authentication attempt fails, because the key was invalid.
 *   This error code is set on the host side.
 */
bool nvmf_should_reconnect(struct nvme_ctrl *ctrl, int status)
{
<<<<<<< HEAD
	if (status > 0 && (status & NVME_SC_DNR))
=======
	if (status > 0 && (status & NVME_STATUS_DNR))
>>>>>>> 2d5404ca
		return false;

	if (status == -EKEYREJECTED)
		return false;

	if (ctrl->opts->max_reconnects == -1 ||
	    ctrl->nr_reconnects < ctrl->opts->max_reconnects)
		return true;

	return false;
}
EXPORT_SYMBOL_GPL(nvmf_should_reconnect);

/**
 * nvmf_register_transport() - NVMe Fabrics Library registration function.
 * @ops:	Transport ops instance to be registered to the
 *		common fabrics library.
 *
 * API function that registers the type of specific transport fabric
 * being implemented to the common NVMe fabrics library. Part of
 * the overall init sequence of starting up a fabrics driver.
 */
int nvmf_register_transport(struct nvmf_transport_ops *ops)
{
	if (!ops->create_ctrl)
		return -EINVAL;

	down_write(&nvmf_transports_rwsem);
	list_add_tail(&ops->entry, &nvmf_transports);
	up_write(&nvmf_transports_rwsem);

	return 0;
}
EXPORT_SYMBOL_GPL(nvmf_register_transport);

/**
 * nvmf_unregister_transport() - NVMe Fabrics Library unregistration function.
 * @ops:	Transport ops instance to be unregistered from the
 *		common fabrics library.
 *
 * Fabrics API function that unregisters the type of specific transport
 * fabric being implemented from the common NVMe fabrics library.
 * Part of the overall exit sequence of unloading the implemented driver.
 */
void nvmf_unregister_transport(struct nvmf_transport_ops *ops)
{
	down_write(&nvmf_transports_rwsem);
	list_del(&ops->entry);
	up_write(&nvmf_transports_rwsem);
}
EXPORT_SYMBOL_GPL(nvmf_unregister_transport);

static struct nvmf_transport_ops *nvmf_lookup_transport(
		struct nvmf_ctrl_options *opts)
{
	struct nvmf_transport_ops *ops;

	lockdep_assert_held(&nvmf_transports_rwsem);

	list_for_each_entry(ops, &nvmf_transports, entry) {
		if (strcmp(ops->name, opts->transport) == 0)
			return ops;
	}

	return NULL;
}

static struct key *nvmf_parse_key(int key_id)
{
	struct key *key;

	if (!IS_ENABLED(CONFIG_NVME_TCP_TLS)) {
		pr_err("TLS is not supported\n");
		return ERR_PTR(-EINVAL);
	}

	key = nvme_tls_key_lookup(key_id);
	if (IS_ERR(key))
		pr_err("key id %08x not found\n", key_id);
	else
		pr_debug("Using key id %08x\n", key_id);
	return key;
}

static const match_table_t opt_tokens = {
	{ NVMF_OPT_TRANSPORT,		"transport=%s"		},
	{ NVMF_OPT_TRADDR,		"traddr=%s"		},
	{ NVMF_OPT_TRSVCID,		"trsvcid=%s"		},
	{ NVMF_OPT_NQN,			"nqn=%s"		},
	{ NVMF_OPT_QUEUE_SIZE,		"queue_size=%d"		},
	{ NVMF_OPT_NR_IO_QUEUES,	"nr_io_queues=%d"	},
	{ NVMF_OPT_RECONNECT_DELAY,	"reconnect_delay=%d"	},
	{ NVMF_OPT_CTRL_LOSS_TMO,	"ctrl_loss_tmo=%d"	},
	{ NVMF_OPT_KATO,		"keep_alive_tmo=%d"	},
	{ NVMF_OPT_HOSTNQN,		"hostnqn=%s"		},
	{ NVMF_OPT_HOST_TRADDR,		"host_traddr=%s"	},
	{ NVMF_OPT_HOST_IFACE,		"host_iface=%s"		},
	{ NVMF_OPT_HOST_ID,		"hostid=%s"		},
	{ NVMF_OPT_DUP_CONNECT,		"duplicate_connect"	},
	{ NVMF_OPT_DISABLE_SQFLOW,	"disable_sqflow"	},
	{ NVMF_OPT_HDR_DIGEST,		"hdr_digest"		},
	{ NVMF_OPT_DATA_DIGEST,		"data_digest"		},
	{ NVMF_OPT_NR_WRITE_QUEUES,	"nr_write_queues=%d"	},
	{ NVMF_OPT_NR_POLL_QUEUES,	"nr_poll_queues=%d"	},
	{ NVMF_OPT_TOS,			"tos=%d"		},
#ifdef CONFIG_NVME_TCP_TLS
	{ NVMF_OPT_KEYRING,		"keyring=%d"		},
	{ NVMF_OPT_TLS_KEY,		"tls_key=%d"		},
#endif
	{ NVMF_OPT_FAIL_FAST_TMO,	"fast_io_fail_tmo=%d"	},
	{ NVMF_OPT_DISCOVERY,		"discovery"		},
#ifdef CONFIG_NVME_HOST_AUTH
	{ NVMF_OPT_DHCHAP_SECRET,	"dhchap_secret=%s"	},
	{ NVMF_OPT_DHCHAP_CTRL_SECRET,	"dhchap_ctrl_secret=%s"	},
#endif
#ifdef CONFIG_NVME_TCP_TLS
	{ NVMF_OPT_TLS,			"tls"			},
#endif
<<<<<<< HEAD
	{ NVMF_OPT_RECOVERY_DELAY,      "recovery_delay=%d"     },
=======
>>>>>>> 2d5404ca
	{ NVMF_OPT_ERR,			NULL			}
};

static int nvmf_parse_options(struct nvmf_ctrl_options *opts,
		const char *buf)
{
	substring_t args[MAX_OPT_ARGS];
	char *options, *o, *p;
	int token, ret = 0;
	size_t nqnlen  = 0;
	int ctrl_loss_tmo = NVMF_DEF_CTRL_LOSS_TMO, key_id;
	uuid_t hostid;
	char hostnqn[NVMF_NQN_SIZE];
	struct key *key;

	/* Set defaults */
	opts->queue_size = NVMF_DEF_QUEUE_SIZE;
	opts->nr_io_queues = num_online_cpus();
	opts->reconnect_delay = NVMF_DEF_RECONNECT_DELAY;
	opts->kato = 0;
	opts->duplicate_connect = false;
	opts->fast_io_fail_tmo = NVMF_DEF_FAIL_FAST_TMO;
	opts->hdr_digest = false;
	opts->data_digest = false;
	opts->tos = -1; /* < 0 == use transport default */
	opts->tls = false;
	opts->tls_key = NULL;
	opts->keyring = NULL;

	options = o = kstrdup(buf, GFP_KERNEL);
	if (!options)
		return -ENOMEM;

	/* use default host if not given by user space */
	uuid_copy(&hostid, &nvmf_default_host->id);
	strscpy(hostnqn, nvmf_default_host->nqn, NVMF_NQN_SIZE);

	while ((p = strsep(&o, ",\n")) != NULL) {
		if (!*p)
			continue;

		token = match_token(p, opt_tokens, args);
		opts->mask |= token;
		switch (token) {
		case NVMF_OPT_TRANSPORT:
			p = match_strdup(args);
			if (!p) {
				ret = -ENOMEM;
				goto out;
			}
			kfree(opts->transport);
			opts->transport = p;
			break;
		case NVMF_OPT_NQN:
			p = match_strdup(args);
			if (!p) {
				ret = -ENOMEM;
				goto out;
			}
			kfree(opts->subsysnqn);
			opts->subsysnqn = p;
			nqnlen = strlen(opts->subsysnqn);
			if (nqnlen >= NVMF_NQN_SIZE) {
				pr_err("%s needs to be < %d bytes\n",
					opts->subsysnqn, NVMF_NQN_SIZE);
				ret = -EINVAL;
				goto out;
			}
			opts->discovery_nqn =
				!(strcmp(opts->subsysnqn,
					 NVME_DISC_SUBSYS_NAME));
			break;
		case NVMF_OPT_TRADDR:
			p = match_strdup(args);
			if (!p) {
				ret = -ENOMEM;
				goto out;
			}
			kfree(opts->traddr);
			opts->traddr = p;
			break;
		case NVMF_OPT_TRSVCID:
			p = match_strdup(args);
			if (!p) {
				ret = -ENOMEM;
				goto out;
			}
			kfree(opts->trsvcid);
			opts->trsvcid = p;
			break;
		case NVMF_OPT_QUEUE_SIZE:
			if (match_int(args, &token)) {
				ret = -EINVAL;
				goto out;
			}
			if (token < NVMF_MIN_QUEUE_SIZE ||
			    token > NVMF_MAX_QUEUE_SIZE) {
				pr_err("Invalid queue_size %d\n", token);
				ret = -EINVAL;
				goto out;
			}
			opts->queue_size = token;
			break;
		case NVMF_OPT_NR_IO_QUEUES:
			if (match_int(args, &token)) {
				ret = -EINVAL;
				goto out;
			}
			if (token <= 0) {
				pr_err("Invalid number of IOQs %d\n", token);
				ret = -EINVAL;
				goto out;
			}
			if (opts->discovery_nqn) {
				pr_debug("Ignoring nr_io_queues value for discovery controller\n");
				break;
			}

			opts->nr_io_queues = min_t(unsigned int,
					num_online_cpus(), token);
			break;
		case NVMF_OPT_KATO:
			if (match_int(args, &token)) {
				ret = -EINVAL;
				goto out;
			}

			if (token < 0) {
				pr_err("Invalid keep_alive_tmo %d\n", token);
				ret = -EINVAL;
				goto out;
			} else if (token == 0 && !opts->discovery_nqn) {
				/* Allowed for debug */
				pr_warn("keep_alive_tmo 0 won't execute keep alives!!!\n");
			}
			opts->kato = token;
			break;
		case NVMF_OPT_CTRL_LOSS_TMO:
			if (match_int(args, &token)) {
				ret = -EINVAL;
				goto out;
			}

			if (token < 0)
				pr_warn("ctrl_loss_tmo < 0 will reconnect forever\n");
			ctrl_loss_tmo = token;
			break;
		case NVMF_OPT_FAIL_FAST_TMO:
			if (match_int(args, &token)) {
				ret = -EINVAL;
				goto out;
			}

			if (token >= 0)
				pr_warn("I/O fail on reconnect controller after %d sec\n",
					token);
			else
				token = -1;

			opts->fast_io_fail_tmo = token;
			break;
		case NVMF_OPT_HOSTNQN:
			if (opts->host) {
				pr_err("hostnqn already user-assigned: %s\n",
				       opts->host->nqn);
				ret = -EADDRINUSE;
				goto out;
			}
			p = match_strdup(args);
			if (!p) {
				ret = -ENOMEM;
				goto out;
			}
			nqnlen = strlen(p);
			if (nqnlen >= NVMF_NQN_SIZE) {
				pr_err("%s needs to be < %d bytes\n",
					p, NVMF_NQN_SIZE);
				kfree(p);
				ret = -EINVAL;
				goto out;
			}
			strscpy(hostnqn, p, NVMF_NQN_SIZE);
			kfree(p);
			break;
		case NVMF_OPT_RECONNECT_DELAY:
			if (match_int(args, &token)) {
				ret = -EINVAL;
				goto out;
			}
			if (token <= 0) {
				pr_err("Invalid reconnect_delay %d\n", token);
				ret = -EINVAL;
				goto out;
			}
			opts->reconnect_delay = token;
			break;
		case NVMF_OPT_HOST_TRADDR:
			p = match_strdup(args);
			if (!p) {
				ret = -ENOMEM;
				goto out;
			}
			kfree(opts->host_traddr);
			opts->host_traddr = p;
			break;
		case NVMF_OPT_HOST_IFACE:
			p = match_strdup(args);
			if (!p) {
				ret = -ENOMEM;
				goto out;
			}
			kfree(opts->host_iface);
			opts->host_iface = p;
			break;
		case NVMF_OPT_HOST_ID:
			p = match_strdup(args);
			if (!p) {
				ret = -ENOMEM;
				goto out;
			}
			ret = uuid_parse(p, &hostid);
			if (ret) {
				pr_err("Invalid hostid %s\n", p);
				ret = -EINVAL;
				kfree(p);
				goto out;
			}
			kfree(p);
			break;
		case NVMF_OPT_DUP_CONNECT:
			opts->duplicate_connect = true;
			break;
		case NVMF_OPT_DISABLE_SQFLOW:
			opts->disable_sqflow = true;
			break;
		case NVMF_OPT_HDR_DIGEST:
			opts->hdr_digest = true;
			break;
		case NVMF_OPT_DATA_DIGEST:
			opts->data_digest = true;
			break;
		case NVMF_OPT_NR_WRITE_QUEUES:
			if (match_int(args, &token)) {
				ret = -EINVAL;
				goto out;
			}
			if (token <= 0) {
				pr_err("Invalid nr_write_queues %d\n", token);
				ret = -EINVAL;
				goto out;
			}
			opts->nr_write_queues = token;
			break;
		case NVMF_OPT_NR_POLL_QUEUES:
			if (match_int(args, &token)) {
				ret = -EINVAL;
				goto out;
			}
			if (token <= 0) {
				pr_err("Invalid nr_poll_queues %d\n", token);
				ret = -EINVAL;
				goto out;
			}
			opts->nr_poll_queues = token;
			break;
		case NVMF_OPT_TOS:
			if (match_int(args, &token)) {
				ret = -EINVAL;
				goto out;
			}
			if (token < 0) {
				pr_err("Invalid type of service %d\n", token);
				ret = -EINVAL;
				goto out;
			}
			if (token > 255) {
				pr_warn("Clamping type of service to 255\n");
				token = 255;
			}
			opts->tos = token;
			break;
		case NVMF_OPT_KEYRING:
			if (match_int(args, &key_id) || key_id <= 0) {
				ret = -EINVAL;
				goto out;
			}
			key = nvmf_parse_key(key_id);
			if (IS_ERR(key)) {
				ret = PTR_ERR(key);
				goto out;
			}
			key_put(opts->keyring);
			opts->keyring = key;
			break;
		case NVMF_OPT_TLS_KEY:
			if (match_int(args, &key_id) || key_id <= 0) {
				ret = -EINVAL;
				goto out;
			}
			key = nvmf_parse_key(key_id);
			if (IS_ERR(key)) {
				ret = PTR_ERR(key);
				goto out;
			}
			key_put(opts->tls_key);
			opts->tls_key = key;
			break;
		case NVMF_OPT_DISCOVERY:
			opts->discovery_nqn = true;
			break;
		case NVMF_OPT_DHCHAP_SECRET:
			p = match_strdup(args);
			if (!p) {
				ret = -ENOMEM;
				goto out;
			}
			if (strlen(p) < 11 || strncmp(p, "DHHC-1:", 7)) {
				pr_err("Invalid DH-CHAP secret %s\n", p);
				ret = -EINVAL;
				goto out;
			}
			kfree(opts->dhchap_secret);
			opts->dhchap_secret = p;
			break;
		case NVMF_OPT_DHCHAP_CTRL_SECRET:
			p = match_strdup(args);
			if (!p) {
				ret = -ENOMEM;
				goto out;
			}
			if (strlen(p) < 11 || strncmp(p, "DHHC-1:", 7)) {
				pr_err("Invalid DH-CHAP secret %s\n", p);
				ret = -EINVAL;
				goto out;
			}
			kfree(opts->dhchap_ctrl_secret);
			opts->dhchap_ctrl_secret = p;
			break;
		case NVMF_OPT_TLS:
			if (!IS_ENABLED(CONFIG_NVME_TCP_TLS)) {
				pr_err("TLS is not supported\n");
				ret = -EINVAL;
				goto out;
			}
			opts->tls = true;
<<<<<<< HEAD
			break;			
		case NVMF_OPT_RECOVERY_DELAY:
			if (match_int(args, &token)) {
				ret = -EINVAL;
				goto out;
			}
			if (token <= 0) {
				pr_err("Invalid recovery_delay %d\n", token);
				ret = -EINVAL;
				goto out;
			}
			opts->recovery_delay = token;
=======
>>>>>>> 2d5404ca
			break;
		default:
			pr_warn("unknown parameter or missing value '%s' in ctrl creation request\n",
				p);
			ret = -EINVAL;
			goto out;
		}
	}

	if (opts->discovery_nqn) {
		opts->nr_io_queues = 0;
		opts->nr_write_queues = 0;
		opts->nr_poll_queues = 0;
		opts->duplicate_connect = true;
	} else {
		if (!opts->kato)
			opts->kato = NVME_DEFAULT_KATO;
	}
	if (ctrl_loss_tmo < 0) {
		opts->max_reconnects = -1;
	} else {
		opts->max_reconnects = DIV_ROUND_UP(ctrl_loss_tmo,
						opts->reconnect_delay);
		if (ctrl_loss_tmo < opts->fast_io_fail_tmo)
			pr_warn("failfast tmo (%d) larger than controller loss tmo (%d)\n",
				opts->fast_io_fail_tmo, ctrl_loss_tmo);
	}

	opts->host = nvmf_host_add(hostnqn, &hostid);
	if (IS_ERR(opts->host)) {
		ret = PTR_ERR(opts->host);
		opts->host = NULL;
		goto out;
	}

out:
	kfree(options);
	return ret;
}

void nvmf_set_io_queues(struct nvmf_ctrl_options *opts, u32 nr_io_queues,
			u32 io_queues[HCTX_MAX_TYPES])
{
	if (opts->nr_write_queues && opts->nr_io_queues < nr_io_queues) {
		/*
		 * separate read/write queues
		 * hand out dedicated default queues only after we have
		 * sufficient read queues.
		 */
		io_queues[HCTX_TYPE_READ] = opts->nr_io_queues;
		nr_io_queues -= io_queues[HCTX_TYPE_READ];
		io_queues[HCTX_TYPE_DEFAULT] =
			min(opts->nr_write_queues, nr_io_queues);
		nr_io_queues -= io_queues[HCTX_TYPE_DEFAULT];
	} else {
		/*
		 * shared read/write queues
		 * either no write queues were requested, or we don't have
		 * sufficient queue count to have dedicated default queues.
		 */
		io_queues[HCTX_TYPE_DEFAULT] =
			min(opts->nr_io_queues, nr_io_queues);
		nr_io_queues -= io_queues[HCTX_TYPE_DEFAULT];
	}

	if (opts->nr_poll_queues && nr_io_queues) {
		/* map dedicated poll queues only if we have queues left */
		io_queues[HCTX_TYPE_POLL] =
			min(opts->nr_poll_queues, nr_io_queues);
	}
}
EXPORT_SYMBOL_GPL(nvmf_set_io_queues);

void nvmf_map_queues(struct blk_mq_tag_set *set, struct nvme_ctrl *ctrl,
		     u32 io_queues[HCTX_MAX_TYPES])
{
	struct nvmf_ctrl_options *opts = ctrl->opts;

	if (opts->nr_write_queues && io_queues[HCTX_TYPE_READ]) {
		/* separate read/write queues */
		set->map[HCTX_TYPE_DEFAULT].nr_queues =
			io_queues[HCTX_TYPE_DEFAULT];
		set->map[HCTX_TYPE_DEFAULT].queue_offset = 0;
		set->map[HCTX_TYPE_READ].nr_queues =
			io_queues[HCTX_TYPE_READ];
		set->map[HCTX_TYPE_READ].queue_offset =
			io_queues[HCTX_TYPE_DEFAULT];
	} else {
		/* shared read/write queues */
		set->map[HCTX_TYPE_DEFAULT].nr_queues =
			io_queues[HCTX_TYPE_DEFAULT];
		set->map[HCTX_TYPE_DEFAULT].queue_offset = 0;
		set->map[HCTX_TYPE_READ].nr_queues =
			io_queues[HCTX_TYPE_DEFAULT];
		set->map[HCTX_TYPE_READ].queue_offset = 0;
	}

	blk_mq_map_queues(&set->map[HCTX_TYPE_DEFAULT]);
	blk_mq_map_queues(&set->map[HCTX_TYPE_READ]);
	if (opts->nr_poll_queues && io_queues[HCTX_TYPE_POLL]) {
		/* map dedicated poll queues only if we have queues left */
		set->map[HCTX_TYPE_POLL].nr_queues = io_queues[HCTX_TYPE_POLL];
		set->map[HCTX_TYPE_POLL].queue_offset =
			io_queues[HCTX_TYPE_DEFAULT] +
			io_queues[HCTX_TYPE_READ];
		blk_mq_map_queues(&set->map[HCTX_TYPE_POLL]);
	}

	dev_info(ctrl->device,
		"mapped %d/%d/%d default/read/poll queues.\n",
		io_queues[HCTX_TYPE_DEFAULT],
		io_queues[HCTX_TYPE_READ],
		io_queues[HCTX_TYPE_POLL]);
}
EXPORT_SYMBOL_GPL(nvmf_map_queues);

static int nvmf_check_required_opts(struct nvmf_ctrl_options *opts,
		unsigned int required_opts)
{
	if ((opts->mask & required_opts) != required_opts) {
		unsigned int i;

		for (i = 0; i < ARRAY_SIZE(opt_tokens); i++) {
			if ((opt_tokens[i].token & required_opts) &&
			    !(opt_tokens[i].token & opts->mask)) {
				pr_warn("missing parameter '%s'\n",
					opt_tokens[i].pattern);
			}
		}

		return -EINVAL;
	}

	return 0;
}

bool nvmf_ip_options_match(struct nvme_ctrl *ctrl,
		struct nvmf_ctrl_options *opts)
{
	if (!nvmf_ctlr_matches_baseopts(ctrl, opts) ||
	    strcmp(opts->traddr, ctrl->opts->traddr) ||
	    strcmp(opts->trsvcid, ctrl->opts->trsvcid))
		return false;

	/*
	 * Checking the local address or host interfaces is rough.
	 *
	 * In most cases, none is specified and the host port or
	 * host interface is selected by the stack.
	 *
	 * Assume no match if:
	 * -  local address or host interface is specified and address
	 *    or host interface is not the same
	 * -  local address or host interface is not specified but
	 *    remote is, or vice versa (admin using specific
	 *    host_traddr/host_iface when it matters).
	 */
	if ((opts->mask & NVMF_OPT_HOST_TRADDR) &&
	    (ctrl->opts->mask & NVMF_OPT_HOST_TRADDR)) {
		if (strcmp(opts->host_traddr, ctrl->opts->host_traddr))
			return false;
	} else if ((opts->mask & NVMF_OPT_HOST_TRADDR) ||
		   (ctrl->opts->mask & NVMF_OPT_HOST_TRADDR)) {
		return false;
	}

	if ((opts->mask & NVMF_OPT_HOST_IFACE) &&
	    (ctrl->opts->mask & NVMF_OPT_HOST_IFACE)) {
		if (strcmp(opts->host_iface, ctrl->opts->host_iface))
			return false;
	} else if ((opts->mask & NVMF_OPT_HOST_IFACE) ||
		   (ctrl->opts->mask & NVMF_OPT_HOST_IFACE)) {
		return false;
	}

	return true;
}
EXPORT_SYMBOL_GPL(nvmf_ip_options_match);

static int nvmf_check_allowed_opts(struct nvmf_ctrl_options *opts,
		unsigned int allowed_opts)
{
	if (opts->mask & ~allowed_opts) {
		unsigned int i;

		for (i = 0; i < ARRAY_SIZE(opt_tokens); i++) {
			if ((opt_tokens[i].token & opts->mask) &&
			    (opt_tokens[i].token & ~allowed_opts)) {
				pr_warn("invalid parameter '%s'\n",
					opt_tokens[i].pattern);
			}
		}

		return -EINVAL;
	}

	return 0;
}

void nvmf_free_options(struct nvmf_ctrl_options *opts)
{
	nvmf_host_put(opts->host);
	key_put(opts->keyring);
	key_put(opts->tls_key);
	kfree(opts->transport);
	kfree(opts->traddr);
	kfree(opts->trsvcid);
	kfree(opts->subsysnqn);
	kfree(opts->host_traddr);
	kfree(opts->host_iface);
	kfree(opts->dhchap_secret);
	kfree(opts->dhchap_ctrl_secret);
	kfree(opts);
}
EXPORT_SYMBOL_GPL(nvmf_free_options);

#define NVMF_REQUIRED_OPTS	(NVMF_OPT_TRANSPORT | NVMF_OPT_NQN)
#define NVMF_ALLOWED_OPTS	(NVMF_OPT_QUEUE_SIZE | NVMF_OPT_NR_IO_QUEUES | \
				 NVMF_OPT_KATO | NVMF_OPT_HOSTNQN | \
				 NVMF_OPT_HOST_ID | NVMF_OPT_DUP_CONNECT |\
				 NVMF_OPT_DISABLE_SQFLOW | NVMF_OPT_DISCOVERY |\
				 NVMF_OPT_FAIL_FAST_TMO | NVMF_OPT_DHCHAP_SECRET |\
				 NVMF_OPT_DHCHAP_CTRL_SECRET)

static struct nvme_ctrl *
nvmf_create_ctrl(struct device *dev, const char *buf)
{
	struct nvmf_ctrl_options *opts;
	struct nvmf_transport_ops *ops;
	struct nvme_ctrl *ctrl;
	int ret;

	opts = kzalloc(sizeof(*opts), GFP_KERNEL);
	if (!opts)
		return ERR_PTR(-ENOMEM);

	ret = nvmf_parse_options(opts, buf);
	if (ret)
		goto out_free_opts;


	request_module("nvme-%s", opts->transport);

	/*
	 * Check the generic options first as we need a valid transport for
	 * the lookup below.  Then clear the generic flags so that transport
	 * drivers don't have to care about them.
	 */
	ret = nvmf_check_required_opts(opts, NVMF_REQUIRED_OPTS);
	if (ret)
		goto out_free_opts;
	opts->mask &= ~NVMF_REQUIRED_OPTS;

	down_read(&nvmf_transports_rwsem);
	ops = nvmf_lookup_transport(opts);
	if (!ops) {
		pr_info("no handler found for transport %s.\n",
			opts->transport);
		ret = -EINVAL;
		goto out_unlock;
	}

	if (!try_module_get(ops->module)) {
		ret = -EBUSY;
		goto out_unlock;
	}
	up_read(&nvmf_transports_rwsem);

	ret = nvmf_check_required_opts(opts, ops->required_opts);
	if (ret)
		goto out_module_put;
	ret = nvmf_check_allowed_opts(opts, NVMF_ALLOWED_OPTS |
				ops->allowed_opts | ops->required_opts);
	if (ret)
		goto out_module_put;

	ctrl = ops->create_ctrl(dev, opts);
	if (IS_ERR(ctrl)) {
		ret = PTR_ERR(ctrl);
		goto out_module_put;
	}

	module_put(ops->module);
	return ctrl;

out_module_put:
	module_put(ops->module);
	goto out_free_opts;
out_unlock:
	up_read(&nvmf_transports_rwsem);
out_free_opts:
	nvmf_free_options(opts);
	return ERR_PTR(ret);
}

static const struct class nvmf_class = {
	.name = "nvme-fabrics",
};

static struct device *nvmf_device;
static DEFINE_MUTEX(nvmf_dev_mutex);

static ssize_t nvmf_dev_write(struct file *file, const char __user *ubuf,
		size_t count, loff_t *pos)
{
	struct seq_file *seq_file = file->private_data;
	struct nvme_ctrl *ctrl;
	const char *buf;
	int ret = 0;

	if (count > PAGE_SIZE)
		return -ENOMEM;

	buf = memdup_user_nul(ubuf, count);
	if (IS_ERR(buf))
		return PTR_ERR(buf);

	mutex_lock(&nvmf_dev_mutex);
	if (seq_file->private) {
		ret = -EINVAL;
		goto out_unlock;
	}

	ctrl = nvmf_create_ctrl(nvmf_device, buf);
	if (IS_ERR(ctrl)) {
		ret = PTR_ERR(ctrl);
		goto out_unlock;
	}

	seq_file->private = ctrl;

out_unlock:
	mutex_unlock(&nvmf_dev_mutex);
	kfree(buf);
	return ret ? ret : count;
}

static void __nvmf_concat_opt_tokens(struct seq_file *seq_file)
{
	const struct match_token *tok;
	int idx;

	/*
	 * Add dummy entries for instance and cntlid to
	 * signal an invalid/non-existing controller
	 */
	seq_puts(seq_file, "instance=-1,cntlid=-1");
	for (idx = 0; idx < ARRAY_SIZE(opt_tokens); idx++) {
		tok = &opt_tokens[idx];
		if (tok->token == NVMF_OPT_ERR)
			continue;
		seq_putc(seq_file, ',');
		seq_puts(seq_file, tok->pattern);
	}
	seq_putc(seq_file, '\n');
}

static int nvmf_dev_show(struct seq_file *seq_file, void *private)
{
	struct nvme_ctrl *ctrl;

	mutex_lock(&nvmf_dev_mutex);
	ctrl = seq_file->private;
	if (!ctrl) {
		__nvmf_concat_opt_tokens(seq_file);
		goto out_unlock;
	}

	seq_printf(seq_file, "instance=%d,cntlid=%d\n",
			ctrl->instance, ctrl->cntlid);

out_unlock:
	mutex_unlock(&nvmf_dev_mutex);
	return 0;
}

static int nvmf_dev_open(struct inode *inode, struct file *file)
{
	/*
	 * The miscdevice code initializes file->private_data, but doesn't
	 * make use of it later.
	 */
	file->private_data = NULL;
	return single_open(file, nvmf_dev_show, NULL);
}

static int nvmf_dev_release(struct inode *inode, struct file *file)
{
	struct seq_file *seq_file = file->private_data;
	struct nvme_ctrl *ctrl = seq_file->private;

	if (ctrl)
		nvme_put_ctrl(ctrl);
	return single_release(inode, file);
}

static const struct file_operations nvmf_dev_fops = {
	.owner		= THIS_MODULE,
	.write		= nvmf_dev_write,
	.read		= seq_read,
	.open		= nvmf_dev_open,
	.release	= nvmf_dev_release,
};

static struct miscdevice nvmf_misc = {
	.minor		= MISC_DYNAMIC_MINOR,
	.name           = "nvme-fabrics",
	.fops		= &nvmf_dev_fops,
};

static int __init nvmf_init(void)
{
	int ret;

	nvmf_default_host = nvmf_host_default();
	if (!nvmf_default_host)
		return -ENOMEM;

	ret = class_register(&nvmf_class);
	if (ret) {
		pr_err("couldn't register class nvme-fabrics\n");
		goto out_free_host;
	}

	nvmf_device =
		device_create(&nvmf_class, NULL, MKDEV(0, 0), NULL, "ctl");
	if (IS_ERR(nvmf_device)) {
		pr_err("couldn't create nvme-fabrics device!\n");
		ret = PTR_ERR(nvmf_device);
		goto out_destroy_class;
	}

	ret = misc_register(&nvmf_misc);
	if (ret) {
		pr_err("couldn't register misc device: %d\n", ret);
		goto out_destroy_device;
	}

	return 0;

out_destroy_device:
	device_destroy(&nvmf_class, MKDEV(0, 0));
out_destroy_class:
	class_unregister(&nvmf_class);
out_free_host:
	nvmf_host_put(nvmf_default_host);
	return ret;
}

static void __exit nvmf_exit(void)
{
	misc_deregister(&nvmf_misc);
	device_destroy(&nvmf_class, MKDEV(0, 0));
	class_unregister(&nvmf_class);
	nvmf_host_put(nvmf_default_host);

	BUILD_BUG_ON(sizeof(struct nvmf_common_command) != 64);
	BUILD_BUG_ON(sizeof(struct nvmf_connect_command) != 64);
	BUILD_BUG_ON(sizeof(struct nvmf_property_get_command) != 64);
	BUILD_BUG_ON(sizeof(struct nvmf_property_set_command) != 64);
	BUILD_BUG_ON(sizeof(struct nvmf_auth_send_command) != 64);
	BUILD_BUG_ON(sizeof(struct nvmf_auth_receive_command) != 64);
	BUILD_BUG_ON(sizeof(struct nvmf_connect_data) != 1024);
	BUILD_BUG_ON(sizeof(struct nvmf_auth_dhchap_negotiate_data) != 8);
	BUILD_BUG_ON(sizeof(struct nvmf_auth_dhchap_challenge_data) != 16);
	BUILD_BUG_ON(sizeof(struct nvmf_auth_dhchap_reply_data) != 16);
	BUILD_BUG_ON(sizeof(struct nvmf_auth_dhchap_success1_data) != 16);
	BUILD_BUG_ON(sizeof(struct nvmf_auth_dhchap_success2_data) != 16);
}

MODULE_LICENSE("GPL v2");
MODULE_DESCRIPTION("NVMe host fabrics library");

module_init(nvmf_init);
module_exit(nvmf_exit);<|MERGE_RESOLUTION|>--- conflicted
+++ resolved
@@ -402,13 +402,8 @@
 
 	uuid_copy(&data->hostid, &ctrl->opts->host->id);
 	data->cntlid = cpu_to_le16(cntlid);
-<<<<<<< HEAD
-	strncpy(data->subsysnqn, ctrl->opts->subsysnqn, NVMF_NQN_SIZE);
-	strncpy(data->hostnqn, ctrl->opts->host->nqn, NVMF_NQN_SIZE);
-=======
 	strscpy(data->subsysnqn, ctrl->opts->subsysnqn, NVMF_NQN_SIZE);
 	strscpy(data->hostnqn, ctrl->opts->host->nqn, NVMF_NQN_SIZE);
->>>>>>> 2d5404ca
 
 	return data;
 }
@@ -593,11 +588,7 @@
  */
 bool nvmf_should_reconnect(struct nvme_ctrl *ctrl, int status)
 {
-<<<<<<< HEAD
-	if (status > 0 && (status & NVME_SC_DNR))
-=======
 	if (status > 0 && (status & NVME_STATUS_DNR))
->>>>>>> 2d5404ca
 		return false;
 
 	if (status == -EKEYREJECTED)
@@ -716,10 +707,6 @@
 #ifdef CONFIG_NVME_TCP_TLS
 	{ NVMF_OPT_TLS,			"tls"			},
 #endif
-<<<<<<< HEAD
-	{ NVMF_OPT_RECOVERY_DELAY,      "recovery_delay=%d"     },
-=======
->>>>>>> 2d5404ca
 	{ NVMF_OPT_ERR,			NULL			}
 };
 
@@ -1065,21 +1052,6 @@
 				goto out;
 			}
 			opts->tls = true;
-<<<<<<< HEAD
-			break;			
-		case NVMF_OPT_RECOVERY_DELAY:
-			if (match_int(args, &token)) {
-				ret = -EINVAL;
-				goto out;
-			}
-			if (token <= 0) {
-				pr_err("Invalid recovery_delay %d\n", token);
-				ret = -EINVAL;
-				goto out;
-			}
-			opts->recovery_delay = token;
-=======
->>>>>>> 2d5404ca
 			break;
 		default:
 			pr_warn("unknown parameter or missing value '%s' in ctrl creation request\n",
