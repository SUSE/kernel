// SPDX-License-Identifier: GPL-2.0
/*
 * NVMe over Fabrics common host code.
 * Copyright (c) 2015-2016 HGST, a Western Digital Company.
 */
#define pr_fmt(fmt) KBUILD_MODNAME ": " fmt
#include <linux/init.h>
#include <linux/miscdevice.h>
#include <linux/module.h>
#include <linux/mutex.h>
#include <linux/parser.h>
#include <linux/seq_file.h>
#include "nvme.h"
#include "fabrics.h"
#include <linux/nvme-keyring.h>

static LIST_HEAD(nvmf_transports);
static DECLARE_RWSEM(nvmf_transports_rwsem);

static LIST_HEAD(nvmf_hosts);
static DEFINE_MUTEX(nvmf_hosts_mutex);

static struct nvmf_host *nvmf_default_host;

static struct nvmf_host *nvmf_host_alloc(const char *hostnqn, uuid_t *id)
{
	struct nvmf_host *host;

	host = kmalloc(sizeof(*host), GFP_KERNEL);
	if (!host)
		return NULL;

	kref_init(&host->ref);
	uuid_copy(&host->id, id);
	strscpy(host->nqn, hostnqn, NVMF_NQN_SIZE);

	return host;
}

static struct nvmf_host *nvmf_host_add(const char *hostnqn, uuid_t *id)
{
	struct nvmf_host *host;

	mutex_lock(&nvmf_hosts_mutex);

	/*
	 * We have defined a host as how it is perceived by the target.
	 * Therefore, we don't allow different Host NQNs with the same Host ID.
	 * Similarly, we do not allow the usage of the same Host NQN with
	 * different Host IDs. This'll maintain unambiguous host identification.
	 */
	list_for_each_entry(host, &nvmf_hosts, list) {
		bool same_hostnqn = !strcmp(host->nqn, hostnqn);
		bool same_hostid = uuid_equal(&host->id, id);

		if (same_hostnqn && same_hostid) {
			kref_get(&host->ref);
			goto out_unlock;
		}
		if (same_hostnqn) {
			pr_err("found same hostnqn %s but different hostid %pUb\n",
			       hostnqn, id);
			host = ERR_PTR(-EINVAL);
			goto out_unlock;
		}
		if (same_hostid) {
			pr_err("found same hostid %pUb but different hostnqn %s\n",
			       id, hostnqn);
			host = ERR_PTR(-EINVAL);
			goto out_unlock;
		}
	}

	host = nvmf_host_alloc(hostnqn, id);
	if (!host) {
		host = ERR_PTR(-ENOMEM);
		goto out_unlock;
	}

	list_add_tail(&host->list, &nvmf_hosts);
out_unlock:
	mutex_unlock(&nvmf_hosts_mutex);
	return host;
}

static struct nvmf_host *nvmf_host_default(void)
{
	struct nvmf_host *host;
	char nqn[NVMF_NQN_SIZE];
	uuid_t id;

	uuid_gen(&id);
	snprintf(nqn, NVMF_NQN_SIZE,
		"nqn.2014-08.org.nvmexpress:uuid:%pUb", &id);

	host = nvmf_host_alloc(nqn, &id);
	if (!host)
		return NULL;

	mutex_lock(&nvmf_hosts_mutex);
	list_add_tail(&host->list, &nvmf_hosts);
	mutex_unlock(&nvmf_hosts_mutex);

	return host;
}

static void nvmf_host_destroy(struct kref *ref)
{
	struct nvmf_host *host = container_of(ref, struct nvmf_host, ref);

	mutex_lock(&nvmf_hosts_mutex);
	list_del(&host->list);
	mutex_unlock(&nvmf_hosts_mutex);

	kfree(host);
}

static void nvmf_host_put(struct nvmf_host *host)
{
	if (host)
		kref_put(&host->ref, nvmf_host_destroy);
}

/**
 * nvmf_get_address() -  Get address/port
 * @ctrl:	Host NVMe controller instance which we got the address
 * @buf:	OUTPUT parameter that will contain the address/port
 * @size:	buffer size
 */
int nvmf_get_address(struct nvme_ctrl *ctrl, char *buf, int size)
{
	int len = 0;

	if (ctrl->opts->mask & NVMF_OPT_TRADDR)
		len += scnprintf(buf, size, "traddr=%s", ctrl->opts->traddr);
	if (ctrl->opts->mask & NVMF_OPT_TRSVCID)
		len += scnprintf(buf + len, size - len, "%strsvcid=%s",
				(len) ? "," : "", ctrl->opts->trsvcid);
	if (ctrl->opts->mask & NVMF_OPT_HOST_TRADDR)
		len += scnprintf(buf + len, size - len, "%shost_traddr=%s",
				(len) ? "," : "", ctrl->opts->host_traddr);
	if (ctrl->opts->mask & NVMF_OPT_HOST_IFACE)
		len += scnprintf(buf + len, size - len, "%shost_iface=%s",
				(len) ? "," : "", ctrl->opts->host_iface);
	len += scnprintf(buf + len, size - len, "\n");

	return len;
}
EXPORT_SYMBOL_GPL(nvmf_get_address);

/**
 * nvmf_reg_read32() -  NVMe Fabrics "Property Get" API function.
 * @ctrl:	Host NVMe controller instance maintaining the admin
 *		queue used to submit the property read command to
 *		the allocated NVMe controller resource on the target system.
 * @off:	Starting offset value of the targeted property
 *		register (see the fabrics section of the NVMe standard).
 * @val:	OUTPUT parameter that will contain the value of
 *		the property after a successful read.
 *
 * Used by the host system to retrieve a 32-bit capsule property value
 * from an NVMe controller on the target system.
 *
 * ("Capsule property" is an "PCIe register concept" applied to the
 * NVMe fabrics space.)
 *
 * Return:
 *	0: successful read
 *	> 0: NVMe error status code
 *	< 0: Linux errno error code
 */
int nvmf_reg_read32(struct nvme_ctrl *ctrl, u32 off, u32 *val)
{
	struct nvme_command cmd = { };
	union nvme_result res;
	int ret;

	cmd.prop_get.opcode = nvme_fabrics_command;
	cmd.prop_get.fctype = nvme_fabrics_type_property_get;
	cmd.prop_get.offset = cpu_to_le32(off);

	ret = __nvme_submit_sync_cmd(ctrl->fabrics_q, &cmd, &res, NULL, 0,
			NVME_QID_ANY, 0, 0);

	if (ret >= 0)
		*val = le64_to_cpu(res.u64);
	if (unlikely(ret != 0))
		dev_err(ctrl->device,
			"Property Get error: %d, offset %#x\n",
			ret > 0 ? ret & ~NVME_SC_DNR : ret, off);

	return ret;
}
EXPORT_SYMBOL_GPL(nvmf_reg_read32);

/**
 * nvmf_reg_read64() -  NVMe Fabrics "Property Get" API function.
 * @ctrl:	Host NVMe controller instance maintaining the admin
 *		queue used to submit the property read command to
 *		the allocated controller resource on the target system.
 * @off:	Starting offset value of the targeted property
 *		register (see the fabrics section of the NVMe standard).
 * @val:	OUTPUT parameter that will contain the value of
 *		the property after a successful read.
 *
 * Used by the host system to retrieve a 64-bit capsule property value
 * from an NVMe controller on the target system.
 *
 * ("Capsule property" is an "PCIe register concept" applied to the
 * NVMe fabrics space.)
 *
 * Return:
 *	0: successful read
 *	> 0: NVMe error status code
 *	< 0: Linux errno error code
 */
int nvmf_reg_read64(struct nvme_ctrl *ctrl, u32 off, u64 *val)
{
	struct nvme_command cmd = { };
	union nvme_result res;
	int ret;

	cmd.prop_get.opcode = nvme_fabrics_command;
	cmd.prop_get.fctype = nvme_fabrics_type_property_get;
	cmd.prop_get.attrib = 1;
	cmd.prop_get.offset = cpu_to_le32(off);

	ret = __nvme_submit_sync_cmd(ctrl->fabrics_q, &cmd, &res, NULL, 0,
			NVME_QID_ANY, 0, 0);

	if (ret >= 0)
		*val = le64_to_cpu(res.u64);
	if (unlikely(ret != 0))
		dev_err(ctrl->device,
			"Property Get error: %d, offset %#x\n",
			ret > 0 ? ret & ~NVME_SC_DNR : ret, off);
	return ret;
}
EXPORT_SYMBOL_GPL(nvmf_reg_read64);

/**
 * nvmf_reg_write32() -  NVMe Fabrics "Property Write" API function.
 * @ctrl:	Host NVMe controller instance maintaining the admin
 *		queue used to submit the property read command to
 *		the allocated NVMe controller resource on the target system.
 * @off:	Starting offset value of the targeted property
 *		register (see the fabrics section of the NVMe standard).
 * @val:	Input parameter that contains the value to be
 *		written to the property.
 *
 * Used by the NVMe host system to write a 32-bit capsule property value
 * to an NVMe controller on the target system.
 *
 * ("Capsule property" is an "PCIe register concept" applied to the
 * NVMe fabrics space.)
 *
 * Return:
 *	0: successful write
 *	> 0: NVMe error status code
 *	< 0: Linux errno error code
 */
int nvmf_reg_write32(struct nvme_ctrl *ctrl, u32 off, u32 val)
{
	struct nvme_command cmd = { };
	int ret;

	cmd.prop_set.opcode = nvme_fabrics_command;
	cmd.prop_set.fctype = nvme_fabrics_type_property_set;
	cmd.prop_set.attrib = 0;
	cmd.prop_set.offset = cpu_to_le32(off);
	cmd.prop_set.value = cpu_to_le64(val);

	ret = __nvme_submit_sync_cmd(ctrl->fabrics_q, &cmd, NULL, NULL, 0,
			NVME_QID_ANY, 0, 0);
	if (unlikely(ret))
		dev_err(ctrl->device,
			"Property Set error: %d, offset %#x\n",
			ret > 0 ? ret & ~NVME_SC_DNR : ret, off);
	return ret;
}
EXPORT_SYMBOL_GPL(nvmf_reg_write32);

/**
 * nvmf_log_connect_error() - Error-parsing-diagnostic print out function for
 * 				connect() errors.
 * @ctrl:	The specific /dev/nvmeX device that had the error.
 * @errval:	Error code to be decoded in a more human-friendly
 * 		printout.
 * @offset:	For use with the NVMe error code
 * 		NVME_SC_CONNECT_INVALID_PARAM.
 * @cmd:	This is the SQE portion of a submission capsule.
 * @data:	This is the "Data" portion of a submission capsule.
 */
static void nvmf_log_connect_error(struct nvme_ctrl *ctrl,
		int errval, int offset, struct nvme_command *cmd,
		struct nvmf_connect_data *data)
{
	int err_sctype = errval & ~NVME_SC_DNR;

	if (errval < 0) {
		dev_err(ctrl->device,
			"Connect command failed, errno: %d\n", errval);
		return;
	}

	switch (err_sctype) {
	case NVME_SC_CONNECT_INVALID_PARAM:
		if (offset >> 16) {
			char *inv_data = "Connect Invalid Data Parameter";

			switch (offset & 0xffff) {
			case (offsetof(struct nvmf_connect_data, cntlid)):
				dev_err(ctrl->device,
					"%s, cntlid: %d\n",
					inv_data, data->cntlid);
				break;
			case (offsetof(struct nvmf_connect_data, hostnqn)):
				dev_err(ctrl->device,
					"%s, hostnqn \"%s\"\n",
					inv_data, data->hostnqn);
				break;
			case (offsetof(struct nvmf_connect_data, subsysnqn)):
				dev_err(ctrl->device,
					"%s, subsysnqn \"%s\"\n",
					inv_data, data->subsysnqn);
				break;
			default:
				dev_err(ctrl->device,
					"%s, starting byte offset: %d\n",
				       inv_data, offset & 0xffff);
				break;
			}
		} else {
			char *inv_sqe = "Connect Invalid SQE Parameter";

			switch (offset) {
			case (offsetof(struct nvmf_connect_command, qid)):
				dev_err(ctrl->device,
				       "%s, qid %d\n",
					inv_sqe, cmd->connect.qid);
				break;
			default:
				dev_err(ctrl->device,
					"%s, starting byte offset: %d\n",
					inv_sqe, offset);
			}
		}
		break;
	case NVME_SC_CONNECT_INVALID_HOST:
		dev_err(ctrl->device,
			"Connect for subsystem %s is not allowed, hostnqn: %s\n",
			data->subsysnqn, data->hostnqn);
		break;
	case NVME_SC_CONNECT_CTRL_BUSY:
		dev_err(ctrl->device,
			"Connect command failed: controller is busy or not available\n");
		break;
	case NVME_SC_CONNECT_FORMAT:
		dev_err(ctrl->device,
			"Connect incompatible format: %d",
			cmd->connect.recfmt);
		break;
	case NVME_SC_HOST_PATH_ERROR:
		dev_err(ctrl->device,
			"Connect command failed: host path error\n");
		break;
	case NVME_SC_AUTH_REQUIRED:
		dev_err(ctrl->device,
			"Connect command failed: authentication required\n");
		break;
	default:
		dev_err(ctrl->device,
			"Connect command failed, error wo/DNR bit: %d\n",
			err_sctype);
		break;
	}
}

static struct nvmf_connect_data *nvmf_connect_data_prep(struct nvme_ctrl *ctrl,
		u16 cntlid)
{
	struct nvmf_connect_data *data;

	data = kzalloc(sizeof(*data), GFP_KERNEL);
	if (!data)
		return NULL;

	uuid_copy(&data->hostid, &ctrl->opts->host->id);
	data->cntlid = cpu_to_le16(cntlid);
	strncpy(data->subsysnqn, ctrl->opts->subsysnqn, NVMF_NQN_SIZE);
	strncpy(data->hostnqn, ctrl->opts->host->nqn, NVMF_NQN_SIZE);

	return data;
}

static void nvmf_connect_cmd_prep(struct nvme_ctrl *ctrl, u16 qid,
		struct nvme_command *cmd)
{
	cmd->connect.opcode = nvme_fabrics_command;
	cmd->connect.fctype = nvme_fabrics_type_connect;
	cmd->connect.qid = cpu_to_le16(qid);

	if (qid) {
		cmd->connect.sqsize = cpu_to_le16(ctrl->sqsize);
	} else {
		cmd->connect.sqsize = cpu_to_le16(NVME_AQ_DEPTH - 1);

		/*
		 * set keep-alive timeout in seconds granularity (ms * 1000)
		 */
		cmd->connect.kato = cpu_to_le32(ctrl->kato * 1000);
	}

	if (ctrl->opts->disable_sqflow)
		cmd->connect.cattr |= NVME_CONNECT_DISABLE_SQFLOW;
}

/**
 * nvmf_connect_admin_queue() - NVMe Fabrics Admin Queue "Connect"
 *				API function.
 * @ctrl:	Host nvme controller instance used to request
 *              a new NVMe controller allocation on the target
 *              system and  establish an NVMe Admin connection to
 *              that controller.
 *
 * This function enables an NVMe host device to request a new allocation of
 * an NVMe controller resource on a target system as well establish a
 * fabrics-protocol connection of the NVMe Admin queue between the
 * host system device and the allocated NVMe controller on the
 * target system via a NVMe Fabrics "Connect" command.
 *
 * Return:
 *	0: success
 *	> 0: NVMe error status code
 *	< 0: Linux errno error code
 *
 */
int nvmf_connect_admin_queue(struct nvme_ctrl *ctrl)
{
	struct nvme_command cmd = { };
	union nvme_result res;
	struct nvmf_connect_data *data;
	int ret;
	u32 result;

	nvmf_connect_cmd_prep(ctrl, 0, &cmd);

	data = nvmf_connect_data_prep(ctrl, 0xffff);
	if (!data)
		return -ENOMEM;

	ret = __nvme_submit_sync_cmd(ctrl->fabrics_q, &cmd, &res,
			data, sizeof(*data), NVME_QID_ANY, 1,
			BLK_MQ_REQ_RESERVED | BLK_MQ_REQ_NOWAIT);
	if (ret) {
		nvmf_log_connect_error(ctrl, ret, le32_to_cpu(res.u32),
				       &cmd, data);
		goto out_free_data;
	}

	result = le32_to_cpu(res.u32);
	ctrl->cntlid = result & 0xFFFF;
	if (result & (NVME_CONNECT_AUTHREQ_ATR | NVME_CONNECT_AUTHREQ_ASCR)) {
		/* Secure concatenation is not implemented */
		if (result & NVME_CONNECT_AUTHREQ_ASCR) {
			dev_warn(ctrl->device,
				 "qid 0: secure concatenation is not supported\n");
			ret = NVME_SC_AUTH_REQUIRED;
			goto out_free_data;
		}
		/* Authentication required */
		ret = nvme_auth_negotiate(ctrl, 0);
		if (ret) {
			dev_warn(ctrl->device,
				 "qid 0: authentication setup failed\n");
			ret = NVME_SC_AUTH_REQUIRED;
			goto out_free_data;
		}
		ret = nvme_auth_wait(ctrl, 0);
		if (ret)
			dev_warn(ctrl->device,
				 "qid 0: authentication failed\n");
		else
			dev_info(ctrl->device,
				 "qid 0: authenticated\n");
	}
out_free_data:
	kfree(data);
	return ret;
}
EXPORT_SYMBOL_GPL(nvmf_connect_admin_queue);

/**
 * nvmf_connect_io_queue() - NVMe Fabrics I/O Queue "Connect"
 *			     API function.
 * @ctrl:	Host nvme controller instance used to establish an
 *		NVMe I/O queue connection to the already allocated NVMe
 *		controller on the target system.
 * @qid:	NVMe I/O queue number for the new I/O connection between
 *		host and target (note qid == 0 is illegal as this is
 *		the Admin queue, per NVMe standard).
 *
 * This function issues a fabrics-protocol connection
 * of a NVMe I/O queue (via NVMe Fabrics "Connect" command)
 * between the host system device and the allocated NVMe controller
 * on the target system.
 *
 * Return:
 *	0: success
 *	> 0: NVMe error status code
 *	< 0: Linux errno error code
 */
int nvmf_connect_io_queue(struct nvme_ctrl *ctrl, u16 qid)
{
	struct nvme_command cmd = { };
	struct nvmf_connect_data *data;
	union nvme_result res;
	int ret;
	u32 result;

	nvmf_connect_cmd_prep(ctrl, qid, &cmd);

	data = nvmf_connect_data_prep(ctrl, ctrl->cntlid);
	if (!data)
		return -ENOMEM;

	ret = __nvme_submit_sync_cmd(ctrl->connect_q, &cmd, &res,
			data, sizeof(*data), qid, 1,
			BLK_MQ_REQ_RESERVED | BLK_MQ_REQ_NOWAIT);
	if (ret) {
		nvmf_log_connect_error(ctrl, ret, le32_to_cpu(res.u32),
				       &cmd, data);
	}
	result = le32_to_cpu(res.u32);
	if (result & (NVME_CONNECT_AUTHREQ_ATR | NVME_CONNECT_AUTHREQ_ASCR)) {
		/* Secure concatenation is not implemented */
		if (result & NVME_CONNECT_AUTHREQ_ASCR) {
			dev_warn(ctrl->device,
				 "qid 0: secure concatenation is not supported\n");
			ret = NVME_SC_AUTH_REQUIRED;
			goto out_free_data;
		}
		/* Authentication required */
		ret = nvme_auth_negotiate(ctrl, qid);
		if (ret) {
			dev_warn(ctrl->device,
				 "qid %d: authentication setup failed\n", qid);
			ret = NVME_SC_AUTH_REQUIRED;
		} else {
			ret = nvme_auth_wait(ctrl, qid);
			if (ret)
				dev_warn(ctrl->device,
					 "qid %u: authentication failed\n", qid);
		}
	}
out_free_data:
	kfree(data);
	return ret;
}
EXPORT_SYMBOL_GPL(nvmf_connect_io_queue);

bool nvmf_should_reconnect(struct nvme_ctrl *ctrl)
{
	if (ctrl->opts->max_reconnects == -1 ||
	    ctrl->nr_reconnects < ctrl->opts->max_reconnects)
		return true;

	return false;
}
EXPORT_SYMBOL_GPL(nvmf_should_reconnect);

/**
 * nvmf_register_transport() - NVMe Fabrics Library registration function.
 * @ops:	Transport ops instance to be registered to the
 *		common fabrics library.
 *
 * API function that registers the type of specific transport fabric
 * being implemented to the common NVMe fabrics library. Part of
 * the overall init sequence of starting up a fabrics driver.
 */
int nvmf_register_transport(struct nvmf_transport_ops *ops)
{
	if (!ops->create_ctrl)
		return -EINVAL;

	down_write(&nvmf_transports_rwsem);
	list_add_tail(&ops->entry, &nvmf_transports);
	up_write(&nvmf_transports_rwsem);

	return 0;
}
EXPORT_SYMBOL_GPL(nvmf_register_transport);

/**
 * nvmf_unregister_transport() - NVMe Fabrics Library unregistration function.
 * @ops:	Transport ops instance to be unregistered from the
 *		common fabrics library.
 *
 * Fabrics API function that unregisters the type of specific transport
 * fabric being implemented from the common NVMe fabrics library.
 * Part of the overall exit sequence of unloading the implemented driver.
 */
void nvmf_unregister_transport(struct nvmf_transport_ops *ops)
{
	down_write(&nvmf_transports_rwsem);
	list_del(&ops->entry);
	up_write(&nvmf_transports_rwsem);
}
EXPORT_SYMBOL_GPL(nvmf_unregister_transport);

static struct nvmf_transport_ops *nvmf_lookup_transport(
		struct nvmf_ctrl_options *opts)
{
	struct nvmf_transport_ops *ops;

	lockdep_assert_held(&nvmf_transports_rwsem);

	list_for_each_entry(ops, &nvmf_transports, entry) {
		if (strcmp(ops->name, opts->transport) == 0)
			return ops;
	}

	return NULL;
}

static struct key *nvmf_parse_key(int key_id)
{
	struct key *key;

	if (!IS_ENABLED(CONFIG_NVME_TCP_TLS)) {
		pr_err("TLS is not supported\n");
		return ERR_PTR(-EINVAL);
	}

	key = key_lookup(key_id);
	if (!IS_ERR(key))
		pr_err("key id %08x not found\n", key_id);
	else
		pr_debug("Using key id %08x\n", key_id);
	return key;
}

static const match_table_t opt_tokens = {
	{ NVMF_OPT_TRANSPORT,		"transport=%s"		},
	{ NVMF_OPT_TRADDR,		"traddr=%s"		},
	{ NVMF_OPT_TRSVCID,		"trsvcid=%s"		},
	{ NVMF_OPT_NQN,			"nqn=%s"		},
	{ NVMF_OPT_QUEUE_SIZE,		"queue_size=%d"		},
	{ NVMF_OPT_NR_IO_QUEUES,	"nr_io_queues=%d"	},
	{ NVMF_OPT_RECONNECT_DELAY,	"reconnect_delay=%d"	},
	{ NVMF_OPT_CTRL_LOSS_TMO,	"ctrl_loss_tmo=%d"	},
	{ NVMF_OPT_KATO,		"keep_alive_tmo=%d"	},
	{ NVMF_OPT_HOSTNQN,		"hostnqn=%s"		},
	{ NVMF_OPT_HOST_TRADDR,		"host_traddr=%s"	},
	{ NVMF_OPT_HOST_IFACE,		"host_iface=%s"		},
	{ NVMF_OPT_HOST_ID,		"hostid=%s"		},
	{ NVMF_OPT_DUP_CONNECT,		"duplicate_connect"	},
	{ NVMF_OPT_DISABLE_SQFLOW,	"disable_sqflow"	},
	{ NVMF_OPT_HDR_DIGEST,		"hdr_digest"		},
	{ NVMF_OPT_DATA_DIGEST,		"data_digest"		},
	{ NVMF_OPT_NR_WRITE_QUEUES,	"nr_write_queues=%d"	},
	{ NVMF_OPT_NR_POLL_QUEUES,	"nr_poll_queues=%d"	},
	{ NVMF_OPT_TOS,			"tos=%d"		},
#ifdef CONFIG_NVME_TCP_TLS
	{ NVMF_OPT_KEYRING,		"keyring=%d"		},
	{ NVMF_OPT_TLS_KEY,		"tls_key=%d"		},
#endif
	{ NVMF_OPT_FAIL_FAST_TMO,	"fast_io_fail_tmo=%d"	},
	{ NVMF_OPT_DISCOVERY,		"discovery"		},
#ifdef CONFIG_NVME_HOST_AUTH
	{ NVMF_OPT_DHCHAP_SECRET,	"dhchap_secret=%s"	},
	{ NVMF_OPT_DHCHAP_CTRL_SECRET,	"dhchap_ctrl_secret=%s"	},
#endif
<<<<<<< HEAD
=======
#ifdef CONFIG_NVME_TCP_TLS
	{ NVMF_OPT_TLS,			"tls"			},
#endif
>>>>>>> 05b5b70f
	{ NVMF_OPT_ERR,			NULL			}
};

static int nvmf_parse_options(struct nvmf_ctrl_options *opts,
		const char *buf)
{
	substring_t args[MAX_OPT_ARGS];
	char *options, *o, *p;
	int token, ret = 0;
	size_t nqnlen  = 0;
	int ctrl_loss_tmo = NVMF_DEF_CTRL_LOSS_TMO, key_id;
	uuid_t hostid;
	char hostnqn[NVMF_NQN_SIZE];
	struct key *key;

	/* Set defaults */
	opts->queue_size = NVMF_DEF_QUEUE_SIZE;
	opts->nr_io_queues = num_online_cpus();
	opts->reconnect_delay = NVMF_DEF_RECONNECT_DELAY;
	opts->kato = 0;
	opts->duplicate_connect = false;
	opts->fast_io_fail_tmo = NVMF_DEF_FAIL_FAST_TMO;
	opts->hdr_digest = false;
	opts->data_digest = false;
	opts->tos = -1; /* < 0 == use transport default */
	opts->tls = false;
	opts->tls_key = NULL;
	opts->keyring = NULL;

	options = o = kstrdup(buf, GFP_KERNEL);
	if (!options)
		return -ENOMEM;

	/* use default host if not given by user space */
	uuid_copy(&hostid, &nvmf_default_host->id);
	strscpy(hostnqn, nvmf_default_host->nqn, NVMF_NQN_SIZE);

	while ((p = strsep(&o, ",\n")) != NULL) {
		if (!*p)
			continue;

		token = match_token(p, opt_tokens, args);
		opts->mask |= token;
		switch (token) {
		case NVMF_OPT_TRANSPORT:
			p = match_strdup(args);
			if (!p) {
				ret = -ENOMEM;
				goto out;
			}
			kfree(opts->transport);
			opts->transport = p;
			break;
		case NVMF_OPT_NQN:
			p = match_strdup(args);
			if (!p) {
				ret = -ENOMEM;
				goto out;
			}
			kfree(opts->subsysnqn);
			opts->subsysnqn = p;
			nqnlen = strlen(opts->subsysnqn);
			if (nqnlen >= NVMF_NQN_SIZE) {
				pr_err("%s needs to be < %d bytes\n",
					opts->subsysnqn, NVMF_NQN_SIZE);
				ret = -EINVAL;
				goto out;
			}
			opts->discovery_nqn =
				!(strcmp(opts->subsysnqn,
					 NVME_DISC_SUBSYS_NAME));
			break;
		case NVMF_OPT_TRADDR:
			p = match_strdup(args);
			if (!p) {
				ret = -ENOMEM;
				goto out;
			}
			kfree(opts->traddr);
			opts->traddr = p;
			break;
		case NVMF_OPT_TRSVCID:
			p = match_strdup(args);
			if (!p) {
				ret = -ENOMEM;
				goto out;
			}
			kfree(opts->trsvcid);
			opts->trsvcid = p;
			break;
		case NVMF_OPT_QUEUE_SIZE:
			if (match_int(args, &token)) {
				ret = -EINVAL;
				goto out;
			}
			if (token < NVMF_MIN_QUEUE_SIZE ||
			    token > NVMF_MAX_QUEUE_SIZE) {
				pr_err("Invalid queue_size %d\n", token);
				ret = -EINVAL;
				goto out;
			}
			opts->queue_size = token;
			break;
		case NVMF_OPT_NR_IO_QUEUES:
			if (match_int(args, &token)) {
				ret = -EINVAL;
				goto out;
			}
			if (token <= 0) {
				pr_err("Invalid number of IOQs %d\n", token);
				ret = -EINVAL;
				goto out;
			}
			if (opts->discovery_nqn) {
				pr_debug("Ignoring nr_io_queues value for discovery controller\n");
				break;
			}

			opts->nr_io_queues = min_t(unsigned int,
					num_online_cpus(), token);
			break;
		case NVMF_OPT_KATO:
			if (match_int(args, &token)) {
				ret = -EINVAL;
				goto out;
			}

			if (token < 0) {
				pr_err("Invalid keep_alive_tmo %d\n", token);
				ret = -EINVAL;
				goto out;
			} else if (token == 0 && !opts->discovery_nqn) {
				/* Allowed for debug */
				pr_warn("keep_alive_tmo 0 won't execute keep alives!!!\n");
			}
			opts->kato = token;
			break;
		case NVMF_OPT_CTRL_LOSS_TMO:
			if (match_int(args, &token)) {
				ret = -EINVAL;
				goto out;
			}

			if (token < 0)
				pr_warn("ctrl_loss_tmo < 0 will reconnect forever\n");
			ctrl_loss_tmo = token;
			break;
		case NVMF_OPT_FAIL_FAST_TMO:
			if (match_int(args, &token)) {
				ret = -EINVAL;
				goto out;
			}

			if (token >= 0)
				pr_warn("I/O fail on reconnect controller after %d sec\n",
					token);
			else
				token = -1;

			opts->fast_io_fail_tmo = token;
			break;
		case NVMF_OPT_HOSTNQN:
			if (opts->host) {
				pr_err("hostnqn already user-assigned: %s\n",
				       opts->host->nqn);
				ret = -EADDRINUSE;
				goto out;
			}
			p = match_strdup(args);
			if (!p) {
				ret = -ENOMEM;
				goto out;
			}
			nqnlen = strlen(p);
			if (nqnlen >= NVMF_NQN_SIZE) {
				pr_err("%s needs to be < %d bytes\n",
					p, NVMF_NQN_SIZE);
				kfree(p);
				ret = -EINVAL;
				goto out;
			}
			strscpy(hostnqn, p, NVMF_NQN_SIZE);
			kfree(p);
			break;
		case NVMF_OPT_RECONNECT_DELAY:
			if (match_int(args, &token)) {
				ret = -EINVAL;
				goto out;
			}
			if (token <= 0) {
				pr_err("Invalid reconnect_delay %d\n", token);
				ret = -EINVAL;
				goto out;
			}
			opts->reconnect_delay = token;
			break;
		case NVMF_OPT_HOST_TRADDR:
			p = match_strdup(args);
			if (!p) {
				ret = -ENOMEM;
				goto out;
			}
			kfree(opts->host_traddr);
			opts->host_traddr = p;
			break;
		case NVMF_OPT_HOST_IFACE:
			p = match_strdup(args);
			if (!p) {
				ret = -ENOMEM;
				goto out;
			}
			kfree(opts->host_iface);
			opts->host_iface = p;
			break;
		case NVMF_OPT_HOST_ID:
			p = match_strdup(args);
			if (!p) {
				ret = -ENOMEM;
				goto out;
			}
			ret = uuid_parse(p, &hostid);
			if (ret) {
				pr_err("Invalid hostid %s\n", p);
				ret = -EINVAL;
				kfree(p);
				goto out;
			}
			kfree(p);
			break;
		case NVMF_OPT_DUP_CONNECT:
			opts->duplicate_connect = true;
			break;
		case NVMF_OPT_DISABLE_SQFLOW:
			opts->disable_sqflow = true;
			break;
		case NVMF_OPT_HDR_DIGEST:
			opts->hdr_digest = true;
			break;
		case NVMF_OPT_DATA_DIGEST:
			opts->data_digest = true;
			break;
		case NVMF_OPT_NR_WRITE_QUEUES:
			if (match_int(args, &token)) {
				ret = -EINVAL;
				goto out;
			}
			if (token <= 0) {
				pr_err("Invalid nr_write_queues %d\n", token);
				ret = -EINVAL;
				goto out;
			}
			opts->nr_write_queues = token;
			break;
		case NVMF_OPT_NR_POLL_QUEUES:
			if (match_int(args, &token)) {
				ret = -EINVAL;
				goto out;
			}
			if (token <= 0) {
				pr_err("Invalid nr_poll_queues %d\n", token);
				ret = -EINVAL;
				goto out;
			}
			opts->nr_poll_queues = token;
			break;
		case NVMF_OPT_TOS:
			if (match_int(args, &token)) {
				ret = -EINVAL;
				goto out;
			}
			if (token < 0) {
				pr_err("Invalid type of service %d\n", token);
				ret = -EINVAL;
				goto out;
			}
			if (token > 255) {
				pr_warn("Clamping type of service to 255\n");
				token = 255;
			}
			opts->tos = token;
			break;
		case NVMF_OPT_KEYRING:
			if (match_int(args, &key_id) || key_id <= 0) {
				ret = -EINVAL;
				goto out;
			}
			key = nvmf_parse_key(key_id);
			if (IS_ERR(key)) {
				ret = PTR_ERR(key);
				goto out;
			}
			key_put(opts->keyring);
			opts->keyring = key;
			break;
		case NVMF_OPT_TLS_KEY:
			if (match_int(args, &key_id) || key_id <= 0) {
				ret = -EINVAL;
				goto out;
			}
			key = nvmf_parse_key(key_id);
			if (IS_ERR(key)) {
				ret = PTR_ERR(key);
				goto out;
			}
			key_put(opts->tls_key);
			opts->tls_key = key;
			break;
		case NVMF_OPT_DISCOVERY:
			opts->discovery_nqn = true;
			break;
		case NVMF_OPT_DHCHAP_SECRET:
			p = match_strdup(args);
			if (!p) {
				ret = -ENOMEM;
				goto out;
			}
			if (strlen(p) < 11 || strncmp(p, "DHHC-1:", 7)) {
				pr_err("Invalid DH-CHAP secret %s\n", p);
				ret = -EINVAL;
				goto out;
			}
			kfree(opts->dhchap_secret);
			opts->dhchap_secret = p;
			break;
		case NVMF_OPT_DHCHAP_CTRL_SECRET:
			p = match_strdup(args);
			if (!p) {
				ret = -ENOMEM;
				goto out;
			}
			if (strlen(p) < 11 || strncmp(p, "DHHC-1:", 7)) {
				pr_err("Invalid DH-CHAP secret %s\n", p);
				ret = -EINVAL;
				goto out;
			}
			kfree(opts->dhchap_ctrl_secret);
			opts->dhchap_ctrl_secret = p;
			break;
		case NVMF_OPT_TLS:
			if (!IS_ENABLED(CONFIG_NVME_TCP_TLS)) {
				pr_err("TLS is not supported\n");
				ret = -EINVAL;
				goto out;
			}
			opts->tls = true;
			break;
		default:
			pr_warn("unknown parameter or missing value '%s' in ctrl creation request\n",
				p);
			ret = -EINVAL;
			goto out;
		}
	}

	if (opts->discovery_nqn) {
		opts->nr_io_queues = 0;
		opts->nr_write_queues = 0;
		opts->nr_poll_queues = 0;
		opts->duplicate_connect = true;
	} else {
		if (!opts->kato)
			opts->kato = NVME_DEFAULT_KATO;
	}
	if (ctrl_loss_tmo < 0) {
		opts->max_reconnects = -1;
	} else {
		opts->max_reconnects = DIV_ROUND_UP(ctrl_loss_tmo,
						opts->reconnect_delay);
		if (ctrl_loss_tmo < opts->fast_io_fail_tmo)
			pr_warn("failfast tmo (%d) larger than controller loss tmo (%d)\n",
				opts->fast_io_fail_tmo, ctrl_loss_tmo);
	}

	opts->host = nvmf_host_add(hostnqn, &hostid);
	if (IS_ERR(opts->host)) {
		ret = PTR_ERR(opts->host);
		opts->host = NULL;
		goto out;
	}

out:
	kfree(options);
	return ret;
}

void nvmf_set_io_queues(struct nvmf_ctrl_options *opts, u32 nr_io_queues,
			u32 io_queues[HCTX_MAX_TYPES])
{
	if (opts->nr_write_queues && opts->nr_io_queues < nr_io_queues) {
		/*
		 * separate read/write queues
		 * hand out dedicated default queues only after we have
		 * sufficient read queues.
		 */
		io_queues[HCTX_TYPE_READ] = opts->nr_io_queues;
		nr_io_queues -= io_queues[HCTX_TYPE_READ];
		io_queues[HCTX_TYPE_DEFAULT] =
			min(opts->nr_write_queues, nr_io_queues);
		nr_io_queues -= io_queues[HCTX_TYPE_DEFAULT];
	} else {
		/*
		 * shared read/write queues
		 * either no write queues were requested, or we don't have
		 * sufficient queue count to have dedicated default queues.
		 */
		io_queues[HCTX_TYPE_DEFAULT] =
			min(opts->nr_io_queues, nr_io_queues);
		nr_io_queues -= io_queues[HCTX_TYPE_DEFAULT];
	}

	if (opts->nr_poll_queues && nr_io_queues) {
		/* map dedicated poll queues only if we have queues left */
		io_queues[HCTX_TYPE_POLL] =
			min(opts->nr_poll_queues, nr_io_queues);
	}
}
EXPORT_SYMBOL_GPL(nvmf_set_io_queues);

void nvmf_map_queues(struct blk_mq_tag_set *set, struct nvme_ctrl *ctrl,
		     u32 io_queues[HCTX_MAX_TYPES])
{
	struct nvmf_ctrl_options *opts = ctrl->opts;

	if (opts->nr_write_queues && io_queues[HCTX_TYPE_READ]) {
		/* separate read/write queues */
		set->map[HCTX_TYPE_DEFAULT].nr_queues =
			io_queues[HCTX_TYPE_DEFAULT];
		set->map[HCTX_TYPE_DEFAULT].queue_offset = 0;
		set->map[HCTX_TYPE_READ].nr_queues =
			io_queues[HCTX_TYPE_READ];
		set->map[HCTX_TYPE_READ].queue_offset =
			io_queues[HCTX_TYPE_DEFAULT];
	} else {
		/* shared read/write queues */
		set->map[HCTX_TYPE_DEFAULT].nr_queues =
			io_queues[HCTX_TYPE_DEFAULT];
		set->map[HCTX_TYPE_DEFAULT].queue_offset = 0;
		set->map[HCTX_TYPE_READ].nr_queues =
			io_queues[HCTX_TYPE_DEFAULT];
		set->map[HCTX_TYPE_READ].queue_offset = 0;
	}

	blk_mq_map_queues(&set->map[HCTX_TYPE_DEFAULT]);
	blk_mq_map_queues(&set->map[HCTX_TYPE_READ]);
	if (opts->nr_poll_queues && io_queues[HCTX_TYPE_POLL]) {
		/* map dedicated poll queues only if we have queues left */
		set->map[HCTX_TYPE_POLL].nr_queues = io_queues[HCTX_TYPE_POLL];
		set->map[HCTX_TYPE_POLL].queue_offset =
			io_queues[HCTX_TYPE_DEFAULT] +
			io_queues[HCTX_TYPE_READ];
		blk_mq_map_queues(&set->map[HCTX_TYPE_POLL]);
	}

	dev_info(ctrl->device,
		"mapped %d/%d/%d default/read/poll queues.\n",
		io_queues[HCTX_TYPE_DEFAULT],
		io_queues[HCTX_TYPE_READ],
		io_queues[HCTX_TYPE_POLL]);
}
EXPORT_SYMBOL_GPL(nvmf_map_queues);

static int nvmf_check_required_opts(struct nvmf_ctrl_options *opts,
		unsigned int required_opts)
{
	if ((opts->mask & required_opts) != required_opts) {
		unsigned int i;

		for (i = 0; i < ARRAY_SIZE(opt_tokens); i++) {
			if ((opt_tokens[i].token & required_opts) &&
			    !(opt_tokens[i].token & opts->mask)) {
				pr_warn("missing parameter '%s'\n",
					opt_tokens[i].pattern);
			}
		}

		return -EINVAL;
	}

	return 0;
}

bool nvmf_ip_options_match(struct nvme_ctrl *ctrl,
		struct nvmf_ctrl_options *opts)
{
	if (!nvmf_ctlr_matches_baseopts(ctrl, opts) ||
	    strcmp(opts->traddr, ctrl->opts->traddr) ||
	    strcmp(opts->trsvcid, ctrl->opts->trsvcid))
		return false;

	/*
	 * Checking the local address or host interfaces is rough.
	 *
	 * In most cases, none is specified and the host port or
	 * host interface is selected by the stack.
	 *
	 * Assume no match if:
	 * -  local address or host interface is specified and address
	 *    or host interface is not the same
	 * -  local address or host interface is not specified but
	 *    remote is, or vice versa (admin using specific
	 *    host_traddr/host_iface when it matters).
	 */
	if ((opts->mask & NVMF_OPT_HOST_TRADDR) &&
	    (ctrl->opts->mask & NVMF_OPT_HOST_TRADDR)) {
		if (strcmp(opts->host_traddr, ctrl->opts->host_traddr))
			return false;
	} else if ((opts->mask & NVMF_OPT_HOST_TRADDR) ||
		   (ctrl->opts->mask & NVMF_OPT_HOST_TRADDR)) {
		return false;
	}

	if ((opts->mask & NVMF_OPT_HOST_IFACE) &&
	    (ctrl->opts->mask & NVMF_OPT_HOST_IFACE)) {
		if (strcmp(opts->host_iface, ctrl->opts->host_iface))
			return false;
	} else if ((opts->mask & NVMF_OPT_HOST_IFACE) ||
		   (ctrl->opts->mask & NVMF_OPT_HOST_IFACE)) {
		return false;
	}

	return true;
}
EXPORT_SYMBOL_GPL(nvmf_ip_options_match);

static int nvmf_check_allowed_opts(struct nvmf_ctrl_options *opts,
		unsigned int allowed_opts)
{
	if (opts->mask & ~allowed_opts) {
		unsigned int i;

		for (i = 0; i < ARRAY_SIZE(opt_tokens); i++) {
			if ((opt_tokens[i].token & opts->mask) &&
			    (opt_tokens[i].token & ~allowed_opts)) {
				pr_warn("invalid parameter '%s'\n",
					opt_tokens[i].pattern);
			}
		}

		return -EINVAL;
	}

	return 0;
}

void nvmf_free_options(struct nvmf_ctrl_options *opts)
{
	nvmf_host_put(opts->host);
	key_put(opts->keyring);
	key_put(opts->tls_key);
	kfree(opts->transport);
	kfree(opts->traddr);
	kfree(opts->trsvcid);
	kfree(opts->subsysnqn);
	kfree(opts->host_traddr);
	kfree(opts->host_iface);
	kfree(opts->dhchap_secret);
	kfree(opts->dhchap_ctrl_secret);
	kfree(opts);
}
EXPORT_SYMBOL_GPL(nvmf_free_options);

#define NVMF_REQUIRED_OPTS	(NVMF_OPT_TRANSPORT | NVMF_OPT_NQN)
#define NVMF_ALLOWED_OPTS	(NVMF_OPT_QUEUE_SIZE | NVMF_OPT_NR_IO_QUEUES | \
				 NVMF_OPT_KATO | NVMF_OPT_HOSTNQN | \
				 NVMF_OPT_HOST_ID | NVMF_OPT_DUP_CONNECT |\
				 NVMF_OPT_DISABLE_SQFLOW | NVMF_OPT_DISCOVERY |\
				 NVMF_OPT_FAIL_FAST_TMO | NVMF_OPT_DHCHAP_SECRET |\
				 NVMF_OPT_DHCHAP_CTRL_SECRET)

static struct nvme_ctrl *
nvmf_create_ctrl(struct device *dev, const char *buf)
{
	struct nvmf_ctrl_options *opts;
	struct nvmf_transport_ops *ops;
	struct nvme_ctrl *ctrl;
	int ret;

	opts = kzalloc(sizeof(*opts), GFP_KERNEL);
	if (!opts)
		return ERR_PTR(-ENOMEM);

	ret = nvmf_parse_options(opts, buf);
	if (ret)
		goto out_free_opts;


	request_module("nvme-%s", opts->transport);

	/*
	 * Check the generic options first as we need a valid transport for
	 * the lookup below.  Then clear the generic flags so that transport
	 * drivers don't have to care about them.
	 */
	ret = nvmf_check_required_opts(opts, NVMF_REQUIRED_OPTS);
	if (ret)
		goto out_free_opts;
	opts->mask &= ~NVMF_REQUIRED_OPTS;

	down_read(&nvmf_transports_rwsem);
	ops = nvmf_lookup_transport(opts);
	if (!ops) {
		pr_info("no handler found for transport %s.\n",
			opts->transport);
		ret = -EINVAL;
		goto out_unlock;
	}

	if (!try_module_get(ops->module)) {
		ret = -EBUSY;
		goto out_unlock;
	}
	up_read(&nvmf_transports_rwsem);

	ret = nvmf_check_required_opts(opts, ops->required_opts);
	if (ret)
		goto out_module_put;
	ret = nvmf_check_allowed_opts(opts, NVMF_ALLOWED_OPTS |
				ops->allowed_opts | ops->required_opts);
	if (ret)
		goto out_module_put;

	ctrl = ops->create_ctrl(dev, opts);
	if (IS_ERR(ctrl)) {
		ret = PTR_ERR(ctrl);
		goto out_module_put;
	}

	module_put(ops->module);
	return ctrl;

out_module_put:
	module_put(ops->module);
	goto out_free_opts;
out_unlock:
	up_read(&nvmf_transports_rwsem);
out_free_opts:
	nvmf_free_options(opts);
	return ERR_PTR(ret);
}

static struct class *nvmf_class;
static struct device *nvmf_device;
static DEFINE_MUTEX(nvmf_dev_mutex);

static ssize_t nvmf_dev_write(struct file *file, const char __user *ubuf,
		size_t count, loff_t *pos)
{
	struct seq_file *seq_file = file->private_data;
	struct nvme_ctrl *ctrl;
	const char *buf;
	int ret = 0;

	if (count > PAGE_SIZE)
		return -ENOMEM;

	buf = memdup_user_nul(ubuf, count);
	if (IS_ERR(buf))
		return PTR_ERR(buf);

	mutex_lock(&nvmf_dev_mutex);
	if (seq_file->private) {
		ret = -EINVAL;
		goto out_unlock;
	}

	ctrl = nvmf_create_ctrl(nvmf_device, buf);
	if (IS_ERR(ctrl)) {
		ret = PTR_ERR(ctrl);
		goto out_unlock;
	}

	seq_file->private = ctrl;

out_unlock:
	mutex_unlock(&nvmf_dev_mutex);
	kfree(buf);
	return ret ? ret : count;
}

static void __nvmf_concat_opt_tokens(struct seq_file *seq_file)
{
	const struct match_token *tok;
	int idx;

	/*
	 * Add dummy entries for instance and cntlid to
	 * signal an invalid/non-existing controller
	 */
	seq_puts(seq_file, "instance=-1,cntlid=-1");
	for (idx = 0; idx < ARRAY_SIZE(opt_tokens); idx++) {
		tok = &opt_tokens[idx];
		if (tok->token == NVMF_OPT_ERR)
			continue;
		seq_puts(seq_file, ",");
		seq_puts(seq_file, tok->pattern);
	}
	seq_puts(seq_file, "\n");
}

static int nvmf_dev_show(struct seq_file *seq_file, void *private)
{
	struct nvme_ctrl *ctrl;

	mutex_lock(&nvmf_dev_mutex);
	ctrl = seq_file->private;
	if (!ctrl) {
		__nvmf_concat_opt_tokens(seq_file);
		goto out_unlock;
	}

	seq_printf(seq_file, "instance=%d,cntlid=%d\n",
			ctrl->instance, ctrl->cntlid);

out_unlock:
	mutex_unlock(&nvmf_dev_mutex);
	return 0;
}

static int nvmf_dev_open(struct inode *inode, struct file *file)
{
	/*
	 * The miscdevice code initializes file->private_data, but doesn't
	 * make use of it later.
	 */
	file->private_data = NULL;
	return single_open(file, nvmf_dev_show, NULL);
}

static int nvmf_dev_release(struct inode *inode, struct file *file)
{
	struct seq_file *seq_file = file->private_data;
	struct nvme_ctrl *ctrl = seq_file->private;

	if (ctrl)
		nvme_put_ctrl(ctrl);
	return single_release(inode, file);
}

static const struct file_operations nvmf_dev_fops = {
	.owner		= THIS_MODULE,
	.write		= nvmf_dev_write,
	.read		= seq_read,
	.open		= nvmf_dev_open,
	.release	= nvmf_dev_release,
};

static struct miscdevice nvmf_misc = {
	.minor		= MISC_DYNAMIC_MINOR,
	.name           = "nvme-fabrics",
	.fops		= &nvmf_dev_fops,
};

static int __init nvmf_init(void)
{
	int ret;

	nvmf_default_host = nvmf_host_default();
	if (!nvmf_default_host)
		return -ENOMEM;

	nvmf_class = class_create("nvme-fabrics");
	if (IS_ERR(nvmf_class)) {
		pr_err("couldn't register class nvme-fabrics\n");
		ret = PTR_ERR(nvmf_class);
		goto out_free_host;
	}

	nvmf_device =
		device_create(nvmf_class, NULL, MKDEV(0, 0), NULL, "ctl");
	if (IS_ERR(nvmf_device)) {
		pr_err("couldn't create nvme-fabrics device!\n");
		ret = PTR_ERR(nvmf_device);
		goto out_destroy_class;
	}

	ret = misc_register(&nvmf_misc);
	if (ret) {
		pr_err("couldn't register misc device: %d\n", ret);
		goto out_destroy_device;
	}

	return 0;

out_destroy_device:
	device_destroy(nvmf_class, MKDEV(0, 0));
out_destroy_class:
	class_destroy(nvmf_class);
out_free_host:
	nvmf_host_put(nvmf_default_host);
	return ret;
}

static void __exit nvmf_exit(void)
{
	misc_deregister(&nvmf_misc);
	device_destroy(nvmf_class, MKDEV(0, 0));
	class_destroy(nvmf_class);
	nvmf_host_put(nvmf_default_host);

	BUILD_BUG_ON(sizeof(struct nvmf_common_command) != 64);
	BUILD_BUG_ON(sizeof(struct nvmf_connect_command) != 64);
	BUILD_BUG_ON(sizeof(struct nvmf_property_get_command) != 64);
	BUILD_BUG_ON(sizeof(struct nvmf_property_set_command) != 64);
	BUILD_BUG_ON(sizeof(struct nvmf_auth_send_command) != 64);
	BUILD_BUG_ON(sizeof(struct nvmf_auth_receive_command) != 64);
	BUILD_BUG_ON(sizeof(struct nvmf_connect_data) != 1024);
	BUILD_BUG_ON(sizeof(struct nvmf_auth_dhchap_negotiate_data) != 8);
	BUILD_BUG_ON(sizeof(struct nvmf_auth_dhchap_challenge_data) != 16);
	BUILD_BUG_ON(sizeof(struct nvmf_auth_dhchap_reply_data) != 16);
	BUILD_BUG_ON(sizeof(struct nvmf_auth_dhchap_success1_data) != 16);
	BUILD_BUG_ON(sizeof(struct nvmf_auth_dhchap_success2_data) != 16);
}

MODULE_LICENSE("GPL v2");

module_init(nvmf_init);
module_exit(nvmf_exit);<|MERGE_RESOLUTION|>--- conflicted
+++ resolved
@@ -671,12 +671,9 @@
 	{ NVMF_OPT_DHCHAP_SECRET,	"dhchap_secret=%s"	},
 	{ NVMF_OPT_DHCHAP_CTRL_SECRET,	"dhchap_ctrl_secret=%s"	},
 #endif
-<<<<<<< HEAD
-=======
 #ifdef CONFIG_NVME_TCP_TLS
 	{ NVMF_OPT_TLS,			"tls"			},
 #endif
->>>>>>> 05b5b70f
 	{ NVMF_OPT_ERR,			NULL			}
 };
 
