// SPDX-License-Identifier: GPL-2.0
/*
 * NVMe over Fabrics common host code.
 * Copyright (c) 2015-2016 HGST, a Western Digital Company.
 */
#define pr_fmt(fmt) KBUILD_MODNAME ": " fmt
#include <linux/init.h>
#include <linux/miscdevice.h>
#include <linux/module.h>
#include <linux/mutex.h>
#include <linux/parser.h>
#include <linux/seq_file.h>
#include "nvme.h"
#include "fabrics.h"

static LIST_HEAD(nvmf_transports);
static DECLARE_RWSEM(nvmf_transports_rwsem);

static LIST_HEAD(nvmf_hosts);
static DEFINE_MUTEX(nvmf_hosts_mutex);

static struct nvmf_host *nvmf_default_host;

static struct nvmf_host *__nvmf_host_find(const char *hostnqn)
{
	struct nvmf_host *host;

	list_for_each_entry(host, &nvmf_hosts, list) {
		if (!strcmp(host->nqn, hostnqn))
			return host;
	}

	return NULL;
}

static struct nvmf_host *nvmf_host_add(const char *hostnqn)
{
	struct nvmf_host *host;

	mutex_lock(&nvmf_hosts_mutex);
	host = __nvmf_host_find(hostnqn);
	if (host) {
		kref_get(&host->ref);
		goto out_unlock;
	}

	host = kmalloc(sizeof(*host), GFP_KERNEL);
	if (!host)
		goto out_unlock;

	kref_init(&host->ref);
	strscpy(host->nqn, hostnqn, NVMF_NQN_SIZE);

	list_add_tail(&host->list, &nvmf_hosts);
out_unlock:
	mutex_unlock(&nvmf_hosts_mutex);
	return host;
}

static struct nvmf_host *nvmf_host_default(void)
{
	struct nvmf_host *host;

	host = kmalloc(sizeof(*host), GFP_KERNEL);
	if (!host)
		return NULL;

	kref_init(&host->ref);
	uuid_gen(&host->id);
	snprintf(host->nqn, NVMF_NQN_SIZE,
		"nqn.2014-08.org.nvmexpress:uuid:%pUb", &host->id);

	mutex_lock(&nvmf_hosts_mutex);
	list_add_tail(&host->list, &nvmf_hosts);
	mutex_unlock(&nvmf_hosts_mutex);

	return host;
}

static void nvmf_host_destroy(struct kref *ref)
{
	struct nvmf_host *host = container_of(ref, struct nvmf_host, ref);

	mutex_lock(&nvmf_hosts_mutex);
	list_del(&host->list);
	mutex_unlock(&nvmf_hosts_mutex);

	kfree(host);
}

static void nvmf_host_put(struct nvmf_host *host)
{
	if (host)
		kref_put(&host->ref, nvmf_host_destroy);
}

/**
 * nvmf_get_address() -  Get address/port
 * @ctrl:	Host NVMe controller instance which we got the address
 * @buf:	OUTPUT parameter that will contain the address/port
 * @size:	buffer size
 */
int nvmf_get_address(struct nvme_ctrl *ctrl, char *buf, int size)
{
	int len = 0;

	if (ctrl->opts->mask & NVMF_OPT_TRADDR)
		len += scnprintf(buf, size, "traddr=%s", ctrl->opts->traddr);
	if (ctrl->opts->mask & NVMF_OPT_TRSVCID)
		len += scnprintf(buf + len, size - len, "%strsvcid=%s",
				(len) ? "," : "", ctrl->opts->trsvcid);
	if (ctrl->opts->mask & NVMF_OPT_HOST_TRADDR)
		len += scnprintf(buf + len, size - len, "%shost_traddr=%s",
				(len) ? "," : "", ctrl->opts->host_traddr);
	if (ctrl->opts->mask & NVMF_OPT_HOST_IFACE)
		len += scnprintf(buf + len, size - len, "%shost_iface=%s",
				(len) ? "," : "", ctrl->opts->host_iface);
	len += scnprintf(buf + len, size - len, "\n");

	return len;
}
EXPORT_SYMBOL_GPL(nvmf_get_address);

/**
 * nvmf_reg_read32() -  NVMe Fabrics "Property Get" API function.
 * @ctrl:	Host NVMe controller instance maintaining the admin
 *		queue used to submit the property read command to
 *		the allocated NVMe controller resource on the target system.
 * @off:	Starting offset value of the targeted property
 *		register (see the fabrics section of the NVMe standard).
 * @val:	OUTPUT parameter that will contain the value of
 *		the property after a successful read.
 *
 * Used by the host system to retrieve a 32-bit capsule property value
 * from an NVMe controller on the target system.
 *
 * ("Capsule property" is an "PCIe register concept" applied to the
 * NVMe fabrics space.)
 *
 * Return:
 *	0: successful read
 *	> 0: NVMe error status code
 *	< 0: Linux errno error code
 */
int nvmf_reg_read32(struct nvme_ctrl *ctrl, u32 off, u32 *val)
{
	struct nvme_command cmd = { };
	union nvme_result res;
	int ret;

	cmd.prop_get.opcode = nvme_fabrics_command;
	cmd.prop_get.fctype = nvme_fabrics_type_property_get;
	cmd.prop_get.offset = cpu_to_le32(off);

	ret = __nvme_submit_sync_cmd(ctrl->fabrics_q, &cmd, &res, NULL, 0,
			NVME_QID_ANY, 0, 0);

	if (ret >= 0)
		*val = le64_to_cpu(res.u64);
	if (unlikely(ret != 0))
		dev_err(ctrl->device,
			"Property Get error: %d, offset %#x\n",
			ret > 0 ? ret & ~NVME_SC_DNR : ret, off);

	return ret;
}
EXPORT_SYMBOL_GPL(nvmf_reg_read32);

/**
 * nvmf_reg_read64() -  NVMe Fabrics "Property Get" API function.
 * @ctrl:	Host NVMe controller instance maintaining the admin
 *		queue used to submit the property read command to
 *		the allocated controller resource on the target system.
 * @off:	Starting offset value of the targeted property
 *		register (see the fabrics section of the NVMe standard).
 * @val:	OUTPUT parameter that will contain the value of
 *		the property after a successful read.
 *
 * Used by the host system to retrieve a 64-bit capsule property value
 * from an NVMe controller on the target system.
 *
 * ("Capsule property" is an "PCIe register concept" applied to the
 * NVMe fabrics space.)
 *
 * Return:
 *	0: successful read
 *	> 0: NVMe error status code
 *	< 0: Linux errno error code
 */
int nvmf_reg_read64(struct nvme_ctrl *ctrl, u32 off, u64 *val)
{
	struct nvme_command cmd = { };
	union nvme_result res;
	int ret;

	cmd.prop_get.opcode = nvme_fabrics_command;
	cmd.prop_get.fctype = nvme_fabrics_type_property_get;
	cmd.prop_get.attrib = 1;
	cmd.prop_get.offset = cpu_to_le32(off);

	ret = __nvme_submit_sync_cmd(ctrl->fabrics_q, &cmd, &res, NULL, 0,
			NVME_QID_ANY, 0, 0);

	if (ret >= 0)
		*val = le64_to_cpu(res.u64);
	if (unlikely(ret != 0))
		dev_err(ctrl->device,
			"Property Get error: %d, offset %#x\n",
			ret > 0 ? ret & ~NVME_SC_DNR : ret, off);
	return ret;
}
EXPORT_SYMBOL_GPL(nvmf_reg_read64);

/**
 * nvmf_reg_write32() -  NVMe Fabrics "Property Write" API function.
 * @ctrl:	Host NVMe controller instance maintaining the admin
 *		queue used to submit the property read command to
 *		the allocated NVMe controller resource on the target system.
 * @off:	Starting offset value of the targeted property
 *		register (see the fabrics section of the NVMe standard).
 * @val:	Input parameter that contains the value to be
 *		written to the property.
 *
 * Used by the NVMe host system to write a 32-bit capsule property value
 * to an NVMe controller on the target system.
 *
 * ("Capsule property" is an "PCIe register concept" applied to the
 * NVMe fabrics space.)
 *
 * Return:
 *	0: successful write
 *	> 0: NVMe error status code
 *	< 0: Linux errno error code
 */
int nvmf_reg_write32(struct nvme_ctrl *ctrl, u32 off, u32 val)
{
	struct nvme_command cmd = { };
	int ret;

	cmd.prop_set.opcode = nvme_fabrics_command;
	cmd.prop_set.fctype = nvme_fabrics_type_property_set;
	cmd.prop_set.attrib = 0;
	cmd.prop_set.offset = cpu_to_le32(off);
	cmd.prop_set.value = cpu_to_le64(val);

	ret = __nvme_submit_sync_cmd(ctrl->fabrics_q, &cmd, NULL, NULL, 0,
			NVME_QID_ANY, 0, 0);
	if (unlikely(ret))
		dev_err(ctrl->device,
			"Property Set error: %d, offset %#x\n",
			ret > 0 ? ret & ~NVME_SC_DNR : ret, off);
	return ret;
}
EXPORT_SYMBOL_GPL(nvmf_reg_write32);

/**
 * nvmf_log_connect_error() - Error-parsing-diagnostic print out function for
 * 				connect() errors.
 * @ctrl:	The specific /dev/nvmeX device that had the error.
 * @errval:	Error code to be decoded in a more human-friendly
 * 		printout.
 * @offset:	For use with the NVMe error code
 * 		NVME_SC_CONNECT_INVALID_PARAM.
 * @cmd:	This is the SQE portion of a submission capsule.
 * @data:	This is the "Data" portion of a submission capsule.
 */
static void nvmf_log_connect_error(struct nvme_ctrl *ctrl,
		int errval, int offset, struct nvme_command *cmd,
		struct nvmf_connect_data *data)
{
	int err_sctype = errval & ~NVME_SC_DNR;

	if (errval < 0) {
		dev_err(ctrl->device,
			"Connect command failed, errno: %d\n", errval);
		return;
	}

	switch (err_sctype) {
	case NVME_SC_CONNECT_INVALID_PARAM:
		if (offset >> 16) {
			char *inv_data = "Connect Invalid Data Parameter";

			switch (offset & 0xffff) {
			case (offsetof(struct nvmf_connect_data, cntlid)):
				dev_err(ctrl->device,
					"%s, cntlid: %d\n",
					inv_data, data->cntlid);
				break;
			case (offsetof(struct nvmf_connect_data, hostnqn)):
				dev_err(ctrl->device,
					"%s, hostnqn \"%s\"\n",
					inv_data, data->hostnqn);
				break;
			case (offsetof(struct nvmf_connect_data, subsysnqn)):
				dev_err(ctrl->device,
					"%s, subsysnqn \"%s\"\n",
					inv_data, data->subsysnqn);
				break;
			default:
				dev_err(ctrl->device,
					"%s, starting byte offset: %d\n",
				       inv_data, offset & 0xffff);
				break;
			}
		} else {
			char *inv_sqe = "Connect Invalid SQE Parameter";

			switch (offset) {
			case (offsetof(struct nvmf_connect_command, qid)):
				dev_err(ctrl->device,
				       "%s, qid %d\n",
					inv_sqe, cmd->connect.qid);
				break;
			default:
				dev_err(ctrl->device,
					"%s, starting byte offset: %d\n",
					inv_sqe, offset);
			}
		}
		break;
	case NVME_SC_CONNECT_INVALID_HOST:
		dev_err(ctrl->device,
			"Connect for subsystem %s is not allowed, hostnqn: %s\n",
			data->subsysnqn, data->hostnqn);
		break;
	case NVME_SC_CONNECT_CTRL_BUSY:
		dev_err(ctrl->device,
			"Connect command failed: controller is busy or not available\n");
		break;
	case NVME_SC_CONNECT_FORMAT:
		dev_err(ctrl->device,
			"Connect incompatible format: %d",
			cmd->connect.recfmt);
		break;
	case NVME_SC_HOST_PATH_ERROR:
		dev_err(ctrl->device,
			"Connect command failed: host path error\n");
		break;
	case NVME_SC_AUTH_REQUIRED:
		dev_err(ctrl->device,
			"Connect command failed: authentication required\n");
		break;
	default:
		dev_err(ctrl->device,
			"Connect command failed, error wo/DNR bit: %d\n",
			err_sctype);
		break;
	}
}

/**
 * nvmf_connect_admin_queue() - NVMe Fabrics Admin Queue "Connect"
 *				API function.
 * @ctrl:	Host nvme controller instance used to request
 *              a new NVMe controller allocation on the target
 *              system and  establish an NVMe Admin connection to
 *              that controller.
 *
 * This function enables an NVMe host device to request a new allocation of
 * an NVMe controller resource on a target system as well establish a
 * fabrics-protocol connection of the NVMe Admin queue between the
 * host system device and the allocated NVMe controller on the
 * target system via a NVMe Fabrics "Connect" command.
 *
 * Return:
 *	0: success
 *	> 0: NVMe error status code
 *	< 0: Linux errno error code
 *
 */
int nvmf_connect_admin_queue(struct nvme_ctrl *ctrl)
{
	struct nvme_command cmd = { };
	union nvme_result res;
	struct nvmf_connect_data *data;
	int ret;
	u32 result;

	cmd.connect.opcode = nvme_fabrics_command;
	cmd.connect.fctype = nvme_fabrics_type_connect;
	cmd.connect.qid = 0;
	cmd.connect.sqsize = cpu_to_le16(NVME_AQ_DEPTH - 1);

	/*
	 * Set keep-alive timeout in seconds granularity (ms * 1000)
	 */
	cmd.connect.kato = cpu_to_le32(ctrl->kato * 1000);

	if (ctrl->opts->disable_sqflow)
		cmd.connect.cattr |= NVME_CONNECT_DISABLE_SQFLOW;

	data = kzalloc(sizeof(*data), GFP_KERNEL);
	if (!data)
		return -ENOMEM;

	uuid_copy(&data->hostid, &ctrl->opts->host->id);
	data->cntlid = cpu_to_le16(0xffff);
	strncpy(data->subsysnqn, ctrl->opts->subsysnqn, NVMF_NQN_SIZE);
	strncpy(data->hostnqn, ctrl->opts->host->nqn, NVMF_NQN_SIZE);

	ret = __nvme_submit_sync_cmd(ctrl->fabrics_q, &cmd, &res,
			data, sizeof(*data), NVME_QID_ANY, 1,
			BLK_MQ_REQ_RESERVED | BLK_MQ_REQ_NOWAIT);
	if (ret) {
		nvmf_log_connect_error(ctrl, ret, le32_to_cpu(res.u32),
				       &cmd, data);
		goto out_free_data;
	}

	result = le32_to_cpu(res.u32);
	ctrl->cntlid = result & 0xFFFF;
<<<<<<< HEAD
	if ((result >> 16) & 0x3) {
=======
	if (result & (NVME_CONNECT_AUTHREQ_ATR | NVME_CONNECT_AUTHREQ_ASCR)) {
		/* Secure concatenation is not implemented */
		if (result & NVME_CONNECT_AUTHREQ_ASCR) {
			dev_warn(ctrl->device,
				 "qid 0: secure concatenation is not supported\n");
			ret = NVME_SC_AUTH_REQUIRED;
			goto out_free_data;
		}
>>>>>>> eb3cdb58
		/* Authentication required */
		ret = nvme_auth_negotiate(ctrl, 0);
		if (ret) {
			dev_warn(ctrl->device,
				 "qid 0: authentication setup failed\n");
			ret = NVME_SC_AUTH_REQUIRED;
			goto out_free_data;
		}
		ret = nvme_auth_wait(ctrl, 0);
		if (ret)
			dev_warn(ctrl->device,
				 "qid 0: authentication failed\n");
		else
			dev_info(ctrl->device,
				 "qid 0: authenticated\n");
	}
out_free_data:
	kfree(data);
	return ret;
}
EXPORT_SYMBOL_GPL(nvmf_connect_admin_queue);

/**
 * nvmf_connect_io_queue() - NVMe Fabrics I/O Queue "Connect"
 *			     API function.
 * @ctrl:	Host nvme controller instance used to establish an
 *		NVMe I/O queue connection to the already allocated NVMe
 *		controller on the target system.
 * @qid:	NVMe I/O queue number for the new I/O connection between
 *		host and target (note qid == 0 is illegal as this is
 *		the Admin queue, per NVMe standard).
 *
 * This function issues a fabrics-protocol connection
 * of a NVMe I/O queue (via NVMe Fabrics "Connect" command)
 * between the host system device and the allocated NVMe controller
 * on the target system.
 *
 * Return:
 *	0: success
 *	> 0: NVMe error status code
 *	< 0: Linux errno error code
 */
int nvmf_connect_io_queue(struct nvme_ctrl *ctrl, u16 qid)
{
	struct nvme_command cmd = { };
	struct nvmf_connect_data *data;
	union nvme_result res;
	int ret;
	u32 result;

	cmd.connect.opcode = nvme_fabrics_command;
	cmd.connect.fctype = nvme_fabrics_type_connect;
	cmd.connect.qid = cpu_to_le16(qid);
	cmd.connect.sqsize = cpu_to_le16(ctrl->sqsize);

	if (ctrl->opts->disable_sqflow)
		cmd.connect.cattr |= NVME_CONNECT_DISABLE_SQFLOW;

	data = kzalloc(sizeof(*data), GFP_KERNEL);
	if (!data)
		return -ENOMEM;

	uuid_copy(&data->hostid, &ctrl->opts->host->id);
	data->cntlid = cpu_to_le16(ctrl->cntlid);
	strncpy(data->subsysnqn, ctrl->opts->subsysnqn, NVMF_NQN_SIZE);
	strncpy(data->hostnqn, ctrl->opts->host->nqn, NVMF_NQN_SIZE);

	ret = __nvme_submit_sync_cmd(ctrl->connect_q, &cmd, &res,
			data, sizeof(*data), qid, 1,
			BLK_MQ_REQ_RESERVED | BLK_MQ_REQ_NOWAIT);
	if (ret) {
		nvmf_log_connect_error(ctrl, ret, le32_to_cpu(res.u32),
				       &cmd, data);
	}
	result = le32_to_cpu(res.u32);
<<<<<<< HEAD
	if ((result >> 16) & 2) {
=======
	if (result & (NVME_CONNECT_AUTHREQ_ATR | NVME_CONNECT_AUTHREQ_ASCR)) {
		/* Secure concatenation is not implemented */
		if (result & NVME_CONNECT_AUTHREQ_ASCR) {
			dev_warn(ctrl->device,
				 "qid 0: secure concatenation is not supported\n");
			ret = NVME_SC_AUTH_REQUIRED;
			goto out_free_data;
		}
>>>>>>> eb3cdb58
		/* Authentication required */
		ret = nvme_auth_negotiate(ctrl, qid);
		if (ret) {
			dev_warn(ctrl->device,
				 "qid %d: authentication setup failed\n", qid);
			ret = NVME_SC_AUTH_REQUIRED;
		} else {
			ret = nvme_auth_wait(ctrl, qid);
			if (ret)
				dev_warn(ctrl->device,
					 "qid %u: authentication failed\n", qid);
		}
	}
<<<<<<< HEAD
=======
out_free_data:
>>>>>>> eb3cdb58
	kfree(data);
	return ret;
}
EXPORT_SYMBOL_GPL(nvmf_connect_io_queue);

bool nvmf_should_reconnect(struct nvme_ctrl *ctrl)
{
	if (ctrl->opts->max_reconnects == -1 ||
	    ctrl->nr_reconnects < ctrl->opts->max_reconnects)
		return true;

	return false;
}
EXPORT_SYMBOL_GPL(nvmf_should_reconnect);

/**
 * nvmf_register_transport() - NVMe Fabrics Library registration function.
 * @ops:	Transport ops instance to be registered to the
 *		common fabrics library.
 *
 * API function that registers the type of specific transport fabric
 * being implemented to the common NVMe fabrics library. Part of
 * the overall init sequence of starting up a fabrics driver.
 */
int nvmf_register_transport(struct nvmf_transport_ops *ops)
{
	if (!ops->create_ctrl)
		return -EINVAL;

	down_write(&nvmf_transports_rwsem);
	list_add_tail(&ops->entry, &nvmf_transports);
	up_write(&nvmf_transports_rwsem);

	return 0;
}
EXPORT_SYMBOL_GPL(nvmf_register_transport);

/**
 * nvmf_unregister_transport() - NVMe Fabrics Library unregistration function.
 * @ops:	Transport ops instance to be unregistered from the
 *		common fabrics library.
 *
 * Fabrics API function that unregisters the type of specific transport
 * fabric being implemented from the common NVMe fabrics library.
 * Part of the overall exit sequence of unloading the implemented driver.
 */
void nvmf_unregister_transport(struct nvmf_transport_ops *ops)
{
	down_write(&nvmf_transports_rwsem);
	list_del(&ops->entry);
	up_write(&nvmf_transports_rwsem);
}
EXPORT_SYMBOL_GPL(nvmf_unregister_transport);

static struct nvmf_transport_ops *nvmf_lookup_transport(
		struct nvmf_ctrl_options *opts)
{
	struct nvmf_transport_ops *ops;

	lockdep_assert_held(&nvmf_transports_rwsem);

	list_for_each_entry(ops, &nvmf_transports, entry) {
		if (strcmp(ops->name, opts->transport) == 0)
			return ops;
	}

	return NULL;
}

static const match_table_t opt_tokens = {
	{ NVMF_OPT_TRANSPORT,		"transport=%s"		},
	{ NVMF_OPT_TRADDR,		"traddr=%s"		},
	{ NVMF_OPT_TRSVCID,		"trsvcid=%s"		},
	{ NVMF_OPT_NQN,			"nqn=%s"		},
	{ NVMF_OPT_QUEUE_SIZE,		"queue_size=%d"		},
	{ NVMF_OPT_NR_IO_QUEUES,	"nr_io_queues=%d"	},
	{ NVMF_OPT_RECONNECT_DELAY,	"reconnect_delay=%d"	},
	{ NVMF_OPT_CTRL_LOSS_TMO,	"ctrl_loss_tmo=%d"	},
	{ NVMF_OPT_KATO,		"keep_alive_tmo=%d"	},
	{ NVMF_OPT_HOSTNQN,		"hostnqn=%s"		},
	{ NVMF_OPT_HOST_TRADDR,		"host_traddr=%s"	},
	{ NVMF_OPT_HOST_IFACE,		"host_iface=%s"		},
	{ NVMF_OPT_HOST_ID,		"hostid=%s"		},
	{ NVMF_OPT_DUP_CONNECT,		"duplicate_connect"	},
	{ NVMF_OPT_DISABLE_SQFLOW,	"disable_sqflow"	},
	{ NVMF_OPT_HDR_DIGEST,		"hdr_digest"		},
	{ NVMF_OPT_DATA_DIGEST,		"data_digest"		},
	{ NVMF_OPT_NR_WRITE_QUEUES,	"nr_write_queues=%d"	},
	{ NVMF_OPT_NR_POLL_QUEUES,	"nr_poll_queues=%d"	},
	{ NVMF_OPT_TOS,			"tos=%d"		},
	{ NVMF_OPT_FAIL_FAST_TMO,	"fast_io_fail_tmo=%d"	},
	{ NVMF_OPT_DISCOVERY,		"discovery"		},
	{ NVMF_OPT_DHCHAP_SECRET,	"dhchap_secret=%s"	},
	{ NVMF_OPT_DHCHAP_CTRL_SECRET,	"dhchap_ctrl_secret=%s"	},
	{ NVMF_OPT_ERR,			NULL			}
};

static int nvmf_parse_options(struct nvmf_ctrl_options *opts,
		const char *buf)
{
	substring_t args[MAX_OPT_ARGS];
	char *options, *o, *p;
	int token, ret = 0;
	size_t nqnlen  = 0;
	int ctrl_loss_tmo = NVMF_DEF_CTRL_LOSS_TMO;
	uuid_t hostid;

	/* Set defaults */
	opts->queue_size = NVMF_DEF_QUEUE_SIZE;
	opts->nr_io_queues = num_online_cpus();
	opts->reconnect_delay = NVMF_DEF_RECONNECT_DELAY;
	opts->kato = 0;
	opts->duplicate_connect = false;
	opts->fast_io_fail_tmo = NVMF_DEF_FAIL_FAST_TMO;
	opts->hdr_digest = false;
	opts->data_digest = false;
	opts->tos = -1; /* < 0 == use transport default */

	options = o = kstrdup(buf, GFP_KERNEL);
	if (!options)
		return -ENOMEM;

	uuid_gen(&hostid);

	while ((p = strsep(&o, ",\n")) != NULL) {
		if (!*p)
			continue;

		token = match_token(p, opt_tokens, args);
		opts->mask |= token;
		switch (token) {
		case NVMF_OPT_TRANSPORT:
			p = match_strdup(args);
			if (!p) {
				ret = -ENOMEM;
				goto out;
			}
			kfree(opts->transport);
			opts->transport = p;
			break;
		case NVMF_OPT_NQN:
			p = match_strdup(args);
			if (!p) {
				ret = -ENOMEM;
				goto out;
			}
			kfree(opts->subsysnqn);
			opts->subsysnqn = p;
			nqnlen = strlen(opts->subsysnqn);
			if (nqnlen >= NVMF_NQN_SIZE) {
				pr_err("%s needs to be < %d bytes\n",
					opts->subsysnqn, NVMF_NQN_SIZE);
				ret = -EINVAL;
				goto out;
			}
			opts->discovery_nqn =
				!(strcmp(opts->subsysnqn,
					 NVME_DISC_SUBSYS_NAME));
			break;
		case NVMF_OPT_TRADDR:
			p = match_strdup(args);
			if (!p) {
				ret = -ENOMEM;
				goto out;
			}
			kfree(opts->traddr);
			opts->traddr = p;
			break;
		case NVMF_OPT_TRSVCID:
			p = match_strdup(args);
			if (!p) {
				ret = -ENOMEM;
				goto out;
			}
			kfree(opts->trsvcid);
			opts->trsvcid = p;
			break;
		case NVMF_OPT_QUEUE_SIZE:
			if (match_int(args, &token)) {
				ret = -EINVAL;
				goto out;
			}
			if (token < NVMF_MIN_QUEUE_SIZE ||
			    token > NVMF_MAX_QUEUE_SIZE) {
				pr_err("Invalid queue_size %d\n", token);
				ret = -EINVAL;
				goto out;
			}
			opts->queue_size = token;
			break;
		case NVMF_OPT_NR_IO_QUEUES:
			if (match_int(args, &token)) {
				ret = -EINVAL;
				goto out;
			}
			if (token <= 0) {
				pr_err("Invalid number of IOQs %d\n", token);
				ret = -EINVAL;
				goto out;
			}
			if (opts->discovery_nqn) {
				pr_debug("Ignoring nr_io_queues value for discovery controller\n");
				break;
			}

			opts->nr_io_queues = min_t(unsigned int,
					num_online_cpus(), token);
			break;
		case NVMF_OPT_KATO:
			if (match_int(args, &token)) {
				ret = -EINVAL;
				goto out;
			}

			if (token < 0) {
				pr_err("Invalid keep_alive_tmo %d\n", token);
				ret = -EINVAL;
				goto out;
			} else if (token == 0 && !opts->discovery_nqn) {
				/* Allowed for debug */
				pr_warn("keep_alive_tmo 0 won't execute keep alives!!!\n");
			}
			opts->kato = token;
			break;
		case NVMF_OPT_CTRL_LOSS_TMO:
			if (match_int(args, &token)) {
				ret = -EINVAL;
				goto out;
			}

			if (token < 0)
				pr_warn("ctrl_loss_tmo < 0 will reconnect forever\n");
			ctrl_loss_tmo = token;
			break;
		case NVMF_OPT_FAIL_FAST_TMO:
			if (match_int(args, &token)) {
				ret = -EINVAL;
				goto out;
			}

			if (token >= 0)
				pr_warn("I/O fail on reconnect controller after %d sec\n",
					token);
			else
				token = -1;

			opts->fast_io_fail_tmo = token;
			break;
		case NVMF_OPT_HOSTNQN:
			if (opts->host) {
				pr_err("hostnqn already user-assigned: %s\n",
				       opts->host->nqn);
				ret = -EADDRINUSE;
				goto out;
			}
			p = match_strdup(args);
			if (!p) {
				ret = -ENOMEM;
				goto out;
			}
			nqnlen = strlen(p);
			if (nqnlen >= NVMF_NQN_SIZE) {
				pr_err("%s needs to be < %d bytes\n",
					p, NVMF_NQN_SIZE);
				kfree(p);
				ret = -EINVAL;
				goto out;
			}
			opts->host = nvmf_host_add(p);
			kfree(p);
			if (!opts->host) {
				ret = -ENOMEM;
				goto out;
			}
			break;
		case NVMF_OPT_RECONNECT_DELAY:
			if (match_int(args, &token)) {
				ret = -EINVAL;
				goto out;
			}
			if (token <= 0) {
				pr_err("Invalid reconnect_delay %d\n", token);
				ret = -EINVAL;
				goto out;
			}
			opts->reconnect_delay = token;
			break;
		case NVMF_OPT_HOST_TRADDR:
			p = match_strdup(args);
			if (!p) {
				ret = -ENOMEM;
				goto out;
			}
			kfree(opts->host_traddr);
			opts->host_traddr = p;
			break;
		case NVMF_OPT_HOST_IFACE:
			p = match_strdup(args);
			if (!p) {
				ret = -ENOMEM;
				goto out;
			}
			kfree(opts->host_iface);
			opts->host_iface = p;
			break;
		case NVMF_OPT_HOST_ID:
			p = match_strdup(args);
			if (!p) {
				ret = -ENOMEM;
				goto out;
			}
			ret = uuid_parse(p, &hostid);
			if (ret) {
				pr_err("Invalid hostid %s\n", p);
				ret = -EINVAL;
				kfree(p);
				goto out;
			}
			kfree(p);
			break;
		case NVMF_OPT_DUP_CONNECT:
			opts->duplicate_connect = true;
			break;
		case NVMF_OPT_DISABLE_SQFLOW:
			opts->disable_sqflow = true;
			break;
		case NVMF_OPT_HDR_DIGEST:
			opts->hdr_digest = true;
			break;
		case NVMF_OPT_DATA_DIGEST:
			opts->data_digest = true;
			break;
		case NVMF_OPT_NR_WRITE_QUEUES:
			if (match_int(args, &token)) {
				ret = -EINVAL;
				goto out;
			}
			if (token <= 0) {
				pr_err("Invalid nr_write_queues %d\n", token);
				ret = -EINVAL;
				goto out;
			}
			opts->nr_write_queues = token;
			break;
		case NVMF_OPT_NR_POLL_QUEUES:
			if (match_int(args, &token)) {
				ret = -EINVAL;
				goto out;
			}
			if (token <= 0) {
				pr_err("Invalid nr_poll_queues %d\n", token);
				ret = -EINVAL;
				goto out;
			}
			opts->nr_poll_queues = token;
			break;
		case NVMF_OPT_TOS:
			if (match_int(args, &token)) {
				ret = -EINVAL;
				goto out;
			}
			if (token < 0) {
				pr_err("Invalid type of service %d\n", token);
				ret = -EINVAL;
				goto out;
			}
			if (token > 255) {
				pr_warn("Clamping type of service to 255\n");
				token = 255;
			}
			opts->tos = token;
			break;
		case NVMF_OPT_DISCOVERY:
			opts->discovery_nqn = true;
			break;
		case NVMF_OPT_DHCHAP_SECRET:
			p = match_strdup(args);
			if (!p) {
				ret = -ENOMEM;
				goto out;
			}
			if (strlen(p) < 11 || strncmp(p, "DHHC-1:", 7)) {
				pr_err("Invalid DH-CHAP secret %s\n", p);
				ret = -EINVAL;
				goto out;
			}
			kfree(opts->dhchap_secret);
			opts->dhchap_secret = p;
			break;
		case NVMF_OPT_DHCHAP_CTRL_SECRET:
			p = match_strdup(args);
			if (!p) {
				ret = -ENOMEM;
				goto out;
			}
			if (strlen(p) < 11 || strncmp(p, "DHHC-1:", 7)) {
				pr_err("Invalid DH-CHAP secret %s\n", p);
				ret = -EINVAL;
				goto out;
			}
			kfree(opts->dhchap_ctrl_secret);
			opts->dhchap_ctrl_secret = p;
			break;
		default:
			pr_warn("unknown parameter or missing value '%s' in ctrl creation request\n",
				p);
			ret = -EINVAL;
			goto out;
		}
	}

	if (opts->discovery_nqn) {
		opts->nr_io_queues = 0;
		opts->nr_write_queues = 0;
		opts->nr_poll_queues = 0;
		opts->duplicate_connect = true;
	} else {
		if (!opts->kato)
			opts->kato = NVME_DEFAULT_KATO;
	}
	if (ctrl_loss_tmo < 0) {
		opts->max_reconnects = -1;
	} else {
		opts->max_reconnects = DIV_ROUND_UP(ctrl_loss_tmo,
						opts->reconnect_delay);
		if (ctrl_loss_tmo < opts->fast_io_fail_tmo)
			pr_warn("failfast tmo (%d) larger than controller loss tmo (%d)\n",
				opts->fast_io_fail_tmo, ctrl_loss_tmo);
	}

	if (!opts->host) {
		kref_get(&nvmf_default_host->ref);
		opts->host = nvmf_default_host;
	}

	uuid_copy(&opts->host->id, &hostid);

out:
	kfree(options);
	return ret;
}

static int nvmf_check_required_opts(struct nvmf_ctrl_options *opts,
		unsigned int required_opts)
{
	if ((opts->mask & required_opts) != required_opts) {
		unsigned int i;

		for (i = 0; i < ARRAY_SIZE(opt_tokens); i++) {
			if ((opt_tokens[i].token & required_opts) &&
			    !(opt_tokens[i].token & opts->mask)) {
				pr_warn("missing parameter '%s'\n",
					opt_tokens[i].pattern);
			}
		}

		return -EINVAL;
	}

	return 0;
}

bool nvmf_ip_options_match(struct nvme_ctrl *ctrl,
		struct nvmf_ctrl_options *opts)
{
	if (!nvmf_ctlr_matches_baseopts(ctrl, opts) ||
	    strcmp(opts->traddr, ctrl->opts->traddr) ||
	    strcmp(opts->trsvcid, ctrl->opts->trsvcid))
		return false;

	/*
	 * Checking the local address or host interfaces is rough.
	 *
	 * In most cases, none is specified and the host port or
	 * host interface is selected by the stack.
	 *
	 * Assume no match if:
	 * -  local address or host interface is specified and address
	 *    or host interface is not the same
	 * -  local address or host interface is not specified but
	 *    remote is, or vice versa (admin using specific
	 *    host_traddr/host_iface when it matters).
	 */
	if ((opts->mask & NVMF_OPT_HOST_TRADDR) &&
	    (ctrl->opts->mask & NVMF_OPT_HOST_TRADDR)) {
		if (strcmp(opts->host_traddr, ctrl->opts->host_traddr))
			return false;
	} else if ((opts->mask & NVMF_OPT_HOST_TRADDR) ||
		   (ctrl->opts->mask & NVMF_OPT_HOST_TRADDR)) {
		return false;
	}

	if ((opts->mask & NVMF_OPT_HOST_IFACE) &&
	    (ctrl->opts->mask & NVMF_OPT_HOST_IFACE)) {
		if (strcmp(opts->host_iface, ctrl->opts->host_iface))
			return false;
	} else if ((opts->mask & NVMF_OPT_HOST_IFACE) ||
		   (ctrl->opts->mask & NVMF_OPT_HOST_IFACE)) {
		return false;
	}

	return true;
}
EXPORT_SYMBOL_GPL(nvmf_ip_options_match);

static int nvmf_check_allowed_opts(struct nvmf_ctrl_options *opts,
		unsigned int allowed_opts)
{
	if (opts->mask & ~allowed_opts) {
		unsigned int i;

		for (i = 0; i < ARRAY_SIZE(opt_tokens); i++) {
			if ((opt_tokens[i].token & opts->mask) &&
			    (opt_tokens[i].token & ~allowed_opts)) {
				pr_warn("invalid parameter '%s'\n",
					opt_tokens[i].pattern);
			}
		}

		return -EINVAL;
	}

	return 0;
}

void nvmf_free_options(struct nvmf_ctrl_options *opts)
{
	nvmf_host_put(opts->host);
	kfree(opts->transport);
	kfree(opts->traddr);
	kfree(opts->trsvcid);
	kfree(opts->subsysnqn);
	kfree(opts->host_traddr);
	kfree(opts->host_iface);
	kfree(opts->dhchap_secret);
	kfree(opts->dhchap_ctrl_secret);
	kfree(opts);
}
EXPORT_SYMBOL_GPL(nvmf_free_options);

#define NVMF_REQUIRED_OPTS	(NVMF_OPT_TRANSPORT | NVMF_OPT_NQN)
#define NVMF_ALLOWED_OPTS	(NVMF_OPT_QUEUE_SIZE | NVMF_OPT_NR_IO_QUEUES | \
				 NVMF_OPT_KATO | NVMF_OPT_HOSTNQN | \
				 NVMF_OPT_HOST_ID | NVMF_OPT_DUP_CONNECT |\
				 NVMF_OPT_DISABLE_SQFLOW | NVMF_OPT_DISCOVERY |\
				 NVMF_OPT_FAIL_FAST_TMO | NVMF_OPT_DHCHAP_SECRET |\
				 NVMF_OPT_DHCHAP_CTRL_SECRET)

static struct nvme_ctrl *
nvmf_create_ctrl(struct device *dev, const char *buf)
{
	struct nvmf_ctrl_options *opts;
	struct nvmf_transport_ops *ops;
	struct nvme_ctrl *ctrl;
	int ret;

	opts = kzalloc(sizeof(*opts), GFP_KERNEL);
	if (!opts)
		return ERR_PTR(-ENOMEM);

	ret = nvmf_parse_options(opts, buf);
	if (ret)
		goto out_free_opts;


	request_module("nvme-%s", opts->transport);

	/*
	 * Check the generic options first as we need a valid transport for
	 * the lookup below.  Then clear the generic flags so that transport
	 * drivers don't have to care about them.
	 */
	ret = nvmf_check_required_opts(opts, NVMF_REQUIRED_OPTS);
	if (ret)
		goto out_free_opts;
	opts->mask &= ~NVMF_REQUIRED_OPTS;

	down_read(&nvmf_transports_rwsem);
	ops = nvmf_lookup_transport(opts);
	if (!ops) {
		pr_info("no handler found for transport %s.\n",
			opts->transport);
		ret = -EINVAL;
		goto out_unlock;
	}

	if (!try_module_get(ops->module)) {
		ret = -EBUSY;
		goto out_unlock;
	}
	up_read(&nvmf_transports_rwsem);

	ret = nvmf_check_required_opts(opts, ops->required_opts);
	if (ret)
		goto out_module_put;
	ret = nvmf_check_allowed_opts(opts, NVMF_ALLOWED_OPTS |
				ops->allowed_opts | ops->required_opts);
	if (ret)
		goto out_module_put;

	ctrl = ops->create_ctrl(dev, opts);
	if (IS_ERR(ctrl)) {
		ret = PTR_ERR(ctrl);
		goto out_module_put;
	}

	module_put(ops->module);
	return ctrl;

out_module_put:
	module_put(ops->module);
	goto out_free_opts;
out_unlock:
	up_read(&nvmf_transports_rwsem);
out_free_opts:
	nvmf_free_options(opts);
	return ERR_PTR(ret);
}

static struct class *nvmf_class;
static struct device *nvmf_device;
static DEFINE_MUTEX(nvmf_dev_mutex);

static ssize_t nvmf_dev_write(struct file *file, const char __user *ubuf,
		size_t count, loff_t *pos)
{
	struct seq_file *seq_file = file->private_data;
	struct nvme_ctrl *ctrl;
	const char *buf;
	int ret = 0;

	if (count > PAGE_SIZE)
		return -ENOMEM;

	buf = memdup_user_nul(ubuf, count);
	if (IS_ERR(buf))
		return PTR_ERR(buf);

	mutex_lock(&nvmf_dev_mutex);
	if (seq_file->private) {
		ret = -EINVAL;
		goto out_unlock;
	}

	ctrl = nvmf_create_ctrl(nvmf_device, buf);
	if (IS_ERR(ctrl)) {
		ret = PTR_ERR(ctrl);
		goto out_unlock;
	}

	seq_file->private = ctrl;

out_unlock:
	mutex_unlock(&nvmf_dev_mutex);
	kfree(buf);
	return ret ? ret : count;
}

static void __nvmf_concat_opt_tokens(struct seq_file *seq_file)
{
	const struct match_token *tok;
	int idx;

	/*
	 * Add dummy entries for instance and cntlid to
	 * signal an invalid/non-existing controller
	 */
	seq_puts(seq_file, "instance=-1,cntlid=-1");
	for (idx = 0; idx < ARRAY_SIZE(opt_tokens); idx++) {
		tok = &opt_tokens[idx];
		if (tok->token == NVMF_OPT_ERR)
			continue;
		seq_puts(seq_file, ",");
		seq_puts(seq_file, tok->pattern);
	}
	seq_puts(seq_file, "\n");
}

static int nvmf_dev_show(struct seq_file *seq_file, void *private)
{
	struct nvme_ctrl *ctrl;

	mutex_lock(&nvmf_dev_mutex);
	ctrl = seq_file->private;
	if (!ctrl) {
		__nvmf_concat_opt_tokens(seq_file);
		goto out_unlock;
	}

	seq_printf(seq_file, "instance=%d,cntlid=%d\n",
			ctrl->instance, ctrl->cntlid);

out_unlock:
	mutex_unlock(&nvmf_dev_mutex);
	return 0;
}

static int nvmf_dev_open(struct inode *inode, struct file *file)
{
	/*
	 * The miscdevice code initializes file->private_data, but doesn't
	 * make use of it later.
	 */
	file->private_data = NULL;
	return single_open(file, nvmf_dev_show, NULL);
}

static int nvmf_dev_release(struct inode *inode, struct file *file)
{
	struct seq_file *seq_file = file->private_data;
	struct nvme_ctrl *ctrl = seq_file->private;

	if (ctrl)
		nvme_put_ctrl(ctrl);
	return single_release(inode, file);
}

static const struct file_operations nvmf_dev_fops = {
	.owner		= THIS_MODULE,
	.write		= nvmf_dev_write,
	.read		= seq_read,
	.open		= nvmf_dev_open,
	.release	= nvmf_dev_release,
};

static struct miscdevice nvmf_misc = {
	.minor		= MISC_DYNAMIC_MINOR,
	.name           = "nvme-fabrics",
	.fops		= &nvmf_dev_fops,
};

static int __init nvmf_init(void)
{
	int ret;

	nvmf_default_host = nvmf_host_default();
	if (!nvmf_default_host)
		return -ENOMEM;

	nvmf_class = class_create("nvme-fabrics");
	if (IS_ERR(nvmf_class)) {
		pr_err("couldn't register class nvme-fabrics\n");
		ret = PTR_ERR(nvmf_class);
		goto out_free_host;
	}

	nvmf_device =
		device_create(nvmf_class, NULL, MKDEV(0, 0), NULL, "ctl");
	if (IS_ERR(nvmf_device)) {
		pr_err("couldn't create nvme-fabrics device!\n");
		ret = PTR_ERR(nvmf_device);
		goto out_destroy_class;
	}

	ret = misc_register(&nvmf_misc);
	if (ret) {
		pr_err("couldn't register misc device: %d\n", ret);
		goto out_destroy_device;
	}

	return 0;

out_destroy_device:
	device_destroy(nvmf_class, MKDEV(0, 0));
out_destroy_class:
	class_destroy(nvmf_class);
out_free_host:
	nvmf_host_put(nvmf_default_host);
	return ret;
}

static void __exit nvmf_exit(void)
{
	misc_deregister(&nvmf_misc);
	device_destroy(nvmf_class, MKDEV(0, 0));
	class_destroy(nvmf_class);
	nvmf_host_put(nvmf_default_host);

	BUILD_BUG_ON(sizeof(struct nvmf_common_command) != 64);
	BUILD_BUG_ON(sizeof(struct nvmf_connect_command) != 64);
	BUILD_BUG_ON(sizeof(struct nvmf_property_get_command) != 64);
	BUILD_BUG_ON(sizeof(struct nvmf_property_set_command) != 64);
	BUILD_BUG_ON(sizeof(struct nvmf_auth_send_command) != 64);
	BUILD_BUG_ON(sizeof(struct nvmf_auth_receive_command) != 64);
	BUILD_BUG_ON(sizeof(struct nvmf_connect_data) != 1024);
	BUILD_BUG_ON(sizeof(struct nvmf_auth_dhchap_negotiate_data) != 8);
	BUILD_BUG_ON(sizeof(struct nvmf_auth_dhchap_challenge_data) != 16);
	BUILD_BUG_ON(sizeof(struct nvmf_auth_dhchap_reply_data) != 16);
	BUILD_BUG_ON(sizeof(struct nvmf_auth_dhchap_success1_data) != 16);
	BUILD_BUG_ON(sizeof(struct nvmf_auth_dhchap_success2_data) != 16);
}

MODULE_LICENSE("GPL v2");

module_init(nvmf_init);
module_exit(nvmf_exit);<|MERGE_RESOLUTION|>--- conflicted
+++ resolved
@@ -410,9 +410,6 @@
 
 	result = le32_to_cpu(res.u32);
 	ctrl->cntlid = result & 0xFFFF;
-<<<<<<< HEAD
-	if ((result >> 16) & 0x3) {
-=======
 	if (result & (NVME_CONNECT_AUTHREQ_ATR | NVME_CONNECT_AUTHREQ_ASCR)) {
 		/* Secure concatenation is not implemented */
 		if (result & NVME_CONNECT_AUTHREQ_ASCR) {
@@ -421,7 +418,6 @@
 			ret = NVME_SC_AUTH_REQUIRED;
 			goto out_free_data;
 		}
->>>>>>> eb3cdb58
 		/* Authentication required */
 		ret = nvme_auth_negotiate(ctrl, 0);
 		if (ret) {
@@ -497,9 +493,6 @@
 				       &cmd, data);
 	}
 	result = le32_to_cpu(res.u32);
-<<<<<<< HEAD
-	if ((result >> 16) & 2) {
-=======
 	if (result & (NVME_CONNECT_AUTHREQ_ATR | NVME_CONNECT_AUTHREQ_ASCR)) {
 		/* Secure concatenation is not implemented */
 		if (result & NVME_CONNECT_AUTHREQ_ASCR) {
@@ -508,7 +501,6 @@
 			ret = NVME_SC_AUTH_REQUIRED;
 			goto out_free_data;
 		}
->>>>>>> eb3cdb58
 		/* Authentication required */
 		ret = nvme_auth_negotiate(ctrl, qid);
 		if (ret) {
@@ -522,10 +514,7 @@
 					 "qid %u: authentication failed\n", qid);
 		}
 	}
-<<<<<<< HEAD
-=======
 out_free_data:
->>>>>>> eb3cdb58
 	kfree(data);
 	return ret;
 }
