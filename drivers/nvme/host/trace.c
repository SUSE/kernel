--- conflicted
+++ resolved
@@ -102,8 +102,6 @@
 	return ret;
 }
 
-<<<<<<< HEAD
-=======
 static const char *nvme_trace_admin_format_nvm(struct trace_seq *p, u8 *cdw10)
 {
 	const char *ret = trace_seq_buffer_ptr(p);
@@ -121,7 +119,6 @@
 	return ret;
 }
 
->>>>>>> 7d2a07b7
 static const char *nvme_trace_read_write(struct trace_seq *p, u8 *cdw10)
 {
 	const char *ret = trace_seq_buffer_ptr(p);
@@ -208,11 +205,8 @@
 		return nvme_trace_admin_get_features(p, cdw10);
 	case nvme_admin_get_lba_status:
 		return nvme_trace_get_lba_status(p, cdw10);
-<<<<<<< HEAD
-=======
 	case nvme_admin_format_nvm:
 		return nvme_trace_admin_format_nvm(p, cdw10);
->>>>>>> 7d2a07b7
 	default:
 		return nvme_trace_common(p, cdw10);
 	}
