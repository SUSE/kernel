// SPDX-License-Identifier: GPL-2.0
/*
 * NVM Express device driver
 * Copyright (c) 2011-2014, Intel Corporation.
 */

#include <linux/acpi.h>
#include <linux/async.h>
#include <linux/blkdev.h>
#include <linux/blk-mq.h>
#include <linux/blk-mq-pci.h>
#include <linux/blk-integrity.h>
#include <linux/dmi.h>
#include <linux/init.h>
#include <linux/interrupt.h>
#include <linux/io.h>
#include <linux/kstrtox.h>
#include <linux/memremap.h>
#include <linux/mm.h>
#include <linux/module.h>
#include <linux/mutex.h>
#include <linux/once.h>
#include <linux/pci.h>
#include <linux/suspend.h>
#include <linux/t10-pi.h>
#include <linux/types.h>
#include <linux/io-64-nonatomic-lo-hi.h>
#include <linux/io-64-nonatomic-hi-lo.h>
#include <linux/sed-opal.h>
#include <linux/pci-p2pdma.h>

#include "trace.h"
#include "nvme.h"

#define SQ_SIZE(q)	((q)->q_depth << (q)->sqes)
#define CQ_SIZE(q)	((q)->q_depth * sizeof(struct nvme_completion))

#define SGES_PER_PAGE	(NVME_CTRL_PAGE_SIZE / sizeof(struct nvme_sgl_desc))

/*
 * These can be higher, but we need to ensure that any command doesn't
 * require an sg allocation that needs more than a page of data.
 */
#define NVME_MAX_KB_SZ	8192
#define NVME_MAX_SEGS	128
#define NVME_MAX_NR_ALLOCATIONS	5

static int use_threaded_interrupts;
module_param(use_threaded_interrupts, int, 0444);

static bool use_cmb_sqes = true;
module_param(use_cmb_sqes, bool, 0444);
MODULE_PARM_DESC(use_cmb_sqes, "use controller's memory buffer for I/O SQes");

static unsigned int max_host_mem_size_mb = 128;
module_param(max_host_mem_size_mb, uint, 0444);
MODULE_PARM_DESC(max_host_mem_size_mb,
	"Maximum Host Memory Buffer (HMB) size per controller (in MiB)");

static unsigned int sgl_threshold = SZ_32K;
module_param(sgl_threshold, uint, 0644);
MODULE_PARM_DESC(sgl_threshold,
		"Use SGLs when average request segment size is larger or equal to "
		"this size. Use 0 to disable SGLs.");

#define NVME_PCI_MIN_QUEUE_SIZE 2
#define NVME_PCI_MAX_QUEUE_SIZE 4095
static int io_queue_depth_set(const char *val, const struct kernel_param *kp);
static const struct kernel_param_ops io_queue_depth_ops = {
	.set = io_queue_depth_set,
	.get = param_get_uint,
};

static unsigned int io_queue_depth = 1024;
module_param_cb(io_queue_depth, &io_queue_depth_ops, &io_queue_depth, 0644);
MODULE_PARM_DESC(io_queue_depth, "set io queue depth, should >= 2 and < 4096");

static int io_queue_count_set(const char *val, const struct kernel_param *kp)
{
	unsigned int n;
	int ret;

	ret = kstrtouint(val, 10, &n);
	if (ret != 0 || n > num_possible_cpus())
		return -EINVAL;
	return param_set_uint(val, kp);
}

static const struct kernel_param_ops io_queue_count_ops = {
	.set = io_queue_count_set,
	.get = param_get_uint,
};

static unsigned int write_queues;
module_param_cb(write_queues, &io_queue_count_ops, &write_queues, 0644);
MODULE_PARM_DESC(write_queues,
	"Number of queues to use for writes. If not set, reads and writes "
	"will share a queue set.");

static unsigned int poll_queues;
module_param_cb(poll_queues, &io_queue_count_ops, &poll_queues, 0644);
MODULE_PARM_DESC(poll_queues, "Number of queues to use for polled IO.");

static bool noacpi;
module_param(noacpi, bool, 0444);
MODULE_PARM_DESC(noacpi, "disable acpi bios quirks");

struct nvme_dev;
struct nvme_queue;

static void nvme_dev_disable(struct nvme_dev *dev, bool shutdown);
static void nvme_delete_io_queues(struct nvme_dev *dev);
static void nvme_update_attrs(struct nvme_dev *dev);

/*
 * Represents an NVM Express device.  Each nvme_dev is a PCI function.
 */
struct nvme_dev {
	struct nvme_queue *queues;
	struct blk_mq_tag_set tagset;
	struct blk_mq_tag_set admin_tagset;
	u32 __iomem *dbs;
	struct device *dev;
	struct dma_pool *prp_page_pool;
	struct dma_pool *prp_small_pool;
	unsigned online_queues;
	unsigned max_qid;
	unsigned io_queues[HCTX_MAX_TYPES];
	unsigned int num_vecs;
	u32 q_depth;
	int io_sqes;
	u32 db_stride;
	void __iomem *bar;
	unsigned long bar_mapped_size;
	struct mutex shutdown_lock;
	bool subsystem;
	u64 cmb_size;
	bool cmb_use_sqes;
	u32 cmbsz;
	u32 cmbloc;
	struct nvme_ctrl ctrl;
	u32 last_ps;
	bool hmb;

	mempool_t *iod_mempool;

	/* shadow doorbell buffer support: */
	__le32 *dbbuf_dbs;
	dma_addr_t dbbuf_dbs_dma_addr;
	__le32 *dbbuf_eis;
	dma_addr_t dbbuf_eis_dma_addr;

	/* host memory buffer support: */
	u64 host_mem_size;
	u32 nr_host_mem_descs;
	dma_addr_t host_mem_descs_dma;
	struct nvme_host_mem_buf_desc *host_mem_descs;
	void **host_mem_desc_bufs;
	unsigned int nr_allocated_queues;
	unsigned int nr_write_queues;
	unsigned int nr_poll_queues;
};

static int io_queue_depth_set(const char *val, const struct kernel_param *kp)
{
	return param_set_uint_minmax(val, kp, NVME_PCI_MIN_QUEUE_SIZE,
			NVME_PCI_MAX_QUEUE_SIZE);
}

static inline unsigned int sq_idx(unsigned int qid, u32 stride)
{
	return qid * 2 * stride;
}

static inline unsigned int cq_idx(unsigned int qid, u32 stride)
{
	return (qid * 2 + 1) * stride;
}

static inline struct nvme_dev *to_nvme_dev(struct nvme_ctrl *ctrl)
{
	return container_of(ctrl, struct nvme_dev, ctrl);
}

/*
 * An NVM Express queue.  Each device has at least two (one for admin
 * commands and one for I/O commands).
 */
struct nvme_queue {
	struct nvme_dev *dev;
	spinlock_t sq_lock;
	void *sq_cmds;
	 /* only used for poll queues: */
	spinlock_t cq_poll_lock ____cacheline_aligned_in_smp;
	struct nvme_completion *cqes;
	dma_addr_t sq_dma_addr;
	dma_addr_t cq_dma_addr;
	u32 __iomem *q_db;
	u32 q_depth;
	u16 cq_vector;
	u16 sq_tail;
	u16 last_sq_tail;
	u16 cq_head;
	u16 qid;
	u8 cq_phase;
	u8 sqes;
	unsigned long flags;
#define NVMEQ_ENABLED		0
#define NVMEQ_SQ_CMB		1
#define NVMEQ_DELETE_ERROR	2
#define NVMEQ_POLLED		3
	__le32 *dbbuf_sq_db;
	__le32 *dbbuf_cq_db;
	__le32 *dbbuf_sq_ei;
	__le32 *dbbuf_cq_ei;
	struct completion delete_done;
};

union nvme_descriptor {
	struct nvme_sgl_desc	*sg_list;
	__le64			*prp_list;
};

/*
 * The nvme_iod describes the data in an I/O.
 *
 * The sg pointer contains the list of PRP/SGL chunk allocations in addition
 * to the actual struct scatterlist.
 */
struct nvme_iod {
	struct nvme_request req;
	struct nvme_command cmd;
	bool aborted;
	s8 nr_allocations;	/* PRP list pool allocations. 0 means small
				   pool in use */
	unsigned int dma_len;	/* length of single DMA segment mapping */
	dma_addr_t first_dma;
	dma_addr_t meta_dma;
	struct sg_table sgt;
	union nvme_descriptor list[NVME_MAX_NR_ALLOCATIONS];
};

static inline unsigned int nvme_dbbuf_size(struct nvme_dev *dev)
{
	return dev->nr_allocated_queues * 8 * dev->db_stride;
}

static void nvme_dbbuf_dma_alloc(struct nvme_dev *dev)
{
	unsigned int mem_size = nvme_dbbuf_size(dev);

	if (!(dev->ctrl.oacs & NVME_CTRL_OACS_DBBUF_SUPP))
		return;

	if (dev->dbbuf_dbs) {
		/*
		 * Clear the dbbuf memory so the driver doesn't observe stale
		 * values from the previous instantiation.
		 */
		memset(dev->dbbuf_dbs, 0, mem_size);
		memset(dev->dbbuf_eis, 0, mem_size);
		return;
	}

	dev->dbbuf_dbs = dma_alloc_coherent(dev->dev, mem_size,
					    &dev->dbbuf_dbs_dma_addr,
					    GFP_KERNEL);
	if (!dev->dbbuf_dbs)
		goto fail;
	dev->dbbuf_eis = dma_alloc_coherent(dev->dev, mem_size,
					    &dev->dbbuf_eis_dma_addr,
					    GFP_KERNEL);
	if (!dev->dbbuf_eis)
		goto fail_free_dbbuf_dbs;
	return;

fail_free_dbbuf_dbs:
	dma_free_coherent(dev->dev, mem_size, dev->dbbuf_dbs,
			  dev->dbbuf_dbs_dma_addr);
	dev->dbbuf_dbs = NULL;
fail:
	dev_warn(dev->dev, "unable to allocate dma for dbbuf\n");
}

static void nvme_dbbuf_dma_free(struct nvme_dev *dev)
{
	unsigned int mem_size = nvme_dbbuf_size(dev);

	if (dev->dbbuf_dbs) {
		dma_free_coherent(dev->dev, mem_size,
				  dev->dbbuf_dbs, dev->dbbuf_dbs_dma_addr);
		dev->dbbuf_dbs = NULL;
	}
	if (dev->dbbuf_eis) {
		dma_free_coherent(dev->dev, mem_size,
				  dev->dbbuf_eis, dev->dbbuf_eis_dma_addr);
		dev->dbbuf_eis = NULL;
	}
}

static void nvme_dbbuf_init(struct nvme_dev *dev,
			    struct nvme_queue *nvmeq, int qid)
{
	if (!dev->dbbuf_dbs || !qid)
		return;

	nvmeq->dbbuf_sq_db = &dev->dbbuf_dbs[sq_idx(qid, dev->db_stride)];
	nvmeq->dbbuf_cq_db = &dev->dbbuf_dbs[cq_idx(qid, dev->db_stride)];
	nvmeq->dbbuf_sq_ei = &dev->dbbuf_eis[sq_idx(qid, dev->db_stride)];
	nvmeq->dbbuf_cq_ei = &dev->dbbuf_eis[cq_idx(qid, dev->db_stride)];
}

static void nvme_dbbuf_free(struct nvme_queue *nvmeq)
{
	if (!nvmeq->qid)
		return;

	nvmeq->dbbuf_sq_db = NULL;
	nvmeq->dbbuf_cq_db = NULL;
	nvmeq->dbbuf_sq_ei = NULL;
	nvmeq->dbbuf_cq_ei = NULL;
}

static void nvme_dbbuf_set(struct nvme_dev *dev)
{
	struct nvme_command c = { };
	unsigned int i;

	if (!dev->dbbuf_dbs)
		return;

	c.dbbuf.opcode = nvme_admin_dbbuf;
	c.dbbuf.prp1 = cpu_to_le64(dev->dbbuf_dbs_dma_addr);
	c.dbbuf.prp2 = cpu_to_le64(dev->dbbuf_eis_dma_addr);

	if (nvme_submit_sync_cmd(dev->ctrl.admin_q, &c, NULL, 0)) {
		dev_warn(dev->ctrl.device, "unable to set dbbuf\n");
		/* Free memory and continue on */
		nvme_dbbuf_dma_free(dev);

		for (i = 1; i <= dev->online_queues; i++)
			nvme_dbbuf_free(&dev->queues[i]);
	}
}

static inline int nvme_dbbuf_need_event(u16 event_idx, u16 new_idx, u16 old)
{
	return (u16)(new_idx - event_idx - 1) < (u16)(new_idx - old);
}

/* Update dbbuf and return true if an MMIO is required */
static bool nvme_dbbuf_update_and_check_event(u16 value, __le32 *dbbuf_db,
					      volatile __le32 *dbbuf_ei)
{
	if (dbbuf_db) {
		u16 old_value, event_idx;

		/*
		 * Ensure that the queue is written before updating
		 * the doorbell in memory
		 */
		wmb();

		old_value = le32_to_cpu(*dbbuf_db);
		*dbbuf_db = cpu_to_le32(value);

		/*
		 * Ensure that the doorbell is updated before reading the event
		 * index from memory.  The controller needs to provide similar
		 * ordering to ensure the envent index is updated before reading
		 * the doorbell.
		 */
		mb();

		event_idx = le32_to_cpu(*dbbuf_ei);
		if (!nvme_dbbuf_need_event(event_idx, value, old_value))
			return false;
	}

	return true;
}

/*
 * Will slightly overestimate the number of pages needed.  This is OK
 * as it only leads to a small amount of wasted memory for the lifetime of
 * the I/O.
 */
static int nvme_pci_npages_prp(void)
{
	unsigned max_bytes = (NVME_MAX_KB_SZ * 1024) + NVME_CTRL_PAGE_SIZE;
	unsigned nprps = DIV_ROUND_UP(max_bytes, NVME_CTRL_PAGE_SIZE);
	return DIV_ROUND_UP(8 * nprps, NVME_CTRL_PAGE_SIZE - 8);
}

static int nvme_admin_init_hctx(struct blk_mq_hw_ctx *hctx, void *data,
				unsigned int hctx_idx)
{
	struct nvme_dev *dev = to_nvme_dev(data);
	struct nvme_queue *nvmeq = &dev->queues[0];

	WARN_ON(hctx_idx != 0);
	WARN_ON(dev->admin_tagset.tags[0] != hctx->tags);

	hctx->driver_data = nvmeq;
	return 0;
}

static int nvme_init_hctx(struct blk_mq_hw_ctx *hctx, void *data,
			  unsigned int hctx_idx)
{
	struct nvme_dev *dev = to_nvme_dev(data);
	struct nvme_queue *nvmeq = &dev->queues[hctx_idx + 1];

	WARN_ON(dev->tagset.tags[hctx_idx] != hctx->tags);
	hctx->driver_data = nvmeq;
	return 0;
}

static int nvme_pci_init_request(struct blk_mq_tag_set *set,
		struct request *req, unsigned int hctx_idx,
		unsigned int numa_node)
{
	struct nvme_iod *iod = blk_mq_rq_to_pdu(req);

	nvme_req(req)->ctrl = set->driver_data;
	nvme_req(req)->cmd = &iod->cmd;
	return 0;
}

static int queue_irq_offset(struct nvme_dev *dev)
{
	/* if we have more than 1 vec, admin queue offsets us by 1 */
	if (dev->num_vecs > 1)
		return 1;

	return 0;
}

static void nvme_pci_map_queues(struct blk_mq_tag_set *set)
{
	struct nvme_dev *dev = to_nvme_dev(set->driver_data);
	int i, qoff, offset;

	offset = queue_irq_offset(dev);
	for (i = 0, qoff = 0; i < set->nr_maps; i++) {
		struct blk_mq_queue_map *map = &set->map[i];

		map->nr_queues = dev->io_queues[i];
		if (!map->nr_queues) {
			BUG_ON(i == HCTX_TYPE_DEFAULT);
			continue;
		}

		/*
		 * The poll queue(s) doesn't have an IRQ (and hence IRQ
		 * affinity), so use the regular blk-mq cpu mapping
		 */
		map->queue_offset = qoff;
		if (i != HCTX_TYPE_POLL && offset)
			blk_mq_pci_map_queues(map, to_pci_dev(dev->dev), offset);
		else
			blk_mq_map_queues(map);
		qoff += map->nr_queues;
		offset += map->nr_queues;
	}
}

/*
 * Write sq tail if we are asked to, or if the next command would wrap.
 */
static inline void nvme_write_sq_db(struct nvme_queue *nvmeq, bool write_sq)
{
	if (!write_sq) {
		u16 next_tail = nvmeq->sq_tail + 1;

		if (next_tail == nvmeq->q_depth)
			next_tail = 0;
		if (next_tail != nvmeq->last_sq_tail)
			return;
	}

	if (nvme_dbbuf_update_and_check_event(nvmeq->sq_tail,
			nvmeq->dbbuf_sq_db, nvmeq->dbbuf_sq_ei))
		writel(nvmeq->sq_tail, nvmeq->q_db);
	nvmeq->last_sq_tail = nvmeq->sq_tail;
}

static inline void nvme_sq_copy_cmd(struct nvme_queue *nvmeq,
				    struct nvme_command *cmd)
{
	memcpy(nvmeq->sq_cmds + (nvmeq->sq_tail << nvmeq->sqes),
		absolute_pointer(cmd), sizeof(*cmd));
	if (++nvmeq->sq_tail == nvmeq->q_depth)
		nvmeq->sq_tail = 0;
}

static void nvme_commit_rqs(struct blk_mq_hw_ctx *hctx)
{
	struct nvme_queue *nvmeq = hctx->driver_data;

	spin_lock(&nvmeq->sq_lock);
	if (nvmeq->sq_tail != nvmeq->last_sq_tail)
		nvme_write_sq_db(nvmeq, true);
	spin_unlock(&nvmeq->sq_lock);
}

static inline bool nvme_pci_use_sgls(struct nvme_dev *dev, struct request *req,
				     int nseg)
{
	struct nvme_queue *nvmeq = req->mq_hctx->driver_data;
	unsigned int avg_seg_size;

	avg_seg_size = DIV_ROUND_UP(blk_rq_payload_bytes(req), nseg);

	if (!nvme_ctrl_sgl_supported(&dev->ctrl))
		return false;
	if (!nvmeq->qid)
		return false;
	if (!sgl_threshold || avg_seg_size < sgl_threshold)
		return false;
	return true;
}

static void nvme_free_prps(struct nvme_dev *dev, struct request *req)
{
	const int last_prp = NVME_CTRL_PAGE_SIZE / sizeof(__le64) - 1;
	struct nvme_iod *iod = blk_mq_rq_to_pdu(req);
	dma_addr_t dma_addr = iod->first_dma;
	int i;

	for (i = 0; i < iod->nr_allocations; i++) {
		__le64 *prp_list = iod->list[i].prp_list;
		dma_addr_t next_dma_addr = le64_to_cpu(prp_list[last_prp]);

		dma_pool_free(dev->prp_page_pool, prp_list, dma_addr);
		dma_addr = next_dma_addr;
	}
}

static void nvme_unmap_data(struct nvme_dev *dev, struct request *req)
{
	struct nvme_iod *iod = blk_mq_rq_to_pdu(req);

	if (iod->dma_len) {
		dma_unmap_page(dev->dev, iod->first_dma, iod->dma_len,
			       rq_dma_dir(req));
		return;
	}

	WARN_ON_ONCE(!iod->sgt.nents);

	dma_unmap_sgtable(dev->dev, &iod->sgt, rq_dma_dir(req), 0);

	if (iod->nr_allocations == 0)
		dma_pool_free(dev->prp_small_pool, iod->list[0].sg_list,
			      iod->first_dma);
	else if (iod->nr_allocations == 1)
		dma_pool_free(dev->prp_page_pool, iod->list[0].sg_list,
			      iod->first_dma);
	else
		nvme_free_prps(dev, req);
	mempool_free(iod->sgt.sgl, dev->iod_mempool);
}

static void nvme_print_sgl(struct scatterlist *sgl, int nents)
{
	int i;
	struct scatterlist *sg;

	for_each_sg(sgl, sg, nents, i) {
		dma_addr_t phys = sg_phys(sg);
		pr_warn("sg[%d] phys_addr:%pad offset:%d length:%d "
			"dma_address:%pad dma_length:%d\n",
			i, &phys, sg->offset, sg->length, &sg_dma_address(sg),
			sg_dma_len(sg));
	}
}

static blk_status_t nvme_pci_setup_prps(struct nvme_dev *dev,
		struct request *req, struct nvme_rw_command *cmnd)
{
	struct nvme_iod *iod = blk_mq_rq_to_pdu(req);
	struct dma_pool *pool;
	int length = blk_rq_payload_bytes(req);
	struct scatterlist *sg = iod->sgt.sgl;
	int dma_len = sg_dma_len(sg);
	u64 dma_addr = sg_dma_address(sg);
	int offset = dma_addr & (NVME_CTRL_PAGE_SIZE - 1);
	__le64 *prp_list;
	dma_addr_t prp_dma;
	int nprps, i;

	length -= (NVME_CTRL_PAGE_SIZE - offset);
	if (length <= 0) {
		iod->first_dma = 0;
		goto done;
	}

	dma_len -= (NVME_CTRL_PAGE_SIZE - offset);
	if (dma_len) {
		dma_addr += (NVME_CTRL_PAGE_SIZE - offset);
	} else {
		sg = sg_next(sg);
		dma_addr = sg_dma_address(sg);
		dma_len = sg_dma_len(sg);
	}

	if (length <= NVME_CTRL_PAGE_SIZE) {
		iod->first_dma = dma_addr;
		goto done;
	}

	nprps = DIV_ROUND_UP(length, NVME_CTRL_PAGE_SIZE);
	if (nprps <= (256 / 8)) {
		pool = dev->prp_small_pool;
		iod->nr_allocations = 0;
	} else {
		pool = dev->prp_page_pool;
		iod->nr_allocations = 1;
	}

	prp_list = dma_pool_alloc(pool, GFP_ATOMIC, &prp_dma);
	if (!prp_list) {
		iod->nr_allocations = -1;
		return BLK_STS_RESOURCE;
	}
	iod->list[0].prp_list = prp_list;
	iod->first_dma = prp_dma;
	i = 0;
	for (;;) {
		if (i == NVME_CTRL_PAGE_SIZE >> 3) {
			__le64 *old_prp_list = prp_list;
			prp_list = dma_pool_alloc(pool, GFP_ATOMIC, &prp_dma);
			if (!prp_list)
				goto free_prps;
			iod->list[iod->nr_allocations++].prp_list = prp_list;
			prp_list[0] = old_prp_list[i - 1];
			old_prp_list[i - 1] = cpu_to_le64(prp_dma);
			i = 1;
		}
		prp_list[i++] = cpu_to_le64(dma_addr);
		dma_len -= NVME_CTRL_PAGE_SIZE;
		dma_addr += NVME_CTRL_PAGE_SIZE;
		length -= NVME_CTRL_PAGE_SIZE;
		if (length <= 0)
			break;
		if (dma_len > 0)
			continue;
		if (unlikely(dma_len < 0))
			goto bad_sgl;
		sg = sg_next(sg);
		dma_addr = sg_dma_address(sg);
		dma_len = sg_dma_len(sg);
	}
done:
	cmnd->dptr.prp1 = cpu_to_le64(sg_dma_address(iod->sgt.sgl));
	cmnd->dptr.prp2 = cpu_to_le64(iod->first_dma);
	return BLK_STS_OK;
free_prps:
	nvme_free_prps(dev, req);
	return BLK_STS_RESOURCE;
bad_sgl:
	WARN(DO_ONCE(nvme_print_sgl, iod->sgt.sgl, iod->sgt.nents),
			"Invalid SGL for payload:%d nents:%d\n",
			blk_rq_payload_bytes(req), iod->sgt.nents);
	return BLK_STS_IOERR;
}

static void nvme_pci_sgl_set_data(struct nvme_sgl_desc *sge,
		struct scatterlist *sg)
{
	sge->addr = cpu_to_le64(sg_dma_address(sg));
	sge->length = cpu_to_le32(sg_dma_len(sg));
	sge->type = NVME_SGL_FMT_DATA_DESC << 4;
}

static void nvme_pci_sgl_set_seg(struct nvme_sgl_desc *sge,
		dma_addr_t dma_addr, int entries)
{
	sge->addr = cpu_to_le64(dma_addr);
	sge->length = cpu_to_le32(entries * sizeof(*sge));
	sge->type = NVME_SGL_FMT_LAST_SEG_DESC << 4;
}

static blk_status_t nvme_pci_setup_sgls(struct nvme_dev *dev,
		struct request *req, struct nvme_rw_command *cmd)
{
	struct nvme_iod *iod = blk_mq_rq_to_pdu(req);
	struct dma_pool *pool;
	struct nvme_sgl_desc *sg_list;
	struct scatterlist *sg = iod->sgt.sgl;
	unsigned int entries = iod->sgt.nents;
	dma_addr_t sgl_dma;
	int i = 0;

	/* setting the transfer type as SGL */
	cmd->flags = NVME_CMD_SGL_METABUF;

	if (entries == 1) {
		nvme_pci_sgl_set_data(&cmd->dptr.sgl, sg);
		return BLK_STS_OK;
	}

	if (entries <= (256 / sizeof(struct nvme_sgl_desc))) {
		pool = dev->prp_small_pool;
		iod->nr_allocations = 0;
	} else {
		pool = dev->prp_page_pool;
		iod->nr_allocations = 1;
	}

	sg_list = dma_pool_alloc(pool, GFP_ATOMIC, &sgl_dma);
	if (!sg_list) {
		iod->nr_allocations = -1;
		return BLK_STS_RESOURCE;
	}

	iod->list[0].sg_list = sg_list;
	iod->first_dma = sgl_dma;

	nvme_pci_sgl_set_seg(&cmd->dptr.sgl, sgl_dma, entries);
	do {
		nvme_pci_sgl_set_data(&sg_list[i++], sg);
		sg = sg_next(sg);
	} while (--entries > 0);

	return BLK_STS_OK;
}

static blk_status_t nvme_setup_prp_simple(struct nvme_dev *dev,
		struct request *req, struct nvme_rw_command *cmnd,
		struct bio_vec *bv)
{
	struct nvme_iod *iod = blk_mq_rq_to_pdu(req);
	unsigned int offset = bv->bv_offset & (NVME_CTRL_PAGE_SIZE - 1);
	unsigned int first_prp_len = NVME_CTRL_PAGE_SIZE - offset;

	iod->first_dma = dma_map_bvec(dev->dev, bv, rq_dma_dir(req), 0);
	if (dma_mapping_error(dev->dev, iod->first_dma))
		return BLK_STS_RESOURCE;
	iod->dma_len = bv->bv_len;

	cmnd->dptr.prp1 = cpu_to_le64(iod->first_dma);
	if (bv->bv_len > first_prp_len)
		cmnd->dptr.prp2 = cpu_to_le64(iod->first_dma + first_prp_len);
	else
		cmnd->dptr.prp2 = 0;
	return BLK_STS_OK;
}

static blk_status_t nvme_setup_sgl_simple(struct nvme_dev *dev,
		struct request *req, struct nvme_rw_command *cmnd,
		struct bio_vec *bv)
{
	struct nvme_iod *iod = blk_mq_rq_to_pdu(req);

	iod->first_dma = dma_map_bvec(dev->dev, bv, rq_dma_dir(req), 0);
	if (dma_mapping_error(dev->dev, iod->first_dma))
		return BLK_STS_RESOURCE;
	iod->dma_len = bv->bv_len;

	cmnd->flags = NVME_CMD_SGL_METABUF;
	cmnd->dptr.sgl.addr = cpu_to_le64(iod->first_dma);
	cmnd->dptr.sgl.length = cpu_to_le32(iod->dma_len);
	cmnd->dptr.sgl.type = NVME_SGL_FMT_DATA_DESC << 4;
	return BLK_STS_OK;
}

static blk_status_t nvme_map_data(struct nvme_dev *dev, struct request *req,
		struct nvme_command *cmnd)
{
	struct nvme_iod *iod = blk_mq_rq_to_pdu(req);
	blk_status_t ret = BLK_STS_RESOURCE;
	int rc;

	if (blk_rq_nr_phys_segments(req) == 1) {
		struct nvme_queue *nvmeq = req->mq_hctx->driver_data;
		struct bio_vec bv = req_bvec(req);

		if (!is_pci_p2pdma_page(bv.bv_page)) {
			if ((bv.bv_offset & (NVME_CTRL_PAGE_SIZE - 1)) +
			     bv.bv_len <= NVME_CTRL_PAGE_SIZE * 2)
				return nvme_setup_prp_simple(dev, req,
							     &cmnd->rw, &bv);

			if (nvmeq->qid && sgl_threshold &&
			    nvme_ctrl_sgl_supported(&dev->ctrl))
				return nvme_setup_sgl_simple(dev, req,
							     &cmnd->rw, &bv);
		}
	}

	iod->dma_len = 0;
	iod->sgt.sgl = mempool_alloc(dev->iod_mempool, GFP_ATOMIC);
	if (!iod->sgt.sgl)
		return BLK_STS_RESOURCE;
	sg_init_table(iod->sgt.sgl, blk_rq_nr_phys_segments(req));
	iod->sgt.orig_nents = blk_rq_map_sg(req->q, req, iod->sgt.sgl);
	if (!iod->sgt.orig_nents)
		goto out_free_sg;

	rc = dma_map_sgtable(dev->dev, &iod->sgt, rq_dma_dir(req),
			     DMA_ATTR_NO_WARN);
	if (rc) {
		if (rc == -EREMOTEIO)
			ret = BLK_STS_TARGET;
		goto out_free_sg;
	}

	if (nvme_pci_use_sgls(dev, req, iod->sgt.nents))
		ret = nvme_pci_setup_sgls(dev, req, &cmnd->rw);
	else
		ret = nvme_pci_setup_prps(dev, req, &cmnd->rw);
	if (ret != BLK_STS_OK)
		goto out_unmap_sg;
	return BLK_STS_OK;

out_unmap_sg:
	dma_unmap_sgtable(dev->dev, &iod->sgt, rq_dma_dir(req), 0);
out_free_sg:
	mempool_free(iod->sgt.sgl, dev->iod_mempool);
	return ret;
}

static blk_status_t nvme_map_metadata(struct nvme_dev *dev, struct request *req,
		struct nvme_command *cmnd)
{
	struct nvme_iod *iod = blk_mq_rq_to_pdu(req);
	struct bio_vec bv = rq_integrity_vec(req);

	iod->meta_dma = dma_map_bvec(dev->dev, &bv, rq_dma_dir(req), 0);
	if (dma_mapping_error(dev->dev, iod->meta_dma))
		return BLK_STS_IOERR;
	cmnd->rw.metadata = cpu_to_le64(iod->meta_dma);
	return BLK_STS_OK;
}

static blk_status_t nvme_prep_rq(struct nvme_dev *dev, struct request *req)
{
	struct nvme_iod *iod = blk_mq_rq_to_pdu(req);
	blk_status_t ret;

	iod->aborted = false;
	iod->nr_allocations = -1;
	iod->sgt.nents = 0;

	ret = nvme_setup_cmd(req->q->queuedata, req);
	if (ret)
		return ret;

	if (blk_rq_nr_phys_segments(req)) {
		ret = nvme_map_data(dev, req, &iod->cmd);
		if (ret)
			goto out_free_cmd;
	}

	if (blk_integrity_rq(req)) {
		ret = nvme_map_metadata(dev, req, &iod->cmd);
		if (ret)
			goto out_unmap_data;
	}

	nvme_start_request(req);
	return BLK_STS_OK;
out_unmap_data:
	if (blk_rq_nr_phys_segments(req))
		nvme_unmap_data(dev, req);
out_free_cmd:
	nvme_cleanup_cmd(req);
	return ret;
}

/*
 * NOTE: ns is NULL when called on the admin queue.
 */
static blk_status_t nvme_queue_rq(struct blk_mq_hw_ctx *hctx,
			 const struct blk_mq_queue_data *bd)
{
	struct nvme_queue *nvmeq = hctx->driver_data;
	struct nvme_dev *dev = nvmeq->dev;
	struct request *req = bd->rq;
	struct nvme_iod *iod = blk_mq_rq_to_pdu(req);
	blk_status_t ret;

	/*
	 * We should not need to do this, but we're still using this to
	 * ensure we can drain requests on a dying queue.
	 */
	if (unlikely(!test_bit(NVMEQ_ENABLED, &nvmeq->flags)))
		return BLK_STS_IOERR;

	if (unlikely(!nvme_check_ready(&dev->ctrl, req, true)))
		return nvme_fail_nonready_command(&dev->ctrl, req);

	ret = nvme_prep_rq(dev, req);
	if (unlikely(ret))
		return ret;
	spin_lock(&nvmeq->sq_lock);
	nvme_sq_copy_cmd(nvmeq, &iod->cmd);
	nvme_write_sq_db(nvmeq, bd->last);
	spin_unlock(&nvmeq->sq_lock);
	return BLK_STS_OK;
}

static void nvme_submit_cmds(struct nvme_queue *nvmeq, struct request **rqlist)
{
	spin_lock(&nvmeq->sq_lock);
	while (!rq_list_empty(*rqlist)) {
		struct request *req = rq_list_pop(rqlist);
		struct nvme_iod *iod = blk_mq_rq_to_pdu(req);

		nvme_sq_copy_cmd(nvmeq, &iod->cmd);
	}
	nvme_write_sq_db(nvmeq, true);
	spin_unlock(&nvmeq->sq_lock);
}

static bool nvme_prep_rq_batch(struct nvme_queue *nvmeq, struct request *req)
{
	/*
	 * We should not need to do this, but we're still using this to
	 * ensure we can drain requests on a dying queue.
	 */
	if (unlikely(!test_bit(NVMEQ_ENABLED, &nvmeq->flags)))
		return false;
	if (unlikely(!nvme_check_ready(&nvmeq->dev->ctrl, req, true)))
		return false;

	return nvme_prep_rq(nvmeq->dev, req) == BLK_STS_OK;
}

static void nvme_queue_rqs(struct request **rqlist)
{
	struct request *req, *next, *prev = NULL;
	struct request *requeue_list = NULL;

	rq_list_for_each_safe(rqlist, req, next) {
		struct nvme_queue *nvmeq = req->mq_hctx->driver_data;

		if (!nvme_prep_rq_batch(nvmeq, req)) {
			/* detach 'req' and add to remainder list */
			rq_list_move(rqlist, &requeue_list, req, prev);

			req = prev;
			if (!req)
				continue;
		}

		if (!next || req->mq_hctx != next->mq_hctx) {
			/* detach rest of list, and submit */
			req->rq_next = NULL;
			nvme_submit_cmds(nvmeq, rqlist);
			*rqlist = next;
			prev = NULL;
		} else
			prev = req;
	}

	*rqlist = requeue_list;
}

static __always_inline void nvme_pci_unmap_rq(struct request *req)
{
	struct nvme_queue *nvmeq = req->mq_hctx->driver_data;
	struct nvme_dev *dev = nvmeq->dev;

	if (blk_integrity_rq(req)) {
	        struct nvme_iod *iod = blk_mq_rq_to_pdu(req);

		dma_unmap_page(dev->dev, iod->meta_dma,
<<<<<<< HEAD
			       rq_integrity_vec(req)->bv_len, rq_dma_dir(req));
=======
			       rq_integrity_vec(req).bv_len, rq_dma_dir(req));
>>>>>>> 2d5404ca
	}

	if (blk_rq_nr_phys_segments(req))
		nvme_unmap_data(dev, req);
}

static void nvme_pci_complete_rq(struct request *req)
{
	nvme_pci_unmap_rq(req);
	nvme_complete_rq(req);
}

static void nvme_pci_complete_batch(struct io_comp_batch *iob)
{
	nvme_complete_batch(iob, nvme_pci_unmap_rq);
}

/* We read the CQE phase first to check if the rest of the entry is valid */
static inline bool nvme_cqe_pending(struct nvme_queue *nvmeq)
{
	struct nvme_completion *hcqe = &nvmeq->cqes[nvmeq->cq_head];

	return (le16_to_cpu(READ_ONCE(hcqe->status)) & 1) == nvmeq->cq_phase;
}

static inline void nvme_ring_cq_doorbell(struct nvme_queue *nvmeq)
{
	u16 head = nvmeq->cq_head;

	if (nvme_dbbuf_update_and_check_event(head, nvmeq->dbbuf_cq_db,
					      nvmeq->dbbuf_cq_ei))
		writel(head, nvmeq->q_db + nvmeq->dev->db_stride);
}

static inline struct blk_mq_tags *nvme_queue_tagset(struct nvme_queue *nvmeq)
{
	if (!nvmeq->qid)
		return nvmeq->dev->admin_tagset.tags[0];
	return nvmeq->dev->tagset.tags[nvmeq->qid - 1];
}

static inline void nvme_handle_cqe(struct nvme_queue *nvmeq,
				   struct io_comp_batch *iob, u16 idx)
{
	struct nvme_completion *cqe = &nvmeq->cqes[idx];
	__u16 command_id = READ_ONCE(cqe->command_id);
	struct request *req;

	/*
	 * AEN requests are special as they don't time out and can
	 * survive any kind of queue freeze and often don't respond to
	 * aborts.  We don't even bother to allocate a struct request
	 * for them but rather special case them here.
	 */
	if (unlikely(nvme_is_aen_req(nvmeq->qid, command_id))) {
		nvme_complete_async_event(&nvmeq->dev->ctrl,
				cqe->status, &cqe->result);
		return;
	}

	req = nvme_find_rq(nvme_queue_tagset(nvmeq), command_id);
	if (unlikely(!req)) {
		dev_warn(nvmeq->dev->ctrl.device,
			"invalid id %d completed on queue %d\n",
			command_id, le16_to_cpu(cqe->sq_id));
		return;
	}

	trace_nvme_sq(req, cqe->sq_head, nvmeq->sq_tail);
	if (!nvme_try_complete_req(req, cqe->status, cqe->result) &&
	    !blk_mq_add_to_batch(req, iob, nvme_req(req)->status,
					nvme_pci_complete_batch))
		nvme_pci_complete_rq(req);
}

static inline void nvme_update_cq_head(struct nvme_queue *nvmeq)
{
	u32 tmp = nvmeq->cq_head + 1;

	if (tmp == nvmeq->q_depth) {
		nvmeq->cq_head = 0;
		nvmeq->cq_phase ^= 1;
	} else {
		nvmeq->cq_head = tmp;
	}
}

static inline int nvme_poll_cq(struct nvme_queue *nvmeq,
			       struct io_comp_batch *iob)
{
	int found = 0;

	while (nvme_cqe_pending(nvmeq)) {
		found++;
		/*
		 * load-load control dependency between phase and the rest of
		 * the cqe requires a full read memory barrier
		 */
		dma_rmb();
		nvme_handle_cqe(nvmeq, iob, nvmeq->cq_head);
		nvme_update_cq_head(nvmeq);
	}

	if (found)
		nvme_ring_cq_doorbell(nvmeq);
	return found;
}

static irqreturn_t nvme_irq(int irq, void *data)
{
	struct nvme_queue *nvmeq = data;
	DEFINE_IO_COMP_BATCH(iob);

	if (nvme_poll_cq(nvmeq, &iob)) {
		if (!rq_list_empty(iob.req_list))
			nvme_pci_complete_batch(&iob);
		return IRQ_HANDLED;
	}
	return IRQ_NONE;
}

static irqreturn_t nvme_irq_check(int irq, void *data)
{
	struct nvme_queue *nvmeq = data;

	if (nvme_cqe_pending(nvmeq))
		return IRQ_WAKE_THREAD;
	return IRQ_NONE;
}

/*
 * Poll for completions for any interrupt driven queue
 * Can be called from any context.
 */
static void nvme_poll_irqdisable(struct nvme_queue *nvmeq)
{
	struct pci_dev *pdev = to_pci_dev(nvmeq->dev->dev);

	WARN_ON_ONCE(test_bit(NVMEQ_POLLED, &nvmeq->flags));

	disable_irq(pci_irq_vector(pdev, nvmeq->cq_vector));
	nvme_poll_cq(nvmeq, NULL);
	enable_irq(pci_irq_vector(pdev, nvmeq->cq_vector));
}

static int nvme_poll(struct blk_mq_hw_ctx *hctx, struct io_comp_batch *iob)
{
	struct nvme_queue *nvmeq = hctx->driver_data;
	bool found;

	if (!nvme_cqe_pending(nvmeq))
		return 0;

	spin_lock(&nvmeq->cq_poll_lock);
	found = nvme_poll_cq(nvmeq, iob);
	spin_unlock(&nvmeq->cq_poll_lock);

	return found;
}

static void nvme_pci_submit_async_event(struct nvme_ctrl *ctrl)
{
	struct nvme_dev *dev = to_nvme_dev(ctrl);
	struct nvme_queue *nvmeq = &dev->queues[0];
	struct nvme_command c = { };

	c.common.opcode = nvme_admin_async_event;
	c.common.command_id = NVME_AQ_BLK_MQ_DEPTH;

	spin_lock(&nvmeq->sq_lock);
	nvme_sq_copy_cmd(nvmeq, &c);
	nvme_write_sq_db(nvmeq, true);
	spin_unlock(&nvmeq->sq_lock);
}

static int nvme_pci_subsystem_reset(struct nvme_ctrl *ctrl)
{
	struct nvme_dev *dev = to_nvme_dev(ctrl);
	int ret = 0;

	/*
	 * Taking the shutdown_lock ensures the BAR mapping is not being
	 * altered by reset_work. Holding this lock before the RESETTING state
	 * change, if successful, also ensures nvme_remove won't be able to
	 * proceed to iounmap until we're done.
	 */
	mutex_lock(&dev->shutdown_lock);
	if (!dev->bar_mapped_size) {
		ret = -ENODEV;
		goto unlock;
	}

	if (!nvme_change_ctrl_state(ctrl, NVME_CTRL_RESETTING)) {
		ret = -EBUSY;
		goto unlock;
	}

	writel(NVME_SUBSYS_RESET, dev->bar + NVME_REG_NSSR);
	nvme_change_ctrl_state(ctrl, NVME_CTRL_LIVE);

	/*
	 * Read controller status to flush the previous write and trigger a
	 * pcie read error.
	 */
	readl(dev->bar + NVME_REG_CSTS);
unlock:
	mutex_unlock(&dev->shutdown_lock);
	return ret;
}

static int adapter_delete_queue(struct nvme_dev *dev, u8 opcode, u16 id)
{
	struct nvme_command c = { };

	c.delete_queue.opcode = opcode;
	c.delete_queue.qid = cpu_to_le16(id);

	return nvme_submit_sync_cmd(dev->ctrl.admin_q, &c, NULL, 0);
}

static int adapter_alloc_cq(struct nvme_dev *dev, u16 qid,
		struct nvme_queue *nvmeq, s16 vector)
{
	struct nvme_command c = { };
	int flags = NVME_QUEUE_PHYS_CONTIG;

	if (!test_bit(NVMEQ_POLLED, &nvmeq->flags))
		flags |= NVME_CQ_IRQ_ENABLED;

	/*
	 * Note: we (ab)use the fact that the prp fields survive if no data
	 * is attached to the request.
	 */
	c.create_cq.opcode = nvme_admin_create_cq;
	c.create_cq.prp1 = cpu_to_le64(nvmeq->cq_dma_addr);
	c.create_cq.cqid = cpu_to_le16(qid);
	c.create_cq.qsize = cpu_to_le16(nvmeq->q_depth - 1);
	c.create_cq.cq_flags = cpu_to_le16(flags);
	c.create_cq.irq_vector = cpu_to_le16(vector);

	return nvme_submit_sync_cmd(dev->ctrl.admin_q, &c, NULL, 0);
}

static int adapter_alloc_sq(struct nvme_dev *dev, u16 qid,
						struct nvme_queue *nvmeq)
{
	struct nvme_ctrl *ctrl = &dev->ctrl;
	struct nvme_command c = { };
	int flags = NVME_QUEUE_PHYS_CONTIG;

	/*
	 * Some drives have a bug that auto-enables WRRU if MEDIUM isn't
	 * set. Since URGENT priority is zeroes, it makes all queues
	 * URGENT.
	 */
	if (ctrl->quirks & NVME_QUIRK_MEDIUM_PRIO_SQ)
		flags |= NVME_SQ_PRIO_MEDIUM;

	/*
	 * Note: we (ab)use the fact that the prp fields survive if no data
	 * is attached to the request.
	 */
	c.create_sq.opcode = nvme_admin_create_sq;
	c.create_sq.prp1 = cpu_to_le64(nvmeq->sq_dma_addr);
	c.create_sq.sqid = cpu_to_le16(qid);
	c.create_sq.qsize = cpu_to_le16(nvmeq->q_depth - 1);
	c.create_sq.sq_flags = cpu_to_le16(flags);
	c.create_sq.cqid = cpu_to_le16(qid);

	return nvme_submit_sync_cmd(dev->ctrl.admin_q, &c, NULL, 0);
}

static int adapter_delete_cq(struct nvme_dev *dev, u16 cqid)
{
	return adapter_delete_queue(dev, nvme_admin_delete_cq, cqid);
}

static int adapter_delete_sq(struct nvme_dev *dev, u16 sqid)
{
	return adapter_delete_queue(dev, nvme_admin_delete_sq, sqid);
}

static enum rq_end_io_ret abort_endio(struct request *req, blk_status_t error)
{
	struct nvme_queue *nvmeq = req->mq_hctx->driver_data;

	dev_warn(nvmeq->dev->ctrl.device,
		 "Abort status: 0x%x", nvme_req(req)->status);
	atomic_inc(&nvmeq->dev->ctrl.abort_limit);
	blk_mq_free_request(req);
	return RQ_END_IO_NONE;
}

static bool nvme_should_reset(struct nvme_dev *dev, u32 csts)
{
	/* If true, indicates loss of adapter communication, possibly by a
	 * NVMe Subsystem reset.
	 */
	bool nssro = dev->subsystem && (csts & NVME_CSTS_NSSRO);

	/* If there is a reset/reinit ongoing, we shouldn't reset again. */
	switch (nvme_ctrl_state(&dev->ctrl)) {
	case NVME_CTRL_RESETTING:
	case NVME_CTRL_CONNECTING:
		return false;
	default:
		break;
	}

	/* We shouldn't reset unless the controller is on fatal error state
	 * _or_ if we lost the communication with it.
	 */
	if (!(csts & NVME_CSTS_CFS) && !nssro)
		return false;

	return true;
}

static void nvme_warn_reset(struct nvme_dev *dev, u32 csts)
{
	/* Read a config register to help see what died. */
	u16 pci_status;
	int result;

	result = pci_read_config_word(to_pci_dev(dev->dev), PCI_STATUS,
				      &pci_status);
	if (result == PCIBIOS_SUCCESSFUL)
		dev_warn(dev->ctrl.device,
			 "controller is down; will reset: CSTS=0x%x, PCI_STATUS=0x%hx\n",
			 csts, pci_status);
	else
		dev_warn(dev->ctrl.device,
			 "controller is down; will reset: CSTS=0x%x, PCI_STATUS read failed (%d)\n",
			 csts, result);

	if (csts != ~0)
		return;

	dev_warn(dev->ctrl.device,
		 "Does your device have a faulty power saving mode enabled?\n");
	dev_warn(dev->ctrl.device,
		 "Try \"nvme_core.default_ps_max_latency_us=0 pcie_aspm=off pcie_port_pm=off\" and report a bug\n");
}

static enum blk_eh_timer_return nvme_timeout(struct request *req)
{
	struct nvme_iod *iod = blk_mq_rq_to_pdu(req);
	struct nvme_queue *nvmeq = req->mq_hctx->driver_data;
	struct nvme_dev *dev = nvmeq->dev;
	struct request *abort_req;
	struct nvme_command cmd = { };
	u32 csts = readl(dev->bar + NVME_REG_CSTS);
	u8 opcode;

	if (nvme_state_terminal(&dev->ctrl))
		goto disable;

	if (nvme_state_terminal(&dev->ctrl))
		goto disable;

	/* If PCI error recovery process is happening, we cannot reset or
	 * the recovery mechanism will surely fail.
	 */
	mb();
	if (pci_channel_offline(to_pci_dev(dev->dev)))
		return BLK_EH_RESET_TIMER;

	/*
	 * Reset immediately if the controller is failed
	 */
	if (nvme_should_reset(dev, csts)) {
		nvme_warn_reset(dev, csts);
		goto disable;
	}

	/*
	 * Did we miss an interrupt?
	 */
	if (test_bit(NVMEQ_POLLED, &nvmeq->flags))
		nvme_poll(req->mq_hctx, NULL);
	else
		nvme_poll_irqdisable(nvmeq);

	if (blk_mq_rq_state(req) != MQ_RQ_IN_FLIGHT) {
		dev_warn(dev->ctrl.device,
			 "I/O tag %d (%04x) QID %d timeout, completion polled\n",
			 req->tag, nvme_cid(req), nvmeq->qid);
		return BLK_EH_DONE;
	}

	/*
	 * Shutdown immediately if controller times out while starting. The
	 * reset work will see the pci device disabled when it gets the forced
	 * cancellation error. All outstanding requests are completed on
	 * shutdown, so we return BLK_EH_DONE.
	 */
	switch (nvme_ctrl_state(&dev->ctrl)) {
	case NVME_CTRL_CONNECTING:
		nvme_change_ctrl_state(&dev->ctrl, NVME_CTRL_DELETING);
		fallthrough;
	case NVME_CTRL_DELETING:
		dev_warn_ratelimited(dev->ctrl.device,
			 "I/O tag %d (%04x) QID %d timeout, disable controller\n",
			 req->tag, nvme_cid(req), nvmeq->qid);
		nvme_req(req)->flags |= NVME_REQ_CANCELLED;
		nvme_dev_disable(dev, true);
		return BLK_EH_DONE;
	case NVME_CTRL_RESETTING:
		return BLK_EH_RESET_TIMER;
	default:
		break;
	}

	/*
	 * Shutdown the controller immediately and schedule a reset if the
	 * command was already aborted once before and still hasn't been
	 * returned to the driver, or if this is the admin queue.
	 */
	opcode = nvme_req(req)->cmd->common.opcode;
	if (!nvmeq->qid || iod->aborted) {
		dev_warn(dev->ctrl.device,
			 "I/O tag %d (%04x) opcode %#x (%s) QID %d timeout, reset controller\n",
			 req->tag, nvme_cid(req), opcode,
			 nvme_opcode_str(nvmeq->qid, opcode), nvmeq->qid);
		nvme_req(req)->flags |= NVME_REQ_CANCELLED;
		goto disable;
	}

	if (atomic_dec_return(&dev->ctrl.abort_limit) < 0) {
		atomic_inc(&dev->ctrl.abort_limit);
		return BLK_EH_RESET_TIMER;
	}
	iod->aborted = true;

	cmd.abort.opcode = nvme_admin_abort_cmd;
	cmd.abort.cid = nvme_cid(req);
	cmd.abort.sqid = cpu_to_le16(nvmeq->qid);

	dev_warn(nvmeq->dev->ctrl.device,
		 "I/O tag %d (%04x) opcode %#x (%s) QID %d timeout, aborting req_op:%s(%u) size:%u\n",
		 req->tag, nvme_cid(req), opcode, nvme_get_opcode_str(opcode),
		 nvmeq->qid, blk_op_str(req_op(req)), req_op(req),
		 blk_rq_bytes(req));

	abort_req = blk_mq_alloc_request(dev->ctrl.admin_q, nvme_req_op(&cmd),
					 BLK_MQ_REQ_NOWAIT);
	if (IS_ERR(abort_req)) {
		atomic_inc(&dev->ctrl.abort_limit);
		return BLK_EH_RESET_TIMER;
	}
	nvme_init_request(abort_req, &cmd);

	abort_req->end_io = abort_endio;
	abort_req->end_io_data = NULL;
	blk_execute_rq_nowait(abort_req, false);

	/*
	 * The aborted req will be completed on receiving the abort req.
	 * We enable the timer again. If hit twice, it'll cause a device reset,
	 * as the device then is in a faulty state.
	 */
	return BLK_EH_RESET_TIMER;

disable:
	if (!nvme_change_ctrl_state(&dev->ctrl, NVME_CTRL_RESETTING)) {
		if (nvme_state_terminal(&dev->ctrl))
			nvme_dev_disable(dev, true);
		return BLK_EH_DONE;
	}

	nvme_dev_disable(dev, false);
	if (nvme_try_sched_reset(&dev->ctrl))
		nvme_unquiesce_io_queues(&dev->ctrl);
	return BLK_EH_DONE;
}

static void nvme_free_queue(struct nvme_queue *nvmeq)
{
	dma_free_coherent(nvmeq->dev->dev, CQ_SIZE(nvmeq),
				(void *)nvmeq->cqes, nvmeq->cq_dma_addr);
	if (!nvmeq->sq_cmds)
		return;

	if (test_and_clear_bit(NVMEQ_SQ_CMB, &nvmeq->flags)) {
		pci_free_p2pmem(to_pci_dev(nvmeq->dev->dev),
				nvmeq->sq_cmds, SQ_SIZE(nvmeq));
	} else {
		dma_free_coherent(nvmeq->dev->dev, SQ_SIZE(nvmeq),
				nvmeq->sq_cmds, nvmeq->sq_dma_addr);
	}
}

static void nvme_free_queues(struct nvme_dev *dev, int lowest)
{
	int i;

	for (i = dev->ctrl.queue_count - 1; i >= lowest; i--) {
		dev->ctrl.queue_count--;
		nvme_free_queue(&dev->queues[i]);
	}
}

static void nvme_suspend_queue(struct nvme_dev *dev, unsigned int qid)
{
	struct nvme_queue *nvmeq = &dev->queues[qid];

	if (!test_and_clear_bit(NVMEQ_ENABLED, &nvmeq->flags))
		return;

	/* ensure that nvme_queue_rq() sees NVMEQ_ENABLED cleared */
	mb();

	nvmeq->dev->online_queues--;
	if (!nvmeq->qid && nvmeq->dev->ctrl.admin_q)
		nvme_quiesce_admin_queue(&nvmeq->dev->ctrl);
	if (!test_and_clear_bit(NVMEQ_POLLED, &nvmeq->flags))
		pci_free_irq(to_pci_dev(dev->dev), nvmeq->cq_vector, nvmeq);
}

static void nvme_suspend_io_queues(struct nvme_dev *dev)
{
	int i;

	for (i = dev->ctrl.queue_count - 1; i > 0; i--)
		nvme_suspend_queue(dev, i);
}

/*
 * Called only on a device that has been disabled and after all other threads
 * that can check this device's completion queues have synced, except
 * nvme_poll(). This is the last chance for the driver to see a natural
 * completion before nvme_cancel_request() terminates all incomplete requests.
 */
static void nvme_reap_pending_cqes(struct nvme_dev *dev)
{
	int i;

	for (i = dev->ctrl.queue_count - 1; i > 0; i--) {
		spin_lock(&dev->queues[i].cq_poll_lock);
		nvme_poll_cq(&dev->queues[i], NULL);
		spin_unlock(&dev->queues[i].cq_poll_lock);
	}
}

static int nvme_cmb_qdepth(struct nvme_dev *dev, int nr_io_queues,
				int entry_size)
{
	int q_depth = dev->q_depth;
	unsigned q_size_aligned = roundup(q_depth * entry_size,
					  NVME_CTRL_PAGE_SIZE);

	if (q_size_aligned * nr_io_queues > dev->cmb_size) {
		u64 mem_per_q = div_u64(dev->cmb_size, nr_io_queues);

		mem_per_q = round_down(mem_per_q, NVME_CTRL_PAGE_SIZE);
		q_depth = div_u64(mem_per_q, entry_size);

		/*
		 * Ensure the reduced q_depth is above some threshold where it
		 * would be better to map queues in system memory with the
		 * original depth
		 */
		if (q_depth < 64)
			return -ENOMEM;
	}

	return q_depth;
}

static int nvme_alloc_sq_cmds(struct nvme_dev *dev, struct nvme_queue *nvmeq,
				int qid)
{
	struct pci_dev *pdev = to_pci_dev(dev->dev);

	if (qid && dev->cmb_use_sqes && (dev->cmbsz & NVME_CMBSZ_SQS)) {
		nvmeq->sq_cmds = pci_alloc_p2pmem(pdev, SQ_SIZE(nvmeq));
		if (nvmeq->sq_cmds) {
			nvmeq->sq_dma_addr = pci_p2pmem_virt_to_bus(pdev,
							nvmeq->sq_cmds);
			if (nvmeq->sq_dma_addr) {
				set_bit(NVMEQ_SQ_CMB, &nvmeq->flags);
				return 0;
			}

			pci_free_p2pmem(pdev, nvmeq->sq_cmds, SQ_SIZE(nvmeq));
		}
	}

	nvmeq->sq_cmds = dma_alloc_coherent(dev->dev, SQ_SIZE(nvmeq),
				&nvmeq->sq_dma_addr, GFP_KERNEL);
	if (!nvmeq->sq_cmds)
		return -ENOMEM;
	return 0;
}

static int nvme_alloc_queue(struct nvme_dev *dev, int qid, int depth)
{
	struct nvme_queue *nvmeq = &dev->queues[qid];

	if (dev->ctrl.queue_count > qid)
		return 0;

	nvmeq->sqes = qid ? dev->io_sqes : NVME_ADM_SQES;
	nvmeq->q_depth = depth;
	nvmeq->cqes = dma_alloc_coherent(dev->dev, CQ_SIZE(nvmeq),
					 &nvmeq->cq_dma_addr, GFP_KERNEL);
	if (!nvmeq->cqes)
		goto free_nvmeq;

	if (nvme_alloc_sq_cmds(dev, nvmeq, qid))
		goto free_cqdma;

	nvmeq->dev = dev;
	spin_lock_init(&nvmeq->sq_lock);
	spin_lock_init(&nvmeq->cq_poll_lock);
	nvmeq->cq_head = 0;
	nvmeq->cq_phase = 1;
	nvmeq->q_db = &dev->dbs[qid * 2 * dev->db_stride];
	nvmeq->qid = qid;
	dev->ctrl.queue_count++;

	return 0;

 free_cqdma:
	dma_free_coherent(dev->dev, CQ_SIZE(nvmeq), (void *)nvmeq->cqes,
			  nvmeq->cq_dma_addr);
 free_nvmeq:
	return -ENOMEM;
}

static int queue_request_irq(struct nvme_queue *nvmeq)
{
	struct pci_dev *pdev = to_pci_dev(nvmeq->dev->dev);
	int nr = nvmeq->dev->ctrl.instance;

	if (use_threaded_interrupts) {
		return pci_request_irq(pdev, nvmeq->cq_vector, nvme_irq_check,
				nvme_irq, nvmeq, "nvme%dq%d", nr, nvmeq->qid);
	} else {
		return pci_request_irq(pdev, nvmeq->cq_vector, nvme_irq,
				NULL, nvmeq, "nvme%dq%d", nr, nvmeq->qid);
	}
}

static void nvme_init_queue(struct nvme_queue *nvmeq, u16 qid)
{
	struct nvme_dev *dev = nvmeq->dev;

	nvmeq->sq_tail = 0;
	nvmeq->last_sq_tail = 0;
	nvmeq->cq_head = 0;
	nvmeq->cq_phase = 1;
	nvmeq->q_db = &dev->dbs[qid * 2 * dev->db_stride];
	memset((void *)nvmeq->cqes, 0, CQ_SIZE(nvmeq));
	nvme_dbbuf_init(dev, nvmeq, qid);
	dev->online_queues++;
	wmb(); /* ensure the first interrupt sees the initialization */
}

/*
 * Try getting shutdown_lock while setting up IO queues.
 */
static int nvme_setup_io_queues_trylock(struct nvme_dev *dev)
{
	/*
	 * Give up if the lock is being held by nvme_dev_disable.
	 */
	if (!mutex_trylock(&dev->shutdown_lock))
		return -ENODEV;

	/*
	 * Controller is in wrong state, fail early.
	 */
	if (nvme_ctrl_state(&dev->ctrl) != NVME_CTRL_CONNECTING) {
		mutex_unlock(&dev->shutdown_lock);
		return -ENODEV;
	}

	return 0;
}

static int nvme_create_queue(struct nvme_queue *nvmeq, int qid, bool polled)
{
	struct nvme_dev *dev = nvmeq->dev;
	int result;
	u16 vector = 0;

	clear_bit(NVMEQ_DELETE_ERROR, &nvmeq->flags);

	/*
	 * A queue's vector matches the queue identifier unless the controller
	 * has only one vector available.
	 */
	if (!polled)
		vector = dev->num_vecs == 1 ? 0 : qid;
	else
		set_bit(NVMEQ_POLLED, &nvmeq->flags);

	result = adapter_alloc_cq(dev, qid, nvmeq, vector);
	if (result)
		return result;

	result = adapter_alloc_sq(dev, qid, nvmeq);
	if (result < 0)
		return result;
	if (result)
		goto release_cq;

	nvmeq->cq_vector = vector;

	result = nvme_setup_io_queues_trylock(dev);
	if (result)
		return result;
	nvme_init_queue(nvmeq, qid);
	if (!polled) {
		result = queue_request_irq(nvmeq);
		if (result < 0)
			goto release_sq;
	}

	set_bit(NVMEQ_ENABLED, &nvmeq->flags);
	mutex_unlock(&dev->shutdown_lock);
	return result;

release_sq:
	dev->online_queues--;
	mutex_unlock(&dev->shutdown_lock);
	adapter_delete_sq(dev, qid);
release_cq:
	adapter_delete_cq(dev, qid);
	return result;
}

static const struct blk_mq_ops nvme_mq_admin_ops = {
	.queue_rq	= nvme_queue_rq,
	.complete	= nvme_pci_complete_rq,
	.init_hctx	= nvme_admin_init_hctx,
	.init_request	= nvme_pci_init_request,
	.timeout	= nvme_timeout,
};

static const struct blk_mq_ops nvme_mq_ops = {
	.queue_rq	= nvme_queue_rq,
	.queue_rqs	= nvme_queue_rqs,
	.complete	= nvme_pci_complete_rq,
	.commit_rqs	= nvme_commit_rqs,
	.init_hctx	= nvme_init_hctx,
	.init_request	= nvme_pci_init_request,
	.map_queues	= nvme_pci_map_queues,
	.timeout	= nvme_timeout,
	.poll		= nvme_poll,
};

static void nvme_dev_remove_admin(struct nvme_dev *dev)
{
	if (dev->ctrl.admin_q && !blk_queue_dying(dev->ctrl.admin_q)) {
		/*
		 * If the controller was reset during removal, it's possible
		 * user requests may be waiting on a stopped queue. Start the
		 * queue to flush these to completion.
		 */
		nvme_unquiesce_admin_queue(&dev->ctrl);
		nvme_remove_admin_tag_set(&dev->ctrl);
	}
}

static unsigned long db_bar_size(struct nvme_dev *dev, unsigned nr_io_queues)
{
	return NVME_REG_DBS + ((nr_io_queues + 1) * 8 * dev->db_stride);
}

static int nvme_remap_bar(struct nvme_dev *dev, unsigned long size)
{
	struct pci_dev *pdev = to_pci_dev(dev->dev);

	if (size <= dev->bar_mapped_size)
		return 0;
	if (size > pci_resource_len(pdev, 0))
		return -ENOMEM;
	if (dev->bar)
		iounmap(dev->bar);
	dev->bar = ioremap(pci_resource_start(pdev, 0), size);
	if (!dev->bar) {
		dev->bar_mapped_size = 0;
		return -ENOMEM;
	}
	dev->bar_mapped_size = size;
	dev->dbs = dev->bar + NVME_REG_DBS;

	return 0;
}

static int nvme_pci_configure_admin_queue(struct nvme_dev *dev)
{
	int result;
	u32 aqa;
	struct nvme_queue *nvmeq;

	result = nvme_remap_bar(dev, db_bar_size(dev, 0));
	if (result < 0)
		return result;

	dev->subsystem = readl(dev->bar + NVME_REG_VS) >= NVME_VS(1, 1, 0) ?
				NVME_CAP_NSSRC(dev->ctrl.cap) : 0;

	if (dev->subsystem &&
	    (readl(dev->bar + NVME_REG_CSTS) & NVME_CSTS_NSSRO))
		writel(NVME_CSTS_NSSRO, dev->bar + NVME_REG_CSTS);

	/*
	 * If the device has been passed off to us in an enabled state, just
	 * clear the enabled bit.  The spec says we should set the 'shutdown
	 * notification bits', but doing so may cause the device to complete
	 * commands to the admin queue ... and we don't know what memory that
	 * might be pointing at!
	 */
	result = nvme_disable_ctrl(&dev->ctrl, false);
	if (result < 0)
		return result;

	result = nvme_alloc_queue(dev, 0, NVME_AQ_DEPTH);
	if (result)
		return result;

	dev->ctrl.numa_node = dev_to_node(dev->dev);

	nvmeq = &dev->queues[0];
	aqa = nvmeq->q_depth - 1;
	aqa |= aqa << 16;

	writel(aqa, dev->bar + NVME_REG_AQA);
	lo_hi_writeq(nvmeq->sq_dma_addr, dev->bar + NVME_REG_ASQ);
	lo_hi_writeq(nvmeq->cq_dma_addr, dev->bar + NVME_REG_ACQ);

	result = nvme_enable_ctrl(&dev->ctrl);
	if (result)
		return result;

	nvmeq->cq_vector = 0;
	nvme_init_queue(nvmeq, 0);
	result = queue_request_irq(nvmeq);
	if (result) {
		dev->online_queues--;
		return result;
	}

	set_bit(NVMEQ_ENABLED, &nvmeq->flags);
	return result;
}

static int nvme_create_io_queues(struct nvme_dev *dev)
{
	unsigned i, max, rw_queues;
	int ret = 0;

	for (i = dev->ctrl.queue_count; i <= dev->max_qid; i++) {
		if (nvme_alloc_queue(dev, i, dev->q_depth)) {
			ret = -ENOMEM;
			break;
		}
	}

	max = min(dev->max_qid, dev->ctrl.queue_count - 1);
	if (max != 1 && dev->io_queues[HCTX_TYPE_POLL]) {
		rw_queues = dev->io_queues[HCTX_TYPE_DEFAULT] +
				dev->io_queues[HCTX_TYPE_READ];
	} else {
		rw_queues = max;
	}

	for (i = dev->online_queues; i <= max; i++) {
		bool polled = i > rw_queues;

		ret = nvme_create_queue(&dev->queues[i], i, polled);
		if (ret)
			break;
	}

	/*
	 * Ignore failing Create SQ/CQ commands, we can continue with less
	 * than the desired amount of queues, and even a controller without
	 * I/O queues can still be used to issue admin commands.  This might
	 * be useful to upgrade a buggy firmware for example.
	 */
	return ret >= 0 ? 0 : ret;
}

static u64 nvme_cmb_size_unit(struct nvme_dev *dev)
{
	u8 szu = (dev->cmbsz >> NVME_CMBSZ_SZU_SHIFT) & NVME_CMBSZ_SZU_MASK;

	return 1ULL << (12 + 4 * szu);
}

static u32 nvme_cmb_size(struct nvme_dev *dev)
{
	return (dev->cmbsz >> NVME_CMBSZ_SZ_SHIFT) & NVME_CMBSZ_SZ_MASK;
}

static void nvme_map_cmb(struct nvme_dev *dev)
{
	u64 size, offset;
	resource_size_t bar_size;
	struct pci_dev *pdev = to_pci_dev(dev->dev);
	int bar;

	if (dev->cmb_size)
		return;

	if (NVME_CAP_CMBS(dev->ctrl.cap))
		writel(NVME_CMBMSC_CRE, dev->bar + NVME_REG_CMBMSC);

	dev->cmbsz = readl(dev->bar + NVME_REG_CMBSZ);
	if (!dev->cmbsz)
		return;
	dev->cmbloc = readl(dev->bar + NVME_REG_CMBLOC);

	size = nvme_cmb_size_unit(dev) * nvme_cmb_size(dev);
	offset = nvme_cmb_size_unit(dev) * NVME_CMB_OFST(dev->cmbloc);
	bar = NVME_CMB_BIR(dev->cmbloc);
	bar_size = pci_resource_len(pdev, bar);

	if (offset > bar_size)
		return;

	/*
	 * Tell the controller about the host side address mapping the CMB,
	 * and enable CMB decoding for the NVMe 1.4+ scheme:
	 */
	if (NVME_CAP_CMBS(dev->ctrl.cap)) {
		hi_lo_writeq(NVME_CMBMSC_CRE | NVME_CMBMSC_CMSE |
			     (pci_bus_address(pdev, bar) + offset),
			     dev->bar + NVME_REG_CMBMSC);
	}

	/*
	 * Controllers may support a CMB size larger than their BAR,
	 * for example, due to being behind a bridge. Reduce the CMB to
	 * the reported size of the BAR
	 */
	if (size > bar_size - offset)
		size = bar_size - offset;

	if (pci_p2pdma_add_resource(pdev, bar, size, offset)) {
		dev_warn(dev->ctrl.device,
			 "failed to register the CMB\n");
		return;
	}

	dev->cmb_size = size;
	dev->cmb_use_sqes = use_cmb_sqes && (dev->cmbsz & NVME_CMBSZ_SQS);

	if ((dev->cmbsz & (NVME_CMBSZ_WDS | NVME_CMBSZ_RDS)) ==
			(NVME_CMBSZ_WDS | NVME_CMBSZ_RDS))
		pci_p2pmem_publish(pdev, true);

	nvme_update_attrs(dev);
}

static int nvme_set_host_mem(struct nvme_dev *dev, u32 bits)
{
	u32 host_mem_size = dev->host_mem_size >> NVME_CTRL_PAGE_SHIFT;
	u64 dma_addr = dev->host_mem_descs_dma;
	struct nvme_command c = { };
	int ret;

	c.features.opcode	= nvme_admin_set_features;
	c.features.fid		= cpu_to_le32(NVME_FEAT_HOST_MEM_BUF);
	c.features.dword11	= cpu_to_le32(bits);
	c.features.dword12	= cpu_to_le32(host_mem_size);
	c.features.dword13	= cpu_to_le32(lower_32_bits(dma_addr));
	c.features.dword14	= cpu_to_le32(upper_32_bits(dma_addr));
	c.features.dword15	= cpu_to_le32(dev->nr_host_mem_descs);

	ret = nvme_submit_sync_cmd(dev->ctrl.admin_q, &c, NULL, 0);
	if (ret) {
		dev_warn(dev->ctrl.device,
			 "failed to set host mem (err %d, flags %#x).\n",
			 ret, bits);
	} else
		dev->hmb = bits & NVME_HOST_MEM_ENABLE;

	return ret;
}

static void nvme_free_host_mem(struct nvme_dev *dev)
{
	int i;

	for (i = 0; i < dev->nr_host_mem_descs; i++) {
		struct nvme_host_mem_buf_desc *desc = &dev->host_mem_descs[i];
		size_t size = le32_to_cpu(desc->size) * NVME_CTRL_PAGE_SIZE;

		dma_free_attrs(dev->dev, size, dev->host_mem_desc_bufs[i],
			       le64_to_cpu(desc->addr),
			       DMA_ATTR_NO_KERNEL_MAPPING | DMA_ATTR_NO_WARN);
	}

	kfree(dev->host_mem_desc_bufs);
	dev->host_mem_desc_bufs = NULL;
	dma_free_coherent(dev->dev,
			dev->nr_host_mem_descs * sizeof(*dev->host_mem_descs),
			dev->host_mem_descs, dev->host_mem_descs_dma);
	dev->host_mem_descs = NULL;
	dev->nr_host_mem_descs = 0;
}

static int __nvme_alloc_host_mem(struct nvme_dev *dev, u64 preferred,
		u32 chunk_size)
{
	struct nvme_host_mem_buf_desc *descs;
	u32 max_entries, len;
	dma_addr_t descs_dma;
	int i = 0;
	void **bufs;
	u64 size, tmp;

	tmp = (preferred + chunk_size - 1);
	do_div(tmp, chunk_size);
	max_entries = tmp;

	if (dev->ctrl.hmmaxd && dev->ctrl.hmmaxd < max_entries)
		max_entries = dev->ctrl.hmmaxd;

	descs = dma_alloc_coherent(dev->dev, max_entries * sizeof(*descs),
				   &descs_dma, GFP_KERNEL);
	if (!descs)
		goto out;

	bufs = kcalloc(max_entries, sizeof(*bufs), GFP_KERNEL);
	if (!bufs)
		goto out_free_descs;

	for (size = 0; size < preferred && i < max_entries; size += len) {
		dma_addr_t dma_addr;

		len = min_t(u64, chunk_size, preferred - size);
		bufs[i] = dma_alloc_attrs(dev->dev, len, &dma_addr, GFP_KERNEL,
				DMA_ATTR_NO_KERNEL_MAPPING | DMA_ATTR_NO_WARN);
		if (!bufs[i])
			break;

		descs[i].addr = cpu_to_le64(dma_addr);
		descs[i].size = cpu_to_le32(len / NVME_CTRL_PAGE_SIZE);
		i++;
	}

	if (!size)
		goto out_free_bufs;

	dev->nr_host_mem_descs = i;
	dev->host_mem_size = size;
	dev->host_mem_descs = descs;
	dev->host_mem_descs_dma = descs_dma;
	dev->host_mem_desc_bufs = bufs;
	return 0;

out_free_bufs:
	while (--i >= 0) {
		size_t size = le32_to_cpu(descs[i].size) * NVME_CTRL_PAGE_SIZE;

		dma_free_attrs(dev->dev, size, bufs[i],
			       le64_to_cpu(descs[i].addr),
			       DMA_ATTR_NO_KERNEL_MAPPING | DMA_ATTR_NO_WARN);
	}

	kfree(bufs);
out_free_descs:
	dma_free_coherent(dev->dev, max_entries * sizeof(*descs), descs,
			descs_dma);
out:
	dev->host_mem_descs = NULL;
	return -ENOMEM;
}

static int nvme_alloc_host_mem(struct nvme_dev *dev, u64 min, u64 preferred)
{
	u64 min_chunk = min_t(u64, preferred, PAGE_SIZE * MAX_ORDER_NR_PAGES);
	u64 hmminds = max_t(u32, dev->ctrl.hmminds * 4096, PAGE_SIZE * 2);
	u64 chunk_size;

	/* start big and work our way down */
	for (chunk_size = min_chunk; chunk_size >= hmminds; chunk_size /= 2) {
		if (!__nvme_alloc_host_mem(dev, preferred, chunk_size)) {
			if (!min || dev->host_mem_size >= min)
				return 0;
			nvme_free_host_mem(dev);
		}
	}

	return -ENOMEM;
}

static int nvme_setup_host_mem(struct nvme_dev *dev)
{
	u64 max = (u64)max_host_mem_size_mb * SZ_1M;
	u64 preferred = (u64)dev->ctrl.hmpre * 4096;
	u64 min = (u64)dev->ctrl.hmmin * 4096;
	u32 enable_bits = NVME_HOST_MEM_ENABLE;
	int ret;

	if (!dev->ctrl.hmpre)
		return 0;

	preferred = min(preferred, max);
	if (min > max) {
		dev_warn(dev->ctrl.device,
			"min host memory (%lld MiB) above limit (%d MiB).\n",
			min >> ilog2(SZ_1M), max_host_mem_size_mb);
		nvme_free_host_mem(dev);
		return 0;
	}

	/*
	 * If we already have a buffer allocated check if we can reuse it.
	 */
	if (dev->host_mem_descs) {
		if (dev->host_mem_size >= min)
			enable_bits |= NVME_HOST_MEM_RETURN;
		else
			nvme_free_host_mem(dev);
	}

	if (!dev->host_mem_descs) {
		if (nvme_alloc_host_mem(dev, min, preferred)) {
			dev_warn(dev->ctrl.device,
				"failed to allocate host memory buffer.\n");
			return 0; /* controller must work without HMB */
		}

		dev_info(dev->ctrl.device,
			"allocated %lld MiB host memory buffer.\n",
			dev->host_mem_size >> ilog2(SZ_1M));
	}

	ret = nvme_set_host_mem(dev, enable_bits);
	if (ret)
		nvme_free_host_mem(dev);
	return ret;
}

static ssize_t cmb_show(struct device *dev, struct device_attribute *attr,
		char *buf)
{
	struct nvme_dev *ndev = to_nvme_dev(dev_get_drvdata(dev));

	return sysfs_emit(buf, "cmbloc : x%08x\ncmbsz  : x%08x\n",
		       ndev->cmbloc, ndev->cmbsz);
}
static DEVICE_ATTR_RO(cmb);

static ssize_t cmbloc_show(struct device *dev, struct device_attribute *attr,
		char *buf)
{
	struct nvme_dev *ndev = to_nvme_dev(dev_get_drvdata(dev));

	return sysfs_emit(buf, "%u\n", ndev->cmbloc);
}
static DEVICE_ATTR_RO(cmbloc);

static ssize_t cmbsz_show(struct device *dev, struct device_attribute *attr,
		char *buf)
{
	struct nvme_dev *ndev = to_nvme_dev(dev_get_drvdata(dev));

	return sysfs_emit(buf, "%u\n", ndev->cmbsz);
}
static DEVICE_ATTR_RO(cmbsz);

static ssize_t hmb_show(struct device *dev, struct device_attribute *attr,
			char *buf)
{
	struct nvme_dev *ndev = to_nvme_dev(dev_get_drvdata(dev));

	return sysfs_emit(buf, "%d\n", ndev->hmb);
}

static ssize_t hmb_store(struct device *dev, struct device_attribute *attr,
			 const char *buf, size_t count)
{
	struct nvme_dev *ndev = to_nvme_dev(dev_get_drvdata(dev));
	bool new;
	int ret;

	if (kstrtobool(buf, &new) < 0)
		return -EINVAL;

	if (new == ndev->hmb)
		return count;

	if (new) {
		ret = nvme_setup_host_mem(ndev);
	} else {
		ret = nvme_set_host_mem(ndev, 0);
		if (!ret)
			nvme_free_host_mem(ndev);
	}

	if (ret < 0)
		return ret;

	return count;
}
static DEVICE_ATTR_RW(hmb);

static umode_t nvme_pci_attrs_are_visible(struct kobject *kobj,
		struct attribute *a, int n)
{
	struct nvme_ctrl *ctrl =
		dev_get_drvdata(container_of(kobj, struct device, kobj));
	struct nvme_dev *dev = to_nvme_dev(ctrl);

	if (a == &dev_attr_cmb.attr ||
	    a == &dev_attr_cmbloc.attr ||
	    a == &dev_attr_cmbsz.attr) {
	    	if (!dev->cmbsz)
			return 0;
	}
	if (a == &dev_attr_hmb.attr && !ctrl->hmpre)
		return 0;

	return a->mode;
}

static struct attribute *nvme_pci_attrs[] = {
	&dev_attr_cmb.attr,
	&dev_attr_cmbloc.attr,
	&dev_attr_cmbsz.attr,
	&dev_attr_hmb.attr,
	NULL,
};

static const struct attribute_group nvme_pci_dev_attrs_group = {
	.attrs		= nvme_pci_attrs,
	.is_visible	= nvme_pci_attrs_are_visible,
};

static const struct attribute_group *nvme_pci_dev_attr_groups[] = {
	&nvme_dev_attrs_group,
	&nvme_pci_dev_attrs_group,
	NULL,
};

static void nvme_update_attrs(struct nvme_dev *dev)
{
	sysfs_update_group(&dev->ctrl.device->kobj, &nvme_pci_dev_attrs_group);
}

/*
 * nirqs is the number of interrupts available for write and read
 * queues. The core already reserved an interrupt for the admin queue.
 */
static void nvme_calc_irq_sets(struct irq_affinity *affd, unsigned int nrirqs)
{
	struct nvme_dev *dev = affd->priv;
	unsigned int nr_read_queues, nr_write_queues = dev->nr_write_queues;

	/*
	 * If there is no interrupt available for queues, ensure that
	 * the default queue is set to 1. The affinity set size is
	 * also set to one, but the irq core ignores it for this case.
	 *
	 * If only one interrupt is available or 'write_queue' == 0, combine
	 * write and read queues.
	 *
	 * If 'write_queues' > 0, ensure it leaves room for at least one read
	 * queue.
	 */
	if (!nrirqs) {
		nrirqs = 1;
		nr_read_queues = 0;
	} else if (nrirqs == 1 || !nr_write_queues) {
		nr_read_queues = 0;
	} else if (nr_write_queues >= nrirqs) {
		nr_read_queues = 1;
	} else {
		nr_read_queues = nrirqs - nr_write_queues;
	}

	dev->io_queues[HCTX_TYPE_DEFAULT] = nrirqs - nr_read_queues;
	affd->set_size[HCTX_TYPE_DEFAULT] = nrirqs - nr_read_queues;
	dev->io_queues[HCTX_TYPE_READ] = nr_read_queues;
	affd->set_size[HCTX_TYPE_READ] = nr_read_queues;
	affd->nr_sets = nr_read_queues ? 2 : 1;
}

static int nvme_setup_irqs(struct nvme_dev *dev, unsigned int nr_io_queues)
{
	struct pci_dev *pdev = to_pci_dev(dev->dev);
	struct irq_affinity affd = {
		.pre_vectors	= 1,
		.calc_sets	= nvme_calc_irq_sets,
		.priv		= dev,
	};
	unsigned int irq_queues, poll_queues;
	unsigned int flags = PCI_IRQ_ALL_TYPES | PCI_IRQ_AFFINITY;

	/*
	 * Poll queues don't need interrupts, but we need at least one I/O queue
	 * left over for non-polled I/O.
	 */
	poll_queues = min(dev->nr_poll_queues, nr_io_queues - 1);
	dev->io_queues[HCTX_TYPE_POLL] = poll_queues;

	/*
	 * Initialize for the single interrupt case, will be updated in
	 * nvme_calc_irq_sets().
	 */
	dev->io_queues[HCTX_TYPE_DEFAULT] = 1;
	dev->io_queues[HCTX_TYPE_READ] = 0;

	/*
	 * We need interrupts for the admin queue and each non-polled I/O queue,
	 * but some Apple controllers require all queues to use the first
	 * vector.
	 */
	irq_queues = 1;
	if (!(dev->ctrl.quirks & NVME_QUIRK_SINGLE_VECTOR))
		irq_queues += (nr_io_queues - poll_queues);
	if (dev->ctrl.quirks & NVME_QUIRK_BROKEN_MSI)
		flags &= ~PCI_IRQ_MSI;
	return pci_alloc_irq_vectors_affinity(pdev, 1, irq_queues, flags,
					      &affd);
}

static unsigned int nvme_max_io_queues(struct nvme_dev *dev)
{
	/*
	 * If tags are shared with admin queue (Apple bug), then
	 * make sure we only use one IO queue.
	 */
	if (dev->ctrl.quirks & NVME_QUIRK_SHARED_TAGS)
		return 1;
	return num_possible_cpus() + dev->nr_write_queues + dev->nr_poll_queues;
}

static int nvme_setup_io_queues(struct nvme_dev *dev)
{
	struct nvme_queue *adminq = &dev->queues[0];
	struct pci_dev *pdev = to_pci_dev(dev->dev);
	unsigned int nr_io_queues;
	unsigned long size;
	int result;

	/*
	 * Sample the module parameters once at reset time so that we have
	 * stable values to work with.
	 */
	dev->nr_write_queues = write_queues;
	dev->nr_poll_queues = poll_queues;

	nr_io_queues = dev->nr_allocated_queues - 1;
	result = nvme_set_queue_count(&dev->ctrl, &nr_io_queues);
	if (result < 0)
		return result;

	if (nr_io_queues == 0)
		return 0;

	/*
	 * Free IRQ resources as soon as NVMEQ_ENABLED bit transitions
	 * from set to unset. If there is a window to it is truely freed,
	 * pci_free_irq_vectors() jumping into this window will crash.
	 * And take lock to avoid racing with pci_free_irq_vectors() in
	 * nvme_dev_disable() path.
	 */
	result = nvme_setup_io_queues_trylock(dev);
	if (result)
		return result;
	if (test_and_clear_bit(NVMEQ_ENABLED, &adminq->flags))
		pci_free_irq(pdev, 0, adminq);

	if (dev->cmb_use_sqes) {
		result = nvme_cmb_qdepth(dev, nr_io_queues,
				sizeof(struct nvme_command));
		if (result > 0) {
			dev->q_depth = result;
			dev->ctrl.sqsize = result - 1;
		} else {
			dev->cmb_use_sqes = false;
		}
	}

	do {
		size = db_bar_size(dev, nr_io_queues);
		result = nvme_remap_bar(dev, size);
		if (!result)
			break;
		if (!--nr_io_queues) {
			result = -ENOMEM;
			goto out_unlock;
		}
	} while (1);
	adminq->q_db = dev->dbs;

 retry:
	/* Deregister the admin queue's interrupt */
	if (test_and_clear_bit(NVMEQ_ENABLED, &adminq->flags))
		pci_free_irq(pdev, 0, adminq);

	/*
	 * If we enable msix early due to not intx, disable it again before
	 * setting up the full range we need.
	 */
	pci_free_irq_vectors(pdev);

	result = nvme_setup_irqs(dev, nr_io_queues);
	if (result <= 0) {
		result = -EIO;
		goto out_unlock;
	}

	dev->num_vecs = result;
	result = max(result - 1, 1);
	dev->max_qid = result + dev->io_queues[HCTX_TYPE_POLL];

	/*
	 * Should investigate if there's a performance win from allocating
	 * more queues than interrupt vectors; it might allow the submission
	 * path to scale better, even if the receive path is limited by the
	 * number of interrupts.
	 */
	result = queue_request_irq(adminq);
	if (result)
		goto out_unlock;
	set_bit(NVMEQ_ENABLED, &adminq->flags);
	mutex_unlock(&dev->shutdown_lock);

	result = nvme_create_io_queues(dev);
	if (result || dev->online_queues < 2)
		return result;

	if (dev->online_queues - 1 < dev->max_qid) {
		nr_io_queues = dev->online_queues - 1;
		nvme_delete_io_queues(dev);
		result = nvme_setup_io_queues_trylock(dev);
		if (result)
			return result;
		nvme_suspend_io_queues(dev);
		goto retry;
	}
	dev_info(dev->ctrl.device, "%d/%d/%d default/read/poll queues\n",
					dev->io_queues[HCTX_TYPE_DEFAULT],
					dev->io_queues[HCTX_TYPE_READ],
					dev->io_queues[HCTX_TYPE_POLL]);
	return 0;
out_unlock:
	mutex_unlock(&dev->shutdown_lock);
	return result;
}

static enum rq_end_io_ret nvme_del_queue_end(struct request *req,
					     blk_status_t error)
{
	struct nvme_queue *nvmeq = req->end_io_data;

	blk_mq_free_request(req);
	complete(&nvmeq->delete_done);
	return RQ_END_IO_NONE;
}

static enum rq_end_io_ret nvme_del_cq_end(struct request *req,
					  blk_status_t error)
{
	struct nvme_queue *nvmeq = req->end_io_data;

	if (error)
		set_bit(NVMEQ_DELETE_ERROR, &nvmeq->flags);

	return nvme_del_queue_end(req, error);
}

static int nvme_delete_queue(struct nvme_queue *nvmeq, u8 opcode)
{
	struct request_queue *q = nvmeq->dev->ctrl.admin_q;
	struct request *req;
	struct nvme_command cmd = { };

	cmd.delete_queue.opcode = opcode;
	cmd.delete_queue.qid = cpu_to_le16(nvmeq->qid);

	req = blk_mq_alloc_request(q, nvme_req_op(&cmd), BLK_MQ_REQ_NOWAIT);
	if (IS_ERR(req))
		return PTR_ERR(req);
	nvme_init_request(req, &cmd);

	if (opcode == nvme_admin_delete_cq)
		req->end_io = nvme_del_cq_end;
	else
		req->end_io = nvme_del_queue_end;
	req->end_io_data = nvmeq;

	init_completion(&nvmeq->delete_done);
	blk_execute_rq_nowait(req, false);
	return 0;
}

static bool __nvme_delete_io_queues(struct nvme_dev *dev, u8 opcode)
{
	int nr_queues = dev->online_queues - 1, sent = 0;
	unsigned long timeout;

 retry:
	timeout = NVME_ADMIN_TIMEOUT;
	while (nr_queues > 0) {
		if (nvme_delete_queue(&dev->queues[nr_queues], opcode))
			break;
		nr_queues--;
		sent++;
	}
	while (sent) {
		struct nvme_queue *nvmeq = &dev->queues[nr_queues + sent];

		timeout = wait_for_completion_io_timeout(&nvmeq->delete_done,
				timeout);
		if (timeout == 0)
			return false;

		sent--;
		if (nr_queues)
			goto retry;
	}
	return true;
}

static void nvme_delete_io_queues(struct nvme_dev *dev)
{
	if (__nvme_delete_io_queues(dev, nvme_admin_delete_sq))
		__nvme_delete_io_queues(dev, nvme_admin_delete_cq);
}

static unsigned int nvme_pci_nr_maps(struct nvme_dev *dev)
{
	if (dev->io_queues[HCTX_TYPE_POLL])
		return 3;
	if (dev->io_queues[HCTX_TYPE_READ])
		return 2;
	return 1;
}

static bool nvme_pci_update_nr_queues(struct nvme_dev *dev)
{
	if (!dev->ctrl.tagset) {
		nvme_alloc_io_tag_set(&dev->ctrl, &dev->tagset, &nvme_mq_ops,
				nvme_pci_nr_maps(dev), sizeof(struct nvme_iod));
		return true;
	}

	/* Give up if we are racing with nvme_dev_disable() */
	if (!mutex_trylock(&dev->shutdown_lock))
		return false;

	/* Check if nvme_dev_disable() has been executed already */
	if (!dev->online_queues) {
		mutex_unlock(&dev->shutdown_lock);
		return false;
	}

	blk_mq_update_nr_hw_queues(&dev->tagset, dev->online_queues - 1);
	/* free previously allocated queues that are no longer usable */
	nvme_free_queues(dev, dev->online_queues);
	mutex_unlock(&dev->shutdown_lock);
	return true;
}

static int nvme_pci_enable(struct nvme_dev *dev)
{
	int result = -ENOMEM;
	struct pci_dev *pdev = to_pci_dev(dev->dev);
	unsigned int flags = PCI_IRQ_ALL_TYPES;

	if (pci_enable_device_mem(pdev))
		return result;

	pci_set_master(pdev);

	if (readl(dev->bar + NVME_REG_CSTS) == -1) {
		result = -ENODEV;
		goto disable;
	}

	/*
	 * Some devices and/or platforms don't advertise or work with INTx
	 * interrupts. Pre-enable a single MSIX or MSI vec for setup. We'll
	 * adjust this later.
	 */
	if (dev->ctrl.quirks & NVME_QUIRK_BROKEN_MSI)
		flags &= ~PCI_IRQ_MSI;
	result = pci_alloc_irq_vectors(pdev, 1, 1, flags);
	if (result < 0)
		goto disable;

	dev->ctrl.cap = lo_hi_readq(dev->bar + NVME_REG_CAP);

	dev->q_depth = min_t(u32, NVME_CAP_MQES(dev->ctrl.cap) + 1,
				io_queue_depth);
	dev->db_stride = 1 << NVME_CAP_STRIDE(dev->ctrl.cap);
	dev->dbs = dev->bar + 4096;

	/*
	 * Some Apple controllers require a non-standard SQE size.
	 * Interestingly they also seem to ignore the CC:IOSQES register
	 * so we don't bother updating it here.
	 */
	if (dev->ctrl.quirks & NVME_QUIRK_128_BYTES_SQES)
		dev->io_sqes = 7;
	else
		dev->io_sqes = NVME_NVM_IOSQES;

	if (dev->ctrl.quirks & NVME_QUIRK_QDEPTH_ONE) {
		dev->q_depth = 2;
	} else if (pdev->vendor == PCI_VENDOR_ID_SAMSUNG &&
		   (pdev->device == 0xa821 || pdev->device == 0xa822) &&
		   NVME_CAP_MQES(dev->ctrl.cap) == 0) {
		dev->q_depth = 64;
		dev_err(dev->ctrl.device, "detected PM1725 NVMe controller, "
                        "set queue depth=%u\n", dev->q_depth);
	}

	/*
	 * Controllers with the shared tags quirk need the IO queue to be
	 * big enough so that we get 32 tags for the admin queue
	 */
	if ((dev->ctrl.quirks & NVME_QUIRK_SHARED_TAGS) &&
	    (dev->q_depth < (NVME_AQ_DEPTH + 2))) {
		dev->q_depth = NVME_AQ_DEPTH + 2;
		dev_warn(dev->ctrl.device, "IO queue depth clamped to %d\n",
			 dev->q_depth);
	}
	dev->ctrl.sqsize = dev->q_depth - 1; /* 0's based queue depth */

	nvme_map_cmb(dev);

	pci_save_state(pdev);

	result = nvme_pci_configure_admin_queue(dev);
	if (result)
		goto free_irq;
	return result;

 free_irq:
	pci_free_irq_vectors(pdev);
 disable:
	pci_disable_device(pdev);
	return result;
}

static void nvme_dev_unmap(struct nvme_dev *dev)
{
	if (dev->bar)
		iounmap(dev->bar);
	pci_release_mem_regions(to_pci_dev(dev->dev));
}

static bool nvme_pci_ctrl_is_dead(struct nvme_dev *dev)
{
	struct pci_dev *pdev = to_pci_dev(dev->dev);
	u32 csts;

	if (!pci_is_enabled(pdev) || !pci_device_is_present(pdev))
		return true;
	if (pdev->error_state != pci_channel_io_normal)
		return true;

	csts = readl(dev->bar + NVME_REG_CSTS);
	return (csts & NVME_CSTS_CFS) || !(csts & NVME_CSTS_RDY);
}

static void nvme_dev_disable(struct nvme_dev *dev, bool shutdown)
{
	enum nvme_ctrl_state state = nvme_ctrl_state(&dev->ctrl);
	struct pci_dev *pdev = to_pci_dev(dev->dev);
	bool dead;

	mutex_lock(&dev->shutdown_lock);
	dead = nvme_pci_ctrl_is_dead(dev);
	if (state == NVME_CTRL_LIVE || state == NVME_CTRL_RESETTING) {
		if (pci_is_enabled(pdev))
			nvme_start_freeze(&dev->ctrl);
		/*
		 * Give the controller a chance to complete all entered requests
		 * if doing a safe shutdown.
		 */
		if (!dead && shutdown)
			nvme_wait_freeze_timeout(&dev->ctrl, NVME_IO_TIMEOUT);
	}

	nvme_quiesce_io_queues(&dev->ctrl);

	if (!dead && dev->ctrl.queue_count > 0) {
		nvme_delete_io_queues(dev);
		nvme_disable_ctrl(&dev->ctrl, shutdown);
		nvme_poll_irqdisable(&dev->queues[0]);
	}
	nvme_suspend_io_queues(dev);
	nvme_suspend_queue(dev, 0);
	pci_free_irq_vectors(pdev);
	if (pci_is_enabled(pdev))
		pci_disable_device(pdev);
	nvme_reap_pending_cqes(dev);

	nvme_cancel_tagset(&dev->ctrl);
	nvme_cancel_admin_tagset(&dev->ctrl);

	/*
	 * The driver will not be starting up queues again if shutting down so
	 * must flush all entered requests to their failed completion to avoid
	 * deadlocking blk-mq hot-cpu notifier.
	 */
	if (shutdown) {
		nvme_unquiesce_io_queues(&dev->ctrl);
		if (dev->ctrl.admin_q && !blk_queue_dying(dev->ctrl.admin_q))
			nvme_unquiesce_admin_queue(&dev->ctrl);
	}
	mutex_unlock(&dev->shutdown_lock);
}

static int nvme_disable_prepare_reset(struct nvme_dev *dev, bool shutdown)
{
	if (!nvme_wait_reset(&dev->ctrl))
		return -EBUSY;
	nvme_dev_disable(dev, shutdown);
	return 0;
}

static int nvme_setup_prp_pools(struct nvme_dev *dev)
{
	dev->prp_page_pool = dma_pool_create("prp list page", dev->dev,
						NVME_CTRL_PAGE_SIZE,
						NVME_CTRL_PAGE_SIZE, 0);
	if (!dev->prp_page_pool)
		return -ENOMEM;

	/* Optimisation for I/Os between 4k and 128k */
	dev->prp_small_pool = dma_pool_create("prp list 256", dev->dev,
						256, 256, 0);
	if (!dev->prp_small_pool) {
		dma_pool_destroy(dev->prp_page_pool);
		return -ENOMEM;
	}
	return 0;
}

static void nvme_release_prp_pools(struct nvme_dev *dev)
{
	dma_pool_destroy(dev->prp_page_pool);
	dma_pool_destroy(dev->prp_small_pool);
}

static int nvme_pci_alloc_iod_mempool(struct nvme_dev *dev)
{
	size_t alloc_size = sizeof(struct scatterlist) * NVME_MAX_SEGS;

	dev->iod_mempool = mempool_create_node(1,
			mempool_kmalloc, mempool_kfree,
			(void *)alloc_size, GFP_KERNEL,
			dev_to_node(dev->dev));
	if (!dev->iod_mempool)
		return -ENOMEM;
	return 0;
}

static void nvme_free_tagset(struct nvme_dev *dev)
{
	if (dev->tagset.tags)
		nvme_remove_io_tag_set(&dev->ctrl);
	dev->ctrl.tagset = NULL;
}

/* pairs with nvme_pci_alloc_dev */
static void nvme_pci_free_ctrl(struct nvme_ctrl *ctrl)
{
	struct nvme_dev *dev = to_nvme_dev(ctrl);

	nvme_free_tagset(dev);
	put_device(dev->dev);
	kfree(dev->queues);
	kfree(dev);
}

static void nvme_reset_work(struct work_struct *work)
{
	struct nvme_dev *dev =
		container_of(work, struct nvme_dev, ctrl.reset_work);
	bool was_suspend = !!(dev->ctrl.ctrl_config & NVME_CC_SHN_NORMAL);
	int result;

	if (nvme_ctrl_state(&dev->ctrl) != NVME_CTRL_RESETTING) {
		dev_warn(dev->ctrl.device, "ctrl state %d is not RESETTING\n",
			 dev->ctrl.state);
		result = -ENODEV;
		goto out;
	}

	/*
	 * If we're called to reset a live controller first shut it down before
	 * moving on.
	 */
	if (dev->ctrl.ctrl_config & NVME_CC_ENABLE)
		nvme_dev_disable(dev, false);
	nvme_sync_queues(&dev->ctrl);

	mutex_lock(&dev->shutdown_lock);
	result = nvme_pci_enable(dev);
	if (result)
		goto out_unlock;
	nvme_unquiesce_admin_queue(&dev->ctrl);
	mutex_unlock(&dev->shutdown_lock);

	/*
	 * Introduce CONNECTING state from nvme-fc/rdma transports to mark the
	 * initializing procedure here.
	 */
	if (!nvme_change_ctrl_state(&dev->ctrl, NVME_CTRL_CONNECTING)) {
		dev_warn(dev->ctrl.device,
			"failed to mark controller CONNECTING\n");
		result = -EBUSY;
		goto out;
	}

	result = nvme_init_ctrl_finish(&dev->ctrl, was_suspend);
	if (result)
		goto out;

	nvme_dbbuf_dma_alloc(dev);

	result = nvme_setup_host_mem(dev);
	if (result < 0)
		goto out;

	result = nvme_setup_io_queues(dev);
	if (result)
		goto out;

	/*
	 * Freeze and update the number of I/O queues as thos might have
	 * changed.  If there are no I/O queues left after this reset, keep the
	 * controller around but remove all namespaces.
	 */
	if (dev->online_queues > 1) {
		nvme_dbbuf_set(dev);
		nvme_unquiesce_io_queues(&dev->ctrl);
		nvme_wait_freeze(&dev->ctrl);
		if (!nvme_pci_update_nr_queues(dev))
			goto out;
		nvme_unfreeze(&dev->ctrl);
	} else {
		dev_warn(dev->ctrl.device, "IO queues lost\n");
		nvme_mark_namespaces_dead(&dev->ctrl);
		nvme_unquiesce_io_queues(&dev->ctrl);
		nvme_remove_namespaces(&dev->ctrl);
		nvme_free_tagset(dev);
	}

	/*
	 * If only admin queue live, keep it to do further investigation or
	 * recovery.
	 */
	if (!nvme_change_ctrl_state(&dev->ctrl, NVME_CTRL_LIVE)) {
		dev_warn(dev->ctrl.device,
			"failed to mark controller live state\n");
		result = -ENODEV;
		goto out;
	}

	nvme_start_ctrl(&dev->ctrl);
	return;

 out_unlock:
	mutex_unlock(&dev->shutdown_lock);
 out:
	/*
	 * Set state to deleting now to avoid blocking nvme_wait_reset(), which
	 * may be holding this pci_dev's device lock.
	 */
	dev_warn(dev->ctrl.device, "Disabling device after reset failure: %d\n",
		 result);
	nvme_change_ctrl_state(&dev->ctrl, NVME_CTRL_DELETING);
	nvme_dev_disable(dev, true);
	nvme_sync_queues(&dev->ctrl);
	nvme_mark_namespaces_dead(&dev->ctrl);
	nvme_unquiesce_io_queues(&dev->ctrl);
	nvme_change_ctrl_state(&dev->ctrl, NVME_CTRL_DEAD);
}

static int nvme_pci_reg_read32(struct nvme_ctrl *ctrl, u32 off, u32 *val)
{
	*val = readl(to_nvme_dev(ctrl)->bar + off);
	return 0;
}

static int nvme_pci_reg_write32(struct nvme_ctrl *ctrl, u32 off, u32 val)
{
	writel(val, to_nvme_dev(ctrl)->bar + off);
	return 0;
}

static int nvme_pci_reg_read64(struct nvme_ctrl *ctrl, u32 off, u64 *val)
{
	*val = lo_hi_readq(to_nvme_dev(ctrl)->bar + off);
	return 0;
}

static int nvme_pci_get_address(struct nvme_ctrl *ctrl, char *buf, int size)
{
	struct pci_dev *pdev = to_pci_dev(to_nvme_dev(ctrl)->dev);

	return snprintf(buf, size, "%s\n", dev_name(&pdev->dev));
}

static void nvme_pci_print_device_info(struct nvme_ctrl *ctrl)
{
	struct pci_dev *pdev = to_pci_dev(to_nvme_dev(ctrl)->dev);
	struct nvme_subsystem *subsys = ctrl->subsys;

	dev_err(ctrl->device,
		"VID:DID %04x:%04x model:%.*s firmware:%.*s\n",
		pdev->vendor, pdev->device,
		nvme_strlen(subsys->model, sizeof(subsys->model)),
		subsys->model, nvme_strlen(subsys->firmware_rev,
					   sizeof(subsys->firmware_rev)),
		subsys->firmware_rev);
}

static bool nvme_pci_supports_pci_p2pdma(struct nvme_ctrl *ctrl)
{
	struct nvme_dev *dev = to_nvme_dev(ctrl);

	return dma_pci_p2pdma_supported(dev->dev);
}

static const struct nvme_ctrl_ops nvme_pci_ctrl_ops = {
	.name			= "pcie",
	.module			= THIS_MODULE,
	.flags			= NVME_F_METADATA_SUPPORTED,
	.dev_attr_groups	= nvme_pci_dev_attr_groups,
	.reg_read32		= nvme_pci_reg_read32,
	.reg_write32		= nvme_pci_reg_write32,
	.reg_read64		= nvme_pci_reg_read64,
	.free_ctrl		= nvme_pci_free_ctrl,
	.submit_async_event	= nvme_pci_submit_async_event,
	.subsystem_reset	= nvme_pci_subsystem_reset,
	.get_address		= nvme_pci_get_address,
	.print_device_info	= nvme_pci_print_device_info,
	.supports_pci_p2pdma	= nvme_pci_supports_pci_p2pdma,
};

static int nvme_dev_map(struct nvme_dev *dev)
{
	struct pci_dev *pdev = to_pci_dev(dev->dev);

	if (pci_request_mem_regions(pdev, "nvme"))
		return -ENODEV;

	if (nvme_remap_bar(dev, NVME_REG_DBS + 4096))
		goto release;

	return 0;
  release:
	pci_release_mem_regions(pdev);
	return -ENODEV;
}

static unsigned long check_vendor_combination_bug(struct pci_dev *pdev)
{
	if (pdev->vendor == 0x144d && pdev->device == 0xa802) {
		/*
		 * Several Samsung devices seem to drop off the PCIe bus
		 * randomly when APST is on and uses the deepest sleep state.
		 * This has been observed on a Samsung "SM951 NVMe SAMSUNG
		 * 256GB", a "PM951 NVMe SAMSUNG 512GB", and a "Samsung SSD
		 * 950 PRO 256GB", but it seems to be restricted to two Dell
		 * laptops.
		 */
		if (dmi_match(DMI_SYS_VENDOR, "Dell Inc.") &&
		    (dmi_match(DMI_PRODUCT_NAME, "XPS 15 9550") ||
		     dmi_match(DMI_PRODUCT_NAME, "Precision 5510")))
			return NVME_QUIRK_NO_DEEPEST_PS;
	} else if (pdev->vendor == 0x144d && pdev->device == 0xa804) {
		/*
		 * Samsung SSD 960 EVO drops off the PCIe bus after system
		 * suspend on a Ryzen board, ASUS PRIME B350M-A, as well as
		 * within few minutes after bootup on a Coffee Lake board -
		 * ASUS PRIME Z370-A
		 */
		if (dmi_match(DMI_BOARD_VENDOR, "ASUSTeK COMPUTER INC.") &&
		    (dmi_match(DMI_BOARD_NAME, "PRIME B350M-A") ||
		     dmi_match(DMI_BOARD_NAME, "PRIME Z370-A")))
			return NVME_QUIRK_NO_APST;
	} else if ((pdev->vendor == 0x144d && (pdev->device == 0xa801 ||
		    pdev->device == 0xa808 || pdev->device == 0xa809)) ||
		   (pdev->vendor == 0x1e0f && pdev->device == 0x0001)) {
		/*
		 * Forcing to use host managed nvme power settings for
		 * lowest idle power with quick resume latency on
		 * Samsung and Toshiba SSDs based on suspend behavior
		 * on Coffee Lake board for LENOVO C640
		 */
		if ((dmi_match(DMI_BOARD_VENDOR, "LENOVO")) &&
		     dmi_match(DMI_BOARD_NAME, "LNVNB161216"))
			return NVME_QUIRK_SIMPLE_SUSPEND;
	} else if (pdev->vendor == 0x2646 && (pdev->device == 0x2263 ||
		   pdev->device == 0x500f)) {
		/*
		 * Exclude some Kingston NV1 and A2000 devices from
		 * NVME_QUIRK_SIMPLE_SUSPEND. Do a full suspend to save a
		 * lot fo energy with s2idle sleep on some TUXEDO platforms.
		 */
		if (dmi_match(DMI_BOARD_NAME, "NS5X_NS7XAU") ||
		    dmi_match(DMI_BOARD_NAME, "NS5x_7xAU") ||
		    dmi_match(DMI_BOARD_NAME, "NS5x_7xPU") ||
		    dmi_match(DMI_BOARD_NAME, "PH4PRX1_PH6PRX1"))
			return NVME_QUIRK_FORCE_NO_SIMPLE_SUSPEND;
	} else if (pdev->vendor == 0x144d && pdev->device == 0xa80d) {
		/*
		 * Exclude Samsung 990 Evo from NVME_QUIRK_SIMPLE_SUSPEND
		 * because of high power consumption (> 2 Watt) in s2idle
		 * sleep. Only some boards with Intel CPU are affected.
		 */
		if (dmi_match(DMI_BOARD_NAME, "GMxPXxx") ||
		    dmi_match(DMI_BOARD_NAME, "PH4PG31") ||
		    dmi_match(DMI_BOARD_NAME, "PH4PRX1_PH6PRX1") ||
		    dmi_match(DMI_BOARD_NAME, "PH6PG01_PH6PG71"))
			return NVME_QUIRK_FORCE_NO_SIMPLE_SUSPEND;
	}

	/*
	 * NVMe SSD drops off the PCIe bus after system idle
	 * for 10 hours on a Lenovo N60z board.
	 */
	if (dmi_match(DMI_BOARD_NAME, "LXKT-ZXEG-N6"))
		return NVME_QUIRK_NO_APST;

	return 0;
}

static struct nvme_dev *nvme_pci_alloc_dev(struct pci_dev *pdev,
		const struct pci_device_id *id)
{
	unsigned long quirks = id->driver_data;
	int node = dev_to_node(&pdev->dev);
	struct nvme_dev *dev;
	int ret = -ENOMEM;

	dev = kzalloc_node(sizeof(*dev), GFP_KERNEL, node);
	if (!dev)
		return ERR_PTR(-ENOMEM);
	INIT_WORK(&dev->ctrl.reset_work, nvme_reset_work);
	mutex_init(&dev->shutdown_lock);

	dev->nr_write_queues = write_queues;
	dev->nr_poll_queues = poll_queues;
	dev->nr_allocated_queues = nvme_max_io_queues(dev) + 1;
	dev->queues = kcalloc_node(dev->nr_allocated_queues,
			sizeof(struct nvme_queue), GFP_KERNEL, node);
	if (!dev->queues)
		goto out_free_dev;

	dev->dev = get_device(&pdev->dev);

	quirks |= check_vendor_combination_bug(pdev);
	if (!noacpi &&
	    !(quirks & NVME_QUIRK_FORCE_NO_SIMPLE_SUSPEND) &&
	    acpi_storage_d3(&pdev->dev)) {
		/*
		 * Some systems use a bios work around to ask for D3 on
		 * platforms that support kernel managed suspend.
		 */
		dev_info(&pdev->dev,
			 "platform quirk: setting simple suspend\n");
		quirks |= NVME_QUIRK_SIMPLE_SUSPEND;
	}
	ret = nvme_init_ctrl(&dev->ctrl, &pdev->dev, &nvme_pci_ctrl_ops,
			     quirks);
	if (ret)
		goto out_put_device;

	if (dev->ctrl.quirks & NVME_QUIRK_DMA_ADDRESS_BITS_48)
		dma_set_mask_and_coherent(&pdev->dev, DMA_BIT_MASK(48));
	else
		dma_set_mask_and_coherent(&pdev->dev, DMA_BIT_MASK(64));
	dma_set_min_align_mask(&pdev->dev, NVME_CTRL_PAGE_SIZE - 1);
	dma_set_max_seg_size(&pdev->dev, 0xffffffff);

	/*
	 * Limit the max command size to prevent iod->sg allocations going
	 * over a single page.
	 */
	dev->ctrl.max_hw_sectors = min_t(u32,
		NVME_MAX_KB_SZ << 1, dma_opt_mapping_size(&pdev->dev) >> 9);
	dev->ctrl.max_segments = NVME_MAX_SEGS;

	/*
	 * There is no support for SGLs for metadata (yet), so we are limited to
	 * a single integrity segment for the separate metadata pointer.
	 */
	dev->ctrl.max_integrity_segments = 1;
	return dev;

out_put_device:
	put_device(dev->dev);
	kfree(dev->queues);
out_free_dev:
	kfree(dev);
	return ERR_PTR(ret);
}

static int nvme_probe(struct pci_dev *pdev, const struct pci_device_id *id)
{
	struct nvme_dev *dev;
	int result = -ENOMEM;

	dev = nvme_pci_alloc_dev(pdev, id);
	if (IS_ERR(dev))
		return PTR_ERR(dev);

	result = nvme_add_ctrl(&dev->ctrl);
	if (result)
		goto out_put_ctrl;

	result = nvme_dev_map(dev);
	if (result)
		goto out_uninit_ctrl;

	result = nvme_setup_prp_pools(dev);
	if (result)
		goto out_dev_unmap;

	result = nvme_pci_alloc_iod_mempool(dev);
	if (result)
		goto out_release_prp_pools;

	dev_info(dev->ctrl.device, "pci function %s\n", dev_name(&pdev->dev));

	result = nvme_pci_enable(dev);
	if (result)
		goto out_release_iod_mempool;

	result = nvme_alloc_admin_tag_set(&dev->ctrl, &dev->admin_tagset,
				&nvme_mq_admin_ops, sizeof(struct nvme_iod));
	if (result)
		goto out_disable;

	/*
	 * Mark the controller as connecting before sending admin commands to
	 * allow the timeout handler to do the right thing.
	 */
	if (!nvme_change_ctrl_state(&dev->ctrl, NVME_CTRL_CONNECTING)) {
		dev_warn(dev->ctrl.device,
			"failed to mark controller CONNECTING\n");
		result = -EBUSY;
		goto out_disable;
	}

	result = nvme_init_ctrl_finish(&dev->ctrl, false);
	if (result)
		goto out_disable;

	nvme_dbbuf_dma_alloc(dev);

	result = nvme_setup_host_mem(dev);
	if (result < 0)
		goto out_disable;

	result = nvme_setup_io_queues(dev);
	if (result)
		goto out_disable;

	if (dev->online_queues > 1) {
		nvme_alloc_io_tag_set(&dev->ctrl, &dev->tagset, &nvme_mq_ops,
				nvme_pci_nr_maps(dev), sizeof(struct nvme_iod));
		nvme_dbbuf_set(dev);
	}

	if (!dev->ctrl.tagset)
		dev_warn(dev->ctrl.device, "IO queues not created\n");

	if (!nvme_change_ctrl_state(&dev->ctrl, NVME_CTRL_LIVE)) {
		dev_warn(dev->ctrl.device,
			"failed to mark controller live state\n");
		result = -ENODEV;
		goto out_disable;
	}

	pci_set_drvdata(pdev, dev);

	nvme_start_ctrl(&dev->ctrl);
	nvme_put_ctrl(&dev->ctrl);
	flush_work(&dev->ctrl.scan_work);
	return 0;

out_disable:
	nvme_change_ctrl_state(&dev->ctrl, NVME_CTRL_DELETING);
	nvme_dev_disable(dev, true);
	nvme_free_host_mem(dev);
	nvme_dev_remove_admin(dev);
	nvme_dbbuf_dma_free(dev);
	nvme_free_queues(dev, 0);
out_release_iod_mempool:
	mempool_destroy(dev->iod_mempool);
out_release_prp_pools:
	nvme_release_prp_pools(dev);
out_dev_unmap:
	nvme_dev_unmap(dev);
out_uninit_ctrl:
	nvme_uninit_ctrl(&dev->ctrl);
out_put_ctrl:
	nvme_put_ctrl(&dev->ctrl);
	return result;
}

static void nvme_reset_prepare(struct pci_dev *pdev)
{
	struct nvme_dev *dev = pci_get_drvdata(pdev);

	/*
	 * We don't need to check the return value from waiting for the reset
	 * state as pci_dev device lock is held, making it impossible to race
	 * with ->remove().
	 */
	nvme_disable_prepare_reset(dev, false);
	nvme_sync_queues(&dev->ctrl);
}

static void nvme_reset_done(struct pci_dev *pdev)
{
	struct nvme_dev *dev = pci_get_drvdata(pdev);

	if (!nvme_try_sched_reset(&dev->ctrl))
		flush_work(&dev->ctrl.reset_work);
}

static void nvme_shutdown(struct pci_dev *pdev)
{
	struct nvme_dev *dev = pci_get_drvdata(pdev);

	nvme_disable_prepare_reset(dev, true);
}

/*
 * The driver's remove may be called on a device in a partially initialized
 * state. This function must not have any dependencies on the device state in
 * order to proceed.
 */
static void nvme_remove(struct pci_dev *pdev)
{
	struct nvme_dev *dev = pci_get_drvdata(pdev);

	nvme_change_ctrl_state(&dev->ctrl, NVME_CTRL_DELETING);
	pci_set_drvdata(pdev, NULL);

	if (!pci_device_is_present(pdev)) {
		nvme_change_ctrl_state(&dev->ctrl, NVME_CTRL_DEAD);
		nvme_dev_disable(dev, true);
	}

	flush_work(&dev->ctrl.reset_work);
	nvme_stop_ctrl(&dev->ctrl);
	nvme_remove_namespaces(&dev->ctrl);
	nvme_dev_disable(dev, true);
	nvme_free_host_mem(dev);
	nvme_dev_remove_admin(dev);
	nvme_dbbuf_dma_free(dev);
	nvme_free_queues(dev, 0);
	mempool_destroy(dev->iod_mempool);
	nvme_release_prp_pools(dev);
	nvme_dev_unmap(dev);
	nvme_uninit_ctrl(&dev->ctrl);
}

#ifdef CONFIG_PM_SLEEP
static int nvme_get_power_state(struct nvme_ctrl *ctrl, u32 *ps)
{
	return nvme_get_features(ctrl, NVME_FEAT_POWER_MGMT, 0, NULL, 0, ps);
}

static int nvme_set_power_state(struct nvme_ctrl *ctrl, u32 ps)
{
	return nvme_set_features(ctrl, NVME_FEAT_POWER_MGMT, ps, NULL, 0, NULL);
}

static int nvme_resume(struct device *dev)
{
	struct nvme_dev *ndev = pci_get_drvdata(to_pci_dev(dev));
	struct nvme_ctrl *ctrl = &ndev->ctrl;

	if (ndev->last_ps == U32_MAX ||
	    nvme_set_power_state(ctrl, ndev->last_ps) != 0)
		goto reset;
	if (ctrl->hmpre && nvme_setup_host_mem(ndev))
		goto reset;

	return 0;
reset:
	return nvme_try_sched_reset(ctrl);
}

static int nvme_suspend(struct device *dev)
{
	struct pci_dev *pdev = to_pci_dev(dev);
	struct nvme_dev *ndev = pci_get_drvdata(pdev);
	struct nvme_ctrl *ctrl = &ndev->ctrl;
	int ret = -EBUSY;

	ndev->last_ps = U32_MAX;

	/*
	 * The platform does not remove power for a kernel managed suspend so
	 * use host managed nvme power settings for lowest idle power if
	 * possible. This should have quicker resume latency than a full device
	 * shutdown.  But if the firmware is involved after the suspend or the
	 * device does not support any non-default power states, shut down the
	 * device fully.
	 *
	 * If ASPM is not enabled for the device, shut down the device and allow
	 * the PCI bus layer to put it into D3 in order to take the PCIe link
	 * down, so as to allow the platform to achieve its minimum low-power
	 * state (which may not be possible if the link is up).
	 */
	if (pm_suspend_via_firmware() || !ctrl->npss ||
	    !pcie_aspm_enabled(pdev) ||
	    (ndev->ctrl.quirks & NVME_QUIRK_SIMPLE_SUSPEND))
		return nvme_disable_prepare_reset(ndev, true);

	nvme_start_freeze(ctrl);
	nvme_wait_freeze(ctrl);
	nvme_sync_queues(ctrl);

	if (nvme_ctrl_state(ctrl) != NVME_CTRL_LIVE)
		goto unfreeze;

	/*
	 * Host memory access may not be successful in a system suspend state,
	 * but the specification allows the controller to access memory in a
	 * non-operational power state.
	 */
	if (ndev->hmb) {
		ret = nvme_set_host_mem(ndev, 0);
		if (ret < 0)
			goto unfreeze;
	}

	ret = nvme_get_power_state(ctrl, &ndev->last_ps);
	if (ret < 0)
		goto unfreeze;

	/*
	 * A saved state prevents pci pm from generically controlling the
	 * device's power. If we're using protocol specific settings, we don't
	 * want pci interfering.
	 */
	pci_save_state(pdev);

	ret = nvme_set_power_state(ctrl, ctrl->npss);
	if (ret < 0)
		goto unfreeze;

	if (ret) {
		/* discard the saved state */
		pci_load_saved_state(pdev, NULL);

		/*
		 * Clearing npss forces a controller reset on resume. The
		 * correct value will be rediscovered then.
		 */
		ret = nvme_disable_prepare_reset(ndev, true);
		ctrl->npss = 0;
	}
unfreeze:
	nvme_unfreeze(ctrl);
	return ret;
}

static int nvme_simple_suspend(struct device *dev)
{
	struct nvme_dev *ndev = pci_get_drvdata(to_pci_dev(dev));

	return nvme_disable_prepare_reset(ndev, true);
}

static int nvme_simple_resume(struct device *dev)
{
	struct pci_dev *pdev = to_pci_dev(dev);
	struct nvme_dev *ndev = pci_get_drvdata(pdev);

	return nvme_try_sched_reset(&ndev->ctrl);
}

static const struct dev_pm_ops nvme_dev_pm_ops = {
	.suspend	= nvme_suspend,
	.resume		= nvme_resume,
	.freeze		= nvme_simple_suspend,
	.thaw		= nvme_simple_resume,
	.poweroff	= nvme_simple_suspend,
	.restore	= nvme_simple_resume,
};
#endif /* CONFIG_PM_SLEEP */

static pci_ers_result_t nvme_error_detected(struct pci_dev *pdev,
						pci_channel_state_t state)
{
	struct nvme_dev *dev = pci_get_drvdata(pdev);

	/*
	 * A frozen channel requires a reset. When detected, this method will
	 * shutdown the controller to quiesce. The controller will be restarted
	 * after the slot reset through driver's slot_reset callback.
	 */
	switch (state) {
	case pci_channel_io_normal:
		return PCI_ERS_RESULT_CAN_RECOVER;
	case pci_channel_io_frozen:
		dev_warn(dev->ctrl.device,
			"frozen state error detected, reset controller\n");
		if (!nvme_change_ctrl_state(&dev->ctrl, NVME_CTRL_RESETTING)) {
			nvme_dev_disable(dev, true);
			return PCI_ERS_RESULT_DISCONNECT;
		}
		nvme_dev_disable(dev, false);
		return PCI_ERS_RESULT_NEED_RESET;
	case pci_channel_io_perm_failure:
		dev_warn(dev->ctrl.device,
			"failure state error detected, request disconnect\n");
		return PCI_ERS_RESULT_DISCONNECT;
	}
	return PCI_ERS_RESULT_NEED_RESET;
}

static pci_ers_result_t nvme_slot_reset(struct pci_dev *pdev)
{
	struct nvme_dev *dev = pci_get_drvdata(pdev);

	dev_info(dev->ctrl.device, "restart after slot reset\n");
	pci_restore_state(pdev);
	if (!nvme_try_sched_reset(&dev->ctrl))
		nvme_unquiesce_io_queues(&dev->ctrl);
	return PCI_ERS_RESULT_RECOVERED;
}

static void nvme_error_resume(struct pci_dev *pdev)
{
	struct nvme_dev *dev = pci_get_drvdata(pdev);

	flush_work(&dev->ctrl.reset_work);
}

static const struct pci_error_handlers nvme_err_handler = {
	.error_detected	= nvme_error_detected,
	.slot_reset	= nvme_slot_reset,
	.resume		= nvme_error_resume,
	.reset_prepare	= nvme_reset_prepare,
	.reset_done	= nvme_reset_done,
};

static const struct pci_device_id nvme_id_table[] = {
	{ PCI_VDEVICE(INTEL, 0x0953),	/* Intel 750/P3500/P3600/P3700 */
		.driver_data = NVME_QUIRK_STRIPE_SIZE |
				NVME_QUIRK_DEALLOCATE_ZEROES, },
	{ PCI_VDEVICE(INTEL, 0x0a53),	/* Intel P3520 */
		.driver_data = NVME_QUIRK_STRIPE_SIZE |
				NVME_QUIRK_DEALLOCATE_ZEROES, },
	{ PCI_VDEVICE(INTEL, 0x0a54),	/* Intel P4500/P4600 */
		.driver_data = NVME_QUIRK_STRIPE_SIZE |
				NVME_QUIRK_DEALLOCATE_ZEROES |
				NVME_QUIRK_IGNORE_DEV_SUBNQN |
				NVME_QUIRK_BOGUS_NID, },
	{ PCI_VDEVICE(INTEL, 0x0a55),	/* Dell Express Flash P4600 */
		.driver_data = NVME_QUIRK_STRIPE_SIZE |
				NVME_QUIRK_DEALLOCATE_ZEROES, },
	{ PCI_VDEVICE(INTEL, 0xf1a5),	/* Intel 600P/P3100 */
		.driver_data = NVME_QUIRK_NO_DEEPEST_PS |
				NVME_QUIRK_MEDIUM_PRIO_SQ |
				NVME_QUIRK_NO_TEMP_THRESH_CHANGE |
				NVME_QUIRK_DISABLE_WRITE_ZEROES, },
	{ PCI_VDEVICE(INTEL, 0xf1a6),	/* Intel 760p/Pro 7600p */
		.driver_data = NVME_QUIRK_IGNORE_DEV_SUBNQN, },
	{ PCI_VDEVICE(INTEL, 0x5845),	/* Qemu emulated controller */
		.driver_data = NVME_QUIRK_IDENTIFY_CNS |
				NVME_QUIRK_DISABLE_WRITE_ZEROES |
				NVME_QUIRK_BOGUS_NID, },
	{ PCI_VDEVICE(REDHAT, 0x0010),	/* Qemu emulated controller */
		.driver_data = NVME_QUIRK_BOGUS_NID, },
	{ PCI_DEVICE(0x1217, 0x8760), /* O2 Micro 64GB Steam Deck */
		.driver_data = NVME_QUIRK_QDEPTH_ONE },
	{ PCI_DEVICE(0x126f, 0x2262),	/* Silicon Motion generic */
		.driver_data = NVME_QUIRK_NO_DEEPEST_PS |
				NVME_QUIRK_BOGUS_NID, },
	{ PCI_DEVICE(0x126f, 0x2263),	/* Silicon Motion unidentified */
		.driver_data = NVME_QUIRK_NO_NS_DESC_LIST |
				NVME_QUIRK_BOGUS_NID, },
	{ PCI_DEVICE(0x1bb1, 0x0100),   /* Seagate Nytro Flash Storage */
		.driver_data = NVME_QUIRK_DELAY_BEFORE_CHK_RDY |
				NVME_QUIRK_NO_NS_DESC_LIST, },
	{ PCI_DEVICE(0x1c58, 0x0003),	/* HGST adapter */
		.driver_data = NVME_QUIRK_DELAY_BEFORE_CHK_RDY, },
	{ PCI_DEVICE(0x1c58, 0x0023),	/* WDC SN200 adapter */
		.driver_data = NVME_QUIRK_DELAY_BEFORE_CHK_RDY, },
	{ PCI_DEVICE(0x1c5f, 0x0540),	/* Memblaze Pblaze4 adapter */
		.driver_data = NVME_QUIRK_DELAY_BEFORE_CHK_RDY, },
	{ PCI_DEVICE(0x144d, 0xa821),   /* Samsung PM1725 */
		.driver_data = NVME_QUIRK_DELAY_BEFORE_CHK_RDY, },
	{ PCI_DEVICE(0x144d, 0xa822),   /* Samsung PM1725a */
		.driver_data = NVME_QUIRK_DELAY_BEFORE_CHK_RDY |
				NVME_QUIRK_DISABLE_WRITE_ZEROES|
				NVME_QUIRK_IGNORE_DEV_SUBNQN, },
	{ PCI_DEVICE(0x15b7, 0x5008),   /* Sandisk SN530 */
		.driver_data = NVME_QUIRK_BROKEN_MSI },
	{ PCI_DEVICE(0x1987, 0x5012),	/* Phison E12 */
		.driver_data = NVME_QUIRK_BOGUS_NID, },
	{ PCI_DEVICE(0x1987, 0x5016),	/* Phison E16 */
		.driver_data = NVME_QUIRK_IGNORE_DEV_SUBNQN |
				NVME_QUIRK_BOGUS_NID, },
	{ PCI_DEVICE(0x1987, 0x5019),  /* phison E19 */
		.driver_data = NVME_QUIRK_DISABLE_WRITE_ZEROES, },
	{ PCI_DEVICE(0x1987, 0x5021),   /* Phison E21 */
		.driver_data = NVME_QUIRK_DISABLE_WRITE_ZEROES, },
	{ PCI_DEVICE(0x1b4b, 0x1092),	/* Lexar 256 GB SSD */
		.driver_data = NVME_QUIRK_NO_NS_DESC_LIST |
				NVME_QUIRK_IGNORE_DEV_SUBNQN, },
	{ PCI_DEVICE(0x1cc1, 0x33f8),   /* ADATA IM2P33F8ABR1 1 TB */
		.driver_data = NVME_QUIRK_BOGUS_NID, },
	{ PCI_DEVICE(0x10ec, 0x5762),   /* ADATA SX6000LNP */
		.driver_data = NVME_QUIRK_IGNORE_DEV_SUBNQN |
				NVME_QUIRK_BOGUS_NID, },
	{ PCI_DEVICE(0x10ec, 0x5763),  /* ADATA SX6000PNP */
		.driver_data = NVME_QUIRK_BOGUS_NID, },
	{ PCI_DEVICE(0x1cc1, 0x8201),   /* ADATA SX8200PNP 512GB */
		.driver_data = NVME_QUIRK_NO_DEEPEST_PS |
				NVME_QUIRK_IGNORE_DEV_SUBNQN, },
	 { PCI_DEVICE(0x1344, 0x5407), /* Micron Technology Inc NVMe SSD */
		.driver_data = NVME_QUIRK_IGNORE_DEV_SUBNQN },
	 { PCI_DEVICE(0x1344, 0x6001),   /* Micron Nitro NVMe */
		 .driver_data = NVME_QUIRK_BOGUS_NID, },
	{ PCI_DEVICE(0x1c5c, 0x1504),   /* SK Hynix PC400 */
		.driver_data = NVME_QUIRK_DISABLE_WRITE_ZEROES, },
	{ PCI_DEVICE(0x1c5c, 0x174a),   /* SK Hynix P31 SSD */
		.driver_data = NVME_QUIRK_BOGUS_NID, },
	{ PCI_DEVICE(0x1c5c, 0x1D59),   /* SK Hynix BC901 */
		.driver_data = NVME_QUIRK_DISABLE_WRITE_ZEROES, },
	{ PCI_DEVICE(0x15b7, 0x2001),   /*  Sandisk Skyhawk */
		.driver_data = NVME_QUIRK_DISABLE_WRITE_ZEROES, },
	{ PCI_DEVICE(0x1d97, 0x2263),   /* SPCC */
		.driver_data = NVME_QUIRK_DISABLE_WRITE_ZEROES, },
	{ PCI_DEVICE(0x144d, 0xa80b),   /* Samsung PM9B1 256G and 512G */
		.driver_data = NVME_QUIRK_DISABLE_WRITE_ZEROES |
				NVME_QUIRK_BOGUS_NID, },
	{ PCI_DEVICE(0x144d, 0xa809),   /* Samsung MZALQ256HBJD 256G */
		.driver_data = NVME_QUIRK_DISABLE_WRITE_ZEROES, },
	{ PCI_DEVICE(0x144d, 0xa802),   /* Samsung SM953 */
		.driver_data = NVME_QUIRK_BOGUS_NID, },
	{ PCI_DEVICE(0x1cc4, 0x6303),   /* UMIS RPJTJ512MGE1QDY 512G */
		.driver_data = NVME_QUIRK_DISABLE_WRITE_ZEROES, },
	{ PCI_DEVICE(0x1cc4, 0x6302),   /* UMIS RPJTJ256MGE1QDY 256G */
		.driver_data = NVME_QUIRK_DISABLE_WRITE_ZEROES, },
	{ PCI_DEVICE(0x2646, 0x2262),   /* KINGSTON SKC2000 NVMe SSD */
		.driver_data = NVME_QUIRK_NO_DEEPEST_PS, },
	{ PCI_DEVICE(0x2646, 0x2263),   /* KINGSTON A2000 NVMe SSD  */
		.driver_data = NVME_QUIRK_NO_DEEPEST_PS, },
	{ PCI_DEVICE(0x2646, 0x5013),   /* Kingston KC3000, Kingston FURY Renegade */
		.driver_data = NVME_QUIRK_NO_SECONDARY_TEMP_THRESH, },
	{ PCI_DEVICE(0x2646, 0x5018),   /* KINGSTON OM8SFP4xxxxP OS21012 NVMe SSD */
		.driver_data = NVME_QUIRK_DISABLE_WRITE_ZEROES, },
	{ PCI_DEVICE(0x2646, 0x5016),   /* KINGSTON OM3PGP4xxxxP OS21011 NVMe SSD */
		.driver_data = NVME_QUIRK_DISABLE_WRITE_ZEROES, },
	{ PCI_DEVICE(0x2646, 0x501A),   /* KINGSTON OM8PGP4xxxxP OS21005 NVMe SSD */
		.driver_data = NVME_QUIRK_DISABLE_WRITE_ZEROES, },
	{ PCI_DEVICE(0x2646, 0x501B),   /* KINGSTON OM8PGP4xxxxQ OS21005 NVMe SSD */
		.driver_data = NVME_QUIRK_DISABLE_WRITE_ZEROES, },
	{ PCI_DEVICE(0x2646, 0x501E),   /* KINGSTON OM3PGP4xxxxQ OS21011 NVMe SSD */
		.driver_data = NVME_QUIRK_DISABLE_WRITE_ZEROES, },
	{ PCI_DEVICE(0x1f40, 0x1202),   /* Netac Technologies Co. NV3000 NVMe SSD */
		.driver_data = NVME_QUIRK_BOGUS_NID, },
	{ PCI_DEVICE(0x1f40, 0x5236),   /* Netac Technologies Co. NV7000 NVMe SSD */
		.driver_data = NVME_QUIRK_BOGUS_NID, },
	{ PCI_DEVICE(0x1e4B, 0x1001),   /* MAXIO MAP1001 */
		.driver_data = NVME_QUIRK_BOGUS_NID, },
	{ PCI_DEVICE(0x1e4B, 0x1002),   /* MAXIO MAP1002 */
		.driver_data = NVME_QUIRK_BOGUS_NID, },
	{ PCI_DEVICE(0x1e4B, 0x1202),   /* MAXIO MAP1202 */
		.driver_data = NVME_QUIRK_BOGUS_NID, },
	{ PCI_DEVICE(0x1e4B, 0x1602),   /* MAXIO MAP1602 */
		.driver_data = NVME_QUIRK_BOGUS_NID, },
	{ PCI_DEVICE(0x1cc1, 0x5350),   /* ADATA XPG GAMMIX S50 */
		.driver_data = NVME_QUIRK_BOGUS_NID, },
	{ PCI_DEVICE(0x1dbe, 0x5236),   /* ADATA XPG GAMMIX S70 */
		.driver_data = NVME_QUIRK_BOGUS_NID, },
	{ PCI_DEVICE(0x1e49, 0x0021),   /* ZHITAI TiPro5000 NVMe SSD */
		.driver_data = NVME_QUIRK_NO_DEEPEST_PS, },
	{ PCI_DEVICE(0x1e49, 0x0041),   /* ZHITAI TiPro7000 NVMe SSD */
		.driver_data = NVME_QUIRK_NO_DEEPEST_PS, },
	{ PCI_DEVICE(0xc0a9, 0x540a),   /* Crucial P2 */
		.driver_data = NVME_QUIRK_BOGUS_NID, },
	{ PCI_DEVICE(0x1d97, 0x2263), /* Lexar NM610 */
		.driver_data = NVME_QUIRK_BOGUS_NID, },
	{ PCI_DEVICE(0x1d97, 0x1d97), /* Lexar NM620 */
		.driver_data = NVME_QUIRK_BOGUS_NID, },
	{ PCI_DEVICE(0x1d97, 0x2269), /* Lexar NM760 */
		.driver_data = NVME_QUIRK_BOGUS_NID |
				NVME_QUIRK_IGNORE_DEV_SUBNQN, },
	{ PCI_DEVICE(0x10ec, 0x5763), /* TEAMGROUP T-FORCE CARDEA ZERO Z330 SSD */
		.driver_data = NVME_QUIRK_BOGUS_NID, },
	{ PCI_DEVICE(0x1e4b, 0x1602), /* HS-SSD-FUTURE 2048G  */
		.driver_data = NVME_QUIRK_BOGUS_NID, },
	{ PCI_DEVICE(0x10ec, 0x5765), /* TEAMGROUP MP33 2TB SSD */
		.driver_data = NVME_QUIRK_BOGUS_NID, },
	{ PCI_DEVICE(PCI_VENDOR_ID_AMAZON, 0x0061),
		.driver_data = NVME_QUIRK_DMA_ADDRESS_BITS_48, },
	{ PCI_DEVICE(PCI_VENDOR_ID_AMAZON, 0x0065),
		.driver_data = NVME_QUIRK_DMA_ADDRESS_BITS_48, },
	{ PCI_DEVICE(PCI_VENDOR_ID_AMAZON, 0x8061),
		.driver_data = NVME_QUIRK_DMA_ADDRESS_BITS_48, },
	{ PCI_DEVICE(PCI_VENDOR_ID_AMAZON, 0xcd00),
		.driver_data = NVME_QUIRK_DMA_ADDRESS_BITS_48, },
	{ PCI_DEVICE(PCI_VENDOR_ID_AMAZON, 0xcd01),
		.driver_data = NVME_QUIRK_DMA_ADDRESS_BITS_48, },
	{ PCI_DEVICE(PCI_VENDOR_ID_AMAZON, 0xcd02),
		.driver_data = NVME_QUIRK_DMA_ADDRESS_BITS_48, },
	{ PCI_DEVICE(PCI_VENDOR_ID_APPLE, 0x2001),
		/*
		 * Fix for the Apple controller found in the MacBook8,1 and
		 * some MacBook7,1 to avoid controller resets and data loss.
		 */
		.driver_data = NVME_QUIRK_SINGLE_VECTOR |
				NVME_QUIRK_QDEPTH_ONE },
	{ PCI_DEVICE(PCI_VENDOR_ID_APPLE, 0x2003) },
	{ PCI_DEVICE(PCI_VENDOR_ID_APPLE, 0x2005),
		.driver_data = NVME_QUIRK_SINGLE_VECTOR |
				NVME_QUIRK_128_BYTES_SQES |
				NVME_QUIRK_SHARED_TAGS |
				NVME_QUIRK_SKIP_CID_GEN |
				NVME_QUIRK_IDENTIFY_CNS },
	{ PCI_DEVICE_CLASS(PCI_CLASS_STORAGE_EXPRESS, 0xffffff) },
	{ 0, }
};
MODULE_DEVICE_TABLE(pci, nvme_id_table);

static struct pci_driver nvme_driver = {
	.name		= "nvme",
	.id_table	= nvme_id_table,
	.probe		= nvme_probe,
	.remove		= nvme_remove,
	.shutdown	= nvme_shutdown,
	.driver		= {
		.probe_type	= PROBE_PREFER_ASYNCHRONOUS,
#ifdef CONFIG_PM_SLEEP
		.pm		= &nvme_dev_pm_ops,
#endif
	},
	.sriov_configure = pci_sriov_configure_simple,
	.err_handler	= &nvme_err_handler,
};

static int __init nvme_init(void)
{
	BUILD_BUG_ON(sizeof(struct nvme_create_cq) != 64);
	BUILD_BUG_ON(sizeof(struct nvme_create_sq) != 64);
	BUILD_BUG_ON(sizeof(struct nvme_delete_queue) != 64);
	BUILD_BUG_ON(IRQ_AFFINITY_MAX_SETS < 2);
	BUILD_BUG_ON(NVME_MAX_SEGS > SGES_PER_PAGE);
	BUILD_BUG_ON(sizeof(struct scatterlist) * NVME_MAX_SEGS > PAGE_SIZE);
	BUILD_BUG_ON(nvme_pci_npages_prp() > NVME_MAX_NR_ALLOCATIONS);

	return pci_register_driver(&nvme_driver);
}

static void __exit nvme_exit(void)
{
	pci_unregister_driver(&nvme_driver);
	flush_workqueue(nvme_wq);
}

MODULE_AUTHOR("Matthew Wilcox <willy@linux.intel.com>");
MODULE_LICENSE("GPL");
MODULE_VERSION("1.0");
MODULE_DESCRIPTION("NVMe host PCIe transport driver");
module_init(nvme_init);
module_exit(nvme_exit);<|MERGE_RESOLUTION|>--- conflicted
+++ resolved
@@ -968,11 +968,7 @@
 	        struct nvme_iod *iod = blk_mq_rq_to_pdu(req);
 
 		dma_unmap_page(dev->dev, iod->meta_dma,
-<<<<<<< HEAD
-			       rq_integrity_vec(req)->bv_len, rq_dma_dir(req));
-=======
 			       rq_integrity_vec(req).bv_len, rq_dma_dir(req));
->>>>>>> 2d5404ca
 	}
 
 	if (blk_rq_nr_phys_segments(req))
@@ -1326,9 +1322,6 @@
 	struct nvme_command cmd = { };
 	u32 csts = readl(dev->bar + NVME_REG_CSTS);
 	u8 opcode;
-
-	if (nvme_state_terminal(&dev->ctrl))
-		goto disable;
 
 	if (nvme_state_terminal(&dev->ctrl))
 		goto disable;
