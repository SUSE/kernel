// SPDX-License-Identifier: GPL-2.0
/*
 * NVM Express device driver
 * Copyright (c) 2011-2014, Intel Corporation.
 */

#include <linux/acpi.h>
#include <linux/async.h>
#include <linux/blkdev.h>
#include <linux/blk-mq.h>
#include <linux/blk-mq-pci.h>
#include <linux/blk-integrity.h>
#include <linux/dmi.h>
#include <linux/init.h>
#include <linux/interrupt.h>
#include <linux/io.h>
#include <linux/kstrtox.h>
#include <linux/memremap.h>
#include <linux/mm.h>
#include <linux/module.h>
#include <linux/mutex.h>
#include <linux/once.h>
#include <linux/pci.h>
#include <linux/suspend.h>
#include <linux/t10-pi.h>
#include <linux/types.h>
#include <linux/io-64-nonatomic-lo-hi.h>
#include <linux/io-64-nonatomic-hi-lo.h>
#include <linux/sed-opal.h>
#include <linux/pci-p2pdma.h>

#include "trace.h"
#include "nvme.h"

#define SQ_SIZE(q)	((q)->q_depth << (q)->sqes)
#define CQ_SIZE(q)	((q)->q_depth * sizeof(struct nvme_completion))

#define SGES_PER_PAGE	(NVME_CTRL_PAGE_SIZE / sizeof(struct nvme_sgl_desc))

/*
 * These can be higher, but we need to ensure that any command doesn't
 * require an sg allocation that needs more than a page of data.
 */
#define NVME_MAX_KB_SZ	8192
#define NVME_MAX_SEGS	128
#define NVME_MAX_META_SEGS 15
#define NVME_MAX_NR_ALLOCATIONS	5

static int use_threaded_interrupts;
module_param(use_threaded_interrupts, int, 0444);

static bool use_cmb_sqes = true;
module_param(use_cmb_sqes, bool, 0444);
MODULE_PARM_DESC(use_cmb_sqes, "use controller's memory buffer for I/O SQes");

static unsigned int max_host_mem_size_mb = 128;
module_param(max_host_mem_size_mb, uint, 0444);
MODULE_PARM_DESC(max_host_mem_size_mb,
	"Maximum Host Memory Buffer (HMB) size per controller (in MiB)");

static unsigned int sgl_threshold = SZ_32K;
module_param(sgl_threshold, uint, 0644);
MODULE_PARM_DESC(sgl_threshold,
		"Use SGLs when average request segment size is larger or equal to "
		"this size. Use 0 to disable SGLs.");

#define NVME_PCI_MIN_QUEUE_SIZE 2
#define NVME_PCI_MAX_QUEUE_SIZE 4095
static int io_queue_depth_set(const char *val, const struct kernel_param *kp);
static const struct kernel_param_ops io_queue_depth_ops = {
	.set = io_queue_depth_set,
	.get = param_get_uint,
};

static unsigned int io_queue_depth = 1024;
module_param_cb(io_queue_depth, &io_queue_depth_ops, &io_queue_depth, 0644);
MODULE_PARM_DESC(io_queue_depth, "set io queue depth, should >= 2 and < 4096");

static int io_queue_count_set(const char *val, const struct kernel_param *kp)
{
	unsigned int n;
	int ret;

	ret = kstrtouint(val, 10, &n);
	if (ret != 0 || n > num_possible_cpus())
		return -EINVAL;
	return param_set_uint(val, kp);
}

static const struct kernel_param_ops io_queue_count_ops = {
	.set = io_queue_count_set,
	.get = param_get_uint,
};

static unsigned int write_queues;
module_param_cb(write_queues, &io_queue_count_ops, &write_queues, 0644);
MODULE_PARM_DESC(write_queues,
	"Number of queues to use for writes. If not set, reads and writes "
	"will share a queue set.");

static unsigned int poll_queues;
module_param_cb(poll_queues, &io_queue_count_ops, &poll_queues, 0644);
MODULE_PARM_DESC(poll_queues, "Number of queues to use for polled IO.");

static bool noacpi;
module_param(noacpi, bool, 0444);
MODULE_PARM_DESC(noacpi, "disable acpi bios quirks");

struct nvme_dev;
struct nvme_queue;

static void nvme_dev_disable(struct nvme_dev *dev, bool shutdown);
static void nvme_delete_io_queues(struct nvme_dev *dev);
static void nvme_update_attrs(struct nvme_dev *dev);

/*
 * Represents an NVM Express device.  Each nvme_dev is a PCI function.
 */
struct nvme_dev {
	struct nvme_queue *queues;
	struct blk_mq_tag_set tagset;
	struct blk_mq_tag_set admin_tagset;
	u32 __iomem *dbs;
	struct device *dev;
	struct dma_pool *prp_page_pool;
	struct dma_pool *prp_small_pool;
	unsigned online_queues;
	unsigned max_qid;
	unsigned io_queues[HCTX_MAX_TYPES];
	unsigned int num_vecs;
	u32 q_depth;
	int io_sqes;
	u32 db_stride;
	void __iomem *bar;
	unsigned long bar_mapped_size;
	struct mutex shutdown_lock;
	bool subsystem;
	u64 cmb_size;
	bool cmb_use_sqes;
	u32 cmbsz;
	u32 cmbloc;
	struct nvme_ctrl ctrl;
	u32 last_ps;
	bool hmb;
	struct sg_table *hmb_sgt;

	mempool_t *iod_mempool;
	mempool_t *iod_meta_mempool;

	/* shadow doorbell buffer support: */
	__le32 *dbbuf_dbs;
	dma_addr_t dbbuf_dbs_dma_addr;
	__le32 *dbbuf_eis;
	dma_addr_t dbbuf_eis_dma_addr;

	/* host memory buffer support: */
	u64 host_mem_size;
	u32 nr_host_mem_descs;
	u32 host_mem_descs_size;
	dma_addr_t host_mem_descs_dma;
	struct nvme_host_mem_buf_desc *host_mem_descs;
	void **host_mem_desc_bufs;
	unsigned int nr_allocated_queues;
	unsigned int nr_write_queues;
	unsigned int nr_poll_queues;
};

static int io_queue_depth_set(const char *val, const struct kernel_param *kp)
{
	return param_set_uint_minmax(val, kp, NVME_PCI_MIN_QUEUE_SIZE,
			NVME_PCI_MAX_QUEUE_SIZE);
}

static inline unsigned int sq_idx(unsigned int qid, u32 stride)
{
	return qid * 2 * stride;
}

static inline unsigned int cq_idx(unsigned int qid, u32 stride)
{
	return (qid * 2 + 1) * stride;
}

static inline struct nvme_dev *to_nvme_dev(struct nvme_ctrl *ctrl)
{
	return container_of(ctrl, struct nvme_dev, ctrl);
}

/*
 * An NVM Express queue.  Each device has at least two (one for admin
 * commands and one for I/O commands).
 */
struct nvme_queue {
	struct nvme_dev *dev;
	spinlock_t sq_lock;
	void *sq_cmds;
	 /* only used for poll queues: */
	spinlock_t cq_poll_lock ____cacheline_aligned_in_smp;
	struct nvme_completion *cqes;
	dma_addr_t sq_dma_addr;
	dma_addr_t cq_dma_addr;
	u32 __iomem *q_db;
	u32 q_depth;
	u16 cq_vector;
	u16 sq_tail;
	u16 last_sq_tail;
	u16 cq_head;
	u16 qid;
	u8 cq_phase;
	u8 sqes;
	unsigned long flags;
#define NVMEQ_ENABLED		0
#define NVMEQ_SQ_CMB		1
#define NVMEQ_DELETE_ERROR	2
#define NVMEQ_POLLED		3
	__le32 *dbbuf_sq_db;
	__le32 *dbbuf_cq_db;
	__le32 *dbbuf_sq_ei;
	__le32 *dbbuf_cq_ei;
	struct completion delete_done;
};

union nvme_descriptor {
	struct nvme_sgl_desc	*sg_list;
	__le64			*prp_list;
};

/*
 * The nvme_iod describes the data in an I/O.
 *
 * The sg pointer contains the list of PRP/SGL chunk allocations in addition
 * to the actual struct scatterlist.
 */
struct nvme_iod {
	struct nvme_request req;
	struct nvme_command cmd;
	bool aborted;
	s8 nr_allocations;	/* PRP list pool allocations. 0 means small
				   pool in use */
	unsigned int dma_len;	/* length of single DMA segment mapping */
	dma_addr_t first_dma;
	dma_addr_t meta_dma;
	struct sg_table sgt;
	struct sg_table meta_sgt;
	union nvme_descriptor meta_list;
	union nvme_descriptor list[NVME_MAX_NR_ALLOCATIONS];
};

static inline unsigned int nvme_dbbuf_size(struct nvme_dev *dev)
{
	return dev->nr_allocated_queues * 8 * dev->db_stride;
}

static void nvme_dbbuf_dma_alloc(struct nvme_dev *dev)
{
	unsigned int mem_size = nvme_dbbuf_size(dev);

	if (!(dev->ctrl.oacs & NVME_CTRL_OACS_DBBUF_SUPP))
		return;

	if (dev->dbbuf_dbs) {
		/*
		 * Clear the dbbuf memory so the driver doesn't observe stale
		 * values from the previous instantiation.
		 */
		memset(dev->dbbuf_dbs, 0, mem_size);
		memset(dev->dbbuf_eis, 0, mem_size);
		return;
	}

	dev->dbbuf_dbs = dma_alloc_coherent(dev->dev, mem_size,
					    &dev->dbbuf_dbs_dma_addr,
					    GFP_KERNEL);
	if (!dev->dbbuf_dbs)
		goto fail;
	dev->dbbuf_eis = dma_alloc_coherent(dev->dev, mem_size,
					    &dev->dbbuf_eis_dma_addr,
					    GFP_KERNEL);
	if (!dev->dbbuf_eis)
		goto fail_free_dbbuf_dbs;
	return;

fail_free_dbbuf_dbs:
	dma_free_coherent(dev->dev, mem_size, dev->dbbuf_dbs,
			  dev->dbbuf_dbs_dma_addr);
	dev->dbbuf_dbs = NULL;
fail:
	dev_warn(dev->dev, "unable to allocate dma for dbbuf\n");
}

static void nvme_dbbuf_dma_free(struct nvme_dev *dev)
{
	unsigned int mem_size = nvme_dbbuf_size(dev);

	if (dev->dbbuf_dbs) {
		dma_free_coherent(dev->dev, mem_size,
				  dev->dbbuf_dbs, dev->dbbuf_dbs_dma_addr);
		dev->dbbuf_dbs = NULL;
	}
	if (dev->dbbuf_eis) {
		dma_free_coherent(dev->dev, mem_size,
				  dev->dbbuf_eis, dev->dbbuf_eis_dma_addr);
		dev->dbbuf_eis = NULL;
	}
}

static void nvme_dbbuf_init(struct nvme_dev *dev,
			    struct nvme_queue *nvmeq, int qid)
{
	if (!dev->dbbuf_dbs || !qid)
		return;

	nvmeq->dbbuf_sq_db = &dev->dbbuf_dbs[sq_idx(qid, dev->db_stride)];
	nvmeq->dbbuf_cq_db = &dev->dbbuf_dbs[cq_idx(qid, dev->db_stride)];
	nvmeq->dbbuf_sq_ei = &dev->dbbuf_eis[sq_idx(qid, dev->db_stride)];
	nvmeq->dbbuf_cq_ei = &dev->dbbuf_eis[cq_idx(qid, dev->db_stride)];
}

static void nvme_dbbuf_free(struct nvme_queue *nvmeq)
{
	if (!nvmeq->qid)
		return;

	nvmeq->dbbuf_sq_db = NULL;
	nvmeq->dbbuf_cq_db = NULL;
	nvmeq->dbbuf_sq_ei = NULL;
	nvmeq->dbbuf_cq_ei = NULL;
}

static void nvme_dbbuf_set(struct nvme_dev *dev)
{
	struct nvme_command c = { };
	unsigned int i;

	if (!dev->dbbuf_dbs)
		return;

	c.dbbuf.opcode = nvme_admin_dbbuf;
	c.dbbuf.prp1 = cpu_to_le64(dev->dbbuf_dbs_dma_addr);
	c.dbbuf.prp2 = cpu_to_le64(dev->dbbuf_eis_dma_addr);

	if (nvme_submit_sync_cmd(dev->ctrl.admin_q, &c, NULL, 0)) {
		dev_warn(dev->ctrl.device, "unable to set dbbuf\n");
		/* Free memory and continue on */
		nvme_dbbuf_dma_free(dev);

		for (i = 1; i <= dev->online_queues; i++)
			nvme_dbbuf_free(&dev->queues[i]);
	}
}

static inline int nvme_dbbuf_need_event(u16 event_idx, u16 new_idx, u16 old)
{
	return (u16)(new_idx - event_idx - 1) < (u16)(new_idx - old);
}

/* Update dbbuf and return true if an MMIO is required */
static bool nvme_dbbuf_update_and_check_event(u16 value, __le32 *dbbuf_db,
					      volatile __le32 *dbbuf_ei)
{
	if (dbbuf_db) {
		u16 old_value, event_idx;

		/*
		 * Ensure that the queue is written before updating
		 * the doorbell in memory
		 */
		wmb();

		old_value = le32_to_cpu(*dbbuf_db);
		*dbbuf_db = cpu_to_le32(value);

		/*
		 * Ensure that the doorbell is updated before reading the event
		 * index from memory.  The controller needs to provide similar
		 * ordering to ensure the envent index is updated before reading
		 * the doorbell.
		 */
		mb();

		event_idx = le32_to_cpu(*dbbuf_ei);
		if (!nvme_dbbuf_need_event(event_idx, value, old_value))
			return false;
	}

	return true;
}

/*
 * Will slightly overestimate the number of pages needed.  This is OK
 * as it only leads to a small amount of wasted memory for the lifetime of
 * the I/O.
 */
static int nvme_pci_npages_prp(void)
{
	unsigned max_bytes = (NVME_MAX_KB_SZ * 1024) + NVME_CTRL_PAGE_SIZE;
	unsigned nprps = DIV_ROUND_UP(max_bytes, NVME_CTRL_PAGE_SIZE);
	return DIV_ROUND_UP(8 * nprps, NVME_CTRL_PAGE_SIZE - 8);
}

static int nvme_admin_init_hctx(struct blk_mq_hw_ctx *hctx, void *data,
				unsigned int hctx_idx)
{
	struct nvme_dev *dev = to_nvme_dev(data);
	struct nvme_queue *nvmeq = &dev->queues[0];

	WARN_ON(hctx_idx != 0);
	WARN_ON(dev->admin_tagset.tags[0] != hctx->tags);

	hctx->driver_data = nvmeq;
	return 0;
}

static int nvme_init_hctx(struct blk_mq_hw_ctx *hctx, void *data,
			  unsigned int hctx_idx)
{
	struct nvme_dev *dev = to_nvme_dev(data);
	struct nvme_queue *nvmeq = &dev->queues[hctx_idx + 1];

	WARN_ON(dev->tagset.tags[hctx_idx] != hctx->tags);
	hctx->driver_data = nvmeq;
	return 0;
}

static int nvme_pci_init_request(struct blk_mq_tag_set *set,
		struct request *req, unsigned int hctx_idx,
		unsigned int numa_node)
{
	struct nvme_iod *iod = blk_mq_rq_to_pdu(req);

	nvme_req(req)->ctrl = set->driver_data;
	nvme_req(req)->cmd = &iod->cmd;
	return 0;
}

static int queue_irq_offset(struct nvme_dev *dev)
{
	/* if we have more than 1 vec, admin queue offsets us by 1 */
	if (dev->num_vecs > 1)
		return 1;

	return 0;
}

static void nvme_pci_map_queues(struct blk_mq_tag_set *set)
{
	struct nvme_dev *dev = to_nvme_dev(set->driver_data);
	int i, qoff, offset;

	offset = queue_irq_offset(dev);
	for (i = 0, qoff = 0; i < set->nr_maps; i++) {
		struct blk_mq_queue_map *map = &set->map[i];

		map->nr_queues = dev->io_queues[i];
		if (!map->nr_queues) {
			BUG_ON(i == HCTX_TYPE_DEFAULT);
			continue;
		}

		/*
		 * The poll queue(s) doesn't have an IRQ (and hence IRQ
		 * affinity), so use the regular blk-mq cpu mapping
		 */
		map->queue_offset = qoff;
		if (i != HCTX_TYPE_POLL && offset)
			blk_mq_pci_map_queues(map, to_pci_dev(dev->dev), offset);
		else
			blk_mq_map_queues(map);
		qoff += map->nr_queues;
		offset += map->nr_queues;
	}
}

/*
 * Write sq tail if we are asked to, or if the next command would wrap.
 */
static inline void nvme_write_sq_db(struct nvme_queue *nvmeq, bool write_sq)
{
	if (!write_sq) {
		u16 next_tail = nvmeq->sq_tail + 1;

		if (next_tail == nvmeq->q_depth)
			next_tail = 0;
		if (next_tail != nvmeq->last_sq_tail)
			return;
	}

	if (nvme_dbbuf_update_and_check_event(nvmeq->sq_tail,
			nvmeq->dbbuf_sq_db, nvmeq->dbbuf_sq_ei))
		writel(nvmeq->sq_tail, nvmeq->q_db);
	nvmeq->last_sq_tail = nvmeq->sq_tail;
}

static inline void nvme_sq_copy_cmd(struct nvme_queue *nvmeq,
				    struct nvme_command *cmd)
{
	memcpy(nvmeq->sq_cmds + (nvmeq->sq_tail << nvmeq->sqes),
		absolute_pointer(cmd), sizeof(*cmd));
	if (++nvmeq->sq_tail == nvmeq->q_depth)
		nvmeq->sq_tail = 0;
}

static void nvme_commit_rqs(struct blk_mq_hw_ctx *hctx)
{
	struct nvme_queue *nvmeq = hctx->driver_data;

	spin_lock(&nvmeq->sq_lock);
	if (nvmeq->sq_tail != nvmeq->last_sq_tail)
		nvme_write_sq_db(nvmeq, true);
	spin_unlock(&nvmeq->sq_lock);
}

static inline bool nvme_pci_metadata_use_sgls(struct nvme_dev *dev,
					      struct request *req)
{
	if (!nvme_ctrl_meta_sgl_supported(&dev->ctrl))
		return false;
	return req->nr_integrity_segments > 1 ||
		nvme_req(req)->flags & NVME_REQ_USERCMD;
}

static inline bool nvme_pci_use_sgls(struct nvme_dev *dev, struct request *req,
				     int nseg)
{
	struct nvme_queue *nvmeq = req->mq_hctx->driver_data;
	unsigned int avg_seg_size;

	avg_seg_size = DIV_ROUND_UP(blk_rq_payload_bytes(req), nseg);

	if (!nvme_ctrl_sgl_supported(&dev->ctrl))
		return false;
	if (!nvmeq->qid)
		return false;
	if (nvme_pci_metadata_use_sgls(dev, req))
		return true;
	if (!sgl_threshold || avg_seg_size < sgl_threshold)
		return nvme_req(req)->flags & NVME_REQ_USERCMD;
	return true;
}

static void nvme_free_prps(struct nvme_dev *dev, struct request *req)
{
	const int last_prp = NVME_CTRL_PAGE_SIZE / sizeof(__le64) - 1;
	struct nvme_iod *iod = blk_mq_rq_to_pdu(req);
	dma_addr_t dma_addr = iod->first_dma;
	int i;

	for (i = 0; i < iod->nr_allocations; i++) {
		__le64 *prp_list = iod->list[i].prp_list;
		dma_addr_t next_dma_addr = le64_to_cpu(prp_list[last_prp]);

		dma_pool_free(dev->prp_page_pool, prp_list, dma_addr);
		dma_addr = next_dma_addr;
	}
}

static void nvme_unmap_data(struct nvme_dev *dev, struct request *req)
{
	struct nvme_iod *iod = blk_mq_rq_to_pdu(req);

	if (iod->dma_len) {
		dma_unmap_page(dev->dev, iod->first_dma, iod->dma_len,
			       rq_dma_dir(req));
		return;
	}

	WARN_ON_ONCE(!iod->sgt.nents);

	dma_unmap_sgtable(dev->dev, &iod->sgt, rq_dma_dir(req), 0);

	if (iod->nr_allocations == 0)
		dma_pool_free(dev->prp_small_pool, iod->list[0].sg_list,
			      iod->first_dma);
	else if (iod->nr_allocations == 1)
		dma_pool_free(dev->prp_page_pool, iod->list[0].sg_list,
			      iod->first_dma);
	else
		nvme_free_prps(dev, req);
	mempool_free(iod->sgt.sgl, dev->iod_mempool);
}

static void nvme_print_sgl(struct scatterlist *sgl, int nents)
{
	int i;
	struct scatterlist *sg;

	for_each_sg(sgl, sg, nents, i) {
		dma_addr_t phys = sg_phys(sg);
		pr_warn("sg[%d] phys_addr:%pad offset:%d length:%d "
			"dma_address:%pad dma_length:%d\n",
			i, &phys, sg->offset, sg->length, &sg_dma_address(sg),
			sg_dma_len(sg));
	}
}

static blk_status_t nvme_pci_setup_prps(struct nvme_dev *dev,
		struct request *req, struct nvme_rw_command *cmnd)
{
	struct nvme_iod *iod = blk_mq_rq_to_pdu(req);
	struct dma_pool *pool;
	int length = blk_rq_payload_bytes(req);
	struct scatterlist *sg = iod->sgt.sgl;
	int dma_len = sg_dma_len(sg);
	u64 dma_addr = sg_dma_address(sg);
	int offset = dma_addr & (NVME_CTRL_PAGE_SIZE - 1);
	__le64 *prp_list;
	dma_addr_t prp_dma;
	int nprps, i;

	length -= (NVME_CTRL_PAGE_SIZE - offset);
	if (length <= 0) {
		iod->first_dma = 0;
		goto done;
	}

	dma_len -= (NVME_CTRL_PAGE_SIZE - offset);
	if (dma_len) {
		dma_addr += (NVME_CTRL_PAGE_SIZE - offset);
	} else {
		sg = sg_next(sg);
		dma_addr = sg_dma_address(sg);
		dma_len = sg_dma_len(sg);
	}

	if (length <= NVME_CTRL_PAGE_SIZE) {
		iod->first_dma = dma_addr;
		goto done;
	}

	nprps = DIV_ROUND_UP(length, NVME_CTRL_PAGE_SIZE);
	if (nprps <= (256 / 8)) {
		pool = dev->prp_small_pool;
		iod->nr_allocations = 0;
	} else {
		pool = dev->prp_page_pool;
		iod->nr_allocations = 1;
	}

	prp_list = dma_pool_alloc(pool, GFP_ATOMIC, &prp_dma);
	if (!prp_list) {
		iod->nr_allocations = -1;
		return BLK_STS_RESOURCE;
	}
	iod->list[0].prp_list = prp_list;
	iod->first_dma = prp_dma;
	i = 0;
	for (;;) {
		if (i == NVME_CTRL_PAGE_SIZE >> 3) {
			__le64 *old_prp_list = prp_list;
			prp_list = dma_pool_alloc(pool, GFP_ATOMIC, &prp_dma);
			if (!prp_list)
				goto free_prps;
			iod->list[iod->nr_allocations++].prp_list = prp_list;
			prp_list[0] = old_prp_list[i - 1];
			old_prp_list[i - 1] = cpu_to_le64(prp_dma);
			i = 1;
		}
		prp_list[i++] = cpu_to_le64(dma_addr);
		dma_len -= NVME_CTRL_PAGE_SIZE;
		dma_addr += NVME_CTRL_PAGE_SIZE;
		length -= NVME_CTRL_PAGE_SIZE;
		if (length <= 0)
			break;
		if (dma_len > 0)
			continue;
		if (unlikely(dma_len < 0))
			goto bad_sgl;
		sg = sg_next(sg);
		dma_addr = sg_dma_address(sg);
		dma_len = sg_dma_len(sg);
	}
done:
	cmnd->dptr.prp1 = cpu_to_le64(sg_dma_address(iod->sgt.sgl));
	cmnd->dptr.prp2 = cpu_to_le64(iod->first_dma);
	return BLK_STS_OK;
free_prps:
	nvme_free_prps(dev, req);
	return BLK_STS_RESOURCE;
bad_sgl:
	WARN(DO_ONCE(nvme_print_sgl, iod->sgt.sgl, iod->sgt.nents),
			"Invalid SGL for payload:%d nents:%d\n",
			blk_rq_payload_bytes(req), iod->sgt.nents);
	return BLK_STS_IOERR;
}

static void nvme_pci_sgl_set_data(struct nvme_sgl_desc *sge,
		struct scatterlist *sg)
{
	sge->addr = cpu_to_le64(sg_dma_address(sg));
	sge->length = cpu_to_le32(sg_dma_len(sg));
	sge->type = NVME_SGL_FMT_DATA_DESC << 4;
}

static void nvme_pci_sgl_set_seg(struct nvme_sgl_desc *sge,
		dma_addr_t dma_addr, int entries)
{
	sge->addr = cpu_to_le64(dma_addr);
	sge->length = cpu_to_le32(entries * sizeof(*sge));
	sge->type = NVME_SGL_FMT_LAST_SEG_DESC << 4;
}

static blk_status_t nvme_pci_setup_sgls(struct nvme_dev *dev,
		struct request *req, struct nvme_rw_command *cmd)
{
	struct nvme_iod *iod = blk_mq_rq_to_pdu(req);
	struct dma_pool *pool;
	struct nvme_sgl_desc *sg_list;
	struct scatterlist *sg = iod->sgt.sgl;
	unsigned int entries = iod->sgt.nents;
	dma_addr_t sgl_dma;
	int i = 0;

	/* setting the transfer type as SGL */
	cmd->flags = NVME_CMD_SGL_METABUF;

	if (entries == 1) {
		nvme_pci_sgl_set_data(&cmd->dptr.sgl, sg);
		return BLK_STS_OK;
	}

	if (entries <= (256 / sizeof(struct nvme_sgl_desc))) {
		pool = dev->prp_small_pool;
		iod->nr_allocations = 0;
	} else {
		pool = dev->prp_page_pool;
		iod->nr_allocations = 1;
	}

	sg_list = dma_pool_alloc(pool, GFP_ATOMIC, &sgl_dma);
	if (!sg_list) {
		iod->nr_allocations = -1;
		return BLK_STS_RESOURCE;
	}

	iod->list[0].sg_list = sg_list;
	iod->first_dma = sgl_dma;

	nvme_pci_sgl_set_seg(&cmd->dptr.sgl, sgl_dma, entries);
	do {
		nvme_pci_sgl_set_data(&sg_list[i++], sg);
		sg = sg_next(sg);
	} while (--entries > 0);

	return BLK_STS_OK;
}

static blk_status_t nvme_setup_prp_simple(struct nvme_dev *dev,
		struct request *req, struct nvme_rw_command *cmnd,
		struct bio_vec *bv)
{
	struct nvme_iod *iod = blk_mq_rq_to_pdu(req);
	unsigned int offset = bv->bv_offset & (NVME_CTRL_PAGE_SIZE - 1);
	unsigned int first_prp_len = NVME_CTRL_PAGE_SIZE - offset;

	iod->first_dma = dma_map_bvec(dev->dev, bv, rq_dma_dir(req), 0);
	if (dma_mapping_error(dev->dev, iod->first_dma))
		return BLK_STS_RESOURCE;
	iod->dma_len = bv->bv_len;

	cmnd->dptr.prp1 = cpu_to_le64(iod->first_dma);
	if (bv->bv_len > first_prp_len)
		cmnd->dptr.prp2 = cpu_to_le64(iod->first_dma + first_prp_len);
	else
		cmnd->dptr.prp2 = 0;
	return BLK_STS_OK;
}

static blk_status_t nvme_setup_sgl_simple(struct nvme_dev *dev,
		struct request *req, struct nvme_rw_command *cmnd,
		struct bio_vec *bv)
{
	struct nvme_iod *iod = blk_mq_rq_to_pdu(req);

	iod->first_dma = dma_map_bvec(dev->dev, bv, rq_dma_dir(req), 0);
	if (dma_mapping_error(dev->dev, iod->first_dma))
		return BLK_STS_RESOURCE;
	iod->dma_len = bv->bv_len;

	cmnd->flags = NVME_CMD_SGL_METABUF;
	cmnd->dptr.sgl.addr = cpu_to_le64(iod->first_dma);
	cmnd->dptr.sgl.length = cpu_to_le32(iod->dma_len);
	cmnd->dptr.sgl.type = NVME_SGL_FMT_DATA_DESC << 4;
	return BLK_STS_OK;
}

static blk_status_t nvme_map_data(struct nvme_dev *dev, struct request *req,
		struct nvme_command *cmnd)
{
	struct nvme_iod *iod = blk_mq_rq_to_pdu(req);
	blk_status_t ret = BLK_STS_RESOURCE;
	int rc;

	if (blk_rq_nr_phys_segments(req) == 1) {
		struct nvme_queue *nvmeq = req->mq_hctx->driver_data;
		struct bio_vec bv = req_bvec(req);

		if (!is_pci_p2pdma_page(bv.bv_page)) {
			if (!nvme_pci_metadata_use_sgls(dev, req) &&
			    (bv.bv_offset & (NVME_CTRL_PAGE_SIZE - 1)) +
			     bv.bv_len <= NVME_CTRL_PAGE_SIZE * 2)
				return nvme_setup_prp_simple(dev, req,
							     &cmnd->rw, &bv);

			if (nvmeq->qid && sgl_threshold &&
			    nvme_ctrl_sgl_supported(&dev->ctrl))
				return nvme_setup_sgl_simple(dev, req,
							     &cmnd->rw, &bv);
		}
	}

	iod->dma_len = 0;
	iod->sgt.sgl = mempool_alloc(dev->iod_mempool, GFP_ATOMIC);
	if (!iod->sgt.sgl)
		return BLK_STS_RESOURCE;
	sg_init_table(iod->sgt.sgl, blk_rq_nr_phys_segments(req));
	iod->sgt.orig_nents = blk_rq_map_sg(req->q, req, iod->sgt.sgl);
	if (!iod->sgt.orig_nents)
		goto out_free_sg;

	rc = dma_map_sgtable(dev->dev, &iod->sgt, rq_dma_dir(req),
			     DMA_ATTR_NO_WARN);
	if (rc) {
		if (rc == -EREMOTEIO)
			ret = BLK_STS_TARGET;
		goto out_free_sg;
	}

	if (nvme_pci_use_sgls(dev, req, iod->sgt.nents))
		ret = nvme_pci_setup_sgls(dev, req, &cmnd->rw);
	else
		ret = nvme_pci_setup_prps(dev, req, &cmnd->rw);
	if (ret != BLK_STS_OK)
		goto out_unmap_sg;
	return BLK_STS_OK;

out_unmap_sg:
	dma_unmap_sgtable(dev->dev, &iod->sgt, rq_dma_dir(req), 0);
out_free_sg:
	mempool_free(iod->sgt.sgl, dev->iod_mempool);
	return ret;
}

static blk_status_t nvme_pci_setup_meta_sgls(struct nvme_dev *dev,
					     struct request *req)
{
	struct nvme_iod *iod = blk_mq_rq_to_pdu(req);
	struct nvme_rw_command *cmnd = &iod->cmd.rw;
	struct nvme_sgl_desc *sg_list;
	struct scatterlist *sgl, *sg;
	unsigned int entries;
	dma_addr_t sgl_dma;
	int rc, i;

	iod->meta_sgt.sgl = mempool_alloc(dev->iod_meta_mempool, GFP_ATOMIC);
	if (!iod->meta_sgt.sgl)
		return BLK_STS_RESOURCE;

	sg_init_table(iod->meta_sgt.sgl, req->nr_integrity_segments);
	iod->meta_sgt.orig_nents = blk_rq_map_integrity_sg(req,
							   iod->meta_sgt.sgl);
	if (!iod->meta_sgt.orig_nents)
		goto out_free_sg;

	rc = dma_map_sgtable(dev->dev, &iod->meta_sgt, rq_dma_dir(req),
			     DMA_ATTR_NO_WARN);
	if (rc)
		goto out_free_sg;

	sg_list = dma_pool_alloc(dev->prp_small_pool, GFP_ATOMIC, &sgl_dma);
	if (!sg_list)
		goto out_unmap_sg;

	entries = iod->meta_sgt.nents;
	iod->meta_list.sg_list = sg_list;
	iod->meta_dma = sgl_dma;

	cmnd->flags = NVME_CMD_SGL_METASEG;
	cmnd->metadata = cpu_to_le64(sgl_dma);

	sgl = iod->meta_sgt.sgl;
	if (entries == 1) {
		nvme_pci_sgl_set_data(sg_list, sgl);
		return BLK_STS_OK;
	}

	sgl_dma += sizeof(*sg_list);
	nvme_pci_sgl_set_seg(sg_list, sgl_dma, entries);
	for_each_sg(sgl, sg, entries, i)
		nvme_pci_sgl_set_data(&sg_list[i + 1], sg);

	return BLK_STS_OK;

out_unmap_sg:
	dma_unmap_sgtable(dev->dev, &iod->meta_sgt, rq_dma_dir(req), 0);
out_free_sg:
	mempool_free(iod->meta_sgt.sgl, dev->iod_meta_mempool);
	return BLK_STS_RESOURCE;
}

static blk_status_t nvme_pci_setup_meta_mptr(struct nvme_dev *dev,
					     struct request *req)
{
	struct nvme_iod *iod = blk_mq_rq_to_pdu(req);
	struct bio_vec bv = rq_integrity_vec(req);
	struct nvme_command *cmnd = &iod->cmd;

	iod->meta_dma = dma_map_bvec(dev->dev, &bv, rq_dma_dir(req), 0);
	if (dma_mapping_error(dev->dev, iod->meta_dma))
		return BLK_STS_IOERR;
	cmnd->rw.metadata = cpu_to_le64(iod->meta_dma);
	return BLK_STS_OK;
}

static blk_status_t nvme_map_metadata(struct nvme_dev *dev, struct request *req)
{
	if (nvme_pci_metadata_use_sgls(dev, req))
		return nvme_pci_setup_meta_sgls(dev, req);
	return nvme_pci_setup_meta_mptr(dev, req);
}

static blk_status_t nvme_prep_rq(struct nvme_dev *dev, struct request *req)
{
	struct nvme_iod *iod = blk_mq_rq_to_pdu(req);
	blk_status_t ret;

	iod->aborted = false;
	iod->nr_allocations = -1;
	iod->sgt.nents = 0;
	iod->meta_sgt.nents = 0;

	ret = nvme_setup_cmd(req->q->queuedata, req);
	if (ret)
		return ret;

	if (blk_rq_nr_phys_segments(req)) {
		ret = nvme_map_data(dev, req, &iod->cmd);
		if (ret)
			goto out_free_cmd;
	}

	if (blk_integrity_rq(req)) {
		ret = nvme_map_metadata(dev, req);
		if (ret)
			goto out_unmap_data;
	}

	nvme_start_request(req);
	return BLK_STS_OK;
out_unmap_data:
	if (blk_rq_nr_phys_segments(req))
		nvme_unmap_data(dev, req);
out_free_cmd:
	nvme_cleanup_cmd(req);
	return ret;
}

/*
 * NOTE: ns is NULL when called on the admin queue.
 */
static blk_status_t nvme_queue_rq(struct blk_mq_hw_ctx *hctx,
			 const struct blk_mq_queue_data *bd)
{
	struct nvme_queue *nvmeq = hctx->driver_data;
	struct nvme_dev *dev = nvmeq->dev;
	struct request *req = bd->rq;
	struct nvme_iod *iod = blk_mq_rq_to_pdu(req);
	blk_status_t ret;

	/*
	 * We should not need to do this, but we're still using this to
	 * ensure we can drain requests on a dying queue.
	 */
	if (unlikely(!test_bit(NVMEQ_ENABLED, &nvmeq->flags)))
		return BLK_STS_IOERR;

	if (unlikely(!nvme_check_ready(&dev->ctrl, req, true)))
		return nvme_fail_nonready_command(&dev->ctrl, req);

	ret = nvme_prep_rq(dev, req);
	if (unlikely(ret))
		return ret;
	spin_lock(&nvmeq->sq_lock);
	nvme_sq_copy_cmd(nvmeq, &iod->cmd);
	nvme_write_sq_db(nvmeq, bd->last);
	spin_unlock(&nvmeq->sq_lock);
	return BLK_STS_OK;
}

static void nvme_submit_cmds(struct nvme_queue *nvmeq, struct rq_list *rqlist)
{
	struct request *req;

	spin_lock(&nvmeq->sq_lock);
	while ((req = rq_list_pop(rqlist))) {
		struct nvme_iod *iod = blk_mq_rq_to_pdu(req);

		nvme_sq_copy_cmd(nvmeq, &iod->cmd);
	}
	nvme_write_sq_db(nvmeq, true);
	spin_unlock(&nvmeq->sq_lock);
}

static bool nvme_prep_rq_batch(struct nvme_queue *nvmeq, struct request *req)
{
	/*
	 * We should not need to do this, but we're still using this to
	 * ensure we can drain requests on a dying queue.
	 */
	if (unlikely(!test_bit(NVMEQ_ENABLED, &nvmeq->flags)))
		return false;
	if (unlikely(!nvme_check_ready(&nvmeq->dev->ctrl, req, true)))
		return false;

	return nvme_prep_rq(nvmeq->dev, req) == BLK_STS_OK;
}

static void nvme_queue_rqs(struct rq_list *rqlist)
{
<<<<<<< HEAD
	struct request *submit_list = NULL;
	struct request *requeue_list = NULL;
	struct request **requeue_lastp = &requeue_list;
=======
	struct rq_list submit_list = { };
	struct rq_list requeue_list = { };
>>>>>>> b5de2a2a
	struct nvme_queue *nvmeq = NULL;
	struct request *req;

	while ((req = rq_list_pop(rqlist))) {
		if (nvmeq && nvmeq != req->mq_hctx->driver_data)
			nvme_submit_cmds(nvmeq, &submit_list);
		nvmeq = req->mq_hctx->driver_data;
<<<<<<< HEAD

		if (nvme_prep_rq_batch(nvmeq, req))
			rq_list_add(&submit_list, req); /* reverse order */
		else
			rq_list_add_tail(&requeue_lastp, req);
	}

	if (nvmeq)
		nvme_submit_cmds(nvmeq, &submit_list);
	*rqlist = requeue_list;
=======

		if (nvme_prep_rq_batch(nvmeq, req))
			rq_list_add_tail(&submit_list, req);
		else
			rq_list_add_tail(&requeue_list, req);
	}

	if (nvmeq)
		nvme_submit_cmds(nvmeq, &submit_list);
	*rqlist = requeue_list;
}

static __always_inline void nvme_unmap_metadata(struct nvme_dev *dev,
						struct request *req)
{
	struct nvme_iod *iod = blk_mq_rq_to_pdu(req);

	if (!iod->meta_sgt.nents) {
		dma_unmap_page(dev->dev, iod->meta_dma,
			       rq_integrity_vec(req).bv_len,
			       rq_dma_dir(req));
		return;
	}

	dma_pool_free(dev->prp_small_pool, iod->meta_list.sg_list,
		      iod->meta_dma);
	dma_unmap_sgtable(dev->dev, &iod->meta_sgt, rq_dma_dir(req), 0);
	mempool_free(iod->meta_sgt.sgl, dev->iod_meta_mempool);
>>>>>>> b5de2a2a
}

static __always_inline void nvme_pci_unmap_rq(struct request *req)
{
	struct nvme_queue *nvmeq = req->mq_hctx->driver_data;
	struct nvme_dev *dev = nvmeq->dev;

	if (blk_integrity_rq(req))
		nvme_unmap_metadata(dev, req);

	if (blk_rq_nr_phys_segments(req))
		nvme_unmap_data(dev, req);
}

static void nvme_pci_complete_rq(struct request *req)
{
	nvme_pci_unmap_rq(req);
	nvme_complete_rq(req);
}

static void nvme_pci_complete_batch(struct io_comp_batch *iob)
{
	nvme_complete_batch(iob, nvme_pci_unmap_rq);
}

/* We read the CQE phase first to check if the rest of the entry is valid */
static inline bool nvme_cqe_pending(struct nvme_queue *nvmeq)
{
	struct nvme_completion *hcqe = &nvmeq->cqes[nvmeq->cq_head];

	return (le16_to_cpu(READ_ONCE(hcqe->status)) & 1) == nvmeq->cq_phase;
}

static inline void nvme_ring_cq_doorbell(struct nvme_queue *nvmeq)
{
	u16 head = nvmeq->cq_head;

	if (nvme_dbbuf_update_and_check_event(head, nvmeq->dbbuf_cq_db,
					      nvmeq->dbbuf_cq_ei))
		writel(head, nvmeq->q_db + nvmeq->dev->db_stride);
}

static inline struct blk_mq_tags *nvme_queue_tagset(struct nvme_queue *nvmeq)
{
	if (!nvmeq->qid)
		return nvmeq->dev->admin_tagset.tags[0];
	return nvmeq->dev->tagset.tags[nvmeq->qid - 1];
}

static inline void nvme_handle_cqe(struct nvme_queue *nvmeq,
				   struct io_comp_batch *iob, u16 idx)
{
	struct nvme_completion *cqe = &nvmeq->cqes[idx];
	__u16 command_id = READ_ONCE(cqe->command_id);
	struct request *req;

	/*
	 * AEN requests are special as they don't time out and can
	 * survive any kind of queue freeze and often don't respond to
	 * aborts.  We don't even bother to allocate a struct request
	 * for them but rather special case them here.
	 */
	if (unlikely(nvme_is_aen_req(nvmeq->qid, command_id))) {
		nvme_complete_async_event(&nvmeq->dev->ctrl,
				cqe->status, &cqe->result);
		return;
	}

	req = nvme_find_rq(nvme_queue_tagset(nvmeq), command_id);
	if (unlikely(!req)) {
		dev_warn(nvmeq->dev->ctrl.device,
			"invalid id %d completed on queue %d\n",
			command_id, le16_to_cpu(cqe->sq_id));
		return;
	}

	trace_nvme_sq(req, cqe->sq_head, nvmeq->sq_tail);
	if (!nvme_try_complete_req(req, cqe->status, cqe->result) &&
	    !blk_mq_add_to_batch(req, iob, nvme_req(req)->status,
					nvme_pci_complete_batch))
		nvme_pci_complete_rq(req);
}

static inline void nvme_update_cq_head(struct nvme_queue *nvmeq)
{
	u32 tmp = nvmeq->cq_head + 1;

	if (tmp == nvmeq->q_depth) {
		nvmeq->cq_head = 0;
		nvmeq->cq_phase ^= 1;
	} else {
		nvmeq->cq_head = tmp;
	}
}

static inline int nvme_poll_cq(struct nvme_queue *nvmeq,
			       struct io_comp_batch *iob)
{
	int found = 0;

	while (nvme_cqe_pending(nvmeq)) {
		found++;
		/*
		 * load-load control dependency between phase and the rest of
		 * the cqe requires a full read memory barrier
		 */
		dma_rmb();
		nvme_handle_cqe(nvmeq, iob, nvmeq->cq_head);
		nvme_update_cq_head(nvmeq);
	}

	if (found)
		nvme_ring_cq_doorbell(nvmeq);
	return found;
}

static irqreturn_t nvme_irq(int irq, void *data)
{
	struct nvme_queue *nvmeq = data;
	DEFINE_IO_COMP_BATCH(iob);

	if (nvme_poll_cq(nvmeq, &iob)) {
		if (!rq_list_empty(&iob.req_list))
			nvme_pci_complete_batch(&iob);
		return IRQ_HANDLED;
	}
	return IRQ_NONE;
}

static irqreturn_t nvme_irq_check(int irq, void *data)
{
	struct nvme_queue *nvmeq = data;

	if (nvme_cqe_pending(nvmeq))
		return IRQ_WAKE_THREAD;
	return IRQ_NONE;
}

/*
 * Poll for completions for any interrupt driven queue
 * Can be called from any context.
 */
static void nvme_poll_irqdisable(struct nvme_queue *nvmeq)
{
	struct pci_dev *pdev = to_pci_dev(nvmeq->dev->dev);

	WARN_ON_ONCE(test_bit(NVMEQ_POLLED, &nvmeq->flags));

	disable_irq(pci_irq_vector(pdev, nvmeq->cq_vector));
	nvme_poll_cq(nvmeq, NULL);
	enable_irq(pci_irq_vector(pdev, nvmeq->cq_vector));
}

static int nvme_poll(struct blk_mq_hw_ctx *hctx, struct io_comp_batch *iob)
{
	struct nvme_queue *nvmeq = hctx->driver_data;
	bool found;

	if (!nvme_cqe_pending(nvmeq))
		return 0;

	spin_lock(&nvmeq->cq_poll_lock);
	found = nvme_poll_cq(nvmeq, iob);
	spin_unlock(&nvmeq->cq_poll_lock);

	return found;
}

static void nvme_pci_submit_async_event(struct nvme_ctrl *ctrl)
{
	struct nvme_dev *dev = to_nvme_dev(ctrl);
	struct nvme_queue *nvmeq = &dev->queues[0];
	struct nvme_command c = { };

	c.common.opcode = nvme_admin_async_event;
	c.common.command_id = NVME_AQ_BLK_MQ_DEPTH;

	spin_lock(&nvmeq->sq_lock);
	nvme_sq_copy_cmd(nvmeq, &c);
	nvme_write_sq_db(nvmeq, true);
	spin_unlock(&nvmeq->sq_lock);
}

static int nvme_pci_subsystem_reset(struct nvme_ctrl *ctrl)
{
	struct nvme_dev *dev = to_nvme_dev(ctrl);
	int ret = 0;

	/*
	 * Taking the shutdown_lock ensures the BAR mapping is not being
	 * altered by reset_work. Holding this lock before the RESETTING state
	 * change, if successful, also ensures nvme_remove won't be able to
	 * proceed to iounmap until we're done.
	 */
	mutex_lock(&dev->shutdown_lock);
	if (!dev->bar_mapped_size) {
		ret = -ENODEV;
		goto unlock;
	}

	if (!nvme_change_ctrl_state(ctrl, NVME_CTRL_RESETTING)) {
		ret = -EBUSY;
		goto unlock;
	}

	writel(NVME_SUBSYS_RESET, dev->bar + NVME_REG_NSSR);
	nvme_change_ctrl_state(ctrl, NVME_CTRL_LIVE);

	/*
	 * Read controller status to flush the previous write and trigger a
	 * pcie read error.
	 */
	readl(dev->bar + NVME_REG_CSTS);
unlock:
	mutex_unlock(&dev->shutdown_lock);
	return ret;
}

static int adapter_delete_queue(struct nvme_dev *dev, u8 opcode, u16 id)
{
	struct nvme_command c = { };

	c.delete_queue.opcode = opcode;
	c.delete_queue.qid = cpu_to_le16(id);

	return nvme_submit_sync_cmd(dev->ctrl.admin_q, &c, NULL, 0);
}

static int adapter_alloc_cq(struct nvme_dev *dev, u16 qid,
		struct nvme_queue *nvmeq, s16 vector)
{
	struct nvme_command c = { };
	int flags = NVME_QUEUE_PHYS_CONTIG;

	if (!test_bit(NVMEQ_POLLED, &nvmeq->flags))
		flags |= NVME_CQ_IRQ_ENABLED;

	/*
	 * Note: we (ab)use the fact that the prp fields survive if no data
	 * is attached to the request.
	 */
	c.create_cq.opcode = nvme_admin_create_cq;
	c.create_cq.prp1 = cpu_to_le64(nvmeq->cq_dma_addr);
	c.create_cq.cqid = cpu_to_le16(qid);
	c.create_cq.qsize = cpu_to_le16(nvmeq->q_depth - 1);
	c.create_cq.cq_flags = cpu_to_le16(flags);
	c.create_cq.irq_vector = cpu_to_le16(vector);

	return nvme_submit_sync_cmd(dev->ctrl.admin_q, &c, NULL, 0);
}

static int adapter_alloc_sq(struct nvme_dev *dev, u16 qid,
						struct nvme_queue *nvmeq)
{
	struct nvme_ctrl *ctrl = &dev->ctrl;
	struct nvme_command c = { };
	int flags = NVME_QUEUE_PHYS_CONTIG;

	/*
	 * Some drives have a bug that auto-enables WRRU if MEDIUM isn't
	 * set. Since URGENT priority is zeroes, it makes all queues
	 * URGENT.
	 */
	if (ctrl->quirks & NVME_QUIRK_MEDIUM_PRIO_SQ)
		flags |= NVME_SQ_PRIO_MEDIUM;

	/*
	 * Note: we (ab)use the fact that the prp fields survive if no data
	 * is attached to the request.
	 */
	c.create_sq.opcode = nvme_admin_create_sq;
	c.create_sq.prp1 = cpu_to_le64(nvmeq->sq_dma_addr);
	c.create_sq.sqid = cpu_to_le16(qid);
	c.create_sq.qsize = cpu_to_le16(nvmeq->q_depth - 1);
	c.create_sq.sq_flags = cpu_to_le16(flags);
	c.create_sq.cqid = cpu_to_le16(qid);

	return nvme_submit_sync_cmd(dev->ctrl.admin_q, &c, NULL, 0);
}

static int adapter_delete_cq(struct nvme_dev *dev, u16 cqid)
{
	return adapter_delete_queue(dev, nvme_admin_delete_cq, cqid);
}

static int adapter_delete_sq(struct nvme_dev *dev, u16 sqid)
{
	return adapter_delete_queue(dev, nvme_admin_delete_sq, sqid);
}

static enum rq_end_io_ret abort_endio(struct request *req, blk_status_t error)
{
	struct nvme_queue *nvmeq = req->mq_hctx->driver_data;

	dev_warn(nvmeq->dev->ctrl.device,
		 "Abort status: 0x%x", nvme_req(req)->status);
	atomic_inc(&nvmeq->dev->ctrl.abort_limit);
	blk_mq_free_request(req);
	return RQ_END_IO_NONE;
}

static bool nvme_should_reset(struct nvme_dev *dev, u32 csts)
{
	/* If true, indicates loss of adapter communication, possibly by a
	 * NVMe Subsystem reset.
	 */
	bool nssro = dev->subsystem && (csts & NVME_CSTS_NSSRO);

	/* If there is a reset/reinit ongoing, we shouldn't reset again. */
	switch (nvme_ctrl_state(&dev->ctrl)) {
	case NVME_CTRL_RESETTING:
	case NVME_CTRL_CONNECTING:
		return false;
	default:
		break;
	}

	/* We shouldn't reset unless the controller is on fatal error state
	 * _or_ if we lost the communication with it.
	 */
	if (!(csts & NVME_CSTS_CFS) && !nssro)
		return false;

	return true;
}

static void nvme_warn_reset(struct nvme_dev *dev, u32 csts)
{
	/* Read a config register to help see what died. */
	u16 pci_status;
	int result;

	result = pci_read_config_word(to_pci_dev(dev->dev), PCI_STATUS,
				      &pci_status);
	if (result == PCIBIOS_SUCCESSFUL)
		dev_warn(dev->ctrl.device,
			 "controller is down; will reset: CSTS=0x%x, PCI_STATUS=0x%hx\n",
			 csts, pci_status);
	else
		dev_warn(dev->ctrl.device,
			 "controller is down; will reset: CSTS=0x%x, PCI_STATUS read failed (%d)\n",
			 csts, result);

	if (csts != ~0)
		return;

	dev_warn(dev->ctrl.device,
		 "Does your device have a faulty power saving mode enabled?\n");
	dev_warn(dev->ctrl.device,
		 "Try \"nvme_core.default_ps_max_latency_us=0 pcie_aspm=off pcie_port_pm=off\" and report a bug\n");
}

static enum blk_eh_timer_return nvme_timeout(struct request *req)
{
	struct nvme_iod *iod = blk_mq_rq_to_pdu(req);
	struct nvme_queue *nvmeq = req->mq_hctx->driver_data;
	struct nvme_dev *dev = nvmeq->dev;
	struct request *abort_req;
	struct nvme_command cmd = { };
	u32 csts = readl(dev->bar + NVME_REG_CSTS);
	u8 opcode;

	if (nvme_state_terminal(&dev->ctrl))
		goto disable;

	/* If PCI error recovery process is happening, we cannot reset or
	 * the recovery mechanism will surely fail.
	 */
	mb();
	if (pci_channel_offline(to_pci_dev(dev->dev)))
		return BLK_EH_RESET_TIMER;

	/*
	 * Reset immediately if the controller is failed
	 */
	if (nvme_should_reset(dev, csts)) {
		nvme_warn_reset(dev, csts);
		goto disable;
	}

	/*
	 * Did we miss an interrupt?
	 */
	if (test_bit(NVMEQ_POLLED, &nvmeq->flags))
		nvme_poll(req->mq_hctx, NULL);
	else
		nvme_poll_irqdisable(nvmeq);

	if (blk_mq_rq_state(req) != MQ_RQ_IN_FLIGHT) {
		dev_warn(dev->ctrl.device,
			 "I/O tag %d (%04x) QID %d timeout, completion polled\n",
			 req->tag, nvme_cid(req), nvmeq->qid);
		return BLK_EH_DONE;
	}

	/*
	 * Shutdown immediately if controller times out while starting. The
	 * reset work will see the pci device disabled when it gets the forced
	 * cancellation error. All outstanding requests are completed on
	 * shutdown, so we return BLK_EH_DONE.
	 */
	switch (nvme_ctrl_state(&dev->ctrl)) {
	case NVME_CTRL_CONNECTING:
		nvme_change_ctrl_state(&dev->ctrl, NVME_CTRL_DELETING);
		fallthrough;
	case NVME_CTRL_DELETING:
		dev_warn_ratelimited(dev->ctrl.device,
			 "I/O tag %d (%04x) QID %d timeout, disable controller\n",
			 req->tag, nvme_cid(req), nvmeq->qid);
		nvme_req(req)->flags |= NVME_REQ_CANCELLED;
		nvme_dev_disable(dev, true);
		return BLK_EH_DONE;
	case NVME_CTRL_RESETTING:
		return BLK_EH_RESET_TIMER;
	default:
		break;
	}

	/*
	 * Shutdown the controller immediately and schedule a reset if the
	 * command was already aborted once before and still hasn't been
	 * returned to the driver, or if this is the admin queue.
	 */
	opcode = nvme_req(req)->cmd->common.opcode;
	if (!nvmeq->qid || iod->aborted) {
		dev_warn(dev->ctrl.device,
			 "I/O tag %d (%04x) opcode %#x (%s) QID %d timeout, reset controller\n",
			 req->tag, nvme_cid(req), opcode,
			 nvme_opcode_str(nvmeq->qid, opcode), nvmeq->qid);
		nvme_req(req)->flags |= NVME_REQ_CANCELLED;
		goto disable;
	}

	if (atomic_dec_return(&dev->ctrl.abort_limit) < 0) {
		atomic_inc(&dev->ctrl.abort_limit);
		return BLK_EH_RESET_TIMER;
	}
	iod->aborted = true;

	cmd.abort.opcode = nvme_admin_abort_cmd;
	cmd.abort.cid = nvme_cid(req);
	cmd.abort.sqid = cpu_to_le16(nvmeq->qid);

	dev_warn(nvmeq->dev->ctrl.device,
		 "I/O tag %d (%04x) opcode %#x (%s) QID %d timeout, aborting req_op:%s(%u) size:%u\n",
		 req->tag, nvme_cid(req), opcode, nvme_get_opcode_str(opcode),
		 nvmeq->qid, blk_op_str(req_op(req)), req_op(req),
		 blk_rq_bytes(req));

	abort_req = blk_mq_alloc_request(dev->ctrl.admin_q, nvme_req_op(&cmd),
					 BLK_MQ_REQ_NOWAIT);
	if (IS_ERR(abort_req)) {
		atomic_inc(&dev->ctrl.abort_limit);
		return BLK_EH_RESET_TIMER;
	}
	nvme_init_request(abort_req, &cmd);

	abort_req->end_io = abort_endio;
	abort_req->end_io_data = NULL;
	blk_execute_rq_nowait(abort_req, false);

	/*
	 * The aborted req will be completed on receiving the abort req.
	 * We enable the timer again. If hit twice, it'll cause a device reset,
	 * as the device then is in a faulty state.
	 */
	return BLK_EH_RESET_TIMER;

disable:
	if (!nvme_change_ctrl_state(&dev->ctrl, NVME_CTRL_RESETTING)) {
		if (nvme_state_terminal(&dev->ctrl))
			nvme_dev_disable(dev, true);
		return BLK_EH_DONE;
	}

	nvme_dev_disable(dev, false);
	if (nvme_try_sched_reset(&dev->ctrl))
		nvme_unquiesce_io_queues(&dev->ctrl);
	return BLK_EH_DONE;
}

static void nvme_free_queue(struct nvme_queue *nvmeq)
{
	dma_free_coherent(nvmeq->dev->dev, CQ_SIZE(nvmeq),
				(void *)nvmeq->cqes, nvmeq->cq_dma_addr);
	if (!nvmeq->sq_cmds)
		return;

	if (test_and_clear_bit(NVMEQ_SQ_CMB, &nvmeq->flags)) {
		pci_free_p2pmem(to_pci_dev(nvmeq->dev->dev),
				nvmeq->sq_cmds, SQ_SIZE(nvmeq));
	} else {
		dma_free_coherent(nvmeq->dev->dev, SQ_SIZE(nvmeq),
				nvmeq->sq_cmds, nvmeq->sq_dma_addr);
	}
}

static void nvme_free_queues(struct nvme_dev *dev, int lowest)
{
	int i;

	for (i = dev->ctrl.queue_count - 1; i >= lowest; i--) {
		dev->ctrl.queue_count--;
		nvme_free_queue(&dev->queues[i]);
	}
}

static void nvme_suspend_queue(struct nvme_dev *dev, unsigned int qid)
{
	struct nvme_queue *nvmeq = &dev->queues[qid];

	if (!test_and_clear_bit(NVMEQ_ENABLED, &nvmeq->flags))
		return;

	/* ensure that nvme_queue_rq() sees NVMEQ_ENABLED cleared */
	mb();

	nvmeq->dev->online_queues--;
	if (!nvmeq->qid && nvmeq->dev->ctrl.admin_q)
		nvme_quiesce_admin_queue(&nvmeq->dev->ctrl);
	if (!test_and_clear_bit(NVMEQ_POLLED, &nvmeq->flags))
		pci_free_irq(to_pci_dev(dev->dev), nvmeq->cq_vector, nvmeq);
}

static void nvme_suspend_io_queues(struct nvme_dev *dev)
{
	int i;

	for (i = dev->ctrl.queue_count - 1; i > 0; i--)
		nvme_suspend_queue(dev, i);
}

/*
 * Called only on a device that has been disabled and after all other threads
 * that can check this device's completion queues have synced, except
 * nvme_poll(). This is the last chance for the driver to see a natural
 * completion before nvme_cancel_request() terminates all incomplete requests.
 */
static void nvme_reap_pending_cqes(struct nvme_dev *dev)
{
	int i;

	for (i = dev->ctrl.queue_count - 1; i > 0; i--) {
		spin_lock(&dev->queues[i].cq_poll_lock);
		nvme_poll_cq(&dev->queues[i], NULL);
		spin_unlock(&dev->queues[i].cq_poll_lock);
	}
}

static int nvme_cmb_qdepth(struct nvme_dev *dev, int nr_io_queues,
				int entry_size)
{
	int q_depth = dev->q_depth;
	unsigned q_size_aligned = roundup(q_depth * entry_size,
					  NVME_CTRL_PAGE_SIZE);

	if (q_size_aligned * nr_io_queues > dev->cmb_size) {
		u64 mem_per_q = div_u64(dev->cmb_size, nr_io_queues);

		mem_per_q = round_down(mem_per_q, NVME_CTRL_PAGE_SIZE);
		q_depth = div_u64(mem_per_q, entry_size);

		/*
		 * Ensure the reduced q_depth is above some threshold where it
		 * would be better to map queues in system memory with the
		 * original depth
		 */
		if (q_depth < 64)
			return -ENOMEM;
	}

	return q_depth;
}

static int nvme_alloc_sq_cmds(struct nvme_dev *dev, struct nvme_queue *nvmeq,
				int qid)
{
	struct pci_dev *pdev = to_pci_dev(dev->dev);

	if (qid && dev->cmb_use_sqes && (dev->cmbsz & NVME_CMBSZ_SQS)) {
		nvmeq->sq_cmds = pci_alloc_p2pmem(pdev, SQ_SIZE(nvmeq));
		if (nvmeq->sq_cmds) {
			nvmeq->sq_dma_addr = pci_p2pmem_virt_to_bus(pdev,
							nvmeq->sq_cmds);
			if (nvmeq->sq_dma_addr) {
				set_bit(NVMEQ_SQ_CMB, &nvmeq->flags);
				return 0;
			}

			pci_free_p2pmem(pdev, nvmeq->sq_cmds, SQ_SIZE(nvmeq));
		}
	}

	nvmeq->sq_cmds = dma_alloc_coherent(dev->dev, SQ_SIZE(nvmeq),
				&nvmeq->sq_dma_addr, GFP_KERNEL);
	if (!nvmeq->sq_cmds)
		return -ENOMEM;
	return 0;
}

static int nvme_alloc_queue(struct nvme_dev *dev, int qid, int depth)
{
	struct nvme_queue *nvmeq = &dev->queues[qid];

	if (dev->ctrl.queue_count > qid)
		return 0;

	nvmeq->sqes = qid ? dev->io_sqes : NVME_ADM_SQES;
	nvmeq->q_depth = depth;
	nvmeq->cqes = dma_alloc_coherent(dev->dev, CQ_SIZE(nvmeq),
					 &nvmeq->cq_dma_addr, GFP_KERNEL);
	if (!nvmeq->cqes)
		goto free_nvmeq;

	if (nvme_alloc_sq_cmds(dev, nvmeq, qid))
		goto free_cqdma;

	nvmeq->dev = dev;
	spin_lock_init(&nvmeq->sq_lock);
	spin_lock_init(&nvmeq->cq_poll_lock);
	nvmeq->cq_head = 0;
	nvmeq->cq_phase = 1;
	nvmeq->q_db = &dev->dbs[qid * 2 * dev->db_stride];
	nvmeq->qid = qid;
	dev->ctrl.queue_count++;

	return 0;

 free_cqdma:
	dma_free_coherent(dev->dev, CQ_SIZE(nvmeq), (void *)nvmeq->cqes,
			  nvmeq->cq_dma_addr);
 free_nvmeq:
	return -ENOMEM;
}

static int queue_request_irq(struct nvme_queue *nvmeq)
{
	struct pci_dev *pdev = to_pci_dev(nvmeq->dev->dev);
	int nr = nvmeq->dev->ctrl.instance;

	if (use_threaded_interrupts) {
		return pci_request_irq(pdev, nvmeq->cq_vector, nvme_irq_check,
				nvme_irq, nvmeq, "nvme%dq%d", nr, nvmeq->qid);
	} else {
		return pci_request_irq(pdev, nvmeq->cq_vector, nvme_irq,
				NULL, nvmeq, "nvme%dq%d", nr, nvmeq->qid);
	}
}

static void nvme_init_queue(struct nvme_queue *nvmeq, u16 qid)
{
	struct nvme_dev *dev = nvmeq->dev;

	nvmeq->sq_tail = 0;
	nvmeq->last_sq_tail = 0;
	nvmeq->cq_head = 0;
	nvmeq->cq_phase = 1;
	nvmeq->q_db = &dev->dbs[qid * 2 * dev->db_stride];
	memset((void *)nvmeq->cqes, 0, CQ_SIZE(nvmeq));
	nvme_dbbuf_init(dev, nvmeq, qid);
	dev->online_queues++;
	wmb(); /* ensure the first interrupt sees the initialization */
}

/*
 * Try getting shutdown_lock while setting up IO queues.
 */
static int nvme_setup_io_queues_trylock(struct nvme_dev *dev)
{
	/*
	 * Give up if the lock is being held by nvme_dev_disable.
	 */
	if (!mutex_trylock(&dev->shutdown_lock))
		return -ENODEV;

	/*
	 * Controller is in wrong state, fail early.
	 */
	if (nvme_ctrl_state(&dev->ctrl) != NVME_CTRL_CONNECTING) {
		mutex_unlock(&dev->shutdown_lock);
		return -ENODEV;
	}

	return 0;
}

static int nvme_create_queue(struct nvme_queue *nvmeq, int qid, bool polled)
{
	struct nvme_dev *dev = nvmeq->dev;
	int result;
	u16 vector = 0;

	clear_bit(NVMEQ_DELETE_ERROR, &nvmeq->flags);

	/*
	 * A queue's vector matches the queue identifier unless the controller
	 * has only one vector available.
	 */
	if (!polled)
		vector = dev->num_vecs == 1 ? 0 : qid;
	else
		set_bit(NVMEQ_POLLED, &nvmeq->flags);

	result = adapter_alloc_cq(dev, qid, nvmeq, vector);
	if (result)
		return result;

	result = adapter_alloc_sq(dev, qid, nvmeq);
	if (result < 0)
		return result;
	if (result)
		goto release_cq;

	nvmeq->cq_vector = vector;

	result = nvme_setup_io_queues_trylock(dev);
	if (result)
		return result;
	nvme_init_queue(nvmeq, qid);
	if (!polled) {
		result = queue_request_irq(nvmeq);
		if (result < 0)
			goto release_sq;
	}

	set_bit(NVMEQ_ENABLED, &nvmeq->flags);
	mutex_unlock(&dev->shutdown_lock);
	return result;

release_sq:
	dev->online_queues--;
	mutex_unlock(&dev->shutdown_lock);
	adapter_delete_sq(dev, qid);
release_cq:
	adapter_delete_cq(dev, qid);
	return result;
}

static const struct blk_mq_ops nvme_mq_admin_ops = {
	.queue_rq	= nvme_queue_rq,
	.complete	= nvme_pci_complete_rq,
	.init_hctx	= nvme_admin_init_hctx,
	.init_request	= nvme_pci_init_request,
	.timeout	= nvme_timeout,
};

static const struct blk_mq_ops nvme_mq_ops = {
	.queue_rq	= nvme_queue_rq,
	.queue_rqs	= nvme_queue_rqs,
	.complete	= nvme_pci_complete_rq,
	.commit_rqs	= nvme_commit_rqs,
	.init_hctx	= nvme_init_hctx,
	.init_request	= nvme_pci_init_request,
	.map_queues	= nvme_pci_map_queues,
	.timeout	= nvme_timeout,
	.poll		= nvme_poll,
};

static void nvme_dev_remove_admin(struct nvme_dev *dev)
{
	if (dev->ctrl.admin_q && !blk_queue_dying(dev->ctrl.admin_q)) {
		/*
		 * If the controller was reset during removal, it's possible
		 * user requests may be waiting on a stopped queue. Start the
		 * queue to flush these to completion.
		 */
		nvme_unquiesce_admin_queue(&dev->ctrl);
		nvme_remove_admin_tag_set(&dev->ctrl);
	}
}

static unsigned long db_bar_size(struct nvme_dev *dev, unsigned nr_io_queues)
{
	return NVME_REG_DBS + ((nr_io_queues + 1) * 8 * dev->db_stride);
}

static int nvme_remap_bar(struct nvme_dev *dev, unsigned long size)
{
	struct pci_dev *pdev = to_pci_dev(dev->dev);

	if (size <= dev->bar_mapped_size)
		return 0;
	if (size > pci_resource_len(pdev, 0))
		return -ENOMEM;
	if (dev->bar)
		iounmap(dev->bar);
	dev->bar = ioremap(pci_resource_start(pdev, 0), size);
	if (!dev->bar) {
		dev->bar_mapped_size = 0;
		return -ENOMEM;
	}
	dev->bar_mapped_size = size;
	dev->dbs = dev->bar + NVME_REG_DBS;

	return 0;
}

static int nvme_pci_configure_admin_queue(struct nvme_dev *dev)
{
	int result;
	u32 aqa;
	struct nvme_queue *nvmeq;

	result = nvme_remap_bar(dev, db_bar_size(dev, 0));
	if (result < 0)
		return result;

	dev->subsystem = readl(dev->bar + NVME_REG_VS) >= NVME_VS(1, 1, 0) ?
				NVME_CAP_NSSRC(dev->ctrl.cap) : 0;

	if (dev->subsystem &&
	    (readl(dev->bar + NVME_REG_CSTS) & NVME_CSTS_NSSRO))
		writel(NVME_CSTS_NSSRO, dev->bar + NVME_REG_CSTS);

	/*
	 * If the device has been passed off to us in an enabled state, just
	 * clear the enabled bit.  The spec says we should set the 'shutdown
	 * notification bits', but doing so may cause the device to complete
	 * commands to the admin queue ... and we don't know what memory that
	 * might be pointing at!
	 */
	result = nvme_disable_ctrl(&dev->ctrl, false);
	if (result < 0)
		return result;

	result = nvme_alloc_queue(dev, 0, NVME_AQ_DEPTH);
	if (result)
		return result;

	dev->ctrl.numa_node = dev_to_node(dev->dev);

	nvmeq = &dev->queues[0];
	aqa = nvmeq->q_depth - 1;
	aqa |= aqa << 16;

	writel(aqa, dev->bar + NVME_REG_AQA);
	lo_hi_writeq(nvmeq->sq_dma_addr, dev->bar + NVME_REG_ASQ);
	lo_hi_writeq(nvmeq->cq_dma_addr, dev->bar + NVME_REG_ACQ);

	result = nvme_enable_ctrl(&dev->ctrl);
	if (result)
		return result;

	nvmeq->cq_vector = 0;
	nvme_init_queue(nvmeq, 0);
	result = queue_request_irq(nvmeq);
	if (result) {
		dev->online_queues--;
		return result;
	}

	set_bit(NVMEQ_ENABLED, &nvmeq->flags);
	return result;
}

static int nvme_create_io_queues(struct nvme_dev *dev)
{
	unsigned i, max, rw_queues;
	int ret = 0;

	for (i = dev->ctrl.queue_count; i <= dev->max_qid; i++) {
		if (nvme_alloc_queue(dev, i, dev->q_depth)) {
			ret = -ENOMEM;
			break;
		}
	}

	max = min(dev->max_qid, dev->ctrl.queue_count - 1);
	if (max != 1 && dev->io_queues[HCTX_TYPE_POLL]) {
		rw_queues = dev->io_queues[HCTX_TYPE_DEFAULT] +
				dev->io_queues[HCTX_TYPE_READ];
	} else {
		rw_queues = max;
	}

	for (i = dev->online_queues; i <= max; i++) {
		bool polled = i > rw_queues;

		ret = nvme_create_queue(&dev->queues[i], i, polled);
		if (ret)
			break;
	}

	/*
	 * Ignore failing Create SQ/CQ commands, we can continue with less
	 * than the desired amount of queues, and even a controller without
	 * I/O queues can still be used to issue admin commands.  This might
	 * be useful to upgrade a buggy firmware for example.
	 */
	return ret >= 0 ? 0 : ret;
}

static u64 nvme_cmb_size_unit(struct nvme_dev *dev)
{
	u8 szu = (dev->cmbsz >> NVME_CMBSZ_SZU_SHIFT) & NVME_CMBSZ_SZU_MASK;

	return 1ULL << (12 + 4 * szu);
}

static u32 nvme_cmb_size(struct nvme_dev *dev)
{
	return (dev->cmbsz >> NVME_CMBSZ_SZ_SHIFT) & NVME_CMBSZ_SZ_MASK;
}

static void nvme_map_cmb(struct nvme_dev *dev)
{
	u64 size, offset;
	resource_size_t bar_size;
	struct pci_dev *pdev = to_pci_dev(dev->dev);
	int bar;

	if (dev->cmb_size)
		return;

	if (NVME_CAP_CMBS(dev->ctrl.cap))
		writel(NVME_CMBMSC_CRE, dev->bar + NVME_REG_CMBMSC);

	dev->cmbsz = readl(dev->bar + NVME_REG_CMBSZ);
	if (!dev->cmbsz)
		return;
	dev->cmbloc = readl(dev->bar + NVME_REG_CMBLOC);

	size = nvme_cmb_size_unit(dev) * nvme_cmb_size(dev);
	offset = nvme_cmb_size_unit(dev) * NVME_CMB_OFST(dev->cmbloc);
	bar = NVME_CMB_BIR(dev->cmbloc);
	bar_size = pci_resource_len(pdev, bar);

	if (offset > bar_size)
		return;

	/*
	 * Tell the controller about the host side address mapping the CMB,
	 * and enable CMB decoding for the NVMe 1.4+ scheme:
	 */
	if (NVME_CAP_CMBS(dev->ctrl.cap)) {
		hi_lo_writeq(NVME_CMBMSC_CRE | NVME_CMBMSC_CMSE |
			     (pci_bus_address(pdev, bar) + offset),
			     dev->bar + NVME_REG_CMBMSC);
	}

	/*
	 * Controllers may support a CMB size larger than their BAR,
	 * for example, due to being behind a bridge. Reduce the CMB to
	 * the reported size of the BAR
	 */
	if (size > bar_size - offset)
		size = bar_size - offset;

	if (pci_p2pdma_add_resource(pdev, bar, size, offset)) {
		dev_warn(dev->ctrl.device,
			 "failed to register the CMB\n");
		return;
	}

	dev->cmb_size = size;
	dev->cmb_use_sqes = use_cmb_sqes && (dev->cmbsz & NVME_CMBSZ_SQS);

	if ((dev->cmbsz & (NVME_CMBSZ_WDS | NVME_CMBSZ_RDS)) ==
			(NVME_CMBSZ_WDS | NVME_CMBSZ_RDS))
		pci_p2pmem_publish(pdev, true);

	nvme_update_attrs(dev);
}

static int nvme_set_host_mem(struct nvme_dev *dev, u32 bits)
{
	u32 host_mem_size = dev->host_mem_size >> NVME_CTRL_PAGE_SHIFT;
	u64 dma_addr = dev->host_mem_descs_dma;
	struct nvme_command c = { };
	int ret;

	c.features.opcode	= nvme_admin_set_features;
	c.features.fid		= cpu_to_le32(NVME_FEAT_HOST_MEM_BUF);
	c.features.dword11	= cpu_to_le32(bits);
	c.features.dword12	= cpu_to_le32(host_mem_size);
	c.features.dword13	= cpu_to_le32(lower_32_bits(dma_addr));
	c.features.dword14	= cpu_to_le32(upper_32_bits(dma_addr));
	c.features.dword15	= cpu_to_le32(dev->nr_host_mem_descs);

	ret = nvme_submit_sync_cmd(dev->ctrl.admin_q, &c, NULL, 0);
	if (ret) {
		dev_warn(dev->ctrl.device,
			 "failed to set host mem (err %d, flags %#x).\n",
			 ret, bits);
	} else
		dev->hmb = bits & NVME_HOST_MEM_ENABLE;

	return ret;
}

static void nvme_free_host_mem_multi(struct nvme_dev *dev)
{
	int i;

	for (i = 0; i < dev->nr_host_mem_descs; i++) {
		struct nvme_host_mem_buf_desc *desc = &dev->host_mem_descs[i];
		size_t size = le32_to_cpu(desc->size) * NVME_CTRL_PAGE_SIZE;

		dma_free_attrs(dev->dev, size, dev->host_mem_desc_bufs[i],
			       le64_to_cpu(desc->addr),
			       DMA_ATTR_NO_KERNEL_MAPPING | DMA_ATTR_NO_WARN);
	}

	kfree(dev->host_mem_desc_bufs);
	dev->host_mem_desc_bufs = NULL;
<<<<<<< HEAD
=======
}

static void nvme_free_host_mem(struct nvme_dev *dev)
{
	if (dev->hmb_sgt)
		dma_free_noncontiguous(dev->dev, dev->host_mem_size,
				dev->hmb_sgt, DMA_BIDIRECTIONAL);
	else
		nvme_free_host_mem_multi(dev);

>>>>>>> b5de2a2a
	dma_free_coherent(dev->dev, dev->host_mem_descs_size,
			dev->host_mem_descs, dev->host_mem_descs_dma);
	dev->host_mem_descs = NULL;
	dev->host_mem_descs_size = 0;
	dev->nr_host_mem_descs = 0;
}

static int nvme_alloc_host_mem_single(struct nvme_dev *dev, u64 size)
{
	dev->hmb_sgt = dma_alloc_noncontiguous(dev->dev, size,
				DMA_BIDIRECTIONAL, GFP_KERNEL, 0);
	if (!dev->hmb_sgt)
		return -ENOMEM;

	dev->host_mem_descs = dma_alloc_coherent(dev->dev,
			sizeof(*dev->host_mem_descs), &dev->host_mem_descs_dma,
			GFP_KERNEL);
	if (!dev->host_mem_descs) {
		dma_free_noncontiguous(dev->dev, dev->host_mem_size,
				dev->hmb_sgt, DMA_BIDIRECTIONAL);
		dev->hmb_sgt = NULL;
		return -ENOMEM;
	}
	dev->host_mem_size = size;
	dev->host_mem_descs_size = sizeof(*dev->host_mem_descs);
	dev->nr_host_mem_descs = 1;

	dev->host_mem_descs[0].addr =
		cpu_to_le64(dev->hmb_sgt->sgl->dma_address);
	dev->host_mem_descs[0].size = cpu_to_le32(size / NVME_CTRL_PAGE_SIZE);
	return 0;
}

static int nvme_alloc_host_mem_multi(struct nvme_dev *dev, u64 preferred,
		u32 chunk_size)
{
	struct nvme_host_mem_buf_desc *descs;
	u32 max_entries, len, descs_size;
	dma_addr_t descs_dma;
	int i = 0;
	void **bufs;
	u64 size, tmp;

	tmp = (preferred + chunk_size - 1);
	do_div(tmp, chunk_size);
	max_entries = tmp;

	if (dev->ctrl.hmmaxd && dev->ctrl.hmmaxd < max_entries)
		max_entries = dev->ctrl.hmmaxd;

	descs_size = max_entries * sizeof(*descs);
	descs = dma_alloc_coherent(dev->dev, descs_size, &descs_dma,
			GFP_KERNEL);
	if (!descs)
		goto out;

	bufs = kcalloc(max_entries, sizeof(*bufs), GFP_KERNEL);
	if (!bufs)
		goto out_free_descs;

	for (size = 0; size < preferred && i < max_entries; size += len) {
		dma_addr_t dma_addr;

		len = min_t(u64, chunk_size, preferred - size);
		bufs[i] = dma_alloc_attrs(dev->dev, len, &dma_addr, GFP_KERNEL,
				DMA_ATTR_NO_KERNEL_MAPPING | DMA_ATTR_NO_WARN);
		if (!bufs[i])
			break;

		descs[i].addr = cpu_to_le64(dma_addr);
		descs[i].size = cpu_to_le32(len / NVME_CTRL_PAGE_SIZE);
		i++;
	}

	if (!size)
		goto out_free_bufs;

	dev->nr_host_mem_descs = i;
	dev->host_mem_size = size;
	dev->host_mem_descs = descs;
	dev->host_mem_descs_dma = descs_dma;
	dev->host_mem_descs_size = descs_size;
	dev->host_mem_desc_bufs = bufs;
	return 0;

out_free_bufs:
	while (--i >= 0) {
		size_t size = le32_to_cpu(descs[i].size) * NVME_CTRL_PAGE_SIZE;

		dma_free_attrs(dev->dev, size, bufs[i],
			       le64_to_cpu(descs[i].addr),
			       DMA_ATTR_NO_KERNEL_MAPPING | DMA_ATTR_NO_WARN);
	}

	kfree(bufs);
out_free_descs:
	dma_free_coherent(dev->dev, descs_size, descs, descs_dma);
out:
	dev->host_mem_descs = NULL;
	return -ENOMEM;
}

static int nvme_alloc_host_mem(struct nvme_dev *dev, u64 min, u64 preferred)
{
	unsigned long dma_merge_boundary = dma_get_merge_boundary(dev->dev);
	u64 min_chunk = min_t(u64, preferred, PAGE_SIZE * MAX_ORDER_NR_PAGES);
	u64 hmminds = max_t(u32, dev->ctrl.hmminds * 4096, PAGE_SIZE * 2);
	u64 chunk_size;

	/*
	 * If there is an IOMMU that can merge pages, try a virtually
	 * non-contiguous allocation for a single segment first.
	 */
	if (dma_merge_boundary && (PAGE_SIZE & dma_merge_boundary) == 0) {
		if (!nvme_alloc_host_mem_single(dev, preferred))
			return 0;
	}

	/* start big and work our way down */
	for (chunk_size = min_chunk; chunk_size >= hmminds; chunk_size /= 2) {
		if (!nvme_alloc_host_mem_multi(dev, preferred, chunk_size)) {
			if (!min || dev->host_mem_size >= min)
				return 0;
			nvme_free_host_mem(dev);
		}
	}

	return -ENOMEM;
}

static int nvme_setup_host_mem(struct nvme_dev *dev)
{
	u64 max = (u64)max_host_mem_size_mb * SZ_1M;
	u64 preferred = (u64)dev->ctrl.hmpre * 4096;
	u64 min = (u64)dev->ctrl.hmmin * 4096;
	u32 enable_bits = NVME_HOST_MEM_ENABLE;
	int ret;

	if (!dev->ctrl.hmpre)
		return 0;

	preferred = min(preferred, max);
	if (min > max) {
		dev_warn(dev->ctrl.device,
			"min host memory (%lld MiB) above limit (%d MiB).\n",
			min >> ilog2(SZ_1M), max_host_mem_size_mb);
		nvme_free_host_mem(dev);
		return 0;
	}

	/*
	 * If we already have a buffer allocated check if we can reuse it.
	 */
	if (dev->host_mem_descs) {
		if (dev->host_mem_size >= min)
			enable_bits |= NVME_HOST_MEM_RETURN;
		else
			nvme_free_host_mem(dev);
	}

	if (!dev->host_mem_descs) {
		if (nvme_alloc_host_mem(dev, min, preferred)) {
			dev_warn(dev->ctrl.device,
				"failed to allocate host memory buffer.\n");
			return 0; /* controller must work without HMB */
		}

		dev_info(dev->ctrl.device,
			"allocated %lld MiB host memory buffer (%u segment%s).\n",
			dev->host_mem_size >> ilog2(SZ_1M),
			dev->nr_host_mem_descs,
			str_plural(dev->nr_host_mem_descs));
	}

	ret = nvme_set_host_mem(dev, enable_bits);
	if (ret)
		nvme_free_host_mem(dev);
	return ret;
}

static ssize_t cmb_show(struct device *dev, struct device_attribute *attr,
		char *buf)
{
	struct nvme_dev *ndev = to_nvme_dev(dev_get_drvdata(dev));

	return sysfs_emit(buf, "cmbloc : x%08x\ncmbsz  : x%08x\n",
		       ndev->cmbloc, ndev->cmbsz);
}
static DEVICE_ATTR_RO(cmb);

static ssize_t cmbloc_show(struct device *dev, struct device_attribute *attr,
		char *buf)
{
	struct nvme_dev *ndev = to_nvme_dev(dev_get_drvdata(dev));

	return sysfs_emit(buf, "%u\n", ndev->cmbloc);
}
static DEVICE_ATTR_RO(cmbloc);

static ssize_t cmbsz_show(struct device *dev, struct device_attribute *attr,
		char *buf)
{
	struct nvme_dev *ndev = to_nvme_dev(dev_get_drvdata(dev));

	return sysfs_emit(buf, "%u\n", ndev->cmbsz);
}
static DEVICE_ATTR_RO(cmbsz);

static ssize_t hmb_show(struct device *dev, struct device_attribute *attr,
			char *buf)
{
	struct nvme_dev *ndev = to_nvme_dev(dev_get_drvdata(dev));

	return sysfs_emit(buf, "%d\n", ndev->hmb);
}

static ssize_t hmb_store(struct device *dev, struct device_attribute *attr,
			 const char *buf, size_t count)
{
	struct nvme_dev *ndev = to_nvme_dev(dev_get_drvdata(dev));
	bool new;
	int ret;

	if (kstrtobool(buf, &new) < 0)
		return -EINVAL;

	if (new == ndev->hmb)
		return count;

	if (new) {
		ret = nvme_setup_host_mem(ndev);
	} else {
		ret = nvme_set_host_mem(ndev, 0);
		if (!ret)
			nvme_free_host_mem(ndev);
	}

	if (ret < 0)
		return ret;

	return count;
}
static DEVICE_ATTR_RW(hmb);

static umode_t nvme_pci_attrs_are_visible(struct kobject *kobj,
		struct attribute *a, int n)
{
	struct nvme_ctrl *ctrl =
		dev_get_drvdata(container_of(kobj, struct device, kobj));
	struct nvme_dev *dev = to_nvme_dev(ctrl);

	if (a == &dev_attr_cmb.attr ||
	    a == &dev_attr_cmbloc.attr ||
	    a == &dev_attr_cmbsz.attr) {
	    	if (!dev->cmbsz)
			return 0;
	}
	if (a == &dev_attr_hmb.attr && !ctrl->hmpre)
		return 0;

	return a->mode;
}

static struct attribute *nvme_pci_attrs[] = {
	&dev_attr_cmb.attr,
	&dev_attr_cmbloc.attr,
	&dev_attr_cmbsz.attr,
	&dev_attr_hmb.attr,
	NULL,
};

static const struct attribute_group nvme_pci_dev_attrs_group = {
	.attrs		= nvme_pci_attrs,
	.is_visible	= nvme_pci_attrs_are_visible,
};

static const struct attribute_group *nvme_pci_dev_attr_groups[] = {
	&nvme_dev_attrs_group,
	&nvme_pci_dev_attrs_group,
	NULL,
};

static void nvme_update_attrs(struct nvme_dev *dev)
{
	sysfs_update_group(&dev->ctrl.device->kobj, &nvme_pci_dev_attrs_group);
}

/*
 * nirqs is the number of interrupts available for write and read
 * queues. The core already reserved an interrupt for the admin queue.
 */
static void nvme_calc_irq_sets(struct irq_affinity *affd, unsigned int nrirqs)
{
	struct nvme_dev *dev = affd->priv;
	unsigned int nr_read_queues, nr_write_queues = dev->nr_write_queues;

	/*
	 * If there is no interrupt available for queues, ensure that
	 * the default queue is set to 1. The affinity set size is
	 * also set to one, but the irq core ignores it for this case.
	 *
	 * If only one interrupt is available or 'write_queue' == 0, combine
	 * write and read queues.
	 *
	 * If 'write_queues' > 0, ensure it leaves room for at least one read
	 * queue.
	 */
	if (!nrirqs) {
		nrirqs = 1;
		nr_read_queues = 0;
	} else if (nrirqs == 1 || !nr_write_queues) {
		nr_read_queues = 0;
	} else if (nr_write_queues >= nrirqs) {
		nr_read_queues = 1;
	} else {
		nr_read_queues = nrirqs - nr_write_queues;
	}

	dev->io_queues[HCTX_TYPE_DEFAULT] = nrirqs - nr_read_queues;
	affd->set_size[HCTX_TYPE_DEFAULT] = nrirqs - nr_read_queues;
	dev->io_queues[HCTX_TYPE_READ] = nr_read_queues;
	affd->set_size[HCTX_TYPE_READ] = nr_read_queues;
	affd->nr_sets = nr_read_queues ? 2 : 1;
}

static int nvme_setup_irqs(struct nvme_dev *dev, unsigned int nr_io_queues)
{
	struct pci_dev *pdev = to_pci_dev(dev->dev);
	struct irq_affinity affd = {
		.pre_vectors	= 1,
		.calc_sets	= nvme_calc_irq_sets,
		.priv		= dev,
	};
	unsigned int irq_queues, poll_queues;
	unsigned int flags = PCI_IRQ_ALL_TYPES | PCI_IRQ_AFFINITY;

	/*
	 * Poll queues don't need interrupts, but we need at least one I/O queue
	 * left over for non-polled I/O.
	 */
	poll_queues = min(dev->nr_poll_queues, nr_io_queues - 1);
	dev->io_queues[HCTX_TYPE_POLL] = poll_queues;

	/*
	 * Initialize for the single interrupt case, will be updated in
	 * nvme_calc_irq_sets().
	 */
	dev->io_queues[HCTX_TYPE_DEFAULT] = 1;
	dev->io_queues[HCTX_TYPE_READ] = 0;

	/*
	 * We need interrupts for the admin queue and each non-polled I/O queue,
	 * but some Apple controllers require all queues to use the first
	 * vector.
	 */
	irq_queues = 1;
	if (!(dev->ctrl.quirks & NVME_QUIRK_SINGLE_VECTOR))
		irq_queues += (nr_io_queues - poll_queues);
	if (dev->ctrl.quirks & NVME_QUIRK_BROKEN_MSI)
		flags &= ~PCI_IRQ_MSI;
	return pci_alloc_irq_vectors_affinity(pdev, 1, irq_queues, flags,
					      &affd);
}

static unsigned int nvme_max_io_queues(struct nvme_dev *dev)
{
	/*
	 * If tags are shared with admin queue (Apple bug), then
	 * make sure we only use one IO queue.
	 */
	if (dev->ctrl.quirks & NVME_QUIRK_SHARED_TAGS)
		return 1;
	return num_possible_cpus() + dev->nr_write_queues + dev->nr_poll_queues;
}

static int nvme_setup_io_queues(struct nvme_dev *dev)
{
	struct nvme_queue *adminq = &dev->queues[0];
	struct pci_dev *pdev = to_pci_dev(dev->dev);
	unsigned int nr_io_queues;
	unsigned long size;
	int result;

	/*
	 * Sample the module parameters once at reset time so that we have
	 * stable values to work with.
	 */
	dev->nr_write_queues = write_queues;
	dev->nr_poll_queues = poll_queues;

	nr_io_queues = dev->nr_allocated_queues - 1;
	result = nvme_set_queue_count(&dev->ctrl, &nr_io_queues);
	if (result < 0)
		return result;

	if (nr_io_queues == 0)
		return 0;

	/*
	 * Free IRQ resources as soon as NVMEQ_ENABLED bit transitions
	 * from set to unset. If there is a window to it is truely freed,
	 * pci_free_irq_vectors() jumping into this window will crash.
	 * And take lock to avoid racing with pci_free_irq_vectors() in
	 * nvme_dev_disable() path.
	 */
	result = nvme_setup_io_queues_trylock(dev);
	if (result)
		return result;
	if (test_and_clear_bit(NVMEQ_ENABLED, &adminq->flags))
		pci_free_irq(pdev, 0, adminq);

	if (dev->cmb_use_sqes) {
		result = nvme_cmb_qdepth(dev, nr_io_queues,
				sizeof(struct nvme_command));
		if (result > 0) {
			dev->q_depth = result;
			dev->ctrl.sqsize = result - 1;
		} else {
			dev->cmb_use_sqes = false;
		}
	}

	do {
		size = db_bar_size(dev, nr_io_queues);
		result = nvme_remap_bar(dev, size);
		if (!result)
			break;
		if (!--nr_io_queues) {
			result = -ENOMEM;
			goto out_unlock;
		}
	} while (1);
	adminq->q_db = dev->dbs;

 retry:
	/* Deregister the admin queue's interrupt */
	if (test_and_clear_bit(NVMEQ_ENABLED, &adminq->flags))
		pci_free_irq(pdev, 0, adminq);

	/*
	 * If we enable msix early due to not intx, disable it again before
	 * setting up the full range we need.
	 */
	pci_free_irq_vectors(pdev);

	result = nvme_setup_irqs(dev, nr_io_queues);
	if (result <= 0) {
		result = -EIO;
		goto out_unlock;
	}

	dev->num_vecs = result;
	result = max(result - 1, 1);
	dev->max_qid = result + dev->io_queues[HCTX_TYPE_POLL];

	/*
	 * Should investigate if there's a performance win from allocating
	 * more queues than interrupt vectors; it might allow the submission
	 * path to scale better, even if the receive path is limited by the
	 * number of interrupts.
	 */
	result = queue_request_irq(adminq);
	if (result)
		goto out_unlock;
	set_bit(NVMEQ_ENABLED, &adminq->flags);
	mutex_unlock(&dev->shutdown_lock);

	result = nvme_create_io_queues(dev);
	if (result || dev->online_queues < 2)
		return result;

	if (dev->online_queues - 1 < dev->max_qid) {
		nr_io_queues = dev->online_queues - 1;
		nvme_delete_io_queues(dev);
		result = nvme_setup_io_queues_trylock(dev);
		if (result)
			return result;
		nvme_suspend_io_queues(dev);
		goto retry;
	}
	dev_info(dev->ctrl.device, "%d/%d/%d default/read/poll queues\n",
					dev->io_queues[HCTX_TYPE_DEFAULT],
					dev->io_queues[HCTX_TYPE_READ],
					dev->io_queues[HCTX_TYPE_POLL]);
	return 0;
out_unlock:
	mutex_unlock(&dev->shutdown_lock);
	return result;
}

static enum rq_end_io_ret nvme_del_queue_end(struct request *req,
					     blk_status_t error)
{
	struct nvme_queue *nvmeq = req->end_io_data;

	blk_mq_free_request(req);
	complete(&nvmeq->delete_done);
	return RQ_END_IO_NONE;
}

static enum rq_end_io_ret nvme_del_cq_end(struct request *req,
					  blk_status_t error)
{
	struct nvme_queue *nvmeq = req->end_io_data;

	if (error)
		set_bit(NVMEQ_DELETE_ERROR, &nvmeq->flags);

	return nvme_del_queue_end(req, error);
}

static int nvme_delete_queue(struct nvme_queue *nvmeq, u8 opcode)
{
	struct request_queue *q = nvmeq->dev->ctrl.admin_q;
	struct request *req;
	struct nvme_command cmd = { };

	cmd.delete_queue.opcode = opcode;
	cmd.delete_queue.qid = cpu_to_le16(nvmeq->qid);

	req = blk_mq_alloc_request(q, nvme_req_op(&cmd), BLK_MQ_REQ_NOWAIT);
	if (IS_ERR(req))
		return PTR_ERR(req);
	nvme_init_request(req, &cmd);

	if (opcode == nvme_admin_delete_cq)
		req->end_io = nvme_del_cq_end;
	else
		req->end_io = nvme_del_queue_end;
	req->end_io_data = nvmeq;

	init_completion(&nvmeq->delete_done);
	blk_execute_rq_nowait(req, false);
	return 0;
}

static bool __nvme_delete_io_queues(struct nvme_dev *dev, u8 opcode)
{
	int nr_queues = dev->online_queues - 1, sent = 0;
	unsigned long timeout;

 retry:
	timeout = NVME_ADMIN_TIMEOUT;
	while (nr_queues > 0) {
		if (nvme_delete_queue(&dev->queues[nr_queues], opcode))
			break;
		nr_queues--;
		sent++;
	}
	while (sent) {
		struct nvme_queue *nvmeq = &dev->queues[nr_queues + sent];

		timeout = wait_for_completion_io_timeout(&nvmeq->delete_done,
				timeout);
		if (timeout == 0)
			return false;

		sent--;
		if (nr_queues)
			goto retry;
	}
	return true;
}

static void nvme_delete_io_queues(struct nvme_dev *dev)
{
	if (__nvme_delete_io_queues(dev, nvme_admin_delete_sq))
		__nvme_delete_io_queues(dev, nvme_admin_delete_cq);
}

static unsigned int nvme_pci_nr_maps(struct nvme_dev *dev)
{
	if (dev->io_queues[HCTX_TYPE_POLL])
		return 3;
	if (dev->io_queues[HCTX_TYPE_READ])
		return 2;
	return 1;
}

static bool nvme_pci_update_nr_queues(struct nvme_dev *dev)
{
	if (!dev->ctrl.tagset) {
		nvme_alloc_io_tag_set(&dev->ctrl, &dev->tagset, &nvme_mq_ops,
				nvme_pci_nr_maps(dev), sizeof(struct nvme_iod));
		return true;
	}

	/* Give up if we are racing with nvme_dev_disable() */
	if (!mutex_trylock(&dev->shutdown_lock))
		return false;

	/* Check if nvme_dev_disable() has been executed already */
	if (!dev->online_queues) {
		mutex_unlock(&dev->shutdown_lock);
		return false;
	}

	blk_mq_update_nr_hw_queues(&dev->tagset, dev->online_queues - 1);
	/* free previously allocated queues that are no longer usable */
	nvme_free_queues(dev, dev->online_queues);
	mutex_unlock(&dev->shutdown_lock);
	return true;
}

static int nvme_pci_enable(struct nvme_dev *dev)
{
	int result = -ENOMEM;
	struct pci_dev *pdev = to_pci_dev(dev->dev);
	unsigned int flags = PCI_IRQ_ALL_TYPES;

	if (pci_enable_device_mem(pdev))
		return result;

	pci_set_master(pdev);

	if (readl(dev->bar + NVME_REG_CSTS) == -1) {
		result = -ENODEV;
		goto disable;
	}

	/*
	 * Some devices and/or platforms don't advertise or work with INTx
	 * interrupts. Pre-enable a single MSIX or MSI vec for setup. We'll
	 * adjust this later.
	 */
	if (dev->ctrl.quirks & NVME_QUIRK_BROKEN_MSI)
		flags &= ~PCI_IRQ_MSI;
	result = pci_alloc_irq_vectors(pdev, 1, 1, flags);
	if (result < 0)
		goto disable;

	dev->ctrl.cap = lo_hi_readq(dev->bar + NVME_REG_CAP);

	dev->q_depth = min_t(u32, NVME_CAP_MQES(dev->ctrl.cap) + 1,
				io_queue_depth);
	dev->db_stride = 1 << NVME_CAP_STRIDE(dev->ctrl.cap);
	dev->dbs = dev->bar + 4096;

	/*
	 * Some Apple controllers require a non-standard SQE size.
	 * Interestingly they also seem to ignore the CC:IOSQES register
	 * so we don't bother updating it here.
	 */
	if (dev->ctrl.quirks & NVME_QUIRK_128_BYTES_SQES)
		dev->io_sqes = 7;
	else
		dev->io_sqes = NVME_NVM_IOSQES;

	if (dev->ctrl.quirks & NVME_QUIRK_QDEPTH_ONE) {
		dev->q_depth = 2;
	} else if (pdev->vendor == PCI_VENDOR_ID_SAMSUNG &&
		   (pdev->device == 0xa821 || pdev->device == 0xa822) &&
		   NVME_CAP_MQES(dev->ctrl.cap) == 0) {
		dev->q_depth = 64;
		dev_err(dev->ctrl.device, "detected PM1725 NVMe controller, "
                        "set queue depth=%u\n", dev->q_depth);
	}

	/*
	 * Controllers with the shared tags quirk need the IO queue to be
	 * big enough so that we get 32 tags for the admin queue
	 */
	if ((dev->ctrl.quirks & NVME_QUIRK_SHARED_TAGS) &&
	    (dev->q_depth < (NVME_AQ_DEPTH + 2))) {
		dev->q_depth = NVME_AQ_DEPTH + 2;
		dev_warn(dev->ctrl.device, "IO queue depth clamped to %d\n",
			 dev->q_depth);
	}
	dev->ctrl.sqsize = dev->q_depth - 1; /* 0's based queue depth */

	nvme_map_cmb(dev);

	pci_save_state(pdev);

	result = nvme_pci_configure_admin_queue(dev);
	if (result)
		goto free_irq;
	return result;

 free_irq:
	pci_free_irq_vectors(pdev);
 disable:
	pci_disable_device(pdev);
	return result;
}

static void nvme_dev_unmap(struct nvme_dev *dev)
{
	if (dev->bar)
		iounmap(dev->bar);
	pci_release_mem_regions(to_pci_dev(dev->dev));
}

static bool nvme_pci_ctrl_is_dead(struct nvme_dev *dev)
{
	struct pci_dev *pdev = to_pci_dev(dev->dev);
	u32 csts;

	if (!pci_is_enabled(pdev) || !pci_device_is_present(pdev))
		return true;
	if (pdev->error_state != pci_channel_io_normal)
		return true;

	csts = readl(dev->bar + NVME_REG_CSTS);
	return (csts & NVME_CSTS_CFS) || !(csts & NVME_CSTS_RDY);
}

static void nvme_dev_disable(struct nvme_dev *dev, bool shutdown)
{
	enum nvme_ctrl_state state = nvme_ctrl_state(&dev->ctrl);
	struct pci_dev *pdev = to_pci_dev(dev->dev);
	bool dead;

	mutex_lock(&dev->shutdown_lock);
	dead = nvme_pci_ctrl_is_dead(dev);
	if (state == NVME_CTRL_LIVE || state == NVME_CTRL_RESETTING) {
		if (pci_is_enabled(pdev))
			nvme_start_freeze(&dev->ctrl);
		/*
		 * Give the controller a chance to complete all entered requests
		 * if doing a safe shutdown.
		 */
		if (!dead && shutdown)
			nvme_wait_freeze_timeout(&dev->ctrl, NVME_IO_TIMEOUT);
	}

	nvme_quiesce_io_queues(&dev->ctrl);

	if (!dead && dev->ctrl.queue_count > 0) {
		nvme_delete_io_queues(dev);
		nvme_disable_ctrl(&dev->ctrl, shutdown);
		nvme_poll_irqdisable(&dev->queues[0]);
	}
	nvme_suspend_io_queues(dev);
	nvme_suspend_queue(dev, 0);
	pci_free_irq_vectors(pdev);
	if (pci_is_enabled(pdev))
		pci_disable_device(pdev);
	nvme_reap_pending_cqes(dev);

	nvme_cancel_tagset(&dev->ctrl);
	nvme_cancel_admin_tagset(&dev->ctrl);

	/*
	 * The driver will not be starting up queues again if shutting down so
	 * must flush all entered requests to their failed completion to avoid
	 * deadlocking blk-mq hot-cpu notifier.
	 */
	if (shutdown) {
		nvme_unquiesce_io_queues(&dev->ctrl);
		if (dev->ctrl.admin_q && !blk_queue_dying(dev->ctrl.admin_q))
			nvme_unquiesce_admin_queue(&dev->ctrl);
	}
	mutex_unlock(&dev->shutdown_lock);
}

static int nvme_disable_prepare_reset(struct nvme_dev *dev, bool shutdown)
{
	if (!nvme_wait_reset(&dev->ctrl))
		return -EBUSY;
	nvme_dev_disable(dev, shutdown);
	return 0;
}

static int nvme_setup_prp_pools(struct nvme_dev *dev)
{
	size_t small_align = 256;

	dev->prp_page_pool = dma_pool_create("prp list page", dev->dev,
						NVME_CTRL_PAGE_SIZE,
						NVME_CTRL_PAGE_SIZE, 0);
	if (!dev->prp_page_pool)
		return -ENOMEM;

	if (dev->ctrl.quirks & NVME_QUIRK_DMAPOOL_ALIGN_512)
		small_align = 512;

	/* Optimisation for I/Os between 4k and 128k */
	dev->prp_small_pool = dma_pool_create("prp list 256", dev->dev,
						256, small_align, 0);
	if (!dev->prp_small_pool) {
		dma_pool_destroy(dev->prp_page_pool);
		return -ENOMEM;
	}
	return 0;
}

static void nvme_release_prp_pools(struct nvme_dev *dev)
{
	dma_pool_destroy(dev->prp_page_pool);
	dma_pool_destroy(dev->prp_small_pool);
}

static int nvme_pci_alloc_iod_mempool(struct nvme_dev *dev)
{
	size_t meta_size = sizeof(struct scatterlist) * (NVME_MAX_META_SEGS + 1);
	size_t alloc_size = sizeof(struct scatterlist) * NVME_MAX_SEGS;

	dev->iod_mempool = mempool_create_node(1,
			mempool_kmalloc, mempool_kfree,
			(void *)alloc_size, GFP_KERNEL,
			dev_to_node(dev->dev));
	if (!dev->iod_mempool)
		return -ENOMEM;

	dev->iod_meta_mempool = mempool_create_node(1,
			mempool_kmalloc, mempool_kfree,
			(void *)meta_size, GFP_KERNEL,
			dev_to_node(dev->dev));
	if (!dev->iod_meta_mempool)
		goto free;

	return 0;
free:
	mempool_destroy(dev->iod_mempool);
	return -ENOMEM;
}

static void nvme_free_tagset(struct nvme_dev *dev)
{
	if (dev->tagset.tags)
		nvme_remove_io_tag_set(&dev->ctrl);
	dev->ctrl.tagset = NULL;
}

/* pairs with nvme_pci_alloc_dev */
static void nvme_pci_free_ctrl(struct nvme_ctrl *ctrl)
{
	struct nvme_dev *dev = to_nvme_dev(ctrl);

	nvme_free_tagset(dev);
	put_device(dev->dev);
	kfree(dev->queues);
	kfree(dev);
}

static void nvme_reset_work(struct work_struct *work)
{
	struct nvme_dev *dev =
		container_of(work, struct nvme_dev, ctrl.reset_work);
	bool was_suspend = !!(dev->ctrl.ctrl_config & NVME_CC_SHN_NORMAL);
	int result;

	if (nvme_ctrl_state(&dev->ctrl) != NVME_CTRL_RESETTING) {
		dev_warn(dev->ctrl.device, "ctrl state %d is not RESETTING\n",
			 dev->ctrl.state);
		result = -ENODEV;
		goto out;
	}

	/*
	 * If we're called to reset a live controller first shut it down before
	 * moving on.
	 */
	if (dev->ctrl.ctrl_config & NVME_CC_ENABLE)
		nvme_dev_disable(dev, false);
	nvme_sync_queues(&dev->ctrl);

	mutex_lock(&dev->shutdown_lock);
	result = nvme_pci_enable(dev);
	if (result)
		goto out_unlock;
	nvme_unquiesce_admin_queue(&dev->ctrl);
	mutex_unlock(&dev->shutdown_lock);

	/*
	 * Introduce CONNECTING state from nvme-fc/rdma transports to mark the
	 * initializing procedure here.
	 */
	if (!nvme_change_ctrl_state(&dev->ctrl, NVME_CTRL_CONNECTING)) {
		dev_warn(dev->ctrl.device,
			"failed to mark controller CONNECTING\n");
		result = -EBUSY;
		goto out;
	}

	result = nvme_init_ctrl_finish(&dev->ctrl, was_suspend);
	if (result)
		goto out;

	if (nvme_ctrl_meta_sgl_supported(&dev->ctrl))
		dev->ctrl.max_integrity_segments = NVME_MAX_META_SEGS;
	else
		dev->ctrl.max_integrity_segments = 1;

	nvme_dbbuf_dma_alloc(dev);

	result = nvme_setup_host_mem(dev);
	if (result < 0)
		goto out;

	result = nvme_setup_io_queues(dev);
	if (result)
		goto out;

	/*
	 * Freeze and update the number of I/O queues as thos might have
	 * changed.  If there are no I/O queues left after this reset, keep the
	 * controller around but remove all namespaces.
	 */
	if (dev->online_queues > 1) {
		nvme_dbbuf_set(dev);
		nvme_unquiesce_io_queues(&dev->ctrl);
		nvme_wait_freeze(&dev->ctrl);
		if (!nvme_pci_update_nr_queues(dev))
			goto out;
		nvme_unfreeze(&dev->ctrl);
	} else {
		dev_warn(dev->ctrl.device, "IO queues lost\n");
		nvme_mark_namespaces_dead(&dev->ctrl);
		nvme_unquiesce_io_queues(&dev->ctrl);
		nvme_remove_namespaces(&dev->ctrl);
		nvme_free_tagset(dev);
	}

	/*
	 * If only admin queue live, keep it to do further investigation or
	 * recovery.
	 */
	if (!nvme_change_ctrl_state(&dev->ctrl, NVME_CTRL_LIVE)) {
		dev_warn(dev->ctrl.device,
			"failed to mark controller live state\n");
		result = -ENODEV;
		goto out;
	}

	nvme_start_ctrl(&dev->ctrl);
	return;

 out_unlock:
	mutex_unlock(&dev->shutdown_lock);
 out:
	/*
	 * Set state to deleting now to avoid blocking nvme_wait_reset(), which
	 * may be holding this pci_dev's device lock.
	 */
	dev_warn(dev->ctrl.device, "Disabling device after reset failure: %d\n",
		 result);
	nvme_change_ctrl_state(&dev->ctrl, NVME_CTRL_DELETING);
	nvme_dev_disable(dev, true);
	nvme_sync_queues(&dev->ctrl);
	nvme_mark_namespaces_dead(&dev->ctrl);
	nvme_unquiesce_io_queues(&dev->ctrl);
	nvme_change_ctrl_state(&dev->ctrl, NVME_CTRL_DEAD);
}

static int nvme_pci_reg_read32(struct nvme_ctrl *ctrl, u32 off, u32 *val)
{
	*val = readl(to_nvme_dev(ctrl)->bar + off);
	return 0;
}

static int nvme_pci_reg_write32(struct nvme_ctrl *ctrl, u32 off, u32 val)
{
	writel(val, to_nvme_dev(ctrl)->bar + off);
	return 0;
}

static int nvme_pci_reg_read64(struct nvme_ctrl *ctrl, u32 off, u64 *val)
{
	*val = lo_hi_readq(to_nvme_dev(ctrl)->bar + off);
	return 0;
}

static int nvme_pci_get_address(struct nvme_ctrl *ctrl, char *buf, int size)
{
	struct pci_dev *pdev = to_pci_dev(to_nvme_dev(ctrl)->dev);

	return snprintf(buf, size, "%s\n", dev_name(&pdev->dev));
}

static void nvme_pci_print_device_info(struct nvme_ctrl *ctrl)
{
	struct pci_dev *pdev = to_pci_dev(to_nvme_dev(ctrl)->dev);
	struct nvme_subsystem *subsys = ctrl->subsys;

	dev_err(ctrl->device,
		"VID:DID %04x:%04x model:%.*s firmware:%.*s\n",
		pdev->vendor, pdev->device,
		nvme_strlen(subsys->model, sizeof(subsys->model)),
		subsys->model, nvme_strlen(subsys->firmware_rev,
					   sizeof(subsys->firmware_rev)),
		subsys->firmware_rev);
}

static bool nvme_pci_supports_pci_p2pdma(struct nvme_ctrl *ctrl)
{
	struct nvme_dev *dev = to_nvme_dev(ctrl);

	return dma_pci_p2pdma_supported(dev->dev);
}

static const struct nvme_ctrl_ops nvme_pci_ctrl_ops = {
	.name			= "pcie",
	.module			= THIS_MODULE,
	.flags			= NVME_F_METADATA_SUPPORTED,
	.dev_attr_groups	= nvme_pci_dev_attr_groups,
	.reg_read32		= nvme_pci_reg_read32,
	.reg_write32		= nvme_pci_reg_write32,
	.reg_read64		= nvme_pci_reg_read64,
	.free_ctrl		= nvme_pci_free_ctrl,
	.submit_async_event	= nvme_pci_submit_async_event,
	.subsystem_reset	= nvme_pci_subsystem_reset,
	.get_address		= nvme_pci_get_address,
	.print_device_info	= nvme_pci_print_device_info,
	.supports_pci_p2pdma	= nvme_pci_supports_pci_p2pdma,
};

static int nvme_dev_map(struct nvme_dev *dev)
{
	struct pci_dev *pdev = to_pci_dev(dev->dev);

	if (pci_request_mem_regions(pdev, "nvme"))
		return -ENODEV;

	if (nvme_remap_bar(dev, NVME_REG_DBS + 4096))
		goto release;

	return 0;
  release:
	pci_release_mem_regions(pdev);
	return -ENODEV;
}

static unsigned long check_vendor_combination_bug(struct pci_dev *pdev)
{
	if (pdev->vendor == 0x144d && pdev->device == 0xa802) {
		/*
		 * Several Samsung devices seem to drop off the PCIe bus
		 * randomly when APST is on and uses the deepest sleep state.
		 * This has been observed on a Samsung "SM951 NVMe SAMSUNG
		 * 256GB", a "PM951 NVMe SAMSUNG 512GB", and a "Samsung SSD
		 * 950 PRO 256GB", but it seems to be restricted to two Dell
		 * laptops.
		 */
		if (dmi_match(DMI_SYS_VENDOR, "Dell Inc.") &&
		    (dmi_match(DMI_PRODUCT_NAME, "XPS 15 9550") ||
		     dmi_match(DMI_PRODUCT_NAME, "Precision 5510")))
			return NVME_QUIRK_NO_DEEPEST_PS;
	} else if (pdev->vendor == 0x144d && pdev->device == 0xa804) {
		/*
		 * Samsung SSD 960 EVO drops off the PCIe bus after system
		 * suspend on a Ryzen board, ASUS PRIME B350M-A, as well as
		 * within few minutes after bootup on a Coffee Lake board -
		 * ASUS PRIME Z370-A
		 */
		if (dmi_match(DMI_BOARD_VENDOR, "ASUSTeK COMPUTER INC.") &&
		    (dmi_match(DMI_BOARD_NAME, "PRIME B350M-A") ||
		     dmi_match(DMI_BOARD_NAME, "PRIME Z370-A")))
			return NVME_QUIRK_NO_APST;
	} else if ((pdev->vendor == 0x144d && (pdev->device == 0xa801 ||
		    pdev->device == 0xa808 || pdev->device == 0xa809)) ||
		   (pdev->vendor == 0x1e0f && pdev->device == 0x0001)) {
		/*
		 * Forcing to use host managed nvme power settings for
		 * lowest idle power with quick resume latency on
		 * Samsung and Toshiba SSDs based on suspend behavior
		 * on Coffee Lake board for LENOVO C640
		 */
		if ((dmi_match(DMI_BOARD_VENDOR, "LENOVO")) &&
		     dmi_match(DMI_BOARD_NAME, "LNVNB161216"))
			return NVME_QUIRK_SIMPLE_SUSPEND;
	} else if (pdev->vendor == 0x2646 && (pdev->device == 0x2263 ||
		   pdev->device == 0x500f)) {
		/*
		 * Exclude some Kingston NV1 and A2000 devices from
		 * NVME_QUIRK_SIMPLE_SUSPEND. Do a full suspend to save a
		 * lot fo energy with s2idle sleep on some TUXEDO platforms.
		 */
		if (dmi_match(DMI_BOARD_NAME, "NS5X_NS7XAU") ||
		    dmi_match(DMI_BOARD_NAME, "NS5x_7xAU") ||
		    dmi_match(DMI_BOARD_NAME, "NS5x_7xPU") ||
		    dmi_match(DMI_BOARD_NAME, "PH4PRX1_PH6PRX1"))
			return NVME_QUIRK_FORCE_NO_SIMPLE_SUSPEND;
	} else if (pdev->vendor == 0x144d && pdev->device == 0xa80d) {
		/*
		 * Exclude Samsung 990 Evo from NVME_QUIRK_SIMPLE_SUSPEND
		 * because of high power consumption (> 2 Watt) in s2idle
		 * sleep. Only some boards with Intel CPU are affected.
		 */
		if (dmi_match(DMI_BOARD_NAME, "GMxPXxx") ||
		    dmi_match(DMI_BOARD_NAME, "PH4PG31") ||
		    dmi_match(DMI_BOARD_NAME, "PH4PRX1_PH6PRX1") ||
		    dmi_match(DMI_BOARD_NAME, "PH6PG01_PH6PG71"))
			return NVME_QUIRK_FORCE_NO_SIMPLE_SUSPEND;
	}

	/*
	 * NVMe SSD drops off the PCIe bus after system idle
	 * for 10 hours on a Lenovo N60z board.
	 */
	if (dmi_match(DMI_BOARD_NAME, "LXKT-ZXEG-N6"))
		return NVME_QUIRK_NO_APST;

	return 0;
}

static struct nvme_dev *nvme_pci_alloc_dev(struct pci_dev *pdev,
		const struct pci_device_id *id)
{
	unsigned long quirks = id->driver_data;
	int node = dev_to_node(&pdev->dev);
	struct nvme_dev *dev;
	int ret = -ENOMEM;

	dev = kzalloc_node(sizeof(*dev), GFP_KERNEL, node);
	if (!dev)
		return ERR_PTR(-ENOMEM);
	INIT_WORK(&dev->ctrl.reset_work, nvme_reset_work);
	mutex_init(&dev->shutdown_lock);

	dev->nr_write_queues = write_queues;
	dev->nr_poll_queues = poll_queues;
	dev->nr_allocated_queues = nvme_max_io_queues(dev) + 1;
	dev->queues = kcalloc_node(dev->nr_allocated_queues,
			sizeof(struct nvme_queue), GFP_KERNEL, node);
	if (!dev->queues)
		goto out_free_dev;

	dev->dev = get_device(&pdev->dev);

	quirks |= check_vendor_combination_bug(pdev);
	if (!noacpi &&
	    !(quirks & NVME_QUIRK_FORCE_NO_SIMPLE_SUSPEND) &&
	    acpi_storage_d3(&pdev->dev)) {
		/*
		 * Some systems use a bios work around to ask for D3 on
		 * platforms that support kernel managed suspend.
		 */
		dev_info(&pdev->dev,
			 "platform quirk: setting simple suspend\n");
		quirks |= NVME_QUIRK_SIMPLE_SUSPEND;
	}
	ret = nvme_init_ctrl(&dev->ctrl, &pdev->dev, &nvme_pci_ctrl_ops,
			     quirks);
	if (ret)
		goto out_put_device;

	if (dev->ctrl.quirks & NVME_QUIRK_DMA_ADDRESS_BITS_48)
		dma_set_mask_and_coherent(&pdev->dev, DMA_BIT_MASK(48));
	else
		dma_set_mask_and_coherent(&pdev->dev, DMA_BIT_MASK(64));
	dma_set_min_align_mask(&pdev->dev, NVME_CTRL_PAGE_SIZE - 1);
	dma_set_max_seg_size(&pdev->dev, 0xffffffff);

	/*
	 * Limit the max command size to prevent iod->sg allocations going
	 * over a single page.
	 */
	dev->ctrl.max_hw_sectors = min_t(u32,
		NVME_MAX_KB_SZ << 1, dma_opt_mapping_size(&pdev->dev) >> 9);
	dev->ctrl.max_segments = NVME_MAX_SEGS;
	dev->ctrl.max_integrity_segments = 1;
	return dev;

out_put_device:
	put_device(dev->dev);
	kfree(dev->queues);
out_free_dev:
	kfree(dev);
	return ERR_PTR(ret);
}

static int nvme_probe(struct pci_dev *pdev, const struct pci_device_id *id)
{
	struct nvme_dev *dev;
	int result = -ENOMEM;

	dev = nvme_pci_alloc_dev(pdev, id);
	if (IS_ERR(dev))
		return PTR_ERR(dev);

	result = nvme_add_ctrl(&dev->ctrl);
	if (result)
		goto out_put_ctrl;

	result = nvme_dev_map(dev);
	if (result)
		goto out_uninit_ctrl;

	result = nvme_setup_prp_pools(dev);
	if (result)
		goto out_dev_unmap;

	result = nvme_pci_alloc_iod_mempool(dev);
	if (result)
		goto out_release_prp_pools;

	dev_info(dev->ctrl.device, "pci function %s\n", dev_name(&pdev->dev));

	result = nvme_pci_enable(dev);
	if (result)
		goto out_release_iod_mempool;

	result = nvme_alloc_admin_tag_set(&dev->ctrl, &dev->admin_tagset,
				&nvme_mq_admin_ops, sizeof(struct nvme_iod));
	if (result)
		goto out_disable;

	/*
	 * Mark the controller as connecting before sending admin commands to
	 * allow the timeout handler to do the right thing.
	 */
	if (!nvme_change_ctrl_state(&dev->ctrl, NVME_CTRL_CONNECTING)) {
		dev_warn(dev->ctrl.device,
			"failed to mark controller CONNECTING\n");
		result = -EBUSY;
		goto out_disable;
	}

	result = nvme_init_ctrl_finish(&dev->ctrl, false);
	if (result)
		goto out_disable;

	if (nvme_ctrl_meta_sgl_supported(&dev->ctrl))
		dev->ctrl.max_integrity_segments = NVME_MAX_META_SEGS;
	else
		dev->ctrl.max_integrity_segments = 1;

	nvme_dbbuf_dma_alloc(dev);

	result = nvme_setup_host_mem(dev);
	if (result < 0)
		goto out_disable;

	result = nvme_setup_io_queues(dev);
	if (result)
		goto out_disable;

	if (dev->online_queues > 1) {
		nvme_alloc_io_tag_set(&dev->ctrl, &dev->tagset, &nvme_mq_ops,
				nvme_pci_nr_maps(dev), sizeof(struct nvme_iod));
		nvme_dbbuf_set(dev);
	}

	if (!dev->ctrl.tagset)
		dev_warn(dev->ctrl.device, "IO queues not created\n");

	if (!nvme_change_ctrl_state(&dev->ctrl, NVME_CTRL_LIVE)) {
		dev_warn(dev->ctrl.device,
			"failed to mark controller live state\n");
		result = -ENODEV;
		goto out_disable;
	}

	pci_set_drvdata(pdev, dev);

	nvme_start_ctrl(&dev->ctrl);
	nvme_put_ctrl(&dev->ctrl);
	flush_work(&dev->ctrl.scan_work);
	return 0;

out_disable:
	nvme_change_ctrl_state(&dev->ctrl, NVME_CTRL_DELETING);
	nvme_dev_disable(dev, true);
	nvme_free_host_mem(dev);
	nvme_dev_remove_admin(dev);
	nvme_dbbuf_dma_free(dev);
	nvme_free_queues(dev, 0);
out_release_iod_mempool:
	mempool_destroy(dev->iod_mempool);
	mempool_destroy(dev->iod_meta_mempool);
out_release_prp_pools:
	nvme_release_prp_pools(dev);
out_dev_unmap:
	nvme_dev_unmap(dev);
out_uninit_ctrl:
	nvme_uninit_ctrl(&dev->ctrl);
out_put_ctrl:
	nvme_put_ctrl(&dev->ctrl);
	return result;
}

static void nvme_reset_prepare(struct pci_dev *pdev)
{
	struct nvme_dev *dev = pci_get_drvdata(pdev);

	/*
	 * We don't need to check the return value from waiting for the reset
	 * state as pci_dev device lock is held, making it impossible to race
	 * with ->remove().
	 */
	nvme_disable_prepare_reset(dev, false);
	nvme_sync_queues(&dev->ctrl);
}

static void nvme_reset_done(struct pci_dev *pdev)
{
	struct nvme_dev *dev = pci_get_drvdata(pdev);

	if (!nvme_try_sched_reset(&dev->ctrl))
		flush_work(&dev->ctrl.reset_work);
}

static void nvme_shutdown(struct pci_dev *pdev)
{
	struct nvme_dev *dev = pci_get_drvdata(pdev);

	nvme_disable_prepare_reset(dev, true);
}

/*
 * The driver's remove may be called on a device in a partially initialized
 * state. This function must not have any dependencies on the device state in
 * order to proceed.
 */
static void nvme_remove(struct pci_dev *pdev)
{
	struct nvme_dev *dev = pci_get_drvdata(pdev);

	nvme_change_ctrl_state(&dev->ctrl, NVME_CTRL_DELETING);
	pci_set_drvdata(pdev, NULL);

	if (!pci_device_is_present(pdev)) {
		nvme_change_ctrl_state(&dev->ctrl, NVME_CTRL_DEAD);
		nvme_dev_disable(dev, true);
	}

	flush_work(&dev->ctrl.reset_work);
	nvme_stop_ctrl(&dev->ctrl);
	nvme_remove_namespaces(&dev->ctrl);
	nvme_dev_disable(dev, true);
	nvme_free_host_mem(dev);
	nvme_dev_remove_admin(dev);
	nvme_dbbuf_dma_free(dev);
	nvme_free_queues(dev, 0);
	mempool_destroy(dev->iod_mempool);
	mempool_destroy(dev->iod_meta_mempool);
	nvme_release_prp_pools(dev);
	nvme_dev_unmap(dev);
	nvme_uninit_ctrl(&dev->ctrl);
}

#ifdef CONFIG_PM_SLEEP
static int nvme_get_power_state(struct nvme_ctrl *ctrl, u32 *ps)
{
	return nvme_get_features(ctrl, NVME_FEAT_POWER_MGMT, 0, NULL, 0, ps);
}

static int nvme_set_power_state(struct nvme_ctrl *ctrl, u32 ps)
{
	return nvme_set_features(ctrl, NVME_FEAT_POWER_MGMT, ps, NULL, 0, NULL);
}

static int nvme_resume(struct device *dev)
{
	struct nvme_dev *ndev = pci_get_drvdata(to_pci_dev(dev));
	struct nvme_ctrl *ctrl = &ndev->ctrl;

	if (ndev->last_ps == U32_MAX ||
	    nvme_set_power_state(ctrl, ndev->last_ps) != 0)
		goto reset;
	if (ctrl->hmpre && nvme_setup_host_mem(ndev))
		goto reset;

	return 0;
reset:
	return nvme_try_sched_reset(ctrl);
}

static int nvme_suspend(struct device *dev)
{
	struct pci_dev *pdev = to_pci_dev(dev);
	struct nvme_dev *ndev = pci_get_drvdata(pdev);
	struct nvme_ctrl *ctrl = &ndev->ctrl;
	int ret = -EBUSY;

	ndev->last_ps = U32_MAX;

	/*
	 * The platform does not remove power for a kernel managed suspend so
	 * use host managed nvme power settings for lowest idle power if
	 * possible. This should have quicker resume latency than a full device
	 * shutdown.  But if the firmware is involved after the suspend or the
	 * device does not support any non-default power states, shut down the
	 * device fully.
	 *
	 * If ASPM is not enabled for the device, shut down the device and allow
	 * the PCI bus layer to put it into D3 in order to take the PCIe link
	 * down, so as to allow the platform to achieve its minimum low-power
	 * state (which may not be possible if the link is up).
	 */
	if (pm_suspend_via_firmware() || !ctrl->npss ||
	    !pcie_aspm_enabled(pdev) ||
	    (ndev->ctrl.quirks & NVME_QUIRK_SIMPLE_SUSPEND))
		return nvme_disable_prepare_reset(ndev, true);

	nvme_start_freeze(ctrl);
	nvme_wait_freeze(ctrl);
	nvme_sync_queues(ctrl);

	if (nvme_ctrl_state(ctrl) != NVME_CTRL_LIVE)
		goto unfreeze;

	/*
	 * Host memory access may not be successful in a system suspend state,
	 * but the specification allows the controller to access memory in a
	 * non-operational power state.
	 */
	if (ndev->hmb) {
		ret = nvme_set_host_mem(ndev, 0);
		if (ret < 0)
			goto unfreeze;
	}

	ret = nvme_get_power_state(ctrl, &ndev->last_ps);
	if (ret < 0)
		goto unfreeze;

	/*
	 * A saved state prevents pci pm from generically controlling the
	 * device's power. If we're using protocol specific settings, we don't
	 * want pci interfering.
	 */
	pci_save_state(pdev);

	ret = nvme_set_power_state(ctrl, ctrl->npss);
	if (ret < 0)
		goto unfreeze;

	if (ret) {
		/* discard the saved state */
		pci_load_saved_state(pdev, NULL);

		/*
		 * Clearing npss forces a controller reset on resume. The
		 * correct value will be rediscovered then.
		 */
		ret = nvme_disable_prepare_reset(ndev, true);
		ctrl->npss = 0;
	}
unfreeze:
	nvme_unfreeze(ctrl);
	return ret;
}

static int nvme_simple_suspend(struct device *dev)
{
	struct nvme_dev *ndev = pci_get_drvdata(to_pci_dev(dev));

	return nvme_disable_prepare_reset(ndev, true);
}

static int nvme_simple_resume(struct device *dev)
{
	struct pci_dev *pdev = to_pci_dev(dev);
	struct nvme_dev *ndev = pci_get_drvdata(pdev);

	return nvme_try_sched_reset(&ndev->ctrl);
}

static const struct dev_pm_ops nvme_dev_pm_ops = {
	.suspend	= nvme_suspend,
	.resume		= nvme_resume,
	.freeze		= nvme_simple_suspend,
	.thaw		= nvme_simple_resume,
	.poweroff	= nvme_simple_suspend,
	.restore	= nvme_simple_resume,
};
#endif /* CONFIG_PM_SLEEP */

static pci_ers_result_t nvme_error_detected(struct pci_dev *pdev,
						pci_channel_state_t state)
{
	struct nvme_dev *dev = pci_get_drvdata(pdev);

	/*
	 * A frozen channel requires a reset. When detected, this method will
	 * shutdown the controller to quiesce. The controller will be restarted
	 * after the slot reset through driver's slot_reset callback.
	 */
	switch (state) {
	case pci_channel_io_normal:
		return PCI_ERS_RESULT_CAN_RECOVER;
	case pci_channel_io_frozen:
		dev_warn(dev->ctrl.device,
			"frozen state error detected, reset controller\n");
		if (!nvme_change_ctrl_state(&dev->ctrl, NVME_CTRL_RESETTING)) {
			nvme_dev_disable(dev, true);
			return PCI_ERS_RESULT_DISCONNECT;
		}
		nvme_dev_disable(dev, false);
		return PCI_ERS_RESULT_NEED_RESET;
	case pci_channel_io_perm_failure:
		dev_warn(dev->ctrl.device,
			"failure state error detected, request disconnect\n");
		return PCI_ERS_RESULT_DISCONNECT;
	}
	return PCI_ERS_RESULT_NEED_RESET;
}

static pci_ers_result_t nvme_slot_reset(struct pci_dev *pdev)
{
	struct nvme_dev *dev = pci_get_drvdata(pdev);

	dev_info(dev->ctrl.device, "restart after slot reset\n");
	pci_restore_state(pdev);
	if (!nvme_try_sched_reset(&dev->ctrl))
		nvme_unquiesce_io_queues(&dev->ctrl);
	return PCI_ERS_RESULT_RECOVERED;
}

static void nvme_error_resume(struct pci_dev *pdev)
{
	struct nvme_dev *dev = pci_get_drvdata(pdev);

	flush_work(&dev->ctrl.reset_work);
}

static const struct pci_error_handlers nvme_err_handler = {
	.error_detected	= nvme_error_detected,
	.slot_reset	= nvme_slot_reset,
	.resume		= nvme_error_resume,
	.reset_prepare	= nvme_reset_prepare,
	.reset_done	= nvme_reset_done,
};

static const struct pci_device_id nvme_id_table[] = {
	{ PCI_VDEVICE(INTEL, 0x0953),	/* Intel 750/P3500/P3600/P3700 */
		.driver_data = NVME_QUIRK_STRIPE_SIZE |
				NVME_QUIRK_DEALLOCATE_ZEROES, },
	{ PCI_VDEVICE(INTEL, 0x0a53),	/* Intel P3520 */
		.driver_data = NVME_QUIRK_STRIPE_SIZE |
				NVME_QUIRK_DEALLOCATE_ZEROES, },
	{ PCI_VDEVICE(INTEL, 0x0a54),	/* Intel P4500/P4600 */
		.driver_data = NVME_QUIRK_STRIPE_SIZE |
				NVME_QUIRK_IGNORE_DEV_SUBNQN |
				NVME_QUIRK_BOGUS_NID, },
	{ PCI_VDEVICE(INTEL, 0x0a55),	/* Dell Express Flash P4600 */
		.driver_data = NVME_QUIRK_STRIPE_SIZE, },
	{ PCI_VDEVICE(INTEL, 0xf1a5),	/* Intel 600P/P3100 */
		.driver_data = NVME_QUIRK_NO_DEEPEST_PS |
				NVME_QUIRK_MEDIUM_PRIO_SQ |
				NVME_QUIRK_NO_TEMP_THRESH_CHANGE |
				NVME_QUIRK_DISABLE_WRITE_ZEROES, },
	{ PCI_VDEVICE(INTEL, 0xf1a6),	/* Intel 760p/Pro 7600p */
		.driver_data = NVME_QUIRK_IGNORE_DEV_SUBNQN, },
	{ PCI_VDEVICE(INTEL, 0x5845),	/* Qemu emulated controller */
		.driver_data = NVME_QUIRK_IDENTIFY_CNS |
				NVME_QUIRK_DISABLE_WRITE_ZEROES |
				NVME_QUIRK_BOGUS_NID, },
	{ PCI_VDEVICE(REDHAT, 0x0010),	/* Qemu emulated controller */
		.driver_data = NVME_QUIRK_BOGUS_NID, },
	{ PCI_DEVICE(0x1217, 0x8760), /* O2 Micro 64GB Steam Deck */
		.driver_data = NVME_QUIRK_DMAPOOL_ALIGN_512, },
	{ PCI_DEVICE(0x126f, 0x2262),	/* Silicon Motion generic */
		.driver_data = NVME_QUIRK_NO_DEEPEST_PS |
				NVME_QUIRK_BOGUS_NID, },
	{ PCI_DEVICE(0x126f, 0x2263),	/* Silicon Motion unidentified */
		.driver_data = NVME_QUIRK_NO_NS_DESC_LIST |
				NVME_QUIRK_BOGUS_NID, },
	{ PCI_DEVICE(0x1bb1, 0x0100),   /* Seagate Nytro Flash Storage */
		.driver_data = NVME_QUIRK_DELAY_BEFORE_CHK_RDY |
				NVME_QUIRK_NO_NS_DESC_LIST, },
	{ PCI_DEVICE(0x1c58, 0x0003),	/* HGST adapter */
		.driver_data = NVME_QUIRK_DELAY_BEFORE_CHK_RDY, },
	{ PCI_DEVICE(0x1c58, 0x0023),	/* WDC SN200 adapter */
		.driver_data = NVME_QUIRK_DELAY_BEFORE_CHK_RDY, },
	{ PCI_DEVICE(0x1c5f, 0x0540),	/* Memblaze Pblaze4 adapter */
		.driver_data = NVME_QUIRK_DELAY_BEFORE_CHK_RDY, },
	{ PCI_DEVICE(0x144d, 0xa821),   /* Samsung PM1725 */
		.driver_data = NVME_QUIRK_DELAY_BEFORE_CHK_RDY, },
	{ PCI_DEVICE(0x144d, 0xa822),   /* Samsung PM1725a */
		.driver_data = NVME_QUIRK_DELAY_BEFORE_CHK_RDY |
				NVME_QUIRK_DISABLE_WRITE_ZEROES|
				NVME_QUIRK_IGNORE_DEV_SUBNQN, },
	{ PCI_DEVICE(0x15b7, 0x5008),   /* Sandisk SN530 */
		.driver_data = NVME_QUIRK_BROKEN_MSI },
	{ PCI_DEVICE(0x1987, 0x5012),	/* Phison E12 */
		.driver_data = NVME_QUIRK_BOGUS_NID, },
	{ PCI_DEVICE(0x1987, 0x5016),	/* Phison E16 */
		.driver_data = NVME_QUIRK_IGNORE_DEV_SUBNQN |
				NVME_QUIRK_BOGUS_NID, },
	{ PCI_DEVICE(0x1987, 0x5019),  /* phison E19 */
		.driver_data = NVME_QUIRK_DISABLE_WRITE_ZEROES, },
	{ PCI_DEVICE(0x1987, 0x5021),   /* Phison E21 */
		.driver_data = NVME_QUIRK_DISABLE_WRITE_ZEROES, },
	{ PCI_DEVICE(0x1b4b, 0x1092),	/* Lexar 256 GB SSD */
		.driver_data = NVME_QUIRK_NO_NS_DESC_LIST |
				NVME_QUIRK_IGNORE_DEV_SUBNQN, },
	{ PCI_DEVICE(0x1cc1, 0x33f8),   /* ADATA IM2P33F8ABR1 1 TB */
		.driver_data = NVME_QUIRK_BOGUS_NID, },
	{ PCI_DEVICE(0x10ec, 0x5762),   /* ADATA SX6000LNP */
		.driver_data = NVME_QUIRK_IGNORE_DEV_SUBNQN |
				NVME_QUIRK_BOGUS_NID, },
	{ PCI_DEVICE(0x10ec, 0x5763),  /* ADATA SX6000PNP */
		.driver_data = NVME_QUIRK_BOGUS_NID, },
	{ PCI_DEVICE(0x1cc1, 0x8201),   /* ADATA SX8200PNP 512GB */
		.driver_data = NVME_QUIRK_NO_DEEPEST_PS |
				NVME_QUIRK_IGNORE_DEV_SUBNQN, },
	 { PCI_DEVICE(0x1344, 0x5407), /* Micron Technology Inc NVMe SSD */
		.driver_data = NVME_QUIRK_IGNORE_DEV_SUBNQN },
	 { PCI_DEVICE(0x1344, 0x6001),   /* Micron Nitro NVMe */
		 .driver_data = NVME_QUIRK_BOGUS_NID, },
	{ PCI_DEVICE(0x1c5c, 0x1504),   /* SK Hynix PC400 */
		.driver_data = NVME_QUIRK_DISABLE_WRITE_ZEROES, },
	{ PCI_DEVICE(0x1c5c, 0x174a),   /* SK Hynix P31 SSD */
		.driver_data = NVME_QUIRK_BOGUS_NID, },
	{ PCI_DEVICE(0x1c5c, 0x1D59),   /* SK Hynix BC901 */
		.driver_data = NVME_QUIRK_DISABLE_WRITE_ZEROES, },
	{ PCI_DEVICE(0x15b7, 0x2001),   /*  Sandisk Skyhawk */
		.driver_data = NVME_QUIRK_DISABLE_WRITE_ZEROES, },
	{ PCI_DEVICE(0x1d97, 0x2263),   /* SPCC */
		.driver_data = NVME_QUIRK_DISABLE_WRITE_ZEROES, },
	{ PCI_DEVICE(0x144d, 0xa80b),   /* Samsung PM9B1 256G and 512G */
		.driver_data = NVME_QUIRK_DISABLE_WRITE_ZEROES |
				NVME_QUIRK_BOGUS_NID, },
	{ PCI_DEVICE(0x144d, 0xa809),   /* Samsung MZALQ256HBJD 256G */
		.driver_data = NVME_QUIRK_DISABLE_WRITE_ZEROES, },
	{ PCI_DEVICE(0x144d, 0xa802),   /* Samsung SM953 */
		.driver_data = NVME_QUIRK_BOGUS_NID, },
	{ PCI_DEVICE(0x1cc4, 0x6303),   /* UMIS RPJTJ512MGE1QDY 512G */
		.driver_data = NVME_QUIRK_DISABLE_WRITE_ZEROES, },
	{ PCI_DEVICE(0x1cc4, 0x6302),   /* UMIS RPJTJ256MGE1QDY 256G */
		.driver_data = NVME_QUIRK_DISABLE_WRITE_ZEROES, },
	{ PCI_DEVICE(0x2646, 0x2262),   /* KINGSTON SKC2000 NVMe SSD */
		.driver_data = NVME_QUIRK_NO_DEEPEST_PS, },
	{ PCI_DEVICE(0x2646, 0x2263),   /* KINGSTON A2000 NVMe SSD  */
		.driver_data = NVME_QUIRK_NO_DEEPEST_PS, },
	{ PCI_DEVICE(0x2646, 0x5013),   /* Kingston KC3000, Kingston FURY Renegade */
		.driver_data = NVME_QUIRK_NO_SECONDARY_TEMP_THRESH, },
	{ PCI_DEVICE(0x2646, 0x5018),   /* KINGSTON OM8SFP4xxxxP OS21012 NVMe SSD */
		.driver_data = NVME_QUIRK_DISABLE_WRITE_ZEROES, },
	{ PCI_DEVICE(0x2646, 0x5016),   /* KINGSTON OM3PGP4xxxxP OS21011 NVMe SSD */
		.driver_data = NVME_QUIRK_DISABLE_WRITE_ZEROES, },
	{ PCI_DEVICE(0x2646, 0x501A),   /* KINGSTON OM8PGP4xxxxP OS21005 NVMe SSD */
		.driver_data = NVME_QUIRK_DISABLE_WRITE_ZEROES, },
	{ PCI_DEVICE(0x2646, 0x501B),   /* KINGSTON OM8PGP4xxxxQ OS21005 NVMe SSD */
		.driver_data = NVME_QUIRK_DISABLE_WRITE_ZEROES, },
	{ PCI_DEVICE(0x2646, 0x501E),   /* KINGSTON OM3PGP4xxxxQ OS21011 NVMe SSD */
		.driver_data = NVME_QUIRK_DISABLE_WRITE_ZEROES, },
	{ PCI_DEVICE(0x1f40, 0x1202),   /* Netac Technologies Co. NV3000 NVMe SSD */
		.driver_data = NVME_QUIRK_BOGUS_NID, },
	{ PCI_DEVICE(0x1f40, 0x5236),   /* Netac Technologies Co. NV7000 NVMe SSD */
		.driver_data = NVME_QUIRK_BOGUS_NID, },
	{ PCI_DEVICE(0x1e4B, 0x1001),   /* MAXIO MAP1001 */
		.driver_data = NVME_QUIRK_BOGUS_NID, },
	{ PCI_DEVICE(0x1e4B, 0x1002),   /* MAXIO MAP1002 */
		.driver_data = NVME_QUIRK_BOGUS_NID, },
	{ PCI_DEVICE(0x1e4B, 0x1202),   /* MAXIO MAP1202 */
		.driver_data = NVME_QUIRK_BOGUS_NID, },
	{ PCI_DEVICE(0x1e4B, 0x1602),   /* MAXIO MAP1602 */
		.driver_data = NVME_QUIRK_BOGUS_NID, },
	{ PCI_DEVICE(0x1cc1, 0x5350),   /* ADATA XPG GAMMIX S50 */
		.driver_data = NVME_QUIRK_BOGUS_NID, },
	{ PCI_DEVICE(0x1dbe, 0x5236),   /* ADATA XPG GAMMIX S70 */
		.driver_data = NVME_QUIRK_BOGUS_NID, },
	{ PCI_DEVICE(0x1e49, 0x0021),   /* ZHITAI TiPro5000 NVMe SSD */
		.driver_data = NVME_QUIRK_NO_DEEPEST_PS, },
	{ PCI_DEVICE(0x1e49, 0x0041),   /* ZHITAI TiPro7000 NVMe SSD */
		.driver_data = NVME_QUIRK_NO_DEEPEST_PS, },
	{ PCI_DEVICE(0xc0a9, 0x540a),   /* Crucial P2 */
		.driver_data = NVME_QUIRK_BOGUS_NID, },
	{ PCI_DEVICE(0x1d97, 0x2263), /* Lexar NM610 */
		.driver_data = NVME_QUIRK_BOGUS_NID, },
	{ PCI_DEVICE(0x1d97, 0x1d97), /* Lexar NM620 */
		.driver_data = NVME_QUIRK_BOGUS_NID, },
	{ PCI_DEVICE(0x1d97, 0x2269), /* Lexar NM760 */
		.driver_data = NVME_QUIRK_BOGUS_NID |
				NVME_QUIRK_IGNORE_DEV_SUBNQN, },
	{ PCI_DEVICE(0x10ec, 0x5763), /* TEAMGROUP T-FORCE CARDEA ZERO Z330 SSD */
		.driver_data = NVME_QUIRK_BOGUS_NID, },
	{ PCI_DEVICE(0x1e4b, 0x1602), /* HS-SSD-FUTURE 2048G  */
		.driver_data = NVME_QUIRK_BOGUS_NID, },
	{ PCI_DEVICE(0x10ec, 0x5765), /* TEAMGROUP MP33 2TB SSD */
		.driver_data = NVME_QUIRK_BOGUS_NID, },
	{ PCI_DEVICE(PCI_VENDOR_ID_AMAZON, 0x0061),
		.driver_data = NVME_QUIRK_DMA_ADDRESS_BITS_48, },
	{ PCI_DEVICE(PCI_VENDOR_ID_AMAZON, 0x0065),
		.driver_data = NVME_QUIRK_DMA_ADDRESS_BITS_48, },
	{ PCI_DEVICE(PCI_VENDOR_ID_AMAZON, 0x8061),
		.driver_data = NVME_QUIRK_DMA_ADDRESS_BITS_48, },
	{ PCI_DEVICE(PCI_VENDOR_ID_AMAZON, 0xcd00),
		.driver_data = NVME_QUIRK_DMA_ADDRESS_BITS_48, },
	{ PCI_DEVICE(PCI_VENDOR_ID_AMAZON, 0xcd01),
		.driver_data = NVME_QUIRK_DMA_ADDRESS_BITS_48, },
	{ PCI_DEVICE(PCI_VENDOR_ID_AMAZON, 0xcd02),
		.driver_data = NVME_QUIRK_DMA_ADDRESS_BITS_48, },
	{ PCI_DEVICE(PCI_VENDOR_ID_APPLE, 0x2001),
		/*
		 * Fix for the Apple controller found in the MacBook8,1 and
		 * some MacBook7,1 to avoid controller resets and data loss.
		 */
		.driver_data = NVME_QUIRK_SINGLE_VECTOR |
				NVME_QUIRK_QDEPTH_ONE },
	{ PCI_DEVICE(PCI_VENDOR_ID_APPLE, 0x2003) },
	{ PCI_DEVICE(PCI_VENDOR_ID_APPLE, 0x2005),
		.driver_data = NVME_QUIRK_SINGLE_VECTOR |
				NVME_QUIRK_128_BYTES_SQES |
				NVME_QUIRK_SHARED_TAGS |
				NVME_QUIRK_SKIP_CID_GEN |
				NVME_QUIRK_IDENTIFY_CNS },
	{ PCI_DEVICE_CLASS(PCI_CLASS_STORAGE_EXPRESS, 0xffffff) },
	{ 0, }
};
MODULE_DEVICE_TABLE(pci, nvme_id_table);

static struct pci_driver nvme_driver = {
	.name		= "nvme",
	.id_table	= nvme_id_table,
	.probe		= nvme_probe,
	.remove		= nvme_remove,
	.shutdown	= nvme_shutdown,
	.driver		= {
		.probe_type	= PROBE_PREFER_ASYNCHRONOUS,
#ifdef CONFIG_PM_SLEEP
		.pm		= &nvme_dev_pm_ops,
#endif
	},
	.sriov_configure = pci_sriov_configure_simple,
	.err_handler	= &nvme_err_handler,
};

static int __init nvme_init(void)
{
	BUILD_BUG_ON(sizeof(struct nvme_create_cq) != 64);
	BUILD_BUG_ON(sizeof(struct nvme_create_sq) != 64);
	BUILD_BUG_ON(sizeof(struct nvme_delete_queue) != 64);
	BUILD_BUG_ON(IRQ_AFFINITY_MAX_SETS < 2);
	BUILD_BUG_ON(NVME_MAX_SEGS > SGES_PER_PAGE);
	BUILD_BUG_ON(sizeof(struct scatterlist) * NVME_MAX_SEGS > PAGE_SIZE);
	BUILD_BUG_ON(nvme_pci_npages_prp() > NVME_MAX_NR_ALLOCATIONS);

	return pci_register_driver(&nvme_driver);
}

static void __exit nvme_exit(void)
{
	pci_unregister_driver(&nvme_driver);
	flush_workqueue(nvme_wq);
}

MODULE_AUTHOR("Matthew Wilcox <willy@linux.intel.com>");
MODULE_LICENSE("GPL");
MODULE_VERSION("1.0");
MODULE_DESCRIPTION("NVMe host PCIe transport driver");
module_init(nvme_init);
module_exit(nvme_exit);<|MERGE_RESOLUTION|>--- conflicted
+++ resolved
@@ -1016,14 +1016,8 @@
 
 static void nvme_queue_rqs(struct rq_list *rqlist)
 {
-<<<<<<< HEAD
-	struct request *submit_list = NULL;
-	struct request *requeue_list = NULL;
-	struct request **requeue_lastp = &requeue_list;
-=======
 	struct rq_list submit_list = { };
 	struct rq_list requeue_list = { };
->>>>>>> b5de2a2a
 	struct nvme_queue *nvmeq = NULL;
 	struct request *req;
 
@@ -1031,18 +1025,6 @@
 		if (nvmeq && nvmeq != req->mq_hctx->driver_data)
 			nvme_submit_cmds(nvmeq, &submit_list);
 		nvmeq = req->mq_hctx->driver_data;
-<<<<<<< HEAD
-
-		if (nvme_prep_rq_batch(nvmeq, req))
-			rq_list_add(&submit_list, req); /* reverse order */
-		else
-			rq_list_add_tail(&requeue_lastp, req);
-	}
-
-	if (nvmeq)
-		nvme_submit_cmds(nvmeq, &submit_list);
-	*rqlist = requeue_list;
-=======
 
 		if (nvme_prep_rq_batch(nvmeq, req))
 			rq_list_add_tail(&submit_list, req);
@@ -1071,7 +1053,6 @@
 		      iod->meta_dma);
 	dma_unmap_sgtable(dev->dev, &iod->meta_sgt, rq_dma_dir(req), 0);
 	mempool_free(iod->meta_sgt.sgl, dev->iod_meta_mempool);
->>>>>>> b5de2a2a
 }
 
 static __always_inline void nvme_pci_unmap_rq(struct request *req)
@@ -2077,8 +2058,6 @@
 
 	kfree(dev->host_mem_desc_bufs);
 	dev->host_mem_desc_bufs = NULL;
-<<<<<<< HEAD
-=======
 }
 
 static void nvme_free_host_mem(struct nvme_dev *dev)
@@ -2089,7 +2068,6 @@
 	else
 		nvme_free_host_mem_multi(dev);
 
->>>>>>> b5de2a2a
 	dma_free_coherent(dev->dev, dev->host_mem_descs_size,
 			dev->host_mem_descs, dev->host_mem_descs_dma);
 	dev->host_mem_descs = NULL;
