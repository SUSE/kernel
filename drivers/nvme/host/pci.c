// SPDX-License-Identifier: GPL-2.0
/*
 * NVM Express device driver
 * Copyright (c) 2011-2014, Intel Corporation.
 */

#include <linux/acpi.h>
#include <linux/aer.h>
#include <linux/async.h>
#include <linux/blkdev.h>
#include <linux/blk-mq.h>
#include <linux/blk-mq-pci.h>
#include <linux/blk-integrity.h>
#include <linux/dmi.h>
#include <linux/init.h>
#include <linux/interrupt.h>
#include <linux/io.h>
#include <linux/kstrtox.h>
#include <linux/memremap.h>
#include <linux/mm.h>
#include <linux/module.h>
#include <linux/mutex.h>
#include <linux/once.h>
#include <linux/pci.h>
#include <linux/suspend.h>
#include <linux/t10-pi.h>
#include <linux/types.h>
#include <linux/io-64-nonatomic-lo-hi.h>
#include <linux/io-64-nonatomic-hi-lo.h>
#include <linux/sed-opal.h>
#include <linux/pci-p2pdma.h>

#include "trace.h"
#include "nvme.h"

#define SQ_SIZE(q)	((q)->q_depth << (q)->sqes)
#define CQ_SIZE(q)	((q)->q_depth * sizeof(struct nvme_completion))

#define SGES_PER_PAGE	(NVME_CTRL_PAGE_SIZE / sizeof(struct nvme_sgl_desc))

/*
 * These can be higher, but we need to ensure that any command doesn't
 * require an sg allocation that needs more than a page of data.
 */
#define NVME_MAX_KB_SZ	4096
#define NVME_MAX_SEGS	127

static int use_threaded_interrupts;
module_param(use_threaded_interrupts, int, 0444);

static bool use_cmb_sqes = true;
module_param(use_cmb_sqes, bool, 0444);
MODULE_PARM_DESC(use_cmb_sqes, "use controller's memory buffer for I/O SQes");

static unsigned int max_host_mem_size_mb = 128;
module_param(max_host_mem_size_mb, uint, 0444);
MODULE_PARM_DESC(max_host_mem_size_mb,
	"Maximum Host Memory Buffer (HMB) size per controller (in MiB)");

static unsigned int sgl_threshold = SZ_32K;
module_param(sgl_threshold, uint, 0644);
MODULE_PARM_DESC(sgl_threshold,
		"Use SGLs when average request segment size is larger or equal to "
		"this size. Use 0 to disable SGLs.");

#define NVME_PCI_MIN_QUEUE_SIZE 2
#define NVME_PCI_MAX_QUEUE_SIZE 4095
static int io_queue_depth_set(const char *val, const struct kernel_param *kp);
static const struct kernel_param_ops io_queue_depth_ops = {
	.set = io_queue_depth_set,
	.get = param_get_uint,
};

static unsigned int io_queue_depth = 1024;
module_param_cb(io_queue_depth, &io_queue_depth_ops, &io_queue_depth, 0644);
MODULE_PARM_DESC(io_queue_depth, "set io queue depth, should >= 2 and < 4096");

static int io_queue_count_set(const char *val, const struct kernel_param *kp)
{
	unsigned int n;
	int ret;

	ret = kstrtouint(val, 10, &n);
	if (ret != 0 || n > num_possible_cpus())
		return -EINVAL;
	return param_set_uint(val, kp);
}

static const struct kernel_param_ops io_queue_count_ops = {
	.set = io_queue_count_set,
	.get = param_get_uint,
};

static unsigned int write_queues;
module_param_cb(write_queues, &io_queue_count_ops, &write_queues, 0644);
MODULE_PARM_DESC(write_queues,
	"Number of queues to use for writes. If not set, reads and writes "
	"will share a queue set.");

static unsigned int poll_queues;
module_param_cb(poll_queues, &io_queue_count_ops, &poll_queues, 0644);
MODULE_PARM_DESC(poll_queues, "Number of queues to use for polled IO.");

static bool noacpi;
module_param(noacpi, bool, 0444);
MODULE_PARM_DESC(noacpi, "disable acpi bios quirks");

struct nvme_dev;
struct nvme_queue;

static void nvme_dev_disable(struct nvme_dev *dev, bool shutdown);
static void nvme_delete_io_queues(struct nvme_dev *dev);
static void nvme_update_attrs(struct nvme_dev *dev);

/*
 * Represents an NVM Express device.  Each nvme_dev is a PCI function.
 */
struct nvme_dev {
	struct nvme_queue *queues;
	struct blk_mq_tag_set tagset;
	struct blk_mq_tag_set admin_tagset;
	u32 __iomem *dbs;
	struct device *dev;
	struct dma_pool *prp_page_pool;
	struct dma_pool *prp_small_pool;
	unsigned online_queues;
	unsigned max_qid;
	unsigned io_queues[HCTX_MAX_TYPES];
	unsigned int num_vecs;
	u32 q_depth;
	int io_sqes;
	u32 db_stride;
	void __iomem *bar;
	unsigned long bar_mapped_size;
	struct mutex shutdown_lock;
	bool subsystem;
	u64 cmb_size;
	bool cmb_use_sqes;
	u32 cmbsz;
	u32 cmbloc;
	struct nvme_ctrl ctrl;
	u32 last_ps;
	bool hmb;

	mempool_t *iod_mempool;

	/* shadow doorbell buffer support: */
	__le32 *dbbuf_dbs;
	dma_addr_t dbbuf_dbs_dma_addr;
	__le32 *dbbuf_eis;
	dma_addr_t dbbuf_eis_dma_addr;

	/* host memory buffer support: */
	u64 host_mem_size;
	u32 nr_host_mem_descs;
	dma_addr_t host_mem_descs_dma;
	struct nvme_host_mem_buf_desc *host_mem_descs;
	void **host_mem_desc_bufs;
	unsigned int nr_allocated_queues;
	unsigned int nr_write_queues;
	unsigned int nr_poll_queues;
};

static int io_queue_depth_set(const char *val, const struct kernel_param *kp)
{
	return param_set_uint_minmax(val, kp, NVME_PCI_MIN_QUEUE_SIZE,
			NVME_PCI_MAX_QUEUE_SIZE);
}

static inline unsigned int sq_idx(unsigned int qid, u32 stride)
{
	return qid * 2 * stride;
}

static inline unsigned int cq_idx(unsigned int qid, u32 stride)
{
	return (qid * 2 + 1) * stride;
}

static inline struct nvme_dev *to_nvme_dev(struct nvme_ctrl *ctrl)
{
	return container_of(ctrl, struct nvme_dev, ctrl);
}

/*
 * An NVM Express queue.  Each device has at least two (one for admin
 * commands and one for I/O commands).
 */
struct nvme_queue {
	struct nvme_dev *dev;
	spinlock_t sq_lock;
	void *sq_cmds;
	 /* only used for poll queues: */
	spinlock_t cq_poll_lock ____cacheline_aligned_in_smp;
	struct nvme_completion *cqes;
	dma_addr_t sq_dma_addr;
	dma_addr_t cq_dma_addr;
	u32 __iomem *q_db;
	u32 q_depth;
	u16 cq_vector;
	u16 sq_tail;
	u16 last_sq_tail;
	u16 cq_head;
	u16 qid;
	u8 cq_phase;
	u8 sqes;
	unsigned long flags;
#define NVMEQ_ENABLED		0
#define NVMEQ_SQ_CMB		1
#define NVMEQ_DELETE_ERROR	2
#define NVMEQ_POLLED		3
	__le32 *dbbuf_sq_db;
	__le32 *dbbuf_cq_db;
	__le32 *dbbuf_sq_ei;
	__le32 *dbbuf_cq_ei;
	struct completion delete_done;
};

/*
 * The nvme_iod describes the data in an I/O.
 *
 * The sg pointer contains the list of PRP/SGL chunk allocations in addition
 * to the actual struct scatterlist.
 */
struct nvme_iod {
	struct nvme_request req;
	struct nvme_command cmd;
	bool use_sgl;
	bool aborted;
	s8 nr_allocations;	/* PRP list pool allocations. 0 means small
				   pool in use */
	unsigned int dma_len;	/* length of single DMA segment mapping */
	dma_addr_t first_dma;
	dma_addr_t meta_dma;
	struct sg_table sgt;
};

static inline unsigned int nvme_dbbuf_size(struct nvme_dev *dev)
{
	return dev->nr_allocated_queues * 8 * dev->db_stride;
}

static void nvme_dbbuf_dma_alloc(struct nvme_dev *dev)
{
	unsigned int mem_size = nvme_dbbuf_size(dev);

	if (!(dev->ctrl.oacs & NVME_CTRL_OACS_DBBUF_SUPP))
		return;

	if (dev->dbbuf_dbs) {
		/*
		 * Clear the dbbuf memory so the driver doesn't observe stale
		 * values from the previous instantiation.
		 */
		memset(dev->dbbuf_dbs, 0, mem_size);
		memset(dev->dbbuf_eis, 0, mem_size);
		return;
	}

	dev->dbbuf_dbs = dma_alloc_coherent(dev->dev, mem_size,
					    &dev->dbbuf_dbs_dma_addr,
					    GFP_KERNEL);
	if (!dev->dbbuf_dbs)
		goto fail;
	dev->dbbuf_eis = dma_alloc_coherent(dev->dev, mem_size,
					    &dev->dbbuf_eis_dma_addr,
					    GFP_KERNEL);
	if (!dev->dbbuf_eis)
		goto fail_free_dbbuf_dbs;
	return;

fail_free_dbbuf_dbs:
	dma_free_coherent(dev->dev, mem_size, dev->dbbuf_dbs,
			  dev->dbbuf_dbs_dma_addr);
	dev->dbbuf_dbs = NULL;
fail:
	dev_warn(dev->dev, "unable to allocate dma for dbbuf\n");
}

static void nvme_dbbuf_dma_free(struct nvme_dev *dev)
{
	unsigned int mem_size = nvme_dbbuf_size(dev);

	if (dev->dbbuf_dbs) {
		dma_free_coherent(dev->dev, mem_size,
				  dev->dbbuf_dbs, dev->dbbuf_dbs_dma_addr);
		dev->dbbuf_dbs = NULL;
	}
	if (dev->dbbuf_eis) {
		dma_free_coherent(dev->dev, mem_size,
				  dev->dbbuf_eis, dev->dbbuf_eis_dma_addr);
		dev->dbbuf_eis = NULL;
	}
}

static void nvme_dbbuf_init(struct nvme_dev *dev,
			    struct nvme_queue *nvmeq, int qid)
{
	if (!dev->dbbuf_dbs || !qid)
		return;

	nvmeq->dbbuf_sq_db = &dev->dbbuf_dbs[sq_idx(qid, dev->db_stride)];
	nvmeq->dbbuf_cq_db = &dev->dbbuf_dbs[cq_idx(qid, dev->db_stride)];
	nvmeq->dbbuf_sq_ei = &dev->dbbuf_eis[sq_idx(qid, dev->db_stride)];
	nvmeq->dbbuf_cq_ei = &dev->dbbuf_eis[cq_idx(qid, dev->db_stride)];
}

static void nvme_dbbuf_free(struct nvme_queue *nvmeq)
{
	if (!nvmeq->qid)
		return;

	nvmeq->dbbuf_sq_db = NULL;
	nvmeq->dbbuf_cq_db = NULL;
	nvmeq->dbbuf_sq_ei = NULL;
	nvmeq->dbbuf_cq_ei = NULL;
}

static void nvme_dbbuf_set(struct nvme_dev *dev)
{
	struct nvme_command c = { };
	unsigned int i;

	if (!dev->dbbuf_dbs)
		return;

	c.dbbuf.opcode = nvme_admin_dbbuf;
	c.dbbuf.prp1 = cpu_to_le64(dev->dbbuf_dbs_dma_addr);
	c.dbbuf.prp2 = cpu_to_le64(dev->dbbuf_eis_dma_addr);

	if (nvme_submit_sync_cmd(dev->ctrl.admin_q, &c, NULL, 0)) {
		dev_warn(dev->ctrl.device, "unable to set dbbuf\n");
		/* Free memory and continue on */
		nvme_dbbuf_dma_free(dev);

		for (i = 1; i <= dev->online_queues; i++)
			nvme_dbbuf_free(&dev->queues[i]);
	}
}

static inline int nvme_dbbuf_need_event(u16 event_idx, u16 new_idx, u16 old)
{
	return (u16)(new_idx - event_idx - 1) < (u16)(new_idx - old);
}

/* Update dbbuf and return true if an MMIO is required */
static bool nvme_dbbuf_update_and_check_event(u16 value, __le32 *dbbuf_db,
					      volatile __le32 *dbbuf_ei)
{
	if (dbbuf_db) {
		u16 old_value, event_idx;

		/*
		 * Ensure that the queue is written before updating
		 * the doorbell in memory
		 */
		wmb();

		old_value = le32_to_cpu(*dbbuf_db);
		*dbbuf_db = cpu_to_le32(value);

		/*
		 * Ensure that the doorbell is updated before reading the event
		 * index from memory.  The controller needs to provide similar
		 * ordering to ensure the envent index is updated before reading
		 * the doorbell.
		 */
		mb();

		event_idx = le32_to_cpu(*dbbuf_ei);
		if (!nvme_dbbuf_need_event(event_idx, value, old_value))
			return false;
	}

	return true;
}

/*
 * Will slightly overestimate the number of pages needed.  This is OK
 * as it only leads to a small amount of wasted memory for the lifetime of
 * the I/O.
 */
static int nvme_pci_npages_prp(void)
{
	unsigned max_bytes = (NVME_MAX_KB_SZ * 1024) + NVME_CTRL_PAGE_SIZE;
	unsigned nprps = DIV_ROUND_UP(max_bytes, NVME_CTRL_PAGE_SIZE);
	return DIV_ROUND_UP(8 * nprps, NVME_CTRL_PAGE_SIZE - 8);
}

/*
 * Calculates the number of pages needed for the SGL segments. For example a 4k
 * page can accommodate 256 SGL descriptors.
 */
static int nvme_pci_npages_sgl(void)
{
	return DIV_ROUND_UP(NVME_MAX_SEGS * sizeof(struct nvme_sgl_desc),
			NVME_CTRL_PAGE_SIZE);
<<<<<<< HEAD
}

static size_t nvme_pci_iod_alloc_size(void)
{
	size_t npages = max(nvme_pci_npages_prp(), nvme_pci_npages_sgl());

	return sizeof(__le64 *) * npages +
		sizeof(struct scatterlist) * NVME_MAX_SEGS;
=======
>>>>>>> f8ca29b3
}

static int nvme_admin_init_hctx(struct blk_mq_hw_ctx *hctx, void *data,
				unsigned int hctx_idx)
{
	struct nvme_dev *dev = to_nvme_dev(data);
	struct nvme_queue *nvmeq = &dev->queues[0];

	WARN_ON(hctx_idx != 0);
	WARN_ON(dev->admin_tagset.tags[0] != hctx->tags);

	hctx->driver_data = nvmeq;
	return 0;
}

static int nvme_init_hctx(struct blk_mq_hw_ctx *hctx, void *data,
			  unsigned int hctx_idx)
{
	struct nvme_dev *dev = to_nvme_dev(data);
	struct nvme_queue *nvmeq = &dev->queues[hctx_idx + 1];

	WARN_ON(dev->tagset.tags[hctx_idx] != hctx->tags);
	hctx->driver_data = nvmeq;
	return 0;
}

static int nvme_pci_init_request(struct blk_mq_tag_set *set,
		struct request *req, unsigned int hctx_idx,
		unsigned int numa_node)
{
	struct nvme_dev *dev = to_nvme_dev(set->driver_data);
	struct nvme_iod *iod = blk_mq_rq_to_pdu(req);

	nvme_req(req)->ctrl = &dev->ctrl;
	nvme_req(req)->cmd = &iod->cmd;
	return 0;
}

static int queue_irq_offset(struct nvme_dev *dev)
{
	/* if we have more than 1 vec, admin queue offsets us by 1 */
	if (dev->num_vecs > 1)
		return 1;

	return 0;
}

static void nvme_pci_map_queues(struct blk_mq_tag_set *set)
{
	struct nvme_dev *dev = to_nvme_dev(set->driver_data);
	int i, qoff, offset;

	offset = queue_irq_offset(dev);
	for (i = 0, qoff = 0; i < set->nr_maps; i++) {
		struct blk_mq_queue_map *map = &set->map[i];

		map->nr_queues = dev->io_queues[i];
		if (!map->nr_queues) {
			BUG_ON(i == HCTX_TYPE_DEFAULT);
			continue;
		}

		/*
		 * The poll queue(s) doesn't have an IRQ (and hence IRQ
		 * affinity), so use the regular blk-mq cpu mapping
		 */
		map->queue_offset = qoff;
		if (i != HCTX_TYPE_POLL && offset)
			blk_mq_pci_map_queues(map, to_pci_dev(dev->dev), offset);
		else
			blk_mq_map_queues(map);
		qoff += map->nr_queues;
		offset += map->nr_queues;
	}
}

/*
 * Write sq tail if we are asked to, or if the next command would wrap.
 */
static inline void nvme_write_sq_db(struct nvme_queue *nvmeq, bool write_sq)
{
	if (!write_sq) {
		u16 next_tail = nvmeq->sq_tail + 1;

		if (next_tail == nvmeq->q_depth)
			next_tail = 0;
		if (next_tail != nvmeq->last_sq_tail)
			return;
	}

	if (nvme_dbbuf_update_and_check_event(nvmeq->sq_tail,
			nvmeq->dbbuf_sq_db, nvmeq->dbbuf_sq_ei))
		writel(nvmeq->sq_tail, nvmeq->q_db);
	nvmeq->last_sq_tail = nvmeq->sq_tail;
}

static inline void nvme_sq_copy_cmd(struct nvme_queue *nvmeq,
				    struct nvme_command *cmd)
{
	memcpy(nvmeq->sq_cmds + (nvmeq->sq_tail << nvmeq->sqes),
		absolute_pointer(cmd), sizeof(*cmd));
	if (++nvmeq->sq_tail == nvmeq->q_depth)
		nvmeq->sq_tail = 0;
}

static void nvme_commit_rqs(struct blk_mq_hw_ctx *hctx)
{
	struct nvme_queue *nvmeq = hctx->driver_data;

	spin_lock(&nvmeq->sq_lock);
	if (nvmeq->sq_tail != nvmeq->last_sq_tail)
		nvme_write_sq_db(nvmeq, true);
	spin_unlock(&nvmeq->sq_lock);
}

static void **nvme_pci_iod_list(struct request *req)
{
	struct nvme_iod *iod = blk_mq_rq_to_pdu(req);
	return (void **)(iod->sgt.sgl + blk_rq_nr_phys_segments(req));
}

static inline bool nvme_pci_use_sgls(struct nvme_dev *dev, struct request *req)
{
	struct nvme_queue *nvmeq = req->mq_hctx->driver_data;
	int nseg = blk_rq_nr_phys_segments(req);
	unsigned int avg_seg_size;

	avg_seg_size = DIV_ROUND_UP(blk_rq_payload_bytes(req), nseg);

	if (!nvme_ctrl_sgl_supported(&dev->ctrl))
		return false;
	if (!nvmeq->qid)
		return false;
	if (!sgl_threshold || avg_seg_size < sgl_threshold)
		return false;
	return true;
}

static void nvme_free_prps(struct nvme_dev *dev, struct request *req)
{
	const int last_prp = NVME_CTRL_PAGE_SIZE / sizeof(__le64) - 1;
	struct nvme_iod *iod = blk_mq_rq_to_pdu(req);
	dma_addr_t dma_addr = iod->first_dma;
	int i;

	for (i = 0; i < iod->nr_allocations; i++) {
		__le64 *prp_list = nvme_pci_iod_list(req)[i];
		dma_addr_t next_dma_addr = le64_to_cpu(prp_list[last_prp]);

		dma_pool_free(dev->prp_page_pool, prp_list, dma_addr);
		dma_addr = next_dma_addr;
	}
}

static void nvme_free_sgls(struct nvme_dev *dev, struct request *req)
{
	const int last_sg = SGES_PER_PAGE - 1;
	struct nvme_iod *iod = blk_mq_rq_to_pdu(req);
	dma_addr_t dma_addr = iod->first_dma;
	int i;

	for (i = 0; i < iod->nr_allocations; i++) {
		struct nvme_sgl_desc *sg_list = nvme_pci_iod_list(req)[i];
		dma_addr_t next_dma_addr = le64_to_cpu((sg_list[last_sg]).addr);

		dma_pool_free(dev->prp_page_pool, sg_list, dma_addr);
		dma_addr = next_dma_addr;
	}
}

static void nvme_unmap_data(struct nvme_dev *dev, struct request *req)
{
	struct nvme_iod *iod = blk_mq_rq_to_pdu(req);

	if (iod->dma_len) {
		dma_unmap_page(dev->dev, iod->first_dma, iod->dma_len,
			       rq_dma_dir(req));
		return;
	}

	WARN_ON_ONCE(!iod->sgt.nents);

	dma_unmap_sgtable(dev->dev, &iod->sgt, rq_dma_dir(req), 0);

	if (iod->nr_allocations == 0)
		dma_pool_free(dev->prp_small_pool, nvme_pci_iod_list(req)[0],
			      iod->first_dma);
	else if (iod->use_sgl)
		nvme_free_sgls(dev, req);
	else
		nvme_free_prps(dev, req);
	mempool_free(iod->sgt.sgl, dev->iod_mempool);
}

static void nvme_print_sgl(struct scatterlist *sgl, int nents)
{
	int i;
	struct scatterlist *sg;

	for_each_sg(sgl, sg, nents, i) {
		dma_addr_t phys = sg_phys(sg);
		pr_warn("sg[%d] phys_addr:%pad offset:%d length:%d "
			"dma_address:%pad dma_length:%d\n",
			i, &phys, sg->offset, sg->length, &sg_dma_address(sg),
			sg_dma_len(sg));
	}
}

static blk_status_t nvme_pci_setup_prps(struct nvme_dev *dev,
		struct request *req, struct nvme_rw_command *cmnd)
{
	struct nvme_iod *iod = blk_mq_rq_to_pdu(req);
	struct dma_pool *pool;
	int length = blk_rq_payload_bytes(req);
	struct scatterlist *sg = iod->sgt.sgl;
	int dma_len = sg_dma_len(sg);
	u64 dma_addr = sg_dma_address(sg);
	int offset = dma_addr & (NVME_CTRL_PAGE_SIZE - 1);
	__le64 *prp_list;
	void **list = nvme_pci_iod_list(req);
	dma_addr_t prp_dma;
	int nprps, i;

	length -= (NVME_CTRL_PAGE_SIZE - offset);
	if (length <= 0) {
		iod->first_dma = 0;
		goto done;
	}

	dma_len -= (NVME_CTRL_PAGE_SIZE - offset);
	if (dma_len) {
		dma_addr += (NVME_CTRL_PAGE_SIZE - offset);
	} else {
		sg = sg_next(sg);
		dma_addr = sg_dma_address(sg);
		dma_len = sg_dma_len(sg);
	}

	if (length <= NVME_CTRL_PAGE_SIZE) {
		iod->first_dma = dma_addr;
		goto done;
	}

	nprps = DIV_ROUND_UP(length, NVME_CTRL_PAGE_SIZE);
	if (nprps <= (256 / 8)) {
		pool = dev->prp_small_pool;
		iod->nr_allocations = 0;
	} else {
		pool = dev->prp_page_pool;
		iod->nr_allocations = 1;
	}

	prp_list = dma_pool_alloc(pool, GFP_ATOMIC, &prp_dma);
	if (!prp_list) {
		iod->nr_allocations = -1;
		return BLK_STS_RESOURCE;
	}
	list[0] = prp_list;
	iod->first_dma = prp_dma;
	i = 0;
	for (;;) {
		if (i == NVME_CTRL_PAGE_SIZE >> 3) {
			__le64 *old_prp_list = prp_list;
			prp_list = dma_pool_alloc(pool, GFP_ATOMIC, &prp_dma);
			if (!prp_list)
				goto free_prps;
			list[iod->nr_allocations++] = prp_list;
			prp_list[0] = old_prp_list[i - 1];
			old_prp_list[i - 1] = cpu_to_le64(prp_dma);
			i = 1;
		}
		prp_list[i++] = cpu_to_le64(dma_addr);
		dma_len -= NVME_CTRL_PAGE_SIZE;
		dma_addr += NVME_CTRL_PAGE_SIZE;
		length -= NVME_CTRL_PAGE_SIZE;
		if (length <= 0)
			break;
		if (dma_len > 0)
			continue;
		if (unlikely(dma_len < 0))
			goto bad_sgl;
		sg = sg_next(sg);
		dma_addr = sg_dma_address(sg);
		dma_len = sg_dma_len(sg);
	}
done:
	cmnd->dptr.prp1 = cpu_to_le64(sg_dma_address(iod->sgt.sgl));
	cmnd->dptr.prp2 = cpu_to_le64(iod->first_dma);
	return BLK_STS_OK;
free_prps:
	nvme_free_prps(dev, req);
	return BLK_STS_RESOURCE;
bad_sgl:
	WARN(DO_ONCE(nvme_print_sgl, iod->sgt.sgl, iod->sgt.nents),
			"Invalid SGL for payload:%d nents:%d\n",
			blk_rq_payload_bytes(req), iod->sgt.nents);
	return BLK_STS_IOERR;
}

static void nvme_pci_sgl_set_data(struct nvme_sgl_desc *sge,
		struct scatterlist *sg)
{
	sge->addr = cpu_to_le64(sg_dma_address(sg));
	sge->length = cpu_to_le32(sg_dma_len(sg));
	sge->type = NVME_SGL_FMT_DATA_DESC << 4;
}

static void nvme_pci_sgl_set_seg(struct nvme_sgl_desc *sge,
		dma_addr_t dma_addr, int entries)
{
	sge->addr = cpu_to_le64(dma_addr);
	if (entries < SGES_PER_PAGE) {
		sge->length = cpu_to_le32(entries * sizeof(*sge));
		sge->type = NVME_SGL_FMT_LAST_SEG_DESC << 4;
	} else {
		sge->length = cpu_to_le32(NVME_CTRL_PAGE_SIZE);
		sge->type = NVME_SGL_FMT_SEG_DESC << 4;
	}
}

static blk_status_t nvme_pci_setup_sgls(struct nvme_dev *dev,
		struct request *req, struct nvme_rw_command *cmd)
{
	struct nvme_iod *iod = blk_mq_rq_to_pdu(req);
	struct dma_pool *pool;
	struct nvme_sgl_desc *sg_list;
	struct scatterlist *sg = iod->sgt.sgl;
	unsigned int entries = iod->sgt.nents;
	dma_addr_t sgl_dma;
	int i = 0;

	/* setting the transfer type as SGL */
	cmd->flags = NVME_CMD_SGL_METABUF;

	if (entries == 1) {
		nvme_pci_sgl_set_data(&cmd->dptr.sgl, sg);
		return BLK_STS_OK;
	}

	if (entries <= (256 / sizeof(struct nvme_sgl_desc))) {
		pool = dev->prp_small_pool;
		iod->nr_allocations = 0;
	} else {
		pool = dev->prp_page_pool;
		iod->nr_allocations = 1;
	}

	sg_list = dma_pool_alloc(pool, GFP_ATOMIC, &sgl_dma);
	if (!sg_list) {
		iod->nr_allocations = -1;
		return BLK_STS_RESOURCE;
	}

	nvme_pci_iod_list(req)[0] = sg_list;
	iod->first_dma = sgl_dma;

	nvme_pci_sgl_set_seg(&cmd->dptr.sgl, sgl_dma, entries);

	do {
		if (i == SGES_PER_PAGE) {
			struct nvme_sgl_desc *old_sg_desc = sg_list;
			struct nvme_sgl_desc *link = &old_sg_desc[i - 1];

			sg_list = dma_pool_alloc(pool, GFP_ATOMIC, &sgl_dma);
			if (!sg_list)
				goto free_sgls;

			i = 0;
			nvme_pci_iod_list(req)[iod->nr_allocations++] = sg_list;
			sg_list[i++] = *link;
			nvme_pci_sgl_set_seg(link, sgl_dma, entries);
		}

		nvme_pci_sgl_set_data(&sg_list[i++], sg);
		sg = sg_next(sg);
	} while (--entries > 0);

	return BLK_STS_OK;
free_sgls:
	nvme_free_sgls(dev, req);
	return BLK_STS_RESOURCE;
}

static blk_status_t nvme_setup_prp_simple(struct nvme_dev *dev,
		struct request *req, struct nvme_rw_command *cmnd,
		struct bio_vec *bv)
{
	struct nvme_iod *iod = blk_mq_rq_to_pdu(req);
	unsigned int offset = bv->bv_offset & (NVME_CTRL_PAGE_SIZE - 1);
	unsigned int first_prp_len = NVME_CTRL_PAGE_SIZE - offset;

	iod->first_dma = dma_map_bvec(dev->dev, bv, rq_dma_dir(req), 0);
	if (dma_mapping_error(dev->dev, iod->first_dma))
		return BLK_STS_RESOURCE;
	iod->dma_len = bv->bv_len;

	cmnd->dptr.prp1 = cpu_to_le64(iod->first_dma);
	if (bv->bv_len > first_prp_len)
		cmnd->dptr.prp2 = cpu_to_le64(iod->first_dma + first_prp_len);
	else
		cmnd->dptr.prp2 = 0;
	return BLK_STS_OK;
}

static blk_status_t nvme_setup_sgl_simple(struct nvme_dev *dev,
		struct request *req, struct nvme_rw_command *cmnd,
		struct bio_vec *bv)
{
	struct nvme_iod *iod = blk_mq_rq_to_pdu(req);

	iod->first_dma = dma_map_bvec(dev->dev, bv, rq_dma_dir(req), 0);
	if (dma_mapping_error(dev->dev, iod->first_dma))
		return BLK_STS_RESOURCE;
	iod->dma_len = bv->bv_len;

	cmnd->flags = NVME_CMD_SGL_METABUF;
	cmnd->dptr.sgl.addr = cpu_to_le64(iod->first_dma);
	cmnd->dptr.sgl.length = cpu_to_le32(iod->dma_len);
	cmnd->dptr.sgl.type = NVME_SGL_FMT_DATA_DESC << 4;
	return BLK_STS_OK;
}

static blk_status_t nvme_map_data(struct nvme_dev *dev, struct request *req,
		struct nvme_command *cmnd)
{
	struct nvme_iod *iod = blk_mq_rq_to_pdu(req);
	blk_status_t ret = BLK_STS_RESOURCE;
	int rc;

	if (blk_rq_nr_phys_segments(req) == 1) {
		struct nvme_queue *nvmeq = req->mq_hctx->driver_data;
		struct bio_vec bv = req_bvec(req);

		if (!is_pci_p2pdma_page(bv.bv_page)) {
			if (bv.bv_offset + bv.bv_len <= NVME_CTRL_PAGE_SIZE * 2)
				return nvme_setup_prp_simple(dev, req,
							     &cmnd->rw, &bv);

			if (nvmeq->qid && sgl_threshold &&
			    nvme_ctrl_sgl_supported(&dev->ctrl))
				return nvme_setup_sgl_simple(dev, req,
							     &cmnd->rw, &bv);
		}
	}

	iod->dma_len = 0;
	iod->sgt.sgl = mempool_alloc(dev->iod_mempool, GFP_ATOMIC);
	if (!iod->sgt.sgl)
		return BLK_STS_RESOURCE;
	sg_init_table(iod->sgt.sgl, blk_rq_nr_phys_segments(req));
	iod->sgt.orig_nents = blk_rq_map_sg(req->q, req, iod->sgt.sgl);
	if (!iod->sgt.orig_nents)
		goto out_free_sg;

	rc = dma_map_sgtable(dev->dev, &iod->sgt, rq_dma_dir(req),
			     DMA_ATTR_NO_WARN);
	if (rc) {
		if (rc == -EREMOTEIO)
			ret = BLK_STS_TARGET;
		goto out_free_sg;
	}

	iod->use_sgl = nvme_pci_use_sgls(dev, req);
	if (iod->use_sgl)
		ret = nvme_pci_setup_sgls(dev, req, &cmnd->rw);
	else
		ret = nvme_pci_setup_prps(dev, req, &cmnd->rw);
	if (ret != BLK_STS_OK)
		goto out_unmap_sg;
	return BLK_STS_OK;

out_unmap_sg:
	dma_unmap_sgtable(dev->dev, &iod->sgt, rq_dma_dir(req), 0);
out_free_sg:
	mempool_free(iod->sgt.sgl, dev->iod_mempool);
	return ret;
}

static blk_status_t nvme_map_metadata(struct nvme_dev *dev, struct request *req,
		struct nvme_command *cmnd)
{
	struct nvme_iod *iod = blk_mq_rq_to_pdu(req);

	iod->meta_dma = dma_map_bvec(dev->dev, rq_integrity_vec(req),
			rq_dma_dir(req), 0);
	if (dma_mapping_error(dev->dev, iod->meta_dma))
		return BLK_STS_IOERR;
	cmnd->rw.metadata = cpu_to_le64(iod->meta_dma);
	return BLK_STS_OK;
}

static blk_status_t nvme_prep_rq(struct nvme_dev *dev, struct request *req)
{
	struct nvme_iod *iod = blk_mq_rq_to_pdu(req);
	blk_status_t ret;

	iod->aborted = false;
	iod->nr_allocations = -1;
	iod->sgt.nents = 0;

	ret = nvme_setup_cmd(req->q->queuedata, req);
	if (ret)
		return ret;

	if (blk_rq_nr_phys_segments(req)) {
		ret = nvme_map_data(dev, req, &iod->cmd);
		if (ret)
			goto out_free_cmd;
	}

	if (blk_integrity_rq(req)) {
		ret = nvme_map_metadata(dev, req, &iod->cmd);
		if (ret)
			goto out_unmap_data;
	}

	nvme_start_request(req);
	return BLK_STS_OK;
out_unmap_data:
	nvme_unmap_data(dev, req);
out_free_cmd:
	nvme_cleanup_cmd(req);
	return ret;
}

/*
 * NOTE: ns is NULL when called on the admin queue.
 */
static blk_status_t nvme_queue_rq(struct blk_mq_hw_ctx *hctx,
			 const struct blk_mq_queue_data *bd)
{
	struct nvme_queue *nvmeq = hctx->driver_data;
	struct nvme_dev *dev = nvmeq->dev;
	struct request *req = bd->rq;
	struct nvme_iod *iod = blk_mq_rq_to_pdu(req);
	blk_status_t ret;

	/*
	 * We should not need to do this, but we're still using this to
	 * ensure we can drain requests on a dying queue.
	 */
	if (unlikely(!test_bit(NVMEQ_ENABLED, &nvmeq->flags)))
		return BLK_STS_IOERR;

	if (unlikely(!nvme_check_ready(&dev->ctrl, req, true)))
		return nvme_fail_nonready_command(&dev->ctrl, req);

	ret = nvme_prep_rq(dev, req);
	if (unlikely(ret))
		return ret;
	spin_lock(&nvmeq->sq_lock);
	nvme_sq_copy_cmd(nvmeq, &iod->cmd);
	nvme_write_sq_db(nvmeq, bd->last);
	spin_unlock(&nvmeq->sq_lock);
	return BLK_STS_OK;
}

static void nvme_submit_cmds(struct nvme_queue *nvmeq, struct request **rqlist)
{
	spin_lock(&nvmeq->sq_lock);
	while (!rq_list_empty(*rqlist)) {
		struct request *req = rq_list_pop(rqlist);
		struct nvme_iod *iod = blk_mq_rq_to_pdu(req);

		nvme_sq_copy_cmd(nvmeq, &iod->cmd);
	}
	nvme_write_sq_db(nvmeq, true);
	spin_unlock(&nvmeq->sq_lock);
}

static bool nvme_prep_rq_batch(struct nvme_queue *nvmeq, struct request *req)
{
	/*
	 * We should not need to do this, but we're still using this to
	 * ensure we can drain requests on a dying queue.
	 */
	if (unlikely(!test_bit(NVMEQ_ENABLED, &nvmeq->flags)))
		return false;
	if (unlikely(!nvme_check_ready(&nvmeq->dev->ctrl, req, true)))
		return false;

	req->mq_hctx->tags->rqs[req->tag] = req;
	return nvme_prep_rq(nvmeq->dev, req) == BLK_STS_OK;
}

static void nvme_queue_rqs(struct request **rqlist)
{
	struct request *req, *next, *prev = NULL;
	struct request *requeue_list = NULL;

	rq_list_for_each_safe(rqlist, req, next) {
		struct nvme_queue *nvmeq = req->mq_hctx->driver_data;

		if (!nvme_prep_rq_batch(nvmeq, req)) {
			/* detach 'req' and add to remainder list */
			rq_list_move(rqlist, &requeue_list, req, prev);

			req = prev;
			if (!req)
				continue;
		}

		if (!next || req->mq_hctx != next->mq_hctx) {
			/* detach rest of list, and submit */
			req->rq_next = NULL;
			nvme_submit_cmds(nvmeq, rqlist);
			*rqlist = next;
			prev = NULL;
		} else
			prev = req;
	}

	*rqlist = requeue_list;
}

static __always_inline void nvme_pci_unmap_rq(struct request *req)
{
	struct nvme_queue *nvmeq = req->mq_hctx->driver_data;
	struct nvme_dev *dev = nvmeq->dev;

	if (blk_integrity_rq(req)) {
	        struct nvme_iod *iod = blk_mq_rq_to_pdu(req);

		dma_unmap_page(dev->dev, iod->meta_dma,
			       rq_integrity_vec(req)->bv_len, rq_data_dir(req));
	}

	if (blk_rq_nr_phys_segments(req))
		nvme_unmap_data(dev, req);
}

static void nvme_pci_complete_rq(struct request *req)
{
	nvme_pci_unmap_rq(req);
	nvme_complete_rq(req);
}

static void nvme_pci_complete_batch(struct io_comp_batch *iob)
{
	nvme_complete_batch(iob, nvme_pci_unmap_rq);
}

/* We read the CQE phase first to check if the rest of the entry is valid */
static inline bool nvme_cqe_pending(struct nvme_queue *nvmeq)
{
	struct nvme_completion *hcqe = &nvmeq->cqes[nvmeq->cq_head];

	return (le16_to_cpu(READ_ONCE(hcqe->status)) & 1) == nvmeq->cq_phase;
}

static inline void nvme_ring_cq_doorbell(struct nvme_queue *nvmeq)
{
	u16 head = nvmeq->cq_head;

	if (nvme_dbbuf_update_and_check_event(head, nvmeq->dbbuf_cq_db,
					      nvmeq->dbbuf_cq_ei))
		writel(head, nvmeq->q_db + nvmeq->dev->db_stride);
}

static inline struct blk_mq_tags *nvme_queue_tagset(struct nvme_queue *nvmeq)
{
	if (!nvmeq->qid)
		return nvmeq->dev->admin_tagset.tags[0];
	return nvmeq->dev->tagset.tags[nvmeq->qid - 1];
}

static inline void nvme_handle_cqe(struct nvme_queue *nvmeq,
				   struct io_comp_batch *iob, u16 idx)
{
	struct nvme_completion *cqe = &nvmeq->cqes[idx];
	__u16 command_id = READ_ONCE(cqe->command_id);
	struct request *req;

	/*
	 * AEN requests are special as they don't time out and can
	 * survive any kind of queue freeze and often don't respond to
	 * aborts.  We don't even bother to allocate a struct request
	 * for them but rather special case them here.
	 */
	if (unlikely(nvme_is_aen_req(nvmeq->qid, command_id))) {
		nvme_complete_async_event(&nvmeq->dev->ctrl,
				cqe->status, &cqe->result);
		return;
	}

	req = nvme_find_rq(nvme_queue_tagset(nvmeq), command_id);
	if (unlikely(!req)) {
		dev_warn(nvmeq->dev->ctrl.device,
			"invalid id %d completed on queue %d\n",
			command_id, le16_to_cpu(cqe->sq_id));
		return;
	}

	trace_nvme_sq(req, cqe->sq_head, nvmeq->sq_tail);
	if (!nvme_try_complete_req(req, cqe->status, cqe->result) &&
	    !blk_mq_add_to_batch(req, iob, nvme_req(req)->status,
					nvme_pci_complete_batch))
		nvme_pci_complete_rq(req);
}

static inline void nvme_update_cq_head(struct nvme_queue *nvmeq)
{
	u32 tmp = nvmeq->cq_head + 1;

	if (tmp == nvmeq->q_depth) {
		nvmeq->cq_head = 0;
		nvmeq->cq_phase ^= 1;
	} else {
		nvmeq->cq_head = tmp;
	}
}

static inline int nvme_poll_cq(struct nvme_queue *nvmeq,
			       struct io_comp_batch *iob)
{
	int found = 0;

	while (nvme_cqe_pending(nvmeq)) {
		found++;
		/*
		 * load-load control dependency between phase and the rest of
		 * the cqe requires a full read memory barrier
		 */
		dma_rmb();
		nvme_handle_cqe(nvmeq, iob, nvmeq->cq_head);
		nvme_update_cq_head(nvmeq);
	}

	if (found)
		nvme_ring_cq_doorbell(nvmeq);
	return found;
}

static irqreturn_t nvme_irq(int irq, void *data)
{
	struct nvme_queue *nvmeq = data;
	DEFINE_IO_COMP_BATCH(iob);

	if (nvme_poll_cq(nvmeq, &iob)) {
		if (!rq_list_empty(iob.req_list))
			nvme_pci_complete_batch(&iob);
		return IRQ_HANDLED;
	}
	return IRQ_NONE;
}

static irqreturn_t nvme_irq_check(int irq, void *data)
{
	struct nvme_queue *nvmeq = data;

	if (nvme_cqe_pending(nvmeq))
		return IRQ_WAKE_THREAD;
	return IRQ_NONE;
}

/*
 * Poll for completions for any interrupt driven queue
 * Can be called from any context.
 */
static void nvme_poll_irqdisable(struct nvme_queue *nvmeq)
{
	struct pci_dev *pdev = to_pci_dev(nvmeq->dev->dev);

	WARN_ON_ONCE(test_bit(NVMEQ_POLLED, &nvmeq->flags));

	disable_irq(pci_irq_vector(pdev, nvmeq->cq_vector));
	nvme_poll_cq(nvmeq, NULL);
	enable_irq(pci_irq_vector(pdev, nvmeq->cq_vector));
}

static int nvme_poll(struct blk_mq_hw_ctx *hctx, struct io_comp_batch *iob)
{
	struct nvme_queue *nvmeq = hctx->driver_data;
	bool found;

	if (!nvme_cqe_pending(nvmeq))
		return 0;

	spin_lock(&nvmeq->cq_poll_lock);
	found = nvme_poll_cq(nvmeq, iob);
	spin_unlock(&nvmeq->cq_poll_lock);

	return found;
}

static void nvme_pci_submit_async_event(struct nvme_ctrl *ctrl)
{
	struct nvme_dev *dev = to_nvme_dev(ctrl);
	struct nvme_queue *nvmeq = &dev->queues[0];
	struct nvme_command c = { };

	c.common.opcode = nvme_admin_async_event;
	c.common.command_id = NVME_AQ_BLK_MQ_DEPTH;

	spin_lock(&nvmeq->sq_lock);
	nvme_sq_copy_cmd(nvmeq, &c);
	nvme_write_sq_db(nvmeq, true);
	spin_unlock(&nvmeq->sq_lock);
}

static int adapter_delete_queue(struct nvme_dev *dev, u8 opcode, u16 id)
{
	struct nvme_command c = { };

	c.delete_queue.opcode = opcode;
	c.delete_queue.qid = cpu_to_le16(id);

	return nvme_submit_sync_cmd(dev->ctrl.admin_q, &c, NULL, 0);
}

static int adapter_alloc_cq(struct nvme_dev *dev, u16 qid,
		struct nvme_queue *nvmeq, s16 vector)
{
	struct nvme_command c = { };
	int flags = NVME_QUEUE_PHYS_CONTIG;

	if (!test_bit(NVMEQ_POLLED, &nvmeq->flags))
		flags |= NVME_CQ_IRQ_ENABLED;

	/*
	 * Note: we (ab)use the fact that the prp fields survive if no data
	 * is attached to the request.
	 */
	c.create_cq.opcode = nvme_admin_create_cq;
	c.create_cq.prp1 = cpu_to_le64(nvmeq->cq_dma_addr);
	c.create_cq.cqid = cpu_to_le16(qid);
	c.create_cq.qsize = cpu_to_le16(nvmeq->q_depth - 1);
	c.create_cq.cq_flags = cpu_to_le16(flags);
	c.create_cq.irq_vector = cpu_to_le16(vector);

	return nvme_submit_sync_cmd(dev->ctrl.admin_q, &c, NULL, 0);
}

static int adapter_alloc_sq(struct nvme_dev *dev, u16 qid,
						struct nvme_queue *nvmeq)
{
	struct nvme_ctrl *ctrl = &dev->ctrl;
	struct nvme_command c = { };
	int flags = NVME_QUEUE_PHYS_CONTIG;

	/*
	 * Some drives have a bug that auto-enables WRRU if MEDIUM isn't
	 * set. Since URGENT priority is zeroes, it makes all queues
	 * URGENT.
	 */
	if (ctrl->quirks & NVME_QUIRK_MEDIUM_PRIO_SQ)
		flags |= NVME_SQ_PRIO_MEDIUM;

	/*
	 * Note: we (ab)use the fact that the prp fields survive if no data
	 * is attached to the request.
	 */
	c.create_sq.opcode = nvme_admin_create_sq;
	c.create_sq.prp1 = cpu_to_le64(nvmeq->sq_dma_addr);
	c.create_sq.sqid = cpu_to_le16(qid);
	c.create_sq.qsize = cpu_to_le16(nvmeq->q_depth - 1);
	c.create_sq.sq_flags = cpu_to_le16(flags);
	c.create_sq.cqid = cpu_to_le16(qid);

	return nvme_submit_sync_cmd(dev->ctrl.admin_q, &c, NULL, 0);
}

static int adapter_delete_cq(struct nvme_dev *dev, u16 cqid)
{
	return adapter_delete_queue(dev, nvme_admin_delete_cq, cqid);
}

static int adapter_delete_sq(struct nvme_dev *dev, u16 sqid)
{
	return adapter_delete_queue(dev, nvme_admin_delete_sq, sqid);
}

static enum rq_end_io_ret abort_endio(struct request *req, blk_status_t error)
{
	struct nvme_queue *nvmeq = req->mq_hctx->driver_data;

	dev_warn(nvmeq->dev->ctrl.device,
		 "Abort status: 0x%x", nvme_req(req)->status);
	atomic_inc(&nvmeq->dev->ctrl.abort_limit);
	blk_mq_free_request(req);
	return RQ_END_IO_NONE;
}

static bool nvme_should_reset(struct nvme_dev *dev, u32 csts)
{
	/* If true, indicates loss of adapter communication, possibly by a
	 * NVMe Subsystem reset.
	 */
	bool nssro = dev->subsystem && (csts & NVME_CSTS_NSSRO);

	/* If there is a reset/reinit ongoing, we shouldn't reset again. */
	switch (dev->ctrl.state) {
	case NVME_CTRL_RESETTING:
	case NVME_CTRL_CONNECTING:
		return false;
	default:
		break;
	}

	/* We shouldn't reset unless the controller is on fatal error state
	 * _or_ if we lost the communication with it.
	 */
	if (!(csts & NVME_CSTS_CFS) && !nssro)
		return false;

	return true;
}

static void nvme_warn_reset(struct nvme_dev *dev, u32 csts)
{
	/* Read a config register to help see what died. */
	u16 pci_status;
	int result;

	result = pci_read_config_word(to_pci_dev(dev->dev), PCI_STATUS,
				      &pci_status);
	if (result == PCIBIOS_SUCCESSFUL)
		dev_warn(dev->ctrl.device,
			 "controller is down; will reset: CSTS=0x%x, PCI_STATUS=0x%hx\n",
			 csts, pci_status);
	else
		dev_warn(dev->ctrl.device,
			 "controller is down; will reset: CSTS=0x%x, PCI_STATUS read failed (%d)\n",
			 csts, result);

	if (csts != ~0)
		return;

	dev_warn(dev->ctrl.device,
		 "Does your device have a faulty power saving mode enabled?\n");
	dev_warn(dev->ctrl.device,
		 "Try \"nvme_core.default_ps_max_latency_us=0 pcie_aspm=off\" and report a bug\n");
}

static enum blk_eh_timer_return nvme_timeout(struct request *req)
{
	struct nvme_iod *iod = blk_mq_rq_to_pdu(req);
	struct nvme_queue *nvmeq = req->mq_hctx->driver_data;
	struct nvme_dev *dev = nvmeq->dev;
	struct request *abort_req;
	struct nvme_command cmd = { };
	u32 csts = readl(dev->bar + NVME_REG_CSTS);

	/* If PCI error recovery process is happening, we cannot reset or
	 * the recovery mechanism will surely fail.
	 */
	mb();
	if (pci_channel_offline(to_pci_dev(dev->dev)))
		return BLK_EH_RESET_TIMER;

	/*
	 * Reset immediately if the controller is failed
	 */
	if (nvme_should_reset(dev, csts)) {
		nvme_warn_reset(dev, csts);
		nvme_dev_disable(dev, false);
		nvme_reset_ctrl(&dev->ctrl);
		return BLK_EH_DONE;
	}

	/*
	 * Did we miss an interrupt?
	 */
	if (test_bit(NVMEQ_POLLED, &nvmeq->flags))
		nvme_poll(req->mq_hctx, NULL);
	else
		nvme_poll_irqdisable(nvmeq);

	if (blk_mq_rq_state(req) != MQ_RQ_IN_FLIGHT) {
		dev_warn(dev->ctrl.device,
			 "I/O %d QID %d timeout, completion polled\n",
			 req->tag, nvmeq->qid);
		return BLK_EH_DONE;
	}

	/*
	 * Shutdown immediately if controller times out while starting. The
	 * reset work will see the pci device disabled when it gets the forced
	 * cancellation error. All outstanding requests are completed on
	 * shutdown, so we return BLK_EH_DONE.
	 */
	switch (dev->ctrl.state) {
	case NVME_CTRL_CONNECTING:
		nvme_change_ctrl_state(&dev->ctrl, NVME_CTRL_DELETING);
		fallthrough;
	case NVME_CTRL_DELETING:
		dev_warn_ratelimited(dev->ctrl.device,
			 "I/O %d QID %d timeout, disable controller\n",
			 req->tag, nvmeq->qid);
		nvme_req(req)->flags |= NVME_REQ_CANCELLED;
		nvme_dev_disable(dev, true);
		return BLK_EH_DONE;
	case NVME_CTRL_RESETTING:
		return BLK_EH_RESET_TIMER;
	default:
		break;
	}

	/*
	 * Shutdown the controller immediately and schedule a reset if the
	 * command was already aborted once before and still hasn't been
	 * returned to the driver, or if this is the admin queue.
	 */
	if (!nvmeq->qid || iod->aborted) {
		dev_warn(dev->ctrl.device,
			 "I/O %d QID %d timeout, reset controller\n",
			 req->tag, nvmeq->qid);
		nvme_req(req)->flags |= NVME_REQ_CANCELLED;
		nvme_dev_disable(dev, false);
		nvme_reset_ctrl(&dev->ctrl);

		return BLK_EH_DONE;
	}

	if (atomic_dec_return(&dev->ctrl.abort_limit) < 0) {
		atomic_inc(&dev->ctrl.abort_limit);
		return BLK_EH_RESET_TIMER;
	}
	iod->aborted = true;

	cmd.abort.opcode = nvme_admin_abort_cmd;
	cmd.abort.cid = nvme_cid(req);
	cmd.abort.sqid = cpu_to_le16(nvmeq->qid);

	dev_warn(nvmeq->dev->ctrl.device,
		"I/O %d (%s) QID %d timeout, aborting\n",
		 req->tag,
		 nvme_get_opcode_str(nvme_req(req)->cmd->common.opcode),
		 nvmeq->qid);

	abort_req = blk_mq_alloc_request(dev->ctrl.admin_q, nvme_req_op(&cmd),
					 BLK_MQ_REQ_NOWAIT);
	if (IS_ERR(abort_req)) {
		atomic_inc(&dev->ctrl.abort_limit);
		return BLK_EH_RESET_TIMER;
	}
	nvme_init_request(abort_req, &cmd);

	abort_req->end_io = abort_endio;
	abort_req->end_io_data = NULL;
	blk_execute_rq_nowait(abort_req, false);

	/*
	 * The aborted req will be completed on receiving the abort req.
	 * We enable the timer again. If hit twice, it'll cause a device reset,
	 * as the device then is in a faulty state.
	 */
	return BLK_EH_RESET_TIMER;
}

static void nvme_free_queue(struct nvme_queue *nvmeq)
{
	dma_free_coherent(nvmeq->dev->dev, CQ_SIZE(nvmeq),
				(void *)nvmeq->cqes, nvmeq->cq_dma_addr);
	if (!nvmeq->sq_cmds)
		return;

	if (test_and_clear_bit(NVMEQ_SQ_CMB, &nvmeq->flags)) {
		pci_free_p2pmem(to_pci_dev(nvmeq->dev->dev),
				nvmeq->sq_cmds, SQ_SIZE(nvmeq));
	} else {
		dma_free_coherent(nvmeq->dev->dev, SQ_SIZE(nvmeq),
				nvmeq->sq_cmds, nvmeq->sq_dma_addr);
	}
}

static void nvme_free_queues(struct nvme_dev *dev, int lowest)
{
	int i;

	for (i = dev->ctrl.queue_count - 1; i >= lowest; i--) {
		dev->ctrl.queue_count--;
		nvme_free_queue(&dev->queues[i]);
	}
}

static void nvme_suspend_queue(struct nvme_dev *dev, unsigned int qid)
{
	struct nvme_queue *nvmeq = &dev->queues[qid];

	if (!test_and_clear_bit(NVMEQ_ENABLED, &nvmeq->flags))
		return;

	/* ensure that nvme_queue_rq() sees NVMEQ_ENABLED cleared */
	mb();

	nvmeq->dev->online_queues--;
	if (!nvmeq->qid && nvmeq->dev->ctrl.admin_q)
		nvme_quiesce_admin_queue(&nvmeq->dev->ctrl);
	if (!test_and_clear_bit(NVMEQ_POLLED, &nvmeq->flags))
		pci_free_irq(to_pci_dev(dev->dev), nvmeq->cq_vector, nvmeq);
}

static void nvme_suspend_io_queues(struct nvme_dev *dev)
{
	int i;

	for (i = dev->ctrl.queue_count - 1; i > 0; i--)
		nvme_suspend_queue(dev, i);
}

/*
 * Called only on a device that has been disabled and after all other threads
 * that can check this device's completion queues have synced, except
 * nvme_poll(). This is the last chance for the driver to see a natural
 * completion before nvme_cancel_request() terminates all incomplete requests.
 */
static void nvme_reap_pending_cqes(struct nvme_dev *dev)
{
	int i;

	for (i = dev->ctrl.queue_count - 1; i > 0; i--) {
		spin_lock(&dev->queues[i].cq_poll_lock);
		nvme_poll_cq(&dev->queues[i], NULL);
		spin_unlock(&dev->queues[i].cq_poll_lock);
	}
}

static int nvme_cmb_qdepth(struct nvme_dev *dev, int nr_io_queues,
				int entry_size)
{
	int q_depth = dev->q_depth;
	unsigned q_size_aligned = roundup(q_depth * entry_size,
					  NVME_CTRL_PAGE_SIZE);

	if (q_size_aligned * nr_io_queues > dev->cmb_size) {
		u64 mem_per_q = div_u64(dev->cmb_size, nr_io_queues);

		mem_per_q = round_down(mem_per_q, NVME_CTRL_PAGE_SIZE);
		q_depth = div_u64(mem_per_q, entry_size);

		/*
		 * Ensure the reduced q_depth is above some threshold where it
		 * would be better to map queues in system memory with the
		 * original depth
		 */
		if (q_depth < 64)
			return -ENOMEM;
	}

	return q_depth;
}

static int nvme_alloc_sq_cmds(struct nvme_dev *dev, struct nvme_queue *nvmeq,
				int qid)
{
	struct pci_dev *pdev = to_pci_dev(dev->dev);

	if (qid && dev->cmb_use_sqes && (dev->cmbsz & NVME_CMBSZ_SQS)) {
		nvmeq->sq_cmds = pci_alloc_p2pmem(pdev, SQ_SIZE(nvmeq));
		if (nvmeq->sq_cmds) {
			nvmeq->sq_dma_addr = pci_p2pmem_virt_to_bus(pdev,
							nvmeq->sq_cmds);
			if (nvmeq->sq_dma_addr) {
				set_bit(NVMEQ_SQ_CMB, &nvmeq->flags);
				return 0;
			}

			pci_free_p2pmem(pdev, nvmeq->sq_cmds, SQ_SIZE(nvmeq));
		}
	}

	nvmeq->sq_cmds = dma_alloc_coherent(dev->dev, SQ_SIZE(nvmeq),
				&nvmeq->sq_dma_addr, GFP_KERNEL);
	if (!nvmeq->sq_cmds)
		return -ENOMEM;
	return 0;
}

static int nvme_alloc_queue(struct nvme_dev *dev, int qid, int depth)
{
	struct nvme_queue *nvmeq = &dev->queues[qid];

	if (dev->ctrl.queue_count > qid)
		return 0;

	nvmeq->sqes = qid ? dev->io_sqes : NVME_ADM_SQES;
	nvmeq->q_depth = depth;
	nvmeq->cqes = dma_alloc_coherent(dev->dev, CQ_SIZE(nvmeq),
					 &nvmeq->cq_dma_addr, GFP_KERNEL);
	if (!nvmeq->cqes)
		goto free_nvmeq;

	if (nvme_alloc_sq_cmds(dev, nvmeq, qid))
		goto free_cqdma;

	nvmeq->dev = dev;
	spin_lock_init(&nvmeq->sq_lock);
	spin_lock_init(&nvmeq->cq_poll_lock);
	nvmeq->cq_head = 0;
	nvmeq->cq_phase = 1;
	nvmeq->q_db = &dev->dbs[qid * 2 * dev->db_stride];
	nvmeq->qid = qid;
	dev->ctrl.queue_count++;

	return 0;

 free_cqdma:
	dma_free_coherent(dev->dev, CQ_SIZE(nvmeq), (void *)nvmeq->cqes,
			  nvmeq->cq_dma_addr);
 free_nvmeq:
	return -ENOMEM;
}

static int queue_request_irq(struct nvme_queue *nvmeq)
{
	struct pci_dev *pdev = to_pci_dev(nvmeq->dev->dev);
	int nr = nvmeq->dev->ctrl.instance;

	if (use_threaded_interrupts) {
		return pci_request_irq(pdev, nvmeq->cq_vector, nvme_irq_check,
				nvme_irq, nvmeq, "nvme%dq%d", nr, nvmeq->qid);
	} else {
		return pci_request_irq(pdev, nvmeq->cq_vector, nvme_irq,
				NULL, nvmeq, "nvme%dq%d", nr, nvmeq->qid);
	}
}

static void nvme_init_queue(struct nvme_queue *nvmeq, u16 qid)
{
	struct nvme_dev *dev = nvmeq->dev;

	nvmeq->sq_tail = 0;
	nvmeq->last_sq_tail = 0;
	nvmeq->cq_head = 0;
	nvmeq->cq_phase = 1;
	nvmeq->q_db = &dev->dbs[qid * 2 * dev->db_stride];
	memset((void *)nvmeq->cqes, 0, CQ_SIZE(nvmeq));
	nvme_dbbuf_init(dev, nvmeq, qid);
	dev->online_queues++;
	wmb(); /* ensure the first interrupt sees the initialization */
}

/*
 * Try getting shutdown_lock while setting up IO queues.
 */
static int nvme_setup_io_queues_trylock(struct nvme_dev *dev)
{
	/*
	 * Give up if the lock is being held by nvme_dev_disable.
	 */
	if (!mutex_trylock(&dev->shutdown_lock))
		return -ENODEV;

	/*
	 * Controller is in wrong state, fail early.
	 */
	if (dev->ctrl.state != NVME_CTRL_CONNECTING) {
		mutex_unlock(&dev->shutdown_lock);
		return -ENODEV;
	}

	return 0;
}

static int nvme_create_queue(struct nvme_queue *nvmeq, int qid, bool polled)
{
	struct nvme_dev *dev = nvmeq->dev;
	int result;
	u16 vector = 0;

	clear_bit(NVMEQ_DELETE_ERROR, &nvmeq->flags);

	/*
	 * A queue's vector matches the queue identifier unless the controller
	 * has only one vector available.
	 */
	if (!polled)
		vector = dev->num_vecs == 1 ? 0 : qid;
	else
		set_bit(NVMEQ_POLLED, &nvmeq->flags);

	result = adapter_alloc_cq(dev, qid, nvmeq, vector);
	if (result)
		return result;

	result = adapter_alloc_sq(dev, qid, nvmeq);
	if (result < 0)
		return result;
	if (result)
		goto release_cq;

	nvmeq->cq_vector = vector;

	result = nvme_setup_io_queues_trylock(dev);
	if (result)
		return result;
	nvme_init_queue(nvmeq, qid);
	if (!polled) {
		result = queue_request_irq(nvmeq);
		if (result < 0)
			goto release_sq;
	}

	set_bit(NVMEQ_ENABLED, &nvmeq->flags);
	mutex_unlock(&dev->shutdown_lock);
	return result;

release_sq:
	dev->online_queues--;
	mutex_unlock(&dev->shutdown_lock);
	adapter_delete_sq(dev, qid);
release_cq:
	adapter_delete_cq(dev, qid);
	return result;
}

static const struct blk_mq_ops nvme_mq_admin_ops = {
	.queue_rq	= nvme_queue_rq,
	.complete	= nvme_pci_complete_rq,
	.init_hctx	= nvme_admin_init_hctx,
	.init_request	= nvme_pci_init_request,
	.timeout	= nvme_timeout,
};

static const struct blk_mq_ops nvme_mq_ops = {
	.queue_rq	= nvme_queue_rq,
	.queue_rqs	= nvme_queue_rqs,
	.complete	= nvme_pci_complete_rq,
	.commit_rqs	= nvme_commit_rqs,
	.init_hctx	= nvme_init_hctx,
	.init_request	= nvme_pci_init_request,
	.map_queues	= nvme_pci_map_queues,
	.timeout	= nvme_timeout,
	.poll		= nvme_poll,
};

static void nvme_dev_remove_admin(struct nvme_dev *dev)
{
	if (dev->ctrl.admin_q && !blk_queue_dying(dev->ctrl.admin_q)) {
		/*
		 * If the controller was reset during removal, it's possible
		 * user requests may be waiting on a stopped queue. Start the
		 * queue to flush these to completion.
		 */
		nvme_unquiesce_admin_queue(&dev->ctrl);
		nvme_remove_admin_tag_set(&dev->ctrl);
	}
}

static unsigned long db_bar_size(struct nvme_dev *dev, unsigned nr_io_queues)
{
	return NVME_REG_DBS + ((nr_io_queues + 1) * 8 * dev->db_stride);
}

static int nvme_remap_bar(struct nvme_dev *dev, unsigned long size)
{
	struct pci_dev *pdev = to_pci_dev(dev->dev);

	if (size <= dev->bar_mapped_size)
		return 0;
	if (size > pci_resource_len(pdev, 0))
		return -ENOMEM;
	if (dev->bar)
		iounmap(dev->bar);
	dev->bar = ioremap(pci_resource_start(pdev, 0), size);
	if (!dev->bar) {
		dev->bar_mapped_size = 0;
		return -ENOMEM;
	}
	dev->bar_mapped_size = size;
	dev->dbs = dev->bar + NVME_REG_DBS;

	return 0;
}

static int nvme_pci_configure_admin_queue(struct nvme_dev *dev)
{
	int result;
	u32 aqa;
	struct nvme_queue *nvmeq;

	result = nvme_remap_bar(dev, db_bar_size(dev, 0));
	if (result < 0)
		return result;

	dev->subsystem = readl(dev->bar + NVME_REG_VS) >= NVME_VS(1, 1, 0) ?
				NVME_CAP_NSSRC(dev->ctrl.cap) : 0;

	if (dev->subsystem &&
	    (readl(dev->bar + NVME_REG_CSTS) & NVME_CSTS_NSSRO))
		writel(NVME_CSTS_NSSRO, dev->bar + NVME_REG_CSTS);

	/*
	 * If the device has been passed off to us in an enabled state, just
	 * clear the enabled bit.  The spec says we should set the 'shutdown
	 * notification bits', but doing so may cause the device to complete
	 * commands to the admin queue ... and we don't know what memory that
	 * might be pointing at!
	 */
	result = nvme_disable_ctrl(&dev->ctrl, false);
	if (result < 0)
		return result;

	result = nvme_alloc_queue(dev, 0, NVME_AQ_DEPTH);
	if (result)
		return result;

	dev->ctrl.numa_node = dev_to_node(dev->dev);

	nvmeq = &dev->queues[0];
	aqa = nvmeq->q_depth - 1;
	aqa |= aqa << 16;

	writel(aqa, dev->bar + NVME_REG_AQA);
	lo_hi_writeq(nvmeq->sq_dma_addr, dev->bar + NVME_REG_ASQ);
	lo_hi_writeq(nvmeq->cq_dma_addr, dev->bar + NVME_REG_ACQ);

	result = nvme_enable_ctrl(&dev->ctrl);
	if (result)
		return result;

	nvmeq->cq_vector = 0;
	nvme_init_queue(nvmeq, 0);
	result = queue_request_irq(nvmeq);
	if (result) {
		dev->online_queues--;
		return result;
	}

	set_bit(NVMEQ_ENABLED, &nvmeq->flags);
	return result;
}

static int nvme_create_io_queues(struct nvme_dev *dev)
{
	unsigned i, max, rw_queues;
	int ret = 0;

	for (i = dev->ctrl.queue_count; i <= dev->max_qid; i++) {
		if (nvme_alloc_queue(dev, i, dev->q_depth)) {
			ret = -ENOMEM;
			break;
		}
	}

	max = min(dev->max_qid, dev->ctrl.queue_count - 1);
	if (max != 1 && dev->io_queues[HCTX_TYPE_POLL]) {
		rw_queues = dev->io_queues[HCTX_TYPE_DEFAULT] +
				dev->io_queues[HCTX_TYPE_READ];
	} else {
		rw_queues = max;
	}

	for (i = dev->online_queues; i <= max; i++) {
		bool polled = i > rw_queues;

		ret = nvme_create_queue(&dev->queues[i], i, polled);
		if (ret)
			break;
	}

	/*
	 * Ignore failing Create SQ/CQ commands, we can continue with less
	 * than the desired amount of queues, and even a controller without
	 * I/O queues can still be used to issue admin commands.  This might
	 * be useful to upgrade a buggy firmware for example.
	 */
	return ret >= 0 ? 0 : ret;
}

static u64 nvme_cmb_size_unit(struct nvme_dev *dev)
{
	u8 szu = (dev->cmbsz >> NVME_CMBSZ_SZU_SHIFT) & NVME_CMBSZ_SZU_MASK;

	return 1ULL << (12 + 4 * szu);
}

static u32 nvme_cmb_size(struct nvme_dev *dev)
{
	return (dev->cmbsz >> NVME_CMBSZ_SZ_SHIFT) & NVME_CMBSZ_SZ_MASK;
}

static void nvme_map_cmb(struct nvme_dev *dev)
{
	u64 size, offset;
	resource_size_t bar_size;
	struct pci_dev *pdev = to_pci_dev(dev->dev);
	int bar;

	if (dev->cmb_size)
		return;

	if (NVME_CAP_CMBS(dev->ctrl.cap))
		writel(NVME_CMBMSC_CRE, dev->bar + NVME_REG_CMBMSC);

	dev->cmbsz = readl(dev->bar + NVME_REG_CMBSZ);
	if (!dev->cmbsz)
		return;
	dev->cmbloc = readl(dev->bar + NVME_REG_CMBLOC);

	size = nvme_cmb_size_unit(dev) * nvme_cmb_size(dev);
	offset = nvme_cmb_size_unit(dev) * NVME_CMB_OFST(dev->cmbloc);
	bar = NVME_CMB_BIR(dev->cmbloc);
	bar_size = pci_resource_len(pdev, bar);

	if (offset > bar_size)
		return;

	/*
	 * Tell the controller about the host side address mapping the CMB,
	 * and enable CMB decoding for the NVMe 1.4+ scheme:
	 */
	if (NVME_CAP_CMBS(dev->ctrl.cap)) {
		hi_lo_writeq(NVME_CMBMSC_CRE | NVME_CMBMSC_CMSE |
			     (pci_bus_address(pdev, bar) + offset),
			     dev->bar + NVME_REG_CMBMSC);
	}

	/*
	 * Controllers may support a CMB size larger than their BAR,
	 * for example, due to being behind a bridge. Reduce the CMB to
	 * the reported size of the BAR
	 */
	if (size > bar_size - offset)
		size = bar_size - offset;

	if (pci_p2pdma_add_resource(pdev, bar, size, offset)) {
		dev_warn(dev->ctrl.device,
			 "failed to register the CMB\n");
		return;
	}

	dev->cmb_size = size;
	dev->cmb_use_sqes = use_cmb_sqes && (dev->cmbsz & NVME_CMBSZ_SQS);

	if ((dev->cmbsz & (NVME_CMBSZ_WDS | NVME_CMBSZ_RDS)) ==
			(NVME_CMBSZ_WDS | NVME_CMBSZ_RDS))
		pci_p2pmem_publish(pdev, true);

	nvme_update_attrs(dev);
}

static int nvme_set_host_mem(struct nvme_dev *dev, u32 bits)
{
	u32 host_mem_size = dev->host_mem_size >> NVME_CTRL_PAGE_SHIFT;
	u64 dma_addr = dev->host_mem_descs_dma;
	struct nvme_command c = { };
	int ret;

	c.features.opcode	= nvme_admin_set_features;
	c.features.fid		= cpu_to_le32(NVME_FEAT_HOST_MEM_BUF);
	c.features.dword11	= cpu_to_le32(bits);
	c.features.dword12	= cpu_to_le32(host_mem_size);
	c.features.dword13	= cpu_to_le32(lower_32_bits(dma_addr));
	c.features.dword14	= cpu_to_le32(upper_32_bits(dma_addr));
	c.features.dword15	= cpu_to_le32(dev->nr_host_mem_descs);

	ret = nvme_submit_sync_cmd(dev->ctrl.admin_q, &c, NULL, 0);
	if (ret) {
		dev_warn(dev->ctrl.device,
			 "failed to set host mem (err %d, flags %#x).\n",
			 ret, bits);
	} else
		dev->hmb = bits & NVME_HOST_MEM_ENABLE;

	return ret;
}

static void nvme_free_host_mem(struct nvme_dev *dev)
{
	int i;

	for (i = 0; i < dev->nr_host_mem_descs; i++) {
		struct nvme_host_mem_buf_desc *desc = &dev->host_mem_descs[i];
		size_t size = le32_to_cpu(desc->size) * NVME_CTRL_PAGE_SIZE;

		dma_free_attrs(dev->dev, size, dev->host_mem_desc_bufs[i],
			       le64_to_cpu(desc->addr),
			       DMA_ATTR_NO_KERNEL_MAPPING | DMA_ATTR_NO_WARN);
	}

	kfree(dev->host_mem_desc_bufs);
	dev->host_mem_desc_bufs = NULL;
	dma_free_coherent(dev->dev,
			dev->nr_host_mem_descs * sizeof(*dev->host_mem_descs),
			dev->host_mem_descs, dev->host_mem_descs_dma);
	dev->host_mem_descs = NULL;
	dev->nr_host_mem_descs = 0;
}

static int __nvme_alloc_host_mem(struct nvme_dev *dev, u64 preferred,
		u32 chunk_size)
{
	struct nvme_host_mem_buf_desc *descs;
	u32 max_entries, len;
	dma_addr_t descs_dma;
	int i = 0;
	void **bufs;
	u64 size, tmp;

	tmp = (preferred + chunk_size - 1);
	do_div(tmp, chunk_size);
	max_entries = tmp;

	if (dev->ctrl.hmmaxd && dev->ctrl.hmmaxd < max_entries)
		max_entries = dev->ctrl.hmmaxd;

	descs = dma_alloc_coherent(dev->dev, max_entries * sizeof(*descs),
				   &descs_dma, GFP_KERNEL);
	if (!descs)
		goto out;

	bufs = kcalloc(max_entries, sizeof(*bufs), GFP_KERNEL);
	if (!bufs)
		goto out_free_descs;

	for (size = 0; size < preferred && i < max_entries; size += len) {
		dma_addr_t dma_addr;

		len = min_t(u64, chunk_size, preferred - size);
		bufs[i] = dma_alloc_attrs(dev->dev, len, &dma_addr, GFP_KERNEL,
				DMA_ATTR_NO_KERNEL_MAPPING | DMA_ATTR_NO_WARN);
		if (!bufs[i])
			break;

		descs[i].addr = cpu_to_le64(dma_addr);
		descs[i].size = cpu_to_le32(len / NVME_CTRL_PAGE_SIZE);
		i++;
	}

	if (!size)
		goto out_free_bufs;

	dev->nr_host_mem_descs = i;
	dev->host_mem_size = size;
	dev->host_mem_descs = descs;
	dev->host_mem_descs_dma = descs_dma;
	dev->host_mem_desc_bufs = bufs;
	return 0;

out_free_bufs:
	while (--i >= 0) {
		size_t size = le32_to_cpu(descs[i].size) * NVME_CTRL_PAGE_SIZE;

		dma_free_attrs(dev->dev, size, bufs[i],
			       le64_to_cpu(descs[i].addr),
			       DMA_ATTR_NO_KERNEL_MAPPING | DMA_ATTR_NO_WARN);
	}

	kfree(bufs);
out_free_descs:
	dma_free_coherent(dev->dev, max_entries * sizeof(*descs), descs,
			descs_dma);
out:
	dev->host_mem_descs = NULL;
	return -ENOMEM;
}

static int nvme_alloc_host_mem(struct nvme_dev *dev, u64 min, u64 preferred)
{
	u64 min_chunk = min_t(u64, preferred, PAGE_SIZE * MAX_ORDER_NR_PAGES);
	u64 hmminds = max_t(u32, dev->ctrl.hmminds * 4096, PAGE_SIZE * 2);
	u64 chunk_size;

	/* start big and work our way down */
	for (chunk_size = min_chunk; chunk_size >= hmminds; chunk_size /= 2) {
		if (!__nvme_alloc_host_mem(dev, preferred, chunk_size)) {
			if (!min || dev->host_mem_size >= min)
				return 0;
			nvme_free_host_mem(dev);
		}
	}

	return -ENOMEM;
}

static int nvme_setup_host_mem(struct nvme_dev *dev)
{
	u64 max = (u64)max_host_mem_size_mb * SZ_1M;
	u64 preferred = (u64)dev->ctrl.hmpre * 4096;
	u64 min = (u64)dev->ctrl.hmmin * 4096;
	u32 enable_bits = NVME_HOST_MEM_ENABLE;
	int ret;

	if (!dev->ctrl.hmpre)
		return 0;

	preferred = min(preferred, max);
	if (min > max) {
		dev_warn(dev->ctrl.device,
			"min host memory (%lld MiB) above limit (%d MiB).\n",
			min >> ilog2(SZ_1M), max_host_mem_size_mb);
		nvme_free_host_mem(dev);
		return 0;
	}

	/*
	 * If we already have a buffer allocated check if we can reuse it.
	 */
	if (dev->host_mem_descs) {
		if (dev->host_mem_size >= min)
			enable_bits |= NVME_HOST_MEM_RETURN;
		else
			nvme_free_host_mem(dev);
	}

	if (!dev->host_mem_descs) {
		if (nvme_alloc_host_mem(dev, min, preferred)) {
			dev_warn(dev->ctrl.device,
				"failed to allocate host memory buffer.\n");
			return 0; /* controller must work without HMB */
		}

		dev_info(dev->ctrl.device,
			"allocated %lld MiB host memory buffer.\n",
			dev->host_mem_size >> ilog2(SZ_1M));
	}

	ret = nvme_set_host_mem(dev, enable_bits);
	if (ret)
		nvme_free_host_mem(dev);
	return ret;
}

static ssize_t cmb_show(struct device *dev, struct device_attribute *attr,
		char *buf)
{
	struct nvme_dev *ndev = to_nvme_dev(dev_get_drvdata(dev));

	return sysfs_emit(buf, "cmbloc : x%08x\ncmbsz  : x%08x\n",
		       ndev->cmbloc, ndev->cmbsz);
}
static DEVICE_ATTR_RO(cmb);

static ssize_t cmbloc_show(struct device *dev, struct device_attribute *attr,
		char *buf)
{
	struct nvme_dev *ndev = to_nvme_dev(dev_get_drvdata(dev));

	return sysfs_emit(buf, "%u\n", ndev->cmbloc);
}
static DEVICE_ATTR_RO(cmbloc);

static ssize_t cmbsz_show(struct device *dev, struct device_attribute *attr,
		char *buf)
{
	struct nvme_dev *ndev = to_nvme_dev(dev_get_drvdata(dev));

	return sysfs_emit(buf, "%u\n", ndev->cmbsz);
}
static DEVICE_ATTR_RO(cmbsz);

static ssize_t hmb_show(struct device *dev, struct device_attribute *attr,
			char *buf)
{
	struct nvme_dev *ndev = to_nvme_dev(dev_get_drvdata(dev));

	return sysfs_emit(buf, "%d\n", ndev->hmb);
}

static ssize_t hmb_store(struct device *dev, struct device_attribute *attr,
			 const char *buf, size_t count)
{
	struct nvme_dev *ndev = to_nvme_dev(dev_get_drvdata(dev));
	bool new;
	int ret;

	if (kstrtobool(buf, &new) < 0)
		return -EINVAL;

	if (new == ndev->hmb)
		return count;

	if (new) {
		ret = nvme_setup_host_mem(ndev);
	} else {
		ret = nvme_set_host_mem(ndev, 0);
		if (!ret)
			nvme_free_host_mem(ndev);
	}

	if (ret < 0)
		return ret;

	return count;
}
static DEVICE_ATTR_RW(hmb);

static umode_t nvme_pci_attrs_are_visible(struct kobject *kobj,
		struct attribute *a, int n)
{
	struct nvme_ctrl *ctrl =
		dev_get_drvdata(container_of(kobj, struct device, kobj));
	struct nvme_dev *dev = to_nvme_dev(ctrl);

	if (a == &dev_attr_cmb.attr ||
	    a == &dev_attr_cmbloc.attr ||
	    a == &dev_attr_cmbsz.attr) {
	    	if (!dev->cmbsz)
			return 0;
	}
	if (a == &dev_attr_hmb.attr && !ctrl->hmpre)
		return 0;

	return a->mode;
}

static struct attribute *nvme_pci_attrs[] = {
	&dev_attr_cmb.attr,
	&dev_attr_cmbloc.attr,
	&dev_attr_cmbsz.attr,
	&dev_attr_hmb.attr,
	NULL,
};

static const struct attribute_group nvme_pci_dev_attrs_group = {
	.attrs		= nvme_pci_attrs,
	.is_visible	= nvme_pci_attrs_are_visible,
};

static const struct attribute_group *nvme_pci_dev_attr_groups[] = {
	&nvme_dev_attrs_group,
	&nvme_pci_dev_attrs_group,
	NULL,
};

<<<<<<< HEAD
=======
static void nvme_update_attrs(struct nvme_dev *dev)
{
	sysfs_update_group(&dev->ctrl.device->kobj, &nvme_pci_dev_attrs_group);
}

>>>>>>> f8ca29b3
/*
 * nirqs is the number of interrupts available for write and read
 * queues. The core already reserved an interrupt for the admin queue.
 */
static void nvme_calc_irq_sets(struct irq_affinity *affd, unsigned int nrirqs)
{
	struct nvme_dev *dev = affd->priv;
	unsigned int nr_read_queues, nr_write_queues = dev->nr_write_queues;

	/*
	 * If there is no interrupt available for queues, ensure that
	 * the default queue is set to 1. The affinity set size is
	 * also set to one, but the irq core ignores it for this case.
	 *
	 * If only one interrupt is available or 'write_queue' == 0, combine
	 * write and read queues.
	 *
	 * If 'write_queues' > 0, ensure it leaves room for at least one read
	 * queue.
	 */
	if (!nrirqs) {
		nrirqs = 1;
		nr_read_queues = 0;
	} else if (nrirqs == 1 || !nr_write_queues) {
		nr_read_queues = 0;
	} else if (nr_write_queues >= nrirqs) {
		nr_read_queues = 1;
	} else {
		nr_read_queues = nrirqs - nr_write_queues;
	}

	dev->io_queues[HCTX_TYPE_DEFAULT] = nrirqs - nr_read_queues;
	affd->set_size[HCTX_TYPE_DEFAULT] = nrirqs - nr_read_queues;
	dev->io_queues[HCTX_TYPE_READ] = nr_read_queues;
	affd->set_size[HCTX_TYPE_READ] = nr_read_queues;
	affd->nr_sets = nr_read_queues ? 2 : 1;
}

static int nvme_setup_irqs(struct nvme_dev *dev, unsigned int nr_io_queues)
{
	struct pci_dev *pdev = to_pci_dev(dev->dev);
	struct irq_affinity affd = {
		.pre_vectors	= 1,
		.calc_sets	= nvme_calc_irq_sets,
		.priv		= dev,
	};
	unsigned int irq_queues, poll_queues;

	/*
	 * Poll queues don't need interrupts, but we need at least one I/O queue
	 * left over for non-polled I/O.
	 */
	poll_queues = min(dev->nr_poll_queues, nr_io_queues - 1);
	dev->io_queues[HCTX_TYPE_POLL] = poll_queues;

	/*
	 * Initialize for the single interrupt case, will be updated in
	 * nvme_calc_irq_sets().
	 */
	dev->io_queues[HCTX_TYPE_DEFAULT] = 1;
	dev->io_queues[HCTX_TYPE_READ] = 0;

	/*
	 * We need interrupts for the admin queue and each non-polled I/O queue,
	 * but some Apple controllers require all queues to use the first
	 * vector.
	 */
	irq_queues = 1;
	if (!(dev->ctrl.quirks & NVME_QUIRK_SINGLE_VECTOR))
		irq_queues += (nr_io_queues - poll_queues);
	return pci_alloc_irq_vectors_affinity(pdev, 1, irq_queues,
			      PCI_IRQ_ALL_TYPES | PCI_IRQ_AFFINITY, &affd);
}

static unsigned int nvme_max_io_queues(struct nvme_dev *dev)
{
	/*
	 * If tags are shared with admin queue (Apple bug), then
	 * make sure we only use one IO queue.
	 */
	if (dev->ctrl.quirks & NVME_QUIRK_SHARED_TAGS)
		return 1;
	return num_possible_cpus() + dev->nr_write_queues + dev->nr_poll_queues;
}

static int nvme_setup_io_queues(struct nvme_dev *dev)
{
	struct nvme_queue *adminq = &dev->queues[0];
	struct pci_dev *pdev = to_pci_dev(dev->dev);
	unsigned int nr_io_queues;
	unsigned long size;
	int result;

	/*
	 * Sample the module parameters once at reset time so that we have
	 * stable values to work with.
	 */
	dev->nr_write_queues = write_queues;
	dev->nr_poll_queues = poll_queues;

	nr_io_queues = dev->nr_allocated_queues - 1;
	result = nvme_set_queue_count(&dev->ctrl, &nr_io_queues);
	if (result < 0)
		return result;

	if (nr_io_queues == 0)
		return 0;

	/*
	 * Free IRQ resources as soon as NVMEQ_ENABLED bit transitions
	 * from set to unset. If there is a window to it is truely freed,
	 * pci_free_irq_vectors() jumping into this window will crash.
	 * And take lock to avoid racing with pci_free_irq_vectors() in
	 * nvme_dev_disable() path.
	 */
	result = nvme_setup_io_queues_trylock(dev);
	if (result)
		return result;
	if (test_and_clear_bit(NVMEQ_ENABLED, &adminq->flags))
		pci_free_irq(pdev, 0, adminq);

	if (dev->cmb_use_sqes) {
		result = nvme_cmb_qdepth(dev, nr_io_queues,
				sizeof(struct nvme_command));
		if (result > 0) {
			dev->q_depth = result;
			dev->ctrl.sqsize = result - 1;
		} else {
			dev->cmb_use_sqes = false;
		}
	}

	do {
		size = db_bar_size(dev, nr_io_queues);
		result = nvme_remap_bar(dev, size);
		if (!result)
			break;
		if (!--nr_io_queues) {
			result = -ENOMEM;
			goto out_unlock;
		}
	} while (1);
	adminq->q_db = dev->dbs;

 retry:
	/* Deregister the admin queue's interrupt */
	if (test_and_clear_bit(NVMEQ_ENABLED, &adminq->flags))
		pci_free_irq(pdev, 0, adminq);

	/*
	 * If we enable msix early due to not intx, disable it again before
	 * setting up the full range we need.
	 */
	pci_free_irq_vectors(pdev);

	result = nvme_setup_irqs(dev, nr_io_queues);
	if (result <= 0) {
		result = -EIO;
		goto out_unlock;
	}

	dev->num_vecs = result;
	result = max(result - 1, 1);
	dev->max_qid = result + dev->io_queues[HCTX_TYPE_POLL];

	/*
	 * Should investigate if there's a performance win from allocating
	 * more queues than interrupt vectors; it might allow the submission
	 * path to scale better, even if the receive path is limited by the
	 * number of interrupts.
	 */
	result = queue_request_irq(adminq);
	if (result)
		goto out_unlock;
	set_bit(NVMEQ_ENABLED, &adminq->flags);
	mutex_unlock(&dev->shutdown_lock);

	result = nvme_create_io_queues(dev);
	if (result || dev->online_queues < 2)
		return result;

	if (dev->online_queues - 1 < dev->max_qid) {
		nr_io_queues = dev->online_queues - 1;
		nvme_delete_io_queues(dev);
		result = nvme_setup_io_queues_trylock(dev);
		if (result)
			return result;
		nvme_suspend_io_queues(dev);
		goto retry;
	}
	dev_info(dev->ctrl.device, "%d/%d/%d default/read/poll queues\n",
					dev->io_queues[HCTX_TYPE_DEFAULT],
					dev->io_queues[HCTX_TYPE_READ],
					dev->io_queues[HCTX_TYPE_POLL]);
	return 0;
out_unlock:
	mutex_unlock(&dev->shutdown_lock);
	return result;
}

static enum rq_end_io_ret nvme_del_queue_end(struct request *req,
					     blk_status_t error)
{
	struct nvme_queue *nvmeq = req->end_io_data;

	blk_mq_free_request(req);
	complete(&nvmeq->delete_done);
	return RQ_END_IO_NONE;
}

static enum rq_end_io_ret nvme_del_cq_end(struct request *req,
					  blk_status_t error)
{
	struct nvme_queue *nvmeq = req->end_io_data;

	if (error)
		set_bit(NVMEQ_DELETE_ERROR, &nvmeq->flags);

	return nvme_del_queue_end(req, error);
}

static int nvme_delete_queue(struct nvme_queue *nvmeq, u8 opcode)
{
	struct request_queue *q = nvmeq->dev->ctrl.admin_q;
	struct request *req;
	struct nvme_command cmd = { };

	cmd.delete_queue.opcode = opcode;
	cmd.delete_queue.qid = cpu_to_le16(nvmeq->qid);

	req = blk_mq_alloc_request(q, nvme_req_op(&cmd), BLK_MQ_REQ_NOWAIT);
	if (IS_ERR(req))
		return PTR_ERR(req);
	nvme_init_request(req, &cmd);

	if (opcode == nvme_admin_delete_cq)
		req->end_io = nvme_del_cq_end;
	else
		req->end_io = nvme_del_queue_end;
	req->end_io_data = nvmeq;

	init_completion(&nvmeq->delete_done);
	blk_execute_rq_nowait(req, false);
	return 0;
}

static bool __nvme_delete_io_queues(struct nvme_dev *dev, u8 opcode)
{
	int nr_queues = dev->online_queues - 1, sent = 0;
	unsigned long timeout;

 retry:
	timeout = NVME_ADMIN_TIMEOUT;
	while (nr_queues > 0) {
		if (nvme_delete_queue(&dev->queues[nr_queues], opcode))
			break;
		nr_queues--;
		sent++;
	}
	while (sent) {
		struct nvme_queue *nvmeq = &dev->queues[nr_queues + sent];

		timeout = wait_for_completion_io_timeout(&nvmeq->delete_done,
				timeout);
		if (timeout == 0)
			return false;

		sent--;
		if (nr_queues)
			goto retry;
	}
	return true;
}

static void nvme_delete_io_queues(struct nvme_dev *dev)
{
	if (__nvme_delete_io_queues(dev, nvme_admin_delete_sq))
		__nvme_delete_io_queues(dev, nvme_admin_delete_cq);
}

static unsigned int nvme_pci_nr_maps(struct nvme_dev *dev)
{
	if (dev->io_queues[HCTX_TYPE_POLL])
		return 3;
	if (dev->io_queues[HCTX_TYPE_READ])
		return 2;
	return 1;
}

static void nvme_pci_update_nr_queues(struct nvme_dev *dev)
{
	blk_mq_update_nr_hw_queues(&dev->tagset, dev->online_queues - 1);
	/* free previously allocated queues that are no longer usable */
	nvme_free_queues(dev, dev->online_queues);
}

static int nvme_pci_enable(struct nvme_dev *dev)
{
	int result = -ENOMEM;
	struct pci_dev *pdev = to_pci_dev(dev->dev);

	if (pci_enable_device_mem(pdev))
		return result;

	pci_set_master(pdev);

	if (readl(dev->bar + NVME_REG_CSTS) == -1) {
		result = -ENODEV;
		goto disable;
	}

	/*
	 * Some devices and/or platforms don't advertise or work with INTx
	 * interrupts. Pre-enable a single MSIX or MSI vec for setup. We'll
	 * adjust this later.
	 */
	result = pci_alloc_irq_vectors(pdev, 1, 1, PCI_IRQ_ALL_TYPES);
	if (result < 0)
		goto disable;

	dev->ctrl.cap = lo_hi_readq(dev->bar + NVME_REG_CAP);

	dev->q_depth = min_t(u32, NVME_CAP_MQES(dev->ctrl.cap) + 1,
				io_queue_depth);
	dev->db_stride = 1 << NVME_CAP_STRIDE(dev->ctrl.cap);
	dev->dbs = dev->bar + 4096;

	/*
	 * Some Apple controllers require a non-standard SQE size.
	 * Interestingly they also seem to ignore the CC:IOSQES register
	 * so we don't bother updating it here.
	 */
	if (dev->ctrl.quirks & NVME_QUIRK_128_BYTES_SQES)
		dev->io_sqes = 7;
	else
		dev->io_sqes = NVME_NVM_IOSQES;

	/*
	 * Temporary fix for the Apple controller found in the MacBook8,1 and
	 * some MacBook7,1 to avoid controller resets and data loss.
	 */
	if (pdev->vendor == PCI_VENDOR_ID_APPLE && pdev->device == 0x2001) {
		dev->q_depth = 2;
		dev_warn(dev->ctrl.device, "detected Apple NVMe controller, "
			"set queue depth=%u to work around controller resets\n",
			dev->q_depth);
	} else if (pdev->vendor == PCI_VENDOR_ID_SAMSUNG &&
		   (pdev->device == 0xa821 || pdev->device == 0xa822) &&
		   NVME_CAP_MQES(dev->ctrl.cap) == 0) {
		dev->q_depth = 64;
		dev_err(dev->ctrl.device, "detected PM1725 NVMe controller, "
                        "set queue depth=%u\n", dev->q_depth);
	}

	/*
	 * Controllers with the shared tags quirk need the IO queue to be
	 * big enough so that we get 32 tags for the admin queue
	 */
	if ((dev->ctrl.quirks & NVME_QUIRK_SHARED_TAGS) &&
	    (dev->q_depth < (NVME_AQ_DEPTH + 2))) {
		dev->q_depth = NVME_AQ_DEPTH + 2;
		dev_warn(dev->ctrl.device, "IO queue depth clamped to %d\n",
			 dev->q_depth);
	}
	dev->ctrl.sqsize = dev->q_depth - 1; /* 0's based queue depth */

	nvme_map_cmb(dev);

	pci_enable_pcie_error_reporting(pdev);
	pci_save_state(pdev);

	result = nvme_pci_configure_admin_queue(dev);
	if (result)
		goto free_irq;
	return result;

 free_irq:
	pci_free_irq_vectors(pdev);
 disable:
	pci_disable_device(pdev);
	return result;
}

static void nvme_dev_unmap(struct nvme_dev *dev)
{
	if (dev->bar)
		iounmap(dev->bar);
	pci_release_mem_regions(to_pci_dev(dev->dev));
}

static bool nvme_pci_ctrl_is_dead(struct nvme_dev *dev)
{
	struct pci_dev *pdev = to_pci_dev(dev->dev);
	u32 csts;

	if (!pci_is_enabled(pdev) || !pci_device_is_present(pdev))
		return true;
	if (pdev->error_state != pci_channel_io_normal)
		return true;

	csts = readl(dev->bar + NVME_REG_CSTS);
	return (csts & NVME_CSTS_CFS) || !(csts & NVME_CSTS_RDY);
}

static void nvme_dev_disable(struct nvme_dev *dev, bool shutdown)
{
	struct pci_dev *pdev = to_pci_dev(dev->dev);
	bool dead;

	mutex_lock(&dev->shutdown_lock);
	dead = nvme_pci_ctrl_is_dead(dev);
	if (dev->ctrl.state == NVME_CTRL_LIVE ||
	    dev->ctrl.state == NVME_CTRL_RESETTING) {
		if (pci_is_enabled(pdev))
			nvme_start_freeze(&dev->ctrl);
		/*
		 * Give the controller a chance to complete all entered requests
		 * if doing a safe shutdown.
		 */
		if (!dead && shutdown)
			nvme_wait_freeze_timeout(&dev->ctrl, NVME_IO_TIMEOUT);
	}

	nvme_quiesce_io_queues(&dev->ctrl);

	if (!dead && dev->ctrl.queue_count > 0) {
		nvme_delete_io_queues(dev);
		nvme_disable_ctrl(&dev->ctrl, shutdown);
		nvme_poll_irqdisable(&dev->queues[0]);
	}
	nvme_suspend_io_queues(dev);
	nvme_suspend_queue(dev, 0);
	pci_free_irq_vectors(pdev);
	if (pci_is_enabled(pdev)) {
		pci_disable_pcie_error_reporting(pdev);
		pci_disable_device(pdev);
	}
	nvme_reap_pending_cqes(dev);

	nvme_cancel_tagset(&dev->ctrl);
	nvme_cancel_admin_tagset(&dev->ctrl);

	/*
	 * The driver will not be starting up queues again if shutting down so
	 * must flush all entered requests to their failed completion to avoid
	 * deadlocking blk-mq hot-cpu notifier.
	 */
	if (shutdown) {
		nvme_unquiesce_io_queues(&dev->ctrl);
		if (dev->ctrl.admin_q && !blk_queue_dying(dev->ctrl.admin_q))
			nvme_unquiesce_admin_queue(&dev->ctrl);
	}
	mutex_unlock(&dev->shutdown_lock);
}

static int nvme_disable_prepare_reset(struct nvme_dev *dev, bool shutdown)
{
	if (!nvme_wait_reset(&dev->ctrl))
		return -EBUSY;
	nvme_dev_disable(dev, shutdown);
	return 0;
}

static int nvme_setup_prp_pools(struct nvme_dev *dev)
{
	dev->prp_page_pool = dma_pool_create("prp list page", dev->dev,
						NVME_CTRL_PAGE_SIZE,
						NVME_CTRL_PAGE_SIZE, 0);
	if (!dev->prp_page_pool)
		return -ENOMEM;

	/* Optimisation for I/Os between 4k and 128k */
	dev->prp_small_pool = dma_pool_create("prp list 256", dev->dev,
						256, 256, 0);
	if (!dev->prp_small_pool) {
		dma_pool_destroy(dev->prp_page_pool);
		return -ENOMEM;
	}
	return 0;
}

static void nvme_release_prp_pools(struct nvme_dev *dev)
{
	dma_pool_destroy(dev->prp_page_pool);
	dma_pool_destroy(dev->prp_small_pool);
}

static int nvme_pci_alloc_iod_mempool(struct nvme_dev *dev)
{
	size_t npages = max(nvme_pci_npages_prp(), nvme_pci_npages_sgl());
	size_t alloc_size = sizeof(__le64 *) * npages +
			    sizeof(struct scatterlist) * NVME_MAX_SEGS;

	WARN_ON_ONCE(alloc_size > PAGE_SIZE);
	dev->iod_mempool = mempool_create_node(1,
			mempool_kmalloc, mempool_kfree,
			(void *)alloc_size, GFP_KERNEL,
			dev_to_node(dev->dev));
	if (!dev->iod_mempool)
		return -ENOMEM;
	return 0;
}

static void nvme_free_tagset(struct nvme_dev *dev)
{
	if (dev->tagset.tags)
		nvme_remove_io_tag_set(&dev->ctrl);
	dev->ctrl.tagset = NULL;
}

/* pairs with nvme_pci_alloc_dev */
static void nvme_pci_free_ctrl(struct nvme_ctrl *ctrl)
{
	struct nvme_dev *dev = to_nvme_dev(ctrl);

	nvme_free_tagset(dev);
	put_device(dev->dev);
	kfree(dev->queues);
	kfree(dev);
}

static void nvme_reset_work(struct work_struct *work)
{
	struct nvme_dev *dev =
		container_of(work, struct nvme_dev, ctrl.reset_work);
	bool was_suspend = !!(dev->ctrl.ctrl_config & NVME_CC_SHN_NORMAL);
	int result;

	if (dev->ctrl.state != NVME_CTRL_RESETTING) {
		dev_warn(dev->ctrl.device, "ctrl state %d is not RESETTING\n",
			 dev->ctrl.state);
		return;
	}

	/*
	 * If we're called to reset a live controller first shut it down before
	 * moving on.
	 */
	if (dev->ctrl.ctrl_config & NVME_CC_ENABLE)
		nvme_dev_disable(dev, false);
	nvme_sync_queues(&dev->ctrl);

	mutex_lock(&dev->shutdown_lock);
	result = nvme_pci_enable(dev);
	if (result)
		goto out_unlock;
	nvme_unquiesce_admin_queue(&dev->ctrl);
	mutex_unlock(&dev->shutdown_lock);

	/*
	 * Introduce CONNECTING state from nvme-fc/rdma transports to mark the
	 * initializing procedure here.
	 */
	if (!nvme_change_ctrl_state(&dev->ctrl, NVME_CTRL_CONNECTING)) {
		dev_warn(dev->ctrl.device,
			"failed to mark controller CONNECTING\n");
		result = -EBUSY;
		goto out;
	}

	result = nvme_init_ctrl_finish(&dev->ctrl, was_suspend);
	if (result)
		goto out;

	nvme_dbbuf_dma_alloc(dev);

	result = nvme_setup_host_mem(dev);
	if (result < 0)
		goto out;

	result = nvme_setup_io_queues(dev);
	if (result)
		goto out;

	/*
	 * Freeze and update the number of I/O queues as thos might have
	 * changed.  If there are no I/O queues left after this reset, keep the
	 * controller around but remove all namespaces.
	 */
	if (dev->online_queues > 1) {
		nvme_unquiesce_io_queues(&dev->ctrl);
		nvme_wait_freeze(&dev->ctrl);
		nvme_pci_update_nr_queues(dev);
		nvme_dbbuf_set(dev);
		nvme_unfreeze(&dev->ctrl);
	} else {
		dev_warn(dev->ctrl.device, "IO queues lost\n");
		nvme_mark_namespaces_dead(&dev->ctrl);
		nvme_unquiesce_io_queues(&dev->ctrl);
		nvme_remove_namespaces(&dev->ctrl);
		nvme_free_tagset(dev);
	}

	/*
	 * If only admin queue live, keep it to do further investigation or
	 * recovery.
	 */
	if (!nvme_change_ctrl_state(&dev->ctrl, NVME_CTRL_LIVE)) {
		dev_warn(dev->ctrl.device,
			"failed to mark controller live state\n");
		result = -ENODEV;
		goto out;
	}

	nvme_start_ctrl(&dev->ctrl);
	return;

 out_unlock:
	mutex_unlock(&dev->shutdown_lock);
 out:
	/*
	 * Set state to deleting now to avoid blocking nvme_wait_reset(), which
	 * may be holding this pci_dev's device lock.
	 */
	dev_warn(dev->ctrl.device, "Disabling device after reset failure: %d\n",
		 result);
	nvme_change_ctrl_state(&dev->ctrl, NVME_CTRL_DELETING);
	nvme_dev_disable(dev, true);
	nvme_mark_namespaces_dead(&dev->ctrl);
	nvme_change_ctrl_state(&dev->ctrl, NVME_CTRL_DEAD);
}

static int nvme_pci_reg_read32(struct nvme_ctrl *ctrl, u32 off, u32 *val)
{
	*val = readl(to_nvme_dev(ctrl)->bar + off);
	return 0;
}

static int nvme_pci_reg_write32(struct nvme_ctrl *ctrl, u32 off, u32 val)
{
	writel(val, to_nvme_dev(ctrl)->bar + off);
	return 0;
}

static int nvme_pci_reg_read64(struct nvme_ctrl *ctrl, u32 off, u64 *val)
{
	*val = lo_hi_readq(to_nvme_dev(ctrl)->bar + off);
	return 0;
}

static int nvme_pci_get_address(struct nvme_ctrl *ctrl, char *buf, int size)
{
	struct pci_dev *pdev = to_pci_dev(to_nvme_dev(ctrl)->dev);

	return snprintf(buf, size, "%s\n", dev_name(&pdev->dev));
}

static void nvme_pci_print_device_info(struct nvme_ctrl *ctrl)
{
	struct pci_dev *pdev = to_pci_dev(to_nvme_dev(ctrl)->dev);
	struct nvme_subsystem *subsys = ctrl->subsys;

	dev_err(ctrl->device,
		"VID:DID %04x:%04x model:%.*s firmware:%.*s\n",
		pdev->vendor, pdev->device,
		nvme_strlen(subsys->model, sizeof(subsys->model)),
		subsys->model, nvme_strlen(subsys->firmware_rev,
					   sizeof(subsys->firmware_rev)),
		subsys->firmware_rev);
}

static bool nvme_pci_supports_pci_p2pdma(struct nvme_ctrl *ctrl)
{
	struct nvme_dev *dev = to_nvme_dev(ctrl);

	return dma_pci_p2pdma_supported(dev->dev);
}

static const struct nvme_ctrl_ops nvme_pci_ctrl_ops = {
	.name			= "pcie",
	.module			= THIS_MODULE,
	.flags			= NVME_F_METADATA_SUPPORTED,
	.dev_attr_groups	= nvme_pci_dev_attr_groups,
	.reg_read32		= nvme_pci_reg_read32,
	.reg_write32		= nvme_pci_reg_write32,
	.reg_read64		= nvme_pci_reg_read64,
	.free_ctrl		= nvme_pci_free_ctrl,
	.submit_async_event	= nvme_pci_submit_async_event,
	.get_address		= nvme_pci_get_address,
	.print_device_info	= nvme_pci_print_device_info,
	.supports_pci_p2pdma	= nvme_pci_supports_pci_p2pdma,
};

static int nvme_dev_map(struct nvme_dev *dev)
{
	struct pci_dev *pdev = to_pci_dev(dev->dev);

	if (pci_request_mem_regions(pdev, "nvme"))
		return -ENODEV;

	if (nvme_remap_bar(dev, NVME_REG_DBS + 4096))
		goto release;

	return 0;
  release:
	pci_release_mem_regions(pdev);
	return -ENODEV;
}

static unsigned long check_vendor_combination_bug(struct pci_dev *pdev)
{
	if (pdev->vendor == 0x144d && pdev->device == 0xa802) {
		/*
		 * Several Samsung devices seem to drop off the PCIe bus
		 * randomly when APST is on and uses the deepest sleep state.
		 * This has been observed on a Samsung "SM951 NVMe SAMSUNG
		 * 256GB", a "PM951 NVMe SAMSUNG 512GB", and a "Samsung SSD
		 * 950 PRO 256GB", but it seems to be restricted to two Dell
		 * laptops.
		 */
		if (dmi_match(DMI_SYS_VENDOR, "Dell Inc.") &&
		    (dmi_match(DMI_PRODUCT_NAME, "XPS 15 9550") ||
		     dmi_match(DMI_PRODUCT_NAME, "Precision 5510")))
			return NVME_QUIRK_NO_DEEPEST_PS;
	} else if (pdev->vendor == 0x144d && pdev->device == 0xa804) {
		/*
		 * Samsung SSD 960 EVO drops off the PCIe bus after system
		 * suspend on a Ryzen board, ASUS PRIME B350M-A, as well as
		 * within few minutes after bootup on a Coffee Lake board -
		 * ASUS PRIME Z370-A
		 */
		if (dmi_match(DMI_BOARD_VENDOR, "ASUSTeK COMPUTER INC.") &&
		    (dmi_match(DMI_BOARD_NAME, "PRIME B350M-A") ||
		     dmi_match(DMI_BOARD_NAME, "PRIME Z370-A")))
			return NVME_QUIRK_NO_APST;
	} else if ((pdev->vendor == 0x144d && (pdev->device == 0xa801 ||
		    pdev->device == 0xa808 || pdev->device == 0xa809)) ||
		   (pdev->vendor == 0x1e0f && pdev->device == 0x0001)) {
		/*
		 * Forcing to use host managed nvme power settings for
		 * lowest idle power with quick resume latency on
		 * Samsung and Toshiba SSDs based on suspend behavior
		 * on Coffee Lake board for LENOVO C640
		 */
		if ((dmi_match(DMI_BOARD_VENDOR, "LENOVO")) &&
		     dmi_match(DMI_BOARD_NAME, "LNVNB161216"))
			return NVME_QUIRK_SIMPLE_SUSPEND;
	}

	return 0;
}

static struct nvme_dev *nvme_pci_alloc_dev(struct pci_dev *pdev,
		const struct pci_device_id *id)
{
	unsigned long quirks = id->driver_data;
	int node = dev_to_node(&pdev->dev);
	struct nvme_dev *dev;
	int ret = -ENOMEM;

	if (node == NUMA_NO_NODE)
		set_dev_node(&pdev->dev, first_memory_node);

	dev = kzalloc_node(sizeof(*dev), GFP_KERNEL, node);
	if (!dev)
		return ERR_PTR(-ENOMEM);
	INIT_WORK(&dev->ctrl.reset_work, nvme_reset_work);
	mutex_init(&dev->shutdown_lock);

	dev->nr_write_queues = write_queues;
	dev->nr_poll_queues = poll_queues;
	dev->nr_allocated_queues = nvme_max_io_queues(dev) + 1;
	dev->queues = kcalloc_node(dev->nr_allocated_queues,
			sizeof(struct nvme_queue), GFP_KERNEL, node);
	if (!dev->queues)
		goto out_free_dev;

	dev->dev = get_device(&pdev->dev);

	quirks |= check_vendor_combination_bug(pdev);
	if (!noacpi && acpi_storage_d3(&pdev->dev)) {
		/*
		 * Some systems use a bios work around to ask for D3 on
		 * platforms that support kernel managed suspend.
		 */
		dev_info(&pdev->dev,
			 "platform quirk: setting simple suspend\n");
		quirks |= NVME_QUIRK_SIMPLE_SUSPEND;
	}
	ret = nvme_init_ctrl(&dev->ctrl, &pdev->dev, &nvme_pci_ctrl_ops,
			     quirks);
	if (ret)
		goto out_put_device;

	if (dev->ctrl.quirks & NVME_QUIRK_DMA_ADDRESS_BITS_48)
		dma_set_mask_and_coherent(&pdev->dev, DMA_BIT_MASK(48));
	else
		dma_set_mask_and_coherent(&pdev->dev, DMA_BIT_MASK(64));
	dma_set_min_align_mask(&pdev->dev, NVME_CTRL_PAGE_SIZE - 1);
	dma_set_max_seg_size(&pdev->dev, 0xffffffff);

	/*
	 * Limit the max command size to prevent iod->sg allocations going
	 * over a single page.
	 */
	dev->ctrl.max_hw_sectors = min_t(u32,
		NVME_MAX_KB_SZ << 1, dma_max_mapping_size(&pdev->dev) >> 9);
	dev->ctrl.max_segments = NVME_MAX_SEGS;

	/*
	 * There is no support for SGLs for metadata (yet), so we are limited to
	 * a single integrity segment for the separate metadata pointer.
	 */
	dev->ctrl.max_integrity_segments = 1;
	return dev;

out_put_device:
	put_device(dev->dev);
	kfree(dev->queues);
out_free_dev:
	kfree(dev);
	return ERR_PTR(ret);
}

static int nvme_probe(struct pci_dev *pdev, const struct pci_device_id *id)
{
	struct nvme_dev *dev;
	int result = -ENOMEM;

	dev = nvme_pci_alloc_dev(pdev, id);
	if (IS_ERR(dev))
		return PTR_ERR(dev);

	result = nvme_dev_map(dev);
	if (result)
		goto out_uninit_ctrl;

	result = nvme_setup_prp_pools(dev);
	if (result)
		goto out_dev_unmap;

	result = nvme_pci_alloc_iod_mempool(dev);
	if (result)
		goto out_release_prp_pools;

	dev_info(dev->ctrl.device, "pci function %s\n", dev_name(&pdev->dev));

	result = nvme_pci_enable(dev);
	if (result)
		goto out_release_iod_mempool;

	result = nvme_alloc_admin_tag_set(&dev->ctrl, &dev->admin_tagset,
				&nvme_mq_admin_ops, sizeof(struct nvme_iod));
	if (result)
		goto out_disable;

	/*
	 * Mark the controller as connecting before sending admin commands to
	 * allow the timeout handler to do the right thing.
	 */
	if (!nvme_change_ctrl_state(&dev->ctrl, NVME_CTRL_CONNECTING)) {
		dev_warn(dev->ctrl.device,
			"failed to mark controller CONNECTING\n");
		result = -EBUSY;
		goto out_disable;
	}

	result = nvme_init_ctrl_finish(&dev->ctrl, false);
	if (result)
		goto out_disable;

	nvme_dbbuf_dma_alloc(dev);

	result = nvme_setup_host_mem(dev);
	if (result < 0)
		goto out_disable;

	result = nvme_setup_io_queues(dev);
	if (result)
		goto out_disable;

	if (dev->online_queues > 1) {
		nvme_alloc_io_tag_set(&dev->ctrl, &dev->tagset, &nvme_mq_ops,
				nvme_pci_nr_maps(dev), sizeof(struct nvme_iod));
		nvme_dbbuf_set(dev);
	}

	if (!dev->ctrl.tagset)
		dev_warn(dev->ctrl.device, "IO queues not created\n");

	if (!nvme_change_ctrl_state(&dev->ctrl, NVME_CTRL_LIVE)) {
		dev_warn(dev->ctrl.device,
			"failed to mark controller live state\n");
		result = -ENODEV;
		goto out_disable;
	}

	pci_set_drvdata(pdev, dev);

	nvme_start_ctrl(&dev->ctrl);
	nvme_put_ctrl(&dev->ctrl);
	flush_work(&dev->ctrl.scan_work);
	return 0;

out_disable:
	nvme_change_ctrl_state(&dev->ctrl, NVME_CTRL_DELETING);
	nvme_dev_disable(dev, true);
	nvme_free_host_mem(dev);
	nvme_dev_remove_admin(dev);
	nvme_dbbuf_dma_free(dev);
	nvme_free_queues(dev, 0);
out_release_iod_mempool:
	mempool_destroy(dev->iod_mempool);
out_release_prp_pools:
	nvme_release_prp_pools(dev);
out_dev_unmap:
	nvme_dev_unmap(dev);
out_uninit_ctrl:
	nvme_uninit_ctrl(&dev->ctrl);
	return result;
}

static void nvme_reset_prepare(struct pci_dev *pdev)
{
	struct nvme_dev *dev = pci_get_drvdata(pdev);

	/*
	 * We don't need to check the return value from waiting for the reset
	 * state as pci_dev device lock is held, making it impossible to race
	 * with ->remove().
	 */
	nvme_disable_prepare_reset(dev, false);
	nvme_sync_queues(&dev->ctrl);
}

static void nvme_reset_done(struct pci_dev *pdev)
{
	struct nvme_dev *dev = pci_get_drvdata(pdev);

	if (!nvme_try_sched_reset(&dev->ctrl))
		flush_work(&dev->ctrl.reset_work);
}

static void nvme_shutdown(struct pci_dev *pdev)
{
	struct nvme_dev *dev = pci_get_drvdata(pdev);

	nvme_disable_prepare_reset(dev, true);
}

/*
 * The driver's remove may be called on a device in a partially initialized
 * state. This function must not have any dependencies on the device state in
 * order to proceed.
 */
static void nvme_remove(struct pci_dev *pdev)
{
	struct nvme_dev *dev = pci_get_drvdata(pdev);

	nvme_change_ctrl_state(&dev->ctrl, NVME_CTRL_DELETING);
	pci_set_drvdata(pdev, NULL);

	if (!pci_device_is_present(pdev)) {
		nvme_change_ctrl_state(&dev->ctrl, NVME_CTRL_DEAD);
		nvme_dev_disable(dev, true);
	}

	flush_work(&dev->ctrl.reset_work);
	nvme_stop_ctrl(&dev->ctrl);
	nvme_remove_namespaces(&dev->ctrl);
	nvme_dev_disable(dev, true);
	nvme_free_host_mem(dev);
	nvme_dev_remove_admin(dev);
	nvme_dbbuf_dma_free(dev);
	nvme_free_queues(dev, 0);
	mempool_destroy(dev->iod_mempool);
	nvme_release_prp_pools(dev);
	nvme_dev_unmap(dev);
	nvme_uninit_ctrl(&dev->ctrl);
}

#ifdef CONFIG_PM_SLEEP
static int nvme_get_power_state(struct nvme_ctrl *ctrl, u32 *ps)
{
	return nvme_get_features(ctrl, NVME_FEAT_POWER_MGMT, 0, NULL, 0, ps);
}

static int nvme_set_power_state(struct nvme_ctrl *ctrl, u32 ps)
{
	return nvme_set_features(ctrl, NVME_FEAT_POWER_MGMT, ps, NULL, 0, NULL);
}

static int nvme_resume(struct device *dev)
{
	struct nvme_dev *ndev = pci_get_drvdata(to_pci_dev(dev));
	struct nvme_ctrl *ctrl = &ndev->ctrl;

	if (ndev->last_ps == U32_MAX ||
	    nvme_set_power_state(ctrl, ndev->last_ps) != 0)
		goto reset;
	if (ctrl->hmpre && nvme_setup_host_mem(ndev))
		goto reset;

	return 0;
reset:
	return nvme_try_sched_reset(ctrl);
}

static int nvme_suspend(struct device *dev)
{
	struct pci_dev *pdev = to_pci_dev(dev);
	struct nvme_dev *ndev = pci_get_drvdata(pdev);
	struct nvme_ctrl *ctrl = &ndev->ctrl;
	int ret = -EBUSY;

	ndev->last_ps = U32_MAX;

	/*
	 * The platform does not remove power for a kernel managed suspend so
	 * use host managed nvme power settings for lowest idle power if
	 * possible. This should have quicker resume latency than a full device
	 * shutdown.  But if the firmware is involved after the suspend or the
	 * device does not support any non-default power states, shut down the
	 * device fully.
	 *
	 * If ASPM is not enabled for the device, shut down the device and allow
	 * the PCI bus layer to put it into D3 in order to take the PCIe link
	 * down, so as to allow the platform to achieve its minimum low-power
	 * state (which may not be possible if the link is up).
	 */
	if (pm_suspend_via_firmware() || !ctrl->npss ||
	    !pcie_aspm_enabled(pdev) ||
	    (ndev->ctrl.quirks & NVME_QUIRK_SIMPLE_SUSPEND))
		return nvme_disable_prepare_reset(ndev, true);

	nvme_start_freeze(ctrl);
	nvme_wait_freeze(ctrl);
	nvme_sync_queues(ctrl);

	if (ctrl->state != NVME_CTRL_LIVE)
		goto unfreeze;

	/*
	 * Host memory access may not be successful in a system suspend state,
	 * but the specification allows the controller to access memory in a
	 * non-operational power state.
	 */
	if (ndev->hmb) {
		ret = nvme_set_host_mem(ndev, 0);
		if (ret < 0)
			goto unfreeze;
	}

	ret = nvme_get_power_state(ctrl, &ndev->last_ps);
	if (ret < 0)
		goto unfreeze;

	/*
	 * A saved state prevents pci pm from generically controlling the
	 * device's power. If we're using protocol specific settings, we don't
	 * want pci interfering.
	 */
	pci_save_state(pdev);

	ret = nvme_set_power_state(ctrl, ctrl->npss);
	if (ret < 0)
		goto unfreeze;

	if (ret) {
		/* discard the saved state */
		pci_load_saved_state(pdev, NULL);

		/*
		 * Clearing npss forces a controller reset on resume. The
		 * correct value will be rediscovered then.
		 */
		ret = nvme_disable_prepare_reset(ndev, true);
		ctrl->npss = 0;
	}
unfreeze:
	nvme_unfreeze(ctrl);
	return ret;
}

static int nvme_simple_suspend(struct device *dev)
{
	struct nvme_dev *ndev = pci_get_drvdata(to_pci_dev(dev));

	return nvme_disable_prepare_reset(ndev, true);
}

static int nvme_simple_resume(struct device *dev)
{
	struct pci_dev *pdev = to_pci_dev(dev);
	struct nvme_dev *ndev = pci_get_drvdata(pdev);

	return nvme_try_sched_reset(&ndev->ctrl);
}

static const struct dev_pm_ops nvme_dev_pm_ops = {
	.suspend	= nvme_suspend,
	.resume		= nvme_resume,
	.freeze		= nvme_simple_suspend,
	.thaw		= nvme_simple_resume,
	.poweroff	= nvme_simple_suspend,
	.restore	= nvme_simple_resume,
};
#endif /* CONFIG_PM_SLEEP */

static pci_ers_result_t nvme_error_detected(struct pci_dev *pdev,
						pci_channel_state_t state)
{
	struct nvme_dev *dev = pci_get_drvdata(pdev);

	/*
	 * A frozen channel requires a reset. When detected, this method will
	 * shutdown the controller to quiesce. The controller will be restarted
	 * after the slot reset through driver's slot_reset callback.
	 */
	switch (state) {
	case pci_channel_io_normal:
		return PCI_ERS_RESULT_CAN_RECOVER;
	case pci_channel_io_frozen:
		dev_warn(dev->ctrl.device,
			"frozen state error detected, reset controller\n");
		nvme_dev_disable(dev, false);
		return PCI_ERS_RESULT_NEED_RESET;
	case pci_channel_io_perm_failure:
		dev_warn(dev->ctrl.device,
			"failure state error detected, request disconnect\n");
		return PCI_ERS_RESULT_DISCONNECT;
	}
	return PCI_ERS_RESULT_NEED_RESET;
}

static pci_ers_result_t nvme_slot_reset(struct pci_dev *pdev)
{
	struct nvme_dev *dev = pci_get_drvdata(pdev);

	dev_info(dev->ctrl.device, "restart after slot reset\n");
	pci_restore_state(pdev);
	nvme_reset_ctrl(&dev->ctrl);
	return PCI_ERS_RESULT_RECOVERED;
}

static void nvme_error_resume(struct pci_dev *pdev)
{
	struct nvme_dev *dev = pci_get_drvdata(pdev);

	flush_work(&dev->ctrl.reset_work);
}

static const struct pci_error_handlers nvme_err_handler = {
	.error_detected	= nvme_error_detected,
	.slot_reset	= nvme_slot_reset,
	.resume		= nvme_error_resume,
	.reset_prepare	= nvme_reset_prepare,
	.reset_done	= nvme_reset_done,
};

static const struct pci_device_id nvme_id_table[] = {
	{ PCI_VDEVICE(INTEL, 0x0953),	/* Intel 750/P3500/P3600/P3700 */
		.driver_data = NVME_QUIRK_STRIPE_SIZE |
				NVME_QUIRK_DEALLOCATE_ZEROES, },
	{ PCI_VDEVICE(INTEL, 0x0a53),	/* Intel P3520 */
		.driver_data = NVME_QUIRK_STRIPE_SIZE |
				NVME_QUIRK_DEALLOCATE_ZEROES, },
	{ PCI_VDEVICE(INTEL, 0x0a54),	/* Intel P4500/P4600 */
		.driver_data = NVME_QUIRK_STRIPE_SIZE |
				NVME_QUIRK_DEALLOCATE_ZEROES |
				NVME_QUIRK_IGNORE_DEV_SUBNQN, },
	{ PCI_VDEVICE(INTEL, 0x0a55),	/* Dell Express Flash P4600 */
		.driver_data = NVME_QUIRK_STRIPE_SIZE |
				NVME_QUIRK_DEALLOCATE_ZEROES, },
	{ PCI_VDEVICE(INTEL, 0xf1a5),	/* Intel 600P/P3100 */
		.driver_data = NVME_QUIRK_NO_DEEPEST_PS |
				NVME_QUIRK_MEDIUM_PRIO_SQ |
				NVME_QUIRK_NO_TEMP_THRESH_CHANGE |
				NVME_QUIRK_DISABLE_WRITE_ZEROES, },
	{ PCI_VDEVICE(INTEL, 0xf1a6),	/* Intel 760p/Pro 7600p */
		.driver_data = NVME_QUIRK_IGNORE_DEV_SUBNQN, },
	{ PCI_VDEVICE(INTEL, 0x5845),	/* Qemu emulated controller */
		.driver_data = NVME_QUIRK_IDENTIFY_CNS |
				NVME_QUIRK_DISABLE_WRITE_ZEROES |
				NVME_QUIRK_BOGUS_NID, },
	{ PCI_VDEVICE(REDHAT, 0x0010),	/* Qemu emulated controller */
		.driver_data = NVME_QUIRK_BOGUS_NID, },
	{ PCI_DEVICE(0x126f, 0x2263),	/* Silicon Motion unidentified */
		.driver_data = NVME_QUIRK_NO_NS_DESC_LIST |
				NVME_QUIRK_BOGUS_NID, },
	{ PCI_DEVICE(0x1bb1, 0x0100),   /* Seagate Nytro Flash Storage */
		.driver_data = NVME_QUIRK_DELAY_BEFORE_CHK_RDY |
				NVME_QUIRK_NO_NS_DESC_LIST, },
	{ PCI_DEVICE(0x1c58, 0x0003),	/* HGST adapter */
		.driver_data = NVME_QUIRK_DELAY_BEFORE_CHK_RDY, },
	{ PCI_DEVICE(0x1c58, 0x0023),	/* WDC SN200 adapter */
		.driver_data = NVME_QUIRK_DELAY_BEFORE_CHK_RDY, },
	{ PCI_DEVICE(0x1c5f, 0x0540),	/* Memblaze Pblaze4 adapter */
		.driver_data = NVME_QUIRK_DELAY_BEFORE_CHK_RDY, },
	{ PCI_DEVICE(0x144d, 0xa821),   /* Samsung PM1725 */
		.driver_data = NVME_QUIRK_DELAY_BEFORE_CHK_RDY, },
	{ PCI_DEVICE(0x144d, 0xa822),   /* Samsung PM1725a */
		.driver_data = NVME_QUIRK_DELAY_BEFORE_CHK_RDY |
				NVME_QUIRK_DISABLE_WRITE_ZEROES|
				NVME_QUIRK_IGNORE_DEV_SUBNQN, },
	{ PCI_DEVICE(0x1987, 0x5012),	/* Phison E12 */
		.driver_data = NVME_QUIRK_BOGUS_NID, },
	{ PCI_DEVICE(0x1987, 0x5016),	/* Phison E16 */
		.driver_data = NVME_QUIRK_IGNORE_DEV_SUBNQN |
				NVME_QUIRK_BOGUS_NID, },
	{ PCI_DEVICE(0x1987, 0x5019),  /* phison E19 */
		.driver_data = NVME_QUIRK_DISABLE_WRITE_ZEROES, },
	{ PCI_DEVICE(0x1987, 0x5021),   /* Phison E21 */
		.driver_data = NVME_QUIRK_DISABLE_WRITE_ZEROES, },
	{ PCI_DEVICE(0x1b4b, 0x1092),	/* Lexar 256 GB SSD */
		.driver_data = NVME_QUIRK_NO_NS_DESC_LIST |
				NVME_QUIRK_IGNORE_DEV_SUBNQN, },
	{ PCI_DEVICE(0x1cc1, 0x33f8),   /* ADATA IM2P33F8ABR1 1 TB */
		.driver_data = NVME_QUIRK_BOGUS_NID, },
	{ PCI_DEVICE(0x10ec, 0x5762),   /* ADATA SX6000LNP */
		.driver_data = NVME_QUIRK_IGNORE_DEV_SUBNQN |
				NVME_QUIRK_BOGUS_NID, },
	{ PCI_DEVICE(0x10ec, 0x5763),  /* ADATA SX6000PNP */
		.driver_data = NVME_QUIRK_BOGUS_NID, },
	{ PCI_DEVICE(0x1cc1, 0x8201),   /* ADATA SX8200PNP 512GB */
		.driver_data = NVME_QUIRK_NO_DEEPEST_PS |
				NVME_QUIRK_IGNORE_DEV_SUBNQN, },
	 { PCI_DEVICE(0x1344, 0x5407), /* Micron Technology Inc NVMe SSD */
		.driver_data = NVME_QUIRK_IGNORE_DEV_SUBNQN },
	 { PCI_DEVICE(0x1344, 0x6001),   /* Micron Nitro NVMe */
		 .driver_data = NVME_QUIRK_BOGUS_NID, },
	{ PCI_DEVICE(0x1c5c, 0x1504),   /* SK Hynix PC400 */
		.driver_data = NVME_QUIRK_DISABLE_WRITE_ZEROES, },
	{ PCI_DEVICE(0x1c5c, 0x174a),   /* SK Hynix P31 SSD */
		.driver_data = NVME_QUIRK_BOGUS_NID, },
	{ PCI_DEVICE(0x15b7, 0x2001),   /*  Sandisk Skyhawk */
		.driver_data = NVME_QUIRK_DISABLE_WRITE_ZEROES, },
	{ PCI_DEVICE(0x1d97, 0x2263),   /* SPCC */
		.driver_data = NVME_QUIRK_DISABLE_WRITE_ZEROES, },
	{ PCI_DEVICE(0x144d, 0xa80b),   /* Samsung PM9B1 256G and 512G */
		.driver_data = NVME_QUIRK_DISABLE_WRITE_ZEROES, },
	{ PCI_DEVICE(0x144d, 0xa809),   /* Samsung MZALQ256HBJD 256G */
		.driver_data = NVME_QUIRK_DISABLE_WRITE_ZEROES, },
	{ PCI_DEVICE(0x1cc4, 0x6303),   /* UMIS RPJTJ512MGE1QDY 512G */
		.driver_data = NVME_QUIRK_DISABLE_WRITE_ZEROES, },
	{ PCI_DEVICE(0x1cc4, 0x6302),   /* UMIS RPJTJ256MGE1QDY 256G */
		.driver_data = NVME_QUIRK_DISABLE_WRITE_ZEROES, },
	{ PCI_DEVICE(0x2646, 0x2262),   /* KINGSTON SKC2000 NVMe SSD */
		.driver_data = NVME_QUIRK_NO_DEEPEST_PS, },
	{ PCI_DEVICE(0x2646, 0x2263),   /* KINGSTON A2000 NVMe SSD  */
		.driver_data = NVME_QUIRK_NO_DEEPEST_PS, },
	{ PCI_DEVICE(0x2646, 0x5018),   /* KINGSTON OM8SFP4xxxxP OS21012 NVMe SSD */
		.driver_data = NVME_QUIRK_DISABLE_WRITE_ZEROES, },
	{ PCI_DEVICE(0x2646, 0x5016),   /* KINGSTON OM3PGP4xxxxP OS21011 NVMe SSD */
		.driver_data = NVME_QUIRK_DISABLE_WRITE_ZEROES, },
	{ PCI_DEVICE(0x2646, 0x501A),   /* KINGSTON OM8PGP4xxxxP OS21005 NVMe SSD */
		.driver_data = NVME_QUIRK_DISABLE_WRITE_ZEROES, },
	{ PCI_DEVICE(0x2646, 0x501B),   /* KINGSTON OM8PGP4xxxxQ OS21005 NVMe SSD */
		.driver_data = NVME_QUIRK_DISABLE_WRITE_ZEROES, },
	{ PCI_DEVICE(0x2646, 0x501E),   /* KINGSTON OM3PGP4xxxxQ OS21011 NVMe SSD */
		.driver_data = NVME_QUIRK_DISABLE_WRITE_ZEROES, },
	{ PCI_DEVICE(0x1f40, 0x5236),   /* Netac Technologies Co. NV7000 NVMe SSD */
		.driver_data = NVME_QUIRK_BOGUS_NID, },
	{ PCI_DEVICE(0x1e4B, 0x1001),   /* MAXIO MAP1001 */
		.driver_data = NVME_QUIRK_BOGUS_NID, },
	{ PCI_DEVICE(0x1e4B, 0x1002),   /* MAXIO MAP1002 */
		.driver_data = NVME_QUIRK_BOGUS_NID, },
	{ PCI_DEVICE(0x1e4B, 0x1202),   /* MAXIO MAP1202 */
		.driver_data = NVME_QUIRK_BOGUS_NID, },
	{ PCI_DEVICE(0x1cc1, 0x5350),   /* ADATA XPG GAMMIX S50 */
		.driver_data = NVME_QUIRK_BOGUS_NID, },
	{ PCI_DEVICE(0x1dbe, 0x5236),   /* ADATA XPG GAMMIX S70 */
		.driver_data = NVME_QUIRK_BOGUS_NID, },
	{ PCI_DEVICE(0x1e49, 0x0021),   /* ZHITAI TiPro5000 NVMe SSD */
		.driver_data = NVME_QUIRK_NO_DEEPEST_PS, },
	{ PCI_DEVICE(0x1e49, 0x0041),   /* ZHITAI TiPro7000 NVMe SSD */
		.driver_data = NVME_QUIRK_NO_DEEPEST_PS, },
	{ PCI_DEVICE(0xc0a9, 0x540a),   /* Crucial P2 */
		.driver_data = NVME_QUIRK_BOGUS_NID, },
	{ PCI_DEVICE(0x1d97, 0x2263), /* Lexar NM610 */
		.driver_data = NVME_QUIRK_BOGUS_NID, },
	{ PCI_DEVICE(0x1d97, 0x2269), /* Lexar NM760 */
		.driver_data = NVME_QUIRK_BOGUS_NID, },
	{ PCI_DEVICE(PCI_VENDOR_ID_AMAZON, 0x0061),
		.driver_data = NVME_QUIRK_DMA_ADDRESS_BITS_48, },
	{ PCI_DEVICE(PCI_VENDOR_ID_AMAZON, 0x0065),
		.driver_data = NVME_QUIRK_DMA_ADDRESS_BITS_48, },
	{ PCI_DEVICE(PCI_VENDOR_ID_AMAZON, 0x8061),
		.driver_data = NVME_QUIRK_DMA_ADDRESS_BITS_48, },
	{ PCI_DEVICE(PCI_VENDOR_ID_AMAZON, 0xcd00),
		.driver_data = NVME_QUIRK_DMA_ADDRESS_BITS_48, },
	{ PCI_DEVICE(PCI_VENDOR_ID_AMAZON, 0xcd01),
		.driver_data = NVME_QUIRK_DMA_ADDRESS_BITS_48, },
	{ PCI_DEVICE(PCI_VENDOR_ID_AMAZON, 0xcd02),
		.driver_data = NVME_QUIRK_DMA_ADDRESS_BITS_48, },
	{ PCI_DEVICE(PCI_VENDOR_ID_APPLE, 0x2001),
		.driver_data = NVME_QUIRK_SINGLE_VECTOR },
	{ PCI_DEVICE(PCI_VENDOR_ID_APPLE, 0x2003) },
	{ PCI_DEVICE(PCI_VENDOR_ID_APPLE, 0x2005),
		.driver_data = NVME_QUIRK_SINGLE_VECTOR |
				NVME_QUIRK_128_BYTES_SQES |
				NVME_QUIRK_SHARED_TAGS |
				NVME_QUIRK_SKIP_CID_GEN |
				NVME_QUIRK_IDENTIFY_CNS },
	{ PCI_DEVICE_CLASS(PCI_CLASS_STORAGE_EXPRESS, 0xffffff) },
	{ 0, }
};
MODULE_DEVICE_TABLE(pci, nvme_id_table);

static struct pci_driver nvme_driver = {
	.name		= "nvme",
	.id_table	= nvme_id_table,
	.probe		= nvme_probe,
	.remove		= nvme_remove,
	.shutdown	= nvme_shutdown,
	.driver		= {
		.probe_type	= PROBE_PREFER_ASYNCHRONOUS,
#ifdef CONFIG_PM_SLEEP
		.pm		= &nvme_dev_pm_ops,
#endif
	},
	.sriov_configure = pci_sriov_configure_simple,
	.err_handler	= &nvme_err_handler,
};

static int __init nvme_init(void)
{
	BUILD_BUG_ON(sizeof(struct nvme_create_cq) != 64);
	BUILD_BUG_ON(sizeof(struct nvme_create_sq) != 64);
	BUILD_BUG_ON(sizeof(struct nvme_delete_queue) != 64);
	BUILD_BUG_ON(IRQ_AFFINITY_MAX_SETS < 2);
	BUILD_BUG_ON(DIV_ROUND_UP(nvme_pci_npages_prp(), NVME_CTRL_PAGE_SIZE) >
		     S8_MAX);

	return pci_register_driver(&nvme_driver);
}

static void __exit nvme_exit(void)
{
	pci_unregister_driver(&nvme_driver);
	flush_workqueue(nvme_wq);
}

MODULE_AUTHOR("Matthew Wilcox <willy@linux.intel.com>");
MODULE_LICENSE("GPL");
MODULE_VERSION("1.0");
module_init(nvme_init);
module_exit(nvme_exit);<|MERGE_RESOLUTION|>--- conflicted
+++ resolved
@@ -395,17 +395,6 @@
 {
 	return DIV_ROUND_UP(NVME_MAX_SEGS * sizeof(struct nvme_sgl_desc),
 			NVME_CTRL_PAGE_SIZE);
-<<<<<<< HEAD
-}
-
-static size_t nvme_pci_iod_alloc_size(void)
-{
-	size_t npages = max(nvme_pci_npages_prp(), nvme_pci_npages_sgl());
-
-	return sizeof(__le64 *) * npages +
-		sizeof(struct scatterlist) * NVME_MAX_SEGS;
-=======
->>>>>>> f8ca29b3
 }
 
 static int nvme_admin_init_hctx(struct blk_mq_hw_ctx *hctx, void *data,
@@ -2223,14 +2212,11 @@
 	NULL,
 };
 
-<<<<<<< HEAD
-=======
 static void nvme_update_attrs(struct nvme_dev *dev)
 {
 	sysfs_update_group(&dev->ctrl.device->kobj, &nvme_pci_dev_attrs_group);
 }
 
->>>>>>> f8ca29b3
 /*
  * nirqs is the number of interrupts available for write and read
  * queues. The core already reserved an interrupt for the admin queue.
