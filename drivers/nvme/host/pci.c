--- conflicted
+++ resolved
@@ -159,19 +159,8 @@
 
 static int io_queue_depth_set(const char *val, const struct kernel_param *kp)
 {
-<<<<<<< HEAD
 	return param_set_uint_minmax(val, kp, NVME_PCI_MIN_QUEUE_SIZE,
 			NVME_PCI_MAX_QUEUE_SIZE);
-=======
-	int ret;
-	u32 n;
-
-	ret = kstrtou32(val, 10, &n);
-	if (ret != 0 || n < 2)
-		return -EINVAL;
-
-	return param_set_uint(val, kp);
->>>>>>> 7d2a07b7
 }
 
 static inline unsigned int sq_idx(unsigned int qid, u32 stride)
@@ -206,6 +195,7 @@
 	u32 q_depth;
 	u16 cq_vector;
 	u16 sq_tail;
+	u16 last_sq_tail;
 	u16 cq_head;
 	u16 qid;
 	u8 cq_phase;
@@ -479,11 +469,24 @@
 	return 0;
 }
 
-static inline void nvme_write_sq_db(struct nvme_queue *nvmeq)
-{
+/*
+ * Write sq tail if we are asked to, or if the next command would wrap.
+ */
+static inline void nvme_write_sq_db(struct nvme_queue *nvmeq, bool write_sq)
+{
+	if (!write_sq) {
+		u16 next_tail = nvmeq->sq_tail + 1;
+
+		if (next_tail == nvmeq->q_depth)
+			next_tail = 0;
+		if (next_tail != nvmeq->last_sq_tail)
+			return;
+	}
+
 	if (nvme_dbbuf_update_and_check_event(nvmeq->sq_tail,
 			nvmeq->dbbuf_sq_db, nvmeq->dbbuf_sq_ei))
 		writel(nvmeq->sq_tail, nvmeq->q_db);
+	nvmeq->last_sq_tail = nvmeq->sq_tail;
 }
 
 /**
@@ -500,8 +503,7 @@
 	       cmd, sizeof(*cmd));
 	if (++nvmeq->sq_tail == nvmeq->q_depth)
 		nvmeq->sq_tail = 0;
-	if (write_sq)
-		nvme_write_sq_db(nvmeq);
+	nvme_write_sq_db(nvmeq, write_sq);
 	spin_unlock(&nvmeq->sq_lock);
 }
 
@@ -510,7 +512,8 @@
 	struct nvme_queue *nvmeq = hctx->driver_data;
 
 	spin_lock(&nvmeq->sq_lock);
-	nvme_write_sq_db(nvmeq);
+	if (nvmeq->sq_tail != nvmeq->last_sq_tail)
+		nvme_write_sq_db(nvmeq, true);
 	spin_unlock(&nvmeq->sq_lock);
 }
 
@@ -541,32 +544,12 @@
 {
 	const int last_prp = NVME_CTRL_PAGE_SIZE / sizeof(__le64) - 1;
 	struct nvme_iod *iod = blk_mq_rq_to_pdu(req);
-<<<<<<< HEAD
-	const int last_prp = NVME_CTRL_PAGE_SIZE / sizeof(__le64) - 1;
-	dma_addr_t dma_addr = iod->first_dma, next_dma_addr;
-	int i;
-
-	if (iod->dma_len) {
-		dma_unmap_page(dev->dev, dma_addr, iod->dma_len,
-			       rq_dma_dir(req));
-		return;
-	}
-
-	WARN_ON_ONCE(!iod->nents);
-
-	if (is_pci_p2pdma_page(sg_page(iod->sg)))
-		pci_p2pdma_unmap_sg(dev->dev, iod->sg, iod->nents,
-				    rq_dma_dir(req));
-	else
-		dma_unmap_sg(dev->dev, iod->sg, iod->nents, rq_dma_dir(req));
-=======
 	dma_addr_t dma_addr = iod->first_dma;
 	int i;
 
 	for (i = 0; i < iod->npages; i++) {
 		__le64 *prp_list = nvme_pci_iod_list(req)[i];
 		dma_addr_t next_dma_addr = le64_to_cpu(prp_list[last_prp]);
->>>>>>> 7d2a07b7
 
 		dma_pool_free(dev->prp_page_pool, prp_list, dma_addr);
 		dma_addr = next_dma_addr;
@@ -1027,11 +1010,7 @@
 		return;
 	}
 
-<<<<<<< HEAD
 	req = nvme_find_rq(nvme_queue_tagset(nvmeq), command_id);
-=======
-	req = blk_mq_tag_to_rq(nvme_queue_tagset(nvmeq), command_id);
->>>>>>> 7d2a07b7
 	if (unlikely(!req)) {
 		dev_warn(nvmeq->dev->ctrl.device,
 			"invalid id %d completed on queue %d\n",
@@ -1046,11 +1025,7 @@
 
 static inline void nvme_update_cq_head(struct nvme_queue *nvmeq)
 {
-<<<<<<< HEAD
-	u16 tmp = nvmeq->cq_head + 1;
-=======
 	u32 tmp = nvmeq->cq_head + 1;
->>>>>>> 7d2a07b7
 
 	if (tmp == nvmeq->q_depth) {
 		nvmeq->cq_head = 0;
@@ -1083,25 +1058,10 @@
 static irqreturn_t nvme_irq(int irq, void *data)
 {
 	struct nvme_queue *nvmeq = data;
-<<<<<<< HEAD
-	irqreturn_t ret = IRQ_NONE;
-
-	/*
-	 * The rmb/wmb pair ensures we see all updates from a previous run of
-	 * the irq handler, even if that was on another CPU.
-	 */
-	rmb();
-	if (nvme_process_cq(nvmeq))
-		ret = IRQ_HANDLED;
-	wmb();
-
-	return ret;
-=======
 
 	if (nvme_process_cq(nvmeq))
 		return IRQ_HANDLED;
 	return IRQ_NONE;
->>>>>>> 7d2a07b7
 }
 
 static irqreturn_t nvme_irq_check(int irq, void *data)
@@ -1454,7 +1414,6 @@
 		nvme_shutdown_ctrl(&dev->ctrl);
 	else
 		nvme_disable_ctrl(&dev->ctrl);
-<<<<<<< HEAD
 
 	nvme_poll_irqdisable(nvmeq);
 }
@@ -1469,22 +1428,6 @@
 {
 	int i;
 
-=======
-
-	nvme_poll_irqdisable(nvmeq);
-}
-
-/*
- * Called only on a device that has been disabled and after all other threads
- * that can check this device's completion queues have synced, except
- * nvme_poll(). This is the last chance for the driver to see a natural
- * completion before nvme_cancel_request() terminates all incomplete requests.
- */
-static void nvme_reap_pending_cqes(struct nvme_dev *dev)
-{
-	int i;
-
->>>>>>> 7d2a07b7
 	for (i = dev->ctrl.queue_count - 1; i > 0; i--) {
 		spin_lock(&dev->queues[i].cq_poll_lock);
 		nvme_process_cq(&dev->queues[i]);
@@ -1597,6 +1540,7 @@
 	struct nvme_dev *dev = nvmeq->dev;
 
 	nvmeq->sq_tail = 0;
+	nvmeq->last_sq_tail = 0;
 	nvmeq->cq_head = 0;
 	nvmeq->cq_phase = 1;
 	nvmeq->q_db = &dev->dbs[qid * 2 * dev->db_stride];
@@ -1720,11 +1664,7 @@
 		dev->admin_tagset.nr_hw_queues = 1;
 
 		dev->admin_tagset.queue_depth = NVME_AQ_MQ_TAG_DEPTH;
-<<<<<<< HEAD
-		dev->admin_tagset.timeout = ADMIN_TIMEOUT;
-=======
 		dev->admin_tagset.timeout = NVME_ADMIN_TIMEOUT;
->>>>>>> 7d2a07b7
 		dev->admin_tagset.numa_node = dev->ctrl.numa_node;
 		dev->admin_tagset.cmd_size = sizeof(struct nvme_iod);
 		dev->admin_tagset.flags = BLK_MQ_F_NO_SCHED;
@@ -2182,29 +2122,14 @@
 		.calc_sets	= nvme_calc_irq_sets,
 		.priv		= dev,
 	};
-<<<<<<< HEAD
-	unsigned int irq_queues, this_p_queues;
-=======
 	unsigned int irq_queues, poll_queues;
->>>>>>> 7d2a07b7
 
 	/*
 	 * Poll queues don't need interrupts, but we need at least one I/O queue
 	 * left over for non-polled I/O.
 	 */
-<<<<<<< HEAD
-	this_p_queues = dev->nr_poll_queues;
-	if (this_p_queues >= nr_io_queues) {
-		this_p_queues = nr_io_queues - 1;
-		irq_queues = 1;
-	} else {
-		irq_queues = nr_io_queues - this_p_queues + 1;
-	}
-	dev->io_queues[HCTX_TYPE_POLL] = this_p_queues;
-=======
 	poll_queues = min(dev->nr_poll_queues, nr_io_queues - 1);
 	dev->io_queues[HCTX_TYPE_POLL] = poll_queues;
->>>>>>> 7d2a07b7
 
 	/*
 	 * Initialize for the single interrupt case, will be updated in
@@ -2214,14 +2139,6 @@
 	dev->io_queues[HCTX_TYPE_READ] = 0;
 
 	/*
-<<<<<<< HEAD
-	 * Some Apple controllers require all queues to use the
-	 * first vector.
-	 */
-	if (dev->ctrl.quirks & NVME_QUIRK_SINGLE_VECTOR)
-		irq_queues = 1;
-
-=======
 	 * We need interrupts for the admin queue and each non-polled I/O queue,
 	 * but some Apple controllers require all queues to use the first
 	 * vector.
@@ -2229,7 +2146,6 @@
 	irq_queues = 1;
 	if (!(dev->ctrl.quirks & NVME_QUIRK_SINGLE_VECTOR))
 		irq_queues += (nr_io_queues - poll_queues);
->>>>>>> 7d2a07b7
 	return pci_alloc_irq_vectors_affinity(pdev, 1, irq_queues,
 			      PCI_IRQ_ALL_TYPES | PCI_IRQ_AFFINITY, &affd);
 }
@@ -2242,15 +2158,12 @@
 
 static unsigned int nvme_max_io_queues(struct nvme_dev *dev)
 {
-<<<<<<< HEAD
-=======
 	/*
 	 * If tags are shared with admin queue (Apple bug), then
 	 * make sure we only use one IO queue.
 	 */
 	if (dev->ctrl.quirks & NVME_QUIRK_SHARED_TAGS)
 		return 1;
->>>>>>> 7d2a07b7
 	return num_possible_cpus() + dev->nr_write_queues + dev->nr_poll_queues;
 }
 
@@ -2261,7 +2174,6 @@
 	unsigned int nr_io_queues;
 	unsigned long size;
 	int result;
-<<<<<<< HEAD
 
 	/*
 	 * Sample the module parameters once at reset time so that we have
@@ -2270,27 +2182,7 @@
 	dev->nr_write_queues = write_queues;
 	dev->nr_poll_queues = poll_queues;
 
-	/*
-	 * If tags are shared with admin queue (Apple bug), then
-	 * make sure we only use one IO queue.
-	 */
-	if (dev->ctrl.quirks & NVME_QUIRK_SHARED_TAGS)
-		nr_io_queues = 1;
-	else
-		nr_io_queues = min(nvme_max_io_queues(dev),
-				   dev->nr_allocated_queues - 1);
-
-=======
-
-	/*
-	 * Sample the module parameters once at reset time so that we have
-	 * stable values to work with.
-	 */
-	dev->nr_write_queues = write_queues;
-	dev->nr_poll_queues = poll_queues;
-
 	nr_io_queues = dev->nr_allocated_queues - 1;
->>>>>>> 7d2a07b7
 	result = nvme_set_queue_count(&dev->ctrl, &nr_io_queues);
 	if (result < 0)
 		return result;
@@ -2974,54 +2866,6 @@
 	return 0;
 }
 
-#ifdef CONFIG_ACPI
-static bool nvme_acpi_storage_d3(struct pci_dev *dev)
-{
-	struct acpi_device *adev;
-	struct pci_dev *root;
-	acpi_handle handle;
-	acpi_status status;
-	u8 val;
-
-	/*
-	 * Look for _DSD property specifying that the storage device on the port
-	 * must use D3 to support deep platform power savings during
-	 * suspend-to-idle.
-	 */
-	root = pcie_find_root_port(dev);
-	if (!root)
-		return false;
-
-	adev = ACPI_COMPANION(&root->dev);
-	if (!adev)
-		return false;
-
-	/*
-	 * The property is defined in the PXSX device for South complex ports
-	 * and in the PEGP device for North complex ports.
-	 */
-	status = acpi_get_handle(adev->handle, "PXSX", &handle);
-	if (ACPI_FAILURE(status)) {
-		status = acpi_get_handle(adev->handle, "PEGP", &handle);
-		if (ACPI_FAILURE(status))
-			return false;
-	}
-
-	if (acpi_bus_get_device(handle, &adev))
-		return false;
-
-	if (fwnode_property_read_u8(acpi_fwnode_handle(adev), "StorageD3Enable",
-			&val))
-		return false;
-	return val == 1;
-}
-#else
-static inline bool nvme_acpi_storage_d3(struct pci_dev *dev)
-{
-	return false;
-}
-#endif /* CONFIG_ACPI */
-
 static void nvme_async_probe(void *data, async_cookie_t cookie)
 {
 	struct nvme_dev *dev = data;
@@ -3071,11 +2915,7 @@
 
 	quirks |= check_vendor_combination_bug(pdev);
 
-<<<<<<< HEAD
-	if (!noacpi && nvme_acpi_storage_d3(pdev)) {
-=======
 	if (!noacpi && acpi_storage_d3(&pdev->dev)) {
->>>>>>> 7d2a07b7
 		/*
 		 * Some systems use a bios work around to ask for D3 on
 		 * platforms that support kernel managed suspend.
@@ -3412,9 +3252,6 @@
 				NVME_QUIRK_IGNORE_DEV_SUBNQN, },
 	{ PCI_DEVICE(0x1c5c, 0x1504),   /* SK Hynix PC400 */
 		.driver_data = NVME_QUIRK_DISABLE_WRITE_ZEROES, },
-<<<<<<< HEAD
-	{ PCI_DEVICE_CLASS(PCI_CLASS_STORAGE_EXPRESS, 0xffffff) },
-=======
 	{ PCI_DEVICE(0x15b7, 0x2001),   /*  Sandisk Skyhawk */
 		.driver_data = NVME_QUIRK_DISABLE_WRITE_ZEROES, },
 	{ PCI_DEVICE(0x1d97, 0x2263),   /* SPCC */
@@ -3435,7 +3272,6 @@
 		.driver_data = NVME_QUIRK_DMA_ADDRESS_BITS_48, },
 	{ PCI_DEVICE(PCI_VENDOR_ID_AMAZON, 0xcd02),
 		.driver_data = NVME_QUIRK_DMA_ADDRESS_BITS_48, },
->>>>>>> 7d2a07b7
 	{ PCI_DEVICE(PCI_VENDOR_ID_APPLE, 0x2001),
 		.driver_data = NVME_QUIRK_SINGLE_VECTOR },
 	{ PCI_DEVICE(PCI_VENDOR_ID_APPLE, 0x2003) },
@@ -3443,11 +3279,8 @@
 		.driver_data = NVME_QUIRK_SINGLE_VECTOR |
 				NVME_QUIRK_128_BYTES_SQES |
 				NVME_QUIRK_SHARED_TAGS },
-<<<<<<< HEAD
-=======
 
 	{ PCI_DEVICE_CLASS(PCI_CLASS_STORAGE_EXPRESS, 0xffffff) },
->>>>>>> 7d2a07b7
 	{ 0, }
 };
 MODULE_DEVICE_TABLE(pci, nvme_id_table);
