--- conflicted
+++ resolved
@@ -973,11 +973,6 @@
 
 static inline void nvme_update_cq_head(struct nvme_queue *nvmeq)
 {
-<<<<<<< HEAD
-	if (++nvmeq->cq_head == nvmeq->q_depth) {
-		nvmeq->cq_head = 0;
-		nvmeq->cq_phase ^= 1;
-=======
 	u16 tmp = nvmeq->cq_head + 1;
 
 	if (tmp == nvmeq->q_depth) {
@@ -985,7 +980,6 @@
 		nvmeq->cq_phase ^= 1;
 	} else {
 		nvmeq->cq_head = tmp;
->>>>>>> 358c7c61
 	}
 }
 
@@ -995,14 +989,11 @@
 
 	while (nvme_cqe_pending(nvmeq)) {
 		found++;
-<<<<<<< HEAD
-=======
 		/*
 		 * load-load control dependency between phase and the rest of
 		 * the cqe requires a full read memory barrier
 		 */
 		dma_rmb();
->>>>>>> 358c7c61
 		nvme_handle_cqe(nvmeq, nvmeq->cq_head);
 		nvme_update_cq_head(nvmeq);
 	}
