--- conflicted
+++ resolved
@@ -24,8 +24,6 @@
 
 extern unsigned int admin_timeout;
 #define NVME_ADMIN_TIMEOUT	(admin_timeout * HZ)
-
-extern u8 nvme_max_retries;
 
 #define NVME_DEFAULT_KATO	5
 
@@ -373,11 +371,6 @@
 	u16 maxcmd;
 	int nr_reconnects;
 	unsigned long flags;
-<<<<<<< HEAD
-#define NVME_CTRL_FAILFAST_EXPIRED	0
-#define NVME_CTRL_ADMIN_Q_STOPPED	1
-=======
->>>>>>> eb3cdb58
 	struct nvmf_ctrl_options *opts;
 
 	struct page *discard_page;
@@ -505,10 +498,6 @@
 #define NVME_NS_ANA_PENDING	2
 #define NVME_NS_FORCE_RO	3
 #define NVME_NS_READY		4
-<<<<<<< HEAD
-#define NVME_NS_STOPPED		5
-=======
->>>>>>> eb3cdb58
 
 	struct cdev		cdev;
 	struct device		cdev_device;
@@ -529,12 +518,9 @@
 	unsigned int flags;
 #define NVME_F_FABRICS			(1 << 0)
 #define NVME_F_METADATA_SUPPORTED	(1 << 1)
-<<<<<<< HEAD
-=======
 #define NVME_F_BLOCKING			(1 << 2)
 
 	const struct attribute_group **dev_attr_groups;
->>>>>>> eb3cdb58
 	int (*reg_read32)(struct nvme_ctrl *ctrl, u32 off, u32 *val);
 	int (*reg_write32)(struct nvme_ctrl *ctrl, u32 off, u32 val);
 	int (*reg_read64)(struct nvme_ctrl *ctrl, u32 off, u64 *val);
@@ -755,11 +741,7 @@
 void nvme_cancel_admin_tagset(struct nvme_ctrl *ctrl);
 bool nvme_change_ctrl_state(struct nvme_ctrl *ctrl,
 		enum nvme_ctrl_state new_state);
-<<<<<<< HEAD
-int nvme_disable_ctrl(struct nvme_ctrl *ctrl);
-=======
 int nvme_disable_ctrl(struct nvme_ctrl *ctrl, bool shutdown);
->>>>>>> eb3cdb58
 int nvme_enable_ctrl(struct nvme_ctrl *ctrl);
 int nvme_init_ctrl(struct nvme_ctrl *ctrl, struct device *dev,
 		const struct nvme_ctrl_ops *ops, unsigned long quirks);
@@ -780,19 +762,11 @@
 void nvme_complete_async_event(struct nvme_ctrl *ctrl, __le16 status,
 		volatile union nvme_result *res);
 
-<<<<<<< HEAD
-void nvme_stop_queues(struct nvme_ctrl *ctrl);
-void nvme_start_queues(struct nvme_ctrl *ctrl);
-void nvme_stop_admin_queue(struct nvme_ctrl *ctrl);
-void nvme_start_admin_queue(struct nvme_ctrl *ctrl);
-void nvme_kill_queues(struct nvme_ctrl *ctrl);
-=======
 void nvme_quiesce_io_queues(struct nvme_ctrl *ctrl);
 void nvme_unquiesce_io_queues(struct nvme_ctrl *ctrl);
 void nvme_quiesce_admin_queue(struct nvme_ctrl *ctrl);
 void nvme_unquiesce_admin_queue(struct nvme_ctrl *ctrl);
 void nvme_mark_namespaces_dead(struct nvme_ctrl *ctrl);
->>>>>>> eb3cdb58
 void nvme_sync_queues(struct nvme_ctrl *ctrl);
 void nvme_sync_io_queues(struct nvme_ctrl *ctrl);
 void nvme_unfreeze(struct nvme_ctrl *ctrl);
@@ -800,11 +774,7 @@
 int nvme_wait_freeze_timeout(struct nvme_ctrl *ctrl, long timeout);
 void nvme_start_freeze(struct nvme_ctrl *ctrl);
 
-<<<<<<< HEAD
-static inline unsigned int nvme_req_op(struct nvme_command *cmd)
-=======
 static inline enum req_op nvme_req_op(struct nvme_command *cmd)
->>>>>>> eb3cdb58
 {
 	return nvme_is_write(cmd) ? REQ_OP_DRV_OUT : REQ_OP_DRV_IN;
 }
@@ -881,13 +851,10 @@
 		unsigned long arg);
 long nvme_dev_ioctl(struct file *file, unsigned int cmd,
 		unsigned long arg);
-<<<<<<< HEAD
-=======
 int nvme_ns_chr_uring_cmd_iopoll(struct io_uring_cmd *ioucmd,
 		struct io_comp_batch *iob, unsigned int poll_flags);
 int nvme_ns_head_chr_uring_cmd_iopoll(struct io_uring_cmd *ioucmd,
 		struct io_comp_batch *iob, unsigned int poll_flags);
->>>>>>> eb3cdb58
 int nvme_ns_chr_uring_cmd(struct io_uring_cmd *ioucmd,
 		unsigned int issue_flags);
 int nvme_ns_head_chr_uring_cmd(struct io_uring_cmd *ioucmd,
@@ -1044,17 +1011,6 @@
 }
 #endif
 
-<<<<<<< HEAD
-static inline int nvme_ctrl_init_connect_q(struct nvme_ctrl *ctrl)
-{
-	ctrl->connect_q = blk_mq_init_queue(ctrl->tagset);
-	if (IS_ERR(ctrl->connect_q))
-		return PTR_ERR(ctrl->connect_q);
-	return 0;
-}
-
-=======
->>>>>>> eb3cdb58
 static inline struct nvme_ns *nvme_get_ns_from_dev(struct device *dev)
 {
 	return dev_to_disk(dev)->private_data;
@@ -1137,10 +1093,7 @@
 const unsigned char *nvme_get_error_status_str(u16 status);
 const unsigned char *nvme_get_opcode_str(u8 opcode);
 const unsigned char *nvme_get_admin_opcode_str(u8 opcode);
-<<<<<<< HEAD
-=======
 const unsigned char *nvme_get_fabrics_opcode_str(u8 opcode);
->>>>>>> eb3cdb58
 #else /* CONFIG_NVME_VERBOSE_ERRORS */
 static inline const unsigned char *nvme_get_error_status_str(u16 status)
 {
@@ -1154,10 +1107,6 @@
 {
 	return "Admin Cmd";
 }
-<<<<<<< HEAD
-#endif /* CONFIG_NVME_VERBOSE_ERRORS */
-
-=======
 
 static inline const unsigned char *nvme_get_fabrics_opcode_str(u8 opcode)
 {
@@ -1172,5 +1121,4 @@
 	return qid ? nvme_get_opcode_str(opcode) :
 		nvme_get_admin_opcode_str(opcode);
 }
->>>>>>> eb3cdb58
 #endif /* _NVME_H */