--- conflicted
+++ resolved
@@ -143,15 +143,12 @@
 	 * NVMe 1.3 compliance.
 	 */
 	NVME_QUIRK_NO_NS_DESC_LIST		= (1 << 15),
-<<<<<<< HEAD
-=======
 
 	/*
 	 * The controller does not properly handle DMA addresses over
 	 * 48 bits.
 	 */
 	NVME_QUIRK_DMA_ADDRESS_BITS_48		= (1 << 16),
->>>>>>> 7d2a07b7
 };
 
 /*
@@ -234,12 +231,6 @@
 	bool dont_retry;	/* DNR, do not retry */
 	u16 status;		/* status code */
 #endif
-};
-
-struct nvme_cel {
-	struct list_head	entry;
-	struct nvme_effects_log	log;
-	u8			csi;
 };
 
 struct nvme_ctrl {
@@ -285,12 +276,9 @@
 	u32 max_hw_sectors;
 	u32 max_segments;
 	u32 max_integrity_segments;
-<<<<<<< HEAD
-=======
 	u32 max_discard_sectors;
 	u32 max_discard_segments;
 	u32 max_zeroes_sectors;
->>>>>>> 7d2a07b7
 #ifdef CONFIG_BLK_DEV_ZONED
 	u32 max_zone_append;
 #endif
@@ -319,11 +307,7 @@
 	unsigned long quirks;
 	struct nvme_id_power_state psd[32];
 	struct nvme_effects_log *effects;
-<<<<<<< HEAD
-	struct list_head cels;
-=======
 	struct xarray cels;
->>>>>>> 7d2a07b7
 	struct work_struct scan_work;
 	struct work_struct async_event_work;
 	struct delayed_work ka_work;
@@ -429,14 +413,10 @@
 	bool			shared;
 	int			instance;
 	struct nvme_effects_log *effects;
-<<<<<<< HEAD
-#ifdef CONFIG_NVME_MULTIPATH
-=======
 
 	struct cdev		cdev;
 	struct device		cdev_device;
 
->>>>>>> 7d2a07b7
 	struct gendisk		*disk;
 #ifdef CONFIG_NVME_MULTIPATH
 	struct bio_list		requeue_list;
@@ -449,14 +429,11 @@
 #endif
 };
 
-<<<<<<< HEAD
-=======
 static inline bool nvme_ns_head_multipath(struct nvme_ns_head *head)
 {
 	return IS_ENABLED(CONFIG_NVME_MULTIPATH) && head->disk;
 }
 
->>>>>>> 7d2a07b7
 enum nvme_ns_features {
 	NVME_NS_EXT_LBAS = 1 << 0, /* support extended LBA format */
 	NVME_NS_METADATA_SUPPORTED = 1 << 1, /* support getting generated md */
@@ -490,13 +467,10 @@
 #define NVME_NS_REMOVING	0
 #define NVME_NS_DEAD     	1
 #define NVME_NS_ANA_PENDING	2
-<<<<<<< HEAD
-=======
 #define NVME_NS_FORCE_RO	3
 
 	struct cdev		cdev;
 	struct device		cdev_device;
->>>>>>> 7d2a07b7
 
 	struct nvme_fault_inject fault_inject;
 
@@ -594,7 +568,6 @@
  * Convert a 512B sector number to a device logical block number.
  */
 static inline u64 nvme_sect_to_lba(struct nvme_ns *ns, sector_t sector)
-<<<<<<< HEAD
 {
 	return sector >> (ns->lba_shift - SECTOR_SHIFT);
 }
@@ -615,28 +588,6 @@
 	return (len >> 2) - 1;
 }
 
-=======
-{
-	return sector >> (ns->lba_shift - SECTOR_SHIFT);
-}
-
-/*
- * Convert a device logical block number to a 512B sector number.
- */
-static inline sector_t nvme_lba_to_sect(struct nvme_ns *ns, u64 lba)
-{
-	return lba << (ns->lba_shift - SECTOR_SHIFT);
-}
-
-/*
- * Convert byte length to nvme's 0-based num dwords
- */
-static inline u32 nvme_bytes_to_numd(size_t len)
-{
-	return (len >> 2) - 1;
-}
-
->>>>>>> 7d2a07b7
 static inline bool nvme_is_ana_error(u16 status)
 {
 	switch (status & 0x7ff) {
@@ -687,12 +638,8 @@
 
 static inline bool nvme_is_aen_req(u16 qid, __u16 command_id)
 {
-<<<<<<< HEAD
 	return !qid &&
 		nvme_tag_from_cid(command_id) >= NVME_AQ_BLK_MQ_DEPTH;
-=======
-	return !qid && command_id >= NVME_AQ_BLK_MQ_DEPTH;
->>>>>>> 7d2a07b7
 }
 
 void nvme_complete_rq(struct request *req);
@@ -769,14 +716,6 @@
 int nvme_reset_ctrl_sync(struct nvme_ctrl *ctrl);
 int nvme_try_sched_reset(struct nvme_ctrl *ctrl);
 int nvme_delete_ctrl(struct nvme_ctrl *ctrl);
-<<<<<<< HEAD
-
-int nvme_get_log(struct nvme_ctrl *ctrl, u32 nsid, u8 log_page, u8 lsp, u8 csi,
-		void *log, size_t size, u64 offset);
-struct nvme_ns *nvme_get_ns_from_disk(struct gendisk *disk,
-		struct nvme_ns_head **head, int *srcu_idx);
-void nvme_put_ns_from_disk(struct nvme_ns_head *head, int idx);
-=======
 void nvme_queue_scan(struct nvme_ctrl *ctrl);
 int nvme_get_log(struct nvme_ctrl *ctrl, u32 nsid, u8 log_page, u8 lsp, u8 csi,
 		void *log, size_t size, u64 offset);
@@ -795,7 +734,6 @@
 long nvme_dev_ioctl(struct file *file, unsigned int cmd,
 		unsigned long arg);
 int nvme_getgeo(struct block_device *bdev, struct hd_geometry *geo);
->>>>>>> 7d2a07b7
 
 extern const struct attribute_group *nvme_ns_id_attr_groups[];
 extern const struct pr_ops nvme_pr_ops;
@@ -823,23 +761,9 @@
 void nvme_mpath_stop(struct nvme_ctrl *ctrl);
 bool nvme_mpath_clear_current_path(struct nvme_ns *ns);
 void nvme_mpath_clear_ctrl_paths(struct nvme_ctrl *ctrl);
-<<<<<<< HEAD
-struct nvme_ns *nvme_find_path(struct nvme_ns_head *head);
-blk_qc_t nvme_ns_head_submit_bio(struct bio *bio);
-=======
 void nvme_mpath_shutdown_disk(struct nvme_ns_head *head);
->>>>>>> 7d2a07b7
 
 static inline void nvme_trace_bio_complete(struct request *req)
-{
-	struct nvme_ns *ns = req->q->queuedata;
-
-	if (req->cmd_flags & REQ_NVME_MPATH)
-		trace_block_bio_complete(ns->head->disk->queue, req->bio);
-}
-
-static inline void nvme_trace_bio_complete(struct request *req,
-        blk_status_t status)
 {
 	struct nvme_ns *ns = req->q->queuedata;
 
@@ -892,13 +816,6 @@
 static inline void nvme_trace_bio_complete(struct request *req)
 {
 }
-<<<<<<< HEAD
-static inline void nvme_trace_bio_complete(struct request *req,
-        blk_status_t status)
-{
-}
-=======
->>>>>>> 7d2a07b7
 static inline void nvme_mpath_init_ctrl(struct nvme_ctrl *ctrl)
 {
 }
@@ -928,27 +845,14 @@
 #endif /* CONFIG_NVME_MULTIPATH */
 
 int nvme_revalidate_zones(struct nvme_ns *ns);
-<<<<<<< HEAD
-#ifdef CONFIG_BLK_DEV_ZONED
-int nvme_update_zone_info(struct nvme_ns *ns, unsigned lbaf);
-int nvme_report_zones(struct gendisk *disk, sector_t sector,
-		      unsigned int nr_zones, report_zones_cb cb, void *data);
-
-=======
 int nvme_ns_report_zones(struct nvme_ns *ns, sector_t sector,
 		unsigned int nr_zones, report_zones_cb cb, void *data);
 #ifdef CONFIG_BLK_DEV_ZONED
 int nvme_update_zone_info(struct nvme_ns *ns, unsigned lbaf);
->>>>>>> 7d2a07b7
 blk_status_t nvme_setup_zone_mgmt_send(struct nvme_ns *ns, struct request *req,
 				       struct nvme_command *cmnd,
 				       enum nvme_zone_mgmt_action action);
 #else
-<<<<<<< HEAD
-#define nvme_report_zones NULL
-
-=======
->>>>>>> 7d2a07b7
 static inline blk_status_t nvme_setup_zone_mgmt_send(struct nvme_ns *ns,
 		struct request *req, struct nvme_command *cmnd,
 		enum nvme_zone_mgmt_action action)
@@ -997,15 +901,6 @@
 {
 	return 0;
 }
-<<<<<<< HEAD
-static inline void nvme_hwmon_exit(struct nvme_ctrl *ctrl) { }
-#endif
-
-u32 nvme_command_effects(struct nvme_ctrl *ctrl, struct nvme_ns *ns,
-			 u8 opcode);
-void nvme_execute_passthru_rq(struct request *rq);
-struct nvme_ctrl *nvme_ctrl_get_by_path(const char *path);
-=======
 
 static inline void nvme_hwmon_exit(struct nvme_ctrl *ctrl)
 {
@@ -1021,7 +916,6 @@
 			 u8 opcode);
 int nvme_execute_passthru_rq(struct request *rq);
 struct nvme_ctrl *nvme_ctrl_from_file(struct file *file);
->>>>>>> 7d2a07b7
 struct nvme_ns *nvme_find_get_ns(struct nvme_ctrl *ctrl, unsigned nsid);
 void nvme_put_ns(struct nvme_ns *ns);
 
