/* SPDX-License-Identifier: GPL-2.0 */
/*
 * Copyright (c) 2011-2014, Intel Corporation.
 */

#ifndef _NVME_H
#define _NVME_H

#include <linux/nvme.h>
#include <linux/cdev.h>
#include <linux/pci.h>
#include <linux/kref.h>
#include <linux/blk-mq.h>
#include <linux/sed-opal.h>
#include <linux/fault-inject.h>
#include <linux/rcupdate.h>
#include <linux/wait.h>
#include <linux/t10-pi.h>

#include <trace/events/block.h>

extern unsigned int nvme_io_timeout;
#define NVME_IO_TIMEOUT	(nvme_io_timeout * HZ)

extern unsigned int admin_timeout;
#define NVME_ADMIN_TIMEOUT	(admin_timeout * HZ)

extern u8 nvme_max_retries;

#define NVME_DEFAULT_KATO	5

#ifdef CONFIG_ARCH_NO_SG_CHAIN
#define  NVME_INLINE_SG_CNT  0
#define  NVME_INLINE_METADATA_SG_CNT  0
#else
#define  NVME_INLINE_SG_CNT  2
#define  NVME_INLINE_METADATA_SG_CNT  1
#endif

/*
 * Default to a 4K page size, with the intention to update this
 * path in the future to accommodate architectures with differing
 * kernel and IO page sizes.
 */
#define NVME_CTRL_PAGE_SHIFT	12
#define NVME_CTRL_PAGE_SIZE	(1 << NVME_CTRL_PAGE_SHIFT)

extern struct workqueue_struct *nvme_wq;
extern struct workqueue_struct *nvme_reset_wq;
extern struct workqueue_struct *nvme_delete_wq;

/*
 * List of workarounds for devices that required behavior not specified in
 * the standard.
 */
enum nvme_quirks {
	/*
	 * Prefers I/O aligned to a stripe size specified in a vendor
	 * specific Identify field.
	 */
	NVME_QUIRK_STRIPE_SIZE			= (1 << 0),

	/*
	 * The controller doesn't handle Identify value others than 0 or 1
	 * correctly.
	 */
	NVME_QUIRK_IDENTIFY_CNS			= (1 << 1),

	/*
	 * The controller deterministically returns O's on reads to
	 * logical blocks that deallocate was called on.
	 */
	NVME_QUIRK_DEALLOCATE_ZEROES		= (1 << 2),

	/*
	 * The controller needs a delay before starts checking the device
	 * readiness, which is done by reading the NVME_CSTS_RDY bit.
	 */
	NVME_QUIRK_DELAY_BEFORE_CHK_RDY		= (1 << 3),

	/*
	 * APST should not be used.
	 */
	NVME_QUIRK_NO_APST			= (1 << 4),

	/*
	 * The deepest sleep state should not be used.
	 */
	NVME_QUIRK_NO_DEEPEST_PS		= (1 << 5),

	/*
	 * Set MEDIUM priority on SQ creation
	 */
	NVME_QUIRK_MEDIUM_PRIO_SQ		= (1 << 7),

	/*
	 * Ignore device provided subnqn.
	 */
	NVME_QUIRK_IGNORE_DEV_SUBNQN		= (1 << 8),

	/*
	 * Broken Write Zeroes.
	 */
	NVME_QUIRK_DISABLE_WRITE_ZEROES		= (1 << 9),

	/*
	 * Force simple suspend/resume path.
	 */
	NVME_QUIRK_SIMPLE_SUSPEND		= (1 << 10),

	/*
	 * Use only one interrupt vector for all queues
	 */
	NVME_QUIRK_SINGLE_VECTOR		= (1 << 11),

	/*
	 * Use non-standard 128 bytes SQEs.
	 */
	NVME_QUIRK_128_BYTES_SQES		= (1 << 12),

	/*
	 * Prevent tag overlap between queues
	 */
	NVME_QUIRK_SHARED_TAGS                  = (1 << 13),

	/*
	 * Don't change the value of the temperature threshold feature
	 */
	NVME_QUIRK_NO_TEMP_THRESH_CHANGE	= (1 << 14),

	/*
	 * The controller doesn't handle the Identify Namespace
	 * Identification Descriptor list subcommand despite claiming
	 * NVMe 1.3 compliance.
	 */
	NVME_QUIRK_NO_NS_DESC_LIST		= (1 << 15),

	/*
	 * The controller does not properly handle DMA addresses over
	 * 48 bits.
	 */
	NVME_QUIRK_DMA_ADDRESS_BITS_48		= (1 << 16),

	/*
	 * The controller requires the command_id value be limited, so skip
	 * encoding the generation sequence number.
	 */
	NVME_QUIRK_SKIP_CID_GEN			= (1 << 17),

	/*
<<<<<<< HEAD
	 * Reports garbage in the namespace identifiers (eui64, nguid, uuid).
	 */
	NVME_QUIRK_BOGUS_NID			= (1 << 18),
=======
	 * No temperature thresholds for channels other than 0 (Composite).
	 */
	NVME_QUIRK_NO_SECONDARY_TEMP_THRESH	= (1 << 19),
>>>>>>> 469b9200
};

/*
 * Common request structure for NVMe passthrough.  All drivers must have
 * this structure as the first member of their request-private data.
 */
struct nvme_request {
	struct nvme_command	*cmd;
	union nvme_result	result;
	u8			genctr;
	u8			retries;
	u8			flags;
	u16			status;
	struct nvme_ctrl	*ctrl;
};

/*
 * Mark a bio as coming in through the mpath node.
 */
#define REQ_NVME_MPATH		REQ_DRV

enum {
	NVME_REQ_CANCELLED		= (1 << 0),
	NVME_REQ_USERCMD		= (1 << 1),
};

static inline struct nvme_request *nvme_req(struct request *req)
{
	return blk_mq_rq_to_pdu(req);
}

static inline u16 nvme_req_qid(struct request *req)
{
	if (!req->q->queuedata)
		return 0;

	return req->mq_hctx->queue_num + 1;
}

/* The below value is the specific amount of delay needed before checking
 * readiness in case of the PCI_DEVICE(0x1c58, 0x0003), which needs the
 * NVME_QUIRK_DELAY_BEFORE_CHK_RDY quirk enabled. The value (in ms) was
 * found empirically.
 */
#define NVME_QUIRK_DELAY_AMOUNT		2300

/*
 * enum nvme_ctrl_state: Controller state
 *
 * @NVME_CTRL_NEW:		New controller just allocated, initial state
 * @NVME_CTRL_LIVE:		Controller is connected and I/O capable
 * @NVME_CTRL_RESETTING:	Controller is resetting (or scheduled reset)
 * @NVME_CTRL_CONNECTING:	Controller is disconnected, now connecting the
 *				transport
 * @NVME_CTRL_DELETING:		Controller is deleting (or scheduled deletion)
 * @NVME_CTRL_DELETING_NOIO:	Controller is deleting and I/O is not
 *				disabled/failed immediately. This state comes
 * 				after all async event processing took place and
 * 				before ns removal and the controller deletion
 * 				progress
 * @NVME_CTRL_DEAD:		Controller is non-present/unresponsive during
 *				shutdown or removal. In this case we forcibly
 *				kill all inflight I/O as they have no chance to
 *				complete
 */
enum nvme_ctrl_state {
	NVME_CTRL_NEW,
	NVME_CTRL_LIVE,
	NVME_CTRL_RESETTING,
	NVME_CTRL_CONNECTING,
	NVME_CTRL_DELETING,
	NVME_CTRL_DELETING_NOIO,
	NVME_CTRL_DEAD,
};

struct nvme_fault_inject {
#ifdef CONFIG_FAULT_INJECTION_DEBUG_FS
	struct fault_attr attr;
	struct dentry *parent;
	bool dont_retry;	/* DNR, do not retry */
	u16 status;		/* status code */
#endif
};

struct nvme_ctrl {
	bool comp_seen;
	enum nvme_ctrl_state state;
	bool identified;
	spinlock_t lock;
	struct mutex scan_lock;
	const struct nvme_ctrl_ops *ops;
	struct request_queue *admin_q;
	struct request_queue *connect_q;
	struct request_queue *fabrics_q;
	struct device *dev;
	int instance;
	int numa_node;
	struct blk_mq_tag_set *tagset;
	struct blk_mq_tag_set *admin_tagset;
	struct list_head namespaces;
	struct rw_semaphore namespaces_rwsem;
	struct device ctrl_device;
	struct device *device;	/* char device */
#ifdef CONFIG_NVME_HWMON
	struct device *hwmon_device;
#endif
	struct cdev cdev;
	struct work_struct reset_work;
	struct work_struct delete_work;
	wait_queue_head_t state_wq;

	struct nvme_subsystem *subsys;
	struct list_head subsys_entry;

	struct opal_dev *opal_dev;

	char name[12];
	u16 cntlid;

	u32 ctrl_config;
	u16 mtfa;
	u32 queue_count;

	u64 cap;
	u32 max_hw_sectors;
	u32 max_segments;
	u32 max_integrity_segments;
	u32 max_discard_sectors;
	u32 max_discard_segments;
	u32 max_zeroes_sectors;
#ifdef CONFIG_BLK_DEV_ZONED
	u32 max_zone_append;
#endif
	u16 crdt[3];
	u16 oncs;
	u32 dmrsl;
	u16 oacs;
	u16 sqsize;
	u32 max_namespaces;
	atomic_t abort_limit;
	u8 vwc;
	u32 vs;
	u32 sgls;
	u16 kas;
	u8 npss;
	u8 apsta;
	u16 wctemp;
	u16 cctemp;
	u32 oaes;
	u32 aen_result;
	u32 ctratt;
	unsigned int shutdown_timeout;
	unsigned int kato;
	bool subsystem;
	unsigned long quirks;
	struct nvme_id_power_state psd[32];
	struct nvme_effects_log *effects;
	struct xarray cels;
	struct work_struct scan_work;
	struct work_struct async_event_work;
	struct delayed_work ka_work;
	struct delayed_work failfast_work;
	struct nvme_command ka_cmd;
	struct work_struct fw_act_work;
	unsigned long events;

#ifdef CONFIG_NVME_MULTIPATH
	/* asymmetric namespace access: */
	u8 anacap;
	u8 anatt;
	u32 anagrpmax;
	u32 nanagrpid;
	struct mutex ana_lock;
	struct nvme_ana_rsp_hdr *ana_log_buf;
	size_t ana_log_size;
	struct timer_list anatt_timer;
	struct work_struct ana_work;
#endif

#ifdef CONFIG_NVME_AUTH
	struct work_struct dhchap_auth_work;
	struct mutex dhchap_auth_mutex;
	struct nvme_dhchap_queue_context *dhchap_ctxs;
	struct nvme_dhchap_key *host_key;
	struct nvme_dhchap_key *ctrl_key;
	u16 transaction;
#endif

	/* Power saving configuration */
	u64 ps_max_latency_us;
	bool apst_enabled;

	/* PCIe only: */
	u32 hmpre;
	u32 hmmin;
	u32 hmminds;
	u16 hmmaxd;

	/* Fabrics only */
	u32 ioccsz;
	u32 iorcsz;
	u16 icdoff;
	u16 maxcmd;
	int nr_reconnects;
	unsigned long flags;
#define NVME_CTRL_FAILFAST_EXPIRED	0
#define NVME_CTRL_ADMIN_Q_STOPPED	1
	struct nvmf_ctrl_options *opts;

	struct page *discard_page;
	unsigned long discard_page_busy;

	struct nvme_fault_inject fault_inject;

	enum nvme_ctrl_type cntrltype;
	enum nvme_dctype dctype;
};

enum nvme_iopolicy {
	NVME_IOPOLICY_NUMA,
	NVME_IOPOLICY_RR,
};

struct nvme_subsystem {
	int			instance;
	struct device		dev;
	/*
	 * Because we unregister the device on the last put we need
	 * a separate refcount.
	 */
	struct kref		ref;
	struct list_head	entry;
	struct mutex		lock;
	struct list_head	ctrls;
	struct list_head	nsheads;
	char			subnqn[NVMF_NQN_SIZE];
	char			serial[20];
	char			model[40];
	char			firmware_rev[8];
	u8			cmic;
	enum nvme_subsys_type	subtype;
	u16			vendor_id;
	u16			awupf;	/* 0's based awupf value. */
	struct ida		ns_ida;
#ifdef CONFIG_NVME_MULTIPATH
	enum nvme_iopolicy	iopolicy;
#endif
};

/*
 * Container structure for uniqueue namespace identifiers.
 */
struct nvme_ns_ids {
	u8	eui64[8];
	u8	nguid[16];
	uuid_t	uuid;
	u8	csi;
};

/*
 * Anchor structure for namespaces.  There is one for each namespace in a
 * NVMe subsystem that any of our controllers can see, and the namespace
 * structure for each controller is chained of it.  For private namespaces
 * there is a 1:1 relation to our namespace structures, that is ->list
 * only ever has a single entry for private namespaces.
 */
struct nvme_ns_head {
	struct list_head	list;
	struct srcu_struct      srcu;
	struct nvme_subsystem	*subsys;
	unsigned		ns_id;
	struct nvme_ns_ids	ids;
	struct list_head	entry;
	struct kref		ref;
	bool			shared;
	int			instance;
	struct nvme_effects_log *effects;

	struct cdev		cdev;
	struct device		cdev_device;

	struct gendisk		*disk;
#ifdef CONFIG_NVME_MULTIPATH
	struct bio_list		requeue_list;
	spinlock_t		requeue_lock;
	struct work_struct	requeue_work;
	struct mutex		lock;
	unsigned long		flags;
#define NVME_NSHEAD_DISK_LIVE	0
	struct nvme_ns __rcu	*current_path[];
#endif
};

static inline bool nvme_ns_head_multipath(struct nvme_ns_head *head)
{
	return IS_ENABLED(CONFIG_NVME_MULTIPATH) && head->disk;
}

enum nvme_ns_features {
	NVME_NS_EXT_LBAS = 1 << 0, /* support extended LBA format */
	NVME_NS_METADATA_SUPPORTED = 1 << 1, /* support getting generated md */
};

struct nvme_ns {
	struct list_head list;

	struct nvme_ctrl *ctrl;
	struct request_queue *queue;
	struct gendisk *disk;
#ifdef CONFIG_NVME_MULTIPATH
	enum nvme_ana_state ana_state;
	u32 ana_grpid;
#endif
	struct list_head siblings;
	struct kref kref;
	struct nvme_ns_head *head;

	int lba_shift;
	u16 ms;
	u16 pi_size;
	u16 sgs;
	u32 sws;
	u8 pi_type;
	u8 guard_type;
#ifdef CONFIG_BLK_DEV_ZONED
	u64 zsze;
#endif
	unsigned long features;
	unsigned long flags;
#define NVME_NS_REMOVING	0
#define NVME_NS_DEAD     	1
#define NVME_NS_ANA_PENDING	2
#define NVME_NS_FORCE_RO	3
#define NVME_NS_READY		4
#define NVME_NS_STOPPED		5

	struct cdev		cdev;
	struct device		cdev_device;

	struct nvme_fault_inject fault_inject;

};

/* NVMe ns supports metadata actions by the controller (generate/strip) */
static inline bool nvme_ns_has_pi(struct nvme_ns *ns)
{
	return ns->pi_type && ns->ms == ns->pi_size;
}

struct nvme_ctrl_ops {
	const char *name;
	struct module *module;
	unsigned int flags;
#define NVME_F_FABRICS			(1 << 0)
#define NVME_F_METADATA_SUPPORTED	(1 << 1)
	int (*reg_read32)(struct nvme_ctrl *ctrl, u32 off, u32 *val);
	int (*reg_write32)(struct nvme_ctrl *ctrl, u32 off, u32 val);
	int (*reg_read64)(struct nvme_ctrl *ctrl, u32 off, u64 *val);
	void (*free_ctrl)(struct nvme_ctrl *ctrl);
	void (*submit_async_event)(struct nvme_ctrl *ctrl);
	void (*delete_ctrl)(struct nvme_ctrl *ctrl);
	void (*stop_ctrl)(struct nvme_ctrl *ctrl);
	int (*get_address)(struct nvme_ctrl *ctrl, char *buf, int size);
	void (*print_device_info)(struct nvme_ctrl *ctrl);
	bool (*supports_pci_p2pdma)(struct nvme_ctrl *ctrl);
};

/*
 * nvme command_id is constructed as such:
 * | xxxx | xxxxxxxxxxxx |
 *   gen    request tag
 */
#define nvme_genctr_mask(gen)			(gen & 0xf)
#define nvme_cid_install_genctr(gen)		(nvme_genctr_mask(gen) << 12)
#define nvme_genctr_from_cid(cid)		((cid & 0xf000) >> 12)
#define nvme_tag_from_cid(cid)			(cid & 0xfff)

static inline u16 nvme_cid(struct request *rq)
{
	return nvme_cid_install_genctr(nvme_req(rq)->genctr) | rq->tag;
}

static inline struct request *nvme_find_rq(struct blk_mq_tags *tags,
		u16 command_id)
{
	u8 genctr = nvme_genctr_from_cid(command_id);
	u16 tag = nvme_tag_from_cid(command_id);
	struct request *rq;

	rq = blk_mq_tag_to_rq(tags, tag);
	if (unlikely(!rq)) {
		pr_err("could not locate request for tag %#x\n",
			tag);
		return NULL;
	}
	if (unlikely(nvme_genctr_mask(nvme_req(rq)->genctr) != genctr)) {
		dev_err(nvme_req(rq)->ctrl->device,
			"request %#x genctr mismatch (got %#x expected %#x)\n",
			tag, genctr, nvme_genctr_mask(nvme_req(rq)->genctr));
		return NULL;
	}
	return rq;
}

static inline struct request *nvme_cid_to_rq(struct blk_mq_tags *tags,
                u16 command_id)
{
	return blk_mq_tag_to_rq(tags, nvme_tag_from_cid(command_id));
}

/*
 * Return the length of the string without the space padding
 */
static inline int nvme_strlen(char *s, int len)
{
	while (s[len - 1] == ' ')
		len--;
	return len;
}

static inline void nvme_print_device_info(struct nvme_ctrl *ctrl)
{
	struct nvme_subsystem *subsys = ctrl->subsys;

	if (ctrl->ops->print_device_info) {
		ctrl->ops->print_device_info(ctrl);
		return;
	}

	dev_err(ctrl->device,
		"VID:%04x model:%.*s firmware:%.*s\n", subsys->vendor_id,
		nvme_strlen(subsys->model, sizeof(subsys->model)),
		subsys->model, nvme_strlen(subsys->firmware_rev,
					   sizeof(subsys->firmware_rev)),
		subsys->firmware_rev);
}

#ifdef CONFIG_FAULT_INJECTION_DEBUG_FS
void nvme_fault_inject_init(struct nvme_fault_inject *fault_inj,
			    const char *dev_name);
void nvme_fault_inject_fini(struct nvme_fault_inject *fault_inject);
void nvme_should_fail(struct request *req);
#else
static inline void nvme_fault_inject_init(struct nvme_fault_inject *fault_inj,
					  const char *dev_name)
{
}
static inline void nvme_fault_inject_fini(struct nvme_fault_inject *fault_inj)
{
}
static inline void nvme_should_fail(struct request *req) {}
#endif

bool nvme_wait_reset(struct nvme_ctrl *ctrl);
int nvme_try_sched_reset(struct nvme_ctrl *ctrl);

static inline int nvme_reset_subsystem(struct nvme_ctrl *ctrl)
{
	int ret;

	if (!ctrl->subsystem)
		return -ENOTTY;
	if (!nvme_wait_reset(ctrl))
		return -EBUSY;

	ret = ctrl->ops->reg_write32(ctrl, NVME_REG_NSSR, 0x4E564D65);
	if (ret)
		return ret;

	return nvme_try_sched_reset(ctrl);
}

/*
 * Convert a 512B sector number to a device logical block number.
 */
static inline u64 nvme_sect_to_lba(struct nvme_ns *ns, sector_t sector)
{
	return sector >> (ns->lba_shift - SECTOR_SHIFT);
}

/*
 * Convert a device logical block number to a 512B sector number.
 */
static inline sector_t nvme_lba_to_sect(struct nvme_ns *ns, u64 lba)
{
	return lba << (ns->lba_shift - SECTOR_SHIFT);
}

/*
 * Convert byte length to nvme's 0-based num dwords
 */
static inline u32 nvme_bytes_to_numd(size_t len)
{
	return (len >> 2) - 1;
}

static inline bool nvme_is_ana_error(u16 status)
{
	switch (status & 0x7ff) {
	case NVME_SC_ANA_TRANSITION:
	case NVME_SC_ANA_INACCESSIBLE:
	case NVME_SC_ANA_PERSISTENT_LOSS:
		return true;
	default:
		return false;
	}
}

static inline bool nvme_is_path_error(u16 status)
{
	/* check for a status code type of 'path related status' */
	return (status & 0x700) == 0x300;
}

/*
 * Fill in the status and result information from the CQE, and then figure out
 * if blk-mq will need to use IPI magic to complete the request, and if yes do
 * so.  If not let the caller complete the request without an indirect function
 * call.
 */
static inline bool nvme_try_complete_req(struct request *req, __le16 status,
		union nvme_result result)
{
	struct nvme_request *rq = nvme_req(req);
	struct nvme_ctrl *ctrl = rq->ctrl;

	if (!(ctrl->quirks & NVME_QUIRK_SKIP_CID_GEN))
		rq->genctr++;

	rq->status = le16_to_cpu(status) >> 1;
	rq->result = result;
	/* inject error when permitted by fault injection framework */
	nvme_should_fail(req);
	if (unlikely(blk_should_fake_timeout(req->q)))
		return true;
	return blk_mq_complete_request_remote(req);
}

static inline void nvme_get_ctrl(struct nvme_ctrl *ctrl)
{
	get_device(ctrl->device);
}

static inline void nvme_put_ctrl(struct nvme_ctrl *ctrl)
{
	put_device(ctrl->device);
}

static inline bool nvme_is_aen_req(u16 qid, __u16 command_id)
{
	return !qid &&
		nvme_tag_from_cid(command_id) >= NVME_AQ_BLK_MQ_DEPTH;
}

void nvme_complete_rq(struct request *req);
void nvme_complete_batch_req(struct request *req);

static __always_inline void nvme_complete_batch(struct io_comp_batch *iob,
						void (*fn)(struct request *rq))
{
	struct request *req;

	rq_list_for_each(&iob->req_list, req) {
		fn(req);
		nvme_complete_batch_req(req);
	}
	blk_mq_end_request_batch(iob);
}

blk_status_t nvme_host_path_error(struct request *req);
bool nvme_cancel_request(struct request *req, void *data, bool reserved);
void nvme_cancel_tagset(struct nvme_ctrl *ctrl);
void nvme_cancel_admin_tagset(struct nvme_ctrl *ctrl);
bool nvme_change_ctrl_state(struct nvme_ctrl *ctrl,
		enum nvme_ctrl_state new_state);
int nvme_disable_ctrl(struct nvme_ctrl *ctrl);
int nvme_enable_ctrl(struct nvme_ctrl *ctrl);
int nvme_shutdown_ctrl(struct nvme_ctrl *ctrl);
int nvme_init_ctrl(struct nvme_ctrl *ctrl, struct device *dev,
		const struct nvme_ctrl_ops *ops, unsigned long quirks);
void nvme_uninit_ctrl(struct nvme_ctrl *ctrl);
void nvme_start_ctrl(struct nvme_ctrl *ctrl);
void nvme_stop_ctrl(struct nvme_ctrl *ctrl);
int nvme_init_ctrl_finish(struct nvme_ctrl *ctrl);

void nvme_remove_namespaces(struct nvme_ctrl *ctrl);

int nvme_sec_submit(void *data, u16 spsp, u8 secp, void *buffer, size_t len,
		bool send);

void nvme_complete_async_event(struct nvme_ctrl *ctrl, __le16 status,
		volatile union nvme_result *res);

void nvme_stop_queues(struct nvme_ctrl *ctrl);
void nvme_start_queues(struct nvme_ctrl *ctrl);
void nvme_stop_admin_queue(struct nvme_ctrl *ctrl);
void nvme_start_admin_queue(struct nvme_ctrl *ctrl);
void nvme_kill_queues(struct nvme_ctrl *ctrl);
void nvme_sync_queues(struct nvme_ctrl *ctrl);
void nvme_sync_io_queues(struct nvme_ctrl *ctrl);
void nvme_unfreeze(struct nvme_ctrl *ctrl);
void nvme_wait_freeze(struct nvme_ctrl *ctrl);
int nvme_wait_freeze_timeout(struct nvme_ctrl *ctrl, long timeout);
void nvme_start_freeze(struct nvme_ctrl *ctrl);

static inline unsigned int nvme_req_op(struct nvme_command *cmd)
{
	return nvme_is_write(cmd) ? REQ_OP_DRV_OUT : REQ_OP_DRV_IN;
}

#define NVME_QID_ANY -1
void nvme_init_request(struct request *req, struct nvme_command *cmd);
void nvme_cleanup_cmd(struct request *req);
blk_status_t nvme_setup_cmd(struct nvme_ns *ns, struct request *req);
blk_status_t nvme_fail_nonready_command(struct nvme_ctrl *ctrl,
		struct request *req);
bool __nvme_check_ready(struct nvme_ctrl *ctrl, struct request *rq,
		bool queue_live);

static inline bool nvme_check_ready(struct nvme_ctrl *ctrl, struct request *rq,
		bool queue_live)
{
	if (likely(ctrl->state == NVME_CTRL_LIVE))
		return true;
	if (ctrl->ops->flags & NVME_F_FABRICS &&
	    ctrl->state == NVME_CTRL_DELETING)
		return queue_live;
	return __nvme_check_ready(ctrl, rq, queue_live);
}

/*
 * NSID shall be unique for all shared namespaces, or if at least one of the
 * following conditions is met:
 *   1. Namespace Management is supported by the controller
 *   2. ANA is supported by the controller
 *   3. NVM Set are supported by the controller
 *
 * In other case, private namespace are not required to report a unique NSID.
 */
static inline bool nvme_is_unique_nsid(struct nvme_ctrl *ctrl,
		struct nvme_ns_head *head)
{
	return head->shared ||
		(ctrl->oacs & NVME_CTRL_OACS_NS_MNGT_SUPP) ||
		(ctrl->subsys->cmic & NVME_CTRL_CMIC_ANA) ||
		(ctrl->ctratt & NVME_CTRL_CTRATT_NVM_SETS);
}

int nvme_submit_sync_cmd(struct request_queue *q, struct nvme_command *cmd,
		void *buf, unsigned bufflen);
int __nvme_submit_sync_cmd(struct request_queue *q, struct nvme_command *cmd,
		union nvme_result *result, void *buffer, unsigned bufflen,
		int qid, int at_head,
		blk_mq_req_flags_t flags);
int nvme_set_features(struct nvme_ctrl *dev, unsigned int fid,
		      unsigned int dword11, void *buffer, size_t buflen,
		      u32 *result);
int nvme_get_features(struct nvme_ctrl *dev, unsigned int fid,
		      unsigned int dword11, void *buffer, size_t buflen,
		      u32 *result);
int nvme_set_queue_count(struct nvme_ctrl *ctrl, int *count);
void nvme_stop_keep_alive(struct nvme_ctrl *ctrl);
int nvme_reset_ctrl(struct nvme_ctrl *ctrl);
int nvme_reset_ctrl_sync(struct nvme_ctrl *ctrl);
int nvme_delete_ctrl(struct nvme_ctrl *ctrl);
void nvme_queue_scan(struct nvme_ctrl *ctrl);
int nvme_get_log(struct nvme_ctrl *ctrl, u32 nsid, u8 log_page, u8 lsp, u8 csi,
		void *log, size_t size, u64 offset);
bool nvme_tryget_ns_head(struct nvme_ns_head *head);
void nvme_put_ns_head(struct nvme_ns_head *head);
int nvme_cdev_add(struct cdev *cdev, struct device *cdev_device,
		const struct file_operations *fops, struct module *owner);
void nvme_cdev_del(struct cdev *cdev, struct device *cdev_device);
int nvme_ioctl(struct block_device *bdev, fmode_t mode,
		unsigned int cmd, unsigned long arg);
long nvme_ns_chr_ioctl(struct file *file, unsigned int cmd, unsigned long arg);
int nvme_ns_head_ioctl(struct block_device *bdev, fmode_t mode,
		unsigned int cmd, unsigned long arg);
long nvme_ns_head_chr_ioctl(struct file *file, unsigned int cmd,
		unsigned long arg);
long nvme_dev_ioctl(struct file *file, unsigned int cmd,
		unsigned long arg);
int nvme_ns_chr_uring_cmd(struct io_uring_cmd *ioucmd,
		unsigned int issue_flags);
int nvme_ns_head_chr_uring_cmd(struct io_uring_cmd *ioucmd,
		unsigned int issue_flags);
int nvme_getgeo(struct block_device *bdev, struct hd_geometry *geo);
int nvme_dev_uring_cmd(struct io_uring_cmd *ioucmd, unsigned int issue_flags);

extern const struct attribute_group *nvme_ns_id_attr_groups[];
extern const struct pr_ops nvme_pr_ops;
extern const struct block_device_operations nvme_ns_head_ops;

struct nvme_ns *nvme_find_path(struct nvme_ns_head *head);
#ifdef CONFIG_NVME_MULTIPATH
static inline bool nvme_ctrl_use_ana(struct nvme_ctrl *ctrl)
{
	return ctrl->ana_log_buf != NULL;
}

void nvme_mpath_unfreeze(struct nvme_subsystem *subsys);
void nvme_mpath_wait_freeze(struct nvme_subsystem *subsys);
void nvme_mpath_start_freeze(struct nvme_subsystem *subsys);
void nvme_mpath_default_iopolicy(struct nvme_subsystem *subsys);
void nvme_failover_req(struct request *req);
void nvme_kick_requeue_lists(struct nvme_ctrl *ctrl);
int nvme_mpath_alloc_disk(struct nvme_ctrl *ctrl,struct nvme_ns_head *head);
void nvme_mpath_add_disk(struct nvme_ns *ns, __le32 anagrpid);
void nvme_mpath_remove_disk(struct nvme_ns_head *head);
int nvme_mpath_init_identify(struct nvme_ctrl *ctrl, struct nvme_id_ctrl *id);
void nvme_mpath_init_ctrl(struct nvme_ctrl *ctrl);
void nvme_mpath_update(struct nvme_ctrl *ctrl);
void nvme_mpath_uninit(struct nvme_ctrl *ctrl);
void nvme_mpath_stop(struct nvme_ctrl *ctrl);
bool nvme_mpath_clear_current_path(struct nvme_ns *ns);
void nvme_mpath_revalidate_paths(struct nvme_ns *ns);
void nvme_mpath_clear_ctrl_paths(struct nvme_ctrl *ctrl);
void nvme_mpath_shutdown_disk(struct nvme_ns_head *head);

static inline void nvme_trace_bio_complete(struct request *req)
{
	struct nvme_ns *ns = req->q->queuedata;

	if ((req->cmd_flags & REQ_NVME_MPATH) && req->bio)
		trace_block_bio_complete(ns->head->disk->queue, req->bio);
}

extern bool multipath;
extern struct device_attribute dev_attr_ana_grpid;
extern struct device_attribute dev_attr_ana_state;
extern struct device_attribute subsys_attr_iopolicy;

#else
#define multipath false
static inline bool nvme_ctrl_use_ana(struct nvme_ctrl *ctrl)
{
	return false;
}
static inline void nvme_failover_req(struct request *req)
{
}
static inline void nvme_kick_requeue_lists(struct nvme_ctrl *ctrl)
{
}
static inline int nvme_mpath_alloc_disk(struct nvme_ctrl *ctrl,
		struct nvme_ns_head *head)
{
	return 0;
}
static inline void nvme_mpath_add_disk(struct nvme_ns *ns, __le32 anagrpid)
{
}
static inline void nvme_mpath_remove_disk(struct nvme_ns_head *head)
{
}
static inline bool nvme_mpath_clear_current_path(struct nvme_ns *ns)
{
	return false;
}
static inline void nvme_mpath_revalidate_paths(struct nvme_ns *ns)
{
}
static inline void nvme_mpath_clear_ctrl_paths(struct nvme_ctrl *ctrl)
{
}
static inline void nvme_mpath_shutdown_disk(struct nvme_ns_head *head)
{
}
static inline void nvme_trace_bio_complete(struct request *req)
{
}
static inline void nvme_mpath_init_ctrl(struct nvme_ctrl *ctrl)
{
}
static inline int nvme_mpath_init_identify(struct nvme_ctrl *ctrl,
		struct nvme_id_ctrl *id)
{
	if (ctrl->subsys->cmic & NVME_CTRL_CMIC_ANA)
		dev_warn(ctrl->device,
"Please enable CONFIG_NVME_MULTIPATH for full support of multi-port devices.\n");
	return 0;
}
static inline void nvme_mpath_update(struct nvme_ctrl *ctrl)
{
}
static inline void nvme_mpath_uninit(struct nvme_ctrl *ctrl)
{
}
static inline void nvme_mpath_stop(struct nvme_ctrl *ctrl)
{
}
static inline void nvme_mpath_unfreeze(struct nvme_subsystem *subsys)
{
}
static inline void nvme_mpath_wait_freeze(struct nvme_subsystem *subsys)
{
}
static inline void nvme_mpath_start_freeze(struct nvme_subsystem *subsys)
{
}
static inline void nvme_mpath_default_iopolicy(struct nvme_subsystem *subsys)
{
}
#endif /* CONFIG_NVME_MULTIPATH */

int nvme_revalidate_zones(struct nvme_ns *ns);
int nvme_ns_report_zones(struct nvme_ns *ns, sector_t sector,
		unsigned int nr_zones, report_zones_cb cb, void *data);
#ifdef CONFIG_BLK_DEV_ZONED
int nvme_update_zone_info(struct nvme_ns *ns, unsigned lbaf);
blk_status_t nvme_setup_zone_mgmt_send(struct nvme_ns *ns, struct request *req,
				       struct nvme_command *cmnd,
				       enum nvme_zone_mgmt_action action);
#else
static inline blk_status_t nvme_setup_zone_mgmt_send(struct nvme_ns *ns,
		struct request *req, struct nvme_command *cmnd,
		enum nvme_zone_mgmt_action action)
{
	return BLK_STS_NOTSUPP;
}

static inline int nvme_update_zone_info(struct nvme_ns *ns, unsigned lbaf)
{
	dev_warn(ns->ctrl->device,
		 "Please enable CONFIG_BLK_DEV_ZONED to support ZNS devices\n");
	return -EPROTONOSUPPORT;
}
#endif

static inline int nvme_ctrl_init_connect_q(struct nvme_ctrl *ctrl)
{
	ctrl->connect_q = blk_mq_init_queue(ctrl->tagset);
	if (IS_ERR(ctrl->connect_q))
		return PTR_ERR(ctrl->connect_q);
	return 0;
}

static inline struct nvme_ns *nvme_get_ns_from_dev(struct device *dev)
{
	return dev_to_disk(dev)->private_data;
}

#ifdef CONFIG_NVME_HWMON
int nvme_hwmon_init(struct nvme_ctrl *ctrl);
void nvme_hwmon_exit(struct nvme_ctrl *ctrl);
#else
static inline int nvme_hwmon_init(struct nvme_ctrl *ctrl)
{
	return 0;
}

static inline void nvme_hwmon_exit(struct nvme_ctrl *ctrl)
{
}
#endif

static inline bool nvme_ctrl_sgl_supported(struct nvme_ctrl *ctrl)
{
	return ctrl->sgls & ((1 << 0) | (1 << 1));
}

#ifdef CONFIG_NVME_AUTH
int __init nvme_init_auth(void);
void __exit nvme_exit_auth(void);
int nvme_auth_init_ctrl(struct nvme_ctrl *ctrl);
void nvme_auth_stop(struct nvme_ctrl *ctrl);
int nvme_auth_negotiate(struct nvme_ctrl *ctrl, int qid);
int nvme_auth_wait(struct nvme_ctrl *ctrl, int qid);
void nvme_auth_free(struct nvme_ctrl *ctrl);
#else
static inline int nvme_auth_init_ctrl(struct nvme_ctrl *ctrl)
{
	return 0;
}
static inline int __init nvme_init_auth(void)
{
	return 0;
}
static inline void __exit nvme_exit_auth(void)
{
}
static inline void nvme_auth_stop(struct nvme_ctrl *ctrl) {};
static inline int nvme_auth_negotiate(struct nvme_ctrl *ctrl, int qid)
{
	return -EPROTONOSUPPORT;
}
static inline int nvme_auth_wait(struct nvme_ctrl *ctrl, int qid)
{
	return NVME_SC_AUTH_REQUIRED;
}
static inline void nvme_auth_free(struct nvme_ctrl *ctrl) {};
#endif

u32 nvme_command_effects(struct nvme_ctrl *ctrl, struct nvme_ns *ns,
			 u8 opcode);
int nvme_execute_passthru_rq(struct request *rq);
struct nvme_ctrl *nvme_ctrl_from_file(struct file *file);
struct nvme_ns *nvme_find_get_ns(struct nvme_ctrl *ctrl, unsigned nsid);
void nvme_put_ns(struct nvme_ns *ns);

static inline bool nvme_multi_css(struct nvme_ctrl *ctrl)
{
	return (ctrl->ctrl_config & NVME_CC_CSS_MASK) == NVME_CC_CSS_CSI;
}

#ifdef CONFIG_NVME_VERBOSE_ERRORS
const unsigned char *nvme_get_error_status_str(u16 status);
const unsigned char *nvme_get_opcode_str(u8 opcode);
const unsigned char *nvme_get_admin_opcode_str(u8 opcode);
#else /* CONFIG_NVME_VERBOSE_ERRORS */
static inline const unsigned char *nvme_get_error_status_str(u16 status)
{
	return "I/O Error";
}
static inline const unsigned char *nvme_get_opcode_str(u8 opcode)
{
	return "I/O Cmd";
}
static inline const unsigned char *nvme_get_admin_opcode_str(u8 opcode)
{
	return "Admin Cmd";
}
#endif /* CONFIG_NVME_VERBOSE_ERRORS */

#endif /* _NVME_H */<|MERGE_RESOLUTION|>--- conflicted
+++ resolved
@@ -148,15 +148,14 @@
 	NVME_QUIRK_SKIP_CID_GEN			= (1 << 17),
 
 	/*
-<<<<<<< HEAD
 	 * Reports garbage in the namespace identifiers (eui64, nguid, uuid).
 	 */
 	NVME_QUIRK_BOGUS_NID			= (1 << 18),
-=======
+
+	/*
 	 * No temperature thresholds for channels other than 0 (Composite).
 	 */
 	NVME_QUIRK_NO_SECONDARY_TEMP_THRESH	= (1 << 19),
->>>>>>> 469b9200
 };
 
 /*
