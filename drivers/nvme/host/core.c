// SPDX-License-Identifier: GPL-2.0
/*
 * NVM Express device driver
 * Copyright (c) 2011-2014, Intel Corporation.
 */

#include <linux/async.h>
#include <linux/blkdev.h>
#include <linux/blk-mq.h>
#include <linux/blk-integrity.h>
#include <linux/compat.h>
#include <linux/delay.h>
#include <linux/errno.h>
#include <linux/hdreg.h>
#include <linux/kernel.h>
#include <linux/module.h>
#include <linux/backing-dev.h>
#include <linux/slab.h>
#include <linux/types.h>
#include <linux/pr.h>
#include <linux/ptrace.h>
#include <linux/nvme_ioctl.h>
#include <linux/pm_qos.h>
#include <linux/ratelimit.h>
#include <linux/unaligned.h>

#include "nvme.h"
#include "fabrics.h"
#include <linux/nvme-auth.h>

#define CREATE_TRACE_POINTS
#include "trace.h"

#define NVME_MINORS		(1U << MINORBITS)

struct nvme_ns_info {
	struct nvme_ns_ids ids;
	u32 nsid;
	__le32 anagrpid;
	u8 pi_offset;
	bool is_shared;
	bool is_readonly;
	bool is_ready;
	bool is_removed;
};

unsigned int admin_timeout = 60;
module_param(admin_timeout, uint, 0644);
MODULE_PARM_DESC(admin_timeout, "timeout in seconds for admin commands");
EXPORT_SYMBOL_GPL(admin_timeout);

unsigned int nvme_io_timeout = 30;
module_param_named(io_timeout, nvme_io_timeout, uint, 0644);
MODULE_PARM_DESC(io_timeout, "timeout in seconds for I/O");
EXPORT_SYMBOL_GPL(nvme_io_timeout);

static unsigned char shutdown_timeout = 5;
module_param(shutdown_timeout, byte, 0644);
MODULE_PARM_DESC(shutdown_timeout, "timeout in seconds for controller shutdown");

static u8 nvme_max_retries = 5;
module_param_named(max_retries, nvme_max_retries, byte, 0644);
MODULE_PARM_DESC(max_retries, "max number of retries a command may have");

static unsigned long default_ps_max_latency_us = 100000;
module_param(default_ps_max_latency_us, ulong, 0644);
MODULE_PARM_DESC(default_ps_max_latency_us,
		 "max power saving latency for new devices; use PM QOS to change per device");

static bool force_apst;
module_param(force_apst, bool, 0644);
MODULE_PARM_DESC(force_apst, "allow APST for newly enumerated devices even if quirked off");

static unsigned long apst_primary_timeout_ms = 100;
module_param(apst_primary_timeout_ms, ulong, 0644);
MODULE_PARM_DESC(apst_primary_timeout_ms,
	"primary APST timeout in ms");

static unsigned long apst_secondary_timeout_ms = 2000;
module_param(apst_secondary_timeout_ms, ulong, 0644);
MODULE_PARM_DESC(apst_secondary_timeout_ms,
	"secondary APST timeout in ms");

static unsigned long apst_primary_latency_tol_us = 15000;
module_param(apst_primary_latency_tol_us, ulong, 0644);
MODULE_PARM_DESC(apst_primary_latency_tol_us,
	"primary APST latency tolerance in us");

static unsigned long apst_secondary_latency_tol_us = 100000;
module_param(apst_secondary_latency_tol_us, ulong, 0644);
MODULE_PARM_DESC(apst_secondary_latency_tol_us,
	"secondary APST latency tolerance in us");

/*
 * Older kernels didn't enable protection information if it was at an offset.
 * Newer kernels do, so it breaks reads on the upgrade if such formats were
 * used in prior kernels since the metadata written did not contain a valid
 * checksum.
 */
static bool disable_pi_offsets = false;
module_param(disable_pi_offsets, bool, 0444);
MODULE_PARM_DESC(disable_pi_offsets,
	"disable protection information if it has an offset");

/*
 * nvme_wq - hosts nvme related works that are not reset or delete
 * nvme_reset_wq - hosts nvme reset works
 * nvme_delete_wq - hosts nvme delete works
 *
 * nvme_wq will host works such as scan, aen handling, fw activation,
 * keep-alive, periodic reconnects etc. nvme_reset_wq
 * runs reset works which also flush works hosted on nvme_wq for
 * serialization purposes. nvme_delete_wq host controller deletion
 * works which flush reset works for serialization.
 */
struct workqueue_struct *nvme_wq;
EXPORT_SYMBOL_GPL(nvme_wq);

struct workqueue_struct *nvme_reset_wq;
EXPORT_SYMBOL_GPL(nvme_reset_wq);

struct workqueue_struct *nvme_delete_wq;
EXPORT_SYMBOL_GPL(nvme_delete_wq);

static LIST_HEAD(nvme_subsystems);
DEFINE_MUTEX(nvme_subsystems_lock);

static DEFINE_IDA(nvme_instance_ida);
static dev_t nvme_ctrl_base_chr_devt;
static int nvme_class_uevent(const struct device *dev, struct kobj_uevent_env *env);
static const struct class nvme_class = {
	.name = "nvme",
	.dev_uevent = nvme_class_uevent,
};

static const struct class nvme_subsys_class = {
	.name = "nvme-subsystem",
};

static DEFINE_IDA(nvme_ns_chr_minor_ida);
static dev_t nvme_ns_chr_devt;
static const struct class nvme_ns_chr_class = {
	.name = "nvme-generic",
};

static void nvme_put_subsystem(struct nvme_subsystem *subsys);
static void nvme_remove_invalid_namespaces(struct nvme_ctrl *ctrl,
					   unsigned nsid);
static void nvme_update_keep_alive(struct nvme_ctrl *ctrl,
				   struct nvme_command *cmd);

void nvme_queue_scan(struct nvme_ctrl *ctrl)
{
	/*
	 * Only new queue scan work when admin and IO queues are both alive
	 */
	if (nvme_ctrl_state(ctrl) == NVME_CTRL_LIVE && ctrl->tagset)
		queue_work(nvme_wq, &ctrl->scan_work);
}

/*
 * Use this function to proceed with scheduling reset_work for a controller
 * that had previously been set to the resetting state. This is intended for
 * code paths that can't be interrupted by other reset attempts. A hot removal
 * may prevent this from succeeding.
 */
int nvme_try_sched_reset(struct nvme_ctrl *ctrl)
{
	if (nvme_ctrl_state(ctrl) != NVME_CTRL_RESETTING)
		return -EBUSY;
	if (!queue_work(nvme_reset_wq, &ctrl->reset_work))
		return -EBUSY;
	return 0;
}
EXPORT_SYMBOL_GPL(nvme_try_sched_reset);

static void nvme_failfast_work(struct work_struct *work)
{
	struct nvme_ctrl *ctrl = container_of(to_delayed_work(work),
			struct nvme_ctrl, failfast_work);

	if (nvme_ctrl_state(ctrl) != NVME_CTRL_CONNECTING)
		return;

	set_bit(NVME_CTRL_FAILFAST_EXPIRED, &ctrl->flags);
	dev_info(ctrl->device, "failfast expired\n");
	nvme_kick_requeue_lists(ctrl);
}

static inline void nvme_start_failfast_work(struct nvme_ctrl *ctrl)
{
	if (!ctrl->opts || ctrl->opts->fast_io_fail_tmo == -1)
		return;

	schedule_delayed_work(&ctrl->failfast_work,
			      ctrl->opts->fast_io_fail_tmo * HZ);
}

static inline void nvme_stop_failfast_work(struct nvme_ctrl *ctrl)
{
	if (!ctrl->opts)
		return;

	cancel_delayed_work_sync(&ctrl->failfast_work);
	clear_bit(NVME_CTRL_FAILFAST_EXPIRED, &ctrl->flags);
}


int nvme_reset_ctrl(struct nvme_ctrl *ctrl)
{
	if (!nvme_change_ctrl_state(ctrl, NVME_CTRL_RESETTING))
		return -EBUSY;
	if (!queue_work(nvme_reset_wq, &ctrl->reset_work))
		return -EBUSY;
	return 0;
}
EXPORT_SYMBOL_GPL(nvme_reset_ctrl);

int nvme_reset_ctrl_sync(struct nvme_ctrl *ctrl)
{
	int ret;

	ret = nvme_reset_ctrl(ctrl);
	if (!ret) {
		flush_work(&ctrl->reset_work);
		if (nvme_ctrl_state(ctrl) != NVME_CTRL_LIVE)
			ret = -ENETRESET;
	}

	return ret;
}

static void nvme_do_delete_ctrl(struct nvme_ctrl *ctrl)
{
	dev_info(ctrl->device,
		 "Removing ctrl: NQN \"%s\"\n", nvmf_ctrl_subsysnqn(ctrl));

	flush_work(&ctrl->reset_work);
	nvme_stop_ctrl(ctrl);
	nvme_remove_namespaces(ctrl);
	ctrl->ops->delete_ctrl(ctrl);
	nvme_uninit_ctrl(ctrl);
}

static void nvme_delete_ctrl_work(struct work_struct *work)
{
	struct nvme_ctrl *ctrl =
		container_of(work, struct nvme_ctrl, delete_work);

	nvme_do_delete_ctrl(ctrl);
}

int nvme_delete_ctrl(struct nvme_ctrl *ctrl)
{
	if (!nvme_change_ctrl_state(ctrl, NVME_CTRL_DELETING))
		return -EBUSY;
	if (!queue_work(nvme_delete_wq, &ctrl->delete_work))
		return -EBUSY;
	return 0;
}
EXPORT_SYMBOL_GPL(nvme_delete_ctrl);

void nvme_delete_ctrl_sync(struct nvme_ctrl *ctrl)
{
	/*
	 * Keep a reference until nvme_do_delete_ctrl() complete,
	 * since ->delete_ctrl can free the controller.
	 */
	nvme_get_ctrl(ctrl);
	if (nvme_change_ctrl_state(ctrl, NVME_CTRL_DELETING))
		nvme_do_delete_ctrl(ctrl);
	nvme_put_ctrl(ctrl);
}

static blk_status_t nvme_error_status(u16 status)
{
	switch (status & NVME_SCT_SC_MASK) {
	case NVME_SC_SUCCESS:
		return BLK_STS_OK;
	case NVME_SC_CAP_EXCEEDED:
		return BLK_STS_NOSPC;
	case NVME_SC_LBA_RANGE:
	case NVME_SC_CMD_INTERRUPTED:
	case NVME_SC_NS_NOT_READY:
		return BLK_STS_TARGET;
	case NVME_SC_BAD_ATTRIBUTES:
	case NVME_SC_ONCS_NOT_SUPPORTED:
	case NVME_SC_INVALID_OPCODE:
	case NVME_SC_INVALID_FIELD:
	case NVME_SC_INVALID_NS:
		return BLK_STS_NOTSUPP;
	case NVME_SC_WRITE_FAULT:
	case NVME_SC_READ_ERROR:
	case NVME_SC_UNWRITTEN_BLOCK:
	case NVME_SC_ACCESS_DENIED:
	case NVME_SC_READ_ONLY:
	case NVME_SC_COMPARE_FAILED:
		return BLK_STS_MEDIUM;
	case NVME_SC_GUARD_CHECK:
	case NVME_SC_APPTAG_CHECK:
	case NVME_SC_REFTAG_CHECK:
	case NVME_SC_INVALID_PI:
		return BLK_STS_PROTECTION;
	case NVME_SC_RESERVATION_CONFLICT:
		return BLK_STS_RESV_CONFLICT;
	case NVME_SC_HOST_PATH_ERROR:
		return BLK_STS_TRANSPORT;
	case NVME_SC_ZONE_TOO_MANY_ACTIVE:
		return BLK_STS_ZONE_ACTIVE_RESOURCE;
	case NVME_SC_ZONE_TOO_MANY_OPEN:
		return BLK_STS_ZONE_OPEN_RESOURCE;
	default:
		return BLK_STS_IOERR;
	}
}

static void nvme_retry_req(struct request *req)
{
	unsigned long delay = 0;
	u16 crd;

	/* The mask and shift result must be <= 3 */
	crd = (nvme_req(req)->status & NVME_STATUS_CRD) >> 11;
	if (crd)
		delay = nvme_req(req)->ctrl->crdt[crd - 1] * 100;

	nvme_req(req)->retries++;
	blk_mq_requeue_request(req, false);
	blk_mq_delay_kick_requeue_list(req->q, delay);
}

static void nvme_log_error(struct request *req)
{
	struct nvme_ns *ns = req->q->queuedata;
	struct nvme_request *nr = nvme_req(req);

	if (ns) {
		pr_err_ratelimited("%s: %s(0x%x) @ LBA %llu, %u blocks, %s (sct 0x%x / sc 0x%x) %s%s\n",
		       ns->disk ? ns->disk->disk_name : "?",
		       nvme_get_opcode_str(nr->cmd->common.opcode),
		       nr->cmd->common.opcode,
		       nvme_sect_to_lba(ns->head, blk_rq_pos(req)),
		       blk_rq_bytes(req) >> ns->head->lba_shift,
		       nvme_get_error_status_str(nr->status),
		       NVME_SCT(nr->status),		/* Status Code Type */
		       nr->status & NVME_SC_MASK,	/* Status Code */
		       nr->status & NVME_STATUS_MORE ? "MORE " : "",
		       nr->status & NVME_STATUS_DNR  ? "DNR "  : "");
		return;
	}

	pr_err_ratelimited("%s: %s(0x%x), %s (sct 0x%x / sc 0x%x) %s%s\n",
			   dev_name(nr->ctrl->device),
			   nvme_get_admin_opcode_str(nr->cmd->common.opcode),
			   nr->cmd->common.opcode,
			   nvme_get_error_status_str(nr->status),
			   NVME_SCT(nr->status),	/* Status Code Type */
			   nr->status & NVME_SC_MASK,	/* Status Code */
			   nr->status & NVME_STATUS_MORE ? "MORE " : "",
			   nr->status & NVME_STATUS_DNR  ? "DNR "  : "");
}

static void nvme_log_err_passthru(struct request *req)
{
	struct nvme_ns *ns = req->q->queuedata;
	struct nvme_request *nr = nvme_req(req);

	pr_err_ratelimited("%s: %s(0x%x), %s (sct 0x%x / sc 0x%x) %s%s"
		"cdw10=0x%x cdw11=0x%x cdw12=0x%x cdw13=0x%x cdw14=0x%x cdw15=0x%x\n",
		ns ? ns->disk->disk_name : dev_name(nr->ctrl->device),
		ns ? nvme_get_opcode_str(nr->cmd->common.opcode) :
		     nvme_get_admin_opcode_str(nr->cmd->common.opcode),
		nr->cmd->common.opcode,
		nvme_get_error_status_str(nr->status),
		NVME_SCT(nr->status),		/* Status Code Type */
		nr->status & NVME_SC_MASK,	/* Status Code */
		nr->status & NVME_STATUS_MORE ? "MORE " : "",
		nr->status & NVME_STATUS_DNR  ? "DNR "  : "",
		nr->cmd->common.cdw10,
		nr->cmd->common.cdw11,
		nr->cmd->common.cdw12,
		nr->cmd->common.cdw13,
		nr->cmd->common.cdw14,
		nr->cmd->common.cdw14);
}

enum nvme_disposition {
	COMPLETE,
	RETRY,
	FAILOVER,
	AUTHENTICATE,
};

static inline enum nvme_disposition nvme_decide_disposition(struct request *req)
{
	if (likely(nvme_req(req)->status == 0))
		return COMPLETE;

	if (blk_noretry_request(req) ||
	    (nvme_req(req)->status & NVME_STATUS_DNR) ||
	    nvme_req(req)->retries >= nvme_max_retries)
		return COMPLETE;

<<<<<<< HEAD
	if ((nvme_req(req)->status & 0x7ff) == NVME_SC_AUTH_REQUIRED)
=======
	if ((nvme_req(req)->status & NVME_SCT_SC_MASK) == NVME_SC_AUTH_REQUIRED)
>>>>>>> 2d5404ca
		return AUTHENTICATE;

	if (req->cmd_flags & REQ_NVME_MPATH) {
		if (nvme_is_path_error(nvme_req(req)->status) ||
		    blk_queue_dying(req->q))
			return FAILOVER;
	} else {
		if (blk_queue_dying(req->q))
			return COMPLETE;
	}

	return RETRY;
}

static inline void nvme_end_req_zoned(struct request *req)
{
	if (IS_ENABLED(CONFIG_BLK_DEV_ZONED) &&
	    req_op(req) == REQ_OP_ZONE_APPEND) {
		struct nvme_ns *ns = req->q->queuedata;

		req->__sector = nvme_lba_to_sect(ns->head,
			le64_to_cpu(nvme_req(req)->result.u64));
	}
}

static inline void __nvme_end_req(struct request *req)
{
	nvme_end_req_zoned(req);
	nvme_trace_bio_complete(req);
	if (req->cmd_flags & REQ_NVME_MPATH)
		nvme_mpath_end_request(req);
}

void nvme_end_req(struct request *req)
{
	blk_status_t status = nvme_error_status(nvme_req(req)->status);

<<<<<<< HEAD
	if (unlikely(nvme_req(req)->status && !(req->rq_flags & RQF_QUIET)))
		nvme_log_error(req);
=======
	if (unlikely(nvme_req(req)->status && !(req->rq_flags & RQF_QUIET))) {
		if (blk_rq_is_passthrough(req))
			nvme_log_err_passthru(req);
		else
			nvme_log_error(req);
	}
>>>>>>> 2d5404ca
	__nvme_end_req(req);
	blk_mq_end_request(req, status);
}

void nvme_complete_rq(struct request *req)
{
	struct nvme_ctrl *ctrl = nvme_req(req)->ctrl;

	trace_nvme_complete_rq(req);
	nvme_cleanup_cmd(req);

	/*
	 * Completions of long-running commands should not be able to
	 * defer sending of periodic keep alives, since the controller
	 * may have completed processing such commands a long time ago
	 * (arbitrarily close to command submission time).
	 * req->deadline - req->timeout is the command submission time
	 * in jiffies.
	 */
	if (ctrl->kas &&
	    req->deadline - req->timeout >= ctrl->ka_last_check_time)
		ctrl->comp_seen = true;

	switch (nvme_decide_disposition(req)) {
	case COMPLETE:
		nvme_end_req(req);
		return;
	case RETRY:
		nvme_retry_req(req);
		return;
	case FAILOVER:
		nvme_failover_req(req);
		return;
	case AUTHENTICATE:
#ifdef CONFIG_NVME_HOST_AUTH
		queue_work(nvme_wq, &ctrl->dhchap_auth_work);
		nvme_retry_req(req);
#else
		nvme_end_req(req);
#endif
		return;
	}
}
EXPORT_SYMBOL_GPL(nvme_complete_rq);

void nvme_complete_batch_req(struct request *req)
{
	trace_nvme_complete_rq(req);
	nvme_cleanup_cmd(req);
	__nvme_end_req(req);
}
EXPORT_SYMBOL_GPL(nvme_complete_batch_req);

/*
 * Called to unwind from ->queue_rq on a failed command submission so that the
 * multipathing code gets called to potentially failover to another path.
 * The caller needs to unwind all transport specific resource allocations and
 * must return propagate the return value.
 */
blk_status_t nvme_host_path_error(struct request *req)
{
	nvme_req(req)->status = NVME_SC_HOST_PATH_ERROR;
	blk_mq_set_request_complete(req);
	nvme_complete_rq(req);
	return BLK_STS_OK;
}
EXPORT_SYMBOL_GPL(nvme_host_path_error);

bool nvme_cancel_request(struct request *req, void *data)
{
	dev_dbg_ratelimited(((struct nvme_ctrl *) data)->device,
				"Cancelling I/O %d", req->tag);

	/* don't abort one completed or idle request */
	if (blk_mq_rq_state(req) != MQ_RQ_IN_FLIGHT)
		return true;

	nvme_req(req)->status = NVME_SC_HOST_ABORTED_CMD;
	nvme_req(req)->flags |= NVME_REQ_CANCELLED;
	blk_mq_complete_request(req);
	return true;
}
EXPORT_SYMBOL_GPL(nvme_cancel_request);

void nvme_cancel_tagset(struct nvme_ctrl *ctrl)
{
	if (ctrl->tagset) {
		blk_mq_tagset_busy_iter(ctrl->tagset,
				nvme_cancel_request, ctrl);
		blk_mq_tagset_wait_completed_request(ctrl->tagset);
	}
}
EXPORT_SYMBOL_GPL(nvme_cancel_tagset);

void nvme_cancel_admin_tagset(struct nvme_ctrl *ctrl)
{
	if (ctrl->admin_tagset) {
		blk_mq_tagset_busy_iter(ctrl->admin_tagset,
				nvme_cancel_request, ctrl);
		blk_mq_tagset_wait_completed_request(ctrl->admin_tagset);
	}
}
EXPORT_SYMBOL_GPL(nvme_cancel_admin_tagset);

bool nvme_change_ctrl_state(struct nvme_ctrl *ctrl,
		enum nvme_ctrl_state new_state)
{
	enum nvme_ctrl_state old_state;
	unsigned long flags;
	bool changed = false;

	spin_lock_irqsave(&ctrl->lock, flags);

	old_state = nvme_ctrl_state(ctrl);
	switch (new_state) {
	case NVME_CTRL_LIVE:
		switch (old_state) {
		case NVME_CTRL_NEW:
		case NVME_CTRL_RESETTING:
		case NVME_CTRL_CONNECTING:
			changed = true;
			fallthrough;
		default:
			break;
		}
		break;
	case NVME_CTRL_RESETTING:
		switch (old_state) {
		case NVME_CTRL_NEW:
		case NVME_CTRL_LIVE:
			changed = true;
			fallthrough;
		default:
			break;
		}
		break;
	case NVME_CTRL_CONNECTING:
		switch (old_state) {
		case NVME_CTRL_NEW:
		case NVME_CTRL_RESETTING:
			changed = true;
			fallthrough;
		default:
			break;
		}
		break;
	case NVME_CTRL_DELETING:
		switch (old_state) {
		case NVME_CTRL_LIVE:
		case NVME_CTRL_RESETTING:
		case NVME_CTRL_CONNECTING:
			changed = true;
			fallthrough;
		default:
			break;
		}
		break;
	case NVME_CTRL_DELETING_NOIO:
		switch (old_state) {
		case NVME_CTRL_DELETING:
		case NVME_CTRL_DEAD:
			changed = true;
			fallthrough;
		default:
			break;
		}
		break;
	case NVME_CTRL_DEAD:
		switch (old_state) {
		case NVME_CTRL_DELETING:
			changed = true;
			fallthrough;
		default:
			break;
		}
		break;
	default:
		break;
	}

	if (changed) {
		WRITE_ONCE(ctrl->state, new_state);
		wake_up_all(&ctrl->state_wq);
	}

	spin_unlock_irqrestore(&ctrl->lock, flags);
	if (!changed)
		return false;

	if (new_state == NVME_CTRL_LIVE) {
		if (old_state == NVME_CTRL_CONNECTING)
			nvme_stop_failfast_work(ctrl);
		nvme_kick_requeue_lists(ctrl);
	} else if (new_state == NVME_CTRL_CONNECTING &&
		old_state == NVME_CTRL_RESETTING) {
		nvme_start_failfast_work(ctrl);
	}
	return changed;
}
EXPORT_SYMBOL_GPL(nvme_change_ctrl_state);

/*
 * Waits for the controller state to be resetting, or returns false if it is
 * not possible to ever transition to that state.
 */
bool nvme_wait_reset(struct nvme_ctrl *ctrl)
{
	wait_event(ctrl->state_wq,
		   nvme_change_ctrl_state(ctrl, NVME_CTRL_RESETTING) ||
		   nvme_state_terminal(ctrl));
	return nvme_ctrl_state(ctrl) == NVME_CTRL_RESETTING;
}
EXPORT_SYMBOL_GPL(nvme_wait_reset);

static void nvme_free_ns_head(struct kref *ref)
{
	struct nvme_ns_head *head =
		container_of(ref, struct nvme_ns_head, ref);

	nvme_mpath_remove_disk(head);
	ida_free(&head->subsys->ns_ida, head->instance);
	cleanup_srcu_struct(&head->srcu);
	nvme_put_subsystem(head->subsys);
	kfree(head);
}

bool nvme_tryget_ns_head(struct nvme_ns_head *head)
{
	return kref_get_unless_zero(&head->ref);
}

void nvme_put_ns_head(struct nvme_ns_head *head)
{
	kref_put(&head->ref, nvme_free_ns_head);
}

static void nvme_free_ns(struct kref *kref)
{
	struct nvme_ns *ns = container_of(kref, struct nvme_ns, kref);

	put_disk(ns->disk);
	nvme_put_ns_head(ns->head);
	nvme_put_ctrl(ns->ctrl);
	kfree(ns);
}

bool nvme_get_ns(struct nvme_ns *ns)
{
	return kref_get_unless_zero(&ns->kref);
}

void nvme_put_ns(struct nvme_ns *ns)
{
	kref_put(&ns->kref, nvme_free_ns);
}
EXPORT_SYMBOL_NS_GPL(nvme_put_ns, NVME_TARGET_PASSTHRU);

static inline void nvme_clear_nvme_request(struct request *req)
{
	nvme_req(req)->status = 0;
	nvme_req(req)->retries = 0;
	nvme_req(req)->flags = 0;
	req->rq_flags |= RQF_DONTPREP;
}

/* initialize a passthrough request */
void nvme_init_request(struct request *req, struct nvme_command *cmd)
{
	struct nvme_request *nr = nvme_req(req);
	bool logging_enabled;

	if (req->q->queuedata) {
		struct nvme_ns *ns = req->q->disk->private_data;

		logging_enabled = ns->head->passthru_err_log_enabled;
		req->timeout = NVME_IO_TIMEOUT;
	} else { /* no queuedata implies admin queue */
		logging_enabled = nr->ctrl->passthru_err_log_enabled;
		req->timeout = NVME_ADMIN_TIMEOUT;
	}

	if (!logging_enabled)
		req->rq_flags |= RQF_QUIET;

	/* passthru commands should let the driver set the SGL flags */
	cmd->common.flags &= ~NVME_CMD_SGL_ALL;

	req->cmd_flags |= REQ_FAILFAST_DRIVER;
	if (req->mq_hctx->type == HCTX_TYPE_POLL)
		req->cmd_flags |= REQ_POLLED;
	nvme_clear_nvme_request(req);
	memcpy(nr->cmd, cmd, sizeof(*cmd));
}
EXPORT_SYMBOL_GPL(nvme_init_request);

/*
 * For something we're not in a state to send to the device the default action
 * is to busy it and retry it after the controller state is recovered.  However,
 * if the controller is deleting or if anything is marked for failfast or
 * nvme multipath it is immediately failed.
 *
 * Note: commands used to initialize the controller will be marked for failfast.
 * Note: nvme cli/ioctl commands are marked for failfast.
 */
blk_status_t nvme_fail_nonready_command(struct nvme_ctrl *ctrl,
		struct request *rq)
{
	enum nvme_ctrl_state state = nvme_ctrl_state(ctrl);

	if (state != NVME_CTRL_DELETING_NOIO &&
	    state != NVME_CTRL_DELETING &&
	    state != NVME_CTRL_DEAD &&
	    !test_bit(NVME_CTRL_FAILFAST_EXPIRED, &ctrl->flags) &&
	    !blk_noretry_request(rq) && !(rq->cmd_flags & REQ_NVME_MPATH))
		return BLK_STS_RESOURCE;
	return nvme_host_path_error(rq);
}
EXPORT_SYMBOL_GPL(nvme_fail_nonready_command);

bool __nvme_check_ready(struct nvme_ctrl *ctrl, struct request *rq,
		bool queue_live, enum nvme_ctrl_state state)
{
	struct nvme_request *req = nvme_req(rq);

	/*
	 * currently we have a problem sending passthru commands
	 * on the admin_q if the controller is not LIVE because we can't
	 * make sure that they are going out after the admin connect,
	 * controller enable and/or other commands in the initialization
	 * sequence. until the controller will be LIVE, fail with
	 * BLK_STS_RESOURCE so that they will be rescheduled.
	 */
	if (rq->q == ctrl->admin_q && (req->flags & NVME_REQ_USERCMD))
		return false;

	if (ctrl->ops->flags & NVME_F_FABRICS) {
		/*
		 * Only allow commands on a live queue, except for the connect
		 * command, which is require to set the queue live in the
		 * appropinquate states.
		 */
		switch (state) {
		case NVME_CTRL_CONNECTING:
			if (blk_rq_is_passthrough(rq) && nvme_is_fabrics(req->cmd) &&
			    (req->cmd->fabrics.fctype == nvme_fabrics_type_connect ||
			     req->cmd->fabrics.fctype == nvme_fabrics_type_auth_send ||
			     req->cmd->fabrics.fctype == nvme_fabrics_type_auth_receive))
				return true;
			break;
		default:
			break;
		case NVME_CTRL_DEAD:
			return false;
		}
	}

	return queue_live;
}
EXPORT_SYMBOL_GPL(__nvme_check_ready);

static inline void nvme_setup_flush(struct nvme_ns *ns,
		struct nvme_command *cmnd)
{
	memset(cmnd, 0, sizeof(*cmnd));
	cmnd->common.opcode = nvme_cmd_flush;
	cmnd->common.nsid = cpu_to_le32(ns->head->ns_id);
}

static blk_status_t nvme_setup_discard(struct nvme_ns *ns, struct request *req,
		struct nvme_command *cmnd)
{
	unsigned short segments = blk_rq_nr_discard_segments(req), n = 0;
	struct nvme_dsm_range *range;
	struct bio *bio;

	/*
	 * Some devices do not consider the DSM 'Number of Ranges' field when
	 * determining how much data to DMA. Always allocate memory for maximum
	 * number of segments to prevent device reading beyond end of buffer.
	 */
	static const size_t alloc_size = sizeof(*range) * NVME_DSM_MAX_RANGES;

	range = kzalloc(alloc_size, GFP_ATOMIC | __GFP_NOWARN);
	if (!range) {
		/*
		 * If we fail allocation our range, fallback to the controller
		 * discard page. If that's also busy, it's safe to return
		 * busy, as we know we can make progress once that's freed.
		 */
		if (test_and_set_bit_lock(0, &ns->ctrl->discard_page_busy))
			return BLK_STS_RESOURCE;

		range = page_address(ns->ctrl->discard_page);
	}

	if (queue_max_discard_segments(req->q) == 1) {
		u64 slba = nvme_sect_to_lba(ns->head, blk_rq_pos(req));
		u32 nlb = blk_rq_sectors(req) >> (ns->head->lba_shift - 9);

		range[0].cattr = cpu_to_le32(0);
		range[0].nlb = cpu_to_le32(nlb);
		range[0].slba = cpu_to_le64(slba);
		n = 1;
	} else {
		__rq_for_each_bio(bio, req) {
			u64 slba = nvme_sect_to_lba(ns->head,
						    bio->bi_iter.bi_sector);
			u32 nlb = bio->bi_iter.bi_size >> ns->head->lba_shift;

			if (n < segments) {
				range[n].cattr = cpu_to_le32(0);
				range[n].nlb = cpu_to_le32(nlb);
				range[n].slba = cpu_to_le64(slba);
			}
			n++;
		}
	}

	if (WARN_ON_ONCE(n != segments)) {
		if (virt_to_page(range) == ns->ctrl->discard_page)
			clear_bit_unlock(0, &ns->ctrl->discard_page_busy);
		else
			kfree(range);
		return BLK_STS_IOERR;
	}

	memset(cmnd, 0, sizeof(*cmnd));
	cmnd->dsm.opcode = nvme_cmd_dsm;
	cmnd->dsm.nsid = cpu_to_le32(ns->head->ns_id);
	cmnd->dsm.nr = cpu_to_le32(segments - 1);
	cmnd->dsm.attributes = cpu_to_le32(NVME_DSMGMT_AD);

	bvec_set_virt(&req->special_vec, range, alloc_size);
	req->rq_flags |= RQF_SPECIAL_PAYLOAD;

	return BLK_STS_OK;
}

static void nvme_set_ref_tag(struct nvme_ns *ns, struct nvme_command *cmnd,
			      struct request *req)
{
	u32 upper, lower;
	u64 ref48;

	/* both rw and write zeroes share the same reftag format */
	switch (ns->head->guard_type) {
	case NVME_NVM_NS_16B_GUARD:
		cmnd->rw.reftag = cpu_to_le32(t10_pi_ref_tag(req));
		break;
	case NVME_NVM_NS_64B_GUARD:
		ref48 = ext_pi_ref_tag(req);
		lower = lower_32_bits(ref48);
		upper = upper_32_bits(ref48);

		cmnd->rw.reftag = cpu_to_le32(lower);
		cmnd->rw.cdw3 = cpu_to_le32(upper);
		break;
	default:
		break;
	}
}

static inline blk_status_t nvme_setup_write_zeroes(struct nvme_ns *ns,
		struct request *req, struct nvme_command *cmnd)
{
	memset(cmnd, 0, sizeof(*cmnd));

	if (ns->ctrl->quirks & NVME_QUIRK_DEALLOCATE_ZEROES)
		return nvme_setup_discard(ns, req, cmnd);

	cmnd->write_zeroes.opcode = nvme_cmd_write_zeroes;
	cmnd->write_zeroes.nsid = cpu_to_le32(ns->head->ns_id);
	cmnd->write_zeroes.slba =
		cpu_to_le64(nvme_sect_to_lba(ns->head, blk_rq_pos(req)));
	cmnd->write_zeroes.length =
		cpu_to_le16((blk_rq_bytes(req) >> ns->head->lba_shift) - 1);

	if (!(req->cmd_flags & REQ_NOUNMAP) &&
	    (ns->head->features & NVME_NS_DEAC))
		cmnd->write_zeroes.control |= cpu_to_le16(NVME_WZ_DEAC);

	if (nvme_ns_has_pi(ns->head)) {
		cmnd->write_zeroes.control |= cpu_to_le16(NVME_RW_PRINFO_PRACT);

		switch (ns->head->pi_type) {
		case NVME_NS_DPS_PI_TYPE1:
		case NVME_NS_DPS_PI_TYPE2:
			nvme_set_ref_tag(ns, cmnd, req);
			break;
		}
	}

	return BLK_STS_OK;
}

/*
 * NVMe does not support a dedicated command to issue an atomic write. A write
 * which does adhere to the device atomic limits will silently be executed
 * non-atomically. The request issuer should ensure that the write is within
 * the queue atomic writes limits, but just validate this in case it is not.
 */
static bool nvme_valid_atomic_write(struct request *req)
{
	struct request_queue *q = req->q;
	u32 boundary_bytes = queue_atomic_write_boundary_bytes(q);

	if (blk_rq_bytes(req) > queue_atomic_write_unit_max_bytes(q))
		return false;

	if (boundary_bytes) {
		u64 mask = boundary_bytes - 1, imask = ~mask;
		u64 start = blk_rq_pos(req) << SECTOR_SHIFT;
		u64 end = start + blk_rq_bytes(req) - 1;

		/* If greater then must be crossing a boundary */
		if (blk_rq_bytes(req) > boundary_bytes)
			return false;

		if ((start & imask) != (end & imask))
			return false;
	}

	return true;
}

static inline blk_status_t nvme_setup_rw(struct nvme_ns *ns,
		struct request *req, struct nvme_command *cmnd,
		enum nvme_opcode op)
{
	u16 control = 0;
	u32 dsmgmt = 0;

	if (req->cmd_flags & REQ_FUA)
		control |= NVME_RW_FUA;
	if (req->cmd_flags & (REQ_FAILFAST_DEV | REQ_RAHEAD))
		control |= NVME_RW_LR;

	if (req->cmd_flags & REQ_RAHEAD)
		dsmgmt |= NVME_RW_DSM_FREQ_PREFETCH;

	if (req->cmd_flags & REQ_ATOMIC && !nvme_valid_atomic_write(req))
		return BLK_STS_INVAL;

	cmnd->rw.opcode = op;
	cmnd->rw.flags = 0;
	cmnd->rw.nsid = cpu_to_le32(ns->head->ns_id);
	cmnd->rw.cdw2 = 0;
	cmnd->rw.cdw3 = 0;
	cmnd->rw.metadata = 0;
	cmnd->rw.slba =
		cpu_to_le64(nvme_sect_to_lba(ns->head, blk_rq_pos(req)));
	cmnd->rw.length =
		cpu_to_le16((blk_rq_bytes(req) >> ns->head->lba_shift) - 1);
	cmnd->rw.reftag = 0;
	cmnd->rw.lbat = 0;
	cmnd->rw.lbatm = 0;

	if (ns->head->ms) {
		/*
		 * If formated with metadata, the block layer always provides a
		 * metadata buffer if CONFIG_BLK_DEV_INTEGRITY is enabled.  Else
		 * we enable the PRACT bit for protection information or set the
		 * namespace capacity to zero to prevent any I/O.
		 */
		if (!blk_integrity_rq(req)) {
			if (WARN_ON_ONCE(!nvme_ns_has_pi(ns->head)))
				return BLK_STS_NOTSUPP;
			control |= NVME_RW_PRINFO_PRACT;
		}

		switch (ns->head->pi_type) {
		case NVME_NS_DPS_PI_TYPE3:
			control |= NVME_RW_PRINFO_PRCHK_GUARD;
			break;
		case NVME_NS_DPS_PI_TYPE1:
		case NVME_NS_DPS_PI_TYPE2:
			control |= NVME_RW_PRINFO_PRCHK_GUARD |
					NVME_RW_PRINFO_PRCHK_REF;
			if (op == nvme_cmd_zone_append)
				control |= NVME_RW_APPEND_PIREMAP;
			nvme_set_ref_tag(ns, cmnd, req);
			break;
		}
	}

	cmnd->rw.control = cpu_to_le16(control);
	cmnd->rw.dsmgmt = cpu_to_le32(dsmgmt);
	return 0;
}

void nvme_cleanup_cmd(struct request *req)
{
	if (req->rq_flags & RQF_SPECIAL_PAYLOAD) {
		struct nvme_ctrl *ctrl = nvme_req(req)->ctrl;

		if (req->special_vec.bv_page == ctrl->discard_page)
			clear_bit_unlock(0, &ctrl->discard_page_busy);
		else
			kfree(bvec_virt(&req->special_vec));
		req->rq_flags &= ~RQF_SPECIAL_PAYLOAD;
	}
}
EXPORT_SYMBOL_GPL(nvme_cleanup_cmd);

blk_status_t nvme_setup_cmd(struct nvme_ns *ns, struct request *req)
{
	struct nvme_command *cmd = nvme_req(req)->cmd;
	blk_status_t ret = BLK_STS_OK;

	if (!(req->rq_flags & RQF_DONTPREP))
		nvme_clear_nvme_request(req);

	switch (req_op(req)) {
	case REQ_OP_DRV_IN:
	case REQ_OP_DRV_OUT:
		/* these are setup prior to execution in nvme_init_request() */
		break;
	case REQ_OP_FLUSH:
		nvme_setup_flush(ns, cmd);
		break;
	case REQ_OP_ZONE_RESET_ALL:
	case REQ_OP_ZONE_RESET:
		ret = nvme_setup_zone_mgmt_send(ns, req, cmd, NVME_ZONE_RESET);
		break;
	case REQ_OP_ZONE_OPEN:
		ret = nvme_setup_zone_mgmt_send(ns, req, cmd, NVME_ZONE_OPEN);
		break;
	case REQ_OP_ZONE_CLOSE:
		ret = nvme_setup_zone_mgmt_send(ns, req, cmd, NVME_ZONE_CLOSE);
		break;
	case REQ_OP_ZONE_FINISH:
		ret = nvme_setup_zone_mgmt_send(ns, req, cmd, NVME_ZONE_FINISH);
		break;
	case REQ_OP_WRITE_ZEROES:
		ret = nvme_setup_write_zeroes(ns, req, cmd);
		break;
	case REQ_OP_DISCARD:
		ret = nvme_setup_discard(ns, req, cmd);
		break;
	case REQ_OP_READ:
		ret = nvme_setup_rw(ns, req, cmd, nvme_cmd_read);
		break;
	case REQ_OP_WRITE:
		ret = nvme_setup_rw(ns, req, cmd, nvme_cmd_write);
		break;
	case REQ_OP_ZONE_APPEND:
		ret = nvme_setup_rw(ns, req, cmd, nvme_cmd_zone_append);
		break;
	default:
		WARN_ON_ONCE(1);
		return BLK_STS_IOERR;
	}

	cmd->common.command_id = nvme_cid(req);
	trace_nvme_setup_cmd(req, cmd);
	return ret;
}
EXPORT_SYMBOL_GPL(nvme_setup_cmd);

/*
 * Return values:
 * 0:  success
 * >0: nvme controller's cqe status response
 * <0: kernel error in lieu of controller response
 */
int nvme_execute_rq(struct request *rq, bool at_head)
{
	blk_status_t status;

	status = blk_execute_rq(rq, at_head);
	if (nvme_req(rq)->flags & NVME_REQ_CANCELLED)
		return -EINTR;
	if (nvme_req(rq)->status)
		return nvme_req(rq)->status;
	return blk_status_to_errno(status);
}
EXPORT_SYMBOL_NS_GPL(nvme_execute_rq, NVME_TARGET_PASSTHRU);

/*
 * Returns 0 on success.  If the result is negative, it's a Linux error code;
 * if the result is positive, it's an NVM Express status code
 */
int __nvme_submit_sync_cmd(struct request_queue *q, struct nvme_command *cmd,
		union nvme_result *result, void *buffer, unsigned bufflen,
		int qid, nvme_submit_flags_t flags)
{
	struct request *req;
	int ret;
	blk_mq_req_flags_t blk_flags = 0;

	if (flags & NVME_SUBMIT_NOWAIT)
		blk_flags |= BLK_MQ_REQ_NOWAIT;
	if (flags & NVME_SUBMIT_RESERVED)
		blk_flags |= BLK_MQ_REQ_RESERVED;
	if (qid == NVME_QID_ANY)
		req = blk_mq_alloc_request(q, nvme_req_op(cmd), blk_flags);
	else
		req = blk_mq_alloc_request_hctx(q, nvme_req_op(cmd), blk_flags,
						qid - 1);

	if (IS_ERR(req))
		return PTR_ERR(req);
	nvme_init_request(req, cmd);
	if (flags & NVME_SUBMIT_RETRY)
		req->cmd_flags &= ~REQ_FAILFAST_DRIVER;

	if (buffer && bufflen) {
		ret = blk_rq_map_kern(q, req, buffer, bufflen, GFP_KERNEL);
		if (ret)
			goto out;
	}

	ret = nvme_execute_rq(req, flags & NVME_SUBMIT_AT_HEAD);
	if (result && ret >= 0)
		*result = nvme_req(req)->result;
 out:
	blk_mq_free_request(req);
	return ret;
}
EXPORT_SYMBOL_GPL(__nvme_submit_sync_cmd);

int nvme_submit_sync_cmd(struct request_queue *q, struct nvme_command *cmd,
		void *buffer, unsigned bufflen)
{
	return __nvme_submit_sync_cmd(q, cmd, NULL, buffer, bufflen,
			NVME_QID_ANY, 0);
}
EXPORT_SYMBOL_GPL(nvme_submit_sync_cmd);

u32 nvme_command_effects(struct nvme_ctrl *ctrl, struct nvme_ns *ns, u8 opcode)
{
	u32 effects = 0;

	if (ns) {
		effects = le32_to_cpu(ns->head->effects->iocs[opcode]);
		if (effects & ~(NVME_CMD_EFFECTS_CSUPP | NVME_CMD_EFFECTS_LBCC))
			dev_warn_once(ctrl->device,
				"IO command:%02x has unusual effects:%08x\n",
				opcode, effects);

		/*
		 * NVME_CMD_EFFECTS_CSE_MASK causes a freeze all I/O queues,
		 * which would deadlock when done on an I/O command.  Note that
		 * We already warn about an unusual effect above.
		 */
		effects &= ~NVME_CMD_EFFECTS_CSE_MASK;
	} else {
		effects = le32_to_cpu(ctrl->effects->acs[opcode]);

		/* Ignore execution restrictions if any relaxation bits are set */
		if (effects & NVME_CMD_EFFECTS_CSER_MASK)
			effects &= ~NVME_CMD_EFFECTS_CSE_MASK;
	}

	return effects;
}
EXPORT_SYMBOL_NS_GPL(nvme_command_effects, NVME_TARGET_PASSTHRU);

u32 nvme_passthru_start(struct nvme_ctrl *ctrl, struct nvme_ns *ns, u8 opcode)
{
	u32 effects = nvme_command_effects(ctrl, ns, opcode);

	/*
	 * For simplicity, IO to all namespaces is quiesced even if the command
	 * effects say only one namespace is affected.
	 */
	if (effects & NVME_CMD_EFFECTS_CSE_MASK) {
		mutex_lock(&ctrl->scan_lock);
		mutex_lock(&ctrl->subsys->lock);
		nvme_mpath_start_freeze(ctrl->subsys);
		nvme_mpath_wait_freeze(ctrl->subsys);
		nvme_start_freeze(ctrl);
		nvme_wait_freeze(ctrl);
	}
	return effects;
}
EXPORT_SYMBOL_NS_GPL(nvme_passthru_start, NVME_TARGET_PASSTHRU);

void nvme_passthru_end(struct nvme_ctrl *ctrl, struct nvme_ns *ns, u32 effects,
		       struct nvme_command *cmd, int status)
{
	if (effects & NVME_CMD_EFFECTS_CSE_MASK) {
		nvme_unfreeze(ctrl);
		nvme_mpath_unfreeze(ctrl->subsys);
		mutex_unlock(&ctrl->subsys->lock);
		mutex_unlock(&ctrl->scan_lock);
	}
	if (effects & NVME_CMD_EFFECTS_CCC) {
		if (!test_and_set_bit(NVME_CTRL_DIRTY_CAPABILITY,
				      &ctrl->flags)) {
			dev_info(ctrl->device,
"controller capabilities changed, reset may be required to take effect.\n");
		}
	}
	if (effects & (NVME_CMD_EFFECTS_NIC | NVME_CMD_EFFECTS_NCC)) {
		nvme_queue_scan(ctrl);
		flush_work(&ctrl->scan_work);
	}
	if (ns)
		return;

	switch (cmd->common.opcode) {
	case nvme_admin_set_features:
		switch (le32_to_cpu(cmd->common.cdw10) & 0xFF) {
		case NVME_FEAT_KATO:
			/*
			 * Keep alive commands interval on the host should be
			 * updated when KATO is modified by Set Features
			 * commands.
			 */
			if (!status)
				nvme_update_keep_alive(ctrl, cmd);
			break;
		default:
			break;
		}
		break;
	default:
		break;
	}
}
EXPORT_SYMBOL_NS_GPL(nvme_passthru_end, NVME_TARGET_PASSTHRU);

/*
 * Recommended frequency for KATO commands per NVMe 1.4 section 7.12.1:
 *
 *   The host should send Keep Alive commands at half of the Keep Alive Timeout
 *   accounting for transport roundtrip times [..].
 */
unsigned long nvme_keep_alive_work_period(struct nvme_ctrl *ctrl)
{
	unsigned long delay = ctrl->kato * HZ / 2;

	/*
	 * When using Traffic Based Keep Alive, we need to run
	 * nvme_keep_alive_work at twice the normal frequency, as one
	 * command completion can postpone sending a keep alive command
	 * by up to twice the delay between runs.
	 */
	if (ctrl->ctratt & NVME_CTRL_ATTR_TBKAS)
		delay /= 2;
	return delay;
}
EXPORT_SYMBOL_GPL(nvme_keep_alive_work_period);

static void nvme_queue_keep_alive_work(struct nvme_ctrl *ctrl)
{
	unsigned long now = jiffies;
	unsigned long delay = nvme_keep_alive_work_period(ctrl);
	unsigned long ka_next_check_tm = ctrl->ka_last_check_time + delay;

	if (time_after(now, ka_next_check_tm))
		delay = 0;
	else
		delay = ka_next_check_tm - now;

	queue_delayed_work(nvme_wq, &ctrl->ka_work, delay);
}

static void nvme_keep_alive_finish(struct request *rq,
		blk_status_t status, struct nvme_ctrl *ctrl)
{
	unsigned long rtt = jiffies - (rq->deadline - rq->timeout);
	unsigned long delay = nvme_keep_alive_work_period(ctrl);
	enum nvme_ctrl_state state = nvme_ctrl_state(ctrl);

	/*
	 * Subtract off the keepalive RTT so nvme_keep_alive_work runs
	 * at the desired frequency.
	 */
	if (rtt <= delay) {
		delay -= rtt;
	} else {
		dev_warn(ctrl->device, "long keepalive RTT (%u ms)\n",
			 jiffies_to_msecs(rtt));
		delay = 0;
	}

	if (status) {
		dev_err(ctrl->device,
			"failed nvme_keep_alive_end_io error=%d\n",
				status);
		return;
	}

	ctrl->ka_last_check_time = jiffies;
	ctrl->comp_seen = false;
	if (state == NVME_CTRL_LIVE || state == NVME_CTRL_CONNECTING)
		queue_delayed_work(nvme_wq, &ctrl->ka_work, delay);
}

static void nvme_keep_alive_work(struct work_struct *work)
{
	struct nvme_ctrl *ctrl = container_of(to_delayed_work(work),
			struct nvme_ctrl, ka_work);
	bool comp_seen = ctrl->comp_seen;
	struct request *rq;
	blk_status_t status;

	ctrl->ka_last_check_time = jiffies;

	if ((ctrl->ctratt & NVME_CTRL_ATTR_TBKAS) && comp_seen) {
		dev_dbg(ctrl->device,
			"reschedule traffic based keep-alive timer\n");
		ctrl->comp_seen = false;
		nvme_queue_keep_alive_work(ctrl);
		return;
	}

	rq = blk_mq_alloc_request(ctrl->admin_q, nvme_req_op(&ctrl->ka_cmd),
				  BLK_MQ_REQ_RESERVED | BLK_MQ_REQ_NOWAIT);
	if (IS_ERR(rq)) {
		/* allocation failure, reset the controller */
		dev_err(ctrl->device, "keep-alive failed: %ld\n", PTR_ERR(rq));
		nvme_reset_ctrl(ctrl);
		return;
	}
	nvme_init_request(rq, &ctrl->ka_cmd);

	rq->timeout = ctrl->kato * HZ;
	status = blk_execute_rq(rq, false);
	nvme_keep_alive_finish(rq, status, ctrl);
	blk_mq_free_request(rq);
}

static void nvme_start_keep_alive(struct nvme_ctrl *ctrl)
{
	if (unlikely(ctrl->kato == 0))
		return;

	nvme_queue_keep_alive_work(ctrl);
}

void nvme_stop_keep_alive(struct nvme_ctrl *ctrl)
{
	if (unlikely(ctrl->kato == 0))
		return;

	cancel_delayed_work_sync(&ctrl->ka_work);
}
EXPORT_SYMBOL_GPL(nvme_stop_keep_alive);

static void nvme_update_keep_alive(struct nvme_ctrl *ctrl,
				   struct nvme_command *cmd)
{
	unsigned int new_kato =
		DIV_ROUND_UP(le32_to_cpu(cmd->common.cdw11), 1000);

	dev_info(ctrl->device,
		 "keep alive interval updated from %u ms to %u ms\n",
		 ctrl->kato * 1000 / 2, new_kato * 1000 / 2);

	nvme_stop_keep_alive(ctrl);
	ctrl->kato = new_kato;
	nvme_start_keep_alive(ctrl);
}

static bool nvme_id_cns_ok(struct nvme_ctrl *ctrl, u8 cns)
{
	/*
	 * The CNS field occupies a full byte starting with NVMe 1.2
	 */
	if (ctrl->vs >= NVME_VS(1, 2, 0))
		return true;

	/*
	 * NVMe 1.1 expanded the CNS value to two bits, which means values
	 * larger than that could get truncated and treated as an incorrect
	 * value.
	 *
	 * Qemu implemented 1.0 behavior for controllers claiming 1.1
	 * compliance, so they need to be quirked here.
	 */
	if (ctrl->vs >= NVME_VS(1, 1, 0) &&
	    !(ctrl->quirks & NVME_QUIRK_IDENTIFY_CNS))
		return cns <= 3;

	/*
	 * NVMe 1.0 used a single bit for the CNS value.
	 */
	return cns <= 1;
}

static int nvme_identify_ctrl(struct nvme_ctrl *dev, struct nvme_id_ctrl **id)
{
	struct nvme_command c = { };
	int error;

	/* gcc-4.4.4 (at least) has issues with initializers and anon unions */
	c.identify.opcode = nvme_admin_identify;
	c.identify.cns = NVME_ID_CNS_CTRL;

	*id = kmalloc(sizeof(struct nvme_id_ctrl), GFP_KERNEL);
	if (!*id)
		return -ENOMEM;

	error = nvme_submit_sync_cmd(dev->admin_q, &c, *id,
			sizeof(struct nvme_id_ctrl));
	if (error) {
		kfree(*id);
		*id = NULL;
	}
	return error;
}

static int nvme_process_ns_desc(struct nvme_ctrl *ctrl, struct nvme_ns_ids *ids,
		struct nvme_ns_id_desc *cur, bool *csi_seen)
{
	const char *warn_str = "ctrl returned bogus length:";
	void *data = cur;

	switch (cur->nidt) {
	case NVME_NIDT_EUI64:
		if (cur->nidl != NVME_NIDT_EUI64_LEN) {
			dev_warn(ctrl->device, "%s %d for NVME_NIDT_EUI64\n",
				 warn_str, cur->nidl);
			return -1;
		}
		if (ctrl->quirks & NVME_QUIRK_BOGUS_NID)
			return NVME_NIDT_EUI64_LEN;
		memcpy(ids->eui64, data + sizeof(*cur), NVME_NIDT_EUI64_LEN);
		return NVME_NIDT_EUI64_LEN;
	case NVME_NIDT_NGUID:
		if (cur->nidl != NVME_NIDT_NGUID_LEN) {
			dev_warn(ctrl->device, "%s %d for NVME_NIDT_NGUID\n",
				 warn_str, cur->nidl);
			return -1;
		}
		if (ctrl->quirks & NVME_QUIRK_BOGUS_NID)
			return NVME_NIDT_NGUID_LEN;
		memcpy(ids->nguid, data + sizeof(*cur), NVME_NIDT_NGUID_LEN);
		return NVME_NIDT_NGUID_LEN;
	case NVME_NIDT_UUID:
		if (cur->nidl != NVME_NIDT_UUID_LEN) {
			dev_warn(ctrl->device, "%s %d for NVME_NIDT_UUID\n",
				 warn_str, cur->nidl);
			return -1;
		}
		if (ctrl->quirks & NVME_QUIRK_BOGUS_NID)
			return NVME_NIDT_UUID_LEN;
		uuid_copy(&ids->uuid, data + sizeof(*cur));
		return NVME_NIDT_UUID_LEN;
	case NVME_NIDT_CSI:
		if (cur->nidl != NVME_NIDT_CSI_LEN) {
			dev_warn(ctrl->device, "%s %d for NVME_NIDT_CSI\n",
				 warn_str, cur->nidl);
			return -1;
		}
		memcpy(&ids->csi, data + sizeof(*cur), NVME_NIDT_CSI_LEN);
		*csi_seen = true;
		return NVME_NIDT_CSI_LEN;
	default:
		/* Skip unknown types */
		return cur->nidl;
	}
}

static int nvme_identify_ns_descs(struct nvme_ctrl *ctrl,
		struct nvme_ns_info *info)
{
	struct nvme_command c = { };
	bool csi_seen = false;
	int status, pos, len;
	void *data;

	if (ctrl->vs < NVME_VS(1, 3, 0) && !nvme_multi_css(ctrl))
		return 0;
	if (ctrl->quirks & NVME_QUIRK_NO_NS_DESC_LIST)
		return 0;

	c.identify.opcode = nvme_admin_identify;
	c.identify.nsid = cpu_to_le32(info->nsid);
	c.identify.cns = NVME_ID_CNS_NS_DESC_LIST;

	data = kzalloc(NVME_IDENTIFY_DATA_SIZE, GFP_KERNEL);
	if (!data)
		return -ENOMEM;

	status = nvme_submit_sync_cmd(ctrl->admin_q, &c, data,
				      NVME_IDENTIFY_DATA_SIZE);
	if (status) {
		dev_warn(ctrl->device,
			"Identify Descriptors failed (nsid=%u, status=0x%x)\n",
			info->nsid, status);
		goto free_data;
	}

	for (pos = 0; pos < NVME_IDENTIFY_DATA_SIZE; pos += len) {
		struct nvme_ns_id_desc *cur = data + pos;

		if (cur->nidl == 0)
			break;

		len = nvme_process_ns_desc(ctrl, &info->ids, cur, &csi_seen);
		if (len < 0)
			break;

		len += sizeof(*cur);
	}

	if (nvme_multi_css(ctrl) && !csi_seen) {
		dev_warn(ctrl->device, "Command set not reported for nsid:%d\n",
			 info->nsid);
		status = -EINVAL;
	}

free_data:
	kfree(data);
	return status;
}

int nvme_identify_ns(struct nvme_ctrl *ctrl, unsigned nsid,
			struct nvme_id_ns **id)
{
	struct nvme_command c = { };
	int error;

	/* gcc-4.4.4 (at least) has issues with initializers and anon unions */
	c.identify.opcode = nvme_admin_identify;
	c.identify.nsid = cpu_to_le32(nsid);
	c.identify.cns = NVME_ID_CNS_NS;

	*id = kmalloc(sizeof(**id), GFP_KERNEL);
	if (!*id)
		return -ENOMEM;

	error = nvme_submit_sync_cmd(ctrl->admin_q, &c, *id, sizeof(**id));
	if (error) {
		dev_warn(ctrl->device, "Identify namespace failed (%d)\n", error);
		kfree(*id);
		*id = NULL;
	}
	return error;
}

static int nvme_ns_info_from_identify(struct nvme_ctrl *ctrl,
		struct nvme_ns_info *info)
{
	struct nvme_ns_ids *ids = &info->ids;
	struct nvme_id_ns *id;
	int ret;

	ret = nvme_identify_ns(ctrl, info->nsid, &id);
	if (ret)
		return ret;

	if (id->ncap == 0) {
		/* namespace not allocated or attached */
		info->is_removed = true;
		ret = -ENODEV;
		goto error;
	}

	info->anagrpid = id->anagrpid;
	info->is_shared = id->nmic & NVME_NS_NMIC_SHARED;
	info->is_readonly = id->nsattr & NVME_NS_ATTR_RO;
	info->is_ready = true;
	if (ctrl->quirks & NVME_QUIRK_BOGUS_NID) {
		dev_info(ctrl->device,
			 "Ignoring bogus Namespace Identifiers\n");
	} else {
		if (ctrl->vs >= NVME_VS(1, 1, 0) &&
		    !memchr_inv(ids->eui64, 0, sizeof(ids->eui64)))
			memcpy(ids->eui64, id->eui64, sizeof(ids->eui64));
		if (ctrl->vs >= NVME_VS(1, 2, 0) &&
		    !memchr_inv(ids->nguid, 0, sizeof(ids->nguid)))
			memcpy(ids->nguid, id->nguid, sizeof(ids->nguid));
	}

error:
	kfree(id);
	return ret;
}

static int nvme_ns_info_from_id_cs_indep(struct nvme_ctrl *ctrl,
		struct nvme_ns_info *info)
{
	struct nvme_id_ns_cs_indep *id;
	struct nvme_command c = {
		.identify.opcode	= nvme_admin_identify,
		.identify.nsid		= cpu_to_le32(info->nsid),
		.identify.cns		= NVME_ID_CNS_NS_CS_INDEP,
	};
	int ret;

	id = kmalloc(sizeof(*id), GFP_KERNEL);
	if (!id)
		return -ENOMEM;

	ret = nvme_submit_sync_cmd(ctrl->admin_q, &c, id, sizeof(*id));
	if (!ret) {
		info->anagrpid = id->anagrpid;
		info->is_shared = id->nmic & NVME_NS_NMIC_SHARED;
		info->is_readonly = id->nsattr & NVME_NS_ATTR_RO;
		info->is_ready = id->nstat & NVME_NSTAT_NRDY;
	}
	kfree(id);
	return ret;
}

static int nvme_features(struct nvme_ctrl *dev, u8 op, unsigned int fid,
		unsigned int dword11, void *buffer, size_t buflen, u32 *result)
{
	union nvme_result res = { 0 };
	struct nvme_command c = { };
	int ret;

	c.features.opcode = op;
	c.features.fid = cpu_to_le32(fid);
	c.features.dword11 = cpu_to_le32(dword11);

	ret = __nvme_submit_sync_cmd(dev->admin_q, &c, &res,
			buffer, buflen, NVME_QID_ANY, 0);
	if (ret >= 0 && result)
		*result = le32_to_cpu(res.u32);
	return ret;
}

int nvme_set_features(struct nvme_ctrl *dev, unsigned int fid,
		      unsigned int dword11, void *buffer, size_t buflen,
		      u32 *result)
{
	return nvme_features(dev, nvme_admin_set_features, fid, dword11, buffer,
			     buflen, result);
}
EXPORT_SYMBOL_GPL(nvme_set_features);

int nvme_get_features(struct nvme_ctrl *dev, unsigned int fid,
		      unsigned int dword11, void *buffer, size_t buflen,
		      u32 *result)
{
	return nvme_features(dev, nvme_admin_get_features, fid, dword11, buffer,
			     buflen, result);
}
EXPORT_SYMBOL_GPL(nvme_get_features);

int nvme_set_queue_count(struct nvme_ctrl *ctrl, int *count)
{
	u32 q_count = (*count - 1) | ((*count - 1) << 16);
	u32 result;
	int status, nr_io_queues;

	status = nvme_set_features(ctrl, NVME_FEAT_NUM_QUEUES, q_count, NULL, 0,
			&result);
	if (status < 0)
		return status;

	/*
	 * Degraded controllers might return an error when setting the queue
	 * count.  We still want to be able to bring them online and offer
	 * access to the admin queue, as that might be only way to fix them up.
	 */
	if (status > 0) {
		dev_err(ctrl->device, "Could not set queue count (%d)\n", status);
		*count = 0;
	} else {
		nr_io_queues = min(result & 0xffff, result >> 16) + 1;
		*count = min(*count, nr_io_queues);
	}

	return 0;
}
EXPORT_SYMBOL_GPL(nvme_set_queue_count);

#define NVME_AEN_SUPPORTED \
	(NVME_AEN_CFG_NS_ATTR | NVME_AEN_CFG_FW_ACT | \
	 NVME_AEN_CFG_ANA_CHANGE | NVME_AEN_CFG_DISC_CHANGE)

static void nvme_enable_aen(struct nvme_ctrl *ctrl)
{
	u32 result, supported_aens = ctrl->oaes & NVME_AEN_SUPPORTED;
	int status;

	if (!supported_aens)
		return;

	status = nvme_set_features(ctrl, NVME_FEAT_ASYNC_EVENT, supported_aens,
			NULL, 0, &result);
	if (status)
		dev_warn(ctrl->device, "Failed to configure AEN (cfg %x)\n",
			 supported_aens);

	queue_work(nvme_wq, &ctrl->async_event_work);
}

static int nvme_ns_open(struct nvme_ns *ns)
{

	/* should never be called due to GENHD_FL_HIDDEN */
	if (WARN_ON_ONCE(nvme_ns_head_multipath(ns->head)))
		goto fail;
	if (!nvme_get_ns(ns))
		goto fail;
	if (!try_module_get(ns->ctrl->ops->module))
		goto fail_put_ns;

	return 0;

fail_put_ns:
	nvme_put_ns(ns);
fail:
	return -ENXIO;
}

static void nvme_ns_release(struct nvme_ns *ns)
{

	module_put(ns->ctrl->ops->module);
	nvme_put_ns(ns);
}

static int nvme_open(struct gendisk *disk, blk_mode_t mode)
{
	return nvme_ns_open(disk->private_data);
}

static void nvme_release(struct gendisk *disk)
{
	nvme_ns_release(disk->private_data);
}

int nvme_getgeo(struct block_device *bdev, struct hd_geometry *geo)
{
	/* some standard values */
	geo->heads = 1 << 6;
	geo->sectors = 1 << 5;
	geo->cylinders = get_capacity(bdev->bd_disk) >> 11;
	return 0;
}

static bool nvme_init_integrity(struct nvme_ns_head *head,
		struct queue_limits *lim, struct nvme_ns_info *info)
{
	struct blk_integrity *bi = &lim->integrity;

	memset(bi, 0, sizeof(*bi));

	if (!head->ms)
		return true;

	/*
	 * PI can always be supported as we can ask the controller to simply
	 * insert/strip it, which is not possible for other kinds of metadata.
	 */
	if (!IS_ENABLED(CONFIG_BLK_DEV_INTEGRITY) ||
	    !(head->features & NVME_NS_METADATA_SUPPORTED))
		return nvme_ns_has_pi(head);

	switch (head->pi_type) {
	case NVME_NS_DPS_PI_TYPE3:
		switch (head->guard_type) {
		case NVME_NVM_NS_16B_GUARD:
			bi->csum_type = BLK_INTEGRITY_CSUM_CRC;
			bi->tag_size = sizeof(u16) + sizeof(u32);
			bi->flags |= BLK_INTEGRITY_DEVICE_CAPABLE;
			break;
		case NVME_NVM_NS_64B_GUARD:
			bi->csum_type = BLK_INTEGRITY_CSUM_CRC64;
			bi->tag_size = sizeof(u16) + 6;
			bi->flags |= BLK_INTEGRITY_DEVICE_CAPABLE;
			break;
		default:
			break;
		}
		break;
	case NVME_NS_DPS_PI_TYPE1:
	case NVME_NS_DPS_PI_TYPE2:
		switch (head->guard_type) {
		case NVME_NVM_NS_16B_GUARD:
			bi->csum_type = BLK_INTEGRITY_CSUM_CRC;
			bi->tag_size = sizeof(u16);
			bi->flags |= BLK_INTEGRITY_DEVICE_CAPABLE |
				     BLK_INTEGRITY_REF_TAG;
			break;
		case NVME_NVM_NS_64B_GUARD:
			bi->csum_type = BLK_INTEGRITY_CSUM_CRC64;
			bi->tag_size = sizeof(u16);
			bi->flags |= BLK_INTEGRITY_DEVICE_CAPABLE |
				     BLK_INTEGRITY_REF_TAG;
			break;
		default:
			break;
		}
		break;
	default:
		break;
	}

	bi->tuple_size = head->ms;
	bi->pi_offset = info->pi_offset;
	return true;
}

static void nvme_config_discard(struct nvme_ns *ns, struct queue_limits *lim)
{
	struct nvme_ctrl *ctrl = ns->ctrl;
<<<<<<< HEAD
	struct request_queue *queue = disk->queue;
	u32 size = queue_logical_block_size(queue);
	u32 max_discard_sectors;


	if (ctrl->dmrsl && ctrl->dmrsl <= nvme_sect_to_lba(ns, UINT_MAX)) {
		max_discard_sectors = nvme_lba_to_sect(ns, ctrl->dmrsl);
	} else if (ctrl->oncs & NVME_CTRL_ONCS_DSM) {
		max_discard_sectors = UINT_MAX;
	} else {
		blk_queue_max_discard_sectors(queue, 0);
		return;
	}

	BUILD_BUG_ON(PAGE_SIZE / sizeof(struct nvme_dsm_range) <
			NVME_DSM_MAX_RANGES);

	queue->limits.discard_granularity = size;
=======
>>>>>>> 2d5404ca

	if (ctrl->dmrsl && ctrl->dmrsl <= nvme_sect_to_lba(ns->head, UINT_MAX))
		lim->max_hw_discard_sectors =
			nvme_lba_to_sect(ns->head, ctrl->dmrsl);
	else if (ctrl->oncs & NVME_CTRL_ONCS_DSM)
		lim->max_hw_discard_sectors = UINT_MAX;
	else
		lim->max_hw_discard_sectors = 0;

<<<<<<< HEAD
	blk_queue_max_discard_sectors(queue, max_discard_sectors);
	blk_queue_max_discard_segments(queue, ctrl->max_discard_segments);
=======
	lim->discard_granularity = lim->logical_block_size;
>>>>>>> 2d5404ca

	if (ctrl->dmrl)
		lim->max_discard_segments = ctrl->dmrl;
	else
		lim->max_discard_segments = NVME_DSM_MAX_RANGES;
}

static bool nvme_ns_ids_equal(struct nvme_ns_ids *a, struct nvme_ns_ids *b)
{
	return uuid_equal(&a->uuid, &b->uuid) &&
		memcmp(&a->nguid, &b->nguid, sizeof(a->nguid)) == 0 &&
		memcmp(&a->eui64, &b->eui64, sizeof(a->eui64)) == 0 &&
		a->csi == b->csi;
}

static int nvme_identify_ns_nvm(struct nvme_ctrl *ctrl, unsigned int nsid,
		struct nvme_id_ns_nvm **nvmp)
{
	struct nvme_command c = {
		.identify.opcode	= nvme_admin_identify,
		.identify.nsid		= cpu_to_le32(nsid),
		.identify.cns		= NVME_ID_CNS_CS_NS,
		.identify.csi		= NVME_CSI_NVM,
	};
	struct nvme_id_ns_nvm *nvm;
	int ret;

	nvm = kzalloc(sizeof(*nvm), GFP_KERNEL);
	if (!nvm)
		return -ENOMEM;

	ret = nvme_submit_sync_cmd(ctrl->admin_q, &c, nvm, sizeof(*nvm));
	if (ret)
		kfree(nvm);
	else
		*nvmp = nvm;
	return ret;
}

static void nvme_configure_pi_elbas(struct nvme_ns_head *head,
		struct nvme_id_ns *id, struct nvme_id_ns_nvm *nvm)
{
	u32 elbaf = le32_to_cpu(nvm->elbaf[nvme_lbaf_index(id->flbas)]);
	u8 guard_type;

	/* no support for storage tag formats right now */
	if (nvme_elbaf_sts(elbaf))
		return;

	guard_type = nvme_elbaf_guard_type(elbaf);
	if ((nvm->pic & NVME_ID_NS_NVM_QPIFS) &&
	     guard_type == NVME_NVM_NS_QTYPE_GUARD)
		guard_type = nvme_elbaf_qualified_guard_type(elbaf);

	head->guard_type = guard_type;
	switch (head->guard_type) {
	case NVME_NVM_NS_64B_GUARD:
		head->pi_size = sizeof(struct crc64_pi_tuple);
		break;
	case NVME_NVM_NS_16B_GUARD:
		head->pi_size = sizeof(struct t10_pi_tuple);
		break;
	default:
		break;
	}
}

<<<<<<< HEAD
static int nvme_configure_metadata(struct nvme_ns *ns, struct nvme_id_ns *id)
{
	struct nvme_ctrl *ctrl = ns->ctrl;
	int ret;

	ret = nvme_init_ms(ns, id);
	if (ret)
		return ret;

	ns->features &= ~(NVME_NS_METADATA_SUPPORTED | NVME_NS_EXT_LBAS);
	if (!ns->ms || !(ctrl->ops->flags & NVME_F_METADATA_SUPPORTED))
		return 0;
=======
static void nvme_configure_metadata(struct nvme_ctrl *ctrl,
		struct nvme_ns_head *head, struct nvme_id_ns *id,
		struct nvme_id_ns_nvm *nvm, struct nvme_ns_info *info)
{
	head->features &= ~(NVME_NS_METADATA_SUPPORTED | NVME_NS_EXT_LBAS);
	head->pi_type = 0;
	head->pi_size = 0;
	head->ms = le16_to_cpu(id->lbaf[nvme_lbaf_index(id->flbas)].ms);
	if (!head->ms || !(ctrl->ops->flags & NVME_F_METADATA_SUPPORTED))
		return;

	if (nvm && (ctrl->ctratt & NVME_CTRL_ATTR_ELBAS)) {
		nvme_configure_pi_elbas(head, id, nvm);
	} else {
		head->pi_size = sizeof(struct t10_pi_tuple);
		head->guard_type = NVME_NVM_NS_16B_GUARD;
	}

	if (head->pi_size && head->ms >= head->pi_size)
		head->pi_type = id->dps & NVME_NS_DPS_PI_MASK;
	if (!(id->dps & NVME_NS_DPS_PI_FIRST)) {
		if (disable_pi_offsets)
			head->pi_type = 0;
		else
			info->pi_offset = head->ms - head->pi_size;
	}
>>>>>>> 2d5404ca

	if (ctrl->ops->flags & NVME_F_FABRICS) {
		/*
		 * The NVMe over Fabrics specification only supports metadata as
		 * part of the extended data LBA.  We rely on HCA/HBA support to
		 * remap the separate metadata buffer from the block layer.
		 */
		if (WARN_ON_ONCE(!(id->flbas & NVME_NS_FLBAS_META_EXT)))
			return 0;

		head->features |= NVME_NS_EXT_LBAS;

		/*
		 * The current fabrics transport drivers support namespace
		 * metadata formats only if nvme_ns_has_pi() returns true.
		 * Suppress support for all other formats so the namespace will
		 * have a 0 capacity and not be usable through the block stack.
		 *
		 * Note, this check will need to be modified if any drivers
		 * gain the ability to use other metadata formats.
		 */
		if (ctrl->max_integrity_segments && nvme_ns_has_pi(head))
			head->features |= NVME_NS_METADATA_SUPPORTED;
	} else {
		/*
		 * For PCIe controllers, we can't easily remap the separate
		 * metadata buffer from the block layer and thus require a
		 * separate metadata buffer for block layer metadata/PI support.
		 * We allow extended LBAs for the passthrough interface, though.
		 */
		if (id->flbas & NVME_NS_FLBAS_META_EXT)
			head->features |= NVME_NS_EXT_LBAS;
		else
			head->features |= NVME_NS_METADATA_SUPPORTED;
	}
	return 0;
}


static void nvme_update_atomic_write_disk_info(struct nvme_ns *ns,
			struct nvme_id_ns *id, struct queue_limits *lim,
			u32 bs, u32 atomic_bs)
{
	unsigned int boundary = 0;

	if (id->nsfeat & NVME_NS_FEAT_ATOMICS && id->nawupf) {
		if (le16_to_cpu(id->nabspf))
			boundary = (le16_to_cpu(id->nabspf) + 1) * bs;
	}
	lim->atomic_write_hw_max = atomic_bs;
	lim->atomic_write_hw_boundary = boundary;
	lim->atomic_write_hw_unit_min = bs;
	lim->atomic_write_hw_unit_max = rounddown_pow_of_two(atomic_bs);
}

static u32 nvme_max_drv_segments(struct nvme_ctrl *ctrl)
{
	return ctrl->max_hw_sectors / (NVME_CTRL_PAGE_SIZE >> SECTOR_SHIFT) + 1;
}

static void nvme_set_ctrl_limits(struct nvme_ctrl *ctrl,
		struct queue_limits *lim)
{
	lim->max_hw_sectors = ctrl->max_hw_sectors;
	lim->max_segments = min_t(u32, USHRT_MAX,
		min_not_zero(nvme_max_drv_segments(ctrl), ctrl->max_segments));
	lim->max_integrity_segments = ctrl->max_integrity_segments;
	lim->virt_boundary_mask = NVME_CTRL_PAGE_SIZE - 1;
	lim->max_segment_size = UINT_MAX;
	lim->dma_alignment = 3;
}

static bool nvme_update_disk_info(struct nvme_ns *ns, struct nvme_id_ns *id,
		struct queue_limits *lim)
{
<<<<<<< HEAD
	sector_t capacity = nvme_lba_to_sect(ns, le64_to_cpu(id->nsze));
	u32 bs = 1U << ns->lba_shift;
=======
	struct nvme_ns_head *head = ns->head;
	u32 bs = 1U << head->lba_shift;
>>>>>>> 2d5404ca
	u32 atomic_bs, phys_bs, io_opt = 0;
	bool valid = true;

	/*
	 * The block layer can't support LBA sizes larger than the page size
	 * or smaller than a sector size yet, so catch this early and don't
	 * allow block I/O.
	 */
<<<<<<< HEAD
	if (ns->lba_shift > PAGE_SHIFT || ns->lba_shift < SECTOR_SHIFT) {
		capacity = 0;
=======
	if (head->lba_shift > PAGE_SHIFT || head->lba_shift < SECTOR_SHIFT) {
>>>>>>> 2d5404ca
		bs = (1 << 9);
		valid = false;
	}

	atomic_bs = phys_bs = bs;
	if (id->nabo == 0) {
		/*
		 * Bit 1 indicates whether NAWUPF is defined for this namespace
		 * and whether it should be used instead of AWUPF. If NAWUPF ==
		 * 0 then AWUPF must be used instead.
		 */
		if (id->nsfeat & NVME_NS_FEAT_ATOMICS && id->nawupf)
			atomic_bs = (1 + le16_to_cpu(id->nawupf)) * bs;
		else
			atomic_bs = (1 + ns->ctrl->subsys->awupf) * bs;

		nvme_update_atomic_write_disk_info(ns, id, lim, bs, atomic_bs);
	}

	if (id->nsfeat & NVME_NS_FEAT_IO_OPT) {
		/* NPWG = Namespace Preferred Write Granularity */
		phys_bs = bs * (1 + le16_to_cpu(id->npwg));
		/* NOWS = Namespace Optimal Write Size */
		if (id->nows)
			io_opt = bs * (1 + le16_to_cpu(id->nows));
	}

	/*
	 * Linux filesystems assume writing a single physical block is
	 * an atomic operation. Hence limit the physical block size to the
	 * value of the Atomic Write Unit Power Fail parameter.
	 */
	lim->logical_block_size = bs;
	lim->physical_block_size = min(phys_bs, atomic_bs);
	lim->io_min = phys_bs;
	lim->io_opt = io_opt;
	if (ns->ctrl->quirks & NVME_QUIRK_DEALLOCATE_ZEROES)
		lim->max_write_zeroes_sectors = UINT_MAX;
	else
		lim->max_write_zeroes_sectors = ns->ctrl->max_zeroes_sectors;
	return valid;
}

static bool nvme_ns_is_readonly(struct nvme_ns *ns, struct nvme_ns_info *info)
{
	return info->is_readonly || test_bit(NVME_NS_FORCE_RO, &ns->flags);
}

static inline bool nvme_first_scan(struct gendisk *disk)
{
	/* nvme_alloc_ns() scans the disk prior to adding it */
	return !disk_live(disk);
}

static void nvme_set_chunk_sectors(struct nvme_ns *ns, struct nvme_id_ns *id,
		struct queue_limits *lim)
{
	struct nvme_ctrl *ctrl = ns->ctrl;
	u32 iob;

	if ((ctrl->quirks & NVME_QUIRK_STRIPE_SIZE) &&
	    is_power_of_2(ctrl->max_hw_sectors))
		iob = ctrl->max_hw_sectors;
	else
		iob = nvme_lba_to_sect(ns->head, le16_to_cpu(id->noiob));

	if (!iob)
		return;

	if (!is_power_of_2(iob)) {
		if (nvme_first_scan(ns->disk))
			pr_warn("%s: ignoring unaligned IO boundary:%u\n",
				ns->disk->disk_name, iob);
		return;
	}

	if (blk_queue_is_zoned(ns->disk->queue)) {
		if (nvme_first_scan(ns->disk))
			pr_warn("%s: ignoring zoned namespace IO boundary\n",
				ns->disk->disk_name);
		return;
	}

	lim->chunk_sectors = iob;
}

static int nvme_update_ns_info_generic(struct nvme_ns *ns,
		struct nvme_ns_info *info)
{
	struct queue_limits lim;
	int ret;

	blk_mq_freeze_queue(ns->disk->queue);
	lim = queue_limits_start_update(ns->disk->queue);
	nvme_set_ctrl_limits(ns->ctrl, &lim);
	ret = queue_limits_commit_update(ns->disk->queue, &lim);
	set_disk_ro(ns->disk, nvme_ns_is_readonly(ns, info));
	blk_mq_unfreeze_queue(ns->disk->queue);

	/* Hide the block-interface for these devices */
	if (!ret)
		ret = -ENODEV;
	return ret;
}

static int nvme_update_ns_info_block(struct nvme_ns *ns,
		struct nvme_ns_info *info)
{
	struct queue_limits lim;
	struct nvme_id_ns_nvm *nvm = NULL;
	struct nvme_zone_info zi = {};
	struct nvme_id_ns *id;
	sector_t capacity;
	unsigned lbaf;
	int ret;

	ret = nvme_identify_ns(ns->ctrl, info->nsid, &id);
	if (ret)
		return ret;

	if (id->ncap == 0) {
		/* namespace not allocated or attached */
		info->is_removed = true;
<<<<<<< HEAD
		ret = -ENODEV;
		goto error;
	}

	blk_mq_freeze_queue(ns->disk->queue);
=======
		ret = -ENXIO;
		goto out;
	}
>>>>>>> 2d5404ca
	lbaf = nvme_lbaf_index(id->flbas);

<<<<<<< HEAD
	ret = nvme_configure_metadata(ns, id);
	if (ret < 0) {
		blk_mq_unfreeze_queue(ns->disk->queue);
		goto out;
	}
	nvme_set_chunk_sectors(ns, id);
	nvme_update_disk_info(ns->disk, ns, id);
=======
	if (ns->ctrl->ctratt & NVME_CTRL_ATTR_ELBAS) {
		ret = nvme_identify_ns_nvm(ns->ctrl, info->nsid, &nvm);
		if (ret < 0)
			goto out;
	}
>>>>>>> 2d5404ca

	if (IS_ENABLED(CONFIG_BLK_DEV_ZONED) &&
	    ns->head->ids.csi == NVME_CSI_ZNS) {
		ret = nvme_query_zone_info(ns, lbaf, &zi);
		if (ret < 0)
			goto out;
	}

	blk_mq_freeze_queue(ns->disk->queue);
	ns->head->lba_shift = id->lbaf[lbaf].ds;
	ns->head->nuse = le64_to_cpu(id->nuse);
	capacity = nvme_lba_to_sect(ns->head, le64_to_cpu(id->nsze));

	lim = queue_limits_start_update(ns->disk->queue);
	nvme_set_ctrl_limits(ns->ctrl, &lim);
	nvme_configure_metadata(ns->ctrl, ns->head, id, nvm, info);
	nvme_set_chunk_sectors(ns, id, &lim);
	if (!nvme_update_disk_info(ns, id, &lim))
		capacity = 0;
	nvme_config_discard(ns, &lim);
	if (IS_ENABLED(CONFIG_BLK_DEV_ZONED) &&
	    ns->head->ids.csi == NVME_CSI_ZNS)
		nvme_update_zone_info(ns, &lim, &zi);

	if (ns->ctrl->vwc & NVME_CTRL_VWC_PRESENT)
		lim.features |= BLK_FEAT_WRITE_CACHE | BLK_FEAT_FUA;
	else
		lim.features &= ~(BLK_FEAT_WRITE_CACHE | BLK_FEAT_FUA);

	/*
	 * Register a metadata profile for PI, or the plain non-integrity NVMe
	 * metadata masquerading as Type 0 if supported, otherwise reject block
	 * I/O to namespaces with metadata except when the namespace supports
	 * PI, as it can strip/insert in that case.
	 */
	if (!nvme_init_integrity(ns->head, &lim, info))
		capacity = 0;

	ret = queue_limits_commit_update(ns->disk->queue, &lim);
	if (ret) {
		blk_mq_unfreeze_queue(ns->disk->queue);
		goto out;
	}

	set_capacity_and_notify(ns->disk, capacity);

	/*
	 * Only set the DEAC bit if the device guarantees that reads from
	 * deallocated data return zeroes.  While the DEAC bit does not
	 * require that, it must be a no-op if reads from deallocated data
	 * do not return zeroes.
	 */
	if ((id->dlfeat & 0x7) == 0x1 && (id->dlfeat & (1 << 3)))
		ns->head->features |= NVME_NS_DEAC;
	set_disk_ro(ns->disk, nvme_ns_is_readonly(ns, info));
	set_bit(NVME_NS_READY, &ns->flags);
	blk_mq_unfreeze_queue(ns->disk->queue);

	if (blk_queue_is_zoned(ns->queue)) {
		ret = blk_revalidate_disk_zones(ns->disk);
		if (ret && !nvme_first_scan(ns->disk))
			goto out;
	}

	ret = 0;
out:
<<<<<<< HEAD
	/*
	 * If probing fails due an unsupported feature, hide the block device,
	 * but still allow other access.
	 */
	if (ret == -ENODEV) {
		ns->disk->flags |= GENHD_FL_HIDDEN;
		set_bit(NVME_NS_READY, &ns->flags);
		ret = 0;
	}

error:
=======
	kfree(nvm);
>>>>>>> 2d5404ca
	kfree(id);
	return ret;
}

static int nvme_update_ns_info(struct nvme_ns *ns, struct nvme_ns_info *info)
{
	bool unsupported = false;
	int ret;

	switch (info->ids.csi) {
	case NVME_CSI_ZNS:
		if (!IS_ENABLED(CONFIG_BLK_DEV_ZONED)) {
			dev_info(ns->ctrl->device,
	"block device for nsid %u not supported without CONFIG_BLK_DEV_ZONED\n",
				info->nsid);
			ret = nvme_update_ns_info_generic(ns, info);
			break;
		}
		ret = nvme_update_ns_info_block(ns, info);
		break;
	case NVME_CSI_NVM:
		ret = nvme_update_ns_info_block(ns, info);
		break;
	default:
		dev_info(ns->ctrl->device,
			"block device for nsid %u not supported (csi %u)\n",
			info->nsid, info->ids.csi);
<<<<<<< HEAD
		return nvme_update_ns_info_generic(ns, info);
	}
=======
		ret = nvme_update_ns_info_generic(ns, info);
		break;
	}

	/*
	 * If probing fails due an unsupported feature, hide the block device,
	 * but still allow other access.
	 */
	if (ret == -ENODEV) {
		ns->disk->flags |= GENHD_FL_HIDDEN;
		set_bit(NVME_NS_READY, &ns->flags);
		unsupported = true;
		ret = 0;
	}

	if (!ret && nvme_ns_head_multipath(ns->head)) {
		struct queue_limits *ns_lim = &ns->disk->queue->limits;
		struct queue_limits lim;

		blk_mq_freeze_queue(ns->head->disk->queue);
		/*
		 * queue_limits mixes values that are the hardware limitations
		 * for bio splitting with what is the device configuration.
		 *
		 * For NVMe the device configuration can change after e.g. a
		 * Format command, and we really want to pick up the new format
		 * value here.  But we must still stack the queue limits to the
		 * least common denominator for multipathing to split the bios
		 * properly.
		 *
		 * To work around this, we explicitly set the device
		 * configuration to those that we just queried, but only stack
		 * the splitting limits in to make sure we still obey possibly
		 * lower limitations of other controllers.
		 */
		lim = queue_limits_start_update(ns->head->disk->queue);
		lim.logical_block_size = ns_lim->logical_block_size;
		lim.physical_block_size = ns_lim->physical_block_size;
		lim.io_min = ns_lim->io_min;
		lim.io_opt = ns_lim->io_opt;
		queue_limits_stack_bdev(&lim, ns->disk->part0, 0,
					ns->head->disk->disk_name);
		if (unsupported)
			ns->head->disk->flags |= GENHD_FL_HIDDEN;
		else
			nvme_init_integrity(ns->head, &lim, info);
		ret = queue_limits_commit_update(ns->head->disk->queue, &lim);

		set_capacity_and_notify(ns->head->disk, get_capacity(ns->disk));
		set_disk_ro(ns->head->disk, nvme_ns_is_readonly(ns, info));
		nvme_mpath_revalidate_paths(ns);

		blk_mq_unfreeze_queue(ns->head->disk->queue);
	}

	return ret;
}

int nvme_ns_get_unique_id(struct nvme_ns *ns, u8 id[16],
		enum blk_unique_id type)
{
	struct nvme_ns_ids *ids = &ns->head->ids;

	if (type != BLK_UID_EUI64)
		return -EINVAL;

	if (memchr_inv(ids->nguid, 0, sizeof(ids->nguid))) {
		memcpy(id, &ids->nguid, sizeof(ids->nguid));
		return sizeof(ids->nguid);
	}
	if (memchr_inv(ids->eui64, 0, sizeof(ids->eui64))) {
		memcpy(id, &ids->eui64, sizeof(ids->eui64));
		return sizeof(ids->eui64);
	}

	return -EINVAL;
}

static int nvme_get_unique_id(struct gendisk *disk, u8 id[16],
		enum blk_unique_id type)
{
	return nvme_ns_get_unique_id(disk->private_data, id, type);
>>>>>>> 2d5404ca
}

#ifdef CONFIG_BLK_SED_OPAL
static int nvme_sec_submit(void *data, u16 spsp, u8 secp, void *buffer, size_t len,
		bool send)
{
	struct nvme_ctrl *ctrl = data;
	struct nvme_command cmd = { };

	if (send)
		cmd.common.opcode = nvme_admin_security_send;
	else
		cmd.common.opcode = nvme_admin_security_recv;
	cmd.common.nsid = 0;
	cmd.common.cdw10 = cpu_to_le32(((u32)secp) << 24 | ((u32)spsp) << 8);
	cmd.common.cdw11 = cpu_to_le32(len);

	return __nvme_submit_sync_cmd(ctrl->admin_q, &cmd, NULL, buffer, len,
			NVME_QID_ANY, NVME_SUBMIT_AT_HEAD);
}

static void nvme_configure_opal(struct nvme_ctrl *ctrl, bool was_suspended)
{
	if (ctrl->oacs & NVME_CTRL_OACS_SEC_SUPP) {
		if (!ctrl->opal_dev)
			ctrl->opal_dev = init_opal_dev(ctrl, &nvme_sec_submit);
		else if (was_suspended)
			opal_unlock_from_suspend(ctrl->opal_dev);
	} else {
		free_opal_dev(ctrl->opal_dev);
		ctrl->opal_dev = NULL;
	}
}
#else
static void nvme_configure_opal(struct nvme_ctrl *ctrl, bool was_suspended)
{
}
#endif /* CONFIG_BLK_SED_OPAL */

#ifdef CONFIG_BLK_DEV_ZONED
static int nvme_report_zones(struct gendisk *disk, sector_t sector,
		unsigned int nr_zones, report_zones_cb cb, void *data)
{
	return nvme_ns_report_zones(disk->private_data, sector, nr_zones, cb,
			data);
}
#else
#define nvme_report_zones	NULL
#endif /* CONFIG_BLK_DEV_ZONED */

const struct block_device_operations nvme_bdev_ops = {
	.owner		= THIS_MODULE,
	.ioctl		= nvme_ioctl,
	.compat_ioctl	= blkdev_compat_ptr_ioctl,
	.open		= nvme_open,
	.release	= nvme_release,
	.getgeo		= nvme_getgeo,
	.get_unique_id	= nvme_get_unique_id,
	.report_zones	= nvme_report_zones,
	.pr_ops		= &nvme_pr_ops,
};

static int nvme_wait_ready(struct nvme_ctrl *ctrl, u32 mask, u32 val,
		u32 timeout, const char *op)
{
	unsigned long timeout_jiffies = jiffies + timeout * HZ;
	u32 csts;
	int ret;

	while ((ret = ctrl->ops->reg_read32(ctrl, NVME_REG_CSTS, &csts)) == 0) {
		if (csts == ~0)
			return -ENODEV;
		if ((csts & mask) == val)
			break;

		usleep_range(1000, 2000);
		if (fatal_signal_pending(current))
			return -EINTR;
		if (time_after(jiffies, timeout_jiffies)) {
			dev_err(ctrl->device,
				"Device not ready; aborting %s, CSTS=0x%x\n",
				op, csts);
			return -ENODEV;
		}
	}

	return ret;
}

int nvme_disable_ctrl(struct nvme_ctrl *ctrl, bool shutdown)
{
	int ret;

	ctrl->ctrl_config &= ~NVME_CC_SHN_MASK;
	if (shutdown)
		ctrl->ctrl_config |= NVME_CC_SHN_NORMAL;
	else
		ctrl->ctrl_config &= ~NVME_CC_ENABLE;

	ret = ctrl->ops->reg_write32(ctrl, NVME_REG_CC, ctrl->ctrl_config);
	if (ret)
		return ret;

	if (shutdown) {
		return nvme_wait_ready(ctrl, NVME_CSTS_SHST_MASK,
				       NVME_CSTS_SHST_CMPLT,
				       ctrl->shutdown_timeout, "shutdown");
	}
	if (ctrl->quirks & NVME_QUIRK_DELAY_BEFORE_CHK_RDY)
		msleep(NVME_QUIRK_DELAY_AMOUNT);
	return nvme_wait_ready(ctrl, NVME_CSTS_RDY, 0,
			       (NVME_CAP_TIMEOUT(ctrl->cap) + 1) / 2, "reset");
}
EXPORT_SYMBOL_GPL(nvme_disable_ctrl);

int nvme_enable_ctrl(struct nvme_ctrl *ctrl)
{
	unsigned dev_page_min;
	u32 timeout;
	int ret;

	ret = ctrl->ops->reg_read64(ctrl, NVME_REG_CAP, &ctrl->cap);
	if (ret) {
		dev_err(ctrl->device, "Reading CAP failed (%d)\n", ret);
		return ret;
	}
	dev_page_min = NVME_CAP_MPSMIN(ctrl->cap) + 12;

	if (NVME_CTRL_PAGE_SHIFT < dev_page_min) {
		dev_err(ctrl->device,
			"Minimum device page size %u too large for host (%u)\n",
			1 << dev_page_min, 1 << NVME_CTRL_PAGE_SHIFT);
		return -ENODEV;
	}

	if (NVME_CAP_CSS(ctrl->cap) & NVME_CAP_CSS_CSI)
		ctrl->ctrl_config = NVME_CC_CSS_CSI;
	else
		ctrl->ctrl_config = NVME_CC_CSS_NVM;

	/*
	 * Setting CRIME results in CSTS.RDY before the media is ready. This
	 * makes it possible for media related commands to return the error
	 * NVME_SC_ADMIN_COMMAND_MEDIA_NOT_READY. Until the driver is
	 * restructured to handle retries, disable CC.CRIME.
	 */
	ctrl->ctrl_config &= ~NVME_CC_CRIME;

	ctrl->ctrl_config |= (NVME_CTRL_PAGE_SHIFT - 12) << NVME_CC_MPS_SHIFT;
	ctrl->ctrl_config |= NVME_CC_AMS_RR | NVME_CC_SHN_NONE;
	ctrl->ctrl_config |= NVME_CC_IOSQES | NVME_CC_IOCQES;
	ret = ctrl->ops->reg_write32(ctrl, NVME_REG_CC, ctrl->ctrl_config);
	if (ret)
		return ret;

	/* CAP value may change after initial CC write */
	ret = ctrl->ops->reg_read64(ctrl, NVME_REG_CAP, &ctrl->cap);
	if (ret)
		return ret;

<<<<<<< HEAD
	/* CAP value may change after initial CC write */
	ret = ctrl->ops->reg_read64(ctrl, NVME_REG_CAP, &ctrl->cap);
	if (ret)
		return ret;

=======
>>>>>>> 2d5404ca
	timeout = NVME_CAP_TIMEOUT(ctrl->cap);
	if (ctrl->cap & NVME_CAP_CRMS_CRWMS) {
		u32 crto, ready_timeout;

		ret = ctrl->ops->reg_read32(ctrl, NVME_REG_CRTO, &crto);
		if (ret) {
			dev_err(ctrl->device, "Reading CRTO failed (%d)\n",
				ret);
			return ret;
		}

		/*
		 * CRTO should always be greater or equal to CAP.TO, but some
		 * devices are known to get this wrong. Use the larger of the
		 * two values.
		 */
		ready_timeout = NVME_CRTO_CRWMT(crto);

		if (ready_timeout < timeout)
			dev_warn_once(ctrl->device, "bad crto:%x cap:%llx\n",
				      crto, ctrl->cap);
		else
			timeout = ready_timeout;
	}

	ctrl->ctrl_config |= NVME_CC_ENABLE;
	ret = ctrl->ops->reg_write32(ctrl, NVME_REG_CC, ctrl->ctrl_config);
	if (ret)
		return ret;
	return nvme_wait_ready(ctrl, NVME_CSTS_RDY, NVME_CSTS_RDY,
			       (timeout + 1) / 2, "initialisation");
}
EXPORT_SYMBOL_GPL(nvme_enable_ctrl);

static int nvme_configure_timestamp(struct nvme_ctrl *ctrl)
{
	__le64 ts;
	int ret;

	if (!(ctrl->oncs & NVME_CTRL_ONCS_TIMESTAMP))
		return 0;

	ts = cpu_to_le64(ktime_to_ms(ktime_get_real()));
	ret = nvme_set_features(ctrl, NVME_FEAT_TIMESTAMP, 0, &ts, sizeof(ts),
			NULL);
	if (ret)
		dev_warn_once(ctrl->device,
			"could not set timestamp (%d)\n", ret);
	return ret;
}

static int nvme_configure_host_options(struct nvme_ctrl *ctrl)
{
	struct nvme_feat_host_behavior *host;
	u8 acre = 0, lbafee = 0;
	int ret;

	/* Don't bother enabling the feature if retry delay is not reported */
	if (ctrl->crdt[0])
		acre = NVME_ENABLE_ACRE;
	if (ctrl->ctratt & NVME_CTRL_ATTR_ELBAS)
		lbafee = NVME_ENABLE_LBAFEE;

	if (!acre && !lbafee)
		return 0;

	host = kzalloc(sizeof(*host), GFP_KERNEL);
	if (!host)
		return 0;

	host->acre = acre;
	host->lbafee = lbafee;
	ret = nvme_set_features(ctrl, NVME_FEAT_HOST_BEHAVIOR, 0,
				host, sizeof(*host), NULL);
	kfree(host);
	return ret;
}

/*
 * The function checks whether the given total (exlat + enlat) latency of
 * a power state allows the latter to be used as an APST transition target.
 * It does so by comparing the latency to the primary and secondary latency
 * tolerances defined by module params. If there's a match, the corresponding
 * timeout value is returned and the matching tolerance index (1 or 2) is
 * reported.
 */
static bool nvme_apst_get_transition_time(u64 total_latency,
		u64 *transition_time, unsigned *last_index)
{
	if (total_latency <= apst_primary_latency_tol_us) {
		if (*last_index == 1)
			return false;
		*last_index = 1;
		*transition_time = apst_primary_timeout_ms;
		return true;
	}
	if (apst_secondary_timeout_ms &&
		total_latency <= apst_secondary_latency_tol_us) {
		if (*last_index <= 2)
			return false;
		*last_index = 2;
		*transition_time = apst_secondary_timeout_ms;
		return true;
	}
	return false;
}

/*
 * APST (Autonomous Power State Transition) lets us program a table of power
 * state transitions that the controller will perform automatically.
 *
 * Depending on module params, one of the two supported techniques will be used:
 *
 * - If the parameters provide explicit timeouts and tolerances, they will be
 *   used to build a table with up to 2 non-operational states to transition to.
 *   The default parameter values were selected based on the values used by
 *   Microsoft's and Intel's NVMe drivers. Yet, since we don't implement dynamic
 *   regeneration of the APST table in the event of switching between external
 *   and battery power, the timeouts and tolerances reflect a compromise
 *   between values used by Microsoft for AC and battery scenarios.
 * - If not, we'll configure the table with a simple heuristic: we are willing
 *   to spend at most 2% of the time transitioning between power states.
 *   Therefore, when running in any given state, we will enter the next
 *   lower-power non-operational state after waiting 50 * (enlat + exlat)
 *   microseconds, as long as that state's exit latency is under the requested
 *   maximum latency.
 *
 * We will not autonomously enter any non-operational state for which the total
 * latency exceeds ps_max_latency_us.
 *
 * Users can set ps_max_latency_us to zero to turn off APST.
 */
static int nvme_configure_apst(struct nvme_ctrl *ctrl)
{
	struct nvme_feat_auto_pst *table;
	unsigned apste = 0;
	u64 max_lat_us = 0;
	__le64 target = 0;
	int max_ps = -1;
	int state;
	int ret;
	unsigned last_lt_index = UINT_MAX;

	/*
	 * If APST isn't supported or if we haven't been initialized yet,
	 * then don't do anything.
	 */
	if (!ctrl->apsta)
		return 0;

	if (ctrl->npss > 31) {
		dev_warn(ctrl->device, "NPSS is invalid; not using APST\n");
		return 0;
	}

	table = kzalloc(sizeof(*table), GFP_KERNEL);
	if (!table)
		return 0;

	if (!ctrl->apst_enabled || ctrl->ps_max_latency_us == 0) {
		/* Turn off APST. */
		dev_dbg(ctrl->device, "APST disabled\n");
		goto done;
	}

	/*
	 * Walk through all states from lowest- to highest-power.
	 * According to the spec, lower-numbered states use more power.  NPSS,
	 * despite the name, is the index of the lowest-power state, not the
	 * number of states.
	 */
	for (state = (int)ctrl->npss; state >= 0; state--) {
		u64 total_latency_us, exit_latency_us, transition_ms;

		if (target)
			table->entries[state] = target;

		/*
		 * Don't allow transitions to the deepest state if it's quirked
		 * off.
		 */
		if (state == ctrl->npss &&
		    (ctrl->quirks & NVME_QUIRK_NO_DEEPEST_PS))
			continue;

		/*
		 * Is this state a useful non-operational state for higher-power
		 * states to autonomously transition to?
		 */
		if (!(ctrl->psd[state].flags & NVME_PS_FLAGS_NON_OP_STATE))
			continue;

		exit_latency_us = (u64)le32_to_cpu(ctrl->psd[state].exit_lat);
		if (exit_latency_us > ctrl->ps_max_latency_us)
			continue;

		total_latency_us = exit_latency_us +
			le32_to_cpu(ctrl->psd[state].entry_lat);

		/*
		 * This state is good. It can be used as the APST idle target
		 * for higher power states.
		 */
		if (apst_primary_timeout_ms && apst_primary_latency_tol_us) {
			if (!nvme_apst_get_transition_time(total_latency_us,
					&transition_ms, &last_lt_index))
				continue;
		} else {
			transition_ms = total_latency_us + 19;
			do_div(transition_ms, 20);
			if (transition_ms > (1 << 24) - 1)
				transition_ms = (1 << 24) - 1;
		}

		target = cpu_to_le64((state << 3) | (transition_ms << 8));
		if (max_ps == -1)
			max_ps = state;
		if (total_latency_us > max_lat_us)
			max_lat_us = total_latency_us;
	}

	if (max_ps == -1)
		dev_dbg(ctrl->device, "APST enabled but no non-operational states are available\n");
	else
		dev_dbg(ctrl->device, "APST enabled: max PS = %d, max round-trip latency = %lluus, table = %*phN\n",
			max_ps, max_lat_us, (int)sizeof(*table), table);
	apste = 1;

done:
	ret = nvme_set_features(ctrl, NVME_FEAT_AUTO_PST, apste,
				table, sizeof(*table), NULL);
	if (ret)
		dev_err(ctrl->device, "failed to set APST feature (%d)\n", ret);
	kfree(table);
	return ret;
}

static void nvme_set_latency_tolerance(struct device *dev, s32 val)
{
	struct nvme_ctrl *ctrl = dev_get_drvdata(dev);
	u64 latency;

	switch (val) {
	case PM_QOS_LATENCY_TOLERANCE_NO_CONSTRAINT:
	case PM_QOS_LATENCY_ANY:
		latency = U64_MAX;
		break;

	default:
		latency = val;
	}

	if (ctrl->ps_max_latency_us != latency) {
		ctrl->ps_max_latency_us = latency;
		if (nvme_ctrl_state(ctrl) == NVME_CTRL_LIVE)
			nvme_configure_apst(ctrl);
	}
}

struct nvme_core_quirk_entry {
	/*
	 * NVMe model and firmware strings are padded with spaces.  For
	 * simplicity, strings in the quirk table are padded with NULLs
	 * instead.
	 */
	u16 vid;
	const char *mn;
	const char *fr;
	unsigned long quirks;
};

static const struct nvme_core_quirk_entry core_quirks[] = {
	{
		/*
		 * This Toshiba device seems to die using any APST states.  See:
		 * https://bugs.launchpad.net/ubuntu/+source/linux/+bug/1678184/comments/11
		 */
		.vid = 0x1179,
		.mn = "THNSF5256GPUK TOSHIBA",
		.quirks = NVME_QUIRK_NO_APST,
	},
	{
		/*
		 * This LiteON CL1-3D*-Q11 firmware version has a race
		 * condition associated with actions related to suspend to idle
		 * LiteON has resolved the problem in future firmware
		 */
		.vid = 0x14a4,
		.fr = "22301111",
		.quirks = NVME_QUIRK_SIMPLE_SUSPEND,
	},
	{
		/*
		 * This Kioxia CD6-V Series / HPE PE8030 device times out and
		 * aborts I/O during any load, but more easily reproducible
		 * with discards (fstrim).
		 *
		 * The device is left in a state where it is also not possible
		 * to use "nvme set-feature" to disable APST, but booting with
		 * nvme_core.default_ps_max_latency=0 works.
		 */
		.vid = 0x1e0f,
		.mn = "KCD6XVUL6T40",
		.quirks = NVME_QUIRK_NO_APST,
	},
	{
		/*
		 * The external Samsung X5 SSD fails initialization without a
		 * delay before checking if it is ready and has a whole set of
		 * other problems.  To make this even more interesting, it
		 * shares the PCI ID with internal Samsung 970 Evo Plus that
		 * does not need or want these quirks.
		 */
		.vid = 0x144d,
		.mn = "Samsung Portable SSD X5",
		.quirks = NVME_QUIRK_DELAY_BEFORE_CHK_RDY |
			  NVME_QUIRK_NO_DEEPEST_PS |
			  NVME_QUIRK_IGNORE_DEV_SUBNQN,
	}
};

/* match is null-terminated but idstr is space-padded. */
static bool string_matches(const char *idstr, const char *match, size_t len)
{
	size_t matchlen;

	if (!match)
		return true;

	matchlen = strlen(match);
	WARN_ON_ONCE(matchlen > len);

	if (memcmp(idstr, match, matchlen))
		return false;

	for (; matchlen < len; matchlen++)
		if (idstr[matchlen] != ' ')
			return false;

	return true;
}

static bool quirk_matches(const struct nvme_id_ctrl *id,
			  const struct nvme_core_quirk_entry *q)
{
	return q->vid == le16_to_cpu(id->vid) &&
		string_matches(id->mn, q->mn, sizeof(id->mn)) &&
		string_matches(id->fr, q->fr, sizeof(id->fr));
}

static void nvme_init_subnqn(struct nvme_subsystem *subsys, struct nvme_ctrl *ctrl,
		struct nvme_id_ctrl *id)
{
	size_t nqnlen;
	int off;

	if(!(ctrl->quirks & NVME_QUIRK_IGNORE_DEV_SUBNQN)) {
		nqnlen = strnlen(id->subnqn, NVMF_NQN_SIZE);
		if (nqnlen > 0 && nqnlen < NVMF_NQN_SIZE) {
			strscpy(subsys->subnqn, id->subnqn, NVMF_NQN_SIZE);
			return;
		}

		if (ctrl->vs >= NVME_VS(1, 2, 1))
			dev_warn(ctrl->device, "missing or invalid SUBNQN field.\n");
	}

	/*
	 * Generate a "fake" NQN similar to the one in Section 4.5 of the NVMe
	 * Base Specification 2.0.  It is slightly different from the format
	 * specified there due to historic reasons, and we can't change it now.
	 */
	off = snprintf(subsys->subnqn, NVMF_NQN_SIZE,
			"nqn.2014.08.org.nvmexpress:%04x%04x",
			le16_to_cpu(id->vid), le16_to_cpu(id->ssvid));
	memcpy(subsys->subnqn + off, id->sn, sizeof(id->sn));
	off += sizeof(id->sn);
	memcpy(subsys->subnqn + off, id->mn, sizeof(id->mn));
	off += sizeof(id->mn);
	memset(subsys->subnqn + off, 0, sizeof(subsys->subnqn) - off);
}

static void nvme_release_subsystem(struct device *dev)
{
	struct nvme_subsystem *subsys =
		container_of(dev, struct nvme_subsystem, dev);

	if (subsys->instance >= 0)
		ida_free(&nvme_instance_ida, subsys->instance);
	kfree(subsys);
}

static void nvme_destroy_subsystem(struct kref *ref)
{
	struct nvme_subsystem *subsys =
			container_of(ref, struct nvme_subsystem, ref);

	mutex_lock(&nvme_subsystems_lock);
	list_del(&subsys->entry);
	mutex_unlock(&nvme_subsystems_lock);

	ida_destroy(&subsys->ns_ida);
	device_del(&subsys->dev);
	put_device(&subsys->dev);
}

static void nvme_put_subsystem(struct nvme_subsystem *subsys)
{
	kref_put(&subsys->ref, nvme_destroy_subsystem);
}

static struct nvme_subsystem *__nvme_find_get_subsystem(const char *subsysnqn)
{
	struct nvme_subsystem *subsys;

	lockdep_assert_held(&nvme_subsystems_lock);

	/*
	 * Fail matches for discovery subsystems. This results
	 * in each discovery controller bound to a unique subsystem.
	 * This avoids issues with validating controller values
	 * that can only be true when there is a single unique subsystem.
	 * There may be multiple and completely independent entities
	 * that provide discovery controllers.
	 */
	if (!strcmp(subsysnqn, NVME_DISC_SUBSYS_NAME))
		return NULL;

	list_for_each_entry(subsys, &nvme_subsystems, entry) {
		if (strcmp(subsys->subnqn, subsysnqn))
			continue;
		if (!kref_get_unless_zero(&subsys->ref))
			continue;
		return subsys;
	}

	return NULL;
}

static inline bool nvme_discovery_ctrl(struct nvme_ctrl *ctrl)
{
	return ctrl->opts && ctrl->opts->discovery_nqn;
}

static bool nvme_validate_cntlid(struct nvme_subsystem *subsys,
		struct nvme_ctrl *ctrl, struct nvme_id_ctrl *id)
{
	struct nvme_ctrl *tmp;

	lockdep_assert_held(&nvme_subsystems_lock);

	list_for_each_entry(tmp, &subsys->ctrls, subsys_entry) {
		if (nvme_state_terminal(tmp))
			continue;

		if (tmp->cntlid == ctrl->cntlid) {
			dev_err(ctrl->device,
				"Duplicate cntlid %u with %s, subsys %s, rejecting\n",
				ctrl->cntlid, dev_name(tmp->device),
				subsys->subnqn);
			return false;
		}

		if ((id->cmic & NVME_CTRL_CMIC_MULTI_CTRL) ||
		    nvme_discovery_ctrl(ctrl))
			continue;

		dev_err(ctrl->device,
			"Subsystem does not support multiple controllers\n");
		return false;
	}

	return true;
}

static int nvme_init_subsystem(struct nvme_ctrl *ctrl, struct nvme_id_ctrl *id)
{
	struct nvme_subsystem *subsys, *found;
	int ret;

	subsys = kzalloc(sizeof(*subsys), GFP_KERNEL);
	if (!subsys)
		return -ENOMEM;

	subsys->instance = -1;
	mutex_init(&subsys->lock);
	kref_init(&subsys->ref);
	INIT_LIST_HEAD(&subsys->ctrls);
	INIT_LIST_HEAD(&subsys->nsheads);
	nvme_init_subnqn(subsys, ctrl, id);
	memcpy(subsys->serial, id->sn, sizeof(subsys->serial));
	memcpy(subsys->model, id->mn, sizeof(subsys->model));
	subsys->vendor_id = le16_to_cpu(id->vid);
	subsys->cmic = id->cmic;

	/* Versions prior to 1.4 don't necessarily report a valid type */
	if (id->cntrltype == NVME_CTRL_DISC ||
	    !strcmp(subsys->subnqn, NVME_DISC_SUBSYS_NAME))
		subsys->subtype = NVME_NQN_DISC;
	else
		subsys->subtype = NVME_NQN_NVME;

	if (nvme_discovery_ctrl(ctrl) && subsys->subtype != NVME_NQN_DISC) {
		dev_err(ctrl->device,
			"Subsystem %s is not a discovery controller",
			subsys->subnqn);
		kfree(subsys);
		return -EINVAL;
	}
	subsys->awupf = le16_to_cpu(id->awupf);
	nvme_mpath_default_iopolicy(subsys);

	subsys->dev.class = &nvme_subsys_class;
	subsys->dev.release = nvme_release_subsystem;
	subsys->dev.groups = nvme_subsys_attrs_groups;
	dev_set_name(&subsys->dev, "nvme-subsys%d", ctrl->instance);
	device_initialize(&subsys->dev);

	mutex_lock(&nvme_subsystems_lock);
	found = __nvme_find_get_subsystem(subsys->subnqn);
	if (found) {
		put_device(&subsys->dev);
		subsys = found;

		if (!nvme_validate_cntlid(subsys, ctrl, id)) {
			ret = -EINVAL;
			goto out_put_subsystem;
		}
	} else {
		ret = device_add(&subsys->dev);
		if (ret) {
			dev_err(ctrl->device,
				"failed to register subsystem device.\n");
			put_device(&subsys->dev);
			goto out_unlock;
		}
		ida_init(&subsys->ns_ida);
		list_add_tail(&subsys->entry, &nvme_subsystems);
	}

	ret = sysfs_create_link(&subsys->dev.kobj, &ctrl->device->kobj,
				dev_name(ctrl->device));
	if (ret) {
		dev_err(ctrl->device,
			"failed to create sysfs link from subsystem.\n");
		goto out_put_subsystem;
	}

	if (!found)
		subsys->instance = ctrl->instance;
	ctrl->subsys = subsys;
	list_add_tail(&ctrl->subsys_entry, &subsys->ctrls);
	mutex_unlock(&nvme_subsystems_lock);
	return 0;

out_put_subsystem:
	nvme_put_subsystem(subsys);
out_unlock:
	mutex_unlock(&nvme_subsystems_lock);
	return ret;
}

int nvme_get_log(struct nvme_ctrl *ctrl, u32 nsid, u8 log_page, u8 lsp, u8 csi,
		void *log, size_t size, u64 offset)
{
	struct nvme_command c = { };
	u32 dwlen = nvme_bytes_to_numd(size);

	c.get_log_page.opcode = nvme_admin_get_log_page;
	c.get_log_page.nsid = cpu_to_le32(nsid);
	c.get_log_page.lid = log_page;
	c.get_log_page.lsp = lsp;
	c.get_log_page.numdl = cpu_to_le16(dwlen & ((1 << 16) - 1));
	c.get_log_page.numdu = cpu_to_le16(dwlen >> 16);
	c.get_log_page.lpol = cpu_to_le32(lower_32_bits(offset));
	c.get_log_page.lpou = cpu_to_le32(upper_32_bits(offset));
	c.get_log_page.csi = csi;

	return nvme_submit_sync_cmd(ctrl->admin_q, &c, log, size);
}

static int nvme_get_effects_log(struct nvme_ctrl *ctrl, u8 csi,
				struct nvme_effects_log **log)
{
	struct nvme_effects_log	*cel = xa_load(&ctrl->cels, csi);
	int ret;

	if (cel)
		goto out;

	cel = kzalloc(sizeof(*cel), GFP_KERNEL);
	if (!cel)
		return -ENOMEM;

	ret = nvme_get_log(ctrl, 0x00, NVME_LOG_CMD_EFFECTS, 0, csi,
			cel, sizeof(*cel), 0);
	if (ret) {
		kfree(cel);
		return ret;
	}

	xa_store(&ctrl->cels, csi, cel, GFP_KERNEL);
out:
	*log = cel;
	return 0;
}

static inline u32 nvme_mps_to_sectors(struct nvme_ctrl *ctrl, u32 units)
{
	u32 page_shift = NVME_CAP_MPSMIN(ctrl->cap) + 12, val;

	if (check_shl_overflow(1U, units + page_shift - 9, &val))
		return UINT_MAX;
	return val;
}

static int nvme_init_non_mdts_limits(struct nvme_ctrl *ctrl)
{
	struct nvme_command c = { };
	struct nvme_id_ctrl_nvm *id;
	int ret;

<<<<<<< HEAD
	if (ctrl->oncs & NVME_CTRL_ONCS_DSM)
		ctrl->max_discard_segments = NVME_DSM_MAX_RANGES;
	else
		ctrl->max_discard_segments = 0;

=======
>>>>>>> 2d5404ca
	/*
	 * Even though NVMe spec explicitly states that MDTS is not applicable
	 * to the write-zeroes, we are cautious and limit the size to the
	 * controllers max_hw_sectors value, which is based on the MDTS field
	 * and possibly other limiting factors.
	 */
	if ((ctrl->oncs & NVME_CTRL_ONCS_WRITE_ZEROES) &&
	    !(ctrl->quirks & NVME_QUIRK_DISABLE_WRITE_ZEROES))
		ctrl->max_zeroes_sectors = ctrl->max_hw_sectors;
	else
		ctrl->max_zeroes_sectors = 0;

	if (ctrl->subsys->subtype != NVME_NQN_NVME ||
<<<<<<< HEAD
	    nvme_ctrl_limited_cns(ctrl) ||
=======
	    !nvme_id_cns_ok(ctrl, NVME_ID_CNS_CS_CTRL) ||
>>>>>>> 2d5404ca
	    test_bit(NVME_CTRL_SKIP_ID_CNS_CS, &ctrl->flags))
		return 0;

	id = kzalloc(sizeof(*id), GFP_KERNEL);
	if (!id)
		return -ENOMEM;

	c.identify.opcode = nvme_admin_identify;
	c.identify.cns = NVME_ID_CNS_CS_CTRL;
	c.identify.csi = NVME_CSI_NVM;

	ret = nvme_submit_sync_cmd(ctrl->admin_q, &c, id, sizeof(*id));
	if (ret)
		goto free_data;

	ctrl->dmrl = id->dmrl;
	ctrl->dmrsl = le32_to_cpu(id->dmrsl);
	if (id->wzsl)
		ctrl->max_zeroes_sectors = nvme_mps_to_sectors(ctrl, id->wzsl);

free_data:
	if (ret > 0)
		set_bit(NVME_CTRL_SKIP_ID_CNS_CS, &ctrl->flags);
	kfree(id);
	return ret;
}

static void nvme_init_known_nvm_effects(struct nvme_ctrl *ctrl)
{
	struct nvme_effects_log	*log = ctrl->effects;

	log->acs[nvme_admin_format_nvm] |= cpu_to_le32(NVME_CMD_EFFECTS_LBCC |
						NVME_CMD_EFFECTS_NCC |
						NVME_CMD_EFFECTS_CSE_MASK);
	log->acs[nvme_admin_sanitize_nvm] |= cpu_to_le32(NVME_CMD_EFFECTS_LBCC |
						NVME_CMD_EFFECTS_CSE_MASK);

	/*
	 * The spec says the result of a security receive command depends on
	 * the previous security send command. As such, many vendors log this
	 * command as one to submitted only when no other commands to the same
	 * namespace are outstanding. The intention is to tell the host to
	 * prevent mixing security send and receive.
	 *
	 * This driver can only enforce such exclusive access against IO
	 * queues, though. We are not readily able to enforce such a rule for
	 * two commands to the admin queue, which is the only queue that
	 * matters for this command.
	 *
	 * Rather than blindly freezing the IO queues for this effect that
	 * doesn't even apply to IO, mask it off.
	 */
	log->acs[nvme_admin_security_recv] &= cpu_to_le32(~NVME_CMD_EFFECTS_CSE_MASK);

	log->iocs[nvme_cmd_write] |= cpu_to_le32(NVME_CMD_EFFECTS_LBCC);
	log->iocs[nvme_cmd_write_zeroes] |= cpu_to_le32(NVME_CMD_EFFECTS_LBCC);
	log->iocs[nvme_cmd_write_uncor] |= cpu_to_le32(NVME_CMD_EFFECTS_LBCC);
}

static int nvme_init_effects(struct nvme_ctrl *ctrl, struct nvme_id_ctrl *id)
{
	int ret = 0;

	if (ctrl->effects)
		return 0;

	if (id->lpa & NVME_CTRL_LPA_CMD_EFFECTS_LOG) {
		ret = nvme_get_effects_log(ctrl, NVME_CSI_NVM, &ctrl->effects);
		if (ret < 0)
			return ret;
	}

	if (!ctrl->effects) {
		ctrl->effects = kzalloc(sizeof(*ctrl->effects), GFP_KERNEL);
		if (!ctrl->effects)
			return -ENOMEM;
		xa_store(&ctrl->cels, NVME_CSI_NVM, ctrl->effects, GFP_KERNEL);
	}

	nvme_init_known_nvm_effects(ctrl);
	return 0;
}

static int nvme_check_ctrl_fabric_info(struct nvme_ctrl *ctrl, struct nvme_id_ctrl *id)
{
	/*
	 * In fabrics we need to verify the cntlid matches the
	 * admin connect
	 */
	if (ctrl->cntlid != le16_to_cpu(id->cntlid)) {
		dev_err(ctrl->device,
			"Mismatching cntlid: Connect %u vs Identify %u, rejecting\n",
			ctrl->cntlid, le16_to_cpu(id->cntlid));
		return -EINVAL;
	}

	if (!nvme_discovery_ctrl(ctrl) && !ctrl->kas) {
		dev_err(ctrl->device,
			"keep-alive support is mandatory for fabrics\n");
		return -EINVAL;
	}

	if (!nvme_discovery_ctrl(ctrl) && ctrl->ioccsz < 4) {
		dev_err(ctrl->device,
			"I/O queue command capsule supported size %d < 4\n",
			ctrl->ioccsz);
		return -EINVAL;
	}

	if (!nvme_discovery_ctrl(ctrl) && ctrl->iorcsz < 1) {
		dev_err(ctrl->device,
			"I/O queue response capsule supported size %d < 1\n",
			ctrl->iorcsz);
		return -EINVAL;
	}

	if (!ctrl->maxcmd) {
		dev_err(ctrl->device, "Maximum outstanding commands is 0\n");
		return -EINVAL;
	}

	return 0;
}

static int nvme_init_identify(struct nvme_ctrl *ctrl)
{
	struct queue_limits lim;
	struct nvme_id_ctrl *id;
	u32 max_hw_sectors;
	bool prev_apst_enabled;
	int ret;

	ret = nvme_identify_ctrl(ctrl, &id);
	if (ret) {
		dev_err(ctrl->device, "Identify Controller failed (%d)\n", ret);
		return -EIO;
	}

	if (!(ctrl->ops->flags & NVME_F_FABRICS))
		ctrl->cntlid = le16_to_cpu(id->cntlid);

	if (!ctrl->identified) {
		unsigned int i;

		/*
		 * Check for quirks.  Quirk can depend on firmware version,
		 * so, in principle, the set of quirks present can change
		 * across a reset.  As a possible future enhancement, we
		 * could re-scan for quirks every time we reinitialize
		 * the device, but we'd have to make sure that the driver
		 * behaves intelligently if the quirks change.
		 */
		for (i = 0; i < ARRAY_SIZE(core_quirks); i++) {
			if (quirk_matches(id, &core_quirks[i]))
				ctrl->quirks |= core_quirks[i].quirks;
		}

		ret = nvme_init_subsystem(ctrl, id);
		if (ret)
			goto out_free;

		ret = nvme_init_effects(ctrl, id);
		if (ret)
			goto out_free;
	}
	memcpy(ctrl->subsys->firmware_rev, id->fr,
	       sizeof(ctrl->subsys->firmware_rev));

	if (force_apst && (ctrl->quirks & NVME_QUIRK_NO_DEEPEST_PS)) {
		dev_warn(ctrl->device, "forcibly allowing all power states due to nvme_core.force_apst -- use at your own risk\n");
		ctrl->quirks &= ~NVME_QUIRK_NO_DEEPEST_PS;
	}

	ctrl->crdt[0] = le16_to_cpu(id->crdt1);
	ctrl->crdt[1] = le16_to_cpu(id->crdt2);
	ctrl->crdt[2] = le16_to_cpu(id->crdt3);

	ctrl->oacs = le16_to_cpu(id->oacs);
	ctrl->oncs = le16_to_cpu(id->oncs);
	ctrl->mtfa = le16_to_cpu(id->mtfa);
	ctrl->oaes = le32_to_cpu(id->oaes);
	ctrl->wctemp = le16_to_cpu(id->wctemp);
	ctrl->cctemp = le16_to_cpu(id->cctemp);

	atomic_set(&ctrl->abort_limit, id->acl + 1);
	ctrl->vwc = id->vwc;
	if (id->mdts)
		max_hw_sectors = nvme_mps_to_sectors(ctrl, id->mdts);
	else
		max_hw_sectors = UINT_MAX;
	ctrl->max_hw_sectors =
		min_not_zero(ctrl->max_hw_sectors, max_hw_sectors);

	lim = queue_limits_start_update(ctrl->admin_q);
	nvme_set_ctrl_limits(ctrl, &lim);
	ret = queue_limits_commit_update(ctrl->admin_q, &lim);
	if (ret)
		goto out_free;

	ctrl->sgls = le32_to_cpu(id->sgls);
	ctrl->kas = le16_to_cpu(id->kas);
	ctrl->max_namespaces = le32_to_cpu(id->mnan);
	ctrl->ctratt = le32_to_cpu(id->ctratt);

	ctrl->cntrltype = id->cntrltype;
	ctrl->dctype = id->dctype;

	if (id->rtd3e) {
		/* us -> s */
		u32 transition_time = le32_to_cpu(id->rtd3e) / USEC_PER_SEC;

		ctrl->shutdown_timeout = clamp_t(unsigned int, transition_time,
						 shutdown_timeout, 60);

		if (ctrl->shutdown_timeout != shutdown_timeout)
			dev_info(ctrl->device,
				 "D3 entry latency set to %u seconds\n",
				 ctrl->shutdown_timeout);
	} else
		ctrl->shutdown_timeout = shutdown_timeout;

	ctrl->npss = id->npss;
	ctrl->apsta = id->apsta;
	prev_apst_enabled = ctrl->apst_enabled;
	if (ctrl->quirks & NVME_QUIRK_NO_APST) {
		if (force_apst && id->apsta) {
			dev_warn(ctrl->device, "forcibly allowing APST due to nvme_core.force_apst -- use at your own risk\n");
			ctrl->apst_enabled = true;
		} else {
			ctrl->apst_enabled = false;
		}
	} else {
		ctrl->apst_enabled = id->apsta;
	}
	memcpy(ctrl->psd, id->psd, sizeof(ctrl->psd));

	if (ctrl->ops->flags & NVME_F_FABRICS) {
		ctrl->icdoff = le16_to_cpu(id->icdoff);
		ctrl->ioccsz = le32_to_cpu(id->ioccsz);
		ctrl->iorcsz = le32_to_cpu(id->iorcsz);
		ctrl->maxcmd = le16_to_cpu(id->maxcmd);

		ret = nvme_check_ctrl_fabric_info(ctrl, id);
		if (ret)
			goto out_free;
	} else {
		ctrl->hmpre = le32_to_cpu(id->hmpre);
		ctrl->hmmin = le32_to_cpu(id->hmmin);
		ctrl->hmminds = le32_to_cpu(id->hmminds);
		ctrl->hmmaxd = le16_to_cpu(id->hmmaxd);
	}

	ret = nvme_mpath_init_identify(ctrl, id);
	if (ret < 0)
		goto out_free;

	if (ctrl->apst_enabled && !prev_apst_enabled)
		dev_pm_qos_expose_latency_tolerance(ctrl->device);
	else if (!ctrl->apst_enabled && prev_apst_enabled)
		dev_pm_qos_hide_latency_tolerance(ctrl->device);

out_free:
	kfree(id);
	return ret;
}

/*
 * Initialize the cached copies of the Identify data and various controller
 * register in our nvme_ctrl structure.  This should be called as soon as
 * the admin queue is fully up and running.
 */
int nvme_init_ctrl_finish(struct nvme_ctrl *ctrl, bool was_suspended)
{
	int ret;

	ret = ctrl->ops->reg_read32(ctrl, NVME_REG_VS, &ctrl->vs);
	if (ret) {
		dev_err(ctrl->device, "Reading VS failed (%d)\n", ret);
		return ret;
	}

	ctrl->sqsize = min_t(u16, NVME_CAP_MQES(ctrl->cap), ctrl->sqsize);

	if (ctrl->vs >= NVME_VS(1, 1, 0))
		ctrl->subsystem = NVME_CAP_NSSRC(ctrl->cap);

	ret = nvme_init_identify(ctrl);
	if (ret)
		return ret;

	ret = nvme_configure_apst(ctrl);
	if (ret < 0)
		return ret;

	ret = nvme_configure_timestamp(ctrl);
	if (ret < 0)
		return ret;

	ret = nvme_configure_host_options(ctrl);
	if (ret < 0)
		return ret;

	nvme_configure_opal(ctrl, was_suspended);

	if (!ctrl->identified && !nvme_discovery_ctrl(ctrl)) {
		/*
		 * Do not return errors unless we are in a controller reset,
		 * the controller works perfectly fine without hwmon.
		 */
		ret = nvme_hwmon_init(ctrl);
		if (ret == -EINTR)
			return ret;
	}

	clear_bit(NVME_CTRL_DIRTY_CAPABILITY, &ctrl->flags);
	ctrl->identified = true;

	nvme_start_keep_alive(ctrl);

	return 0;
}
EXPORT_SYMBOL_GPL(nvme_init_ctrl_finish);

static int nvme_dev_open(struct inode *inode, struct file *file)
{
	struct nvme_ctrl *ctrl =
		container_of(inode->i_cdev, struct nvme_ctrl, cdev);

	switch (nvme_ctrl_state(ctrl)) {
	case NVME_CTRL_LIVE:
		break;
	default:
		return -EWOULDBLOCK;
	}

	nvme_get_ctrl(ctrl);
	if (!try_module_get(ctrl->ops->module)) {
		nvme_put_ctrl(ctrl);
		return -EINVAL;
	}

	file->private_data = ctrl;
	return 0;
}

static int nvme_dev_release(struct inode *inode, struct file *file)
{
	struct nvme_ctrl *ctrl =
		container_of(inode->i_cdev, struct nvme_ctrl, cdev);

	module_put(ctrl->ops->module);
	nvme_put_ctrl(ctrl);
	return 0;
}

static const struct file_operations nvme_dev_fops = {
	.owner		= THIS_MODULE,
	.open		= nvme_dev_open,
	.release	= nvme_dev_release,
	.unlocked_ioctl	= nvme_dev_ioctl,
	.compat_ioctl	= compat_ptr_ioctl,
	.uring_cmd	= nvme_dev_uring_cmd,
};

static struct nvme_ns_head *nvme_find_ns_head(struct nvme_ctrl *ctrl,
		unsigned nsid)
{
	struct nvme_ns_head *h;

	lockdep_assert_held(&ctrl->subsys->lock);

	list_for_each_entry(h, &ctrl->subsys->nsheads, entry) {
		/*
		 * Private namespaces can share NSIDs under some conditions.
		 * In that case we can't use the same ns_head for namespaces
		 * with the same NSID.
		 */
		if (h->ns_id != nsid || !nvme_is_unique_nsid(ctrl, h))
			continue;
		if (!list_empty(&h->list) && nvme_tryget_ns_head(h))
			return h;
	}

	return NULL;
}

static int nvme_subsys_check_duplicate_ids(struct nvme_subsystem *subsys,
		struct nvme_ns_ids *ids)
{
	bool has_uuid = !uuid_is_null(&ids->uuid);
	bool has_nguid = memchr_inv(ids->nguid, 0, sizeof(ids->nguid));
	bool has_eui64 = memchr_inv(ids->eui64, 0, sizeof(ids->eui64));
	struct nvme_ns_head *h;

	lockdep_assert_held(&subsys->lock);

	list_for_each_entry(h, &subsys->nsheads, entry) {
		if (has_uuid && uuid_equal(&ids->uuid, &h->ids.uuid))
			return -EINVAL;
		if (has_nguid &&
		    memcmp(&ids->nguid, &h->ids.nguid, sizeof(ids->nguid)) == 0)
			return -EINVAL;
		if (has_eui64 &&
		    memcmp(&ids->eui64, &h->ids.eui64, sizeof(ids->eui64)) == 0)
			return -EINVAL;
	}

	return 0;
}

static void nvme_cdev_rel(struct device *dev)
{
	ida_free(&nvme_ns_chr_minor_ida, MINOR(dev->devt));
}

void nvme_cdev_del(struct cdev *cdev, struct device *cdev_device)
{
	cdev_device_del(cdev, cdev_device);
	put_device(cdev_device);
}

int nvme_cdev_add(struct cdev *cdev, struct device *cdev_device,
		const struct file_operations *fops, struct module *owner)
{
	int minor, ret;

	minor = ida_alloc(&nvme_ns_chr_minor_ida, GFP_KERNEL);
	if (minor < 0)
		return minor;
	cdev_device->devt = MKDEV(MAJOR(nvme_ns_chr_devt), minor);
	cdev_device->class = &nvme_ns_chr_class;
	cdev_device->release = nvme_cdev_rel;
	device_initialize(cdev_device);
	cdev_init(cdev, fops);
	cdev->owner = owner;
	ret = cdev_device_add(cdev, cdev_device);
	if (ret)
		put_device(cdev_device);

	return ret;
}

static int nvme_ns_chr_open(struct inode *inode, struct file *file)
{
	return nvme_ns_open(container_of(inode->i_cdev, struct nvme_ns, cdev));
}

static int nvme_ns_chr_release(struct inode *inode, struct file *file)
{
	nvme_ns_release(container_of(inode->i_cdev, struct nvme_ns, cdev));
	return 0;
}

static const struct file_operations nvme_ns_chr_fops = {
	.owner		= THIS_MODULE,
	.open		= nvme_ns_chr_open,
	.release	= nvme_ns_chr_release,
	.unlocked_ioctl	= nvme_ns_chr_ioctl,
	.compat_ioctl	= compat_ptr_ioctl,
	.uring_cmd	= nvme_ns_chr_uring_cmd,
	.uring_cmd_iopoll = nvme_ns_chr_uring_cmd_iopoll,
};

static int nvme_add_ns_cdev(struct nvme_ns *ns)
{
	int ret;

	ns->cdev_device.parent = ns->ctrl->device;
	ret = dev_set_name(&ns->cdev_device, "ng%dn%d",
			   ns->ctrl->instance, ns->head->instance);
	if (ret)
		return ret;

	return nvme_cdev_add(&ns->cdev, &ns->cdev_device, &nvme_ns_chr_fops,
			     ns->ctrl->ops->module);
}

static struct nvme_ns_head *nvme_alloc_ns_head(struct nvme_ctrl *ctrl,
		struct nvme_ns_info *info)
{
	struct nvme_ns_head *head;
	size_t size = sizeof(*head);
	int ret = -ENOMEM;

#ifdef CONFIG_NVME_MULTIPATH
	size += num_possible_nodes() * sizeof(struct nvme_ns *);
#endif

	head = kzalloc(size, GFP_KERNEL);
	if (!head)
		goto out;
	ret = ida_alloc_min(&ctrl->subsys->ns_ida, 1, GFP_KERNEL);
	if (ret < 0)
		goto out_free_head;
	head->instance = ret;
	INIT_LIST_HEAD(&head->list);
	ret = init_srcu_struct(&head->srcu);
	if (ret)
		goto out_ida_remove;
	head->subsys = ctrl->subsys;
	head->ns_id = info->nsid;
	head->ids = info->ids;
	head->shared = info->is_shared;
	ratelimit_state_init(&head->rs_nuse, 5 * HZ, 1);
	ratelimit_set_flags(&head->rs_nuse, RATELIMIT_MSG_ON_RELEASE);
	kref_init(&head->ref);

	if (head->ids.csi) {
		ret = nvme_get_effects_log(ctrl, head->ids.csi, &head->effects);
		if (ret)
			goto out_cleanup_srcu;
	} else
		head->effects = ctrl->effects;

	ret = nvme_mpath_alloc_disk(ctrl, head);
	if (ret)
		goto out_cleanup_srcu;

	list_add_tail(&head->entry, &ctrl->subsys->nsheads);

	kref_get(&ctrl->subsys->ref);

	return head;
out_cleanup_srcu:
	cleanup_srcu_struct(&head->srcu);
out_ida_remove:
	ida_free(&ctrl->subsys->ns_ida, head->instance);
out_free_head:
	kfree(head);
out:
	if (ret > 0)
		ret = blk_status_to_errno(nvme_error_status(ret));
	return ERR_PTR(ret);
}

static int nvme_global_check_duplicate_ids(struct nvme_subsystem *this,
		struct nvme_ns_ids *ids)
{
	struct nvme_subsystem *s;
	int ret = 0;

	/*
	 * Note that this check is racy as we try to avoid holding the global
	 * lock over the whole ns_head creation.  But it is only intended as
	 * a sanity check anyway.
	 */
	mutex_lock(&nvme_subsystems_lock);
	list_for_each_entry(s, &nvme_subsystems, entry) {
		if (s == this)
			continue;
		mutex_lock(&s->lock);
		ret = nvme_subsys_check_duplicate_ids(s, ids);
		mutex_unlock(&s->lock);
		if (ret)
			break;
	}
	mutex_unlock(&nvme_subsystems_lock);

	return ret;
}

static int nvme_init_ns_head(struct nvme_ns *ns, struct nvme_ns_info *info)
{
	struct nvme_ctrl *ctrl = ns->ctrl;
	struct nvme_ns_head *head = NULL;
	int ret;

	ret = nvme_global_check_duplicate_ids(ctrl->subsys, &info->ids);
	if (ret) {
		/*
		 * We've found two different namespaces on two different
		 * subsystems that report the same ID.  This is pretty nasty
		 * for anything that actually requires unique device
		 * identification.  In the kernel we need this for multipathing,
		 * and in user space the /dev/disk/by-id/ links rely on it.
		 *
		 * If the device also claims to be multi-path capable back off
		 * here now and refuse the probe the second device as this is a
		 * recipe for data corruption.  If not this is probably a
		 * cheap consumer device if on the PCIe bus, so let the user
		 * proceed and use the shiny toy, but warn that with changing
		 * probing order (which due to our async probing could just be
		 * device taking longer to startup) the other device could show
		 * up at any time.
		 */
		nvme_print_device_info(ctrl);
		if ((ns->ctrl->ops->flags & NVME_F_FABRICS) || /* !PCIe */
		    ((ns->ctrl->subsys->cmic & NVME_CTRL_CMIC_MULTI_CTRL) &&
		     info->is_shared)) {
			dev_err(ctrl->device,
				"ignoring nsid %d because of duplicate IDs\n",
				info->nsid);
			return ret;
		}

		dev_err(ctrl->device,
			"clearing duplicate IDs for nsid %d\n", info->nsid);
		dev_err(ctrl->device,
			"use of /dev/disk/by-id/ may cause data corruption\n");
		memset(&info->ids.nguid, 0, sizeof(info->ids.nguid));
		memset(&info->ids.uuid, 0, sizeof(info->ids.uuid));
		memset(&info->ids.eui64, 0, sizeof(info->ids.eui64));
		ctrl->quirks |= NVME_QUIRK_BOGUS_NID;
	}

	mutex_lock(&ctrl->subsys->lock);
	head = nvme_find_ns_head(ctrl, info->nsid);
	if (!head) {
		ret = nvme_subsys_check_duplicate_ids(ctrl->subsys, &info->ids);
		if (ret) {
			dev_err(ctrl->device,
				"duplicate IDs in subsystem for nsid %d\n",
				info->nsid);
			goto out_unlock;
		}
		head = nvme_alloc_ns_head(ctrl, info);
		if (IS_ERR(head)) {
			ret = PTR_ERR(head);
			goto out_unlock;
		}
	} else {
		ret = -EINVAL;
		if (!info->is_shared || !head->shared) {
			dev_err(ctrl->device,
				"Duplicate unshared namespace %d\n",
				info->nsid);
			goto out_put_ns_head;
		}
		if (!nvme_ns_ids_equal(&head->ids, &info->ids)) {
			dev_err(ctrl->device,
				"IDs don't match for shared namespace %d\n",
					info->nsid);
			goto out_put_ns_head;
		}

		if (!multipath) {
			dev_warn(ctrl->device,
				"Found shared namespace %d, but multipathing not supported.\n",
				info->nsid);
			dev_warn_once(ctrl->device,
				"Support for shared namespaces without CONFIG_NVME_MULTIPATH is deprecated and will be removed in Linux 6.0.\n");
		}
	}

	list_add_tail_rcu(&ns->siblings, &head->list);
	ns->head = head;
	mutex_unlock(&ctrl->subsys->lock);
	return 0;

out_put_ns_head:
	nvme_put_ns_head(head);
out_unlock:
	mutex_unlock(&ctrl->subsys->lock);
	return ret;
}

struct nvme_ns *nvme_find_get_ns(struct nvme_ctrl *ctrl, unsigned nsid)
{
	struct nvme_ns *ns, *ret = NULL;
	int srcu_idx;

	srcu_idx = srcu_read_lock(&ctrl->srcu);
<<<<<<< HEAD
	list_for_each_entry_rcu(ns, &ctrl->namespaces, list) {
=======
	list_for_each_entry_srcu(ns, &ctrl->namespaces, list,
				 srcu_read_lock_held(&ctrl->srcu)) {
>>>>>>> 2d5404ca
		if (ns->head->ns_id == nsid) {
			if (!nvme_get_ns(ns))
				continue;
			ret = ns;
			break;
		}
		if (ns->head->ns_id > nsid)
			break;
	}
	srcu_read_unlock(&ctrl->srcu, srcu_idx);
	return ret;
}
EXPORT_SYMBOL_NS_GPL(nvme_find_get_ns, NVME_TARGET_PASSTHRU);

/*
 * Add the namespace to the controller list while keeping the list ordered.
 */
static void nvme_ns_add_to_ctrl_list(struct nvme_ns *ns)
{
	struct nvme_ns *tmp;

	list_for_each_entry_reverse(tmp, &ns->ctrl->namespaces, list) {
		if (tmp->head->ns_id < ns->head->ns_id) {
			list_add_rcu(&ns->list, &tmp->list);
			return;
		}
	}
	list_add(&ns->list, &ns->ctrl->namespaces);
}

static void nvme_alloc_ns(struct nvme_ctrl *ctrl, struct nvme_ns_info *info)
{
	struct queue_limits lim = { };
	struct nvme_ns *ns;
	struct gendisk *disk;
	int node = ctrl->numa_node;

	ns = kzalloc_node(sizeof(*ns), GFP_KERNEL, node);
	if (!ns)
		return;

	if (ctrl->opts && ctrl->opts->data_digest)
		lim.features |= BLK_FEAT_STABLE_WRITES;
	if (ctrl->ops->supports_pci_p2pdma &&
	    ctrl->ops->supports_pci_p2pdma(ctrl))
		lim.features |= BLK_FEAT_PCI_P2PDMA;

	disk = blk_mq_alloc_disk(ctrl->tagset, &lim, ns);
	if (IS_ERR(disk))
		goto out_free_ns;
	disk->fops = &nvme_bdev_ops;
	disk->private_data = ns;

	ns->disk = disk;
	ns->queue = disk->queue;
	ns->ctrl = ctrl;
	kref_init(&ns->kref);

	if (nvme_init_ns_head(ns, info))
		goto out_cleanup_disk;

	/*
	 * If multipathing is enabled, the device name for all disks and not
	 * just those that represent shared namespaces needs to be based on the
	 * subsystem instance.  Using the controller instance for private
	 * namespaces could lead to naming collisions between shared and private
	 * namespaces if they don't use a common numbering scheme.
	 *
	 * If multipathing is not enabled, disk names must use the controller
	 * instance as shared namespaces will show up as multiple block
	 * devices.
	 */
	if (nvme_ns_head_multipath(ns->head)) {
		sprintf(disk->disk_name, "nvme%dc%dn%d", ctrl->subsys->instance,
			ctrl->instance, ns->head->instance);
		disk->flags |= GENHD_FL_HIDDEN;
	} else if (multipath) {
		sprintf(disk->disk_name, "nvme%dn%d", ctrl->subsys->instance,
			ns->head->instance);
	} else {
		sprintf(disk->disk_name, "nvme%dn%d", ctrl->instance,
			ns->head->instance);
	}

	if (nvme_update_ns_info(ns, info))
		goto out_unlink_ns;

	mutex_lock(&ctrl->namespaces_lock);
	/*
	 * Ensure that no namespaces are added to the ctrl list after the queues
	 * are frozen, thereby avoiding a deadlock between scan and reset.
	 */
	if (test_bit(NVME_CTRL_FROZEN, &ctrl->flags)) {
		mutex_unlock(&ctrl->namespaces_lock);
		goto out_unlink_ns;
	}
	nvme_ns_add_to_ctrl_list(ns);
	mutex_unlock(&ctrl->namespaces_lock);
	synchronize_srcu(&ctrl->srcu);
	nvme_get_ctrl(ctrl);

	if (device_add_disk(ctrl->device, ns->disk, nvme_ns_attr_groups))
		goto out_cleanup_ns_from_list;

	if (!nvme_ns_head_multipath(ns->head))
		nvme_add_ns_cdev(ns);

	nvme_mpath_add_disk(ns, info->anagrpid);
	nvme_fault_inject_init(&ns->fault_inject, ns->disk->disk_name);

	/*
	 * Set ns->disk->device->driver_data to ns so we can access
	 * ns->head->passthru_err_log_enabled in
	 * nvme_io_passthru_err_log_enabled_[store | show]().
	 */
	dev_set_drvdata(disk_to_dev(ns->disk), ns);

	return;

 out_cleanup_ns_from_list:
	nvme_put_ctrl(ctrl);
	mutex_lock(&ctrl->namespaces_lock);
	list_del_rcu(&ns->list);
	mutex_unlock(&ctrl->namespaces_lock);
	synchronize_srcu(&ctrl->srcu);
 out_unlink_ns:
	mutex_lock(&ctrl->subsys->lock);
	list_del_rcu(&ns->siblings);
	if (list_empty(&ns->head->list))
		list_del_init(&ns->head->entry);
	mutex_unlock(&ctrl->subsys->lock);
	nvme_put_ns_head(ns->head);
 out_cleanup_disk:
	put_disk(disk);
 out_free_ns:
	kfree(ns);
}

static void nvme_ns_remove(struct nvme_ns *ns)
{
	bool last_path = false;

	if (test_and_set_bit(NVME_NS_REMOVING, &ns->flags))
		return;

	clear_bit(NVME_NS_READY, &ns->flags);
	set_capacity(ns->disk, 0);
	nvme_fault_inject_fini(&ns->fault_inject);

	/*
	 * Ensure that !NVME_NS_READY is seen by other threads to prevent
	 * this ns going back into current_path.
	 */
	synchronize_srcu(&ns->head->srcu);

	/* wait for concurrent submissions */
	if (nvme_mpath_clear_current_path(ns))
		synchronize_srcu(&ns->head->srcu);

	mutex_lock(&ns->ctrl->subsys->lock);
	list_del_rcu(&ns->siblings);
	if (list_empty(&ns->head->list)) {
		list_del_init(&ns->head->entry);
		last_path = true;
	}
	mutex_unlock(&ns->ctrl->subsys->lock);

	/* guarantee not available in head->list */
	synchronize_srcu(&ns->head->srcu);

	if (!nvme_ns_head_multipath(ns->head))
		nvme_cdev_del(&ns->cdev, &ns->cdev_device);
	del_gendisk(ns->disk);

	mutex_lock(&ns->ctrl->namespaces_lock);
	list_del_rcu(&ns->list);
	mutex_unlock(&ns->ctrl->namespaces_lock);
	synchronize_srcu(&ns->ctrl->srcu);

	if (last_path)
		nvme_mpath_shutdown_disk(ns->head);
	nvme_put_ns(ns);
}

static void nvme_ns_remove_by_nsid(struct nvme_ctrl *ctrl, u32 nsid)
{
	struct nvme_ns *ns = nvme_find_get_ns(ctrl, nsid);

	if (ns) {
		nvme_ns_remove(ns);
		nvme_put_ns(ns);
	}
}

static void nvme_validate_ns(struct nvme_ns *ns, struct nvme_ns_info *info)
{
	int ret = NVME_SC_INVALID_NS | NVME_STATUS_DNR;

	if (!nvme_ns_ids_equal(&ns->head->ids, &info->ids)) {
		dev_err(ns->ctrl->device,
			"identifiers changed for nsid %d\n", ns->head->ns_id);
		goto out;
	}

	ret = nvme_update_ns_info(ns, info);
out:
	/*
	 * Only remove the namespace if we got a fatal error back from the
	 * device, otherwise ignore the error and just move on.
	 *
	 * TODO: we should probably schedule a delayed retry here.
	 */
	if (ret > 0 && (ret & NVME_STATUS_DNR))
		nvme_ns_remove(ns);
}

static void nvme_scan_ns(struct nvme_ctrl *ctrl, unsigned nsid)
{
	struct nvme_ns_info info = { .nsid = nsid };
	struct nvme_ns *ns;
	int ret;

	if (nvme_identify_ns_descs(ctrl, &info))
		return;

	if (info.ids.csi != NVME_CSI_NVM && !nvme_multi_css(ctrl)) {
		dev_warn(ctrl->device,
			"command set not reported for nsid: %d\n", nsid);
		return;
	}

	/*
	 * If available try to use the Command Set Idependent Identify Namespace
	 * data structure to find all the generic information that is needed to
	 * set up a namespace.  If not fall back to the legacy version.
	 */
	if ((ctrl->cap & NVME_CAP_CRMS_CRIMS) ||
	    (info.ids.csi != NVME_CSI_NVM && info.ids.csi != NVME_CSI_ZNS))
		ret = nvme_ns_info_from_id_cs_indep(ctrl, &info);
	else
		ret = nvme_ns_info_from_identify(ctrl, &info);

	if (info.is_removed)
		nvme_ns_remove_by_nsid(ctrl, nsid);

	/*
	 * Ignore the namespace if it is not ready. We will get an AEN once it
	 * becomes ready and restart the scan.
	 */
	if (ret || !info.is_ready)
		return;

	ns = nvme_find_get_ns(ctrl, nsid);
	if (ns) {
		nvme_validate_ns(ns, &info);
		nvme_put_ns(ns);
	} else {
		nvme_alloc_ns(ctrl, &info);
	}
}

<<<<<<< HEAD
/*
=======
/**
>>>>>>> 2d5404ca
 * struct async_scan_info - keeps track of controller & NSIDs to scan
 * @ctrl:	Controller on which namespaces are being scanned
 * @next_nsid:	Index of next NSID to scan in ns_list
 * @ns_list:	Pointer to list of NSIDs to scan
 *
 * Note: There is a single async_scan_info structure shared by all instances
 * of nvme_scan_ns_async() scanning a given controller, so the atomic
 * operations on next_nsid are critical to ensure each instance scans a unique
 * NSID.
 */
struct async_scan_info {
	struct nvme_ctrl *ctrl;
	atomic_t next_nsid;
	__le32 *ns_list;
};

static void nvme_scan_ns_async(void *data, async_cookie_t cookie)
{
	struct async_scan_info *scan_info = data;
	int idx;
	u32 nsid;

<<<<<<< HEAD
	idx = (u32)atomic_fetch_add(1, &scan_info->next_nsid);
=======
	idx = (u32)atomic_fetch_inc(&scan_info->next_nsid);
>>>>>>> 2d5404ca
	nsid = le32_to_cpu(scan_info->ns_list[idx]);

	nvme_scan_ns(scan_info->ctrl, nsid);
}

static void nvme_remove_invalid_namespaces(struct nvme_ctrl *ctrl,
					unsigned nsid)
{
	struct nvme_ns *ns, *next;
	LIST_HEAD(rm_list);

	mutex_lock(&ctrl->namespaces_lock);
	list_for_each_entry_safe(ns, next, &ctrl->namespaces, list) {
		if (ns->head->ns_id > nsid) {
			list_del_rcu(&ns->list);
			synchronize_srcu(&ctrl->srcu);
			list_add_tail_rcu(&ns->list, &rm_list);
		}
	}
	mutex_unlock(&ctrl->namespaces_lock);

	list_for_each_entry_safe(ns, next, &rm_list, list)
		nvme_ns_remove(ns);
}

static int nvme_scan_ns_list(struct nvme_ctrl *ctrl)
{
	const int nr_entries = NVME_IDENTIFY_DATA_SIZE / sizeof(__le32);
	__le32 *ns_list;
	u32 prev = 0;
	int ret = 0, i;
	ASYNC_DOMAIN(domain);
	struct async_scan_info scan_info;

	ns_list = kzalloc(NVME_IDENTIFY_DATA_SIZE, GFP_KERNEL);
	if (!ns_list)
		return -ENOMEM;

	scan_info.ctrl = ctrl;
	scan_info.ns_list = ns_list;
	for (;;) {
		struct nvme_command cmd = {
			.identify.opcode	= nvme_admin_identify,
			.identify.cns		= NVME_ID_CNS_NS_ACTIVE_LIST,
			.identify.nsid		= cpu_to_le32(prev),
		};

		ret = nvme_submit_sync_cmd(ctrl->admin_q, &cmd, ns_list,
					    NVME_IDENTIFY_DATA_SIZE);
		if (ret) {
			dev_warn(ctrl->device,
				"Identify NS List failed (status=0x%x)\n", ret);
			goto free;
		}

		atomic_set(&scan_info.next_nsid, 0);
		for (i = 0; i < nr_entries; i++) {
			u32 nsid = le32_to_cpu(ns_list[i]);

			if (!nsid)	/* end of the list? */
				goto out;
			async_schedule_domain(nvme_scan_ns_async, &scan_info,
						&domain);
			while (++prev < nsid)
				nvme_ns_remove_by_nsid(ctrl, prev);
		}
		async_synchronize_full_domain(&domain);
	}
 out:
	nvme_remove_invalid_namespaces(ctrl, prev);
 free:
	async_synchronize_full_domain(&domain);
	kfree(ns_list);
	return ret;
}

static void nvme_scan_ns_sequential(struct nvme_ctrl *ctrl)
{
	struct nvme_id_ctrl *id;
	u32 nn, i;

	if (nvme_identify_ctrl(ctrl, &id))
		return;
	nn = le32_to_cpu(id->nn);
	kfree(id);

	for (i = 1; i <= nn; i++)
		nvme_scan_ns(ctrl, i);

	nvme_remove_invalid_namespaces(ctrl, nn);
}

static void nvme_clear_changed_ns_log(struct nvme_ctrl *ctrl)
{
	size_t log_size = NVME_MAX_CHANGED_NAMESPACES * sizeof(__le32);
	__le32 *log;
	int error;

	log = kzalloc(log_size, GFP_KERNEL);
	if (!log)
		return;

	/*
	 * We need to read the log to clear the AEN, but we don't want to rely
	 * on it for the changed namespace information as userspace could have
	 * raced with us in reading the log page, which could cause us to miss
	 * updates.
	 */
	error = nvme_get_log(ctrl, NVME_NSID_ALL, NVME_LOG_CHANGED_NS, 0,
			NVME_CSI_NVM, log, log_size, 0);
	if (error)
		dev_warn(ctrl->device,
			"reading changed ns log failed: %d\n", error);

	kfree(log);
}

static void nvme_scan_work(struct work_struct *work)
{
	struct nvme_ctrl *ctrl =
		container_of(work, struct nvme_ctrl, scan_work);
	int ret;

	/* No tagset on a live ctrl means IO queues could not created */
	if (nvme_ctrl_state(ctrl) != NVME_CTRL_LIVE || !ctrl->tagset)
		return;

	/*
	 * Identify controller limits can change at controller reset due to
	 * new firmware download, even though it is not common we cannot ignore
	 * such scenario. Controller's non-mdts limits are reported in the unit
	 * of logical blocks that is dependent on the format of attached
	 * namespace. Hence re-read the limits at the time of ns allocation.
	 */
	ret = nvme_init_non_mdts_limits(ctrl);
	if (ret < 0) {
		dev_warn(ctrl->device,
			"reading non-mdts-limits failed: %d\n", ret);
		return;
	}

	if (test_and_clear_bit(NVME_AER_NOTICE_NS_CHANGED, &ctrl->events)) {
		dev_info(ctrl->device, "rescanning namespaces.\n");
		nvme_clear_changed_ns_log(ctrl);
	}

	mutex_lock(&ctrl->scan_lock);
	if (!nvme_id_cns_ok(ctrl, NVME_ID_CNS_NS_ACTIVE_LIST)) {
		nvme_scan_ns_sequential(ctrl);
	} else {
		/*
		 * Fall back to sequential scan if DNR is set to handle broken
		 * devices which should support Identify NS List (as per the VS
		 * they report) but don't actually support it.
		 */
		ret = nvme_scan_ns_list(ctrl);
		if (ret > 0 && ret & NVME_STATUS_DNR)
			nvme_scan_ns_sequential(ctrl);
	}
	mutex_unlock(&ctrl->scan_lock);
}

/*
 * This function iterates the namespace list unlocked to allow recovery from
 * controller failure. It is up to the caller to ensure the namespace list is
 * not modified by scan work while this function is executing.
 */
void nvme_remove_namespaces(struct nvme_ctrl *ctrl)
{
	struct nvme_ns *ns, *next;
	LIST_HEAD(ns_list);

	/*
	 * make sure to requeue I/O to all namespaces as these
	 * might result from the scan itself and must complete
	 * for the scan_work to make progress
	 */
	nvme_mpath_clear_ctrl_paths(ctrl);

	/*
	 * Unquiesce io queues so any pending IO won't hang, especially
	 * those submitted from scan work
	 */
	nvme_unquiesce_io_queues(ctrl);

	/* prevent racing with ns scanning */
	flush_work(&ctrl->scan_work);

	/*
	 * The dead states indicates the controller was not gracefully
	 * disconnected. In that case, we won't be able to flush any data while
	 * removing the namespaces' disks; fail all the queues now to avoid
	 * potentially having to clean up the failed sync later.
	 */
	if (nvme_ctrl_state(ctrl) == NVME_CTRL_DEAD)
		nvme_mark_namespaces_dead(ctrl);

	/* this is a no-op when called from the controller reset handler */
	nvme_change_ctrl_state(ctrl, NVME_CTRL_DELETING_NOIO);

	mutex_lock(&ctrl->namespaces_lock);
	list_splice_init_rcu(&ctrl->namespaces, &ns_list, synchronize_rcu);
	mutex_unlock(&ctrl->namespaces_lock);
	synchronize_srcu(&ctrl->srcu);

	list_for_each_entry_safe(ns, next, &ns_list, list)
		nvme_ns_remove(ns);
}
EXPORT_SYMBOL_GPL(nvme_remove_namespaces);

static int nvme_class_uevent(const struct device *dev, struct kobj_uevent_env *env)
{
	const struct nvme_ctrl *ctrl =
		container_of(dev, struct nvme_ctrl, ctrl_device);
	struct nvmf_ctrl_options *opts = ctrl->opts;
	int ret;

	ret = add_uevent_var(env, "NVME_TRTYPE=%s", ctrl->ops->name);
	if (ret)
		return ret;

	if (opts) {
		ret = add_uevent_var(env, "NVME_TRADDR=%s", opts->traddr);
		if (ret)
			return ret;

		ret = add_uevent_var(env, "NVME_TRSVCID=%s",
				opts->trsvcid ?: "none");
		if (ret)
			return ret;

		ret = add_uevent_var(env, "NVME_HOST_TRADDR=%s",
				opts->host_traddr ?: "none");
		if (ret)
			return ret;

		ret = add_uevent_var(env, "NVME_HOST_IFACE=%s",
				opts->host_iface ?: "none");
	}
	return ret;
}

static void nvme_change_uevent(struct nvme_ctrl *ctrl, char *envdata)
{
	char *envp[2] = { envdata, NULL };

	kobject_uevent_env(&ctrl->device->kobj, KOBJ_CHANGE, envp);
}

static void nvme_aen_uevent(struct nvme_ctrl *ctrl)
{
	char *envp[2] = { NULL, NULL };
	u32 aen_result = ctrl->aen_result;

	ctrl->aen_result = 0;
	if (!aen_result)
		return;

	envp[0] = kasprintf(GFP_KERNEL, "NVME_AEN=%#08x", aen_result);
	if (!envp[0])
		return;
	kobject_uevent_env(&ctrl->device->kobj, KOBJ_CHANGE, envp);
	kfree(envp[0]);
}

static void nvme_async_event_work(struct work_struct *work)
{
	struct nvme_ctrl *ctrl =
		container_of(work, struct nvme_ctrl, async_event_work);

	nvme_aen_uevent(ctrl);

	/*
	 * The transport drivers must guarantee AER submission here is safe by
	 * flushing ctrl async_event_work after changing the controller state
	 * from LIVE and before freeing the admin queue.
	*/
	if (nvme_ctrl_state(ctrl) == NVME_CTRL_LIVE)
		ctrl->ops->submit_async_event(ctrl);
}

static bool nvme_ctrl_pp_status(struct nvme_ctrl *ctrl)
{

	u32 csts;

	if (ctrl->ops->reg_read32(ctrl, NVME_REG_CSTS, &csts))
		return false;

	if (csts == ~0)
		return false;

	return ((ctrl->ctrl_config & NVME_CC_ENABLE) && (csts & NVME_CSTS_PP));
}

static void nvme_get_fw_slot_info(struct nvme_ctrl *ctrl)
{
	struct nvme_fw_slot_info_log *log;
	u8 next_fw_slot, cur_fw_slot;

	log = kmalloc(sizeof(*log), GFP_KERNEL);
	if (!log)
		return;

	if (nvme_get_log(ctrl, NVME_NSID_ALL, NVME_LOG_FW_SLOT, 0, NVME_CSI_NVM,
			 log, sizeof(*log), 0)) {
		dev_warn(ctrl->device, "Get FW SLOT INFO log error\n");
		goto out_free_log;
	}

	cur_fw_slot = log->afi & 0x7;
	next_fw_slot = (log->afi & 0x70) >> 4;
	if (!cur_fw_slot || (next_fw_slot && (cur_fw_slot != next_fw_slot))) {
		dev_info(ctrl->device,
			 "Firmware is activated after next Controller Level Reset\n");
		goto out_free_log;
	}

	memcpy(ctrl->subsys->firmware_rev, &log->frs[cur_fw_slot - 1],
		sizeof(ctrl->subsys->firmware_rev));

out_free_log:
	kfree(log);
}

static void nvme_fw_act_work(struct work_struct *work)
{
	struct nvme_ctrl *ctrl = container_of(work,
				struct nvme_ctrl, fw_act_work);
	unsigned long fw_act_timeout;

	nvme_auth_stop(ctrl);

	if (ctrl->mtfa)
		fw_act_timeout = jiffies +
				msecs_to_jiffies(ctrl->mtfa * 100);
	else
		fw_act_timeout = jiffies +
				msecs_to_jiffies(admin_timeout * 1000);

	nvme_quiesce_io_queues(ctrl);
	while (nvme_ctrl_pp_status(ctrl)) {
		if (time_after(jiffies, fw_act_timeout)) {
			dev_warn(ctrl->device,
				"Fw activation timeout, reset controller\n");
			nvme_try_sched_reset(ctrl);
			return;
		}
		msleep(100);
	}

	if (!nvme_change_ctrl_state(ctrl, NVME_CTRL_LIVE))
		return;

	nvme_unquiesce_io_queues(ctrl);
	/* read FW slot information to clear the AER */
	nvme_get_fw_slot_info(ctrl);

	queue_work(nvme_wq, &ctrl->async_event_work);
}

static u32 nvme_aer_type(u32 result)
{
	return result & 0x7;
}

static u32 nvme_aer_subtype(u32 result)
{
	return (result & 0xff00) >> 8;
}

static bool nvme_handle_aen_notice(struct nvme_ctrl *ctrl, u32 result)
{
	u32 aer_notice_type = nvme_aer_subtype(result);
	bool requeue = true;

	switch (aer_notice_type) {
	case NVME_AER_NOTICE_NS_CHANGED:
		set_bit(NVME_AER_NOTICE_NS_CHANGED, &ctrl->events);
		nvme_queue_scan(ctrl);
		break;
	case NVME_AER_NOTICE_FW_ACT_STARTING:
		/*
		 * We are (ab)using the RESETTING state to prevent subsequent
		 * recovery actions from interfering with the controller's
		 * firmware activation.
		 */
		if (nvme_change_ctrl_state(ctrl, NVME_CTRL_RESETTING)) {
			requeue = false;
			queue_work(nvme_wq, &ctrl->fw_act_work);
		}
		break;
#ifdef CONFIG_NVME_MULTIPATH
	case NVME_AER_NOTICE_ANA:
		if (!ctrl->ana_log_buf)
			break;
		queue_work(nvme_wq, &ctrl->ana_work);
		break;
#endif
	case NVME_AER_NOTICE_DISC_CHANGED:
		ctrl->aen_result = result;
		break;
	default:
		dev_warn(ctrl->device, "async event result %08x\n", result);
	}
	return requeue;
}

static void nvme_handle_aer_persistent_error(struct nvme_ctrl *ctrl)
{
	dev_warn(ctrl->device,
		"resetting controller due to persistent internal error\n");
	nvme_reset_ctrl(ctrl);
}

void nvme_complete_async_event(struct nvme_ctrl *ctrl, __le16 status,
		volatile union nvme_result *res)
{
	u32 result = le32_to_cpu(res->u32);
	u32 aer_type = nvme_aer_type(result);
	u32 aer_subtype = nvme_aer_subtype(result);
	bool requeue = true;

	if (le16_to_cpu(status) >> 1 != NVME_SC_SUCCESS)
		return;

	trace_nvme_async_event(ctrl, result);
	switch (aer_type) {
	case NVME_AER_NOTICE:
		requeue = nvme_handle_aen_notice(ctrl, result);
		break;
	case NVME_AER_ERROR:
		/*
		 * For a persistent internal error, don't run async_event_work
		 * to submit a new AER. The controller reset will do it.
		 */
		if (aer_subtype == NVME_AER_ERROR_PERSIST_INT_ERR) {
			nvme_handle_aer_persistent_error(ctrl);
			return;
		}
		fallthrough;
	case NVME_AER_SMART:
	case NVME_AER_CSS:
	case NVME_AER_VS:
		ctrl->aen_result = result;
		break;
	default:
		break;
	}

	if (requeue)
		queue_work(nvme_wq, &ctrl->async_event_work);
}
EXPORT_SYMBOL_GPL(nvme_complete_async_event);

int nvme_alloc_admin_tag_set(struct nvme_ctrl *ctrl, struct blk_mq_tag_set *set,
		const struct blk_mq_ops *ops, unsigned int cmd_size)
{
	struct queue_limits lim = {};
	int ret;

	memset(set, 0, sizeof(*set));
	set->ops = ops;
	set->queue_depth = NVME_AQ_MQ_TAG_DEPTH;
	if (ctrl->ops->flags & NVME_F_FABRICS)
		/* Reserved for fabric connect and keep alive */
		set->reserved_tags = 2;
	set->numa_node = ctrl->numa_node;
	set->flags = BLK_MQ_F_NO_SCHED;
	if (ctrl->ops->flags & NVME_F_BLOCKING)
		set->flags |= BLK_MQ_F_BLOCKING;
	set->cmd_size = cmd_size;
	set->driver_data = ctrl;
	set->nr_hw_queues = 1;
	set->timeout = NVME_ADMIN_TIMEOUT;
	ret = blk_mq_alloc_tag_set(set);
	if (ret)
		return ret;

	ctrl->admin_q = blk_mq_alloc_queue(set, &lim, NULL);
	if (IS_ERR(ctrl->admin_q)) {
		ret = PTR_ERR(ctrl->admin_q);
		goto out_free_tagset;
	}

	if (ctrl->ops->flags & NVME_F_FABRICS) {
		ctrl->fabrics_q = blk_mq_alloc_queue(set, NULL, NULL);
		if (IS_ERR(ctrl->fabrics_q)) {
			ret = PTR_ERR(ctrl->fabrics_q);
			goto out_cleanup_admin_q;
		}
	}

	ctrl->admin_tagset = set;
	return 0;

out_cleanup_admin_q:
	blk_mq_destroy_queue(ctrl->admin_q);
	blk_put_queue(ctrl->admin_q);
out_free_tagset:
	blk_mq_free_tag_set(set);
	ctrl->admin_q = NULL;
	ctrl->fabrics_q = NULL;
	return ret;
}
EXPORT_SYMBOL_GPL(nvme_alloc_admin_tag_set);

void nvme_remove_admin_tag_set(struct nvme_ctrl *ctrl)
{
	blk_mq_destroy_queue(ctrl->admin_q);
	blk_put_queue(ctrl->admin_q);
	if (ctrl->ops->flags & NVME_F_FABRICS) {
		blk_mq_destroy_queue(ctrl->fabrics_q);
		blk_put_queue(ctrl->fabrics_q);
	}
	blk_mq_free_tag_set(ctrl->admin_tagset);
}
EXPORT_SYMBOL_GPL(nvme_remove_admin_tag_set);

int nvme_alloc_io_tag_set(struct nvme_ctrl *ctrl, struct blk_mq_tag_set *set,
		const struct blk_mq_ops *ops, unsigned int nr_maps,
		unsigned int cmd_size)
{
	int ret;

	memset(set, 0, sizeof(*set));
	set->ops = ops;
	set->queue_depth = min_t(unsigned, ctrl->sqsize, BLK_MQ_MAX_DEPTH - 1);
	/*
	 * Some Apple controllers requires tags to be unique across admin and
	 * the (only) I/O queue, so reserve the first 32 tags of the I/O queue.
	 */
	if (ctrl->quirks & NVME_QUIRK_SHARED_TAGS)
		set->reserved_tags = NVME_AQ_DEPTH;
	else if (ctrl->ops->flags & NVME_F_FABRICS)
		/* Reserved for fabric connect */
		set->reserved_tags = 1;
	set->numa_node = ctrl->numa_node;
	set->flags = BLK_MQ_F_SHOULD_MERGE;
	if (ctrl->ops->flags & NVME_F_BLOCKING)
		set->flags |= BLK_MQ_F_BLOCKING;
	set->cmd_size = cmd_size;
	set->driver_data = ctrl;
	set->nr_hw_queues = ctrl->queue_count - 1;
	set->timeout = NVME_IO_TIMEOUT;
	set->nr_maps = nr_maps;
	ret = blk_mq_alloc_tag_set(set);
	if (ret)
		return ret;

	if (ctrl->ops->flags & NVME_F_FABRICS) {
		struct queue_limits lim = {
			.features	= BLK_FEAT_SKIP_TAGSET_QUIESCE,
		};

		ctrl->connect_q = blk_mq_alloc_queue(set, &lim, NULL);
        	if (IS_ERR(ctrl->connect_q)) {
			ret = PTR_ERR(ctrl->connect_q);
			goto out_free_tag_set;
		}
	}

	ctrl->tagset = set;
	return 0;

out_free_tag_set:
	blk_mq_free_tag_set(set);
	ctrl->connect_q = NULL;
	return ret;
}
EXPORT_SYMBOL_GPL(nvme_alloc_io_tag_set);

void nvme_remove_io_tag_set(struct nvme_ctrl *ctrl)
{
	if (ctrl->ops->flags & NVME_F_FABRICS) {
		blk_mq_destroy_queue(ctrl->connect_q);
		blk_put_queue(ctrl->connect_q);
	}
	blk_mq_free_tag_set(ctrl->tagset);
}
EXPORT_SYMBOL_GPL(nvme_remove_io_tag_set);

void nvme_stop_ctrl(struct nvme_ctrl *ctrl)
{
	nvme_mpath_stop(ctrl);
	nvme_auth_stop(ctrl);
	nvme_stop_failfast_work(ctrl);
	flush_work(&ctrl->async_event_work);
	cancel_work_sync(&ctrl->fw_act_work);
	if (ctrl->ops->stop_ctrl)
		ctrl->ops->stop_ctrl(ctrl);
}
EXPORT_SYMBOL_GPL(nvme_stop_ctrl);

void nvme_start_ctrl(struct nvme_ctrl *ctrl)
{
	nvme_enable_aen(ctrl);

	/*
	 * persistent discovery controllers need to send indication to userspace
	 * to re-read the discovery log page to learn about possible changes
	 * that were missed. We identify persistent discovery controllers by
	 * checking that they started once before, hence are reconnecting back.
	 */
	if (test_bit(NVME_CTRL_STARTED_ONCE, &ctrl->flags) &&
	    nvme_discovery_ctrl(ctrl))
		nvme_change_uevent(ctrl, "NVME_EVENT=rediscover");

	if (ctrl->queue_count > 1) {
		nvme_queue_scan(ctrl);
		nvme_unquiesce_io_queues(ctrl);
		nvme_mpath_update(ctrl);
	}

	nvme_change_uevent(ctrl, "NVME_EVENT=connected");
	set_bit(NVME_CTRL_STARTED_ONCE, &ctrl->flags);
}
EXPORT_SYMBOL_GPL(nvme_start_ctrl);

void nvme_uninit_ctrl(struct nvme_ctrl *ctrl)
{
	nvme_stop_keep_alive(ctrl);
	nvme_hwmon_exit(ctrl);
	nvme_fault_inject_fini(&ctrl->fault_inject);
	dev_pm_qos_hide_latency_tolerance(ctrl->device);
	cdev_device_del(&ctrl->cdev, ctrl->device);
	nvme_put_ctrl(ctrl);
}
EXPORT_SYMBOL_GPL(nvme_uninit_ctrl);

static void nvme_free_cels(struct nvme_ctrl *ctrl)
{
	struct nvme_effects_log	*cel;
	unsigned long i;

	xa_for_each(&ctrl->cels, i, cel) {
		xa_erase(&ctrl->cels, i);
		kfree(cel);
	}

	xa_destroy(&ctrl->cels);
}

static void nvme_free_ctrl(struct device *dev)
{
	struct nvme_ctrl *ctrl =
		container_of(dev, struct nvme_ctrl, ctrl_device);
	struct nvme_subsystem *subsys = ctrl->subsys;

	if (!subsys || ctrl->instance != subsys->instance)
		ida_free(&nvme_instance_ida, ctrl->instance);
	nvme_free_cels(ctrl);
	nvme_mpath_uninit(ctrl);
	cleanup_srcu_struct(&ctrl->srcu);
	nvme_auth_stop(ctrl);
	nvme_auth_free(ctrl);
	__free_page(ctrl->discard_page);
	free_opal_dev(ctrl->opal_dev);

	if (subsys) {
		mutex_lock(&nvme_subsystems_lock);
		list_del(&ctrl->subsys_entry);
		sysfs_remove_link(&subsys->dev.kobj, dev_name(ctrl->device));
		mutex_unlock(&nvme_subsystems_lock);
	}

	ctrl->ops->free_ctrl(ctrl);

	if (subsys)
		nvme_put_subsystem(subsys);
}

/*
 * Initialize a NVMe controller structures.  This needs to be called during
 * earliest initialization so that we have the initialized structured around
 * during probing.
 *
 * On success, the caller must use the nvme_put_ctrl() to release this when
 * needed, which also invokes the ops->free_ctrl() callback.
 */
int nvme_init_ctrl(struct nvme_ctrl *ctrl, struct device *dev,
		const struct nvme_ctrl_ops *ops, unsigned long quirks)
{
	int ret;

	WRITE_ONCE(ctrl->state, NVME_CTRL_NEW);
<<<<<<< HEAD
=======
	ctrl->passthru_err_log_enabled = false;
>>>>>>> 2d5404ca
	clear_bit(NVME_CTRL_FAILFAST_EXPIRED, &ctrl->flags);
	spin_lock_init(&ctrl->lock);
	mutex_init(&ctrl->namespaces_lock);

	ret = init_srcu_struct(&ctrl->srcu);
	if (ret)
		return ret;

	mutex_init(&ctrl->scan_lock);
	INIT_LIST_HEAD(&ctrl->namespaces);
	xa_init(&ctrl->cels);
	ctrl->dev = dev;
	ctrl->ops = ops;
	ctrl->quirks = quirks;
	ctrl->numa_node = NUMA_NO_NODE;
	INIT_WORK(&ctrl->scan_work, nvme_scan_work);
	INIT_WORK(&ctrl->async_event_work, nvme_async_event_work);
	INIT_WORK(&ctrl->fw_act_work, nvme_fw_act_work);
	INIT_WORK(&ctrl->delete_work, nvme_delete_ctrl_work);
	init_waitqueue_head(&ctrl->state_wq);

	INIT_DELAYED_WORK(&ctrl->ka_work, nvme_keep_alive_work);
	INIT_DELAYED_WORK(&ctrl->failfast_work, nvme_failfast_work);
	memset(&ctrl->ka_cmd, 0, sizeof(ctrl->ka_cmd));
	ctrl->ka_cmd.common.opcode = nvme_admin_keep_alive;
	ctrl->ka_last_check_time = jiffies;

	BUILD_BUG_ON(NVME_DSM_MAX_RANGES * sizeof(struct nvme_dsm_range) >
			PAGE_SIZE);
	ctrl->discard_page = alloc_page(GFP_KERNEL);
	if (!ctrl->discard_page) {
		ret = -ENOMEM;
		goto out;
	}

	ret = ida_alloc(&nvme_instance_ida, GFP_KERNEL);
	if (ret < 0)
		goto out;
	ctrl->instance = ret;

	ret = nvme_auth_init_ctrl(ctrl);
	if (ret)
		goto out_release_instance;

	nvme_mpath_init_ctrl(ctrl);

	device_initialize(&ctrl->ctrl_device);
	ctrl->device = &ctrl->ctrl_device;
	ctrl->device->devt = MKDEV(MAJOR(nvme_ctrl_base_chr_devt),
			ctrl->instance);
	ctrl->device->class = &nvme_class;
	ctrl->device->parent = ctrl->dev;
	if (ops->dev_attr_groups)
		ctrl->device->groups = ops->dev_attr_groups;
	else
		ctrl->device->groups = nvme_dev_attr_groups;
	ctrl->device->release = nvme_free_ctrl;
	dev_set_drvdata(ctrl->device, ctrl);

	return ret;

out_release_instance:
	ida_free(&nvme_instance_ida, ctrl->instance);
out:
	if (ctrl->discard_page)
		__free_page(ctrl->discard_page);
	cleanup_srcu_struct(&ctrl->srcu);
	return ret;
}
EXPORT_SYMBOL_GPL(nvme_init_ctrl);

/*
 * On success, returns with an elevated controller reference and caller must
 * use nvme_uninit_ctrl() to properly free resources associated with the ctrl.
 */
int nvme_add_ctrl(struct nvme_ctrl *ctrl)
{
	int ret;

	ret = dev_set_name(ctrl->device, "nvme%d", ctrl->instance);
	if (ret)
		return ret;

	cdev_init(&ctrl->cdev, &nvme_dev_fops);
	ctrl->cdev.owner = ctrl->ops->module;
	ret = cdev_device_add(&ctrl->cdev, ctrl->device);
	if (ret)
		return ret;

	/*
	 * Initialize latency tolerance controls.  The sysfs files won't
	 * be visible to userspace unless the device actually supports APST.
	 */
	ctrl->device->power.set_latency_tolerance = nvme_set_latency_tolerance;
	dev_pm_qos_update_user_latency_tolerance(ctrl->device,
		min(default_ps_max_latency_us, (unsigned long)S32_MAX));

	nvme_fault_inject_init(&ctrl->fault_inject, dev_name(ctrl->device));
	nvme_get_ctrl(ctrl);

	return 0;
<<<<<<< HEAD
out_free_cdev:
	nvme_fault_inject_fini(&ctrl->fault_inject);
	dev_pm_qos_hide_latency_tolerance(ctrl->device);
	cdev_device_del(&ctrl->cdev, ctrl->device);
out_free_name:
	nvme_put_ctrl(ctrl);
	kfree_const(ctrl->device->kobj.name);
out_release_instance:
	ida_free(&nvme_instance_ida, ctrl->instance);
out:
	if (ctrl->discard_page)
		__free_page(ctrl->discard_page);
	cleanup_srcu_struct(&ctrl->srcu);
	return ret;
=======
>>>>>>> 2d5404ca
}
EXPORT_SYMBOL_GPL(nvme_add_ctrl);

/* let I/O to all namespaces fail in preparation for surprise removal */
void nvme_mark_namespaces_dead(struct nvme_ctrl *ctrl)
{
	struct nvme_ns *ns;
	int srcu_idx;

	srcu_idx = srcu_read_lock(&ctrl->srcu);
<<<<<<< HEAD
	list_for_each_entry_rcu(ns, &ctrl->namespaces, list)
=======
	list_for_each_entry_srcu(ns, &ctrl->namespaces, list,
				 srcu_read_lock_held(&ctrl->srcu))
>>>>>>> 2d5404ca
		blk_mark_disk_dead(ns->disk);
	srcu_read_unlock(&ctrl->srcu, srcu_idx);
}
EXPORT_SYMBOL_GPL(nvme_mark_namespaces_dead);

void nvme_unfreeze(struct nvme_ctrl *ctrl)
{
	struct nvme_ns *ns;
	int srcu_idx;

	srcu_idx = srcu_read_lock(&ctrl->srcu);
<<<<<<< HEAD
	list_for_each_entry_rcu(ns, &ctrl->namespaces, list)
=======
	list_for_each_entry_srcu(ns, &ctrl->namespaces, list,
				 srcu_read_lock_held(&ctrl->srcu))
>>>>>>> 2d5404ca
		blk_mq_unfreeze_queue(ns->queue);
	srcu_read_unlock(&ctrl->srcu, srcu_idx);
	clear_bit(NVME_CTRL_FROZEN, &ctrl->flags);
}
EXPORT_SYMBOL_GPL(nvme_unfreeze);

int nvme_wait_freeze_timeout(struct nvme_ctrl *ctrl, long timeout)
{
	struct nvme_ns *ns;
	int srcu_idx;

	srcu_idx = srcu_read_lock(&ctrl->srcu);
<<<<<<< HEAD
	list_for_each_entry_rcu(ns, &ctrl->namespaces, list) {
=======
	list_for_each_entry_srcu(ns, &ctrl->namespaces, list,
				 srcu_read_lock_held(&ctrl->srcu)) {
>>>>>>> 2d5404ca
		timeout = blk_mq_freeze_queue_wait_timeout(ns->queue, timeout);
		if (timeout <= 0)
			break;
	}
	srcu_read_unlock(&ctrl->srcu, srcu_idx);
	return timeout;
}
EXPORT_SYMBOL_GPL(nvme_wait_freeze_timeout);

void nvme_wait_freeze(struct nvme_ctrl *ctrl)
{
	struct nvme_ns *ns;
	int srcu_idx;

	srcu_idx = srcu_read_lock(&ctrl->srcu);
<<<<<<< HEAD
	list_for_each_entry_rcu(ns, &ctrl->namespaces, list)
=======
	list_for_each_entry_srcu(ns, &ctrl->namespaces, list,
				 srcu_read_lock_held(&ctrl->srcu))
>>>>>>> 2d5404ca
		blk_mq_freeze_queue_wait(ns->queue);
	srcu_read_unlock(&ctrl->srcu, srcu_idx);
}
EXPORT_SYMBOL_GPL(nvme_wait_freeze);

void nvme_start_freeze(struct nvme_ctrl *ctrl)
{
	struct nvme_ns *ns;
	int srcu_idx;

	set_bit(NVME_CTRL_FROZEN, &ctrl->flags);
	srcu_idx = srcu_read_lock(&ctrl->srcu);
<<<<<<< HEAD
	list_for_each_entry_rcu(ns, &ctrl->namespaces, list)
=======
	list_for_each_entry_srcu(ns, &ctrl->namespaces, list,
				 srcu_read_lock_held(&ctrl->srcu))
>>>>>>> 2d5404ca
		blk_freeze_queue_start(ns->queue);
	srcu_read_unlock(&ctrl->srcu, srcu_idx);
}
EXPORT_SYMBOL_GPL(nvme_start_freeze);

void nvme_quiesce_io_queues(struct nvme_ctrl *ctrl)
{
	if (!ctrl->tagset)
		return;
	if (!test_and_set_bit(NVME_CTRL_STOPPED, &ctrl->flags))
		blk_mq_quiesce_tagset(ctrl->tagset);
	else
		blk_mq_wait_quiesce_done(ctrl->tagset);
}
EXPORT_SYMBOL_GPL(nvme_quiesce_io_queues);

void nvme_unquiesce_io_queues(struct nvme_ctrl *ctrl)
{
	if (!ctrl->tagset)
		return;
	if (test_and_clear_bit(NVME_CTRL_STOPPED, &ctrl->flags))
		blk_mq_unquiesce_tagset(ctrl->tagset);
}
EXPORT_SYMBOL_GPL(nvme_unquiesce_io_queues);

void nvme_quiesce_admin_queue(struct nvme_ctrl *ctrl)
{
	if (!test_and_set_bit(NVME_CTRL_ADMIN_Q_STOPPED, &ctrl->flags))
		blk_mq_quiesce_queue(ctrl->admin_q);
	else
		blk_mq_wait_quiesce_done(ctrl->admin_q->tag_set);
}
EXPORT_SYMBOL_GPL(nvme_quiesce_admin_queue);

void nvme_unquiesce_admin_queue(struct nvme_ctrl *ctrl)
{
	if (test_and_clear_bit(NVME_CTRL_ADMIN_Q_STOPPED, &ctrl->flags))
		blk_mq_unquiesce_queue(ctrl->admin_q);
}
EXPORT_SYMBOL_GPL(nvme_unquiesce_admin_queue);

void nvme_sync_io_queues(struct nvme_ctrl *ctrl)
{
	struct nvme_ns *ns;
	int srcu_idx;

	srcu_idx = srcu_read_lock(&ctrl->srcu);
<<<<<<< HEAD
	list_for_each_entry_rcu(ns, &ctrl->namespaces, list)
=======
	list_for_each_entry_srcu(ns, &ctrl->namespaces, list,
				 srcu_read_lock_held(&ctrl->srcu))
>>>>>>> 2d5404ca
		blk_sync_queue(ns->queue);
	srcu_read_unlock(&ctrl->srcu, srcu_idx);
}
EXPORT_SYMBOL_GPL(nvme_sync_io_queues);

void nvme_sync_queues(struct nvme_ctrl *ctrl)
{
	nvme_sync_io_queues(ctrl);
	if (ctrl->admin_q)
		blk_sync_queue(ctrl->admin_q);
}
EXPORT_SYMBOL_GPL(nvme_sync_queues);

struct nvme_ctrl *nvme_ctrl_from_file(struct file *file)
{
	if (file->f_op != &nvme_dev_fops)
		return NULL;
	return file->private_data;
}
EXPORT_SYMBOL_NS_GPL(nvme_ctrl_from_file, NVME_TARGET_PASSTHRU);

/*
 * Check we didn't inadvertently grow the command structure sizes:
 */
static inline void _nvme_check_size(void)
{
	BUILD_BUG_ON(sizeof(struct nvme_common_command) != 64);
	BUILD_BUG_ON(sizeof(struct nvme_rw_command) != 64);
	BUILD_BUG_ON(sizeof(struct nvme_identify) != 64);
	BUILD_BUG_ON(sizeof(struct nvme_features) != 64);
	BUILD_BUG_ON(sizeof(struct nvme_download_firmware) != 64);
	BUILD_BUG_ON(sizeof(struct nvme_format_cmd) != 64);
	BUILD_BUG_ON(sizeof(struct nvme_dsm_cmd) != 64);
	BUILD_BUG_ON(sizeof(struct nvme_write_zeroes_cmd) != 64);
	BUILD_BUG_ON(sizeof(struct nvme_abort_cmd) != 64);
	BUILD_BUG_ON(sizeof(struct nvme_get_log_page_command) != 64);
	BUILD_BUG_ON(sizeof(struct nvme_command) != 64);
	BUILD_BUG_ON(sizeof(struct nvme_id_ctrl) != NVME_IDENTIFY_DATA_SIZE);
	BUILD_BUG_ON(sizeof(struct nvme_id_ns) != NVME_IDENTIFY_DATA_SIZE);
	BUILD_BUG_ON(sizeof(struct nvme_id_ns_cs_indep) !=
			NVME_IDENTIFY_DATA_SIZE);
	BUILD_BUG_ON(sizeof(struct nvme_id_ns_zns) != NVME_IDENTIFY_DATA_SIZE);
	BUILD_BUG_ON(sizeof(struct nvme_id_ns_nvm) != NVME_IDENTIFY_DATA_SIZE);
	BUILD_BUG_ON(sizeof(struct nvme_id_ctrl_zns) != NVME_IDENTIFY_DATA_SIZE);
	BUILD_BUG_ON(sizeof(struct nvme_id_ctrl_nvm) != NVME_IDENTIFY_DATA_SIZE);
	BUILD_BUG_ON(sizeof(struct nvme_lba_range_type) != 64);
	BUILD_BUG_ON(sizeof(struct nvme_smart_log) != 512);
	BUILD_BUG_ON(sizeof(struct nvme_dbbuf) != 64);
	BUILD_BUG_ON(sizeof(struct nvme_directive_cmd) != 64);
	BUILD_BUG_ON(sizeof(struct nvme_feat_host_behavior) != 512);
}


static int __init nvme_core_init(void)
{
	int result = -ENOMEM;

	_nvme_check_size();

	nvme_wq = alloc_workqueue("nvme-wq",
			WQ_UNBOUND | WQ_MEM_RECLAIM | WQ_SYSFS, 0);
	if (!nvme_wq)
		goto out;

	nvme_reset_wq = alloc_workqueue("nvme-reset-wq",
			WQ_UNBOUND | WQ_MEM_RECLAIM | WQ_SYSFS, 0);
	if (!nvme_reset_wq)
		goto destroy_wq;

	nvme_delete_wq = alloc_workqueue("nvme-delete-wq",
			WQ_UNBOUND | WQ_MEM_RECLAIM | WQ_SYSFS, 0);
	if (!nvme_delete_wq)
		goto destroy_reset_wq;

	result = alloc_chrdev_region(&nvme_ctrl_base_chr_devt, 0,
			NVME_MINORS, "nvme");
	if (result < 0)
		goto destroy_delete_wq;

	result = class_register(&nvme_class);
	if (result)
		goto unregister_chrdev;

	result = class_register(&nvme_subsys_class);
	if (result)
		goto destroy_class;

	result = alloc_chrdev_region(&nvme_ns_chr_devt, 0, NVME_MINORS,
				     "nvme-generic");
	if (result < 0)
		goto destroy_subsys_class;

	result = class_register(&nvme_ns_chr_class);
	if (result)
		goto unregister_generic_ns;
<<<<<<< HEAD
	}
=======

>>>>>>> 2d5404ca
	result = nvme_init_auth();
	if (result)
		goto destroy_ns_chr;
	return 0;

destroy_ns_chr:
	class_unregister(&nvme_ns_chr_class);
unregister_generic_ns:
	unregister_chrdev_region(nvme_ns_chr_devt, NVME_MINORS);
destroy_subsys_class:
	class_unregister(&nvme_subsys_class);
destroy_class:
	class_unregister(&nvme_class);
unregister_chrdev:
	unregister_chrdev_region(nvme_ctrl_base_chr_devt, NVME_MINORS);
destroy_delete_wq:
	destroy_workqueue(nvme_delete_wq);
destroy_reset_wq:
	destroy_workqueue(nvme_reset_wq);
destroy_wq:
	destroy_workqueue(nvme_wq);
out:
	return result;
}

static void __exit nvme_core_exit(void)
{
	nvme_exit_auth();
	class_unregister(&nvme_ns_chr_class);
	class_unregister(&nvme_subsys_class);
	class_unregister(&nvme_class);
	unregister_chrdev_region(nvme_ns_chr_devt, NVME_MINORS);
	unregister_chrdev_region(nvme_ctrl_base_chr_devt, NVME_MINORS);
	destroy_workqueue(nvme_delete_wq);
	destroy_workqueue(nvme_reset_wq);
	destroy_workqueue(nvme_wq);
	ida_destroy(&nvme_ns_chr_minor_ida);
	ida_destroy(&nvme_instance_ida);
}

MODULE_LICENSE("GPL");
MODULE_VERSION("1.0");
MODULE_DESCRIPTION("NVMe host core framework");
module_init(nvme_core_init);
module_exit(nvme_core_exit);<|MERGE_RESOLUTION|>--- conflicted
+++ resolved
@@ -401,11 +401,7 @@
 	    nvme_req(req)->retries >= nvme_max_retries)
 		return COMPLETE;
 
-<<<<<<< HEAD
-	if ((nvme_req(req)->status & 0x7ff) == NVME_SC_AUTH_REQUIRED)
-=======
 	if ((nvme_req(req)->status & NVME_SCT_SC_MASK) == NVME_SC_AUTH_REQUIRED)
->>>>>>> 2d5404ca
 		return AUTHENTICATE;
 
 	if (req->cmd_flags & REQ_NVME_MPATH) {
@@ -443,17 +439,12 @@
 {
 	blk_status_t status = nvme_error_status(nvme_req(req)->status);
 
-<<<<<<< HEAD
-	if (unlikely(nvme_req(req)->status && !(req->rq_flags & RQF_QUIET)))
-		nvme_log_error(req);
-=======
 	if (unlikely(nvme_req(req)->status && !(req->rq_flags & RQF_QUIET))) {
 		if (blk_rq_is_passthrough(req))
 			nvme_log_err_passthru(req);
 		else
 			nvme_log_error(req);
 	}
->>>>>>> 2d5404ca
 	__nvme_end_req(req);
 	blk_mq_end_request(req, status);
 }
@@ -1283,7 +1274,7 @@
  *   The host should send Keep Alive commands at half of the Keep Alive Timeout
  *   accounting for transport roundtrip times [..].
  */
-unsigned long nvme_keep_alive_work_period(struct nvme_ctrl *ctrl)
+static unsigned long nvme_keep_alive_work_period(struct nvme_ctrl *ctrl)
 {
 	unsigned long delay = ctrl->kato * HZ / 2;
 
@@ -1297,7 +1288,6 @@
 		delay /= 2;
 	return delay;
 }
-EXPORT_SYMBOL_GPL(nvme_keep_alive_work_period);
 
 static void nvme_queue_keep_alive_work(struct nvme_ctrl *ctrl)
 {
@@ -1850,27 +1840,6 @@
 static void nvme_config_discard(struct nvme_ns *ns, struct queue_limits *lim)
 {
 	struct nvme_ctrl *ctrl = ns->ctrl;
-<<<<<<< HEAD
-	struct request_queue *queue = disk->queue;
-	u32 size = queue_logical_block_size(queue);
-	u32 max_discard_sectors;
-
-
-	if (ctrl->dmrsl && ctrl->dmrsl <= nvme_sect_to_lba(ns, UINT_MAX)) {
-		max_discard_sectors = nvme_lba_to_sect(ns, ctrl->dmrsl);
-	} else if (ctrl->oncs & NVME_CTRL_ONCS_DSM) {
-		max_discard_sectors = UINT_MAX;
-	} else {
-		blk_queue_max_discard_sectors(queue, 0);
-		return;
-	}
-
-	BUILD_BUG_ON(PAGE_SIZE / sizeof(struct nvme_dsm_range) <
-			NVME_DSM_MAX_RANGES);
-
-	queue->limits.discard_granularity = size;
-=======
->>>>>>> 2d5404ca
 
 	if (ctrl->dmrsl && ctrl->dmrsl <= nvme_sect_to_lba(ns->head, UINT_MAX))
 		lim->max_hw_discard_sectors =
@@ -1880,12 +1849,7 @@
 	else
 		lim->max_hw_discard_sectors = 0;
 
-<<<<<<< HEAD
-	blk_queue_max_discard_sectors(queue, max_discard_sectors);
-	blk_queue_max_discard_segments(queue, ctrl->max_discard_segments);
-=======
 	lim->discard_granularity = lim->logical_block_size;
->>>>>>> 2d5404ca
 
 	if (ctrl->dmrl)
 		lim->max_discard_segments = ctrl->dmrl;
@@ -1953,20 +1917,6 @@
 	}
 }
 
-<<<<<<< HEAD
-static int nvme_configure_metadata(struct nvme_ns *ns, struct nvme_id_ns *id)
-{
-	struct nvme_ctrl *ctrl = ns->ctrl;
-	int ret;
-
-	ret = nvme_init_ms(ns, id);
-	if (ret)
-		return ret;
-
-	ns->features &= ~(NVME_NS_METADATA_SUPPORTED | NVME_NS_EXT_LBAS);
-	if (!ns->ms || !(ctrl->ops->flags & NVME_F_METADATA_SUPPORTED))
-		return 0;
-=======
 static void nvme_configure_metadata(struct nvme_ctrl *ctrl,
 		struct nvme_ns_head *head, struct nvme_id_ns *id,
 		struct nvme_id_ns_nvm *nvm, struct nvme_ns_info *info)
@@ -1993,7 +1943,6 @@
 		else
 			info->pi_offset = head->ms - head->pi_size;
 	}
->>>>>>> 2d5404ca
 
 	if (ctrl->ops->flags & NVME_F_FABRICS) {
 		/*
@@ -2002,7 +1951,7 @@
 		 * remap the separate metadata buffer from the block layer.
 		 */
 		if (WARN_ON_ONCE(!(id->flbas & NVME_NS_FLBAS_META_EXT)))
-			return 0;
+			return;
 
 		head->features |= NVME_NS_EXT_LBAS;
 
@@ -2029,7 +1978,6 @@
 		else
 			head->features |= NVME_NS_METADATA_SUPPORTED;
 	}
-	return 0;
 }
 
 
@@ -2069,13 +2017,8 @@
 static bool nvme_update_disk_info(struct nvme_ns *ns, struct nvme_id_ns *id,
 		struct queue_limits *lim)
 {
-<<<<<<< HEAD
-	sector_t capacity = nvme_lba_to_sect(ns, le64_to_cpu(id->nsze));
-	u32 bs = 1U << ns->lba_shift;
-=======
 	struct nvme_ns_head *head = ns->head;
 	u32 bs = 1U << head->lba_shift;
->>>>>>> 2d5404ca
 	u32 atomic_bs, phys_bs, io_opt = 0;
 	bool valid = true;
 
@@ -2084,12 +2027,7 @@
 	 * or smaller than a sector size yet, so catch this early and don't
 	 * allow block I/O.
 	 */
-<<<<<<< HEAD
-	if (ns->lba_shift > PAGE_SHIFT || ns->lba_shift < SECTOR_SHIFT) {
-		capacity = 0;
-=======
 	if (head->lba_shift > PAGE_SHIFT || head->lba_shift < SECTOR_SHIFT) {
->>>>>>> 2d5404ca
 		bs = (1 << 9);
 		valid = false;
 	}
@@ -2213,34 +2151,16 @@
 	if (id->ncap == 0) {
 		/* namespace not allocated or attached */
 		info->is_removed = true;
-<<<<<<< HEAD
-		ret = -ENODEV;
-		goto error;
-	}
-
-	blk_mq_freeze_queue(ns->disk->queue);
-=======
 		ret = -ENXIO;
 		goto out;
 	}
->>>>>>> 2d5404ca
 	lbaf = nvme_lbaf_index(id->flbas);
 
-<<<<<<< HEAD
-	ret = nvme_configure_metadata(ns, id);
-	if (ret < 0) {
-		blk_mq_unfreeze_queue(ns->disk->queue);
-		goto out;
-	}
-	nvme_set_chunk_sectors(ns, id);
-	nvme_update_disk_info(ns->disk, ns, id);
-=======
 	if (ns->ctrl->ctratt & NVME_CTRL_ATTR_ELBAS) {
 		ret = nvme_identify_ns_nvm(ns->ctrl, info->nsid, &nvm);
 		if (ret < 0)
 			goto out;
 	}
->>>>>>> 2d5404ca
 
 	if (IS_ENABLED(CONFIG_BLK_DEV_ZONED) &&
 	    ns->head->ids.csi == NVME_CSI_ZNS) {
@@ -2307,21 +2227,7 @@
 
 	ret = 0;
 out:
-<<<<<<< HEAD
-	/*
-	 * If probing fails due an unsupported feature, hide the block device,
-	 * but still allow other access.
-	 */
-	if (ret == -ENODEV) {
-		ns->disk->flags |= GENHD_FL_HIDDEN;
-		set_bit(NVME_NS_READY, &ns->flags);
-		ret = 0;
-	}
-
-error:
-=======
 	kfree(nvm);
->>>>>>> 2d5404ca
 	kfree(id);
 	return ret;
 }
@@ -2349,10 +2255,6 @@
 		dev_info(ns->ctrl->device,
 			"block device for nsid %u not supported (csi %u)\n",
 			info->nsid, info->ids.csi);
-<<<<<<< HEAD
-		return nvme_update_ns_info_generic(ns, info);
-	}
-=======
 		ret = nvme_update_ns_info_generic(ns, info);
 		break;
 	}
@@ -2435,7 +2337,6 @@
 		enum blk_unique_id type)
 {
 	return nvme_ns_get_unique_id(disk->private_data, id, type);
->>>>>>> 2d5404ca
 }
 
 #ifdef CONFIG_BLK_SED_OPAL
@@ -2596,14 +2497,6 @@
 	if (ret)
 		return ret;
 
-<<<<<<< HEAD
-	/* CAP value may change after initial CC write */
-	ret = ctrl->ops->reg_read64(ctrl, NVME_REG_CAP, &ctrl->cap);
-	if (ret)
-		return ret;
-
-=======
->>>>>>> 2d5404ca
 	timeout = NVME_CAP_TIMEOUT(ctrl->cap);
 	if (ctrl->cap & NVME_CAP_CRMS_CRWMS) {
 		u32 crto, ready_timeout;
@@ -3226,14 +3119,6 @@
 	struct nvme_id_ctrl_nvm *id;
 	int ret;
 
-<<<<<<< HEAD
-	if (ctrl->oncs & NVME_CTRL_ONCS_DSM)
-		ctrl->max_discard_segments = NVME_DSM_MAX_RANGES;
-	else
-		ctrl->max_discard_segments = 0;
-
-=======
->>>>>>> 2d5404ca
 	/*
 	 * Even though NVMe spec explicitly states that MDTS is not applicable
 	 * to the write-zeroes, we are cautious and limit the size to the
@@ -3247,11 +3132,7 @@
 		ctrl->max_zeroes_sectors = 0;
 
 	if (ctrl->subsys->subtype != NVME_NQN_NVME ||
-<<<<<<< HEAD
-	    nvme_ctrl_limited_cns(ctrl) ||
-=======
 	    !nvme_id_cns_ok(ctrl, NVME_ID_CNS_CS_CTRL) ||
->>>>>>> 2d5404ca
 	    test_bit(NVME_CTRL_SKIP_ID_CNS_CS, &ctrl->flags))
 		return 0;
 
@@ -3914,12 +3795,8 @@
 	int srcu_idx;
 
 	srcu_idx = srcu_read_lock(&ctrl->srcu);
-<<<<<<< HEAD
-	list_for_each_entry_rcu(ns, &ctrl->namespaces, list) {
-=======
 	list_for_each_entry_srcu(ns, &ctrl->namespaces, list,
 				 srcu_read_lock_held(&ctrl->srcu)) {
->>>>>>> 2d5404ca
 		if (ns->head->ns_id == nsid) {
 			if (!nvme_get_ns(ns))
 				continue;
@@ -4181,11 +4058,7 @@
 	}
 }
 
-<<<<<<< HEAD
-/*
-=======
 /**
->>>>>>> 2d5404ca
  * struct async_scan_info - keeps track of controller & NSIDs to scan
  * @ctrl:	Controller on which namespaces are being scanned
  * @next_nsid:	Index of next NSID to scan in ns_list
@@ -4208,11 +4081,7 @@
 	int idx;
 	u32 nsid;
 
-<<<<<<< HEAD
-	idx = (u32)atomic_fetch_add(1, &scan_info->next_nsid);
-=======
 	idx = (u32)atomic_fetch_inc(&scan_info->next_nsid);
->>>>>>> 2d5404ca
 	nsid = le32_to_cpu(scan_info->ns_list[idx]);
 
 	nvme_scan_ns(scan_info->ctrl, nsid);
@@ -4899,10 +4768,7 @@
 	int ret;
 
 	WRITE_ONCE(ctrl->state, NVME_CTRL_NEW);
-<<<<<<< HEAD
-=======
 	ctrl->passthru_err_log_enabled = false;
->>>>>>> 2d5404ca
 	clear_bit(NVME_CTRL_FAILFAST_EXPIRED, &ctrl->flags);
 	spin_lock_init(&ctrl->lock);
 	mutex_init(&ctrl->namespaces_lock);
@@ -5004,23 +4870,6 @@
 	nvme_get_ctrl(ctrl);
 
 	return 0;
-<<<<<<< HEAD
-out_free_cdev:
-	nvme_fault_inject_fini(&ctrl->fault_inject);
-	dev_pm_qos_hide_latency_tolerance(ctrl->device);
-	cdev_device_del(&ctrl->cdev, ctrl->device);
-out_free_name:
-	nvme_put_ctrl(ctrl);
-	kfree_const(ctrl->device->kobj.name);
-out_release_instance:
-	ida_free(&nvme_instance_ida, ctrl->instance);
-out:
-	if (ctrl->discard_page)
-		__free_page(ctrl->discard_page);
-	cleanup_srcu_struct(&ctrl->srcu);
-	return ret;
-=======
->>>>>>> 2d5404ca
 }
 EXPORT_SYMBOL_GPL(nvme_add_ctrl);
 
@@ -5031,12 +4880,8 @@
 	int srcu_idx;
 
 	srcu_idx = srcu_read_lock(&ctrl->srcu);
-<<<<<<< HEAD
-	list_for_each_entry_rcu(ns, &ctrl->namespaces, list)
-=======
 	list_for_each_entry_srcu(ns, &ctrl->namespaces, list,
 				 srcu_read_lock_held(&ctrl->srcu))
->>>>>>> 2d5404ca
 		blk_mark_disk_dead(ns->disk);
 	srcu_read_unlock(&ctrl->srcu, srcu_idx);
 }
@@ -5048,12 +4893,8 @@
 	int srcu_idx;
 
 	srcu_idx = srcu_read_lock(&ctrl->srcu);
-<<<<<<< HEAD
-	list_for_each_entry_rcu(ns, &ctrl->namespaces, list)
-=======
 	list_for_each_entry_srcu(ns, &ctrl->namespaces, list,
 				 srcu_read_lock_held(&ctrl->srcu))
->>>>>>> 2d5404ca
 		blk_mq_unfreeze_queue(ns->queue);
 	srcu_read_unlock(&ctrl->srcu, srcu_idx);
 	clear_bit(NVME_CTRL_FROZEN, &ctrl->flags);
@@ -5066,12 +4907,8 @@
 	int srcu_idx;
 
 	srcu_idx = srcu_read_lock(&ctrl->srcu);
-<<<<<<< HEAD
-	list_for_each_entry_rcu(ns, &ctrl->namespaces, list) {
-=======
 	list_for_each_entry_srcu(ns, &ctrl->namespaces, list,
 				 srcu_read_lock_held(&ctrl->srcu)) {
->>>>>>> 2d5404ca
 		timeout = blk_mq_freeze_queue_wait_timeout(ns->queue, timeout);
 		if (timeout <= 0)
 			break;
@@ -5087,12 +4924,8 @@
 	int srcu_idx;
 
 	srcu_idx = srcu_read_lock(&ctrl->srcu);
-<<<<<<< HEAD
-	list_for_each_entry_rcu(ns, &ctrl->namespaces, list)
-=======
 	list_for_each_entry_srcu(ns, &ctrl->namespaces, list,
 				 srcu_read_lock_held(&ctrl->srcu))
->>>>>>> 2d5404ca
 		blk_mq_freeze_queue_wait(ns->queue);
 	srcu_read_unlock(&ctrl->srcu, srcu_idx);
 }
@@ -5105,12 +4938,8 @@
 
 	set_bit(NVME_CTRL_FROZEN, &ctrl->flags);
 	srcu_idx = srcu_read_lock(&ctrl->srcu);
-<<<<<<< HEAD
-	list_for_each_entry_rcu(ns, &ctrl->namespaces, list)
-=======
 	list_for_each_entry_srcu(ns, &ctrl->namespaces, list,
 				 srcu_read_lock_held(&ctrl->srcu))
->>>>>>> 2d5404ca
 		blk_freeze_queue_start(ns->queue);
 	srcu_read_unlock(&ctrl->srcu, srcu_idx);
 }
@@ -5158,12 +4987,8 @@
 	int srcu_idx;
 
 	srcu_idx = srcu_read_lock(&ctrl->srcu);
-<<<<<<< HEAD
-	list_for_each_entry_rcu(ns, &ctrl->namespaces, list)
-=======
 	list_for_each_entry_srcu(ns, &ctrl->namespaces, list,
 				 srcu_read_lock_held(&ctrl->srcu))
->>>>>>> 2d5404ca
 		blk_sync_queue(ns->queue);
 	srcu_read_unlock(&ctrl->srcu, srcu_idx);
 }
@@ -5259,11 +5084,7 @@
 	result = class_register(&nvme_ns_chr_class);
 	if (result)
 		goto unregister_generic_ns;
-<<<<<<< HEAD
-	}
-=======
-
->>>>>>> 2d5404ca
+
 	result = nvme_init_auth();
 	if (result)
 		goto destroy_ns_chr;
