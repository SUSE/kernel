--- conflicted
+++ resolved
@@ -3958,7 +3958,6 @@
 	lockdep_assert_held(&subsys->lock);
 
 	list_for_each_entry(h, &subsys->nsheads, entry) {
-<<<<<<< HEAD
 		if (has_uuid && uuid_equal(&ids->uuid, &h->ids.uuid))
 			return -EINVAL;
 		if (has_nguid &&
@@ -3966,9 +3965,6 @@
 			return -EINVAL;
 		if (has_eui64 &&
 		    memcmp(&ids->eui64, &h->ids.eui64, sizeof(ids->eui64)) == 0)
-=======
-		if (nvme_ns_ids_valid(ids) && nvme_ns_ids_equal(ids, &h->ids))
->>>>>>> a1416db4
 			return -EINVAL;
 	}
 
@@ -4140,7 +4136,6 @@
 	mutex_lock(&ctrl->subsys->lock);
 	head = nvme_find_ns_head(ctrl, info->nsid);
 	if (!head) {
-<<<<<<< HEAD
 		ret = nvme_subsys_check_duplicate_ids(ctrl->subsys, &info->ids);
 		if (ret) {
 			dev_err(ctrl->device,
@@ -4149,15 +4144,6 @@
 			goto out_unlock;
 		}
 		head = nvme_alloc_ns_head(ctrl, info);
-=======
-		ret = nvme_subsys_check_duplicate_ids(ctrl->subsys, ids);
-		if (ret) {
-			dev_err(ctrl->device,
-				"duplicate IDs for nsid %d\n", nsid);
-			goto out_unlock;
-		}
-		head = nvme_alloc_ns_head(ctrl, nsid, ids);
->>>>>>> a1416db4
 		if (IS_ERR(head)) {
 			ret = PTR_ERR(head);
 			goto out_unlock;
@@ -4773,7 +4759,6 @@
 	return result & 0x7;
 }
 
-<<<<<<< HEAD
 static u32 nvme_aer_subtype(u32 result)
 {
 	return (result & 0xff00) >> 8;
@@ -4783,21 +4768,6 @@
 {
 	u32 aer_notice_type = nvme_aer_subtype(result);
 	bool requeue = true;
-=======
-static u32 nvme_aer_type(u32 result)
-{
-	return result & 0x7;
-}
-
-static u32 nvme_aer_subtype(u32 result)
-{
-	return (result & 0xff00) >> 8;
-}
-
-static void nvme_handle_aen_notice(struct nvme_ctrl *ctrl, u32 result)
-{
-	u32 aer_notice_type = nvme_aer_subtype(result);
->>>>>>> a1416db4
 
 	switch (aer_notice_type) {
 	case NVME_AER_NOTICE_NS_CHANGED:
@@ -4839,23 +4809,13 @@
 	nvme_reset_ctrl(ctrl);
 }
 
-static void nvme_handle_aer_persistent_error(struct nvme_ctrl *ctrl)
-{
-	trace_nvme_async_event(ctrl, NVME_AER_ERROR);
-	dev_warn(ctrl->device, "resetting controller due to AER\n");
-	nvme_reset_ctrl(ctrl);
-}
-
 void nvme_complete_async_event(struct nvme_ctrl *ctrl, __le16 status,
 		volatile union nvme_result *res)
 {
 	u32 result = le32_to_cpu(res->u32);
 	u32 aer_type = nvme_aer_type(result);
 	u32 aer_subtype = nvme_aer_subtype(result);
-<<<<<<< HEAD
 	bool requeue = true;
-=======
->>>>>>> a1416db4
 
 	if (le16_to_cpu(status) >> 1 != NVME_SC_SUCCESS)
 		return;
