// SPDX-License-Identifier: GPL-2.0
/*
 * NVM Express device driver
 * Copyright (c) 2011-2014, Intel Corporation.
 */

#include <linux/blkdev.h>
#include <linux/blk-mq.h>
#include <linux/blk-integrity.h>
#include <linux/compat.h>
#include <linux/delay.h>
#include <linux/errno.h>
#include <linux/hdreg.h>
#include <linux/kernel.h>
#include <linux/module.h>
#include <linux/backing-dev.h>
#include <linux/slab.h>
#include <linux/types.h>
#include <linux/pr.h>
#include <linux/ptrace.h>
#include <linux/nvme_ioctl.h>
#include <linux/pm_qos.h>
#include <asm/unaligned.h>

#include "nvme.h"
#include "fabrics.h"
#include <linux/nvme-auth.h>

#define CREATE_TRACE_POINTS
#include "trace.h"

#define NVME_MINORS		(1U << MINORBITS)

struct nvme_ns_info {
	struct nvme_ns_ids ids;
	u32 nsid;
	__le32 anagrpid;
	bool is_shared;
	bool is_readonly;
	bool is_ready;
};

unsigned int admin_timeout = 60;
module_param(admin_timeout, uint, 0644);
MODULE_PARM_DESC(admin_timeout, "timeout in seconds for admin commands");
EXPORT_SYMBOL_GPL(admin_timeout);

unsigned int nvme_io_timeout = 30;
module_param_named(io_timeout, nvme_io_timeout, uint, 0644);
MODULE_PARM_DESC(io_timeout, "timeout in seconds for I/O");
EXPORT_SYMBOL_GPL(nvme_io_timeout);

static unsigned char shutdown_timeout = 5;
module_param(shutdown_timeout, byte, 0644);
MODULE_PARM_DESC(shutdown_timeout, "timeout in seconds for controller shutdown");

static u8 nvme_max_retries = 5;
module_param_named(max_retries, nvme_max_retries, byte, 0644);
MODULE_PARM_DESC(max_retries, "max number of retries a command may have");

static unsigned long default_ps_max_latency_us = 100000;
module_param(default_ps_max_latency_us, ulong, 0644);
MODULE_PARM_DESC(default_ps_max_latency_us,
		 "max power saving latency for new devices; use PM QOS to change per device");

static bool force_apst;
module_param(force_apst, bool, 0644);
MODULE_PARM_DESC(force_apst, "allow APST for newly enumerated devices even if quirked off");

static unsigned long apst_primary_timeout_ms = 100;
module_param(apst_primary_timeout_ms, ulong, 0644);
MODULE_PARM_DESC(apst_primary_timeout_ms,
	"primary APST timeout in ms");

static unsigned long apst_secondary_timeout_ms = 2000;
module_param(apst_secondary_timeout_ms, ulong, 0644);
MODULE_PARM_DESC(apst_secondary_timeout_ms,
	"secondary APST timeout in ms");

static unsigned long apst_primary_latency_tol_us = 15000;
module_param(apst_primary_latency_tol_us, ulong, 0644);
MODULE_PARM_DESC(apst_primary_latency_tol_us,
	"primary APST latency tolerance in us");

static unsigned long apst_secondary_latency_tol_us = 100000;
module_param(apst_secondary_latency_tol_us, ulong, 0644);
MODULE_PARM_DESC(apst_secondary_latency_tol_us,
	"secondary APST latency tolerance in us");

/*
 * nvme_wq - hosts nvme related works that are not reset or delete
 * nvme_reset_wq - hosts nvme reset works
 * nvme_delete_wq - hosts nvme delete works
 *
 * nvme_wq will host works such as scan, aen handling, fw activation,
 * keep-alive, periodic reconnects etc. nvme_reset_wq
 * runs reset works which also flush works hosted on nvme_wq for
 * serialization purposes. nvme_delete_wq host controller deletion
 * works which flush reset works for serialization.
 */
struct workqueue_struct *nvme_wq;
EXPORT_SYMBOL_GPL(nvme_wq);

struct workqueue_struct *nvme_reset_wq;
EXPORT_SYMBOL_GPL(nvme_reset_wq);

struct workqueue_struct *nvme_delete_wq;
EXPORT_SYMBOL_GPL(nvme_delete_wq);

static LIST_HEAD(nvme_subsystems);
static DEFINE_MUTEX(nvme_subsystems_lock);

static DEFINE_IDA(nvme_instance_ida);
static dev_t nvme_ctrl_base_chr_devt;
static struct class *nvme_class;
static struct class *nvme_subsys_class;

static DEFINE_IDA(nvme_ns_chr_minor_ida);
static dev_t nvme_ns_chr_devt;
static struct class *nvme_ns_chr_class;

static void nvme_put_subsystem(struct nvme_subsystem *subsys);
static void nvme_remove_invalid_namespaces(struct nvme_ctrl *ctrl,
					   unsigned nsid);
static void nvme_update_keep_alive(struct nvme_ctrl *ctrl,
				   struct nvme_command *cmd);

void nvme_queue_scan(struct nvme_ctrl *ctrl)
{
	/*
	 * Only new queue scan work when admin and IO queues are both alive
	 */
	if (ctrl->state == NVME_CTRL_LIVE && ctrl->tagset)
		queue_work(nvme_wq, &ctrl->scan_work);
}

/*
 * Use this function to proceed with scheduling reset_work for a controller
 * that had previously been set to the resetting state. This is intended for
 * code paths that can't be interrupted by other reset attempts. A hot removal
 * may prevent this from succeeding.
 */
int nvme_try_sched_reset(struct nvme_ctrl *ctrl)
{
	if (ctrl->state != NVME_CTRL_RESETTING)
		return -EBUSY;
	if (!queue_work(nvme_reset_wq, &ctrl->reset_work))
		return -EBUSY;
	return 0;
}
EXPORT_SYMBOL_GPL(nvme_try_sched_reset);

static void nvme_failfast_work(struct work_struct *work)
{
	struct nvme_ctrl *ctrl = container_of(to_delayed_work(work),
			struct nvme_ctrl, failfast_work);

	if (ctrl->state != NVME_CTRL_CONNECTING)
		return;

	set_bit(NVME_CTRL_FAILFAST_EXPIRED, &ctrl->flags);
	dev_info(ctrl->device, "failfast expired\n");
	nvme_kick_requeue_lists(ctrl);
}

static inline void nvme_start_failfast_work(struct nvme_ctrl *ctrl)
{
	if (!ctrl->opts || ctrl->opts->fast_io_fail_tmo == -1)
		return;

	schedule_delayed_work(&ctrl->failfast_work,
			      ctrl->opts->fast_io_fail_tmo * HZ);
}

static inline void nvme_stop_failfast_work(struct nvme_ctrl *ctrl)
{
	if (!ctrl->opts)
		return;

	cancel_delayed_work_sync(&ctrl->failfast_work);
	clear_bit(NVME_CTRL_FAILFAST_EXPIRED, &ctrl->flags);
}


int nvme_reset_ctrl(struct nvme_ctrl *ctrl)
{
	if (!nvme_change_ctrl_state(ctrl, NVME_CTRL_RESETTING))
		return -EBUSY;
	if (!queue_work(nvme_reset_wq, &ctrl->reset_work))
		return -EBUSY;
	return 0;
}
EXPORT_SYMBOL_GPL(nvme_reset_ctrl);

int nvme_reset_ctrl_sync(struct nvme_ctrl *ctrl)
{
	int ret;

	ret = nvme_reset_ctrl(ctrl);
	if (!ret) {
		flush_work(&ctrl->reset_work);
		if (ctrl->state != NVME_CTRL_LIVE)
			ret = -ENETRESET;
	}

	return ret;
}

static void nvme_do_delete_ctrl(struct nvme_ctrl *ctrl)
{
	dev_info(ctrl->device,
		 "Removing ctrl: NQN \"%s\"\n", nvmf_ctrl_subsysnqn(ctrl));

	flush_work(&ctrl->reset_work);
	nvme_stop_ctrl(ctrl);
	nvme_remove_namespaces(ctrl);
	ctrl->ops->delete_ctrl(ctrl);
	nvme_uninit_ctrl(ctrl);
}

static void nvme_delete_ctrl_work(struct work_struct *work)
{
	struct nvme_ctrl *ctrl =
		container_of(work, struct nvme_ctrl, delete_work);

	nvme_do_delete_ctrl(ctrl);
}

int nvme_delete_ctrl(struct nvme_ctrl *ctrl)
{
	if (!nvme_change_ctrl_state(ctrl, NVME_CTRL_DELETING))
		return -EBUSY;
	if (!queue_work(nvme_delete_wq, &ctrl->delete_work))
		return -EBUSY;
	return 0;
}
EXPORT_SYMBOL_GPL(nvme_delete_ctrl);

static void nvme_delete_ctrl_sync(struct nvme_ctrl *ctrl)
{
	/*
	 * Keep a reference until nvme_do_delete_ctrl() complete,
	 * since ->delete_ctrl can free the controller.
	 */
	nvme_get_ctrl(ctrl);
	if (nvme_change_ctrl_state(ctrl, NVME_CTRL_DELETING))
		nvme_do_delete_ctrl(ctrl);
	nvme_put_ctrl(ctrl);
}

static blk_status_t nvme_error_status(u16 status)
{
	switch (status & 0x7ff) {
	case NVME_SC_SUCCESS:
		return BLK_STS_OK;
	case NVME_SC_CAP_EXCEEDED:
		return BLK_STS_NOSPC;
	case NVME_SC_LBA_RANGE:
	case NVME_SC_CMD_INTERRUPTED:
	case NVME_SC_NS_NOT_READY:
		return BLK_STS_TARGET;
	case NVME_SC_BAD_ATTRIBUTES:
	case NVME_SC_ONCS_NOT_SUPPORTED:
	case NVME_SC_INVALID_OPCODE:
	case NVME_SC_INVALID_FIELD:
	case NVME_SC_INVALID_NS:
		return BLK_STS_NOTSUPP;
	case NVME_SC_WRITE_FAULT:
	case NVME_SC_READ_ERROR:
	case NVME_SC_UNWRITTEN_BLOCK:
	case NVME_SC_ACCESS_DENIED:
	case NVME_SC_READ_ONLY:
	case NVME_SC_COMPARE_FAILED:
		return BLK_STS_MEDIUM;
	case NVME_SC_GUARD_CHECK:
	case NVME_SC_APPTAG_CHECK:
	case NVME_SC_REFTAG_CHECK:
	case NVME_SC_INVALID_PI:
		return BLK_STS_PROTECTION;
	case NVME_SC_RESERVATION_CONFLICT:
		return BLK_STS_NEXUS;
	case NVME_SC_HOST_PATH_ERROR:
		return BLK_STS_TRANSPORT;
	case NVME_SC_ZONE_TOO_MANY_ACTIVE:
		return BLK_STS_ZONE_ACTIVE_RESOURCE;
	case NVME_SC_ZONE_TOO_MANY_OPEN:
		return BLK_STS_ZONE_OPEN_RESOURCE;
	default:
		return BLK_STS_IOERR;
	}
}

static void nvme_retry_req(struct request *req)
{
	unsigned long delay = 0;
	u16 crd;

	/* The mask and shift result must be <= 3 */
	crd = (nvme_req(req)->status & NVME_SC_CRD) >> 11;
	if (crd)
		delay = nvme_req(req)->ctrl->crdt[crd - 1] * 100;

	nvme_req(req)->retries++;
	blk_mq_requeue_request(req, false);
	blk_mq_delay_kick_requeue_list(req->q, delay);
}

static void nvme_log_error(struct request *req)
{
	struct nvme_ns *ns = req->q->queuedata;
	struct nvme_request *nr = nvme_req(req);

	if (ns) {
		pr_err_ratelimited("%s: %s(0x%x) @ LBA %llu, %llu blocks, %s (sct 0x%x / sc 0x%x) %s%s\n",
		       ns->disk ? ns->disk->disk_name : "?",
		       nvme_get_opcode_str(nr->cmd->common.opcode),
		       nr->cmd->common.opcode,
		       (unsigned long long)nvme_sect_to_lba(ns, blk_rq_pos(req)),
		       (unsigned long long)blk_rq_bytes(req) >> ns->lba_shift,
		       nvme_get_error_status_str(nr->status),
		       nr->status >> 8 & 7,	/* Status Code Type */
		       nr->status & 0xff,	/* Status Code */
		       nr->status & NVME_SC_MORE ? "MORE " : "",
		       nr->status & NVME_SC_DNR  ? "DNR "  : "");
		return;
	}

	pr_err_ratelimited("%s: %s(0x%x), %s (sct 0x%x / sc 0x%x) %s%s\n",
			   dev_name(nr->ctrl->device),
			   nvme_get_admin_opcode_str(nr->cmd->common.opcode),
			   nr->cmd->common.opcode,
			   nvme_get_error_status_str(nr->status),
			   nr->status >> 8 & 7,	/* Status Code Type */
			   nr->status & 0xff,	/* Status Code */
			   nr->status & NVME_SC_MORE ? "MORE " : "",
			   nr->status & NVME_SC_DNR  ? "DNR "  : "");
}

enum nvme_disposition {
	COMPLETE,
	RETRY,
	FAILOVER,
	AUTHENTICATE,
};

static inline enum nvme_disposition nvme_decide_disposition(struct request *req)
{
	if (likely(nvme_req(req)->status == 0))
		return COMPLETE;

	if ((nvme_req(req)->status & 0x7ff) == NVME_SC_AUTH_REQUIRED)
		return AUTHENTICATE;

	if (blk_noretry_request(req) ||
	    (nvme_req(req)->status & NVME_SC_DNR) ||
	    nvme_req(req)->retries >= nvme_max_retries)
		return COMPLETE;

	if (req->cmd_flags & REQ_NVME_MPATH) {
		if (nvme_is_path_error(nvme_req(req)->status) ||
		    blk_queue_dying(req->q))
			return FAILOVER;
	} else {
		if (blk_queue_dying(req->q))
			return COMPLETE;
	}

	return RETRY;
}

static inline void nvme_end_req_zoned(struct request *req)
{
	if (IS_ENABLED(CONFIG_BLK_DEV_ZONED) &&
	    req_op(req) == REQ_OP_ZONE_APPEND)
		req->__sector = nvme_lba_to_sect(req->q->queuedata,
			le64_to_cpu(nvme_req(req)->result.u64));
}

static inline void nvme_end_req(struct request *req)
{
	blk_status_t status = nvme_error_status(nvme_req(req)->status);

	if (unlikely(nvme_req(req)->status && !(req->rq_flags & RQF_QUIET)))
		nvme_log_error(req);
	nvme_end_req_zoned(req);
	nvme_trace_bio_complete(req);
	blk_mq_end_request(req, status);
}

void nvme_complete_rq(struct request *req)
{
	struct nvme_ctrl *ctrl = nvme_req(req)->ctrl;

	trace_nvme_complete_rq(req);
	nvme_cleanup_cmd(req);

	if (ctrl->kas)
		ctrl->comp_seen = true;

	switch (nvme_decide_disposition(req)) {
	case COMPLETE:
		nvme_end_req(req);
		return;
	case RETRY:
		nvme_retry_req(req);
		return;
	case FAILOVER:
		nvme_failover_req(req);
		return;
	case AUTHENTICATE:
#ifdef CONFIG_NVME_AUTH
		queue_work(nvme_wq, &ctrl->dhchap_auth_work);
		nvme_retry_req(req);
#else
		nvme_end_req(req);
#endif
		return;
	}
}
EXPORT_SYMBOL_GPL(nvme_complete_rq);

void nvme_complete_batch_req(struct request *req)
{
	trace_nvme_complete_rq(req);
	nvme_cleanup_cmd(req);
	nvme_end_req_zoned(req);
}
EXPORT_SYMBOL_GPL(nvme_complete_batch_req);

/*
 * Called to unwind from ->queue_rq on a failed command submission so that the
 * multipathing code gets called to potentially failover to another path.
 * The caller needs to unwind all transport specific resource allocations and
 * must return propagate the return value.
 */
blk_status_t nvme_host_path_error(struct request *req)
{
	nvme_req(req)->status = NVME_SC_HOST_PATH_ERROR;
	blk_mq_set_request_complete(req);
	nvme_complete_rq(req);
	return BLK_STS_OK;
}
EXPORT_SYMBOL_GPL(nvme_host_path_error);

bool nvme_cancel_request(struct request *req, void *data)
{
	dev_dbg_ratelimited(((struct nvme_ctrl *) data)->device,
				"Cancelling I/O %d", req->tag);

	/* don't abort one completed request */
	if (blk_mq_request_completed(req))
		return true;

	nvme_req(req)->status = NVME_SC_HOST_ABORTED_CMD;
	nvme_req(req)->flags |= NVME_REQ_CANCELLED;
	blk_mq_complete_request(req);
	return true;
}
EXPORT_SYMBOL_GPL(nvme_cancel_request);

void nvme_cancel_tagset(struct nvme_ctrl *ctrl)
{
	if (ctrl->tagset) {
		blk_mq_tagset_busy_iter(ctrl->tagset,
				nvme_cancel_request, ctrl);
		blk_mq_tagset_wait_completed_request(ctrl->tagset);
	}
}
EXPORT_SYMBOL_GPL(nvme_cancel_tagset);

void nvme_cancel_admin_tagset(struct nvme_ctrl *ctrl)
{
	if (ctrl->admin_tagset) {
		blk_mq_tagset_busy_iter(ctrl->admin_tagset,
				nvme_cancel_request, ctrl);
		blk_mq_tagset_wait_completed_request(ctrl->admin_tagset);
	}
}
EXPORT_SYMBOL_GPL(nvme_cancel_admin_tagset);

bool nvme_change_ctrl_state(struct nvme_ctrl *ctrl,
		enum nvme_ctrl_state new_state)
{
	enum nvme_ctrl_state old_state;
	unsigned long flags;
	bool changed = false;

	spin_lock_irqsave(&ctrl->lock, flags);

	old_state = ctrl->state;
	switch (new_state) {
	case NVME_CTRL_LIVE:
		switch (old_state) {
		case NVME_CTRL_NEW:
		case NVME_CTRL_RESETTING:
		case NVME_CTRL_CONNECTING:
			changed = true;
			fallthrough;
		default:
			break;
		}
		break;
	case NVME_CTRL_RESETTING:
		switch (old_state) {
		case NVME_CTRL_NEW:
		case NVME_CTRL_LIVE:
			changed = true;
			fallthrough;
		default:
			break;
		}
		break;
	case NVME_CTRL_CONNECTING:
		switch (old_state) {
		case NVME_CTRL_NEW:
		case NVME_CTRL_RESETTING:
			changed = true;
			fallthrough;
		default:
			break;
		}
		break;
	case NVME_CTRL_DELETING:
		switch (old_state) {
		case NVME_CTRL_LIVE:
		case NVME_CTRL_RESETTING:
		case NVME_CTRL_CONNECTING:
			changed = true;
			fallthrough;
		default:
			break;
		}
		break;
	case NVME_CTRL_DELETING_NOIO:
		switch (old_state) {
		case NVME_CTRL_DELETING:
		case NVME_CTRL_DEAD:
			changed = true;
			fallthrough;
		default:
			break;
		}
		break;
	case NVME_CTRL_DEAD:
		switch (old_state) {
		case NVME_CTRL_DELETING:
			changed = true;
			fallthrough;
		default:
			break;
		}
		break;
	default:
		break;
	}

	if (changed) {
		ctrl->state = new_state;
		wake_up_all(&ctrl->state_wq);
	}

	spin_unlock_irqrestore(&ctrl->lock, flags);
	if (!changed)
		return false;

	if (ctrl->state == NVME_CTRL_LIVE) {
		if (old_state == NVME_CTRL_CONNECTING)
			nvme_stop_failfast_work(ctrl);
		nvme_kick_requeue_lists(ctrl);
	} else if (ctrl->state == NVME_CTRL_CONNECTING &&
		old_state == NVME_CTRL_RESETTING) {
		nvme_start_failfast_work(ctrl);
	}
	return changed;
}
EXPORT_SYMBOL_GPL(nvme_change_ctrl_state);

/*
 * Returns true for sink states that can't ever transition back to live.
 */
static bool nvme_state_terminal(struct nvme_ctrl *ctrl)
{
	switch (ctrl->state) {
	case NVME_CTRL_NEW:
	case NVME_CTRL_LIVE:
	case NVME_CTRL_RESETTING:
	case NVME_CTRL_CONNECTING:
		return false;
	case NVME_CTRL_DELETING:
	case NVME_CTRL_DELETING_NOIO:
	case NVME_CTRL_DEAD:
		return true;
	default:
		WARN_ONCE(1, "Unhandled ctrl state:%d", ctrl->state);
		return true;
	}
}

/*
 * Waits for the controller state to be resetting, or returns false if it is
 * not possible to ever transition to that state.
 */
bool nvme_wait_reset(struct nvme_ctrl *ctrl)
{
	wait_event(ctrl->state_wq,
		   nvme_change_ctrl_state(ctrl, NVME_CTRL_RESETTING) ||
		   nvme_state_terminal(ctrl));
	return ctrl->state == NVME_CTRL_RESETTING;
}
EXPORT_SYMBOL_GPL(nvme_wait_reset);

static void nvme_free_ns_head(struct kref *ref)
{
	struct nvme_ns_head *head =
		container_of(ref, struct nvme_ns_head, ref);

	nvme_mpath_remove_disk(head);
	ida_free(&head->subsys->ns_ida, head->instance);
	cleanup_srcu_struct(&head->srcu);
	nvme_put_subsystem(head->subsys);
	kfree(head);
}

bool nvme_tryget_ns_head(struct nvme_ns_head *head)
{
	return kref_get_unless_zero(&head->ref);
}

void nvme_put_ns_head(struct nvme_ns_head *head)
{
	kref_put(&head->ref, nvme_free_ns_head);
}

static void nvme_free_ns(struct kref *kref)
{
	struct nvme_ns *ns = container_of(kref, struct nvme_ns, kref);

	put_disk(ns->disk);
	nvme_put_ns_head(ns->head);
	nvme_put_ctrl(ns->ctrl);
	kfree(ns);
}

static inline bool nvme_get_ns(struct nvme_ns *ns)
{
	return kref_get_unless_zero(&ns->kref);
}

void nvme_put_ns(struct nvme_ns *ns)
{
	kref_put(&ns->kref, nvme_free_ns);
}
EXPORT_SYMBOL_NS_GPL(nvme_put_ns, NVME_TARGET_PASSTHRU);

static inline void nvme_clear_nvme_request(struct request *req)
{
	nvme_req(req)->status = 0;
	nvme_req(req)->retries = 0;
	nvme_req(req)->flags = 0;
	req->rq_flags |= RQF_DONTPREP;
}

/* initialize a passthrough request */
void nvme_init_request(struct request *req, struct nvme_command *cmd)
{
	if (req->q->queuedata)
		req->timeout = NVME_IO_TIMEOUT;
	else /* no queuedata implies admin queue */
		req->timeout = NVME_ADMIN_TIMEOUT;

	/* passthru commands should let the driver set the SGL flags */
	cmd->common.flags &= ~NVME_CMD_SGL_ALL;

	req->cmd_flags |= REQ_FAILFAST_DRIVER;
	if (req->mq_hctx->type == HCTX_TYPE_POLL)
		req->cmd_flags |= REQ_POLLED;
	nvme_clear_nvme_request(req);
	memcpy(nvme_req(req)->cmd, cmd, sizeof(*cmd));
}
EXPORT_SYMBOL_GPL(nvme_init_request);

/*
 * For something we're not in a state to send to the device the default action
 * is to busy it and retry it after the controller state is recovered.  However,
 * if the controller is deleting or if anything is marked for failfast or
 * nvme multipath it is immediately failed.
 *
 * Note: commands used to initialize the controller will be marked for failfast.
 * Note: nvme cli/ioctl commands are marked for failfast.
 */
blk_status_t nvme_fail_nonready_command(struct nvme_ctrl *ctrl,
		struct request *rq)
{
	if (ctrl->state != NVME_CTRL_DELETING_NOIO &&
	    ctrl->state != NVME_CTRL_DELETING &&
	    ctrl->state != NVME_CTRL_DEAD &&
	    !test_bit(NVME_CTRL_FAILFAST_EXPIRED, &ctrl->flags) &&
	    !blk_noretry_request(rq) && !(rq->cmd_flags & REQ_NVME_MPATH))
		return BLK_STS_RESOURCE;
	return nvme_host_path_error(rq);
}
EXPORT_SYMBOL_GPL(nvme_fail_nonready_command);

bool __nvme_check_ready(struct nvme_ctrl *ctrl, struct request *rq,
		bool queue_live)
{
	struct nvme_request *req = nvme_req(rq);

	/*
	 * currently we have a problem sending passthru commands
	 * on the admin_q if the controller is not LIVE because we can't
	 * make sure that they are going out after the admin connect,
	 * controller enable and/or other commands in the initialization
	 * sequence. until the controller will be LIVE, fail with
	 * BLK_STS_RESOURCE so that they will be rescheduled.
	 */
	if (rq->q == ctrl->admin_q && (req->flags & NVME_REQ_USERCMD))
		return false;

	if (ctrl->ops->flags & NVME_F_FABRICS) {
		/*
		 * Only allow commands on a live queue, except for the connect
		 * command, which is require to set the queue live in the
		 * appropinquate states.
		 */
		switch (ctrl->state) {
		case NVME_CTRL_CONNECTING:
			if (blk_rq_is_passthrough(rq) && nvme_is_fabrics(req->cmd) &&
			    (req->cmd->fabrics.fctype == nvme_fabrics_type_connect ||
			     req->cmd->fabrics.fctype == nvme_fabrics_type_auth_send ||
			     req->cmd->fabrics.fctype == nvme_fabrics_type_auth_receive))
				return true;
			break;
		default:
			break;
		case NVME_CTRL_DEAD:
			return false;
		}
	}

	return queue_live;
}
EXPORT_SYMBOL_GPL(__nvme_check_ready);

static inline void nvme_setup_flush(struct nvme_ns *ns,
		struct nvme_command *cmnd)
{
	memset(cmnd, 0, sizeof(*cmnd));
	cmnd->common.opcode = nvme_cmd_flush;
	cmnd->common.nsid = cpu_to_le32(ns->head->ns_id);
}

static blk_status_t nvme_setup_discard(struct nvme_ns *ns, struct request *req,
		struct nvme_command *cmnd)
{
	unsigned short segments = blk_rq_nr_discard_segments(req), n = 0;
	struct nvme_dsm_range *range;
	struct bio *bio;

	/*
	 * Some devices do not consider the DSM 'Number of Ranges' field when
	 * determining how much data to DMA. Always allocate memory for maximum
	 * number of segments to prevent device reading beyond end of buffer.
	 */
	static const size_t alloc_size = sizeof(*range) * NVME_DSM_MAX_RANGES;

	range = kzalloc(alloc_size, GFP_ATOMIC | __GFP_NOWARN);
	if (!range) {
		/*
		 * If we fail allocation our range, fallback to the controller
		 * discard page. If that's also busy, it's safe to return
		 * busy, as we know we can make progress once that's freed.
		 */
		if (test_and_set_bit_lock(0, &ns->ctrl->discard_page_busy))
			return BLK_STS_RESOURCE;

		range = page_address(ns->ctrl->discard_page);
	}

	__rq_for_each_bio(bio, req) {
		u64 slba = nvme_sect_to_lba(ns, bio->bi_iter.bi_sector);
		u32 nlb = bio->bi_iter.bi_size >> ns->lba_shift;

		if (n < segments) {
			range[n].cattr = cpu_to_le32(0);
			range[n].nlb = cpu_to_le32(nlb);
			range[n].slba = cpu_to_le64(slba);
		}
		n++;
	}

	if (WARN_ON_ONCE(n != segments)) {
		if (virt_to_page(range) == ns->ctrl->discard_page)
			clear_bit_unlock(0, &ns->ctrl->discard_page_busy);
		else
			kfree(range);
		return BLK_STS_IOERR;
	}

	memset(cmnd, 0, sizeof(*cmnd));
	cmnd->dsm.opcode = nvme_cmd_dsm;
	cmnd->dsm.nsid = cpu_to_le32(ns->head->ns_id);
	cmnd->dsm.nr = cpu_to_le32(segments - 1);
	cmnd->dsm.attributes = cpu_to_le32(NVME_DSMGMT_AD);

	req->special_vec.bv_page = virt_to_page(range);
	req->special_vec.bv_offset = offset_in_page(range);
	req->special_vec.bv_len = alloc_size;
	req->rq_flags |= RQF_SPECIAL_PAYLOAD;

	return BLK_STS_OK;
}

static void nvme_set_ref_tag(struct nvme_ns *ns, struct nvme_command *cmnd,
			      struct request *req)
{
	u32 upper, lower;
	u64 ref48;

	/* both rw and write zeroes share the same reftag format */
	switch (ns->guard_type) {
	case NVME_NVM_NS_16B_GUARD:
		cmnd->rw.reftag = cpu_to_le32(t10_pi_ref_tag(req));
		break;
	case NVME_NVM_NS_64B_GUARD:
		ref48 = ext_pi_ref_tag(req);
		lower = lower_32_bits(ref48);
		upper = upper_32_bits(ref48);

		cmnd->rw.reftag = cpu_to_le32(lower);
		cmnd->rw.cdw3 = cpu_to_le32(upper);
		break;
	default:
		break;
	}
}

static inline blk_status_t nvme_setup_write_zeroes(struct nvme_ns *ns,
		struct request *req, struct nvme_command *cmnd)
{
	memset(cmnd, 0, sizeof(*cmnd));

	if (ns->ctrl->quirks & NVME_QUIRK_DEALLOCATE_ZEROES)
		return nvme_setup_discard(ns, req, cmnd);

	cmnd->write_zeroes.opcode = nvme_cmd_write_zeroes;
	cmnd->write_zeroes.nsid = cpu_to_le32(ns->head->ns_id);
	cmnd->write_zeroes.slba =
		cpu_to_le64(nvme_sect_to_lba(ns, blk_rq_pos(req)));
	cmnd->write_zeroes.length =
		cpu_to_le16((blk_rq_bytes(req) >> ns->lba_shift) - 1);

	if (nvme_ns_has_pi(ns)) {
		cmnd->write_zeroes.control = cpu_to_le16(NVME_RW_PRINFO_PRACT);

		switch (ns->pi_type) {
		case NVME_NS_DPS_PI_TYPE1:
		case NVME_NS_DPS_PI_TYPE2:
			nvme_set_ref_tag(ns, cmnd, req);
			break;
		}
	}

	return BLK_STS_OK;
}

static inline blk_status_t nvme_setup_rw(struct nvme_ns *ns,
		struct request *req, struct nvme_command *cmnd,
		enum nvme_opcode op)
{
	u16 control = 0;
	u32 dsmgmt = 0;

	if (req->cmd_flags & REQ_FUA)
		control |= NVME_RW_FUA;
	if (req->cmd_flags & (REQ_FAILFAST_DEV | REQ_RAHEAD))
		control |= NVME_RW_LR;

	if (req->cmd_flags & REQ_RAHEAD)
		dsmgmt |= NVME_RW_DSM_FREQ_PREFETCH;

	cmnd->rw.opcode = op;
	cmnd->rw.flags = 0;
	cmnd->rw.nsid = cpu_to_le32(ns->head->ns_id);
	cmnd->rw.cdw2 = 0;
	cmnd->rw.cdw3 = 0;
	cmnd->rw.metadata = 0;
	cmnd->rw.slba = cpu_to_le64(nvme_sect_to_lba(ns, blk_rq_pos(req)));
	cmnd->rw.length = cpu_to_le16((blk_rq_bytes(req) >> ns->lba_shift) - 1);
	cmnd->rw.reftag = 0;
	cmnd->rw.apptag = 0;
	cmnd->rw.appmask = 0;

	if (ns->ms) {
		/*
		 * If formated with metadata, the block layer always provides a
		 * metadata buffer if CONFIG_BLK_DEV_INTEGRITY is enabled.  Else
		 * we enable the PRACT bit for protection information or set the
		 * namespace capacity to zero to prevent any I/O.
		 */
		if (!blk_integrity_rq(req)) {
			if (WARN_ON_ONCE(!nvme_ns_has_pi(ns)))
				return BLK_STS_NOTSUPP;
			control |= NVME_RW_PRINFO_PRACT;
		}

		switch (ns->pi_type) {
		case NVME_NS_DPS_PI_TYPE3:
			control |= NVME_RW_PRINFO_PRCHK_GUARD;
			break;
		case NVME_NS_DPS_PI_TYPE1:
		case NVME_NS_DPS_PI_TYPE2:
			control |= NVME_RW_PRINFO_PRCHK_GUARD |
					NVME_RW_PRINFO_PRCHK_REF;
			if (op == nvme_cmd_zone_append)
				control |= NVME_RW_APPEND_PIREMAP;
			nvme_set_ref_tag(ns, cmnd, req);
			break;
		}
	}

	cmnd->rw.control = cpu_to_le16(control);
	cmnd->rw.dsmgmt = cpu_to_le32(dsmgmt);
	return 0;
}

void nvme_cleanup_cmd(struct request *req)
{
	if (req->rq_flags & RQF_SPECIAL_PAYLOAD) {
		struct nvme_ctrl *ctrl = nvme_req(req)->ctrl;

		if (req->special_vec.bv_page == ctrl->discard_page)
			clear_bit_unlock(0, &ctrl->discard_page_busy);
		else
			kfree(bvec_virt(&req->special_vec));
	}
}
EXPORT_SYMBOL_GPL(nvme_cleanup_cmd);

blk_status_t nvme_setup_cmd(struct nvme_ns *ns, struct request *req)
{
	struct nvme_command *cmd = nvme_req(req)->cmd;
	blk_status_t ret = BLK_STS_OK;

	if (!(req->rq_flags & RQF_DONTPREP))
		nvme_clear_nvme_request(req);

	switch (req_op(req)) {
	case REQ_OP_DRV_IN:
	case REQ_OP_DRV_OUT:
		/* these are setup prior to execution in nvme_init_request() */
		break;
	case REQ_OP_FLUSH:
		nvme_setup_flush(ns, cmd);
		break;
	case REQ_OP_ZONE_RESET_ALL:
	case REQ_OP_ZONE_RESET:
		ret = nvme_setup_zone_mgmt_send(ns, req, cmd, NVME_ZONE_RESET);
		break;
	case REQ_OP_ZONE_OPEN:
		ret = nvme_setup_zone_mgmt_send(ns, req, cmd, NVME_ZONE_OPEN);
		break;
	case REQ_OP_ZONE_CLOSE:
		ret = nvme_setup_zone_mgmt_send(ns, req, cmd, NVME_ZONE_CLOSE);
		break;
	case REQ_OP_ZONE_FINISH:
		ret = nvme_setup_zone_mgmt_send(ns, req, cmd, NVME_ZONE_FINISH);
		break;
	case REQ_OP_WRITE_ZEROES:
		ret = nvme_setup_write_zeroes(ns, req, cmd);
		break;
	case REQ_OP_DISCARD:
		ret = nvme_setup_discard(ns, req, cmd);
		break;
	case REQ_OP_READ:
		ret = nvme_setup_rw(ns, req, cmd, nvme_cmd_read);
		break;
	case REQ_OP_WRITE:
		ret = nvme_setup_rw(ns, req, cmd, nvme_cmd_write);
		break;
	case REQ_OP_ZONE_APPEND:
		ret = nvme_setup_rw(ns, req, cmd, nvme_cmd_zone_append);
		break;
	default:
		WARN_ON_ONCE(1);
		return BLK_STS_IOERR;
	}

	cmd->common.command_id = nvme_cid(req);
	trace_nvme_setup_cmd(req, cmd);
	return ret;
}
EXPORT_SYMBOL_GPL(nvme_setup_cmd);

/*
 * Return values:
 * 0:  success
 * >0: nvme controller's cqe status response
 * <0: kernel error in lieu of controller response
 */
static int nvme_execute_rq(struct request *rq, bool at_head)
{
	blk_status_t status;

	status = blk_execute_rq(rq, at_head);
	if (nvme_req(rq)->flags & NVME_REQ_CANCELLED)
		return -EINTR;
	if (nvme_req(rq)->status)
		return nvme_req(rq)->status;
	return blk_status_to_errno(status);
}

/*
 * Returns 0 on success.  If the result is negative, it's a Linux error code;
 * if the result is positive, it's an NVM Express status code
 */
int __nvme_submit_sync_cmd(struct request_queue *q, struct nvme_command *cmd,
		union nvme_result *result, void *buffer, unsigned bufflen,
		int qid, int at_head, blk_mq_req_flags_t flags)
{
	struct request *req;
	int ret;

	if (qid == NVME_QID_ANY)
		req = blk_mq_alloc_request(q, nvme_req_op(cmd), flags);
	else
		req = blk_mq_alloc_request_hctx(q, nvme_req_op(cmd), flags,
						qid - 1);

	if (IS_ERR(req))
		return PTR_ERR(req);
	nvme_init_request(req, cmd);

	if (buffer && bufflen) {
		ret = blk_rq_map_kern(q, req, buffer, bufflen, GFP_KERNEL);
		if (ret)
			goto out;
	}

	req->rq_flags |= RQF_QUIET;
	ret = nvme_execute_rq(req, at_head);
	if (result && ret >= 0)
		*result = nvme_req(req)->result;
 out:
	blk_mq_free_request(req);
	return ret;
}
EXPORT_SYMBOL_GPL(__nvme_submit_sync_cmd);

int nvme_submit_sync_cmd(struct request_queue *q, struct nvme_command *cmd,
		void *buffer, unsigned bufflen)
{
	return __nvme_submit_sync_cmd(q, cmd, NULL, buffer, bufflen,
			NVME_QID_ANY, 0, 0);
}
EXPORT_SYMBOL_GPL(nvme_submit_sync_cmd);

static u32 nvme_known_admin_effects(u8 opcode)
{
	switch (opcode) {
	case nvme_admin_format_nvm:
		return NVME_CMD_EFFECTS_LBCC | NVME_CMD_EFFECTS_NCC |
			NVME_CMD_EFFECTS_CSE_MASK;
	case nvme_admin_sanitize_nvm:
		return NVME_CMD_EFFECTS_LBCC | NVME_CMD_EFFECTS_CSE_MASK;
	default:
		break;
	}
	return 0;
}

u32 nvme_command_effects(struct nvme_ctrl *ctrl, struct nvme_ns *ns, u8 opcode)
{
	u32 effects = 0;

	if (ns) {
		if (ns->head->effects)
			effects = le32_to_cpu(ns->head->effects->iocs[opcode]);
		if (effects & ~(NVME_CMD_EFFECTS_CSUPP | NVME_CMD_EFFECTS_LBCC))
			dev_warn_once(ctrl->device,
				"IO command:%02x has unhandled effects:%08x\n",
				opcode, effects);
		return 0;
	}

	if (ctrl->effects)
		effects = le32_to_cpu(ctrl->effects->acs[opcode]);
	effects |= nvme_known_admin_effects(opcode);

	return effects;
}
EXPORT_SYMBOL_NS_GPL(nvme_command_effects, NVME_TARGET_PASSTHRU);

static u32 nvme_passthru_start(struct nvme_ctrl *ctrl, struct nvme_ns *ns,
			       u8 opcode)
{
	u32 effects = nvme_command_effects(ctrl, ns, opcode);

	/*
	 * For simplicity, IO to all namespaces is quiesced even if the command
	 * effects say only one namespace is affected.
	 */
	if (effects & NVME_CMD_EFFECTS_CSE_MASK) {
		mutex_lock(&ctrl->scan_lock);
		mutex_lock(&ctrl->subsys->lock);
		nvme_mpath_start_freeze(ctrl->subsys);
		nvme_mpath_wait_freeze(ctrl->subsys);
		nvme_start_freeze(ctrl);
		nvme_wait_freeze(ctrl);
	}
	return effects;
}

static void nvme_passthru_end(struct nvme_ctrl *ctrl, u32 effects,
			      struct nvme_command *cmd, int status)
{
	if (effects & NVME_CMD_EFFECTS_CSE_MASK) {
		nvme_unfreeze(ctrl);
		nvme_mpath_unfreeze(ctrl->subsys);
		mutex_unlock(&ctrl->subsys->lock);
		nvme_remove_invalid_namespaces(ctrl, NVME_NSID_ALL);
		mutex_unlock(&ctrl->scan_lock);
	}
	if (effects & NVME_CMD_EFFECTS_CCC)
		nvme_init_ctrl_finish(ctrl);
	if (effects & (NVME_CMD_EFFECTS_NIC | NVME_CMD_EFFECTS_NCC)) {
		nvme_queue_scan(ctrl);
		flush_work(&ctrl->scan_work);
	}

	switch (cmd->common.opcode) {
	case nvme_admin_set_features:
		switch (le32_to_cpu(cmd->common.cdw10) & 0xFF) {
		case NVME_FEAT_KATO:
			/*
			 * Keep alive commands interval on the host should be
			 * updated when KATO is modified by Set Features
			 * commands.
			 */
			if (!status)
				nvme_update_keep_alive(ctrl, cmd);
			break;
		default:
			break;
		}
		break;
	default:
		break;
	}
}

int nvme_execute_passthru_rq(struct request *rq)
{
	struct nvme_command *cmd = nvme_req(rq)->cmd;
	struct nvme_ctrl *ctrl = nvme_req(rq)->ctrl;
	struct nvme_ns *ns = rq->q->queuedata;
	u32 effects;
	int  ret;

	effects = nvme_passthru_start(ctrl, ns, cmd->common.opcode);
	ret = nvme_execute_rq(rq, false);
	if (effects) /* nothing to be done for zero cmd effects */
		nvme_passthru_end(ctrl, effects, cmd, ret);

	return ret;
}
EXPORT_SYMBOL_NS_GPL(nvme_execute_passthru_rq, NVME_TARGET_PASSTHRU);

/*
 * Recommended frequency for KATO commands per NVMe 1.4 section 7.12.1:
 * 
 *   The host should send Keep Alive commands at half of the Keep Alive Timeout
 *   accounting for transport roundtrip times [..].
 */
static void nvme_queue_keep_alive_work(struct nvme_ctrl *ctrl)
{
	queue_delayed_work(nvme_wq, &ctrl->ka_work, ctrl->kato * HZ / 2);
}

static void nvme_keep_alive_end_io(struct request *rq, blk_status_t status)
{
	struct nvme_ctrl *ctrl = rq->end_io_data;
	unsigned long flags;
	bool startka = false;

	blk_mq_free_request(rq);

	if (status) {
		dev_err(ctrl->device,
			"failed nvme_keep_alive_end_io error=%d\n",
				status);
		return;
	}

	ctrl->comp_seen = false;
	spin_lock_irqsave(&ctrl->lock, flags);
	if (ctrl->state == NVME_CTRL_LIVE ||
	    ctrl->state == NVME_CTRL_CONNECTING)
		startka = true;
	spin_unlock_irqrestore(&ctrl->lock, flags);
	if (startka)
		nvme_queue_keep_alive_work(ctrl);
}

static void nvme_keep_alive_work(struct work_struct *work)
{
	struct nvme_ctrl *ctrl = container_of(to_delayed_work(work),
			struct nvme_ctrl, ka_work);
	bool comp_seen = ctrl->comp_seen;
	struct request *rq;

	if ((ctrl->ctratt & NVME_CTRL_ATTR_TBKAS) && comp_seen) {
		dev_dbg(ctrl->device,
			"reschedule traffic based keep-alive timer\n");
		ctrl->comp_seen = false;
		nvme_queue_keep_alive_work(ctrl);
		return;
	}

	rq = blk_mq_alloc_request(ctrl->admin_q, nvme_req_op(&ctrl->ka_cmd),
				  BLK_MQ_REQ_RESERVED | BLK_MQ_REQ_NOWAIT);
	if (IS_ERR(rq)) {
		/* allocation failure, reset the controller */
		dev_err(ctrl->device, "keep-alive failed: %ld\n", PTR_ERR(rq));
		nvme_reset_ctrl(ctrl);
		return;
	}
	nvme_init_request(rq, &ctrl->ka_cmd);

	rq->timeout = ctrl->kato * HZ;
	rq->end_io = nvme_keep_alive_end_io;
	rq->end_io_data = ctrl;
	rq->rq_flags |= RQF_QUIET;
	blk_execute_rq_nowait(rq, false);
}

static void nvme_start_keep_alive(struct nvme_ctrl *ctrl)
{
	if (unlikely(ctrl->kato == 0))
		return;

	nvme_queue_keep_alive_work(ctrl);
}

void nvme_stop_keep_alive(struct nvme_ctrl *ctrl)
{
	if (unlikely(ctrl->kato == 0))
		return;

	cancel_delayed_work_sync(&ctrl->ka_work);
}
EXPORT_SYMBOL_GPL(nvme_stop_keep_alive);

static void nvme_update_keep_alive(struct nvme_ctrl *ctrl,
				   struct nvme_command *cmd)
{
	unsigned int new_kato =
		DIV_ROUND_UP(le32_to_cpu(cmd->common.cdw11), 1000);

	dev_info(ctrl->device,
		 "keep alive interval updated from %u ms to %u ms\n",
		 ctrl->kato * 1000 / 2, new_kato * 1000 / 2);

	nvme_stop_keep_alive(ctrl);
	ctrl->kato = new_kato;
	nvme_start_keep_alive(ctrl);
}

/*
 * In NVMe 1.0 the CNS field was just a binary controller or namespace
 * flag, thus sending any new CNS opcodes has a big chance of not working.
 * Qemu unfortunately had that bug after reporting a 1.1 version compliance
 * (but not for any later version).
 */
static bool nvme_ctrl_limited_cns(struct nvme_ctrl *ctrl)
{
	if (ctrl->quirks & NVME_QUIRK_IDENTIFY_CNS)
		return ctrl->vs < NVME_VS(1, 2, 0);
	return ctrl->vs < NVME_VS(1, 1, 0);
}

static int nvme_identify_ctrl(struct nvme_ctrl *dev, struct nvme_id_ctrl **id)
{
	struct nvme_command c = { };
	int error;

	/* gcc-4.4.4 (at least) has issues with initializers and anon unions */
	c.identify.opcode = nvme_admin_identify;
	c.identify.cns = NVME_ID_CNS_CTRL;

	*id = kmalloc(sizeof(struct nvme_id_ctrl), GFP_KERNEL);
	if (!*id)
		return -ENOMEM;

	error = nvme_submit_sync_cmd(dev->admin_q, &c, *id,
			sizeof(struct nvme_id_ctrl));
	if (error)
		kfree(*id);
	return error;
}

static int nvme_process_ns_desc(struct nvme_ctrl *ctrl, struct nvme_ns_ids *ids,
		struct nvme_ns_id_desc *cur, bool *csi_seen)
{
	const char *warn_str = "ctrl returned bogus length:";
	void *data = cur;

	switch (cur->nidt) {
	case NVME_NIDT_EUI64:
		if (cur->nidl != NVME_NIDT_EUI64_LEN) {
			dev_warn(ctrl->device, "%s %d for NVME_NIDT_EUI64\n",
				 warn_str, cur->nidl);
			return -1;
		}
		if (ctrl->quirks & NVME_QUIRK_BOGUS_NID)
			return NVME_NIDT_EUI64_LEN;
		memcpy(ids->eui64, data + sizeof(*cur), NVME_NIDT_EUI64_LEN);
		return NVME_NIDT_EUI64_LEN;
	case NVME_NIDT_NGUID:
		if (cur->nidl != NVME_NIDT_NGUID_LEN) {
			dev_warn(ctrl->device, "%s %d for NVME_NIDT_NGUID\n",
				 warn_str, cur->nidl);
			return -1;
		}
		if (ctrl->quirks & NVME_QUIRK_BOGUS_NID)
			return NVME_NIDT_NGUID_LEN;
		memcpy(ids->nguid, data + sizeof(*cur), NVME_NIDT_NGUID_LEN);
		return NVME_NIDT_NGUID_LEN;
	case NVME_NIDT_UUID:
		if (cur->nidl != NVME_NIDT_UUID_LEN) {
			dev_warn(ctrl->device, "%s %d for NVME_NIDT_UUID\n",
				 warn_str, cur->nidl);
			return -1;
		}
		if (ctrl->quirks & NVME_QUIRK_BOGUS_NID)
			return NVME_NIDT_UUID_LEN;
		uuid_copy(&ids->uuid, data + sizeof(*cur));
		return NVME_NIDT_UUID_LEN;
	case NVME_NIDT_CSI:
		if (cur->nidl != NVME_NIDT_CSI_LEN) {
			dev_warn(ctrl->device, "%s %d for NVME_NIDT_CSI\n",
				 warn_str, cur->nidl);
			return -1;
		}
		memcpy(&ids->csi, data + sizeof(*cur), NVME_NIDT_CSI_LEN);
		*csi_seen = true;
		return NVME_NIDT_CSI_LEN;
	default:
		/* Skip unknown types */
		return cur->nidl;
	}
}

static int nvme_identify_ns_descs(struct nvme_ctrl *ctrl,
		struct nvme_ns_info *info)
{
	struct nvme_command c = { };
	bool csi_seen = false;
	int status, pos, len;
	void *data;

	if (ctrl->vs < NVME_VS(1, 3, 0) && !nvme_multi_css(ctrl))
		return 0;
	if (ctrl->quirks & NVME_QUIRK_NO_NS_DESC_LIST)
		return 0;

	c.identify.opcode = nvme_admin_identify;
	c.identify.nsid = cpu_to_le32(info->nsid);
	c.identify.cns = NVME_ID_CNS_NS_DESC_LIST;

	data = kzalloc(NVME_IDENTIFY_DATA_SIZE, GFP_KERNEL);
	if (!data)
		return -ENOMEM;

	status = nvme_submit_sync_cmd(ctrl->admin_q, &c, data,
				      NVME_IDENTIFY_DATA_SIZE);
	if (status) {
		dev_warn(ctrl->device,
			"Identify Descriptors failed (nsid=%u, status=0x%x)\n",
			info->nsid, status);
		goto free_data;
	}

	for (pos = 0; pos < NVME_IDENTIFY_DATA_SIZE; pos += len) {
		struct nvme_ns_id_desc *cur = data + pos;

		if (cur->nidl == 0)
			break;

		len = nvme_process_ns_desc(ctrl, &info->ids, cur, &csi_seen);
		if (len < 0)
			break;

		len += sizeof(*cur);
	}

	if (nvme_multi_css(ctrl) && !csi_seen) {
		dev_warn(ctrl->device, "Command set not reported for nsid:%d\n",
			 info->nsid);
		status = -EINVAL;
	}

free_data:
	kfree(data);
	return status;
}

static int nvme_identify_ns(struct nvme_ctrl *ctrl, unsigned nsid,
			struct nvme_id_ns **id)
{
	struct nvme_command c = { };
	int error;

	/* gcc-4.4.4 (at least) has issues with initializers and anon unions */
	c.identify.opcode = nvme_admin_identify;
	c.identify.nsid = cpu_to_le32(nsid);
	c.identify.cns = NVME_ID_CNS_NS;

	*id = kmalloc(sizeof(**id), GFP_KERNEL);
	if (!*id)
		return -ENOMEM;

	error = nvme_submit_sync_cmd(ctrl->admin_q, &c, *id, sizeof(**id));
	if (error) {
		dev_warn(ctrl->device, "Identify namespace failed (%d)\n", error);
		goto out_free_id;
	}

	error = NVME_SC_INVALID_NS | NVME_SC_DNR;
	if ((*id)->ncap == 0) /* namespace not allocated or attached */
		goto out_free_id;
	return 0;

out_free_id:
	kfree(*id);
	return error;
}

static int nvme_ns_info_from_identify(struct nvme_ctrl *ctrl,
		struct nvme_ns_info *info)
{
	struct nvme_ns_ids *ids = &info->ids;
	struct nvme_id_ns *id;
	int ret;

	ret = nvme_identify_ns(ctrl, info->nsid, &id);
	if (ret)
		return ret;
	info->anagrpid = id->anagrpid;
	info->is_shared = id->nmic & NVME_NS_NMIC_SHARED;
	info->is_readonly = id->nsattr & NVME_NS_ATTR_RO;
	info->is_ready = true;
	if (ctrl->quirks & NVME_QUIRK_BOGUS_NID) {
		dev_info(ctrl->device,
			 "Ignoring bogus Namespace Identifiers\n");
	} else {
		if (ctrl->vs >= NVME_VS(1, 1, 0) &&
		    !memchr_inv(ids->eui64, 0, sizeof(ids->eui64)))
			memcpy(ids->eui64, id->eui64, sizeof(ids->eui64));
		if (ctrl->vs >= NVME_VS(1, 2, 0) &&
		    !memchr_inv(ids->nguid, 0, sizeof(ids->nguid)))
			memcpy(ids->nguid, id->nguid, sizeof(ids->nguid));
	}
	kfree(id);
	return 0;
}

static int nvme_ns_info_from_id_cs_indep(struct nvme_ctrl *ctrl,
		struct nvme_ns_info *info)
{
	struct nvme_id_ns_cs_indep *id;
	struct nvme_command c = {
		.identify.opcode	= nvme_admin_identify,
		.identify.nsid		= cpu_to_le32(info->nsid),
		.identify.cns		= NVME_ID_CNS_NS_CS_INDEP,
	};
	int ret;

	id = kmalloc(sizeof(*id), GFP_KERNEL);
	if (!id)
		return -ENOMEM;

	ret = nvme_submit_sync_cmd(ctrl->admin_q, &c, id, sizeof(*id));
	if (!ret) {
		info->anagrpid = id->anagrpid;
		info->is_shared = id->nmic & NVME_NS_NMIC_SHARED;
		info->is_readonly = id->nsattr & NVME_NS_ATTR_RO;
		info->is_ready = id->nstat & NVME_NSTAT_NRDY;
	}
	kfree(id);
	return ret;
}

static int nvme_features(struct nvme_ctrl *dev, u8 op, unsigned int fid,
		unsigned int dword11, void *buffer, size_t buflen, u32 *result)
{
	union nvme_result res = { 0 };
	struct nvme_command c = { };
	int ret;

	c.features.opcode = op;
	c.features.fid = cpu_to_le32(fid);
	c.features.dword11 = cpu_to_le32(dword11);

	ret = __nvme_submit_sync_cmd(dev->admin_q, &c, &res,
			buffer, buflen, NVME_QID_ANY, 0, 0);
	if (ret >= 0 && result)
		*result = le32_to_cpu(res.u32);
	return ret;
}

int nvme_set_features(struct nvme_ctrl *dev, unsigned int fid,
		      unsigned int dword11, void *buffer, size_t buflen,
		      u32 *result)
{
	return nvme_features(dev, nvme_admin_set_features, fid, dword11, buffer,
			     buflen, result);
}
EXPORT_SYMBOL_GPL(nvme_set_features);

int nvme_get_features(struct nvme_ctrl *dev, unsigned int fid,
		      unsigned int dword11, void *buffer, size_t buflen,
		      u32 *result)
{
	return nvme_features(dev, nvme_admin_get_features, fid, dword11, buffer,
			     buflen, result);
}
EXPORT_SYMBOL_GPL(nvme_get_features);

int nvme_set_queue_count(struct nvme_ctrl *ctrl, int *count)
{
	u32 q_count = (*count - 1) | ((*count - 1) << 16);
	u32 result;
	int status, nr_io_queues;

	status = nvme_set_features(ctrl, NVME_FEAT_NUM_QUEUES, q_count, NULL, 0,
			&result);
	if (status < 0)
		return status;

	/*
	 * Degraded controllers might return an error when setting the queue
	 * count.  We still want to be able to bring them online and offer
	 * access to the admin queue, as that might be only way to fix them up.
	 */
	if (status > 0) {
		dev_err(ctrl->device, "Could not set queue count (%d)\n", status);
		*count = 0;
	} else {
		nr_io_queues = min(result & 0xffff, result >> 16) + 1;
		*count = min(*count, nr_io_queues);
	}

	return 0;
}
EXPORT_SYMBOL_GPL(nvme_set_queue_count);

#define NVME_AEN_SUPPORTED \
	(NVME_AEN_CFG_NS_ATTR | NVME_AEN_CFG_FW_ACT | \
	 NVME_AEN_CFG_ANA_CHANGE | NVME_AEN_CFG_DISC_CHANGE)

static void nvme_enable_aen(struct nvme_ctrl *ctrl)
{
	u32 result, supported_aens = ctrl->oaes & NVME_AEN_SUPPORTED;
	int status;

	if (!supported_aens)
		return;

	status = nvme_set_features(ctrl, NVME_FEAT_ASYNC_EVENT, supported_aens,
			NULL, 0, &result);
	if (status)
		dev_warn(ctrl->device, "Failed to configure AEN (cfg %x)\n",
			 supported_aens);

	queue_work(nvme_wq, &ctrl->async_event_work);
}

static int nvme_ns_open(struct nvme_ns *ns)
{

	/* should never be called due to GENHD_FL_HIDDEN */
	if (WARN_ON_ONCE(nvme_ns_head_multipath(ns->head)))
		goto fail;
	if (!nvme_get_ns(ns))
		goto fail;
	if (!try_module_get(ns->ctrl->ops->module))
		goto fail_put_ns;

	return 0;

fail_put_ns:
	nvme_put_ns(ns);
fail:
	return -ENXIO;
}

static void nvme_ns_release(struct nvme_ns *ns)
{

	module_put(ns->ctrl->ops->module);
	nvme_put_ns(ns);
}

static int nvme_open(struct block_device *bdev, fmode_t mode)
{
	return nvme_ns_open(bdev->bd_disk->private_data);
}

static void nvme_release(struct gendisk *disk, fmode_t mode)
{
	nvme_ns_release(disk->private_data);
}

int nvme_getgeo(struct block_device *bdev, struct hd_geometry *geo)
{
	/* some standard values */
	geo->heads = 1 << 6;
	geo->sectors = 1 << 5;
	geo->cylinders = get_capacity(bdev->bd_disk) >> 11;
	return 0;
}

#ifdef CONFIG_BLK_DEV_INTEGRITY
static void nvme_init_integrity(struct gendisk *disk, struct nvme_ns *ns,
				u32 max_integrity_segments)
{
	struct blk_integrity integrity = { };

	switch (ns->pi_type) {
	case NVME_NS_DPS_PI_TYPE3:
		switch (ns->guard_type) {
		case NVME_NVM_NS_16B_GUARD:
			integrity.profile = &t10_pi_type3_crc;
			integrity.tag_size = sizeof(u16) + sizeof(u32);
			integrity.flags |= BLK_INTEGRITY_DEVICE_CAPABLE;
			break;
		case NVME_NVM_NS_64B_GUARD:
			integrity.profile = &ext_pi_type3_crc64;
			integrity.tag_size = sizeof(u16) + 6;
			integrity.flags |= BLK_INTEGRITY_DEVICE_CAPABLE;
			break;
		default:
			integrity.profile = NULL;
			break;
		}
		break;
	case NVME_NS_DPS_PI_TYPE1:
	case NVME_NS_DPS_PI_TYPE2:
		switch (ns->guard_type) {
		case NVME_NVM_NS_16B_GUARD:
			integrity.profile = &t10_pi_type1_crc;
			integrity.tag_size = sizeof(u16);
			integrity.flags |= BLK_INTEGRITY_DEVICE_CAPABLE;
			break;
		case NVME_NVM_NS_64B_GUARD:
			integrity.profile = &ext_pi_type1_crc64;
			integrity.tag_size = sizeof(u16);
			integrity.flags |= BLK_INTEGRITY_DEVICE_CAPABLE;
			break;
		default:
			integrity.profile = NULL;
			break;
		}
		break;
	default:
		integrity.profile = NULL;
		break;
	}

	integrity.tuple_size = ns->ms;
	blk_integrity_register(disk, &integrity);
	blk_queue_max_integrity_segments(disk->queue, max_integrity_segments);
}
#else
static void nvme_init_integrity(struct gendisk *disk, struct nvme_ns *ns,
				u32 max_integrity_segments)
{
}
#endif /* CONFIG_BLK_DEV_INTEGRITY */

static void nvme_config_discard(struct gendisk *disk, struct nvme_ns *ns)
{
	struct nvme_ctrl *ctrl = ns->ctrl;
	struct request_queue *queue = disk->queue;
	u32 size = queue_logical_block_size(queue);

	if (ctrl->max_discard_sectors == 0) {
		blk_queue_max_discard_sectors(queue, 0);
		return;
	}

	BUILD_BUG_ON(PAGE_SIZE / sizeof(struct nvme_dsm_range) <
			NVME_DSM_MAX_RANGES);

	queue->limits.discard_granularity = size;

	/* If discard is already enabled, don't reset queue limits */
	if (queue->limits.max_discard_sectors)
		return;

	if (ctrl->dmrsl && ctrl->dmrsl <= nvme_sect_to_lba(ns, UINT_MAX))
		ctrl->max_discard_sectors = nvme_lba_to_sect(ns, ctrl->dmrsl);

	blk_queue_max_discard_sectors(queue, ctrl->max_discard_sectors);
	blk_queue_max_discard_segments(queue, ctrl->max_discard_segments);

	if (ctrl->quirks & NVME_QUIRK_DEALLOCATE_ZEROES)
		blk_queue_max_write_zeroes_sectors(queue, UINT_MAX);
}

static bool nvme_ns_ids_equal(struct nvme_ns_ids *a, struct nvme_ns_ids *b)
{
	return uuid_equal(&a->uuid, &b->uuid) &&
		memcmp(&a->nguid, &b->nguid, sizeof(a->nguid)) == 0 &&
		memcmp(&a->eui64, &b->eui64, sizeof(a->eui64)) == 0 &&
		a->csi == b->csi;
}

static int nvme_init_ms(struct nvme_ns *ns, struct nvme_id_ns *id)
{
	bool first = id->dps & NVME_NS_DPS_PI_FIRST;
	unsigned lbaf = nvme_lbaf_index(id->flbas);
	struct nvme_ctrl *ctrl = ns->ctrl;
	struct nvme_command c = { };
	struct nvme_id_ns_nvm *nvm;
	int ret = 0;
	u32 elbaf;

	ns->pi_size = 0;
	ns->ms = le16_to_cpu(id->lbaf[lbaf].ms);
	if (!(ctrl->ctratt & NVME_CTRL_ATTR_ELBAS)) {
		ns->pi_size = sizeof(struct t10_pi_tuple);
		ns->guard_type = NVME_NVM_NS_16B_GUARD;
		goto set_pi;
	}

	nvm = kzalloc(sizeof(*nvm), GFP_KERNEL);
	if (!nvm)
		return -ENOMEM;

	c.identify.opcode = nvme_admin_identify;
	c.identify.nsid = cpu_to_le32(ns->head->ns_id);
	c.identify.cns = NVME_ID_CNS_CS_NS;
	c.identify.csi = NVME_CSI_NVM;

	ret = nvme_submit_sync_cmd(ns->ctrl->admin_q, &c, nvm, sizeof(*nvm));
	if (ret)
		goto free_data;

	elbaf = le32_to_cpu(nvm->elbaf[lbaf]);

	/* no support for storage tag formats right now */
	if (nvme_elbaf_sts(elbaf))
		goto free_data;

	ns->guard_type = nvme_elbaf_guard_type(elbaf);
	switch (ns->guard_type) {
	case NVME_NVM_NS_64B_GUARD:
		ns->pi_size = sizeof(struct crc64_pi_tuple);
		break;
	case NVME_NVM_NS_16B_GUARD:
		ns->pi_size = sizeof(struct t10_pi_tuple);
		break;
	default:
		break;
	}

free_data:
	kfree(nvm);
set_pi:
	if (ns->pi_size && (first || ns->ms == ns->pi_size))
		ns->pi_type = id->dps & NVME_NS_DPS_PI_MASK;
	else
		ns->pi_type = 0;

	return ret;
}

static void nvme_configure_metadata(struct nvme_ns *ns, struct nvme_id_ns *id)
{
	struct nvme_ctrl *ctrl = ns->ctrl;

	if (nvme_init_ms(ns, id))
		return;

	ns->features &= ~(NVME_NS_METADATA_SUPPORTED | NVME_NS_EXT_LBAS);
	if (!ns->ms || !(ctrl->ops->flags & NVME_F_METADATA_SUPPORTED))
		return;

	if (ctrl->ops->flags & NVME_F_FABRICS) {
		/*
		 * The NVMe over Fabrics specification only supports metadata as
		 * part of the extended data LBA.  We rely on HCA/HBA support to
		 * remap the separate metadata buffer from the block layer.
		 */
		if (WARN_ON_ONCE(!(id->flbas & NVME_NS_FLBAS_META_EXT)))
			return;

		ns->features |= NVME_NS_EXT_LBAS;

		/*
		 * The current fabrics transport drivers support namespace
		 * metadata formats only if nvme_ns_has_pi() returns true.
		 * Suppress support for all other formats so the namespace will
		 * have a 0 capacity and not be usable through the block stack.
		 *
		 * Note, this check will need to be modified if any drivers
		 * gain the ability to use other metadata formats.
		 */
		if (ctrl->max_integrity_segments && nvme_ns_has_pi(ns))
			ns->features |= NVME_NS_METADATA_SUPPORTED;
	} else {
		/*
		 * For PCIe controllers, we can't easily remap the separate
		 * metadata buffer from the block layer and thus require a
		 * separate metadata buffer for block layer metadata/PI support.
		 * We allow extended LBAs for the passthrough interface, though.
		 */
		if (id->flbas & NVME_NS_FLBAS_META_EXT)
			ns->features |= NVME_NS_EXT_LBAS;
		else
			ns->features |= NVME_NS_METADATA_SUPPORTED;
	}
}

static void nvme_set_queue_limits(struct nvme_ctrl *ctrl,
		struct request_queue *q)
{
	bool vwc = ctrl->vwc & NVME_CTRL_VWC_PRESENT;

	if (ctrl->max_hw_sectors) {
		u32 max_segments =
			(ctrl->max_hw_sectors / (NVME_CTRL_PAGE_SIZE >> 9)) + 1;

		max_segments = min_not_zero(max_segments, ctrl->max_segments);
		blk_queue_max_hw_sectors(q, ctrl->max_hw_sectors);
		blk_queue_max_segments(q, min_t(u32, max_segments, USHRT_MAX));
	}
	blk_queue_virt_boundary(q, NVME_CTRL_PAGE_SIZE - 1);
	blk_queue_dma_alignment(q, 3);
	blk_queue_write_cache(q, vwc, vwc);
}

static void nvme_update_disk_info(struct gendisk *disk,
		struct nvme_ns *ns, struct nvme_id_ns *id)
{
	sector_t capacity = nvme_lba_to_sect(ns, le64_to_cpu(id->nsze));
	unsigned short bs = 1 << ns->lba_shift;
	u32 atomic_bs, phys_bs, io_opt = 0;

	/*
	 * The block layer can't support LBA sizes larger than the page size
	 * yet, so catch this early and don't allow block I/O.
	 */
	if (ns->lba_shift > PAGE_SHIFT) {
		capacity = 0;
		bs = (1 << 9);
	}

	blk_integrity_unregister(disk);

	atomic_bs = phys_bs = bs;
	if (id->nabo == 0) {
		/*
		 * Bit 1 indicates whether NAWUPF is defined for this namespace
		 * and whether it should be used instead of AWUPF. If NAWUPF ==
		 * 0 then AWUPF must be used instead.
		 */
		if (id->nsfeat & NVME_NS_FEAT_ATOMICS && id->nawupf)
			atomic_bs = (1 + le16_to_cpu(id->nawupf)) * bs;
		else
			atomic_bs = (1 + ns->ctrl->subsys->awupf) * bs;
	}

	if (id->nsfeat & NVME_NS_FEAT_IO_OPT) {
		/* NPWG = Namespace Preferred Write Granularity */
		phys_bs = bs * (1 + le16_to_cpu(id->npwg));
		/* NOWS = Namespace Optimal Write Size */
		io_opt = bs * (1 + le16_to_cpu(id->nows));
	}

	blk_queue_logical_block_size(disk->queue, bs);
	/*
	 * Linux filesystems assume writing a single physical block is
	 * an atomic operation. Hence limit the physical block size to the
	 * value of the Atomic Write Unit Power Fail parameter.
	 */
	blk_queue_physical_block_size(disk->queue, min(phys_bs, atomic_bs));
	blk_queue_io_min(disk->queue, phys_bs);
	blk_queue_io_opt(disk->queue, io_opt);

	/*
	 * Register a metadata profile for PI, or the plain non-integrity NVMe
	 * metadata masquerading as Type 0 if supported, otherwise reject block
	 * I/O to namespaces with metadata except when the namespace supports
	 * PI, as it can strip/insert in that case.
	 */
	if (ns->ms) {
		if (IS_ENABLED(CONFIG_BLK_DEV_INTEGRITY) &&
		    (ns->features & NVME_NS_METADATA_SUPPORTED))
			nvme_init_integrity(disk, ns,
					    ns->ctrl->max_integrity_segments);
		else if (!nvme_ns_has_pi(ns))
			capacity = 0;
	}

	set_capacity_and_notify(disk, capacity);

	nvme_config_discard(disk, ns);
	blk_queue_max_write_zeroes_sectors(disk->queue,
					   ns->ctrl->max_zeroes_sectors);
}

static bool nvme_ns_is_readonly(struct nvme_ns *ns, struct nvme_ns_info *info)
{
	return info->is_readonly || test_bit(NVME_NS_FORCE_RO, &ns->flags);
}

static inline bool nvme_first_scan(struct gendisk *disk)
{
	/* nvme_alloc_ns() scans the disk prior to adding it */
	return !disk_live(disk);
}

static void nvme_set_chunk_sectors(struct nvme_ns *ns, struct nvme_id_ns *id)
{
	struct nvme_ctrl *ctrl = ns->ctrl;
	u32 iob;

	if ((ctrl->quirks & NVME_QUIRK_STRIPE_SIZE) &&
	    is_power_of_2(ctrl->max_hw_sectors))
		iob = ctrl->max_hw_sectors;
	else
		iob = nvme_lba_to_sect(ns, le16_to_cpu(id->noiob));

	if (!iob)
		return;

	if (!is_power_of_2(iob)) {
		if (nvme_first_scan(ns->disk))
			pr_warn("%s: ignoring unaligned IO boundary:%u\n",
				ns->disk->disk_name, iob);
		return;
	}

	if (blk_queue_is_zoned(ns->disk->queue)) {
		if (nvme_first_scan(ns->disk))
			pr_warn("%s: ignoring zoned namespace IO boundary\n",
				ns->disk->disk_name);
		return;
	}

	blk_queue_chunk_sectors(ns->queue, iob);
}

static int nvme_update_ns_info_generic(struct nvme_ns *ns,
		struct nvme_ns_info *info)
{
	blk_mq_freeze_queue(ns->disk->queue);
	nvme_set_queue_limits(ns->ctrl, ns->queue);
	set_disk_ro(ns->disk, nvme_ns_is_readonly(ns, info));
	blk_mq_unfreeze_queue(ns->disk->queue);

	if (nvme_ns_head_multipath(ns->head)) {
		blk_mq_freeze_queue(ns->head->disk->queue);
		set_disk_ro(ns->head->disk, nvme_ns_is_readonly(ns, info));
		nvme_mpath_revalidate_paths(ns);
		blk_stack_limits(&ns->head->disk->queue->limits,
				 &ns->queue->limits, 0);
		ns->head->disk->flags |= GENHD_FL_HIDDEN;
		blk_mq_unfreeze_queue(ns->head->disk->queue);
	}

	/* Hide the block-interface for these devices */
	ns->disk->flags |= GENHD_FL_HIDDEN;
	set_bit(NVME_NS_READY, &ns->flags);

	return 0;
}

static int nvme_update_ns_info_block(struct nvme_ns *ns,
		struct nvme_ns_info *info)
{
	struct nvme_id_ns *id;
	unsigned lbaf;
	int ret;

	ret = nvme_identify_ns(ns->ctrl, info->nsid, &id);
	if (ret)
		return ret;

	blk_mq_freeze_queue(ns->disk->queue);
	lbaf = nvme_lbaf_index(id->flbas);
	ns->lba_shift = id->lbaf[lbaf].ds;
	nvme_set_queue_limits(ns->ctrl, ns->queue);

	nvme_configure_metadata(ns, id);
	nvme_set_chunk_sectors(ns, id);
	nvme_update_disk_info(ns->disk, ns, id);

	if (ns->head->ids.csi == NVME_CSI_ZNS) {
		ret = nvme_update_zone_info(ns, lbaf);
		if (ret) {
			blk_mq_unfreeze_queue(ns->disk->queue);
			goto out;
		}
	}

	set_disk_ro(ns->disk, nvme_ns_is_readonly(ns, info));
	set_bit(NVME_NS_READY, &ns->flags);
	blk_mq_unfreeze_queue(ns->disk->queue);

	if (blk_queue_is_zoned(ns->queue)) {
		ret = nvme_revalidate_zones(ns);
		if (ret && !nvme_first_scan(ns->disk))
			goto out;
	}

	if (nvme_ns_head_multipath(ns->head)) {
		blk_mq_freeze_queue(ns->head->disk->queue);
		nvme_update_disk_info(ns->head->disk, ns, id);
		set_disk_ro(ns->head->disk, nvme_ns_is_readonly(ns, info));
		nvme_mpath_revalidate_paths(ns);
		blk_stack_limits(&ns->head->disk->queue->limits,
				 &ns->queue->limits, 0);
		disk_update_readahead(ns->head->disk);
		blk_mq_unfreeze_queue(ns->head->disk->queue);
	}

	ret = 0;
out:
	/*
	 * If probing fails due an unsupported feature, hide the block device,
	 * but still allow other access.
	 */
	if (ret == -ENODEV) {
		ns->disk->flags |= GENHD_FL_HIDDEN;
		set_bit(NVME_NS_READY, &ns->flags);
		ret = 0;
	}
<<<<<<< HEAD
=======
	kfree(id);
>>>>>>> e7c3f58a
	return ret;
}

static int nvme_update_ns_info(struct nvme_ns *ns, struct nvme_ns_info *info)
{
	switch (info->ids.csi) {
	case NVME_CSI_ZNS:
		if (!IS_ENABLED(CONFIG_BLK_DEV_ZONED)) {
			dev_info(ns->ctrl->device,
	"block device for nsid %u not supported without CONFIG_BLK_DEV_ZONED\n",
				info->nsid);
			return nvme_update_ns_info_generic(ns, info);
		}
		return nvme_update_ns_info_block(ns, info);
	case NVME_CSI_NVM:
		return nvme_update_ns_info_block(ns, info);
	default:
		dev_info(ns->ctrl->device,
			"block device for nsid %u not supported (csi %u)\n",
			info->nsid, info->ids.csi);
		return nvme_update_ns_info_generic(ns, info);
	}
}

static char nvme_pr_type(enum pr_type type)
{
	switch (type) {
	case PR_WRITE_EXCLUSIVE:
		return 1;
	case PR_EXCLUSIVE_ACCESS:
		return 2;
	case PR_WRITE_EXCLUSIVE_REG_ONLY:
		return 3;
	case PR_EXCLUSIVE_ACCESS_REG_ONLY:
		return 4;
	case PR_WRITE_EXCLUSIVE_ALL_REGS:
		return 5;
	case PR_EXCLUSIVE_ACCESS_ALL_REGS:
		return 6;
	default:
		return 0;
	}
}

static int nvme_send_ns_head_pr_command(struct block_device *bdev,
		struct nvme_command *c, u8 data[16])
{
	struct nvme_ns_head *head = bdev->bd_disk->private_data;
	int srcu_idx = srcu_read_lock(&head->srcu);
	struct nvme_ns *ns = nvme_find_path(head);
	int ret = -EWOULDBLOCK;

	if (ns) {
		c->common.nsid = cpu_to_le32(ns->head->ns_id);
		ret = nvme_submit_sync_cmd(ns->queue, c, data, 16);
	}
	srcu_read_unlock(&head->srcu, srcu_idx);
	return ret;
}
	
static int nvme_send_ns_pr_command(struct nvme_ns *ns, struct nvme_command *c,
		u8 data[16])
{
	c->common.nsid = cpu_to_le32(ns->head->ns_id);
	return nvme_submit_sync_cmd(ns->queue, c, data, 16);
}

static int nvme_pr_command(struct block_device *bdev, u32 cdw10,
				u64 key, u64 sa_key, u8 op)
{
	struct nvme_command c = { };
	u8 data[16] = { 0, };

	put_unaligned_le64(key, &data[0]);
	put_unaligned_le64(sa_key, &data[8]);

	c.common.opcode = op;
	c.common.cdw10 = cpu_to_le32(cdw10);

	if (IS_ENABLED(CONFIG_NVME_MULTIPATH) &&
	    bdev->bd_disk->fops == &nvme_ns_head_ops)
		return nvme_send_ns_head_pr_command(bdev, &c, data);
	return nvme_send_ns_pr_command(bdev->bd_disk->private_data, &c, data);
}

static int nvme_pr_register(struct block_device *bdev, u64 old,
		u64 new, unsigned flags)
{
	u32 cdw10;

	if (flags & ~PR_FL_IGNORE_KEY)
		return -EOPNOTSUPP;

	cdw10 = old ? 2 : 0;
	cdw10 |= (flags & PR_FL_IGNORE_KEY) ? 1 << 3 : 0;
	cdw10 |= (1 << 30) | (1 << 31); /* PTPL=1 */
	return nvme_pr_command(bdev, cdw10, old, new, nvme_cmd_resv_register);
}

static int nvme_pr_reserve(struct block_device *bdev, u64 key,
		enum pr_type type, unsigned flags)
{
	u32 cdw10;

	if (flags & ~PR_FL_IGNORE_KEY)
		return -EOPNOTSUPP;

	cdw10 = nvme_pr_type(type) << 8;
	cdw10 |= ((flags & PR_FL_IGNORE_KEY) ? 1 << 3 : 0);
	return nvme_pr_command(bdev, cdw10, key, 0, nvme_cmd_resv_acquire);
}

static int nvme_pr_preempt(struct block_device *bdev, u64 old, u64 new,
		enum pr_type type, bool abort)
{
	u32 cdw10 = nvme_pr_type(type) << 8 | (abort ? 2 : 1);

	return nvme_pr_command(bdev, cdw10, old, new, nvme_cmd_resv_acquire);
}

static int nvme_pr_clear(struct block_device *bdev, u64 key)
{
	u32 cdw10 = 1 | (key ? 0 : 1 << 3);

	return nvme_pr_command(bdev, cdw10, key, 0, nvme_cmd_resv_release);
}

static int nvme_pr_release(struct block_device *bdev, u64 key, enum pr_type type)
{
	u32 cdw10 = nvme_pr_type(type) << 8 | (key ? 0 : 1 << 3);

	return nvme_pr_command(bdev, cdw10, key, 0, nvme_cmd_resv_release);
}

const struct pr_ops nvme_pr_ops = {
	.pr_register	= nvme_pr_register,
	.pr_reserve	= nvme_pr_reserve,
	.pr_release	= nvme_pr_release,
	.pr_preempt	= nvme_pr_preempt,
	.pr_clear	= nvme_pr_clear,
};

#ifdef CONFIG_BLK_SED_OPAL
int nvme_sec_submit(void *data, u16 spsp, u8 secp, void *buffer, size_t len,
		bool send)
{
	struct nvme_ctrl *ctrl = data;
	struct nvme_command cmd = { };

	if (send)
		cmd.common.opcode = nvme_admin_security_send;
	else
		cmd.common.opcode = nvme_admin_security_recv;
	cmd.common.nsid = 0;
	cmd.common.cdw10 = cpu_to_le32(((u32)secp) << 24 | ((u32)spsp) << 8);
	cmd.common.cdw11 = cpu_to_le32(len);

	return __nvme_submit_sync_cmd(ctrl->admin_q, &cmd, NULL, buffer, len,
			NVME_QID_ANY, 1, 0);
}
EXPORT_SYMBOL_GPL(nvme_sec_submit);
#endif /* CONFIG_BLK_SED_OPAL */

#ifdef CONFIG_BLK_DEV_ZONED
static int nvme_report_zones(struct gendisk *disk, sector_t sector,
		unsigned int nr_zones, report_zones_cb cb, void *data)
{
	return nvme_ns_report_zones(disk->private_data, sector, nr_zones, cb,
			data);
}
#else
#define nvme_report_zones	NULL
#endif /* CONFIG_BLK_DEV_ZONED */

static const struct block_device_operations nvme_bdev_ops = {
	.owner		= THIS_MODULE,
	.ioctl		= nvme_ioctl,
	.compat_ioctl	= blkdev_compat_ptr_ioctl,
	.open		= nvme_open,
	.release	= nvme_release,
	.getgeo		= nvme_getgeo,
	.report_zones	= nvme_report_zones,
	.pr_ops		= &nvme_pr_ops,
};

static int nvme_wait_ready(struct nvme_ctrl *ctrl, u32 timeout, bool enabled)
{
	unsigned long timeout_jiffies = ((timeout + 1) * HZ / 2) + jiffies;
	u32 csts, bit = enabled ? NVME_CSTS_RDY : 0;
	int ret;

	while ((ret = ctrl->ops->reg_read32(ctrl, NVME_REG_CSTS, &csts)) == 0) {
		if (csts == ~0)
			return -ENODEV;
		if ((csts & NVME_CSTS_RDY) == bit)
			break;

		usleep_range(1000, 2000);
		if (fatal_signal_pending(current))
			return -EINTR;
		if (time_after(jiffies, timeout_jiffies)) {
			dev_err(ctrl->device,
				"Device not ready; aborting %s, CSTS=0x%x\n",
				enabled ? "initialisation" : "reset", csts);
			return -ENODEV;
		}
	}

	return ret;
}

/*
 * If the device has been passed off to us in an enabled state, just clear
 * the enabled bit.  The spec says we should set the 'shutdown notification
 * bits', but doing so may cause the device to complete commands to the
 * admin queue ... and we don't know what memory that might be pointing at!
 */
int nvme_disable_ctrl(struct nvme_ctrl *ctrl)
{
	int ret;

	ctrl->ctrl_config &= ~NVME_CC_SHN_MASK;
	ctrl->ctrl_config &= ~NVME_CC_ENABLE;

	ret = ctrl->ops->reg_write32(ctrl, NVME_REG_CC, ctrl->ctrl_config);
	if (ret)
		return ret;

	if (ctrl->quirks & NVME_QUIRK_DELAY_BEFORE_CHK_RDY)
		msleep(NVME_QUIRK_DELAY_AMOUNT);

	return nvme_wait_ready(ctrl, NVME_CAP_TIMEOUT(ctrl->cap), false);
}
EXPORT_SYMBOL_GPL(nvme_disable_ctrl);

int nvme_enable_ctrl(struct nvme_ctrl *ctrl)
{
	unsigned dev_page_min;
	u32 timeout;
	int ret;

	ret = ctrl->ops->reg_read64(ctrl, NVME_REG_CAP, &ctrl->cap);
	if (ret) {
		dev_err(ctrl->device, "Reading CAP failed (%d)\n", ret);
		return ret;
	}
	dev_page_min = NVME_CAP_MPSMIN(ctrl->cap) + 12;

	if (NVME_CTRL_PAGE_SHIFT < dev_page_min) {
		dev_err(ctrl->device,
			"Minimum device page size %u too large for host (%u)\n",
			1 << dev_page_min, 1 << NVME_CTRL_PAGE_SHIFT);
		return -ENODEV;
	}

	if (NVME_CAP_CSS(ctrl->cap) & NVME_CAP_CSS_CSI)
		ctrl->ctrl_config = NVME_CC_CSS_CSI;
	else
		ctrl->ctrl_config = NVME_CC_CSS_NVM;

	if (ctrl->cap & NVME_CAP_CRMS_CRWMS) {
		u32 crto;

		ret = ctrl->ops->reg_read32(ctrl, NVME_REG_CRTO, &crto);
		if (ret) {
			dev_err(ctrl->device, "Reading CRTO failed (%d)\n",
				ret);
			return ret;
		}

		if (ctrl->cap & NVME_CAP_CRMS_CRIMS) {
			ctrl->ctrl_config |= NVME_CC_CRIME;
			timeout = NVME_CRTO_CRIMT(crto);
		} else {
			timeout = NVME_CRTO_CRWMT(crto);
		}
	} else {
		timeout = NVME_CAP_TIMEOUT(ctrl->cap);
	}

	ctrl->ctrl_config |= (NVME_CTRL_PAGE_SHIFT - 12) << NVME_CC_MPS_SHIFT;
	ctrl->ctrl_config |= NVME_CC_AMS_RR | NVME_CC_SHN_NONE;
	ctrl->ctrl_config |= NVME_CC_IOSQES | NVME_CC_IOCQES;
	ret = ctrl->ops->reg_write32(ctrl, NVME_REG_CC, ctrl->ctrl_config);
	if (ret)
		return ret;

	/* Flush write to device (required if transport is PCI) */
	ret = ctrl->ops->reg_read32(ctrl, NVME_REG_CC, &ctrl->ctrl_config);
	if (ret)
		return ret;

	ctrl->ctrl_config |= NVME_CC_ENABLE;
	ret = ctrl->ops->reg_write32(ctrl, NVME_REG_CC, ctrl->ctrl_config);
	if (ret)
		return ret;
	return nvme_wait_ready(ctrl, timeout, true);
}
EXPORT_SYMBOL_GPL(nvme_enable_ctrl);

int nvme_shutdown_ctrl(struct nvme_ctrl *ctrl)
{
	unsigned long timeout = jiffies + (ctrl->shutdown_timeout * HZ);
	u32 csts;
	int ret;

	ctrl->ctrl_config &= ~NVME_CC_SHN_MASK;
	ctrl->ctrl_config |= NVME_CC_SHN_NORMAL;

	ret = ctrl->ops->reg_write32(ctrl, NVME_REG_CC, ctrl->ctrl_config);
	if (ret)
		return ret;

	while ((ret = ctrl->ops->reg_read32(ctrl, NVME_REG_CSTS, &csts)) == 0) {
		if ((csts & NVME_CSTS_SHST_MASK) == NVME_CSTS_SHST_CMPLT)
			break;

		msleep(100);
		if (fatal_signal_pending(current))
			return -EINTR;
		if (time_after(jiffies, timeout)) {
			dev_err(ctrl->device,
				"Device shutdown incomplete; abort shutdown\n");
			return -ENODEV;
		}
	}

	return ret;
}
EXPORT_SYMBOL_GPL(nvme_shutdown_ctrl);

static int nvme_configure_timestamp(struct nvme_ctrl *ctrl)
{
	__le64 ts;
	int ret;

	if (!(ctrl->oncs & NVME_CTRL_ONCS_TIMESTAMP))
		return 0;

	ts = cpu_to_le64(ktime_to_ms(ktime_get_real()));
	ret = nvme_set_features(ctrl, NVME_FEAT_TIMESTAMP, 0, &ts, sizeof(ts),
			NULL);
	if (ret)
		dev_warn_once(ctrl->device,
			"could not set timestamp (%d)\n", ret);
	return ret;
}

static int nvme_configure_host_options(struct nvme_ctrl *ctrl)
{
	struct nvme_feat_host_behavior *host;
	u8 acre = 0, lbafee = 0;
	int ret;

	/* Don't bother enabling the feature if retry delay is not reported */
	if (ctrl->crdt[0])
		acre = NVME_ENABLE_ACRE;
	if (ctrl->ctratt & NVME_CTRL_ATTR_ELBAS)
		lbafee = NVME_ENABLE_LBAFEE;

	if (!acre && !lbafee)
		return 0;

	host = kzalloc(sizeof(*host), GFP_KERNEL);
	if (!host)
		return 0;

	host->acre = acre;
	host->lbafee = lbafee;
	ret = nvme_set_features(ctrl, NVME_FEAT_HOST_BEHAVIOR, 0,
				host, sizeof(*host), NULL);
	kfree(host);
	return ret;
}

/*
 * The function checks whether the given total (exlat + enlat) latency of
 * a power state allows the latter to be used as an APST transition target.
 * It does so by comparing the latency to the primary and secondary latency
 * tolerances defined by module params. If there's a match, the corresponding
 * timeout value is returned and the matching tolerance index (1 or 2) is
 * reported.
 */
static bool nvme_apst_get_transition_time(u64 total_latency,
		u64 *transition_time, unsigned *last_index)
{
	if (total_latency <= apst_primary_latency_tol_us) {
		if (*last_index == 1)
			return false;
		*last_index = 1;
		*transition_time = apst_primary_timeout_ms;
		return true;
	}
	if (apst_secondary_timeout_ms &&
		total_latency <= apst_secondary_latency_tol_us) {
		if (*last_index <= 2)
			return false;
		*last_index = 2;
		*transition_time = apst_secondary_timeout_ms;
		return true;
	}
	return false;
}

/*
 * APST (Autonomous Power State Transition) lets us program a table of power
 * state transitions that the controller will perform automatically.
 *
 * Depending on module params, one of the two supported techniques will be used:
 *
 * - If the parameters provide explicit timeouts and tolerances, they will be
 *   used to build a table with up to 2 non-operational states to transition to.
 *   The default parameter values were selected based on the values used by
 *   Microsoft's and Intel's NVMe drivers. Yet, since we don't implement dynamic
 *   regeneration of the APST table in the event of switching between external
 *   and battery power, the timeouts and tolerances reflect a compromise
 *   between values used by Microsoft for AC and battery scenarios.
 * - If not, we'll configure the table with a simple heuristic: we are willing
 *   to spend at most 2% of the time transitioning between power states.
 *   Therefore, when running in any given state, we will enter the next
 *   lower-power non-operational state after waiting 50 * (enlat + exlat)
 *   microseconds, as long as that state's exit latency is under the requested
 *   maximum latency.
 *
 * We will not autonomously enter any non-operational state for which the total
 * latency exceeds ps_max_latency_us.
 *
 * Users can set ps_max_latency_us to zero to turn off APST.
 */
static int nvme_configure_apst(struct nvme_ctrl *ctrl)
{
	struct nvme_feat_auto_pst *table;
	unsigned apste = 0;
	u64 max_lat_us = 0;
	__le64 target = 0;
	int max_ps = -1;
	int state;
	int ret;
	unsigned last_lt_index = UINT_MAX;

	/*
	 * If APST isn't supported or if we haven't been initialized yet,
	 * then don't do anything.
	 */
	if (!ctrl->apsta)
		return 0;

	if (ctrl->npss > 31) {
		dev_warn(ctrl->device, "NPSS is invalid; not using APST\n");
		return 0;
	}

	table = kzalloc(sizeof(*table), GFP_KERNEL);
	if (!table)
		return 0;

	if (!ctrl->apst_enabled || ctrl->ps_max_latency_us == 0) {
		/* Turn off APST. */
		dev_dbg(ctrl->device, "APST disabled\n");
		goto done;
	}

	/*
	 * Walk through all states from lowest- to highest-power.
	 * According to the spec, lower-numbered states use more power.  NPSS,
	 * despite the name, is the index of the lowest-power state, not the
	 * number of states.
	 */
	for (state = (int)ctrl->npss; state >= 0; state--) {
		u64 total_latency_us, exit_latency_us, transition_ms;

		if (target)
			table->entries[state] = target;

		/*
		 * Don't allow transitions to the deepest state if it's quirked
		 * off.
		 */
		if (state == ctrl->npss &&
		    (ctrl->quirks & NVME_QUIRK_NO_DEEPEST_PS))
			continue;

		/*
		 * Is this state a useful non-operational state for higher-power
		 * states to autonomously transition to?
		 */
		if (!(ctrl->psd[state].flags & NVME_PS_FLAGS_NON_OP_STATE))
			continue;

		exit_latency_us = (u64)le32_to_cpu(ctrl->psd[state].exit_lat);
		if (exit_latency_us > ctrl->ps_max_latency_us)
			continue;

		total_latency_us = exit_latency_us +
			le32_to_cpu(ctrl->psd[state].entry_lat);

		/*
		 * This state is good. It can be used as the APST idle target
		 * for higher power states.
		 */
		if (apst_primary_timeout_ms && apst_primary_latency_tol_us) {
			if (!nvme_apst_get_transition_time(total_latency_us,
					&transition_ms, &last_lt_index))
				continue;
		} else {
			transition_ms = total_latency_us + 19;
			do_div(transition_ms, 20);
			if (transition_ms > (1 << 24) - 1)
				transition_ms = (1 << 24) - 1;
		}

		target = cpu_to_le64((state << 3) | (transition_ms << 8));
		if (max_ps == -1)
			max_ps = state;
		if (total_latency_us > max_lat_us)
			max_lat_us = total_latency_us;
	}

	if (max_ps == -1)
		dev_dbg(ctrl->device, "APST enabled but no non-operational states are available\n");
	else
		dev_dbg(ctrl->device, "APST enabled: max PS = %d, max round-trip latency = %lluus, table = %*phN\n",
			max_ps, max_lat_us, (int)sizeof(*table), table);
	apste = 1;

done:
	ret = nvme_set_features(ctrl, NVME_FEAT_AUTO_PST, apste,
				table, sizeof(*table), NULL);
	if (ret)
		dev_err(ctrl->device, "failed to set APST feature (%d)\n", ret);
	kfree(table);
	return ret;
}

static void nvme_set_latency_tolerance(struct device *dev, s32 val)
{
	struct nvme_ctrl *ctrl = dev_get_drvdata(dev);
	u64 latency;

	switch (val) {
	case PM_QOS_LATENCY_TOLERANCE_NO_CONSTRAINT:
	case PM_QOS_LATENCY_ANY:
		latency = U64_MAX;
		break;

	default:
		latency = val;
	}

	if (ctrl->ps_max_latency_us != latency) {
		ctrl->ps_max_latency_us = latency;
		if (ctrl->state == NVME_CTRL_LIVE)
			nvme_configure_apst(ctrl);
	}
}

struct nvme_core_quirk_entry {
	/*
	 * NVMe model and firmware strings are padded with spaces.  For
	 * simplicity, strings in the quirk table are padded with NULLs
	 * instead.
	 */
	u16 vid;
	const char *mn;
	const char *fr;
	unsigned long quirks;
};

static const struct nvme_core_quirk_entry core_quirks[] = {
	{
		/*
		 * This Toshiba device seems to die using any APST states.  See:
		 * https://bugs.launchpad.net/ubuntu/+source/linux/+bug/1678184/comments/11
		 */
		.vid = 0x1179,
		.mn = "THNSF5256GPUK TOSHIBA",
		.quirks = NVME_QUIRK_NO_APST,
	},
	{
		/*
		 * This LiteON CL1-3D*-Q11 firmware version has a race
		 * condition associated with actions related to suspend to idle
		 * LiteON has resolved the problem in future firmware
		 */
		.vid = 0x14a4,
		.fr = "22301111",
		.quirks = NVME_QUIRK_SIMPLE_SUSPEND,
	},
	{
		/*
		 * This Kioxia CD6-V Series / HPE PE8030 device times out and
		 * aborts I/O during any load, but more easily reproducible
		 * with discards (fstrim).
		 *
		 * The device is left in a state where it is also not possible
		 * to use "nvme set-feature" to disable APST, but booting with
		 * nvme_core.default_ps_max_latency=0 works.
		 */
		.vid = 0x1e0f,
		.mn = "KCD6XVUL6T40",
		.quirks = NVME_QUIRK_NO_APST,
	},
	{
		/*
		 * The external Samsung X5 SSD fails initialization without a
		 * delay before checking if it is ready and has a whole set of
		 * other problems.  To make this even more interesting, it
		 * shares the PCI ID with internal Samsung 970 Evo Plus that
		 * does not need or want these quirks.
		 */
		.vid = 0x144d,
		.mn = "Samsung Portable SSD X5",
		.quirks = NVME_QUIRK_DELAY_BEFORE_CHK_RDY |
			  NVME_QUIRK_NO_DEEPEST_PS |
			  NVME_QUIRK_IGNORE_DEV_SUBNQN,
	}
};

/* match is null-terminated but idstr is space-padded. */
static bool string_matches(const char *idstr, const char *match, size_t len)
{
	size_t matchlen;

	if (!match)
		return true;

	matchlen = strlen(match);
	WARN_ON_ONCE(matchlen > len);

	if (memcmp(idstr, match, matchlen))
		return false;

	for (; matchlen < len; matchlen++)
		if (idstr[matchlen] != ' ')
			return false;

	return true;
}

static bool quirk_matches(const struct nvme_id_ctrl *id,
			  const struct nvme_core_quirk_entry *q)
{
	return q->vid == le16_to_cpu(id->vid) &&
		string_matches(id->mn, q->mn, sizeof(id->mn)) &&
		string_matches(id->fr, q->fr, sizeof(id->fr));
}

static void nvme_init_subnqn(struct nvme_subsystem *subsys, struct nvme_ctrl *ctrl,
		struct nvme_id_ctrl *id)
{
	size_t nqnlen;
	int off;

	if(!(ctrl->quirks & NVME_QUIRK_IGNORE_DEV_SUBNQN)) {
		nqnlen = strnlen(id->subnqn, NVMF_NQN_SIZE);
		if (nqnlen > 0 && nqnlen < NVMF_NQN_SIZE) {
			strlcpy(subsys->subnqn, id->subnqn, NVMF_NQN_SIZE);
			return;
		}

		if (ctrl->vs >= NVME_VS(1, 2, 1))
			dev_warn(ctrl->device, "missing or invalid SUBNQN field.\n");
	}

	/* Generate a "fake" NQN per Figure 254 in NVMe 1.3 + ECN 001 */
	off = snprintf(subsys->subnqn, NVMF_NQN_SIZE,
			"nqn.2014.08.org.nvmexpress:%04x%04x",
			le16_to_cpu(id->vid), le16_to_cpu(id->ssvid));
	memcpy(subsys->subnqn + off, id->sn, sizeof(id->sn));
	off += sizeof(id->sn);
	memcpy(subsys->subnqn + off, id->mn, sizeof(id->mn));
	off += sizeof(id->mn);
	memset(subsys->subnqn + off, 0, sizeof(subsys->subnqn) - off);
}

static void nvme_release_subsystem(struct device *dev)
{
	struct nvme_subsystem *subsys =
		container_of(dev, struct nvme_subsystem, dev);

	if (subsys->instance >= 0)
		ida_free(&nvme_instance_ida, subsys->instance);
	kfree(subsys);
}

static void nvme_destroy_subsystem(struct kref *ref)
{
	struct nvme_subsystem *subsys =
			container_of(ref, struct nvme_subsystem, ref);

	mutex_lock(&nvme_subsystems_lock);
	list_del(&subsys->entry);
	mutex_unlock(&nvme_subsystems_lock);

	ida_destroy(&subsys->ns_ida);
	device_del(&subsys->dev);
	put_device(&subsys->dev);
}

static void nvme_put_subsystem(struct nvme_subsystem *subsys)
{
	kref_put(&subsys->ref, nvme_destroy_subsystem);
}

static struct nvme_subsystem *__nvme_find_get_subsystem(const char *subsysnqn)
{
	struct nvme_subsystem *subsys;

	lockdep_assert_held(&nvme_subsystems_lock);

	/*
	 * Fail matches for discovery subsystems. This results
	 * in each discovery controller bound to a unique subsystem.
	 * This avoids issues with validating controller values
	 * that can only be true when there is a single unique subsystem.
	 * There may be multiple and completely independent entities
	 * that provide discovery controllers.
	 */
	if (!strcmp(subsysnqn, NVME_DISC_SUBSYS_NAME))
		return NULL;

	list_for_each_entry(subsys, &nvme_subsystems, entry) {
		if (strcmp(subsys->subnqn, subsysnqn))
			continue;
		if (!kref_get_unless_zero(&subsys->ref))
			continue;
		return subsys;
	}

	return NULL;
}

#define SUBSYS_ATTR_RO(_name, _mode, _show)			\
	struct device_attribute subsys_attr_##_name = \
		__ATTR(_name, _mode, _show, NULL)

static ssize_t nvme_subsys_show_nqn(struct device *dev,
				    struct device_attribute *attr,
				    char *buf)
{
	struct nvme_subsystem *subsys =
		container_of(dev, struct nvme_subsystem, dev);

	return sysfs_emit(buf, "%s\n", subsys->subnqn);
}
static SUBSYS_ATTR_RO(subsysnqn, S_IRUGO, nvme_subsys_show_nqn);

static ssize_t nvme_subsys_show_type(struct device *dev,
				    struct device_attribute *attr,
				    char *buf)
{
	struct nvme_subsystem *subsys =
		container_of(dev, struct nvme_subsystem, dev);

	switch (subsys->subtype) {
	case NVME_NQN_DISC:
		return sysfs_emit(buf, "discovery\n");
	case NVME_NQN_NVME:
		return sysfs_emit(buf, "nvm\n");
	default:
		return sysfs_emit(buf, "reserved\n");
	}
}
static SUBSYS_ATTR_RO(subsystype, S_IRUGO, nvme_subsys_show_type);

#define nvme_subsys_show_str_function(field)				\
static ssize_t subsys_##field##_show(struct device *dev,		\
			    struct device_attribute *attr, char *buf)	\
{									\
	struct nvme_subsystem *subsys =					\
		container_of(dev, struct nvme_subsystem, dev);		\
	return sysfs_emit(buf, "%.*s\n",				\
			   (int)sizeof(subsys->field), subsys->field);	\
}									\
static SUBSYS_ATTR_RO(field, S_IRUGO, subsys_##field##_show);

nvme_subsys_show_str_function(model);
nvme_subsys_show_str_function(serial);
nvme_subsys_show_str_function(firmware_rev);

static struct attribute *nvme_subsys_attrs[] = {
	&subsys_attr_model.attr,
	&subsys_attr_serial.attr,
	&subsys_attr_firmware_rev.attr,
	&subsys_attr_subsysnqn.attr,
	&subsys_attr_subsystype.attr,
#ifdef CONFIG_NVME_MULTIPATH
	&subsys_attr_iopolicy.attr,
#endif
	NULL,
};

static const struct attribute_group nvme_subsys_attrs_group = {
	.attrs = nvme_subsys_attrs,
};

static const struct attribute_group *nvme_subsys_attrs_groups[] = {
	&nvme_subsys_attrs_group,
	NULL,
};

static inline bool nvme_discovery_ctrl(struct nvme_ctrl *ctrl)
{
	return ctrl->opts && ctrl->opts->discovery_nqn;
}

static bool nvme_validate_cntlid(struct nvme_subsystem *subsys,
		struct nvme_ctrl *ctrl, struct nvme_id_ctrl *id)
{
	struct nvme_ctrl *tmp;

	lockdep_assert_held(&nvme_subsystems_lock);

	list_for_each_entry(tmp, &subsys->ctrls, subsys_entry) {
		if (nvme_state_terminal(tmp))
			continue;

		if (tmp->cntlid == ctrl->cntlid) {
			dev_err(ctrl->device,
				"Duplicate cntlid %u with %s, subsys %s, rejecting\n",
				ctrl->cntlid, dev_name(tmp->device),
				subsys->subnqn);
			return false;
		}

		if ((id->cmic & NVME_CTRL_CMIC_MULTI_CTRL) ||
		    nvme_discovery_ctrl(ctrl))
			continue;

		dev_err(ctrl->device,
			"Subsystem does not support multiple controllers\n");
		return false;
	}

	return true;
}

static int nvme_init_subsystem(struct nvme_ctrl *ctrl, struct nvme_id_ctrl *id)
{
	struct nvme_subsystem *subsys, *found;
	int ret;

	subsys = kzalloc(sizeof(*subsys), GFP_KERNEL);
	if (!subsys)
		return -ENOMEM;

	subsys->instance = -1;
	mutex_init(&subsys->lock);
	kref_init(&subsys->ref);
	INIT_LIST_HEAD(&subsys->ctrls);
	INIT_LIST_HEAD(&subsys->nsheads);
	nvme_init_subnqn(subsys, ctrl, id);
	memcpy(subsys->serial, id->sn, sizeof(subsys->serial));
	memcpy(subsys->model, id->mn, sizeof(subsys->model));
	memcpy(subsys->firmware_rev, id->fr, sizeof(subsys->firmware_rev));
	subsys->vendor_id = le16_to_cpu(id->vid);
	subsys->cmic = id->cmic;

	/* Versions prior to 1.4 don't necessarily report a valid type */
	if (id->cntrltype == NVME_CTRL_DISC ||
	    !strcmp(subsys->subnqn, NVME_DISC_SUBSYS_NAME))
		subsys->subtype = NVME_NQN_DISC;
	else
		subsys->subtype = NVME_NQN_NVME;

	if (nvme_discovery_ctrl(ctrl) && subsys->subtype != NVME_NQN_DISC) {
		dev_err(ctrl->device,
			"Subsystem %s is not a discovery controller",
			subsys->subnqn);
		kfree(subsys);
		return -EINVAL;
	}
	subsys->awupf = le16_to_cpu(id->awupf);
	nvme_mpath_default_iopolicy(subsys);

	subsys->dev.class = nvme_subsys_class;
	subsys->dev.release = nvme_release_subsystem;
	subsys->dev.groups = nvme_subsys_attrs_groups;
	dev_set_name(&subsys->dev, "nvme-subsys%d", ctrl->instance);
	device_initialize(&subsys->dev);

	mutex_lock(&nvme_subsystems_lock);
	found = __nvme_find_get_subsystem(subsys->subnqn);
	if (found) {
		put_device(&subsys->dev);
		subsys = found;

		if (!nvme_validate_cntlid(subsys, ctrl, id)) {
			ret = -EINVAL;
			goto out_put_subsystem;
		}
	} else {
		ret = device_add(&subsys->dev);
		if (ret) {
			dev_err(ctrl->device,
				"failed to register subsystem device.\n");
			put_device(&subsys->dev);
			goto out_unlock;
		}
		ida_init(&subsys->ns_ida);
		list_add_tail(&subsys->entry, &nvme_subsystems);
	}

	ret = sysfs_create_link(&subsys->dev.kobj, &ctrl->device->kobj,
				dev_name(ctrl->device));
	if (ret) {
		dev_err(ctrl->device,
			"failed to create sysfs link from subsystem.\n");
		goto out_put_subsystem;
	}

	if (!found)
		subsys->instance = ctrl->instance;
	ctrl->subsys = subsys;
	list_add_tail(&ctrl->subsys_entry, &subsys->ctrls);
	mutex_unlock(&nvme_subsystems_lock);
	return 0;

out_put_subsystem:
	nvme_put_subsystem(subsys);
out_unlock:
	mutex_unlock(&nvme_subsystems_lock);
	return ret;
}

int nvme_get_log(struct nvme_ctrl *ctrl, u32 nsid, u8 log_page, u8 lsp, u8 csi,
		void *log, size_t size, u64 offset)
{
	struct nvme_command c = { };
	u32 dwlen = nvme_bytes_to_numd(size);

	c.get_log_page.opcode = nvme_admin_get_log_page;
	c.get_log_page.nsid = cpu_to_le32(nsid);
	c.get_log_page.lid = log_page;
	c.get_log_page.lsp = lsp;
	c.get_log_page.numdl = cpu_to_le16(dwlen & ((1 << 16) - 1));
	c.get_log_page.numdu = cpu_to_le16(dwlen >> 16);
	c.get_log_page.lpol = cpu_to_le32(lower_32_bits(offset));
	c.get_log_page.lpou = cpu_to_le32(upper_32_bits(offset));
	c.get_log_page.csi = csi;

	return nvme_submit_sync_cmd(ctrl->admin_q, &c, log, size);
}

static int nvme_get_effects_log(struct nvme_ctrl *ctrl, u8 csi,
				struct nvme_effects_log **log)
{
	struct nvme_effects_log	*cel = xa_load(&ctrl->cels, csi);
	int ret;

	if (cel)
		goto out;

	cel = kzalloc(sizeof(*cel), GFP_KERNEL);
	if (!cel)
		return -ENOMEM;

	ret = nvme_get_log(ctrl, 0x00, NVME_LOG_CMD_EFFECTS, 0, csi,
			cel, sizeof(*cel), 0);
	if (ret) {
		kfree(cel);
		return ret;
	}

	xa_store(&ctrl->cels, csi, cel, GFP_KERNEL);
out:
	*log = cel;
	return 0;
}

static inline u32 nvme_mps_to_sectors(struct nvme_ctrl *ctrl, u32 units)
{
	u32 page_shift = NVME_CAP_MPSMIN(ctrl->cap) + 12, val;

	if (check_shl_overflow(1U, units + page_shift - 9, &val))
		return UINT_MAX;
	return val;
}

static int nvme_init_non_mdts_limits(struct nvme_ctrl *ctrl)
{
	struct nvme_command c = { };
	struct nvme_id_ctrl_nvm *id;
	int ret;

	if (ctrl->oncs & NVME_CTRL_ONCS_DSM) {
		ctrl->max_discard_sectors = UINT_MAX;
		ctrl->max_discard_segments = NVME_DSM_MAX_RANGES;
	} else {
		ctrl->max_discard_sectors = 0;
		ctrl->max_discard_segments = 0;
	}

	/*
	 * Even though NVMe spec explicitly states that MDTS is not applicable
	 * to the write-zeroes, we are cautious and limit the size to the
	 * controllers max_hw_sectors value, which is based on the MDTS field
	 * and possibly other limiting factors.
	 */
	if ((ctrl->oncs & NVME_CTRL_ONCS_WRITE_ZEROES) &&
	    !(ctrl->quirks & NVME_QUIRK_DISABLE_WRITE_ZEROES))
		ctrl->max_zeroes_sectors = ctrl->max_hw_sectors;
	else
		ctrl->max_zeroes_sectors = 0;

	if (nvme_ctrl_limited_cns(ctrl))
		return 0;

	id = kzalloc(sizeof(*id), GFP_KERNEL);
	if (!id)
		return 0;

	c.identify.opcode = nvme_admin_identify;
	c.identify.cns = NVME_ID_CNS_CS_CTRL;
	c.identify.csi = NVME_CSI_NVM;

	ret = nvme_submit_sync_cmd(ctrl->admin_q, &c, id, sizeof(*id));
	if (ret)
		goto free_data;

	if (id->dmrl)
		ctrl->max_discard_segments = id->dmrl;
	ctrl->dmrsl = le32_to_cpu(id->dmrsl);
	if (id->wzsl)
		ctrl->max_zeroes_sectors = nvme_mps_to_sectors(ctrl, id->wzsl);

free_data:
	kfree(id);
	return ret;
}

static int nvme_init_identify(struct nvme_ctrl *ctrl)
{
	struct nvme_id_ctrl *id;
	u32 max_hw_sectors;
	bool prev_apst_enabled;
	int ret;

	ret = nvme_identify_ctrl(ctrl, &id);
	if (ret) {
		dev_err(ctrl->device, "Identify Controller failed (%d)\n", ret);
		return -EIO;
	}

	if (id->lpa & NVME_CTRL_LPA_CMD_EFFECTS_LOG) {
		ret = nvme_get_effects_log(ctrl, NVME_CSI_NVM, &ctrl->effects);
		if (ret < 0)
			goto out_free;
	}

	if (!(ctrl->ops->flags & NVME_F_FABRICS))
		ctrl->cntlid = le16_to_cpu(id->cntlid);

	if (!ctrl->identified) {
		unsigned int i;

		ret = nvme_init_subsystem(ctrl, id);
		if (ret)
			goto out_free;

		/*
		 * Check for quirks.  Quirk can depend on firmware version,
		 * so, in principle, the set of quirks present can change
		 * across a reset.  As a possible future enhancement, we
		 * could re-scan for quirks every time we reinitialize
		 * the device, but we'd have to make sure that the driver
		 * behaves intelligently if the quirks change.
		 */
		for (i = 0; i < ARRAY_SIZE(core_quirks); i++) {
			if (quirk_matches(id, &core_quirks[i]))
				ctrl->quirks |= core_quirks[i].quirks;
		}
	}

	if (force_apst && (ctrl->quirks & NVME_QUIRK_NO_DEEPEST_PS)) {
		dev_warn(ctrl->device, "forcibly allowing all power states due to nvme_core.force_apst -- use at your own risk\n");
		ctrl->quirks &= ~NVME_QUIRK_NO_DEEPEST_PS;
	}

	ctrl->crdt[0] = le16_to_cpu(id->crdt1);
	ctrl->crdt[1] = le16_to_cpu(id->crdt2);
	ctrl->crdt[2] = le16_to_cpu(id->crdt3);

	ctrl->oacs = le16_to_cpu(id->oacs);
	ctrl->oncs = le16_to_cpu(id->oncs);
	ctrl->mtfa = le16_to_cpu(id->mtfa);
	ctrl->oaes = le32_to_cpu(id->oaes);
	ctrl->wctemp = le16_to_cpu(id->wctemp);
	ctrl->cctemp = le16_to_cpu(id->cctemp);

	atomic_set(&ctrl->abort_limit, id->acl + 1);
	ctrl->vwc = id->vwc;
	if (id->mdts)
		max_hw_sectors = nvme_mps_to_sectors(ctrl, id->mdts);
	else
		max_hw_sectors = UINT_MAX;
	ctrl->max_hw_sectors =
		min_not_zero(ctrl->max_hw_sectors, max_hw_sectors);

	nvme_set_queue_limits(ctrl, ctrl->admin_q);
	ctrl->sgls = le32_to_cpu(id->sgls);
	ctrl->kas = le16_to_cpu(id->kas);
	ctrl->max_namespaces = le32_to_cpu(id->mnan);
	ctrl->ctratt = le32_to_cpu(id->ctratt);

	ctrl->cntrltype = id->cntrltype;
	ctrl->dctype = id->dctype;

	if (id->rtd3e) {
		/* us -> s */
		u32 transition_time = le32_to_cpu(id->rtd3e) / USEC_PER_SEC;

		ctrl->shutdown_timeout = clamp_t(unsigned int, transition_time,
						 shutdown_timeout, 60);

		if (ctrl->shutdown_timeout != shutdown_timeout)
			dev_info(ctrl->device,
				 "Shutdown timeout set to %u seconds\n",
				 ctrl->shutdown_timeout);
	} else
		ctrl->shutdown_timeout = shutdown_timeout;

	ctrl->npss = id->npss;
	ctrl->apsta = id->apsta;
	prev_apst_enabled = ctrl->apst_enabled;
	if (ctrl->quirks & NVME_QUIRK_NO_APST) {
		if (force_apst && id->apsta) {
			dev_warn(ctrl->device, "forcibly allowing APST due to nvme_core.force_apst -- use at your own risk\n");
			ctrl->apst_enabled = true;
		} else {
			ctrl->apst_enabled = false;
		}
	} else {
		ctrl->apst_enabled = id->apsta;
	}
	memcpy(ctrl->psd, id->psd, sizeof(ctrl->psd));

	if (ctrl->ops->flags & NVME_F_FABRICS) {
		ctrl->icdoff = le16_to_cpu(id->icdoff);
		ctrl->ioccsz = le32_to_cpu(id->ioccsz);
		ctrl->iorcsz = le32_to_cpu(id->iorcsz);
		ctrl->maxcmd = le16_to_cpu(id->maxcmd);

		/*
		 * In fabrics we need to verify the cntlid matches the
		 * admin connect
		 */
		if (ctrl->cntlid != le16_to_cpu(id->cntlid)) {
			dev_err(ctrl->device,
				"Mismatching cntlid: Connect %u vs Identify "
				"%u, rejecting\n",
				ctrl->cntlid, le16_to_cpu(id->cntlid));
			ret = -EINVAL;
			goto out_free;
		}

		if (!nvme_discovery_ctrl(ctrl) && !ctrl->kas) {
			dev_err(ctrl->device,
				"keep-alive support is mandatory for fabrics\n");
			ret = -EINVAL;
			goto out_free;
		}
	} else {
		ctrl->hmpre = le32_to_cpu(id->hmpre);
		ctrl->hmmin = le32_to_cpu(id->hmmin);
		ctrl->hmminds = le32_to_cpu(id->hmminds);
		ctrl->hmmaxd = le16_to_cpu(id->hmmaxd);
	}

	ret = nvme_mpath_init_identify(ctrl, id);
	if (ret < 0)
		goto out_free;

	if (ctrl->apst_enabled && !prev_apst_enabled)
		dev_pm_qos_expose_latency_tolerance(ctrl->device);
	else if (!ctrl->apst_enabled && prev_apst_enabled)
		dev_pm_qos_hide_latency_tolerance(ctrl->device);

out_free:
	kfree(id);
	return ret;
}

/*
 * Initialize the cached copies of the Identify data and various controller
 * register in our nvme_ctrl structure.  This should be called as soon as
 * the admin queue is fully up and running.
 */
int nvme_init_ctrl_finish(struct nvme_ctrl *ctrl)
{
	int ret;

	ret = ctrl->ops->reg_read32(ctrl, NVME_REG_VS, &ctrl->vs);
	if (ret) {
		dev_err(ctrl->device, "Reading VS failed (%d)\n", ret);
		return ret;
	}

	ctrl->sqsize = min_t(u16, NVME_CAP_MQES(ctrl->cap), ctrl->sqsize);

	if (ctrl->vs >= NVME_VS(1, 1, 0))
		ctrl->subsystem = NVME_CAP_NSSRC(ctrl->cap);

	ret = nvme_init_identify(ctrl);
	if (ret)
		return ret;

	ret = nvme_configure_apst(ctrl);
	if (ret < 0)
		return ret;

	ret = nvme_configure_timestamp(ctrl);
	if (ret < 0)
		return ret;

	ret = nvme_configure_host_options(ctrl);
	if (ret < 0)
		return ret;

	if (!ctrl->identified && !nvme_discovery_ctrl(ctrl)) {
		ret = nvme_hwmon_init(ctrl);
		if (ret < 0)
			return ret;
	}

	ctrl->identified = true;

	return 0;
}
EXPORT_SYMBOL_GPL(nvme_init_ctrl_finish);

static int nvme_dev_open(struct inode *inode, struct file *file)
{
	struct nvme_ctrl *ctrl =
		container_of(inode->i_cdev, struct nvme_ctrl, cdev);

	switch (ctrl->state) {
	case NVME_CTRL_LIVE:
		break;
	default:
		return -EWOULDBLOCK;
	}

	nvme_get_ctrl(ctrl);
	if (!try_module_get(ctrl->ops->module)) {
		nvme_put_ctrl(ctrl);
		return -EINVAL;
	}

	file->private_data = ctrl;
	return 0;
}

static int nvme_dev_release(struct inode *inode, struct file *file)
{
	struct nvme_ctrl *ctrl =
		container_of(inode->i_cdev, struct nvme_ctrl, cdev);

	module_put(ctrl->ops->module);
	nvme_put_ctrl(ctrl);
	return 0;
}

static const struct file_operations nvme_dev_fops = {
	.owner		= THIS_MODULE,
	.open		= nvme_dev_open,
	.release	= nvme_dev_release,
	.unlocked_ioctl	= nvme_dev_ioctl,
	.compat_ioctl	= compat_ptr_ioctl,
	.uring_cmd	= nvme_dev_uring_cmd,
};

static ssize_t nvme_sysfs_reset(struct device *dev,
				struct device_attribute *attr, const char *buf,
				size_t count)
{
	struct nvme_ctrl *ctrl = dev_get_drvdata(dev);
	int ret;

	ret = nvme_reset_ctrl_sync(ctrl);
	if (ret < 0)
		return ret;
	return count;
}
static DEVICE_ATTR(reset_controller, S_IWUSR, NULL, nvme_sysfs_reset);

static ssize_t nvme_sysfs_rescan(struct device *dev,
				struct device_attribute *attr, const char *buf,
				size_t count)
{
	struct nvme_ctrl *ctrl = dev_get_drvdata(dev);

	nvme_queue_scan(ctrl);
	return count;
}
static DEVICE_ATTR(rescan_controller, S_IWUSR, NULL, nvme_sysfs_rescan);

static inline struct nvme_ns_head *dev_to_ns_head(struct device *dev)
{
	struct gendisk *disk = dev_to_disk(dev);

	if (disk->fops == &nvme_bdev_ops)
		return nvme_get_ns_from_dev(dev)->head;
	else
		return disk->private_data;
}

static ssize_t wwid_show(struct device *dev, struct device_attribute *attr,
		char *buf)
{
	struct nvme_ns_head *head = dev_to_ns_head(dev);
	struct nvme_ns_ids *ids = &head->ids;
	struct nvme_subsystem *subsys = head->subsys;
	int serial_len = sizeof(subsys->serial);
	int model_len = sizeof(subsys->model);

	if (!uuid_is_null(&ids->uuid))
		return sysfs_emit(buf, "uuid.%pU\n", &ids->uuid);

	if (memchr_inv(ids->nguid, 0, sizeof(ids->nguid)))
		return sysfs_emit(buf, "eui.%16phN\n", ids->nguid);

	if (memchr_inv(ids->eui64, 0, sizeof(ids->eui64)))
		return sysfs_emit(buf, "eui.%8phN\n", ids->eui64);

	while (serial_len > 0 && (subsys->serial[serial_len - 1] == ' ' ||
				  subsys->serial[serial_len - 1] == '\0'))
		serial_len--;
	while (model_len > 0 && (subsys->model[model_len - 1] == ' ' ||
				 subsys->model[model_len - 1] == '\0'))
		model_len--;

	return sysfs_emit(buf, "nvme.%04x-%*phN-%*phN-%08x\n", subsys->vendor_id,
		serial_len, subsys->serial, model_len, subsys->model,
		head->ns_id);
}
static DEVICE_ATTR_RO(wwid);

static ssize_t nguid_show(struct device *dev, struct device_attribute *attr,
		char *buf)
{
	return sysfs_emit(buf, "%pU\n", dev_to_ns_head(dev)->ids.nguid);
}
static DEVICE_ATTR_RO(nguid);

static ssize_t uuid_show(struct device *dev, struct device_attribute *attr,
		char *buf)
{
	struct nvme_ns_ids *ids = &dev_to_ns_head(dev)->ids;

	/* For backward compatibility expose the NGUID to userspace if
	 * we have no UUID set
	 */
	if (uuid_is_null(&ids->uuid)) {
		dev_warn_ratelimited(dev,
			"No UUID available providing old NGUID\n");
		return sysfs_emit(buf, "%pU\n", ids->nguid);
	}
	return sysfs_emit(buf, "%pU\n", &ids->uuid);
}
static DEVICE_ATTR_RO(uuid);

static ssize_t eui_show(struct device *dev, struct device_attribute *attr,
		char *buf)
{
	return sysfs_emit(buf, "%8ph\n", dev_to_ns_head(dev)->ids.eui64);
}
static DEVICE_ATTR_RO(eui);

static ssize_t nsid_show(struct device *dev, struct device_attribute *attr,
		char *buf)
{
	return sysfs_emit(buf, "%d\n", dev_to_ns_head(dev)->ns_id);
}
static DEVICE_ATTR_RO(nsid);

static struct attribute *nvme_ns_id_attrs[] = {
	&dev_attr_wwid.attr,
	&dev_attr_uuid.attr,
	&dev_attr_nguid.attr,
	&dev_attr_eui.attr,
	&dev_attr_nsid.attr,
#ifdef CONFIG_NVME_MULTIPATH
	&dev_attr_ana_grpid.attr,
	&dev_attr_ana_state.attr,
#endif
	NULL,
};

static umode_t nvme_ns_id_attrs_are_visible(struct kobject *kobj,
		struct attribute *a, int n)
{
	struct device *dev = container_of(kobj, struct device, kobj);
	struct nvme_ns_ids *ids = &dev_to_ns_head(dev)->ids;

	if (a == &dev_attr_uuid.attr) {
		if (uuid_is_null(&ids->uuid) &&
		    !memchr_inv(ids->nguid, 0, sizeof(ids->nguid)))
			return 0;
	}
	if (a == &dev_attr_nguid.attr) {
		if (!memchr_inv(ids->nguid, 0, sizeof(ids->nguid)))
			return 0;
	}
	if (a == &dev_attr_eui.attr) {
		if (!memchr_inv(ids->eui64, 0, sizeof(ids->eui64)))
			return 0;
	}
#ifdef CONFIG_NVME_MULTIPATH
	if (a == &dev_attr_ana_grpid.attr || a == &dev_attr_ana_state.attr) {
		if (dev_to_disk(dev)->fops != &nvme_bdev_ops) /* per-path attr */
			return 0;
		if (!nvme_ctrl_use_ana(nvme_get_ns_from_dev(dev)->ctrl))
			return 0;
	}
#endif
	return a->mode;
}

static const struct attribute_group nvme_ns_id_attr_group = {
	.attrs		= nvme_ns_id_attrs,
	.is_visible	= nvme_ns_id_attrs_are_visible,
};

const struct attribute_group *nvme_ns_id_attr_groups[] = {
	&nvme_ns_id_attr_group,
	NULL,
};

#define nvme_show_str_function(field)						\
static ssize_t  field##_show(struct device *dev,				\
			    struct device_attribute *attr, char *buf)		\
{										\
        struct nvme_ctrl *ctrl = dev_get_drvdata(dev);				\
        return sysfs_emit(buf, "%.*s\n",					\
		(int)sizeof(ctrl->subsys->field), ctrl->subsys->field);		\
}										\
static DEVICE_ATTR(field, S_IRUGO, field##_show, NULL);

nvme_show_str_function(model);
nvme_show_str_function(serial);
nvme_show_str_function(firmware_rev);

#define nvme_show_int_function(field)						\
static ssize_t  field##_show(struct device *dev,				\
			    struct device_attribute *attr, char *buf)		\
{										\
        struct nvme_ctrl *ctrl = dev_get_drvdata(dev);				\
        return sysfs_emit(buf, "%d\n", ctrl->field);				\
}										\
static DEVICE_ATTR(field, S_IRUGO, field##_show, NULL);

nvme_show_int_function(cntlid);
nvme_show_int_function(numa_node);
nvme_show_int_function(queue_count);
nvme_show_int_function(sqsize);
nvme_show_int_function(kato);

static ssize_t nvme_sysfs_delete(struct device *dev,
				struct device_attribute *attr, const char *buf,
				size_t count)
{
	struct nvme_ctrl *ctrl = dev_get_drvdata(dev);

	if (device_remove_file_self(dev, attr))
		nvme_delete_ctrl_sync(ctrl);
	return count;
}
static DEVICE_ATTR(delete_controller, S_IWUSR, NULL, nvme_sysfs_delete);

static ssize_t nvme_sysfs_show_transport(struct device *dev,
					 struct device_attribute *attr,
					 char *buf)
{
	struct nvme_ctrl *ctrl = dev_get_drvdata(dev);

	return sysfs_emit(buf, "%s\n", ctrl->ops->name);
}
static DEVICE_ATTR(transport, S_IRUGO, nvme_sysfs_show_transport, NULL);

static ssize_t nvme_sysfs_show_state(struct device *dev,
				     struct device_attribute *attr,
				     char *buf)
{
	struct nvme_ctrl *ctrl = dev_get_drvdata(dev);
	static const char *const state_name[] = {
		[NVME_CTRL_NEW]		= "new",
		[NVME_CTRL_LIVE]	= "live",
		[NVME_CTRL_RESETTING]	= "resetting",
		[NVME_CTRL_CONNECTING]	= "connecting",
		[NVME_CTRL_DELETING]	= "deleting",
		[NVME_CTRL_DELETING_NOIO]= "deleting (no IO)",
		[NVME_CTRL_DEAD]	= "dead",
	};

	if ((unsigned)ctrl->state < ARRAY_SIZE(state_name) &&
	    state_name[ctrl->state])
		return sysfs_emit(buf, "%s\n", state_name[ctrl->state]);

	return sysfs_emit(buf, "unknown state\n");
}

static DEVICE_ATTR(state, S_IRUGO, nvme_sysfs_show_state, NULL);

static ssize_t nvme_sysfs_show_subsysnqn(struct device *dev,
					 struct device_attribute *attr,
					 char *buf)
{
	struct nvme_ctrl *ctrl = dev_get_drvdata(dev);

	return sysfs_emit(buf, "%s\n", ctrl->subsys->subnqn);
}
static DEVICE_ATTR(subsysnqn, S_IRUGO, nvme_sysfs_show_subsysnqn, NULL);

static ssize_t nvme_sysfs_show_hostnqn(struct device *dev,
					struct device_attribute *attr,
					char *buf)
{
	struct nvme_ctrl *ctrl = dev_get_drvdata(dev);

	return sysfs_emit(buf, "%s\n", ctrl->opts->host->nqn);
}
static DEVICE_ATTR(hostnqn, S_IRUGO, nvme_sysfs_show_hostnqn, NULL);

static ssize_t nvme_sysfs_show_hostid(struct device *dev,
					struct device_attribute *attr,
					char *buf)
{
	struct nvme_ctrl *ctrl = dev_get_drvdata(dev);

	return sysfs_emit(buf, "%pU\n", &ctrl->opts->host->id);
}
static DEVICE_ATTR(hostid, S_IRUGO, nvme_sysfs_show_hostid, NULL);

static ssize_t nvme_sysfs_show_address(struct device *dev,
					 struct device_attribute *attr,
					 char *buf)
{
	struct nvme_ctrl *ctrl = dev_get_drvdata(dev);

	return ctrl->ops->get_address(ctrl, buf, PAGE_SIZE);
}
static DEVICE_ATTR(address, S_IRUGO, nvme_sysfs_show_address, NULL);

static ssize_t nvme_ctrl_loss_tmo_show(struct device *dev,
		struct device_attribute *attr, char *buf)
{
	struct nvme_ctrl *ctrl = dev_get_drvdata(dev);
	struct nvmf_ctrl_options *opts = ctrl->opts;

	if (ctrl->opts->max_reconnects == -1)
		return sysfs_emit(buf, "off\n");
	return sysfs_emit(buf, "%d\n",
			  opts->max_reconnects * opts->reconnect_delay);
}

static ssize_t nvme_ctrl_loss_tmo_store(struct device *dev,
		struct device_attribute *attr, const char *buf, size_t count)
{
	struct nvme_ctrl *ctrl = dev_get_drvdata(dev);
	struct nvmf_ctrl_options *opts = ctrl->opts;
	int ctrl_loss_tmo, err;

	err = kstrtoint(buf, 10, &ctrl_loss_tmo);
	if (err)
		return -EINVAL;

	if (ctrl_loss_tmo < 0)
		opts->max_reconnects = -1;
	else
		opts->max_reconnects = DIV_ROUND_UP(ctrl_loss_tmo,
						opts->reconnect_delay);
	return count;
}
static DEVICE_ATTR(ctrl_loss_tmo, S_IRUGO | S_IWUSR,
	nvme_ctrl_loss_tmo_show, nvme_ctrl_loss_tmo_store);

static ssize_t nvme_ctrl_reconnect_delay_show(struct device *dev,
		struct device_attribute *attr, char *buf)
{
	struct nvme_ctrl *ctrl = dev_get_drvdata(dev);

	if (ctrl->opts->reconnect_delay == -1)
		return sysfs_emit(buf, "off\n");
	return sysfs_emit(buf, "%d\n", ctrl->opts->reconnect_delay);
}

static ssize_t nvme_ctrl_reconnect_delay_store(struct device *dev,
		struct device_attribute *attr, const char *buf, size_t count)
{
	struct nvme_ctrl *ctrl = dev_get_drvdata(dev);
	unsigned int v;
	int err;

	err = kstrtou32(buf, 10, &v);
	if (err)
		return err;

	ctrl->opts->reconnect_delay = v;
	return count;
}
static DEVICE_ATTR(reconnect_delay, S_IRUGO | S_IWUSR,
	nvme_ctrl_reconnect_delay_show, nvme_ctrl_reconnect_delay_store);

static ssize_t nvme_ctrl_fast_io_fail_tmo_show(struct device *dev,
		struct device_attribute *attr, char *buf)
{
	struct nvme_ctrl *ctrl = dev_get_drvdata(dev);

	if (ctrl->opts->fast_io_fail_tmo == -1)
		return sysfs_emit(buf, "off\n");
	return sysfs_emit(buf, "%d\n", ctrl->opts->fast_io_fail_tmo);
}

static ssize_t nvme_ctrl_fast_io_fail_tmo_store(struct device *dev,
		struct device_attribute *attr, const char *buf, size_t count)
{
	struct nvme_ctrl *ctrl = dev_get_drvdata(dev);
	struct nvmf_ctrl_options *opts = ctrl->opts;
	int fast_io_fail_tmo, err;

	err = kstrtoint(buf, 10, &fast_io_fail_tmo);
	if (err)
		return -EINVAL;

	if (fast_io_fail_tmo < 0)
		opts->fast_io_fail_tmo = -1;
	else
		opts->fast_io_fail_tmo = fast_io_fail_tmo;
	return count;
}
static DEVICE_ATTR(fast_io_fail_tmo, S_IRUGO | S_IWUSR,
	nvme_ctrl_fast_io_fail_tmo_show, nvme_ctrl_fast_io_fail_tmo_store);

static ssize_t cntrltype_show(struct device *dev,
			      struct device_attribute *attr, char *buf)
{
	static const char * const type[] = {
		[NVME_CTRL_IO] = "io\n",
		[NVME_CTRL_DISC] = "discovery\n",
		[NVME_CTRL_ADMIN] = "admin\n",
	};
	struct nvme_ctrl *ctrl = dev_get_drvdata(dev);

	if (ctrl->cntrltype > NVME_CTRL_ADMIN || !type[ctrl->cntrltype])
		return sysfs_emit(buf, "reserved\n");

	return sysfs_emit(buf, type[ctrl->cntrltype]);
}
static DEVICE_ATTR_RO(cntrltype);

static ssize_t dctype_show(struct device *dev,
			   struct device_attribute *attr, char *buf)
{
	static const char * const type[] = {
		[NVME_DCTYPE_NOT_REPORTED] = "none\n",
		[NVME_DCTYPE_DDC] = "ddc\n",
		[NVME_DCTYPE_CDC] = "cdc\n",
	};
	struct nvme_ctrl *ctrl = dev_get_drvdata(dev);

	if (ctrl->dctype > NVME_DCTYPE_CDC || !type[ctrl->dctype])
		return sysfs_emit(buf, "reserved\n");

	return sysfs_emit(buf, type[ctrl->dctype]);
}
static DEVICE_ATTR_RO(dctype);

#ifdef CONFIG_NVME_AUTH
static ssize_t nvme_ctrl_dhchap_secret_show(struct device *dev,
		struct device_attribute *attr, char *buf)
{
	struct nvme_ctrl *ctrl = dev_get_drvdata(dev);
	struct nvmf_ctrl_options *opts = ctrl->opts;

	if (!opts->dhchap_secret)
		return sysfs_emit(buf, "none\n");
	return sysfs_emit(buf, "%s\n", opts->dhchap_secret);
}

static ssize_t nvme_ctrl_dhchap_secret_store(struct device *dev,
		struct device_attribute *attr, const char *buf, size_t count)
{
	struct nvme_ctrl *ctrl = dev_get_drvdata(dev);
	struct nvmf_ctrl_options *opts = ctrl->opts;
	char *dhchap_secret;

	if (!ctrl->opts->dhchap_secret)
		return -EINVAL;
	if (count < 7)
		return -EINVAL;
	if (memcmp(buf, "DHHC-1:", 7))
		return -EINVAL;

	dhchap_secret = kzalloc(count + 1, GFP_KERNEL);
	if (!dhchap_secret)
		return -ENOMEM;
	memcpy(dhchap_secret, buf, count);
	nvme_auth_stop(ctrl);
	if (strcmp(dhchap_secret, opts->dhchap_secret)) {
		int ret;

		ret = nvme_auth_generate_key(dhchap_secret, &ctrl->host_key);
		if (ret)
			return ret;
		kfree(opts->dhchap_secret);
		opts->dhchap_secret = dhchap_secret;
		/* Key has changed; re-authentication with new key */
		nvme_auth_reset(ctrl);
	}
	/* Start re-authentication */
	dev_info(ctrl->device, "re-authenticating controller\n");
	queue_work(nvme_wq, &ctrl->dhchap_auth_work);

	return count;
}
static DEVICE_ATTR(dhchap_secret, S_IRUGO | S_IWUSR,
	nvme_ctrl_dhchap_secret_show, nvme_ctrl_dhchap_secret_store);

static ssize_t nvme_ctrl_dhchap_ctrl_secret_show(struct device *dev,
		struct device_attribute *attr, char *buf)
{
	struct nvme_ctrl *ctrl = dev_get_drvdata(dev);
	struct nvmf_ctrl_options *opts = ctrl->opts;

	if (!opts->dhchap_ctrl_secret)
		return sysfs_emit(buf, "none\n");
	return sysfs_emit(buf, "%s\n", opts->dhchap_ctrl_secret);
}

static ssize_t nvme_ctrl_dhchap_ctrl_secret_store(struct device *dev,
		struct device_attribute *attr, const char *buf, size_t count)
{
	struct nvme_ctrl *ctrl = dev_get_drvdata(dev);
	struct nvmf_ctrl_options *opts = ctrl->opts;
	char *dhchap_secret;

	if (!ctrl->opts->dhchap_ctrl_secret)
		return -EINVAL;
	if (count < 7)
		return -EINVAL;
	if (memcmp(buf, "DHHC-1:", 7))
		return -EINVAL;

	dhchap_secret = kzalloc(count + 1, GFP_KERNEL);
	if (!dhchap_secret)
		return -ENOMEM;
	memcpy(dhchap_secret, buf, count);
	nvme_auth_stop(ctrl);
	if (strcmp(dhchap_secret, opts->dhchap_ctrl_secret)) {
		int ret;

		ret = nvme_auth_generate_key(dhchap_secret, &ctrl->ctrl_key);
		if (ret)
			return ret;
		kfree(opts->dhchap_ctrl_secret);
		opts->dhchap_ctrl_secret = dhchap_secret;
		/* Key has changed; re-authentication with new key */
		nvme_auth_reset(ctrl);
	}
	/* Start re-authentication */
	dev_info(ctrl->device, "re-authenticating controller\n");
	queue_work(nvme_wq, &ctrl->dhchap_auth_work);

	return count;
}
static DEVICE_ATTR(dhchap_ctrl_secret, S_IRUGO | S_IWUSR,
	nvme_ctrl_dhchap_ctrl_secret_show, nvme_ctrl_dhchap_ctrl_secret_store);
#endif

static struct attribute *nvme_dev_attrs[] = {
	&dev_attr_reset_controller.attr,
	&dev_attr_rescan_controller.attr,
	&dev_attr_model.attr,
	&dev_attr_serial.attr,
	&dev_attr_firmware_rev.attr,
	&dev_attr_cntlid.attr,
	&dev_attr_delete_controller.attr,
	&dev_attr_transport.attr,
	&dev_attr_subsysnqn.attr,
	&dev_attr_address.attr,
	&dev_attr_state.attr,
	&dev_attr_numa_node.attr,
	&dev_attr_queue_count.attr,
	&dev_attr_sqsize.attr,
	&dev_attr_hostnqn.attr,
	&dev_attr_hostid.attr,
	&dev_attr_ctrl_loss_tmo.attr,
	&dev_attr_reconnect_delay.attr,
	&dev_attr_fast_io_fail_tmo.attr,
	&dev_attr_kato.attr,
	&dev_attr_cntrltype.attr,
	&dev_attr_dctype.attr,
#ifdef CONFIG_NVME_AUTH
	&dev_attr_dhchap_secret.attr,
	&dev_attr_dhchap_ctrl_secret.attr,
#endif
	NULL
};

static umode_t nvme_dev_attrs_are_visible(struct kobject *kobj,
		struct attribute *a, int n)
{
	struct device *dev = container_of(kobj, struct device, kobj);
	struct nvme_ctrl *ctrl = dev_get_drvdata(dev);

	if (a == &dev_attr_delete_controller.attr && !ctrl->ops->delete_ctrl)
		return 0;
	if (a == &dev_attr_address.attr && !ctrl->ops->get_address)
		return 0;
	if (a == &dev_attr_hostnqn.attr && !ctrl->opts)
		return 0;
	if (a == &dev_attr_hostid.attr && !ctrl->opts)
		return 0;
	if (a == &dev_attr_ctrl_loss_tmo.attr && !ctrl->opts)
		return 0;
	if (a == &dev_attr_reconnect_delay.attr && !ctrl->opts)
		return 0;
	if (a == &dev_attr_fast_io_fail_tmo.attr && !ctrl->opts)
		return 0;
#ifdef CONFIG_NVME_AUTH
	if (a == &dev_attr_dhchap_secret.attr && !ctrl->opts)
		return 0;
	if (a == &dev_attr_dhchap_ctrl_secret.attr && !ctrl->opts)
		return 0;
#endif

	return a->mode;
}

static const struct attribute_group nvme_dev_attrs_group = {
	.attrs		= nvme_dev_attrs,
	.is_visible	= nvme_dev_attrs_are_visible,
};

static const struct attribute_group *nvme_dev_attr_groups[] = {
	&nvme_dev_attrs_group,
	NULL,
};

static struct nvme_ns_head *nvme_find_ns_head(struct nvme_ctrl *ctrl,
		unsigned nsid)
{
	struct nvme_ns_head *h;

	lockdep_assert_held(&ctrl->subsys->lock);

	list_for_each_entry(h, &ctrl->subsys->nsheads, entry) {
		/*
		 * Private namespaces can share NSIDs under some conditions.
		 * In that case we can't use the same ns_head for namespaces
		 * with the same NSID.
		 */
		if (h->ns_id != nsid || !nvme_is_unique_nsid(ctrl, h))
			continue;
		if (!list_empty(&h->list) && nvme_tryget_ns_head(h))
			return h;
	}

	return NULL;
}

static int nvme_subsys_check_duplicate_ids(struct nvme_subsystem *subsys,
		struct nvme_ns_ids *ids)
{
	bool has_uuid = !uuid_is_null(&ids->uuid);
	bool has_nguid = memchr_inv(ids->nguid, 0, sizeof(ids->nguid));
	bool has_eui64 = memchr_inv(ids->eui64, 0, sizeof(ids->eui64));
	struct nvme_ns_head *h;

	lockdep_assert_held(&subsys->lock);

	list_for_each_entry(h, &subsys->nsheads, entry) {
		if (has_uuid && uuid_equal(&ids->uuid, &h->ids.uuid))
			return -EINVAL;
		if (has_nguid &&
		    memcmp(&ids->nguid, &h->ids.nguid, sizeof(ids->nguid)) == 0)
			return -EINVAL;
		if (has_eui64 &&
		    memcmp(&ids->eui64, &h->ids.eui64, sizeof(ids->eui64)) == 0)
			return -EINVAL;
	}

	return 0;
}

static void nvme_cdev_rel(struct device *dev)
{
	ida_free(&nvme_ns_chr_minor_ida, MINOR(dev->devt));
}

void nvme_cdev_del(struct cdev *cdev, struct device *cdev_device)
{
	cdev_device_del(cdev, cdev_device);
	put_device(cdev_device);
}

int nvme_cdev_add(struct cdev *cdev, struct device *cdev_device,
		const struct file_operations *fops, struct module *owner)
{
	int minor, ret;

	minor = ida_alloc(&nvme_ns_chr_minor_ida, GFP_KERNEL);
	if (minor < 0)
		return minor;
	cdev_device->devt = MKDEV(MAJOR(nvme_ns_chr_devt), minor);
	cdev_device->class = nvme_ns_chr_class;
	cdev_device->release = nvme_cdev_rel;
	device_initialize(cdev_device);
	cdev_init(cdev, fops);
	cdev->owner = owner;
	ret = cdev_device_add(cdev, cdev_device);
	if (ret)
		put_device(cdev_device);

	return ret;
}

static int nvme_ns_chr_open(struct inode *inode, struct file *file)
{
	return nvme_ns_open(container_of(inode->i_cdev, struct nvme_ns, cdev));
}

static int nvme_ns_chr_release(struct inode *inode, struct file *file)
{
	nvme_ns_release(container_of(inode->i_cdev, struct nvme_ns, cdev));
	return 0;
}

static const struct file_operations nvme_ns_chr_fops = {
	.owner		= THIS_MODULE,
	.open		= nvme_ns_chr_open,
	.release	= nvme_ns_chr_release,
	.unlocked_ioctl	= nvme_ns_chr_ioctl,
	.compat_ioctl	= compat_ptr_ioctl,
	.uring_cmd	= nvme_ns_chr_uring_cmd,
};

static int nvme_add_ns_cdev(struct nvme_ns *ns)
{
	int ret;

	ns->cdev_device.parent = ns->ctrl->device;
	ret = dev_set_name(&ns->cdev_device, "ng%dn%d",
			   ns->ctrl->instance, ns->head->instance);
	if (ret)
		return ret;

	return nvme_cdev_add(&ns->cdev, &ns->cdev_device, &nvme_ns_chr_fops,
			     ns->ctrl->ops->module);
}

static struct nvme_ns_head *nvme_alloc_ns_head(struct nvme_ctrl *ctrl,
		struct nvme_ns_info *info)
{
	struct nvme_ns_head *head;
	size_t size = sizeof(*head);
	int ret = -ENOMEM;

#ifdef CONFIG_NVME_MULTIPATH
	size += num_possible_nodes() * sizeof(struct nvme_ns *);
#endif

	head = kzalloc(size, GFP_KERNEL);
	if (!head)
		goto out;
	ret = ida_alloc_min(&ctrl->subsys->ns_ida, 1, GFP_KERNEL);
	if (ret < 0)
		goto out_free_head;
	head->instance = ret;
	INIT_LIST_HEAD(&head->list);
	ret = init_srcu_struct(&head->srcu);
	if (ret)
		goto out_ida_remove;
	head->subsys = ctrl->subsys;
	head->ns_id = info->nsid;
	head->ids = info->ids;
	head->shared = info->is_shared;
	kref_init(&head->ref);

	if (head->ids.csi) {
		ret = nvme_get_effects_log(ctrl, head->ids.csi, &head->effects);
		if (ret)
			goto out_cleanup_srcu;
	} else
		head->effects = ctrl->effects;

	ret = nvme_mpath_alloc_disk(ctrl, head);
	if (ret)
		goto out_cleanup_srcu;

	list_add_tail(&head->entry, &ctrl->subsys->nsheads);

	kref_get(&ctrl->subsys->ref);

	return head;
out_cleanup_srcu:
	cleanup_srcu_struct(&head->srcu);
out_ida_remove:
	ida_free(&ctrl->subsys->ns_ida, head->instance);
out_free_head:
	kfree(head);
out:
	if (ret > 0)
		ret = blk_status_to_errno(nvme_error_status(ret));
	return ERR_PTR(ret);
}

static int nvme_global_check_duplicate_ids(struct nvme_subsystem *this,
		struct nvme_ns_ids *ids)
{
	struct nvme_subsystem *s;
	int ret = 0;

	/*
	 * Note that this check is racy as we try to avoid holding the global
	 * lock over the whole ns_head creation.  But it is only intended as
	 * a sanity check anyway.
	 */
	mutex_lock(&nvme_subsystems_lock);
	list_for_each_entry(s, &nvme_subsystems, entry) {
		if (s == this)
			continue;
		mutex_lock(&s->lock);
		ret = nvme_subsys_check_duplicate_ids(s, ids);
		mutex_unlock(&s->lock);
		if (ret)
			break;
	}
	mutex_unlock(&nvme_subsystems_lock);

	return ret;
}

static int nvme_init_ns_head(struct nvme_ns *ns, struct nvme_ns_info *info)
{
	struct nvme_ctrl *ctrl = ns->ctrl;
	struct nvme_ns_head *head = NULL;
	int ret;

	ret = nvme_global_check_duplicate_ids(ctrl->subsys, &info->ids);
	if (ret) {
		dev_err(ctrl->device,
			"globally duplicate IDs for nsid %d\n", info->nsid);
		nvme_print_device_info(ctrl);
		return ret;
	}

	mutex_lock(&ctrl->subsys->lock);
	head = nvme_find_ns_head(ctrl, info->nsid);
	if (!head) {
		ret = nvme_subsys_check_duplicate_ids(ctrl->subsys, &info->ids);
		if (ret) {
			dev_err(ctrl->device,
				"duplicate IDs in subsystem for nsid %d\n",
				info->nsid);
			goto out_unlock;
		}
		head = nvme_alloc_ns_head(ctrl, info);
		if (IS_ERR(head)) {
			ret = PTR_ERR(head);
			goto out_unlock;
		}
	} else {
		ret = -EINVAL;
		if (!info->is_shared || !head->shared) {
			dev_err(ctrl->device,
				"Duplicate unshared namespace %d\n",
				info->nsid);
			goto out_put_ns_head;
		}
		if (!nvme_ns_ids_equal(&head->ids, &info->ids)) {
			dev_err(ctrl->device,
				"IDs don't match for shared namespace %d\n",
					info->nsid);
			goto out_put_ns_head;
		}

		if (!multipath && !list_empty(&head->list)) {
			dev_warn(ctrl->device,
				"Found shared namespace %d, but multipathing not supported.\n",
				info->nsid);
			dev_warn_once(ctrl->device,
				"Support for shared namespaces without CONFIG_NVME_MULTIPATH is deprecated and will be removed in Linux 6.0\n.");
		}
	}

	list_add_tail_rcu(&ns->siblings, &head->list);
	ns->head = head;
	mutex_unlock(&ctrl->subsys->lock);
	return 0;

out_put_ns_head:
	nvme_put_ns_head(head);
out_unlock:
	mutex_unlock(&ctrl->subsys->lock);
	return ret;
}

struct nvme_ns *nvme_find_get_ns(struct nvme_ctrl *ctrl, unsigned nsid)
{
	struct nvme_ns *ns, *ret = NULL;

	down_read(&ctrl->namespaces_rwsem);
	list_for_each_entry(ns, &ctrl->namespaces, list) {
		if (ns->head->ns_id == nsid) {
			if (!nvme_get_ns(ns))
				continue;
			ret = ns;
			break;
		}
		if (ns->head->ns_id > nsid)
			break;
	}
	up_read(&ctrl->namespaces_rwsem);
	return ret;
}
EXPORT_SYMBOL_NS_GPL(nvme_find_get_ns, NVME_TARGET_PASSTHRU);

/*
 * Add the namespace to the controller list while keeping the list ordered.
 */
static void nvme_ns_add_to_ctrl_list(struct nvme_ns *ns)
{
	struct nvme_ns *tmp;

	list_for_each_entry_reverse(tmp, &ns->ctrl->namespaces, list) {
		if (tmp->head->ns_id < ns->head->ns_id) {
			list_add(&ns->list, &tmp->list);
			return;
		}
	}
	list_add(&ns->list, &ns->ctrl->namespaces);
}

static void nvme_alloc_ns(struct nvme_ctrl *ctrl, struct nvme_ns_info *info)
{
	struct nvme_ns *ns;
	struct gendisk *disk;
	int node = ctrl->numa_node;

	ns = kzalloc_node(sizeof(*ns), GFP_KERNEL, node);
	if (!ns)
		return;

	disk = blk_mq_alloc_disk(ctrl->tagset, ns);
	if (IS_ERR(disk))
		goto out_free_ns;
	disk->fops = &nvme_bdev_ops;
	disk->private_data = ns;

	ns->disk = disk;
	ns->queue = disk->queue;

	if (ctrl->opts && ctrl->opts->data_digest)
		blk_queue_flag_set(QUEUE_FLAG_STABLE_WRITES, ns->queue);

	blk_queue_flag_set(QUEUE_FLAG_NONROT, ns->queue);
	if (ctrl->ops->supports_pci_p2pdma &&
	    ctrl->ops->supports_pci_p2pdma(ctrl))
		blk_queue_flag_set(QUEUE_FLAG_PCI_P2PDMA, ns->queue);

	ns->ctrl = ctrl;
	kref_init(&ns->kref);

	if (nvme_init_ns_head(ns, info))
		goto out_cleanup_disk;

	/*
	 * If multipathing is enabled, the device name for all disks and not
	 * just those that represent shared namespaces needs to be based on the
	 * subsystem instance.  Using the controller instance for private
	 * namespaces could lead to naming collisions between shared and private
	 * namespaces if they don't use a common numbering scheme.
	 *
	 * If multipathing is not enabled, disk names must use the controller
	 * instance as shared namespaces will show up as multiple block
	 * devices.
	 */
	if (ns->head->disk) {
		sprintf(disk->disk_name, "nvme%dc%dn%d", ctrl->subsys->instance,
			ctrl->instance, ns->head->instance);
		disk->flags |= GENHD_FL_HIDDEN;
	} else if (multipath) {
		sprintf(disk->disk_name, "nvme%dn%d", ctrl->subsys->instance,
			ns->head->instance);
	} else {
		sprintf(disk->disk_name, "nvme%dn%d", ctrl->instance,
			ns->head->instance);
	}

	if (nvme_update_ns_info(ns, info))
		goto out_unlink_ns;

	down_write(&ctrl->namespaces_rwsem);
	nvme_ns_add_to_ctrl_list(ns);
	up_write(&ctrl->namespaces_rwsem);
	nvme_get_ctrl(ctrl);

	if (device_add_disk(ctrl->device, ns->disk, nvme_ns_id_attr_groups))
		goto out_cleanup_ns_from_list;

	if (!nvme_ns_head_multipath(ns->head))
		nvme_add_ns_cdev(ns);

	nvme_mpath_add_disk(ns, info->anagrpid);
	nvme_fault_inject_init(&ns->fault_inject, ns->disk->disk_name);

	return;

 out_cleanup_ns_from_list:
	nvme_put_ctrl(ctrl);
	down_write(&ctrl->namespaces_rwsem);
	list_del_init(&ns->list);
	up_write(&ctrl->namespaces_rwsem);
 out_unlink_ns:
	mutex_lock(&ctrl->subsys->lock);
	list_del_rcu(&ns->siblings);
	if (list_empty(&ns->head->list))
		list_del_init(&ns->head->entry);
	mutex_unlock(&ctrl->subsys->lock);
	nvme_put_ns_head(ns->head);
 out_cleanup_disk:
	put_disk(disk);
 out_free_ns:
	kfree(ns);
}

static void nvme_ns_remove(struct nvme_ns *ns)
{
	bool last_path = false;

	if (test_and_set_bit(NVME_NS_REMOVING, &ns->flags))
		return;

	clear_bit(NVME_NS_READY, &ns->flags);
	set_capacity(ns->disk, 0);
	nvme_fault_inject_fini(&ns->fault_inject);

	/*
	 * Ensure that !NVME_NS_READY is seen by other threads to prevent
	 * this ns going back into current_path.
	 */
	synchronize_srcu(&ns->head->srcu);

	/* wait for concurrent submissions */
	if (nvme_mpath_clear_current_path(ns))
		synchronize_srcu(&ns->head->srcu);

	mutex_lock(&ns->ctrl->subsys->lock);
	list_del_rcu(&ns->siblings);
	if (list_empty(&ns->head->list)) {
		list_del_init(&ns->head->entry);
		last_path = true;
	}
	mutex_unlock(&ns->ctrl->subsys->lock);

	/* guarantee not available in head->list */
	synchronize_rcu();

	if (!nvme_ns_head_multipath(ns->head))
		nvme_cdev_del(&ns->cdev, &ns->cdev_device);
	del_gendisk(ns->disk);

	down_write(&ns->ctrl->namespaces_rwsem);
	list_del_init(&ns->list);
	up_write(&ns->ctrl->namespaces_rwsem);

	if (last_path)
		nvme_mpath_shutdown_disk(ns->head);
	nvme_put_ns(ns);
}

static void nvme_ns_remove_by_nsid(struct nvme_ctrl *ctrl, u32 nsid)
{
	struct nvme_ns *ns = nvme_find_get_ns(ctrl, nsid);

	if (ns) {
		nvme_ns_remove(ns);
		nvme_put_ns(ns);
	}
}

static void nvme_validate_ns(struct nvme_ns *ns, struct nvme_ns_info *info)
{
	int ret = NVME_SC_INVALID_NS | NVME_SC_DNR;

	if (test_bit(NVME_NS_DEAD, &ns->flags))
		goto out;

	ret = NVME_SC_INVALID_NS | NVME_SC_DNR;
	if (!nvme_ns_ids_equal(&ns->head->ids, &info->ids)) {
		dev_err(ns->ctrl->device,
			"identifiers changed for nsid %d\n", ns->head->ns_id);
		goto out;
	}

	ret = nvme_update_ns_info(ns, info);
out:
	/*
	 * Only remove the namespace if we got a fatal error back from the
	 * device, otherwise ignore the error and just move on.
	 *
	 * TODO: we should probably schedule a delayed retry here.
	 */
	if (ret > 0 && (ret & NVME_SC_DNR))
		nvme_ns_remove(ns);
}

static void nvme_scan_ns(struct nvme_ctrl *ctrl, unsigned nsid)
{
	struct nvme_ns_info info = { .nsid = nsid };
	struct nvme_ns *ns;

	if (nvme_identify_ns_descs(ctrl, &info))
		return;

	if (info.ids.csi != NVME_CSI_NVM && !nvme_multi_css(ctrl)) {
		dev_warn(ctrl->device,
			"command set not reported for nsid: %d\n", nsid);
		return;
	}

	/*
	 * If available try to use the Command Set Idependent Identify Namespace
	 * data structure to find all the generic information that is needed to
	 * set up a namespace.  If not fall back to the legacy version.
	 */
	if ((ctrl->cap & NVME_CAP_CRMS_CRIMS) ||
	    (info.ids.csi != NVME_CSI_NVM && info.ids.csi != NVME_CSI_ZNS)) {
		if (nvme_ns_info_from_id_cs_indep(ctrl, &info))
			return;
	} else {
		if (nvme_ns_info_from_identify(ctrl, &info))
			return;
	}

	/*
	 * Ignore the namespace if it is not ready. We will get an AEN once it
	 * becomes ready and restart the scan.
	 */
	if (!info.is_ready)
		return;

	ns = nvme_find_get_ns(ctrl, nsid);
	if (ns) {
		nvme_validate_ns(ns, &info);
		nvme_put_ns(ns);
	} else {
		nvme_alloc_ns(ctrl, &info);
	}
}

static void nvme_remove_invalid_namespaces(struct nvme_ctrl *ctrl,
					unsigned nsid)
{
	struct nvme_ns *ns, *next;
	LIST_HEAD(rm_list);

	down_write(&ctrl->namespaces_rwsem);
	list_for_each_entry_safe(ns, next, &ctrl->namespaces, list) {
		if (ns->head->ns_id > nsid || test_bit(NVME_NS_DEAD, &ns->flags))
			list_move_tail(&ns->list, &rm_list);
	}
	up_write(&ctrl->namespaces_rwsem);

	list_for_each_entry_safe(ns, next, &rm_list, list)
		nvme_ns_remove(ns);

}

static int nvme_scan_ns_list(struct nvme_ctrl *ctrl)
{
	const int nr_entries = NVME_IDENTIFY_DATA_SIZE / sizeof(__le32);
	__le32 *ns_list;
	u32 prev = 0;
	int ret = 0, i;

	if (nvme_ctrl_limited_cns(ctrl))
		return -EOPNOTSUPP;

	ns_list = kzalloc(NVME_IDENTIFY_DATA_SIZE, GFP_KERNEL);
	if (!ns_list)
		return -ENOMEM;

	for (;;) {
		struct nvme_command cmd = {
			.identify.opcode	= nvme_admin_identify,
			.identify.cns		= NVME_ID_CNS_NS_ACTIVE_LIST,
			.identify.nsid		= cpu_to_le32(prev),
		};

		ret = nvme_submit_sync_cmd(ctrl->admin_q, &cmd, ns_list,
					    NVME_IDENTIFY_DATA_SIZE);
		if (ret) {
			dev_warn(ctrl->device,
				"Identify NS List failed (status=0x%x)\n", ret);
			goto free;
		}

		for (i = 0; i < nr_entries; i++) {
			u32 nsid = le32_to_cpu(ns_list[i]);

			if (!nsid)	/* end of the list? */
				goto out;
			nvme_scan_ns(ctrl, nsid);
			while (++prev < nsid)
				nvme_ns_remove_by_nsid(ctrl, prev);
		}
	}
 out:
	nvme_remove_invalid_namespaces(ctrl, prev);
 free:
	kfree(ns_list);
	return ret;
}

static void nvme_scan_ns_sequential(struct nvme_ctrl *ctrl)
{
	struct nvme_id_ctrl *id;
	u32 nn, i;

	if (nvme_identify_ctrl(ctrl, &id))
		return;
	nn = le32_to_cpu(id->nn);
	kfree(id);

	for (i = 1; i <= nn; i++)
		nvme_scan_ns(ctrl, i);

	nvme_remove_invalid_namespaces(ctrl, nn);
}

static void nvme_clear_changed_ns_log(struct nvme_ctrl *ctrl)
{
	size_t log_size = NVME_MAX_CHANGED_NAMESPACES * sizeof(__le32);
	__le32 *log;
	int error;

	log = kzalloc(log_size, GFP_KERNEL);
	if (!log)
		return;

	/*
	 * We need to read the log to clear the AEN, but we don't want to rely
	 * on it for the changed namespace information as userspace could have
	 * raced with us in reading the log page, which could cause us to miss
	 * updates.
	 */
	error = nvme_get_log(ctrl, NVME_NSID_ALL, NVME_LOG_CHANGED_NS, 0,
			NVME_CSI_NVM, log, log_size, 0);
	if (error)
		dev_warn(ctrl->device,
			"reading changed ns log failed: %d\n", error);

	kfree(log);
}

static void nvme_scan_work(struct work_struct *work)
{
	struct nvme_ctrl *ctrl =
		container_of(work, struct nvme_ctrl, scan_work);
	int ret;

	/* No tagset on a live ctrl means IO queues could not created */
	if (ctrl->state != NVME_CTRL_LIVE || !ctrl->tagset)
		return;

	/*
	 * Identify controller limits can change at controller reset due to
	 * new firmware download, even though it is not common we cannot ignore
	 * such scenario. Controller's non-mdts limits are reported in the unit
	 * of logical blocks that is dependent on the format of attached
	 * namespace. Hence re-read the limits at the time of ns allocation.
	 */
	ret = nvme_init_non_mdts_limits(ctrl);
	if (ret < 0) {
		dev_warn(ctrl->device,
			"reading non-mdts-limits failed: %d\n", ret);
		return;
	}

	if (test_and_clear_bit(NVME_AER_NOTICE_NS_CHANGED, &ctrl->events)) {
		dev_info(ctrl->device, "rescanning namespaces.\n");
		nvme_clear_changed_ns_log(ctrl);
	}

	mutex_lock(&ctrl->scan_lock);
	if (nvme_scan_ns_list(ctrl) != 0)
		nvme_scan_ns_sequential(ctrl);
	mutex_unlock(&ctrl->scan_lock);
}

/*
 * This function iterates the namespace list unlocked to allow recovery from
 * controller failure. It is up to the caller to ensure the namespace list is
 * not modified by scan work while this function is executing.
 */
void nvme_remove_namespaces(struct nvme_ctrl *ctrl)
{
	struct nvme_ns *ns, *next;
	LIST_HEAD(ns_list);

	/*
	 * make sure to requeue I/O to all namespaces as these
	 * might result from the scan itself and must complete
	 * for the scan_work to make progress
	 */
	nvme_mpath_clear_ctrl_paths(ctrl);

	/* prevent racing with ns scanning */
	flush_work(&ctrl->scan_work);

	/*
	 * The dead states indicates the controller was not gracefully
	 * disconnected. In that case, we won't be able to flush any data while
	 * removing the namespaces' disks; fail all the queues now to avoid
	 * potentially having to clean up the failed sync later.
	 */
	if (ctrl->state == NVME_CTRL_DEAD)
		nvme_kill_queues(ctrl);

	/* this is a no-op when called from the controller reset handler */
	nvme_change_ctrl_state(ctrl, NVME_CTRL_DELETING_NOIO);

	down_write(&ctrl->namespaces_rwsem);
	list_splice_init(&ctrl->namespaces, &ns_list);
	up_write(&ctrl->namespaces_rwsem);

	list_for_each_entry_safe(ns, next, &ns_list, list)
		nvme_ns_remove(ns);
}
EXPORT_SYMBOL_GPL(nvme_remove_namespaces);

static int nvme_class_uevent(struct device *dev, struct kobj_uevent_env *env)
{
	struct nvme_ctrl *ctrl =
		container_of(dev, struct nvme_ctrl, ctrl_device);
	struct nvmf_ctrl_options *opts = ctrl->opts;
	int ret;

	ret = add_uevent_var(env, "NVME_TRTYPE=%s", ctrl->ops->name);
	if (ret)
		return ret;

	if (opts) {
		ret = add_uevent_var(env, "NVME_TRADDR=%s", opts->traddr);
		if (ret)
			return ret;

		ret = add_uevent_var(env, "NVME_TRSVCID=%s",
				opts->trsvcid ?: "none");
		if (ret)
			return ret;

		ret = add_uevent_var(env, "NVME_HOST_TRADDR=%s",
				opts->host_traddr ?: "none");
		if (ret)
			return ret;

		ret = add_uevent_var(env, "NVME_HOST_IFACE=%s",
				opts->host_iface ?: "none");
	}
	return ret;
}

static void nvme_change_uevent(struct nvme_ctrl *ctrl, char *envdata)
{
	char *envp[2] = { envdata, NULL };

	kobject_uevent_env(&ctrl->device->kobj, KOBJ_CHANGE, envp);
}

static void nvme_aen_uevent(struct nvme_ctrl *ctrl)
{
	char *envp[2] = { NULL, NULL };
	u32 aen_result = ctrl->aen_result;

	ctrl->aen_result = 0;
	if (!aen_result)
		return;

	envp[0] = kasprintf(GFP_KERNEL, "NVME_AEN=%#08x", aen_result);
	if (!envp[0])
		return;
	kobject_uevent_env(&ctrl->device->kobj, KOBJ_CHANGE, envp);
	kfree(envp[0]);
}

static void nvme_async_event_work(struct work_struct *work)
{
	struct nvme_ctrl *ctrl =
		container_of(work, struct nvme_ctrl, async_event_work);

	nvme_aen_uevent(ctrl);

	/*
	 * The transport drivers must guarantee AER submission here is safe by
	 * flushing ctrl async_event_work after changing the controller state
	 * from LIVE and before freeing the admin queue.
	*/
	if (ctrl->state == NVME_CTRL_LIVE)
		ctrl->ops->submit_async_event(ctrl);
}

static bool nvme_ctrl_pp_status(struct nvme_ctrl *ctrl)
{

	u32 csts;

	if (ctrl->ops->reg_read32(ctrl, NVME_REG_CSTS, &csts))
		return false;

	if (csts == ~0)
		return false;

	return ((ctrl->ctrl_config & NVME_CC_ENABLE) && (csts & NVME_CSTS_PP));
}

static void nvme_get_fw_slot_info(struct nvme_ctrl *ctrl)
{
	struct nvme_fw_slot_info_log *log;

	log = kmalloc(sizeof(*log), GFP_KERNEL);
	if (!log)
		return;

	if (nvme_get_log(ctrl, NVME_NSID_ALL, NVME_LOG_FW_SLOT, 0, NVME_CSI_NVM,
			log, sizeof(*log), 0))
		dev_warn(ctrl->device, "Get FW SLOT INFO log error\n");
	kfree(log);
}

static void nvme_fw_act_work(struct work_struct *work)
{
	struct nvme_ctrl *ctrl = container_of(work,
				struct nvme_ctrl, fw_act_work);
	unsigned long fw_act_timeout;

	if (ctrl->mtfa)
		fw_act_timeout = jiffies +
				msecs_to_jiffies(ctrl->mtfa * 100);
	else
		fw_act_timeout = jiffies +
				msecs_to_jiffies(admin_timeout * 1000);

	nvme_stop_queues(ctrl);
	while (nvme_ctrl_pp_status(ctrl)) {
		if (time_after(jiffies, fw_act_timeout)) {
			dev_warn(ctrl->device,
				"Fw activation timeout, reset controller\n");
			nvme_try_sched_reset(ctrl);
			return;
		}
		msleep(100);
	}

	if (!nvme_change_ctrl_state(ctrl, NVME_CTRL_LIVE))
		return;

	nvme_start_queues(ctrl);
	/* read FW slot information to clear the AER */
	nvme_get_fw_slot_info(ctrl);

	queue_work(nvme_wq, &ctrl->async_event_work);
}

static u32 nvme_aer_type(u32 result)
{
	return result & 0x7;
}

static u32 nvme_aer_subtype(u32 result)
{
	return (result & 0xff00) >> 8;
}

static bool nvme_handle_aen_notice(struct nvme_ctrl *ctrl, u32 result)
{
	u32 aer_notice_type = nvme_aer_subtype(result);
	bool requeue = true;

	trace_nvme_async_event(ctrl, aer_notice_type);

	switch (aer_notice_type) {
	case NVME_AER_NOTICE_NS_CHANGED:
		set_bit(NVME_AER_NOTICE_NS_CHANGED, &ctrl->events);
		nvme_queue_scan(ctrl);
		break;
	case NVME_AER_NOTICE_FW_ACT_STARTING:
		/*
		 * We are (ab)using the RESETTING state to prevent subsequent
		 * recovery actions from interfering with the controller's
		 * firmware activation.
		 */
		if (nvme_change_ctrl_state(ctrl, NVME_CTRL_RESETTING)) {
			nvme_auth_stop(ctrl);
			requeue = false;
			queue_work(nvme_wq, &ctrl->fw_act_work);
		}
		break;
#ifdef CONFIG_NVME_MULTIPATH
	case NVME_AER_NOTICE_ANA:
		if (!ctrl->ana_log_buf)
			break;
		queue_work(nvme_wq, &ctrl->ana_work);
		break;
#endif
	case NVME_AER_NOTICE_DISC_CHANGED:
		ctrl->aen_result = result;
		break;
	default:
		dev_warn(ctrl->device, "async event result %08x\n", result);
	}
	return requeue;
}

static void nvme_handle_aer_persistent_error(struct nvme_ctrl *ctrl)
{
	trace_nvme_async_event(ctrl, NVME_AER_ERROR);
	dev_warn(ctrl->device, "resetting controller due to AER\n");
	nvme_reset_ctrl(ctrl);
}

void nvme_complete_async_event(struct nvme_ctrl *ctrl, __le16 status,
		volatile union nvme_result *res)
{
	u32 result = le32_to_cpu(res->u32);
	u32 aer_type = nvme_aer_type(result);
	u32 aer_subtype = nvme_aer_subtype(result);
	bool requeue = true;

	if (le16_to_cpu(status) >> 1 != NVME_SC_SUCCESS)
		return;

	switch (aer_type) {
	case NVME_AER_NOTICE:
		requeue = nvme_handle_aen_notice(ctrl, result);
		break;
	case NVME_AER_ERROR:
		/*
		 * For a persistent internal error, don't run async_event_work
		 * to submit a new AER. The controller reset will do it.
		 */
		if (aer_subtype == NVME_AER_ERROR_PERSIST_INT_ERR) {
			nvme_handle_aer_persistent_error(ctrl);
			return;
		}
		fallthrough;
	case NVME_AER_SMART:
	case NVME_AER_CSS:
	case NVME_AER_VS:
		trace_nvme_async_event(ctrl, aer_type);
		ctrl->aen_result = result;
		break;
	default:
		break;
	}

	if (requeue)
		queue_work(nvme_wq, &ctrl->async_event_work);
}
EXPORT_SYMBOL_GPL(nvme_complete_async_event);

void nvme_stop_ctrl(struct nvme_ctrl *ctrl)
{
	nvme_mpath_stop(ctrl);
	nvme_auth_stop(ctrl);
	nvme_stop_keep_alive(ctrl);
	nvme_stop_failfast_work(ctrl);
	flush_work(&ctrl->async_event_work);
	cancel_work_sync(&ctrl->fw_act_work);
	if (ctrl->ops->stop_ctrl)
		ctrl->ops->stop_ctrl(ctrl);
}
EXPORT_SYMBOL_GPL(nvme_stop_ctrl);

void nvme_start_ctrl(struct nvme_ctrl *ctrl)
{
	nvme_start_keep_alive(ctrl);

	nvme_enable_aen(ctrl);

	if (ctrl->queue_count > 1) {
		nvme_queue_scan(ctrl);
		nvme_start_queues(ctrl);
		nvme_mpath_update(ctrl);
	}

	nvme_change_uevent(ctrl, "NVME_EVENT=connected");
}
EXPORT_SYMBOL_GPL(nvme_start_ctrl);

void nvme_uninit_ctrl(struct nvme_ctrl *ctrl)
{
	nvme_hwmon_exit(ctrl);
	nvme_fault_inject_fini(&ctrl->fault_inject);
	dev_pm_qos_hide_latency_tolerance(ctrl->device);
	cdev_device_del(&ctrl->cdev, ctrl->device);
	nvme_put_ctrl(ctrl);
}
EXPORT_SYMBOL_GPL(nvme_uninit_ctrl);

static void nvme_free_cels(struct nvme_ctrl *ctrl)
{
	struct nvme_effects_log	*cel;
	unsigned long i;

	xa_for_each(&ctrl->cels, i, cel) {
		xa_erase(&ctrl->cels, i);
		kfree(cel);
	}

	xa_destroy(&ctrl->cels);
}

static void nvme_free_ctrl(struct device *dev)
{
	struct nvme_ctrl *ctrl =
		container_of(dev, struct nvme_ctrl, ctrl_device);
	struct nvme_subsystem *subsys = ctrl->subsys;

	if (!subsys || ctrl->instance != subsys->instance)
		ida_free(&nvme_instance_ida, ctrl->instance);

	nvme_free_cels(ctrl);
	nvme_mpath_uninit(ctrl);
	nvme_auth_stop(ctrl);
	nvme_auth_free(ctrl);
	__free_page(ctrl->discard_page);

	if (subsys) {
		mutex_lock(&nvme_subsystems_lock);
		list_del(&ctrl->subsys_entry);
		sysfs_remove_link(&subsys->dev.kobj, dev_name(ctrl->device));
		mutex_unlock(&nvme_subsystems_lock);
	}

	ctrl->ops->free_ctrl(ctrl);

	if (subsys)
		nvme_put_subsystem(subsys);
}

/*
 * Initialize a NVMe controller structures.  This needs to be called during
 * earliest initialization so that we have the initialized structured around
 * during probing.
 */
int nvme_init_ctrl(struct nvme_ctrl *ctrl, struct device *dev,
		const struct nvme_ctrl_ops *ops, unsigned long quirks)
{
	int ret;

	ctrl->state = NVME_CTRL_NEW;
	clear_bit(NVME_CTRL_FAILFAST_EXPIRED, &ctrl->flags);
	spin_lock_init(&ctrl->lock);
	mutex_init(&ctrl->scan_lock);
	INIT_LIST_HEAD(&ctrl->namespaces);
	xa_init(&ctrl->cels);
	init_rwsem(&ctrl->namespaces_rwsem);
	ctrl->dev = dev;
	ctrl->ops = ops;
	ctrl->quirks = quirks;
	ctrl->numa_node = NUMA_NO_NODE;
	INIT_WORK(&ctrl->scan_work, nvme_scan_work);
	INIT_WORK(&ctrl->async_event_work, nvme_async_event_work);
	INIT_WORK(&ctrl->fw_act_work, nvme_fw_act_work);
	INIT_WORK(&ctrl->delete_work, nvme_delete_ctrl_work);
	init_waitqueue_head(&ctrl->state_wq);

	INIT_DELAYED_WORK(&ctrl->ka_work, nvme_keep_alive_work);
	INIT_DELAYED_WORK(&ctrl->failfast_work, nvme_failfast_work);
	memset(&ctrl->ka_cmd, 0, sizeof(ctrl->ka_cmd));
	ctrl->ka_cmd.common.opcode = nvme_admin_keep_alive;

	BUILD_BUG_ON(NVME_DSM_MAX_RANGES * sizeof(struct nvme_dsm_range) >
			PAGE_SIZE);
	ctrl->discard_page = alloc_page(GFP_KERNEL);
	if (!ctrl->discard_page) {
		ret = -ENOMEM;
		goto out;
	}

	ret = ida_alloc(&nvme_instance_ida, GFP_KERNEL);
	if (ret < 0)
		goto out;
	ctrl->instance = ret;

	device_initialize(&ctrl->ctrl_device);
	ctrl->device = &ctrl->ctrl_device;
	ctrl->device->devt = MKDEV(MAJOR(nvme_ctrl_base_chr_devt),
			ctrl->instance);
	ctrl->device->class = nvme_class;
	ctrl->device->parent = ctrl->dev;
	ctrl->device->groups = nvme_dev_attr_groups;
	ctrl->device->release = nvme_free_ctrl;
	dev_set_drvdata(ctrl->device, ctrl);
	ret = dev_set_name(ctrl->device, "nvme%d", ctrl->instance);
	if (ret)
		goto out_release_instance;

	nvme_get_ctrl(ctrl);
	cdev_init(&ctrl->cdev, &nvme_dev_fops);
	ctrl->cdev.owner = ops->module;
	ret = cdev_device_add(&ctrl->cdev, ctrl->device);
	if (ret)
		goto out_free_name;

	/*
	 * Initialize latency tolerance controls.  The sysfs files won't
	 * be visible to userspace unless the device actually supports APST.
	 */
	ctrl->device->power.set_latency_tolerance = nvme_set_latency_tolerance;
	dev_pm_qos_update_user_latency_tolerance(ctrl->device,
		min(default_ps_max_latency_us, (unsigned long)S32_MAX));

	nvme_fault_inject_init(&ctrl->fault_inject, dev_name(ctrl->device));
	nvme_mpath_init_ctrl(ctrl);
	nvme_auth_init_ctrl(ctrl);

	return 0;
out_free_name:
	nvme_put_ctrl(ctrl);
	kfree_const(ctrl->device->kobj.name);
out_release_instance:
	ida_free(&nvme_instance_ida, ctrl->instance);
out:
	if (ctrl->discard_page)
		__free_page(ctrl->discard_page);
	return ret;
}
EXPORT_SYMBOL_GPL(nvme_init_ctrl);

static void nvme_start_ns_queue(struct nvme_ns *ns)
{
	if (test_and_clear_bit(NVME_NS_STOPPED, &ns->flags))
		blk_mq_unquiesce_queue(ns->queue);
}

static void nvme_stop_ns_queue(struct nvme_ns *ns)
{
	if (!test_and_set_bit(NVME_NS_STOPPED, &ns->flags))
		blk_mq_quiesce_queue(ns->queue);
	else
		blk_mq_wait_quiesce_done(ns->queue);
}

/*
 * Prepare a queue for teardown.
 *
 * This must forcibly unquiesce queues to avoid blocking dispatch, and only set
 * the capacity to 0 after that to avoid blocking dispatchers that may be
 * holding bd_butex.  This will end buffered writers dirtying pages that can't
 * be synced.
 */
static void nvme_set_queue_dying(struct nvme_ns *ns)
{
	if (test_and_set_bit(NVME_NS_DEAD, &ns->flags))
		return;

	blk_mark_disk_dead(ns->disk);
	nvme_start_ns_queue(ns);

	set_capacity_and_notify(ns->disk, 0);
}

/**
 * nvme_kill_queues(): Ends all namespace queues
 * @ctrl: the dead controller that needs to end
 *
 * Call this function when the driver determines it is unable to get the
 * controller in a state capable of servicing IO.
 */
void nvme_kill_queues(struct nvme_ctrl *ctrl)
{
	struct nvme_ns *ns;

	down_read(&ctrl->namespaces_rwsem);

	/* Forcibly unquiesce queues to avoid blocking dispatch */
	if (ctrl->admin_q && !blk_queue_dying(ctrl->admin_q))
		nvme_start_admin_queue(ctrl);

	list_for_each_entry(ns, &ctrl->namespaces, list)
		nvme_set_queue_dying(ns);

	up_read(&ctrl->namespaces_rwsem);
}
EXPORT_SYMBOL_GPL(nvme_kill_queues);

void nvme_unfreeze(struct nvme_ctrl *ctrl)
{
	struct nvme_ns *ns;

	down_read(&ctrl->namespaces_rwsem);
	list_for_each_entry(ns, &ctrl->namespaces, list)
		blk_mq_unfreeze_queue(ns->queue);
	up_read(&ctrl->namespaces_rwsem);
}
EXPORT_SYMBOL_GPL(nvme_unfreeze);

int nvme_wait_freeze_timeout(struct nvme_ctrl *ctrl, long timeout)
{
	struct nvme_ns *ns;

	down_read(&ctrl->namespaces_rwsem);
	list_for_each_entry(ns, &ctrl->namespaces, list) {
		timeout = blk_mq_freeze_queue_wait_timeout(ns->queue, timeout);
		if (timeout <= 0)
			break;
	}
	up_read(&ctrl->namespaces_rwsem);
	return timeout;
}
EXPORT_SYMBOL_GPL(nvme_wait_freeze_timeout);

void nvme_wait_freeze(struct nvme_ctrl *ctrl)
{
	struct nvme_ns *ns;

	down_read(&ctrl->namespaces_rwsem);
	list_for_each_entry(ns, &ctrl->namespaces, list)
		blk_mq_freeze_queue_wait(ns->queue);
	up_read(&ctrl->namespaces_rwsem);
}
EXPORT_SYMBOL_GPL(nvme_wait_freeze);

void nvme_start_freeze(struct nvme_ctrl *ctrl)
{
	struct nvme_ns *ns;

	down_read(&ctrl->namespaces_rwsem);
	list_for_each_entry(ns, &ctrl->namespaces, list)
		blk_freeze_queue_start(ns->queue);
	up_read(&ctrl->namespaces_rwsem);
}
EXPORT_SYMBOL_GPL(nvme_start_freeze);

void nvme_stop_queues(struct nvme_ctrl *ctrl)
{
	struct nvme_ns *ns;

	down_read(&ctrl->namespaces_rwsem);
	list_for_each_entry(ns, &ctrl->namespaces, list)
		nvme_stop_ns_queue(ns);
	up_read(&ctrl->namespaces_rwsem);
}
EXPORT_SYMBOL_GPL(nvme_stop_queues);

void nvme_start_queues(struct nvme_ctrl *ctrl)
{
	struct nvme_ns *ns;

	down_read(&ctrl->namespaces_rwsem);
	list_for_each_entry(ns, &ctrl->namespaces, list)
		nvme_start_ns_queue(ns);
	up_read(&ctrl->namespaces_rwsem);
}
EXPORT_SYMBOL_GPL(nvme_start_queues);

void nvme_stop_admin_queue(struct nvme_ctrl *ctrl)
{
	if (!test_and_set_bit(NVME_CTRL_ADMIN_Q_STOPPED, &ctrl->flags))
		blk_mq_quiesce_queue(ctrl->admin_q);
	else
		blk_mq_wait_quiesce_done(ctrl->admin_q);
}
EXPORT_SYMBOL_GPL(nvme_stop_admin_queue);

void nvme_start_admin_queue(struct nvme_ctrl *ctrl)
{
	if (test_and_clear_bit(NVME_CTRL_ADMIN_Q_STOPPED, &ctrl->flags))
		blk_mq_unquiesce_queue(ctrl->admin_q);
}
EXPORT_SYMBOL_GPL(nvme_start_admin_queue);

void nvme_sync_io_queues(struct nvme_ctrl *ctrl)
{
	struct nvme_ns *ns;

	down_read(&ctrl->namespaces_rwsem);
	list_for_each_entry(ns, &ctrl->namespaces, list)
		blk_sync_queue(ns->queue);
	up_read(&ctrl->namespaces_rwsem);
}
EXPORT_SYMBOL_GPL(nvme_sync_io_queues);

void nvme_sync_queues(struct nvme_ctrl *ctrl)
{
	nvme_sync_io_queues(ctrl);
	if (ctrl->admin_q)
		blk_sync_queue(ctrl->admin_q);
}
EXPORT_SYMBOL_GPL(nvme_sync_queues);

struct nvme_ctrl *nvme_ctrl_from_file(struct file *file)
{
	if (file->f_op != &nvme_dev_fops)
		return NULL;
	return file->private_data;
}
EXPORT_SYMBOL_NS_GPL(nvme_ctrl_from_file, NVME_TARGET_PASSTHRU);

/*
 * Check we didn't inadvertently grow the command structure sizes:
 */
static inline void _nvme_check_size(void)
{
	BUILD_BUG_ON(sizeof(struct nvme_common_command) != 64);
	BUILD_BUG_ON(sizeof(struct nvme_rw_command) != 64);
	BUILD_BUG_ON(sizeof(struct nvme_identify) != 64);
	BUILD_BUG_ON(sizeof(struct nvme_features) != 64);
	BUILD_BUG_ON(sizeof(struct nvme_download_firmware) != 64);
	BUILD_BUG_ON(sizeof(struct nvme_format_cmd) != 64);
	BUILD_BUG_ON(sizeof(struct nvme_dsm_cmd) != 64);
	BUILD_BUG_ON(sizeof(struct nvme_write_zeroes_cmd) != 64);
	BUILD_BUG_ON(sizeof(struct nvme_abort_cmd) != 64);
	BUILD_BUG_ON(sizeof(struct nvme_get_log_page_command) != 64);
	BUILD_BUG_ON(sizeof(struct nvme_command) != 64);
	BUILD_BUG_ON(sizeof(struct nvme_id_ctrl) != NVME_IDENTIFY_DATA_SIZE);
	BUILD_BUG_ON(sizeof(struct nvme_id_ns) != NVME_IDENTIFY_DATA_SIZE);
	BUILD_BUG_ON(sizeof(struct nvme_id_ns_cs_indep) !=
			NVME_IDENTIFY_DATA_SIZE);
	BUILD_BUG_ON(sizeof(struct nvme_id_ns_zns) != NVME_IDENTIFY_DATA_SIZE);
	BUILD_BUG_ON(sizeof(struct nvme_id_ns_nvm) != NVME_IDENTIFY_DATA_SIZE);
	BUILD_BUG_ON(sizeof(struct nvme_id_ctrl_zns) != NVME_IDENTIFY_DATA_SIZE);
	BUILD_BUG_ON(sizeof(struct nvme_id_ctrl_nvm) != NVME_IDENTIFY_DATA_SIZE);
	BUILD_BUG_ON(sizeof(struct nvme_lba_range_type) != 64);
	BUILD_BUG_ON(sizeof(struct nvme_smart_log) != 512);
	BUILD_BUG_ON(sizeof(struct nvme_dbbuf) != 64);
	BUILD_BUG_ON(sizeof(struct nvme_directive_cmd) != 64);
	BUILD_BUG_ON(sizeof(struct nvme_feat_host_behavior) != 512);
}


static int __init nvme_core_init(void)
{
	int result = -ENOMEM;

	_nvme_check_size();

	nvme_wq = alloc_workqueue("nvme-wq",
			WQ_UNBOUND | WQ_MEM_RECLAIM | WQ_SYSFS, 0);
	if (!nvme_wq)
		goto out;

	nvme_reset_wq = alloc_workqueue("nvme-reset-wq",
			WQ_UNBOUND | WQ_MEM_RECLAIM | WQ_SYSFS, 0);
	if (!nvme_reset_wq)
		goto destroy_wq;

	nvme_delete_wq = alloc_workqueue("nvme-delete-wq",
			WQ_UNBOUND | WQ_MEM_RECLAIM | WQ_SYSFS, 0);
	if (!nvme_delete_wq)
		goto destroy_reset_wq;

	result = alloc_chrdev_region(&nvme_ctrl_base_chr_devt, 0,
			NVME_MINORS, "nvme");
	if (result < 0)
		goto destroy_delete_wq;

	nvme_class = class_create(THIS_MODULE, "nvme");
	if (IS_ERR(nvme_class)) {
		result = PTR_ERR(nvme_class);
		goto unregister_chrdev;
	}
	nvme_class->dev_uevent = nvme_class_uevent;

	nvme_subsys_class = class_create(THIS_MODULE, "nvme-subsystem");
	if (IS_ERR(nvme_subsys_class)) {
		result = PTR_ERR(nvme_subsys_class);
		goto destroy_class;
	}

	result = alloc_chrdev_region(&nvme_ns_chr_devt, 0, NVME_MINORS,
				     "nvme-generic");
	if (result < 0)
		goto destroy_subsys_class;

	nvme_ns_chr_class = class_create(THIS_MODULE, "nvme-generic");
	if (IS_ERR(nvme_ns_chr_class)) {
		result = PTR_ERR(nvme_ns_chr_class);
		goto unregister_generic_ns;
	}

	return 0;

unregister_generic_ns:
	unregister_chrdev_region(nvme_ns_chr_devt, NVME_MINORS);
destroy_subsys_class:
	class_destroy(nvme_subsys_class);
destroy_class:
	class_destroy(nvme_class);
unregister_chrdev:
	unregister_chrdev_region(nvme_ctrl_base_chr_devt, NVME_MINORS);
destroy_delete_wq:
	destroy_workqueue(nvme_delete_wq);
destroy_reset_wq:
	destroy_workqueue(nvme_reset_wq);
destroy_wq:
	destroy_workqueue(nvme_wq);
out:
	return result;
}

static void __exit nvme_core_exit(void)
{
	class_destroy(nvme_ns_chr_class);
	class_destroy(nvme_subsys_class);
	class_destroy(nvme_class);
	unregister_chrdev_region(nvme_ns_chr_devt, NVME_MINORS);
	unregister_chrdev_region(nvme_ctrl_base_chr_devt, NVME_MINORS);
	destroy_workqueue(nvme_delete_wq);
	destroy_workqueue(nvme_reset_wq);
	destroy_workqueue(nvme_wq);
	ida_destroy(&nvme_ns_chr_minor_ida);
	ida_destroy(&nvme_instance_ida);
}

MODULE_LICENSE("GPL");
MODULE_VERSION("1.0");
module_init(nvme_core_init);
module_exit(nvme_core_exit);<|MERGE_RESOLUTION|>--- conflicted
+++ resolved
@@ -2039,10 +2039,7 @@
 		set_bit(NVME_NS_READY, &ns->flags);
 		ret = 0;
 	}
-<<<<<<< HEAD
-=======
 	kfree(id);
->>>>>>> e7c3f58a
 	return ret;
 }
 
