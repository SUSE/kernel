--- conflicted
+++ resolved
@@ -3742,16 +3742,6 @@
 	head->ids = *ids;
 	kref_init(&head->ref);
 
-<<<<<<< HEAD
-	ret = nvme_subsys_check_duplicate_ids(ctrl->subsys, &head->ids);
-	if (ret) {
-		dev_err(ctrl->device,
-			"duplicate IDs for nsid %d\n", nsid);
-		goto out_cleanup_srcu;
-	}
-
-=======
->>>>>>> 8db86851
 	if (head->ids.csi) {
 		ret = nvme_get_effects_log(ctrl, head->ids.csi, &head->effects);
 		if (ret)
