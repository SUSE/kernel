--- conflicted
+++ resolved
@@ -55,10 +55,9 @@
 module_param(shutdown_timeout, byte, 0644);
 MODULE_PARM_DESC(shutdown_timeout, "timeout in seconds for controller shutdown");
 
-u8 nvme_max_retries = 5;
+static u8 nvme_max_retries = 5;
 module_param_named(max_retries, nvme_max_retries, byte, 0644);
 MODULE_PARM_DESC(max_retries, "max number of retries a command may have");
-EXPORT_SYMBOL_GPL(nvme_max_retries);
 
 static unsigned long default_ps_max_latency_us = 100000;
 module_param(default_ps_max_latency_us, ulong, 0644);
@@ -398,9 +397,6 @@
 	trace_nvme_complete_rq(req);
 	nvme_cleanup_cmd(req);
 
-<<<<<<< HEAD
-	if (ctrl->kas)
-=======
 	/*
 	 * Completions of long-running commands should not be able to
 	 * defer sending of periodic keep alives, since the controller
@@ -411,7 +407,6 @@
 	 */
 	if (ctrl->kas &&
 	    req->deadline - req->timeout >= ctrl->ka_last_check_time)
->>>>>>> eb3cdb58
 		ctrl->comp_seen = true;
 
 	switch (nvme_decide_disposition(req)) {
@@ -876,16 +871,11 @@
 	cmnd->write_zeroes.length =
 		cpu_to_le16((blk_rq_bytes(req) >> ns->lba_shift) - 1);
 
-<<<<<<< HEAD
-	if (nvme_ns_has_pi(ns)) {
-		cmnd->write_zeroes.control = cpu_to_le16(NVME_RW_PRINFO_PRACT);
-=======
 	if (!(req->cmd_flags & REQ_NOUNMAP) && (ns->features & NVME_NS_DEAC))
 		cmnd->write_zeroes.control |= cpu_to_le16(NVME_WZ_DEAC);
 
 	if (nvme_ns_has_pi(ns)) {
 		cmnd->write_zeroes.control |= cpu_to_le16(NVME_RW_PRINFO_PRACT);
->>>>>>> eb3cdb58
 
 		switch (ns->pi_type) {
 		case NVME_NS_DPS_PI_TYPE1:
@@ -1032,11 +1022,7 @@
  * >0: nvme controller's cqe status response
  * <0: kernel error in lieu of controller response
  */
-<<<<<<< HEAD
-static int nvme_execute_rq(struct request *rq, bool at_head)
-=======
 int nvme_execute_rq(struct request *rq, bool at_head)
->>>>>>> eb3cdb58
 {
 	blk_status_t status;
 
@@ -1076,10 +1062,6 @@
 			goto out;
 	}
 
-<<<<<<< HEAD
-	req->rq_flags |= RQF_QUIET;
-=======
->>>>>>> eb3cdb58
 	ret = nvme_execute_rq(req, at_head);
 	if (result && ret >= 0)
 		*result = nvme_req(req)->result;
@@ -1097,48 +1079,12 @@
 }
 EXPORT_SYMBOL_GPL(nvme_submit_sync_cmd);
 
-<<<<<<< HEAD
-static u32 nvme_known_admin_effects(u8 opcode)
-{
-	switch (opcode) {
-	case nvme_admin_format_nvm:
-		return NVME_CMD_EFFECTS_LBCC | NVME_CMD_EFFECTS_NCC |
-			NVME_CMD_EFFECTS_CSE_MASK;
-	case nvme_admin_sanitize_nvm:
-		return NVME_CMD_EFFECTS_LBCC | NVME_CMD_EFFECTS_CSE_MASK;
-	default:
-		break;
-	}
-	return 0;
-}
-
-static u32 nvme_known_nvm_effects(u8 opcode)
-{
-	switch (opcode) {
-	case nvme_cmd_write:
-	case nvme_cmd_write_zeroes:
-	case nvme_cmd_write_uncor:
-		 return NVME_CMD_EFFECTS_LBCC;
-	default:
-		return 0;
-	}
-}
-
-=======
->>>>>>> eb3cdb58
 u32 nvme_command_effects(struct nvme_ctrl *ctrl, struct nvme_ns *ns, u8 opcode)
 {
 	u32 effects = 0;
 
 	if (ns) {
-<<<<<<< HEAD
-		if (ns->head->effects)
-			effects = le32_to_cpu(ns->head->effects->iocs[opcode]);
-		if (ns->head->ids.csi == NVME_CSI_NVM)
-			effects |= nvme_known_nvm_effects(opcode);
-=======
 		effects = le32_to_cpu(ns->head->effects->iocs[opcode]);
->>>>>>> eb3cdb58
 		if (effects & ~(NVME_CMD_EFFECTS_CSUPP | NVME_CMD_EFFECTS_LBCC))
 			dev_warn_once(ctrl->device,
 				"IO command:%02x has unusual effects:%08x\n",
@@ -1151,13 +1097,7 @@
 		 */
 		effects &= ~NVME_CMD_EFFECTS_CSE_MASK;
 	} else {
-<<<<<<< HEAD
-		if (ctrl->effects)
-			effects = le32_to_cpu(ctrl->effects->acs[opcode]);
-		effects |= nvme_known_admin_effects(opcode);
-=======
 		effects = le32_to_cpu(ctrl->effects->acs[opcode]);
->>>>>>> eb3cdb58
 	}
 
 	return effects;
@@ -1184,13 +1124,8 @@
 }
 EXPORT_SYMBOL_NS_GPL(nvme_passthru_start, NVME_TARGET_PASSTHRU);
 
-<<<<<<< HEAD
-static void nvme_passthru_end(struct nvme_ctrl *ctrl, u32 effects,
-			      struct nvme_command *cmd, int status)
-=======
 void nvme_passthru_end(struct nvme_ctrl *ctrl, struct nvme_ns *ns, u32 effects,
 		       struct nvme_command *cmd, int status)
->>>>>>> eb3cdb58
 {
 	if (effects & NVME_CMD_EFFECTS_CSE_MASK) {
 		nvme_unfreeze(ctrl);
@@ -1206,7 +1141,8 @@
 		nvme_queue_scan(ctrl);
 		flush_work(&ctrl->scan_work);
 	}
-<<<<<<< HEAD
+	if (ns)
+		return;
 
 	switch (cmd->common.opcode) {
 	case nvme_admin_set_features:
@@ -1228,49 +1164,11 @@
 		break;
 	}
 }
-
-int nvme_execute_passthru_rq(struct request *rq)
-{
-	struct nvme_command *cmd = nvme_req(rq)->cmd;
-	struct nvme_ctrl *ctrl = nvme_req(rq)->ctrl;
-	struct nvme_ns *ns = rq->q->queuedata;
-	u32 effects;
-	int  ret;
-
-	effects = nvme_passthru_start(ctrl, ns, cmd->common.opcode);
-	ret = nvme_execute_rq(rq, false);
-	if (effects) /* nothing to be done for zero cmd effects */
-		nvme_passthru_end(ctrl, effects, cmd, ret);
-=======
-	if (ns)
-		return;
->>>>>>> eb3cdb58
-
-	switch (cmd->common.opcode) {
-	case nvme_admin_set_features:
-		switch (le32_to_cpu(cmd->common.cdw10) & 0xFF) {
-		case NVME_FEAT_KATO:
-			/*
-			 * Keep alive commands interval on the host should be
-			 * updated when KATO is modified by Set Features
-			 * commands.
-			 */
-			if (!status)
-				nvme_update_keep_alive(ctrl, cmd);
-			break;
-		default:
-			break;
-		}
-		break;
-	default:
-		break;
-	}
-}
 EXPORT_SYMBOL_NS_GPL(nvme_passthru_end, NVME_TARGET_PASSTHRU);
 
 /*
  * Recommended frequency for KATO commands per NVMe 1.4 section 7.12.1:
- *
+ * 
  *   The host should send Keep Alive commands at half of the Keep Alive Timeout
  *   accounting for transport roundtrip times [..].
  */
@@ -1367,10 +1265,6 @@
 	rq->timeout = ctrl->kato * HZ;
 	rq->end_io = nvme_keep_alive_end_io;
 	rq->end_io_data = ctrl;
-<<<<<<< HEAD
-	rq->rq_flags |= RQF_QUIET;
-=======
->>>>>>> eb3cdb58
 	blk_execute_rq_nowait(rq, false);
 }
 
@@ -1886,7 +1780,6 @@
 	ret = nvme_submit_sync_cmd(ns->ctrl->admin_q, &c, nvm, sizeof(*nvm));
 	if (ret)
 		goto free_data;
-<<<<<<< HEAD
 
 	elbaf = le32_to_cpu(nvm->elbaf[lbaf]);
 
@@ -1894,15 +1787,6 @@
 	if (nvme_elbaf_sts(elbaf))
 		goto free_data;
 
-=======
-
-	elbaf = le32_to_cpu(nvm->elbaf[lbaf]);
-
-	/* no support for storage tag formats right now */
-	if (nvme_elbaf_sts(elbaf))
-		goto free_data;
-
->>>>>>> eb3cdb58
 	ns->guard_type = nvme_elbaf_guard_type(elbaf);
 	switch (ns->guard_type) {
 	case NVME_NVM_NS_64B_GUARD:
@@ -1922,17 +1806,10 @@
 		ns->pi_type = id->dps & NVME_NS_DPS_PI_MASK;
 	else
 		ns->pi_type = 0;
-<<<<<<< HEAD
 
 	return ret;
 }
 
-=======
-
-	return ret;
-}
-
->>>>>>> eb3cdb58
 static void nvme_configure_metadata(struct nvme_ns *ns, struct nvme_id_ns *id)
 {
 	struct nvme_ctrl *ctrl = ns->ctrl;
@@ -2163,8 +2040,6 @@
 		}
 	}
 
-<<<<<<< HEAD
-=======
 	/*
 	 * Only set the DEAC bit if the device guarantees that reads from
 	 * deallocated data return zeroes.  While the DEAC bit does not
@@ -2173,7 +2048,6 @@
 	 */
 	if ((id->dlfeat & 0x7) == 0x1 && (id->dlfeat & (1 << 3)))
 		ns->features |= NVME_NS_DEAC;
->>>>>>> eb3cdb58
 	set_disk_ro(ns->disk, nvme_ns_is_readonly(ns, info));
 	set_bit(NVME_NS_READY, &ns->flags);
 	blk_mq_unfreeze_queue(ns->disk->queue);
@@ -2437,18 +2311,11 @@
 	.pr_ops		= &nvme_pr_ops,
 };
 
-<<<<<<< HEAD
-static int nvme_wait_ready(struct nvme_ctrl *ctrl, u32 timeout, bool enabled)
-{
-	unsigned long timeout_jiffies = ((timeout + 1) * HZ / 2) + jiffies;
-	u32 csts, bit = enabled ? NVME_CSTS_RDY : 0;
-=======
 static int nvme_wait_ready(struct nvme_ctrl *ctrl, u32 mask, u32 val,
 		u32 timeout, const char *op)
 {
 	unsigned long timeout_jiffies = jiffies + timeout * HZ;
 	u32 csts;
->>>>>>> eb3cdb58
 	int ret;
 
 	while ((ret = ctrl->ops->reg_read32(ctrl, NVME_REG_CSTS, &csts)) == 0) {
@@ -2492,13 +2359,8 @@
 	}
 	if (ctrl->quirks & NVME_QUIRK_DELAY_BEFORE_CHK_RDY)
 		msleep(NVME_QUIRK_DELAY_AMOUNT);
-<<<<<<< HEAD
-
-	return nvme_wait_ready(ctrl, NVME_CAP_TIMEOUT(ctrl->cap), false);
-=======
 	return nvme_wait_ready(ctrl, NVME_CSTS_RDY, 0,
 			       (NVME_CAP_TIMEOUT(ctrl->cap) + 1) / 2, "reset");
->>>>>>> eb3cdb58
 }
 EXPORT_SYMBOL_GPL(nvme_disable_ctrl);
 
@@ -2550,34 +2412,9 @@
 	ctrl->ctrl_config |= (NVME_CTRL_PAGE_SHIFT - 12) << NVME_CC_MPS_SHIFT;
 	ctrl->ctrl_config |= NVME_CC_AMS_RR | NVME_CC_SHN_NONE;
 	ctrl->ctrl_config |= NVME_CC_IOSQES | NVME_CC_IOCQES;
-<<<<<<< HEAD
 	ret = ctrl->ops->reg_write32(ctrl, NVME_REG_CC, ctrl->ctrl_config);
 	if (ret)
 		return ret;
-
-	/* Flush write to device (required if transport is PCI) */
-	ret = ctrl->ops->reg_read32(ctrl, NVME_REG_CC, &ctrl->ctrl_config);
-	if (ret)
-		return ret;
-
-	ctrl->ctrl_config |= NVME_CC_ENABLE;
-	ret = ctrl->ops->reg_write32(ctrl, NVME_REG_CC, ctrl->ctrl_config);
-	if (ret)
-		return ret;
-	return nvme_wait_ready(ctrl, timeout, true);
-}
-EXPORT_SYMBOL_GPL(nvme_enable_ctrl);
-
-int nvme_shutdown_ctrl(struct nvme_ctrl *ctrl)
-{
-	unsigned long timeout = jiffies + (ctrl->shutdown_timeout * HZ);
-	u32 csts;
-	int ret;
-=======
-	ret = ctrl->ops->reg_write32(ctrl, NVME_REG_CC, ctrl->ctrl_config);
-	if (ret)
-		return ret;
->>>>>>> eb3cdb58
 
 	/* Flush write to device (required if transport is PCI) */
 	ret = ctrl->ops->reg_read32(ctrl, NVME_REG_CC, &ctrl->ctrl_config);
@@ -3388,13 +3225,10 @@
 		ret = nvme_init_subsystem(ctrl, id);
 		if (ret)
 			goto out_free;
-<<<<<<< HEAD
-=======
 
 		ret = nvme_init_effects(ctrl, id);
 		if (ret)
 			goto out_free;
->>>>>>> eb3cdb58
 	}
 	memcpy(ctrl->subsys->firmware_rev, id->fr,
 	       sizeof(ctrl->subsys->firmware_rev));
@@ -3543,11 +3377,8 @@
 	ret = nvme_configure_host_options(ctrl);
 	if (ret < 0)
 		return ret;
-<<<<<<< HEAD
-=======
 
 	nvme_configure_opal(ctrl, was_suspended);
->>>>>>> eb3cdb58
 
 	if (!ctrl->identified && !nvme_discovery_ctrl(ctrl)) {
 		/*
@@ -3973,7 +3804,6 @@
 
 static ssize_t cntrltype_show(struct device *dev,
 			      struct device_attribute *attr, char *buf)
-<<<<<<< HEAD
 {
 	static const char * const type[] = {
 		[NVME_CTRL_IO] = "io\n",
@@ -4154,188 +3984,6 @@
 
 static umode_t nvme_dev_attrs_are_visible(struct kobject *kobj,
 		struct attribute *a, int n)
-=======
->>>>>>> eb3cdb58
-{
-	static const char * const type[] = {
-		[NVME_CTRL_IO] = "io\n",
-		[NVME_CTRL_DISC] = "discovery\n",
-		[NVME_CTRL_ADMIN] = "admin\n",
-	};
-	struct nvme_ctrl *ctrl = dev_get_drvdata(dev);
-
-	if (ctrl->cntrltype > NVME_CTRL_ADMIN || !type[ctrl->cntrltype])
-		return sysfs_emit(buf, "reserved\n");
-
-	return sysfs_emit(buf, type[ctrl->cntrltype]);
-}
-static DEVICE_ATTR_RO(cntrltype);
-
-static ssize_t dctype_show(struct device *dev,
-			   struct device_attribute *attr, char *buf)
-{
-	static const char * const type[] = {
-		[NVME_DCTYPE_NOT_REPORTED] = "none\n",
-		[NVME_DCTYPE_DDC] = "ddc\n",
-		[NVME_DCTYPE_CDC] = "cdc\n",
-	};
-	struct nvme_ctrl *ctrl = dev_get_drvdata(dev);
-
-	if (ctrl->dctype > NVME_DCTYPE_CDC || !type[ctrl->dctype])
-		return sysfs_emit(buf, "reserved\n");
-
-	return sysfs_emit(buf, type[ctrl->dctype]);
-}
-static DEVICE_ATTR_RO(dctype);
-
-#ifdef CONFIG_NVME_AUTH
-static ssize_t nvme_ctrl_dhchap_secret_show(struct device *dev,
-		struct device_attribute *attr, char *buf)
-{
-	struct nvme_ctrl *ctrl = dev_get_drvdata(dev);
-	struct nvmf_ctrl_options *opts = ctrl->opts;
-
-	if (!opts->dhchap_secret)
-		return sysfs_emit(buf, "none\n");
-	return sysfs_emit(buf, "%s\n", opts->dhchap_secret);
-}
-
-static ssize_t nvme_ctrl_dhchap_secret_store(struct device *dev,
-		struct device_attribute *attr, const char *buf, size_t count)
-{
-	struct nvme_ctrl *ctrl = dev_get_drvdata(dev);
-	struct nvmf_ctrl_options *opts = ctrl->opts;
-	char *dhchap_secret;
-
-	if (!ctrl->opts->dhchap_secret)
-		return -EINVAL;
-	if (count < 7)
-		return -EINVAL;
-	if (memcmp(buf, "DHHC-1:", 7))
-		return -EINVAL;
-
-	dhchap_secret = kzalloc(count + 1, GFP_KERNEL);
-	if (!dhchap_secret)
-		return -ENOMEM;
-	memcpy(dhchap_secret, buf, count);
-	nvme_auth_stop(ctrl);
-	if (strcmp(dhchap_secret, opts->dhchap_secret)) {
-		struct nvme_dhchap_key *key, *host_key;
-		int ret;
-
-		ret = nvme_auth_generate_key(dhchap_secret, &key);
-		if (ret) {
-			kfree(dhchap_secret);
-			return ret;
-		}
-		kfree(opts->dhchap_secret);
-		opts->dhchap_secret = dhchap_secret;
-		host_key = ctrl->host_key;
-		mutex_lock(&ctrl->dhchap_auth_mutex);
-		ctrl->host_key = key;
-		mutex_unlock(&ctrl->dhchap_auth_mutex);
-		nvme_auth_free_key(host_key);
-	} else
-		kfree(dhchap_secret);
-	/* Start re-authentication */
-	dev_info(ctrl->device, "re-authenticating controller\n");
-	queue_work(nvme_wq, &ctrl->dhchap_auth_work);
-
-	return count;
-}
-static DEVICE_ATTR(dhchap_secret, S_IRUGO | S_IWUSR,
-	nvme_ctrl_dhchap_secret_show, nvme_ctrl_dhchap_secret_store);
-
-static ssize_t nvme_ctrl_dhchap_ctrl_secret_show(struct device *dev,
-		struct device_attribute *attr, char *buf)
-{
-	struct nvme_ctrl *ctrl = dev_get_drvdata(dev);
-	struct nvmf_ctrl_options *opts = ctrl->opts;
-
-	if (!opts->dhchap_ctrl_secret)
-		return sysfs_emit(buf, "none\n");
-	return sysfs_emit(buf, "%s\n", opts->dhchap_ctrl_secret);
-}
-
-static ssize_t nvme_ctrl_dhchap_ctrl_secret_store(struct device *dev,
-		struct device_attribute *attr, const char *buf, size_t count)
-{
-	struct nvme_ctrl *ctrl = dev_get_drvdata(dev);
-	struct nvmf_ctrl_options *opts = ctrl->opts;
-	char *dhchap_secret;
-
-	if (!ctrl->opts->dhchap_ctrl_secret)
-		return -EINVAL;
-	if (count < 7)
-		return -EINVAL;
-	if (memcmp(buf, "DHHC-1:", 7))
-		return -EINVAL;
-
-	dhchap_secret = kzalloc(count + 1, GFP_KERNEL);
-	if (!dhchap_secret)
-		return -ENOMEM;
-	memcpy(dhchap_secret, buf, count);
-	nvme_auth_stop(ctrl);
-	if (strcmp(dhchap_secret, opts->dhchap_ctrl_secret)) {
-		struct nvme_dhchap_key *key, *ctrl_key;
-		int ret;
-
-		ret = nvme_auth_generate_key(dhchap_secret, &key);
-		if (ret) {
-			kfree(dhchap_secret);
-			return ret;
-		}
-		kfree(opts->dhchap_ctrl_secret);
-		opts->dhchap_ctrl_secret = dhchap_secret;
-		ctrl_key = ctrl->ctrl_key;
-		mutex_lock(&ctrl->dhchap_auth_mutex);
-		ctrl->ctrl_key = key;
-		mutex_unlock(&ctrl->dhchap_auth_mutex);
-		nvme_auth_free_key(ctrl_key);
-	} else
-		kfree(dhchap_secret);
-	/* Start re-authentication */
-	dev_info(ctrl->device, "re-authenticating controller\n");
-	queue_work(nvme_wq, &ctrl->dhchap_auth_work);
-
-	return count;
-}
-static DEVICE_ATTR(dhchap_ctrl_secret, S_IRUGO | S_IWUSR,
-	nvme_ctrl_dhchap_ctrl_secret_show, nvme_ctrl_dhchap_ctrl_secret_store);
-#endif
-
-static struct attribute *nvme_dev_attrs[] = {
-	&dev_attr_reset_controller.attr,
-	&dev_attr_rescan_controller.attr,
-	&dev_attr_model.attr,
-	&dev_attr_serial.attr,
-	&dev_attr_firmware_rev.attr,
-	&dev_attr_cntlid.attr,
-	&dev_attr_delete_controller.attr,
-	&dev_attr_transport.attr,
-	&dev_attr_subsysnqn.attr,
-	&dev_attr_address.attr,
-	&dev_attr_state.attr,
-	&dev_attr_numa_node.attr,
-	&dev_attr_queue_count.attr,
-	&dev_attr_sqsize.attr,
-	&dev_attr_hostnqn.attr,
-	&dev_attr_hostid.attr,
-	&dev_attr_ctrl_loss_tmo.attr,
-	&dev_attr_reconnect_delay.attr,
-	&dev_attr_fast_io_fail_tmo.attr,
-	&dev_attr_kato.attr,
-	&dev_attr_cntrltype.attr,
-	&dev_attr_dctype.attr,
-#ifdef CONFIG_NVME_AUTH
-	&dev_attr_dhchap_secret.attr,
-	&dev_attr_dhchap_ctrl_secret.attr,
-#endif
-	NULL
-};
-
-static umode_t nvme_dev_attrs_are_visible(struct kobject *kobj,
-		struct attribute *a, int n)
 {
 	struct device *dev = container_of(kobj, struct device, kobj);
 	struct nvme_ctrl *ctrl = dev_get_drvdata(dev);
@@ -4471,10 +4119,7 @@
 	.unlocked_ioctl	= nvme_ns_chr_ioctl,
 	.compat_ioctl	= compat_ptr_ioctl,
 	.uring_cmd	= nvme_ns_chr_uring_cmd,
-<<<<<<< HEAD
-=======
 	.uring_cmd_iopoll = nvme_ns_chr_uring_cmd_iopoll,
->>>>>>> eb3cdb58
 };
 
 static int nvme_add_ns_cdev(struct nvme_ns *ns)
@@ -4792,11 +4437,7 @@
 	mutex_unlock(&ctrl->subsys->lock);
 	nvme_put_ns_head(ns->head);
  out_cleanup_disk:
-<<<<<<< HEAD
-	blk_cleanup_disk(disk);
-=======
 	put_disk(disk);
->>>>>>> eb3cdb58
  out_free_ns:
 	kfree(ns);
 }
@@ -4836,10 +4477,6 @@
 	if (!nvme_ns_head_multipath(ns->head))
 		nvme_cdev_del(&ns->cdev, &ns->cdev_device);
 	del_gendisk(ns->disk);
-<<<<<<< HEAD
-	blk_cleanup_queue(ns->queue);
-=======
->>>>>>> eb3cdb58
 
 	down_write(&ns->ctrl->namespaces_rwsem);
 	list_del_init(&ns->list);
@@ -4864,13 +4501,6 @@
 {
 	int ret = NVME_SC_INVALID_NS | NVME_SC_DNR;
 
-<<<<<<< HEAD
-	if (test_bit(NVME_NS_DEAD, &ns->flags))
-		goto out;
-
-	ret = NVME_SC_INVALID_NS | NVME_SC_DNR;
-=======
->>>>>>> eb3cdb58
 	if (!nvme_ns_ids_equal(&ns->head->ids, &info->ids)) {
 		dev_err(ns->ctrl->device,
 			"identifiers changed for nsid %d\n", ns->head->ns_id);
@@ -5259,7 +4889,6 @@
 	nvme_get_fw_slot_info(ctrl);
 
 	queue_work(nvme_wq, &ctrl->async_event_work);
-<<<<<<< HEAD
 }
 
 static u32 nvme_aer_type(u32 result)
@@ -5272,20 +4901,6 @@
 	return (result & 0xff00) >> 8;
 }
 
-=======
-}
-
-static u32 nvme_aer_type(u32 result)
-{
-	return result & 0x7;
-}
-
-static u32 nvme_aer_subtype(u32 result)
-{
-	return (result & 0xff00) >> 8;
-}
-
->>>>>>> eb3cdb58
 static bool nvme_handle_aen_notice(struct nvme_ctrl *ctrl, u32 result)
 {
 	u32 aer_notice_type = nvme_aer_subtype(result);
@@ -5326,10 +4941,6 @@
 
 static void nvme_handle_aer_persistent_error(struct nvme_ctrl *ctrl)
 {
-<<<<<<< HEAD
-	trace_nvme_async_event(ctrl, NVME_AER_ERROR);
-=======
->>>>>>> eb3cdb58
 	dev_warn(ctrl->device, "resetting controller due to AER\n");
 	nvme_reset_ctrl(ctrl);
 }
@@ -5527,19 +5138,12 @@
 
 	if (ctrl->queue_count > 1) {
 		nvme_queue_scan(ctrl);
-<<<<<<< HEAD
-		nvme_start_queues(ctrl);
-=======
 		nvme_unquiesce_io_queues(ctrl);
->>>>>>> eb3cdb58
 		nvme_mpath_update(ctrl);
 	}
 
 	nvme_change_uevent(ctrl, "NVME_EVENT=connected");
-<<<<<<< HEAD
-=======
 	set_bit(NVME_CTRL_STARTED_ONCE, &ctrl->flags);
->>>>>>> eb3cdb58
 }
 EXPORT_SYMBOL_GPL(nvme_start_ctrl);
 
@@ -5679,10 +5283,7 @@
 
 	return 0;
 out_free_cdev:
-<<<<<<< HEAD
-=======
 	nvme_fault_inject_fini(&ctrl->fault_inject);
->>>>>>> eb3cdb58
 	dev_pm_qos_hide_latency_tolerance(ctrl->device);
 	cdev_device_del(&ctrl->cdev, ctrl->device);
 out_free_name:
@@ -5697,64 +5298,12 @@
 }
 EXPORT_SYMBOL_GPL(nvme_init_ctrl);
 
-<<<<<<< HEAD
-static void nvme_start_ns_queue(struct nvme_ns *ns)
-{
-	if (test_and_clear_bit(NVME_NS_STOPPED, &ns->flags))
-		blk_mq_unquiesce_queue(ns->queue);
-}
-
-static void nvme_stop_ns_queue(struct nvme_ns *ns)
-{
-	if (!test_and_set_bit(NVME_NS_STOPPED, &ns->flags))
-		blk_mq_quiesce_queue(ns->queue);
-	else
-		blk_mq_wait_quiesce_done(ns->queue);
-}
-
-/*
- * Prepare a queue for teardown.
- *
- * This must forcibly unquiesce queues to avoid blocking dispatch, and only set
- * the capacity to 0 after that to avoid blocking dispatchers that may be
- * holding bd_butex.  This will end buffered writers dirtying pages that can't
- * be synced.
- */
-static void nvme_set_queue_dying(struct nvme_ns *ns)
-{
-	if (test_and_set_bit(NVME_NS_DEAD, &ns->flags))
-		return;
-
-	blk_mark_disk_dead(ns->disk);
-	nvme_start_ns_queue(ns);
-
-	set_capacity_and_notify(ns->disk, 0);
-}
-
-/**
- * nvme_kill_queues(): Ends all namespace queues
- * @ctrl: the dead controller that needs to end
- *
- * Call this function when the driver determines it is unable to get the
- * controller in a state capable of servicing IO.
- */
-void nvme_kill_queues(struct nvme_ctrl *ctrl)
-=======
 /* let I/O to all namespaces fail in preparation for surprise removal */
 void nvme_mark_namespaces_dead(struct nvme_ctrl *ctrl)
->>>>>>> eb3cdb58
 {
 	struct nvme_ns *ns;
 
 	down_read(&ctrl->namespaces_rwsem);
-<<<<<<< HEAD
-
-	/* Forcibly unquiesce queues to avoid blocking dispatch */
-	if (ctrl->admin_q && !blk_queue_dying(ctrl->admin_q))
-		nvme_start_admin_queue(ctrl);
-
-=======
->>>>>>> eb3cdb58
 	list_for_each_entry(ns, &ctrl->namespaces, list)
 		blk_mark_disk_dead(ns->disk);
 	up_read(&ctrl->namespaces_rwsem);
@@ -5820,19 +5369,12 @@
 }
 EXPORT_SYMBOL_GPL(nvme_quiesce_io_queues);
 
-<<<<<<< HEAD
-	down_read(&ctrl->namespaces_rwsem);
-	list_for_each_entry(ns, &ctrl->namespaces, list)
-		nvme_stop_ns_queue(ns);
-	up_read(&ctrl->namespaces_rwsem);
-=======
 void nvme_unquiesce_io_queues(struct nvme_ctrl *ctrl)
 {
 	if (!ctrl->tagset)
 		return;
 	if (test_and_clear_bit(NVME_CTRL_STOPPED, &ctrl->flags))
 		blk_mq_unquiesce_tagset(ctrl->tagset);
->>>>>>> eb3cdb58
 }
 EXPORT_SYMBOL_GPL(nvme_unquiesce_io_queues);
 
@@ -5845,35 +5387,12 @@
 }
 EXPORT_SYMBOL_GPL(nvme_quiesce_admin_queue);
 
-<<<<<<< HEAD
-	down_read(&ctrl->namespaces_rwsem);
-	list_for_each_entry(ns, &ctrl->namespaces, list)
-		nvme_start_ns_queue(ns);
-	up_read(&ctrl->namespaces_rwsem);
-=======
 void nvme_unquiesce_admin_queue(struct nvme_ctrl *ctrl)
 {
 	if (test_and_clear_bit(NVME_CTRL_ADMIN_Q_STOPPED, &ctrl->flags))
 		blk_mq_unquiesce_queue(ctrl->admin_q);
->>>>>>> eb3cdb58
 }
 EXPORT_SYMBOL_GPL(nvme_unquiesce_admin_queue);
-
-void nvme_stop_admin_queue(struct nvme_ctrl *ctrl)
-{
-	if (!test_and_set_bit(NVME_CTRL_ADMIN_Q_STOPPED, &ctrl->flags))
-		blk_mq_quiesce_queue(ctrl->admin_q);
-	else
-		blk_mq_wait_quiesce_done(ctrl->admin_q);
-}
-EXPORT_SYMBOL_GPL(nvme_stop_admin_queue);
-
-void nvme_start_admin_queue(struct nvme_ctrl *ctrl)
-{
-	if (test_and_clear_bit(NVME_CTRL_ADMIN_Q_STOPPED, &ctrl->flags))
-		blk_mq_unquiesce_queue(ctrl->admin_q);
-}
-EXPORT_SYMBOL_GPL(nvme_start_admin_queue);
 
 void nvme_sync_io_queues(struct nvme_ctrl *ctrl)
 {
