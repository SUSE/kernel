--- conflicted
+++ resolved
@@ -3132,11 +3132,7 @@
 	if (ctrl->ctrl.icdoff) {
 		dev_err(ctrl->ctrl.device, "icdoff %d is not supported!\n",
 				ctrl->ctrl.icdoff);
-<<<<<<< HEAD
-		ret = NVME_SC_INVALID_FIELD | NVME_SC_DNR;
-=======
 		ret = NVME_SC_INVALID_FIELD | NVME_STATUS_DNR;
->>>>>>> 2d5404ca
 		goto out_stop_keep_alive;
 	}
 
@@ -3144,11 +3140,7 @@
 	if (!nvme_ctrl_sgl_supported(&ctrl->ctrl)) {
 		dev_err(ctrl->ctrl.device,
 			"Mandatory sgls are not supported!\n");
-<<<<<<< HEAD
-		ret = NVME_SC_INVALID_FIELD | NVME_SC_DNR;
-=======
 		ret = NVME_SC_INVALID_FIELD | NVME_STATUS_DNR;
->>>>>>> 2d5404ca
 		goto out_stop_keep_alive;
 	}
 
@@ -3391,11 +3383,7 @@
 	.reg_read64		= nvmf_reg_read64,
 	.reg_write32		= nvmf_reg_write32,
 	.subsystem_reset	= nvmf_subsystem_reset,
-<<<<<<< HEAD
-	.free_ctrl		= nvme_fc_nvme_ctrl_freed,
-=======
 	.free_ctrl		= nvme_fc_free_ctrl,
->>>>>>> 2d5404ca
 	.submit_async_event	= nvme_fc_submit_async_event,
 	.delete_ctrl		= nvme_fc_delete_ctrl,
 	.get_address		= nvmf_get_address,
