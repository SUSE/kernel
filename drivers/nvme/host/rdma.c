--- conflicted
+++ resolved
@@ -1121,13 +1121,8 @@
 	return;
 
 requeue:
-<<<<<<< HEAD
-	dev_info(ctrl->ctrl.device, "Failed reconnect attempt %d\n",
-			ctrl->ctrl.nr_reconnects);
-=======
 	dev_info(ctrl->ctrl.device, "Failed reconnect attempt %d/%d\n",
 		 ctrl->ctrl.nr_reconnects, ctrl->ctrl.opts->max_reconnects);
->>>>>>> 2d5404ca
 	nvme_rdma_reconnect_or_remove(ctrl, ret);
 }
 
@@ -1438,11 +1433,7 @@
 	if (unlikely(nr))
 		goto mr_put;
 
-<<<<<<< HEAD
-	nvme_rdma_set_sig_attrs(bi, c, req->mr->sig_attrs, ns->pi_type);
-=======
 	nvme_rdma_set_sig_attrs(bi, c, req->mr->sig_attrs, ns->head->pi_type);
->>>>>>> 2d5404ca
 	nvme_rdma_set_prot_checks(c, &req->mr->sig_attrs->check_mask);
 
 	ib_update_fast_reg_key(req->mr, ib_inc_rkey(req->mr->rkey));
@@ -1463,11 +1454,7 @@
 	xfer_len = req->mr->length;
 	/* Check if PI is added by the HW */
 	if (!pi_count)
-<<<<<<< HEAD
-		xfer_len += (xfer_len >> bi->interval_exp) * ns->pi_size;
-=======
 		xfer_len += (xfer_len >> bi->interval_exp) * ns->head->pi_size;
->>>>>>> 2d5404ca
 	put_unaligned_le24(xfer_len, sg->length);
 	put_unaligned_le32(req->mr->rkey, sg->key);
 	sg->type = NVME_KEY_SGL_FMT_DATA_DESC << 4;
