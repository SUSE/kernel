// SPDX-License-Identifier: GPL-2.0
/*
 * NVMe over Fabrics RDMA host code.
 * Copyright (c) 2015-2016 HGST, a Western Digital Company.
 */
#define pr_fmt(fmt) KBUILD_MODNAME ": " fmt
#include <linux/module.h>
#include <linux/init.h>
#include <linux/slab.h>
#include <rdma/mr_pool.h>
#include <linux/err.h>
#include <linux/string.h>
#include <linux/atomic.h>
#include <linux/blk-mq.h>
<<<<<<< HEAD
#include <linux/blk-mq-rdma.h>
=======
>>>>>>> eb3cdb58
#include <linux/blk-integrity.h>
#include <linux/types.h>
#include <linux/list.h>
#include <linux/mutex.h>
#include <linux/scatterlist.h>
#include <linux/nvme.h>
#include <asm/unaligned.h>

#include <rdma/ib_verbs.h>
#include <rdma/rdma_cm.h>
#include <linux/nvme-rdma.h>

#include "nvme.h"
#include "fabrics.h"


#define NVME_RDMA_CM_TIMEOUT_MS		3000		/* 3 second */

#define NVME_RDMA_MAX_SEGMENTS		256

#define NVME_RDMA_MAX_INLINE_SEGMENTS	4

#define NVME_RDMA_DATA_SGL_SIZE \
	(sizeof(struct scatterlist) * NVME_INLINE_SG_CNT)
#define NVME_RDMA_METADATA_SGL_SIZE \
	(sizeof(struct scatterlist) * NVME_INLINE_METADATA_SG_CNT)

struct nvme_rdma_device {
	struct ib_device	*dev;
	struct ib_pd		*pd;
	struct kref		ref;
	struct list_head	entry;
	unsigned int		num_inline_segments;
};

struct nvme_rdma_qe {
	struct ib_cqe		cqe;
	void			*data;
	u64			dma;
};

struct nvme_rdma_sgl {
	int			nents;
	struct sg_table		sg_table;
};

struct nvme_rdma_queue;
struct nvme_rdma_request {
	struct nvme_request	req;
	struct ib_mr		*mr;
	struct nvme_rdma_qe	sqe;
	union nvme_result	result;
	__le16			status;
	refcount_t		ref;
	struct ib_sge		sge[1 + NVME_RDMA_MAX_INLINE_SEGMENTS];
	u32			num_sge;
	struct ib_reg_wr	reg_wr;
	struct ib_cqe		reg_cqe;
	struct nvme_rdma_queue  *queue;
	struct nvme_rdma_sgl	data_sgl;
	struct nvme_rdma_sgl	*metadata_sgl;
	bool			use_sig_mr;
};

enum nvme_rdma_queue_flags {
	NVME_RDMA_Q_ALLOCATED		= 0,
	NVME_RDMA_Q_LIVE		= 1,
	NVME_RDMA_Q_TR_READY		= 2,
};

struct nvme_rdma_queue {
	struct nvme_rdma_qe	*rsp_ring;
	int			queue_size;
	size_t			cmnd_capsule_len;
	struct nvme_rdma_ctrl	*ctrl;
	struct nvme_rdma_device	*device;
	struct ib_cq		*ib_cq;
	struct ib_qp		*qp;

	unsigned long		flags;
	struct rdma_cm_id	*cm_id;
	int			cm_error;
	struct completion	cm_done;
	bool			pi_support;
	int			cq_size;
	struct mutex		queue_lock;
};

struct nvme_rdma_ctrl {
	/* read only in the hot path */
	struct nvme_rdma_queue	*queues;

	/* other member variables */
	struct blk_mq_tag_set	tag_set;
	struct work_struct	err_work;

	struct nvme_rdma_qe	async_event_sqe;

	struct delayed_work	reconnect_work;

	struct list_head	list;

	struct blk_mq_tag_set	admin_tag_set;
	struct nvme_rdma_device	*device;

	u32			max_fr_pages;

	struct sockaddr_storage addr;
	struct sockaddr_storage src_addr;

	struct nvme_ctrl	ctrl;
	bool			use_inline_data;
	u32			io_queues[HCTX_MAX_TYPES];
};

static inline struct nvme_rdma_ctrl *to_rdma_ctrl(struct nvme_ctrl *ctrl)
{
	return container_of(ctrl, struct nvme_rdma_ctrl, ctrl);
}

static LIST_HEAD(device_list);
static DEFINE_MUTEX(device_list_mutex);

static LIST_HEAD(nvme_rdma_ctrl_list);
static DEFINE_MUTEX(nvme_rdma_ctrl_mutex);

/*
 * Disabling this option makes small I/O goes faster, but is fundamentally
 * unsafe.  With it turned off we will have to register a global rkey that
 * allows read and write access to all physical memory.
 */
static bool register_always = true;
module_param(register_always, bool, 0444);
MODULE_PARM_DESC(register_always,
	 "Use memory registration even for contiguous memory regions");

static int nvme_rdma_cm_handler(struct rdma_cm_id *cm_id,
		struct rdma_cm_event *event);
static void nvme_rdma_recv_done(struct ib_cq *cq, struct ib_wc *wc);
static void nvme_rdma_complete_rq(struct request *rq);

static const struct blk_mq_ops nvme_rdma_mq_ops;
static const struct blk_mq_ops nvme_rdma_admin_mq_ops;

static inline int nvme_rdma_queue_idx(struct nvme_rdma_queue *queue)
{
	return queue - queue->ctrl->queues;
}

static bool nvme_rdma_poll_queue(struct nvme_rdma_queue *queue)
{
	return nvme_rdma_queue_idx(queue) >
		queue->ctrl->io_queues[HCTX_TYPE_DEFAULT] +
		queue->ctrl->io_queues[HCTX_TYPE_READ];
}

static inline size_t nvme_rdma_inline_data_size(struct nvme_rdma_queue *queue)
{
	return queue->cmnd_capsule_len - sizeof(struct nvme_command);
}

static void nvme_rdma_free_qe(struct ib_device *ibdev, struct nvme_rdma_qe *qe,
		size_t capsule_size, enum dma_data_direction dir)
{
	ib_dma_unmap_single(ibdev, qe->dma, capsule_size, dir);
	kfree(qe->data);
}

static int nvme_rdma_alloc_qe(struct ib_device *ibdev, struct nvme_rdma_qe *qe,
		size_t capsule_size, enum dma_data_direction dir)
{
	qe->data = kzalloc(capsule_size, GFP_KERNEL);
	if (!qe->data)
		return -ENOMEM;

	qe->dma = ib_dma_map_single(ibdev, qe->data, capsule_size, dir);
	if (ib_dma_mapping_error(ibdev, qe->dma)) {
		kfree(qe->data);
		qe->data = NULL;
		return -ENOMEM;
	}

	return 0;
}

static void nvme_rdma_free_ring(struct ib_device *ibdev,
		struct nvme_rdma_qe *ring, size_t ib_queue_size,
		size_t capsule_size, enum dma_data_direction dir)
{
	int i;

	for (i = 0; i < ib_queue_size; i++)
		nvme_rdma_free_qe(ibdev, &ring[i], capsule_size, dir);
	kfree(ring);
}

static struct nvme_rdma_qe *nvme_rdma_alloc_ring(struct ib_device *ibdev,
		size_t ib_queue_size, size_t capsule_size,
		enum dma_data_direction dir)
{
	struct nvme_rdma_qe *ring;
	int i;

	ring = kcalloc(ib_queue_size, sizeof(struct nvme_rdma_qe), GFP_KERNEL);
	if (!ring)
		return NULL;

	/*
	 * Bind the CQEs (post recv buffers) DMA mapping to the RDMA queue
	 * lifetime. It's safe, since any chage in the underlying RDMA device
	 * will issue error recovery and queue re-creation.
	 */
	for (i = 0; i < ib_queue_size; i++) {
		if (nvme_rdma_alloc_qe(ibdev, &ring[i], capsule_size, dir))
			goto out_free_ring;
	}

	return ring;

out_free_ring:
	nvme_rdma_free_ring(ibdev, ring, i, capsule_size, dir);
	return NULL;
}

static void nvme_rdma_qp_event(struct ib_event *event, void *context)
{
	pr_debug("QP event %s (%d)\n",
		 ib_event_msg(event->event), event->event);

}

static int nvme_rdma_wait_for_cm(struct nvme_rdma_queue *queue)
{
	int ret;

	ret = wait_for_completion_interruptible(&queue->cm_done);
	if (ret)
		return ret;
	WARN_ON_ONCE(queue->cm_error > 0);
	return queue->cm_error;
}

static int nvme_rdma_create_qp(struct nvme_rdma_queue *queue, const int factor)
{
	struct nvme_rdma_device *dev = queue->device;
	struct ib_qp_init_attr init_attr;
	int ret;

	memset(&init_attr, 0, sizeof(init_attr));
	init_attr.event_handler = nvme_rdma_qp_event;
	/* +1 for drain */
	init_attr.cap.max_send_wr = factor * queue->queue_size + 1;
	/* +1 for drain */
	init_attr.cap.max_recv_wr = queue->queue_size + 1;
	init_attr.cap.max_recv_sge = 1;
	init_attr.cap.max_send_sge = 1 + dev->num_inline_segments;
	init_attr.sq_sig_type = IB_SIGNAL_REQ_WR;
	init_attr.qp_type = IB_QPT_RC;
	init_attr.send_cq = queue->ib_cq;
	init_attr.recv_cq = queue->ib_cq;
	if (queue->pi_support)
		init_attr.create_flags |= IB_QP_CREATE_INTEGRITY_EN;
	init_attr.qp_context = queue;

	ret = rdma_create_qp(queue->cm_id, dev->pd, &init_attr);

	queue->qp = queue->cm_id->qp;
	return ret;
}

static void nvme_rdma_exit_request(struct blk_mq_tag_set *set,
		struct request *rq, unsigned int hctx_idx)
{
	struct nvme_rdma_request *req = blk_mq_rq_to_pdu(rq);

	kfree(req->sqe.data);
}

static int nvme_rdma_init_request(struct blk_mq_tag_set *set,
		struct request *rq, unsigned int hctx_idx,
		unsigned int numa_node)
{
	struct nvme_rdma_ctrl *ctrl = to_rdma_ctrl(set->driver_data);
	struct nvme_rdma_request *req = blk_mq_rq_to_pdu(rq);
	int queue_idx = (set == &ctrl->tag_set) ? hctx_idx + 1 : 0;
	struct nvme_rdma_queue *queue = &ctrl->queues[queue_idx];

	nvme_req(rq)->ctrl = &ctrl->ctrl;
	req->sqe.data = kzalloc(sizeof(struct nvme_command), GFP_KERNEL);
	if (!req->sqe.data)
		return -ENOMEM;

	/* metadata nvme_rdma_sgl struct is located after command's data SGL */
	if (queue->pi_support)
		req->metadata_sgl = (void *)nvme_req(rq) +
			sizeof(struct nvme_rdma_request) +
			NVME_RDMA_DATA_SGL_SIZE;

	req->queue = queue;
	nvme_req(rq)->cmd = req->sqe.data;

	return 0;
}

static int nvme_rdma_init_hctx(struct blk_mq_hw_ctx *hctx, void *data,
		unsigned int hctx_idx)
{
	struct nvme_rdma_ctrl *ctrl = to_rdma_ctrl(data);
	struct nvme_rdma_queue *queue = &ctrl->queues[hctx_idx + 1];

	BUG_ON(hctx_idx >= ctrl->ctrl.queue_count);

	hctx->driver_data = queue;
	return 0;
}

static int nvme_rdma_init_admin_hctx(struct blk_mq_hw_ctx *hctx, void *data,
		unsigned int hctx_idx)
{
	struct nvme_rdma_ctrl *ctrl = to_rdma_ctrl(data);
	struct nvme_rdma_queue *queue = &ctrl->queues[0];

	BUG_ON(hctx_idx != 0);

	hctx->driver_data = queue;
	return 0;
}

static void nvme_rdma_free_dev(struct kref *ref)
{
	struct nvme_rdma_device *ndev =
		container_of(ref, struct nvme_rdma_device, ref);

	mutex_lock(&device_list_mutex);
	list_del(&ndev->entry);
	mutex_unlock(&device_list_mutex);

	ib_dealloc_pd(ndev->pd);
	kfree(ndev);
}

static void nvme_rdma_dev_put(struct nvme_rdma_device *dev)
{
	kref_put(&dev->ref, nvme_rdma_free_dev);
}

static int nvme_rdma_dev_get(struct nvme_rdma_device *dev)
{
	return kref_get_unless_zero(&dev->ref);
}

static struct nvme_rdma_device *
nvme_rdma_find_get_device(struct rdma_cm_id *cm_id)
{
	struct nvme_rdma_device *ndev;

	mutex_lock(&device_list_mutex);
	list_for_each_entry(ndev, &device_list, entry) {
		if (ndev->dev->node_guid == cm_id->device->node_guid &&
		    nvme_rdma_dev_get(ndev))
			goto out_unlock;
	}

	ndev = kzalloc(sizeof(*ndev), GFP_KERNEL);
	if (!ndev)
		goto out_err;

	ndev->dev = cm_id->device;
	kref_init(&ndev->ref);

	ndev->pd = ib_alloc_pd(ndev->dev,
		register_always ? 0 : IB_PD_UNSAFE_GLOBAL_RKEY);
	if (IS_ERR(ndev->pd))
		goto out_free_dev;

	if (!(ndev->dev->attrs.device_cap_flags &
	      IB_DEVICE_MEM_MGT_EXTENSIONS)) {
		dev_err(&ndev->dev->dev,
			"Memory registrations not supported.\n");
		goto out_free_pd;
	}

	ndev->num_inline_segments = min(NVME_RDMA_MAX_INLINE_SEGMENTS,
					ndev->dev->attrs.max_send_sge - 1);
	list_add(&ndev->entry, &device_list);
out_unlock:
	mutex_unlock(&device_list_mutex);
	return ndev;

out_free_pd:
	ib_dealloc_pd(ndev->pd);
out_free_dev:
	kfree(ndev);
out_err:
	mutex_unlock(&device_list_mutex);
	return NULL;
}

static void nvme_rdma_free_cq(struct nvme_rdma_queue *queue)
{
	if (nvme_rdma_poll_queue(queue))
		ib_free_cq(queue->ib_cq);
	else
		ib_cq_pool_put(queue->ib_cq, queue->cq_size);
}

static void nvme_rdma_destroy_queue_ib(struct nvme_rdma_queue *queue)
{
	struct nvme_rdma_device *dev;
	struct ib_device *ibdev;

	if (!test_and_clear_bit(NVME_RDMA_Q_TR_READY, &queue->flags))
		return;

	dev = queue->device;
	ibdev = dev->dev;

	if (queue->pi_support)
		ib_mr_pool_destroy(queue->qp, &queue->qp->sig_mrs);
	ib_mr_pool_destroy(queue->qp, &queue->qp->rdma_mrs);

	/*
	 * The cm_id object might have been destroyed during RDMA connection
	 * establishment error flow to avoid getting other cma events, thus
	 * the destruction of the QP shouldn't use rdma_cm API.
	 */
	ib_destroy_qp(queue->qp);
	nvme_rdma_free_cq(queue);

	nvme_rdma_free_ring(ibdev, queue->rsp_ring, queue->queue_size,
			sizeof(struct nvme_completion), DMA_FROM_DEVICE);

	nvme_rdma_dev_put(dev);
}

static int nvme_rdma_get_max_fr_pages(struct ib_device *ibdev, bool pi_support)
{
	u32 max_page_list_len;

	if (pi_support)
		max_page_list_len = ibdev->attrs.max_pi_fast_reg_page_list_len;
	else
		max_page_list_len = ibdev->attrs.max_fast_reg_page_list_len;

	return min_t(u32, NVME_RDMA_MAX_SEGMENTS, max_page_list_len - 1);
}

static int nvme_rdma_create_cq(struct ib_device *ibdev,
		struct nvme_rdma_queue *queue)
{
	int ret, comp_vector, idx = nvme_rdma_queue_idx(queue);

	/*
	 * Spread I/O queues completion vectors according their queue index.
	 * Admin queues can always go on completion vector 0.
	 */
	comp_vector = (idx == 0 ? idx : idx - 1) % ibdev->num_comp_vectors;

	/* Polling queues need direct cq polling context */
	if (nvme_rdma_poll_queue(queue))
		queue->ib_cq = ib_alloc_cq(ibdev, queue, queue->cq_size,
					   comp_vector, IB_POLL_DIRECT);
	else
		queue->ib_cq = ib_cq_pool_get(ibdev, queue->cq_size,
					      comp_vector, IB_POLL_SOFTIRQ);

	if (IS_ERR(queue->ib_cq)) {
		ret = PTR_ERR(queue->ib_cq);
		return ret;
	}

	return 0;
}

static int nvme_rdma_create_queue_ib(struct nvme_rdma_queue *queue)
{
	struct ib_device *ibdev;
	const int send_wr_factor = 3;			/* MR, SEND, INV */
	const int cq_factor = send_wr_factor + 1;	/* + RECV */
	int ret, pages_per_mr;

	queue->device = nvme_rdma_find_get_device(queue->cm_id);
	if (!queue->device) {
		dev_err(queue->cm_id->device->dev.parent,
			"no client data found!\n");
		return -ECONNREFUSED;
	}
	ibdev = queue->device->dev;

	/* +1 for ib_stop_cq */
	queue->cq_size = cq_factor * queue->queue_size + 1;

	ret = nvme_rdma_create_cq(ibdev, queue);
	if (ret)
		goto out_put_dev;

	ret = nvme_rdma_create_qp(queue, send_wr_factor);
	if (ret)
		goto out_destroy_ib_cq;

	queue->rsp_ring = nvme_rdma_alloc_ring(ibdev, queue->queue_size,
			sizeof(struct nvme_completion), DMA_FROM_DEVICE);
	if (!queue->rsp_ring) {
		ret = -ENOMEM;
		goto out_destroy_qp;
	}

	/*
	 * Currently we don't use SG_GAPS MR's so if the first entry is
	 * misaligned we'll end up using two entries for a single data page,
	 * so one additional entry is required.
	 */
	pages_per_mr = nvme_rdma_get_max_fr_pages(ibdev, queue->pi_support) + 1;
	ret = ib_mr_pool_init(queue->qp, &queue->qp->rdma_mrs,
			      queue->queue_size,
			      IB_MR_TYPE_MEM_REG,
			      pages_per_mr, 0);
	if (ret) {
		dev_err(queue->ctrl->ctrl.device,
			"failed to initialize MR pool sized %d for QID %d\n",
			queue->queue_size, nvme_rdma_queue_idx(queue));
		goto out_destroy_ring;
	}

	if (queue->pi_support) {
		ret = ib_mr_pool_init(queue->qp, &queue->qp->sig_mrs,
				      queue->queue_size, IB_MR_TYPE_INTEGRITY,
				      pages_per_mr, pages_per_mr);
		if (ret) {
			dev_err(queue->ctrl->ctrl.device,
				"failed to initialize PI MR pool sized %d for QID %d\n",
				queue->queue_size, nvme_rdma_queue_idx(queue));
			goto out_destroy_mr_pool;
		}
	}

	set_bit(NVME_RDMA_Q_TR_READY, &queue->flags);

	return 0;

out_destroy_mr_pool:
	ib_mr_pool_destroy(queue->qp, &queue->qp->rdma_mrs);
out_destroy_ring:
	nvme_rdma_free_ring(ibdev, queue->rsp_ring, queue->queue_size,
			    sizeof(struct nvme_completion), DMA_FROM_DEVICE);
out_destroy_qp:
	rdma_destroy_qp(queue->cm_id);
out_destroy_ib_cq:
	nvme_rdma_free_cq(queue);
out_put_dev:
	nvme_rdma_dev_put(queue->device);
	return ret;
}

static int nvme_rdma_alloc_queue(struct nvme_rdma_ctrl *ctrl,
		int idx, size_t queue_size)
{
	struct nvme_rdma_queue *queue;
	struct sockaddr *src_addr = NULL;
	int ret;

	queue = &ctrl->queues[idx];
	mutex_init(&queue->queue_lock);
	queue->ctrl = ctrl;
	if (idx && ctrl->ctrl.max_integrity_segments)
		queue->pi_support = true;
	else
		queue->pi_support = false;
	init_completion(&queue->cm_done);

	if (idx > 0)
		queue->cmnd_capsule_len = ctrl->ctrl.ioccsz * 16;
	else
		queue->cmnd_capsule_len = sizeof(struct nvme_command);

	queue->queue_size = queue_size;

	queue->cm_id = rdma_create_id(&init_net, nvme_rdma_cm_handler, queue,
			RDMA_PS_TCP, IB_QPT_RC);
	if (IS_ERR(queue->cm_id)) {
		dev_info(ctrl->ctrl.device,
			"failed to create CM ID: %ld\n", PTR_ERR(queue->cm_id));
		ret = PTR_ERR(queue->cm_id);
		goto out_destroy_mutex;
	}

	if (ctrl->ctrl.opts->mask & NVMF_OPT_HOST_TRADDR)
		src_addr = (struct sockaddr *)&ctrl->src_addr;

	queue->cm_error = -ETIMEDOUT;
	ret = rdma_resolve_addr(queue->cm_id, src_addr,
			(struct sockaddr *)&ctrl->addr,
			NVME_RDMA_CM_TIMEOUT_MS);
	if (ret) {
		dev_info(ctrl->ctrl.device,
			"rdma_resolve_addr failed (%d).\n", ret);
		goto out_destroy_cm_id;
	}

	ret = nvme_rdma_wait_for_cm(queue);
	if (ret) {
		dev_info(ctrl->ctrl.device,
			"rdma connection establishment failed (%d)\n", ret);
		goto out_destroy_cm_id;
	}

	set_bit(NVME_RDMA_Q_ALLOCATED, &queue->flags);

	return 0;

out_destroy_cm_id:
	rdma_destroy_id(queue->cm_id);
	nvme_rdma_destroy_queue_ib(queue);
out_destroy_mutex:
	mutex_destroy(&queue->queue_lock);
	return ret;
}

static void __nvme_rdma_stop_queue(struct nvme_rdma_queue *queue)
{
	rdma_disconnect(queue->cm_id);
	ib_drain_qp(queue->qp);
}

static void nvme_rdma_stop_queue(struct nvme_rdma_queue *queue)
{
	mutex_lock(&queue->queue_lock);
	if (test_and_clear_bit(NVME_RDMA_Q_LIVE, &queue->flags))
		__nvme_rdma_stop_queue(queue);
	mutex_unlock(&queue->queue_lock);
}

static void nvme_rdma_free_queue(struct nvme_rdma_queue *queue)
{
	if (!test_and_clear_bit(NVME_RDMA_Q_ALLOCATED, &queue->flags))
		return;

	rdma_destroy_id(queue->cm_id);
	nvme_rdma_destroy_queue_ib(queue);
	mutex_destroy(&queue->queue_lock);
}

static void nvme_rdma_free_io_queues(struct nvme_rdma_ctrl *ctrl)
{
	int i;

	for (i = 1; i < ctrl->ctrl.queue_count; i++)
		nvme_rdma_free_queue(&ctrl->queues[i]);
}

static void nvme_rdma_stop_io_queues(struct nvme_rdma_ctrl *ctrl)
{
	int i;

	for (i = 1; i < ctrl->ctrl.queue_count; i++)
		nvme_rdma_stop_queue(&ctrl->queues[i]);
}

static int nvme_rdma_start_queue(struct nvme_rdma_ctrl *ctrl, int idx)
{
	struct nvme_rdma_queue *queue = &ctrl->queues[idx];
	int ret;

	if (idx)
		ret = nvmf_connect_io_queue(&ctrl->ctrl, idx);
	else
		ret = nvmf_connect_admin_queue(&ctrl->ctrl);

	if (!ret) {
		set_bit(NVME_RDMA_Q_LIVE, &queue->flags);
	} else {
		if (test_bit(NVME_RDMA_Q_ALLOCATED, &queue->flags))
			__nvme_rdma_stop_queue(queue);
		dev_info(ctrl->ctrl.device,
			"failed to connect queue: %d ret=%d\n", idx, ret);
	}
	return ret;
}

static int nvme_rdma_start_io_queues(struct nvme_rdma_ctrl *ctrl,
				     int first, int last)
{
	int i, ret = 0;

	for (i = first; i < last; i++) {
		ret = nvme_rdma_start_queue(ctrl, i);
		if (ret)
			goto out_stop_queues;
	}

	return 0;

out_stop_queues:
	for (i--; i >= first; i--)
		nvme_rdma_stop_queue(&ctrl->queues[i]);
	return ret;
}

static int nvme_rdma_alloc_io_queues(struct nvme_rdma_ctrl *ctrl)
{
	struct nvmf_ctrl_options *opts = ctrl->ctrl.opts;
	struct ib_device *ibdev = ctrl->device->dev;
	unsigned int nr_io_queues, nr_default_queues;
	unsigned int nr_read_queues, nr_poll_queues;
	int i, ret;

	nr_read_queues = min_t(unsigned int, ibdev->num_comp_vectors,
				min(opts->nr_io_queues, num_online_cpus()));
	nr_default_queues =  min_t(unsigned int, ibdev->num_comp_vectors,
				min(opts->nr_write_queues, num_online_cpus()));
	nr_poll_queues = min(opts->nr_poll_queues, num_online_cpus());
	nr_io_queues = nr_read_queues + nr_default_queues + nr_poll_queues;

	ret = nvme_set_queue_count(&ctrl->ctrl, &nr_io_queues);
	if (ret)
		return ret;

	if (nr_io_queues == 0) {
		dev_err(ctrl->ctrl.device,
			"unable to set any I/O queues\n");
		return -ENOMEM;
	}

	ctrl->ctrl.queue_count = nr_io_queues + 1;
	dev_info(ctrl->ctrl.device,
		"creating %d I/O queues.\n", nr_io_queues);

	if (opts->nr_write_queues && nr_read_queues < nr_io_queues) {
		/*
		 * separate read/write queues
		 * hand out dedicated default queues only after we have
		 * sufficient read queues.
		 */
		ctrl->io_queues[HCTX_TYPE_READ] = nr_read_queues;
		nr_io_queues -= ctrl->io_queues[HCTX_TYPE_READ];
		ctrl->io_queues[HCTX_TYPE_DEFAULT] =
			min(nr_default_queues, nr_io_queues);
		nr_io_queues -= ctrl->io_queues[HCTX_TYPE_DEFAULT];
	} else {
		/*
		 * shared read/write queues
		 * either no write queues were requested, or we don't have
		 * sufficient queue count to have dedicated default queues.
		 */
		ctrl->io_queues[HCTX_TYPE_DEFAULT] =
			min(nr_read_queues, nr_io_queues);
		nr_io_queues -= ctrl->io_queues[HCTX_TYPE_DEFAULT];
	}

	if (opts->nr_poll_queues && nr_io_queues) {
		/* map dedicated poll queues only if we have queues left */
		ctrl->io_queues[HCTX_TYPE_POLL] =
			min(nr_poll_queues, nr_io_queues);
	}

	for (i = 1; i < ctrl->ctrl.queue_count; i++) {
		ret = nvme_rdma_alloc_queue(ctrl, i,
				ctrl->ctrl.sqsize + 1);
		if (ret)
			goto out_free_queues;
	}

	return 0;

out_free_queues:
	for (i--; i >= 1; i--)
		nvme_rdma_free_queue(&ctrl->queues[i]);

	return ret;
}

<<<<<<< HEAD
static int nvme_rdma_alloc_admin_tag_set(struct nvme_ctrl *nctrl)
{
	struct nvme_rdma_ctrl *ctrl = to_rdma_ctrl(nctrl);
	struct blk_mq_tag_set *set = &ctrl->admin_tag_set;
	int ret;

	memset(set, 0, sizeof(*set));
	set->ops = &nvme_rdma_admin_mq_ops;
	set->queue_depth = NVME_AQ_MQ_TAG_DEPTH;
	set->reserved_tags = NVMF_RESERVED_TAGS;
	set->numa_node = nctrl->numa_node;
	set->cmd_size = sizeof(struct nvme_rdma_request) +
			NVME_RDMA_DATA_SGL_SIZE;
	set->driver_data = ctrl;
	set->nr_hw_queues = 1;
	set->timeout = NVME_ADMIN_TIMEOUT;
	set->flags = BLK_MQ_F_NO_SCHED;
	ret = blk_mq_alloc_tag_set(set);
	if (!ret)
		ctrl->ctrl.admin_tagset = set;
	return ret;
}

static int nvme_rdma_alloc_tag_set(struct nvme_ctrl *nctrl)
{
	struct nvme_rdma_ctrl *ctrl = to_rdma_ctrl(nctrl);
	struct blk_mq_tag_set *set = &ctrl->tag_set;
	int ret;

	memset(set, 0, sizeof(*set));
	set->ops = &nvme_rdma_mq_ops;
	set->queue_depth = nctrl->sqsize + 1;
	set->reserved_tags = NVMF_RESERVED_TAGS;
	set->numa_node = nctrl->numa_node;
	set->flags = BLK_MQ_F_SHOULD_MERGE;
	set->cmd_size = sizeof(struct nvme_rdma_request) +
			NVME_RDMA_DATA_SGL_SIZE;
	if (nctrl->max_integrity_segments)
		set->cmd_size += sizeof(struct nvme_rdma_sgl) +
				 NVME_RDMA_METADATA_SGL_SIZE;
	set->driver_data = ctrl;
	set->nr_hw_queues = nctrl->queue_count - 1;
	set->timeout = NVME_IO_TIMEOUT;
	set->nr_maps = nctrl->opts->nr_poll_queues ? HCTX_MAX_TYPES : 2;
	ret = blk_mq_alloc_tag_set(set);
	if (!ret)
		ctrl->ctrl.tagset = set;
	return ret;
=======
static int nvme_rdma_alloc_tag_set(struct nvme_ctrl *ctrl)
{
	unsigned int cmd_size = sizeof(struct nvme_rdma_request) +
				NVME_RDMA_DATA_SGL_SIZE;

	if (ctrl->max_integrity_segments)
		cmd_size += sizeof(struct nvme_rdma_sgl) +
			    NVME_RDMA_METADATA_SGL_SIZE;

	return nvme_alloc_io_tag_set(ctrl, &to_rdma_ctrl(ctrl)->tag_set,
			&nvme_rdma_mq_ops,
			ctrl->opts->nr_poll_queues ? HCTX_MAX_TYPES : 2,
			cmd_size);
>>>>>>> eb3cdb58
}

static void nvme_rdma_destroy_admin_queue(struct nvme_rdma_ctrl *ctrl)
{
	if (ctrl->async_event_sqe.data) {
		cancel_work_sync(&ctrl->ctrl.async_event_work);
		nvme_rdma_free_qe(ctrl->device->dev, &ctrl->async_event_sqe,
				sizeof(struct nvme_command), DMA_TO_DEVICE);
		ctrl->async_event_sqe.data = NULL;
	}
	nvme_rdma_free_queue(&ctrl->queues[0]);
}

static int nvme_rdma_configure_admin_queue(struct nvme_rdma_ctrl *ctrl,
		bool new)
{
	bool pi_capable = false;
	int error;

	error = nvme_rdma_alloc_queue(ctrl, 0, NVME_AQ_DEPTH);
	if (error)
		return error;

	ctrl->device = ctrl->queues[0].device;
	ctrl->ctrl.numa_node = ibdev_to_node(ctrl->device->dev);

	/* T10-PI support */
	if (ctrl->device->dev->attrs.kernel_cap_flags &
	    IBK_INTEGRITY_HANDOVER)
		pi_capable = true;

	ctrl->max_fr_pages = nvme_rdma_get_max_fr_pages(ctrl->device->dev,
							pi_capable);

	/*
	 * Bind the async event SQE DMA mapping to the admin queue lifetime.
	 * It's safe, since any chage in the underlying RDMA device will issue
	 * error recovery and queue re-creation.
	 */
	error = nvme_rdma_alloc_qe(ctrl->device->dev, &ctrl->async_event_sqe,
			sizeof(struct nvme_command), DMA_TO_DEVICE);
	if (error)
		goto out_free_queue;

	if (new) {
<<<<<<< HEAD
		error = nvme_rdma_alloc_admin_tag_set(&ctrl->ctrl);
=======
		error = nvme_alloc_admin_tag_set(&ctrl->ctrl,
				&ctrl->admin_tag_set, &nvme_rdma_admin_mq_ops,
				sizeof(struct nvme_rdma_request) +
				NVME_RDMA_DATA_SGL_SIZE);
>>>>>>> eb3cdb58
		if (error)
			goto out_free_async_qe;

	}

	error = nvme_rdma_start_queue(ctrl, 0);
	if (error)
		goto out_remove_admin_tag_set;

	error = nvme_enable_ctrl(&ctrl->ctrl);
	if (error)
		goto out_stop_queue;

	ctrl->ctrl.max_segments = ctrl->max_fr_pages;
	ctrl->ctrl.max_hw_sectors = ctrl->max_fr_pages << (ilog2(SZ_4K) - 9);
	if (pi_capable)
		ctrl->ctrl.max_integrity_segments = ctrl->max_fr_pages;
	else
		ctrl->ctrl.max_integrity_segments = 0;

<<<<<<< HEAD
	nvme_start_admin_queue(&ctrl->ctrl);
=======
	nvme_unquiesce_admin_queue(&ctrl->ctrl);
>>>>>>> eb3cdb58

	error = nvme_init_ctrl_finish(&ctrl->ctrl, false);
	if (error)
		goto out_quiesce_queue;

	return 0;

out_quiesce_queue:
<<<<<<< HEAD
	nvme_stop_admin_queue(&ctrl->ctrl);
=======
	nvme_quiesce_admin_queue(&ctrl->ctrl);
>>>>>>> eb3cdb58
	blk_sync_queue(ctrl->ctrl.admin_q);
out_stop_queue:
	nvme_rdma_stop_queue(&ctrl->queues[0]);
	nvme_cancel_admin_tagset(&ctrl->ctrl);
out_remove_admin_tag_set:
	if (new)
		nvme_remove_admin_tag_set(&ctrl->ctrl);
out_free_async_qe:
	if (ctrl->async_event_sqe.data) {
		nvme_rdma_free_qe(ctrl->device->dev, &ctrl->async_event_sqe,
			sizeof(struct nvme_command), DMA_TO_DEVICE);
		ctrl->async_event_sqe.data = NULL;
	}
out_free_queue:
	nvme_rdma_free_queue(&ctrl->queues[0]);
	return error;
}

static int nvme_rdma_configure_io_queues(struct nvme_rdma_ctrl *ctrl, bool new)
{
	int ret, nr_queues;

	ret = nvme_rdma_alloc_io_queues(ctrl);
	if (ret)
		return ret;

	if (new) {
		ret = nvme_rdma_alloc_tag_set(&ctrl->ctrl);
		if (ret)
			goto out_free_io_queues;
<<<<<<< HEAD

		ret = nvme_ctrl_init_connect_q(&(ctrl->ctrl));
		if (ret)
			goto out_free_tag_set;
=======
>>>>>>> eb3cdb58
	}

	/*
	 * Only start IO queues for which we have allocated the tagset
	 * and limitted it to the available queues. On reconnects, the
	 * queue number might have changed.
	 */
	nr_queues = min(ctrl->tag_set.nr_hw_queues + 1, ctrl->ctrl.queue_count);
	ret = nvme_rdma_start_io_queues(ctrl, 1, nr_queues);
	if (ret)
		goto out_cleanup_tagset;

	if (!new) {
		nvme_start_freeze(&ctrl->ctrl);
		nvme_unquiesce_io_queues(&ctrl->ctrl);
		if (!nvme_wait_freeze_timeout(&ctrl->ctrl, NVME_IO_TIMEOUT)) {
			/*
			 * If we timed out waiting for freeze we are likely to
			 * be stuck.  Fail the controller initialization just
			 * to be safe.
			 */
			ret = -ENODEV;
			nvme_unfreeze(&ctrl->ctrl);
			goto out_wait_freeze_timed_out;
		}
		blk_mq_update_nr_hw_queues(ctrl->ctrl.tagset,
			ctrl->ctrl.queue_count - 1);
		nvme_unfreeze(&ctrl->ctrl);
	}

	/*
	 * If the number of queues has increased (reconnect case)
	 * start all new queues now.
	 */
	ret = nvme_rdma_start_io_queues(ctrl, nr_queues,
					ctrl->tag_set.nr_hw_queues + 1);
	if (ret)
		goto out_wait_freeze_timed_out;

	return 0;

out_wait_freeze_timed_out:
	nvme_quiesce_io_queues(&ctrl->ctrl);
	nvme_sync_io_queues(&ctrl->ctrl);
	nvme_rdma_stop_io_queues(ctrl);
out_cleanup_tagset:
	nvme_cancel_tagset(&ctrl->ctrl);
	if (new)
		nvme_remove_io_tag_set(&ctrl->ctrl);
out_free_io_queues:
	nvme_rdma_free_io_queues(ctrl);
	return ret;
}

static void nvme_rdma_teardown_admin_queue(struct nvme_rdma_ctrl *ctrl,
		bool remove)
{
<<<<<<< HEAD
	nvme_stop_admin_queue(&ctrl->ctrl);
	blk_sync_queue(ctrl->ctrl.admin_q);
	nvme_rdma_stop_queue(&ctrl->queues[0]);
	nvme_cancel_admin_tagset(&ctrl->ctrl);
	if (remove)
		nvme_start_admin_queue(&ctrl->ctrl);
	nvme_rdma_destroy_admin_queue(ctrl, remove);
=======
	nvme_quiesce_admin_queue(&ctrl->ctrl);
	blk_sync_queue(ctrl->ctrl.admin_q);
	nvme_rdma_stop_queue(&ctrl->queues[0]);
	nvme_cancel_admin_tagset(&ctrl->ctrl);
	if (remove) {
		nvme_unquiesce_admin_queue(&ctrl->ctrl);
		nvme_remove_admin_tag_set(&ctrl->ctrl);
	}
	nvme_rdma_destroy_admin_queue(ctrl);
>>>>>>> eb3cdb58
}

static void nvme_rdma_teardown_io_queues(struct nvme_rdma_ctrl *ctrl,
		bool remove)
{
	if (ctrl->ctrl.queue_count > 1) {
		nvme_quiesce_io_queues(&ctrl->ctrl);
		nvme_sync_io_queues(&ctrl->ctrl);
		nvme_rdma_stop_io_queues(ctrl);
		nvme_cancel_tagset(&ctrl->ctrl);
		if (remove) {
			nvme_unquiesce_io_queues(&ctrl->ctrl);
			nvme_remove_io_tag_set(&ctrl->ctrl);
		}
		nvme_rdma_free_io_queues(ctrl);
	}
}

static void nvme_rdma_stop_ctrl(struct nvme_ctrl *nctrl)
{
	struct nvme_rdma_ctrl *ctrl = to_rdma_ctrl(nctrl);

	flush_work(&ctrl->err_work);
	cancel_delayed_work_sync(&ctrl->reconnect_work);
}

static void nvme_rdma_free_ctrl(struct nvme_ctrl *nctrl)
{
	struct nvme_rdma_ctrl *ctrl = to_rdma_ctrl(nctrl);

	if (list_empty(&ctrl->list))
		goto free_ctrl;

	mutex_lock(&nvme_rdma_ctrl_mutex);
	list_del(&ctrl->list);
	mutex_unlock(&nvme_rdma_ctrl_mutex);

	nvmf_free_options(nctrl->opts);
free_ctrl:
	kfree(ctrl->queues);
	kfree(ctrl);
}

static void nvme_rdma_reconnect_or_remove(struct nvme_rdma_ctrl *ctrl)
{
	/* If we are resetting/deleting then do nothing */
	if (ctrl->ctrl.state != NVME_CTRL_CONNECTING) {
		WARN_ON_ONCE(ctrl->ctrl.state == NVME_CTRL_NEW ||
			ctrl->ctrl.state == NVME_CTRL_LIVE);
		return;
	}

	if (nvmf_should_reconnect(&ctrl->ctrl)) {
		dev_info(ctrl->ctrl.device, "Reconnecting in %d seconds...\n",
			ctrl->ctrl.opts->reconnect_delay);
		queue_delayed_work(nvme_wq, &ctrl->reconnect_work,
				ctrl->ctrl.opts->reconnect_delay * HZ);
	} else {
		nvme_delete_ctrl(&ctrl->ctrl);
	}
}

static int nvme_rdma_setup_ctrl(struct nvme_rdma_ctrl *ctrl, bool new)
{
	int ret;
	bool changed;

	ret = nvme_rdma_configure_admin_queue(ctrl, new);
	if (ret)
		return ret;

	if (ctrl->ctrl.icdoff) {
		ret = -EOPNOTSUPP;
		dev_err(ctrl->ctrl.device, "icdoff is not supported!\n");
		goto destroy_admin;
	}

	if (!(ctrl->ctrl.sgls & (1 << 2))) {
		ret = -EOPNOTSUPP;
		dev_err(ctrl->ctrl.device,
			"Mandatory keyed sgls are not supported!\n");
		goto destroy_admin;
	}

	if (ctrl->ctrl.opts->queue_size > ctrl->ctrl.sqsize + 1) {
		dev_warn(ctrl->ctrl.device,
			"queue_size %zu > ctrl sqsize %u, clamping down\n",
			ctrl->ctrl.opts->queue_size, ctrl->ctrl.sqsize + 1);
	}

	if (ctrl->ctrl.sqsize + 1 > NVME_RDMA_MAX_QUEUE_SIZE) {
		dev_warn(ctrl->ctrl.device,
			"ctrl sqsize %u > max queue size %u, clamping down\n",
			ctrl->ctrl.sqsize + 1, NVME_RDMA_MAX_QUEUE_SIZE);
		ctrl->ctrl.sqsize = NVME_RDMA_MAX_QUEUE_SIZE - 1;
	}

	if (ctrl->ctrl.sqsize + 1 > ctrl->ctrl.maxcmd) {
		dev_warn(ctrl->ctrl.device,
			"sqsize %u > ctrl maxcmd %u, clamping down\n",
			ctrl->ctrl.sqsize + 1, ctrl->ctrl.maxcmd);
		ctrl->ctrl.sqsize = ctrl->ctrl.maxcmd - 1;
	}

	if (ctrl->ctrl.sgls & (1 << 20))
		ctrl->use_inline_data = true;

	if (ctrl->ctrl.queue_count > 1) {
		ret = nvme_rdma_configure_io_queues(ctrl, new);
		if (ret)
			goto destroy_admin;
	}

	changed = nvme_change_ctrl_state(&ctrl->ctrl, NVME_CTRL_LIVE);
	if (!changed) {
		/*
		 * state change failure is ok if we started ctrl delete,
		 * unless we're during creation of a new controller to
		 * avoid races with teardown flow.
		 */
		WARN_ON_ONCE(ctrl->ctrl.state != NVME_CTRL_DELETING &&
			     ctrl->ctrl.state != NVME_CTRL_DELETING_NOIO);
		WARN_ON_ONCE(new);
		ret = -EINVAL;
		goto destroy_io;
	}

	nvme_start_ctrl(&ctrl->ctrl);
	return 0;

destroy_io:
	if (ctrl->ctrl.queue_count > 1) {
		nvme_quiesce_io_queues(&ctrl->ctrl);
		nvme_sync_io_queues(&ctrl->ctrl);
		nvme_rdma_stop_io_queues(ctrl);
		nvme_cancel_tagset(&ctrl->ctrl);
		if (new)
			nvme_remove_io_tag_set(&ctrl->ctrl);
		nvme_rdma_free_io_queues(ctrl);
	}
destroy_admin:
<<<<<<< HEAD
	nvme_stop_admin_queue(&ctrl->ctrl);
=======
	nvme_quiesce_admin_queue(&ctrl->ctrl);
>>>>>>> eb3cdb58
	blk_sync_queue(ctrl->ctrl.admin_q);
	nvme_rdma_stop_queue(&ctrl->queues[0]);
	nvme_cancel_admin_tagset(&ctrl->ctrl);
	if (new)
		nvme_remove_admin_tag_set(&ctrl->ctrl);
	nvme_rdma_destroy_admin_queue(ctrl);
	return ret;
}

static void nvme_rdma_reconnect_ctrl_work(struct work_struct *work)
{
	struct nvme_rdma_ctrl *ctrl = container_of(to_delayed_work(work),
			struct nvme_rdma_ctrl, reconnect_work);

	++ctrl->ctrl.nr_reconnects;

	if (nvme_rdma_setup_ctrl(ctrl, false))
		goto requeue;

	dev_info(ctrl->ctrl.device, "Successfully reconnected (%d attempts)\n",
			ctrl->ctrl.nr_reconnects);

	ctrl->ctrl.nr_reconnects = 0;

	return;

requeue:
	dev_info(ctrl->ctrl.device, "Failed reconnect attempt %d\n",
			ctrl->ctrl.nr_reconnects);
	nvme_rdma_reconnect_or_remove(ctrl);
}

static void nvme_rdma_error_recovery_work(struct work_struct *work)
{
	struct nvme_rdma_ctrl *ctrl = container_of(work,
			struct nvme_rdma_ctrl, err_work);

	nvme_auth_stop(&ctrl->ctrl);
	nvme_stop_keep_alive(&ctrl->ctrl);
	flush_work(&ctrl->ctrl.async_event_work);
	nvme_rdma_teardown_io_queues(ctrl, false);
	nvme_unquiesce_io_queues(&ctrl->ctrl);
	nvme_rdma_teardown_admin_queue(ctrl, false);
<<<<<<< HEAD
	nvme_start_admin_queue(&ctrl->ctrl);
=======
	nvme_unquiesce_admin_queue(&ctrl->ctrl);
	nvme_auth_stop(&ctrl->ctrl);
>>>>>>> eb3cdb58

	if (!nvme_change_ctrl_state(&ctrl->ctrl, NVME_CTRL_CONNECTING)) {
		/* state change failure is ok if we started ctrl delete */
		WARN_ON_ONCE(ctrl->ctrl.state != NVME_CTRL_DELETING &&
			     ctrl->ctrl.state != NVME_CTRL_DELETING_NOIO);
		return;
	}

	nvme_rdma_reconnect_or_remove(ctrl);
}

static void nvme_rdma_error_recovery(struct nvme_rdma_ctrl *ctrl)
{
	if (!nvme_change_ctrl_state(&ctrl->ctrl, NVME_CTRL_RESETTING))
		return;

	dev_warn(ctrl->ctrl.device, "starting error recovery\n");
	queue_work(nvme_reset_wq, &ctrl->err_work);
}

static void nvme_rdma_end_request(struct nvme_rdma_request *req)
{
	struct request *rq = blk_mq_rq_from_pdu(req);

	if (!refcount_dec_and_test(&req->ref))
		return;
	if (!nvme_try_complete_req(rq, req->status, req->result))
		nvme_rdma_complete_rq(rq);
}

static void nvme_rdma_wr_error(struct ib_cq *cq, struct ib_wc *wc,
		const char *op)
{
	struct nvme_rdma_queue *queue = wc->qp->qp_context;
	struct nvme_rdma_ctrl *ctrl = queue->ctrl;

	if (ctrl->ctrl.state == NVME_CTRL_LIVE)
		dev_info(ctrl->ctrl.device,
			     "%s for CQE 0x%p failed with status %s (%d)\n",
			     op, wc->wr_cqe,
			     ib_wc_status_msg(wc->status), wc->status);
	nvme_rdma_error_recovery(ctrl);
}

static void nvme_rdma_memreg_done(struct ib_cq *cq, struct ib_wc *wc)
{
	if (unlikely(wc->status != IB_WC_SUCCESS))
		nvme_rdma_wr_error(cq, wc, "MEMREG");
}

static void nvme_rdma_inv_rkey_done(struct ib_cq *cq, struct ib_wc *wc)
{
	struct nvme_rdma_request *req =
		container_of(wc->wr_cqe, struct nvme_rdma_request, reg_cqe);

	if (unlikely(wc->status != IB_WC_SUCCESS))
		nvme_rdma_wr_error(cq, wc, "LOCAL_INV");
	else
		nvme_rdma_end_request(req);
}

static int nvme_rdma_inv_rkey(struct nvme_rdma_queue *queue,
		struct nvme_rdma_request *req)
{
	struct ib_send_wr wr = {
		.opcode		    = IB_WR_LOCAL_INV,
		.next		    = NULL,
		.num_sge	    = 0,
		.send_flags	    = IB_SEND_SIGNALED,
		.ex.invalidate_rkey = req->mr->rkey,
	};

	req->reg_cqe.done = nvme_rdma_inv_rkey_done;
	wr.wr_cqe = &req->reg_cqe;

	return ib_post_send(queue->qp, &wr, NULL);
}

static void nvme_rdma_dma_unmap_req(struct ib_device *ibdev, struct request *rq)
{
	struct nvme_rdma_request *req = blk_mq_rq_to_pdu(rq);

	if (blk_integrity_rq(rq)) {
		ib_dma_unmap_sg(ibdev, req->metadata_sgl->sg_table.sgl,
				req->metadata_sgl->nents, rq_dma_dir(rq));
		sg_free_table_chained(&req->metadata_sgl->sg_table,
				      NVME_INLINE_METADATA_SG_CNT);
	}

	ib_dma_unmap_sg(ibdev, req->data_sgl.sg_table.sgl, req->data_sgl.nents,
			rq_dma_dir(rq));
	sg_free_table_chained(&req->data_sgl.sg_table, NVME_INLINE_SG_CNT);
}

static void nvme_rdma_unmap_data(struct nvme_rdma_queue *queue,
		struct request *rq)
{
	struct nvme_rdma_request *req = blk_mq_rq_to_pdu(rq);
	struct nvme_rdma_device *dev = queue->device;
	struct ib_device *ibdev = dev->dev;
	struct list_head *pool = &queue->qp->rdma_mrs;

	if (!blk_rq_nr_phys_segments(rq))
		return;

	if (req->use_sig_mr)
		pool = &queue->qp->sig_mrs;

	if (req->mr) {
		ib_mr_pool_put(queue->qp, pool, req->mr);
		req->mr = NULL;
	}

	nvme_rdma_dma_unmap_req(ibdev, rq);
}

static int nvme_rdma_set_sg_null(struct nvme_command *c)
{
	struct nvme_keyed_sgl_desc *sg = &c->common.dptr.ksgl;

	sg->addr = 0;
	put_unaligned_le24(0, sg->length);
	put_unaligned_le32(0, sg->key);
	sg->type = NVME_KEY_SGL_FMT_DATA_DESC << 4;
	return 0;
}

static int nvme_rdma_map_sg_inline(struct nvme_rdma_queue *queue,
		struct nvme_rdma_request *req, struct nvme_command *c,
		int count)
{
	struct nvme_sgl_desc *sg = &c->common.dptr.sgl;
	struct ib_sge *sge = &req->sge[1];
	struct scatterlist *sgl;
	u32 len = 0;
	int i;

	for_each_sg(req->data_sgl.sg_table.sgl, sgl, count, i) {
		sge->addr = sg_dma_address(sgl);
		sge->length = sg_dma_len(sgl);
		sge->lkey = queue->device->pd->local_dma_lkey;
		len += sge->length;
		sge++;
	}

	sg->addr = cpu_to_le64(queue->ctrl->ctrl.icdoff);
	sg->length = cpu_to_le32(len);
	sg->type = (NVME_SGL_FMT_DATA_DESC << 4) | NVME_SGL_FMT_OFFSET;

	req->num_sge += count;
	return 0;
}

static int nvme_rdma_map_sg_single(struct nvme_rdma_queue *queue,
		struct nvme_rdma_request *req, struct nvme_command *c)
{
	struct nvme_keyed_sgl_desc *sg = &c->common.dptr.ksgl;

	sg->addr = cpu_to_le64(sg_dma_address(req->data_sgl.sg_table.sgl));
	put_unaligned_le24(sg_dma_len(req->data_sgl.sg_table.sgl), sg->length);
	put_unaligned_le32(queue->device->pd->unsafe_global_rkey, sg->key);
	sg->type = NVME_KEY_SGL_FMT_DATA_DESC << 4;
	return 0;
}

static int nvme_rdma_map_sg_fr(struct nvme_rdma_queue *queue,
		struct nvme_rdma_request *req, struct nvme_command *c,
		int count)
{
	struct nvme_keyed_sgl_desc *sg = &c->common.dptr.ksgl;
	int nr;

	req->mr = ib_mr_pool_get(queue->qp, &queue->qp->rdma_mrs);
	if (WARN_ON_ONCE(!req->mr))
		return -EAGAIN;

	/*
	 * Align the MR to a 4K page size to match the ctrl page size and
	 * the block virtual boundary.
	 */
	nr = ib_map_mr_sg(req->mr, req->data_sgl.sg_table.sgl, count, NULL,
			  SZ_4K);
	if (unlikely(nr < count)) {
		ib_mr_pool_put(queue->qp, &queue->qp->rdma_mrs, req->mr);
		req->mr = NULL;
		if (nr < 0)
			return nr;
		return -EINVAL;
	}

	ib_update_fast_reg_key(req->mr, ib_inc_rkey(req->mr->rkey));

	req->reg_cqe.done = nvme_rdma_memreg_done;
	memset(&req->reg_wr, 0, sizeof(req->reg_wr));
	req->reg_wr.wr.opcode = IB_WR_REG_MR;
	req->reg_wr.wr.wr_cqe = &req->reg_cqe;
	req->reg_wr.wr.num_sge = 0;
	req->reg_wr.mr = req->mr;
	req->reg_wr.key = req->mr->rkey;
	req->reg_wr.access = IB_ACCESS_LOCAL_WRITE |
			     IB_ACCESS_REMOTE_READ |
			     IB_ACCESS_REMOTE_WRITE;

	sg->addr = cpu_to_le64(req->mr->iova);
	put_unaligned_le24(req->mr->length, sg->length);
	put_unaligned_le32(req->mr->rkey, sg->key);
	sg->type = (NVME_KEY_SGL_FMT_DATA_DESC << 4) |
			NVME_SGL_FMT_INVALIDATE;

	return 0;
}

static void nvme_rdma_set_sig_domain(struct blk_integrity *bi,
		struct nvme_command *cmd, struct ib_sig_domain *domain,
		u16 control, u8 pi_type)
{
	domain->sig_type = IB_SIG_TYPE_T10_DIF;
	domain->sig.dif.bg_type = IB_T10DIF_CRC;
	domain->sig.dif.pi_interval = 1 << bi->interval_exp;
	domain->sig.dif.ref_tag = le32_to_cpu(cmd->rw.reftag);
	if (control & NVME_RW_PRINFO_PRCHK_REF)
		domain->sig.dif.ref_remap = true;

	domain->sig.dif.app_tag = le16_to_cpu(cmd->rw.apptag);
	domain->sig.dif.apptag_check_mask = le16_to_cpu(cmd->rw.appmask);
	domain->sig.dif.app_escape = true;
	if (pi_type == NVME_NS_DPS_PI_TYPE3)
		domain->sig.dif.ref_escape = true;
}

static void nvme_rdma_set_sig_attrs(struct blk_integrity *bi,
		struct nvme_command *cmd, struct ib_sig_attrs *sig_attrs,
		u8 pi_type)
{
	u16 control = le16_to_cpu(cmd->rw.control);

	memset(sig_attrs, 0, sizeof(*sig_attrs));
	if (control & NVME_RW_PRINFO_PRACT) {
		/* for WRITE_INSERT/READ_STRIP no memory domain */
		sig_attrs->mem.sig_type = IB_SIG_TYPE_NONE;
		nvme_rdma_set_sig_domain(bi, cmd, &sig_attrs->wire, control,
					 pi_type);
		/* Clear the PRACT bit since HCA will generate/verify the PI */
		control &= ~NVME_RW_PRINFO_PRACT;
		cmd->rw.control = cpu_to_le16(control);
	} else {
		/* for WRITE_PASS/READ_PASS both wire/memory domains exist */
		nvme_rdma_set_sig_domain(bi, cmd, &sig_attrs->wire, control,
					 pi_type);
		nvme_rdma_set_sig_domain(bi, cmd, &sig_attrs->mem, control,
					 pi_type);
	}
}

static void nvme_rdma_set_prot_checks(struct nvme_command *cmd, u8 *mask)
{
	*mask = 0;
	if (le16_to_cpu(cmd->rw.control) & NVME_RW_PRINFO_PRCHK_REF)
		*mask |= IB_SIG_CHECK_REFTAG;
	if (le16_to_cpu(cmd->rw.control) & NVME_RW_PRINFO_PRCHK_GUARD)
		*mask |= IB_SIG_CHECK_GUARD;
}

static void nvme_rdma_sig_done(struct ib_cq *cq, struct ib_wc *wc)
{
	if (unlikely(wc->status != IB_WC_SUCCESS))
		nvme_rdma_wr_error(cq, wc, "SIG");
}

static int nvme_rdma_map_sg_pi(struct nvme_rdma_queue *queue,
		struct nvme_rdma_request *req, struct nvme_command *c,
		int count, int pi_count)
{
	struct nvme_rdma_sgl *sgl = &req->data_sgl;
	struct ib_reg_wr *wr = &req->reg_wr;
	struct request *rq = blk_mq_rq_from_pdu(req);
	struct nvme_ns *ns = rq->q->queuedata;
	struct bio *bio = rq->bio;
	struct nvme_keyed_sgl_desc *sg = &c->common.dptr.ksgl;
	int nr;

	req->mr = ib_mr_pool_get(queue->qp, &queue->qp->sig_mrs);
	if (WARN_ON_ONCE(!req->mr))
		return -EAGAIN;

	nr = ib_map_mr_sg_pi(req->mr, sgl->sg_table.sgl, count, NULL,
			     req->metadata_sgl->sg_table.sgl, pi_count, NULL,
			     SZ_4K);
	if (unlikely(nr))
		goto mr_put;

	nvme_rdma_set_sig_attrs(blk_get_integrity(bio->bi_bdev->bd_disk), c,
				req->mr->sig_attrs, ns->pi_type);
	nvme_rdma_set_prot_checks(c, &req->mr->sig_attrs->check_mask);

	ib_update_fast_reg_key(req->mr, ib_inc_rkey(req->mr->rkey));

	req->reg_cqe.done = nvme_rdma_sig_done;
	memset(wr, 0, sizeof(*wr));
	wr->wr.opcode = IB_WR_REG_MR_INTEGRITY;
	wr->wr.wr_cqe = &req->reg_cqe;
	wr->wr.num_sge = 0;
	wr->wr.send_flags = 0;
	wr->mr = req->mr;
	wr->key = req->mr->rkey;
	wr->access = IB_ACCESS_LOCAL_WRITE |
		     IB_ACCESS_REMOTE_READ |
		     IB_ACCESS_REMOTE_WRITE;

	sg->addr = cpu_to_le64(req->mr->iova);
	put_unaligned_le24(req->mr->length, sg->length);
	put_unaligned_le32(req->mr->rkey, sg->key);
	sg->type = NVME_KEY_SGL_FMT_DATA_DESC << 4;

	return 0;

mr_put:
	ib_mr_pool_put(queue->qp, &queue->qp->sig_mrs, req->mr);
	req->mr = NULL;
	if (nr < 0)
		return nr;
	return -EINVAL;
}

static int nvme_rdma_dma_map_req(struct ib_device *ibdev, struct request *rq,
		int *count, int *pi_count)
{
	struct nvme_rdma_request *req = blk_mq_rq_to_pdu(rq);
	int ret;

	req->data_sgl.sg_table.sgl = (struct scatterlist *)(req + 1);
	ret = sg_alloc_table_chained(&req->data_sgl.sg_table,
			blk_rq_nr_phys_segments(rq), req->data_sgl.sg_table.sgl,
			NVME_INLINE_SG_CNT);
	if (ret)
		return -ENOMEM;

	req->data_sgl.nents = blk_rq_map_sg(rq->q, rq,
					    req->data_sgl.sg_table.sgl);

	*count = ib_dma_map_sg(ibdev, req->data_sgl.sg_table.sgl,
			       req->data_sgl.nents, rq_dma_dir(rq));
	if (unlikely(*count <= 0)) {
		ret = -EIO;
		goto out_free_table;
	}

	if (blk_integrity_rq(rq)) {
		req->metadata_sgl->sg_table.sgl =
			(struct scatterlist *)(req->metadata_sgl + 1);
		ret = sg_alloc_table_chained(&req->metadata_sgl->sg_table,
				blk_rq_count_integrity_sg(rq->q, rq->bio),
				req->metadata_sgl->sg_table.sgl,
				NVME_INLINE_METADATA_SG_CNT);
		if (unlikely(ret)) {
			ret = -ENOMEM;
			goto out_unmap_sg;
		}

		req->metadata_sgl->nents = blk_rq_map_integrity_sg(rq->q,
				rq->bio, req->metadata_sgl->sg_table.sgl);
		*pi_count = ib_dma_map_sg(ibdev,
					  req->metadata_sgl->sg_table.sgl,
					  req->metadata_sgl->nents,
					  rq_dma_dir(rq));
		if (unlikely(*pi_count <= 0)) {
			ret = -EIO;
			goto out_free_pi_table;
		}
	}

	return 0;

out_free_pi_table:
	sg_free_table_chained(&req->metadata_sgl->sg_table,
			      NVME_INLINE_METADATA_SG_CNT);
out_unmap_sg:
	ib_dma_unmap_sg(ibdev, req->data_sgl.sg_table.sgl, req->data_sgl.nents,
			rq_dma_dir(rq));
out_free_table:
	sg_free_table_chained(&req->data_sgl.sg_table, NVME_INLINE_SG_CNT);
	return ret;
}

static int nvme_rdma_map_data(struct nvme_rdma_queue *queue,
		struct request *rq, struct nvme_command *c)
{
	struct nvme_rdma_request *req = blk_mq_rq_to_pdu(rq);
	struct nvme_rdma_device *dev = queue->device;
	struct ib_device *ibdev = dev->dev;
	int pi_count = 0;
	int count, ret;

	req->num_sge = 1;
	refcount_set(&req->ref, 2); /* send and recv completions */

	c->common.flags |= NVME_CMD_SGL_METABUF;

	if (!blk_rq_nr_phys_segments(rq))
		return nvme_rdma_set_sg_null(c);

	ret = nvme_rdma_dma_map_req(ibdev, rq, &count, &pi_count);
	if (unlikely(ret))
		return ret;

	if (req->use_sig_mr) {
		ret = nvme_rdma_map_sg_pi(queue, req, c, count, pi_count);
		goto out;
	}

	if (count <= dev->num_inline_segments) {
		if (rq_data_dir(rq) == WRITE && nvme_rdma_queue_idx(queue) &&
		    queue->ctrl->use_inline_data &&
		    blk_rq_payload_bytes(rq) <=
				nvme_rdma_inline_data_size(queue)) {
			ret = nvme_rdma_map_sg_inline(queue, req, c, count);
			goto out;
		}

		if (count == 1 && dev->pd->flags & IB_PD_UNSAFE_GLOBAL_RKEY) {
			ret = nvme_rdma_map_sg_single(queue, req, c);
			goto out;
		}
	}

	ret = nvme_rdma_map_sg_fr(queue, req, c, count);
out:
	if (unlikely(ret))
		goto out_dma_unmap_req;

	return 0;

out_dma_unmap_req:
	nvme_rdma_dma_unmap_req(ibdev, rq);
	return ret;
}

static void nvme_rdma_send_done(struct ib_cq *cq, struct ib_wc *wc)
{
	struct nvme_rdma_qe *qe =
		container_of(wc->wr_cqe, struct nvme_rdma_qe, cqe);
	struct nvme_rdma_request *req =
		container_of(qe, struct nvme_rdma_request, sqe);

	if (unlikely(wc->status != IB_WC_SUCCESS))
		nvme_rdma_wr_error(cq, wc, "SEND");
	else
		nvme_rdma_end_request(req);
}

static int nvme_rdma_post_send(struct nvme_rdma_queue *queue,
		struct nvme_rdma_qe *qe, struct ib_sge *sge, u32 num_sge,
		struct ib_send_wr *first)
{
	struct ib_send_wr wr;
	int ret;

	sge->addr   = qe->dma;
	sge->length = sizeof(struct nvme_command);
	sge->lkey   = queue->device->pd->local_dma_lkey;

	wr.next       = NULL;
	wr.wr_cqe     = &qe->cqe;
	wr.sg_list    = sge;
	wr.num_sge    = num_sge;
	wr.opcode     = IB_WR_SEND;
	wr.send_flags = IB_SEND_SIGNALED;

	if (first)
		first->next = &wr;
	else
		first = &wr;

	ret = ib_post_send(queue->qp, first, NULL);
	if (unlikely(ret)) {
		dev_err(queue->ctrl->ctrl.device,
			     "%s failed with error code %d\n", __func__, ret);
	}
	return ret;
}

static int nvme_rdma_post_recv(struct nvme_rdma_queue *queue,
		struct nvme_rdma_qe *qe)
{
	struct ib_recv_wr wr;
	struct ib_sge list;
	int ret;

	list.addr   = qe->dma;
	list.length = sizeof(struct nvme_completion);
	list.lkey   = queue->device->pd->local_dma_lkey;

	qe->cqe.done = nvme_rdma_recv_done;

	wr.next     = NULL;
	wr.wr_cqe   = &qe->cqe;
	wr.sg_list  = &list;
	wr.num_sge  = 1;

	ret = ib_post_recv(queue->qp, &wr, NULL);
	if (unlikely(ret)) {
		dev_err(queue->ctrl->ctrl.device,
			"%s failed with error code %d\n", __func__, ret);
	}
	return ret;
}

static struct blk_mq_tags *nvme_rdma_tagset(struct nvme_rdma_queue *queue)
{
	u32 queue_idx = nvme_rdma_queue_idx(queue);

	if (queue_idx == 0)
		return queue->ctrl->admin_tag_set.tags[queue_idx];
	return queue->ctrl->tag_set.tags[queue_idx - 1];
}

static void nvme_rdma_async_done(struct ib_cq *cq, struct ib_wc *wc)
{
	if (unlikely(wc->status != IB_WC_SUCCESS))
		nvme_rdma_wr_error(cq, wc, "ASYNC");
}

static void nvme_rdma_submit_async_event(struct nvme_ctrl *arg)
{
	struct nvme_rdma_ctrl *ctrl = to_rdma_ctrl(arg);
	struct nvme_rdma_queue *queue = &ctrl->queues[0];
	struct ib_device *dev = queue->device->dev;
	struct nvme_rdma_qe *sqe = &ctrl->async_event_sqe;
	struct nvme_command *cmd = sqe->data;
	struct ib_sge sge;
	int ret;

	ib_dma_sync_single_for_cpu(dev, sqe->dma, sizeof(*cmd), DMA_TO_DEVICE);

	memset(cmd, 0, sizeof(*cmd));
	cmd->common.opcode = nvme_admin_async_event;
	cmd->common.command_id = NVME_AQ_BLK_MQ_DEPTH;
	cmd->common.flags |= NVME_CMD_SGL_METABUF;
	nvme_rdma_set_sg_null(cmd);

	sqe->cqe.done = nvme_rdma_async_done;

	ib_dma_sync_single_for_device(dev, sqe->dma, sizeof(*cmd),
			DMA_TO_DEVICE);

	ret = nvme_rdma_post_send(queue, sqe, &sge, 1, NULL);
	WARN_ON_ONCE(ret);
}

static void nvme_rdma_process_nvme_rsp(struct nvme_rdma_queue *queue,
		struct nvme_completion *cqe, struct ib_wc *wc)
{
	struct request *rq;
	struct nvme_rdma_request *req;

	rq = nvme_find_rq(nvme_rdma_tagset(queue), cqe->command_id);
	if (!rq) {
		dev_err(queue->ctrl->ctrl.device,
			"got bad command_id %#x on QP %#x\n",
			cqe->command_id, queue->qp->qp_num);
		nvme_rdma_error_recovery(queue->ctrl);
		return;
	}
	req = blk_mq_rq_to_pdu(rq);

	req->status = cqe->status;
	req->result = cqe->result;

	if (wc->wc_flags & IB_WC_WITH_INVALIDATE) {
		if (unlikely(!req->mr ||
			     wc->ex.invalidate_rkey != req->mr->rkey)) {
			dev_err(queue->ctrl->ctrl.device,
				"Bogus remote invalidation for rkey %#x\n",
				req->mr ? req->mr->rkey : 0);
			nvme_rdma_error_recovery(queue->ctrl);
		}
	} else if (req->mr) {
		int ret;

		ret = nvme_rdma_inv_rkey(queue, req);
		if (unlikely(ret < 0)) {
			dev_err(queue->ctrl->ctrl.device,
				"Queueing INV WR for rkey %#x failed (%d)\n",
				req->mr->rkey, ret);
			nvme_rdma_error_recovery(queue->ctrl);
		}
		/* the local invalidation completion will end the request */
		return;
	}

	nvme_rdma_end_request(req);
}

static void nvme_rdma_recv_done(struct ib_cq *cq, struct ib_wc *wc)
{
	struct nvme_rdma_qe *qe =
		container_of(wc->wr_cqe, struct nvme_rdma_qe, cqe);
	struct nvme_rdma_queue *queue = wc->qp->qp_context;
	struct ib_device *ibdev = queue->device->dev;
	struct nvme_completion *cqe = qe->data;
	const size_t len = sizeof(struct nvme_completion);

	if (unlikely(wc->status != IB_WC_SUCCESS)) {
		nvme_rdma_wr_error(cq, wc, "RECV");
		return;
	}

	/* sanity checking for received data length */
	if (unlikely(wc->byte_len < len)) {
		dev_err(queue->ctrl->ctrl.device,
			"Unexpected nvme completion length(%d)\n", wc->byte_len);
		nvme_rdma_error_recovery(queue->ctrl);
		return;
	}

	ib_dma_sync_single_for_cpu(ibdev, qe->dma, len, DMA_FROM_DEVICE);
	/*
	 * AEN requests are special as they don't time out and can
	 * survive any kind of queue freeze and often don't respond to
	 * aborts.  We don't even bother to allocate a struct request
	 * for them but rather special case them here.
	 */
	if (unlikely(nvme_is_aen_req(nvme_rdma_queue_idx(queue),
				     cqe->command_id)))
		nvme_complete_async_event(&queue->ctrl->ctrl, cqe->status,
				&cqe->result);
	else
		nvme_rdma_process_nvme_rsp(queue, cqe, wc);
	ib_dma_sync_single_for_device(ibdev, qe->dma, len, DMA_FROM_DEVICE);

	nvme_rdma_post_recv(queue, qe);
}

static int nvme_rdma_conn_established(struct nvme_rdma_queue *queue)
{
	int ret, i;

	for (i = 0; i < queue->queue_size; i++) {
		ret = nvme_rdma_post_recv(queue, &queue->rsp_ring[i]);
		if (ret)
			return ret;
	}

	return 0;
}

static int nvme_rdma_conn_rejected(struct nvme_rdma_queue *queue,
		struct rdma_cm_event *ev)
{
	struct rdma_cm_id *cm_id = queue->cm_id;
	int status = ev->status;
	const char *rej_msg;
	const struct nvme_rdma_cm_rej *rej_data;
	u8 rej_data_len;

	rej_msg = rdma_reject_msg(cm_id, status);
	rej_data = rdma_consumer_reject_data(cm_id, ev, &rej_data_len);

	if (rej_data && rej_data_len >= sizeof(u16)) {
		u16 sts = le16_to_cpu(rej_data->sts);

		dev_err(queue->ctrl->ctrl.device,
		      "Connect rejected: status %d (%s) nvme status %d (%s).\n",
		      status, rej_msg, sts, nvme_rdma_cm_msg(sts));
	} else {
		dev_err(queue->ctrl->ctrl.device,
			"Connect rejected: status %d (%s).\n", status, rej_msg);
	}

	return -ECONNRESET;
}

static int nvme_rdma_addr_resolved(struct nvme_rdma_queue *queue)
{
	struct nvme_ctrl *ctrl = &queue->ctrl->ctrl;
	int ret;

	ret = nvme_rdma_create_queue_ib(queue);
	if (ret)
		return ret;

	if (ctrl->opts->tos >= 0)
		rdma_set_service_type(queue->cm_id, ctrl->opts->tos);
	ret = rdma_resolve_route(queue->cm_id, NVME_RDMA_CM_TIMEOUT_MS);
	if (ret) {
		dev_err(ctrl->device, "rdma_resolve_route failed (%d).\n",
			queue->cm_error);
		goto out_destroy_queue;
	}

	return 0;

out_destroy_queue:
	nvme_rdma_destroy_queue_ib(queue);
	return ret;
}

static int nvme_rdma_route_resolved(struct nvme_rdma_queue *queue)
{
	struct nvme_rdma_ctrl *ctrl = queue->ctrl;
	struct rdma_conn_param param = { };
	struct nvme_rdma_cm_req priv = { };
	int ret;

	param.qp_num = queue->qp->qp_num;
	param.flow_control = 1;

	param.responder_resources = queue->device->dev->attrs.max_qp_rd_atom;
	/* maximum retry count */
	param.retry_count = 7;
	param.rnr_retry_count = 7;
	param.private_data = &priv;
	param.private_data_len = sizeof(priv);

	priv.recfmt = cpu_to_le16(NVME_RDMA_CM_FMT_1_0);
	priv.qid = cpu_to_le16(nvme_rdma_queue_idx(queue));
	/*
	 * set the admin queue depth to the minimum size
	 * specified by the Fabrics standard.
	 */
	if (priv.qid == 0) {
		priv.hrqsize = cpu_to_le16(NVME_AQ_DEPTH);
		priv.hsqsize = cpu_to_le16(NVME_AQ_DEPTH - 1);
	} else {
		/*
		 * current interpretation of the fabrics spec
		 * is at minimum you make hrqsize sqsize+1, or a
		 * 1's based representation of sqsize.
		 */
		priv.hrqsize = cpu_to_le16(queue->queue_size);
		priv.hsqsize = cpu_to_le16(queue->ctrl->ctrl.sqsize);
	}

	ret = rdma_connect_locked(queue->cm_id, &param);
	if (ret) {
		dev_err(ctrl->ctrl.device,
			"rdma_connect_locked failed (%d).\n", ret);
		return ret;
	}

	return 0;
}

static int nvme_rdma_cm_handler(struct rdma_cm_id *cm_id,
		struct rdma_cm_event *ev)
{
	struct nvme_rdma_queue *queue = cm_id->context;
	int cm_error = 0;

	dev_dbg(queue->ctrl->ctrl.device, "%s (%d): status %d id %p\n",
		rdma_event_msg(ev->event), ev->event,
		ev->status, cm_id);

	switch (ev->event) {
	case RDMA_CM_EVENT_ADDR_RESOLVED:
		cm_error = nvme_rdma_addr_resolved(queue);
		break;
	case RDMA_CM_EVENT_ROUTE_RESOLVED:
		cm_error = nvme_rdma_route_resolved(queue);
		break;
	case RDMA_CM_EVENT_ESTABLISHED:
		queue->cm_error = nvme_rdma_conn_established(queue);
		/* complete cm_done regardless of success/failure */
		complete(&queue->cm_done);
		return 0;
	case RDMA_CM_EVENT_REJECTED:
		cm_error = nvme_rdma_conn_rejected(queue, ev);
		break;
	case RDMA_CM_EVENT_ROUTE_ERROR:
	case RDMA_CM_EVENT_CONNECT_ERROR:
	case RDMA_CM_EVENT_UNREACHABLE:
	case RDMA_CM_EVENT_ADDR_ERROR:
		dev_dbg(queue->ctrl->ctrl.device,
			"CM error event %d\n", ev->event);
		cm_error = -ECONNRESET;
		break;
	case RDMA_CM_EVENT_DISCONNECTED:
	case RDMA_CM_EVENT_ADDR_CHANGE:
	case RDMA_CM_EVENT_TIMEWAIT_EXIT:
		dev_dbg(queue->ctrl->ctrl.device,
			"disconnect received - connection closed\n");
		nvme_rdma_error_recovery(queue->ctrl);
		break;
	case RDMA_CM_EVENT_DEVICE_REMOVAL:
		/* device removal is handled via the ib_client API */
		break;
	default:
		dev_err(queue->ctrl->ctrl.device,
			"Unexpected RDMA CM event (%d)\n", ev->event);
		nvme_rdma_error_recovery(queue->ctrl);
		break;
	}

	if (cm_error) {
		queue->cm_error = cm_error;
		complete(&queue->cm_done);
	}

	return 0;
}

static void nvme_rdma_complete_timed_out(struct request *rq)
{
	struct nvme_rdma_request *req = blk_mq_rq_to_pdu(rq);
	struct nvme_rdma_queue *queue = req->queue;

	nvme_rdma_stop_queue(queue);
	nvmf_complete_timed_out_request(rq);
}

static enum blk_eh_timer_return nvme_rdma_timeout(struct request *rq)
{
	struct nvme_rdma_request *req = blk_mq_rq_to_pdu(rq);
	struct nvme_rdma_queue *queue = req->queue;
	struct nvme_rdma_ctrl *ctrl = queue->ctrl;

	dev_warn(ctrl->ctrl.device, "I/O %d QID %d timeout\n",
		 rq->tag, nvme_rdma_queue_idx(queue));

	if (ctrl->ctrl.state != NVME_CTRL_LIVE) {
		/*
		 * If we are resetting, connecting or deleting we should
		 * complete immediately because we may block controller
		 * teardown or setup sequence
		 * - ctrl disable/shutdown fabrics requests
		 * - connect requests
		 * - initialization admin requests
		 * - I/O requests that entered after unquiescing and
		 *   the controller stopped responding
		 *
		 * All other requests should be cancelled by the error
		 * recovery work, so it's fine that we fail it here.
		 */
		nvme_rdma_complete_timed_out(rq);
		return BLK_EH_DONE;
	}

	/*
	 * LIVE state should trigger the normal error recovery which will
	 * handle completing this request.
	 */
	nvme_rdma_error_recovery(ctrl);
	return BLK_EH_RESET_TIMER;
}

static blk_status_t nvme_rdma_queue_rq(struct blk_mq_hw_ctx *hctx,
		const struct blk_mq_queue_data *bd)
{
	struct nvme_ns *ns = hctx->queue->queuedata;
	struct nvme_rdma_queue *queue = hctx->driver_data;
	struct request *rq = bd->rq;
	struct nvme_rdma_request *req = blk_mq_rq_to_pdu(rq);
	struct nvme_rdma_qe *sqe = &req->sqe;
	struct nvme_command *c = nvme_req(rq)->cmd;
	struct ib_device *dev;
	bool queue_ready = test_bit(NVME_RDMA_Q_LIVE, &queue->flags);
	blk_status_t ret;
	int err;

	WARN_ON_ONCE(rq->tag < 0);

	if (!nvme_check_ready(&queue->ctrl->ctrl, rq, queue_ready))
		return nvme_fail_nonready_command(&queue->ctrl->ctrl, rq);

	dev = queue->device->dev;

	req->sqe.dma = ib_dma_map_single(dev, req->sqe.data,
					 sizeof(struct nvme_command),
					 DMA_TO_DEVICE);
	err = ib_dma_mapping_error(dev, req->sqe.dma);
	if (unlikely(err))
		return BLK_STS_RESOURCE;

	ib_dma_sync_single_for_cpu(dev, sqe->dma,
			sizeof(struct nvme_command), DMA_TO_DEVICE);

	ret = nvme_setup_cmd(ns, rq);
	if (ret)
		goto unmap_qe;

	nvme_start_request(rq);

	if (IS_ENABLED(CONFIG_BLK_DEV_INTEGRITY) &&
	    queue->pi_support &&
	    (c->common.opcode == nvme_cmd_write ||
	     c->common.opcode == nvme_cmd_read) &&
	    nvme_ns_has_pi(ns))
		req->use_sig_mr = true;
	else
		req->use_sig_mr = false;

	err = nvme_rdma_map_data(queue, rq, c);
	if (unlikely(err < 0)) {
		dev_err(queue->ctrl->ctrl.device,
			     "Failed to map data (%d)\n", err);
		goto err;
	}

	sqe->cqe.done = nvme_rdma_send_done;

	ib_dma_sync_single_for_device(dev, sqe->dma,
			sizeof(struct nvme_command), DMA_TO_DEVICE);

	err = nvme_rdma_post_send(queue, sqe, req->sge, req->num_sge,
			req->mr ? &req->reg_wr.wr : NULL);
	if (unlikely(err))
		goto err_unmap;

	return BLK_STS_OK;

err_unmap:
	nvme_rdma_unmap_data(queue, rq);
err:
	if (err == -EIO)
		ret = nvme_host_path_error(rq);
	else if (err == -ENOMEM || err == -EAGAIN)
		ret = BLK_STS_RESOURCE;
	else
		ret = BLK_STS_IOERR;
	nvme_cleanup_cmd(rq);
unmap_qe:
	ib_dma_unmap_single(dev, req->sqe.dma, sizeof(struct nvme_command),
			    DMA_TO_DEVICE);
	return ret;
}

static int nvme_rdma_poll(struct blk_mq_hw_ctx *hctx, struct io_comp_batch *iob)
{
	struct nvme_rdma_queue *queue = hctx->driver_data;

	return ib_process_cq_direct(queue->ib_cq, -1);
}

static void nvme_rdma_check_pi_status(struct nvme_rdma_request *req)
{
	struct request *rq = blk_mq_rq_from_pdu(req);
	struct ib_mr_status mr_status;
	int ret;

	ret = ib_check_mr_status(req->mr, IB_MR_CHECK_SIG_STATUS, &mr_status);
	if (ret) {
		pr_err("ib_check_mr_status failed, ret %d\n", ret);
		nvme_req(rq)->status = NVME_SC_INVALID_PI;
		return;
	}

	if (mr_status.fail_status & IB_MR_CHECK_SIG_STATUS) {
		switch (mr_status.sig_err.err_type) {
		case IB_SIG_BAD_GUARD:
			nvme_req(rq)->status = NVME_SC_GUARD_CHECK;
			break;
		case IB_SIG_BAD_REFTAG:
			nvme_req(rq)->status = NVME_SC_REFTAG_CHECK;
			break;
		case IB_SIG_BAD_APPTAG:
			nvme_req(rq)->status = NVME_SC_APPTAG_CHECK;
			break;
		}
		pr_err("PI error found type %d expected 0x%x vs actual 0x%x\n",
		       mr_status.sig_err.err_type, mr_status.sig_err.expected,
		       mr_status.sig_err.actual);
	}
}

static void nvme_rdma_complete_rq(struct request *rq)
{
	struct nvme_rdma_request *req = blk_mq_rq_to_pdu(rq);
	struct nvme_rdma_queue *queue = req->queue;
	struct ib_device *ibdev = queue->device->dev;

	if (req->use_sig_mr)
		nvme_rdma_check_pi_status(req);

	nvme_rdma_unmap_data(queue, rq);
	ib_dma_unmap_single(ibdev, req->sqe.dma, sizeof(struct nvme_command),
			    DMA_TO_DEVICE);
	nvme_complete_rq(rq);
}

static void nvme_rdma_map_queues(struct blk_mq_tag_set *set)
{
	struct nvme_rdma_ctrl *ctrl = to_rdma_ctrl(set->driver_data);
	struct nvmf_ctrl_options *opts = ctrl->ctrl.opts;

	if (opts->nr_write_queues && ctrl->io_queues[HCTX_TYPE_READ]) {
		/* separate read/write queues */
		set->map[HCTX_TYPE_DEFAULT].nr_queues =
			ctrl->io_queues[HCTX_TYPE_DEFAULT];
		set->map[HCTX_TYPE_DEFAULT].queue_offset = 0;
		set->map[HCTX_TYPE_READ].nr_queues =
			ctrl->io_queues[HCTX_TYPE_READ];
		set->map[HCTX_TYPE_READ].queue_offset =
			ctrl->io_queues[HCTX_TYPE_DEFAULT];
	} else {
		/* shared read/write queues */
		set->map[HCTX_TYPE_DEFAULT].nr_queues =
			ctrl->io_queues[HCTX_TYPE_DEFAULT];
		set->map[HCTX_TYPE_DEFAULT].queue_offset = 0;
		set->map[HCTX_TYPE_READ].nr_queues =
			ctrl->io_queues[HCTX_TYPE_DEFAULT];
		set->map[HCTX_TYPE_READ].queue_offset = 0;
	}
	blk_mq_map_queues(&set->map[HCTX_TYPE_DEFAULT]);
	blk_mq_map_queues(&set->map[HCTX_TYPE_READ]);

	if (opts->nr_poll_queues && ctrl->io_queues[HCTX_TYPE_POLL]) {
		/* map dedicated poll queues only if we have queues left */
		set->map[HCTX_TYPE_POLL].nr_queues =
				ctrl->io_queues[HCTX_TYPE_POLL];
		set->map[HCTX_TYPE_POLL].queue_offset =
			ctrl->io_queues[HCTX_TYPE_DEFAULT] +
			ctrl->io_queues[HCTX_TYPE_READ];
		blk_mq_map_queues(&set->map[HCTX_TYPE_POLL]);
	}

	dev_info(ctrl->ctrl.device,
		"mapped %d/%d/%d default/read/poll queues.\n",
		ctrl->io_queues[HCTX_TYPE_DEFAULT],
		ctrl->io_queues[HCTX_TYPE_READ],
		ctrl->io_queues[HCTX_TYPE_POLL]);
}

static const struct blk_mq_ops nvme_rdma_mq_ops = {
	.queue_rq	= nvme_rdma_queue_rq,
	.complete	= nvme_rdma_complete_rq,
	.init_request	= nvme_rdma_init_request,
	.exit_request	= nvme_rdma_exit_request,
	.init_hctx	= nvme_rdma_init_hctx,
	.timeout	= nvme_rdma_timeout,
	.map_queues	= nvme_rdma_map_queues,
	.poll		= nvme_rdma_poll,
};

static const struct blk_mq_ops nvme_rdma_admin_mq_ops = {
	.queue_rq	= nvme_rdma_queue_rq,
	.complete	= nvme_rdma_complete_rq,
	.init_request	= nvme_rdma_init_request,
	.exit_request	= nvme_rdma_exit_request,
	.init_hctx	= nvme_rdma_init_admin_hctx,
	.timeout	= nvme_rdma_timeout,
};

static void nvme_rdma_shutdown_ctrl(struct nvme_rdma_ctrl *ctrl, bool shutdown)
{
	nvme_rdma_teardown_io_queues(ctrl, shutdown);
<<<<<<< HEAD
	nvme_stop_admin_queue(&ctrl->ctrl);
	if (shutdown)
		nvme_shutdown_ctrl(&ctrl->ctrl);
	else
		nvme_disable_ctrl(&ctrl->ctrl);
=======
	nvme_quiesce_admin_queue(&ctrl->ctrl);
	nvme_disable_ctrl(&ctrl->ctrl, shutdown);
>>>>>>> eb3cdb58
	nvme_rdma_teardown_admin_queue(ctrl, shutdown);
}

static void nvme_rdma_delete_ctrl(struct nvme_ctrl *ctrl)
{
	nvme_rdma_shutdown_ctrl(to_rdma_ctrl(ctrl), true);
}

static void nvme_rdma_reset_ctrl_work(struct work_struct *work)
{
	struct nvme_rdma_ctrl *ctrl =
		container_of(work, struct nvme_rdma_ctrl, ctrl.reset_work);

	nvme_stop_ctrl(&ctrl->ctrl);
	nvme_rdma_shutdown_ctrl(ctrl, false);

	if (!nvme_change_ctrl_state(&ctrl->ctrl, NVME_CTRL_CONNECTING)) {
		/* state change failure should never happen */
		WARN_ON_ONCE(1);
		return;
	}

	if (nvme_rdma_setup_ctrl(ctrl, false))
		goto out_fail;

	return;

out_fail:
	++ctrl->ctrl.nr_reconnects;
	nvme_rdma_reconnect_or_remove(ctrl);
}

static const struct nvme_ctrl_ops nvme_rdma_ctrl_ops = {
	.name			= "rdma",
	.module			= THIS_MODULE,
	.flags			= NVME_F_FABRICS | NVME_F_METADATA_SUPPORTED,
	.reg_read32		= nvmf_reg_read32,
	.reg_read64		= nvmf_reg_read64,
	.reg_write32		= nvmf_reg_write32,
	.free_ctrl		= nvme_rdma_free_ctrl,
	.submit_async_event	= nvme_rdma_submit_async_event,
	.delete_ctrl		= nvme_rdma_delete_ctrl,
	.get_address		= nvmf_get_address,
	.stop_ctrl		= nvme_rdma_stop_ctrl,
};

/*
 * Fails a connection request if it matches an existing controller
 * (association) with the same tuple:
 * <Host NQN, Host ID, local address, remote address, remote port, SUBSYS NQN>
 *
 * if local address is not specified in the request, it will match an
 * existing controller with all the other parameters the same and no
 * local port address specified as well.
 *
 * The ports don't need to be compared as they are intrinsically
 * already matched by the port pointers supplied.
 */
static bool
nvme_rdma_existing_controller(struct nvmf_ctrl_options *opts)
{
	struct nvme_rdma_ctrl *ctrl;
	bool found = false;

	mutex_lock(&nvme_rdma_ctrl_mutex);
	list_for_each_entry(ctrl, &nvme_rdma_ctrl_list, list) {
		found = nvmf_ip_options_match(&ctrl->ctrl, opts);
		if (found)
			break;
	}
	mutex_unlock(&nvme_rdma_ctrl_mutex);

	return found;
}

static struct nvme_ctrl *nvme_rdma_create_ctrl(struct device *dev,
		struct nvmf_ctrl_options *opts)
{
	struct nvme_rdma_ctrl *ctrl;
	int ret;
	bool changed;

	ctrl = kzalloc(sizeof(*ctrl), GFP_KERNEL);
	if (!ctrl)
		return ERR_PTR(-ENOMEM);
	ctrl->ctrl.opts = opts;
	INIT_LIST_HEAD(&ctrl->list);

	if (!(opts->mask & NVMF_OPT_TRSVCID)) {
		opts->trsvcid =
			kstrdup(__stringify(NVME_RDMA_IP_PORT), GFP_KERNEL);
		if (!opts->trsvcid) {
			ret = -ENOMEM;
			goto out_free_ctrl;
		}
		opts->mask |= NVMF_OPT_TRSVCID;
	}

	ret = inet_pton_with_scope(&init_net, AF_UNSPEC,
			opts->traddr, opts->trsvcid, &ctrl->addr);
	if (ret) {
		pr_err("malformed address passed: %s:%s\n",
			opts->traddr, opts->trsvcid);
		goto out_free_ctrl;
	}

	if (opts->mask & NVMF_OPT_HOST_TRADDR) {
		ret = inet_pton_with_scope(&init_net, AF_UNSPEC,
			opts->host_traddr, NULL, &ctrl->src_addr);
		if (ret) {
			pr_err("malformed src address passed: %s\n",
			       opts->host_traddr);
			goto out_free_ctrl;
		}
	}

	if (!opts->duplicate_connect && nvme_rdma_existing_controller(opts)) {
		ret = -EALREADY;
		goto out_free_ctrl;
	}

	INIT_DELAYED_WORK(&ctrl->reconnect_work,
			nvme_rdma_reconnect_ctrl_work);
	INIT_WORK(&ctrl->err_work, nvme_rdma_error_recovery_work);
	INIT_WORK(&ctrl->ctrl.reset_work, nvme_rdma_reset_ctrl_work);

	ctrl->ctrl.queue_count = opts->nr_io_queues + opts->nr_write_queues +
				opts->nr_poll_queues + 1;
	ctrl->ctrl.sqsize = opts->queue_size - 1;
	ctrl->ctrl.kato = opts->kato;

	ret = -ENOMEM;
	ctrl->queues = kcalloc(ctrl->ctrl.queue_count, sizeof(*ctrl->queues),
				GFP_KERNEL);
	if (!ctrl->queues)
		goto out_free_ctrl;

	ret = nvme_init_ctrl(&ctrl->ctrl, dev, &nvme_rdma_ctrl_ops,
				0 /* no quirks, we're perfect! */);
	if (ret)
		goto out_kfree_queues;

	changed = nvme_change_ctrl_state(&ctrl->ctrl, NVME_CTRL_CONNECTING);
	WARN_ON_ONCE(!changed);

	ret = nvme_rdma_setup_ctrl(ctrl, true);
	if (ret)
		goto out_uninit_ctrl;

	dev_info(ctrl->ctrl.device, "new ctrl: NQN \"%s\", addr %pISpcs\n",
		nvmf_ctrl_subsysnqn(&ctrl->ctrl), &ctrl->addr);

	mutex_lock(&nvme_rdma_ctrl_mutex);
	list_add_tail(&ctrl->list, &nvme_rdma_ctrl_list);
	mutex_unlock(&nvme_rdma_ctrl_mutex);

	return &ctrl->ctrl;

out_uninit_ctrl:
	nvme_uninit_ctrl(&ctrl->ctrl);
	nvme_put_ctrl(&ctrl->ctrl);
	if (ret > 0)
		ret = -EIO;
	return ERR_PTR(ret);
out_kfree_queues:
	kfree(ctrl->queues);
out_free_ctrl:
	kfree(ctrl);
	return ERR_PTR(ret);
}

static struct nvmf_transport_ops nvme_rdma_transport = {
	.name		= "rdma",
	.module		= THIS_MODULE,
	.required_opts	= NVMF_OPT_TRADDR,
	.allowed_opts	= NVMF_OPT_TRSVCID | NVMF_OPT_RECONNECT_DELAY |
			  NVMF_OPT_HOST_TRADDR | NVMF_OPT_CTRL_LOSS_TMO |
			  NVMF_OPT_NR_WRITE_QUEUES | NVMF_OPT_NR_POLL_QUEUES |
			  NVMF_OPT_TOS,
	.create_ctrl	= nvme_rdma_create_ctrl,
};

static void nvme_rdma_remove_one(struct ib_device *ib_device, void *client_data)
{
	struct nvme_rdma_ctrl *ctrl;
	struct nvme_rdma_device *ndev;
	bool found = false;

	mutex_lock(&device_list_mutex);
	list_for_each_entry(ndev, &device_list, entry) {
		if (ndev->dev == ib_device) {
			found = true;
			break;
		}
	}
	mutex_unlock(&device_list_mutex);

	if (!found)
		return;

	/* Delete all controllers using this device */
	mutex_lock(&nvme_rdma_ctrl_mutex);
	list_for_each_entry(ctrl, &nvme_rdma_ctrl_list, list) {
		if (ctrl->device->dev != ib_device)
			continue;
		nvme_delete_ctrl(&ctrl->ctrl);
	}
	mutex_unlock(&nvme_rdma_ctrl_mutex);

	flush_workqueue(nvme_delete_wq);
}

static struct ib_client nvme_rdma_ib_client = {
	.name   = "nvme_rdma",
	.remove = nvme_rdma_remove_one
};

static int __init nvme_rdma_init_module(void)
{
	int ret;

	ret = ib_register_client(&nvme_rdma_ib_client);
	if (ret)
		return ret;

	ret = nvmf_register_transport(&nvme_rdma_transport);
	if (ret)
		goto err_unreg_client;

	return 0;

err_unreg_client:
	ib_unregister_client(&nvme_rdma_ib_client);
	return ret;
}

static void __exit nvme_rdma_cleanup_module(void)
{
	struct nvme_rdma_ctrl *ctrl;

	nvmf_unregister_transport(&nvme_rdma_transport);
	ib_unregister_client(&nvme_rdma_ib_client);

	mutex_lock(&nvme_rdma_ctrl_mutex);
	list_for_each_entry(ctrl, &nvme_rdma_ctrl_list, list)
		nvme_delete_ctrl(&ctrl->ctrl);
	mutex_unlock(&nvme_rdma_ctrl_mutex);
	flush_workqueue(nvme_delete_wq);
}

module_init(nvme_rdma_init_module);
module_exit(nvme_rdma_cleanup_module);

MODULE_LICENSE("GPL v2");<|MERGE_RESOLUTION|>--- conflicted
+++ resolved
@@ -12,10 +12,6 @@
 #include <linux/string.h>
 #include <linux/atomic.h>
 #include <linux/blk-mq.h>
-<<<<<<< HEAD
-#include <linux/blk-mq-rdma.h>
-=======
->>>>>>> eb3cdb58
 #include <linux/blk-integrity.h>
 #include <linux/types.h>
 #include <linux/list.h>
@@ -787,56 +783,6 @@
 	return ret;
 }
 
-<<<<<<< HEAD
-static int nvme_rdma_alloc_admin_tag_set(struct nvme_ctrl *nctrl)
-{
-	struct nvme_rdma_ctrl *ctrl = to_rdma_ctrl(nctrl);
-	struct blk_mq_tag_set *set = &ctrl->admin_tag_set;
-	int ret;
-
-	memset(set, 0, sizeof(*set));
-	set->ops = &nvme_rdma_admin_mq_ops;
-	set->queue_depth = NVME_AQ_MQ_TAG_DEPTH;
-	set->reserved_tags = NVMF_RESERVED_TAGS;
-	set->numa_node = nctrl->numa_node;
-	set->cmd_size = sizeof(struct nvme_rdma_request) +
-			NVME_RDMA_DATA_SGL_SIZE;
-	set->driver_data = ctrl;
-	set->nr_hw_queues = 1;
-	set->timeout = NVME_ADMIN_TIMEOUT;
-	set->flags = BLK_MQ_F_NO_SCHED;
-	ret = blk_mq_alloc_tag_set(set);
-	if (!ret)
-		ctrl->ctrl.admin_tagset = set;
-	return ret;
-}
-
-static int nvme_rdma_alloc_tag_set(struct nvme_ctrl *nctrl)
-{
-	struct nvme_rdma_ctrl *ctrl = to_rdma_ctrl(nctrl);
-	struct blk_mq_tag_set *set = &ctrl->tag_set;
-	int ret;
-
-	memset(set, 0, sizeof(*set));
-	set->ops = &nvme_rdma_mq_ops;
-	set->queue_depth = nctrl->sqsize + 1;
-	set->reserved_tags = NVMF_RESERVED_TAGS;
-	set->numa_node = nctrl->numa_node;
-	set->flags = BLK_MQ_F_SHOULD_MERGE;
-	set->cmd_size = sizeof(struct nvme_rdma_request) +
-			NVME_RDMA_DATA_SGL_SIZE;
-	if (nctrl->max_integrity_segments)
-		set->cmd_size += sizeof(struct nvme_rdma_sgl) +
-				 NVME_RDMA_METADATA_SGL_SIZE;
-	set->driver_data = ctrl;
-	set->nr_hw_queues = nctrl->queue_count - 1;
-	set->timeout = NVME_IO_TIMEOUT;
-	set->nr_maps = nctrl->opts->nr_poll_queues ? HCTX_MAX_TYPES : 2;
-	ret = blk_mq_alloc_tag_set(set);
-	if (!ret)
-		ctrl->ctrl.tagset = set;
-	return ret;
-=======
 static int nvme_rdma_alloc_tag_set(struct nvme_ctrl *ctrl)
 {
 	unsigned int cmd_size = sizeof(struct nvme_rdma_request) +
@@ -850,7 +796,6 @@
 			&nvme_rdma_mq_ops,
 			ctrl->opts->nr_poll_queues ? HCTX_MAX_TYPES : 2,
 			cmd_size);
->>>>>>> eb3cdb58
 }
 
 static void nvme_rdma_destroy_admin_queue(struct nvme_rdma_ctrl *ctrl)
@@ -896,14 +841,10 @@
 		goto out_free_queue;
 
 	if (new) {
-<<<<<<< HEAD
-		error = nvme_rdma_alloc_admin_tag_set(&ctrl->ctrl);
-=======
 		error = nvme_alloc_admin_tag_set(&ctrl->ctrl,
 				&ctrl->admin_tag_set, &nvme_rdma_admin_mq_ops,
 				sizeof(struct nvme_rdma_request) +
 				NVME_RDMA_DATA_SGL_SIZE);
->>>>>>> eb3cdb58
 		if (error)
 			goto out_free_async_qe;
 
@@ -924,11 +865,7 @@
 	else
 		ctrl->ctrl.max_integrity_segments = 0;
 
-<<<<<<< HEAD
-	nvme_start_admin_queue(&ctrl->ctrl);
-=======
 	nvme_unquiesce_admin_queue(&ctrl->ctrl);
->>>>>>> eb3cdb58
 
 	error = nvme_init_ctrl_finish(&ctrl->ctrl, false);
 	if (error)
@@ -937,11 +874,7 @@
 	return 0;
 
 out_quiesce_queue:
-<<<<<<< HEAD
-	nvme_stop_admin_queue(&ctrl->ctrl);
-=======
 	nvme_quiesce_admin_queue(&ctrl->ctrl);
->>>>>>> eb3cdb58
 	blk_sync_queue(ctrl->ctrl.admin_q);
 out_stop_queue:
 	nvme_rdma_stop_queue(&ctrl->queues[0]);
@@ -972,13 +905,6 @@
 		ret = nvme_rdma_alloc_tag_set(&ctrl->ctrl);
 		if (ret)
 			goto out_free_io_queues;
-<<<<<<< HEAD
-
-		ret = nvme_ctrl_init_connect_q(&(ctrl->ctrl));
-		if (ret)
-			goto out_free_tag_set;
-=======
->>>>>>> eb3cdb58
 	}
 
 	/*
@@ -1036,15 +962,6 @@
 static void nvme_rdma_teardown_admin_queue(struct nvme_rdma_ctrl *ctrl,
 		bool remove)
 {
-<<<<<<< HEAD
-	nvme_stop_admin_queue(&ctrl->ctrl);
-	blk_sync_queue(ctrl->ctrl.admin_q);
-	nvme_rdma_stop_queue(&ctrl->queues[0]);
-	nvme_cancel_admin_tagset(&ctrl->ctrl);
-	if (remove)
-		nvme_start_admin_queue(&ctrl->ctrl);
-	nvme_rdma_destroy_admin_queue(ctrl, remove);
-=======
 	nvme_quiesce_admin_queue(&ctrl->ctrl);
 	blk_sync_queue(ctrl->ctrl.admin_q);
 	nvme_rdma_stop_queue(&ctrl->queues[0]);
@@ -1054,7 +971,6 @@
 		nvme_remove_admin_tag_set(&ctrl->ctrl);
 	}
 	nvme_rdma_destroy_admin_queue(ctrl);
->>>>>>> eb3cdb58
 }
 
 static void nvme_rdma_teardown_io_queues(struct nvme_rdma_ctrl *ctrl,
@@ -1196,11 +1112,7 @@
 		nvme_rdma_free_io_queues(ctrl);
 	}
 destroy_admin:
-<<<<<<< HEAD
-	nvme_stop_admin_queue(&ctrl->ctrl);
-=======
 	nvme_quiesce_admin_queue(&ctrl->ctrl);
->>>>>>> eb3cdb58
 	blk_sync_queue(ctrl->ctrl.admin_q);
 	nvme_rdma_stop_queue(&ctrl->queues[0]);
 	nvme_cancel_admin_tagset(&ctrl->ctrl);
@@ -1238,18 +1150,13 @@
 	struct nvme_rdma_ctrl *ctrl = container_of(work,
 			struct nvme_rdma_ctrl, err_work);
 
-	nvme_auth_stop(&ctrl->ctrl);
 	nvme_stop_keep_alive(&ctrl->ctrl);
 	flush_work(&ctrl->ctrl.async_event_work);
 	nvme_rdma_teardown_io_queues(ctrl, false);
 	nvme_unquiesce_io_queues(&ctrl->ctrl);
 	nvme_rdma_teardown_admin_queue(ctrl, false);
-<<<<<<< HEAD
-	nvme_start_admin_queue(&ctrl->ctrl);
-=======
 	nvme_unquiesce_admin_queue(&ctrl->ctrl);
 	nvme_auth_stop(&ctrl->ctrl);
->>>>>>> eb3cdb58
 
 	if (!nvme_change_ctrl_state(&ctrl->ctrl, NVME_CTRL_CONNECTING)) {
 		/* state change failure is ok if we started ctrl delete */
@@ -2295,16 +2202,8 @@
 static void nvme_rdma_shutdown_ctrl(struct nvme_rdma_ctrl *ctrl, bool shutdown)
 {
 	nvme_rdma_teardown_io_queues(ctrl, shutdown);
-<<<<<<< HEAD
-	nvme_stop_admin_queue(&ctrl->ctrl);
-	if (shutdown)
-		nvme_shutdown_ctrl(&ctrl->ctrl);
-	else
-		nvme_disable_ctrl(&ctrl->ctrl);
-=======
 	nvme_quiesce_admin_queue(&ctrl->ctrl);
 	nvme_disable_ctrl(&ctrl->ctrl, shutdown);
->>>>>>> eb3cdb58
 	nvme_rdma_teardown_admin_queue(ctrl, shutdown);
 }
 
