--- conflicted
+++ resolved
@@ -97,11 +97,7 @@
 	struct completion	cm_done;
 	bool			pi_support;
 	int			cq_size;
-<<<<<<< HEAD
-	struct mutex            queue_lock;
-=======
 	struct mutex		queue_lock;
->>>>>>> 7d2a07b7
 };
 
 struct nvme_rdma_ctrl {
@@ -455,7 +451,6 @@
 }
 
 static int nvme_rdma_get_max_fr_pages(struct ib_device *ibdev, bool pi_support)
-<<<<<<< HEAD
 {
 	u32 max_page_list_len;
 
@@ -470,22 +465,6 @@
 static int nvme_rdma_create_cq(struct ib_device *ibdev,
 		struct nvme_rdma_queue *queue)
 {
-=======
-{
-	u32 max_page_list_len;
-
-	if (pi_support)
-		max_page_list_len = ibdev->attrs.max_pi_fast_reg_page_list_len;
-	else
-		max_page_list_len = ibdev->attrs.max_fast_reg_page_list_len;
-
-	return min_t(u32, NVME_RDMA_MAX_SEGMENTS, max_page_list_len - 1);
-}
-
-static int nvme_rdma_create_cq(struct ib_device *ibdev,
-		struct nvme_rdma_queue *queue)
-{
->>>>>>> 7d2a07b7
 	int ret, comp_vector, idx = nvme_rdma_queue_idx(queue);
 	enum ib_poll_context poll_ctx;
 
@@ -938,15 +917,9 @@
 		ctrl->ctrl.max_integrity_segments = ctrl->max_fr_pages;
 	else
 		ctrl->ctrl.max_integrity_segments = 0;
-<<<<<<< HEAD
 
 	blk_mq_unquiesce_queue(ctrl->ctrl.admin_q);
 
-=======
-
-	blk_mq_unquiesce_queue(ctrl->ctrl.admin_q);
-
->>>>>>> 7d2a07b7
 	error = nvme_init_ctrl_finish(&ctrl->ctrl);
 	if (error)
 		goto out_quiesce_queue;
@@ -1035,10 +1008,7 @@
 
 out_wait_freeze_timed_out:
 	nvme_stop_queues(&ctrl->ctrl);
-<<<<<<< HEAD
-=======
 	nvme_sync_io_queues(&ctrl->ctrl);
->>>>>>> 7d2a07b7
 	nvme_rdma_stop_io_queues(ctrl);
 out_cleanup_connect_q:
 	nvme_cancel_tagset(&ctrl->ctrl);
@@ -1058,15 +1028,7 @@
 	blk_mq_quiesce_queue(ctrl->ctrl.admin_q);
 	blk_sync_queue(ctrl->ctrl.admin_q);
 	nvme_rdma_stop_queue(&ctrl->queues[0]);
-<<<<<<< HEAD
-	if (ctrl->ctrl.admin_tagset) {
-		blk_mq_tagset_busy_iter(ctrl->ctrl.admin_tagset,
-			nvme_cancel_request, &ctrl->ctrl);
-		blk_mq_tagset_wait_completed_request(ctrl->ctrl.admin_tagset);
-	}
-=======
 	nvme_cancel_admin_tagset(&ctrl->ctrl);
->>>>>>> 7d2a07b7
 	if (remove)
 		blk_mq_unquiesce_queue(ctrl->ctrl.admin_q);
 	nvme_rdma_destroy_admin_queue(ctrl, remove);
@@ -1080,15 +1042,7 @@
 		nvme_stop_queues(&ctrl->ctrl);
 		nvme_sync_io_queues(&ctrl->ctrl);
 		nvme_rdma_stop_io_queues(ctrl);
-<<<<<<< HEAD
-		if (ctrl->ctrl.tagset) {
-			blk_mq_tagset_busy_iter(ctrl->ctrl.tagset,
-				nvme_cancel_request, &ctrl->ctrl);
-			blk_mq_tagset_wait_completed_request(ctrl->ctrl.tagset);
-		}
-=======
 		nvme_cancel_tagset(&ctrl->ctrl);
->>>>>>> 7d2a07b7
 		if (remove)
 			nvme_start_queues(&ctrl->ctrl);
 		nvme_rdma_destroy_io_queues(ctrl, remove);
@@ -1524,11 +1478,7 @@
 	if (unlikely(nr))
 		goto mr_put;
 
-<<<<<<< HEAD
-	nvme_rdma_set_sig_attrs(blk_get_integrity(bio->bi_disk), c,
-=======
 	nvme_rdma_set_sig_attrs(blk_get_integrity(bio->bi_bdev->bd_disk), c,
->>>>>>> 7d2a07b7
 				req->mr->sig_attrs, ns->pi_type);
 	nvme_rdma_set_prot_checks(c, &req->mr->sig_attrs->check_mask);
 
