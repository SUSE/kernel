// SPDX-License-Identifier: GPL-2.0
/*
 * NVMe over Fabrics TCP host.
 * Copyright (c) 2018 Lightbits Labs. All rights reserved.
 */
#define pr_fmt(fmt) KBUILD_MODNAME ": " fmt
#include <linux/module.h>
#include <linux/init.h>
#include <linux/slab.h>
#include <linux/err.h>
#include <linux/key.h>
#include <linux/nvme-tcp.h>
#include <linux/nvme-keyring.h>
#include <net/sock.h>
#include <net/tcp.h>
#include <net/tls.h>
#include <net/tls_prot.h>
#include <net/handshake.h>
#include <linux/blk-mq.h>
#include <crypto/hash.h>
#include <net/busy_poll.h>
#include <trace/events/sock.h>

#include "nvme.h"
#include "fabrics.h"

struct nvme_tcp_queue;

/* Define the socket priority to use for connections were it is desirable
 * that the NIC consider performing optimized packet processing or filtering.
 * A non-zero value being sufficient to indicate general consideration of any
 * possible optimization.  Making it a module param allows for alternative
 * values that may be unique for some NIC implementations.
 */
static int so_priority;
module_param(so_priority, int, 0644);
MODULE_PARM_DESC(so_priority, "nvme tcp socket optimize priority");

/*
 * Use the unbound workqueue for nvme_tcp_wq, then we can set the cpu affinity
 * from sysfs.
 */
static bool wq_unbound;
module_param(wq_unbound, bool, 0644);
MODULE_PARM_DESC(wq_unbound, "Use unbound workqueue for nvme-tcp IO context (default false)");

/*
 * TLS handshake timeout
 */
static int tls_handshake_timeout = 10;
#ifdef CONFIG_NVME_TCP_TLS
module_param(tls_handshake_timeout, int, 0644);
MODULE_PARM_DESC(tls_handshake_timeout,
		 "nvme TLS handshake timeout in seconds (default 10)");
#endif

#ifdef CONFIG_DEBUG_LOCK_ALLOC
/* lockdep can detect a circular dependency of the form
 *   sk_lock -> mmap_lock (page fault) -> fs locks -> sk_lock
 * because dependencies are tracked for both nvme-tcp and user contexts. Using
 * a separate class prevents lockdep from conflating nvme-tcp socket use with
 * user-space socket API use.
 */
static struct lock_class_key nvme_tcp_sk_key[2];
static struct lock_class_key nvme_tcp_slock_key[2];

static void nvme_tcp_reclassify_socket(struct socket *sock)
{
	struct sock *sk = sock->sk;

	if (WARN_ON_ONCE(!sock_allow_reclassification(sk)))
		return;

	switch (sk->sk_family) {
	case AF_INET:
		sock_lock_init_class_and_name(sk, "slock-AF_INET-NVME",
					      &nvme_tcp_slock_key[0],
					      "sk_lock-AF_INET-NVME",
					      &nvme_tcp_sk_key[0]);
		break;
	case AF_INET6:
		sock_lock_init_class_and_name(sk, "slock-AF_INET6-NVME",
					      &nvme_tcp_slock_key[1],
					      "sk_lock-AF_INET6-NVME",
					      &nvme_tcp_sk_key[1]);
		break;
	default:
		WARN_ON_ONCE(1);
	}
}
#else
static void nvme_tcp_reclassify_socket(struct socket *sock) { }
#endif

enum nvme_tcp_send_state {
	NVME_TCP_SEND_CMD_PDU = 0,
	NVME_TCP_SEND_H2C_PDU,
	NVME_TCP_SEND_DATA,
	NVME_TCP_SEND_DDGST,
};

struct nvme_tcp_request {
	struct nvme_request	req;
	void			*pdu;
	struct nvme_tcp_queue	*queue;
	u32			data_len;
	u32			pdu_len;
	u32			pdu_sent;
	u32			h2cdata_left;
	u32			h2cdata_offset;
	u16			ttag;
	__le16			status;
	struct list_head	entry;
	struct llist_node	lentry;
	__le32			ddgst;

	struct bio		*curr_bio;
	struct iov_iter		iter;

	/* send state */
	size_t			offset;
	size_t			data_sent;
	enum nvme_tcp_send_state state;
};

enum nvme_tcp_queue_flags {
	NVME_TCP_Q_ALLOCATED	= 0,
	NVME_TCP_Q_LIVE		= 1,
	NVME_TCP_Q_POLLING	= 2,
};

enum nvme_tcp_recv_state {
	NVME_TCP_RECV_PDU = 0,
	NVME_TCP_RECV_DATA,
	NVME_TCP_RECV_DDGST,
};

struct nvme_tcp_ctrl;
struct nvme_tcp_queue {
	struct socket		*sock;
	struct work_struct	io_work;
	int			io_cpu;

	struct mutex		queue_lock;
	struct mutex		send_mutex;
	struct llist_head	req_list;
	struct list_head	send_list;

	/* recv state */
	void			*pdu;
	int			pdu_remaining;
	int			pdu_offset;
	size_t			data_remaining;
	size_t			ddgst_remaining;
	unsigned int		nr_cqe;

	/* send state */
	struct nvme_tcp_request *request;

	u32			maxh2cdata;
	size_t			cmnd_capsule_len;
	struct nvme_tcp_ctrl	*ctrl;
	unsigned long		flags;
	bool			rd_enabled;

	bool			hdr_digest;
	bool			data_digest;
	bool			tls_enabled;
	struct ahash_request	*rcv_hash;
	struct ahash_request	*snd_hash;
	__le32			exp_ddgst;
	__le32			recv_ddgst;
	struct completion       tls_complete;
	int                     tls_err;
	struct page_frag_cache	pf_cache;

	void (*state_change)(struct sock *);
	void (*data_ready)(struct sock *);
	void (*write_space)(struct sock *);
};

struct nvme_tcp_ctrl {
	/* read only in the hot path */
	struct nvme_tcp_queue	*queues;
	struct blk_mq_tag_set	tag_set;

	/* other member variables */
	struct list_head	list;
	struct blk_mq_tag_set	admin_tag_set;
	struct sockaddr_storage addr;
	struct sockaddr_storage src_addr;
	struct nvme_ctrl	ctrl;

	struct delayed_work	err_work;
	struct delayed_work	connect_work;
	struct nvme_tcp_request async_req;
	u32			io_queues[HCTX_MAX_TYPES];
};

static LIST_HEAD(nvme_tcp_ctrl_list);
static DEFINE_MUTEX(nvme_tcp_ctrl_mutex);
static struct workqueue_struct *nvme_tcp_wq;
static const struct blk_mq_ops nvme_tcp_mq_ops;
static const struct blk_mq_ops nvme_tcp_admin_mq_ops;
static int nvme_tcp_try_send(struct nvme_tcp_queue *queue);

static inline struct nvme_tcp_ctrl *to_tcp_ctrl(struct nvme_ctrl *ctrl)
{
	return container_of(ctrl, struct nvme_tcp_ctrl, ctrl);
}

static inline int nvme_tcp_queue_id(struct nvme_tcp_queue *queue)
{
	return queue - queue->ctrl->queues;
}

/*
 * Check if the queue is TLS encrypted
 */
static inline bool nvme_tcp_queue_tls(struct nvme_tcp_queue *queue)
{
	if (!IS_ENABLED(CONFIG_NVME_TCP_TLS))
		return 0;

	return queue->tls_enabled;
}

/*
 * Check if TLS is configured for the controller.
 */
static inline bool nvme_tcp_tls_configured(struct nvme_ctrl *ctrl)
{
	if (!IS_ENABLED(CONFIG_NVME_TCP_TLS))
		return 0;

	return ctrl->opts->tls;
}

static inline struct blk_mq_tags *nvme_tcp_tagset(struct nvme_tcp_queue *queue)
{
	u32 queue_idx = nvme_tcp_queue_id(queue);

	if (queue_idx == 0)
		return queue->ctrl->admin_tag_set.tags[queue_idx];
	return queue->ctrl->tag_set.tags[queue_idx - 1];
}

static inline u8 nvme_tcp_hdgst_len(struct nvme_tcp_queue *queue)
{
	return queue->hdr_digest ? NVME_TCP_DIGEST_LENGTH : 0;
}

static inline u8 nvme_tcp_ddgst_len(struct nvme_tcp_queue *queue)
{
	return queue->data_digest ? NVME_TCP_DIGEST_LENGTH : 0;
}

static inline void *nvme_tcp_req_cmd_pdu(struct nvme_tcp_request *req)
{
	return req->pdu;
}

static inline void *nvme_tcp_req_data_pdu(struct nvme_tcp_request *req)
{
	/* use the pdu space in the back for the data pdu */
	return req->pdu + sizeof(struct nvme_tcp_cmd_pdu) -
		sizeof(struct nvme_tcp_data_pdu);
}

static inline size_t nvme_tcp_inline_data_size(struct nvme_tcp_request *req)
{
	if (nvme_is_fabrics(req->req.cmd))
		return NVME_TCP_ADMIN_CCSZ;
	return req->queue->cmnd_capsule_len - sizeof(struct nvme_command);
}

static inline bool nvme_tcp_async_req(struct nvme_tcp_request *req)
{
	return req == &req->queue->ctrl->async_req;
}

static inline bool nvme_tcp_has_inline_data(struct nvme_tcp_request *req)
{
	struct request *rq;

	if (unlikely(nvme_tcp_async_req(req)))
		return false; /* async events don't have a request */

	rq = blk_mq_rq_from_pdu(req);

	return rq_data_dir(rq) == WRITE && req->data_len &&
		req->data_len <= nvme_tcp_inline_data_size(req);
}

static inline struct page *nvme_tcp_req_cur_page(struct nvme_tcp_request *req)
{
	return req->iter.bvec->bv_page;
}

static inline size_t nvme_tcp_req_cur_offset(struct nvme_tcp_request *req)
{
	return req->iter.bvec->bv_offset + req->iter.iov_offset;
}

static inline size_t nvme_tcp_req_cur_length(struct nvme_tcp_request *req)
{
	return min_t(size_t, iov_iter_single_seg_count(&req->iter),
			req->pdu_len - req->pdu_sent);
}

static inline size_t nvme_tcp_pdu_data_left(struct nvme_tcp_request *req)
{
	return rq_data_dir(blk_mq_rq_from_pdu(req)) == WRITE ?
			req->pdu_len - req->pdu_sent : 0;
}

static inline size_t nvme_tcp_pdu_last_send(struct nvme_tcp_request *req,
		int len)
{
	return nvme_tcp_pdu_data_left(req) <= len;
}

static void nvme_tcp_init_iter(struct nvme_tcp_request *req,
		unsigned int dir)
{
	struct request *rq = blk_mq_rq_from_pdu(req);
	struct bio_vec *vec;
	unsigned int size;
	int nr_bvec;
	size_t offset;

	if (rq->rq_flags & RQF_SPECIAL_PAYLOAD) {
		vec = &rq->special_vec;
		nr_bvec = 1;
		size = blk_rq_payload_bytes(rq);
		offset = 0;
	} else {
		struct bio *bio = req->curr_bio;
		struct bvec_iter bi;
		struct bio_vec bv;

		vec = __bvec_iter_bvec(bio->bi_io_vec, bio->bi_iter);
		nr_bvec = 0;
		bio_for_each_bvec(bv, bio, bi) {
			nr_bvec++;
		}
		size = bio->bi_iter.bi_size;
		offset = bio->bi_iter.bi_bvec_done;
	}

	iov_iter_bvec(&req->iter, dir, vec, nr_bvec, size);
	req->iter.iov_offset = offset;
}

static inline void nvme_tcp_advance_req(struct nvme_tcp_request *req,
		int len)
{
	req->data_sent += len;
	req->pdu_sent += len;
	iov_iter_advance(&req->iter, len);
	if (!iov_iter_count(&req->iter) &&
	    req->data_sent < req->data_len) {
		req->curr_bio = req->curr_bio->bi_next;
		nvme_tcp_init_iter(req, ITER_SOURCE);
	}
}

static inline void nvme_tcp_send_all(struct nvme_tcp_queue *queue)
{
	int ret;

	/* drain the send queue as much as we can... */
	do {
		ret = nvme_tcp_try_send(queue);
	} while (ret > 0);
}

static inline bool nvme_tcp_queue_has_pending(struct nvme_tcp_queue *queue)
{
	return !list_empty(&queue->send_list) ||
		!llist_empty(&queue->req_list);
}

static inline bool nvme_tcp_queue_more(struct nvme_tcp_queue *queue)
{
	return !nvme_tcp_queue_tls(queue) &&
		nvme_tcp_queue_has_pending(queue);
}

static inline void nvme_tcp_queue_request(struct nvme_tcp_request *req,
		bool sync, bool last)
{
	struct nvme_tcp_queue *queue = req->queue;
	bool empty;

	empty = llist_add(&req->lentry, &queue->req_list) &&
		list_empty(&queue->send_list) && !queue->request;

	/*
	 * if we're the first on the send_list and we can try to send
	 * directly, otherwise queue io_work. Also, only do that if we
	 * are on the same cpu, so we don't introduce contention.
	 */
	if (queue->io_cpu == raw_smp_processor_id() &&
	    sync && empty && mutex_trylock(&queue->send_mutex)) {
		nvme_tcp_send_all(queue);
		mutex_unlock(&queue->send_mutex);
	}

	if (last && nvme_tcp_queue_has_pending(queue))
		queue_work_on(queue->io_cpu, nvme_tcp_wq, &queue->io_work);
}

static void nvme_tcp_process_req_list(struct nvme_tcp_queue *queue)
{
	struct nvme_tcp_request *req;
	struct llist_node *node;

	for (node = llist_del_all(&queue->req_list); node; node = node->next) {
		req = llist_entry(node, struct nvme_tcp_request, lentry);
		list_add(&req->entry, &queue->send_list);
	}
}

static inline struct nvme_tcp_request *
nvme_tcp_fetch_request(struct nvme_tcp_queue *queue)
{
	struct nvme_tcp_request *req;

	req = list_first_entry_or_null(&queue->send_list,
			struct nvme_tcp_request, entry);
	if (!req) {
		nvme_tcp_process_req_list(queue);
		req = list_first_entry_or_null(&queue->send_list,
				struct nvme_tcp_request, entry);
		if (unlikely(!req))
			return NULL;
	}

	list_del(&req->entry);
	return req;
}

static inline void nvme_tcp_ddgst_final(struct ahash_request *hash,
		__le32 *dgst)
{
	ahash_request_set_crypt(hash, NULL, (u8 *)dgst, 0);
	crypto_ahash_final(hash);
}

static inline void nvme_tcp_ddgst_update(struct ahash_request *hash,
		struct page *page, off_t off, size_t len)
{
	struct scatterlist sg;

	sg_init_table(&sg, 1);
	sg_set_page(&sg, page, len, off);
	ahash_request_set_crypt(hash, &sg, NULL, len);
	crypto_ahash_update(hash);
}

static inline void nvme_tcp_hdgst(struct ahash_request *hash,
		void *pdu, size_t len)
{
	struct scatterlist sg;

	sg_init_one(&sg, pdu, len);
	ahash_request_set_crypt(hash, &sg, pdu + len, len);
	crypto_ahash_digest(hash);
}

static int nvme_tcp_verify_hdgst(struct nvme_tcp_queue *queue,
		void *pdu, size_t pdu_len)
{
	struct nvme_tcp_hdr *hdr = pdu;
	__le32 recv_digest;
	__le32 exp_digest;

	if (unlikely(!(hdr->flags & NVME_TCP_F_HDGST))) {
		dev_err(queue->ctrl->ctrl.device,
			"queue %d: header digest flag is cleared\n",
			nvme_tcp_queue_id(queue));
		return -EPROTO;
	}

	recv_digest = *(__le32 *)(pdu + hdr->hlen);
	nvme_tcp_hdgst(queue->rcv_hash, pdu, pdu_len);
	exp_digest = *(__le32 *)(pdu + hdr->hlen);
	if (recv_digest != exp_digest) {
		dev_err(queue->ctrl->ctrl.device,
			"header digest error: recv %#x expected %#x\n",
			le32_to_cpu(recv_digest), le32_to_cpu(exp_digest));
		return -EIO;
	}

	return 0;
}

static int nvme_tcp_check_ddgst(struct nvme_tcp_queue *queue, void *pdu)
{
	struct nvme_tcp_hdr *hdr = pdu;
	u8 digest_len = nvme_tcp_hdgst_len(queue);
	u32 len;

	len = le32_to_cpu(hdr->plen) - hdr->hlen -
		((hdr->flags & NVME_TCP_F_HDGST) ? digest_len : 0);

	if (unlikely(len && !(hdr->flags & NVME_TCP_F_DDGST))) {
		dev_err(queue->ctrl->ctrl.device,
			"queue %d: data digest flag is cleared\n",
		nvme_tcp_queue_id(queue));
		return -EPROTO;
	}
	crypto_ahash_init(queue->rcv_hash);

	return 0;
}

static void nvme_tcp_exit_request(struct blk_mq_tag_set *set,
		struct request *rq, unsigned int hctx_idx)
{
	struct nvme_tcp_request *req = blk_mq_rq_to_pdu(rq);

	page_frag_free(req->pdu);
}

static int nvme_tcp_init_request(struct blk_mq_tag_set *set,
		struct request *rq, unsigned int hctx_idx,
		unsigned int numa_node)
{
	struct nvme_tcp_ctrl *ctrl = to_tcp_ctrl(set->driver_data);
	struct nvme_tcp_request *req = blk_mq_rq_to_pdu(rq);
	struct nvme_tcp_cmd_pdu *pdu;
	int queue_idx = (set == &ctrl->tag_set) ? hctx_idx + 1 : 0;
	struct nvme_tcp_queue *queue = &ctrl->queues[queue_idx];
	u8 hdgst = nvme_tcp_hdgst_len(queue);

	req->pdu = page_frag_alloc(&queue->pf_cache,
		sizeof(struct nvme_tcp_cmd_pdu) + hdgst,
		GFP_KERNEL | __GFP_ZERO);
	if (!req->pdu)
		return -ENOMEM;

	pdu = req->pdu;
	req->queue = queue;
	nvme_req(rq)->ctrl = &ctrl->ctrl;
	nvme_req(rq)->cmd = &pdu->cmd;

	return 0;
}

static int nvme_tcp_init_hctx(struct blk_mq_hw_ctx *hctx, void *data,
		unsigned int hctx_idx)
{
	struct nvme_tcp_ctrl *ctrl = to_tcp_ctrl(data);
	struct nvme_tcp_queue *queue = &ctrl->queues[hctx_idx + 1];

	hctx->driver_data = queue;
	return 0;
}

static int nvme_tcp_init_admin_hctx(struct blk_mq_hw_ctx *hctx, void *data,
		unsigned int hctx_idx)
{
	struct nvme_tcp_ctrl *ctrl = to_tcp_ctrl(data);
	struct nvme_tcp_queue *queue = &ctrl->queues[0];

	hctx->driver_data = queue;
	return 0;
}

static enum nvme_tcp_recv_state
nvme_tcp_recv_state(struct nvme_tcp_queue *queue)
{
	return  (queue->pdu_remaining) ? NVME_TCP_RECV_PDU :
		(queue->ddgst_remaining) ? NVME_TCP_RECV_DDGST :
		NVME_TCP_RECV_DATA;
}

static void nvme_tcp_init_recv_ctx(struct nvme_tcp_queue *queue)
{
	queue->pdu_remaining = sizeof(struct nvme_tcp_rsp_pdu) +
				nvme_tcp_hdgst_len(queue);
	queue->pdu_offset = 0;
	queue->data_remaining = -1;
	queue->ddgst_remaining = 0;
}

/*
 * Error recovery needs to be started after KATO expired,
 * always delay until the next KATO interval before
 * starting error recovery.
 */
static void nvme_tcp_error_recovery(struct nvme_ctrl *ctrl)
{
	unsigned long delay;

	if (!nvme_change_ctrl_state(ctrl, NVME_CTRL_RESETTING))
		return;

	delay = ctrl->opts->recovery_delay * HZ;
	if (!delay)
		delay = nvme_keep_alive_work_period(ctrl);

	dev_warn(ctrl->device, "starting error recovery in %lu seconds\n",
		 delay / HZ);
	queue_delayed_work(nvme_reset_wq, &to_tcp_ctrl(ctrl)->err_work, delay);
}

static int nvme_tcp_process_nvme_cqe(struct nvme_tcp_queue *queue,
		struct nvme_completion *cqe)
{
	struct nvme_tcp_request *req;
	struct request *rq;

	rq = nvme_find_rq(nvme_tcp_tagset(queue), cqe->command_id);
	if (!rq) {
		dev_err(queue->ctrl->ctrl.device,
			"got bad cqe.command_id %#x on queue %d\n",
			cqe->command_id, nvme_tcp_queue_id(queue));
		nvme_tcp_error_recovery(&queue->ctrl->ctrl);
		return -EINVAL;
	}

	req = blk_mq_rq_to_pdu(rq);
	if (req->status == cpu_to_le16(NVME_SC_SUCCESS))
		req->status = cqe->status;

	if (!nvme_try_complete_req(rq, req->status, cqe->result))
		nvme_complete_rq(rq);
	queue->nr_cqe++;

	return 0;
}

static int nvme_tcp_handle_c2h_data(struct nvme_tcp_queue *queue,
		struct nvme_tcp_data_pdu *pdu)
{
	struct request *rq;

	rq = nvme_find_rq(nvme_tcp_tagset(queue), pdu->command_id);
	if (!rq) {
		dev_err(queue->ctrl->ctrl.device,
			"got bad c2hdata.command_id %#x on queue %d\n",
			pdu->command_id, nvme_tcp_queue_id(queue));
		return -ENOENT;
	}

	if (!blk_rq_payload_bytes(rq)) {
		dev_err(queue->ctrl->ctrl.device,
			"queue %d tag %#x unexpected data\n",
			nvme_tcp_queue_id(queue), rq->tag);
		return -EIO;
	}

	queue->data_remaining = le32_to_cpu(pdu->data_length);

	if (pdu->hdr.flags & NVME_TCP_F_DATA_SUCCESS &&
	    unlikely(!(pdu->hdr.flags & NVME_TCP_F_DATA_LAST))) {
		dev_err(queue->ctrl->ctrl.device,
			"queue %d tag %#x SUCCESS set but not last PDU\n",
			nvme_tcp_queue_id(queue), rq->tag);
		nvme_tcp_error_recovery(&queue->ctrl->ctrl);
		return -EPROTO;
	}

	return 0;
}

static int nvme_tcp_handle_comp(struct nvme_tcp_queue *queue,
		struct nvme_tcp_rsp_pdu *pdu)
{
	struct nvme_completion *cqe = &pdu->cqe;
	int ret = 0;

	/*
	 * AEN requests are special as they don't time out and can
	 * survive any kind of queue freeze and often don't respond to
	 * aborts.  We don't even bother to allocate a struct request
	 * for them but rather special case them here.
	 */
	if (unlikely(nvme_is_aen_req(nvme_tcp_queue_id(queue),
				     cqe->command_id)))
		nvme_complete_async_event(&queue->ctrl->ctrl, cqe->status,
				&cqe->result);
	else
		ret = nvme_tcp_process_nvme_cqe(queue, cqe);

	return ret;
}

static void nvme_tcp_setup_h2c_data_pdu(struct nvme_tcp_request *req)
{
	struct nvme_tcp_data_pdu *data = nvme_tcp_req_data_pdu(req);
	struct nvme_tcp_queue *queue = req->queue;
	struct request *rq = blk_mq_rq_from_pdu(req);
	u32 h2cdata_sent = req->pdu_len;
	u8 hdgst = nvme_tcp_hdgst_len(queue);
	u8 ddgst = nvme_tcp_ddgst_len(queue);

	req->state = NVME_TCP_SEND_H2C_PDU;
	req->offset = 0;
	req->pdu_len = min(req->h2cdata_left, queue->maxh2cdata);
	req->pdu_sent = 0;
	req->h2cdata_left -= req->pdu_len;
	req->h2cdata_offset += h2cdata_sent;

	memset(data, 0, sizeof(*data));
	data->hdr.type = nvme_tcp_h2c_data;
	if (!req->h2cdata_left)
		data->hdr.flags = NVME_TCP_F_DATA_LAST;
	if (queue->hdr_digest)
		data->hdr.flags |= NVME_TCP_F_HDGST;
	if (queue->data_digest)
		data->hdr.flags |= NVME_TCP_F_DDGST;
	data->hdr.hlen = sizeof(*data);
	data->hdr.pdo = data->hdr.hlen + hdgst;
	data->hdr.plen =
		cpu_to_le32(data->hdr.hlen + hdgst + req->pdu_len + ddgst);
	data->ttag = req->ttag;
	data->command_id = nvme_cid(rq);
	data->data_offset = cpu_to_le32(req->h2cdata_offset);
	data->data_length = cpu_to_le32(req->pdu_len);
}

static int nvme_tcp_handle_r2t(struct nvme_tcp_queue *queue,
		struct nvme_tcp_r2t_pdu *pdu)
{
	struct nvme_tcp_request *req;
	struct request *rq;
	u32 r2t_length = le32_to_cpu(pdu->r2t_length);
	u32 r2t_offset = le32_to_cpu(pdu->r2t_offset);

	rq = nvme_find_rq(nvme_tcp_tagset(queue), pdu->command_id);
	if (!rq) {
		dev_err(queue->ctrl->ctrl.device,
			"got bad r2t.command_id %#x on queue %d\n",
			pdu->command_id, nvme_tcp_queue_id(queue));
		return -ENOENT;
	}
	req = blk_mq_rq_to_pdu(rq);

	if (unlikely(!r2t_length)) {
		dev_err(queue->ctrl->ctrl.device,
			"req %d r2t len is %u, probably a bug...\n",
			rq->tag, r2t_length);
		return -EPROTO;
	}

	if (unlikely(req->data_sent + r2t_length > req->data_len)) {
		dev_err(queue->ctrl->ctrl.device,
			"req %d r2t len %u exceeded data len %u (%zu sent)\n",
			rq->tag, r2t_length, req->data_len, req->data_sent);
		return -EPROTO;
	}

	if (unlikely(r2t_offset < req->data_sent)) {
		dev_err(queue->ctrl->ctrl.device,
			"req %d unexpected r2t offset %u (expected %zu)\n",
			rq->tag, r2t_offset, req->data_sent);
		return -EPROTO;
	}

	req->pdu_len = 0;
	req->h2cdata_left = r2t_length;
	req->h2cdata_offset = r2t_offset;
	req->ttag = pdu->ttag;

	nvme_tcp_setup_h2c_data_pdu(req);
	nvme_tcp_queue_request(req, false, true);

	return 0;
}

static int nvme_tcp_recv_pdu(struct nvme_tcp_queue *queue, struct sk_buff *skb,
		unsigned int *offset, size_t *len)
{
	struct nvme_tcp_hdr *hdr;
	char *pdu = queue->pdu;
	size_t rcv_len = min_t(size_t, *len, queue->pdu_remaining);
	int ret;

	ret = skb_copy_bits(skb, *offset,
		&pdu[queue->pdu_offset], rcv_len);
	if (unlikely(ret))
		return ret;

	queue->pdu_remaining -= rcv_len;
	queue->pdu_offset += rcv_len;
	*offset += rcv_len;
	*len -= rcv_len;
	if (queue->pdu_remaining)
		return 0;

	hdr = queue->pdu;
	if (queue->hdr_digest) {
		ret = nvme_tcp_verify_hdgst(queue, queue->pdu, hdr->hlen);
		if (unlikely(ret))
			return ret;
	}


	if (queue->data_digest) {
		ret = nvme_tcp_check_ddgst(queue, queue->pdu);
		if (unlikely(ret))
			return ret;
	}

	switch (hdr->type) {
	case nvme_tcp_c2h_data:
		return nvme_tcp_handle_c2h_data(queue, (void *)queue->pdu);
	case nvme_tcp_rsp:
		nvme_tcp_init_recv_ctx(queue);
		return nvme_tcp_handle_comp(queue, (void *)queue->pdu);
	case nvme_tcp_r2t:
		nvme_tcp_init_recv_ctx(queue);
		return nvme_tcp_handle_r2t(queue, (void *)queue->pdu);
	default:
		dev_err(queue->ctrl->ctrl.device,
			"unsupported pdu type (%d)\n", hdr->type);
		return -EINVAL;
	}
}

static inline void nvme_tcp_end_request(struct request *rq, u16 status)
{
	union nvme_result res = {};

	if (!nvme_try_complete_req(rq, cpu_to_le16(status << 1), res))
		nvme_complete_rq(rq);
}

static int nvme_tcp_recv_data(struct nvme_tcp_queue *queue, struct sk_buff *skb,
			      unsigned int *offset, size_t *len)
{
	struct nvme_tcp_data_pdu *pdu = (void *)queue->pdu;
	struct request *rq =
		nvme_cid_to_rq(nvme_tcp_tagset(queue), pdu->command_id);
	struct nvme_tcp_request *req = blk_mq_rq_to_pdu(rq);

	while (true) {
		int recv_len, ret;

		recv_len = min_t(size_t, *len, queue->data_remaining);
		if (!recv_len)
			break;

		if (!iov_iter_count(&req->iter)) {
			req->curr_bio = req->curr_bio->bi_next;

			/*
			 * If we don`t have any bios it means that controller
			 * sent more data than we requested, hence error
			 */
			if (!req->curr_bio) {
				dev_err(queue->ctrl->ctrl.device,
					"queue %d no space in request %#x",
					nvme_tcp_queue_id(queue), rq->tag);
				nvme_tcp_init_recv_ctx(queue);
				return -EIO;
			}
			nvme_tcp_init_iter(req, ITER_DEST);
		}

		/* we can read only from what is left in this bio */
		recv_len = min_t(size_t, recv_len,
				iov_iter_count(&req->iter));

		if (queue->data_digest)
			ret = skb_copy_and_hash_datagram_iter(skb, *offset,
				&req->iter, recv_len, queue->rcv_hash);
		else
			ret = skb_copy_datagram_iter(skb, *offset,
					&req->iter, recv_len);
		if (ret) {
			dev_err(queue->ctrl->ctrl.device,
				"queue %d failed to copy request %#x data",
				nvme_tcp_queue_id(queue), rq->tag);
			return ret;
		}

		*len -= recv_len;
		*offset += recv_len;
		queue->data_remaining -= recv_len;
	}

	if (!queue->data_remaining) {
		if (queue->data_digest) {
			nvme_tcp_ddgst_final(queue->rcv_hash, &queue->exp_ddgst);
			queue->ddgst_remaining = NVME_TCP_DIGEST_LENGTH;
		} else {
			if (pdu->hdr.flags & NVME_TCP_F_DATA_SUCCESS) {
				nvme_tcp_end_request(rq,
						le16_to_cpu(req->status));
				queue->nr_cqe++;
			}
			nvme_tcp_init_recv_ctx(queue);
		}
	}

	return 0;
}

static int nvme_tcp_recv_ddgst(struct nvme_tcp_queue *queue,
		struct sk_buff *skb, unsigned int *offset, size_t *len)
{
	struct nvme_tcp_data_pdu *pdu = (void *)queue->pdu;
	char *ddgst = (char *)&queue->recv_ddgst;
	size_t recv_len = min_t(size_t, *len, queue->ddgst_remaining);
	off_t off = NVME_TCP_DIGEST_LENGTH - queue->ddgst_remaining;
	int ret;

	ret = skb_copy_bits(skb, *offset, &ddgst[off], recv_len);
	if (unlikely(ret))
		return ret;

	queue->ddgst_remaining -= recv_len;
	*offset += recv_len;
	*len -= recv_len;
	if (queue->ddgst_remaining)
		return 0;

	if (queue->recv_ddgst != queue->exp_ddgst) {
		struct request *rq = nvme_cid_to_rq(nvme_tcp_tagset(queue),
					pdu->command_id);
		struct nvme_tcp_request *req = blk_mq_rq_to_pdu(rq);

		req->status = cpu_to_le16(NVME_SC_DATA_XFER_ERROR);

		dev_err(queue->ctrl->ctrl.device,
			"data digest error: recv %#x expected %#x\n",
			le32_to_cpu(queue->recv_ddgst),
			le32_to_cpu(queue->exp_ddgst));
	}

	if (pdu->hdr.flags & NVME_TCP_F_DATA_SUCCESS) {
		struct request *rq = nvme_cid_to_rq(nvme_tcp_tagset(queue),
					pdu->command_id);
		struct nvme_tcp_request *req = blk_mq_rq_to_pdu(rq);

		nvme_tcp_end_request(rq, le16_to_cpu(req->status));
		queue->nr_cqe++;
	}

	nvme_tcp_init_recv_ctx(queue);
	return 0;
}

static int nvme_tcp_recv_skb(read_descriptor_t *desc, struct sk_buff *skb,
			     unsigned int offset, size_t len)
{
	struct nvme_tcp_queue *queue = desc->arg.data;
	size_t consumed = len;
	int result;

	if (unlikely(!queue->rd_enabled))
		return -EFAULT;

	while (len) {
		switch (nvme_tcp_recv_state(queue)) {
		case NVME_TCP_RECV_PDU:
			result = nvme_tcp_recv_pdu(queue, skb, &offset, &len);
			break;
		case NVME_TCP_RECV_DATA:
			result = nvme_tcp_recv_data(queue, skb, &offset, &len);
			break;
		case NVME_TCP_RECV_DDGST:
			result = nvme_tcp_recv_ddgst(queue, skb, &offset, &len);
			break;
		default:
			result = -EFAULT;
		}
		if (result) {
			dev_err(queue->ctrl->ctrl.device,
				"receive failed:  %d\n", result);
			queue->rd_enabled = false;
			nvme_tcp_error_recovery(&queue->ctrl->ctrl);
			return result;
		}
	}

	return consumed;
}

static void nvme_tcp_data_ready(struct sock *sk)
{
	struct nvme_tcp_queue *queue;

	trace_sk_data_ready(sk);

	read_lock_bh(&sk->sk_callback_lock);
	queue = sk->sk_user_data;
	if (likely(queue && queue->rd_enabled) &&
	    !test_bit(NVME_TCP_Q_POLLING, &queue->flags))
		queue_work_on(queue->io_cpu, nvme_tcp_wq, &queue->io_work);
	read_unlock_bh(&sk->sk_callback_lock);
}

static void nvme_tcp_write_space(struct sock *sk)
{
	struct nvme_tcp_queue *queue;

	read_lock_bh(&sk->sk_callback_lock);
	queue = sk->sk_user_data;
	if (likely(queue && sk_stream_is_writeable(sk))) {
		clear_bit(SOCK_NOSPACE, &sk->sk_socket->flags);
		queue_work_on(queue->io_cpu, nvme_tcp_wq, &queue->io_work);
	}
	read_unlock_bh(&sk->sk_callback_lock);
}

static void nvme_tcp_state_change(struct sock *sk)
{
	struct nvme_tcp_queue *queue;

	read_lock_bh(&sk->sk_callback_lock);
	queue = sk->sk_user_data;
	if (!queue)
		goto done;

	switch (sk->sk_state) {
	case TCP_CLOSE:
	case TCP_CLOSE_WAIT:
	case TCP_LAST_ACK:
	case TCP_FIN_WAIT1:
	case TCP_FIN_WAIT2:
		nvme_tcp_error_recovery(&queue->ctrl->ctrl);
		break;
	default:
		dev_info(queue->ctrl->ctrl.device,
			"queue %d socket state %d\n",
			nvme_tcp_queue_id(queue), sk->sk_state);
	}

	queue->state_change(sk);
done:
	read_unlock_bh(&sk->sk_callback_lock);
}

static inline void nvme_tcp_done_send_req(struct nvme_tcp_queue *queue)
{
	queue->request = NULL;
}

static void nvme_tcp_fail_request(struct nvme_tcp_request *req)
{
	if (nvme_tcp_async_req(req)) {
		union nvme_result res = {};

		nvme_complete_async_event(&req->queue->ctrl->ctrl,
				cpu_to_le16(NVME_SC_HOST_PATH_ERROR), &res);
	} else {
		nvme_tcp_end_request(blk_mq_rq_from_pdu(req),
				NVME_SC_HOST_PATH_ERROR);
	}
}

static int nvme_tcp_try_send_data(struct nvme_tcp_request *req)
{
	struct nvme_tcp_queue *queue = req->queue;
	int req_data_len = req->data_len;
	u32 h2cdata_left = req->h2cdata_left;

	while (true) {
		struct bio_vec bvec;
		struct msghdr msg = {
			.msg_flags = MSG_DONTWAIT | MSG_SPLICE_PAGES,
		};
		struct page *page = nvme_tcp_req_cur_page(req);
		size_t offset = nvme_tcp_req_cur_offset(req);
		size_t len = nvme_tcp_req_cur_length(req);
		bool last = nvme_tcp_pdu_last_send(req, len);
		int req_data_sent = req->data_sent;
		int ret;

		if (last && !queue->data_digest && !nvme_tcp_queue_more(queue))
			msg.msg_flags |= MSG_EOR;
		else
			msg.msg_flags |= MSG_MORE;

<<<<<<< HEAD
		if (!sendpage_ok(page))
=======
		if (!sendpages_ok(page, len, offset))
>>>>>>> 2d5404ca
			msg.msg_flags &= ~MSG_SPLICE_PAGES;

		bvec_set_page(&bvec, page, len, offset);
		iov_iter_bvec(&msg.msg_iter, ITER_SOURCE, &bvec, 1, len);
		ret = sock_sendmsg(queue->sock, &msg);
		if (ret <= 0)
			return ret;

		if (queue->data_digest)
			nvme_tcp_ddgst_update(queue->snd_hash, page,
					offset, ret);

		/*
		 * update the request iterator except for the last payload send
		 * in the request where we don't want to modify it as we may
		 * compete with the RX path completing the request.
		 */
		if (req_data_sent + ret < req_data_len)
			nvme_tcp_advance_req(req, ret);

		/* fully successful last send in current PDU */
		if (last && ret == len) {
			if (queue->data_digest) {
				nvme_tcp_ddgst_final(queue->snd_hash,
					&req->ddgst);
				req->state = NVME_TCP_SEND_DDGST;
				req->offset = 0;
			} else {
				if (h2cdata_left)
					nvme_tcp_setup_h2c_data_pdu(req);
				else
					nvme_tcp_done_send_req(queue);
			}
			return 1;
		}
	}
	return -EAGAIN;
}

static int nvme_tcp_try_send_cmd_pdu(struct nvme_tcp_request *req)
{
	struct nvme_tcp_queue *queue = req->queue;
	struct nvme_tcp_cmd_pdu *pdu = nvme_tcp_req_cmd_pdu(req);
	struct bio_vec bvec;
	struct msghdr msg = { .msg_flags = MSG_DONTWAIT | MSG_SPLICE_PAGES, };
	bool inline_data = nvme_tcp_has_inline_data(req);
	u8 hdgst = nvme_tcp_hdgst_len(queue);
	int len = sizeof(*pdu) + hdgst - req->offset;
	int ret;

	if (inline_data || nvme_tcp_queue_more(queue))
		msg.msg_flags |= MSG_MORE;
	else
		msg.msg_flags |= MSG_EOR;

	if (queue->hdr_digest && !req->offset)
		nvme_tcp_hdgst(queue->snd_hash, pdu, sizeof(*pdu));

	bvec_set_virt(&bvec, (void *)pdu + req->offset, len);
	iov_iter_bvec(&msg.msg_iter, ITER_SOURCE, &bvec, 1, len);
	ret = sock_sendmsg(queue->sock, &msg);
	if (unlikely(ret <= 0))
		return ret;

	len -= ret;
	if (!len) {
		if (inline_data) {
			req->state = NVME_TCP_SEND_DATA;
			if (queue->data_digest)
				crypto_ahash_init(queue->snd_hash);
		} else {
			nvme_tcp_done_send_req(queue);
		}
		return 1;
	}
	req->offset += ret;

	return -EAGAIN;
}

static int nvme_tcp_try_send_data_pdu(struct nvme_tcp_request *req)
{
	struct nvme_tcp_queue *queue = req->queue;
	struct nvme_tcp_data_pdu *pdu = nvme_tcp_req_data_pdu(req);
	struct bio_vec bvec;
	struct msghdr msg = { .msg_flags = MSG_DONTWAIT | MSG_MORE, };
	u8 hdgst = nvme_tcp_hdgst_len(queue);
	int len = sizeof(*pdu) - req->offset + hdgst;
	int ret;

	if (queue->hdr_digest && !req->offset)
		nvme_tcp_hdgst(queue->snd_hash, pdu, sizeof(*pdu));

	if (!req->h2cdata_left)
		msg.msg_flags |= MSG_SPLICE_PAGES;

	bvec_set_virt(&bvec, (void *)pdu + req->offset, len);
	iov_iter_bvec(&msg.msg_iter, ITER_SOURCE, &bvec, 1, len);
	ret = sock_sendmsg(queue->sock, &msg);
	if (unlikely(ret <= 0))
		return ret;

	len -= ret;
	if (!len) {
		req->state = NVME_TCP_SEND_DATA;
		if (queue->data_digest)
			crypto_ahash_init(queue->snd_hash);
		return 1;
	}
	req->offset += ret;

	return -EAGAIN;
}

static int nvme_tcp_try_send_ddgst(struct nvme_tcp_request *req)
{
	struct nvme_tcp_queue *queue = req->queue;
	size_t offset = req->offset;
	u32 h2cdata_left = req->h2cdata_left;
	int ret;
	struct msghdr msg = { .msg_flags = MSG_DONTWAIT };
	struct kvec iov = {
		.iov_base = (u8 *)&req->ddgst + req->offset,
		.iov_len = NVME_TCP_DIGEST_LENGTH - req->offset
	};

	if (nvme_tcp_queue_more(queue))
		msg.msg_flags |= MSG_MORE;
	else
		msg.msg_flags |= MSG_EOR;

	ret = kernel_sendmsg(queue->sock, &msg, &iov, 1, iov.iov_len);
	if (unlikely(ret <= 0))
		return ret;

	if (offset + ret == NVME_TCP_DIGEST_LENGTH) {
		if (h2cdata_left)
			nvme_tcp_setup_h2c_data_pdu(req);
		else
			nvme_tcp_done_send_req(queue);
		return 1;
	}

	req->offset += ret;
	return -EAGAIN;
}

static int nvme_tcp_try_send(struct nvme_tcp_queue *queue)
{
	struct nvme_tcp_request *req;
	unsigned int noreclaim_flag;
	int ret = 1;

	if (!queue->request) {
		queue->request = nvme_tcp_fetch_request(queue);
		if (!queue->request)
			return 0;
	}
	req = queue->request;

	noreclaim_flag = memalloc_noreclaim_save();
	if (req->state == NVME_TCP_SEND_CMD_PDU) {
		ret = nvme_tcp_try_send_cmd_pdu(req);
		if (ret <= 0)
			goto done;
		if (!nvme_tcp_has_inline_data(req))
			goto out;
	}

	if (req->state == NVME_TCP_SEND_H2C_PDU) {
		ret = nvme_tcp_try_send_data_pdu(req);
		if (ret <= 0)
			goto done;
	}

	if (req->state == NVME_TCP_SEND_DATA) {
		ret = nvme_tcp_try_send_data(req);
		if (ret <= 0)
			goto done;
	}

	if (req->state == NVME_TCP_SEND_DDGST)
		ret = nvme_tcp_try_send_ddgst(req);
done:
	if (ret == -EAGAIN) {
		ret = 0;
	} else if (ret < 0) {
		dev_err(queue->ctrl->ctrl.device,
			"failed to send request %d\n", ret);
		nvme_tcp_fail_request(queue->request);
		nvme_tcp_done_send_req(queue);
	}
out:
	memalloc_noreclaim_restore(noreclaim_flag);
	return ret;
}

static int nvme_tcp_try_recv(struct nvme_tcp_queue *queue)
{
	struct socket *sock = queue->sock;
	struct sock *sk = sock->sk;
	read_descriptor_t rd_desc;
	int consumed;

	rd_desc.arg.data = queue;
	rd_desc.count = 1;
	lock_sock(sk);
	queue->nr_cqe = 0;
	consumed = sock->ops->read_sock(sk, &rd_desc, nvme_tcp_recv_skb);
	release_sock(sk);
	return consumed;
}

static void nvme_tcp_io_work(struct work_struct *w)
{
	struct nvme_tcp_queue *queue =
		container_of(w, struct nvme_tcp_queue, io_work);
	unsigned long deadline = jiffies + msecs_to_jiffies(1);

	do {
		bool pending = false;
		int result;

		if (mutex_trylock(&queue->send_mutex)) {
			result = nvme_tcp_try_send(queue);
			mutex_unlock(&queue->send_mutex);
			if (result > 0)
				pending = true;
			else if (unlikely(result < 0))
				break;
		}

		result = nvme_tcp_try_recv(queue);
		if (result > 0)
			pending = true;
		else if (unlikely(result < 0))
			return;

		if (!pending || !queue->rd_enabled)
			return;

	} while (!time_after(jiffies, deadline)); /* quota is exhausted */

	queue_work_on(queue->io_cpu, nvme_tcp_wq, &queue->io_work);
}

static void nvme_tcp_free_crypto(struct nvme_tcp_queue *queue)
{
	struct crypto_ahash *tfm = crypto_ahash_reqtfm(queue->rcv_hash);

	ahash_request_free(queue->rcv_hash);
	ahash_request_free(queue->snd_hash);
	crypto_free_ahash(tfm);
}

static int nvme_tcp_alloc_crypto(struct nvme_tcp_queue *queue)
{
	struct crypto_ahash *tfm;

	tfm = crypto_alloc_ahash("crc32c", 0, CRYPTO_ALG_ASYNC);
	if (IS_ERR(tfm))
		return PTR_ERR(tfm);

	queue->snd_hash = ahash_request_alloc(tfm, GFP_KERNEL);
	if (!queue->snd_hash)
		goto free_tfm;
	ahash_request_set_callback(queue->snd_hash, 0, NULL, NULL);

	queue->rcv_hash = ahash_request_alloc(tfm, GFP_KERNEL);
	if (!queue->rcv_hash)
		goto free_snd_hash;
	ahash_request_set_callback(queue->rcv_hash, 0, NULL, NULL);

	return 0;
free_snd_hash:
	ahash_request_free(queue->snd_hash);
free_tfm:
	crypto_free_ahash(tfm);
	return -ENOMEM;
}

static void nvme_tcp_free_async_req(struct nvme_tcp_ctrl *ctrl)
{
	struct nvme_tcp_request *async = &ctrl->async_req;

	page_frag_free(async->pdu);
}

static int nvme_tcp_alloc_async_req(struct nvme_tcp_ctrl *ctrl)
{
	struct nvme_tcp_queue *queue = &ctrl->queues[0];
	struct nvme_tcp_request *async = &ctrl->async_req;
	u8 hdgst = nvme_tcp_hdgst_len(queue);

	async->pdu = page_frag_alloc(&queue->pf_cache,
		sizeof(struct nvme_tcp_cmd_pdu) + hdgst,
		GFP_KERNEL | __GFP_ZERO);
	if (!async->pdu)
		return -ENOMEM;

	async->queue = &ctrl->queues[0];
	return 0;
}

static void nvme_tcp_free_queue(struct nvme_ctrl *nctrl, int qid)
{
	struct nvme_tcp_ctrl *ctrl = to_tcp_ctrl(nctrl);
	struct nvme_tcp_queue *queue = &ctrl->queues[qid];
	unsigned int noreclaim_flag;

	if (!test_and_clear_bit(NVME_TCP_Q_ALLOCATED, &queue->flags))
		return;

	if (queue->hdr_digest || queue->data_digest)
		nvme_tcp_free_crypto(queue);

	page_frag_cache_drain(&queue->pf_cache);

	noreclaim_flag = memalloc_noreclaim_save();
	/* ->sock will be released by fput() */
	fput(queue->sock->file);
	queue->sock = NULL;
	memalloc_noreclaim_restore(noreclaim_flag);

	kfree(queue->pdu);
	mutex_destroy(&queue->send_mutex);
	mutex_destroy(&queue->queue_lock);
}

static int nvme_tcp_init_connection(struct nvme_tcp_queue *queue)
{
	struct nvme_tcp_icreq_pdu *icreq;
	struct nvme_tcp_icresp_pdu *icresp;
	char cbuf[CMSG_LEN(sizeof(char))] = {};
	u8 ctype;
	struct msghdr msg = {};
	struct kvec iov;
	bool ctrl_hdgst, ctrl_ddgst;
	u32 maxh2cdata;
	int ret;

	icreq = kzalloc(sizeof(*icreq), GFP_KERNEL);
	if (!icreq)
		return -ENOMEM;

	icresp = kzalloc(sizeof(*icresp), GFP_KERNEL);
	if (!icresp) {
		ret = -ENOMEM;
		goto free_icreq;
	}

	icreq->hdr.type = nvme_tcp_icreq;
	icreq->hdr.hlen = sizeof(*icreq);
	icreq->hdr.pdo = 0;
	icreq->hdr.plen = cpu_to_le32(icreq->hdr.hlen);
	icreq->pfv = cpu_to_le16(NVME_TCP_PFV_1_0);
	icreq->maxr2t = 0; /* single inflight r2t supported */
	icreq->hpda = 0; /* no alignment constraint */
	if (queue->hdr_digest)
		icreq->digest |= NVME_TCP_HDR_DIGEST_ENABLE;
	if (queue->data_digest)
		icreq->digest |= NVME_TCP_DATA_DIGEST_ENABLE;

	iov.iov_base = icreq;
	iov.iov_len = sizeof(*icreq);
	ret = kernel_sendmsg(queue->sock, &msg, &iov, 1, iov.iov_len);
	if (ret < 0) {
		pr_warn("queue %d: failed to send icreq, error %d\n",
			nvme_tcp_queue_id(queue), ret);
		goto free_icresp;
	}

	memset(&msg, 0, sizeof(msg));
	iov.iov_base = icresp;
	iov.iov_len = sizeof(*icresp);
	if (nvme_tcp_queue_tls(queue)) {
		msg.msg_control = cbuf;
		msg.msg_controllen = sizeof(cbuf);
	}
	ret = kernel_recvmsg(queue->sock, &msg, &iov, 1,
			iov.iov_len, msg.msg_flags);
	if (ret < 0) {
		pr_warn("queue %d: failed to receive icresp, error %d\n",
			nvme_tcp_queue_id(queue), ret);
		goto free_icresp;
	}
	ret = -ENOTCONN;
	if (nvme_tcp_queue_tls(queue)) {
		ctype = tls_get_record_type(queue->sock->sk,
					    (struct cmsghdr *)cbuf);
		if (ctype != TLS_RECORD_TYPE_DATA) {
			pr_err("queue %d: unhandled TLS record %d\n",
			       nvme_tcp_queue_id(queue), ctype);
			goto free_icresp;
		}
	}
	ret = -EINVAL;
	if (icresp->hdr.type != nvme_tcp_icresp) {
		pr_err("queue %d: bad type returned %d\n",
			nvme_tcp_queue_id(queue), icresp->hdr.type);
		goto free_icresp;
	}

	if (le32_to_cpu(icresp->hdr.plen) != sizeof(*icresp)) {
		pr_err("queue %d: bad pdu length returned %d\n",
			nvme_tcp_queue_id(queue), icresp->hdr.plen);
		goto free_icresp;
	}

	if (icresp->pfv != NVME_TCP_PFV_1_0) {
		pr_err("queue %d: bad pfv returned %d\n",
			nvme_tcp_queue_id(queue), icresp->pfv);
		goto free_icresp;
	}

	ctrl_ddgst = !!(icresp->digest & NVME_TCP_DATA_DIGEST_ENABLE);
	if ((queue->data_digest && !ctrl_ddgst) ||
	    (!queue->data_digest && ctrl_ddgst)) {
		pr_err("queue %d: data digest mismatch host: %s ctrl: %s\n",
			nvme_tcp_queue_id(queue),
			queue->data_digest ? "enabled" : "disabled",
			ctrl_ddgst ? "enabled" : "disabled");
		goto free_icresp;
	}

	ctrl_hdgst = !!(icresp->digest & NVME_TCP_HDR_DIGEST_ENABLE);
	if ((queue->hdr_digest && !ctrl_hdgst) ||
	    (!queue->hdr_digest && ctrl_hdgst)) {
		pr_err("queue %d: header digest mismatch host: %s ctrl: %s\n",
			nvme_tcp_queue_id(queue),
			queue->hdr_digest ? "enabled" : "disabled",
			ctrl_hdgst ? "enabled" : "disabled");
		goto free_icresp;
	}

	if (icresp->cpda != 0) {
		pr_err("queue %d: unsupported cpda returned %d\n",
			nvme_tcp_queue_id(queue), icresp->cpda);
		goto free_icresp;
	}

	maxh2cdata = le32_to_cpu(icresp->maxdata);
	if ((maxh2cdata % 4) || (maxh2cdata < NVME_TCP_MIN_MAXH2CDATA)) {
		pr_err("queue %d: invalid maxh2cdata returned %u\n",
		       nvme_tcp_queue_id(queue), maxh2cdata);
		goto free_icresp;
	}
	queue->maxh2cdata = maxh2cdata;

	ret = 0;
free_icresp:
	kfree(icresp);
free_icreq:
	kfree(icreq);
	return ret;
}

static bool nvme_tcp_admin_queue(struct nvme_tcp_queue *queue)
{
	return nvme_tcp_queue_id(queue) == 0;
}

static bool nvme_tcp_default_queue(struct nvme_tcp_queue *queue)
{
	struct nvme_tcp_ctrl *ctrl = queue->ctrl;
	int qid = nvme_tcp_queue_id(queue);

	return !nvme_tcp_admin_queue(queue) &&
		qid < 1 + ctrl->io_queues[HCTX_TYPE_DEFAULT];
}

static bool nvme_tcp_read_queue(struct nvme_tcp_queue *queue)
{
	struct nvme_tcp_ctrl *ctrl = queue->ctrl;
	int qid = nvme_tcp_queue_id(queue);

	return !nvme_tcp_admin_queue(queue) &&
		!nvme_tcp_default_queue(queue) &&
		qid < 1 + ctrl->io_queues[HCTX_TYPE_DEFAULT] +
			  ctrl->io_queues[HCTX_TYPE_READ];
}

static bool nvme_tcp_poll_queue(struct nvme_tcp_queue *queue)
{
	struct nvme_tcp_ctrl *ctrl = queue->ctrl;
	int qid = nvme_tcp_queue_id(queue);

	return !nvme_tcp_admin_queue(queue) &&
		!nvme_tcp_default_queue(queue) &&
		!nvme_tcp_read_queue(queue) &&
		qid < 1 + ctrl->io_queues[HCTX_TYPE_DEFAULT] +
			  ctrl->io_queues[HCTX_TYPE_READ] +
			  ctrl->io_queues[HCTX_TYPE_POLL];
}

static void nvme_tcp_set_queue_io_cpu(struct nvme_tcp_queue *queue)
{
	struct nvme_tcp_ctrl *ctrl = queue->ctrl;
	int qid = nvme_tcp_queue_id(queue);
	int n = 0;

	if (nvme_tcp_default_queue(queue))
		n = qid - 1;
	else if (nvme_tcp_read_queue(queue))
		n = qid - ctrl->io_queues[HCTX_TYPE_DEFAULT] - 1;
	else if (nvme_tcp_poll_queue(queue))
		n = qid - ctrl->io_queues[HCTX_TYPE_DEFAULT] -
				ctrl->io_queues[HCTX_TYPE_READ] - 1;
	if (wq_unbound)
		queue->io_cpu = WORK_CPU_UNBOUND;
	else
		queue->io_cpu = cpumask_next_wrap(n - 1, cpu_online_mask, -1, false);
}

static void nvme_tcp_tls_done(void *data, int status, key_serial_t pskid)
{
	struct nvme_tcp_queue *queue = data;
	struct nvme_tcp_ctrl *ctrl = queue->ctrl;
	int qid = nvme_tcp_queue_id(queue);
	struct key *tls_key;

	dev_dbg(ctrl->ctrl.device, "queue %d: TLS handshake done, key %x, status %d\n",
		qid, pskid, status);

	if (status) {
		queue->tls_err = -status;
		goto out_complete;
	}

	tls_key = nvme_tls_key_lookup(pskid);
	if (IS_ERR(tls_key)) {
		dev_warn(ctrl->ctrl.device, "queue %d: Invalid key %x\n",
			 qid, pskid);
		queue->tls_err = -ENOKEY;
	} else {
		queue->tls_enabled = true;
		if (qid == 0)
			ctrl->ctrl.tls_pskid = key_serial(tls_key);
		key_put(tls_key);
		queue->tls_err = 0;
	}

out_complete:
	complete(&queue->tls_complete);
<<<<<<< HEAD
}

static int nvme_tcp_start_tls(struct nvme_ctrl *nctrl,
			      struct nvme_tcp_queue *queue,
			      key_serial_t pskid)
{
	int qid = nvme_tcp_queue_id(queue);
	int ret;
	struct tls_handshake_args args;
	unsigned long tmo = tls_handshake_timeout * HZ;
	key_serial_t keyring = nvme_keyring_id();

	dev_dbg(nctrl->device, "queue %d: start TLS with key %x\n",
		qid, pskid);
	memset(&args, 0, sizeof(args));
	args.ta_sock = queue->sock;
	args.ta_done = nvme_tcp_tls_done;
	args.ta_data = queue;
	args.ta_my_peerids[0] = pskid;
	args.ta_num_peerids = 1;
	if (nctrl->opts->keyring)
		keyring = key_serial(nctrl->opts->keyring);
	args.ta_keyring = keyring;
	args.ta_timeout_ms = tls_handshake_timeout * 1000;
	queue->tls_err = -EOPNOTSUPP;
	init_completion(&queue->tls_complete);
	ret = tls_client_hello_psk(&args, GFP_KERNEL);
	if (ret) {
		dev_err(nctrl->device, "queue %d: failed to start TLS: %d\n",
			qid, ret);
		return ret;
	}
	ret = wait_for_completion_interruptible_timeout(&queue->tls_complete, tmo);
	if (ret <= 0) {
		if (ret == 0)
			ret = -ETIMEDOUT;

		dev_err(nctrl->device,
			"queue %d: TLS handshake failed, error %d\n",
			qid, ret);
		tls_handshake_cancel(queue->sock->sk);
	} else {
		dev_dbg(nctrl->device,
			"queue %d: TLS handshake complete, error %d\n",
			qid, queue->tls_err);
		ret = queue->tls_err;
	}
	return ret;
}

=======
}

static int nvme_tcp_start_tls(struct nvme_ctrl *nctrl,
			      struct nvme_tcp_queue *queue,
			      key_serial_t pskid)
{
	int qid = nvme_tcp_queue_id(queue);
	int ret;
	struct tls_handshake_args args;
	unsigned long tmo = tls_handshake_timeout * HZ;
	key_serial_t keyring = nvme_keyring_id();

	dev_dbg(nctrl->device, "queue %d: start TLS with key %x\n",
		qid, pskid);
	memset(&args, 0, sizeof(args));
	args.ta_sock = queue->sock;
	args.ta_done = nvme_tcp_tls_done;
	args.ta_data = queue;
	args.ta_my_peerids[0] = pskid;
	args.ta_num_peerids = 1;
	if (nctrl->opts->keyring)
		keyring = key_serial(nctrl->opts->keyring);
	args.ta_keyring = keyring;
	args.ta_timeout_ms = tls_handshake_timeout * 1000;
	queue->tls_err = -EOPNOTSUPP;
	init_completion(&queue->tls_complete);
	ret = tls_client_hello_psk(&args, GFP_KERNEL);
	if (ret) {
		dev_err(nctrl->device, "queue %d: failed to start TLS: %d\n",
			qid, ret);
		return ret;
	}
	ret = wait_for_completion_interruptible_timeout(&queue->tls_complete, tmo);
	if (ret <= 0) {
		if (ret == 0)
			ret = -ETIMEDOUT;

		dev_err(nctrl->device,
			"queue %d: TLS handshake failed, error %d\n",
			qid, ret);
		tls_handshake_cancel(queue->sock->sk);
	} else {
		dev_dbg(nctrl->device,
			"queue %d: TLS handshake complete, error %d\n",
			qid, queue->tls_err);
		ret = queue->tls_err;
	}
	return ret;
}

>>>>>>> 2d5404ca
static int nvme_tcp_alloc_queue(struct nvme_ctrl *nctrl, int qid,
				key_serial_t pskid)
{
	struct nvme_tcp_ctrl *ctrl = to_tcp_ctrl(nctrl);
	struct nvme_tcp_queue *queue = &ctrl->queues[qid];
	int ret, rcv_pdu_size;
	struct file *sock_file;

	mutex_init(&queue->queue_lock);
	queue->ctrl = ctrl;
	init_llist_head(&queue->req_list);
	INIT_LIST_HEAD(&queue->send_list);
	mutex_init(&queue->send_mutex);
	INIT_WORK(&queue->io_work, nvme_tcp_io_work);

	if (qid > 0)
		queue->cmnd_capsule_len = nctrl->ioccsz * 16;
	else
		queue->cmnd_capsule_len = sizeof(struct nvme_command) +
						NVME_TCP_ADMIN_CCSZ;

	ret = sock_create(ctrl->addr.ss_family, SOCK_STREAM,
			IPPROTO_TCP, &queue->sock);
	if (ret) {
		dev_err(nctrl->device,
			"failed to create socket: %d\n", ret);
		goto err_destroy_mutex;
	}

	sock_file = sock_alloc_file(queue->sock, O_CLOEXEC, NULL);
	if (IS_ERR(sock_file)) {
		ret = PTR_ERR(sock_file);
		goto err_destroy_mutex;
	}
	nvme_tcp_reclassify_socket(queue->sock);

	/* Single syn retry */
	tcp_sock_set_syncnt(queue->sock->sk, 1);

	/* Set TCP no delay */
	tcp_sock_set_nodelay(queue->sock->sk);

	/*
	 * Cleanup whatever is sitting in the TCP transmit queue on socket
	 * close. This is done to prevent stale data from being sent should
	 * the network connection be restored before TCP times out.
	 */
	sock_no_linger(queue->sock->sk);

	if (so_priority > 0)
		sock_set_priority(queue->sock->sk, so_priority);

	/* Set socket type of service */
	if (nctrl->opts->tos >= 0)
		ip_sock_set_tos(queue->sock->sk, nctrl->opts->tos);

	/* Set 10 seconds timeout for icresp recvmsg */
	queue->sock->sk->sk_rcvtimeo = 10 * HZ;

	queue->sock->sk->sk_allocation = GFP_ATOMIC;
	queue->sock->sk->sk_use_task_frag = false;
	nvme_tcp_set_queue_io_cpu(queue);
	queue->request = NULL;
	queue->data_remaining = 0;
	queue->ddgst_remaining = 0;
	queue->pdu_remaining = 0;
	queue->pdu_offset = 0;
	sk_set_memalloc(queue->sock->sk);

	if (nctrl->opts->mask & NVMF_OPT_HOST_TRADDR) {
		ret = kernel_bind(queue->sock, (struct sockaddr *)&ctrl->src_addr,
			sizeof(ctrl->src_addr));
		if (ret) {
			dev_err(nctrl->device,
				"failed to bind queue %d socket %d\n",
				qid, ret);
			goto err_sock;
		}
	}

	if (nctrl->opts->mask & NVMF_OPT_HOST_IFACE) {
		char *iface = nctrl->opts->host_iface;
		sockptr_t optval = KERNEL_SOCKPTR(iface);

		ret = sock_setsockopt(queue->sock, SOL_SOCKET, SO_BINDTODEVICE,
				      optval, strlen(iface));
		if (ret) {
			dev_err(nctrl->device,
			  "failed to bind to interface %s queue %d err %d\n",
			  iface, qid, ret);
			goto err_sock;
		}
	}

	queue->hdr_digest = nctrl->opts->hdr_digest;
	queue->data_digest = nctrl->opts->data_digest;
	if (queue->hdr_digest || queue->data_digest) {
		ret = nvme_tcp_alloc_crypto(queue);
		if (ret) {
			dev_err(nctrl->device,
				"failed to allocate queue %d crypto\n", qid);
			goto err_sock;
		}
	}

	rcv_pdu_size = sizeof(struct nvme_tcp_rsp_pdu) +
			nvme_tcp_hdgst_len(queue);
	queue->pdu = kmalloc(rcv_pdu_size, GFP_KERNEL);
	if (!queue->pdu) {
		ret = -ENOMEM;
		goto err_crypto;
	}

	dev_dbg(nctrl->device, "connecting queue %d\n",
			nvme_tcp_queue_id(queue));

	ret = kernel_connect(queue->sock, (struct sockaddr *)&ctrl->addr,
		sizeof(ctrl->addr), 0);
	if (ret) {
		dev_err(nctrl->device,
			"failed to connect socket: %d\n", ret);
		goto err_rcv_pdu;
	}

	/* If PSKs are configured try to start TLS */
	if (nvme_tcp_tls_configured(nctrl) && pskid) {
		ret = nvme_tcp_start_tls(nctrl, queue, pskid);
		if (ret)
			goto err_init_connect;
	}

	ret = nvme_tcp_init_connection(queue);
	if (ret)
		goto err_init_connect;

	set_bit(NVME_TCP_Q_ALLOCATED, &queue->flags);

	return 0;

err_init_connect:
	kernel_sock_shutdown(queue->sock, SHUT_RDWR);
err_rcv_pdu:
	kfree(queue->pdu);
err_crypto:
	if (queue->hdr_digest || queue->data_digest)
		nvme_tcp_free_crypto(queue);
err_sock:
	/* ->sock will be released by fput() */
	fput(queue->sock->file);
	queue->sock = NULL;
err_destroy_mutex:
	mutex_destroy(&queue->send_mutex);
	mutex_destroy(&queue->queue_lock);
	return ret;
}

static void nvme_tcp_restore_sock_ops(struct nvme_tcp_queue *queue)
{
	struct socket *sock = queue->sock;

	write_lock_bh(&sock->sk->sk_callback_lock);
	sock->sk->sk_user_data  = NULL;
	sock->sk->sk_data_ready = queue->data_ready;
	sock->sk->sk_state_change = queue->state_change;
	sock->sk->sk_write_space  = queue->write_space;
	write_unlock_bh(&sock->sk->sk_callback_lock);
}

static void __nvme_tcp_stop_queue(struct nvme_tcp_queue *queue)
{
	kernel_sock_shutdown(queue->sock, SHUT_RDWR);
	nvme_tcp_restore_sock_ops(queue);
	cancel_work_sync(&queue->io_work);
}

static void nvme_tcp_stop_queue(struct nvme_ctrl *nctrl, int qid)
{
	struct nvme_tcp_ctrl *ctrl = to_tcp_ctrl(nctrl);
	struct nvme_tcp_queue *queue = &ctrl->queues[qid];

	if (!test_bit(NVME_TCP_Q_ALLOCATED, &queue->flags))
		return;

	mutex_lock(&queue->queue_lock);
	if (test_and_clear_bit(NVME_TCP_Q_LIVE, &queue->flags))
		__nvme_tcp_stop_queue(queue);
	/* Stopping the queue will disable TLS */
	queue->tls_enabled = false;
	mutex_unlock(&queue->queue_lock);
}

static void nvme_tcp_setup_sock_ops(struct nvme_tcp_queue *queue)
{
	write_lock_bh(&queue->sock->sk->sk_callback_lock);
	queue->sock->sk->sk_user_data = queue;
	queue->state_change = queue->sock->sk->sk_state_change;
	queue->data_ready = queue->sock->sk->sk_data_ready;
	queue->write_space = queue->sock->sk->sk_write_space;
	queue->sock->sk->sk_data_ready = nvme_tcp_data_ready;
	queue->sock->sk->sk_state_change = nvme_tcp_state_change;
	queue->sock->sk->sk_write_space = nvme_tcp_write_space;
#ifdef CONFIG_NET_RX_BUSY_POLL
	queue->sock->sk->sk_ll_usec = 1;
#endif
	write_unlock_bh(&queue->sock->sk->sk_callback_lock);
}

static int nvme_tcp_start_queue(struct nvme_ctrl *nctrl, int idx)
{
	struct nvme_tcp_ctrl *ctrl = to_tcp_ctrl(nctrl);
	struct nvme_tcp_queue *queue = &ctrl->queues[idx];
	int ret;

	queue->rd_enabled = true;
	nvme_tcp_init_recv_ctx(queue);
	nvme_tcp_setup_sock_ops(queue);

	if (idx)
		ret = nvmf_connect_io_queue(nctrl, idx);
	else
		ret = nvmf_connect_admin_queue(nctrl);

	if (!ret) {
		set_bit(NVME_TCP_Q_LIVE, &queue->flags);
	} else {
		if (test_bit(NVME_TCP_Q_ALLOCATED, &queue->flags))
			__nvme_tcp_stop_queue(queue);
		dev_err(nctrl->device,
			"failed to connect queue: %d ret=%d\n", idx, ret);
	}
	return ret;
}

static void nvme_tcp_free_admin_queue(struct nvme_ctrl *ctrl)
{
	if (to_tcp_ctrl(ctrl)->async_req.pdu) {
		cancel_work_sync(&ctrl->async_event_work);
		nvme_tcp_free_async_req(to_tcp_ctrl(ctrl));
		to_tcp_ctrl(ctrl)->async_req.pdu = NULL;
	}

	nvme_tcp_free_queue(ctrl, 0);
}

static void nvme_tcp_free_io_queues(struct nvme_ctrl *ctrl)
{
	int i;

	for (i = 1; i < ctrl->queue_count; i++)
		nvme_tcp_free_queue(ctrl, i);
}

static void nvme_tcp_stop_io_queues(struct nvme_ctrl *ctrl)
{
	int i;

	for (i = 1; i < ctrl->queue_count; i++)
		nvme_tcp_stop_queue(ctrl, i);
}

static int nvme_tcp_start_io_queues(struct nvme_ctrl *ctrl,
				    int first, int last)
{
	int i, ret;

	for (i = first; i < last; i++) {
		ret = nvme_tcp_start_queue(ctrl, i);
		if (ret)
			goto out_stop_queues;
	}

	return 0;

out_stop_queues:
	for (i--; i >= first; i--)
		nvme_tcp_stop_queue(ctrl, i);
	return ret;
}

static int nvme_tcp_alloc_admin_queue(struct nvme_ctrl *ctrl)
{
	int ret;
	key_serial_t pskid = 0;

	if (nvme_tcp_tls_configured(ctrl)) {
		if (ctrl->opts->tls_key)
			pskid = key_serial(ctrl->opts->tls_key);
		else {
			pskid = nvme_tls_psk_default(ctrl->opts->keyring,
						      ctrl->opts->host->nqn,
						      ctrl->opts->subsysnqn);
			if (!pskid) {
				dev_err(ctrl->device, "no valid PSK found\n");
				return -ENOKEY;
			}
		}
	}

	ret = nvme_tcp_alloc_queue(ctrl, 0, pskid);
	if (ret)
		return ret;

	ret = nvme_tcp_alloc_async_req(to_tcp_ctrl(ctrl));
	if (ret)
		goto out_free_queue;

	return 0;

out_free_queue:
	nvme_tcp_free_queue(ctrl, 0);
	return ret;
}

static int __nvme_tcp_alloc_io_queues(struct nvme_ctrl *ctrl)
{
	int i, ret;

	if (nvme_tcp_tls_configured(ctrl) && !ctrl->tls_pskid) {
		dev_err(ctrl->device, "no PSK negotiated\n");
		return -ENOKEY;
	}

	for (i = 1; i < ctrl->queue_count; i++) {
		ret = nvme_tcp_alloc_queue(ctrl, i,
				ctrl->tls_pskid);
		if (ret)
			goto out_free_queues;
	}

	return 0;

out_free_queues:
	for (i--; i >= 1; i--)
		nvme_tcp_free_queue(ctrl, i);

	return ret;
}

static int nvme_tcp_alloc_io_queues(struct nvme_ctrl *ctrl)
{
	unsigned int nr_io_queues;
	int ret;

	nr_io_queues = nvmf_nr_io_queues(ctrl->opts);
	ret = nvme_set_queue_count(ctrl, &nr_io_queues);
	if (ret)
		return ret;

	if (nr_io_queues == 0) {
		dev_err(ctrl->device,
			"unable to set any I/O queues\n");
		return -ENOMEM;
	}

	ctrl->queue_count = nr_io_queues + 1;
	dev_info(ctrl->device,
		"creating %d I/O queues.\n", nr_io_queues);

	nvmf_set_io_queues(ctrl->opts, nr_io_queues,
			   to_tcp_ctrl(ctrl)->io_queues);
	return __nvme_tcp_alloc_io_queues(ctrl);
}

static void nvme_tcp_destroy_io_queues(struct nvme_ctrl *ctrl, bool remove)
{
	nvme_tcp_stop_io_queues(ctrl);
	if (remove)
		nvme_remove_io_tag_set(ctrl);
	nvme_tcp_free_io_queues(ctrl);
}

static int nvme_tcp_configure_io_queues(struct nvme_ctrl *ctrl, bool new)
{
	int ret, nr_queues;

	ret = nvme_tcp_alloc_io_queues(ctrl);
	if (ret)
		return ret;

	if (new) {
		ret = nvme_alloc_io_tag_set(ctrl, &to_tcp_ctrl(ctrl)->tag_set,
				&nvme_tcp_mq_ops,
				ctrl->opts->nr_poll_queues ? HCTX_MAX_TYPES : 2,
				sizeof(struct nvme_tcp_request));
		if (ret)
			goto out_free_io_queues;
	}

	/*
	 * Only start IO queues for which we have allocated the tagset
	 * and limitted it to the available queues. On reconnects, the
	 * queue number might have changed.
	 */
	nr_queues = min(ctrl->tagset->nr_hw_queues + 1, ctrl->queue_count);
	ret = nvme_tcp_start_io_queues(ctrl, 1, nr_queues);
	if (ret)
		goto out_cleanup_connect_q;

	if (!new) {
		nvme_start_freeze(ctrl);
		nvme_unquiesce_io_queues(ctrl);
		if (!nvme_wait_freeze_timeout(ctrl, NVME_IO_TIMEOUT)) {
			/*
			 * If we timed out waiting for freeze we are likely to
			 * be stuck.  Fail the controller initialization just
			 * to be safe.
			 */
			ret = -ENODEV;
			nvme_unfreeze(ctrl);
			goto out_wait_freeze_timed_out;
		}
		blk_mq_update_nr_hw_queues(ctrl->tagset,
			ctrl->queue_count - 1);
		nvme_unfreeze(ctrl);
	}

	/*
	 * If the number of queues has increased (reconnect case)
	 * start all new queues now.
	 */
	ret = nvme_tcp_start_io_queues(ctrl, nr_queues,
				       ctrl->tagset->nr_hw_queues + 1);
	if (ret)
		goto out_wait_freeze_timed_out;

	return 0;

out_wait_freeze_timed_out:
	nvme_quiesce_io_queues(ctrl);
	nvme_sync_io_queues(ctrl);
	nvme_tcp_stop_io_queues(ctrl);
out_cleanup_connect_q:
	nvme_cancel_tagset(ctrl);
	if (new)
		nvme_remove_io_tag_set(ctrl);
out_free_io_queues:
	nvme_tcp_free_io_queues(ctrl);
	return ret;
}

static void nvme_tcp_destroy_admin_queue(struct nvme_ctrl *ctrl, bool remove)
{
	nvme_tcp_stop_queue(ctrl, 0);
	if (remove)
		nvme_remove_admin_tag_set(ctrl);
	nvme_tcp_free_admin_queue(ctrl);
}

static int nvme_tcp_configure_admin_queue(struct nvme_ctrl *ctrl, bool new)
{
	int error;

	error = nvme_tcp_alloc_admin_queue(ctrl);
	if (error)
		return error;

	if (new) {
		error = nvme_alloc_admin_tag_set(ctrl,
				&to_tcp_ctrl(ctrl)->admin_tag_set,
				&nvme_tcp_admin_mq_ops,
				sizeof(struct nvme_tcp_request));
		if (error)
			goto out_free_queue;
	}

	error = nvme_tcp_start_queue(ctrl, 0);
	if (error)
		goto out_cleanup_tagset;

	error = nvme_enable_ctrl(ctrl);
	if (error)
		goto out_stop_queue;

	nvme_unquiesce_admin_queue(ctrl);

	error = nvme_init_ctrl_finish(ctrl, false);
	if (error)
		goto out_quiesce_queue;

	return 0;

out_quiesce_queue:
	nvme_quiesce_admin_queue(ctrl);
	blk_sync_queue(ctrl->admin_q);
out_stop_queue:
	nvme_tcp_stop_queue(ctrl, 0);
	nvme_cancel_admin_tagset(ctrl);
out_cleanup_tagset:
	if (new)
		nvme_remove_admin_tag_set(ctrl);
out_free_queue:
	nvme_tcp_free_admin_queue(ctrl);
	return error;
}

static void nvme_tcp_teardown_admin_queue(struct nvme_ctrl *ctrl,
		bool remove)
{
	nvme_quiesce_admin_queue(ctrl);
	blk_sync_queue(ctrl->admin_q);
	nvme_tcp_stop_queue(ctrl, 0);
	nvme_cancel_admin_tagset(ctrl);
	if (remove)
		nvme_unquiesce_admin_queue(ctrl);
	nvme_tcp_destroy_admin_queue(ctrl, remove);
	if (ctrl->tls_pskid) {
		dev_dbg(ctrl->device, "Wipe negotiated TLS_PSK %08x\n",
			ctrl->tls_pskid);
		ctrl->tls_pskid = 0;
	}
}

static void nvme_tcp_teardown_io_queues(struct nvme_ctrl *ctrl,
		bool remove)
{
	if (ctrl->queue_count <= 1)
		return;
	nvme_quiesce_admin_queue(ctrl);
	nvme_quiesce_io_queues(ctrl);
	nvme_sync_io_queues(ctrl);
	nvme_tcp_stop_io_queues(ctrl);
	nvme_cancel_tagset(ctrl);
	if (remove)
		nvme_unquiesce_io_queues(ctrl);
	nvme_tcp_destroy_io_queues(ctrl, remove);
}

static void nvme_tcp_reconnect_or_remove(struct nvme_ctrl *ctrl,
		int status)
{
	enum nvme_ctrl_state state = nvme_ctrl_state(ctrl);

	/* If we are resetting/deleting then do nothing */
	if (state != NVME_CTRL_CONNECTING) {
		WARN_ON_ONCE(state == NVME_CTRL_NEW || state == NVME_CTRL_LIVE);
		return;
	}

	if (nvmf_should_reconnect(ctrl, status)) {
		dev_info(ctrl->device, "Reconnecting in %d seconds...\n",
			ctrl->opts->reconnect_delay);
		queue_delayed_work(nvme_wq, &to_tcp_ctrl(ctrl)->connect_work,
				ctrl->opts->reconnect_delay * HZ);
	} else {
		dev_info(ctrl->device, "Removing controller (%d)...\n",
			 status);
		nvme_delete_ctrl(ctrl);
	}
}

static int nvme_tcp_setup_ctrl(struct nvme_ctrl *ctrl, bool new)
{
	struct nvmf_ctrl_options *opts = ctrl->opts;
	int ret;

	ret = nvme_tcp_configure_admin_queue(ctrl, new);
	if (ret)
		return ret;

	if (ctrl->icdoff) {
		ret = -EOPNOTSUPP;
		dev_err(ctrl->device, "icdoff is not supported!\n");
		goto destroy_admin;
	}

	if (!nvme_ctrl_sgl_supported(ctrl)) {
		ret = -EOPNOTSUPP;
		dev_err(ctrl->device, "Mandatory sgls are not supported!\n");
		goto destroy_admin;
	}

	if (opts->queue_size > ctrl->sqsize + 1)
		dev_warn(ctrl->device,
			"queue_size %zu > ctrl sqsize %u, clamping down\n",
			opts->queue_size, ctrl->sqsize + 1);

	if (ctrl->sqsize + 1 > ctrl->maxcmd) {
		dev_warn(ctrl->device,
			"sqsize %u > ctrl maxcmd %u, clamping down\n",
			ctrl->sqsize + 1, ctrl->maxcmd);
		ctrl->sqsize = ctrl->maxcmd - 1;
	}

	if (ctrl->queue_count > 1) {
		ret = nvme_tcp_configure_io_queues(ctrl, new);
		if (ret)
			goto destroy_admin;
	}

	if (!nvme_change_ctrl_state(ctrl, NVME_CTRL_LIVE)) {
		/*
		 * state change failure is ok if we started ctrl delete,
		 * unless we're during creation of a new controller to
		 * avoid races with teardown flow.
		 */
		enum nvme_ctrl_state state = nvme_ctrl_state(ctrl);

		WARN_ON_ONCE(state != NVME_CTRL_DELETING &&
			     state != NVME_CTRL_DELETING_NOIO);
		WARN_ON_ONCE(new);
		ret = -EINVAL;
		goto destroy_io;
	}

	nvme_start_ctrl(ctrl);
	return 0;

destroy_io:
	if (ctrl->queue_count > 1) {
		nvme_quiesce_io_queues(ctrl);
		nvme_sync_io_queues(ctrl);
		nvme_tcp_stop_io_queues(ctrl);
		nvme_cancel_tagset(ctrl);
		nvme_tcp_destroy_io_queues(ctrl, new);
	}
destroy_admin:
	nvme_stop_keep_alive(ctrl);
	nvme_tcp_teardown_admin_queue(ctrl, false);
	return ret;
}

static void nvme_tcp_reconnect_ctrl_work(struct work_struct *work)
{
	struct nvme_tcp_ctrl *tcp_ctrl = container_of(to_delayed_work(work),
			struct nvme_tcp_ctrl, connect_work);
	struct nvme_ctrl *ctrl = &tcp_ctrl->ctrl;
	int ret;

	++ctrl->nr_reconnects;

	ret = nvme_tcp_setup_ctrl(ctrl, false);
	if (ret)
		goto requeue;

	dev_info(ctrl->device, "Successfully reconnected (attempt %d/%d)\n",
		 ctrl->nr_reconnects, ctrl->opts->max_reconnects);

	ctrl->nr_reconnects = 0;

	return;

requeue:
<<<<<<< HEAD
	dev_info(ctrl->device, "Failed reconnect attempt %d\n",
			ctrl->nr_reconnects);
=======
	dev_info(ctrl->device, "Failed reconnect attempt %d/%d\n",
		 ctrl->nr_reconnects, ctrl->opts->max_reconnects);
>>>>>>> 2d5404ca
	nvme_tcp_reconnect_or_remove(ctrl, ret);
}

static void nvme_tcp_error_recovery_work(struct work_struct *work)
{
	struct nvme_tcp_ctrl *tcp_ctrl = container_of(to_delayed_work(work),
				struct nvme_tcp_ctrl, err_work);
	struct nvme_ctrl *ctrl = &tcp_ctrl->ctrl;

	nvme_stop_keep_alive(ctrl);
	flush_work(&ctrl->async_event_work);
	nvme_tcp_teardown_io_queues(ctrl, false);
	/* unquiesce to fail fast pending requests */
	nvme_unquiesce_io_queues(ctrl);
	nvme_tcp_teardown_admin_queue(ctrl, false);
	nvme_unquiesce_admin_queue(ctrl);
	nvme_auth_stop(ctrl);

	if (!nvme_change_ctrl_state(ctrl, NVME_CTRL_CONNECTING)) {
		/* state change failure is ok if we started ctrl delete */
		enum nvme_ctrl_state state = nvme_ctrl_state(ctrl);

		WARN_ON_ONCE(state != NVME_CTRL_DELETING &&
			     state != NVME_CTRL_DELETING_NOIO);
		return;
	}

	nvme_tcp_reconnect_or_remove(ctrl, 0);
}

static void nvme_tcp_teardown_ctrl(struct nvme_ctrl *ctrl, bool shutdown)
{
	nvme_tcp_teardown_io_queues(ctrl, shutdown);
	nvme_quiesce_admin_queue(ctrl);
	nvme_disable_ctrl(ctrl, shutdown);
	nvme_tcp_teardown_admin_queue(ctrl, shutdown);
}

static void nvme_tcp_delete_ctrl(struct nvme_ctrl *ctrl)
{
	nvme_tcp_teardown_ctrl(ctrl, true);
}

static void nvme_reset_ctrl_work(struct work_struct *work)
{
	struct nvme_ctrl *ctrl =
		container_of(work, struct nvme_ctrl, reset_work);
	int ret;

	nvme_stop_ctrl(ctrl);
	nvme_tcp_teardown_ctrl(ctrl, false);

	if (!nvme_change_ctrl_state(ctrl, NVME_CTRL_CONNECTING)) {
		/* state change failure is ok if we started ctrl delete */
		enum nvme_ctrl_state state = nvme_ctrl_state(ctrl);

		WARN_ON_ONCE(state != NVME_CTRL_DELETING &&
			     state != NVME_CTRL_DELETING_NOIO);
		return;
	}

	ret = nvme_tcp_setup_ctrl(ctrl, false);
	if (ret)
		goto out_fail;

	return;

out_fail:
	++ctrl->nr_reconnects;
	nvme_tcp_reconnect_or_remove(ctrl, ret);
}

static void nvme_tcp_stop_ctrl(struct nvme_ctrl *ctrl)
{
	flush_delayed_work(&to_tcp_ctrl(ctrl)->err_work);
	cancel_delayed_work_sync(&to_tcp_ctrl(ctrl)->connect_work);
}

static void nvme_tcp_free_ctrl(struct nvme_ctrl *nctrl)
{
	struct nvme_tcp_ctrl *ctrl = to_tcp_ctrl(nctrl);

	if (list_empty(&ctrl->list))
		goto free_ctrl;

	mutex_lock(&nvme_tcp_ctrl_mutex);
	list_del(&ctrl->list);
	mutex_unlock(&nvme_tcp_ctrl_mutex);

	nvmf_free_options(nctrl->opts);
free_ctrl:
	kfree(ctrl->queues);
	kfree(ctrl);
}

static void nvme_tcp_set_sg_null(struct nvme_command *c)
{
	struct nvme_sgl_desc *sg = &c->common.dptr.sgl;

	sg->addr = 0;
	sg->length = 0;
	sg->type = (NVME_TRANSPORT_SGL_DATA_DESC << 4) |
			NVME_SGL_FMT_TRANSPORT_A;
}

static void nvme_tcp_set_sg_inline(struct nvme_tcp_queue *queue,
		struct nvme_command *c, u32 data_len)
{
	struct nvme_sgl_desc *sg = &c->common.dptr.sgl;

	sg->addr = cpu_to_le64(queue->ctrl->ctrl.icdoff);
	sg->length = cpu_to_le32(data_len);
	sg->type = (NVME_SGL_FMT_DATA_DESC << 4) | NVME_SGL_FMT_OFFSET;
}

static void nvme_tcp_set_sg_host_data(struct nvme_command *c,
		u32 data_len)
{
	struct nvme_sgl_desc *sg = &c->common.dptr.sgl;

	sg->addr = 0;
	sg->length = cpu_to_le32(data_len);
	sg->type = (NVME_TRANSPORT_SGL_DATA_DESC << 4) |
			NVME_SGL_FMT_TRANSPORT_A;
}

static void nvme_tcp_submit_async_event(struct nvme_ctrl *arg)
{
	struct nvme_tcp_ctrl *ctrl = to_tcp_ctrl(arg);
	struct nvme_tcp_queue *queue = &ctrl->queues[0];
	struct nvme_tcp_cmd_pdu *pdu = ctrl->async_req.pdu;
	struct nvme_command *cmd = &pdu->cmd;
	u8 hdgst = nvme_tcp_hdgst_len(queue);

	memset(pdu, 0, sizeof(*pdu));
	pdu->hdr.type = nvme_tcp_cmd;
	if (queue->hdr_digest)
		pdu->hdr.flags |= NVME_TCP_F_HDGST;
	pdu->hdr.hlen = sizeof(*pdu);
	pdu->hdr.plen = cpu_to_le32(pdu->hdr.hlen + hdgst);

	cmd->common.opcode = nvme_admin_async_event;
	cmd->common.command_id = NVME_AQ_BLK_MQ_DEPTH;
	cmd->common.flags |= NVME_CMD_SGL_METABUF;
	nvme_tcp_set_sg_null(cmd);

	ctrl->async_req.state = NVME_TCP_SEND_CMD_PDU;
	ctrl->async_req.offset = 0;
	ctrl->async_req.curr_bio = NULL;
	ctrl->async_req.data_len = 0;

	nvme_tcp_queue_request(&ctrl->async_req, true, true);
}

static void nvme_tcp_complete_timed_out(struct request *rq)
{
	struct nvme_tcp_request *req = blk_mq_rq_to_pdu(rq);
	struct nvme_ctrl *ctrl = &req->queue->ctrl->ctrl;

	nvme_tcp_stop_queue(ctrl, nvme_tcp_queue_id(req->queue));
	nvmf_complete_timed_out_request(rq);
}

static enum blk_eh_timer_return nvme_tcp_timeout(struct request *rq)
{
	struct nvme_tcp_request *req = blk_mq_rq_to_pdu(rq);
	struct nvme_ctrl *ctrl = &req->queue->ctrl->ctrl;
	struct nvme_tcp_cmd_pdu *pdu = nvme_tcp_req_cmd_pdu(req);
	struct nvme_command *cmd = &pdu->cmd;
	int qid = nvme_tcp_queue_id(req->queue);

	dev_warn(ctrl->device,
		 "I/O tag %d (%04x) type %d opcode %#x (%s) QID %d timeout\n",
		 rq->tag, nvme_cid(rq), pdu->hdr.type, cmd->common.opcode,
		 nvme_fabrics_opcode_str(qid, cmd), qid);

<<<<<<< HEAD
	/*
	 * If the error recovery is started all commands will be
	 * aborted anyway, and nothing is to be done here.
	 */
	if (nvme_ctrl_state(ctrl) == NVME_CTRL_RESETTING &&
	    delayed_work_pending(&to_tcp_ctrl(ctrl)->err_work))
		return BLK_EH_RESET_TIMER;

=======
>>>>>>> 2d5404ca
	if (nvme_ctrl_state(ctrl) != NVME_CTRL_LIVE) {
		/*
		 * If we are resetting, connecting or deleting we should
		 * complete immediately because we may block controller
		 * teardown or setup sequence
		 * - ctrl disable/shutdown fabrics requests
		 * - connect requests
		 * - initialization admin requests
		 * - I/O requests that entered after unquiescing and
		 *   the controller stopped responding
		 *
		 * All other requests should be cancelled by the error
		 * recovery work, so it's fine that we fail it here.
		 */
		nvme_tcp_complete_timed_out(rq);
		return BLK_EH_DONE;
	}

	/*
	 * LIVE state should trigger the normal error recovery which will
	 * handle completing this request.
	 */
	nvme_tcp_error_recovery(ctrl);
	return BLK_EH_RESET_TIMER;
}

static blk_status_t nvme_tcp_map_data(struct nvme_tcp_queue *queue,
			struct request *rq)
{
	struct nvme_tcp_request *req = blk_mq_rq_to_pdu(rq);
	struct nvme_tcp_cmd_pdu *pdu = nvme_tcp_req_cmd_pdu(req);
	struct nvme_command *c = &pdu->cmd;

	c->common.flags |= NVME_CMD_SGL_METABUF;

	if (!blk_rq_nr_phys_segments(rq))
		nvme_tcp_set_sg_null(c);
	else if (rq_data_dir(rq) == WRITE &&
	    req->data_len <= nvme_tcp_inline_data_size(req))
		nvme_tcp_set_sg_inline(queue, c, req->data_len);
	else
		nvme_tcp_set_sg_host_data(c, req->data_len);

	return 0;
}

static blk_status_t nvme_tcp_setup_cmd_pdu(struct nvme_ns *ns,
		struct request *rq)
{
	struct nvme_tcp_request *req = blk_mq_rq_to_pdu(rq);
	struct nvme_tcp_cmd_pdu *pdu = nvme_tcp_req_cmd_pdu(req);
	struct nvme_tcp_queue *queue = req->queue;
	u8 hdgst = nvme_tcp_hdgst_len(queue), ddgst = 0;
	blk_status_t ret;

	ret = nvme_setup_cmd(ns, rq);
	if (ret)
		return ret;

	req->state = NVME_TCP_SEND_CMD_PDU;
	req->status = cpu_to_le16(NVME_SC_SUCCESS);
	req->offset = 0;
	req->data_sent = 0;
	req->pdu_len = 0;
	req->pdu_sent = 0;
	req->h2cdata_left = 0;
	req->data_len = blk_rq_nr_phys_segments(rq) ?
				blk_rq_payload_bytes(rq) : 0;
	req->curr_bio = rq->bio;
	if (req->curr_bio && req->data_len)
		nvme_tcp_init_iter(req, rq_data_dir(rq));

	if (rq_data_dir(rq) == WRITE &&
	    req->data_len <= nvme_tcp_inline_data_size(req))
		req->pdu_len = req->data_len;

	pdu->hdr.type = nvme_tcp_cmd;
	pdu->hdr.flags = 0;
	if (queue->hdr_digest)
		pdu->hdr.flags |= NVME_TCP_F_HDGST;
	if (queue->data_digest && req->pdu_len) {
		pdu->hdr.flags |= NVME_TCP_F_DDGST;
		ddgst = nvme_tcp_ddgst_len(queue);
	}
	pdu->hdr.hlen = sizeof(*pdu);
	pdu->hdr.pdo = req->pdu_len ? pdu->hdr.hlen + hdgst : 0;
	pdu->hdr.plen =
		cpu_to_le32(pdu->hdr.hlen + hdgst + req->pdu_len + ddgst);

	ret = nvme_tcp_map_data(queue, rq);
	if (unlikely(ret)) {
		nvme_cleanup_cmd(rq);
		dev_err(queue->ctrl->ctrl.device,
			"Failed to map data (%d)\n", ret);
		return ret;
	}

	return 0;
}

static void nvme_tcp_commit_rqs(struct blk_mq_hw_ctx *hctx)
{
	struct nvme_tcp_queue *queue = hctx->driver_data;

	if (!llist_empty(&queue->req_list))
		queue_work_on(queue->io_cpu, nvme_tcp_wq, &queue->io_work);
}

static blk_status_t nvme_tcp_queue_rq(struct blk_mq_hw_ctx *hctx,
		const struct blk_mq_queue_data *bd)
{
	struct nvme_ns *ns = hctx->queue->queuedata;
	struct nvme_tcp_queue *queue = hctx->driver_data;
	struct request *rq = bd->rq;
	struct nvme_tcp_request *req = blk_mq_rq_to_pdu(rq);
	bool queue_ready = test_bit(NVME_TCP_Q_LIVE, &queue->flags);
	blk_status_t ret;

	if (!nvme_check_ready(&queue->ctrl->ctrl, rq, queue_ready))
		return nvme_fail_nonready_command(&queue->ctrl->ctrl, rq);

	ret = nvme_tcp_setup_cmd_pdu(ns, rq);
	if (unlikely(ret))
		return ret;

	nvme_start_request(rq);

	nvme_tcp_queue_request(req, true, bd->last);

	return BLK_STS_OK;
}

static void nvme_tcp_map_queues(struct blk_mq_tag_set *set)
{
	struct nvme_tcp_ctrl *ctrl = to_tcp_ctrl(set->driver_data);

	nvmf_map_queues(set, &ctrl->ctrl, ctrl->io_queues);
}

static int nvme_tcp_poll(struct blk_mq_hw_ctx *hctx, struct io_comp_batch *iob)
{
	struct nvme_tcp_queue *queue = hctx->driver_data;
	struct sock *sk = queue->sock->sk;

	if (!test_bit(NVME_TCP_Q_LIVE, &queue->flags))
		return 0;

	set_bit(NVME_TCP_Q_POLLING, &queue->flags);
	if (sk_can_busy_loop(sk) && skb_queue_empty_lockless(&sk->sk_receive_queue))
		sk_busy_loop(sk, true);
	nvme_tcp_try_recv(queue);
	clear_bit(NVME_TCP_Q_POLLING, &queue->flags);
	return queue->nr_cqe;
}

static int nvme_tcp_get_address(struct nvme_ctrl *ctrl, char *buf, int size)
{
	struct nvme_tcp_queue *queue = &to_tcp_ctrl(ctrl)->queues[0];
	struct sockaddr_storage src_addr;
	int ret, len;

	len = nvmf_get_address(ctrl, buf, size);

	if (!test_bit(NVME_TCP_Q_LIVE, &queue->flags))
		return len;

	mutex_lock(&queue->queue_lock);

	ret = kernel_getsockname(queue->sock, (struct sockaddr *)&src_addr);
	if (ret > 0) {
		if (len > 0)
			len--; /* strip trailing newline */
		len += scnprintf(buf + len, size - len, "%ssrc_addr=%pISc\n",
				(len) ? "," : "", &src_addr);
	}

	mutex_unlock(&queue->queue_lock);

	return len;
}

static const struct blk_mq_ops nvme_tcp_mq_ops = {
	.queue_rq	= nvme_tcp_queue_rq,
	.commit_rqs	= nvme_tcp_commit_rqs,
	.complete	= nvme_complete_rq,
	.init_request	= nvme_tcp_init_request,
	.exit_request	= nvme_tcp_exit_request,
	.init_hctx	= nvme_tcp_init_hctx,
	.timeout	= nvme_tcp_timeout,
	.map_queues	= nvme_tcp_map_queues,
	.poll		= nvme_tcp_poll,
};

static const struct blk_mq_ops nvme_tcp_admin_mq_ops = {
	.queue_rq	= nvme_tcp_queue_rq,
	.complete	= nvme_complete_rq,
	.init_request	= nvme_tcp_init_request,
	.exit_request	= nvme_tcp_exit_request,
	.init_hctx	= nvme_tcp_init_admin_hctx,
	.timeout	= nvme_tcp_timeout,
};

static const struct nvme_ctrl_ops nvme_tcp_ctrl_ops = {
	.name			= "tcp",
	.module			= THIS_MODULE,
	.flags			= NVME_F_FABRICS | NVME_F_BLOCKING,
	.reg_read32		= nvmf_reg_read32,
	.reg_read64		= nvmf_reg_read64,
	.reg_write32		= nvmf_reg_write32,
	.subsystem_reset	= nvmf_subsystem_reset,
	.free_ctrl		= nvme_tcp_free_ctrl,
	.submit_async_event	= nvme_tcp_submit_async_event,
	.delete_ctrl		= nvme_tcp_delete_ctrl,
	.get_address		= nvme_tcp_get_address,
	.stop_ctrl		= nvme_tcp_stop_ctrl,
};

static bool
nvme_tcp_existing_controller(struct nvmf_ctrl_options *opts)
{
	struct nvme_tcp_ctrl *ctrl;
	bool found = false;

	mutex_lock(&nvme_tcp_ctrl_mutex);
	list_for_each_entry(ctrl, &nvme_tcp_ctrl_list, list) {
		found = nvmf_ip_options_match(&ctrl->ctrl, opts);
		if (found)
			break;
	}
	mutex_unlock(&nvme_tcp_ctrl_mutex);

	return found;
}

static struct nvme_tcp_ctrl *nvme_tcp_alloc_ctrl(struct device *dev,
		struct nvmf_ctrl_options *opts)
{
	struct nvme_tcp_ctrl *ctrl;
	int ret;

	ctrl = kzalloc(sizeof(*ctrl), GFP_KERNEL);
	if (!ctrl)
		return ERR_PTR(-ENOMEM);

	INIT_LIST_HEAD(&ctrl->list);
	ctrl->ctrl.opts = opts;
	ctrl->ctrl.queue_count = opts->nr_io_queues + opts->nr_write_queues +
				opts->nr_poll_queues + 1;
	ctrl->ctrl.sqsize = opts->queue_size - 1;
	ctrl->ctrl.kato = opts->kato;

	INIT_DELAYED_WORK(&ctrl->connect_work,
			nvme_tcp_reconnect_ctrl_work);
	INIT_DELAYED_WORK(&ctrl->err_work,
			  nvme_tcp_error_recovery_work);
	INIT_WORK(&ctrl->ctrl.reset_work, nvme_reset_ctrl_work);

	if (!(opts->mask & NVMF_OPT_TRSVCID)) {
		opts->trsvcid =
			kstrdup(__stringify(NVME_TCP_DISC_PORT), GFP_KERNEL);
		if (!opts->trsvcid) {
			ret = -ENOMEM;
			goto out_free_ctrl;
		}
		opts->mask |= NVMF_OPT_TRSVCID;
	}

	ret = inet_pton_with_scope(&init_net, AF_UNSPEC,
			opts->traddr, opts->trsvcid, &ctrl->addr);
	if (ret) {
		pr_err("malformed address passed: %s:%s\n",
			opts->traddr, opts->trsvcid);
		goto out_free_ctrl;
	}

	if (opts->mask & NVMF_OPT_HOST_TRADDR) {
		ret = inet_pton_with_scope(&init_net, AF_UNSPEC,
			opts->host_traddr, NULL, &ctrl->src_addr);
		if (ret) {
			pr_err("malformed src address passed: %s\n",
			       opts->host_traddr);
			goto out_free_ctrl;
		}
	}

	if (opts->mask & NVMF_OPT_HOST_IFACE) {
		if (!__dev_get_by_name(&init_net, opts->host_iface)) {
			pr_err("invalid interface passed: %s\n",
			       opts->host_iface);
			ret = -ENODEV;
			goto out_free_ctrl;
		}
	}

	if (!opts->duplicate_connect && nvme_tcp_existing_controller(opts)) {
		ret = -EALREADY;
		goto out_free_ctrl;
	}

	ctrl->queues = kcalloc(ctrl->ctrl.queue_count, sizeof(*ctrl->queues),
				GFP_KERNEL);
	if (!ctrl->queues) {
		ret = -ENOMEM;
		goto out_free_ctrl;
	}

	ret = nvme_init_ctrl(&ctrl->ctrl, dev, &nvme_tcp_ctrl_ops, 0);
	if (ret)
		goto out_kfree_queues;

	return ctrl;
out_kfree_queues:
	kfree(ctrl->queues);
out_free_ctrl:
	kfree(ctrl);
	return ERR_PTR(ret);
}

static struct nvme_ctrl *nvme_tcp_create_ctrl(struct device *dev,
		struct nvmf_ctrl_options *opts)
{
	struct nvme_tcp_ctrl *ctrl;
	int ret;

	ctrl = nvme_tcp_alloc_ctrl(dev, opts);
	if (IS_ERR(ctrl))
		return ERR_CAST(ctrl);

	ret = nvme_add_ctrl(&ctrl->ctrl);
	if (ret)
		goto out_put_ctrl;

	if (!nvme_change_ctrl_state(&ctrl->ctrl, NVME_CTRL_CONNECTING)) {
		WARN_ON_ONCE(1);
		ret = -EINTR;
		goto out_uninit_ctrl;
	}

	ret = nvme_tcp_setup_ctrl(&ctrl->ctrl, true);
	if (ret)
		goto out_uninit_ctrl;

	dev_info(ctrl->ctrl.device, "new ctrl: NQN \"%s\", addr %pISp, hostnqn: %s\n",
		nvmf_ctrl_subsysnqn(&ctrl->ctrl), &ctrl->addr, opts->host->nqn);

	mutex_lock(&nvme_tcp_ctrl_mutex);
	list_add_tail(&ctrl->list, &nvme_tcp_ctrl_list);
	mutex_unlock(&nvme_tcp_ctrl_mutex);

	return &ctrl->ctrl;

out_uninit_ctrl:
	nvme_uninit_ctrl(&ctrl->ctrl);
out_put_ctrl:
	nvme_put_ctrl(&ctrl->ctrl);
	if (ret > 0)
		ret = -EIO;
	return ERR_PTR(ret);
}

static struct nvmf_transport_ops nvme_tcp_transport = {
	.name		= "tcp",
	.module		= THIS_MODULE,
	.required_opts	= NVMF_OPT_TRADDR,
	.allowed_opts	= NVMF_OPT_TRSVCID | NVMF_OPT_RECONNECT_DELAY |
			  NVMF_OPT_HOST_TRADDR | NVMF_OPT_CTRL_LOSS_TMO |
			  NVMF_OPT_HDR_DIGEST | NVMF_OPT_DATA_DIGEST |
			  NVMF_OPT_NR_WRITE_QUEUES | NVMF_OPT_NR_POLL_QUEUES |
			  NVMF_OPT_TOS | NVMF_OPT_HOST_IFACE | NVMF_OPT_TLS |
			  NVMF_OPT_KEYRING | NVMF_OPT_TLS_KEY,
	.create_ctrl	= nvme_tcp_create_ctrl,
};

static int __init nvme_tcp_init_module(void)
{
	unsigned int wq_flags = WQ_MEM_RECLAIM | WQ_HIGHPRI | WQ_SYSFS;

	BUILD_BUG_ON(sizeof(struct nvme_tcp_hdr) != 8);
	BUILD_BUG_ON(sizeof(struct nvme_tcp_cmd_pdu) != 72);
	BUILD_BUG_ON(sizeof(struct nvme_tcp_data_pdu) != 24);
	BUILD_BUG_ON(sizeof(struct nvme_tcp_rsp_pdu) != 24);
	BUILD_BUG_ON(sizeof(struct nvme_tcp_r2t_pdu) != 24);
	BUILD_BUG_ON(sizeof(struct nvme_tcp_icreq_pdu) != 128);
	BUILD_BUG_ON(sizeof(struct nvme_tcp_icresp_pdu) != 128);
	BUILD_BUG_ON(sizeof(struct nvme_tcp_term_pdu) != 24);

	if (wq_unbound)
		wq_flags |= WQ_UNBOUND;

	nvme_tcp_wq = alloc_workqueue("nvme_tcp_wq", wq_flags, 0);
	if (!nvme_tcp_wq)
		return -ENOMEM;

	nvmf_register_transport(&nvme_tcp_transport);
	return 0;
}

static void __exit nvme_tcp_cleanup_module(void)
{
	struct nvme_tcp_ctrl *ctrl;

	nvmf_unregister_transport(&nvme_tcp_transport);

	mutex_lock(&nvme_tcp_ctrl_mutex);
	list_for_each_entry(ctrl, &nvme_tcp_ctrl_list, list)
		nvme_delete_ctrl(&ctrl->ctrl);
	mutex_unlock(&nvme_tcp_ctrl_mutex);
	flush_workqueue(nvme_delete_wq);

	destroy_workqueue(nvme_tcp_wq);
}

module_init(nvme_tcp_init_module);
module_exit(nvme_tcp_cleanup_module);

MODULE_DESCRIPTION("NVMe host TCP transport driver");
MODULE_LICENSE("GPL v2");<|MERGE_RESOLUTION|>--- conflicted
+++ resolved
@@ -191,7 +191,7 @@
 	struct sockaddr_storage src_addr;
 	struct nvme_ctrl	ctrl;
 
-	struct delayed_work	err_work;
+	struct work_struct	err_work;
 	struct delayed_work	connect_work;
 	struct nvme_tcp_request async_req;
 	u32			io_queues[HCTX_MAX_TYPES];
@@ -586,25 +586,13 @@
 	queue->ddgst_remaining = 0;
 }
 
-/*
- * Error recovery needs to be started after KATO expired,
- * always delay until the next KATO interval before
- * starting error recovery.
- */
 static void nvme_tcp_error_recovery(struct nvme_ctrl *ctrl)
 {
-	unsigned long delay;
-
 	if (!nvme_change_ctrl_state(ctrl, NVME_CTRL_RESETTING))
 		return;
 
-	delay = ctrl->opts->recovery_delay * HZ;
-	if (!delay)
-		delay = nvme_keep_alive_work_period(ctrl);
-
-	dev_warn(ctrl->device, "starting error recovery in %lu seconds\n",
-		 delay / HZ);
-	queue_delayed_work(nvme_reset_wq, &to_tcp_ctrl(ctrl)->err_work, delay);
+	dev_warn(ctrl->device, "starting error recovery\n");
+	queue_work(nvme_reset_wq, &to_tcp_ctrl(ctrl)->err_work);
 }
 
 static int nvme_tcp_process_nvme_cqe(struct nvme_tcp_queue *queue,
@@ -1078,11 +1066,7 @@
 		else
 			msg.msg_flags |= MSG_MORE;
 
-<<<<<<< HEAD
-		if (!sendpage_ok(page))
-=======
 		if (!sendpages_ok(page, len, offset))
->>>>>>> 2d5404ca
 			msg.msg_flags &= ~MSG_SPLICE_PAGES;
 
 		bvec_set_page(&bvec, page, len, offset);
@@ -1627,7 +1611,6 @@
 
 out_complete:
 	complete(&queue->tls_complete);
-<<<<<<< HEAD
 }
 
 static int nvme_tcp_start_tls(struct nvme_ctrl *nctrl,
@@ -1678,58 +1661,6 @@
 	return ret;
 }
 
-=======
-}
-
-static int nvme_tcp_start_tls(struct nvme_ctrl *nctrl,
-			      struct nvme_tcp_queue *queue,
-			      key_serial_t pskid)
-{
-	int qid = nvme_tcp_queue_id(queue);
-	int ret;
-	struct tls_handshake_args args;
-	unsigned long tmo = tls_handshake_timeout * HZ;
-	key_serial_t keyring = nvme_keyring_id();
-
-	dev_dbg(nctrl->device, "queue %d: start TLS with key %x\n",
-		qid, pskid);
-	memset(&args, 0, sizeof(args));
-	args.ta_sock = queue->sock;
-	args.ta_done = nvme_tcp_tls_done;
-	args.ta_data = queue;
-	args.ta_my_peerids[0] = pskid;
-	args.ta_num_peerids = 1;
-	if (nctrl->opts->keyring)
-		keyring = key_serial(nctrl->opts->keyring);
-	args.ta_keyring = keyring;
-	args.ta_timeout_ms = tls_handshake_timeout * 1000;
-	queue->tls_err = -EOPNOTSUPP;
-	init_completion(&queue->tls_complete);
-	ret = tls_client_hello_psk(&args, GFP_KERNEL);
-	if (ret) {
-		dev_err(nctrl->device, "queue %d: failed to start TLS: %d\n",
-			qid, ret);
-		return ret;
-	}
-	ret = wait_for_completion_interruptible_timeout(&queue->tls_complete, tmo);
-	if (ret <= 0) {
-		if (ret == 0)
-			ret = -ETIMEDOUT;
-
-		dev_err(nctrl->device,
-			"queue %d: TLS handshake failed, error %d\n",
-			qid, ret);
-		tls_handshake_cancel(queue->sock->sk);
-	} else {
-		dev_dbg(nctrl->device,
-			"queue %d: TLS handshake complete, error %d\n",
-			qid, queue->tls_err);
-		ret = queue->tls_err;
-	}
-	return ret;
-}
-
->>>>>>> 2d5404ca
 static int nvme_tcp_alloc_queue(struct nvme_ctrl *nctrl, int qid,
 				key_serial_t pskid)
 {
@@ -2372,19 +2303,14 @@
 	return;
 
 requeue:
-<<<<<<< HEAD
-	dev_info(ctrl->device, "Failed reconnect attempt %d\n",
-			ctrl->nr_reconnects);
-=======
 	dev_info(ctrl->device, "Failed reconnect attempt %d/%d\n",
 		 ctrl->nr_reconnects, ctrl->opts->max_reconnects);
->>>>>>> 2d5404ca
 	nvme_tcp_reconnect_or_remove(ctrl, ret);
 }
 
 static void nvme_tcp_error_recovery_work(struct work_struct *work)
 {
-	struct nvme_tcp_ctrl *tcp_ctrl = container_of(to_delayed_work(work),
+	struct nvme_tcp_ctrl *tcp_ctrl = container_of(work,
 				struct nvme_tcp_ctrl, err_work);
 	struct nvme_ctrl *ctrl = &tcp_ctrl->ctrl;
 
@@ -2453,7 +2379,7 @@
 
 static void nvme_tcp_stop_ctrl(struct nvme_ctrl *ctrl)
 {
-	flush_delayed_work(&to_tcp_ctrl(ctrl)->err_work);
+	flush_work(&to_tcp_ctrl(ctrl)->err_work);
 	cancel_delayed_work_sync(&to_tcp_ctrl(ctrl)->connect_work);
 }
 
@@ -2555,17 +2481,6 @@
 		 rq->tag, nvme_cid(rq), pdu->hdr.type, cmd->common.opcode,
 		 nvme_fabrics_opcode_str(qid, cmd), qid);
 
-<<<<<<< HEAD
-	/*
-	 * If the error recovery is started all commands will be
-	 * aborted anyway, and nothing is to be done here.
-	 */
-	if (nvme_ctrl_state(ctrl) == NVME_CTRL_RESETTING &&
-	    delayed_work_pending(&to_tcp_ctrl(ctrl)->err_work))
-		return BLK_EH_RESET_TIMER;
-
-=======
->>>>>>> 2d5404ca
 	if (nvme_ctrl_state(ctrl) != NVME_CTRL_LIVE) {
 		/*
 		 * If we are resetting, connecting or deleting we should
@@ -2819,8 +2734,7 @@
 
 	INIT_DELAYED_WORK(&ctrl->connect_work,
 			nvme_tcp_reconnect_ctrl_work);
-	INIT_DELAYED_WORK(&ctrl->err_work,
-			  nvme_tcp_error_recovery_work);
+	INIT_WORK(&ctrl->err_work, nvme_tcp_error_recovery_work);
 	INIT_WORK(&ctrl->ctrl.reset_work, nvme_reset_ctrl_work);
 
 	if (!(opts->mask & NVMF_OPT_TRSVCID)) {
