--- conflicted
+++ resolved
@@ -817,10 +817,7 @@
 	if (pdu->hdr.flags & NVME_TCP_F_DATA_SUCCESS) {
 		struct request *rq = nvme_cid_to_rq(nvme_tcp_tagset(queue),
 					pdu->command_id);
-<<<<<<< HEAD
-=======
 		struct nvme_tcp_request *req = blk_mq_rq_to_pdu(rq);
->>>>>>> c5ffbcff
 
 		nvme_tcp_end_request(rq, le16_to_cpu(req->status));
 		queue->nr_cqe++;
@@ -963,11 +960,7 @@
 		 * in the request where we don't want to modify it as we may
 		 * compete with the RX path completing the request.
 		 */
-<<<<<<< HEAD
-		if (req->data_sent + ret < req->data_len)
-=======
 		if (req_data_sent + ret < req_data_len)
->>>>>>> c5ffbcff
 			nvme_tcp_advance_req(req, ret);
 
 		/* fully successful last send in current PDU */
