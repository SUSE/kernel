// SPDX-License-Identifier: GPL-2.0-only
/*
 * Copyright (c) 2017, NVIDIA CORPORATION. All rights reserved
 */

#include <linux/cpufreq.h>
#include <linux/dma-mapping.h>
#include <linux/module.h>
#include <linux/of.h>
#include <linux/platform_device.h>

#include <soc/tegra/bpmp.h>
#include <soc/tegra/bpmp-abi.h>

#define TEGRA186_NUM_CLUSTERS		2
#define EDVD_OFFSET_A57(core)		((SZ_64K * 6) + (0x20 + (core) * 0x4))
#define EDVD_OFFSET_DENVER(core)	((SZ_64K * 7) + (0x20 + (core) * 0x4))
#define EDVD_CORE_VOLT_FREQ_F_SHIFT	0
#define EDVD_CORE_VOLT_FREQ_F_MASK	0xffff
#define EDVD_CORE_VOLT_FREQ_V_SHIFT	16

struct tegra186_cpufreq_cpu {
	unsigned int bpmp_cluster_id;
	unsigned int edvd_offset;
};

static const struct tegra186_cpufreq_cpu tegra186_cpus[] = {
	/* CPU0 - A57 Cluster */
	{
		.bpmp_cluster_id = 1,
		.edvd_offset = EDVD_OFFSET_A57(0)
	},
	/* CPU1 - Denver Cluster */
	{
		.bpmp_cluster_id = 0,
		.edvd_offset = EDVD_OFFSET_DENVER(0)
	},
	/* CPU2 - Denver Cluster */
	{
		.bpmp_cluster_id = 0,
		.edvd_offset = EDVD_OFFSET_DENVER(1)
	},
	/* CPU3 - A57 Cluster */
	{
		.bpmp_cluster_id = 1,
		.edvd_offset = EDVD_OFFSET_A57(1)
	},
	/* CPU4 - A57 Cluster */
	{
		.bpmp_cluster_id = 1,
		.edvd_offset = EDVD_OFFSET_A57(2)
	},
	/* CPU5 - A57 Cluster */
	{
		.bpmp_cluster_id = 1,
		.edvd_offset = EDVD_OFFSET_A57(3)
	},
};

struct tegra186_cpufreq_cluster {
	struct cpufreq_frequency_table *table;
	u32 ref_clk_khz;
	u32 div;
};

struct tegra186_cpufreq_data {
	void __iomem *regs;
	struct tegra186_cpufreq_cluster *clusters;
	const struct tegra186_cpufreq_cpu *cpus;
};

static int tegra186_cpufreq_init(struct cpufreq_policy *policy)
{
	struct tegra186_cpufreq_data *data = cpufreq_get_driver_data();
	unsigned int cluster = data->cpus[policy->cpu].bpmp_cluster_id;

	policy->freq_table = data->clusters[cluster].table;
	policy->cpuinfo.transition_latency = 300 * 1000;
	policy->driver_data = NULL;

	return 0;
}

static int tegra186_cpufreq_set_target(struct cpufreq_policy *policy,
				       unsigned int index)
{
	struct tegra186_cpufreq_data *data = cpufreq_get_driver_data();
	struct cpufreq_frequency_table *tbl = policy->freq_table + index;
	unsigned int edvd_offset = data->cpus[policy->cpu].edvd_offset;
	u32 edvd_val = tbl->driver_data;

	writel(edvd_val, data->regs + edvd_offset);

	return 0;
}

static unsigned int tegra186_cpufreq_get(unsigned int cpu)
{
	struct tegra186_cpufreq_data *data = cpufreq_get_driver_data();
	struct tegra186_cpufreq_cluster *cluster;
	struct cpufreq_policy *policy;
	unsigned int edvd_offset, cluster_id;
	u32 ndiv;

	policy = cpufreq_cpu_get(cpu);
	if (!policy)
		return 0;

	edvd_offset = data->cpus[policy->cpu].edvd_offset;
	ndiv = readl(data->regs + edvd_offset) & EDVD_CORE_VOLT_FREQ_F_MASK;
	cluster_id = data->cpus[policy->cpu].bpmp_cluster_id;
	cluster = &data->clusters[cluster_id];
	cpufreq_cpu_put(policy);

	return (cluster->ref_clk_khz * ndiv) / cluster->div;
}

static struct cpufreq_driver tegra186_cpufreq_driver = {
	.name = "tegra186",
<<<<<<< HEAD
	.flags = CPUFREQ_STICKY | CPUFREQ_HAVE_GOVERNOR_PER_POLICY |
=======
	.flags = CPUFREQ_HAVE_GOVERNOR_PER_POLICY |
>>>>>>> 7d2a07b7
			CPUFREQ_NEED_INITIAL_FREQ_CHECK,
	.get = tegra186_cpufreq_get,
	.verify = cpufreq_generic_frequency_table_verify,
	.target_index = tegra186_cpufreq_set_target,
	.init = tegra186_cpufreq_init,
	.attr = cpufreq_generic_attr,
};

static struct cpufreq_frequency_table *init_vhint_table(
	struct platform_device *pdev, struct tegra_bpmp *bpmp,
	struct tegra186_cpufreq_cluster *cluster, unsigned int cluster_id)
{
	struct cpufreq_frequency_table *table;
	struct mrq_cpu_vhint_request req;
	struct tegra_bpmp_message msg;
	struct cpu_vhint_data *data;
	int err, i, j, num_rates = 0;
	dma_addr_t phys;
	void *virt;

	virt = dma_alloc_coherent(bpmp->dev, sizeof(*data), &phys,
				  GFP_KERNEL);
	if (!virt)
		return ERR_PTR(-ENOMEM);

	data = (struct cpu_vhint_data *)virt;

	memset(&req, 0, sizeof(req));
	req.addr = phys;
	req.cluster_id = cluster_id;

	memset(&msg, 0, sizeof(msg));
	msg.mrq = MRQ_CPU_VHINT;
	msg.tx.data = &req;
	msg.tx.size = sizeof(req);

	err = tegra_bpmp_transfer(bpmp, &msg);
	if (err) {
		table = ERR_PTR(err);
		goto free;
	}

	for (i = data->vfloor; i <= data->vceil; i++) {
		u16 ndiv = data->ndiv[i];

		if (ndiv < data->ndiv_min || ndiv > data->ndiv_max)
			continue;

		/* Only store lowest voltage index for each rate */
		if (i > 0 && ndiv == data->ndiv[i - 1])
			continue;

		num_rates++;
	}

	table = devm_kcalloc(&pdev->dev, num_rates + 1, sizeof(*table),
			     GFP_KERNEL);
	if (!table) {
		table = ERR_PTR(-ENOMEM);
		goto free;
	}

	cluster->ref_clk_khz = data->ref_clk_hz / 1000;
	cluster->div = data->pdiv * data->mdiv;

	for (i = data->vfloor, j = 0; i <= data->vceil; i++) {
		struct cpufreq_frequency_table *point;
		u16 ndiv = data->ndiv[i];
		u32 edvd_val = 0;

		if (ndiv < data->ndiv_min || ndiv > data->ndiv_max)
			continue;

		/* Only store lowest voltage index for each rate */
		if (i > 0 && ndiv == data->ndiv[i - 1])
			continue;

		edvd_val |= i << EDVD_CORE_VOLT_FREQ_V_SHIFT;
		edvd_val |= ndiv << EDVD_CORE_VOLT_FREQ_F_SHIFT;

		point = &table[j++];
		point->driver_data = edvd_val;
		point->frequency = (cluster->ref_clk_khz * ndiv) / cluster->div;
	}

	table[j].frequency = CPUFREQ_TABLE_END;

free:
	dma_free_coherent(bpmp->dev, sizeof(*data), virt, phys);

	return table;
}

static int tegra186_cpufreq_probe(struct platform_device *pdev)
{
	struct tegra186_cpufreq_data *data;
	struct tegra_bpmp *bpmp;
	unsigned int i = 0, err;

	data = devm_kzalloc(&pdev->dev, sizeof(*data), GFP_KERNEL);
	if (!data)
		return -ENOMEM;

	data->clusters = devm_kcalloc(&pdev->dev, TEGRA186_NUM_CLUSTERS,
				      sizeof(*data->clusters), GFP_KERNEL);
	if (!data->clusters)
		return -ENOMEM;

	data->cpus = tegra186_cpus;

	bpmp = tegra_bpmp_get(&pdev->dev);
	if (IS_ERR(bpmp))
		return PTR_ERR(bpmp);

	data->regs = devm_platform_ioremap_resource(pdev, 0);
	if (IS_ERR(data->regs)) {
		err = PTR_ERR(data->regs);
		goto put_bpmp;
	}

	for (i = 0; i < TEGRA186_NUM_CLUSTERS; i++) {
		struct tegra186_cpufreq_cluster *cluster = &data->clusters[i];

		cluster->table = init_vhint_table(pdev, bpmp, cluster, i);
		if (IS_ERR(cluster->table)) {
			err = PTR_ERR(cluster->table);
			goto put_bpmp;
		}
	}

	tegra186_cpufreq_driver.driver_data = data;

	err = cpufreq_register_driver(&tegra186_cpufreq_driver);

put_bpmp:
	tegra_bpmp_put(bpmp);

	return err;
}

static int tegra186_cpufreq_remove(struct platform_device *pdev)
{
	cpufreq_unregister_driver(&tegra186_cpufreq_driver);

	return 0;
}

static const struct of_device_id tegra186_cpufreq_of_match[] = {
	{ .compatible = "nvidia,tegra186-ccplex-cluster", },
	{ }
};
MODULE_DEVICE_TABLE(of, tegra186_cpufreq_of_match);

static struct platform_driver tegra186_cpufreq_platform_driver = {
	.driver = {
		.name = "tegra186-cpufreq",
		.of_match_table = tegra186_cpufreq_of_match,
	},
	.probe = tegra186_cpufreq_probe,
	.remove = tegra186_cpufreq_remove,
};
module_platform_driver(tegra186_cpufreq_platform_driver);

MODULE_AUTHOR("Mikko Perttunen <mperttunen@nvidia.com>");
MODULE_DESCRIPTION("NVIDIA Tegra186 cpufreq driver");
MODULE_LICENSE("GPL v2");<|MERGE_RESOLUTION|>--- conflicted
+++ resolved
@@ -117,11 +117,7 @@
 
 static struct cpufreq_driver tegra186_cpufreq_driver = {
 	.name = "tegra186",
-<<<<<<< HEAD
-	.flags = CPUFREQ_STICKY | CPUFREQ_HAVE_GOVERNOR_PER_POLICY |
-=======
 	.flags = CPUFREQ_HAVE_GOVERNOR_PER_POLICY |
->>>>>>> 7d2a07b7
 			CPUFREQ_NEED_INITIAL_FREQ_CHECK,
 	.get = tegra186_cpufreq_get,
 	.verify = cpufreq_generic_frequency_table_verify,
