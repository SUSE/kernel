# SPDX-License-Identifier: GPL-2.0-only
#
# x86 CPU Frequency scaling drivers
#

config X86_INTEL_PSTATE
	bool "Intel P state control"
	depends on X86
	select ACPI_PROCESSOR if ACPI
	select ACPI_CPPC_LIB if X86_64 && ACPI && SCHED_MC_PRIO
	select CPU_FREQ_GOV_PERFORMANCE
	select CPU_FREQ_GOV_SCHEDUTIL if SMP
	help
	  This driver provides a P state for Intel core processors.
	  The driver implements an internal governor and will become
	  the scaling driver and governor for Sandy bridge processors.

	  When this driver is enabled it will become the preferred
	  scaling driver for Sandy bridge processors.

	  If in doubt, say N.

config X86_PCC_CPUFREQ
	tristate "Processor Clocking Control interface driver"
	depends on ACPI && ACPI_PROCESSOR
	help
	  This driver adds support for the PCC interface.

	  For details, take a look at:
	  <file:Documentation/admin-guide/pm/cpufreq_drivers.rst>.

	  To compile this driver as a module, choose M here: the
	  module will be called pcc-cpufreq.

	  If in doubt, say N.

config X86_AMD_PSTATE
	bool "AMD Processor P-State driver"
	depends on X86 && ACPI
	select ACPI_PROCESSOR
	select ACPI_CPPC_LIB if X86_64
	select CPU_FREQ_GOV_SCHEDUTIL if SMP
	help
	  This driver adds a CPUFreq driver which utilizes a fine grain
	  processor performance frequency control range instead of legacy
	  performance levels. _CPC needs to be present in the ACPI tables
	  of the system.

	  For details, take a look at:
	  <file:Documentation/admin-guide/pm/amd-pstate.rst>.

	  If in doubt, say N.

<<<<<<< HEAD
=======
config X86_AMD_PSTATE_UT
	tristate "selftest for AMD Processor P-State driver"
	depends on X86 && ACPI_PROCESSOR
	default n
	help
	  This kernel module is used for testing. It's safe to say M here.

	  It can also be built-in without X86_AMD_PSTATE enabled.
	  Currently, only tests for amd-pstate are supported. If X86_AMD_PSTATE
	  is set disabled, it can tell the users test can only run on amd-pstate
	  driver, please set X86_AMD_PSTATE enabled.
	  In the future, comparison tests will be added. It can set amd-pstate
	  disabled and set acpi-cpufreq enabled to run test cases, then compare
	  the test results.

>>>>>>> eb3cdb58
config X86_ACPI_CPUFREQ
	tristate "ACPI Processor P-States driver"
	depends on ACPI_PROCESSOR
	help
	  This driver adds a CPUFreq driver which utilizes the ACPI
	  Processor Performance States.
	  This driver also supports Intel Enhanced Speedstep and newer
	  AMD CPUs.

	  To compile this driver as a module, choose M here: the
	  module will be called acpi-cpufreq.

	  For details, take a look at <file:Documentation/cpu-freq/>.

	  If in doubt, say N.

config X86_ACPI_CPUFREQ_CPB
	default y
	bool "Legacy cpb sysfs knob support for AMD CPUs"
	depends on X86_ACPI_CPUFREQ && CPU_SUP_AMD
	help
	  The powernow-k8 driver used to provide a sysfs knob called "cpb"
	  to disable the Core Performance Boosting feature of AMD CPUs. This
	  file has now been superseded by the more generic "boost" entry.

	  By enabling this option the acpi_cpufreq driver provides the old
	  entry in addition to the new boost ones, for compatibility reasons.

config ELAN_CPUFREQ
	tristate "AMD Elan SC400 and SC410"
	depends on MELAN
	help
	  This adds the CPUFreq driver for AMD Elan SC400 and SC410
	  processors.

	  You need to specify the processor maximum speed as boot
	  parameter: elanfreq=maxspeed (in kHz) or as module
	  parameter "max_freq".

	  For details, take a look at <file:Documentation/cpu-freq/>.

	  If in doubt, say N.

config SC520_CPUFREQ
	tristate "AMD Elan SC520"
	depends on MELAN
	help
	  This adds the CPUFreq driver for AMD Elan SC520 processor.

	  For details, take a look at <file:Documentation/cpu-freq/>.

	  If in doubt, say N.


config X86_POWERNOW_K6
	tristate "AMD Mobile K6-2/K6-3 PowerNow!"
	depends on X86_32
	help
	  This adds the CPUFreq driver for mobile AMD K6-2+ and mobile
	  AMD K6-3+ processors.

	  For details, take a look at <file:Documentation/cpu-freq/>.

	  If in doubt, say N.

config X86_POWERNOW_K7
	tristate "AMD Mobile Athlon/Duron PowerNow!"
	depends on X86_32
	help
	  This adds the CPUFreq driver for mobile AMD K7 mobile processors.

	  For details, take a look at <file:Documentation/cpu-freq/>.

	  If in doubt, say N.

config X86_POWERNOW_K7_ACPI
	bool
	depends on X86_POWERNOW_K7 && ACPI_PROCESSOR
	depends on !(X86_POWERNOW_K7 = y && ACPI_PROCESSOR = m)
	depends on X86_32
	default y

config X86_POWERNOW_K8
	tristate "AMD Opteron/Athlon64 PowerNow!"
	depends on ACPI && ACPI_PROCESSOR && X86_ACPI_CPUFREQ
	help
	  This adds the CPUFreq driver for K8/early Opteron/Athlon64 processors.
	  Support for K10 and newer processors is now in acpi-cpufreq.

	  To compile this driver as a module, choose M here: the
	  module will be called powernow-k8.

	  For details, take a look at <file:Documentation/cpu-freq/>.

config X86_AMD_FREQ_SENSITIVITY
	tristate "AMD frequency sensitivity feedback powersave bias"
	depends on CPU_FREQ_GOV_ONDEMAND && X86_ACPI_CPUFREQ && CPU_SUP_AMD
	help
	  This adds AMD-specific powersave bias function to the ondemand
	  governor, which allows it to make more power-conscious frequency
	  change decisions based on feedback from hardware (available on AMD
	  Family 16h and above).

	  Hardware feedback tells software how "sensitive" to frequency changes
	  the CPUs' workloads are. CPU-bound workloads will be more sensitive
	  -- they will perform better as frequency increases. Memory/IO-bound
	  workloads will be less sensitive -- they will not necessarily perform
	  better as frequency increases.

	  If in doubt, say N.

config X86_GX_SUSPMOD
	tristate "Cyrix MediaGX/NatSemi Geode Suspend Modulation"
	depends on X86_32 && PCI
	help
	 This add the CPUFreq driver for NatSemi Geode processors which
	 support suspend modulation.

	 For details, take a look at <file:Documentation/cpu-freq/>.

	 If in doubt, say N.

config X86_SPEEDSTEP_CENTRINO
	tristate "Intel Enhanced SpeedStep (deprecated)"
	select X86_SPEEDSTEP_CENTRINO_TABLE if X86_32
	depends on X86_32 || (X86_64 && ACPI_PROCESSOR)
	help
	  This is deprecated and this functionality is now merged into
	  acpi_cpufreq (X86_ACPI_CPUFREQ). Use that driver instead of
	  speedstep_centrino.
	  This adds the CPUFreq driver for Enhanced SpeedStep enabled
	  mobile CPUs.  This means Intel Pentium M (Centrino) CPUs
	  or 64bit enabled Intel Xeons.

	  To compile this driver as a module, choose M here: the
	  module will be called speedstep-centrino.

	  For details, take a look at <file:Documentation/cpu-freq/>.

	  If in doubt, say N.

config X86_SPEEDSTEP_CENTRINO_TABLE
	bool "Built-in tables for Banias CPUs"
	depends on X86_32 && X86_SPEEDSTEP_CENTRINO
	default y
	help
	  Use built-in tables for Banias CPUs if ACPI encoding
	  is not available.

	  If in doubt, say N.

config X86_SPEEDSTEP_ICH
	tristate "Intel Speedstep on ICH-M chipsets (ioport interface)"
	depends on X86_32
	help
	  This adds the CPUFreq driver for certain mobile Intel Pentium III
	  (Coppermine), all mobile Intel Pentium III-M (Tualatin) and all
	  mobile Intel Pentium 4 P4-M on systems which have an Intel ICH2,
	  ICH3 or ICH4 southbridge.

	  For details, take a look at <file:Documentation/cpu-freq/>.

	  If in doubt, say N.

config X86_SPEEDSTEP_SMI
	tristate "Intel SpeedStep on 440BX/ZX/MX chipsets (SMI interface)"
	depends on X86_32
	help
	  This adds the CPUFreq driver for certain mobile Intel Pentium III
	  (Coppermine), all mobile Intel Pentium III-M (Tualatin)
	  on systems which have an Intel 440BX/ZX/MX southbridge.

	  For details, take a look at <file:Documentation/cpu-freq/>.

	  If in doubt, say N.

config X86_P4_CLOCKMOD
	tristate "Intel Pentium 4 clock modulation"
	help
	  This adds the CPUFreq driver for Intel Pentium 4 / XEON
	  processors.  When enabled it will lower CPU temperature by skipping
	  clocks.

	  This driver should be only used in exceptional
	  circumstances when very low power is needed because it causes severe
	  slowdowns and noticeable latencies.  Normally Speedstep should be used
	  instead.

	  To compile this driver as a module, choose M here: the
	  module will be called p4-clockmod.

	  For details, take a look at <file:Documentation/cpu-freq/>.

	  Unless you are absolutely sure say N.

config X86_CPUFREQ_NFORCE2
	tristate "nVidia nForce2 FSB changing"
	depends on X86_32
	help
	  This adds the CPUFreq driver for FSB changing on nVidia nForce2
	  platforms.

	  For details, take a look at <file:Documentation/cpu-freq/>.

	  If in doubt, say N.

config X86_LONGRUN
	tristate "Transmeta LongRun"
	depends on X86_32
	help
	  This adds the CPUFreq driver for Transmeta Crusoe and Efficeon processors
	  which support LongRun.

	  For details, take a look at <file:Documentation/cpu-freq/>.

	  If in doubt, say N.

config X86_LONGHAUL
	tristate "VIA Cyrix III Longhaul"
	depends on X86_32 && ACPI_PROCESSOR
	help
	  This adds the CPUFreq driver for VIA Samuel/CyrixIII,
	  VIA Cyrix Samuel/C3, VIA Cyrix Ezra and VIA Cyrix Ezra-T
	  processors.

	  For details, take a look at <file:Documentation/cpu-freq/>.

	  If in doubt, say N.

config X86_E_POWERSAVER
	tristate "VIA C7 Enhanced PowerSaver (DANGEROUS)"
	depends on X86_32 && ACPI_PROCESSOR
	help
	  This adds the CPUFreq driver for VIA C7 processors.  However, this driver
	  does not have any safeguards to prevent operating the CPU out of spec
	  and is thus considered dangerous.  Please use the regular ACPI cpufreq
	  driver, enabled by CONFIG_X86_ACPI_CPUFREQ.

	  If in doubt, say N.

comment "shared options"

config X86_SPEEDSTEP_LIB
	tristate
	default (X86_SPEEDSTEP_ICH || X86_SPEEDSTEP_SMI || X86_P4_CLOCKMOD)

config X86_SPEEDSTEP_RELAXED_CAP_CHECK
	bool "Relaxed speedstep capability checks"
	depends on X86_32 && (X86_SPEEDSTEP_SMI || X86_SPEEDSTEP_ICH)
	help
	  Don't perform all checks for a speedstep capable system which would
	  normally be done. Some ancient or strange systems, though speedstep
	  capable, don't always indicate that they are speedstep capable. This
	  option lets the probing code bypass some of those checks if the
	  parameter "relaxed_check=1" is passed to the module.
<|MERGE_RESOLUTION|>--- conflicted
+++ resolved
@@ -51,8 +51,6 @@
 
 	  If in doubt, say N.
 
-<<<<<<< HEAD
-=======
 config X86_AMD_PSTATE_UT
 	tristate "selftest for AMD Processor P-State driver"
 	depends on X86 && ACPI_PROCESSOR
@@ -68,7 +66,6 @@
 	  disabled and set acpi-cpufreq enabled to run test cases, then compare
 	  the test results.
 
->>>>>>> eb3cdb58
 config X86_ACPI_CPUFREQ
 	tristate "ACPI Processor P-States driver"
 	depends on ACPI_PROCESSOR
