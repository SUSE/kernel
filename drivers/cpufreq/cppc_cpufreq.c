// SPDX-License-Identifier: GPL-2.0-only
/*
 * CPPC (Collaborative Processor Performance Control) driver for
 * interfacing with the CPUfreq layer and governors. See
 * cppc_acpi.c for CPPC specific methods.
 *
 * (C) Copyright 2014, 2015 Linaro Ltd.
 * Author: Ashwin Chaugule <ashwin.chaugule@linaro.org>
 */

#define pr_fmt(fmt)	"CPPC Cpufreq:"	fmt

#include <linux/arch_topology.h>
#include <linux/kernel.h>
#include <linux/module.h>
#include <linux/delay.h>
#include <linux/cpu.h>
#include <linux/cpufreq.h>
#include <linux/dmi.h>
#include <linux/irq_work.h>
#include <linux/kthread.h>
#include <linux/time.h>
#include <linux/vmalloc.h>
#include <uapi/linux/sched/types.h>

#include <asm/unaligned.h>

#include <acpi/cppc_acpi.h>

/* Minimum struct length needed for the DMI processor entry we want */
#define DMI_ENTRY_PROCESSOR_MIN_LENGTH	48

/* Offset in the DMI processor structure for the max frequency */
#define DMI_PROCESSOR_MAX_SPEED		0x14

/*
 * This list contains information parsed from per CPU ACPI _CPC and _PSD
 * structures: e.g. the highest and lowest supported performance, capabilities,
 * desired performance, level requested etc. Depending on the share_type, not
 * all CPUs will have an entry in the list.
 */
static LIST_HEAD(cpu_data_list);

static bool boost_supported;

struct cppc_workaround_oem_info {
	char oem_id[ACPI_OEM_ID_SIZE + 1];
	char oem_table_id[ACPI_OEM_TABLE_ID_SIZE + 1];
	u32 oem_revision;
};

static struct cppc_workaround_oem_info wa_info[] = {
	{
		.oem_id		= "HISI  ",
		.oem_table_id	= "HIP07   ",
		.oem_revision	= 0,
	}, {
		.oem_id		= "HISI  ",
		.oem_table_id	= "HIP08   ",
		.oem_revision	= 0,
	}
};

static struct cpufreq_driver cppc_cpufreq_driver;

static enum {
	FIE_UNSET = -1,
	FIE_ENABLED,
	FIE_DISABLED
} fie_disabled = FIE_UNSET;

#ifdef CONFIG_ACPI_CPPC_CPUFREQ_FIE
module_param(fie_disabled, int, 0444);
MODULE_PARM_DESC(fie_disabled, "Disable Frequency Invariance Engine (FIE)");

/* Frequency invariance support */
struct cppc_freq_invariance {
	int cpu;
	struct irq_work irq_work;
	struct kthread_work work;
	struct cppc_perf_fb_ctrs prev_perf_fb_ctrs;
	struct cppc_cpudata *cpu_data;
};

static DEFINE_PER_CPU(struct cppc_freq_invariance, cppc_freq_inv);
static struct kthread_worker *kworker_fie;

static unsigned int hisi_cppc_cpufreq_get_rate(unsigned int cpu);
static int cppc_perf_from_fbctrs(struct cppc_cpudata *cpu_data,
				 struct cppc_perf_fb_ctrs *fb_ctrs_t0,
				 struct cppc_perf_fb_ctrs *fb_ctrs_t1);

/**
 * cppc_scale_freq_workfn - CPPC arch_freq_scale updater for frequency invariance
 * @work: The work item.
 *
 * The CPPC driver register itself with the topology core to provide its own
 * implementation (cppc_scale_freq_tick()) of topology_scale_freq_tick() which
 * gets called by the scheduler on every tick.
 *
 * Note that the arch specific counters have higher priority than CPPC counters,
 * if available, though the CPPC driver doesn't need to have any special
 * handling for that.
 *
 * On an invocation of cppc_scale_freq_tick(), we schedule an irq work (since we
 * reach here from hard-irq context), which then schedules a normal work item
 * and cppc_scale_freq_workfn() updates the per_cpu arch_freq_scale variable
 * based on the counter updates since the last tick.
 */
static void cppc_scale_freq_workfn(struct kthread_work *work)
{
	struct cppc_freq_invariance *cppc_fi;
	struct cppc_perf_fb_ctrs fb_ctrs = {0};
	struct cppc_cpudata *cpu_data;
	unsigned long local_freq_scale;
	u64 perf;

	cppc_fi = container_of(work, struct cppc_freq_invariance, work);
	cpu_data = cppc_fi->cpu_data;

	if (cppc_get_perf_ctrs(cppc_fi->cpu, &fb_ctrs)) {
		pr_warn("%s: failed to read perf counters\n", __func__);
		return;
	}

	perf = cppc_perf_from_fbctrs(cpu_data, &cppc_fi->prev_perf_fb_ctrs,
				     &fb_ctrs);
	cppc_fi->prev_perf_fb_ctrs = fb_ctrs;

	perf <<= SCHED_CAPACITY_SHIFT;
	local_freq_scale = div64_u64(perf, cpu_data->perf_caps.highest_perf);

	/* This can happen due to counter's overflow */
	if (unlikely(local_freq_scale > 1024))
		local_freq_scale = 1024;

	per_cpu(arch_freq_scale, cppc_fi->cpu) = local_freq_scale;
}

static void cppc_irq_work(struct irq_work *irq_work)
{
	struct cppc_freq_invariance *cppc_fi;

	cppc_fi = container_of(irq_work, struct cppc_freq_invariance, irq_work);
	kthread_queue_work(kworker_fie, &cppc_fi->work);
}

static void cppc_scale_freq_tick(void)
{
	struct cppc_freq_invariance *cppc_fi = &per_cpu(cppc_freq_inv, smp_processor_id());

	/*
	 * cppc_get_perf_ctrs() can potentially sleep, call that from the right
	 * context.
	 */
	irq_work_queue(&cppc_fi->irq_work);
}

static struct scale_freq_data cppc_sftd = {
	.source = SCALE_FREQ_SOURCE_CPPC,
	.set_freq_scale = cppc_scale_freq_tick,
};

static void cppc_cpufreq_cpu_fie_init(struct cpufreq_policy *policy)
{
	struct cppc_freq_invariance *cppc_fi;
	int cpu, ret;

	if (fie_disabled)
		return;

	for_each_cpu(cpu, policy->cpus) {
		cppc_fi = &per_cpu(cppc_freq_inv, cpu);
		cppc_fi->cpu = cpu;
		cppc_fi->cpu_data = policy->driver_data;
		kthread_init_work(&cppc_fi->work, cppc_scale_freq_workfn);
		init_irq_work(&cppc_fi->irq_work, cppc_irq_work);

		ret = cppc_get_perf_ctrs(cpu, &cppc_fi->prev_perf_fb_ctrs);
		if (ret) {
			pr_warn("%s: failed to read perf counters for cpu:%d: %d\n",
				__func__, cpu, ret);

			/*
			 * Don't abort if the CPU was offline while the driver
			 * was getting registered.
			 */
			if (cpu_online(cpu))
				return;
		}
	}

	/* Register for freq-invariance */
	topology_set_scale_freq_source(&cppc_sftd, policy->cpus);
}

/*
 * We free all the resources on policy's removal and not on CPU removal as the
 * irq-work are per-cpu and the hotplug core takes care of flushing the pending
 * irq-works (hint: smpcfd_dying_cpu()) on CPU hotplug. Even if the kthread-work
 * fires on another CPU after the concerned CPU is removed, it won't harm.
 *
 * We just need to make sure to remove them all on policy->exit().
 */
static void cppc_cpufreq_cpu_fie_exit(struct cpufreq_policy *policy)
{
	struct cppc_freq_invariance *cppc_fi;
	int cpu;

	if (fie_disabled)
		return;

	/* policy->cpus will be empty here, use related_cpus instead */
	topology_clear_scale_freq_source(SCALE_FREQ_SOURCE_CPPC, policy->related_cpus);

	for_each_cpu(cpu, policy->related_cpus) {
		cppc_fi = &per_cpu(cppc_freq_inv, cpu);
		irq_work_sync(&cppc_fi->irq_work);
		kthread_cancel_work_sync(&cppc_fi->work);
	}
}

static void __init cppc_freq_invariance_init(void)
{
	struct sched_attr attr = {
		.size		= sizeof(struct sched_attr),
		.sched_policy	= SCHED_DEADLINE,
		.sched_nice	= 0,
		.sched_priority	= 0,
		/*
		 * Fake (unused) bandwidth; workaround to "fix"
		 * priority inheritance.
		 */
		.sched_runtime	= 1000000,
		.sched_deadline = 10000000,
		.sched_period	= 10000000,
	};
	int ret;

	if (fie_disabled != FIE_ENABLED && fie_disabled != FIE_DISABLED) {
		fie_disabled = FIE_ENABLED;
		if (cppc_perf_ctrs_in_pcc()) {
			pr_info("FIE not enabled on systems with registers in PCC\n");
			fie_disabled = FIE_DISABLED;
		}
	}

	if (fie_disabled)
		return;

	kworker_fie = kthread_create_worker(0, "cppc_fie");
	if (IS_ERR(kworker_fie))
		return;

	ret = sched_setattr_nocheck(kworker_fie->task, &attr);
	if (ret) {
		pr_warn("%s: failed to set SCHED_DEADLINE: %d\n", __func__,
			ret);
		kthread_destroy_worker(kworker_fie);
		return;
	}
}

static void cppc_freq_invariance_exit(void)
{
	if (fie_disabled)
		return;

	kthread_destroy_worker(kworker_fie);
	kworker_fie = NULL;
}

#else
static inline void cppc_cpufreq_cpu_fie_init(struct cpufreq_policy *policy)
{
}

static inline void cppc_cpufreq_cpu_fie_exit(struct cpufreq_policy *policy)
{
}

static inline void cppc_freq_invariance_init(void)
{
}

static inline void cppc_freq_invariance_exit(void)
{
}
#endif /* CONFIG_ACPI_CPPC_CPUFREQ_FIE */

/* Callback function used to retrieve the max frequency from DMI */
static void cppc_find_dmi_mhz(const struct dmi_header *dm, void *private)
{
	const u8 *dmi_data = (const u8 *)dm;
	u16 *mhz = (u16 *)private;

	if (dm->type == DMI_ENTRY_PROCESSOR &&
	    dm->length >= DMI_ENTRY_PROCESSOR_MIN_LENGTH) {
		u16 val = (u16)get_unaligned((const u16 *)
				(dmi_data + DMI_PROCESSOR_MAX_SPEED));
		*mhz = val > *mhz ? val : *mhz;
	}
}

/* Look up the max frequency in DMI */
static u64 cppc_get_dmi_max_khz(void)
{
	u16 mhz = 0;

	dmi_walk(cppc_find_dmi_mhz, &mhz);

	/*
	 * Real stupid fallback value, just in case there is no
	 * actual value set.
	 */
	mhz = mhz ? mhz : 1;

	return (1000 * mhz);
}

/*
 * If CPPC lowest_freq and nominal_freq registers are exposed then we can
 * use them to convert perf to freq and vice versa. The conversion is
 * extrapolated as an affine function passing by the 2 points:
 *  - (Low perf, Low freq)
 *  - (Nominal perf, Nominal perf)
 */
static unsigned int cppc_cpufreq_perf_to_khz(struct cppc_cpudata *cpu_data,
					     unsigned int perf)
{
	struct cppc_perf_caps *caps = &cpu_data->perf_caps;
	s64 retval, offset = 0;
	static u64 max_khz;
	u64 mul, div;

	if (caps->lowest_freq && caps->nominal_freq) {
		mul = caps->nominal_freq - caps->lowest_freq;
		div = caps->nominal_perf - caps->lowest_perf;
		offset = caps->nominal_freq - div64_u64(caps->nominal_perf * mul, div);
	} else {
		if (!max_khz)
			max_khz = cppc_get_dmi_max_khz();
		mul = max_khz;
		div = caps->highest_perf;
	}

	retval = offset + div64_u64(perf * mul, div);
	if (retval >= 0)
		return retval;
	return 0;
}

static unsigned int cppc_cpufreq_khz_to_perf(struct cppc_cpudata *cpu_data,
					     unsigned int freq)
{
	struct cppc_perf_caps *caps = &cpu_data->perf_caps;
	s64 retval, offset = 0;
	static u64 max_khz;
	u64  mul, div;

	if (caps->lowest_freq && caps->nominal_freq) {
		mul = caps->nominal_perf - caps->lowest_perf;
		div = caps->nominal_freq - caps->lowest_freq;
		offset = caps->nominal_perf - div64_u64(caps->nominal_freq * mul, div);
	} else {
		if (!max_khz)
			max_khz = cppc_get_dmi_max_khz();
		mul = caps->highest_perf;
		div = max_khz;
	}

	retval = offset + div64_u64(freq * mul, div);
	if (retval >= 0)
		return retval;
	return 0;
}

static int cppc_cpufreq_set_target(struct cpufreq_policy *policy,
				   unsigned int target_freq,
				   unsigned int relation)

{
	struct cppc_cpudata *cpu_data = policy->driver_data;
	unsigned int cpu = policy->cpu;
	struct cpufreq_freqs freqs;
	u32 desired_perf;
	int ret = 0;

	desired_perf = cppc_cpufreq_khz_to_perf(cpu_data, target_freq);
	/* Return if it is exactly the same perf */
	if (desired_perf == cpu_data->perf_ctrls.desired_perf)
		return ret;

	cpu_data->perf_ctrls.desired_perf = desired_perf;
	freqs.old = policy->cur;
	freqs.new = target_freq;

	cpufreq_freq_transition_begin(policy, &freqs);
	ret = cppc_set_perf(cpu, &cpu_data->perf_ctrls);
	cpufreq_freq_transition_end(policy, &freqs, ret != 0);

	if (ret)
		pr_debug("Failed to set target on CPU:%d. ret:%d\n",
			 cpu, ret);

	return ret;
}

static unsigned int cppc_cpufreq_fast_switch(struct cpufreq_policy *policy,
					      unsigned int target_freq)
{
	struct cppc_cpudata *cpu_data = policy->driver_data;
	unsigned int cpu = policy->cpu;
	u32 desired_perf;
	int ret;

	desired_perf = cppc_cpufreq_khz_to_perf(cpu_data, target_freq);
	cpu_data->perf_ctrls.desired_perf = desired_perf;
	ret = cppc_set_perf(cpu, &cpu_data->perf_ctrls);

	if (ret) {
		pr_debug("Failed to set target on CPU:%d. ret:%d\n",
			 cpu, ret);
		return 0;
	}

	return target_freq;
}

static int cppc_verify_policy(struct cpufreq_policy_data *policy)
{
	cpufreq_verify_within_cpu_limits(policy);
	return 0;
}

/*
 * The PCC subspace describes the rate at which platform can accept commands
 * on the shared PCC channel (including READs which do not count towards freq
 * transition requests), so ideally we need to use the PCC values as a fallback
 * if we don't have a platform specific transition_delay_us
 */
#ifdef CONFIG_ARM64
#include <asm/cputype.h>

static unsigned int cppc_cpufreq_get_transition_delay_us(unsigned int cpu)
{
	unsigned long implementor = read_cpuid_implementor();
	unsigned long part_num = read_cpuid_part_number();

	switch (implementor) {
	case ARM_CPU_IMP_QCOM:
		switch (part_num) {
		case QCOM_CPU_PART_FALKOR_V1:
		case QCOM_CPU_PART_FALKOR:
			return 10000;
		}
	}
	return cppc_get_transition_latency(cpu) / NSEC_PER_USEC;
}
#else
static unsigned int cppc_cpufreq_get_transition_delay_us(unsigned int cpu)
{
	return cppc_get_transition_latency(cpu) / NSEC_PER_USEC;
}
#endif

#if defined(CONFIG_ARM64) && defined(CONFIG_ENERGY_MODEL)

static DEFINE_PER_CPU(unsigned int, efficiency_class);
static void cppc_cpufreq_register_em(struct cpufreq_policy *policy);

/* Create an artificial performance state every CPPC_EM_CAP_STEP capacity unit. */
#define CPPC_EM_CAP_STEP	(20)
/* Increase the cost value by CPPC_EM_COST_STEP every performance state. */
#define CPPC_EM_COST_STEP	(1)
/* Add a cost gap correspnding to the energy of 4 CPUs. */
#define CPPC_EM_COST_GAP	(4 * SCHED_CAPACITY_SCALE * CPPC_EM_COST_STEP \
				/ CPPC_EM_CAP_STEP)

static unsigned int get_perf_level_count(struct cpufreq_policy *policy)
{
	struct cppc_perf_caps *perf_caps;
	unsigned int min_cap, max_cap;
	struct cppc_cpudata *cpu_data;
	int cpu = policy->cpu;

	cpu_data = policy->driver_data;
	perf_caps = &cpu_data->perf_caps;
	max_cap = arch_scale_cpu_capacity(cpu);
	min_cap = div_u64((u64)max_cap * perf_caps->lowest_perf,
			  perf_caps->highest_perf);
	if ((min_cap == 0) || (max_cap < min_cap))
		return 0;
	return 1 + max_cap / CPPC_EM_CAP_STEP - min_cap / CPPC_EM_CAP_STEP;
}

/*
 * The cost is defined as:
 *   cost = power * max_frequency / frequency
 */
static inline unsigned long compute_cost(int cpu, int step)
{
	return CPPC_EM_COST_GAP * per_cpu(efficiency_class, cpu) +
			step * CPPC_EM_COST_STEP;
}

static int cppc_get_cpu_power(struct device *cpu_dev,
		unsigned long *power, unsigned long *KHz)
{
	unsigned long perf_step, perf_prev, perf, perf_check;
	unsigned int min_step, max_step, step, step_check;
	unsigned long prev_freq = *KHz;
	unsigned int min_cap, max_cap;
	struct cpufreq_policy *policy;

	struct cppc_perf_caps *perf_caps;
	struct cppc_cpudata *cpu_data;

	policy = cpufreq_cpu_get_raw(cpu_dev->id);
	cpu_data = policy->driver_data;
	perf_caps = &cpu_data->perf_caps;
	max_cap = arch_scale_cpu_capacity(cpu_dev->id);
	min_cap = div_u64((u64)max_cap * perf_caps->lowest_perf,
			  perf_caps->highest_perf);
	perf_step = div_u64((u64)CPPC_EM_CAP_STEP * perf_caps->highest_perf,
			    max_cap);
	min_step = min_cap / CPPC_EM_CAP_STEP;
	max_step = max_cap / CPPC_EM_CAP_STEP;

	perf_prev = cppc_cpufreq_khz_to_perf(cpu_data, *KHz);
	step = perf_prev / perf_step;

	if (step > max_step)
		return -EINVAL;

	if (min_step == max_step) {
		step = max_step;
		perf = perf_caps->highest_perf;
	} else if (step < min_step) {
		step = min_step;
		perf = perf_caps->lowest_perf;
	} else {
		step++;
		if (step == max_step)
			perf = perf_caps->highest_perf;
		else
			perf = step * perf_step;
	}

	*KHz = cppc_cpufreq_perf_to_khz(cpu_data, perf);
	perf_check = cppc_cpufreq_khz_to_perf(cpu_data, *KHz);
	step_check = perf_check / perf_step;

	/*
	 * To avoid bad integer approximation, check that new frequency value
	 * increased and that the new frequency will be converted to the
	 * desired step value.
	 */
	while ((*KHz == prev_freq) || (step_check != step)) {
		perf++;
		*KHz = cppc_cpufreq_perf_to_khz(cpu_data, perf);
		perf_check = cppc_cpufreq_khz_to_perf(cpu_data, *KHz);
		step_check = perf_check / perf_step;
	}

	/*
	 * With an artificial EM, only the cost value is used. Still the power
	 * is populated such as 0 < power < EM_MAX_POWER. This allows to add
	 * more sense to the artificial performance states.
	 */
	*power = compute_cost(cpu_dev->id, step);

	return 0;
}

static int cppc_get_cpu_cost(struct device *cpu_dev, unsigned long KHz,
		unsigned long *cost)
{
	unsigned long perf_step, perf_prev;
	struct cppc_perf_caps *perf_caps;
	struct cpufreq_policy *policy;
	struct cppc_cpudata *cpu_data;
	unsigned int max_cap;
	int step;

	policy = cpufreq_cpu_get_raw(cpu_dev->id);
	cpu_data = policy->driver_data;
	perf_caps = &cpu_data->perf_caps;
	max_cap = arch_scale_cpu_capacity(cpu_dev->id);

	perf_prev = cppc_cpufreq_khz_to_perf(cpu_data, KHz);
	perf_step = CPPC_EM_CAP_STEP * perf_caps->highest_perf / max_cap;
	step = perf_prev / perf_step;

	*cost = compute_cost(cpu_dev->id, step);

	return 0;
}

static int populate_efficiency_class(void)
{
	struct acpi_madt_generic_interrupt *gicc;
	DECLARE_BITMAP(used_classes, 256) = {};
	int class, cpu, index;

	for_each_possible_cpu(cpu) {
		gicc = acpi_cpu_get_madt_gicc(cpu);
		class = gicc->efficiency_class;
		bitmap_set(used_classes, class, 1);
	}

	if (bitmap_weight(used_classes, 256) <= 1) {
		pr_debug("Efficiency classes are all equal (=%d). "
			"No EM registered", class);
		return -EINVAL;
	}

	/*
	 * Squeeze efficiency class values on [0:#efficiency_class-1].
	 * Values are per spec in [0:255].
	 */
	index = 0;
	for_each_set_bit(class, used_classes, 256) {
		for_each_possible_cpu(cpu) {
			gicc = acpi_cpu_get_madt_gicc(cpu);
			if (gicc->efficiency_class == class)
				per_cpu(efficiency_class, cpu) = index;
		}
		index++;
	}
	cppc_cpufreq_driver.register_em = cppc_cpufreq_register_em;

	return 0;
}

static void cppc_cpufreq_register_em(struct cpufreq_policy *policy)
{
	struct cppc_cpudata *cpu_data;
	struct em_data_callback em_cb =
		EM_ADV_DATA_CB(cppc_get_cpu_power, cppc_get_cpu_cost);

	cpu_data = policy->driver_data;
	em_dev_register_perf_domain(get_cpu_device(policy->cpu),
			get_perf_level_count(policy), &em_cb,
			cpu_data->shared_cpu_map, 0);
}

#else
static int populate_efficiency_class(void)
{
	return 0;
}
#endif

static struct cppc_cpudata *cppc_cpufreq_get_cpu_data(unsigned int cpu)
{
	struct cppc_cpudata *cpu_data;
	int ret;

	cpu_data = kzalloc(sizeof(struct cppc_cpudata), GFP_KERNEL);
	if (!cpu_data)
		goto out;

	if (!zalloc_cpumask_var(&cpu_data->shared_cpu_map, GFP_KERNEL))
		goto free_cpu;

	ret = acpi_get_psd_map(cpu, cpu_data);
	if (ret) {
		pr_debug("Err parsing CPU%d PSD data: ret:%d\n", cpu, ret);
		goto free_mask;
	}

	ret = cppc_get_perf_caps(cpu, &cpu_data->perf_caps);
	if (ret) {
		pr_debug("Err reading CPU%d perf caps: ret:%d\n", cpu, ret);
		goto free_mask;
	}

	/* Convert the lowest and nominal freq from MHz to KHz */
	cpu_data->perf_caps.lowest_freq *= 1000;
	cpu_data->perf_caps.nominal_freq *= 1000;

	list_add(&cpu_data->node, &cpu_data_list);

	return cpu_data;

free_mask:
	free_cpumask_var(cpu_data->shared_cpu_map);
free_cpu:
	kfree(cpu_data);
out:
	return NULL;
}

static void cppc_cpufreq_put_cpu_data(struct cpufreq_policy *policy)
{
	struct cppc_cpudata *cpu_data = policy->driver_data;

	list_del(&cpu_data->node);
	free_cpumask_var(cpu_data->shared_cpu_map);
	kfree(cpu_data);
	policy->driver_data = NULL;
}

static int cppc_cpufreq_cpu_init(struct cpufreq_policy *policy)
{
	unsigned int cpu = policy->cpu;
	struct cppc_cpudata *cpu_data;
	struct cppc_perf_caps *caps;
	int ret;

	cpu_data = cppc_cpufreq_get_cpu_data(cpu);
	if (!cpu_data) {
		pr_err("Error in acquiring _CPC/_PSD data for CPU%d.\n", cpu);
		return -ENODEV;
	}
	caps = &cpu_data->perf_caps;
	policy->driver_data = cpu_data;

	/*
	 * Set min to lowest nonlinear perf to avoid any efficiency penalty (see
	 * Section 8.4.7.1.1.5 of ACPI 6.1 spec)
	 */
	policy->min = cppc_cpufreq_perf_to_khz(cpu_data,
					       caps->lowest_nonlinear_perf);
	policy->max = cppc_cpufreq_perf_to_khz(cpu_data,
					       caps->nominal_perf);

	/*
	 * Set cpuinfo.min_freq to Lowest to make the full range of performance
	 * available if userspace wants to use any perf between lowest & lowest
	 * nonlinear perf
	 */
	policy->cpuinfo.min_freq = cppc_cpufreq_perf_to_khz(cpu_data,
							    caps->lowest_perf);
	policy->cpuinfo.max_freq = cppc_cpufreq_perf_to_khz(cpu_data,
							    caps->nominal_perf);

	policy->transition_delay_us = cppc_cpufreq_get_transition_delay_us(cpu);
	policy->shared_type = cpu_data->shared_type;

	switch (policy->shared_type) {
	case CPUFREQ_SHARED_TYPE_HW:
	case CPUFREQ_SHARED_TYPE_NONE:
		/* Nothing to be done - we'll have a policy for each CPU */
		break;
	case CPUFREQ_SHARED_TYPE_ANY:
		/*
		 * All CPUs in the domain will share a policy and all cpufreq
		 * operations will use a single cppc_cpudata structure stored
		 * in policy->driver_data.
		 */
		cpumask_copy(policy->cpus, cpu_data->shared_cpu_map);
		break;
	default:
		pr_debug("Unsupported CPU co-ord type: %d\n",
			 policy->shared_type);
		ret = -EFAULT;
		goto out;
	}

	policy->fast_switch_possible = cppc_allow_fast_switch();
<<<<<<< HEAD
=======
	policy->dvfs_possible_from_any_cpu = true;
>>>>>>> eb3cdb58

	/*
	 * If 'highest_perf' is greater than 'nominal_perf', we assume CPU Boost
	 * is supported.
	 */
	if (caps->highest_perf > caps->nominal_perf)
		boost_supported = true;

	/* Set policy->cur to max now. The governors will adjust later. */
	policy->cur = cppc_cpufreq_perf_to_khz(cpu_data, caps->highest_perf);
	cpu_data->perf_ctrls.desired_perf =  caps->highest_perf;

	ret = cppc_set_perf(cpu, &cpu_data->perf_ctrls);
	if (ret) {
		pr_debug("Err setting perf value:%d on CPU:%d. ret:%d\n",
			 caps->highest_perf, cpu, ret);
		goto out;
	}

	cppc_cpufreq_cpu_fie_init(policy);
	return 0;

out:
	cppc_cpufreq_put_cpu_data(policy);
	return ret;
}

static int cppc_cpufreq_cpu_exit(struct cpufreq_policy *policy)
{
	struct cppc_cpudata *cpu_data = policy->driver_data;
	struct cppc_perf_caps *caps = &cpu_data->perf_caps;
	unsigned int cpu = policy->cpu;
	int ret;

	cppc_cpufreq_cpu_fie_exit(policy);

	cpu_data->perf_ctrls.desired_perf = caps->lowest_perf;

	ret = cppc_set_perf(cpu, &cpu_data->perf_ctrls);
	if (ret)
		pr_debug("Err setting perf value:%d on CPU:%d. ret:%d\n",
			 caps->lowest_perf, cpu, ret);

	cppc_cpufreq_put_cpu_data(policy);
	return 0;
}

static inline u64 get_delta(u64 t1, u64 t0)
{
	if (t1 > t0 || t0 > ~(u32)0)
		return t1 - t0;

	return (u32)t1 - (u32)t0;
}

static int cppc_perf_from_fbctrs(struct cppc_cpudata *cpu_data,
				 struct cppc_perf_fb_ctrs *fb_ctrs_t0,
				 struct cppc_perf_fb_ctrs *fb_ctrs_t1)
{
	u64 delta_reference, delta_delivered;
	u64 reference_perf;

	reference_perf = fb_ctrs_t0->reference_perf;

	delta_reference = get_delta(fb_ctrs_t1->reference,
				    fb_ctrs_t0->reference);
	delta_delivered = get_delta(fb_ctrs_t1->delivered,
				    fb_ctrs_t0->delivered);

	/* Check to avoid divide-by zero and invalid delivered_perf */
	if (!delta_reference || !delta_delivered)
		return cpu_data->perf_ctrls.desired_perf;

	return (reference_perf * delta_delivered) / delta_reference;
}

static unsigned int cppc_cpufreq_get_rate(unsigned int cpu)
{
	struct cppc_perf_fb_ctrs fb_ctrs_t0 = {0}, fb_ctrs_t1 = {0};
	struct cpufreq_policy *policy = cpufreq_cpu_get(cpu);
	struct cppc_cpudata *cpu_data = policy->driver_data;
	u64 delivered_perf;
	int ret;

	cpufreq_cpu_put(policy);

	ret = cppc_get_perf_ctrs(cpu, &fb_ctrs_t0);
	if (ret)
		return ret;

	udelay(2); /* 2usec delay between sampling */

	ret = cppc_get_perf_ctrs(cpu, &fb_ctrs_t1);
	if (ret)
		return ret;

	delivered_perf = cppc_perf_from_fbctrs(cpu_data, &fb_ctrs_t0,
					       &fb_ctrs_t1);

	return cppc_cpufreq_perf_to_khz(cpu_data, delivered_perf);
}

static int cppc_cpufreq_set_boost(struct cpufreq_policy *policy, int state)
{
	struct cppc_cpudata *cpu_data = policy->driver_data;
	struct cppc_perf_caps *caps = &cpu_data->perf_caps;
	int ret;

	if (!boost_supported) {
		pr_err("BOOST not supported by CPU or firmware\n");
		return -EINVAL;
	}

	if (state)
		policy->max = cppc_cpufreq_perf_to_khz(cpu_data,
						       caps->highest_perf);
	else
		policy->max = cppc_cpufreq_perf_to_khz(cpu_data,
						       caps->nominal_perf);
	policy->cpuinfo.max_freq = policy->max;

	ret = freq_qos_update_request(policy->max_freq_req, policy->max);
	if (ret < 0)
		return ret;

	return 0;
}

static ssize_t show_freqdomain_cpus(struct cpufreq_policy *policy, char *buf)
{
	struct cppc_cpudata *cpu_data = policy->driver_data;

	return cpufreq_show_cpus(cpu_data->shared_cpu_map, buf);
}
cpufreq_freq_attr_ro(freqdomain_cpus);

static struct freq_attr *cppc_cpufreq_attr[] = {
	&freqdomain_cpus,
	NULL,
};

static struct cpufreq_driver cppc_cpufreq_driver = {
	.flags = CPUFREQ_CONST_LOOPS,
	.verify = cppc_verify_policy,
	.target = cppc_cpufreq_set_target,
	.get = cppc_cpufreq_get_rate,
	.fast_switch = cppc_cpufreq_fast_switch,
	.init = cppc_cpufreq_cpu_init,
	.exit = cppc_cpufreq_cpu_exit,
	.set_boost = cppc_cpufreq_set_boost,
	.attr = cppc_cpufreq_attr,
	.name = "cppc_cpufreq",
};

/*
 * HISI platform does not support delivered performance counter and
 * reference performance counter. It can calculate the performance using the
 * platform specific mechanism. We reuse the desired performance register to
 * store the real performance calculated by the platform.
 */
static unsigned int hisi_cppc_cpufreq_get_rate(unsigned int cpu)
{
	struct cpufreq_policy *policy = cpufreq_cpu_get(cpu);
	struct cppc_cpudata *cpu_data = policy->driver_data;
	u64 desired_perf;
	int ret;

	cpufreq_cpu_put(policy);

	ret = cppc_get_desired_perf(cpu, &desired_perf);
	if (ret < 0)
		return -EIO;

	return cppc_cpufreq_perf_to_khz(cpu_data, desired_perf);
}

static void cppc_check_hisi_workaround(void)
{
	struct acpi_table_header *tbl;
	acpi_status status = AE_OK;
	int i;

	status = acpi_get_table(ACPI_SIG_PCCT, 0, &tbl);
	if (ACPI_FAILURE(status) || !tbl)
		return;

	for (i = 0; i < ARRAY_SIZE(wa_info); i++) {
		if (!memcmp(wa_info[i].oem_id, tbl->oem_id, ACPI_OEM_ID_SIZE) &&
		    !memcmp(wa_info[i].oem_table_id, tbl->oem_table_id, ACPI_OEM_TABLE_ID_SIZE) &&
		    wa_info[i].oem_revision == tbl->oem_revision) {
			/* Overwrite the get() callback */
			cppc_cpufreq_driver.get = hisi_cppc_cpufreq_get_rate;
			fie_disabled = FIE_DISABLED;
			break;
		}
	}

	acpi_put_table(tbl);
}

static int __init cppc_cpufreq_init(void)
{
	int ret;

	if (!acpi_cpc_valid())
		return -ENODEV;

	cppc_check_hisi_workaround();
	cppc_freq_invariance_init();
	populate_efficiency_class();

	ret = cpufreq_register_driver(&cppc_cpufreq_driver);
	if (ret)
		cppc_freq_invariance_exit();

	return ret;
}

static inline void free_cpu_data(void)
{
	struct cppc_cpudata *iter, *tmp;

	list_for_each_entry_safe(iter, tmp, &cpu_data_list, node) {
		free_cpumask_var(iter->shared_cpu_map);
		list_del(&iter->node);
		kfree(iter);
	}

}

static void __exit cppc_cpufreq_exit(void)
{
	cpufreq_unregister_driver(&cppc_cpufreq_driver);
	cppc_freq_invariance_exit();

	free_cpu_data();
}

module_exit(cppc_cpufreq_exit);
MODULE_AUTHOR("Ashwin Chaugule");
MODULE_DESCRIPTION("CPUFreq driver based on the ACPI CPPC v5.0+ spec");
MODULE_LICENSE("GPL");

late_initcall(cppc_cpufreq_init);

static const struct acpi_device_id cppc_acpi_ids[] __used = {
	{ACPI_PROCESSOR_DEVICE_HID, },
	{}
};

MODULE_DEVICE_TABLE(acpi, cppc_acpi_ids);<|MERGE_RESOLUTION|>--- conflicted
+++ resolved
@@ -760,10 +760,7 @@
 	}
 
 	policy->fast_switch_possible = cppc_allow_fast_switch();
-<<<<<<< HEAD
-=======
 	policy->dvfs_possible_from_any_cpu = true;
->>>>>>> eb3cdb58
 
 	/*
 	 * If 'highest_perf' is greater than 'nominal_perf', we assume CPU Boost
