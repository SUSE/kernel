// SPDX-License-Identifier: GPL-2.0-only
/*
 *   (c) 2003-2012 Advanced Micro Devices, Inc.
 *
 *  Maintainer:
 *  Andreas Herrmann <herrmann.der.user@googlemail.com>
 *
 *  Based on the powernow-k7.c module written by Dave Jones.
 *  (C) 2003 Dave Jones on behalf of SuSE Labs
 *  (C) 2004 Dominik Brodowski <linux@brodo.de>
 *  (C) 2004 Pavel Machek <pavel@ucw.cz>
 *  Based upon datasheets & sample CPUs kindly provided by AMD.
 *
 *  Valuable input gratefully received from Dave Jones, Pavel Machek,
 *  Dominik Brodowski, Jacob Shin, and others.
 *  Originally developed by Paul Devriendt.
 *
 *  Processor information obtained from Chapter 9 (Power and Thermal
 *  Management) of the "BIOS and Kernel Developer's Guide (BKDG) for
 *  the AMD Athlon 64 and AMD Opteron Processors" and section "2.x
 *  Power Management" in BKDGs for newer AMD CPU families.
 *
 *  Tables for specific CPUs can be inferred from AMD's processor
 *  power and thermal data sheets, (e.g. 30417.pdf, 30430.pdf, 43375.pdf)
 */

#define pr_fmt(fmt) KBUILD_MODNAME ": " fmt

#include <linux/kernel.h>
#include <linux/smp.h>
#include <linux/module.h>
#include <linux/init.h>
#include <linux/cpufreq.h>
#include <linux/slab.h>
#include <linux/string.h>
#include <linux/cpumask.h>
#include <linux/io.h>
#include <linux/delay.h>

#include <asm/msr.h>
#include <asm/cpu_device_id.h>

#include <linux/acpi.h>
#include <linux/mutex.h>
#include <acpi/processor.h>

#define VERSION "version 2.20.00"
#include "powernow-k8.h"

/* serialize freq changes  */
static DEFINE_MUTEX(fidvid_mutex);

static DEFINE_PER_CPU(struct powernow_k8_data *, powernow_data);

static struct cpufreq_driver cpufreq_amd64_driver;

/* Return a frequency in MHz, given an input fid */
static u32 find_freq_from_fid(u32 fid)
{
	return 800 + (fid * 100);
}

/* Return a frequency in KHz, given an input fid */
static u32 find_khz_freq_from_fid(u32 fid)
{
	return 1000 * find_freq_from_fid(fid);
}

/* Return the vco fid for an input fid
 *
 * Each "low" fid has corresponding "high" fid, and you can get to "low" fids
 * only from corresponding high fids. This returns "high" fid corresponding to
 * "low" one.
 */
static u32 convert_fid_to_vco_fid(u32 fid)
{
	if (fid < HI_FID_TABLE_BOTTOM)
		return 8 + (2 * fid);
	else
		return fid;
}

/*
 * Return 1 if the pending bit is set. Unless we just instructed the processor
 * to transition to a new state, seeing this bit set is really bad news.
 */
static int pending_bit_stuck(void)
{
	u32 lo, hi __always_unused;

	rdmsr(MSR_FIDVID_STATUS, lo, hi);
	return lo & MSR_S_LO_CHANGE_PENDING ? 1 : 0;
}

/*
 * Update the global current fid / vid values from the status msr.
 * Returns 1 on error.
 */
static int query_current_values_with_pending_wait(struct powernow_k8_data *data)
{
	u32 lo, hi;
	u32 i = 0;

	do {
		if (i++ > 10000) {
			pr_debug("detected change pending stuck\n");
			return 1;
		}
		rdmsr(MSR_FIDVID_STATUS, lo, hi);
	} while (lo & MSR_S_LO_CHANGE_PENDING);

	data->currvid = hi & MSR_S_HI_CURRENT_VID;
	data->currfid = lo & MSR_S_LO_CURRENT_FID;

	return 0;
}

/* the isochronous relief time */
static void count_off_irt(struct powernow_k8_data *data)
{
	udelay((1 << data->irt) * 10);
}

/* the voltage stabilization time */
static void count_off_vst(struct powernow_k8_data *data)
{
	udelay(data->vstable * VST_UNITS_20US);
}

/* need to init the control msr to a safe value (for each cpu) */
static void fidvid_msr_init(void)
{
	u32 lo, hi;
	u8 fid, vid;

	rdmsr(MSR_FIDVID_STATUS, lo, hi);
	vid = hi & MSR_S_HI_CURRENT_VID;
	fid = lo & MSR_S_LO_CURRENT_FID;
	lo = fid | (vid << MSR_C_LO_VID_SHIFT);
	hi = MSR_C_HI_STP_GNT_BENIGN;
	pr_debug("cpu%d, init lo 0x%x, hi 0x%x\n", smp_processor_id(), lo, hi);
	wrmsr(MSR_FIDVID_CTL, lo, hi);
}

/* write the new fid value along with the other control fields to the msr */
static int write_new_fid(struct powernow_k8_data *data, u32 fid)
{
	u32 lo;
	u32 savevid = data->currvid;
	u32 i = 0;

	if ((fid & INVALID_FID_MASK) || (data->currvid & INVALID_VID_MASK)) {
		pr_err("internal error - overflow on fid write\n");
		return 1;
	}

	lo = fid;
	lo |= (data->currvid << MSR_C_LO_VID_SHIFT);
	lo |= MSR_C_LO_INIT_FID_VID;

	pr_debug("writing fid 0x%x, lo 0x%x, hi 0x%x\n",
		fid, lo, data->plllock * PLL_LOCK_CONVERSION);

	do {
		wrmsr(MSR_FIDVID_CTL, lo, data->plllock * PLL_LOCK_CONVERSION);
		if (i++ > 100) {
			pr_err("Hardware error - pending bit very stuck - no further pstate changes possible\n");
			return 1;
		}
	} while (query_current_values_with_pending_wait(data));

	count_off_irt(data);

	if (savevid != data->currvid) {
		pr_err("vid change on fid trans, old 0x%x, new 0x%x\n",
		       savevid, data->currvid);
		return 1;
	}

	if (fid != data->currfid) {
		pr_err("fid trans failed, fid 0x%x, curr 0x%x\n", fid,
			data->currfid);
		return 1;
	}

	return 0;
}

/* Write a new vid to the hardware */
static int write_new_vid(struct powernow_k8_data *data, u32 vid)
{
	u32 lo;
	u32 savefid = data->currfid;
	int i = 0;

	if ((data->currfid & INVALID_FID_MASK) || (vid & INVALID_VID_MASK)) {
		pr_err("internal error - overflow on vid write\n");
		return 1;
	}

	lo = data->currfid;
	lo |= (vid << MSR_C_LO_VID_SHIFT);
	lo |= MSR_C_LO_INIT_FID_VID;

	pr_debug("writing vid 0x%x, lo 0x%x, hi 0x%x\n",
		vid, lo, STOP_GRANT_5NS);

	do {
		wrmsr(MSR_FIDVID_CTL, lo, STOP_GRANT_5NS);
		if (i++ > 100) {
			pr_err("internal error - pending bit very stuck - no further pstate changes possible\n");
			return 1;
		}
	} while (query_current_values_with_pending_wait(data));

	if (savefid != data->currfid) {
		pr_err("fid changed on vid trans, old 0x%x new 0x%x\n",
			savefid, data->currfid);
		return 1;
	}

	if (vid != data->currvid) {
		pr_err("vid trans failed, vid 0x%x, curr 0x%x\n",
				vid, data->currvid);
		return 1;
	}

	return 0;
}

/*
 * Reduce the vid by the max of step or reqvid.
 * Decreasing vid codes represent increasing voltages:
 * vid of 0 is 1.550V, vid of 0x1e is 0.800V, vid of VID_OFF is off.
 */
static int decrease_vid_code_by_step(struct powernow_k8_data *data,
		u32 reqvid, u32 step)
{
	if ((data->currvid - reqvid) > step)
		reqvid = data->currvid - step;

	if (write_new_vid(data, reqvid))
		return 1;

	count_off_vst(data);

	return 0;
}

/* Change Opteron/Athlon64 fid and vid, by the 3 phases. */
static int transition_fid_vid(struct powernow_k8_data *data,
		u32 reqfid, u32 reqvid)
{
	if (core_voltage_pre_transition(data, reqvid, reqfid))
		return 1;

	if (core_frequency_transition(data, reqfid))
		return 1;

	if (core_voltage_post_transition(data, reqvid))
		return 1;

	if (query_current_values_with_pending_wait(data))
		return 1;

	if ((reqfid != data->currfid) || (reqvid != data->currvid)) {
		pr_err("failed (cpu%d): req 0x%x 0x%x, curr 0x%x 0x%x\n",
				smp_processor_id(),
				reqfid, reqvid, data->currfid, data->currvid);
		return 1;
	}

	pr_debug("transitioned (cpu%d): new fid 0x%x, vid 0x%x\n",
		smp_processor_id(), data->currfid, data->currvid);

	return 0;
}

/* Phase 1 - core voltage transition ... setup voltage */
static int core_voltage_pre_transition(struct powernow_k8_data *data,
		u32 reqvid, u32 reqfid)
{
	u32 rvosteps = data->rvo;
	u32 savefid = data->currfid;
	u32 maxvid, lo __always_unused, rvomult = 1;

	pr_debug("ph1 (cpu%d): start, currfid 0x%x, currvid 0x%x, reqvid 0x%x, rvo 0x%x\n",
		smp_processor_id(),
		data->currfid, data->currvid, reqvid, data->rvo);

	if ((savefid < LO_FID_TABLE_TOP) && (reqfid < LO_FID_TABLE_TOP))
		rvomult = 2;
	rvosteps *= rvomult;
	rdmsr(MSR_FIDVID_STATUS, lo, maxvid);
	maxvid = 0x1f & (maxvid >> 16);
	pr_debug("ph1 maxvid=0x%x\n", maxvid);
	if (reqvid < maxvid) /* lower numbers are higher voltages */
		reqvid = maxvid;

	while (data->currvid > reqvid) {
		pr_debug("ph1: curr 0x%x, req vid 0x%x\n",
			data->currvid, reqvid);
		if (decrease_vid_code_by_step(data, reqvid, data->vidmvs))
			return 1;
	}

	while ((rvosteps > 0) &&
			((rvomult * data->rvo + data->currvid) > reqvid)) {
		if (data->currvid == maxvid) {
			rvosteps = 0;
		} else {
			pr_debug("ph1: changing vid for rvo, req 0x%x\n",
				data->currvid - 1);
			if (decrease_vid_code_by_step(data, data->currvid-1, 1))
				return 1;
			rvosteps--;
		}
	}

	if (query_current_values_with_pending_wait(data))
		return 1;

	if (savefid != data->currfid) {
		pr_err("ph1 err, currfid changed 0x%x\n", data->currfid);
		return 1;
	}

	pr_debug("ph1 complete, currfid 0x%x, currvid 0x%x\n",
		data->currfid, data->currvid);

	return 0;
}

/* Phase 2 - core frequency transition */
static int core_frequency_transition(struct powernow_k8_data *data, u32 reqfid)
{
	u32 vcoreqfid, vcocurrfid, vcofiddiff;
	u32 fid_interval, savevid = data->currvid;

	if (data->currfid == reqfid) {
		pr_err("ph2 null fid transition 0x%x\n", data->currfid);
		return 0;
	}

	pr_debug("ph2 (cpu%d): starting, currfid 0x%x, currvid 0x%x, reqfid 0x%x\n",
		smp_processor_id(),
		data->currfid, data->currvid, reqfid);

	vcoreqfid = convert_fid_to_vco_fid(reqfid);
	vcocurrfid = convert_fid_to_vco_fid(data->currfid);
	vcofiddiff = vcocurrfid > vcoreqfid ? vcocurrfid - vcoreqfid
	    : vcoreqfid - vcocurrfid;

	if ((reqfid <= LO_FID_TABLE_TOP) && (data->currfid <= LO_FID_TABLE_TOP))
		vcofiddiff = 0;

	while (vcofiddiff > 2) {
		(data->currfid & 1) ? (fid_interval = 1) : (fid_interval = 2);

		if (reqfid > data->currfid) {
			if (data->currfid > LO_FID_TABLE_TOP) {
				if (write_new_fid(data,
						data->currfid + fid_interval))
					return 1;
			} else {
				if (write_new_fid
				    (data,
				     2 + convert_fid_to_vco_fid(data->currfid)))
					return 1;
			}
		} else {
			if (write_new_fid(data, data->currfid - fid_interval))
				return 1;
		}

		vcocurrfid = convert_fid_to_vco_fid(data->currfid);
		vcofiddiff = vcocurrfid > vcoreqfid ? vcocurrfid - vcoreqfid
		    : vcoreqfid - vcocurrfid;
	}

	if (write_new_fid(data, reqfid))
		return 1;

	if (query_current_values_with_pending_wait(data))
		return 1;

	if (data->currfid != reqfid) {
		pr_err("ph2: mismatch, failed fid transition, curr 0x%x, req 0x%x\n",
			data->currfid, reqfid);
		return 1;
	}

	if (savevid != data->currvid) {
		pr_err("ph2: vid changed, save 0x%x, curr 0x%x\n",
			savevid, data->currvid);
		return 1;
	}

	pr_debug("ph2 complete, currfid 0x%x, currvid 0x%x\n",
		data->currfid, data->currvid);

	return 0;
}

/* Phase 3 - core voltage transition flow ... jump to the final vid. */
static int core_voltage_post_transition(struct powernow_k8_data *data,
		u32 reqvid)
{
	u32 savefid = data->currfid;
	u32 savereqvid = reqvid;

	pr_debug("ph3 (cpu%d): starting, currfid 0x%x, currvid 0x%x\n",
		smp_processor_id(),
		data->currfid, data->currvid);

	if (reqvid != data->currvid) {
		if (write_new_vid(data, reqvid))
			return 1;

		if (savefid != data->currfid) {
			pr_err("ph3: bad fid change, save 0x%x, curr 0x%x\n",
				savefid, data->currfid);
			return 1;
		}

		if (data->currvid != reqvid) {
			pr_err("ph3: failed vid transition\n, req 0x%x, curr 0x%x",
				reqvid, data->currvid);
			return 1;
		}
	}

	if (query_current_values_with_pending_wait(data))
		return 1;

	if (savereqvid != data->currvid) {
		pr_debug("ph3 failed, currvid 0x%x\n", data->currvid);
		return 1;
	}

	if (savefid != data->currfid) {
		pr_debug("ph3 failed, currfid changed 0x%x\n",
			data->currfid);
		return 1;
	}

	pr_debug("ph3 complete, currfid 0x%x, currvid 0x%x\n",
		data->currfid, data->currvid);

	return 0;
}

static const struct x86_cpu_id powernow_k8_ids[] = {
	/* IO based frequency switching */
	X86_MATCH_VENDOR_FAM(AMD, 0xf, NULL),
	{}
};
MODULE_DEVICE_TABLE(x86cpu, powernow_k8_ids);

static void check_supported_cpu(void *_rc)
{
	u32 eax, ebx, ecx, edx;
	int *rc = _rc;

	*rc = -ENODEV;

	eax = cpuid_eax(CPUID_PROCESSOR_SIGNATURE);

	if ((eax & CPUID_XFAM) == CPUID_XFAM_K8) {
		if (((eax & CPUID_USE_XFAM_XMOD) != CPUID_USE_XFAM_XMOD) ||
		    ((eax & CPUID_XMOD) > CPUID_XMOD_REV_MASK)) {
			pr_info("Processor cpuid %x not supported\n", eax);
			return;
		}

		eax = cpuid_eax(CPUID_GET_MAX_CAPABILITIES);
		if (eax < CPUID_FREQ_VOLT_CAPABILITIES) {
			pr_info("No frequency change capabilities detected\n");
			return;
		}

		cpuid(CPUID_FREQ_VOLT_CAPABILITIES, &eax, &ebx, &ecx, &edx);
		if ((edx & P_STATE_TRANSITION_CAPABLE)
			!= P_STATE_TRANSITION_CAPABLE) {
			pr_info("Power state transitions not supported\n");
			return;
		}
		*rc = 0;
	}
}

static int check_pst_table(struct powernow_k8_data *data, struct pst_s *pst,
		u8 maxvid)
{
	unsigned int j;
	u8 lastfid = 0xff;

	for (j = 0; j < data->numps; j++) {
		if (pst[j].vid > LEAST_VID) {
			pr_err(FW_BUG "vid %d invalid : 0x%x\n", j,
				pst[j].vid);
			return -EINVAL;
		}
		if (pst[j].vid < data->rvo) {
			/* vid + rvo >= 0 */
			pr_err(FW_BUG "0 vid exceeded with pstate %d\n", j);
			return -ENODEV;
		}
		if (pst[j].vid < maxvid + data->rvo) {
			/* vid + rvo >= maxvid */
			pr_err(FW_BUG "maxvid exceeded with pstate %d\n", j);
			return -ENODEV;
		}
		if (pst[j].fid > MAX_FID) {
			pr_err(FW_BUG "maxfid exceeded with pstate %d\n", j);
			return -ENODEV;
		}
		if (j && (pst[j].fid < HI_FID_TABLE_BOTTOM)) {
			/* Only first fid is allowed to be in "low" range */
			pr_err(FW_BUG "two low fids - %d : 0x%x\n", j,
				pst[j].fid);
			return -EINVAL;
		}
		if (pst[j].fid < lastfid)
			lastfid = pst[j].fid;
	}
	if (lastfid & 1) {
		pr_err(FW_BUG "lastfid invalid\n");
		return -EINVAL;
	}
	if (lastfid > LO_FID_TABLE_TOP)
		pr_info(FW_BUG "first fid not from lo freq table\n");

	return 0;
}

static void invalidate_entry(struct cpufreq_frequency_table *powernow_table,
		unsigned int entry)
{
	powernow_table[entry].frequency = CPUFREQ_ENTRY_INVALID;
}

static void print_basics(struct powernow_k8_data *data)
{
	int j;
	for (j = 0; j < data->numps; j++) {
		if (data->powernow_table[j].frequency !=
				CPUFREQ_ENTRY_INVALID) {
			pr_info("fid 0x%x (%d MHz), vid 0x%x\n",
				data->powernow_table[j].driver_data & 0xff,
				data->powernow_table[j].frequency/1000,
				data->powernow_table[j].driver_data >> 8);
		}
	}
	if (data->batps)
		pr_info("Only %d pstates on battery\n", data->batps);
}

static int fill_powernow_table(struct powernow_k8_data *data,
		struct pst_s *pst, u8 maxvid)
{
	struct cpufreq_frequency_table *powernow_table;
	unsigned int j;

	if (data->batps) {
		/* use ACPI support to get full speed on mains power */
		pr_warn("Only %d pstates usable (use ACPI driver for full range\n",
			data->batps);
		data->numps = data->batps;
	}

	for (j = 1; j < data->numps; j++) {
		if (pst[j-1].fid >= pst[j].fid) {
			pr_err("PST out of sequence\n");
			return -EINVAL;
		}
	}

	if (data->numps < 2) {
		pr_err("no p states to transition\n");
		return -ENODEV;
	}

	if (check_pst_table(data, pst, maxvid))
		return -EINVAL;

	powernow_table = kzalloc((sizeof(*powernow_table)
		* (data->numps + 1)), GFP_KERNEL);
	if (!powernow_table)
		return -ENOMEM;

	for (j = 0; j < data->numps; j++) {
		int freq;
		powernow_table[j].driver_data = pst[j].fid; /* lower 8 bits */
		powernow_table[j].driver_data |= (pst[j].vid << 8); /* upper 8 bits */
		freq = find_khz_freq_from_fid(pst[j].fid);
		powernow_table[j].frequency = freq;
	}
	powernow_table[data->numps].frequency = CPUFREQ_TABLE_END;
	powernow_table[data->numps].driver_data = 0;

	if (query_current_values_with_pending_wait(data)) {
		kfree(powernow_table);
		return -EIO;
	}

	pr_debug("cfid 0x%x, cvid 0x%x\n", data->currfid, data->currvid);
	data->powernow_table = powernow_table;
	if (cpumask_first(topology_core_cpumask(data->cpu)) == data->cpu)
		print_basics(data);

	for (j = 0; j < data->numps; j++)
		if ((pst[j].fid == data->currfid) &&
		    (pst[j].vid == data->currvid))
			return 0;

	pr_debug("currfid/vid do not match PST, ignoring\n");
	return 0;
}

/* Find and validate the PSB/PST table in BIOS. */
static int find_psb_table(struct powernow_k8_data *data)
{
	struct psb_s *psb;
	unsigned int i;
	u32 mvs;
	u8 maxvid;
	u32 cpst = 0;
	u32 thiscpuid;

	for (i = 0xc0000; i < 0xffff0; i += 0x10) {
		/* Scan BIOS looking for the signature. */
		/* It can not be at ffff0 - it is too big. */

		psb = phys_to_virt(i);
		if (memcmp(psb, PSB_ID_STRING, PSB_ID_STRING_LEN) != 0)
			continue;

		pr_debug("found PSB header at 0x%p\n", psb);

		pr_debug("table vers: 0x%x\n", psb->tableversion);
		if (psb->tableversion != PSB_VERSION_1_4) {
			pr_err(FW_BUG "PSB table is not v1.4\n");
			return -ENODEV;
		}

		pr_debug("flags: 0x%x\n", psb->flags1);
		if (psb->flags1) {
			pr_err(FW_BUG "unknown flags\n");
			return -ENODEV;
		}

		data->vstable = psb->vstable;
		pr_debug("voltage stabilization time: %d(*20us)\n",
				data->vstable);

		pr_debug("flags2: 0x%x\n", psb->flags2);
		data->rvo = psb->flags2 & 3;
		data->irt = ((psb->flags2) >> 2) & 3;
		mvs = ((psb->flags2) >> 4) & 3;
		data->vidmvs = 1 << mvs;
		data->batps = ((psb->flags2) >> 6) & 3;

		pr_debug("ramp voltage offset: %d\n", data->rvo);
		pr_debug("isochronous relief time: %d\n", data->irt);
		pr_debug("maximum voltage step: %d - 0x%x\n", mvs, data->vidmvs);

		pr_debug("numpst: 0x%x\n", psb->num_tables);
		cpst = psb->num_tables;
		if ((psb->cpuid == 0x00000fc0) ||
		    (psb->cpuid == 0x00000fe0)) {
			thiscpuid = cpuid_eax(CPUID_PROCESSOR_SIGNATURE);
			if ((thiscpuid == 0x00000fc0) ||
			    (thiscpuid == 0x00000fe0))
				cpst = 1;
		}
		if (cpst != 1) {
			pr_err(FW_BUG "numpst must be 1\n");
			return -ENODEV;
		}

		data->plllock = psb->plllocktime;
		pr_debug("plllocktime: 0x%x (units 1us)\n", psb->plllocktime);
		pr_debug("maxfid: 0x%x\n", psb->maxfid);
		pr_debug("maxvid: 0x%x\n", psb->maxvid);
		maxvid = psb->maxvid;

		data->numps = psb->numps;
		pr_debug("numpstates: 0x%x\n", data->numps);
		return fill_powernow_table(data,
				(struct pst_s *)(psb+1), maxvid);
	}
	/*
	 * If you see this message, complain to BIOS manufacturer. If
	 * he tells you "we do not support Linux" or some similar
	 * nonsense, remember that Windows 2000 uses the same legacy
	 * mechanism that the old Linux PSB driver uses. Tell them it
	 * is broken with Windows 2000.
	 *
	 * The reference to the AMD documentation is chapter 9 in the
	 * BIOS and Kernel Developer's Guide, which is available on
	 * www.amd.com
	 */
	pr_err(FW_BUG "No PSB or ACPI _PSS objects\n");
	pr_err("Make sure that your BIOS is up to date and Cool'N'Quiet support is enabled in BIOS setup\n");
	return -ENODEV;
}

static void powernow_k8_acpi_pst_values(struct powernow_k8_data *data,
		unsigned int index)
{
	u64 control;

	if (!data->acpi_data.state_count)
		return;

	control = data->acpi_data.states[index].control;
	data->irt = (control >> IRT_SHIFT) & IRT_MASK;
	data->rvo = (control >> RVO_SHIFT) & RVO_MASK;
	data->exttype = (control >> EXT_TYPE_SHIFT) & EXT_TYPE_MASK;
	data->plllock = (control >> PLL_L_SHIFT) & PLL_L_MASK;
	data->vidmvs = 1 << ((control >> MVS_SHIFT) & MVS_MASK);
	data->vstable = (control >> VST_SHIFT) & VST_MASK;
}

static int powernow_k8_cpu_init_acpi(struct powernow_k8_data *data)
{
	struct cpufreq_frequency_table *powernow_table;
	int ret_val = -ENODEV;
	u64 control, status;

	if (acpi_processor_register_performance(&data->acpi_data, data->cpu)) {
		pr_debug("register performance failed: bad ACPI data\n");
		return -EIO;
	}

	/* verify the data contained in the ACPI structures */
	if (data->acpi_data.state_count <= 1) {
		pr_debug("No ACPI P-States\n");
		goto err_out;
	}

	control = data->acpi_data.control_register.space_id;
	status = data->acpi_data.status_register.space_id;

	if ((control != ACPI_ADR_SPACE_FIXED_HARDWARE) ||
	    (status != ACPI_ADR_SPACE_FIXED_HARDWARE)) {
		pr_debug("Invalid control/status registers (%llx - %llx)\n",
			control, status);
		goto err_out;
	}

	/* fill in data->powernow_table */
	powernow_table = kzalloc((sizeof(*powernow_table)
		* (data->acpi_data.state_count + 1)), GFP_KERNEL);
	if (!powernow_table)
		goto err_out;

	/* fill in data */
	data->numps = data->acpi_data.state_count;
	powernow_k8_acpi_pst_values(data, 0);

	ret_val = fill_powernow_table_fidvid(data, powernow_table);
	if (ret_val)
		goto err_out_mem;

	powernow_table[data->acpi_data.state_count].frequency =
		CPUFREQ_TABLE_END;
	data->powernow_table = powernow_table;

	if (cpumask_first(topology_core_cpumask(data->cpu)) == data->cpu)
		print_basics(data);

	/* notify BIOS that we exist */
	acpi_processor_notify_smm(THIS_MODULE);

	if (!zalloc_cpumask_var(&data->acpi_data.shared_cpu_map, GFP_KERNEL)) {
		pr_err("unable to alloc powernow_k8_data cpumask\n");
		ret_val = -ENOMEM;
		goto err_out_mem;
	}

	return 0;

err_out_mem:
	kfree(powernow_table);

err_out:
	acpi_processor_unregister_performance(data->cpu);

	/* data->acpi_data.state_count informs us at ->exit()
	 * whether ACPI was used */
	data->acpi_data.state_count = 0;

	return ret_val;
}

static int fill_powernow_table_fidvid(struct powernow_k8_data *data,
		struct cpufreq_frequency_table *powernow_table)
{
	int i;

	for (i = 0; i < data->acpi_data.state_count; i++) {
		u32 fid;
		u32 vid;
		u32 freq, index;
		u64 status, control;

		if (data->exttype) {
			status =  data->acpi_data.states[i].status;
			fid = status & EXT_FID_MASK;
			vid = (status >> VID_SHIFT) & EXT_VID_MASK;
		} else {
			control =  data->acpi_data.states[i].control;
			fid = control & FID_MASK;
			vid = (control >> VID_SHIFT) & VID_MASK;
		}

		pr_debug("   %d : fid 0x%x, vid 0x%x\n", i, fid, vid);

		index = fid | (vid<<8);
		powernow_table[i].driver_data = index;

		freq = find_khz_freq_from_fid(fid);
		powernow_table[i].frequency = freq;

		/* verify frequency is OK */
		if ((freq > (MAX_FREQ * 1000)) || (freq < (MIN_FREQ * 1000))) {
			pr_debug("invalid freq %u kHz, ignoring\n", freq);
			invalidate_entry(powernow_table, i);
			continue;
		}

		/* verify voltage is OK -
		 * BIOSs are using "off" to indicate invalid */
		if (vid == VID_OFF) {
			pr_debug("invalid vid %u, ignoring\n", vid);
			invalidate_entry(powernow_table, i);
			continue;
		}

		if (freq != (data->acpi_data.states[i].core_frequency * 1000)) {
			pr_info("invalid freq entries %u kHz vs. %u kHz\n",
				freq, (unsigned int)
				(data->acpi_data.states[i].core_frequency
				 * 1000));
			invalidate_entry(powernow_table, i);
			continue;
		}
	}
	return 0;
}

static void powernow_k8_cpu_exit_acpi(struct powernow_k8_data *data)
{
	if (data->acpi_data.state_count)
		acpi_processor_unregister_performance(data->cpu);
	free_cpumask_var(data->acpi_data.shared_cpu_map);
}

static int get_transition_latency(struct powernow_k8_data *data)
{
	int max_latency = 0;
	int i;
	for (i = 0; i < data->acpi_data.state_count; i++) {
		int cur_latency = data->acpi_data.states[i].transition_latency
			+ data->acpi_data.states[i].bus_master_latency;
		if (cur_latency > max_latency)
			max_latency = cur_latency;
	}
	if (max_latency == 0) {
		pr_err(FW_WARN "Invalid zero transition latency\n");
		max_latency = 1;
	}
	/* value in usecs, needs to be in nanoseconds */
	return 1000 * max_latency;
}

/* Take a frequency, and issue the fid/vid transition command */
static int transition_frequency_fidvid(struct powernow_k8_data *data,
		unsigned int index,
		struct cpufreq_policy *policy)
{
	u32 fid = 0;
	u32 vid = 0;
	int res;
	struct cpufreq_freqs freqs;

	pr_debug("cpu %d transition to index %u\n", smp_processor_id(), index);

	/* fid/vid correctness check for k8 */
	/* fid are the lower 8 bits of the index we stored into
	 * the cpufreq frequency table in find_psb_table, vid
	 * are the upper 8 bits.
	 */
	fid = data->powernow_table[index].driver_data & 0xFF;
	vid = (data->powernow_table[index].driver_data & 0xFF00) >> 8;

	pr_debug("table matched fid 0x%x, giving vid 0x%x\n", fid, vid);

	if (query_current_values_with_pending_wait(data))
		return 1;

	if ((data->currvid == vid) && (data->currfid == fid)) {
		pr_debug("target matches current values (fid 0x%x, vid 0x%x)\n",
			fid, vid);
		return 0;
	}

	pr_debug("cpu %d, changing to fid 0x%x, vid 0x%x\n",
		smp_processor_id(), fid, vid);
	freqs.old = find_khz_freq_from_fid(data->currfid);
	freqs.new = find_khz_freq_from_fid(fid);

	cpufreq_freq_transition_begin(policy, &freqs);
	res = transition_fid_vid(data, fid, vid);
	cpufreq_freq_transition_end(policy, &freqs, res);

	return res;
}

struct powernowk8_target_arg {
	struct cpufreq_policy		*pol;
	unsigned			newstate;
};

static long powernowk8_target_fn(void *arg)
{
	struct powernowk8_target_arg *pta = arg;
	struct cpufreq_policy *pol = pta->pol;
	unsigned newstate = pta->newstate;
	struct powernow_k8_data *data = per_cpu(powernow_data, pol->cpu);
	u32 checkfid;
	u32 checkvid;
	int ret;

	if (!data)
		return -EINVAL;

	checkfid = data->currfid;
	checkvid = data->currvid;

	if (pending_bit_stuck()) {
		pr_err("failing targ, change pending bit set\n");
		return -EIO;
	}

	pr_debug("targ: cpu %d, %d kHz, min %d, max %d\n",
		pol->cpu, data->powernow_table[newstate].frequency, pol->min,
		pol->max);

	if (query_current_values_with_pending_wait(data))
		return -EIO;

	pr_debug("targ: curr fid 0x%x, vid 0x%x\n",
		data->currfid, data->currvid);

	if ((checkvid != data->currvid) ||
	    (checkfid != data->currfid)) {
		pr_info("error - out of sync, fix 0x%x 0x%x, vid 0x%x 0x%x\n",
		       checkfid, data->currfid,
		       checkvid, data->currvid);
	}

	mutex_lock(&fidvid_mutex);

	powernow_k8_acpi_pst_values(data, newstate);

	ret = transition_frequency_fidvid(data, newstate, pol);

	if (ret) {
		pr_err("transition frequency failed\n");
		mutex_unlock(&fidvid_mutex);
		return 1;
	}
	mutex_unlock(&fidvid_mutex);

	pol->cur = find_khz_freq_from_fid(data->currfid);

	return 0;
}

/* Driver entry point to switch to the target frequency */
static int powernowk8_target(struct cpufreq_policy *pol, unsigned index)
{
	struct powernowk8_target_arg pta = { .pol = pol, .newstate = index };

	return work_on_cpu(pol->cpu, powernowk8_target_fn, &pta);
}

struct init_on_cpu {
	struct powernow_k8_data *data;
	int rc;
};

static void powernowk8_cpu_init_on_cpu(void *_init_on_cpu)
{
	struct init_on_cpu *init_on_cpu = _init_on_cpu;

	if (pending_bit_stuck()) {
		pr_err("failing init, change pending bit set\n");
		init_on_cpu->rc = -ENODEV;
		return;
	}

	if (query_current_values_with_pending_wait(init_on_cpu->data)) {
		init_on_cpu->rc = -ENODEV;
		return;
	}

	fidvid_msr_init();

	init_on_cpu->rc = 0;
}

#define MISSING_PSS_MSG \
	FW_BUG "No compatible ACPI _PSS objects found.\n" \
	FW_BUG "First, make sure Cool'N'Quiet is enabled in the BIOS.\n" \
	FW_BUG "If that doesn't help, try upgrading your BIOS.\n"

/* per CPU init entry point to the driver */
static int powernowk8_cpu_init(struct cpufreq_policy *pol)
{
	struct powernow_k8_data *data;
	struct init_on_cpu init_on_cpu;
	int rc, cpu;

	smp_call_function_single(pol->cpu, check_supported_cpu, &rc, 1);
	if (rc)
		return -ENODEV;

	data = kzalloc(sizeof(*data), GFP_KERNEL);
	if (!data)
		return -ENOMEM;

	data->cpu = pol->cpu;

	if (powernow_k8_cpu_init_acpi(data)) {
		/*
		 * Use the PSB BIOS structure. This is only available on
		 * an UP version, and is deprecated by AMD.
		 */
		if (num_online_cpus() != 1) {
			pr_err_once(MISSING_PSS_MSG);
			goto err_out;
		}
		if (pol->cpu != 0) {
			pr_err(FW_BUG "No ACPI _PSS objects for CPU other than CPU0. Complain to your BIOS vendor.\n");
			goto err_out;
		}
		rc = find_psb_table(data);
		if (rc)
			goto err_out;

		/* Take a crude guess here.
		 * That guess was in microseconds, so multiply with 1000 */
		pol->cpuinfo.transition_latency = (
			 ((data->rvo + 8) * data->vstable * VST_UNITS_20US) +
			 ((1 << data->irt) * 30)) * 1000;
	} else /* ACPI _PSS objects available */
		pol->cpuinfo.transition_latency = get_transition_latency(data);

	/* only run on specific CPU from here on */
	init_on_cpu.data = data;
	smp_call_function_single(data->cpu, powernowk8_cpu_init_on_cpu,
				 &init_on_cpu, 1);
	rc = init_on_cpu.rc;
	if (rc != 0)
		goto err_out_exit_acpi;

	cpumask_copy(pol->cpus, topology_core_cpumask(pol->cpu));
	data->available_cores = pol->cpus;
	pol->freq_table = data->powernow_table;

	pr_debug("cpu_init done, current fid 0x%x, vid 0x%x\n",
		data->currfid, data->currvid);

	/* Point all the CPUs in this policy to the same data */
	for_each_cpu(cpu, pol->cpus)
		per_cpu(powernow_data, cpu) = data;

	return 0;

err_out_exit_acpi:
	powernow_k8_cpu_exit_acpi(data);

err_out:
	kfree(data);
	return -ENODEV;
}

static int powernowk8_cpu_exit(struct cpufreq_policy *pol)
{
	struct powernow_k8_data *data = per_cpu(powernow_data, pol->cpu);
	int cpu;

	if (!data)
		return -EINVAL;

	powernow_k8_cpu_exit_acpi(data);

	kfree(data->powernow_table);
	kfree(data);
	for_each_cpu(cpu, pol->cpus)
		per_cpu(powernow_data, cpu) = NULL;

	return 0;
}

static void query_values_on_cpu(void *_err)
{
	int *err = _err;
	struct powernow_k8_data *data = __this_cpu_read(powernow_data);

	*err = query_current_values_with_pending_wait(data);
}

static unsigned int powernowk8_get(unsigned int cpu)
{
	struct powernow_k8_data *data = per_cpu(powernow_data, cpu);
	unsigned int khz = 0;
	int err;

	if (!data)
		return 0;

	smp_call_function_single(cpu, query_values_on_cpu, &err, true);
	if (err)
		goto out;

	khz = find_khz_freq_from_fid(data->currfid);


out:
	return khz;
}

static struct cpufreq_driver cpufreq_amd64_driver = {
	.flags		= CPUFREQ_ASYNC_NOTIFICATION,
	.verify		= cpufreq_generic_frequency_table_verify,
	.target_index	= powernowk8_target,
	.bios_limit	= acpi_processor_get_bios_limit,
	.init		= powernowk8_cpu_init,
	.exit		= powernowk8_cpu_exit,
	.get		= powernowk8_get,
	.name		= "powernow-k8",
	.attr		= cpufreq_generic_attr,
};

static void __request_acpi_cpufreq(void)
{
	const char drv[] = "acpi-cpufreq";
	const char *cur_drv;

	cur_drv = cpufreq_get_current_driver();
	if (!cur_drv)
		goto request;

	if (strncmp(cur_drv, drv, min_t(size_t, strlen(cur_drv), strlen(drv))))
		pr_warn("WTF driver: %s\n", cur_drv);

	return;

 request:
	pr_warn("This CPU is not supported anymore, using acpi-cpufreq instead.\n");
	request_module(drv);
}

/* driver entry point for init */
static int powernowk8_init(void)
{
	unsigned int i, supported_cpus = 0;
	int ret;

	if (!x86_match_cpu(powernow_k8_ids))
		return -ENODEV;

	if (boot_cpu_has(X86_FEATURE_HW_PSTATE)) {
		__request_acpi_cpufreq();
		return -ENODEV;
	}

<<<<<<< HEAD
	if (!x86_match_cpu(powernow_k8_ids))
		return -ENODEV;

=======
>>>>>>> eb3cdb58
	cpus_read_lock();
	for_each_online_cpu(i) {
		smp_call_function_single(i, check_supported_cpu, &ret, 1);
		if (!ret)
			supported_cpus++;
	}

	if (supported_cpus != num_online_cpus()) {
		cpus_read_unlock();
		return -ENODEV;
	}
	cpus_read_unlock();

	ret = cpufreq_register_driver(&cpufreq_amd64_driver);
	if (ret)
		return ret;

	pr_info("Found %d %s (%d cpu cores) (" VERSION ")\n",
		num_online_nodes(), boot_cpu_data.x86_model_id, supported_cpus);

	return ret;
}

/* driver entry point for term */
static void __exit powernowk8_exit(void)
{
	pr_debug("exit\n");

	cpufreq_unregister_driver(&cpufreq_amd64_driver);
}

MODULE_AUTHOR("Paul Devriendt <paul.devriendt@amd.com>");
MODULE_AUTHOR("Mark Langsdorf <mark.langsdorf@amd.com>");
MODULE_DESCRIPTION("AMD Athlon 64 and Opteron processor frequency driver.");
MODULE_LICENSE("GPL");

late_initcall(powernowk8_init);
module_exit(powernowk8_exit);<|MERGE_RESOLUTION|>--- conflicted
+++ resolved
@@ -1180,12 +1180,6 @@
 		return -ENODEV;
 	}
 
-<<<<<<< HEAD
-	if (!x86_match_cpu(powernow_k8_ids))
-		return -ENODEV;
-
-=======
->>>>>>> eb3cdb58
 	cpus_read_lock();
 	for_each_online_cpu(i) {
 		smp_call_function_single(i, check_supported_cpu, &ret, 1);
