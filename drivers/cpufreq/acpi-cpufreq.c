--- conflicted
+++ resolved
@@ -887,12 +887,9 @@
 	policy->fast_switch_possible = !acpi_pstate_strict &&
 		!(policy_is_shared(policy) && policy->shared_type != CPUFREQ_SHARED_TYPE_ANY);
 
-<<<<<<< HEAD
-=======
 	if (perf->states[0].core_frequency * 1000 != freq_table[0].frequency)
 		pr_warn(FW_WARN "P-state 0 is not max freq\n");
 
->>>>>>> eb3cdb58
 	if (acpi_cpufreq_driver.set_boost)
 		set_boost(policy, acpi_cpufreq_driver.boost_enabled);
 
@@ -969,11 +966,7 @@
 	acpi_cpufreq_driver.boost_enabled = boost_state(0);
 }
 
-<<<<<<< HEAD
-static int __init acpi_cpufreq_init(void)
-=======
 static int __init acpi_cpufreq_probe(struct platform_device *pdev)
->>>>>>> eb3cdb58
 {
 	int ret;
 
