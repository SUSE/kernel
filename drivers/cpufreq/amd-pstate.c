--- conflicted
+++ resolved
@@ -1181,11 +1181,7 @@
 
 	guard(mutex)(&amd_pstate_limits_lock);
 
-<<<<<<< HEAD
-	ret = amd_pstate_set_energy_pref_index(cpudata, ret);
-=======
 	ret = amd_pstate_set_energy_pref_index(policy, ret);
->>>>>>> 69730cac
 
 	return ret ? ret : count;
 }
@@ -1604,10 +1600,7 @@
 
 static int amd_pstate_epp_reenable(struct cpufreq_policy *policy)
 {
-<<<<<<< HEAD
-=======
-	struct amd_cpudata *cpudata = policy->driver_data;
->>>>>>> 69730cac
+	struct amd_cpudata *cpudata = policy->driver_data;
 	u64 max_perf;
 	int ret;
 
@@ -1617,10 +1610,6 @@
 
 	max_perf = READ_ONCE(cpudata->highest_perf);
 
-<<<<<<< HEAD
-	amd_pstate_update_perf(cpudata, 0, 0, max_perf, false);
-	amd_pstate_set_epp(cpudata, cpudata->epp_cached);
-=======
 	if (trace_amd_pstate_epp_perf_enabled()) {
 		trace_amd_pstate_epp_perf(cpudata->cpu, cpudata->highest_perf,
 					  cpudata->epp_cached,
@@ -1629,7 +1618,6 @@
 	}
 
 	return amd_pstate_update_perf(cpudata, 0, 0, max_perf, cpudata->epp_cached, false);
->>>>>>> 69730cac
 }
 
 static int amd_pstate_epp_cpu_online(struct cpufreq_policy *policy)
@@ -1639,13 +1627,9 @@
 
 	pr_debug("AMD CPU Core %d going online\n", cpudata->cpu);
 
-<<<<<<< HEAD
-	amd_pstate_epp_reenable(cpudata);
-=======
 	ret = amd_pstate_epp_reenable(policy);
 	if (ret)
 		return ret;
->>>>>>> 69730cac
 	cpudata->suspended = false;
 
 	return 0;
@@ -1660,14 +1644,6 @@
 		return 0;
 
 	min_perf = READ_ONCE(cpudata->lowest_perf);
-<<<<<<< HEAD
-
-	guard(mutex)(&amd_pstate_limits_lock);
-
-	amd_pstate_update_perf(cpudata, min_perf, 0, min_perf, false);
-	amd_pstate_set_epp(cpudata, AMD_CPPC_EPP_BALANCE_POWERSAVE);
-=======
->>>>>>> 69730cac
 
 	guard(mutex)(&amd_pstate_limits_lock);
 
@@ -1709,11 +1685,7 @@
 		guard(mutex)(&amd_pstate_limits_lock);
 
 		/* enable amd pstate from suspend state*/
-<<<<<<< HEAD
-		amd_pstate_epp_reenable(cpudata);
-=======
 		amd_pstate_epp_reenable(policy);
->>>>>>> 69730cac
 
 		cpudata->suspended = false;
 	}
