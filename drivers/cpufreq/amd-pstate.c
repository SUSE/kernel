// SPDX-License-Identifier: GPL-2.0-or-later
/*
 * amd-pstate.c - AMD Processor P-state Frequency Driver
 *
 * Copyright (C) 2021 Advanced Micro Devices, Inc. All Rights Reserved.
 *
 * Author: Huang Rui <ray.huang@amd.com>
 *
 * AMD P-State introduces a new CPU performance scaling design for AMD
 * processors using the ACPI Collaborative Performance and Power Control (CPPC)
 * feature which works with the AMD SMU firmware providing a finer grained
 * frequency control range. It is to replace the legacy ACPI P-States control,
 * allows a flexible, low-latency interface for the Linux kernel to directly
 * communicate the performance hints to hardware.
 *
 * AMD P-State is supported on recent AMD Zen base CPU series include some of
 * Zen2 and Zen3 processors. _CPC needs to be present in the ACPI tables of AMD
 * P-State supported system. And there are two types of hardware implementations
 * for AMD P-State: 1) Full MSR Solution and 2) Shared Memory Solution.
 * X86_FEATURE_CPPC CPU feature flag is used to distinguish the different types.
 */

#define pr_fmt(fmt) KBUILD_MODNAME ": " fmt

#include <linux/kernel.h>
#include <linux/module.h>
#include <linux/init.h>
#include <linux/smp.h>
#include <linux/sched.h>
#include <linux/cpufreq.h>
#include <linux/compiler.h>
#include <linux/dmi.h>
#include <linux/slab.h>
#include <linux/acpi.h>
#include <linux/io.h>
#include <linux/delay.h>
#include <linux/uaccess.h>
#include <linux/static_call.h>
#include <linux/topology.h>

#include <acpi/processor.h>
#include <acpi/cppc_acpi.h>

#include <asm/msr.h>
#include <asm/processor.h>
#include <asm/cpufeature.h>
#include <asm/cpu_device_id.h>

#include "amd-pstate.h"
#include "amd-pstate-trace.h"

#define AMD_PSTATE_TRANSITION_LATENCY	20000
#define AMD_PSTATE_TRANSITION_DELAY	1000
#define AMD_PSTATE_FAST_CPPC_TRANSITION_DELAY 600

#define AMD_CPPC_EPP_PERFORMANCE		0x00
#define AMD_CPPC_EPP_BALANCE_PERFORMANCE	0x80
#define AMD_CPPC_EPP_BALANCE_POWERSAVE		0xBF
#define AMD_CPPC_EPP_POWERSAVE			0xFF

static const char * const amd_pstate_mode_string[] = {
	[AMD_PSTATE_UNDEFINED]   = "undefined",
	[AMD_PSTATE_DISABLE]     = "disable",
	[AMD_PSTATE_PASSIVE]     = "passive",
	[AMD_PSTATE_ACTIVE]      = "active",
	[AMD_PSTATE_GUIDED]      = "guided",
	NULL,
};

const char *amd_pstate_get_mode_string(enum amd_pstate_mode mode)
{
	if (mode < 0 || mode >= AMD_PSTATE_MAX)
		return NULL;
	return amd_pstate_mode_string[mode];
}
EXPORT_SYMBOL_GPL(amd_pstate_get_mode_string);

struct quirk_entry {
	u32 nominal_freq;
	u32 lowest_freq;
};

static struct cpufreq_driver *current_pstate_driver;
static struct cpufreq_driver amd_pstate_driver;
static struct cpufreq_driver amd_pstate_epp_driver;
static int cppc_state = AMD_PSTATE_UNDEFINED;
static bool cppc_enabled;
static bool amd_pstate_prefcore = true;
static struct quirk_entry *quirks;

/*
 * AMD Energy Preference Performance (EPP)
 * The EPP is used in the CCLK DPM controller to drive
 * the frequency that a core is going to operate during
 * short periods of activity. EPP values will be utilized for
 * different OS profiles (balanced, performance, power savings)
 * display strings corresponding to EPP index in the
 * energy_perf_strings[]
 *	index		String
 *-------------------------------------
 *	0		default
 *	1		performance
 *	2		balance_performance
 *	3		balance_power
 *	4		power
 */
enum energy_perf_value_index {
	EPP_INDEX_DEFAULT = 0,
	EPP_INDEX_PERFORMANCE,
	EPP_INDEX_BALANCE_PERFORMANCE,
	EPP_INDEX_BALANCE_POWERSAVE,
	EPP_INDEX_POWERSAVE,
};

static const char * const energy_perf_strings[] = {
	[EPP_INDEX_DEFAULT] = "default",
	[EPP_INDEX_PERFORMANCE] = "performance",
	[EPP_INDEX_BALANCE_PERFORMANCE] = "balance_performance",
	[EPP_INDEX_BALANCE_POWERSAVE] = "balance_power",
	[EPP_INDEX_POWERSAVE] = "power",
	NULL
};

static unsigned int epp_values[] = {
	[EPP_INDEX_DEFAULT] = 0,
	[EPP_INDEX_PERFORMANCE] = AMD_CPPC_EPP_PERFORMANCE,
	[EPP_INDEX_BALANCE_PERFORMANCE] = AMD_CPPC_EPP_BALANCE_PERFORMANCE,
	[EPP_INDEX_BALANCE_POWERSAVE] = AMD_CPPC_EPP_BALANCE_POWERSAVE,
	[EPP_INDEX_POWERSAVE] = AMD_CPPC_EPP_POWERSAVE,
 };

typedef int (*cppc_mode_transition_fn)(int);

static struct quirk_entry quirk_amd_7k62 = {
	.nominal_freq = 2600,
	.lowest_freq = 550,
};

static int __init dmi_matched_7k62_bios_bug(const struct dmi_system_id *dmi)
{
	/**
	 * match the broken bios for family 17h processor support CPPC V2
	 * broken BIOS lack of nominal_freq and lowest_freq capabilities
	 * definition in ACPI tables
	 */
	if (cpu_feature_enabled(X86_FEATURE_ZEN2)) {
		quirks = dmi->driver_data;
		pr_info("Overriding nominal and lowest frequencies for %s\n", dmi->ident);
		return 1;
	}

	return 0;
}

static const struct dmi_system_id amd_pstate_quirks_table[] __initconst = {
	{
		.callback = dmi_matched_7k62_bios_bug,
		.ident = "AMD EPYC 7K62",
		.matches = {
			DMI_MATCH(DMI_BIOS_VERSION, "5.14"),
			DMI_MATCH(DMI_BIOS_RELEASE, "12/12/2019"),
		},
		.driver_data = &quirk_amd_7k62,
	},
	{}
};
MODULE_DEVICE_TABLE(dmi, amd_pstate_quirks_table);

static inline int get_mode_idx_from_str(const char *str, size_t size)
{
	int i;

	for (i=0; i < AMD_PSTATE_MAX; i++) {
		if (!strncmp(str, amd_pstate_mode_string[i], size))
			return i;
	}
	return -EINVAL;
}

static DEFINE_MUTEX(amd_pstate_limits_lock);
static DEFINE_MUTEX(amd_pstate_driver_lock);

static s16 amd_pstate_get_epp(struct amd_cpudata *cpudata, u64 cppc_req_cached)
{
	u64 epp;
	int ret;

	if (cpu_feature_enabled(X86_FEATURE_CPPC)) {
		if (!cppc_req_cached) {
			epp = rdmsrl_on_cpu(cpudata->cpu, MSR_AMD_CPPC_REQ,
					&cppc_req_cached);
			if (epp)
				return epp;
		}
		epp = (cppc_req_cached >> 24) & 0xFF;
	} else {
		ret = cppc_get_epp_perf(cpudata->cpu, &epp);
		if (ret < 0) {
			pr_debug("Could not retrieve energy perf value (%d)\n", ret);
			return -EIO;
		}
	}

	return (s16)(epp & 0xff);
}

static int amd_pstate_get_energy_pref_index(struct amd_cpudata *cpudata)
{
	s16 epp;
	int index = -EINVAL;

	epp = amd_pstate_get_epp(cpudata, 0);
	if (epp < 0)
		return epp;

	switch (epp) {
	case AMD_CPPC_EPP_PERFORMANCE:
		index = EPP_INDEX_PERFORMANCE;
		break;
	case AMD_CPPC_EPP_BALANCE_PERFORMANCE:
		index = EPP_INDEX_BALANCE_PERFORMANCE;
		break;
	case AMD_CPPC_EPP_BALANCE_POWERSAVE:
		index = EPP_INDEX_BALANCE_POWERSAVE;
		break;
	case AMD_CPPC_EPP_POWERSAVE:
		index = EPP_INDEX_POWERSAVE;
		break;
	default:
		break;
	}

	return index;
}

static void pstate_update_perf(struct amd_cpudata *cpudata, u32 min_perf,
			       u32 des_perf, u32 max_perf, bool fast_switch)
{
	if (fast_switch)
		wrmsrl(MSR_AMD_CPPC_REQ, READ_ONCE(cpudata->cppc_req_cached));
	else
		wrmsrl_on_cpu(cpudata->cpu, MSR_AMD_CPPC_REQ,
			      READ_ONCE(cpudata->cppc_req_cached));
}

DEFINE_STATIC_CALL(amd_pstate_update_perf, pstate_update_perf);

static inline void amd_pstate_update_perf(struct amd_cpudata *cpudata,
					  u32 min_perf, u32 des_perf,
					  u32 max_perf, bool fast_switch)
{
	static_call(amd_pstate_update_perf)(cpudata, min_perf, des_perf,
					    max_perf, fast_switch);
}

static int amd_pstate_set_epp(struct amd_cpudata *cpudata, u32 epp)
{
	int ret;
	struct cppc_perf_ctrls perf_ctrls;

	if (cpu_feature_enabled(X86_FEATURE_CPPC)) {
		u64 value = READ_ONCE(cpudata->cppc_req_cached);

		value &= ~GENMASK_ULL(31, 24);
		value |= (u64)epp << 24;
		WRITE_ONCE(cpudata->cppc_req_cached, value);

		ret = wrmsrl_on_cpu(cpudata->cpu, MSR_AMD_CPPC_REQ, value);
		if (!ret)
			cpudata->epp_cached = epp;
	} else {
		amd_pstate_update_perf(cpudata, cpudata->min_limit_perf, 0U,
					     cpudata->max_limit_perf, false);

		perf_ctrls.energy_perf = epp;
		ret = cppc_set_epp_perf(cpudata->cpu, &perf_ctrls, 1);
		if (ret) {
			pr_debug("failed to set energy perf value (%d)\n", ret);
			return ret;
		}
		cpudata->epp_cached = epp;
	}

	return ret;
}

static int amd_pstate_set_energy_pref_index(struct amd_cpudata *cpudata,
		int pref_index)
{
	int epp = -EINVAL;
	int ret;

	if (!pref_index)
		epp = cpudata->epp_default;

	if (epp == -EINVAL)
		epp = epp_values[pref_index];

	if (epp > 0 && cpudata->policy == CPUFREQ_POLICY_PERFORMANCE) {
		pr_debug("EPP cannot be set under performance policy\n");
		return -EBUSY;
	}

	ret = amd_pstate_set_epp(cpudata, epp);

	return ret;
}

static inline int pstate_enable(bool enable)
{
	int ret, cpu;
	unsigned long logical_proc_id_mask = 0;

	if (enable == cppc_enabled)
		return 0;

	for_each_present_cpu(cpu) {
		unsigned long logical_id = topology_logical_package_id(cpu);

		if (test_bit(logical_id, &logical_proc_id_mask))
			continue;

		set_bit(logical_id, &logical_proc_id_mask);

		ret = wrmsrl_safe_on_cpu(cpu, MSR_AMD_CPPC_ENABLE,
				enable);
		if (ret)
			return ret;
	}

	cppc_enabled = enable;
	return 0;
}

static int cppc_enable(bool enable)
{
	int cpu, ret = 0;
	struct cppc_perf_ctrls perf_ctrls;

	if (enable == cppc_enabled)
		return 0;

	for_each_present_cpu(cpu) {
		ret = cppc_set_enable(cpu, enable);
		if (ret)
			return ret;

		/* Enable autonomous mode for EPP */
		if (cppc_state == AMD_PSTATE_ACTIVE) {
			/* Set desired perf as zero to allow EPP firmware control */
			perf_ctrls.desired_perf = 0;
			ret = cppc_set_perf(cpu, &perf_ctrls);
			if (ret)
				return ret;
		}
	}

	cppc_enabled = enable;
	return ret;
}

DEFINE_STATIC_CALL(amd_pstate_enable, pstate_enable);

static inline int amd_pstate_enable(bool enable)
{
	return static_call(amd_pstate_enable)(enable);
}

static int pstate_init_perf(struct amd_cpudata *cpudata)
{
	u64 cap1;

	int ret = rdmsrl_safe_on_cpu(cpudata->cpu, MSR_AMD_CPPC_CAP1,
				     &cap1);
	if (ret)
		return ret;

	WRITE_ONCE(cpudata->highest_perf, AMD_CPPC_HIGHEST_PERF(cap1));
	WRITE_ONCE(cpudata->max_limit_perf, AMD_CPPC_HIGHEST_PERF(cap1));
	WRITE_ONCE(cpudata->nominal_perf, AMD_CPPC_NOMINAL_PERF(cap1));
	WRITE_ONCE(cpudata->lowest_nonlinear_perf, AMD_CPPC_LOWNONLIN_PERF(cap1));
	WRITE_ONCE(cpudata->lowest_perf, AMD_CPPC_LOWEST_PERF(cap1));
	WRITE_ONCE(cpudata->prefcore_ranking, AMD_CPPC_HIGHEST_PERF(cap1));
	WRITE_ONCE(cpudata->min_limit_perf, AMD_CPPC_LOWEST_PERF(cap1));
	return 0;
}

static int cppc_init_perf(struct amd_cpudata *cpudata)
{
	struct cppc_perf_caps cppc_perf;

	int ret = cppc_get_perf_caps(cpudata->cpu, &cppc_perf);
	if (ret)
		return ret;

	WRITE_ONCE(cpudata->highest_perf, cppc_perf.highest_perf);
	WRITE_ONCE(cpudata->max_limit_perf, cppc_perf.highest_perf);
	WRITE_ONCE(cpudata->nominal_perf, cppc_perf.nominal_perf);
	WRITE_ONCE(cpudata->lowest_nonlinear_perf,
		   cppc_perf.lowest_nonlinear_perf);
	WRITE_ONCE(cpudata->lowest_perf, cppc_perf.lowest_perf);
	WRITE_ONCE(cpudata->prefcore_ranking, cppc_perf.highest_perf);
	WRITE_ONCE(cpudata->min_limit_perf, cppc_perf.lowest_perf);

	if (cppc_state == AMD_PSTATE_ACTIVE)
		return 0;

	ret = cppc_get_auto_sel_caps(cpudata->cpu, &cppc_perf);
	if (ret) {
		pr_warn("failed to get auto_sel, ret: %d\n", ret);
		return 0;
	}

	ret = cppc_set_auto_sel(cpudata->cpu,
			(cppc_state == AMD_PSTATE_PASSIVE) ? 0 : 1);

	if (ret)
		pr_warn("failed to set auto_sel, ret: %d\n", ret);

	return ret;
}

DEFINE_STATIC_CALL(amd_pstate_init_perf, pstate_init_perf);

static inline int amd_pstate_init_perf(struct amd_cpudata *cpudata)
{
	return static_call(amd_pstate_init_perf)(cpudata);
}

static void cppc_update_perf(struct amd_cpudata *cpudata,
			     u32 min_perf, u32 des_perf,
			     u32 max_perf, bool fast_switch)
{
	struct cppc_perf_ctrls perf_ctrls;

	perf_ctrls.max_perf = max_perf;
	perf_ctrls.min_perf = min_perf;
	perf_ctrls.desired_perf = des_perf;

	cppc_set_perf(cpudata->cpu, &perf_ctrls);
}

static inline bool amd_pstate_sample(struct amd_cpudata *cpudata)
{
	u64 aperf, mperf, tsc;
	unsigned long flags;

	local_irq_save(flags);
	rdmsrl(MSR_IA32_APERF, aperf);
	rdmsrl(MSR_IA32_MPERF, mperf);
	tsc = rdtsc();

	if (cpudata->prev.mperf == mperf || cpudata->prev.tsc == tsc) {
		local_irq_restore(flags);
		return false;
	}

	local_irq_restore(flags);

	cpudata->cur.aperf = aperf;
	cpudata->cur.mperf = mperf;
	cpudata->cur.tsc =  tsc;
	cpudata->cur.aperf -= cpudata->prev.aperf;
	cpudata->cur.mperf -= cpudata->prev.mperf;
	cpudata->cur.tsc -= cpudata->prev.tsc;

	cpudata->prev.aperf = aperf;
	cpudata->prev.mperf = mperf;
	cpudata->prev.tsc = tsc;

	cpudata->freq = div64_u64((cpudata->cur.aperf * cpu_khz), cpudata->cur.mperf);

	return true;
}

static void amd_pstate_update(struct amd_cpudata *cpudata, u32 min_perf,
			      u32 des_perf, u32 max_perf, bool fast_switch, int gov_flags)
{
	unsigned long max_freq;
	struct cpufreq_policy *policy = cpufreq_cpu_get(cpudata->cpu);
	u64 prev = READ_ONCE(cpudata->cppc_req_cached);
	u32 nominal_perf = READ_ONCE(cpudata->nominal_perf);
	u64 value = prev;

	min_perf = clamp_t(unsigned long, min_perf, cpudata->min_limit_perf,
			cpudata->max_limit_perf);
	max_perf = clamp_t(unsigned long, max_perf, cpudata->min_limit_perf,
			cpudata->max_limit_perf);
	des_perf = clamp_t(unsigned long, des_perf, min_perf, max_perf);

	max_freq = READ_ONCE(cpudata->max_limit_freq);
	policy->cur = div_u64(des_perf * max_freq, max_perf);

	if ((cppc_state == AMD_PSTATE_GUIDED) && (gov_flags & CPUFREQ_GOV_DYNAMIC_SWITCHING)) {
		min_perf = des_perf;
		des_perf = 0;
	}

	value &= ~AMD_CPPC_MIN_PERF(~0L);
	value |= AMD_CPPC_MIN_PERF(min_perf);

	value &= ~AMD_CPPC_DES_PERF(~0L);
	value |= AMD_CPPC_DES_PERF(des_perf);

	/* limit the max perf when core performance boost feature is disabled */
	if (!cpudata->boost_supported)
		max_perf = min_t(unsigned long, nominal_perf, max_perf);

	value &= ~AMD_CPPC_MAX_PERF(~0L);
	value |= AMD_CPPC_MAX_PERF(max_perf);

	if (trace_amd_pstate_perf_enabled() && amd_pstate_sample(cpudata)) {
		trace_amd_pstate_perf(min_perf, des_perf, max_perf, cpudata->freq,
			cpudata->cur.mperf, cpudata->cur.aperf, cpudata->cur.tsc,
				cpudata->cpu, (value != prev), fast_switch);
	}

	if (value == prev)
		goto cpufreq_policy_put;

	WRITE_ONCE(cpudata->cppc_req_cached, value);

	amd_pstate_update_perf(cpudata, min_perf, des_perf,
			       max_perf, fast_switch);

cpufreq_policy_put:
	cpufreq_cpu_put(policy);
}

static int amd_pstate_verify(struct cpufreq_policy_data *policy)
{
	cpufreq_verify_within_cpu_limits(policy);

	return 0;
}

static int amd_pstate_update_min_max_limit(struct cpufreq_policy *policy)
{
	u32 max_limit_perf, min_limit_perf, lowest_perf, max_perf;
	struct amd_cpudata *cpudata = policy->driver_data;

	if (cpudata->boost_supported && !policy->boost_enabled)
		max_perf = READ_ONCE(cpudata->nominal_perf);
	else
		max_perf = READ_ONCE(cpudata->highest_perf);

	max_limit_perf = div_u64(policy->max * max_perf, policy->cpuinfo.max_freq);
	min_limit_perf = div_u64(policy->min * max_perf, policy->cpuinfo.max_freq);

	lowest_perf = READ_ONCE(cpudata->lowest_perf);
	if (min_limit_perf < lowest_perf)
		min_limit_perf = lowest_perf;

	if (max_limit_perf < min_limit_perf)
		max_limit_perf = min_limit_perf;

	WRITE_ONCE(cpudata->max_limit_perf, max_limit_perf);
	WRITE_ONCE(cpudata->min_limit_perf, min_limit_perf);
	WRITE_ONCE(cpudata->max_limit_freq, policy->max);
	WRITE_ONCE(cpudata->min_limit_freq, policy->min);

	return 0;
}

static int amd_pstate_update_freq(struct cpufreq_policy *policy,
				  unsigned int target_freq, bool fast_switch)
{
	struct cpufreq_freqs freqs;
	struct amd_cpudata *cpudata = policy->driver_data;
	unsigned long max_perf, min_perf, des_perf, cap_perf;

	if (!cpudata->max_freq)
		return -ENODEV;

	if (policy->min != cpudata->min_limit_freq || policy->max != cpudata->max_limit_freq)
		amd_pstate_update_min_max_limit(policy);

	cap_perf = READ_ONCE(cpudata->highest_perf);
	min_perf = READ_ONCE(cpudata->lowest_perf);
	max_perf = cap_perf;

	freqs.old = policy->cur;
	freqs.new = target_freq;

	des_perf = DIV_ROUND_CLOSEST(target_freq * cap_perf,
				     cpudata->max_freq);

	WARN_ON(fast_switch && !policy->fast_switch_enabled);
	/*
	 * If fast_switch is desired, then there aren't any registered
	 * transition notifiers. See comment for
	 * cpufreq_enable_fast_switch().
	 */
	if (!fast_switch)
		cpufreq_freq_transition_begin(policy, &freqs);

	amd_pstate_update(cpudata, min_perf, des_perf,
			max_perf, fast_switch, policy->governor->flags);

	if (!fast_switch)
		cpufreq_freq_transition_end(policy, &freqs, false);

	return 0;
}

static int amd_pstate_target(struct cpufreq_policy *policy,
			     unsigned int target_freq,
			     unsigned int relation)
{
	return amd_pstate_update_freq(policy, target_freq, false);
}

static unsigned int amd_pstate_fast_switch(struct cpufreq_policy *policy,
				  unsigned int target_freq)
{
	if (!amd_pstate_update_freq(policy, target_freq, true))
		return target_freq;
	return policy->cur;
}

static void amd_pstate_adjust_perf(unsigned int cpu,
				   unsigned long _min_perf,
				   unsigned long target_perf,
				   unsigned long capacity)
{
	unsigned long max_perf, min_perf, des_perf,
		      cap_perf, lowest_nonlinear_perf;
	struct cpufreq_policy *policy = cpufreq_cpu_get(cpu);
	struct amd_cpudata *cpudata;

	if (!policy)
		return;

	cpudata = policy->driver_data;

	if (policy->min != cpudata->min_limit_freq || policy->max != cpudata->max_limit_freq)
		amd_pstate_update_min_max_limit(policy);


	cap_perf = READ_ONCE(cpudata->highest_perf);
	lowest_nonlinear_perf = READ_ONCE(cpudata->lowest_nonlinear_perf);

	des_perf = cap_perf;
	if (target_perf < capacity)
		des_perf = DIV_ROUND_UP(cap_perf * target_perf, capacity);

	min_perf = READ_ONCE(cpudata->lowest_perf);
	if (_min_perf < capacity)
		min_perf = DIV_ROUND_UP(cap_perf * _min_perf, capacity);

	if (min_perf < lowest_nonlinear_perf)
		min_perf = lowest_nonlinear_perf;

	max_perf = cap_perf;
	if (max_perf < min_perf)
		max_perf = min_perf;

	des_perf = clamp_t(unsigned long, des_perf, min_perf, max_perf);

	amd_pstate_update(cpudata, min_perf, des_perf, max_perf, true,
			policy->governor->flags);
	cpufreq_cpu_put(policy);
}

static int amd_pstate_cpu_boost_update(struct cpufreq_policy *policy, bool on)
{
	struct amd_cpudata *cpudata = policy->driver_data;
	struct cppc_perf_ctrls perf_ctrls;
	u32 highest_perf, nominal_perf, nominal_freq, max_freq;
	int ret = 0;

	highest_perf = READ_ONCE(cpudata->highest_perf);
	nominal_perf = READ_ONCE(cpudata->nominal_perf);
	nominal_freq = READ_ONCE(cpudata->nominal_freq);
	max_freq = READ_ONCE(cpudata->max_freq);

	if (boot_cpu_has(X86_FEATURE_CPPC)) {
		u64 value = READ_ONCE(cpudata->cppc_req_cached);

		value &= ~GENMASK_ULL(7, 0);
		value |= on ? highest_perf : nominal_perf;
		WRITE_ONCE(cpudata->cppc_req_cached, value);

		wrmsrl_on_cpu(cpudata->cpu, MSR_AMD_CPPC_REQ, value);
	} else {
		perf_ctrls.max_perf = on ? highest_perf : nominal_perf;
		ret = cppc_set_perf(cpudata->cpu, &perf_ctrls);
		if (ret) {
			cpufreq_cpu_release(policy);
			pr_debug("Failed to set max perf on CPU:%d. ret:%d\n",
				cpudata->cpu, ret);
			return ret;
		}
	}

	if (on)
		policy->cpuinfo.max_freq = max_freq;
	else if (policy->cpuinfo.max_freq > nominal_freq * 1000)
		policy->cpuinfo.max_freq = nominal_freq * 1000;

	policy->max = policy->cpuinfo.max_freq;

	if (cppc_state == AMD_PSTATE_PASSIVE) {
		ret = freq_qos_update_request(&cpudata->req[1], policy->cpuinfo.max_freq);
		if (ret < 0)
			pr_debug("Failed to update freq constraint: CPU%d\n", cpudata->cpu);
	}

	return ret < 0 ? ret : 0;
}

static int amd_pstate_set_boost(struct cpufreq_policy *policy, int state)
{
	struct amd_cpudata *cpudata = policy->driver_data;
	int ret;

	if (!cpudata->boost_supported) {
		pr_err("Boost mode is not supported by this processor or SBIOS\n");
		return -EOPNOTSUPP;
	}
	mutex_lock(&amd_pstate_driver_lock);
	ret = amd_pstate_cpu_boost_update(policy, state);
	WRITE_ONCE(cpudata->boost_state, !ret ? state : false);
	policy->boost_enabled = !ret ? state : false;
	refresh_frequency_limits(policy);
	mutex_unlock(&amd_pstate_driver_lock);

	return ret;
}

static int amd_pstate_init_boost_support(struct amd_cpudata *cpudata)
{
	u64 boost_val;
	int ret = -1;

	/*
	 * If platform has no CPB support or disable it, initialize current driver
	 * boost_enabled state to be false, it is not an error for cpufreq core to handle.
	 */
	if (!cpu_feature_enabled(X86_FEATURE_CPB)) {
		pr_debug_once("Boost CPB capabilities not present in the processor\n");
		ret = 0;
		goto exit_err;
	}

	/* at least one CPU supports CPB, even if others fail later on to set up */
	current_pstate_driver->boost_enabled = true;

	ret = rdmsrl_on_cpu(cpudata->cpu, MSR_K7_HWCR, &boost_val);
	if (ret) {
		pr_err_once("failed to read initial CPU boost state!\n");
		ret = -EIO;
		goto exit_err;
	}

	if (!(boost_val & MSR_K7_HWCR_CPB_DIS))
		cpudata->boost_supported = true;

	return 0;

exit_err:
	cpudata->boost_supported = false;
	return ret;
}

static void amd_perf_ctl_reset(unsigned int cpu)
{
	wrmsrl_on_cpu(cpu, MSR_AMD_PERF_CTL, 0);
}

/*
 * Set amd-pstate preferred core enable can't be done directly from cpufreq callbacks
 * due to locking, so queue the work for later.
 */
static void amd_pstste_sched_prefcore_workfn(struct work_struct *work)
{
	sched_set_itmt_support();
}
static DECLARE_WORK(sched_prefcore_work, amd_pstste_sched_prefcore_workfn);

#define CPPC_MAX_PERF	U8_MAX

static void amd_pstate_init_prefcore(struct amd_cpudata *cpudata)
{
	/* user disabled or not detected */
	if (!amd_pstate_prefcore)
		return;

	cpudata->hw_prefcore = true;

	/*
	 * The priorities can be set regardless of whether or not
	 * sched_set_itmt_support(true) has been called and it is valid to
	 * update them at any time after it has been called.
	 */
	sched_set_itmt_core_prio((int)READ_ONCE(cpudata->highest_perf), cpudata->cpu);

	schedule_work(&sched_prefcore_work);
}

static void amd_pstate_update_limits(unsigned int cpu)
{
	struct cpufreq_policy *policy = cpufreq_cpu_get(cpu);
	struct amd_cpudata *cpudata;
	u32 prev_high = 0, cur_high = 0;
	int ret;
	bool highest_perf_changed = false;

	if (!policy)
		return;

	cpudata = policy->driver_data;

<<<<<<< HEAD
	mutex_lock(&amd_pstate_driver_lock);
	if ((!amd_pstate_prefcore) || (!cpudata->hw_prefcore))
		goto free_cpufreq_put;
=======
	if (!amd_pstate_prefcore)
		return;
>>>>>>> f87ebcb6

	mutex_lock(&amd_pstate_driver_lock);
	ret = amd_get_highest_perf(cpu, &cur_high);
	if (ret)
		goto free_cpufreq_put;

	prev_high = READ_ONCE(cpudata->prefcore_ranking);
	highest_perf_changed = (prev_high != cur_high);
	if (highest_perf_changed) {
		WRITE_ONCE(cpudata->prefcore_ranking, cur_high);

		if (cur_high < CPPC_MAX_PERF)
			sched_set_itmt_core_prio((int)cur_high, cpu);
	}

free_cpufreq_put:
	cpufreq_cpu_put(policy);

	if (!highest_perf_changed)
		cpufreq_update_policy(cpu);

	mutex_unlock(&amd_pstate_driver_lock);
}

/*
 * Get pstate transition delay time from ACPI tables that firmware set
 * instead of using hardcode value directly.
 */
static u32 amd_pstate_get_transition_delay_us(unsigned int cpu)
{
	u32 transition_delay_ns;

	transition_delay_ns = cppc_get_transition_latency(cpu);
	if (transition_delay_ns == CPUFREQ_ETERNAL) {
		if (cpu_feature_enabled(X86_FEATURE_FAST_CPPC))
			return AMD_PSTATE_FAST_CPPC_TRANSITION_DELAY;
		else
			return AMD_PSTATE_TRANSITION_DELAY;
	}

	return transition_delay_ns / NSEC_PER_USEC;
}

/*
 * Get pstate transition latency value from ACPI tables that firmware
 * set instead of using hardcode value directly.
 */
static u32 amd_pstate_get_transition_latency(unsigned int cpu)
{
	u32 transition_latency;

	transition_latency = cppc_get_transition_latency(cpu);
	if (transition_latency  == CPUFREQ_ETERNAL)
		return AMD_PSTATE_TRANSITION_LATENCY;

	return transition_latency;
}

/*
 * amd_pstate_init_freq: Initialize the max_freq, min_freq,
 *                       nominal_freq and lowest_nonlinear_freq for
 *                       the @cpudata object.
 *
 *  Requires: highest_perf, lowest_perf, nominal_perf and
 *            lowest_nonlinear_perf members of @cpudata to be
 *            initialized.
 *
 *  Returns 0 on success, non-zero value on failure.
 */
static int amd_pstate_init_freq(struct amd_cpudata *cpudata)
{
	int ret;
	u32 min_freq, max_freq;
	u64 numerator;
	u32 nominal_perf, nominal_freq;
	u32 lowest_nonlinear_perf, lowest_nonlinear_freq;
	u32 boost_ratio, lowest_nonlinear_ratio;
	struct cppc_perf_caps cppc_perf;

	ret = cppc_get_perf_caps(cpudata->cpu, &cppc_perf);
	if (ret)
		return ret;

	if (quirks && quirks->lowest_freq)
		min_freq = quirks->lowest_freq * 1000;
	else
		min_freq = cppc_perf.lowest_freq * 1000;

	if (quirks && quirks->nominal_freq)
		nominal_freq = quirks->nominal_freq ;
	else
		nominal_freq = cppc_perf.nominal_freq;

	nominal_perf = READ_ONCE(cpudata->nominal_perf);

	ret = amd_get_boost_ratio_numerator(cpudata->cpu, &numerator);
	if (ret)
		return ret;
	boost_ratio = div_u64(numerator << SCHED_CAPACITY_SHIFT, nominal_perf);
	max_freq = (nominal_freq * boost_ratio >> SCHED_CAPACITY_SHIFT) * 1000;

	lowest_nonlinear_perf = READ_ONCE(cpudata->lowest_nonlinear_perf);
	lowest_nonlinear_ratio = div_u64(lowest_nonlinear_perf << SCHED_CAPACITY_SHIFT,
					 nominal_perf);
	lowest_nonlinear_freq = (nominal_freq * lowest_nonlinear_ratio >> SCHED_CAPACITY_SHIFT) * 1000;

	WRITE_ONCE(cpudata->min_freq, min_freq);
	WRITE_ONCE(cpudata->lowest_nonlinear_freq, lowest_nonlinear_freq);
	WRITE_ONCE(cpudata->nominal_freq, nominal_freq);
	WRITE_ONCE(cpudata->max_freq, max_freq);

	/**
	 * Below values need to be initialized correctly, otherwise driver will fail to load
	 * max_freq is calculated according to (nominal_freq * highest_perf)/nominal_perf
	 * lowest_nonlinear_freq is a value between [min_freq, nominal_freq]
	 * Check _CPC in ACPI table objects if any values are incorrect
	 */
	if (min_freq <= 0 || max_freq <= 0 || nominal_freq <= 0 || min_freq > max_freq) {
		pr_err("min_freq(%d) or max_freq(%d) or nominal_freq(%d) value is incorrect\n",
			min_freq, max_freq, nominal_freq * 1000);
		return -EINVAL;
	}

	if (lowest_nonlinear_freq <= min_freq || lowest_nonlinear_freq > nominal_freq * 1000) {
		pr_err("lowest_nonlinear_freq(%d) value is out of range [min_freq(%d), nominal_freq(%d)]\n",
			lowest_nonlinear_freq, min_freq, nominal_freq * 1000);
		return -EINVAL;
	}

	return 0;
}

static int amd_pstate_cpu_init(struct cpufreq_policy *policy)
{
	int min_freq, max_freq, ret;
	struct device *dev;
	struct amd_cpudata *cpudata;

	/*
	 * Resetting PERF_CTL_MSR will put the CPU in P0 frequency,
	 * which is ideal for initialization process.
	 */
	amd_perf_ctl_reset(policy->cpu);
	dev = get_cpu_device(policy->cpu);
	if (!dev)
		return -ENODEV;

	cpudata = kzalloc(sizeof(*cpudata), GFP_KERNEL);
	if (!cpudata)
		return -ENOMEM;

	cpudata->cpu = policy->cpu;

	ret = amd_pstate_init_perf(cpudata);
	if (ret)
		goto free_cpudata1;

	amd_pstate_init_prefcore(cpudata);

	ret = amd_pstate_init_freq(cpudata);
	if (ret)
		goto free_cpudata1;

	ret = amd_pstate_init_boost_support(cpudata);
	if (ret)
		goto free_cpudata1;

	min_freq = READ_ONCE(cpudata->min_freq);
	max_freq = READ_ONCE(cpudata->max_freq);

	policy->cpuinfo.transition_latency = amd_pstate_get_transition_latency(policy->cpu);
	policy->transition_delay_us = amd_pstate_get_transition_delay_us(policy->cpu);

	policy->min = min_freq;
	policy->max = max_freq;

	policy->cpuinfo.min_freq = min_freq;
	policy->cpuinfo.max_freq = max_freq;

	policy->boost_enabled = READ_ONCE(cpudata->boost_supported);

	/* It will be updated by governor */
	policy->cur = policy->cpuinfo.min_freq;

	if (cpu_feature_enabled(X86_FEATURE_CPPC))
		policy->fast_switch_possible = true;

	ret = freq_qos_add_request(&policy->constraints, &cpudata->req[0],
				   FREQ_QOS_MIN, policy->cpuinfo.min_freq);
	if (ret < 0) {
		dev_err(dev, "Failed to add min-freq constraint (%d)\n", ret);
		goto free_cpudata1;
	}

	ret = freq_qos_add_request(&policy->constraints, &cpudata->req[1],
				   FREQ_QOS_MAX, policy->cpuinfo.max_freq);
	if (ret < 0) {
		dev_err(dev, "Failed to add max-freq constraint (%d)\n", ret);
		goto free_cpudata2;
	}

	cpudata->max_limit_freq = max_freq;
	cpudata->min_limit_freq = min_freq;

	policy->driver_data = cpudata;

	if (!current_pstate_driver->adjust_perf)
		current_pstate_driver->adjust_perf = amd_pstate_adjust_perf;

	return 0;

free_cpudata2:
	freq_qos_remove_request(&cpudata->req[0]);
free_cpudata1:
	kfree(cpudata);
	return ret;
}

static void amd_pstate_cpu_exit(struct cpufreq_policy *policy)
{
	struct amd_cpudata *cpudata = policy->driver_data;

	freq_qos_remove_request(&cpudata->req[1]);
	freq_qos_remove_request(&cpudata->req[0]);
	policy->fast_switch_possible = false;
	kfree(cpudata);
}

static int amd_pstate_cpu_resume(struct cpufreq_policy *policy)
{
	int ret;

	ret = amd_pstate_enable(true);
	if (ret)
		pr_err("failed to enable amd-pstate during resume, return %d\n", ret);

	return ret;
}

static int amd_pstate_cpu_suspend(struct cpufreq_policy *policy)
{
	int ret;

	ret = amd_pstate_enable(false);
	if (ret)
		pr_err("failed to disable amd-pstate during suspend, return %d\n", ret);

	return ret;
}

/* Sysfs attributes */

/*
 * This frequency is to indicate the maximum hardware frequency.
 * If boost is not active but supported, the frequency will be larger than the
 * one in cpuinfo.
 */
static ssize_t show_amd_pstate_max_freq(struct cpufreq_policy *policy,
					char *buf)
{
	int max_freq;
	struct amd_cpudata *cpudata = policy->driver_data;

	max_freq = READ_ONCE(cpudata->max_freq);
	if (max_freq < 0)
		return max_freq;

	return sysfs_emit(buf, "%u\n", max_freq);
}

static ssize_t show_amd_pstate_lowest_nonlinear_freq(struct cpufreq_policy *policy,
						     char *buf)
{
	int freq;
	struct amd_cpudata *cpudata = policy->driver_data;

	freq = READ_ONCE(cpudata->lowest_nonlinear_freq);
	if (freq < 0)
		return freq;

	return sysfs_emit(buf, "%u\n", freq);
}

/*
 * In some of ASICs, the highest_perf is not the one in the _CPC table, so we
 * need to expose it to sysfs.
 */
static ssize_t show_amd_pstate_highest_perf(struct cpufreq_policy *policy,
					    char *buf)
{
	u32 perf;
	struct amd_cpudata *cpudata = policy->driver_data;

	perf = READ_ONCE(cpudata->highest_perf);

	return sysfs_emit(buf, "%u\n", perf);
}

static ssize_t show_amd_pstate_prefcore_ranking(struct cpufreq_policy *policy,
						char *buf)
{
	u32 perf;
	struct amd_cpudata *cpudata = policy->driver_data;

	perf = READ_ONCE(cpudata->prefcore_ranking);

	return sysfs_emit(buf, "%u\n", perf);
}

static ssize_t show_amd_pstate_hw_prefcore(struct cpufreq_policy *policy,
					   char *buf)
{
	bool hw_prefcore;
	struct amd_cpudata *cpudata = policy->driver_data;

	hw_prefcore = READ_ONCE(cpudata->hw_prefcore);

	return sysfs_emit(buf, "%s\n", str_enabled_disabled(hw_prefcore));
}

static ssize_t show_energy_performance_available_preferences(
				struct cpufreq_policy *policy, char *buf)
{
	int i = 0;
	int offset = 0;
	struct amd_cpudata *cpudata = policy->driver_data;

	if (cpudata->policy == CPUFREQ_POLICY_PERFORMANCE)
		return sysfs_emit_at(buf, offset, "%s\n",
				energy_perf_strings[EPP_INDEX_PERFORMANCE]);

	while (energy_perf_strings[i] != NULL)
		offset += sysfs_emit_at(buf, offset, "%s ", energy_perf_strings[i++]);

	offset += sysfs_emit_at(buf, offset, "\n");

	return offset;
}

static ssize_t store_energy_performance_preference(
		struct cpufreq_policy *policy, const char *buf, size_t count)
{
	struct amd_cpudata *cpudata = policy->driver_data;
	char str_preference[21];
	ssize_t ret;

	ret = sscanf(buf, "%20s", str_preference);
	if (ret != 1)
		return -EINVAL;

	ret = match_string(energy_perf_strings, -1, str_preference);
	if (ret < 0)
		return -EINVAL;

	mutex_lock(&amd_pstate_limits_lock);
	ret = amd_pstate_set_energy_pref_index(cpudata, ret);
	mutex_unlock(&amd_pstate_limits_lock);

	return ret ?: count;
}

static ssize_t show_energy_performance_preference(
				struct cpufreq_policy *policy, char *buf)
{
	struct amd_cpudata *cpudata = policy->driver_data;
	int preference;

	preference = amd_pstate_get_energy_pref_index(cpudata);
	if (preference < 0)
		return preference;

	return sysfs_emit(buf, "%s\n", energy_perf_strings[preference]);
}

static void amd_pstate_driver_cleanup(void)
{
	amd_pstate_enable(false);
	cppc_state = AMD_PSTATE_DISABLE;
	current_pstate_driver = NULL;
}

static int amd_pstate_register_driver(int mode)
{
	int ret;

	if (mode == AMD_PSTATE_PASSIVE || mode == AMD_PSTATE_GUIDED)
		current_pstate_driver = &amd_pstate_driver;
	else if (mode == AMD_PSTATE_ACTIVE)
		current_pstate_driver = &amd_pstate_epp_driver;
	else
		return -EINVAL;

	cppc_state = mode;

	ret = amd_pstate_enable(true);
	if (ret) {
		pr_err("failed to enable cppc during amd-pstate driver registration, return %d\n",
		       ret);
		amd_pstate_driver_cleanup();
		return ret;
	}

	ret = cpufreq_register_driver(current_pstate_driver);
	if (ret) {
		amd_pstate_driver_cleanup();
		return ret;
	}

	return 0;
}

static int amd_pstate_unregister_driver(int dummy)
{
	cpufreq_unregister_driver(current_pstate_driver);
	amd_pstate_driver_cleanup();
	return 0;
}

static int amd_pstate_change_mode_without_dvr_change(int mode)
{
	int cpu = 0;

	cppc_state = mode;

	if (cpu_feature_enabled(X86_FEATURE_CPPC) || cppc_state == AMD_PSTATE_ACTIVE)
		return 0;

	for_each_present_cpu(cpu) {
		cppc_set_auto_sel(cpu, (cppc_state == AMD_PSTATE_PASSIVE) ? 0 : 1);
	}

	return 0;
}

static int amd_pstate_change_driver_mode(int mode)
{
	int ret;

	ret = amd_pstate_unregister_driver(0);
	if (ret)
		return ret;

	ret = amd_pstate_register_driver(mode);
	if (ret)
		return ret;

	return 0;
}

static cppc_mode_transition_fn mode_state_machine[AMD_PSTATE_MAX][AMD_PSTATE_MAX] = {
	[AMD_PSTATE_DISABLE]         = {
		[AMD_PSTATE_DISABLE]     = NULL,
		[AMD_PSTATE_PASSIVE]     = amd_pstate_register_driver,
		[AMD_PSTATE_ACTIVE]      = amd_pstate_register_driver,
		[AMD_PSTATE_GUIDED]      = amd_pstate_register_driver,
	},
	[AMD_PSTATE_PASSIVE]         = {
		[AMD_PSTATE_DISABLE]     = amd_pstate_unregister_driver,
		[AMD_PSTATE_PASSIVE]     = NULL,
		[AMD_PSTATE_ACTIVE]      = amd_pstate_change_driver_mode,
		[AMD_PSTATE_GUIDED]      = amd_pstate_change_mode_without_dvr_change,
	},
	[AMD_PSTATE_ACTIVE]          = {
		[AMD_PSTATE_DISABLE]     = amd_pstate_unregister_driver,
		[AMD_PSTATE_PASSIVE]     = amd_pstate_change_driver_mode,
		[AMD_PSTATE_ACTIVE]      = NULL,
		[AMD_PSTATE_GUIDED]      = amd_pstate_change_driver_mode,
	},
	[AMD_PSTATE_GUIDED]          = {
		[AMD_PSTATE_DISABLE]     = amd_pstate_unregister_driver,
		[AMD_PSTATE_PASSIVE]     = amd_pstate_change_mode_without_dvr_change,
		[AMD_PSTATE_ACTIVE]      = amd_pstate_change_driver_mode,
		[AMD_PSTATE_GUIDED]      = NULL,
	},
};

static ssize_t amd_pstate_show_status(char *buf)
{
	if (!current_pstate_driver)
		return sysfs_emit(buf, "disable\n");

	return sysfs_emit(buf, "%s\n", amd_pstate_mode_string[cppc_state]);
}

int amd_pstate_update_status(const char *buf, size_t size)
{
	int mode_idx;

	if (size > strlen("passive") || size < strlen("active"))
		return -EINVAL;

	mode_idx = get_mode_idx_from_str(buf, size);

	if (mode_idx < 0 || mode_idx >= AMD_PSTATE_MAX)
		return -EINVAL;

	if (mode_state_machine[cppc_state][mode_idx])
		return mode_state_machine[cppc_state][mode_idx](mode_idx);

	return 0;
}
EXPORT_SYMBOL_GPL(amd_pstate_update_status);

static ssize_t status_show(struct device *dev,
			   struct device_attribute *attr, char *buf)
{
	ssize_t ret;

	mutex_lock(&amd_pstate_driver_lock);
	ret = amd_pstate_show_status(buf);
	mutex_unlock(&amd_pstate_driver_lock);

	return ret;
}

static ssize_t status_store(struct device *a, struct device_attribute *b,
			    const char *buf, size_t count)
{
	char *p = memchr(buf, '\n', count);
	int ret;

	mutex_lock(&amd_pstate_driver_lock);
	ret = amd_pstate_update_status(buf, p ? p - buf : count);
	mutex_unlock(&amd_pstate_driver_lock);

	return ret < 0 ? ret : count;
}

static ssize_t prefcore_show(struct device *dev,
			     struct device_attribute *attr, char *buf)
{
	return sysfs_emit(buf, "%s\n", str_enabled_disabled(amd_pstate_prefcore));
}

cpufreq_freq_attr_ro(amd_pstate_max_freq);
cpufreq_freq_attr_ro(amd_pstate_lowest_nonlinear_freq);

cpufreq_freq_attr_ro(amd_pstate_highest_perf);
cpufreq_freq_attr_ro(amd_pstate_prefcore_ranking);
cpufreq_freq_attr_ro(amd_pstate_hw_prefcore);
cpufreq_freq_attr_rw(energy_performance_preference);
cpufreq_freq_attr_ro(energy_performance_available_preferences);
static DEVICE_ATTR_RW(status);
static DEVICE_ATTR_RO(prefcore);

static struct freq_attr *amd_pstate_attr[] = {
	&amd_pstate_max_freq,
	&amd_pstate_lowest_nonlinear_freq,
	&amd_pstate_highest_perf,
	&amd_pstate_prefcore_ranking,
	&amd_pstate_hw_prefcore,
	NULL,
};

static struct freq_attr *amd_pstate_epp_attr[] = {
	&amd_pstate_max_freq,
	&amd_pstate_lowest_nonlinear_freq,
	&amd_pstate_highest_perf,
	&amd_pstate_prefcore_ranking,
	&amd_pstate_hw_prefcore,
	&energy_performance_preference,
	&energy_performance_available_preferences,
	NULL,
};

static struct attribute *pstate_global_attributes[] = {
	&dev_attr_status.attr,
	&dev_attr_prefcore.attr,
	NULL
};

static const struct attribute_group amd_pstate_global_attr_group = {
	.name = "amd_pstate",
	.attrs = pstate_global_attributes,
};

static bool amd_pstate_acpi_pm_profile_server(void)
{
	switch (acpi_gbl_FADT.preferred_profile) {
	case PM_ENTERPRISE_SERVER:
	case PM_SOHO_SERVER:
	case PM_PERFORMANCE_SERVER:
		return true;
	}
	return false;
}

static bool amd_pstate_acpi_pm_profile_undefined(void)
{
	if (acpi_gbl_FADT.preferred_profile == PM_UNSPECIFIED)
		return true;
	if (acpi_gbl_FADT.preferred_profile >= NR_PM_PROFILES)
		return true;
	return false;
}

static int amd_pstate_epp_cpu_init(struct cpufreq_policy *policy)
{
	int min_freq, max_freq, ret;
	struct amd_cpudata *cpudata;
	struct device *dev;
	u64 value;

	/*
	 * Resetting PERF_CTL_MSR will put the CPU in P0 frequency,
	 * which is ideal for initialization process.
	 */
	amd_perf_ctl_reset(policy->cpu);
	dev = get_cpu_device(policy->cpu);
	if (!dev)
		return -ENODEV;

	cpudata = kzalloc(sizeof(*cpudata), GFP_KERNEL);
	if (!cpudata)
		return -ENOMEM;

	cpudata->cpu = policy->cpu;
	cpudata->epp_policy = 0;

	ret = amd_pstate_init_perf(cpudata);
	if (ret)
		goto free_cpudata1;

	amd_pstate_init_prefcore(cpudata);

	ret = amd_pstate_init_freq(cpudata);
	if (ret)
		goto free_cpudata1;

	ret = amd_pstate_init_boost_support(cpudata);
	if (ret)
		goto free_cpudata1;

	min_freq = READ_ONCE(cpudata->min_freq);
	max_freq = READ_ONCE(cpudata->max_freq);

	policy->cpuinfo.min_freq = min_freq;
	policy->cpuinfo.max_freq = max_freq;
	/* It will be updated by governor */
	policy->cur = policy->cpuinfo.min_freq;

	policy->driver_data = cpudata;

	cpudata->epp_cached = cpudata->epp_default = amd_pstate_get_epp(cpudata, 0);

	policy->min = policy->cpuinfo.min_freq;
	policy->max = policy->cpuinfo.max_freq;

	policy->boost_enabled = READ_ONCE(cpudata->boost_supported);

	/*
	 * Set the policy to provide a valid fallback value in case
	 * the default cpufreq governor is neither powersave nor performance.
	 */
	if (amd_pstate_acpi_pm_profile_server() ||
	    amd_pstate_acpi_pm_profile_undefined())
		policy->policy = CPUFREQ_POLICY_PERFORMANCE;
	else
		policy->policy = CPUFREQ_POLICY_POWERSAVE;

	if (cpu_feature_enabled(X86_FEATURE_CPPC)) {
		ret = rdmsrl_on_cpu(cpudata->cpu, MSR_AMD_CPPC_REQ, &value);
		if (ret)
			return ret;
		WRITE_ONCE(cpudata->cppc_req_cached, value);

		ret = rdmsrl_on_cpu(cpudata->cpu, MSR_AMD_CPPC_CAP1, &value);
		if (ret)
			return ret;
		WRITE_ONCE(cpudata->cppc_cap1_cached, value);
	}

	return 0;

free_cpudata1:
	kfree(cpudata);
	return ret;
}

static void amd_pstate_epp_cpu_exit(struct cpufreq_policy *policy)
{
	struct amd_cpudata *cpudata = policy->driver_data;

	if (cpudata) {
		kfree(cpudata);
		policy->driver_data = NULL;
	}

	pr_debug("CPU %d exiting\n", policy->cpu);
}

static int amd_pstate_epp_update_limit(struct cpufreq_policy *policy)
{
	struct amd_cpudata *cpudata = policy->driver_data;
	u32 max_perf, min_perf, min_limit_perf, max_limit_perf;
	u64 value;
	s16 epp;

	if (cpudata->boost_supported && !policy->boost_enabled)
		max_perf = READ_ONCE(cpudata->nominal_perf);
	else
		max_perf = READ_ONCE(cpudata->highest_perf);
	min_perf = READ_ONCE(cpudata->lowest_perf);
	max_limit_perf = div_u64(policy->max * max_perf, policy->cpuinfo.max_freq);
	min_limit_perf = div_u64(policy->min * max_perf, policy->cpuinfo.max_freq);

	if (min_limit_perf < min_perf)
		min_limit_perf = min_perf;

	if (max_limit_perf < min_limit_perf)
		max_limit_perf = min_limit_perf;

	WRITE_ONCE(cpudata->max_limit_perf, max_limit_perf);
	WRITE_ONCE(cpudata->min_limit_perf, min_limit_perf);

	max_perf = clamp_t(unsigned long, max_perf, cpudata->min_limit_perf,
			cpudata->max_limit_perf);
	min_perf = clamp_t(unsigned long, min_perf, cpudata->min_limit_perf,
			cpudata->max_limit_perf);
	value = READ_ONCE(cpudata->cppc_req_cached);

	if (cpudata->policy == CPUFREQ_POLICY_PERFORMANCE)
		min_perf = max_perf;

	/* Initial min/max values for CPPC Performance Controls Register */
	value &= ~AMD_CPPC_MIN_PERF(~0L);
	value |= AMD_CPPC_MIN_PERF(min_perf);

	value &= ~AMD_CPPC_MAX_PERF(~0L);
	value |= AMD_CPPC_MAX_PERF(max_perf);

	/* CPPC EPP feature require to set zero to the desire perf bit */
	value &= ~AMD_CPPC_DES_PERF(~0L);
	value |= AMD_CPPC_DES_PERF(0);

	cpudata->epp_policy = cpudata->policy;

	/* Get BIOS pre-defined epp value */
	epp = amd_pstate_get_epp(cpudata, value);
	if (epp < 0) {
		/**
		 * This return value can only be negative for shared_memory
		 * systems where EPP register read/write not supported.
		 */
		return epp;
	}

	if (cpudata->policy == CPUFREQ_POLICY_PERFORMANCE)
		epp = 0;

	/* Set initial EPP value */
	if (cpu_feature_enabled(X86_FEATURE_CPPC)) {
		value &= ~GENMASK_ULL(31, 24);
		value |= (u64)epp << 24;
	}

	WRITE_ONCE(cpudata->cppc_req_cached, value);
	return amd_pstate_set_epp(cpudata, epp);
}

static int amd_pstate_epp_set_policy(struct cpufreq_policy *policy)
{
	struct amd_cpudata *cpudata = policy->driver_data;
	int ret;

	if (!policy->cpuinfo.max_freq)
		return -ENODEV;

	pr_debug("set_policy: cpuinfo.max %u policy->max %u\n",
				policy->cpuinfo.max_freq, policy->max);

	cpudata->policy = policy->policy;

	ret = amd_pstate_epp_update_limit(policy);
	if (ret)
		return ret;

	/*
	 * policy->cur is never updated with the amd_pstate_epp driver, but it
	 * is used as a stale frequency value. So, keep it within limits.
	 */
	policy->cur = policy->min;

	return 0;
}

static void amd_pstate_epp_reenable(struct amd_cpudata *cpudata)
{
	struct cppc_perf_ctrls perf_ctrls;
	u64 value, max_perf;
	int ret;

	ret = amd_pstate_enable(true);
	if (ret)
		pr_err("failed to enable amd pstate during resume, return %d\n", ret);

	value = READ_ONCE(cpudata->cppc_req_cached);
	max_perf = READ_ONCE(cpudata->highest_perf);

	if (cpu_feature_enabled(X86_FEATURE_CPPC)) {
		wrmsrl_on_cpu(cpudata->cpu, MSR_AMD_CPPC_REQ, value);
	} else {
		perf_ctrls.max_perf = max_perf;
		perf_ctrls.energy_perf = AMD_CPPC_ENERGY_PERF_PREF(cpudata->epp_cached);
		cppc_set_perf(cpudata->cpu, &perf_ctrls);
	}
}

static int amd_pstate_epp_cpu_online(struct cpufreq_policy *policy)
{
	struct amd_cpudata *cpudata = policy->driver_data;

	pr_debug("AMD CPU Core %d going online\n", cpudata->cpu);

	if (cppc_state == AMD_PSTATE_ACTIVE) {
		amd_pstate_epp_reenable(cpudata);
		cpudata->suspended = false;
	}

	return 0;
}

static void amd_pstate_epp_offline(struct cpufreq_policy *policy)
{
	struct amd_cpudata *cpudata = policy->driver_data;
	struct cppc_perf_ctrls perf_ctrls;
	int min_perf;
	u64 value;

	min_perf = READ_ONCE(cpudata->lowest_perf);
	value = READ_ONCE(cpudata->cppc_req_cached);

	mutex_lock(&amd_pstate_limits_lock);
	if (cpu_feature_enabled(X86_FEATURE_CPPC)) {
		cpudata->epp_policy = CPUFREQ_POLICY_UNKNOWN;

		/* Set max perf same as min perf */
		value &= ~AMD_CPPC_MAX_PERF(~0L);
		value |= AMD_CPPC_MAX_PERF(min_perf);
		value &= ~AMD_CPPC_MIN_PERF(~0L);
		value |= AMD_CPPC_MIN_PERF(min_perf);
		wrmsrl_on_cpu(cpudata->cpu, MSR_AMD_CPPC_REQ, value);
	} else {
		perf_ctrls.desired_perf = 0;
		perf_ctrls.max_perf = min_perf;
		perf_ctrls.energy_perf = AMD_CPPC_ENERGY_PERF_PREF(HWP_EPP_BALANCE_POWERSAVE);
		cppc_set_perf(cpudata->cpu, &perf_ctrls);
	}
	mutex_unlock(&amd_pstate_limits_lock);
}

static int amd_pstate_epp_cpu_offline(struct cpufreq_policy *policy)
{
	struct amd_cpudata *cpudata = policy->driver_data;

	pr_debug("AMD CPU Core %d going offline\n", cpudata->cpu);

	if (cpudata->suspended)
		return 0;

	if (cppc_state == AMD_PSTATE_ACTIVE)
		amd_pstate_epp_offline(policy);

	return 0;
}

static int amd_pstate_epp_verify_policy(struct cpufreq_policy_data *policy)
{
	cpufreq_verify_within_cpu_limits(policy);
	pr_debug("policy_max =%d, policy_min=%d\n", policy->max, policy->min);
	return 0;
}

static int amd_pstate_epp_suspend(struct cpufreq_policy *policy)
{
	struct amd_cpudata *cpudata = policy->driver_data;
	int ret;

	/* avoid suspending when EPP is not enabled */
	if (cppc_state != AMD_PSTATE_ACTIVE)
		return 0;

	/* set this flag to avoid setting core offline*/
	cpudata->suspended = true;

	/* disable CPPC in lowlevel firmware */
	ret = amd_pstate_enable(false);
	if (ret)
		pr_err("failed to suspend, return %d\n", ret);

	return 0;
}

static int amd_pstate_epp_resume(struct cpufreq_policy *policy)
{
	struct amd_cpudata *cpudata = policy->driver_data;

	if (cpudata->suspended) {
		mutex_lock(&amd_pstate_limits_lock);

		/* enable amd pstate from suspend state*/
		amd_pstate_epp_reenable(cpudata);

		mutex_unlock(&amd_pstate_limits_lock);

		cpudata->suspended = false;
	}

	return 0;
}

static struct cpufreq_driver amd_pstate_driver = {
	.flags		= CPUFREQ_CONST_LOOPS | CPUFREQ_NEED_UPDATE_LIMITS,
	.verify		= amd_pstate_verify,
	.target		= amd_pstate_target,
	.fast_switch    = amd_pstate_fast_switch,
	.init		= amd_pstate_cpu_init,
	.exit		= amd_pstate_cpu_exit,
	.suspend	= amd_pstate_cpu_suspend,
	.resume		= amd_pstate_cpu_resume,
	.set_boost	= amd_pstate_set_boost,
	.update_limits	= amd_pstate_update_limits,
	.name		= "amd-pstate",
	.attr		= amd_pstate_attr,
};

static struct cpufreq_driver amd_pstate_epp_driver = {
	.flags		= CPUFREQ_CONST_LOOPS,
	.verify		= amd_pstate_epp_verify_policy,
	.setpolicy	= amd_pstate_epp_set_policy,
	.init		= amd_pstate_epp_cpu_init,
	.exit		= amd_pstate_epp_cpu_exit,
	.offline	= amd_pstate_epp_cpu_offline,
	.online		= amd_pstate_epp_cpu_online,
	.suspend	= amd_pstate_epp_suspend,
	.resume		= amd_pstate_epp_resume,
	.update_limits	= amd_pstate_update_limits,
	.set_boost	= amd_pstate_set_boost,
	.name		= "amd-pstate-epp",
	.attr		= amd_pstate_epp_attr,
};

static int __init amd_pstate_set_driver(int mode_idx)
{
	if (mode_idx >= AMD_PSTATE_DISABLE && mode_idx < AMD_PSTATE_MAX) {
		cppc_state = mode_idx;
		if (cppc_state == AMD_PSTATE_DISABLE)
			pr_info("driver is explicitly disabled\n");

		if (cppc_state == AMD_PSTATE_ACTIVE)
			current_pstate_driver = &amd_pstate_epp_driver;

		if (cppc_state == AMD_PSTATE_PASSIVE || cppc_state == AMD_PSTATE_GUIDED)
			current_pstate_driver = &amd_pstate_driver;

		return 0;
	}

	return -EINVAL;
}

/**
 * CPPC function is not supported for family ID 17H with model_ID ranging from 0x10 to 0x2F.
 * show the debug message that helps to check if the CPU has CPPC support for loading issue.
 */
static bool amd_cppc_supported(void)
{
	struct cpuinfo_x86 *c = &cpu_data(0);
	bool warn = false;

	if ((boot_cpu_data.x86 == 0x17) && (boot_cpu_data.x86_model < 0x30)) {
		pr_debug_once("CPPC feature is not supported by the processor\n");
		return false;
	}

	/*
	 * If the CPPC feature is disabled in the BIOS for processors
	 * that support MSR-based CPPC, the AMD Pstate driver may not
	 * function correctly.
	 *
	 * For such processors, check the CPPC flag and display a
	 * warning message if the platform supports CPPC.
	 *
	 * Note: The code check below will not abort the driver
	 * registration process because of the code is added for
	 * debugging purposes. Besides, it may still be possible for
	 * the driver to work using the shared-memory mechanism.
	 */
	if (!cpu_feature_enabled(X86_FEATURE_CPPC)) {
		if (cpu_feature_enabled(X86_FEATURE_ZEN2)) {
			switch (c->x86_model) {
			case 0x60 ... 0x6F:
			case 0x80 ... 0xAF:
				warn = true;
				break;
			}
		} else if (cpu_feature_enabled(X86_FEATURE_ZEN3) ||
			   cpu_feature_enabled(X86_FEATURE_ZEN4)) {
			switch (c->x86_model) {
			case 0x10 ... 0x1F:
			case 0x40 ... 0xAF:
				warn = true;
				break;
			}
		} else if (cpu_feature_enabled(X86_FEATURE_ZEN5)) {
			warn = true;
		}
	}

	if (warn)
		pr_warn_once("The CPPC feature is supported but currently disabled by the BIOS.\n"
					"Please enable it if your BIOS has the CPPC option.\n");
	return true;
}

static int __init amd_pstate_init(void)
{
	struct device *dev_root;
	int ret;

	if (boot_cpu_data.x86_vendor != X86_VENDOR_AMD)
		return -ENODEV;

	/* show debug message only if CPPC is not supported */
	if (!amd_cppc_supported())
		return -EOPNOTSUPP;

	/* show warning message when BIOS broken or ACPI disabled */
	if (!acpi_cpc_valid()) {
		pr_warn_once("the _CPC object is not present in SBIOS or ACPI disabled\n");
		return -ENODEV;
	}

	/* don't keep reloading if cpufreq_driver exists */
	if (cpufreq_get_current_driver())
		return -EEXIST;

	quirks = NULL;

	/* check if this machine need CPPC quirks */
	dmi_check_system(amd_pstate_quirks_table);

	/*
	* determine the driver mode from the command line or kernel config.
	* If no command line input is provided, cppc_state will be AMD_PSTATE_UNDEFINED.
	* command line options will override the kernel config settings.
	*/

	if (cppc_state == AMD_PSTATE_UNDEFINED) {
		/* Disable on the following configs by default:
		 * 1. Undefined platforms
		 * 2. Server platforms
		 */
		if (amd_pstate_acpi_pm_profile_undefined() ||
		    amd_pstate_acpi_pm_profile_server()) {
			pr_info("driver load is disabled, boot with specific mode to enable this\n");
			return -ENODEV;
		}
		/* get driver mode from kernel config option [1:4] */
		cppc_state = CONFIG_X86_AMD_PSTATE_DEFAULT_MODE;
	}

	switch (cppc_state) {
	case AMD_PSTATE_DISABLE:
		pr_info("driver load is disabled, boot with specific mode to enable this\n");
		return -ENODEV;
	case AMD_PSTATE_PASSIVE:
	case AMD_PSTATE_ACTIVE:
	case AMD_PSTATE_GUIDED:
		ret = amd_pstate_set_driver(cppc_state);
		if (ret)
			return ret;
		break;
	default:
		return -EINVAL;
	}

	/* capability check */
	if (cpu_feature_enabled(X86_FEATURE_CPPC)) {
		pr_debug("AMD CPPC MSR based functionality is supported\n");
		if (cppc_state != AMD_PSTATE_ACTIVE)
			current_pstate_driver->adjust_perf = amd_pstate_adjust_perf;
	} else {
		pr_debug("AMD CPPC shared memory based functionality is supported\n");
		static_call_update(amd_pstate_enable, cppc_enable);
		static_call_update(amd_pstate_init_perf, cppc_init_perf);
		static_call_update(amd_pstate_update_perf, cppc_update_perf);
	}

	if (amd_pstate_prefcore) {
		ret = amd_detect_prefcore(&amd_pstate_prefcore);
		if (ret)
			return ret;
	}

	/* enable amd pstate feature */
	ret = amd_pstate_enable(true);
	if (ret) {
		pr_err("failed to enable driver mode(%d)\n", cppc_state);
		return ret;
	}

	ret = cpufreq_register_driver(current_pstate_driver);
	if (ret) {
		pr_err("failed to register with return %d\n", ret);
		goto disable_driver;
	}

	dev_root = bus_get_dev_root(&cpu_subsys);
	if (dev_root) {
		ret = sysfs_create_group(&dev_root->kobj, &amd_pstate_global_attr_group);
		put_device(dev_root);
		if (ret) {
			pr_err("sysfs attribute export failed with error %d.\n", ret);
			goto global_attr_free;
		}
	}

	return ret;

global_attr_free:
	cpufreq_unregister_driver(current_pstate_driver);
disable_driver:
	amd_pstate_enable(false);
	return ret;
}
device_initcall(amd_pstate_init);

static int __init amd_pstate_param(char *str)
{
	size_t size;
	int mode_idx;

	if (!str)
		return -EINVAL;

	size = strlen(str);
	mode_idx = get_mode_idx_from_str(str, size);

	return amd_pstate_set_driver(mode_idx);
}

static int __init amd_prefcore_param(char *str)
{
	if (!strcmp(str, "disable"))
		amd_pstate_prefcore = false;

	return 0;
}

early_param("amd_pstate", amd_pstate_param);
early_param("amd_prefcore", amd_prefcore_param);

MODULE_AUTHOR("Huang Rui <ray.huang@amd.com>");
MODULE_DESCRIPTION("AMD Processor P-state Frequency Driver");<|MERGE_RESOLUTION|>--- conflicted
+++ resolved
@@ -811,14 +811,8 @@
 
 	cpudata = policy->driver_data;
 
-<<<<<<< HEAD
-	mutex_lock(&amd_pstate_driver_lock);
-	if ((!amd_pstate_prefcore) || (!cpudata->hw_prefcore))
-		goto free_cpufreq_put;
-=======
 	if (!amd_pstate_prefcore)
 		return;
->>>>>>> f87ebcb6
 
 	mutex_lock(&amd_pstate_driver_lock);
 	ret = amd_get_highest_perf(cpu, &cur_high);
