// SPDX-License-Identifier: GPL-2.0
/*
 * Copyright (c) 2018, The Linux Foundation. All rights reserved.
 */

#include <linux/bitfield.h>
#include <linux/cpufreq.h>
#include <linux/init.h>
#include <linux/interconnect.h>
#include <linux/interrupt.h>
#include <linux/kernel.h>
#include <linux/module.h>
#include <linux/of_address.h>
#include <linux/of_platform.h>
#include <linux/pm_opp.h>
#include <linux/slab.h>
#include <linux/spinlock.h>

#define LUT_MAX_ENTRIES			40U
#define LUT_SRC				GENMASK(31, 30)
#define LUT_L_VAL			GENMASK(7, 0)
#define LUT_CORE_COUNT			GENMASK(18, 16)
#define LUT_VOLT			GENMASK(11, 0)
#define CLK_HW_DIV			2
#define LUT_TURBO_IND			1

#define HZ_PER_KHZ			1000

struct qcom_cpufreq_soc_data {
	u32 reg_enable;
	u32 reg_freq_lut;
	u32 reg_volt_lut;
	u32 reg_current_vote;
	u32 reg_perf_state;
	u8 lut_row_size;
};

struct qcom_cpufreq_data {
	void __iomem *base;
	struct resource *res;
	const struct qcom_cpufreq_soc_data *soc_data;

	/*
	 * Mutex to synchronize between de-init sequence and re-starting LMh
	 * polling/interrupts
	 */
	struct mutex throttle_lock;
	int throttle_irq;
	char irq_name[15];
	bool cancel_throttle;
	struct delayed_work throttle_work;
	struct cpufreq_policy *policy;
};

static unsigned long cpu_hw_rate, xo_rate;
static bool icc_scaling_enabled;

static int qcom_cpufreq_set_bw(struct cpufreq_policy *policy,
			       unsigned long freq_khz)
{
	unsigned long freq_hz = freq_khz * 1000;
	struct dev_pm_opp *opp;
	struct device *dev;
	int ret;

	dev = get_cpu_device(policy->cpu);
	if (!dev)
		return -ENODEV;

	opp = dev_pm_opp_find_freq_exact(dev, freq_hz, true);
	if (IS_ERR(opp))
		return PTR_ERR(opp);

	ret = dev_pm_opp_set_opp(dev, opp);
	dev_pm_opp_put(opp);
	return ret;
}

static int qcom_cpufreq_update_opp(struct device *cpu_dev,
				   unsigned long freq_khz,
				   unsigned long volt)
{
	unsigned long freq_hz = freq_khz * 1000;
	int ret;

	/* Skip voltage update if the opp table is not available */
	if (!icc_scaling_enabled)
		return dev_pm_opp_add(cpu_dev, freq_hz, volt);

	ret = dev_pm_opp_adjust_voltage(cpu_dev, freq_hz, volt, volt, volt);
	if (ret) {
		dev_err(cpu_dev, "Voltage update failed freq=%ld\n", freq_khz);
		return ret;
	}

	return dev_pm_opp_enable(cpu_dev, freq_hz);
}

static int qcom_cpufreq_hw_target_index(struct cpufreq_policy *policy,
					unsigned int index)
{
	struct qcom_cpufreq_data *data = policy->driver_data;
	const struct qcom_cpufreq_soc_data *soc_data = data->soc_data;
	unsigned long freq = policy->freq_table[index].frequency;

	writel_relaxed(index, data->base + soc_data->reg_perf_state);

	if (icc_scaling_enabled)
		qcom_cpufreq_set_bw(policy, freq);

	return 0;
}

static unsigned int qcom_cpufreq_hw_get(unsigned int cpu)
{
	struct qcom_cpufreq_data *data;
	const struct qcom_cpufreq_soc_data *soc_data;
	struct cpufreq_policy *policy;
	unsigned int index;

	policy = cpufreq_cpu_get_raw(cpu);
	if (!policy)
		return 0;

	data = policy->driver_data;
	soc_data = data->soc_data;

	index = readl_relaxed(data->base + soc_data->reg_perf_state);
	index = min(index, LUT_MAX_ENTRIES - 1);

	return policy->freq_table[index].frequency;
}

static unsigned int qcom_cpufreq_hw_fast_switch(struct cpufreq_policy *policy,
						unsigned int target_freq)
{
	struct qcom_cpufreq_data *data = policy->driver_data;
	const struct qcom_cpufreq_soc_data *soc_data = data->soc_data;
	unsigned int index;

	index = policy->cached_resolved_idx;
	writel_relaxed(index, data->base + soc_data->reg_perf_state);

	return policy->freq_table[index].frequency;
}

static int qcom_cpufreq_hw_read_lut(struct device *cpu_dev,
				    struct cpufreq_policy *policy)
{
	u32 data, src, lval, i, core_count, prev_freq = 0, freq;
	u32 volt;
	struct cpufreq_frequency_table	*table;
	struct dev_pm_opp *opp;
	unsigned long rate;
	int ret;
	struct qcom_cpufreq_data *drv_data = policy->driver_data;
	const struct qcom_cpufreq_soc_data *soc_data = drv_data->soc_data;

	table = kcalloc(LUT_MAX_ENTRIES + 1, sizeof(*table), GFP_KERNEL);
	if (!table)
		return -ENOMEM;

	ret = dev_pm_opp_of_add_table(cpu_dev);
	if (!ret) {
		/* Disable all opps and cross-validate against LUT later */
		icc_scaling_enabled = true;
		for (rate = 0; ; rate++) {
			opp = dev_pm_opp_find_freq_ceil(cpu_dev, &rate);
			if (IS_ERR(opp))
				break;

			dev_pm_opp_put(opp);
			dev_pm_opp_disable(cpu_dev, rate);
		}
	} else if (ret != -ENODEV) {
		dev_err(cpu_dev, "Invalid opp table in device tree\n");
		return ret;
	} else {
		policy->fast_switch_possible = true;
		icc_scaling_enabled = false;
	}

	for (i = 0; i < LUT_MAX_ENTRIES; i++) {
		data = readl_relaxed(drv_data->base + soc_data->reg_freq_lut +
				      i * soc_data->lut_row_size);
		src = FIELD_GET(LUT_SRC, data);
		lval = FIELD_GET(LUT_L_VAL, data);
		core_count = FIELD_GET(LUT_CORE_COUNT, data);

		data = readl_relaxed(drv_data->base + soc_data->reg_volt_lut +
				      i * soc_data->lut_row_size);
		volt = FIELD_GET(LUT_VOLT, data) * 1000;

		if (src)
			freq = xo_rate * lval / 1000;
		else
			freq = cpu_hw_rate / 1000;

		if (freq != prev_freq && core_count != LUT_TURBO_IND) {
			if (!qcom_cpufreq_update_opp(cpu_dev, freq, volt)) {
				table[i].frequency = freq;
				dev_dbg(cpu_dev, "index=%d freq=%d, core_count %d\n", i,
				freq, core_count);
			} else {
				dev_warn(cpu_dev, "failed to update OPP for freq=%d\n", freq);
				table[i].frequency = CPUFREQ_ENTRY_INVALID;
			}

		} else if (core_count == LUT_TURBO_IND) {
			table[i].frequency = CPUFREQ_ENTRY_INVALID;
		}

		/*
		 * Two of the same frequencies with the same core counts means
		 * end of table
		 */
		if (i > 0 && prev_freq == freq) {
			struct cpufreq_frequency_table *prev = &table[i - 1];

			/*
			 * Only treat the last frequency that might be a boost
			 * as the boost frequency
			 */
			if (prev->frequency == CPUFREQ_ENTRY_INVALID) {
				if (!qcom_cpufreq_update_opp(cpu_dev, prev_freq, volt)) {
					prev->frequency = prev_freq;
					prev->flags = CPUFREQ_BOOST_FREQ;
				} else {
					dev_warn(cpu_dev, "failed to update OPP for freq=%d\n",
						 freq);
				}
			}

			break;
		}

		prev_freq = freq;
	}

	table[i].frequency = CPUFREQ_TABLE_END;
	policy->freq_table = table;
	dev_pm_opp_set_sharing_cpus(cpu_dev, policy->cpus);

	return 0;
}

static void qcom_get_related_cpus(int index, struct cpumask *m)
{
	struct device_node *cpu_np;
	struct of_phandle_args args;
	int cpu, ret;

	for_each_possible_cpu(cpu) {
		cpu_np = of_cpu_device_node_get(cpu);
		if (!cpu_np)
			continue;

		ret = of_parse_phandle_with_args(cpu_np, "qcom,freq-domain",
						 "#freq-domain-cells", 0,
						 &args);
		of_node_put(cpu_np);
		if (ret < 0)
			continue;

		if (index == args.args[0])
			cpumask_set_cpu(cpu, m);
	}
}

static unsigned int qcom_lmh_get_throttle_freq(struct qcom_cpufreq_data *data)
{
	unsigned int val = readl_relaxed(data->base + data->soc_data->reg_current_vote);

	return (val & 0x3FF) * 19200;
}

static void qcom_lmh_dcvs_notify(struct qcom_cpufreq_data *data)
{
	struct cpufreq_policy *policy = data->policy;
	int cpu = cpumask_first(policy->cpus);
	struct device *dev = get_cpu_device(cpu);
	unsigned long freq_hz, throttled_freq;
	struct dev_pm_opp *opp;
	unsigned int freq;

	/*
	 * Get the h/w throttled frequency, normalize it using the
	 * registered opp table and use it to calculate thermal pressure.
	 */
	freq = qcom_lmh_get_throttle_freq(data);
	freq_hz = freq * HZ_PER_KHZ;

	opp = dev_pm_opp_find_freq_floor(dev, &freq_hz);
	if (IS_ERR(opp) && PTR_ERR(opp) == -ERANGE)
		dev_pm_opp_find_freq_ceil(dev, &freq_hz);

	throttled_freq = freq_hz / HZ_PER_KHZ;

<<<<<<< HEAD
	/* Update thermal pressure */

	max_capacity = arch_scale_cpu_capacity(cpu);
	capacity = mult_frac(max_capacity, throttled_freq, policy->cpuinfo.max_freq);

	/* Don't pass boost capacity to scheduler */
	if (capacity > max_capacity)
		capacity = max_capacity;

	arch_set_thermal_pressure(policy->related_cpus,
				  max_capacity - capacity);
=======
	/* Update thermal pressure (the boost frequencies are accepted) */
	arch_update_thermal_pressure(policy->related_cpus, throttled_freq);
>>>>>>> bd2e72b9

	/*
	 * In the unlikely case policy is unregistered do not enable
	 * polling or h/w interrupt
	 */
	mutex_lock(&data->throttle_lock);
	if (data->cancel_throttle)
		goto out;

	/*
	 * If h/w throttled frequency is higher than what cpufreq has requested
	 * for, then stop polling and switch back to interrupt mechanism.
	 */
	if (throttled_freq >= qcom_cpufreq_hw_get(cpu))
		enable_irq(data->throttle_irq);
	else
		mod_delayed_work(system_highpri_wq, &data->throttle_work,
				 msecs_to_jiffies(10));

out:
	mutex_unlock(&data->throttle_lock);
}

static void qcom_lmh_dcvs_poll(struct work_struct *work)
{
	struct qcom_cpufreq_data *data;

	data = container_of(work, struct qcom_cpufreq_data, throttle_work.work);
	qcom_lmh_dcvs_notify(data);
}

static irqreturn_t qcom_lmh_dcvs_handle_irq(int irq, void *data)
{
	struct qcom_cpufreq_data *c_data = data;

	/* Disable interrupt and enable polling */
	disable_irq_nosync(c_data->throttle_irq);
	schedule_delayed_work(&c_data->throttle_work, 0);

	return IRQ_HANDLED;
}

static const struct qcom_cpufreq_soc_data qcom_soc_data = {
	.reg_enable = 0x0,
	.reg_freq_lut = 0x110,
	.reg_volt_lut = 0x114,
	.reg_current_vote = 0x704,
	.reg_perf_state = 0x920,
	.lut_row_size = 32,
};

static const struct qcom_cpufreq_soc_data epss_soc_data = {
	.reg_enable = 0x0,
	.reg_freq_lut = 0x100,
	.reg_volt_lut = 0x200,
	.reg_perf_state = 0x320,
	.lut_row_size = 4,
};

static const struct of_device_id qcom_cpufreq_hw_match[] = {
	{ .compatible = "qcom,cpufreq-hw", .data = &qcom_soc_data },
	{ .compatible = "qcom,cpufreq-epss", .data = &epss_soc_data },
	{}
};
MODULE_DEVICE_TABLE(of, qcom_cpufreq_hw_match);

static int qcom_cpufreq_hw_lmh_init(struct cpufreq_policy *policy, int index)
{
	struct qcom_cpufreq_data *data = policy->driver_data;
	struct platform_device *pdev = cpufreq_get_driver_data();
	int ret;

	/*
	 * Look for LMh interrupt. If no interrupt line is specified /
	 * if there is an error, allow cpufreq to be enabled as usual.
	 */
	data->throttle_irq = platform_get_irq_optional(pdev, index);
	if (data->throttle_irq == -ENXIO)
		return 0;
	if (data->throttle_irq < 0)
		return data->throttle_irq;

	data->cancel_throttle = false;
	data->policy = policy;

	mutex_init(&data->throttle_lock);
	INIT_DEFERRABLE_WORK(&data->throttle_work, qcom_lmh_dcvs_poll);

	snprintf(data->irq_name, sizeof(data->irq_name), "dcvsh-irq-%u", policy->cpu);
	ret = request_threaded_irq(data->throttle_irq, NULL, qcom_lmh_dcvs_handle_irq,
				   IRQF_ONESHOT | IRQF_NO_AUTOEN, data->irq_name, data);
	if (ret) {
		dev_err(&pdev->dev, "Error registering %s: %d\n", data->irq_name, ret);
		return 0;
	}

	ret = irq_set_affinity_hint(data->throttle_irq, policy->cpus);
	if (ret)
		dev_err(&pdev->dev, "Failed to set CPU affinity of %s[%d]\n",
			data->irq_name, data->throttle_irq);

	return 0;
}

static void qcom_cpufreq_hw_lmh_exit(struct qcom_cpufreq_data *data)
{
	if (data->throttle_irq <= 0)
		return;

	mutex_lock(&data->throttle_lock);
	data->cancel_throttle = true;
	mutex_unlock(&data->throttle_lock);

	cancel_delayed_work_sync(&data->throttle_work);
	free_irq(data->throttle_irq, data);
}

static int qcom_cpufreq_hw_cpu_init(struct cpufreq_policy *policy)
{
	struct platform_device *pdev = cpufreq_get_driver_data();
	struct device *dev = &pdev->dev;
	struct of_phandle_args args;
	struct device_node *cpu_np;
	struct device *cpu_dev;
	struct resource *res;
	void __iomem *base;
	struct qcom_cpufreq_data *data;
	int ret, index;

	cpu_dev = get_cpu_device(policy->cpu);
	if (!cpu_dev) {
		pr_err("%s: failed to get cpu%d device\n", __func__,
		       policy->cpu);
		return -ENODEV;
	}

	cpu_np = of_cpu_device_node_get(policy->cpu);
	if (!cpu_np)
		return -EINVAL;

	ret = of_parse_phandle_with_args(cpu_np, "qcom,freq-domain",
					 "#freq-domain-cells", 0, &args);
	of_node_put(cpu_np);
	if (ret)
		return ret;

	index = args.args[0];

	res = platform_get_resource(pdev, IORESOURCE_MEM, index);
	if (!res) {
		dev_err(dev, "failed to get mem resource %d\n", index);
		return -ENODEV;
	}

	if (!request_mem_region(res->start, resource_size(res), res->name)) {
		dev_err(dev, "failed to request resource %pR\n", res);
		return -EBUSY;
	}

	base = ioremap(res->start, resource_size(res));
	if (!base) {
		dev_err(dev, "failed to map resource %pR\n", res);
		ret = -ENOMEM;
		goto release_region;
	}

	data = kzalloc(sizeof(*data), GFP_KERNEL);
	if (!data) {
		ret = -ENOMEM;
		goto unmap_base;
	}

	data->soc_data = of_device_get_match_data(&pdev->dev);
	data->base = base;
	data->res = res;

	/* HW should be in enabled state to proceed */
	if (!(readl_relaxed(base + data->soc_data->reg_enable) & 0x1)) {
		dev_err(dev, "Domain-%d cpufreq hardware not enabled\n", index);
		ret = -ENODEV;
		goto error;
	}

	qcom_get_related_cpus(index, policy->cpus);
	if (!cpumask_weight(policy->cpus)) {
		dev_err(dev, "Domain-%d failed to get related CPUs\n", index);
		ret = -ENOENT;
		goto error;
	}

	policy->driver_data = data;
	policy->dvfs_possible_from_any_cpu = true;

	ret = qcom_cpufreq_hw_read_lut(cpu_dev, policy);
	if (ret) {
		dev_err(dev, "Domain-%d failed to read LUT\n", index);
		goto error;
	}

	ret = dev_pm_opp_get_opp_count(cpu_dev);
	if (ret <= 0) {
		dev_err(cpu_dev, "Failed to add OPPs\n");
		ret = -ENODEV;
		goto error;
	}

	if (policy_has_boost_freq(policy)) {
		ret = cpufreq_enable_boost_support();
		if (ret)
			dev_warn(cpu_dev, "failed to enable boost: %d\n", ret);
	}

	ret = qcom_cpufreq_hw_lmh_init(policy, index);
	if (ret)
		goto error;

	return 0;
error:
	kfree(data);
unmap_base:
	iounmap(base);
release_region:
	release_mem_region(res->start, resource_size(res));
	return ret;
}

static int qcom_cpufreq_hw_cpu_exit(struct cpufreq_policy *policy)
{
	struct device *cpu_dev = get_cpu_device(policy->cpu);
	struct qcom_cpufreq_data *data = policy->driver_data;
	struct resource *res = data->res;
	void __iomem *base = data->base;

	dev_pm_opp_remove_all_dynamic(cpu_dev);
	dev_pm_opp_of_cpumask_remove_table(policy->related_cpus);
	qcom_cpufreq_hw_lmh_exit(data);
	kfree(policy->freq_table);
	kfree(data);
	iounmap(base);
	release_mem_region(res->start, resource_size(res));

	return 0;
}

static void qcom_cpufreq_ready(struct cpufreq_policy *policy)
{
	struct qcom_cpufreq_data *data = policy->driver_data;

	if (data->throttle_irq >= 0)
		enable_irq(data->throttle_irq);
}

static struct freq_attr *qcom_cpufreq_hw_attr[] = {
	&cpufreq_freq_attr_scaling_available_freqs,
	&cpufreq_freq_attr_scaling_boost_freqs,
	NULL
};

static struct cpufreq_driver cpufreq_qcom_hw_driver = {
	.flags		= CPUFREQ_NEED_INITIAL_FREQ_CHECK |
			  CPUFREQ_HAVE_GOVERNOR_PER_POLICY |
			  CPUFREQ_IS_COOLING_DEV,
	.verify		= cpufreq_generic_frequency_table_verify,
	.target_index	= qcom_cpufreq_hw_target_index,
	.get		= qcom_cpufreq_hw_get,
	.init		= qcom_cpufreq_hw_cpu_init,
	.exit		= qcom_cpufreq_hw_cpu_exit,
	.register_em	= cpufreq_register_em_with_opp,
	.fast_switch    = qcom_cpufreq_hw_fast_switch,
	.name		= "qcom-cpufreq-hw",
	.attr		= qcom_cpufreq_hw_attr,
	.ready		= qcom_cpufreq_ready,
};

static int qcom_cpufreq_hw_driver_probe(struct platform_device *pdev)
{
	struct device *cpu_dev;
	struct clk *clk;
	int ret;

	clk = clk_get(&pdev->dev, "xo");
	if (IS_ERR(clk))
		return PTR_ERR(clk);

	xo_rate = clk_get_rate(clk);
	clk_put(clk);

	clk = clk_get(&pdev->dev, "alternate");
	if (IS_ERR(clk))
		return PTR_ERR(clk);

	cpu_hw_rate = clk_get_rate(clk) / CLK_HW_DIV;
	clk_put(clk);

	cpufreq_qcom_hw_driver.driver_data = pdev;

	/* Check for optional interconnect paths on CPU0 */
	cpu_dev = get_cpu_device(0);
	if (!cpu_dev)
		return -EPROBE_DEFER;

	ret = dev_pm_opp_of_find_icc_paths(cpu_dev, NULL);
	if (ret)
		return ret;

	ret = cpufreq_register_driver(&cpufreq_qcom_hw_driver);
	if (ret)
		dev_err(&pdev->dev, "CPUFreq HW driver failed to register\n");
	else
		dev_dbg(&pdev->dev, "QCOM CPUFreq HW driver initialized\n");

	return ret;
}

static int qcom_cpufreq_hw_driver_remove(struct platform_device *pdev)
{
	return cpufreq_unregister_driver(&cpufreq_qcom_hw_driver);
}

static struct platform_driver qcom_cpufreq_hw_driver = {
	.probe = qcom_cpufreq_hw_driver_probe,
	.remove = qcom_cpufreq_hw_driver_remove,
	.driver = {
		.name = "qcom-cpufreq-hw",
		.of_match_table = qcom_cpufreq_hw_match,
	},
};

static int __init qcom_cpufreq_hw_init(void)
{
	return platform_driver_register(&qcom_cpufreq_hw_driver);
}
postcore_initcall(qcom_cpufreq_hw_init);

static void __exit qcom_cpufreq_hw_exit(void)
{
	platform_driver_unregister(&qcom_cpufreq_hw_driver);
}
module_exit(qcom_cpufreq_hw_exit);

MODULE_DESCRIPTION("QCOM CPUFREQ HW Driver");
MODULE_LICENSE("GPL v2");<|MERGE_RESOLUTION|>--- conflicted
+++ resolved
@@ -296,22 +296,8 @@
 
 	throttled_freq = freq_hz / HZ_PER_KHZ;
 
-<<<<<<< HEAD
-	/* Update thermal pressure */
-
-	max_capacity = arch_scale_cpu_capacity(cpu);
-	capacity = mult_frac(max_capacity, throttled_freq, policy->cpuinfo.max_freq);
-
-	/* Don't pass boost capacity to scheduler */
-	if (capacity > max_capacity)
-		capacity = max_capacity;
-
-	arch_set_thermal_pressure(policy->related_cpus,
-				  max_capacity - capacity);
-=======
 	/* Update thermal pressure (the boost frequencies are accepted) */
 	arch_update_thermal_pressure(policy->related_cpus, throttled_freq);
->>>>>>> bd2e72b9
 
 	/*
 	 * In the unlikely case policy is unregistered do not enable
