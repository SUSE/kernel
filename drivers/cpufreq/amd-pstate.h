--- conflicted
+++ resolved
@@ -100,10 +100,7 @@
 	u64	cppc_cap1_cached;
 	bool	suspended;
 	s16	epp_default;
-<<<<<<< HEAD
-=======
 	bool	boost_state;
->>>>>>> b806d6ef
 };
 
 #endif /* _LINUX_AMD_PSTATE_H */