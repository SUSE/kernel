--- conflicted
+++ resolved
@@ -1323,11 +1323,7 @@
 
 	return 0;
 
-<<<<<<< HEAD
-out_exit_policy:
-=======
 out_destroy_policy:
->>>>>>> 144482d4
 	for_each_cpu(j, policy->real_cpus)
 		remove_cpu_dev_symlink(policy, get_cpu_device(j));
 
