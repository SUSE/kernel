--- conflicted
+++ resolved
@@ -1264,28 +1264,8 @@
 	} else {
 		bool hj_rejected = !!(readl(master->regs + DEVICE_CTRL) & DEV_CTRL_HOT_JOIN_NACK);
 
-<<<<<<< HEAD
-		reg |= BIT(idx);
-		global = (reg == 0xffffffff) && hj_rejected;
-	}
-	writel(reg, master->regs + IBI_SIR_REQ_REJECT);
-
-	if (global) {
-		reg = readl(master->regs + INTR_STATUS_EN);
-		reg &= ~INTR_IBI_THLD_STAT;
-		if (enable)
-			reg |= INTR_IBI_THLD_STAT;
-		writel(reg, master->regs + INTR_STATUS_EN);
-
-		reg = readl(master->regs + INTR_SIGNAL_EN);
-		reg &= ~INTR_IBI_THLD_STAT;
-		if (enable)
-			reg |= INTR_IBI_THLD_STAT;
-		writel(reg, master->regs + INTR_SIGNAL_EN);
-=======
 		master->sir_rej_mask |= BIT(idx);
 		global = (master->sir_rej_mask == IBI_REQ_REJECT_ALL) && hj_rejected;
->>>>>>> 2d5404ca
 	}
 	writel(master->sir_rej_mask, master->regs + IBI_SIR_REQ_REJECT);
 
