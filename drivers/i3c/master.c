--- conflicted
+++ resolved
@@ -2564,11 +2564,6 @@
 	adap->owner = master->dev.parent->driver->owner;
 	adap->algo = &i3c_master_i2c_algo;
 	strscpy(adap->name, dev_name(master->dev.parent), sizeof(adap->name));
-<<<<<<< HEAD
-
-	/* FIXME: Should we allow i3c masters to override these values? */
-=======
->>>>>>> b35fc656
 	adap->timeout = HZ;
 	adap->retries = 3;
 
