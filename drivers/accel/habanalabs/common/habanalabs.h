/* SPDX-License-Identifier: GPL-2.0
 *
 * Copyright 2016-2023 HabanaLabs, Ltd.
 * All Rights Reserved.
 *
 */

#ifndef HABANALABSP_H_
#define HABANALABSP_H_

#include <linux/habanalabs/cpucp_if.h>
#include "../include/common/qman_if.h"
#include "../include/hw_ip/mmu/mmu_general.h"
#include <uapi/drm/habanalabs_accel.h>

#include <linux/cdev.h>
#include <linux/iopoll.h>
#include <linux/irqreturn.h>
#include <linux/dma-direction.h>
#include <linux/scatterlist.h>
#include <linux/hashtable.h>
#include <linux/debugfs.h>
#include <linux/rwsem.h>
#include <linux/eventfd.h>
#include <linux/bitfield.h>
#include <linux/genalloc.h>
#include <linux/sched/signal.h>
#include <linux/io-64-nonatomic-lo-hi.h>
#include <linux/coresight.h>
#include <linux/dma-buf.h>

#include <drm/drm_device.h>
#include <drm/drm_file.h>

#include "security.h"

#define HL_NAME				"habanalabs"

struct hl_device;
struct hl_fpriv;

#define PCI_VENDOR_ID_HABANALABS	0x1da3

/* Use upper bits of mmap offset to store habana driver specific information.
 * bits[63:59] - Encode mmap type
 * bits[45:0]  - mmap offset value
 *
 * NOTE: struct vm_area_struct.vm_pgoff uses offset in pages. Hence, these
 *  defines are w.r.t to PAGE_SIZE
 */
#define HL_MMAP_TYPE_SHIFT		(59 - PAGE_SHIFT)
#define HL_MMAP_TYPE_MASK		(0x1full << HL_MMAP_TYPE_SHIFT)
#define HL_MMAP_TYPE_TS_BUFF		(0x10ull << HL_MMAP_TYPE_SHIFT)
#define HL_MMAP_TYPE_BLOCK		(0x4ull << HL_MMAP_TYPE_SHIFT)
#define HL_MMAP_TYPE_CB			(0x2ull << HL_MMAP_TYPE_SHIFT)

#define HL_MMAP_OFFSET_VALUE_MASK	(0x1FFFFFFFFFFFull >> PAGE_SHIFT)
#define HL_MMAP_OFFSET_VALUE_GET(off)	(off & HL_MMAP_OFFSET_VALUE_MASK)

#define HL_PENDING_RESET_PER_SEC		10
#define HL_PENDING_RESET_MAX_TRIALS		60 /* 10 minutes */
#define HL_PENDING_RESET_LONG_SEC		60
/*
 * In device fini, wait 10 minutes for user processes to be terminated after we kill them.
 * This is needed to prevent situation of clearing resources while user processes are still alive.
 */
#define HL_WAIT_PROCESS_KILL_ON_DEVICE_FINI	600

#define HL_HARD_RESET_MAX_TIMEOUT	120
#define HL_PLDM_HARD_RESET_MAX_TIMEOUT	(HL_HARD_RESET_MAX_TIMEOUT * 3)

#define HL_DEVICE_TIMEOUT_USEC		1000000 /* 1 s */

#define HL_HEARTBEAT_PER_USEC		10000000 /* 10 s */

#define HL_PLL_LOW_JOB_FREQ_USEC	5000000 /* 5 s */

#define HL_CPUCP_INFO_TIMEOUT_USEC	10000000 /* 10s */
#define HL_CPUCP_EEPROM_TIMEOUT_USEC	10000000 /* 10s */
#define HL_CPUCP_MON_DUMP_TIMEOUT_USEC	10000000 /* 10s */
#define HL_CPUCP_SEC_ATTEST_INFO_TINEOUT_USEC 10000000 /* 10s */

#define HL_FW_STATUS_POLL_INTERVAL_USEC		10000 /* 10ms */
#define HL_FW_COMMS_STATUS_PLDM_POLL_INTERVAL_USEC	1000000 /* 1s */

#define HL_PCI_ELBI_TIMEOUT_MSEC	10 /* 10ms */

#define HL_INVALID_QUEUE		UINT_MAX

#define HL_COMMON_USER_CQ_INTERRUPT_ID	0xFFF
#define HL_COMMON_DEC_INTERRUPT_ID	0xFFE

#define HL_STATE_DUMP_HIST_LEN		5

/* Default value for device reset trigger , an invalid value */
#define HL_RESET_TRIGGER_DEFAULT	0xFF

#define OBJ_NAMES_HASH_TABLE_BITS	7 /* 1 << 7 buckets */
#define SYNC_TO_ENGINE_HASH_TABLE_BITS	7 /* 1 << 7 buckets */

/* Memory */
#define MEM_HASH_TABLE_BITS		7 /* 1 << 7 buckets */

/* MMU */
#define MMU_HASH_TABLE_BITS		7 /* 1 << 7 buckets */

#define TIMESTAMP_FREE_NODES_NUM	512

/**
 * enum hl_mmu_page_table_location - mmu page table location
 * @MMU_DR_PGT: page-table is located on device DRAM.
 * @MMU_HR_PGT: page-table is located on host memory.
 * @MMU_NUM_PGT_LOCATIONS: number of page-table locations currently supported.
 */
enum hl_mmu_page_table_location {
	MMU_DR_PGT = 0,		/* device-dram-resident MMU PGT */
	MMU_HR_PGT,		/* host resident MMU PGT */
	MMU_NUM_PGT_LOCATIONS	/* num of PGT locations */
};

/*
 * HL_RSVD_SOBS 'sync stream' reserved sync objects per QMAN stream
 * HL_RSVD_MONS 'sync stream' reserved monitors per QMAN stream
 */
#define HL_RSVD_SOBS			2
#define HL_RSVD_MONS			1

/*
 * HL_COLLECTIVE_RSVD_MSTR_MONS 'collective' reserved monitors per QMAN stream
 */
#define HL_COLLECTIVE_RSVD_MSTR_MONS	2

#define HL_MAX_SOB_VAL			(1 << 15)

#define IS_POWER_OF_2(n)		(n != 0 && ((n & (n - 1)) == 0))
#define IS_MAX_PENDING_CS_VALID(n)	(IS_POWER_OF_2(n) && (n > 1))

#define HL_PCI_NUM_BARS			6

/* Completion queue entry relates to completed job */
#define HL_COMPLETION_MODE_JOB		0
/* Completion queue entry relates to completed command submission */
#define HL_COMPLETION_MODE_CS		1

#define HL_MAX_DCORES			8

/* DMA alloc/free wrappers */
#define hl_asic_dma_alloc_coherent(hdev, size, dma_handle, flags) \
	hl_asic_dma_alloc_coherent_caller(hdev, size, dma_handle, flags, __func__)

#define hl_asic_dma_pool_zalloc(hdev, size, mem_flags, dma_handle) \
	hl_asic_dma_pool_zalloc_caller(hdev, size, mem_flags, dma_handle, __func__)

#define hl_asic_dma_free_coherent(hdev, size, cpu_addr, dma_handle) \
	hl_asic_dma_free_coherent_caller(hdev, size, cpu_addr, dma_handle, __func__)

#define hl_asic_dma_pool_free(hdev, vaddr, dma_addr) \
	hl_asic_dma_pool_free_caller(hdev, vaddr, dma_addr, __func__)

#define hl_dma_map_sgtable(hdev, sgt, dir) \
	hl_dma_map_sgtable_caller(hdev, sgt, dir, __func__)
#define hl_dma_unmap_sgtable(hdev, sgt, dir) \
	hl_dma_unmap_sgtable_caller(hdev, sgt, dir, __func__)

/*
 * Reset Flags
 *
 * - HL_DRV_RESET_HARD
 *       If set do hard reset to all engines. If not set reset just
 *       compute/DMA engines.
 *
 * - HL_DRV_RESET_FROM_RESET_THR
 *       Set if the caller is the hard-reset thread
 *
 * - HL_DRV_RESET_HEARTBEAT
 *       Set if reset is due to heartbeat
 *
 * - HL_DRV_RESET_TDR
 *       Set if reset is due to TDR
 *
 * - HL_DRV_RESET_DEV_RELEASE
 *       Set if reset is due to device release
 *
 * - HL_DRV_RESET_BYPASS_REQ_TO_FW
 *       F/W will perform the reset. No need to ask it to reset the device. This is relevant
 *       only when running with secured f/w
 *
 * - HL_DRV_RESET_FW_FATAL_ERR
 *       Set if reset is due to a fatal error from FW
 *
 * - HL_DRV_RESET_DELAY
 *       Set if a delay should be added before the reset
 *
 * - HL_DRV_RESET_FROM_WD_THR
 *       Set if the caller is the device release watchdog thread
 */

#define HL_DRV_RESET_HARD		(1 << 0)
#define HL_DRV_RESET_FROM_RESET_THR	(1 << 1)
#define HL_DRV_RESET_HEARTBEAT		(1 << 2)
#define HL_DRV_RESET_TDR		(1 << 3)
#define HL_DRV_RESET_DEV_RELEASE	(1 << 4)
#define HL_DRV_RESET_BYPASS_REQ_TO_FW	(1 << 5)
#define HL_DRV_RESET_FW_FATAL_ERR	(1 << 6)
#define HL_DRV_RESET_DELAY		(1 << 7)
#define HL_DRV_RESET_FROM_WD_THR	(1 << 8)

/*
 * Security
 */

#define HL_PB_SHARED		1
#define HL_PB_NA		0
#define HL_PB_SINGLE_INSTANCE	1
#define HL_BLOCK_SIZE		0x1000
#define HL_BLOCK_GLBL_ERR_MASK	0xF40
#define HL_BLOCK_GLBL_ERR_ADDR	0xF44
#define HL_BLOCK_GLBL_ERR_CAUSE	0xF48
#define HL_BLOCK_GLBL_SEC_OFFS	0xF80
#define HL_BLOCK_GLBL_SEC_SIZE	(HL_BLOCK_SIZE - HL_BLOCK_GLBL_SEC_OFFS)
#define HL_BLOCK_GLBL_SEC_LEN	(HL_BLOCK_GLBL_SEC_SIZE / sizeof(u32))
#define UNSET_GLBL_SEC_BIT(array, b) ((array)[((b) / 32)] |= (1 << ((b) % 32)))

enum hl_protection_levels {
	SECURED_LVL,
	PRIVILEGED_LVL,
	NON_SECURED_LVL
};

/**
 * struct iterate_module_ctx - HW module iterator
 * @fn: function to apply to each HW module instance
 * @data: optional internal data to the function iterator
 * @rc: return code for optional use of iterator/iterator-caller
 */
struct iterate_module_ctx {
	/*
	 * callback for the HW module iterator
	 * @hdev: pointer to the habanalabs device structure
	 * @block: block (ASIC specific definition can be dcore/hdcore)
	 * @inst: HW module instance within the block
	 * @offset: current HW module instance offset from the 1-st HW module instance
	 *          in the 1-st block
	 * @ctx: the iterator context.
	 */
	void (*fn)(struct hl_device *hdev, int block, int inst, u32 offset,
			struct iterate_module_ctx *ctx);
	void *data;
	int rc;
};

struct hl_block_glbl_sec {
	u32 sec_array[HL_BLOCK_GLBL_SEC_LEN];
};

#define HL_MAX_SOBS_PER_MONITOR	8

/**
 * struct hl_gen_wait_properties - properties for generating a wait CB
 * @data: command buffer
 * @q_idx: queue id is used to extract fence register address
 * @size: offset in command buffer
 * @sob_base: SOB base to use in this wait CB
 * @sob_val: SOB value to wait for
 * @mon_id: monitor to use in this wait CB
 * @sob_mask: each bit represents a SOB offset from sob_base to be used
 */
struct hl_gen_wait_properties {
	void	*data;
	u32	q_idx;
	u32	size;
	u16	sob_base;
	u16	sob_val;
	u16	mon_id;
	u8	sob_mask;
};

/**
 * struct pgt_info - MMU hop page info.
 * @node: hash linked-list node for the pgts on host (shadow pgts for device resident MMU and
 *        actual pgts for host resident MMU).
 * @phys_addr: physical address of the pgt.
 * @virt_addr: host virtual address of the pgt (see above device/host resident).
 * @shadow_addr: shadow hop in the host for device resident MMU.
 * @ctx: pointer to the owner ctx.
 * @num_of_ptes: indicates how many ptes are used in the pgt. used only for dynamically
 *               allocated HOPs (all HOPs but HOP0)
 *
 * The MMU page tables hierarchy can be placed either on the device's DRAM (in which case shadow
 * pgts will be stored on host memory) or on host memory (in which case no shadow is required).
 *
 * When a new level (hop) is needed during mapping this structure will be used to describe
 * the newly allocated hop as well as to track number of PTEs in it.
 * During unmapping, if no valid PTEs remained in the page of a newly allocated hop, it is
 * freed with its pgt_info structure.
 */
struct pgt_info {
	struct hlist_node	node;
	u64			phys_addr;
	u64			virt_addr;
	u64			shadow_addr;
	struct hl_ctx		*ctx;
	int			num_of_ptes;
};

/**
 * enum hl_pci_match_mode - pci match mode per region
 * @PCI_ADDRESS_MATCH_MODE: address match mode
 * @PCI_BAR_MATCH_MODE: bar match mode
 */
enum hl_pci_match_mode {
	PCI_ADDRESS_MATCH_MODE,
	PCI_BAR_MATCH_MODE
};

/**
 * enum hl_fw_component - F/W components to read version through registers.
 * @FW_COMP_BOOT_FIT: boot fit.
 * @FW_COMP_PREBOOT: preboot.
 * @FW_COMP_LINUX: linux.
 */
enum hl_fw_component {
	FW_COMP_BOOT_FIT,
	FW_COMP_PREBOOT,
	FW_COMP_LINUX,
};

/**
 * enum hl_fw_types - F/W types present in the system
 * @FW_TYPE_NONE: no FW component indication
 * @FW_TYPE_LINUX: Linux image for device CPU
 * @FW_TYPE_BOOT_CPU: Boot image for device CPU
 * @FW_TYPE_PREBOOT_CPU: Indicates pre-loaded CPUs are present in the system
 *                       (preboot, ppboot etc...)
 * @FW_TYPE_ALL_TYPES: Mask for all types
 */
enum hl_fw_types {
	FW_TYPE_NONE = 0x0,
	FW_TYPE_LINUX = 0x1,
	FW_TYPE_BOOT_CPU = 0x2,
	FW_TYPE_PREBOOT_CPU = 0x4,
	FW_TYPE_ALL_TYPES =
		(FW_TYPE_LINUX | FW_TYPE_BOOT_CPU | FW_TYPE_PREBOOT_CPU)
};

/**
 * enum hl_queue_type - Supported QUEUE types.
 * @QUEUE_TYPE_NA: queue is not available.
 * @QUEUE_TYPE_EXT: external queue which is a DMA channel that may access the
 *                  host.
 * @QUEUE_TYPE_INT: internal queue that performs DMA inside the device's
 *			memories and/or operates the compute engines.
 * @QUEUE_TYPE_CPU: S/W queue for communication with the device's CPU.
 * @QUEUE_TYPE_HW: queue of DMA and compute engines jobs, for which completion
 *                 notifications are sent by H/W.
 */
enum hl_queue_type {
	QUEUE_TYPE_NA,
	QUEUE_TYPE_EXT,
	QUEUE_TYPE_INT,
	QUEUE_TYPE_CPU,
	QUEUE_TYPE_HW
};

enum hl_cs_type {
	CS_TYPE_DEFAULT,
	CS_TYPE_SIGNAL,
	CS_TYPE_WAIT,
	CS_TYPE_COLLECTIVE_WAIT,
	CS_RESERVE_SIGNALS,
	CS_UNRESERVE_SIGNALS,
	CS_TYPE_ENGINE_CORE,
	CS_TYPE_ENGINES,
	CS_TYPE_FLUSH_PCI_HBW_WRITES,
};

/*
 * struct hl_inbound_pci_region - inbound region descriptor
 * @mode: pci match mode for this region
 * @addr: region target address
 * @size: region size in bytes
 * @offset_in_bar: offset within bar (address match mode)
 * @bar: bar id
 */
struct hl_inbound_pci_region {
	enum hl_pci_match_mode	mode;
	u64			addr;
	u64			size;
	u64			offset_in_bar;
	u8			bar;
};

/*
 * struct hl_outbound_pci_region - outbound region descriptor
 * @addr: region target address
 * @size: region size in bytes
 */
struct hl_outbound_pci_region {
	u64	addr;
	u64	size;
};

/*
 * enum queue_cb_alloc_flags - Indicates queue support for CBs that
 * allocated by Kernel or by User
 * @CB_ALLOC_KERNEL: support only CBs that allocated by Kernel
 * @CB_ALLOC_USER: support only CBs that allocated by User
 */
enum queue_cb_alloc_flags {
	CB_ALLOC_KERNEL = 0x1,
	CB_ALLOC_USER   = 0x2
};

/*
 * struct hl_hw_sob - H/W SOB info.
 * @hdev: habanalabs device structure.
 * @kref: refcount of this SOB. The SOB will reset once the refcount is zero.
 * @sob_id: id of this SOB.
 * @sob_addr: the sob offset from the base address.
 * @q_idx: the H/W queue that uses this SOB.
 * @need_reset: reset indication set when switching to the other sob.
 */
struct hl_hw_sob {
	struct hl_device	*hdev;
	struct kref		kref;
	u32			sob_id;
	u32			sob_addr;
	u32			q_idx;
	bool			need_reset;
};

enum hl_collective_mode {
	HL_COLLECTIVE_NOT_SUPPORTED = 0x0,
	HL_COLLECTIVE_MASTER = 0x1,
	HL_COLLECTIVE_SLAVE = 0x2
};

/**
 * struct hw_queue_properties - queue information.
 * @type: queue type.
 * @cb_alloc_flags: bitmap which indicates if the hw queue supports CB
 *                  that allocated by the Kernel driver and therefore,
 *                  a CB handle can be provided for jobs on this queue.
 *                  Otherwise, a CB address must be provided.
 * @collective_mode: collective mode of current queue
 * @q_dram_bd_address: PQ dram address, used when PQ need to reside in DRAM.
 * @driver_only: true if only the driver is allowed to send a job to this queue,
 *               false otherwise.
 * @binned: True if the queue is binned out and should not be used
 * @supports_sync_stream: True if queue supports sync stream
 * @dram_bd: True if the bd should be copied to dram, needed for PQ which has been allocated on dram
 */
struct hw_queue_properties {
	enum hl_queue_type		type;
	enum queue_cb_alloc_flags	cb_alloc_flags;
	enum hl_collective_mode		collective_mode;
	u64				q_dram_bd_address;
	u8				driver_only;
	u8				binned;
	u8				supports_sync_stream;
	u8				dram_bd;
};

/**
 * enum vm_type - virtual memory mapping request information.
 * @VM_TYPE_USERPTR: mapping of user memory to device virtual address.
 * @VM_TYPE_PHYS_PACK: mapping of DRAM memory to device virtual address.
 */
enum vm_type {
	VM_TYPE_USERPTR = 0x1,
	VM_TYPE_PHYS_PACK = 0x2
};

/**
 * enum mmu_op_flags - mmu operation relevant information.
 * @MMU_OP_USERPTR: operation on user memory (host resident).
 * @MMU_OP_PHYS_PACK: operation on DRAM (device resident).
 * @MMU_OP_CLEAR_MEMCACHE: operation has to clear memcache.
 * @MMU_OP_SKIP_LOW_CACHE_INV: operation is allowed to skip parts of cache invalidation.
 */
enum mmu_op_flags {
	MMU_OP_USERPTR = 0x1,
	MMU_OP_PHYS_PACK = 0x2,
	MMU_OP_CLEAR_MEMCACHE = 0x4,
	MMU_OP_SKIP_LOW_CACHE_INV = 0x8,
};


/**
 * enum hl_device_hw_state - H/W device state. use this to understand whether
 *                           to do reset before hw_init or not
 * @HL_DEVICE_HW_STATE_CLEAN: H/W state is clean. i.e. after hard reset
 * @HL_DEVICE_HW_STATE_DIRTY: H/W state is dirty. i.e. we started to execute
 *                            hw_init
 */
enum hl_device_hw_state {
	HL_DEVICE_HW_STATE_CLEAN = 0,
	HL_DEVICE_HW_STATE_DIRTY
};

#define HL_MMU_VA_ALIGNMENT_NOT_NEEDED 0

/**
 * struct hl_mmu_properties - ASIC specific MMU address translation properties.
 * @start_addr: virtual start address of the memory region.
 * @end_addr: virtual end address of the memory region.
 * @hop_shifts: array holds HOPs shifts.
 * @hop_masks: array holds HOPs masks.
 * @last_mask: mask to get the bit indicating this is the last hop.
 * @pgt_size: size for page tables.
 * @supported_pages_mask: bitmask for supported page size (relevant only for MMUs
 *                        supporting multiple page size).
 * @page_size: default page size used to allocate memory.
 * @num_hops: The amount of hops supported by the translation table.
 * @hop_table_size: HOP table size.
 * @hop0_tables_total_size: total size for all HOP0 tables.
 * @host_resident: Should the MMU page table reside in host memory or in the
 *                 device DRAM.
 */
struct hl_mmu_properties {
	u64	start_addr;
	u64	end_addr;
	u64	hop_shifts[MMU_HOP_MAX];
	u64	hop_masks[MMU_HOP_MAX];
	u64	last_mask;
	u64	pgt_size;
	u64	supported_pages_mask;
	u32	page_size;
	u32	num_hops;
	u32	hop_table_size;
	u32	hop0_tables_total_size;
	u8	host_resident;
};

/**
 * struct hl_hints_range - hint addresses reserved va range.
 * @start_addr: start address of the va range.
 * @end_addr: end address of the va range.
 */
struct hl_hints_range {
	u64 start_addr;
	u64 end_addr;
};

/**
 * struct asic_fixed_properties - ASIC specific immutable properties.
 * @hw_queues_props: H/W queues properties.
 * @special_blocks: points to an array containing special blocks info.
 * @skip_special_blocks_cfg: special blocks skip configs.
 * @cpucp_info: received various information from CPU-CP regarding the H/W, e.g.
 *		available sensors.
 * @uboot_ver: F/W U-boot version.
 * @preboot_ver: F/W Preboot version.
 * @dmmu: DRAM MMU address translation properties.
 * @pmmu: PCI (host) MMU address translation properties.
 * @pmmu_huge: PCI (host) MMU address translation properties for memory
 *              allocated with huge pages.
 * @hints_dram_reserved_va_range: dram hint addresses reserved range.
 * @hints_host_reserved_va_range: host hint addresses reserved range.
 * @hints_host_hpage_reserved_va_range: host huge page hint addresses reserved range.
 * @sram_base_address: SRAM physical start address.
 * @sram_end_address: SRAM physical end address.
 * @sram_user_base_address - SRAM physical start address for user access.
 * @dram_base_address: DRAM physical start address.
 * @dram_end_address: DRAM physical end address.
 * @dram_user_base_address: DRAM physical start address for user access.
 * @dram_size: DRAM total size.
 * @dram_pci_bar_size: size of PCI bar towards DRAM.
 * @max_power_default: max power of the device after reset.
 * @dc_power_default: power consumed by the device in mode idle.
 * @dram_size_for_default_page_mapping: DRAM size needed to map to avoid page
 *                                      fault.
 * @pcie_dbi_base_address: Base address of the PCIE_DBI block.
 * @pcie_aux_dbi_reg_addr: Address of the PCIE_AUX DBI register.
 * @mmu_pgt_addr: base physical address in DRAM of MMU page tables.
 * @mmu_dram_default_page_addr: DRAM default page physical address.
 * @tpc_enabled_mask: which TPCs are enabled.
 * @tpc_binning_mask: which TPCs are binned. 0 means usable and 1 means binned.
 * @dram_enabled_mask: which DRAMs are enabled.
 * @dram_binning_mask: which DRAMs are binned. 0 means usable, 1 means binned.
 * @dram_hints_align_mask: dram va hint addresses alignment mask which is used
 *                  for hints validity check.
 * @cfg_base_address: config space base address.
 * @mmu_cache_mng_addr: address of the MMU cache.
 * @mmu_cache_mng_size: size of the MMU cache.
 * @device_dma_offset_for_host_access: the offset to add to host DMA addresses
 *                                     to enable the device to access them.
 * @host_base_address: host physical start address for host DMA from device
 * @host_end_address: host physical end address for host DMA from device
 * @max_freq_value: current max clk frequency.
 * @engine_core_interrupt_reg_addr: interrupt register address for engine core to use
 *                                  in order to raise events toward FW.
 * @clk_pll_index: clock PLL index that specify which PLL determines the clock
 *                 we display to the user
 * @mmu_pgt_size: MMU page tables total size.
 * @mmu_pte_size: PTE size in MMU page tables.
 * @dram_page_size: The DRAM physical page size.
 * @cfg_size: configuration space size on SRAM.
 * @sram_size: total size of SRAM.
 * @max_asid: maximum number of open contexts (ASIDs).
 * @num_of_events: number of possible internal H/W IRQs.
 * @psoc_pci_pll_nr: PCI PLL NR value.
 * @psoc_pci_pll_nf: PCI PLL NF value.
 * @psoc_pci_pll_od: PCI PLL OD value.
 * @psoc_pci_pll_div_factor: PCI PLL DIV FACTOR 1 value.
 * @psoc_timestamp_frequency: frequency of the psoc timestamp clock.
 * @high_pll: high PLL frequency used by the device.
 * @cb_pool_cb_cnt: number of CBs in the CB pool.
 * @cb_pool_cb_size: size of each CB in the CB pool.
 * @decoder_enabled_mask: which decoders are enabled.
 * @decoder_binning_mask: which decoders are binned, 0 means usable and 1 means binned.
 * @rotator_enabled_mask: which rotators are enabled.
 * @edma_enabled_mask: which EDMAs are enabled.
 * @edma_binning_mask: which EDMAs are binned, 0 means usable and 1 means
 *                     binned (at most one binned DMA).
 * @max_pending_cs: maximum of concurrent pending command submissions
 * @max_queues: maximum amount of queues in the system
 * @fw_preboot_cpu_boot_dev_sts0: bitmap representation of preboot cpu
 *                                capabilities reported by FW, bit description
 *                                can be found in CPU_BOOT_DEV_STS0
 * @fw_preboot_cpu_boot_dev_sts1: bitmap representation of preboot cpu
 *                                capabilities reported by FW, bit description
 *                                can be found in CPU_BOOT_DEV_STS1
 * @fw_bootfit_cpu_boot_dev_sts0: bitmap representation of boot cpu security
 *                                status reported by FW, bit description can be
 *                                found in CPU_BOOT_DEV_STS0
 * @fw_bootfit_cpu_boot_dev_sts1: bitmap representation of boot cpu security
 *                                status reported by FW, bit description can be
 *                                found in CPU_BOOT_DEV_STS1
 * @fw_app_cpu_boot_dev_sts0: bitmap representation of application security
 *                            status reported by FW, bit description can be
 *                            found in CPU_BOOT_DEV_STS0
 * @fw_app_cpu_boot_dev_sts1: bitmap representation of application security
 *                            status reported by FW, bit description can be
 *                            found in CPU_BOOT_DEV_STS1
 * @max_dec: maximum number of decoders
 * @hmmu_hif_enabled_mask: mask of HMMUs/HIFs that are not isolated (enabled)
 *                         1- enabled, 0- isolated.
 * @faulty_dram_cluster_map: mask of faulty DRAM cluster.
 *                         1- faulty cluster, 0- good cluster.
 * @xbar_edge_enabled_mask: mask of XBAR_EDGEs that are not isolated (enabled)
 *                          1- enabled, 0- isolated.
 * @device_mem_alloc_default_page_size: may be different than dram_page_size only for ASICs for
 *                                      which the property supports_user_set_page_size is true
 *                                      (i.e. the DRAM supports multiple page sizes), otherwise
 *                                      it will shall  be equal to dram_page_size.
 * @num_engine_cores: number of engine cpu cores.
 * @max_num_of_engines: maximum number of all engines in the ASIC.
 * @num_of_special_blocks: special_blocks array size.
 * @glbl_err_max_cause_num: global err max cause number.
 * @hbw_flush_reg: register to read to generate HBW flush. value of 0 means HBW flush is
 *                 not supported.
 * @reserved_fw_mem_size: size of dram memory reserved for FW.
 * @fw_event_queue_size: queue size for events from CPU-CP.
 *                       A value of 0 means using the default HL_EQ_SIZE_IN_BYTES value.
 * @collective_first_sob: first sync object available for collective use
 * @collective_first_mon: first monitor available for collective use
 * @sync_stream_first_sob: first sync object available for sync stream use
 * @sync_stream_first_mon: first monitor available for sync stream use
 * @first_available_user_sob: first sob available for the user
 * @first_available_user_mon: first monitor available for the user
 * @first_available_user_interrupt: first available interrupt reserved for the user
 * @first_available_cq: first available CQ for the user.
 * @user_interrupt_count: number of user interrupts.
 * @user_dec_intr_count: number of decoder interrupts exposed to user.
 * @tpc_interrupt_id: interrupt id for TPC to use in order to raise events towards the host.
 * @eq_interrupt_id: interrupt id for EQ, uses to synchronize EQ interrupts in hard-reset.
 * @cache_line_size: device cache line size.
 * @server_type: Server type that the ASIC is currently installed in.
 *               The value is according to enum hl_server_type in uapi file.
 * @completion_queues_count: number of completion queues.
 * @completion_mode: 0 - job based completion, 1 - cs based completion
 * @mme_master_slave_mode: 0 - Each MME works independently, 1 - MME works
 *                         in Master/Slave mode
 * @fw_security_enabled: true if security measures are enabled in firmware,
 *                       false otherwise
 * @fw_cpu_boot_dev_sts0_valid: status bits are valid and can be fetched from
 *                              BOOT_DEV_STS0
 * @fw_cpu_boot_dev_sts1_valid: status bits are valid and can be fetched from
 *                              BOOT_DEV_STS1
 * @dram_supports_virtual_memory: is there an MMU towards the DRAM
 * @hard_reset_done_by_fw: true if firmware is handling hard reset flow
 * @num_functional_hbms: number of functional HBMs in each DCORE.
 * @hints_range_reservation: device support hint addresses range reservation.
 * @iatu_done_by_fw: true if iATU configuration is being done by FW.
 * @dynamic_fw_load: is dynamic FW load is supported.
 * @gic_interrupts_enable: true if FW is not blocking GIC controller,
 *                         false otherwise.
 * @use_get_power_for_reset_history: To support backward compatibility for Goya
 *                                   and Gaudi
 * @supports_compute_reset: is a reset which is not a hard-reset supported by this asic.
 * @allow_inference_soft_reset: true if the ASIC supports soft reset that is
 *                              initiated by user or TDR. This is only true
 *                              in inference ASICs, as there is no real-world
 *                              use-case of doing soft-reset in training (due
 *                              to the fact that training runs on multiple
 *                              devices)
 * @configurable_stop_on_err: is stop-on-error option configurable via debugfs.
 * @set_max_power_on_device_init: true if need to set max power in F/W on device init.
 * @supports_user_set_page_size: true if user can set the allocation page size.
 * @dma_mask: the dma mask to be set for this device.
 * @supports_advanced_cpucp_rc: true if new cpucp opcodes are supported.
 * @supports_engine_modes: true if changing engines/engine_cores modes is supported.
 * @support_dynamic_resereved_fw_size: true if we support dynamic reserved size for fw.
 */
struct asic_fixed_properties {
	struct hw_queue_properties	*hw_queues_props;
	struct hl_special_block_info	*special_blocks;
	struct hl_skip_blocks_cfg	skip_special_blocks_cfg;
	struct cpucp_info		cpucp_info;
	char				uboot_ver[VERSION_MAX_LEN];
	char				preboot_ver[VERSION_MAX_LEN];
	struct hl_mmu_properties	dmmu;
	struct hl_mmu_properties	pmmu;
	struct hl_mmu_properties	pmmu_huge;
	struct hl_hints_range		hints_dram_reserved_va_range;
	struct hl_hints_range		hints_host_reserved_va_range;
	struct hl_hints_range		hints_host_hpage_reserved_va_range;
	u64				sram_base_address;
	u64				sram_end_address;
	u64				sram_user_base_address;
	u64				dram_base_address;
	u64				dram_end_address;
	u64				dram_user_base_address;
	u64				dram_size;
	u64				dram_pci_bar_size;
	u64				max_power_default;
	u64				dc_power_default;
	u64				dram_size_for_default_page_mapping;
	u64				pcie_dbi_base_address;
	u64				pcie_aux_dbi_reg_addr;
	u64				mmu_pgt_addr;
	u64				mmu_dram_default_page_addr;
	u64				tpc_enabled_mask;
	u64				tpc_binning_mask;
	u64				dram_enabled_mask;
	u64				dram_binning_mask;
	u64				dram_hints_align_mask;
	u64				cfg_base_address;
	u64				mmu_cache_mng_addr;
	u64				mmu_cache_mng_size;
	u64				device_dma_offset_for_host_access;
	u64				host_base_address;
	u64				host_end_address;
	u64				max_freq_value;
	u64				engine_core_interrupt_reg_addr;
	u32				clk_pll_index;
	u32				mmu_pgt_size;
	u32				mmu_pte_size;
	u32				dram_page_size;
	u32				cfg_size;
	u32				sram_size;
	u32				max_asid;
	u32				num_of_events;
	u32				psoc_pci_pll_nr;
	u32				psoc_pci_pll_nf;
	u32				psoc_pci_pll_od;
	u32				psoc_pci_pll_div_factor;
	u32				psoc_timestamp_frequency;
	u32				high_pll;
	u32				cb_pool_cb_cnt;
	u32				cb_pool_cb_size;
	u32				decoder_enabled_mask;
	u32				decoder_binning_mask;
	u32				rotator_enabled_mask;
	u32				edma_enabled_mask;
	u32				edma_binning_mask;
	u32				max_pending_cs;
	u32				max_queues;
	u32				fw_preboot_cpu_boot_dev_sts0;
	u32				fw_preboot_cpu_boot_dev_sts1;
	u32				fw_bootfit_cpu_boot_dev_sts0;
	u32				fw_bootfit_cpu_boot_dev_sts1;
	u32				fw_app_cpu_boot_dev_sts0;
	u32				fw_app_cpu_boot_dev_sts1;
	u32				max_dec;
	u32				hmmu_hif_enabled_mask;
	u32				faulty_dram_cluster_map;
	u32				xbar_edge_enabled_mask;
	u32				device_mem_alloc_default_page_size;
	u32				num_engine_cores;
	u32				max_num_of_engines;
	u32				num_of_special_blocks;
	u32				glbl_err_max_cause_num;
	u32				hbw_flush_reg;
	u32				reserved_fw_mem_size;
	u32				fw_event_queue_size;
	u16				collective_first_sob;
	u16				collective_first_mon;
	u16				sync_stream_first_sob;
	u16				sync_stream_first_mon;
	u16				first_available_user_sob[HL_MAX_DCORES];
	u16				first_available_user_mon[HL_MAX_DCORES];
	u16				first_available_user_interrupt;
	u16				first_available_cq[HL_MAX_DCORES];
	u16				user_interrupt_count;
	u16				user_dec_intr_count;
	u16				tpc_interrupt_id;
	u16				eq_interrupt_id;
	u16				cache_line_size;
	u16				server_type;
	u8				completion_queues_count;
	u8				completion_mode;
	u8				mme_master_slave_mode;
	u8				fw_security_enabled;
	u8				fw_cpu_boot_dev_sts0_valid;
	u8				fw_cpu_boot_dev_sts1_valid;
	u8				dram_supports_virtual_memory;
	u8				hard_reset_done_by_fw;
	u8				num_functional_hbms;
	u8				hints_range_reservation;
	u8				iatu_done_by_fw;
	u8				dynamic_fw_load;
	u8				gic_interrupts_enable;
	u8				use_get_power_for_reset_history;
	u8				supports_compute_reset;
	u8				allow_inference_soft_reset;
	u8				configurable_stop_on_err;
	u8				set_max_power_on_device_init;
	u8				supports_user_set_page_size;
	u8				dma_mask;
	u8				supports_advanced_cpucp_rc;
	u8				supports_engine_modes;
	u8				support_dynamic_resereved_fw_size;
};

/**
 * struct hl_fence - software synchronization primitive
 * @completion: fence is implemented using completion
 * @refcount: refcount for this fence
 * @cs_sequence: sequence of the corresponding command submission
 * @stream_master_qid_map: streams masters QID bitmap to represent all streams
 *                         masters QIDs that multi cs is waiting on
 * @error: mark this fence with error
 * @timestamp: timestamp upon completion
 * @mcs_handling_done: indicates that corresponding command submission has
 *                     finished msc handling, this does not mean it was part
 *                     of the mcs
 */
struct hl_fence {
	struct completion	completion;
	struct kref		refcount;
	u64			cs_sequence;
	u32			stream_master_qid_map;
	int			error;
	ktime_t			timestamp;
	u8			mcs_handling_done;
};

/**
 * struct hl_cs_compl - command submission completion object.
 * @base_fence: hl fence object.
 * @lock: spinlock to protect fence.
 * @hdev: habanalabs device structure.
 * @hw_sob: the H/W SOB used in this signal/wait CS.
 * @encaps_sig_hdl: encaps signals handler.
 * @cs_seq: command submission sequence number.
 * @type: type of the CS - signal/wait.
 * @sob_val: the SOB value that is used in this signal/wait CS.
 * @sob_group: the SOB group that is used in this collective wait CS.
 * @encaps_signals: indication whether it's a completion object of cs with
 * encaps signals or not.
 */
struct hl_cs_compl {
	struct hl_fence		base_fence;
	spinlock_t		lock;
	struct hl_device	*hdev;
	struct hl_hw_sob	*hw_sob;
	struct hl_cs_encaps_sig_handle *encaps_sig_hdl;
	u64			cs_seq;
	enum hl_cs_type		type;
	u16			sob_val;
	u16			sob_group;
	bool			encaps_signals;
};

/*
 * Command Buffers
 */

/**
 * struct hl_ts_buff - describes a timestamp buffer.
 * @kernel_buff_address: Holds the internal buffer's kernel virtual address.
 * @user_buff_address: Holds the user buffer's kernel virtual address.
 * @kernel_buff_size: Holds the internal kernel buffer size.
 */
struct hl_ts_buff {
	void			*kernel_buff_address;
	void			*user_buff_address;
	u32			kernel_buff_size;
};

struct hl_mmap_mem_buf;

/**
 * struct hl_mem_mgr - describes unified memory manager for mappable memory chunks.
 * @dev: back pointer to the owning device
 * @lock: protects handles
 * @handles: an idr holding all active handles to the memory buffers in the system.
 */
struct hl_mem_mgr {
	struct device *dev;
	spinlock_t lock;
	struct idr handles;
};

/**
 * struct hl_mem_mgr_fini_stats - describes statistics returned during memory manager teardown.
 * @n_busy_cb: the amount of CB handles that could not be removed
 * @n_busy_ts: the amount of TS handles that could not be removed
 * @n_busy_other: the amount of any other type of handles that could not be removed
 */
struct hl_mem_mgr_fini_stats {
	u32 n_busy_cb;
	u32 n_busy_ts;
	u32 n_busy_other;
};

/**
 * struct hl_mmap_mem_buf_behavior - describes unified memory manager buffer behavior
 * @topic: string identifier used for logging
 * @mem_id: memory type identifier, embedded in the handle and used to identify
 *          the memory type by handle.
 * @alloc: callback executed on buffer allocation, shall allocate the memory,
 *         set it under buffer private, and set mappable size.
 * @mmap: callback executed on mmap, must map the buffer to vma
 * @release: callback executed on release, must free the resources used by the buffer
 */
struct hl_mmap_mem_buf_behavior {
	const char *topic;
	u64 mem_id;

	int (*alloc)(struct hl_mmap_mem_buf *buf, gfp_t gfp, void *args);
	int (*mmap)(struct hl_mmap_mem_buf *buf, struct vm_area_struct *vma, void *args);
	void (*release)(struct hl_mmap_mem_buf *buf);
};

/**
 * struct hl_mmap_mem_buf - describes a single unified memory buffer
 * @behavior: buffer behavior
 * @mmg: back pointer to the unified memory manager
 * @refcount: reference counter for buffer users
 * @private: pointer to buffer behavior private data
 * @mmap: atomic boolean indicating whether or not the buffer is mapped right now
 * @real_mapped_size: the actual size of buffer mapped, after part of it may be released,
 *                   may change at runtime.
 * @mappable_size: the original mappable size of the buffer, does not change after
 *                 the allocation.
 * @handle: the buffer id in mmg handles store
 */
struct hl_mmap_mem_buf {
	struct hl_mmap_mem_buf_behavior *behavior;
	struct hl_mem_mgr *mmg;
	struct kref refcount;
	void *private;
	atomic_t mmap;
	u64 real_mapped_size;
	u64 mappable_size;
	u64 handle;
};

/**
 * struct hl_cb - describes a Command Buffer.
 * @hdev: pointer to device this CB belongs to.
 * @ctx: pointer to the CB owner's context.
 * @buf: back pointer to the parent mappable memory buffer
 * @debugfs_list: node in debugfs list of command buffers.
 * @pool_list: node in pool list of command buffers.
 * @kernel_address: Holds the CB's kernel virtual address.
 * @virtual_addr: Holds the CB's virtual address.
 * @bus_address: Holds the CB's DMA address.
 * @size: holds the CB's size.
 * @roundup_size: holds the cb size after roundup to page size.
 * @cs_cnt: holds number of CS that this CB participates in.
 * @is_handle_destroyed: atomic boolean indicating whether or not the CB handle was destroyed.
 * @is_pool: true if CB was acquired from the pool, false otherwise.
 * @is_internal: internally allocated
 * @is_mmu_mapped: true if the CB is mapped to the device's MMU.
 */
struct hl_cb {
	struct hl_device	*hdev;
	struct hl_ctx		*ctx;
	struct hl_mmap_mem_buf	*buf;
	struct list_head	debugfs_list;
	struct list_head	pool_list;
	void			*kernel_address;
	u64			virtual_addr;
	dma_addr_t		bus_address;
	u32			size;
	u32			roundup_size;
	atomic_t		cs_cnt;
	atomic_t		is_handle_destroyed;
	u8			is_pool;
	u8			is_internal;
	u8			is_mmu_mapped;
};


/*
 * QUEUES
 */

struct hl_cs_job;

/* Queue length of external and HW queues */
#define HL_QUEUE_LENGTH			4096
#define HL_QUEUE_SIZE_IN_BYTES		(HL_QUEUE_LENGTH * HL_BD_SIZE)

#if (HL_MAX_JOBS_PER_CS > HL_QUEUE_LENGTH)
#error "HL_QUEUE_LENGTH must be greater than HL_MAX_JOBS_PER_CS"
#endif

/* HL_CQ_LENGTH is in units of struct hl_cq_entry */
#define HL_CQ_LENGTH			HL_QUEUE_LENGTH
#define HL_CQ_SIZE_IN_BYTES		(HL_CQ_LENGTH * HL_CQ_ENTRY_SIZE)

/* Must be power of 2 */
#define HL_EQ_LENGTH			64
#define HL_EQ_SIZE_IN_BYTES		(HL_EQ_LENGTH * HL_EQ_ENTRY_SIZE)

/* Host <-> CPU-CP shared memory size */
#define HL_CPU_ACCESSIBLE_MEM_SIZE	SZ_2M

/**
 * struct hl_sync_stream_properties -
 *     describes a H/W queue sync stream properties
 * @hw_sob: array of the used H/W SOBs by this H/W queue.
 * @next_sob_val: the next value to use for the currently used SOB.
 * @base_sob_id: the base SOB id of the SOBs used by this queue.
 * @base_mon_id: the base MON id of the MONs used by this queue.
 * @collective_mstr_mon_id: the MON ids of the MONs used by this master queue
 *                          in order to sync with all slave queues.
 * @collective_slave_mon_id: the MON id used by this slave queue in order to
 *                           sync with its master queue.
 * @collective_sob_id: current SOB id used by this collective slave queue
 *                     to signal its collective master queue upon completion.
 * @curr_sob_offset: the id offset to the currently used SOB from the
 *                   HL_RSVD_SOBS that are being used by this queue.
 */
struct hl_sync_stream_properties {
	struct hl_hw_sob hw_sob[HL_RSVD_SOBS];
	u16		next_sob_val;
	u16		base_sob_id;
	u16		base_mon_id;
	u16		collective_mstr_mon_id[HL_COLLECTIVE_RSVD_MSTR_MONS];
	u16		collective_slave_mon_id;
	u16		collective_sob_id;
	u8		curr_sob_offset;
};

/**
 * struct hl_encaps_signals_mgr - describes sync stream encapsulated signals
 * handlers manager
 * @lock: protects handles.
 * @handles: an idr to hold all encapsulated signals handles.
 */
struct hl_encaps_signals_mgr {
	spinlock_t		lock;
	struct idr		handles;
};

/**
 * struct hl_hw_queue - describes a H/W transport queue.
 * @shadow_queue: pointer to a shadow queue that holds pointers to jobs.
 * @sync_stream_prop: sync stream queue properties
 * @queue_type: type of queue.
 * @collective_mode: collective mode of current queue
 * @kernel_address: holds the queue's kernel virtual address.
 * @bus_address: holds the queue's DMA address.
 * @pq_dram_address: hold the dram address when the PQ is allocated, used when dram_bd is true in
 *                   queue properites.
 * @pi: holds the queue's pi value.
 * @ci: holds the queue's ci value, AS CALCULATED BY THE DRIVER (not real ci).
 * @hw_queue_id: the id of the H/W queue.
 * @cq_id: the id for the corresponding CQ for this H/W queue.
 * @msi_vec: the IRQ number of the H/W queue.
 * @int_queue_len: length of internal queue (number of entries).
 * @valid: is the queue valid (we have array of 32 queues, not all of them
 *         exist).
 * @supports_sync_stream: True if queue supports sync stream
 * @dram_bd: True if the bd should be copied to dram, needed for PQ which has been allocated on dram
 */
struct hl_hw_queue {
	struct hl_cs_job			**shadow_queue;
	struct hl_sync_stream_properties	sync_stream_prop;
	enum hl_queue_type			queue_type;
	enum hl_collective_mode			collective_mode;
	void					*kernel_address;
	dma_addr_t				bus_address;
	u64					pq_dram_address;
	u32					pi;
	atomic_t				ci;
	u32					hw_queue_id;
	u32					cq_id;
	u32					msi_vec;
	u16					int_queue_len;
	u8					valid;
	u8					supports_sync_stream;
	u8					dram_bd;
};

/**
 * struct hl_cq - describes a completion queue
 * @hdev: pointer to the device structure
 * @kernel_address: holds the queue's kernel virtual address
 * @bus_address: holds the queue's DMA address
 * @cq_idx: completion queue index in array
 * @hw_queue_id: the id of the matching H/W queue
 * @ci: ci inside the queue
 * @pi: pi inside the queue
 * @free_slots_cnt: counter of free slots in queue
 */
struct hl_cq {
	struct hl_device	*hdev;
	void			*kernel_address;
	dma_addr_t		bus_address;
	u32			cq_idx;
	u32			hw_queue_id;
	u32			ci;
	u32			pi;
	atomic_t		free_slots_cnt;
};

enum hl_user_interrupt_type {
	HL_USR_INTERRUPT_CQ = 0,
	HL_USR_INTERRUPT_DECODER,
	HL_USR_INTERRUPT_TPC,
	HL_USR_INTERRUPT_UNEXPECTED
};

/**
 * struct hl_ts_free_jobs - holds user interrupt ts free nodes related data
 * @free_nodes_pool: pool of nodes to be used for free timestamp jobs
 * @free_nodes_length: number of nodes in free_nodes_pool
 * @next_avail_free_node_idx: index of the next free node in the pool
 *
 * the free nodes pool must be protected by the user interrupt lock
 * to avoid race between different interrupts which are using the same
 * ts buffer with different offsets.
 */
struct hl_ts_free_jobs {
	struct timestamp_reg_free_node *free_nodes_pool;
	u32				free_nodes_length;
	u32				next_avail_free_node_idx;
};

/**
 * struct hl_user_interrupt - holds user interrupt information
 * @hdev: pointer to the device structure
 * @ts_free_jobs_data: timestamp free jobs related data
 * @type: user interrupt type
 * @wait_list_head: head to the list of user threads pending on this interrupt
 * @ts_list_head: head to the list of timestamp records
 * @wait_list_lock: protects wait_list_head
 * @ts_list_lock: protects ts_list_head
 * @timestamp: last timestamp taken upon interrupt
 * @interrupt_id: msix interrupt id
 */
struct hl_user_interrupt {
	struct hl_device		*hdev;
	struct hl_ts_free_jobs		ts_free_jobs_data;
	enum hl_user_interrupt_type	type;
	struct list_head		wait_list_head;
	struct list_head		ts_list_head;
	spinlock_t			wait_list_lock;
	spinlock_t			ts_list_lock;
	ktime_t				timestamp;
	u32				interrupt_id;
};

/**
 * struct timestamp_reg_free_node - holds the timestamp registration free objects node
 * @free_objects_node: node in the list free_obj_jobs
 * @cq_cb: pointer to cq command buffer to be freed
 * @buf: pointer to timestamp buffer to be freed
 * @in_use: indicates whether the node still in use in workqueue thread.
 * @dynamic_alloc: indicates whether the node was allocated dynamically in the interrupt handler
 */
struct timestamp_reg_free_node {
	struct list_head	free_objects_node;
	struct hl_cb		*cq_cb;
	struct hl_mmap_mem_buf	*buf;
	atomic_t		in_use;
	u8			dynamic_alloc;
};

/* struct timestamp_reg_work_obj - holds the timestamp registration free objects job
 * the job will be to pass over the free_obj_jobs list and put refcount to objects
 * in each node of the list
 * @free_obj: workqueue object to free timestamp registration node objects
 * @hdev: pointer to the device structure
 * @free_obj_head: list of free jobs nodes (node type timestamp_reg_free_node)
 * @dynamic_alloc_free_obj_head: list of free jobs nodes which were dynamically allocated in the
 *                               interrupt handler.
 */
struct timestamp_reg_work_obj {
	struct work_struct	free_obj;
	struct hl_device	*hdev;
	struct list_head	*free_obj_head;
	struct list_head	*dynamic_alloc_free_obj_head;
};

/* struct timestamp_reg_info - holds the timestamp registration related data.
 * @buf: pointer to the timestamp buffer which include both user/kernel buffers.
 *       relevant only when doing timestamps records registration.
 * @cq_cb: pointer to CQ counter CB.
 * @interrupt: interrupt that the node hanged on it's wait list.
 * @timestamp_kernel_addr: timestamp handle address, where to set timestamp
 *                         relevant only when doing timestamps records
 *                         registration.
 * @in_use: indicates if the node already in use. relevant only when doing
 *          timestamps records registration, since in this case the driver
 *          will have it's own buffer which serve as a records pool instead of
 *          allocating records dynamically.
 */
struct timestamp_reg_info {
	struct hl_mmap_mem_buf		*buf;
	struct hl_cb			*cq_cb;
	struct hl_user_interrupt	*interrupt;
	u64				*timestamp_kernel_addr;
	bool				in_use;
};

/**
 * struct hl_user_pending_interrupt - holds a context to a user thread
 *                                    pending on an interrupt
 * @ts_reg_info: holds the timestamps registration nodes info
 * @list_node: node in the list of user threads pending on an interrupt or timestamp
 * @fence: hl fence object for interrupt completion
 * @cq_target_value: CQ target value
 * @cq_kernel_addr: CQ kernel address, to be used in the cq interrupt
 *                  handler for target value comparison
 */
struct hl_user_pending_interrupt {
	struct timestamp_reg_info	ts_reg_info;
	struct list_head		list_node;
	struct hl_fence			fence;
	u64				cq_target_value;
	u64				*cq_kernel_addr;
};

/**
 * struct hl_eq - describes the event queue (single one per device)
 * @hdev: pointer to the device structure
 * @kernel_address: holds the queue's kernel virtual address
 * @bus_address: holds the queue's DMA address
 * @size: the event queue size
 * @ci: ci inside the queue
 * @prev_eqe_index: the index of the previous event queue entry. The index of
 *                  the current entry's index must be +1 of the previous one.
 * @check_eqe_index: do we need to check the index of the current entry vs. the
 *                   previous one. This is for backward compatibility with older
 *                   firmwares
 */
struct hl_eq {
	struct hl_device	*hdev;
	void			*kernel_address;
	dma_addr_t		bus_address;
	u32			size;
	u32			ci;
	u32			prev_eqe_index;
	bool			check_eqe_index;
};

/**
 * struct hl_dec - describes a decoder sw instance.
 * @hdev: pointer to the device structure.
 * @abnrm_intr_work: workqueue work item to run when decoder generates an error interrupt.
 * @core_id: ID of the decoder.
 * @base_addr: base address of the decoder.
 */
struct hl_dec {
	struct hl_device	*hdev;
	struct work_struct	abnrm_intr_work;
	u32			core_id;
	u32			base_addr;
};

/**
 * enum hl_asic_type - supported ASIC types.
 * @ASIC_INVALID: Invalid ASIC type.
 * @ASIC_GOYA: Goya device (HL-1000).
 * @ASIC_GAUDI: Gaudi device (HL-2000).
 * @ASIC_GAUDI_SEC: Gaudi secured device (HL-2000).
 * @ASIC_GAUDI2: Gaudi2 device.
 * @ASIC_GAUDI2B: Gaudi2B device.
 * @ASIC_GAUDI2C: Gaudi2C device.
<<<<<<< HEAD
=======
 * @ASIC_GAUDI2D: Gaudi2D device.
>>>>>>> 2d5404ca
 */
enum hl_asic_type {
	ASIC_INVALID,

	ASIC_GOYA,
	ASIC_GAUDI,
	ASIC_GAUDI_SEC,
	ASIC_GAUDI2,
	ASIC_GAUDI2B,
	ASIC_GAUDI2C,
<<<<<<< HEAD
=======
	ASIC_GAUDI2D,
>>>>>>> 2d5404ca
};

struct hl_cs_parser;

/**
 * enum hl_pm_mng_profile - power management profile.
 * @PM_AUTO: internal clock is set by the Linux driver.
 * @PM_MANUAL: internal clock is set by the user.
 * @PM_LAST: last power management type.
 */
enum hl_pm_mng_profile {
	PM_AUTO = 1,
	PM_MANUAL,
	PM_LAST
};

/**
 * enum hl_pll_frequency - PLL frequency.
 * @PLL_HIGH: high frequency.
 * @PLL_LOW: low frequency.
 * @PLL_LAST: last frequency values that were configured by the user.
 */
enum hl_pll_frequency {
	PLL_HIGH = 1,
	PLL_LOW,
	PLL_LAST
};

#define PLL_REF_CLK 50

enum div_select_defs {
	DIV_SEL_REF_CLK = 0,
	DIV_SEL_PLL_CLK = 1,
	DIV_SEL_DIVIDED_REF = 2,
	DIV_SEL_DIVIDED_PLL = 3,
};

enum debugfs_access_type {
	DEBUGFS_READ8,
	DEBUGFS_WRITE8,
	DEBUGFS_READ32,
	DEBUGFS_WRITE32,
	DEBUGFS_READ64,
	DEBUGFS_WRITE64,
};

enum pci_region {
	PCI_REGION_CFG,
	PCI_REGION_SRAM,
	PCI_REGION_DRAM,
	PCI_REGION_SP_SRAM,
	PCI_REGION_NUMBER,
};

/**
 * struct pci_mem_region - describe memory region in a PCI bar
 * @region_base: region base address
 * @region_size: region size
 * @bar_size: size of the BAR
 * @offset_in_bar: region offset into the bar
 * @bar_id: bar ID of the region
 * @used: if used 1, otherwise 0
 */
struct pci_mem_region {
	u64 region_base;
	u64 region_size;
	u64 bar_size;
	u64 offset_in_bar;
	u8 bar_id;
	u8 used;
};

/**
 * struct static_fw_load_mgr - static FW load manager
 * @preboot_version_max_off: max offset to preboot version
 * @boot_fit_version_max_off: max offset to boot fit version
 * @kmd_msg_to_cpu_reg: register address for KDM->CPU messages
 * @cpu_cmd_status_to_host_reg: register address for CPU command status response
 * @cpu_boot_status_reg: boot status register
 * @cpu_boot_dev_status0_reg: boot device status register 0
 * @cpu_boot_dev_status1_reg: boot device status register 1
 * @boot_err0_reg: boot error register 0
 * @boot_err1_reg: boot error register 1
 * @preboot_version_offset_reg: SRAM offset to preboot version register
 * @boot_fit_version_offset_reg: SRAM offset to boot fit version register
 * @sram_offset_mask: mask for getting offset into the SRAM
 * @cpu_reset_wait_msec: used when setting WFE via kmd_msg_to_cpu_reg
 */
struct static_fw_load_mgr {
	u64 preboot_version_max_off;
	u64 boot_fit_version_max_off;
	u32 kmd_msg_to_cpu_reg;
	u32 cpu_cmd_status_to_host_reg;
	u32 cpu_boot_status_reg;
	u32 cpu_boot_dev_status0_reg;
	u32 cpu_boot_dev_status1_reg;
	u32 boot_err0_reg;
	u32 boot_err1_reg;
	u32 preboot_version_offset_reg;
	u32 boot_fit_version_offset_reg;
	u32 sram_offset_mask;
	u32 cpu_reset_wait_msec;
};

/**
 * struct fw_response - FW response to LKD command
 * @ram_offset: descriptor offset into the RAM
 * @ram_type: RAM type containing the descriptor (SRAM/DRAM)
 * @status: command status
 */
struct fw_response {
	u32 ram_offset;
	u8 ram_type;
	u8 status;
};

/**
 * struct dynamic_fw_load_mgr - dynamic FW load manager
 * @response: FW to LKD response
 * @comm_desc: the communication descriptor with FW
 * @image_region: region to copy the FW image to
 * @fw_image_size: size of FW image to load
 * @wait_for_bl_timeout: timeout for waiting for boot loader to respond
 * @fw_desc_valid: true if FW descriptor has been validated and hence the data can be used
 */
struct dynamic_fw_load_mgr {
	struct fw_response response;
	struct lkd_fw_comms_desc comm_desc;
	struct pci_mem_region *image_region;
	size_t fw_image_size;
	u32 wait_for_bl_timeout;
	bool fw_desc_valid;
};

/**
 * struct pre_fw_load_props - needed properties for pre-FW load
 * @cpu_boot_status_reg: cpu_boot_status register address
 * @sts_boot_dev_sts0_reg: sts_boot_dev_sts0 register address
 * @sts_boot_dev_sts1_reg: sts_boot_dev_sts1 register address
 * @boot_err0_reg: boot_err0 register address
 * @boot_err1_reg: boot_err1 register address
 * @wait_for_preboot_timeout: timeout to poll for preboot ready
 * @wait_for_preboot_extended_timeout: timeout to pull for preboot ready in case where we know
 *		preboot needs longer time.
 */
struct pre_fw_load_props {
	u32 cpu_boot_status_reg;
	u32 sts_boot_dev_sts0_reg;
	u32 sts_boot_dev_sts1_reg;
	u32 boot_err0_reg;
	u32 boot_err1_reg;
	u32 wait_for_preboot_timeout;
	u32 wait_for_preboot_extended_timeout;
};

/**
 * struct fw_image_props - properties of FW image
 * @image_name: name of the image
 * @src_off: offset in src FW to copy from
 * @copy_size: amount of bytes to copy (0 to copy the whole binary)
 */
struct fw_image_props {
	char *image_name;
	u32 src_off;
	u32 copy_size;
};

/**
 * struct fw_load_mgr - manager FW loading process
 * @dynamic_loader: specific structure for dynamic load
 * @static_loader: specific structure for static load
 * @pre_fw_load_props: parameter for pre FW load
 * @boot_fit_img: boot fit image properties
 * @linux_img: linux image properties
 * @cpu_timeout: CPU response timeout in usec
 * @boot_fit_timeout: Boot fit load timeout in usec
 * @skip_bmc: should BMC be skipped
 * @sram_bar_id: SRAM bar ID
 * @dram_bar_id: DRAM bar ID
 * @fw_comp_loaded: bitmask of loaded FW components. set bit meaning loaded
 *                  component. values are set according to enum hl_fw_types.
 */
struct fw_load_mgr {
	union {
		struct dynamic_fw_load_mgr dynamic_loader;
		struct static_fw_load_mgr static_loader;
	};
	struct pre_fw_load_props pre_fw_load;
	struct fw_image_props boot_fit_img;
	struct fw_image_props linux_img;
	u32 cpu_timeout;
	u32 boot_fit_timeout;
	u8 skip_bmc;
	u8 sram_bar_id;
	u8 dram_bar_id;
	u8 fw_comp_loaded;
};

struct hl_cs;

/**
 * struct engines_data - asic engines data
 * @buf: buffer for engines data in ascii
 * @actual_size: actual size of data that was written by the driver to the allocated buffer
 * @allocated_buf_size: total size of allocated buffer
 */
struct engines_data {
	char *buf;
	int actual_size;
	u32 allocated_buf_size;
};

/**
 * struct hl_asic_funcs - ASIC specific functions that are can be called from
 *                        common code.
 * @early_init: sets up early driver state (pre sw_init), doesn't configure H/W.
 * @early_fini: tears down what was done in early_init.
 * @late_init: sets up late driver/hw state (post hw_init) - Optional.
 * @late_fini: tears down what was done in late_init (pre hw_fini) - Optional.
 * @sw_init: sets up driver state, does not configure H/W.
 * @sw_fini: tears down driver state, does not configure H/W.
 * @hw_init: sets up the H/W state.
 * @hw_fini: tears down the H/W state.
 * @halt_engines: halt engines, needed for reset sequence. This also disables
 *                interrupts from the device. Should be called before
 *                hw_fini and before CS rollback.
 * @suspend: handles IP specific H/W or SW changes for suspend.
 * @resume: handles IP specific H/W or SW changes for resume.
 * @mmap: maps a memory.
 * @ring_doorbell: increment PI on a given QMAN.
 * @pqe_write: Write the PQ entry to the PQ. This is ASIC-specific
 *             function because the PQs are located in different memory areas
 *             per ASIC (SRAM, DRAM, Host memory) and therefore, the method of
 *             writing the PQE must match the destination memory area
 *             properties.
 * @asic_dma_alloc_coherent: Allocate coherent DMA memory by calling
 *                           dma_alloc_coherent(). This is ASIC function because
 *                           its implementation is not trivial when the driver
 *                           is loaded in simulation mode (not upstreamed).
 * @asic_dma_free_coherent:  Free coherent DMA memory by calling
 *                           dma_free_coherent(). This is ASIC function because
 *                           its implementation is not trivial when the driver
 *                           is loaded in simulation mode (not upstreamed).
 * @scrub_device_mem: Scrub the entire SRAM and DRAM.
 * @scrub_device_dram: Scrub the dram memory of the device.
 * @get_int_queue_base: get the internal queue base address.
 * @test_queues: run simple test on all queues for sanity check.
 * @asic_dma_pool_zalloc: small DMA allocation of coherent memory from DMA pool.
 *                        size of allocation is HL_DMA_POOL_BLK_SIZE.
 * @asic_dma_pool_free: free small DMA allocation from pool.
 * @cpu_accessible_dma_pool_alloc: allocate CPU PQ packet from DMA pool.
 * @cpu_accessible_dma_pool_free: free CPU PQ packet from DMA pool.
 * @dma_unmap_sgtable: DMA unmap scatter-gather table.
 * @dma_map_sgtable: DMA map scatter-gather table.
 * @cs_parser: parse Command Submission.
 * @add_end_of_cb_packets: Add packets to the end of CB, if device requires it.
 * @update_eq_ci: update event queue CI.
 * @context_switch: called upon ASID context switch.
 * @restore_phase_topology: clear all SOBs amd MONs.
 * @debugfs_read_dma: debug interface for reading up to 2MB from the device's
 *                    internal memory via DMA engine.
 * @add_device_attr: add ASIC specific device attributes.
 * @handle_eqe: handle event queue entry (IRQ) from CPU-CP.
 * @get_events_stat: retrieve event queue entries histogram.
 * @read_pte: read MMU page table entry from DRAM.
 * @write_pte: write MMU page table entry to DRAM.
 * @mmu_invalidate_cache: flush MMU STLB host/DRAM cache, either with soft
 *                        (L1 only) or hard (L0 & L1) flush.
 * @mmu_invalidate_cache_range: flush specific MMU STLB cache lines with ASID-VA-size mask.
 * @mmu_prefetch_cache_range: pre-fetch specific MMU STLB cache lines with ASID-VA-size mask.
 * @send_heartbeat: send is-alive packet to CPU-CP and verify response.
 * @debug_coresight: perform certain actions on Coresight for debugging.
 * @is_device_idle: return true if device is idle, false otherwise.
 * @compute_reset_late_init: perform certain actions needed after a compute reset
 * @hw_queues_lock: acquire H/W queues lock.
 * @hw_queues_unlock: release H/W queues lock.
 * @get_pci_id: retrieve PCI ID.
 * @get_eeprom_data: retrieve EEPROM data from F/W.
 * @get_monitor_dump: retrieve monitor registers dump from F/W.
 * @send_cpu_message: send message to F/W. If the message is timedout, the
 *                    driver will eventually reset the device. The timeout can
 *                    be determined by the calling function or it can be 0 and
 *                    then the timeout is the default timeout for the specific
 *                    ASIC
 * @get_hw_state: retrieve the H/W state
 * @pci_bars_map: Map PCI BARs.
 * @init_iatu: Initialize the iATU unit inside the PCI controller.
 * @rreg: Read a register. Needed for simulator support.
 * @wreg: Write a register. Needed for simulator support.
 * @halt_coresight: stop the ETF and ETR traces.
 * @ctx_init: context dependent initialization.
 * @ctx_fini: context dependent cleanup.
 * @pre_schedule_cs: Perform pre-CS-scheduling operations.
 * @get_queue_id_for_cq: Get the H/W queue id related to the given CQ index.
 * @load_firmware_to_device: load the firmware to the device's memory
 * @load_boot_fit_to_device: load boot fit to device's memory
 * @get_signal_cb_size: Get signal CB size.
 * @get_wait_cb_size: Get wait CB size.
 * @gen_signal_cb: Generate a signal CB.
 * @gen_wait_cb: Generate a wait CB.
 * @reset_sob: Reset a SOB.
 * @reset_sob_group: Reset SOB group
 * @get_device_time: Get the device time.
 * @pb_print_security_errors: print security errors according block and cause
 * @collective_wait_init_cs: Generate collective master/slave packets
 *                           and place them in the relevant cs jobs
 * @collective_wait_create_jobs: allocate collective wait cs jobs
 * @get_dec_base_addr: get the base address of a given decoder.
 * @scramble_addr: Routine to scramble the address prior of mapping it
 *                 in the MMU.
 * @descramble_addr: Routine to de-scramble the address prior of
 *                   showing it to users.
 * @ack_protection_bits_errors: ack and dump all security violations
 * @get_hw_block_id: retrieve a HW block id to be used by the user to mmap it.
 *                   also returns the size of the block if caller supplies
 *                   a valid pointer for it
 * @hw_block_mmap: mmap a HW block with a given id.
 * @enable_events_from_fw: send interrupt to firmware to notify them the
 *                         driver is ready to receive asynchronous events. This
 *                         function should be called during the first init and
 *                         after every hard-reset of the device
 * @ack_mmu_errors: check and ack mmu errors, page fault, access violation.
 * @get_msi_info: Retrieve asic-specific MSI ID of the f/w async event
 * @map_pll_idx_to_fw_idx: convert driver specific per asic PLL index to
 *                         generic f/w compatible PLL Indexes
 * @init_firmware_preload_params: initialize pre FW-load parameters.
 * @init_firmware_loader: initialize data for FW loader.
 * @init_cpu_scrambler_dram: Enable CPU specific DRAM scrambling
 * @state_dump_init: initialize constants required for state dump
 * @get_sob_addr: get SOB base address offset.
 * @set_pci_memory_regions: setting properties of PCI memory regions
 * @get_stream_master_qid_arr: get pointer to stream masters QID array
 * @check_if_razwi_happened: check if there was a razwi due to RR violation.
 * @access_dev_mem: access device memory
 * @set_dram_bar_base: set the base of the DRAM BAR
 * @set_engine_cores: set a config command to engine cores
 * @set_engines: set a config command to user engines
 * @send_device_activity: indication to FW about device availability
 * @set_dram_properties: set DRAM related properties.
 * @set_binning_masks: set binning/enable masks for all relevant components.
 */
struct hl_asic_funcs {
	int (*early_init)(struct hl_device *hdev);
	int (*early_fini)(struct hl_device *hdev);
	int (*late_init)(struct hl_device *hdev);
	void (*late_fini)(struct hl_device *hdev);
	int (*sw_init)(struct hl_device *hdev);
	int (*sw_fini)(struct hl_device *hdev);
	int (*hw_init)(struct hl_device *hdev);
	int (*hw_fini)(struct hl_device *hdev, bool hard_reset, bool fw_reset);
	void (*halt_engines)(struct hl_device *hdev, bool hard_reset, bool fw_reset);
	int (*suspend)(struct hl_device *hdev);
	int (*resume)(struct hl_device *hdev);
	int (*mmap)(struct hl_device *hdev, struct vm_area_struct *vma,
			void *cpu_addr, dma_addr_t dma_addr, size_t size);
	void (*ring_doorbell)(struct hl_device *hdev, u32 hw_queue_id, u32 pi);
	void (*pqe_write)(struct hl_device *hdev, __le64 *pqe,
			struct hl_bd *bd);
	void* (*asic_dma_alloc_coherent)(struct hl_device *hdev, size_t size,
					dma_addr_t *dma_handle, gfp_t flag);
	void (*asic_dma_free_coherent)(struct hl_device *hdev, size_t size,
					void *cpu_addr, dma_addr_t dma_handle);
	int (*scrub_device_mem)(struct hl_device *hdev);
	int (*scrub_device_dram)(struct hl_device *hdev, u64 val);
	void* (*get_int_queue_base)(struct hl_device *hdev, u32 queue_id,
				dma_addr_t *dma_handle, u16 *queue_len);
	int (*test_queues)(struct hl_device *hdev);
	void* (*asic_dma_pool_zalloc)(struct hl_device *hdev, size_t size,
				gfp_t mem_flags, dma_addr_t *dma_handle);
	void (*asic_dma_pool_free)(struct hl_device *hdev, void *vaddr,
				dma_addr_t dma_addr);
	void* (*cpu_accessible_dma_pool_alloc)(struct hl_device *hdev,
				size_t size, dma_addr_t *dma_handle);
	void (*cpu_accessible_dma_pool_free)(struct hl_device *hdev,
				size_t size, void *vaddr);
	void (*dma_unmap_sgtable)(struct hl_device *hdev, struct sg_table *sgt,
				enum dma_data_direction dir);
	int (*dma_map_sgtable)(struct hl_device *hdev, struct sg_table *sgt,
				enum dma_data_direction dir);
	int (*cs_parser)(struct hl_device *hdev, struct hl_cs_parser *parser);
	void (*add_end_of_cb_packets)(struct hl_device *hdev,
					void *kernel_address, u32 len,
					u32 original_len,
					u64 cq_addr, u32 cq_val, u32 msix_num,
					bool eb);
	void (*update_eq_ci)(struct hl_device *hdev, u32 val);
	int (*context_switch)(struct hl_device *hdev, u32 asid);
	void (*restore_phase_topology)(struct hl_device *hdev);
	int (*debugfs_read_dma)(struct hl_device *hdev, u64 addr, u32 size,
				void *blob_addr);
	void (*add_device_attr)(struct hl_device *hdev, struct attribute_group *dev_clk_attr_grp,
				struct attribute_group *dev_vrm_attr_grp);
	void (*handle_eqe)(struct hl_device *hdev,
				struct hl_eq_entry *eq_entry);
	void* (*get_events_stat)(struct hl_device *hdev, bool aggregate,
				u32 *size);
	u64 (*read_pte)(struct hl_device *hdev, u64 addr);
	void (*write_pte)(struct hl_device *hdev, u64 addr, u64 val);
	int (*mmu_invalidate_cache)(struct hl_device *hdev, bool is_hard,
					u32 flags);
	int (*mmu_invalidate_cache_range)(struct hl_device *hdev, bool is_hard,
				u32 flags, u32 asid, u64 va, u64 size);
	int (*mmu_prefetch_cache_range)(struct hl_ctx *ctx, u32 flags, u32 asid, u64 va, u64 size);
	int (*send_heartbeat)(struct hl_device *hdev);
	int (*debug_coresight)(struct hl_device *hdev, struct hl_ctx *ctx, void *data);
	bool (*is_device_idle)(struct hl_device *hdev, u64 *mask_arr, u8 mask_len,
				struct engines_data *e);
	int (*compute_reset_late_init)(struct hl_device *hdev);
	void (*hw_queues_lock)(struct hl_device *hdev);
	void (*hw_queues_unlock)(struct hl_device *hdev);
	u32 (*get_pci_id)(struct hl_device *hdev);
	int (*get_eeprom_data)(struct hl_device *hdev, void *data, size_t max_size);
	int (*get_monitor_dump)(struct hl_device *hdev, void *data);
	int (*send_cpu_message)(struct hl_device *hdev, u32 *msg,
				u16 len, u32 timeout, u64 *result);
	int (*pci_bars_map)(struct hl_device *hdev);
	int (*init_iatu)(struct hl_device *hdev);
	u32 (*rreg)(struct hl_device *hdev, u32 reg);
	void (*wreg)(struct hl_device *hdev, u32 reg, u32 val);
	void (*halt_coresight)(struct hl_device *hdev, struct hl_ctx *ctx);
	int (*ctx_init)(struct hl_ctx *ctx);
	void (*ctx_fini)(struct hl_ctx *ctx);
	int (*pre_schedule_cs)(struct hl_cs *cs);
	u32 (*get_queue_id_for_cq)(struct hl_device *hdev, u32 cq_idx);
	int (*load_firmware_to_device)(struct hl_device *hdev);
	int (*load_boot_fit_to_device)(struct hl_device *hdev);
	u32 (*get_signal_cb_size)(struct hl_device *hdev);
	u32 (*get_wait_cb_size)(struct hl_device *hdev);
	u32 (*gen_signal_cb)(struct hl_device *hdev, void *data, u16 sob_id,
			u32 size, bool eb);
	u32 (*gen_wait_cb)(struct hl_device *hdev,
			struct hl_gen_wait_properties *prop);
	void (*reset_sob)(struct hl_device *hdev, void *data);
	void (*reset_sob_group)(struct hl_device *hdev, u16 sob_group);
	u64 (*get_device_time)(struct hl_device *hdev);
	void (*pb_print_security_errors)(struct hl_device *hdev,
			u32 block_addr, u32 cause, u32 offended_addr);
	int (*collective_wait_init_cs)(struct hl_cs *cs);
	int (*collective_wait_create_jobs)(struct hl_device *hdev,
			struct hl_ctx *ctx, struct hl_cs *cs,
			u32 wait_queue_id, u32 collective_engine_id,
			u32 encaps_signal_offset);
	u32 (*get_dec_base_addr)(struct hl_device *hdev, u32 core_id);
	u64 (*scramble_addr)(struct hl_device *hdev, u64 addr);
	u64 (*descramble_addr)(struct hl_device *hdev, u64 addr);
	void (*ack_protection_bits_errors)(struct hl_device *hdev);
	int (*get_hw_block_id)(struct hl_device *hdev, u64 block_addr,
				u32 *block_size, u32 *block_id);
	int (*hw_block_mmap)(struct hl_device *hdev, struct vm_area_struct *vma,
			u32 block_id, u32 block_size);
	void (*enable_events_from_fw)(struct hl_device *hdev);
	int (*ack_mmu_errors)(struct hl_device *hdev, u64 mmu_cap_mask);
	void (*get_msi_info)(__le32 *table);
	int (*map_pll_idx_to_fw_idx)(u32 pll_idx);
	void (*init_firmware_preload_params)(struct hl_device *hdev);
	void (*init_firmware_loader)(struct hl_device *hdev);
	void (*init_cpu_scrambler_dram)(struct hl_device *hdev);
	void (*state_dump_init)(struct hl_device *hdev);
	u32 (*get_sob_addr)(struct hl_device *hdev, u32 sob_id);
	void (*set_pci_memory_regions)(struct hl_device *hdev);
	u32* (*get_stream_master_qid_arr)(void);
	void (*check_if_razwi_happened)(struct hl_device *hdev);
	int (*mmu_get_real_page_size)(struct hl_device *hdev, struct hl_mmu_properties *mmu_prop,
					u32 page_size, u32 *real_page_size, bool is_dram_addr);
	int (*access_dev_mem)(struct hl_device *hdev, enum pci_region region_type,
				u64 addr, u64 *val, enum debugfs_access_type acc_type);
	u64 (*set_dram_bar_base)(struct hl_device *hdev, u64 addr);
	int (*set_engine_cores)(struct hl_device *hdev, u32 *core_ids,
					u32 num_cores, u32 core_command);
	int (*set_engines)(struct hl_device *hdev, u32 *engine_ids,
					u32 num_engines, u32 engine_command);
	int (*send_device_activity)(struct hl_device *hdev, bool open);
	int (*set_dram_properties)(struct hl_device *hdev);
	int (*set_binning_masks)(struct hl_device *hdev);
};


/*
 * CONTEXTS
 */

#define HL_KERNEL_ASID_ID	0

/**
 * enum hl_va_range_type - virtual address range type.
 * @HL_VA_RANGE_TYPE_HOST: range type of host pages
 * @HL_VA_RANGE_TYPE_HOST_HUGE: range type of host huge pages
 * @HL_VA_RANGE_TYPE_DRAM: range type of dram pages
 */
enum hl_va_range_type {
	HL_VA_RANGE_TYPE_HOST,
	HL_VA_RANGE_TYPE_HOST_HUGE,
	HL_VA_RANGE_TYPE_DRAM,
	HL_VA_RANGE_TYPE_MAX
};

/**
 * struct hl_va_range - virtual addresses range.
 * @lock: protects the virtual addresses list.
 * @list: list of virtual addresses blocks available for mappings.
 * @start_addr: range start address.
 * @end_addr: range end address.
 * @page_size: page size of this va range.
 */
struct hl_va_range {
	struct mutex		lock;
	struct list_head	list;
	u64			start_addr;
	u64			end_addr;
	u32			page_size;
};

/**
 * struct hl_cs_counters_atomic - command submission counters
 * @out_of_mem_drop_cnt: dropped due to memory allocation issue
 * @parsing_drop_cnt: dropped due to error in packet parsing
 * @queue_full_drop_cnt: dropped due to queue full
 * @device_in_reset_drop_cnt: dropped due to device in reset
 * @max_cs_in_flight_drop_cnt: dropped due to maximum CS in-flight
 * @validation_drop_cnt: dropped due to error in validation
 */
struct hl_cs_counters_atomic {
	atomic64_t out_of_mem_drop_cnt;
	atomic64_t parsing_drop_cnt;
	atomic64_t queue_full_drop_cnt;
	atomic64_t device_in_reset_drop_cnt;
	atomic64_t max_cs_in_flight_drop_cnt;
	atomic64_t validation_drop_cnt;
};

/**
 * struct hl_dmabuf_priv - a dma-buf private object.
 * @dmabuf: pointer to dma-buf object.
 * @ctx: pointer to the dma-buf owner's context.
 * @phys_pg_pack: pointer to physical page pack if the dma-buf was exported
 *                where virtual memory is supported.
 * @memhash_hnode: pointer to the memhash node. this object holds the export count.
 * @offset: the offset into the buffer from which the memory is exported.
 *          Relevant only if virtual memory is supported and phys_pg_pack is being used.
 * device_phys_addr: physical address of the device's memory. Relevant only
 *                   if phys_pg_pack is NULL (dma-buf was exported from address).
 *                   The total size can be taken from the dmabuf object.
 */
struct hl_dmabuf_priv {
	struct dma_buf			*dmabuf;
	struct hl_ctx			*ctx;
	struct hl_vm_phys_pg_pack	*phys_pg_pack;
	struct hl_vm_hash_node		*memhash_hnode;
	u64				offset;
	u64				device_phys_addr;
};

#define HL_CS_OUTCOME_HISTORY_LEN 256

/**
 * struct hl_cs_outcome - represents a single completed CS outcome
 * @list_link: link to either container's used list or free list
 * @map_link: list to the container hash map
 * @ts: completion ts
 * @seq: the original cs sequence
 * @error: error code cs completed with, if any
 */
struct hl_cs_outcome {
	struct list_head list_link;
	struct hlist_node map_link;
	ktime_t ts;
	u64 seq;
	int error;
};

/**
 * struct hl_cs_outcome_store - represents a limited store of completed CS outcomes
 * @outcome_map: index of completed CS searchable by sequence number
 * @used_list: list of outcome objects currently in use
 * @free_list: list of outcome objects currently not in use
 * @nodes_pool: a static pool of pre-allocated outcome objects
 * @db_lock: any operation on the store must take this lock
 */
struct hl_cs_outcome_store {
	DECLARE_HASHTABLE(outcome_map, 8);
	struct list_head used_list;
	struct list_head free_list;
	struct hl_cs_outcome nodes_pool[HL_CS_OUTCOME_HISTORY_LEN];
	spinlock_t db_lock;
};

/**
 * struct hl_ctx - user/kernel context.
 * @mem_hash: holds mapping from virtual address to virtual memory area
 *		descriptor (hl_vm_phys_pg_list or hl_userptr).
 * @mmu_shadow_hash: holds a mapping from shadow address to pgt_info structure.
 * @hr_mmu_phys_hash: if host-resident MMU is used, holds a mapping from
 *                    MMU-hop-page physical address to its host-resident
 *                    pgt_info structure.
 * @hpriv: pointer to the private (Kernel Driver) data of the process (fd).
 * @hdev: pointer to the device structure.
 * @refcount: reference counter for the context. Context is released only when
 *		this hits 0. It is incremented on CS and CS_WAIT.
 * @cs_pending: array of hl fence objects representing pending CS.
 * @outcome_store: storage data structure used to remember outcomes of completed
 *                 command submissions for a long time after CS id wraparound.
 * @va_range: holds available virtual addresses for host and dram mappings.
 * @mem_hash_lock: protects the mem_hash.
 * @hw_block_list_lock: protects the HW block memory list.
 * @ts_reg_lock: timestamp registration ioctls lock.
 * @debugfs_list: node in debugfs list of contexts.
 * @hw_block_mem_list: list of HW block virtual mapped addresses.
 * @cs_counters: context command submission counters.
 * @cb_va_pool: device VA pool for command buffers which are mapped to the
 *              device's MMU.
 * @sig_mgr: encaps signals handle manager.
 * @cb_va_pool_base: the base address for the device VA pool
 * @cs_sequence: sequence number for CS. Value is assigned to a CS and passed
 *			to user so user could inquire about CS. It is used as
 *			index to cs_pending array.
 * @dram_default_hops: array that holds all hops addresses needed for default
 *                     DRAM mapping.
 * @cs_lock: spinlock to protect cs_sequence.
 * @dram_phys_mem: amount of used physical DRAM memory by this context.
 * @thread_ctx_switch_token: token to prevent multiple threads of the same
 *				context	from running the context switch phase.
 *				Only a single thread should run it.
 * @thread_ctx_switch_wait_token: token to prevent the threads that didn't run
 *				the context switch phase from moving to their
 *				execution phase before the context switch phase
 *				has finished.
 * @asid: context's unique address space ID in the device's MMU.
 * @handle: context's opaque handle for user
 */
struct hl_ctx {
	DECLARE_HASHTABLE(mem_hash, MEM_HASH_TABLE_BITS);
	DECLARE_HASHTABLE(mmu_shadow_hash, MMU_HASH_TABLE_BITS);
	DECLARE_HASHTABLE(hr_mmu_phys_hash, MMU_HASH_TABLE_BITS);
	struct hl_fpriv			*hpriv;
	struct hl_device		*hdev;
	struct kref			refcount;
	struct hl_fence			**cs_pending;
	struct hl_cs_outcome_store	outcome_store;
	struct hl_va_range		*va_range[HL_VA_RANGE_TYPE_MAX];
	struct mutex			mem_hash_lock;
	struct mutex			hw_block_list_lock;
	struct mutex			ts_reg_lock;
	struct list_head		debugfs_list;
	struct list_head		hw_block_mem_list;
	struct hl_cs_counters_atomic	cs_counters;
	struct gen_pool			*cb_va_pool;
	struct hl_encaps_signals_mgr	sig_mgr;
	u64				cb_va_pool_base;
	u64				cs_sequence;
	u64				*dram_default_hops;
	spinlock_t			cs_lock;
	atomic64_t			dram_phys_mem;
	atomic_t			thread_ctx_switch_token;
	u32				thread_ctx_switch_wait_token;
	u32				asid;
	u32				handle;
};

/**
 * struct hl_ctx_mgr - for handling multiple contexts.
 * @lock: protects ctx_handles.
 * @handles: idr to hold all ctx handles.
 */
struct hl_ctx_mgr {
	struct mutex	lock;
	struct idr	handles;
};


/*
 * COMMAND SUBMISSIONS
 */

/**
 * struct hl_userptr - memory mapping chunk information
 * @vm_type: type of the VM.
 * @job_node: linked-list node for hanging the object on the Job's list.
 * @pages: pointer to struct page array
 * @npages: size of @pages array
 * @sgt: pointer to the scatter-gather table that holds the pages.
 * @dir: for DMA unmapping, the direction must be supplied, so save it.
 * @debugfs_list: node in debugfs list of command submissions.
 * @pid: the pid of the user process owning the memory
 * @addr: user-space virtual address of the start of the memory area.
 * @size: size of the memory area to pin & map.
 * @dma_mapped: true if the SG was mapped to DMA addresses, false otherwise.
 */
struct hl_userptr {
	enum vm_type			vm_type; /* must be first */
	struct list_head		job_node;
	struct page			**pages;
	unsigned int			npages;
	struct sg_table			*sgt;
	enum dma_data_direction		dir;
	struct list_head		debugfs_list;
	pid_t				pid;
	u64				addr;
	u64				size;
	u8				dma_mapped;
};

/**
 * struct hl_cs - command submission.
 * @jobs_in_queue_cnt: per each queue, maintain counter of submitted jobs.
 * @ctx: the context this CS belongs to.
 * @job_list: list of the CS's jobs in the various queues.
 * @job_lock: spinlock for the CS's jobs list. Needed for free_job.
 * @refcount: reference counter for usage of the CS.
 * @fence: pointer to the fence object of this CS.
 * @signal_fence: pointer to the fence object of the signal CS (used by wait
 *                CS only).
 * @finish_work: workqueue object to run when CS is completed by H/W.
 * @work_tdr: delayed work node for TDR.
 * @mirror_node : node in device mirror list of command submissions.
 * @staged_cs_node: node in the staged cs list.
 * @debugfs_list: node in debugfs list of command submissions.
 * @encaps_sig_hdl: holds the encaps signals handle.
 * @sequence: the sequence number of this CS.
 * @staged_sequence: the sequence of the staged submission this CS is part of,
 *                   relevant only if staged_cs is set.
 * @timeout_jiffies: cs timeout in jiffies.
 * @submission_time_jiffies: submission time of the cs
 * @type: CS_TYPE_*.
 * @jobs_cnt: counter of submitted jobs on all queues.
 * @encaps_sig_hdl_id: encaps signals handle id, set for the first staged cs.
 * @completion_timestamp: timestamp of the last completed cs job.
 * @sob_addr_offset: sob offset from the configuration base address.
 * @initial_sob_count: count of completed signals in SOB before current submission of signal or
 *                     cs with encaps signals.
 * @submitted: true if CS was submitted to H/W.
 * @completed: true if CS was completed by device.
 * @timedout : true if CS was timedout.
 * @tdr_active: true if TDR was activated for this CS (to prevent
 *		double TDR activation).
 * @aborted: true if CS was aborted due to some device error.
 * @timestamp: true if a timestamp must be captured upon completion.
 * @staged_last: true if this is the last staged CS and needs completion.
 * @staged_first: true if this is the first staged CS and we need to receive
 *                timeout for this CS.
 * @staged_cs: true if this CS is part of a staged submission.
 * @skip_reset_on_timeout: true if we shall not reset the device in case
 *                         timeout occurs (debug scenario).
 * @encaps_signals: true if this CS has encaps reserved signals.
 */
struct hl_cs {
	u16			*jobs_in_queue_cnt;
	struct hl_ctx		*ctx;
	struct list_head	job_list;
	spinlock_t		job_lock;
	struct kref		refcount;
	struct hl_fence		*fence;
	struct hl_fence		*signal_fence;
	struct work_struct	finish_work;
	struct delayed_work	work_tdr;
	struct list_head	mirror_node;
	struct list_head	staged_cs_node;
	struct list_head	debugfs_list;
	struct hl_cs_encaps_sig_handle *encaps_sig_hdl;
	ktime_t			completion_timestamp;
	u64			sequence;
	u64			staged_sequence;
	u64			timeout_jiffies;
	u64			submission_time_jiffies;
	enum hl_cs_type		type;
	u32			jobs_cnt;
	u32			encaps_sig_hdl_id;
	u32			sob_addr_offset;
	u16			initial_sob_count;
	u8			submitted;
	u8			completed;
	u8			timedout;
	u8			tdr_active;
	u8			aborted;
	u8			timestamp;
	u8			staged_last;
	u8			staged_first;
	u8			staged_cs;
	u8			skip_reset_on_timeout;
	u8			encaps_signals;
};

/**
 * struct hl_cs_job - command submission job.
 * @cs_node: the node to hang on the CS jobs list.
 * @cs: the CS this job belongs to.
 * @user_cb: the CB we got from the user.
 * @patched_cb: in case of patching, this is internal CB which is submitted on
 *		the queue instead of the CB we got from the IOCTL.
 * @finish_work: workqueue object to run when job is completed.
 * @userptr_list: linked-list of userptr mappings that belong to this job and
 *			wait for completion.
 * @debugfs_list: node in debugfs list of command submission jobs.
 * @refcount: reference counter for usage of the CS job.
 * @queue_type: the type of the H/W queue this job is submitted to.
 * @timestamp: timestamp upon job completion
 * @id: the id of this job inside a CS.
 * @hw_queue_id: the id of the H/W queue this job is submitted to.
 * @user_cb_size: the actual size of the CB we got from the user.
 * @job_cb_size: the actual size of the CB that we put on the queue.
 * @encaps_sig_wait_offset: encapsulated signals offset, which allow user
 *                          to wait on part of the reserved signals.
 * @is_kernel_allocated_cb: true if the CB handle we got from the user holds a
 *                          handle to a kernel-allocated CB object, false
 *                          otherwise (SRAM/DRAM/host address).
 * @contains_dma_pkt: whether the JOB contains at least one DMA packet. This
 *                    info is needed later, when adding the 2xMSG_PROT at the
 *                    end of the JOB, to know which barriers to put in the
 *                    MSG_PROT packets. Relevant only for GAUDI as GOYA doesn't
 *                    have streams so the engine can't be busy by another
 *                    stream.
 */
struct hl_cs_job {
	struct list_head	cs_node;
	struct hl_cs		*cs;
	struct hl_cb		*user_cb;
	struct hl_cb		*patched_cb;
	struct work_struct	finish_work;
	struct list_head	userptr_list;
	struct list_head	debugfs_list;
	struct kref		refcount;
	enum hl_queue_type	queue_type;
	ktime_t			timestamp;
	u32			id;
	u32			hw_queue_id;
	u32			user_cb_size;
	u32			job_cb_size;
	u32			encaps_sig_wait_offset;
	u8			is_kernel_allocated_cb;
	u8			contains_dma_pkt;
};

/**
 * struct hl_cs_parser - command submission parser properties.
 * @user_cb: the CB we got from the user.
 * @patched_cb: in case of patching, this is internal CB which is submitted on
 *		the queue instead of the CB we got from the IOCTL.
 * @job_userptr_list: linked-list of userptr mappings that belong to the related
 *			job and wait for completion.
 * @cs_sequence: the sequence number of the related CS.
 * @queue_type: the type of the H/W queue this job is submitted to.
 * @ctx_id: the ID of the context the related CS belongs to.
 * @hw_queue_id: the id of the H/W queue this job is submitted to.
 * @user_cb_size: the actual size of the CB we got from the user.
 * @patched_cb_size: the size of the CB after parsing.
 * @job_id: the id of the related job inside the related CS.
 * @is_kernel_allocated_cb: true if the CB handle we got from the user holds a
 *                          handle to a kernel-allocated CB object, false
 *                          otherwise (SRAM/DRAM/host address).
 * @contains_dma_pkt: whether the JOB contains at least one DMA packet. This
 *                    info is needed later, when adding the 2xMSG_PROT at the
 *                    end of the JOB, to know which barriers to put in the
 *                    MSG_PROT packets. Relevant only for GAUDI as GOYA doesn't
 *                    have streams so the engine can't be busy by another
 *                    stream.
 * @completion: true if we need completion for this CS.
 */
struct hl_cs_parser {
	struct hl_cb		*user_cb;
	struct hl_cb		*patched_cb;
	struct list_head	*job_userptr_list;
	u64			cs_sequence;
	enum hl_queue_type	queue_type;
	u32			ctx_id;
	u32			hw_queue_id;
	u32			user_cb_size;
	u32			patched_cb_size;
	u8			job_id;
	u8			is_kernel_allocated_cb;
	u8			contains_dma_pkt;
	u8			completion;
};

/*
 * MEMORY STRUCTURE
 */

/**
 * struct hl_vm_hash_node - hash element from virtual address to virtual
 *				memory area descriptor (hl_vm_phys_pg_list or
 *				hl_userptr).
 * @node: node to hang on the hash table in context object.
 * @vaddr: key virtual address.
 * @handle: memory handle for device memory allocation.
 * @ptr: value pointer (hl_vm_phys_pg_list or hl_userptr).
 * @export_cnt: number of exports from within the VA block.
 */
struct hl_vm_hash_node {
	struct hlist_node	node;
	u64			vaddr;
	u64			handle;
	void			*ptr;
	int			export_cnt;
};

/**
 * struct hl_vm_hw_block_list_node - list element from user virtual address to
 *				HW block id.
 * @node: node to hang on the list in context object.
 * @ctx: the context this node belongs to.
 * @vaddr: virtual address of the HW block.
 * @block_size: size of the block.
 * @mapped_size: size of the block which is mapped. May change if partial un-mappings are done.
 * @id: HW block id (handle).
 */
struct hl_vm_hw_block_list_node {
	struct list_head	node;
	struct hl_ctx		*ctx;
	unsigned long		vaddr;
	u32			block_size;
	u32			mapped_size;
	u32			id;
};

/**
 * struct hl_vm_phys_pg_pack - physical page pack.
 * @vm_type: describes the type of the virtual area descriptor.
 * @pages: the physical page array.
 * @npages: num physical pages in the pack.
 * @total_size: total size of all the pages in this list.
 * @node: used to attach to deletion list that is used when all the allocations are cleared
 *        at the teardown of the context.
 * @mapping_cnt: number of shared mappings.
 * @asid: the context related to this list.
 * @page_size: size of each page in the pack.
 * @flags: HL_MEM_* flags related to this list.
 * @handle: the provided handle related to this list.
 * @offset: offset from the first page.
 * @contiguous: is contiguous physical memory.
 * @created_from_userptr: is product of host virtual address.
 */
struct hl_vm_phys_pg_pack {
	enum vm_type		vm_type; /* must be first */
	u64			*pages;
	u64			npages;
	u64			total_size;
	struct list_head	node;
	atomic_t		mapping_cnt;
	u32			asid;
	u32			page_size;
	u32			flags;
	u32			handle;
	u32			offset;
	u8			contiguous;
	u8			created_from_userptr;
};

/**
 * struct hl_vm_va_block - virtual range block information.
 * @node: node to hang on the virtual range list in context object.
 * @start: virtual range start address.
 * @end: virtual range end address.
 * @size: virtual range size.
 */
struct hl_vm_va_block {
	struct list_head	node;
	u64			start;
	u64			end;
	u64			size;
};

/**
 * struct hl_vm - virtual memory manager for MMU.
 * @dram_pg_pool: pool for DRAM physical pages of 2MB.
 * @dram_pg_pool_refcount: reference counter for the pool usage.
 * @idr_lock: protects the phys_pg_list_handles.
 * @phys_pg_pack_handles: idr to hold all device allocations handles.
 * @init_done: whether initialization was done. We need this because VM
 *		initialization might be skipped during device initialization.
 */
struct hl_vm {
	struct gen_pool		*dram_pg_pool;
	struct kref		dram_pg_pool_refcount;
	spinlock_t		idr_lock;
	struct idr		phys_pg_pack_handles;
	u8			init_done;
};


/*
 * DEBUG, PROFILING STRUCTURE
 */

/**
 * struct hl_debug_params - Coresight debug parameters.
 * @input: pointer to component specific input parameters.
 * @output: pointer to component specific output parameters.
 * @output_size: size of output buffer.
 * @reg_idx: relevant register ID.
 * @op: component operation to execute.
 * @enable: true if to enable component debugging, false otherwise.
 */
struct hl_debug_params {
	void *input;
	void *output;
	u32 output_size;
	u32 reg_idx;
	u32 op;
	bool enable;
};

/**
 * struct hl_notifier_event - holds the notifier data structure
 * @eventfd: the event file descriptor to raise the notifications
 * @lock: mutex lock to protect the notifier data flows
 * @events_mask: indicates the bitmap events
 */
struct hl_notifier_event {
	struct eventfd_ctx	*eventfd;
	struct mutex		lock;
	u64			events_mask;
};

/*
 * FILE PRIVATE STRUCTURE
 */

/**
 * struct hl_fpriv - process information stored in FD private data.
 * @hdev: habanalabs device structure.
 * @file_priv: pointer to the DRM file private data structure.
 * @taskpid: current process ID.
 * @ctx: current executing context. TODO: remove for multiple ctx per process
 * @ctx_mgr: context manager to handle multiple context for this FD.
 * @mem_mgr: manager descriptor for memory exportable via mmap
 * @notifier_event: notifier eventfd towards user process
 * @debugfs_list: list of relevant ASIC debugfs.
 * @dev_node: node in the device list of file private data
 * @refcount: number of related contexts.
 * @restore_phase_mutex: lock for context switch and restore phase.
 * @ctx_lock: protects the pointer to current executing context pointer. TODO: remove for multiple
 *            ctx per process.
 */
struct hl_fpriv {
	struct hl_device		*hdev;
	struct drm_file			*file_priv;
	struct pid			*taskpid;
	struct hl_ctx			*ctx;
	struct hl_ctx_mgr		ctx_mgr;
	struct hl_mem_mgr		mem_mgr;
	struct hl_notifier_event	notifier_event;
	struct list_head		debugfs_list;
	struct list_head		dev_node;
	struct kref			refcount;
	struct mutex			restore_phase_mutex;
	struct mutex			ctx_lock;
};


/*
 * DebugFS
 */

/**
 * struct hl_info_list - debugfs file ops.
 * @name: file name.
 * @show: function to output information.
 * @write: function to write to the file.
 */
struct hl_info_list {
	const char	*name;
	int		(*show)(struct seq_file *s, void *data);
	ssize_t		(*write)(struct file *file, const char __user *buf,
				size_t count, loff_t *f_pos);
};

/**
 * struct hl_debugfs_entry - debugfs dentry wrapper.
 * @info_ent: dentry related ops.
 * @dev_entry: ASIC specific debugfs manager.
 */
struct hl_debugfs_entry {
	const struct hl_info_list	*info_ent;
	struct hl_dbg_device_entry	*dev_entry;
};

/**
 * struct hl_dbg_device_entry - ASIC specific debugfs manager.
 * @root: root dentry.
 * @hdev: habanalabs device structure.
 * @entry_arr: array of available hl_debugfs_entry.
 * @file_list: list of available debugfs files.
 * @file_mutex: protects file_list.
 * @cb_list: list of available CBs.
 * @cb_spinlock: protects cb_list.
 * @cs_list: list of available CSs.
 * @cs_spinlock: protects cs_list.
 * @cs_job_list: list of available CB jobs.
 * @cs_job_spinlock: protects cs_job_list.
 * @userptr_list: list of available userptrs (virtual memory chunk descriptor).
 * @userptr_spinlock: protects userptr_list.
 * @ctx_mem_hash_list: list of available contexts with MMU mappings.
 * @ctx_mem_hash_mutex: protects list of available contexts with MMU mappings.
 * @data_dma_blob_desc: data DMA descriptor of blob.
 * @mon_dump_blob_desc: monitor dump descriptor of blob.
 * @state_dump: data of the system states in case of a bad cs.
 * @state_dump_sem: protects state_dump.
 * @addr: next address to read/write from/to in read/write32.
 * @mmu_addr: next virtual address to translate to physical address in mmu_show.
 * @mmu_cap_mask: mmu hw capability mask, to be used in mmu_ack_error.
 * @userptr_lookup: the target user ptr to look up for on demand.
 * @mmu_asid: ASID to use while translating in mmu_show.
 * @state_dump_head: index of the latest state dump
 * @i2c_bus: generic u8 debugfs file for bus value to use in i2c_data_read.
 * @i2c_addr: generic u8 debugfs file for address value to use in i2c_data_read.
 * @i2c_reg: generic u8 debugfs file for register value to use in i2c_data_read.
 * @i2c_len: generic u8 debugfs file for length value to use in i2c_data_read.
 */
struct hl_dbg_device_entry {
	struct dentry			*root;
	struct hl_device		*hdev;
	struct hl_debugfs_entry		*entry_arr;
	struct list_head		file_list;
	struct mutex			file_mutex;
	struct list_head		cb_list;
	spinlock_t			cb_spinlock;
	struct list_head		cs_list;
	spinlock_t			cs_spinlock;
	struct list_head		cs_job_list;
	spinlock_t			cs_job_spinlock;
	struct list_head		userptr_list;
	spinlock_t			userptr_spinlock;
	struct list_head		ctx_mem_hash_list;
	struct mutex			ctx_mem_hash_mutex;
	struct debugfs_blob_wrapper	data_dma_blob_desc;
	struct debugfs_blob_wrapper	mon_dump_blob_desc;
	char				*state_dump[HL_STATE_DUMP_HIST_LEN];
	struct rw_semaphore		state_dump_sem;
	u64				addr;
	u64				mmu_addr;
	u64				mmu_cap_mask;
	u64				userptr_lookup;
	u32				mmu_asid;
	u32				state_dump_head;
	u8				i2c_bus;
	u8				i2c_addr;
	u8				i2c_reg;
	u8				i2c_len;
};

/**
 * struct hl_hw_obj_name_entry - single hw object name, member of
 * hl_state_dump_specs
 * @node: link to the containing hash table
 * @name: hw object name
 * @id: object identifier
 */
struct hl_hw_obj_name_entry {
	struct hlist_node	node;
	const char		*name;
	u32			id;
};

enum hl_state_dump_specs_props {
	SP_SYNC_OBJ_BASE_ADDR,
	SP_NEXT_SYNC_OBJ_ADDR,
	SP_SYNC_OBJ_AMOUNT,
	SP_MON_OBJ_WR_ADDR_LOW,
	SP_MON_OBJ_WR_ADDR_HIGH,
	SP_MON_OBJ_WR_DATA,
	SP_MON_OBJ_ARM_DATA,
	SP_MON_OBJ_STATUS,
	SP_MONITORS_AMOUNT,
	SP_TPC0_CMDQ,
	SP_TPC0_CFG_SO,
	SP_NEXT_TPC,
	SP_MME_CMDQ,
	SP_MME_CFG_SO,
	SP_NEXT_MME,
	SP_DMA_CMDQ,
	SP_DMA_CFG_SO,
	SP_DMA_QUEUES_OFFSET,
	SP_NUM_OF_MME_ENGINES,
	SP_SUB_MME_ENG_NUM,
	SP_NUM_OF_DMA_ENGINES,
	SP_NUM_OF_TPC_ENGINES,
	SP_ENGINE_NUM_OF_QUEUES,
	SP_ENGINE_NUM_OF_STREAMS,
	SP_ENGINE_NUM_OF_FENCES,
	SP_FENCE0_CNT_OFFSET,
	SP_FENCE0_RDATA_OFFSET,
	SP_CP_STS_OFFSET,
	SP_NUM_CORES,

	SP_MAX
};

enum hl_sync_engine_type {
	ENGINE_TPC,
	ENGINE_DMA,
	ENGINE_MME,
};

/**
 * struct hl_mon_state_dump - represents a state dump of a single monitor
 * @id: monitor id
 * @wr_addr_low: address monitor will write to, low bits
 * @wr_addr_high: address monitor will write to, high bits
 * @wr_data: data monitor will write
 * @arm_data: register value containing monitor configuration
 * @status: monitor status
 */
struct hl_mon_state_dump {
	u32		id;
	u32		wr_addr_low;
	u32		wr_addr_high;
	u32		wr_data;
	u32		arm_data;
	u32		status;
};

/**
 * struct hl_sync_to_engine_map_entry - sync object id to engine mapping entry
 * @engine_type: type of the engine
 * @engine_id: id of the engine
 * @sync_id: id of the sync object
 */
struct hl_sync_to_engine_map_entry {
	struct hlist_node		node;
	enum hl_sync_engine_type	engine_type;
	u32				engine_id;
	u32				sync_id;
};

/**
 * struct hl_sync_to_engine_map - maps sync object id to associated engine id
 * @tb: hash table containing the mapping, each element is of type
 *      struct hl_sync_to_engine_map_entry
 */
struct hl_sync_to_engine_map {
	DECLARE_HASHTABLE(tb, SYNC_TO_ENGINE_HASH_TABLE_BITS);
};

/**
 * struct hl_state_dump_specs_funcs - virtual functions used by the state dump
 * @gen_sync_to_engine_map: generate a hash map from sync obj id to its engine
 * @print_single_monitor: format monitor data as string
 * @monitor_valid: return true if given monitor dump is valid
 * @print_fences_single_engine: format fences data as string
 */
struct hl_state_dump_specs_funcs {
	int (*gen_sync_to_engine_map)(struct hl_device *hdev,
				struct hl_sync_to_engine_map *map);
	int (*print_single_monitor)(char **buf, size_t *size, size_t *offset,
				    struct hl_device *hdev,
				    struct hl_mon_state_dump *mon);
	int (*monitor_valid)(struct hl_mon_state_dump *mon);
	int (*print_fences_single_engine)(struct hl_device *hdev,
					u64 base_offset,
					u64 status_base_offset,
					enum hl_sync_engine_type engine_type,
					u32 engine_id, char **buf,
					size_t *size, size_t *offset);
};

/**
 * struct hl_state_dump_specs - defines ASIC known hw objects names
 * @so_id_to_str_tb: sync objects names index table
 * @monitor_id_to_str_tb: monitors names index table
 * @funcs: virtual functions used for state dump
 * @sync_namager_names: readable names for sync manager if available (ex: N_E)
 * @props: pointer to a per asic const props array required for state dump
 */
struct hl_state_dump_specs {
	DECLARE_HASHTABLE(so_id_to_str_tb, OBJ_NAMES_HASH_TABLE_BITS);
	DECLARE_HASHTABLE(monitor_id_to_str_tb, OBJ_NAMES_HASH_TABLE_BITS);
	struct hl_state_dump_specs_funcs	funcs;
	const char * const			*sync_namager_names;
	s64					*props;
};


/*
 * DEVICES
 */

#define HL_STR_MAX	64

#define HL_DEV_STS_MAX (HL_DEVICE_STATUS_LAST + 1)

/* Theoretical limit only. A single host can only contain up to 4 or 8 PCIe
 * x16 cards. In extreme cases, there are hosts that can accommodate 16 cards.
 */
#define HL_MAX_MINORS	256

/*
 * Registers read & write functions.
 */

u32 hl_rreg(struct hl_device *hdev, u32 reg);
void hl_wreg(struct hl_device *hdev, u32 reg, u32 val);

#define RREG32(reg) hdev->asic_funcs->rreg(hdev, (reg))
#define WREG32(reg, v) hdev->asic_funcs->wreg(hdev, (reg), (v))
#define DREG32(reg) pr_info("REGISTER: " #reg " : 0x%08X\n",	\
			hdev->asic_funcs->rreg(hdev, (reg)))

#define WREG32_P(reg, val, mask)				\
	do {							\
		u32 tmp_ = RREG32(reg);				\
		tmp_ &= (mask);					\
		tmp_ |= ((val) & ~(mask));			\
		WREG32(reg, tmp_);				\
	} while (0)
#define WREG32_AND(reg, and) WREG32_P(reg, 0, and)
#define WREG32_OR(reg, or) WREG32_P(reg, or, ~(or))

#define RMWREG32_SHIFTED(reg, val, mask) WREG32_P(reg, val, ~(mask))

#define RMWREG32(reg, val, mask) RMWREG32_SHIFTED(reg, (val) << __ffs(mask), mask)

#define RREG32_MASK(reg, mask) ((RREG32(reg) & mask) >> __ffs(mask))

#define REG_FIELD_SHIFT(reg, field) reg##_##field##_SHIFT
#define REG_FIELD_MASK(reg, field) reg##_##field##_MASK
#define WREG32_FIELD(reg, offset, field, val)	\
	WREG32(mm##reg + offset, (RREG32(mm##reg + offset) & \
				~REG_FIELD_MASK(reg, field)) | \
				(val) << REG_FIELD_SHIFT(reg, field))

/* Timeout should be longer when working with simulator but cap the
 * increased timeout to some maximum
 */
#define hl_poll_timeout_common(hdev, addr, val, cond, sleep_us, timeout_us, elbi) \
({ \
	ktime_t __timeout; \
	u32 __elbi_read; \
	int __rc = 0; \
	__timeout = ktime_add_us(ktime_get(), timeout_us); \
	might_sleep_if(sleep_us); \
	for (;;) { \
		if (elbi) { \
			__rc = hl_pci_elbi_read(hdev, addr, &__elbi_read); \
			if (__rc) \
				break; \
			(val) = __elbi_read; \
		} else {\
			(val) = RREG32(lower_32_bits(addr)); \
		} \
		if (cond) \
			break; \
		if (timeout_us && ktime_compare(ktime_get(), __timeout) > 0) { \
			if (elbi) { \
				__rc = hl_pci_elbi_read(hdev, addr, &__elbi_read); \
				if (__rc) \
					break; \
				(val) = __elbi_read; \
			} else {\
				(val) = RREG32(lower_32_bits(addr)); \
			} \
			break; \
		} \
		if (sleep_us) \
			usleep_range((sleep_us >> 2) + 1, sleep_us); \
	} \
	__rc ? __rc : ((cond) ? 0 : -ETIMEDOUT); \
})

#define hl_poll_timeout(hdev, addr, val, cond, sleep_us, timeout_us) \
		hl_poll_timeout_common(hdev, addr, val, cond, sleep_us, timeout_us, false)

#define hl_poll_timeout_elbi(hdev, addr, val, cond, sleep_us, timeout_us) \
		hl_poll_timeout_common(hdev, addr, val, cond, sleep_us, timeout_us, true)

/*
 * poll array of register addresses.
 * condition is satisfied if all registers values match the expected value.
 * once some register in the array satisfies the condition it will not be polled again,
 * this is done both for efficiency and due to some registers are "clear on read".
 * TODO: use read from PCI bar in other places in the code (SW-91406)
 */
#define hl_poll_reg_array_timeout_common(hdev, addr_arr, arr_size, expected_val, sleep_us, \
						timeout_us, elbi) \
({ \
	ktime_t __timeout; \
	u64 __elem_bitmask; \
	u32 __read_val;	\
	u8 __arr_idx;	\
	int __rc = 0; \
	\
	__timeout = ktime_add_us(ktime_get(), timeout_us); \
	might_sleep_if(sleep_us); \
	if (arr_size >= 64) \
		__rc = -EINVAL; \
	else \
		__elem_bitmask = BIT_ULL(arr_size) - 1; \
	for (;;) { \
		if (__rc) \
			break; \
		for (__arr_idx = 0; __arr_idx < (arr_size); __arr_idx++) {	\
			if (!(__elem_bitmask & BIT_ULL(__arr_idx)))	\
				continue;	\
			if (elbi) { \
				__rc = hl_pci_elbi_read(hdev, (addr_arr)[__arr_idx], &__read_val); \
				if (__rc) \
					break; \
			} else { \
				__read_val = RREG32(lower_32_bits(addr_arr[__arr_idx])); \
			} \
			if (__read_val == (expected_val))	\
				__elem_bitmask &= ~BIT_ULL(__arr_idx);	\
		}	\
		if (__rc || (__elem_bitmask == 0)) \
			break; \
		if (timeout_us && ktime_compare(ktime_get(), __timeout) > 0) \
			break; \
		if (sleep_us) \
			usleep_range((sleep_us >> 2) + 1, sleep_us); \
	} \
	__rc ? __rc : ((__elem_bitmask == 0) ? 0 : -ETIMEDOUT); \
})

#define hl_poll_reg_array_timeout(hdev, addr_arr, arr_size, expected_val, sleep_us, \
					timeout_us) \
	hl_poll_reg_array_timeout_common(hdev, addr_arr, arr_size, expected_val, sleep_us, \
						timeout_us, false)

#define hl_poll_reg_array_timeout_elbi(hdev, addr_arr, arr_size, expected_val, sleep_us, \
					timeout_us) \
	hl_poll_reg_array_timeout_common(hdev, addr_arr, arr_size, expected_val, sleep_us, \
						timeout_us, true)

/*
 * address in this macro points always to a memory location in the
 * host's (server's) memory. That location is updated asynchronously
 * either by the direct access of the device or by another core.
 *
 * To work both in LE and BE architectures, we need to distinguish between the
 * two states (device or another core updates the memory location). Therefore,
 * if mem_written_by_device is true, the host memory being polled will be
 * updated directly by the device. If false, the host memory being polled will
 * be updated by host CPU. Required so host knows whether or not the memory
 * might need to be byte-swapped before returning value to caller.
 *
 * On the first 4 polling iterations the macro goes to sleep for short period of
 * time that gradually increases and reaches sleep_us on the fifth iteration.
 */
#define hl_poll_timeout_memory(hdev, addr, val, cond, sleep_us, timeout_us, \
				mem_written_by_device) \
({ \
	u64 __sleep_step_us; \
	ktime_t __timeout; \
	u8 __step = 8; \
	\
	__timeout = ktime_add_us(ktime_get(), timeout_us); \
	might_sleep_if(sleep_us); \
	for (;;) { \
		/* Verify we read updates done by other cores or by device */ \
		mb(); \
		(val) = *((u32 *)(addr)); \
		if (mem_written_by_device) \
			(val) = le32_to_cpu(*(__le32 *) &(val)); \
		if (cond) \
			break; \
		if (timeout_us && ktime_compare(ktime_get(), __timeout) > 0) { \
			(val) = *((u32 *)(addr)); \
			if (mem_written_by_device) \
				(val) = le32_to_cpu(*(__le32 *) &(val)); \
			break; \
		} \
		__sleep_step_us = sleep_us >> __step; \
		if (__sleep_step_us) \
			usleep_range((__sleep_step_us >> 2) + 1, __sleep_step_us); \
		__step >>= 1; \
	} \
	(cond) ? 0 : -ETIMEDOUT; \
})

#define HL_USR_MAPPED_BLK_INIT(blk, base, sz) \
({ \
	struct user_mapped_block *p = blk; \
\
	p->address = base; \
	p->size = sz; \
})

#define HL_USR_INTR_STRUCT_INIT(usr_intr, hdev, intr_id, intr_type) \
({ \
	usr_intr.hdev = hdev; \
	usr_intr.interrupt_id = intr_id; \
	usr_intr.type = intr_type; \
	INIT_LIST_HEAD(&usr_intr.wait_list_head); \
	spin_lock_init(&usr_intr.wait_list_lock); \
	INIT_LIST_HEAD(&usr_intr.ts_list_head); \
	spin_lock_init(&usr_intr.ts_list_lock); \
})

struct hwmon_chip_info;

/**
 * struct hl_device_reset_work - reset work wrapper.
 * @reset_work: reset work to be done.
 * @hdev: habanalabs device structure.
 * @flags: reset flags.
 */
struct hl_device_reset_work {
	struct delayed_work	reset_work;
	struct hl_device	*hdev;
	u32			flags;
};

/**
 * struct hl_mmu_hr_pgt_priv - used for holding per-device mmu host-resident
 * page-table internal information.
 * @mmu_pgt_pool: pool of page tables used by a host-resident MMU for
 *                allocating hops.
 * @mmu_asid_hop0: per-ASID array of host-resident hop0 tables.
 */
struct hl_mmu_hr_priv {
	struct gen_pool	*mmu_pgt_pool;
	struct pgt_info	*mmu_asid_hop0;
};

/**
 * struct hl_mmu_dr_pgt_priv - used for holding per-device mmu device-resident
 * page-table internal information.
 * @mmu_pgt_pool: pool of page tables used by MMU for allocating hops.
 * @mmu_shadow_hop0: shadow array of hop0 tables.
 */
struct hl_mmu_dr_priv {
	struct gen_pool *mmu_pgt_pool;
	void *mmu_shadow_hop0;
};

/**
 * struct hl_mmu_priv - used for holding per-device mmu internal information.
 * @dr: information on the device-resident MMU, when exists.
 * @hr: information on the host-resident MMU, when exists.
 */
struct hl_mmu_priv {
	struct hl_mmu_dr_priv dr;
	struct hl_mmu_hr_priv hr;
};

/**
 * struct hl_mmu_per_hop_info - A structure describing one TLB HOP and its entry
 *                that was created in order to translate a virtual address to a
 *                physical one.
 * @hop_addr: The address of the hop.
 * @hop_pte_addr: The address of the hop entry.
 * @hop_pte_val: The value in the hop entry.
 */
struct hl_mmu_per_hop_info {
	u64 hop_addr;
	u64 hop_pte_addr;
	u64 hop_pte_val;
};

/**
 * struct hl_mmu_hop_info - A structure describing the TLB hops and their
 * hop-entries that were created in order to translate a virtual address to a
 * physical one.
 * @scrambled_vaddr: The value of the virtual address after scrambling. This
 *                   address replaces the original virtual-address when mapped
 *                   in the MMU tables.
 * @unscrambled_paddr: The un-scrambled physical address.
 * @hop_info: Array holding the per-hop information used for the translation.
 * @used_hops: The number of hops used for the translation.
 * @range_type: virtual address range type.
 */
struct hl_mmu_hop_info {
	u64 scrambled_vaddr;
	u64 unscrambled_paddr;
	struct hl_mmu_per_hop_info hop_info[MMU_ARCH_6_HOPS];
	u32 used_hops;
	enum hl_va_range_type range_type;
};

/**
 * struct hl_hr_mmu_funcs - Device related host resident MMU functions.
 * @get_hop0_pgt_info: get page table info structure for HOP0.
 * @get_pgt_info: get page table info structure for HOP other than HOP0.
 * @add_pgt_info: add page table info structure to hash.
 * @get_tlb_mapping_params: get mapping parameters needed for getting TLB info for specific mapping.
 */
struct hl_hr_mmu_funcs {
	struct pgt_info *(*get_hop0_pgt_info)(struct hl_ctx *ctx);
	struct pgt_info *(*get_pgt_info)(struct hl_ctx *ctx, u64 phys_hop_addr);
	void (*add_pgt_info)(struct hl_ctx *ctx, struct pgt_info *pgt_info, dma_addr_t phys_addr);
	int (*get_tlb_mapping_params)(struct hl_device *hdev, struct hl_mmu_properties **mmu_prop,
								struct hl_mmu_hop_info *hops,
								u64 virt_addr, bool *is_huge);
};

/**
 * struct hl_mmu_funcs - Device related MMU functions.
 * @init: initialize the MMU module.
 * @fini: release the MMU module.
 * @ctx_init: Initialize a context for using the MMU module.
 * @ctx_fini: disable a ctx from using the mmu module.
 * @map: maps a virtual address to physical address for a context.
 * @unmap: unmap a virtual address of a context.
 * @flush: flush all writes from all cores to reach device MMU.
 * @swap_out: marks all mapping of the given context as swapped out.
 * @swap_in: marks all mapping of the given context as swapped in.
 * @get_tlb_info: returns the list of hops and hop-entries used that were
 *                created in order to translate the giver virtual address to a
 *                physical one.
 * @hr_funcs: functions specific to host resident MMU.
 */
struct hl_mmu_funcs {
	int (*init)(struct hl_device *hdev);
	void (*fini)(struct hl_device *hdev);
	int (*ctx_init)(struct hl_ctx *ctx);
	void (*ctx_fini)(struct hl_ctx *ctx);
	int (*map)(struct hl_ctx *ctx, u64 virt_addr, u64 phys_addr, u32 page_size,
				bool is_dram_addr);
	int (*unmap)(struct hl_ctx *ctx, u64 virt_addr, bool is_dram_addr);
	void (*flush)(struct hl_ctx *ctx);
	void (*swap_out)(struct hl_ctx *ctx);
	void (*swap_in)(struct hl_ctx *ctx);
	int (*get_tlb_info)(struct hl_ctx *ctx, u64 virt_addr, struct hl_mmu_hop_info *hops);
	struct hl_hr_mmu_funcs hr_funcs;
};

/**
 * struct hl_prefetch_work - prefetch work structure handler
 * @prefetch_work: actual work struct.
 * @ctx: compute context.
 * @va: virtual address to pre-fetch.
 * @size: pre-fetch size.
 * @flags: operation flags.
 * @asid: ASID for maintenance operation.
 */
struct hl_prefetch_work {
	struct work_struct	prefetch_work;
	struct hl_ctx		*ctx;
	u64			va;
	u64			size;
	u32			flags;
	u32			asid;
};

/*
 * number of user contexts allowed to call wait_for_multi_cs ioctl in
 * parallel
 */
#define MULTI_CS_MAX_USER_CTX	2

/**
 * struct multi_cs_completion - multi CS wait completion.
 * @completion: completion of any of the CS in the list
 * @lock: spinlock for the completion structure
 * @timestamp: timestamp for the multi-CS completion
 * @stream_master_qid_map: bitmap of all stream masters on which the multi-CS
 *                        is waiting
 * @used: 1 if in use, otherwise 0
 */
struct multi_cs_completion {
	struct completion	completion;
	spinlock_t		lock;
	s64			timestamp;
	u32			stream_master_qid_map;
	u8			used;
};

/**
 * struct multi_cs_data - internal data for multi CS call
 * @ctx: pointer to the context structure
 * @fence_arr: array of fences of all CSs
 * @seq_arr: array of CS sequence numbers
 * @timeout_jiffies: timeout in jiffies for waiting for CS to complete
 * @timestamp: timestamp of first completed CS
 * @wait_status: wait for CS status
 * @completion_bitmap: bitmap of completed CSs (1- completed, otherwise 0)
 * @arr_len: fence_arr and seq_arr array length
 * @gone_cs: indication of gone CS (1- there was gone CS, otherwise 0)
 * @update_ts: update timestamp. 1- update the timestamp, otherwise 0.
 */
struct multi_cs_data {
	struct hl_ctx	*ctx;
	struct hl_fence	**fence_arr;
	u64		*seq_arr;
	s64		timeout_jiffies;
	s64		timestamp;
	long		wait_status;
	u32		completion_bitmap;
	u8		arr_len;
	u8		gone_cs;
	u8		update_ts;
};

/**
 * struct hl_clk_throttle_timestamp - current/last clock throttling timestamp
 * @start: timestamp taken when 'start' event is received in driver
 * @end: timestamp taken when 'end' event is received in driver
 */
struct hl_clk_throttle_timestamp {
	ktime_t		start;
	ktime_t		end;
};

/**
 * struct hl_clk_throttle - keeps current/last clock throttling timestamps
 * @timestamp: timestamp taken by driver and firmware, index 0 refers to POWER
 *             index 1 refers to THERMAL
 * @lock: protects this structure as it can be accessed from both event queue
 *        context and info_ioctl context
 * @current_reason: bitmask represents the current clk throttling reasons
 * @aggregated_reason: bitmask represents aggregated clk throttling reasons since driver load
 */
struct hl_clk_throttle {
	struct hl_clk_throttle_timestamp timestamp[HL_CLK_THROTTLE_TYPE_MAX];
	struct mutex	lock;
	u32		current_reason;
	u32		aggregated_reason;
};

/**
 * struct user_mapped_block - describes a hw block allowed to be mmapped by user
 * @address: physical HW block address
 * @size: allowed size for mmap
 */
struct user_mapped_block {
	u32 address;
	u32 size;
};

/**
 * struct cs_timeout_info - info of last CS timeout occurred.
 * @timestamp: CS timeout timestamp.
 * @write_enable: if set writing to CS parameters in the structure is enabled. otherwise - disabled,
 *                so the first (root cause) CS timeout will not be overwritten.
 * @seq: CS timeout sequence number.
 */
struct cs_timeout_info {
	ktime_t		timestamp;
	atomic_t	write_enable;
	u64		seq;
};

#define MAX_QMAN_STREAMS_INFO		4
#define OPCODE_INFO_MAX_ADDR_SIZE	8
/**
 * struct undefined_opcode_info - info about last undefined opcode error
 * @timestamp: timestamp of the undefined opcode error
 * @cb_addr_streams: CB addresses (per stream) that are currently exists in the PQ
 *                   entries. In case all streams array entries are
 *                   filled with values, it means the execution was in Lower-CP.
 * @cq_addr: the address of the current handled command buffer
 * @cq_size: the size of the current handled command buffer
 * @cb_addr_streams_len: num of streams - actual len of cb_addr_streams array.
 *                       should be equal to 1 in case of undefined opcode
 *                       in Upper-CP (specific stream) and equal to 4 in case
 *                       of undefined opcode in Lower-CP.
 * @engine_id: engine-id that the error occurred on
 * @stream_id: the stream id the error occurred on. In case the stream equals to
 *             MAX_QMAN_STREAMS_INFO it means the error occurred on a Lower-CP.
 * @write_enable: if set, writing to undefined opcode parameters in the structure
 *                 is enable so the first (root cause) undefined opcode will not be
 *                 overwritten.
 */
struct undefined_opcode_info {
	ktime_t timestamp;
	u64 cb_addr_streams[MAX_QMAN_STREAMS_INFO][OPCODE_INFO_MAX_ADDR_SIZE];
	u64 cq_addr;
	u32 cq_size;
	u32 cb_addr_streams_len;
	u32 engine_id;
	u32 stream_id;
	bool write_enable;
};

/**
 * struct page_fault_info - page fault information.
 * @page_fault: holds information collected during a page fault.
 * @user_mappings: buffer containing user mappings.
 * @num_of_user_mappings: number of user mappings.
 * @page_fault_detected: if set as 1, then a page-fault was discovered for the
 *                       first time after the driver has finished booting-up.
 *                       Since we're looking for the page-fault's root cause,
 *                       we don't care of the others that might follow it-
 *                       so once changed to 1, it will remain that way.
 * @page_fault_info_available: indicates that a page fault info is now available.
 */
struct page_fault_info {
	struct hl_page_fault_info	page_fault;
	struct hl_user_mapping		*user_mappings;
	u64				num_of_user_mappings;
	atomic_t			page_fault_detected;
	bool				page_fault_info_available;
};

/**
 * struct razwi_info - RAZWI information.
 * @razwi: holds information collected during a RAZWI
 * @razwi_detected: if set as 1, then a RAZWI was discovered for the
 *                  first time after the driver has finished booting-up.
 *                  Since we're looking for the RAZWI's root cause,
 *                  we don't care of the others that might follow it-
 *                  so once changed to 1, it will remain that way.
 * @razwi_info_available: indicates that a RAZWI info is now available.
 */
struct razwi_info {
	struct hl_info_razwi_event	razwi;
	atomic_t			razwi_detected;
	bool				razwi_info_available;
};

/**
 * struct hw_err_info - HW error information.
 * @event: holds information on the event.
 * @event_detected: if set as 1, then a HW event was discovered for the
 *                  first time after the driver has finished booting-up.
 *                  currently we assume that only fatal events (that require hard-reset) are
 *                  reported so we don't care of the others that might follow it.
 *                  so once changed to 1, it will remain that way.
 *                  TODO: support multiple events.
 * @event_info_available: indicates that a HW event info is now available.
 */
struct hw_err_info {
	struct hl_info_hw_err_event	event;
	atomic_t			event_detected;
	bool				event_info_available;
};

/**
 * struct fw_err_info - FW error information.
 * @event: holds information on the event.
 * @event_detected: if set as 1, then a FW event was discovered for the
 *                  first time after the driver has finished booting-up.
 *                  currently we assume that only fatal events (that require hard-reset) are
 *                  reported so we don't care of the others that might follow it.
 *                  so once changed to 1, it will remain that way.
 *                  TODO: support multiple events.
 * @event_info_available: indicates that a HW event info is now available.
 */
struct fw_err_info {
	struct hl_info_fw_err_event	event;
	atomic_t			event_detected;
	bool				event_info_available;
};

/**
 * struct engine_err_info - engine error information.
 * @event: holds information on the event.
 * @event_detected: if set as 1, then an engine event was discovered for the
 *                  first time after the driver has finished booting-up.
 * @event_info_available: indicates that an engine event info is now available.
 */
struct engine_err_info {
	struct hl_info_engine_err_event	event;
	atomic_t			event_detected;
	bool				event_info_available;
};


/**
 * struct hl_error_info - holds information collected during an error.
 * @cs_timeout: CS timeout error information.
 * @razwi_info: RAZWI information.
 * @undef_opcode: undefined opcode information.
 * @page_fault_info: page fault information.
 * @hw_err: (fatal) hardware error information.
 * @fw_err: firmware error information.
 * @engine_err: engine error information.
 */
struct hl_error_info {
	struct cs_timeout_info		cs_timeout;
	struct razwi_info		razwi_info;
	struct undefined_opcode_info	undef_opcode;
	struct page_fault_info		page_fault_info;
	struct hw_err_info		hw_err;
	struct fw_err_info		fw_err;
	struct engine_err_info		engine_err;
};

/**
 * struct hl_reset_info - holds current device reset information.
 * @lock: lock to protect critical reset flows.
 * @compute_reset_cnt: number of compute resets since the driver was loaded.
 * @hard_reset_cnt: number of hard resets since the driver was loaded.
 * @hard_reset_schedule_flags: hard reset is scheduled to after current compute reset,
 *                             here we hold the hard reset flags.
 * @in_reset: is device in reset flow.
 * @in_compute_reset: Device is currently in reset but not in hard-reset.
 * @needs_reset: true if reset_on_lockup is false and device should be reset
 *               due to lockup.
 * @hard_reset_pending: is there a hard reset work pending.
 * @curr_reset_cause: saves an enumerated reset cause when a hard reset is
 *                    triggered, and cleared after it is shared with preboot.
 * @prev_reset_trigger: saves the previous trigger which caused a reset, overridden
 *                      with a new value on next reset
 * @reset_trigger_repeated: set if device reset is triggered more than once with
 *                          same cause.
 * @skip_reset_on_timeout: Skip device reset if CS has timed out, wait for it to
 *                         complete instead.
 * @watchdog_active: true if a device release watchdog work is scheduled.
 */
struct hl_reset_info {
	spinlock_t	lock;
	u32		compute_reset_cnt;
	u32		hard_reset_cnt;
	u32		hard_reset_schedule_flags;
	u8		in_reset;
	u8		in_compute_reset;
	u8		needs_reset;
	u8		hard_reset_pending;
	u8		curr_reset_cause;
	u8		prev_reset_trigger;
	u8		reset_trigger_repeated;
	u8		skip_reset_on_timeout;
	u8		watchdog_active;
};

/**
 * struct eq_heartbeat_debug_info - stores debug info to be used upon heartbeat failure.
 * @last_pq_heartbeat_ts: timestamp of the last test packet that was sent to FW.
 *                        This packet is the trigger in FW to send the EQ heartbeat event.
 * @last_eq_heartbeat_ts: timestamp of the last EQ heartbeat event that was received from FW.
 * @heartbeat_event_counter: number of heartbeat events received.
 * @cpu_queue_id: used to read the queue pi/ci
 */
struct eq_heartbeat_debug_info {
	time64_t last_pq_heartbeat_ts;
	time64_t last_eq_heartbeat_ts;
	u32 heartbeat_event_counter;
	u32 cpu_queue_id;
};

/**
 * struct hl_device - habanalabs device structure.
 * @pdev: pointer to PCI device, can be NULL in case of simulator device.
 * @pcie_bar_phys: array of available PCIe bars physical addresses.
 *		   (required only for PCI address match mode)
 * @pcie_bar: array of available PCIe bars virtual addresses.
 * @rmmio: configuration area address on SRAM.
 * @drm: related DRM device.
 * @cdev_ctrl: char device for control operations only (INFO IOCTL)
 * @dev: related kernel basic device structure.
 * @dev_ctrl: related kernel device structure for the control device
 * @work_heartbeat: delayed work for CPU-CP is-alive check.
 * @device_reset_work: delayed work which performs hard reset
 * @device_release_watchdog_work: watchdog work that performs hard reset if user doesn't release
 *                                device upon certain error cases.
 * @asic_name: ASIC specific name.
 * @asic_type: ASIC specific type.
 * @completion_queue: array of hl_cq.
 * @user_interrupt: array of hl_user_interrupt. upon the corresponding user
 *                  interrupt, driver will monitor the list of fences
 *                  registered to this interrupt.
 * @tpc_interrupt: single TPC interrupt for all TPCs.
 * @unexpected_error_interrupt: single interrupt for unexpected user error indication.
 * @common_user_cq_interrupt: common user CQ interrupt for all user CQ interrupts.
 *                         upon any user CQ interrupt, driver will monitor the
 *                         list of fences registered to this common structure.
 * @common_decoder_interrupt: common decoder interrupt for all user decoder interrupts.
 * @shadow_cs_queue: pointer to a shadow queue that holds pointers to
 *                   outstanding command submissions.
 * @cq_wq: work queues of completion queues for executing work in process
 *         context.
 * @eq_wq: work queue of event queue for executing work in process context.
 * @cs_cmplt_wq: work queue of CS completions for executing work in process
 *               context.
 * @ts_free_obj_wq: work queue for timestamp registration objects release.
 * @prefetch_wq: work queue for MMU pre-fetch operations.
 * @reset_wq: work queue for device reset procedure.
 * @kernel_ctx: Kernel driver context structure.
 * @kernel_queues: array of hl_hw_queue.
 * @cs_mirror_list: CS mirror list for TDR.
 * @cs_mirror_lock: protects cs_mirror_list.
 * @kernel_mem_mgr: memory manager for memory buffers with lifespan of driver.
 * @event_queue: event queue for IRQ from CPU-CP.
 * @dma_pool: DMA pool for small allocations.
 * @cpu_accessible_dma_mem: Host <-> CPU-CP shared memory CPU address.
 * @cpu_accessible_dma_address: Host <-> CPU-CP shared memory DMA address.
 * @cpu_accessible_dma_pool: Host <-> CPU-CP shared memory pool.
 * @asid_bitmap: holds used/available ASIDs.
 * @asid_mutex: protects asid_bitmap.
 * @send_cpu_message_lock: enforces only one message in Host <-> CPU-CP queue.
 * @debug_lock: protects critical section of setting debug mode for device
 * @mmu_lock: protects the MMU page tables and invalidation h/w. Although the
 *            page tables are per context, the invalidation h/w is per MMU.
 *            Therefore, we can't allow multiple contexts (we only have two,
 *            user and kernel) to access the invalidation h/w at the same time.
 *            In addition, any change to the PGT, modifying the MMU hash or
 *            walking the PGT requires talking this lock.
 * @asic_prop: ASIC specific immutable properties.
 * @asic_funcs: ASIC specific functions.
 * @asic_specific: ASIC specific information to use only from ASIC files.
 * @vm: virtual memory manager for MMU.
 * @hwmon_dev: H/W monitor device.
 * @hl_chip_info: ASIC's sensors information.
 * @device_status_description: device status description.
 * @hl_debugfs: device's debugfs manager.
 * @cb_pool: list of pre allocated CBs.
 * @cb_pool_lock: protects the CB pool.
 * @internal_cb_pool_virt_addr: internal command buffer pool virtual address.
 * @internal_cb_pool_dma_addr: internal command buffer pool dma address.
 * @internal_cb_pool: internal command buffer memory pool.
 * @internal_cb_va_base: internal cb pool mmu virtual address base
 * @fpriv_list: list of file private data structures. Each structure is created
 *              when a user opens the device
 * @fpriv_ctrl_list: list of file private data structures. Each structure is created
 *              when a user opens the control device
 * @fpriv_list_lock: protects the fpriv_list
 * @fpriv_ctrl_list_lock: protects the fpriv_ctrl_list
 * @aggregated_cs_counters: aggregated cs counters among all contexts
 * @mmu_priv: device-specific MMU data.
 * @mmu_func: device-related MMU functions.
 * @dec: list of decoder sw instance
 * @fw_loader: FW loader manager.
 * @pci_mem_region: array of memory regions in the PCI
 * @state_dump_specs: constants and dictionaries needed to dump system state.
 * @multi_cs_completion: array of multi-CS completion.
 * @clk_throttling: holds information about current/previous clock throttling events
 * @captured_err_info: holds information about errors.
 * @reset_info: holds current device reset information.
 * @heartbeat_debug_info: counters used to debug heartbeat failures.
 * @irq_affinity_mask: mask of available CPU cores for user and decoder interrupt handling.
 * @stream_master_qid_arr: pointer to array with QIDs of master streams.
 * @fw_inner_major_ver: the major of current loaded preboot inner version.
 * @fw_inner_minor_ver: the minor of current loaded preboot inner version.
 * @fw_sw_major_ver: the major of current loaded preboot SW version.
 * @fw_sw_minor_ver: the minor of current loaded preboot SW version.
 * @fw_sw_sub_minor_ver: the sub-minor of current loaded preboot SW version.
 * @dram_used_mem: current DRAM memory consumption.
 * @memory_scrub_val: the value to which the dram will be scrubbed to using cb scrub_device_dram
 * @timeout_jiffies: device CS timeout value.
 * @max_power: the max power of the device, as configured by the sysadmin. This
 *             value is saved so in case of hard-reset, the driver will restore
 *             this value and update the F/W after the re-initialization
 * @boot_error_status_mask: contains a mask of the device boot error status.
 *                          Each bit represents a different error, according to
 *                          the defines in hl_boot_if.h. If the bit is cleared,
 *                          the error will be ignored by the driver during
 *                          device initialization. Mainly used to debug and
 *                          workaround firmware bugs
 * @dram_pci_bar_start: start bus address of PCIe bar towards DRAM.
 * @last_successful_open_ktime: timestamp (ktime) of the last successful device open.
 * @last_successful_open_jif: timestamp (jiffies) of the last successful
 *                            device open.
 * @last_open_session_duration_jif: duration (jiffies) of the last device open
 *                                  session.
 * @open_counter: number of successful device open operations.
 * @fw_poll_interval_usec: FW status poll interval in usec.
 *                         used for CPU boot status
 * @fw_comms_poll_interval_usec: FW comms/protocol poll interval in usec.
 *                                  used for COMMs protocols cmds(COMMS_STS_*)
 * @dram_binning: contains mask of drams that is received from the f/w which indicates which
 *                drams are binned-out
 * @tpc_binning: contains mask of tpc engines that is received from the f/w which indicates which
 *               tpc engines are binned-out
 * @dmabuf_export_cnt: number of dma-buf exporting.
 * @card_type: Various ASICs have several card types. This indicates the card
 *             type of the current device.
 * @major: habanalabs kernel driver major.
 * @high_pll: high PLL profile frequency.
 * @decoder_binning: contains mask of decoder engines that is received from the f/w which
 *                   indicates which decoder engines are binned-out
 * @edma_binning: contains mask of edma engines that is received from the f/w which
 *                   indicates which edma engines are binned-out
 * @device_release_watchdog_timeout_sec: device release watchdog timeout value in seconds.
 * @rotator_binning: contains mask of rotators engines that is received from the f/w
 *			which indicates which rotator engines are binned-out(Gaudi3 and above).
 * @id: device minor.
 * @cdev_idx: char device index.
 * @cpu_pci_msb_addr: 50-bit extension bits for the device CPU's 40-bit
 *                    addresses.
 * @is_in_dram_scrub: true if dram scrub operation is on going.
 * @disabled: is device disabled.
 * @late_init_done: is late init stage was done during initialization.
 * @hwmon_initialized: is H/W monitor sensors was initialized.
 * @reset_on_lockup: true if a reset should be done in case of stuck CS, false
 *                   otherwise.
 * @dram_default_page_mapping: is DRAM default page mapping enabled.
 * @memory_scrub: true to perform device memory scrub in various locations,
 *                such as context-switch, context close, page free, etc.
 * @pmmu_huge_range: is a different virtual addresses range used for PMMU with
 *                   huge pages.
 * @init_done: is the initialization of the device done.
 * @device_cpu_disabled: is the device CPU disabled (due to timeouts)
 * @in_debug: whether the device is in a state where the profiling/tracing infrastructure
 *            can be used. This indication is needed because in some ASICs we need to do
 *            specific operations to enable that infrastructure.
 * @cdev_sysfs_debugfs_created: were char devices and sysfs/debugfs files created.
 * @stop_on_err: true if engines should stop on error.
 * @supports_sync_stream: is sync stream supported.
 * @sync_stream_queue_idx: helper index for sync stream queues initialization.
 * @collective_mon_idx: helper index for collective initialization
 * @supports_coresight: is CoreSight supported.
 * @supports_cb_mapping: is mapping a CB to the device's MMU supported.
 * @process_kill_trial_cnt: number of trials reset thread tried killing
 *                          user processes
 * @device_fini_pending: true if device_fini was called and might be
 *                       waiting for the reset thread to finish
 * @supports_staged_submission: true if staged submissions are supported
 * @device_cpu_is_halted: Flag to indicate whether the device CPU was already
 *                        halted. We can't halt it again because the COMMS
 *                        protocol will throw an error. Relevant only for
 *                        cases where Linux was not loaded to device CPU
 * @supports_wait_for_multi_cs: true if wait for multi CS is supported
 * @is_compute_ctx_active: Whether there is an active compute context executing.
 * @compute_ctx_in_release: true if the current compute context is being released.
 * @supports_mmu_prefetch: true if prefetch is supported, otherwise false.
 * @reset_upon_device_release: reset the device when the user closes the file descriptor of the
 *                             device.
 * @supports_ctx_switch: true if a ctx switch is required upon first submission.
 * @support_preboot_binning: true if we support read binning info from preboot.
 * @eq_heartbeat_received: indication that eq heartbeat event has received from FW.
 * @nic_ports_mask: Controls which NIC ports are enabled. Used only for testing.
 * @fw_components: Controls which f/w components to load to the device. There are multiple f/w
 *                 stages and sometimes we want to stop at a certain stage. Used only for testing.
 * @mmu_disable: Disable the device MMU(s). Used only for testing.
 * @cpu_queues_enable: Whether to enable queues communication vs. the f/w. Used only for testing.
 * @pldm: Whether we are running in Palladium environment. Used only for testing.
 * @hard_reset_on_fw_events: Whether to do device hard-reset when a fatal event is received from
 *                           the f/w. Used only for testing.
 * @bmc_enable: Whether we are running in a box with BMC. Used only for testing.
 * @reset_on_preboot_fail: Whether to reset the device if preboot f/w fails to load.
 *                         Used only for testing.
 * @heartbeat: Controls if we want to enable the heartbeat mechanism vs. the f/w, which verifies
 *             that the f/w is always alive. Used only for testing.
 */
struct hl_device {
	struct pci_dev			*pdev;
	u64				pcie_bar_phys[HL_PCI_NUM_BARS];
	void __iomem			*pcie_bar[HL_PCI_NUM_BARS];
	void __iomem			*rmmio;
	struct drm_device		drm;
	struct cdev			cdev_ctrl;
	struct device			*dev;
	struct device			*dev_ctrl;
	struct delayed_work		work_heartbeat;
	struct hl_device_reset_work	device_reset_work;
	struct hl_device_reset_work	device_release_watchdog_work;
	char				asic_name[HL_STR_MAX];
	char				status[HL_DEV_STS_MAX][HL_STR_MAX];
	enum hl_asic_type		asic_type;
	struct hl_cq			*completion_queue;
	struct hl_user_interrupt	*user_interrupt;
	struct hl_user_interrupt	tpc_interrupt;
	struct hl_user_interrupt	unexpected_error_interrupt;
	struct hl_user_interrupt	common_user_cq_interrupt;
	struct hl_user_interrupt	common_decoder_interrupt;
	struct hl_cs			**shadow_cs_queue;
	struct workqueue_struct		**cq_wq;
	struct workqueue_struct		*eq_wq;
	struct workqueue_struct		*cs_cmplt_wq;
	struct workqueue_struct		*ts_free_obj_wq;
	struct workqueue_struct		*prefetch_wq;
	struct workqueue_struct		*reset_wq;
	struct hl_ctx			*kernel_ctx;
	struct hl_hw_queue		*kernel_queues;
	struct list_head		cs_mirror_list;
	spinlock_t			cs_mirror_lock;
	struct hl_mem_mgr		kernel_mem_mgr;
	struct hl_eq			event_queue;
	struct dma_pool			*dma_pool;
	void				*cpu_accessible_dma_mem;
	dma_addr_t			cpu_accessible_dma_address;
	struct gen_pool			*cpu_accessible_dma_pool;
	unsigned long			*asid_bitmap;
	struct mutex			asid_mutex;
	struct mutex			send_cpu_message_lock;
	struct mutex			debug_lock;
	struct mutex			mmu_lock;
	struct asic_fixed_properties	asic_prop;
	const struct hl_asic_funcs	*asic_funcs;
	void				*asic_specific;
	struct hl_vm			vm;
	struct device			*hwmon_dev;
	struct hwmon_chip_info		*hl_chip_info;

	struct hl_dbg_device_entry	hl_debugfs;

	struct list_head		cb_pool;
	spinlock_t			cb_pool_lock;

	void				*internal_cb_pool_virt_addr;
	dma_addr_t			internal_cb_pool_dma_addr;
	struct gen_pool			*internal_cb_pool;
	u64				internal_cb_va_base;

	struct list_head		fpriv_list;
	struct list_head		fpriv_ctrl_list;
	struct mutex			fpriv_list_lock;
	struct mutex			fpriv_ctrl_list_lock;

	struct hl_cs_counters_atomic	aggregated_cs_counters;

	struct hl_mmu_priv		mmu_priv;
	struct hl_mmu_funcs		mmu_func[MMU_NUM_PGT_LOCATIONS];

	struct hl_dec			*dec;

	struct fw_load_mgr		fw_loader;

	struct pci_mem_region		pci_mem_region[PCI_REGION_NUMBER];

	struct hl_state_dump_specs	state_dump_specs;

	struct multi_cs_completion	multi_cs_completion[
							MULTI_CS_MAX_USER_CTX];
	struct hl_clk_throttle		clk_throttling;
	struct hl_error_info		captured_err_info;

	struct hl_reset_info		reset_info;

	struct eq_heartbeat_debug_info	heartbeat_debug_info;

	cpumask_t			irq_affinity_mask;

	u32				*stream_master_qid_arr;
	u32				fw_inner_major_ver;
	u32				fw_inner_minor_ver;
	u32				fw_sw_major_ver;
	u32				fw_sw_minor_ver;
	u32				fw_sw_sub_minor_ver;
	atomic64_t			dram_used_mem;
	u64				memory_scrub_val;
	u64				timeout_jiffies;
	u64				max_power;
	u64				boot_error_status_mask;
	u64				dram_pci_bar_start;
	u64				last_successful_open_jif;
	u64				last_open_session_duration_jif;
	u64				open_counter;
	u64				fw_poll_interval_usec;
	ktime_t				last_successful_open_ktime;
	u64				fw_comms_poll_interval_usec;
	u64				dram_binning;
	u64				tpc_binning;
	atomic_t			dmabuf_export_cnt;
	enum cpucp_card_types		card_type;
	u32				major;
	u32				high_pll;
	u32				decoder_binning;
	u32				edma_binning;
	u32				device_release_watchdog_timeout_sec;
	u32				rotator_binning;
	u16				id;
	u16				cdev_idx;
	u16				cpu_pci_msb_addr;
	u8				is_in_dram_scrub;
	u8				disabled;
	u8				late_init_done;
	u8				hwmon_initialized;
	u8				reset_on_lockup;
	u8				dram_default_page_mapping;
	u8				memory_scrub;
	u8				pmmu_huge_range;
	u8				init_done;
	u8				device_cpu_disabled;
	u8				in_debug;
	u8				cdev_sysfs_debugfs_created;
	u8				stop_on_err;
	u8				supports_sync_stream;
	u8				sync_stream_queue_idx;
	u8				collective_mon_idx;
	u8				supports_coresight;
	u8				supports_cb_mapping;
	u8				process_kill_trial_cnt;
	u8				device_fini_pending;
	u8				supports_staged_submission;
	u8				device_cpu_is_halted;
	u8				supports_wait_for_multi_cs;
	u8				stream_master_qid_arr_size;
	u8				is_compute_ctx_active;
	u8				compute_ctx_in_release;
	u8				supports_mmu_prefetch;
	u8				reset_upon_device_release;
	u8				supports_ctx_switch;
	u8				support_preboot_binning;
	u8				eq_heartbeat_received;

	/* Parameters for bring-up to be upstreamed */
	u64				nic_ports_mask;
	u64				fw_components;
	u8				mmu_disable;
	u8				cpu_queues_enable;
	u8				pldm;
	u8				hard_reset_on_fw_events;
	u8				bmc_enable;
	u8				reset_on_preboot_fail;
	u8				heartbeat;
};

/* Retrieve PCI device name in case of a PCI device or dev name in simulator */
#define HL_DEV_NAME(hdev)	\
		((hdev)->pdev ? dev_name(&(hdev)->pdev->dev) : "NA-DEVICE")

/**
 * struct hl_cs_encaps_sig_handle - encapsulated signals handle structure
 * @refcount: refcount used to protect removing this id when several
 *            wait cs are used to wait of the reserved encaps signals.
 * @hdev: pointer to habanalabs device structure.
 * @hw_sob: pointer to  H/W SOB used in the reservation.
 * @ctx: pointer to the user's context data structure
 * @cs_seq: staged cs sequence which contains encapsulated signals
 * @id: idr handler id to be used to fetch the handler info
 * @q_idx: stream queue index
 * @pre_sob_val: current SOB value before reservation
 * @count: signals number
 */
struct hl_cs_encaps_sig_handle {
	struct kref refcount;
	struct hl_device *hdev;
	struct hl_hw_sob *hw_sob;
	struct hl_ctx *ctx;
	u64  cs_seq;
	u32  id;
	u32  q_idx;
	u32  pre_sob_val;
	u32  count;
};

/**
 * struct hl_info_fw_err_info - firmware error information structure
 * @err_type: The type of error detected (or reported).
 * @event_mask: Pointer to the event mask to be modified with the detected error flag
 *              (can be NULL)
 * @event_id: The id of the event that reported the error
 *            (applicable when err_type is HL_INFO_FW_REPORTED_ERR).
 */
struct hl_info_fw_err_info {
	enum hl_info_fw_err_type err_type;
	u64 *event_mask;
	u16 event_id;
};

/*
 * IOCTLs
 */

/**
 * typedef hl_ioctl_t - typedef for ioctl function in the driver
 * @hpriv: pointer to the FD's private data, which contains state of
 *		user process
 * @data: pointer to the input/output arguments structure of the IOCTL
 *
 * Return: 0 for success, negative value for error
 */
typedef int hl_ioctl_t(struct hl_fpriv *hpriv, void *data);

/**
 * struct hl_ioctl_desc - describes an IOCTL entry of the driver.
 * @cmd: the IOCTL code as created by the kernel macros.
 * @func: pointer to the driver's function that should be called for this IOCTL.
 */
struct hl_ioctl_desc {
	unsigned int cmd;
	hl_ioctl_t *func;
};

/*
 * Kernel module functions that can be accessed by entire module
 */

/**
 * hl_get_sg_info() - get number of pages and the DMA address from SG list.
 * @sg: the SG list.
 * @dma_addr: pointer to DMA address to return.
 *
 * Calculate the number of consecutive pages described by the SG list. Take the
 * offset of the address in the first page, add to it the length and round it up
 * to the number of needed pages.
 */
static inline u32 hl_get_sg_info(struct scatterlist *sg, dma_addr_t *dma_addr)
{
	*dma_addr = sg_dma_address(sg);

	return ((((*dma_addr) & (PAGE_SIZE - 1)) + sg_dma_len(sg)) +
			(PAGE_SIZE - 1)) >> PAGE_SHIFT;
}

/**
 * hl_mem_area_inside_range() - Checks whether address+size are inside a range.
 * @address: The start address of the area we want to validate.
 * @size: The size in bytes of the area we want to validate.
 * @range_start_address: The start address of the valid range.
 * @range_end_address: The end address of the valid range.
 *
 * Return: true if the area is inside the valid range, false otherwise.
 */
static inline bool hl_mem_area_inside_range(u64 address, u64 size,
				u64 range_start_address, u64 range_end_address)
{
	u64 end_address = address + size;

	if ((address >= range_start_address) &&
			(end_address <= range_end_address) &&
			(end_address > address))
		return true;

	return false;
}

static inline struct hl_device *to_hl_device(struct drm_device *ddev)
{
	return container_of(ddev, struct hl_device, drm);
}

/**
 * hl_mem_area_crosses_range() - Checks whether address+size crossing a range.
 * @address: The start address of the area we want to validate.
 * @size: The size in bytes of the area we want to validate.
 * @range_start_address: The start address of the valid range.
 * @range_end_address: The end address of the valid range.
 *
 * Return: true if the area overlaps part or all of the valid range,
 *		false otherwise.
 */
static inline bool hl_mem_area_crosses_range(u64 address, u32 size,
				u64 range_start_address, u64 range_end_address)
{
	u64 end_address = address + size - 1;

	return ((address <= range_end_address) && (range_start_address <= end_address));
}

uint64_t hl_set_dram_bar_default(struct hl_device *hdev, u64 addr);
void *hl_cpu_accessible_dma_pool_alloc(struct hl_device *hdev, size_t size, dma_addr_t *dma_handle);
void hl_cpu_accessible_dma_pool_free(struct hl_device *hdev, size_t size, void *vaddr);
void *hl_asic_dma_alloc_coherent_caller(struct hl_device *hdev, size_t size, dma_addr_t *dma_handle,
					gfp_t flag, const char *caller);
void hl_asic_dma_free_coherent_caller(struct hl_device *hdev, size_t size, void *cpu_addr,
					dma_addr_t dma_handle, const char *caller);
void *hl_asic_dma_pool_zalloc_caller(struct hl_device *hdev, size_t size, gfp_t mem_flags,
					dma_addr_t *dma_handle, const char *caller);
void hl_asic_dma_pool_free_caller(struct hl_device *hdev, void *vaddr, dma_addr_t dma_addr,
					const char *caller);
int hl_dma_map_sgtable_caller(struct hl_device *hdev, struct sg_table *sgt,
				enum dma_data_direction dir, const char *caller);
void hl_dma_unmap_sgtable_caller(struct hl_device *hdev, struct sg_table *sgt,
					enum dma_data_direction dir, const char *caller);
int hl_asic_dma_map_sgtable(struct hl_device *hdev, struct sg_table *sgt,
				enum dma_data_direction dir);
void hl_asic_dma_unmap_sgtable(struct hl_device *hdev, struct sg_table *sgt,
				enum dma_data_direction dir);
int hl_access_sram_dram_region(struct hl_device *hdev, u64 addr, u64 *val,
	enum debugfs_access_type acc_type, enum pci_region region_type, bool set_dram_bar);
int hl_access_cfg_region(struct hl_device *hdev, u64 addr, u64 *val,
	enum debugfs_access_type acc_type);
int hl_access_dev_mem(struct hl_device *hdev, enum pci_region region_type,
			u64 addr, u64 *val, enum debugfs_access_type acc_type);

int hl_mmap(struct file *filp, struct vm_area_struct *vma);

int hl_device_open(struct drm_device *drm, struct drm_file *file_priv);
void hl_device_release(struct drm_device *ddev, struct drm_file *file_priv);

int hl_device_open_ctrl(struct inode *inode, struct file *filp);
bool hl_device_operational(struct hl_device *hdev,
		enum hl_device_status *status);
bool hl_ctrl_device_operational(struct hl_device *hdev,
		enum hl_device_status *status);
enum hl_device_status hl_device_status(struct hl_device *hdev);
int hl_device_set_debug_mode(struct hl_device *hdev, struct hl_ctx *ctx, bool enable);
int hl_hw_queues_create(struct hl_device *hdev);
void hl_hw_queues_destroy(struct hl_device *hdev);
int hl_hw_queue_send_cb_no_cmpl(struct hl_device *hdev, u32 hw_queue_id,
		u32 cb_size, u64 cb_ptr);
void hl_hw_queue_submit_bd(struct hl_device *hdev, struct hl_hw_queue *q,
		u32 ctl, u32 len, u64 ptr);
int hl_hw_queue_schedule_cs(struct hl_cs *cs);
u32 hl_hw_queue_add_ptr(u32 ptr, u16 val);
void hl_hw_queue_inc_ci_kernel(struct hl_device *hdev, u32 hw_queue_id);
void hl_hw_queue_update_ci(struct hl_cs *cs);
void hl_hw_queue_reset(struct hl_device *hdev, bool hard_reset);

#define hl_queue_inc_ptr(p)		hl_hw_queue_add_ptr(p, 1)
#define hl_pi_2_offset(pi)		((pi) & (HL_QUEUE_LENGTH - 1))

int hl_cq_init(struct hl_device *hdev, struct hl_cq *q, u32 hw_queue_id);
void hl_cq_fini(struct hl_device *hdev, struct hl_cq *q);
int hl_eq_init(struct hl_device *hdev, struct hl_eq *q);
void hl_eq_fini(struct hl_device *hdev, struct hl_eq *q);
void hl_cq_reset(struct hl_device *hdev, struct hl_cq *q);
void hl_eq_reset(struct hl_device *hdev, struct hl_eq *q);
void hl_eq_dump(struct hl_device *hdev, struct hl_eq *q);
irqreturn_t hl_irq_handler_cq(int irq, void *arg);
irqreturn_t hl_irq_handler_eq(int irq, void *arg);
irqreturn_t hl_irq_handler_dec_abnrm(int irq, void *arg);
irqreturn_t hl_irq_user_interrupt_handler(int irq, void *arg);
irqreturn_t hl_irq_user_interrupt_thread_handler(int irq, void *arg);
irqreturn_t hl_irq_eq_error_interrupt_thread_handler(int irq, void *arg);
u32 hl_cq_inc_ptr(u32 ptr);

int hl_asid_init(struct hl_device *hdev);
void hl_asid_fini(struct hl_device *hdev);
unsigned long hl_asid_alloc(struct hl_device *hdev);
void hl_asid_free(struct hl_device *hdev, unsigned long asid);

int hl_ctx_create(struct hl_device *hdev, struct hl_fpriv *hpriv);
void hl_ctx_free(struct hl_device *hdev, struct hl_ctx *ctx);
int hl_ctx_init(struct hl_device *hdev, struct hl_ctx *ctx, bool is_kernel_ctx);
void hl_ctx_do_release(struct kref *ref);
void hl_ctx_get(struct hl_ctx *ctx);
int hl_ctx_put(struct hl_ctx *ctx);
struct hl_ctx *hl_get_compute_ctx(struct hl_device *hdev);
struct hl_fence *hl_ctx_get_fence(struct hl_ctx *ctx, u64 seq);
int hl_ctx_get_fences(struct hl_ctx *ctx, u64 *seq_arr,
				struct hl_fence **fence, u32 arr_len);
void hl_ctx_mgr_init(struct hl_ctx_mgr *mgr);
void hl_ctx_mgr_fini(struct hl_device *hdev, struct hl_ctx_mgr *mgr);

int hl_device_init(struct hl_device *hdev);
void hl_device_fini(struct hl_device *hdev);
int hl_device_suspend(struct hl_device *hdev);
int hl_device_resume(struct hl_device *hdev);
int hl_device_reset(struct hl_device *hdev, u32 flags);
int hl_device_cond_reset(struct hl_device *hdev, u32 flags, u64 event_mask);
void hl_hpriv_get(struct hl_fpriv *hpriv);
int hl_hpriv_put(struct hl_fpriv *hpriv);
int hl_device_utilization(struct hl_device *hdev, u32 *utilization);

int hl_build_hwmon_channel_info(struct hl_device *hdev,
		struct cpucp_sensor *sensors_arr);

void hl_notifier_event_send_all(struct hl_device *hdev, u64 event_mask);

int hl_sysfs_init(struct hl_device *hdev);
void hl_sysfs_fini(struct hl_device *hdev);

int hl_hwmon_init(struct hl_device *hdev);
void hl_hwmon_fini(struct hl_device *hdev);
void hl_hwmon_release_resources(struct hl_device *hdev);

int hl_cb_create(struct hl_device *hdev, struct hl_mem_mgr *mmg,
			struct hl_ctx *ctx, u32 cb_size, bool internal_cb,
			bool map_cb, u64 *handle);
int hl_cb_destroy(struct hl_mem_mgr *mmg, u64 cb_handle);
int hl_hw_block_mmap(struct hl_fpriv *hpriv, struct vm_area_struct *vma);
struct hl_cb *hl_cb_get(struct hl_mem_mgr *mmg, u64 handle);
void hl_cb_put(struct hl_cb *cb);
struct hl_cb *hl_cb_kernel_create(struct hl_device *hdev, u32 cb_size,
					bool internal_cb);
int hl_cb_pool_init(struct hl_device *hdev);
int hl_cb_pool_fini(struct hl_device *hdev);
int hl_cb_va_pool_init(struct hl_ctx *ctx);
void hl_cb_va_pool_fini(struct hl_ctx *ctx);

void hl_cs_rollback_all(struct hl_device *hdev, bool skip_wq_flush);
struct hl_cs_job *hl_cs_allocate_job(struct hl_device *hdev,
		enum hl_queue_type queue_type, bool is_kernel_allocated_cb);
void hl_sob_reset_error(struct kref *ref);
int hl_gen_sob_mask(u16 sob_base, u8 sob_mask, u8 *mask);
void hl_fence_put(struct hl_fence *fence);
void hl_fences_put(struct hl_fence **fence, int len);
void hl_fence_get(struct hl_fence *fence);
void cs_get(struct hl_cs *cs);
bool cs_needs_completion(struct hl_cs *cs);
bool cs_needs_timeout(struct hl_cs *cs);
bool is_staged_cs_last_exists(struct hl_device *hdev, struct hl_cs *cs);
struct hl_cs *hl_staged_cs_find_first(struct hl_device *hdev, u64 cs_seq);
void hl_multi_cs_completion_init(struct hl_device *hdev);
u32 hl_get_active_cs_num(struct hl_device *hdev);

void goya_set_asic_funcs(struct hl_device *hdev);
void gaudi_set_asic_funcs(struct hl_device *hdev);
void gaudi2_set_asic_funcs(struct hl_device *hdev);

int hl_vm_ctx_init(struct hl_ctx *ctx);
void hl_vm_ctx_fini(struct hl_ctx *ctx);

int hl_vm_init(struct hl_device *hdev);
void hl_vm_fini(struct hl_device *hdev);

void hl_hw_block_mem_init(struct hl_ctx *ctx);
void hl_hw_block_mem_fini(struct hl_ctx *ctx);

u64 hl_reserve_va_block(struct hl_device *hdev, struct hl_ctx *ctx,
		enum hl_va_range_type type, u64 size, u32 alignment);
int hl_unreserve_va_block(struct hl_device *hdev, struct hl_ctx *ctx,
		u64 start_addr, u64 size);
int hl_pin_host_memory(struct hl_device *hdev, u64 addr, u64 size,
			struct hl_userptr *userptr);
void hl_unpin_host_memory(struct hl_device *hdev, struct hl_userptr *userptr);
void hl_userptr_delete_list(struct hl_device *hdev,
				struct list_head *userptr_list);
bool hl_userptr_is_pinned(struct hl_device *hdev, u64 addr, u32 size,
				struct list_head *userptr_list,
				struct hl_userptr **userptr);

int hl_mmu_init(struct hl_device *hdev);
void hl_mmu_fini(struct hl_device *hdev);
int hl_mmu_ctx_init(struct hl_ctx *ctx);
void hl_mmu_ctx_fini(struct hl_ctx *ctx);
int hl_mmu_map_page(struct hl_ctx *ctx, u64 virt_addr, u64 phys_addr,
		u32 page_size, bool flush_pte);
int hl_mmu_get_real_page_size(struct hl_device *hdev, struct hl_mmu_properties *mmu_prop,
				u32 page_size, u32 *real_page_size, bool is_dram_addr);
int hl_mmu_unmap_page(struct hl_ctx *ctx, u64 virt_addr, u32 page_size,
		bool flush_pte);
int hl_mmu_map_contiguous(struct hl_ctx *ctx, u64 virt_addr,
					u64 phys_addr, u32 size);
int hl_mmu_unmap_contiguous(struct hl_ctx *ctx, u64 virt_addr, u32 size);
int hl_mmu_invalidate_cache(struct hl_device *hdev, bool is_hard, u32 flags);
int hl_mmu_invalidate_cache_range(struct hl_device *hdev, bool is_hard,
					u32 flags, u32 asid, u64 va, u64 size);
int hl_mmu_prefetch_cache_range(struct hl_ctx *ctx, u32 flags, u32 asid, u64 va, u64 size);
u64 hl_mmu_get_next_hop_addr(struct hl_ctx *ctx, u64 curr_pte);
u64 hl_mmu_get_hop_pte_phys_addr(struct hl_ctx *ctx, struct hl_mmu_properties *mmu_prop,
					u8 hop_idx, u64 hop_addr, u64 virt_addr);
void hl_mmu_hr_flush(struct hl_ctx *ctx);
int hl_mmu_hr_init(struct hl_device *hdev, struct hl_mmu_hr_priv *hr_priv, u32 hop_table_size,
			u64 pgt_size);
void hl_mmu_hr_fini(struct hl_device *hdev, struct hl_mmu_hr_priv *hr_priv, u32 hop_table_size);
void hl_mmu_hr_free_hop_remove_pgt(struct pgt_info *pgt_info, struct hl_mmu_hr_priv *hr_priv,
				u32 hop_table_size);
u64 hl_mmu_hr_pte_phys_to_virt(struct hl_ctx *ctx, struct pgt_info *pgt, u64 phys_pte_addr,
							u32 hop_table_size);
void hl_mmu_hr_write_pte(struct hl_ctx *ctx, struct pgt_info *pgt_info, u64 phys_pte_addr,
							u64 val, u32 hop_table_size);
void hl_mmu_hr_clear_pte(struct hl_ctx *ctx, struct pgt_info *pgt_info, u64 phys_pte_addr,
							u32 hop_table_size);
int hl_mmu_hr_put_pte(struct hl_ctx *ctx, struct pgt_info *pgt_info, struct hl_mmu_hr_priv *hr_priv,
							u32 hop_table_size);
void hl_mmu_hr_get_pte(struct hl_ctx *ctx, struct hl_hr_mmu_funcs *hr_func, u64 phys_hop_addr);
struct pgt_info *hl_mmu_hr_get_next_hop_pgt_info(struct hl_ctx *ctx,
							struct hl_hr_mmu_funcs *hr_func,
							u64 curr_pte);
struct pgt_info *hl_mmu_hr_alloc_hop(struct hl_ctx *ctx, struct hl_mmu_hr_priv *hr_priv,
							struct hl_hr_mmu_funcs *hr_func,
							struct hl_mmu_properties *mmu_prop);
struct pgt_info *hl_mmu_hr_get_alloc_next_hop(struct hl_ctx *ctx,
							struct hl_mmu_hr_priv *hr_priv,
							struct hl_hr_mmu_funcs *hr_func,
							struct hl_mmu_properties *mmu_prop,
							u64 curr_pte, bool *is_new_hop);
int hl_mmu_hr_get_tlb_info(struct hl_ctx *ctx, u64 virt_addr, struct hl_mmu_hop_info *hops,
							struct hl_hr_mmu_funcs *hr_func);
int hl_mmu_if_set_funcs(struct hl_device *hdev);
void hl_mmu_v1_set_funcs(struct hl_device *hdev, struct hl_mmu_funcs *mmu);
void hl_mmu_v2_set_funcs(struct hl_device *hdev, struct hl_mmu_funcs *mmu);
void hl_mmu_v2_hr_set_funcs(struct hl_device *hdev, struct hl_mmu_funcs *mmu);
int hl_mmu_va_to_pa(struct hl_ctx *ctx, u64 virt_addr, u64 *phys_addr);
int hl_mmu_get_tlb_info(struct hl_ctx *ctx, u64 virt_addr,
			struct hl_mmu_hop_info *hops);
u64 hl_mmu_scramble_addr(struct hl_device *hdev, u64 addr);
u64 hl_mmu_descramble_addr(struct hl_device *hdev, u64 addr);
bool hl_is_dram_va(struct hl_device *hdev, u64 virt_addr);
struct pgt_info *hl_mmu_dr_get_pgt_info(struct hl_ctx *ctx, u64 hop_addr);
void hl_mmu_dr_free_hop(struct hl_ctx *ctx, u64 hop_addr);
void hl_mmu_dr_free_pgt_node(struct hl_ctx *ctx, struct pgt_info *pgt_info);
u64 hl_mmu_dr_get_phys_hop0_addr(struct hl_ctx *ctx);
u64 hl_mmu_dr_get_hop0_addr(struct hl_ctx *ctx);
void hl_mmu_dr_write_pte(struct hl_ctx *ctx, u64 shadow_pte_addr, u64 val);
void hl_mmu_dr_write_final_pte(struct hl_ctx *ctx, u64 shadow_pte_addr, u64 val);
void hl_mmu_dr_clear_pte(struct hl_ctx *ctx, u64 pte_addr);
u64 hl_mmu_dr_get_phys_addr(struct hl_ctx *ctx, u64 shadow_addr);
void hl_mmu_dr_get_pte(struct hl_ctx *ctx, u64 hop_addr);
int hl_mmu_dr_put_pte(struct hl_ctx *ctx, u64 hop_addr);
u64 hl_mmu_dr_get_alloc_next_hop_addr(struct hl_ctx *ctx, u64 curr_pte, bool *is_new_hop);
u64 hl_mmu_dr_alloc_hop(struct hl_ctx *ctx);
void hl_mmu_dr_flush(struct hl_ctx *ctx);
int hl_mmu_dr_init(struct hl_device *hdev);
void hl_mmu_dr_fini(struct hl_device *hdev);

int hl_fw_version_cmp(struct hl_device *hdev, u32 major, u32 minor, u32 subminor);
int hl_fw_load_fw_to_device(struct hl_device *hdev, const char *fw_name,
				void __iomem *dst, u32 src_offset, u32 size);
int hl_fw_send_pci_access_msg(struct hl_device *hdev, u32 opcode, u64 value);
int hl_fw_send_cpu_message(struct hl_device *hdev, u32 hw_queue_id, u32 *msg,
				u16 len, u32 timeout, u64 *result);
int hl_fw_unmask_irq(struct hl_device *hdev, u16 event_type);
int hl_fw_unmask_irq_arr(struct hl_device *hdev, const u32 *irq_arr,
		size_t irq_arr_size);
int hl_fw_test_cpu_queue(struct hl_device *hdev);
void *hl_fw_cpu_accessible_dma_pool_alloc(struct hl_device *hdev, size_t size,
						dma_addr_t *dma_handle);
void hl_fw_cpu_accessible_dma_pool_free(struct hl_device *hdev, size_t size,
					void *vaddr);
int hl_fw_send_heartbeat(struct hl_device *hdev);
int hl_fw_cpucp_info_get(struct hl_device *hdev,
				u32 sts_boot_dev_sts0_reg,
				u32 sts_boot_dev_sts1_reg, u32 boot_err0_reg,
				u32 boot_err1_reg);
int hl_fw_cpucp_handshake(struct hl_device *hdev,
				u32 sts_boot_dev_sts0_reg,
				u32 sts_boot_dev_sts1_reg, u32 boot_err0_reg,
				u32 boot_err1_reg);
int hl_fw_get_eeprom_data(struct hl_device *hdev, void *data, size_t max_size);
int hl_fw_get_monitor_dump(struct hl_device *hdev, void *data);
int hl_fw_cpucp_pci_counters_get(struct hl_device *hdev,
		struct hl_info_pci_counters *counters);
int hl_fw_cpucp_total_energy_get(struct hl_device *hdev,
			u64 *total_energy);
int get_used_pll_index(struct hl_device *hdev, u32 input_pll_index,
						enum pll_index *pll_index);
int hl_fw_cpucp_pll_info_get(struct hl_device *hdev, u32 pll_index,
		u16 *pll_freq_arr);
int hl_fw_cpucp_power_get(struct hl_device *hdev, u64 *power);
void hl_fw_ask_hard_reset_without_linux(struct hl_device *hdev);
void hl_fw_ask_halt_machine_without_linux(struct hl_device *hdev);
int hl_fw_init_cpu(struct hl_device *hdev);
int hl_fw_wait_preboot_ready(struct hl_device *hdev);
int hl_fw_read_preboot_status(struct hl_device *hdev);
int hl_fw_dynamic_send_protocol_cmd(struct hl_device *hdev,
				struct fw_load_mgr *fw_loader,
				enum comms_cmd cmd, unsigned int size,
				bool wait_ok, u32 timeout);
int hl_fw_dram_replaced_row_get(struct hl_device *hdev,
				struct cpucp_hbm_row_info *info);
int hl_fw_dram_pending_row_get(struct hl_device *hdev, u32 *pend_rows_num);
int hl_fw_cpucp_engine_core_asid_set(struct hl_device *hdev, u32 asid);
int hl_fw_send_device_activity(struct hl_device *hdev, bool open);
int hl_fw_send_soft_reset(struct hl_device *hdev);
int hl_pci_bars_map(struct hl_device *hdev, const char * const name[3],
			bool is_wc[3]);
int hl_pci_elbi_read(struct hl_device *hdev, u64 addr, u32 *data);
int hl_pci_iatu_write(struct hl_device *hdev, u32 addr, u32 data);
int hl_pci_set_inbound_region(struct hl_device *hdev, u8 region,
		struct hl_inbound_pci_region *pci_region);
int hl_pci_set_outbound_region(struct hl_device *hdev,
		struct hl_outbound_pci_region *pci_region);
enum pci_region hl_get_pci_memory_region(struct hl_device *hdev, u64 addr);
int hl_pci_init(struct hl_device *hdev);
void hl_pci_fini(struct hl_device *hdev);

long hl_fw_get_frequency(struct hl_device *hdev, u32 pll_index, bool curr);
void hl_fw_set_frequency(struct hl_device *hdev, u32 pll_index, u64 freq);
int hl_get_temperature(struct hl_device *hdev, int sensor_index, u32 attr, long *value);
int hl_set_temperature(struct hl_device *hdev, int sensor_index, u32 attr, long value);
int hl_get_voltage(struct hl_device *hdev, int sensor_index, u32 attr, long *value);
int hl_get_current(struct hl_device *hdev, int sensor_index, u32 attr, long *value);
int hl_get_fan_speed(struct hl_device *hdev, int sensor_index, u32 attr, long *value);
int hl_get_pwm_info(struct hl_device *hdev, int sensor_index, u32 attr, long *value);
void hl_set_pwm_info(struct hl_device *hdev, int sensor_index, u32 attr, long value);
long hl_fw_get_max_power(struct hl_device *hdev);
void hl_fw_set_max_power(struct hl_device *hdev);
int hl_fw_get_sec_attest_info(struct hl_device *hdev, struct cpucp_sec_attest_info *sec_attest_info,
				u32 nonce);
int hl_fw_get_dev_info_signed(struct hl_device *hdev,
			      struct cpucp_dev_info_signed *dev_info_signed, u32 nonce);
int hl_set_voltage(struct hl_device *hdev, int sensor_index, u32 attr, long value);
int hl_set_current(struct hl_device *hdev, int sensor_index, u32 attr, long value);
int hl_set_power(struct hl_device *hdev, int sensor_index, u32 attr, long value);
int hl_get_power(struct hl_device *hdev, int sensor_index, u32 attr, long *value);
int hl_fw_get_clk_rate(struct hl_device *hdev, u32 *cur_clk, u32 *max_clk);
void hl_fw_set_pll_profile(struct hl_device *hdev);
void hl_sysfs_add_dev_clk_attr(struct hl_device *hdev, struct attribute_group *dev_clk_attr_grp);
void hl_sysfs_add_dev_vrm_attr(struct hl_device *hdev, struct attribute_group *dev_vrm_attr_grp);
int hl_fw_send_generic_request(struct hl_device *hdev, enum hl_passthrough_type sub_opcode,
						dma_addr_t buff, u32 *size);

void hw_sob_get(struct hl_hw_sob *hw_sob);
void hw_sob_put(struct hl_hw_sob *hw_sob);
void hl_encaps_release_handle_and_put_ctx(struct kref *ref);
void hl_encaps_release_handle_and_put_sob_ctx(struct kref *ref);
void hl_hw_queue_encaps_sig_set_sob_info(struct hl_device *hdev,
			struct hl_cs *cs, struct hl_cs_job *job,
			struct hl_cs_compl *cs_cmpl);

int hl_dec_init(struct hl_device *hdev);
void hl_dec_fini(struct hl_device *hdev);
void hl_dec_ctx_fini(struct hl_ctx *ctx);

void hl_release_pending_user_interrupts(struct hl_device *hdev);
void hl_abort_waiting_for_cs_completions(struct hl_device *hdev);
int hl_cs_signal_sob_wraparound_handler(struct hl_device *hdev, u32 q_idx,
			struct hl_hw_sob **hw_sob, u32 count, bool encaps_sig);

int hl_state_dump(struct hl_device *hdev);
const char *hl_state_dump_get_sync_name(struct hl_device *hdev, u32 sync_id);
const char *hl_state_dump_get_monitor_name(struct hl_device *hdev,
					struct hl_mon_state_dump *mon);
void hl_state_dump_free_sync_to_engine_map(struct hl_sync_to_engine_map *map);
__printf(4, 5) int hl_snprintf_resize(char **buf, size_t *size, size_t *offset,
					const char *format, ...);
char *hl_format_as_binary(char *buf, size_t buf_len, u32 n);
const char *hl_sync_engine_to_string(enum hl_sync_engine_type engine_type);

void hl_mem_mgr_init(struct device *dev, struct hl_mem_mgr *mmg);
void hl_mem_mgr_fini(struct hl_mem_mgr *mmg, struct hl_mem_mgr_fini_stats *stats);
void hl_mem_mgr_idr_destroy(struct hl_mem_mgr *mmg);
int hl_mem_mgr_mmap(struct hl_mem_mgr *mmg, struct vm_area_struct *vma,
		    void *args);
struct hl_mmap_mem_buf *hl_mmap_mem_buf_get(struct hl_mem_mgr *mmg,
						   u64 handle);
int hl_mmap_mem_buf_put_handle(struct hl_mem_mgr *mmg, u64 handle);
int hl_mmap_mem_buf_put(struct hl_mmap_mem_buf *buf);
struct hl_mmap_mem_buf *
hl_mmap_mem_buf_alloc(struct hl_mem_mgr *mmg,
		      struct hl_mmap_mem_buf_behavior *behavior, gfp_t gfp,
		      void *args);
__printf(2, 3) void hl_engine_data_sprintf(struct engines_data *e, const char *fmt, ...);
void hl_capture_razwi(struct hl_device *hdev, u64 addr, u16 *engine_id, u16 num_of_engines,
			u8 flags);
void hl_handle_razwi(struct hl_device *hdev, u64 addr, u16 *engine_id, u16 num_of_engines,
			u8 flags, u64 *event_mask);
void hl_capture_page_fault(struct hl_device *hdev, u64 addr, u16 eng_id, bool is_pmmu);
void hl_handle_page_fault(struct hl_device *hdev, u64 addr, u16 eng_id, bool is_pmmu,
				u64 *event_mask);
void hl_handle_critical_hw_err(struct hl_device *hdev, u16 event_id, u64 *event_mask);
void hl_handle_fw_err(struct hl_device *hdev, struct hl_info_fw_err_info *info);
void hl_capture_engine_err(struct hl_device *hdev, u16 engine_id, u16 error_count);
void hl_enable_err_info_capture(struct hl_error_info *captured_err_info);
void hl_init_cpu_for_irq(struct hl_device *hdev);
void hl_set_irq_affinity(struct hl_device *hdev, int irq);
void hl_eq_heartbeat_event_handle(struct hl_device *hdev);
void hl_handle_clk_change_event(struct hl_device *hdev, u16 event_type, u64 *event_mask);

#ifdef CONFIG_DEBUG_FS

int hl_debugfs_device_init(struct hl_device *hdev);
void hl_debugfs_device_fini(struct hl_device *hdev);
void hl_debugfs_add_device(struct hl_device *hdev);
void hl_debugfs_add_file(struct hl_fpriv *hpriv);
void hl_debugfs_remove_file(struct hl_fpriv *hpriv);
void hl_debugfs_add_cb(struct hl_cb *cb);
void hl_debugfs_remove_cb(struct hl_cb *cb);
void hl_debugfs_add_cs(struct hl_cs *cs);
void hl_debugfs_remove_cs(struct hl_cs *cs);
void hl_debugfs_add_job(struct hl_device *hdev, struct hl_cs_job *job);
void hl_debugfs_remove_job(struct hl_device *hdev, struct hl_cs_job *job);
void hl_debugfs_add_userptr(struct hl_device *hdev, struct hl_userptr *userptr);
void hl_debugfs_remove_userptr(struct hl_device *hdev,
				struct hl_userptr *userptr);
void hl_debugfs_add_ctx_mem_hash(struct hl_device *hdev, struct hl_ctx *ctx);
void hl_debugfs_remove_ctx_mem_hash(struct hl_device *hdev, struct hl_ctx *ctx);
void hl_debugfs_set_state_dump(struct hl_device *hdev, char *data,
					unsigned long length);

#else

static inline int hl_debugfs_device_init(struct hl_device *hdev)
{
	return 0;
}

static inline void hl_debugfs_device_fini(struct hl_device *hdev)
{
}

static inline void hl_debugfs_add_device(struct hl_device *hdev)
{
}

static inline void hl_debugfs_add_file(struct hl_fpriv *hpriv)
{
}

static inline void hl_debugfs_remove_file(struct hl_fpriv *hpriv)
{
}

static inline void hl_debugfs_add_cb(struct hl_cb *cb)
{
}

static inline void hl_debugfs_remove_cb(struct hl_cb *cb)
{
}

static inline void hl_debugfs_add_cs(struct hl_cs *cs)
{
}

static inline void hl_debugfs_remove_cs(struct hl_cs *cs)
{
}

static inline void hl_debugfs_add_job(struct hl_device *hdev,
					struct hl_cs_job *job)
{
}

static inline void hl_debugfs_remove_job(struct hl_device *hdev,
					struct hl_cs_job *job)
{
}

static inline void hl_debugfs_add_userptr(struct hl_device *hdev,
					struct hl_userptr *userptr)
{
}

static inline void hl_debugfs_remove_userptr(struct hl_device *hdev,
					struct hl_userptr *userptr)
{
}

static inline void hl_debugfs_add_ctx_mem_hash(struct hl_device *hdev,
					struct hl_ctx *ctx)
{
}

static inline void hl_debugfs_remove_ctx_mem_hash(struct hl_device *hdev,
					struct hl_ctx *ctx)
{
}

static inline void hl_debugfs_set_state_dump(struct hl_device *hdev,
					char *data, unsigned long length)
{
}

#endif

/* Security */
int hl_unsecure_register(struct hl_device *hdev, u32 mm_reg_addr, int offset,
		const u32 pb_blocks[], struct hl_block_glbl_sec sgs_array[],
		int array_size);
int hl_unsecure_registers(struct hl_device *hdev, const u32 mm_reg_array[],
		int mm_array_size, int offset, const u32 pb_blocks[],
		struct hl_block_glbl_sec sgs_array[], int blocks_array_size);
void hl_config_glbl_sec(struct hl_device *hdev, const u32 pb_blocks[],
		struct hl_block_glbl_sec sgs_array[], u32 block_offset,
		int array_size);
void hl_secure_block(struct hl_device *hdev,
		struct hl_block_glbl_sec sgs_array[], int array_size);
int hl_init_pb_with_mask(struct hl_device *hdev, u32 num_dcores,
		u32 dcore_offset, u32 num_instances, u32 instance_offset,
		const u32 pb_blocks[], u32 blocks_array_size,
		const u32 *regs_array, u32 regs_array_size, u64 mask);
int hl_init_pb(struct hl_device *hdev, u32 num_dcores, u32 dcore_offset,
		u32 num_instances, u32 instance_offset,
		const u32 pb_blocks[], u32 blocks_array_size,
		const u32 *regs_array, u32 regs_array_size);
int hl_init_pb_ranges_with_mask(struct hl_device *hdev, u32 num_dcores,
		u32 dcore_offset, u32 num_instances, u32 instance_offset,
		const u32 pb_blocks[], u32 blocks_array_size,
		const struct range *regs_range_array, u32 regs_range_array_size,
		u64 mask);
int hl_init_pb_ranges(struct hl_device *hdev, u32 num_dcores,
		u32 dcore_offset, u32 num_instances, u32 instance_offset,
		const u32 pb_blocks[], u32 blocks_array_size,
		const struct range *regs_range_array,
		u32 regs_range_array_size);
int hl_init_pb_single_dcore(struct hl_device *hdev, u32 dcore_offset,
		u32 num_instances, u32 instance_offset,
		const u32 pb_blocks[], u32 blocks_array_size,
		const u32 *regs_array, u32 regs_array_size);
int hl_init_pb_ranges_single_dcore(struct hl_device *hdev, u32 dcore_offset,
		u32 num_instances, u32 instance_offset,
		const u32 pb_blocks[], u32 blocks_array_size,
		const struct range *regs_range_array,
		u32 regs_range_array_size);
void hl_ack_pb(struct hl_device *hdev, u32 num_dcores, u32 dcore_offset,
		u32 num_instances, u32 instance_offset,
		const u32 pb_blocks[], u32 blocks_array_size);
void hl_ack_pb_with_mask(struct hl_device *hdev, u32 num_dcores,
		u32 dcore_offset, u32 num_instances, u32 instance_offset,
		const u32 pb_blocks[], u32 blocks_array_size, u64 mask);
void hl_ack_pb_single_dcore(struct hl_device *hdev, u32 dcore_offset,
		u32 num_instances, u32 instance_offset,
		const u32 pb_blocks[], u32 blocks_array_size);

/* IOCTLs */
long hl_ioctl_control(struct file *filep, unsigned int cmd, unsigned long arg);
int hl_info_ioctl(struct drm_device *ddev, void *data, struct drm_file *file_priv);
int hl_cb_ioctl(struct drm_device *ddev, void *data, struct drm_file *file_priv);
int hl_cs_ioctl(struct drm_device *ddev, void *data, struct drm_file *file_priv);
int hl_wait_ioctl(struct drm_device *ddev, void *data, struct drm_file *file_priv);
int hl_mem_ioctl(struct drm_device *ddev, void *data, struct drm_file *file_priv);
int hl_debug_ioctl(struct drm_device *ddev, void *data, struct drm_file *file_priv);

#endif /* HABANALABSP_H_ */<|MERGE_RESOLUTION|>--- conflicted
+++ resolved
@@ -1285,10 +1285,7 @@
  * @ASIC_GAUDI2: Gaudi2 device.
  * @ASIC_GAUDI2B: Gaudi2B device.
  * @ASIC_GAUDI2C: Gaudi2C device.
-<<<<<<< HEAD
-=======
  * @ASIC_GAUDI2D: Gaudi2D device.
->>>>>>> 2d5404ca
  */
 enum hl_asic_type {
 	ASIC_INVALID,
@@ -1299,10 +1296,7 @@
 	ASIC_GAUDI2,
 	ASIC_GAUDI2B,
 	ASIC_GAUDI2C,
-<<<<<<< HEAD
-=======
 	ASIC_GAUDI2D,
->>>>>>> 2d5404ca
 };
 
 struct hl_cs_parser;
