// SPDX-License-Identifier: GPL-2.0

/*
 * Copyright 2016-2022 HabanaLabs, Ltd.
 * All Rights Reserved.
 */

#include <linux/slab.h>
#include <linux/pci.h>

#include "../habanalabs.h"

#include <trace/events/habanalabs.h>

/**
 * hl_mmu_get_funcs() - get MMU functions structure
 * @hdev: habanalabs device structure.
 * @pgt_residency: page table residency.
 * @is_dram_addr: true if we need HMMU functions
 *
 * @return appropriate MMU functions structure
 */
static struct hl_mmu_funcs *hl_mmu_get_funcs(struct hl_device *hdev, int pgt_residency,
									bool is_dram_addr)
{
	return &hdev->mmu_func[pgt_residency];
}

bool hl_is_dram_va(struct hl_device *hdev, u64 virt_addr)
{
	struct asic_fixed_properties *prop = &hdev->asic_prop;

	return hl_mem_area_inside_range(virt_addr, prop->dmmu.page_size,
					prop->dmmu.start_addr,
					prop->dmmu.end_addr);
}

/**
 * hl_mmu_init() - initialize the MMU module.
 * @hdev: habanalabs device structure.
 *
 * Return: 0 for success, non-zero for failure.
 */
int hl_mmu_init(struct hl_device *hdev)
{
	int rc = -EOPNOTSUPP;

	if (hdev->mmu_disable)
		return 0;

	mutex_init(&hdev->mmu_lock);

	if (hdev->mmu_func[MMU_DR_PGT].init != NULL) {
		rc = hdev->mmu_func[MMU_DR_PGT].init(hdev);
		if (rc)
			return rc;
	}

	if (hdev->mmu_func[MMU_HR_PGT].init != NULL) {
		rc = hdev->mmu_func[MMU_HR_PGT].init(hdev);
		if (rc)
			goto fini_dr_mmu;
	}

	return 0;

fini_dr_mmu:
	if (hdev->mmu_func[MMU_DR_PGT].fini != NULL)
		hdev->mmu_func[MMU_DR_PGT].fini(hdev);

	return rc;
}

/**
 * hl_mmu_fini() - release the MMU module.
 * @hdev: habanalabs device structure.
 *
 * This function does the following:
 * - Disable MMU in H/W.
 * - Free the pgt_infos pool.
 *
 * All contexts should be freed before calling this function.
 */
void hl_mmu_fini(struct hl_device *hdev)
{
	if (hdev->mmu_disable)
		return;

	if (hdev->mmu_func[MMU_DR_PGT].fini != NULL)
		hdev->mmu_func[MMU_DR_PGT].fini(hdev);

	if (hdev->mmu_func[MMU_HR_PGT].fini != NULL)
		hdev->mmu_func[MMU_HR_PGT].fini(hdev);

	mutex_destroy(&hdev->mmu_lock);
}

/**
 * hl_mmu_ctx_init() - initialize a context for using the MMU module.
 * @ctx: pointer to the context structure to initialize.
 *
 * Initialize a mutex to protect the concurrent mapping flow, a hash to hold all
 * page tables hops related to this context.
 * Return: 0 on success, non-zero otherwise.
 */
int hl_mmu_ctx_init(struct hl_ctx *ctx)
{
	struct hl_device *hdev = ctx->hdev;
	int rc = -EOPNOTSUPP;

	if (hdev->mmu_disable)
		return 0;

	if (hdev->mmu_func[MMU_DR_PGT].ctx_init != NULL) {
		rc = hdev->mmu_func[MMU_DR_PGT].ctx_init(ctx);
		if (rc)
			return rc;
	}

	if (hdev->mmu_func[MMU_HR_PGT].ctx_init != NULL) {
		rc = hdev->mmu_func[MMU_HR_PGT].ctx_init(ctx);
		if (rc)
			goto fini_dr_ctx;
	}

	return 0;

fini_dr_ctx:
	if (hdev->mmu_func[MMU_DR_PGT].fini != NULL)
		hdev->mmu_func[MMU_DR_PGT].fini(hdev);

	return rc;
}

/*
 * hl_mmu_ctx_fini - disable a ctx from using the mmu module
 *
 * @ctx: pointer to the context structure
 *
 * This function does the following:
 * - Free any pgts which were not freed yet
 * - Free the mutex
 * - Free DRAM default page mapping hops
 */
void hl_mmu_ctx_fini(struct hl_ctx *ctx)
{
	struct hl_device *hdev = ctx->hdev;

	if (hdev->mmu_disable)
		return;

	if (hdev->mmu_func[MMU_DR_PGT].ctx_fini != NULL)
		hdev->mmu_func[MMU_DR_PGT].ctx_fini(ctx);

	if (hdev->mmu_func[MMU_HR_PGT].ctx_fini != NULL)
		hdev->mmu_func[MMU_HR_PGT].ctx_fini(ctx);
}

/*
 * hl_mmu_get_real_page_size - get real page size to use in map/unmap operation
 *
 * @hdev: pointer to device data.
 * @mmu_prop: MMU properties.
 * @page_size: page size
 * @real_page_size: set here the actual page size to use for the operation
 * @is_dram_addr: true if DRAM address, otherwise false.
 *
 * @return 0 on success, otherwise non 0 error code
 *
 * note that this is general implementation that can fit most MMU arch. but as this is used as an
 * MMU function:
 * 1. it shall not be called directly- only from mmu_func structure instance
 * 2. each MMU may modify the implementation internally
 */
int hl_mmu_get_real_page_size(struct hl_device *hdev, struct hl_mmu_properties *mmu_prop,
				u32 page_size, u32 *real_page_size, bool is_dram_addr)
{
	/*
	 * The H/W handles mapping of specific page sizes. Hence if the page
	 * size is bigger, we break it to sub-pages and map them separately.
	 */
	if ((page_size % mmu_prop->page_size) == 0) {
		*real_page_size = mmu_prop->page_size;
		return 0;
	}

	dev_err(hdev->dev, "page size of %u is not %uKB aligned, can't map\n",
						page_size, mmu_prop->page_size >> 10);

	return -EFAULT;
}

static struct hl_mmu_properties *hl_mmu_get_prop(struct hl_device *hdev, u32 page_size,
							bool is_dram_addr)
{
	struct asic_fixed_properties *prop = &hdev->asic_prop;

	if (is_dram_addr)
		return &prop->dmmu;
	else if ((page_size % prop->pmmu_huge.page_size) == 0)
		return &prop->pmmu_huge;

	return &prop->pmmu;
}

/*
 * hl_mmu_unmap_page - unmaps a virtual addr
 *
 * @ctx: pointer to the context structure
 * @virt_addr: virt addr to map from
 * @page_size: size of the page to unmap
 * @flush_pte: whether to do a PCI flush
 *
 * This function does the following:
 * - Check that the virt addr is mapped
 * - Unmap the virt addr and frees pgts if possible
 * - Returns 0 on success, -EINVAL if the given addr is not mapped
 *
 * Because this function changes the page tables in the device and because it
 * changes the MMU hash, it must be protected by a lock.
 * However, because it maps only a single page, the lock should be implemented
 * in a higher level in order to protect the entire mapping of the memory area
 *
 * For optimization reasons PCI flush may be requested once after unmapping of
 * large area.
 */
int hl_mmu_unmap_page(struct hl_ctx *ctx, u64 virt_addr, u32 page_size, bool flush_pte)
{
	struct hl_device *hdev = ctx->hdev;
	struct hl_mmu_properties *mmu_prop;
	struct hl_mmu_funcs *mmu_funcs;
	int i, pgt_residency, rc = 0;
	u32 real_page_size, npages;
	u64 real_virt_addr;
	bool is_dram_addr;

	if (hdev->mmu_disable)
		return 0;

	is_dram_addr = hl_is_dram_va(hdev, virt_addr);
	mmu_prop = hl_mmu_get_prop(hdev, page_size, is_dram_addr);

	pgt_residency = mmu_prop->host_resident ? MMU_HR_PGT : MMU_DR_PGT;
	mmu_funcs = hl_mmu_get_funcs(hdev, pgt_residency, is_dram_addr);

	rc = hdev->asic_funcs->mmu_get_real_page_size(hdev, mmu_prop, page_size, &real_page_size,
							is_dram_addr);
	if (rc)
		return rc;

	npages = page_size / real_page_size;
	real_virt_addr = virt_addr;

	for (i = 0 ; i < npages ; i++) {
		rc = mmu_funcs->unmap(ctx, real_virt_addr, is_dram_addr);
		if (rc)
			break;

		real_virt_addr += real_page_size;
	}

	if (flush_pte)
		mmu_funcs->flush(ctx);

	if (trace_habanalabs_mmu_unmap_enabled() && !rc)
		trace_habanalabs_mmu_unmap(&hdev->pdev->dev, virt_addr, 0, page_size, flush_pte);

	return rc;
}

/*
 * hl_mmu_map_page - maps a virtual addr to physical addr
 *
 * @ctx: pointer to the context structure
 * @virt_addr: virt addr to map from
 * @phys_addr: phys addr to map to
 * @page_size: physical page size
 * @flush_pte: whether to do a PCI flush
 *
 * This function does the following:
 * - Check that the virt addr is not mapped
 * - Allocate pgts as necessary in order to map the virt addr to the phys
 * - Returns 0 on success, -EINVAL if addr is already mapped, or -ENOMEM.
 *
 * Because this function changes the page tables in the device and because it
 * changes the MMU hash, it must be protected by a lock.
 * However, because it maps only a single page, the lock should be implemented
 * in a higher level in order to protect the entire mapping of the memory area
 *
 * For optimization reasons PCI flush may be requested once after mapping of
 * large area.
 */
int hl_mmu_map_page(struct hl_ctx *ctx, u64 virt_addr, u64 phys_addr, u32 page_size,
			bool flush_pte)
{
	int i, rc, pgt_residency, mapped_cnt = 0;
	struct hl_device *hdev = ctx->hdev;
	struct hl_mmu_properties *mmu_prop;
	u64 real_virt_addr, real_phys_addr;
	struct hl_mmu_funcs *mmu_funcs;
	u32 real_page_size, npages;
	bool is_dram_addr;


	if (hdev->mmu_disable)
		return 0;

	is_dram_addr = hl_is_dram_va(hdev, virt_addr);
	mmu_prop = hl_mmu_get_prop(hdev, page_size, is_dram_addr);

	pgt_residency = mmu_prop->host_resident ? MMU_HR_PGT : MMU_DR_PGT;
	mmu_funcs = hl_mmu_get_funcs(hdev, pgt_residency, is_dram_addr);

	rc = hdev->asic_funcs->mmu_get_real_page_size(hdev, mmu_prop, page_size, &real_page_size,
							is_dram_addr);
	if (rc)
		return rc;

	/*
	 * Verify that the phys and virt addresses are aligned with the
	 * MMU page size (in dram this means checking the address and MMU
	 * after scrambling)
	 */
	if ((is_dram_addr &&
			((hdev->asic_funcs->scramble_addr(hdev, phys_addr) &
				(mmu_prop->page_size - 1)) ||
			(hdev->asic_funcs->scramble_addr(hdev, virt_addr) &
				(mmu_prop->page_size - 1)))) ||
		(!is_dram_addr && ((phys_addr & (real_page_size - 1)) ||
				(virt_addr & (real_page_size - 1)))))
		dev_crit(hdev->dev,
			"Mapping address 0x%llx with virtual address 0x%llx and page size of 0x%x is erroneous! Addresses must be divisible by page size",
			phys_addr, virt_addr, real_page_size);

	npages = page_size / real_page_size;
	real_virt_addr = virt_addr;
	real_phys_addr = phys_addr;

	for (i = 0 ; i < npages ; i++) {
		rc = mmu_funcs->map(ctx, real_virt_addr, real_phys_addr, real_page_size,
										is_dram_addr);
		if (rc)
			goto err;

		real_virt_addr += real_page_size;
		real_phys_addr += real_page_size;
		mapped_cnt++;
	}

	if (flush_pte)
		mmu_funcs->flush(ctx);

	trace_habanalabs_mmu_map(&hdev->pdev->dev, virt_addr, phys_addr, page_size, flush_pte);

	return 0;

err:
	real_virt_addr = virt_addr;
	for (i = 0 ; i < mapped_cnt ; i++) {
		if (mmu_funcs->unmap(ctx, real_virt_addr, is_dram_addr))
			dev_warn_ratelimited(hdev->dev,
				"failed to unmap va: 0x%llx\n", real_virt_addr);

		real_virt_addr += real_page_size;
	}

	mmu_funcs->flush(ctx);

	return rc;
}

/*
 * hl_mmu_map_contiguous - implements a wrapper for hl_mmu_map_page
 *                         for mapping contiguous physical memory
 *
 * @ctx: pointer to the context structure
 * @virt_addr: virt addr to map from
 * @phys_addr: phys addr to map to
 * @size: size to map
 *
 */
int hl_mmu_map_contiguous(struct hl_ctx *ctx, u64 virt_addr,
					u64 phys_addr, u32 size)
{
	struct hl_device *hdev = ctx->hdev;
	struct asic_fixed_properties *prop = &hdev->asic_prop;
	u64 curr_va, curr_pa;
	u32 page_size;
	bool flush_pte;
	int rc = 0, off;

	if (hl_mem_area_inside_range(virt_addr, size,
			prop->dmmu.start_addr, prop->dmmu.end_addr))
		page_size = prop->dmmu.page_size;
	else if (hl_mem_area_inside_range(virt_addr, size,
			prop->pmmu.start_addr, prop->pmmu.end_addr))
		page_size = prop->pmmu.page_size;
	else if (hl_mem_area_inside_range(virt_addr, size,
			prop->pmmu_huge.start_addr, prop->pmmu_huge.end_addr))
		page_size = prop->pmmu_huge.page_size;
	else
		return -EINVAL;

	for (off = 0 ; off < size ; off += page_size) {
		curr_va = virt_addr + off;
		curr_pa = phys_addr + off;
		flush_pte = (off + page_size) >= size;
		rc = hl_mmu_map_page(ctx, curr_va, curr_pa, page_size,
								flush_pte);
		if (rc) {
			dev_err(hdev->dev,
				"Map failed for va 0x%llx to pa 0x%llx\n",
				curr_va, curr_pa);
			/* last mapping failed so don't try to unmap it - reduce off by page_size */
			off -= page_size;
			goto unmap;
		}
	}

	return rc;

unmap:
	for (; off >= 0 ; off -= page_size) {
		curr_va = virt_addr + off;
		flush_pte = (off - (s32) page_size) < 0;
		if (hl_mmu_unmap_page(ctx, curr_va, page_size, flush_pte))
			dev_warn_ratelimited(hdev->dev,
				"failed to unmap va 0x%llx\n", curr_va);
	}

	return rc;
}

/*
 * hl_mmu_unmap_contiguous - implements a wrapper for hl_mmu_unmap_page
 *                           for unmapping contiguous physical memory
 *
 * @ctx: pointer to the context structure
 * @virt_addr: virt addr to unmap
 * @size: size to unmap
 *
 */
int hl_mmu_unmap_contiguous(struct hl_ctx *ctx, u64 virt_addr, u32 size)
{
	struct hl_device *hdev = ctx->hdev;
	struct asic_fixed_properties *prop = &hdev->asic_prop;
	u64 curr_va;
	u32 page_size;
	bool flush_pte;
	int rc = 0, off;

	if (hl_mem_area_inside_range(virt_addr, size,
			prop->dmmu.start_addr, prop->dmmu.end_addr))
		page_size = prop->dmmu.page_size;
	else if (hl_mem_area_inside_range(virt_addr, size,
			prop->pmmu.start_addr, prop->pmmu.end_addr))
		page_size = prop->pmmu.page_size;
	else if (hl_mem_area_inside_range(virt_addr, size,
			prop->pmmu_huge.start_addr, prop->pmmu_huge.end_addr))
		page_size = prop->pmmu_huge.page_size;
	else
		return -EINVAL;

	for (off = 0 ; off < size ; off += page_size) {
		curr_va = virt_addr + off;
		flush_pte = (off + page_size) >= size;
		rc = hl_mmu_unmap_page(ctx, curr_va, page_size, flush_pte);
		if (rc)
			dev_warn_ratelimited(hdev->dev,
				"Unmap failed for va 0x%llx\n", curr_va);
	}

	return rc;
}

static void hl_mmu_pa_page_with_offset(struct hl_ctx *ctx, u64 virt_addr,
						struct hl_mmu_hop_info *hops,
						u64 *phys_addr)
{
	struct asic_fixed_properties *prop = &ctx->hdev->asic_prop;
	u64 offset_mask, addr_mask, hop_shift, tmp_phys_addr;
	struct hl_mmu_properties *mmu_prop;

	/* last hop holds the phys address and flags */
	if (hops->unscrambled_paddr)
		tmp_phys_addr = hops->unscrambled_paddr;
	else
		tmp_phys_addr = hops->hop_info[hops->used_hops - 1].hop_pte_val;

	if (hops->range_type == HL_VA_RANGE_TYPE_HOST_HUGE)
		mmu_prop = &prop->pmmu_huge;
	else if (hops->range_type == HL_VA_RANGE_TYPE_HOST)
		mmu_prop = &prop->pmmu;
	else /* HL_VA_RANGE_TYPE_DRAM */
		mmu_prop = &prop->dmmu;

	if ((hops->range_type == HL_VA_RANGE_TYPE_DRAM) &&
			!is_power_of_2(prop->dram_page_size)) {
		u64 dram_page_size, dram_base, abs_phys_addr, abs_virt_addr,
			page_id, page_start;
		u32 page_off;

		/*
		 * Bit arithmetic cannot be used for non power of two page
		 * sizes. In addition, since bit arithmetic is not used,
		 * we cannot ignore dram base. All that shall be considered.
		 */

		dram_page_size = prop->dram_page_size;
		dram_base = prop->dram_base_address;
		abs_phys_addr = tmp_phys_addr - dram_base;
		abs_virt_addr = virt_addr - dram_base;
		page_id = DIV_ROUND_DOWN_ULL(abs_phys_addr, dram_page_size);
		page_start = page_id * dram_page_size;
		div_u64_rem(abs_virt_addr, dram_page_size, &page_off);

		*phys_addr = page_start + page_off + dram_base;
	} else {
		/*
		 * find the correct hop shift field in hl_mmu_properties
		 * structure in order to determine the right masks
		 * for the page offset.
		 */
		hop_shift = mmu_prop->hop_shifts[hops->used_hops - 1];
		offset_mask = (1ull << hop_shift) - 1;
		addr_mask = ~(offset_mask);
		*phys_addr = (tmp_phys_addr & addr_mask) |
				(virt_addr & offset_mask);
	}
}

int hl_mmu_va_to_pa(struct hl_ctx *ctx, u64 virt_addr, u64 *phys_addr)
{
	struct hl_mmu_hop_info hops;
	int rc;

	memset(&hops, 0, sizeof(hops));

	rc = hl_mmu_get_tlb_info(ctx, virt_addr, &hops);
	if (rc)
		return rc;

	hl_mmu_pa_page_with_offset(ctx, virt_addr, &hops,  phys_addr);

	return 0;
}

int hl_mmu_get_tlb_info(struct hl_ctx *ctx, u64 virt_addr,
			struct hl_mmu_hop_info *hops)
{
	struct hl_device *hdev = ctx->hdev;
	struct asic_fixed_properties *prop;
	struct hl_mmu_properties *mmu_prop;
	struct hl_mmu_funcs *mmu_funcs;
	int pgt_residency, rc;
	bool is_dram_addr;

	if (hdev->mmu_disable)
		return -EOPNOTSUPP;

	prop = &hdev->asic_prop;
	hops->scrambled_vaddr = virt_addr;      /* assume no scrambling */

	is_dram_addr = hl_mem_area_inside_range(virt_addr, prop->dmmu.page_size,
								prop->dmmu.start_addr,
								prop->dmmu.end_addr);

	/* host-residency is the same in PMMU and PMMU huge, no need to distinguish here */
	mmu_prop = is_dram_addr ? &prop->dmmu : &prop->pmmu;
	pgt_residency = mmu_prop->host_resident ? MMU_HR_PGT : MMU_DR_PGT;
	mmu_funcs = hl_mmu_get_funcs(hdev, pgt_residency, is_dram_addr);

	mutex_lock(&hdev->mmu_lock);
	rc = mmu_funcs->get_tlb_info(ctx, virt_addr, hops);
	mutex_unlock(&hdev->mmu_lock);

	if (rc)
		return rc;

	/* add page offset to physical address */
	if (hops->unscrambled_paddr)
		hl_mmu_pa_page_with_offset(ctx, virt_addr, hops, &hops->unscrambled_paddr);

	return 0;
}

int hl_mmu_if_set_funcs(struct hl_device *hdev)
{
	struct asic_fixed_properties *prop = &hdev->asic_prop;

	if (hdev->mmu_disable)
		return 0;

	switch (hdev->asic_type) {
	case ASIC_GOYA:
	case ASIC_GAUDI:
	case ASIC_GAUDI_SEC:
		hl_mmu_v1_set_funcs(hdev, &hdev->mmu_func[MMU_DR_PGT]);
		break;
	case ASIC_GAUDI2:
	case ASIC_GAUDI2B:
	case ASIC_GAUDI2C:
<<<<<<< HEAD
		/* MMUs in Gaudi2 are always host resident */
		hl_mmu_v2_hr_set_funcs(hdev, &hdev->mmu_func[MMU_HR_PGT]);
=======
	case ASIC_GAUDI2D:
		hl_mmu_v2_set_funcs(hdev, &hdev->mmu_func[MMU_DR_PGT]);
		if (prop->pmmu.host_resident)
			hl_mmu_v2_hr_set_funcs(hdev, &hdev->mmu_func[MMU_HR_PGT]);
>>>>>>> 2d5404ca
		break;
	default:
		dev_err(hdev->dev, "Unrecognized ASIC type %d\n",
			hdev->asic_type);
		return -EOPNOTSUPP;
	}

	return 0;
}

/**
 * hl_mmu_scramble_addr() - The generic mmu address scrambling routine.
 * @hdev: pointer to device data.
 * @addr: The address to scramble.
 *
 * Return: The scrambled address.
 */
u64 hl_mmu_scramble_addr(struct hl_device *hdev, u64 addr)
{
	return addr;
}

/**
 * hl_mmu_descramble_addr() - The generic mmu address descrambling
 * routine.
 * @hdev: pointer to device data.
 * @addr: The address to descramble.
 *
 * Return: The un-scrambled address.
 */
u64 hl_mmu_descramble_addr(struct hl_device *hdev, u64 addr)
{
	return addr;
}

int hl_mmu_invalidate_cache(struct hl_device *hdev, bool is_hard, u32 flags)
{
	int rc;

	rc = hdev->asic_funcs->mmu_invalidate_cache(hdev, is_hard, flags);
	if (rc)
		dev_err_ratelimited(hdev->dev,
				"%s: %s cache invalidation failed, rc=%d\n",
				dev_name(&hdev->pdev->dev),
				flags == VM_TYPE_USERPTR ? "PMMU" : "HMMU", rc);

	return rc;
}

int hl_mmu_invalidate_cache_range(struct hl_device *hdev, bool is_hard,
					u32 flags, u32 asid, u64 va, u64 size)
{
	int rc;

	rc = hdev->asic_funcs->mmu_invalidate_cache_range(hdev, is_hard, flags,
								asid, va, size);
	if (rc)
		dev_err_ratelimited(hdev->dev,
			"%s: %s cache range invalidation failed: va=%#llx, size=%llu, rc=%d",
			dev_name(&hdev->pdev->dev), flags == VM_TYPE_USERPTR ? "PMMU" : "HMMU",
			va, size, rc);

	return rc;
}

static void hl_mmu_prefetch_work_function(struct work_struct *work)
{
	struct hl_prefetch_work *pfw = container_of(work, struct hl_prefetch_work, prefetch_work);
	struct hl_ctx *ctx = pfw->ctx;
	struct hl_device *hdev = ctx->hdev;

	if (!hl_device_operational(hdev, NULL))
		goto put_ctx;

	mutex_lock(&hdev->mmu_lock);

	hdev->asic_funcs->mmu_prefetch_cache_range(ctx, pfw->flags, pfw->asid, pfw->va, pfw->size);

	mutex_unlock(&hdev->mmu_lock);

put_ctx:
	/*
	 * context was taken in the common mmu prefetch function- see comment there about
	 * context handling.
	 */
	hl_ctx_put(ctx);
	kfree(pfw);
}

int hl_mmu_prefetch_cache_range(struct hl_ctx *ctx, u32 flags, u32 asid, u64 va, u64 size)
{
	struct hl_prefetch_work *handle_prefetch_work;

	handle_prefetch_work = kmalloc(sizeof(*handle_prefetch_work), GFP_KERNEL);
	if (!handle_prefetch_work)
		return -ENOMEM;

	INIT_WORK(&handle_prefetch_work->prefetch_work, hl_mmu_prefetch_work_function);
	handle_prefetch_work->ctx = ctx;
	handle_prefetch_work->va = va;
	handle_prefetch_work->size = size;
	handle_prefetch_work->flags = flags;
	handle_prefetch_work->asid = asid;

	/*
	 * as actual prefetch is done in a WQ we must get the context (and put it
	 * at the end of the work function)
	 */
	hl_ctx_get(ctx);
	queue_work(ctx->hdev->prefetch_wq, &handle_prefetch_work->prefetch_work);

	return 0;
}

u64 hl_mmu_get_next_hop_addr(struct hl_ctx *ctx, u64 curr_pte)
{
	return (curr_pte & PAGE_PRESENT_MASK) ? (curr_pte & HOP_PHYS_ADDR_MASK) : ULLONG_MAX;
}

/**
 * hl_mmu_get_hop_pte_phys_addr() - extract PTE address from HOP
 * @ctx: pointer to the context structure to initialize.
 * @mmu_prop: MMU properties.
 * @hop_idx: HOP index.
 * @hop_addr: HOP address.
 * @virt_addr: virtual address for the translation.
 *
 * @return the matching PTE value on success, otherwise U64_MAX.
 */
u64 hl_mmu_get_hop_pte_phys_addr(struct hl_ctx *ctx, struct hl_mmu_properties *mmu_prop,
					u8 hop_idx, u64 hop_addr, u64 virt_addr)
{
	u64 mask, shift;

	if (hop_idx >= mmu_prop->num_hops) {
		dev_err_ratelimited(ctx->hdev->dev, "Invalid hop index %d\n", hop_idx);
		return U64_MAX;
	}

	shift = mmu_prop->hop_shifts[hop_idx];
	mask = mmu_prop->hop_masks[hop_idx];

	return hop_addr + ctx->hdev->asic_prop.mmu_pte_size * ((virt_addr & mask) >> shift);
}

static void mmu_dma_mem_free_from_chunk(struct gen_pool *pool,
					struct gen_pool_chunk *chunk,
					void *data)
{
	struct hl_device *hdev = data;

	hl_asic_dma_free_coherent(hdev, (chunk->end_addr - chunk->start_addr) + 1,
					(void *)chunk->start_addr, chunk->phys_addr);
}

void hl_mmu_hr_flush(struct hl_ctx *ctx)
{
	/* a flush operation requires memory barrier */
	mb();
}

/**
 * hl_mmu_hr_pool_destroy() - destroy genpool
 * @hdev: habanalabs device structure.
 * @hr_priv: MMU HR private data.
 * @hop_table_size: HOP table size.
 *
 * This function does the following:
 * - free entries allocated for shadow HOP0
 * - free pool chunks
 * - free pool
 */
static void hl_mmu_hr_pool_destroy(struct hl_device *hdev, struct hl_mmu_hr_priv *hr_priv,
					u32 hop_table_size)
{
	struct asic_fixed_properties *prop = &hdev->asic_prop;
	struct gen_pool **pool = &hr_priv->mmu_pgt_pool;
	struct pgt_info *hop0_pgt;
	int asid;

	if (ZERO_OR_NULL_PTR(*pool))
		return;

	/* Free the Fixed allocation of HOPs0 */
	if (hr_priv->mmu_asid_hop0) {
		for (asid = 0 ; asid < prop->max_asid ; asid++) {
			hop0_pgt = &hr_priv->mmu_asid_hop0[asid];
			if (ZERO_OR_NULL_PTR(hop0_pgt->virt_addr))
				continue;

			gen_pool_free(*pool, (uintptr_t) hop0_pgt->virt_addr, hop_table_size);
		}
	}

	gen_pool_for_each_chunk(*pool, mmu_dma_mem_free_from_chunk, hdev);
	gen_pool_destroy(*pool);

	/* Make sure that if we arrive here again without init was called we
	 * won't cause kernel panic. This can happen for example if we fail
	 * during hard reset code at certain points
	 */
	*pool = NULL;
}

/**
 * hl_mmu_hr_init() - initialize the MMU module.
 * @hdev: habanalabs device structure.
 * @hr_priv: MMU HR private data.
 * @hop_table_size: HOP table size.
 * @pgt_size: memory size allocated for the page table
 *
 * @return 0 on success otherwise non-zero error code
 *
 * This function does the following:
 * - Create a pool of pages for pgt_infos.
 * - Create a shadow table for pgt
 */
int hl_mmu_hr_init(struct hl_device *hdev, struct hl_mmu_hr_priv *hr_priv, u32 hop_table_size,
			u64 pgt_size)
{
	struct asic_fixed_properties *prop = &hdev->asic_prop;
	size_t pool_chunk_size = SZ_4M;
	struct pgt_info *hop0_pgt;
	dma_addr_t dma_addr;
	u64 virt_addr;
	int i, rc;

	/*
	 * we set alloc size as PAGE_SIZE (sine dma_alloc_coherent allocation order/size is
	 * PAGE_SHIFT/PAGE_SIZE) in order to be able to control the allocations alignment.
	 * This way we can call "DMA alloc align" according to dma_alloc granularity and supply
	 * allocations with higher-order alignment restrictions
	 */
	hr_priv->mmu_pgt_pool = gen_pool_create(PAGE_SHIFT, -1);
	if (ZERO_OR_NULL_PTR(hr_priv->mmu_pgt_pool)) {
		dev_err(hdev->dev, "Failed to create hr page pool\n");
		return -ENOMEM;
	}

	hr_priv->mmu_asid_hop0 = kvcalloc(prop->max_asid, sizeof(struct pgt_info), GFP_KERNEL);
	if (ZERO_OR_NULL_PTR(hr_priv->mmu_asid_hop0)) {
		dev_err(hdev->dev, "Failed to allocate hr-mmu hop0 table\n");
		rc = -ENOMEM;
		goto destroy_mmu_pgt_pool;
	}

	for (i = 0 ; i < pgt_size ; i += pool_chunk_size) {
		virt_addr = (uintptr_t) hl_asic_dma_alloc_coherent(hdev, pool_chunk_size,
									&dma_addr,
									GFP_KERNEL | __GFP_ZERO);
		if (ZERO_OR_NULL_PTR(virt_addr)) {
			dev_err(hdev->dev,
				"Failed to allocate memory for host-resident page pool\n");
			rc = -ENOMEM;
			goto destroy_mmu_pgt_pool;
		}

		rc = gen_pool_add_virt(hr_priv->mmu_pgt_pool, virt_addr, (phys_addr_t) dma_addr,
						pool_chunk_size, -1);
		if (rc) {
			dev_err(hdev->dev, "Failed to fill host-resident page pool\n");
			goto destroy_mmu_pgt_pool;
		}
	}

	for (i = 0 ; i < prop->max_asid ; i++) {
		hop0_pgt = &hr_priv->mmu_asid_hop0[i];
		hop0_pgt->virt_addr = (uintptr_t)
					gen_pool_dma_zalloc_align(hr_priv->mmu_pgt_pool,
								hop_table_size,
								(dma_addr_t *) &hop0_pgt->phys_addr,
								hop_table_size);
		if (!hop0_pgt->virt_addr) {
			dev_err(hdev->dev, "Failed to allocate HOP from pgt pool\n");
			rc = -ENOMEM;
			goto destroy_mmu_pgt_pool;
		}
	}

	/* MMU H/W init will be done in device hw_init() */

	return 0;

destroy_mmu_pgt_pool:
	hl_mmu_hr_pool_destroy(hdev, hr_priv, hop_table_size);
	if (!ZERO_OR_NULL_PTR(hr_priv->mmu_asid_hop0))
		kvfree(hr_priv->mmu_asid_hop0);

	return rc;
}

/**
 * hl_mmu_hr_fini() - release the MMU module.
 * @hdev: habanalabs device structure.
 * @hr_priv: MMU host resident private info.
 * @hop_table_size: HOP table size
 *
 * This function does the following:
 * - Disable MMU in H/W.
 * - Free the pgt_infos pool.
 *
 * All contexts should be freed before calling this function.
 */
void hl_mmu_hr_fini(struct hl_device *hdev, struct hl_mmu_hr_priv *hr_priv, u32 hop_table_size)
{
	/* MMU H/W fini was already done in device hw_fini() */

	hl_mmu_hr_pool_destroy(hdev, hr_priv, hop_table_size);

	if (!ZERO_OR_NULL_PTR(hr_priv->mmu_asid_hop0)) {
		kvfree(hr_priv->mmu_asid_hop0);

		/* Make sure that if we arrive here again without init was
		 * called we won't cause kernel panic. This can happen for
		 * example if we fail during hard reset code at certain points
		 */
		hr_priv->mmu_asid_hop0 = NULL;
	}
}

/**
 * hl_mmu_hr_free_hop_remove_pgt() - free HOP and remove PGT from hash
 * @pgt_info: page table info structure.
 * @hr_priv: MMU HR private data.
 * @hop_table_size: HOP table size.
 */
void hl_mmu_hr_free_hop_remove_pgt(struct pgt_info *pgt_info, struct hl_mmu_hr_priv *hr_priv,
					u32 hop_table_size)
{
	gen_pool_free(hr_priv->mmu_pgt_pool, pgt_info->virt_addr, hop_table_size);
	hash_del(&pgt_info->node);
	kfree(pgt_info);
}

/**
 * hl_mmu_hr_pte_phys_to_virt() - translate PTE phys addr to virt addr
 * @ctx: pointer to the context structure
 * @pgt: pgt_info for the HOP hosting the PTE
 * @phys_pte_addr: phys address of the PTE
 * @hop_table_size: HOP table size
 *
 * @return PTE virtual address
 *
 * The function use the pgt_info to get HOP base virt addr and obtain the PTE's virt addr
 * by adding the PTE offset.
 */
u64 hl_mmu_hr_pte_phys_to_virt(struct hl_ctx *ctx, struct pgt_info *pgt,
							u64 phys_pte_addr, u32 hop_table_size)
{
	u64 page_mask = (hop_table_size - 1);
	u64 pte_offset = phys_pte_addr & page_mask;

	return pgt->virt_addr + pte_offset;
}

/**
 * hl_mmu_hr_write_pte() - write HR PTE
 * @ctx: pointer to the context structure
 * @pgt_info: HOP's page table info structure
 * @phys_pte_addr: phys PTE address
 * @val: raw PTE data
 * @hop_table_size: HOP table size
 */
void hl_mmu_hr_write_pte(struct hl_ctx *ctx, struct pgt_info *pgt_info, u64 phys_pte_addr,
								u64 val, u32 hop_table_size)
{
	/*
	 * The value to write is the phys address of the next hop +
	 * flags at the 12 LSBs.
	 */
	u64 virt_addr = hl_mmu_hr_pte_phys_to_virt(ctx, pgt_info, phys_pte_addr, hop_table_size);

	*((u64 *) (uintptr_t) virt_addr) = val;
}

/**
 * hl_mmu_hr_clear_pte() - clear HR PTE
 * @ctx: pointer to the context structure
 * @pgt_info: HOP's page table info structure
 * @phys_pte_addr: phys PTE address
 * @hop_table_size: HOP table size
 */
void hl_mmu_hr_clear_pte(struct hl_ctx *ctx, struct pgt_info *pgt_info, u64 phys_pte_addr,
						u32 hop_table_size)
{
	/* no need to transform the value to physical address */
	hl_mmu_hr_write_pte(ctx, pgt_info, phys_pte_addr, 0, hop_table_size);
}

/**
 * hl_mmu_hr_put_pte() - put HR PTE and remove it if necessary (no more PTEs)
 * @ctx: pointer to the context structure
 * @pgt_info: HOP's page table info structure
 * @hr_priv: HR MMU private info
 * @hop_table_size: HOP table size
 *
 * @return number of PTEs still in the HOP
 */
int hl_mmu_hr_put_pte(struct hl_ctx *ctx, struct pgt_info *pgt_info,
						struct hl_mmu_hr_priv *hr_priv,
						u32 hop_table_size)
{
	int num_of_ptes_left;

	pgt_info->num_of_ptes--;

	/*
	 * Need to save the number of ptes left because free_hop might free
	 * the pgt_info
	 */
	num_of_ptes_left = pgt_info->num_of_ptes;
	if (!num_of_ptes_left)
		hl_mmu_hr_free_hop_remove_pgt(pgt_info, hr_priv, hop_table_size);

	return num_of_ptes_left;
}

/**
 * hl_mmu_hr_get_pte() - increase PGT PTE count
 * @ctx: pointer to the context structure
 * @hr_func: host resident functions
 * @phys_hop_addr: HOP phys address
 */
void hl_mmu_hr_get_pte(struct hl_ctx *ctx, struct hl_hr_mmu_funcs *hr_func, u64 phys_hop_addr)
{
	hr_func->get_pgt_info(ctx, phys_hop_addr)->num_of_ptes++;
}

/**
 * hl_mmu_hr_get_next_hop_pgt_info() - get pgt_info structure for the next HOP
 * @ctx: pointer to the context structure.
 * @hr_func: host resident functions.
 * @curr_pte: current PTE value.
 *
 * @return pgt_info structure on success, otherwise NULL.
 */
struct pgt_info *hl_mmu_hr_get_next_hop_pgt_info(struct hl_ctx *ctx,
							struct hl_hr_mmu_funcs *hr_func,
							u64 curr_pte)
{
	u64 next_hop_phys_addr = hl_mmu_get_next_hop_addr(ctx, curr_pte);

	if (next_hop_phys_addr == ULLONG_MAX)
		return NULL;

	return hr_func->get_pgt_info(ctx, next_hop_phys_addr);
}

/**
 * hl_mmu_hr_alloc_hop() - allocate HOP
 * @ctx: pointer to the context structure.
 * @hr_priv: host resident private info structure.
 * @hr_func: host resident functions.
 * @mmu_prop: MMU properties.
 *
 * @return pgt_info structure associated with the allocated HOP on success, otherwise NULL.
 */
struct pgt_info *hl_mmu_hr_alloc_hop(struct hl_ctx *ctx, struct hl_mmu_hr_priv *hr_priv,
							struct hl_hr_mmu_funcs *hr_func,
							struct hl_mmu_properties *mmu_prop)
{
	struct hl_device *hdev = ctx->hdev;
	struct pgt_info *pgt_info;
	dma_addr_t phys_addr;
	void *virt_addr;
	int i, retry = 1;

	pgt_info = kmalloc(sizeof(*pgt_info), GFP_KERNEL);
	if (!pgt_info)
		return NULL;

	for (i = 0; i <= retry; i++) {
		virt_addr = gen_pool_dma_zalloc_align(hr_priv->mmu_pgt_pool,
							mmu_prop->hop_table_size,
							&phys_addr,
							mmu_prop->hop_table_size);
		if (virt_addr)
			break;

		/* No memory in pool - get some and try again */
		virt_addr = hl_asic_dma_alloc_coherent(hdev, SZ_2M, &phys_addr,
							GFP_KERNEL | __GFP_ZERO);
		if (ZERO_OR_NULL_PTR(virt_addr))
			break;

		if (gen_pool_add_virt(hr_priv->mmu_pgt_pool, (unsigned long)virt_addr,
								phys_addr, SZ_2M, -1)) {
			hl_asic_dma_free_coherent(hdev, SZ_2M, virt_addr, phys_addr);
			virt_addr = NULL;
			break;
		}
	}

	if (ZERO_OR_NULL_PTR(virt_addr)) {
		dev_err(hdev->dev, "failed to allocate page\n");
		goto pool_alloc_err;
	}

	pgt_info->phys_addr = phys_addr;
	pgt_info->shadow_addr = (unsigned long) NULL;
	pgt_info->virt_addr = (unsigned long)virt_addr;
	pgt_info->ctx = ctx;
	pgt_info->num_of_ptes = 0;
	hr_func->add_pgt_info(ctx, pgt_info, phys_addr);

	return pgt_info;

pool_alloc_err:
	kfree(pgt_info);

	return NULL;
}

/**
 * hl_mmu_hr_get_alloc_next_hop() - get the next HOP, allocate it if it does not exist
 * @ctx: pointer to the context structure.
 * @hr_priv: host resident private info structure.
 * @hr_func: host resident functions.
 * @mmu_prop: MMU properties.
 * @curr_pte: current PTE value.
 * @is_new_hop: set to true if HOP is new (caller responsibility to set it to false).
 *
 * @return pgt_info structure associated with the allocated HOP on success, otherwise NULL.
 */
struct pgt_info *hl_mmu_hr_get_alloc_next_hop(struct hl_ctx *ctx,
							struct hl_mmu_hr_priv *hr_priv,
							struct hl_hr_mmu_funcs *hr_func,
							struct hl_mmu_properties *mmu_prop,
							u64 curr_pte, bool *is_new_hop)
{
	u64 hop_addr = hl_mmu_get_next_hop_addr(ctx, curr_pte);

	if (hop_addr != ULLONG_MAX)
		return hr_func->get_pgt_info(ctx, hop_addr);

	*is_new_hop = true;
	return hl_mmu_hr_alloc_hop(ctx, hr_priv, hr_func, mmu_prop);
}

/**
 * hl_mmu_hr_get_tlb_info() - get the TLB info (info for a specific mapping)
 * @ctx: pointer to the context structure.
 * @virt_addr: the virt address for which to get info.
 * @hops: HOPs info structure.
 * @hr_func: host resident functions.
 *
 * @return 0 on success, otherwise non 0 error code..
 */
int hl_mmu_hr_get_tlb_info(struct hl_ctx *ctx, u64 virt_addr, struct hl_mmu_hop_info *hops,
								struct hl_hr_mmu_funcs *hr_func)
{
	/* using 6 HOPs as this is the maximum number of HOPs */
	struct pgt_info *hops_pgt_info[MMU_ARCH_6_HOPS] = { NULL };
	struct hl_device *hdev = ctx->hdev;
	struct hl_mmu_properties *mmu_prop;
	int rc, i, used_hops;
	bool is_huge;

	rc = hr_func->get_tlb_mapping_params(hdev, &mmu_prop, hops, virt_addr, &is_huge);
	if (rc)
		return rc;

	used_hops = mmu_prop->num_hops;

	/* huge pages use one less hop */
	if (is_huge)
		used_hops--;

	hops->scrambled_vaddr = hdev->asic_funcs->scramble_addr(hdev, virt_addr);

	for (i = 0 ; i < used_hops ; i++) {
		if (i == 0)
			hops_pgt_info[i] = hr_func->get_hop0_pgt_info(ctx);
		else
			hops_pgt_info[i] = hl_mmu_hr_get_next_hop_pgt_info(ctx, hr_func,
								hops->hop_info[i - 1].hop_pte_val);

		if (!hops_pgt_info[i])
			return -EFAULT;

		hops->hop_info[i].hop_addr = hops_pgt_info[i]->phys_addr;
		hops->hop_info[i].hop_pte_addr =
				hl_mmu_get_hop_pte_phys_addr(ctx, mmu_prop, i,
								hops->hop_info[i].hop_addr,
								hops->scrambled_vaddr);
		hops->hop_info[i].hop_pte_val = *(u64 *) (uintptr_t)
						hl_mmu_hr_pte_phys_to_virt(ctx, hops_pgt_info[i],
								hops->hop_info[i].hop_pte_addr,
								mmu_prop->hop_table_size);

		if (!(hops->hop_info[i].hop_pte_val & PAGE_PRESENT_MASK))
			return -EFAULT;

		if (hops->hop_info[i].hop_pte_val & mmu_prop->last_mask)
			break;
	}

	/* if passed over all hops then no last hop was found */
	if (i == mmu_prop->num_hops)
		return -EFAULT;

	if (hops->scrambled_vaddr != virt_addr)
		hops->unscrambled_paddr = hdev->asic_funcs->descramble_addr
				(hdev, hops->hop_info[i].hop_pte_val);
	else
		hops->unscrambled_paddr = hops->hop_info[i].hop_pte_val;

	hops->used_hops = i + 1;

	return 0;
}

struct pgt_info *hl_mmu_dr_get_pgt_info(struct hl_ctx *ctx, u64 hop_addr)
{
	struct pgt_info *pgt_info = NULL;

	hash_for_each_possible(ctx->mmu_shadow_hash, pgt_info, node,
			(unsigned long) hop_addr)
		if (hop_addr == pgt_info->shadow_addr)
			break;

	return pgt_info;
}

void hl_mmu_dr_free_hop(struct hl_ctx *ctx, u64 hop_addr)
{
	struct pgt_info *pgt_info = hl_mmu_dr_get_pgt_info(ctx, hop_addr);

	hl_mmu_dr_free_pgt_node(ctx, pgt_info);
}

void hl_mmu_dr_free_pgt_node(struct hl_ctx *ctx, struct pgt_info *pgt_info)
{
	struct hl_device *hdev = ctx->hdev;

	gen_pool_free(hdev->mmu_priv.dr.mmu_pgt_pool, pgt_info->phys_addr,
			hdev->asic_prop.dmmu.hop_table_size);
	hash_del(&pgt_info->node);
	kfree((u64 *) (uintptr_t) pgt_info->shadow_addr);
	kfree(pgt_info);
}

u64 hl_mmu_dr_get_phys_hop0_addr(struct hl_ctx *ctx)
{
	return ctx->hdev->asic_prop.mmu_pgt_addr +
			(ctx->asid * ctx->hdev->asic_prop.dmmu.hop_table_size);
}

u64 hl_mmu_dr_get_hop0_addr(struct hl_ctx *ctx)
{
	return (u64) (uintptr_t) ctx->hdev->mmu_priv.dr.mmu_shadow_hop0 +
			(ctx->asid * ctx->hdev->asic_prop.dmmu.hop_table_size);
}

u64 hl_mmu_dr_get_phys_addr(struct hl_ctx *ctx, u64 shadow_addr)
{
	u64 page_mask = ctx->hdev->asic_prop.dmmu.hop_table_size - 1;
	u64 shadow_hop_addr = shadow_addr & (~page_mask);
	u64 pte_offset = shadow_addr & page_mask;
	u64 phys_hop_addr;

	if (shadow_hop_addr != hl_mmu_dr_get_hop0_addr(ctx))
		phys_hop_addr = hl_mmu_dr_get_pgt_info(ctx, shadow_hop_addr)->phys_addr;
	else
		phys_hop_addr = hl_mmu_dr_get_phys_hop0_addr(ctx);

	return phys_hop_addr + pte_offset;
}

void hl_mmu_dr_write_pte(struct hl_ctx *ctx, u64 shadow_pte_addr, u64 val)
{
	u64 phys_val = hl_mmu_dr_get_phys_addr(ctx, val);

	ctx->hdev->asic_funcs->write_pte(ctx->hdev, hl_mmu_dr_get_phys_addr(ctx, shadow_pte_addr),
					phys_val);

	*(u64 *) (uintptr_t) shadow_pte_addr = val;
}

void hl_mmu_dr_write_final_pte(struct hl_ctx *ctx, u64 shadow_pte_addr, u64 val)
{
	ctx->hdev->asic_funcs->write_pte(ctx->hdev,
				hl_mmu_dr_get_phys_addr(ctx, shadow_pte_addr), val);
	*(u64 *) (uintptr_t) shadow_pte_addr = val;
}

void hl_mmu_dr_clear_pte(struct hl_ctx *ctx, u64 pte_addr)
{
	hl_mmu_dr_write_final_pte(ctx, pte_addr, 0);
}

void hl_mmu_dr_get_pte(struct hl_ctx *ctx, u64 hop_addr)
{
	hl_mmu_dr_get_pgt_info(ctx, hop_addr)->num_of_ptes++;
}

int hl_mmu_dr_put_pte(struct hl_ctx *ctx, u64 hop_addr)
{
	struct pgt_info *pgt_info = hl_mmu_dr_get_pgt_info(ctx, hop_addr);
	int num_of_ptes_left;

	pgt_info->num_of_ptes--;

	/*
	 * Need to save the number of ptes left because hl_mmu_free_hop might free
	 * the pgt_info
	 */
	num_of_ptes_left = pgt_info->num_of_ptes;
	if (!num_of_ptes_left)
		hl_mmu_dr_free_pgt_node(ctx, pgt_info);

	return num_of_ptes_left;
}

u64 hl_mmu_dr_alloc_hop(struct hl_ctx *ctx)
{
	struct hl_device *hdev = ctx->hdev;
	struct asic_fixed_properties *prop = &hdev->asic_prop;
	struct pgt_info *pgt_info;
	u64 phys_addr, shadow_addr;

	pgt_info = kmalloc(sizeof(*pgt_info), GFP_KERNEL);
	if (!pgt_info)
		return ULLONG_MAX;

	phys_addr = (u64) gen_pool_alloc(hdev->mmu_priv.dr.mmu_pgt_pool,
					prop->dmmu.hop_table_size);
	if (!phys_addr) {
		dev_err(hdev->dev, "failed to allocate page\n");
		goto pool_add_err;
	}

	shadow_addr = (u64) (uintptr_t) kzalloc(prop->dmmu.hop_table_size,
						GFP_KERNEL);
	if (!shadow_addr)
		goto shadow_err;

	pgt_info->phys_addr = phys_addr;
	pgt_info->shadow_addr = shadow_addr;
	pgt_info->ctx = ctx;
	pgt_info->num_of_ptes = 0;
	hash_add(ctx->mmu_shadow_hash, &pgt_info->node, shadow_addr);

	return shadow_addr;

shadow_err:
	gen_pool_free(hdev->mmu_priv.dr.mmu_pgt_pool,
			phys_addr, prop->dmmu.hop_table_size);
pool_add_err:
	kfree(pgt_info);

	return ULLONG_MAX;
}

u64 hl_mmu_dr_get_alloc_next_hop_addr(struct hl_ctx *ctx, u64 curr_pte, bool *is_new_hop)
{
	u64 hop_addr = hl_mmu_get_next_hop_addr(ctx, curr_pte);

	if (hop_addr == ULLONG_MAX) {
		hop_addr = hl_mmu_dr_alloc_hop(ctx);
		*is_new_hop = (hop_addr != ULLONG_MAX);
	}

	return hop_addr;
}

void hl_mmu_dr_flush(struct hl_ctx *ctx)
{
	/* flush all writes from all cores to reach PCI */
	mb();
	ctx->hdev->asic_funcs->read_pte(ctx->hdev, hl_mmu_dr_get_phys_hop0_addr(ctx));
}

int hl_mmu_dr_init(struct hl_device *hdev)
{
	struct asic_fixed_properties *prop = &hdev->asic_prop;
	int rc;

	hdev->mmu_priv.dr.mmu_pgt_pool =
			gen_pool_create(__ffs(prop->dmmu.hop_table_size), -1);

	if (!hdev->mmu_priv.dr.mmu_pgt_pool) {
		dev_err(hdev->dev, "Failed to create page gen pool\n");
		return -ENOMEM;
	}

	rc = gen_pool_add(hdev->mmu_priv.dr.mmu_pgt_pool, prop->mmu_pgt_addr +
			prop->dmmu.hop0_tables_total_size,
			prop->dmmu.pgt_size - prop->dmmu.hop0_tables_total_size,
			-1);
	if (rc) {
		dev_err(hdev->dev, "Failed to add memory to page gen pool\n");
		goto err_pool_add;
	}

	hdev->mmu_priv.dr.mmu_shadow_hop0 = kvcalloc(prop->max_asid,
						prop->dmmu.hop_table_size, GFP_KERNEL);
	if (ZERO_OR_NULL_PTR(hdev->mmu_priv.dr.mmu_shadow_hop0)) {
		rc = -ENOMEM;
		goto err_pool_add;
	}

	/* MMU H/W init will be done in device hw_init() */

	return 0;

err_pool_add:
	gen_pool_destroy(hdev->mmu_priv.dr.mmu_pgt_pool);

	return rc;
}

void hl_mmu_dr_fini(struct hl_device *hdev)
{
	/* MMU H/W fini was already done in device hw_fini() */

	if (ZERO_OR_NULL_PTR(hdev->mmu_priv.dr.mmu_shadow_hop0))
		return;

	kvfree(hdev->mmu_priv.dr.mmu_shadow_hop0);
	gen_pool_destroy(hdev->mmu_priv.dr.mmu_pgt_pool);

	/* Make sure that if we arrive here again without init was
	 * called we won't cause kernel panic. This can happen for
	 * example if we fail during hard reset code at certain points
	 */
	hdev->mmu_priv.dr.mmu_shadow_hop0 = NULL;
}<|MERGE_RESOLUTION|>--- conflicted
+++ resolved
@@ -600,15 +600,10 @@
 	case ASIC_GAUDI2:
 	case ASIC_GAUDI2B:
 	case ASIC_GAUDI2C:
-<<<<<<< HEAD
-		/* MMUs in Gaudi2 are always host resident */
-		hl_mmu_v2_hr_set_funcs(hdev, &hdev->mmu_func[MMU_HR_PGT]);
-=======
 	case ASIC_GAUDI2D:
 		hl_mmu_v2_set_funcs(hdev, &hdev->mmu_func[MMU_DR_PGT]);
 		if (prop->pmmu.host_resident)
 			hl_mmu_v2_hr_set_funcs(hdev, &hdev->mmu_func[MMU_HR_PGT]);
->>>>>>> 2d5404ca
 		break;
 	default:
 		dev_err(hdev->dev, "Unrecognized ASIC type %d\n",
