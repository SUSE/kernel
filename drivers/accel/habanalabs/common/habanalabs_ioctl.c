--- conflicted
+++ resolved
@@ -19,12 +19,9 @@
 
 #include <asm/msr.h>
 
-<<<<<<< HEAD
-=======
 /* make sure there is space for all the signed info */
 static_assert(sizeof(struct cpucp_info) <= SEC_DEV_INFO_BUF_SZ);
 
->>>>>>> 2d5404ca
 static u32 hl_debug_struct_size[HL_DEBUG_OP_TIMESTAMP + 1] = {
 	[HL_DEBUG_OP_ETR] = sizeof(struct hl_debug_params_etr),
 	[HL_DEBUG_OP_ETF] = sizeof(struct hl_debug_params_etf),
