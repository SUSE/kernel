// SPDX-License-Identifier: GPL-2.0
/*
 * Copyright (C) 2023-2024, Advanced Micro Devices, Inc.
 */

#include <drm/amdxdna_accel.h>
#include <drm/drm_device.h>
#include <drm/drm_drv.h>
#include <drm/drm_gem_shmem_helper.h>
#include <drm/drm_managed.h>
#include <drm/drm_print.h>
#include <drm/gpu_scheduler.h>
#include <linux/cleanup.h>
#include <linux/errno.h>
#include <linux/firmware.h>
#include <linux/iommu.h>
#include <linux/iopoll.h>
#include <linux/pci.h>
#include <linux/xarray.h>

#include "aie2_msg_priv.h"
#include "aie2_pci.h"
#include "aie2_solver.h"
#include "amdxdna_ctx.h"
#include "amdxdna_gem.h"
#include "amdxdna_mailbox.h"
#include "amdxdna_pci_drv.h"

static int aie2_max_col = XRS_MAX_COL;
module_param(aie2_max_col, uint, 0600);
MODULE_PARM_DESC(aie2_max_col, "Maximum column could be used");

/*
 * The management mailbox channel is allocated by firmware.
 * The related register and ring buffer information is on SRAM BAR.
 * This struct is the register layout.
 */
#define MGMT_MBOX_MAGIC 0x55504e5f /* _NPU */
struct mgmt_mbox_chann_info {
	__u32	x2i_tail;
	__u32	x2i_head;
	__u32	x2i_buf;
	__u32	x2i_buf_sz;
	__u32	i2x_tail;
	__u32	i2x_head;
	__u32	i2x_buf;
	__u32	i2x_buf_sz;
	__u32	magic;
	__u32	msi_id;
	__u32	prot_major;
	__u32	prot_minor;
	__u32	rsvd[4];
};

static int aie2_check_protocol(struct amdxdna_dev_hdl *ndev, u32 fw_major, u32 fw_minor)
{
	struct amdxdna_dev *xdna = ndev->xdna;

	/*
	 * The driver supported mailbox behavior is defined by
	 * ndev->priv->protocol_major and protocol_minor.
	 *
	 * When protocol_major and fw_major are different, it means driver
	 * and firmware are incompatible.
	 */
	if (ndev->priv->protocol_major != fw_major) {
		XDNA_ERR(xdna, "Incompatible firmware protocol major %d minor %d",
			 fw_major, fw_minor);
		return -EINVAL;
	}

	/*
	 * When protocol_minor is greater then fw_minor, that means driver
	 * relies on operation the installed firmware does not support.
	 */
	if (ndev->priv->protocol_minor > fw_minor) {
		XDNA_ERR(xdna, "Firmware minor version smaller than supported");
		return -EINVAL;
	}
	return 0;
}

static void aie2_dump_chann_info_debug(struct amdxdna_dev_hdl *ndev)
{
	struct amdxdna_dev *xdna = ndev->xdna;

	XDNA_DBG(xdna, "i2x tail    0x%x", ndev->mgmt_i2x.mb_tail_ptr_reg);
	XDNA_DBG(xdna, "i2x head    0x%x", ndev->mgmt_i2x.mb_head_ptr_reg);
	XDNA_DBG(xdna, "i2x ringbuf 0x%x", ndev->mgmt_i2x.rb_start_addr);
	XDNA_DBG(xdna, "i2x rsize   0x%x", ndev->mgmt_i2x.rb_size);
	XDNA_DBG(xdna, "x2i tail    0x%x", ndev->mgmt_x2i.mb_tail_ptr_reg);
	XDNA_DBG(xdna, "x2i head    0x%x", ndev->mgmt_x2i.mb_head_ptr_reg);
	XDNA_DBG(xdna, "x2i ringbuf 0x%x", ndev->mgmt_x2i.rb_start_addr);
	XDNA_DBG(xdna, "x2i rsize   0x%x", ndev->mgmt_x2i.rb_size);
	XDNA_DBG(xdna, "x2i chann index 0x%x", ndev->mgmt_chan_idx);
	XDNA_DBG(xdna, "mailbox protocol major 0x%x", ndev->mgmt_prot_major);
	XDNA_DBG(xdna, "mailbox protocol minor 0x%x", ndev->mgmt_prot_minor);
}

static int aie2_get_mgmt_chann_info(struct amdxdna_dev_hdl *ndev)
{
	struct mgmt_mbox_chann_info info_regs;
	struct xdna_mailbox_chann_res *i2x;
	struct xdna_mailbox_chann_res *x2i;
	u32 addr, off;
	u32 *reg;
	int ret;
	int i;

	/*
	 * Once firmware is alive, it will write management channel
	 * information in SRAM BAR and write the address of that information
	 * at FW_ALIVE_OFF offset in SRMA BAR.
	 *
	 * Read a non-zero value from FW_ALIVE_OFF implies that firmware
	 * is alive.
	 */
	ret = readx_poll_timeout(readl, SRAM_GET_ADDR(ndev, FW_ALIVE_OFF),
				 addr, addr, AIE2_INTERVAL, AIE2_TIMEOUT);
	if (ret || !addr)
		return -ETIME;

	off = AIE2_SRAM_OFF(ndev, addr);
	reg = (u32 *)&info_regs;
	for (i = 0; i < sizeof(info_regs) / sizeof(u32); i++)
		reg[i] = readl(ndev->sram_base + off + i * sizeof(u32));

	if (info_regs.magic != MGMT_MBOX_MAGIC) {
		XDNA_ERR(ndev->xdna, "Invalid mbox magic 0x%x", info_regs.magic);
		ret = -EINVAL;
		goto done;
	}

	i2x = &ndev->mgmt_i2x;
	x2i = &ndev->mgmt_x2i;

	i2x->mb_head_ptr_reg = AIE2_MBOX_OFF(ndev, info_regs.i2x_head);
	i2x->mb_tail_ptr_reg = AIE2_MBOX_OFF(ndev, info_regs.i2x_tail);
	i2x->rb_start_addr   = AIE2_SRAM_OFF(ndev, info_regs.i2x_buf);
	i2x->rb_size         = info_regs.i2x_buf_sz;

	x2i->mb_head_ptr_reg = AIE2_MBOX_OFF(ndev, info_regs.x2i_head);
	x2i->mb_tail_ptr_reg = AIE2_MBOX_OFF(ndev, info_regs.x2i_tail);
	x2i->rb_start_addr   = AIE2_SRAM_OFF(ndev, info_regs.x2i_buf);
	x2i->rb_size         = info_regs.x2i_buf_sz;

	ndev->mgmt_chan_idx  = info_regs.msi_id;
	ndev->mgmt_prot_major = info_regs.prot_major;
	ndev->mgmt_prot_minor = info_regs.prot_minor;

	ret = aie2_check_protocol(ndev, ndev->mgmt_prot_major, ndev->mgmt_prot_minor);

done:
	aie2_dump_chann_info_debug(ndev);

	/* Must clear address at FW_ALIVE_OFF */
	writel(0, SRAM_GET_ADDR(ndev, FW_ALIVE_OFF));

	return ret;
}

int aie2_runtime_cfg(struct amdxdna_dev_hdl *ndev,
		     enum rt_config_category category, u32 *val)
{
	const struct rt_config *cfg;
	u32 value;
	int ret;

	for (cfg = ndev->priv->rt_config; cfg->type; cfg++) {
		if (cfg->category != category)
			continue;

		value = val ? *val : cfg->value;
		ret = aie2_set_runtime_cfg(ndev, cfg->type, value);
		if (ret) {
			XDNA_ERR(ndev->xdna, "Set type %d value %d failed",
				 cfg->type, value);
			return ret;
		}
	}

	return 0;
}

static int aie2_xdna_reset(struct amdxdna_dev_hdl *ndev)
{
	int ret;

	ret = aie2_suspend_fw(ndev);
	if (ret) {
		XDNA_ERR(ndev->xdna, "Suspend firmware failed");
		return ret;
	}

	ret = aie2_resume_fw(ndev);
	if (ret) {
		XDNA_ERR(ndev->xdna, "Resume firmware failed");
		return ret;
	}

	return 0;
}

static int aie2_mgmt_fw_init(struct amdxdna_dev_hdl *ndev)
{
	int ret;

	ret = aie2_runtime_cfg(ndev, AIE2_RT_CFG_INIT, NULL);
	if (ret) {
		XDNA_ERR(ndev->xdna, "Runtime config failed");
		return ret;
	}

	ret = aie2_assign_mgmt_pasid(ndev, 0);
	if (ret) {
		XDNA_ERR(ndev->xdna, "Can not assign PASID");
		return ret;
	}

	ret = aie2_xdna_reset(ndev);
	if (ret) {
		XDNA_ERR(ndev->xdna, "Reset firmware failed");
		return ret;
	}

	if (!ndev->async_events)
		return 0;

	ret = aie2_error_async_events_send(ndev);
	if (ret) {
		XDNA_ERR(ndev->xdna, "Send async events failed");
		return ret;
	}

	return 0;
}

static int aie2_mgmt_fw_query(struct amdxdna_dev_hdl *ndev)
{
	int ret;

	ret = aie2_query_firmware_version(ndev, &ndev->xdna->fw_ver);
	if (ret) {
		XDNA_ERR(ndev->xdna, "query firmware version failed");
		return ret;
	}

	ret = aie2_query_aie_version(ndev, &ndev->version);
	if (ret) {
		XDNA_ERR(ndev->xdna, "Query AIE version failed");
		return ret;
	}

	ret = aie2_query_aie_metadata(ndev, &ndev->metadata);
	if (ret) {
		XDNA_ERR(ndev->xdna, "Query AIE metadata failed");
		return ret;
	}

	return 0;
}

static void aie2_mgmt_fw_fini(struct amdxdna_dev_hdl *ndev)
{
	if (aie2_suspend_fw(ndev))
		XDNA_ERR(ndev->xdna, "Suspend_fw failed");
	XDNA_DBG(ndev->xdna, "Firmware suspended");
}

static int aie2_xrs_load(void *cb_arg, struct xrs_action_load *action)
{
	struct amdxdna_hwctx *hwctx = cb_arg;
	struct amdxdna_dev *xdna;
	int ret;

	xdna = hwctx->client->xdna;

	hwctx->start_col = action->part.start_col;
	hwctx->num_col = action->part.ncols;
	ret = aie2_create_context(xdna->dev_handle, hwctx);
	if (ret)
		XDNA_ERR(xdna, "create context failed, ret %d", ret);

	return ret;
}

static int aie2_xrs_unload(void *cb_arg)
{
	struct amdxdna_hwctx *hwctx = cb_arg;
	struct amdxdna_dev *xdna;
	int ret;

	xdna = hwctx->client->xdna;

	ret = aie2_destroy_context(xdna->dev_handle, hwctx);
	if (ret)
		XDNA_ERR(xdna, "destroy context failed, ret %d", ret);

	return ret;
}

static int aie2_xrs_set_dft_dpm_level(struct drm_device *ddev, u32 dpm_level)
{
	struct amdxdna_dev *xdna = to_xdna_dev(ddev);
	struct amdxdna_dev_hdl *ndev;

	drm_WARN_ON(&xdna->ddev, !mutex_is_locked(&xdna->dev_lock));

	ndev = xdna->dev_handle;
	ndev->dft_dpm_level = dpm_level;
	if (ndev->pw_mode != POWER_MODE_DEFAULT || ndev->dpm_level == dpm_level)
		return 0;

	return ndev->priv->hw_ops.set_dpm(ndev, dpm_level);
}

static struct xrs_action_ops aie2_xrs_actions = {
	.load = aie2_xrs_load,
	.unload = aie2_xrs_unload,
	.set_dft_dpm_level = aie2_xrs_set_dft_dpm_level,
};

static void aie2_hw_stop(struct amdxdna_dev *xdna)
{
	struct pci_dev *pdev = to_pci_dev(xdna->ddev.dev);
	struct amdxdna_dev_hdl *ndev = xdna->dev_handle;

	if (ndev->dev_status <= AIE2_DEV_INIT) {
		XDNA_ERR(xdna, "device is already stopped");
		return;
	}

	aie2_mgmt_fw_fini(ndev);
	xdna_mailbox_stop_channel(ndev->mgmt_chann);
	xdna_mailbox_destroy_channel(ndev->mgmt_chann);
	ndev->mgmt_chann = NULL;
	drmm_kfree(&xdna->ddev, ndev->mbox);
	ndev->mbox = NULL;
	aie2_psp_stop(ndev->psp_hdl);
	aie2_smu_fini(ndev);
	pci_disable_device(pdev);

	ndev->dev_status = AIE2_DEV_INIT;
}

static int aie2_hw_start(struct amdxdna_dev *xdna)
{
	struct pci_dev *pdev = to_pci_dev(xdna->ddev.dev);
	struct amdxdna_dev_hdl *ndev = xdna->dev_handle;
	struct xdna_mailbox_res mbox_res;
	u32 xdna_mailbox_intr_reg;
	int mgmt_mb_irq, ret;

	if (ndev->dev_status >= AIE2_DEV_START) {
		XDNA_INFO(xdna, "device is already started");
		return 0;
	}

	ret = pci_enable_device(pdev);
	if (ret) {
		XDNA_ERR(xdna, "failed to enable device, ret %d", ret);
		return ret;
	}
	pci_set_master(pdev);

	ret = aie2_smu_init(ndev);
	if (ret) {
		XDNA_ERR(xdna, "failed to init smu, ret %d", ret);
		goto disable_dev;
	}

	ret = aie2_psp_start(ndev->psp_hdl);
	if (ret) {
		XDNA_ERR(xdna, "failed to start psp, ret %d", ret);
		goto fini_smu;
	}

	ret = aie2_get_mgmt_chann_info(ndev);
	if (ret) {
		XDNA_ERR(xdna, "firmware is not alive");
		goto stop_psp;
	}

	mbox_res.ringbuf_base = ndev->sram_base;
	mbox_res.ringbuf_size = pci_resource_len(pdev, xdna->dev_info->sram_bar);
	mbox_res.mbox_base = ndev->mbox_base;
	mbox_res.mbox_size = MBOX_SIZE(ndev);
	mbox_res.name = "xdna_mailbox";
	ndev->mbox = xdnam_mailbox_create(&xdna->ddev, &mbox_res);
	if (!ndev->mbox) {
		XDNA_ERR(xdna, "failed to create mailbox device");
		ret = -ENODEV;
		goto stop_psp;
	}

	mgmt_mb_irq = pci_irq_vector(pdev, ndev->mgmt_chan_idx);
	if (mgmt_mb_irq < 0) {
		ret = mgmt_mb_irq;
		XDNA_ERR(xdna, "failed to alloc irq vector, ret %d", ret);
		goto stop_psp;
	}

	xdna_mailbox_intr_reg = ndev->mgmt_i2x.mb_head_ptr_reg + 4;
	ndev->mgmt_chann = xdna_mailbox_create_channel(ndev->mbox,
						       &ndev->mgmt_x2i,
						       &ndev->mgmt_i2x,
						       xdna_mailbox_intr_reg,
						       mgmt_mb_irq);
	if (!ndev->mgmt_chann) {
		XDNA_ERR(xdna, "failed to create management mailbox channel");
		ret = -EINVAL;
		goto stop_psp;
	}

	ret = aie2_pm_init(ndev);
	if (ret) {
		XDNA_ERR(xdna, "failed to init pm, ret %d", ret);
		goto destroy_mgmt_chann;
	}

	ret = aie2_mgmt_fw_init(ndev);
	if (ret) {
		XDNA_ERR(xdna, "initial mgmt firmware failed, ret %d", ret);
		goto destroy_mgmt_chann;
	}

	ndev->dev_status = AIE2_DEV_START;

	return 0;

destroy_mgmt_chann:
	xdna_mailbox_stop_channel(ndev->mgmt_chann);
	xdna_mailbox_destroy_channel(ndev->mgmt_chann);
stop_psp:
	aie2_psp_stop(ndev->psp_hdl);
fini_smu:
	aie2_smu_fini(ndev);
disable_dev:
	pci_disable_device(pdev);

	return ret;
}

static int aie2_hw_suspend(struct amdxdna_dev *xdna)
{
	struct amdxdna_client *client;

	guard(mutex)(&xdna->dev_lock);
	list_for_each_entry(client, &xdna->client_list, node)
		aie2_hwctx_suspend(client);

	aie2_hw_stop(xdna);

	return 0;
}

static int aie2_hw_resume(struct amdxdna_dev *xdna)
{
	struct amdxdna_client *client;
	int ret;

	guard(mutex)(&xdna->dev_lock);
	ret = aie2_hw_start(xdna);
	if (ret) {
		XDNA_ERR(xdna, "Start hardware failed, %d", ret);
		return ret;
	}

<<<<<<< HEAD
	list_for_each_entry(client, &xdna->client_list, node)
		aie2_hwctx_resume(client);
=======
	list_for_each_entry(client, &xdna->client_list, node) {
		ret = aie2_hwctx_resume(client);
		if (ret)
			break;
	}
>>>>>>> b35fc656

	return ret;
}

static int aie2_init(struct amdxdna_dev *xdna)
{
	struct pci_dev *pdev = to_pci_dev(xdna->ddev.dev);
	void __iomem *tbl[PCI_NUM_RESOURCES] = {0};
	struct init_config xrs_cfg = { 0 };
	struct amdxdna_dev_hdl *ndev;
	struct psp_config psp_conf;
	const struct firmware *fw;
	unsigned long bars = 0;
	int i, nvec, ret;

	ndev = drmm_kzalloc(&xdna->ddev, sizeof(*ndev), GFP_KERNEL);
	if (!ndev)
		return -ENOMEM;

	ndev->priv = xdna->dev_info->dev_priv;
	ndev->xdna = xdna;

	ret = request_firmware(&fw, ndev->priv->fw_path, &pdev->dev);
	if (ret) {
		XDNA_ERR(xdna, "failed to request_firmware %s, ret %d",
			 ndev->priv->fw_path, ret);
		return ret;
	}

	ret = pcim_enable_device(pdev);
	if (ret) {
		XDNA_ERR(xdna, "pcim enable device failed, ret %d", ret);
		goto release_fw;
	}

	for (i = 0; i < PSP_MAX_REGS; i++)
		set_bit(PSP_REG_BAR(ndev, i), &bars);

	set_bit(xdna->dev_info->sram_bar, &bars);
	set_bit(xdna->dev_info->smu_bar, &bars);
	set_bit(xdna->dev_info->mbox_bar, &bars);

	for (i = 0; i < PCI_NUM_RESOURCES; i++) {
		if (!test_bit(i, &bars))
			continue;
		tbl[i] = pcim_iomap(pdev, i, 0);
		if (!tbl[i]) {
			XDNA_ERR(xdna, "map bar %d failed", i);
			ret = -ENOMEM;
			goto release_fw;
		}
	}

	ndev->sram_base = tbl[xdna->dev_info->sram_bar];
	ndev->smu_base = tbl[xdna->dev_info->smu_bar];
	ndev->mbox_base = tbl[xdna->dev_info->mbox_bar];

	ret = dma_set_mask_and_coherent(&pdev->dev, DMA_BIT_MASK(64));
	if (ret) {
		XDNA_ERR(xdna, "Failed to set DMA mask: %d", ret);
		goto release_fw;
	}

	nvec = pci_msix_vec_count(pdev);
	if (nvec <= 0) {
		XDNA_ERR(xdna, "does not get number of interrupt vector");
		ret = -EINVAL;
		goto release_fw;
	}

	ret = pci_alloc_irq_vectors(pdev, nvec, nvec, PCI_IRQ_MSIX);
	if (ret < 0) {
		XDNA_ERR(xdna, "failed to alloc irq vectors, ret %d", ret);
		goto release_fw;
	}

	psp_conf.fw_size = fw->size;
	psp_conf.fw_buf = fw->data;
	for (i = 0; i < PSP_MAX_REGS; i++)
		psp_conf.psp_regs[i] = tbl[PSP_REG_BAR(ndev, i)] + PSP_REG_OFF(ndev, i);
	ndev->psp_hdl = aie2m_psp_create(&xdna->ddev, &psp_conf);
	if (!ndev->psp_hdl) {
		XDNA_ERR(xdna, "failed to create psp");
		ret = -ENOMEM;
		goto release_fw;
	}
	xdna->dev_handle = ndev;

	ret = aie2_hw_start(xdna);
	if (ret) {
		XDNA_ERR(xdna, "start npu failed, ret %d", ret);
		goto release_fw;
	}

	ret = aie2_mgmt_fw_query(ndev);
	if (ret) {
		XDNA_ERR(xdna, "Query firmware failed, ret %d", ret);
		goto stop_hw;
	}
	ndev->total_col = min(aie2_max_col, ndev->metadata.cols);

	xrs_cfg.clk_list.num_levels = ndev->max_dpm_level + 1;
	for (i = 0; i < xrs_cfg.clk_list.num_levels; i++)
		xrs_cfg.clk_list.cu_clk_list[i] = ndev->priv->dpm_clk_tbl[i].hclk;
	xrs_cfg.sys_eff_factor = 1;
	xrs_cfg.ddev = &xdna->ddev;
	xrs_cfg.actions = &aie2_xrs_actions;
	xrs_cfg.total_col = ndev->total_col;

	xdna->xrs_hdl = xrsm_init(&xrs_cfg);
	if (!xdna->xrs_hdl) {
		XDNA_ERR(xdna, "Initialize resolver failed");
		ret = -EINVAL;
		goto stop_hw;
	}

	ret = aie2_error_async_events_alloc(ndev);
	if (ret) {
		XDNA_ERR(xdna, "Allocate async events failed, ret %d", ret);
		goto stop_hw;
	}

	ret = aie2_error_async_events_send(ndev);
	if (ret) {
		XDNA_ERR(xdna, "Send async events failed, ret %d", ret);
		goto async_event_free;
	}

	/* Issue a command to make sure firmware handled async events */
	ret = aie2_query_firmware_version(ndev, &ndev->xdna->fw_ver);
	if (ret) {
		XDNA_ERR(xdna, "Re-query firmware version failed");
		goto async_event_free;
	}

	release_firmware(fw);
	return 0;

async_event_free:
	aie2_error_async_events_free(ndev);
stop_hw:
	aie2_hw_stop(xdna);
release_fw:
	release_firmware(fw);

	return ret;
}

static void aie2_fini(struct amdxdna_dev *xdna)
{
	struct amdxdna_dev_hdl *ndev = xdna->dev_handle;

	aie2_hw_stop(xdna);
	aie2_error_async_events_free(ndev);
}

static int aie2_get_aie_status(struct amdxdna_client *client,
			       struct amdxdna_drm_get_info *args)
{
	struct amdxdna_drm_query_aie_status status;
	struct amdxdna_dev *xdna = client->xdna;
	struct amdxdna_dev_hdl *ndev;
	int ret;

	ndev = xdna->dev_handle;
	if (copy_from_user(&status, u64_to_user_ptr(args->buffer), sizeof(status))) {
		XDNA_ERR(xdna, "Failed to copy AIE request into kernel");
		return -EFAULT;
	}

	if (ndev->metadata.cols * ndev->metadata.size < status.buffer_size) {
		XDNA_ERR(xdna, "Invalid buffer size. Given Size: %u. Need Size: %u.",
			 status.buffer_size, ndev->metadata.cols * ndev->metadata.size);
		return -EINVAL;
	}

	ret = aie2_query_status(ndev, u64_to_user_ptr(status.buffer),
				status.buffer_size, &status.cols_filled);
	if (ret) {
		XDNA_ERR(xdna, "Failed to get AIE status info. Ret: %d", ret);
		return ret;
	}

	if (copy_to_user(u64_to_user_ptr(args->buffer), &status, sizeof(status))) {
		XDNA_ERR(xdna, "Failed to copy AIE request info to user space");
		return -EFAULT;
	}

	return 0;
}

static int aie2_get_aie_metadata(struct amdxdna_client *client,
				 struct amdxdna_drm_get_info *args)
{
	struct amdxdna_drm_query_aie_metadata *meta;
	struct amdxdna_dev *xdna = client->xdna;
	struct amdxdna_dev_hdl *ndev;
	int ret = 0;

	ndev = xdna->dev_handle;
	meta = kzalloc(sizeof(*meta), GFP_KERNEL);
	if (!meta)
		return -ENOMEM;

	meta->col_size = ndev->metadata.size;
	meta->cols = ndev->metadata.cols;
	meta->rows = ndev->metadata.rows;

	meta->version.major = ndev->metadata.version.major;
	meta->version.minor = ndev->metadata.version.minor;

	meta->core.row_count = ndev->metadata.core.row_count;
	meta->core.row_start = ndev->metadata.core.row_start;
	meta->core.dma_channel_count = ndev->metadata.core.dma_channel_count;
	meta->core.lock_count = ndev->metadata.core.lock_count;
	meta->core.event_reg_count = ndev->metadata.core.event_reg_count;

	meta->mem.row_count = ndev->metadata.mem.row_count;
	meta->mem.row_start = ndev->metadata.mem.row_start;
	meta->mem.dma_channel_count = ndev->metadata.mem.dma_channel_count;
	meta->mem.lock_count = ndev->metadata.mem.lock_count;
	meta->mem.event_reg_count = ndev->metadata.mem.event_reg_count;

	meta->shim.row_count = ndev->metadata.shim.row_count;
	meta->shim.row_start = ndev->metadata.shim.row_start;
	meta->shim.dma_channel_count = ndev->metadata.shim.dma_channel_count;
	meta->shim.lock_count = ndev->metadata.shim.lock_count;
	meta->shim.event_reg_count = ndev->metadata.shim.event_reg_count;

	if (copy_to_user(u64_to_user_ptr(args->buffer), meta, sizeof(*meta)))
		ret = -EFAULT;

	kfree(meta);
	return ret;
}

static int aie2_get_aie_version(struct amdxdna_client *client,
				struct amdxdna_drm_get_info *args)
{
	struct amdxdna_drm_query_aie_version version;
	struct amdxdna_dev *xdna = client->xdna;
	struct amdxdna_dev_hdl *ndev;

	ndev = xdna->dev_handle;
	version.major = ndev->version.major;
	version.minor = ndev->version.minor;

	if (copy_to_user(u64_to_user_ptr(args->buffer), &version, sizeof(version)))
		return -EFAULT;

	return 0;
}

static int aie2_get_firmware_version(struct amdxdna_client *client,
				     struct amdxdna_drm_get_info *args)
{
	struct amdxdna_drm_query_firmware_version version;
	struct amdxdna_dev *xdna = client->xdna;

	version.major = xdna->fw_ver.major;
	version.minor = xdna->fw_ver.minor;
	version.patch = xdna->fw_ver.sub;
	version.build = xdna->fw_ver.build;

	if (copy_to_user(u64_to_user_ptr(args->buffer), &version, sizeof(version)))
		return -EFAULT;

	return 0;
}

static int aie2_get_power_mode(struct amdxdna_client *client,
			       struct amdxdna_drm_get_info *args)
{
	struct amdxdna_drm_get_power_mode mode = {};
	struct amdxdna_dev *xdna = client->xdna;
	struct amdxdna_dev_hdl *ndev;

	ndev = xdna->dev_handle;
	mode.power_mode = ndev->pw_mode;

	if (copy_to_user(u64_to_user_ptr(args->buffer), &mode, sizeof(mode)))
		return -EFAULT;

	return 0;
}

static int aie2_get_clock_metadata(struct amdxdna_client *client,
				   struct amdxdna_drm_get_info *args)
{
	struct amdxdna_drm_query_clock_metadata *clock;
	struct amdxdna_dev *xdna = client->xdna;
	struct amdxdna_dev_hdl *ndev;
	int ret = 0;

	ndev = xdna->dev_handle;
	clock = kzalloc(sizeof(*clock), GFP_KERNEL);
	if (!clock)
		return -ENOMEM;

	snprintf(clock->mp_npu_clock.name, sizeof(clock->mp_npu_clock.name),
		 "MP-NPU Clock");
	clock->mp_npu_clock.freq_mhz = ndev->npuclk_freq;
	snprintf(clock->h_clock.name, sizeof(clock->h_clock.name), "H Clock");
	clock->h_clock.freq_mhz = ndev->hclk_freq;

	if (copy_to_user(u64_to_user_ptr(args->buffer), clock, sizeof(*clock)))
		ret = -EFAULT;

	kfree(clock);
	return ret;
}

static int aie2_hwctx_status_cb(struct amdxdna_hwctx *hwctx, void *arg)
{
	struct amdxdna_drm_hwctx_entry *tmp __free(kfree) = NULL;
	struct amdxdna_drm_get_array *array_args = arg;
	struct amdxdna_drm_hwctx_entry __user *buf;
	u32 size;

	if (!array_args->num_element)
		return -EINVAL;

	tmp = kzalloc(sizeof(*tmp), GFP_KERNEL);
	if (!tmp)
		return -ENOMEM;

	tmp->pid = hwctx->client->pid;
	tmp->context_id = hwctx->id;
	tmp->start_col = hwctx->start_col;
	tmp->num_col = hwctx->num_col;
	tmp->command_submissions = hwctx->priv->seq;
	tmp->command_completions = hwctx->priv->completed;
	tmp->pasid = hwctx->client->pasid;
	tmp->priority = hwctx->qos.priority;
	tmp->gops = hwctx->qos.gops;
	tmp->fps = hwctx->qos.fps;
	tmp->dma_bandwidth = hwctx->qos.dma_bandwidth;
	tmp->latency = hwctx->qos.latency;
	tmp->frame_exec_time = hwctx->qos.frame_exec_time;
	tmp->state = AMDXDNA_HWCTX_STATE_ACTIVE;

	buf = u64_to_user_ptr(array_args->buffer);
	size = min(sizeof(*tmp), array_args->element_size);

	if (copy_to_user(buf, tmp, size))
		return -EFAULT;

	array_args->buffer += size;
	array_args->num_element--;

	return 0;
}

static int aie2_get_hwctx_status(struct amdxdna_client *client,
				 struct amdxdna_drm_get_info *args)
{
	struct amdxdna_drm_get_array array_args;
	struct amdxdna_dev *xdna = client->xdna;
	struct amdxdna_client *tmp_client;
	int ret;

	drm_WARN_ON(&xdna->ddev, !mutex_is_locked(&xdna->dev_lock));

	array_args.element_size = sizeof(struct amdxdna_drm_query_hwctx);
	array_args.buffer = args->buffer;
	array_args.num_element = args->buffer_size / array_args.element_size;
	list_for_each_entry(tmp_client, &xdna->client_list, node) {
		ret = amdxdna_hwctx_walk(tmp_client, &array_args,
					 aie2_hwctx_status_cb);
		if (ret)
			break;
	}

	args->buffer_size -= (u32)(array_args.buffer - args->buffer);
	return ret;
}

static int aie2_get_info(struct amdxdna_client *client, struct amdxdna_drm_get_info *args)
{
	struct amdxdna_dev *xdna = client->xdna;
	int ret, idx;

	if (!drm_dev_enter(&xdna->ddev, &idx))
		return -ENODEV;

	switch (args->param) {
	case DRM_AMDXDNA_QUERY_AIE_STATUS:
		ret = aie2_get_aie_status(client, args);
		break;
	case DRM_AMDXDNA_QUERY_AIE_METADATA:
		ret = aie2_get_aie_metadata(client, args);
		break;
	case DRM_AMDXDNA_QUERY_AIE_VERSION:
		ret = aie2_get_aie_version(client, args);
		break;
	case DRM_AMDXDNA_QUERY_CLOCK_METADATA:
		ret = aie2_get_clock_metadata(client, args);
		break;
	case DRM_AMDXDNA_QUERY_HW_CONTEXTS:
		ret = aie2_get_hwctx_status(client, args);
		break;
	case DRM_AMDXDNA_QUERY_FIRMWARE_VERSION:
		ret = aie2_get_firmware_version(client, args);
		break;
	case DRM_AMDXDNA_GET_POWER_MODE:
		ret = aie2_get_power_mode(client, args);
		break;
	default:
		XDNA_ERR(xdna, "Not supported request parameter %u", args->param);
		ret = -EOPNOTSUPP;
	}
	XDNA_DBG(xdna, "Got param %d", args->param);

	drm_dev_exit(idx);
	return ret;
}

static int aie2_query_ctx_status_array(struct amdxdna_client *client,
				       struct amdxdna_drm_get_array *args)
{
	struct amdxdna_drm_get_array array_args;
	struct amdxdna_dev *xdna = client->xdna;
	struct amdxdna_client *tmp_client;
	int ret;

	drm_WARN_ON(&xdna->ddev, !mutex_is_locked(&xdna->dev_lock));

	array_args.element_size = min(args->element_size,
				      sizeof(struct amdxdna_drm_hwctx_entry));
	array_args.buffer = args->buffer;
	array_args.num_element = args->num_element * args->element_size /
				array_args.element_size;
	list_for_each_entry(tmp_client, &xdna->client_list, node) {
		ret = amdxdna_hwctx_walk(tmp_client, &array_args,
					 aie2_hwctx_status_cb);
		if (ret)
			break;
	}

	args->element_size = array_args.element_size;
	args->num_element = (u32)((array_args.buffer - args->buffer) /
				  args->element_size);

	return ret;
}

static int aie2_get_array(struct amdxdna_client *client,
			  struct amdxdna_drm_get_array *args)
{
	struct amdxdna_dev *xdna = client->xdna;
	int ret, idx;

	if (!drm_dev_enter(&xdna->ddev, &idx))
		return -ENODEV;

	switch (args->param) {
	case DRM_AMDXDNA_HW_CONTEXT_ALL:
		ret = aie2_query_ctx_status_array(client, args);
		break;
	default:
		XDNA_ERR(xdna, "Not supported request parameter %u", args->param);
		ret = -EOPNOTSUPP;
	}
	XDNA_DBG(xdna, "Got param %d", args->param);

	drm_dev_exit(idx);
	return ret;
}

static int aie2_set_power_mode(struct amdxdna_client *client,
			       struct amdxdna_drm_set_state *args)
{
	struct amdxdna_drm_set_power_mode power_state;
	enum amdxdna_power_mode_type power_mode;
	struct amdxdna_dev *xdna = client->xdna;

	if (copy_from_user(&power_state, u64_to_user_ptr(args->buffer),
			   sizeof(power_state))) {
		XDNA_ERR(xdna, "Failed to copy power mode request into kernel");
		return -EFAULT;
	}

	if (XDNA_MBZ_DBG(xdna, power_state.pad, sizeof(power_state.pad)))
		return -EINVAL;

	power_mode = power_state.power_mode;
	if (power_mode > POWER_MODE_TURBO) {
		XDNA_ERR(xdna, "Invalid power mode %d", power_mode);
		return -EINVAL;
	}

	return aie2_pm_set_mode(xdna->dev_handle, power_mode);
}

static int aie2_set_state(struct amdxdna_client *client,
			  struct amdxdna_drm_set_state *args)
{
	struct amdxdna_dev *xdna = client->xdna;
	int ret, idx;

	if (!drm_dev_enter(&xdna->ddev, &idx))
		return -ENODEV;

	switch (args->param) {
	case DRM_AMDXDNA_SET_POWER_MODE:
		ret = aie2_set_power_mode(client, args);
		break;
	default:
		XDNA_ERR(xdna, "Not supported request parameter %u", args->param);
		ret = -EOPNOTSUPP;
		break;
	}

	drm_dev_exit(idx);
	return ret;
}

const struct amdxdna_dev_ops aie2_ops = {
<<<<<<< HEAD
	.init           = aie2_init,
	.fini           = aie2_fini,
	.resume         = aie2_hw_resume,
	.suspend        = aie2_hw_suspend,
	.get_aie_info   = aie2_get_info,
	.set_aie_state	= aie2_set_state,
	.hwctx_init     = aie2_hwctx_init,
	.hwctx_fini     = aie2_hwctx_fini,
	.hwctx_config   = aie2_hwctx_config,
	.cmd_submit     = aie2_cmd_submit,
	.hmm_invalidate = aie2_hmm_invalidate,
=======
	.init = aie2_init,
	.fini = aie2_fini,
	.resume = aie2_hw_resume,
	.suspend = aie2_hw_suspend,
	.get_aie_info = aie2_get_info,
	.set_aie_state = aie2_set_state,
	.hwctx_init = aie2_hwctx_init,
	.hwctx_fini = aie2_hwctx_fini,
	.hwctx_config = aie2_hwctx_config,
	.cmd_submit = aie2_cmd_submit,
	.hmm_invalidate = aie2_hmm_invalidate,
	.get_array = aie2_get_array,
>>>>>>> b35fc656
};<|MERGE_RESOLUTION|>--- conflicted
+++ resolved
@@ -466,16 +466,11 @@
 		return ret;
 	}
 
-<<<<<<< HEAD
-	list_for_each_entry(client, &xdna->client_list, node)
-		aie2_hwctx_resume(client);
-=======
 	list_for_each_entry(client, &xdna->client_list, node) {
 		ret = aie2_hwctx_resume(client);
 		if (ret)
 			break;
 	}
->>>>>>> b35fc656
 
 	return ret;
 }
@@ -994,19 +989,6 @@
 }
 
 const struct amdxdna_dev_ops aie2_ops = {
-<<<<<<< HEAD
-	.init           = aie2_init,
-	.fini           = aie2_fini,
-	.resume         = aie2_hw_resume,
-	.suspend        = aie2_hw_suspend,
-	.get_aie_info   = aie2_get_info,
-	.set_aie_state	= aie2_set_state,
-	.hwctx_init     = aie2_hwctx_init,
-	.hwctx_fini     = aie2_hwctx_fini,
-	.hwctx_config   = aie2_hwctx_config,
-	.cmd_submit     = aie2_cmd_submit,
-	.hmm_invalidate = aie2_hmm_invalidate,
-=======
 	.init = aie2_init,
 	.fini = aie2_fini,
 	.resume = aie2_hw_resume,
@@ -1019,5 +1001,4 @@
 	.cmd_submit = aie2_cmd_submit,
 	.hmm_invalidate = aie2_hmm_invalidate,
 	.get_array = aie2_get_array,
->>>>>>> b35fc656
 };