--- conflicted
+++ resolved
@@ -133,15 +133,9 @@
 	dma_fence_put(fence);
 }
 
-<<<<<<< HEAD
-void aie2_hwctx_suspend(struct amdxdna_client *client)
-=======
 static int aie2_hwctx_suspend_cb(struct amdxdna_hwctx *hwctx, void *arg)
->>>>>>> b35fc656
-{
-	struct amdxdna_dev *xdna = client->xdna;
-	struct amdxdna_hwctx *hwctx;
-	unsigned long hwctx_id;
+{
+	struct amdxdna_dev *xdna = hwctx->client->xdna;
 
 	aie2_hwctx_wait_for_idle(hwctx);
 	aie2_hwctx_stop(xdna, hwctx, NULL);
@@ -160,26 +154,12 @@
 	 * and abort all commands.
 	 */
 	drm_WARN_ON(&xdna->ddev, !mutex_is_locked(&xdna->dev_lock));
-<<<<<<< HEAD
-	guard(mutex)(&client->hwctx_lock);
-	amdxdna_for_each_hwctx(client, hwctx_id, hwctx) {
-		aie2_hwctx_wait_for_idle(hwctx);
-		aie2_hwctx_stop(xdna, hwctx, NULL);
-		aie2_hwctx_status_shift_stop(hwctx);
-	}
-}
-
-void aie2_hwctx_resume(struct amdxdna_client *client)
-=======
 	amdxdna_hwctx_walk(client, NULL, aie2_hwctx_suspend_cb);
 }
 
 static int aie2_hwctx_resume_cb(struct amdxdna_hwctx *hwctx, void *arg)
->>>>>>> b35fc656
-{
-	struct amdxdna_dev *xdna = client->xdna;
-	struct amdxdna_hwctx *hwctx;
-	unsigned long hwctx_id;
+{
+	struct amdxdna_dev *xdna = hwctx->client->xdna;
 
 	aie2_hwctx_status_restore(hwctx);
 	return aie2_hwctx_restart(xdna, hwctx);
@@ -195,15 +175,7 @@
 	 * mailbox channel, error will return.
 	 */
 	drm_WARN_ON(&xdna->ddev, !mutex_is_locked(&xdna->dev_lock));
-<<<<<<< HEAD
-	guard(mutex)(&client->hwctx_lock);
-	amdxdna_for_each_hwctx(client, hwctx_id, hwctx) {
-		aie2_hwctx_status_restore(hwctx);
-		aie2_hwctx_restart(xdna, hwctx);
-	}
-=======
 	return amdxdna_hwctx_walk(client, NULL, aie2_hwctx_resume_cb);
->>>>>>> b35fc656
 }
 
 static void
