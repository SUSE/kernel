/* SPDX-License-Identifier: GPL-2.0 */
/*
 * Copyright (C) 2022-2024, Advanced Micro Devices, Inc.
 */

#ifndef _AMDXDNA_CTX_H_
#define _AMDXDNA_CTX_H_

#include <linux/bitfield.h>

#include "amdxdna_gem.h"

struct amdxdna_hwctx_priv;

enum ert_cmd_opcode {
	ERT_START_CU      = 0,
	ERT_CMD_CHAIN     = 19,
	ERT_START_NPU     = 20,
};

enum ert_cmd_state {
	ERT_CMD_STATE_INVALID,
	ERT_CMD_STATE_NEW,
	ERT_CMD_STATE_QUEUED,
	ERT_CMD_STATE_RUNNING,
	ERT_CMD_STATE_COMPLETED,
	ERT_CMD_STATE_ERROR,
	ERT_CMD_STATE_ABORT,
	ERT_CMD_STATE_SUBMITTED,
	ERT_CMD_STATE_TIMEOUT,
	ERT_CMD_STATE_NORESPONSE,
};

/*
 * Interpretation of the beginning of data payload for ERT_START_NPU in
 * amdxdna_cmd. The rest of the payload in amdxdna_cmd is regular kernel args.
 */
struct amdxdna_cmd_start_npu {
	u64 buffer;       /* instruction buffer address */
	u32 buffer_size;  /* size of buffer in bytes */
	u32 prop_count;	  /* properties count */
	u32 prop_args[];  /* properties and regular kernel arguments */
};

/*
 * Interpretation of the beginning of data payload for ERT_CMD_CHAIN in
 * amdxdna_cmd. The rest of the payload in amdxdna_cmd is cmd BO handles.
 */
struct amdxdna_cmd_chain {
	u32 command_count;
	u32 submit_index;
	u32 error_index;
	u32 reserved[3];
	u64 data[] __counted_by(command_count);
};

/* Exec buffer command header format */
#define AMDXDNA_CMD_STATE		GENMASK(3, 0)
#define AMDXDNA_CMD_EXTRA_CU_MASK	GENMASK(11, 10)
#define AMDXDNA_CMD_COUNT		GENMASK(22, 12)
#define AMDXDNA_CMD_OPCODE		GENMASK(27, 23)
struct amdxdna_cmd {
	u32 header;
	u32 data[];
};

struct amdxdna_hwctx {
	struct amdxdna_client		*client;
	struct amdxdna_hwctx_priv	*priv;
	char				*name;

	u32				id;
	u32				max_opc;
	u32				num_tiles;
	u32				mem_size;
	u32				fw_ctx_id;
	u32				col_list_len;
	u32				*col_list;
	u32				start_col;
	u32				num_col;
#define HWCTX_STAT_INIT  0
#define HWCTX_STAT_READY 1
#define HWCTX_STAT_STOP  2
	u32				status;
	u32				old_status;

	struct amdxdna_qos_info		     qos;
	struct amdxdna_hwctx_param_config_cu *cus;
	u32				syncobj_hdl;

	atomic64_t			job_submit_cnt;
	atomic64_t			job_free_cnt ____cacheline_aligned_in_smp;
};

#define drm_job_to_xdna_job(j) \
	container_of(j, struct amdxdna_sched_job, base)

struct amdxdna_sched_job {
	struct drm_sched_job	base;
	struct kref		refcnt;
	struct amdxdna_hwctx	*hwctx;
	struct mm_struct	*mm;
	/* The fence to notice DRM scheduler that job is done by hardware */
	struct dma_fence	*fence;
	/* user can wait on this fence */
	struct dma_fence	*out_fence;
	bool			job_done;
	u64			seq;
	struct amdxdna_gem_obj	*cmd_bo;
	size_t			bo_cnt;
	struct drm_gem_object	*bos[] __counted_by(bo_cnt);
};

static inline u32
amdxdna_cmd_get_op(struct amdxdna_gem_obj *abo)
{
	struct amdxdna_cmd *cmd = abo->mem.kva;

	return FIELD_GET(AMDXDNA_CMD_OPCODE, cmd->header);
}

static inline void
amdxdna_cmd_set_state(struct amdxdna_gem_obj *abo, enum ert_cmd_state s)
{
	struct amdxdna_cmd *cmd = abo->mem.kva;

	cmd->header &= ~AMDXDNA_CMD_STATE;
	cmd->header |= FIELD_PREP(AMDXDNA_CMD_STATE, s);
}

static inline enum ert_cmd_state
amdxdna_cmd_get_state(struct amdxdna_gem_obj *abo)
{
	struct amdxdna_cmd *cmd = abo->mem.kva;

	return FIELD_GET(AMDXDNA_CMD_STATE, cmd->header);
}

void *amdxdna_cmd_get_payload(struct amdxdna_gem_obj *abo, u32 *size);
int amdxdna_cmd_get_cu_idx(struct amdxdna_gem_obj *abo);

void amdxdna_sched_job_cleanup(struct amdxdna_sched_job *job);
void amdxdna_hwctx_remove_all(struct amdxdna_client *client);
<<<<<<< HEAD
=======
int amdxdna_hwctx_walk(struct amdxdna_client *client, void *arg,
		       int (*walk)(struct amdxdna_hwctx *hwctx, void *arg));
>>>>>>> b35fc656

int amdxdna_cmd_submit(struct amdxdna_client *client,
		       u32 cmd_bo_hdls, u32 *arg_bo_hdls, u32 arg_bo_cnt,
		       u32 hwctx_hdl, u64 *seq);

int amdxdna_cmd_wait(struct amdxdna_client *client, u32 hwctx_hdl,
		     u64 seq, u32 timeout);

int amdxdna_drm_create_hwctx_ioctl(struct drm_device *dev, void *data, struct drm_file *filp);
int amdxdna_drm_config_hwctx_ioctl(struct drm_device *dev, void *data, struct drm_file *filp);
int amdxdna_drm_destroy_hwctx_ioctl(struct drm_device *dev, void *data, struct drm_file *filp);
int amdxdna_drm_submit_cmd_ioctl(struct drm_device *dev, void *data, struct drm_file *filp);

#endif /* _AMDXDNA_CTX_H_ */<|MERGE_RESOLUTION|>--- conflicted
+++ resolved
@@ -141,11 +141,8 @@
 
 void amdxdna_sched_job_cleanup(struct amdxdna_sched_job *job);
 void amdxdna_hwctx_remove_all(struct amdxdna_client *client);
-<<<<<<< HEAD
-=======
 int amdxdna_hwctx_walk(struct amdxdna_client *client, void *arg,
 		       int (*walk)(struct amdxdna_hwctx *hwctx, void *arg));
->>>>>>> b35fc656
 
 int amdxdna_cmd_submit(struct amdxdna_client *client,
 		       u32 cmd_bo_hdls, u32 *arg_bo_hdls, u32 arg_bo_cnt,
