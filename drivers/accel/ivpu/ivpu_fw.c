--- conflicted
+++ resolved
@@ -272,11 +272,7 @@
 		return -EINVAL;
 	}
 
-<<<<<<< HEAD
-	ivpu_hw_init_range(&vdev->hw->ranges.global, start, size);
-=======
 	ivpu_hw_range_init(&vdev->hw->ranges.global, start, size);
->>>>>>> 2d5404ca
 	return 0;
 }
 
@@ -329,13 +325,8 @@
 	}
 
 	if (fw->shave_nn_size) {
-<<<<<<< HEAD
-		fw->mem_shave_nn = ivpu_bo_alloc_internal(vdev, vdev->hw->ranges.shave.start,
-							  fw->shave_nn_size, DRM_IVPU_BO_UNCACHED);
-=======
 		fw->mem_shave_nn = ivpu_bo_create(vdev, &vdev->gctx, &vdev->hw->ranges.shave,
 						  fw->shave_nn_size, DRM_IVPU_BO_WC);
->>>>>>> 2d5404ca
 		if (!fw->mem_shave_nn) {
 			ivpu_err(vdev, "Failed to create shavenn buffer\n");
 			ret = -ENOMEM;
