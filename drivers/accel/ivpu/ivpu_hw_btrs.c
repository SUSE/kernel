--- conflicted
+++ resolved
@@ -606,8 +606,6 @@
 	return pll_ratio_to_dpu_freq(vdev, vdev->hw->pll.max_ratio);
 }
 
-<<<<<<< HEAD
-=======
 u32 ivpu_hw_btrs_dpu_freq_get(struct ivpu_device *vdev)
 {
 	if (ivpu_hw_btrs_gen(vdev) == IVPU_HW_BTRS_MTL)
@@ -616,7 +614,6 @@
 		return pll_ratio_to_dpu_freq_lnl(pll_config_get_lnl(vdev));
 }
 
->>>>>>> e747403a
 /* Handler for IRQs from Buttress core (irqB) */
 bool ivpu_hw_btrs_irq_handler_mtl(struct ivpu_device *vdev, int irq)
 {
