--- conflicted
+++ resolved
@@ -335,6 +335,8 @@
 
 	if (vdev->fw->sched_mode == VPU_SCHEDULING_MODE_OS)
 		ivpu_jsm_context_release(vdev, file_priv->ctx.id);
+
+	file_priv->aborted = true;
 }
 
 static int ivpu_cmdq_push_job(struct ivpu_cmdq *cmdq, struct ivpu_job *job)
@@ -467,16 +469,14 @@
 {
 	struct ivpu_job *job;
 
-	xa_lock(&vdev->submitted_jobs_xa);
-	job = __xa_erase(&vdev->submitted_jobs_xa, job_id);
-
+	lockdep_assert_held(&vdev->submitted_jobs_lock);
+
+	job = xa_erase(&vdev->submitted_jobs_xa, job_id);
 	if (xa_empty(&vdev->submitted_jobs_xa) && job) {
 		vdev->busy_time = ktime_add(ktime_sub(ktime_get(), vdev->busy_start_ts),
 					    vdev->busy_time);
 	}
 
-	xa_unlock(&vdev->submitted_jobs_xa);
-
 	return job;
 }
 
@@ -484,8 +484,6 @@
 {
 	struct ivpu_job *job;
 
-<<<<<<< HEAD
-=======
 	lockdep_assert_held(&vdev->submitted_jobs_lock);
 
 	job = xa_load(&vdev->submitted_jobs_xa, job_id);
@@ -508,7 +506,6 @@
 		return 0;
 	}
 
->>>>>>> 14aa5fb6
 	job = ivpu_job_remove_from_submitted_jobs(vdev, job_id);
 	if (!job)
 		return -ENOENT;
@@ -526,6 +523,10 @@
 	ivpu_stop_job_timeout_detection(vdev);
 
 	ivpu_rpm_put(vdev);
+
+	if (!xa_empty(&vdev->submitted_jobs_xa))
+		ivpu_start_job_timeout_detection(vdev);
+
 	return 0;
 }
 
@@ -534,8 +535,12 @@
 	struct ivpu_job *job;
 	unsigned long id;
 
+	mutex_lock(&vdev->submitted_jobs_lock);
+
 	xa_for_each(&vdev->submitted_jobs_xa, id, job)
 		ivpu_job_signal_and_destroy(vdev, id, DRM_IVPU_JOB_STATUS_ABORTED);
+
+	mutex_unlock(&vdev->submitted_jobs_lock);
 }
 
 static int ivpu_job_submit(struct ivpu_job *job, u8 priority)
@@ -550,6 +555,7 @@
 	if (ret < 0)
 		return ret;
 
+	mutex_lock(&vdev->submitted_jobs_lock);
 	mutex_lock(&file_priv->lock);
 
 	cmdq = ivpu_cmdq_acquire(file_priv, job->engine_idx, priority);
@@ -557,18 +563,17 @@
 		ivpu_warn_ratelimited(vdev, "Failed to get job queue, ctx %d engine %d prio %d\n",
 				      file_priv->ctx.id, job->engine_idx, priority);
 		ret = -EINVAL;
-		goto err_unlock_file_priv;
-	}
-
-	xa_lock(&vdev->submitted_jobs_xa);
+		goto err_unlock;
+	}
+
 	is_first_job = xa_empty(&vdev->submitted_jobs_xa);
-	ret = __xa_alloc_cyclic(&vdev->submitted_jobs_xa, &job->job_id, job, file_priv->job_limit,
-				&file_priv->job_id_next, GFP_KERNEL);
+	ret = xa_alloc_cyclic(&vdev->submitted_jobs_xa, &job->job_id, job, file_priv->job_limit,
+			      &file_priv->job_id_next, GFP_KERNEL);
 	if (ret < 0) {
 		ivpu_dbg(vdev, JOB, "Too many active jobs in ctx %d\n",
 			 file_priv->ctx.id);
 		ret = -EBUSY;
-		goto err_unlock_submitted_jobs_xa;
+		goto err_unlock;
 	}
 
 	ret = ivpu_cmdq_push_job(cmdq, job);
@@ -590,21 +595,21 @@
 		 job->job_id, file_priv->ctx.id, job->engine_idx, priority,
 		 job->cmd_buf_vpu_addr, cmdq->jobq->header.tail);
 
-	xa_unlock(&vdev->submitted_jobs_xa);
-
 	mutex_unlock(&file_priv->lock);
 
-	if (unlikely(ivpu_test_mode & IVPU_TEST_MODE_NULL_HW))
+	if (unlikely(ivpu_test_mode & IVPU_TEST_MODE_NULL_HW)) {
 		ivpu_job_signal_and_destroy(vdev, job->job_id, VPU_JSM_STATUS_SUCCESS);
+	}
+
+	mutex_unlock(&vdev->submitted_jobs_lock);
 
 	return 0;
 
 err_erase_xa:
-	__xa_erase(&vdev->submitted_jobs_xa, job->job_id);
-err_unlock_submitted_jobs_xa:
-	xa_unlock(&vdev->submitted_jobs_xa);
-err_unlock_file_priv:
+	xa_erase(&vdev->submitted_jobs_xa, job->job_id);
+err_unlock:
 	mutex_unlock(&file_priv->lock);
+	mutex_unlock(&vdev->submitted_jobs_lock);
 	ivpu_rpm_put(vdev);
 	return ret;
 }
@@ -773,7 +778,6 @@
 		       struct vpu_jsm_msg *jsm_msg)
 {
 	struct vpu_ipc_msg_payload_job_done *payload;
-	int ret;
 
 	if (!jsm_msg) {
 		ivpu_err(vdev, "IPC message has no JSM payload\n");
@@ -786,9 +790,10 @@
 	}
 
 	payload = (struct vpu_ipc_msg_payload_job_done *)&jsm_msg->payload;
-	ret = ivpu_job_signal_and_destroy(vdev, payload->job_id, payload->job_status);
-	if (!ret && !xa_empty(&vdev->submitted_jobs_xa))
-		ivpu_start_job_timeout_detection(vdev);
+
+	mutex_lock(&vdev->submitted_jobs_lock);
+	ivpu_job_signal_and_destroy(vdev, payload->job_id, payload->job_status);
+	mutex_unlock(&vdev->submitted_jobs_lock);
 }
 
 void ivpu_job_done_consumer_init(struct ivpu_device *vdev)
@@ -800,8 +805,6 @@
 void ivpu_job_done_consumer_fini(struct ivpu_device *vdev)
 {
 	ivpu_ipc_consumer_del(vdev, &vdev->job_done_consumer);
-<<<<<<< HEAD
-=======
 }
 
 void ivpu_context_abort_thread_handler(struct work_struct *work)
@@ -842,5 +845,4 @@
 		if (job->file_priv->aborted)
 			ivpu_job_signal_and_destroy(vdev, job->job_id, DRM_IVPU_JOB_STATUS_ABORTED);
 	mutex_unlock(&vdev->submitted_jobs_lock);
->>>>>>> 14aa5fb6
 }