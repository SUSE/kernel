// SPDX-License-Identifier: GPL-2.0-only
/*
 * Copyright (C) 2020-2024 Intel Corporation
 */

#include <linux/firmware.h>
#include <linux/module.h>
#include <linux/pci.h>
#include <linux/pm_runtime.h>

#include <drm/drm_accel.h>
#include <drm/drm_file.h>
#include <drm/drm_gem.h>
#include <drm/drm_ioctl.h>
#include <drm/drm_prime.h>

#include "vpu_boot_api.h"
#include "ivpu_debugfs.h"
#include "ivpu_drv.h"
#include "ivpu_fw.h"
#include "ivpu_fw_log.h"
#include "ivpu_gem.h"
#include "ivpu_hw.h"
#include "ivpu_ipc.h"
#include "ivpu_job.h"
#include "ivpu_jsm_msg.h"
#include "ivpu_mmu.h"
#include "ivpu_mmu_context.h"
#include "ivpu_ms.h"
#include "ivpu_pm.h"
#include "ivpu_sysfs.h"

#ifndef DRIVER_VERSION_STR
#define DRIVER_VERSION_STR __stringify(DRM_IVPU_DRIVER_MAJOR) "." \
			   __stringify(DRM_IVPU_DRIVER_MINOR) "."
#endif

static struct lock_class_key submitted_jobs_xa_lock_class_key;

int ivpu_dbg_mask;
module_param_named(dbg_mask, ivpu_dbg_mask, int, 0644);
MODULE_PARM_DESC(dbg_mask, "Driver debug mask. See IVPU_DBG_* macros.");

int ivpu_test_mode;
module_param_named_unsafe(test_mode, ivpu_test_mode, int, 0644);
MODULE_PARM_DESC(test_mode, "Test mode mask. See IVPU_TEST_MODE_* macros.");

u8 ivpu_pll_min_ratio;
module_param_named(pll_min_ratio, ivpu_pll_min_ratio, byte, 0644);
MODULE_PARM_DESC(pll_min_ratio, "Minimum PLL ratio used to set NPU frequency");

u8 ivpu_pll_max_ratio = U8_MAX;
module_param_named(pll_max_ratio, ivpu_pll_max_ratio, byte, 0644);
MODULE_PARM_DESC(pll_max_ratio, "Maximum PLL ratio used to set NPU frequency");

int ivpu_sched_mode;
module_param_named(sched_mode, ivpu_sched_mode, int, 0444);
MODULE_PARM_DESC(sched_mode, "Scheduler mode: 0 - Default scheduler, 1 - Force HW scheduler");

bool ivpu_disable_mmu_cont_pages;
module_param_named(disable_mmu_cont_pages, ivpu_disable_mmu_cont_pages, bool, 0444);
MODULE_PARM_DESC(disable_mmu_cont_pages, "Disable MMU contiguous pages optimization");

bool ivpu_force_snoop;
module_param_named(force_snoop, ivpu_force_snoop, bool, 0444);
MODULE_PARM_DESC(force_snoop, "Force snooping for NPU host memory access");

struct ivpu_file_priv *ivpu_file_priv_get(struct ivpu_file_priv *file_priv)
{
	struct ivpu_device *vdev = file_priv->vdev;

	kref_get(&file_priv->ref);

	ivpu_dbg(vdev, KREF, "file_priv get: ctx %u refcount %u\n",
		 file_priv->ctx.id, kref_read(&file_priv->ref));

	return file_priv;
}

static void file_priv_unbind(struct ivpu_device *vdev, struct ivpu_file_priv *file_priv)
{
	mutex_lock(&file_priv->lock);
	if (file_priv->bound) {
		ivpu_dbg(vdev, FILE, "file_priv unbind: ctx %u\n", file_priv->ctx.id);

		ivpu_cmdq_release_all_locked(file_priv);
		ivpu_bo_unbind_all_bos_from_context(vdev, &file_priv->ctx);
		ivpu_mmu_user_context_fini(vdev, &file_priv->ctx);
		file_priv->bound = false;
		drm_WARN_ON(&vdev->drm, !xa_erase_irq(&vdev->context_xa, file_priv->ctx.id));
	}
	mutex_unlock(&file_priv->lock);
}

static void file_priv_release(struct kref *ref)
{
	struct ivpu_file_priv *file_priv = container_of(ref, struct ivpu_file_priv, ref);
	struct ivpu_device *vdev = file_priv->vdev;

	ivpu_dbg(vdev, FILE, "file_priv release: ctx %u bound %d\n",
		 file_priv->ctx.id, (bool)file_priv->bound);

	pm_runtime_get_sync(vdev->drm.dev);
	mutex_lock(&vdev->context_list_lock);
	file_priv_unbind(vdev, file_priv);
	mutex_unlock(&vdev->context_list_lock);
	pm_runtime_put_autosuspend(vdev->drm.dev);

	mutex_destroy(&file_priv->ms_lock);
	mutex_destroy(&file_priv->lock);
	kfree(file_priv);
}

void ivpu_file_priv_put(struct ivpu_file_priv **link)
{
	struct ivpu_file_priv *file_priv = *link;
	struct ivpu_device *vdev = file_priv->vdev;

	drm_WARN_ON(&vdev->drm, !file_priv);

	ivpu_dbg(vdev, KREF, "file_priv put: ctx %u refcount %u\n",
		 file_priv->ctx.id, kref_read(&file_priv->ref));

	*link = NULL;
	kref_put(&file_priv->ref, file_priv_release);
}

static int ivpu_get_capabilities(struct ivpu_device *vdev, struct drm_ivpu_param *args)
{
	switch (args->index) {
	case DRM_IVPU_CAP_METRIC_STREAMER:
<<<<<<< HEAD
		args->value = 0;
=======
		args->value = 1;
>>>>>>> 2d5404ca
		break;
	case DRM_IVPU_CAP_DMA_MEMORY_RANGE:
		args->value = 1;
		break;
	default:
		return -EINVAL;
	}

	return 0;
}

static int ivpu_get_param_ioctl(struct drm_device *dev, void *data, struct drm_file *file)
{
	struct ivpu_file_priv *file_priv = file->driver_priv;
	struct ivpu_device *vdev = file_priv->vdev;
	struct pci_dev *pdev = to_pci_dev(vdev->drm.dev);
	struct drm_ivpu_param *args = data;
	int ret = 0;
	int idx;

	if (!drm_dev_enter(dev, &idx))
		return -ENODEV;

	switch (args->param) {
	case DRM_IVPU_PARAM_DEVICE_ID:
		args->value = pdev->device;
		break;
	case DRM_IVPU_PARAM_DEVICE_REVISION:
		args->value = pdev->revision;
		break;
	case DRM_IVPU_PARAM_PLATFORM_TYPE:
		args->value = vdev->platform;
		break;
	case DRM_IVPU_PARAM_CORE_CLOCK_RATE:
		args->value = ivpu_hw_ratio_to_freq(vdev, vdev->hw->pll.max_ratio);
		break;
	case DRM_IVPU_PARAM_NUM_CONTEXTS:
		args->value = ivpu_get_context_count(vdev);
		break;
	case DRM_IVPU_PARAM_CONTEXT_BASE_ADDRESS:
		args->value = vdev->hw->ranges.user.start;
<<<<<<< HEAD
		break;
	case DRM_IVPU_PARAM_CONTEXT_PRIORITY:
		args->value = file_priv->priority;
=======
>>>>>>> 2d5404ca
		break;
	case DRM_IVPU_PARAM_CONTEXT_ID:
		args->value = file_priv->ctx.id;
		break;
	case DRM_IVPU_PARAM_FW_API_VERSION:
		if (args->index < VPU_FW_API_VER_NUM) {
			struct vpu_firmware_header *fw_hdr;

			fw_hdr = (struct vpu_firmware_header *)vdev->fw->file->data;
			args->value = fw_hdr->api_version[args->index];
		} else {
			ret = -EINVAL;
		}
		break;
	case DRM_IVPU_PARAM_ENGINE_HEARTBEAT:
		ret = ivpu_jsm_get_heartbeat(vdev, args->index, &args->value);
		break;
	case DRM_IVPU_PARAM_UNIQUE_INFERENCE_ID:
		args->value = (u64)atomic64_inc_return(&vdev->unique_id_counter);
		break;
	case DRM_IVPU_PARAM_TILE_CONFIG:
		args->value = vdev->hw->tile_fuse;
		break;
	case DRM_IVPU_PARAM_SKU:
		args->value = vdev->hw->sku;
		break;
	case DRM_IVPU_PARAM_CAPABILITIES:
		ret = ivpu_get_capabilities(vdev, args);
		break;
	default:
		ret = -EINVAL;
		break;
	}

	drm_dev_exit(idx);
	return ret;
}

static int ivpu_set_param_ioctl(struct drm_device *dev, void *data, struct drm_file *file)
{
	struct drm_ivpu_param *args = data;
	int ret = 0;

	switch (args->param) {
	default:
		ret = -EINVAL;
	}

	return ret;
}

static int ivpu_open(struct drm_device *dev, struct drm_file *file)
{
	struct ivpu_device *vdev = to_ivpu_device(dev);
	struct ivpu_file_priv *file_priv;
	u32 ctx_id;
	int idx, ret;

	if (!drm_dev_enter(dev, &idx))
		return -ENODEV;

	file_priv = kzalloc(sizeof(*file_priv), GFP_KERNEL);
	if (!file_priv) {
		ret = -ENOMEM;
		goto err_dev_exit;
	}

	INIT_LIST_HEAD(&file_priv->ms_instance_list);

	file_priv->vdev = vdev;
	file_priv->bound = true;
	kref_init(&file_priv->ref);
	mutex_init(&file_priv->lock);
	mutex_init(&file_priv->ms_lock);

	mutex_lock(&vdev->context_list_lock);

	ret = xa_alloc_irq(&vdev->context_xa, &ctx_id, file_priv,
			   vdev->context_xa_limit, GFP_KERNEL);
	if (ret) {
		ivpu_err(vdev, "Failed to allocate context id: %d\n", ret);
		goto err_unlock;
	}

	ret = ivpu_mmu_user_context_init(vdev, &file_priv->ctx, ctx_id);
	if (ret)
		goto err_xa_erase;

	mutex_unlock(&vdev->context_list_lock);
	drm_dev_exit(idx);

	file->driver_priv = file_priv;

	ivpu_dbg(vdev, FILE, "file_priv create: ctx %u process %s pid %d\n",
		 ctx_id, current->comm, task_pid_nr(current));

	return 0;

err_xa_erase:
	xa_erase_irq(&vdev->context_xa, ctx_id);
err_unlock:
	mutex_unlock(&vdev->context_list_lock);
	mutex_destroy(&file_priv->ms_lock);
	mutex_destroy(&file_priv->lock);
	kfree(file_priv);
err_dev_exit:
	drm_dev_exit(idx);
	return ret;
}

static void ivpu_postclose(struct drm_device *dev, struct drm_file *file)
{
	struct ivpu_file_priv *file_priv = file->driver_priv;
	struct ivpu_device *vdev = to_ivpu_device(dev);

	ivpu_dbg(vdev, FILE, "file_priv close: ctx %u process %s pid %d\n",
		 file_priv->ctx.id, current->comm, task_pid_nr(current));

	ivpu_ms_cleanup(file_priv);
	ivpu_file_priv_put(&file_priv);
}

static const struct drm_ioctl_desc ivpu_drm_ioctls[] = {
	DRM_IOCTL_DEF_DRV(IVPU_GET_PARAM, ivpu_get_param_ioctl, 0),
	DRM_IOCTL_DEF_DRV(IVPU_SET_PARAM, ivpu_set_param_ioctl, 0),
	DRM_IOCTL_DEF_DRV(IVPU_BO_CREATE, ivpu_bo_create_ioctl, 0),
	DRM_IOCTL_DEF_DRV(IVPU_BO_INFO, ivpu_bo_info_ioctl, 0),
	DRM_IOCTL_DEF_DRV(IVPU_SUBMIT, ivpu_submit_ioctl, 0),
	DRM_IOCTL_DEF_DRV(IVPU_BO_WAIT, ivpu_bo_wait_ioctl, 0),
	DRM_IOCTL_DEF_DRV(IVPU_METRIC_STREAMER_START, ivpu_ms_start_ioctl, 0),
	DRM_IOCTL_DEF_DRV(IVPU_METRIC_STREAMER_GET_DATA, ivpu_ms_get_data_ioctl, 0),
	DRM_IOCTL_DEF_DRV(IVPU_METRIC_STREAMER_STOP, ivpu_ms_stop_ioctl, 0),
	DRM_IOCTL_DEF_DRV(IVPU_METRIC_STREAMER_GET_INFO, ivpu_ms_get_info_ioctl, 0),
};

static int ivpu_wait_for_ready(struct ivpu_device *vdev)
{
	struct ivpu_ipc_consumer cons;
	struct ivpu_ipc_hdr ipc_hdr;
	unsigned long timeout;
	int ret;

	if (ivpu_test_mode & IVPU_TEST_MODE_FW_TEST)
		return 0;

	ivpu_ipc_consumer_add(vdev, &cons, IVPU_IPC_CHAN_BOOT_MSG, NULL);

	timeout = jiffies + msecs_to_jiffies(vdev->timeout.boot);
	while (1) {
		ivpu_ipc_irq_handler(vdev);
		ret = ivpu_ipc_receive(vdev, &cons, &ipc_hdr, NULL, 0);
		if (ret != -ETIMEDOUT || time_after_eq(jiffies, timeout))
			break;

		cond_resched();
	}

	ivpu_ipc_consumer_del(vdev, &cons);

	if (!ret && ipc_hdr.data_addr != IVPU_IPC_BOOT_MSG_DATA_ADDR) {
		ivpu_err(vdev, "Invalid NPU ready message: 0x%x\n",
			 ipc_hdr.data_addr);
		return -EIO;
	}

	if (!ret)
<<<<<<< HEAD
		ivpu_dbg(vdev, PM, "VPU ready message received successfully\n");
	else
		ivpu_hw_diagnose_failure(vdev);
=======
		ivpu_dbg(vdev, PM, "NPU ready message received successfully\n");

	return ret;
}

static int ivpu_hw_sched_init(struct ivpu_device *vdev)
{
	int ret = 0;

	if (vdev->hw->sched_mode == VPU_SCHEDULING_MODE_HW) {
		ret = ivpu_jsm_hws_setup_priority_bands(vdev);
		if (ret) {
			ivpu_err(vdev, "Failed to enable hw scheduler: %d", ret);
			return ret;
		}
	}
>>>>>>> 2d5404ca

	return ret;
}

/**
 * ivpu_boot() - Start VPU firmware
 * @vdev: VPU device
 *
 * This function is paired with ivpu_shutdown() but it doesn't power up the
 * VPU because power up has to be called very early in ivpu_probe().
 */
int ivpu_boot(struct ivpu_device *vdev)
{
	int ret;

	/* Update boot params located at first 4KB of FW memory */
	ivpu_fw_boot_params_setup(vdev, ivpu_bo_vaddr(vdev->fw->mem));

	ret = ivpu_hw_boot_fw(vdev);
	if (ret) {
		ivpu_err(vdev, "Failed to start the firmware: %d\n", ret);
		return ret;
	}

	ret = ivpu_wait_for_ready(vdev);
	if (ret) {
		ivpu_err(vdev, "Failed to boot the firmware: %d\n", ret);
		ivpu_hw_diagnose_failure(vdev);
		ivpu_mmu_evtq_dump(vdev);
		ivpu_fw_log_dump(vdev);
		return ret;
	}

	ivpu_hw_irq_clear(vdev);
	enable_irq(vdev->irq);
	ivpu_hw_irq_enable(vdev);
	ivpu_ipc_enable(vdev);

	if (ivpu_fw_is_cold_boot(vdev)) {
		ret = ivpu_pm_dct_init(vdev);
		if (ret)
			return ret;

		return ivpu_hw_sched_init(vdev);
	}

	return 0;
}

void ivpu_prepare_for_reset(struct ivpu_device *vdev)
{
	ivpu_hw_irq_disable(vdev);
	disable_irq(vdev->irq);
	ivpu_ipc_disable(vdev);
	ivpu_mmu_disable(vdev);
}

int ivpu_shutdown(struct ivpu_device *vdev)
{
	int ret;

	/* Save PCI state before powering down as it sometimes gets corrupted if NPU hangs */
	pci_save_state(to_pci_dev(vdev->drm.dev));

	ret = ivpu_hw_power_down(vdev);
	if (ret)
		ivpu_warn(vdev, "Failed to power down HW: %d\n", ret);

	pci_set_power_state(to_pci_dev(vdev->drm.dev), PCI_D3hot);

	return ret;
}

static const struct file_operations ivpu_fops = {
	.owner		= THIS_MODULE,
	DRM_ACCEL_FOPS,
};

static const struct drm_driver driver = {
	.driver_features = DRIVER_GEM | DRIVER_COMPUTE_ACCEL,

	.open = ivpu_open,
	.postclose = ivpu_postclose,
<<<<<<< HEAD
	.gem_prime_import = ivpu_gem_prime_import,
=======

	.gem_create_object = ivpu_gem_create_object,
	.gem_prime_import_sg_table = drm_gem_shmem_prime_import_sg_table,
>>>>>>> 2d5404ca

	.ioctls = ivpu_drm_ioctls,
	.num_ioctls = ARRAY_SIZE(ivpu_drm_ioctls),
	.fops = &ivpu_fops,

	.name = DRIVER_NAME,
	.desc = DRIVER_DESC,
	.date = DRIVER_DATE,
	.major = DRM_IVPU_DRIVER_MAJOR,
	.minor = DRM_IVPU_DRIVER_MINOR,
};

static void ivpu_context_abort_invalid(struct ivpu_device *vdev)
{
	struct ivpu_file_priv *file_priv;
	unsigned long ctx_id;

	mutex_lock(&vdev->context_list_lock);

	xa_for_each(&vdev->context_xa, ctx_id, file_priv) {
		if (!file_priv->has_mmu_faults || file_priv->aborted)
			continue;

		mutex_lock(&file_priv->lock);
		ivpu_context_abort_locked(file_priv);
		file_priv->aborted = true;
		mutex_unlock(&file_priv->lock);
	}

	mutex_unlock(&vdev->context_list_lock);
}

static irqreturn_t ivpu_irq_thread_handler(int irq, void *arg)
{
	struct ivpu_device *vdev = arg;
	u8 irq_src;

	if (kfifo_is_empty(&vdev->hw->irq.fifo))
		return IRQ_NONE;

	while (kfifo_get(&vdev->hw->irq.fifo, &irq_src)) {
		switch (irq_src) {
		case IVPU_HW_IRQ_SRC_IPC:
			ivpu_ipc_irq_thread_handler(vdev);
			break;
		case IVPU_HW_IRQ_SRC_MMU_EVTQ:
			ivpu_context_abort_invalid(vdev);
			break;
		case IVPU_HW_IRQ_SRC_DCT:
			ivpu_pm_dct_irq_thread_handler(vdev);
			break;
		default:
			ivpu_err_ratelimited(vdev, "Unknown IRQ source: %u\n", irq_src);
			break;
		}
	}

	return IRQ_HANDLED;
}

static int ivpu_irq_init(struct ivpu_device *vdev)
{
	struct pci_dev *pdev = to_pci_dev(vdev->drm.dev);
	int ret;

	ret = pci_alloc_irq_vectors(pdev, 1, 1, PCI_IRQ_MSI | PCI_IRQ_MSIX);
	if (ret < 0) {
		ivpu_err(vdev, "Failed to allocate a MSI IRQ: %d\n", ret);
		return ret;
	}

	ivpu_irq_handlers_init(vdev);

	vdev->irq = pci_irq_vector(pdev, 0);

	ret = devm_request_threaded_irq(vdev->drm.dev, vdev->irq, ivpu_hw_irq_handler,
					ivpu_irq_thread_handler, IRQF_NO_AUTOEN, DRIVER_NAME, vdev);
	if (ret)
		ivpu_err(vdev, "Failed to request an IRQ %d\n", ret);

	return ret;
}

static int ivpu_pci_init(struct ivpu_device *vdev)
{
	struct pci_dev *pdev = to_pci_dev(vdev->drm.dev);
	struct resource *bar0 = &pdev->resource[0];
	struct resource *bar4 = &pdev->resource[4];
	int ret;

	ivpu_dbg(vdev, MISC, "Mapping BAR0 (RegV) %pR\n", bar0);
	vdev->regv = devm_ioremap_resource(vdev->drm.dev, bar0);
	if (IS_ERR(vdev->regv)) {
		ivpu_err(vdev, "Failed to map bar 0: %pe\n", vdev->regv);
		return PTR_ERR(vdev->regv);
	}

	ivpu_dbg(vdev, MISC, "Mapping BAR4 (RegB) %pR\n", bar4);
	vdev->regb = devm_ioremap_resource(vdev->drm.dev, bar4);
	if (IS_ERR(vdev->regb)) {
		ivpu_err(vdev, "Failed to map bar 4: %pe\n", vdev->regb);
		return PTR_ERR(vdev->regb);
	}

	ret = dma_set_mask_and_coherent(vdev->drm.dev, DMA_BIT_MASK(vdev->hw->dma_bits));
	if (ret) {
		ivpu_err(vdev, "Failed to set DMA mask: %d\n", ret);
		return ret;
	}
	dma_set_max_seg_size(vdev->drm.dev, UINT_MAX);

	/* Clear any pending errors */
	pcie_capability_clear_word(pdev, PCI_EXP_DEVSTA, 0x3f);

	/* NPU does not require 10m D3hot delay */
	pdev->d3hot_delay = 0;

	ret = pcim_enable_device(pdev);
	if (ret) {
		ivpu_err(vdev, "Failed to enable PCI device: %d\n", ret);
		return ret;
	}

	pci_set_master(pdev);

	return 0;
}

static int ivpu_dev_init(struct ivpu_device *vdev)
{
	int ret;

	vdev->hw = drmm_kzalloc(&vdev->drm, sizeof(*vdev->hw), GFP_KERNEL);
	if (!vdev->hw)
		return -ENOMEM;

	vdev->mmu = drmm_kzalloc(&vdev->drm, sizeof(*vdev->mmu), GFP_KERNEL);
	if (!vdev->mmu)
		return -ENOMEM;

	vdev->fw = drmm_kzalloc(&vdev->drm, sizeof(*vdev->fw), GFP_KERNEL);
	if (!vdev->fw)
		return -ENOMEM;

	vdev->ipc = drmm_kzalloc(&vdev->drm, sizeof(*vdev->ipc), GFP_KERNEL);
	if (!vdev->ipc)
		return -ENOMEM;

	vdev->pm = drmm_kzalloc(&vdev->drm, sizeof(*vdev->pm), GFP_KERNEL);
	if (!vdev->pm)
		return -ENOMEM;

	if (ivpu_hw_ip_gen(vdev) >= IVPU_HW_IP_40XX)
		vdev->hw->dma_bits = 48;
	else
		vdev->hw->dma_bits = 38;

	vdev->platform = IVPU_PLATFORM_INVALID;
	vdev->context_xa_limit.min = IVPU_USER_CONTEXT_MIN_SSID;
	vdev->context_xa_limit.max = IVPU_USER_CONTEXT_MAX_SSID;
	atomic64_set(&vdev->unique_id_counter, 0);
	xa_init_flags(&vdev->context_xa, XA_FLAGS_ALLOC | XA_FLAGS_LOCK_IRQ);
	xa_init_flags(&vdev->submitted_jobs_xa, XA_FLAGS_ALLOC1);
	xa_init_flags(&vdev->db_xa, XA_FLAGS_ALLOC1);
	lockdep_set_class(&vdev->submitted_jobs_xa.xa_lock, &submitted_jobs_xa_lock_class_key);
	INIT_LIST_HEAD(&vdev->bo_list);

	ret = drmm_mutex_init(&vdev->drm, &vdev->context_list_lock);
	if (ret)
		goto err_xa_destroy;

	ret = drmm_mutex_init(&vdev->drm, &vdev->bo_list_lock);
	if (ret)
		goto err_xa_destroy;

	ret = ivpu_pci_init(vdev);
	if (ret)
		goto err_xa_destroy;

	ret = ivpu_irq_init(vdev);
	if (ret)
		goto err_xa_destroy;

	/* Init basic HW info based on buttress registers which are accessible before power up */
	ret = ivpu_hw_init(vdev);
	if (ret)
		goto err_xa_destroy;

	/* Power up early so the rest of init code can access VPU registers */
	ret = ivpu_hw_power_up(vdev);
	if (ret)
		goto err_shutdown;

	ret = ivpu_mmu_global_context_init(vdev);
	if (ret)
		goto err_shutdown;

	ret = ivpu_mmu_init(vdev);
	if (ret)
		goto err_mmu_gctx_fini;

	ret = ivpu_mmu_reserved_context_init(vdev);
	if (ret)
		goto err_mmu_gctx_fini;

	ret = ivpu_fw_init(vdev);
	if (ret)
		goto err_mmu_rctx_fini;

	ret = ivpu_ipc_init(vdev);
	if (ret)
		goto err_fw_fini;

	ivpu_pm_init(vdev);

	ret = ivpu_boot(vdev);
	if (ret)
		goto err_ipc_fini;

	ivpu_job_done_consumer_init(vdev);
	ivpu_pm_enable(vdev);

	return 0;

err_ipc_fini:
	ivpu_ipc_fini(vdev);
err_fw_fini:
	ivpu_fw_fini(vdev);
err_mmu_rctx_fini:
	ivpu_mmu_reserved_context_fini(vdev);
err_mmu_gctx_fini:
	ivpu_mmu_global_context_fini(vdev);
err_shutdown:
	ivpu_shutdown(vdev);
err_xa_destroy:
	xa_destroy(&vdev->db_xa);
	xa_destroy(&vdev->submitted_jobs_xa);
	xa_destroy(&vdev->context_xa);
	return ret;
}

static void ivpu_bo_unbind_all_user_contexts(struct ivpu_device *vdev)
{
	struct ivpu_file_priv *file_priv;
	unsigned long ctx_id;

	mutex_lock(&vdev->context_list_lock);

	xa_for_each(&vdev->context_xa, ctx_id, file_priv)
		file_priv_unbind(vdev, file_priv);

	mutex_unlock(&vdev->context_list_lock);
}

static void ivpu_dev_fini(struct ivpu_device *vdev)
{
	ivpu_jobs_abort_all(vdev);
	ivpu_pm_cancel_recovery(vdev);
	ivpu_pm_disable(vdev);
	ivpu_prepare_for_reset(vdev);
	ivpu_shutdown(vdev);

	ivpu_ms_cleanup_all(vdev);
	ivpu_job_done_consumer_fini(vdev);
	ivpu_bo_unbind_all_user_contexts(vdev);

	ivpu_ipc_fini(vdev);
	ivpu_fw_fini(vdev);
	ivpu_mmu_reserved_context_fini(vdev);
	ivpu_mmu_global_context_fini(vdev);

	drm_WARN_ON(&vdev->drm, !xa_empty(&vdev->db_xa));
	xa_destroy(&vdev->db_xa);
	drm_WARN_ON(&vdev->drm, !xa_empty(&vdev->submitted_jobs_xa));
	xa_destroy(&vdev->submitted_jobs_xa);
	drm_WARN_ON(&vdev->drm, !xa_empty(&vdev->context_xa));
	xa_destroy(&vdev->context_xa);
}

static struct pci_device_id ivpu_pci_ids[] = {
	{ PCI_DEVICE(PCI_VENDOR_ID_INTEL, PCI_DEVICE_ID_MTL) },
	{ PCI_DEVICE(PCI_VENDOR_ID_INTEL, PCI_DEVICE_ID_ARL) },
	{ PCI_DEVICE(PCI_VENDOR_ID_INTEL, PCI_DEVICE_ID_LNL) },
	{ }
};
MODULE_DEVICE_TABLE(pci, ivpu_pci_ids);

static int ivpu_probe(struct pci_dev *pdev, const struct pci_device_id *id)
{
	struct ivpu_device *vdev;
	int ret;

	vdev = devm_drm_dev_alloc(&pdev->dev, &driver, struct ivpu_device, drm);
	if (IS_ERR(vdev))
		return PTR_ERR(vdev);

	pci_set_drvdata(pdev, vdev);

	ret = ivpu_dev_init(vdev);
	if (ret)
		return ret;

	ivpu_debugfs_init(vdev);
	ivpu_sysfs_init(vdev);

	ret = drm_dev_register(&vdev->drm, 0);
	if (ret) {
		dev_err(&pdev->dev, "Failed to register DRM device: %d\n", ret);
		ivpu_dev_fini(vdev);
	}

	return ret;
}

static void ivpu_remove(struct pci_dev *pdev)
{
	struct ivpu_device *vdev = pci_get_drvdata(pdev);

	drm_dev_unplug(&vdev->drm);
	ivpu_dev_fini(vdev);
}

static const struct dev_pm_ops ivpu_drv_pci_pm = {
	SET_SYSTEM_SLEEP_PM_OPS(ivpu_pm_suspend_cb, ivpu_pm_resume_cb)
	SET_RUNTIME_PM_OPS(ivpu_pm_runtime_suspend_cb, ivpu_pm_runtime_resume_cb, NULL)
};

static const struct pci_error_handlers ivpu_drv_pci_err = {
	.reset_prepare = ivpu_pm_reset_prepare_cb,
	.reset_done = ivpu_pm_reset_done_cb,
};

static struct pci_driver ivpu_pci_driver = {
	.name = KBUILD_MODNAME,
	.id_table = ivpu_pci_ids,
	.probe = ivpu_probe,
	.remove = ivpu_remove,
	.driver = {
		.pm = &ivpu_drv_pci_pm,
	},
	.err_handler = &ivpu_drv_pci_err,
};

module_pci_driver(ivpu_pci_driver);

MODULE_AUTHOR("Intel Corporation");
MODULE_DESCRIPTION(DRIVER_DESC);
MODULE_LICENSE("GPL and additional rights");
MODULE_VERSION(DRIVER_VERSION_STR);<|MERGE_RESOLUTION|>--- conflicted
+++ resolved
@@ -129,11 +129,7 @@
 {
 	switch (args->index) {
 	case DRM_IVPU_CAP_METRIC_STREAMER:
-<<<<<<< HEAD
-		args->value = 0;
-=======
 		args->value = 1;
->>>>>>> 2d5404ca
 		break;
 	case DRM_IVPU_CAP_DMA_MEMORY_RANGE:
 		args->value = 1;
@@ -175,12 +171,6 @@
 		break;
 	case DRM_IVPU_PARAM_CONTEXT_BASE_ADDRESS:
 		args->value = vdev->hw->ranges.user.start;
-<<<<<<< HEAD
-		break;
-	case DRM_IVPU_PARAM_CONTEXT_PRIORITY:
-		args->value = file_priv->priority;
-=======
->>>>>>> 2d5404ca
 		break;
 	case DRM_IVPU_PARAM_CONTEXT_ID:
 		args->value = file_priv->ctx.id;
@@ -347,11 +337,6 @@
 	}
 
 	if (!ret)
-<<<<<<< HEAD
-		ivpu_dbg(vdev, PM, "VPU ready message received successfully\n");
-	else
-		ivpu_hw_diagnose_failure(vdev);
-=======
 		ivpu_dbg(vdev, PM, "NPU ready message received successfully\n");
 
 	return ret;
@@ -368,7 +353,6 @@
 			return ret;
 		}
 	}
->>>>>>> 2d5404ca
 
 	return ret;
 }
@@ -452,13 +436,9 @@
 
 	.open = ivpu_open,
 	.postclose = ivpu_postclose,
-<<<<<<< HEAD
-	.gem_prime_import = ivpu_gem_prime_import,
-=======
 
 	.gem_create_object = ivpu_gem_create_object,
 	.gem_prime_import_sg_table = drm_gem_shmem_prime_import_sg_table,
->>>>>>> 2d5404ca
 
 	.ioctls = ivpu_drm_ioctls,
 	.num_ioctls = ARRAY_SIZE(ivpu_drm_ioctls),
