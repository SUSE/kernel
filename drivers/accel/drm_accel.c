// SPDX-License-Identifier: GPL-2.0

/*
 * Copyright 2022 HabanaLabs, Ltd.
 * All Rights Reserved.
 *
 */

#include <linux/debugfs.h>
#include <linux/device.h>
#include <linux/xarray.h>

#include <drm/drm_accel.h>
#include <drm/drm_auth.h>
#include <drm/drm_debugfs.h>
#include <drm/drm_drv.h>
#include <drm/drm_file.h>
#include <drm/drm_ioctl.h>
#include <drm/drm_print.h>

DEFINE_XARRAY_ALLOC(accel_minors_xa);

static struct dentry *accel_debugfs_root;

static const struct device_type accel_sysfs_device_minor = {
	.name = "accel_minor"
};

static char *accel_devnode(const struct device *dev, umode_t *mode)
{
	return kasprintf(GFP_KERNEL, "accel/%s", dev_name(dev));
}

static const struct class accel_class = {
	.name = "accel",
	.devnode = accel_devnode,
};

static int accel_sysfs_init(void)
{
	return class_register(&accel_class);
}

static void accel_sysfs_destroy(void)
{
	class_unregister(&accel_class);
}

static int accel_name_info(struct seq_file *m, void *data)
{
	struct drm_info_node *node = (struct drm_info_node *) m->private;
	struct drm_minor *minor = node->minor;
	struct drm_device *dev = minor->dev;
	struct drm_master *master;

	mutex_lock(&dev->master_mutex);
	master = dev->master;
	seq_printf(m, "%s", dev->driver->name);
	if (dev->dev)
		seq_printf(m, " dev=%s", dev_name(dev->dev));
	if (master && master->unique)
		seq_printf(m, " master=%s", master->unique);
	if (dev->unique)
		seq_printf(m, " unique=%s", dev->unique);
	seq_puts(m, "\n");
	mutex_unlock(&dev->master_mutex);

	return 0;
}

static const struct drm_info_list accel_debugfs_list[] = {
	{"name", accel_name_info, 0}
};
#define ACCEL_DEBUGFS_ENTRIES ARRAY_SIZE(accel_debugfs_list)

/**
 * accel_debugfs_init() - Initialize debugfs for device
 * @dev: Pointer to the device instance.
 *
 * This function creates a root directory for the device in debugfs.
 */
void accel_debugfs_init(struct drm_device *dev)
{
	drm_debugfs_dev_init(dev, accel_debugfs_root);
}
<<<<<<< HEAD

/**
 * accel_debugfs_register() - Register debugfs for device
 * @dev: Pointer to the device instance.
 *
 * Creates common files for accelerators.
 */
void accel_debugfs_register(struct drm_device *dev)
{
	struct drm_minor *minor = dev->accel;

	minor->debugfs_root = dev->debugfs_root;

=======

/**
 * accel_debugfs_register() - Register debugfs for device
 * @dev: Pointer to the device instance.
 *
 * Creates common files for accelerators.
 */
void accel_debugfs_register(struct drm_device *dev)
{
	struct drm_minor *minor = dev->accel;

	minor->debugfs_root = dev->debugfs_root;

>>>>>>> 2d5404ca
	drm_debugfs_create_files(accel_debugfs_list, ACCEL_DEBUGFS_ENTRIES,
				 dev->debugfs_root, minor);
}

/**
 * accel_set_device_instance_params() - Set some device parameters for accel device
 * @kdev: Pointer to the device instance.
 * @index: The minor's index
 *
 * This function creates the dev_t of the device using the accel major and
 * the device's minor number. In addition, it sets the class and type of the
 * device instance to the accel sysfs class and device type, respectively.
 */
void accel_set_device_instance_params(struct device *kdev, int index)
{
	kdev->devt = MKDEV(ACCEL_MAJOR, index);
	kdev->class = &accel_class;
	kdev->type = &accel_sysfs_device_minor;
}

/**
 * accel_open - open method for ACCEL file
 * @inode: device inode
 * @filp: file pointer.
 *
 * This function must be used by drivers as their &file_operations.open method.
 * It looks up the correct ACCEL device and instantiates all the per-file
 * resources for it. It also calls the &drm_driver.open driver callback.
 *
 * Return: 0 on success or negative errno value on failure.
 */
int accel_open(struct inode *inode, struct file *filp)
{
	struct drm_device *dev;
	struct drm_minor *minor;
	int retcode;

	minor = drm_minor_acquire(&accel_minors_xa, iminor(inode));
	if (IS_ERR(minor))
		return PTR_ERR(minor);

	dev = minor->dev;

	atomic_fetch_inc(&dev->open_count);

	/* share address_space across all char-devs of a single device */
	filp->f_mapping = dev->anon_inode->i_mapping;

	retcode = drm_open_helper(filp, minor);
	if (retcode)
		goto err_undo;

	return 0;

err_undo:
	atomic_dec(&dev->open_count);
	drm_minor_release(minor);
	return retcode;
}
EXPORT_SYMBOL_GPL(accel_open);

static int accel_stub_open(struct inode *inode, struct file *filp)
{
	const struct file_operations *new_fops;
	struct drm_minor *minor;
	int err;

	minor = drm_minor_acquire(&accel_minors_xa, iminor(inode));
	if (IS_ERR(minor))
		return PTR_ERR(minor);

	new_fops = fops_get(minor->dev->driver->fops);
	if (!new_fops) {
		err = -ENODEV;
		goto out;
	}

	replace_fops(filp, new_fops);
	if (filp->f_op->open)
		err = filp->f_op->open(inode, filp);
	else
		err = 0;

out:
	drm_minor_release(minor);

	return err;
}

static const struct file_operations accel_stub_fops = {
	.owner = THIS_MODULE,
	.open = accel_stub_open,
	.llseek = noop_llseek,
};

void accel_core_exit(void)
{
	unregister_chrdev(ACCEL_MAJOR, "accel");
	debugfs_remove(accel_debugfs_root);
	accel_sysfs_destroy();
	WARN_ON(!xa_empty(&accel_minors_xa));
}

int __init accel_core_init(void)
{
	int ret;

	ret = accel_sysfs_init();
	if (ret < 0) {
		DRM_ERROR("Cannot create ACCEL class: %d\n", ret);
		goto error;
	}

	accel_debugfs_root = debugfs_create_dir("accel", NULL);

	ret = register_chrdev(ACCEL_MAJOR, "accel", &accel_stub_fops);
	if (ret < 0)
		DRM_ERROR("Cannot register ACCEL major: %d\n", ret);

error:
	/*
	 * Any cleanup due to errors will be done in drm_core_exit() that
	 * will call accel_core_exit()
	 */
	return ret;
}<|MERGE_RESOLUTION|>--- conflicted
+++ resolved
@@ -83,7 +83,6 @@
 {
 	drm_debugfs_dev_init(dev, accel_debugfs_root);
 }
-<<<<<<< HEAD
 
 /**
  * accel_debugfs_register() - Register debugfs for device
@@ -97,21 +96,6 @@
 
 	minor->debugfs_root = dev->debugfs_root;
 
-=======
-
-/**
- * accel_debugfs_register() - Register debugfs for device
- * @dev: Pointer to the device instance.
- *
- * Creates common files for accelerators.
- */
-void accel_debugfs_register(struct drm_device *dev)
-{
-	struct drm_minor *minor = dev->accel;
-
-	minor->debugfs_root = dev->debugfs_root;
-
->>>>>>> 2d5404ca
 	drm_debugfs_create_files(accel_debugfs_list, ACCEL_DEBUGFS_ENTRIES,
 				 dev->debugfs_root, minor);
 }
