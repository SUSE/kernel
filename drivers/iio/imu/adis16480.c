// SPDX-License-Identifier: GPL-2.0-only
/*
 * ADIS16480 and similar IMUs driver
 *
 * Copyright 2012 Analog Devices Inc.
 */

#include <linux/clk.h>
#include <linux/bitfield.h>
#include <linux/interrupt.h>
#include <linux/irq.h>
#include <linux/math.h>
#include <linux/device.h>
#include <linux/kernel.h>
#include <linux/spi/spi.h>
#include <linux/mod_devicetable.h>
#include <linux/module.h>
#include <linux/lcm.h>
#include <linux/property.h>
#include <linux/swab.h>
#include <linux/crc32.h>

#include <linux/iio/iio.h>
#include <linux/iio/buffer.h>
#include <linux/iio/imu/adis.h>
#include <linux/iio/trigger_consumer.h>

#include <linux/debugfs.h>

#define ADIS16480_PAGE_SIZE 0x80

#define ADIS16480_REG(page, reg) ((page) * ADIS16480_PAGE_SIZE + (reg))

#define ADIS16480_REG_PAGE_ID 0x00 /* Same address on each page */
#define ADIS16480_REG_SEQ_CNT			ADIS16480_REG(0x00, 0x06)
#define ADIS16480_REG_SYS_E_FLA			ADIS16480_REG(0x00, 0x08)
#define ADIS16480_REG_DIAG_STS			ADIS16480_REG(0x00, 0x0A)
#define ADIS16480_REG_ALM_STS			ADIS16480_REG(0x00, 0x0C)
#define ADIS16480_REG_TEMP_OUT			ADIS16480_REG(0x00, 0x0E)
#define ADIS16480_REG_X_GYRO_OUT		ADIS16480_REG(0x00, 0x10)
#define ADIS16480_REG_Y_GYRO_OUT		ADIS16480_REG(0x00, 0x14)
#define ADIS16480_REG_Z_GYRO_OUT		ADIS16480_REG(0x00, 0x18)
#define ADIS16480_REG_X_ACCEL_OUT		ADIS16480_REG(0x00, 0x1C)
#define ADIS16480_REG_Y_ACCEL_OUT		ADIS16480_REG(0x00, 0x20)
#define ADIS16480_REG_Z_ACCEL_OUT		ADIS16480_REG(0x00, 0x24)
#define ADIS16480_REG_X_MAGN_OUT		ADIS16480_REG(0x00, 0x28)
#define ADIS16480_REG_Y_MAGN_OUT		ADIS16480_REG(0x00, 0x2A)
#define ADIS16480_REG_Z_MAGN_OUT		ADIS16480_REG(0x00, 0x2C)
#define ADIS16480_REG_BAROM_OUT			ADIS16480_REG(0x00, 0x2E)
#define ADIS16480_REG_X_DELTAANG_OUT		ADIS16480_REG(0x00, 0x40)
#define ADIS16480_REG_Y_DELTAANG_OUT		ADIS16480_REG(0x00, 0x44)
#define ADIS16480_REG_Z_DELTAANG_OUT		ADIS16480_REG(0x00, 0x48)
#define ADIS16480_REG_X_DELTAVEL_OUT		ADIS16480_REG(0x00, 0x4C)
#define ADIS16480_REG_Y_DELTAVEL_OUT		ADIS16480_REG(0x00, 0x50)
#define ADIS16480_REG_Z_DELTAVEL_OUT		ADIS16480_REG(0x00, 0x54)
#define ADIS16480_REG_PROD_ID			ADIS16480_REG(0x00, 0x7E)

#define ADIS16480_REG_X_GYRO_SCALE		ADIS16480_REG(0x02, 0x04)
#define ADIS16480_REG_Y_GYRO_SCALE		ADIS16480_REG(0x02, 0x06)
#define ADIS16480_REG_Z_GYRO_SCALE		ADIS16480_REG(0x02, 0x08)
#define ADIS16480_REG_X_ACCEL_SCALE		ADIS16480_REG(0x02, 0x0A)
#define ADIS16480_REG_Y_ACCEL_SCALE		ADIS16480_REG(0x02, 0x0C)
#define ADIS16480_REG_Z_ACCEL_SCALE		ADIS16480_REG(0x02, 0x0E)
#define ADIS16480_REG_X_GYRO_BIAS		ADIS16480_REG(0x02, 0x10)
#define ADIS16480_REG_Y_GYRO_BIAS		ADIS16480_REG(0x02, 0x14)
#define ADIS16480_REG_Z_GYRO_BIAS		ADIS16480_REG(0x02, 0x18)
#define ADIS16480_REG_X_ACCEL_BIAS		ADIS16480_REG(0x02, 0x1C)
#define ADIS16480_REG_Y_ACCEL_BIAS		ADIS16480_REG(0x02, 0x20)
#define ADIS16480_REG_Z_ACCEL_BIAS		ADIS16480_REG(0x02, 0x24)
#define ADIS16480_REG_X_HARD_IRON		ADIS16480_REG(0x02, 0x28)
#define ADIS16480_REG_Y_HARD_IRON		ADIS16480_REG(0x02, 0x2A)
#define ADIS16480_REG_Z_HARD_IRON		ADIS16480_REG(0x02, 0x2C)
#define ADIS16480_REG_BAROM_BIAS		ADIS16480_REG(0x02, 0x40)
#define ADIS16480_REG_FLASH_CNT			ADIS16480_REG(0x02, 0x7C)

#define ADIS16480_REG_GLOB_CMD			ADIS16480_REG(0x03, 0x02)
#define ADIS16480_REG_FNCTIO_CTRL		ADIS16480_REG(0x03, 0x06)
#define ADIS16480_REG_GPIO_CTRL			ADIS16480_REG(0x03, 0x08)
#define ADIS16480_REG_CONFIG			ADIS16480_REG(0x03, 0x0A)
#define ADIS16480_REG_DEC_RATE			ADIS16480_REG(0x03, 0x0C)
#define ADIS16480_REG_SLP_CNT			ADIS16480_REG(0x03, 0x10)
#define ADIS16480_REG_FILTER_BNK0		ADIS16480_REG(0x03, 0x16)
#define ADIS16480_REG_FILTER_BNK1		ADIS16480_REG(0x03, 0x18)
#define ADIS16480_REG_ALM_CNFG0			ADIS16480_REG(0x03, 0x20)
#define ADIS16480_REG_ALM_CNFG1			ADIS16480_REG(0x03, 0x22)
#define ADIS16480_REG_ALM_CNFG2			ADIS16480_REG(0x03, 0x24)
#define ADIS16480_REG_XG_ALM_MAGN		ADIS16480_REG(0x03, 0x28)
#define ADIS16480_REG_YG_ALM_MAGN		ADIS16480_REG(0x03, 0x2A)
#define ADIS16480_REG_ZG_ALM_MAGN		ADIS16480_REG(0x03, 0x2C)
#define ADIS16480_REG_XA_ALM_MAGN		ADIS16480_REG(0x03, 0x2E)
#define ADIS16480_REG_YA_ALM_MAGN		ADIS16480_REG(0x03, 0x30)
#define ADIS16480_REG_ZA_ALM_MAGN		ADIS16480_REG(0x03, 0x32)
#define ADIS16480_REG_XM_ALM_MAGN		ADIS16480_REG(0x03, 0x34)
#define ADIS16480_REG_YM_ALM_MAGN		ADIS16480_REG(0x03, 0x36)
#define ADIS16480_REG_ZM_ALM_MAGN		ADIS16480_REG(0x03, 0x38)
#define ADIS16480_REG_BR_ALM_MAGN		ADIS16480_REG(0x03, 0x3A)
#define ADIS16480_REG_FIRM_REV			ADIS16480_REG(0x03, 0x78)
#define ADIS16480_REG_FIRM_DM			ADIS16480_REG(0x03, 0x7A)
#define ADIS16480_REG_FIRM_Y			ADIS16480_REG(0x03, 0x7C)

/*
 * External clock scaling in PPS mode.
 * Available only for ADIS1649x devices
 */
#define ADIS16495_REG_SYNC_SCALE		ADIS16480_REG(0x03, 0x10)
#define ADIS16495_REG_BURST_CMD			ADIS16480_REG(0x00, 0x7C)
#define ADIS16495_BURST_ID			0xA5A5
/* total number of segments in burst */
#define ADIS16495_BURST_MAX_DATA		20
/* spi max speed in burst mode */
#define ADIS16495_BURST_MAX_SPEED              6000000

#define ADIS16480_REG_SERIAL_NUM		ADIS16480_REG(0x04, 0x20)

/* Each filter coefficent bank spans two pages */
#define ADIS16480_FIR_COEF(page) (x < 60 ? ADIS16480_REG(page, (x) + 8) : \
		ADIS16480_REG((page) + 1, (x) - 60 + 8))
#define ADIS16480_FIR_COEF_A(x)			ADIS16480_FIR_COEF(0x05, (x))
#define ADIS16480_FIR_COEF_B(x)			ADIS16480_FIR_COEF(0x07, (x))
#define ADIS16480_FIR_COEF_C(x)			ADIS16480_FIR_COEF(0x09, (x))
#define ADIS16480_FIR_COEF_D(x)			ADIS16480_FIR_COEF(0x0B, (x))

/* ADIS16480_REG_FNCTIO_CTRL */
#define ADIS16480_DRDY_SEL_MSK		GENMASK(1, 0)
#define ADIS16480_DRDY_SEL(x)		FIELD_PREP(ADIS16480_DRDY_SEL_MSK, x)
#define ADIS16480_DRDY_POL_MSK		BIT(2)
#define ADIS16480_DRDY_POL(x)		FIELD_PREP(ADIS16480_DRDY_POL_MSK, x)
#define ADIS16480_DRDY_EN_MSK		BIT(3)
#define ADIS16480_DRDY_EN(x)		FIELD_PREP(ADIS16480_DRDY_EN_MSK, x)
#define ADIS16480_SYNC_SEL_MSK		GENMASK(5, 4)
#define ADIS16480_SYNC_SEL(x)		FIELD_PREP(ADIS16480_SYNC_SEL_MSK, x)
#define ADIS16480_SYNC_EN_MSK		BIT(7)
#define ADIS16480_SYNC_EN(x)		FIELD_PREP(ADIS16480_SYNC_EN_MSK, x)
#define ADIS16480_SYNC_MODE_MSK		BIT(8)
#define ADIS16480_SYNC_MODE(x)		FIELD_PREP(ADIS16480_SYNC_MODE_MSK, x)

struct adis16480_chip_info {
	unsigned int num_channels;
	const struct iio_chan_spec *channels;
	unsigned int gyro_max_val;
	unsigned int gyro_max_scale;
	unsigned int accel_max_val;
	unsigned int accel_max_scale;
	unsigned int temp_scale;
	unsigned int int_clk;
	unsigned int max_dec_rate;
	const unsigned int *filter_freqs;
	bool has_pps_clk_mode;
	bool has_sleep_cnt;
	const struct adis_data adis_data;
};

enum adis16480_int_pin {
	ADIS16480_PIN_DIO1,
	ADIS16480_PIN_DIO2,
	ADIS16480_PIN_DIO3,
	ADIS16480_PIN_DIO4
};

enum adis16480_clock_mode {
	ADIS16480_CLK_SYNC,
	ADIS16480_CLK_PPS,
	ADIS16480_CLK_INT
};

struct adis16480 {
	const struct adis16480_chip_info *chip_info;

	struct adis adis;
	struct clk *ext_clk;
	enum adis16480_clock_mode clk_mode;
	unsigned int clk_freq;
	/* Alignment needed for the timestamp */
	__be16 data[ADIS16495_BURST_MAX_DATA] __aligned(8);
};

static const char * const adis16480_int_pin_names[4] = {
	[ADIS16480_PIN_DIO1] = "DIO1",
	[ADIS16480_PIN_DIO2] = "DIO2",
	[ADIS16480_PIN_DIO3] = "DIO3",
	[ADIS16480_PIN_DIO4] = "DIO4",
};

static bool low_rate_allow;
module_param(low_rate_allow, bool, 0444);
MODULE_PARM_DESC(low_rate_allow,
		 "Allow IMU rates below the minimum advisable when external clk is used in PPS mode (default: N)");

#ifdef CONFIG_DEBUG_FS

static ssize_t adis16480_show_firmware_revision(struct file *file,
		char __user *userbuf, size_t count, loff_t *ppos)
{
	struct adis16480 *adis16480 = file->private_data;
	char buf[7];
	size_t len;
	u16 rev;
	int ret;

	ret = adis_read_reg_16(&adis16480->adis, ADIS16480_REG_FIRM_REV, &rev);
	if (ret)
		return ret;

	len = scnprintf(buf, sizeof(buf), "%x.%x\n", rev >> 8, rev & 0xff);

	return simple_read_from_buffer(userbuf, count, ppos, buf, len);
}

static const struct file_operations adis16480_firmware_revision_fops = {
	.open = simple_open,
	.read = adis16480_show_firmware_revision,
	.llseek = default_llseek,
	.owner = THIS_MODULE,
};

static ssize_t adis16480_show_firmware_date(struct file *file,
		char __user *userbuf, size_t count, loff_t *ppos)
{
	struct adis16480 *adis16480 = file->private_data;
	u16 md, year;
	char buf[12];
	size_t len;
	int ret;

	ret = adis_read_reg_16(&adis16480->adis, ADIS16480_REG_FIRM_Y, &year);
	if (ret)
		return ret;

	ret = adis_read_reg_16(&adis16480->adis, ADIS16480_REG_FIRM_DM, &md);
	if (ret)
		return ret;

	len = snprintf(buf, sizeof(buf), "%.2x-%.2x-%.4x\n",
			md >> 8, md & 0xff, year);

	return simple_read_from_buffer(userbuf, count, ppos, buf, len);
}

static const struct file_operations adis16480_firmware_date_fops = {
	.open = simple_open,
	.read = adis16480_show_firmware_date,
	.llseek = default_llseek,
	.owner = THIS_MODULE,
};

static int adis16480_show_serial_number(void *arg, u64 *val)
{
	struct adis16480 *adis16480 = arg;
	u16 serial;
	int ret;

	ret = adis_read_reg_16(&adis16480->adis, ADIS16480_REG_SERIAL_NUM,
		&serial);
	if (ret)
		return ret;

	*val = serial;

	return 0;
}
DEFINE_DEBUGFS_ATTRIBUTE(adis16480_serial_number_fops,
	adis16480_show_serial_number, NULL, "0x%.4llx\n");

static int adis16480_show_product_id(void *arg, u64 *val)
{
	struct adis16480 *adis16480 = arg;
	u16 prod_id;
	int ret;

	ret = adis_read_reg_16(&adis16480->adis, ADIS16480_REG_PROD_ID,
		&prod_id);
	if (ret)
		return ret;

	*val = prod_id;

	return 0;
}
DEFINE_DEBUGFS_ATTRIBUTE(adis16480_product_id_fops,
	adis16480_show_product_id, NULL, "%llu\n");

static int adis16480_show_flash_count(void *arg, u64 *val)
{
	struct adis16480 *adis16480 = arg;
	u32 flash_count;
	int ret;

	ret = adis_read_reg_32(&adis16480->adis, ADIS16480_REG_FLASH_CNT,
		&flash_count);
	if (ret)
		return ret;

	*val = flash_count;

	return 0;
}
DEFINE_DEBUGFS_ATTRIBUTE(adis16480_flash_count_fops,
	adis16480_show_flash_count, NULL, "%lld\n");

static int adis16480_debugfs_init(struct iio_dev *indio_dev)
{
	struct adis16480 *adis16480 = iio_priv(indio_dev);
	struct dentry *d = iio_get_debugfs_dentry(indio_dev);

	debugfs_create_file_unsafe("firmware_revision", 0400,
		d, adis16480, &adis16480_firmware_revision_fops);
	debugfs_create_file_unsafe("firmware_date", 0400,
		d, adis16480, &adis16480_firmware_date_fops);
	debugfs_create_file_unsafe("serial_number", 0400,
		d, adis16480, &adis16480_serial_number_fops);
	debugfs_create_file_unsafe("product_id", 0400,
		d, adis16480, &adis16480_product_id_fops);
	debugfs_create_file_unsafe("flash_count", 0400,
		d, adis16480, &adis16480_flash_count_fops);

	return 0;
}

#else

static int adis16480_debugfs_init(struct iio_dev *indio_dev)
{
	return 0;
}

#endif

static int adis16480_set_freq(struct iio_dev *indio_dev, int val, int val2)
{
	struct adis16480 *st = iio_priv(indio_dev);
	unsigned int t, sample_rate = st->clk_freq;
	int ret;

	if (val < 0 || val2 < 0)
		return -EINVAL;

	t =  val * 1000 + val2 / 1000;
	if (t == 0)
		return -EINVAL;

	adis_dev_lock(&st->adis);
	/*
	 * When using PPS mode, the input clock needs to be scaled so that we have an IMU
	 * sample rate between (optimally) 4000 and 4250. After this, we can use the
	 * decimation filter to lower the sampling rate in order to get what the user wants.
	 * Optimally, the user sample rate is a multiple of both the IMU sample rate and
	 * the input clock. Hence, calculating the sync_scale dynamically gives us better
	 * chances of achieving a perfect/integer value for DEC_RATE. The math here is:
	 *	1. lcm of the input clock and the desired output rate.
	 *	2. get the highest multiple of the previous result lower than the adis max rate.
	 *	3. The last result becomes the IMU sample rate. Use that to calculate SYNC_SCALE
	 *	   and DEC_RATE (to get the user output rate)
	 */
	if (st->clk_mode == ADIS16480_CLK_PPS) {
		unsigned long scaled_rate = lcm(st->clk_freq, t);
		int sync_scale;

		/*
		 * If lcm is bigger than the IMU maximum sampling rate there's no perfect
		 * solution. In this case, we get the highest multiple of the input clock
		 * lower than the IMU max sample rate.
		 */
		if (scaled_rate > st->chip_info->int_clk)
			scaled_rate = st->chip_info->int_clk / st->clk_freq * st->clk_freq;
		else
			scaled_rate = st->chip_info->int_clk / scaled_rate * scaled_rate;

		/*
		 * This is not an hard requirement but it's not advised to run the IMU
		 * with a sample rate lower than 4000Hz due to possible undersampling
		 * issues. However, there are users that might really want to take the risk.
		 * Hence, we provide a module parameter for them. If set, we allow sample
		 * rates lower than 4KHz. By default, we won't allow this and we just roundup
		 * the rate to the next multiple of the input clock bigger than 4KHz. This
		 * is done like this as in some cases (when DEC_RATE is 0) might give
		 * us the closest value to the one desired by the user...
		 */
		if (scaled_rate < 4000000 && !low_rate_allow)
			scaled_rate = roundup(4000000, st->clk_freq);

		sync_scale = scaled_rate / st->clk_freq;
		ret = __adis_write_reg_16(&st->adis, ADIS16495_REG_SYNC_SCALE, sync_scale);
		if (ret)
			goto error;

		sample_rate = scaled_rate;
	}

	t = DIV_ROUND_CLOSEST(sample_rate, t);
	if (t)
		t--;

	if (t > st->chip_info->max_dec_rate)
		t = st->chip_info->max_dec_rate;

	ret = __adis_write_reg_16(&st->adis, ADIS16480_REG_DEC_RATE, t);
error:
	adis_dev_unlock(&st->adis);
	return ret;
}

static int adis16480_get_freq(struct iio_dev *indio_dev, int *val, int *val2)
{
	struct adis16480 *st = iio_priv(indio_dev);
	uint16_t t;
	int ret;
	unsigned int freq, sample_rate = st->clk_freq;

	adis_dev_lock(&st->adis);

	if (st->clk_mode == ADIS16480_CLK_PPS) {
		u16 sync_scale;

		ret = __adis_read_reg_16(&st->adis, ADIS16495_REG_SYNC_SCALE, &sync_scale);
		if (ret)
			goto error;

		sample_rate = st->clk_freq * sync_scale;
	}

	ret = __adis_read_reg_16(&st->adis, ADIS16480_REG_DEC_RATE, &t);
	if (ret)
		goto error;

	adis_dev_unlock(&st->adis);

	freq = DIV_ROUND_CLOSEST(sample_rate, (t + 1));

	*val = freq / 1000;
	*val2 = (freq % 1000) * 1000;

	return IIO_VAL_INT_PLUS_MICRO;
error:
	adis_dev_unlock(&st->adis);
	return ret;
}

enum {
	ADIS16480_SCAN_GYRO_X,
	ADIS16480_SCAN_GYRO_Y,
	ADIS16480_SCAN_GYRO_Z,
	ADIS16480_SCAN_ACCEL_X,
	ADIS16480_SCAN_ACCEL_Y,
	ADIS16480_SCAN_ACCEL_Z,
	ADIS16480_SCAN_MAGN_X,
	ADIS16480_SCAN_MAGN_Y,
	ADIS16480_SCAN_MAGN_Z,
	ADIS16480_SCAN_BARO,
	ADIS16480_SCAN_TEMP,
};

static const unsigned int adis16480_calibbias_regs[] = {
	[ADIS16480_SCAN_GYRO_X] = ADIS16480_REG_X_GYRO_BIAS,
	[ADIS16480_SCAN_GYRO_Y] = ADIS16480_REG_Y_GYRO_BIAS,
	[ADIS16480_SCAN_GYRO_Z] = ADIS16480_REG_Z_GYRO_BIAS,
	[ADIS16480_SCAN_ACCEL_X] = ADIS16480_REG_X_ACCEL_BIAS,
	[ADIS16480_SCAN_ACCEL_Y] = ADIS16480_REG_Y_ACCEL_BIAS,
	[ADIS16480_SCAN_ACCEL_Z] = ADIS16480_REG_Z_ACCEL_BIAS,
	[ADIS16480_SCAN_MAGN_X] = ADIS16480_REG_X_HARD_IRON,
	[ADIS16480_SCAN_MAGN_Y] = ADIS16480_REG_Y_HARD_IRON,
	[ADIS16480_SCAN_MAGN_Z] = ADIS16480_REG_Z_HARD_IRON,
	[ADIS16480_SCAN_BARO] = ADIS16480_REG_BAROM_BIAS,
};

static const unsigned int adis16480_calibscale_regs[] = {
	[ADIS16480_SCAN_GYRO_X] = ADIS16480_REG_X_GYRO_SCALE,
	[ADIS16480_SCAN_GYRO_Y] = ADIS16480_REG_Y_GYRO_SCALE,
	[ADIS16480_SCAN_GYRO_Z] = ADIS16480_REG_Z_GYRO_SCALE,
	[ADIS16480_SCAN_ACCEL_X] = ADIS16480_REG_X_ACCEL_SCALE,
	[ADIS16480_SCAN_ACCEL_Y] = ADIS16480_REG_Y_ACCEL_SCALE,
	[ADIS16480_SCAN_ACCEL_Z] = ADIS16480_REG_Z_ACCEL_SCALE,
};

static int adis16480_set_calibbias(struct iio_dev *indio_dev,
	const struct iio_chan_spec *chan, int bias)
{
	unsigned int reg = adis16480_calibbias_regs[chan->scan_index];
	struct adis16480 *st = iio_priv(indio_dev);

	switch (chan->type) {
	case IIO_MAGN:
	case IIO_PRESSURE:
		if (bias < -0x8000 || bias >= 0x8000)
			return -EINVAL;
		return adis_write_reg_16(&st->adis, reg, bias);
	case IIO_ANGL_VEL:
	case IIO_ACCEL:
		return adis_write_reg_32(&st->adis, reg, bias);
	default:
		break;
	}

	return -EINVAL;
}

static int adis16480_get_calibbias(struct iio_dev *indio_dev,
	const struct iio_chan_spec *chan, int *bias)
{
	unsigned int reg = adis16480_calibbias_regs[chan->scan_index];
	struct adis16480 *st = iio_priv(indio_dev);
	uint16_t val16;
	uint32_t val32;
	int ret;

	switch (chan->type) {
	case IIO_MAGN:
	case IIO_PRESSURE:
		ret = adis_read_reg_16(&st->adis, reg, &val16);
		if (ret == 0)
			*bias = sign_extend32(val16, 15);
		break;
	case IIO_ANGL_VEL:
	case IIO_ACCEL:
		ret = adis_read_reg_32(&st->adis, reg, &val32);
		if (ret == 0)
			*bias = sign_extend32(val32, 31);
		break;
	default:
		ret = -EINVAL;
	}

	if (ret)
		return ret;

	return IIO_VAL_INT;
}

static int adis16480_set_calibscale(struct iio_dev *indio_dev,
	const struct iio_chan_spec *chan, int scale)
{
	unsigned int reg = adis16480_calibscale_regs[chan->scan_index];
	struct adis16480 *st = iio_priv(indio_dev);

	if (scale < -0x8000 || scale >= 0x8000)
		return -EINVAL;

	return adis_write_reg_16(&st->adis, reg, scale);
}

static int adis16480_get_calibscale(struct iio_dev *indio_dev,
	const struct iio_chan_spec *chan, int *scale)
{
	unsigned int reg = adis16480_calibscale_regs[chan->scan_index];
	struct adis16480 *st = iio_priv(indio_dev);
	uint16_t val16;
	int ret;

	ret = adis_read_reg_16(&st->adis, reg, &val16);
	if (ret)
		return ret;

	*scale = sign_extend32(val16, 15);
	return IIO_VAL_INT;
}

static const unsigned int adis16480_def_filter_freqs[] = {
	310,
	55,
	275,
	63,
};

static const unsigned int adis16495_def_filter_freqs[] = {
	300,
	100,
	300,
	100,
};

static const unsigned int ad16480_filter_data[][2] = {
	[ADIS16480_SCAN_GYRO_X]		= { ADIS16480_REG_FILTER_BNK0, 0 },
	[ADIS16480_SCAN_GYRO_Y]		= { ADIS16480_REG_FILTER_BNK0, 3 },
	[ADIS16480_SCAN_GYRO_Z]		= { ADIS16480_REG_FILTER_BNK0, 6 },
	[ADIS16480_SCAN_ACCEL_X]	= { ADIS16480_REG_FILTER_BNK0, 9 },
	[ADIS16480_SCAN_ACCEL_Y]	= { ADIS16480_REG_FILTER_BNK0, 12 },
	[ADIS16480_SCAN_ACCEL_Z]	= { ADIS16480_REG_FILTER_BNK1, 0 },
	[ADIS16480_SCAN_MAGN_X]		= { ADIS16480_REG_FILTER_BNK1, 3 },
	[ADIS16480_SCAN_MAGN_Y]		= { ADIS16480_REG_FILTER_BNK1, 6 },
	[ADIS16480_SCAN_MAGN_Z]		= { ADIS16480_REG_FILTER_BNK1, 9 },
};

static int adis16480_get_filter_freq(struct iio_dev *indio_dev,
	const struct iio_chan_spec *chan, int *freq)
{
	struct adis16480 *st = iio_priv(indio_dev);
	unsigned int enable_mask, offset, reg;
	uint16_t val;
	int ret;

	reg = ad16480_filter_data[chan->scan_index][0];
	offset = ad16480_filter_data[chan->scan_index][1];
	enable_mask = BIT(offset + 2);

	ret = adis_read_reg_16(&st->adis, reg, &val);
	if (ret)
		return ret;

	if (!(val & enable_mask))
		*freq = 0;
	else
		*freq = st->chip_info->filter_freqs[(val >> offset) & 0x3];

	return IIO_VAL_INT;
}

static int adis16480_set_filter_freq(struct iio_dev *indio_dev,
	const struct iio_chan_spec *chan, unsigned int freq)
{
	struct adis16480 *st = iio_priv(indio_dev);
	unsigned int enable_mask, offset, reg;
	unsigned int diff, best_diff;
	unsigned int i, best_freq;
	uint16_t val;
	int ret;

	reg = ad16480_filter_data[chan->scan_index][0];
	offset = ad16480_filter_data[chan->scan_index][1];
	enable_mask = BIT(offset + 2);

	adis_dev_lock(&st->adis);

	ret = __adis_read_reg_16(&st->adis, reg, &val);
	if (ret)
		goto out_unlock;

	if (freq == 0) {
		val &= ~enable_mask;
	} else {
		best_freq = 0;
		best_diff = st->chip_info->filter_freqs[0];
		for (i = 0; i < ARRAY_SIZE(adis16480_def_filter_freqs); i++) {
			if (st->chip_info->filter_freqs[i] >= freq) {
				diff = st->chip_info->filter_freqs[i] - freq;
				if (diff < best_diff) {
					best_diff = diff;
					best_freq = i;
				}
			}
		}

		val &= ~(0x3 << offset);
		val |= best_freq << offset;
		val |= enable_mask;
	}

	ret = __adis_write_reg_16(&st->adis, reg, val);
out_unlock:
	adis_dev_unlock(&st->adis);

	return ret;
}

static int adis16480_read_raw(struct iio_dev *indio_dev,
	const struct iio_chan_spec *chan, int *val, int *val2, long info)
{
	struct adis16480 *st = iio_priv(indio_dev);
	unsigned int temp;

	switch (info) {
	case IIO_CHAN_INFO_RAW:
		return adis_single_conversion(indio_dev, chan, 0, val);
	case IIO_CHAN_INFO_SCALE:
		switch (chan->type) {
		case IIO_ANGL_VEL:
			*val = st->chip_info->gyro_max_scale;
			*val2 = st->chip_info->gyro_max_val;
			return IIO_VAL_FRACTIONAL;
		case IIO_ACCEL:
			*val = st->chip_info->accel_max_scale;
			*val2 = st->chip_info->accel_max_val;
			return IIO_VAL_FRACTIONAL;
		case IIO_MAGN:
			*val = 0;
			*val2 = 100; /* 0.0001 gauss */
			return IIO_VAL_INT_PLUS_MICRO;
		case IIO_TEMP:
			/*
			 * +85 degrees Celsius = temp_max_scale
			 * +25 degrees Celsius = 0
			 * LSB, 25 degrees Celsius  = 60 / temp_max_scale
			 */
			*val = st->chip_info->temp_scale / 1000;
			*val2 = (st->chip_info->temp_scale % 1000) * 1000;
			return IIO_VAL_INT_PLUS_MICRO;
		case IIO_PRESSURE:
			/*
			 * max scale is 1310 mbar
			 * max raw value is 32767 shifted for 32bits
			 */
			*val = 131; /* 1310mbar = 131 kPa */
			*val2 = 32767 << 16;
			return IIO_VAL_FRACTIONAL;
		default:
			return -EINVAL;
		}
	case IIO_CHAN_INFO_OFFSET:
		/* Only the temperature channel has a offset */
		temp = 25 * 1000000LL; /* 25 degree Celsius = 0x0000 */
		*val = DIV_ROUND_CLOSEST_ULL(temp, st->chip_info->temp_scale);
		return IIO_VAL_INT;
	case IIO_CHAN_INFO_CALIBBIAS:
		return adis16480_get_calibbias(indio_dev, chan, val);
	case IIO_CHAN_INFO_CALIBSCALE:
		return adis16480_get_calibscale(indio_dev, chan, val);
	case IIO_CHAN_INFO_LOW_PASS_FILTER_3DB_FREQUENCY:
		return adis16480_get_filter_freq(indio_dev, chan, val);
	case IIO_CHAN_INFO_SAMP_FREQ:
		return adis16480_get_freq(indio_dev, val, val2);
	default:
		return -EINVAL;
	}
}

static int adis16480_write_raw(struct iio_dev *indio_dev,
	const struct iio_chan_spec *chan, int val, int val2, long info)
{
	switch (info) {
	case IIO_CHAN_INFO_CALIBBIAS:
		return adis16480_set_calibbias(indio_dev, chan, val);
	case IIO_CHAN_INFO_CALIBSCALE:
		return adis16480_set_calibscale(indio_dev, chan, val);
	case IIO_CHAN_INFO_LOW_PASS_FILTER_3DB_FREQUENCY:
		return adis16480_set_filter_freq(indio_dev, chan, val);
	case IIO_CHAN_INFO_SAMP_FREQ:
		return adis16480_set_freq(indio_dev, val, val2);

	default:
		return -EINVAL;
	}
}

#define ADIS16480_MOD_CHANNEL(_type, _mod, _address, _si, _info_sep, _bits) \
	{ \
		.type = (_type), \
		.modified = 1, \
		.channel2 = (_mod), \
		.info_mask_separate = BIT(IIO_CHAN_INFO_RAW) | \
			BIT(IIO_CHAN_INFO_CALIBBIAS) | \
			_info_sep, \
		.info_mask_shared_by_type = BIT(IIO_CHAN_INFO_SCALE), \
		.info_mask_shared_by_all = BIT(IIO_CHAN_INFO_SAMP_FREQ), \
		.address = (_address), \
		.scan_index = (_si), \
		.scan_type = { \
			.sign = 's', \
			.realbits = (_bits), \
			.storagebits = (_bits), \
			.endianness = IIO_BE, \
		}, \
	}

#define ADIS16480_GYRO_CHANNEL(_mod) \
	ADIS16480_MOD_CHANNEL(IIO_ANGL_VEL, IIO_MOD_ ## _mod, \
	ADIS16480_REG_ ## _mod ## _GYRO_OUT, ADIS16480_SCAN_GYRO_ ## _mod, \
	BIT(IIO_CHAN_INFO_LOW_PASS_FILTER_3DB_FREQUENCY) | \
	BIT(IIO_CHAN_INFO_CALIBSCALE), \
	32)

#define ADIS16480_ACCEL_CHANNEL(_mod) \
	ADIS16480_MOD_CHANNEL(IIO_ACCEL, IIO_MOD_ ## _mod, \
	ADIS16480_REG_ ## _mod ## _ACCEL_OUT, ADIS16480_SCAN_ACCEL_ ## _mod, \
	BIT(IIO_CHAN_INFO_LOW_PASS_FILTER_3DB_FREQUENCY) | \
	BIT(IIO_CHAN_INFO_CALIBSCALE), \
	32)

#define ADIS16480_MAGN_CHANNEL(_mod) \
	ADIS16480_MOD_CHANNEL(IIO_MAGN, IIO_MOD_ ## _mod, \
	ADIS16480_REG_ ## _mod ## _MAGN_OUT, ADIS16480_SCAN_MAGN_ ## _mod, \
	BIT(IIO_CHAN_INFO_LOW_PASS_FILTER_3DB_FREQUENCY), \
	16)

#define ADIS16480_PRESSURE_CHANNEL() \
	{ \
		.type = IIO_PRESSURE, \
		.indexed = 1, \
		.channel = 0, \
		.info_mask_separate = BIT(IIO_CHAN_INFO_RAW) | \
			BIT(IIO_CHAN_INFO_CALIBBIAS) | \
			BIT(IIO_CHAN_INFO_SCALE), \
		.info_mask_shared_by_all = BIT(IIO_CHAN_INFO_SAMP_FREQ), \
		.address = ADIS16480_REG_BAROM_OUT, \
		.scan_index = ADIS16480_SCAN_BARO, \
		.scan_type = { \
			.sign = 's', \
			.realbits = 32, \
			.storagebits = 32, \
			.endianness = IIO_BE, \
		}, \
	}

#define ADIS16480_TEMP_CHANNEL() { \
		.type = IIO_TEMP, \
		.indexed = 1, \
		.channel = 0, \
		.info_mask_separate = BIT(IIO_CHAN_INFO_RAW) | \
			BIT(IIO_CHAN_INFO_SCALE) | \
			BIT(IIO_CHAN_INFO_OFFSET), \
		.info_mask_shared_by_all = BIT(IIO_CHAN_INFO_SAMP_FREQ), \
		.address = ADIS16480_REG_TEMP_OUT, \
		.scan_index = ADIS16480_SCAN_TEMP, \
		.scan_type = { \
			.sign = 's', \
			.realbits = 16, \
			.storagebits = 16, \
			.endianness = IIO_BE, \
		}, \
	}

static const struct iio_chan_spec adis16480_channels[] = {
	ADIS16480_GYRO_CHANNEL(X),
	ADIS16480_GYRO_CHANNEL(Y),
	ADIS16480_GYRO_CHANNEL(Z),
	ADIS16480_ACCEL_CHANNEL(X),
	ADIS16480_ACCEL_CHANNEL(Y),
	ADIS16480_ACCEL_CHANNEL(Z),
	ADIS16480_MAGN_CHANNEL(X),
	ADIS16480_MAGN_CHANNEL(Y),
	ADIS16480_MAGN_CHANNEL(Z),
	ADIS16480_PRESSURE_CHANNEL(),
	ADIS16480_TEMP_CHANNEL(),
	IIO_CHAN_SOFT_TIMESTAMP(11)
};

static const struct iio_chan_spec adis16485_channels[] = {
	ADIS16480_GYRO_CHANNEL(X),
	ADIS16480_GYRO_CHANNEL(Y),
	ADIS16480_GYRO_CHANNEL(Z),
	ADIS16480_ACCEL_CHANNEL(X),
	ADIS16480_ACCEL_CHANNEL(Y),
	ADIS16480_ACCEL_CHANNEL(Z),
	ADIS16480_TEMP_CHANNEL(),
	IIO_CHAN_SOFT_TIMESTAMP(7)
};

enum adis16480_variant {
	ADIS16375,
	ADIS16480,
	ADIS16485,
	ADIS16488,
	ADIS16490,
	ADIS16495_1,
	ADIS16495_2,
	ADIS16495_3,
	ADIS16497_1,
	ADIS16497_2,
	ADIS16497_3,
};

#define ADIS16480_DIAG_STAT_XGYRO_FAIL 0
#define ADIS16480_DIAG_STAT_YGYRO_FAIL 1
#define ADIS16480_DIAG_STAT_ZGYRO_FAIL 2
#define ADIS16480_DIAG_STAT_XACCL_FAIL 3
#define ADIS16480_DIAG_STAT_YACCL_FAIL 4
#define ADIS16480_DIAG_STAT_ZACCL_FAIL 5
#define ADIS16480_DIAG_STAT_XMAGN_FAIL 8
#define ADIS16480_DIAG_STAT_YMAGN_FAIL 9
#define ADIS16480_DIAG_STAT_ZMAGN_FAIL 10
#define ADIS16480_DIAG_STAT_BARO_FAIL 11

static const char * const adis16480_status_error_msgs[] = {
	[ADIS16480_DIAG_STAT_XGYRO_FAIL] = "X-axis gyroscope self-test failure",
	[ADIS16480_DIAG_STAT_YGYRO_FAIL] = "Y-axis gyroscope self-test failure",
	[ADIS16480_DIAG_STAT_ZGYRO_FAIL] = "Z-axis gyroscope self-test failure",
	[ADIS16480_DIAG_STAT_XACCL_FAIL] = "X-axis accelerometer self-test failure",
	[ADIS16480_DIAG_STAT_YACCL_FAIL] = "Y-axis accelerometer self-test failure",
	[ADIS16480_DIAG_STAT_ZACCL_FAIL] = "Z-axis accelerometer self-test failure",
	[ADIS16480_DIAG_STAT_XMAGN_FAIL] = "X-axis magnetometer self-test failure",
	[ADIS16480_DIAG_STAT_YMAGN_FAIL] = "Y-axis magnetometer self-test failure",
	[ADIS16480_DIAG_STAT_ZMAGN_FAIL] = "Z-axis magnetometer self-test failure",
	[ADIS16480_DIAG_STAT_BARO_FAIL] = "Barometer self-test failure",
};

static int adis16480_enable_irq(struct adis *adis, bool enable);

#define ADIS16480_DATA(_prod_id, _timeouts, _burst_len)			\
{									\
	.diag_stat_reg = ADIS16480_REG_DIAG_STS,			\
	.glob_cmd_reg = ADIS16480_REG_GLOB_CMD,				\
	.prod_id_reg = ADIS16480_REG_PROD_ID,				\
	.prod_id = (_prod_id),						\
	.has_paging = true,						\
	.read_delay = 5,						\
	.write_delay = 5,						\
	.self_test_mask = BIT(1),					\
	.self_test_reg = ADIS16480_REG_GLOB_CMD,			\
	.status_error_msgs = adis16480_status_error_msgs,		\
	.status_error_mask = BIT(ADIS16480_DIAG_STAT_XGYRO_FAIL) |	\
		BIT(ADIS16480_DIAG_STAT_YGYRO_FAIL) |			\
		BIT(ADIS16480_DIAG_STAT_ZGYRO_FAIL) |			\
		BIT(ADIS16480_DIAG_STAT_XACCL_FAIL) |			\
		BIT(ADIS16480_DIAG_STAT_YACCL_FAIL) |			\
		BIT(ADIS16480_DIAG_STAT_ZACCL_FAIL) |			\
		BIT(ADIS16480_DIAG_STAT_XMAGN_FAIL) |			\
		BIT(ADIS16480_DIAG_STAT_YMAGN_FAIL) |			\
		BIT(ADIS16480_DIAG_STAT_ZMAGN_FAIL) |			\
		BIT(ADIS16480_DIAG_STAT_BARO_FAIL),			\
	.enable_irq = adis16480_enable_irq,				\
	.timeouts = (_timeouts),					\
	.burst_reg_cmd = ADIS16495_REG_BURST_CMD,			\
	.burst_len = (_burst_len),					\
	.burst_max_speed_hz = ADIS16495_BURST_MAX_SPEED			\
}

static const struct adis_timeout adis16485_timeouts = {
	.reset_ms = 560,
	.sw_reset_ms = 120,
	.self_test_ms = 12,
};

static const struct adis_timeout adis16480_timeouts = {
	.reset_ms = 560,
	.sw_reset_ms = 560,
	.self_test_ms = 12,
};

static const struct adis_timeout adis16495_timeouts = {
	.reset_ms = 170,
	.sw_reset_ms = 130,
	.self_test_ms = 40,
};

static const struct adis_timeout adis16495_1_timeouts = {
	.reset_ms = 250,
	.sw_reset_ms = 210,
	.self_test_ms = 20,
};

static const struct adis16480_chip_info adis16480_chip_info[] = {
	[ADIS16375] = {
		.channels = adis16485_channels,
		.num_channels = ARRAY_SIZE(adis16485_channels),
		/*
		 * Typically we do IIO_RAD_TO_DEGREE in the denominator, which
		 * is exactly the same as IIO_DEGREE_TO_RAD in numerator, since
		 * it gives better approximation. However, in this case we
		 * cannot do it since it would not fit in a 32bit variable.
		 */
		.gyro_max_val = 22887 << 16,
		.gyro_max_scale = IIO_DEGREE_TO_RAD(300),
		.accel_max_val = IIO_M_S_2_TO_G(21973 << 16),
		.accel_max_scale = 18,
		.temp_scale = 5650, /* 5.65 milli degree Celsius */
		.int_clk = 2460000,
		.max_dec_rate = 2048,
		.has_sleep_cnt = true,
		.filter_freqs = adis16480_def_filter_freqs,
		.adis_data = ADIS16480_DATA(16375, &adis16485_timeouts, 0),
	},
	[ADIS16480] = {
		.channels = adis16480_channels,
		.num_channels = ARRAY_SIZE(adis16480_channels),
		.gyro_max_val = 22500 << 16,
		.gyro_max_scale = IIO_DEGREE_TO_RAD(450),
		.accel_max_val = IIO_M_S_2_TO_G(12500 << 16),
		.accel_max_scale = 10,
		.temp_scale = 5650, /* 5.65 milli degree Celsius */
		.int_clk = 2460000,
		.max_dec_rate = 2048,
		.has_sleep_cnt = true,
		.filter_freqs = adis16480_def_filter_freqs,
		.adis_data = ADIS16480_DATA(16480, &adis16480_timeouts, 0),
	},
	[ADIS16485] = {
		.channels = adis16485_channels,
		.num_channels = ARRAY_SIZE(adis16485_channels),
		.gyro_max_val = 22500 << 16,
		.gyro_max_scale = IIO_DEGREE_TO_RAD(450),
		.accel_max_val = IIO_M_S_2_TO_G(20000 << 16),
		.accel_max_scale = 5,
		.temp_scale = 5650, /* 5.65 milli degree Celsius */
		.int_clk = 2460000,
		.max_dec_rate = 2048,
		.has_sleep_cnt = true,
		.filter_freqs = adis16480_def_filter_freqs,
		.adis_data = ADIS16480_DATA(16485, &adis16485_timeouts, 0),
	},
	[ADIS16488] = {
		.channels = adis16480_channels,
		.num_channels = ARRAY_SIZE(adis16480_channels),
		.gyro_max_val = 22500 << 16,
		.gyro_max_scale = IIO_DEGREE_TO_RAD(450),
		.accel_max_val = IIO_M_S_2_TO_G(22500 << 16),
		.accel_max_scale = 18,
		.temp_scale = 5650, /* 5.65 milli degree Celsius */
		.int_clk = 2460000,
		.max_dec_rate = 2048,
		.has_sleep_cnt = true,
		.filter_freqs = adis16480_def_filter_freqs,
		.adis_data = ADIS16480_DATA(16488, &adis16485_timeouts, 0),
	},
	[ADIS16490] = {
		.channels = adis16485_channels,
		.num_channels = ARRAY_SIZE(adis16485_channels),
		.gyro_max_val = 20000 << 16,
		.gyro_max_scale = IIO_DEGREE_TO_RAD(100),
		.accel_max_val = IIO_M_S_2_TO_G(16000 << 16),
		.accel_max_scale = 8,
		.temp_scale = 14285, /* 14.285 milli degree Celsius */
		.int_clk = 4250000,
		.max_dec_rate = 4250,
		.filter_freqs = adis16495_def_filter_freqs,
		.has_pps_clk_mode = true,
		.adis_data = ADIS16480_DATA(16490, &adis16495_timeouts, 0),
	},
	[ADIS16495_1] = {
		.channels = adis16485_channels,
		.num_channels = ARRAY_SIZE(adis16485_channels),
		.gyro_max_val = 20000 << 16,
		.gyro_max_scale = IIO_DEGREE_TO_RAD(125),
		.accel_max_val = IIO_M_S_2_TO_G(32000 << 16),
		.accel_max_scale = 8,
		.temp_scale = 12500, /* 12.5 milli degree Celsius */
		.int_clk = 4250000,
		.max_dec_rate = 4250,
		.filter_freqs = adis16495_def_filter_freqs,
		.has_pps_clk_mode = true,
		/* 20 elements of 16bits */
		.adis_data = ADIS16480_DATA(16495, &adis16495_1_timeouts,
					    ADIS16495_BURST_MAX_DATA * 2),
	},
	[ADIS16495_2] = {
		.channels = adis16485_channels,
		.num_channels = ARRAY_SIZE(adis16485_channels),
		.gyro_max_val = 18000 << 16,
		.gyro_max_scale = IIO_DEGREE_TO_RAD(450),
		.accel_max_val = IIO_M_S_2_TO_G(32000 << 16),
		.accel_max_scale = 8,
		.temp_scale = 12500, /* 12.5 milli degree Celsius */
		.int_clk = 4250000,
		.max_dec_rate = 4250,
		.filter_freqs = adis16495_def_filter_freqs,
		.has_pps_clk_mode = true,
		/* 20 elements of 16bits */
		.adis_data = ADIS16480_DATA(16495, &adis16495_1_timeouts,
					    ADIS16495_BURST_MAX_DATA * 2),
	},
	[ADIS16495_3] = {
		.channels = adis16485_channels,
		.num_channels = ARRAY_SIZE(adis16485_channels),
		.gyro_max_val = 20000 << 16,
		.gyro_max_scale = IIO_DEGREE_TO_RAD(2000),
		.accel_max_val = IIO_M_S_2_TO_G(32000 << 16),
		.accel_max_scale = 8,
		.temp_scale = 12500, /* 12.5 milli degree Celsius */
		.int_clk = 4250000,
		.max_dec_rate = 4250,
		.filter_freqs = adis16495_def_filter_freqs,
		.has_pps_clk_mode = true,
		/* 20 elements of 16bits */
		.adis_data = ADIS16480_DATA(16495, &adis16495_1_timeouts,
					    ADIS16495_BURST_MAX_DATA * 2),
	},
	[ADIS16497_1] = {
		.channels = adis16485_channels,
		.num_channels = ARRAY_SIZE(adis16485_channels),
		.gyro_max_val = 20000 << 16,
		.gyro_max_scale = IIO_DEGREE_TO_RAD(125),
		.accel_max_val = IIO_M_S_2_TO_G(32000 << 16),
		.accel_max_scale = 40,
		.temp_scale = 12500, /* 12.5 milli degree Celsius */
		.int_clk = 4250000,
		.max_dec_rate = 4250,
		.filter_freqs = adis16495_def_filter_freqs,
		.has_pps_clk_mode = true,
		/* 20 elements of 16bits */
		.adis_data = ADIS16480_DATA(16497, &adis16495_1_timeouts,
					    ADIS16495_BURST_MAX_DATA * 2),
	},
	[ADIS16497_2] = {
		.channels = adis16485_channels,
		.num_channels = ARRAY_SIZE(adis16485_channels),
		.gyro_max_val = 18000 << 16,
		.gyro_max_scale = IIO_DEGREE_TO_RAD(450),
		.accel_max_val = IIO_M_S_2_TO_G(32000 << 16),
		.accel_max_scale = 40,
		.temp_scale = 12500, /* 12.5 milli degree Celsius */
		.int_clk = 4250000,
		.max_dec_rate = 4250,
		.filter_freqs = adis16495_def_filter_freqs,
		.has_pps_clk_mode = true,
		/* 20 elements of 16bits */
		.adis_data = ADIS16480_DATA(16497, &adis16495_1_timeouts,
					    ADIS16495_BURST_MAX_DATA * 2),
	},
	[ADIS16497_3] = {
		.channels = adis16485_channels,
		.num_channels = ARRAY_SIZE(adis16485_channels),
		.gyro_max_val = 20000 << 16,
		.gyro_max_scale = IIO_DEGREE_TO_RAD(2000),
		.accel_max_val = IIO_M_S_2_TO_G(32000 << 16),
		.accel_max_scale = 40,
		.temp_scale = 12500, /* 12.5 milli degree Celsius */
		.int_clk = 4250000,
		.max_dec_rate = 4250,
		.filter_freqs = adis16495_def_filter_freqs,
		.has_pps_clk_mode = true,
		/* 20 elements of 16bits */
		.adis_data = ADIS16480_DATA(16497, &adis16495_1_timeouts,
					    ADIS16495_BURST_MAX_DATA * 2),
	},
};

static bool adis16480_validate_crc(const u16 *buf, const u8 n_elem, const u32 crc)
{
	u32 crc_calc;
	u16 crc_buf[15];
	int j;

	for (j = 0; j < n_elem; j++)
		crc_buf[j] = swab16(buf[j]);

	crc_calc = crc32(~0, crc_buf, n_elem * 2);
	crc_calc ^= ~0;

	return (crc == crc_calc);
}

static irqreturn_t adis16480_trigger_handler(int irq, void *p)
{
	struct iio_poll_func *pf = p;
	struct iio_dev *indio_dev = pf->indio_dev;
	struct adis16480 *st = iio_priv(indio_dev);
	struct adis *adis = &st->adis;
	struct device *dev = &adis->spi->dev;
	int ret, bit, offset, i = 0;
	__be16 *buffer;
	u32 crc;
	bool valid;

	adis_dev_lock(adis);
	if (adis->current_page != 0) {
		adis->tx[0] = ADIS_WRITE_REG(ADIS_REG_PAGE_ID);
		adis->tx[1] = 0;
		ret = spi_write(adis->spi, adis->tx, 2);
		if (ret) {
			dev_err(dev, "Failed to change device page: %d\n", ret);
			adis_dev_unlock(adis);
			goto irq_done;
		}

		adis->current_page = 0;
	}

	ret = spi_sync(adis->spi, &adis->msg);
	if (ret) {
		dev_err(dev, "Failed to read data: %d\n", ret);
		adis_dev_unlock(adis);
		goto irq_done;
	}

	adis_dev_unlock(adis);

	/*
	 * After making the burst request, the response can have one or two
	 * 16-bit responses containing the BURST_ID depending on the sclk. If
	 * clk > 3.6MHz, then we will have two BURST_ID in a row. If clk < 3MHZ,
	 * we have only one. To manage that variation, we use the transition from the
	 * BURST_ID to the SYS_E_FLAG register, which will not be equal to 0xA5A5. If
	 * we not find this variation in the first 4 segments, then the data should
	 * not be valid.
	 */
	buffer = adis->buffer;
	for (offset = 0; offset < 4; offset++) {
		u16 curr = be16_to_cpu(buffer[offset]);
		u16 next = be16_to_cpu(buffer[offset + 1]);

		if (curr == ADIS16495_BURST_ID && next != ADIS16495_BURST_ID) {
			offset++;
			break;
		}
	}

	if (offset == 4) {
		dev_err(dev, "Invalid burst data\n");
		goto irq_done;
	}

	crc = be16_to_cpu(buffer[offset + 16]) << 16 | be16_to_cpu(buffer[offset + 15]);
	valid = adis16480_validate_crc((u16 *)&buffer[offset], 15, crc);
	if (!valid) {
		dev_err(dev, "Invalid crc\n");
		goto irq_done;
	}

	for_each_set_bit(bit, indio_dev->active_scan_mask, indio_dev->masklength) {
		/*
		 * When burst mode is used, temperature is the first data
		 * channel in the sequence, but the temperature scan index
		 * is 10.
		 */
		switch (bit) {
		case ADIS16480_SCAN_TEMP:
			st->data[i++] = buffer[offset + 1];
			break;
		case ADIS16480_SCAN_GYRO_X ... ADIS16480_SCAN_ACCEL_Z:
			/* The lower register data is sequenced first */
			st->data[i++] = buffer[2 * bit + offset + 3];
			st->data[i++] = buffer[2 * bit + offset + 2];
			break;
		}
	}

	iio_push_to_buffers_with_timestamp(indio_dev, st->data, pf->timestamp);
irq_done:
	iio_trigger_notify_done(indio_dev->trig);

	return IRQ_HANDLED;
}

static const struct iio_info adis16480_info = {
	.read_raw = &adis16480_read_raw,
	.write_raw = &adis16480_write_raw,
	.update_scan_mode = adis_update_scan_mode,
	.debugfs_reg_access = adis_debugfs_reg_access,
};

static int adis16480_stop_device(struct iio_dev *indio_dev)
{
	struct adis16480 *st = iio_priv(indio_dev);
	struct device *dev = &st->adis.spi->dev;
	int ret;

	ret = adis_write_reg_16(&st->adis, ADIS16480_REG_SLP_CNT, BIT(9));
	if (ret)
		dev_err(dev, "Could not power down device: %d\n", ret);

	return ret;
}

static int adis16480_enable_irq(struct adis *adis, bool enable)
{
	uint16_t val;
	int ret;

	ret = __adis_read_reg_16(adis, ADIS16480_REG_FNCTIO_CTRL, &val);
	if (ret)
		return ret;

	val &= ~ADIS16480_DRDY_EN_MSK;
	val |= ADIS16480_DRDY_EN(enable);

	return __adis_write_reg_16(adis, ADIS16480_REG_FNCTIO_CTRL, val);
}

static int adis16480_config_irq_pin(struct adis16480 *st)
{
	struct device *dev = &st->adis.spi->dev;
	struct fwnode_handle *fwnode = dev_fwnode(dev);
	struct irq_data *desc;
	enum adis16480_int_pin pin;
	unsigned int irq_type;
	uint16_t val;
	int i, irq = 0;

	desc = irq_get_irq_data(st->adis.spi->irq);
	if (!desc) {
		dev_err(dev, "Could not find IRQ %d\n", irq);
		return -EINVAL;
	}

	/* Disable data ready since the default after reset is on */
	val = ADIS16480_DRDY_EN(0);

	/*
	 * Get the interrupt from the devicetre by reading the interrupt-names
	 * property. If it is not specified, use DIO1 pin as default.
	 * According to the datasheet, the factory default assigns DIO2 as data
	 * ready signal. However, in the previous versions of the driver, DIO1
	 * pin was used. So, we should leave it as is since some devices might
	 * be expecting the interrupt on the wrong physical pin.
	 */
	pin = ADIS16480_PIN_DIO1;
	for (i = 0; i < ARRAY_SIZE(adis16480_int_pin_names); i++) {
		irq = fwnode_irq_get_byname(fwnode, adis16480_int_pin_names[i]);
		if (irq > 0) {
			pin = i;
			break;
		}
	}

	val |= ADIS16480_DRDY_SEL(pin);

	/*
	 * Get the interrupt line behaviour. The data ready polarity can be
	 * configured as positive or negative, corresponding to
	 * IRQ_TYPE_EDGE_RISING or IRQ_TYPE_EDGE_FALLING respectively.
	 */
	irq_type = irqd_get_trigger_type(desc);
	if (irq_type == IRQ_TYPE_EDGE_RISING) { /* Default */
		val |= ADIS16480_DRDY_POL(1);
	} else if (irq_type == IRQ_TYPE_EDGE_FALLING) {
		val |= ADIS16480_DRDY_POL(0);
	} else {
		dev_err(dev, "Invalid interrupt type 0x%x specified\n", irq_type);
		return -EINVAL;
	}
	/* Write the data ready configuration to the FNCTIO_CTRL register */
	return adis_write_reg_16(&st->adis, ADIS16480_REG_FNCTIO_CTRL, val);
}

static int adis16480_fw_get_ext_clk_pin(struct adis16480 *st)
{
	struct device *dev = &st->adis.spi->dev;
	const char *ext_clk_pin;
	enum adis16480_int_pin pin;
	int i;

	pin = ADIS16480_PIN_DIO2;
	if (device_property_read_string(dev, "adi,ext-clk-pin", &ext_clk_pin))
		goto clk_input_not_found;

	for (i = 0; i < ARRAY_SIZE(adis16480_int_pin_names); i++) {
		if (strcasecmp(ext_clk_pin, adis16480_int_pin_names[i]) == 0)
			return i;
	}

clk_input_not_found:
	dev_info(dev, "clk input line not specified, using DIO2\n");
	return pin;
}

static int adis16480_ext_clk_config(struct adis16480 *st, bool enable)
{
	struct device *dev = &st->adis.spi->dev;
	unsigned int mode, mask;
	enum adis16480_int_pin pin;
	uint16_t val;
	int ret;

	ret = adis_read_reg_16(&st->adis, ADIS16480_REG_FNCTIO_CTRL, &val);
	if (ret)
		return ret;

	pin = adis16480_fw_get_ext_clk_pin(st);
	/*
	 * Each DIOx pin supports only one function at a time. When a single pin
	 * has two assignments, the enable bit for a lower priority function
	 * automatically resets to zero (disabling the lower priority function).
	 */
	if (pin == ADIS16480_DRDY_SEL(val))
		dev_warn(dev, "DIO%x pin supports only one function at a time\n", pin + 1);

	mode = ADIS16480_SYNC_EN(enable) | ADIS16480_SYNC_SEL(pin);
	mask = ADIS16480_SYNC_EN_MSK | ADIS16480_SYNC_SEL_MSK;
	/* Only ADIS1649x devices support pps ext clock mode */
	if (st->chip_info->has_pps_clk_mode) {
		mode |= ADIS16480_SYNC_MODE(st->clk_mode);
		mask |= ADIS16480_SYNC_MODE_MSK;
	}

	val &= ~mask;
	val |= mode;

	ret = adis_write_reg_16(&st->adis, ADIS16480_REG_FNCTIO_CTRL, val);
	if (ret)
		return ret;

	return clk_prepare_enable(st->ext_clk);
}

static int adis16480_get_ext_clocks(struct adis16480 *st)
{
	struct device *dev = &st->adis.spi->dev;

	st->ext_clk = devm_clk_get_optional(dev, "sync");
	if (IS_ERR(st->ext_clk))
		return dev_err_probe(dev, PTR_ERR(st->ext_clk), "failed to get ext clk\n");
	if (st->ext_clk) {
		st->clk_mode = ADIS16480_CLK_SYNC;
		return 0;
	}

	if (st->chip_info->has_pps_clk_mode) {
		st->ext_clk = devm_clk_get_optional(dev, "pps");
		if (IS_ERR(st->ext_clk))
			return dev_err_probe(dev, PTR_ERR(st->ext_clk), "failed to get ext clk\n");
		if (st->ext_clk) {
			st->clk_mode = ADIS16480_CLK_PPS;
			return 0;
		}
	}

	st->clk_mode = ADIS16480_CLK_INT;
	return 0;
}

static void adis16480_stop(void *data)
{
	adis16480_stop_device(data);
}

static void adis16480_clk_disable(void *data)
{
	clk_disable_unprepare(data);
}

static int adis16480_probe(struct spi_device *spi)
{
	const struct spi_device_id *id = spi_get_device_id(spi);
	const struct adis_data *adis16480_data;
	irq_handler_t trigger_handler = NULL;
<<<<<<< HEAD
=======
	struct device *dev = &spi->dev;
>>>>>>> eb3cdb58
	struct iio_dev *indio_dev;
	struct adis16480 *st;
	int ret;

	indio_dev = devm_iio_device_alloc(dev, sizeof(*st));
	if (indio_dev == NULL)
		return -ENOMEM;

	st = iio_priv(indio_dev);

	st->chip_info = &adis16480_chip_info[id->driver_data];
	indio_dev->name = spi_get_device_id(spi)->name;
	indio_dev->channels = st->chip_info->channels;
	indio_dev->num_channels = st->chip_info->num_channels;
	indio_dev->info = &adis16480_info;
	indio_dev->modes = INDIO_DIRECT_MODE;

	adis16480_data = &st->chip_info->adis_data;

	ret = adis_init(&st->adis, indio_dev, spi, adis16480_data);
	if (ret)
		return ret;

	ret = __adis_initial_startup(&st->adis);
	if (ret)
		return ret;

	if (st->chip_info->has_sleep_cnt) {
<<<<<<< HEAD
		ret = devm_add_action_or_reset(&spi->dev, adis16480_stop,
					       indio_dev);
=======
		ret = devm_add_action_or_reset(dev, adis16480_stop, indio_dev);
>>>>>>> eb3cdb58
		if (ret)
			return ret;
	}

	ret = adis16480_config_irq_pin(st);
	if (ret)
		return ret;

	ret = adis16480_get_ext_clocks(st);
	if (ret)
		return ret;

	if (st->ext_clk) {
		ret = adis16480_ext_clk_config(st, true);
		if (ret)
			return ret;

		ret = devm_add_action_or_reset(dev, adis16480_clk_disable, st->ext_clk);
		if (ret)
			return ret;

		st->clk_freq = clk_get_rate(st->ext_clk);
		st->clk_freq *= 1000; /* micro */
		if (st->clk_mode == ADIS16480_CLK_PPS) {
			u16 sync_scale;

			/*
			 * In PPS mode, the IMU sample rate is the clk_freq * sync_scale. Hence,
			 * default the IMU sample rate to the highest multiple of the input clock
			 * lower than the IMU max sample rate. The internal sample rate is the
			 * max...
			 */
			sync_scale = st->chip_info->int_clk / st->clk_freq;
			ret = __adis_write_reg_16(&st->adis, ADIS16495_REG_SYNC_SCALE, sync_scale);
			if (ret)
				return ret;
		}
	} else {
		st->clk_freq = st->chip_info->int_clk;
	}

	/* Only use our trigger handler if burst mode is supported */
	if (adis16480_data->burst_len)
		trigger_handler = adis16480_trigger_handler;

	ret = devm_adis_setup_buffer_and_trigger(&st->adis, indio_dev,
						 trigger_handler);
	if (ret)
		return ret;

	ret = devm_iio_device_register(dev, indio_dev);
	if (ret)
		return ret;

	adis16480_debugfs_init(indio_dev);

	return 0;
}

static const struct spi_device_id adis16480_ids[] = {
	{ "adis16375", ADIS16375 },
	{ "adis16480", ADIS16480 },
	{ "adis16485", ADIS16485 },
	{ "adis16488", ADIS16488 },
	{ "adis16490", ADIS16490 },
	{ "adis16495-1", ADIS16495_1 },
	{ "adis16495-2", ADIS16495_2 },
	{ "adis16495-3", ADIS16495_3 },
	{ "adis16497-1", ADIS16497_1 },
	{ "adis16497-2", ADIS16497_2 },
	{ "adis16497-3", ADIS16497_3 },
	{ }
};
MODULE_DEVICE_TABLE(spi, adis16480_ids);

static const struct of_device_id adis16480_of_match[] = {
	{ .compatible = "adi,adis16375" },
	{ .compatible = "adi,adis16480" },
	{ .compatible = "adi,adis16485" },
	{ .compatible = "adi,adis16488" },
	{ .compatible = "adi,adis16490" },
	{ .compatible = "adi,adis16495-1" },
	{ .compatible = "adi,adis16495-2" },
	{ .compatible = "adi,adis16495-3" },
	{ .compatible = "adi,adis16497-1" },
	{ .compatible = "adi,adis16497-2" },
	{ .compatible = "adi,adis16497-3" },
	{ },
};
MODULE_DEVICE_TABLE(of, adis16480_of_match);

static struct spi_driver adis16480_driver = {
	.driver = {
		.name = "adis16480",
		.of_match_table = adis16480_of_match,
	},
	.id_table = adis16480_ids,
	.probe = adis16480_probe,
};
module_spi_driver(adis16480_driver);

MODULE_AUTHOR("Lars-Peter Clausen <lars@metafoo.de>");
MODULE_DESCRIPTION("Analog Devices ADIS16480 IMU driver");
MODULE_LICENSE("GPL v2");
MODULE_IMPORT_NS(IIO_ADISLIB);<|MERGE_RESOLUTION|>--- conflicted
+++ resolved
@@ -1399,10 +1399,7 @@
 	const struct spi_device_id *id = spi_get_device_id(spi);
 	const struct adis_data *adis16480_data;
 	irq_handler_t trigger_handler = NULL;
-<<<<<<< HEAD
-=======
 	struct device *dev = &spi->dev;
->>>>>>> eb3cdb58
 	struct iio_dev *indio_dev;
 	struct adis16480 *st;
 	int ret;
@@ -1431,12 +1428,7 @@
 		return ret;
 
 	if (st->chip_info->has_sleep_cnt) {
-<<<<<<< HEAD
-		ret = devm_add_action_or_reset(&spi->dev, adis16480_stop,
-					       indio_dev);
-=======
 		ret = devm_add_action_or_reset(dev, adis16480_stop, indio_dev);
->>>>>>> eb3cdb58
 		if (ret)
 			return ret;
 	}
