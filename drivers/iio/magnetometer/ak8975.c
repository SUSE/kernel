// SPDX-License-Identifier: GPL-2.0-or-later
/*
 * A sensor driver for the magnetometer AK8975.
 *
 * Magnetic compass sensor driver for monitoring magnetic flux information.
 *
 * Copyright (c) 2010, NVIDIA Corporation.
 */

#include <linux/module.h>
#include <linux/mod_devicetable.h>
#include <linux/kernel.h>
#include <linux/slab.h>
#include <linux/i2c.h>
#include <linux/interrupt.h>
#include <linux/err.h>
#include <linux/mutex.h>
#include <linux/delay.h>
#include <linux/bitops.h>
#include <linux/gpio/consumer.h>
#include <linux/regulator/consumer.h>
#include <linux/pm_runtime.h>

#include <linux/iio/iio.h>
#include <linux/iio/sysfs.h>
#include <linux/iio/buffer.h>
#include <linux/iio/trigger.h>
#include <linux/iio/trigger_consumer.h>
#include <linux/iio/triggered_buffer.h>

/*
 * Register definitions, as well as various shifts and masks to get at the
 * individual fields of the registers.
 */
#define AK8975_REG_WIA			0x00
#define AK8975_DEVICE_ID		0x48

#define AK8975_REG_INFO			0x01

#define AK8975_REG_ST1			0x02
#define AK8975_REG_ST1_DRDY_SHIFT	0
#define AK8975_REG_ST1_DRDY_MASK	(1 << AK8975_REG_ST1_DRDY_SHIFT)

#define AK8975_REG_HXL			0x03
#define AK8975_REG_HXH			0x04
#define AK8975_REG_HYL			0x05
#define AK8975_REG_HYH			0x06
#define AK8975_REG_HZL			0x07
#define AK8975_REG_HZH			0x08
#define AK8975_REG_ST2			0x09
#define AK8975_REG_ST2_DERR_SHIFT	2
#define AK8975_REG_ST2_DERR_MASK	(1 << AK8975_REG_ST2_DERR_SHIFT)

#define AK8975_REG_ST2_HOFL_SHIFT	3
#define AK8975_REG_ST2_HOFL_MASK	(1 << AK8975_REG_ST2_HOFL_SHIFT)

#define AK8975_REG_CNTL			0x0A
#define AK8975_REG_CNTL_MODE_SHIFT	0
#define AK8975_REG_CNTL_MODE_MASK	(0xF << AK8975_REG_CNTL_MODE_SHIFT)
#define AK8975_REG_CNTL_MODE_POWER_DOWN	0x00
#define AK8975_REG_CNTL_MODE_ONCE	0x01
#define AK8975_REG_CNTL_MODE_SELF_TEST	0x08
#define AK8975_REG_CNTL_MODE_FUSE_ROM	0x0F

#define AK8975_REG_RSVC			0x0B
#define AK8975_REG_ASTC			0x0C
#define AK8975_REG_TS1			0x0D
#define AK8975_REG_TS2			0x0E
#define AK8975_REG_I2CDIS		0x0F
#define AK8975_REG_ASAX			0x10
#define AK8975_REG_ASAY			0x11
#define AK8975_REG_ASAZ			0x12

#define AK8975_MAX_REGS			AK8975_REG_ASAZ

/*
 * AK09912 Register definitions
 */
#define AK09912_REG_WIA1		0x00
#define AK09912_REG_WIA2		0x01
#define AK09918_DEVICE_ID		0x0C
#define AK09916_DEVICE_ID		0x09
#define AK09912_DEVICE_ID		0x04
#define AK09911_DEVICE_ID		0x05

#define AK09911_REG_INFO1		0x02
#define AK09911_REG_INFO2		0x03

#define AK09912_REG_ST1			0x10

#define AK09912_REG_ST1_DRDY_SHIFT	0
#define AK09912_REG_ST1_DRDY_MASK	(1 << AK09912_REG_ST1_DRDY_SHIFT)

#define AK09912_REG_HXL			0x11
#define AK09912_REG_HXH			0x12
#define AK09912_REG_HYL			0x13
#define AK09912_REG_HYH			0x14
#define AK09912_REG_HZL			0x15
#define AK09912_REG_HZH			0x16
#define AK09912_REG_TMPS		0x17

#define AK09912_REG_ST2			0x18
#define AK09912_REG_ST2_HOFL_SHIFT	3
#define AK09912_REG_ST2_HOFL_MASK	(1 << AK09912_REG_ST2_HOFL_SHIFT)

#define AK09912_REG_CNTL1		0x30

#define AK09912_REG_CNTL2		0x31
#define AK09912_REG_CNTL_MODE_POWER_DOWN	0x00
#define AK09912_REG_CNTL_MODE_ONCE	0x01
#define AK09912_REG_CNTL_MODE_SELF_TEST	0x10
#define AK09912_REG_CNTL_MODE_FUSE_ROM	0x1F
#define AK09912_REG_CNTL2_MODE_SHIFT	0
#define AK09912_REG_CNTL2_MODE_MASK	(0x1F << AK09912_REG_CNTL2_MODE_SHIFT)

#define AK09912_REG_CNTL3		0x32

#define AK09912_REG_TS1			0x33
#define AK09912_REG_TS2			0x34
#define AK09912_REG_TS3			0x35
#define AK09912_REG_I2CDIS		0x36
#define AK09912_REG_TS4			0x37

#define AK09912_REG_ASAX		0x60
#define AK09912_REG_ASAY		0x61
#define AK09912_REG_ASAZ		0x62

#define AK09912_MAX_REGS		AK09912_REG_ASAZ

/*
 * Miscellaneous values.
 */
#define AK8975_MAX_CONVERSION_TIMEOUT	500
#define AK8975_CONVERSION_DONE_POLL_TIME 10
#define AK8975_DATA_READY_TIMEOUT	((100*HZ)/1000)

/*
 * Precalculate scale factor (in Gauss units) for each axis and
 * store in the device data.
 *
 * This scale factor is axis-dependent, and is derived from 3 calibration
 * factors ASA(x), ASA(y), and ASA(z).
 *
 * These ASA values are read from the sensor device at start of day, and
 * cached in the device context struct.
 *
 * Adjusting the flux value with the sensitivity adjustment value should be
 * done via the following formula:
 *
 * Hadj = H * ( ( ( (ASA-128)*0.5 ) / 128 ) + 1 )
 * where H is the raw value, ASA is the sensitivity adjustment, and Hadj
 * is the resultant adjusted value.
 *
 * We reduce the formula to:
 *
 * Hadj = H * (ASA + 128) / 256
 *
 * H is in the range of -4096 to 4095.  The magnetometer has a range of
 * +-1229uT.  To go from the raw value to uT is:
 *
 * HuT = H * 1229/4096, or roughly, 3/10.
 *
 * Since 1uT = 0.01 gauss, our final scale factor becomes:
 *
 * Hadj = H * ((ASA + 128) / 256) * 3/10 * 1/100
 * Hadj = H * ((ASA + 128) * 0.003) / 256
 *
 * Since ASA doesn't change, we cache the resultant scale factor into the
 * device context in ak8975_setup().
 *
 * Given we use IIO_VAL_INT_PLUS_MICRO bit when displaying the scale, we
 * multiply the stored scale value by 1e6.
 */
static long ak8975_raw_to_gauss(u16 data)
{
	return (((long)data + 128) * 3000) / 256;
}

/*
 * For AK8963 and AK09911, same calculation, but the device is less sensitive:
 *
 * H is in the range of +-8190.  The magnetometer has a range of
 * +-4912uT.  To go from the raw value to uT is:
 *
 * HuT = H * 4912/8190, or roughly, 6/10, instead of 3/10.
 */

static long ak8963_09911_raw_to_gauss(u16 data)
{
	return (((long)data + 128) * 6000) / 256;
}

/*
 * For AK09912, same calculation, except the device is more sensitive:
 *
 * H is in the range of -32752 to 32752.  The magnetometer has a range of
 * +-4912uT.  To go from the raw value to uT is:
 *
 * HuT = H * 4912/32752, or roughly, 3/20, instead of 3/10.
 */
static long ak09912_raw_to_gauss(u16 data)
{
	return (((long)data + 128) * 1500) / 256;
}

/* Compatible Asahi Kasei Compass parts */
enum asahi_compass_chipset {
	AK8975,
	AK8963,
	AK09911,
	AK09912,
	AK09916,
	AK09918,
};

enum ak_ctrl_reg_addr {
	ST1,
	ST2,
	CNTL,
	ASA_BASE,
	MAX_REGS,
	REGS_END,
};

enum ak_ctrl_reg_mask {
	ST1_DRDY,
	ST2_HOFL,
	ST2_DERR,
	CNTL_MODE,
	MASK_END,
};

enum ak_ctrl_mode {
	POWER_DOWN,
	MODE_ONCE,
	SELF_TEST,
	FUSE_ROM,
	MODE_END,
};

struct ak_def {
	enum asahi_compass_chipset type;
	long (*raw_to_gauss)(u16 data);
	u16 range;
	u8 ctrl_regs[REGS_END];
	u8 ctrl_masks[MASK_END];
	u8 ctrl_modes[MODE_END];
	u8 data_regs[3];
};

static const struct ak_def ak_def_array[] = {
	[AK8975] = {
		.type = AK8975,
		.raw_to_gauss = ak8975_raw_to_gauss,
		.range = 4096,
		.ctrl_regs = {
			AK8975_REG_ST1,
			AK8975_REG_ST2,
			AK8975_REG_CNTL,
			AK8975_REG_ASAX,
			AK8975_MAX_REGS},
		.ctrl_masks = {
			AK8975_REG_ST1_DRDY_MASK,
			AK8975_REG_ST2_HOFL_MASK,
			AK8975_REG_ST2_DERR_MASK,
			AK8975_REG_CNTL_MODE_MASK},
		.ctrl_modes = {
			AK8975_REG_CNTL_MODE_POWER_DOWN,
			AK8975_REG_CNTL_MODE_ONCE,
			AK8975_REG_CNTL_MODE_SELF_TEST,
			AK8975_REG_CNTL_MODE_FUSE_ROM},
		.data_regs = {
			AK8975_REG_HXL,
			AK8975_REG_HYL,
			AK8975_REG_HZL},
	},
	[AK8963] = {
		.type = AK8963,
		.raw_to_gauss = ak8963_09911_raw_to_gauss,
		.range = 8190,
		.ctrl_regs = {
			AK8975_REG_ST1,
			AK8975_REG_ST2,
			AK8975_REG_CNTL,
			AK8975_REG_ASAX,
			AK8975_MAX_REGS},
		.ctrl_masks = {
			AK8975_REG_ST1_DRDY_MASK,
			AK8975_REG_ST2_HOFL_MASK,
			0,
			AK8975_REG_CNTL_MODE_MASK},
		.ctrl_modes = {
			AK8975_REG_CNTL_MODE_POWER_DOWN,
			AK8975_REG_CNTL_MODE_ONCE,
			AK8975_REG_CNTL_MODE_SELF_TEST,
			AK8975_REG_CNTL_MODE_FUSE_ROM},
		.data_regs = {
			AK8975_REG_HXL,
			AK8975_REG_HYL,
			AK8975_REG_HZL},
	},
	[AK09911] = {
		.type = AK09911,
		.raw_to_gauss = ak8963_09911_raw_to_gauss,
		.range = 8192,
		.ctrl_regs = {
			AK09912_REG_ST1,
			AK09912_REG_ST2,
			AK09912_REG_CNTL2,
			AK09912_REG_ASAX,
			AK09912_MAX_REGS},
		.ctrl_masks = {
			AK09912_REG_ST1_DRDY_MASK,
			AK09912_REG_ST2_HOFL_MASK,
			0,
			AK09912_REG_CNTL2_MODE_MASK},
		.ctrl_modes = {
			AK09912_REG_CNTL_MODE_POWER_DOWN,
			AK09912_REG_CNTL_MODE_ONCE,
			AK09912_REG_CNTL_MODE_SELF_TEST,
			AK09912_REG_CNTL_MODE_FUSE_ROM},
		.data_regs = {
			AK09912_REG_HXL,
			AK09912_REG_HYL,
			AK09912_REG_HZL},
	},
	[AK09912] = {
		.type = AK09912,
		.raw_to_gauss = ak09912_raw_to_gauss,
		.range = 32752,
		.ctrl_regs = {
			AK09912_REG_ST1,
			AK09912_REG_ST2,
			AK09912_REG_CNTL2,
			AK09912_REG_ASAX,
			AK09912_MAX_REGS},
		.ctrl_masks = {
			AK09912_REG_ST1_DRDY_MASK,
			AK09912_REG_ST2_HOFL_MASK,
			0,
			AK09912_REG_CNTL2_MODE_MASK},
		.ctrl_modes = {
			AK09912_REG_CNTL_MODE_POWER_DOWN,
			AK09912_REG_CNTL_MODE_ONCE,
			AK09912_REG_CNTL_MODE_SELF_TEST,
			AK09912_REG_CNTL_MODE_FUSE_ROM},
		.data_regs = {
			AK09912_REG_HXL,
			AK09912_REG_HYL,
			AK09912_REG_HZL},
	},
	[AK09916] = {
		.type = AK09916,
		.raw_to_gauss = ak09912_raw_to_gauss,
		.range = 32752,
		.ctrl_regs = {
			AK09912_REG_ST1,
			AK09912_REG_ST2,
			AK09912_REG_CNTL2,
			AK09912_REG_ASAX,
			AK09912_MAX_REGS},
		.ctrl_masks = {
			AK09912_REG_ST1_DRDY_MASK,
			AK09912_REG_ST2_HOFL_MASK,
			0,
			AK09912_REG_CNTL2_MODE_MASK},
		.ctrl_modes = {
			AK09912_REG_CNTL_MODE_POWER_DOWN,
			AK09912_REG_CNTL_MODE_ONCE,
			AK09912_REG_CNTL_MODE_SELF_TEST,
			AK09912_REG_CNTL_MODE_FUSE_ROM},
		.data_regs = {
			AK09912_REG_HXL,
			AK09912_REG_HYL,
			AK09912_REG_HZL},
	},
	[AK09918] = {
		/* ak09918 is register compatible with ak09912 this is for avoid
		 * unknown id messages.
		 */
		.type = AK09918,
		.raw_to_gauss = ak09912_raw_to_gauss,
		.range = 32752,
		.ctrl_regs = {
			AK09912_REG_ST1,
			AK09912_REG_ST2,
			AK09912_REG_CNTL2,
			AK09912_REG_ASAX,
			AK09912_MAX_REGS},
		.ctrl_masks = {
			AK09912_REG_ST1_DRDY_MASK,
			AK09912_REG_ST2_HOFL_MASK,
			0,
			AK09912_REG_CNTL2_MODE_MASK},
		.ctrl_modes = {
			AK09912_REG_CNTL_MODE_POWER_DOWN,
			AK09912_REG_CNTL_MODE_ONCE,
			AK09912_REG_CNTL_MODE_SELF_TEST,
			AK09912_REG_CNTL_MODE_FUSE_ROM},
		.data_regs = {
			AK09912_REG_HXL,
			AK09912_REG_HYL,
			AK09912_REG_HZL},
	}
};

/*
 * Per-instance context data for the device.
 */
struct ak8975_data {
	struct i2c_client	*client;
	const struct ak_def	*def;
	struct mutex		lock;
	u8			asa[3];
	long			raw_to_gauss[3];
	struct gpio_desc	*eoc_gpiod;
	struct gpio_desc	*reset_gpiod;
	int			eoc_irq;
	wait_queue_head_t	data_ready_queue;
	unsigned long		flags;
	u8			cntl_cache;
	struct iio_mount_matrix orientation;
	struct regulator	*vdd;
	struct regulator	*vid;

	/* Ensure natural alignment of timestamp */
	struct {
		s16 channels[3];
		s64 ts __aligned(8);
	} scan;
};

/* Enable attached power regulator if any. */
static int ak8975_power_on(const struct ak8975_data *data)
{
	int ret;

	ret = regulator_enable(data->vdd);
	if (ret) {
		dev_warn(&data->client->dev,
			 "Failed to enable specified Vdd supply\n");
		return ret;
	}
	ret = regulator_enable(data->vid);
	if (ret) {
		dev_warn(&data->client->dev,
			 "Failed to enable specified Vid supply\n");
		regulator_disable(data->vdd);
		return ret;
	}

	gpiod_set_value_cansleep(data->reset_gpiod, 0);

	/*
	 * According to the datasheet the power supply rise time is 200us
	 * and the minimum wait time before mode setting is 100us, in
	 * total 300us. Add some margin and say minimum 500us here.
	 */
	usleep_range(500, 1000);
	return 0;
}

/* Disable attached power regulator if any. */
static void ak8975_power_off(const struct ak8975_data *data)
{
	gpiod_set_value_cansleep(data->reset_gpiod, 1);

	regulator_disable(data->vid);
	regulator_disable(data->vdd);
}

/*
 * Return 0 if the i2c device is the one we expect.
 * return a negative error number otherwise
 */
static int ak8975_who_i_am(struct i2c_client *client,
			   enum asahi_compass_chipset type)
{
	u8 wia_val[2];
	int ret;

	/*
	 * Signature for each device:
	 * Device   |  WIA1      |  WIA2
	 * AK09918  |  DEVICE_ID_|  AK09918_DEVICE_ID
	 * AK09916  |  DEVICE_ID_|  AK09916_DEVICE_ID
	 * AK09912  |  DEVICE_ID |  AK09912_DEVICE_ID
	 * AK09911  |  DEVICE_ID |  AK09911_DEVICE_ID
	 * AK8975   |  DEVICE_ID |  NA
	 * AK8963   |  DEVICE_ID |  NA
	 */
	ret = i2c_smbus_read_i2c_block_data_or_emulated(
			client, AK09912_REG_WIA1, 2, wia_val);
	if (ret < 0) {
		dev_err(&client->dev, "Error reading WIA\n");
		return ret;
	}

	if (wia_val[0] != AK8975_DEVICE_ID)
		return -ENODEV;

	switch (type) {
	case AK8975:
	case AK8963:
		return 0;
	case AK09911:
		if (wia_val[1] == AK09911_DEVICE_ID)
			return 0;
		break;
	case AK09912:
		if (wia_val[1] == AK09912_DEVICE_ID)
			return 0;
		break;
	case AK09916:
		if (wia_val[1] == AK09916_DEVICE_ID)
			return 0;
		break;
	case AK09918:
		if (wia_val[1] == AK09918_DEVICE_ID)
			return 0;
		break;
	}

	dev_info(&client->dev, "Device ID %x is unknown.\n", wia_val[1]);
	/*
	 * Let driver to probe on unknown id for support more register
	 * compatible variants.
	 */
	return 0;
}

/*
 * Helper function to write to CNTL register.
 */
static int ak8975_set_mode(struct ak8975_data *data, enum ak_ctrl_mode mode)
{
	u8 regval;
	int ret;

	regval = (data->cntl_cache & ~data->def->ctrl_masks[CNTL_MODE]) |
		 data->def->ctrl_modes[mode];
	ret = i2c_smbus_write_byte_data(data->client,
					data->def->ctrl_regs[CNTL], regval);
	if (ret < 0) {
		return ret;
	}
	data->cntl_cache = regval;
	/* After mode change wait atleast 100us */
	usleep_range(100, 500);

	return 0;
}

/*
 * Handle data ready irq
 */
static irqreturn_t ak8975_irq_handler(int irq, void *data)
{
	struct ak8975_data *ak8975 = data;

	set_bit(0, &ak8975->flags);
	wake_up(&ak8975->data_ready_queue);

	return IRQ_HANDLED;
}

/*
 * Install data ready interrupt handler
 */
static int ak8975_setup_irq(struct ak8975_data *data)
{
	struct i2c_client *client = data->client;
	int rc;
	int irq;

	init_waitqueue_head(&data->data_ready_queue);
	clear_bit(0, &data->flags);
	if (client->irq)
		irq = client->irq;
	else
		irq = gpiod_to_irq(data->eoc_gpiod);

	rc = devm_request_irq(&client->dev, irq, ak8975_irq_handler,
			      IRQF_TRIGGER_RISING | IRQF_ONESHOT,
			      dev_name(&client->dev), data);
	if (rc < 0) {
		dev_err(&client->dev, "irq %d request failed: %d\n", irq, rc);
		return rc;
	}

	data->eoc_irq = irq;

	return rc;
}


/*
 * Perform some start-of-day setup, including reading the asa calibration
 * values and caching them.
 */
static int ak8975_setup(struct i2c_client *client)
{
	struct iio_dev *indio_dev = i2c_get_clientdata(client);
	struct ak8975_data *data = iio_priv(indio_dev);
	int ret;

	/* Write the fused rom access mode. */
	ret = ak8975_set_mode(data, FUSE_ROM);
	if (ret < 0) {
		dev_err(&client->dev, "Error in setting fuse access mode\n");
		return ret;
	}

	/* Get asa data and store in the device data. */
	ret = i2c_smbus_read_i2c_block_data_or_emulated(
			client, data->def->ctrl_regs[ASA_BASE],
			3, data->asa);
	if (ret < 0) {
		dev_err(&client->dev, "Not able to read asa data\n");
		return ret;
	}

	/* After reading fuse ROM data set power-down mode */
	ret = ak8975_set_mode(data, POWER_DOWN);
	if (ret < 0) {
		dev_err(&client->dev, "Error in setting power-down mode\n");
		return ret;
	}

	if (data->eoc_gpiod || client->irq > 0) {
		ret = ak8975_setup_irq(data);
		if (ret < 0) {
			dev_err(&client->dev,
				"Error setting data ready interrupt\n");
			return ret;
		}
	}

	data->raw_to_gauss[0] = data->def->raw_to_gauss(data->asa[0]);
	data->raw_to_gauss[1] = data->def->raw_to_gauss(data->asa[1]);
	data->raw_to_gauss[2] = data->def->raw_to_gauss(data->asa[2]);

	return 0;
}

static int wait_conversion_complete_gpio(struct ak8975_data *data)
{
	struct i2c_client *client = data->client;
	u32 timeout_ms = AK8975_MAX_CONVERSION_TIMEOUT;
	int ret;

	/* Wait for the conversion to complete. */
	while (timeout_ms) {
		msleep(AK8975_CONVERSION_DONE_POLL_TIME);
		if (gpiod_get_value(data->eoc_gpiod))
			break;
		timeout_ms -= AK8975_CONVERSION_DONE_POLL_TIME;
	}
	if (!timeout_ms) {
		dev_err(&client->dev, "Conversion timeout happened\n");
		return -EINVAL;
	}

	ret = i2c_smbus_read_byte_data(client, data->def->ctrl_regs[ST1]);
	if (ret < 0)
		dev_err(&client->dev, "Error in reading ST1\n");

	return ret;
}

static int wait_conversion_complete_polled(struct ak8975_data *data)
{
	struct i2c_client *client = data->client;
	u8 read_status;
	u32 timeout_ms = AK8975_MAX_CONVERSION_TIMEOUT;
	int ret;

	/* Wait for the conversion to complete. */
	while (timeout_ms) {
		msleep(AK8975_CONVERSION_DONE_POLL_TIME);
		ret = i2c_smbus_read_byte_data(client,
					       data->def->ctrl_regs[ST1]);
		if (ret < 0) {
			dev_err(&client->dev, "Error in reading ST1\n");
			return ret;
		}
		read_status = ret;
		if (read_status)
			break;
		timeout_ms -= AK8975_CONVERSION_DONE_POLL_TIME;
	}
	if (!timeout_ms) {
		dev_err(&client->dev, "Conversion timeout happened\n");
		return -EINVAL;
	}

	return read_status;
}

/* Returns 0 if the end of conversion interrupt occured or -ETIME otherwise */
static int wait_conversion_complete_interrupt(struct ak8975_data *data)
{
	int ret;

	ret = wait_event_timeout(data->data_ready_queue,
				 test_bit(0, &data->flags),
				 AK8975_DATA_READY_TIMEOUT);
	clear_bit(0, &data->flags);

	return ret > 0 ? 0 : -ETIME;
}

static int ak8975_start_read_axis(struct ak8975_data *data,
				  const struct i2c_client *client)
{
	/* Set up the device for taking a sample. */
	int ret = ak8975_set_mode(data, MODE_ONCE);

	if (ret < 0) {
		dev_err(&client->dev, "Error in setting operating mode\n");
		return ret;
	}

	/* Wait for the conversion to complete. */
	if (data->eoc_irq)
		ret = wait_conversion_complete_interrupt(data);
	else if (data->eoc_gpiod)
		ret = wait_conversion_complete_gpio(data);
	else
		ret = wait_conversion_complete_polled(data);
	if (ret < 0)
		return ret;

	/* Return with zero if the data is ready. */
	return !data->def->ctrl_regs[ST1_DRDY];
}

/* Retrieve raw flux value for one of the x, y, or z axis.  */
static int ak8975_read_axis(struct iio_dev *indio_dev, int index, int *val)
{
	struct ak8975_data *data = iio_priv(indio_dev);
	const struct i2c_client *client = data->client;
	const struct ak_def *def = data->def;
	__le16 rval;
	u16 buff;
	int ret;

	pm_runtime_get_sync(&data->client->dev);

	mutex_lock(&data->lock);

	ret = ak8975_start_read_axis(data, client);
	if (ret)
		goto exit;

	ret = i2c_smbus_read_i2c_block_data_or_emulated(
			client, def->data_regs[index],
			sizeof(rval), (u8*)&rval);
	if (ret < 0)
		goto exit;

	/* Read out ST2 for release lock on measurment data. */
	ret = i2c_smbus_read_byte_data(client, data->def->ctrl_regs[ST2]);
	if (ret < 0) {
		dev_err(&client->dev, "Error in reading ST2\n");
		goto exit;
	}

	if (ret & (data->def->ctrl_masks[ST2_DERR] |
		   data->def->ctrl_masks[ST2_HOFL])) {
		dev_err(&client->dev, "ST2 status error 0x%x\n", ret);
		ret = -EINVAL;
		goto exit;
	}

	mutex_unlock(&data->lock);

	pm_runtime_mark_last_busy(&data->client->dev);
	pm_runtime_put_autosuspend(&data->client->dev);

	/* Swap bytes and convert to valid range. */
	buff = le16_to_cpu(rval);
	*val = clamp_t(s16, buff, -def->range, def->range);
	return IIO_VAL_INT;

exit:
	mutex_unlock(&data->lock);
	dev_err(&client->dev, "Error in reading axis\n");
	return ret;
}

static int ak8975_read_raw(struct iio_dev *indio_dev,
			   struct iio_chan_spec const *chan,
			   int *val, int *val2,
			   long mask)
{
	struct ak8975_data *data = iio_priv(indio_dev);

	switch (mask) {
	case IIO_CHAN_INFO_RAW:
		return ak8975_read_axis(indio_dev, chan->address, val);
	case IIO_CHAN_INFO_SCALE:
		*val = 0;
		*val2 = data->raw_to_gauss[chan->address];
		return IIO_VAL_INT_PLUS_MICRO;
	}
	return -EINVAL;
}

static const struct iio_mount_matrix *
ak8975_get_mount_matrix(const struct iio_dev *indio_dev,
			const struct iio_chan_spec *chan)
{
	struct ak8975_data *data = iio_priv(indio_dev);

	return &data->orientation;
}

static const struct iio_chan_spec_ext_info ak8975_ext_info[] = {
	IIO_MOUNT_MATRIX(IIO_SHARED_BY_DIR, ak8975_get_mount_matrix),
	{ }
};

#define AK8975_CHANNEL(axis, index)					\
	{								\
		.type = IIO_MAGN,					\
		.modified = 1,						\
		.channel2 = IIO_MOD_##axis,				\
		.info_mask_separate = BIT(IIO_CHAN_INFO_RAW) |		\
			     BIT(IIO_CHAN_INFO_SCALE),			\
		.address = index,					\
		.scan_index = index,					\
		.scan_type = {						\
			.sign = 's',					\
			.realbits = 16,					\
			.storagebits = 16,				\
			.endianness = IIO_CPU				\
		},							\
		.ext_info = ak8975_ext_info,				\
	}

static const struct iio_chan_spec ak8975_channels[] = {
	AK8975_CHANNEL(X, 0), AK8975_CHANNEL(Y, 1), AK8975_CHANNEL(Z, 2),
	IIO_CHAN_SOFT_TIMESTAMP(3),
};

static const unsigned long ak8975_scan_masks[] = { 0x7, 0 };

static const struct iio_info ak8975_info = {
	.read_raw = &ak8975_read_raw,
};

static void ak8975_fill_buffer(struct iio_dev *indio_dev)
{
	struct ak8975_data *data = iio_priv(indio_dev);
	const struct i2c_client *client = data->client;
	const struct ak_def *def = data->def;
	int ret;
	__le16 fval[3];

	mutex_lock(&data->lock);

	ret = ak8975_start_read_axis(data, client);
	if (ret)
		goto unlock;

	/*
	 * For each axis, read the flux value from the appropriate register
	 * (the register is specified in the iio device attributes).
	 */
	ret = i2c_smbus_read_i2c_block_data_or_emulated(client,
							def->data_regs[0],
							3 * sizeof(fval[0]),
							(u8 *)fval);
	if (ret < 0)
		goto unlock;

	mutex_unlock(&data->lock);

	/* Clamp to valid range. */
	data->scan.channels[0] = clamp_t(s16, le16_to_cpu(fval[0]), -def->range, def->range);
	data->scan.channels[1] = clamp_t(s16, le16_to_cpu(fval[1]), -def->range, def->range);
	data->scan.channels[2] = clamp_t(s16, le16_to_cpu(fval[2]), -def->range, def->range);

	iio_push_to_buffers_with_timestamp(indio_dev, &data->scan,
					   iio_get_time_ns(indio_dev));

	return;

unlock:
	mutex_unlock(&data->lock);
	dev_err(&client->dev, "Error in reading axes block\n");
}

static irqreturn_t ak8975_handle_trigger(int irq, void *p)
{
	const struct iio_poll_func *pf = p;
	struct iio_dev *indio_dev = pf->indio_dev;

	ak8975_fill_buffer(indio_dev);
	iio_trigger_notify_done(indio_dev->trig);
	return IRQ_HANDLED;
}

static int ak8975_probe(struct i2c_client *client)
{
	const struct i2c_device_id *id = i2c_client_get_device_id(client);
	struct ak8975_data *data;
	struct iio_dev *indio_dev;
	struct gpio_desc *eoc_gpiod;
	struct gpio_desc *reset_gpiod;
	int err;
	const char *name = NULL;

	/*
	 * Grab and set up the supplied GPIO.
	 * We may not have a GPIO based IRQ to scan, that is fine, we will
	 * poll if so.
	 */
	eoc_gpiod = devm_gpiod_get_optional(&client->dev, NULL, GPIOD_IN);
	if (IS_ERR(eoc_gpiod))
		return PTR_ERR(eoc_gpiod);
	if (eoc_gpiod)
		gpiod_set_consumer_name(eoc_gpiod, "ak_8975");

	/*
	 * According to AK09911 datasheet, if reset GPIO is provided then
	 * deassert reset on ak8975_power_on() and assert reset on
	 * ak8975_power_off().
	 */
	reset_gpiod = devm_gpiod_get_optional(&client->dev,
					      "reset", GPIOD_OUT_HIGH);
	if (IS_ERR(reset_gpiod))
		return PTR_ERR(reset_gpiod);

	/* Register with IIO */
	indio_dev = devm_iio_device_alloc(&client->dev, sizeof(*data));
	if (indio_dev == NULL)
		return -ENOMEM;

	data = iio_priv(indio_dev);
	i2c_set_clientdata(client, indio_dev);

	data->client = client;
	data->eoc_gpiod = eoc_gpiod;
	data->reset_gpiod = reset_gpiod;
	data->eoc_irq = 0;

	err = iio_read_mount_matrix(&client->dev, &data->orientation);
	if (err)
		return err;

	/* id will be NULL when enumerated via ACPI */
	data->def = i2c_get_match_data(client);
	if (!data->def)
		return -ENODEV;

	/* If enumerated via firmware node, fix the ABI */
	if (dev_fwnode(&client->dev))
		name = dev_name(&client->dev);
	else
		name = id->name;

	/* Fetch the regulators */
	data->vdd = devm_regulator_get(&client->dev, "vdd");
	if (IS_ERR(data->vdd))
		return PTR_ERR(data->vdd);
	data->vid = devm_regulator_get(&client->dev, "vid");
	if (IS_ERR(data->vid))
		return PTR_ERR(data->vid);

	err = ak8975_power_on(data);
	if (err)
		return err;

	err = ak8975_who_i_am(client, data->def->type);
	if (err < 0) {
		dev_err(&client->dev, "Unexpected device\n");
		goto power_off;
	}
	dev_dbg(&client->dev, "Asahi compass chip %s\n", name);

	/* Perform some basic start-of-day setup of the device. */
	err = ak8975_setup(client);
	if (err < 0) {
		dev_err(&client->dev, "%s initialization fails\n", name);
		goto power_off;
	}

	mutex_init(&data->lock);
	indio_dev->channels = ak8975_channels;
	indio_dev->num_channels = ARRAY_SIZE(ak8975_channels);
	indio_dev->info = &ak8975_info;
	indio_dev->available_scan_masks = ak8975_scan_masks;
	indio_dev->modes = INDIO_DIRECT_MODE;
	indio_dev->name = name;

	err = iio_triggered_buffer_setup(indio_dev, NULL, ak8975_handle_trigger,
					 NULL);
	if (err) {
		dev_err(&client->dev, "triggered buffer setup failed\n");
		goto power_off;
	}

	err = iio_device_register(indio_dev);
	if (err) {
		dev_err(&client->dev, "device register failed\n");
		goto cleanup_buffer;
	}

	/* Enable runtime PM */
	pm_runtime_get_noresume(&client->dev);
	pm_runtime_set_active(&client->dev);
	pm_runtime_enable(&client->dev);
	/*
	 * The device comes online in 500us, so add two orders of magnitude
	 * of delay before autosuspending: 50 ms.
	 */
	pm_runtime_set_autosuspend_delay(&client->dev, 50);
	pm_runtime_use_autosuspend(&client->dev);
	pm_runtime_put(&client->dev);

	return 0;

cleanup_buffer:
	iio_triggered_buffer_cleanup(indio_dev);
power_off:
	ak8975_power_off(data);
	return err;
}

static void ak8975_remove(struct i2c_client *client)
{
	struct iio_dev *indio_dev = i2c_get_clientdata(client);
	struct ak8975_data *data = iio_priv(indio_dev);

	pm_runtime_get_sync(&client->dev);
	pm_runtime_put_noidle(&client->dev);
	pm_runtime_disable(&client->dev);
	iio_device_unregister(indio_dev);
	iio_triggered_buffer_cleanup(indio_dev);
	ak8975_set_mode(data, POWER_DOWN);
	ak8975_power_off(data);
}

static int ak8975_runtime_suspend(struct device *dev)
{
	struct i2c_client *client = to_i2c_client(dev);
	struct iio_dev *indio_dev = i2c_get_clientdata(client);
	struct ak8975_data *data = iio_priv(indio_dev);
	int ret;

	/* Set the device in power down if it wasn't already */
	ret = ak8975_set_mode(data, POWER_DOWN);
	if (ret < 0) {
		dev_err(&client->dev, "Error in setting power-down mode\n");
		return ret;
	}
	/* Next cut the regulators */
	ak8975_power_off(data);

	return 0;
}

static int ak8975_runtime_resume(struct device *dev)
{
	struct i2c_client *client = to_i2c_client(dev);
	struct iio_dev *indio_dev = i2c_get_clientdata(client);
	struct ak8975_data *data = iio_priv(indio_dev);
	int ret;

	/* Take up the regulators */
	ak8975_power_on(data);
	/*
	 * We come up in powered down mode, the reading routines will
	 * put us in the mode to read values later.
	 */
	ret = ak8975_set_mode(data, POWER_DOWN);
	if (ret < 0) {
		dev_err(&client->dev, "Error in setting power-down mode\n");
		return ret;
	}

	return 0;
}

static DEFINE_RUNTIME_DEV_PM_OPS(ak8975_dev_pm_ops, ak8975_runtime_suspend,
				 ak8975_runtime_resume, NULL);

static const struct acpi_device_id ak_acpi_match[] = {
	{"AK8963", (kernel_ulong_t)&ak_def_array[AK8963] },
	{"AK8975", (kernel_ulong_t)&ak_def_array[AK8975] },
	{"AK009911", (kernel_ulong_t)&ak_def_array[AK09911] },
	{"AK09911", (kernel_ulong_t)&ak_def_array[AK09911] },
	{"AK09912", (kernel_ulong_t)&ak_def_array[AK09912] },
	{"AKM9911", (kernel_ulong_t)&ak_def_array[AK09911] },
	{"INVN6500", (kernel_ulong_t)&ak_def_array[AK8963] },
	{ }
};
MODULE_DEVICE_TABLE(acpi, ak_acpi_match);

static const struct i2c_device_id ak8975_id[] = {
	{"AK8963", (kernel_ulong_t)&ak_def_array[AK8963] },
	{"ak8963", (kernel_ulong_t)&ak_def_array[AK8963] },
	{"ak8975", (kernel_ulong_t)&ak_def_array[AK8975] },
	{"ak09911", (kernel_ulong_t)&ak_def_array[AK09911] },
	{"ak09912", (kernel_ulong_t)&ak_def_array[AK09912] },
	{"ak09916", (kernel_ulong_t)&ak_def_array[AK09916] },
	{"ak09918", (kernel_ulong_t)&ak_def_array[AK09918] },
	{}
};
MODULE_DEVICE_TABLE(i2c, ak8975_id);

static const struct of_device_id ak8975_of_match[] = {
	{ .compatible = "asahi-kasei,ak8975", .data = &ak_def_array[AK8975] },
	{ .compatible = "ak8975", .data = &ak_def_array[AK8975] },
	{ .compatible = "asahi-kasei,ak8963", .data = &ak_def_array[AK8963] },
	{ .compatible = "ak8963", .data = &ak_def_array[AK8963] },
	{ .compatible = "asahi-kasei,ak09911", .data = &ak_def_array[AK09911] },
	{ .compatible = "ak09911", .data = &ak_def_array[AK09911] },
	{ .compatible = "asahi-kasei,ak09912", .data = &ak_def_array[AK09912] },
	{ .compatible = "ak09912", .data = &ak_def_array[AK09912] },
	{ .compatible = "asahi-kasei,ak09916", .data = &ak_def_array[AK09916] },
<<<<<<< HEAD
=======
	{ .compatible = "asahi-kasei,ak09918", .data = &ak_def_array[AK09918] },
>>>>>>> f87ebcb6
	{}
};
MODULE_DEVICE_TABLE(of, ak8975_of_match);

static struct i2c_driver ak8975_driver = {
	.driver = {
		.name	= "ak8975",
		.pm = pm_ptr(&ak8975_dev_pm_ops),
		.of_match_table = ak8975_of_match,
		.acpi_match_table = ak_acpi_match,
	},
	.probe		= ak8975_probe,
	.remove		= ak8975_remove,
	.id_table	= ak8975_id,
};
module_i2c_driver(ak8975_driver);

MODULE_AUTHOR("Laxman Dewangan <ldewangan@nvidia.com>");
MODULE_DESCRIPTION("AK8975 magnetometer driver");
MODULE_LICENSE("GPL");<|MERGE_RESOLUTION|>--- conflicted
+++ resolved
@@ -1121,10 +1121,7 @@
 	{ .compatible = "asahi-kasei,ak09912", .data = &ak_def_array[AK09912] },
 	{ .compatible = "ak09912", .data = &ak_def_array[AK09912] },
 	{ .compatible = "asahi-kasei,ak09916", .data = &ak_def_array[AK09916] },
-<<<<<<< HEAD
-=======
 	{ .compatible = "asahi-kasei,ak09918", .data = &ak_def_array[AK09918] },
->>>>>>> f87ebcb6
 	{}
 };
 MODULE_DEVICE_TABLE(of, ak8975_of_match);
