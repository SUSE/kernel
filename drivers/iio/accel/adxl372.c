--- conflicted
+++ resolved
@@ -998,46 +998,19 @@
 	return sprintf(buf, "%d\n", st->watermark);
 }
 
-<<<<<<< HEAD
-static ssize_t hwfifo_watermark_min_show(struct device *dev,
-					 struct device_attribute *attr,
-					 char *buf)
-{
-	return sysfs_emit(buf, "%s\n", "1");
-}
-
-static ssize_t hwfifo_watermark_max_show(struct device *dev,
-					 struct device_attribute *attr,
-					 char *buf)
-{
-	return sysfs_emit(buf, "%s\n", __stringify(ADXL372_FIFO_SIZE));
-}
-
-static IIO_DEVICE_ATTR_RO(hwfifo_watermark_min, 0);
-static IIO_DEVICE_ATTR_RO(hwfifo_watermark_max, 0);
-=======
 IIO_STATIC_CONST_DEVICE_ATTR(hwfifo_watermark_min, "1");
 IIO_STATIC_CONST_DEVICE_ATTR(hwfifo_watermark_max,
 			     __stringify(ADXL372_FIFO_SIZE));
->>>>>>> eb3cdb58
 static IIO_DEVICE_ATTR(hwfifo_watermark, 0444,
 		       adxl372_get_fifo_watermark, NULL, 0);
 static IIO_DEVICE_ATTR(hwfifo_enabled, 0444,
 		       adxl372_get_fifo_enabled, NULL, 0);
 
-<<<<<<< HEAD
-static const struct attribute *adxl372_fifo_attributes[] = {
-	&iio_dev_attr_hwfifo_watermark_min.dev_attr.attr,
-	&iio_dev_attr_hwfifo_watermark_max.dev_attr.attr,
-	&iio_dev_attr_hwfifo_watermark.dev_attr.attr,
-	&iio_dev_attr_hwfifo_enabled.dev_attr.attr,
-=======
 static const struct iio_dev_attr *adxl372_fifo_attributes[] = {
 	&iio_dev_attr_hwfifo_watermark_min,
 	&iio_dev_attr_hwfifo_watermark_max,
 	&iio_dev_attr_hwfifo_watermark,
 	&iio_dev_attr_hwfifo_enabled,
->>>>>>> eb3cdb58
 	NULL,
 };
 
