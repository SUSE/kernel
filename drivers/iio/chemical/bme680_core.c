// SPDX-License-Identifier: GPL-2.0
/*
 * Bosch BME680 - Temperature, Pressure, Humidity & Gas Sensor
 *
 * Copyright (C) 2017 - 2018 Bosch Sensortec GmbH
 * Copyright (C) 2018 Himanshu Jha <himanshujha199640@gmail.com>
 *
 * Datasheet:
 * https://ae-bst.resource.bosch.com/media/_tech/media/datasheets/BST-BME680-DS001-00.pdf
 */
#include <linux/bitfield.h>
#include <linux/cleanup.h>
#include <linux/delay.h>
#include <linux/device.h>
#include <linux/log2.h>
#include <linux/module.h>
#include <linux/regmap.h>

#include <linux/iio/iio.h>
#include <linux/iio/sysfs.h>

#include <linux/unaligned.h>

#include "bme680.h"

/* 1st set of calibration data */
enum {
	/* Temperature calib indexes */
	T2_LSB = 0,
	T3 = 2,
	/* Pressure calib indexes */
	P1_LSB = 4,
	P2_LSB = 6,
	P3 = 8,
	P4_LSB = 10,
	P5_LSB = 12,
	P7 = 14,
	P6 = 15,
	P8_LSB = 18,
	P9_LSB = 20,
	P10 = 22,
};

/* 2nd set of calibration data */
enum {
	/* Humidity calib indexes */
	H2_MSB = 0,
	H1_LSB = 1,
	H3 = 3,
	H4 = 4,
	H5 = 5,
	H6 = 6,
	H7 = 7,
	/* Stray T1 calib index */
	T1_LSB = 8,
	/* Gas heater calib indexes */
	GH2_LSB = 10,
	GH1 = 12,
	GH3 = 13,
};

/* 3rd set of calibration data */
enum {
	RES_HEAT_VAL = 0,
	RES_HEAT_RANGE = 2,
	RANGE_SW_ERR = 4,
};

struct bme680_calib {
	u16 par_t1;
	s16 par_t2;
	s8  par_t3;
	u16 par_p1;
	s16 par_p2;
	s8  par_p3;
	s16 par_p4;
	s16 par_p5;
	s8  par_p6;
	s8  par_p7;
	s16 par_p8;
	s16 par_p9;
	u8  par_p10;
	u16 par_h1;
	u16 par_h2;
	s8  par_h3;
	s8  par_h4;
	s8  par_h5;
	u8  par_h6;
	s8  par_h7;
	s8  par_gh1;
	s16 par_gh2;
	s8  par_gh3;
	u8  res_heat_range;
	s8  res_heat_val;
	s8  range_sw_err;
};

struct bme680_data {
	struct regmap *regmap;
	struct bme680_calib bme680;
	struct mutex lock; /* Protect multiple serial R/W ops to device. */
	u8 oversampling_temp;
	u8 oversampling_press;
	u8 oversampling_humid;
	u16 heater_dur;
	u16 heater_temp;

	union {
		u8 buf[3];
		unsigned int check;
		__be16 be16;
		u8 bme680_cal_buf_1[BME680_CALIB_RANGE_1_LEN];
		u8 bme680_cal_buf_2[BME680_CALIB_RANGE_2_LEN];
		u8 bme680_cal_buf_3[BME680_CALIB_RANGE_3_LEN];
	};
};

static const struct regmap_range bme680_volatile_ranges[] = {
	regmap_reg_range(BME680_REG_MEAS_STAT_0, BME680_REG_GAS_R_LSB),
	regmap_reg_range(BME680_REG_STATUS, BME680_REG_STATUS),
	regmap_reg_range(BME680_T2_LSB_REG, BME680_GH3_REG),
};

static const struct regmap_access_table bme680_volatile_table = {
	.yes_ranges	= bme680_volatile_ranges,
	.n_yes_ranges	= ARRAY_SIZE(bme680_volatile_ranges),
};

const struct regmap_config bme680_regmap_config = {
	.reg_bits = 8,
	.val_bits = 8,
	.max_register = 0xef,
	.volatile_table = &bme680_volatile_table,
	.cache_type = REGCACHE_RBTREE,
};
EXPORT_SYMBOL_NS(bme680_regmap_config, IIO_BME680);

static const struct iio_chan_spec bme680_channels[] = {
	{
		.type = IIO_TEMP,
		.info_mask_separate = BIT(IIO_CHAN_INFO_PROCESSED) |
				      BIT(IIO_CHAN_INFO_OVERSAMPLING_RATIO),
	},
	{
		.type = IIO_PRESSURE,
		.info_mask_separate = BIT(IIO_CHAN_INFO_PROCESSED) |
				      BIT(IIO_CHAN_INFO_OVERSAMPLING_RATIO),
	},
	{
		.type = IIO_HUMIDITYRELATIVE,
		.info_mask_separate = BIT(IIO_CHAN_INFO_PROCESSED) |
				      BIT(IIO_CHAN_INFO_OVERSAMPLING_RATIO),
	},
	{
		.type = IIO_RESISTANCE,
		.info_mask_separate = BIT(IIO_CHAN_INFO_PROCESSED),
	},
};

static int bme680_read_calib(struct bme680_data *data,
			     struct bme680_calib *calib)
{
	struct device *dev = regmap_get_device(data->regmap);
	unsigned int tmp_msb, tmp_lsb;
	int ret;

	ret = regmap_bulk_read(data->regmap, BME680_T2_LSB_REG,
			       data->bme680_cal_buf_1,
			       sizeof(data->bme680_cal_buf_1));
	if (ret < 0) {
		dev_err(dev, "failed to read 1st set of calib data;\n");
		return ret;
	}

	calib->par_t2 = get_unaligned_le16(&data->bme680_cal_buf_1[T2_LSB]);
	calib->par_t3 = data->bme680_cal_buf_1[T3];
	calib->par_p1 = get_unaligned_le16(&data->bme680_cal_buf_1[P1_LSB]);
	calib->par_p2 = get_unaligned_le16(&data->bme680_cal_buf_1[P2_LSB]);
	calib->par_p3 = data->bme680_cal_buf_1[P3];
	calib->par_p4 = get_unaligned_le16(&data->bme680_cal_buf_1[P4_LSB]);
	calib->par_p5 = get_unaligned_le16(&data->bme680_cal_buf_1[P5_LSB]);
	calib->par_p7 = data->bme680_cal_buf_1[P7];
	calib->par_p6 = data->bme680_cal_buf_1[P6];
	calib->par_p8 = get_unaligned_le16(&data->bme680_cal_buf_1[P8_LSB]);
	calib->par_p9 = get_unaligned_le16(&data->bme680_cal_buf_1[P9_LSB]);
	calib->par_p10 = data->bme680_cal_buf_1[P10];

	ret = regmap_bulk_read(data->regmap, BME680_H2_MSB_REG,
			       data->bme680_cal_buf_2,
			       sizeof(data->bme680_cal_buf_2));
	if (ret < 0) {
		dev_err(dev, "failed to read 2nd set of calib data;\n");
		return ret;
	}

	tmp_lsb = data->bme680_cal_buf_2[H1_LSB];
	tmp_msb = data->bme680_cal_buf_2[H1_LSB + 1];
	calib->par_h1 = (tmp_msb << BME680_HUM_REG_SHIFT_VAL) |
			(tmp_lsb & BME680_BIT_H1_DATA_MASK);

	tmp_msb = data->bme680_cal_buf_2[H2_MSB];
	tmp_lsb = data->bme680_cal_buf_2[H2_MSB + 1];
	calib->par_h2 = (tmp_msb << BME680_HUM_REG_SHIFT_VAL) |
			(tmp_lsb >> BME680_HUM_REG_SHIFT_VAL);

	calib->par_h3 = data->bme680_cal_buf_2[H3];
	calib->par_h4 = data->bme680_cal_buf_2[H4];
	calib->par_h5 = data->bme680_cal_buf_2[H5];
	calib->par_h6 = data->bme680_cal_buf_2[H6];
	calib->par_h7 = data->bme680_cal_buf_2[H7];
	calib->par_t1 = get_unaligned_le16(&data->bme680_cal_buf_2[T1_LSB]);
	calib->par_gh2 = get_unaligned_le16(&data->bme680_cal_buf_2[GH2_LSB]);
	calib->par_gh1 = data->bme680_cal_buf_2[GH1];
	calib->par_gh3 = data->bme680_cal_buf_2[GH3];

	ret = regmap_bulk_read(data->regmap, BME680_REG_RES_HEAT_VAL,
			       data->bme680_cal_buf_3,
			       sizeof(data->bme680_cal_buf_3));
	if (ret < 0) {
		dev_err(dev, "failed to read 3rd set of calib data;\n");
		return ret;
	}

	calib->res_heat_val = data->bme680_cal_buf_3[RES_HEAT_VAL];

	calib->res_heat_range = FIELD_GET(BME680_RHRANGE_MASK,
					data->bme680_cal_buf_3[RES_HEAT_RANGE]);

	calib->range_sw_err = FIELD_GET(BME680_RSERROR_MASK,
					data->bme680_cal_buf_3[RANGE_SW_ERR]);

	return 0;
}

static int bme680_read_temp_adc(struct bme680_data *data, u32 *adc_temp)
{
	struct device *dev = regmap_get_device(data->regmap);
	u32 value_temp;
	int ret;

	ret = regmap_bulk_read(data->regmap, BME680_REG_TEMP_MSB,
			       data->buf, BME680_TEMP_NUM_BYTES);
	if (ret < 0) {
		dev_err(dev, "failed to read temperature\n");
		return ret;
	}

	value_temp = FIELD_GET(BME680_MEAS_TRIM_MASK,
			       get_unaligned_be24(data->buf));
	if (value_temp == BME680_MEAS_SKIPPED) {
		/* reading was skipped */
		dev_err(dev, "reading temperature skipped\n");
		return -EINVAL;
	}
	*adc_temp = value_temp;

	return 0;
}

/*
 * Taken from Bosch BME680 API:
 * https://github.com/BoschSensortec/BME680_driver/blob/63bb5336/bme680.c#L876
 *
 * Returns temperature measurement in DegC, resolutions is 0.01 DegC. Therefore,
 * output value of "3233" represents 32.33 DegC.
 */
static s32 bme680_calc_t_fine(struct bme680_data *data, u32 adc_temp)
{
	struct bme680_calib *calib = &data->bme680;
	s64 var1, var2, var3;

	/* If the calibration is invalid, attempt to reload it */
	if (!calib->par_t2)
		bme680_read_calib(data, calib);

<<<<<<< HEAD
	var1 = (adc_temp >> 3) - ((s32)calib->par_t1 << 1);
	var2 = (var1 * calib->par_t2) >> 11;
	var3 = ((var1 >> 1) * (var1 >> 1)) >> 12;
	var3 = (var3 * ((s32)calib->par_t3 << 4)) >> 14;
	data->t_fine = var2 + var3;
	calc_temp = (data->t_fine * 5 + 128) >> 8;
=======
	var1 = ((s32)adc_temp >> 3) - ((s32)calib->par_t1 << 1);
	var2 = (var1 * calib->par_t2) >> 11;
	var3 = ((var1 >> 1) * (var1 >> 1)) >> 12;
	var3 = (var3 * ((s32)calib->par_t3 << 4)) >> 14;
	return var2 + var3; /* t_fine = var2 + var3 */
}

static int bme680_get_t_fine(struct bme680_data *data, s32 *t_fine)
{
	u32 adc_temp;
	int ret;
>>>>>>> 2d5404ca

	ret = bme680_read_temp_adc(data, &adc_temp);
	if (ret)
		return ret;

	*t_fine = bme680_calc_t_fine(data, adc_temp);

	return 0;
}

static s16 bme680_compensate_temp(struct bme680_data *data,
				  u32 adc_temp)
{
	return (bme680_calc_t_fine(data, adc_temp) * 5 + 128) / 256;
}

static int bme680_read_press_adc(struct bme680_data *data, u32 *adc_press)
{
	struct device *dev = regmap_get_device(data->regmap);
	u32 value_press;
	int ret;

	ret = regmap_bulk_read(data->regmap, BME680_REG_PRESS_MSB,
			       data->buf, BME680_PRESS_NUM_BYTES);
	if (ret < 0) {
		dev_err(dev, "failed to read pressure\n");
		return ret;
	}

	value_press = FIELD_GET(BME680_MEAS_TRIM_MASK,
				get_unaligned_be24(data->buf));
	if (value_press == BME680_MEAS_SKIPPED) {
		/* reading was skipped */
		dev_err(dev, "reading pressure skipped\n");
		return -EINVAL;
	}
	*adc_press = value_press;

	return 0;
}

/*
 * Taken from Bosch BME680 API:
 * https://github.com/BoschSensortec/BME680_driver/blob/63bb5336/bme680.c#L896
 *
 * Returns pressure measurement in Pa. Output value of "97356" represents
 * 97356 Pa = 973.56 hPa.
 */
static u32 bme680_compensate_press(struct bme680_data *data,
				   u32 adc_press, s32 t_fine)
{
	struct bme680_calib *calib = &data->bme680;
	s32 var1, var2, var3, press_comp;

	var1 = (t_fine >> 1) - 64000;
	var2 = ((((var1 >> 2) * (var1 >> 2)) >> 11) * calib->par_p6) >> 2;
	var2 = var2 + (var1 * calib->par_p5 << 1);
	var2 = (var2 >> 2) + ((s32)calib->par_p4 << 16);
	var1 = (((((var1 >> 2) * (var1 >> 2)) >> 13) *
			((s32)calib->par_p3 << 5)) >> 3) +
			((calib->par_p2 * var1) >> 1);
	var1 = var1 >> 18;
	var1 = ((32768 + var1) * calib->par_p1) >> 15;
	press_comp = 1048576 - adc_press;
	press_comp = ((press_comp - (var2 >> 12)) * 3125);

	if (press_comp >= BME680_MAX_OVERFLOW_VAL)
		press_comp = ((press_comp / (u32)var1) << 1);
	else
		press_comp = ((press_comp << 1) / (u32)var1);

	var1 = (calib->par_p9 * (((press_comp >> 3) *
			(press_comp >> 3)) >> 13)) >> 12;
	var2 = ((press_comp >> 2) * calib->par_p8) >> 13;
	var3 = ((press_comp >> 8) * (press_comp >> 8) *
			(press_comp >> 8) * calib->par_p10) >> 17;

	press_comp += (var1 + var2 + var3 + ((s32)calib->par_p7 << 7)) >> 4;

	return press_comp;
}

static int bme680_read_humid_adc(struct bme680_data *data, u32 *adc_humidity)
{
	struct device *dev = regmap_get_device(data->regmap);
	u32 value_humidity;
	int ret;

	ret = regmap_bulk_read(data->regmap, BME680_REG_HUMIDITY_MSB,
			       &data->be16, BME680_HUMID_NUM_BYTES);
	if (ret < 0) {
		dev_err(dev, "failed to read humidity\n");
		return ret;
	}

	value_humidity = be16_to_cpu(data->be16);
	if (value_humidity == BME680_MEAS_SKIPPED) {
		/* reading was skipped */
		dev_err(dev, "reading humidity skipped\n");
		return -EINVAL;
	}
	*adc_humidity = value_humidity;

	return 0;
}

/*
 * Taken from Bosch BME680 API:
 * https://github.com/BoschSensortec/BME680_driver/blob/63bb5336/bme680.c#L937
 *
 * Returns humidity measurement in percent, resolution is 0.001 percent. Output
 * value of "43215" represents 43.215 %rH.
 */
static u32 bme680_compensate_humid(struct bme680_data *data,
				   u16 adc_humid, s32 t_fine)
{
	struct bme680_calib *calib = &data->bme680;
	s32 var1, var2, var3, var4, var5, var6, temp_scaled, calc_hum;

	temp_scaled = (t_fine * 5 + 128) >> 8;
	var1 = (adc_humid - (((s32)calib->par_h1 * 16))) -
		(((temp_scaled * calib->par_h3) / 100) >> 1);
	var2 = (calib->par_h2 *
		(((temp_scaled * calib->par_h4) / 100) +
		 (((temp_scaled * ((temp_scaled * calib->par_h5) / 100))
		   >> 6) / 100) + (1 << 14))) >> 10;
	var3 = var1 * var2;
	var4 = (s32)calib->par_h6 << 7;
	var4 = (var4 + ((temp_scaled * calib->par_h7) / 100)) >> 4;
	var5 = ((var3 >> 14) * (var3 >> 14)) >> 10;
	var6 = (var4 * var5) >> 1;
	calc_hum = (((var3 + var6) >> 10) * 1000) >> 12;

	calc_hum = clamp(calc_hum, 0, 100000); /* clamp between 0-100 %rH */

	return calc_hum;
}

/*
 * Taken from Bosch BME680 API:
 * https://github.com/BoschSensortec/BME680_driver/blob/63bb5336/bme680.c#L973
 *
 * Returns gas measurement in Ohm. Output value of "82986" represent 82986 ohms.
 */
static u32 bme680_compensate_gas(struct bme680_data *data, u16 gas_res_adc,
				 u8 gas_range)
{
	struct bme680_calib *calib = &data->bme680;
	s64 var1;
	u64 var2;
	s64 var3;
	u32 calc_gas_res;

	/* Look up table for the possible gas range values */
	static const u32 lookupTable[16] = {2147483647u, 2147483647u,
				2147483647u, 2147483647u, 2147483647u,
				2126008810u, 2147483647u, 2130303777u,
				2147483647u, 2147483647u, 2143188679u,
				2136746228u, 2147483647u, 2126008810u,
				2147483647u, 2147483647u};

	var1 = ((1340 + (5 * (s64) calib->range_sw_err)) *
			((s64) lookupTable[gas_range])) >> 16;
	var2 = ((gas_res_adc << 15) - 16777216) + var1;
	var3 = ((125000 << (15 - gas_range)) * var1) >> 9;
	var3 += (var2 >> 1);
	calc_gas_res = div64_s64(var3, (s64) var2);

	return calc_gas_res;
}

/*
 * Taken from Bosch BME680 API:
 * https://github.com/BoschSensortec/BME680_driver/blob/63bb5336/bme680.c#L1002
 */
static u8 bme680_calc_heater_res(struct bme680_data *data, u16 temp)
{
	struct bme680_calib *calib = &data->bme680;
	s32 var1, var2, var3, var4, var5, heatr_res_x100;
	u8 heatr_res;

	if (temp > 400) /* Cap temperature */
		temp = 400;

	var1 = (((s32) BME680_AMB_TEMP * calib->par_gh3) / 1000) * 256;
	var2 = (calib->par_gh1 + 784) * (((((calib->par_gh2 + 154009) *
						temp * 5) / 100)
						+ 3276800) / 10);
	var3 = var1 + (var2 / 2);
	var4 = (var3 / (calib->res_heat_range + 4));
	var5 = 131 * calib->res_heat_val + 65536;
	heatr_res_x100 = ((var4 / var5) - 250) * 34;
	heatr_res = DIV_ROUND_CLOSEST(heatr_res_x100, 100);

	return heatr_res;
}

/*
 * Taken from Bosch BME680 API:
 * https://github.com/BoschSensortec/BME680_driver/blob/63bb5336/bme680.c#L1188
 */
static u8 bme680_calc_heater_dur(u16 dur)
{
	u8 durval, factor = 0;

	if (dur >= 0xfc0) {
		durval = 0xff; /* Max duration */
	} else {
		while (dur > 0x3F) {
			dur = dur / 4;
			factor += 1;
		}
		durval = dur + (factor * 64);
	}

	return durval;
}

static int bme680_set_mode(struct bme680_data *data, bool mode)
{
	struct device *dev = regmap_get_device(data->regmap);
	int ret;

	if (mode) {
		ret = regmap_write_bits(data->regmap, BME680_REG_CTRL_MEAS,
					BME680_MODE_MASK, BME680_MODE_FORCED);
		if (ret < 0)
			dev_err(dev, "failed to set forced mode\n");

	} else {
		ret = regmap_write_bits(data->regmap, BME680_REG_CTRL_MEAS,
					BME680_MODE_MASK, BME680_MODE_SLEEP);
		if (ret < 0)
			dev_err(dev, "failed to set sleep mode\n");

	}

	return ret;
}

static u8 bme680_oversampling_to_reg(u8 val)
{
	return ilog2(val) + 1;
}

/*
 * Taken from Bosch BME680 API:
 * https://github.com/boschsensortec/BME68x_SensorAPI/blob/v4.4.8/bme68x.c#L490
 */
static int bme680_wait_for_eoc(struct bme680_data *data)
{
	struct device *dev = regmap_get_device(data->regmap);
<<<<<<< HEAD
	unsigned int check;
=======
>>>>>>> 2d5404ca
	int ret;
	/*
	 * (Sum of oversampling ratios * time per oversampling) +
	 * TPH measurement + gas measurement + wait transition from forced mode
	 * + heater duration
	 */
	int wait_eoc_us = ((data->oversampling_temp + data->oversampling_press +
			   data->oversampling_humid) * 1936) + (477 * 4) +
			   (477 * 5) + 1000 + (data->heater_dur * 1000);

	usleep_range(wait_eoc_us, wait_eoc_us + 100);

<<<<<<< HEAD
	ret = regmap_read(data->regmap, BME680_REG_MEAS_STAT_0, &check);
=======
	ret = regmap_read(data->regmap, BME680_REG_MEAS_STAT_0, &data->check);
>>>>>>> 2d5404ca
	if (ret) {
		dev_err(dev, "failed to read measurement status register.\n");
		return ret;
	}
<<<<<<< HEAD
	if (check & BME680_MEAS_BIT) {
		dev_err(dev, "Device measurement cycle incomplete.\n");
		return -EBUSY;
	}
	if (!(check & BME680_NEW_DATA_BIT)) {
=======
	if (data->check & BME680_MEAS_BIT) {
		dev_err(dev, "Device measurement cycle incomplete.\n");
		return -EBUSY;
	}
	if (!(data->check & BME680_NEW_DATA_BIT)) {
>>>>>>> 2d5404ca
		dev_err(dev, "No new data available from the device.\n");
		return -ENODATA;
	}

	return 0;
}

static int bme680_chip_config(struct bme680_data *data)
{
	struct device *dev = regmap_get_device(data->regmap);
	int ret;
	u8 osrs;

	osrs = FIELD_PREP(
		BME680_OSRS_HUMIDITY_MASK,
		bme680_oversampling_to_reg(data->oversampling_humid));
	/*
	 * Highly recommended to set oversampling of humidity before
	 * temperature/pressure oversampling.
	 */
	ret = regmap_update_bits(data->regmap, BME680_REG_CTRL_HUMIDITY,
				 BME680_OSRS_HUMIDITY_MASK, osrs);
	if (ret < 0) {
		dev_err(dev, "failed to write ctrl_hum register\n");
		return ret;
	}

	/* IIR filter settings */
	ret = regmap_update_bits(data->regmap, BME680_REG_CONFIG,
				 BME680_FILTER_MASK,
				 BME680_FILTER_COEFF_VAL);
	if (ret < 0) {
		dev_err(dev, "failed to write config register\n");
		return ret;
	}

	osrs = FIELD_PREP(BME680_OSRS_TEMP_MASK,
			  bme680_oversampling_to_reg(data->oversampling_temp)) |
	       FIELD_PREP(BME680_OSRS_PRESS_MASK,
			  bme680_oversampling_to_reg(data->oversampling_press));
	ret = regmap_write_bits(data->regmap, BME680_REG_CTRL_MEAS,
				BME680_OSRS_TEMP_MASK | BME680_OSRS_PRESS_MASK,
				osrs);
	if (ret < 0) {
		dev_err(dev, "failed to write ctrl_meas register\n");
		return ret;
	}

	return 0;
}

static int bme680_gas_config(struct bme680_data *data)
{
	struct device *dev = regmap_get_device(data->regmap);
	int ret;
	u8 heatr_res, heatr_dur;

	/* Go to sleep */
	ret = bme680_set_mode(data, false);
	if (ret < 0)
		return ret;

	heatr_res = bme680_calc_heater_res(data, data->heater_temp);

	/* set target heater temperature */
	ret = regmap_write(data->regmap, BME680_REG_RES_HEAT_0, heatr_res);
	if (ret < 0) {
		dev_err(dev, "failed to write res_heat_0 register\n");
		return ret;
	}

	heatr_dur = bme680_calc_heater_dur(data->heater_dur);

	/* set target heating duration */
	ret = regmap_write(data->regmap, BME680_REG_GAS_WAIT_0, heatr_dur);
	if (ret < 0) {
		dev_err(dev, "failed to write gas_wait_0 register\n");
		return ret;
	}

	/* Enable the gas sensor and select heater profile set-point 0 */
	ret = regmap_update_bits(data->regmap, BME680_REG_CTRL_GAS_1,
				 BME680_RUN_GAS_MASK | BME680_NB_CONV_MASK,
				 FIELD_PREP(BME680_RUN_GAS_MASK, 1) |
				 FIELD_PREP(BME680_NB_CONV_MASK, 0));
	if (ret < 0)
		dev_err(dev, "failed to write ctrl_gas_1 register\n");

	return ret;
}

static int bme680_read_temp(struct bme680_data *data, int *val)
{
	int ret;
	u32 adc_temp;
	s16 comp_temp;

<<<<<<< HEAD
	/* set forced mode to trigger measurement */
	ret = bme680_set_mode(data, true);
	if (ret < 0)
		return ret;

	ret = bme680_wait_for_eoc(data);
	if (ret)
		return ret;

	ret = regmap_bulk_read(data->regmap, BME680_REG_TEMP_MSB,
			       &tmp, 3);
	if (ret < 0) {
		dev_err(dev, "failed to read temperature\n");
=======
	ret = bme680_read_temp_adc(data, &adc_temp);
	if (ret)
>>>>>>> 2d5404ca
		return ret;

	comp_temp = bme680_compensate_temp(data, adc_temp);
	*val = comp_temp * 10; /* Centidegrees to millidegrees */
	return IIO_VAL_INT;
}

static int bme680_read_press(struct bme680_data *data,
			     int *val, int *val2)
{
	int ret;
	u32 adc_press;
	s32 t_fine;

	ret = bme680_get_t_fine(data, &t_fine);
	if (ret)
		return ret;

	ret = bme680_read_press_adc(data, &adc_press);
	if (ret)
		return ret;

<<<<<<< HEAD
	*val = bme680_compensate_press(data, adc_press);
=======
	*val = bme680_compensate_press(data, adc_press, t_fine);
>>>>>>> 2d5404ca
	*val2 = 1000;
	return IIO_VAL_FRACTIONAL;
}

static int bme680_read_humid(struct bme680_data *data,
			     int *val, int *val2)
{
	int ret;
	u32 adc_humidity, comp_humidity;
	s32 t_fine;

	ret = bme680_get_t_fine(data, &t_fine);
	if (ret)
		return ret;

	ret = bme680_read_humid_adc(data, &adc_humidity);
	if (ret)
		return ret;

	comp_humidity = bme680_compensate_humid(data, adc_humidity, t_fine);

	*val = comp_humidity;
	*val2 = 1000;
	return IIO_VAL_FRACTIONAL;
}

static int bme680_read_gas(struct bme680_data *data,
			   int *val)
{
	struct device *dev = regmap_get_device(data->regmap);
	int ret;
	u16 adc_gas_res, gas_regs_val;
	u8 gas_range;

<<<<<<< HEAD
	/* Set heater settings */
	ret = bme680_gas_config(data);
	if (ret < 0) {
		dev_err(dev, "failed to set gas config\n");
		return ret;
	}

	/* set forced mode to trigger measurement */
	ret = bme680_set_mode(data, true);
	if (ret < 0)
		return ret;

	ret = bme680_wait_for_eoc(data);
	if (ret)
		return ret;

	ret = regmap_read(data->regmap, BME680_REG_MEAS_STAT_0, &check);
	if (check & BME680_GAS_MEAS_BIT) {
=======
	ret = regmap_read(data->regmap, BME680_REG_MEAS_STAT_0, &data->check);
	if (data->check & BME680_GAS_MEAS_BIT) {
>>>>>>> 2d5404ca
		dev_err(dev, "gas measurement incomplete\n");
		return -EBUSY;
	}

	ret = regmap_bulk_read(data->regmap, BME680_REG_GAS_MSB,
			       &data->be16, BME680_GAS_NUM_BYTES);
	if (ret < 0) {
		dev_err(dev, "failed to read gas resistance\n");
		return ret;
	}

	gas_regs_val = be16_to_cpu(data->be16);
	adc_gas_res = FIELD_GET(BME680_ADC_GAS_RES, gas_regs_val);

	/*
	 * occurs if either the gas heating duration was insuffient
	 * to reach the target heater temperature or the target
	 * heater temperature was too high for the heater sink to
	 * reach.
	 */
	if ((gas_regs_val & BME680_GAS_STAB_BIT) == 0) {
		dev_err(dev, "heater failed to reach the target temperature\n");
		return -EINVAL;
	}

	gas_range = FIELD_GET(BME680_GAS_RANGE_MASK, gas_regs_val);

	*val = bme680_compensate_gas(data, adc_gas_res, gas_range);
	return IIO_VAL_INT;
}

static int bme680_read_raw(struct iio_dev *indio_dev,
			   struct iio_chan_spec const *chan,
			   int *val, int *val2, long mask)
{
	struct bme680_data *data = iio_priv(indio_dev);
	int ret;

	guard(mutex)(&data->lock);

	/* set forced mode to trigger measurement */
	ret = bme680_set_mode(data, true);
	if (ret < 0)
		return ret;

	ret = bme680_wait_for_eoc(data);
	if (ret)
		return ret;

	guard(mutex)(&data->lock);

	switch (mask) {
	case IIO_CHAN_INFO_PROCESSED:
		switch (chan->type) {
		case IIO_TEMP:
			return bme680_read_temp(data, val);
		case IIO_PRESSURE:
			return bme680_read_press(data, val, val2);
		case IIO_HUMIDITYRELATIVE:
			return bme680_read_humid(data, val, val2);
		case IIO_RESISTANCE:
			return bme680_read_gas(data, val);
		default:
			return -EINVAL;
		}
	case IIO_CHAN_INFO_OVERSAMPLING_RATIO:
		switch (chan->type) {
		case IIO_TEMP:
			*val = data->oversampling_temp;
			return IIO_VAL_INT;
		case IIO_PRESSURE:
			*val = data->oversampling_press;
			return IIO_VAL_INT;
		case IIO_HUMIDITYRELATIVE:
			*val = data->oversampling_humid;
			return IIO_VAL_INT;
		default:
			return -EINVAL;
		}
	default:
		return -EINVAL;
	}
}

static bool bme680_is_valid_oversampling(int rate)
{
	return (rate > 0 && rate <= 16 && is_power_of_2(rate));
}

static int bme680_write_raw(struct iio_dev *indio_dev,
			    struct iio_chan_spec const *chan,
			    int val, int val2, long mask)
{
	struct bme680_data *data = iio_priv(indio_dev);

	guard(mutex)(&data->lock);

	if (val2 != 0)
		return -EINVAL;

	switch (mask) {
	case IIO_CHAN_INFO_OVERSAMPLING_RATIO:
	{
		if (!bme680_is_valid_oversampling(val))
			return -EINVAL;

		switch (chan->type) {
		case IIO_TEMP:
			data->oversampling_temp = val;
			break;
		case IIO_PRESSURE:
			data->oversampling_press = val;
			break;
		case IIO_HUMIDITYRELATIVE:
			data->oversampling_humid = val;
			break;
		default:
			return -EINVAL;
		}

		return bme680_chip_config(data);
	}
	default:
		return -EINVAL;
	}
}

static const char bme680_oversampling_ratio_show[] = "1 2 4 8 16";

static IIO_CONST_ATTR(oversampling_ratio_available,
		      bme680_oversampling_ratio_show);

static struct attribute *bme680_attributes[] = {
	&iio_const_attr_oversampling_ratio_available.dev_attr.attr,
	NULL,
};

static const struct attribute_group bme680_attribute_group = {
	.attrs = bme680_attributes,
};

static const struct iio_info bme680_info = {
	.read_raw = &bme680_read_raw,
	.write_raw = &bme680_write_raw,
	.attrs = &bme680_attribute_group,
};

int bme680_core_probe(struct device *dev, struct regmap *regmap,
		      const char *name)
{
	struct iio_dev *indio_dev;
	struct bme680_data *data;
	int ret;

	indio_dev = devm_iio_device_alloc(dev, sizeof(*data));
	if (!indio_dev)
		return -ENOMEM;

	data = iio_priv(indio_dev);
	mutex_init(&data->lock);
	dev_set_drvdata(dev, indio_dev);
	data->regmap = regmap;
	indio_dev->name = name;
	indio_dev->channels = bme680_channels;
	indio_dev->num_channels = ARRAY_SIZE(bme680_channels);
	indio_dev->info = &bme680_info;
	indio_dev->modes = INDIO_DIRECT_MODE;

	/* default values for the sensor */
	data->oversampling_humid = 2; /* 2X oversampling rate */
	data->oversampling_press = 4; /* 4X oversampling rate */
	data->oversampling_temp = 8;  /* 8X oversampling rate */
	data->heater_temp = 320; /* degree Celsius */
	data->heater_dur = 150;  /* milliseconds */

	ret = regmap_write(regmap, BME680_REG_SOFT_RESET,
			   BME680_CMD_SOFTRESET);
	if (ret < 0)
		return dev_err_probe(dev, ret, "Failed to reset chip\n");

	usleep_range(BME680_STARTUP_TIME_US, BME680_STARTUP_TIME_US + 1000);

	ret = regmap_read(regmap, BME680_REG_CHIP_ID, &data->check);
	if (ret < 0)
		return dev_err_probe(dev, ret, "Error reading chip ID\n");

	if (data->check != BME680_CHIP_ID_VAL) {
		dev_err(dev, "Wrong chip ID, got %x expected %x\n",
			data->check, BME680_CHIP_ID_VAL);
		return -ENODEV;
	}

	ret = bme680_read_calib(data, &data->bme680);
	if (ret < 0) {
		return dev_err_probe(dev, ret,
			"failed to read calibration coefficients at probe\n");
	}

	ret = bme680_chip_config(data);
	if (ret < 0)
		return dev_err_probe(dev, ret,
				     "failed to set chip_config data\n");

	ret = bme680_gas_config(data);
	if (ret < 0)
		return dev_err_probe(dev, ret,
				     "failed to set gas config data\n");

	return devm_iio_device_register(dev, indio_dev);
}
EXPORT_SYMBOL_NS_GPL(bme680_core_probe, IIO_BME680);

MODULE_AUTHOR("Himanshu Jha <himanshujha199640@gmail.com>");
MODULE_DESCRIPTION("Bosch BME680 Driver");
MODULE_LICENSE("GPL v2");<|MERGE_RESOLUTION|>--- conflicted
+++ resolved
@@ -273,14 +273,6 @@
 	if (!calib->par_t2)
 		bme680_read_calib(data, calib);
 
-<<<<<<< HEAD
-	var1 = (adc_temp >> 3) - ((s32)calib->par_t1 << 1);
-	var2 = (var1 * calib->par_t2) >> 11;
-	var3 = ((var1 >> 1) * (var1 >> 1)) >> 12;
-	var3 = (var3 * ((s32)calib->par_t3 << 4)) >> 14;
-	data->t_fine = var2 + var3;
-	calc_temp = (data->t_fine * 5 + 128) >> 8;
-=======
 	var1 = ((s32)adc_temp >> 3) - ((s32)calib->par_t1 << 1);
 	var2 = (var1 * calib->par_t2) >> 11;
 	var3 = ((var1 >> 1) * (var1 >> 1)) >> 12;
@@ -292,7 +284,6 @@
 {
 	u32 adc_temp;
 	int ret;
->>>>>>> 2d5404ca
 
 	ret = bme680_read_temp_adc(data, &adc_temp);
 	if (ret)
@@ -545,10 +536,6 @@
 static int bme680_wait_for_eoc(struct bme680_data *data)
 {
 	struct device *dev = regmap_get_device(data->regmap);
-<<<<<<< HEAD
-	unsigned int check;
-=======
->>>>>>> 2d5404ca
 	int ret;
 	/*
 	 * (Sum of oversampling ratios * time per oversampling) +
@@ -561,28 +548,16 @@
 
 	usleep_range(wait_eoc_us, wait_eoc_us + 100);
 
-<<<<<<< HEAD
-	ret = regmap_read(data->regmap, BME680_REG_MEAS_STAT_0, &check);
-=======
 	ret = regmap_read(data->regmap, BME680_REG_MEAS_STAT_0, &data->check);
->>>>>>> 2d5404ca
 	if (ret) {
 		dev_err(dev, "failed to read measurement status register.\n");
 		return ret;
 	}
-<<<<<<< HEAD
-	if (check & BME680_MEAS_BIT) {
-		dev_err(dev, "Device measurement cycle incomplete.\n");
-		return -EBUSY;
-	}
-	if (!(check & BME680_NEW_DATA_BIT)) {
-=======
 	if (data->check & BME680_MEAS_BIT) {
 		dev_err(dev, "Device measurement cycle incomplete.\n");
 		return -EBUSY;
 	}
 	if (!(data->check & BME680_NEW_DATA_BIT)) {
->>>>>>> 2d5404ca
 		dev_err(dev, "No new data available from the device.\n");
 		return -ENODATA;
 	}
@@ -680,24 +655,8 @@
 	u32 adc_temp;
 	s16 comp_temp;
 
-<<<<<<< HEAD
-	/* set forced mode to trigger measurement */
-	ret = bme680_set_mode(data, true);
-	if (ret < 0)
-		return ret;
-
-	ret = bme680_wait_for_eoc(data);
-	if (ret)
-		return ret;
-
-	ret = regmap_bulk_read(data->regmap, BME680_REG_TEMP_MSB,
-			       &tmp, 3);
-	if (ret < 0) {
-		dev_err(dev, "failed to read temperature\n");
-=======
 	ret = bme680_read_temp_adc(data, &adc_temp);
 	if (ret)
->>>>>>> 2d5404ca
 		return ret;
 
 	comp_temp = bme680_compensate_temp(data, adc_temp);
@@ -720,11 +679,7 @@
 	if (ret)
 		return ret;
 
-<<<<<<< HEAD
-	*val = bme680_compensate_press(data, adc_press);
-=======
 	*val = bme680_compensate_press(data, adc_press, t_fine);
->>>>>>> 2d5404ca
 	*val2 = 1000;
 	return IIO_VAL_FRACTIONAL;
 }
@@ -759,29 +714,8 @@
 	u16 adc_gas_res, gas_regs_val;
 	u8 gas_range;
 
-<<<<<<< HEAD
-	/* Set heater settings */
-	ret = bme680_gas_config(data);
-	if (ret < 0) {
-		dev_err(dev, "failed to set gas config\n");
-		return ret;
-	}
-
-	/* set forced mode to trigger measurement */
-	ret = bme680_set_mode(data, true);
-	if (ret < 0)
-		return ret;
-
-	ret = bme680_wait_for_eoc(data);
-	if (ret)
-		return ret;
-
-	ret = regmap_read(data->regmap, BME680_REG_MEAS_STAT_0, &check);
-	if (check & BME680_GAS_MEAS_BIT) {
-=======
 	ret = regmap_read(data->regmap, BME680_REG_MEAS_STAT_0, &data->check);
 	if (data->check & BME680_GAS_MEAS_BIT) {
->>>>>>> 2d5404ca
 		dev_err(dev, "gas measurement incomplete\n");
 		return -EBUSY;
 	}
@@ -830,8 +764,6 @@
 	ret = bme680_wait_for_eoc(data);
 	if (ret)
 		return ret;
-
-	guard(mutex)(&data->lock);
 
 	switch (mask) {
 	case IIO_CHAN_INFO_PROCESSED:
