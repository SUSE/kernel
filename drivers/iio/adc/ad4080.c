// SPDX-License-Identifier: GPL-2.0-only
/*
 * Analog Devices AD4080 SPI ADC driver
 *
 * Copyright 2025 Analog Devices Inc.
 */

#include <linux/array_size.h>
#include <linux/bitfield.h>
#include <linux/bits.h>
#include <linux/clk.h>
#include <linux/device.h>
#include <linux/err.h>
#include <linux/iio/backend.h>
#include <linux/iio/iio.h>
#include <linux/mod_devicetable.h>
#include <linux/module.h>
#include <linux/mutex.h>
#include <linux/regmap.h>
#include <linux/regulator/consumer.h>
#include <linux/spi/spi.h>
#include <linux/types.h>
#include <linux/unaligned.h>
#include <linux/units.h>

/* Register Definition */
#define AD4080_REG_INTERFACE_CONFIG_A				0x00
#define AD4080_REG_INTERFACE_CONFIG_B				0x01
#define AD4080_REG_DEVICE_CONFIG				0x02
#define AD4080_REG_CHIP_TYPE					0x03
#define AD4080_REG_PRODUCT_ID_L					0x04
#define AD4080_REG_PRODUCT_ID_H					0x05
#define AD4080_REG_CHIP_GRADE					0x06
#define AD4080_REG_SCRATCH_PAD					0x0A
#define AD4080_REG_SPI_REVISION					0x0B
#define AD4080_REG_VENDOR_L					0x0C
#define AD4080_REG_VENDOR_H					0x0D
#define AD4080_REG_STREAM_MODE					0x0E
#define AD4080_REG_TRANSFER_CONFIG				0x0F
#define AD4080_REG_INTERFACE_CONFIG_C				0x10
#define AD4080_REG_INTERFACE_STATUS_A				0x11
#define AD4080_REG_DEVICE_STATUS				0x14
#define AD4080_REG_ADC_DATA_INTF_CONFIG_A			0x15
#define AD4080_REG_ADC_DATA_INTF_CONFIG_B			0x16
#define AD4080_REG_ADC_DATA_INTF_CONFIG_C			0x17
#define AD4080_REG_PWR_CTRL					0x18
#define AD4080_REG_GPIO_CONFIG_A				0x19
#define AD4080_REG_GPIO_CONFIG_B				0x1A
#define AD4080_REG_GPIO_CONFIG_C				0x1B
#define AD4080_REG_GENERAL_CONFIG				0x1C
#define AD4080_REG_FIFO_WATERMARK_LSB				0x1D
#define AD4080_REG_FIFO_WATERMARK_MSB				0x1E
#define AD4080_REG_EVENT_HYSTERESIS_LSB				0x1F
#define AD4080_REG_EVENT_HYSTERESIS_MSB				0x20
#define AD4080_REG_EVENT_DETECTION_HI_LSB			0x21
#define AD4080_REG_EVENT_DETECTION_HI_MSB			0x22
#define AD4080_REG_EVENT_DETECTION_LO_LSB			0x23
#define AD4080_REG_EVENT_DETECTION_LO_MSB			0x24
#define AD4080_REG_OFFSET_LSB					0x25
#define AD4080_REG_OFFSET_MSB					0x26
#define AD4080_REG_GAIN_LSB					0x27
#define AD4080_REG_GAIN_MSB					0x28
#define AD4080_REG_FILTER_CONFIG				0x29

/* AD4080_REG_INTERFACE_CONFIG_A Bit Definition */
#define AD4080_INTERFACE_CONFIG_A_SW_RESET			(BIT(7) | BIT(0))
#define AD4080_INTERFACE_CONFIG_A_ADDR_ASC			BIT(5)
#define AD4080_INTERFACE_CONFIG_A_SDO_ENABLE			BIT(4)

/* AD4080_REG_INTERFACE_CONFIG_B Bit Definition */
#define AD4080_INTERFACE_CONFIG_B_SINGLE_INST			BIT(7)
#define AD4080_INTERFACE_CONFIG_B_SHORT_INST			BIT(3)

/* AD4080_REG_DEVICE_CONFIG Bit Definition */
#define AD4080_DEVICE_CONFIG_OPERATING_MODES_MSK		GENMASK(1, 0)

/* AD4080_REG_TRANSFER_CONFIG Bit Definition */
#define AD4080_TRANSFER_CONFIG_KEEP_STREAM_LENGTH_VAL		BIT(2)

/* AD4080_REG_INTERFACE_CONFIG_C Bit Definition */
#define AD4080_INTERFACE_CONFIG_C_STRICT_REG_ACCESS		BIT(5)

/* AD4080_REG_ADC_DATA_INTF_CONFIG_A Bit Definition */
#define AD4080_ADC_DATA_INTF_CONFIG_A_RESERVED_CONFIG_A		BIT(6)
#define AD4080_ADC_DATA_INTF_CONFIG_A_INTF_CHK_EN		BIT(4)
#define AD4080_ADC_DATA_INTF_CONFIG_A_SPI_LVDS_LANES		BIT(2)
#define AD4080_ADC_DATA_INTF_CONFIG_A_DATA_INTF_MODE		BIT(0)

/* AD4080_REG_ADC_DATA_INTF_CONFIG_B Bit Definition */
#define AD4080_ADC_DATA_INTF_CONFIG_B_LVDS_CNV_CLK_CNT_MSK	GENMASK(7, 4)
#define AD4080_ADC_DATA_INTF_CONFIG_B_LVDS_SELF_CLK_MODE	BIT(3)
#define AD4080_ADC_DATA_INTF_CONFIG_B_LVDS_CNV_EN		BIT(0)

/* AD4080_REG_ADC_DATA_INTF_CONFIG_C Bit Definition */
#define AD4080_ADC_DATA_INTF_CONFIG_C_LVDS_VOD_MSK		GENMASK(6, 4)

/* AD4080_REG_PWR_CTRL Bit Definition */
#define AD4080_PWR_CTRL_ANA_DIG_LDO_PD				BIT(1)
#define AD4080_PWR_CTRL_INTF_LDO_PD				BIT(0)

/* AD4080_REG_GPIO_CONFIG_A Bit Definition */
#define AD4080_GPIO_CONFIG_A_GPO_1_EN				BIT(1)
#define AD4080_GPIO_CONFIG_A_GPO_0_EN				BIT(0)

/* AD4080_REG_GPIO_CONFIG_B Bit Definition */
#define AD4080_GPIO_CONFIG_B_GPIO_1_SEL_MSK			GENMASK(7, 4)
#define AD4080_GPIO_CONFIG_B_GPIO_0_SEL_MSK			GENMASK(3, 0)
#define AD4080_GPIO_CONFIG_B_GPIO_SPI_SDO			0
#define AD4080_GPIO_CONFIG_B_GPIO_FIFO_FULL			1
#define AD4080_GPIO_CONFIG_B_GPIO_FIFO_READ_DONE		2
#define AD4080_GPIO_CONFIG_B_GPIO_FILTER_RES_RDY		3
#define AD4080_GPIO_CONFIG_B_GPIO_H_THRESH			4
#define AD4080_GPIO_CONFIG_B_GPIO_L_THRESH			5
#define AD4080_GPIO_CONFIG_B_GPIO_STATUS_ALERT			6
#define AD4080_GPIO_CONFIG_B_GPIO_GPIO_DATA			7
#define AD4080_GPIO_CONFIG_B_GPIO_FILTER_SYNC			8
#define AD4080_GPIO_CONFIG_B_GPIO_EXTERNAL_EVENT		9

/* AD4080_REG_FIFO_CONFIG Bit Definition */
#define AD4080_FIFO_CONFIG_FIFO_MODE_MSK			GENMASK(1, 0)

/* AD4080_REG_FILTER_CONFIG Bit Definition */
#define AD4080_FILTER_CONFIG_SINC_DEC_RATE_MSK			GENMASK(6, 3)
#define AD4080_FILTER_CONFIG_FILTER_SEL_MSK			GENMASK(1, 0)

/* Miscellaneous Definitions */
#define AD4080_SPI_READ						BIT(7)
#define AD4080_CHIP_ID						0x0050
<<<<<<< HEAD
=======
#define AD4081_CHIP_ID						0x0051
#define AD4083_CHIP_ID						0x0053
#define AD4084_CHIP_ID						0x0054
#define AD4086_CHIP_ID						0x0056
#define AD4087_CHIP_ID						0x0057
>>>>>>> 8f0b4cce

#define AD4080_LVDS_CNV_CLK_CNT_MAX				7

#define AD4080_MAX_SAMP_FREQ					40000000
#define AD4080_MIN_SAMP_FREQ					1250000

enum ad4080_filter_type {
	FILTER_NONE,
	SINC_1,
	SINC_5,
	SINC_5_COMP
};

static const unsigned int ad4080_scale_table[][2] = {
	{ 6000, 0 },
};

static const char *const ad4080_filter_type_iio_enum[] = {
	[FILTER_NONE]      = "none",
	[SINC_1]           = "sinc1",
	[SINC_5]           = "sinc5",
	[SINC_5_COMP]      = "sinc5+pf1",
};

static const int ad4080_dec_rate_avail[] = {
	2, 4, 8, 16, 32, 64, 128, 256, 512, 1024,
};

static const int ad4080_dec_rate_none[] = { 1 };

static const char * const ad4080_power_supplies[] = {
	"vdd33", "vdd11", "vddldo", "iovdd", "vrefin",
};

struct ad4080_chip_info {
	const char *name;
	unsigned int product_id;
	int num_scales;
	const unsigned int (*scale_table)[2];
	const struct iio_chan_spec *channels;
	unsigned int num_channels;
	unsigned int lvds_cnv_clk_cnt_max;
};

struct ad4080_state {
	struct regmap			*regmap;
	struct iio_backend		*back;
	const struct ad4080_chip_info	*info;
	/*
	 * Synchronize access to members the of driver state, and ensure
	 * atomicity of consecutive regmap operations.
	 */
	struct mutex			lock;
	unsigned int			num_lanes;
	unsigned int			dec_rate;
	unsigned long			clk_rate;
	enum ad4080_filter_type		filter_type;
	bool				lvds_cnv_en;
};

static const struct regmap_config ad4080_regmap_config = {
	.reg_bits = 16,
	.val_bits = 8,
	.read_flag_mask = BIT(7),
	.max_register = 0x29,
};

static int ad4080_reg_access(struct iio_dev *indio_dev, unsigned int reg,
			     unsigned int writeval, unsigned int *readval)
{
	struct ad4080_state *st = iio_priv(indio_dev);

	if (readval)
		return regmap_read(st->regmap, reg, readval);

	return regmap_write(st->regmap, reg, writeval);
}

static int ad4080_get_scale(struct ad4080_state *st, int *val, int *val2)
{
	unsigned int tmp;

	tmp = (st->info->scale_table[0][0] * 1000000ULL) >>
		    st->info->channels[0].scan_type.realbits;
	*val = tmp / 1000000;
	*val2 = tmp % 1000000;

	return IIO_VAL_INT_PLUS_NANO;
}

static unsigned int ad4080_get_dec_rate(struct iio_dev *dev,
					const struct iio_chan_spec *chan)
{
	struct ad4080_state *st = iio_priv(dev);
	int ret;
	unsigned int data;

	ret = regmap_read(st->regmap, AD4080_REG_FILTER_CONFIG, &data);
	if (ret)
		return ret;

	return 1 << (FIELD_GET(AD4080_FILTER_CONFIG_SINC_DEC_RATE_MSK, data) + 1);
}

static int ad4080_set_dec_rate(struct iio_dev *dev,
			       const struct iio_chan_spec *chan,
			       unsigned int mode)
{
	struct ad4080_state *st = iio_priv(dev);

	guard(mutex)(&st->lock);

	if ((st->filter_type >= SINC_5 && mode >= 512) || mode < 2)
		return -EINVAL;

	return regmap_update_bits(st->regmap, AD4080_REG_FILTER_CONFIG,
				  AD4080_FILTER_CONFIG_SINC_DEC_RATE_MSK,
				  FIELD_PREP(AD4080_FILTER_CONFIG_SINC_DEC_RATE_MSK,
					     (ilog2(mode) - 1)));
}

static int ad4080_read_raw(struct iio_dev *indio_dev,
			   struct iio_chan_spec const *chan,
			   int *val, int *val2, long m)
{
	struct ad4080_state *st = iio_priv(indio_dev);
	int dec_rate;

	switch (m) {
	case IIO_CHAN_INFO_SCALE:
		return ad4080_get_scale(st, val, val2);
	case IIO_CHAN_INFO_SAMP_FREQ:
		dec_rate = ad4080_get_dec_rate(indio_dev, chan);
		if (dec_rate < 0)
			return dec_rate;
		if (st->filter_type == SINC_5_COMP)
			dec_rate *= 2;
		if (st->filter_type)
			*val = DIV_ROUND_CLOSEST(st->clk_rate, dec_rate);
		else
			*val = st->clk_rate;
		return IIO_VAL_INT;
	case IIO_CHAN_INFO_OVERSAMPLING_RATIO:
		if (st->filter_type == FILTER_NONE) {
			*val = 1;
		} else {
			*val = ad4080_get_dec_rate(indio_dev, chan);
			if (*val < 0)
				return *val;
		}
		return IIO_VAL_INT;
	default:
		return -EINVAL;
	}
}

static int ad4080_write_raw(struct iio_dev *indio_dev,
			    struct iio_chan_spec const *chan,
			    int val, int val2, long mask)
{
	struct ad4080_state *st = iio_priv(indio_dev);

	switch (mask) {
	case IIO_CHAN_INFO_OVERSAMPLING_RATIO:
		if (st->filter_type == FILTER_NONE && val > 1)
			return -EINVAL;

		return ad4080_set_dec_rate(indio_dev, chan, val);
	default:
		return -EINVAL;
	}
}

static int ad4080_lvds_sync_write(struct ad4080_state *st)
{
	struct device *dev = regmap_get_device(st->regmap);
	int ret;

	ret = regmap_set_bits(st->regmap, AD4080_REG_ADC_DATA_INTF_CONFIG_A,
			      AD4080_ADC_DATA_INTF_CONFIG_A_INTF_CHK_EN);
	if (ret)
		return ret;

	ret = iio_backend_interface_data_align(st->back, 10000);
	if (ret)
		return dev_err_probe(dev, ret,
				     "Data alignment process failed\n");

	dev_dbg(dev, "Success: Pattern correct and Locked!\n");
	return regmap_clear_bits(st->regmap, AD4080_REG_ADC_DATA_INTF_CONFIG_A,
				 AD4080_ADC_DATA_INTF_CONFIG_A_INTF_CHK_EN);
}

static int ad4080_get_filter_type(struct iio_dev *dev,
				  const struct iio_chan_spec *chan)
{
	struct ad4080_state *st = iio_priv(dev);
	unsigned int data;
	int ret;

	ret = regmap_read(st->regmap, AD4080_REG_FILTER_CONFIG, &data);
	if (ret)
		return ret;

	return FIELD_GET(AD4080_FILTER_CONFIG_FILTER_SEL_MSK, data);
}

static int ad4080_set_filter_type(struct iio_dev *dev,
				  const struct iio_chan_spec *chan,
				  unsigned int mode)
{
	struct ad4080_state *st = iio_priv(dev);
	int dec_rate;
	int ret;

	guard(mutex)(&st->lock);

	dec_rate = ad4080_get_dec_rate(dev, chan);
	if (dec_rate < 0)
		return dec_rate;

	if (mode >= SINC_5 && dec_rate >= 512)
		return -EINVAL;

	ret = iio_backend_filter_type_set(st->back, mode);
	if (ret)
		return ret;

	ret = regmap_update_bits(st->regmap, AD4080_REG_FILTER_CONFIG,
				 AD4080_FILTER_CONFIG_FILTER_SEL_MSK,
				 FIELD_PREP(AD4080_FILTER_CONFIG_FILTER_SEL_MSK,
					    mode));
	if (ret)
		return ret;

	st->filter_type = mode;

	return 0;
}

static int ad4080_read_avail(struct iio_dev *indio_dev,
			     struct iio_chan_spec const *chan,
			     const int **vals, int *type, int *length,
			     long mask)
{
	struct ad4080_state *st = iio_priv(indio_dev);

	switch (mask) {
	case IIO_CHAN_INFO_OVERSAMPLING_RATIO:
		switch (st->filter_type) {
		case FILTER_NONE:
			*vals = ad4080_dec_rate_none;
			*length = ARRAY_SIZE(ad4080_dec_rate_none);
			break;
		default:
			*vals = ad4080_dec_rate_avail;
			*length = st->filter_type >= SINC_5 ?
				  (ARRAY_SIZE(ad4080_dec_rate_avail) - 2) :
				  ARRAY_SIZE(ad4080_dec_rate_avail);
			break;
		}
		*type = IIO_VAL_INT;
		return IIO_AVAIL_LIST;
	default:
		return -EINVAL;
	}
}

static const struct iio_info ad4080_iio_info = {
	.debugfs_reg_access = ad4080_reg_access,
	.read_raw = ad4080_read_raw,
	.write_raw = ad4080_write_raw,
	.read_avail = ad4080_read_avail,
};

static const struct iio_enum ad4080_filter_type_enum = {
	.items = ad4080_filter_type_iio_enum,
	.num_items = ARRAY_SIZE(ad4080_filter_type_iio_enum),
	.set = ad4080_set_filter_type,
	.get = ad4080_get_filter_type,
};

static struct iio_chan_spec_ext_info ad4080_ext_info[] = {
	IIO_ENUM("filter_type", IIO_SHARED_BY_ALL, &ad4080_filter_type_enum),
	IIO_ENUM_AVAILABLE("filter_type", IIO_SHARED_BY_ALL,
			   &ad4080_filter_type_enum),
	{ }
};

#define AD4080_CHANNEL_DEFINE(bits, storage) {				\
	.type = IIO_VOLTAGE,						\
	.indexed = 1,							\
	.channel = 0,							\
	.info_mask_separate = BIT(IIO_CHAN_INFO_SCALE),			\
	.info_mask_shared_by_all = BIT(IIO_CHAN_INFO_SAMP_FREQ) |	\
			BIT(IIO_CHAN_INFO_OVERSAMPLING_RATIO),		\
	.info_mask_shared_by_all_available =				\
			BIT(IIO_CHAN_INFO_OVERSAMPLING_RATIO),		\
	.ext_info = ad4080_ext_info,					\
	.scan_index = 0,						\
	.scan_type = {							\
		.sign = 's',						\
		.realbits = (bits),					\
		.storagebits = (storage),				\
	},								\
}

static const struct iio_chan_spec ad4080_channel = AD4080_CHANNEL_DEFINE(20, 32);

static const struct iio_chan_spec ad4081_channel = AD4080_CHANNEL_DEFINE(20, 32);

static const struct iio_chan_spec ad4083_channel = AD4080_CHANNEL_DEFINE(16, 16);

static const struct iio_chan_spec ad4084_channel = AD4080_CHANNEL_DEFINE(16, 16);

static const struct iio_chan_spec ad4086_channel = AD4080_CHANNEL_DEFINE(14, 16);

static const struct iio_chan_spec ad4087_channel = AD4080_CHANNEL_DEFINE(14, 16);

static const struct ad4080_chip_info ad4080_chip_info = {
	.name = "ad4080",
	.product_id = AD4080_CHIP_ID,
	.scale_table = ad4080_scale_table,
	.num_scales = ARRAY_SIZE(ad4080_scale_table),
	.num_channels = 1,
	.channels = &ad4080_channel,
	.lvds_cnv_clk_cnt_max = AD4080_LVDS_CNV_CLK_CNT_MAX,
};

static const struct ad4080_chip_info ad4081_chip_info = {
	.name = "ad4081",
	.product_id = AD4081_CHIP_ID,
	.scale_table = ad4080_scale_table,
	.num_scales = ARRAY_SIZE(ad4080_scale_table),
	.num_channels = 1,
	.channels = &ad4081_channel,
	.lvds_cnv_clk_cnt_max = 2,
};

static const struct ad4080_chip_info ad4083_chip_info = {
	.name = "ad4083",
	.product_id = AD4083_CHIP_ID,
	.scale_table = ad4080_scale_table,
	.num_scales = ARRAY_SIZE(ad4080_scale_table),
	.num_channels = 1,
	.channels = &ad4083_channel,
	.lvds_cnv_clk_cnt_max = 5,
};

static const struct ad4080_chip_info ad4084_chip_info = {
	.name = "ad4084",
	.product_id = AD4084_CHIP_ID,
	.scale_table = ad4080_scale_table,
	.num_scales = ARRAY_SIZE(ad4080_scale_table),
	.num_channels = 1,
	.channels = &ad4084_channel,
	.lvds_cnv_clk_cnt_max = 2,
};

static const struct ad4080_chip_info ad4086_chip_info = {
	.name = "ad4086",
	.product_id = AD4086_CHIP_ID,
	.scale_table = ad4080_scale_table,
	.num_scales = ARRAY_SIZE(ad4080_scale_table),
	.num_channels = 1,
	.channels = &ad4086_channel,
	.lvds_cnv_clk_cnt_max = 4,
};

static const struct ad4080_chip_info ad4087_chip_info = {
	.name = "ad4087",
	.product_id = AD4087_CHIP_ID,
	.scale_table = ad4080_scale_table,
	.num_scales = ARRAY_SIZE(ad4080_scale_table),
	.num_channels = 1,
	.channels = &ad4087_channel,
	.lvds_cnv_clk_cnt_max = 1,
};

static int ad4080_setup(struct iio_dev *indio_dev)
{
	struct ad4080_state *st = iio_priv(indio_dev);
	struct device *dev = regmap_get_device(st->regmap);
	__le16 id_le;
	u16 id;
	int ret;

	ret = regmap_write(st->regmap, AD4080_REG_INTERFACE_CONFIG_A,
			   AD4080_INTERFACE_CONFIG_A_SW_RESET);
	if (ret)
		return ret;

	ret = regmap_write(st->regmap, AD4080_REG_INTERFACE_CONFIG_A,
			   AD4080_INTERFACE_CONFIG_A_SDO_ENABLE);
	if (ret)
		return ret;

	ret = regmap_bulk_read(st->regmap, AD4080_REG_PRODUCT_ID_L, &id_le,
			       sizeof(id_le));
	if (ret)
		return ret;

	id = le16_to_cpu(id_le);
<<<<<<< HEAD
	if (id != AD4080_CHIP_ID)
=======
	if (id != st->info->product_id)
>>>>>>> 8f0b4cce
		dev_info(dev, "Unrecognized CHIP_ID 0x%X\n", id);

	ret = regmap_set_bits(st->regmap, AD4080_REG_GPIO_CONFIG_A,
			      AD4080_GPIO_CONFIG_A_GPO_1_EN);
	if (ret)
		return ret;

	ret = regmap_write(st->regmap, AD4080_REG_GPIO_CONFIG_B,
			   FIELD_PREP(AD4080_GPIO_CONFIG_B_GPIO_1_SEL_MSK,
				      AD4080_GPIO_CONFIG_B_GPIO_FILTER_RES_RDY));
	if (ret)
		return ret;

	ret = iio_backend_num_lanes_set(st->back, st->num_lanes);
	if (ret)
		return ret;

	if (!st->lvds_cnv_en)
		return 0;

	/* Set maximum LVDS Data Transfer Latency */
	ret = regmap_update_bits(st->regmap,
				 AD4080_REG_ADC_DATA_INTF_CONFIG_B,
				 AD4080_ADC_DATA_INTF_CONFIG_B_LVDS_CNV_CLK_CNT_MSK,
				 FIELD_PREP(AD4080_ADC_DATA_INTF_CONFIG_B_LVDS_CNV_CLK_CNT_MSK,
					    st->info->lvds_cnv_clk_cnt_max));
	if (ret)
		return ret;

	if (st->num_lanes > 1) {
		ret = regmap_set_bits(st->regmap, AD4080_REG_ADC_DATA_INTF_CONFIG_A,
				      AD4080_ADC_DATA_INTF_CONFIG_A_SPI_LVDS_LANES);
		if (ret)
			return ret;
	}

	ret = regmap_set_bits(st->regmap,
			      AD4080_REG_ADC_DATA_INTF_CONFIG_B,
			      AD4080_ADC_DATA_INTF_CONFIG_B_LVDS_CNV_EN);
	if (ret)
		return ret;

	return ad4080_lvds_sync_write(st);
}

static int ad4080_properties_parse(struct ad4080_state *st)
{
	struct device *dev = regmap_get_device(st->regmap);

	st->lvds_cnv_en = device_property_read_bool(dev, "adi,lvds-cnv-enable");

	st->num_lanes = 1;
	device_property_read_u32(dev, "adi,num-lanes", &st->num_lanes);
	if (!st->num_lanes || st->num_lanes > 2)
		return dev_err_probe(dev, -EINVAL,
				     "Invalid 'adi,num-lanes' value: %u",
				     st->num_lanes);

	return 0;
}

static int ad4080_probe(struct spi_device *spi)
{
	struct iio_dev *indio_dev;
	struct device *dev = &spi->dev;
	struct ad4080_state *st;
	struct clk *clk;
	int ret;

	indio_dev = devm_iio_device_alloc(&spi->dev, sizeof(*st));
	if (!indio_dev)
		return -ENOMEM;

	st = iio_priv(indio_dev);

	ret = devm_regulator_bulk_get_enable(dev,
					     ARRAY_SIZE(ad4080_power_supplies),
					     ad4080_power_supplies);
	if (ret)
		return dev_err_probe(dev, ret,
				     "failed to get and enable supplies\n");

	st->regmap = devm_regmap_init_spi(spi, &ad4080_regmap_config);
	if (IS_ERR(st->regmap))
		return PTR_ERR(st->regmap);

	st->info = spi_get_device_match_data(spi);
	if (!st->info)
		return -ENODEV;

	ret = devm_mutex_init(dev, &st->lock);
	if (ret)
		return ret;

	indio_dev->name = st->info->name;
	indio_dev->channels = st->info->channels;
	indio_dev->num_channels = st->info->num_channels;
	indio_dev->info = &ad4080_iio_info;

	ret = ad4080_properties_parse(st);
	if (ret)
		return ret;

	clk = devm_clk_get_enabled(&spi->dev, "cnv");
	if (IS_ERR(clk))
		return PTR_ERR(clk);

	st->clk_rate = clk_get_rate(clk);

	st->back = devm_iio_backend_get(dev, NULL);
	if (IS_ERR(st->back))
		return PTR_ERR(st->back);

	ret = devm_iio_backend_request_buffer(dev, st->back, indio_dev);
	if (ret)
		return ret;

	ret = devm_iio_backend_enable(dev, st->back);
	if (ret)
		return ret;

	ret = ad4080_setup(indio_dev);
	if (ret)
		return ret;

	return devm_iio_device_register(&spi->dev, indio_dev);
}

static const struct spi_device_id ad4080_id[] = {
	{ "ad4080", (kernel_ulong_t)&ad4080_chip_info },
	{ "ad4081", (kernel_ulong_t)&ad4081_chip_info },
	{ "ad4083", (kernel_ulong_t)&ad4083_chip_info },
	{ "ad4084", (kernel_ulong_t)&ad4084_chip_info },
	{ "ad4086", (kernel_ulong_t)&ad4086_chip_info },
	{ "ad4087", (kernel_ulong_t)&ad4087_chip_info },
	{ }
};
MODULE_DEVICE_TABLE(spi, ad4080_id);

static const struct of_device_id ad4080_of_match[] = {
	{ .compatible = "adi,ad4080", &ad4080_chip_info },
	{ .compatible = "adi,ad4081", &ad4081_chip_info },
	{ .compatible = "adi,ad4083", &ad4083_chip_info },
	{ .compatible = "adi,ad4084", &ad4084_chip_info },
	{ .compatible = "adi,ad4086", &ad4086_chip_info },
	{ .compatible = "adi,ad4087", &ad4087_chip_info },
	{ }
};
MODULE_DEVICE_TABLE(of, ad4080_of_match);

static struct spi_driver ad4080_driver = {
	.driver = {
		.name = "ad4080",
		.of_match_table = ad4080_of_match,
	},
	.probe = ad4080_probe,
	.id_table = ad4080_id,
};
module_spi_driver(ad4080_driver);

MODULE_AUTHOR("Antoniu Miclaus <antoniu.miclaus@analog.com");
MODULE_DESCRIPTION("Analog Devices AD4080");
MODULE_LICENSE("GPL");
MODULE_IMPORT_NS("IIO_BACKEND");<|MERGE_RESOLUTION|>--- conflicted
+++ resolved
@@ -126,14 +126,11 @@
 /* Miscellaneous Definitions */
 #define AD4080_SPI_READ						BIT(7)
 #define AD4080_CHIP_ID						0x0050
-<<<<<<< HEAD
-=======
 #define AD4081_CHIP_ID						0x0051
 #define AD4083_CHIP_ID						0x0053
 #define AD4084_CHIP_ID						0x0054
 #define AD4086_CHIP_ID						0x0056
 #define AD4087_CHIP_ID						0x0057
->>>>>>> 8f0b4cce
 
 #define AD4080_LVDS_CNV_CLK_CNT_MAX				7
 
@@ -537,11 +534,7 @@
 		return ret;
 
 	id = le16_to_cpu(id_le);
-<<<<<<< HEAD
-	if (id != AD4080_CHIP_ID)
-=======
 	if (id != st->info->product_id)
->>>>>>> 8f0b4cce
 		dev_info(dev, "Unrecognized CHIP_ID 0x%X\n", id);
 
 	ret = regmap_set_bits(st->regmap, AD4080_REG_GPIO_CONFIG_A,
