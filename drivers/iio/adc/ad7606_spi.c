// SPDX-License-Identifier: GPL-2.0
/*
 * AD7606 SPI ADC driver
 *
 * Copyright 2011 Analog Devices Inc.
 */

#include <linux/bitmap.h>
#include <linux/err.h>
#include <linux/math.h>
#include <linux/module.h>
#include <linux/pwm.h>
#include <linux/spi/offload/consumer.h>
#include <linux/spi/offload/provider.h>
#include <linux/spi/spi.h>
#include <linux/types.h>
#include <linux/units.h>

#include <linux/iio/buffer-dmaengine.h>
#include <linux/iio/iio.h>

#include <dt-bindings/iio/adc/adi,ad7606.h>

#include "ad7606.h"

#define MAX_SPI_FREQ_HZ		23500000	/* VDRIVE above 4.75 V */

struct spi_bus_data {
	struct spi_offload *offload;
	struct spi_offload_trigger *offload_trigger;
	struct spi_transfer offload_xfer;
	struct spi_message offload_msg;
};

static u16 ad7616_spi_rd_wr_cmd(int addr, char is_write_op)
{
	/*
	 * The address of register consist of one w/r bit
	 * 6 bits of address followed by one reserved bit.
	 */
	return ((addr & 0x7F) << 1) | ((is_write_op & 0x1) << 7);
}

static u16 ad7606b_spi_rd_wr_cmd(int addr, char is_write_op)
{
	/*
	 * The address of register consists of one bit which
	 * specifies a read command placed in bit 6, followed by
	 * 6 bits of address.
	 */
	return (addr & 0x3F) | (((~is_write_op) & 0x1) << 6);
}

static int ad7606_spi_read_block(struct device *dev,
				 int count, void *buf)
{
	struct spi_device *spi = to_spi_device(dev);
	int i, ret;
	unsigned short *data = buf;
	__be16 *bdata = buf;

	ret = spi_read(spi, buf, count * 2);
	if (ret < 0) {
		dev_err(&spi->dev, "SPI read error\n");
		return ret;
	}

	for (i = 0; i < count; i++)
		data[i] = be16_to_cpu(bdata[i]);

	return 0;
}

static int ad7606_spi_read_block14to16(struct device *dev,
				       int count, void *buf)
{
	struct spi_device *spi = to_spi_device(dev);
	struct spi_transfer xfer = {
		.bits_per_word = 14,
		.len = count * sizeof(u16),
		.rx_buf = buf,
	};

	return spi_sync_transfer(spi, &xfer, 1);
}

static int ad7606_spi_read_block18to32(struct device *dev,
				       int count, void *buf)
{
	struct spi_device *spi = to_spi_device(dev);
	struct spi_transfer xfer = {
		.bits_per_word = 18,
		.len = count * sizeof(u32),
		.rx_buf = buf,
	};

	return spi_sync_transfer(spi, &xfer, 1);
}

static int ad7606_spi_reg_read(struct ad7606_state *st, unsigned int addr)
{
	struct spi_device *spi = to_spi_device(st->dev);
	struct spi_transfer t[] = {
		{
			.tx_buf = &st->d16[0],
			.len = 2,
			.cs_change = 1,
		}, {
			.rx_buf = &st->d16[1],
			.len = 2,
		},
	};
	int ret;

	st->d16[0] = cpu_to_be16(st->bops->rd_wr_cmd(addr, 0) << 8);

	ret = spi_sync_transfer(spi, t, ARRAY_SIZE(t));
	if (ret < 0)
		return ret;

	return be16_to_cpu(st->d16[1]);
}

static int ad7606_spi_reg_write(struct ad7606_state *st,
				unsigned int addr,
				unsigned int val)
{
	struct spi_device *spi = to_spi_device(st->dev);

	st->d16[0] = cpu_to_be16((st->bops->rd_wr_cmd(addr, 1) << 8) |
				  (val & 0xFF));

	return spi_write(spi, &st->d16[0], sizeof(st->d16[0]));
}

static int ad7606b_sw_mode_config(struct iio_dev *indio_dev)
{
	struct ad7606_state *st = iio_priv(indio_dev);

	/* Configure device spi to output on a single channel */
	return st->bops->reg_write(st, AD7606_CONFIGURATION_REGISTER,
				   AD7606_SINGLE_DOUT);
}

static const struct spi_offload_config ad7606_spi_offload_config = {
	.capability_flags = SPI_OFFLOAD_CAP_TRIGGER |
			    SPI_OFFLOAD_CAP_RX_STREAM_DMA,
};

static int ad7606_spi_offload_buffer_postenable(struct iio_dev *indio_dev)
{
	const struct iio_scan_type *scan_type;
	struct ad7606_state *st = iio_priv(indio_dev);
	struct spi_bus_data *bus_data = st->bus_data;
	struct spi_transfer *xfer = &bus_data->offload_xfer;
	struct spi_device *spi = to_spi_device(st->dev);
	struct spi_offload_trigger_config config = {
		.type = SPI_OFFLOAD_TRIGGER_DATA_READY,
	};
	int ret;

	scan_type = &indio_dev->channels[0].scan_type;

	xfer->bits_per_word = scan_type->realbits;
	xfer->offload_flags = SPI_OFFLOAD_XFER_RX_STREAM;
	/*
	 * Using SPI offload, storagebits are related to the spi-engine
	 * hw implementation, can be 16 or 32, so can't be used to compute
	 * struct spi_transfer.len. Using realbits instead.
	 */
	xfer->len = (scan_type->realbits > 16 ? 4 : 2) *
		    st->chip_info->num_adc_channels;

	spi_message_init_with_transfers(&bus_data->offload_msg, xfer, 1);
	bus_data->offload_msg.offload = bus_data->offload;

	ret = spi_optimize_message(spi, &bus_data->offload_msg);
	if (ret) {
		dev_err(st->dev, "failed to prepare offload, err: %d\n", ret);
		return ret;
	}

	ret = spi_offload_trigger_enable(bus_data->offload,
					 bus_data->offload_trigger,
					 &config);
	if (ret)
		goto err_unoptimize_message;

	ret = ad7606_pwm_set_swing(st);
	if (ret)
		goto err_offload_exit_conversion_mode;

	return 0;

err_offload_exit_conversion_mode:
	spi_offload_trigger_disable(bus_data->offload,
				    bus_data->offload_trigger);

err_unoptimize_message:
	spi_unoptimize_message(&bus_data->offload_msg);

	return ret;
}

static int ad7606_spi_offload_buffer_predisable(struct iio_dev *indio_dev)
{
	struct ad7606_state *st = iio_priv(indio_dev);
<<<<<<< HEAD
	int ret;

	/* Configure device spi to output on a single channel */
	ret = st->bops->reg_write(st, AD7606_CONFIGURATION_REGISTER,
				  AD7606_SINGLE_DOUT);
	if (ret)
		return ret;
=======
	struct spi_bus_data *bus_data = st->bus_data;
	int ret;

	ret = ad7606_pwm_set_low(st);
	if (ret)
		return ret;

	spi_offload_trigger_disable(bus_data->offload,
				    bus_data->offload_trigger);
	spi_unoptimize_message(&bus_data->offload_msg);

	return 0;
}

static const struct iio_buffer_setup_ops ad7606_offload_buffer_setup_ops = {
	.postenable = ad7606_spi_offload_buffer_postenable,
	.predisable = ad7606_spi_offload_buffer_predisable,
};

static bool ad7606_spi_offload_trigger_match(
				struct spi_offload_trigger *trigger,
				enum spi_offload_trigger_type type,
				u64 *args, u32 nargs)
{
	if (type != SPI_OFFLOAD_TRIGGER_DATA_READY)
	       return false;
>>>>>>> 3f4ee458

	/*
	 * Requires 1 arg:
	 * args[0] is the trigger event.
	 */
	if (nargs != 1 || args[0] != AD7606_TRIGGER_EVENT_BUSY)
		return false;

	return true;
}

static int ad7606_spi_offload_trigger_request(
				struct spi_offload_trigger *trigger,
				enum spi_offload_trigger_type type,
				u64 *args, u32 nargs)
{
	/* Should already be validated by match, but just in case. */
	if (nargs != 1)
		return -EINVAL;

	return 0;
}

static int ad7606_spi_offload_trigger_validate(
				struct spi_offload_trigger *trigger,
				struct spi_offload_trigger_config *config)
{
	if (config->type != SPI_OFFLOAD_TRIGGER_DATA_READY)
		return -EINVAL;

	return 0;
}

static const struct spi_offload_trigger_ops ad7606_offload_trigger_ops = {
	.match = ad7606_spi_offload_trigger_match,
	.request = ad7606_spi_offload_trigger_request,
	.validate = ad7606_spi_offload_trigger_validate,
};

static int ad7606_spi_offload_probe(struct device *dev,
				    struct iio_dev *indio_dev)
{
	struct ad7606_state *st = iio_priv(indio_dev);
	struct spi_device *spi = to_spi_device(dev);
	struct spi_bus_data *bus_data;
	struct dma_chan *rx_dma;
	struct spi_offload_trigger_info trigger_info = {
		.fwnode = dev_fwnode(dev),
		.ops = &ad7606_offload_trigger_ops,
		.priv = st,
	};
	int ret;

	bus_data = devm_kzalloc(dev, sizeof(*bus_data), GFP_KERNEL);
	if (!bus_data)
		return -ENOMEM;
	st->bus_data = bus_data;

	bus_data->offload = devm_spi_offload_get(dev, spi,
						 &ad7606_spi_offload_config);
	ret = PTR_ERR_OR_ZERO(bus_data->offload);
	if (ret && ret != -ENODEV)
		return dev_err_probe(dev, ret, "failed to get SPI offload\n");
	/* Allow main ad7606_probe function to continue. */
	if (ret == -ENODEV)
		return 0;

	ret = devm_spi_offload_trigger_register(dev, &trigger_info);
	if (ret)
		return dev_err_probe(dev, ret,
				     "failed to register offload trigger\n");

	bus_data->offload_trigger = devm_spi_offload_trigger_get(dev,
		bus_data->offload, SPI_OFFLOAD_TRIGGER_DATA_READY);
	if (IS_ERR(bus_data->offload_trigger))
		return dev_err_probe(dev, PTR_ERR(bus_data->offload_trigger),
				     "failed to get offload trigger\n");

	/* TODO: PWM setup should be ok, done for the backend. PWM mutex ? */
	rx_dma = devm_spi_offload_rx_stream_request_dma_chan(dev,
							     bus_data->offload);
	if (IS_ERR(rx_dma))
		return dev_err_probe(dev, PTR_ERR(rx_dma),
				     "failed to get offload RX DMA\n");

	ret = devm_iio_dmaengine_buffer_setup_with_handle(dev, indio_dev,
		rx_dma, IIO_BUFFER_DIRECTION_IN);
	if (ret)
		return dev_err_probe(dev, ret,
				     "failed to setup offload RX DMA\n");

	/* Use offload ops. */
	indio_dev->setup_ops = &ad7606_offload_buffer_setup_ops;

	st->offload_en = true;

	return 0;
}

static int ad7606_spi_update_scan_mode(struct iio_dev *indio_dev,
				       const unsigned long *scan_mask)
{
	struct ad7606_state *st = iio_priv(indio_dev);

	if (st->offload_en) {
		unsigned int num_adc_ch = st->chip_info->num_adc_channels;

		/*
		 * SPI offload requires that all channels are enabled since
		 * there isn't a way to selectively disable channels that get
		 * read (this is simultaneous sampling ADC) and the DMA buffer
		 * has no way of demuxing the data to filter out unwanted
		 * channels.
		 */
		if (bitmap_weight(scan_mask, num_adc_ch) != num_adc_ch)
			return -EINVAL;
	}

	return 0;
}

static const struct ad7606_bus_ops ad7606_spi_bops = {
	.offload_config = ad7606_spi_offload_probe,
	.read_block = ad7606_spi_read_block,
	.update_scan_mode = ad7606_spi_update_scan_mode,
};

static const struct ad7606_bus_ops ad7607_spi_bops = {
	.offload_config = ad7606_spi_offload_probe,
	.read_block = ad7606_spi_read_block14to16,
	.update_scan_mode = ad7606_spi_update_scan_mode,
};

static const struct ad7606_bus_ops ad7608_spi_bops = {
	.offload_config = ad7606_spi_offload_probe,
	.read_block = ad7606_spi_read_block18to32,
	.update_scan_mode = ad7606_spi_update_scan_mode,
};

static const struct ad7606_bus_ops ad7616_spi_bops = {
	.offload_config = ad7606_spi_offload_probe,
	.read_block = ad7606_spi_read_block,
	.reg_read = ad7606_spi_reg_read,
	.reg_write = ad7606_spi_reg_write,
	.rd_wr_cmd = ad7616_spi_rd_wr_cmd,
	.update_scan_mode = ad7606_spi_update_scan_mode,
};

static const struct ad7606_bus_ops ad7606b_spi_bops = {
	.offload_config = ad7606_spi_offload_probe,
	.read_block = ad7606_spi_read_block,
	.reg_read = ad7606_spi_reg_read,
	.reg_write = ad7606_spi_reg_write,
	.rd_wr_cmd = ad7606b_spi_rd_wr_cmd,
	.sw_mode_config = ad7606b_sw_mode_config,
	.update_scan_mode = ad7606_spi_update_scan_mode,
};

static const struct ad7606_bus_ops ad7606c_18_spi_bops = {
	.offload_config = ad7606_spi_offload_probe,
	.read_block = ad7606_spi_read_block18to32,
	.reg_read = ad7606_spi_reg_read,
	.reg_write = ad7606_spi_reg_write,
	.rd_wr_cmd = ad7606b_spi_rd_wr_cmd,
	.sw_mode_config = ad7606b_sw_mode_config,
	.update_scan_mode = ad7606_spi_update_scan_mode,
};

static const struct ad7606_bus_info ad7605_4_bus_info = {
	.chip_info = &ad7605_4_info,
	.bops = &ad7606_spi_bops,
};

static const struct ad7606_bus_info ad7606_8_bus_info = {
	.chip_info = &ad7606_8_info,
	.bops = &ad7606_spi_bops,
};

static const struct ad7606_bus_info ad7606_6_bus_info = {
	.chip_info = &ad7606_6_info,
	.bops = &ad7606_spi_bops,
};

static const struct ad7606_bus_info ad7606_4_bus_info = {
	.chip_info = &ad7606_4_info,
	.bops = &ad7606_spi_bops,
};

static const struct ad7606_bus_info ad7606b_bus_info = {
	.chip_info = &ad7606b_info,
	.bops = &ad7606b_spi_bops,
};

static const struct ad7606_bus_info ad7606c_16_bus_info = {
	.chip_info = &ad7606c_16_info,
	.bops = &ad7606b_spi_bops,
};

static const struct ad7606_bus_info ad7606c_18_bus_info = {
	.chip_info = &ad7606c_18_info,
	.bops = &ad7606c_18_spi_bops,
};

static const struct ad7606_bus_info ad7607_bus_info = {
	.chip_info = &ad7607_info,
	.bops = &ad7607_spi_bops,
};

static const struct ad7606_bus_info ad7608_bus_info = {
	.chip_info = &ad7608_info,
	.bops = &ad7608_spi_bops,
};

static const struct ad7606_bus_info ad7609_bus_info = {
	.chip_info = &ad7609_info,
	.bops = &ad7608_spi_bops,
};

static const struct ad7606_bus_info ad7616_bus_info = {
	.chip_info = &ad7616_info,
	.bops = &ad7616_spi_bops,
};

static int ad7606_spi_probe(struct spi_device *spi)
{
	const struct ad7606_bus_info *bus_info = spi_get_device_match_data(spi);

	return ad7606_probe(&spi->dev, spi->irq, NULL,
			    bus_info->chip_info, bus_info->bops);
}

static const struct spi_device_id ad7606_id_table[] = {
	{ "ad7605-4", (kernel_ulong_t)&ad7605_4_bus_info },
	{ "ad7606-4", (kernel_ulong_t)&ad7606_4_bus_info },
	{ "ad7606-6", (kernel_ulong_t)&ad7606_6_bus_info },
	{ "ad7606-8", (kernel_ulong_t)&ad7606_8_bus_info },
	{ "ad7606b",  (kernel_ulong_t)&ad7606b_bus_info },
	{ "ad7606c-16", (kernel_ulong_t)&ad7606c_16_bus_info },
	{ "ad7606c-18", (kernel_ulong_t)&ad7606c_18_bus_info },
	{ "ad7607",   (kernel_ulong_t)&ad7607_bus_info },
	{ "ad7608",   (kernel_ulong_t)&ad7608_bus_info },
	{ "ad7609",   (kernel_ulong_t)&ad7609_bus_info },
	{ "ad7616",   (kernel_ulong_t)&ad7616_bus_info },
	{ }
};
MODULE_DEVICE_TABLE(spi, ad7606_id_table);

static const struct of_device_id ad7606_of_match[] = {
	{ .compatible = "adi,ad7605-4", .data = &ad7605_4_bus_info },
	{ .compatible = "adi,ad7606-4", .data = &ad7606_4_bus_info },
	{ .compatible = "adi,ad7606-6", .data = &ad7606_6_bus_info },
	{ .compatible = "adi,ad7606-8", .data = &ad7606_8_bus_info },
	{ .compatible = "adi,ad7606b", .data = &ad7606b_bus_info },
	{ .compatible = "adi,ad7606c-16", .data = &ad7606c_16_bus_info },
	{ .compatible = "adi,ad7606c-18", .data = &ad7606c_18_bus_info },
	{ .compatible = "adi,ad7607", .data = &ad7607_bus_info },
	{ .compatible = "adi,ad7608", .data = &ad7608_bus_info },
	{ .compatible = "adi,ad7609", .data = &ad7609_bus_info },
	{ .compatible = "adi,ad7616", .data = &ad7616_bus_info },
	{ }
};
MODULE_DEVICE_TABLE(of, ad7606_of_match);

static struct spi_driver ad7606_driver = {
	.driver = {
		.name = "ad7606",
		.of_match_table = ad7606_of_match,
		.pm = AD7606_PM_OPS,
	},
	.probe = ad7606_spi_probe,
	.id_table = ad7606_id_table,
};
module_spi_driver(ad7606_driver);

MODULE_AUTHOR("Michael Hennerich <michael.hennerich@analog.com>");
MODULE_DESCRIPTION("Analog Devices AD7606 ADC");
MODULE_LICENSE("GPL v2");
MODULE_IMPORT_NS("IIO_AD7606");
MODULE_IMPORT_NS("IIO_DMAENGINE_BUFFER");<|MERGE_RESOLUTION|>--- conflicted
+++ resolved
@@ -205,15 +205,6 @@
 static int ad7606_spi_offload_buffer_predisable(struct iio_dev *indio_dev)
 {
 	struct ad7606_state *st = iio_priv(indio_dev);
-<<<<<<< HEAD
-	int ret;
-
-	/* Configure device spi to output on a single channel */
-	ret = st->bops->reg_write(st, AD7606_CONFIGURATION_REGISTER,
-				  AD7606_SINGLE_DOUT);
-	if (ret)
-		return ret;
-=======
 	struct spi_bus_data *bus_data = st->bus_data;
 	int ret;
 
@@ -240,7 +231,6 @@
 {
 	if (type != SPI_OFFLOAD_TRIGGER_DATA_READY)
 	       return false;
->>>>>>> 3f4ee458
 
 	/*
 	 * Requires 1 arg:
