// SPDX-License-Identifier: GPL-2.0+
/*
 * Copyright (C) 2022 Analog Devices, Inc.
 * Author: Cosmin Tanislav <cosmin.tanislav@analog.com>
 */

#include <linux/bitfield.h>
#include <linux/bitops.h>
#include <linux/cleanup.h>
#include <linux/clk.h>
#include <linux/clk-provider.h>
#include <linux/delay.h>
#include <linux/device.h>
#include <linux/err.h>
#include <linux/gpio/driver.h>
#include <linux/interrupt.h>
#include <linux/irq.h>
#include <linux/kernel.h>
#include <linux/module.h>
#include <linux/property.h>
#include <linux/regmap.h>
#include <linux/regulator/consumer.h>
#include <linux/spi/spi.h>
#include <linux/units.h>

#include <asm/div64.h>
#include <linux/unaligned.h>

#include <linux/iio/buffer.h>
#include <linux/iio/iio.h>
#include <linux/iio/kfifo_buf.h>
#include <linux/iio/sysfs.h>

#define AD4130_NAME				"ad4130"

#define AD4130_COMMS_READ_MASK			BIT(6)

#define AD4130_STATUS_REG			0x00

#define AD4130_ADC_CONTROL_REG			0x01
#define AD4130_ADC_CONTROL_BIPOLAR_MASK		BIT(14)
#define AD4130_ADC_CONTROL_INT_REF_VAL_MASK	BIT(13)
#define AD4130_INT_REF_2_5V			2500000
#define AD4130_INT_REF_1_25V			1250000
#define AD4130_ADC_CONTROL_CSB_EN_MASK		BIT(9)
#define AD4130_ADC_CONTROL_INT_REF_EN_MASK	BIT(8)
#define AD4130_ADC_CONTROL_MODE_MASK		GENMASK(5, 2)
#define AD4130_ADC_CONTROL_MCLK_SEL_MASK	GENMASK(1, 0)
#define AD4130_MCLK_FREQ_76_8KHZ		76800
#define AD4130_MCLK_FREQ_153_6KHZ		153600

#define AD4130_DATA_REG				0x02

#define AD4130_IO_CONTROL_REG			0x03
#define AD4130_IO_CONTROL_INT_PIN_SEL_MASK	GENMASK(9, 8)
#define AD4130_IO_CONTROL_GPIO_DATA_MASK	GENMASK(7, 4)
#define AD4130_IO_CONTROL_GPIO_CTRL_MASK	GENMASK(3, 0)

#define AD4130_VBIAS_REG			0x04

#define AD4130_ID_REG				0x05

#define AD4130_ERROR_REG			0x06

#define AD4130_ERROR_EN_REG			0x07

#define AD4130_MCLK_COUNT_REG			0x08

#define AD4130_CHANNEL_X_REG(x)			(0x09 + (x))
#define AD4130_CHANNEL_EN_MASK			BIT(23)
#define AD4130_CHANNEL_SETUP_MASK		GENMASK(22, 20)
#define AD4130_CHANNEL_AINP_MASK		GENMASK(17, 13)
#define AD4130_CHANNEL_AINM_MASK		GENMASK(12, 8)
#define AD4130_CHANNEL_IOUT1_MASK		GENMASK(7, 4)
#define AD4130_CHANNEL_IOUT2_MASK		GENMASK(3, 0)

#define AD4130_CONFIG_X_REG(x)			(0x19 + (x))
#define AD4130_CONFIG_IOUT1_VAL_MASK		GENMASK(15, 13)
#define AD4130_CONFIG_IOUT2_VAL_MASK		GENMASK(12, 10)
#define AD4130_CONFIG_BURNOUT_MASK		GENMASK(9, 8)
#define AD4130_CONFIG_REF_BUFP_MASK		BIT(7)
#define AD4130_CONFIG_REF_BUFM_MASK		BIT(6)
#define AD4130_CONFIG_REF_SEL_MASK		GENMASK(5, 4)
#define AD4130_CONFIG_PGA_MASK			GENMASK(3, 1)

#define AD4130_FILTER_X_REG(x)			(0x21 + (x))
#define AD4130_FILTER_MODE_MASK			GENMASK(15, 12)
#define AD4130_FILTER_SELECT_MASK		GENMASK(10, 0)
#define AD4130_FILTER_SELECT_MIN		1

#define AD4130_OFFSET_X_REG(x)			(0x29 + (x))

#define AD4130_GAIN_X_REG(x)			(0x31 + (x))

#define AD4130_MISC_REG				0x39

#define AD4130_FIFO_CONTROL_REG			0x3a
#define AD4130_FIFO_CONTROL_HEADER_MASK		BIT(18)
#define AD4130_FIFO_CONTROL_MODE_MASK		GENMASK(17, 16)
#define AD4130_FIFO_CONTROL_WM_INT_EN_MASK	BIT(9)
#define AD4130_FIFO_CONTROL_WM_MASK		GENMASK(7, 0)
#define AD4130_WATERMARK_256			0

#define AD4130_FIFO_STATUS_REG			0x3b

#define AD4130_FIFO_THRESHOLD_REG		0x3c

#define AD4130_FIFO_DATA_REG			0x3d
#define AD4130_FIFO_SIZE			256
#define AD4130_FIFO_MAX_SAMPLE_SIZE		3

#define AD4130_MAX_ANALOG_PINS			16
#define AD4130_MAX_CHANNELS			16
#define AD4130_MAX_DIFF_INPUTS			30
#define AD4130_MAX_GPIOS			4
#define AD4130_MAX_ODR				2400
#define AD4130_MAX_PGA				8
#define AD4130_MAX_SETUPS			8

#define AD4130_AIN2_P1				0x2
#define AD4130_AIN3_P2				0x3

#define AD4130_RESET_BUF_SIZE			8
#define AD4130_RESET_SLEEP_US			(160 * MICRO / AD4130_MCLK_FREQ_76_8KHZ)

#define AD4130_INVALID_SLOT			-1

static const unsigned int ad4130_reg_size[] = {
	[AD4130_STATUS_REG] = 1,
	[AD4130_ADC_CONTROL_REG] = 2,
	[AD4130_DATA_REG] = 3,
	[AD4130_IO_CONTROL_REG] = 2,
	[AD4130_VBIAS_REG] = 2,
	[AD4130_ID_REG] = 1,
	[AD4130_ERROR_REG] = 2,
	[AD4130_ERROR_EN_REG] = 2,
	[AD4130_MCLK_COUNT_REG] = 1,
	[AD4130_CHANNEL_X_REG(0) ... AD4130_CHANNEL_X_REG(AD4130_MAX_CHANNELS - 1)] = 3,
	[AD4130_CONFIG_X_REG(0) ... AD4130_CONFIG_X_REG(AD4130_MAX_SETUPS - 1)] = 2,
	[AD4130_FILTER_X_REG(0) ... AD4130_FILTER_X_REG(AD4130_MAX_SETUPS - 1)] = 3,
	[AD4130_OFFSET_X_REG(0) ... AD4130_OFFSET_X_REG(AD4130_MAX_SETUPS - 1)] = 3,
	[AD4130_GAIN_X_REG(0) ... AD4130_GAIN_X_REG(AD4130_MAX_SETUPS - 1)] = 3,
	[AD4130_MISC_REG] = 2,
	[AD4130_FIFO_CONTROL_REG] = 3,
	[AD4130_FIFO_STATUS_REG] = 1,
	[AD4130_FIFO_THRESHOLD_REG] = 3,
	[AD4130_FIFO_DATA_REG] = 3,
};

enum ad4130_int_ref_val {
	AD4130_INT_REF_VAL_2_5V,
	AD4130_INT_REF_VAL_1_25V,
};

enum ad4130_mclk_sel {
	AD4130_MCLK_76_8KHZ,
	AD4130_MCLK_76_8KHZ_OUT,
	AD4130_MCLK_76_8KHZ_EXT,
	AD4130_MCLK_153_6KHZ_EXT,
};

enum ad4130_int_pin_sel {
	AD4130_INT_PIN_INT,
	AD4130_INT_PIN_CLK,
	AD4130_INT_PIN_P2,
	AD4130_INT_PIN_DOUT,
};

enum ad4130_iout {
	AD4130_IOUT_OFF,
	AD4130_IOUT_10000NA,
	AD4130_IOUT_20000NA,
	AD4130_IOUT_50000NA,
	AD4130_IOUT_100000NA,
	AD4130_IOUT_150000NA,
	AD4130_IOUT_200000NA,
	AD4130_IOUT_100NA,
	AD4130_IOUT_MAX
};

enum ad4130_burnout {
	AD4130_BURNOUT_OFF,
	AD4130_BURNOUT_500NA,
	AD4130_BURNOUT_2000NA,
	AD4130_BURNOUT_4000NA,
	AD4130_BURNOUT_MAX
};

enum ad4130_ref_sel {
	AD4130_REF_REFIN1,
	AD4130_REF_REFIN2,
	AD4130_REF_REFOUT_AVSS,
	AD4130_REF_AVDD_AVSS,
	AD4130_REF_SEL_MAX
};

enum ad4130_fifo_mode {
	AD4130_FIFO_MODE_DISABLED = 0b00,
	AD4130_FIFO_MODE_WM = 0b01,
};

enum ad4130_mode {
	AD4130_MODE_CONTINUOUS = 0b0000,
	AD4130_MODE_IDLE = 0b0100,
};

enum ad4130_filter_type {
	AD4130_FILTER_SINC4,
	AD4130_FILTER_SINC4_SINC1,
	AD4130_FILTER_SINC3,
	AD4130_FILTER_SINC3_REJ60,
	AD4130_FILTER_SINC3_SINC1,
	AD4130_FILTER_SINC3_PF1,
	AD4130_FILTER_SINC3_PF2,
	AD4130_FILTER_SINC3_PF3,
	AD4130_FILTER_SINC3_PF4,
};

enum ad4130_pin_function {
	AD4130_PIN_FN_NONE,
	AD4130_PIN_FN_SPECIAL = BIT(0),
	AD4130_PIN_FN_DIFF = BIT(1),
	AD4130_PIN_FN_EXCITATION = BIT(2),
	AD4130_PIN_FN_VBIAS = BIT(3),
};

/*
 * If you make adaptations in this struct, you most likely also have to adapt
 * ad4130_setup_info_eq(), too.
 */
struct ad4130_setup_info {
	unsigned int			iout0_val;
	unsigned int			iout1_val;
	unsigned int			burnout;
	unsigned int			pga;
	unsigned int			fs;
	u32				ref_sel;
	enum ad4130_filter_type		filter_type;
	bool				ref_bufp;
	bool				ref_bufm;
};

struct ad4130_slot_info {
	struct ad4130_setup_info	setup;
	unsigned int			enabled_channels;
	unsigned int			channels;
};

struct ad4130_chan_info {
	struct ad4130_setup_info	setup;
	u32				iout0;
	u32				iout1;
	int				slot;
	bool				enabled;
	bool				initialized;
};

struct ad4130_filter_config {
	enum ad4130_filter_type		filter_type;
	unsigned int			odr_div;
	unsigned int			fs_max;
	enum iio_available_type		samp_freq_avail_type;
	int				samp_freq_avail_len;
	int				samp_freq_avail[3][2];
};

struct ad4130_state {
	struct regmap			*regmap;
	struct spi_device		*spi;
	struct clk			*mclk;
	struct regulator_bulk_data	regulators[4];
	u32				irq_trigger;
	u32				inv_irq_trigger;

	/*
	 * Synchronize access to members the of driver state, and ensure
	 * atomicity of consecutive regmap operations.
	 */
	struct mutex			lock;
	struct completion		completion;

	struct iio_chan_spec		chans[AD4130_MAX_CHANNELS];
	struct ad4130_chan_info		chans_info[AD4130_MAX_CHANNELS];
	struct ad4130_slot_info		slots_info[AD4130_MAX_SETUPS];
	enum ad4130_pin_function	pins_fn[AD4130_MAX_ANALOG_PINS];
	u32				vbias_pins[AD4130_MAX_ANALOG_PINS];
	u32				num_vbias_pins;
	int				scale_tbls[AD4130_REF_SEL_MAX][AD4130_MAX_PGA][2];
	struct gpio_chip		gc;
	struct clk_hw			int_clk_hw;

	u32			int_pin_sel;
	u32			int_ref_uv;
	u32			mclk_sel;
	bool			int_ref_en;
	bool			bipolar;

	unsigned int		num_enabled_channels;
	unsigned int		effective_watermark;
	unsigned int		watermark;

	struct spi_message	fifo_msg;
	struct spi_transfer	fifo_xfer[2];

	/*
	 * DMA (thus cache coherency maintenance) requires any transfer
	 * buffers to live in their own cache lines. As the use of these
	 * buffers is synchronous, all of the buffers used for DMA in this
	 * driver may share a cache line.
	 */
	u8			reset_buf[AD4130_RESET_BUF_SIZE] __aligned(IIO_DMA_MINALIGN);
	u8			reg_write_tx_buf[4];
	u8			reg_read_tx_buf[1];
	u8			reg_read_rx_buf[3];
	u8			fifo_tx_buf[2];
	u8			fifo_rx_buf[AD4130_FIFO_SIZE *
					    AD4130_FIFO_MAX_SAMPLE_SIZE];
};

static const char * const ad4130_int_pin_names[] = {
	[AD4130_INT_PIN_INT] = "int",
	[AD4130_INT_PIN_CLK] = "clk",
	[AD4130_INT_PIN_P2] = "p2",
	[AD4130_INT_PIN_DOUT] = "dout",
};

static const unsigned int ad4130_iout_current_na_tbl[AD4130_IOUT_MAX] = {
	[AD4130_IOUT_OFF] = 0,
	[AD4130_IOUT_100NA] = 100,
	[AD4130_IOUT_10000NA] = 10000,
	[AD4130_IOUT_20000NA] = 20000,
	[AD4130_IOUT_50000NA] = 50000,
	[AD4130_IOUT_100000NA] = 100000,
	[AD4130_IOUT_150000NA] = 150000,
	[AD4130_IOUT_200000NA] = 200000,
};

static const unsigned int ad4130_burnout_current_na_tbl[AD4130_BURNOUT_MAX] = {
	[AD4130_BURNOUT_OFF] = 0,
	[AD4130_BURNOUT_500NA] = 500,
	[AD4130_BURNOUT_2000NA] = 2000,
	[AD4130_BURNOUT_4000NA] = 4000,
};

#define AD4130_VARIABLE_ODR_CONFIG(_filter_type, _odr_div, _fs_max)	\
{									\
		.filter_type = (_filter_type),				\
		.odr_div = (_odr_div),					\
		.fs_max = (_fs_max),					\
		.samp_freq_avail_type = IIO_AVAIL_RANGE,		\
		.samp_freq_avail = {					\
			{ AD4130_MAX_ODR, (_odr_div) * (_fs_max) },	\
			{ AD4130_MAX_ODR, (_odr_div) * (_fs_max) },	\
			{ AD4130_MAX_ODR, (_odr_div) },			\
		},							\
}

#define AD4130_FIXED_ODR_CONFIG(_filter_type, _odr_div)			\
{									\
		.filter_type = (_filter_type),				\
		.odr_div = (_odr_div),					\
		.fs_max = AD4130_FILTER_SELECT_MIN,			\
		.samp_freq_avail_type = IIO_AVAIL_LIST,			\
		.samp_freq_avail_len = 1,				\
		.samp_freq_avail = {					\
			{ AD4130_MAX_ODR, (_odr_div) },			\
		},							\
}

static const struct ad4130_filter_config ad4130_filter_configs[] = {
	AD4130_VARIABLE_ODR_CONFIG(AD4130_FILTER_SINC4,       1,  10),
	AD4130_VARIABLE_ODR_CONFIG(AD4130_FILTER_SINC4_SINC1, 11, 10),
	AD4130_VARIABLE_ODR_CONFIG(AD4130_FILTER_SINC3,       1,  2047),
	AD4130_VARIABLE_ODR_CONFIG(AD4130_FILTER_SINC3_REJ60, 1,  2047),
	AD4130_VARIABLE_ODR_CONFIG(AD4130_FILTER_SINC3_SINC1, 10, 2047),
	AD4130_FIXED_ODR_CONFIG(AD4130_FILTER_SINC3_PF1,      92),
	AD4130_FIXED_ODR_CONFIG(AD4130_FILTER_SINC3_PF2,      100),
	AD4130_FIXED_ODR_CONFIG(AD4130_FILTER_SINC3_PF3,      124),
	AD4130_FIXED_ODR_CONFIG(AD4130_FILTER_SINC3_PF4,      148),
};

static const char * const ad4130_filter_types_str[] = {
	[AD4130_FILTER_SINC4] = "sinc4",
	[AD4130_FILTER_SINC4_SINC1] = "sinc4+sinc1",
	[AD4130_FILTER_SINC3] = "sinc3",
	[AD4130_FILTER_SINC3_REJ60] = "sinc3+rej60",
	[AD4130_FILTER_SINC3_SINC1] = "sinc3+sinc1",
	[AD4130_FILTER_SINC3_PF1] = "sinc3+pf1",
	[AD4130_FILTER_SINC3_PF2] = "sinc3+pf2",
	[AD4130_FILTER_SINC3_PF3] = "sinc3+pf3",
	[AD4130_FILTER_SINC3_PF4] = "sinc3+pf4",
};

static int ad4130_get_reg_size(struct ad4130_state *st, unsigned int reg,
			       unsigned int *size)
{
	if (reg >= ARRAY_SIZE(ad4130_reg_size))
		return -EINVAL;

	*size = ad4130_reg_size[reg];

	return 0;
}

static unsigned int ad4130_data_reg_size(struct ad4130_state *st)
{
	unsigned int data_reg_size;
	int ret;

	ret = ad4130_get_reg_size(st, AD4130_DATA_REG, &data_reg_size);
	if (ret)
		return 0;

	return data_reg_size;
}

static unsigned int ad4130_resolution(struct ad4130_state *st)
{
	return ad4130_data_reg_size(st) * BITS_PER_BYTE;
}

static int ad4130_reg_write(void *context, unsigned int reg, unsigned int val)
{
	struct ad4130_state *st = context;
	unsigned int size;
	int ret;

	ret = ad4130_get_reg_size(st, reg, &size);
	if (ret)
		return ret;

	st->reg_write_tx_buf[0] = reg;

	switch (size) {
	case 3:
		put_unaligned_be24(val, &st->reg_write_tx_buf[1]);
		break;
	case 2:
		put_unaligned_be16(val, &st->reg_write_tx_buf[1]);
		break;
	case 1:
		st->reg_write_tx_buf[1] = val;
		break;
	default:
		return -EINVAL;
	}

	return spi_write(st->spi, st->reg_write_tx_buf, size + 1);
}

static int ad4130_reg_read(void *context, unsigned int reg, unsigned int *val)
{
	struct ad4130_state *st = context;
	struct spi_transfer t[] = {
		{
			.tx_buf = st->reg_read_tx_buf,
			.len = sizeof(st->reg_read_tx_buf),
		},
		{
			.rx_buf = st->reg_read_rx_buf,
		},
	};
	unsigned int size;
	int ret;

	ret = ad4130_get_reg_size(st, reg, &size);
	if (ret)
		return ret;

	st->reg_read_tx_buf[0] = AD4130_COMMS_READ_MASK | reg;
	t[1].len = size;

	ret = spi_sync_transfer(st->spi, t, ARRAY_SIZE(t));
	if (ret)
		return ret;

	switch (size) {
	case 3:
		*val = get_unaligned_be24(st->reg_read_rx_buf);
		break;
	case 2:
		*val = get_unaligned_be16(st->reg_read_rx_buf);
		break;
	case 1:
		*val = st->reg_read_rx_buf[0];
		break;
	default:
		return -EINVAL;
	}

	return 0;
}

static const struct regmap_config ad4130_regmap_config = {
	.reg_read = ad4130_reg_read,
	.reg_write = ad4130_reg_write,
};

static int ad4130_gpio_init_valid_mask(struct gpio_chip *gc,
				       unsigned long *valid_mask,
				       unsigned int ngpios)
{
	struct ad4130_state *st = gpiochip_get_data(gc);
	unsigned int i;

	/*
	 * Output-only GPIO functionality is available on pins AIN2 through
	 * AIN5. If these pins are used for anything else, do not expose them.
	 */
	for (i = 0; i < ngpios; i++) {
		unsigned int pin = i + AD4130_AIN2_P1;
		bool valid = st->pins_fn[pin] == AD4130_PIN_FN_NONE;

		__assign_bit(i, valid_mask, valid);
	}

	return 0;
}

static int ad4130_gpio_get_direction(struct gpio_chip *gc, unsigned int offset)
{
	return GPIO_LINE_DIRECTION_OUT;
}

static void ad4130_gpio_set(struct gpio_chip *gc, unsigned int offset,
			    int value)
{
	struct ad4130_state *st = gpiochip_get_data(gc);
	unsigned int mask = FIELD_PREP(AD4130_IO_CONTROL_GPIO_DATA_MASK,
				       BIT(offset));

	regmap_update_bits(st->regmap, AD4130_IO_CONTROL_REG, mask,
			   value ? mask : 0);
}

static int ad4130_set_mode(struct ad4130_state *st, enum ad4130_mode mode)
{
	return regmap_update_bits(st->regmap, AD4130_ADC_CONTROL_REG,
				  AD4130_ADC_CONTROL_MODE_MASK,
				  FIELD_PREP(AD4130_ADC_CONTROL_MODE_MASK, mode));
}

static int ad4130_set_watermark_interrupt_en(struct ad4130_state *st, bool en)
{
	return regmap_update_bits(st->regmap, AD4130_FIFO_CONTROL_REG,
				  AD4130_FIFO_CONTROL_WM_INT_EN_MASK,
				  FIELD_PREP(AD4130_FIFO_CONTROL_WM_INT_EN_MASK, en));
}

static unsigned int ad4130_watermark_reg_val(unsigned int val)
{
	if (val == AD4130_FIFO_SIZE)
		val = AD4130_WATERMARK_256;

	return val;
}

static int ad4130_set_fifo_mode(struct ad4130_state *st,
				enum ad4130_fifo_mode mode)
{
	return regmap_update_bits(st->regmap, AD4130_FIFO_CONTROL_REG,
				  AD4130_FIFO_CONTROL_MODE_MASK,
				  FIELD_PREP(AD4130_FIFO_CONTROL_MODE_MASK, mode));
}

static void ad4130_push_fifo_data(struct iio_dev *indio_dev)
{
	struct ad4130_state *st = iio_priv(indio_dev);
	unsigned int data_reg_size = ad4130_data_reg_size(st);
	unsigned int transfer_len = st->effective_watermark * data_reg_size;
	unsigned int set_size = st->num_enabled_channels * data_reg_size;
	unsigned int i;
	int ret;

	st->fifo_tx_buf[1] = ad4130_watermark_reg_val(st->effective_watermark);
	st->fifo_xfer[1].len = transfer_len;

	ret = spi_sync(st->spi, &st->fifo_msg);
	if (ret)
		return;

	for (i = 0; i < transfer_len; i += set_size)
		iio_push_to_buffers(indio_dev, &st->fifo_rx_buf[i]);
}

static irqreturn_t ad4130_irq_handler(int irq, void *private)
{
	struct iio_dev *indio_dev = private;
	struct ad4130_state *st = iio_priv(indio_dev);

	if (iio_buffer_enabled(indio_dev))
		ad4130_push_fifo_data(indio_dev);
	else
		complete(&st->completion);

	return IRQ_HANDLED;
}

static bool ad4130_setup_info_eq(struct ad4130_setup_info *a,
				 struct ad4130_setup_info *b)
{
	/*
	 * This is just to make sure that the comparison is adapted after
	 * struct ad4130_setup_info was changed.
	 */
	static_assert(sizeof(*a) ==
		      sizeof(struct {
				     unsigned int iout0_val;
				     unsigned int iout1_val;
				     unsigned int burnout;
				     unsigned int pga;
				     unsigned int fs;
				     u32 ref_sel;
<<<<<<< HEAD
				     enum ad4130_filter_mode filter_mode;
=======
				     enum ad4130_filter_type filter_type;
>>>>>>> e747403a
				     bool ref_bufp;
				     bool ref_bufm;
			     }));

	if (a->iout0_val != b->iout0_val ||
	    a->iout1_val != b->iout1_val ||
	    a->burnout != b->burnout ||
	    a->pga != b->pga ||
	    a->fs != b->fs ||
	    a->ref_sel != b->ref_sel ||
<<<<<<< HEAD
	    a->filter_mode != b->filter_mode ||
=======
	    a->filter_type != b->filter_type ||
>>>>>>> e747403a
	    a->ref_bufp != b->ref_bufp ||
	    a->ref_bufm != b->ref_bufm)
		return false;

	return true;
}

static int ad4130_find_slot(struct ad4130_state *st,
			    struct ad4130_setup_info *target_setup_info,
			    unsigned int *slot, bool *overwrite)
{
	unsigned int i;

	*slot = AD4130_INVALID_SLOT;
	*overwrite = false;

	for (i = 0; i < AD4130_MAX_SETUPS; i++) {
		struct ad4130_slot_info *slot_info = &st->slots_info[i];

		/* Immediately accept a matching setup info. */
		if (ad4130_setup_info_eq(target_setup_info, &slot_info->setup)) {
			*slot = i;
			return 0;
		}

		/* Ignore all setups which are used by enabled channels. */
		if (slot_info->enabled_channels)
			continue;

		/* Find the least used slot. */
		if (*slot == AD4130_INVALID_SLOT ||
		    slot_info->channels < st->slots_info[*slot].channels)
			*slot = i;
	}

	if (*slot == AD4130_INVALID_SLOT)
		return -EINVAL;

	*overwrite = true;

	return 0;
}

static void ad4130_unlink_channel(struct ad4130_state *st, unsigned int channel)
{
	struct ad4130_chan_info *chan_info = &st->chans_info[channel];
	struct ad4130_slot_info *slot_info = &st->slots_info[chan_info->slot];

	chan_info->slot = AD4130_INVALID_SLOT;
	slot_info->channels--;
}

static int ad4130_unlink_slot(struct ad4130_state *st, unsigned int slot)
{
	unsigned int i;

	for (i = 0; i < AD4130_MAX_CHANNELS; i++) {
		struct ad4130_chan_info *chan_info = &st->chans_info[i];

		if (!chan_info->initialized || chan_info->slot != slot)
			continue;

		ad4130_unlink_channel(st, i);
	}

	return 0;
}

static int ad4130_link_channel_slot(struct ad4130_state *st,
				    unsigned int channel, unsigned int slot)
{
	struct ad4130_slot_info *slot_info = &st->slots_info[slot];
	struct ad4130_chan_info *chan_info = &st->chans_info[channel];
	int ret;

	ret = regmap_update_bits(st->regmap, AD4130_CHANNEL_X_REG(channel),
				 AD4130_CHANNEL_SETUP_MASK,
				 FIELD_PREP(AD4130_CHANNEL_SETUP_MASK, slot));
	if (ret)
		return ret;

	chan_info->slot = slot;
	slot_info->channels++;

	return 0;
}

static int ad4130_write_slot_setup(struct ad4130_state *st,
				   unsigned int slot,
				   struct ad4130_setup_info *setup_info)
{
	unsigned int val;
	int ret;

	val = FIELD_PREP(AD4130_CONFIG_IOUT1_VAL_MASK, setup_info->iout0_val) |
	      FIELD_PREP(AD4130_CONFIG_IOUT1_VAL_MASK, setup_info->iout1_val) |
	      FIELD_PREP(AD4130_CONFIG_BURNOUT_MASK, setup_info->burnout) |
	      FIELD_PREP(AD4130_CONFIG_REF_BUFP_MASK, setup_info->ref_bufp) |
	      FIELD_PREP(AD4130_CONFIG_REF_BUFM_MASK, setup_info->ref_bufm) |
	      FIELD_PREP(AD4130_CONFIG_REF_SEL_MASK, setup_info->ref_sel) |
	      FIELD_PREP(AD4130_CONFIG_PGA_MASK, setup_info->pga);

	ret = regmap_write(st->regmap, AD4130_CONFIG_X_REG(slot), val);
	if (ret)
		return ret;

	val = FIELD_PREP(AD4130_FILTER_MODE_MASK, setup_info->filter_type) |
	      FIELD_PREP(AD4130_FILTER_SELECT_MASK, setup_info->fs);

	ret = regmap_write(st->regmap, AD4130_FILTER_X_REG(slot), val);
	if (ret)
		return ret;

	memcpy(&st->slots_info[slot].setup, setup_info, sizeof(*setup_info));

	return 0;
}

static int ad4130_write_channel_setup(struct ad4130_state *st,
				      unsigned int channel, bool on_enable)
{
	struct ad4130_chan_info *chan_info = &st->chans_info[channel];
	struct ad4130_setup_info *setup_info = &chan_info->setup;
	bool overwrite;
	int slot;
	int ret;

	/*
	 * The following cases need to be handled.
	 *
	 * 1. Enabled and linked channel with setup changes:
	 *    - Find a slot. If not possible, return error.
	 *    - Unlink channel from current slot.
	 *    - If the slot has channels linked to it, unlink all channels, and
	 *      write the new setup to it.
	 *    - Link channel to new slot.
	 *
	 * 2. Soon to be enabled and unlinked channel:
	 *    - Find a slot. If not possible, return error.
	 *    - If the slot has channels linked to it, unlink all channels, and
	 *      write the new setup to it.
	 *    - Link channel to the slot.
	 *
	 * 3. Disabled and linked channel with setup changes:
	 *    - Unlink channel from current slot.
	 *
	 * 4. Soon to be enabled and linked channel:
	 * 5. Disabled and unlinked channel with setup changes:
	 *    - Do nothing.
	 */

	/* Case 4 */
	if (on_enable && chan_info->slot != AD4130_INVALID_SLOT)
		return 0;

	if (!on_enable && !chan_info->enabled) {
		if (chan_info->slot != AD4130_INVALID_SLOT)
			/* Case 3 */
			ad4130_unlink_channel(st, channel);

		/* Cases 3 & 5 */
		return 0;
	}

	/* Cases 1 & 2 */
	ret = ad4130_find_slot(st, setup_info, &slot, &overwrite);
	if (ret)
		return ret;

	if (chan_info->slot != AD4130_INVALID_SLOT)
		/* Case 1 */
		ad4130_unlink_channel(st, channel);

	if (overwrite) {
		ret = ad4130_unlink_slot(st, slot);
		if (ret)
			return ret;

		ret = ad4130_write_slot_setup(st, slot, setup_info);
		if (ret)
			return ret;
	}

	return ad4130_link_channel_slot(st, channel, slot);
}

static int ad4130_set_channel_enable(struct ad4130_state *st,
				     unsigned int channel, bool status)
{
	struct ad4130_chan_info *chan_info = &st->chans_info[channel];
	struct ad4130_slot_info *slot_info;
	int ret;

	if (chan_info->enabled == status)
		return 0;

	if (status) {
		ret = ad4130_write_channel_setup(st, channel, true);
		if (ret)
			return ret;
	}

	slot_info = &st->slots_info[chan_info->slot];

	ret = regmap_update_bits(st->regmap, AD4130_CHANNEL_X_REG(channel),
				 AD4130_CHANNEL_EN_MASK,
				 FIELD_PREP(AD4130_CHANNEL_EN_MASK, status));
	if (ret)
		return ret;

	slot_info->enabled_channels += status ? 1 : -1;
	chan_info->enabled = status;

	return 0;
}

/*
 * Table 58. FILTER_MODE_n bits and Filter Types of the datasheet describes
 * the relation between filter mode, ODR and FS.
 *
 * Notice that the max ODR of each filter mode is not necessarily the
 * absolute max ODR supported by the chip.
 *
 * The ODR divider is not explicitly specified, but it can be deduced based
 * on the ODR range of each filter mode.
 *
 * For example, for Sinc4+Sinc1, max ODR is 218.18. That means that the
 * absolute max ODR is divided by 11 to achieve the max ODR of this filter
 * mode.
 *
 * The formulas for converting between ODR and FS for a specific filter
 * mode can be deduced from the same table.
 *
 * Notice that FS = 1 actually means max ODR, and that ODR decreases by
 * (maximum ODR / maximum FS) for each increment of FS.
 *
 * odr = MAX_ODR / odr_div * (1 - (fs - 1) / fs_max) <=>
 * odr = MAX_ODR * (1 - (fs - 1) / fs_max) / odr_div <=>
 * odr = MAX_ODR * (1 - (fs - 1) / fs_max) / odr_div <=>
 * odr = MAX_ODR * (fs_max - fs + 1) / (fs_max * odr_div)
 * (used in ad4130_fs_to_freq)
 *
 * For the opposite formula, FS can be extracted from the last one.
 *
 * MAX_ODR * (fs_max - fs + 1) = fs_max * odr_div * odr <=>
 * fs_max - fs + 1 = fs_max * odr_div * odr / MAX_ODR <=>
 * fs = 1 + fs_max - fs_max * odr_div * odr / MAX_ODR
 * (used in ad4130_fs_to_freq)
 */

static void ad4130_freq_to_fs(enum ad4130_filter_type filter_type,
			      int val, int val2, unsigned int *fs)
{
	const struct ad4130_filter_config *filter_config =
		&ad4130_filter_configs[filter_type];
	u64 dividend, divisor;
	int temp;

	dividend = filter_config->fs_max * filter_config->odr_div *
		   ((u64)val * NANO + val2);
	divisor = (u64)AD4130_MAX_ODR * NANO;

	temp = AD4130_FILTER_SELECT_MIN + filter_config->fs_max -
	       DIV64_U64_ROUND_CLOSEST(dividend, divisor);

	if (temp < AD4130_FILTER_SELECT_MIN)
		temp = AD4130_FILTER_SELECT_MIN;
	else if (temp > filter_config->fs_max)
		temp = filter_config->fs_max;

	*fs = temp;
}

static void ad4130_fs_to_freq(enum ad4130_filter_type filter_type,
			      unsigned int fs, int *val, int *val2)
{
	const struct ad4130_filter_config *filter_config =
		&ad4130_filter_configs[filter_type];
	unsigned int dividend, divisor;
	u64 temp;

	dividend = (filter_config->fs_max - fs + AD4130_FILTER_SELECT_MIN) *
		   AD4130_MAX_ODR;
	divisor = filter_config->fs_max * filter_config->odr_div;

	temp = div_u64((u64)dividend * NANO, divisor);
	*val = div_u64_rem(temp, NANO, val2);
}

static int ad4130_set_filter_type(struct iio_dev *indio_dev,
				  const struct iio_chan_spec *chan,
				  unsigned int val)
{
	struct ad4130_state *st = iio_priv(indio_dev);
	unsigned int channel = chan->scan_index;
	struct ad4130_chan_info *chan_info = &st->chans_info[channel];
	struct ad4130_setup_info *setup_info = &chan_info->setup;
	enum ad4130_filter_type old_filter_type;
	int freq_val, freq_val2;
	unsigned int old_fs;
	int ret = 0;

	guard(mutex)(&st->lock);
	if (setup_info->filter_type == val)
		return 0;

	old_fs = setup_info->fs;
	old_filter_type = setup_info->filter_type;

	/*
	 * When switching between filter modes, try to match the ODR as
	 * close as possible. To do this, convert the current FS into ODR
	 * using the old filter mode, then convert it back into FS using
	 * the new filter mode.
	 */
	ad4130_fs_to_freq(setup_info->filter_type, setup_info->fs,
			  &freq_val, &freq_val2);

	ad4130_freq_to_fs(val, freq_val, freq_val2, &setup_info->fs);

	setup_info->filter_type = val;

	ret = ad4130_write_channel_setup(st, channel, false);
	if (ret) {
		setup_info->fs = old_fs;
		setup_info->filter_type = old_filter_type;
		return ret;
	}

	return 0;
}

static int ad4130_get_filter_type(struct iio_dev *indio_dev,
				  const struct iio_chan_spec *chan)
{
	struct ad4130_state *st = iio_priv(indio_dev);
	unsigned int channel = chan->scan_index;
	struct ad4130_setup_info *setup_info = &st->chans_info[channel].setup;
	enum ad4130_filter_type filter_type;

	guard(mutex)(&st->lock);
	filter_type = setup_info->filter_type;

	return filter_type;
}

static const struct iio_enum ad4130_filter_type_enum = {
	.items = ad4130_filter_types_str,
	.num_items = ARRAY_SIZE(ad4130_filter_types_str),
	.set = ad4130_set_filter_type,
	.get = ad4130_get_filter_type,
};

static const struct iio_chan_spec_ext_info ad4130_ext_info[] = {
	/*
	 * `filter_type` is the standardized IIO ABI for digital filtering.
	 * `filter_mode` is just kept for backwards compatibility.
	 */
	IIO_ENUM("filter_mode", IIO_SEPARATE, &ad4130_filter_type_enum),
	IIO_ENUM_AVAILABLE("filter_mode", IIO_SHARED_BY_TYPE,
			   &ad4130_filter_type_enum),
	IIO_ENUM("filter_type", IIO_SEPARATE, &ad4130_filter_type_enum),
	IIO_ENUM_AVAILABLE("filter_type", IIO_SHARED_BY_TYPE,
			   &ad4130_filter_type_enum),
	{ }
};

static const struct iio_chan_spec ad4130_channel_template = {
	.type = IIO_VOLTAGE,
	.indexed = 1,
	.differential = 1,
	.info_mask_separate = BIT(IIO_CHAN_INFO_RAW) |
			      BIT(IIO_CHAN_INFO_SCALE) |
			      BIT(IIO_CHAN_INFO_OFFSET) |
			      BIT(IIO_CHAN_INFO_SAMP_FREQ),
	.info_mask_separate_available = BIT(IIO_CHAN_INFO_SCALE) |
					BIT(IIO_CHAN_INFO_SAMP_FREQ),
	.ext_info = ad4130_ext_info,
	.scan_type = {
		.sign = 'u',
		.endianness = IIO_BE,
	},
};

static int ad4130_set_channel_pga(struct ad4130_state *st, unsigned int channel,
				  int val, int val2)
{
	struct ad4130_chan_info *chan_info = &st->chans_info[channel];
	struct ad4130_setup_info *setup_info = &chan_info->setup;
	unsigned int pga, old_pga;
	int ret;

	for (pga = 0; pga < AD4130_MAX_PGA; pga++)
		if (val == st->scale_tbls[setup_info->ref_sel][pga][0] &&
		    val2 == st->scale_tbls[setup_info->ref_sel][pga][1])
			break;

	if (pga == AD4130_MAX_PGA)
		return -EINVAL;

	guard(mutex)(&st->lock);
	if (pga == setup_info->pga)
		return 0;

	old_pga = setup_info->pga;
	setup_info->pga = pga;

	ret = ad4130_write_channel_setup(st, channel, false);
	if (ret) {
		setup_info->pga = old_pga;
		return ret;
	}

	return 0;
}

static int ad4130_set_channel_freq(struct ad4130_state *st,
				   unsigned int channel, int val, int val2)
{
	struct ad4130_chan_info *chan_info = &st->chans_info[channel];
	struct ad4130_setup_info *setup_info = &chan_info->setup;
	unsigned int fs, old_fs;
	int ret;

	guard(mutex)(&st->lock);
	old_fs = setup_info->fs;

	ad4130_freq_to_fs(setup_info->filter_type, val, val2, &fs);

	if (fs == setup_info->fs)
		return 0;

	setup_info->fs = fs;

	ret = ad4130_write_channel_setup(st, channel, false);
	if (ret) {
		setup_info->fs = old_fs;
		return ret;
	}

	return 0;
}

static int _ad4130_read_sample(struct iio_dev *indio_dev, unsigned int channel,
			       int *val)
{
	struct ad4130_state *st = iio_priv(indio_dev);
	int ret;

	ret = ad4130_set_channel_enable(st, channel, true);
	if (ret)
		return ret;

	reinit_completion(&st->completion);

	ret = ad4130_set_mode(st, AD4130_MODE_CONTINUOUS);
	if (ret)
		return ret;

	ret = wait_for_completion_timeout(&st->completion,
					  msecs_to_jiffies(1000));
	if (!ret)
		return -ETIMEDOUT;

	ret = ad4130_set_mode(st, AD4130_MODE_IDLE);
	if (ret)
		return ret;

	ret = regmap_read(st->regmap, AD4130_DATA_REG, val);
	if (ret)
		return ret;

	ret = ad4130_set_channel_enable(st, channel, false);
	if (ret)
		return ret;

	return IIO_VAL_INT;
}

static int ad4130_read_sample(struct iio_dev *indio_dev, unsigned int channel,
			      int *val)
{
	struct ad4130_state *st = iio_priv(indio_dev);

	guard(mutex)(&st->lock);

	return _ad4130_read_sample(indio_dev, channel, val);
}

static int ad4130_read_raw(struct iio_dev *indio_dev,
			   struct iio_chan_spec const *chan,
			   int *val, int *val2, long info)
{
	struct ad4130_state *st = iio_priv(indio_dev);
	unsigned int channel = chan->scan_index;
	struct ad4130_setup_info *setup_info = &st->chans_info[channel].setup;
	int ret;

	switch (info) {
	case IIO_CHAN_INFO_RAW:
		if (!iio_device_claim_direct(indio_dev))
			return -EBUSY;

		ret = ad4130_read_sample(indio_dev, channel, val);
		iio_device_release_direct(indio_dev);
		return ret;
	case IIO_CHAN_INFO_SCALE: {
		guard(mutex)(&st->lock);
		*val = st->scale_tbls[setup_info->ref_sel][setup_info->pga][0];
		*val2 = st->scale_tbls[setup_info->ref_sel][setup_info->pga][1];

		return IIO_VAL_INT_PLUS_NANO;
	}
	case IIO_CHAN_INFO_OFFSET:
		*val = st->bipolar ? -BIT(chan->scan_type.realbits - 1) : 0;

		return IIO_VAL_INT;
	case IIO_CHAN_INFO_SAMP_FREQ: {
		guard(mutex)(&st->lock);
		ad4130_fs_to_freq(setup_info->filter_type, setup_info->fs,
				  val, val2);

		return IIO_VAL_INT_PLUS_NANO;
	}
	default:
		return -EINVAL;
	}
}

static int ad4130_read_avail(struct iio_dev *indio_dev,
			     struct iio_chan_spec const *chan,
			     const int **vals, int *type, int *length,
			     long info)
{
	struct ad4130_state *st = iio_priv(indio_dev);
	unsigned int channel = chan->scan_index;
	struct ad4130_setup_info *setup_info = &st->chans_info[channel].setup;
	const struct ad4130_filter_config *filter_config;

	switch (info) {
	case IIO_CHAN_INFO_SCALE:
		*vals = (int *)st->scale_tbls[setup_info->ref_sel];
		*length = ARRAY_SIZE(st->scale_tbls[setup_info->ref_sel]) * 2;

		*type = IIO_VAL_INT_PLUS_NANO;

		return IIO_AVAIL_LIST;
	case IIO_CHAN_INFO_SAMP_FREQ:
		scoped_guard(mutex, &st->lock) {
			filter_config = &ad4130_filter_configs[setup_info->filter_type];
		}

		*vals = (int *)filter_config->samp_freq_avail;
		*length = filter_config->samp_freq_avail_len * 2;
		*type = IIO_VAL_FRACTIONAL;

		return filter_config->samp_freq_avail_type;
	default:
		return -EINVAL;
	}
}

static int ad4130_write_raw_get_fmt(struct iio_dev *indio_dev,
				    struct iio_chan_spec const *chan,
				    long info)
{
	switch (info) {
	case IIO_CHAN_INFO_SCALE:
	case IIO_CHAN_INFO_SAMP_FREQ:
		return IIO_VAL_INT_PLUS_NANO;
	default:
		return -EINVAL;
	}
}

static int ad4130_write_raw(struct iio_dev *indio_dev,
			    struct iio_chan_spec const *chan,
			    int val, int val2, long info)
{
	struct ad4130_state *st = iio_priv(indio_dev);
	unsigned int channel = chan->scan_index;

	switch (info) {
	case IIO_CHAN_INFO_SCALE:
		return ad4130_set_channel_pga(st, channel, val, val2);
	case IIO_CHAN_INFO_SAMP_FREQ:
		return ad4130_set_channel_freq(st, channel, val, val2);
	default:
		return -EINVAL;
	}
}

static int ad4130_reg_access(struct iio_dev *indio_dev, unsigned int reg,
			     unsigned int writeval, unsigned int *readval)
{
	struct ad4130_state *st = iio_priv(indio_dev);

	if (readval)
		return regmap_read(st->regmap, reg, readval);

	return regmap_write(st->regmap, reg, writeval);
}

static int ad4130_update_scan_mode(struct iio_dev *indio_dev,
				   const unsigned long *scan_mask)
{
	struct ad4130_state *st = iio_priv(indio_dev);
	unsigned int channel;
	unsigned int val = 0;
	int ret;

	guard(mutex)(&st->lock);

	for_each_set_bit(channel, scan_mask, indio_dev->num_channels) {
		ret = ad4130_set_channel_enable(st, channel, true);
		if (ret)
			return ret;

		val++;
	}

	st->num_enabled_channels = val;

	return 0;
}

static int ad4130_set_fifo_watermark(struct iio_dev *indio_dev, unsigned int val)
{
	struct ad4130_state *st = iio_priv(indio_dev);
	unsigned int eff;
	int ret;

	if (val > AD4130_FIFO_SIZE)
		return -EINVAL;

	eff = val * st->num_enabled_channels;
	if (eff > AD4130_FIFO_SIZE)
		/*
		 * Always set watermark to a multiple of the number of
		 * enabled channels to avoid making the FIFO unaligned.
		 */
		eff = rounddown(AD4130_FIFO_SIZE, st->num_enabled_channels);

	guard(mutex)(&st->lock);

	ret = regmap_update_bits(st->regmap, AD4130_FIFO_CONTROL_REG,
				 AD4130_FIFO_CONTROL_WM_MASK,
				 FIELD_PREP(AD4130_FIFO_CONTROL_WM_MASK,
					    ad4130_watermark_reg_val(eff)));
	if (ret)
		return ret;

	st->effective_watermark = eff;
	st->watermark = val;

	return 0;
}

static const struct iio_info ad4130_info = {
	.read_raw = ad4130_read_raw,
	.read_avail = ad4130_read_avail,
	.write_raw_get_fmt = ad4130_write_raw_get_fmt,
	.write_raw = ad4130_write_raw,
	.update_scan_mode = ad4130_update_scan_mode,
	.hwfifo_set_watermark = ad4130_set_fifo_watermark,
	.debugfs_reg_access = ad4130_reg_access,
};

static int ad4130_buffer_postenable(struct iio_dev *indio_dev)
{
	struct ad4130_state *st = iio_priv(indio_dev);
	int ret;

	guard(mutex)(&st->lock);

	ret = ad4130_set_watermark_interrupt_en(st, true);
	if (ret)
		return ret;

	ret = irq_set_irq_type(st->spi->irq, st->inv_irq_trigger);
	if (ret)
		return ret;

	ret = ad4130_set_fifo_mode(st, AD4130_FIFO_MODE_WM);
	if (ret)
		return ret;

	return ad4130_set_mode(st, AD4130_MODE_CONTINUOUS);
}

static int ad4130_buffer_predisable(struct iio_dev *indio_dev)
{
	struct ad4130_state *st = iio_priv(indio_dev);
	unsigned int i;
	int ret;

	guard(mutex)(&st->lock);

	ret = ad4130_set_mode(st, AD4130_MODE_IDLE);
	if (ret)
		return ret;

	ret = irq_set_irq_type(st->spi->irq, st->irq_trigger);
	if (ret)
		return ret;

	ret = ad4130_set_fifo_mode(st, AD4130_FIFO_MODE_DISABLED);
	if (ret)
		return ret;

	ret = ad4130_set_watermark_interrupt_en(st, false);
	if (ret)
		return ret;

	/*
	 * update_scan_mode() is not called in the disable path, disable all
	 * channels here.
	 */
	for (i = 0; i < indio_dev->num_channels; i++) {
		ret = ad4130_set_channel_enable(st, i, false);
		if (ret)
			return ret;
	}

	return 0;
}

static const struct iio_buffer_setup_ops ad4130_buffer_ops = {
	.postenable = ad4130_buffer_postenable,
	.predisable = ad4130_buffer_predisable,
};

static ssize_t hwfifo_watermark_show(struct device *dev,
				     struct device_attribute *attr, char *buf)
{
	struct ad4130_state *st = iio_priv(dev_to_iio_dev(dev));
	unsigned int val;

	guard(mutex)(&st->lock);
	val = st->watermark;

	return sysfs_emit(buf, "%d\n", val);
}

static ssize_t hwfifo_enabled_show(struct device *dev,
				   struct device_attribute *attr, char *buf)
{
	struct ad4130_state *st = iio_priv(dev_to_iio_dev(dev));
	unsigned int val;
	int ret;

	ret = regmap_read(st->regmap, AD4130_FIFO_CONTROL_REG, &val);
	if (ret)
		return ret;

	val = FIELD_GET(AD4130_FIFO_CONTROL_MODE_MASK, val);

	return sysfs_emit(buf, "%d\n", val != AD4130_FIFO_MODE_DISABLED);
}

static ssize_t hwfifo_watermark_min_show(struct device *dev,
					 struct device_attribute *attr,
					 char *buf)
{
	return sysfs_emit(buf, "%s\n", "1");
}

static ssize_t hwfifo_watermark_max_show(struct device *dev,
					 struct device_attribute *attr,
					 char *buf)
{
	return sysfs_emit(buf, "%s\n", __stringify(AD4130_FIFO_SIZE));
}

static IIO_DEVICE_ATTR_RO(hwfifo_watermark_min, 0);
static IIO_DEVICE_ATTR_RO(hwfifo_watermark_max, 0);
static IIO_DEVICE_ATTR_RO(hwfifo_watermark, 0);
static IIO_DEVICE_ATTR_RO(hwfifo_enabled, 0);

static const struct iio_dev_attr *ad4130_fifo_attributes[] = {
	&iio_dev_attr_hwfifo_watermark_min,
	&iio_dev_attr_hwfifo_watermark_max,
	&iio_dev_attr_hwfifo_watermark,
	&iio_dev_attr_hwfifo_enabled,
	NULL
};

static int _ad4130_find_table_index(const unsigned int *tbl, size_t len,
				    unsigned int val)
{
	unsigned int i;

	for (i = 0; i < len; i++)
		if (tbl[i] == val)
			return i;

	return -EINVAL;
}

#define ad4130_find_table_index(table, val) \
	_ad4130_find_table_index(table, ARRAY_SIZE(table), val)

static int ad4130_get_ref_voltage(struct ad4130_state *st,
				  enum ad4130_ref_sel ref_sel)
{
	switch (ref_sel) {
	case AD4130_REF_REFIN1:
		return regulator_get_voltage(st->regulators[2].consumer);
	case AD4130_REF_REFIN2:
		return regulator_get_voltage(st->regulators[3].consumer);
	case AD4130_REF_AVDD_AVSS:
		return regulator_get_voltage(st->regulators[0].consumer);
	case AD4130_REF_REFOUT_AVSS:
		return st->int_ref_uv;
	default:
		return -EINVAL;
	}
}

static int ad4130_parse_fw_setup(struct ad4130_state *st,
				 struct fwnode_handle *child,
				 struct ad4130_setup_info *setup_info)
{
	struct device *dev = &st->spi->dev;
	u32 tmp;
	int ret;

	tmp = 0;
	fwnode_property_read_u32(child, "adi,excitation-current-0-nanoamp", &tmp);
	ret = ad4130_find_table_index(ad4130_iout_current_na_tbl, tmp);
	if (ret < 0)
		return dev_err_probe(dev, ret,
				     "Invalid excitation current %unA\n", tmp);
	setup_info->iout0_val = ret;

	tmp = 0;
	fwnode_property_read_u32(child, "adi,excitation-current-1-nanoamp", &tmp);
	ret = ad4130_find_table_index(ad4130_iout_current_na_tbl, tmp);
	if (ret < 0)
		return dev_err_probe(dev, ret,
				     "Invalid excitation current %unA\n", tmp);
	setup_info->iout1_val = ret;

	tmp = 0;
	fwnode_property_read_u32(child, "adi,burnout-current-nanoamp", &tmp);
	ret = ad4130_find_table_index(ad4130_burnout_current_na_tbl, tmp);
	if (ret < 0)
		return dev_err_probe(dev, ret,
				     "Invalid burnout current %unA\n", tmp);
	setup_info->burnout = ret;

	setup_info->ref_bufp = fwnode_property_read_bool(child, "adi,buffered-positive");
	setup_info->ref_bufm = fwnode_property_read_bool(child, "adi,buffered-negative");

	setup_info->ref_sel = AD4130_REF_REFIN1;
	fwnode_property_read_u32(child, "adi,reference-select",
				 &setup_info->ref_sel);
	if (setup_info->ref_sel >= AD4130_REF_SEL_MAX)
		return dev_err_probe(dev, -EINVAL,
				     "Invalid reference selected %u\n",
				     setup_info->ref_sel);

	if (setup_info->ref_sel == AD4130_REF_REFOUT_AVSS)
		st->int_ref_en = true;

	ret = ad4130_get_ref_voltage(st, setup_info->ref_sel);
	if (ret < 0)
		return dev_err_probe(dev, ret, "Cannot use reference %u\n",
				     setup_info->ref_sel);

	return 0;
}

static int ad4130_validate_diff_channel(struct ad4130_state *st, u32 pin)
{
	struct device *dev = &st->spi->dev;

	if (pin >= AD4130_MAX_DIFF_INPUTS)
		return dev_err_probe(dev, -EINVAL,
				     "Invalid differential channel %u\n", pin);

	if (pin >= AD4130_MAX_ANALOG_PINS)
		return 0;

	if (st->pins_fn[pin] == AD4130_PIN_FN_SPECIAL)
		return dev_err_probe(dev, -EINVAL,
				     "Pin %u already used with fn %u\n", pin,
				     st->pins_fn[pin]);

	st->pins_fn[pin] |= AD4130_PIN_FN_DIFF;

	return 0;
}

static int ad4130_validate_diff_channels(struct ad4130_state *st,
					 u32 *pins, unsigned int len)
{
	unsigned int i;
	int ret;

	for (i = 0; i < len; i++) {
		ret = ad4130_validate_diff_channel(st, pins[i]);
		if (ret)
			return ret;
	}

	return 0;
}

static int ad4130_validate_excitation_pin(struct ad4130_state *st, u32 pin)
{
	struct device *dev = &st->spi->dev;

	if (pin >= AD4130_MAX_ANALOG_PINS)
		return dev_err_probe(dev, -EINVAL,
				     "Invalid excitation pin %u\n", pin);

	if (st->pins_fn[pin] == AD4130_PIN_FN_SPECIAL)
		return dev_err_probe(dev, -EINVAL,
				     "Pin %u already used with fn %u\n", pin,
				     st->pins_fn[pin]);

	st->pins_fn[pin] |= AD4130_PIN_FN_EXCITATION;

	return 0;
}

static int ad4130_validate_vbias_pin(struct ad4130_state *st, u32 pin)
{
	struct device *dev = &st->spi->dev;

	if (pin >= AD4130_MAX_ANALOG_PINS)
		return dev_err_probe(dev, -EINVAL, "Invalid vbias pin %u\n",
				     pin);

	if (st->pins_fn[pin] == AD4130_PIN_FN_SPECIAL)
		return dev_err_probe(dev, -EINVAL,
				     "Pin %u already used with fn %u\n", pin,
				     st->pins_fn[pin]);

	st->pins_fn[pin] |= AD4130_PIN_FN_VBIAS;

	return 0;
}

static int ad4130_validate_vbias_pins(struct ad4130_state *st,
				      u32 *pins, unsigned int len)
{
	unsigned int i;
	int ret;

	for (i = 0; i < st->num_vbias_pins; i++) {
		ret = ad4130_validate_vbias_pin(st, pins[i]);
		if (ret)
			return ret;
	}

	return 0;
}

static int ad4130_parse_fw_channel(struct iio_dev *indio_dev,
				   struct fwnode_handle *child)
{
	struct ad4130_state *st = iio_priv(indio_dev);
	unsigned int resolution = ad4130_resolution(st);
	unsigned int index = indio_dev->num_channels++;
	struct device *dev = &st->spi->dev;
	struct ad4130_chan_info *chan_info;
	struct iio_chan_spec *chan;
	u32 pins[2];
	int ret;

	if (index >= AD4130_MAX_CHANNELS)
		return dev_err_probe(dev, -EINVAL, "Too many channels\n");

	chan = &st->chans[index];
	chan_info = &st->chans_info[index];

	*chan = ad4130_channel_template;
	chan->scan_type.realbits = resolution;
	chan->scan_type.storagebits = resolution;
	chan->scan_index = index;

	chan_info->slot = AD4130_INVALID_SLOT;
	chan_info->setup.fs = AD4130_FILTER_SELECT_MIN;
	chan_info->initialized = true;

	ret = fwnode_property_read_u32_array(child, "diff-channels", pins,
					     ARRAY_SIZE(pins));
	if (ret)
		return ret;

	ret = ad4130_validate_diff_channels(st, pins, ARRAY_SIZE(pins));
	if (ret)
		return ret;

	chan->channel = pins[0];
	chan->channel2 = pins[1];

	ret = ad4130_parse_fw_setup(st, child, &chan_info->setup);
	if (ret)
		return ret;

	fwnode_property_read_u32(child, "adi,excitation-pin-0",
				 &chan_info->iout0);
	if (chan_info->setup.iout0_val != AD4130_IOUT_OFF) {
		ret = ad4130_validate_excitation_pin(st, chan_info->iout0);
		if (ret)
			return ret;
	}

	fwnode_property_read_u32(child, "adi,excitation-pin-1",
				 &chan_info->iout1);
	if (chan_info->setup.iout1_val != AD4130_IOUT_OFF) {
		ret = ad4130_validate_excitation_pin(st, chan_info->iout1);
		if (ret)
			return ret;
	}

	return 0;
}

static int ad4130_parse_fw_children(struct iio_dev *indio_dev)
{
	struct ad4130_state *st = iio_priv(indio_dev);
	struct device *dev = &st->spi->dev;
	int ret;

	indio_dev->channels = st->chans;

	device_for_each_child_node_scoped(dev, child) {
		ret = ad4130_parse_fw_channel(indio_dev, child);
		if (ret)
			return ret;
	}

	return 0;
}

static int ad4310_parse_fw(struct iio_dev *indio_dev)
{
	struct ad4130_state *st = iio_priv(indio_dev);
	struct device *dev = &st->spi->dev;
	u32 ext_clk_freq = AD4130_MCLK_FREQ_76_8KHZ;
	unsigned int i;
	int avdd_uv;
	int irq;
	int ret;

	st->mclk = devm_clk_get_optional(dev, "mclk");
	if (IS_ERR(st->mclk))
		return dev_err_probe(dev, PTR_ERR(st->mclk),
				     "Failed to get mclk\n");

	st->int_pin_sel = AD4130_INT_PIN_INT;

	for (i = 0; i < ARRAY_SIZE(ad4130_int_pin_names); i++) {
		irq = fwnode_irq_get_byname(dev_fwnode(dev),
					    ad4130_int_pin_names[i]);
		if (irq > 0) {
			st->int_pin_sel = i;
			break;
		}
	}

	if (st->int_pin_sel == AD4130_INT_PIN_DOUT)
		return dev_err_probe(dev, -EINVAL,
				     "Cannot use DOUT as interrupt pin\n");

	if (st->int_pin_sel == AD4130_INT_PIN_P2)
		st->pins_fn[AD4130_AIN3_P2] = AD4130_PIN_FN_SPECIAL;

	device_property_read_u32(dev, "adi,ext-clk-freq-hz", &ext_clk_freq);
	if (ext_clk_freq != AD4130_MCLK_FREQ_153_6KHZ &&
	    ext_clk_freq != AD4130_MCLK_FREQ_76_8KHZ)
		return dev_err_probe(dev, -EINVAL,
				     "Invalid external clock frequency %u\n",
				     ext_clk_freq);

	if (st->mclk && ext_clk_freq == AD4130_MCLK_FREQ_153_6KHZ)
		st->mclk_sel = AD4130_MCLK_153_6KHZ_EXT;
	else if (st->mclk)
		st->mclk_sel = AD4130_MCLK_76_8KHZ_EXT;
	else
		st->mclk_sel = AD4130_MCLK_76_8KHZ;

	if (st->int_pin_sel == AD4130_INT_PIN_CLK &&
	    st->mclk_sel != AD4130_MCLK_76_8KHZ)
		return dev_err_probe(dev, -EINVAL,
				     "Invalid clock %u for interrupt pin %u\n",
				     st->mclk_sel, st->int_pin_sel);

	st->int_ref_uv = AD4130_INT_REF_2_5V;

	/*
	 * When the AVDD supply is set to below 2.5V the internal reference of
	 * 1.25V should be selected.
	 * See datasheet page 37, section ADC REFERENCE.
	 */
	avdd_uv = regulator_get_voltage(st->regulators[0].consumer);
	if (avdd_uv > 0 && avdd_uv < AD4130_INT_REF_2_5V)
		st->int_ref_uv = AD4130_INT_REF_1_25V;

	st->bipolar = device_property_read_bool(dev, "adi,bipolar");

	ret = device_property_count_u32(dev, "adi,vbias-pins");
	if (ret > 0) {
		if (ret > AD4130_MAX_ANALOG_PINS)
			return dev_err_probe(dev, -EINVAL,
					     "Too many vbias pins %u\n", ret);

		st->num_vbias_pins = ret;

		ret = device_property_read_u32_array(dev, "adi,vbias-pins",
						     st->vbias_pins,
						     st->num_vbias_pins);
		if (ret)
			return dev_err_probe(dev, ret,
					     "Failed to read vbias pins\n");

		ret = ad4130_validate_vbias_pins(st, st->vbias_pins,
						 st->num_vbias_pins);
		if (ret)
			return ret;
	}

	ret = ad4130_parse_fw_children(indio_dev);
	if (ret)
		return ret;

	return 0;
}

static void ad4130_fill_scale_tbls(struct ad4130_state *st)
{
	unsigned int pow = ad4130_resolution(st) - st->bipolar;
	unsigned int i, j;

	for (i = 0; i < AD4130_REF_SEL_MAX; i++) {
		int ret;
		u64 nv;

		ret = ad4130_get_ref_voltage(st, i);
		if (ret < 0)
			continue;

		nv = (u64)ret * NANO;

		for (j = 0; j < AD4130_MAX_PGA; j++)
			st->scale_tbls[i][j][1] = div_u64(nv >> (pow + j), MILLI);
	}
}

static void ad4130_clk_disable_unprepare(void *clk)
{
	clk_disable_unprepare(clk);
}

static int ad4130_set_mclk_sel(struct ad4130_state *st,
			       enum ad4130_mclk_sel mclk_sel)
{
	return regmap_update_bits(st->regmap, AD4130_ADC_CONTROL_REG,
				 AD4130_ADC_CONTROL_MCLK_SEL_MASK,
				 FIELD_PREP(AD4130_ADC_CONTROL_MCLK_SEL_MASK,
					    mclk_sel));
}

static unsigned long ad4130_int_clk_recalc_rate(struct clk_hw *hw,
						unsigned long parent_rate)
{
	return AD4130_MCLK_FREQ_76_8KHZ;
}

static int ad4130_int_clk_is_enabled(struct clk_hw *hw)
{
	struct ad4130_state *st = container_of(hw, struct ad4130_state, int_clk_hw);

	return st->mclk_sel == AD4130_MCLK_76_8KHZ_OUT;
}

static int ad4130_int_clk_prepare(struct clk_hw *hw)
{
	struct ad4130_state *st = container_of(hw, struct ad4130_state, int_clk_hw);
	int ret;

	ret = ad4130_set_mclk_sel(st, AD4130_MCLK_76_8KHZ_OUT);
	if (ret)
		return ret;

	st->mclk_sel = AD4130_MCLK_76_8KHZ_OUT;

	return 0;
}

static void ad4130_int_clk_unprepare(struct clk_hw *hw)
{
	struct ad4130_state *st = container_of(hw, struct ad4130_state, int_clk_hw);
	int ret;

	ret = ad4130_set_mclk_sel(st, AD4130_MCLK_76_8KHZ);
	if (ret)
		return;

	st->mclk_sel = AD4130_MCLK_76_8KHZ;
}

static const struct clk_ops ad4130_int_clk_ops = {
	.recalc_rate = ad4130_int_clk_recalc_rate,
	.is_enabled = ad4130_int_clk_is_enabled,
	.prepare = ad4130_int_clk_prepare,
	.unprepare = ad4130_int_clk_unprepare,
};

static int ad4130_setup_int_clk(struct ad4130_state *st)
{
	struct device *dev = &st->spi->dev;
	struct device_node *of_node = dev_of_node(dev);
	struct clk_init_data init = {};
	const char *clk_name;
	int ret;

	if (st->int_pin_sel == AD4130_INT_PIN_CLK ||
	    st->mclk_sel != AD4130_MCLK_76_8KHZ)
		return 0;

	if (!of_node)
		return 0;

	clk_name = of_node->name;
	of_property_read_string(of_node, "clock-output-names", &clk_name);

	init.name = clk_name;
	init.ops = &ad4130_int_clk_ops;

	st->int_clk_hw.init = &init;
	ret = devm_clk_hw_register(dev, &st->int_clk_hw);
	if (ret)
		return ret;

	return devm_of_clk_add_hw_provider(dev, of_clk_hw_simple_get,
					   &st->int_clk_hw);
}

static int ad4130_setup(struct iio_dev *indio_dev)
{
	struct ad4130_state *st = iio_priv(indio_dev);
	struct device *dev = &st->spi->dev;
	unsigned int int_ref_val;
	unsigned long rate = AD4130_MCLK_FREQ_76_8KHZ;
	unsigned int val;
	unsigned int i;
	int ret;

	if (st->mclk_sel == AD4130_MCLK_153_6KHZ_EXT)
		rate = AD4130_MCLK_FREQ_153_6KHZ;

	ret = clk_set_rate(st->mclk, rate);
	if (ret)
		return ret;

	ret = clk_prepare_enable(st->mclk);
	if (ret)
		return ret;

	ret = devm_add_action_or_reset(dev, ad4130_clk_disable_unprepare,
				       st->mclk);
	if (ret)
		return ret;

	if (st->int_ref_uv == AD4130_INT_REF_2_5V)
		int_ref_val = AD4130_INT_REF_VAL_2_5V;
	else
		int_ref_val = AD4130_INT_REF_VAL_1_25V;

	/* Switch to SPI 4-wire mode. */
	val =  FIELD_PREP(AD4130_ADC_CONTROL_CSB_EN_MASK, 1);
	val |= FIELD_PREP(AD4130_ADC_CONTROL_BIPOLAR_MASK, st->bipolar);
	val |= FIELD_PREP(AD4130_ADC_CONTROL_INT_REF_EN_MASK, st->int_ref_en);
	val |= FIELD_PREP(AD4130_ADC_CONTROL_MODE_MASK, AD4130_MODE_IDLE);
	val |= FIELD_PREP(AD4130_ADC_CONTROL_MCLK_SEL_MASK, st->mclk_sel);
	val |= FIELD_PREP(AD4130_ADC_CONTROL_INT_REF_VAL_MASK, int_ref_val);

	ret = regmap_write(st->regmap, AD4130_ADC_CONTROL_REG, val);
	if (ret)
		return ret;

	/*
	 * Configure unused GPIOs for output. If configured, the interrupt
	 * function of P2 takes priority over the GPIO out function.
	 */
	val = 0;
	for (i = 0; i < AD4130_MAX_GPIOS; i++)
		if (st->pins_fn[i + AD4130_AIN2_P1] == AD4130_PIN_FN_NONE)
			val |= FIELD_PREP(AD4130_IO_CONTROL_GPIO_CTRL_MASK, BIT(i));

	val |= FIELD_PREP(AD4130_IO_CONTROL_INT_PIN_SEL_MASK, st->int_pin_sel);

	ret = regmap_write(st->regmap, AD4130_IO_CONTROL_REG, val);
	if (ret)
		return ret;

	val = 0;
	for (i = 0; i < st->num_vbias_pins; i++)
		val |= BIT(st->vbias_pins[i]);

	ret = regmap_write(st->regmap, AD4130_VBIAS_REG, val);
	if (ret)
		return ret;

	ret = regmap_clear_bits(st->regmap, AD4130_FIFO_CONTROL_REG,
				AD4130_FIFO_CONTROL_HEADER_MASK);
	if (ret)
		return ret;

	/* FIFO watermark interrupt starts out as enabled, disable it. */
	ret = ad4130_set_watermark_interrupt_en(st, false);
	if (ret)
		return ret;

	/* Setup channels. */
	for (i = 0; i < indio_dev->num_channels; i++) {
		struct ad4130_chan_info *chan_info = &st->chans_info[i];
		struct iio_chan_spec *chan = &st->chans[i];
		unsigned int val;

		val = FIELD_PREP(AD4130_CHANNEL_AINP_MASK, chan->channel) |
		      FIELD_PREP(AD4130_CHANNEL_AINM_MASK, chan->channel2) |
		      FIELD_PREP(AD4130_CHANNEL_IOUT1_MASK, chan_info->iout0) |
		      FIELD_PREP(AD4130_CHANNEL_IOUT2_MASK, chan_info->iout1);

		ret = regmap_write(st->regmap, AD4130_CHANNEL_X_REG(i), val);
		if (ret)
			return ret;
	}

	return 0;
}

static int ad4130_soft_reset(struct ad4130_state *st)
{
	int ret;

	ret = spi_write(st->spi, st->reset_buf, sizeof(st->reset_buf));
	if (ret)
		return ret;

	fsleep(AD4130_RESET_SLEEP_US);

	return 0;
}

static void ad4130_disable_regulators(void *data)
{
	struct ad4130_state *st = data;

	regulator_bulk_disable(ARRAY_SIZE(st->regulators), st->regulators);
}

static int ad4130_probe(struct spi_device *spi)
{
	struct device *dev = &spi->dev;
	struct iio_dev *indio_dev;
	struct ad4130_state *st;
	int ret;

	indio_dev = devm_iio_device_alloc(dev, sizeof(*st));
	if (!indio_dev)
		return -ENOMEM;

	st = iio_priv(indio_dev);

	memset(st->reset_buf, 0xff, sizeof(st->reset_buf));
	init_completion(&st->completion);
	mutex_init(&st->lock);
	st->spi = spi;

	/*
	 * Xfer:   [ XFR1 ] [         XFR2         ]
	 * Master:  0x7D N   ......................
	 * Slave:   ......   DATA1 DATA2 ... DATAN
	 */
	st->fifo_tx_buf[0] = AD4130_COMMS_READ_MASK | AD4130_FIFO_DATA_REG;
	st->fifo_xfer[0].tx_buf = st->fifo_tx_buf;
	st->fifo_xfer[0].len = sizeof(st->fifo_tx_buf);
	st->fifo_xfer[1].rx_buf = st->fifo_rx_buf;
	spi_message_init_with_transfers(&st->fifo_msg, st->fifo_xfer,
					ARRAY_SIZE(st->fifo_xfer));

	indio_dev->name = AD4130_NAME;
	indio_dev->modes = INDIO_DIRECT_MODE;
	indio_dev->info = &ad4130_info;

	st->regmap = devm_regmap_init(dev, NULL, st, &ad4130_regmap_config);
	if (IS_ERR(st->regmap))
		return PTR_ERR(st->regmap);

	st->regulators[0].supply = "avdd";
	st->regulators[1].supply = "iovdd";
	st->regulators[2].supply = "refin1";
	st->regulators[3].supply = "refin2";

	ret = devm_regulator_bulk_get(dev, ARRAY_SIZE(st->regulators),
				      st->regulators);
	if (ret)
		return dev_err_probe(dev, ret, "Failed to get regulators\n");

	ret = regulator_bulk_enable(ARRAY_SIZE(st->regulators), st->regulators);
	if (ret)
		return dev_err_probe(dev, ret, "Failed to enable regulators\n");

	ret = devm_add_action_or_reset(dev, ad4130_disable_regulators, st);
	if (ret)
		return dev_err_probe(dev, ret,
				     "Failed to add regulators disable action\n");

	ret = ad4130_soft_reset(st);
	if (ret)
		return ret;

	ret = ad4310_parse_fw(indio_dev);
	if (ret)
		return ret;

	ret = ad4130_setup(indio_dev);
	if (ret)
		return ret;

	ret = ad4130_setup_int_clk(st);
	if (ret)
		return ret;

	ad4130_fill_scale_tbls(st);

	st->gc.owner = THIS_MODULE;
	st->gc.label = AD4130_NAME;
	st->gc.base = -1;
	st->gc.ngpio = AD4130_MAX_GPIOS;
	st->gc.parent = dev;
	st->gc.can_sleep = true;
	st->gc.init_valid_mask = ad4130_gpio_init_valid_mask;
	st->gc.get_direction = ad4130_gpio_get_direction;
	st->gc.set = ad4130_gpio_set;

	ret = devm_gpiochip_add_data(dev, &st->gc, st);
	if (ret)
		return ret;

	ret = devm_iio_kfifo_buffer_setup_ext(dev, indio_dev,
					      &ad4130_buffer_ops,
					      ad4130_fifo_attributes);
	if (ret)
		return ret;

	ret = devm_request_threaded_irq(dev, spi->irq, NULL,
					ad4130_irq_handler, IRQF_ONESHOT,
					indio_dev->name, indio_dev);
	if (ret)
		return dev_err_probe(dev, ret, "Failed to request irq\n");

	/*
	 * When the chip enters FIFO mode, IRQ polarity is inverted.
	 * When the chip exits FIFO mode, IRQ polarity returns to normal.
	 * See datasheet pages: 65, FIFO Watermark Interrupt section,
	 * and 71, Bit Descriptions for STATUS Register, RDYB.
	 * Cache the normal and inverted IRQ triggers to set them when
	 * entering and exiting FIFO mode.
	 */
	st->irq_trigger = irq_get_trigger_type(spi->irq);
	if (st->irq_trigger & IRQF_TRIGGER_RISING)
		st->inv_irq_trigger = IRQF_TRIGGER_FALLING;
	else if (st->irq_trigger & IRQF_TRIGGER_FALLING)
		st->inv_irq_trigger = IRQF_TRIGGER_RISING;
	else
		return dev_err_probe(dev, -EINVAL, "Invalid irq flags: %u\n",
				     st->irq_trigger);

	return devm_iio_device_register(dev, indio_dev);
}

static const struct of_device_id ad4130_of_match[] = {
	{
		.compatible = "adi,ad4130",
	},
	{ }
};
MODULE_DEVICE_TABLE(of, ad4130_of_match);

static struct spi_driver ad4130_driver = {
	.driver = {
		.name = AD4130_NAME,
		.of_match_table = ad4130_of_match,
	},
	.probe = ad4130_probe,
};
module_spi_driver(ad4130_driver);

MODULE_AUTHOR("Cosmin Tanislav <cosmin.tanislav@analog.com>");
MODULE_DESCRIPTION("Analog Devices AD4130 SPI driver");
MODULE_LICENSE("GPL");<|MERGE_RESOLUTION|>--- conflicted
+++ resolved
@@ -611,11 +611,7 @@
 				     unsigned int pga;
 				     unsigned int fs;
 				     u32 ref_sel;
-<<<<<<< HEAD
-				     enum ad4130_filter_mode filter_mode;
-=======
 				     enum ad4130_filter_type filter_type;
->>>>>>> e747403a
 				     bool ref_bufp;
 				     bool ref_bufm;
 			     }));
@@ -626,11 +622,7 @@
 	    a->pga != b->pga ||
 	    a->fs != b->fs ||
 	    a->ref_sel != b->ref_sel ||
-<<<<<<< HEAD
-	    a->filter_mode != b->filter_mode ||
-=======
 	    a->filter_type != b->filter_type ||
->>>>>>> e747403a
 	    a->ref_bufp != b->ref_bufp ||
 	    a->ref_bufm != b->ref_bufm)
 		return false;
