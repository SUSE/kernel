// SPDX-License-Identifier: GPL-2.0
/*
 * AD7091R5 Analog to Digital converter driver
 *
 * Copyright 2014-2019 Analog Devices Inc.
 */

#include <linux/i2c.h>
#include <linux/iio/iio.h>
#include <linux/module.h>
#include <linux/regmap.h>

#include "ad7091r-base.h"

<<<<<<< HEAD
#define AD7091R_CHANNEL(idx, bits, ev, num_ev) { \
	.type = IIO_VOLTAGE, \
	.info_mask_separate = BIT(IIO_CHAN_INFO_RAW), \
	.info_mask_shared_by_type = BIT(IIO_CHAN_INFO_SCALE), \
	.indexed = 1, \
	.channel = idx, \
	.event_spec = ev, \
	.num_event_specs = num_ev, \
	.scan_type.storagebits = 16, \
	.scan_type.realbits = bits, \
}
=======
>>>>>>> 2d5404ca
static const struct iio_chan_spec ad7091r5_channels_irq[] = {
	AD7091R_CHANNEL(0, 12, ad7091r_events, ARRAY_SIZE(ad7091r_events)),
	AD7091R_CHANNEL(1, 12, ad7091r_events, ARRAY_SIZE(ad7091r_events)),
	AD7091R_CHANNEL(2, 12, ad7091r_events, ARRAY_SIZE(ad7091r_events)),
	AD7091R_CHANNEL(3, 12, ad7091r_events, ARRAY_SIZE(ad7091r_events)),
};

static const struct iio_chan_spec ad7091r5_channels_noirq[] = {
	AD7091R_CHANNEL(0, 12, NULL, 0),
	AD7091R_CHANNEL(1, 12, NULL, 0),
	AD7091R_CHANNEL(2, 12, NULL, 0),
	AD7091R_CHANNEL(3, 12, NULL, 0),
};

static int ad7091r5_set_mode(struct ad7091r_state *st, enum ad7091r_mode mode)
{
	int ret, conf;

	switch (mode) {
	case AD7091R_MODE_SAMPLE:
		conf = 0;
		break;
	case AD7091R_MODE_COMMAND:
		conf = AD7091R_REG_CONF_CMD;
		break;
	case AD7091R_MODE_AUTOCYCLE:
		conf = AD7091R_REG_CONF_AUTO;
		break;
	default:
		return -EINVAL;
	}

	ret = regmap_update_bits(st->map, AD7091R_REG_CONF,
				 AD7091R_REG_CONF_MODE_MASK, conf);
	if (ret)
		return ret;

	st->mode = mode;

	return 0;
}

static unsigned int ad7091r5_reg_result_chan_id(unsigned int val)
{
	return AD7091R5_REG_RESULT_CH_ID(val);
}

static const struct ad7091r_chip_info ad7091r5_chip_info_irq = {
	.name = "ad7091r-5",
	.channels = ad7091r5_channels_irq,
	.num_channels = ARRAY_SIZE(ad7091r5_channels_irq),
	.vref_mV = 2500,
	.reg_result_chan_id = &ad7091r5_reg_result_chan_id,
	.set_mode = &ad7091r5_set_mode,
};

static const struct ad7091r_chip_info ad7091r5_chip_info_noirq = {
	.name = "ad7091r-5",
	.channels = ad7091r5_channels_noirq,
	.num_channels = ARRAY_SIZE(ad7091r5_channels_noirq),
	.vref_mV = 2500,
	.reg_result_chan_id = &ad7091r5_reg_result_chan_id,
	.set_mode = &ad7091r5_set_mode,
};

static const struct regmap_config ad7091r_regmap_config = {
	.reg_bits = 8,
	.val_bits = 16,
	.writeable_reg = ad7091r_writeable_reg,
	.volatile_reg = ad7091r_volatile_reg,
};

static void ad7091r5_regmap_init(struct ad7091r_state *st,
				 const struct regmap_config *regmap_conf)
{
	struct i2c_client *i2c = container_of(st->dev, struct i2c_client, dev);

	st->map = devm_regmap_init_i2c(i2c, regmap_conf);
}

static struct ad7091r_init_info ad7091r5_init_info = {
	.info_irq = &ad7091r5_chip_info_irq,
	.info_no_irq = &ad7091r5_chip_info_noirq,
	.regmap_config = &ad7091r_regmap_config,
	.init_adc_regmap = &ad7091r5_regmap_init
};

static int ad7091r5_i2c_probe(struct i2c_client *i2c)
{
	const struct ad7091r_init_info *init_info;

	init_info = i2c_get_match_data(i2c);
	if (!init_info)
		return -EINVAL;

	return ad7091r_probe(&i2c->dev, init_info, i2c->irq);
}

static const struct of_device_id ad7091r5_dt_ids[] = {
	{ .compatible = "adi,ad7091r5", .data = &ad7091r5_init_info },
	{ }
};
MODULE_DEVICE_TABLE(of, ad7091r5_dt_ids);

static const struct i2c_device_id ad7091r5_i2c_ids[] = {
	{ "ad7091r5", (kernel_ulong_t)&ad7091r5_init_info },
	{ }
};
MODULE_DEVICE_TABLE(i2c, ad7091r5_i2c_ids);

static struct i2c_driver ad7091r5_driver = {
	.driver = {
		.name = "ad7091r5",
		.of_match_table = ad7091r5_dt_ids,
	},
	.probe = ad7091r5_i2c_probe,
	.id_table = ad7091r5_i2c_ids,
};
module_i2c_driver(ad7091r5_driver);

MODULE_AUTHOR("Beniamin Bia <beniamin.bia@analog.com>");
MODULE_DESCRIPTION("Analog Devices AD7091R5 multi-channel ADC driver");
MODULE_LICENSE("GPL v2");
MODULE_IMPORT_NS(IIO_AD7091R);<|MERGE_RESOLUTION|>--- conflicted
+++ resolved
@@ -12,20 +12,6 @@
 
 #include "ad7091r-base.h"
 
-<<<<<<< HEAD
-#define AD7091R_CHANNEL(idx, bits, ev, num_ev) { \
-	.type = IIO_VOLTAGE, \
-	.info_mask_separate = BIT(IIO_CHAN_INFO_RAW), \
-	.info_mask_shared_by_type = BIT(IIO_CHAN_INFO_SCALE), \
-	.indexed = 1, \
-	.channel = idx, \
-	.event_spec = ev, \
-	.num_event_specs = num_ev, \
-	.scan_type.storagebits = 16, \
-	.scan_type.realbits = bits, \
-}
-=======
->>>>>>> 2d5404ca
 static const struct iio_chan_spec ad7091r5_channels_irq[] = {
 	AD7091R_CHANNEL(0, 12, ad7091r_events, ARRAY_SIZE(ad7091r_events)),
 	AD7091R_CHANNEL(1, 12, ad7091r_events, ARRAY_SIZE(ad7091r_events)),
