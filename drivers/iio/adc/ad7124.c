// SPDX-License-Identifier: GPL-2.0+
/*
 * AD7124 SPI ADC driver
 *
 * Copyright 2018 Analog Devices Inc.
 * Copyright 2025 BayLibre, SAS
 */
#include <linux/bitfield.h>
#include <linux/bitops.h>
#include <linux/cleanup.h>
#include <linux/clk.h>
#include <linux/clk-provider.h>
#include <linux/delay.h>
#include <linux/device.h>
#include <linux/err.h>
#include <linux/interrupt.h>
#include <linux/kernel.h>
#include <linux/kfifo.h>
#include <linux/minmax.h>
#include <linux/module.h>
#include <linux/mod_devicetable.h>
#include <linux/property.h>
#include <linux/regulator/consumer.h>
#include <linux/spi/spi.h>
#include <linux/sprintf.h>
#include <linux/units.h>

#include <linux/iio/iio.h>
#include <linux/iio/adc/ad_sigma_delta.h>
#include <linux/iio/sysfs.h>

/* AD7124 registers */
#define AD7124_COMMS			0x00
#define AD7124_STATUS			0x00
#define AD7124_ADC_CONTROL		0x01
#define AD7124_DATA			0x02
#define AD7124_IO_CONTROL_1		0x03
#define AD7124_IO_CONTROL_2		0x04
#define AD7124_ID			0x05
#define AD7124_ERROR			0x06
#define AD7124_ERROR_EN			0x07
#define AD7124_MCLK_COUNT		0x08
#define AD7124_CHANNEL(x)		(0x09 + (x))
#define AD7124_CONFIG(x)		(0x19 + (x))
#define AD7124_FILTER(x)		(0x21 + (x))
#define AD7124_OFFSET(x)		(0x29 + (x))
#define AD7124_GAIN(x)			(0x31 + (x))

/* AD7124_STATUS */
#define AD7124_STATUS_POR_FLAG			BIT(4)

/* AD7124_ADC_CONTROL */
#define AD7124_ADC_CONTROL_CLK_SEL		GENMASK(1, 0)
#define AD7124_ADC_CONTROL_CLK_SEL_INT			0
#define AD7124_ADC_CONTROL_CLK_SEL_INT_OUT		1
#define AD7124_ADC_CONTROL_CLK_SEL_EXT			2
#define AD7124_ADC_CONTROL_CLK_SEL_EXT_DIV4		3
#define AD7124_ADC_CONTROL_MODE			GENMASK(5, 2)
#define AD7124_ADC_CONTROL_MODE_CONTINUOUS		0
#define AD7124_ADC_CONTROL_MODE_SINGLE			1
#define AD7124_ADC_CONTROL_MODE_STANDBY			2
#define AD7124_ADC_CONTROL_MODE_POWERDOWN		3
#define AD7124_ADC_CONTROL_MODE_IDLE			4
#define AD7124_ADC_CONTROL_MODE_INT_OFFSET_CALIB	5 /* Internal Zero-Scale Calibration */
#define AD7124_ADC_CONTROL_MODE_INT_GAIN_CALIB		6 /* Internal Full-Scale Calibration */
#define AD7124_ADC_CONTROL_MODE_SYS_OFFSET_CALIB	7 /* System Zero-Scale Calibration */
#define AD7124_ADC_CONTROL_MODE_SYS_GAIN_CALIB		8 /* System Full-Scale Calibration */
#define AD7124_ADC_CONTROL_POWER_MODE		GENMASK(7, 6)
#define AD7124_ADC_CONTROL_POWER_MODE_LOW		0
#define AD7124_ADC_CONTROL_POWER_MODE_MID		1
#define AD7124_ADC_CONTROL_POWER_MODE_FULL		2
#define AD7124_ADC_CONTROL_REF_EN		BIT(8)
#define AD7124_ADC_CONTROL_DATA_STATUS		BIT(10)

/* AD7124_ID */
#define AD7124_ID_SILICON_REVISION		GENMASK(3, 0)
#define AD7124_ID_DEVICE_ID			GENMASK(7, 4)
#define AD7124_ID_DEVICE_ID_AD7124_4			0x0
#define AD7124_ID_DEVICE_ID_AD7124_8			0x1

/* AD7124_CHANNEL_X */
#define AD7124_CHANNEL_ENABLE		BIT(15)
#define AD7124_CHANNEL_SETUP		GENMASK(14, 12)
#define AD7124_CHANNEL_AINP		GENMASK(9, 5)
#define AD7124_CHANNEL_AINM		GENMASK(4, 0)
#define AD7124_CHANNEL_AINx_TEMPSENSOR		16
#define AD7124_CHANNEL_AINx_AVSS		17

/* AD7124_CONFIG_X */
#define AD7124_CONFIG_BIPOLAR		BIT(11)
#define AD7124_CONFIG_IN_BUFF		GENMASK(6, 5)
#define AD7124_CONFIG_AIN_BUFP		BIT(6)
#define AD7124_CONFIG_AIN_BUFM		BIT(5)
#define AD7124_CONFIG_REF_SEL		GENMASK(4, 3)
#define AD7124_CONFIG_PGA		GENMASK(2, 0)

/* AD7124_FILTER_X */
#define AD7124_FILTER_FILTER		GENMASK(23, 21)
#define AD7124_FILTER_FILTER_SINC4		0
#define AD7124_FILTER_FILTER_SINC3		2
#define AD7124_FILTER_FILTER_SINC4_SINC1	4
#define AD7124_FILTER_FILTER_SINC3_SINC1	5
#define AD7124_FILTER_FILTER_SINC3_PF		7
#define AD7124_FILTER_REJ60		BIT(20)
#define AD7124_FILTER_POST_FILTER	GENMASK(19, 17)
#define AD7124_FILTER_POST_FILTER_47dB		2
#define AD7124_FILTER_POST_FILTER_62dB		3
#define AD7124_FILTER_POST_FILTER_86dB		5
#define AD7124_FILTER_POST_FILTER_92dB		6
#define AD7124_FILTER_SINGLE_CYCLE	BIT(16)
#define AD7124_FILTER_FS		GENMASK(10, 0)

#define AD7124_MAX_CONFIGS	8
#define AD7124_MAX_CHANNELS	16

#define AD7124_INT_CLK_HZ	614400

/* AD7124 input sources */

enum ad7124_ref_sel {
	AD7124_REFIN1,
	AD7124_REFIN2,
	AD7124_INT_REF,
	AD7124_AVDD_REF,
};

enum ad7124_power_mode {
	AD7124_LOW_POWER,
	AD7124_MID_POWER,
	AD7124_FULL_POWER,
};

static const unsigned int ad7124_gain[8] = {
	1, 2, 4, 8, 16, 32, 64, 128
};

static const unsigned int ad7124_reg_size[] = {
	1, 2, 3, 3, 2, 1, 3, 3, 1, 2, 2, 2, 2,
	2, 2, 2, 2, 2, 2, 2, 2, 2, 2, 2, 2, 2,
	2, 2, 2, 2, 2, 2, 2, 3, 3, 3, 3, 3, 3,
	3, 3, 3, 3, 3, 3, 3, 3, 3, 3, 3, 3, 3,
	3, 3, 3, 3, 3
};

static const int ad7124_master_clk_freq_hz[3] = {
	[AD7124_LOW_POWER] = AD7124_INT_CLK_HZ / 8,
	[AD7124_MID_POWER] = AD7124_INT_CLK_HZ / 4,
	[AD7124_FULL_POWER] = AD7124_INT_CLK_HZ,
};

static const char * const ad7124_ref_names[] = {
	[AD7124_REFIN1] = "refin1",
	[AD7124_REFIN2] = "refin2",
	[AD7124_INT_REF] = "int",
	[AD7124_AVDD_REF] = "avdd",
};

struct ad7124_chip_info {
	const char *name;
	unsigned int chip_id;
	unsigned int num_inputs;
};

enum ad7124_filter_type {
	AD7124_FILTER_TYPE_SINC3,
	AD7124_FILTER_TYPE_SINC3_PF1,
	AD7124_FILTER_TYPE_SINC3_PF2,
	AD7124_FILTER_TYPE_SINC3_PF3,
	AD7124_FILTER_TYPE_SINC3_PF4,
	AD7124_FILTER_TYPE_SINC3_REJ60,
	AD7124_FILTER_TYPE_SINC3_SINC1,
	AD7124_FILTER_TYPE_SINC4,
	AD7124_FILTER_TYPE_SINC4_REJ60,
	AD7124_FILTER_TYPE_SINC4_SINC1,
};

struct ad7124_channel_config {
	bool live;
	unsigned int cfg_slot;
	unsigned int requested_odr;
	unsigned int requested_odr_micro;
	/*
	 * Following fields are used to compare for equality. If you
	 * make adaptations in it, you most likely also have to adapt
	 * ad7124_find_similar_live_cfg(), too.
	 */
	struct_group(config_props,
		enum ad7124_ref_sel refsel;
		bool bipolar;
		bool buf_positive;
		bool buf_negative;
		unsigned int vref_mv;
		unsigned int pga_bits;
		unsigned int odr_sel_bits;
		enum ad7124_filter_type filter_type;
		unsigned int calibration_offset;
		unsigned int calibration_gain;
	);
};

struct ad7124_channel {
	unsigned int nr;
	struct ad7124_channel_config cfg;
	unsigned int ain;
	unsigned int slot;
	u8 syscalib_mode;
};

struct ad7124_state {
	const struct ad7124_chip_info *chip_info;
	struct ad_sigma_delta sd;
	struct ad7124_channel *channels;
	struct regulator *vref[4];
<<<<<<< HEAD
=======
	u32 clk_hz;
>>>>>>> b35fc656
	unsigned int adc_control;
	unsigned int num_channels;
	struct mutex cfgs_lock; /* lock for configs access */
	unsigned long cfg_slots_status; /* bitmap with slot status (1 means it is used) */

	/*
	 * Stores the power-on reset value for the GAIN(x) registers which are
	 * needed for measurements at gain 1 (i.e. CONFIG(x).PGA == 0)
	 */
	unsigned int gain_default;
	DECLARE_KFIFO(live_cfgs_fifo, struct ad7124_channel_config *, AD7124_MAX_CONFIGS);
};

static const struct ad7124_chip_info ad7124_4_chip_info = {
	.name = "ad7124-4",
	.chip_id = AD7124_ID_DEVICE_ID_AD7124_4,
	.num_inputs = 8,
};

static const struct ad7124_chip_info ad7124_8_chip_info = {
	.name = "ad7124-8",
	.chip_id = AD7124_ID_DEVICE_ID_AD7124_8,
	.num_inputs = 16,
};

static int ad7124_find_closest_match(const int *array,
				     unsigned int size, int val)
{
	int i, idx;
	unsigned int diff_new, diff_old;

	diff_old = U32_MAX;
	idx = 0;

	for (i = 0; i < size; i++) {
		diff_new = abs(val - array[i]);
		if (diff_new < diff_old) {
			diff_old = diff_new;
			idx = i;
		}
	}

	return idx;
}

static int ad7124_spi_write_mask(struct ad7124_state *st,
				 unsigned int addr,
				 unsigned long mask,
				 unsigned int val,
				 unsigned int bytes)
{
	unsigned int readval;
	int ret;

	ret = ad_sd_read_reg(&st->sd, addr, bytes, &readval);
	if (ret < 0)
		return ret;

	readval &= ~mask;
	readval |= val;

	return ad_sd_write_reg(&st->sd, addr, bytes, readval);
}

static int ad7124_set_mode(struct ad_sigma_delta *sd,
			   enum ad_sigma_delta_mode mode)
{
	struct ad7124_state *st = container_of(sd, struct ad7124_state, sd);

	st->adc_control &= ~AD7124_ADC_CONTROL_MODE;
	st->adc_control |= FIELD_PREP(AD7124_ADC_CONTROL_MODE, mode);

	return ad_sd_write_reg(&st->sd, AD7124_ADC_CONTROL, 2, st->adc_control);
}

static u32 ad7124_get_fclk_hz(struct ad7124_state *st)
{
	enum ad7124_power_mode power_mode;
	u32 fclk_hz;

	power_mode = FIELD_GET(AD7124_ADC_CONTROL_POWER_MODE, st->adc_control);
	fclk_hz = st->clk_hz;

	switch (power_mode) {
	case AD7124_LOW_POWER:
		fclk_hz /= 8;
		break;
	case AD7124_MID_POWER:
		fclk_hz /= 4;
		break;
	default:
		break;
	}

	return fclk_hz;
}

static u32 ad7124_get_fs_factor(struct ad7124_state *st, unsigned int channel)
{
	enum ad7124_power_mode power_mode =
		FIELD_GET(AD7124_ADC_CONTROL_POWER_MODE, st->adc_control);
	u32 avg = power_mode == AD7124_LOW_POWER ? 8 : 16;

	/*
	 * These are the "zero-latency" factors from the data sheet. For the
	 * sinc1 filters, these aren't documented, but derived by taking the
	 * single-channel formula from the sinc1 section of the data sheet and
	 * multiplying that by the sinc3/4 factor from the corresponding zero-
	 * latency sections.
	 */
	switch (st->channels[channel].cfg.filter_type) {
	case AD7124_FILTER_TYPE_SINC4:
	case AD7124_FILTER_TYPE_SINC4_REJ60:
		return 4 * 32;
	case AD7124_FILTER_TYPE_SINC4_SINC1:
		return 4 * avg * 32;
	case AD7124_FILTER_TYPE_SINC3_SINC1:
		return 3 * avg * 32;
	default:
		return 3 * 32;
	}
}

static u32 ad7124_get_fadc_divisor(struct ad7124_state *st, unsigned int channel)
{
	u32 factor = ad7124_get_fs_factor(st, channel);

<<<<<<< HEAD
	fclk = ad7124_master_clk_freq_hz[FIELD_GET(AD7124_ADC_CONTROL_POWER_MODE,
						   st->adc_control)];

=======
>>>>>>> b35fc656
	/*
	 * The output data rate (f_ADC) is f_CLK / divisor. We are returning
	 * the divisor.
	 */
	return st->channels[channel].cfg.odr_sel_bits * factor;
}

static void ad7124_set_channel_odr(struct ad7124_state *st, unsigned int channel)
{
	struct ad7124_channel_config *cfg = &st->channels[channel].cfg;
	unsigned int fclk, factor, divisor, odr_sel_bits;

	fclk = ad7124_get_fclk_hz(st);
	factor = ad7124_get_fs_factor(st, channel);

	/*
	 * FS[10:0] = fCLK / (fADC x 32 * N) where:
	 * fADC is the output data rate
	 * fCLK is the master clock frequency
	 * N is number of conversions per sample (depends on filter type)
	 * FS[10:0] are the bits in the filter register
	 * FS[10:0] can have a value from 1 to 2047
	 */
	divisor = cfg->requested_odr * factor +
		  cfg->requested_odr_micro * factor / MICRO;
	odr_sel_bits = clamp(DIV_ROUND_CLOSEST(fclk, divisor), 1, 2047);

	if (odr_sel_bits != st->channels[channel].cfg.odr_sel_bits)
		st->channels[channel].cfg.live = false;

	st->channels[channel].cfg.odr_sel_bits = odr_sel_bits;
}

static int ad7124_get_3db_filter_factor(struct ad7124_state *st,
					unsigned int channel)
{
	struct ad7124_channel_config *cfg = &st->channels[channel].cfg;

	/*
	 * 3dB point is the f_CLK rate times some factor. This functions returns
	 * the factor times 1000.
	 */
	switch (cfg->filter_type) {
	case AD7124_FILTER_TYPE_SINC3:
	case AD7124_FILTER_TYPE_SINC3_REJ60:
	case AD7124_FILTER_TYPE_SINC3_SINC1:
		return 272;
	case AD7124_FILTER_TYPE_SINC4:
	case AD7124_FILTER_TYPE_SINC4_REJ60:
	case AD7124_FILTER_TYPE_SINC4_SINC1:
		return 230;
	case AD7124_FILTER_TYPE_SINC3_PF1:
		return 633;
	case AD7124_FILTER_TYPE_SINC3_PF2:
		return 605;
	case AD7124_FILTER_TYPE_SINC3_PF3:
		return 669;
	case AD7124_FILTER_TYPE_SINC3_PF4:
		return 759;
	default:
		return -EINVAL;
	}
}

static struct ad7124_channel_config *ad7124_find_similar_live_cfg(struct ad7124_state *st,
								  struct ad7124_channel_config *cfg)
{
	struct ad7124_channel_config *cfg_aux;
	int i;

	/*
	 * This is just to make sure that the comparison is adapted after
	 * struct ad7124_channel_config was changed.
	 */
	static_assert(sizeof_field(struct ad7124_channel_config, config_props) ==
		      sizeof(struct {
				     enum ad7124_ref_sel refsel;
				     bool bipolar;
				     bool buf_positive;
				     bool buf_negative;
				     unsigned int vref_mv;
				     unsigned int pga_bits;
				     unsigned int odr_sel_bits;
				     enum ad7124_filter_type filter_type;
				     unsigned int calibration_offset;
				     unsigned int calibration_gain;
			     }));

	for (i = 0; i < st->num_channels; i++) {
		cfg_aux = &st->channels[i].cfg;

		if (cfg_aux->live &&
		    cfg->refsel == cfg_aux->refsel &&
		    cfg->bipolar == cfg_aux->bipolar &&
		    cfg->buf_positive == cfg_aux->buf_positive &&
		    cfg->buf_negative == cfg_aux->buf_negative &&
		    cfg->vref_mv == cfg_aux->vref_mv &&
		    cfg->pga_bits == cfg_aux->pga_bits &&
		    cfg->odr_sel_bits == cfg_aux->odr_sel_bits &&
		    cfg->filter_type == cfg_aux->filter_type &&
		    cfg->calibration_offset == cfg_aux->calibration_offset &&
		    cfg->calibration_gain == cfg_aux->calibration_gain)
			return cfg_aux;
	}

	return NULL;
}

static int ad7124_find_free_config_slot(struct ad7124_state *st)
{
	unsigned int free_cfg_slot;

	free_cfg_slot = find_first_zero_bit(&st->cfg_slots_status, AD7124_MAX_CONFIGS);
	if (free_cfg_slot == AD7124_MAX_CONFIGS)
		return -1;

	return free_cfg_slot;
}

/* Only called during probe, so dev_err_probe() can be used */
static int ad7124_init_config_vref(struct ad7124_state *st, struct ad7124_channel_config *cfg)
{
	struct device *dev = &st->sd.spi->dev;
	unsigned int refsel = cfg->refsel;

	switch (refsel) {
	case AD7124_REFIN1:
	case AD7124_REFIN2:
	case AD7124_AVDD_REF:
		if (IS_ERR(st->vref[refsel]))
			return dev_err_probe(dev, PTR_ERR(st->vref[refsel]),
					     "Error, trying to use external voltage reference without a %s regulator.\n",
					     ad7124_ref_names[refsel]);

		cfg->vref_mv = regulator_get_voltage(st->vref[refsel]);
		/* Conversion from uV to mV */
		cfg->vref_mv /= 1000;
		return 0;
	case AD7124_INT_REF:
		cfg->vref_mv = 2500;
		st->adc_control |= AD7124_ADC_CONTROL_REF_EN;
		return 0;
	default:
		return dev_err_probe(dev, -EINVAL, "Invalid reference %d\n", refsel);
	}
}

static int ad7124_write_config(struct ad7124_state *st, struct ad7124_channel_config *cfg,
			       unsigned int cfg_slot)
{
	unsigned int val, filter;
	unsigned int rej60 = 0;
	unsigned int post = 0;
	int ret;

	cfg->cfg_slot = cfg_slot;

	ret = ad_sd_write_reg(&st->sd, AD7124_OFFSET(cfg->cfg_slot), 3, cfg->calibration_offset);
	if (ret)
		return ret;

	ret = ad_sd_write_reg(&st->sd, AD7124_GAIN(cfg->cfg_slot), 3, cfg->calibration_gain);
	if (ret)
		return ret;

	val = FIELD_PREP(AD7124_CONFIG_BIPOLAR, cfg->bipolar) |
		FIELD_PREP(AD7124_CONFIG_REF_SEL, cfg->refsel) |
		(cfg->buf_positive ? AD7124_CONFIG_AIN_BUFP : 0) |
		(cfg->buf_negative ? AD7124_CONFIG_AIN_BUFM : 0) |
		FIELD_PREP(AD7124_CONFIG_PGA, cfg->pga_bits);

	ret = ad_sd_write_reg(&st->sd, AD7124_CONFIG(cfg->cfg_slot), 2, val);
	if (ret < 0)
		return ret;

	switch (cfg->filter_type) {
	case AD7124_FILTER_TYPE_SINC3:
		filter = AD7124_FILTER_FILTER_SINC3;
		break;
	case AD7124_FILTER_TYPE_SINC3_PF1:
		filter = AD7124_FILTER_FILTER_SINC3_PF;
		post = AD7124_FILTER_POST_FILTER_47dB;
		break;
	case AD7124_FILTER_TYPE_SINC3_PF2:
		filter = AD7124_FILTER_FILTER_SINC3_PF;
		post = AD7124_FILTER_POST_FILTER_62dB;
		break;
	case AD7124_FILTER_TYPE_SINC3_PF3:
		filter = AD7124_FILTER_FILTER_SINC3_PF;
		post = AD7124_FILTER_POST_FILTER_86dB;
		break;
	case AD7124_FILTER_TYPE_SINC3_PF4:
		filter = AD7124_FILTER_FILTER_SINC3_PF;
		post = AD7124_FILTER_POST_FILTER_92dB;
		break;
	case AD7124_FILTER_TYPE_SINC3_REJ60:
		filter = AD7124_FILTER_FILTER_SINC3;
		rej60 = 1;
		break;
	case AD7124_FILTER_TYPE_SINC3_SINC1:
		filter = AD7124_FILTER_FILTER_SINC3_SINC1;
		break;
	case AD7124_FILTER_TYPE_SINC4:
		filter = AD7124_FILTER_FILTER_SINC4;
		break;
	case AD7124_FILTER_TYPE_SINC4_REJ60:
		filter = AD7124_FILTER_FILTER_SINC4;
		rej60 = 1;
		break;
	case AD7124_FILTER_TYPE_SINC4_SINC1:
		filter = AD7124_FILTER_FILTER_SINC4_SINC1;
		break;
	default:
		return -EINVAL;
	}

	/*
	 * NB: AD7124_FILTER_SINGLE_CYCLE is always set so that we get the same
	 * sampling frequency even when only one channel is enabled in a
	 * buffered read. If it was not set, the N in ad7124_set_channel_odr()
	 * would be 1 and we would get a faster sampling frequency than what
	 * was requested.
	 */
	return ad_sd_write_reg(&st->sd, AD7124_FILTER(cfg->cfg_slot), 3,
			       FIELD_PREP(AD7124_FILTER_FILTER, filter) |
			       FIELD_PREP(AD7124_FILTER_REJ60, rej60) |
			       FIELD_PREP(AD7124_FILTER_POST_FILTER, post) |
			       AD7124_FILTER_SINGLE_CYCLE |
			       FIELD_PREP(AD7124_FILTER_FS, cfg->odr_sel_bits));
}

static struct ad7124_channel_config *ad7124_pop_config(struct ad7124_state *st)
{
	struct ad7124_channel_config *lru_cfg;
	struct ad7124_channel_config *cfg;
	int ret;
	int i;

	/*
	 * Pop least recently used config from the fifo
	 * in order to make room for the new one
	 */
	ret = kfifo_get(&st->live_cfgs_fifo, &lru_cfg);
	if (ret <= 0)
		return NULL;

	lru_cfg->live = false;

	/* mark slot as free */
	assign_bit(lru_cfg->cfg_slot, &st->cfg_slots_status, 0);

	/* invalidate all other configs that pointed to this one */
	for (i = 0; i < st->num_channels; i++) {
		cfg = &st->channels[i].cfg;

		if (cfg->cfg_slot == lru_cfg->cfg_slot)
			cfg->live = false;
	}

	return lru_cfg;
}

static int ad7124_push_config(struct ad7124_state *st, struct ad7124_channel_config *cfg)
{
	struct ad7124_channel_config *lru_cfg;
	int free_cfg_slot;

	free_cfg_slot = ad7124_find_free_config_slot(st);
	if (free_cfg_slot >= 0) {
		/* push the new config in configs queue */
		kfifo_put(&st->live_cfgs_fifo, cfg);
	} else {
		/* pop one config to make room for the new one */
		lru_cfg = ad7124_pop_config(st);
		if (!lru_cfg)
			return -EINVAL;

		/* push the new config in configs queue */
		free_cfg_slot = lru_cfg->cfg_slot;
		kfifo_put(&st->live_cfgs_fifo, cfg);
	}

	/* mark slot as used */
	assign_bit(free_cfg_slot, &st->cfg_slots_status, 1);

	return ad7124_write_config(st, cfg, free_cfg_slot);
}

static int ad7124_enable_channel(struct ad7124_state *st, struct ad7124_channel *ch)
{
	ch->cfg.live = true;
	return ad_sd_write_reg(&st->sd, AD7124_CHANNEL(ch->nr), 2, ch->ain |
			       FIELD_PREP(AD7124_CHANNEL_SETUP, ch->cfg.cfg_slot) |
			       AD7124_CHANNEL_ENABLE);
}

static int ad7124_prepare_read(struct ad7124_state *st, int address)
{
	struct ad7124_channel_config *cfg = &st->channels[address].cfg;
	struct ad7124_channel_config *live_cfg;

	/*
	 * Before doing any reads assign the channel a configuration.
	 * Check if channel's config is on the device
	 */
	if (!cfg->live) {
		/* check if config matches another one */
		live_cfg = ad7124_find_similar_live_cfg(st, cfg);
		if (!live_cfg)
			ad7124_push_config(st, cfg);
		else
			cfg->cfg_slot = live_cfg->cfg_slot;
	}

	/* point channel to the config slot and enable */
	return ad7124_enable_channel(st, &st->channels[address]);
}

static int __ad7124_set_channel(struct ad_sigma_delta *sd, unsigned int channel)
{
	struct ad7124_state *st = container_of(sd, struct ad7124_state, sd);

	return ad7124_prepare_read(st, channel);
}

static int ad7124_set_channel(struct ad_sigma_delta *sd, unsigned int channel)
{
	struct ad7124_state *st = container_of(sd, struct ad7124_state, sd);
	int ret;

	mutex_lock(&st->cfgs_lock);
	ret = __ad7124_set_channel(sd, channel);
	mutex_unlock(&st->cfgs_lock);

	return ret;
}

static int ad7124_append_status(struct ad_sigma_delta *sd, bool append)
{
	struct ad7124_state *st = container_of(sd, struct ad7124_state, sd);
	unsigned int adc_control = st->adc_control;
	int ret;

	if (append)
		adc_control |= AD7124_ADC_CONTROL_DATA_STATUS;
	else
		adc_control &= ~AD7124_ADC_CONTROL_DATA_STATUS;

	ret = ad_sd_write_reg(&st->sd, AD7124_ADC_CONTROL, 2, adc_control);
	if (ret < 0)
		return ret;

	st->adc_control = adc_control;

	return 0;
}

static int ad7124_disable_one(struct ad_sigma_delta *sd, unsigned int chan)
{
	struct ad7124_state *st = container_of(sd, struct ad7124_state, sd);

	/* The relevant thing here is that AD7124_CHANNEL_ENABLE is cleared. */
	return ad_sd_write_reg(&st->sd, AD7124_CHANNEL(chan), 2, 0);
}

static int ad7124_disable_all(struct ad_sigma_delta *sd)
{
	int ret;
	int i;

	for (i = 0; i < 16; i++) {
		ret = ad7124_disable_one(sd, i);
		if (ret < 0)
			return ret;
	}

	return 0;
}

static const struct ad_sigma_delta_info ad7124_sigma_delta_info = {
	.set_channel = ad7124_set_channel,
	.append_status = ad7124_append_status,
	.disable_all = ad7124_disable_all,
	.disable_one = ad7124_disable_one,
	.set_mode = ad7124_set_mode,
	.has_registers = true,
	.addr_shift = 0,
	.read_mask = BIT(6),
	.status_ch_mask = GENMASK(3, 0),
	.data_reg = AD7124_DATA,
	.num_slots = 8,
	.irq_flags = IRQF_TRIGGER_FALLING,
	.num_resetclks = 64,
};

static const int ad7124_voltage_scales[][2] = {
	{ 0, 1164 },
	{ 0, 2328 },
	{ 0, 4656 },
	{ 0, 9313 },
	{ 0, 18626 },
	{ 0, 37252 },
	{ 0, 74505 },
	{ 0, 149011 },
	{ 0, 298023 },
};

static int ad7124_read_avail(struct iio_dev *indio_dev,
			     struct iio_chan_spec const *chan,
			     const int **vals, int *type, int *length, long info)
{
	switch (info) {
	case IIO_CHAN_INFO_SCALE:
		*vals = (const int *)ad7124_voltage_scales;
		*type = IIO_VAL_INT_PLUS_NANO;
		*length = ARRAY_SIZE(ad7124_voltage_scales) * 2;
		return IIO_AVAIL_LIST;
	default:
		return -EINVAL;
	}
}

static int ad7124_read_raw(struct iio_dev *indio_dev,
			   struct iio_chan_spec const *chan,
			   int *val, int *val2, long info)
{
	struct ad7124_state *st = iio_priv(indio_dev);
	int idx, ret;

	switch (info) {
	case IIO_CHAN_INFO_RAW:
		ret = ad_sigma_delta_single_conversion(indio_dev, chan, val);
		if (ret < 0)
			return ret;

		return IIO_VAL_INT;
	case IIO_CHAN_INFO_SCALE:
		switch (chan->type) {
		case IIO_VOLTAGE:
			mutex_lock(&st->cfgs_lock);

			idx = st->channels[chan->address].cfg.pga_bits;
			*val = st->channels[chan->address].cfg.vref_mv;
			if (st->channels[chan->address].cfg.bipolar)
				*val2 = chan->scan_type.realbits - 1 + idx;
			else
				*val2 = chan->scan_type.realbits + idx;

			mutex_unlock(&st->cfgs_lock);
			return IIO_VAL_FRACTIONAL_LOG2;

		case IIO_TEMP:
			/*
			 * According to the data sheet
			 *   Temperature (°C)
			 * = ((Conversion − 0x800000)/13584) − 272.5
			 * = (Conversion − 0x800000 - 13584 * 272.5) / 13584
			 * = (Conversion − 12090248) / 13584
			 * So scale with 1000/13584 to yield °mC. Reduce by 8 to
			 * 125/1698.
			 */
			*val = 125;
			*val2 = 1698;
			return IIO_VAL_FRACTIONAL;

		default:
			return -EINVAL;
		}

	case IIO_CHAN_INFO_OFFSET:
		switch (chan->type) {
		case IIO_VOLTAGE:
			mutex_lock(&st->cfgs_lock);
			if (st->channels[chan->address].cfg.bipolar)
				*val = -(1 << (chan->scan_type.realbits - 1));
			else
				*val = 0;

			mutex_unlock(&st->cfgs_lock);
			return IIO_VAL_INT;

		case IIO_TEMP:
			/* see calculation above */
			*val = -12090248;
			return IIO_VAL_INT;

		default:
			return -EINVAL;
		}

	case IIO_CHAN_INFO_SAMP_FREQ: {
		struct ad7124_channel_config *cfg = &st->channels[chan->address].cfg;

		guard(mutex)(&st->cfgs_lock);

		switch (cfg->filter_type) {
		case AD7124_FILTER_TYPE_SINC3:
		case AD7124_FILTER_TYPE_SINC3_REJ60:
		case AD7124_FILTER_TYPE_SINC3_SINC1:
		case AD7124_FILTER_TYPE_SINC4:
		case AD7124_FILTER_TYPE_SINC4_REJ60:
		case AD7124_FILTER_TYPE_SINC4_SINC1:
			*val = ad7124_get_fclk_hz(st);
			*val2 = ad7124_get_fadc_divisor(st, chan->address);
			return IIO_VAL_FRACTIONAL;
		/*
		 * Post filters force the chip to a fixed rate. These are the
		 * single-channel rates from the data sheet divided by 3 for
		 * the multi-channel case (data sheet doesn't explicitly state
		 * this but confirmed through testing).
		 */
		case AD7124_FILTER_TYPE_SINC3_PF1:
			*val = 300;
			*val2 = 33;
			return IIO_VAL_FRACTIONAL;
		case AD7124_FILTER_TYPE_SINC3_PF2:
			*val = 25;
			*val2 = 3;
			return IIO_VAL_FRACTIONAL;
		case AD7124_FILTER_TYPE_SINC3_PF3:
			*val = 20;
			*val2 = 3;
			return IIO_VAL_FRACTIONAL;
		case AD7124_FILTER_TYPE_SINC3_PF4:
			*val = 50;
			*val2 = 9;
			return IIO_VAL_FRACTIONAL;
		default:
			return -EINVAL;
		}
	}
	case IIO_CHAN_INFO_LOW_PASS_FILTER_3DB_FREQUENCY: {
		guard(mutex)(&st->cfgs_lock);

		ret = ad7124_get_3db_filter_factor(st, chan->address);
		if (ret < 0)
			return ret;

		/* 3dB point is the f_CLK rate times a fractional value */
		*val = ret * ad7124_get_fclk_hz(st);
		*val2 = MILLI * ad7124_get_fadc_divisor(st, chan->address);
		return IIO_VAL_FRACTIONAL;
	}
	default:
		return -EINVAL;
	}
}

static int ad7124_write_raw(struct iio_dev *indio_dev,
			    struct iio_chan_spec const *chan,
			    int val, int val2, long info)
{
	struct ad7124_state *st = iio_priv(indio_dev);
	struct ad7124_channel_config *cfg = &st->channels[chan->address].cfg;
	unsigned int res, gain, full_scale, vref;

	guard(mutex)(&st->cfgs_lock);

	switch (info) {
	case IIO_CHAN_INFO_SAMP_FREQ:
		if (val2 < 0 || val < 0 || (val2 == 0 && val == 0))
			return -EINVAL;

		cfg->requested_odr = val;
		cfg->requested_odr_micro = val2;
		ad7124_set_channel_odr(st, chan->address);

		return 0;
	case IIO_CHAN_INFO_SCALE:
		if (val != 0)
			return -EINVAL;

		if (st->channels[chan->address].cfg.bipolar)
			full_scale = 1 << (chan->scan_type.realbits - 1);
		else
			full_scale = 1 << chan->scan_type.realbits;

		vref = st->channels[chan->address].cfg.vref_mv * 1000000LL;
		res = DIV_ROUND_CLOSEST(vref, full_scale);
		gain = DIV_ROUND_CLOSEST(res, val2);
		res = ad7124_find_closest_match(ad7124_gain, ARRAY_SIZE(ad7124_gain), gain);

		if (st->channels[chan->address].cfg.pga_bits != res)
			st->channels[chan->address].cfg.live = false;

		st->channels[chan->address].cfg.pga_bits = res;
		return 0;
	default:
		return -EINVAL;
	}
}

static int ad7124_reg_access(struct iio_dev *indio_dev,
			     unsigned int reg,
			     unsigned int writeval,
			     unsigned int *readval)
{
	struct ad7124_state *st = iio_priv(indio_dev);
	int ret;

	if (reg >= ARRAY_SIZE(ad7124_reg_size))
		return -EINVAL;

	if (readval)
		ret = ad_sd_read_reg(&st->sd, reg, ad7124_reg_size[reg],
				     readval);
	else
		ret = ad_sd_write_reg(&st->sd, reg, ad7124_reg_size[reg],
				      writeval);

	return ret;
}

static int ad7124_update_scan_mode(struct iio_dev *indio_dev,
				   const unsigned long *scan_mask)
{
	struct ad7124_state *st = iio_priv(indio_dev);
	bool bit_set;
	int ret;
	int i;

	guard(mutex)(&st->cfgs_lock);

	for (i = 0; i < st->num_channels; i++) {
		bit_set = test_bit(i, scan_mask);
		if (bit_set)
			ret = __ad7124_set_channel(&st->sd, i);
		else
			ret = ad7124_spi_write_mask(st, AD7124_CHANNEL(i), AD7124_CHANNEL_ENABLE,
						    0, 2);
		if (ret < 0)
			return ret;
	}

	return 0;
}

static const struct iio_info ad7124_info = {
	.read_avail = ad7124_read_avail,
	.read_raw = ad7124_read_raw,
	.write_raw = ad7124_write_raw,
	.debugfs_reg_access = &ad7124_reg_access,
	.validate_trigger = ad_sd_validate_trigger,
	.update_scan_mode = ad7124_update_scan_mode,
};

/* Only called during probe, so dev_err_probe() can be used */
static int ad7124_soft_reset(struct ad7124_state *st)
{
	struct device *dev = &st->sd.spi->dev;
	unsigned int readval, timeout;
	int ret;

	ret = ad_sd_reset(&st->sd);
	if (ret < 0)
		return ret;

	fsleep(200);
	timeout = 100;
	do {
		ret = ad_sd_read_reg(&st->sd, AD7124_STATUS, 1, &readval);
		if (ret < 0)
			return dev_err_probe(dev, ret, "Error reading status register\n");

		if (!(readval & AD7124_STATUS_POR_FLAG))
			break;

		/* The AD7124 requires typically 2ms to power up and settle */
		usleep_range(100, 2000);
	} while (--timeout);

	if (readval & AD7124_STATUS_POR_FLAG)
		return dev_err_probe(dev, -EIO, "Soft reset failed\n");

	ret = ad_sd_read_reg(&st->sd, AD7124_GAIN(0), 3, &st->gain_default);
	if (ret < 0)
		return dev_err_probe(dev, ret, "Error reading gain register\n");

	dev_dbg(dev, "Reset value of GAIN register is 0x%x\n", st->gain_default);

	return 0;
}

static int ad7124_check_chip_id(struct ad7124_state *st)
{
	struct device *dev = &st->sd.spi->dev;
	unsigned int readval, chip_id, silicon_rev;
	int ret;

	ret = ad_sd_read_reg(&st->sd, AD7124_ID, 1, &readval);
	if (ret < 0)
		return dev_err_probe(dev, ret, "Failure to read ID register\n");

	chip_id = FIELD_GET(AD7124_ID_DEVICE_ID, readval);
	silicon_rev = FIELD_GET(AD7124_ID_SILICON_REVISION, readval);

	if (chip_id != st->chip_info->chip_id)
		return dev_err_probe(dev, -ENODEV,
				     "Chip ID mismatch: expected %u, got %u\n",
				     st->chip_info->chip_id, chip_id);

	if (silicon_rev == 0)
		return dev_err_probe(dev, -ENODEV,
				     "Silicon revision empty. Chip may not be present\n");

	return 0;
}

enum {
	AD7124_SYSCALIB_ZERO_SCALE,
	AD7124_SYSCALIB_FULL_SCALE,
};

static int ad7124_syscalib_locked(struct ad7124_state *st, const struct iio_chan_spec *chan)
{
	struct device *dev = &st->sd.spi->dev;
	struct ad7124_channel *ch = &st->channels[chan->address];
	int ret;

	if (ch->syscalib_mode == AD7124_SYSCALIB_ZERO_SCALE) {
		ch->cfg.calibration_offset = 0x800000;

		ret = ad_sd_calibrate(&st->sd, AD7124_ADC_CONTROL_MODE_SYS_OFFSET_CALIB,
				      chan->address);
		if (ret < 0)
			return ret;

		ret = ad_sd_read_reg(&st->sd, AD7124_OFFSET(ch->cfg.cfg_slot), 3,
				     &ch->cfg.calibration_offset);
		if (ret < 0)
			return ret;

		dev_dbg(dev, "offset for channel %lu after zero-scale calibration: 0x%x\n",
			chan->address, ch->cfg.calibration_offset);
	} else {
		ch->cfg.calibration_gain = st->gain_default;

		ret = ad_sd_calibrate(&st->sd, AD7124_ADC_CONTROL_MODE_SYS_GAIN_CALIB,
				      chan->address);
		if (ret < 0)
			return ret;

		ret = ad_sd_read_reg(&st->sd, AD7124_GAIN(ch->cfg.cfg_slot), 3,
				     &ch->cfg.calibration_gain);
		if (ret < 0)
			return ret;

		dev_dbg(dev, "gain for channel %lu after full-scale calibration: 0x%x\n",
			chan->address, ch->cfg.calibration_gain);
	}

	return 0;
}

static ssize_t ad7124_write_syscalib(struct iio_dev *indio_dev,
				     uintptr_t private,
				     const struct iio_chan_spec *chan,
				     const char *buf, size_t len)
{
	struct ad7124_state *st = iio_priv(indio_dev);
	bool sys_calib;
	int ret;

	ret = kstrtobool(buf, &sys_calib);
	if (ret)
		return ret;

	if (!sys_calib)
		return len;

	if (!iio_device_claim_direct(indio_dev))
		return -EBUSY;

	ret = ad7124_syscalib_locked(st, chan);

	iio_device_release_direct(indio_dev);

	return ret ?: len;
}

static const char * const ad7124_syscalib_modes[] = {
	[AD7124_SYSCALIB_ZERO_SCALE] = "zero_scale",
	[AD7124_SYSCALIB_FULL_SCALE] = "full_scale",
};

static int ad7124_set_syscalib_mode(struct iio_dev *indio_dev,
				    const struct iio_chan_spec *chan,
				    unsigned int mode)
{
	struct ad7124_state *st = iio_priv(indio_dev);

	st->channels[chan->address].syscalib_mode = mode;

	return 0;
}

static int ad7124_get_syscalib_mode(struct iio_dev *indio_dev,
				    const struct iio_chan_spec *chan)
{
	struct ad7124_state *st = iio_priv(indio_dev);

	return st->channels[chan->address].syscalib_mode;
}

static const struct iio_enum ad7124_syscalib_mode_enum = {
	.items = ad7124_syscalib_modes,
	.num_items = ARRAY_SIZE(ad7124_syscalib_modes),
	.set = ad7124_set_syscalib_mode,
	.get = ad7124_get_syscalib_mode
};

static const char * const ad7124_filter_types[] = {
	[AD7124_FILTER_TYPE_SINC3] = "sinc3",
	[AD7124_FILTER_TYPE_SINC3_PF1] = "sinc3+pf1",
	[AD7124_FILTER_TYPE_SINC3_PF2] = "sinc3+pf2",
	[AD7124_FILTER_TYPE_SINC3_PF3] = "sinc3+pf3",
	[AD7124_FILTER_TYPE_SINC3_PF4] = "sinc3+pf4",
	[AD7124_FILTER_TYPE_SINC3_REJ60] = "sinc3+rej60",
	[AD7124_FILTER_TYPE_SINC3_SINC1] = "sinc3+sinc1",
	[AD7124_FILTER_TYPE_SINC4] = "sinc4",
	[AD7124_FILTER_TYPE_SINC4_REJ60] = "sinc4+rej60",
	[AD7124_FILTER_TYPE_SINC4_SINC1] = "sinc4+sinc1",
};

static int ad7124_set_filter_type_attr(struct iio_dev *dev,
				       const struct iio_chan_spec *chan,
				       unsigned int value)
{
	struct ad7124_state *st = iio_priv(dev);
	struct ad7124_channel_config *cfg = &st->channels[chan->address].cfg;

	guard(mutex)(&st->cfgs_lock);

	cfg->live = false;
	cfg->filter_type = value;
	ad7124_set_channel_odr(st, chan->address);

	return 0;
}

static int ad7124_get_filter_type_attr(struct iio_dev *dev,
				       const struct iio_chan_spec *chan)
{
	struct ad7124_state *st = iio_priv(dev);

	guard(mutex)(&st->cfgs_lock);

	return st->channels[chan->address].cfg.filter_type;
}

static const struct iio_enum ad7124_filter_type_enum = {
	.items = ad7124_filter_types,
	.num_items = ARRAY_SIZE(ad7124_filter_types),
	.set = ad7124_set_filter_type_attr,
	.get = ad7124_get_filter_type_attr,
};

static const struct iio_chan_spec_ext_info ad7124_calibsys_ext_info[] = {
	{
		.name = "sys_calibration",
		.write = ad7124_write_syscalib,
		.shared = IIO_SEPARATE,
	},
	IIO_ENUM("sys_calibration_mode", IIO_SEPARATE,
		 &ad7124_syscalib_mode_enum),
	IIO_ENUM_AVAILABLE("sys_calibration_mode", IIO_SHARED_BY_TYPE,
			   &ad7124_syscalib_mode_enum),
	IIO_ENUM("filter_type", IIO_SEPARATE, &ad7124_filter_type_enum),
	IIO_ENUM_AVAILABLE("filter_type", IIO_SHARED_BY_TYPE,
			   &ad7124_filter_type_enum),
	{ }
};

static const struct iio_chan_spec ad7124_channel_template = {
	.type = IIO_VOLTAGE,
	.indexed = 1,
	.differential = 1,
	.info_mask_separate = BIT(IIO_CHAN_INFO_RAW) |
		BIT(IIO_CHAN_INFO_SCALE) |
		BIT(IIO_CHAN_INFO_OFFSET) |
		BIT(IIO_CHAN_INFO_SAMP_FREQ) |
		BIT(IIO_CHAN_INFO_LOW_PASS_FILTER_3DB_FREQUENCY),
	.info_mask_shared_by_type_available = BIT(IIO_CHAN_INFO_SCALE),
	.scan_type = {
		.sign = 'u',
		.realbits = 24,
		.storagebits = 32,
		.endianness = IIO_BE,
	},
	.ext_info = ad7124_calibsys_ext_info,
};

/*
 * Input specifiers 8 - 15 are explicitly reserved for ad7124-4
 * while they are fine for ad7124-8. Values above 31 don't fit
 * into the register field and so are invalid for sure.
 */
static bool ad7124_valid_input_select(unsigned int ain, const struct ad7124_chip_info *info)
{
	if (ain >= info->num_inputs && ain < 16)
		return false;

	return ain <= FIELD_MAX(AD7124_CHANNEL_AINM);
}

static int ad7124_parse_channel_config(struct iio_dev *indio_dev,
				       struct device *dev)
{
	struct ad7124_state *st = iio_priv(indio_dev);
	struct ad7124_channel_config *cfg;
	struct ad7124_channel *channels;
	struct iio_chan_spec *chan;
	unsigned int ain[2], channel = 0, tmp;
	unsigned int num_channels;
	int ret;

	num_channels = device_get_child_node_count(dev);

	/*
	 * The driver assigns each logical channel defined in the device tree
	 * statically one channel register. So only accept 16 such logical
	 * channels to not treat CONFIG_0 (i.e. the register following
	 * CHANNEL_15) as an additional channel register. The driver could be
	 * improved to lift this limitation.
	 */
	if (num_channels > AD7124_MAX_CHANNELS)
		return dev_err_probe(dev, -EINVAL, "Too many channels defined\n");

	/* Add one for temperature */
	st->num_channels = min(num_channels + 1, AD7124_MAX_CHANNELS);

	chan = devm_kcalloc(dev, st->num_channels,
			    sizeof(*chan), GFP_KERNEL);
	if (!chan)
		return -ENOMEM;

	channels = devm_kcalloc(dev, st->num_channels, sizeof(*channels),
				GFP_KERNEL);
	if (!channels)
		return -ENOMEM;

	indio_dev->channels = chan;
	indio_dev->num_channels = st->num_channels;
	st->channels = channels;

	device_for_each_child_node_scoped(dev, child) {
		ret = fwnode_property_read_u32(child, "reg", &channel);
		if (ret)
			return dev_err_probe(dev, ret,
					     "Failed to parse reg property of %pfwP\n", child);

		if (channel >= num_channels)
			return dev_err_probe(dev, -EINVAL,
					     "Channel index >= number of channels in %pfwP\n", child);

		ret = fwnode_property_read_u32_array(child, "diff-channels",
						     ain, 2);
		if (ret)
			return dev_err_probe(dev, ret,
					     "Failed to parse diff-channels property of %pfwP\n", child);

		if (!ad7124_valid_input_select(ain[0], st->chip_info) ||
		    !ad7124_valid_input_select(ain[1], st->chip_info))
			return dev_err_probe(dev, -EINVAL,
					     "diff-channels property of %pfwP contains invalid data\n", child);

		st->channels[channel].nr = channel;
		st->channels[channel].ain = FIELD_PREP(AD7124_CHANNEL_AINP, ain[0]) |
			FIELD_PREP(AD7124_CHANNEL_AINM, ain[1]);

		cfg = &st->channels[channel].cfg;
		cfg->bipolar = fwnode_property_read_bool(child, "bipolar");

		ret = fwnode_property_read_u32(child, "adi,reference-select", &tmp);
		if (ret)
			cfg->refsel = AD7124_INT_REF;
		else
			cfg->refsel = tmp;

		cfg->buf_positive =
			fwnode_property_read_bool(child, "adi,buffered-positive");
		cfg->buf_negative =
			fwnode_property_read_bool(child, "adi,buffered-negative");

		chan[channel] = ad7124_channel_template;
		chan[channel].address = channel;
		chan[channel].scan_index = channel;
		chan[channel].channel = ain[0];
		chan[channel].channel2 = ain[1];
	}

	if (num_channels < AD7124_MAX_CHANNELS) {
		st->channels[num_channels] = (struct ad7124_channel) {
			.nr = num_channels,
			.ain = FIELD_PREP(AD7124_CHANNEL_AINP, AD7124_CHANNEL_AINx_TEMPSENSOR) |
				FIELD_PREP(AD7124_CHANNEL_AINM, AD7124_CHANNEL_AINx_AVSS),
			.cfg = {
				.bipolar = true,
			},
		};

		chan[num_channels] = (struct iio_chan_spec) {
			.type = IIO_TEMP,
			.info_mask_separate = BIT(IIO_CHAN_INFO_RAW) |
				BIT(IIO_CHAN_INFO_SCALE) | BIT(IIO_CHAN_INFO_OFFSET) |
				BIT(IIO_CHAN_INFO_SAMP_FREQ),
			.scan_type = {
				/*
				 * You might find it strange that a bipolar
				 * measurement yields an unsigned value, but
				 * this matches the device's manual.
				 */
				.sign = 'u',
				.realbits = 24,
				.storagebits = 32,
				.endianness = IIO_BE,
			},
			.address = num_channels,
			.scan_index = num_channels,
		};
	}

	return 0;
}

static int ad7124_setup(struct ad7124_state *st)
{
	struct device *dev = &st->sd.spi->dev;
<<<<<<< HEAD
	unsigned int power_mode;
=======
	unsigned int power_mode, clk_sel;
>>>>>>> b35fc656
	struct clk *mclk;
	int i, ret;

	/*
	 * Always use full power mode for max performance. If needed, the driver
	 * could be adapted to use a dynamic power mode based on the requested
	 * output data rate.
	 */
	power_mode = AD7124_ADC_CONTROL_POWER_MODE_FULL;

	/*
	 * This "mclk" business is needed for backwards compatibility with old
	 * devicetrees that specified a fake clock named "mclk" to select the
	 * power mode.
	 */
	mclk = devm_clk_get_optional_enabled(dev, "mclk");
	if (IS_ERR(mclk))
		return dev_err_probe(dev, PTR_ERR(mclk), "Failed to get mclk\n");

	if (mclk) {
		unsigned long mclk_hz;

		mclk_hz = clk_get_rate(mclk);
		if (!mclk_hz)
			return dev_err_probe(dev, -EINVAL,
					     "Failed to get mclk rate\n");

		/*
		 * This logic is a bit backwards, which is why it is only here
		 * for backwards compatibility. The driver should be able to set
		 * the power mode as it sees fit and the f_clk/mclk rate should
		 * be dynamic accordingly. But here, we are selecting a fixed
		 * power mode based on the given "mclk" rate.
		 */
		power_mode = ad7124_find_closest_match(ad7124_master_clk_freq_hz,
			ARRAY_SIZE(ad7124_master_clk_freq_hz), mclk_hz);

		if (mclk_hz != ad7124_master_clk_freq_hz[power_mode]) {
			ret = clk_set_rate(mclk, mclk_hz);
			if (ret)
				return dev_err_probe(dev, ret,
						     "Failed to set mclk rate\n");
		}
<<<<<<< HEAD
=======

		clk_sel = AD7124_ADC_CONTROL_CLK_SEL_INT;
		st->clk_hz = AD7124_INT_CLK_HZ;
	} else if (!device_property_present(dev, "clocks") &&
		   device_property_present(dev, "#clock-cells")) {
#ifdef CONFIG_COMMON_CLK
		struct clk_hw *clk_hw;

		const char *name __free(kfree) = kasprintf(GFP_KERNEL, "%pfwP-clk",
							   dev_fwnode(dev));
		if (!name)
			return -ENOMEM;

		clk_hw = devm_clk_hw_register_fixed_rate(dev, name, NULL, 0,
							 AD7124_INT_CLK_HZ);
		if (IS_ERR(clk_hw))
			return dev_err_probe(dev, PTR_ERR(clk_hw),
					     "Failed to register clock provider\n");

		ret = devm_of_clk_add_hw_provider(dev, of_clk_hw_simple_get,
						  clk_hw);
		if (ret)
			return dev_err_probe(dev, ret,
					     "Failed to add clock provider\n");
#endif

		/*
		 * Treat the clock as always on. This way we don't have to deal
		 * with someone trying to enable/disable the clock while we are
		 * reading samples.
		 */
		clk_sel = AD7124_ADC_CONTROL_CLK_SEL_INT_OUT;
		st->clk_hz = AD7124_INT_CLK_HZ;
	} else {
		struct clk *clk;

		clk = devm_clk_get_optional_enabled(dev, NULL);
		if (IS_ERR(clk))
			return dev_err_probe(dev, PTR_ERR(clk),
					     "Failed to get external clock\n");

		if (clk) {
			unsigned long clk_hz;

			clk_hz = clk_get_rate(clk);
			if (!clk_hz)
				return dev_err_probe(dev, -EINVAL,
					"Failed to get external clock rate\n");

			/*
			 * The external clock may be 4x the nominal clock rate,
			 * in which case the ADC needs to be configured to
			 * divide it by 4. Using MEGA is a bit arbitrary, but
			 * the expected clock rates are either 614.4 kHz or
			 * 2.4576 MHz, so this should work.
			 */
			if (clk_hz > (1 * HZ_PER_MHZ)) {
				clk_sel = AD7124_ADC_CONTROL_CLK_SEL_EXT_DIV4;
				st->clk_hz = clk_hz / 4;
			} else {
				clk_sel = AD7124_ADC_CONTROL_CLK_SEL_EXT;
				st->clk_hz = clk_hz;
			}
		} else {
			clk_sel = AD7124_ADC_CONTROL_CLK_SEL_INT;
			st->clk_hz = AD7124_INT_CLK_HZ;
		}
>>>>>>> b35fc656
	}

	st->adc_control &= ~AD7124_ADC_CONTROL_CLK_SEL;
	st->adc_control |= FIELD_PREP(AD7124_ADC_CONTROL_CLK_SEL, clk_sel);

	st->adc_control &= ~AD7124_ADC_CONTROL_POWER_MODE;
	st->adc_control |= FIELD_PREP(AD7124_ADC_CONTROL_POWER_MODE, power_mode);

	st->adc_control &= ~AD7124_ADC_CONTROL_MODE;
	st->adc_control |= FIELD_PREP(AD7124_ADC_CONTROL_MODE, AD_SD_MODE_IDLE);

	mutex_init(&st->cfgs_lock);
	INIT_KFIFO(st->live_cfgs_fifo);
	for (i = 0; i < st->num_channels; i++) {
		struct ad7124_channel_config *cfg = &st->channels[i].cfg;

		ret = ad7124_init_config_vref(st, cfg);
		if (ret < 0)
			return ret;

		/* Default filter type on the ADC after reset. */
		cfg->filter_type = AD7124_FILTER_TYPE_SINC4;

		/*
		 * 9.38 SPS is the minimum output data rate supported
		 * regardless of the selected power mode. Round it up to 10 and
		 * set all channels to this default value.
		 */
		cfg->requested_odr = 10;
		ad7124_set_channel_odr(st, i);
	}

	ad7124_disable_all(&st->sd);

	ret = ad_sd_write_reg(&st->sd, AD7124_ADC_CONTROL, 2, st->adc_control);
	if (ret < 0)
		return dev_err_probe(dev, ret, "Failed to setup CONTROL register\n");

	return ret;
}

static int __ad7124_calibrate_all(struct ad7124_state *st, struct iio_dev *indio_dev)
{
	struct device *dev = &st->sd.spi->dev;
	int ret, i;

	for (i = 0; i < st->num_channels; i++) {
		/*
		 * For calibration the OFFSET register should hold its reset default
		 * value. For the GAIN register there is no such requirement but
		 * for gain 1 it should hold the reset default value, too. So to
		 * simplify matters use the reset default value for both.
		 */
		st->channels[i].cfg.calibration_offset = 0x800000;
		st->channels[i].cfg.calibration_gain = st->gain_default;

		/*
		 * Only the main voltage input channels are important enough
		 * to be automatically calibrated here. For everything else,
		 * just use the default values set above.
		 */
		if (indio_dev->channels[i].type != IIO_VOLTAGE)
			continue;

		/*
		 * Full-scale calibration isn't supported at gain 1, so skip in
		 * that case. Note that untypically full-scale calibration has
		 * to happen before zero-scale calibration. This only applies to
		 * the internal calibration. For system calibration it's as
		 * usual: first zero-scale then full-scale calibration.
		 */
		if (st->channels[i].cfg.pga_bits > 0) {
			ret = ad_sd_calibrate(&st->sd, AD7124_ADC_CONTROL_MODE_INT_GAIN_CALIB, i);
			if (ret < 0)
				return ret;

			/*
			 * read out the resulting value of GAIN
			 * after full-scale calibration because the next
			 * ad_sd_calibrate() call overwrites this via
			 * ad_sigma_delta_set_channel() -> ad7124_set_channel()
			 * ... -> ad7124_enable_channel().
			 */
			ret = ad_sd_read_reg(&st->sd, AD7124_GAIN(st->channels[i].cfg.cfg_slot), 3,
					     &st->channels[i].cfg.calibration_gain);
			if (ret < 0)
				return ret;
		}

		ret = ad_sd_calibrate(&st->sd, AD7124_ADC_CONTROL_MODE_INT_OFFSET_CALIB, i);
		if (ret < 0)
			return ret;

		ret = ad_sd_read_reg(&st->sd, AD7124_OFFSET(st->channels[i].cfg.cfg_slot), 3,
				     &st->channels[i].cfg.calibration_offset);
		if (ret < 0)
			return ret;

		dev_dbg(dev, "offset and gain for channel %d = 0x%x + 0x%x\n", i,
			st->channels[i].cfg.calibration_offset,
			st->channels[i].cfg.calibration_gain);
	}

	return 0;
}

static int ad7124_calibrate_all(struct ad7124_state *st, struct iio_dev *indio_dev)
{
	int ret;
	unsigned int adc_control = st->adc_control;

	/*
	 * Calibration isn't supported at full power, so speed down a bit.
	 * Setting .adc_control is enough here because the control register is
	 * written as part of ad_sd_calibrate() -> ad_sigma_delta_set_mode().
	 * The resulting calibration is then also valid for high-speed, so just
	 * restore adc_control afterwards.
	 */
	if (FIELD_GET(AD7124_ADC_CONTROL_POWER_MODE, adc_control) >= AD7124_FULL_POWER) {
		st->adc_control &= ~AD7124_ADC_CONTROL_POWER_MODE;
		st->adc_control |= FIELD_PREP(AD7124_ADC_CONTROL_POWER_MODE, AD7124_MID_POWER);
	}

	ret = __ad7124_calibrate_all(st, indio_dev);

	st->adc_control = adc_control;

	return ret;
}

static void ad7124_reg_disable(void *r)
{
	regulator_disable(r);
}

static int ad7124_probe(struct spi_device *spi)
{
	const struct ad7124_chip_info *info;
	struct device *dev = &spi->dev;
	struct ad7124_state *st;
	struct iio_dev *indio_dev;
	int i, ret;

	info = spi_get_device_match_data(spi);
	if (!info)
		return dev_err_probe(dev, -ENODEV, "Failed to get match data\n");

	indio_dev = devm_iio_device_alloc(&spi->dev, sizeof(*st));
	if (!indio_dev)
		return -ENOMEM;

	st = iio_priv(indio_dev);

	st->chip_info = info;

	indio_dev->name = st->chip_info->name;
	indio_dev->modes = INDIO_DIRECT_MODE;
	indio_dev->info = &ad7124_info;

	ret = ad_sd_init(&st->sd, indio_dev, spi, &ad7124_sigma_delta_info);
	if (ret < 0)
		return ret;

	ret = ad7124_parse_channel_config(indio_dev, &spi->dev);
	if (ret < 0)
		return ret;

	for (i = 0; i < ARRAY_SIZE(st->vref); i++) {
		if (i == AD7124_INT_REF)
			continue;

		st->vref[i] = devm_regulator_get_optional(&spi->dev,
						ad7124_ref_names[i]);
		if (PTR_ERR(st->vref[i]) == -ENODEV)
			continue;
		else if (IS_ERR(st->vref[i]))
			return PTR_ERR(st->vref[i]);

		ret = regulator_enable(st->vref[i]);
		if (ret)
			return dev_err_probe(dev, ret, "Failed to enable regulator #%d\n", i);

		ret = devm_add_action_or_reset(&spi->dev, ad7124_reg_disable,
					       st->vref[i]);
		if (ret)
			return ret;
	}

	ret = ad7124_soft_reset(st);
	if (ret < 0)
		return ret;

	ret = ad7124_check_chip_id(st);
	if (ret)
		return ret;

	ret = ad7124_setup(st);
	if (ret < 0)
		return ret;

	ret = devm_ad_sd_setup_buffer_and_trigger(&spi->dev, indio_dev);
	if (ret < 0)
		return dev_err_probe(dev, ret, "Failed to setup triggers\n");

	ret = ad7124_calibrate_all(st, indio_dev);
	if (ret)
		return ret;

	ret = devm_iio_device_register(&spi->dev, indio_dev);
	if (ret < 0)
		return dev_err_probe(dev, ret, "Failed to register iio device\n");

	return 0;
}

static const struct of_device_id ad7124_of_match[] = {
	{ .compatible = "adi,ad7124-4", .data = &ad7124_4_chip_info },
	{ .compatible = "adi,ad7124-8", .data = &ad7124_8_chip_info },
	{ }
};
MODULE_DEVICE_TABLE(of, ad7124_of_match);

static const struct spi_device_id ad71124_ids[] = {
	{ "ad7124-4", (kernel_ulong_t)&ad7124_4_chip_info },
	{ "ad7124-8", (kernel_ulong_t)&ad7124_8_chip_info },
	{ }
};
MODULE_DEVICE_TABLE(spi, ad71124_ids);

static struct spi_driver ad71124_driver = {
	.driver = {
		.name = "ad7124",
		.of_match_table = ad7124_of_match,
	},
	.probe = ad7124_probe,
	.id_table = ad71124_ids,
};
module_spi_driver(ad71124_driver);

MODULE_AUTHOR("Stefan Popa <stefan.popa@analog.com>");
MODULE_DESCRIPTION("Analog Devices AD7124 SPI driver");
MODULE_LICENSE("GPL");
MODULE_IMPORT_NS("IIO_AD_SIGMA_DELTA");<|MERGE_RESOLUTION|>--- conflicted
+++ resolved
@@ -211,10 +211,7 @@
 	struct ad_sigma_delta sd;
 	struct ad7124_channel *channels;
 	struct regulator *vref[4];
-<<<<<<< HEAD
-=======
 	u32 clk_hz;
->>>>>>> b35fc656
 	unsigned int adc_control;
 	unsigned int num_channels;
 	struct mutex cfgs_lock; /* lock for configs access */
@@ -342,12 +339,6 @@
 {
 	u32 factor = ad7124_get_fs_factor(st, channel);
 
-<<<<<<< HEAD
-	fclk = ad7124_master_clk_freq_hz[FIELD_GET(AD7124_ADC_CONTROL_POWER_MODE,
-						   st->adc_control)];
-
-=======
->>>>>>> b35fc656
 	/*
 	 * The output data rate (f_ADC) is f_CLK / divisor. We are returning
 	 * the divisor.
@@ -1376,11 +1367,7 @@
 static int ad7124_setup(struct ad7124_state *st)
 {
 	struct device *dev = &st->sd.spi->dev;
-<<<<<<< HEAD
-	unsigned int power_mode;
-=======
 	unsigned int power_mode, clk_sel;
->>>>>>> b35fc656
 	struct clk *mclk;
 	int i, ret;
 
@@ -1424,8 +1411,6 @@
 				return dev_err_probe(dev, ret,
 						     "Failed to set mclk rate\n");
 		}
-<<<<<<< HEAD
-=======
 
 		clk_sel = AD7124_ADC_CONTROL_CLK_SEL_INT;
 		st->clk_hz = AD7124_INT_CLK_HZ;
@@ -1493,7 +1478,6 @@
 			clk_sel = AD7124_ADC_CONTROL_CLK_SEL_INT;
 			st->clk_hz = AD7124_INT_CLK_HZ;
 		}
->>>>>>> b35fc656
 	}
 
 	st->adc_control &= ~AD7124_ADC_CONTROL_CLK_SEL;
