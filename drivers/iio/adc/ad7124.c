--- conflicted
+++ resolved
@@ -290,15 +290,9 @@
 	fadc = st->channels[channel].cfg.odr;
 
 	switch (st->channels[channel].cfg.filter_type) {
-<<<<<<< HEAD
-	case AD7124_SINC3_FILTER:
-		return DIV_ROUND_CLOSEST(fadc * 272, 1000);
-	case AD7124_SINC4_FILTER:
-=======
 	case AD7124_FILTER_FILTER_SINC3:
 		return DIV_ROUND_CLOSEST(fadc * 272, 1000);
 	case AD7124_FILTER_FILTER_SINC4:
->>>>>>> 3f4ee458
 		return DIV_ROUND_CLOSEST(fadc * 230, 1000);
 	default:
 		return -EINVAL;
