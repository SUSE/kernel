/* SPDX-License-Identifier: GPL-2.0 */
/*
 * AD7606 ADC driver
 *
 * Copyright 2011 Analog Devices Inc.
 */

#ifndef IIO_ADC_AD7606_H_
#define IIO_ADC_AD7606_H_

#define AD760X_MAX_CHANNELS	16

#define AD7616_CONFIGURATION_REGISTER	0x02
#define AD7616_OS_MASK			GENMASK(4, 2)
#define AD7616_BURST_MODE		BIT(6)
#define AD7616_SEQEN_MODE		BIT(5)
#define AD7616_RANGE_CH_A_ADDR_OFF	0x04
#define AD7616_RANGE_CH_B_ADDR_OFF	0x06
/*
 * Range of channels from a group are stored in 2 registers.
 * 0, 1, 2, 3 in a register followed by 4, 5, 6, 7 in second register.
 * For channels from second group(8-15) the order is the same, only with
 * an offset of 2 for register address.
 */
#define AD7616_RANGE_CH_ADDR(ch)	((ch) >> 2)
/* The range of the channel is stored in 2 bits */
#define AD7616_RANGE_CH_MSK(ch)		(0b11 << (((ch) & 0b11) * 2))
#define AD7616_RANGE_CH_MODE(ch, mode)	((mode) << ((((ch) & 0b11)) * 2))

#define AD7606_CONFIGURATION_REGISTER	0x02
#define AD7606_SINGLE_DOUT		0x00

/*
 * Range for AD7606B channels are stored in registers starting with address 0x3.
 * Each register stores range for 2 channels(4 bits per channel).
 */
#define AD7606_RANGE_CH_MSK(ch)		(GENMASK(3, 0) << (4 * ((ch) & 0x1)))
#define AD7606_RANGE_CH_MODE(ch, mode)	\
	((GENMASK(3, 0) & (mode)) << (4 * ((ch) & 0x1)))
#define AD7606_RANGE_CH_ADDR(ch)	(0x03 + ((ch) >> 1))
#define AD7606_OS_MODE			0x08

<<<<<<< HEAD
#define AD760X_CHANNEL(num, mask_sep, mask_type, mask_all, bits) {	\
=======
#define AD760X_CHANNEL(num, mask_sep, mask_type, mask_all,	\
		mask_sep_avail, mask_all_avail, bits) {		\
>>>>>>> e747403a
		.type = IIO_VOLTAGE,				\
		.indexed = 1,					\
		.channel = num,					\
		.address = num,					\
		.info_mask_separate = mask_sep,			\
		.info_mask_separate_available =			\
			mask_sep_avail,				\
		.info_mask_shared_by_type = mask_type,		\
		.info_mask_shared_by_all = mask_all,		\
		.info_mask_shared_by_all_available =		\
			mask_all_avail,				\
		.scan_index = num,				\
		.scan_type = {					\
			.sign = 's',				\
			.realbits = (bits),			\
			.storagebits = (bits) > 16 ? 32 : 16,	\
			.endianness = IIO_CPU,			\
		},						\
}

#define AD7606_SW_CHANNEL(num, bits)			\
	AD760X_CHANNEL(num,				\
		/* mask separate */			\
		BIT(IIO_CHAN_INFO_RAW) |		\
		BIT(IIO_CHAN_INFO_SCALE),		\
		/* mask type */				\
		BIT(IIO_CHAN_INFO_OVERSAMPLING_RATIO),	\
		/* mask all */				\
		0,					\
		/* mask separate available */		\
		BIT(IIO_CHAN_INFO_SCALE),		\
		/* mask all available */		\
		BIT(IIO_CHAN_INFO_OVERSAMPLING_RATIO),	\
		bits)

#define AD7605_CHANNEL(num)				\
	AD760X_CHANNEL(num, BIT(IIO_CHAN_INFO_RAW),	\
		BIT(IIO_CHAN_INFO_SCALE), 0, 0, 0, 16)

#define AD7606_CHANNEL(num, bits)			\
	AD760X_CHANNEL(num, BIT(IIO_CHAN_INFO_RAW),	\
		BIT(IIO_CHAN_INFO_SCALE),		\
		BIT(IIO_CHAN_INFO_OVERSAMPLING_RATIO),	\
		0, 0, bits)

#define AD7616_CHANNEL(num)	AD7606_SW_CHANNEL(num, 16)

#define AD7606_BI_CHANNEL(num)				\
	AD760X_CHANNEL(num, 0,				\
		BIT(IIO_CHAN_INFO_SCALE),		\
		BIT(IIO_CHAN_INFO_SAMP_FREQ) |		\
		BIT(IIO_CHAN_INFO_OVERSAMPLING_RATIO),  \
		0, 0, 16)

#define AD7606_BI_SW_CHANNEL(num)			\
	AD760X_CHANNEL(num,				\
		/* mask separate */			\
		BIT(IIO_CHAN_INFO_SCALE),		\
		/* mask type */				\
		0,					\
		/* mask all */				\
		BIT(IIO_CHAN_INFO_SAMP_FREQ) |		\
		BIT(IIO_CHAN_INFO_OVERSAMPLING_RATIO),	\
		/* mask separate available */		\
		BIT(IIO_CHAN_INFO_SCALE),		\
		/* mask all available */		\
		BIT(IIO_CHAN_INFO_OVERSAMPLING_RATIO),	\
		16)

struct ad7606_state;

typedef int (*ad7606_scale_setup_cb_t)(struct iio_dev *indio_dev,
				       struct iio_chan_spec *chan, int ch);
typedef int (*ad7606_sw_setup_cb_t)(struct iio_dev *indio_dev);

/**
 * struct ad7606_chip_info - chip specific information
 * @channels:		channel specification
 * @max_samplerate:	maximum supported samplerate
 * @name		device name
 * @num_channels:	number of channels
 * @num_adc_channels	the number of channels the ADC actually inputs.
 * @scale_setup_cb:	callback to setup the scales for each channel
 * @sw_setup_cb:	callback to setup the software mode if available.
 * @oversampling_avail	pointer to the array which stores the available
 *			oversampling ratios.
 * @oversampling_num	number of elements stored in oversampling_avail array
 * @os_req_reset	some devices require a reset to update oversampling
 * @init_delay_ms	required delay in milliseconds for initialization
 *			after a restart
 */
struct ad7606_chip_info {
	const struct iio_chan_spec	*channels;
	unsigned int			max_samplerate;
	const char			*name;
	unsigned int			num_adc_channels;
	unsigned int			num_channels;
	ad7606_scale_setup_cb_t		scale_setup_cb;
	ad7606_sw_setup_cb_t		sw_setup_cb;
	const unsigned int		*oversampling_avail;
	unsigned int			oversampling_num;
	bool				os_req_reset;
	unsigned long			init_delay_ms;
};

/**
 * struct ad7606_chan_scale - channel scale configuration
 * @scale_avail		pointer to the array which stores the available scales
 * @num_scales		number of elements stored in the scale_avail array
 * @range		voltage range selection, selects which scale to apply
 * @reg_offset		offset for the register value, to be applied when
 *			writing the value of 'range' to the register value
 */
struct ad7606_chan_scale {
#define AD760X_MAX_SCALES		16
	const unsigned int		(*scale_avail)[2];
	unsigned int			num_scales;
	unsigned int			range;
	unsigned int			reg_offset;
};

/**
 * struct ad7606_state - driver instance specific data
 * @dev		pointer to kernel device
 * @chip_info		entry in the table of chips that describes this device
 * @bops		bus operations (SPI or parallel)
 * @chan_scales		scale configuration for channels
 * @oversampling	oversampling selection
 * @cnvst_pwm		pointer to the PWM device connected to the cnvst pin
 * @base_address	address from where to read data in parallel operation
 * @sw_mode_en		software mode enabled
 * @oversampling_avail	pointer to the array which stores the available
 *			oversampling ratios.
 * @num_os_ratios	number of elements stored in oversampling_avail array
 * @write_scale		pointer to the function which writes the scale
 * @write_os		pointer to the function which writes the os
 * @lock		protect sensor state from concurrent accesses to GPIOs
 * @gpio_convst	GPIO descriptor for conversion start signal (CONVST)
 * @gpio_reset		GPIO descriptor for device hard-reset
 * @gpio_range		GPIO descriptor for range selection
 * @gpio_standby	GPIO descriptor for stand-by signal (STBY),
 *			controls power-down mode of device
 * @gpio_frstdata	GPIO descriptor for reading from device when data
 *			is being read on the first channel
 * @gpio_os		GPIO descriptors to control oversampling on the device
 * @complete		completion to indicate end of conversion
 * @trig		The IIO trigger associated with the device.
 * @data		buffer for reading data from the device
 * @d16			be16 buffer for reading data from the device
 */
struct ad7606_state {
	struct device			*dev;
	const struct ad7606_chip_info	*chip_info;
	const struct ad7606_bus_ops	*bops;
	struct ad7606_chan_scale	chan_scales[AD760X_MAX_CHANNELS];
	unsigned int			oversampling;
	struct pwm_device		*cnvst_pwm;
	void __iomem			*base_address;
	bool				sw_mode_en;
	const unsigned int		*oversampling_avail;
	unsigned int			num_os_ratios;
	struct iio_backend		*back;
	int (*write_scale)(struct iio_dev *indio_dev, int ch, int val);
	int (*write_os)(struct iio_dev *indio_dev, int val);

	struct mutex			lock; /* protect sensor state */
	struct gpio_desc		*gpio_convst;
	struct gpio_desc		*gpio_reset;
	struct gpio_desc		*gpio_range;
	struct gpio_desc		*gpio_standby;
	struct gpio_desc		*gpio_frstdata;
	struct gpio_descs		*gpio_os;
	struct iio_trigger		*trig;
	struct completion		completion;

	/*
	 * DMA (thus cache coherency maintenance) may require the
	 * transfer buffers to live in their own cache lines.
	 * 16 * 16-bit samples + 64-bit timestamp - for AD7616
	 * 8 * 32-bit samples + 64-bit timestamp - for AD7616C-18 (and similar)
	 */
	union {
		u16 buf16[20];
		u32 buf32[10];
	} data __aligned(IIO_DMA_MINALIGN);
	__be16				d16[2];
};

/**
 * struct ad7606_bus_ops - driver bus operations
 * @iio_backend_config	function pointer for configuring the iio_backend for
 *			the compatibles that use it
 * @read_block		function pointer for reading blocks of data
 * @sw_mode_config:	pointer to a function which configured the device
 *			for software mode
 * @reg_read	function pointer for reading spi register
 * @reg_write	function pointer for writing spi register
 * @write_mask	function pointer for write spi register with mask
 * @update_scan_mode	function pointer for handling the calls to iio_info's update_scan
 *			mode when enabling/disabling channels.
 * @rd_wr_cmd	pointer to the function which calculates the spi address
 */
struct ad7606_bus_ops {
	/* more methods added in future? */
	int (*iio_backend_config)(struct device *dev, struct iio_dev *indio_dev);
	int (*read_block)(struct device *dev, int num, void *data);
	int (*sw_mode_config)(struct iio_dev *indio_dev);
	int (*reg_read)(struct ad7606_state *st, unsigned int addr);
	int (*reg_write)(struct ad7606_state *st,
				unsigned int addr,
				unsigned int val);
	int (*update_scan_mode)(struct iio_dev *indio_dev, const unsigned long *scan_mask);
	u16 (*rd_wr_cmd)(int addr, char isWriteOp);
};

/**
 * struct ad7606_bus_info - agregate ad7606_chip_info and ad7606_bus_ops
 * @chip_info		entry in the table of chips that describes this device
 * @bops		bus operations (SPI or parallel)
 */
struct ad7606_bus_info {
	const struct ad7606_chip_info	*chip_info;
	const struct ad7606_bus_ops	*bops;
};

int ad7606_probe(struct device *dev, int irq, void __iomem *base_address,
		 const struct ad7606_chip_info *info,
		 const struct ad7606_bus_ops *bops);

int ad7606_reset(struct ad7606_state *st);

extern const struct ad7606_chip_info ad7605_4_info;
extern const struct ad7606_chip_info ad7606_8_info;
extern const struct ad7606_chip_info ad7606_6_info;
extern const struct ad7606_chip_info ad7606_4_info;
extern const struct ad7606_chip_info ad7606b_info;
extern const struct ad7606_chip_info ad7606c_16_info;
extern const struct ad7606_chip_info ad7606c_18_info;
extern const struct ad7606_chip_info ad7607_info;
extern const struct ad7606_chip_info ad7608_info;
extern const struct ad7606_chip_info ad7609_info;
extern const struct ad7606_chip_info ad7616_info;

#ifdef CONFIG_PM_SLEEP
extern const struct dev_pm_ops ad7606_pm_ops;
#define AD7606_PM_OPS (&ad7606_pm_ops)
#else
#define AD7606_PM_OPS NULL
#endif

#endif /* IIO_ADC_AD7606_H_ */<|MERGE_RESOLUTION|>--- conflicted
+++ resolved
@@ -40,12 +40,8 @@
 #define AD7606_RANGE_CH_ADDR(ch)	(0x03 + ((ch) >> 1))
 #define AD7606_OS_MODE			0x08
 
-<<<<<<< HEAD
-#define AD760X_CHANNEL(num, mask_sep, mask_type, mask_all, bits) {	\
-=======
 #define AD760X_CHANNEL(num, mask_sep, mask_type, mask_all,	\
 		mask_sep_avail, mask_all_avail, bits) {		\
->>>>>>> e747403a
 		.type = IIO_VOLTAGE,				\
 		.indexed = 1,					\
 		.channel = num,					\
