--- conflicted
+++ resolved
@@ -1534,11 +1534,8 @@
 	tristate "Texas Instruments LMP92064 ADC driver"
 	depends on SPI
 	select REGMAP_SPI
-<<<<<<< HEAD
-=======
-	select IIO_BUFFER
-	select IIO_TRIGGERED_BUFFER
->>>>>>> 2d5404ca
+	select IIO_BUFFER
+	select IIO_TRIGGERED_BUFFER
 	help
 	  Say yes here to build support for the LMP92064 Precision Current and Voltage
 	  sensor.
