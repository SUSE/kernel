--- conflicted
+++ resolved
@@ -322,12 +322,9 @@
 
 static int ad7768_send_sync_pulse(struct ad7768_state *st)
 {
-<<<<<<< HEAD
-=======
 	if (st->en_spi_sync)
 		return regmap_write(st->regmap, AD7768_REG_SYNC_RESET, 0x00);
 
->>>>>>> 3476aa7d
 	/*
 	 * The datasheet specifies a minimum SYNC_IN pulse width of 1.5 × Tmclk,
 	 * where Tmclk is the MCLK period. The supported MCLK frequencies range
@@ -344,8 +341,6 @@
 	return 0;
 }
 
-<<<<<<< HEAD
-=======
 static void ad7768_fill_samp_freq_tbl(struct ad7768_state *st)
 {
 	unsigned int i, samp_freq_avail, freq_filtered;
@@ -382,7 +377,6 @@
 				  mclk_div_value);
 }
 
->>>>>>> 3476aa7d
 static int ad7768_set_mode(struct ad7768_state *st,
 			   enum ad7768_conv_mode mode)
 {
@@ -497,14 +491,9 @@
 	if (ret)
 		return ret;
 
-<<<<<<< HEAD
-	/* A sync-in pulse is required every time the filter dec rate changes */
-	return ad7768_send_sync_pulse(st);
-=======
 	st->oversampling_ratio = (dec_rate + 1) * 32;
 
 	return 0;
->>>>>>> 3476aa7d
 }
 
 static int ad7768_configure_dig_fil(struct iio_dev *dev,
