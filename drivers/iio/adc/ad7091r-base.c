--- conflicted
+++ resolved
@@ -15,42 +15,6 @@
 #include <linux/regulator/consumer.h>
 
 #include "ad7091r-base.h"
-
-<<<<<<< HEAD
-#define AD7091R_REG_RESULT  0
-#define AD7091R_REG_CHANNEL 1
-#define AD7091R_REG_CONF    2
-#define AD7091R_REG_ALERT   3
-#define AD7091R_REG_CH_LOW_LIMIT(ch) ((ch) * 3 + 4)
-#define AD7091R_REG_CH_HIGH_LIMIT(ch) ((ch) * 3 + 5)
-#define AD7091R_REG_CH_HYSTERESIS(ch) ((ch) * 3 + 6)
-
-/* AD7091R_REG_RESULT */
-#define AD7091R_REG_RESULT_CH_ID(x)	    (((x) >> 13) & 0x3)
-#define AD7091R_REG_RESULT_CONV_RESULT(x)   ((x) & 0xfff)
-
-/* AD7091R_REG_CONF */
-#define AD7091R_REG_CONF_ALERT_EN   BIT(4)
-#define AD7091R_REG_CONF_AUTO   BIT(8)
-#define AD7091R_REG_CONF_CMD    BIT(10)
-
-#define AD7091R_REG_CONF_MODE_MASK  \
-	(AD7091R_REG_CONF_AUTO | AD7091R_REG_CONF_CMD)
-
-enum ad7091r_mode {
-	AD7091R_MODE_SAMPLE,
-	AD7091R_MODE_COMMAND,
-	AD7091R_MODE_AUTOCYCLE,
-};
-
-struct ad7091r_state {
-	struct device *dev;
-	struct regmap *map;
-	struct regulator *vref;
-	const struct ad7091r_chip_info *chip_info;
-	enum ad7091r_mode mode;
-	struct mutex lock; /*lock to prevent concurent reads */
-};
 
 const struct iio_event_spec ad7091r_events[] = {
 	{
@@ -72,56 +36,6 @@
 	},
 };
 EXPORT_SYMBOL_NS_GPL(ad7091r_events, IIO_AD7091R);
-
-static int ad7091r_set_mode(struct ad7091r_state *st, enum ad7091r_mode mode)
-{
-	int ret, conf;
-
-	switch (mode) {
-	case AD7091R_MODE_SAMPLE:
-		conf = 0;
-		break;
-	case AD7091R_MODE_COMMAND:
-		conf = AD7091R_REG_CONF_CMD;
-		break;
-	case AD7091R_MODE_AUTOCYCLE:
-		conf = AD7091R_REG_CONF_AUTO;
-		break;
-	default:
-		return -EINVAL;
-	}
-
-	ret = regmap_update_bits(st->map, AD7091R_REG_CONF,
-				 AD7091R_REG_CONF_MODE_MASK, conf);
-	if (ret)
-		return ret;
-
-	st->mode = mode;
-
-	return 0;
-}
-=======
-const struct iio_event_spec ad7091r_events[] = {
-	{
-		.type = IIO_EV_TYPE_THRESH,
-		.dir = IIO_EV_DIR_RISING,
-		.mask_separate = BIT(IIO_EV_INFO_VALUE) |
-				 BIT(IIO_EV_INFO_ENABLE),
-	},
-	{
-		.type = IIO_EV_TYPE_THRESH,
-		.dir = IIO_EV_DIR_FALLING,
-		.mask_separate = BIT(IIO_EV_INFO_VALUE) |
-				 BIT(IIO_EV_INFO_ENABLE),
-	},
-	{
-		.type = IIO_EV_TYPE_THRESH,
-		.dir = IIO_EV_DIR_EITHER,
-		.mask_separate = BIT(IIO_EV_INFO_HYSTERESIS),
-	},
-};
-EXPORT_SYMBOL_NS_GPL(ad7091r_events, IIO_AD7091R);
->>>>>>> 2d5404ca
 
 static int ad7091r_set_channel(struct ad7091r_state *st, unsigned int channel)
 {
@@ -335,136 +249,6 @@
 	}
 }
 
-static int ad7091r_read_event_config(struct iio_dev *indio_dev,
-				     const struct iio_chan_spec *chan,
-				     enum iio_event_type type,
-				     enum iio_event_direction dir)
-{
-	struct ad7091r_state *st = iio_priv(indio_dev);
-	int val, ret;
-
-	switch (dir) {
-	case IIO_EV_DIR_RISING:
-		ret = regmap_read(st->map,
-				  AD7091R_REG_CH_HIGH_LIMIT(chan->channel),
-				  &val);
-		if (ret)
-			return ret;
-		return val != AD7091R_HIGH_LIMIT;
-	case IIO_EV_DIR_FALLING:
-		ret = regmap_read(st->map,
-				  AD7091R_REG_CH_LOW_LIMIT(chan->channel),
-				  &val);
-		if (ret)
-			return ret;
-		return val != AD7091R_LOW_LIMIT;
-	default:
-		return -EINVAL;
-	}
-}
-
-static int ad7091r_write_event_config(struct iio_dev *indio_dev,
-				      const struct iio_chan_spec *chan,
-				      enum iio_event_type type,
-				      enum iio_event_direction dir, int state)
-{
-	struct ad7091r_state *st = iio_priv(indio_dev);
-
-	if (state) {
-		return regmap_set_bits(st->map, AD7091R_REG_CONF,
-				       AD7091R_REG_CONF_ALERT_EN);
-	} else {
-		/*
-		 * Set thresholds either to 0 or to 2^12 - 1 as appropriate to
-		 * prevent alerts and thus disable event generation.
-		 */
-		switch (dir) {
-		case IIO_EV_DIR_RISING:
-			return regmap_write(st->map,
-					    AD7091R_REG_CH_HIGH_LIMIT(chan->channel),
-					    AD7091R_HIGH_LIMIT);
-		case IIO_EV_DIR_FALLING:
-			return regmap_write(st->map,
-					    AD7091R_REG_CH_LOW_LIMIT(chan->channel),
-					    AD7091R_LOW_LIMIT);
-		default:
-			return -EINVAL;
-		}
-	}
-}
-
-static int ad7091r_read_event_value(struct iio_dev *indio_dev,
-				    const struct iio_chan_spec *chan,
-				    enum iio_event_type type,
-				    enum iio_event_direction dir,
-				    enum iio_event_info info, int *val, int *val2)
-{
-	struct ad7091r_state *st = iio_priv(indio_dev);
-	int ret;
-
-	switch (info) {
-	case IIO_EV_INFO_VALUE:
-		switch (dir) {
-		case IIO_EV_DIR_RISING:
-			ret = regmap_read(st->map,
-					  AD7091R_REG_CH_HIGH_LIMIT(chan->channel),
-					  val);
-			if (ret)
-				return ret;
-			return IIO_VAL_INT;
-		case IIO_EV_DIR_FALLING:
-			ret = regmap_read(st->map,
-					  AD7091R_REG_CH_LOW_LIMIT(chan->channel),
-					  val);
-			if (ret)
-				return ret;
-			return IIO_VAL_INT;
-		default:
-			return -EINVAL;
-		}
-	case IIO_EV_INFO_HYSTERESIS:
-		ret = regmap_read(st->map,
-				  AD7091R_REG_CH_HYSTERESIS(chan->channel),
-				  val);
-		if (ret)
-			return ret;
-		return IIO_VAL_INT;
-	default:
-		return -EINVAL;
-	}
-}
-
-static int ad7091r_write_event_value(struct iio_dev *indio_dev,
-				     const struct iio_chan_spec *chan,
-				     enum iio_event_type type,
-				     enum iio_event_direction dir,
-				     enum iio_event_info info, int val, int val2)
-{
-	struct ad7091r_state *st = iio_priv(indio_dev);
-
-	switch (info) {
-	case IIO_EV_INFO_VALUE:
-		switch (dir) {
-		case IIO_EV_DIR_RISING:
-			return regmap_write(st->map,
-					    AD7091R_REG_CH_HIGH_LIMIT(chan->channel),
-					    val);
-		case IIO_EV_DIR_FALLING:
-			return regmap_write(st->map,
-					    AD7091R_REG_CH_LOW_LIMIT(chan->channel),
-					    val);
-		default:
-			return -EINVAL;
-		}
-	case IIO_EV_INFO_HYSTERESIS:
-		return regmap_write(st->map,
-				    AD7091R_REG_CH_HYSTERESIS(chan->channel),
-				    val);
-	default:
-		return -EINVAL;
-	}
-}
-
 static const struct iio_info ad7091r_info = {
 	.read_raw = ad7091r_read_raw,
 	.read_event_config = &ad7091r_read_event_config,
@@ -536,25 +320,17 @@
 	}
 
 	if (irq) {
-<<<<<<< HEAD
-=======
 		st->chip_info = init_info->info_irq;
->>>>>>> 2d5404ca
 		ret = regmap_update_bits(st->map, AD7091R_REG_CONF,
 					 AD7091R_REG_CONF_ALERT_EN, BIT(4));
 		if (ret)
 			return ret;
 
 		ret = devm_request_threaded_irq(dev, irq, NULL,
-<<<<<<< HEAD
-				ad7091r_event_handler,
-				IRQF_TRIGGER_FALLING | IRQF_ONESHOT, name, iio_dev);
-=======
 						ad7091r_event_handler,
 						IRQF_TRIGGER_FALLING |
 						IRQF_ONESHOT,
 						st->chip_info->name, iio_dev);
->>>>>>> 2d5404ca
 		if (ret)
 			return ret;
 	} else {
