// SPDX-License-Identifier: GPL-2.0-only
/*
 * ltc2497.c - Driver for Analog Devices/Linear Technology LTC2497 ADC
 *
 * Copyright (C) 2017 Analog Devices Inc.
 *
 * Datasheet: http://cds.linear.com/docs/en/datasheet/2497fd.pdf
 */

#include <linux/i2c.h>
#include <linux/iio/iio.h>
#include <linux/iio/driver.h>
#include <linux/module.h>
#include <linux/mod_devicetable.h>
#include <linux/property.h>

#include <asm/unaligned.h>

#include "ltc2497.h"

enum ltc2497_chip_type {
	TYPE_LTC2497,
	TYPE_LTC2499,
};

struct ltc2497_driverdata {
	/* this must be the first member */
	struct ltc2497core_driverdata common_ddata;
	struct i2c_client *client;
	u32 recv_size;
	/*
	 * DMA (thus cache coherency maintenance) may require the
	 * transfer buffers to live in their own cache lines.
	 */
<<<<<<< HEAD
	__be32 buf __aligned(IIO_DMA_MINALIGN);
=======
	union {
		__be32 d32;
		u8 d8[3];
	} data __aligned(IIO_DMA_MINALIGN);
>>>>>>> eb3cdb58
};

static int ltc2497_result_and_measure(struct ltc2497core_driverdata *ddata,
				      u8 address, int *val)
{
	struct ltc2497_driverdata *st =
		container_of(ddata, struct ltc2497_driverdata, common_ddata);
	int ret;

	if (val) {
		if (st->recv_size == 3)
			ret = i2c_master_recv(st->client, (char *)&st->data.d8,
					      st->recv_size);
		else
			ret = i2c_master_recv(st->client, (char *)&st->data.d32,
					      st->recv_size);
		if (ret < 0) {
			dev_err(&st->client->dev, "i2c_master_recv failed\n");
			return ret;
		}

<<<<<<< HEAD
		*val = (be32_to_cpu(st->buf) >> 14) - (1 << 17);
=======
		/*
		 * The data format is 16/24 bit 2s complement, but with an upper sign bit on the
		 * resolution + 1 position, which is set for positive values only. Given this
		 * bit's value, subtracting BIT(resolution + 1) from the ADC's result is
		 * equivalent to a sign extension.
		 */
		if (st->recv_size == 3) {
			*val = (get_unaligned_be24(st->data.d8) >> 6)
				- BIT(ddata->chip_info->resolution + 1);
		} else {
			*val = (be32_to_cpu(st->data.d32) >> 6)
				- BIT(ddata->chip_info->resolution + 1);
		}
>>>>>>> eb3cdb58

		/*
		 * The part started a new conversion at the end of the above i2c
		 * transfer, so if the address didn't change since the last call
		 * everything is fine and we can return early.
		 * If not (which should only happen when some sort of bulk
		 * conversion is implemented) we have to program the new
		 * address. Note that this probably fails as the conversion that
		 * was triggered above is like not complete yet and the two
		 * operations have to be done in a single transfer.
		 */
		if (ddata->addr_prev == address)
			return 0;
	}

	ret = i2c_smbus_write_byte(st->client,
				   LTC2497_ENABLE | address);
	if (ret)
		dev_err(&st->client->dev, "i2c transfer failed: %pe\n",
			ERR_PTR(ret));
	return ret;
}

static int ltc2497_probe(struct i2c_client *client)
{
	const struct i2c_device_id *id = i2c_client_get_device_id(client);
	const struct ltc2497_chip_info *chip_info;
	struct iio_dev *indio_dev;
	struct ltc2497_driverdata *st;
	struct device *dev = &client->dev;
	u32 resolution;

	if (!i2c_check_functionality(client->adapter, I2C_FUNC_I2C |
				     I2C_FUNC_SMBUS_WRITE_BYTE))
		return -EOPNOTSUPP;

	indio_dev = devm_iio_device_alloc(dev, sizeof(*st));
	if (!indio_dev)
		return -ENOMEM;

	st = iio_priv(indio_dev);
	i2c_set_clientdata(client, indio_dev);
	st->client = client;
	st->common_ddata.result_and_measure = ltc2497_result_and_measure;

	chip_info = device_get_match_data(dev);
	if (!chip_info)
		chip_info = (const struct ltc2497_chip_info *)id->driver_data;
	st->common_ddata.chip_info = chip_info;

	resolution = chip_info->resolution;
	st->recv_size = BITS_TO_BYTES(resolution) + 1;

	return ltc2497core_probe(dev, indio_dev);
}

static void ltc2497_remove(struct i2c_client *client)
{
	struct iio_dev *indio_dev = i2c_get_clientdata(client);

	ltc2497core_remove(indio_dev);
}

static const struct ltc2497_chip_info ltc2497_info[] = {
	[TYPE_LTC2497] = {
		.resolution = 16,
		.name = NULL,
	},
	[TYPE_LTC2499] = {
		.resolution = 24,
		.name = "ltc2499",
	},
};

static const struct i2c_device_id ltc2497_id[] = {
	{ "ltc2497", (kernel_ulong_t)&ltc2497_info[TYPE_LTC2497] },
	{ "ltc2499", (kernel_ulong_t)&ltc2497_info[TYPE_LTC2499] },
	{ }
};
MODULE_DEVICE_TABLE(i2c, ltc2497_id);

static const struct of_device_id ltc2497_of_match[] = {
	{ .compatible = "lltc,ltc2497", .data = &ltc2497_info[TYPE_LTC2497] },
	{ .compatible = "lltc,ltc2499", .data = &ltc2497_info[TYPE_LTC2499] },
	{},
};
MODULE_DEVICE_TABLE(of, ltc2497_of_match);

static struct i2c_driver ltc2497_driver = {
	.driver = {
		.name = "ltc2497",
		.of_match_table = ltc2497_of_match,
	},
	.probe_new = ltc2497_probe,
	.remove = ltc2497_remove,
	.id_table = ltc2497_id,
};
module_i2c_driver(ltc2497_driver);

MODULE_AUTHOR("Michael Hennerich <michael.hennerich@analog.com>");
MODULE_DESCRIPTION("Linear Technology LTC2497 ADC driver");
MODULE_LICENSE("GPL v2");<|MERGE_RESOLUTION|>--- conflicted
+++ resolved
@@ -32,14 +32,10 @@
 	 * DMA (thus cache coherency maintenance) may require the
 	 * transfer buffers to live in their own cache lines.
 	 */
-<<<<<<< HEAD
-	__be32 buf __aligned(IIO_DMA_MINALIGN);
-=======
 	union {
 		__be32 d32;
 		u8 d8[3];
 	} data __aligned(IIO_DMA_MINALIGN);
->>>>>>> eb3cdb58
 };
 
 static int ltc2497_result_and_measure(struct ltc2497core_driverdata *ddata,
@@ -61,9 +57,6 @@
 			return ret;
 		}
 
-<<<<<<< HEAD
-		*val = (be32_to_cpu(st->buf) >> 14) - (1 << 17);
-=======
 		/*
 		 * The data format is 16/24 bit 2s complement, but with an upper sign bit on the
 		 * resolution + 1 position, which is set for positive values only. Given this
@@ -77,7 +70,6 @@
 			*val = (be32_to_cpu(st->data.d32) >> 6)
 				- BIT(ddata->chip_info->resolution + 1);
 		}
->>>>>>> eb3cdb58
 
 		/*
 		 * The part started a new conversion at the end of the above i2c
