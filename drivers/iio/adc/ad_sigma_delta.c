--- conflicted
+++ resolved
@@ -528,14 +528,6 @@
 	}
 	xfer[1].cs_change = 1;
 
-<<<<<<< HEAD
-	samples_buf_size = ALIGN(slot * indio_dev->channels[0].scan_type.storagebits / 8, 8);
-	samples_buf_size += sizeof(int64_t);
-	samples_buf = devm_krealloc(&sigma_delta->spi->dev, sigma_delta->samples_buf,
-				    samples_buf_size, GFP_KERNEL);
-	if (!samples_buf)
-		return -ENOMEM;
-=======
 	if (sigma_delta->info->has_registers) {
 		xfer[0].tx_buf = &sigma_delta->sample_addr;
 		xfer[0].len = 1;
@@ -548,7 +540,6 @@
 		spi_message_init_with_transfers(&sigma_delta->sample_msg,
 						&xfer[1], 1);
 	}
->>>>>>> 3476aa7d
 
 	sigma_delta->sample_msg.offload = sigma_delta->offload;
 
