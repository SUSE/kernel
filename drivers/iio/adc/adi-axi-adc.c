--- conflicted
+++ resolved
@@ -231,27 +231,8 @@
 			   status);
 }
 
-<<<<<<< HEAD
-static int adi_axi_adc_read_avail(struct iio_dev *indio_dev,
-				  struct iio_chan_spec const *chan,
-				  const int **vals, int *type, int *length,
-				  long mask)
-{
-	struct adi_axi_adc_state *st = iio_priv(indio_dev);
-	struct adi_axi_adc_conv *conv = &st->client->conv;
-
-	if (!conv->read_avail)
-		return -EOPNOTSUPP;
-
-	return conv->read_avail(conv, chan, vals, type, length, mask);
-}
-
-static int adi_axi_adc_update_scan_mode(struct iio_dev *indio_dev,
-					const unsigned long *scan_mask)
-=======
 static int axi_adc_chan_status(struct iio_backend *back, unsigned int chan,
 			       bool *error)
->>>>>>> 2d5404ca
 {
 	struct adi_axi_adc_state *st = iio_backend_get_priv(back);
 	u32 val;
@@ -321,13 +302,6 @@
 	return iio_dmaengine_buffer_setup(st->dev, indio_dev, dma_name);
 }
 
-<<<<<<< HEAD
-static const struct iio_info adi_axi_adc_info = {
-	.read_raw = &adi_axi_adc_read_raw,
-	.write_raw = &adi_axi_adc_write_raw,
-	.update_scan_mode = &adi_axi_adc_update_scan_mode,
-	.read_avail = &adi_axi_adc_read_avail,
-=======
 static void axi_adc_free_buffer(struct iio_backend *back,
 				struct iio_buffer *buffer)
 {
@@ -365,7 +339,6 @@
 	.chan_status = axi_adc_chan_status,
 	.debugfs_reg_access = iio_backend_debugfs_ptr(axi_adc_reg_access),
 	.debugfs_print_chan_status = iio_backend_debugfs_ptr(axi_adc_debugfs_print_chan_status),
->>>>>>> 2d5404ca
 };
 
 static const struct iio_backend_info adi_axi_adc_generic = {
