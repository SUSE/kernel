--- conflicted
+++ resolved
@@ -657,12 +657,8 @@
 	if (ret)
 		goto error_ret;
 
-<<<<<<< HEAD
-	chan = &indio_dev->channels[ch + 1];
-=======
 	chan = &indio_dev->channels[ch];
 	realbits = chan->scan_type.realbits;
->>>>>>> 3f4ee458
 
 	if (realbits > 16)
 		*val = st->data.buf32[ch];
