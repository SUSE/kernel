// SPDX-License-Identifier: GPL-2.0
/*
 * AD7606 SPI ADC driver
 *
 * Copyright 2011 Analog Devices Inc.
 */

#include <linux/cleanup.h>
#include <linux/delay.h>
#include <linux/device.h>
#include <linux/err.h>
#include <linux/gpio/consumer.h>
#include <linux/interrupt.h>
#include <linux/kernel.h>
#include <linux/module.h>
#include <linux/property.h>
#include <linux/pwm.h>
#include <linux/regulator/consumer.h>
#include <linux/sched.h>
#include <linux/slab.h>
#include <linux/sysfs.h>
#include <linux/units.h>
#include <linux/util_macros.h>

#include <linux/iio/backend.h>
#include <linux/iio/buffer.h>
#include <linux/iio/iio.h>
#include <linux/iio/sysfs.h>
#include <linux/iio/trigger.h>
#include <linux/iio/triggered_buffer.h>
#include <linux/iio/trigger_consumer.h>

#include "ad7606.h"

/*
 * Scales are computed as 5000/32768 and 10000/32768 respectively,
 * so that when applied to the raw values they provide mV values.
 * The scale arrays are kept as IIO_VAL_INT_PLUS_MICRO, so index
 * X is the integer part and X + 1 is the fractional part.
 */
static const unsigned int ad7606_16bit_hw_scale_avail[2][2] = {
	{ 0, 152588 }, { 0, 305176 }
};

static const unsigned int ad7606_18bit_hw_scale_avail[2][2] = {
	{ 0, 38147 }, { 0, 76294 }
};

static const unsigned int ad7606c_16bit_single_ended_unipolar_scale_avail[3][2] = {
	{ 0, 76294 }, { 0, 152588 }, { 0, 190735 }
};

static const unsigned int ad7606c_16bit_single_ended_bipolar_scale_avail[5][2] = {
	{ 0, 76294 }, { 0, 152588 }, { 0, 190735 }, { 0, 305176 }, { 0, 381470 }
};

static const unsigned int ad7606c_16bit_differential_bipolar_scale_avail[4][2] = {
	{ 0, 152588 }, { 0, 305176 }, { 0, 381470 }, { 0, 610352 }
};

static const unsigned int ad7606c_18bit_single_ended_unipolar_scale_avail[3][2] = {
	{ 0, 19073 }, { 0, 38147 }, { 0, 47684 }
};

static const unsigned int ad7606c_18bit_single_ended_bipolar_scale_avail[5][2] = {
	{ 0, 19073 }, { 0, 38147 }, { 0, 47684 }, { 0, 76294 }, { 0, 95367 }
};

static const unsigned int ad7606c_18bit_differential_bipolar_scale_avail[4][2] = {
	{ 0, 38147 }, { 0, 76294 }, { 0, 95367 }, { 0, 152588 }
};

static const unsigned int ad7606_16bit_sw_scale_avail[3][2] = {
	{ 0, 76293 }, { 0, 152588 }, { 0, 305176 }
};

static const unsigned int ad7607_hw_scale_avail[2][2] = {
	{ 0, 610352 }, { 1, 220703 }
};

static const unsigned int ad7609_hw_scale_avail[2][2] = {
	{ 0, 152588 }, { 0, 305176 }
};

static const unsigned int ad7606_oversampling_avail[7] = {
	1, 2, 4, 8, 16, 32, 64,
};

static const unsigned int ad7606b_oversampling_avail[9] = {
	1, 2, 4, 8, 16, 32, 64, 128, 256,
};

static const unsigned int ad7616_oversampling_avail[8] = {
	1, 2, 4, 8, 16, 32, 64, 128,
};

static const struct iio_chan_spec ad7605_channels[] = {
	IIO_CHAN_SOFT_TIMESTAMP(4),
	AD7605_CHANNEL(0),
	AD7605_CHANNEL(1),
	AD7605_CHANNEL(2),
	AD7605_CHANNEL(3),
};

static const struct iio_chan_spec ad7606_channels_16bit[] = {
	IIO_CHAN_SOFT_TIMESTAMP(8),
	AD7606_CHANNEL(0, 16),
	AD7606_CHANNEL(1, 16),
	AD7606_CHANNEL(2, 16),
	AD7606_CHANNEL(3, 16),
	AD7606_CHANNEL(4, 16),
	AD7606_CHANNEL(5, 16),
	AD7606_CHANNEL(6, 16),
	AD7606_CHANNEL(7, 16),
};

static const struct iio_chan_spec ad7606_channels_18bit[] = {
	IIO_CHAN_SOFT_TIMESTAMP(8),
	AD7606_CHANNEL(0, 18),
	AD7606_CHANNEL(1, 18),
	AD7606_CHANNEL(2, 18),
	AD7606_CHANNEL(3, 18),
	AD7606_CHANNEL(4, 18),
	AD7606_CHANNEL(5, 18),
	AD7606_CHANNEL(6, 18),
	AD7606_CHANNEL(7, 18),
};

static const struct iio_chan_spec ad7607_channels[] = {
	IIO_CHAN_SOFT_TIMESTAMP(8),
	AD7606_CHANNEL(0, 14),
	AD7606_CHANNEL(1, 14),
	AD7606_CHANNEL(2, 14),
	AD7606_CHANNEL(3, 14),
	AD7606_CHANNEL(4, 14),
	AD7606_CHANNEL(5, 14),
	AD7606_CHANNEL(6, 14),
	AD7606_CHANNEL(7, 14),
};

static const struct iio_chan_spec ad7608_channels[] = {
	IIO_CHAN_SOFT_TIMESTAMP(8),
	AD7606_CHANNEL(0, 18),
	AD7606_CHANNEL(1, 18),
	AD7606_CHANNEL(2, 18),
	AD7606_CHANNEL(3, 18),
	AD7606_CHANNEL(4, 18),
	AD7606_CHANNEL(5, 18),
	AD7606_CHANNEL(6, 18),
	AD7606_CHANNEL(7, 18),
};

/*
 * The current assumption that this driver makes for AD7616, is that it's
 * working in Hardware Mode with Serial, Burst and Sequencer modes activated.
 * To activate them, following pins must be pulled high:
 *	-SER/PAR
 *	-SEQEN
 * And following pins must be pulled low:
 *	-WR/BURST
 *	-DB4/SER1W
 */
static const struct iio_chan_spec ad7616_channels[] = {
	IIO_CHAN_SOFT_TIMESTAMP(16),
	AD7606_CHANNEL(0, 16),
	AD7606_CHANNEL(1, 16),
	AD7606_CHANNEL(2, 16),
	AD7606_CHANNEL(3, 16),
	AD7606_CHANNEL(4, 16),
	AD7606_CHANNEL(5, 16),
	AD7606_CHANNEL(6, 16),
	AD7606_CHANNEL(7, 16),
	AD7606_CHANNEL(8, 16),
	AD7606_CHANNEL(9, 16),
	AD7606_CHANNEL(10, 16),
	AD7606_CHANNEL(11, 16),
	AD7606_CHANNEL(12, 16),
	AD7606_CHANNEL(13, 16),
	AD7606_CHANNEL(14, 16),
	AD7606_CHANNEL(15, 16),
};

static int ad7606c_18bit_chan_scale_setup(struct iio_dev *indio_dev,
					  struct iio_chan_spec *chan, int ch);
static int ad7606c_16bit_chan_scale_setup(struct iio_dev *indio_dev,
					  struct iio_chan_spec *chan, int ch);
static int ad7606_16bit_chan_scale_setup(struct iio_dev *indio_dev,
					 struct iio_chan_spec *chan, int ch);
static int ad7607_chan_scale_setup(struct iio_dev *indio_dev,
				   struct iio_chan_spec *chan, int ch);
static int ad7608_chan_scale_setup(struct iio_dev *indio_dev,
				   struct iio_chan_spec *chan, int ch);
static int ad7609_chan_scale_setup(struct iio_dev *indio_dev,
				   struct iio_chan_spec *chan, int ch);
static int ad7616_sw_mode_setup(struct iio_dev *indio_dev);
static int ad7606b_sw_mode_setup(struct iio_dev *indio_dev);

const struct ad7606_chip_info ad7605_4_info = {
	.channels = ad7605_channels,
	.name = "ad7605-4",
	.num_adc_channels = 4,
	.num_channels = 5,
	.scale_setup_cb = ad7606_16bit_chan_scale_setup,
};
EXPORT_SYMBOL_NS_GPL(ad7605_4_info, "IIO_AD7606");

const struct ad7606_chip_info ad7606_8_info = {
	.channels = ad7606_channels_16bit,
	.name = "ad7606-8",
	.num_adc_channels = 8,
	.num_channels = 9,
	.oversampling_avail = ad7606_oversampling_avail,
	.oversampling_num = ARRAY_SIZE(ad7606_oversampling_avail),
	.scale_setup_cb = ad7606_16bit_chan_scale_setup,
};
EXPORT_SYMBOL_NS_GPL(ad7606_8_info, "IIO_AD7606");

const struct ad7606_chip_info ad7606_6_info = {
	.channels = ad7606_channels_16bit,
	.name = "ad7606-6",
	.num_adc_channels = 6,
	.num_channels = 7,
	.oversampling_avail = ad7606_oversampling_avail,
	.oversampling_num = ARRAY_SIZE(ad7606_oversampling_avail),
	.scale_setup_cb = ad7606_16bit_chan_scale_setup,
};
EXPORT_SYMBOL_NS_GPL(ad7606_6_info, "IIO_AD7606");

const struct ad7606_chip_info ad7606_4_info = {
	.channels = ad7606_channels_16bit,
	.name = "ad7606-4",
	.num_adc_channels = 4,
	.num_channels = 5,
	.oversampling_avail = ad7606_oversampling_avail,
	.oversampling_num = ARRAY_SIZE(ad7606_oversampling_avail),
	.scale_setup_cb = ad7606_16bit_chan_scale_setup,
};
EXPORT_SYMBOL_NS_GPL(ad7606_4_info, "IIO_AD7606");

const struct ad7606_chip_info ad7606b_info = {
	.channels = ad7606_channels_16bit,
	.max_samplerate = 800 * KILO,
	.name = "ad7606b",
	.num_adc_channels = 8,
	.num_channels = 9,
	.oversampling_avail = ad7606_oversampling_avail,
	.oversampling_num = ARRAY_SIZE(ad7606_oversampling_avail),
	.scale_setup_cb = ad7606_16bit_chan_scale_setup,
	.sw_setup_cb = ad7606b_sw_mode_setup,
};
EXPORT_SYMBOL_NS_GPL(ad7606b_info, "IIO_AD7606");

const struct ad7606_chip_info ad7606c_16_info = {
	.channels = ad7606_channels_16bit,
	.name = "ad7606c16",
	.num_adc_channels = 8,
	.num_channels = 9,
	.oversampling_avail = ad7606_oversampling_avail,
	.oversampling_num = ARRAY_SIZE(ad7606_oversampling_avail),
	.scale_setup_cb = ad7606c_16bit_chan_scale_setup,
	.sw_setup_cb = ad7606b_sw_mode_setup,
};
EXPORT_SYMBOL_NS_GPL(ad7606c_16_info, "IIO_AD7606");

const struct ad7606_chip_info ad7607_info = {
	.channels = ad7607_channels,
	.name = "ad7607",
	.num_adc_channels = 8,
	.num_channels = 9,
	.oversampling_avail = ad7606_oversampling_avail,
	.oversampling_num = ARRAY_SIZE(ad7606_oversampling_avail),
	.scale_setup_cb = ad7607_chan_scale_setup,
};
EXPORT_SYMBOL_NS_GPL(ad7607_info, "IIO_AD7606");

const struct ad7606_chip_info ad7608_info = {
	.channels = ad7608_channels,
	.name = "ad7608",
	.num_adc_channels = 8,
	.num_channels = 9,
	.oversampling_avail = ad7606_oversampling_avail,
	.oversampling_num = ARRAY_SIZE(ad7606_oversampling_avail),
	.scale_setup_cb = ad7608_chan_scale_setup,
};
EXPORT_SYMBOL_NS_GPL(ad7608_info, "IIO_AD7606");

const struct ad7606_chip_info ad7609_info = {
	.channels = ad7608_channels,
	.name = "ad7609",
	.num_adc_channels = 8,
	.num_channels = 9,
	.oversampling_avail = ad7606_oversampling_avail,
	.oversampling_num = ARRAY_SIZE(ad7606_oversampling_avail),
	.scale_setup_cb = ad7609_chan_scale_setup,
};
EXPORT_SYMBOL_NS_GPL(ad7609_info, "IIO_AD7606");

const struct ad7606_chip_info ad7606c_18_info = {
	.channels = ad7606_channels_18bit,
	.name = "ad7606c18",
	.num_adc_channels = 8,
	.num_channels = 9,
	.oversampling_avail = ad7606_oversampling_avail,
	.oversampling_num = ARRAY_SIZE(ad7606_oversampling_avail),
	.scale_setup_cb = ad7606c_18bit_chan_scale_setup,
	.sw_setup_cb = ad7606b_sw_mode_setup,
};
EXPORT_SYMBOL_NS_GPL(ad7606c_18_info, "IIO_AD7606");

const struct ad7606_chip_info ad7616_info = {
	.channels = ad7616_channels,
	.init_delay_ms = 15,
	.name = "ad7616",
	.num_adc_channels = 16,
	.num_channels = 17,
	.oversampling_avail = ad7616_oversampling_avail,
	.oversampling_num = ARRAY_SIZE(ad7616_oversampling_avail),
	.os_req_reset = true,
	.scale_setup_cb = ad7606_16bit_chan_scale_setup,
	.sw_setup_cb = ad7616_sw_mode_setup,
};
EXPORT_SYMBOL_NS_GPL(ad7616_info, "IIO_AD7606");

int ad7606_reset(struct ad7606_state *st)
{
	if (st->gpio_reset) {
		gpiod_set_value(st->gpio_reset, 1);
		ndelay(100); /* t_reset >= 100ns */
		gpiod_set_value(st->gpio_reset, 0);
		return 0;
	}

	return -ENODEV;
}
EXPORT_SYMBOL_NS_GPL(ad7606_reset, "IIO_AD7606");

static int ad7606_16bit_chan_scale_setup(struct iio_dev *indio_dev,
					 struct iio_chan_spec *chan, int ch)
{
	struct ad7606_state *st = iio_priv(indio_dev);
	struct ad7606_chan_scale *cs = &st->chan_scales[ch];

	if (!st->sw_mode_en) {
		/* tied to logic low, analog input range is +/- 5V */
		cs->range = 0;
		cs->scale_avail = ad7606_16bit_hw_scale_avail;
		cs->num_scales = ARRAY_SIZE(ad7606_16bit_hw_scale_avail);
		return 0;
	}

	/* Scale of 0.076293 is only available in sw mode */
	/* After reset, in software mode, ±10 V is set by default */
	cs->range = 2;
	cs->scale_avail = ad7606_16bit_sw_scale_avail;
	cs->num_scales = ARRAY_SIZE(ad7606_16bit_sw_scale_avail);

	return 0;
}

static int ad7606_get_chan_config(struct iio_dev *indio_dev, int ch,
				  bool *bipolar, bool *differential)
{
	struct ad7606_state *st = iio_priv(indio_dev);
	unsigned int num_channels = st->chip_info->num_adc_channels;
	unsigned int offset = indio_dev->num_channels - st->chip_info->num_adc_channels;
	struct device *dev = st->dev;
	int ret;

	*bipolar = false;
	*differential = false;

	device_for_each_child_node_scoped(dev, child) {
		u32 pins[2];
		int reg;

		ret = fwnode_property_read_u32(child, "reg", &reg);
		if (ret)
			continue;

		/* channel number (here) is from 1 to num_channels */
		if (reg < offset || reg > num_channels) {
			dev_warn(dev,
				 "Invalid channel number (ignoring): %d\n", reg);
			continue;
		}

		if (reg != (ch + 1))
			continue;

		*bipolar = fwnode_property_read_bool(child, "bipolar");

		ret = fwnode_property_read_u32_array(child, "diff-channels",
						     pins, ARRAY_SIZE(pins));
		/* Channel is differential, if pins are the same as 'reg' */
		if (ret == 0 && (pins[0] != reg || pins[1] != reg)) {
			dev_err(dev,
				"Differential pins must be the same as 'reg'");
			return -EINVAL;
		}

		*differential = (ret == 0);

		if (*differential && !*bipolar) {
			dev_err(dev,
				"'bipolar' must be added for diff channel %d\n",
				reg);
			return -EINVAL;
		}

		return 0;
	}

	return 0;
}

static int ad7606c_18bit_chan_scale_setup(struct iio_dev *indio_dev,
					  struct iio_chan_spec *chan, int ch)
{
	struct ad7606_state *st = iio_priv(indio_dev);
	struct ad7606_chan_scale *cs = &st->chan_scales[ch];
	bool bipolar, differential;
	int ret;

	if (!st->sw_mode_en) {
		cs->range = 0;
		cs->scale_avail = ad7606_18bit_hw_scale_avail;
		cs->num_scales = ARRAY_SIZE(ad7606_18bit_hw_scale_avail);
		return 0;
	}

	ret = ad7606_get_chan_config(indio_dev, ch, &bipolar, &differential);
	if (ret)
		return ret;

	if (differential) {
		cs->scale_avail = ad7606c_18bit_differential_bipolar_scale_avail;
		cs->num_scales =
			ARRAY_SIZE(ad7606c_18bit_differential_bipolar_scale_avail);
		/* Bipolar differential ranges start at 8 (b1000) */
		cs->reg_offset = 8;
		cs->range = 1;
		chan->differential = 1;
		chan->channel2 = chan->channel;

		return 0;
	}

	chan->differential = 0;

	if (bipolar) {
		cs->scale_avail = ad7606c_18bit_single_ended_bipolar_scale_avail;
		cs->num_scales =
			ARRAY_SIZE(ad7606c_18bit_single_ended_bipolar_scale_avail);
		/* Bipolar single-ended ranges start at 0 (b0000) */
		cs->reg_offset = 0;
		cs->range = 3;
		chan->scan_type.sign = 's';

		return 0;
	}

	cs->scale_avail = ad7606c_18bit_single_ended_unipolar_scale_avail;
	cs->num_scales =
		ARRAY_SIZE(ad7606c_18bit_single_ended_unipolar_scale_avail);
	/* Unipolar single-ended ranges start at 5 (b0101) */
	cs->reg_offset = 5;
	cs->range = 1;
	chan->scan_type.sign = 'u';

	return 0;
}

static int ad7606c_16bit_chan_scale_setup(struct iio_dev *indio_dev,
					  struct iio_chan_spec *chan, int ch)
{
	struct ad7606_state *st = iio_priv(indio_dev);
	struct ad7606_chan_scale *cs = &st->chan_scales[ch];
	bool bipolar, differential;
	int ret;

	if (!st->sw_mode_en) {
		cs->range = 0;
		cs->scale_avail = ad7606_16bit_hw_scale_avail;
		cs->num_scales = ARRAY_SIZE(ad7606_16bit_hw_scale_avail);
		return 0;
	}

	ret = ad7606_get_chan_config(indio_dev, ch, &bipolar, &differential);
	if (ret)
		return ret;

	if (differential) {
		cs->scale_avail = ad7606c_16bit_differential_bipolar_scale_avail;
		cs->num_scales =
			ARRAY_SIZE(ad7606c_16bit_differential_bipolar_scale_avail);
		/* Bipolar differential ranges start at 8 (b1000) */
		cs->reg_offset = 8;
		cs->range = 1;
		chan->differential = 1;
		chan->channel2 = chan->channel;
		chan->scan_type.sign = 's';

		return 0;
	}

	chan->differential = 0;

	if (bipolar) {
		cs->scale_avail = ad7606c_16bit_single_ended_bipolar_scale_avail;
		cs->num_scales =
			ARRAY_SIZE(ad7606c_16bit_single_ended_bipolar_scale_avail);
		/* Bipolar single-ended ranges start at 0 (b0000) */
		cs->reg_offset = 0;
		cs->range = 3;
		chan->scan_type.sign = 's';

		return 0;
	}

	cs->scale_avail = ad7606c_16bit_single_ended_unipolar_scale_avail;
	cs->num_scales =
		ARRAY_SIZE(ad7606c_16bit_single_ended_unipolar_scale_avail);
	/* Unipolar single-ended ranges start at 5 (b0101) */
	cs->reg_offset = 5;
	cs->range = 1;
	chan->scan_type.sign = 'u';

	return 0;
}

static int ad7607_chan_scale_setup(struct iio_dev *indio_dev,
				   struct iio_chan_spec *chan, int ch)
{
	struct ad7606_state *st = iio_priv(indio_dev);
	struct ad7606_chan_scale *cs = &st->chan_scales[ch];

	cs->range = 0;
	cs->scale_avail = ad7607_hw_scale_avail;
	cs->num_scales = ARRAY_SIZE(ad7607_hw_scale_avail);
	return 0;
}

static int ad7608_chan_scale_setup(struct iio_dev *indio_dev,
				   struct iio_chan_spec *chan, int ch)
{
	struct ad7606_state *st = iio_priv(indio_dev);
	struct ad7606_chan_scale *cs = &st->chan_scales[ch];

	cs->range = 0;
	cs->scale_avail = ad7606_18bit_hw_scale_avail;
	cs->num_scales = ARRAY_SIZE(ad7606_18bit_hw_scale_avail);
	return 0;
}

static int ad7609_chan_scale_setup(struct iio_dev *indio_dev,
				   struct iio_chan_spec *chan, int ch)
{
	struct ad7606_state *st = iio_priv(indio_dev);
	struct ad7606_chan_scale *cs = &st->chan_scales[ch];

	cs->range = 0;
	cs->scale_avail = ad7609_hw_scale_avail;
	cs->num_scales = ARRAY_SIZE(ad7609_hw_scale_avail);
	return 0;
}

static int ad7606_reg_access(struct iio_dev *indio_dev,
			     unsigned int reg,
			     unsigned int writeval,
			     unsigned int *readval)
{
	struct ad7606_state *st = iio_priv(indio_dev);
	int ret;

	guard(mutex)(&st->lock);

	if (readval) {
		ret = st->bops->reg_read(st, reg);
		if (ret < 0)
			return ret;
		*readval = ret;
		return 0;
	} else {
		return st->bops->reg_write(st, reg, writeval);
	}
}

static int ad7606_pwm_set_high(struct ad7606_state *st)
{
	struct pwm_state cnvst_pwm_state;
	int ret;

	pwm_get_state(st->cnvst_pwm, &cnvst_pwm_state);
	cnvst_pwm_state.enabled = true;
	cnvst_pwm_state.duty_cycle = cnvst_pwm_state.period;

	ret = pwm_apply_might_sleep(st->cnvst_pwm, &cnvst_pwm_state);

	return ret;
}

static int ad7606_pwm_set_low(struct ad7606_state *st)
{
	struct pwm_state cnvst_pwm_state;
	int ret;

	pwm_get_state(st->cnvst_pwm, &cnvst_pwm_state);
	cnvst_pwm_state.enabled = true;
	cnvst_pwm_state.duty_cycle = 0;

	ret = pwm_apply_might_sleep(st->cnvst_pwm, &cnvst_pwm_state);

	return ret;
}

static int ad7606_pwm_set_swing(struct ad7606_state *st)
{
	struct pwm_state cnvst_pwm_state;

	pwm_get_state(st->cnvst_pwm, &cnvst_pwm_state);
	cnvst_pwm_state.enabled = true;
	cnvst_pwm_state.duty_cycle = cnvst_pwm_state.period / 2;

	return pwm_apply_might_sleep(st->cnvst_pwm, &cnvst_pwm_state);
}

static bool ad7606_pwm_is_swinging(struct ad7606_state *st)
{
	struct pwm_state cnvst_pwm_state;

	pwm_get_state(st->cnvst_pwm, &cnvst_pwm_state);

	return cnvst_pwm_state.duty_cycle != cnvst_pwm_state.period &&
	       cnvst_pwm_state.duty_cycle != 0;
}

static int ad7606_set_sampling_freq(struct ad7606_state *st, unsigned long freq)
{
	struct pwm_state cnvst_pwm_state;
	bool is_swinging = ad7606_pwm_is_swinging(st);
	bool is_high;

	if (freq == 0)
		return -EINVAL;

	/* Retrieve the previous state. */
	pwm_get_state(st->cnvst_pwm, &cnvst_pwm_state);
	is_high = cnvst_pwm_state.duty_cycle == cnvst_pwm_state.period;

	cnvst_pwm_state.period = DIV_ROUND_UP_ULL(NSEC_PER_SEC, freq);
	cnvst_pwm_state.polarity = PWM_POLARITY_NORMAL;
	if (is_high)
		cnvst_pwm_state.duty_cycle = cnvst_pwm_state.period;
	else if (is_swinging)
		cnvst_pwm_state.duty_cycle = cnvst_pwm_state.period / 2;
	else
		cnvst_pwm_state.duty_cycle = 0;

	return pwm_apply_might_sleep(st->cnvst_pwm, &cnvst_pwm_state);
}

static int ad7606_read_samples(struct ad7606_state *st)
{
	unsigned int num = st->chip_info->num_adc_channels;

	return st->bops->read_block(st->dev, num, &st->data);
}

static irqreturn_t ad7606_trigger_handler(int irq, void *p)
{
	struct iio_poll_func *pf = p;
	struct iio_dev *indio_dev = pf->indio_dev;
	struct ad7606_state *st = iio_priv(indio_dev);
	int ret;

	guard(mutex)(&st->lock);

	ret = ad7606_read_samples(st);
	if (ret)
		goto error_ret;

	iio_push_to_buffers_with_timestamp(indio_dev, &st->data,
					   iio_get_time_ns(indio_dev));
error_ret:
	iio_trigger_notify_done(indio_dev->trig);
	/* The rising edge of the CONVST signal starts a new conversion. */
	gpiod_set_value(st->gpio_convst, 1);

	return IRQ_HANDLED;
}

static int ad7606_scan_direct(struct iio_dev *indio_dev, unsigned int ch,
			      int *val)
{
	struct ad7606_state *st = iio_priv(indio_dev);
	unsigned int realbits = st->chip_info->channels[1].scan_type.realbits;
	const struct iio_chan_spec *chan;
	int ret;

	if (st->gpio_convst) {
		gpiod_set_value(st->gpio_convst, 1);
	} else {
		ret = ad7606_pwm_set_high(st);
		if (ret < 0)
			return ret;
	}

	/*
	 * If no backend, wait for the interruption on busy pin, otherwise just add
	 * a delay to leave time for the data to be available. For now, the latter
	 * will not happen because IIO_CHAN_INFO_RAW is not supported for the backend.
	 * TODO: Add support for reading a single value when the backend is used.
	 */
	if (!st->back) {
		ret = wait_for_completion_timeout(&st->completion,
						  msecs_to_jiffies(1000));
		if (!ret) {
			ret = -ETIMEDOUT;
			goto error_ret;
		}
	} else {
		fsleep(1);
	}

	ret = ad7606_read_samples(st);
	if (ret)
		goto error_ret;

	chan = &indio_dev->channels[ch + 1];
	if (chan->scan_type.sign == 'u') {
		if (realbits > 16)
			*val = st->data.buf32[ch];
		else
			*val = st->data.buf16[ch];
	} else {
		if (realbits > 16)
			*val = sign_extend32(st->data.buf32[ch], realbits - 1);
		else
			*val = sign_extend32(st->data.buf16[ch], realbits - 1);
	}

error_ret:
	if (!st->gpio_convst) {
		ret = ad7606_pwm_set_low(st);
		if (ret < 0)
			return ret;
	}
	gpiod_set_value(st->gpio_convst, 0);

	return ret;
}

static int ad7606_read_raw(struct iio_dev *indio_dev,
			   struct iio_chan_spec const *chan,
			   int *val,
			   int *val2,
			   long m)
{
	int ret, ch = 0;
	struct ad7606_state *st = iio_priv(indio_dev);
	struct ad7606_chan_scale *cs;
	struct pwm_state cnvst_pwm_state;

	switch (m) {
	case IIO_CHAN_INFO_RAW:
		if (!iio_device_claim_direct(indio_dev))
			return -EBUSY;
		ret = ad7606_scan_direct(indio_dev, chan->address, val);
		iio_device_release_direct(indio_dev);
		if (ret < 0)
			return ret;
		return IIO_VAL_INT;
	case IIO_CHAN_INFO_SCALE:
		if (st->sw_mode_en)
			ch = chan->address;
		cs = &st->chan_scales[ch];
		*val = cs->scale_avail[cs->range][0];
		*val2 = cs->scale_avail[cs->range][1];
		return IIO_VAL_INT_PLUS_MICRO;
	case IIO_CHAN_INFO_OVERSAMPLING_RATIO:
		*val = st->oversampling;
		return IIO_VAL_INT;
	case IIO_CHAN_INFO_SAMP_FREQ:
		/*
		 * TODO: return the real frequency intead of the requested one once
		 * pwm_get_state_hw comes upstream.
		 */
		pwm_get_state(st->cnvst_pwm, &cnvst_pwm_state);
		*val = DIV_ROUND_CLOSEST_ULL(NSEC_PER_SEC, cnvst_pwm_state.period);
		return IIO_VAL_INT;
	}
	return -EINVAL;
}

static ssize_t in_voltage_scale_available_show(struct device *dev,
					       struct device_attribute *attr,
					       char *buf)
{
	struct iio_dev *indio_dev = dev_to_iio_dev(dev);
	struct ad7606_state *st = iio_priv(indio_dev);
	struct ad7606_chan_scale *cs = &st->chan_scales[0];
	const unsigned int (*vals)[2] = cs->scale_avail;
	unsigned int i;
	size_t len = 0;

	for (i = 0; i < cs->num_scales; i++)
		len += scnprintf(buf + len, PAGE_SIZE - len, "%u.%06u ",
				 vals[i][0], vals[i][1]);
	buf[len - 1] = '\n';

	return len;
}

static IIO_DEVICE_ATTR_RO(in_voltage_scale_available, 0);

static int ad7606_write_scale_hw(struct iio_dev *indio_dev, int ch, int val)
{
	struct ad7606_state *st = iio_priv(indio_dev);

	gpiod_set_value(st->gpio_range, val);

	return 0;
}

static int ad7606_write_os_hw(struct iio_dev *indio_dev, int val)
{
	struct ad7606_state *st = iio_priv(indio_dev);
	DECLARE_BITMAP(values, 3);

	values[0] = val & GENMASK(2, 0);

	gpiod_multi_set_value_cansleep(st->gpio_os, values);

	/* AD7616 requires a reset to update value */
	if (st->chip_info->os_req_reset)
		ad7606_reset(st);

	return 0;
}

static int ad7606_write_raw(struct iio_dev *indio_dev,
			    struct iio_chan_spec const *chan,
			    int val,
			    int val2,
			    long mask)
{
	struct ad7606_state *st = iio_priv(indio_dev);
	unsigned int scale_avail_uv[AD760X_MAX_SCALES];
	struct ad7606_chan_scale *cs;
	int i, ret, ch = 0;

	guard(mutex)(&st->lock);

	switch (mask) {
	case IIO_CHAN_INFO_SCALE:
		if (st->sw_mode_en)
			ch = chan->address;
		cs = &st->chan_scales[ch];
		for (i = 0; i < cs->num_scales; i++) {
			scale_avail_uv[i] = cs->scale_avail[i][0] * MICRO +
					    cs->scale_avail[i][1];
		}
		val = (val * MICRO) + val2;
		i = find_closest(val, scale_avail_uv, cs->num_scales);

		if (!iio_device_claim_direct(indio_dev))
			return -EBUSY;
		ret = st->write_scale(indio_dev, ch, i + cs->reg_offset);
		iio_device_release_direct(indio_dev);
		if (ret < 0)
			return ret;
		cs->range = i;

		return 0;
	case IIO_CHAN_INFO_OVERSAMPLING_RATIO:
		if (val2)
			return -EINVAL;
		i = find_closest(val, st->oversampling_avail,
				 st->num_os_ratios);

		if (!iio_device_claim_direct(indio_dev))
			return -EBUSY;
		ret = st->write_os(indio_dev, i);
		iio_device_release_direct(indio_dev);
		if (ret < 0)
			return ret;
		st->oversampling = st->oversampling_avail[i];

		return 0;
	case IIO_CHAN_INFO_SAMP_FREQ:
		if (val < 0 && val2 != 0)
			return -EINVAL;
		return ad7606_set_sampling_freq(st, val);
	default:
		return -EINVAL;
	}
}

static ssize_t ad7606_oversampling_ratio_avail(struct device *dev,
					       struct device_attribute *attr,
					       char *buf)
{
	struct iio_dev *indio_dev = dev_to_iio_dev(dev);
	struct ad7606_state *st = iio_priv(indio_dev);
	const unsigned int *vals = st->oversampling_avail;
	unsigned int i;
	size_t len = 0;

	for (i = 0; i < st->num_os_ratios; i++)
		len += scnprintf(buf + len, PAGE_SIZE - len, "%u ", vals[i]);
	buf[len - 1] = '\n';

	return len;
}

static IIO_DEVICE_ATTR(oversampling_ratio_available, 0444,
		       ad7606_oversampling_ratio_avail, NULL, 0);

static struct attribute *ad7606_attributes_os_and_range[] = {
	&iio_dev_attr_in_voltage_scale_available.dev_attr.attr,
	&iio_dev_attr_oversampling_ratio_available.dev_attr.attr,
	NULL,
};

static const struct attribute_group ad7606_attribute_group_os_and_range = {
	.attrs = ad7606_attributes_os_and_range,
};

static struct attribute *ad7606_attributes_os[] = {
	&iio_dev_attr_oversampling_ratio_available.dev_attr.attr,
	NULL,
};

static const struct attribute_group ad7606_attribute_group_os = {
	.attrs = ad7606_attributes_os,
};

static struct attribute *ad7606_attributes_range[] = {
	&iio_dev_attr_in_voltage_scale_available.dev_attr.attr,
	NULL,
};

static const struct attribute_group ad7606_attribute_group_range = {
	.attrs = ad7606_attributes_range,
};

static int ad7606_request_gpios(struct ad7606_state *st)
{
	struct device *dev = st->dev;

	st->gpio_convst = devm_gpiod_get_optional(dev, "adi,conversion-start",
						  GPIOD_OUT_LOW);

	if (IS_ERR(st->gpio_convst))
		return PTR_ERR(st->gpio_convst);

	st->gpio_reset = devm_gpiod_get_optional(dev, "reset", GPIOD_OUT_LOW);
	if (IS_ERR(st->gpio_reset))
		return PTR_ERR(st->gpio_reset);

	st->gpio_range = devm_gpiod_get_optional(dev, "adi,range",
						 GPIOD_OUT_LOW);
	if (IS_ERR(st->gpio_range))
		return PTR_ERR(st->gpio_range);

	st->gpio_standby = devm_gpiod_get_optional(dev, "standby",
						   GPIOD_OUT_LOW);
	if (IS_ERR(st->gpio_standby))
		return PTR_ERR(st->gpio_standby);

	st->gpio_frstdata = devm_gpiod_get_optional(dev, "adi,first-data",
						    GPIOD_IN);
	if (IS_ERR(st->gpio_frstdata))
		return PTR_ERR(st->gpio_frstdata);

	if (!st->chip_info->oversampling_num)
		return 0;

	st->gpio_os = devm_gpiod_get_array_optional(dev,
						    "adi,oversampling-ratio",
						    GPIOD_OUT_LOW);
	return PTR_ERR_OR_ZERO(st->gpio_os);
}

/*
 * The BUSY signal indicates when conversions are in progress, so when a rising
 * edge of CONVST is applied, BUSY goes logic high and transitions low at the
 * end of the entire conversion process. The falling edge of the BUSY signal
 * triggers this interrupt.
 */
static irqreturn_t ad7606_interrupt(int irq, void *dev_id)
{
	struct iio_dev *indio_dev = dev_id;
	struct ad7606_state *st = iio_priv(indio_dev);
	int ret;

	if (iio_buffer_enabled(indio_dev)) {
		if (st->gpio_convst) {
			gpiod_set_value(st->gpio_convst, 0);
		} else {
			ret = ad7606_pwm_set_low(st);
			if (ret < 0) {
				dev_err(st->dev, "PWM set low failed");
				goto done;
			}
		}
		iio_trigger_poll_nested(st->trig);
	} else {
		complete(&st->completion);
	}

done:
	return IRQ_HANDLED;
};

static int ad7606_validate_trigger(struct iio_dev *indio_dev,
				   struct iio_trigger *trig)
{
	struct ad7606_state *st = iio_priv(indio_dev);

	if (st->trig != trig)
		return -EINVAL;

	return 0;
}

static int ad7606_buffer_postenable(struct iio_dev *indio_dev)
{
	struct ad7606_state *st = iio_priv(indio_dev);

	gpiod_set_value(st->gpio_convst, 1);

	return 0;
}

static int ad7606_buffer_predisable(struct iio_dev *indio_dev)
{
	struct ad7606_state *st = iio_priv(indio_dev);

	gpiod_set_value(st->gpio_convst, 0);

	return 0;
}

static int ad7606_read_avail(struct iio_dev *indio_dev,
			     struct iio_chan_spec const *chan,
			     const int **vals, int *type, int *length,
			     long info)
{
	struct ad7606_state *st = iio_priv(indio_dev);
	struct ad7606_chan_scale *cs;
	unsigned int ch = 0;

	switch (info) {
	case IIO_CHAN_INFO_OVERSAMPLING_RATIO:
		*vals = st->oversampling_avail;
		*length = st->num_os_ratios;
		*type = IIO_VAL_INT;

		return IIO_AVAIL_LIST;

	case IIO_CHAN_INFO_SCALE:
		if (st->sw_mode_en)
			ch = chan->address;

		cs = &st->chan_scales[ch];
		*vals = (int *)cs->scale_avail;
		*length = cs->num_scales * 2;
		*type = IIO_VAL_INT_PLUS_MICRO;

		return IIO_AVAIL_LIST;
	}
	return -EINVAL;
}

static int ad7606_backend_buffer_postenable(struct iio_dev *indio_dev)
{
	struct ad7606_state *st = iio_priv(indio_dev);

	return ad7606_pwm_set_swing(st);
}

static int ad7606_backend_buffer_predisable(struct iio_dev *indio_dev)
{
	struct ad7606_state *st = iio_priv(indio_dev);

	return ad7606_pwm_set_low(st);
}

static int ad7606_update_scan_mode(struct iio_dev *indio_dev,
				   const unsigned long *scan_mask)
{
	struct ad7606_state *st = iio_priv(indio_dev);

	/*
	 * The update scan mode is only for iio backend compatible drivers.
	 * If the specific update_scan_mode is not defined in the bus ops,
	 * just do nothing and return 0.
	 */
	if (!st->bops->update_scan_mode)
		return 0;

	return st->bops->update_scan_mode(indio_dev, scan_mask);
}

static const struct iio_buffer_setup_ops ad7606_buffer_ops = {
	.postenable = &ad7606_buffer_postenable,
	.predisable = &ad7606_buffer_predisable,
};

static const struct iio_buffer_setup_ops ad7606_backend_buffer_ops = {
	.postenable = &ad7606_backend_buffer_postenable,
	.predisable = &ad7606_backend_buffer_predisable,
};

static const struct iio_info ad7606_info_no_os_or_range = {
	.read_raw = &ad7606_read_raw,
	.validate_trigger = &ad7606_validate_trigger,
	.update_scan_mode = &ad7606_update_scan_mode,
};

static const struct iio_info ad7606_info_os_and_range = {
	.read_raw = &ad7606_read_raw,
	.write_raw = &ad7606_write_raw,
	.attrs = &ad7606_attribute_group_os_and_range,
	.validate_trigger = &ad7606_validate_trigger,
	.update_scan_mode = &ad7606_update_scan_mode,
};

static const struct iio_info ad7606_info_sw_mode = {
	.read_raw = &ad7606_read_raw,
	.write_raw = &ad7606_write_raw,
	.read_avail = &ad7606_read_avail,
	.debugfs_reg_access = &ad7606_reg_access,
	.validate_trigger = &ad7606_validate_trigger,
	.update_scan_mode = &ad7606_update_scan_mode,
};

static const struct iio_info ad7606_info_os = {
	.read_raw = &ad7606_read_raw,
	.write_raw = &ad7606_write_raw,
	.attrs = &ad7606_attribute_group_os,
	.validate_trigger = &ad7606_validate_trigger,
	.update_scan_mode = &ad7606_update_scan_mode,
};

static const struct iio_info ad7606_info_range = {
	.read_raw = &ad7606_read_raw,
	.write_raw = &ad7606_write_raw,
	.attrs = &ad7606_attribute_group_range,
	.validate_trigger = &ad7606_validate_trigger,
	.update_scan_mode = &ad7606_update_scan_mode,
};

static const struct iio_trigger_ops ad7606_trigger_ops = {
	.validate_device = iio_trigger_validate_own_device,
};

static int ad7606_write_mask(struct ad7606_state *st, unsigned int addr,
			     unsigned long mask, unsigned int val)
{
	int readval;

	readval = st->bops->reg_read(st, addr);
	if (readval < 0)
		return readval;

	readval &= ~mask;
	readval |= val;

	return st->bops->reg_write(st, addr, readval);
}

static int ad7616_write_scale_sw(struct iio_dev *indio_dev, int ch, int val)
{
	struct ad7606_state *st = iio_priv(indio_dev);
	unsigned int ch_addr, mode, ch_index;

	/*
	 * Ad7616 has 16 channels divided in group A and group B.
	 * The range of channels from A are stored in registers with address 4
	 * while channels from B are stored in register with address 6.
	 * The last bit from channels determines if it is from group A or B
	 * because the order of channels in iio is 0A, 0B, 1A, 1B...
	 */
	ch_index = ch >> 1;

	ch_addr = AD7616_RANGE_CH_ADDR(ch_index);

	if ((ch & 0x1) == 0) /* channel A */
		ch_addr += AD7616_RANGE_CH_A_ADDR_OFF;
	else	/* channel B */
		ch_addr += AD7616_RANGE_CH_B_ADDR_OFF;

	/* 0b01 for 2.5v, 0b10 for 5v and 0b11 for 10v */
	mode = AD7616_RANGE_CH_MODE(ch_index, ((val + 1) & 0b11));
<<<<<<< HEAD

	return ad7606_write_mask(st, ch_addr, AD7616_RANGE_CH_MSK(ch_index),
				 mode);
}

static int ad7616_write_os_sw(struct iio_dev *indio_dev, int val)
{
	struct ad7606_state *st = iio_priv(indio_dev);

	return ad7606_write_mask(st, AD7616_CONFIGURATION_REGISTER,
				 AD7616_OS_MASK, val << 2);
}

static int ad7606_write_scale_sw(struct iio_dev *indio_dev, int ch, int val)
{
	struct ad7606_state *st = iio_priv(indio_dev);

	return ad7606_write_mask(st, AD7606_RANGE_CH_ADDR(ch),
				 AD7606_RANGE_CH_MSK(ch),
				 AD7606_RANGE_CH_MODE(ch, val));
}

static int ad7606_write_os_sw(struct iio_dev *indio_dev, int val)
{
	struct ad7606_state *st = iio_priv(indio_dev);

	return st->bops->reg_write(st, AD7606_OS_MODE, val);
}

static int ad7616_sw_mode_setup(struct iio_dev *indio_dev)
{
	struct ad7606_state *st = iio_priv(indio_dev);
	int ret;

	/*
	 * Scale can be configured individually for each channel
	 * in software mode.
	 */

	st->write_scale = ad7616_write_scale_sw;
	st->write_os = &ad7616_write_os_sw;

	if (st->bops->sw_mode_config) {
		ret = st->bops->sw_mode_config(indio_dev);
		if (ret)
			return ret;
	}

	/* Activate Burst mode and SEQEN MODE */
	return ad7606_write_mask(st, AD7616_CONFIGURATION_REGISTER,
				 AD7616_BURST_MODE | AD7616_SEQEN_MODE,
				 AD7616_BURST_MODE | AD7616_SEQEN_MODE);
}

=======

	return ad7606_write_mask(st, ch_addr, AD7616_RANGE_CH_MSK(ch_index),
				 mode);
}

static int ad7616_write_os_sw(struct iio_dev *indio_dev, int val)
{
	struct ad7606_state *st = iio_priv(indio_dev);

	return ad7606_write_mask(st, AD7616_CONFIGURATION_REGISTER,
				 AD7616_OS_MASK, val << 2);
}

static int ad7606_write_scale_sw(struct iio_dev *indio_dev, int ch, int val)
{
	struct ad7606_state *st = iio_priv(indio_dev);

	return ad7606_write_mask(st, AD7606_RANGE_CH_ADDR(ch),
				 AD7606_RANGE_CH_MSK(ch),
				 AD7606_RANGE_CH_MODE(ch, val));
}

static int ad7606_write_os_sw(struct iio_dev *indio_dev, int val)
{
	struct ad7606_state *st = iio_priv(indio_dev);

	return st->bops->reg_write(st, AD7606_OS_MODE, val);
}

static int ad7616_sw_mode_setup(struct iio_dev *indio_dev)
{
	struct ad7606_state *st = iio_priv(indio_dev);
	int ret;

	/*
	 * Scale can be configured individually for each channel
	 * in software mode.
	 */

	st->write_scale = ad7616_write_scale_sw;
	st->write_os = &ad7616_write_os_sw;

	if (st->bops->sw_mode_config) {
		ret = st->bops->sw_mode_config(indio_dev);
		if (ret)
			return ret;
	}

	/* Activate Burst mode and SEQEN MODE */
	return ad7606_write_mask(st, AD7616_CONFIGURATION_REGISTER,
				 AD7616_BURST_MODE | AD7616_SEQEN_MODE,
				 AD7616_BURST_MODE | AD7616_SEQEN_MODE);
}

>>>>>>> e747403a
static int ad7606b_sw_mode_setup(struct iio_dev *indio_dev)
{
	struct ad7606_state *st = iio_priv(indio_dev);
	DECLARE_BITMAP(os, 3);

	bitmap_fill(os, 3);
	/*
	 * Software mode is enabled when all three oversampling
	 * pins are set to high. If oversampling gpios are defined
	 * in the device tree, then they need to be set to high,
	 * otherwise, they must be hardwired to VDD
	 */
<<<<<<< HEAD
	if (st->gpio_os) {
		gpiod_set_array_value(st->gpio_os->ndescs, st->gpio_os->desc,
				      st->gpio_os->info, os);
	}
=======
	if (st->gpio_os)
		gpiod_multi_set_value_cansleep(st->gpio_os, os);

>>>>>>> e747403a
	/* OS of 128 and 256 are available only in software mode */
	st->oversampling_avail = ad7606b_oversampling_avail;
	st->num_os_ratios = ARRAY_SIZE(ad7606b_oversampling_avail);

	st->write_scale = ad7606_write_scale_sw;
	st->write_os = &ad7606_write_os_sw;

	if (!st->bops->sw_mode_config)
		return 0;

	return st->bops->sw_mode_config(indio_dev);
}

static int ad7606_chan_scales_setup(struct iio_dev *indio_dev)
{
	struct ad7606_state *st = iio_priv(indio_dev);
	unsigned int offset = indio_dev->num_channels - st->chip_info->num_adc_channels;
	struct iio_chan_spec *chans;
	size_t size;
	int ch, ret;

	/* Clone IIO channels, since some may be differential */
	size = indio_dev->num_channels * sizeof(*indio_dev->channels);
	chans = devm_kzalloc(st->dev, size, GFP_KERNEL);
	if (!chans)
		return -ENOMEM;

	memcpy(chans, indio_dev->channels, size);
	indio_dev->channels = chans;

	for (ch = 0; ch < st->chip_info->num_adc_channels; ch++) {
		ret = st->chip_info->scale_setup_cb(indio_dev, &chans[ch + offset], ch);
		if (ret)
			return ret;
	}

	return 0;
}

static void ad7606_pwm_disable(void *data)
{
	pwm_disable(data);
}

int ad7606_probe(struct device *dev, int irq, void __iomem *base_address,
		 const struct ad7606_chip_info *chip_info,
		 const struct ad7606_bus_ops *bops)
{
	struct ad7606_state *st;
	int ret;
	struct iio_dev *indio_dev;

	indio_dev = devm_iio_device_alloc(dev, sizeof(*st));
	if (!indio_dev)
		return -ENOMEM;

	st = iio_priv(indio_dev);
	dev_set_drvdata(dev, indio_dev);

	st->dev = dev;
	mutex_init(&st->lock);
	st->bops = bops;
	st->base_address = base_address;
	st->oversampling = 1;

	ret = devm_regulator_get_enable(dev, "avcc");
	if (ret)
		return dev_err_probe(dev, ret,
				     "Failed to enable specified AVcc supply\n");

	st->chip_info = chip_info;

	if (st->chip_info->oversampling_num) {
		st->oversampling_avail = st->chip_info->oversampling_avail;
		st->num_os_ratios = st->chip_info->oversampling_num;
	}

	ret = ad7606_request_gpios(st);
	if (ret)
		return ret;

	if (st->gpio_os) {
		if (st->gpio_range)
			indio_dev->info = &ad7606_info_os_and_range;
		else
			indio_dev->info = &ad7606_info_os;
	} else {
		if (st->gpio_range)
			indio_dev->info = &ad7606_info_range;
		else
			indio_dev->info = &ad7606_info_no_os_or_range;
	}
	indio_dev->modes = INDIO_DIRECT_MODE;
	indio_dev->name = chip_info->name;
	indio_dev->channels = st->chip_info->channels;
	indio_dev->num_channels = st->chip_info->num_channels;

	ret = ad7606_reset(st);
	if (ret)
		dev_warn(st->dev, "failed to RESET: no RESET GPIO specified\n");

	/* AD7616 requires al least 15ms to reconfigure after a reset */
	if (st->chip_info->init_delay_ms) {
		if (msleep_interruptible(st->chip_info->init_delay_ms))
			return -ERESTARTSYS;
	}

	/* If convst pin is not defined, setup PWM. */
	if (!st->gpio_convst) {
		st->cnvst_pwm = devm_pwm_get(dev, NULL);
		if (IS_ERR(st->cnvst_pwm))
			return PTR_ERR(st->cnvst_pwm);

		/* The PWM is initialized at 1MHz to have a fast enough GPIO emulation. */
		ret = ad7606_set_sampling_freq(st, 1 * MEGA);
		if (ret)
			return ret;

		ret = ad7606_pwm_set_low(st);
		if (ret)
			return ret;

		/*
		 * PWM is not disabled when sampling stops, but instead its duty cycle is set
		 * to 0% to be sure we have a "low" state. After we unload the driver, let's
		 * disable the PWM.
		 */
		ret = devm_add_action_or_reset(dev, ad7606_pwm_disable,
					       st->cnvst_pwm);
		if (ret)
			return ret;
	}

	if (st->bops->iio_backend_config) {
		/*
		 * If there is a backend, the PWM should not overpass the maximum sampling
		 * frequency the chip supports.
		 */
		ret = ad7606_set_sampling_freq(st,
					       chip_info->max_samplerate ? : 2 * KILO);
		if (ret)
			return ret;

		ret = st->bops->iio_backend_config(dev, indio_dev);
		if (ret)
			return ret;

		indio_dev->setup_ops = &ad7606_backend_buffer_ops;
	} else {

		/* Reserve the PWM use only for backend (force gpio_convst definition) */
		if (!st->gpio_convst)
			return dev_err_probe(dev, -EINVAL,
					     "No backend, connect convst to a GPIO");

		init_completion(&st->completion);
		st->trig = devm_iio_trigger_alloc(dev, "%s-dev%d",
						  indio_dev->name,
						  iio_device_id(indio_dev));
		if (!st->trig)
			return -ENOMEM;

		st->trig->ops = &ad7606_trigger_ops;
		iio_trigger_set_drvdata(st->trig, indio_dev);
		ret = devm_iio_trigger_register(dev, st->trig);
		if (ret)
			return ret;

		indio_dev->trig = iio_trigger_get(st->trig);

		ret = devm_request_threaded_irq(dev, irq, NULL, &ad7606_interrupt,
						IRQF_TRIGGER_FALLING | IRQF_ONESHOT,
						chip_info->name, indio_dev);
		if (ret)
			return ret;

		ret = devm_iio_triggered_buffer_setup(dev, indio_dev,
						      &iio_pollfunc_store_time,
						      &ad7606_trigger_handler,
						      &ad7606_buffer_ops);
		if (ret)
			return ret;
	}

	st->write_scale = ad7606_write_scale_hw;
	st->write_os = ad7606_write_os_hw;

	st->sw_mode_en = st->chip_info->sw_setup_cb &&
			 device_property_present(st->dev, "adi,sw-mode");
	if (st->sw_mode_en) {
		indio_dev->info = &ad7606_info_sw_mode;
		st->chip_info->sw_setup_cb(indio_dev);
	}

	ret = ad7606_chan_scales_setup(indio_dev);
	if (ret)
		return ret;

	return devm_iio_device_register(dev, indio_dev);
}
EXPORT_SYMBOL_NS_GPL(ad7606_probe, "IIO_AD7606");

#ifdef CONFIG_PM_SLEEP

static int ad7606_suspend(struct device *dev)
{
	struct iio_dev *indio_dev = dev_get_drvdata(dev);
	struct ad7606_state *st = iio_priv(indio_dev);

	if (st->gpio_standby) {
		gpiod_set_value(st->gpio_range, 1);
		gpiod_set_value(st->gpio_standby, 1);
	}

	return 0;
}

static int ad7606_resume(struct device *dev)
{
	struct iio_dev *indio_dev = dev_get_drvdata(dev);
	struct ad7606_state *st = iio_priv(indio_dev);

	if (st->gpio_standby) {
		gpiod_set_value(st->gpio_range, st->chan_scales[0].range);
		gpiod_set_value(st->gpio_standby, 1);
		ad7606_reset(st);
	}

	return 0;
}

SIMPLE_DEV_PM_OPS(ad7606_pm_ops, ad7606_suspend, ad7606_resume);
EXPORT_SYMBOL_NS_GPL(ad7606_pm_ops, "IIO_AD7606");

#endif

MODULE_AUTHOR("Michael Hennerich <michael.hennerich@analog.com>");
MODULE_DESCRIPTION("Analog Devices AD7606 ADC");
MODULE_LICENSE("GPL v2");<|MERGE_RESOLUTION|>--- conflicted
+++ resolved
@@ -1194,7 +1194,6 @@
 
 	/* 0b01 for 2.5v, 0b10 for 5v and 0b11 for 10v */
 	mode = AD7616_RANGE_CH_MODE(ch_index, ((val + 1) & 0b11));
-<<<<<<< HEAD
 
 	return ad7606_write_mask(st, ch_addr, AD7616_RANGE_CH_MSK(ch_index),
 				 mode);
@@ -1249,62 +1248,6 @@
 				 AD7616_BURST_MODE | AD7616_SEQEN_MODE);
 }
 
-=======
-
-	return ad7606_write_mask(st, ch_addr, AD7616_RANGE_CH_MSK(ch_index),
-				 mode);
-}
-
-static int ad7616_write_os_sw(struct iio_dev *indio_dev, int val)
-{
-	struct ad7606_state *st = iio_priv(indio_dev);
-
-	return ad7606_write_mask(st, AD7616_CONFIGURATION_REGISTER,
-				 AD7616_OS_MASK, val << 2);
-}
-
-static int ad7606_write_scale_sw(struct iio_dev *indio_dev, int ch, int val)
-{
-	struct ad7606_state *st = iio_priv(indio_dev);
-
-	return ad7606_write_mask(st, AD7606_RANGE_CH_ADDR(ch),
-				 AD7606_RANGE_CH_MSK(ch),
-				 AD7606_RANGE_CH_MODE(ch, val));
-}
-
-static int ad7606_write_os_sw(struct iio_dev *indio_dev, int val)
-{
-	struct ad7606_state *st = iio_priv(indio_dev);
-
-	return st->bops->reg_write(st, AD7606_OS_MODE, val);
-}
-
-static int ad7616_sw_mode_setup(struct iio_dev *indio_dev)
-{
-	struct ad7606_state *st = iio_priv(indio_dev);
-	int ret;
-
-	/*
-	 * Scale can be configured individually for each channel
-	 * in software mode.
-	 */
-
-	st->write_scale = ad7616_write_scale_sw;
-	st->write_os = &ad7616_write_os_sw;
-
-	if (st->bops->sw_mode_config) {
-		ret = st->bops->sw_mode_config(indio_dev);
-		if (ret)
-			return ret;
-	}
-
-	/* Activate Burst mode and SEQEN MODE */
-	return ad7606_write_mask(st, AD7616_CONFIGURATION_REGISTER,
-				 AD7616_BURST_MODE | AD7616_SEQEN_MODE,
-				 AD7616_BURST_MODE | AD7616_SEQEN_MODE);
-}
-
->>>>>>> e747403a
 static int ad7606b_sw_mode_setup(struct iio_dev *indio_dev)
 {
 	struct ad7606_state *st = iio_priv(indio_dev);
@@ -1317,16 +1260,9 @@
 	 * in the device tree, then they need to be set to high,
 	 * otherwise, they must be hardwired to VDD
 	 */
-<<<<<<< HEAD
-	if (st->gpio_os) {
-		gpiod_set_array_value(st->gpio_os->ndescs, st->gpio_os->desc,
-				      st->gpio_os->info, os);
-	}
-=======
 	if (st->gpio_os)
 		gpiod_multi_set_value_cansleep(st->gpio_os, os);
 
->>>>>>> e747403a
 	/* OS of 128 and 256 are available only in software mode */
 	st->oversampling_avail = ad7606b_oversampling_avail;
 	st->num_os_ratios = ARRAY_SIZE(ad7606b_oversampling_avail);
