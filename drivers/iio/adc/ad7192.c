// SPDX-License-Identifier: GPL-2.0
/*
 * AD7190 AD7192 AD7193 AD7195 SPI ADC driver
 *
 * Copyright 2011-2015 Analog Devices Inc.
 */

#include <linux/interrupt.h>
#include <linux/clk.h>
#include <linux/device.h>
#include <linux/kernel.h>
#include <linux/slab.h>
#include <linux/sysfs.h>
#include <linux/spi/spi.h>
#include <linux/regulator/consumer.h>
#include <linux/err.h>
#include <linux/sched.h>
#include <linux/delay.h>
#include <linux/of_device.h>

#include <linux/iio/iio.h>
#include <linux/iio/sysfs.h>
#include <linux/iio/buffer.h>
#include <linux/iio/trigger.h>
#include <linux/iio/trigger_consumer.h>
#include <linux/iio/triggered_buffer.h>
#include <linux/iio/adc/ad_sigma_delta.h>

/* Registers */
#define AD7192_REG_COMM		0 /* Communications Register (WO, 8-bit) */
#define AD7192_REG_STAT		0 /* Status Register	     (RO, 8-bit) */
#define AD7192_REG_MODE		1 /* Mode Register	     (RW, 24-bit */
#define AD7192_REG_CONF		2 /* Configuration Register  (RW, 24-bit) */
#define AD7192_REG_DATA		3 /* Data Register	     (RO, 24/32-bit) */
#define AD7192_REG_ID		4 /* ID Register	     (RO, 8-bit) */
#define AD7192_REG_GPOCON	5 /* GPOCON Register	     (RO, 8-bit) */
#define AD7192_REG_OFFSET	6 /* Offset Register	     (RW, 16-bit */
				  /* (AD7792)/24-bit (AD7192)) */
#define AD7192_REG_FULLSALE	7 /* Full-Scale Register */
				  /* (RW, 16-bit (AD7792)/24-bit (AD7192)) */

/* Communications Register Bit Designations (AD7192_REG_COMM) */
#define AD7192_COMM_WEN		BIT(7) /* Write Enable */
#define AD7192_COMM_WRITE	0 /* Write Operation */
#define AD7192_COMM_READ	BIT(6) /* Read Operation */
#define AD7192_COMM_ADDR(x)	(((x) & 0x7) << 3) /* Register Address */
#define AD7192_COMM_CREAD	BIT(2) /* Continuous Read of Data Register */

/* Status Register Bit Designations (AD7192_REG_STAT) */
#define AD7192_STAT_RDY		BIT(7) /* Ready */
#define AD7192_STAT_ERR		BIT(6) /* Error (Overrange, Underrange) */
#define AD7192_STAT_NOREF	BIT(5) /* Error no external reference */
#define AD7192_STAT_PARITY	BIT(4) /* Parity */
#define AD7192_STAT_CH3		BIT(2) /* Channel 3 */
#define AD7192_STAT_CH2		BIT(1) /* Channel 2 */
#define AD7192_STAT_CH1		BIT(0) /* Channel 1 */

/* Mode Register Bit Designations (AD7192_REG_MODE) */
#define AD7192_MODE_SEL(x)	(((x) & 0x7) << 21) /* Operation Mode Select */
#define AD7192_MODE_SEL_MASK	(0x7 << 21) /* Operation Mode Select Mask */
#define AD7192_MODE_STA(x)	(((x) & 0x1) << 20) /* Status Register transmission */
#define AD7192_MODE_STA_MASK	BIT(20) /* Status Register transmission Mask */
#define AD7192_MODE_CLKSRC(x)	(((x) & 0x3) << 18) /* Clock Source Select */
#define AD7192_MODE_SINC3	BIT(15) /* SINC3 Filter Select */
#define AD7192_MODE_ENPAR	BIT(13) /* Parity Enable */
#define AD7192_MODE_CLKDIV	BIT(12) /* Clock divide by 2 (AD7190/2 only)*/
#define AD7192_MODE_SCYCLE	BIT(11) /* Single cycle conversion */
#define AD7192_MODE_REJ60	BIT(10) /* 50/60Hz notch filter */
#define AD7192_MODE_RATE(x)	((x) & 0x3FF) /* Filter Update Rate Select */

/* Mode Register: AD7192_MODE_SEL options */
#define AD7192_MODE_CONT		0 /* Continuous Conversion Mode */
#define AD7192_MODE_SINGLE		1 /* Single Conversion Mode */
#define AD7192_MODE_IDLE		2 /* Idle Mode */
#define AD7192_MODE_PWRDN		3 /* Power-Down Mode */
#define AD7192_MODE_CAL_INT_ZERO	4 /* Internal Zero-Scale Calibration */
#define AD7192_MODE_CAL_INT_FULL	5 /* Internal Full-Scale Calibration */
#define AD7192_MODE_CAL_SYS_ZERO	6 /* System Zero-Scale Calibration */
#define AD7192_MODE_CAL_SYS_FULL	7 /* System Full-Scale Calibration */

/* Mode Register: AD7192_MODE_CLKSRC options */
#define AD7192_CLK_EXT_MCLK1_2		0 /* External 4.92 MHz Clock connected*/
					  /* from MCLK1 to MCLK2 */
#define AD7192_CLK_EXT_MCLK2		1 /* External Clock applied to MCLK2 */
#define AD7192_CLK_INT			2 /* Internal 4.92 MHz Clock not */
					  /* available at the MCLK2 pin */
#define AD7192_CLK_INT_CO		3 /* Internal 4.92 MHz Clock available*/
					  /* at the MCLK2 pin */

/* Configuration Register Bit Designations (AD7192_REG_CONF) */

#define AD7192_CONF_CHOP	BIT(23) /* CHOP enable */
#define AD7192_CONF_ACX		BIT(22) /* AC excitation enable(AD7195 only) */
#define AD7192_CONF_REFSEL	BIT(20) /* REFIN1/REFIN2 Reference Select */
#define AD7192_CONF_CHAN(x)	((x) << 8) /* Channel select */
#define AD7192_CONF_CHAN_MASK	(0x7FF << 8) /* Channel select mask */
#define AD7192_CONF_BURN	BIT(7) /* Burnout current enable */
#define AD7192_CONF_REFDET	BIT(6) /* Reference detect enable */
#define AD7192_CONF_BUF		BIT(4) /* Buffered Mode Enable */
#define AD7192_CONF_UNIPOLAR	BIT(3) /* Unipolar/Bipolar Enable */
#define AD7192_CONF_GAIN(x)	((x) & 0x7) /* Gain Select */

#define AD7192_CH_AIN1P_AIN2M	BIT(0) /* AIN1(+) - AIN2(-) */
#define AD7192_CH_AIN3P_AIN4M	BIT(1) /* AIN3(+) - AIN4(-) */
#define AD7192_CH_TEMP		BIT(2) /* Temp Sensor */
#define AD7192_CH_AIN2P_AIN2M	BIT(3) /* AIN2(+) - AIN2(-) */
#define AD7192_CH_AIN1		BIT(4) /* AIN1 - AINCOM */
#define AD7192_CH_AIN2		BIT(5) /* AIN2 - AINCOM */
#define AD7192_CH_AIN3		BIT(6) /* AIN3 - AINCOM */
#define AD7192_CH_AIN4		BIT(7) /* AIN4 - AINCOM */

#define AD7193_CH_AIN1P_AIN2M	0x001  /* AIN1(+) - AIN2(-) */
#define AD7193_CH_AIN3P_AIN4M	0x002  /* AIN3(+) - AIN4(-) */
#define AD7193_CH_AIN5P_AIN6M	0x004  /* AIN5(+) - AIN6(-) */
#define AD7193_CH_AIN7P_AIN8M	0x008  /* AIN7(+) - AIN8(-) */
#define AD7193_CH_TEMP		0x100 /* Temp senseor */
#define AD7193_CH_AIN2P_AIN2M	0x200 /* AIN2(+) - AIN2(-) */
#define AD7193_CH_AIN1		0x401 /* AIN1 - AINCOM */
#define AD7193_CH_AIN2		0x402 /* AIN2 - AINCOM */
#define AD7193_CH_AIN3		0x404 /* AIN3 - AINCOM */
#define AD7193_CH_AIN4		0x408 /* AIN4 - AINCOM */
#define AD7193_CH_AIN5		0x410 /* AIN5 - AINCOM */
#define AD7193_CH_AIN6		0x420 /* AIN6 - AINCOM */
#define AD7193_CH_AIN7		0x440 /* AIN7 - AINCOM */
#define AD7193_CH_AIN8		0x480 /* AIN7 - AINCOM */
#define AD7193_CH_AINCOM	0x600 /* AINCOM - AINCOM */

/* ID Register Bit Designations (AD7192_REG_ID) */
#define CHIPID_AD7190		0x4
#define CHIPID_AD7192		0x0
#define CHIPID_AD7193		0x2
#define CHIPID_AD7195		0x6
#define AD7192_ID_MASK		0x0F

/* GPOCON Register Bit Designations (AD7192_REG_GPOCON) */
#define AD7192_GPOCON_BPDSW	BIT(6) /* Bridge power-down switch enable */
#define AD7192_GPOCON_GP32EN	BIT(5) /* Digital Output P3 and P2 enable */
#define AD7192_GPOCON_GP10EN	BIT(4) /* Digital Output P1 and P0 enable */
#define AD7192_GPOCON_P3DAT	BIT(3) /* P3 state */
#define AD7192_GPOCON_P2DAT	BIT(2) /* P2 state */
#define AD7192_GPOCON_P1DAT	BIT(1) /* P1 state */
#define AD7192_GPOCON_P0DAT	BIT(0) /* P0 state */

#define AD7192_EXT_FREQ_MHZ_MIN	2457600
#define AD7192_EXT_FREQ_MHZ_MAX	5120000
#define AD7192_INT_FREQ_MHZ	4915200

#define AD7192_NO_SYNC_FILTER	1
#define AD7192_SYNC3_FILTER	3
#define AD7192_SYNC4_FILTER	4

/* NOTE:
 * The AD7190/2/5 features a dual use data out ready DOUT/RDY output.
 * In order to avoid contentions on the SPI bus, it's therefore necessary
 * to use spi bus locking.
 *
 * The DOUT/RDY output must also be wired to an interrupt capable GPIO.
 */

enum {
	AD7192_SYSCALIB_ZERO_SCALE,
	AD7192_SYSCALIB_FULL_SCALE,
};

enum {
	ID_AD7190,
	ID_AD7192,
	ID_AD7193,
	ID_AD7195,
};

struct ad7192_chip_info {
	unsigned int			chip_id;
	const char			*name;
};

struct ad7192_state {
	const struct ad7192_chip_info	*chip_info;
	struct regulator		*avdd;
	struct clk			*mclk;
	u16				int_vref_mv;
	u32				fclk;
	u32				f_order;
	u32				mode;
	u32				conf;
	u32				scale_avail[8][2];
	u8				gpocon;
	u8				clock_sel;
	struct mutex			lock;	/* protect sensor state */
	u8				syscalib_mode[8];

	struct ad_sigma_delta		sd;
};

static const char * const ad7192_syscalib_modes[] = {
	[AD7192_SYSCALIB_ZERO_SCALE] = "zero_scale",
	[AD7192_SYSCALIB_FULL_SCALE] = "full_scale",
};

static int ad7192_set_syscalib_mode(struct iio_dev *indio_dev,
				    const struct iio_chan_spec *chan,
				    unsigned int mode)
{
	struct ad7192_state *st = iio_priv(indio_dev);

	st->syscalib_mode[chan->channel] = mode;

	return 0;
}

static int ad7192_get_syscalib_mode(struct iio_dev *indio_dev,
				    const struct iio_chan_spec *chan)
{
	struct ad7192_state *st = iio_priv(indio_dev);

	return st->syscalib_mode[chan->channel];
}

static ssize_t ad7192_write_syscalib(struct iio_dev *indio_dev,
				     uintptr_t private,
				     const struct iio_chan_spec *chan,
				     const char *buf, size_t len)
{
	struct ad7192_state *st = iio_priv(indio_dev);
	bool sys_calib;
	int ret, temp;

	ret = kstrtobool(buf, &sys_calib);
	if (ret)
		return ret;

	temp = st->syscalib_mode[chan->channel];
	if (sys_calib) {
		if (temp == AD7192_SYSCALIB_ZERO_SCALE)
			ret = ad_sd_calibrate(&st->sd, AD7192_MODE_CAL_SYS_ZERO,
					      chan->address);
		else
			ret = ad_sd_calibrate(&st->sd, AD7192_MODE_CAL_SYS_FULL,
					      chan->address);
	}

	return ret ? ret : len;
}

static const struct iio_enum ad7192_syscalib_mode_enum = {
	.items = ad7192_syscalib_modes,
	.num_items = ARRAY_SIZE(ad7192_syscalib_modes),
	.set = ad7192_set_syscalib_mode,
	.get = ad7192_get_syscalib_mode
};

static const struct iio_chan_spec_ext_info ad7192_calibsys_ext_info[] = {
	{
		.name = "sys_calibration",
		.write = ad7192_write_syscalib,
		.shared = IIO_SEPARATE,
	},
	IIO_ENUM("sys_calibration_mode", IIO_SEPARATE,
		 &ad7192_syscalib_mode_enum),
	IIO_ENUM_AVAILABLE("sys_calibration_mode", IIO_SHARED_BY_TYPE,
			   &ad7192_syscalib_mode_enum),
	{}
};

static struct ad7192_state *ad_sigma_delta_to_ad7192(struct ad_sigma_delta *sd)
{
	return container_of(sd, struct ad7192_state, sd);
}

static int ad7192_set_channel(struct ad_sigma_delta *sd, unsigned int channel)
{
	struct ad7192_state *st = ad_sigma_delta_to_ad7192(sd);

	st->conf &= ~AD7192_CONF_CHAN_MASK;
	st->conf |= AD7192_CONF_CHAN(channel);

	return ad_sd_write_reg(&st->sd, AD7192_REG_CONF, 3, st->conf);
}

static int ad7192_set_mode(struct ad_sigma_delta *sd,
			   enum ad_sigma_delta_mode mode)
{
	struct ad7192_state *st = ad_sigma_delta_to_ad7192(sd);

	st->mode &= ~AD7192_MODE_SEL_MASK;
	st->mode |= AD7192_MODE_SEL(mode);

	return ad_sd_write_reg(&st->sd, AD7192_REG_MODE, 3, st->mode);
}

static int ad7192_append_status(struct ad_sigma_delta *sd, bool append)
{
	struct ad7192_state *st = ad_sigma_delta_to_ad7192(sd);
	unsigned int mode = st->mode;
	int ret;

	mode &= ~AD7192_MODE_STA_MASK;
	mode |= AD7192_MODE_STA(append);

	ret = ad_sd_write_reg(&st->sd, AD7192_REG_MODE, 3, mode);
	if (ret < 0)
		return ret;

	st->mode = mode;

	return 0;
}

static int ad7192_disable_all(struct ad_sigma_delta *sd)
{
	struct ad7192_state *st = ad_sigma_delta_to_ad7192(sd);
	u32 conf = st->conf;
	int ret;

	conf &= ~AD7192_CONF_CHAN_MASK;

	ret = ad_sd_write_reg(&st->sd, AD7192_REG_CONF, 3, conf);
	if (ret < 0)
		return ret;

	st->conf = conf;

	return 0;
}

static const struct ad_sigma_delta_info ad7192_sigma_delta_info = {
	.set_channel = ad7192_set_channel,
	.append_status = ad7192_append_status,
	.disable_all = ad7192_disable_all,
	.set_mode = ad7192_set_mode,
	.has_registers = true,
	.addr_shift = 3,
	.read_mask = BIT(6),
<<<<<<< HEAD
=======
	.status_ch_mask = GENMASK(3, 0),
	.num_slots = 4,
>>>>>>> eb3cdb58
	.irq_flags = IRQF_TRIGGER_FALLING,
};

static const struct ad_sd_calib_data ad7192_calib_arr[8] = {
	{AD7192_MODE_CAL_INT_ZERO, AD7192_CH_AIN1},
	{AD7192_MODE_CAL_INT_FULL, AD7192_CH_AIN1},
	{AD7192_MODE_CAL_INT_ZERO, AD7192_CH_AIN2},
	{AD7192_MODE_CAL_INT_FULL, AD7192_CH_AIN2},
	{AD7192_MODE_CAL_INT_ZERO, AD7192_CH_AIN3},
	{AD7192_MODE_CAL_INT_FULL, AD7192_CH_AIN3},
	{AD7192_MODE_CAL_INT_ZERO, AD7192_CH_AIN4},
	{AD7192_MODE_CAL_INT_FULL, AD7192_CH_AIN4}
};

static int ad7192_calibrate_all(struct ad7192_state *st)
{
	return ad_sd_calibrate_all(&st->sd, ad7192_calib_arr,
				   ARRAY_SIZE(ad7192_calib_arr));
}

static inline bool ad7192_valid_external_frequency(u32 freq)
{
	return (freq >= AD7192_EXT_FREQ_MHZ_MIN &&
		freq <= AD7192_EXT_FREQ_MHZ_MAX);
}

static int ad7192_of_clock_select(struct ad7192_state *st)
{
	struct device_node *np = st->sd.spi->dev.of_node;
	unsigned int clock_sel;

	clock_sel = AD7192_CLK_INT;

	/* use internal clock */
	if (!st->mclk) {
		if (of_property_read_bool(np, "adi,int-clock-output-enable"))
			clock_sel = AD7192_CLK_INT_CO;
	} else {
		if (of_property_read_bool(np, "adi,clock-xtal"))
			clock_sel = AD7192_CLK_EXT_MCLK1_2;
		else
			clock_sel = AD7192_CLK_EXT_MCLK2;
	}

	return clock_sel;
}

static int ad7192_setup(struct iio_dev *indio_dev, struct device_node *np)
{
	struct ad7192_state *st = iio_priv(indio_dev);
	bool rej60_en, refin2_en;
	bool buf_en, bipolar, burnout_curr_en;
	unsigned long long scale_uv;
	int i, ret, id;

	/* reset the serial interface */
	ret = ad_sd_reset(&st->sd, 48);
	if (ret < 0)
		return ret;
	usleep_range(500, 1000); /* Wait for at least 500us */

	/* write/read test for device presence */
	ret = ad_sd_read_reg(&st->sd, AD7192_REG_ID, 1, &id);
	if (ret)
		return ret;

	id &= AD7192_ID_MASK;

	if (id != st->chip_info->chip_id)
		dev_warn(&st->sd.spi->dev, "device ID query failed (0x%X)\n",
			 id);

	st->mode = AD7192_MODE_SEL(AD7192_MODE_IDLE) |
		AD7192_MODE_CLKSRC(st->clock_sel) |
		AD7192_MODE_RATE(480);

	st->conf = AD7192_CONF_GAIN(0);

	rej60_en = of_property_read_bool(np, "adi,rejection-60-Hz-enable");
	if (rej60_en)
		st->mode |= AD7192_MODE_REJ60;

	refin2_en = of_property_read_bool(np, "adi,refin2-pins-enable");
	if (refin2_en && st->chip_info->chip_id != CHIPID_AD7195)
		st->conf |= AD7192_CONF_REFSEL;

	st->conf &= ~AD7192_CONF_CHOP;
	st->f_order = AD7192_NO_SYNC_FILTER;

	buf_en = of_property_read_bool(np, "adi,buffer-enable");
	if (buf_en)
		st->conf |= AD7192_CONF_BUF;

	bipolar = of_property_read_bool(np, "bipolar");
	if (!bipolar)
		st->conf |= AD7192_CONF_UNIPOLAR;

	burnout_curr_en = of_property_read_bool(np,
						"adi,burnout-currents-enable");
	if (burnout_curr_en && buf_en) {
		st->conf |= AD7192_CONF_BURN;
	} else if (burnout_curr_en) {
		dev_warn(&st->sd.spi->dev,
			 "Can't enable burnout currents: see CHOP or buffer\n");
	}

	ret = ad_sd_write_reg(&st->sd, AD7192_REG_MODE, 3, st->mode);
	if (ret)
		return ret;

	ret = ad_sd_write_reg(&st->sd, AD7192_REG_CONF, 3, st->conf);
	if (ret)
		return ret;

	ret = ad7192_calibrate_all(st);
	if (ret)
		return ret;

	/* Populate available ADC input ranges */
	for (i = 0; i < ARRAY_SIZE(st->scale_avail); i++) {
		scale_uv = ((u64)st->int_vref_mv * 100000000)
			>> (indio_dev->channels[0].scan_type.realbits -
			((st->conf & AD7192_CONF_UNIPOLAR) ? 0 : 1));
		scale_uv >>= i;

		st->scale_avail[i][1] = do_div(scale_uv, 100000000) * 10;
		st->scale_avail[i][0] = scale_uv;
	}

	return 0;
}

static ssize_t ad7192_show_ac_excitation(struct device *dev,
					 struct device_attribute *attr,
					 char *buf)
{
	struct iio_dev *indio_dev = dev_to_iio_dev(dev);
	struct ad7192_state *st = iio_priv(indio_dev);

	return sysfs_emit(buf, "%d\n", !!(st->conf & AD7192_CONF_ACX));
}

static ssize_t ad7192_show_bridge_switch(struct device *dev,
					 struct device_attribute *attr,
					 char *buf)
{
	struct iio_dev *indio_dev = dev_to_iio_dev(dev);
	struct ad7192_state *st = iio_priv(indio_dev);

	return sysfs_emit(buf, "%d\n", !!(st->gpocon & AD7192_GPOCON_BPDSW));
}

static ssize_t ad7192_set(struct device *dev,
			  struct device_attribute *attr,
			  const char *buf,
			  size_t len)
{
	struct iio_dev *indio_dev = dev_to_iio_dev(dev);
	struct ad7192_state *st = iio_priv(indio_dev);
	struct iio_dev_attr *this_attr = to_iio_dev_attr(attr);
	int ret;
	bool val;

	ret = kstrtobool(buf, &val);
	if (ret < 0)
		return ret;

	ret = iio_device_claim_direct_mode(indio_dev);
	if (ret)
		return ret;

	switch ((u32)this_attr->address) {
	case AD7192_REG_GPOCON:
		if (val)
			st->gpocon |= AD7192_GPOCON_BPDSW;
		else
			st->gpocon &= ~AD7192_GPOCON_BPDSW;

		ad_sd_write_reg(&st->sd, AD7192_REG_GPOCON, 1, st->gpocon);
		break;
	case AD7192_REG_CONF:
		if (val)
			st->conf |= AD7192_CONF_ACX;
		else
			st->conf &= ~AD7192_CONF_ACX;

		ad_sd_write_reg(&st->sd, AD7192_REG_CONF, 3, st->conf);
		break;
	default:
		ret = -EINVAL;
	}

	iio_device_release_direct_mode(indio_dev);

	return ret ? ret : len;
}

static void ad7192_get_available_filter_freq(struct ad7192_state *st,
						    int *freq)
{
	unsigned int fadc;

	/* Formulas for filter at page 25 of the datasheet */
	fadc = DIV_ROUND_CLOSEST(st->fclk,
				 AD7192_SYNC4_FILTER * AD7192_MODE_RATE(st->mode));
	freq[0] = DIV_ROUND_CLOSEST(fadc * 240, 1024);

	fadc = DIV_ROUND_CLOSEST(st->fclk,
				 AD7192_SYNC3_FILTER * AD7192_MODE_RATE(st->mode));
	freq[1] = DIV_ROUND_CLOSEST(fadc * 240, 1024);

	fadc = DIV_ROUND_CLOSEST(st->fclk, AD7192_MODE_RATE(st->mode));
	freq[2] = DIV_ROUND_CLOSEST(fadc * 230, 1024);
	freq[3] = DIV_ROUND_CLOSEST(fadc * 272, 1024);
}

static ssize_t ad7192_show_filter_avail(struct device *dev,
					struct device_attribute *attr,
					char *buf)
{
	struct iio_dev *indio_dev = dev_to_iio_dev(dev);
	struct ad7192_state *st = iio_priv(indio_dev);
	unsigned int freq_avail[4], i;
	size_t len = 0;

	ad7192_get_available_filter_freq(st, freq_avail);

	for (i = 0; i < ARRAY_SIZE(freq_avail); i++)
		len += scnprintf(buf + len, PAGE_SIZE - len,
				 "%d.%d ", freq_avail[i] / 1000,
				 freq_avail[i] % 1000);

	buf[len - 1] = '\n';

	return len;
}

static IIO_DEVICE_ATTR(filter_low_pass_3db_frequency_available,
		       0444, ad7192_show_filter_avail, NULL, 0);

static IIO_DEVICE_ATTR(bridge_switch_en, 0644,
		       ad7192_show_bridge_switch, ad7192_set,
		       AD7192_REG_GPOCON);

static IIO_DEVICE_ATTR(ac_excitation_en, 0644,
		       ad7192_show_ac_excitation, ad7192_set,
		       AD7192_REG_CONF);

static struct attribute *ad7192_attributes[] = {
	&iio_dev_attr_filter_low_pass_3db_frequency_available.dev_attr.attr,
	&iio_dev_attr_bridge_switch_en.dev_attr.attr,
	NULL
};

static const struct attribute_group ad7192_attribute_group = {
	.attrs = ad7192_attributes,
};

static struct attribute *ad7195_attributes[] = {
	&iio_dev_attr_filter_low_pass_3db_frequency_available.dev_attr.attr,
	&iio_dev_attr_bridge_switch_en.dev_attr.attr,
	&iio_dev_attr_ac_excitation_en.dev_attr.attr,
	NULL
};

static const struct attribute_group ad7195_attribute_group = {
	.attrs = ad7195_attributes,
};

static unsigned int ad7192_get_temp_scale(bool unipolar)
{
	return unipolar ? 2815 * 2 : 2815;
}

static int ad7192_set_3db_filter_freq(struct ad7192_state *st,
				      int val, int val2)
{
	int freq_avail[4], i, ret, freq;
	unsigned int diff_new, diff_old;
	int idx = 0;

	diff_old = U32_MAX;
	freq = val * 1000 + val2;

	ad7192_get_available_filter_freq(st, freq_avail);

	for (i = 0; i < ARRAY_SIZE(freq_avail); i++) {
		diff_new = abs(freq - freq_avail[i]);
		if (diff_new < diff_old) {
			diff_old = diff_new;
			idx = i;
		}
	}

	switch (idx) {
	case 0:
		st->f_order = AD7192_SYNC4_FILTER;
		st->mode &= ~AD7192_MODE_SINC3;

		st->conf |= AD7192_CONF_CHOP;
		break;
	case 1:
		st->f_order = AD7192_SYNC3_FILTER;
		st->mode |= AD7192_MODE_SINC3;

		st->conf |= AD7192_CONF_CHOP;
		break;
	case 2:
		st->f_order = AD7192_NO_SYNC_FILTER;
		st->mode &= ~AD7192_MODE_SINC3;

		st->conf &= ~AD7192_CONF_CHOP;
		break;
	case 3:
		st->f_order = AD7192_NO_SYNC_FILTER;
		st->mode |= AD7192_MODE_SINC3;

		st->conf &= ~AD7192_CONF_CHOP;
		break;
	}

	ret = ad_sd_write_reg(&st->sd, AD7192_REG_MODE, 3, st->mode);
	if (ret < 0)
		return ret;

	return ad_sd_write_reg(&st->sd, AD7192_REG_CONF, 3, st->conf);
}

static int ad7192_get_3db_filter_freq(struct ad7192_state *st)
{
	unsigned int fadc;

	fadc = DIV_ROUND_CLOSEST(st->fclk,
				 st->f_order * AD7192_MODE_RATE(st->mode));

	if (st->conf & AD7192_CONF_CHOP)
		return DIV_ROUND_CLOSEST(fadc * 240, 1024);
	if (st->mode & AD7192_MODE_SINC3)
		return DIV_ROUND_CLOSEST(fadc * 272, 1024);
	else
		return DIV_ROUND_CLOSEST(fadc * 230, 1024);
}

static int ad7192_read_raw(struct iio_dev *indio_dev,
			   struct iio_chan_spec const *chan,
			   int *val,
			   int *val2,
			   long m)
{
	struct ad7192_state *st = iio_priv(indio_dev);
	bool unipolar = !!(st->conf & AD7192_CONF_UNIPOLAR);

	switch (m) {
	case IIO_CHAN_INFO_RAW:
		return ad_sigma_delta_single_conversion(indio_dev, chan, val);
	case IIO_CHAN_INFO_SCALE:
		switch (chan->type) {
		case IIO_VOLTAGE:
			mutex_lock(&st->lock);
			*val = st->scale_avail[AD7192_CONF_GAIN(st->conf)][0];
			*val2 = st->scale_avail[AD7192_CONF_GAIN(st->conf)][1];
			mutex_unlock(&st->lock);
			return IIO_VAL_INT_PLUS_NANO;
		case IIO_TEMP:
			*val = 0;
			*val2 = 1000000000 / ad7192_get_temp_scale(unipolar);
			return IIO_VAL_INT_PLUS_NANO;
		default:
			return -EINVAL;
		}
	case IIO_CHAN_INFO_OFFSET:
		if (!unipolar)
			*val = -(1 << (chan->scan_type.realbits - 1));
		else
			*val = 0;
		/* Kelvin to Celsius */
		if (chan->type == IIO_TEMP)
			*val -= 273 * ad7192_get_temp_scale(unipolar);
		return IIO_VAL_INT;
	case IIO_CHAN_INFO_SAMP_FREQ:
		*val = st->fclk /
			(st->f_order * 1024 * AD7192_MODE_RATE(st->mode));
		return IIO_VAL_INT;
	case IIO_CHAN_INFO_LOW_PASS_FILTER_3DB_FREQUENCY:
		*val = ad7192_get_3db_filter_freq(st);
		*val2 = 1000;
		return IIO_VAL_FRACTIONAL;
	}

	return -EINVAL;
}

static int ad7192_write_raw(struct iio_dev *indio_dev,
			    struct iio_chan_spec const *chan,
			    int val,
			    int val2,
			    long mask)
{
	struct ad7192_state *st = iio_priv(indio_dev);
	int ret, i, div;
	unsigned int tmp;

	ret = iio_device_claim_direct_mode(indio_dev);
	if (ret)
		return ret;

	switch (mask) {
	case IIO_CHAN_INFO_SCALE:
		ret = -EINVAL;
		mutex_lock(&st->lock);
		for (i = 0; i < ARRAY_SIZE(st->scale_avail); i++)
			if (val2 == st->scale_avail[i][1]) {
				ret = 0;
				tmp = st->conf;
				st->conf &= ~AD7192_CONF_GAIN(-1);
				st->conf |= AD7192_CONF_GAIN(i);
				if (tmp == st->conf)
					break;
				ad_sd_write_reg(&st->sd, AD7192_REG_CONF,
						3, st->conf);
				ad7192_calibrate_all(st);
				break;
			}
		mutex_unlock(&st->lock);
		break;
	case IIO_CHAN_INFO_SAMP_FREQ:
		if (!val) {
			ret = -EINVAL;
			break;
		}

		div = st->fclk / (val * st->f_order * 1024);
		if (div < 1 || div > 1023) {
			ret = -EINVAL;
			break;
		}

		st->mode &= ~AD7192_MODE_RATE(-1);
		st->mode |= AD7192_MODE_RATE(div);
		ad_sd_write_reg(&st->sd, AD7192_REG_MODE, 3, st->mode);
		break;
	case IIO_CHAN_INFO_LOW_PASS_FILTER_3DB_FREQUENCY:
		ret = ad7192_set_3db_filter_freq(st, val, val2 / 1000);
		break;
	default:
		ret = -EINVAL;
	}

	iio_device_release_direct_mode(indio_dev);

	return ret;
}

static int ad7192_write_raw_get_fmt(struct iio_dev *indio_dev,
				    struct iio_chan_spec const *chan,
				    long mask)
{
	switch (mask) {
	case IIO_CHAN_INFO_SCALE:
		return IIO_VAL_INT_PLUS_NANO;
	case IIO_CHAN_INFO_SAMP_FREQ:
		return IIO_VAL_INT;
	case IIO_CHAN_INFO_LOW_PASS_FILTER_3DB_FREQUENCY:
		return IIO_VAL_INT_PLUS_MICRO;
	default:
		return -EINVAL;
	}
}

static int ad7192_read_avail(struct iio_dev *indio_dev,
			     struct iio_chan_spec const *chan,
			     const int **vals, int *type, int *length,
			     long mask)
{
	struct ad7192_state *st = iio_priv(indio_dev);

	switch (mask) {
	case IIO_CHAN_INFO_SCALE:
		*vals = (int *)st->scale_avail;
		*type = IIO_VAL_INT_PLUS_NANO;
		/* Values are stored in a 2D matrix  */
		*length = ARRAY_SIZE(st->scale_avail) * 2;

		return IIO_AVAIL_LIST;
	}

	return -EINVAL;
}

static int ad7192_update_scan_mode(struct iio_dev *indio_dev, const unsigned long *scan_mask)
{
	struct ad7192_state *st = iio_priv(indio_dev);
	u32 conf = st->conf;
	int ret;
	int i;

	conf &= ~AD7192_CONF_CHAN_MASK;
	for_each_set_bit(i, scan_mask, 8)
		conf |= AD7192_CONF_CHAN(i);

	ret = ad_sd_write_reg(&st->sd, AD7192_REG_CONF, 3, conf);
	if (ret < 0)
		return ret;

	st->conf = conf;

	return 0;
}

static const struct iio_info ad7192_info = {
	.read_raw = ad7192_read_raw,
	.write_raw = ad7192_write_raw,
	.write_raw_get_fmt = ad7192_write_raw_get_fmt,
	.read_avail = ad7192_read_avail,
	.attrs = &ad7192_attribute_group,
	.validate_trigger = ad_sd_validate_trigger,
	.update_scan_mode = ad7192_update_scan_mode,
};

static const struct iio_info ad7195_info = {
	.read_raw = ad7192_read_raw,
	.write_raw = ad7192_write_raw,
	.write_raw_get_fmt = ad7192_write_raw_get_fmt,
	.read_avail = ad7192_read_avail,
	.attrs = &ad7195_attribute_group,
	.validate_trigger = ad_sd_validate_trigger,
	.update_scan_mode = ad7192_update_scan_mode,
};

#define __AD719x_CHANNEL(_si, _channel1, _channel2, _address, _extend_name, \
	_type, _mask_type_av, _ext_info) \
	{ \
		.type = (_type), \
		.differential = ((_channel2) == -1 ? 0 : 1), \
		.indexed = 1, \
		.channel = (_channel1), \
		.channel2 = (_channel2), \
		.address = (_address), \
		.extend_name = (_extend_name), \
		.info_mask_separate = BIT(IIO_CHAN_INFO_RAW) | \
			BIT(IIO_CHAN_INFO_OFFSET), \
		.info_mask_shared_by_type = BIT(IIO_CHAN_INFO_SCALE), \
		.info_mask_shared_by_all = BIT(IIO_CHAN_INFO_SAMP_FREQ) | \
			BIT(IIO_CHAN_INFO_LOW_PASS_FILTER_3DB_FREQUENCY), \
		.info_mask_shared_by_type_available = (_mask_type_av), \
		.ext_info = (_ext_info), \
		.scan_index = (_si), \
		.scan_type = { \
			.sign = 'u', \
			.realbits = 24, \
			.storagebits = 32, \
			.endianness = IIO_BE, \
		}, \
	}

#define AD719x_DIFF_CHANNEL(_si, _channel1, _channel2, _address) \
	__AD719x_CHANNEL(_si, _channel1, _channel2, _address, NULL, \
		IIO_VOLTAGE, BIT(IIO_CHAN_INFO_SCALE), \
		ad7192_calibsys_ext_info)

#define AD719x_CHANNEL(_si, _channel1, _address) \
	__AD719x_CHANNEL(_si, _channel1, -1, _address, NULL, IIO_VOLTAGE, \
		BIT(IIO_CHAN_INFO_SCALE), ad7192_calibsys_ext_info)

#define AD719x_TEMP_CHANNEL(_si, _address) \
	__AD719x_CHANNEL(_si, 0, -1, _address, NULL, IIO_TEMP, 0, NULL)

static const struct iio_chan_spec ad7192_channels[] = {
	AD719x_DIFF_CHANNEL(0, 1, 2, AD7192_CH_AIN1P_AIN2M),
	AD719x_DIFF_CHANNEL(1, 3, 4, AD7192_CH_AIN3P_AIN4M),
	AD719x_TEMP_CHANNEL(2, AD7192_CH_TEMP),
	AD719x_DIFF_CHANNEL(3, 2, 2, AD7192_CH_AIN2P_AIN2M),
	AD719x_CHANNEL(4, 1, AD7192_CH_AIN1),
	AD719x_CHANNEL(5, 2, AD7192_CH_AIN2),
	AD719x_CHANNEL(6, 3, AD7192_CH_AIN3),
	AD719x_CHANNEL(7, 4, AD7192_CH_AIN4),
	IIO_CHAN_SOFT_TIMESTAMP(8),
};

static const struct iio_chan_spec ad7193_channels[] = {
	AD719x_DIFF_CHANNEL(0, 1, 2, AD7193_CH_AIN1P_AIN2M),
	AD719x_DIFF_CHANNEL(1, 3, 4, AD7193_CH_AIN3P_AIN4M),
	AD719x_DIFF_CHANNEL(2, 5, 6, AD7193_CH_AIN5P_AIN6M),
	AD719x_DIFF_CHANNEL(3, 7, 8, AD7193_CH_AIN7P_AIN8M),
	AD719x_TEMP_CHANNEL(4, AD7193_CH_TEMP),
	AD719x_DIFF_CHANNEL(5, 2, 2, AD7193_CH_AIN2P_AIN2M),
	AD719x_CHANNEL(6, 1, AD7193_CH_AIN1),
	AD719x_CHANNEL(7, 2, AD7193_CH_AIN2),
	AD719x_CHANNEL(8, 3, AD7193_CH_AIN3),
	AD719x_CHANNEL(9, 4, AD7193_CH_AIN4),
	AD719x_CHANNEL(10, 5, AD7193_CH_AIN5),
	AD719x_CHANNEL(11, 6, AD7193_CH_AIN6),
	AD719x_CHANNEL(12, 7, AD7193_CH_AIN7),
	AD719x_CHANNEL(13, 8, AD7193_CH_AIN8),
	IIO_CHAN_SOFT_TIMESTAMP(14),
};

static const struct ad7192_chip_info ad7192_chip_info_tbl[] = {
	[ID_AD7190] = {
		.chip_id = CHIPID_AD7190,
		.name = "ad7190",
	},
	[ID_AD7192] = {
		.chip_id = CHIPID_AD7192,
		.name = "ad7192",
	},
	[ID_AD7193] = {
		.chip_id = CHIPID_AD7193,
		.name = "ad7193",
	},
	[ID_AD7195] = {
		.chip_id = CHIPID_AD7195,
		.name = "ad7195",
	},
};

static int ad7192_channels_config(struct iio_dev *indio_dev)
{
	struct ad7192_state *st = iio_priv(indio_dev);

	switch (st->chip_info->chip_id) {
	case CHIPID_AD7193:
		indio_dev->channels = ad7193_channels;
		indio_dev->num_channels = ARRAY_SIZE(ad7193_channels);
		break;
	default:
		indio_dev->channels = ad7192_channels;
		indio_dev->num_channels = ARRAY_SIZE(ad7192_channels);
		break;
	}

	return 0;
}

static void ad7192_reg_disable(void *reg)
{
	regulator_disable(reg);
}

static void ad7192_clk_disable(void *clk)
{
	clk_disable_unprepare(clk);
}

static int ad7192_probe(struct spi_device *spi)
{
	struct ad7192_state *st;
	struct iio_dev *indio_dev;
	int ret;

	if (!spi->irq) {
		dev_err(&spi->dev, "no IRQ?\n");
		return -ENODEV;
	}

	indio_dev = devm_iio_device_alloc(&spi->dev, sizeof(*st));
	if (!indio_dev)
		return -ENOMEM;

	st = iio_priv(indio_dev);

	mutex_init(&st->lock);

	st->avdd = devm_regulator_get(&spi->dev, "avdd");
	if (IS_ERR(st->avdd))
		return PTR_ERR(st->avdd);

	ret = regulator_enable(st->avdd);
	if (ret) {
		dev_err(&spi->dev, "Failed to enable specified AVdd supply\n");
		return ret;
	}

	ret = devm_add_action_or_reset(&spi->dev, ad7192_reg_disable, st->avdd);
	if (ret)
		return ret;

	ret = devm_regulator_get_enable(&spi->dev, "dvdd");
	if (ret)
		return dev_err_probe(&spi->dev, ret, "Failed to enable specified DVdd supply\n");

	ret = regulator_get_voltage(st->avdd);
	if (ret < 0) {
		dev_err(&spi->dev, "Device tree error, reference voltage undefined\n");
		return ret;
	}
	st->int_vref_mv = ret / 1000;

	st->chip_info = of_device_get_match_data(&spi->dev);
	if (!st->chip_info)
		st->chip_info = (void *)spi_get_device_id(spi)->driver_data;
	indio_dev->name = st->chip_info->name;
	indio_dev->modes = INDIO_DIRECT_MODE;

	ret = ad7192_channels_config(indio_dev);
	if (ret < 0)
		return ret;

	if (st->chip_info->chip_id == CHIPID_AD7195)
		indio_dev->info = &ad7195_info;
	else
		indio_dev->info = &ad7192_info;

	ad_sd_init(&st->sd, indio_dev, spi, &ad7192_sigma_delta_info);

	ret = devm_ad_sd_setup_buffer_and_trigger(&spi->dev, indio_dev);
	if (ret)
		return ret;

	st->fclk = AD7192_INT_FREQ_MHZ;

	st->mclk = devm_clk_get_optional(&spi->dev, "mclk");
	if (IS_ERR(st->mclk))
		return PTR_ERR(st->mclk);

	st->clock_sel = ad7192_of_clock_select(st);

	if (st->clock_sel == AD7192_CLK_EXT_MCLK1_2 ||
	    st->clock_sel == AD7192_CLK_EXT_MCLK2) {
		ret = clk_prepare_enable(st->mclk);
		if (ret < 0)
			return ret;

		ret = devm_add_action_or_reset(&spi->dev, ad7192_clk_disable,
					       st->mclk);
		if (ret)
			return ret;

		st->fclk = clk_get_rate(st->mclk);
		if (!ad7192_valid_external_frequency(st->fclk)) {
			dev_err(&spi->dev,
				"External clock frequency out of bounds\n");
			return -EINVAL;
		}
	}

	ret = ad7192_setup(indio_dev, spi->dev.of_node);
	if (ret)
		return ret;

	return devm_iio_device_register(&spi->dev, indio_dev);
}

static const struct of_device_id ad7192_of_match[] = {
	{ .compatible = "adi,ad7190", .data = &ad7192_chip_info_tbl[ID_AD7190] },
	{ .compatible = "adi,ad7192", .data = &ad7192_chip_info_tbl[ID_AD7192] },
	{ .compatible = "adi,ad7193", .data = &ad7192_chip_info_tbl[ID_AD7193] },
	{ .compatible = "adi,ad7195", .data = &ad7192_chip_info_tbl[ID_AD7195] },
	{}
};
MODULE_DEVICE_TABLE(of, ad7192_of_match);

static const struct spi_device_id ad7192_ids[] = {
	{ "ad7190", (kernel_ulong_t)&ad7192_chip_info_tbl[ID_AD7190] },
	{ "ad7192", (kernel_ulong_t)&ad7192_chip_info_tbl[ID_AD7192] },
	{ "ad7193", (kernel_ulong_t)&ad7192_chip_info_tbl[ID_AD7193] },
	{ "ad7195", (kernel_ulong_t)&ad7192_chip_info_tbl[ID_AD7195] },
	{}
};
MODULE_DEVICE_TABLE(spi, ad7192_ids);

static struct spi_driver ad7192_driver = {
	.driver = {
		.name	= "ad7192",
		.of_match_table = ad7192_of_match,
	},
	.probe		= ad7192_probe,
	.id_table	= ad7192_ids,
};
module_spi_driver(ad7192_driver);

MODULE_AUTHOR("Michael Hennerich <michael.hennerich@analog.com>");
MODULE_DESCRIPTION("Analog Devices AD7190, AD7192, AD7193, AD7195 ADC");
MODULE_LICENSE("GPL v2");
MODULE_IMPORT_NS(IIO_AD_SIGMA_DELTA);<|MERGE_RESOLUTION|>--- conflicted
+++ resolved
@@ -331,11 +331,8 @@
 	.has_registers = true,
 	.addr_shift = 3,
 	.read_mask = BIT(6),
-<<<<<<< HEAD
-=======
 	.status_ch_mask = GENMASK(3, 0),
 	.num_slots = 4,
->>>>>>> eb3cdb58
 	.irq_flags = IRQF_TRIGGER_FALLING,
 };
 
