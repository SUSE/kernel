--- conflicted
+++ resolved
@@ -1659,11 +1659,7 @@
 	}
 
 	if (dev_set_name(&indio_dev->dev, "iio:device%d", iio_dev_opaque->id)) {
-<<<<<<< HEAD
-		ida_simple_remove(&iio_ida, iio_dev_opaque->id);
-=======
 		ida_free(&iio_ida, iio_dev_opaque->id);
->>>>>>> eb3cdb58
 		kfree(iio_dev_opaque);
 		return NULL;
 	}
