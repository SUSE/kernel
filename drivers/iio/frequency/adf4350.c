// SPDX-License-Identifier: GPL-2.0-only
/*
 * ADF4350/ADF4351 SPI Wideband Synthesizer driver
 *
 * Copyright 2012-2013 Analog Devices Inc.
 */

#include <linux/device.h>
#include <linux/kernel.h>
#include <linux/mod_devicetable.h>
#include <linux/module.h>
#include <linux/property.h>
#include <linux/slab.h>
#include <linux/sysfs.h>
#include <linux/spi/spi.h>
#include <linux/regulator/consumer.h>
#include <linux/err.h>
#include <linux/gcd.h>
#include <linux/gpio/consumer.h>
#include <asm/div64.h>
#include <linux/clk.h>
#include <linux/clk-provider.h>

#include <linux/iio/iio.h>
#include <linux/iio/sysfs.h>
#include <linux/iio/frequency/adf4350.h>

enum {
	ADF4350_FREQ,
	ADF4350_FREQ_REFIN,
	ADF4350_FREQ_RESOLUTION,
	ADF4350_PWRDOWN,
};

struct adf4350_state {
	struct spi_device		*spi;
	struct gpio_desc		*lock_detect_gpiod;
	struct adf4350_platform_data	*pdata;
	struct clk			*clk;
	struct clk			*clkout;
	const char			*clk_out_name;
	struct clk_hw			hw;
	unsigned long			clkin;
	unsigned long			chspc; /* Channel Spacing */
	unsigned long			fpfd; /* Phase Frequency Detector */
	unsigned long			min_out_freq;
	unsigned			r0_fract;
	unsigned			r0_int;
	unsigned			r1_mod;
	unsigned			r4_rf_div_sel;
	unsigned long			regs[6];
	unsigned long			regs_hw[6];
	unsigned long long		freq_req;
	/*
	 * Lock to protect the state of the device from potential concurrent
	 * writes. The device is configured via a sequence of SPI writes,
	 * and this lock is meant to prevent the start of another sequence
	 * before another one has finished.
	 */
	struct mutex			lock;
	/*
	 * DMA (thus cache coherency maintenance) may require that
	 * transfer buffers live in their own cache lines.
	 */
	__be32				val __aligned(IIO_DMA_MINALIGN);
};

#define to_adf4350_state(_hw) container_of(_hw, struct adf4350_state, hw)

static struct adf4350_platform_data default_pdata = {
	.channel_spacing = 10000,
	.r2_user_settings = ADF4350_REG2_PD_POLARITY_POS |
			    ADF4350_REG2_CHARGE_PUMP_CURR_uA(2500),
	.r3_user_settings = ADF4350_REG3_12BIT_CLKDIV_MODE(0),
	.r4_user_settings = ADF4350_REG4_OUTPUT_PWR(3) |
			    ADF4350_REG4_MUTE_TILL_LOCK_EN,
};

static int adf4350_sync_config(struct adf4350_state *st)
{
	int ret, i, doublebuf = 0;

	for (i = ADF4350_REG5; i >= ADF4350_REG0; i--) {
		if ((st->regs_hw[i] != st->regs[i]) ||
			((i == ADF4350_REG0) && doublebuf)) {
			switch (i) {
			case ADF4350_REG1:
			case ADF4350_REG4:
				doublebuf = 1;
				break;
			}

			st->val  = cpu_to_be32(st->regs[i] | i);
			ret = spi_write(st->spi, &st->val, 4);
			if (ret < 0)
				return ret;
			st->regs_hw[i] = st->regs[i];
			dev_dbg(&st->spi->dev, "[%d] 0x%X\n",
				i, (u32)st->regs[i] | i);
		}
	}
	return 0;
}

static int adf4350_reg_access(struct iio_dev *indio_dev,
			      unsigned reg, unsigned writeval,
			      unsigned *readval)
{
	struct adf4350_state *st = iio_priv(indio_dev);
	int ret;

	if (reg > ADF4350_REG5)
		return -EINVAL;

	mutex_lock(&st->lock);
	if (readval == NULL) {
		st->regs[reg] = writeval & ~(BIT(0) | BIT(1) | BIT(2));
		ret = adf4350_sync_config(st);
	} else {
		*readval =  st->regs_hw[reg];
		ret = 0;
	}
	mutex_unlock(&st->lock);

	return ret;
}

static int adf4350_tune_r_cnt(struct adf4350_state *st, unsigned short r_cnt)
{
	struct adf4350_platform_data *pdata = st->pdata;

	do {
		r_cnt++;
		st->fpfd = (st->clkin * (pdata->ref_doubler_en ? 2 : 1)) /
			   (r_cnt * (pdata->ref_div2_en ? 2 : 1));
	} while (st->fpfd > ADF4350_MAX_FREQ_PFD);

	return r_cnt;
}

static int adf4350_set_freq(struct adf4350_state *st, unsigned long long freq)
{
	struct adf4350_platform_data *pdata = st->pdata;
	u64 tmp;
	u32 div_gcd, prescaler, chspc;
	u16 mdiv, r_cnt = 0;
	u8 band_sel_div;

	if (freq > ADF4350_MAX_OUT_FREQ || freq < st->min_out_freq)
		return -EINVAL;

	if (freq > ADF4350_MAX_FREQ_45_PRESC) {
		prescaler = ADF4350_REG1_PRESCALER;
		mdiv = 75;
	} else {
		prescaler = 0;
		mdiv = 23;
	}

	st->r4_rf_div_sel = 0;

	while (freq < ADF4350_MIN_VCO_FREQ) {
		freq <<= 1;
		st->r4_rf_div_sel++;
	}

	/*
	 * Allow a predefined reference division factor
	 * if not set, compute our own
	 */
	if (pdata->ref_div_factor)
		r_cnt = pdata->ref_div_factor - 1;

	chspc = st->chspc;

	do  {
		do {
			do {
				r_cnt = adf4350_tune_r_cnt(st, r_cnt);
				st->r1_mod = st->fpfd / chspc;
				if (r_cnt > ADF4350_MAX_R_CNT) {
					/* try higher spacing values */
					chspc++;
					r_cnt = 0;
				}
			} while ((st->r1_mod > ADF4350_MAX_MODULUS) && r_cnt);
		} while (r_cnt == 0);

		tmp = freq * (u64)st->r1_mod + (st->fpfd >> 1);
		do_div(tmp, st->fpfd); /* Div round closest (n + d/2)/d */
		st->r0_fract = do_div(tmp, st->r1_mod);
		st->r0_int = tmp;
	} while (mdiv > st->r0_int);

	band_sel_div = DIV_ROUND_UP(st->fpfd, ADF4350_MAX_BANDSEL_CLK);

	if (st->r0_fract && st->r1_mod) {
		div_gcd = gcd(st->r1_mod, st->r0_fract);
		st->r1_mod /= div_gcd;
		st->r0_fract /= div_gcd;
	} else {
		st->r0_fract = 0;
		st->r1_mod = 1;
	}

	dev_dbg(&st->spi->dev, "VCO: %llu Hz, PFD %lu Hz\n"
		"REF_DIV %d, R0_INT %d, R0_FRACT %d\n"
		"R1_MOD %d, RF_DIV %d\nPRESCALER %s, BAND_SEL_DIV %d\n",
		freq, st->fpfd, r_cnt, st->r0_int, st->r0_fract, st->r1_mod,
		1 << st->r4_rf_div_sel, prescaler ? "8/9" : "4/5",
		band_sel_div);

	st->regs[ADF4350_REG0] = ADF4350_REG0_INT(st->r0_int) |
				 ADF4350_REG0_FRACT(st->r0_fract);

	st->regs[ADF4350_REG1] = ADF4350_REG1_PHASE(1) |
				 ADF4350_REG1_MOD(st->r1_mod) |
				 prescaler;

	st->regs[ADF4350_REG2] =
		ADF4350_REG2_10BIT_R_CNT(r_cnt) |
		ADF4350_REG2_DOUBLE_BUFF_EN |
		(pdata->ref_doubler_en ? ADF4350_REG2_RMULT2_EN : 0) |
		(pdata->ref_div2_en ? ADF4350_REG2_RDIV2_EN : 0) |
		(pdata->r2_user_settings & (ADF4350_REG2_PD_POLARITY_POS |
		ADF4350_REG2_LDP_6ns | ADF4350_REG2_LDF_INT_N |
		ADF4350_REG2_CHARGE_PUMP_CURR_uA(5000) |
		ADF4350_REG2_MUXOUT(0x7) | ADF4350_REG2_NOISE_MODE(0x3)));

	st->regs[ADF4350_REG3] = pdata->r3_user_settings &
				 (ADF4350_REG3_12BIT_CLKDIV(0xFFF) |
				 ADF4350_REG3_12BIT_CLKDIV_MODE(0x3) |
				 ADF4350_REG3_12BIT_CSR_EN |
				 ADF4351_REG3_CHARGE_CANCELLATION_EN |
				 ADF4351_REG3_ANTI_BACKLASH_3ns_EN |
				 ADF4351_REG3_BAND_SEL_CLOCK_MODE_HIGH);

	st->regs[ADF4350_REG4] =
		ADF4350_REG4_FEEDBACK_FUND |
		ADF4350_REG4_RF_DIV_SEL(st->r4_rf_div_sel) |
		ADF4350_REG4_8BIT_BAND_SEL_CLKDIV(band_sel_div) |
		ADF4350_REG4_RF_OUT_EN |
		(pdata->r4_user_settings &
		(ADF4350_REG4_OUTPUT_PWR(0x3) |
		ADF4350_REG4_AUX_OUTPUT_PWR(0x3) |
		ADF4350_REG4_AUX_OUTPUT_EN |
		ADF4350_REG4_AUX_OUTPUT_FUND |
		ADF4350_REG4_MUTE_TILL_LOCK_EN));

	st->regs[ADF4350_REG5] = ADF4350_REG5_LD_PIN_MODE_DIGITAL;
	st->freq_req = freq;

	return adf4350_sync_config(st);
}

static ssize_t adf4350_write(struct iio_dev *indio_dev,
				    uintptr_t private,
				    const struct iio_chan_spec *chan,
				    const char *buf, size_t len)
{
	struct adf4350_state *st = iio_priv(indio_dev);
	unsigned long long readin;
	unsigned long tmp;
	int ret;

	ret = kstrtoull(buf, 10, &readin);
	if (ret)
		return ret;

	mutex_lock(&st->lock);
	switch ((u32)private) {
	case ADF4350_FREQ:
		ret = adf4350_set_freq(st, readin);
		break;
	case ADF4350_FREQ_REFIN:
		if (readin > ADF4350_MAX_FREQ_REFIN) {
			ret = -EINVAL;
			break;
		}

		if (st->clk) {
			tmp = clk_round_rate(st->clk, readin);
			if (tmp != readin) {
				ret = -EINVAL;
				break;
			}
			ret = clk_set_rate(st->clk, tmp);
			if (ret < 0)
				break;
		}
		st->clkin = readin;
		ret = adf4350_set_freq(st, st->freq_req);
		break;
	case ADF4350_FREQ_RESOLUTION:
		if (readin == 0)
			ret = -EINVAL;
		else
			st->chspc = readin;
		break;
	case ADF4350_PWRDOWN:
		if (readin)
			st->regs[ADF4350_REG2] |= ADF4350_REG2_POWER_DOWN_EN;
		else
			st->regs[ADF4350_REG2] &= ~ADF4350_REG2_POWER_DOWN_EN;

		adf4350_sync_config(st);
		break;
	default:
		ret = -EINVAL;
	}
	mutex_unlock(&st->lock);

	return ret ? ret : len;
}

static ssize_t adf4350_read(struct iio_dev *indio_dev,
				   uintptr_t private,
				   const struct iio_chan_spec *chan,
				   char *buf)
{
	struct adf4350_state *st = iio_priv(indio_dev);
	unsigned long long val;
	int ret = 0;

	mutex_lock(&st->lock);
	switch ((u32)private) {
	case ADF4350_FREQ:
		val = (u64)((st->r0_int * st->r1_mod) + st->r0_fract) *
			(u64)st->fpfd;
		do_div(val, st->r1_mod * (1 << st->r4_rf_div_sel));
		/* PLL unlocked? return error */
		if (st->lock_detect_gpiod)
			if (!gpiod_get_value(st->lock_detect_gpiod)) {
				dev_dbg(&st->spi->dev, "PLL un-locked\n");
				ret = -EBUSY;
			}
		break;
	case ADF4350_FREQ_REFIN:
		if (st->clk)
			st->clkin = clk_get_rate(st->clk);

		val = st->clkin;
		break;
	case ADF4350_FREQ_RESOLUTION:
		val = st->chspc;
		break;
	case ADF4350_PWRDOWN:
		val = !!(st->regs[ADF4350_REG2] & ADF4350_REG2_POWER_DOWN_EN);
		break;
	default:
		ret = -EINVAL;
		val = 0;
	}
	mutex_unlock(&st->lock);

	return ret < 0 ? ret : sprintf(buf, "%llu\n", val);
}

#define _ADF4350_EXT_INFO(_name, _ident) { \
	.name = _name, \
	.read = adf4350_read, \
	.write = adf4350_write, \
	.private = _ident, \
	.shared = IIO_SEPARATE, \
}

static const struct iio_chan_spec_ext_info adf4350_ext_info[] = {
	/* Ideally we use IIO_CHAN_INFO_FREQUENCY, but there are
	 * values > 2^32 in order to support the entire frequency range
	 * in Hz. Using scale is a bit ugly.
	 */
	_ADF4350_EXT_INFO("frequency", ADF4350_FREQ),
	_ADF4350_EXT_INFO("frequency_resolution", ADF4350_FREQ_RESOLUTION),
	_ADF4350_EXT_INFO("refin_frequency", ADF4350_FREQ_REFIN),
	_ADF4350_EXT_INFO("powerdown", ADF4350_PWRDOWN),
	{ },
};

static const struct iio_chan_spec adf4350_chan = {
	.type = IIO_ALTVOLTAGE,
	.indexed = 1,
	.output = 1,
	.ext_info = adf4350_ext_info,
};

static const struct iio_info adf4350_info = {
	.debugfs_reg_access = &adf4350_reg_access,
};

static void adf4350_clk_del_provider(void *data)
{
	struct adf4350_state *st = data;

	of_clk_del_provider(st->spi->dev.of_node);
}

static unsigned long adf4350_clk_recalc_rate(struct clk_hw *hw,
					     unsigned long parent_rate)
{
	struct adf4350_state *st = to_adf4350_state(hw);
	unsigned long long tmp;

	tmp = (u64)(st->r0_int * st->r1_mod + st->r0_fract) * st->fpfd;
	do_div(tmp, st->r1_mod * (1 << st->r4_rf_div_sel));

	return tmp;
}

static int adf4350_clk_set_rate(struct clk_hw *hw,
				unsigned long rate,
				unsigned long parent_rate)
{
	struct adf4350_state *st = to_adf4350_state(hw);

	if (parent_rate == 0 || parent_rate > ADF4350_MAX_FREQ_REFIN)
		return -EINVAL;

	st->clkin = parent_rate;

	return adf4350_set_freq(st, rate);
}

static int adf4350_clk_prepare(struct clk_hw *hw)
{
	struct adf4350_state *st = to_adf4350_state(hw);

	st->regs[ADF4350_REG2] &= ~ADF4350_REG2_POWER_DOWN_EN;

	return adf4350_sync_config(st);
}

static void adf4350_clk_unprepare(struct clk_hw *hw)
{
	struct adf4350_state *st = to_adf4350_state(hw);

	st->regs[ADF4350_REG2] |= ADF4350_REG2_POWER_DOWN_EN;

	adf4350_sync_config(st);
}

static int adf4350_clk_is_enabled(struct clk_hw *hw)
{
	struct adf4350_state *st = to_adf4350_state(hw);

	return (st->regs[ADF4350_REG2] & ADF4350_REG2_POWER_DOWN_EN);
}

static const struct clk_ops adf4350_clk_ops = {
	.recalc_rate = adf4350_clk_recalc_rate,
	.set_rate = adf4350_clk_set_rate,
	.prepare = adf4350_clk_prepare,
	.unprepare = adf4350_clk_unprepare,
	.is_enabled = adf4350_clk_is_enabled,
};

static int adf4350_clk_register(struct adf4350_state *st)
{
	struct spi_device *spi = st->spi;
	struct clk_init_data init;
	struct clk *clk;
	const char *parent_name;
	int ret;

	if (!device_property_present(&spi->dev, "#clock-cells"))
		return 0;

	if (device_property_read_string(&spi->dev, "clock-output-names", &init.name)) {
		init.name = devm_kasprintf(&spi->dev, GFP_KERNEL, "%s-clk",
					   fwnode_get_name(dev_fwnode(&spi->dev)));
		if (!init.name)
			return -ENOMEM;
	}

	parent_name = of_clk_get_parent_name(spi->dev.of_node, 0);
	if (!parent_name)
		return -EINVAL;

	init.ops = &adf4350_clk_ops;
	init.parent_names = &parent_name;
	init.num_parents = 1;
	init.flags = CLK_SET_RATE_PARENT;

	st->hw.init = &init;
	clk = devm_clk_register(&spi->dev, &st->hw);
	if (IS_ERR(clk))
		return PTR_ERR(clk);

	ret = of_clk_add_provider(spi->dev.of_node, of_clk_src_simple_get, clk);
	if (ret)
		return ret;

	st->clkout = clk;

	return devm_add_action_or_reset(&spi->dev, adf4350_clk_del_provider, st);
}

static struct adf4350_platform_data *adf4350_parse_dt(struct device *dev)
{
	struct adf4350_platform_data *pdata;
	unsigned int tmp;

	pdata = devm_kzalloc(dev, sizeof(*pdata), GFP_KERNEL);
	if (!pdata)
		return NULL;

	snprintf(pdata->name, sizeof(pdata->name), "%pfw", dev_fwnode(dev));

	tmp = 10000;
	device_property_read_u32(dev, "adi,channel-spacing", &tmp);
	pdata->channel_spacing = tmp;

	tmp = 0;
	device_property_read_u32(dev, "adi,power-up-frequency", &tmp);
	pdata->power_up_frequency = tmp;

	tmp = 0;
	device_property_read_u32(dev, "adi,reference-div-factor", &tmp);
	pdata->ref_div_factor = tmp;

	pdata->ref_doubler_en = device_property_read_bool(dev, "adi,reference-doubler-enable");
	pdata->ref_div2_en = device_property_read_bool(dev, "adi,reference-div2-enable");

	/* r2_user_settings */
	pdata->r2_user_settings = 0;
	if (device_property_read_bool(dev, "adi,phase-detector-polarity-positive-enable"))
		pdata->r2_user_settings |= ADF4350_REG2_PD_POLARITY_POS;
	if (device_property_read_bool(dev, "adi,lock-detect-precision-6ns-enable"))
		pdata->r2_user_settings |= ADF4350_REG2_LDP_6ns;
	if (device_property_read_bool(dev, "adi,lock-detect-function-integer-n-enable"))
		pdata->r2_user_settings |= ADF4350_REG2_LDF_INT_N;

	tmp = 2500;
	device_property_read_u32(dev, "adi,charge-pump-current", &tmp);
	pdata->r2_user_settings |= ADF4350_REG2_CHARGE_PUMP_CURR_uA(tmp);

	tmp = 0;
	device_property_read_u32(dev, "adi,muxout-select", &tmp);
	pdata->r2_user_settings |= ADF4350_REG2_MUXOUT(tmp);

	if (device_property_read_bool(dev, "adi,low-spur-mode-enable"))
		pdata->r2_user_settings |= ADF4350_REG2_NOISE_MODE(0x3);

	/* r3_user_settings */

	pdata->r3_user_settings = 0;
	if (device_property_read_bool(dev, "adi,cycle-slip-reduction-enable"))
		pdata->r3_user_settings |= ADF4350_REG3_12BIT_CSR_EN;
	if (device_property_read_bool(dev, "adi,charge-cancellation-enable"))
		pdata->r3_user_settings |= ADF4351_REG3_CHARGE_CANCELLATION_EN;
	if (device_property_read_bool(dev, "adi,anti-backlash-3ns-enable"))
		pdata->r3_user_settings |= ADF4351_REG3_ANTI_BACKLASH_3ns_EN;
	if (device_property_read_bool(dev, "adi,band-select-clock-mode-high-enable"))
		pdata->r3_user_settings |= ADF4351_REG3_BAND_SEL_CLOCK_MODE_HIGH;

	tmp = 0;
	device_property_read_u32(dev, "adi,12bit-clk-divider", &tmp);
	pdata->r3_user_settings |= ADF4350_REG3_12BIT_CLKDIV(tmp);

	tmp = 0;
	device_property_read_u32(dev, "adi,clk-divider-mode", &tmp);
	pdata->r3_user_settings |= ADF4350_REG3_12BIT_CLKDIV_MODE(tmp);

	/* r4_user_settings */

	pdata->r4_user_settings = 0;
	if (device_property_read_bool(dev, "adi,aux-output-enable"))
		pdata->r4_user_settings |= ADF4350_REG4_AUX_OUTPUT_EN;
	if (device_property_read_bool(dev, "adi,aux-output-fundamental-enable"))
		pdata->r4_user_settings |= ADF4350_REG4_AUX_OUTPUT_FUND;
	if (device_property_read_bool(dev, "adi,mute-till-lock-enable"))
		pdata->r4_user_settings |= ADF4350_REG4_MUTE_TILL_LOCK_EN;

	tmp = 0;
	device_property_read_u32(dev, "adi,output-power", &tmp);
	pdata->r4_user_settings |= ADF4350_REG4_OUTPUT_PWR(tmp);

	tmp = 0;
	device_property_read_u32(dev, "adi,aux-output-power", &tmp);
	pdata->r4_user_settings |= ADF4350_REG4_AUX_OUTPUT_PWR(tmp);

	return pdata;
}

static void adf4350_power_down(void *data)
{
	struct iio_dev *indio_dev = data;
	struct adf4350_state *st = iio_priv(indio_dev);

	st->regs[ADF4350_REG2] |= ADF4350_REG2_POWER_DOWN_EN;
	adf4350_sync_config(st);
}

static int adf4350_probe(struct spi_device *spi)
{
	struct adf4350_platform_data *pdata;
	struct iio_dev *indio_dev;
	struct adf4350_state *st;
	struct clk *clk = NULL;
	int ret;

	if (dev_fwnode(&spi->dev)) {
		pdata = adf4350_parse_dt(&spi->dev);
		if (pdata == NULL)
			return -EINVAL;
	} else {
		pdata = spi->dev.platform_data;
	}

	if (!pdata) {
		dev_warn(&spi->dev, "no platform data? using default\n");
		pdata = &default_pdata;
	}

	if (!pdata->clkin) {
		clk = devm_clk_get_enabled(&spi->dev, "clkin");
		if (IS_ERR(clk))
			return PTR_ERR(clk);
	}

	indio_dev = devm_iio_device_alloc(&spi->dev, sizeof(*st));
	if (indio_dev == NULL)
		return -ENOMEM;

	st = iio_priv(indio_dev);

	ret = devm_regulator_get_enable(&spi->dev, "vcc");
	if (ret)
		return ret;

	st->spi = spi;
	st->pdata = pdata;

	indio_dev->name = (pdata->name[0] != 0) ? pdata->name :
		spi_get_device_id(spi)->name;

	indio_dev->info = &adf4350_info;
	indio_dev->modes = INDIO_DIRECT_MODE;

	mutex_init(&st->lock);

	st->chspc = pdata->channel_spacing;
	if (clk) {
		st->clk = clk;
		st->clkin = clk_get_rate(clk);
	} else {
		st->clkin = pdata->clkin;
	}

	st->min_out_freq = spi_get_device_id(spi)->driver_data == 4351 ?
		ADF4351_MIN_OUT_FREQ : ADF4350_MIN_OUT_FREQ;

	memset(st->regs_hw, 0xFF, sizeof(st->regs_hw));

	st->lock_detect_gpiod = devm_gpiod_get_optional(&spi->dev, NULL,
							GPIOD_IN);
	if (IS_ERR(st->lock_detect_gpiod))
		return PTR_ERR(st->lock_detect_gpiod);

	if (pdata->power_up_frequency) {
		ret = adf4350_set_freq(st, pdata->power_up_frequency);
		if (ret)
			return ret;
	}

<<<<<<< HEAD
	ret = devm_add_action_or_reset(&spi->dev, adf4350_power_down, indio_dev);
	if (ret)
=======
	ret = adf4350_clk_register(st);
	if (ret)
		return ret;

	if (!st->clkout) {
		indio_dev->channels = &adf4350_chan;
		indio_dev->num_channels = 1;
	}

	ret = devm_add_action_or_reset(&spi->dev, adf4350_power_down, indio_dev);
	if (ret)
>>>>>>> 2d5404ca
		return dev_err_probe(&spi->dev, ret,
				     "Failed to add action to managed power down\n");

	return devm_iio_device_register(&spi->dev, indio_dev);
}

static const struct of_device_id adf4350_of_match[] = {
	{ .compatible = "adi,adf4350", },
	{ .compatible = "adi,adf4351", },
	{ /* sentinel */ },
};
MODULE_DEVICE_TABLE(of, adf4350_of_match);

static const struct spi_device_id adf4350_id[] = {
	{"adf4350", 4350},
	{"adf4351", 4351},
	{}
};
MODULE_DEVICE_TABLE(spi, adf4350_id);

static struct spi_driver adf4350_driver = {
	.driver = {
		.name	= "adf4350",
		.of_match_table = adf4350_of_match,
	},
	.probe		= adf4350_probe,
	.id_table	= adf4350_id,
};
module_spi_driver(adf4350_driver);

MODULE_AUTHOR("Michael Hennerich <michael.hennerich@analog.com>");
MODULE_DESCRIPTION("Analog Devices ADF4350/ADF4351 PLL");
MODULE_LICENSE("GPL v2");<|MERGE_RESOLUTION|>--- conflicted
+++ resolved
@@ -662,10 +662,6 @@
 			return ret;
 	}
 
-<<<<<<< HEAD
-	ret = devm_add_action_or_reset(&spi->dev, adf4350_power_down, indio_dev);
-	if (ret)
-=======
 	ret = adf4350_clk_register(st);
 	if (ret)
 		return ret;
@@ -677,7 +673,6 @@
 
 	ret = devm_add_action_or_reset(&spi->dev, adf4350_power_down, indio_dev);
 	if (ret)
->>>>>>> 2d5404ca
 		return dev_err_probe(&spi->dev, ret,
 				     "Failed to add action to managed power down\n");
 
