--- conflicted
+++ resolved
@@ -344,16 +344,7 @@
 static int admv1013_update_mixer_vgate(struct admv1013_state *st, int vcm)
 {
 	unsigned int mixer_vgate;
-<<<<<<< HEAD
-	int vcm;
-
-	vcm = regulator_get_voltage(st->reg);
-	if (vcm < 0)
-		return vcm;
-
-=======
-
->>>>>>> 2d5404ca
+
 	if (vcm <= 1800000)
 		mixer_vgate = (2389 * vcm / 1000000 + 8100) / 100;
 	else if (vcm > 1800000 && vcm <= 2600000)
