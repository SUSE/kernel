--- conflicted
+++ resolved
@@ -412,12 +412,7 @@
 			*val = div_s64_rem(tmp, 1000000000LL, val2);
 
 			return IIO_VAL_INT_PLUS_MICRO;
-<<<<<<< HEAD
-		} else {
-			int mult;
-=======
 		}
->>>>>>> 7d2a07b7
 
 		mutex_lock(&st->lock);
 
