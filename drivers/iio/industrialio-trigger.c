--- conflicted
+++ resolved
@@ -192,15 +192,12 @@
 		schedule_work(&trig->reenable_work);
 }
 
-<<<<<<< HEAD
-=======
 /**
  * iio_trigger_poll() - Call the IRQ trigger handler of the consumers
  * @trig: trigger which occurred
  *
  * This function should only be called from a hard IRQ context.
  */
->>>>>>> eb3cdb58
 void iio_trigger_poll(struct iio_trigger *trig)
 {
 	int i;
