// SPDX-License-Identifier: GPL-2.0+
/*
 * VEML6030, VMEL6035 and VEML7700 Ambient Light Sensors
 *
 * Copyright (c) 2019, Rishi Gupta <gupt21@gmail.com>
 *
 * VEML6030:
 * Datasheet: https://www.vishay.com/docs/84366/veml6030.pdf
 * Appnote-84367: https://www.vishay.com/docs/84367/designingveml6030.pdf
 *
 * VEML6035:
 * Datasheet: https://www.vishay.com/docs/84889/veml6035.pdf
 * Appnote-84944: https://www.vishay.com/docs/84944/designingveml6035.pdf
 *
 * VEML7700:
 * Datasheet: https://www.vishay.com/docs/84286/veml7700.pdf
 * Appnote-84323: https://www.vishay.com/docs/84323/designingveml7700.pdf
 */

#include <linux/bitfield.h>
#include <linux/module.h>
#include <linux/i2c.h>
#include <linux/err.h>
#include <linux/regmap.h>
#include <linux/interrupt.h>
#include <linux/pm_runtime.h>
#include <linux/units.h>
#include <linux/regulator/consumer.h>
#include <linux/iio/iio.h>
#include <linux/iio/sysfs.h>
#include <linux/iio/events.h>
#include <linux/iio/iio-gts-helper.h>
#include <linux/iio/trigger_consumer.h>
#include <linux/iio/triggered_buffer.h>

/* Device registers */
#define VEML6030_REG_ALS_CONF   0x00
#define VEML6030_REG_ALS_WH     0x01
#define VEML6030_REG_ALS_WL     0x02
#define VEML6030_REG_ALS_PSM    0x03
#define VEML6030_REG_ALS_DATA   0x04
#define VEML6030_REG_WH_DATA    0x05
#define VEML6030_REG_ALS_INT    0x06
#define VEML6030_REG_DATA(ch)   (VEML6030_REG_ALS_DATA + (ch))

/* Bit masks for specific functionality */
#define VEML6030_ALS_IT       GENMASK(9, 6)
#define VEML6030_PSM          GENMASK(2, 1)
#define VEML6030_ALS_PERS     GENMASK(5, 4)
#define VEML6030_ALS_GAIN     GENMASK(12, 11)
#define VEML6030_PSM_EN       BIT(0)
#define VEML6030_INT_TH_LOW   BIT(15)
#define VEML6030_INT_TH_HIGH  BIT(14)
#define VEML6030_ALS_INT_EN   BIT(1)
#define VEML6030_ALS_SD       BIT(0)

#define VEML6035_GAIN_M       GENMASK(12, 10)
#define VEML6035_GAIN         BIT(10)
#define VEML6035_DG           BIT(11)
#define VEML6035_SENS         BIT(12)
#define VEML6035_INT_CHAN     BIT(3)
#define VEML6035_CHAN_EN      BIT(2)

/* Regfields */
#define VEML6030_GAIN_RF      REG_FIELD(VEML6030_REG_ALS_CONF, 11, 12)
#define VEML6030_IT_RF        REG_FIELD(VEML6030_REG_ALS_CONF, 6, 9)

#define VEML6035_GAIN_RF      REG_FIELD(VEML6030_REG_ALS_CONF, 10, 12)

/* Maximum scales x 10000 to work with integers */
#define VEML6030_MAX_SCALE    21504
#define VEML6035_MAX_SCALE    4096

enum veml6030_scan {
	VEML6030_SCAN_ALS,
	VEML6030_SCAN_WH,
	VEML6030_SCAN_TIMESTAMP,
};

struct veml6030_rf {
	struct regmap_field *it;
	struct regmap_field *gain;
};

struct veml603x_chip {
	const char *name;
	const struct iio_chan_spec *channels;
	const int num_channels;
	const struct reg_field gain_rf;
	const struct reg_field it_rf;
	const int max_scale;
	int (*hw_init)(struct iio_dev *indio_dev, struct device *dev);
	int (*set_info)(struct iio_dev *indio_dev);
};

/*
 * The resolution depends on both gain and integration time. The
 * cur_resolution stores one of the resolution mentioned in the
 * table during startup and gets updated whenever integration time
 * or gain is changed.
 *
 * Table 'resolution and maximum detection range' in the appnotes
 * is visualized as a 2D array. The cur_gain stores index of gain
 * in this table (0-3 for VEML6030, 0-5 for VEML6035) while the
 * cur_integration_time holds index of integration time (0-5).
 */
struct veml6030_data {
	struct i2c_client *client;
	struct regmap *regmap;
	struct veml6030_rf rf;
	const struct veml603x_chip *chip;
	struct iio_gts gts;

};

#define VEML6030_SEL_IT_25MS  0x0C
#define VEML6030_SEL_IT_50MS  0x08
#define VEML6030_SEL_IT_100MS 0x00
#define VEML6030_SEL_IT_200MS 0x01
#define VEML6030_SEL_IT_400MS 0x02
#define VEML6030_SEL_IT_800MS 0x03
static const struct iio_itime_sel_mul veml6030_it_sel[] = {
	GAIN_SCALE_ITIME_US(25000, VEML6030_SEL_IT_25MS, 1),
	GAIN_SCALE_ITIME_US(50000, VEML6030_SEL_IT_50MS, 2),
	GAIN_SCALE_ITIME_US(100000, VEML6030_SEL_IT_100MS, 4),
	GAIN_SCALE_ITIME_US(200000, VEML6030_SEL_IT_200MS, 8),
	GAIN_SCALE_ITIME_US(400000, VEML6030_SEL_IT_400MS, 16),
	GAIN_SCALE_ITIME_US(800000, VEML6030_SEL_IT_800MS, 32),
};

/* Gains are multiplied by 8 to work with integers. The values in the
 * iio-gts tables don't need corrections because the maximum value of
 * the scale refers to GAIN = x1, and the rest of the values are
 * obtained from the resulting linear function.
 */
#define VEML6030_SEL_MILLI_GAIN_X125  2
#define VEML6030_SEL_MILLI_GAIN_X250  3
#define VEML6030_SEL_MILLI_GAIN_X1000 0
#define VEML6030_SEL_MILLI_GAIN_X2000 1
static const struct iio_gain_sel_pair veml6030_gain_sel[] = {
	GAIN_SCALE_GAIN(1, VEML6030_SEL_MILLI_GAIN_X125),
	GAIN_SCALE_GAIN(2, VEML6030_SEL_MILLI_GAIN_X250),
	GAIN_SCALE_GAIN(8, VEML6030_SEL_MILLI_GAIN_X1000),
	GAIN_SCALE_GAIN(16, VEML6030_SEL_MILLI_GAIN_X2000),
};

#define VEML6035_SEL_MILLI_GAIN_X125  4
#define VEML6035_SEL_MILLI_GAIN_X250  5
#define VEML6035_SEL_MILLI_GAIN_X500  7
#define VEML6035_SEL_MILLI_GAIN_X1000 0
#define VEML6035_SEL_MILLI_GAIN_X2000 1
#define VEML6035_SEL_MILLI_GAIN_X4000 3
static const struct iio_gain_sel_pair veml6035_gain_sel[] = {
	GAIN_SCALE_GAIN(1, VEML6035_SEL_MILLI_GAIN_X125),
	GAIN_SCALE_GAIN(2, VEML6035_SEL_MILLI_GAIN_X250),
	GAIN_SCALE_GAIN(4, VEML6035_SEL_MILLI_GAIN_X500),
	GAIN_SCALE_GAIN(8, VEML6035_SEL_MILLI_GAIN_X1000),
	GAIN_SCALE_GAIN(16, VEML6035_SEL_MILLI_GAIN_X2000),
	GAIN_SCALE_GAIN(32, VEML6035_SEL_MILLI_GAIN_X4000),
};

/*
 * Persistence = 1/2/4/8 x integration time
 * Minimum time for which light readings must stay above configured
 * threshold to assert the interrupt.
 */
static const char * const period_values[] = {
		"0.1 0.2 0.4 0.8",
		"0.2 0.4 0.8 1.6",
		"0.4 0.8 1.6 3.2",
		"0.8 1.6 3.2 6.4",
		"0.05 0.1 0.2 0.4",
		"0.025 0.050 0.1 0.2"
};

/*
 * Return list of valid period values in seconds corresponding to
 * the currently active integration time.
 */
static ssize_t in_illuminance_period_available_show(struct device *dev,
				struct device_attribute *attr, char *buf)
{
	struct veml6030_data *data = iio_priv(dev_to_iio_dev(dev));
	int ret, reg, x;

	ret = regmap_read(data->regmap, VEML6030_REG_ALS_CONF, &reg);
	if (ret) {
		dev_err(&data->client->dev,
				"can't read als conf register %d\n", ret);
		return ret;
	}

	ret = ((reg >> 6) & 0xF);
	switch (ret) {
	case 0:
	case 1:
	case 2:
	case 3:
		x = ret;
		break;
	case 8:
		x = 4;
		break;
	case 12:
		x = 5;
		break;
	default:
		return -EINVAL;
	}

	return sysfs_emit(buf, "%s\n", period_values[x]);
}

static IIO_DEVICE_ATTR_RO(in_illuminance_period_available, 0);

static struct attribute *veml6030_event_attributes[] = {
	&iio_dev_attr_in_illuminance_period_available.dev_attr.attr,
	NULL
};

static const struct attribute_group veml6030_event_attr_group = {
	.attrs = veml6030_event_attributes,
};

static int veml6030_als_pwr_on(struct veml6030_data *data)
{
	int ret;

	ret = regmap_clear_bits(data->regmap, VEML6030_REG_ALS_CONF,
				VEML6030_ALS_SD);
	if (ret)
		return ret;

	/* Wait 4 ms to let processor & oscillator start correctly */
	fsleep(4000);

	return 0;
}

static int veml6030_als_shut_down(struct veml6030_data *data)
{
	return regmap_set_bits(data->regmap, VEML6030_REG_ALS_CONF,
				 VEML6030_ALS_SD);
}

static void veml6030_als_shut_down_action(void *data)
{
	veml6030_als_shut_down(data);
}

static const struct iio_event_spec veml6030_event_spec[] = {
	{
		.type = IIO_EV_TYPE_THRESH,
		.dir = IIO_EV_DIR_RISING,
		.mask_separate = BIT(IIO_EV_INFO_VALUE),
	}, {
		.type = IIO_EV_TYPE_THRESH,
		.dir = IIO_EV_DIR_FALLING,
		.mask_separate = BIT(IIO_EV_INFO_VALUE),
	}, {
		.type = IIO_EV_TYPE_THRESH,
		.dir = IIO_EV_DIR_EITHER,
		.mask_separate = BIT(IIO_EV_INFO_PERIOD) |
		BIT(IIO_EV_INFO_ENABLE),
	},
};

/* Channel number */
enum veml6030_chan {
	CH_ALS,
	CH_WHITE,
};

static const struct iio_chan_spec veml6030_channels[] = {
	{
		.type = IIO_LIGHT,
		.channel = CH_ALS,
		.info_mask_separate = BIT(IIO_CHAN_INFO_RAW) |
				BIT(IIO_CHAN_INFO_PROCESSED) |
				BIT(IIO_CHAN_INFO_INT_TIME) |
				BIT(IIO_CHAN_INFO_SCALE),
		.info_mask_shared_by_all_available = BIT(IIO_CHAN_INFO_INT_TIME) |
						     BIT(IIO_CHAN_INFO_SCALE),
		.event_spec = veml6030_event_spec,
		.num_event_specs = ARRAY_SIZE(veml6030_event_spec),
		.scan_index = VEML6030_SCAN_ALS,
		.scan_type = {
			.sign = 'u',
			.realbits = 16,
			.storagebits = 16,
			.endianness = IIO_CPU,
		},
	},
	{
		.type = IIO_INTENSITY,
		.channel = CH_WHITE,
		.modified = 1,
		.channel2 = IIO_MOD_LIGHT_BOTH,
		.info_mask_separate = BIT(IIO_CHAN_INFO_RAW) |
				BIT(IIO_CHAN_INFO_INT_TIME) |
				BIT(IIO_CHAN_INFO_SCALE),
		.info_mask_shared_by_all_available = BIT(IIO_CHAN_INFO_INT_TIME) |
						     BIT(IIO_CHAN_INFO_SCALE),
		.scan_index = VEML6030_SCAN_WH,
		.scan_type = {
			.sign = 'u',
			.realbits = 16,
			.storagebits = 16,
			.endianness = IIO_CPU,
		},
	},
	IIO_CHAN_SOFT_TIMESTAMP(VEML6030_SCAN_TIMESTAMP),
};

static const struct iio_chan_spec veml7700_channels[] = {
	{
		.type = IIO_LIGHT,
		.channel = CH_ALS,
		.info_mask_separate = BIT(IIO_CHAN_INFO_RAW) |
				BIT(IIO_CHAN_INFO_PROCESSED) |
				BIT(IIO_CHAN_INFO_INT_TIME) |
				BIT(IIO_CHAN_INFO_SCALE),
		.info_mask_shared_by_all_available = BIT(IIO_CHAN_INFO_INT_TIME) |
						     BIT(IIO_CHAN_INFO_SCALE),
		.scan_index = VEML6030_SCAN_ALS,
		.scan_type = {
			.sign = 'u',
			.realbits = 16,
			.storagebits = 16,
			.endianness = IIO_CPU,
		},
	},
	{
		.type = IIO_INTENSITY,
		.channel = CH_WHITE,
		.modified = 1,
		.channel2 = IIO_MOD_LIGHT_BOTH,
		.info_mask_separate = BIT(IIO_CHAN_INFO_RAW) |
				BIT(IIO_CHAN_INFO_INT_TIME) |
				BIT(IIO_CHAN_INFO_SCALE),
		.info_mask_shared_by_all_available = BIT(IIO_CHAN_INFO_INT_TIME) |
						     BIT(IIO_CHAN_INFO_SCALE),
		.scan_index = VEML6030_SCAN_WH,
		.scan_type = {
			.sign = 'u',
			.realbits = 16,
			.storagebits = 16,
			.endianness = IIO_CPU,
		},
	},
	IIO_CHAN_SOFT_TIMESTAMP(VEML6030_SCAN_TIMESTAMP),
};

static const struct regmap_range veml6030_readable_ranges[] = {
	regmap_reg_range(VEML6030_REG_ALS_CONF, VEML6030_REG_ALS_INT),
};

static const struct regmap_access_table veml6030_readable_table = {
	.yes_ranges = veml6030_readable_ranges,
	.n_yes_ranges = ARRAY_SIZE(veml6030_readable_ranges),
};

static const struct regmap_range veml6030_writable_ranges[] = {
	regmap_reg_range(VEML6030_REG_ALS_CONF, VEML6030_REG_ALS_PSM),
};

static const struct regmap_access_table veml6030_writable_table = {
	.yes_ranges = veml6030_writable_ranges,
	.n_yes_ranges = ARRAY_SIZE(veml6030_writable_ranges),
};

static const struct regmap_range veml6030_volatile_ranges[] = {
	regmap_reg_range(VEML6030_REG_ALS_DATA, VEML6030_REG_WH_DATA),
};

static const struct regmap_access_table veml6030_volatile_table = {
	.yes_ranges = veml6030_volatile_ranges,
	.n_yes_ranges = ARRAY_SIZE(veml6030_volatile_ranges),
};

static const struct regmap_config veml6030_regmap_config = {
	.name = "veml6030_regmap",
	.reg_bits = 8,
	.val_bits = 16,
	.max_register = VEML6030_REG_ALS_INT,
	.val_format_endian = REGMAP_ENDIAN_LITTLE,
	.rd_table = &veml6030_readable_table,
	.wr_table = &veml6030_writable_table,
	.volatile_table = &veml6030_volatile_table,
	.cache_type = REGCACHE_RBTREE,
};

static int veml6030_get_it(struct veml6030_data *data, int *val, int *val2)
{
	int ret, it_idx;

	ret = regmap_field_read(data->rf.it, &it_idx);
	if (ret)
		return ret;

	ret = iio_gts_find_int_time_by_sel(&data->gts, it_idx);
	if (ret < 0)
		return ret;

	*val2 = ret;
	*val = 0;

	return IIO_VAL_INT_PLUS_MICRO;
}

static int veml6030_set_it(struct iio_dev *indio_dev, int val, int val2)
{
	struct veml6030_data *data = iio_priv(indio_dev);
	int ret, gain_idx, it_idx, new_gain, prev_gain, prev_it;
	bool in_range;

	if (val || !iio_gts_valid_time(&data->gts, val2))
		return -EINVAL;

	ret = regmap_field_read(data->rf.it, &it_idx);
	if (ret)
		return ret;

	ret = regmap_field_read(data->rf.gain, &gain_idx);
	if (ret)
		return ret;

	prev_it = iio_gts_find_int_time_by_sel(&data->gts, it_idx);
	if (prev_it < 0)
		return prev_it;

	if (prev_it == val2)
		return 0;

	prev_gain = iio_gts_find_gain_by_sel(&data->gts, gain_idx);
	if (prev_gain < 0)
		return prev_gain;

	ret = iio_gts_find_new_gain_by_gain_time_min(&data->gts, prev_gain, prev_it,
						     val2, &new_gain, &in_range);
	if (ret)
		return ret;

	if (!in_range)
		dev_dbg(&data->client->dev, "Optimal gain out of range\n");

	ret = iio_gts_find_sel_by_int_time(&data->gts, val2);
	if (ret < 0)
		return ret;

	ret = regmap_field_write(data->rf.it, ret);
	if (ret)
		return ret;

	ret = iio_gts_find_sel_by_gain(&data->gts, new_gain);
	if (ret < 0)
		return ret;

	return regmap_field_write(data->rf.gain, ret);
}

static int veml6030_read_persistence(struct iio_dev *indio_dev,
						int *val, int *val2)
{
	int ret, reg, period, x, y;
	struct veml6030_data *data = iio_priv(indio_dev);

	ret = veml6030_get_it(data, &x, &y);
	if (ret < 0)
		return ret;

	ret = regmap_read(data->regmap, VEML6030_REG_ALS_CONF, &reg);
	if (ret) {
		dev_err(&data->client->dev,
				"can't read als conf register %d\n", ret);
	}

	/* integration time multiplied by 1/2/4/8 */
	period = y * (1 << ((reg >> 4) & 0x03));

	*val = period / 1000000;
	*val2 = period % 1000000;

	return IIO_VAL_INT_PLUS_MICRO;
}

static int veml6030_write_persistence(struct iio_dev *indio_dev,
						int val, int val2)
{
	int ret, period, x, y;
	struct veml6030_data *data = iio_priv(indio_dev);

	ret = veml6030_get_it(data, &x, &y);
	if (ret < 0)
		return ret;

	if (!val) {
		period = val2 / y;
	} else {
		if ((val == 1) && (val2 == 600000))
			period = 1600000 / y;
		else if ((val == 3) && (val2 == 200000))
			period = 3200000 / y;
		else if ((val == 6) && (val2 == 400000))
			period = 6400000 / y;
		else
			period = -1;
	}

	if (period <= 0 || period > 8 || hweight8(period) != 1)
		return -EINVAL;

	ret = regmap_update_bits(data->regmap, VEML6030_REG_ALS_CONF,
				VEML6030_ALS_PERS, (ffs(period) - 1) << 4);
	if (ret)
		dev_err(&data->client->dev,
				"can't set persistence value %d\n", ret);

	return ret;
}

static int veml6030_set_scale(struct iio_dev *indio_dev, int val, int val2)
{
	int ret, gain_sel, it_idx, it_sel;
	struct veml6030_data *data = iio_priv(indio_dev);

	ret = regmap_field_read(data->rf.it, &it_idx);
	if (ret)
		return ret;

	ret = iio_gts_find_gain_time_sel_for_scale(&data->gts, val, val2,
						   &gain_sel, &it_sel);
	if (ret)
		return ret;

	ret = regmap_field_write(data->rf.it, it_sel);
	if (ret)
		return ret;

	ret = regmap_field_write(data->rf.gain, gain_sel);
	if (ret)
		return ret;

	return 0;
}

static int veml6030_read_thresh(struct iio_dev *indio_dev,
						int *val, int *val2, int dir)
{
	int ret, reg;
	struct veml6030_data *data = iio_priv(indio_dev);

	if (dir == IIO_EV_DIR_RISING)
		ret = regmap_read(data->regmap, VEML6030_REG_ALS_WH, &reg);
	else
		ret = regmap_read(data->regmap, VEML6030_REG_ALS_WL, &reg);
	if (ret) {
		dev_err(&data->client->dev,
				"can't read als threshold value %d\n", ret);
		return ret;
	}

	*val = reg & 0xffff;
	return IIO_VAL_INT;
}

static int veml6030_write_thresh(struct iio_dev *indio_dev,
						int val, int val2, int dir)
{
	int ret;
	struct veml6030_data *data = iio_priv(indio_dev);

	if (val > 0xFFFF || val < 0 || val2)
		return -EINVAL;

	if (dir == IIO_EV_DIR_RISING) {
		ret = regmap_write(data->regmap, VEML6030_REG_ALS_WH, val);
		if (ret)
			dev_err(&data->client->dev,
					"can't set high threshold %d\n", ret);
	} else {
		ret = regmap_write(data->regmap, VEML6030_REG_ALS_WL, val);
		if (ret)
			dev_err(&data->client->dev,
					"can't set low threshold %d\n", ret);
	}

	return ret;
}

static int veml6030_get_total_gain(struct veml6030_data *data)
{
	int gain, it, reg, ret;

	ret = regmap_field_read(data->rf.gain, &reg);
	if (ret)
		return ret;

	gain = iio_gts_find_gain_by_sel(&data->gts, reg);
	if (gain < 0)
		return gain;

	ret = regmap_field_read(data->rf.it, &reg);
	if (ret)
		return ret;

	it = iio_gts_find_int_time_by_sel(&data->gts, reg);
	if (it < 0)
		return it;

	return iio_gts_get_total_gain(&data->gts, gain, it);
}

static int veml6030_get_scale(struct veml6030_data *data, int *val, int *val2)
{
	int gain, it, reg, ret;

	ret = regmap_field_read(data->rf.gain, &reg);
	if (ret)
		return ret;

	gain = iio_gts_find_gain_by_sel(&data->gts, reg);
	if (gain < 0)
		return gain;

	ret = regmap_field_read(data->rf.it, &reg);
	if (ret)
		return ret;

	it = iio_gts_find_int_time_by_sel(&data->gts, reg);
	if (it < 0)
		return it;

	ret = iio_gts_get_scale(&data->gts, gain, it, val, val2);
	if (ret)
		return ret;

	return IIO_VAL_INT_PLUS_NANO;
}

static int veml6030_process_als(struct veml6030_data *data, int raw,
				int *val, int *val2)
{
	int total_gain;

	total_gain = veml6030_get_total_gain(data);
	if (total_gain < 0)
		return total_gain;

	*val = raw * data->chip->max_scale / total_gain / 10000;
	*val2 = raw * data->chip->max_scale / total_gain % 10000 * 100;

	return IIO_VAL_INT_PLUS_MICRO;
}

/*
 * Provide both raw as well as light reading in lux.
 * light (in lux) = resolution * raw reading
 */
static int veml6030_read_raw(struct iio_dev *indio_dev,
			    struct iio_chan_spec const *chan, int *val,
			    int *val2, long mask)
{
	int ret, reg;
	struct veml6030_data *data = iio_priv(indio_dev);
	struct regmap *regmap = data->regmap;
	struct device *dev = &data->client->dev;

	switch (mask) {
	case IIO_CHAN_INFO_RAW:
	case IIO_CHAN_INFO_PROCESSED:
		switch (chan->type) {
		case IIO_LIGHT:
			ret = regmap_read(regmap, VEML6030_REG_ALS_DATA, &reg);
			if (ret < 0) {
				dev_err(dev, "can't read als data %d\n", ret);
				return ret;
			}
			if (mask == IIO_CHAN_INFO_PROCESSED)
				return veml6030_process_als(data, reg, val, val2);

			*val = reg;
			return IIO_VAL_INT;
		case IIO_INTENSITY:
			ret = regmap_read(regmap, VEML6030_REG_WH_DATA, &reg);
			if (ret < 0) {
				dev_err(dev, "can't read white data %d\n", ret);
				return ret;
			}
			*val = reg;
			return IIO_VAL_INT;
		default:
			return -EINVAL;
		}
	case IIO_CHAN_INFO_INT_TIME:
		return veml6030_get_it(data, val, val2);
	case IIO_CHAN_INFO_SCALE:
		return veml6030_get_scale(data, val, val2);
	default:
		return -EINVAL;
	}
}

static int veml6030_read_avail(struct iio_dev *indio_dev,
			       struct iio_chan_spec const *chan,
			       const int **vals, int *type, int *length,
			       long mask)
{
	struct veml6030_data *data = iio_priv(indio_dev);

	switch (mask) {
	case IIO_CHAN_INFO_INT_TIME:
		return iio_gts_avail_times(&data->gts, vals, type, length);
	case IIO_CHAN_INFO_SCALE:
		return iio_gts_all_avail_scales(&data->gts, vals, type, length);
	}

	return -EINVAL;
}

static int veml6030_write_raw(struct iio_dev *indio_dev,
				struct iio_chan_spec const *chan,
				int val, int val2, long mask)
{
	switch (mask) {
	case IIO_CHAN_INFO_INT_TIME:
		return veml6030_set_it(indio_dev, val, val2);
<<<<<<< HEAD
	case IIO_CHAN_INFO_SCALE:
		return veml6030_set_scale(indio_dev, val, val2);
	default:
		return -EINVAL;
	}
}

static int veml6030_write_raw_get_fmt(struct iio_dev *indio_dev,
				      struct iio_chan_spec const *chan,
				      long mask)
{
	switch (mask) {
	case IIO_CHAN_INFO_SCALE:
=======
	case IIO_CHAN_INFO_SCALE:
		return veml6030_set_scale(indio_dev, val, val2);
	default:
		return -EINVAL;
	}
}

static int veml6030_write_raw_get_fmt(struct iio_dev *indio_dev,
				      struct iio_chan_spec const *chan,
				      long mask)
{
	switch (mask) {
	case IIO_CHAN_INFO_SCALE:
>>>>>>> e747403a
		return IIO_VAL_INT_PLUS_NANO;
	case IIO_CHAN_INFO_INT_TIME:
		return IIO_VAL_INT_PLUS_MICRO;
	default:
		return -EINVAL;
	}
}

static int veml6030_read_event_val(struct iio_dev *indio_dev,
		const struct iio_chan_spec *chan, enum iio_event_type type,
		enum iio_event_direction dir, enum iio_event_info info,
		int *val, int *val2)
{
	switch (info) {
	case IIO_EV_INFO_VALUE:
		switch (dir) {
		case IIO_EV_DIR_RISING:
		case IIO_EV_DIR_FALLING:
			return veml6030_read_thresh(indio_dev, val, val2, dir);
		default:
			return -EINVAL;
		}
		break;
	case IIO_EV_INFO_PERIOD:
		return veml6030_read_persistence(indio_dev, val, val2);
	default:
		return -EINVAL;
	}
}

static int veml6030_write_event_val(struct iio_dev *indio_dev,
		const struct iio_chan_spec *chan, enum iio_event_type type,
		enum iio_event_direction dir, enum iio_event_info info,
		int val, int val2)
{
	switch (info) {
	case IIO_EV_INFO_VALUE:
		return veml6030_write_thresh(indio_dev, val, val2, dir);
	case IIO_EV_INFO_PERIOD:
		return veml6030_write_persistence(indio_dev, val, val2);
	default:
		return -EINVAL;
	}
}

static int veml6030_read_interrupt_config(struct iio_dev *indio_dev,
		const struct iio_chan_spec *chan, enum iio_event_type type,
		enum iio_event_direction dir)
{
	int ret, reg;
	struct veml6030_data *data = iio_priv(indio_dev);

	ret = regmap_read(data->regmap, VEML6030_REG_ALS_CONF, &reg);
	if (ret) {
		dev_err(&data->client->dev,
				"can't read als conf register %d\n", ret);
		return ret;
	}

	if (reg & VEML6030_ALS_INT_EN)
		return 1;
	else
		return 0;
}

/*
 * Sensor should not be measuring light when interrupt is configured.
 * Therefore correct sequence to configure interrupt functionality is:
 * shut down -> enable/disable interrupt -> power on
 *
 * state = 1 enables interrupt, state = 0 disables interrupt
 */
static int veml6030_write_interrupt_config(struct iio_dev *indio_dev,
		const struct iio_chan_spec *chan, enum iio_event_type type,
		enum iio_event_direction dir, bool state)
{
	int ret;
	struct veml6030_data *data = iio_priv(indio_dev);

	ret = veml6030_als_shut_down(data);
	if (ret < 0) {
		dev_err(&data->client->dev,
			"can't disable als to configure interrupt %d\n", ret);
		return ret;
	}

	/* enable interrupt + power on */
	ret = regmap_update_bits(data->regmap, VEML6030_REG_ALS_CONF,
			VEML6030_ALS_INT_EN | VEML6030_ALS_SD, state << 1);
	if (ret)
		dev_err(&data->client->dev,
			"can't enable interrupt & poweron als %d\n", ret);

	return ret;
}

static const struct iio_info veml6030_info = {
	.read_raw  = veml6030_read_raw,
	.read_avail  = veml6030_read_avail,
	.write_raw = veml6030_write_raw,
	.write_raw_get_fmt = veml6030_write_raw_get_fmt,
	.read_event_value = veml6030_read_event_val,
	.write_event_value	= veml6030_write_event_val,
	.read_event_config = veml6030_read_interrupt_config,
	.write_event_config	= veml6030_write_interrupt_config,
	.event_attrs = &veml6030_event_attr_group,
};

static const struct iio_info veml6030_info_no_irq = {
	.read_raw  = veml6030_read_raw,
	.read_avail  = veml6030_read_avail,
	.write_raw = veml6030_write_raw,
	.write_raw_get_fmt = veml6030_write_raw_get_fmt,
};

static irqreturn_t veml6030_event_handler(int irq, void *private)
{
	int ret, reg, evtdir;
	struct iio_dev *indio_dev = private;
	struct veml6030_data *data = iio_priv(indio_dev);

	ret = regmap_read(data->regmap, VEML6030_REG_ALS_INT, &reg);
	if (ret) {
		dev_err(&data->client->dev,
				"can't read als interrupt register %d\n", ret);
		return IRQ_HANDLED;
	}

	/* Spurious interrupt handling */
	if (!(reg & (VEML6030_INT_TH_HIGH | VEML6030_INT_TH_LOW)))
		return IRQ_NONE;

	if (reg & VEML6030_INT_TH_HIGH)
		evtdir = IIO_EV_DIR_RISING;
	else
		evtdir = IIO_EV_DIR_FALLING;

	iio_push_event(indio_dev, IIO_UNMOD_EVENT_CODE(IIO_INTENSITY,
					0, IIO_EV_TYPE_THRESH, evtdir),
					iio_get_time_ns(indio_dev));

	return IRQ_HANDLED;
}

static irqreturn_t veml6030_trigger_handler(int irq, void *p)
{
	struct iio_poll_func *pf = p;
	struct iio_dev *iio = pf->indio_dev;
	struct veml6030_data *data = iio_priv(iio);
	unsigned int reg;
	int ch, ret, i = 0;
	struct {
		u16 chans[2];
		aligned_s64 timestamp;
	} scan;

	memset(&scan, 0, sizeof(scan));

	iio_for_each_active_channel(iio, ch) {
		ret = regmap_read(data->regmap, VEML6030_REG_DATA(ch),
				  &reg);
		if (ret)
			goto done;

		scan.chans[i++] = reg;
	}

	iio_push_to_buffers_with_timestamp(iio, &scan, pf->timestamp);

done:
	iio_trigger_notify_done(iio->trig);

	return IRQ_HANDLED;
}

static int veml6030_set_info(struct iio_dev *indio_dev)
{
	struct veml6030_data *data = iio_priv(indio_dev);
	struct i2c_client *client = data->client;
	int ret;

	if (client->irq) {
		ret = devm_request_threaded_irq(&client->dev, client->irq,
						NULL, veml6030_event_handler,
						IRQF_TRIGGER_LOW | IRQF_ONESHOT,
						indio_dev->name, indio_dev);
		if (ret < 0)
			return dev_err_probe(&client->dev, ret,
					     "irq %d request failed\n",
					     client->irq);

		indio_dev->info = &veml6030_info;
	} else {
		indio_dev->info = &veml6030_info_no_irq;
	}

	return 0;
}

static int veml7700_set_info(struct iio_dev *indio_dev)
{
	indio_dev->info = &veml6030_info_no_irq;

	return 0;
}

static int veml6030_regfield_init(struct iio_dev *indio_dev)
{
	struct veml6030_data *data = iio_priv(indio_dev);
	struct regmap *regmap = data->regmap;
	struct device *dev = &data->client->dev;
	struct regmap_field *rm_field;
	struct veml6030_rf *rf = &data->rf;

	rm_field = devm_regmap_field_alloc(dev, regmap, data->chip->it_rf);
	if (IS_ERR(rm_field))
		return PTR_ERR(rm_field);
	rf->it = rm_field;

	rm_field = devm_regmap_field_alloc(dev, regmap, data->chip->gain_rf);
	if (IS_ERR(rm_field))
		return PTR_ERR(rm_field);
	rf->gain = rm_field;

	return 0;
}

/*
 * Set ALS gain to 1/8, integration time to 100 ms, PSM to mode 2,
 * persistence to 1 x integration time and the threshold
 * interrupt disabled by default. First shutdown the sensor,
 * update registers and then power on the sensor.
 */
static int veml6030_hw_init(struct iio_dev *indio_dev, struct device *dev)
{
	int ret, val;
	struct veml6030_data *data = iio_priv(indio_dev);

	ret = devm_iio_init_iio_gts(dev, 2, 150400000,
				    veml6030_gain_sel, ARRAY_SIZE(veml6030_gain_sel),
				    veml6030_it_sel, ARRAY_SIZE(veml6030_it_sel),
				    &data->gts);
	if (ret)
		return dev_err_probe(dev, ret, "failed to init iio gts\n");

	ret = veml6030_als_shut_down(data);
	if (ret)
		return dev_err_probe(dev, ret, "can't shutdown als\n");

	ret = regmap_write(data->regmap, VEML6030_REG_ALS_CONF, 0x1001);
	if (ret)
		return dev_err_probe(dev, ret, "can't setup als configs\n");

	ret = regmap_update_bits(data->regmap, VEML6030_REG_ALS_PSM,
				 VEML6030_PSM | VEML6030_PSM_EN, 0x03);
	if (ret)
		return dev_err_probe(dev, ret, "can't setup default PSM\n");

	ret = regmap_write(data->regmap, VEML6030_REG_ALS_WH, 0xFFFF);
	if (ret)
		return dev_err_probe(dev, ret, "can't setup high threshold\n");

	ret = regmap_write(data->regmap, VEML6030_REG_ALS_WL, 0x0000);
	if (ret)
		return dev_err_probe(dev, ret, "can't setup low threshold\n");

	ret = veml6030_als_pwr_on(data);
	if (ret)
		return dev_err_probe(dev, ret, "can't poweron als\n");

	ret = devm_add_action_or_reset(dev, veml6030_als_shut_down_action, data);
	if (ret < 0)
		return ret;

	/* Clear stale interrupt status bits if any during start */
	ret = regmap_read(data->regmap, VEML6030_REG_ALS_INT, &val);
	if (ret < 0)
		return dev_err_probe(dev, ret,
				     "can't clear als interrupt status\n");

	return ret;
}

/*
 * Set ALS gain to 1/8, integration time to 100 ms, ALS and WHITE
 * channel enabled, ALS channel interrupt, PSM enabled,
 * PSM_WAIT = 0.8 s, persistence to 1 x integration time and the
 * threshold interrupt disabled by default. First shutdown the sensor,
 * update registers and then power on the sensor.
 */
static int veml6035_hw_init(struct iio_dev *indio_dev, struct device *dev)
{
	int ret, val;
	struct veml6030_data *data = iio_priv(indio_dev);

	ret = devm_iio_init_iio_gts(dev, 0, 409600000,
				    veml6035_gain_sel, ARRAY_SIZE(veml6035_gain_sel),
				    veml6030_it_sel, ARRAY_SIZE(veml6030_it_sel),
				    &data->gts);
	if (ret)
		return dev_err_probe(dev, ret, "failed to init iio gts\n");

	ret = veml6030_als_shut_down(data);
	if (ret)
		return dev_err_probe(dev, ret, "can't shutdown als\n");

	ret = regmap_write(data->regmap, VEML6030_REG_ALS_CONF,
			   VEML6035_SENS | VEML6035_CHAN_EN | VEML6030_ALS_SD);
	if (ret)
		return dev_err_probe(dev, ret, "can't setup als configs\n");

	ret = regmap_update_bits(data->regmap, VEML6030_REG_ALS_PSM,
				 VEML6030_PSM | VEML6030_PSM_EN, 0x03);
	if (ret)
		return dev_err_probe(dev, ret, "can't setup default PSM\n");

	ret = regmap_write(data->regmap, VEML6030_REG_ALS_WH, 0xFFFF);
	if (ret)
		return dev_err_probe(dev, ret, "can't setup high threshold\n");

	ret = regmap_write(data->regmap, VEML6030_REG_ALS_WL, 0x0000);
	if (ret)
		return dev_err_probe(dev, ret, "can't setup low threshold\n");

	ret = veml6030_als_pwr_on(data);
	if (ret)
		return dev_err_probe(dev, ret, "can't poweron als\n");

	ret = devm_add_action_or_reset(dev, veml6030_als_shut_down_action, data);
	if (ret < 0)
		return ret;

	/* Clear stale interrupt status bits if any during start */
	ret = regmap_read(data->regmap, VEML6030_REG_ALS_INT, &val);
	if (ret < 0)
		return dev_err_probe(dev, ret,
				     "can't clear als interrupt status\n");

	return 0;
}

static int veml6030_probe(struct i2c_client *client)
{
	int ret;
	struct veml6030_data *data;
	struct iio_dev *indio_dev;
	struct regmap *regmap;

	if (!i2c_check_functionality(client->adapter, I2C_FUNC_I2C))
		return dev_err_probe(&client->dev, -EOPNOTSUPP,
				     "i2c adapter doesn't support plain i2c\n");

	regmap = devm_regmap_init_i2c(client, &veml6030_regmap_config);
	if (IS_ERR(regmap))
		return dev_err_probe(&client->dev, PTR_ERR(regmap),
				     "can't setup regmap\n");

	indio_dev = devm_iio_device_alloc(&client->dev, sizeof(*data));
	if (!indio_dev)
		return -ENOMEM;

	data = iio_priv(indio_dev);
	i2c_set_clientdata(client, indio_dev);
	data->client = client;
	data->regmap = regmap;

	ret = devm_regulator_get_enable(&client->dev, "vdd");
	if (ret)
		return dev_err_probe(&client->dev, ret,
				     "failed to enable regulator\n");

	data->chip = i2c_get_match_data(client);
	if (!data->chip)
		return -EINVAL;

	indio_dev->name = data->chip->name;
	indio_dev->channels = data->chip->channels;
	indio_dev->num_channels = data->chip->num_channels;
	indio_dev->modes = INDIO_DIRECT_MODE;

	ret = data->chip->set_info(indio_dev);
	if (ret < 0)
		return ret;

	ret = veml6030_regfield_init(indio_dev);
	if (ret)
		return dev_err_probe(&client->dev, ret,
				     "failed to init regfields\n");

	ret = data->chip->hw_init(indio_dev, &client->dev);
	if (ret < 0)
		return ret;

	ret = devm_iio_triggered_buffer_setup(&client->dev, indio_dev, NULL,
					      veml6030_trigger_handler, NULL);
	if (ret)
		return dev_err_probe(&client->dev, ret,
				     "Failed to register triggered buffer");

	return devm_iio_device_register(&client->dev, indio_dev);
}

static int veml6030_runtime_suspend(struct device *dev)
{
	int ret;
	struct iio_dev *indio_dev = i2c_get_clientdata(to_i2c_client(dev));
	struct veml6030_data *data = iio_priv(indio_dev);

	ret = veml6030_als_shut_down(data);
	if (ret < 0)
		dev_err(&data->client->dev, "can't suspend als %d\n", ret);

	return ret;
}

static int veml6030_runtime_resume(struct device *dev)
{
	int ret;
	struct iio_dev *indio_dev = i2c_get_clientdata(to_i2c_client(dev));
	struct veml6030_data *data = iio_priv(indio_dev);

	ret = veml6030_als_pwr_on(data);
	if (ret < 0)
		dev_err(&data->client->dev, "can't resume als %d\n", ret);

	return ret;
}

static DEFINE_RUNTIME_DEV_PM_OPS(veml6030_pm_ops, veml6030_runtime_suspend,
				 veml6030_runtime_resume, NULL);

static const struct veml603x_chip veml6030_chip = {
	.name = "veml6030",
	.channels = veml6030_channels,
	.num_channels = ARRAY_SIZE(veml6030_channels),
	.gain_rf = VEML6030_GAIN_RF,
	.it_rf = VEML6030_IT_RF,
	.max_scale = VEML6030_MAX_SCALE,
	.hw_init = veml6030_hw_init,
	.set_info = veml6030_set_info,
};

static const struct veml603x_chip veml6035_chip = {
	.name = "veml6035",
	.channels = veml6030_channels,
	.num_channels = ARRAY_SIZE(veml6030_channels),
	.gain_rf = VEML6035_GAIN_RF,
	.it_rf = VEML6030_IT_RF,
	.max_scale = VEML6035_MAX_SCALE,
	.hw_init = veml6035_hw_init,
	.set_info = veml6030_set_info,
};

static const struct veml603x_chip veml7700_chip = {
	.name = "veml7700",
	.channels = veml7700_channels,
	.num_channels = ARRAY_SIZE(veml7700_channels),
	.gain_rf = VEML6030_GAIN_RF,
	.it_rf = VEML6030_IT_RF,
	.max_scale = VEML6030_MAX_SCALE,
	.hw_init = veml6030_hw_init,
	.set_info = veml7700_set_info,
};

static const struct of_device_id veml6030_of_match[] = {
	{
		.compatible = "vishay,veml6030",
		.data = &veml6030_chip,
	},
	{
		.compatible = "vishay,veml6035",
		.data = &veml6035_chip,
	},
	{
		.compatible = "vishay,veml7700",
		.data = &veml7700_chip,
	},
	{ }
};
MODULE_DEVICE_TABLE(of, veml6030_of_match);

static const struct i2c_device_id veml6030_id[] = {
	{ "veml6030", (kernel_ulong_t)&veml6030_chip},
	{ "veml6035", (kernel_ulong_t)&veml6035_chip},
	{ "veml7700", (kernel_ulong_t)&veml7700_chip},
	{ }
};
MODULE_DEVICE_TABLE(i2c, veml6030_id);

static struct i2c_driver veml6030_driver = {
	.driver = {
		.name = "veml6030",
		.of_match_table = veml6030_of_match,
		.pm = pm_ptr(&veml6030_pm_ops),
	},
	.probe = veml6030_probe,
	.id_table = veml6030_id,
};
module_i2c_driver(veml6030_driver);

MODULE_AUTHOR("Rishi Gupta <gupt21@gmail.com>");
MODULE_DESCRIPTION("VEML6030 Ambient Light Sensor");
MODULE_LICENSE("GPL v2");
MODULE_IMPORT_NS("IIO_GTS_HELPER");<|MERGE_RESOLUTION|>--- conflicted
+++ resolved
@@ -725,7 +725,6 @@
 	switch (mask) {
 	case IIO_CHAN_INFO_INT_TIME:
 		return veml6030_set_it(indio_dev, val, val2);
-<<<<<<< HEAD
 	case IIO_CHAN_INFO_SCALE:
 		return veml6030_set_scale(indio_dev, val, val2);
 	default:
@@ -739,21 +738,6 @@
 {
 	switch (mask) {
 	case IIO_CHAN_INFO_SCALE:
-=======
-	case IIO_CHAN_INFO_SCALE:
-		return veml6030_set_scale(indio_dev, val, val2);
-	default:
-		return -EINVAL;
-	}
-}
-
-static int veml6030_write_raw_get_fmt(struct iio_dev *indio_dev,
-				      struct iio_chan_spec const *chan,
-				      long mask)
-{
-	switch (mask) {
-	case IIO_CHAN_INFO_SCALE:
->>>>>>> e747403a
 		return IIO_VAL_INT_PLUS_NANO;
 	case IIO_CHAN_INFO_INT_TIME:
 		return IIO_VAL_INT_PLUS_MICRO;
