// SPDX-License-Identifier: GPL-2.0+
// Copyright IBM Corp 2019
/*
 * The DPS310 is a barometric pressure and temperature sensor.
 * Currently only reading a single temperature is supported by
 * this driver.
 *
 * https://www.infineon.com/dgdl/?fileId=5546d462576f34750157750826c42242
 *
 * Temperature calculation:
 *   c0 * 0.5 + c1 * T_raw / kT °C
 *
 * TODO:
 *  - Optionally support the FIFO
 */

#include <linux/i2c.h>
#include <linux/limits.h>
#include <linux/math64.h>
#include <linux/module.h>
#include <linux/regmap.h>

#include <linux/iio/iio.h>
#include <linux/iio/sysfs.h>

#define DPS310_DEV_NAME		"dps310"

#define DPS310_PRS_B0		0x00
#define DPS310_PRS_B1		0x01
#define DPS310_PRS_B2		0x02
#define DPS310_TMP_B0		0x03
#define DPS310_TMP_B1		0x04
#define DPS310_TMP_B2		0x05
#define DPS310_PRS_CFG		0x06
#define  DPS310_PRS_RATE_BITS	GENMASK(6, 4)
#define  DPS310_PRS_PRC_BITS	GENMASK(3, 0)
#define DPS310_TMP_CFG		0x07
#define  DPS310_TMP_RATE_BITS	GENMASK(6, 4)
#define  DPS310_TMP_PRC_BITS	GENMASK(3, 0)
#define  DPS310_TMP_EXT		BIT(7)
#define DPS310_MEAS_CFG		0x08
#define  DPS310_MEAS_CTRL_BITS	GENMASK(2, 0)
#define   DPS310_PRS_EN		BIT(0)
#define   DPS310_TEMP_EN	BIT(1)
#define   DPS310_BACKGROUND	BIT(2)
#define  DPS310_PRS_RDY		BIT(4)
#define  DPS310_TMP_RDY		BIT(5)
#define  DPS310_SENSOR_RDY	BIT(6)
#define  DPS310_COEF_RDY	BIT(7)
#define DPS310_CFG_REG		0x09
#define  DPS310_INT_HL		BIT(7)
#define  DPS310_TMP_SHIFT_EN	BIT(3)
#define  DPS310_PRS_SHIFT_EN	BIT(4)
#define  DPS310_FIFO_EN		BIT(5)
#define  DPS310_SPI_EN		BIT(6)
#define DPS310_RESET		0x0c
#define  DPS310_RESET_MAGIC	0x09
#define DPS310_COEF_BASE	0x10

/* Make sure sleep time is <= 20ms for usleep_range */
#define DPS310_POLL_SLEEP_US(t)		min(20000, (t) / 8)
/* Silently handle error in rate value here */
#define DPS310_POLL_TIMEOUT_US(rc)	((rc) <= 0 ? 1000000 : 1000000 / (rc))

#define DPS310_PRS_BASE		DPS310_PRS_B0
#define DPS310_TMP_BASE		DPS310_TMP_B0

/*
 * These values (defined in the spec) indicate how to scale the raw register
 * values for each level of precision available.
 */
static const int scale_factors[] = {
	 524288,
	1572864,
	3670016,
	7864320,
	 253952,
	 516096,
	1040384,
	2088960,
};

struct dps310_data {
	struct i2c_client *client;
	struct regmap *regmap;
	struct mutex lock;	/* Lock for sequential HW access functions */

	s32 c0, c1;
	s32 c00, c10, c20, c30, c01, c11, c21;
	s32 pressure_raw;
	s32 temp_raw;
	bool timeout_recovery_failed;
};

static const struct iio_chan_spec dps310_channels[] = {
	{
		.type = IIO_TEMP,
		.info_mask_separate = BIT(IIO_CHAN_INFO_OVERSAMPLING_RATIO) |
			BIT(IIO_CHAN_INFO_SAMP_FREQ) |
			BIT(IIO_CHAN_INFO_PROCESSED),
	},
	{
		.type = IIO_PRESSURE,
		.info_mask_separate = BIT(IIO_CHAN_INFO_OVERSAMPLING_RATIO) |
			BIT(IIO_CHAN_INFO_SAMP_FREQ) |
			BIT(IIO_CHAN_INFO_PROCESSED),
	},
};

/* To be called after checking the COEF_RDY bit in MEAS_CFG */
static int dps310_get_coefs(struct dps310_data *data)
{
	int rc;
	u8 coef[18];
	u32 c0, c1;
	u32 c00, c10, c20, c30, c01, c11, c21;

	/* Read all sensor calibration coefficients from the COEF registers. */
	rc = regmap_bulk_read(data->regmap, DPS310_COEF_BASE, coef,
			      sizeof(coef));
	if (rc < 0)
		return rc;

	/*
	 * Calculate temperature calibration coefficients c0 and c1. The
	 * numbers are 12-bit 2's complement numbers.
	 */
	c0 = (coef[0] << 4) | (coef[1] >> 4);
	data->c0 = sign_extend32(c0, 11);

	c1 = ((coef[1] & GENMASK(3, 0)) << 8) | coef[2];
	data->c1 = sign_extend32(c1, 11);

	/*
	 * Calculate pressure calibration coefficients. c00 and c10 are 20 bit
	 * 2's complement numbers, while the rest are 16 bit 2's complement
	 * numbers.
	 */
	c00 = (coef[3] << 12) | (coef[4] << 4) | (coef[5] >> 4);
	data->c00 = sign_extend32(c00, 19);

	c10 = ((coef[5] & GENMASK(3, 0)) << 16) | (coef[6] << 8) | coef[7];
	data->c10 = sign_extend32(c10, 19);

	c01 = (coef[8] << 8) | coef[9];
	data->c01 = sign_extend32(c01, 15);

	c11 = (coef[10] << 8) | coef[11];
	data->c11 = sign_extend32(c11, 15);

	c20 = (coef[12] << 8) | coef[13];
	data->c20 = sign_extend32(c20, 15);

	c21 = (coef[14] << 8) | coef[15];
	data->c21 = sign_extend32(c21, 15);

	c30 = (coef[16] << 8) | coef[17];
	data->c30 = sign_extend32(c30, 15);

	return 0;
}

/*
 * Some versions of the chip will read temperatures in the ~60C range when
 * it's actually ~20C. This is the manufacturer recommended workaround
 * to correct the issue. The registers used below are undocumented.
 */
static int dps310_temp_workaround(struct dps310_data *data)
{
	int rc;
	int reg;

	rc = regmap_read(data->regmap, 0x32, &reg);
	if (rc)
		return rc;

	/*
	 * If bit 1 is set then the device is okay, and the workaround does not
	 * need to be applied
	 */
	if (reg & BIT(1))
		return 0;

	rc = regmap_write(data->regmap, 0x0e, 0xA5);
	if (rc)
		return rc;

	rc = regmap_write(data->regmap, 0x0f, 0x96);
	if (rc)
		return rc;

	rc = regmap_write(data->regmap, 0x62, 0x02);
	if (rc)
		return rc;

	rc = regmap_write(data->regmap, 0x0e, 0x00);
	if (rc)
		return rc;

	return regmap_write(data->regmap, 0x0f, 0x00);
}

static int dps310_startup(struct dps310_data *data)
{
	int rc;
	int ready;

	/*
	 * Set up pressure sensor in single sample, one measurement per second
	 * mode
	 */
	rc = regmap_write(data->regmap, DPS310_PRS_CFG, 0);
	if (rc)
		return rc;

	/*
	 * Set up external (MEMS) temperature sensor in single sample, one
	 * measurement per second mode
	 */
	rc = regmap_write(data->regmap, DPS310_TMP_CFG, DPS310_TMP_EXT);
	if (rc)
		return rc;

	/* Temp and pressure shifts are disabled when PRC <= 8 */
	rc = regmap_write_bits(data->regmap, DPS310_CFG_REG,
			       DPS310_PRS_SHIFT_EN | DPS310_TMP_SHIFT_EN, 0);
	if (rc)
		return rc;

	/* MEAS_CFG doesn't update correctly unless first written with 0 */
	rc = regmap_write_bits(data->regmap, DPS310_MEAS_CFG,
			       DPS310_MEAS_CTRL_BITS, 0);
	if (rc)
		return rc;

	/* Turn on temperature and pressure measurement in the background */
	rc = regmap_write_bits(data->regmap, DPS310_MEAS_CFG,
			       DPS310_MEAS_CTRL_BITS, DPS310_PRS_EN |
			       DPS310_TEMP_EN | DPS310_BACKGROUND);
	if (rc)
		return rc;

	/*
	 * Calibration coefficients required for reporting temperature.
	 * They are available 40ms after the device has started
	 */
	rc = regmap_read_poll_timeout(data->regmap, DPS310_MEAS_CFG, ready,
				      ready & DPS310_COEF_RDY, 10000, 40000);
	if (rc)
		return rc;

	rc = dps310_get_coefs(data);
	if (rc)
		return rc;

	return dps310_temp_workaround(data);
}

static int dps310_get_pres_precision(struct dps310_data *data)
{
	int rc;
	int val;

	rc = regmap_read(data->regmap, DPS310_PRS_CFG, &val);
	if (rc < 0)
		return rc;

	return BIT(val & GENMASK(2, 0));
}

static int dps310_get_temp_precision(struct dps310_data *data)
{
	int rc;
	int val;

	rc = regmap_read(data->regmap, DPS310_TMP_CFG, &val);
	if (rc < 0)
		return rc;

	/*
	 * Scale factor is bottom 4 bits of the register, but 1111 is
	 * reserved so just grab bottom three
	 */
	return BIT(val & GENMASK(2, 0));
}

/* Called with lock held */
static int dps310_set_pres_precision(struct dps310_data *data, int val)
{
	int rc;
	u8 shift_en;

	if (val < 0 || val > 128)
		return -EINVAL;

	shift_en = val >= 16 ? DPS310_PRS_SHIFT_EN : 0;
	rc = regmap_write_bits(data->regmap, DPS310_CFG_REG,
			       DPS310_PRS_SHIFT_EN, shift_en);
	if (rc)
		return rc;

	return regmap_update_bits(data->regmap, DPS310_PRS_CFG,
				  DPS310_PRS_PRC_BITS, ilog2(val));
}

/* Called with lock held */
static int dps310_set_temp_precision(struct dps310_data *data, int val)
{
	int rc;
	u8 shift_en;

	if (val < 0 || val > 128)
		return -EINVAL;

	shift_en = val >= 16 ? DPS310_TMP_SHIFT_EN : 0;
	rc = regmap_write_bits(data->regmap, DPS310_CFG_REG,
			       DPS310_TMP_SHIFT_EN, shift_en);
	if (rc)
		return rc;

	return regmap_update_bits(data->regmap, DPS310_TMP_CFG,
				  DPS310_TMP_PRC_BITS, ilog2(val));
}

/* Called with lock held */
static int dps310_set_pres_samp_freq(struct dps310_data *data, int freq)
{
	u8 val;

	if (freq < 0 || freq > 128)
		return -EINVAL;

	val = ilog2(freq) << 4;

	return regmap_update_bits(data->regmap, DPS310_PRS_CFG,
				  DPS310_PRS_RATE_BITS, val);
}

/* Called with lock held */
static int dps310_set_temp_samp_freq(struct dps310_data *data, int freq)
{
	u8 val;

	if (freq < 0 || freq > 128)
		return -EINVAL;

	val = ilog2(freq) << 4;

	return regmap_update_bits(data->regmap, DPS310_TMP_CFG,
				  DPS310_TMP_RATE_BITS, val);
}

static int dps310_get_pres_samp_freq(struct dps310_data *data)
{
	int rc;
	int val;

	rc = regmap_read(data->regmap, DPS310_PRS_CFG, &val);
	if (rc < 0)
		return rc;

	return BIT((val & DPS310_PRS_RATE_BITS) >> 4);
}

static int dps310_get_temp_samp_freq(struct dps310_data *data)
{
	int rc;
	int val;

	rc = regmap_read(data->regmap, DPS310_TMP_CFG, &val);
	if (rc < 0)
		return rc;

	return BIT((val & DPS310_TMP_RATE_BITS) >> 4);
}

static int dps310_get_pres_k(struct dps310_data *data)
{
	int rc = dps310_get_pres_precision(data);

	if (rc < 0)
		return rc;

	return scale_factors[ilog2(rc)];
}

static int dps310_get_temp_k(struct dps310_data *data)
{
	int rc = dps310_get_temp_precision(data);

	if (rc < 0)
		return rc;

	return scale_factors[ilog2(rc)];
}

static int dps310_reset_wait(struct dps310_data *data)
{
	int rc;

	rc = regmap_write(data->regmap, DPS310_RESET, DPS310_RESET_MAGIC);
	if (rc)
		return rc;

	/* Wait for device chip access: 2.5ms in specification */
	usleep_range(2500, 12000);
	return 0;
}

static int dps310_reset_reinit(struct dps310_data *data)
{
	int rc;

	rc = dps310_reset_wait(data);
	if (rc)
		return rc;

	return dps310_startup(data);
}

static int dps310_ready_status(struct dps310_data *data, int ready_bit, int timeout)
{
	int sleep = DPS310_POLL_SLEEP_US(timeout);
	int ready;

	return regmap_read_poll_timeout(data->regmap, DPS310_MEAS_CFG, ready, ready & ready_bit,
					sleep, timeout);
}

static int dps310_ready(struct dps310_data *data, int ready_bit, int timeout)
{
	int rc;

	rc = dps310_ready_status(data, ready_bit, timeout);
	if (rc) {
		if (rc == -ETIMEDOUT && !data->timeout_recovery_failed) {
			/* Reset and reinitialize the chip. */
			if (dps310_reset_reinit(data)) {
				data->timeout_recovery_failed = true;
			} else {
				/* Try again to get sensor ready status. */
				if (dps310_ready_status(data, ready_bit, timeout))
					data->timeout_recovery_failed = true;
				else
					return 0;
			}
		}

		return rc;
	}

	data->timeout_recovery_failed = false;
	return 0;
}

static int dps310_read_pres_raw(struct dps310_data *data)
{
	int rc;
	int rate;
	int timeout;
	s32 raw;
	u8 val[3];

	if (mutex_lock_interruptible(&data->lock))
		return -EINTR;

	rate = dps310_get_pres_samp_freq(data);
	timeout = DPS310_POLL_TIMEOUT_US(rate);

	/* Poll for sensor readiness; base the timeout upon the sample rate. */
	rc = dps310_ready(data, DPS310_PRS_RDY, timeout);
	if (rc)
		goto done;

	rc = regmap_bulk_read(data->regmap, DPS310_PRS_BASE, val, sizeof(val));
	if (rc < 0)
		goto done;

	raw = (val[0] << 16) | (val[1] << 8) | val[2];
	data->pressure_raw = sign_extend32(raw, 23);

done:
	mutex_unlock(&data->lock);
	return rc;
}

/* Called with lock held */
static int dps310_read_temp_ready(struct dps310_data *data)
{
	int rc;
	u8 val[3];
	s32 raw;

	rc = regmap_bulk_read(data->regmap, DPS310_TMP_BASE, val, sizeof(val));
	if (rc < 0)
		return rc;

	raw = (val[0] << 16) | (val[1] << 8) | val[2];
	data->temp_raw = sign_extend32(raw, 23);

	return 0;
}

static int dps310_read_temp_raw(struct dps310_data *data)
{
	int rc;
	int rate;
	int timeout;

	if (mutex_lock_interruptible(&data->lock))
		return -EINTR;

	rate = dps310_get_temp_samp_freq(data);
	timeout = DPS310_POLL_TIMEOUT_US(rate);

	/* Poll for sensor readiness; base the timeout upon the sample rate. */
	rc = dps310_ready(data, DPS310_TMP_RDY, timeout);
	if (rc)
		goto done;

	rc = dps310_read_temp_ready(data);

done:
	mutex_unlock(&data->lock);
	return rc;
}

static bool dps310_is_writeable_reg(struct device *dev, unsigned int reg)
{
	switch (reg) {
	case DPS310_PRS_CFG:
	case DPS310_TMP_CFG:
	case DPS310_MEAS_CFG:
	case DPS310_CFG_REG:
	case DPS310_RESET:
	/* No documentation available on the registers below */
	case 0x0e:
	case 0x0f:
	case 0x62:
		return true;
	default:
		return false;
	}
}

static bool dps310_is_volatile_reg(struct device *dev, unsigned int reg)
{
	switch (reg) {
	case DPS310_PRS_B0:
	case DPS310_PRS_B1:
	case DPS310_PRS_B2:
	case DPS310_TMP_B0:
	case DPS310_TMP_B1:
	case DPS310_TMP_B2:
	case DPS310_MEAS_CFG:
	case 0x32:	/* No documentation available on this register */
		return true;
	default:
		return false;
	}
}

static int dps310_write_raw(struct iio_dev *iio,
			    struct iio_chan_spec const *chan, int val,
			    int val2, long mask)
{
	int rc;
	struct dps310_data *data = iio_priv(iio);

	if (mutex_lock_interruptible(&data->lock))
		return -EINTR;

	switch (mask) {
	case IIO_CHAN_INFO_SAMP_FREQ:
		switch (chan->type) {
		case IIO_PRESSURE:
			rc = dps310_set_pres_samp_freq(data, val);
			break;

		case IIO_TEMP:
			rc = dps310_set_temp_samp_freq(data, val);
			break;

		default:
			rc = -EINVAL;
			break;
		}
		break;

	case IIO_CHAN_INFO_OVERSAMPLING_RATIO:
		switch (chan->type) {
		case IIO_PRESSURE:
			rc = dps310_set_pres_precision(data, val);
			break;

		case IIO_TEMP:
			rc = dps310_set_temp_precision(data, val);
			break;

		default:
			rc = -EINVAL;
			break;
		}
		break;

	default:
		rc = -EINVAL;
		break;
	}

	mutex_unlock(&data->lock);
	return rc;
}

static int dps310_calculate_pressure(struct dps310_data *data)
{
	int i;
	int rc;
	int t_ready;
	int kpi = dps310_get_pres_k(data);
	int kti = dps310_get_temp_k(data);
	s64 rem = 0ULL;
	s64 pressure = 0ULL;
	s64 p;
	s64 t;
	s64 denoms[7];
	s64 nums[7];
	s64 rems[7];
	s64 kp;
	s64 kt;

	if (kpi < 0)
		return kpi;

	if (kti < 0)
		return kti;

	kp = (s64)kpi;
	kt = (s64)kti;

	/* Refresh temp if it's ready, otherwise just use the latest value */
	if (mutex_trylock(&data->lock)) {
		rc = regmap_read(data->regmap, DPS310_MEAS_CFG, &t_ready);
		if (rc >= 0 && t_ready & DPS310_TMP_RDY)
			dps310_read_temp_ready(data);

		mutex_unlock(&data->lock);
	}

	p = (s64)data->pressure_raw;
	t = (s64)data->temp_raw;

	/* Section 4.9.1 of the DPS310 spec; algebra'd to avoid underflow */
	nums[0] = (s64)data->c00;
	denoms[0] = 1LL;
	nums[1] = p * (s64)data->c10;
	denoms[1] = kp;
	nums[2] = p * p * (s64)data->c20;
	denoms[2] = kp * kp;
	nums[3] = p * p * p * (s64)data->c30;
	denoms[3] = kp * kp * kp;
	nums[4] = t * (s64)data->c01;
	denoms[4] = kt;
	nums[5] = t * p * (s64)data->c11;
	denoms[5] = kp * kt;
	nums[6] = t * p * p * (s64)data->c21;
	denoms[6] = kp * kp * kt;

	/* Kernel lacks a div64_s64_rem function; denoms are all positive */
	for (i = 0; i < 7; ++i) {
		u64 irem;

		if (nums[i] < 0LL) {
			pressure -= div64_u64_rem(-nums[i], denoms[i], &irem);
			rems[i] = -irem;
		} else {
			pressure += div64_u64_rem(nums[i], denoms[i], &irem);
			rems[i] = (s64)irem;
		}
	}

	/* Increase precision and calculate the remainder sum */
	for (i = 0; i < 7; ++i)
		rem += div64_s64((s64)rems[i] * 1000000000LL, denoms[i]);

	pressure += div_s64(rem, 1000000000LL);
	if (pressure < 0LL)
		return -ERANGE;

	return (int)min_t(s64, pressure, INT_MAX);
}

static int dps310_read_pressure(struct dps310_data *data, int *val, int *val2,
				long mask)
{
	int rc;

	switch (mask) {
	case IIO_CHAN_INFO_SAMP_FREQ:
		rc = dps310_get_pres_samp_freq(data);
		if (rc < 0)
			return rc;

		*val = rc;
		return IIO_VAL_INT;

	case IIO_CHAN_INFO_PROCESSED:
		rc = dps310_read_pres_raw(data);
		if (rc)
			return rc;

		rc = dps310_calculate_pressure(data);
		if (rc < 0)
			return rc;

		*val = rc;
		*val2 = 1000; /* Convert Pa to KPa per IIO ABI */
		return IIO_VAL_FRACTIONAL;

	case IIO_CHAN_INFO_OVERSAMPLING_RATIO:
		rc = dps310_get_pres_precision(data);
		if (rc < 0)
			return rc;

		*val = rc;
		return IIO_VAL_INT;

	default:
		return -EINVAL;
	}
}

static int dps310_calculate_temp(struct dps310_data *data)
{
	s64 c0;
	s64 t;
	int kt = dps310_get_temp_k(data);

	if (kt < 0)
		return kt;

	/* Obtain inverse-scaled offset */
	c0 = div_s64((s64)kt * (s64)data->c0, 2);

	/* Add the offset to the unscaled temperature */
	t = c0 + ((s64)data->temp_raw * (s64)data->c1);

	/* Convert to milliCelsius and scale the temperature */
	return (int)div_s64(t * 1000LL, kt);
}

static int dps310_read_temp(struct dps310_data *data, int *val, int *val2,
			    long mask)
{
	int rc;

	switch (mask) {
	case IIO_CHAN_INFO_SAMP_FREQ:
		rc = dps310_get_temp_samp_freq(data);
		if (rc < 0)
			return rc;

		*val = rc;
		return IIO_VAL_INT;

	case IIO_CHAN_INFO_PROCESSED:
		rc = dps310_read_temp_raw(data);
		if (rc)
			return rc;

		rc = dps310_calculate_temp(data);
		if (rc < 0)
			return rc;

		*val = rc;
		return IIO_VAL_INT;

	case IIO_CHAN_INFO_OVERSAMPLING_RATIO:
		rc = dps310_get_temp_precision(data);
		if (rc < 0)
			return rc;

		*val = rc;
		return IIO_VAL_INT;

	default:
		return -EINVAL;
	}
}

static int dps310_read_raw(struct iio_dev *iio,
			   struct iio_chan_spec const *chan,
			   int *val, int *val2, long mask)
{
	struct dps310_data *data = iio_priv(iio);

	switch (chan->type) {
	case IIO_PRESSURE:
		return dps310_read_pressure(data, val, val2, mask);

	case IIO_TEMP:
		return dps310_read_temp(data, val, val2, mask);

	default:
		return -EINVAL;
	}
}

static void dps310_reset(void *action_data)
{
	struct dps310_data *data = action_data;

	dps310_reset_wait(data);
}

static const struct regmap_config dps310_regmap_config = {
	.reg_bits = 8,
	.val_bits = 8,
	.writeable_reg = dps310_is_writeable_reg,
	.volatile_reg = dps310_is_volatile_reg,
	.cache_type = REGCACHE_RBTREE,
	.max_register = 0x62, /* No documentation available on this register */
};

static const struct iio_info dps310_info = {
	.read_raw = dps310_read_raw,
	.write_raw = dps310_write_raw,
};

<<<<<<< HEAD
static int dps310_probe(struct i2c_client *client,
			const struct i2c_device_id *id)
=======
static int dps310_probe(struct i2c_client *client)
>>>>>>> eb3cdb58
{
	const struct i2c_device_id *id = i2c_client_get_device_id(client);
	struct dps310_data *data;
	struct iio_dev *iio;
	int rc;

	iio = devm_iio_device_alloc(&client->dev,  sizeof(*data));
	if (!iio)
		return -ENOMEM;

	data = iio_priv(iio);
	data->client = client;
	mutex_init(&data->lock);

	iio->name = id->name;
	iio->channels = dps310_channels;
	iio->num_channels = ARRAY_SIZE(dps310_channels);
	iio->info = &dps310_info;
	iio->modes = INDIO_DIRECT_MODE;

	data->regmap = devm_regmap_init_i2c(client, &dps310_regmap_config);
	if (IS_ERR(data->regmap))
		return PTR_ERR(data->regmap);

	/* Register to run the device reset when the device is removed */
	rc = devm_add_action_or_reset(&client->dev, dps310_reset, data);
	if (rc)
		return rc;

	rc = dps310_startup(data);
	if (rc)
		return rc;

	rc = devm_iio_device_register(&client->dev, iio);
	if (rc)
		return rc;

	i2c_set_clientdata(client, iio);

	return 0;
}

static const struct i2c_device_id dps310_id[] = {
	{ DPS310_DEV_NAME, 0 },
	{}
};
MODULE_DEVICE_TABLE(i2c, dps310_id);

static const struct acpi_device_id dps310_acpi_match[] = {
	{ "IFX3100" },
	{}
};
MODULE_DEVICE_TABLE(acpi, dps310_acpi_match);

static struct i2c_driver dps310_driver = {
	.driver = {
		.name = DPS310_DEV_NAME,
		.acpi_match_table = dps310_acpi_match,
	},
	.probe_new = dps310_probe,
	.id_table = dps310_id,
};
module_i2c_driver(dps310_driver);

MODULE_AUTHOR("Joel Stanley <joel@jms.id.au>");
MODULE_DESCRIPTION("Infineon DPS310 pressure and temperature sensor");
MODULE_LICENSE("GPL v2");<|MERGE_RESOLUTION|>--- conflicted
+++ resolved
@@ -827,12 +827,7 @@
 	.write_raw = dps310_write_raw,
 };
 
-<<<<<<< HEAD
-static int dps310_probe(struct i2c_client *client,
-			const struct i2c_device_id *id)
-=======
 static int dps310_probe(struct i2c_client *client)
->>>>>>> eb3cdb58
 {
 	const struct i2c_device_id *id = i2c_client_get_device_id(client);
 	struct dps310_data *data;
