--- conflicted
+++ resolved
@@ -256,12 +256,7 @@
 	if (ret)
 		goto out;
 
-<<<<<<< HEAD
-	for_each_set_bit(chn, indio_dev->active_scan_mask,
-			 indio_dev->masklength) {
-=======
 	iio_for_each_active_channel(indio_dev, chn) {
->>>>>>> 2d5404ca
 		memcpy(&tmp_buf[i++],
 			&st->rx_buf[1] + chn * DLH_NUM_DATA_BYTES,
 			DLH_NUM_DATA_BYTES);
