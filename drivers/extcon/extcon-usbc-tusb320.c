// SPDX-License-Identifier: GPL-2.0
/*
 * drivers/extcon/extcon-tusb320.c - TUSB320 extcon driver
 *
 * Copyright (C) 2020 National Instruments Corporation
 * Author: Michael Auchter <michael.auchter@ni.com>
 */

#include <linux/bitfield.h>
#include <linux/extcon-provider.h>
#include <linux/i2c.h>
#include <linux/init.h>
#include <linux/interrupt.h>
#include <linux/kernel.h>
#include <linux/module.h>
#include <linux/regmap.h>
#include <linux/usb/typec.h>

#define TUSB320_REG8				0x8
#define TUSB320_REG8_CURRENT_MODE_ADVERTISE	GENMASK(7, 6)
#define TUSB320_REG8_CURRENT_MODE_ADVERTISE_USB	0x0
#define TUSB320_REG8_CURRENT_MODE_ADVERTISE_15A	0x1
#define TUSB320_REG8_CURRENT_MODE_ADVERTISE_30A	0x2
#define TUSB320_REG8_CURRENT_MODE_DETECT	GENMASK(5, 4)
#define TUSB320_REG8_CURRENT_MODE_DETECT_DEF	0x0
#define TUSB320_REG8_CURRENT_MODE_DETECT_MED	0x1
#define TUSB320_REG8_CURRENT_MODE_DETECT_ACC	0x2
#define TUSB320_REG8_CURRENT_MODE_DETECT_HI	0x3
#define TUSB320_REG8_ACCESSORY_CONNECTED	GENMASK(3, 2)
#define TUSB320_REG8_ACCESSORY_CONNECTED_NONE	0x0
#define TUSB320_REG8_ACCESSORY_CONNECTED_AUDIO	0x4
#define TUSB320_REG8_ACCESSORY_CONNECTED_ACC	0x5
#define TUSB320_REG8_ACCESSORY_CONNECTED_DEBUG	0x6
#define TUSB320_REG8_ACTIVE_CABLE_DETECTION	BIT(0)

#define TUSB320_REG9				0x9
#define TUSB320_REG9_ATTACHED_STATE_SHIFT	6
#define TUSB320_REG9_ATTACHED_STATE_MASK	0x3
#define TUSB320_REG9_CABLE_DIRECTION		BIT(5)
#define TUSB320_REG9_INTERRUPT_STATUS		BIT(4)

#define TUSB320_REGA				0xa
#define TUSB320L_REGA_DISABLE_TERM		BIT(0)
#define TUSB320_REGA_I2C_SOFT_RESET		BIT(3)
#define TUSB320_REGA_MODE_SELECT_SHIFT		4
#define TUSB320_REGA_MODE_SELECT_MASK		0x3

#define TUSB320L_REGA0_REVISION			0xa0

enum tusb320_attached_state {
	TUSB320_ATTACHED_STATE_NONE,
	TUSB320_ATTACHED_STATE_DFP,
	TUSB320_ATTACHED_STATE_UFP,
	TUSB320_ATTACHED_STATE_ACC,
};

enum tusb320_mode {
	TUSB320_MODE_PORT,
	TUSB320_MODE_UFP,
	TUSB320_MODE_DFP,
	TUSB320_MODE_DRP,
};

struct tusb320_priv;

struct tusb320_ops {
	int (*set_mode)(struct tusb320_priv *priv, enum tusb320_mode mode);
	int (*get_revision)(struct tusb320_priv *priv, unsigned int *revision);
};

struct tusb320_priv {
	struct device *dev;
	struct regmap *regmap;
	struct extcon_dev *edev;
	struct tusb320_ops *ops;
	enum tusb320_attached_state state;
	struct typec_port *port;
	struct typec_capability	cap;
	enum typec_port_type port_type;
	enum typec_pwr_opmode pwr_opmode;
	struct fwnode_handle *connector_fwnode;
};

static const char * const tusb_attached_states[] = {
	[TUSB320_ATTACHED_STATE_NONE] = "not attached",
	[TUSB320_ATTACHED_STATE_DFP]  = "downstream facing port",
	[TUSB320_ATTACHED_STATE_UFP]  = "upstream facing port",
	[TUSB320_ATTACHED_STATE_ACC]  = "accessory",
};

static const unsigned int tusb320_extcon_cable[] = {
	EXTCON_USB,
	EXTCON_USB_HOST,
	EXTCON_NONE,
};

static int tusb320_check_signature(struct tusb320_priv *priv)
{
	static const char sig[] = { '\0', 'T', 'U', 'S', 'B', '3', '2', '0' };
	unsigned val;
	int i, ret;

	for (i = 0; i < sizeof(sig); i++) {
		ret = regmap_read(priv->regmap, sizeof(sig) - 1 - i, &val);
		if (ret < 0)
			return ret;
		if (val != sig[i]) {
			dev_err(priv->dev, "signature mismatch!\n");
			return -ENODEV;
		}
	}

	return 0;
}

static int tusb320_set_mode(struct tusb320_priv *priv, enum tusb320_mode mode)
{
	int ret;

	/* Mode cannot be changed while cable is attached */
	if (priv->state != TUSB320_ATTACHED_STATE_NONE)
		return -EBUSY;

	/* Write mode */
	ret = regmap_write_bits(priv->regmap, TUSB320_REGA,
		TUSB320_REGA_MODE_SELECT_MASK << TUSB320_REGA_MODE_SELECT_SHIFT,
		mode << TUSB320_REGA_MODE_SELECT_SHIFT);
	if (ret) {
		dev_err(priv->dev, "failed to write mode: %d\n", ret);
		return ret;
	}

	return 0;
}

static int tusb320l_set_mode(struct tusb320_priv *priv, enum tusb320_mode mode)
{
	int ret;

	/* Disable CC state machine */
	ret = regmap_write_bits(priv->regmap, TUSB320_REGA,
		TUSB320L_REGA_DISABLE_TERM, 1);
	if (ret) {
		dev_err(priv->dev,
			"failed to disable CC state machine: %d\n", ret);
		return ret;
	}

	/* Write mode */
	ret = regmap_write_bits(priv->regmap, TUSB320_REGA,
		TUSB320_REGA_MODE_SELECT_MASK << TUSB320_REGA_MODE_SELECT_SHIFT,
		mode << TUSB320_REGA_MODE_SELECT_SHIFT);
	if (ret) {
		dev_err(priv->dev, "failed to write mode: %d\n", ret);
		goto err;
	}

	msleep(5);
err:
	/* Re-enable CC state machine */
	ret = regmap_write_bits(priv->regmap, TUSB320_REGA,
		TUSB320L_REGA_DISABLE_TERM, 0);
	if (ret)
		dev_err(priv->dev,
			"failed to re-enable CC state machine: %d\n", ret);

	return ret;
}

static int tusb320_reset(struct tusb320_priv *priv)
{
	int ret;

	/* Set mode to default (follow PORT pin) */
	ret = priv->ops->set_mode(priv, TUSB320_MODE_PORT);
	if (ret && ret != -EBUSY) {
		dev_err(priv->dev,
			"failed to set mode to PORT: %d\n", ret);
		return ret;
	}

	/* Perform soft reset */
	ret = regmap_write_bits(priv->regmap, TUSB320_REGA,
			TUSB320_REGA_I2C_SOFT_RESET, 1);
	if (ret) {
		dev_err(priv->dev,
			"failed to write soft reset bit: %d\n", ret);
		return ret;
	}

	/* Wait for chip to go through reset */
	msleep(95);

	return 0;
}

static int tusb320l_get_revision(struct tusb320_priv *priv, unsigned int *revision)
{
	return regmap_read(priv->regmap, TUSB320L_REGA0_REVISION, revision);
}

static struct tusb320_ops tusb320_ops = {
	.set_mode = tusb320_set_mode,
};

static struct tusb320_ops tusb320l_ops = {
	.set_mode = tusb320l_set_mode,
	.get_revision = tusb320l_get_revision,
};

static int tusb320_set_adv_pwr_mode(struct tusb320_priv *priv)
{
	u8 mode;

	if (priv->pwr_opmode == TYPEC_PWR_MODE_USB)
		mode = TUSB320_REG8_CURRENT_MODE_ADVERTISE_USB;
	else if (priv->pwr_opmode == TYPEC_PWR_MODE_1_5A)
		mode = TUSB320_REG8_CURRENT_MODE_ADVERTISE_15A;
	else if (priv->pwr_opmode == TYPEC_PWR_MODE_3_0A)
		mode = TUSB320_REG8_CURRENT_MODE_ADVERTISE_30A;
	else	/* No other mode is supported. */
		return -EINVAL;

	return regmap_write_bits(priv->regmap, TUSB320_REG8,
				 TUSB320_REG8_CURRENT_MODE_ADVERTISE,
				 FIELD_PREP(TUSB320_REG8_CURRENT_MODE_ADVERTISE,
					    mode));
}

static int tusb320_port_type_set(struct typec_port *port,
				 enum typec_port_type type)
{
	struct tusb320_priv *priv = typec_get_drvdata(port);

	if (type == TYPEC_PORT_SRC)
		return priv->ops->set_mode(priv, TUSB320_MODE_DFP);
	else if (type == TYPEC_PORT_SNK)
		return priv->ops->set_mode(priv, TUSB320_MODE_UFP);
	else if (type == TYPEC_PORT_DRP)
		return priv->ops->set_mode(priv, TUSB320_MODE_DRP);
	else
		return priv->ops->set_mode(priv, TUSB320_MODE_PORT);
}

static const struct typec_operations tusb320_typec_ops = {
	.port_type_set	= tusb320_port_type_set,
};

static void tusb320_extcon_irq_handler(struct tusb320_priv *priv, u8 reg)
{
	int state, polarity;

	state = (reg >> TUSB320_REG9_ATTACHED_STATE_SHIFT) &
		TUSB320_REG9_ATTACHED_STATE_MASK;
	polarity = !!(reg & TUSB320_REG9_CABLE_DIRECTION);

	dev_dbg(priv->dev, "attached state: %s, polarity: %d\n",
		tusb_attached_states[state], polarity);

	extcon_set_state(priv->edev, EXTCON_USB,
			 state == TUSB320_ATTACHED_STATE_UFP);
	extcon_set_state(priv->edev, EXTCON_USB_HOST,
			 state == TUSB320_ATTACHED_STATE_DFP);
	extcon_set_property(priv->edev, EXTCON_USB,
			    EXTCON_PROP_USB_TYPEC_POLARITY,
			    (union extcon_property_value)polarity);
	extcon_set_property(priv->edev, EXTCON_USB_HOST,
			    EXTCON_PROP_USB_TYPEC_POLARITY,
			    (union extcon_property_value)polarity);
	extcon_sync(priv->edev, EXTCON_USB);
	extcon_sync(priv->edev, EXTCON_USB_HOST);

	priv->state = state;
}

static void tusb320_typec_irq_handler(struct tusb320_priv *priv, u8 reg9)
{
	struct typec_port *port = priv->port;
	struct device *dev = priv->dev;
	u8 mode, role, state;
	int ret, reg8;
	bool ori;

	ori = reg9 & TUSB320_REG9_CABLE_DIRECTION;
	typec_set_orientation(port, ori ? TYPEC_ORIENTATION_REVERSE :
					  TYPEC_ORIENTATION_NORMAL);

	state = (reg9 >> TUSB320_REG9_ATTACHED_STATE_SHIFT) &
		TUSB320_REG9_ATTACHED_STATE_MASK;
	if (state == TUSB320_ATTACHED_STATE_DFP)
		role = TYPEC_SOURCE;
	else
		role = TYPEC_SINK;

	typec_set_vconn_role(port, role);
	typec_set_pwr_role(port, role);
	typec_set_data_role(port, role == TYPEC_SOURCE ?
				  TYPEC_HOST : TYPEC_DEVICE);

	ret = regmap_read(priv->regmap, TUSB320_REG8, &reg8);
	if (ret) {
		dev_err(dev, "error during reg8 i2c read, ret=%d!\n", ret);
		return;
	}

	mode = FIELD_GET(TUSB320_REG8_CURRENT_MODE_DETECT, reg8);
	if (mode == TUSB320_REG8_CURRENT_MODE_DETECT_DEF)
		typec_set_pwr_opmode(port, TYPEC_PWR_MODE_USB);
	else if (mode == TUSB320_REG8_CURRENT_MODE_DETECT_MED)
		typec_set_pwr_opmode(port, TYPEC_PWR_MODE_1_5A);
	else if (mode == TUSB320_REG8_CURRENT_MODE_DETECT_HI)
		typec_set_pwr_opmode(port, TYPEC_PWR_MODE_3_0A);
	else	/* Charge through accessory */
		typec_set_pwr_opmode(port, TYPEC_PWR_MODE_USB);
}

static irqreturn_t tusb320_state_update_handler(struct tusb320_priv *priv,
						bool force_update)
{
	unsigned int reg;

	if (regmap_read(priv->regmap, TUSB320_REG9, &reg)) {
		dev_err(priv->dev, "error during i2c read!\n");
		return IRQ_NONE;
	}

	if (!force_update && !(reg & TUSB320_REG9_INTERRUPT_STATUS))
		return IRQ_NONE;

	tusb320_extcon_irq_handler(priv, reg);

	/*
	 * Type-C support is optional. Only call the Type-C handler if a
	 * port had been registered previously.
	 */
	if (priv->port)
		tusb320_typec_irq_handler(priv, reg);

	regmap_write(priv->regmap, TUSB320_REG9, reg);

	return IRQ_HANDLED;
}

static irqreturn_t tusb320_irq_handler(int irq, void *dev_id)
{
	struct tusb320_priv *priv = dev_id;

	return tusb320_state_update_handler(priv, false);
}

static const struct regmap_config tusb320_regmap_config = {
	.reg_bits = 8,
	.val_bits = 8,
};

static int tusb320_extcon_probe(struct tusb320_priv *priv)
{
	int ret;

	priv->edev = devm_extcon_dev_allocate(priv->dev, tusb320_extcon_cable);
	if (IS_ERR(priv->edev)) {
		dev_err(priv->dev, "failed to allocate extcon device\n");
		return PTR_ERR(priv->edev);
	}

	ret = devm_extcon_dev_register(priv->dev, priv->edev);
	if (ret < 0) {
		dev_err(priv->dev, "failed to register extcon device\n");
		return ret;
	}

	extcon_set_property_capability(priv->edev, EXTCON_USB,
				       EXTCON_PROP_USB_TYPEC_POLARITY);
	extcon_set_property_capability(priv->edev, EXTCON_USB_HOST,
				       EXTCON_PROP_USB_TYPEC_POLARITY);

	return 0;
}

static int tusb320_typec_probe(struct i2c_client *client,
			       struct tusb320_priv *priv)
{
	struct fwnode_handle *connector;
	const char *cap_str;
	int ret;

	/* The Type-C connector is optional, for backward compatibility. */
	connector = device_get_named_child_node(&client->dev, "connector");
	if (!connector)
		return 0;

	/* Type-C connector found. */
	ret = typec_get_fw_cap(&priv->cap, connector);
	if (ret)
		goto err_put;

	priv->port_type = priv->cap.type;

	/* This goes into register 0x8 field CURRENT_MODE_ADVERTISE */
	ret = fwnode_property_read_string(connector, "typec-power-opmode", &cap_str);
	if (ret)
		goto err_put;

	ret = typec_find_pwr_opmode(cap_str);
	if (ret < 0)
		goto err_put;

	priv->pwr_opmode = ret;

	/* Initialize the hardware with the devicetree settings. */
	ret = tusb320_set_adv_pwr_mode(priv);
	if (ret)
		goto err_put;

	priv->cap.revision		= USB_TYPEC_REV_1_1;
	priv->cap.accessory[0]		= TYPEC_ACCESSORY_AUDIO;
	priv->cap.accessory[1]		= TYPEC_ACCESSORY_DEBUG;
	priv->cap.orientation_aware	= true;
	priv->cap.driver_data		= priv;
	priv->cap.ops			= &tusb320_typec_ops;
	priv->cap.fwnode		= connector;

	priv->port = typec_register_port(&client->dev, &priv->cap);
	if (IS_ERR(priv->port)) {
		ret = PTR_ERR(priv->port);
		goto err_put;
	}

	priv->connector_fwnode = connector;

	return 0;

err_put:
	fwnode_handle_put(connector);

	return ret;
}

static void tusb320_typec_remove(struct tusb320_priv *priv)
{
	typec_unregister_port(priv->port);
	fwnode_handle_put(priv->connector_fwnode);
}

<<<<<<< HEAD
static int tusb320_probe(struct i2c_client *client,
			 const struct i2c_device_id *id)
=======
static int tusb320_probe(struct i2c_client *client)
>>>>>>> eb3cdb58
{
	struct tusb320_priv *priv;
	const void *match_data;
	unsigned int revision;
	int ret;

	priv = devm_kzalloc(&client->dev, sizeof(*priv), GFP_KERNEL);
	if (!priv)
		return -ENOMEM;

	priv->dev = &client->dev;
	i2c_set_clientdata(client, priv);

	priv->regmap = devm_regmap_init_i2c(client, &tusb320_regmap_config);
	if (IS_ERR(priv->regmap))
		return PTR_ERR(priv->regmap);

	ret = tusb320_check_signature(priv);
	if (ret)
		return ret;

	match_data = device_get_match_data(&client->dev);
	if (!match_data)
		return -EINVAL;

	priv->ops = (struct tusb320_ops*)match_data;

	if (priv->ops->get_revision) {
		ret = priv->ops->get_revision(priv, &revision);
		if (ret)
			dev_warn(priv->dev,
				"failed to read revision register: %d\n", ret);
		else
			dev_info(priv->dev, "chip revision %d\n", revision);
	}

	ret = tusb320_extcon_probe(priv);
	if (ret)
		return ret;

	ret = tusb320_typec_probe(client, priv);
	if (ret)
		return ret;

	/* update initial state */
	tusb320_state_update_handler(priv, true);

	/* Reset chip to its default state */
	ret = tusb320_reset(priv);
	if (ret)
		dev_warn(priv->dev, "failed to reset chip: %d\n", ret);
	else
		/*
		 * State and polarity might change after a reset, so update
		 * them again and make sure the interrupt status bit is cleared.
		 */
		tusb320_state_update_handler(priv, true);

	ret = devm_request_threaded_irq(priv->dev, client->irq, NULL,
					tusb320_irq_handler,
					IRQF_TRIGGER_FALLING | IRQF_ONESHOT,
					client->name, priv);
	if (ret)
		tusb320_typec_remove(priv);

	return ret;
}

<<<<<<< HEAD
static int tusb320_remove(struct i2c_client *client)
=======
static void tusb320_remove(struct i2c_client *client)
>>>>>>> eb3cdb58
{
	struct tusb320_priv *priv = i2c_get_clientdata(client);

	tusb320_typec_remove(priv);
<<<<<<< HEAD
	return 0;
=======
>>>>>>> eb3cdb58
}

static const struct of_device_id tusb320_extcon_dt_match[] = {
	{ .compatible = "ti,tusb320", .data = &tusb320_ops, },
	{ .compatible = "ti,tusb320l", .data = &tusb320l_ops, },
	{ }
};
MODULE_DEVICE_TABLE(of, tusb320_extcon_dt_match);

static struct i2c_driver tusb320_extcon_driver = {
<<<<<<< HEAD
	.probe		= tusb320_probe,
=======
	.probe_new	= tusb320_probe,
>>>>>>> eb3cdb58
	.remove		= tusb320_remove,
	.driver		= {
		.name	= "extcon-tusb320",
		.of_match_table = tusb320_extcon_dt_match,
	},
};

static int __init tusb320_init(void)
{
	return i2c_add_driver(&tusb320_extcon_driver);
}
subsys_initcall(tusb320_init);

static void __exit tusb320_exit(void)
{
	i2c_del_driver(&tusb320_extcon_driver);
}
module_exit(tusb320_exit);

MODULE_AUTHOR("Michael Auchter <michael.auchter@ni.com>");
MODULE_DESCRIPTION("TI TUSB320 extcon driver");
MODULE_LICENSE("GPL v2");<|MERGE_RESOLUTION|>--- conflicted
+++ resolved
@@ -442,12 +442,7 @@
 	fwnode_handle_put(priv->connector_fwnode);
 }
 
-<<<<<<< HEAD
-static int tusb320_probe(struct i2c_client *client,
-			 const struct i2c_device_id *id)
-=======
 static int tusb320_probe(struct i2c_client *client)
->>>>>>> eb3cdb58
 {
 	struct tusb320_priv *priv;
 	const void *match_data;
@@ -516,19 +511,11 @@
 	return ret;
 }
 
-<<<<<<< HEAD
-static int tusb320_remove(struct i2c_client *client)
-=======
 static void tusb320_remove(struct i2c_client *client)
->>>>>>> eb3cdb58
 {
 	struct tusb320_priv *priv = i2c_get_clientdata(client);
 
 	tusb320_typec_remove(priv);
-<<<<<<< HEAD
-	return 0;
-=======
->>>>>>> eb3cdb58
 }
 
 static const struct of_device_id tusb320_extcon_dt_match[] = {
@@ -539,11 +526,7 @@
 MODULE_DEVICE_TABLE(of, tusb320_extcon_dt_match);
 
 static struct i2c_driver tusb320_extcon_driver = {
-<<<<<<< HEAD
-	.probe		= tusb320_probe,
-=======
 	.probe_new	= tusb320_probe,
->>>>>>> eb3cdb58
 	.remove		= tusb320_remove,
 	.driver		= {
 		.name	= "extcon-tusb320",
