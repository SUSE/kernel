/*
**  System Bus Adapter (SBA) I/O MMU manager
**
**	(c) Copyright 2000-2004 Grant Grundler <grundler @ parisc-linux x org>
**	(c) Copyright 2004 Naresh Kumar Inna <knaresh at india x hp x com>
**	(c) Copyright 2000-2004 Hewlett-Packard Company
**
**	Portions (c) 1999 Dave S. Miller (from sparc64 I/O MMU code)
**
**	This program is free software; you can redistribute it and/or modify
**	it under the terms of the GNU General Public License as published by
**      the Free Software Foundation; either version 2 of the License, or
**      (at your option) any later version.
**
**
** This module initializes the IOC (I/O Controller) found on B1000/C3000/
** J5000/J7000/N-class/L-class machines and their successors.
**
** FIXME: add DMA hint support programming in both sba and lba modules.
*/

#include <linux/types.h>
#include <linux/kernel.h>
#include <linux/spinlock.h>
#include <linux/slab.h>
#include <linux/init.h>

#include <linux/mm.h>
#include <linux/string.h>
#include <linux/pci.h>
#include <linux/scatterlist.h>
#include <linux/iommu-helper.h>

#include <asm/byteorder.h>
#include <asm/io.h>
#include <asm/dma.h>		/* for DMA_CHUNK_SIZE */

#include <asm/hardware.h>	/* for register_parisc_driver() stuff */

#include <linux/proc_fs.h>
#include <linux/seq_file.h>
#include <linux/module.h>

#include <asm/ropes.h>
#include <asm/mckinley.h>	/* for proc_mckinley_root */
#include <asm/runway.h>		/* for proc_runway_root */
#include <asm/page.h>		/* for PAGE0 */
#include <asm/pdc.h>		/* for PDC_MODEL_* */
#include <asm/pdcpat.h>		/* for is_pdc_pat() */
#include <asm/parisc-device.h>

#define MODULE_NAME "SBA"

/*
** The number of debug flags is a clue - this code is fragile.
** Don't even think about messing with it unless you have
** plenty of 710's to sacrifice to the computer gods. :^)
*/
#undef DEBUG_SBA_INIT
#undef DEBUG_SBA_RUN
#undef DEBUG_SBA_RUN_SG
#undef DEBUG_SBA_RESOURCE
#undef ASSERT_PDIR_SANITY
#undef DEBUG_LARGE_SG_ENTRIES
#undef DEBUG_DMB_TRAP

#ifdef DEBUG_SBA_INIT
#define DBG_INIT(x...)	printk(x)
#else
#define DBG_INIT(x...)
#endif

#ifdef DEBUG_SBA_RUN
#define DBG_RUN(x...)	printk(x)
#else
#define DBG_RUN(x...)
#endif

#ifdef DEBUG_SBA_RUN_SG
#define DBG_RUN_SG(x...)	printk(x)
#else
#define DBG_RUN_SG(x...)
#endif


#ifdef DEBUG_SBA_RESOURCE
#define DBG_RES(x...)	printk(x)
#else
#define DBG_RES(x...)
#endif

#define SBA_INLINE	__inline__

#define DEFAULT_DMA_HINT_REG	0

#define SBA_MAPPING_ERROR    (~(dma_addr_t)0)

struct sba_device *sba_list;
EXPORT_SYMBOL_GPL(sba_list);

static unsigned long ioc_needs_fdc = 0;

/* global count of IOMMUs in the system */
static unsigned int global_ioc_cnt = 0;

/* PA8700 (Piranha 2.2) bug workaround */
static unsigned long piranha_bad_128k = 0;

/* Looks nice and keeps the compiler happy */
#define SBA_DEV(d) ((struct sba_device *) (d))

#ifdef CONFIG_AGP_PARISC
#define SBA_AGP_SUPPORT
#endif /*CONFIG_AGP_PARISC*/

#ifdef SBA_AGP_SUPPORT
static int sba_reserve_agpgart = 1;
module_param(sba_reserve_agpgart, int, 0444);
MODULE_PARM_DESC(sba_reserve_agpgart, "Reserve half of IO pdir as AGPGART");
#endif


/************************************
** SBA register read and write support
**
** BE WARNED: register writes are posted.
**  (ie follow writes which must reach HW with a read)
**
** Superdome (in particular, REO) allows only 64-bit CSR accesses.
*/
#define READ_REG32(addr)	readl(addr)
#define READ_REG64(addr)	readq(addr)
#define WRITE_REG32(val, addr)	writel((val), (addr))
#define WRITE_REG64(val, addr)	writeq((val), (addr))

#ifdef CONFIG_64BIT
#define READ_REG(addr)		READ_REG64(addr)
#define WRITE_REG(value, addr)	WRITE_REG64(value, addr)
#else
#define READ_REG(addr)		READ_REG32(addr)
#define WRITE_REG(value, addr)	WRITE_REG32(value, addr)
#endif

#ifdef DEBUG_SBA_INIT

/* NOTE: When CONFIG_64BIT isn't defined, READ_REG64() is two 32-bit reads */

/**
 * sba_dump_ranges - debugging only - print ranges assigned to this IOA
 * @hpa: base address of the sba
 *
 * Print the MMIO and IO Port address ranges forwarded by an Astro/Ike/RIO
 * IO Adapter (aka Bus Converter).
 */
static void
sba_dump_ranges(void __iomem *hpa)
{
	DBG_INIT("SBA at 0x%p\n", hpa);
	DBG_INIT("IOS_DIST_BASE   : %Lx\n", READ_REG64(hpa+IOS_DIST_BASE));
	DBG_INIT("IOS_DIST_MASK   : %Lx\n", READ_REG64(hpa+IOS_DIST_MASK));
	DBG_INIT("IOS_DIST_ROUTE  : %Lx\n", READ_REG64(hpa+IOS_DIST_ROUTE));
	DBG_INIT("\n");
	DBG_INIT("IOS_DIRECT_BASE : %Lx\n", READ_REG64(hpa+IOS_DIRECT_BASE));
	DBG_INIT("IOS_DIRECT_MASK : %Lx\n", READ_REG64(hpa+IOS_DIRECT_MASK));
	DBG_INIT("IOS_DIRECT_ROUTE: %Lx\n", READ_REG64(hpa+IOS_DIRECT_ROUTE));
}

/**
 * sba_dump_tlb - debugging only - print IOMMU operating parameters
 * @hpa: base address of the IOMMU
 *
 * Print the size/location of the IO MMU PDIR.
 */
static void sba_dump_tlb(void __iomem *hpa)
{
	DBG_INIT("IO TLB at 0x%p\n", hpa);
	DBG_INIT("IOC_IBASE    : 0x%Lx\n", READ_REG64(hpa+IOC_IBASE));
	DBG_INIT("IOC_IMASK    : 0x%Lx\n", READ_REG64(hpa+IOC_IMASK));
	DBG_INIT("IOC_TCNFG    : 0x%Lx\n", READ_REG64(hpa+IOC_TCNFG));
	DBG_INIT("IOC_PDIR_BASE: 0x%Lx\n", READ_REG64(hpa+IOC_PDIR_BASE));
	DBG_INIT("\n");
}
#else
#define sba_dump_ranges(x)
#define sba_dump_tlb(x)
#endif	/* DEBUG_SBA_INIT */


#ifdef ASSERT_PDIR_SANITY

/**
 * sba_dump_pdir_entry - debugging only - print one IOMMU PDIR entry
 * @ioc: IO MMU structure which owns the pdir we are interested in.
 * @msg: text to print ont the output line.
 * @pide: pdir index.
 *
 * Print one entry of the IO MMU PDIR in human readable form.
 */
static void
sba_dump_pdir_entry(struct ioc *ioc, char *msg, uint pide)
{
	/* start printing from lowest pde in rval */
	u64 *ptr = &(ioc->pdir_base[pide & (~0U * BITS_PER_LONG)]);
	unsigned long *rptr = (unsigned long *) &(ioc->res_map[(pide >>3) & ~(sizeof(unsigned long) - 1)]);
	uint rcnt;

	printk(KERN_DEBUG "SBA: %s rp %p bit %d rval 0x%lx\n",
		 msg,
		 rptr, pide & (BITS_PER_LONG - 1), *rptr);

	rcnt = 0;
	while (rcnt < BITS_PER_LONG) {
		printk(KERN_DEBUG "%s %2d %p %016Lx\n",
			(rcnt == (pide & (BITS_PER_LONG - 1)))
				? "    -->" : "       ",
			rcnt, ptr, *ptr );
		rcnt++;
		ptr++;
	}
	printk(KERN_DEBUG "%s", msg);
}


/**
 * sba_check_pdir - debugging only - consistency checker
 * @ioc: IO MMU structure which owns the pdir we are interested in.
 * @msg: text to print ont the output line.
 *
 * Verify the resource map and pdir state is consistent
 */
static int
sba_check_pdir(struct ioc *ioc, char *msg)
{
	u32 *rptr_end = (u32 *) &(ioc->res_map[ioc->res_size]);
	u32 *rptr = (u32 *) ioc->res_map;	/* resource map ptr */
	u64 *pptr = ioc->pdir_base;	/* pdir ptr */
	uint pide = 0;

	while (rptr < rptr_end) {
		u32 rval = *rptr;
		int rcnt = 32;	/* number of bits we might check */

		while (rcnt) {
			/* Get last byte and highest bit from that */
			u32 pde = ((u32) (((char *)pptr)[7])) << 24;
			if ((rval ^ pde) & 0x80000000)
			{
				/*
				** BUMMER!  -- res_map != pdir --
				** Dump rval and matching pdir entries
				*/
				sba_dump_pdir_entry(ioc, msg, pide);
				return(1);
			}
			rcnt--;
			rval <<= 1;	/* try the next bit */
			pptr++;
			pide++;
		}
		rptr++;	/* look at next word of res_map */
	}
	/* It'd be nice if we always got here :^) */
	return 0;
}


/**
 * sba_dump_sg - debugging only - print Scatter-Gather list
 * @ioc: IO MMU structure which owns the pdir we are interested in.
 * @startsg: head of the SG list
 * @nents: number of entries in SG list
 *
 * print the SG list so we can verify it's correct by hand.
 */
static void
sba_dump_sg( struct ioc *ioc, struct scatterlist *startsg, int nents)
{
	while (nents-- > 0) {
		printk(KERN_DEBUG " %d : %08lx/%05x %p/%05x\n",
				nents,
				(unsigned long) sg_dma_address(startsg),
				sg_dma_len(startsg),
				sg_virt(startsg), startsg->length);
		startsg++;
	}
}

#endif /* ASSERT_PDIR_SANITY */




/**************************************************************
*
*   I/O Pdir Resource Management
*
*   Bits set in the resource map are in use.
*   Each bit can represent a number of pages.
*   LSbs represent lower addresses (IOVA's).
*
***************************************************************/
#define PAGES_PER_RANGE 1	/* could increase this to 4 or 8 if needed */

/* Convert from IOVP to IOVA and vice versa. */

#ifdef ZX1_SUPPORT
/* Pluto (aka ZX1) boxes need to set or clear the ibase bits appropriately */
#define SBA_IOVA(ioc,iovp,offset,hint_reg) ((ioc->ibase) | (iovp) | (offset))
#define SBA_IOVP(ioc,iova) ((iova) & (ioc)->iovp_mask)
#else
/* only support Astro and ancestors. Saves a few cycles in key places */
#define SBA_IOVA(ioc,iovp,offset,hint_reg) ((iovp) | (offset))
#define SBA_IOVP(ioc,iova) (iova)
#endif

#define PDIR_INDEX(iovp)   ((iovp)>>IOVP_SHIFT)

#define RESMAP_MASK(n)    (~0UL << (BITS_PER_LONG - (n)))
#define RESMAP_IDX_MASK   (sizeof(unsigned long) - 1)

static unsigned long ptr_to_pide(struct ioc *ioc, unsigned long *res_ptr,
				 unsigned int bitshiftcnt)
{
	return (((unsigned long)res_ptr - (unsigned long)ioc->res_map) << 3)
		+ bitshiftcnt;
}

/**
 * sba_search_bitmap - find free space in IO PDIR resource bitmap
 * @ioc: IO MMU structure which owns the pdir we are interested in.
 * @bits_wanted: number of entries we need.
 *
 * Find consecutive free bits in resource bitmap.
 * Each bit represents one entry in the IO Pdir.
 * Cool perf optimization: search for log2(size) bits at a time.
 */
static SBA_INLINE unsigned long
sba_search_bitmap(struct ioc *ioc, struct device *dev,
		  unsigned long bits_wanted)
{
	unsigned long *res_ptr = ioc->res_hint;
	unsigned long *res_end = (unsigned long *) &(ioc->res_map[ioc->res_size]);
	unsigned long pide = ~0UL, tpide;
	unsigned long boundary_size;
	unsigned long shift;
	int ret;

	boundary_size = ALIGN((unsigned long long)dma_get_seg_boundary(dev) + 1,
			      1ULL << IOVP_SHIFT) >> IOVP_SHIFT;

#if defined(ZX1_SUPPORT)
	BUG_ON(ioc->ibase & ~IOVP_MASK);
	shift = ioc->ibase >> IOVP_SHIFT;
#else
	shift = 0;
#endif

	if (bits_wanted > (BITS_PER_LONG/2)) {
		/* Search word at a time - no mask needed */
		for(; res_ptr < res_end; ++res_ptr) {
			tpide = ptr_to_pide(ioc, res_ptr, 0);
			ret = iommu_is_span_boundary(tpide, bits_wanted,
						     shift,
						     boundary_size);
			if ((*res_ptr == 0) && !ret) {
				*res_ptr = RESMAP_MASK(bits_wanted);
				pide = tpide;
				break;
			}
		}
		/* point to the next word on next pass */
		res_ptr++;
		ioc->res_bitshift = 0;
	} else {
		/*
		** Search the resource bit map on well-aligned values.
		** "o" is the alignment.
		** We need the alignment to invalidate I/O TLB using
		** SBA HW features in the unmap path.
		*/
		unsigned long o = 1 << get_order(bits_wanted << PAGE_SHIFT);
		uint bitshiftcnt = ALIGN(ioc->res_bitshift, o);
		unsigned long mask;

		if (bitshiftcnt >= BITS_PER_LONG) {
			bitshiftcnt = 0;
			res_ptr++;
		}
		mask = RESMAP_MASK(bits_wanted) >> bitshiftcnt;

		DBG_RES("%s() o %ld %p", __func__, o, res_ptr);
		while(res_ptr < res_end)
		{ 
			DBG_RES("    %p %lx %lx\n", res_ptr, mask, *res_ptr);
			WARN_ON(mask == 0);
			tpide = ptr_to_pide(ioc, res_ptr, bitshiftcnt);
			ret = iommu_is_span_boundary(tpide, bits_wanted,
						     shift,
						     boundary_size);
			if ((((*res_ptr) & mask) == 0) && !ret) {
				*res_ptr |= mask;     /* mark resources busy! */
				pide = tpide;
				break;
			}
			mask >>= o;
			bitshiftcnt += o;
			if (mask == 0) {
				mask = RESMAP_MASK(bits_wanted);
				bitshiftcnt=0;
				res_ptr++;
			}
		}
		/* look in the same word on the next pass */
		ioc->res_bitshift = bitshiftcnt + bits_wanted;
	}

	/* wrapped ? */
	if (res_end <= res_ptr) {
		ioc->res_hint = (unsigned long *) ioc->res_map;
		ioc->res_bitshift = 0;
	} else {
		ioc->res_hint = res_ptr;
	}
	return (pide);
}


/**
 * sba_alloc_range - find free bits and mark them in IO PDIR resource bitmap
 * @ioc: IO MMU structure which owns the pdir we are interested in.
 * @size: number of bytes to create a mapping for
 *
 * Given a size, find consecutive unmarked and then mark those bits in the
 * resource bit map.
 */
static int
sba_alloc_range(struct ioc *ioc, struct device *dev, size_t size)
{
	unsigned int pages_needed = size >> IOVP_SHIFT;
#ifdef SBA_COLLECT_STATS
	unsigned long cr_start = mfctl(16);
#endif
	unsigned long pide;

	pide = sba_search_bitmap(ioc, dev, pages_needed);
	if (pide >= (ioc->res_size << 3)) {
		pide = sba_search_bitmap(ioc, dev, pages_needed);
		if (pide >= (ioc->res_size << 3))
			panic("%s: I/O MMU @ %p is out of mapping resources\n",
			      __FILE__, ioc->ioc_hpa);
	}

#ifdef ASSERT_PDIR_SANITY
	/* verify the first enable bit is clear */
	if(0x00 != ((u8 *) ioc->pdir_base)[pide*sizeof(u64) + 7]) {
		sba_dump_pdir_entry(ioc, "sba_search_bitmap() botched it?", pide);
	}
#endif

	DBG_RES("%s(%x) %d -> %lx hint %x/%x\n",
		__func__, size, pages_needed, pide,
		(uint) ((unsigned long) ioc->res_hint - (unsigned long) ioc->res_map),
		ioc->res_bitshift );

#ifdef SBA_COLLECT_STATS
	{
		unsigned long cr_end = mfctl(16);
		unsigned long tmp = cr_end - cr_start;
		/* check for roll over */
		cr_start = (cr_end < cr_start) ?  -(tmp) : (tmp);
	}
	ioc->avg_search[ioc->avg_idx++] = cr_start;
	ioc->avg_idx &= SBA_SEARCH_SAMPLE - 1;

	ioc->used_pages += pages_needed;
#endif

	return (pide);
}


/**
 * sba_free_range - unmark bits in IO PDIR resource bitmap
 * @ioc: IO MMU structure which owns the pdir we are interested in.
 * @iova: IO virtual address which was previously allocated.
 * @size: number of bytes to create a mapping for
 *
 * clear bits in the ioc's resource map
 */
static SBA_INLINE void
sba_free_range(struct ioc *ioc, dma_addr_t iova, size_t size)
{
	unsigned long iovp = SBA_IOVP(ioc, iova);
	unsigned int pide = PDIR_INDEX(iovp);
	unsigned int ridx = pide >> 3;	/* convert bit to byte address */
	unsigned long *res_ptr = (unsigned long *) &((ioc)->res_map[ridx & ~RESMAP_IDX_MASK]);

	int bits_not_wanted = size >> IOVP_SHIFT;

	/* 3-bits "bit" address plus 2 (or 3) bits for "byte" == bit in word */
	unsigned long m = RESMAP_MASK(bits_not_wanted) >> (pide & (BITS_PER_LONG - 1));

	DBG_RES("%s( ,%x,%x) %x/%lx %x %p %lx\n",
		__func__, (uint) iova, size,
		bits_not_wanted, m, pide, res_ptr, *res_ptr);

#ifdef SBA_COLLECT_STATS
	ioc->used_pages -= bits_not_wanted;
#endif

	*res_ptr &= ~m;
}


/**************************************************************
*
*   "Dynamic DMA Mapping" support (aka "Coherent I/O")
*
***************************************************************/

#ifdef SBA_HINT_SUPPORT
#define SBA_DMA_HINT(ioc, val) ((val) << (ioc)->hint_shift_pdir)
#endif

typedef unsigned long space_t;
#define KERNEL_SPACE 0

/**
 * sba_io_pdir_entry - fill in one IO PDIR entry
 * @pdir_ptr:  pointer to IO PDIR entry
 * @sid: process Space ID - currently only support KERNEL_SPACE
 * @vba: Virtual CPU address of buffer to map
 * @hint: DMA hint set to use for this mapping
 *
 * SBA Mapping Routine
 *
 * Given a virtual address (vba, arg2) and space id, (sid, arg1)
 * sba_io_pdir_entry() loads the I/O PDIR entry pointed to by
 * pdir_ptr (arg0). 
 * Using the bass-ackwards HP bit numbering, Each IO Pdir entry
 * for Astro/Ike looks like:
 *
 *
 *  0                    19                                 51   55       63
 * +-+---------------------+----------------------------------+----+--------+
 * |V|        U            |            PPN[43:12]            | U  |   VI   |
 * +-+---------------------+----------------------------------+----+--------+
 *
 * Pluto is basically identical, supports fewer physical address bits:
 *
 *  0                       23                              51   55       63
 * +-+------------------------+-------------------------------+----+--------+
 * |V|        U               |         PPN[39:12]            | U  |   VI   |
 * +-+------------------------+-------------------------------+----+--------+
 *
 *  V  == Valid Bit  (Most Significant Bit is bit 0)
 *  U  == Unused
 * PPN == Physical Page Number
 * VI  == Virtual Index (aka Coherent Index)
 *
 * LPA instruction output is put into PPN field.
 * LCI (Load Coherence Index) instruction provides the "VI" bits.
 *
 * We pre-swap the bytes since PCX-W is Big Endian and the
 * IOMMU uses little endian for the pdir.
 */

static void SBA_INLINE
sba_io_pdir_entry(u64 *pdir_ptr, space_t sid, unsigned long vba,
		  unsigned long hint)
{
	u64 pa; /* physical address */
	register unsigned ci; /* coherent index */

	pa = virt_to_phys(vba);
	pa &= IOVP_MASK;

	mtsp(sid,1);
	asm("lci 0(%%sr1, %1), %0" : "=r" (ci) : "r" (vba));
	pa |= (ci >> PAGE_SHIFT) & 0xff;  /* move CI (8 bits) into lowest byte */

	pa |= SBA_PDIR_VALID_BIT;	/* set "valid" bit */
	*pdir_ptr = cpu_to_le64(pa);	/* swap and store into I/O Pdir */

	/*
	 * If the PDC_MODEL capabilities has Non-coherent IO-PDIR bit set
	 * (bit #61, big endian), we have to flush and sync every time
	 * IO-PDIR is changed in Ike/Astro.
	 */
	if (ioc_needs_fdc)
		asm volatile("fdc %%r0(%0)" : : "r" (pdir_ptr));
}


/**
 * sba_mark_invalid - invalidate one or more IO PDIR entries
 * @ioc: IO MMU structure which owns the pdir we are interested in.
 * @iova:  IO Virtual Address mapped earlier
 * @byte_cnt:  number of bytes this mapping covers.
 *
 * Marking the IO PDIR entry(ies) as Invalid and invalidate
 * corresponding IO TLB entry. The Ike PCOM (Purge Command Register)
 * is to purge stale entries in the IO TLB when unmapping entries.
 *
 * The PCOM register supports purging of multiple pages, with a minium
 * of 1 page and a maximum of 2GB. Hardware requires the address be
 * aligned to the size of the range being purged. The size of the range
 * must be a power of 2. The "Cool perf optimization" in the
 * allocation routine helps keep that true.
 */
static SBA_INLINE void
sba_mark_invalid(struct ioc *ioc, dma_addr_t iova, size_t byte_cnt)
{
	u32 iovp = (u32) SBA_IOVP(ioc,iova);
	u64 *pdir_ptr = &ioc->pdir_base[PDIR_INDEX(iovp)];

#ifdef ASSERT_PDIR_SANITY
	/* Assert first pdir entry is set.
	**
	** Even though this is a big-endian machine, the entries
	** in the iopdir are little endian. That's why we look at
	** the byte at +7 instead of at +0.
	*/
	if (0x80 != (((u8 *) pdir_ptr)[7])) {
		sba_dump_pdir_entry(ioc,"sba_mark_invalid()", PDIR_INDEX(iovp));
	}
#endif

	if (byte_cnt > IOVP_SIZE)
	{
#if 0
		unsigned long entries_per_cacheline = ioc_needs_fdc ?
				L1_CACHE_ALIGN(((unsigned long) pdir_ptr))
					- (unsigned long) pdir_ptr;
				: 262144;
#endif

		/* set "size" field for PCOM */
		iovp |= get_order(byte_cnt) + PAGE_SHIFT;

		do {
			/* clear I/O Pdir entry "valid" bit first */
			((u8 *) pdir_ptr)[7] = 0;
			if (ioc_needs_fdc) {
				asm volatile("fdc %%r0(%0)" : : "r" (pdir_ptr));
#if 0
				entries_per_cacheline = L1_CACHE_SHIFT - 3;
#endif
			}
			pdir_ptr++;
			byte_cnt -= IOVP_SIZE;
		} while (byte_cnt > IOVP_SIZE);
	} else
		iovp |= IOVP_SHIFT;     /* set "size" field for PCOM */

	/*
	** clear I/O PDIR entry "valid" bit.
	** We have to R/M/W the cacheline regardless how much of the
	** pdir entry that we clobber.
	** The rest of the entry would be useful for debugging if we
	** could dump core on HPMC.
	*/
	((u8 *) pdir_ptr)[7] = 0;
	if (ioc_needs_fdc)
		asm volatile("fdc %%r0(%0)" : : "r" (pdir_ptr));

	WRITE_REG( SBA_IOVA(ioc, iovp, 0, 0), ioc->ioc_hpa+IOC_PCOM);
}

/**
 * sba_dma_supported - PCI driver can query DMA support
 * @dev: instance of PCI owned by the driver that's asking
 * @mask:  number of address bits this PCI device can handle
 *
 * See Documentation/DMA-API-HOWTO.txt
 */
static int sba_dma_supported( struct device *dev, u64 mask)
{
	struct ioc *ioc;

	if (dev == NULL) {
		printk(KERN_ERR MODULE_NAME ": EISA/ISA/et al not supported\n");
		BUG();
		return(0);
	}

	/* Documentation/DMA-API-HOWTO.txt tells drivers to try 64-bit
	 * first, then fall back to 32-bit if that fails.
	 * We are just "encouraging" 32-bit DMA masks here since we can
	 * never allow IOMMU bypass unless we add special support for ZX1.
	 */
	if (mask > ~0U)
		return 0;

	ioc = GET_IOC(dev);
	if (!ioc)
		return 0;

	/*
	 * check if mask is >= than the current max IO Virt Address
	 * The max IO Virt address will *always* < 30 bits.
	 */
	return((int)(mask >= (ioc->ibase - 1 +
			(ioc->pdir_size / sizeof(u64) * IOVP_SIZE) )));
}


/**
 * sba_map_single - map one buffer and return IOVA for DMA
 * @dev: instance of PCI owned by the driver that's asking.
 * @addr:  driver buffer to map.
 * @size:  number of bytes to map in driver buffer.
 * @direction:  R/W or both.
 *
 * See Documentation/DMA-API-HOWTO.txt
 */
static dma_addr_t
sba_map_single(struct device *dev, void *addr, size_t size,
	       enum dma_data_direction direction)
{
	struct ioc *ioc;
	unsigned long flags; 
	dma_addr_t iovp;
	dma_addr_t offset;
	u64 *pdir_start;
	int pide;

	ioc = GET_IOC(dev);
	if (!ioc)
<<<<<<< HEAD
		return DMA_ERROR_CODE;
=======
		return SBA_MAPPING_ERROR;
>>>>>>> f4a53352

	/* save offset bits */
	offset = ((dma_addr_t) (long) addr) & ~IOVP_MASK;

	/* round up to nearest IOVP_SIZE */
	size = (size + offset + ~IOVP_MASK) & IOVP_MASK;

	spin_lock_irqsave(&ioc->res_lock, flags);
#ifdef ASSERT_PDIR_SANITY
	sba_check_pdir(ioc,"Check before sba_map_single()");
#endif

#ifdef SBA_COLLECT_STATS
	ioc->msingle_calls++;
	ioc->msingle_pages += size >> IOVP_SHIFT;
#endif
	pide = sba_alloc_range(ioc, dev, size);
	iovp = (dma_addr_t) pide << IOVP_SHIFT;

	DBG_RUN("%s() 0x%p -> 0x%lx\n",
		__func__, addr, (long) iovp | offset);

	pdir_start = &(ioc->pdir_base[pide]);

	while (size > 0) {
		sba_io_pdir_entry(pdir_start, KERNEL_SPACE, (unsigned long) addr, 0);

		DBG_RUN("	pdir 0x%p %02x%02x%02x%02x%02x%02x%02x%02x\n",
			pdir_start,
			(u8) (((u8 *) pdir_start)[7]),
			(u8) (((u8 *) pdir_start)[6]),
			(u8) (((u8 *) pdir_start)[5]),
			(u8) (((u8 *) pdir_start)[4]),
			(u8) (((u8 *) pdir_start)[3]),
			(u8) (((u8 *) pdir_start)[2]),
			(u8) (((u8 *) pdir_start)[1]),
			(u8) (((u8 *) pdir_start)[0])
			);

		addr += IOVP_SIZE;
		size -= IOVP_SIZE;
		pdir_start++;
	}

	/* force FDC ops in io_pdir_entry() to be visible to IOMMU */
	if (ioc_needs_fdc)
		asm volatile("sync" : : );

#ifdef ASSERT_PDIR_SANITY
	sba_check_pdir(ioc,"Check after sba_map_single()");
#endif
	spin_unlock_irqrestore(&ioc->res_lock, flags);

	/* form complete address */
	return SBA_IOVA(ioc, iovp, offset, DEFAULT_DMA_HINT_REG);
}


static dma_addr_t
sba_map_page(struct device *dev, struct page *page, unsigned long offset,
		size_t size, enum dma_data_direction direction,
		unsigned long attrs)
{
	return sba_map_single(dev, page_address(page) + offset, size,
			direction);
}


/**
 * sba_unmap_page - unmap one IOVA and free resources
 * @dev: instance of PCI owned by the driver that's asking.
 * @iova:  IOVA of driver buffer previously mapped.
 * @size:  number of bytes mapped in driver buffer.
 * @direction:  R/W or both.
 *
 * See Documentation/DMA-API-HOWTO.txt
 */
static void
sba_unmap_page(struct device *dev, dma_addr_t iova, size_t size,
		enum dma_data_direction direction, unsigned long attrs)
{
	struct ioc *ioc;
#if DELAYED_RESOURCE_CNT > 0
	struct sba_dma_pair *d;
#endif
	unsigned long flags; 
	dma_addr_t offset;

	DBG_RUN("%s() iovp 0x%lx/%x\n", __func__, (long) iova, size);

	ioc = GET_IOC(dev);
	if (!ioc) {
		WARN_ON(!ioc);
		return;
	}
	offset = iova & ~IOVP_MASK;
	iova ^= offset;        /* clear offset bits */
	size += offset;
	size = ALIGN(size, IOVP_SIZE);

	spin_lock_irqsave(&ioc->res_lock, flags);

#ifdef SBA_COLLECT_STATS
	ioc->usingle_calls++;
	ioc->usingle_pages += size >> IOVP_SHIFT;
#endif

	sba_mark_invalid(ioc, iova, size);

#if DELAYED_RESOURCE_CNT > 0
	/* Delaying when we re-use a IO Pdir entry reduces the number
	 * of MMIO reads needed to flush writes to the PCOM register.
	 */
	d = &(ioc->saved[ioc->saved_cnt]);
	d->iova = iova;
	d->size = size;
	if (++(ioc->saved_cnt) >= DELAYED_RESOURCE_CNT) {
		int cnt = ioc->saved_cnt;
		while (cnt--) {
			sba_free_range(ioc, d->iova, d->size);
			d--;
		}
		ioc->saved_cnt = 0;

		READ_REG(ioc->ioc_hpa+IOC_PCOM);	/* flush purges */
	}
#else /* DELAYED_RESOURCE_CNT == 0 */
	sba_free_range(ioc, iova, size);

	/* If fdc's were issued, force fdc's to be visible now */
	if (ioc_needs_fdc)
		asm volatile("sync" : : );

	READ_REG(ioc->ioc_hpa+IOC_PCOM);	/* flush purges */
#endif /* DELAYED_RESOURCE_CNT == 0 */

	spin_unlock_irqrestore(&ioc->res_lock, flags);

	/* XXX REVISIT for 2.5 Linux - need syncdma for zero-copy support.
	** For Astro based systems this isn't a big deal WRT performance.
	** As long as 2.4 kernels copyin/copyout data from/to userspace,
	** we don't need the syncdma. The issue here is I/O MMU cachelines
	** are *not* coherent in all cases.  May be hwrev dependent.
	** Need to investigate more.
	asm volatile("syncdma");	
	*/
}


/**
 * sba_alloc - allocate/map shared mem for DMA
 * @hwdev: instance of PCI owned by the driver that's asking.
 * @size:  number of bytes mapped in driver buffer.
 * @dma_handle:  IOVA of new buffer.
 *
 * See Documentation/DMA-API-HOWTO.txt
 */
static void *sba_alloc(struct device *hwdev, size_t size, dma_addr_t *dma_handle,
		gfp_t gfp, unsigned long attrs)
{
	void *ret;

	if (!hwdev) {
		/* only support PCI */
		*dma_handle = 0;
		return NULL;
	}

        ret = (void *) __get_free_pages(gfp, get_order(size));

	if (ret) {
		memset(ret, 0, size);
		*dma_handle = sba_map_single(hwdev, ret, size, 0);
	}

	return ret;
}


/**
 * sba_free - free/unmap shared mem for DMA
 * @hwdev: instance of PCI owned by the driver that's asking.
 * @size:  number of bytes mapped in driver buffer.
 * @vaddr:  virtual address IOVA of "consistent" buffer.
 * @dma_handler:  IO virtual address of "consistent" buffer.
 *
 * See Documentation/DMA-API-HOWTO.txt
 */
static void
sba_free(struct device *hwdev, size_t size, void *vaddr,
		    dma_addr_t dma_handle, unsigned long attrs)
{
	sba_unmap_page(hwdev, dma_handle, size, 0, 0);
	free_pages((unsigned long) vaddr, get_order(size));
}


/*
** Since 0 is a valid pdir_base index value, can't use that
** to determine if a value is valid or not. Use a flag to indicate
** the SG list entry contains a valid pdir index.
*/
#define PIDE_FLAG 0x80000000UL

#ifdef SBA_COLLECT_STATS
#define IOMMU_MAP_STATS
#endif
#include "iommu-helpers.h"

#ifdef DEBUG_LARGE_SG_ENTRIES
int dump_run_sg = 0;
#endif


/**
 * sba_map_sg - map Scatter/Gather list
 * @dev: instance of PCI owned by the driver that's asking.
 * @sglist:  array of buffer/length pairs
 * @nents:  number of entries in list
 * @direction:  R/W or both.
 *
 * See Documentation/DMA-API-HOWTO.txt
 */
static int
sba_map_sg(struct device *dev, struct scatterlist *sglist, int nents,
	   enum dma_data_direction direction, unsigned long attrs)
{
	struct ioc *ioc;
	int coalesced, filled = 0;
	unsigned long flags;

	DBG_RUN_SG("%s() START %d entries\n", __func__, nents);

	ioc = GET_IOC(dev);
	if (!ioc)
		return 0;

	/* Fast path single entry scatterlists. */
	if (nents == 1) {
		sg_dma_address(sglist) = sba_map_single(dev, sg_virt(sglist),
						sglist->length, direction);
		sg_dma_len(sglist)     = sglist->length;
		return 1;
	}

	spin_lock_irqsave(&ioc->res_lock, flags);

#ifdef ASSERT_PDIR_SANITY
	if (sba_check_pdir(ioc,"Check before sba_map_sg()"))
	{
		sba_dump_sg(ioc, sglist, nents);
		panic("Check before sba_map_sg()");
	}
#endif

#ifdef SBA_COLLECT_STATS
	ioc->msg_calls++;
#endif

	/*
	** First coalesce the chunks and allocate I/O pdir space
	**
	** If this is one DMA stream, we can properly map using the
	** correct virtual address associated with each DMA page.
	** w/o this association, we wouldn't have coherent DMA!
	** Access to the virtual address is what forces a two pass algorithm.
	*/
	coalesced = iommu_coalesce_chunks(ioc, dev, sglist, nents, sba_alloc_range);

	/*
	** Program the I/O Pdir
	**
	** map the virtual addresses to the I/O Pdir
	** o dma_address will contain the pdir index
	** o dma_len will contain the number of bytes to map 
	** o address contains the virtual address.
	*/
	filled = iommu_fill_pdir(ioc, sglist, nents, 0, sba_io_pdir_entry);

	/* force FDC ops in io_pdir_entry() to be visible to IOMMU */
	if (ioc_needs_fdc)
		asm volatile("sync" : : );

#ifdef ASSERT_PDIR_SANITY
	if (sba_check_pdir(ioc,"Check after sba_map_sg()"))
	{
		sba_dump_sg(ioc, sglist, nents);
		panic("Check after sba_map_sg()\n");
	}
#endif

	spin_unlock_irqrestore(&ioc->res_lock, flags);

	DBG_RUN_SG("%s() DONE %d mappings\n", __func__, filled);

	return filled;
}


/**
 * sba_unmap_sg - unmap Scatter/Gather list
 * @dev: instance of PCI owned by the driver that's asking.
 * @sglist:  array of buffer/length pairs
 * @nents:  number of entries in list
 * @direction:  R/W or both.
 *
 * See Documentation/DMA-API-HOWTO.txt
 */
static void 
sba_unmap_sg(struct device *dev, struct scatterlist *sglist, int nents,
	     enum dma_data_direction direction, unsigned long attrs)
{
	struct ioc *ioc;
#ifdef ASSERT_PDIR_SANITY
	unsigned long flags;
#endif

	DBG_RUN_SG("%s() START %d entries,  %p,%x\n",
		__func__, nents, sg_virt(sglist), sglist->length);

	ioc = GET_IOC(dev);
	if (!ioc) {
		WARN_ON(!ioc);
		return;
	}

#ifdef SBA_COLLECT_STATS
	ioc->usg_calls++;
#endif

#ifdef ASSERT_PDIR_SANITY
	spin_lock_irqsave(&ioc->res_lock, flags);
	sba_check_pdir(ioc,"Check before sba_unmap_sg()");
	spin_unlock_irqrestore(&ioc->res_lock, flags);
#endif

	while (sg_dma_len(sglist) && nents--) {

		sba_unmap_page(dev, sg_dma_address(sglist), sg_dma_len(sglist),
				direction, 0);
#ifdef SBA_COLLECT_STATS
		ioc->usg_pages += ((sg_dma_address(sglist) & ~IOVP_MASK) + sg_dma_len(sglist) + IOVP_SIZE - 1) >> PAGE_SHIFT;
		ioc->usingle_calls--;	/* kluge since call is unmap_sg() */
#endif
		++sglist;
	}

	DBG_RUN_SG("%s() DONE (nents %d)\n", __func__,  nents);

#ifdef ASSERT_PDIR_SANITY
	spin_lock_irqsave(&ioc->res_lock, flags);
	sba_check_pdir(ioc,"Check after sba_unmap_sg()");
	spin_unlock_irqrestore(&ioc->res_lock, flags);
#endif

}

static int sba_mapping_error(struct device *dev, dma_addr_t dma_addr)
{
	return dma_addr == SBA_MAPPING_ERROR;
}

static const struct dma_map_ops sba_ops = {
	.dma_supported =	sba_dma_supported,
	.alloc =		sba_alloc,
	.free =			sba_free,
	.map_page =		sba_map_page,
	.unmap_page =		sba_unmap_page,
	.map_sg =		sba_map_sg,
	.unmap_sg =		sba_unmap_sg,
	.mapping_error =	sba_mapping_error,
};


/**************************************************************************
**
**   SBA PAT PDC support
**
**   o call pdc_pat_cell_module()
**   o store ranges in PCI "resource" structures
**
**************************************************************************/

static void
sba_get_pat_resources(struct sba_device *sba_dev)
{
#if 0
/*
** TODO/REVISIT/FIXME: support for directed ranges requires calls to
**      PAT PDC to program the SBA/LBA directed range registers...this
**      burden may fall on the LBA code since it directly supports the
**      PCI subsystem. It's not clear yet. - ggg
*/
PAT_MOD(mod)->mod_info.mod_pages   = PAT_GET_MOD_PAGES(temp);
	FIXME : ???
PAT_MOD(mod)->mod_info.dvi         = PAT_GET_DVI(temp);
	Tells where the dvi bits are located in the address.
PAT_MOD(mod)->mod_info.ioc         = PAT_GET_IOC(temp);
	FIXME : ???
#endif
}


/**************************************************************
*
*   Initialization and claim
*
***************************************************************/
#define PIRANHA_ADDR_MASK	0x00160000UL /* bit 17,18,20 */
#define PIRANHA_ADDR_VAL	0x00060000UL /* bit 17,18 on */
static void *
sba_alloc_pdir(unsigned int pdir_size)
{
        unsigned long pdir_base;
	unsigned long pdir_order = get_order(pdir_size);

	pdir_base = __get_free_pages(GFP_KERNEL, pdir_order);
	if (NULL == (void *) pdir_base)	{
		panic("%s() could not allocate I/O Page Table\n",
			__func__);
	}

	/* If this is not PA8700 (PCX-W2)
	**	OR newer than ver 2.2
	**	OR in a system that doesn't need VINDEX bits from SBA,
	**
	** then we aren't exposed to the HW bug.
	*/
	if ( ((boot_cpu_data.pdc.cpuid >> 5) & 0x7f) != 0x13
			|| (boot_cpu_data.pdc.versions > 0x202)
			|| (boot_cpu_data.pdc.capabilities & 0x08L) )
		return (void *) pdir_base;

	/*
	 * PA8700 (PCX-W2, aka piranha) silent data corruption fix
	 *
	 * An interaction between PA8700 CPU (Ver 2.2 or older) and
	 * Ike/Astro can cause silent data corruption. This is only
	 * a problem if the I/O PDIR is located in memory such that
	 * (little-endian)  bits 17 and 18 are on and bit 20 is off.
	 *
	 * Since the max IO Pdir size is 2MB, by cleverly allocating the
	 * right physical address, we can either avoid (IOPDIR <= 1MB)
	 * or minimize (2MB IO Pdir) the problem if we restrict the
	 * IO Pdir to a maximum size of 2MB-128K (1902K).
	 *
	 * Because we always allocate 2^N sized IO pdirs, either of the
	 * "bad" regions will be the last 128K if at all. That's easy
	 * to test for.
	 * 
	 */
	if (pdir_order <= (19-12)) {
		if (((virt_to_phys(pdir_base)+pdir_size-1) & PIRANHA_ADDR_MASK) == PIRANHA_ADDR_VAL) {
			/* allocate a new one on 512k alignment */
			unsigned long new_pdir = __get_free_pages(GFP_KERNEL, (19-12));
			/* release original */
			free_pages(pdir_base, pdir_order);

			pdir_base = new_pdir;

			/* release excess */
			while (pdir_order < (19-12)) {
				new_pdir += pdir_size;
				free_pages(new_pdir, pdir_order);
				pdir_order +=1;
				pdir_size <<=1;
			}
		}
	} else {
		/*
		** 1MB or 2MB Pdir
		** Needs to be aligned on an "odd" 1MB boundary.
		*/
		unsigned long new_pdir = __get_free_pages(GFP_KERNEL, pdir_order+1); /* 2 or 4MB */

		/* release original */
		free_pages( pdir_base, pdir_order);

		/* release first 1MB */
		free_pages(new_pdir, 20-12);

		pdir_base = new_pdir + 1024*1024;

		if (pdir_order > (20-12)) {
			/*
			** 2MB Pdir.
			**
			** Flag tells init_bitmap() to mark bad 128k as used
			** and to reduce the size by 128k.
			*/
			piranha_bad_128k = 1;

			new_pdir += 3*1024*1024;
			/* release last 1MB */
			free_pages(new_pdir, 20-12);

			/* release unusable 128KB */
			free_pages(new_pdir - 128*1024 , 17-12);

			pdir_size -= 128*1024;
		}
	}

	memset((void *) pdir_base, 0, pdir_size);
	return (void *) pdir_base;
}

struct ibase_data_struct {
	struct ioc *ioc;
	int ioc_num;
};

static int setup_ibase_imask_callback(struct device *dev, void *data)
{
	/* lba_set_iregs() is in drivers/parisc/lba_pci.c */
        extern void lba_set_iregs(struct parisc_device *, u32, u32);
	struct parisc_device *lba = to_parisc_device(dev);
	struct ibase_data_struct *ibd = data;
	int rope_num = (lba->hpa.start >> 13) & 0xf;
	if (rope_num >> 3 == ibd->ioc_num)
		lba_set_iregs(lba, ibd->ioc->ibase, ibd->ioc->imask);
	return 0;
}

/* setup Mercury or Elroy IBASE/IMASK registers. */
static void 
setup_ibase_imask(struct parisc_device *sba, struct ioc *ioc, int ioc_num)
{
	struct ibase_data_struct ibase_data = {
		.ioc		= ioc,
		.ioc_num	= ioc_num,
	};

	device_for_each_child(&sba->dev, &ibase_data,
			      setup_ibase_imask_callback);
}

#ifdef SBA_AGP_SUPPORT
static int
sba_ioc_find_quicksilver(struct device *dev, void *data)
{
	int *agp_found = data;
	struct parisc_device *lba = to_parisc_device(dev);

	if (IS_QUICKSILVER(lba))
		*agp_found = 1;
	return 0;
}
#endif

static void
sba_ioc_init_pluto(struct parisc_device *sba, struct ioc *ioc, int ioc_num)
{
	u32 iova_space_mask;
	u32 iova_space_size;
	int iov_order, tcnfg;
#ifdef SBA_AGP_SUPPORT
	int agp_found = 0;
#endif
	/*
	** Firmware programs the base and size of a "safe IOVA space"
	** (one that doesn't overlap memory or LMMIO space) in the
	** IBASE and IMASK registers.
	*/
	ioc->ibase = READ_REG(ioc->ioc_hpa + IOC_IBASE);
	iova_space_size = ~(READ_REG(ioc->ioc_hpa + IOC_IMASK) & 0xFFFFFFFFUL) + 1;

	if ((ioc->ibase < 0xfed00000UL) && ((ioc->ibase + iova_space_size) > 0xfee00000UL)) {
		printk("WARNING: IOV space overlaps local config and interrupt message, truncating\n");
		iova_space_size /= 2;
	}

	/*
	** iov_order is always based on a 1GB IOVA space since we want to
	** turn on the other half for AGP GART.
	*/
	iov_order = get_order(iova_space_size >> (IOVP_SHIFT - PAGE_SHIFT));
	ioc->pdir_size = (iova_space_size / IOVP_SIZE) * sizeof(u64);

	DBG_INIT("%s() hpa 0x%p IOV %dMB (%d bits)\n",
		__func__, ioc->ioc_hpa, iova_space_size >> 20,
		iov_order + PAGE_SHIFT);

	ioc->pdir_base = (void *) __get_free_pages(GFP_KERNEL,
						   get_order(ioc->pdir_size));
	if (!ioc->pdir_base)
		panic("Couldn't allocate I/O Page Table\n");

	memset(ioc->pdir_base, 0, ioc->pdir_size);

	DBG_INIT("%s() pdir %p size %x\n",
			__func__, ioc->pdir_base, ioc->pdir_size);

#ifdef SBA_HINT_SUPPORT
	ioc->hint_shift_pdir = iov_order + PAGE_SHIFT;
	ioc->hint_mask_pdir = ~(0x3 << (iov_order + PAGE_SHIFT));

	DBG_INIT("	hint_shift_pdir %x hint_mask_pdir %lx\n",
		ioc->hint_shift_pdir, ioc->hint_mask_pdir);
#endif

	WARN_ON((((unsigned long) ioc->pdir_base) & PAGE_MASK) != (unsigned long) ioc->pdir_base);
	WRITE_REG(virt_to_phys(ioc->pdir_base), ioc->ioc_hpa + IOC_PDIR_BASE);

	/* build IMASK for IOC and Elroy */
	iova_space_mask =  0xffffffff;
	iova_space_mask <<= (iov_order + PAGE_SHIFT);
	ioc->imask = iova_space_mask;
#ifdef ZX1_SUPPORT
	ioc->iovp_mask = ~(iova_space_mask + PAGE_SIZE - 1);
#endif
	sba_dump_tlb(ioc->ioc_hpa);

	setup_ibase_imask(sba, ioc, ioc_num);

	WRITE_REG(ioc->imask, ioc->ioc_hpa + IOC_IMASK);

#ifdef CONFIG_64BIT
	/*
	** Setting the upper bits makes checking for bypass addresses
	** a little faster later on.
	*/
	ioc->imask |= 0xFFFFFFFF00000000UL;
#endif

	/* Set I/O PDIR Page size to system page size */
	switch (PAGE_SHIFT) {
		case 12: tcnfg = 0; break;	/*  4K */
		case 13: tcnfg = 1; break;	/*  8K */
		case 14: tcnfg = 2; break;	/* 16K */
		case 16: tcnfg = 3; break;	/* 64K */
		default:
			panic(__FILE__ "Unsupported system page size %d",
				1 << PAGE_SHIFT);
			break;
	}
	WRITE_REG(tcnfg, ioc->ioc_hpa + IOC_TCNFG);

	/*
	** Program the IOC's ibase and enable IOVA translation
	** Bit zero == enable bit.
	*/
	WRITE_REG(ioc->ibase | 1, ioc->ioc_hpa + IOC_IBASE);

	/*
	** Clear I/O TLB of any possible entries.
	** (Yes. This is a bit paranoid...but so what)
	*/
	WRITE_REG(ioc->ibase | 31, ioc->ioc_hpa + IOC_PCOM);

#ifdef SBA_AGP_SUPPORT

	/*
	** If an AGP device is present, only use half of the IOV space
	** for PCI DMA.  Unfortunately we can't know ahead of time
	** whether GART support will actually be used, for now we
	** can just key on any AGP device found in the system.
	** We program the next pdir index after we stop w/ a key for
	** the GART code to handshake on.
	*/
	device_for_each_child(&sba->dev, &agp_found, sba_ioc_find_quicksilver);

	if (agp_found && sba_reserve_agpgart) {
		printk(KERN_INFO "%s: reserving %dMb of IOVA space for agpgart\n",
		       __func__, (iova_space_size/2) >> 20);
		ioc->pdir_size /= 2;
		ioc->pdir_base[PDIR_INDEX(iova_space_size/2)] = SBA_AGPGART_COOKIE;
	}
#endif /*SBA_AGP_SUPPORT*/
}

static void
sba_ioc_init(struct parisc_device *sba, struct ioc *ioc, int ioc_num)
{
	u32 iova_space_size, iova_space_mask;
	unsigned int pdir_size, iov_order, tcnfg;

	/*
	** Determine IOVA Space size from memory size.
	**
	** Ideally, PCI drivers would register the maximum number
	** of DMA they can have outstanding for each device they
	** own.  Next best thing would be to guess how much DMA
	** can be outstanding based on PCI Class/sub-class. Both
	** methods still require some "extra" to support PCI
	** Hot-Plug/Removal of PCI cards. (aka PCI OLARD).
	**
	** While we have 32-bits "IOVA" space, top two 2 bits are used
	** for DMA hints - ergo only 30 bits max.
	*/

	iova_space_size = (u32) (totalram_pages/global_ioc_cnt);

	/* limit IOVA space size to 1MB-1GB */
	if (iova_space_size < (1 << (20 - PAGE_SHIFT))) {
		iova_space_size = 1 << (20 - PAGE_SHIFT);
	}
	else if (iova_space_size > (1 << (30 - PAGE_SHIFT))) {
		iova_space_size = 1 << (30 - PAGE_SHIFT);
	}

	/*
	** iova space must be log2() in size.
	** thus, pdir/res_map will also be log2().
	** PIRANHA BUG: Exception is when IO Pdir is 2MB (gets reduced)
	*/
	iov_order = get_order(iova_space_size << PAGE_SHIFT);

	/* iova_space_size is now bytes, not pages */
	iova_space_size = 1 << (iov_order + PAGE_SHIFT);

	ioc->pdir_size = pdir_size = (iova_space_size/IOVP_SIZE) * sizeof(u64);

	DBG_INIT("%s() hpa 0x%lx mem %ldMB IOV %dMB (%d bits)\n",
			__func__,
			ioc->ioc_hpa,
			(unsigned long) totalram_pages >> (20 - PAGE_SHIFT),
			iova_space_size>>20,
			iov_order + PAGE_SHIFT);

	ioc->pdir_base = sba_alloc_pdir(pdir_size);

	DBG_INIT("%s() pdir %p size %x\n",
			__func__, ioc->pdir_base, pdir_size);

#ifdef SBA_HINT_SUPPORT
	/* FIXME : DMA HINTs not used */
	ioc->hint_shift_pdir = iov_order + PAGE_SHIFT;
	ioc->hint_mask_pdir = ~(0x3 << (iov_order + PAGE_SHIFT));

	DBG_INIT("	hint_shift_pdir %x hint_mask_pdir %lx\n",
			ioc->hint_shift_pdir, ioc->hint_mask_pdir);
#endif

	WRITE_REG64(virt_to_phys(ioc->pdir_base), ioc->ioc_hpa + IOC_PDIR_BASE);

	/* build IMASK for IOC and Elroy */
	iova_space_mask =  0xffffffff;
	iova_space_mask <<= (iov_order + PAGE_SHIFT);

	/*
	** On C3000 w/512MB mem, HP-UX 10.20 reports:
	**     ibase=0, imask=0xFE000000, size=0x2000000.
	*/
	ioc->ibase = 0;
	ioc->imask = iova_space_mask;	/* save it */
#ifdef ZX1_SUPPORT
	ioc->iovp_mask = ~(iova_space_mask + PAGE_SIZE - 1);
#endif

	DBG_INIT("%s() IOV base 0x%lx mask 0x%0lx\n",
		__func__, ioc->ibase, ioc->imask);

	/*
	** FIXME: Hint registers are programmed with default hint
	** values during boot, so hints should be sane even if we
	** can't reprogram them the way drivers want.
	*/

	setup_ibase_imask(sba, ioc, ioc_num);

	/*
	** Program the IOC's ibase and enable IOVA translation
	*/
	WRITE_REG(ioc->ibase | 1, ioc->ioc_hpa+IOC_IBASE);
	WRITE_REG(ioc->imask, ioc->ioc_hpa+IOC_IMASK);

	/* Set I/O PDIR Page size to system page size */
	switch (PAGE_SHIFT) {
		case 12: tcnfg = 0; break;	/*  4K */
		case 13: tcnfg = 1; break;	/*  8K */
		case 14: tcnfg = 2; break;	/* 16K */
		case 16: tcnfg = 3; break;	/* 64K */
		default:
			panic(__FILE__ "Unsupported system page size %d",
				1 << PAGE_SHIFT);
			break;
	}
	/* Set I/O PDIR Page size to PAGE_SIZE (4k/16k/...) */
	WRITE_REG(tcnfg, ioc->ioc_hpa+IOC_TCNFG);

	/*
	** Clear I/O TLB of any possible entries.
	** (Yes. This is a bit paranoid...but so what)
	*/
	WRITE_REG(0 | 31, ioc->ioc_hpa+IOC_PCOM);

	ioc->ibase = 0; /* used by SBA_IOVA and related macros */	

	DBG_INIT("%s() DONE\n", __func__);
}



/**************************************************************************
**
**   SBA initialization code (HW and SW)
**
**   o identify SBA chip itself
**   o initialize SBA chip modes (HardFail)
**   o initialize SBA chip modes (HardFail)
**   o FIXME: initialize DMA hints for reasonable defaults
**
**************************************************************************/

static void __iomem *ioc_remap(struct sba_device *sba_dev, unsigned int offset)
{
	return ioremap_nocache(sba_dev->dev->hpa.start + offset, SBA_FUNC_SIZE);
}

static void sba_hw_init(struct sba_device *sba_dev)
{ 
	int i;
	int num_ioc;
	u64 ioc_ctl;

	if (!is_pdc_pat()) {
		/* Shutdown the USB controller on Astro-based workstations.
		** Once we reprogram the IOMMU, the next DMA performed by
		** USB will HPMC the box. USB is only enabled if a
		** keyboard is present and found.
		**
		** With serial console, j6k v5.0 firmware says:
		**   mem_kbd hpa 0xfee003f8 sba 0x0 pad 0x0 cl_class 0x7
		**
		** FIXME: Using GFX+USB console at power up but direct
		**	linux to serial console is still broken.
		**	USB could generate DMA so we must reset USB.
		**	The proper sequence would be:
		**	o block console output
		**	o reset USB device
		**	o reprogram serial port
		**	o unblock console output
		*/
		if (PAGE0->mem_kbd.cl_class == CL_KEYBD) {
			pdc_io_reset_devices();
		}

	}


#if 0
printk("sba_hw_init(): mem_boot 0x%x 0x%x 0x%x 0x%x\n", PAGE0->mem_boot.hpa,
	PAGE0->mem_boot.spa, PAGE0->mem_boot.pad, PAGE0->mem_boot.cl_class);

	/*
	** Need to deal with DMA from LAN.
	**	Maybe use page zero boot device as a handle to talk
	**	to PDC about which device to shutdown.
	**
	** Netbooting, j6k v5.0 firmware says:
	** 	mem_boot hpa 0xf4008000 sba 0x0 pad 0x0 cl_class 0x1002
	** ARGH! invalid class.
	*/
	if ((PAGE0->mem_boot.cl_class != CL_RANDOM)
		&& (PAGE0->mem_boot.cl_class != CL_SEQU)) {
			pdc_io_reset();
	}
#endif

	if (!IS_PLUTO(sba_dev->dev)) {
		ioc_ctl = READ_REG(sba_dev->sba_hpa+IOC_CTRL);
		DBG_INIT("%s() hpa 0x%lx ioc_ctl 0x%Lx ->",
			__func__, sba_dev->sba_hpa, ioc_ctl);
		ioc_ctl &= ~(IOC_CTRL_RM | IOC_CTRL_NC | IOC_CTRL_CE);
		ioc_ctl |= IOC_CTRL_DD | IOC_CTRL_D4 | IOC_CTRL_TC;
			/* j6700 v1.6 firmware sets 0x294f */
			/* A500 firmware sets 0x4d */

		WRITE_REG(ioc_ctl, sba_dev->sba_hpa+IOC_CTRL);

#ifdef DEBUG_SBA_INIT
		ioc_ctl = READ_REG64(sba_dev->sba_hpa+IOC_CTRL);
		DBG_INIT(" 0x%Lx\n", ioc_ctl);
#endif
	} /* if !PLUTO */

	if (IS_ASTRO(sba_dev->dev)) {
		int err;
		sba_dev->ioc[0].ioc_hpa = ioc_remap(sba_dev, ASTRO_IOC_OFFSET);
		num_ioc = 1;

		sba_dev->chip_resv.name = "Astro Intr Ack";
		sba_dev->chip_resv.start = PCI_F_EXTEND | 0xfef00000UL;
		sba_dev->chip_resv.end   = PCI_F_EXTEND | (0xff000000UL - 1) ;
		err = request_resource(&iomem_resource, &(sba_dev->chip_resv));
		BUG_ON(err < 0);

	} else if (IS_PLUTO(sba_dev->dev)) {
		int err;

		sba_dev->ioc[0].ioc_hpa = ioc_remap(sba_dev, PLUTO_IOC_OFFSET);
		num_ioc = 1;

		sba_dev->chip_resv.name = "Pluto Intr/PIOP/VGA";
		sba_dev->chip_resv.start = PCI_F_EXTEND | 0xfee00000UL;
		sba_dev->chip_resv.end   = PCI_F_EXTEND | (0xff200000UL - 1);
		err = request_resource(&iomem_resource, &(sba_dev->chip_resv));
		WARN_ON(err < 0);

		sba_dev->iommu_resv.name = "IOVA Space";
		sba_dev->iommu_resv.start = 0x40000000UL;
		sba_dev->iommu_resv.end   = 0x50000000UL - 1;
		err = request_resource(&iomem_resource, &(sba_dev->iommu_resv));
		WARN_ON(err < 0);
	} else {
		/* IKE, REO */
		sba_dev->ioc[0].ioc_hpa = ioc_remap(sba_dev, IKE_IOC_OFFSET(0));
		sba_dev->ioc[1].ioc_hpa = ioc_remap(sba_dev, IKE_IOC_OFFSET(1));
		num_ioc = 2;

		/* TODO - LOOKUP Ike/Stretch chipset mem map */
	}
	/* XXX: What about Reo Grande? */

	sba_dev->num_ioc = num_ioc;
	for (i = 0; i < num_ioc; i++) {
		void __iomem *ioc_hpa = sba_dev->ioc[i].ioc_hpa;
		unsigned int j;

		for (j=0; j < sizeof(u64) * ROPES_PER_IOC; j+=sizeof(u64)) {

			/*
			 * Clear ROPE(N)_CONFIG AO bit.
			 * Disables "NT Ordering" (~= !"Relaxed Ordering")
			 * Overrides bit 1 in DMA Hint Sets.
			 * Improves netperf UDP_STREAM by ~10% for bcm5701.
			 */
			if (IS_PLUTO(sba_dev->dev)) {
				void __iomem *rope_cfg;
				unsigned long cfg_val;

				rope_cfg = ioc_hpa + IOC_ROPE0_CFG + j;
				cfg_val = READ_REG(rope_cfg);
				cfg_val &= ~IOC_ROPE_AO;
				WRITE_REG(cfg_val, rope_cfg);
			}

			/*
			** Make sure the box crashes on rope errors.
			*/
			WRITE_REG(HF_ENABLE, ioc_hpa + ROPE0_CTL + j);
		}

		/* flush out the last writes */
		READ_REG(sba_dev->ioc[i].ioc_hpa + ROPE7_CTL);

		DBG_INIT("	ioc[%d] ROPE_CFG 0x%Lx  ROPE_DBG 0x%Lx\n",
				i,
				READ_REG(sba_dev->ioc[i].ioc_hpa + 0x40),
				READ_REG(sba_dev->ioc[i].ioc_hpa + 0x50)
			);
		DBG_INIT("	STATUS_CONTROL 0x%Lx  FLUSH_CTRL 0x%Lx\n",
				READ_REG(sba_dev->ioc[i].ioc_hpa + 0x108),
				READ_REG(sba_dev->ioc[i].ioc_hpa + 0x400)
			);

		if (IS_PLUTO(sba_dev->dev)) {
			sba_ioc_init_pluto(sba_dev->dev, &(sba_dev->ioc[i]), i);
		} else {
			sba_ioc_init(sba_dev->dev, &(sba_dev->ioc[i]), i);
		}
	}
}

static void
sba_common_init(struct sba_device *sba_dev)
{
	int i;

	/* add this one to the head of the list (order doesn't matter)
	** This will be useful for debugging - especially if we get coredumps
	*/
	sba_dev->next = sba_list;
	sba_list = sba_dev;

	for(i=0; i< sba_dev->num_ioc; i++) {
		int res_size;
#ifdef DEBUG_DMB_TRAP
		extern void iterate_pages(unsigned long , unsigned long ,
					  void (*)(pte_t * , unsigned long),
					  unsigned long );
		void set_data_memory_break(pte_t * , unsigned long);
#endif
		/* resource map size dictated by pdir_size */
		res_size = sba_dev->ioc[i].pdir_size/sizeof(u64); /* entries */

		/* Second part of PIRANHA BUG */
		if (piranha_bad_128k) {
			res_size -= (128*1024)/sizeof(u64);
		}

		res_size >>= 3;  /* convert bit count to byte count */
		DBG_INIT("%s() res_size 0x%x\n",
			__func__, res_size);

		sba_dev->ioc[i].res_size = res_size;
		sba_dev->ioc[i].res_map = (char *) __get_free_pages(GFP_KERNEL, get_order(res_size));

#ifdef DEBUG_DMB_TRAP
		iterate_pages( sba_dev->ioc[i].res_map, res_size,
				set_data_memory_break, 0);
#endif

		if (NULL == sba_dev->ioc[i].res_map)
		{
			panic("%s:%s() could not allocate resource map\n",
			      __FILE__, __func__ );
		}

		memset(sba_dev->ioc[i].res_map, 0, res_size);
		/* next available IOVP - circular search */
		sba_dev->ioc[i].res_hint = (unsigned long *)
				&(sba_dev->ioc[i].res_map[L1_CACHE_BYTES]);

#ifdef ASSERT_PDIR_SANITY
		/* Mark first bit busy - ie no IOVA 0 */
		sba_dev->ioc[i].res_map[0] = 0x80;
		sba_dev->ioc[i].pdir_base[0] = 0xeeffc0addbba0080ULL;
#endif

		/* Third (and last) part of PIRANHA BUG */
		if (piranha_bad_128k) {
			/* region from +1408K to +1536 is un-usable. */

			int idx_start = (1408*1024/sizeof(u64)) >> 3;
			int idx_end   = (1536*1024/sizeof(u64)) >> 3;
			long *p_start = (long *) &(sba_dev->ioc[i].res_map[idx_start]);
			long *p_end   = (long *) &(sba_dev->ioc[i].res_map[idx_end]);

			/* mark that part of the io pdir busy */
			while (p_start < p_end)
				*p_start++ = -1;
				
		}

#ifdef DEBUG_DMB_TRAP
		iterate_pages( sba_dev->ioc[i].res_map, res_size,
				set_data_memory_break, 0);
		iterate_pages( sba_dev->ioc[i].pdir_base, sba_dev->ioc[i].pdir_size,
				set_data_memory_break, 0);
#endif

		DBG_INIT("%s() %d res_map %x %p\n",
			__func__, i, res_size, sba_dev->ioc[i].res_map);
	}

	spin_lock_init(&sba_dev->sba_lock);
	ioc_needs_fdc = boot_cpu_data.pdc.capabilities & PDC_MODEL_IOPDIR_FDC;

#ifdef DEBUG_SBA_INIT
	/*
	 * If the PDC_MODEL capabilities has Non-coherent IO-PDIR bit set
	 * (bit #61, big endian), we have to flush and sync every time
	 * IO-PDIR is changed in Ike/Astro.
	 */
	if (ioc_needs_fdc) {
		printk(KERN_INFO MODULE_NAME " FDC/SYNC required.\n");
	} else {
		printk(KERN_INFO MODULE_NAME " IOC has cache coherent PDIR.\n");
	}
#endif
}

#ifdef CONFIG_PROC_FS
static int sba_proc_info(struct seq_file *m, void *p)
{
	struct sba_device *sba_dev = sba_list;
	struct ioc *ioc = &sba_dev->ioc[0];	/* FIXME: Multi-IOC support! */
	int total_pages = (int) (ioc->res_size << 3); /* 8 bits per byte */
#ifdef SBA_COLLECT_STATS
	unsigned long avg = 0, min, max;
#endif
	int i;

	seq_printf(m, "%s rev %d.%d\n",
		   sba_dev->name,
		   (sba_dev->hw_rev & 0x7) + 1,
		   (sba_dev->hw_rev & 0x18) >> 3);
	seq_printf(m, "IO PDIR size    : %d bytes (%d entries)\n",
		   (int)((ioc->res_size << 3) * sizeof(u64)), /* 8 bits/byte */
		   total_pages);

	seq_printf(m, "Resource bitmap : %d bytes (%d pages)\n",
		   ioc->res_size, ioc->res_size << 3);   /* 8 bits per byte */

	seq_printf(m, "LMMIO_BASE/MASK/ROUTE %08x %08x %08x\n",
		   READ_REG32(sba_dev->sba_hpa + LMMIO_DIST_BASE),
		   READ_REG32(sba_dev->sba_hpa + LMMIO_DIST_MASK),
		   READ_REG32(sba_dev->sba_hpa + LMMIO_DIST_ROUTE));

	for (i=0; i<4; i++)
		seq_printf(m, "DIR%d_BASE/MASK/ROUTE %08x %08x %08x\n",
			   i,
			   READ_REG32(sba_dev->sba_hpa + LMMIO_DIRECT0_BASE  + i*0x18),
			   READ_REG32(sba_dev->sba_hpa + LMMIO_DIRECT0_MASK  + i*0x18),
			   READ_REG32(sba_dev->sba_hpa + LMMIO_DIRECT0_ROUTE + i*0x18));

#ifdef SBA_COLLECT_STATS
	seq_printf(m, "IO PDIR entries : %ld free  %ld used (%d%%)\n",
		   total_pages - ioc->used_pages, ioc->used_pages,
		   (int)(ioc->used_pages * 100 / total_pages));

	min = max = ioc->avg_search[0];
	for (i = 0; i < SBA_SEARCH_SAMPLE; i++) {
		avg += ioc->avg_search[i];
		if (ioc->avg_search[i] > max) max = ioc->avg_search[i];
		if (ioc->avg_search[i] < min) min = ioc->avg_search[i];
	}
	avg /= SBA_SEARCH_SAMPLE;
	seq_printf(m, "  Bitmap search : %ld/%ld/%ld (min/avg/max CPU Cycles)\n",
		   min, avg, max);

	seq_printf(m, "pci_map_single(): %12ld calls  %12ld pages (avg %d/1000)\n",
		   ioc->msingle_calls, ioc->msingle_pages,
		   (int)((ioc->msingle_pages * 1000)/ioc->msingle_calls));

	/* KLUGE - unmap_sg calls unmap_single for each mapped page */
	min = ioc->usingle_calls;
	max = ioc->usingle_pages - ioc->usg_pages;
	seq_printf(m, "pci_unmap_single: %12ld calls  %12ld pages (avg %d/1000)\n",
		   min, max, (int)((max * 1000)/min));

	seq_printf(m, "pci_map_sg()    : %12ld calls  %12ld pages (avg %d/1000)\n",
		   ioc->msg_calls, ioc->msg_pages,
		   (int)((ioc->msg_pages * 1000)/ioc->msg_calls));

	seq_printf(m, "pci_unmap_sg()  : %12ld calls  %12ld pages (avg %d/1000)\n",
		   ioc->usg_calls, ioc->usg_pages,
		   (int)((ioc->usg_pages * 1000)/ioc->usg_calls));
#endif

	return 0;
}

static int
sba_proc_open(struct inode *i, struct file *f)
{
	return single_open(f, &sba_proc_info, NULL);
}

static const struct file_operations sba_proc_fops = {
	.owner = THIS_MODULE,
	.open = sba_proc_open,
	.read = seq_read,
	.llseek = seq_lseek,
	.release = single_release,
};

static int
sba_proc_bitmap_info(struct seq_file *m, void *p)
{
	struct sba_device *sba_dev = sba_list;
	struct ioc *ioc = &sba_dev->ioc[0];	/* FIXME: Multi-IOC support! */

	seq_hex_dump(m, "   ", DUMP_PREFIX_NONE, 32, 4, ioc->res_map,
		     ioc->res_size, false);
	seq_putc(m, '\n');

	return 0;
}

static int
sba_proc_bitmap_open(struct inode *i, struct file *f)
{
	return single_open(f, &sba_proc_bitmap_info, NULL);
}

static const struct file_operations sba_proc_bitmap_fops = {
	.owner = THIS_MODULE,
	.open = sba_proc_bitmap_open,
	.read = seq_read,
	.llseek = seq_lseek,
	.release = single_release,
};
#endif /* CONFIG_PROC_FS */

static struct parisc_device_id sba_tbl[] = {
	{ HPHW_IOA, HVERSION_REV_ANY_ID, ASTRO_RUNWAY_PORT, 0xb },
	{ HPHW_BCPORT, HVERSION_REV_ANY_ID, IKE_MERCED_PORT, 0xc },
	{ HPHW_BCPORT, HVERSION_REV_ANY_ID, REO_MERCED_PORT, 0xc },
	{ HPHW_BCPORT, HVERSION_REV_ANY_ID, REOG_MERCED_PORT, 0xc },
	{ HPHW_IOA, HVERSION_REV_ANY_ID, PLUTO_MCKINLEY_PORT, 0xc },
	{ 0, }
};

static int sba_driver_callback(struct parisc_device *);

static struct parisc_driver sba_driver = {
	.name =		MODULE_NAME,
	.id_table =	sba_tbl,
	.probe =	sba_driver_callback,
};

/*
** Determine if sba should claim this chip (return 0) or not (return 1).
** If so, initialize the chip and tell other partners in crime they
** have work to do.
*/
static int sba_driver_callback(struct parisc_device *dev)
{
	struct sba_device *sba_dev;
	u32 func_class;
	int i;
	char *version;
	void __iomem *sba_addr = ioremap_nocache(dev->hpa.start, SBA_FUNC_SIZE);
#ifdef CONFIG_PROC_FS
	struct proc_dir_entry *root;
#endif

	sba_dump_ranges(sba_addr);

	/* Read HW Rev First */
	func_class = READ_REG(sba_addr + SBA_FCLASS);

	if (IS_ASTRO(dev)) {
		unsigned long fclass;
		static char astro_rev[]="Astro ?.?";

		/* Astro is broken...Read HW Rev First */
		fclass = READ_REG(sba_addr);

		astro_rev[6] = '1' + (char) (fclass & 0x7);
		astro_rev[8] = '0' + (char) ((fclass & 0x18) >> 3);
		version = astro_rev;

	} else if (IS_IKE(dev)) {
		static char ike_rev[] = "Ike rev ?";
		ike_rev[8] = '0' + (char) (func_class & 0xff);
		version = ike_rev;
	} else if (IS_PLUTO(dev)) {
		static char pluto_rev[]="Pluto ?.?";
		pluto_rev[6] = '0' + (char) ((func_class & 0xf0) >> 4); 
		pluto_rev[8] = '0' + (char) (func_class & 0x0f); 
		version = pluto_rev;
	} else {
		static char reo_rev[] = "REO rev ?";
		reo_rev[8] = '0' + (char) (func_class & 0xff);
		version = reo_rev;
	}

	if (!global_ioc_cnt) {
		global_ioc_cnt = count_parisc_driver(&sba_driver);

		/* Astro and Pluto have one IOC per SBA */
		if ((!IS_ASTRO(dev)) || (!IS_PLUTO(dev)))
			global_ioc_cnt *= 2;
	}

	printk(KERN_INFO "%s found %s at 0x%llx\n",
		MODULE_NAME, version, (unsigned long long)dev->hpa.start);

	sba_dev = kzalloc(sizeof(struct sba_device), GFP_KERNEL);
	if (!sba_dev) {
		printk(KERN_ERR MODULE_NAME " - couldn't alloc sba_device\n");
		return -ENOMEM;
	}

	parisc_set_drvdata(dev, sba_dev);

	for(i=0; i<MAX_IOC; i++)
		spin_lock_init(&(sba_dev->ioc[i].res_lock));

	sba_dev->dev = dev;
	sba_dev->hw_rev = func_class;
	sba_dev->name = dev->name;
	sba_dev->sba_hpa = sba_addr;

	sba_get_pat_resources(sba_dev);
	sba_hw_init(sba_dev);
	sba_common_init(sba_dev);

	hppa_dma_ops = &sba_ops;

#ifdef CONFIG_PROC_FS
	switch (dev->id.hversion) {
	case PLUTO_MCKINLEY_PORT:
		root = proc_mckinley_root;
		break;
	case ASTRO_RUNWAY_PORT:
	case IKE_MERCED_PORT:
	default:
		root = proc_runway_root;
		break;
	}

	proc_create("sba_iommu", 0, root, &sba_proc_fops);
	proc_create("sba_iommu-bitmap", 0, root, &sba_proc_bitmap_fops);
#endif

	parisc_has_iommu();
	return 0;
}

/*
** One time initialization to let the world know the SBA was found.
** This is the only routine which is NOT static.
** Must be called exactly once before pci_init().
*/
void __init sba_init(void)
{
	register_parisc_driver(&sba_driver);
}


/**
 * sba_get_iommu - Assign the iommu pointer for the pci bus controller.
 * @dev: The parisc device.
 *
 * Returns the appropriate IOMMU data for the given parisc PCI controller.
 * This is cached and used later for PCI DMA Mapping.
 */
void * sba_get_iommu(struct parisc_device *pci_hba)
{
	struct parisc_device *sba_dev = parisc_parent(pci_hba);
	struct sba_device *sba = dev_get_drvdata(&sba_dev->dev);
	char t = sba_dev->id.hw_type;
	int iocnum = (pci_hba->hw_path >> 3);	/* rope # */

	WARN_ON((t != HPHW_IOA) && (t != HPHW_BCPORT));

	return &(sba->ioc[iocnum]);
}


/**
 * sba_directed_lmmio - return first directed LMMIO range routed to rope
 * @pa_dev: The parisc device.
 * @r: resource PCI host controller wants start/end fields assigned.
 *
 * For the given parisc PCI controller, determine if any direct ranges
 * are routed down the corresponding rope.
 */
void sba_directed_lmmio(struct parisc_device *pci_hba, struct resource *r)
{
	struct parisc_device *sba_dev = parisc_parent(pci_hba);
	struct sba_device *sba = dev_get_drvdata(&sba_dev->dev);
	char t = sba_dev->id.hw_type;
	int i;
	int rope = (pci_hba->hw_path & (ROPES_PER_IOC-1));  /* rope # */

	BUG_ON((t!=HPHW_IOA) && (t!=HPHW_BCPORT));

	r->start = r->end = 0;

	/* Astro has 4 directed ranges. Not sure about Ike/Pluto/et al */
	for (i=0; i<4; i++) {
		int base, size;
		void __iomem *reg = sba->sba_hpa + i*0x18;

		base = READ_REG32(reg + LMMIO_DIRECT0_BASE);
		if ((base & 1) == 0)
			continue;	/* not enabled */

		size = READ_REG32(reg + LMMIO_DIRECT0_ROUTE);

		if ((size & (ROPES_PER_IOC-1)) != rope)
			continue;	/* directed down different rope */
		
		r->start = (base & ~1UL) | PCI_F_EXTEND;
		size = ~ READ_REG32(reg + LMMIO_DIRECT0_MASK);
		r->end = r->start + size;
		r->flags = IORESOURCE_MEM;
	}
}


/**
 * sba_distributed_lmmio - return portion of distributed LMMIO range
 * @pa_dev: The parisc device.
 * @r: resource PCI host controller wants start/end fields assigned.
 *
 * For the given parisc PCI controller, return portion of distributed LMMIO
 * range. The distributed LMMIO is always present and it's just a question
 * of the base address and size of the range.
 */
void sba_distributed_lmmio(struct parisc_device *pci_hba, struct resource *r )
{
	struct parisc_device *sba_dev = parisc_parent(pci_hba);
	struct sba_device *sba = dev_get_drvdata(&sba_dev->dev);
	char t = sba_dev->id.hw_type;
	int base, size;
	int rope = (pci_hba->hw_path & (ROPES_PER_IOC-1));  /* rope # */

	BUG_ON((t!=HPHW_IOA) && (t!=HPHW_BCPORT));

	r->start = r->end = 0;

	base = READ_REG32(sba->sba_hpa + LMMIO_DIST_BASE);
	if ((base & 1) == 0) {
		BUG();	/* Gah! Distr Range wasn't enabled! */
		return;
	}

	r->start = (base & ~1UL) | PCI_F_EXTEND;

	size = (~READ_REG32(sba->sba_hpa + LMMIO_DIST_MASK)) / ROPES_PER_IOC;
	r->start += rope * (size + 1);	/* adjust base for this rope */
	r->end = r->start + size;
	r->flags = IORESOURCE_MEM;
}<|MERGE_RESOLUTION|>--- conflicted
+++ resolved
@@ -727,11 +727,7 @@
 
 	ioc = GET_IOC(dev);
 	if (!ioc)
-<<<<<<< HEAD
-		return DMA_ERROR_CODE;
-=======
 		return SBA_MAPPING_ERROR;
->>>>>>> f4a53352
 
 	/* save offset bits */
 	offset = ((dma_addr_t) (long) addr) & ~IOVP_MASK;
