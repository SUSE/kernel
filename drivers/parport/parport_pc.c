--- conflicted
+++ resolved
@@ -1499,8 +1499,6 @@
 
 	outb(origval, io); /* in case we poked some entirely different hardware */
 
-	outb(origval, io); /* in case we poked some entirely different hardware */
-
 	if ((x_devid == devid) && (x_devrev == devrev) && (x_oldid == oldid))
 		goto out; /* protection against false positives */
 
@@ -1519,27 +1517,6 @@
 	origval[0] = inb(io); /* Save original values */
 	origval[1] = inb(io + 1);
 	origval[2] = inb(io + 2);
-<<<<<<< HEAD
-
-	/* First probe without the key */
-	outb(0x20,io+2);
-	x_devid=inb(io+2);
-	outb(0x21,io+1);
-	x_devrev=inb(io+2);
-	outb(0x09,io+1);
-	x_oldid=inb(io+2);
-
-        outb(key,io);     /* Write Magic Byte to EFER, extended
-                             funtion enable register */
-        outb(0x20,io+2);  /* Write EFIR, extended function index register */
-        devid=inb(io+2);  /* Read EFDR, extended function data register */
-        outb(0x21,io+1);
-        devrev=inb(io+2);
-        outb(0x09,io+1);
-        oldid=inb(io+2);
-        outb(0xaa,io);    /* Magic Seal */
-
-=======
 
 	/* First probe without the key */
 	outb(0x20, io + 2);
@@ -1559,16 +1536,11 @@
 	oldid = inb(io + 2);
 	outb(0xaa, io);    /* Magic Seal */
 
->>>>>>> 56d1ed69
 	outb(origval[0], io); /* in case we poked some entirely different hardware */
 	outb(origval[1], io + 1);
 	outb(origval[2], io + 2);
 
-<<<<<<< HEAD
-	if ((x_devid == devid) && (x_devrev == devrev) && (x_oldid == oldid))
-=======
 	if (x_devid == devid && x_devrev == devrev && x_oldid == oldid)
->>>>>>> 56d1ed69
 		goto out; /* protection against false positives */
 
 	decode_winbond(io, key, devid, devrev, oldid);
@@ -1586,34 +1558,6 @@
 	origval = inb(io); /* Save original value */
 
 	/* First probe without the key */
-<<<<<<< HEAD
-	outb(0x0d,io);
-	x_oldid=inb(io+1);
-	outb(0x0e,io);
-	x_oldrev=inb(io+1);
-	outb(0x20,io);
-	x_id=inb(io+1);
-	outb(0x21,io);
-	x_rev=inb(io+1);
-
-        outb(key,io);
-        outb(key,io);     /* Write Magic Sequence to EFER, extended
-                             funtion enable register */
-        outb(0x0d,io);    /* Write EFIR, extended function index register */
-        oldid=inb(io+1);  /* Read EFDR, extended function data register */
-        outb(0x0e,io);
-        oldrev=inb(io+1);
-	outb(0x20,io);
-	id=inb(io+1);
-	outb(0x21,io);
-	rev=inb(io+1);
-        outb(0xaa,io);    /* Magic Seal */
-
-	outb(origval, io); /* in case we poked some entirely different hardware */
-
-	if ((x_id == id) && (x_oldrev == oldrev) &&
-	    (x_oldid == oldid) && (x_rev == rev))
-=======
 	outb(0x0d, io);
 	x_oldid = inb(io + 1);
 	outb(0x0e, io);
@@ -1640,7 +1584,6 @@
 
 	if (x_id == id && x_oldrev == oldrev &&
 	    x_oldid == oldid && x_rev == rev)
->>>>>>> 56d1ed69
 		goto out; /* protection against false positives */
 
 	decode_smsc(io, key, oldid, oldrev);
