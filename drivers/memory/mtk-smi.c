--- conflicted
+++ resolved
@@ -453,18 +453,8 @@
 
 static int mtk_smi_larb_sleep_ctrl_enable(struct mtk_smi_larb *larb)
 {
-<<<<<<< HEAD
-	struct mtk_smi_larb *larb;
-	struct resource *res;
-	struct device *dev = &pdev->dev;
-	struct device_node *smi_node;
-	struct platform_device *smi_pdev;
-	struct device_link *link;
-	int ret;
-=======
 	int ret;
 	u32 tmp;
->>>>>>> eb3cdb58
 
 	writel_relaxed(SLP_PROT_EN, larb->base + SMI_LARB_SLP_CON);
 	ret = readl_poll_timeout_atomic(larb->base + SMI_LARB_SLP_CON,
