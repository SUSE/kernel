--- conflicted
+++ resolved
@@ -163,16 +163,6 @@
 	.n_yes_ranges	= ARRAY_SIZE(rpcif_volatile_ranges),
 };
 
-<<<<<<< HEAD
-
-/*
- * Custom accessor functions to ensure SM[RW]DR[01] are always accessed with
- * proper width.  Requires rpcif.xfer_size to be correctly set before!
- */
-static int rpcif_reg_read(void *context, unsigned int reg, unsigned int *val)
-{
-	struct rpcif *rpc = context;
-=======
 struct rpcif_priv {
 	struct device *dev;
 	void __iomem *base;
@@ -203,7 +193,6 @@
 static int rpcif_reg_read(void *context, unsigned int reg, unsigned int *val)
 {
 	struct rpcif_priv *rpc = context;
->>>>>>> eb3cdb58
 
 	switch (reg) {
 	case RPCIF_SMRDR0:
@@ -239,11 +228,7 @@
 
 static int rpcif_reg_write(void *context, unsigned int reg, unsigned int val)
 {
-<<<<<<< HEAD
-	struct rpcif *rpc = context;
-=======
 	struct rpcif_priv *rpc = context;
->>>>>>> eb3cdb58
 
 	switch (reg) {
 	case RPCIF_SMWDR0:
@@ -292,12 +277,7 @@
 
 int rpcif_sw_init(struct rpcif *rpcif, struct device *dev)
 {
-<<<<<<< HEAD
-	struct platform_device *pdev = to_platform_device(dev);
-	struct resource *res;
-=======
 	struct rpcif_priv *rpc = dev_get_drvdata(dev);
->>>>>>> eb3cdb58
 
 	rpcif->dev = dev;
 	rpcif->dirmap = rpc->dirmap;
@@ -306,26 +286,6 @@
 }
 EXPORT_SYMBOL(rpcif_sw_init);
 
-<<<<<<< HEAD
-	res = platform_get_resource_byname(pdev, IORESOURCE_MEM, "regs");
-	rpc->base = devm_ioremap_resource(&pdev->dev, res);
-	if (IS_ERR(rpc->base))
-		return PTR_ERR(rpc->base);
-
-	rpc->regmap = devm_regmap_init(&pdev->dev, NULL, rpc, &rpcif_regmap_config);
-	if (IS_ERR(rpc->regmap)) {
-		dev_err(&pdev->dev,
-			"failed to init regmap for rpcif, error %ld\n",
-			PTR_ERR(rpc->regmap));
-		return	PTR_ERR(rpc->regmap);
-	}
-
-	res = platform_get_resource_byname(pdev, IORESOURCE_MEM, "dirmap");
-	rpc->dirmap = devm_ioremap_resource(&pdev->dev, res);
-	if (IS_ERR(rpc->dirmap))
-		return PTR_ERR(rpc->dirmap);
-	rpc->size = resource_size(res);
-=======
 static void rpcif_rzg2l_timing_adjust_sdr(struct rpcif_priv *rpc)
 {
 	regmap_write(rpc->regmap, RPCIF_PHYWR, 0xa5390000);
@@ -349,7 +309,6 @@
 	ret = pm_runtime_resume_and_get(dev);
 	if (ret)
 		return ret;
->>>>>>> eb3cdb58
 
 	if (rpc->type == RPCIF_RZ_G2L) {
 		ret = reset_control_reset(rpc->rstc);
@@ -519,12 +478,6 @@
 
 int rpcif_manual_xfer(struct device *dev)
 {
-<<<<<<< HEAD
-	u32 smenr, smcr, pos = 0, max = rpc->bus_size == 2 ? 8 : 4;
-	int ret = 0;
-
-	pm_runtime_get_sync(rpc->dev);
-=======
 	struct rpcif_priv *rpc = dev_get_drvdata(dev);
 	u32 smenr, smcr, pos = 0, max = rpc->bus_size == 2 ? 8 : 4;
 	int ret = 0;
@@ -532,7 +485,6 @@
 	ret = pm_runtime_resume_and_get(dev);
 	if (ret < 0)
 		return ret;
->>>>>>> eb3cdb58
 
 	regmap_update_bits(rpc->regmap, RPCIF_PHYCNT,
 			   RPCIF_PHYCNT_CAL, RPCIF_PHYCNT_CAL);
@@ -549,11 +501,7 @@
 	case RPCIF_DATA_OUT:
 		while (pos < rpc->xferlen) {
 			u32 bytes_left = rpc->xferlen - pos;
-<<<<<<< HEAD
-			u32 nbytes, data[2];
-=======
 			u32 nbytes, data[2], *p = data;
->>>>>>> eb3cdb58
 
 			smcr = rpc->smcr | RPCIF_SMCR_SPIE;
 
@@ -567,21 +515,9 @@
 			rpc->xfer_size = nbytes;
 
 			memcpy(data, rpc->buffer + pos, nbytes);
-<<<<<<< HEAD
-			if (nbytes == 8) {
-				regmap_write(rpc->regmap, RPCIF_SMWDR1,
-					     data[0]);
-				regmap_write(rpc->regmap, RPCIF_SMWDR0,
-					     data[1]);
-			} else {
-				regmap_write(rpc->regmap, RPCIF_SMWDR0,
-					     data[0]);
-			}
-=======
 			if (nbytes == 8)
 				regmap_write(rpc->regmap, RPCIF_SMWDR1, *p++);
 			regmap_write(rpc->regmap, RPCIF_SMWDR0, *p);
->>>>>>> eb3cdb58
 
 			regmap_write(rpc->regmap, RPCIF_SMCR, smcr);
 			ret = wait_msg_xfer_end(rpc);
@@ -623,11 +559,7 @@
 		}
 		while (pos < rpc->xferlen) {
 			u32 bytes_left = rpc->xferlen - pos;
-<<<<<<< HEAD
-			u32 nbytes, data[2];
-=======
 			u32 nbytes, data[2], *p = data;
->>>>>>> eb3cdb58
 
 			/* nbytes may only be 1, 2, 4, or 8 */
 			nbytes = bytes_left >= max ? max : (1 << ilog2(bytes_left));
@@ -644,21 +576,9 @@
 			if (ret)
 				goto err_out;
 
-<<<<<<< HEAD
-			if (nbytes == 8) {
-				regmap_read(rpc->regmap, RPCIF_SMRDR1,
-					    &data[0]);
-				regmap_read(rpc->regmap, RPCIF_SMRDR0,
-					    &data[1]);
-			} else {
-				regmap_read(rpc->regmap, RPCIF_SMRDR0,
-					    &data[0]);
-			}
-=======
 			if (nbytes == 8)
 				regmap_read(rpc->regmap, RPCIF_SMRDR1, p++);
 			regmap_read(rpc->regmap, RPCIF_SMRDR0, p);
->>>>>>> eb3cdb58
 			memcpy(rpc->buffer + pos, data, nbytes);
 
 			pos += nbytes;
@@ -688,49 +608,6 @@
 static void memcpy_fromio_readw(void *to,
 				const void __iomem *from,
 				size_t count)
-<<<<<<< HEAD
-{
-	const int maxw = (IS_ENABLED(CONFIG_64BIT)) ? 8 : 4;
-	u8 buf[2];
-
-	if (count && ((unsigned long)from & 1)) {
-		*(u16 *)buf = __raw_readw((void __iomem *)((unsigned long)from & ~1));
-		*(u8 *)to = buf[1];
-		from++;
-		to++;
-		count--;
-	}
-	while (count >= 2 && !IS_ALIGNED((unsigned long)from, maxw)) {
-		*(u16 *)to = __raw_readw(from);
-		from += 2;
-		to += 2;
-		count -= 2;
-	}
-	while (count >= maxw) {
-#ifdef CONFIG_64BIT
-		*(u64 *)to = __raw_readq(from);
-#else
-		*(u32 *)to = __raw_readl(from);
-#endif
-		from += maxw;
-		to += maxw;
-		count -= maxw;
-	}
-	while (count >= 2) {
-		*(u16 *)to = __raw_readw(from);
-		from += 2;
-		to += 2;
-		count -= 2;
-	}
-	if (count) {
-		*(u16 *)buf = __raw_readw(from);
-		*(u8 *)to = buf[0];
-	}
-}
-
-ssize_t rpcif_dirmap_read(struct rpcif *rpc, u64 offs, size_t len, void *buf)
-=======
->>>>>>> eb3cdb58
 {
 	const int maxw = (IS_ENABLED(CONFIG_64BIT)) ? 8 : 4;
 	u8 buf[2];
@@ -862,16 +739,11 @@
 	vdev = platform_device_alloc(name, pdev->id);
 	if (!vdev)
 		return -ENOMEM;
-<<<<<<< HEAD
-	vdev->dev.parent = &pdev->dev;
-	platform_set_drvdata(pdev, vdev);
-=======
 	vdev->dev.parent = dev;
 
 	rpc->dev = dev;
 	rpc->vdev = vdev;
 	platform_set_drvdata(pdev, rpc);
->>>>>>> eb3cdb58
 
 	ret = platform_device_add(vdev);
 	if (ret) {
