// SPDX-License-Identifier: GPL-2.0-only
/*
 * Copyright (C) 2022-2023, NVIDIA CORPORATION.  All rights reserved.
 */

#include <soc/tegra/mc.h>

#include <dt-bindings/memory/tegra234-mc.h>
#include <linux/interconnect.h>
#include <linux/tegra-icc.h>

#include <soc/tegra/bpmp.h>
#include "mc.h"

/*
 * MC Client entries are sorted in the increasing order of the
 * override and security register offsets.
 */
static const struct tegra_mc_client tegra234_mc_clients[] = {
	{
		.id = TEGRA234_MEMORY_CLIENT_HDAR,
		.name = "hdar",
		.bpmp_id = TEGRA_ICC_BPMP_HDA,
		.type = TEGRA_ICC_ISO_AUDIO,
		.sid = TEGRA234_SID_HDA,
		.regs = {
			.sid = {
				.override = 0xa8,
				.security = 0xac,
			},
		},
	}, {
<<<<<<< HEAD
=======
		.id = TEGRA234_MEMORY_CLIENT_NVENCSRD,
		.name = "nvencsrd",
		.bpmp_id = TEGRA_ICC_BPMP_NVENC,
		.type = TEGRA_ICC_NISO,
		.sid = TEGRA234_SID_NVENC,
		.regs = {
			.sid = {
				.override = 0xe0,
				.security = 0xe4,
			},
		},
	}, {
		.id = TEGRA234_MEMORY_CLIENT_PCIE6AR,
		.name = "pcie6ar",
		.bpmp_id = TEGRA_ICC_BPMP_PCIE_6,
		.type = TEGRA_ICC_NISO,
		.sid = TEGRA234_SID_PCIE6,
		.regs = {
			.sid = {
				.override = 0x140,
				.security = 0x144,
			},
		},
	}, {
		.id = TEGRA234_MEMORY_CLIENT_PCIE6AW,
		.name = "pcie6aw",
		.bpmp_id = TEGRA_ICC_BPMP_PCIE_6,
		.type = TEGRA_ICC_NISO,
		.sid = TEGRA234_SID_PCIE6,
		.regs = {
			.sid = {
				.override = 0x148,
				.security = 0x14c,
			},
		},
	}, {
		.id = TEGRA234_MEMORY_CLIENT_PCIE7AR,
		.name = "pcie7ar",
		.bpmp_id = TEGRA_ICC_BPMP_PCIE_7,
		.type = TEGRA_ICC_NISO,
		.sid = TEGRA234_SID_PCIE7,
		.regs = {
			.sid = {
				.override = 0x150,
				.security = 0x154,
			},
		},
	}, {
		.id = TEGRA234_MEMORY_CLIENT_NVENCSWR,
		.name = "nvencswr",
		.bpmp_id = TEGRA_ICC_BPMP_NVENC,
		.type = TEGRA_ICC_NISO,
		.sid = TEGRA234_SID_NVENC,
		.regs = {
			.sid = {
				.override = 0x158,
				.security = 0x15c,
			},
		},
	}, {
		.id = TEGRA234_MEMORY_CLIENT_DLA0RDB,
		.name = "dla0rdb",
		.bpmp_id = TEGRA_ICC_BPMP_DLA_0,
		.type = TEGRA_ICC_NISO,
		.sid = TEGRA234_SID_NVDLA0,
		.regs = {
			.sid = {
				.override = 0x160,
				.security = 0x164,
			},
		},
	}, {
		.id = TEGRA234_MEMORY_CLIENT_DLA0RDB1,
		.name = "dla0rdb1",
		.bpmp_id = TEGRA_ICC_BPMP_DLA_0,
		.type = TEGRA_ICC_NISO,
		.sid = TEGRA234_SID_NVDLA0,
		.regs = {
			.sid = {
				.override = 0x168,
				.security = 0x16c,
			},
		},
	}, {
		.id = TEGRA234_MEMORY_CLIENT_DLA0WRB,
		.name = "dla0wrb",
		.bpmp_id = TEGRA_ICC_BPMP_DLA_0,
		.type = TEGRA_ICC_NISO,
		.sid = TEGRA234_SID_NVDLA0,
		.regs = {
			.sid = {
				.override = 0x170,
				.security = 0x174,
			},
		},
	}, {
		.id = TEGRA234_MEMORY_CLIENT_DLA1RDB,
		.name = "dla1rdb",
		.bpmp_id = TEGRA_ICC_BPMP_DLA_1,
		.type = TEGRA_ICC_NISO,
		.sid = TEGRA234_SID_NVDLA1,
		.regs = {
			.sid = {
				.override = 0x178,
				.security = 0x17c,
			},
		},
	}, {
		.id = TEGRA234_MEMORY_CLIENT_PCIE7AW,
		.name = "pcie7aw",
		.bpmp_id = TEGRA_ICC_BPMP_PCIE_7,
		.type = TEGRA_ICC_NISO,
		.sid = TEGRA234_SID_PCIE7,
		.regs = {
			.sid = {
				.override = 0x180,
				.security = 0x184,
			},
		},
	}, {
		.id = TEGRA234_MEMORY_CLIENT_PCIE8AR,
		.name = "pcie8ar",
		.bpmp_id = TEGRA_ICC_BPMP_PCIE_8,
		.type = TEGRA_ICC_NISO,
		.sid = TEGRA234_SID_PCIE8,
		.regs = {
			.sid = {
				.override = 0x190,
				.security = 0x194,
			},
		},
	}, {
>>>>>>> 2d5404ca
		.id = TEGRA234_MEMORY_CLIENT_HDAW,
		.name = "hdaw",
		.bpmp_id = TEGRA_ICC_BPMP_HDA,
		.type = TEGRA_ICC_ISO_AUDIO,
		.sid = TEGRA234_SID_HDA,
		.regs = {
			.sid = {
				.override = 0x1a8,
				.security = 0x1ac,
			},
		},
	}, {
<<<<<<< HEAD
=======
		.id = TEGRA234_MEMORY_CLIENT_PCIE8AW,
		.name = "pcie8aw",
		.bpmp_id = TEGRA_ICC_BPMP_PCIE_8,
		.type = TEGRA_ICC_NISO,
		.sid = TEGRA234_SID_PCIE8,
		.regs = {
			.sid = {
				.override = 0x1d8,
				.security = 0x1dc,
			},
		},
	}, {
		.id = TEGRA234_MEMORY_CLIENT_PCIE9AR,
		.name = "pcie9ar",
		.bpmp_id = TEGRA_ICC_BPMP_PCIE_9,
		.type = TEGRA_ICC_NISO,
		.sid = TEGRA234_SID_PCIE9,
		.regs = {
			.sid = {
				.override = 0x1e0,
				.security = 0x1e4,
			},
		},
	}, {
		.id = TEGRA234_MEMORY_CLIENT_PCIE6AR1,
		.name = "pcie6ar1",
		.bpmp_id = TEGRA_ICC_BPMP_PCIE_6,
		.type = TEGRA_ICC_NISO,
		.sid = TEGRA234_SID_PCIE6,
		.regs = {
			.sid = {
				.override = 0x1e8,
				.security = 0x1ec,
			},
		},
	}, {
		.id = TEGRA234_MEMORY_CLIENT_PCIE9AW,
		.name = "pcie9aw",
		.bpmp_id = TEGRA_ICC_BPMP_PCIE_9,
		.type = TEGRA_ICC_NISO,
		.sid = TEGRA234_SID_PCIE9,
		.regs = {
			.sid = {
				.override = 0x1f0,
				.security = 0x1f4,
			},
		},
	}, {
		.id = TEGRA234_MEMORY_CLIENT_PCIE10AR,
		.name = "pcie10ar",
		.bpmp_id = TEGRA_ICC_BPMP_PCIE_10,
		.type = TEGRA_ICC_NISO,
		.sid = TEGRA234_SID_PCIE10,
		.regs = {
			.sid = {
				.override = 0x1f8,
				.security = 0x1fc,
			},
		},
	}, {
		.id = TEGRA234_MEMORY_CLIENT_PCIE10AW,
		.name = "pcie10aw",
		.bpmp_id = TEGRA_ICC_BPMP_PCIE_10,
		.type = TEGRA_ICC_NISO,
		.sid = TEGRA234_SID_PCIE10,
		.regs = {
			.sid = {
				.override = 0x200,
				.security = 0x204,
			},
		},
	}, {
		.id = TEGRA234_MEMORY_CLIENT_PCIE10AR1,
		.name = "pcie10ar1",
		.bpmp_id = TEGRA_ICC_BPMP_PCIE_10,
		.type = TEGRA_ICC_NISO,
		.sid = TEGRA234_SID_PCIE10,
		.regs = {
			.sid = {
				.override = 0x240,
				.security = 0x244,
			},
		},
	}, {
		.id = TEGRA234_MEMORY_CLIENT_PCIE7AR1,
		.name = "pcie7ar1",
		.bpmp_id = TEGRA_ICC_BPMP_PCIE_7,
		.type = TEGRA_ICC_NISO,
		.sid = TEGRA234_SID_PCIE7,
		.regs = {
			.sid = {
				.override = 0x248,
				.security = 0x24c,
			},
		},
	}, {
>>>>>>> 2d5404ca
		.id = TEGRA234_MEMORY_CLIENT_MGBEARD,
		.name = "mgbeard",
		.bpmp_id = TEGRA_ICC_BPMP_EQOS,
		.type = TEGRA_ICC_NISO,
		.sid = TEGRA234_SID_MGBE,
		.regs = {
			.sid = {
				.override = 0x2c0,
				.security = 0x2c4,
			},
		},
	}, {
		.id = TEGRA234_MEMORY_CLIENT_MGBEBRD,
		.name = "mgbebrd",
		.bpmp_id = TEGRA_ICC_BPMP_EQOS,
		.type = TEGRA_ICC_NISO,
		.sid = TEGRA234_SID_MGBE_VF1,
		.regs = {
			.sid = {
				.override = 0x2c8,
				.security = 0x2cc,
			},
		},
	}, {
		.id = TEGRA234_MEMORY_CLIENT_MGBECRD,
		.name = "mgbecrd",
		.bpmp_id = TEGRA_ICC_BPMP_EQOS,
		.type = TEGRA_ICC_NISO,
		.sid = TEGRA234_SID_MGBE_VF2,
		.regs = {
			.sid = {
				.override = 0x2d0,
				.security = 0x2d4,
			},
		},
	}, {
		.id = TEGRA234_MEMORY_CLIENT_MGBEDRD,
		.name = "mgbedrd",
		.bpmp_id = TEGRA_ICC_BPMP_EQOS,
		.type = TEGRA_ICC_NISO,
		.sid = TEGRA234_SID_MGBE_VF3,
		.regs = {
			.sid = {
				.override = 0x2d8,
				.security = 0x2dc,
			},
		},
	}, {
		.id = TEGRA234_MEMORY_CLIENT_MGBEAWR,
		.bpmp_id = TEGRA_ICC_BPMP_EQOS,
		.type = TEGRA_ICC_NISO,
		.name = "mgbeawr",
		.sid = TEGRA234_SID_MGBE,
		.regs = {
			.sid = {
				.override = 0x2e0,
				.security = 0x2e4,
			},
		},
	}, {
		.id = TEGRA234_MEMORY_CLIENT_MGBEBWR,
		.name = "mgbebwr",
		.bpmp_id = TEGRA_ICC_BPMP_EQOS,
		.type = TEGRA_ICC_NISO,
		.sid = TEGRA234_SID_MGBE_VF1,
		.regs = {
			.sid = {
				.override = 0x2f8,
				.security = 0x2fc,
			},
		},
	}, {
		.id = TEGRA234_MEMORY_CLIENT_MGBECWR,
		.name = "mgbecwr",
		.bpmp_id = TEGRA_ICC_BPMP_EQOS,
		.type = TEGRA_ICC_NISO,
		.sid = TEGRA234_SID_MGBE_VF2,
		.regs = {
			.sid = {
				.override = 0x308,
				.security = 0x30c,
			},
		},
	}, {
		.id = TEGRA234_MEMORY_CLIENT_SDMMCRAB,
		.name = "sdmmcrab",
		.bpmp_id = TEGRA_ICC_BPMP_SDMMC_4,
		.type = TEGRA_ICC_NISO,
		.sid = TEGRA234_SID_SDMMC4,
		.regs = {
			.sid = {
				.override = 0x318,
				.security = 0x31c,
			},
		},
	}, {
		.id = TEGRA234_MEMORY_CLIENT_MGBEDWR,
		.name = "mgbedwr",
		.bpmp_id = TEGRA_ICC_BPMP_EQOS,
		.type = TEGRA_ICC_NISO,
		.sid = TEGRA234_SID_MGBE_VF3,
		.regs = {
			.sid = {
				.override = 0x328,
				.security = 0x32c,
			},
		},
	}, {
		.id = TEGRA234_MEMORY_CLIENT_SDMMCWAB,
		.name = "sdmmcwab",
		.bpmp_id = TEGRA_ICC_BPMP_SDMMC_4,
		.type = TEGRA_ICC_NISO,
		.sid = TEGRA234_SID_SDMMC4,
		.regs = {
			.sid = {
				.override = 0x338,
				.security = 0x33c,
			},
		},
	}, {
<<<<<<< HEAD
=======
		.id = TEGRA234_MEMORY_CLIENT_VICSRD,
		.name = "vicsrd",
		.bpmp_id = TEGRA_ICC_BPMP_VIC,
		.type = TEGRA_ICC_NISO,
		.sid = TEGRA234_SID_VIC,
		.regs = {
			.sid = {
				.override = 0x360,
				.security = 0x364,
			},
		},
	}, {
		.id = TEGRA234_MEMORY_CLIENT_VICSWR,
		.name = "vicswr",
		.bpmp_id = TEGRA_ICC_BPMP_VIC,
		.type = TEGRA_ICC_NISO,
		.sid = TEGRA234_SID_VIC,
		.regs = {
			.sid = {
				.override = 0x368,
				.security = 0x36c,
			},
		},
	}, {
		.id = TEGRA234_MEMORY_CLIENT_DLA1RDB1,
		.name = "dla1rdb1",
		.bpmp_id = TEGRA_ICC_BPMP_DLA_1,
		.type = TEGRA_ICC_NISO,
		.sid = TEGRA234_SID_NVDLA1,
		.regs = {
			.sid = {
				.override = 0x370,
				.security = 0x374,
			},
		},
	}, {
		.id = TEGRA234_MEMORY_CLIENT_DLA1WRB,
		.name = "dla1wrb",
		.bpmp_id = TEGRA_ICC_BPMP_DLA_1,
		.type = TEGRA_ICC_NISO,
		.sid = TEGRA234_SID_NVDLA1,
		.regs = {
			.sid = {
				.override = 0x378,
				.security = 0x37c,
			},
		},
	}, {
>>>>>>> 2d5404ca
		.id = TEGRA234_MEMORY_CLIENT_VI2W,
		.name = "vi2w",
		.bpmp_id = TEGRA_ICC_BPMP_VI2,
		.type = TEGRA_ICC_ISO_VI,
		.sid = TEGRA234_SID_ISO_VI2,
		.regs = {
			.sid = {
				.override = 0x380,
				.security = 0x384,
			},
		},
	}, {
		.id = TEGRA234_MEMORY_CLIENT_VI2FALR,
		.name = "vi2falr",
		.bpmp_id = TEGRA_ICC_BPMP_VI2FAL,
		.type = TEGRA_ICC_ISO_VIFAL,
		.sid = TEGRA234_SID_ISO_VI2FALC,
		.regs = {
			.sid = {
				.override = 0x388,
				.security = 0x38c,
			},
		},
	}, {
<<<<<<< HEAD
		.id = TEGRA234_MEMORY_CLIENT_VI2FALW,
		.name = "vi2falw",
		.bpmp_id = TEGRA_ICC_BPMP_VI2FAL,
		.type = TEGRA_ICC_ISO_VIFAL,
		.sid = TEGRA234_SID_ISO_VI2FALC,
		.regs = {
			.sid = {
				.override = 0x3e0,
				.security = 0x3e4,
=======
		.id = TEGRA234_MEMORY_CLIENT_VIW,
		.name = "viw",
		.bpmp_id = TEGRA_ICC_BPMP_VI,
		.type = TEGRA_ICC_ISO_VI,
		.sid = TEGRA234_SID_ISO_VI,
		.regs = {
			.sid = {
				.override = 0x390,
				.security = 0x394,
			},
		},
	}, {
		.id = TEGRA234_MEMORY_CLIENT_NVDECSRD,
		.name = "nvdecsrd",
		.bpmp_id = TEGRA_ICC_BPMP_NVDEC,
		.type = TEGRA_ICC_NISO,
		.sid = TEGRA234_SID_NVDEC,
		.regs = {
			.sid = {
				.override = 0x3c0,
				.security = 0x3c4,
			},
		},
	}, {
		.id = TEGRA234_MEMORY_CLIENT_NVDECSWR,
		.name = "nvdecswr",
		.bpmp_id = TEGRA_ICC_BPMP_NVDEC,
		.type = TEGRA_ICC_NISO,
		.sid = TEGRA234_SID_NVDEC,
		.regs = {
			.sid = {
				.override = 0x3c8,
				.security = 0x3cc,
>>>>>>> 2d5404ca
			},
		},
	}, {
		.id = TEGRA234_MEMORY_CLIENT_APER,
		.name = "aper",
		.bpmp_id = TEGRA_ICC_BPMP_APE,
		.type = TEGRA_ICC_ISO_AUDIO,
		.sid = TEGRA234_SID_APE,
		.regs = {
			.sid = {
				.override = 0x3d0,
				.security = 0x3d4,
			},
		},
	}, {
		.id = TEGRA234_MEMORY_CLIENT_APEW,
		.name = "apew",
		.bpmp_id = TEGRA_ICC_BPMP_APE,
		.type = TEGRA_ICC_ISO_AUDIO,
		.sid = TEGRA234_SID_APE,
		.regs = {
			.sid = {
				.override = 0x3d8,
				.security = 0x3dc,
			},
		},
	}, {
<<<<<<< HEAD
		.id = TEGRA234_MEMORY_CLIENT_NVDECSRD,
		.name = "nvdecsrd",
		.bpmp_id = TEGRA_ICC_BPMP_NVDEC,
		.type = TEGRA_ICC_NISO,
		.sid = TEGRA234_SID_NVDEC,
		.regs = {
			.sid = {
				.override = 0x3c0,
				.security = 0x3c4,
			},
		},
	}, {
		.id = TEGRA234_MEMORY_CLIENT_NVDECSWR,
		.name = "nvdecswr",
		.bpmp_id = TEGRA_ICC_BPMP_NVDEC,
		.type = TEGRA_ICC_NISO,
		.sid = TEGRA234_SID_NVDEC,
		.regs = {
			.sid = {
				.override = 0x3c8,
				.security = 0x3cc,
=======
		.id = TEGRA234_MEMORY_CLIENT_VI2FALW,
		.name = "vi2falw",
		.bpmp_id = TEGRA_ICC_BPMP_VI2FAL,
		.type = TEGRA_ICC_ISO_VIFAL,
		.sid = TEGRA234_SID_ISO_VI2FALC,
		.regs = {
			.sid = {
				.override = 0x3e0,
				.security = 0x3e4,
>>>>>>> 2d5404ca
			},
		},
	}, {
		.id = TEGRA234_MEMORY_CLIENT_NVJPGSRD,
		.name = "nvjpgsrd",
		.bpmp_id = TEGRA_ICC_BPMP_NVJPG_0,
		.type = TEGRA_ICC_NISO,
		.sid = TEGRA234_SID_NVJPG,
		.regs = {
			.sid = {
				.override = 0x3f0,
				.security = 0x3f4,
			},
		},
	}, {
		.id = TEGRA234_MEMORY_CLIENT_NVJPGSWR,
		.name = "nvjpgswr",
		.bpmp_id = TEGRA_ICC_BPMP_NVJPG_0,
		.type = TEGRA_ICC_NISO,
		.sid = TEGRA234_SID_NVJPG,
		.regs = {
			.sid = {
				.override = 0x3f8,
				.security = 0x3fc,
			},
		},
	}, {
		.id = TEGRA234_MEMORY_CLIENT_NVDISPLAYR,
		.name = "nvdisplayr",
		.bpmp_id = TEGRA_ICC_BPMP_DISPLAY,
		.type = TEGRA_ICC_ISO_DISPLAY,
		.sid = TEGRA234_SID_ISO_NVDISPLAY,
		.regs = {
			.sid = {
				.override = 0x490,
				.security = 0x494,
			},
		},
	}, {
<<<<<<< HEAD
		.id = TEGRA234_MEMORY_CLIENT_NVDISPLAYR1,
		.name = "nvdisplayr1",
		.bpmp_id = TEGRA_ICC_BPMP_DISPLAY,
		.type = TEGRA_ICC_ISO_DISPLAY,
		.sid = TEGRA234_SID_ISO_NVDISPLAY,
		.regs = {
			.sid = {
				.override = 0x508,
				.security = 0x50c,
			},
		},
	}, {
=======
>>>>>>> 2d5404ca
		.id = TEGRA234_MEMORY_CLIENT_BPMPR,
		.name = "bpmpr",
		.sid = TEGRA234_SID_BPMP,
		.regs = {
			.sid = {
				.override = 0x498,
				.security = 0x49c,
			},
		},
	}, {
		.id = TEGRA234_MEMORY_CLIENT_BPMPW,
		.name = "bpmpw",
		.sid = TEGRA234_SID_BPMP,
		.regs = {
			.sid = {
				.override = 0x4a0,
				.security = 0x4a4,
			},
		},
	}, {
		.id = TEGRA234_MEMORY_CLIENT_BPMPDMAR,
		.name = "bpmpdmar",
		.sid = TEGRA234_SID_BPMP,
		.regs = {
			.sid = {
				.override = 0x4a8,
				.security = 0x4ac,
			},
		},
	}, {
		.id = TEGRA234_MEMORY_CLIENT_BPMPDMAW,
		.name = "bpmpdmaw",
		.sid = TEGRA234_SID_BPMP,
		.regs = {
			.sid = {
				.override = 0x4b0,
				.security = 0x4b4,
			},
		},
	}, {
		.id = TEGRA234_MEMORY_CLIENT_APEDMAR,
		.name = "apedmar",
		.bpmp_id = TEGRA_ICC_BPMP_APEDMA,
		.type = TEGRA_ICC_ISO_AUDIO,
		.sid = TEGRA234_SID_APE,
		.regs = {
			.sid = {
				.override = 0x4f8,
				.security = 0x4fc,
			},
		},
	}, {
		.id = TEGRA234_MEMORY_CLIENT_APEDMAW,
		.name = "apedmaw",
		.bpmp_id = TEGRA_ICC_BPMP_APEDMA,
		.type = TEGRA_ICC_ISO_AUDIO,
		.sid = TEGRA234_SID_APE,
		.regs = {
			.sid = {
				.override = 0x500,
				.security = 0x504,
			},
		},
	}, {
		.id = TEGRA234_MEMORY_CLIENT_NVDISPLAYR1,
		.name = "nvdisplayr1",
		.bpmp_id = TEGRA_ICC_BPMP_DISPLAY,
		.type = TEGRA_ICC_ISO_DISPLAY,
		.sid = TEGRA234_SID_ISO_NVDISPLAY,
		.regs = {
			.sid = {
				.override = 0x508,
				.security = 0x50c,
			},
		},
	}, {
		.id = TEGRA234_MEMORY_CLIENT_VIFALR,
		.name = "vifalr",
		.bpmp_id = TEGRA_ICC_BPMP_VIFAL,
		.type = TEGRA_ICC_ISO_VIFAL,
		.sid = TEGRA234_SID_ISO_VIFALC,
		.regs = {
			.sid = {
				.override = 0x5e0,
				.security = 0x5e4,
			},
		},
	}, {
		.id = TEGRA234_MEMORY_CLIENT_VIFALW,
		.name = "vifalw",
		.bpmp_id = TEGRA_ICC_BPMP_VIFAL,
		.type = TEGRA_ICC_ISO_VIFAL,
		.sid = TEGRA234_SID_ISO_VIFALC,
		.regs = {
			.sid = {
				.override = 0x5e8,
				.security = 0x5ec,
			},
		},
	}, {
		.id = TEGRA234_MEMORY_CLIENT_DLA0RDA,
		.name = "dla0rda",
		.bpmp_id = TEGRA_ICC_BPMP_DLA_0,
		.type = TEGRA_ICC_NISO,
		.sid = TEGRA234_SID_NVDLA0,
		.regs = {
			.sid = {
				.override = 0x5f0,
				.security = 0x5f4,
			},
		},
	}, {
		.id = TEGRA234_MEMORY_CLIENT_DLA0FALRDB,
		.name = "dla0falrdb",
		.bpmp_id = TEGRA_ICC_BPMP_DLA_0,
		.type = TEGRA_ICC_NISO,
		.sid = TEGRA234_SID_NVDLA0,
		.regs = {
			.sid = {
				.override = 0x5f8,
				.security = 0x5fc,
			},
		},
	}, {
		.id = TEGRA234_MEMORY_CLIENT_DLA0WRA,
		.name = "dla0wra",
		.bpmp_id = TEGRA_ICC_BPMP_DLA_0,
		.type = TEGRA_ICC_NISO,
		.sid = TEGRA234_SID_NVDLA0,
		.regs = {
			.sid = {
				.override = 0x600,
				.security = 0x604,
			},
		},
	}, {
<<<<<<< HEAD
		.id = TEGRA234_MEMORY_CLIENT_DLA0RDB,
		.name = "dla0rdb",
=======
		.id = TEGRA234_MEMORY_CLIENT_DLA0FALWRB,
		.name = "dla0falwrb",
>>>>>>> 2d5404ca
		.bpmp_id = TEGRA_ICC_BPMP_DLA_0,
		.type = TEGRA_ICC_NISO,
		.sid = TEGRA234_SID_NVDLA0,
		.regs = {
			.sid = {
				.override = 0x608,
				.security = 0x60c,
			},
		},
	}, {
<<<<<<< HEAD
		.id = TEGRA234_MEMORY_CLIENT_DLA0RDA1,
		.name = "dla0rda1",
		.bpmp_id = TEGRA_ICC_BPMP_DLA_0,
		.type = TEGRA_ICC_NISO,
		.sid = TEGRA234_SID_NVDLA0,
=======
		.id = TEGRA234_MEMORY_CLIENT_DLA1RDA,
		.name = "dla1rda",
		.bpmp_id = TEGRA_ICC_BPMP_DLA_1,
		.type = TEGRA_ICC_NISO,
		.sid = TEGRA234_SID_NVDLA1,
>>>>>>> 2d5404ca
		.regs = {
			.sid = {
				.override = 0x610,
				.security = 0x614,
			},
		},
	}, {
<<<<<<< HEAD
		.id = TEGRA234_MEMORY_CLIENT_DLA0FALWRB,
		.name = "dla0falwrb",
		.bpmp_id = TEGRA_ICC_BPMP_DLA_0,
		.type = TEGRA_ICC_NISO,
		.sid = TEGRA234_SID_NVDLA0,
=======
		.id = TEGRA234_MEMORY_CLIENT_DLA1FALRDB,
		.name = "dla1falrdb",
		.bpmp_id = TEGRA_ICC_BPMP_DLA_1,
		.type = TEGRA_ICC_NISO,
		.sid = TEGRA234_SID_NVDLA1,
>>>>>>> 2d5404ca
		.regs = {
			.sid = {
				.override = 0x618,
				.security = 0x61c,
			},
		},
	}, {
<<<<<<< HEAD
		.id = TEGRA234_MEMORY_CLIENT_DLA0RDB1,
		.name = "dla0rdb1",
		.bpmp_id = TEGRA_ICC_BPMP_DLA_0,
		.type = TEGRA_ICC_NISO,
		.sid = TEGRA234_SID_NVDLA0,
=======
		.id = TEGRA234_MEMORY_CLIENT_DLA1WRA,
		.name = "dla1wra",
		.bpmp_id = TEGRA_ICC_BPMP_DLA_1,
		.type = TEGRA_ICC_NISO,
		.sid = TEGRA234_SID_NVDLA1,
>>>>>>> 2d5404ca
		.regs = {
			.sid = {
				.override = 0x620,
				.security = 0x624,
			},
		},
	}, {
<<<<<<< HEAD
		.id = TEGRA234_MEMORY_CLIENT_DLA0WRB,
		.name = "dla0wrb",
		.bpmp_id = TEGRA_ICC_BPMP_DLA_0,
		.type = TEGRA_ICC_NISO,
		.sid = TEGRA234_SID_NVDLA0,
=======
		.id = TEGRA234_MEMORY_CLIENT_DLA1FALWRB,
		.name = "dla1falwrb",
		.bpmp_id = TEGRA_ICC_BPMP_DLA_1,
		.type = TEGRA_ICC_NISO,
		.sid = TEGRA234_SID_NVDLA1,
>>>>>>> 2d5404ca
		.regs = {
			.sid = {
				.override = 0x628,
				.security = 0x62c,
			},
		},
	}, {
<<<<<<< HEAD
		.id = TEGRA234_MEMORY_CLIENT_DLA1RDA,
		.name = "dla1rda",
		.bpmp_id = TEGRA_ICC_BPMP_DLA_1,
		.type = TEGRA_ICC_NISO,
		.sid = TEGRA234_SID_NVDLA1,
=======
		.id = TEGRA234_MEMORY_CLIENT_RCER,
		.name = "rcer",
		.bpmp_id = TEGRA_ICC_BPMP_RCE,
		.type = TEGRA_ICC_NISO,
		.sid = TEGRA234_SID_RCE,
>>>>>>> 2d5404ca
		.regs = {
			.sid = {
				.override = 0x690,
				.security = 0x694,
			},
		},
	}, {
<<<<<<< HEAD
		.id = TEGRA234_MEMORY_CLIENT_DLA1FALRDB,
		.name = "dla1falrdb",
		.bpmp_id = TEGRA_ICC_BPMP_DLA_1,
		.type = TEGRA_ICC_NISO,
		.sid = TEGRA234_SID_NVDLA1,
=======
		.id = TEGRA234_MEMORY_CLIENT_RCEW,
		.name = "rcew",
		.bpmp_id = TEGRA_ICC_BPMP_RCE,
		.type = TEGRA_ICC_NISO,
		.sid = TEGRA234_SID_RCE,
>>>>>>> 2d5404ca
		.regs = {
			.sid = {
				.override = 0x698,
				.security = 0x69c,
			},
		},
	}, {
<<<<<<< HEAD
		.id = TEGRA234_MEMORY_CLIENT_DLA1WRA,
		.name = "dla1wra",
		.bpmp_id = TEGRA_ICC_BPMP_DLA_1,
		.type = TEGRA_ICC_NISO,
		.sid = TEGRA234_SID_NVDLA1,
=======
		.id = TEGRA234_MEMORY_CLIENT_PCIE0R,
		.name = "pcie0r",
		.bpmp_id = TEGRA_ICC_BPMP_PCIE_0,
		.type = TEGRA_ICC_NISO,
		.sid = TEGRA234_SID_PCIE0,
>>>>>>> 2d5404ca
		.regs = {
			.sid = {
				.override = 0x6c0,
				.security = 0x6c4,
			},
		},
	}, {
<<<<<<< HEAD
		.id = TEGRA234_MEMORY_CLIENT_DLA1RDB,
		.name = "dla1rdb",
		.bpmp_id = TEGRA_ICC_BPMP_DLA_1,
		.type = TEGRA_ICC_NISO,
		.sid = TEGRA234_SID_NVDLA1,
=======
		.id = TEGRA234_MEMORY_CLIENT_PCIE0W,
		.name = "pcie0w",
		.bpmp_id = TEGRA_ICC_BPMP_PCIE_0,
		.type = TEGRA_ICC_NISO,
		.sid = TEGRA234_SID_PCIE0,
>>>>>>> 2d5404ca
		.regs = {
			.sid = {
				.override = 0x6c8,
				.security = 0x6cc,
			},
		},
	}, {
<<<<<<< HEAD
=======
		.id = TEGRA234_MEMORY_CLIENT_PCIE1R,
		.name = "pcie1r",
		.bpmp_id = TEGRA_ICC_BPMP_PCIE_1,
		.type = TEGRA_ICC_NISO,
		.sid = TEGRA234_SID_PCIE1,
		.regs = {
			.sid = {
				.override = 0x6d0,
				.security = 0x6d4,
			},
		},
	}, {
		.id = TEGRA234_MEMORY_CLIENT_PCIE1W,
		.name = "pcie1w",
		.bpmp_id = TEGRA_ICC_BPMP_PCIE_1,
		.type = TEGRA_ICC_NISO,
		.sid = TEGRA234_SID_PCIE1,
		.regs = {
			.sid = {
				.override = 0x6d8,
				.security = 0x6dc,
			},
		},
	}, {
		.id = TEGRA234_MEMORY_CLIENT_PCIE2AR,
		.name = "pcie2ar",
		.bpmp_id = TEGRA_ICC_BPMP_PCIE_2,
		.type = TEGRA_ICC_NISO,
		.sid = TEGRA234_SID_PCIE2,
		.regs = {
			.sid = {
				.override = 0x6e0,
				.security = 0x6e4,
			},
		},
	}, {
		.id = TEGRA234_MEMORY_CLIENT_PCIE2AW,
		.name = "pcie2aw",
		.bpmp_id = TEGRA_ICC_BPMP_PCIE_2,
		.type = TEGRA_ICC_NISO,
		.sid = TEGRA234_SID_PCIE2,
		.regs = {
			.sid = {
				.override = 0x6e8,
				.security = 0x6ec,
			},
		},
	}, {
		.id = TEGRA234_MEMORY_CLIENT_PCIE3R,
		.name = "pcie3r",
		.bpmp_id = TEGRA_ICC_BPMP_PCIE_3,
		.type = TEGRA_ICC_NISO,
		.sid = TEGRA234_SID_PCIE3,
		.regs = {
			.sid = {
				.override = 0x6f0,
				.security = 0x6f4,
			},
		},
	}, {
		.id = TEGRA234_MEMORY_CLIENT_PCIE3W,
		.name = "pcie3w",
		.bpmp_id = TEGRA_ICC_BPMP_PCIE_3,
		.type = TEGRA_ICC_NISO,
		.sid = TEGRA234_SID_PCIE3,
		.regs = {
			.sid = {
				.override = 0x6f8,
				.security = 0x6fc,
			},
		},
	}, {
		.id = TEGRA234_MEMORY_CLIENT_PCIE4R,
		.name = "pcie4r",
		.bpmp_id = TEGRA_ICC_BPMP_PCIE_4,
		.type = TEGRA_ICC_NISO,
		.sid = TEGRA234_SID_PCIE4,
		.regs = {
			.sid = {
				.override = 0x700,
				.security = 0x704,
			},
		},
	}, {
		.id = TEGRA234_MEMORY_CLIENT_PCIE4W,
		.name = "pcie4w",
		.bpmp_id = TEGRA_ICC_BPMP_PCIE_4,
		.type = TEGRA_ICC_NISO,
		.sid = TEGRA234_SID_PCIE4,
		.regs = {
			.sid = {
				.override = 0x708,
				.security = 0x70c,
			},
		},
	}, {
		.id = TEGRA234_MEMORY_CLIENT_PCIE5R,
		.name = "pcie5r",
		.bpmp_id = TEGRA_ICC_BPMP_PCIE_5,
		.type = TEGRA_ICC_NISO,
		.sid = TEGRA234_SID_PCIE5,
		.regs = {
			.sid = {
				.override = 0x710,
				.security = 0x714,
			},
		},
	}, {
		.id = TEGRA234_MEMORY_CLIENT_PCIE5W,
		.name = "pcie5w",
		.bpmp_id = TEGRA_ICC_BPMP_PCIE_5,
		.type = TEGRA_ICC_NISO,
		.sid = TEGRA234_SID_PCIE5,
		.regs = {
			.sid = {
				.override = 0x718,
				.security = 0x71c,
			},
		},
	}, {
		.id = TEGRA234_MEMORY_CLIENT_DLA0RDA1,
		.name = "dla0rda1",
		.bpmp_id = TEGRA_ICC_BPMP_DLA_0,
		.type = TEGRA_ICC_NISO,
		.sid = TEGRA234_SID_NVDLA0,
		.regs = {
			.sid = {
				.override = 0x748,
				.security = 0x74c,
			},
		},
	}, {
>>>>>>> 2d5404ca
		.id = TEGRA234_MEMORY_CLIENT_DLA1RDA1,
		.name = "dla1rda1",
		.sid = TEGRA234_SID_NVDLA1,
		.regs = {
			.sid = {
				.override = 0x750,
				.security = 0x754,
			},
		},
	}, {
<<<<<<< HEAD
		.id = TEGRA234_MEMORY_CLIENT_DLA1FALWRB,
		.name = "dla1falwrb",
		.bpmp_id = TEGRA_ICC_BPMP_DLA_1,
		.type = TEGRA_ICC_NISO,
		.sid = TEGRA234_SID_NVDLA1,
=======
		.id = TEGRA234_MEMORY_CLIENT_PCIE5R1,
		.name = "pcie5r1",
		.bpmp_id = TEGRA_ICC_BPMP_PCIE_5,
		.type = TEGRA_ICC_NISO,
		.sid = TEGRA234_SID_PCIE5,
>>>>>>> 2d5404ca
		.regs = {
			.sid = {
				.override = 0x778,
				.security = 0x77c,
			},
		},
	}, {
<<<<<<< HEAD
		.id = TEGRA234_MEMORY_CLIENT_VIW,
		.name = "viw",
		.bpmp_id = TEGRA_ICC_BPMP_VI,
		.type = TEGRA_ICC_ISO_VI,
		.sid = TEGRA234_SID_ISO_VI,
		.regs = {
			.sid = {
				.override = 0x390,
				.security = 0x394,
			},
		},
	}, {
		.id = TEGRA234_MEMORY_CLIENT_DLA1RDB1,
		.name = "dla1rdb1",
		.bpmp_id = TEGRA_ICC_BPMP_DLA_1,
		.type = TEGRA_ICC_NISO,
		.sid = TEGRA234_SID_NVDLA1,
=======
		.id = TEGRA234_MEMORY_CLIENT_NVJPG1SRD,
		.name = "nvjpg1srd",
		.bpmp_id = TEGRA_ICC_BPMP_NVJPG_1,
		.type = TEGRA_ICC_NISO,
		.sid = TEGRA234_SID_NVJPG1,
>>>>>>> 2d5404ca
		.regs = {
			.sid = {
				.override = 0x918,
				.security = 0x91c,
			},
		},
	}, {
<<<<<<< HEAD
		.id = TEGRA234_MEMORY_CLIENT_DLA1WRB,
		.name = "dla1wrb",
		.bpmp_id = TEGRA_ICC_BPMP_DLA_1,
		.type = TEGRA_ICC_NISO,
		.sid = TEGRA234_SID_NVDLA1,
=======
		.id = TEGRA234_MEMORY_CLIENT_NVJPG1SWR,
		.name = "nvjpg1swr",
		.bpmp_id = TEGRA_ICC_BPMP_NVJPG_1,
		.type = TEGRA_ICC_NISO,
		.sid = TEGRA234_SID_NVJPG1,
>>>>>>> 2d5404ca
		.regs = {
			.sid = {
				.override = 0x920,
				.security = 0x924,
			},
		},
	}, {
<<<<<<< HEAD
		.id = TEGRA234_MEMORY_CLIENT_PCIE0R,
		.name = "pcie0r",
		.bpmp_id = TEGRA_ICC_BPMP_PCIE_0,
		.type = TEGRA_ICC_NISO,
		.sid = TEGRA234_SID_PCIE0,
		.regs = {
			.sid = {
				.override = 0x6c0,
				.security = 0x6c4,
			},
		},
	}, {
		.id = TEGRA234_MEMORY_CLIENT_PCIE0W,
		.name = "pcie0w",
		.bpmp_id = TEGRA_ICC_BPMP_PCIE_0,
		.type = TEGRA_ICC_NISO,
		.sid = TEGRA234_SID_PCIE0,
		.regs = {
			.sid = {
				.override = 0x6c8,
				.security = 0x6cc,
			},
		},
	}, {
		.id = TEGRA234_MEMORY_CLIENT_PCIE1R,
		.name = "pcie1r",
		.bpmp_id = TEGRA_ICC_BPMP_PCIE_1,
		.type = TEGRA_ICC_NISO,
		.sid = TEGRA234_SID_PCIE1,
		.regs = {
			.sid = {
				.override = 0x6d0,
				.security = 0x6d4,
			},
		},
	}, {
		.id = TEGRA234_MEMORY_CLIENT_PCIE1W,
		.name = "pcie1w",
		.bpmp_id = TEGRA_ICC_BPMP_PCIE_1,
		.type = TEGRA_ICC_NISO,
		.sid = TEGRA234_SID_PCIE1,
		.regs = {
			.sid = {
				.override = 0x6d8,
				.security = 0x6dc,
			},
		},
	}, {
		.id = TEGRA234_MEMORY_CLIENT_PCIE2AR,
		.name = "pcie2ar",
		.bpmp_id = TEGRA_ICC_BPMP_PCIE_2,
		.type = TEGRA_ICC_NISO,
		.sid = TEGRA234_SID_PCIE2,
		.regs = {
			.sid = {
				.override = 0x6e0,
				.security = 0x6e4,
			},
		},
	}, {
		.id = TEGRA234_MEMORY_CLIENT_PCIE2AW,
		.name = "pcie2aw",
		.bpmp_id = TEGRA_ICC_BPMP_PCIE_2,
		.type = TEGRA_ICC_NISO,
		.sid = TEGRA234_SID_PCIE2,
		.regs = {
			.sid = {
				.override = 0x6e8,
				.security = 0x6ec,
			},
		},
	}, {
		.id = TEGRA234_MEMORY_CLIENT_PCIE3R,
		.name = "pcie3r",
		.bpmp_id = TEGRA_ICC_BPMP_PCIE_3,
		.type = TEGRA_ICC_NISO,
		.sid = TEGRA234_SID_PCIE3,
		.regs = {
			.sid = {
				.override = 0x6f0,
				.security = 0x6f4,
			},
		},
	}, {
		.id = TEGRA234_MEMORY_CLIENT_PCIE3W,
		.name = "pcie3w",
		.bpmp_id = TEGRA_ICC_BPMP_PCIE_3,
		.type = TEGRA_ICC_NISO,
		.sid = TEGRA234_SID_PCIE3,
		.regs = {
			.sid = {
				.override = 0x6f8,
				.security = 0x6fc,
			},
		},
	}, {
		.id = TEGRA234_MEMORY_CLIENT_PCIE4R,
		.name = "pcie4r",
		.bpmp_id = TEGRA_ICC_BPMP_PCIE_4,
		.type = TEGRA_ICC_NISO,
		.sid = TEGRA234_SID_PCIE4,
		.regs = {
			.sid = {
				.override = 0x700,
				.security = 0x704,
			},
		},
	}, {
		.id = TEGRA234_MEMORY_CLIENT_PCIE4W,
		.name = "pcie4w",
		.bpmp_id = TEGRA_ICC_BPMP_PCIE_4,
		.type = TEGRA_ICC_NISO,
		.sid = TEGRA234_SID_PCIE4,
		.regs = {
			.sid = {
				.override = 0x708,
				.security = 0x70c,
			},
		},
	}, {
		.id = TEGRA234_MEMORY_CLIENT_PCIE5R,
		.name = "pcie5r",
		.bpmp_id = TEGRA_ICC_BPMP_PCIE_5,
		.type = TEGRA_ICC_NISO,
		.sid = TEGRA234_SID_PCIE5,
		.regs = {
			.sid = {
				.override = 0x710,
				.security = 0x714,
			},
		},
	}, {
		.id = TEGRA234_MEMORY_CLIENT_PCIE5W,
		.name = "pcie5w",
		.bpmp_id = TEGRA_ICC_BPMP_PCIE_5,
		.type = TEGRA_ICC_NISO,
		.sid = TEGRA234_SID_PCIE5,
		.regs = {
			.sid = {
				.override = 0x718,
				.security = 0x71c,
			},
		},
	}, {
		.id = TEGRA234_MEMORY_CLIENT_PCIE5R1,
		.name = "pcie5r1",
		.bpmp_id = TEGRA_ICC_BPMP_PCIE_5,
		.type = TEGRA_ICC_NISO,
		.sid = TEGRA234_SID_PCIE5,
		.regs = {
			.sid = {
				.override = 0x778,
				.security = 0x77c,
			},
		},
	}, {
		.id = TEGRA234_MEMORY_CLIENT_NVJPG1SRD,
		.name = "nvjpg1srd",
		.bpmp_id = TEGRA_ICC_BPMP_NVJPG_1,
		.type = TEGRA_ICC_NISO,
		.sid = TEGRA234_SID_NVJPG1,
		.regs = {
			.sid = {
				.override = 0x918,
				.security = 0x91c,
			},
		},
	}, {
		.id = TEGRA234_MEMORY_CLIENT_NVJPG1SWR,
		.name = "nvjpg1swr",
		.bpmp_id = TEGRA_ICC_BPMP_NVJPG_1,
		.type = TEGRA_ICC_NISO,
		.sid = TEGRA234_SID_NVJPG1,
		.regs = {
			.sid = {
				.override = 0x920,
				.security = 0x924,
			},
		},
	}, {
		.id = TEGRA234_MEMORY_CLIENT_NVENCSRD,
		.name = "nvencsrd",
		.bpmp_id = TEGRA_ICC_BPMP_NVENC,
		.type = TEGRA_ICC_NISO,
		.sid = TEGRA234_SID_NVENC,
		.regs = {
			.sid = {
				.override = 0xe0,
				.security = 0xe4,
			},
		},
	}, {
		.id = TEGRA234_MEMORY_CLIENT_VIFALR,
		.name = "vifalr",
		.bpmp_id = TEGRA_ICC_BPMP_VIFAL,
		.type = TEGRA_ICC_ISO_VIFAL,
		.sid = TEGRA234_SID_ISO_VIFALC,
		.regs = {
			.sid = {
				.override = 0x5e0,
				.security = 0x5e4,
			},
		},
	}, {
		.id = TEGRA234_MEMORY_CLIENT_VIFALW,
		.name = "vifalw",
		.bpmp_id = TEGRA_ICC_BPMP_VIFAL,
		.type = TEGRA_ICC_ISO_VIFAL,
		.sid = TEGRA234_SID_ISO_VIFALC,
		.regs = {
			.sid = {
				.override = 0x5e8,
				.security = 0x5ec,
			},
		},
	}, {
		.id = TEGRA234_MEMORY_CLIENT_PCIE6AR,
		.name = "pcie6ar",
		.bpmp_id = TEGRA_ICC_BPMP_PCIE_6,
		.type = TEGRA_ICC_NISO,
		.sid = TEGRA234_SID_PCIE6,
		.regs = {
			.sid = {
				.override = 0x140,
				.security = 0x144,
			},
		},
	}, {
		.id = TEGRA234_MEMORY_CLIENT_PCIE6AW,
		.name = "pcie6aw",
		.bpmp_id = TEGRA_ICC_BPMP_PCIE_6,
		.type = TEGRA_ICC_NISO,
		.sid = TEGRA234_SID_PCIE6,
		.regs = {
			.sid = {
				.override = 0x148,
				.security = 0x14c,
			},
		},
	}, {
		.id = TEGRA234_MEMORY_CLIENT_PCIE6AR1,
		.name = "pcie6ar1",
		.bpmp_id = TEGRA_ICC_BPMP_PCIE_6,
		.type = TEGRA_ICC_NISO,
		.sid = TEGRA234_SID_PCIE6,
		.regs = {
			.sid = {
				.override = 0x1e8,
				.security = 0x1ec,
			},
		},
	}, {
		.id = TEGRA234_MEMORY_CLIENT_NVENCSWR,
		.name = "nvencswr",
		.bpmp_id = TEGRA_ICC_BPMP_NVENC,
		.type = TEGRA_ICC_NISO,
		.sid = TEGRA234_SID_NVENC,
		.regs = {
			.sid = {
				.override = 0x158,
				.security = 0x15c,
			},
		},
	}, {
		.id = TEGRA234_MEMORY_CLIENT_PCIE7AR,
		.name = "pcie7ar",
		.bpmp_id = TEGRA_ICC_BPMP_PCIE_7,
		.type = TEGRA_ICC_NISO,
		.sid = TEGRA234_SID_PCIE7,
		.regs = {
			.sid = {
				.override = 0x150,
				.security = 0x154,
			},
		},
	}, {
		.id = TEGRA234_MEMORY_CLIENT_PCIE7AW,
		.name = "pcie7aw",
		.bpmp_id = TEGRA_ICC_BPMP_PCIE_7,
		.type = TEGRA_ICC_NISO,
		.sid = TEGRA234_SID_PCIE7,
		.regs = {
			.sid = {
				.override = 0x180,
				.security = 0x184,
			},
		},
	}, {
		.id = TEGRA234_MEMORY_CLIENT_PCIE7AR1,
		.name = "pcie7ar1",
		.bpmp_id = TEGRA_ICC_BPMP_PCIE_7,
		.type = TEGRA_ICC_NISO,
		.sid = TEGRA234_SID_PCIE7,
		.regs = {
			.sid = {
				.override = 0x248,
				.security = 0x24c,
			},
		},
	}, {
		.id = TEGRA234_MEMORY_CLIENT_PCIE8AR,
		.name = "pcie8ar",
		.bpmp_id = TEGRA_ICC_BPMP_PCIE_8,
		.type = TEGRA_ICC_NISO,
		.sid = TEGRA234_SID_PCIE8,
		.regs = {
			.sid = {
				.override = 0x190,
				.security = 0x194,
			},
		},
	}, {
		.id = TEGRA234_MEMORY_CLIENT_RCER,
		.name = "rcer",
		.bpmp_id = TEGRA_ICC_BPMP_RCE,
		.type = TEGRA_ICC_NISO,
		.sid = TEGRA234_SID_RCE,
		.regs = {
			.sid = {
				.override = 0x690,
				.security = 0x694,
			},
		},
	}, {
		.id = TEGRA234_MEMORY_CLIENT_RCEW,
		.name = "rcew",
		.bpmp_id = TEGRA_ICC_BPMP_RCE,
		.type = TEGRA_ICC_NISO,
		.sid = TEGRA234_SID_RCE,
		.regs = {
			.sid = {
				.override = 0x698,
				.security = 0x69c,
			},
		},
	}, {
		.id = TEGRA234_MEMORY_CLIENT_PCIE8AW,
		.name = "pcie8aw",
		.bpmp_id = TEGRA_ICC_BPMP_PCIE_8,
		.type = TEGRA_ICC_NISO,
		.sid = TEGRA234_SID_PCIE8,
		.regs = {
			.sid = {
				.override = 0x1d8,
				.security = 0x1dc,
			},
		},
	}, {
		.id = TEGRA234_MEMORY_CLIENT_PCIE9AR,
		.name = "pcie9ar",
		.bpmp_id = TEGRA_ICC_BPMP_PCIE_9,
		.type = TEGRA_ICC_NISO,
		.sid = TEGRA234_SID_PCIE9,
		.regs = {
			.sid = {
				.override = 0x1e0,
				.security = 0x1e4,
			},
		},
	}, {
		.id = TEGRA234_MEMORY_CLIENT_PCIE9AW,
		.name = "pcie9aw",
		.bpmp_id = TEGRA_ICC_BPMP_PCIE_9,
		.type = TEGRA_ICC_NISO,
		.sid = TEGRA234_SID_PCIE9,
		.regs = {
			.sid = {
				.override = 0x1f0,
				.security = 0x1f4,
			},
		},
	}, {
		.id = TEGRA234_MEMORY_CLIENT_PCIE10AR,
		.name = "pcie10ar",
		.bpmp_id = TEGRA_ICC_BPMP_PCIE_10,
		.type = TEGRA_ICC_NISO,
		.sid = TEGRA234_SID_PCIE10,
		.regs = {
			.sid = {
				.override = 0x1f8,
				.security = 0x1fc,
			},
		},
	}, {
		.id = TEGRA234_MEMORY_CLIENT_PCIE10AW,
		.name = "pcie10aw",
		.bpmp_id = TEGRA_ICC_BPMP_PCIE_10,
		.type = TEGRA_ICC_NISO,
		.sid = TEGRA234_SID_PCIE10,
		.regs = {
			.sid = {
				.override = 0x200,
				.security = 0x204,
			},
		},
	}, {
		.id = TEGRA234_MEMORY_CLIENT_PCIE10AR1,
		.name = "pcie10ar1",
		.bpmp_id = TEGRA_ICC_BPMP_PCIE_10,
		.type = TEGRA_ICC_NISO,
		.sid = TEGRA234_SID_PCIE10,
		.regs = {
			.sid = {
				.override = 0x240,
				.security = 0x244,
			},
		},
	}, {
		.id = TEGRA234_MEMORY_CLIENT_VICSRD,
		.name = "vicsrd",
		.bpmp_id = TEGRA_ICC_BPMP_VIC,
		.type = TEGRA_ICC_NISO,
		.sid = TEGRA234_SID_VIC,
		.regs = {
			.sid = {
				.override = 0x360,
				.security = 0x364,
			},
		},
	}, {
		.id = TEGRA234_MEMORY_CLIENT_VICSWR,
		.name = "vicswr",
		.bpmp_id = TEGRA_ICC_BPMP_VIC,
		.type = TEGRA_ICC_NISO,
		.sid = TEGRA234_SID_VIC,
		.regs = {
			.sid = {
				.override = 0x368,
				.security = 0x36c,
			},
		},
	}, {
=======
>>>>>>> 2d5404ca
		.id = TEGRA_ICC_MC_CPU_CLUSTER0,
		.name = "sw_cluster0",
		.bpmp_id = TEGRA_ICC_BPMP_CPU_CLUSTER0,
		.type = TEGRA_ICC_NISO,
	}, {
		.id = TEGRA_ICC_MC_CPU_CLUSTER1,
		.name = "sw_cluster1",
		.bpmp_id = TEGRA_ICC_BPMP_CPU_CLUSTER1,
		.type = TEGRA_ICC_NISO,
	}, {
		.id = TEGRA_ICC_MC_CPU_CLUSTER2,
		.name = "sw_cluster2",
		.bpmp_id = TEGRA_ICC_BPMP_CPU_CLUSTER2,
		.type = TEGRA_ICC_NISO,
	}, {
		.id = TEGRA234_MEMORY_CLIENT_NVL1R,
		.name = "nvl1r",
		.bpmp_id = TEGRA_ICC_BPMP_GPU,
		.type = TEGRA_ICC_NISO,
	}, {
		.id = TEGRA234_MEMORY_CLIENT_NVL1W,
		.name = "nvl1w",
		.bpmp_id = TEGRA_ICC_BPMP_GPU,
		.type = TEGRA_ICC_NISO,
	},
};

/*
 * tegra234_mc_icc_set() - Pass MC client info to the BPMP-FW
 * @src: ICC node for Memory Controller's (MC) Client
 * @dst: ICC node for Memory Controller (MC)
 *
 * Passing the current request info from the MC to the BPMP-FW where
 * LA and PTSA registers are accessed and the final EMC freq is set
 * based on client_id, type, latency and bandwidth.
 * icc_set_bw() makes set_bw calls for both MC and EMC providers in
 * sequence. Both the calls are protected by 'mutex_lock(&icc_lock)'.
 * So, the data passed won't be updated by concurrent set calls from
 * other clients.
 */
static int tegra234_mc_icc_set(struct icc_node *src, struct icc_node *dst)
{
	struct tegra_mc *mc = icc_provider_to_tegra_mc(dst->provider);
	struct mrq_bwmgr_int_request bwmgr_req = { 0 };
	struct mrq_bwmgr_int_response bwmgr_resp = { 0 };
	const struct tegra_mc_client *pclient = src->data;
	struct tegra_bpmp_message msg;
	int ret;

	/*
	 * Same Src and Dst node will happen during boot from icc_node_add().
	 * This can be used to pre-initialize and set bandwidth for all clients
	 * before their drivers are loaded. We are skipping this case as for us,
	 * the pre-initialization already happened in Bootloader(MB2) and BPMP-FW.
	 */
	if (src->id == dst->id)
		return 0;

	if (!mc->bwmgr_mrq_supported)
		return 0;

	if (!mc->bpmp) {
		dev_err(mc->dev, "BPMP reference NULL\n");
		return -ENOENT;
	}

	if (pclient->type == TEGRA_ICC_NISO)
		bwmgr_req.bwmgr_calc_set_req.niso_bw = src->avg_bw;
	else
		bwmgr_req.bwmgr_calc_set_req.iso_bw = src->avg_bw;

	bwmgr_req.bwmgr_calc_set_req.client_id = pclient->bpmp_id;

	bwmgr_req.cmd = CMD_BWMGR_INT_CALC_AND_SET;
	bwmgr_req.bwmgr_calc_set_req.mc_floor = src->peak_bw;
	bwmgr_req.bwmgr_calc_set_req.floor_unit = BWMGR_INT_UNIT_KBPS;

	memset(&msg, 0, sizeof(msg));
	msg.mrq = MRQ_BWMGR_INT;
	msg.tx.data = &bwmgr_req;
	msg.tx.size = sizeof(bwmgr_req);
	msg.rx.data = &bwmgr_resp;
	msg.rx.size = sizeof(bwmgr_resp);

	if (pclient->bpmp_id >= TEGRA_ICC_BPMP_CPU_CLUSTER0 &&
	    pclient->bpmp_id <= TEGRA_ICC_BPMP_CPU_CLUSTER2)
		msg.flags = TEGRA_BPMP_MESSAGE_RESET;

	ret = tegra_bpmp_transfer(mc->bpmp, &msg);
	if (ret < 0) {
		dev_err(mc->dev, "BPMP transfer failed: %d\n", ret);
		goto error;
	}
	if (msg.rx.ret < 0) {
		pr_err("failed to set bandwidth for %u: %d\n",
		       bwmgr_req.bwmgr_calc_set_req.client_id, msg.rx.ret);
		ret = -EINVAL;
	}

error:
	return ret;
}

static int tegra234_mc_icc_aggregate(struct icc_node *node, u32 tag, u32 avg_bw,
				     u32 peak_bw, u32 *agg_avg, u32 *agg_peak)
{
	struct icc_provider *p = node->provider;
	struct tegra_mc *mc = icc_provider_to_tegra_mc(p);

	if (!mc->bwmgr_mrq_supported)
		return 0;

	if (node->id == TEGRA_ICC_MC_CPU_CLUSTER0 ||
	    node->id == TEGRA_ICC_MC_CPU_CLUSTER1 ||
	    node->id == TEGRA_ICC_MC_CPU_CLUSTER2) {
		if (mc)
			peak_bw = peak_bw * mc->num_channels;
	}

	*agg_avg += avg_bw;
	*agg_peak = max(*agg_peak, peak_bw);

	return 0;
}

static int tegra234_mc_icc_get_init_bw(struct icc_node *node, u32 *avg, u32 *peak)
{
	*avg = 0;
	*peak = 0;

	return 0;
}

static const struct tegra_mc_icc_ops tegra234_mc_icc_ops = {
	.xlate = tegra_mc_icc_xlate,
	.aggregate = tegra234_mc_icc_aggregate,
	.get_bw = tegra234_mc_icc_get_init_bw,
	.set = tegra234_mc_icc_set,
};

const struct tegra_mc_soc tegra234_mc_soc = {
	.num_clients = ARRAY_SIZE(tegra234_mc_clients),
	.clients = tegra234_mc_clients,
	.num_address_bits = 40,
	.num_channels = 16,
	.client_id_mask = 0x1ff,
	.intmask = MC_INT_DECERR_ROUTE_SANITY |
		   MC_INT_DECERR_GENERALIZED_CARVEOUT | MC_INT_DECERR_MTS |
		   MC_INT_SECERR_SEC | MC_INT_DECERR_VPR |
		   MC_INT_SECURITY_VIOLATION | MC_INT_DECERR_EMEM,
	.has_addr_hi_reg = true,
	.ops = &tegra186_mc_ops,
	.icc_ops = &tegra234_mc_icc_ops,
	.ch_intmask = 0x0000ff00,
	.global_intstatus_channel_shift = 8,
	/*
	 * Additionally, there are lite carveouts but those are not currently
	 * supported.
	 */
	.num_carveouts = 32,
};<|MERGE_RESOLUTION|>--- conflicted
+++ resolved
@@ -30,8 +30,6 @@
 			},
 		},
 	}, {
-<<<<<<< HEAD
-=======
 		.id = TEGRA234_MEMORY_CLIENT_NVENCSRD,
 		.name = "nvencsrd",
 		.bpmp_id = TEGRA_ICC_BPMP_NVENC,
@@ -164,7 +162,6 @@
 			},
 		},
 	}, {
->>>>>>> 2d5404ca
 		.id = TEGRA234_MEMORY_CLIENT_HDAW,
 		.name = "hdaw",
 		.bpmp_id = TEGRA_ICC_BPMP_HDA,
@@ -177,8 +174,6 @@
 			},
 		},
 	}, {
-<<<<<<< HEAD
-=======
 		.id = TEGRA234_MEMORY_CLIENT_PCIE8AW,
 		.name = "pcie8aw",
 		.bpmp_id = TEGRA_ICC_BPMP_PCIE_8,
@@ -275,7 +270,6 @@
 			},
 		},
 	}, {
->>>>>>> 2d5404ca
 		.id = TEGRA234_MEMORY_CLIENT_MGBEARD,
 		.name = "mgbeard",
 		.bpmp_id = TEGRA_ICC_BPMP_EQOS,
@@ -396,8 +390,6 @@
 			},
 		},
 	}, {
-<<<<<<< HEAD
-=======
 		.id = TEGRA234_MEMORY_CLIENT_VICSRD,
 		.name = "vicsrd",
 		.bpmp_id = TEGRA_ICC_BPMP_VIC,
@@ -446,7 +438,6 @@
 			},
 		},
 	}, {
->>>>>>> 2d5404ca
 		.id = TEGRA234_MEMORY_CLIENT_VI2W,
 		.name = "vi2w",
 		.bpmp_id = TEGRA_ICC_BPMP_VI2,
@@ -471,7 +462,66 @@
 			},
 		},
 	}, {
-<<<<<<< HEAD
+		.id = TEGRA234_MEMORY_CLIENT_VIW,
+		.name = "viw",
+		.bpmp_id = TEGRA_ICC_BPMP_VI,
+		.type = TEGRA_ICC_ISO_VI,
+		.sid = TEGRA234_SID_ISO_VI,
+		.regs = {
+			.sid = {
+				.override = 0x390,
+				.security = 0x394,
+			},
+		},
+	}, {
+		.id = TEGRA234_MEMORY_CLIENT_NVDECSRD,
+		.name = "nvdecsrd",
+		.bpmp_id = TEGRA_ICC_BPMP_NVDEC,
+		.type = TEGRA_ICC_NISO,
+		.sid = TEGRA234_SID_NVDEC,
+		.regs = {
+			.sid = {
+				.override = 0x3c0,
+				.security = 0x3c4,
+			},
+		},
+	}, {
+		.id = TEGRA234_MEMORY_CLIENT_NVDECSWR,
+		.name = "nvdecswr",
+		.bpmp_id = TEGRA_ICC_BPMP_NVDEC,
+		.type = TEGRA_ICC_NISO,
+		.sid = TEGRA234_SID_NVDEC,
+		.regs = {
+			.sid = {
+				.override = 0x3c8,
+				.security = 0x3cc,
+			},
+		},
+	}, {
+		.id = TEGRA234_MEMORY_CLIENT_APER,
+		.name = "aper",
+		.bpmp_id = TEGRA_ICC_BPMP_APE,
+		.type = TEGRA_ICC_ISO_AUDIO,
+		.sid = TEGRA234_SID_APE,
+		.regs = {
+			.sid = {
+				.override = 0x3d0,
+				.security = 0x3d4,
+			},
+		},
+	}, {
+		.id = TEGRA234_MEMORY_CLIENT_APEW,
+		.name = "apew",
+		.bpmp_id = TEGRA_ICC_BPMP_APE,
+		.type = TEGRA_ICC_ISO_AUDIO,
+		.sid = TEGRA234_SID_APE,
+		.regs = {
+			.sid = {
+				.override = 0x3d8,
+				.security = 0x3dc,
+			},
+		},
+	}, {
 		.id = TEGRA234_MEMORY_CLIENT_VI2FALW,
 		.name = "vi2falw",
 		.bpmp_id = TEGRA_ICC_BPMP_VI2FAL,
@@ -481,101 +531,6 @@
 			.sid = {
 				.override = 0x3e0,
 				.security = 0x3e4,
-=======
-		.id = TEGRA234_MEMORY_CLIENT_VIW,
-		.name = "viw",
-		.bpmp_id = TEGRA_ICC_BPMP_VI,
-		.type = TEGRA_ICC_ISO_VI,
-		.sid = TEGRA234_SID_ISO_VI,
-		.regs = {
-			.sid = {
-				.override = 0x390,
-				.security = 0x394,
-			},
-		},
-	}, {
-		.id = TEGRA234_MEMORY_CLIENT_NVDECSRD,
-		.name = "nvdecsrd",
-		.bpmp_id = TEGRA_ICC_BPMP_NVDEC,
-		.type = TEGRA_ICC_NISO,
-		.sid = TEGRA234_SID_NVDEC,
-		.regs = {
-			.sid = {
-				.override = 0x3c0,
-				.security = 0x3c4,
-			},
-		},
-	}, {
-		.id = TEGRA234_MEMORY_CLIENT_NVDECSWR,
-		.name = "nvdecswr",
-		.bpmp_id = TEGRA_ICC_BPMP_NVDEC,
-		.type = TEGRA_ICC_NISO,
-		.sid = TEGRA234_SID_NVDEC,
-		.regs = {
-			.sid = {
-				.override = 0x3c8,
-				.security = 0x3cc,
->>>>>>> 2d5404ca
-			},
-		},
-	}, {
-		.id = TEGRA234_MEMORY_CLIENT_APER,
-		.name = "aper",
-		.bpmp_id = TEGRA_ICC_BPMP_APE,
-		.type = TEGRA_ICC_ISO_AUDIO,
-		.sid = TEGRA234_SID_APE,
-		.regs = {
-			.sid = {
-				.override = 0x3d0,
-				.security = 0x3d4,
-			},
-		},
-	}, {
-		.id = TEGRA234_MEMORY_CLIENT_APEW,
-		.name = "apew",
-		.bpmp_id = TEGRA_ICC_BPMP_APE,
-		.type = TEGRA_ICC_ISO_AUDIO,
-		.sid = TEGRA234_SID_APE,
-		.regs = {
-			.sid = {
-				.override = 0x3d8,
-				.security = 0x3dc,
-			},
-		},
-	}, {
-<<<<<<< HEAD
-		.id = TEGRA234_MEMORY_CLIENT_NVDECSRD,
-		.name = "nvdecsrd",
-		.bpmp_id = TEGRA_ICC_BPMP_NVDEC,
-		.type = TEGRA_ICC_NISO,
-		.sid = TEGRA234_SID_NVDEC,
-		.regs = {
-			.sid = {
-				.override = 0x3c0,
-				.security = 0x3c4,
-			},
-		},
-	}, {
-		.id = TEGRA234_MEMORY_CLIENT_NVDECSWR,
-		.name = "nvdecswr",
-		.bpmp_id = TEGRA_ICC_BPMP_NVDEC,
-		.type = TEGRA_ICC_NISO,
-		.sid = TEGRA234_SID_NVDEC,
-		.regs = {
-			.sid = {
-				.override = 0x3c8,
-				.security = 0x3cc,
-=======
-		.id = TEGRA234_MEMORY_CLIENT_VI2FALW,
-		.name = "vi2falw",
-		.bpmp_id = TEGRA_ICC_BPMP_VI2FAL,
-		.type = TEGRA_ICC_ISO_VIFAL,
-		.sid = TEGRA234_SID_ISO_VI2FALC,
-		.regs = {
-			.sid = {
-				.override = 0x3e0,
-				.security = 0x3e4,
->>>>>>> 2d5404ca
 			},
 		},
 	}, {
@@ -615,7 +570,70 @@
 			},
 		},
 	}, {
-<<<<<<< HEAD
+		.id = TEGRA234_MEMORY_CLIENT_BPMPR,
+		.name = "bpmpr",
+		.sid = TEGRA234_SID_BPMP,
+		.regs = {
+			.sid = {
+				.override = 0x498,
+				.security = 0x49c,
+			},
+		},
+	}, {
+		.id = TEGRA234_MEMORY_CLIENT_BPMPW,
+		.name = "bpmpw",
+		.sid = TEGRA234_SID_BPMP,
+		.regs = {
+			.sid = {
+				.override = 0x4a0,
+				.security = 0x4a4,
+			},
+		},
+	}, {
+		.id = TEGRA234_MEMORY_CLIENT_BPMPDMAR,
+		.name = "bpmpdmar",
+		.sid = TEGRA234_SID_BPMP,
+		.regs = {
+			.sid = {
+				.override = 0x4a8,
+				.security = 0x4ac,
+			},
+		},
+	}, {
+		.id = TEGRA234_MEMORY_CLIENT_BPMPDMAW,
+		.name = "bpmpdmaw",
+		.sid = TEGRA234_SID_BPMP,
+		.regs = {
+			.sid = {
+				.override = 0x4b0,
+				.security = 0x4b4,
+			},
+		},
+	}, {
+		.id = TEGRA234_MEMORY_CLIENT_APEDMAR,
+		.name = "apedmar",
+		.bpmp_id = TEGRA_ICC_BPMP_APEDMA,
+		.type = TEGRA_ICC_ISO_AUDIO,
+		.sid = TEGRA234_SID_APE,
+		.regs = {
+			.sid = {
+				.override = 0x4f8,
+				.security = 0x4fc,
+			},
+		},
+	}, {
+		.id = TEGRA234_MEMORY_CLIENT_APEDMAW,
+		.name = "apedmaw",
+		.bpmp_id = TEGRA_ICC_BPMP_APEDMA,
+		.type = TEGRA_ICC_ISO_AUDIO,
+		.sid = TEGRA234_SID_APE,
+		.regs = {
+			.sid = {
+				.override = 0x500,
+				.security = 0x504,
+			},
+		},
+	}, {
 		.id = TEGRA234_MEMORY_CLIENT_NVDISPLAYR1,
 		.name = "nvdisplayr1",
 		.bpmp_id = TEGRA_ICC_BPMP_DISPLAY,
@@ -628,84 +646,6 @@
 			},
 		},
 	}, {
-=======
->>>>>>> 2d5404ca
-		.id = TEGRA234_MEMORY_CLIENT_BPMPR,
-		.name = "bpmpr",
-		.sid = TEGRA234_SID_BPMP,
-		.regs = {
-			.sid = {
-				.override = 0x498,
-				.security = 0x49c,
-			},
-		},
-	}, {
-		.id = TEGRA234_MEMORY_CLIENT_BPMPW,
-		.name = "bpmpw",
-		.sid = TEGRA234_SID_BPMP,
-		.regs = {
-			.sid = {
-				.override = 0x4a0,
-				.security = 0x4a4,
-			},
-		},
-	}, {
-		.id = TEGRA234_MEMORY_CLIENT_BPMPDMAR,
-		.name = "bpmpdmar",
-		.sid = TEGRA234_SID_BPMP,
-		.regs = {
-			.sid = {
-				.override = 0x4a8,
-				.security = 0x4ac,
-			},
-		},
-	}, {
-		.id = TEGRA234_MEMORY_CLIENT_BPMPDMAW,
-		.name = "bpmpdmaw",
-		.sid = TEGRA234_SID_BPMP,
-		.regs = {
-			.sid = {
-				.override = 0x4b0,
-				.security = 0x4b4,
-			},
-		},
-	}, {
-		.id = TEGRA234_MEMORY_CLIENT_APEDMAR,
-		.name = "apedmar",
-		.bpmp_id = TEGRA_ICC_BPMP_APEDMA,
-		.type = TEGRA_ICC_ISO_AUDIO,
-		.sid = TEGRA234_SID_APE,
-		.regs = {
-			.sid = {
-				.override = 0x4f8,
-				.security = 0x4fc,
-			},
-		},
-	}, {
-		.id = TEGRA234_MEMORY_CLIENT_APEDMAW,
-		.name = "apedmaw",
-		.bpmp_id = TEGRA_ICC_BPMP_APEDMA,
-		.type = TEGRA_ICC_ISO_AUDIO,
-		.sid = TEGRA234_SID_APE,
-		.regs = {
-			.sid = {
-				.override = 0x500,
-				.security = 0x504,
-			},
-		},
-	}, {
-		.id = TEGRA234_MEMORY_CLIENT_NVDISPLAYR1,
-		.name = "nvdisplayr1",
-		.bpmp_id = TEGRA_ICC_BPMP_DISPLAY,
-		.type = TEGRA_ICC_ISO_DISPLAY,
-		.sid = TEGRA234_SID_ISO_NVDISPLAY,
-		.regs = {
-			.sid = {
-				.override = 0x508,
-				.security = 0x50c,
-			},
-		},
-	}, {
 		.id = TEGRA234_MEMORY_CLIENT_VIFALR,
 		.name = "vifalr",
 		.bpmp_id = TEGRA_ICC_BPMP_VIFAL,
@@ -766,13 +706,8 @@
 			},
 		},
 	}, {
-<<<<<<< HEAD
-		.id = TEGRA234_MEMORY_CLIENT_DLA0RDB,
-		.name = "dla0rdb",
-=======
 		.id = TEGRA234_MEMORY_CLIENT_DLA0FALWRB,
 		.name = "dla0falwrb",
->>>>>>> 2d5404ca
 		.bpmp_id = TEGRA_ICC_BPMP_DLA_0,
 		.type = TEGRA_ICC_NISO,
 		.sid = TEGRA234_SID_NVDLA0,
@@ -783,293 +718,227 @@
 			},
 		},
 	}, {
-<<<<<<< HEAD
+		.id = TEGRA234_MEMORY_CLIENT_DLA1RDA,
+		.name = "dla1rda",
+		.bpmp_id = TEGRA_ICC_BPMP_DLA_1,
+		.type = TEGRA_ICC_NISO,
+		.sid = TEGRA234_SID_NVDLA1,
+		.regs = {
+			.sid = {
+				.override = 0x610,
+				.security = 0x614,
+			},
+		},
+	}, {
+		.id = TEGRA234_MEMORY_CLIENT_DLA1FALRDB,
+		.name = "dla1falrdb",
+		.bpmp_id = TEGRA_ICC_BPMP_DLA_1,
+		.type = TEGRA_ICC_NISO,
+		.sid = TEGRA234_SID_NVDLA1,
+		.regs = {
+			.sid = {
+				.override = 0x618,
+				.security = 0x61c,
+			},
+		},
+	}, {
+		.id = TEGRA234_MEMORY_CLIENT_DLA1WRA,
+		.name = "dla1wra",
+		.bpmp_id = TEGRA_ICC_BPMP_DLA_1,
+		.type = TEGRA_ICC_NISO,
+		.sid = TEGRA234_SID_NVDLA1,
+		.regs = {
+			.sid = {
+				.override = 0x620,
+				.security = 0x624,
+			},
+		},
+	}, {
+		.id = TEGRA234_MEMORY_CLIENT_DLA1FALWRB,
+		.name = "dla1falwrb",
+		.bpmp_id = TEGRA_ICC_BPMP_DLA_1,
+		.type = TEGRA_ICC_NISO,
+		.sid = TEGRA234_SID_NVDLA1,
+		.regs = {
+			.sid = {
+				.override = 0x628,
+				.security = 0x62c,
+			},
+		},
+	}, {
+		.id = TEGRA234_MEMORY_CLIENT_RCER,
+		.name = "rcer",
+		.bpmp_id = TEGRA_ICC_BPMP_RCE,
+		.type = TEGRA_ICC_NISO,
+		.sid = TEGRA234_SID_RCE,
+		.regs = {
+			.sid = {
+				.override = 0x690,
+				.security = 0x694,
+			},
+		},
+	}, {
+		.id = TEGRA234_MEMORY_CLIENT_RCEW,
+		.name = "rcew",
+		.bpmp_id = TEGRA_ICC_BPMP_RCE,
+		.type = TEGRA_ICC_NISO,
+		.sid = TEGRA234_SID_RCE,
+		.regs = {
+			.sid = {
+				.override = 0x698,
+				.security = 0x69c,
+			},
+		},
+	}, {
+		.id = TEGRA234_MEMORY_CLIENT_PCIE0R,
+		.name = "pcie0r",
+		.bpmp_id = TEGRA_ICC_BPMP_PCIE_0,
+		.type = TEGRA_ICC_NISO,
+		.sid = TEGRA234_SID_PCIE0,
+		.regs = {
+			.sid = {
+				.override = 0x6c0,
+				.security = 0x6c4,
+			},
+		},
+	}, {
+		.id = TEGRA234_MEMORY_CLIENT_PCIE0W,
+		.name = "pcie0w",
+		.bpmp_id = TEGRA_ICC_BPMP_PCIE_0,
+		.type = TEGRA_ICC_NISO,
+		.sid = TEGRA234_SID_PCIE0,
+		.regs = {
+			.sid = {
+				.override = 0x6c8,
+				.security = 0x6cc,
+			},
+		},
+	}, {
+		.id = TEGRA234_MEMORY_CLIENT_PCIE1R,
+		.name = "pcie1r",
+		.bpmp_id = TEGRA_ICC_BPMP_PCIE_1,
+		.type = TEGRA_ICC_NISO,
+		.sid = TEGRA234_SID_PCIE1,
+		.regs = {
+			.sid = {
+				.override = 0x6d0,
+				.security = 0x6d4,
+			},
+		},
+	}, {
+		.id = TEGRA234_MEMORY_CLIENT_PCIE1W,
+		.name = "pcie1w",
+		.bpmp_id = TEGRA_ICC_BPMP_PCIE_1,
+		.type = TEGRA_ICC_NISO,
+		.sid = TEGRA234_SID_PCIE1,
+		.regs = {
+			.sid = {
+				.override = 0x6d8,
+				.security = 0x6dc,
+			},
+		},
+	}, {
+		.id = TEGRA234_MEMORY_CLIENT_PCIE2AR,
+		.name = "pcie2ar",
+		.bpmp_id = TEGRA_ICC_BPMP_PCIE_2,
+		.type = TEGRA_ICC_NISO,
+		.sid = TEGRA234_SID_PCIE2,
+		.regs = {
+			.sid = {
+				.override = 0x6e0,
+				.security = 0x6e4,
+			},
+		},
+	}, {
+		.id = TEGRA234_MEMORY_CLIENT_PCIE2AW,
+		.name = "pcie2aw",
+		.bpmp_id = TEGRA_ICC_BPMP_PCIE_2,
+		.type = TEGRA_ICC_NISO,
+		.sid = TEGRA234_SID_PCIE2,
+		.regs = {
+			.sid = {
+				.override = 0x6e8,
+				.security = 0x6ec,
+			},
+		},
+	}, {
+		.id = TEGRA234_MEMORY_CLIENT_PCIE3R,
+		.name = "pcie3r",
+		.bpmp_id = TEGRA_ICC_BPMP_PCIE_3,
+		.type = TEGRA_ICC_NISO,
+		.sid = TEGRA234_SID_PCIE3,
+		.regs = {
+			.sid = {
+				.override = 0x6f0,
+				.security = 0x6f4,
+			},
+		},
+	}, {
+		.id = TEGRA234_MEMORY_CLIENT_PCIE3W,
+		.name = "pcie3w",
+		.bpmp_id = TEGRA_ICC_BPMP_PCIE_3,
+		.type = TEGRA_ICC_NISO,
+		.sid = TEGRA234_SID_PCIE3,
+		.regs = {
+			.sid = {
+				.override = 0x6f8,
+				.security = 0x6fc,
+			},
+		},
+	}, {
+		.id = TEGRA234_MEMORY_CLIENT_PCIE4R,
+		.name = "pcie4r",
+		.bpmp_id = TEGRA_ICC_BPMP_PCIE_4,
+		.type = TEGRA_ICC_NISO,
+		.sid = TEGRA234_SID_PCIE4,
+		.regs = {
+			.sid = {
+				.override = 0x700,
+				.security = 0x704,
+			},
+		},
+	}, {
+		.id = TEGRA234_MEMORY_CLIENT_PCIE4W,
+		.name = "pcie4w",
+		.bpmp_id = TEGRA_ICC_BPMP_PCIE_4,
+		.type = TEGRA_ICC_NISO,
+		.sid = TEGRA234_SID_PCIE4,
+		.regs = {
+			.sid = {
+				.override = 0x708,
+				.security = 0x70c,
+			},
+		},
+	}, {
+		.id = TEGRA234_MEMORY_CLIENT_PCIE5R,
+		.name = "pcie5r",
+		.bpmp_id = TEGRA_ICC_BPMP_PCIE_5,
+		.type = TEGRA_ICC_NISO,
+		.sid = TEGRA234_SID_PCIE5,
+		.regs = {
+			.sid = {
+				.override = 0x710,
+				.security = 0x714,
+			},
+		},
+	}, {
+		.id = TEGRA234_MEMORY_CLIENT_PCIE5W,
+		.name = "pcie5w",
+		.bpmp_id = TEGRA_ICC_BPMP_PCIE_5,
+		.type = TEGRA_ICC_NISO,
+		.sid = TEGRA234_SID_PCIE5,
+		.regs = {
+			.sid = {
+				.override = 0x718,
+				.security = 0x71c,
+			},
+		},
+	}, {
 		.id = TEGRA234_MEMORY_CLIENT_DLA0RDA1,
 		.name = "dla0rda1",
 		.bpmp_id = TEGRA_ICC_BPMP_DLA_0,
 		.type = TEGRA_ICC_NISO,
 		.sid = TEGRA234_SID_NVDLA0,
-=======
-		.id = TEGRA234_MEMORY_CLIENT_DLA1RDA,
-		.name = "dla1rda",
-		.bpmp_id = TEGRA_ICC_BPMP_DLA_1,
-		.type = TEGRA_ICC_NISO,
-		.sid = TEGRA234_SID_NVDLA1,
->>>>>>> 2d5404ca
-		.regs = {
-			.sid = {
-				.override = 0x610,
-				.security = 0x614,
-			},
-		},
-	}, {
-<<<<<<< HEAD
-		.id = TEGRA234_MEMORY_CLIENT_DLA0FALWRB,
-		.name = "dla0falwrb",
-		.bpmp_id = TEGRA_ICC_BPMP_DLA_0,
-		.type = TEGRA_ICC_NISO,
-		.sid = TEGRA234_SID_NVDLA0,
-=======
-		.id = TEGRA234_MEMORY_CLIENT_DLA1FALRDB,
-		.name = "dla1falrdb",
-		.bpmp_id = TEGRA_ICC_BPMP_DLA_1,
-		.type = TEGRA_ICC_NISO,
-		.sid = TEGRA234_SID_NVDLA1,
->>>>>>> 2d5404ca
-		.regs = {
-			.sid = {
-				.override = 0x618,
-				.security = 0x61c,
-			},
-		},
-	}, {
-<<<<<<< HEAD
-		.id = TEGRA234_MEMORY_CLIENT_DLA0RDB1,
-		.name = "dla0rdb1",
-		.bpmp_id = TEGRA_ICC_BPMP_DLA_0,
-		.type = TEGRA_ICC_NISO,
-		.sid = TEGRA234_SID_NVDLA0,
-=======
-		.id = TEGRA234_MEMORY_CLIENT_DLA1WRA,
-		.name = "dla1wra",
-		.bpmp_id = TEGRA_ICC_BPMP_DLA_1,
-		.type = TEGRA_ICC_NISO,
-		.sid = TEGRA234_SID_NVDLA1,
->>>>>>> 2d5404ca
-		.regs = {
-			.sid = {
-				.override = 0x620,
-				.security = 0x624,
-			},
-		},
-	}, {
-<<<<<<< HEAD
-		.id = TEGRA234_MEMORY_CLIENT_DLA0WRB,
-		.name = "dla0wrb",
-		.bpmp_id = TEGRA_ICC_BPMP_DLA_0,
-		.type = TEGRA_ICC_NISO,
-		.sid = TEGRA234_SID_NVDLA0,
-=======
-		.id = TEGRA234_MEMORY_CLIENT_DLA1FALWRB,
-		.name = "dla1falwrb",
-		.bpmp_id = TEGRA_ICC_BPMP_DLA_1,
-		.type = TEGRA_ICC_NISO,
-		.sid = TEGRA234_SID_NVDLA1,
->>>>>>> 2d5404ca
-		.regs = {
-			.sid = {
-				.override = 0x628,
-				.security = 0x62c,
-			},
-		},
-	}, {
-<<<<<<< HEAD
-		.id = TEGRA234_MEMORY_CLIENT_DLA1RDA,
-		.name = "dla1rda",
-		.bpmp_id = TEGRA_ICC_BPMP_DLA_1,
-		.type = TEGRA_ICC_NISO,
-		.sid = TEGRA234_SID_NVDLA1,
-=======
-		.id = TEGRA234_MEMORY_CLIENT_RCER,
-		.name = "rcer",
-		.bpmp_id = TEGRA_ICC_BPMP_RCE,
-		.type = TEGRA_ICC_NISO,
-		.sid = TEGRA234_SID_RCE,
->>>>>>> 2d5404ca
-		.regs = {
-			.sid = {
-				.override = 0x690,
-				.security = 0x694,
-			},
-		},
-	}, {
-<<<<<<< HEAD
-		.id = TEGRA234_MEMORY_CLIENT_DLA1FALRDB,
-		.name = "dla1falrdb",
-		.bpmp_id = TEGRA_ICC_BPMP_DLA_1,
-		.type = TEGRA_ICC_NISO,
-		.sid = TEGRA234_SID_NVDLA1,
-=======
-		.id = TEGRA234_MEMORY_CLIENT_RCEW,
-		.name = "rcew",
-		.bpmp_id = TEGRA_ICC_BPMP_RCE,
-		.type = TEGRA_ICC_NISO,
-		.sid = TEGRA234_SID_RCE,
->>>>>>> 2d5404ca
-		.regs = {
-			.sid = {
-				.override = 0x698,
-				.security = 0x69c,
-			},
-		},
-	}, {
-<<<<<<< HEAD
-		.id = TEGRA234_MEMORY_CLIENT_DLA1WRA,
-		.name = "dla1wra",
-		.bpmp_id = TEGRA_ICC_BPMP_DLA_1,
-		.type = TEGRA_ICC_NISO,
-		.sid = TEGRA234_SID_NVDLA1,
-=======
-		.id = TEGRA234_MEMORY_CLIENT_PCIE0R,
-		.name = "pcie0r",
-		.bpmp_id = TEGRA_ICC_BPMP_PCIE_0,
-		.type = TEGRA_ICC_NISO,
-		.sid = TEGRA234_SID_PCIE0,
->>>>>>> 2d5404ca
-		.regs = {
-			.sid = {
-				.override = 0x6c0,
-				.security = 0x6c4,
-			},
-		},
-	}, {
-<<<<<<< HEAD
-		.id = TEGRA234_MEMORY_CLIENT_DLA1RDB,
-		.name = "dla1rdb",
-		.bpmp_id = TEGRA_ICC_BPMP_DLA_1,
-		.type = TEGRA_ICC_NISO,
-		.sid = TEGRA234_SID_NVDLA1,
-=======
-		.id = TEGRA234_MEMORY_CLIENT_PCIE0W,
-		.name = "pcie0w",
-		.bpmp_id = TEGRA_ICC_BPMP_PCIE_0,
-		.type = TEGRA_ICC_NISO,
-		.sid = TEGRA234_SID_PCIE0,
->>>>>>> 2d5404ca
-		.regs = {
-			.sid = {
-				.override = 0x6c8,
-				.security = 0x6cc,
-			},
-		},
-	}, {
-<<<<<<< HEAD
-=======
-		.id = TEGRA234_MEMORY_CLIENT_PCIE1R,
-		.name = "pcie1r",
-		.bpmp_id = TEGRA_ICC_BPMP_PCIE_1,
-		.type = TEGRA_ICC_NISO,
-		.sid = TEGRA234_SID_PCIE1,
-		.regs = {
-			.sid = {
-				.override = 0x6d0,
-				.security = 0x6d4,
-			},
-		},
-	}, {
-		.id = TEGRA234_MEMORY_CLIENT_PCIE1W,
-		.name = "pcie1w",
-		.bpmp_id = TEGRA_ICC_BPMP_PCIE_1,
-		.type = TEGRA_ICC_NISO,
-		.sid = TEGRA234_SID_PCIE1,
-		.regs = {
-			.sid = {
-				.override = 0x6d8,
-				.security = 0x6dc,
-			},
-		},
-	}, {
-		.id = TEGRA234_MEMORY_CLIENT_PCIE2AR,
-		.name = "pcie2ar",
-		.bpmp_id = TEGRA_ICC_BPMP_PCIE_2,
-		.type = TEGRA_ICC_NISO,
-		.sid = TEGRA234_SID_PCIE2,
-		.regs = {
-			.sid = {
-				.override = 0x6e0,
-				.security = 0x6e4,
-			},
-		},
-	}, {
-		.id = TEGRA234_MEMORY_CLIENT_PCIE2AW,
-		.name = "pcie2aw",
-		.bpmp_id = TEGRA_ICC_BPMP_PCIE_2,
-		.type = TEGRA_ICC_NISO,
-		.sid = TEGRA234_SID_PCIE2,
-		.regs = {
-			.sid = {
-				.override = 0x6e8,
-				.security = 0x6ec,
-			},
-		},
-	}, {
-		.id = TEGRA234_MEMORY_CLIENT_PCIE3R,
-		.name = "pcie3r",
-		.bpmp_id = TEGRA_ICC_BPMP_PCIE_3,
-		.type = TEGRA_ICC_NISO,
-		.sid = TEGRA234_SID_PCIE3,
-		.regs = {
-			.sid = {
-				.override = 0x6f0,
-				.security = 0x6f4,
-			},
-		},
-	}, {
-		.id = TEGRA234_MEMORY_CLIENT_PCIE3W,
-		.name = "pcie3w",
-		.bpmp_id = TEGRA_ICC_BPMP_PCIE_3,
-		.type = TEGRA_ICC_NISO,
-		.sid = TEGRA234_SID_PCIE3,
-		.regs = {
-			.sid = {
-				.override = 0x6f8,
-				.security = 0x6fc,
-			},
-		},
-	}, {
-		.id = TEGRA234_MEMORY_CLIENT_PCIE4R,
-		.name = "pcie4r",
-		.bpmp_id = TEGRA_ICC_BPMP_PCIE_4,
-		.type = TEGRA_ICC_NISO,
-		.sid = TEGRA234_SID_PCIE4,
-		.regs = {
-			.sid = {
-				.override = 0x700,
-				.security = 0x704,
-			},
-		},
-	}, {
-		.id = TEGRA234_MEMORY_CLIENT_PCIE4W,
-		.name = "pcie4w",
-		.bpmp_id = TEGRA_ICC_BPMP_PCIE_4,
-		.type = TEGRA_ICC_NISO,
-		.sid = TEGRA234_SID_PCIE4,
-		.regs = {
-			.sid = {
-				.override = 0x708,
-				.security = 0x70c,
-			},
-		},
-	}, {
-		.id = TEGRA234_MEMORY_CLIENT_PCIE5R,
-		.name = "pcie5r",
-		.bpmp_id = TEGRA_ICC_BPMP_PCIE_5,
-		.type = TEGRA_ICC_NISO,
-		.sid = TEGRA234_SID_PCIE5,
-		.regs = {
-			.sid = {
-				.override = 0x710,
-				.security = 0x714,
-			},
-		},
-	}, {
-		.id = TEGRA234_MEMORY_CLIENT_PCIE5W,
-		.name = "pcie5w",
-		.bpmp_id = TEGRA_ICC_BPMP_PCIE_5,
-		.type = TEGRA_ICC_NISO,
-		.sid = TEGRA234_SID_PCIE5,
-		.regs = {
-			.sid = {
-				.override = 0x718,
-				.security = 0x71c,
-			},
-		},
-	}, {
-		.id = TEGRA234_MEMORY_CLIENT_DLA0RDA1,
-		.name = "dla0rda1",
-		.bpmp_id = TEGRA_ICC_BPMP_DLA_0,
-		.type = TEGRA_ICC_NISO,
-		.sid = TEGRA234_SID_NVDLA0,
 		.regs = {
 			.sid = {
 				.override = 0x748,
@@ -1077,7 +946,6 @@
 			},
 		},
 	}, {
->>>>>>> 2d5404ca
 		.id = TEGRA234_MEMORY_CLIENT_DLA1RDA1,
 		.name = "dla1rda1",
 		.sid = TEGRA234_SID_NVDLA1,
@@ -1088,19 +956,11 @@
 			},
 		},
 	}, {
-<<<<<<< HEAD
-		.id = TEGRA234_MEMORY_CLIENT_DLA1FALWRB,
-		.name = "dla1falwrb",
-		.bpmp_id = TEGRA_ICC_BPMP_DLA_1,
-		.type = TEGRA_ICC_NISO,
-		.sid = TEGRA234_SID_NVDLA1,
-=======
 		.id = TEGRA234_MEMORY_CLIENT_PCIE5R1,
 		.name = "pcie5r1",
 		.bpmp_id = TEGRA_ICC_BPMP_PCIE_5,
 		.type = TEGRA_ICC_NISO,
 		.sid = TEGRA234_SID_PCIE5,
->>>>>>> 2d5404ca
 		.regs = {
 			.sid = {
 				.override = 0x778,
@@ -1108,31 +968,11 @@
 			},
 		},
 	}, {
-<<<<<<< HEAD
-		.id = TEGRA234_MEMORY_CLIENT_VIW,
-		.name = "viw",
-		.bpmp_id = TEGRA_ICC_BPMP_VI,
-		.type = TEGRA_ICC_ISO_VI,
-		.sid = TEGRA234_SID_ISO_VI,
-		.regs = {
-			.sid = {
-				.override = 0x390,
-				.security = 0x394,
-			},
-		},
-	}, {
-		.id = TEGRA234_MEMORY_CLIENT_DLA1RDB1,
-		.name = "dla1rdb1",
-		.bpmp_id = TEGRA_ICC_BPMP_DLA_1,
-		.type = TEGRA_ICC_NISO,
-		.sid = TEGRA234_SID_NVDLA1,
-=======
 		.id = TEGRA234_MEMORY_CLIENT_NVJPG1SRD,
 		.name = "nvjpg1srd",
 		.bpmp_id = TEGRA_ICC_BPMP_NVJPG_1,
 		.type = TEGRA_ICC_NISO,
 		.sid = TEGRA234_SID_NVJPG1,
->>>>>>> 2d5404ca
 		.regs = {
 			.sid = {
 				.override = 0x918,
@@ -1140,19 +980,11 @@
 			},
 		},
 	}, {
-<<<<<<< HEAD
-		.id = TEGRA234_MEMORY_CLIENT_DLA1WRB,
-		.name = "dla1wrb",
-		.bpmp_id = TEGRA_ICC_BPMP_DLA_1,
-		.type = TEGRA_ICC_NISO,
-		.sid = TEGRA234_SID_NVDLA1,
-=======
 		.id = TEGRA234_MEMORY_CLIENT_NVJPG1SWR,
 		.name = "nvjpg1swr",
 		.bpmp_id = TEGRA_ICC_BPMP_NVJPG_1,
 		.type = TEGRA_ICC_NISO,
 		.sid = TEGRA234_SID_NVJPG1,
->>>>>>> 2d5404ca
 		.regs = {
 			.sid = {
 				.override = 0x920,
@@ -1160,441 +992,6 @@
 			},
 		},
 	}, {
-<<<<<<< HEAD
-		.id = TEGRA234_MEMORY_CLIENT_PCIE0R,
-		.name = "pcie0r",
-		.bpmp_id = TEGRA_ICC_BPMP_PCIE_0,
-		.type = TEGRA_ICC_NISO,
-		.sid = TEGRA234_SID_PCIE0,
-		.regs = {
-			.sid = {
-				.override = 0x6c0,
-				.security = 0x6c4,
-			},
-		},
-	}, {
-		.id = TEGRA234_MEMORY_CLIENT_PCIE0W,
-		.name = "pcie0w",
-		.bpmp_id = TEGRA_ICC_BPMP_PCIE_0,
-		.type = TEGRA_ICC_NISO,
-		.sid = TEGRA234_SID_PCIE0,
-		.regs = {
-			.sid = {
-				.override = 0x6c8,
-				.security = 0x6cc,
-			},
-		},
-	}, {
-		.id = TEGRA234_MEMORY_CLIENT_PCIE1R,
-		.name = "pcie1r",
-		.bpmp_id = TEGRA_ICC_BPMP_PCIE_1,
-		.type = TEGRA_ICC_NISO,
-		.sid = TEGRA234_SID_PCIE1,
-		.regs = {
-			.sid = {
-				.override = 0x6d0,
-				.security = 0x6d4,
-			},
-		},
-	}, {
-		.id = TEGRA234_MEMORY_CLIENT_PCIE1W,
-		.name = "pcie1w",
-		.bpmp_id = TEGRA_ICC_BPMP_PCIE_1,
-		.type = TEGRA_ICC_NISO,
-		.sid = TEGRA234_SID_PCIE1,
-		.regs = {
-			.sid = {
-				.override = 0x6d8,
-				.security = 0x6dc,
-			},
-		},
-	}, {
-		.id = TEGRA234_MEMORY_CLIENT_PCIE2AR,
-		.name = "pcie2ar",
-		.bpmp_id = TEGRA_ICC_BPMP_PCIE_2,
-		.type = TEGRA_ICC_NISO,
-		.sid = TEGRA234_SID_PCIE2,
-		.regs = {
-			.sid = {
-				.override = 0x6e0,
-				.security = 0x6e4,
-			},
-		},
-	}, {
-		.id = TEGRA234_MEMORY_CLIENT_PCIE2AW,
-		.name = "pcie2aw",
-		.bpmp_id = TEGRA_ICC_BPMP_PCIE_2,
-		.type = TEGRA_ICC_NISO,
-		.sid = TEGRA234_SID_PCIE2,
-		.regs = {
-			.sid = {
-				.override = 0x6e8,
-				.security = 0x6ec,
-			},
-		},
-	}, {
-		.id = TEGRA234_MEMORY_CLIENT_PCIE3R,
-		.name = "pcie3r",
-		.bpmp_id = TEGRA_ICC_BPMP_PCIE_3,
-		.type = TEGRA_ICC_NISO,
-		.sid = TEGRA234_SID_PCIE3,
-		.regs = {
-			.sid = {
-				.override = 0x6f0,
-				.security = 0x6f4,
-			},
-		},
-	}, {
-		.id = TEGRA234_MEMORY_CLIENT_PCIE3W,
-		.name = "pcie3w",
-		.bpmp_id = TEGRA_ICC_BPMP_PCIE_3,
-		.type = TEGRA_ICC_NISO,
-		.sid = TEGRA234_SID_PCIE3,
-		.regs = {
-			.sid = {
-				.override = 0x6f8,
-				.security = 0x6fc,
-			},
-		},
-	}, {
-		.id = TEGRA234_MEMORY_CLIENT_PCIE4R,
-		.name = "pcie4r",
-		.bpmp_id = TEGRA_ICC_BPMP_PCIE_4,
-		.type = TEGRA_ICC_NISO,
-		.sid = TEGRA234_SID_PCIE4,
-		.regs = {
-			.sid = {
-				.override = 0x700,
-				.security = 0x704,
-			},
-		},
-	}, {
-		.id = TEGRA234_MEMORY_CLIENT_PCIE4W,
-		.name = "pcie4w",
-		.bpmp_id = TEGRA_ICC_BPMP_PCIE_4,
-		.type = TEGRA_ICC_NISO,
-		.sid = TEGRA234_SID_PCIE4,
-		.regs = {
-			.sid = {
-				.override = 0x708,
-				.security = 0x70c,
-			},
-		},
-	}, {
-		.id = TEGRA234_MEMORY_CLIENT_PCIE5R,
-		.name = "pcie5r",
-		.bpmp_id = TEGRA_ICC_BPMP_PCIE_5,
-		.type = TEGRA_ICC_NISO,
-		.sid = TEGRA234_SID_PCIE5,
-		.regs = {
-			.sid = {
-				.override = 0x710,
-				.security = 0x714,
-			},
-		},
-	}, {
-		.id = TEGRA234_MEMORY_CLIENT_PCIE5W,
-		.name = "pcie5w",
-		.bpmp_id = TEGRA_ICC_BPMP_PCIE_5,
-		.type = TEGRA_ICC_NISO,
-		.sid = TEGRA234_SID_PCIE5,
-		.regs = {
-			.sid = {
-				.override = 0x718,
-				.security = 0x71c,
-			},
-		},
-	}, {
-		.id = TEGRA234_MEMORY_CLIENT_PCIE5R1,
-		.name = "pcie5r1",
-		.bpmp_id = TEGRA_ICC_BPMP_PCIE_5,
-		.type = TEGRA_ICC_NISO,
-		.sid = TEGRA234_SID_PCIE5,
-		.regs = {
-			.sid = {
-				.override = 0x778,
-				.security = 0x77c,
-			},
-		},
-	}, {
-		.id = TEGRA234_MEMORY_CLIENT_NVJPG1SRD,
-		.name = "nvjpg1srd",
-		.bpmp_id = TEGRA_ICC_BPMP_NVJPG_1,
-		.type = TEGRA_ICC_NISO,
-		.sid = TEGRA234_SID_NVJPG1,
-		.regs = {
-			.sid = {
-				.override = 0x918,
-				.security = 0x91c,
-			},
-		},
-	}, {
-		.id = TEGRA234_MEMORY_CLIENT_NVJPG1SWR,
-		.name = "nvjpg1swr",
-		.bpmp_id = TEGRA_ICC_BPMP_NVJPG_1,
-		.type = TEGRA_ICC_NISO,
-		.sid = TEGRA234_SID_NVJPG1,
-		.regs = {
-			.sid = {
-				.override = 0x920,
-				.security = 0x924,
-			},
-		},
-	}, {
-		.id = TEGRA234_MEMORY_CLIENT_NVENCSRD,
-		.name = "nvencsrd",
-		.bpmp_id = TEGRA_ICC_BPMP_NVENC,
-		.type = TEGRA_ICC_NISO,
-		.sid = TEGRA234_SID_NVENC,
-		.regs = {
-			.sid = {
-				.override = 0xe0,
-				.security = 0xe4,
-			},
-		},
-	}, {
-		.id = TEGRA234_MEMORY_CLIENT_VIFALR,
-		.name = "vifalr",
-		.bpmp_id = TEGRA_ICC_BPMP_VIFAL,
-		.type = TEGRA_ICC_ISO_VIFAL,
-		.sid = TEGRA234_SID_ISO_VIFALC,
-		.regs = {
-			.sid = {
-				.override = 0x5e0,
-				.security = 0x5e4,
-			},
-		},
-	}, {
-		.id = TEGRA234_MEMORY_CLIENT_VIFALW,
-		.name = "vifalw",
-		.bpmp_id = TEGRA_ICC_BPMP_VIFAL,
-		.type = TEGRA_ICC_ISO_VIFAL,
-		.sid = TEGRA234_SID_ISO_VIFALC,
-		.regs = {
-			.sid = {
-				.override = 0x5e8,
-				.security = 0x5ec,
-			},
-		},
-	}, {
-		.id = TEGRA234_MEMORY_CLIENT_PCIE6AR,
-		.name = "pcie6ar",
-		.bpmp_id = TEGRA_ICC_BPMP_PCIE_6,
-		.type = TEGRA_ICC_NISO,
-		.sid = TEGRA234_SID_PCIE6,
-		.regs = {
-			.sid = {
-				.override = 0x140,
-				.security = 0x144,
-			},
-		},
-	}, {
-		.id = TEGRA234_MEMORY_CLIENT_PCIE6AW,
-		.name = "pcie6aw",
-		.bpmp_id = TEGRA_ICC_BPMP_PCIE_6,
-		.type = TEGRA_ICC_NISO,
-		.sid = TEGRA234_SID_PCIE6,
-		.regs = {
-			.sid = {
-				.override = 0x148,
-				.security = 0x14c,
-			},
-		},
-	}, {
-		.id = TEGRA234_MEMORY_CLIENT_PCIE6AR1,
-		.name = "pcie6ar1",
-		.bpmp_id = TEGRA_ICC_BPMP_PCIE_6,
-		.type = TEGRA_ICC_NISO,
-		.sid = TEGRA234_SID_PCIE6,
-		.regs = {
-			.sid = {
-				.override = 0x1e8,
-				.security = 0x1ec,
-			},
-		},
-	}, {
-		.id = TEGRA234_MEMORY_CLIENT_NVENCSWR,
-		.name = "nvencswr",
-		.bpmp_id = TEGRA_ICC_BPMP_NVENC,
-		.type = TEGRA_ICC_NISO,
-		.sid = TEGRA234_SID_NVENC,
-		.regs = {
-			.sid = {
-				.override = 0x158,
-				.security = 0x15c,
-			},
-		},
-	}, {
-		.id = TEGRA234_MEMORY_CLIENT_PCIE7AR,
-		.name = "pcie7ar",
-		.bpmp_id = TEGRA_ICC_BPMP_PCIE_7,
-		.type = TEGRA_ICC_NISO,
-		.sid = TEGRA234_SID_PCIE7,
-		.regs = {
-			.sid = {
-				.override = 0x150,
-				.security = 0x154,
-			},
-		},
-	}, {
-		.id = TEGRA234_MEMORY_CLIENT_PCIE7AW,
-		.name = "pcie7aw",
-		.bpmp_id = TEGRA_ICC_BPMP_PCIE_7,
-		.type = TEGRA_ICC_NISO,
-		.sid = TEGRA234_SID_PCIE7,
-		.regs = {
-			.sid = {
-				.override = 0x180,
-				.security = 0x184,
-			},
-		},
-	}, {
-		.id = TEGRA234_MEMORY_CLIENT_PCIE7AR1,
-		.name = "pcie7ar1",
-		.bpmp_id = TEGRA_ICC_BPMP_PCIE_7,
-		.type = TEGRA_ICC_NISO,
-		.sid = TEGRA234_SID_PCIE7,
-		.regs = {
-			.sid = {
-				.override = 0x248,
-				.security = 0x24c,
-			},
-		},
-	}, {
-		.id = TEGRA234_MEMORY_CLIENT_PCIE8AR,
-		.name = "pcie8ar",
-		.bpmp_id = TEGRA_ICC_BPMP_PCIE_8,
-		.type = TEGRA_ICC_NISO,
-		.sid = TEGRA234_SID_PCIE8,
-		.regs = {
-			.sid = {
-				.override = 0x190,
-				.security = 0x194,
-			},
-		},
-	}, {
-		.id = TEGRA234_MEMORY_CLIENT_RCER,
-		.name = "rcer",
-		.bpmp_id = TEGRA_ICC_BPMP_RCE,
-		.type = TEGRA_ICC_NISO,
-		.sid = TEGRA234_SID_RCE,
-		.regs = {
-			.sid = {
-				.override = 0x690,
-				.security = 0x694,
-			},
-		},
-	}, {
-		.id = TEGRA234_MEMORY_CLIENT_RCEW,
-		.name = "rcew",
-		.bpmp_id = TEGRA_ICC_BPMP_RCE,
-		.type = TEGRA_ICC_NISO,
-		.sid = TEGRA234_SID_RCE,
-		.regs = {
-			.sid = {
-				.override = 0x698,
-				.security = 0x69c,
-			},
-		},
-	}, {
-		.id = TEGRA234_MEMORY_CLIENT_PCIE8AW,
-		.name = "pcie8aw",
-		.bpmp_id = TEGRA_ICC_BPMP_PCIE_8,
-		.type = TEGRA_ICC_NISO,
-		.sid = TEGRA234_SID_PCIE8,
-		.regs = {
-			.sid = {
-				.override = 0x1d8,
-				.security = 0x1dc,
-			},
-		},
-	}, {
-		.id = TEGRA234_MEMORY_CLIENT_PCIE9AR,
-		.name = "pcie9ar",
-		.bpmp_id = TEGRA_ICC_BPMP_PCIE_9,
-		.type = TEGRA_ICC_NISO,
-		.sid = TEGRA234_SID_PCIE9,
-		.regs = {
-			.sid = {
-				.override = 0x1e0,
-				.security = 0x1e4,
-			},
-		},
-	}, {
-		.id = TEGRA234_MEMORY_CLIENT_PCIE9AW,
-		.name = "pcie9aw",
-		.bpmp_id = TEGRA_ICC_BPMP_PCIE_9,
-		.type = TEGRA_ICC_NISO,
-		.sid = TEGRA234_SID_PCIE9,
-		.regs = {
-			.sid = {
-				.override = 0x1f0,
-				.security = 0x1f4,
-			},
-		},
-	}, {
-		.id = TEGRA234_MEMORY_CLIENT_PCIE10AR,
-		.name = "pcie10ar",
-		.bpmp_id = TEGRA_ICC_BPMP_PCIE_10,
-		.type = TEGRA_ICC_NISO,
-		.sid = TEGRA234_SID_PCIE10,
-		.regs = {
-			.sid = {
-				.override = 0x1f8,
-				.security = 0x1fc,
-			},
-		},
-	}, {
-		.id = TEGRA234_MEMORY_CLIENT_PCIE10AW,
-		.name = "pcie10aw",
-		.bpmp_id = TEGRA_ICC_BPMP_PCIE_10,
-		.type = TEGRA_ICC_NISO,
-		.sid = TEGRA234_SID_PCIE10,
-		.regs = {
-			.sid = {
-				.override = 0x200,
-				.security = 0x204,
-			},
-		},
-	}, {
-		.id = TEGRA234_MEMORY_CLIENT_PCIE10AR1,
-		.name = "pcie10ar1",
-		.bpmp_id = TEGRA_ICC_BPMP_PCIE_10,
-		.type = TEGRA_ICC_NISO,
-		.sid = TEGRA234_SID_PCIE10,
-		.regs = {
-			.sid = {
-				.override = 0x240,
-				.security = 0x244,
-			},
-		},
-	}, {
-		.id = TEGRA234_MEMORY_CLIENT_VICSRD,
-		.name = "vicsrd",
-		.bpmp_id = TEGRA_ICC_BPMP_VIC,
-		.type = TEGRA_ICC_NISO,
-		.sid = TEGRA234_SID_VIC,
-		.regs = {
-			.sid = {
-				.override = 0x360,
-				.security = 0x364,
-			},
-		},
-	}, {
-		.id = TEGRA234_MEMORY_CLIENT_VICSWR,
-		.name = "vicswr",
-		.bpmp_id = TEGRA_ICC_BPMP_VIC,
-		.type = TEGRA_ICC_NISO,
-		.sid = TEGRA234_SID_VIC,
-		.regs = {
-			.sid = {
-				.override = 0x368,
-				.security = 0x36c,
-			},
-		},
-	}, {
-=======
->>>>>>> 2d5404ca
 		.id = TEGRA_ICC_MC_CPU_CLUSTER0,
 		.name = "sw_cluster0",
 		.bpmp_id = TEGRA_ICC_BPMP_CPU_CLUSTER0,
