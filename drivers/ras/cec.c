// SPDX-License-Identifier: GPL-2.0
/*
 * Copyright (c) 2017-2019 Borislav Petkov, SUSE Labs.
 */
#include <linux/mm.h>
#include <linux/gfp.h>
#include <linux/ras.h>
#include <linux/kernel.h>
#include <linux/workqueue.h>

#include <asm/mce.h>

#include "debugfs.h"

/*
 * RAS Correctable Errors Collector
 *
 * This is a simple gadget which collects correctable errors and counts their
 * occurrence per physical page address.
 *
 * We've opted for possibly the simplest data structure to collect those - an
 * array of the size of a memory page. It stores 512 u64's with the following
 * structure:
 *
 * [63 ... PFN ... 12 | 11 ... generation ... 10 | 9 ... count ... 0]
 *
 * The generation in the two highest order bits is two bits which are set to 11b
 * on every insertion. During the course of each entry's existence, the
 * generation field gets decremented during spring cleaning to 10b, then 01b and
 * then 00b.
 *
 * This way we're employing the natural numeric ordering to make sure that newly
 * inserted/touched elements have higher 12-bit counts (which we've manufactured)
 * and thus iterating over the array initially won't kick out those elements
 * which were inserted last.
 *
 * Spring cleaning is what we do when we reach a certain number CLEAN_ELEMS of
 * elements entered into the array, during which, we're decaying all elements.
 * If, after decay, an element gets inserted again, its generation is set to 11b
 * to make sure it has higher numerical count than other, older elements and
 * thus emulate an an LRU-like behavior when deleting elements to free up space
 * in the page.
 *
 * When an element reaches it's max count of action_threshold, we try to poison
 * it by assuming that errors triggered action_threshold times in a single page
 * are excessive and that page shouldn't be used anymore. action_threshold is
 * initialized to COUNT_MASK which is the maximum.
 *
 * That error event entry causes cec_add_elem() to return !0 value and thus
 * signal to its callers to log the error.
 *
 * To the question why we've chosen a page and moving elements around with
 * memmove(), it is because it is a very simple structure to handle and max data
 * movement is 4K which on highly optimized modern CPUs is almost unnoticeable.
 * We wanted to avoid the pointer traversal of more complex structures like a
 * linked list or some sort of a balancing search tree.
 *
 * Deleting an element takes O(n) but since it is only a single page, it should
 * be fast enough and it shouldn't happen all too often depending on error
 * patterns.
 */

#undef pr_fmt
#define pr_fmt(fmt) "RAS: " fmt

/*
 * We use DECAY_BITS bits of PAGE_SHIFT bits for counting decay, i.e., how long
 * elements have stayed in the array without having been accessed again.
 */
#define DECAY_BITS		2
#define DECAY_MASK		((1ULL << DECAY_BITS) - 1)
#define MAX_ELEMS		(PAGE_SIZE / sizeof(u64))

/*
 * Threshold amount of inserted elements after which we start spring
 * cleaning.
 */
#define CLEAN_ELEMS		(MAX_ELEMS >> DECAY_BITS)

/* Bits which count the number of errors happened in this 4K page. */
#define COUNT_BITS		(PAGE_SHIFT - DECAY_BITS)
#define COUNT_MASK		((1ULL << COUNT_BITS) - 1)
#define FULL_COUNT_MASK		(PAGE_SIZE - 1)

/*
 * u64: [ 63 ... 12 | DECAY_BITS | COUNT_BITS ]
 */

#define PFN(e)			((e) >> PAGE_SHIFT)
#define DECAY(e)		(((e) >> COUNT_BITS) & DECAY_MASK)
#define COUNT(e)		((unsigned int)(e) & COUNT_MASK)
#define FULL_COUNT(e)		((e) & (PAGE_SIZE - 1))

static struct ce_array {
	u64 *array;			/* container page */
	unsigned int n;			/* number of elements in the array */

	unsigned int decay_count;	/*
					 * number of element insertions/increments
					 * since the last spring cleaning.
					 */

	u64 pfns_poisoned;		/*
					 * number of PFNs which got poisoned.
					 */

	u64 ces_entered;		/*
					 * The number of correctable errors
					 * entered into the collector.
					 */

	u64 decays_done;		/*
					 * Times we did spring cleaning.
					 */

	union {
		struct {
			__u32	disabled : 1,	/* cmdline disabled */
			__resv   : 31;
		};
		__u32 flags;
	};
} ce_arr;

static DEFINE_MUTEX(ce_mutex);
static u64 dfs_pfn;

/* Amount of errors after which we offline */
static u64 action_threshold = COUNT_MASK;

/* Each element "decays" each decay_interval which is 24hrs by default. */
#define CEC_DECAY_DEFAULT_INTERVAL	24 * 60 * 60	/* 24 hrs */
#define CEC_DECAY_MIN_INTERVAL		 1 * 60 * 60	/* 1h */
#define CEC_DECAY_MAX_INTERVAL	   30 *	24 * 60 * 60	/* one month */
static struct delayed_work cec_work;
static u64 decay_interval = CEC_DECAY_DEFAULT_INTERVAL;

/*
 * Decrement decay value. We're using DECAY_BITS bits to denote decay of an
 * element in the array. On insertion and any access, it gets reset to max.
 */
static void do_spring_cleaning(struct ce_array *ca)
{
	int i;

	for (i = 0; i < ca->n; i++) {
		u8 decay = DECAY(ca->array[i]);

		if (!decay)
			continue;

		decay--;

		ca->array[i] &= ~(DECAY_MASK << COUNT_BITS);
		ca->array[i] |= (decay << COUNT_BITS);
	}
	ca->decay_count = 0;
	ca->decays_done++;
}

/*
 * @interval in seconds
 */
static void cec_mod_work(unsigned long interval)
{
	unsigned long iv;

	iv = interval * HZ;
	mod_delayed_work(system_wq, &cec_work, round_jiffies(iv));
}

static void cec_work_fn(struct work_struct *work)
{
	mutex_lock(&ce_mutex);
	do_spring_cleaning(&ce_arr);
	mutex_unlock(&ce_mutex);

	cec_mod_work(decay_interval);
}

/*
 * @to: index of the smallest element which is >= then @pfn.
 *
 * Return the index of the pfn if found, otherwise negative value.
 */
static int __find_elem(struct ce_array *ca, u64 pfn, unsigned int *to)
{
	int min = 0, max = ca->n - 1;
	u64 this_pfn;

	while (min <= max) {
		int i = (min + max) >> 1;

		this_pfn = PFN(ca->array[i]);

		if (this_pfn < pfn)
			min = i + 1;
		else if (this_pfn > pfn)
			max = i - 1;
		else if (this_pfn == pfn) {
			if (to)
				*to = i;

			return i;
		}
	}

	/*
	 * When the loop terminates without finding @pfn, min has the index of
	 * the element slot where the new @pfn should be inserted. The loop
	 * terminates when min > max, which means the min index points to the
	 * bigger element while the max index to the smaller element, in-between
	 * which the new @pfn belongs to.
	 *
	 * For more details, see exercise 1, Section 6.2.1 in TAOCP, vol. 3.
	 */
	if (to)
		*to = min;

	return -ENOKEY;
}

static int find_elem(struct ce_array *ca, u64 pfn, unsigned int *to)
{
	WARN_ON(!to);

	if (!ca->n) {
		*to = 0;
		return -ENOKEY;
	}
	return __find_elem(ca, pfn, to);
}

static void del_elem(struct ce_array *ca, int idx)
{
	/* Save us a function call when deleting the last element. */
	if (ca->n - (idx + 1))
		memmove((void *)&ca->array[idx],
			(void *)&ca->array[idx + 1],
			(ca->n - (idx + 1)) * sizeof(u64));

	ca->n--;
}

static u64 del_lru_elem_unlocked(struct ce_array *ca)
{
	unsigned int min = FULL_COUNT_MASK;
	int i, min_idx = 0;

	for (i = 0; i < ca->n; i++) {
		unsigned int this = FULL_COUNT(ca->array[i]);

		if (min > this) {
			min = this;
			min_idx = i;
		}
	}

	del_elem(ca, min_idx);

	return PFN(ca->array[min_idx]);
}

/*
 * We return the 0th pfn in the error case under the assumption that it cannot
 * be poisoned and excessive CEs in there are a serious deal anyway.
 */
static u64 __maybe_unused del_lru_elem(void)
{
	struct ce_array *ca = &ce_arr;
	u64 pfn;

	if (!ca->n)
		return 0;

	mutex_lock(&ce_mutex);
	pfn = del_lru_elem_unlocked(ca);
	mutex_unlock(&ce_mutex);

	return pfn;
}

static bool sanity_check(struct ce_array *ca)
{
	bool ret = false;
	u64 prev = 0;
	int i;

	for (i = 0; i < ca->n; i++) {
		u64 this = PFN(ca->array[i]);

		if (WARN(prev > this, "prev: 0x%016llx <-> this: 0x%016llx\n", prev, this))
			ret = true;

		prev = this;
	}

	if (!ret)
		return ret;

	pr_info("Sanity check dump:\n{ n: %d\n", ca->n);
	for (i = 0; i < ca->n; i++) {
		u64 this = PFN(ca->array[i]);

		pr_info(" %03d: [%016llx|%03llx]\n", i, this, FULL_COUNT(ca->array[i]));
	}
	pr_info("}\n");

	return ret;
}

/**
 * cec_add_elem - Add an element to the CEC array.
 * @pfn:	page frame number to insert
 *
 * Return values:
 * - <0:	on error
 * -  0:	on success
 * - >0:	when the inserted pfn was offlined
 */
<<<<<<< HEAD
int cec_add_elem(u64 pfn)
=======
static int cec_add_elem(u64 pfn)
>>>>>>> 7d2a07b7
{
	struct ce_array *ca = &ce_arr;
	int count, err, ret = 0;
	unsigned int to = 0;

	/*
	 * We can be called very early on the identify_cpu() path where we are
	 * not initialized yet. We ignore the error for simplicity.
	 */
	if (!ce_arr.array || ce_arr.disabled)
		return -ENODEV;

	mutex_lock(&ce_mutex);

	ca->ces_entered++;

	/* Array full, free the LRU slot. */
	if (ca->n == MAX_ELEMS)
		WARN_ON(!del_lru_elem_unlocked(ca));

	err = find_elem(ca, pfn, &to);
	if (err < 0) {
		/*
		 * Shift range [to-end] to make room for one more element.
		 */
		memmove((void *)&ca->array[to + 1],
			(void *)&ca->array[to],
			(ca->n - to) * sizeof(u64));

		ca->array[to] = pfn << PAGE_SHIFT;
		ca->n++;
	}

	/* Add/refresh element generation and increment count */
	ca->array[to] |= DECAY_MASK << COUNT_BITS;
	ca->array[to]++;

	/* Check action threshold and soft-offline, if reached. */
	count = COUNT(ca->array[to]);
	if (count >= action_threshold) {
		u64 pfn = ca->array[to] >> PAGE_SHIFT;

		if (!pfn_valid(pfn)) {
			pr_warn("CEC: Invalid pfn: 0x%llx\n", pfn);
		} else {
			/* We have reached max count for this page, soft-offline it. */
			pr_err("Soft-offlining pfn: 0x%llx\n", pfn);
			memory_failure_queue(pfn, MF_SOFT_OFFLINE);
			ca->pfns_poisoned++;
		}

		del_elem(ca, to);

		/*
		 * Return a >0 value to callers, to denote that we've reached
		 * the offlining threshold.
		 */
		ret = 1;

		goto unlock;
	}

	ca->decay_count++;

	if (ca->decay_count >= CLEAN_ELEMS)
		do_spring_cleaning(ca);

	WARN_ON_ONCE(sanity_check(ca));

unlock:
	mutex_unlock(&ce_mutex);

	return ret;
}

static int u64_get(void *data, u64 *val)
{
	*val = *(u64 *)data;

	return 0;
}

static int pfn_set(void *data, u64 val)
{
	*(u64 *)data = val;

	cec_add_elem(val);

	return 0;
}

DEFINE_DEBUGFS_ATTRIBUTE(pfn_ops, u64_get, pfn_set, "0x%llx\n");

static int decay_interval_set(void *data, u64 val)
{
	if (val < CEC_DECAY_MIN_INTERVAL)
		return -EINVAL;

	if (val > CEC_DECAY_MAX_INTERVAL)
		return -EINVAL;

	*(u64 *)data   = val;
	decay_interval = val;

	cec_mod_work(decay_interval);

	return 0;
}
DEFINE_DEBUGFS_ATTRIBUTE(decay_interval_ops, u64_get, decay_interval_set, "%lld\n");

static int action_threshold_set(void *data, u64 val)
{
	*(u64 *)data = val;

	if (val > COUNT_MASK)
		val = COUNT_MASK;

	action_threshold = val;

	return 0;
}
DEFINE_DEBUGFS_ATTRIBUTE(action_threshold_ops, u64_get, action_threshold_set, "%lld\n");

static const char * const bins[] = { "00", "01", "10", "11" };

static int array_show(struct seq_file *m, void *v)
{
	struct ce_array *ca = &ce_arr;
	int i;

	mutex_lock(&ce_mutex);

	seq_printf(m, "{ n: %d\n", ca->n);
	for (i = 0; i < ca->n; i++) {
		u64 this = PFN(ca->array[i]);

		seq_printf(m, " %3d: [%016llx|%s|%03llx]\n",
			   i, this, bins[DECAY(ca->array[i])], COUNT(ca->array[i]));
	}

	seq_printf(m, "}\n");

	seq_printf(m, "Stats:\nCEs: %llu\nofflined pages: %llu\n",
		   ca->ces_entered, ca->pfns_poisoned);

	seq_printf(m, "Flags: 0x%x\n", ca->flags);

	seq_printf(m, "Decay interval: %lld seconds\n", decay_interval);
	seq_printf(m, "Decays: %lld\n", ca->decays_done);

	seq_printf(m, "Action threshold: %lld\n", action_threshold);

	mutex_unlock(&ce_mutex);

	return 0;
}

DEFINE_SHOW_ATTRIBUTE(array);

static int __init create_debugfs_nodes(void)
{
	struct dentry *d, *pfn, *decay, *count, *array;

	d = debugfs_create_dir("cec", ras_debugfs_dir);
	if (!d) {
		pr_warn("Error creating cec debugfs node!\n");
		return -1;
	}

	decay = debugfs_create_file("decay_interval", S_IRUSR | S_IWUSR, d,
				    &decay_interval, &decay_interval_ops);
	if (!decay) {
		pr_warn("Error creating decay_interval debugfs node!\n");
		goto err;
	}

	count = debugfs_create_file("action_threshold", S_IRUSR | S_IWUSR, d,
				    &action_threshold, &action_threshold_ops);
	if (!count) {
		pr_warn("Error creating action_threshold debugfs node!\n");
		goto err;
	}

	if (!IS_ENABLED(CONFIG_RAS_CEC_DEBUG))
		return 0;

	pfn = debugfs_create_file("pfn", S_IRUSR | S_IWUSR, d, &dfs_pfn, &pfn_ops);
	if (!pfn) {
		pr_warn("Error creating pfn debugfs node!\n");
		goto err;
	}

	array = debugfs_create_file("array", S_IRUSR, d, NULL, &array_fops);
	if (!array) {
		pr_warn("Error creating array debugfs node!\n");
		goto err;
	}

	return 0;

err:
	debugfs_remove_recursive(d);

	return 1;
}

static int cec_notifier(struct notifier_block *nb, unsigned long val,
			void *data)
{
	struct mce *m = (struct mce *)data;

	if (!m)
		return NOTIFY_DONE;

	/* We eat only correctable DRAM errors with usable addresses. */
	if (mce_is_memory_error(m) &&
	    mce_is_correctable(m)  &&
	    mce_usable_address(m)) {
		if (!cec_add_elem(m->addr >> PAGE_SHIFT)) {
			m->kflags |= MCE_HANDLED_CEC;
			return NOTIFY_OK;
		}
	}

	return NOTIFY_DONE;
}

static struct notifier_block cec_nb = {
	.notifier_call	= cec_notifier,
	.priority	= MCE_PRIO_CEC,
};

static int __init cec_init(void)
{
	if (ce_arr.disabled)
		return -ENODEV;

	ce_arr.array = (void *)get_zeroed_page(GFP_KERNEL);
	if (!ce_arr.array) {
		pr_err("Error allocating CE array page!\n");
		return -ENOMEM;
	}

	if (create_debugfs_nodes()) {
		free_page((unsigned long)ce_arr.array);
		return -ENOMEM;
	}

	INIT_DELAYED_WORK(&cec_work, cec_work_fn);
	schedule_delayed_work(&cec_work, CEC_DECAY_DEFAULT_INTERVAL);

	mce_register_decode_chain(&cec_nb);

	pr_info("Correctable Errors collector initialized.\n");
	return 0;
}
late_initcall(cec_init);

int __init parse_cec_param(char *str)
{
	if (!str)
		return 0;

	if (*str == '=')
		str++;

	if (!strcmp(str, "cec_disable"))
		ce_arr.disabled = 1;
	else
		return 0;

	return 1;
}<|MERGE_RESOLUTION|>--- conflicted
+++ resolved
@@ -318,11 +318,7 @@
  * -  0:	on success
  * - >0:	when the inserted pfn was offlined
  */
-<<<<<<< HEAD
-int cec_add_elem(u64 pfn)
-=======
 static int cec_add_elem(u64 pfn)
->>>>>>> 7d2a07b7
 {
 	struct ce_array *ca = &ce_arr;
 	int count, err, ret = 0;
