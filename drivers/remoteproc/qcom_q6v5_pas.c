// SPDX-License-Identifier: GPL-2.0-only
/*
 * Qualcomm ADSP/SLPI Peripheral Image Loader for MSM8974 and MSM8996
 *
 * Copyright (C) 2016 Linaro Ltd
 * Copyright (C) 2014 Sony Mobile Communications AB
 * Copyright (c) 2012-2013, The Linux Foundation. All rights reserved.
 */

#include <linux/clk.h>
#include <linux/delay.h>
#include <linux/firmware.h>
#include <linux/interrupt.h>
#include <linux/kernel.h>
#include <linux/module.h>
#include <linux/of_address.h>
#include <linux/of_device.h>
#include <linux/platform_device.h>
#include <linux/pm_domain.h>
#include <linux/pm_runtime.h>
#include <linux/firmware/qcom/qcom_scm.h>
#include <linux/regulator/consumer.h>
#include <linux/remoteproc.h>
#include <linux/soc/qcom/mdt_loader.h>
#include <linux/soc/qcom/smem.h>
#include <linux/soc/qcom/smem_state.h>

#include "qcom_common.h"
#include "qcom_pil_info.h"
#include "qcom_q6v5.h"
#include "remoteproc_internal.h"

#define ADSP_DECRYPT_SHUTDOWN_DELAY_MS	100

struct adsp_data {
	int crash_reason_smem;
	const char *firmware_name;
	const char *dtb_firmware_name;
	int pas_id;
	int dtb_pas_id;
	unsigned int minidump_id;
	bool auto_boot;
	bool decrypt_shutdown;

	char **proxy_pd_names;

	const char *load_state;
	const char *ssr_name;
	const char *sysmon_name;
	int ssctl_id;

	int region_assign_idx;
};

struct qcom_adsp {
	struct device *dev;
	struct rproc *rproc;

	struct qcom_q6v5 q6v5;

	struct clk *xo;
	struct clk *aggre2_clk;

	struct regulator *cx_supply;
	struct regulator *px_supply;

	struct device *proxy_pds[3];

	int proxy_pd_count;

	const char *dtb_firmware_name;
	int pas_id;
	int dtb_pas_id;
	unsigned int minidump_id;
	int crash_reason_smem;
	bool decrypt_shutdown;
	const char *info_name;

	const struct firmware *firmware;
	const struct firmware *dtb_firmware;

	struct completion start_done;
	struct completion stop_done;

	phys_addr_t mem_phys;
	phys_addr_t dtb_mem_phys;
	phys_addr_t mem_reloc;
	phys_addr_t dtb_mem_reloc;
	phys_addr_t region_assign_phys;
	void *mem_region;
	void *dtb_mem_region;
	size_t mem_size;
	size_t dtb_mem_size;
	size_t region_assign_size;

	int region_assign_idx;
	u64 region_assign_perms;

	struct qcom_rproc_glink glink_subdev;
	struct qcom_rproc_subdev smd_subdev;
	struct qcom_rproc_ssr ssr_subdev;
	struct qcom_sysmon *sysmon;

	struct qcom_scm_pas_metadata pas_metadata;
	struct qcom_scm_pas_metadata dtb_pas_metadata;
};

void adsp_segment_dump(struct rproc *rproc, struct rproc_dump_segment *segment,
		       void *dest, size_t offset, size_t size)
{
	struct qcom_adsp *adsp = rproc->priv;
	int total_offset;

	total_offset = segment->da + segment->offset + offset - adsp->mem_phys;
	if (total_offset < 0 || total_offset + size > adsp->mem_size) {
		dev_err(adsp->dev,
			"invalid copy request for segment %pad with offset %zu and size %zu)\n",
			&segment->da, offset, size);
		memset(dest, 0xff, size);
		return;
	}

	memcpy_fromio(dest, adsp->mem_region + total_offset, size);
}

static void adsp_minidump(struct rproc *rproc)
{
	struct qcom_adsp *adsp = rproc->priv;

	if (rproc->dump_conf == RPROC_COREDUMP_DISABLED)
		return;

<<<<<<< HEAD
	qcom_minidump(rproc, adsp->minidump_id);
=======
	qcom_minidump(rproc, adsp->minidump_id, adsp_segment_dump);
>>>>>>> eb3cdb58
}

static int adsp_pds_enable(struct qcom_adsp *adsp, struct device **pds,
			   size_t pd_count)
{
	int ret;
	int i;

	for (i = 0; i < pd_count; i++) {
		dev_pm_genpd_set_performance_state(pds[i], INT_MAX);
		ret = pm_runtime_get_sync(pds[i]);
		if (ret < 0) {
			pm_runtime_put_noidle(pds[i]);
			dev_pm_genpd_set_performance_state(pds[i], 0);
			goto unroll_pd_votes;
		}
	}

	return 0;

unroll_pd_votes:
	for (i--; i >= 0; i--) {
		dev_pm_genpd_set_performance_state(pds[i], 0);
		pm_runtime_put(pds[i]);
	}

	return ret;
};

static void adsp_pds_disable(struct qcom_adsp *adsp, struct device **pds,
			     size_t pd_count)
{
	int i;

	for (i = 0; i < pd_count; i++) {
		dev_pm_genpd_set_performance_state(pds[i], 0);
		pm_runtime_put(pds[i]);
	}
}

static int adsp_shutdown_poll_decrypt(struct qcom_adsp *adsp)
{
	unsigned int retry_num = 50;
	int ret;

	do {
		msleep(ADSP_DECRYPT_SHUTDOWN_DELAY_MS);
		ret = qcom_scm_pas_shutdown(adsp->pas_id);
	} while (ret == -EINVAL && --retry_num);

	return ret;
}

static int adsp_unprepare(struct rproc *rproc)
{
	struct qcom_adsp *adsp = rproc->priv;

	/*
	 * adsp_load() did pass pas_metadata to the SCM driver for storing
	 * metadata context. It might have been released already if
	 * auth_and_reset() was successful, but in other cases clean it up
	 * here.
	 */
	qcom_scm_pas_metadata_release(&adsp->pas_metadata);
	if (adsp->dtb_pas_id)
		qcom_scm_pas_metadata_release(&adsp->dtb_pas_metadata);

	return 0;
}

static int adsp_load(struct rproc *rproc, const struct firmware *fw)
{
	struct qcom_adsp *adsp = rproc->priv;
	int ret;

	/* Store firmware handle to be used in adsp_start() */
	adsp->firmware = fw;

	if (adsp->dtb_pas_id) {
		ret = request_firmware(&adsp->dtb_firmware, adsp->dtb_firmware_name, adsp->dev);
		if (ret) {
			dev_err(adsp->dev, "request_firmware failed for %s: %d\n",
				adsp->dtb_firmware_name, ret);
			return ret;
		}

		ret = qcom_mdt_pas_init(adsp->dev, adsp->dtb_firmware, adsp->dtb_firmware_name,
					adsp->dtb_pas_id, adsp->dtb_mem_phys,
					&adsp->dtb_pas_metadata);
		if (ret)
			goto release_dtb_firmware;

		ret = qcom_mdt_load_no_init(adsp->dev, adsp->dtb_firmware, adsp->dtb_firmware_name,
					    adsp->dtb_pas_id, adsp->dtb_mem_region,
					    adsp->dtb_mem_phys, adsp->dtb_mem_size,
					    &adsp->dtb_mem_reloc);
		if (ret)
			goto release_dtb_metadata;
	}

	return 0;

release_dtb_metadata:
	qcom_scm_pas_metadata_release(&adsp->dtb_pas_metadata);

release_dtb_firmware:
	release_firmware(adsp->dtb_firmware);

	return ret;
}

static int adsp_start(struct rproc *rproc)
{
	struct qcom_adsp *adsp = rproc->priv;
	int ret;

	ret = qcom_q6v5_prepare(&adsp->q6v5);
	if (ret)
		return ret;

	ret = adsp_pds_enable(adsp, adsp->proxy_pds, adsp->proxy_pd_count);
	if (ret < 0)
		goto disable_irqs;

	ret = clk_prepare_enable(adsp->xo);
	if (ret)
		goto disable_proxy_pds;

	ret = clk_prepare_enable(adsp->aggre2_clk);
	if (ret)
		goto disable_xo_clk;

	if (adsp->cx_supply) {
		ret = regulator_enable(adsp->cx_supply);
		if (ret)
			goto disable_aggre2_clk;
	}

	if (adsp->px_supply) {
		ret = regulator_enable(adsp->px_supply);
		if (ret)
			goto disable_cx_supply;
	}

	if (adsp->dtb_pas_id) {
		ret = qcom_scm_pas_auth_and_reset(adsp->dtb_pas_id);
		if (ret) {
			dev_err(adsp->dev,
				"failed to authenticate dtb image and release reset\n");
			goto disable_px_supply;
		}
	}

	ret = qcom_mdt_pas_init(adsp->dev, adsp->firmware, rproc->firmware, adsp->pas_id,
				adsp->mem_phys, &adsp->pas_metadata);
	if (ret)
		goto disable_px_supply;

	ret = qcom_mdt_load_no_init(adsp->dev, adsp->firmware, rproc->firmware, adsp->pas_id,
				    adsp->mem_region, adsp->mem_phys, adsp->mem_size,
				    &adsp->mem_reloc);
	if (ret)
		goto release_pas_metadata;

	qcom_pil_info_store(adsp->info_name, adsp->mem_phys, adsp->mem_size);

	ret = qcom_scm_pas_auth_and_reset(adsp->pas_id);
	if (ret) {
		dev_err(adsp->dev,
			"failed to authenticate image and release reset\n");
		goto release_pas_metadata;
	}

	ret = qcom_q6v5_wait_for_start(&adsp->q6v5, msecs_to_jiffies(5000));
	if (ret == -ETIMEDOUT) {
		dev_err(adsp->dev, "start timed out\n");
		qcom_scm_pas_shutdown(adsp->pas_id);
		goto release_pas_metadata;
	}

	qcom_scm_pas_metadata_release(&adsp->pas_metadata);
	if (adsp->dtb_pas_id)
		qcom_scm_pas_metadata_release(&adsp->dtb_pas_metadata);

	/* Remove pointer to the loaded firmware, only valid in adsp_load() & adsp_start() */
	adsp->firmware = NULL;

	return 0;

release_pas_metadata:
	qcom_scm_pas_metadata_release(&adsp->pas_metadata);
	if (adsp->dtb_pas_id)
		qcom_scm_pas_metadata_release(&adsp->dtb_pas_metadata);
disable_px_supply:
	if (adsp->px_supply)
		regulator_disable(adsp->px_supply);
disable_cx_supply:
	if (adsp->cx_supply)
		regulator_disable(adsp->cx_supply);
disable_aggre2_clk:
	clk_disable_unprepare(adsp->aggre2_clk);
disable_xo_clk:
	clk_disable_unprepare(adsp->xo);
disable_proxy_pds:
	adsp_pds_disable(adsp, adsp->proxy_pds, adsp->proxy_pd_count);
disable_irqs:
	qcom_q6v5_unprepare(&adsp->q6v5);

	/* Remove pointer to the loaded firmware, only valid in adsp_load() & adsp_start() */
	adsp->firmware = NULL;

	return ret;
}

static void qcom_pas_handover(struct qcom_q6v5 *q6v5)
{
	struct qcom_adsp *adsp = container_of(q6v5, struct qcom_adsp, q6v5);

	if (adsp->px_supply)
		regulator_disable(adsp->px_supply);
	if (adsp->cx_supply)
		regulator_disable(adsp->cx_supply);
	clk_disable_unprepare(adsp->aggre2_clk);
	clk_disable_unprepare(adsp->xo);
	adsp_pds_disable(adsp, adsp->proxy_pds, adsp->proxy_pd_count);
}

static int adsp_stop(struct rproc *rproc)
{
	struct qcom_adsp *adsp = rproc->priv;
	int handover;
	int ret;

	ret = qcom_q6v5_request_stop(&adsp->q6v5, adsp->sysmon);
	if (ret == -ETIMEDOUT)
		dev_err(adsp->dev, "timed out on wait\n");

	ret = qcom_scm_pas_shutdown(adsp->pas_id);
	if (ret && adsp->decrypt_shutdown)
		ret = adsp_shutdown_poll_decrypt(adsp);

	if (ret)
		dev_err(adsp->dev, "failed to shutdown: %d\n", ret);

	if (adsp->dtb_pas_id) {
		ret = qcom_scm_pas_shutdown(adsp->dtb_pas_id);
		if (ret)
			dev_err(adsp->dev, "failed to shutdown dtb: %d\n", ret);
	}

	handover = qcom_q6v5_unprepare(&adsp->q6v5);
	if (handover)
		qcom_pas_handover(&adsp->q6v5);

	return ret;
}

static void *adsp_da_to_va(struct rproc *rproc, u64 da, size_t len, bool *is_iomem)
{
	struct qcom_adsp *adsp = rproc->priv;
	int offset;

	offset = da - adsp->mem_reloc;
	if (offset < 0 || offset + len > adsp->mem_size)
		return NULL;

	if (is_iomem)
		*is_iomem = true;

	return adsp->mem_region + offset;
}

static unsigned long adsp_panic(struct rproc *rproc)
{
	struct qcom_adsp *adsp = rproc->priv;

	return qcom_q6v5_panic(&adsp->q6v5);
}

static const struct rproc_ops adsp_ops = {
	.unprepare = adsp_unprepare,
	.start = adsp_start,
	.stop = adsp_stop,
	.da_to_va = adsp_da_to_va,
	.parse_fw = qcom_register_dump_segments,
	.load = adsp_load,
	.panic = adsp_panic,
};

static const struct rproc_ops adsp_minidump_ops = {
	.unprepare = adsp_unprepare,
	.start = adsp_start,
	.stop = adsp_stop,
	.da_to_va = adsp_da_to_va,
	.load = adsp_load,
	.panic = adsp_panic,
	.coredump = adsp_minidump,
};

static int adsp_init_clock(struct qcom_adsp *adsp)
{
	int ret;

	adsp->xo = devm_clk_get(adsp->dev, "xo");
	if (IS_ERR(adsp->xo)) {
		ret = PTR_ERR(adsp->xo);
		if (ret != -EPROBE_DEFER)
			dev_err(adsp->dev, "failed to get xo clock");
		return ret;
	}

	adsp->aggre2_clk = devm_clk_get_optional(adsp->dev, "aggre2");
	if (IS_ERR(adsp->aggre2_clk)) {
		ret = PTR_ERR(adsp->aggre2_clk);
		if (ret != -EPROBE_DEFER)
			dev_err(adsp->dev,
				"failed to get aggre2 clock");
		return ret;
	}

	return 0;
}

static int adsp_init_regulator(struct qcom_adsp *adsp)
{
	adsp->cx_supply = devm_regulator_get_optional(adsp->dev, "cx");
	if (IS_ERR(adsp->cx_supply)) {
		if (PTR_ERR(adsp->cx_supply) == -ENODEV)
			adsp->cx_supply = NULL;
		else
			return PTR_ERR(adsp->cx_supply);
	}

	if (adsp->cx_supply)
		regulator_set_load(adsp->cx_supply, 100000);

	adsp->px_supply = devm_regulator_get_optional(adsp->dev, "px");
	if (IS_ERR(adsp->px_supply)) {
		if (PTR_ERR(adsp->px_supply) == -ENODEV)
			adsp->px_supply = NULL;
		else
			return PTR_ERR(adsp->px_supply);
	}

	return 0;
}

static int adsp_pds_attach(struct device *dev, struct device **devs,
			   char **pd_names)
{
	size_t num_pds = 0;
	int ret;
	int i;

	if (!pd_names)
		return 0;

	/* Handle single power domain */
	if (dev->pm_domain) {
		devs[0] = dev;
		pm_runtime_enable(dev);
		return 1;
	}

	while (pd_names[num_pds])
		num_pds++;

	for (i = 0; i < num_pds; i++) {
		devs[i] = dev_pm_domain_attach_by_name(dev, pd_names[i]);
		if (IS_ERR_OR_NULL(devs[i])) {
			ret = PTR_ERR(devs[i]) ? : -ENODATA;
			goto unroll_attach;
		}
	}

	return num_pds;

unroll_attach:
	for (i--; i >= 0; i--)
		dev_pm_domain_detach(devs[i], false);

	return ret;
};

static void adsp_pds_detach(struct qcom_adsp *adsp, struct device **pds,
			    size_t pd_count)
{
	struct device *dev = adsp->dev;
	int i;

	/* Handle single power domain */
	if (dev->pm_domain && pd_count) {
		pm_runtime_disable(dev);
		return;
	}

	for (i = 0; i < pd_count; i++)
		dev_pm_domain_detach(pds[i], false);
}

static int adsp_alloc_memory_region(struct qcom_adsp *adsp)
{
	struct device_node *node;
	struct resource r;
	int ret;

	node = of_parse_phandle(adsp->dev->of_node, "memory-region", 0);
	if (!node) {
		dev_err(adsp->dev, "no memory-region specified\n");
		return -EINVAL;
	}

	ret = of_address_to_resource(node, 0, &r);
	of_node_put(node);
	if (ret)
		return ret;

	adsp->mem_phys = adsp->mem_reloc = r.start;
	adsp->mem_size = resource_size(&r);
	adsp->mem_region = devm_ioremap_wc(adsp->dev, adsp->mem_phys, adsp->mem_size);
	if (!adsp->mem_region) {
		dev_err(adsp->dev, "unable to map memory region: %pa+%zx\n",
			&r.start, adsp->mem_size);
		return -EBUSY;
	}

	if (!adsp->dtb_pas_id)
		return 0;

	node = of_parse_phandle(adsp->dev->of_node, "memory-region", 1);
	if (!node) {
		dev_err(adsp->dev, "no dtb memory-region specified\n");
		return -EINVAL;
	}

	ret = of_address_to_resource(node, 0, &r);
	if (ret)
		return ret;

	adsp->dtb_mem_phys = adsp->dtb_mem_reloc = r.start;
	adsp->dtb_mem_size = resource_size(&r);
	adsp->dtb_mem_region = devm_ioremap_wc(adsp->dev, adsp->dtb_mem_phys, adsp->dtb_mem_size);
	if (!adsp->dtb_mem_region) {
		dev_err(adsp->dev, "unable to map dtb memory region: %pa+%zx\n",
			&r.start, adsp->dtb_mem_size);
		return -EBUSY;
	}

	return 0;
}

static int adsp_assign_memory_region(struct qcom_adsp *adsp)
{
	struct qcom_scm_vmperm perm;
	struct device_node *node;
	struct resource r;
	int ret;

	if (!adsp->region_assign_idx)
		return 0;

	node = of_parse_phandle(adsp->dev->of_node, "memory-region", adsp->region_assign_idx);
	if (!node) {
		dev_err(adsp->dev, "missing shareable memory-region\n");
		return -EINVAL;
	}

	ret = of_address_to_resource(node, 0, &r);
	if (ret)
		return ret;

	perm.vmid = QCOM_SCM_VMID_MSS_MSA;
	perm.perm = QCOM_SCM_PERM_RW;

	adsp->region_assign_phys = r.start;
	adsp->region_assign_size = resource_size(&r);
	adsp->region_assign_perms = BIT(QCOM_SCM_VMID_HLOS);

	ret = qcom_scm_assign_mem(adsp->region_assign_phys,
				  adsp->region_assign_size,
				  &adsp->region_assign_perms,
				  &perm, 1);
	if (ret < 0) {
		dev_err(adsp->dev, "assign memory failed\n");
		return ret;
	}

	return 0;
}

static void adsp_unassign_memory_region(struct qcom_adsp *adsp)
{
	struct qcom_scm_vmperm perm;
	int ret;

	if (!adsp->region_assign_idx)
		return;

	perm.vmid = QCOM_SCM_VMID_HLOS;
	perm.perm = QCOM_SCM_PERM_RW;

	ret = qcom_scm_assign_mem(adsp->region_assign_phys,
				  adsp->region_assign_size,
				  &adsp->region_assign_perms,
				  &perm, 1);
	if (ret < 0)
		dev_err(adsp->dev, "unassign memory failed\n");
}

static int adsp_probe(struct platform_device *pdev)
{
	const struct adsp_data *desc;
	struct qcom_adsp *adsp;
	struct rproc *rproc;
	const char *fw_name, *dtb_fw_name = NULL;
	const struct rproc_ops *ops = &adsp_ops;
	int ret;

	desc = of_device_get_match_data(&pdev->dev);
	if (!desc)
		return -EINVAL;

	if (!qcom_scm_is_available())
		return -EPROBE_DEFER;

	fw_name = desc->firmware_name;
	ret = of_property_read_string(pdev->dev.of_node, "firmware-name",
				      &fw_name);
	if (ret < 0 && ret != -EINVAL)
		return ret;

	if (desc->dtb_firmware_name) {
		dtb_fw_name = desc->dtb_firmware_name;
		ret = of_property_read_string_index(pdev->dev.of_node, "firmware-name", 1,
						    &dtb_fw_name);
		if (ret < 0 && ret != -EINVAL)
			return ret;
	}

	if (desc->minidump_id)
		ops = &adsp_minidump_ops;

	rproc = rproc_alloc(&pdev->dev, pdev->name, ops, fw_name, sizeof(*adsp));

	if (!rproc) {
		dev_err(&pdev->dev, "unable to allocate remoteproc\n");
		return -ENOMEM;
	}

	rproc->auto_boot = desc->auto_boot;
	rproc_coredump_set_elf_info(rproc, ELFCLASS32, EM_NONE);

	adsp = rproc->priv;
	adsp->dev = &pdev->dev;
	adsp->rproc = rproc;
	adsp->minidump_id = desc->minidump_id;
	adsp->pas_id = desc->pas_id;
	adsp->info_name = desc->sysmon_name;
	adsp->decrypt_shutdown = desc->decrypt_shutdown;
	adsp->region_assign_idx = desc->region_assign_idx;
	if (dtb_fw_name) {
		adsp->dtb_firmware_name = dtb_fw_name;
		adsp->dtb_pas_id = desc->dtb_pas_id;
	}
	platform_set_drvdata(pdev, adsp);

	ret = device_init_wakeup(adsp->dev, true);
	if (ret)
		goto free_rproc;

	ret = adsp_alloc_memory_region(adsp);
	if (ret)
		goto free_rproc;

	ret = adsp_assign_memory_region(adsp);
	if (ret)
		goto free_rproc;

	ret = adsp_init_clock(adsp);
	if (ret)
		goto free_rproc;

	ret = adsp_init_regulator(adsp);
	if (ret)
		goto free_rproc;

	ret = adsp_pds_attach(&pdev->dev, adsp->proxy_pds,
			      desc->proxy_pd_names);
	if (ret < 0)
		goto free_rproc;
	adsp->proxy_pd_count = ret;

	ret = qcom_q6v5_init(&adsp->q6v5, pdev, rproc, desc->crash_reason_smem, desc->load_state,
			     qcom_pas_handover);
	if (ret)
		goto detach_proxy_pds;

	qcom_add_glink_subdev(rproc, &adsp->glink_subdev, desc->ssr_name);
	qcom_add_smd_subdev(rproc, &adsp->smd_subdev);
	adsp->sysmon = qcom_add_sysmon_subdev(rproc,
					      desc->sysmon_name,
					      desc->ssctl_id);
	if (IS_ERR(adsp->sysmon)) {
		ret = PTR_ERR(adsp->sysmon);
		goto detach_proxy_pds;
	}

	qcom_add_ssr_subdev(rproc, &adsp->ssr_subdev, desc->ssr_name);
	ret = rproc_add(rproc);
	if (ret)
		goto detach_proxy_pds;

	return 0;

detach_proxy_pds:
	adsp_pds_detach(adsp, adsp->proxy_pds, adsp->proxy_pd_count);
free_rproc:
	device_init_wakeup(adsp->dev, false);
	rproc_free(rproc);

	return ret;
}

static int adsp_remove(struct platform_device *pdev)
{
	struct qcom_adsp *adsp = platform_get_drvdata(pdev);

	rproc_del(adsp->rproc);

	qcom_q6v5_deinit(&adsp->q6v5);
	adsp_unassign_memory_region(adsp);
	qcom_remove_glink_subdev(adsp->rproc, &adsp->glink_subdev);
	qcom_remove_sysmon_subdev(adsp->sysmon);
	qcom_remove_smd_subdev(adsp->rproc, &adsp->smd_subdev);
	qcom_remove_ssr_subdev(adsp->rproc, &adsp->ssr_subdev);
	adsp_pds_detach(adsp, adsp->proxy_pds, adsp->proxy_pd_count);
	device_init_wakeup(adsp->dev, false);
	rproc_free(adsp->rproc);

	return 0;
}

static const struct adsp_data adsp_resource_init = {
		.crash_reason_smem = 423,
		.firmware_name = "adsp.mdt",
		.pas_id = 1,
		.auto_boot = true,
		.ssr_name = "lpass",
		.sysmon_name = "adsp",
		.ssctl_id = 0x14,
};

static const struct adsp_data sdm845_adsp_resource_init = {
		.crash_reason_smem = 423,
		.firmware_name = "adsp.mdt",
		.pas_id = 1,
		.auto_boot = true,
		.load_state = "adsp",
		.ssr_name = "lpass",
		.sysmon_name = "adsp",
		.ssctl_id = 0x14,
};

static const struct adsp_data sm6350_adsp_resource = {
	.crash_reason_smem = 423,
	.firmware_name = "adsp.mdt",
	.pas_id = 1,
	.auto_boot = true,
	.proxy_pd_names = (char*[]){
		"lcx",
		"lmx",
		NULL
	},
	.load_state = "adsp",
	.ssr_name = "lpass",
	.sysmon_name = "adsp",
	.ssctl_id = 0x14,
};

static const struct adsp_data sm8150_adsp_resource = {
		.crash_reason_smem = 423,
		.firmware_name = "adsp.mdt",
		.pas_id = 1,
		.auto_boot = true,
		.proxy_pd_names = (char*[]){
			"cx",
			NULL
		},
		.load_state = "adsp",
		.ssr_name = "lpass",
		.sysmon_name = "adsp",
		.ssctl_id = 0x14,
};

static const struct adsp_data sm8250_adsp_resource = {
	.crash_reason_smem = 423,
	.firmware_name = "adsp.mdt",
	.pas_id = 1,
	.auto_boot = true,
	.proxy_pd_names = (char*[]){
		"lcx",
		"lmx",
		NULL
	},
	.load_state = "adsp",
	.ssr_name = "lpass",
	.sysmon_name = "adsp",
	.ssctl_id = 0x14,
};

static const struct adsp_data sm8350_adsp_resource = {
	.crash_reason_smem = 423,
	.firmware_name = "adsp.mdt",
	.pas_id = 1,
	.auto_boot = true,
	.proxy_pd_names = (char*[]){
		"lcx",
		"lmx",
		NULL
	},
	.load_state = "adsp",
	.ssr_name = "lpass",
	.sysmon_name = "adsp",
	.ssctl_id = 0x14,
};

static const struct adsp_data msm8996_adsp_resource = {
		.crash_reason_smem = 423,
		.firmware_name = "adsp.mdt",
		.pas_id = 1,
		.auto_boot = true,
		.proxy_pd_names = (char*[]){
			"cx",
			NULL
		},
		.ssr_name = "lpass",
		.sysmon_name = "adsp",
		.ssctl_id = 0x14,
};

static const struct adsp_data cdsp_resource_init = {
	.crash_reason_smem = 601,
	.firmware_name = "cdsp.mdt",
	.pas_id = 18,
	.auto_boot = true,
	.ssr_name = "cdsp",
	.sysmon_name = "cdsp",
	.ssctl_id = 0x17,
};

static const struct adsp_data sdm845_cdsp_resource_init = {
	.crash_reason_smem = 601,
	.firmware_name = "cdsp.mdt",
	.pas_id = 18,
	.auto_boot = true,
	.load_state = "cdsp",
	.ssr_name = "cdsp",
	.sysmon_name = "cdsp",
	.ssctl_id = 0x17,
};

static const struct adsp_data sm6350_cdsp_resource = {
	.crash_reason_smem = 601,
	.firmware_name = "cdsp.mdt",
	.pas_id = 18,
	.auto_boot = true,
	.proxy_pd_names = (char*[]){
		"cx",
		"mx",
		NULL
	},
	.load_state = "cdsp",
	.ssr_name = "cdsp",
	.sysmon_name = "cdsp",
	.ssctl_id = 0x17,
};

static const struct adsp_data sm8150_cdsp_resource = {
	.crash_reason_smem = 601,
	.firmware_name = "cdsp.mdt",
	.pas_id = 18,
	.auto_boot = true,
	.proxy_pd_names = (char*[]){
		"cx",
		NULL
	},
	.load_state = "cdsp",
	.ssr_name = "cdsp",
	.sysmon_name = "cdsp",
	.ssctl_id = 0x17,
};

static const struct adsp_data sm8250_cdsp_resource = {
	.crash_reason_smem = 601,
	.firmware_name = "cdsp.mdt",
	.pas_id = 18,
	.auto_boot = true,
	.proxy_pd_names = (char*[]){
		"cx",
		NULL
	},
	.load_state = "cdsp",
	.ssr_name = "cdsp",
	.sysmon_name = "cdsp",
	.ssctl_id = 0x17,
};

static const struct adsp_data sc8280xp_nsp0_resource = {
	.crash_reason_smem = 601,
	.firmware_name = "cdsp.mdt",
	.pas_id = 18,
	.auto_boot = true,
	.proxy_pd_names = (char*[]){
		"nsp",
		NULL
	},
	.ssr_name = "cdsp0",
	.sysmon_name = "cdsp",
	.ssctl_id = 0x17,
};

static const struct adsp_data sc8280xp_nsp1_resource = {
	.crash_reason_smem = 633,
	.firmware_name = "cdsp.mdt",
	.pas_id = 30,
	.auto_boot = true,
	.proxy_pd_names = (char*[]){
		"nsp",
		NULL
	},
	.ssr_name = "cdsp1",
	.sysmon_name = "cdsp1",
	.ssctl_id = 0x20,
};

static const struct adsp_data sm8350_cdsp_resource = {
	.crash_reason_smem = 601,
	.firmware_name = "cdsp.mdt",
	.pas_id = 18,
	.auto_boot = true,
	.proxy_pd_names = (char*[]){
		"cx",
		"mxc",
		NULL
	},
	.load_state = "cdsp",
	.ssr_name = "cdsp",
	.sysmon_name = "cdsp",
	.ssctl_id = 0x17,
};

static const struct adsp_data mpss_resource_init = {
	.crash_reason_smem = 421,
	.firmware_name = "modem.mdt",
	.pas_id = 4,
	.minidump_id = 3,
	.auto_boot = false,
	.proxy_pd_names = (char*[]){
		"cx",
		"mss",
		NULL
	},
	.load_state = "modem",
	.ssr_name = "mpss",
	.sysmon_name = "modem",
	.ssctl_id = 0x12,
};

static const struct adsp_data sc8180x_mpss_resource = {
	.crash_reason_smem = 421,
	.firmware_name = "modem.mdt",
	.pas_id = 4,
	.auto_boot = false,
	.proxy_pd_names = (char*[]){
		"cx",
		NULL
	},
	.load_state = "modem",
	.ssr_name = "mpss",
	.sysmon_name = "modem",
	.ssctl_id = 0x12,
};

static const struct adsp_data slpi_resource_init = {
		.crash_reason_smem = 424,
		.firmware_name = "slpi.mdt",
		.pas_id = 12,
		.auto_boot = true,
		.proxy_pd_names = (char*[]){
			"ssc_cx",
			NULL
		},
		.ssr_name = "dsps",
		.sysmon_name = "slpi",
		.ssctl_id = 0x16,
};

static const struct adsp_data sm8150_slpi_resource = {
		.crash_reason_smem = 424,
		.firmware_name = "slpi.mdt",
		.pas_id = 12,
		.auto_boot = true,
		.proxy_pd_names = (char*[]){
			"lcx",
			"lmx",
			NULL
		},
		.load_state = "slpi",
		.ssr_name = "dsps",
		.sysmon_name = "slpi",
		.ssctl_id = 0x16,
};

static const struct adsp_data sm8250_slpi_resource = {
	.crash_reason_smem = 424,
	.firmware_name = "slpi.mdt",
	.pas_id = 12,
	.auto_boot = true,
	.proxy_pd_names = (char*[]){
		"lcx",
		"lmx",
		NULL
	},
	.load_state = "slpi",
	.ssr_name = "dsps",
	.sysmon_name = "slpi",
	.ssctl_id = 0x16,
};

static const struct adsp_data sm8350_slpi_resource = {
	.crash_reason_smem = 424,
	.firmware_name = "slpi.mdt",
	.pas_id = 12,
	.auto_boot = true,
	.proxy_pd_names = (char*[]){
		"lcx",
		"lmx",
		NULL
	},
	.load_state = "slpi",
	.ssr_name = "dsps",
	.sysmon_name = "slpi",
	.ssctl_id = 0x16,
};

static const struct adsp_data wcss_resource_init = {
	.crash_reason_smem = 421,
	.firmware_name = "wcnss.mdt",
	.pas_id = 6,
	.auto_boot = true,
	.ssr_name = "mpss",
	.sysmon_name = "wcnss",
	.ssctl_id = 0x12,
};

static const struct adsp_data sdx55_mpss_resource = {
	.crash_reason_smem = 421,
	.firmware_name = "modem.mdt",
	.pas_id = 4,
	.auto_boot = true,
	.proxy_pd_names = (char*[]){
		"cx",
		"mss",
		NULL
	},
	.ssr_name = "mpss",
	.sysmon_name = "modem",
	.ssctl_id = 0x22,
};

static const struct adsp_data sm8450_mpss_resource = {
	.crash_reason_smem = 421,
	.firmware_name = "modem.mdt",
	.pas_id = 4,
	.minidump_id = 3,
	.auto_boot = false,
	.decrypt_shutdown = true,
	.proxy_pd_names = (char*[]){
		"cx",
		"mss",
		NULL
	},
	.load_state = "modem",
	.ssr_name = "mpss",
	.sysmon_name = "modem",
	.ssctl_id = 0x12,
};

static const struct adsp_data sm8550_adsp_resource = {
	.crash_reason_smem = 423,
	.firmware_name = "adsp.mdt",
	.dtb_firmware_name = "adsp_dtb.mdt",
	.pas_id = 1,
	.dtb_pas_id = 0x24,
	.minidump_id = 5,
	.auto_boot = true,
	.proxy_pd_names = (char*[]){
		"lcx",
		"lmx",
		NULL
	},
	.load_state = "adsp",
	.ssr_name = "lpass",
	.sysmon_name = "adsp",
	.ssctl_id = 0x14,
};

static const struct adsp_data sm8550_cdsp_resource = {
	.crash_reason_smem = 601,
	.firmware_name = "cdsp.mdt",
	.dtb_firmware_name = "cdsp_dtb.mdt",
	.pas_id = 18,
	.dtb_pas_id = 0x25,
	.minidump_id = 7,
	.auto_boot = true,
	.proxy_pd_names = (char*[]){
		"cx",
		"mxc",
		"nsp",
		NULL
	},
	.load_state = "cdsp",
	.ssr_name = "cdsp",
	.sysmon_name = "cdsp",
	.ssctl_id = 0x17,
};

static const struct adsp_data sm8550_mpss_resource = {
	.crash_reason_smem = 421,
	.firmware_name = "modem.mdt",
	.dtb_firmware_name = "modem_dtb.mdt",
	.pas_id = 4,
	.dtb_pas_id = 0x26,
	.minidump_id = 3,
	.auto_boot = false,
	.decrypt_shutdown = true,
	.proxy_pd_names = (char*[]){
		"cx",
		"mss",
		NULL
	},
	.load_state = "modem",
	.ssr_name = "mpss",
	.sysmon_name = "modem",
	.ssctl_id = 0x12,
	.region_assign_idx = 2,
};

static const struct of_device_id adsp_of_match[] = {
	{ .compatible = "qcom,msm8226-adsp-pil", .data = &adsp_resource_init},
	{ .compatible = "qcom,msm8953-adsp-pil", .data = &msm8996_adsp_resource},
	{ .compatible = "qcom,msm8974-adsp-pil", .data = &adsp_resource_init},
	{ .compatible = "qcom,msm8996-adsp-pil", .data = &msm8996_adsp_resource},
	{ .compatible = "qcom,msm8996-slpi-pil", .data = &slpi_resource_init},
	{ .compatible = "qcom,msm8998-adsp-pas", .data = &msm8996_adsp_resource},
	{ .compatible = "qcom,msm8998-slpi-pas", .data = &slpi_resource_init},
	{ .compatible = "qcom,qcs404-adsp-pas", .data = &adsp_resource_init },
	{ .compatible = "qcom,qcs404-cdsp-pas", .data = &cdsp_resource_init },
	{ .compatible = "qcom,qcs404-wcss-pas", .data = &wcss_resource_init },
	{ .compatible = "qcom,sc7180-mpss-pas", .data = &mpss_resource_init},
	{ .compatible = "qcom,sc7280-mpss-pas", .data = &mpss_resource_init},
	{ .compatible = "qcom,sc8180x-adsp-pas", .data = &sm8150_adsp_resource},
	{ .compatible = "qcom,sc8180x-cdsp-pas", .data = &sm8150_cdsp_resource},
	{ .compatible = "qcom,sc8180x-mpss-pas", .data = &sc8180x_mpss_resource},
	{ .compatible = "qcom,sc8280xp-adsp-pas", .data = &sm8250_adsp_resource},
	{ .compatible = "qcom,sc8280xp-nsp0-pas", .data = &sc8280xp_nsp0_resource},
	{ .compatible = "qcom,sc8280xp-nsp1-pas", .data = &sc8280xp_nsp1_resource},
	{ .compatible = "qcom,sdm660-adsp-pas", .data = &adsp_resource_init},
	{ .compatible = "qcom,sdm845-adsp-pas", .data = &sdm845_adsp_resource_init},
	{ .compatible = "qcom,sdm845-cdsp-pas", .data = &sdm845_cdsp_resource_init},
	{ .compatible = "qcom,sdx55-mpss-pas", .data = &sdx55_mpss_resource},
	{ .compatible = "qcom,sm6115-adsp-pas", .data = &adsp_resource_init},
	{ .compatible = "qcom,sm6115-cdsp-pas", .data = &cdsp_resource_init},
	{ .compatible = "qcom,sm6115-mpss-pas", .data = &sc8180x_mpss_resource},
	{ .compatible = "qcom,sm6350-adsp-pas", .data = &sm6350_adsp_resource},
	{ .compatible = "qcom,sm6350-cdsp-pas", .data = &sm6350_cdsp_resource},
	{ .compatible = "qcom,sm6350-mpss-pas", .data = &mpss_resource_init},
	{ .compatible = "qcom,sm8150-adsp-pas", .data = &sm8150_adsp_resource},
	{ .compatible = "qcom,sm8150-cdsp-pas", .data = &sm8150_cdsp_resource},
	{ .compatible = "qcom,sm8150-mpss-pas", .data = &mpss_resource_init},
	{ .compatible = "qcom,sm8150-slpi-pas", .data = &sm8150_slpi_resource},
	{ .compatible = "qcom,sm8250-adsp-pas", .data = &sm8250_adsp_resource},
	{ .compatible = "qcom,sm8250-cdsp-pas", .data = &sm8250_cdsp_resource},
	{ .compatible = "qcom,sm8250-slpi-pas", .data = &sm8250_slpi_resource},
	{ .compatible = "qcom,sm8350-adsp-pas", .data = &sm8350_adsp_resource},
	{ .compatible = "qcom,sm8350-cdsp-pas", .data = &sm8350_cdsp_resource},
	{ .compatible = "qcom,sm8350-slpi-pas", .data = &sm8350_slpi_resource},
	{ .compatible = "qcom,sm8350-mpss-pas", .data = &mpss_resource_init},
	{ .compatible = "qcom,sm8450-adsp-pas", .data = &sm8350_adsp_resource},
	{ .compatible = "qcom,sm8450-cdsp-pas", .data = &sm8350_cdsp_resource},
	{ .compatible = "qcom,sm8450-slpi-pas", .data = &sm8350_slpi_resource},
	{ .compatible = "qcom,sm8450-mpss-pas", .data = &sm8450_mpss_resource},
	{ .compatible = "qcom,sm8550-adsp-pas", .data = &sm8550_adsp_resource},
	{ .compatible = "qcom,sm8550-cdsp-pas", .data = &sm8550_cdsp_resource},
	{ .compatible = "qcom,sm8550-mpss-pas", .data = &sm8550_mpss_resource},
	{ },
};
MODULE_DEVICE_TABLE(of, adsp_of_match);

static struct platform_driver adsp_driver = {
	.probe = adsp_probe,
	.remove = adsp_remove,
	.driver = {
		.name = "qcom_q6v5_pas",
		.of_match_table = adsp_of_match,
	},
};

module_platform_driver(adsp_driver);
MODULE_DESCRIPTION("Qualcomm Hexagon v5 Peripheral Authentication Service driver");
MODULE_LICENSE("GPL v2");<|MERGE_RESOLUTION|>--- conflicted
+++ resolved
@@ -130,11 +130,7 @@
 	if (rproc->dump_conf == RPROC_COREDUMP_DISABLED)
 		return;
 
-<<<<<<< HEAD
-	qcom_minidump(rproc, adsp->minidump_id);
-=======
 	qcom_minidump(rproc, adsp->minidump_id, adsp_segment_dump);
->>>>>>> eb3cdb58
 }
 
 static int adsp_pds_enable(struct qcom_adsp *adsp, struct device **pds,
