// SPDX-License-Identifier: GPL-2.0-only
/*
 * Qualcomm Peripheral Authentication Service remoteproc driver
 *
 * Copyright (C) 2016 Linaro Ltd
 * Copyright (C) 2014 Sony Mobile Communications AB
 * Copyright (c) 2012-2013, The Linux Foundation. All rights reserved.
 */

#include <linux/clk.h>
#include <linux/delay.h>
#include <linux/firmware.h>
#include <linux/interrupt.h>
#include <linux/kernel.h>
#include <linux/module.h>
#include <linux/of.h>
#include <linux/of_address.h>
#include <linux/of_reserved_mem.h>
#include <linux/platform_device.h>
#include <linux/pm_domain.h>
#include <linux/pm_runtime.h>
#include <linux/firmware/qcom/qcom_scm.h>
#include <linux/regulator/consumer.h>
#include <linux/remoteproc.h>
#include <linux/soc/qcom/mdt_loader.h>
#include <linux/soc/qcom/smem.h>
#include <linux/soc/qcom/smem_state.h>

#include "qcom_common.h"
#include "qcom_pil_info.h"
#include "qcom_q6v5.h"
#include "remoteproc_internal.h"

#define QCOM_PAS_DECRYPT_SHUTDOWN_DELAY_MS	100

#define MAX_ASSIGN_COUNT 3

struct qcom_pas_data {
	int crash_reason_smem;
	const char *firmware_name;
	const char *dtb_firmware_name;
	int pas_id;
	int dtb_pas_id;
	int lite_pas_id;
	int lite_dtb_pas_id;
	unsigned int minidump_id;
	bool auto_boot;
	bool decrypt_shutdown;

	char **proxy_pd_names;

	const char *load_state;
	const char *ssr_name;
	const char *sysmon_name;
	int ssctl_id;
	unsigned int smem_host_id;

	int region_assign_idx;
	int region_assign_count;
	bool region_assign_shared;
	int region_assign_vmid;
};

struct qcom_pas {
	struct device *dev;
	struct rproc *rproc;

	struct qcom_q6v5 q6v5;

	struct clk *xo;
	struct clk *aggre2_clk;

	struct regulator *cx_supply;
	struct regulator *px_supply;

	struct device *proxy_pds[3];

	int proxy_pd_count;

	const char *dtb_firmware_name;
	int pas_id;
	int dtb_pas_id;
	int lite_pas_id;
	int lite_dtb_pas_id;
	unsigned int minidump_id;
	int crash_reason_smem;
	unsigned int smem_host_id;
	bool decrypt_shutdown;
	const char *info_name;

	const struct firmware *firmware;
	const struct firmware *dtb_firmware;

	struct completion start_done;
	struct completion stop_done;

	phys_addr_t mem_phys;
	phys_addr_t dtb_mem_phys;
	phys_addr_t mem_reloc;
	phys_addr_t dtb_mem_reloc;
	phys_addr_t region_assign_phys[MAX_ASSIGN_COUNT];
	void *mem_region;
	void *dtb_mem_region;
	size_t mem_size;
	size_t dtb_mem_size;
	size_t region_assign_size[MAX_ASSIGN_COUNT];

	int region_assign_idx;
	int region_assign_count;
	bool region_assign_shared;
	int region_assign_vmid;
	u64 region_assign_owners[MAX_ASSIGN_COUNT];

	struct qcom_rproc_glink glink_subdev;
	struct qcom_rproc_subdev smd_subdev;
	struct qcom_rproc_pdm pdm_subdev;
	struct qcom_rproc_ssr ssr_subdev;
	struct qcom_sysmon *sysmon;

	struct qcom_scm_pas_metadata pas_metadata;
	struct qcom_scm_pas_metadata dtb_pas_metadata;
};

static void qcom_pas_segment_dump(struct rproc *rproc,
				  struct rproc_dump_segment *segment,
				  void *dest, size_t offset, size_t size)
{
	struct qcom_pas *pas = rproc->priv;
	int total_offset;

	total_offset = segment->da + segment->offset + offset - pas->mem_phys;
	if (total_offset < 0 || total_offset + size > pas->mem_size) {
		dev_err(pas->dev,
			"invalid copy request for segment %pad with offset %zu and size %zu)\n",
			&segment->da, offset, size);
		memset(dest, 0xff, size);
		return;
	}

	memcpy_fromio(dest, pas->mem_region + total_offset, size);
}

static void qcom_pas_minidump(struct rproc *rproc)
{
	struct qcom_pas *pas = rproc->priv;

	if (rproc->dump_conf == RPROC_COREDUMP_DISABLED)
		return;

	qcom_minidump(rproc, pas->minidump_id, qcom_pas_segment_dump);
}

static int qcom_pas_pds_enable(struct qcom_pas *pas, struct device **pds,
			       size_t pd_count)
{
	int ret;
	int i;

	for (i = 0; i < pd_count; i++) {
		dev_pm_genpd_set_performance_state(pds[i], INT_MAX);
		ret = pm_runtime_get_sync(pds[i]);
		if (ret < 0) {
			pm_runtime_put_noidle(pds[i]);
			dev_pm_genpd_set_performance_state(pds[i], 0);
			goto unroll_pd_votes;
		}
	}

	return 0;

unroll_pd_votes:
	for (i--; i >= 0; i--) {
		dev_pm_genpd_set_performance_state(pds[i], 0);
		pm_runtime_put(pds[i]);
	}

	return ret;
};

static void qcom_pas_pds_disable(struct qcom_pas *pas, struct device **pds,
				 size_t pd_count)
{
	int i;

	for (i = 0; i < pd_count; i++) {
		dev_pm_genpd_set_performance_state(pds[i], 0);
		pm_runtime_put(pds[i]);
	}
}

static int qcom_pas_shutdown_poll_decrypt(struct qcom_pas *pas)
{
	unsigned int retry_num = 50;
	int ret;

	do {
		msleep(QCOM_PAS_DECRYPT_SHUTDOWN_DELAY_MS);
		ret = qcom_scm_pas_shutdown(pas->pas_id);
	} while (ret == -EINVAL && --retry_num);

	return ret;
}

static int qcom_pas_unprepare(struct rproc *rproc)
{
	struct qcom_pas *pas = rproc->priv;

	/*
	 * qcom_pas_load() did pass pas_metadata to the SCM driver for storing
	 * metadata context. It might have been released already if
	 * auth_and_reset() was successful, but in other cases clean it up
	 * here.
	 */
	qcom_scm_pas_metadata_release(&pas->pas_metadata);
	if (pas->dtb_pas_id)
		qcom_scm_pas_metadata_release(&pas->dtb_pas_metadata);

	return 0;
}

static int qcom_pas_load(struct rproc *rproc, const struct firmware *fw)
{
	struct qcom_pas *pas = rproc->priv;
	int ret;

	/* Store firmware handle to be used in qcom_pas_start() */
	pas->firmware = fw;

	if (pas->lite_pas_id)
<<<<<<< HEAD
		ret = qcom_scm_pas_shutdown(pas->lite_pas_id);
=======
		qcom_scm_pas_shutdown(pas->lite_pas_id);
>>>>>>> b35fc656
	if (pas->lite_dtb_pas_id)
		qcom_scm_pas_shutdown(pas->lite_dtb_pas_id);

	if (pas->dtb_pas_id) {
		ret = request_firmware(&pas->dtb_firmware, pas->dtb_firmware_name, pas->dev);
		if (ret) {
			dev_err(pas->dev, "request_firmware failed for %s: %d\n",
				pas->dtb_firmware_name, ret);
			return ret;
		}

		ret = qcom_mdt_pas_init(pas->dev, pas->dtb_firmware, pas->dtb_firmware_name,
					pas->dtb_pas_id, pas->dtb_mem_phys,
					&pas->dtb_pas_metadata);
		if (ret)
			goto release_dtb_firmware;

		ret = qcom_mdt_load_no_init(pas->dev, pas->dtb_firmware, pas->dtb_firmware_name,
					    pas->dtb_mem_region, pas->dtb_mem_phys,
					    pas->dtb_mem_size, &pas->dtb_mem_reloc);
		if (ret)
			goto release_dtb_metadata;
	}

	return 0;

release_dtb_metadata:
	qcom_scm_pas_metadata_release(&pas->dtb_pas_metadata);

release_dtb_firmware:
	release_firmware(pas->dtb_firmware);

	return ret;
}

static int qcom_pas_start(struct rproc *rproc)
{
	struct qcom_pas *pas = rproc->priv;
	int ret;

	ret = qcom_q6v5_prepare(&pas->q6v5);
	if (ret)
		return ret;

	ret = qcom_pas_pds_enable(pas, pas->proxy_pds, pas->proxy_pd_count);
	if (ret < 0)
		goto disable_irqs;

	ret = clk_prepare_enable(pas->xo);
	if (ret)
		goto disable_proxy_pds;

	ret = clk_prepare_enable(pas->aggre2_clk);
	if (ret)
		goto disable_xo_clk;

	if (pas->cx_supply) {
		ret = regulator_enable(pas->cx_supply);
		if (ret)
			goto disable_aggre2_clk;
	}

	if (pas->px_supply) {
		ret = regulator_enable(pas->px_supply);
		if (ret)
			goto disable_cx_supply;
	}

	if (pas->dtb_pas_id) {
		ret = qcom_scm_pas_auth_and_reset(pas->dtb_pas_id);
		if (ret) {
			dev_err(pas->dev,
				"failed to authenticate dtb image and release reset\n");
			goto disable_px_supply;
		}
	}

	ret = qcom_mdt_pas_init(pas->dev, pas->firmware, rproc->firmware, pas->pas_id,
				pas->mem_phys, &pas->pas_metadata);
	if (ret)
		goto disable_px_supply;

	ret = qcom_mdt_load_no_init(pas->dev, pas->firmware, rproc->firmware,
				    pas->mem_region, pas->mem_phys, pas->mem_size,
				    &pas->mem_reloc);
	if (ret)
		goto release_pas_metadata;

	qcom_pil_info_store(pas->info_name, pas->mem_phys, pas->mem_size);

	ret = qcom_scm_pas_auth_and_reset(pas->pas_id);
	if (ret) {
		dev_err(pas->dev,
			"failed to authenticate image and release reset\n");
		goto release_pas_metadata;
	}

	ret = qcom_q6v5_wait_for_start(&pas->q6v5, msecs_to_jiffies(5000));
	if (ret == -ETIMEDOUT) {
		dev_err(pas->dev, "start timed out\n");
		qcom_scm_pas_shutdown(pas->pas_id);
		goto release_pas_metadata;
	}

	qcom_scm_pas_metadata_release(&pas->pas_metadata);
	if (pas->dtb_pas_id)
		qcom_scm_pas_metadata_release(&pas->dtb_pas_metadata);

	/* firmware is used to pass reference from qcom_pas_start(), drop it now */
	pas->firmware = NULL;

	return 0;

release_pas_metadata:
	qcom_scm_pas_metadata_release(&pas->pas_metadata);
	if (pas->dtb_pas_id)
		qcom_scm_pas_metadata_release(&pas->dtb_pas_metadata);
disable_px_supply:
	if (pas->px_supply)
		regulator_disable(pas->px_supply);
disable_cx_supply:
	if (pas->cx_supply)
		regulator_disable(pas->cx_supply);
disable_aggre2_clk:
	clk_disable_unprepare(pas->aggre2_clk);
disable_xo_clk:
	clk_disable_unprepare(pas->xo);
disable_proxy_pds:
	qcom_pas_pds_disable(pas, pas->proxy_pds, pas->proxy_pd_count);
disable_irqs:
	qcom_q6v5_unprepare(&pas->q6v5);

	/* firmware is used to pass reference from qcom_pas_start(), drop it now */
	pas->firmware = NULL;

	return ret;
}

static void qcom_pas_handover(struct qcom_q6v5 *q6v5)
{
	struct qcom_pas *pas = container_of(q6v5, struct qcom_pas, q6v5);

	if (pas->px_supply)
		regulator_disable(pas->px_supply);
	if (pas->cx_supply)
		regulator_disable(pas->cx_supply);
	clk_disable_unprepare(pas->aggre2_clk);
	clk_disable_unprepare(pas->xo);
	qcom_pas_pds_disable(pas, pas->proxy_pds, pas->proxy_pd_count);
}

static int qcom_pas_stop(struct rproc *rproc)
{
	struct qcom_pas *pas = rproc->priv;
	int handover;
	int ret;

	ret = qcom_q6v5_request_stop(&pas->q6v5, pas->sysmon);
	if (ret == -ETIMEDOUT)
		dev_err(pas->dev, "timed out on wait\n");

	ret = qcom_scm_pas_shutdown(pas->pas_id);
	if (ret && pas->decrypt_shutdown)
		ret = qcom_pas_shutdown_poll_decrypt(pas);

	if (ret)
		dev_err(pas->dev, "failed to shutdown: %d\n", ret);

	if (pas->dtb_pas_id) {
		ret = qcom_scm_pas_shutdown(pas->dtb_pas_id);
		if (ret)
			dev_err(pas->dev, "failed to shutdown dtb: %d\n", ret);
	}

	handover = qcom_q6v5_unprepare(&pas->q6v5);
	if (handover)
		qcom_pas_handover(&pas->q6v5);

	if (pas->smem_host_id)
		ret = qcom_smem_bust_hwspin_lock_by_host(pas->smem_host_id);

	return ret;
}

static void *qcom_pas_da_to_va(struct rproc *rproc, u64 da, size_t len, bool *is_iomem)
{
	struct qcom_pas *pas = rproc->priv;
	int offset;

	offset = da - pas->mem_reloc;
	if (offset < 0 || offset + len > pas->mem_size)
		return NULL;

	if (is_iomem)
		*is_iomem = true;

	return pas->mem_region + offset;
}

static unsigned long qcom_pas_panic(struct rproc *rproc)
{
	struct qcom_pas *pas = rproc->priv;

	return qcom_q6v5_panic(&pas->q6v5);
}

static const struct rproc_ops qcom_pas_ops = {
	.unprepare = qcom_pas_unprepare,
	.start = qcom_pas_start,
	.stop = qcom_pas_stop,
	.da_to_va = qcom_pas_da_to_va,
	.parse_fw = qcom_register_dump_segments,
	.load = qcom_pas_load,
	.panic = qcom_pas_panic,
};

static const struct rproc_ops qcom_pas_minidump_ops = {
	.unprepare = qcom_pas_unprepare,
	.start = qcom_pas_start,
	.stop = qcom_pas_stop,
	.da_to_va = qcom_pas_da_to_va,
	.parse_fw = qcom_register_dump_segments,
	.load = qcom_pas_load,
	.panic = qcom_pas_panic,
	.coredump = qcom_pas_minidump,
};

static int qcom_pas_init_clock(struct qcom_pas *pas)
{
	pas->xo = devm_clk_get(pas->dev, "xo");
	if (IS_ERR(pas->xo))
		return dev_err_probe(pas->dev, PTR_ERR(pas->xo),
				     "failed to get xo clock");

	pas->aggre2_clk = devm_clk_get_optional(pas->dev, "aggre2");
	if (IS_ERR(pas->aggre2_clk))
		return dev_err_probe(pas->dev, PTR_ERR(pas->aggre2_clk),
				     "failed to get aggre2 clock");

	return 0;
}

static int qcom_pas_init_regulator(struct qcom_pas *pas)
{
	pas->cx_supply = devm_regulator_get_optional(pas->dev, "cx");
	if (IS_ERR(pas->cx_supply)) {
		if (PTR_ERR(pas->cx_supply) == -ENODEV)
			pas->cx_supply = NULL;
		else
			return PTR_ERR(pas->cx_supply);
	}

	if (pas->cx_supply)
		regulator_set_load(pas->cx_supply, 100000);

	pas->px_supply = devm_regulator_get_optional(pas->dev, "px");
	if (IS_ERR(pas->px_supply)) {
		if (PTR_ERR(pas->px_supply) == -ENODEV)
			pas->px_supply = NULL;
		else
			return PTR_ERR(pas->px_supply);
	}

	return 0;
}

static int qcom_pas_pds_attach(struct device *dev, struct device **devs, char **pd_names)
{
	size_t num_pds = 0;
	int ret;
	int i;

	if (!pd_names)
		return 0;

	while (pd_names[num_pds])
		num_pds++;

	/* Handle single power domain */
	if (num_pds == 1 && dev->pm_domain) {
		devs[0] = dev;
		pm_runtime_enable(dev);
		return 1;
	}

	for (i = 0; i < num_pds; i++) {
		devs[i] = dev_pm_domain_attach_by_name(dev, pd_names[i]);
		if (IS_ERR_OR_NULL(devs[i])) {
			ret = PTR_ERR(devs[i]) ? : -ENODATA;
			goto unroll_attach;
		}
	}

	return num_pds;

unroll_attach:
	for (i--; i >= 0; i--)
		dev_pm_domain_detach(devs[i], false);

	return ret;
};

static void qcom_pas_pds_detach(struct qcom_pas *pas, struct device **pds, size_t pd_count)
{
	struct device *dev = pas->dev;
	int i;

	/* Handle single power domain */
	if (pd_count == 1 && dev->pm_domain) {
		pm_runtime_disable(dev);
		return;
	}

	for (i = 0; i < pd_count; i++)
		dev_pm_domain_detach(pds[i], false);
}

static int qcom_pas_alloc_memory_region(struct qcom_pas *pas)
{
	struct reserved_mem *rmem;
	struct device_node *node;

	node = of_parse_phandle(pas->dev->of_node, "memory-region", 0);
	if (!node) {
		dev_err(pas->dev, "no memory-region specified\n");
		return -EINVAL;
	}

	rmem = of_reserved_mem_lookup(node);
	of_node_put(node);
	if (!rmem) {
		dev_err(pas->dev, "unable to resolve memory-region\n");
		return -EINVAL;
	}

	pas->mem_phys = pas->mem_reloc = rmem->base;
	pas->mem_size = rmem->size;
	pas->mem_region = devm_ioremap_wc(pas->dev, pas->mem_phys, pas->mem_size);
	if (!pas->mem_region) {
		dev_err(pas->dev, "unable to map memory region: %pa+%zx\n",
			&rmem->base, pas->mem_size);
		return -EBUSY;
	}

	if (!pas->dtb_pas_id)
		return 0;

	node = of_parse_phandle(pas->dev->of_node, "memory-region", 1);
	if (!node) {
		dev_err(pas->dev, "no dtb memory-region specified\n");
		return -EINVAL;
	}

	rmem = of_reserved_mem_lookup(node);
	of_node_put(node);
	if (!rmem) {
		dev_err(pas->dev, "unable to resolve dtb memory-region\n");
		return -EINVAL;
	}

	pas->dtb_mem_phys = pas->dtb_mem_reloc = rmem->base;
	pas->dtb_mem_size = rmem->size;
	pas->dtb_mem_region = devm_ioremap_wc(pas->dev, pas->dtb_mem_phys, pas->dtb_mem_size);
	if (!pas->dtb_mem_region) {
		dev_err(pas->dev, "unable to map dtb memory region: %pa+%zx\n",
			&rmem->base, pas->dtb_mem_size);
		return -EBUSY;
	}

	return 0;
}

static int qcom_pas_assign_memory_region(struct qcom_pas *pas)
{
	struct qcom_scm_vmperm perm[MAX_ASSIGN_COUNT];
	struct device_node *node;
	unsigned int perm_size;
	int offset;
	int ret;

	if (!pas->region_assign_idx)
		return 0;

	for (offset = 0; offset < pas->region_assign_count; ++offset) {
		struct reserved_mem *rmem = NULL;

		node = of_parse_phandle(pas->dev->of_node, "memory-region",
					pas->region_assign_idx + offset);
		if (node)
			rmem = of_reserved_mem_lookup(node);
		of_node_put(node);
		if (!rmem) {
			dev_err(pas->dev, "unable to resolve shareable memory-region index %d\n",
				offset);
			return -EINVAL;
		}

		if (pas->region_assign_shared)  {
			perm[0].vmid = QCOM_SCM_VMID_HLOS;
			perm[0].perm = QCOM_SCM_PERM_RW;
			perm[1].vmid = pas->region_assign_vmid;
			perm[1].perm = QCOM_SCM_PERM_RW;
			perm_size = 2;
		} else {
			perm[0].vmid = pas->region_assign_vmid;
			perm[0].perm = QCOM_SCM_PERM_RW;
			perm_size = 1;
		}

		pas->region_assign_phys[offset] = rmem->base;
		pas->region_assign_size[offset] = rmem->size;
		pas->region_assign_owners[offset] = BIT(QCOM_SCM_VMID_HLOS);

		ret = qcom_scm_assign_mem(pas->region_assign_phys[offset],
					  pas->region_assign_size[offset],
					  &pas->region_assign_owners[offset],
					  perm, perm_size);
		if (ret < 0) {
			dev_err(pas->dev, "assign memory %d failed\n", offset);
			return ret;
		}
	}

	return 0;
}

static void qcom_pas_unassign_memory_region(struct qcom_pas *pas)
{
	struct qcom_scm_vmperm perm;
	int offset;
	int ret;

	if (!pas->region_assign_idx || pas->region_assign_shared)
		return;

	for (offset = 0; offset < pas->region_assign_count; ++offset) {
		perm.vmid = QCOM_SCM_VMID_HLOS;
		perm.perm = QCOM_SCM_PERM_RW;

		ret = qcom_scm_assign_mem(pas->region_assign_phys[offset],
					  pas->region_assign_size[offset],
					  &pas->region_assign_owners[offset],
					  &perm, 1);
		if (ret < 0)
			dev_err(pas->dev, "unassign memory %d failed\n", offset);
	}
}

static int qcom_pas_probe(struct platform_device *pdev)
{
	const struct qcom_pas_data *desc;
	struct qcom_pas *pas;
	struct rproc *rproc;
	const char *fw_name, *dtb_fw_name = NULL;
	const struct rproc_ops *ops = &qcom_pas_ops;
	int ret;

	desc = of_device_get_match_data(&pdev->dev);
	if (!desc)
		return -EINVAL;

	if (!qcom_scm_is_available())
		return -EPROBE_DEFER;

	fw_name = desc->firmware_name;
	ret = of_property_read_string(pdev->dev.of_node, "firmware-name",
				      &fw_name);
	if (ret < 0 && ret != -EINVAL)
		return ret;

	if (desc->dtb_firmware_name) {
		dtb_fw_name = desc->dtb_firmware_name;
		ret = of_property_read_string_index(pdev->dev.of_node, "firmware-name", 1,
						    &dtb_fw_name);
		if (ret < 0 && ret != -EINVAL)
			return ret;
	}

	if (desc->minidump_id)
		ops = &qcom_pas_minidump_ops;

	rproc = devm_rproc_alloc(&pdev->dev, desc->sysmon_name, ops, fw_name, sizeof(*pas));

	if (!rproc) {
		dev_err(&pdev->dev, "unable to allocate remoteproc\n");
		return -ENOMEM;
	}

	rproc->auto_boot = desc->auto_boot;
	rproc_coredump_set_elf_info(rproc, ELFCLASS32, EM_NONE);

	pas = rproc->priv;
	pas->dev = &pdev->dev;
	pas->rproc = rproc;
	pas->minidump_id = desc->minidump_id;
	pas->pas_id = desc->pas_id;
	pas->lite_pas_id = desc->lite_pas_id;
	pas->lite_dtb_pas_id = desc->lite_dtb_pas_id;
	pas->info_name = desc->sysmon_name;
	pas->smem_host_id = desc->smem_host_id;
	pas->decrypt_shutdown = desc->decrypt_shutdown;
	pas->region_assign_idx = desc->region_assign_idx;
	pas->region_assign_count = min_t(int, MAX_ASSIGN_COUNT, desc->region_assign_count);
	pas->region_assign_vmid = desc->region_assign_vmid;
	pas->region_assign_shared = desc->region_assign_shared;
	if (dtb_fw_name) {
		pas->dtb_firmware_name = dtb_fw_name;
		pas->dtb_pas_id = desc->dtb_pas_id;
	}
	platform_set_drvdata(pdev, pas);

	ret = device_init_wakeup(pas->dev, true);
	if (ret)
		goto free_rproc;

	ret = qcom_pas_alloc_memory_region(pas);
	if (ret)
		goto free_rproc;

	ret = qcom_pas_assign_memory_region(pas);
	if (ret)
		goto free_rproc;

	ret = qcom_pas_init_clock(pas);
	if (ret)
		goto unassign_mem;

	ret = qcom_pas_init_regulator(pas);
	if (ret)
		goto unassign_mem;

	ret = qcom_pas_pds_attach(&pdev->dev, pas->proxy_pds, desc->proxy_pd_names);
	if (ret < 0)
		goto unassign_mem;
	pas->proxy_pd_count = ret;

	ret = qcom_q6v5_init(&pas->q6v5, pdev, rproc, desc->crash_reason_smem,
			     desc->load_state, qcom_pas_handover);
	if (ret)
		goto detach_proxy_pds;

	qcom_add_glink_subdev(rproc, &pas->glink_subdev, desc->ssr_name);
	qcom_add_smd_subdev(rproc, &pas->smd_subdev);
	qcom_add_pdm_subdev(rproc, &pas->pdm_subdev);
	pas->sysmon = qcom_add_sysmon_subdev(rproc, desc->sysmon_name, desc->ssctl_id);
	if (IS_ERR(pas->sysmon)) {
		ret = PTR_ERR(pas->sysmon);
		goto deinit_remove_pdm_smd_glink;
	}

	qcom_add_ssr_subdev(rproc, &pas->ssr_subdev, desc->ssr_name);
	ret = rproc_add(rproc);
	if (ret)
		goto remove_ssr_sysmon;

	return 0;

remove_ssr_sysmon:
	qcom_remove_ssr_subdev(rproc, &pas->ssr_subdev);
	qcom_remove_sysmon_subdev(pas->sysmon);
deinit_remove_pdm_smd_glink:
	qcom_remove_pdm_subdev(rproc, &pas->pdm_subdev);
	qcom_remove_smd_subdev(rproc, &pas->smd_subdev);
	qcom_remove_glink_subdev(rproc, &pas->glink_subdev);
	qcom_q6v5_deinit(&pas->q6v5);
detach_proxy_pds:
	qcom_pas_pds_detach(pas, pas->proxy_pds, pas->proxy_pd_count);
unassign_mem:
	qcom_pas_unassign_memory_region(pas);
free_rproc:
	device_init_wakeup(pas->dev, false);

	return ret;
}

static void qcom_pas_remove(struct platform_device *pdev)
{
	struct qcom_pas *pas = platform_get_drvdata(pdev);

	rproc_del(pas->rproc);

	qcom_q6v5_deinit(&pas->q6v5);
	qcom_pas_unassign_memory_region(pas);
	qcom_remove_glink_subdev(pas->rproc, &pas->glink_subdev);
	qcom_remove_sysmon_subdev(pas->sysmon);
	qcom_remove_smd_subdev(pas->rproc, &pas->smd_subdev);
	qcom_remove_pdm_subdev(pas->rproc, &pas->pdm_subdev);
	qcom_remove_ssr_subdev(pas->rproc, &pas->ssr_subdev);
	qcom_pas_pds_detach(pas, pas->proxy_pds, pas->proxy_pd_count);
	device_init_wakeup(pas->dev, false);
}

static const struct qcom_pas_data adsp_resource_init = {
	.crash_reason_smem = 423,
	.firmware_name = "adsp.mdt",
	.pas_id = 1,
	.auto_boot = true,
	.ssr_name = "lpass",
	.sysmon_name = "adsp",
	.ssctl_id = 0x14,
};

static const struct qcom_pas_data sa8775p_adsp_resource = {
	.crash_reason_smem = 423,
	.firmware_name = "adsp.mbn",
	.pas_id = 1,
	.minidump_id = 5,
	.auto_boot = true,
	.proxy_pd_names = (char*[]){
		"lcx",
		"lmx",
		NULL
	},
	.load_state = "adsp",
	.ssr_name = "lpass",
	.sysmon_name = "adsp",
	.ssctl_id = 0x14,
};

static const struct qcom_pas_data sdm845_adsp_resource_init = {
	.crash_reason_smem = 423,
	.firmware_name = "adsp.mdt",
	.pas_id = 1,
	.auto_boot = true,
	.load_state = "adsp",
	.ssr_name = "lpass",
	.sysmon_name = "adsp",
	.ssctl_id = 0x14,
};

static const struct qcom_pas_data sm6350_adsp_resource = {
	.crash_reason_smem = 423,
	.firmware_name = "adsp.mdt",
	.pas_id = 1,
	.auto_boot = true,
	.proxy_pd_names = (char*[]){
		"lcx",
		"lmx",
		NULL
	},
	.load_state = "adsp",
	.ssr_name = "lpass",
	.sysmon_name = "adsp",
	.ssctl_id = 0x14,
};

static const struct qcom_pas_data sm6375_mpss_resource = {
	.crash_reason_smem = 421,
	.firmware_name = "modem.mdt",
	.pas_id = 4,
	.minidump_id = 3,
	.auto_boot = false,
	.proxy_pd_names = (char*[]){
		"cx",
		NULL
	},
	.ssr_name = "mpss",
	.sysmon_name = "modem",
	.ssctl_id = 0x12,
};

static const struct qcom_pas_data sm8150_adsp_resource = {
	.crash_reason_smem = 423,
	.firmware_name = "adsp.mdt",
	.pas_id = 1,
	.auto_boot = true,
	.proxy_pd_names = (char*[]){
		"cx",
		NULL
	},
	.load_state = "adsp",
	.ssr_name = "lpass",
	.sysmon_name = "adsp",
	.ssctl_id = 0x14,
};

static const struct qcom_pas_data sm8250_adsp_resource = {
	.crash_reason_smem = 423,
	.firmware_name = "adsp.mdt",
	.pas_id = 1,
	.minidump_id = 5,
	.auto_boot = true,
	.proxy_pd_names = (char*[]){
		"lcx",
		"lmx",
		NULL
	},
	.load_state = "adsp",
	.ssr_name = "lpass",
	.sysmon_name = "adsp",
	.ssctl_id = 0x14,
};

static const struct qcom_pas_data sm8350_adsp_resource = {
	.crash_reason_smem = 423,
	.firmware_name = "adsp.mdt",
	.pas_id = 1,
	.auto_boot = true,
	.proxy_pd_names = (char*[]){
		"lcx",
		"lmx",
		NULL
	},
	.load_state = "adsp",
	.ssr_name = "lpass",
	.sysmon_name = "adsp",
	.ssctl_id = 0x14,
};

static const struct qcom_pas_data msm8996_adsp_resource = {
	.crash_reason_smem = 423,
	.firmware_name = "adsp.mdt",
	.pas_id = 1,
	.auto_boot = true,
	.proxy_pd_names = (char*[]){
		"cx",
		NULL
	},
	.ssr_name = "lpass",
	.sysmon_name = "adsp",
	.ssctl_id = 0x14,
};

static const struct qcom_pas_data cdsp_resource_init = {
	.crash_reason_smem = 601,
	.firmware_name = "cdsp.mdt",
	.pas_id = 18,
	.auto_boot = true,
	.ssr_name = "cdsp",
	.sysmon_name = "cdsp",
	.ssctl_id = 0x17,
};

static const struct qcom_pas_data sa8775p_cdsp0_resource = {
	.crash_reason_smem = 601,
	.firmware_name = "cdsp0.mbn",
	.pas_id = 18,
	.minidump_id = 7,
	.auto_boot = true,
	.proxy_pd_names = (char*[]){
		"cx",
		"mxc",
		"nsp",
		NULL
	},
	.load_state = "cdsp",
	.ssr_name = "cdsp",
	.sysmon_name = "cdsp",
	.ssctl_id = 0x17,
};

static const struct qcom_pas_data sa8775p_cdsp1_resource = {
	.crash_reason_smem = 633,
	.firmware_name = "cdsp1.mbn",
	.pas_id = 30,
	.minidump_id = 20,
	.auto_boot = true,
	.proxy_pd_names = (char*[]){
		"cx",
		"mxc",
		"nsp",
		NULL
	},
	.load_state = "nsp",
	.ssr_name = "cdsp1",
	.sysmon_name = "cdsp1",
	.ssctl_id = 0x20,
};

static const struct qcom_pas_data sdm845_cdsp_resource_init = {
	.crash_reason_smem = 601,
	.firmware_name = "cdsp.mdt",
	.pas_id = 18,
	.auto_boot = true,
	.load_state = "cdsp",
	.ssr_name = "cdsp",
	.sysmon_name = "cdsp",
	.ssctl_id = 0x17,
};

static const struct qcom_pas_data sm6350_cdsp_resource = {
	.crash_reason_smem = 601,
	.firmware_name = "cdsp.mdt",
	.pas_id = 18,
	.auto_boot = true,
	.proxy_pd_names = (char*[]){
		"cx",
		"mx",
		NULL
	},
	.load_state = "cdsp",
	.ssr_name = "cdsp",
	.sysmon_name = "cdsp",
	.ssctl_id = 0x17,
};

static const struct qcom_pas_data sm8150_cdsp_resource = {
	.crash_reason_smem = 601,
	.firmware_name = "cdsp.mdt",
	.pas_id = 18,
	.auto_boot = true,
	.proxy_pd_names = (char*[]){
		"cx",
		NULL
	},
	.load_state = "cdsp",
	.ssr_name = "cdsp",
	.sysmon_name = "cdsp",
	.ssctl_id = 0x17,
};

static const struct qcom_pas_data sm8250_cdsp_resource = {
	.crash_reason_smem = 601,
	.firmware_name = "cdsp.mdt",
	.pas_id = 18,
	.auto_boot = true,
	.proxy_pd_names = (char*[]){
		"cx",
		NULL
	},
	.load_state = "cdsp",
	.ssr_name = "cdsp",
	.sysmon_name = "cdsp",
	.ssctl_id = 0x17,
};

static const struct qcom_pas_data sc8280xp_nsp0_resource = {
	.crash_reason_smem = 601,
	.firmware_name = "cdsp.mdt",
	.pas_id = 18,
	.auto_boot = true,
	.proxy_pd_names = (char*[]){
		"nsp",
		NULL
	},
	.ssr_name = "cdsp0",
	.sysmon_name = "cdsp",
	.ssctl_id = 0x17,
};

static const struct qcom_pas_data sc8280xp_nsp1_resource = {
	.crash_reason_smem = 633,
	.firmware_name = "cdsp.mdt",
	.pas_id = 30,
	.auto_boot = true,
	.proxy_pd_names = (char*[]){
		"nsp",
		NULL
	},
	.ssr_name = "cdsp1",
	.sysmon_name = "cdsp1",
	.ssctl_id = 0x20,
};

static const struct qcom_pas_data x1e80100_adsp_resource = {
	.crash_reason_smem = 423,
	.firmware_name = "adsp.mdt",
	.dtb_firmware_name = "adsp_dtb.mdt",
	.pas_id = 1,
	.dtb_pas_id = 0x24,
	.lite_pas_id = 0x1f,
	.lite_dtb_pas_id = 0x29,
	.minidump_id = 5,
	.auto_boot = true,
	.proxy_pd_names = (char*[]){
		"lcx",
		"lmx",
		NULL
	},
	.load_state = "adsp",
	.ssr_name = "lpass",
	.sysmon_name = "adsp",
	.ssctl_id = 0x14,
};

static const struct qcom_pas_data x1e80100_cdsp_resource = {
	.crash_reason_smem = 601,
	.firmware_name = "cdsp.mdt",
	.dtb_firmware_name = "cdsp_dtb.mdt",
	.pas_id = 18,
	.dtb_pas_id = 0x25,
	.minidump_id = 7,
	.auto_boot = true,
	.proxy_pd_names = (char*[]){
		"cx",
		"mxc",
		"nsp",
		NULL
	},
	.load_state = "cdsp",
	.ssr_name = "cdsp",
	.sysmon_name = "cdsp",
	.ssctl_id = 0x17,
};

static const struct qcom_pas_data sm8350_cdsp_resource = {
	.crash_reason_smem = 601,
	.firmware_name = "cdsp.mdt",
	.pas_id = 18,
	.minidump_id = 7,
	.auto_boot = true,
	.proxy_pd_names = (char*[]){
		"cx",
		"mxc",
		NULL
	},
	.load_state = "cdsp",
	.ssr_name = "cdsp",
	.sysmon_name = "cdsp",
	.ssctl_id = 0x17,
};

static const struct qcom_pas_data sa8775p_gpdsp0_resource = {
	.crash_reason_smem = 640,
	.firmware_name = "gpdsp0.mbn",
	.pas_id = 39,
	.minidump_id = 21,
	.auto_boot = true,
	.proxy_pd_names = (char*[]){
		"cx",
		"mxc",
		NULL
	},
	.load_state = "gpdsp0",
	.ssr_name = "gpdsp0",
	.sysmon_name = "gpdsp0",
	.ssctl_id = 0x21,
};

static const struct qcom_pas_data sa8775p_gpdsp1_resource = {
	.crash_reason_smem = 641,
	.firmware_name = "gpdsp1.mbn",
	.pas_id = 40,
	.minidump_id = 22,
	.auto_boot = true,
	.proxy_pd_names = (char*[]){
		"cx",
		"mxc",
		NULL
	},
	.load_state = "gpdsp1",
	.ssr_name = "gpdsp1",
	.sysmon_name = "gpdsp1",
	.ssctl_id = 0x22,
};

static const struct qcom_pas_data mpss_resource_init = {
	.crash_reason_smem = 421,
	.firmware_name = "modem.mdt",
	.pas_id = 4,
	.minidump_id = 3,
	.auto_boot = false,
	.proxy_pd_names = (char*[]){
		"cx",
		"mss",
		NULL
	},
	.load_state = "modem",
	.ssr_name = "mpss",
	.sysmon_name = "modem",
	.ssctl_id = 0x12,
};

static const struct qcom_pas_data sc8180x_mpss_resource = {
	.crash_reason_smem = 421,
	.firmware_name = "modem.mdt",
	.pas_id = 4,
	.auto_boot = false,
	.proxy_pd_names = (char*[]){
		"cx",
		NULL
	},
	.load_state = "modem",
	.ssr_name = "mpss",
	.sysmon_name = "modem",
	.ssctl_id = 0x12,
};

static const struct qcom_pas_data msm8996_slpi_resource_init = {
	.crash_reason_smem = 424,
	.firmware_name = "slpi.mdt",
	.pas_id = 12,
	.auto_boot = true,
	.proxy_pd_names = (char*[]){
		"ssc_cx",
		NULL
	},
	.ssr_name = "dsps",
	.sysmon_name = "slpi",
	.ssctl_id = 0x16,
};

static const struct qcom_pas_data sdm845_slpi_resource_init = {
	.crash_reason_smem = 424,
	.firmware_name = "slpi.mdt",
	.pas_id = 12,
	.auto_boot = true,
	.proxy_pd_names = (char*[]){
		"lcx",
		"lmx",
		NULL
	},
	.load_state = "slpi",
	.ssr_name = "dsps",
	.sysmon_name = "slpi",
	.ssctl_id = 0x16,
};

static const struct qcom_pas_data wcss_resource_init = {
	.crash_reason_smem = 421,
	.firmware_name = "wcnss.mdt",
	.pas_id = 6,
	.auto_boot = true,
	.ssr_name = "mpss",
	.sysmon_name = "wcnss",
	.ssctl_id = 0x12,
};

static const struct qcom_pas_data sdx55_mpss_resource = {
	.crash_reason_smem = 421,
	.firmware_name = "modem.mdt",
	.pas_id = 4,
	.auto_boot = true,
	.proxy_pd_names = (char*[]){
		"cx",
		"mss",
		NULL
	},
	.ssr_name = "mpss",
	.sysmon_name = "modem",
	.ssctl_id = 0x22,
};

static const struct qcom_pas_data milos_cdsp_resource = {
	.crash_reason_smem = 601,
	.firmware_name = "cdsp.mbn",
	.dtb_firmware_name = "cdsp_dtb.mbn",
	.pas_id = 18,
	.dtb_pas_id = 0x25,
	.minidump_id = 7,
	.auto_boot = true,
	.proxy_pd_names = (char*[]){
		"cx",
		"mx",
		NULL
	},
	.load_state = "cdsp",
	.ssr_name = "cdsp",
	.sysmon_name = "cdsp",
	.ssctl_id = 0x17,
	.smem_host_id = 5,
};

static const struct qcom_pas_data sm8450_mpss_resource = {
	.crash_reason_smem = 421,
	.firmware_name = "modem.mdt",
	.pas_id = 4,
	.minidump_id = 3,
	.auto_boot = false,
	.decrypt_shutdown = true,
	.proxy_pd_names = (char*[]){
		"cx",
		"mss",
		NULL
	},
	.load_state = "modem",
	.ssr_name = "mpss",
	.sysmon_name = "modem",
	.ssctl_id = 0x12,
};

static const struct qcom_pas_data sm8550_adsp_resource = {
	.crash_reason_smem = 423,
	.firmware_name = "adsp.mdt",
	.dtb_firmware_name = "adsp_dtb.mdt",
	.pas_id = 1,
	.dtb_pas_id = 0x24,
	.minidump_id = 5,
	.auto_boot = true,
	.proxy_pd_names = (char*[]){
		"lcx",
		"lmx",
		NULL
	},
	.load_state = "adsp",
	.ssr_name = "lpass",
	.sysmon_name = "adsp",
	.ssctl_id = 0x14,
	.smem_host_id = 2,
};

static const struct qcom_pas_data sm8550_cdsp_resource = {
	.crash_reason_smem = 601,
	.firmware_name = "cdsp.mdt",
	.dtb_firmware_name = "cdsp_dtb.mdt",
	.pas_id = 18,
	.dtb_pas_id = 0x25,
	.minidump_id = 7,
	.auto_boot = true,
	.proxy_pd_names = (char*[]){
		"cx",
		"mxc",
		"nsp",
		NULL
	},
	.load_state = "cdsp",
	.ssr_name = "cdsp",
	.sysmon_name = "cdsp",
	.ssctl_id = 0x17,
	.smem_host_id = 5,
};

static const struct qcom_pas_data sm8550_mpss_resource = {
	.crash_reason_smem = 421,
	.firmware_name = "modem.mdt",
	.dtb_firmware_name = "modem_dtb.mdt",
	.pas_id = 4,
	.dtb_pas_id = 0x26,
	.minidump_id = 3,
	.auto_boot = false,
	.decrypt_shutdown = true,
	.proxy_pd_names = (char*[]){
		"cx",
		"mss",
		NULL
	},
	.load_state = "modem",
	.ssr_name = "mpss",
	.sysmon_name = "modem",
	.ssctl_id = 0x12,
	.smem_host_id = 1,
	.region_assign_idx = 2,
	.region_assign_count = 1,
	.region_assign_vmid = QCOM_SCM_VMID_MSS_MSA,
};

static const struct qcom_pas_data sc7280_wpss_resource = {
	.crash_reason_smem = 626,
	.firmware_name = "wpss.mdt",
	.pas_id = 6,
	.minidump_id = 4,
	.auto_boot = false,
	.proxy_pd_names = (char*[]){
		"cx",
		"mx",
		NULL
	},
	.load_state = "wpss",
	.ssr_name = "wpss",
	.sysmon_name = "wpss",
	.ssctl_id = 0x19,
};

static const struct qcom_pas_data sm8650_cdsp_resource = {
	.crash_reason_smem = 601,
	.firmware_name = "cdsp.mdt",
	.dtb_firmware_name = "cdsp_dtb.mdt",
	.pas_id = 18,
	.dtb_pas_id = 0x25,
	.minidump_id = 7,
	.auto_boot = true,
	.proxy_pd_names = (char*[]){
		"cx",
		"mxc",
		"nsp",
		NULL
	},
	.load_state = "cdsp",
	.ssr_name = "cdsp",
	.sysmon_name = "cdsp",
	.ssctl_id = 0x17,
	.smem_host_id = 5,
	.region_assign_idx = 2,
	.region_assign_count = 1,
	.region_assign_shared = true,
	.region_assign_vmid = QCOM_SCM_VMID_CDSP,
};

static const struct qcom_pas_data sm8650_mpss_resource = {
	.crash_reason_smem = 421,
	.firmware_name = "modem.mdt",
	.dtb_firmware_name = "modem_dtb.mdt",
	.pas_id = 4,
	.dtb_pas_id = 0x26,
	.minidump_id = 3,
	.auto_boot = false,
	.decrypt_shutdown = true,
	.proxy_pd_names = (char*[]){
		"cx",
		"mss",
		NULL
	},
	.load_state = "modem",
	.ssr_name = "mpss",
	.sysmon_name = "modem",
	.ssctl_id = 0x12,
	.smem_host_id = 1,
	.region_assign_idx = 2,
	.region_assign_count = 3,
	.region_assign_vmid = QCOM_SCM_VMID_MSS_MSA,
};

static const struct qcom_pas_data sm8750_mpss_resource = {
	.crash_reason_smem = 421,
	.firmware_name = "modem.mdt",
	.dtb_firmware_name = "modem_dtb.mdt",
	.pas_id = 4,
	.dtb_pas_id = 0x26,
	.minidump_id = 3,
	.auto_boot = false,
	.decrypt_shutdown = true,
	.proxy_pd_names = (char*[]){
		"cx",
		"mss",
		NULL
	},
	.load_state = "modem",
	.ssr_name = "mpss",
	.sysmon_name = "modem",
	.ssctl_id = 0x12,
	.smem_host_id = 1,
	.region_assign_idx = 2,
	.region_assign_count = 2,
	.region_assign_vmid = QCOM_SCM_VMID_MSS_MSA,
};

static const struct of_device_id qcom_pas_of_match[] = {
	{ .compatible = "qcom,milos-adsp-pas", .data = &sm8550_adsp_resource},
	{ .compatible = "qcom,milos-cdsp-pas", .data = &milos_cdsp_resource},
	{ .compatible = "qcom,milos-mpss-pas", .data = &sm8450_mpss_resource},
	{ .compatible = "qcom,milos-wpss-pas", .data = &sc7280_wpss_resource},
	{ .compatible = "qcom,msm8226-adsp-pil", .data = &msm8996_adsp_resource},
	{ .compatible = "qcom,msm8953-adsp-pil", .data = &msm8996_adsp_resource},
	{ .compatible = "qcom,msm8974-adsp-pil", .data = &adsp_resource_init},
	{ .compatible = "qcom,msm8996-adsp-pil", .data = &msm8996_adsp_resource},
	{ .compatible = "qcom,msm8996-slpi-pil", .data = &msm8996_slpi_resource_init},
	{ .compatible = "qcom,msm8998-adsp-pas", .data = &msm8996_adsp_resource},
	{ .compatible = "qcom,msm8998-slpi-pas", .data = &msm8996_slpi_resource_init},
	{ .compatible = "qcom,qcs404-adsp-pas", .data = &adsp_resource_init },
	{ .compatible = "qcom,qcs404-cdsp-pas", .data = &cdsp_resource_init },
	{ .compatible = "qcom,qcs404-wcss-pas", .data = &wcss_resource_init },
	{ .compatible = "qcom,sa8775p-adsp-pas", .data = &sa8775p_adsp_resource},
	{ .compatible = "qcom,sa8775p-cdsp0-pas", .data = &sa8775p_cdsp0_resource},
	{ .compatible = "qcom,sa8775p-cdsp1-pas", .data = &sa8775p_cdsp1_resource},
	{ .compatible = "qcom,sa8775p-gpdsp0-pas", .data = &sa8775p_gpdsp0_resource},
	{ .compatible = "qcom,sa8775p-gpdsp1-pas", .data = &sa8775p_gpdsp1_resource},
	{ .compatible = "qcom,sar2130p-adsp-pas", .data = &sm8350_adsp_resource},
	{ .compatible = "qcom,sc7180-adsp-pas", .data = &sm8250_adsp_resource},
	{ .compatible = "qcom,sc7180-mpss-pas", .data = &mpss_resource_init},
	{ .compatible = "qcom,sc7280-adsp-pas", .data = &sm8350_adsp_resource},
	{ .compatible = "qcom,sc7280-cdsp-pas", .data = &sm6350_cdsp_resource},
	{ .compatible = "qcom,sc7280-mpss-pas", .data = &mpss_resource_init},
	{ .compatible = "qcom,sc7280-wpss-pas", .data = &sc7280_wpss_resource},
	{ .compatible = "qcom,sc8180x-adsp-pas", .data = &sm8150_adsp_resource},
	{ .compatible = "qcom,sc8180x-cdsp-pas", .data = &sm8150_cdsp_resource},
	{ .compatible = "qcom,sc8180x-mpss-pas", .data = &sc8180x_mpss_resource},
	{ .compatible = "qcom,sc8280xp-adsp-pas", .data = &sm8250_adsp_resource},
	{ .compatible = "qcom,sc8280xp-nsp0-pas", .data = &sc8280xp_nsp0_resource},
	{ .compatible = "qcom,sc8280xp-nsp1-pas", .data = &sc8280xp_nsp1_resource},
	{ .compatible = "qcom,sdm660-adsp-pas", .data = &adsp_resource_init},
	{ .compatible = "qcom,sdm845-adsp-pas", .data = &sdm845_adsp_resource_init},
	{ .compatible = "qcom,sdm845-cdsp-pas", .data = &sdm845_cdsp_resource_init},
	{ .compatible = "qcom,sdm845-slpi-pas", .data = &sdm845_slpi_resource_init},
	{ .compatible = "qcom,sdx55-mpss-pas", .data = &sdx55_mpss_resource},
	{ .compatible = "qcom,sdx75-mpss-pas", .data = &sm8650_mpss_resource},
	{ .compatible = "qcom,sm6115-adsp-pas", .data = &adsp_resource_init},
	{ .compatible = "qcom,sm6115-cdsp-pas", .data = &cdsp_resource_init},
	{ .compatible = "qcom,sm6115-mpss-pas", .data = &sc8180x_mpss_resource},
	{ .compatible = "qcom,sm6350-adsp-pas", .data = &sm6350_adsp_resource},
	{ .compatible = "qcom,sm6350-cdsp-pas", .data = &sm6350_cdsp_resource},
	{ .compatible = "qcom,sm6350-mpss-pas", .data = &mpss_resource_init},
	{ .compatible = "qcom,sm6375-adsp-pas", .data = &sm6350_adsp_resource},
	{ .compatible = "qcom,sm6375-cdsp-pas", .data = &sm8150_cdsp_resource},
	{ .compatible = "qcom,sm6375-mpss-pas", .data = &sm6375_mpss_resource},
	{ .compatible = "qcom,sm8150-adsp-pas", .data = &sm8150_adsp_resource},
	{ .compatible = "qcom,sm8150-cdsp-pas", .data = &sm8150_cdsp_resource},
	{ .compatible = "qcom,sm8150-mpss-pas", .data = &mpss_resource_init},
	{ .compatible = "qcom,sm8150-slpi-pas", .data = &sdm845_slpi_resource_init},
	{ .compatible = "qcom,sm8250-adsp-pas", .data = &sm8250_adsp_resource},
	{ .compatible = "qcom,sm8250-cdsp-pas", .data = &sm8250_cdsp_resource},
	{ .compatible = "qcom,sm8250-slpi-pas", .data = &sdm845_slpi_resource_init},
	{ .compatible = "qcom,sm8350-adsp-pas", .data = &sm8350_adsp_resource},
	{ .compatible = "qcom,sm8350-cdsp-pas", .data = &sm8350_cdsp_resource},
	{ .compatible = "qcom,sm8350-slpi-pas", .data = &sdm845_slpi_resource_init},
	{ .compatible = "qcom,sm8350-mpss-pas", .data = &mpss_resource_init},
	{ .compatible = "qcom,sm8450-adsp-pas", .data = &sm8350_adsp_resource},
	{ .compatible = "qcom,sm8450-cdsp-pas", .data = &sm8350_cdsp_resource},
	{ .compatible = "qcom,sm8450-slpi-pas", .data = &sdm845_slpi_resource_init},
	{ .compatible = "qcom,sm8450-mpss-pas", .data = &sm8450_mpss_resource},
	{ .compatible = "qcom,sm8550-adsp-pas", .data = &sm8550_adsp_resource},
	{ .compatible = "qcom,sm8550-cdsp-pas", .data = &sm8550_cdsp_resource},
	{ .compatible = "qcom,sm8550-mpss-pas", .data = &sm8550_mpss_resource},
	{ .compatible = "qcom,sm8650-adsp-pas", .data = &sm8550_adsp_resource},
	{ .compatible = "qcom,sm8650-cdsp-pas", .data = &sm8650_cdsp_resource},
	{ .compatible = "qcom,sm8650-mpss-pas", .data = &sm8650_mpss_resource},
	{ .compatible = "qcom,sm8750-mpss-pas", .data = &sm8750_mpss_resource},
	{ .compatible = "qcom,x1e80100-adsp-pas", .data = &x1e80100_adsp_resource},
	{ .compatible = "qcom,x1e80100-cdsp-pas", .data = &x1e80100_cdsp_resource},
	{ },
};
MODULE_DEVICE_TABLE(of, qcom_pas_of_match);

static struct platform_driver qcom_pas_driver = {
	.probe = qcom_pas_probe,
	.remove = qcom_pas_remove,
	.driver = {
		.name = "qcom_q6v5_pas",
		.of_match_table = qcom_pas_of_match,
	},
};

module_platform_driver(qcom_pas_driver);
MODULE_DESCRIPTION("Qualcomm Peripheral Authentication Service remoteproc driver");
MODULE_LICENSE("GPL v2");<|MERGE_RESOLUTION|>--- conflicted
+++ resolved
@@ -227,11 +227,7 @@
 	pas->firmware = fw;
 
 	if (pas->lite_pas_id)
-<<<<<<< HEAD
-		ret = qcom_scm_pas_shutdown(pas->lite_pas_id);
-=======
 		qcom_scm_pas_shutdown(pas->lite_pas_id);
->>>>>>> b35fc656
 	if (pas->lite_dtb_pas_id)
 		qcom_scm_pas_shutdown(pas->lite_dtb_pas_id);
 
