--- conflicted
+++ resolved
@@ -2539,8 +2539,6 @@
 			.supply = "pll",
 			.uA = 100000,
 		},
-<<<<<<< HEAD
-=======
 		{
 			.supply = "mx",
 			.uV = 1050000,
@@ -2548,7 +2546,6 @@
 		{}
 	},
 	.fallback_proxy_supply = (struct qcom_mss_reg_res[]) {
->>>>>>> e747403a
 		{
 			.supply = "cx",
 			.uA = 100000,
@@ -2601,9 +2598,6 @@
 		},
 		{}
 	},
-<<<<<<< HEAD
-	.fallback_proxy_supply = (struct qcom_mss_reg_res[]) {
-=======
 	.proxy_clk_names = (char*[]){
 		"xo",
 		NULL
@@ -2632,7 +2626,6 @@
 static const struct rproc_hexagon_res msm8926_mss = {
 	.hexagon_mba_image = "mba.b00",
 	.proxy_supply = (struct qcom_mss_reg_res[]) {
->>>>>>> e747403a
 		{
 			.supply = "pll",
 			.uA = 100000,
