--- conflicted
+++ resolved
@@ -215,24 +215,6 @@
 		return dev_err_probe(dev, ret, "rproc_add failed\n");
 
 	return 0;
-<<<<<<< HEAD
-
-err_put_rproc:
-	rproc_free(rproc);
-err:
-	pm_runtime_put_noidle(dev);
-	return ret;
-}
-
-static void wkup_m3_rproc_remove(struct platform_device *pdev)
-{
-	struct rproc *rproc = platform_get_drvdata(pdev);
-
-	rproc_del(rproc);
-	rproc_free(rproc);
-	pm_runtime_put_sync(&pdev->dev);
-=======
->>>>>>> b35fc656
 }
 
 #ifdef CONFIG_PM
