// SPDX-License-Identifier: GPL-2.0-only
/*
 * Qualcomm Wireless Connectivity Subsystem Peripheral Image Loader
 *
 * Copyright (C) 2016 Linaro Ltd
 * Copyright (C) 2014 Sony Mobile Communications AB
 * Copyright (c) 2012-2013, The Linux Foundation. All rights reserved.
 */

#include <linux/clk.h>
#include <linux/delay.h>
#include <linux/firmware.h>
#include <linux/interrupt.h>
#include <linux/kernel.h>
#include <linux/module.h>
#include <linux/io.h>
#include <linux/of_address.h>
#include <linux/of_device.h>
#include <linux/platform_device.h>
#include <linux/pm_domain.h>
#include <linux/pm_runtime.h>
#include <linux/firmware/qcom/qcom_scm.h>
#include <linux/regulator/consumer.h>
#include <linux/remoteproc.h>
#include <linux/soc/qcom/mdt_loader.h>
#include <linux/soc/qcom/smem.h>
#include <linux/soc/qcom/smem_state.h>

#include "qcom_common.h"
#include "remoteproc_internal.h"
#include "qcom_pil_info.h"
#include "qcom_wcnss.h"

#define WCNSS_CRASH_REASON_SMEM		422
#define WCNSS_FIRMWARE_NAME		"wcnss.mdt"
#define WCNSS_PAS_ID			6
#define WCNSS_SSCTL_ID			0x13

#define WCNSS_SPARE_NVBIN_DLND		BIT(25)

#define WCNSS_PMU_IRIS_XO_CFG		BIT(3)
#define WCNSS_PMU_IRIS_XO_EN		BIT(4)
#define WCNSS_PMU_GC_BUS_MUX_SEL_TOP	BIT(5)
#define WCNSS_PMU_IRIS_XO_CFG_STS	BIT(6) /* 1: in progress, 0: done */

#define WCNSS_PMU_IRIS_RESET		BIT(7)
#define WCNSS_PMU_IRIS_RESET_STS	BIT(8) /* 1: in progress, 0: done */
#define WCNSS_PMU_IRIS_XO_READ		BIT(9)
#define WCNSS_PMU_IRIS_XO_READ_STS	BIT(10)

#define WCNSS_PMU_XO_MODE_MASK		GENMASK(2, 1)
#define WCNSS_PMU_XO_MODE_19p2		0
#define WCNSS_PMU_XO_MODE_48		3

#define WCNSS_MAX_PDS			2

struct wcnss_data {
	size_t pmu_offset;
	size_t spare_offset;

	const char *pd_names[WCNSS_MAX_PDS];
	const struct wcnss_vreg_info *vregs;
	size_t num_vregs, num_pd_vregs;
};

struct qcom_wcnss {
	struct device *dev;
	struct rproc *rproc;

	void __iomem *pmu_cfg;
	void __iomem *spare_out;

	bool use_48mhz_xo;

	int wdog_irq;
	int fatal_irq;
	int ready_irq;
	int handover_irq;
	int stop_ack_irq;

	struct qcom_smem_state *state;
	unsigned stop_bit;

	struct mutex iris_lock;
	struct qcom_iris *iris;

	struct device *pds[WCNSS_MAX_PDS];
	size_t num_pds;
	struct regulator_bulk_data *vregs;
	size_t num_vregs;

	struct completion start_done;
	struct completion stop_done;

	phys_addr_t mem_phys;
	phys_addr_t mem_reloc;
	void *mem_region;
	size_t mem_size;

	struct qcom_rproc_subdev smd_subdev;
	struct qcom_sysmon *sysmon;
};

static const struct wcnss_data riva_data = {
	.pmu_offset = 0x28,
	.spare_offset = 0xb4,

	.vregs = (struct wcnss_vreg_info[]) {
		{ "vddmx",  1050000, 1150000, 0 },
		{ "vddcx",  1050000, 1150000, 0 },
		{ "vddpx",  1800000, 1800000, 0 },
	},
	.num_vregs = 3,
};

static const struct wcnss_data pronto_v1_data = {
	.pmu_offset = 0x1004,
	.spare_offset = 0x1088,

	.pd_names = { "mx", "cx" },
	.vregs = (struct wcnss_vreg_info[]) {
		{ "vddmx", 950000, 1150000, 0 },
		{ "vddcx", .super_turbo = true},
		{ "vddpx", 1800000, 1800000, 0 },
	},
	.num_pd_vregs = 2,
	.num_vregs = 1,
};

static const struct wcnss_data pronto_v2_data = {
	.pmu_offset = 0x1004,
	.spare_offset = 0x1088,

	.pd_names = { "mx", "cx" },
	.vregs = (struct wcnss_vreg_info[]) {
		{ "vddmx", 1287500, 1287500, 0 },
		{ "vddcx", .super_turbo = true },
		{ "vddpx", 1800000, 1800000, 0 },
	},
	.num_pd_vregs = 2,
	.num_vregs = 1,
};

<<<<<<< HEAD
=======
static const struct wcnss_data pronto_v3_data = {
	.pmu_offset = 0x1004,
	.spare_offset = 0x1088,

	.pd_names = { "mx", "cx" },
	.vregs = (struct wcnss_vreg_info[]) {
		{ "vddpx", 1800000, 1800000, 0 },
	},
	.num_vregs = 1,
};

>>>>>>> eb3cdb58
static int wcnss_load(struct rproc *rproc, const struct firmware *fw)
{
	struct qcom_wcnss *wcnss = rproc->priv;
	int ret;

	ret = qcom_mdt_load(wcnss->dev, fw, rproc->firmware, WCNSS_PAS_ID,
			    wcnss->mem_region, wcnss->mem_phys,
			    wcnss->mem_size, &wcnss->mem_reloc);
	if (ret)
		return ret;

	qcom_pil_info_store("wcnss", wcnss->mem_phys, wcnss->mem_size);

	return 0;
}

static void wcnss_indicate_nv_download(struct qcom_wcnss *wcnss)
{
	u32 val;

	/* Indicate NV download capability */
	val = readl(wcnss->spare_out);
	val |= WCNSS_SPARE_NVBIN_DLND;
	writel(val, wcnss->spare_out);
}

static void wcnss_configure_iris(struct qcom_wcnss *wcnss)
{
	u32 val;

	/* Clear PMU cfg register */
	writel(0, wcnss->pmu_cfg);

	val = WCNSS_PMU_GC_BUS_MUX_SEL_TOP | WCNSS_PMU_IRIS_XO_EN;
	writel(val, wcnss->pmu_cfg);

	/* Clear XO_MODE */
	val &= ~WCNSS_PMU_XO_MODE_MASK;
	if (wcnss->use_48mhz_xo)
		val |= WCNSS_PMU_XO_MODE_48 << 1;
	else
		val |= WCNSS_PMU_XO_MODE_19p2 << 1;
	writel(val, wcnss->pmu_cfg);

	/* Reset IRIS */
	val |= WCNSS_PMU_IRIS_RESET;
	writel(val, wcnss->pmu_cfg);

	/* Wait for PMU.iris_reg_reset_sts */
	while (readl(wcnss->pmu_cfg) & WCNSS_PMU_IRIS_RESET_STS)
		cpu_relax();

	/* Clear IRIS reset */
	val &= ~WCNSS_PMU_IRIS_RESET;
	writel(val, wcnss->pmu_cfg);

	/* Start IRIS XO configuration */
	val |= WCNSS_PMU_IRIS_XO_CFG;
	writel(val, wcnss->pmu_cfg);

	/* Wait for XO configuration to finish */
	while (readl(wcnss->pmu_cfg) & WCNSS_PMU_IRIS_XO_CFG_STS)
		cpu_relax();

	/* Stop IRIS XO configuration */
	val &= ~WCNSS_PMU_GC_BUS_MUX_SEL_TOP;
	val &= ~WCNSS_PMU_IRIS_XO_CFG;
	writel(val, wcnss->pmu_cfg);

	/* Add some delay for XO to settle */
	msleep(20);
}

static int wcnss_start(struct rproc *rproc)
{
	struct qcom_wcnss *wcnss = rproc->priv;
	int ret, i;

	mutex_lock(&wcnss->iris_lock);
	if (!wcnss->iris) {
		dev_err(wcnss->dev, "no iris registered\n");
		ret = -EINVAL;
		goto release_iris_lock;
	}

	for (i = 0; i < wcnss->num_pds; i++) {
		dev_pm_genpd_set_performance_state(wcnss->pds[i], INT_MAX);
		ret = pm_runtime_get_sync(wcnss->pds[i]);
		if (ret < 0) {
			pm_runtime_put_noidle(wcnss->pds[i]);
			goto disable_pds;
		}
	}

	ret = regulator_bulk_enable(wcnss->num_vregs, wcnss->vregs);
	if (ret)
		goto disable_pds;

	ret = qcom_iris_enable(wcnss->iris);
	if (ret)
		goto disable_regulators;

	wcnss_indicate_nv_download(wcnss);
	wcnss_configure_iris(wcnss);

	ret = qcom_scm_pas_auth_and_reset(WCNSS_PAS_ID);
	if (ret) {
		dev_err(wcnss->dev,
			"failed to authenticate image and release reset\n");
		goto disable_iris;
	}

	ret = wait_for_completion_timeout(&wcnss->start_done,
					  msecs_to_jiffies(5000));
	if (wcnss->ready_irq > 0 && ret == 0) {
		/* We have a ready_irq, but it didn't fire in time. */
		dev_err(wcnss->dev, "start timed out\n");
		qcom_scm_pas_shutdown(WCNSS_PAS_ID);
		ret = -ETIMEDOUT;
		goto disable_iris;
	}

	ret = 0;

disable_iris:
	qcom_iris_disable(wcnss->iris);
disable_regulators:
	regulator_bulk_disable(wcnss->num_vregs, wcnss->vregs);
disable_pds:
	for (i--; i >= 0; i--) {
		pm_runtime_put(wcnss->pds[i]);
		dev_pm_genpd_set_performance_state(wcnss->pds[i], 0);
	}
release_iris_lock:
	mutex_unlock(&wcnss->iris_lock);

	return ret;
}

static int wcnss_stop(struct rproc *rproc)
{
	struct qcom_wcnss *wcnss = rproc->priv;
	int ret;

	if (wcnss->state) {
		qcom_smem_state_update_bits(wcnss->state,
					    BIT(wcnss->stop_bit),
					    BIT(wcnss->stop_bit));

		ret = wait_for_completion_timeout(&wcnss->stop_done,
						  msecs_to_jiffies(5000));
		if (ret == 0)
			dev_err(wcnss->dev, "timed out on wait\n");

		qcom_smem_state_update_bits(wcnss->state,
					    BIT(wcnss->stop_bit),
					    0);
	}

	ret = qcom_scm_pas_shutdown(WCNSS_PAS_ID);
	if (ret)
		dev_err(wcnss->dev, "failed to shutdown: %d\n", ret);

	return ret;
}

static void *wcnss_da_to_va(struct rproc *rproc, u64 da, size_t len, bool *is_iomem)
{
	struct qcom_wcnss *wcnss = rproc->priv;
	int offset;

	offset = da - wcnss->mem_reloc;
	if (offset < 0 || offset + len > wcnss->mem_size)
		return NULL;

	return wcnss->mem_region + offset;
}

static const struct rproc_ops wcnss_ops = {
	.start = wcnss_start,
	.stop = wcnss_stop,
	.da_to_va = wcnss_da_to_va,
	.parse_fw = qcom_register_dump_segments,
	.load = wcnss_load,
};

static irqreturn_t wcnss_wdog_interrupt(int irq, void *dev)
{
	struct qcom_wcnss *wcnss = dev;

	rproc_report_crash(wcnss->rproc, RPROC_WATCHDOG);

	return IRQ_HANDLED;
}

static irqreturn_t wcnss_fatal_interrupt(int irq, void *dev)
{
	struct qcom_wcnss *wcnss = dev;
	size_t len;
	char *msg;

	msg = qcom_smem_get(QCOM_SMEM_HOST_ANY, WCNSS_CRASH_REASON_SMEM, &len);
	if (!IS_ERR(msg) && len > 0 && msg[0])
		dev_err(wcnss->dev, "fatal error received: %s\n", msg);

	rproc_report_crash(wcnss->rproc, RPROC_FATAL_ERROR);

	return IRQ_HANDLED;
}

static irqreturn_t wcnss_ready_interrupt(int irq, void *dev)
{
	struct qcom_wcnss *wcnss = dev;

	complete(&wcnss->start_done);

	return IRQ_HANDLED;
}

static irqreturn_t wcnss_handover_interrupt(int irq, void *dev)
{
	/*
	 * XXX: At this point we're supposed to release the resources that we
	 * have been holding on behalf of the WCNSS. Unfortunately this
	 * interrupt comes way before the other side seems to be done.
	 *
	 * So we're currently relying on the ready interrupt firing later then
	 * this and we just disable the resources at the end of wcnss_start().
	 */

	return IRQ_HANDLED;
}

static irqreturn_t wcnss_stop_ack_interrupt(int irq, void *dev)
{
	struct qcom_wcnss *wcnss = dev;

	complete(&wcnss->stop_done);

	return IRQ_HANDLED;
}

static int wcnss_init_pds(struct qcom_wcnss *wcnss,
			  const char * const pd_names[WCNSS_MAX_PDS])
{
	int i, ret;

	for (i = 0; i < WCNSS_MAX_PDS; i++) {
		if (!pd_names[i])
			break;

		wcnss->pds[i] = dev_pm_domain_attach_by_name(wcnss->dev, pd_names[i]);
		if (IS_ERR_OR_NULL(wcnss->pds[i])) {
			ret = PTR_ERR(wcnss->pds[i]) ? : -ENODATA;
			for (i--; i >= 0; i--)
				dev_pm_domain_detach(wcnss->pds[i], false);
			return ret;
		}
	}
	wcnss->num_pds = i;

	return 0;
}

static void wcnss_release_pds(struct qcom_wcnss *wcnss)
{
	int i;

	for (i = 0; i < wcnss->num_pds; i++)
		dev_pm_domain_detach(wcnss->pds[i], false);
}

static int wcnss_init_regulators(struct qcom_wcnss *wcnss,
				 const struct wcnss_vreg_info *info,
				 int num_vregs, int num_pd_vregs)
{
	struct regulator_bulk_data *bulk;
	int ret;
	int i;

	/*
	 * If attaching the power domains suceeded we can skip requesting
	 * the regulators for the power domains. For old device trees we need to
	 * reserve extra space to manage them through the regulator interface.
	 */
	if (wcnss->num_pds)
		info += num_pd_vregs;
	else
		num_vregs += num_pd_vregs;

	bulk = devm_kcalloc(wcnss->dev,
			    num_vregs, sizeof(struct regulator_bulk_data),
			    GFP_KERNEL);
	if (!bulk)
		return -ENOMEM;

	for (i = 0; i < num_vregs; i++)
		bulk[i].supply = info[i].name;

	ret = devm_regulator_bulk_get(wcnss->dev, num_vregs, bulk);
	if (ret)
		return ret;

	for (i = 0; i < num_vregs; i++) {
		if (info[i].max_voltage)
			regulator_set_voltage(bulk[i].consumer,
					      info[i].min_voltage,
					      info[i].max_voltage);

		if (info[i].load_uA)
			regulator_set_load(bulk[i].consumer, info[i].load_uA);
	}

	wcnss->vregs = bulk;
	wcnss->num_vregs = num_vregs;

	return 0;
}

static int wcnss_request_irq(struct qcom_wcnss *wcnss,
			     struct platform_device *pdev,
			     const char *name,
			     bool optional,
			     irq_handler_t thread_fn)
{
	int ret;
	int irq_number;

	ret = platform_get_irq_byname(pdev, name);
	if (ret < 0 && optional) {
		dev_dbg(&pdev->dev, "no %s IRQ defined, ignoring\n", name);
		return 0;
	} else if (ret < 0) {
		dev_err(&pdev->dev, "no %s IRQ defined\n", name);
		return ret;
	}

	irq_number = ret;

	ret = devm_request_threaded_irq(&pdev->dev, ret,
					NULL, thread_fn,
					IRQF_TRIGGER_RISING | IRQF_ONESHOT,
					"wcnss", wcnss);
	if (ret) {
		dev_err(&pdev->dev, "request %s IRQ failed\n", name);
		return ret;
	}

	/* Return the IRQ number if the IRQ was successfully acquired */
	return irq_number;
}

static int wcnss_alloc_memory_region(struct qcom_wcnss *wcnss)
{
	struct device_node *node;
	struct resource r;
	int ret;

	node = of_parse_phandle(wcnss->dev->of_node, "memory-region", 0);
	if (!node) {
		dev_err(wcnss->dev, "no memory-region specified\n");
		return -EINVAL;
	}

	ret = of_address_to_resource(node, 0, &r);
	of_node_put(node);
	if (ret)
		return ret;

	wcnss->mem_phys = wcnss->mem_reloc = r.start;
	wcnss->mem_size = resource_size(&r);
	wcnss->mem_region = devm_ioremap_wc(wcnss->dev, wcnss->mem_phys, wcnss->mem_size);
	if (!wcnss->mem_region) {
		dev_err(wcnss->dev, "unable to map memory region: %pa+%zx\n",
			&r.start, wcnss->mem_size);
		return -EBUSY;
	}

	return 0;
}

static int wcnss_probe(struct platform_device *pdev)
{
	const char *fw_name = WCNSS_FIRMWARE_NAME;
	const struct wcnss_data *data;
	struct qcom_wcnss *wcnss;
	struct resource *res;
	struct rproc *rproc;
	void __iomem *mmio;
	int ret;

	data = of_device_get_match_data(&pdev->dev);

	if (!qcom_scm_is_available())
		return -EPROBE_DEFER;

	if (!qcom_scm_pas_supported(WCNSS_PAS_ID)) {
		dev_err(&pdev->dev, "PAS is not available for WCNSS\n");
		return -ENXIO;
	}

	ret = of_property_read_string(pdev->dev.of_node, "firmware-name",
				      &fw_name);
	if (ret < 0 && ret != -EINVAL)
		return ret;

	rproc = rproc_alloc(&pdev->dev, pdev->name, &wcnss_ops,
			    fw_name, sizeof(*wcnss));
	if (!rproc) {
		dev_err(&pdev->dev, "unable to allocate remoteproc\n");
		return -ENOMEM;
	}
	rproc_coredump_set_elf_info(rproc, ELFCLASS32, EM_NONE);

	wcnss = rproc->priv;
	wcnss->dev = &pdev->dev;
	wcnss->rproc = rproc;
	platform_set_drvdata(pdev, wcnss);

	init_completion(&wcnss->start_done);
	init_completion(&wcnss->stop_done);

	mutex_init(&wcnss->iris_lock);

	res = platform_get_resource_byname(pdev, IORESOURCE_MEM, "pmu");
	mmio = devm_ioremap_resource(&pdev->dev, res);
	if (IS_ERR(mmio)) {
		ret = PTR_ERR(mmio);
		goto free_rproc;
	}

	ret = wcnss_alloc_memory_region(wcnss);
	if (ret)
		goto free_rproc;

	wcnss->pmu_cfg = mmio + data->pmu_offset;
	wcnss->spare_out = mmio + data->spare_offset;

	/*
	 * We might need to fallback to regulators instead of power domains
	 * for old device trees. Don't report an error in that case.
	 */
	ret = wcnss_init_pds(wcnss, data->pd_names);
	if (ret && (ret != -ENODATA || !data->num_pd_vregs))
		goto free_rproc;

	ret = wcnss_init_regulators(wcnss, data->vregs, data->num_vregs,
				    data->num_pd_vregs);
	if (ret)
		goto detach_pds;

	ret = wcnss_request_irq(wcnss, pdev, "wdog", false, wcnss_wdog_interrupt);
	if (ret < 0)
		goto detach_pds;
	wcnss->wdog_irq = ret;

	ret = wcnss_request_irq(wcnss, pdev, "fatal", false, wcnss_fatal_interrupt);
	if (ret < 0)
		goto detach_pds;
	wcnss->fatal_irq = ret;

	ret = wcnss_request_irq(wcnss, pdev, "ready", true, wcnss_ready_interrupt);
	if (ret < 0)
		goto detach_pds;
	wcnss->ready_irq = ret;

	ret = wcnss_request_irq(wcnss, pdev, "handover", true, wcnss_handover_interrupt);
	if (ret < 0)
		goto detach_pds;
	wcnss->handover_irq = ret;

	ret = wcnss_request_irq(wcnss, pdev, "stop-ack", true, wcnss_stop_ack_interrupt);
	if (ret < 0)
		goto detach_pds;
	wcnss->stop_ack_irq = ret;

	if (wcnss->stop_ack_irq) {
		wcnss->state = devm_qcom_smem_state_get(&pdev->dev, "stop",
							&wcnss->stop_bit);
		if (IS_ERR(wcnss->state)) {
			ret = PTR_ERR(wcnss->state);
			goto detach_pds;
		}
	}

	qcom_add_smd_subdev(rproc, &wcnss->smd_subdev);
	wcnss->sysmon = qcom_add_sysmon_subdev(rproc, "wcnss", WCNSS_SSCTL_ID);
	if (IS_ERR(wcnss->sysmon)) {
		ret = PTR_ERR(wcnss->sysmon);
		goto detach_pds;
	}

	wcnss->iris = qcom_iris_probe(&pdev->dev, &wcnss->use_48mhz_xo);
	if (IS_ERR(wcnss->iris)) {
		ret = PTR_ERR(wcnss->iris);
		goto detach_pds;
	}

	ret = rproc_add(rproc);
	if (ret)
		goto remove_iris;

	return 0;

remove_iris:
	qcom_iris_remove(wcnss->iris);
detach_pds:
	wcnss_release_pds(wcnss);
free_rproc:
	rproc_free(rproc);

	return ret;
}

static int wcnss_remove(struct platform_device *pdev)
{
	struct qcom_wcnss *wcnss = platform_get_drvdata(pdev);

	qcom_iris_remove(wcnss->iris);

	rproc_del(wcnss->rproc);

	qcom_remove_sysmon_subdev(wcnss->sysmon);
	qcom_remove_smd_subdev(wcnss->rproc, &wcnss->smd_subdev);
	wcnss_release_pds(wcnss);
	rproc_free(wcnss->rproc);

	return 0;
}

static const struct of_device_id wcnss_of_match[] = {
	{ .compatible = "qcom,riva-pil", &riva_data },
	{ .compatible = "qcom,pronto-v1-pil", &pronto_v1_data },
	{ .compatible = "qcom,pronto-v2-pil", &pronto_v2_data },
	{ .compatible = "qcom,pronto-v3-pil", &pronto_v3_data },
	{ },
};
MODULE_DEVICE_TABLE(of, wcnss_of_match);

static struct platform_driver wcnss_driver = {
	.probe = wcnss_probe,
	.remove = wcnss_remove,
	.driver = {
		.name = "qcom-wcnss-pil",
		.of_match_table = wcnss_of_match,
	},
};

module_platform_driver(wcnss_driver);

MODULE_DESCRIPTION("Qualcomm Peripheral Image Loader for Wireless Subsystem");
MODULE_LICENSE("GPL v2");<|MERGE_RESOLUTION|>--- conflicted
+++ resolved
@@ -141,8 +141,6 @@
 	.num_vregs = 1,
 };
 
-<<<<<<< HEAD
-=======
 static const struct wcnss_data pronto_v3_data = {
 	.pmu_offset = 0x1004,
 	.spare_offset = 0x1088,
@@ -154,7 +152,6 @@
 	.num_vregs = 1,
 };
 
->>>>>>> eb3cdb58
 static int wcnss_load(struct rproc *rproc, const struct firmware *fw)
 {
 	struct qcom_wcnss *wcnss = rproc->priv;
