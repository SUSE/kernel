--- conflicted
+++ resolved
@@ -19,533 +19,7 @@
 #include "omap_remoteproc.h"
 #include "remoteproc_internal.h"
 #include "ti_sci_proc.h"
-<<<<<<< HEAD
-
-#define K3_M4_IRAM_DEV_ADDR 0x00000
-#define K3_M4_DRAM_DEV_ADDR 0x30000
-
-/**
- * struct k3_m4_rproc_mem - internal memory structure
- * @cpu_addr: MPU virtual address of the memory region
- * @bus_addr: Bus address used to access the memory region
- * @dev_addr: Device address of the memory region from remote processor view
- * @size: Size of the memory region
- */
-struct k3_m4_rproc_mem {
-	void __iomem *cpu_addr;
-	phys_addr_t bus_addr;
-	u32 dev_addr;
-	size_t size;
-};
-
-/**
- * struct k3_m4_rproc_mem_data - memory definitions for a remote processor
- * @name: name for this memory entry
- * @dev_addr: device address for the memory entry
- */
-struct k3_m4_rproc_mem_data {
-	const char *name;
-	const u32 dev_addr;
-};
-
-/**
- * struct k3_m4_rproc - k3 remote processor driver structure
- * @dev: cached device pointer
- * @mem: internal memory regions data
- * @num_mems: number of internal memory regions
- * @rmem: reserved memory regions data
- * @num_rmems: number of reserved memory regions
- * @reset: reset control handle
- * @tsp: TI-SCI processor control handle
- * @ti_sci: TI-SCI handle
- * @ti_sci_id: TI-SCI device identifier
- * @mbox: mailbox channel handle
- * @client: mailbox client to request the mailbox channel
- */
-struct k3_m4_rproc {
-	struct device *dev;
-	struct k3_m4_rproc_mem *mem;
-	int num_mems;
-	struct k3_m4_rproc_mem *rmem;
-	int num_rmems;
-	struct reset_control *reset;
-	struct ti_sci_proc *tsp;
-	const struct ti_sci_handle *ti_sci;
-	u32 ti_sci_id;
-	struct mbox_chan *mbox;
-	struct mbox_client client;
-};
-
-/**
- * k3_m4_rproc_mbox_callback() - inbound mailbox message handler
- * @client: mailbox client pointer used for requesting the mailbox channel
- * @data: mailbox payload
- *
- * This handler is invoked by the K3 mailbox driver whenever a mailbox
- * message is received. Usually, the mailbox payload simply contains
- * the index of the virtqueue that is kicked by the remote processor,
- * and we let remoteproc core handle it.
- *
- * In addition to virtqueue indices, we also have some out-of-band values
- * that indicate different events. Those values are deliberately very
- * large so they don't coincide with virtqueue indices.
- */
-static void k3_m4_rproc_mbox_callback(struct mbox_client *client, void *data)
-{
-	struct device *dev = client->dev;
-	struct rproc *rproc = dev_get_drvdata(dev);
-	u32 msg = (u32)(uintptr_t)(data);
-
-	dev_dbg(dev, "mbox msg: 0x%x\n", msg);
-
-	switch (msg) {
-	case RP_MBOX_CRASH:
-		/*
-		 * remoteproc detected an exception, but error recovery is not
-		 * supported. So, just log this for now
-		 */
-		dev_err(dev, "K3 rproc %s crashed\n", rproc->name);
-		break;
-	case RP_MBOX_ECHO_REPLY:
-		dev_info(dev, "received echo reply from %s\n", rproc->name);
-		break;
-	default:
-		/* silently handle all other valid messages */
-		if (msg >= RP_MBOX_READY && msg < RP_MBOX_END_MSG)
-			return;
-		if (msg > rproc->max_notifyid) {
-			dev_dbg(dev, "dropping unknown message 0x%x", msg);
-			return;
-		}
-		/* msg contains the index of the triggered vring */
-		if (rproc_vq_interrupt(rproc, msg) == IRQ_NONE)
-			dev_dbg(dev, "no message was found in vqid %d\n", msg);
-	}
-}
-
-/*
- * Kick the remote processor to notify about pending unprocessed messages.
- * The vqid usage is not used and is inconsequential, as the kick is performed
- * through a simulated GPIO (a bit in an IPC interrupt-triggering register),
- * the remote processor is expected to process both its Tx and Rx virtqueues.
- */
-static void k3_m4_rproc_kick(struct rproc *rproc, int vqid)
-{
-	struct k3_m4_rproc *kproc = rproc->priv;
-	struct device *dev = kproc->dev;
-	u32 msg = (u32)vqid;
-	int ret;
-
-	/*
-	 * Send the index of the triggered virtqueue in the mailbox payload.
-	 * NOTE: msg is cast to uintptr_t to prevent compiler warnings when
-	 * void* is 64bit. It is safely cast back to u32 in the mailbox driver.
-	 */
-	ret = mbox_send_message(kproc->mbox, (void *)(uintptr_t)msg);
-	if (ret < 0)
-		dev_err(dev, "failed to send mailbox message, status = %d\n",
-			ret);
-}
-
-static int k3_m4_rproc_ping_mbox(struct k3_m4_rproc *kproc)
-{
-	struct device *dev = kproc->dev;
-	int ret;
-
-	/*
-	 * Ping the remote processor, this is only for sanity-sake for now;
-	 * there is no functional effect whatsoever.
-	 *
-	 * Note that the reply will _not_ arrive immediately: this message
-	 * will wait in the mailbox fifo until the remote processor is booted.
-	 */
-	ret = mbox_send_message(kproc->mbox, (void *)RP_MBOX_ECHO_REQUEST);
-	if (ret < 0) {
-		dev_err(dev, "mbox_send_message failed: %d\n", ret);
-		return ret;
-	}
-
-	return 0;
-}
-
-/*
- * The M4 cores have a local reset that affects only the CPU, and a
- * generic module reset that powers on the device and allows the internal
- * memories to be accessed while the local reset is asserted. This function is
- * used to release the global reset on remote cores to allow loading into the
- * internal RAMs. The .prepare() ops is invoked by remoteproc core before any
- * firmware loading, and is followed by the .start() ops after loading to
- * actually let the remote cores to run.
- */
-static int k3_m4_rproc_prepare(struct rproc *rproc)
-{
-	struct k3_m4_rproc *kproc = rproc->priv;
-	struct device *dev = kproc->dev;
-	int ret;
-
-	/* If the core is running already no need to deassert the module reset */
-	if (rproc->state == RPROC_DETACHED)
-		return 0;
-
-	/*
-	 * Ensure the local reset is asserted so the core doesn't
-	 * execute bogus code when the module reset is released.
-	 */
-	ret = reset_control_assert(kproc->reset);
-	if (ret) {
-		dev_err(dev, "could not assert local reset\n");
-		return ret;
-	}
-
-	ret = reset_control_status(kproc->reset);
-	if (ret <= 0) {
-		dev_err(dev, "local reset still not asserted\n");
-		return ret;
-	}
-
-	ret = kproc->ti_sci->ops.dev_ops.get_device(kproc->ti_sci,
-						    kproc->ti_sci_id);
-	if (ret) {
-		dev_err(dev, "could not deassert module-reset for internal RAM loading\n");
-		return ret;
-	}
-
-	return 0;
-}
-
-/*
- * This function implements the .unprepare() ops and performs the complimentary
- * operations to that of the .prepare() ops. The function is used to assert the
- * global reset on applicable cores. This completes the second portion of
- * powering down the remote core. The cores themselves are only halted in the
- * .stop() callback through the local reset, and the .unprepare() ops is invoked
- * by the remoteproc core after the remoteproc is stopped to balance the global
- * reset.
- */
-static int k3_m4_rproc_unprepare(struct rproc *rproc)
-{
-	struct k3_m4_rproc *kproc = rproc->priv;
-	struct device *dev = kproc->dev;
-	int ret;
-
-	/* If the core is going to be detached do not assert the module reset */
-	if (rproc->state == RPROC_DETACHED)
-		return 0;
-
-	ret = kproc->ti_sci->ops.dev_ops.put_device(kproc->ti_sci,
-						    kproc->ti_sci_id);
-	if (ret) {
-		dev_err(dev, "module-reset assert failed\n");
-		return ret;
-	}
-
-	return 0;
-}
-
-/*
- * This function implements the .get_loaded_rsc_table() callback and is used
- * to provide the resource table for a booted remote processor in IPC-only
- * mode. The remote processor firmwares follow a design-by-contract approach
- * and are expected to have the resource table at the base of the DDR region
- * reserved for firmware usage. This provides flexibility for the remote
- * processor to be booted by different bootloaders that may or may not have the
- * ability to publish the resource table address and size through a DT
- * property.
- */
-static struct resource_table *k3_m4_get_loaded_rsc_table(struct rproc *rproc,
-							 size_t *rsc_table_sz)
-{
-	struct k3_m4_rproc *kproc = rproc->priv;
-	struct device *dev = kproc->dev;
-
-	if (!kproc->rmem[0].cpu_addr) {
-		dev_err(dev, "memory-region #1 does not exist, loaded rsc table can't be found");
-		return ERR_PTR(-ENOMEM);
-	}
-
-	/*
-	 * NOTE: The resource table size is currently hard-coded to a maximum
-	 * of 256 bytes. The most common resource table usage for K3 firmwares
-	 * is to only have the vdev resource entry and an optional trace entry.
-	 * The exact size could be computed based on resource table address, but
-	 * the hard-coded value suffices to support the IPC-only mode.
-	 */
-	*rsc_table_sz = 256;
-	return (__force struct resource_table *)kproc->rmem[0].cpu_addr;
-}
-
-/*
- * Custom function to translate a remote processor device address (internal
- * RAMs only) to a kernel virtual address.  The remote processors can access
- * their RAMs at either an internal address visible only from a remote
- * processor, or at the SoC-level bus address. Both these addresses need to be
- * looked through for translation. The translated addresses can be used either
- * by the remoteproc core for loading (when using kernel remoteproc loader), or
- * by any rpmsg bus drivers.
- */
-static void *k3_m4_rproc_da_to_va(struct rproc *rproc, u64 da, size_t len, bool *is_iomem)
-{
-	struct k3_m4_rproc *kproc = rproc->priv;
-	void __iomem *va = NULL;
-	phys_addr_t bus_addr;
-	u32 dev_addr, offset;
-	size_t size;
-	int i;
-
-	if (len == 0)
-		return NULL;
-
-	for (i = 0; i < kproc->num_mems; i++) {
-		bus_addr = kproc->mem[i].bus_addr;
-		dev_addr = kproc->mem[i].dev_addr;
-		size = kproc->mem[i].size;
-
-		/* handle M4-view addresses */
-		if (da >= dev_addr && ((da + len) <= (dev_addr + size))) {
-			offset = da - dev_addr;
-			va = kproc->mem[i].cpu_addr + offset;
-			return (__force void *)va;
-		}
-
-		/* handle SoC-view addresses */
-		if (da >= bus_addr && ((da + len) <= (bus_addr + size))) {
-			offset = da - bus_addr;
-			va = kproc->mem[i].cpu_addr + offset;
-			return (__force void *)va;
-		}
-	}
-
-	/* handle static DDR reserved memory regions */
-	for (i = 0; i < kproc->num_rmems; i++) {
-		dev_addr = kproc->rmem[i].dev_addr;
-		size = kproc->rmem[i].size;
-
-		if (da >= dev_addr && ((da + len) <= (dev_addr + size))) {
-			offset = da - dev_addr;
-			va = kproc->rmem[i].cpu_addr + offset;
-			return (__force void *)va;
-		}
-	}
-
-	return NULL;
-}
-
-static int k3_m4_rproc_of_get_memories(struct platform_device *pdev,
-				       struct k3_m4_rproc *kproc)
-{
-	static const char * const mem_names[] = { "iram", "dram" };
-	static const u32 mem_addrs[] = { K3_M4_IRAM_DEV_ADDR, K3_M4_DRAM_DEV_ADDR };
-	struct device *dev = &pdev->dev;
-	struct resource *res;
-	int num_mems;
-	int i;
-
-	num_mems = ARRAY_SIZE(mem_names);
-	kproc->mem = devm_kcalloc(kproc->dev, num_mems,
-				  sizeof(*kproc->mem), GFP_KERNEL);
-	if (!kproc->mem)
-		return -ENOMEM;
-
-	for (i = 0; i < num_mems; i++) {
-		res = platform_get_resource_byname(pdev, IORESOURCE_MEM,
-						   mem_names[i]);
-		if (!res) {
-			dev_err(dev, "found no memory resource for %s\n",
-				mem_names[i]);
-			return -EINVAL;
-		}
-		if (!devm_request_mem_region(dev, res->start,
-					     resource_size(res),
-					     dev_name(dev))) {
-			dev_err(dev, "could not request %s region for resource\n",
-				mem_names[i]);
-			return -EBUSY;
-		}
-
-		kproc->mem[i].cpu_addr = devm_ioremap_wc(dev, res->start,
-							 resource_size(res));
-		if (!kproc->mem[i].cpu_addr) {
-			dev_err(dev, "failed to map %s memory\n",
-				mem_names[i]);
-			return -ENOMEM;
-		}
-		kproc->mem[i].bus_addr = res->start;
-		kproc->mem[i].dev_addr = mem_addrs[i];
-		kproc->mem[i].size = resource_size(res);
-
-		dev_dbg(dev, "memory %8s: bus addr %pa size 0x%zx va %pK da 0x%x\n",
-			mem_names[i], &kproc->mem[i].bus_addr,
-			kproc->mem[i].size, kproc->mem[i].cpu_addr,
-			kproc->mem[i].dev_addr);
-	}
-	kproc->num_mems = num_mems;
-
-	return 0;
-}
-
-static void k3_m4_rproc_dev_mem_release(void *data)
-{
-	struct device *dev = data;
-
-	of_reserved_mem_device_release(dev);
-}
-
-static int k3_m4_reserved_mem_init(struct k3_m4_rproc *kproc)
-{
-	struct device *dev = kproc->dev;
-	struct device_node *np = dev->of_node;
-	struct device_node *rmem_np;
-	struct reserved_mem *rmem;
-	int num_rmems;
-	int ret, i;
-
-	num_rmems = of_property_count_elems_of_size(np, "memory-region",
-						    sizeof(phandle));
-	if (num_rmems < 0) {
-		dev_err(dev, "device does not reserved memory regions (%d)\n",
-			num_rmems);
-		return -EINVAL;
-	}
-	if (num_rmems < 2) {
-		dev_err(dev, "device needs at least two memory regions to be defined, num = %d\n",
-			num_rmems);
-		return -EINVAL;
-	}
-
-	/* use reserved memory region 0 for vring DMA allocations */
-	ret = of_reserved_mem_device_init_by_idx(dev, np, 0);
-	if (ret) {
-		dev_err(dev, "device cannot initialize DMA pool (%d)\n", ret);
-		return ret;
-	}
-	ret = devm_add_action_or_reset(dev, k3_m4_rproc_dev_mem_release, dev);
-	if (ret)
-		return ret;
-
-	num_rmems--;
-	kproc->rmem = devm_kcalloc(dev, num_rmems, sizeof(*kproc->rmem), GFP_KERNEL);
-	if (!kproc->rmem)
-		return -ENOMEM;
-
-	/* use remaining reserved memory regions for static carveouts */
-	for (i = 0; i < num_rmems; i++) {
-		rmem_np = of_parse_phandle(np, "memory-region", i + 1);
-		if (!rmem_np)
-			return -EINVAL;
-
-		rmem = of_reserved_mem_lookup(rmem_np);
-		of_node_put(rmem_np);
-		if (!rmem)
-			return -EINVAL;
-
-		kproc->rmem[i].bus_addr = rmem->base;
-		/* 64-bit address regions currently not supported */
-		kproc->rmem[i].dev_addr = (u32)rmem->base;
-		kproc->rmem[i].size = rmem->size;
-		kproc->rmem[i].cpu_addr = devm_ioremap_wc(dev, rmem->base, rmem->size);
-		if (!kproc->rmem[i].cpu_addr) {
-			dev_err(dev, "failed to map reserved memory#%d at %pa of size %pa\n",
-				i + 1, &rmem->base, &rmem->size);
-			return -ENOMEM;
-		}
-
-		dev_dbg(dev, "reserved memory%d: bus addr %pa size 0x%zx va %pK da 0x%x\n",
-			i + 1, &kproc->rmem[i].bus_addr,
-			kproc->rmem[i].size, kproc->rmem[i].cpu_addr,
-			kproc->rmem[i].dev_addr);
-	}
-	kproc->num_rmems = num_rmems;
-
-	return 0;
-}
-
-static void k3_m4_release_tsp(void *data)
-{
-	struct ti_sci_proc *tsp = data;
-
-	ti_sci_proc_release(tsp);
-}
-
-/*
- * Power up the M4 remote processor.
- *
- * This function will be invoked only after the firmware for this rproc
- * was loaded, parsed successfully, and all of its resource requirements
- * were met. This callback is invoked only in remoteproc mode.
- */
-static int k3_m4_rproc_start(struct rproc *rproc)
-{
-	struct k3_m4_rproc *kproc = rproc->priv;
-	struct device *dev = kproc->dev;
-	int ret;
-
-	ret = k3_m4_rproc_ping_mbox(kproc);
-	if (ret)
-		return ret;
-
-	ret = reset_control_deassert(kproc->reset);
-	if (ret) {
-		dev_err(dev, "local-reset deassert failed, ret = %d\n", ret);
-		return ret;
-	}
-
-	return 0;
-}
-
-/*
- * Stop the M4 remote processor.
- *
- * This function puts the M4 processor into reset, and finishes processing
- * of any pending messages. This callback is invoked only in remoteproc mode.
- */
-static int k3_m4_rproc_stop(struct rproc *rproc)
-{
-	struct k3_m4_rproc *kproc = rproc->priv;
-	struct device *dev = kproc->dev;
-	int ret;
-
-	ret = reset_control_assert(kproc->reset);
-	if (ret) {
-		dev_err(dev, "local-reset assert failed, ret = %d\n", ret);
-		return ret;
-	}
-
-	return 0;
-}
-
-/*
- * Attach to a running M4 remote processor (IPC-only mode)
- *
- * The remote processor is already booted, so there is no need to issue any
- * TI-SCI commands to boot the M4 core. This callback is used only in IPC-only
- * mode.
- */
-static int k3_m4_rproc_attach(struct rproc *rproc)
-{
-	struct k3_m4_rproc *kproc = rproc->priv;
-	int ret;
-
-	ret = k3_m4_rproc_ping_mbox(kproc);
-	if (ret)
-		return ret;
-
-	return 0;
-}
-
-/*
- * Detach from a running M4 remote processor (IPC-only mode)
- *
- * This rproc detach callback performs the opposite operation to attach
- * callback, the M4 core is not stopped and will be left to continue to
- * run its booted firmware. This callback is invoked only in IPC-only mode.
- */
-static int k3_m4_rproc_detach(struct rproc *rproc)
-{
-	return 0;
-}
-=======
 #include "ti_k3_common.h"
->>>>>>> 3f4ee458
 
 static const struct rproc_ops k3_m4_rproc_ops = {
 	.prepare = k3_rproc_prepare,
