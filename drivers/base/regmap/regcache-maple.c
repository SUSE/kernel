// SPDX-License-Identifier: GPL-2.0
//
// Register cache access API - maple tree based cache
//
// Copyright 2023 Arm, Ltd
//
// Author: Mark Brown <broonie@kernel.org>

#include <linux/debugfs.h>
#include <linux/device.h>
#include <linux/maple_tree.h>
#include <linux/slab.h>

#include "internal.h"

static int regcache_maple_read(struct regmap *map,
			       unsigned int reg, unsigned int *value)
{
	struct maple_tree *mt = map->cache;
	MA_STATE(mas, mt, reg, reg);
	unsigned long *entry;

	rcu_read_lock();

	entry = mas_walk(&mas);
	if (!entry) {
		rcu_read_unlock();
		return -ENOENT;
	}

	*value = entry[reg - mas.index];

	rcu_read_unlock();

	return 0;
}

static int regcache_maple_write(struct regmap *map, unsigned int reg,
				unsigned int val)
{
	struct maple_tree *mt = map->cache;
	MA_STATE(mas, mt, reg, reg);
	unsigned long *entry, *upper, *lower;
	unsigned long index, last;
	size_t lower_sz, upper_sz;
	int ret;

	rcu_read_lock();

	entry = mas_walk(&mas);
	if (entry) {
		entry[reg - mas.index] = val;
		rcu_read_unlock();
		return 0;
	}

	/* Any adjacent entries to extend/merge? */
	mas_set_range(&mas, reg - 1, reg + 1);
	index = reg;
	last = reg;

	lower = mas_find(&mas, reg - 1);
	if (lower) {
		index = mas.index;
		lower_sz = (mas.last - mas.index + 1) * sizeof(unsigned long);
	}

	upper = mas_find(&mas, reg + 1);
	if (upper) {
		last = mas.last;
		upper_sz = (mas.last - mas.index + 1) * sizeof(unsigned long);
	}

	rcu_read_unlock();

	entry = kmalloc((last - index + 1) * sizeof(unsigned long),
			map->alloc_flags);
	if (!entry)
		return -ENOMEM;

	if (lower)
		memcpy(entry, lower, lower_sz);
	entry[reg - index] = val;
	if (upper)
		memcpy(&entry[reg - index + 1], upper, upper_sz);

	/*
	 * This is safe because the regmap lock means the Maple lock
	 * is redundant, but we need to take it due to lockdep asserts
	 * in the maple tree code.
	 */
	mas_lock(&mas);

	mas_set_range(&mas, index, last);
	ret = mas_store_gfp(&mas, entry, map->alloc_flags);

	mas_unlock(&mas);

	if (ret == 0) {
		kfree(lower);
		kfree(upper);
	}
	
	return ret;
}

static int regcache_maple_drop(struct regmap *map, unsigned int min,
			       unsigned int max)
{
	struct maple_tree *mt = map->cache;
	MA_STATE(mas, mt, min, max);
	unsigned long *entry, *lower, *upper;
	/* initialized to work around false-positive -Wuninitialized warning */
	unsigned long lower_index = 0, lower_last = 0;
	unsigned long upper_index, upper_last;
	int ret = 0;

	lower = NULL;
	upper = NULL;

	mas_lock(&mas);

	mas_for_each(&mas, entry, max) {
		/*
		 * This is safe because the regmap lock means the
		 * Maple lock is redundant, but we need to take it due
		 * to lockdep asserts in the maple tree code.
		 */
		mas_unlock(&mas);

		/* Do we need to save any of this entry? */
		if (mas.index < min) {
			lower_index = mas.index;
			lower_last = min -1;

<<<<<<< HEAD
			lower = kmemdup(entry, ((min - mas.index) *
						sizeof(unsigned long)),
					map->alloc_flags);
=======
			lower = kmemdup_array(entry,
					      min - mas.index, sizeof(*lower),
					      map->alloc_flags);
>>>>>>> 2d5404ca
			if (!lower) {
				ret = -ENOMEM;
				goto out_unlocked;
			}
		}

		if (mas.last > max) {
			upper_index = max + 1;
			upper_last = mas.last;

<<<<<<< HEAD
			upper = kmemdup(&entry[max - mas.index + 1],
					((mas.last - max) *
					 sizeof(unsigned long)),
					map->alloc_flags);
=======
			upper = kmemdup_array(&entry[max - mas.index + 1],
					      mas.last - max, sizeof(*upper),
					      map->alloc_flags);
>>>>>>> 2d5404ca
			if (!upper) {
				ret = -ENOMEM;
				goto out_unlocked;
			}
		}

		kfree(entry);
		mas_lock(&mas);
		mas_erase(&mas);

		/* Insert new nodes with the saved data */
		if (lower) {
			mas_set_range(&mas, lower_index, lower_last);
			ret = mas_store_gfp(&mas, lower, map->alloc_flags);
			if (ret != 0)
				goto out;
			lower = NULL;
		}

		if (upper) {
			mas_set_range(&mas, upper_index, upper_last);
			ret = mas_store_gfp(&mas, upper, map->alloc_flags);
			if (ret != 0)
				goto out;
			upper = NULL;
		}
	}

out:
	mas_unlock(&mas);
out_unlocked:
	kfree(lower);
	kfree(upper);

	return ret;
}

static int regcache_maple_sync_block(struct regmap *map, unsigned long *entry,
				     struct ma_state *mas,
				     unsigned int min, unsigned int max)
{
	void *buf;
	unsigned long r;
	size_t val_bytes = map->format.val_bytes;
	int ret = 0;

	mas_pause(mas);
	rcu_read_unlock();

	/*
	 * Use a raw write if writing more than one register to a
	 * device that supports raw writes to reduce transaction
	 * overheads.
	 */
	if (max - min > 1 && regmap_can_raw_write(map)) {
		buf = kmalloc(val_bytes * (max - min), map->alloc_flags);
		if (!buf) {
			ret = -ENOMEM;
			goto out;
		}

		/* Render the data for a raw write */
		for (r = min; r < max; r++) {
			regcache_set_val(map, buf, r - min,
					 entry[r - mas->index]);
		}

		ret = _regmap_raw_write(map, min, buf, (max - min) * val_bytes,
					false);

		kfree(buf);
	} else {
		for (r = min; r < max; r++) {
			ret = _regmap_write(map, r,
					    entry[r - mas->index]);
			if (ret != 0)
				goto out;
		}
	}

out:
	rcu_read_lock();

	return ret;
}

static int regcache_maple_sync(struct regmap *map, unsigned int min,
			       unsigned int max)
{
	struct maple_tree *mt = map->cache;
	unsigned long *entry;
	MA_STATE(mas, mt, min, max);
	unsigned long lmin = min;
	unsigned long lmax = max;
	unsigned int r, v, sync_start;
	int ret = 0;
	bool sync_needed = false;

	map->cache_bypass = true;

	rcu_read_lock();

	mas_for_each(&mas, entry, max) {
		for (r = max(mas.index, lmin); r <= min(mas.last, lmax); r++) {
			v = entry[r - mas.index];

			if (regcache_reg_needs_sync(map, r, v)) {
				if (!sync_needed) {
					sync_start = r;
					sync_needed = true;
				}
				continue;
			}

			if (!sync_needed)
				continue;

			ret = regcache_maple_sync_block(map, entry, &mas,
							sync_start, r);
			if (ret != 0)
				goto out;
			sync_needed = false;
		}

		if (sync_needed) {
			ret = regcache_maple_sync_block(map, entry, &mas,
							sync_start, r);
			if (ret != 0)
				goto out;
			sync_needed = false;
		}
	}

out:
	rcu_read_unlock();

	map->cache_bypass = false;

	return ret;
}

static int regcache_maple_exit(struct regmap *map)
{
	struct maple_tree *mt = map->cache;
	MA_STATE(mas, mt, 0, UINT_MAX);
	unsigned int *entry;

	/* if we've already been called then just return */
	if (!mt)
		return 0;

	mas_lock(&mas);
	mas_for_each(&mas, entry, UINT_MAX)
		kfree(entry);
	__mt_destroy(mt);
	mas_unlock(&mas);

	kfree(mt);
	map->cache = NULL;

	return 0;
}

static int regcache_maple_insert_block(struct regmap *map, int first,
					int last)
{
	struct maple_tree *mt = map->cache;
	MA_STATE(mas, mt, first, last);
	unsigned long *entry;
	int i, ret;

	entry = kcalloc(last - first + 1, sizeof(unsigned long), map->alloc_flags);
	if (!entry)
		return -ENOMEM;

	for (i = 0; i < last - first + 1; i++)
		entry[i] = map->reg_defaults[first + i].def;

	mas_lock(&mas);

	mas_set_range(&mas, map->reg_defaults[first].reg,
		      map->reg_defaults[last].reg);
	ret = mas_store_gfp(&mas, entry, map->alloc_flags);

	mas_unlock(&mas);

	if (ret)
		kfree(entry);

	return ret;
}

static int regcache_maple_init(struct regmap *map)
{
	struct maple_tree *mt;
	int i;
	int ret;
	int range_start;

	mt = kmalloc(sizeof(*mt), map->alloc_flags);
	if (!mt)
		return -ENOMEM;
	map->cache = mt;

	mt_init(mt);

	if (!map->num_reg_defaults)
		return 0;

	range_start = 0;

	/* Scan for ranges of contiguous registers */
	for (i = 1; i < map->num_reg_defaults; i++) {
		if (map->reg_defaults[i].reg !=
		    map->reg_defaults[i - 1].reg + 1) {
			ret = regcache_maple_insert_block(map, range_start,
							  i - 1);
			if (ret != 0)
				goto err;

			range_start = i;
		}
	}

	/* Add the last block */
	ret = regcache_maple_insert_block(map, range_start,
					  map->num_reg_defaults - 1);
	if (ret != 0)
		goto err;

	return 0;

err:
	regcache_maple_exit(map);
	return ret;
}

struct regcache_ops regcache_maple_ops = {
	.type = REGCACHE_MAPLE,
	.name = "maple",
	.init = regcache_maple_init,
	.exit = regcache_maple_exit,
	.read = regcache_maple_read,
	.write = regcache_maple_write,
	.drop = regcache_maple_drop,
	.sync = regcache_maple_sync,
};<|MERGE_RESOLUTION|>--- conflicted
+++ resolved
@@ -133,15 +133,9 @@
 			lower_index = mas.index;
 			lower_last = min -1;
 
-<<<<<<< HEAD
-			lower = kmemdup(entry, ((min - mas.index) *
-						sizeof(unsigned long)),
-					map->alloc_flags);
-=======
 			lower = kmemdup_array(entry,
 					      min - mas.index, sizeof(*lower),
 					      map->alloc_flags);
->>>>>>> 2d5404ca
 			if (!lower) {
 				ret = -ENOMEM;
 				goto out_unlocked;
@@ -152,16 +146,9 @@
 			upper_index = max + 1;
 			upper_last = mas.last;
 
-<<<<<<< HEAD
-			upper = kmemdup(&entry[max - mas.index + 1],
-					((mas.last - max) *
-					 sizeof(unsigned long)),
-					map->alloc_flags);
-=======
 			upper = kmemdup_array(&entry[max - mas.index + 1],
 					      mas.last - max, sizeof(*upper),
 					      map->alloc_flags);
->>>>>>> 2d5404ca
 			if (!upper) {
 				ret = -ENOMEM;
 				goto out_unlocked;
