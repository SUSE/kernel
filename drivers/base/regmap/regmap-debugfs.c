--- conflicted
+++ resolved
@@ -187,11 +187,7 @@
 		/* If we're in the region the user is trying to read */
 		if (p >= *ppos) {
 			/* ...but not beyond it */
-<<<<<<< HEAD
-			if (buf_pos + 1 + tot_len >= count)
-=======
 			if (buf_pos + 1 + map->debugfs_tot_len >= count)
->>>>>>> 81881a45
 				break;
 
 			/* Format the register */
