--- conflicted
+++ resolved
@@ -11,8 +11,6 @@
 
 #define BLOCK_TEST_SIZE 12
 
-<<<<<<< HEAD
-=======
 KUNIT_DEFINE_ACTION_WRAPPER(regmap_exit_action, regmap_exit, struct regmap *);
 
 struct regmap_test_priv {
@@ -27,7 +25,6 @@
 	bool fast_io;
 };
 
->>>>>>> 2d5404ca
 static void get_changed_bytes(void *orig, void *new, size_t size)
 {
 	char *o = orig;
@@ -167,11 +164,6 @@
 	int i, error;
 	struct reg_default *defaults;
 
-<<<<<<< HEAD
-	config->disable_locking = config->cache_type == REGCACHE_RBTREE ||
-					config->cache_type == REGCACHE_MAPLE;
-
-=======
 	config->cache_type = param->cache;
 	config->fast_io = param->fast_io;
 
@@ -185,7 +177,6 @@
 	}
 
 	size = array_size(config->max_register + 1, sizeof(*buf));
->>>>>>> 2d5404ca
 	buf = kmalloc(size, GFP_KERNEL);
 	if (!buf)
 		return ERR_PTR(-ENOMEM);
@@ -237,11 +228,6 @@
 	const struct regmap_test_param *param = test->param_value;
 
 	return reg != (param->from_reg + 5);
-}
-
-static bool reg_5_false(struct device *context, unsigned int reg)
-{
-	return reg != 5;
 }
 
 static void basic_read_write(struct kunit *test)
@@ -596,81 +582,6 @@
 
 	/* Did we trigger a hardware access? */
 	KUNIT_EXPECT_FALSE(test, data->read[5]);
-}
-
-static void write_readonly(struct kunit *test)
-{
-	struct regcache_types *t = (struct regcache_types *)test->param_value;
-	struct regmap *map;
-	struct regmap_config config;
-	struct regmap_ram_data *data;
-	unsigned int val;
-	int i;
-
-	config = test_regmap_config;
-	config.cache_type = t->type;
-	config.num_reg_defaults = BLOCK_TEST_SIZE;
-	config.writeable_reg = reg_5_false;
-
-	map = gen_regmap(&config, &data);
-	KUNIT_ASSERT_FALSE(test, IS_ERR(map));
-	if (IS_ERR(map))
-		return;
-
-	get_random_bytes(&val, sizeof(val));
-
-	for (i = 0; i < BLOCK_TEST_SIZE; i++)
-		data->written[i] = false;
-
-	/* Change the value of all registers, readonly should fail */
-	for (i = 0; i < BLOCK_TEST_SIZE; i++)
-		KUNIT_EXPECT_EQ(test, i != 5, regmap_write(map, i, val) == 0);
-
-	/* Did that match what we see on the device? */
-	for (i = 0; i < BLOCK_TEST_SIZE; i++)
-		KUNIT_EXPECT_EQ(test, i != 5, data->written[i]);
-
-	regmap_exit(map);
-}
-
-static void read_writeonly(struct kunit *test)
-{
-	struct regcache_types *t = (struct regcache_types *)test->param_value;
-	struct regmap *map;
-	struct regmap_config config;
-	struct regmap_ram_data *data;
-	unsigned int val;
-	int i;
-
-	config = test_regmap_config;
-	config.cache_type = t->type;
-	config.readable_reg = reg_5_false;
-
-	map = gen_regmap(&config, &data);
-	KUNIT_ASSERT_FALSE(test, IS_ERR(map));
-	if (IS_ERR(map))
-		return;
-
-	for (i = 0; i < BLOCK_TEST_SIZE; i++)
-		data->read[i] = false;
-
-	/*
-	 * Try to read all the registers, the writeonly one should
-	 * fail if we aren't using the flat cache.
-	 */
-	for (i = 0; i < BLOCK_TEST_SIZE; i++) {
-		if (t->type != REGCACHE_FLAT) {
-			KUNIT_EXPECT_EQ(test, i != 5,
-					regmap_read(map, i, &val) == 0);
-		} else {
-			KUNIT_EXPECT_EQ(test, 0, regmap_read(map, i, &val));
-		}
-	}
-
-	/* Did we trigger a hardware access? */
-	KUNIT_EXPECT_FALSE(test, data->read[5]);
-
-	regmap_exit(map);
 }
 
 static void reg_defaults(struct kunit *test)
@@ -1092,52 +1003,7 @@
 		KUNIT_EXPECT_TRUE(test, data->written[param->from_reg + i]);
 }
 
-<<<<<<< HEAD
-static void cache_sync_readonly(struct kunit *test)
-{
-	struct regcache_types *t = (struct regcache_types *)test->param_value;
-	struct regmap *map;
-	struct regmap_config config;
-	struct regmap_ram_data *data;
-	unsigned int val;
-	int i;
-
-	config = test_regmap_config;
-	config.cache_type = t->type;
-	config.writeable_reg = reg_5_false;
-
-	map = gen_regmap(&config, &data);
-	KUNIT_ASSERT_FALSE(test, IS_ERR(map));
-	if (IS_ERR(map))
-		return;
-
-	/* Read all registers to fill the cache */
-	for (i = 0; i < BLOCK_TEST_SIZE; i++)
-		KUNIT_EXPECT_EQ(test, 0, regmap_read(map, i, &val));
-
-	/* Change the value of all registers, readonly should fail */
-	get_random_bytes(&val, sizeof(val));
-	regcache_cache_only(map, true);
-	for (i = 0; i < BLOCK_TEST_SIZE; i++)
-		KUNIT_EXPECT_EQ(test, i != 5, regmap_write(map, i, val) == 0);
-	regcache_cache_only(map, false);
-
-	/* Resync */
-	for (i = 0; i < BLOCK_TEST_SIZE; i++)
-		data->written[i] = false;
-	KUNIT_EXPECT_EQ(test, 0, regcache_sync(map));
-
-	/* Did that match what we see on the device? */
-	for (i = 0; i < BLOCK_TEST_SIZE; i++)
-		KUNIT_EXPECT_EQ(test, i != 5, data->written[i]);
-
-	regmap_exit(map);
-}
-
-static void cache_sync_patch(struct kunit *test)
-=======
 static void cache_sync_defaults_marked_dirty(struct kunit *test)
->>>>>>> 2d5404ca
 {
 	const struct regmap_test_param *param = test->param_value;
 	struct regmap *map;
@@ -1471,43 +1337,6 @@
 		KUNIT_EXPECT_FALSE(test, data->written[i]);
 }
 
-<<<<<<< HEAD
-struct raw_test_types {
-	const char *name;
-
-	enum regcache_type cache_type;
-	enum regmap_endian val_endian;
-};
-
-static void raw_to_desc(const struct raw_test_types *t, char *desc)
-{
-	strcpy(desc, t->name);
-}
-
-static const struct raw_test_types raw_types_list[] = {
-	{ "none-little",   REGCACHE_NONE,   REGMAP_ENDIAN_LITTLE },
-	{ "none-big",      REGCACHE_NONE,   REGMAP_ENDIAN_BIG },
-	{ "flat-little",   REGCACHE_FLAT,   REGMAP_ENDIAN_LITTLE },
-	{ "flat-big",      REGCACHE_FLAT,   REGMAP_ENDIAN_BIG },
-	{ "rbtree-little", REGCACHE_RBTREE, REGMAP_ENDIAN_LITTLE },
-	{ "rbtree-big",    REGCACHE_RBTREE, REGMAP_ENDIAN_BIG },
-	{ "maple-little",  REGCACHE_MAPLE,  REGMAP_ENDIAN_LITTLE },
-	{ "maple-big",     REGCACHE_MAPLE,  REGMAP_ENDIAN_BIG },
-};
-
-KUNIT_ARRAY_PARAM(raw_test_types, raw_types_list, raw_to_desc);
-
-static const struct raw_test_types raw_cache_types_list[] = {
-	{ "flat-little",   REGCACHE_FLAT,   REGMAP_ENDIAN_LITTLE },
-	{ "flat-big",      REGCACHE_FLAT,   REGMAP_ENDIAN_BIG },
-	{ "rbtree-little", REGCACHE_RBTREE, REGMAP_ENDIAN_LITTLE },
-	{ "rbtree-big",    REGCACHE_RBTREE, REGMAP_ENDIAN_BIG },
-	{ "maple-little",  REGCACHE_MAPLE,  REGMAP_ENDIAN_LITTLE },
-	{ "maple-big",     REGCACHE_MAPLE,  REGMAP_ENDIAN_BIG },
-};
-
-KUNIT_ARRAY_PARAM(raw_test_cache_types, raw_cache_types_list, raw_to_desc);
-=======
 static void cache_drop_all_and_sync_marked_dirty(struct kunit *test)
 {
 	const struct regmap_test_param *param = test->param_value;
@@ -1744,7 +1573,6 @@
 };
 
 KUNIT_ARRAY_PARAM(raw_test_cache_types, raw_cache_types_list, param_to_desc);
->>>>>>> 2d5404ca
 
 static const struct regmap_config raw_regmap_config = {
 	.max_register = BLOCK_TEST_SIZE,
@@ -1754,21 +1582,6 @@
 	.val_bits = 16,
 };
 
-<<<<<<< HEAD
-static struct regmap *gen_raw_regmap(struct regmap_config *config,
-				     struct raw_test_types *test_type,
-				     struct regmap_ram_data **data)
-{
-	u16 *buf;
-	struct regmap *ret;
-	size_t size = (config->max_register + 1) * config->reg_bits / 8;
-	int i;
-	struct reg_default *defaults;
-
-	config->cache_type = test_type->cache_type;
-	config->val_format_endian = test_type->val_endian;
-
-=======
 static struct regmap *gen_raw_regmap(struct kunit *test,
 				     struct regmap_config *config,
 				     struct regmap_ram_data **data)
@@ -1787,7 +1600,6 @@
 					config->cache_type == REGCACHE_MAPLE;
 
 	size = array_size(config->max_register + 1, BITS_TO_BYTES(config->reg_bits));
->>>>>>> 2d5404ca
 	buf = kmalloc(size, GFP_KERNEL);
 	if (!buf)
 		return ERR_PTR(-ENOMEM);
@@ -1796,17 +1608,6 @@
 
 	*data = kzalloc(sizeof(**data), GFP_KERNEL);
 	if (!(*data))
-<<<<<<< HEAD
-		return ERR_PTR(-ENOMEM);
-	(*data)->vals = (void *)buf;
-
-	config->num_reg_defaults = config->max_register + 1;
-	defaults = kcalloc(config->num_reg_defaults,
-			   sizeof(struct reg_default),
-			   GFP_KERNEL);
-	if (!defaults)
-		return ERR_PTR(-ENOMEM);
-=======
 		goto out_free;
 	(*data)->vals = (void *)buf;
 
@@ -1817,16 +1618,11 @@
 				 GFP_KERNEL);
 	if (!defaults)
 		goto out_free;
->>>>>>> 2d5404ca
 	config->reg_defaults = defaults;
 
 	for (i = 0; i < config->num_reg_defaults; i++) {
 		defaults[i].reg = i;
-<<<<<<< HEAD
-		switch (test_type->val_endian) {
-=======
 		switch (param->val_endian) {
->>>>>>> 2d5404ca
 		case REGMAP_ENDIAN_LITTLE:
 			defaults[i].def = le16_to_cpu(buf[i]);
 			break;
@@ -1834,12 +1630,8 @@
 			defaults[i].def = be16_to_cpu(buf[i]);
 			break;
 		default:
-<<<<<<< HEAD
-			return ERR_PTR(-EINVAL);
-=======
 			ret = ERR_PTR(-EINVAL);
 			goto out_free;
->>>>>>> 2d5404ca
 		}
 	}
 
@@ -1850,13 +1642,6 @@
 	if (config->cache_type == REGCACHE_NONE)
 		config->num_reg_defaults = 0;
 
-<<<<<<< HEAD
-	ret = regmap_init_raw_ram(config, *data);
-	if (IS_ERR(ret)) {
-		kfree(buf);
-		kfree(*data);
-	}
-=======
 	ret = regmap_init_raw_ram(priv->dev, config, *data);
 	if (IS_ERR(ret))
 		goto out_free;
@@ -1871,17 +1656,12 @@
 out_free:
 	kfree(buf);
 	kfree(*data);
->>>>>>> 2d5404ca
 
 	return ret;
 }
 
 static void raw_read_defaults_single(struct kunit *test)
 {
-<<<<<<< HEAD
-	struct raw_test_types *t = (struct raw_test_types *)test->param_value;
-=======
->>>>>>> 2d5404ca
 	struct regmap *map;
 	struct regmap_config config;
 	struct regmap_ram_data *data;
@@ -1890,11 +1670,7 @@
 
 	config = raw_regmap_config;
 
-<<<<<<< HEAD
-	map = gen_raw_regmap(&config, t, &data);
-=======
 	map = gen_raw_regmap(test, &config, &data);
->>>>>>> 2d5404ca
 	KUNIT_ASSERT_FALSE(test, IS_ERR(map));
 	if (IS_ERR(map))
 		return;
@@ -1904,19 +1680,10 @@
 		KUNIT_EXPECT_EQ(test, 0, regmap_read(map, i, &rval));
 		KUNIT_EXPECT_EQ(test, config.reg_defaults[i].def, rval);
 	}
-<<<<<<< HEAD
-
-	regmap_exit(map);
-=======
->>>>>>> 2d5404ca
 }
 
 static void raw_read_defaults(struct kunit *test)
 {
-<<<<<<< HEAD
-	struct raw_test_types *t = (struct raw_test_types *)test->param_value;
-=======
->>>>>>> 2d5404ca
 	struct regmap *map;
 	struct regmap_config config;
 	struct regmap_ram_data *data;
@@ -1927,59 +1694,31 @@
 
 	config = raw_regmap_config;
 
-<<<<<<< HEAD
-	map = gen_raw_regmap(&config, t, &data);
-=======
 	map = gen_raw_regmap(test, &config, &data);
->>>>>>> 2d5404ca
-	KUNIT_ASSERT_FALSE(test, IS_ERR(map));
-	if (IS_ERR(map))
-		return;
-
-<<<<<<< HEAD
-	val_len = sizeof(*rval) * (config.max_register + 1);
-	rval = kmalloc(val_len, GFP_KERNEL);
-	KUNIT_ASSERT_TRUE(test, rval != NULL);
-	if (!rval)
-		return;
-	
-=======
+	KUNIT_ASSERT_FALSE(test, IS_ERR(map));
+	if (IS_ERR(map))
+		return;
+
 	val_len = array_size(sizeof(*rval), config.max_register + 1);
 	rval = kunit_kmalloc(test, val_len, GFP_KERNEL);
 	KUNIT_ASSERT_TRUE(test, rval != NULL);
 	if (!rval)
 		return;
 
->>>>>>> 2d5404ca
 	/* Check that we can read the defaults via the API */
 	KUNIT_EXPECT_EQ(test, 0, regmap_raw_read(map, 0, rval, val_len));
 	for (i = 0; i < config.max_register + 1; i++) {
 		def = config.reg_defaults[i].def;
 		if (config.val_format_endian == REGMAP_ENDIAN_BIG) {
-<<<<<<< HEAD
-			KUNIT_EXPECT_EQ(test, def, be16_to_cpu(rval[i]));
-		} else {
-			KUNIT_EXPECT_EQ(test, def, le16_to_cpu(rval[i]));
-		}
-	}
-	
-	kfree(rval);
-	regmap_exit(map);
-=======
 			KUNIT_EXPECT_EQ(test, def, be16_to_cpu((__force __be16)rval[i]));
 		} else {
 			KUNIT_EXPECT_EQ(test, def, le16_to_cpu((__force __le16)rval[i]));
 		}
 	}
->>>>>>> 2d5404ca
 }
 
 static void raw_write_read_single(struct kunit *test)
 {
-<<<<<<< HEAD
-	struct raw_test_types *t = (struct raw_test_types *)test->param_value;
-=======
->>>>>>> 2d5404ca
 	struct regmap *map;
 	struct regmap_config config;
 	struct regmap_ram_data *data;
@@ -1988,11 +1727,7 @@
 
 	config = raw_regmap_config;
 
-<<<<<<< HEAD
-	map = gen_raw_regmap(&config, t, &data);
-=======
 	map = gen_raw_regmap(test, &config, &data);
->>>>>>> 2d5404ca
 	KUNIT_ASSERT_FALSE(test, IS_ERR(map));
 	if (IS_ERR(map))
 		return;
@@ -2003,19 +1738,10 @@
 	KUNIT_EXPECT_EQ(test, 0, regmap_write(map, 0, val));
 	KUNIT_EXPECT_EQ(test, 0, regmap_read(map, 0, &rval));
 	KUNIT_EXPECT_EQ(test, val, rval);
-<<<<<<< HEAD
-
-	regmap_exit(map);
-=======
->>>>>>> 2d5404ca
 }
 
 static void raw_write(struct kunit *test)
 {
-<<<<<<< HEAD
-	struct raw_test_types *t = (struct raw_test_types *)test->param_value;
-=======
->>>>>>> 2d5404ca
 	struct regmap *map;
 	struct regmap_config config;
 	struct regmap_ram_data *data;
@@ -2026,11 +1752,7 @@
 
 	config = raw_regmap_config;
 
-<<<<<<< HEAD
-	map = gen_raw_regmap(&config, t, &data);
-=======
 	map = gen_raw_regmap(test, &config, &data);
->>>>>>> 2d5404ca
 	KUNIT_ASSERT_FALSE(test, IS_ERR(map));
 	if (IS_ERR(map))
 		return;
@@ -2051,17 +1773,10 @@
 		case 3:
 			if (config.val_format_endian == REGMAP_ENDIAN_BIG) {
 				KUNIT_EXPECT_EQ(test, rval,
-<<<<<<< HEAD
-						be16_to_cpu(val[i % 2]));
-			} else {
-				KUNIT_EXPECT_EQ(test, rval,
-						le16_to_cpu(val[i % 2]));
-=======
 						be16_to_cpu((__force __be16)val[i % 2]));
 			} else {
 				KUNIT_EXPECT_EQ(test, rval,
 						le16_to_cpu((__force __le16)val[i % 2]));
->>>>>>> 2d5404ca
 			}
 			break;
 		default:
@@ -2072,10 +1787,6 @@
 
 	/* The values should appear in the "hardware" */
 	KUNIT_EXPECT_MEMEQ(test, &hw_buf[2], val, sizeof(val));
-<<<<<<< HEAD
-
-	regmap_exit(map);
-=======
 }
 
 static bool reg_zero(struct device *dev, unsigned int reg)
@@ -2133,15 +1844,10 @@
 	/* Make sure we didn't touch the register after the noinc register */
 	KUNIT_EXPECT_EQ(test, 0, regmap_read(map, 1, &val));
 	KUNIT_ASSERT_EQ(test, val_test, val);
->>>>>>> 2d5404ca
 }
 
 static void raw_sync(struct kunit *test)
 {
-<<<<<<< HEAD
-	struct raw_test_types *t = (struct raw_test_types *)test->param_value;
-=======
->>>>>>> 2d5404ca
 	struct regmap *map;
 	struct regmap_config config;
 	struct regmap_ram_data *data;
@@ -2152,11 +1858,7 @@
 
 	config = raw_regmap_config;
 
-<<<<<<< HEAD
-	map = gen_raw_regmap(&config, t, &data);
-=======
 	map = gen_raw_regmap(test, &config, &data);
->>>>>>> 2d5404ca
 	KUNIT_ASSERT_FALSE(test, IS_ERR(map));
 	if (IS_ERR(map))
 		return;
@@ -2180,17 +1882,10 @@
 		case 3:
 			if (config.val_format_endian == REGMAP_ENDIAN_BIG) {
 				KUNIT_EXPECT_EQ(test, rval,
-<<<<<<< HEAD
-						be16_to_cpu(val[i - 2]));
-			} else {
-				KUNIT_EXPECT_EQ(test, rval,
-						le16_to_cpu(val[i - 2]));
-=======
 						be16_to_cpu((__force __be16)val[i - 2]));
 			} else {
 				KUNIT_EXPECT_EQ(test, rval,
 						le16_to_cpu((__force __le16)val[i - 2]));
->>>>>>> 2d5404ca
 			}
 			break;
 		case 4:
@@ -2210,11 +1905,7 @@
 		val[2] = cpu_to_be16(val[2]);
 	else
 		val[2] = cpu_to_le16(val[2]);
-<<<<<<< HEAD
-	
-=======
-
->>>>>>> 2d5404ca
+
 	/* The values should not appear in the "hardware" */
 	KUNIT_EXPECT_MEMNEQ(test, &hw_buf[2], &val[0], sizeof(val));
 
@@ -2228,10 +1919,6 @@
 
 	/* The values should now appear in the "hardware" */
 	KUNIT_EXPECT_MEMEQ(test, &hw_buf[2], &val[0], sizeof(val));
-<<<<<<< HEAD
-
-	regmap_exit(map);
-=======
 }
 
 static void raw_ranges(struct kunit *test)
@@ -2294,22 +1981,16 @@
 		KUNIT_EXPECT_FALSE(test, data->read[i]);
 		KUNIT_EXPECT_FALSE(test, data->written[i]);
 	}
->>>>>>> 2d5404ca
 }
 
 static struct kunit_case regmap_test_cases[] = {
 	KUNIT_CASE_PARAM(basic_read_write, regcache_types_gen_params),
-<<<<<<< HEAD
-	KUNIT_CASE_PARAM(bulk_write, regcache_types_gen_params),
-	KUNIT_CASE_PARAM(bulk_read, regcache_types_gen_params),
-=======
 	KUNIT_CASE_PARAM(read_bypassed, real_cache_types_gen_params),
 	KUNIT_CASE_PARAM(read_bypassed_volatile, real_cache_types_gen_params),
 	KUNIT_CASE_PARAM(bulk_write, regcache_types_gen_params),
 	KUNIT_CASE_PARAM(bulk_read, regcache_types_gen_params),
 	KUNIT_CASE_PARAM(multi_write, regcache_types_gen_params),
 	KUNIT_CASE_PARAM(multi_read, regcache_types_gen_params),
->>>>>>> 2d5404ca
 	KUNIT_CASE_PARAM(write_readonly, regcache_types_gen_params),
 	KUNIT_CASE_PARAM(read_writeonly, regcache_types_gen_params),
 	KUNIT_CASE_PARAM(reg_defaults, regcache_types_gen_params),
@@ -2319,13 +2000,6 @@
 	KUNIT_CASE_PARAM(basic_ranges, regcache_types_gen_params),
 	KUNIT_CASE_PARAM(stress_insert, regcache_types_gen_params),
 	KUNIT_CASE_PARAM(cache_bypass, real_cache_types_gen_params),
-<<<<<<< HEAD
-	KUNIT_CASE_PARAM(cache_sync, real_cache_types_gen_params),
-	KUNIT_CASE_PARAM(cache_sync_defaults, real_cache_types_gen_params),
-	KUNIT_CASE_PARAM(cache_sync_readonly, real_cache_types_gen_params),
-	KUNIT_CASE_PARAM(cache_sync_patch, real_cache_types_gen_params),
-	KUNIT_CASE_PARAM(cache_drop, sparse_cache_types_gen_params),
-=======
 	KUNIT_CASE_PARAM(cache_sync_marked_dirty, real_cache_types_gen_params),
 	KUNIT_CASE_PARAM(cache_sync_after_cache_only, real_cache_types_gen_params),
 	KUNIT_CASE_PARAM(cache_sync_defaults_marked_dirty, real_cache_types_gen_params),
@@ -2339,17 +2013,11 @@
 	KUNIT_CASE_PARAM(cache_drop_all_and_sync_has_defaults, sparse_cache_types_gen_params),
 	KUNIT_CASE_PARAM(cache_present, sparse_cache_types_gen_params),
 	KUNIT_CASE_PARAM(cache_range_window_reg, real_cache_types_only_gen_params),
->>>>>>> 2d5404ca
 
 	KUNIT_CASE_PARAM(raw_read_defaults_single, raw_test_types_gen_params),
 	KUNIT_CASE_PARAM(raw_read_defaults, raw_test_types_gen_params),
 	KUNIT_CASE_PARAM(raw_write_read_single, raw_test_types_gen_params),
 	KUNIT_CASE_PARAM(raw_write, raw_test_types_gen_params),
-<<<<<<< HEAD
-	KUNIT_CASE_PARAM(raw_sync, raw_test_cache_types_gen_params),
-	{}
-};
-=======
 	KUNIT_CASE_PARAM(raw_noinc_write, raw_test_types_gen_params),
 	KUNIT_CASE_PARAM(raw_sync, raw_test_cache_types_gen_params),
 	KUNIT_CASE_PARAM(raw_ranges, raw_test_cache_types_gen_params),
@@ -2385,7 +2053,6 @@
 	if (priv && priv->dev)
 		put_device(priv->dev);
 }
->>>>>>> 2d5404ca
 
 static struct kunit_suite regmap_test_suite = {
 	.name = "regmap",
