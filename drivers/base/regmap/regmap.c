--- conflicted
+++ resolved
@@ -3178,42 +3178,7 @@
 		for (i = 0; i < val_count * val_bytes; i += val_bytes)
 			map->format.parse_inplace(val + i);
 	} else {
-<<<<<<< HEAD
-		u32 *u32 = val;
-		u16 *u16 = val;
-		u8 *u8 = val;
-
-		map->lock(map->lock_arg);
-
-		for (i = 0; i < val_count; i++) {
-			unsigned int ival;
-
-			ret = _regmap_read(map, reg + regmap_get_offset(map, i),
-					   &ival);
-			if (ret != 0)
-				goto out;
-
-			switch (map->format.val_bytes) {
-			case 4:
-				u32[i] = ival;
-				break;
-			case 2:
-				u16[i] = ival;
-				break;
-			case 1:
-				u8[i] = ival;
-				break;
-			default:
-				ret = -EINVAL;
-				goto out;
-			}
-		}
-
-out:
-		map->unlock(map->lock_arg);
-=======
 		ret = _regmap_bulk_read(map, reg, NULL, val, val_count);
->>>>>>> 2d5404ca
 	}
 	if (!ret)
 		trace_regmap_bulk_read(map, reg, val, val_bytes * val_count);
