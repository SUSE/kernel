// SPDX-License-Identifier: GPL-2.0
/*
 * drivers/base/core.c - core driver model code (device registration, etc)
 *
 * Copyright (c) 2002-3 Patrick Mochel
 * Copyright (c) 2002-3 Open Source Development Labs
 * Copyright (c) 2006 Greg Kroah-Hartman <gregkh@suse.de>
 * Copyright (c) 2006 Novell, Inc.
 */

#include <linux/acpi.h>
#include <linux/blkdev.h>
#include <linux/cleanup.h>
#include <linux/cpufreq.h>
#include <linux/device.h>
#include <linux/dma-map-ops.h> /* for dma_default_coherent */
#include <linux/err.h>
#include <linux/fwnode.h>
#include <linux/init.h>
#include <linux/kdev_t.h>
#include <linux/kstrtox.h>
#include <linux/module.h>
<<<<<<< HEAD
#include <linux/slab.h>
#include <linux/kdev_t.h>
=======
#include <linux/mutex.h>
#include <linux/netdevice.h>
>>>>>>> 2d5404ca
#include <linux/notifier.h>
#include <linux/of.h>
#include <linux/of_device.h>
#include <linux/pm_runtime.h>
#include <linux/sched/mm.h>
<<<<<<< HEAD
=======
#include <linux/sched/signal.h>
#include <linux/slab.h>
>>>>>>> 2d5404ca
#include <linux/string_helpers.h>
#include <linux/swiotlb.h>
#include <linux/sysfs.h>

#include "base.h"
#include "physical_location.h"
#include "power/power.h"

/* Device links support. */
static LIST_HEAD(deferred_sync);
static unsigned int defer_sync_state_count = 1;
static DEFINE_MUTEX(fwnode_link_lock);
static bool fw_devlink_is_permissive(void);
static void __fw_devlink_link_to_consumers(struct device *dev);
static bool fw_devlink_drv_reg_done;
static bool fw_devlink_best_effort;
static struct workqueue_struct *device_link_wq;

/**
 * __fwnode_link_add - Create a link between two fwnode_handles.
 * @con: Consumer end of the link.
 * @sup: Supplier end of the link.
 * @flags: Link flags.
 *
 * Create a fwnode link between fwnode handles @con and @sup. The fwnode link
 * represents the detail that the firmware lists @sup fwnode as supplying a
 * resource to @con.
 *
 * The driver core will use the fwnode link to create a device link between the
 * two device objects corresponding to @con and @sup when they are created. The
 * driver core will automatically delete the fwnode link between @con and @sup
 * after doing that.
 *
 * Attempts to create duplicate links between the same pair of fwnode handles
 * are ignored and there is no reference counting.
 */
static int __fwnode_link_add(struct fwnode_handle *con,
			     struct fwnode_handle *sup, u8 flags)
{
	struct fwnode_link *link;

	list_for_each_entry(link, &sup->consumers, s_hook)
		if (link->consumer == con) {
			link->flags |= flags;
			return 0;
		}

	link = kzalloc(sizeof(*link), GFP_KERNEL);
	if (!link)
		return -ENOMEM;

	link->supplier = sup;
	INIT_LIST_HEAD(&link->s_hook);
	link->consumer = con;
	INIT_LIST_HEAD(&link->c_hook);
	link->flags = flags;

	list_add(&link->s_hook, &sup->consumers);
	list_add(&link->c_hook, &con->suppliers);
	pr_debug("%pfwf Linked as a fwnode consumer to %pfwf\n",
		 con, sup);

	return 0;
}

int fwnode_link_add(struct fwnode_handle *con, struct fwnode_handle *sup,
		    u8 flags)
{
	guard(mutex)(&fwnode_link_lock);

	return __fwnode_link_add(con, sup, flags);
}

/**
 * __fwnode_link_del - Delete a link between two fwnode_handles.
 * @link: the fwnode_link to be deleted
 *
 * The fwnode_link_lock needs to be held when this function is called.
 */
static void __fwnode_link_del(struct fwnode_link *link)
{
	pr_debug("%pfwf Dropping the fwnode link to %pfwf\n",
		 link->consumer, link->supplier);
	list_del(&link->s_hook);
	list_del(&link->c_hook);
	kfree(link);
}

/**
 * __fwnode_link_cycle - Mark a fwnode link as being part of a cycle.
 * @link: the fwnode_link to be marked
 *
 * The fwnode_link_lock needs to be held when this function is called.
 */
static void __fwnode_link_cycle(struct fwnode_link *link)
{
	pr_debug("%pfwf: cycle: depends on %pfwf\n",
		 link->consumer, link->supplier);
	link->flags |= FWLINK_FLAG_CYCLE;
}

/**
 * fwnode_links_purge_suppliers - Delete all supplier links of fwnode_handle.
 * @fwnode: fwnode whose supplier links need to be deleted
 *
 * Deletes all supplier links connecting directly to @fwnode.
 */
static void fwnode_links_purge_suppliers(struct fwnode_handle *fwnode)
{
	struct fwnode_link *link, *tmp;

	guard(mutex)(&fwnode_link_lock);

	list_for_each_entry_safe(link, tmp, &fwnode->suppliers, c_hook)
		__fwnode_link_del(link);
}

/**
 * fwnode_links_purge_consumers - Delete all consumer links of fwnode_handle.
 * @fwnode: fwnode whose consumer links need to be deleted
 *
 * Deletes all consumer links connecting directly to @fwnode.
 */
static void fwnode_links_purge_consumers(struct fwnode_handle *fwnode)
{
	struct fwnode_link *link, *tmp;

	guard(mutex)(&fwnode_link_lock);

	list_for_each_entry_safe(link, tmp, &fwnode->consumers, s_hook)
		__fwnode_link_del(link);
}

/**
 * fwnode_links_purge - Delete all links connected to a fwnode_handle.
 * @fwnode: fwnode whose links needs to be deleted
 *
 * Deletes all links connecting directly to a fwnode.
 */
void fwnode_links_purge(struct fwnode_handle *fwnode)
{
	fwnode_links_purge_suppliers(fwnode);
	fwnode_links_purge_consumers(fwnode);
}

void fw_devlink_purge_absent_suppliers(struct fwnode_handle *fwnode)
{
	struct fwnode_handle *child;

	/* Don't purge consumer links of an added child */
	if (fwnode->dev)
		return;

	fwnode->flags |= FWNODE_FLAG_NOT_DEVICE;
	fwnode_links_purge_consumers(fwnode);

	fwnode_for_each_available_child_node(fwnode, child)
		fw_devlink_purge_absent_suppliers(child);
}
EXPORT_SYMBOL_GPL(fw_devlink_purge_absent_suppliers);

/**
 * __fwnode_links_move_consumers - Move consumer from @from to @to fwnode_handle
 * @from: move consumers away from this fwnode
 * @to: move consumers to this fwnode
 *
 * Move all consumer links from @from fwnode to @to fwnode.
 */
static void __fwnode_links_move_consumers(struct fwnode_handle *from,
					  struct fwnode_handle *to)
{
	struct fwnode_link *link, *tmp;

	list_for_each_entry_safe(link, tmp, &from->consumers, s_hook) {
		__fwnode_link_add(link->consumer, to, link->flags);
		__fwnode_link_del(link);
	}
}

/**
 * __fw_devlink_pickup_dangling_consumers - Pick up dangling consumers
 * @fwnode: fwnode from which to pick up dangling consumers
 * @new_sup: fwnode of new supplier
 *
 * If the @fwnode has a corresponding struct device and the device supports
 * probing (that is, added to a bus), then we want to let fw_devlink create
 * MANAGED device links to this device, so leave @fwnode and its descendant's
 * fwnode links alone.
 *
 * Otherwise, move its consumers to the new supplier @new_sup.
 */
static void __fw_devlink_pickup_dangling_consumers(struct fwnode_handle *fwnode,
						   struct fwnode_handle *new_sup)
{
	struct fwnode_handle *child;

	if (fwnode->dev && fwnode->dev->bus)
		return;

	fwnode->flags |= FWNODE_FLAG_NOT_DEVICE;
	__fwnode_links_move_consumers(fwnode, new_sup);

	fwnode_for_each_available_child_node(fwnode, child)
		__fw_devlink_pickup_dangling_consumers(child, new_sup);
}

static DEFINE_MUTEX(device_links_lock);
DEFINE_STATIC_SRCU(device_links_srcu);

static inline void device_links_write_lock(void)
{
	mutex_lock(&device_links_lock);
}

static inline void device_links_write_unlock(void)
{
	mutex_unlock(&device_links_lock);
}

int device_links_read_lock(void) __acquires(&device_links_srcu)
{
	return srcu_read_lock(&device_links_srcu);
}

void device_links_read_unlock(int idx) __releases(&device_links_srcu)
{
	srcu_read_unlock(&device_links_srcu, idx);
}

int device_links_read_lock_held(void)
{
	return srcu_read_lock_held(&device_links_srcu);
}

static void device_link_synchronize_removal(void)
{
	synchronize_srcu(&device_links_srcu);
}

static void device_link_remove_from_lists(struct device_link *link)
{
	list_del_rcu(&link->s_node);
	list_del_rcu(&link->c_node);
}

static bool device_is_ancestor(struct device *dev, struct device *target)
{
	while (target->parent) {
		target = target->parent;
		if (dev == target)
			return true;
	}
	return false;
}

#define DL_MARKER_FLAGS		(DL_FLAG_INFERRED | \
				 DL_FLAG_CYCLE | \
				 DL_FLAG_MANAGED)
static inline bool device_link_flag_is_sync_state_only(u32 flags)
{
	return (flags & ~DL_MARKER_FLAGS) == DL_FLAG_SYNC_STATE_ONLY;
}

/**
 * device_is_dependent - Check if one device depends on another one
 * @dev: Device to check dependencies for.
 * @target: Device to check against.
 *
 * Check if @target depends on @dev or any device dependent on it (its child or
 * its consumer etc).  Return 1 if that is the case or 0 otherwise.
 */
static int device_is_dependent(struct device *dev, void *target)
{
	struct device_link *link;
	int ret;

	/*
	 * The "ancestors" check is needed to catch the case when the target
	 * device has not been completely initialized yet and it is still
	 * missing from the list of children of its parent device.
	 */
	if (dev == target || device_is_ancestor(dev, target))
		return 1;

	ret = device_for_each_child(dev, target, device_is_dependent);
	if (ret)
		return ret;

	list_for_each_entry(link, &dev->links.consumers, s_node) {
		if (device_link_flag_is_sync_state_only(link->flags))
			continue;

		if (link->consumer == target)
			return 1;

		ret = device_is_dependent(link->consumer, target);
		if (ret)
			break;
	}
	return ret;
}

static void device_link_init_status(struct device_link *link,
				    struct device *consumer,
				    struct device *supplier)
{
	switch (supplier->links.status) {
	case DL_DEV_PROBING:
		switch (consumer->links.status) {
		case DL_DEV_PROBING:
			/*
			 * A consumer driver can create a link to a supplier
			 * that has not completed its probing yet as long as it
			 * knows that the supplier is already functional (for
			 * example, it has just acquired some resources from the
			 * supplier).
			 */
			link->status = DL_STATE_CONSUMER_PROBE;
			break;
		default:
			link->status = DL_STATE_DORMANT;
			break;
		}
		break;
	case DL_DEV_DRIVER_BOUND:
		switch (consumer->links.status) {
		case DL_DEV_PROBING:
			link->status = DL_STATE_CONSUMER_PROBE;
			break;
		case DL_DEV_DRIVER_BOUND:
			link->status = DL_STATE_ACTIVE;
			break;
		default:
			link->status = DL_STATE_AVAILABLE;
			break;
		}
		break;
	case DL_DEV_UNBINDING:
		link->status = DL_STATE_SUPPLIER_UNBIND;
		break;
	default:
		link->status = DL_STATE_DORMANT;
		break;
	}
}

static int device_reorder_to_tail(struct device *dev, void *not_used)
{
	struct device_link *link;

	/*
	 * Devices that have not been registered yet will be put to the ends
	 * of the lists during the registration, so skip them here.
	 */
	if (device_is_registered(dev))
		devices_kset_move_last(dev);

	if (device_pm_initialized(dev))
		device_pm_move_last(dev);

	device_for_each_child(dev, NULL, device_reorder_to_tail);
	list_for_each_entry(link, &dev->links.consumers, s_node) {
		if (device_link_flag_is_sync_state_only(link->flags))
			continue;
		device_reorder_to_tail(link->consumer, NULL);
	}

	return 0;
}

/**
 * device_pm_move_to_tail - Move set of devices to the end of device lists
 * @dev: Device to move
 *
 * This is a device_reorder_to_tail() wrapper taking the requisite locks.
 *
 * It moves the @dev along with all of its children and all of its consumers
 * to the ends of the device_kset and dpm_list, recursively.
 */
void device_pm_move_to_tail(struct device *dev)
{
	int idx;

	idx = device_links_read_lock();
	device_pm_lock();
	device_reorder_to_tail(dev, NULL);
	device_pm_unlock();
	device_links_read_unlock(idx);
}

#define to_devlink(dev)	container_of((dev), struct device_link, link_dev)

static ssize_t status_show(struct device *dev,
			   struct device_attribute *attr, char *buf)
{
	const char *output;

	switch (to_devlink(dev)->status) {
	case DL_STATE_NONE:
		output = "not tracked";
		break;
	case DL_STATE_DORMANT:
		output = "dormant";
		break;
	case DL_STATE_AVAILABLE:
		output = "available";
		break;
	case DL_STATE_CONSUMER_PROBE:
		output = "consumer probing";
		break;
	case DL_STATE_ACTIVE:
		output = "active";
		break;
	case DL_STATE_SUPPLIER_UNBIND:
		output = "supplier unbinding";
		break;
	default:
		output = "unknown";
		break;
	}

	return sysfs_emit(buf, "%s\n", output);
}
static DEVICE_ATTR_RO(status);

static ssize_t auto_remove_on_show(struct device *dev,
				   struct device_attribute *attr, char *buf)
{
	struct device_link *link = to_devlink(dev);
	const char *output;

	if (link->flags & DL_FLAG_AUTOREMOVE_SUPPLIER)
		output = "supplier unbind";
	else if (link->flags & DL_FLAG_AUTOREMOVE_CONSUMER)
		output = "consumer unbind";
	else
		output = "never";

	return sysfs_emit(buf, "%s\n", output);
}
static DEVICE_ATTR_RO(auto_remove_on);

static ssize_t runtime_pm_show(struct device *dev,
			       struct device_attribute *attr, char *buf)
{
	struct device_link *link = to_devlink(dev);

	return sysfs_emit(buf, "%d\n", !!(link->flags & DL_FLAG_PM_RUNTIME));
}
static DEVICE_ATTR_RO(runtime_pm);

static ssize_t sync_state_only_show(struct device *dev,
				    struct device_attribute *attr, char *buf)
{
	struct device_link *link = to_devlink(dev);

	return sysfs_emit(buf, "%d\n",
			  !!(link->flags & DL_FLAG_SYNC_STATE_ONLY));
}
static DEVICE_ATTR_RO(sync_state_only);

static struct attribute *devlink_attrs[] = {
	&dev_attr_status.attr,
	&dev_attr_auto_remove_on.attr,
	&dev_attr_runtime_pm.attr,
	&dev_attr_sync_state_only.attr,
	NULL,
};
ATTRIBUTE_GROUPS(devlink);

static void device_link_release_fn(struct work_struct *work)
{
	struct device_link *link = container_of(work, struct device_link, rm_work);

	/* Ensure that all references to the link object have been dropped. */
	device_link_synchronize_removal();

	pm_runtime_release_supplier(link);
	/*
	 * If supplier_preactivated is set, the link has been dropped between
	 * the pm_runtime_get_suppliers() and pm_runtime_put_suppliers() calls
	 * in __driver_probe_device().  In that case, drop the supplier's
	 * PM-runtime usage counter to remove the reference taken by
	 * pm_runtime_get_suppliers().
	 */
	if (link->supplier_preactivated)
		pm_runtime_put_noidle(link->supplier);

	pm_request_idle(link->supplier);

	put_device(link->consumer);
	put_device(link->supplier);
	kfree(link);
}

static void devlink_dev_release(struct device *dev)
{
	struct device_link *link = to_devlink(dev);

	INIT_WORK(&link->rm_work, device_link_release_fn);
	/*
	 * It may take a while to complete this work because of the SRCU
	 * synchronization in device_link_release_fn() and if the consumer or
	 * supplier devices get deleted when it runs, so put it into the
	 * dedicated workqueue.
<<<<<<< HEAD
	 */
	queue_work(device_link_wq, &link->rm_work);
}

/**
 * device_link_wait_removal - Wait for ongoing devlink removal jobs to terminate
 */
void device_link_wait_removal(void)
{
	/*
	 * devlink removal jobs are queued in the dedicated work queue.
	 * To be sure that all removal jobs are terminated, ensure that any
	 * scheduled work has run to completion.
	 */
	flush_workqueue(device_link_wq);
=======
	 */
	queue_work(device_link_wq, &link->rm_work);
>>>>>>> 2d5404ca
}
EXPORT_SYMBOL_GPL(device_link_wait_removal);

/**
 * device_link_wait_removal - Wait for ongoing devlink removal jobs to terminate
 */
void device_link_wait_removal(void)
{
	/*
	 * devlink removal jobs are queued in the dedicated work queue.
	 * To be sure that all removal jobs are terminated, ensure that any
	 * scheduled work has run to completion.
	 */
	flush_workqueue(device_link_wq);
}
EXPORT_SYMBOL_GPL(device_link_wait_removal);

static struct class devlink_class = {
	.name = "devlink",
	.dev_groups = devlink_groups,
	.dev_release = devlink_dev_release,
};

static int devlink_add_symlinks(struct device *dev)
{
	char *buf_con __free(kfree) = NULL, *buf_sup __free(kfree) = NULL;
	int ret;
	struct device_link *link = to_devlink(dev);
	struct device *sup = link->supplier;
	struct device *con = link->consumer;

	ret = sysfs_create_link(&link->link_dev.kobj, &sup->kobj, "supplier");
	if (ret)
		goto out;

	ret = sysfs_create_link(&link->link_dev.kobj, &con->kobj, "consumer");
	if (ret)
		goto err_con;

	buf_con = kasprintf(GFP_KERNEL, "consumer:%s:%s", dev_bus_name(con), dev_name(con));
	if (!buf_con) {
		ret = -ENOMEM;
		goto err_con_dev;
	}

	ret = sysfs_create_link(&sup->kobj, &link->link_dev.kobj, buf_con);
	if (ret)
		goto err_con_dev;

	buf_sup = kasprintf(GFP_KERNEL, "supplier:%s:%s", dev_bus_name(sup), dev_name(sup));
	if (!buf_sup) {
		ret = -ENOMEM;
		goto err_sup_dev;
	}

	ret = sysfs_create_link(&con->kobj, &link->link_dev.kobj, buf_sup);
	if (ret)
		goto err_sup_dev;

	goto out;

err_sup_dev:
	sysfs_remove_link(&sup->kobj, buf_con);
err_con_dev:
	sysfs_remove_link(&link->link_dev.kobj, "consumer");
err_con:
	sysfs_remove_link(&link->link_dev.kobj, "supplier");
out:
	return ret;
}

static void devlink_remove_symlinks(struct device *dev)
{
	char *buf_con __free(kfree) = NULL, *buf_sup __free(kfree) = NULL;
	struct device_link *link = to_devlink(dev);
	struct device *sup = link->supplier;
	struct device *con = link->consumer;

	sysfs_remove_link(&link->link_dev.kobj, "consumer");
	sysfs_remove_link(&link->link_dev.kobj, "supplier");

	if (device_is_registered(con)) {
		buf_sup = kasprintf(GFP_KERNEL, "supplier:%s:%s", dev_bus_name(sup), dev_name(sup));
		if (!buf_sup)
			goto out;
		sysfs_remove_link(&con->kobj, buf_sup);
	}

	buf_con = kasprintf(GFP_KERNEL, "consumer:%s:%s", dev_bus_name(con), dev_name(con));
	if (!buf_con)
		goto out;
	sysfs_remove_link(&sup->kobj, buf_con);

	return;

out:
	WARN(1, "Unable to properly free device link symlinks!\n");
}

static struct class_interface devlink_class_intf = {
	.class = &devlink_class,
	.add_dev = devlink_add_symlinks,
	.remove_dev = devlink_remove_symlinks,
};

static int __init devlink_class_init(void)
{
	int ret;

	ret = class_register(&devlink_class);
	if (ret)
		return ret;

	ret = class_interface_register(&devlink_class_intf);
	if (ret)
		class_unregister(&devlink_class);

	return ret;
}
postcore_initcall(devlink_class_init);

#define DL_MANAGED_LINK_FLAGS (DL_FLAG_AUTOREMOVE_CONSUMER | \
			       DL_FLAG_AUTOREMOVE_SUPPLIER | \
			       DL_FLAG_AUTOPROBE_CONSUMER  | \
			       DL_FLAG_SYNC_STATE_ONLY | \
			       DL_FLAG_INFERRED | \
			       DL_FLAG_CYCLE)

#define DL_ADD_VALID_FLAGS (DL_MANAGED_LINK_FLAGS | DL_FLAG_STATELESS | \
			    DL_FLAG_PM_RUNTIME | DL_FLAG_RPM_ACTIVE)

/**
 * device_link_add - Create a link between two devices.
 * @consumer: Consumer end of the link.
 * @supplier: Supplier end of the link.
 * @flags: Link flags.
 *
 * Return: On success, a device_link struct will be returned.
 *         On error or invalid flag settings, NULL will be returned.
 *
 * The caller is responsible for the proper synchronization of the link creation
 * with runtime PM.  First, setting the DL_FLAG_PM_RUNTIME flag will cause the
 * runtime PM framework to take the link into account.  Second, if the
 * DL_FLAG_RPM_ACTIVE flag is set in addition to it, the supplier devices will
 * be forced into the active meta state and reference-counted upon the creation
 * of the link.  If DL_FLAG_PM_RUNTIME is not set, DL_FLAG_RPM_ACTIVE will be
 * ignored.
 *
 * If DL_FLAG_STATELESS is set in @flags, the caller of this function is
 * expected to release the link returned by it directly with the help of either
 * device_link_del() or device_link_remove().
 *
 * If that flag is not set, however, the caller of this function is handing the
 * management of the link over to the driver core entirely and its return value
 * can only be used to check whether or not the link is present.  In that case,
 * the DL_FLAG_AUTOREMOVE_CONSUMER and DL_FLAG_AUTOREMOVE_SUPPLIER device link
 * flags can be used to indicate to the driver core when the link can be safely
 * deleted.  Namely, setting one of them in @flags indicates to the driver core
 * that the link is not going to be used (by the given caller of this function)
 * after unbinding the consumer or supplier driver, respectively, from its
 * device, so the link can be deleted at that point.  If none of them is set,
 * the link will be maintained until one of the devices pointed to by it (either
 * the consumer or the supplier) is unregistered.
 *
 * Also, if DL_FLAG_STATELESS, DL_FLAG_AUTOREMOVE_CONSUMER and
 * DL_FLAG_AUTOREMOVE_SUPPLIER are not set in @flags (that is, a persistent
 * managed device link is being added), the DL_FLAG_AUTOPROBE_CONSUMER flag can
 * be used to request the driver core to automatically probe for a consumer
 * driver after successfully binding a driver to the supplier device.
 *
 * The combination of DL_FLAG_STATELESS and one of DL_FLAG_AUTOREMOVE_CONSUMER,
 * DL_FLAG_AUTOREMOVE_SUPPLIER, or DL_FLAG_AUTOPROBE_CONSUMER set in @flags at
 * the same time is invalid and will cause NULL to be returned upfront.
 * However, if a device link between the given @consumer and @supplier pair
 * exists already when this function is called for them, the existing link will
 * be returned regardless of its current type and status (the link's flags may
 * be modified then).  The caller of this function is then expected to treat
 * the link as though it has just been created, so (in particular) if
 * DL_FLAG_STATELESS was passed in @flags, the link needs to be released
 * explicitly when not needed any more (as stated above).
 *
 * A side effect of the link creation is re-ordering of dpm_list and the
 * devices_kset list by moving the consumer device and all devices depending
 * on it to the ends of these lists (that does not happen to devices that have
 * not been registered when this function is called).
 *
 * The supplier device is required to be registered when this function is called
 * and NULL will be returned if that is not the case.  The consumer device need
 * not be registered, however.
 */
struct device_link *device_link_add(struct device *consumer,
				    struct device *supplier, u32 flags)
{
	struct device_link *link;

	if (!consumer || !supplier || consumer == supplier ||
	    flags & ~DL_ADD_VALID_FLAGS ||
	    (flags & DL_FLAG_STATELESS && flags & DL_MANAGED_LINK_FLAGS) ||
	    (flags & DL_FLAG_AUTOPROBE_CONSUMER &&
	     flags & (DL_FLAG_AUTOREMOVE_CONSUMER |
		      DL_FLAG_AUTOREMOVE_SUPPLIER)))
		return NULL;

	if (flags & DL_FLAG_PM_RUNTIME && flags & DL_FLAG_RPM_ACTIVE) {
		if (pm_runtime_get_sync(supplier) < 0) {
			pm_runtime_put_noidle(supplier);
			return NULL;
		}
	}

	if (!(flags & DL_FLAG_STATELESS))
		flags |= DL_FLAG_MANAGED;

	if (flags & DL_FLAG_SYNC_STATE_ONLY &&
	    !device_link_flag_is_sync_state_only(flags))
		return NULL;

	device_links_write_lock();
	device_pm_lock();

	/*
	 * If the supplier has not been fully registered yet or there is a
	 * reverse (non-SYNC_STATE_ONLY) dependency between the consumer and
	 * the supplier already in the graph, return NULL. If the link is a
	 * SYNC_STATE_ONLY link, we don't check for reverse dependencies
	 * because it only affects sync_state() callbacks.
	 */
	if (!device_pm_initialized(supplier)
	    || (!(flags & DL_FLAG_SYNC_STATE_ONLY) &&
		  device_is_dependent(consumer, supplier))) {
		link = NULL;
		goto out;
	}

	/*
	 * SYNC_STATE_ONLY links are useless once a consumer device has probed.
	 * So, only create it if the consumer hasn't probed yet.
	 */
	if (flags & DL_FLAG_SYNC_STATE_ONLY &&
	    consumer->links.status != DL_DEV_NO_DRIVER &&
	    consumer->links.status != DL_DEV_PROBING) {
		link = NULL;
		goto out;
	}

	/*
	 * DL_FLAG_AUTOREMOVE_SUPPLIER indicates that the link will be needed
	 * longer than for DL_FLAG_AUTOREMOVE_CONSUMER and setting them both
	 * together doesn't make sense, so prefer DL_FLAG_AUTOREMOVE_SUPPLIER.
	 */
	if (flags & DL_FLAG_AUTOREMOVE_SUPPLIER)
		flags &= ~DL_FLAG_AUTOREMOVE_CONSUMER;

	list_for_each_entry(link, &supplier->links.consumers, s_node) {
		if (link->consumer != consumer)
			continue;

		if (link->flags & DL_FLAG_INFERRED &&
		    !(flags & DL_FLAG_INFERRED))
			link->flags &= ~DL_FLAG_INFERRED;

		if (flags & DL_FLAG_PM_RUNTIME) {
			if (!(link->flags & DL_FLAG_PM_RUNTIME)) {
				pm_runtime_new_link(consumer);
				link->flags |= DL_FLAG_PM_RUNTIME;
			}
			if (flags & DL_FLAG_RPM_ACTIVE)
				refcount_inc(&link->rpm_active);
		}

		if (flags & DL_FLAG_STATELESS) {
			kref_get(&link->kref);
			if (link->flags & DL_FLAG_SYNC_STATE_ONLY &&
			    !(link->flags & DL_FLAG_STATELESS)) {
				link->flags |= DL_FLAG_STATELESS;
				goto reorder;
			} else {
				link->flags |= DL_FLAG_STATELESS;
				goto out;
			}
		}

		/*
		 * If the life time of the link following from the new flags is
		 * longer than indicated by the flags of the existing link,
		 * update the existing link to stay around longer.
		 */
		if (flags & DL_FLAG_AUTOREMOVE_SUPPLIER) {
			if (link->flags & DL_FLAG_AUTOREMOVE_CONSUMER) {
				link->flags &= ~DL_FLAG_AUTOREMOVE_CONSUMER;
				link->flags |= DL_FLAG_AUTOREMOVE_SUPPLIER;
			}
		} else if (!(flags & DL_FLAG_AUTOREMOVE_CONSUMER)) {
			link->flags &= ~(DL_FLAG_AUTOREMOVE_CONSUMER |
					 DL_FLAG_AUTOREMOVE_SUPPLIER);
		}
		if (!(link->flags & DL_FLAG_MANAGED)) {
			kref_get(&link->kref);
			link->flags |= DL_FLAG_MANAGED;
			device_link_init_status(link, consumer, supplier);
		}
		if (link->flags & DL_FLAG_SYNC_STATE_ONLY &&
		    !(flags & DL_FLAG_SYNC_STATE_ONLY)) {
			link->flags &= ~DL_FLAG_SYNC_STATE_ONLY;
			goto reorder;
		}

		goto out;
	}

	link = kzalloc(sizeof(*link), GFP_KERNEL);
	if (!link)
		goto out;

	refcount_set(&link->rpm_active, 1);

	get_device(supplier);
	link->supplier = supplier;
	INIT_LIST_HEAD(&link->s_node);
	get_device(consumer);
	link->consumer = consumer;
	INIT_LIST_HEAD(&link->c_node);
	link->flags = flags;
	kref_init(&link->kref);

	link->link_dev.class = &devlink_class;
	device_set_pm_not_required(&link->link_dev);
	dev_set_name(&link->link_dev, "%s:%s--%s:%s",
		     dev_bus_name(supplier), dev_name(supplier),
		     dev_bus_name(consumer), dev_name(consumer));
	if (device_register(&link->link_dev)) {
		put_device(&link->link_dev);
		link = NULL;
		goto out;
	}

	if (flags & DL_FLAG_PM_RUNTIME) {
		if (flags & DL_FLAG_RPM_ACTIVE)
			refcount_inc(&link->rpm_active);

		pm_runtime_new_link(consumer);
	}

	/* Determine the initial link state. */
	if (flags & DL_FLAG_STATELESS)
		link->status = DL_STATE_NONE;
	else
		device_link_init_status(link, consumer, supplier);

	/*
	 * Some callers expect the link creation during consumer driver probe to
	 * resume the supplier even without DL_FLAG_RPM_ACTIVE.
	 */
	if (link->status == DL_STATE_CONSUMER_PROBE &&
	    flags & DL_FLAG_PM_RUNTIME)
		pm_runtime_resume(supplier);

	list_add_tail_rcu(&link->s_node, &supplier->links.consumers);
	list_add_tail_rcu(&link->c_node, &consumer->links.suppliers);

	if (flags & DL_FLAG_SYNC_STATE_ONLY) {
		dev_dbg(consumer,
			"Linked as a sync state only consumer to %s\n",
			dev_name(supplier));
		goto out;
	}

reorder:
	/*
	 * Move the consumer and all of the devices depending on it to the end
	 * of dpm_list and the devices_kset list.
	 *
	 * It is necessary to hold dpm_list locked throughout all that or else
	 * we may end up suspending with a wrong ordering of it.
	 */
	device_reorder_to_tail(consumer, NULL);

	dev_dbg(consumer, "Linked as a consumer to %s\n", dev_name(supplier));

out:
	device_pm_unlock();
	device_links_write_unlock();

	if ((flags & DL_FLAG_PM_RUNTIME && flags & DL_FLAG_RPM_ACTIVE) && !link)
		pm_runtime_put(supplier);

	return link;
}
EXPORT_SYMBOL_GPL(device_link_add);

static void __device_link_del(struct kref *kref)
{
	struct device_link *link = container_of(kref, struct device_link, kref);

	dev_dbg(link->consumer, "Dropping the link to %s\n",
		dev_name(link->supplier));

	pm_runtime_drop_link(link);

	device_link_remove_from_lists(link);
	device_unregister(&link->link_dev);
}

static void device_link_put_kref(struct device_link *link)
{
	if (link->flags & DL_FLAG_STATELESS)
		kref_put(&link->kref, __device_link_del);
	else if (!device_is_registered(link->consumer))
		__device_link_del(&link->kref);
	else
		WARN(1, "Unable to drop a managed device link reference\n");
}

/**
 * device_link_del - Delete a stateless link between two devices.
 * @link: Device link to delete.
 *
 * The caller must ensure proper synchronization of this function with runtime
 * PM.  If the link was added multiple times, it needs to be deleted as often.
 * Care is required for hotplugged devices:  Their links are purged on removal
 * and calling device_link_del() is then no longer allowed.
 */
void device_link_del(struct device_link *link)
{
	device_links_write_lock();
	device_link_put_kref(link);
	device_links_write_unlock();
}
EXPORT_SYMBOL_GPL(device_link_del);

/**
 * device_link_remove - Delete a stateless link between two devices.
 * @consumer: Consumer end of the link.
 * @supplier: Supplier end of the link.
 *
 * The caller must ensure proper synchronization of this function with runtime
 * PM.
 */
void device_link_remove(void *consumer, struct device *supplier)
{
	struct device_link *link;

	if (WARN_ON(consumer == supplier))
		return;

	device_links_write_lock();

	list_for_each_entry(link, &supplier->links.consumers, s_node) {
		if (link->consumer == consumer) {
			device_link_put_kref(link);
			break;
		}
	}

	device_links_write_unlock();
}
EXPORT_SYMBOL_GPL(device_link_remove);

static void device_links_missing_supplier(struct device *dev)
{
	struct device_link *link;

	list_for_each_entry(link, &dev->links.suppliers, c_node) {
		if (link->status != DL_STATE_CONSUMER_PROBE)
			continue;

		if (link->supplier->links.status == DL_DEV_DRIVER_BOUND) {
			WRITE_ONCE(link->status, DL_STATE_AVAILABLE);
		} else {
			WARN_ON(!(link->flags & DL_FLAG_SYNC_STATE_ONLY));
			WRITE_ONCE(link->status, DL_STATE_DORMANT);
		}
	}
}

static bool dev_is_best_effort(struct device *dev)
{
	return (fw_devlink_best_effort && dev->can_match) ||
		(dev->fwnode && (dev->fwnode->flags & FWNODE_FLAG_BEST_EFFORT));
}

static struct fwnode_handle *fwnode_links_check_suppliers(
						struct fwnode_handle *fwnode)
{
	struct fwnode_link *link;

	if (!fwnode || fw_devlink_is_permissive())
		return NULL;

	list_for_each_entry(link, &fwnode->suppliers, c_hook)
		if (!(link->flags &
		      (FWLINK_FLAG_CYCLE | FWLINK_FLAG_IGNORE)))
			return link->supplier;

	return NULL;
}

/**
 * device_links_check_suppliers - Check presence of supplier drivers.
 * @dev: Consumer device.
 *
 * Check links from this device to any suppliers.  Walk the list of the device's
 * links to suppliers and see if all of them are available.  If not, simply
 * return -EPROBE_DEFER.
 *
 * We need to guarantee that the supplier will not go away after the check has
 * been positive here.  It only can go away in __device_release_driver() and
 * that function  checks the device's links to consumers.  This means we need to
 * mark the link as "consumer probe in progress" to make the supplier removal
 * wait for us to complete (or bad things may happen).
 *
 * Links without the DL_FLAG_MANAGED flag set are ignored.
 */
int device_links_check_suppliers(struct device *dev)
{
	struct device_link *link;
	int ret = 0, fwnode_ret = 0;
	struct fwnode_handle *sup_fw;

	/*
	 * Device waiting for supplier to become available is not allowed to
	 * probe.
	 */
	scoped_guard(mutex, &fwnode_link_lock) {
		sup_fw = fwnode_links_check_suppliers(dev->fwnode);
		if (sup_fw) {
			if (dev_is_best_effort(dev))
				fwnode_ret = -EAGAIN;
			else
				return dev_err_probe(dev, -EPROBE_DEFER,
						     "wait for supplier %pfwf\n", sup_fw);
		}
	}

	device_links_write_lock();

	list_for_each_entry(link, &dev->links.suppliers, c_node) {
		if (!(link->flags & DL_FLAG_MANAGED))
			continue;

		if (link->status != DL_STATE_AVAILABLE &&
		    !(link->flags & DL_FLAG_SYNC_STATE_ONLY)) {

			if (dev_is_best_effort(dev) &&
			    link->flags & DL_FLAG_INFERRED &&
			    !link->supplier->can_match) {
				ret = -EAGAIN;
				continue;
			}

			device_links_missing_supplier(dev);
			ret = dev_err_probe(dev, -EPROBE_DEFER,
					    "supplier %s not ready\n", dev_name(link->supplier));
			break;
		}
		WRITE_ONCE(link->status, DL_STATE_CONSUMER_PROBE);
	}
	dev->links.status = DL_DEV_PROBING;

	device_links_write_unlock();

	return ret ? ret : fwnode_ret;
}

/**
 * __device_links_queue_sync_state - Queue a device for sync_state() callback
 * @dev: Device to call sync_state() on
 * @list: List head to queue the @dev on
 *
 * Queues a device for a sync_state() callback when the device links write lock
 * isn't held. This allows the sync_state() execution flow to use device links
 * APIs.  The caller must ensure this function is called with
 * device_links_write_lock() held.
 *
 * This function does a get_device() to make sure the device is not freed while
 * on this list.
 *
 * So the caller must also ensure that device_links_flush_sync_list() is called
 * as soon as the caller releases device_links_write_lock().  This is necessary
 * to make sure the sync_state() is called in a timely fashion and the
 * put_device() is called on this device.
 */
static void __device_links_queue_sync_state(struct device *dev,
					    struct list_head *list)
{
	struct device_link *link;

	if (!dev_has_sync_state(dev))
		return;
	if (dev->state_synced)
		return;

	list_for_each_entry(link, &dev->links.consumers, s_node) {
		if (!(link->flags & DL_FLAG_MANAGED))
			continue;
		if (link->status != DL_STATE_ACTIVE)
			return;
	}

	/*
	 * Set the flag here to avoid adding the same device to a list more
	 * than once. This can happen if new consumers get added to the device
	 * and probed before the list is flushed.
	 */
	dev->state_synced = true;

	if (WARN_ON(!list_empty(&dev->links.defer_sync)))
		return;

	get_device(dev);
	list_add_tail(&dev->links.defer_sync, list);
}

/**
 * device_links_flush_sync_list - Call sync_state() on a list of devices
 * @list: List of devices to call sync_state() on
 * @dont_lock_dev: Device for which lock is already held by the caller
 *
 * Calls sync_state() on all the devices that have been queued for it. This
 * function is used in conjunction with __device_links_queue_sync_state(). The
 * @dont_lock_dev parameter is useful when this function is called from a
 * context where a device lock is already held.
 */
static void device_links_flush_sync_list(struct list_head *list,
					 struct device *dont_lock_dev)
{
	struct device *dev, *tmp;

	list_for_each_entry_safe(dev, tmp, list, links.defer_sync) {
		list_del_init(&dev->links.defer_sync);

		if (dev != dont_lock_dev)
			device_lock(dev);

		dev_sync_state(dev);

		if (dev != dont_lock_dev)
			device_unlock(dev);

		put_device(dev);
	}
}

void device_links_supplier_sync_state_pause(void)
{
	device_links_write_lock();
	defer_sync_state_count++;
	device_links_write_unlock();
}

void device_links_supplier_sync_state_resume(void)
{
	struct device *dev, *tmp;
	LIST_HEAD(sync_list);

	device_links_write_lock();
	if (!defer_sync_state_count) {
		WARN(true, "Unmatched sync_state pause/resume!");
		goto out;
	}
	defer_sync_state_count--;
	if (defer_sync_state_count)
		goto out;

	list_for_each_entry_safe(dev, tmp, &deferred_sync, links.defer_sync) {
		/*
		 * Delete from deferred_sync list before queuing it to
		 * sync_list because defer_sync is used for both lists.
		 */
		list_del_init(&dev->links.defer_sync);
		__device_links_queue_sync_state(dev, &sync_list);
	}
out:
	device_links_write_unlock();

	device_links_flush_sync_list(&sync_list, NULL);
}

static int sync_state_resume_initcall(void)
{
	device_links_supplier_sync_state_resume();
	return 0;
}
late_initcall(sync_state_resume_initcall);

static void __device_links_supplier_defer_sync(struct device *sup)
{
	if (list_empty(&sup->links.defer_sync) && dev_has_sync_state(sup))
		list_add_tail(&sup->links.defer_sync, &deferred_sync);
}

static void device_link_drop_managed(struct device_link *link)
{
	link->flags &= ~DL_FLAG_MANAGED;
	WRITE_ONCE(link->status, DL_STATE_NONE);
	kref_put(&link->kref, __device_link_del);
}

static ssize_t waiting_for_supplier_show(struct device *dev,
					 struct device_attribute *attr,
					 char *buf)
{
	bool val;

	device_lock(dev);
	scoped_guard(mutex, &fwnode_link_lock)
		val = !!fwnode_links_check_suppliers(dev->fwnode);
	device_unlock(dev);
	return sysfs_emit(buf, "%u\n", val);
}
static DEVICE_ATTR_RO(waiting_for_supplier);

/**
 * device_links_force_bind - Prepares device to be force bound
 * @dev: Consumer device.
 *
 * device_bind_driver() force binds a device to a driver without calling any
 * driver probe functions. So the consumer really isn't going to wait for any
 * supplier before it's bound to the driver. We still want the device link
 * states to be sensible when this happens.
 *
 * In preparation for device_bind_driver(), this function goes through each
 * supplier device links and checks if the supplier is bound. If it is, then
 * the device link status is set to CONSUMER_PROBE. Otherwise, the device link
 * is dropped. Links without the DL_FLAG_MANAGED flag set are ignored.
 */
void device_links_force_bind(struct device *dev)
{
	struct device_link *link, *ln;

	device_links_write_lock();

	list_for_each_entry_safe(link, ln, &dev->links.suppliers, c_node) {
		if (!(link->flags & DL_FLAG_MANAGED))
			continue;

		if (link->status != DL_STATE_AVAILABLE) {
			device_link_drop_managed(link);
			continue;
		}
		WRITE_ONCE(link->status, DL_STATE_CONSUMER_PROBE);
	}
	dev->links.status = DL_DEV_PROBING;

	device_links_write_unlock();
}

/**
 * device_links_driver_bound - Update device links after probing its driver.
 * @dev: Device to update the links for.
 *
 * The probe has been successful, so update links from this device to any
 * consumers by changing their status to "available".
 *
 * Also change the status of @dev's links to suppliers to "active".
 *
 * Links without the DL_FLAG_MANAGED flag set are ignored.
 */
void device_links_driver_bound(struct device *dev)
{
	struct device_link *link, *ln;
	LIST_HEAD(sync_list);

	/*
	 * If a device binds successfully, it's expected to have created all
	 * the device links it needs to or make new device links as it needs
	 * them. So, fw_devlink no longer needs to create device links to any
	 * of the device's suppliers.
	 *
	 * Also, if a child firmware node of this bound device is not added as a
	 * device by now, assume it is never going to be added. Make this bound
	 * device the fallback supplier to the dangling consumers of the child
	 * firmware node because this bound device is probably implementing the
	 * child firmware node functionality and we don't want the dangling
	 * consumers to defer probe indefinitely waiting for a device for the
	 * child firmware node.
	 */
	if (dev->fwnode && dev->fwnode->dev == dev) {
		struct fwnode_handle *child;

		fwnode_links_purge_suppliers(dev->fwnode);

		guard(mutex)(&fwnode_link_lock);

		fwnode_for_each_available_child_node(dev->fwnode, child)
			__fw_devlink_pickup_dangling_consumers(child,
							       dev->fwnode);
		__fw_devlink_link_to_consumers(dev);
	}
	device_remove_file(dev, &dev_attr_waiting_for_supplier);

	device_links_write_lock();

	list_for_each_entry(link, &dev->links.consumers, s_node) {
		if (!(link->flags & DL_FLAG_MANAGED))
			continue;

		/*
		 * Links created during consumer probe may be in the "consumer
		 * probe" state to start with if the supplier is still probing
		 * when they are created and they may become "active" if the
		 * consumer probe returns first.  Skip them here.
		 */
		if (link->status == DL_STATE_CONSUMER_PROBE ||
		    link->status == DL_STATE_ACTIVE)
			continue;

		WARN_ON(link->status != DL_STATE_DORMANT);
		WRITE_ONCE(link->status, DL_STATE_AVAILABLE);

		if (link->flags & DL_FLAG_AUTOPROBE_CONSUMER)
			driver_deferred_probe_add(link->consumer);
	}

	if (defer_sync_state_count)
		__device_links_supplier_defer_sync(dev);
	else
		__device_links_queue_sync_state(dev, &sync_list);

	list_for_each_entry_safe(link, ln, &dev->links.suppliers, c_node) {
		struct device *supplier;

		if (!(link->flags & DL_FLAG_MANAGED))
			continue;

		supplier = link->supplier;
		if (link->flags & DL_FLAG_SYNC_STATE_ONLY) {
			/*
			 * When DL_FLAG_SYNC_STATE_ONLY is set, it means no
			 * other DL_MANAGED_LINK_FLAGS have been set. So, it's
			 * save to drop the managed link completely.
			 */
			device_link_drop_managed(link);
		} else if (dev_is_best_effort(dev) &&
			   link->flags & DL_FLAG_INFERRED &&
			   link->status != DL_STATE_CONSUMER_PROBE &&
			   !link->supplier->can_match) {
			/*
			 * When dev_is_best_effort() is true, we ignore device
			 * links to suppliers that don't have a driver.  If the
			 * consumer device still managed to probe, there's no
			 * point in maintaining a device link in a weird state
			 * (consumer probed before supplier). So delete it.
			 */
			device_link_drop_managed(link);
		} else {
			WARN_ON(link->status != DL_STATE_CONSUMER_PROBE);
			WRITE_ONCE(link->status, DL_STATE_ACTIVE);
		}

		/*
		 * This needs to be done even for the deleted
		 * DL_FLAG_SYNC_STATE_ONLY device link in case it was the last
		 * device link that was preventing the supplier from getting a
		 * sync_state() call.
		 */
		if (defer_sync_state_count)
			__device_links_supplier_defer_sync(supplier);
		else
			__device_links_queue_sync_state(supplier, &sync_list);
	}

	dev->links.status = DL_DEV_DRIVER_BOUND;

	device_links_write_unlock();

	device_links_flush_sync_list(&sync_list, dev);
}

/**
 * __device_links_no_driver - Update links of a device without a driver.
 * @dev: Device without a drvier.
 *
 * Delete all non-persistent links from this device to any suppliers.
 *
 * Persistent links stay around, but their status is changed to "available",
 * unless they already are in the "supplier unbind in progress" state in which
 * case they need not be updated.
 *
 * Links without the DL_FLAG_MANAGED flag set are ignored.
 */
static void __device_links_no_driver(struct device *dev)
{
	struct device_link *link, *ln;

	list_for_each_entry_safe_reverse(link, ln, &dev->links.suppliers, c_node) {
		if (!(link->flags & DL_FLAG_MANAGED))
			continue;

		if (link->flags & DL_FLAG_AUTOREMOVE_CONSUMER) {
			device_link_drop_managed(link);
			continue;
		}

		if (link->status != DL_STATE_CONSUMER_PROBE &&
		    link->status != DL_STATE_ACTIVE)
			continue;

		if (link->supplier->links.status == DL_DEV_DRIVER_BOUND) {
			WRITE_ONCE(link->status, DL_STATE_AVAILABLE);
		} else {
			WARN_ON(!(link->flags & DL_FLAG_SYNC_STATE_ONLY));
			WRITE_ONCE(link->status, DL_STATE_DORMANT);
		}
	}

	dev->links.status = DL_DEV_NO_DRIVER;
}

/**
 * device_links_no_driver - Update links after failing driver probe.
 * @dev: Device whose driver has just failed to probe.
 *
 * Clean up leftover links to consumers for @dev and invoke
 * %__device_links_no_driver() to update links to suppliers for it as
 * appropriate.
 *
 * Links without the DL_FLAG_MANAGED flag set are ignored.
 */
void device_links_no_driver(struct device *dev)
{
	struct device_link *link;

	device_links_write_lock();

	list_for_each_entry(link, &dev->links.consumers, s_node) {
		if (!(link->flags & DL_FLAG_MANAGED))
			continue;

		/*
		 * The probe has failed, so if the status of the link is
		 * "consumer probe" or "active", it must have been added by
		 * a probing consumer while this device was still probing.
		 * Change its state to "dormant", as it represents a valid
		 * relationship, but it is not functionally meaningful.
		 */
		if (link->status == DL_STATE_CONSUMER_PROBE ||
		    link->status == DL_STATE_ACTIVE)
			WRITE_ONCE(link->status, DL_STATE_DORMANT);
	}

	__device_links_no_driver(dev);

	device_links_write_unlock();
}

/**
 * device_links_driver_cleanup - Update links after driver removal.
 * @dev: Device whose driver has just gone away.
 *
 * Update links to consumers for @dev by changing their status to "dormant" and
 * invoke %__device_links_no_driver() to update links to suppliers for it as
 * appropriate.
 *
 * Links without the DL_FLAG_MANAGED flag set are ignored.
 */
void device_links_driver_cleanup(struct device *dev)
{
	struct device_link *link, *ln;

	device_links_write_lock();

	list_for_each_entry_safe(link, ln, &dev->links.consumers, s_node) {
		if (!(link->flags & DL_FLAG_MANAGED))
			continue;

		WARN_ON(link->flags & DL_FLAG_AUTOREMOVE_CONSUMER);
		WARN_ON(link->status != DL_STATE_SUPPLIER_UNBIND);

		/*
		 * autoremove the links between this @dev and its consumer
		 * devices that are not active, i.e. where the link state
		 * has moved to DL_STATE_SUPPLIER_UNBIND.
		 */
		if (link->status == DL_STATE_SUPPLIER_UNBIND &&
		    link->flags & DL_FLAG_AUTOREMOVE_SUPPLIER)
			device_link_drop_managed(link);

		WRITE_ONCE(link->status, DL_STATE_DORMANT);
	}

	list_del_init(&dev->links.defer_sync);
	__device_links_no_driver(dev);

	device_links_write_unlock();
}

/**
 * device_links_busy - Check if there are any busy links to consumers.
 * @dev: Device to check.
 *
 * Check each consumer of the device and return 'true' if its link's status
 * is one of "consumer probe" or "active" (meaning that the given consumer is
 * probing right now or its driver is present).  Otherwise, change the link
 * state to "supplier unbind" to prevent the consumer from being probed
 * successfully going forward.
 *
 * Return 'false' if there are no probing or active consumers.
 *
 * Links without the DL_FLAG_MANAGED flag set are ignored.
 */
bool device_links_busy(struct device *dev)
{
	struct device_link *link;
	bool ret = false;

	device_links_write_lock();

	list_for_each_entry(link, &dev->links.consumers, s_node) {
		if (!(link->flags & DL_FLAG_MANAGED))
			continue;

		if (link->status == DL_STATE_CONSUMER_PROBE
		    || link->status == DL_STATE_ACTIVE) {
			ret = true;
			break;
		}
		WRITE_ONCE(link->status, DL_STATE_SUPPLIER_UNBIND);
	}

	dev->links.status = DL_DEV_UNBINDING;

	device_links_write_unlock();
	return ret;
}

/**
 * device_links_unbind_consumers - Force unbind consumers of the given device.
 * @dev: Device to unbind the consumers of.
 *
 * Walk the list of links to consumers for @dev and if any of them is in the
 * "consumer probe" state, wait for all device probes in progress to complete
 * and start over.
 *
 * If that's not the case, change the status of the link to "supplier unbind"
 * and check if the link was in the "active" state.  If so, force the consumer
 * driver to unbind and start over (the consumer will not re-probe as we have
 * changed the state of the link already).
 *
 * Links without the DL_FLAG_MANAGED flag set are ignored.
 */
void device_links_unbind_consumers(struct device *dev)
{
	struct device_link *link;

 start:
	device_links_write_lock();

	list_for_each_entry(link, &dev->links.consumers, s_node) {
		enum device_link_state status;

		if (!(link->flags & DL_FLAG_MANAGED) ||
		    link->flags & DL_FLAG_SYNC_STATE_ONLY)
			continue;

		status = link->status;
		if (status == DL_STATE_CONSUMER_PROBE) {
			device_links_write_unlock();

			wait_for_device_probe();
			goto start;
		}
		WRITE_ONCE(link->status, DL_STATE_SUPPLIER_UNBIND);
		if (status == DL_STATE_ACTIVE) {
			struct device *consumer = link->consumer;

			get_device(consumer);

			device_links_write_unlock();

			device_release_driver_internal(consumer, NULL,
						       consumer->parent);
			put_device(consumer);
			goto start;
		}
	}

	device_links_write_unlock();
}

/**
 * device_links_purge - Delete existing links to other devices.
 * @dev: Target device.
 */
static void device_links_purge(struct device *dev)
{
	struct device_link *link, *ln;

	if (dev->class == &devlink_class)
		return;

	/*
	 * Delete all of the remaining links from this device to any other
	 * devices (either consumers or suppliers).
	 */
	device_links_write_lock();

	list_for_each_entry_safe_reverse(link, ln, &dev->links.suppliers, c_node) {
		WARN_ON(link->status == DL_STATE_ACTIVE);
		__device_link_del(&link->kref);
	}

	list_for_each_entry_safe_reverse(link, ln, &dev->links.consumers, s_node) {
		WARN_ON(link->status != DL_STATE_DORMANT &&
			link->status != DL_STATE_NONE);
		__device_link_del(&link->kref);
	}

	device_links_write_unlock();
}

#define FW_DEVLINK_FLAGS_PERMISSIVE	(DL_FLAG_INFERRED | \
					 DL_FLAG_SYNC_STATE_ONLY)
#define FW_DEVLINK_FLAGS_ON		(DL_FLAG_INFERRED | \
					 DL_FLAG_AUTOPROBE_CONSUMER)
#define FW_DEVLINK_FLAGS_RPM		(FW_DEVLINK_FLAGS_ON | \
					 DL_FLAG_PM_RUNTIME)

static u32 fw_devlink_flags = FW_DEVLINK_FLAGS_RPM;
static int __init fw_devlink_setup(char *arg)
{
	if (!arg)
		return -EINVAL;

	if (strcmp(arg, "off") == 0) {
		fw_devlink_flags = 0;
	} else if (strcmp(arg, "permissive") == 0) {
		fw_devlink_flags = FW_DEVLINK_FLAGS_PERMISSIVE;
	} else if (strcmp(arg, "on") == 0) {
		fw_devlink_flags = FW_DEVLINK_FLAGS_ON;
	} else if (strcmp(arg, "rpm") == 0) {
		fw_devlink_flags = FW_DEVLINK_FLAGS_RPM;
	}
	return 0;
}
early_param("fw_devlink", fw_devlink_setup);

static bool fw_devlink_strict;
static int __init fw_devlink_strict_setup(char *arg)
{
	return kstrtobool(arg, &fw_devlink_strict);
}
early_param("fw_devlink.strict", fw_devlink_strict_setup);

#define FW_DEVLINK_SYNC_STATE_STRICT	0
#define FW_DEVLINK_SYNC_STATE_TIMEOUT	1

#ifndef CONFIG_FW_DEVLINK_SYNC_STATE_TIMEOUT
static int fw_devlink_sync_state;
#else
static int fw_devlink_sync_state = FW_DEVLINK_SYNC_STATE_TIMEOUT;
#endif

static int __init fw_devlink_sync_state_setup(char *arg)
{
	if (!arg)
		return -EINVAL;

	if (strcmp(arg, "strict") == 0) {
		fw_devlink_sync_state = FW_DEVLINK_SYNC_STATE_STRICT;
		return 0;
	} else if (strcmp(arg, "timeout") == 0) {
		fw_devlink_sync_state = FW_DEVLINK_SYNC_STATE_TIMEOUT;
		return 0;
	}
	return -EINVAL;
}
early_param("fw_devlink.sync_state", fw_devlink_sync_state_setup);

static inline u32 fw_devlink_get_flags(u8 fwlink_flags)
{
	if (fwlink_flags & FWLINK_FLAG_CYCLE)
		return FW_DEVLINK_FLAGS_PERMISSIVE | DL_FLAG_CYCLE;

	return fw_devlink_flags;
}

static bool fw_devlink_is_permissive(void)
{
	return fw_devlink_flags == FW_DEVLINK_FLAGS_PERMISSIVE;
}

bool fw_devlink_is_strict(void)
{
	return fw_devlink_strict && !fw_devlink_is_permissive();
}

static void fw_devlink_parse_fwnode(struct fwnode_handle *fwnode)
{
	if (fwnode->flags & FWNODE_FLAG_LINKS_ADDED)
		return;

	fwnode_call_int_op(fwnode, add_links);
	fwnode->flags |= FWNODE_FLAG_LINKS_ADDED;
}

static void fw_devlink_parse_fwtree(struct fwnode_handle *fwnode)
{
	struct fwnode_handle *child = NULL;

	fw_devlink_parse_fwnode(fwnode);

	while ((child = fwnode_get_next_available_child_node(fwnode, child)))
		fw_devlink_parse_fwtree(child);
}

static void fw_devlink_relax_link(struct device_link *link)
{
	if (!(link->flags & DL_FLAG_INFERRED))
		return;

	if (device_link_flag_is_sync_state_only(link->flags))
		return;

	pm_runtime_drop_link(link);
	link->flags = DL_FLAG_MANAGED | FW_DEVLINK_FLAGS_PERMISSIVE;
	dev_dbg(link->consumer, "Relaxing link with %s\n",
		dev_name(link->supplier));
}

static int fw_devlink_no_driver(struct device *dev, void *data)
{
	struct device_link *link = to_devlink(dev);

	if (!link->supplier->can_match)
		fw_devlink_relax_link(link);

	return 0;
}

void fw_devlink_drivers_done(void)
{
	fw_devlink_drv_reg_done = true;
	device_links_write_lock();
	class_for_each_device(&devlink_class, NULL, NULL,
			      fw_devlink_no_driver);
	device_links_write_unlock();
}

static int fw_devlink_dev_sync_state(struct device *dev, void *data)
{
	struct device_link *link = to_devlink(dev);
	struct device *sup = link->supplier;

	if (!(link->flags & DL_FLAG_MANAGED) ||
	    link->status == DL_STATE_ACTIVE || sup->state_synced ||
	    !dev_has_sync_state(sup))
		return 0;

	if (fw_devlink_sync_state == FW_DEVLINK_SYNC_STATE_STRICT) {
		dev_warn(sup, "sync_state() pending due to %s\n",
			 dev_name(link->consumer));
		return 0;
	}

	if (!list_empty(&sup->links.defer_sync))
		return 0;

	dev_warn(sup, "Timed out. Forcing sync_state()\n");
	sup->state_synced = true;
	get_device(sup);
	list_add_tail(&sup->links.defer_sync, data);

	return 0;
}

void fw_devlink_probing_done(void)
{
	LIST_HEAD(sync_list);

	device_links_write_lock();
	class_for_each_device(&devlink_class, NULL, &sync_list,
			      fw_devlink_dev_sync_state);
	device_links_write_unlock();
	device_links_flush_sync_list(&sync_list, NULL);
}

/**
 * wait_for_init_devices_probe - Try to probe any device needed for init
 *
 * Some devices might need to be probed and bound successfully before the kernel
 * boot sequence can finish and move on to init/userspace. For example, a
 * network interface might need to be bound to be able to mount a NFS rootfs.
 *
 * With fw_devlink=on by default, some of these devices might be blocked from
 * probing because they are waiting on a optional supplier that doesn't have a
 * driver. While fw_devlink will eventually identify such devices and unblock
 * the probing automatically, it might be too late by the time it unblocks the
 * probing of devices. For example, the IP4 autoconfig might timeout before
 * fw_devlink unblocks probing of the network interface.
 *
 * This function is available to temporarily try and probe all devices that have
 * a driver even if some of their suppliers haven't been added or don't have
 * drivers.
 *
 * The drivers can then decide which of the suppliers are optional vs mandatory
 * and probe the device if possible. By the time this function returns, all such
 * "best effort" probes are guaranteed to be completed. If a device successfully
 * probes in this mode, we delete all fw_devlink discovered dependencies of that
 * device where the supplier hasn't yet probed successfully because they have to
 * be optional dependencies.
 *
 * Any devices that didn't successfully probe go back to being treated as if
 * this function was never called.
 *
 * This also means that some devices that aren't needed for init and could have
 * waited for their optional supplier to probe (when the supplier's module is
 * loaded later on) would end up probing prematurely with limited functionality.
 * So call this function only when boot would fail without it.
 */
void __init wait_for_init_devices_probe(void)
{
	if (!fw_devlink_flags || fw_devlink_is_permissive())
		return;

	/*
	 * Wait for all ongoing probes to finish so that the "best effort" is
	 * only applied to devices that can't probe otherwise.
	 */
	wait_for_device_probe();

	pr_info("Trying to probe devices needed for running init ...\n");
	fw_devlink_best_effort = true;
	driver_deferred_probe_trigger();

	/*
	 * Wait for all "best effort" probes to finish before going back to
	 * normal enforcement.
	 */
	wait_for_device_probe();
	fw_devlink_best_effort = false;
}

static void fw_devlink_unblock_consumers(struct device *dev)
{
	struct device_link *link;

	if (!fw_devlink_flags || fw_devlink_is_permissive())
		return;

	device_links_write_lock();
	list_for_each_entry(link, &dev->links.consumers, s_node)
		fw_devlink_relax_link(link);
	device_links_write_unlock();
}

#define get_dev_from_fwnode(fwnode)	get_device((fwnode)->dev)

static bool fwnode_init_without_drv(struct fwnode_handle *fwnode)
{
	struct device *dev;
	bool ret;

	if (!(fwnode->flags & FWNODE_FLAG_INITIALIZED))
		return false;

	dev = get_dev_from_fwnode(fwnode);
	ret = !dev || dev->links.status == DL_DEV_NO_DRIVER;
	put_device(dev);

	return ret;
}

static bool fwnode_ancestor_init_without_drv(struct fwnode_handle *fwnode)
{
	struct fwnode_handle *parent;

	fwnode_for_each_parent_node(fwnode, parent) {
		if (fwnode_init_without_drv(parent)) {
			fwnode_handle_put(parent);
			return true;
		}
	}

	return false;
}

/**
 * fwnode_is_ancestor_of - Test if @ancestor is ancestor of @child
 * @ancestor: Firmware which is tested for being an ancestor
 * @child: Firmware which is tested for being the child
 *
 * A node is considered an ancestor of itself too.
 *
 * Return: true if @ancestor is an ancestor of @child. Otherwise, returns false.
 */
static bool fwnode_is_ancestor_of(const struct fwnode_handle *ancestor,
				  const struct fwnode_handle *child)
{
	struct fwnode_handle *parent;

	if (IS_ERR_OR_NULL(ancestor))
		return false;

	if (child == ancestor)
		return true;

	fwnode_for_each_parent_node(child, parent) {
		if (parent == ancestor) {
			fwnode_handle_put(parent);
			return true;
		}
	}
	return false;
}

/**
 * fwnode_get_next_parent_dev - Find device of closest ancestor fwnode
 * @fwnode: firmware node
 *
 * Given a firmware node (@fwnode), this function finds its closest ancestor
 * firmware node that has a corresponding struct device and returns that struct
 * device.
 *
 * The caller is responsible for calling put_device() on the returned device
 * pointer.
 *
 * Return: a pointer to the device of the @fwnode's closest ancestor.
 */
static struct device *fwnode_get_next_parent_dev(const struct fwnode_handle *fwnode)
{
	struct fwnode_handle *parent;
	struct device *dev;

	fwnode_for_each_parent_node(fwnode, parent) {
		dev = get_dev_from_fwnode(parent);
		if (dev) {
			fwnode_handle_put(parent);
			return dev;
		}
	}
	return NULL;
}

/**
 * __fw_devlink_relax_cycles - Relax and mark dependency cycles.
 * @con: Potential consumer device.
 * @sup_handle: Potential supplier's fwnode.
 *
 * Needs to be called with fwnode_lock and device link lock held.
 *
 * Check if @sup_handle or any of its ancestors or suppliers direct/indirectly
 * depend on @con. This function can detect multiple cyles between @sup_handle
 * and @con. When such dependency cycles are found, convert all device links
 * created solely by fw_devlink into SYNC_STATE_ONLY device links. Also, mark
 * all fwnode links in the cycle with FWLINK_FLAG_CYCLE so that when they are
 * converted into a device link in the future, they are created as
 * SYNC_STATE_ONLY device links. This is the equivalent of doing
 * fw_devlink=permissive just between the devices in the cycle. We need to do
 * this because, at this point, fw_devlink can't tell which of these
 * dependencies is not a real dependency.
 *
 * Return true if one or more cycles were found. Otherwise, return false.
 */
static bool __fw_devlink_relax_cycles(struct device *con,
				 struct fwnode_handle *sup_handle)
{
	struct device *sup_dev = NULL, *par_dev = NULL;
	struct fwnode_link *link;
	struct device_link *dev_link;
	bool ret = false;

	if (!sup_handle)
		return false;

	/*
	 * We aren't trying to find all cycles. Just a cycle between con and
	 * sup_handle.
	 */
	if (sup_handle->flags & FWNODE_FLAG_VISITED)
		return false;

	sup_handle->flags |= FWNODE_FLAG_VISITED;

	sup_dev = get_dev_from_fwnode(sup_handle);

	/* Termination condition. */
	if (sup_dev == con) {
		pr_debug("----- cycle: start -----\n");
		ret = true;
		goto out;
	}

	/*
	 * If sup_dev is bound to a driver and @con hasn't started binding to a
	 * driver, sup_dev can't be a consumer of @con. So, no need to check
	 * further.
	 */
	if (sup_dev && sup_dev->links.status ==  DL_DEV_DRIVER_BOUND &&
	    con->links.status == DL_DEV_NO_DRIVER) {
		ret = false;
		goto out;
	}

	list_for_each_entry(link, &sup_handle->suppliers, c_hook) {
		if (link->flags & FWLINK_FLAG_IGNORE)
			continue;

		if (__fw_devlink_relax_cycles(con, link->supplier)) {
			__fwnode_link_cycle(link);
			ret = true;
		}
	}

	/*
	 * Give priority to device parent over fwnode parent to account for any
	 * quirks in how fwnodes are converted to devices.
	 */
	if (sup_dev)
		par_dev = get_device(sup_dev->parent);
	else
		par_dev = fwnode_get_next_parent_dev(sup_handle);

	if (par_dev && __fw_devlink_relax_cycles(con, par_dev->fwnode)) {
		pr_debug("%pfwf: cycle: child of %pfwf\n", sup_handle,
			 par_dev->fwnode);
		ret = true;
	}

	if (!sup_dev)
		goto out;

	list_for_each_entry(dev_link, &sup_dev->links.suppliers, c_node) {
		/*
		 * Ignore a SYNC_STATE_ONLY flag only if it wasn't marked as
		 * such due to a cycle.
		 */
		if (device_link_flag_is_sync_state_only(dev_link->flags) &&
		    !(dev_link->flags & DL_FLAG_CYCLE))
			continue;

		if (__fw_devlink_relax_cycles(con,
					      dev_link->supplier->fwnode)) {
			pr_debug("%pfwf: cycle: depends on %pfwf\n", sup_handle,
				 dev_link->supplier->fwnode);
			fw_devlink_relax_link(dev_link);
			dev_link->flags |= DL_FLAG_CYCLE;
			ret = true;
		}
	}

out:
	sup_handle->flags &= ~FWNODE_FLAG_VISITED;
	put_device(sup_dev);
	put_device(par_dev);
	return ret;
}

/**
 * fw_devlink_create_devlink - Create a device link from a consumer to fwnode
 * @con: consumer device for the device link
 * @sup_handle: fwnode handle of supplier
 * @link: fwnode link that's being converted to a device link
 *
 * This function will try to create a device link between the consumer device
 * @con and the supplier device represented by @sup_handle.
 *
 * The supplier has to be provided as a fwnode because incorrect cycles in
 * fwnode links can sometimes cause the supplier device to never be created.
 * This function detects such cases and returns an error if it cannot create a
 * device link from the consumer to a missing supplier.
 *
 * Returns,
 * 0 on successfully creating a device link
 * -EINVAL if the device link cannot be created as expected
 * -EAGAIN if the device link cannot be created right now, but it may be
 *  possible to do that in the future
 */
static int fw_devlink_create_devlink(struct device *con,
				     struct fwnode_handle *sup_handle,
				     struct fwnode_link *link)
{
	struct device *sup_dev;
	int ret = 0;
	u32 flags;

	if (link->flags & FWLINK_FLAG_IGNORE)
		return 0;

	if (con->fwnode == link->consumer)
		flags = fw_devlink_get_flags(link->flags);
	else
		flags = FW_DEVLINK_FLAGS_PERMISSIVE;

	/*
	 * In some cases, a device P might also be a supplier to its child node
	 * C. However, this would defer the probe of C until the probe of P
	 * completes successfully. This is perfectly fine in the device driver
	 * model. device_add() doesn't guarantee probe completion of the device
	 * by the time it returns.
	 *
	 * However, there are a few drivers that assume C will finish probing
	 * as soon as it's added and before P finishes probing. So, we provide
	 * a flag to let fw_devlink know not to delay the probe of C until the
	 * probe of P completes successfully.
	 *
	 * When such a flag is set, we can't create device links where P is the
	 * supplier of C as that would delay the probe of C.
	 */
	if (sup_handle->flags & FWNODE_FLAG_NEEDS_CHILD_BOUND_ON_ADD &&
	    fwnode_is_ancestor_of(sup_handle, con->fwnode))
		return -EINVAL;

	/*
	 * SYNC_STATE_ONLY device links don't block probing and supports cycles.
	 * So, one might expect that cycle detection isn't necessary for them.
	 * However, if the device link was marked as SYNC_STATE_ONLY because
	 * it's part of a cycle, then we still need to do cycle detection. This
	 * is because the consumer and supplier might be part of multiple cycles
	 * and we need to detect all those cycles.
	 */
	if (!device_link_flag_is_sync_state_only(flags) ||
	    flags & DL_FLAG_CYCLE) {
		device_links_write_lock();
		if (__fw_devlink_relax_cycles(con, sup_handle)) {
			__fwnode_link_cycle(link);
			flags = fw_devlink_get_flags(link->flags);
			pr_debug("----- cycle: end -----\n");
			dev_info(con, "Fixed dependency cycle(s) with %pfwf\n",
				 sup_handle);
		}
		device_links_write_unlock();
	}

	if (sup_handle->flags & FWNODE_FLAG_NOT_DEVICE)
		sup_dev = fwnode_get_next_parent_dev(sup_handle);
	else
		sup_dev = get_dev_from_fwnode(sup_handle);

	if (sup_dev) {
		/*
		 * If it's one of those drivers that don't actually bind to
		 * their device using driver core, then don't wait on this
		 * supplier device indefinitely.
		 */
		if (sup_dev->links.status == DL_DEV_NO_DRIVER &&
		    sup_handle->flags & FWNODE_FLAG_INITIALIZED) {
			dev_dbg(con,
				"Not linking %pfwf - dev might never probe\n",
				sup_handle);
			ret = -EINVAL;
			goto out;
		}

		if (con != sup_dev && !device_link_add(con, sup_dev, flags)) {
			dev_err(con, "Failed to create device link (0x%x) with %s\n",
				flags, dev_name(sup_dev));
			ret = -EINVAL;
		}

		goto out;
	}

	/*
	 * Supplier or supplier's ancestor already initialized without a struct
	 * device or being probed by a driver.
	 */
	if (fwnode_init_without_drv(sup_handle) ||
	    fwnode_ancestor_init_without_drv(sup_handle)) {
		dev_dbg(con, "Not linking %pfwf - might never become dev\n",
			sup_handle);
		return -EINVAL;
	}

	ret = -EAGAIN;
out:
	put_device(sup_dev);
	return ret;
}

/**
 * __fw_devlink_link_to_consumers - Create device links to consumers of a device
 * @dev: Device that needs to be linked to its consumers
 *
 * This function looks at all the consumer fwnodes of @dev and creates device
 * links between the consumer device and @dev (supplier).
 *
 * If the consumer device has not been added yet, then this function creates a
 * SYNC_STATE_ONLY link between @dev (supplier) and the closest ancestor device
 * of the consumer fwnode. This is necessary to make sure @dev doesn't get a
 * sync_state() callback before the real consumer device gets to be added and
 * then probed.
 *
 * Once device links are created from the real consumer to @dev (supplier), the
 * fwnode links are deleted.
 */
static void __fw_devlink_link_to_consumers(struct device *dev)
{
	struct fwnode_handle *fwnode = dev->fwnode;
	struct fwnode_link *link, *tmp;

	list_for_each_entry_safe(link, tmp, &fwnode->consumers, s_hook) {
		struct device *con_dev;
		bool own_link = true;
		int ret;

		con_dev = get_dev_from_fwnode(link->consumer);
		/*
		 * If consumer device is not available yet, make a "proxy"
		 * SYNC_STATE_ONLY link from the consumer's parent device to
		 * the supplier device. This is necessary to make sure the
		 * supplier doesn't get a sync_state() callback before the real
		 * consumer can create a device link to the supplier.
		 *
		 * This proxy link step is needed to handle the case where the
		 * consumer's parent device is added before the supplier.
		 */
		if (!con_dev) {
			con_dev = fwnode_get_next_parent_dev(link->consumer);
			/*
			 * However, if the consumer's parent device is also the
			 * parent of the supplier, don't create a
			 * consumer-supplier link from the parent to its child
			 * device. Such a dependency is impossible.
			 */
			if (con_dev &&
			    fwnode_is_ancestor_of(con_dev->fwnode, fwnode)) {
				put_device(con_dev);
				con_dev = NULL;
			} else {
				own_link = false;
			}
		}

		if (!con_dev)
			continue;

		ret = fw_devlink_create_devlink(con_dev, fwnode, link);
		put_device(con_dev);
		if (!own_link || ret == -EAGAIN)
			continue;

		__fwnode_link_del(link);
	}
}

/**
 * __fw_devlink_link_to_suppliers - Create device links to suppliers of a device
 * @dev: The consumer device that needs to be linked to its suppliers
 * @fwnode: Root of the fwnode tree that is used to create device links
 *
 * This function looks at all the supplier fwnodes of fwnode tree rooted at
 * @fwnode and creates device links between @dev (consumer) and all the
 * supplier devices of the entire fwnode tree at @fwnode.
 *
 * The function creates normal (non-SYNC_STATE_ONLY) device links between @dev
 * and the real suppliers of @dev. Once these device links are created, the
 * fwnode links are deleted.
 *
 * In addition, it also looks at all the suppliers of the entire fwnode tree
 * because some of the child devices of @dev that have not been added yet
 * (because @dev hasn't probed) might already have their suppliers added to
 * driver core. So, this function creates SYNC_STATE_ONLY device links between
 * @dev (consumer) and these suppliers to make sure they don't execute their
 * sync_state() callbacks before these child devices have a chance to create
 * their device links. The fwnode links that correspond to the child devices
 * aren't delete because they are needed later to create the device links
 * between the real consumer and supplier devices.
 */
static void __fw_devlink_link_to_suppliers(struct device *dev,
					   struct fwnode_handle *fwnode)
{
	bool own_link = (dev->fwnode == fwnode);
	struct fwnode_link *link, *tmp;
	struct fwnode_handle *child = NULL;

	list_for_each_entry_safe(link, tmp, &fwnode->suppliers, c_hook) {
		int ret;
		struct fwnode_handle *sup = link->supplier;

		ret = fw_devlink_create_devlink(dev, sup, link);
		if (!own_link || ret == -EAGAIN)
			continue;

		__fwnode_link_del(link);
	}

	/*
	 * Make "proxy" SYNC_STATE_ONLY device links to represent the needs of
	 * all the descendants. This proxy link step is needed to handle the
	 * case where the supplier is added before the consumer's parent device
	 * (@dev).
	 */
	while ((child = fwnode_get_next_available_child_node(fwnode, child)))
		__fw_devlink_link_to_suppliers(dev, child);
}

static void fw_devlink_link_device(struct device *dev)
{
	struct fwnode_handle *fwnode = dev->fwnode;

	if (!fw_devlink_flags)
		return;

	fw_devlink_parse_fwtree(fwnode);

	guard(mutex)(&fwnode_link_lock);

	__fw_devlink_link_to_consumers(dev);
	__fw_devlink_link_to_suppliers(dev, fwnode);
}

/* Device links support end. */

static struct kobject *dev_kobj;

/* /sys/dev/char */
static struct kobject *sysfs_dev_char_kobj;

/* /sys/dev/block */
static struct kobject *sysfs_dev_block_kobj;

static DEFINE_MUTEX(device_hotplug_lock);

void lock_device_hotplug(void)
{
	mutex_lock(&device_hotplug_lock);
}

void unlock_device_hotplug(void)
{
	mutex_unlock(&device_hotplug_lock);
}

int lock_device_hotplug_sysfs(void)
{
	if (mutex_trylock(&device_hotplug_lock))
		return 0;

	/* Avoid busy looping (5 ms of sleep should do). */
	msleep(5);
	return restart_syscall();
}

#ifdef CONFIG_BLOCK
static inline int device_is_not_partition(struct device *dev)
{
	return !(dev->type == &part_type);
}
#else
static inline int device_is_not_partition(struct device *dev)
{
	return 1;
}
#endif

static void device_platform_notify(struct device *dev)
{
	acpi_device_notify(dev);

	software_node_notify(dev);
}

static void device_platform_notify_remove(struct device *dev)
{
<<<<<<< HEAD
	if (platform_notify_remove)
		platform_notify_remove(dev);

=======
>>>>>>> 2d5404ca
	software_node_notify_remove(dev);

	acpi_device_notify_remove(dev);
}

/**
 * dev_driver_string - Return a device's driver name, if at all possible
 * @dev: struct device to get the name of
 *
 * Will return the device's driver's name if it is bound to a device.  If
 * the device is not bound to a driver, it will return the name of the bus
 * it is attached to.  If it is not attached to a bus either, an empty
 * string will be returned.
 */
const char *dev_driver_string(const struct device *dev)
{
	struct device_driver *drv;

	/* dev->driver can change to NULL underneath us because of unbinding,
	 * so be careful about accessing it.  dev->bus and dev->class should
	 * never change once they are set, so they don't need special care.
	 */
	drv = READ_ONCE(dev->driver);
	return drv ? drv->name : dev_bus_name(dev);
}
EXPORT_SYMBOL(dev_driver_string);

#define to_dev_attr(_attr) container_of(_attr, struct device_attribute, attr)

static ssize_t dev_attr_show(struct kobject *kobj, struct attribute *attr,
			     char *buf)
{
	struct device_attribute *dev_attr = to_dev_attr(attr);
	struct device *dev = kobj_to_dev(kobj);
	ssize_t ret = -EIO;

	if (dev_attr->show)
		ret = dev_attr->show(dev, dev_attr, buf);
	if (ret >= (ssize_t)PAGE_SIZE) {
		printk("dev_attr_show: %pS returned bad count\n",
				dev_attr->show);
	}
	return ret;
}

static ssize_t dev_attr_store(struct kobject *kobj, struct attribute *attr,
			      const char *buf, size_t count)
{
	struct device_attribute *dev_attr = to_dev_attr(attr);
	struct device *dev = kobj_to_dev(kobj);
	ssize_t ret = -EIO;

	if (dev_attr->store)
		ret = dev_attr->store(dev, dev_attr, buf, count);
	return ret;
}

static const struct sysfs_ops dev_sysfs_ops = {
	.show	= dev_attr_show,
	.store	= dev_attr_store,
};

#define to_ext_attr(x) container_of(x, struct dev_ext_attribute, attr)

ssize_t device_store_ulong(struct device *dev,
			   struct device_attribute *attr,
			   const char *buf, size_t size)
{
	struct dev_ext_attribute *ea = to_ext_attr(attr);
	int ret;
	unsigned long new;

	ret = kstrtoul(buf, 0, &new);
	if (ret)
		return ret;
	*(unsigned long *)(ea->var) = new;
	/* Always return full write size even if we didn't consume all */
	return size;
}
EXPORT_SYMBOL_GPL(device_store_ulong);

ssize_t device_show_ulong(struct device *dev,
			  struct device_attribute *attr,
			  char *buf)
{
	struct dev_ext_attribute *ea = to_ext_attr(attr);
	return sysfs_emit(buf, "%lx\n", *(unsigned long *)(ea->var));
}
EXPORT_SYMBOL_GPL(device_show_ulong);

ssize_t device_store_int(struct device *dev,
			 struct device_attribute *attr,
			 const char *buf, size_t size)
{
	struct dev_ext_attribute *ea = to_ext_attr(attr);
	int ret;
	long new;

	ret = kstrtol(buf, 0, &new);
	if (ret)
		return ret;

	if (new > INT_MAX || new < INT_MIN)
		return -EINVAL;
	*(int *)(ea->var) = new;
	/* Always return full write size even if we didn't consume all */
	return size;
}
EXPORT_SYMBOL_GPL(device_store_int);

ssize_t device_show_int(struct device *dev,
			struct device_attribute *attr,
			char *buf)
{
	struct dev_ext_attribute *ea = to_ext_attr(attr);

	return sysfs_emit(buf, "%d\n", *(int *)(ea->var));
}
EXPORT_SYMBOL_GPL(device_show_int);

ssize_t device_store_bool(struct device *dev, struct device_attribute *attr,
			  const char *buf, size_t size)
{
	struct dev_ext_attribute *ea = to_ext_attr(attr);

	if (kstrtobool(buf, ea->var) < 0)
		return -EINVAL;

	return size;
}
EXPORT_SYMBOL_GPL(device_store_bool);

ssize_t device_show_bool(struct device *dev, struct device_attribute *attr,
			 char *buf)
{
	struct dev_ext_attribute *ea = to_ext_attr(attr);

	return sysfs_emit(buf, "%d\n", *(bool *)(ea->var));
}
EXPORT_SYMBOL_GPL(device_show_bool);

ssize_t device_show_string(struct device *dev,
			   struct device_attribute *attr, char *buf)
{
	struct dev_ext_attribute *ea = to_ext_attr(attr);

	return sysfs_emit(buf, "%s\n", (char *)ea->var);
}
EXPORT_SYMBOL_GPL(device_show_string);

/**
 * device_release - free device structure.
 * @kobj: device's kobject.
 *
 * This is called once the reference count for the object
 * reaches 0. We forward the call to the device's release
 * method, which should handle actually freeing the structure.
 */
static void device_release(struct kobject *kobj)
{
	struct device *dev = kobj_to_dev(kobj);
	struct device_private *p = dev->p;

	/*
	 * Some platform devices are driven without driver attached
	 * and managed resources may have been acquired.  Make sure
	 * all resources are released.
	 *
	 * Drivers still can add resources into device after device
	 * is deleted but alive, so release devres here to avoid
	 * possible memory leak.
	 */
	devres_release_all(dev);

	kfree(dev->dma_range_map);

	if (dev->release)
		dev->release(dev);
	else if (dev->type && dev->type->release)
		dev->type->release(dev);
	else if (dev->class && dev->class->dev_release)
		dev->class->dev_release(dev);
	else
		WARN(1, KERN_ERR "Device '%s' does not have a release() function, it is broken and must be fixed. See Documentation/core-api/kobject.rst.\n",
			dev_name(dev));
	kfree(p);
}

static const void *device_namespace(const struct kobject *kobj)
{
	const struct device *dev = kobj_to_dev(kobj);
	const void *ns = NULL;

	if (dev->class && dev->class->namespace)
		ns = dev->class->namespace(dev);

	return ns;
}

static void device_get_ownership(const struct kobject *kobj, kuid_t *uid, kgid_t *gid)
{
	const struct device *dev = kobj_to_dev(kobj);

	if (dev->class && dev->class->get_ownership)
		dev->class->get_ownership(dev, uid, gid);
}

static const struct kobj_type device_ktype = {
	.release	= device_release,
	.sysfs_ops	= &dev_sysfs_ops,
	.namespace	= device_namespace,
	.get_ownership	= device_get_ownership,
};


static int dev_uevent_filter(const struct kobject *kobj)
{
	const struct kobj_type *ktype = get_ktype(kobj);

	if (ktype == &device_ktype) {
		const struct device *dev = kobj_to_dev(kobj);
		if (dev->bus)
			return 1;
		if (dev->class)
			return 1;
	}
	return 0;
}

static const char *dev_uevent_name(const struct kobject *kobj)
{
	const struct device *dev = kobj_to_dev(kobj);

	if (dev->bus)
		return dev->bus->name;
	if (dev->class)
		return dev->class->name;
	return NULL;
}

static int dev_uevent(const struct kobject *kobj, struct kobj_uevent_env *env)
{
	const struct device *dev = kobj_to_dev(kobj);
	int retval = 0;

	/* add device node properties if present */
	if (MAJOR(dev->devt)) {
		const char *tmp;
		const char *name;
		umode_t mode = 0;
		kuid_t uid = GLOBAL_ROOT_UID;
		kgid_t gid = GLOBAL_ROOT_GID;

		add_uevent_var(env, "MAJOR=%u", MAJOR(dev->devt));
		add_uevent_var(env, "MINOR=%u", MINOR(dev->devt));
		name = device_get_devnode(dev, &mode, &uid, &gid, &tmp);
		if (name) {
			add_uevent_var(env, "DEVNAME=%s", name);
			if (mode)
				add_uevent_var(env, "DEVMODE=%#o", mode & 0777);
			if (!uid_eq(uid, GLOBAL_ROOT_UID))
				add_uevent_var(env, "DEVUID=%u", from_kuid(&init_user_ns, uid));
			if (!gid_eq(gid, GLOBAL_ROOT_GID))
				add_uevent_var(env, "DEVGID=%u", from_kgid(&init_user_ns, gid));
			kfree(tmp);
		}
	}

	if (dev->type && dev->type->name)
		add_uevent_var(env, "DEVTYPE=%s", dev->type->name);

	if (dev->driver)
		add_uevent_var(env, "DRIVER=%s", dev->driver->name);

	/* Add common DT information about the device */
	of_device_uevent(dev, env);

	/* have the bus specific function add its stuff */
	if (dev->bus && dev->bus->uevent) {
		retval = dev->bus->uevent(dev, env);
		if (retval)
			pr_debug("device: '%s': %s: bus uevent() returned %d\n",
				 dev_name(dev), __func__, retval);
	}

	/* have the class specific function add its stuff */
	if (dev->class && dev->class->dev_uevent) {
		retval = dev->class->dev_uevent(dev, env);
		if (retval)
			pr_debug("device: '%s': %s: class uevent() "
				 "returned %d\n", dev_name(dev),
				 __func__, retval);
	}

	/* have the device type specific function add its stuff */
	if (dev->type && dev->type->uevent) {
		retval = dev->type->uevent(dev, env);
		if (retval)
			pr_debug("device: '%s': %s: dev_type uevent() "
				 "returned %d\n", dev_name(dev),
				 __func__, retval);
	}

	return retval;
}

static const struct kset_uevent_ops device_uevent_ops = {
	.filter =	dev_uevent_filter,
	.name =		dev_uevent_name,
	.uevent =	dev_uevent,
};

static ssize_t uevent_show(struct device *dev, struct device_attribute *attr,
			   char *buf)
{
	struct kobject *top_kobj;
	struct kset *kset;
	struct kobj_uevent_env *env = NULL;
	int i;
	int len = 0;
	int retval;

	/* search the kset, the device belongs to */
	top_kobj = &dev->kobj;
	while (!top_kobj->kset && top_kobj->parent)
		top_kobj = top_kobj->parent;
	if (!top_kobj->kset)
		goto out;

	kset = top_kobj->kset;
	if (!kset->uevent_ops || !kset->uevent_ops->uevent)
		goto out;

	/* respect filter */
	if (kset->uevent_ops && kset->uevent_ops->filter)
		if (!kset->uevent_ops->filter(&dev->kobj))
			goto out;

	env = kzalloc(sizeof(struct kobj_uevent_env), GFP_KERNEL);
	if (!env)
		return -ENOMEM;

	/* Synchronize with really_probe() */
	device_lock(dev);
	/* let the kset specific function add its keys */
	retval = kset->uevent_ops->uevent(&dev->kobj, env);
	device_unlock(dev);
	if (retval)
		goto out;

	/* copy keys to file */
	for (i = 0; i < env->envp_idx; i++)
		len += sysfs_emit_at(buf, len, "%s\n", env->envp[i]);
out:
	kfree(env);
	return len;
}

static ssize_t uevent_store(struct device *dev, struct device_attribute *attr,
			    const char *buf, size_t count)
{
	int rc;

	rc = kobject_synth_uevent(&dev->kobj, buf, count);

	if (rc) {
		dev_err(dev, "uevent: failed to send synthetic uevent: %d\n", rc);
		return rc;
	}

	return count;
}
static DEVICE_ATTR_RW(uevent);

static ssize_t online_show(struct device *dev, struct device_attribute *attr,
			   char *buf)
{
	bool val;

	device_lock(dev);
	val = !dev->offline;
	device_unlock(dev);
	return sysfs_emit(buf, "%u\n", val);
}

static ssize_t online_store(struct device *dev, struct device_attribute *attr,
			    const char *buf, size_t count)
{
	bool val;
	int ret;

	ret = kstrtobool(buf, &val);
	if (ret < 0)
		return ret;

	ret = lock_device_hotplug_sysfs();
	if (ret)
		return ret;

	ret = val ? device_online(dev) : device_offline(dev);
	unlock_device_hotplug();
	return ret < 0 ? ret : count;
}
static DEVICE_ATTR_RW(online);

static ssize_t removable_show(struct device *dev, struct device_attribute *attr,
			      char *buf)
{
	const char *loc;

	switch (dev->removable) {
	case DEVICE_REMOVABLE:
		loc = "removable";
		break;
	case DEVICE_FIXED:
		loc = "fixed";
		break;
	default:
		loc = "unknown";
	}
	return sysfs_emit(buf, "%s\n", loc);
}
static DEVICE_ATTR_RO(removable);

int device_add_groups(struct device *dev, const struct attribute_group **groups)
{
	return sysfs_create_groups(&dev->kobj, groups);
}
EXPORT_SYMBOL_GPL(device_add_groups);

void device_remove_groups(struct device *dev,
			  const struct attribute_group **groups)
{
	sysfs_remove_groups(&dev->kobj, groups);
}
EXPORT_SYMBOL_GPL(device_remove_groups);

union device_attr_group_devres {
	const struct attribute_group *group;
	const struct attribute_group **groups;
};

static void devm_attr_group_remove(struct device *dev, void *res)
{
	union device_attr_group_devres *devres = res;
	const struct attribute_group *group = devres->group;

	dev_dbg(dev, "%s: removing group %p\n", __func__, group);
	sysfs_remove_group(&dev->kobj, group);
}

/**
 * devm_device_add_group - given a device, create a managed attribute group
 * @dev:	The device to create the group for
 * @grp:	The attribute group to create
 *
 * This function creates a group for the first time.  It will explicitly
 * warn and error if any of the attribute files being created already exist.
 *
 * Returns 0 on success or error code on failure.
 */
int devm_device_add_group(struct device *dev, const struct attribute_group *grp)
{
	union device_attr_group_devres *devres;
	int error;

	devres = devres_alloc(devm_attr_group_remove,
			      sizeof(*devres), GFP_KERNEL);
	if (!devres)
		return -ENOMEM;

	error = sysfs_create_group(&dev->kobj, grp);
	if (error) {
		devres_free(devres);
		return error;
	}

	devres->group = grp;
	devres_add(dev, devres);
	return 0;
}
EXPORT_SYMBOL_GPL(devm_device_add_group);

static int device_add_attrs(struct device *dev)
{
	const struct class *class = dev->class;
	const struct device_type *type = dev->type;
	int error;

	if (class) {
		error = device_add_groups(dev, class->dev_groups);
		if (error)
			return error;
	}

	if (type) {
		error = device_add_groups(dev, type->groups);
		if (error)
			goto err_remove_class_groups;
	}

	error = device_add_groups(dev, dev->groups);
	if (error)
		goto err_remove_type_groups;

	if (device_supports_offline(dev) && !dev->offline_disabled) {
		error = device_create_file(dev, &dev_attr_online);
		if (error)
			goto err_remove_dev_groups;
	}

	if (fw_devlink_flags && !fw_devlink_is_permissive() && dev->fwnode) {
		error = device_create_file(dev, &dev_attr_waiting_for_supplier);
		if (error)
			goto err_remove_dev_online;
	}

	if (dev_removable_is_valid(dev)) {
		error = device_create_file(dev, &dev_attr_removable);
		if (error)
			goto err_remove_dev_waiting_for_supplier;
	}

	if (dev_add_physical_location(dev)) {
		error = device_add_group(dev,
			&dev_attr_physical_location_group);
		if (error)
			goto err_remove_dev_removable;
	}

	return 0;

 err_remove_dev_removable:
	device_remove_file(dev, &dev_attr_removable);
 err_remove_dev_waiting_for_supplier:
	device_remove_file(dev, &dev_attr_waiting_for_supplier);
 err_remove_dev_online:
	device_remove_file(dev, &dev_attr_online);
 err_remove_dev_groups:
	device_remove_groups(dev, dev->groups);
 err_remove_type_groups:
	if (type)
		device_remove_groups(dev, type->groups);
 err_remove_class_groups:
	if (class)
		device_remove_groups(dev, class->dev_groups);

	return error;
}

static void device_remove_attrs(struct device *dev)
{
	const struct class *class = dev->class;
	const struct device_type *type = dev->type;

	if (dev->physical_location) {
		device_remove_group(dev, &dev_attr_physical_location_group);
		kfree(dev->physical_location);
	}

	device_remove_file(dev, &dev_attr_removable);
	device_remove_file(dev, &dev_attr_waiting_for_supplier);
	device_remove_file(dev, &dev_attr_online);
	device_remove_groups(dev, dev->groups);

	if (type)
		device_remove_groups(dev, type->groups);

	if (class)
		device_remove_groups(dev, class->dev_groups);
}

static ssize_t dev_show(struct device *dev, struct device_attribute *attr,
			char *buf)
{
	return print_dev_t(buf, dev->devt);
}
static DEVICE_ATTR_RO(dev);

/* /sys/devices/ */
struct kset *devices_kset;

/**
 * devices_kset_move_before - Move device in the devices_kset's list.
 * @deva: Device to move.
 * @devb: Device @deva should come before.
 */
static void devices_kset_move_before(struct device *deva, struct device *devb)
{
	if (!devices_kset)
		return;
	pr_debug("devices_kset: Moving %s before %s\n",
		 dev_name(deva), dev_name(devb));
	spin_lock(&devices_kset->list_lock);
	list_move_tail(&deva->kobj.entry, &devb->kobj.entry);
	spin_unlock(&devices_kset->list_lock);
}

/**
 * devices_kset_move_after - Move device in the devices_kset's list.
 * @deva: Device to move
 * @devb: Device @deva should come after.
 */
static void devices_kset_move_after(struct device *deva, struct device *devb)
{
	if (!devices_kset)
		return;
	pr_debug("devices_kset: Moving %s after %s\n",
		 dev_name(deva), dev_name(devb));
	spin_lock(&devices_kset->list_lock);
	list_move(&deva->kobj.entry, &devb->kobj.entry);
	spin_unlock(&devices_kset->list_lock);
}

/**
 * devices_kset_move_last - move the device to the end of devices_kset's list.
 * @dev: device to move
 */
void devices_kset_move_last(struct device *dev)
{
	if (!devices_kset)
		return;
	pr_debug("devices_kset: Moving %s to end of list\n", dev_name(dev));
	spin_lock(&devices_kset->list_lock);
	list_move_tail(&dev->kobj.entry, &devices_kset->list);
	spin_unlock(&devices_kset->list_lock);
}

/**
 * device_create_file - create sysfs attribute file for device.
 * @dev: device.
 * @attr: device attribute descriptor.
 */
int device_create_file(struct device *dev,
		       const struct device_attribute *attr)
{
	int error = 0;

	if (dev) {
		WARN(((attr->attr.mode & S_IWUGO) && !attr->store),
			"Attribute %s: write permission without 'store'\n",
			attr->attr.name);
		WARN(((attr->attr.mode & S_IRUGO) && !attr->show),
			"Attribute %s: read permission without 'show'\n",
			attr->attr.name);
		error = sysfs_create_file(&dev->kobj, &attr->attr);
	}

	return error;
}
EXPORT_SYMBOL_GPL(device_create_file);

/**
 * device_remove_file - remove sysfs attribute file.
 * @dev: device.
 * @attr: device attribute descriptor.
 */
void device_remove_file(struct device *dev,
			const struct device_attribute *attr)
{
	if (dev)
		sysfs_remove_file(&dev->kobj, &attr->attr);
}
EXPORT_SYMBOL_GPL(device_remove_file);

/**
 * device_remove_file_self - remove sysfs attribute file from its own method.
 * @dev: device.
 * @attr: device attribute descriptor.
 *
 * See kernfs_remove_self() for details.
 */
bool device_remove_file_self(struct device *dev,
			     const struct device_attribute *attr)
{
	if (dev)
		return sysfs_remove_file_self(&dev->kobj, &attr->attr);
	else
		return false;
}
EXPORT_SYMBOL_GPL(device_remove_file_self);

/**
 * device_create_bin_file - create sysfs binary attribute file for device.
 * @dev: device.
 * @attr: device binary attribute descriptor.
 */
int device_create_bin_file(struct device *dev,
			   const struct bin_attribute *attr)
{
	int error = -EINVAL;
	if (dev)
		error = sysfs_create_bin_file(&dev->kobj, attr);
	return error;
}
EXPORT_SYMBOL_GPL(device_create_bin_file);

/**
 * device_remove_bin_file - remove sysfs binary attribute file
 * @dev: device.
 * @attr: device binary attribute descriptor.
 */
void device_remove_bin_file(struct device *dev,
			    const struct bin_attribute *attr)
{
	if (dev)
		sysfs_remove_bin_file(&dev->kobj, attr);
}
EXPORT_SYMBOL_GPL(device_remove_bin_file);

static void klist_children_get(struct klist_node *n)
{
	struct device_private *p = to_device_private_parent(n);
	struct device *dev = p->device;

	get_device(dev);
}

static void klist_children_put(struct klist_node *n)
{
	struct device_private *p = to_device_private_parent(n);
	struct device *dev = p->device;

	put_device(dev);
}

/**
 * device_initialize - init device structure.
 * @dev: device.
 *
 * This prepares the device for use by other layers by initializing
 * its fields.
 * It is the first half of device_register(), if called by
 * that function, though it can also be called separately, so one
 * may use @dev's fields. In particular, get_device()/put_device()
 * may be used for reference counting of @dev after calling this
 * function.
 *
 * All fields in @dev must be initialized by the caller to 0, except
 * for those explicitly set to some other value.  The simplest
 * approach is to use kzalloc() to allocate the structure containing
 * @dev.
 *
 * NOTE: Use put_device() to give up your reference instead of freeing
 * @dev directly once you have called this function.
 */
void device_initialize(struct device *dev)
{
	dev->kobj.kset = devices_kset;
	kobject_init(&dev->kobj, &device_ktype);
	INIT_LIST_HEAD(&dev->dma_pools);
	mutex_init(&dev->mutex);
	lockdep_set_novalidate_class(&dev->mutex);
	spin_lock_init(&dev->devres_lock);
	INIT_LIST_HEAD(&dev->devres_head);
	device_pm_init(dev);
	set_dev_node(dev, NUMA_NO_NODE);
	INIT_LIST_HEAD(&dev->links.consumers);
	INIT_LIST_HEAD(&dev->links.suppliers);
	INIT_LIST_HEAD(&dev->links.defer_sync);
	dev->links.status = DL_DEV_NO_DRIVER;
#if defined(CONFIG_ARCH_HAS_SYNC_DMA_FOR_DEVICE) || \
    defined(CONFIG_ARCH_HAS_SYNC_DMA_FOR_CPU) || \
    defined(CONFIG_ARCH_HAS_SYNC_DMA_FOR_CPU_ALL)
	dev->dma_coherent = dma_default_coherent;
#endif
	swiotlb_dev_init(dev);
}
EXPORT_SYMBOL_GPL(device_initialize);

struct kobject *virtual_device_parent(void)
{
	static struct kobject *virtual_dir = NULL;

	if (!virtual_dir)
		virtual_dir = kobject_create_and_add("virtual",
						     &devices_kset->kobj);

	return virtual_dir;
}

struct class_dir {
	struct kobject kobj;
	const struct class *class;
};

#define to_class_dir(obj) container_of(obj, struct class_dir, kobj)

static void class_dir_release(struct kobject *kobj)
{
	struct class_dir *dir = to_class_dir(kobj);
	kfree(dir);
}

static const
struct kobj_ns_type_operations *class_dir_child_ns_type(const struct kobject *kobj)
{
	const struct class_dir *dir = to_class_dir(kobj);
	return dir->class->ns_type;
}

static const struct kobj_type class_dir_ktype = {
	.release	= class_dir_release,
	.sysfs_ops	= &kobj_sysfs_ops,
	.child_ns_type	= class_dir_child_ns_type
};

static struct kobject *class_dir_create_and_add(struct subsys_private *sp,
						struct kobject *parent_kobj)
{
	struct class_dir *dir;
	int retval;

	dir = kzalloc(sizeof(*dir), GFP_KERNEL);
	if (!dir)
		return ERR_PTR(-ENOMEM);

	dir->class = sp->class;
	kobject_init(&dir->kobj, &class_dir_ktype);

	dir->kobj.kset = &sp->glue_dirs;

	retval = kobject_add(&dir->kobj, parent_kobj, "%s", sp->class->name);
	if (retval < 0) {
		kobject_put(&dir->kobj);
		return ERR_PTR(retval);
	}
	return &dir->kobj;
}

static DEFINE_MUTEX(gdp_mutex);

static struct kobject *get_device_parent(struct device *dev,
					 struct device *parent)
{
	struct subsys_private *sp = class_to_subsys(dev->class);
	struct kobject *kobj = NULL;

	if (sp) {
		struct kobject *parent_kobj;
		struct kobject *k;

		/*
		 * If we have no parent, we live in "virtual".
		 * Class-devices with a non class-device as parent, live
		 * in a "glue" directory to prevent namespace collisions.
		 */
		if (parent == NULL)
			parent_kobj = virtual_device_parent();
		else if (parent->class && !dev->class->ns_type) {
			subsys_put(sp);
			return &parent->kobj;
		} else {
			parent_kobj = &parent->kobj;
		}

		mutex_lock(&gdp_mutex);

		/* find our class-directory at the parent and reference it */
		spin_lock(&sp->glue_dirs.list_lock);
		list_for_each_entry(k, &sp->glue_dirs.list, entry)
			if (k->parent == parent_kobj) {
				kobj = kobject_get(k);
				break;
			}
		spin_unlock(&sp->glue_dirs.list_lock);
		if (kobj) {
			mutex_unlock(&gdp_mutex);
			subsys_put(sp);
			return kobj;
		}

		/* or create a new class-directory at the parent device */
		k = class_dir_create_and_add(sp, parent_kobj);
		/* do not emit an uevent for this simple "glue" directory */
		mutex_unlock(&gdp_mutex);
		subsys_put(sp);
		return k;
	}

	/* subsystems can specify a default root directory for their devices */
	if (!parent && dev->bus) {
		struct device *dev_root = bus_get_dev_root(dev->bus);

		if (dev_root) {
			kobj = &dev_root->kobj;
			put_device(dev_root);
			return kobj;
		}
	}

	if (parent)
		return &parent->kobj;
	return NULL;
}

static inline bool live_in_glue_dir(struct kobject *kobj,
				    struct device *dev)
{
	struct subsys_private *sp;
	bool retval;

	if (!kobj || !dev->class)
		return false;

	sp = class_to_subsys(dev->class);
	if (!sp)
		return false;

	if (kobj->kset == &sp->glue_dirs)
		retval = true;
	else
		retval = false;

	subsys_put(sp);
	return retval;
}

static inline struct kobject *get_glue_dir(struct device *dev)
{
	return dev->kobj.parent;
}

/**
 * kobject_has_children - Returns whether a kobject has children.
 * @kobj: the object to test
 *
 * This will return whether a kobject has other kobjects as children.
 *
 * It does NOT account for the presence of attribute files, only sub
 * directories. It also assumes there is no concurrent addition or
 * removal of such children, and thus relies on external locking.
 */
static inline bool kobject_has_children(struct kobject *kobj)
{
	WARN_ON_ONCE(kref_read(&kobj->kref) == 0);

	return kobj->sd && kobj->sd->dir.subdirs;
}

/*
 * make sure cleaning up dir as the last step, we need to make
 * sure .release handler of kobject is run with holding the
 * global lock
 */
static void cleanup_glue_dir(struct device *dev, struct kobject *glue_dir)
{
	unsigned int ref;

	/* see if we live in a "glue" directory */
	if (!live_in_glue_dir(glue_dir, dev))
		return;

	mutex_lock(&gdp_mutex);
	/**
	 * There is a race condition between removing glue directory
	 * and adding a new device under the glue directory.
	 *
	 * CPU1:                                         CPU2:
	 *
	 * device_add()
	 *   get_device_parent()
	 *     class_dir_create_and_add()
	 *       kobject_add_internal()
	 *         create_dir()    // create glue_dir
	 *
	 *                                               device_add()
	 *                                                 get_device_parent()
	 *                                                   kobject_get() // get glue_dir
	 *
	 * device_del()
	 *   cleanup_glue_dir()
	 *     kobject_del(glue_dir)
	 *
	 *                                               kobject_add()
	 *                                                 kobject_add_internal()
	 *                                                   create_dir() // in glue_dir
	 *                                                     sysfs_create_dir_ns()
	 *                                                       kernfs_create_dir_ns(sd)
	 *
	 *       sysfs_remove_dir() // glue_dir->sd=NULL
	 *       sysfs_put()        // free glue_dir->sd
	 *
	 *                                                         // sd is freed
	 *                                                         kernfs_new_node(sd)
	 *                                                           kernfs_get(glue_dir)
	 *                                                           kernfs_add_one()
	 *                                                           kernfs_put()
	 *
	 * Before CPU1 remove last child device under glue dir, if CPU2 add
	 * a new device under glue dir, the glue_dir kobject reference count
	 * will be increase to 2 in kobject_get(k). And CPU2 has been called
	 * kernfs_create_dir_ns(). Meanwhile, CPU1 call sysfs_remove_dir()
	 * and sysfs_put(). This result in glue_dir->sd is freed.
	 *
	 * Then the CPU2 will see a stale "empty" but still potentially used
	 * glue dir around in kernfs_new_node().
	 *
	 * In order to avoid this happening, we also should make sure that
	 * kernfs_node for glue_dir is released in CPU1 only when refcount
	 * for glue_dir kobj is 1.
	 */
	ref = kref_read(&glue_dir->kref);
	if (!kobject_has_children(glue_dir) && !--ref)
		kobject_del(glue_dir);
	kobject_put(glue_dir);
	mutex_unlock(&gdp_mutex);
}

static int device_add_class_symlinks(struct device *dev)
{
	struct device_node *of_node = dev_of_node(dev);
	struct subsys_private *sp;
	int error;

	if (of_node) {
		error = sysfs_create_link(&dev->kobj, of_node_kobj(of_node), "of_node");
		if (error)
			dev_warn(dev, "Error %d creating of_node link\n",error);
		/* An error here doesn't warrant bringing down the device */
	}

	sp = class_to_subsys(dev->class);
	if (!sp)
		return 0;

	error = sysfs_create_link(&dev->kobj, &sp->subsys.kobj, "subsystem");
	if (error)
		goto out_devnode;

	if (dev->parent && device_is_not_partition(dev)) {
		error = sysfs_create_link(&dev->kobj, &dev->parent->kobj,
					  "device");
		if (error)
			goto out_subsys;
	}

	/* link in the class directory pointing to the device */
	error = sysfs_create_link(&sp->subsys.kobj, &dev->kobj, dev_name(dev));
	if (error)
		goto out_device;
	goto exit;

out_device:
	sysfs_remove_link(&dev->kobj, "device");
out_subsys:
	sysfs_remove_link(&dev->kobj, "subsystem");
out_devnode:
	sysfs_remove_link(&dev->kobj, "of_node");
exit:
	subsys_put(sp);
	return error;
}

static void device_remove_class_symlinks(struct device *dev)
{
	struct subsys_private *sp = class_to_subsys(dev->class);

	if (dev_of_node(dev))
		sysfs_remove_link(&dev->kobj, "of_node");

	if (!sp)
		return;

	if (dev->parent && device_is_not_partition(dev))
		sysfs_remove_link(&dev->kobj, "device");
	sysfs_remove_link(&dev->kobj, "subsystem");
	sysfs_delete_link(&sp->subsys.kobj, &dev->kobj, dev_name(dev));
	subsys_put(sp);
}

/**
 * dev_set_name - set a device name
 * @dev: device
 * @fmt: format string for the device's name
 */
int dev_set_name(struct device *dev, const char *fmt, ...)
{
	va_list vargs;
	int err;

	va_start(vargs, fmt);
	err = kobject_set_name_vargs(&dev->kobj, fmt, vargs);
	va_end(vargs);
	return err;
}
EXPORT_SYMBOL_GPL(dev_set_name);

/* select a /sys/dev/ directory for the device */
static struct kobject *device_to_dev_kobj(struct device *dev)
{
	if (is_blockdev(dev))
		return sysfs_dev_block_kobj;
	else
		return sysfs_dev_char_kobj;
}

static int device_create_sys_dev_entry(struct device *dev)
{
	struct kobject *kobj = device_to_dev_kobj(dev);
	int error = 0;
	char devt_str[15];

	if (kobj) {
		format_dev_t(devt_str, dev->devt);
		error = sysfs_create_link(kobj, &dev->kobj, devt_str);
	}

	return error;
}

static void device_remove_sys_dev_entry(struct device *dev)
{
	struct kobject *kobj = device_to_dev_kobj(dev);
	char devt_str[15];

	if (kobj) {
		format_dev_t(devt_str, dev->devt);
		sysfs_remove_link(kobj, devt_str);
	}
}

static int device_private_init(struct device *dev)
{
	dev->p = kzalloc(sizeof(*dev->p), GFP_KERNEL);
	if (!dev->p)
		return -ENOMEM;
	dev->p->device = dev;
	klist_init(&dev->p->klist_children, klist_children_get,
		   klist_children_put);
	INIT_LIST_HEAD(&dev->p->deferred_probe);
	return 0;
}

/**
 * device_add - add device to device hierarchy.
 * @dev: device.
 *
 * This is part 2 of device_register(), though may be called
 * separately _iff_ device_initialize() has been called separately.
 *
 * This adds @dev to the kobject hierarchy via kobject_add(), adds it
 * to the global and sibling lists for the device, then
 * adds it to the other relevant subsystems of the driver model.
 *
 * Do not call this routine or device_register() more than once for
 * any device structure.  The driver model core is not designed to work
 * with devices that get unregistered and then spring back to life.
 * (Among other things, it's very hard to guarantee that all references
 * to the previous incarnation of @dev have been dropped.)  Allocate
 * and register a fresh new struct device instead.
 *
 * NOTE: _Never_ directly free @dev after calling this function, even
 * if it returned an error! Always use put_device() to give up your
 * reference instead.
 *
 * Rule of thumb is: if device_add() succeeds, you should call
 * device_del() when you want to get rid of it. If device_add() has
 * *not* succeeded, use *only* put_device() to drop the reference
 * count.
 */
int device_add(struct device *dev)
{
	struct subsys_private *sp;
	struct device *parent;
	struct kobject *kobj;
	struct class_interface *class_intf;
	int error = -EINVAL;
	struct kobject *glue_dir = NULL;

	dev = get_device(dev);
	if (!dev)
		goto done;

	if (!dev->p) {
		error = device_private_init(dev);
		if (error)
			goto done;
	}

	/*
	 * for statically allocated devices, which should all be converted
	 * some day, we need to initialize the name. We prevent reading back
	 * the name, and force the use of dev_name()
	 */
	if (dev->init_name) {
		error = dev_set_name(dev, "%s", dev->init_name);
		dev->init_name = NULL;
	}

	if (dev_name(dev))
		error = 0;
	/* subsystems can specify simple device enumeration */
	else if (dev->bus && dev->bus->dev_name)
		error = dev_set_name(dev, "%s%u", dev->bus->dev_name, dev->id);
	else
		error = -EINVAL;
	if (error)
		goto name_error;

	pr_debug("device: '%s': %s\n", dev_name(dev), __func__);

	parent = get_device(dev->parent);
	kobj = get_device_parent(dev, parent);
	if (IS_ERR(kobj)) {
		error = PTR_ERR(kobj);
		goto parent_error;
	}
	if (kobj)
		dev->kobj.parent = kobj;

	/* use parent numa_node */
	if (parent && (dev_to_node(dev) == NUMA_NO_NODE))
		set_dev_node(dev, dev_to_node(parent));

	/* first, register with generic layer. */
	/* we require the name to be set before, and pass NULL */
	error = kobject_add(&dev->kobj, dev->kobj.parent, NULL);
	if (error) {
		glue_dir = kobj;
		goto Error;
	}

	/* notify platform of device entry */
	device_platform_notify(dev);

	error = device_create_file(dev, &dev_attr_uevent);
	if (error)
		goto attrError;

	error = device_add_class_symlinks(dev);
	if (error)
		goto SymlinkError;
	error = device_add_attrs(dev);
	if (error)
		goto AttrsError;
	error = bus_add_device(dev);
	if (error)
		goto BusError;
	error = dpm_sysfs_add(dev);
	if (error)
		goto DPMError;
	device_pm_add(dev);

	if (MAJOR(dev->devt)) {
		error = device_create_file(dev, &dev_attr_dev);
		if (error)
			goto DevAttrError;

		error = device_create_sys_dev_entry(dev);
		if (error)
			goto SysEntryError;

		devtmpfs_create_node(dev);
	}

	/* Notify clients of device addition.  This call must come
	 * after dpm_sysfs_add() and before kobject_uevent().
	 */
	bus_notify(dev, BUS_NOTIFY_ADD_DEVICE);
	kobject_uevent(&dev->kobj, KOBJ_ADD);

	/*
	 * Check if any of the other devices (consumers) have been waiting for
	 * this device (supplier) to be added so that they can create a device
	 * link to it.
	 *
	 * This needs to happen after device_pm_add() because device_link_add()
	 * requires the supplier be registered before it's called.
	 *
	 * But this also needs to happen before bus_probe_device() to make sure
	 * waiting consumers can link to it before the driver is bound to the
	 * device and the driver sync_state callback is called for this device.
	 */
	if (dev->fwnode && !dev->fwnode->dev) {
		dev->fwnode->dev = dev;
		fw_devlink_link_device(dev);
	}

	bus_probe_device(dev);

	/*
	 * If all driver registration is done and a newly added device doesn't
	 * match with any driver, don't block its consumers from probing in
	 * case the consumer device is able to operate without this supplier.
	 */
	if (dev->fwnode && fw_devlink_drv_reg_done && !dev->can_match)
		fw_devlink_unblock_consumers(dev);

	if (parent)
		klist_add_tail(&dev->p->knode_parent,
			       &parent->p->klist_children);

	sp = class_to_subsys(dev->class);
	if (sp) {
		mutex_lock(&sp->mutex);
		/* tie the class to the device */
		klist_add_tail(&dev->p->knode_class, &sp->klist_devices);

		/* notify any interfaces that the device is here */
		list_for_each_entry(class_intf, &sp->interfaces, node)
			if (class_intf->add_dev)
				class_intf->add_dev(dev);
		mutex_unlock(&sp->mutex);
		subsys_put(sp);
	}
done:
	put_device(dev);
	return error;
 SysEntryError:
	if (MAJOR(dev->devt))
		device_remove_file(dev, &dev_attr_dev);
 DevAttrError:
	device_pm_remove(dev);
	dpm_sysfs_remove(dev);
 DPMError:
	dev->driver = NULL;
	bus_remove_device(dev);
 BusError:
	device_remove_attrs(dev);
 AttrsError:
	device_remove_class_symlinks(dev);
 SymlinkError:
	device_remove_file(dev, &dev_attr_uevent);
 attrError:
	device_platform_notify_remove(dev);
	kobject_uevent(&dev->kobj, KOBJ_REMOVE);
	glue_dir = get_glue_dir(dev);
	kobject_del(&dev->kobj);
 Error:
	cleanup_glue_dir(dev, glue_dir);
parent_error:
	put_device(parent);
name_error:
	kfree(dev->p);
	dev->p = NULL;
	goto done;
}
EXPORT_SYMBOL_GPL(device_add);

/**
 * device_register - register a device with the system.
 * @dev: pointer to the device structure
 *
 * This happens in two clean steps - initialize the device
 * and add it to the system. The two steps can be called
 * separately, but this is the easiest and most common.
 * I.e. you should only call the two helpers separately if
 * have a clearly defined need to use and refcount the device
 * before it is added to the hierarchy.
 *
 * For more information, see the kerneldoc for device_initialize()
 * and device_add().
 *
 * NOTE: _Never_ directly free @dev after calling this function, even
 * if it returned an error! Always use put_device() to give up the
 * reference initialized in this function instead.
 */
int device_register(struct device *dev)
{
	device_initialize(dev);
	return device_add(dev);
}
EXPORT_SYMBOL_GPL(device_register);

/**
 * get_device - increment reference count for device.
 * @dev: device.
 *
 * This simply forwards the call to kobject_get(), though
 * we do take care to provide for the case that we get a NULL
 * pointer passed in.
 */
struct device *get_device(struct device *dev)
{
	return dev ? kobj_to_dev(kobject_get(&dev->kobj)) : NULL;
}
EXPORT_SYMBOL_GPL(get_device);

/**
 * put_device - decrement reference count.
 * @dev: device in question.
 */
void put_device(struct device *dev)
{
	/* might_sleep(); */
	if (dev)
		kobject_put(&dev->kobj);
}
EXPORT_SYMBOL_GPL(put_device);

bool kill_device(struct device *dev)
{
	/*
	 * Require the device lock and set the "dead" flag to guarantee that
	 * the update behavior is consistent with the other bitfields near
	 * it and that we cannot have an asynchronous probe routine trying
	 * to run while we are tearing out the bus/class/sysfs from
	 * underneath the device.
	 */
	device_lock_assert(dev);

	if (dev->p->dead)
		return false;
	dev->p->dead = true;
	return true;
}
EXPORT_SYMBOL_GPL(kill_device);

/**
 * device_del - delete device from system.
 * @dev: device.
 *
 * This is the first part of the device unregistration
 * sequence. This removes the device from the lists we control
 * from here, has it removed from the other driver model
 * subsystems it was added to in device_add(), and removes it
 * from the kobject hierarchy.
 *
 * NOTE: this should be called manually _iff_ device_add() was
 * also called manually.
 */
void device_del(struct device *dev)
{
	struct subsys_private *sp;
	struct device *parent = dev->parent;
	struct kobject *glue_dir = NULL;
	struct class_interface *class_intf;
	unsigned int noio_flag;

	device_lock(dev);
	kill_device(dev);
	device_unlock(dev);

	if (dev->fwnode && dev->fwnode->dev == dev)
		dev->fwnode->dev = NULL;

	/* Notify clients of device removal.  This call must come
	 * before dpm_sysfs_remove().
	 */
	noio_flag = memalloc_noio_save();
	bus_notify(dev, BUS_NOTIFY_DEL_DEVICE);

	dpm_sysfs_remove(dev);
	if (parent)
		klist_del(&dev->p->knode_parent);
	if (MAJOR(dev->devt)) {
		devtmpfs_delete_node(dev);
		device_remove_sys_dev_entry(dev);
		device_remove_file(dev, &dev_attr_dev);
	}

	sp = class_to_subsys(dev->class);
	if (sp) {
		device_remove_class_symlinks(dev);

		mutex_lock(&sp->mutex);
		/* notify any interfaces that the device is now gone */
		list_for_each_entry(class_intf, &sp->interfaces, node)
			if (class_intf->remove_dev)
				class_intf->remove_dev(dev);
		/* remove the device from the class list */
		klist_del(&dev->p->knode_class);
		mutex_unlock(&sp->mutex);
		subsys_put(sp);
	}
	device_remove_file(dev, &dev_attr_uevent);
	device_remove_attrs(dev);
	bus_remove_device(dev);
	device_pm_remove(dev);
	driver_deferred_probe_del(dev);
	device_platform_notify_remove(dev);
	device_links_purge(dev);

	/*
	 * If a device does not have a driver attached, we need to clean
	 * up any managed resources. We do this in device_release(), but
	 * it's never called (and we leak the device) if a managed
	 * resource holds a reference to the device. So release all
	 * managed resources here, like we do in driver_detach(). We
	 * still need to do so again in device_release() in case someone
	 * adds a new resource after this point, though.
	 */
	devres_release_all(dev);

	bus_notify(dev, BUS_NOTIFY_REMOVED_DEVICE);
	kobject_uevent(&dev->kobj, KOBJ_REMOVE);
	glue_dir = get_glue_dir(dev);
	kobject_del(&dev->kobj);
	cleanup_glue_dir(dev, glue_dir);
	memalloc_noio_restore(noio_flag);
	put_device(parent);
}
EXPORT_SYMBOL_GPL(device_del);

/**
 * device_unregister - unregister device from system.
 * @dev: device going away.
 *
 * We do this in two parts, like we do device_register(). First,
 * we remove it from all the subsystems with device_del(), then
 * we decrement the reference count via put_device(). If that
 * is the final reference count, the device will be cleaned up
 * via device_release() above. Otherwise, the structure will
 * stick around until the final reference to the device is dropped.
 */
void device_unregister(struct device *dev)
{
	pr_debug("device: '%s': %s\n", dev_name(dev), __func__);
	device_del(dev);
	put_device(dev);
}
EXPORT_SYMBOL_GPL(device_unregister);

static struct device *prev_device(struct klist_iter *i)
{
	struct klist_node *n = klist_prev(i);
	struct device *dev = NULL;
	struct device_private *p;

	if (n) {
		p = to_device_private_parent(n);
		dev = p->device;
	}
	return dev;
}

static struct device *next_device(struct klist_iter *i)
{
	struct klist_node *n = klist_next(i);
	struct device *dev = NULL;
	struct device_private *p;

	if (n) {
		p = to_device_private_parent(n);
		dev = p->device;
	}
	return dev;
}

/**
 * device_get_devnode - path of device node file
 * @dev: device
 * @mode: returned file access mode
 * @uid: returned file owner
 * @gid: returned file group
 * @tmp: possibly allocated string
 *
 * Return the relative path of a possible device node.
 * Non-default names may need to allocate a memory to compose
 * a name. This memory is returned in tmp and needs to be
 * freed by the caller.
 */
const char *device_get_devnode(const struct device *dev,
			       umode_t *mode, kuid_t *uid, kgid_t *gid,
			       const char **tmp)
{
	char *s;

	*tmp = NULL;

	/* the device type may provide a specific name */
	if (dev->type && dev->type->devnode)
		*tmp = dev->type->devnode(dev, mode, uid, gid);
	if (*tmp)
		return *tmp;

	/* the class may provide a specific name */
	if (dev->class && dev->class->devnode)
		*tmp = dev->class->devnode(dev, mode);
	if (*tmp)
		return *tmp;

	/* return name without allocation, tmp == NULL */
	if (strchr(dev_name(dev), '!') == NULL)
		return dev_name(dev);

	/* replace '!' in the name with '/' */
	s = kstrdup_and_replace(dev_name(dev), '!', '/', GFP_KERNEL);
	if (!s)
		return NULL;
	return *tmp = s;
}

/**
 * device_for_each_child - device child iterator.
 * @parent: parent struct device.
 * @fn: function to be called for each device.
 * @data: data for the callback.
 *
 * Iterate over @parent's child devices, and call @fn for each,
 * passing it @data.
 *
 * We check the return of @fn each time. If it returns anything
 * other than 0, we break out and return that value.
 */
int device_for_each_child(struct device *parent, void *data,
			  int (*fn)(struct device *dev, void *data))
{
	struct klist_iter i;
	struct device *child;
	int error = 0;

	if (!parent || !parent->p)
		return 0;

	klist_iter_init(&parent->p->klist_children, &i);
	while (!error && (child = next_device(&i)))
		error = fn(child, data);
	klist_iter_exit(&i);
	return error;
}
EXPORT_SYMBOL_GPL(device_for_each_child);

/**
 * device_for_each_child_reverse - device child iterator in reversed order.
 * @parent: parent struct device.
 * @fn: function to be called for each device.
 * @data: data for the callback.
 *
 * Iterate over @parent's child devices, and call @fn for each,
 * passing it @data.
 *
 * We check the return of @fn each time. If it returns anything
 * other than 0, we break out and return that value.
 */
int device_for_each_child_reverse(struct device *parent, void *data,
				  int (*fn)(struct device *dev, void *data))
{
	struct klist_iter i;
	struct device *child;
	int error = 0;

	if (!parent || !parent->p)
		return 0;

	klist_iter_init(&parent->p->klist_children, &i);
	while ((child = prev_device(&i)) && !error)
		error = fn(child, data);
	klist_iter_exit(&i);
	return error;
}
EXPORT_SYMBOL_GPL(device_for_each_child_reverse);

/**
 * device_for_each_child_reverse_from - device child iterator in reversed order.
 * @parent: parent struct device.
 * @from: optional starting point in child list
 * @fn: function to be called for each device.
 * @data: data for the callback.
 *
 * Iterate over @parent's child devices, starting at @from, and call @fn
 * for each, passing it @data. This helper is identical to
 * device_for_each_child_reverse() when @from is NULL.
 *
 * @fn is checked each iteration. If it returns anything other than 0,
 * iteration stop and that value is returned to the caller of
 * device_for_each_child_reverse_from();
 */
int device_for_each_child_reverse_from(struct device *parent,
				       struct device *from, const void *data,
				       int (*fn)(struct device *, const void *))
{
	struct klist_iter i;
	struct device *child;
	int error = 0;

	if (!parent->p)
		return 0;

	klist_iter_init_node(&parent->p->klist_children, &i,
			     (from ? &from->p->knode_parent : NULL));
	while ((child = prev_device(&i)) && !error)
		error = fn(child, data);
	klist_iter_exit(&i);
	return error;
}
EXPORT_SYMBOL_GPL(device_for_each_child_reverse_from);

/**
 * device_find_child - device iterator for locating a particular device.
 * @parent: parent struct device
 * @match: Callback function to check device
 * @data: Data to pass to match function
 *
 * This is similar to the device_for_each_child() function above, but it
 * returns a reference to a device that is 'found' for later use, as
 * determined by the @match callback.
 *
 * The callback should return 0 if the device doesn't match and non-zero
 * if it does.  If the callback returns non-zero and a reference to the
 * current device can be obtained, this function will return to the caller
 * and not iterate over any more devices.
 *
 * NOTE: you will need to drop the reference with put_device() after use.
 */
struct device *device_find_child(struct device *parent, void *data,
				 int (*match)(struct device *dev, void *data))
{
	struct klist_iter i;
	struct device *child;

	if (!parent || !parent->p)
		return NULL;

	klist_iter_init(&parent->p->klist_children, &i);
	while ((child = next_device(&i)))
		if (match(child, data) && get_device(child))
			break;
	klist_iter_exit(&i);
	return child;
}
EXPORT_SYMBOL_GPL(device_find_child);

/**
 * device_find_child_by_name - device iterator for locating a child device.
 * @parent: parent struct device
 * @name: name of the child device
 *
 * This is similar to the device_find_child() function above, but it
 * returns a reference to a device that has the name @name.
 *
 * NOTE: you will need to drop the reference with put_device() after use.
 */
struct device *device_find_child_by_name(struct device *parent,
					 const char *name)
{
	struct klist_iter i;
	struct device *child;

	if (!parent)
		return NULL;

	klist_iter_init(&parent->p->klist_children, &i);
	while ((child = next_device(&i)))
		if (sysfs_streq(dev_name(child), name) && get_device(child))
			break;
	klist_iter_exit(&i);
	return child;
}
EXPORT_SYMBOL_GPL(device_find_child_by_name);

static int match_any(struct device *dev, void *unused)
{
	return 1;
}

/**
 * device_find_any_child - device iterator for locating a child device, if any.
 * @parent: parent struct device
 *
 * This is similar to the device_find_child() function above, but it
 * returns a reference to a child device, if any.
 *
 * NOTE: you will need to drop the reference with put_device() after use.
 */
struct device *device_find_any_child(struct device *parent)
{
	return device_find_child(parent, NULL, match_any);
}
EXPORT_SYMBOL_GPL(device_find_any_child);

int __init devices_init(void)
{
	devices_kset = kset_create_and_add("devices", &device_uevent_ops, NULL);
	if (!devices_kset)
		return -ENOMEM;
	dev_kobj = kobject_create_and_add("dev", NULL);
	if (!dev_kobj)
		goto dev_kobj_err;
	sysfs_dev_block_kobj = kobject_create_and_add("block", dev_kobj);
	if (!sysfs_dev_block_kobj)
		goto block_kobj_err;
	sysfs_dev_char_kobj = kobject_create_and_add("char", dev_kobj);
	if (!sysfs_dev_char_kobj)
		goto char_kobj_err;
	device_link_wq = alloc_workqueue("device_link_wq", 0, 0);
	if (!device_link_wq)
		goto wq_err;

	return 0;

 wq_err:
	kobject_put(sysfs_dev_char_kobj);
 char_kobj_err:
	kobject_put(sysfs_dev_block_kobj);
 block_kobj_err:
	kobject_put(dev_kobj);
 dev_kobj_err:
	kset_unregister(devices_kset);
	return -ENOMEM;
}

static int device_check_offline(struct device *dev, void *not_used)
{
	int ret;

	ret = device_for_each_child(dev, NULL, device_check_offline);
	if (ret)
		return ret;

	return device_supports_offline(dev) && !dev->offline ? -EBUSY : 0;
}

/**
 * device_offline - Prepare the device for hot-removal.
 * @dev: Device to be put offline.
 *
 * Execute the device bus type's .offline() callback, if present, to prepare
 * the device for a subsequent hot-removal.  If that succeeds, the device must
 * not be used until either it is removed or its bus type's .online() callback
 * is executed.
 *
 * Call under device_hotplug_lock.
 */
int device_offline(struct device *dev)
{
	int ret;

	if (dev->offline_disabled)
		return -EPERM;

	ret = device_for_each_child(dev, NULL, device_check_offline);
	if (ret)
		return ret;

	device_lock(dev);
	if (device_supports_offline(dev)) {
		if (dev->offline) {
			ret = 1;
		} else {
			ret = dev->bus->offline(dev);
			if (!ret) {
				kobject_uevent(&dev->kobj, KOBJ_OFFLINE);
				dev->offline = true;
			}
		}
	}
	device_unlock(dev);

	return ret;
}

/**
 * device_online - Put the device back online after successful device_offline().
 * @dev: Device to be put back online.
 *
 * If device_offline() has been successfully executed for @dev, but the device
 * has not been removed subsequently, execute its bus type's .online() callback
 * to indicate that the device can be used again.
 *
 * Call under device_hotplug_lock.
 */
int device_online(struct device *dev)
{
	int ret = 0;

	device_lock(dev);
	if (device_supports_offline(dev)) {
		if (dev->offline) {
			ret = dev->bus->online(dev);
			if (!ret) {
				kobject_uevent(&dev->kobj, KOBJ_ONLINE);
				dev->offline = false;
			}
		} else {
			ret = 1;
		}
	}
	device_unlock(dev);

	return ret;
}

struct root_device {
	struct device dev;
	struct module *owner;
};

static inline struct root_device *to_root_device(struct device *d)
{
	return container_of(d, struct root_device, dev);
}

static void root_device_release(struct device *dev)
{
	kfree(to_root_device(dev));
}

/**
 * __root_device_register - allocate and register a root device
 * @name: root device name
 * @owner: owner module of the root device, usually THIS_MODULE
 *
 * This function allocates a root device and registers it
 * using device_register(). In order to free the returned
 * device, use root_device_unregister().
 *
 * Root devices are dummy devices which allow other devices
 * to be grouped under /sys/devices. Use this function to
 * allocate a root device and then use it as the parent of
 * any device which should appear under /sys/devices/{name}
 *
 * The /sys/devices/{name} directory will also contain a
 * 'module' symlink which points to the @owner directory
 * in sysfs.
 *
 * Returns &struct device pointer on success, or ERR_PTR() on error.
 *
 * Note: You probably want to use root_device_register().
 */
struct device *__root_device_register(const char *name, struct module *owner)
{
	struct root_device *root;
	int err = -ENOMEM;

	root = kzalloc(sizeof(struct root_device), GFP_KERNEL);
	if (!root)
		return ERR_PTR(err);

	err = dev_set_name(&root->dev, "%s", name);
	if (err) {
		kfree(root);
		return ERR_PTR(err);
	}

	root->dev.release = root_device_release;

	err = device_register(&root->dev);
	if (err) {
		put_device(&root->dev);
		return ERR_PTR(err);
	}

#ifdef CONFIG_MODULES	/* gotta find a "cleaner" way to do this */
	if (owner) {
		struct module_kobject *mk = &owner->mkobj;

		err = sysfs_create_link(&root->dev.kobj, &mk->kobj, "module");
		if (err) {
			device_unregister(&root->dev);
			return ERR_PTR(err);
		}
		root->owner = owner;
	}
#endif

	return &root->dev;
}
EXPORT_SYMBOL_GPL(__root_device_register);

/**
 * root_device_unregister - unregister and free a root device
 * @dev: device going away
 *
 * This function unregisters and cleans up a device that was created by
 * root_device_register().
 */
void root_device_unregister(struct device *dev)
{
	struct root_device *root = to_root_device(dev);

	if (root->owner)
		sysfs_remove_link(&root->dev.kobj, "module");

	device_unregister(dev);
}
EXPORT_SYMBOL_GPL(root_device_unregister);


static void device_create_release(struct device *dev)
{
	pr_debug("device: '%s': %s\n", dev_name(dev), __func__);
	kfree(dev);
}

static __printf(6, 0) struct device *
device_create_groups_vargs(const struct class *class, struct device *parent,
			   dev_t devt, void *drvdata,
			   const struct attribute_group **groups,
			   const char *fmt, va_list args)
{
	struct device *dev = NULL;
	int retval = -ENODEV;

	if (IS_ERR_OR_NULL(class))
		goto error;

	dev = kzalloc(sizeof(*dev), GFP_KERNEL);
	if (!dev) {
		retval = -ENOMEM;
		goto error;
	}

	device_initialize(dev);
	dev->devt = devt;
	dev->class = class;
	dev->parent = parent;
	dev->groups = groups;
	dev->release = device_create_release;
	dev_set_drvdata(dev, drvdata);

	retval = kobject_set_name_vargs(&dev->kobj, fmt, args);
	if (retval)
		goto error;

	retval = device_add(dev);
	if (retval)
		goto error;

	return dev;

error:
	put_device(dev);
	return ERR_PTR(retval);
}

/**
 * device_create - creates a device and registers it with sysfs
 * @class: pointer to the struct class that this device should be registered to
 * @parent: pointer to the parent struct device of this new device, if any
 * @devt: the dev_t for the char device to be added
 * @drvdata: the data to be added to the device for callbacks
 * @fmt: string for the device's name
 *
 * This function can be used by char device classes.  A struct device
 * will be created in sysfs, registered to the specified class.
 *
 * A "dev" file will be created, showing the dev_t for the device, if
 * the dev_t is not 0,0.
 * If a pointer to a parent struct device is passed in, the newly created
 * struct device will be a child of that device in sysfs.
 * The pointer to the struct device will be returned from the call.
 * Any further sysfs files that might be required can be created using this
 * pointer.
 *
 * Returns &struct device pointer on success, or ERR_PTR() on error.
 */
struct device *device_create(const struct class *class, struct device *parent,
			     dev_t devt, void *drvdata, const char *fmt, ...)
{
	va_list vargs;
	struct device *dev;

	va_start(vargs, fmt);
	dev = device_create_groups_vargs(class, parent, devt, drvdata, NULL,
					  fmt, vargs);
	va_end(vargs);
	return dev;
}
EXPORT_SYMBOL_GPL(device_create);

/**
 * device_create_with_groups - creates a device and registers it with sysfs
 * @class: pointer to the struct class that this device should be registered to
 * @parent: pointer to the parent struct device of this new device, if any
 * @devt: the dev_t for the char device to be added
 * @drvdata: the data to be added to the device for callbacks
 * @groups: NULL-terminated list of attribute groups to be created
 * @fmt: string for the device's name
 *
 * This function can be used by char device classes.  A struct device
 * will be created in sysfs, registered to the specified class.
 * Additional attributes specified in the groups parameter will also
 * be created automatically.
 *
 * A "dev" file will be created, showing the dev_t for the device, if
 * the dev_t is not 0,0.
 * If a pointer to a parent struct device is passed in, the newly created
 * struct device will be a child of that device in sysfs.
 * The pointer to the struct device will be returned from the call.
 * Any further sysfs files that might be required can be created using this
 * pointer.
 *
 * Returns &struct device pointer on success, or ERR_PTR() on error.
 */
struct device *device_create_with_groups(const struct class *class,
					 struct device *parent, dev_t devt,
					 void *drvdata,
					 const struct attribute_group **groups,
					 const char *fmt, ...)
{
	va_list vargs;
	struct device *dev;

	va_start(vargs, fmt);
	dev = device_create_groups_vargs(class, parent, devt, drvdata, groups,
					 fmt, vargs);
	va_end(vargs);
	return dev;
}
EXPORT_SYMBOL_GPL(device_create_with_groups);

/**
 * device_destroy - removes a device that was created with device_create()
 * @class: pointer to the struct class that this device was registered with
 * @devt: the dev_t of the device that was previously registered
 *
 * This call unregisters and cleans up a device that was created with a
 * call to device_create().
 */
void device_destroy(const struct class *class, dev_t devt)
{
	struct device *dev;

	dev = class_find_device_by_devt(class, devt);
	if (dev) {
		put_device(dev);
		device_unregister(dev);
	}
}
EXPORT_SYMBOL_GPL(device_destroy);

/**
 * device_rename - renames a device
 * @dev: the pointer to the struct device to be renamed
 * @new_name: the new name of the device
 *
 * It is the responsibility of the caller to provide mutual
 * exclusion between two different calls of device_rename
 * on the same device to ensure that new_name is valid and
 * won't conflict with other devices.
 *
 * Note: given that some subsystems (networking and infiniband) use this
 * function, with no immediate plans for this to change, we cannot assume or
 * require that this function not be called at all.
 *
 * However, if you're writing new code, do not call this function. The following
 * text from Kay Sievers offers some insight:
 *
 * Renaming devices is racy at many levels, symlinks and other stuff are not
 * replaced atomically, and you get a "move" uevent, but it's not easy to
 * connect the event to the old and new device. Device nodes are not renamed at
 * all, there isn't even support for that in the kernel now.
 *
 * In the meantime, during renaming, your target name might be taken by another
 * driver, creating conflicts. Or the old name is taken directly after you
 * renamed it -- then you get events for the same DEVPATH, before you even see
 * the "move" event. It's just a mess, and nothing new should ever rely on
 * kernel device renaming. Besides that, it's not even implemented now for
 * other things than (driver-core wise very simple) network devices.
 *
 * Make up a "real" name in the driver before you register anything, or add
 * some other attributes for userspace to find the device, or use udev to add
 * symlinks -- but never rename kernel devices later, it's a complete mess. We
 * don't even want to get into that and try to implement the missing pieces in
 * the core. We really have other pieces to fix in the driver core mess. :)
 */
int device_rename(struct device *dev, const char *new_name)
{
	struct subsys_private *sp = NULL;
	struct kobject *kobj = &dev->kobj;
	char *old_device_name = NULL;
	int error;
	bool is_link_renamed = false;

	dev = get_device(dev);
	if (!dev)
		return -EINVAL;

	dev_dbg(dev, "renaming to %s\n", new_name);

	old_device_name = kstrdup(dev_name(dev), GFP_KERNEL);
	if (!old_device_name) {
		error = -ENOMEM;
		goto out;
	}

	if (dev->class) {
		sp = class_to_subsys(dev->class);

		if (!sp) {
			error = -EINVAL;
			goto out;
		}

		error = sysfs_rename_link_ns(&sp->subsys.kobj, kobj, old_device_name,
					     new_name, kobject_namespace(kobj));
		if (error)
			goto out;

		is_link_renamed = true;
	}

	error = kobject_rename(kobj, new_name);
out:
	if (error && is_link_renamed)
		sysfs_rename_link_ns(&sp->subsys.kobj, kobj, new_name,
				     old_device_name, kobject_namespace(kobj));
	subsys_put(sp);

	put_device(dev);

	kfree(old_device_name);

	return error;
}
EXPORT_SYMBOL_GPL(device_rename);

static int device_move_class_links(struct device *dev,
				   struct device *old_parent,
				   struct device *new_parent)
{
	int error = 0;

	if (old_parent)
		sysfs_remove_link(&dev->kobj, "device");
	if (new_parent)
		error = sysfs_create_link(&dev->kobj, &new_parent->kobj,
					  "device");
	return error;
}

/**
 * device_move - moves a device to a new parent
 * @dev: the pointer to the struct device to be moved
 * @new_parent: the new parent of the device (can be NULL)
 * @dpm_order: how to reorder the dpm_list
 */
int device_move(struct device *dev, struct device *new_parent,
		enum dpm_order dpm_order)
{
	int error;
	struct device *old_parent;
	struct kobject *new_parent_kobj;

	dev = get_device(dev);
	if (!dev)
		return -EINVAL;

	device_pm_lock();
	new_parent = get_device(new_parent);
	new_parent_kobj = get_device_parent(dev, new_parent);
	if (IS_ERR(new_parent_kobj)) {
		error = PTR_ERR(new_parent_kobj);
		put_device(new_parent);
		goto out;
	}

	pr_debug("device: '%s': %s: moving to '%s'\n", dev_name(dev),
		 __func__, new_parent ? dev_name(new_parent) : "<NULL>");
	error = kobject_move(&dev->kobj, new_parent_kobj);
	if (error) {
		cleanup_glue_dir(dev, new_parent_kobj);
		put_device(new_parent);
		goto out;
	}
	old_parent = dev->parent;
	dev->parent = new_parent;
	if (old_parent)
		klist_remove(&dev->p->knode_parent);
	if (new_parent) {
		klist_add_tail(&dev->p->knode_parent,
			       &new_parent->p->klist_children);
		set_dev_node(dev, dev_to_node(new_parent));
	}

	if (dev->class) {
		error = device_move_class_links(dev, old_parent, new_parent);
		if (error) {
			/* We ignore errors on cleanup since we're hosed anyway... */
			device_move_class_links(dev, new_parent, old_parent);
			if (!kobject_move(&dev->kobj, &old_parent->kobj)) {
				if (new_parent)
					klist_remove(&dev->p->knode_parent);
				dev->parent = old_parent;
				if (old_parent) {
					klist_add_tail(&dev->p->knode_parent,
						       &old_parent->p->klist_children);
					set_dev_node(dev, dev_to_node(old_parent));
				}
			}
			cleanup_glue_dir(dev, new_parent_kobj);
			put_device(new_parent);
			goto out;
		}
	}
	switch (dpm_order) {
	case DPM_ORDER_NONE:
		break;
	case DPM_ORDER_DEV_AFTER_PARENT:
		device_pm_move_after(dev, new_parent);
		devices_kset_move_after(dev, new_parent);
		break;
	case DPM_ORDER_PARENT_BEFORE_DEV:
		device_pm_move_before(new_parent, dev);
		devices_kset_move_before(new_parent, dev);
		break;
	case DPM_ORDER_DEV_LAST:
		device_pm_move_last(dev);
		devices_kset_move_last(dev);
		break;
	}

	put_device(old_parent);
out:
	device_pm_unlock();
	put_device(dev);
	return error;
}
EXPORT_SYMBOL_GPL(device_move);

static int device_attrs_change_owner(struct device *dev, kuid_t kuid,
				     kgid_t kgid)
{
	struct kobject *kobj = &dev->kobj;
	const struct class *class = dev->class;
	const struct device_type *type = dev->type;
	int error;

	if (class) {
		/*
		 * Change the device groups of the device class for @dev to
		 * @kuid/@kgid.
		 */
		error = sysfs_groups_change_owner(kobj, class->dev_groups, kuid,
						  kgid);
		if (error)
			return error;
	}

	if (type) {
		/*
		 * Change the device groups of the device type for @dev to
		 * @kuid/@kgid.
		 */
		error = sysfs_groups_change_owner(kobj, type->groups, kuid,
						  kgid);
		if (error)
			return error;
	}

	/* Change the device groups of @dev to @kuid/@kgid. */
	error = sysfs_groups_change_owner(kobj, dev->groups, kuid, kgid);
	if (error)
		return error;

	if (device_supports_offline(dev) && !dev->offline_disabled) {
		/* Change online device attributes of @dev to @kuid/@kgid. */
		error = sysfs_file_change_owner(kobj, dev_attr_online.attr.name,
						kuid, kgid);
		if (error)
			return error;
	}

	return 0;
}

/**
 * device_change_owner - change the owner of an existing device.
 * @dev: device.
 * @kuid: new owner's kuid
 * @kgid: new owner's kgid
 *
 * This changes the owner of @dev and its corresponding sysfs entries to
 * @kuid/@kgid. This function closely mirrors how @dev was added via driver
 * core.
 *
 * Returns 0 on success or error code on failure.
 */
int device_change_owner(struct device *dev, kuid_t kuid, kgid_t kgid)
{
	int error;
	struct kobject *kobj = &dev->kobj;
	struct subsys_private *sp;

	dev = get_device(dev);
	if (!dev)
		return -EINVAL;

	/*
	 * Change the kobject and the default attributes and groups of the
	 * ktype associated with it to @kuid/@kgid.
	 */
	error = sysfs_change_owner(kobj, kuid, kgid);
	if (error)
		goto out;

	/*
	 * Change the uevent file for @dev to the new owner. The uevent file
	 * was created in a separate step when @dev got added and we mirror
	 * that step here.
	 */
	error = sysfs_file_change_owner(kobj, dev_attr_uevent.attr.name, kuid,
					kgid);
	if (error)
		goto out;

	/*
	 * Change the device groups, the device groups associated with the
	 * device class, and the groups associated with the device type of @dev
	 * to @kuid/@kgid.
	 */
	error = device_attrs_change_owner(dev, kuid, kgid);
	if (error)
		goto out;

	error = dpm_sysfs_change_owner(dev, kuid, kgid);
	if (error)
		goto out;

	/*
	 * Change the owner of the symlink located in the class directory of
	 * the device class associated with @dev which points to the actual
	 * directory entry for @dev to @kuid/@kgid. This ensures that the
	 * symlink shows the same permissions as its target.
	 */
	sp = class_to_subsys(dev->class);
	if (!sp) {
		error = -EINVAL;
		goto out;
	}
	error = sysfs_link_change_owner(&sp->subsys.kobj, &dev->kobj, dev_name(dev), kuid, kgid);
	subsys_put(sp);

out:
	put_device(dev);
	return error;
}
EXPORT_SYMBOL_GPL(device_change_owner);

/**
 * device_shutdown - call ->shutdown() on each device to shutdown.
 */
void device_shutdown(void)
{
	struct device *dev, *parent;

	wait_for_device_probe();
	device_block_probing();

	cpufreq_suspend();

	spin_lock(&devices_kset->list_lock);
	/*
	 * Walk the devices list backward, shutting down each in turn.
	 * Beware that device unplug events may also start pulling
	 * devices offline, even as the system is shutting down.
	 */
	while (!list_empty(&devices_kset->list)) {
		dev = list_entry(devices_kset->list.prev, struct device,
				kobj.entry);

		/*
		 * hold reference count of device's parent to
		 * prevent it from being freed because parent's
		 * lock is to be held
		 */
		parent = get_device(dev->parent);
		get_device(dev);
		/*
		 * Make sure the device is off the kset list, in the
		 * event that dev->*->shutdown() doesn't remove it.
		 */
		list_del_init(&dev->kobj.entry);
		spin_unlock(&devices_kset->list_lock);

		/* hold lock to avoid race with probe/release */
		if (parent)
			device_lock(parent);
		device_lock(dev);

		/* Don't allow any more runtime suspends */
		pm_runtime_get_noresume(dev);
		pm_runtime_barrier(dev);

		if (dev->class && dev->class->shutdown_pre) {
			if (initcall_debug)
				dev_info(dev, "shutdown_pre\n");
			dev->class->shutdown_pre(dev);
		}
		if (dev->bus && dev->bus->shutdown) {
			if (initcall_debug)
				dev_info(dev, "shutdown\n");
			dev->bus->shutdown(dev);
		} else if (dev->driver && dev->driver->shutdown) {
			if (initcall_debug)
				dev_info(dev, "shutdown\n");
			dev->driver->shutdown(dev);
		}

		device_unlock(dev);
		if (parent)
			device_unlock(parent);

		put_device(dev);
		put_device(parent);

		spin_lock(&devices_kset->list_lock);
	}
	spin_unlock(&devices_kset->list_lock);
}

/*
 * Device logging functions
 */

#ifdef CONFIG_PRINTK
static void
set_dev_info(const struct device *dev, struct dev_printk_info *dev_info)
{
	const char *subsys;

	memset(dev_info, 0, sizeof(*dev_info));

	if (dev->class)
		subsys = dev->class->name;
	else if (dev->bus)
		subsys = dev->bus->name;
	else
		return;

	strscpy(dev_info->subsystem, subsys);

	/*
	 * Add device identifier DEVICE=:
	 *   b12:8         block dev_t
	 *   c127:3        char dev_t
	 *   n8            netdev ifindex
	 *   +sound:card0  subsystem:devname
	 */
	if (MAJOR(dev->devt)) {
		char c;

		if (strcmp(subsys, "block") == 0)
			c = 'b';
		else
			c = 'c';

		snprintf(dev_info->device, sizeof(dev_info->device),
			 "%c%u:%u", c, MAJOR(dev->devt), MINOR(dev->devt));
	} else if (strcmp(subsys, "net") == 0) {
		struct net_device *net = to_net_dev(dev);

		snprintf(dev_info->device, sizeof(dev_info->device),
			 "n%u", net->ifindex);
	} else {
		snprintf(dev_info->device, sizeof(dev_info->device),
			 "+%s:%s", subsys, dev_name(dev));
	}
}

int dev_vprintk_emit(int level, const struct device *dev,
		     const char *fmt, va_list args)
{
	struct dev_printk_info dev_info;

	set_dev_info(dev, &dev_info);

	return vprintk_emit(0, level, &dev_info, fmt, args);
}
EXPORT_SYMBOL(dev_vprintk_emit);

int dev_printk_emit(int level, const struct device *dev, const char *fmt, ...)
{
	va_list args;
	int r;

	va_start(args, fmt);

	r = dev_vprintk_emit(level, dev, fmt, args);

	va_end(args);

	return r;
}
EXPORT_SYMBOL(dev_printk_emit);

static void __dev_printk(const char *level, const struct device *dev,
			struct va_format *vaf)
{
	if (dev)
		dev_printk_emit(level[1] - '0', dev, "%s %s: %pV",
				dev_driver_string(dev), dev_name(dev), vaf);
	else
		printk("%s(NULL device *): %pV", level, vaf);
}

void _dev_printk(const char *level, const struct device *dev,
		 const char *fmt, ...)
{
	struct va_format vaf;
	va_list args;

	va_start(args, fmt);

	vaf.fmt = fmt;
	vaf.va = &args;

	__dev_printk(level, dev, &vaf);

	va_end(args);
}
EXPORT_SYMBOL(_dev_printk);

#define define_dev_printk_level(func, kern_level)		\
void func(const struct device *dev, const char *fmt, ...)	\
{								\
	struct va_format vaf;					\
	va_list args;						\
								\
	va_start(args, fmt);					\
								\
	vaf.fmt = fmt;						\
	vaf.va = &args;						\
								\
	__dev_printk(kern_level, dev, &vaf);			\
								\
	va_end(args);						\
}								\
EXPORT_SYMBOL(func);

define_dev_printk_level(_dev_emerg, KERN_EMERG);
define_dev_printk_level(_dev_alert, KERN_ALERT);
define_dev_printk_level(_dev_crit, KERN_CRIT);
define_dev_printk_level(_dev_err, KERN_ERR);
define_dev_printk_level(_dev_warn, KERN_WARNING);
define_dev_printk_level(_dev_notice, KERN_NOTICE);
define_dev_printk_level(_dev_info, KERN_INFO);

#endif

/**
 * dev_err_probe - probe error check and log helper
 * @dev: the pointer to the struct device
 * @err: error value to test
 * @fmt: printf-style format string
 * @...: arguments as specified in the format string
 *
 * This helper implements common pattern present in probe functions for error
 * checking: print debug or error message depending if the error value is
 * -EPROBE_DEFER and propagate error upwards.
 * In case of -EPROBE_DEFER it sets also defer probe reason, which can be
 * checked later by reading devices_deferred debugfs attribute.
 * It replaces code sequence::
 *
 * 	if (err != -EPROBE_DEFER)
 * 		dev_err(dev, ...);
 * 	else
 * 		dev_dbg(dev, ...);
 * 	return err;
 *
 * with::
 *
 * 	return dev_err_probe(dev, err, ...);
 *
 * Using this helper in your probe function is totally fine even if @err is
 * known to never be -EPROBE_DEFER.
 * The benefit compared to a normal dev_err() is the standardized format
 * of the error code, it being emitted symbolically (i.e. you get "EAGAIN"
 * instead of "-35") and the fact that the error code is returned which allows
 * more compact error paths.
 *
 * Returns @err.
 */
int dev_err_probe(const struct device *dev, int err, const char *fmt, ...)
{
	struct va_format vaf;
	va_list args;

	va_start(args, fmt);
	vaf.fmt = fmt;
	vaf.va = &args;

	switch (err) {
	case -EPROBE_DEFER:
		device_set_deferred_probe_reason(dev, &vaf);
		dev_dbg(dev, "error %pe: %pV", ERR_PTR(err), &vaf);
		break;

	case -ENOMEM:
		/*
		 * We don't print anything on -ENOMEM, there is already enough
		 * output.
		 */
		break;

	default:
		dev_err(dev, "error %pe: %pV", ERR_PTR(err), &vaf);
		break;
	}

	va_end(args);

	return err;
}
EXPORT_SYMBOL_GPL(dev_err_probe);

static inline bool fwnode_is_primary(struct fwnode_handle *fwnode)
{
	return fwnode && !IS_ERR(fwnode->secondary);
}

/**
 * set_primary_fwnode - Change the primary firmware node of a given device.
 * @dev: Device to handle.
 * @fwnode: New primary firmware node of the device.
 *
 * Set the device's firmware node pointer to @fwnode, but if a secondary
 * firmware node of the device is present, preserve it.
 *
 * Valid fwnode cases are:
 *  - primary --> secondary --> -ENODEV
 *  - primary --> NULL
 *  - secondary --> -ENODEV
 *  - NULL
 */
void set_primary_fwnode(struct device *dev, struct fwnode_handle *fwnode)
{
	struct device *parent = dev->parent;
	struct fwnode_handle *fn = dev->fwnode;

	if (fwnode) {
		if (fwnode_is_primary(fn))
			fn = fn->secondary;

		if (fn) {
			WARN_ON(fwnode->secondary);
			fwnode->secondary = fn;
		}
		dev->fwnode = fwnode;
	} else {
		if (fwnode_is_primary(fn)) {
			dev->fwnode = fn->secondary;

			/* Skip nullifying fn->secondary if the primary is shared */
			if (parent && fn == parent->fwnode)
				return;

			/* Set fn->secondary = NULL, so fn remains the primary fwnode */
			fn->secondary = NULL;
		} else {
			dev->fwnode = NULL;
		}
	}
}
EXPORT_SYMBOL_GPL(set_primary_fwnode);

/**
 * set_secondary_fwnode - Change the secondary firmware node of a given device.
 * @dev: Device to handle.
 * @fwnode: New secondary firmware node of the device.
 *
 * If a primary firmware node of the device is present, set its secondary
 * pointer to @fwnode.  Otherwise, set the device's firmware node pointer to
 * @fwnode.
 */
void set_secondary_fwnode(struct device *dev, struct fwnode_handle *fwnode)
{
	if (fwnode)
		fwnode->secondary = ERR_PTR(-ENODEV);

	if (fwnode_is_primary(dev->fwnode))
		dev->fwnode->secondary = fwnode;
	else
		dev->fwnode = fwnode;
}
EXPORT_SYMBOL_GPL(set_secondary_fwnode);

/**
 * device_set_of_node_from_dev - reuse device-tree node of another device
 * @dev: device whose device-tree node is being set
 * @dev2: device whose device-tree node is being reused
 *
 * Takes another reference to the new device-tree node after first dropping
 * any reference held to the old node.
 */
void device_set_of_node_from_dev(struct device *dev, const struct device *dev2)
{
	of_node_put(dev->of_node);
	dev->of_node = of_node_get(dev2->of_node);
	dev->of_node_reused = true;
}
EXPORT_SYMBOL_GPL(device_set_of_node_from_dev);

void device_set_node(struct device *dev, struct fwnode_handle *fwnode)
{
	dev->fwnode = fwnode;
	dev->of_node = to_of_node(fwnode);
}
EXPORT_SYMBOL_GPL(device_set_node);

int device_match_name(struct device *dev, const void *name)
{
	return sysfs_streq(dev_name(dev), name);
}
EXPORT_SYMBOL_GPL(device_match_name);

int device_match_of_node(struct device *dev, const void *np)
{
	return dev->of_node == np;
}
EXPORT_SYMBOL_GPL(device_match_of_node);

int device_match_fwnode(struct device *dev, const void *fwnode)
{
	return dev_fwnode(dev) == fwnode;
}
EXPORT_SYMBOL_GPL(device_match_fwnode);

int device_match_devt(struct device *dev, const void *pdevt)
{
	return dev->devt == *(dev_t *)pdevt;
}
EXPORT_SYMBOL_GPL(device_match_devt);

int device_match_acpi_dev(struct device *dev, const void *adev)
{
	return ACPI_COMPANION(dev) == adev;
}
EXPORT_SYMBOL(device_match_acpi_dev);

int device_match_acpi_handle(struct device *dev, const void *handle)
{
	return ACPI_HANDLE(dev) == handle;
}
EXPORT_SYMBOL(device_match_acpi_handle);

int device_match_any(struct device *dev, const void *unused)
{
	return 1;
}
EXPORT_SYMBOL_GPL(device_match_any);<|MERGE_RESOLUTION|>--- conflicted
+++ resolved
@@ -20,23 +20,15 @@
 #include <linux/kdev_t.h>
 #include <linux/kstrtox.h>
 #include <linux/module.h>
-<<<<<<< HEAD
-#include <linux/slab.h>
-#include <linux/kdev_t.h>
-=======
 #include <linux/mutex.h>
 #include <linux/netdevice.h>
->>>>>>> 2d5404ca
 #include <linux/notifier.h>
 #include <linux/of.h>
 #include <linux/of_device.h>
 #include <linux/pm_runtime.h>
 #include <linux/sched/mm.h>
-<<<<<<< HEAD
-=======
 #include <linux/sched/signal.h>
 #include <linux/slab.h>
->>>>>>> 2d5404ca
 #include <linux/string_helpers.h>
 #include <linux/swiotlb.h>
 #include <linux/sysfs.h>
@@ -542,28 +534,9 @@
 	 * synchronization in device_link_release_fn() and if the consumer or
 	 * supplier devices get deleted when it runs, so put it into the
 	 * dedicated workqueue.
-<<<<<<< HEAD
 	 */
 	queue_work(device_link_wq, &link->rm_work);
 }
-
-/**
- * device_link_wait_removal - Wait for ongoing devlink removal jobs to terminate
- */
-void device_link_wait_removal(void)
-{
-	/*
-	 * devlink removal jobs are queued in the dedicated work queue.
-	 * To be sure that all removal jobs are terminated, ensure that any
-	 * scheduled work has run to completion.
-	 */
-	flush_workqueue(device_link_wq);
-=======
-	 */
-	queue_work(device_link_wq, &link->rm_work);
->>>>>>> 2d5404ca
-}
-EXPORT_SYMBOL_GPL(device_link_wait_removal);
 
 /**
  * device_link_wait_removal - Wait for ongoing devlink removal jobs to terminate
@@ -2417,12 +2390,6 @@
 
 static void device_platform_notify_remove(struct device *dev)
 {
-<<<<<<< HEAD
-	if (platform_notify_remove)
-		platform_notify_remove(dev);
-
-=======
->>>>>>> 2d5404ca
 	software_node_notify_remove(dev);
 
 	acpi_device_notify_remove(dev);
