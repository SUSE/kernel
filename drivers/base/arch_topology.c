--- conflicted
+++ resolved
@@ -718,8 +718,6 @@
 
 const struct cpumask *cpu_clustergroup_mask(int cpu)
 {
-<<<<<<< HEAD
-=======
 	/*
 	 * Forbid cpu_clustergroup_mask() to span more or the same CPUs as
 	 * cpu_coregroup_mask().
@@ -728,7 +726,6 @@
 			   &cpu_topology[cpu].cluster_sibling))
 		return topology_sibling_cpumask(cpu);
 
->>>>>>> eb3cdb58
 	return &cpu_topology[cpu].cluster_sibling;
 }
 
@@ -752,12 +749,6 @@
 
 		if (cpuid_topo->package_id != cpu_topo->package_id)
 			continue;
-
-		if (cpuid_topo->cluster_id == cpu_topo->cluster_id &&
-		    cpuid_topo->cluster_id != -1) {
-			cpumask_set_cpu(cpu, &cpuid_topo->cluster_sibling);
-			cpumask_set_cpu(cpuid, &cpu_topo->cluster_sibling);
-		}
 
 		cpumask_set_cpu(cpuid, &cpu_topo->core_sibling);
 		cpumask_set_cpu(cpu, &cpuid_topo->core_sibling);
@@ -878,23 +869,4 @@
 topology_populated:
 	update_siblings_masks(cpuid);
 }
-
-void store_cpu_topology(unsigned int cpuid)
-{
-	struct cpu_topology *cpuid_topo = &cpu_topology[cpuid];
-
-	if (cpuid_topo->package_id != -1)
-		goto topology_populated;
-
-	cpuid_topo->thread_id = -1;
-	cpuid_topo->core_id = cpuid;
-	cpuid_topo->package_id = cpu_to_node(cpuid);
-
-	pr_debug("CPU%u: package %d core %d thread %d\n",
-		 cpuid, cpuid_topo->package_id, cpuid_topo->core_id,
-		 cpuid_topo->thread_id);
-
-topology_populated:
-	update_siblings_masks(cpuid);
-}
 #endif