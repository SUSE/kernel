// SPDX-License-Identifier: GPL-2.0
/*
 * property.c - Unified device property interface.
 *
 * Copyright (C) 2014, Intel Corporation
 * Authors: Rafael J. Wysocki <rafael.j.wysocki@intel.com>
 *          Mika Westerberg <mika.westerberg@linux.intel.com>
 */

#include <linux/acpi.h>
#include <linux/export.h>
#include <linux/kernel.h>
#include <linux/of.h>
#include <linux/of_address.h>
#include <linux/of_graph.h>
#include <linux/of_irq.h>
#include <linux/property.h>
#include <linux/phy.h>

struct fwnode_handle *__dev_fwnode(struct device *dev)
{
	return IS_ENABLED(CONFIG_OF) && dev->of_node ?
		of_fwnode_handle(dev->of_node) : dev->fwnode;
}
EXPORT_SYMBOL_GPL(__dev_fwnode);

const struct fwnode_handle *__dev_fwnode_const(const struct device *dev)
{
	return IS_ENABLED(CONFIG_OF) && dev->of_node ?
		of_fwnode_handle(dev->of_node) : dev->fwnode;
}
EXPORT_SYMBOL_GPL(__dev_fwnode_const);

/**
 * device_property_present - check if a property of a device is present
 * @dev: Device whose property is being checked
 * @propname: Name of the property
 *
 * Check if property @propname is present in the device firmware description.
 *
 * Return: true if property @propname is present. Otherwise, returns false.
 */
bool device_property_present(const struct device *dev, const char *propname)
{
	return fwnode_property_present(dev_fwnode(dev), propname);
}
EXPORT_SYMBOL_GPL(device_property_present);

/**
 * fwnode_property_present - check if a property of a firmware node is present
 * @fwnode: Firmware node whose property to check
 * @propname: Name of the property
 *
 * Return: true if property @propname is present. Otherwise, returns false.
 */
bool fwnode_property_present(const struct fwnode_handle *fwnode,
			     const char *propname)
{
	bool ret;

	if (IS_ERR_OR_NULL(fwnode))
		return false;

	ret = fwnode_call_bool_op(fwnode, property_present, propname);
	if (ret)
		return ret;

	return fwnode_call_bool_op(fwnode->secondary, property_present, propname);
}
EXPORT_SYMBOL_GPL(fwnode_property_present);

/**
 * device_property_read_u8_array - return a u8 array property of a device
 * @dev: Device to get the property of
 * @propname: Name of the property
 * @val: The values are stored here or %NULL to return the number of values
 * @nval: Size of the @val array
 *
 * Function reads an array of u8 properties with @propname from the device
 * firmware description and stores them to @val if found.
 *
 * It's recommended to call device_property_count_u8() instead of calling
 * this function with @val equals %NULL and @nval equals 0.
 *
 * Return: number of values if @val was %NULL,
 *         %0 if the property was found (success),
 *	   %-EINVAL if given arguments are not valid,
 *	   %-ENODATA if the property does not have a value,
 *	   %-EPROTO if the property is not an array of numbers,
 *	   %-EOVERFLOW if the size of the property is not as expected.
 *	   %-ENXIO if no suitable firmware interface is present.
 */
int device_property_read_u8_array(const struct device *dev, const char *propname,
				  u8 *val, size_t nval)
{
	return fwnode_property_read_u8_array(dev_fwnode(dev), propname, val, nval);
}
EXPORT_SYMBOL_GPL(device_property_read_u8_array);

/**
 * device_property_read_u16_array - return a u16 array property of a device
 * @dev: Device to get the property of
 * @propname: Name of the property
 * @val: The values are stored here or %NULL to return the number of values
 * @nval: Size of the @val array
 *
 * Function reads an array of u16 properties with @propname from the device
 * firmware description and stores them to @val if found.
 *
 * It's recommended to call device_property_count_u16() instead of calling
 * this function with @val equals %NULL and @nval equals 0.
 *
 * Return: number of values if @val was %NULL,
 *         %0 if the property was found (success),
 *	   %-EINVAL if given arguments are not valid,
 *	   %-ENODATA if the property does not have a value,
 *	   %-EPROTO if the property is not an array of numbers,
 *	   %-EOVERFLOW if the size of the property is not as expected.
 *	   %-ENXIO if no suitable firmware interface is present.
 */
int device_property_read_u16_array(const struct device *dev, const char *propname,
				   u16 *val, size_t nval)
{
	return fwnode_property_read_u16_array(dev_fwnode(dev), propname, val, nval);
}
EXPORT_SYMBOL_GPL(device_property_read_u16_array);

/**
 * device_property_read_u32_array - return a u32 array property of a device
 * @dev: Device to get the property of
 * @propname: Name of the property
 * @val: The values are stored here or %NULL to return the number of values
 * @nval: Size of the @val array
 *
 * Function reads an array of u32 properties with @propname from the device
 * firmware description and stores them to @val if found.
 *
 * It's recommended to call device_property_count_u32() instead of calling
 * this function with @val equals %NULL and @nval equals 0.
 *
 * Return: number of values if @val was %NULL,
 *         %0 if the property was found (success),
 *	   %-EINVAL if given arguments are not valid,
 *	   %-ENODATA if the property does not have a value,
 *	   %-EPROTO if the property is not an array of numbers,
 *	   %-EOVERFLOW if the size of the property is not as expected.
 *	   %-ENXIO if no suitable firmware interface is present.
 */
int device_property_read_u32_array(const struct device *dev, const char *propname,
				   u32 *val, size_t nval)
{
	return fwnode_property_read_u32_array(dev_fwnode(dev), propname, val, nval);
}
EXPORT_SYMBOL_GPL(device_property_read_u32_array);

/**
 * device_property_read_u64_array - return a u64 array property of a device
 * @dev: Device to get the property of
 * @propname: Name of the property
 * @val: The values are stored here or %NULL to return the number of values
 * @nval: Size of the @val array
 *
 * Function reads an array of u64 properties with @propname from the device
 * firmware description and stores them to @val if found.
 *
 * It's recommended to call device_property_count_u64() instead of calling
 * this function with @val equals %NULL and @nval equals 0.
 *
 * Return: number of values if @val was %NULL,
 *         %0 if the property was found (success),
 *	   %-EINVAL if given arguments are not valid,
 *	   %-ENODATA if the property does not have a value,
 *	   %-EPROTO if the property is not an array of numbers,
 *	   %-EOVERFLOW if the size of the property is not as expected.
 *	   %-ENXIO if no suitable firmware interface is present.
 */
int device_property_read_u64_array(const struct device *dev, const char *propname,
				   u64 *val, size_t nval)
{
	return fwnode_property_read_u64_array(dev_fwnode(dev), propname, val, nval);
}
EXPORT_SYMBOL_GPL(device_property_read_u64_array);

/**
 * device_property_read_string_array - return a string array property of device
 * @dev: Device to get the property of
 * @propname: Name of the property
 * @val: The values are stored here or %NULL to return the number of values
 * @nval: Size of the @val array
 *
 * Function reads an array of string properties with @propname from the device
 * firmware description and stores them to @val if found.
 *
 * It's recommended to call device_property_string_array_count() instead of calling
 * this function with @val equals %NULL and @nval equals 0.
 *
 * Return: number of values read on success if @val is non-NULL,
 *	   number of values available on success if @val is NULL,
 *	   %-EINVAL if given arguments are not valid,
 *	   %-ENODATA if the property does not have a value,
 *	   %-EPROTO or %-EILSEQ if the property is not an array of strings,
 *	   %-EOVERFLOW if the size of the property is not as expected.
 *	   %-ENXIO if no suitable firmware interface is present.
 */
int device_property_read_string_array(const struct device *dev, const char *propname,
				      const char **val, size_t nval)
{
	return fwnode_property_read_string_array(dev_fwnode(dev), propname, val, nval);
}
EXPORT_SYMBOL_GPL(device_property_read_string_array);

/**
 * device_property_read_string - return a string property of a device
 * @dev: Device to get the property of
 * @propname: Name of the property
 * @val: The value is stored here
 *
 * Function reads property @propname from the device firmware description and
 * stores the value into @val if found. The value is checked to be a string.
 *
 * Return: %0 if the property was found (success),
 *	   %-EINVAL if given arguments are not valid,
 *	   %-ENODATA if the property does not have a value,
 *	   %-EPROTO or %-EILSEQ if the property type is not a string.
 *	   %-ENXIO if no suitable firmware interface is present.
 */
int device_property_read_string(const struct device *dev, const char *propname,
				const char **val)
{
	return fwnode_property_read_string(dev_fwnode(dev), propname, val);
}
EXPORT_SYMBOL_GPL(device_property_read_string);

/**
 * device_property_match_string - find a string in an array and return index
 * @dev: Device to get the property of
 * @propname: Name of the property holding the array
 * @string: String to look for
 *
 * Find a given string in a string array and if it is found return the
 * index back.
 *
 * Return: index, starting from %0, if the property was found (success),
 *	   %-EINVAL if given arguments are not valid,
 *	   %-ENODATA if the property does not have a value,
 *	   %-EPROTO if the property is not an array of strings,
 *	   %-ENXIO if no suitable firmware interface is present.
 */
int device_property_match_string(const struct device *dev, const char *propname,
				 const char *string)
{
	return fwnode_property_match_string(dev_fwnode(dev), propname, string);
}
EXPORT_SYMBOL_GPL(device_property_match_string);

static int fwnode_property_read_int_array(const struct fwnode_handle *fwnode,
					  const char *propname,
					  unsigned int elem_size, void *val,
					  size_t nval)
{
	int ret;

	if (IS_ERR_OR_NULL(fwnode))
		return -EINVAL;

	ret = fwnode_call_int_op(fwnode, property_read_int_array, propname,
				 elem_size, val, nval);
	if (ret != -EINVAL)
		return ret;

	return fwnode_call_int_op(fwnode->secondary, property_read_int_array, propname,
				  elem_size, val, nval);
}

/**
 * fwnode_property_read_u8_array - return a u8 array property of firmware node
 * @fwnode: Firmware node to get the property of
 * @propname: Name of the property
 * @val: The values are stored here or %NULL to return the number of values
 * @nval: Size of the @val array
 *
 * Read an array of u8 properties with @propname from @fwnode and stores them to
 * @val if found.
 *
 * It's recommended to call fwnode_property_count_u8() instead of calling
 * this function with @val equals %NULL and @nval equals 0.
 *
 * Return: number of values if @val was %NULL,
 *         %0 if the property was found (success),
 *	   %-EINVAL if given arguments are not valid,
 *	   %-ENODATA if the property does not have a value,
 *	   %-EPROTO if the property is not an array of numbers,
 *	   %-EOVERFLOW if the size of the property is not as expected,
 *	   %-ENXIO if no suitable firmware interface is present.
 */
int fwnode_property_read_u8_array(const struct fwnode_handle *fwnode,
				  const char *propname, u8 *val, size_t nval)
{
	return fwnode_property_read_int_array(fwnode, propname, sizeof(u8),
					      val, nval);
}
EXPORT_SYMBOL_GPL(fwnode_property_read_u8_array);

/**
 * fwnode_property_read_u16_array - return a u16 array property of firmware node
 * @fwnode: Firmware node to get the property of
 * @propname: Name of the property
 * @val: The values are stored here or %NULL to return the number of values
 * @nval: Size of the @val array
 *
 * Read an array of u16 properties with @propname from @fwnode and store them to
 * @val if found.
 *
 * It's recommended to call fwnode_property_count_u16() instead of calling
 * this function with @val equals %NULL and @nval equals 0.
 *
 * Return: number of values if @val was %NULL,
 *         %0 if the property was found (success),
 *	   %-EINVAL if given arguments are not valid,
 *	   %-ENODATA if the property does not have a value,
 *	   %-EPROTO if the property is not an array of numbers,
 *	   %-EOVERFLOW if the size of the property is not as expected,
 *	   %-ENXIO if no suitable firmware interface is present.
 */
int fwnode_property_read_u16_array(const struct fwnode_handle *fwnode,
				   const char *propname, u16 *val, size_t nval)
{
	return fwnode_property_read_int_array(fwnode, propname, sizeof(u16),
					      val, nval);
}
EXPORT_SYMBOL_GPL(fwnode_property_read_u16_array);

/**
 * fwnode_property_read_u32_array - return a u32 array property of firmware node
 * @fwnode: Firmware node to get the property of
 * @propname: Name of the property
 * @val: The values are stored here or %NULL to return the number of values
 * @nval: Size of the @val array
 *
 * Read an array of u32 properties with @propname from @fwnode store them to
 * @val if found.
 *
 * It's recommended to call fwnode_property_count_u32() instead of calling
 * this function with @val equals %NULL and @nval equals 0.
 *
 * Return: number of values if @val was %NULL,
 *         %0 if the property was found (success),
 *	   %-EINVAL if given arguments are not valid,
 *	   %-ENODATA if the property does not have a value,
 *	   %-EPROTO if the property is not an array of numbers,
 *	   %-EOVERFLOW if the size of the property is not as expected,
 *	   %-ENXIO if no suitable firmware interface is present.
 */
int fwnode_property_read_u32_array(const struct fwnode_handle *fwnode,
				   const char *propname, u32 *val, size_t nval)
{
	return fwnode_property_read_int_array(fwnode, propname, sizeof(u32),
					      val, nval);
}
EXPORT_SYMBOL_GPL(fwnode_property_read_u32_array);

/**
 * fwnode_property_read_u64_array - return a u64 array property firmware node
 * @fwnode: Firmware node to get the property of
 * @propname: Name of the property
 * @val: The values are stored here or %NULL to return the number of values
 * @nval: Size of the @val array
 *
 * Read an array of u64 properties with @propname from @fwnode and store them to
 * @val if found.
 *
 * It's recommended to call fwnode_property_count_u64() instead of calling
 * this function with @val equals %NULL and @nval equals 0.
 *
 * Return: number of values if @val was %NULL,
 *         %0 if the property was found (success),
 *	   %-EINVAL if given arguments are not valid,
 *	   %-ENODATA if the property does not have a value,
 *	   %-EPROTO if the property is not an array of numbers,
 *	   %-EOVERFLOW if the size of the property is not as expected,
 *	   %-ENXIO if no suitable firmware interface is present.
 */
int fwnode_property_read_u64_array(const struct fwnode_handle *fwnode,
				   const char *propname, u64 *val, size_t nval)
{
	return fwnode_property_read_int_array(fwnode, propname, sizeof(u64),
					      val, nval);
}
EXPORT_SYMBOL_GPL(fwnode_property_read_u64_array);

/**
 * fwnode_property_read_string_array - return string array property of a node
 * @fwnode: Firmware node to get the property of
 * @propname: Name of the property
 * @val: The values are stored here or %NULL to return the number of values
 * @nval: Size of the @val array
 *
 * Read an string list property @propname from the given firmware node and store
 * them to @val if found.
 *
 * It's recommended to call fwnode_property_string_array_count() instead of calling
 * this function with @val equals %NULL and @nval equals 0.
 *
 * Return: number of values read on success if @val is non-NULL,
 *	   number of values available on success if @val is NULL,
 *	   %-EINVAL if given arguments are not valid,
 *	   %-ENODATA if the property does not have a value,
 *	   %-EPROTO or %-EILSEQ if the property is not an array of strings,
 *	   %-EOVERFLOW if the size of the property is not as expected,
 *	   %-ENXIO if no suitable firmware interface is present.
 */
int fwnode_property_read_string_array(const struct fwnode_handle *fwnode,
				      const char *propname, const char **val,
				      size_t nval)
{
	int ret;

	if (IS_ERR_OR_NULL(fwnode))
		return -EINVAL;

	ret = fwnode_call_int_op(fwnode, property_read_string_array, propname,
				 val, nval);
	if (ret != -EINVAL)
		return ret;

	return fwnode_call_int_op(fwnode->secondary, property_read_string_array, propname,
				  val, nval);
}
EXPORT_SYMBOL_GPL(fwnode_property_read_string_array);

/**
 * fwnode_property_read_string - return a string property of a firmware node
 * @fwnode: Firmware node to get the property of
 * @propname: Name of the property
 * @val: The value is stored here
 *
 * Read property @propname from the given firmware node and store the value into
 * @val if found.  The value is checked to be a string.
 *
 * Return: %0 if the property was found (success),
 *	   %-EINVAL if given arguments are not valid,
 *	   %-ENODATA if the property does not have a value,
 *	   %-EPROTO or %-EILSEQ if the property is not a string,
 *	   %-ENXIO if no suitable firmware interface is present.
 */
int fwnode_property_read_string(const struct fwnode_handle *fwnode,
				const char *propname, const char **val)
{
	int ret = fwnode_property_read_string_array(fwnode, propname, val, 1);

	return ret < 0 ? ret : 0;
}
EXPORT_SYMBOL_GPL(fwnode_property_read_string);

/**
 * fwnode_property_match_string - find a string in an array and return index
 * @fwnode: Firmware node to get the property of
 * @propname: Name of the property holding the array
 * @string: String to look for
 *
 * Find a given string in a string array and if it is found return the
 * index back.
 *
 * Return: index, starting from %0, if the property was found (success),
 *	   %-EINVAL if given arguments are not valid,
 *	   %-ENODATA if the property does not have a value,
 *	   %-EPROTO if the property is not an array of strings,
 *	   %-ENXIO if no suitable firmware interface is present.
 */
int fwnode_property_match_string(const struct fwnode_handle *fwnode,
	const char *propname, const char *string)
{
	const char **values;
	int nval, ret;

	nval = fwnode_property_read_string_array(fwnode, propname, NULL, 0);
	if (nval < 0)
		return nval;

	if (nval == 0)
		return -ENODATA;

	values = kcalloc(nval, sizeof(*values), GFP_KERNEL);
	if (!values)
		return -ENOMEM;

	ret = fwnode_property_read_string_array(fwnode, propname, values, nval);
	if (ret < 0)
		goto out_free;

	ret = match_string(values, nval, string);
	if (ret < 0)
		ret = -ENODATA;

out_free:
	kfree(values);
	return ret;
}
EXPORT_SYMBOL_GPL(fwnode_property_match_string);

/**
 * fwnode_property_get_reference_args() - Find a reference with arguments
 * @fwnode:	Firmware node where to look for the reference
 * @prop:	The name of the property
 * @nargs_prop:	The name of the property telling the number of
 *		arguments in the referred node. NULL if @nargs is known,
 *		otherwise @nargs is ignored. Only relevant on OF.
 * @nargs:	Number of arguments. Ignored if @nargs_prop is non-NULL.
 * @index:	Index of the reference, from zero onwards.
 * @args:	Result structure with reference and integer arguments.
 *
 * Obtain a reference based on a named property in an fwnode, with
 * integer arguments.
 *
 * The caller is responsible for calling fwnode_handle_put() on the returned
 * @args->fwnode pointer.
 *
 * Return: %0 on success
 *	    %-ENOENT when the index is out of bounds, the index has an empty
 *		     reference or the property was not found
 *	    %-EINVAL on parse error
 */
int fwnode_property_get_reference_args(const struct fwnode_handle *fwnode,
				       const char *prop, const char *nargs_prop,
				       unsigned int nargs, unsigned int index,
				       struct fwnode_reference_args *args)
{
	int ret;

<<<<<<< HEAD
	ret = fwnode_call_int_op(fwnode, get_reference_args, prop, nargs_prop,
				 nargs, index, args);

	if (ret < 0 && !IS_ERR_OR_NULL(fwnode) &&
	    !IS_ERR_OR_NULL(fwnode->secondary))
		ret = fwnode_call_int_op(fwnode->secondary, get_reference_args,
					 prop, nargs_prop, nargs, index, args);

	return ret;
=======
	if (IS_ERR_OR_NULL(fwnode))
		return -ENOENT;

	ret = fwnode_call_int_op(fwnode, get_reference_args, prop, nargs_prop,
				 nargs, index, args);
	if (ret == 0)
		return ret;

	if (IS_ERR_OR_NULL(fwnode->secondary))
		return ret;

	return fwnode_call_int_op(fwnode->secondary, get_reference_args, prop, nargs_prop,
				  nargs, index, args);
>>>>>>> eb3cdb58
}
EXPORT_SYMBOL_GPL(fwnode_property_get_reference_args);

/**
 * fwnode_find_reference - Find named reference to a fwnode_handle
 * @fwnode: Firmware node where to look for the reference
 * @name: The name of the reference
 * @index: Index of the reference
 *
 * @index can be used when the named reference holds a table of references.
 *
 * The caller is responsible for calling fwnode_handle_put() on the returned
 * fwnode pointer.
 *
 * Return: a pointer to the reference fwnode, when found. Otherwise,
 * returns an error pointer.
 */
struct fwnode_handle *fwnode_find_reference(const struct fwnode_handle *fwnode,
					    const char *name,
					    unsigned int index)
{
	struct fwnode_reference_args args;
	int ret;

	ret = fwnode_property_get_reference_args(fwnode, name, NULL, 0, index,
						 &args);
	return ret ? ERR_PTR(ret) : args.fwnode;
}
EXPORT_SYMBOL_GPL(fwnode_find_reference);

/**
 * fwnode_get_name - Return the name of a node
 * @fwnode: The firmware node
 *
 * Return: a pointer to the node name, or %NULL.
 */
const char *fwnode_get_name(const struct fwnode_handle *fwnode)
{
	return fwnode_call_ptr_op(fwnode, get_name);
}
EXPORT_SYMBOL_GPL(fwnode_get_name);

/**
 * fwnode_get_name_prefix - Return the prefix of node for printing purposes
 * @fwnode: The firmware node
 *
 * Return: the prefix of a node, intended to be printed right before the node.
 * The prefix works also as a separator between the nodes.
 */
const char *fwnode_get_name_prefix(const struct fwnode_handle *fwnode)
{
	return fwnode_call_ptr_op(fwnode, get_name_prefix);
}

/**
 * fwnode_get_parent - Return parent firwmare node
 * @fwnode: Firmware whose parent is retrieved
 *
 * The caller is responsible for calling fwnode_handle_put() on the returned
 * fwnode pointer.
 *
 * Return: parent firmware node of the given node if possible or %NULL if no
 * parent was available.
 */
struct fwnode_handle *fwnode_get_parent(const struct fwnode_handle *fwnode)
{
	return fwnode_call_ptr_op(fwnode, get_parent);
}
EXPORT_SYMBOL_GPL(fwnode_get_parent);

/**
 * fwnode_get_next_parent - Iterate to the node's parent
 * @fwnode: Firmware whose parent is retrieved
 *
 * This is like fwnode_get_parent() except that it drops the refcount
 * on the passed node, making it suitable for iterating through a
 * node's parents.
 *
<<<<<<< HEAD
 * Returns a node pointer with refcount incremented, use
 * fwnode_handle_put() on it when done.
=======
 * The caller is responsible for calling fwnode_handle_put() on the returned
 * fwnode pointer. Note that this function also puts a reference to @fwnode
 * unconditionally.
 *
 * Return: parent firmware node of the given node if possible or %NULL if no
 * parent was available.
>>>>>>> eb3cdb58
 */
struct fwnode_handle *fwnode_get_next_parent(struct fwnode_handle *fwnode)
{
	struct fwnode_handle *parent = fwnode_get_parent(fwnode);

	fwnode_handle_put(fwnode);

	return parent;
}
EXPORT_SYMBOL_GPL(fwnode_get_next_parent);

/**
 * fwnode_get_next_parent_dev - Find device of closest ancestor fwnode
 * @fwnode: firmware node
 *
 * Given a firmware node (@fwnode), this function finds its closest ancestor
 * firmware node that has a corresponding struct device and returns that struct
 * device.
 *
 * The caller is responsible for calling put_device() on the returned device
 * pointer.
 *
 * Return: a pointer to the device of the @fwnode's closest ancestor.
 */
struct device *fwnode_get_next_parent_dev(const struct fwnode_handle *fwnode)
{
	struct fwnode_handle *parent;
	struct device *dev;

	fwnode_for_each_parent_node(fwnode, parent) {
		dev = get_dev_from_fwnode(parent);
		if (dev) {
			fwnode_handle_put(parent);
			return dev;
		}
	}
	return NULL;
}

/**
 * fwnode_count_parents - Return the number of parents a node has
 * @fwnode: The node the parents of which are to be counted
 *
 * Return: the number of parents a node has.
 */
unsigned int fwnode_count_parents(const struct fwnode_handle *fwnode)
{
	struct fwnode_handle *parent;
	unsigned int count = 0;

	fwnode_for_each_parent_node(fwnode, parent)
		count++;

	return count;
}
EXPORT_SYMBOL_GPL(fwnode_count_parents);

/**
 * fwnode_get_nth_parent - Return an nth parent of a node
 * @fwnode: The node the parent of which is requested
 * @depth: Distance of the parent from the node
 *
 * The caller is responsible for calling fwnode_handle_put() on the returned
 * fwnode pointer.
 *
 * Return: the nth parent of a node. If there is no parent at the requested
 * @depth, %NULL is returned. If @depth is 0, the functionality is equivalent to
 * fwnode_handle_get(). For @depth == 1, it is fwnode_get_parent() and so on.
 */
struct fwnode_handle *fwnode_get_nth_parent(struct fwnode_handle *fwnode,
					    unsigned int depth)
{
	struct fwnode_handle *parent;

	if (depth == 0)
		return fwnode_handle_get(fwnode);

	fwnode_for_each_parent_node(fwnode, parent) {
		if (--depth == 0)
			return parent;
	}
	return NULL;
}
EXPORT_SYMBOL_GPL(fwnode_get_nth_parent);

/**
 * fwnode_is_ancestor_of - Test if @ancestor is ancestor of @child
 * @ancestor: Firmware which is tested for being an ancestor
 * @child: Firmware which is tested for being the child
 *
 * A node is considered an ancestor of itself too.
 *
 * Return: true if @ancestor is an ancestor of @child. Otherwise, returns false.
 */
bool fwnode_is_ancestor_of(const struct fwnode_handle *ancestor, const struct fwnode_handle *child)
{
	struct fwnode_handle *parent;

	if (IS_ERR_OR_NULL(ancestor))
		return false;

	if (child == ancestor)
		return true;

	fwnode_for_each_parent_node(child, parent) {
		if (parent == ancestor) {
			fwnode_handle_put(parent);
			return true;
		}
	}
	return false;
}

/**
 * fwnode_get_next_child_node - Return the next child node handle for a node
 * @fwnode: Firmware node to find the next child node for.
 * @child: Handle to one of the node's child nodes or a %NULL handle.
 *
 * The caller is responsible for calling fwnode_handle_put() on the returned
 * fwnode pointer. Note that this function also puts a reference to @child
 * unconditionally.
 */
struct fwnode_handle *
fwnode_get_next_child_node(const struct fwnode_handle *fwnode,
			   struct fwnode_handle *child)
{
	return fwnode_call_ptr_op(fwnode, get_next_child_node, child);
}
EXPORT_SYMBOL_GPL(fwnode_get_next_child_node);

/**
 * fwnode_get_next_available_child_node - Return the next available child node handle for a node
 * @fwnode: Firmware node to find the next child node for.
 * @child: Handle to one of the node's child nodes or a %NULL handle.
 *
 * The caller is responsible for calling fwnode_handle_put() on the returned
 * fwnode pointer. Note that this function also puts a reference to @child
 * unconditionally.
 */
struct fwnode_handle *
fwnode_get_next_available_child_node(const struct fwnode_handle *fwnode,
				     struct fwnode_handle *child)
{
	struct fwnode_handle *next_child = child;

	if (IS_ERR_OR_NULL(fwnode))
		return NULL;

	do {
		next_child = fwnode_get_next_child_node(fwnode, next_child);
		if (!next_child)
			return NULL;
	} while (!fwnode_device_is_available(next_child));

	return next_child;
}
EXPORT_SYMBOL_GPL(fwnode_get_next_available_child_node);

/**
 * device_get_next_child_node - Return the next child node handle for a device
 * @dev: Device to find the next child node for.
 * @child: Handle to one of the device's child nodes or a %NULL handle.
 *
 * The caller is responsible for calling fwnode_handle_put() on the returned
 * fwnode pointer. Note that this function also puts a reference to @child
 * unconditionally.
 */
struct fwnode_handle *device_get_next_child_node(const struct device *dev,
						 struct fwnode_handle *child)
{
	const struct fwnode_handle *fwnode = dev_fwnode(dev);
	struct fwnode_handle *next;

	if (IS_ERR_OR_NULL(fwnode))
		return NULL;

	/* Try to find a child in primary fwnode */
	next = fwnode_get_next_child_node(fwnode, child);
	if (next)
		return next;

	/* When no more children in primary, continue with secondary */
	return fwnode_get_next_child_node(fwnode->secondary, child);
}
EXPORT_SYMBOL_GPL(device_get_next_child_node);

/**
 * fwnode_get_named_child_node - Return first matching named child node handle
 * @fwnode: Firmware node to find the named child node for.
 * @childname: String to match child node name against.
 *
 * The caller is responsible for calling fwnode_handle_put() on the returned
 * fwnode pointer.
 */
struct fwnode_handle *
fwnode_get_named_child_node(const struct fwnode_handle *fwnode,
			    const char *childname)
{
	return fwnode_call_ptr_op(fwnode, get_named_child_node, childname);
}
EXPORT_SYMBOL_GPL(fwnode_get_named_child_node);

/**
 * device_get_named_child_node - Return first matching named child node handle
 * @dev: Device to find the named child node for.
 * @childname: String to match child node name against.
 *
 * The caller is responsible for calling fwnode_handle_put() on the returned
 * fwnode pointer.
 */
struct fwnode_handle *device_get_named_child_node(const struct device *dev,
						  const char *childname)
{
	return fwnode_get_named_child_node(dev_fwnode(dev), childname);
}
EXPORT_SYMBOL_GPL(device_get_named_child_node);

/**
 * fwnode_handle_get - Obtain a reference to a device node
 * @fwnode: Pointer to the device node to obtain the reference to.
 *
 * The caller is responsible for calling fwnode_handle_put() on the returned
 * fwnode pointer.
 *
 * Return: the fwnode handle.
 */
struct fwnode_handle *fwnode_handle_get(struct fwnode_handle *fwnode)
{
	if (!fwnode_has_op(fwnode, get))
		return fwnode;

	return fwnode_call_ptr_op(fwnode, get);
}
EXPORT_SYMBOL_GPL(fwnode_handle_get);

/**
 * fwnode_handle_put - Drop reference to a device node
 * @fwnode: Pointer to the device node to drop the reference to.
 *
 * This has to be used when terminating device_for_each_child_node() iteration
 * with break or return to prevent stale device node references from being left
 * behind.
 */
void fwnode_handle_put(struct fwnode_handle *fwnode)
{
	fwnode_call_void_op(fwnode, put);
}
EXPORT_SYMBOL_GPL(fwnode_handle_put);

/**
 * fwnode_device_is_available - check if a device is available for use
 * @fwnode: Pointer to the fwnode of the device.
 *
 * Return: true if device is available for use. Otherwise, returns false.
 *
 * For fwnode node types that don't implement the .device_is_available()
 * operation, this function returns true.
 */
bool fwnode_device_is_available(const struct fwnode_handle *fwnode)
{
	if (IS_ERR_OR_NULL(fwnode))
		return false;

	if (!fwnode_has_op(fwnode, device_is_available))
		return true;

	return fwnode_call_bool_op(fwnode, device_is_available);
}
EXPORT_SYMBOL_GPL(fwnode_device_is_available);

/**
 * device_get_child_node_count - return the number of child nodes for device
 * @dev: Device to cound the child nodes for
 *
 * Return: the number of child nodes for a given device.
 */
unsigned int device_get_child_node_count(const struct device *dev)
{
	struct fwnode_handle *child;
	unsigned int count = 0;

	device_for_each_child_node(dev, child)
		count++;

	return count;
}
EXPORT_SYMBOL_GPL(device_get_child_node_count);

bool device_dma_supported(const struct device *dev)
{
	return fwnode_call_bool_op(dev_fwnode(dev), device_dma_supported);
}
EXPORT_SYMBOL_GPL(device_dma_supported);

enum dev_dma_attr device_get_dma_attr(const struct device *dev)
{
	if (!fwnode_has_op(dev_fwnode(dev), device_get_dma_attr))
		return DEV_DMA_NOT_SUPPORTED;

	return fwnode_call_int_op(dev_fwnode(dev), device_get_dma_attr);
}
EXPORT_SYMBOL_GPL(device_get_dma_attr);

/**
 * fwnode_get_phy_mode - Get phy mode for given firmware node
 * @fwnode:	Pointer to the given node
 *
 * The function gets phy interface string from property 'phy-mode' or
 * 'phy-connection-type', and return its index in phy_modes table, or errno in
 * error case.
 */
int fwnode_get_phy_mode(const struct fwnode_handle *fwnode)
{
	const char *pm;
	int err, i;

	err = fwnode_property_read_string(fwnode, "phy-mode", &pm);
	if (err < 0)
		err = fwnode_property_read_string(fwnode,
						  "phy-connection-type", &pm);
	if (err < 0)
		return err;

	for (i = 0; i < PHY_INTERFACE_MODE_MAX; i++)
		if (!strcasecmp(pm, phy_modes(i)))
			return i;

	return -ENODEV;
}
EXPORT_SYMBOL_GPL(fwnode_get_phy_mode);

/**
 * device_get_phy_mode - Get phy mode for given device
 * @dev:	Pointer to the given device
 *
 * The function gets phy interface string from property 'phy-mode' or
 * 'phy-connection-type', and return its index in phy_modes table, or errno in
 * error case.
 */
int device_get_phy_mode(struct device *dev)
{
	return fwnode_get_phy_mode(dev_fwnode(dev));
}
EXPORT_SYMBOL_GPL(device_get_phy_mode);

/**
<<<<<<< HEAD
 * fwnode_irq_get_byname - Get IRQ from a fwnode using its name
 * @fwnode:	Pointer to the firmware node
 * @name:	IRQ name
 *
 * Description:
 * Find a match to the string @name in the 'interrupt-names' string array
 * in _DSD for ACPI, or of_node for Device Tree. Then get the Linux IRQ
 * number of the IRQ resource corresponding to the index of the matched
 * string.
 *
 * Return:
 * Linux IRQ number on success, or negative errno otherwise.
 */
int fwnode_irq_get_byname(const struct fwnode_handle *fwnode, const char *name)
{
	int index;

	if (!name)
		return -EINVAL;

	index = fwnode_property_match_string(fwnode, "interrupt-names",  name);
	if (index < 0)
		return index;

	return fwnode_irq_get(fwnode, index);
}
EXPORT_SYMBOL(fwnode_irq_get_byname);
=======
 * fwnode_iomap - Maps the memory mapped IO for a given fwnode
 * @fwnode:	Pointer to the firmware node
 * @index:	Index of the IO range
 *
 * Return: a pointer to the mapped memory.
 */
void __iomem *fwnode_iomap(struct fwnode_handle *fwnode, int index)
{
	return fwnode_call_ptr_op(fwnode, iomap, index);
}
EXPORT_SYMBOL(fwnode_iomap);
>>>>>>> eb3cdb58

/**
 * fwnode_irq_get - Get IRQ directly from a fwnode
 * @fwnode:	Pointer to the firmware node
 * @index:	Zero-based index of the IRQ
 *
 * Return: Linux IRQ number on success. Negative errno on failure.
 */
int fwnode_irq_get(const struct fwnode_handle *fwnode, unsigned int index)
{
<<<<<<< HEAD
	return fwnode_call_int_op(fwnode, irq_get, index);
=======
	int ret;

	ret = fwnode_call_int_op(fwnode, irq_get, index);
	/* We treat mapping errors as invalid case */
	if (ret == 0)
		return -EINVAL;

	return ret;
>>>>>>> eb3cdb58
}
EXPORT_SYMBOL(fwnode_irq_get);

/**
 * fwnode_irq_get_byname - Get IRQ from a fwnode using its name
 * @fwnode:	Pointer to the firmware node
 * @name:	IRQ name
 *
 * Description:
 * Find a match to the string @name in the 'interrupt-names' string array
 * in _DSD for ACPI, or of_node for Device Tree. Then get the Linux IRQ
 * number of the IRQ resource corresponding to the index of the matched
 * string.
 *
 * Return: Linux IRQ number on success, or negative errno otherwise.
 */
int fwnode_irq_get_byname(const struct fwnode_handle *fwnode, const char *name)
{
	int index;

	if (!name)
		return -EINVAL;

	index = fwnode_property_match_string(fwnode, "interrupt-names",  name);
	if (index < 0)
		return index;

	return fwnode_irq_get(fwnode, index);
}
EXPORT_SYMBOL(fwnode_irq_get_byname);

/**
 * fwnode_graph_get_next_endpoint - Get next endpoint firmware node
 * @fwnode: Pointer to the parent firmware node
 * @prev: Previous endpoint node or %NULL to get the first
 *
 * The caller is responsible for calling fwnode_handle_put() on the returned
 * fwnode pointer. Note that this function also puts a reference to @prev
 * unconditionally.
 *
 * Return: an endpoint firmware node pointer or %NULL if no more endpoints
 * are available.
 */
struct fwnode_handle *
fwnode_graph_get_next_endpoint(const struct fwnode_handle *fwnode,
			       struct fwnode_handle *prev)
{
	struct fwnode_handle *ep, *port_parent = NULL;
	const struct fwnode_handle *parent;

	/*
	 * If this function is in a loop and the previous iteration returned
	 * an endpoint from fwnode->secondary, then we need to use the secondary
	 * as parent rather than @fwnode.
	 */
	if (prev) {
		port_parent = fwnode_graph_get_port_parent(prev);
		parent = port_parent;
	} else {
		parent = fwnode;
	}
	if (IS_ERR_OR_NULL(parent))
		return NULL;

	ep = fwnode_call_ptr_op(parent, graph_get_next_endpoint, prev);
	if (ep)
		goto out_put_port_parent;

	ep = fwnode_graph_get_next_endpoint(parent->secondary, NULL);

out_put_port_parent:
	fwnode_handle_put(port_parent);
	return ep;
}
EXPORT_SYMBOL_GPL(fwnode_graph_get_next_endpoint);

/**
 * fwnode_graph_get_port_parent - Return the device fwnode of a port endpoint
 * @endpoint: Endpoint firmware node of the port
 *
 * The caller is responsible for calling fwnode_handle_put() on the returned
 * fwnode pointer.
 *
 * Return: the firmware node of the device the @endpoint belongs to.
 */
struct fwnode_handle *
fwnode_graph_get_port_parent(const struct fwnode_handle *endpoint)
{
	struct fwnode_handle *port, *parent;

	port = fwnode_get_parent(endpoint);
	parent = fwnode_call_ptr_op(port, graph_get_port_parent);

	fwnode_handle_put(port);

	return parent;
}
EXPORT_SYMBOL_GPL(fwnode_graph_get_port_parent);

/**
 * fwnode_graph_get_remote_port_parent - Return fwnode of a remote device
 * @fwnode: Endpoint firmware node pointing to the remote endpoint
 *
 * Extracts firmware node of a remote device the @fwnode points to.
 *
 * The caller is responsible for calling fwnode_handle_put() on the returned
 * fwnode pointer.
 */
struct fwnode_handle *
fwnode_graph_get_remote_port_parent(const struct fwnode_handle *fwnode)
{
	struct fwnode_handle *endpoint, *parent;

	endpoint = fwnode_graph_get_remote_endpoint(fwnode);
	parent = fwnode_graph_get_port_parent(endpoint);

	fwnode_handle_put(endpoint);

	return parent;
}
EXPORT_SYMBOL_GPL(fwnode_graph_get_remote_port_parent);

/**
 * fwnode_graph_get_remote_port - Return fwnode of a remote port
 * @fwnode: Endpoint firmware node pointing to the remote endpoint
 *
 * Extracts firmware node of a remote port the @fwnode points to.
 *
 * The caller is responsible for calling fwnode_handle_put() on the returned
 * fwnode pointer.
 */
struct fwnode_handle *
fwnode_graph_get_remote_port(const struct fwnode_handle *fwnode)
{
	return fwnode_get_next_parent(fwnode_graph_get_remote_endpoint(fwnode));
}
EXPORT_SYMBOL_GPL(fwnode_graph_get_remote_port);

/**
 * fwnode_graph_get_remote_endpoint - Return fwnode of a remote endpoint
 * @fwnode: Endpoint firmware node pointing to the remote endpoint
 *
 * Extracts firmware node of a remote endpoint the @fwnode points to.
 *
 * The caller is responsible for calling fwnode_handle_put() on the returned
 * fwnode pointer.
 */
struct fwnode_handle *
fwnode_graph_get_remote_endpoint(const struct fwnode_handle *fwnode)
{
	return fwnode_call_ptr_op(fwnode, graph_get_remote_endpoint);
}
EXPORT_SYMBOL_GPL(fwnode_graph_get_remote_endpoint);

static bool fwnode_graph_remote_available(struct fwnode_handle *ep)
{
	struct fwnode_handle *dev_node;
	bool available;

	dev_node = fwnode_graph_get_remote_port_parent(ep);
	available = fwnode_device_is_available(dev_node);
	fwnode_handle_put(dev_node);

	return available;
}

/**
 * fwnode_graph_get_endpoint_by_id - get endpoint by port and endpoint numbers
 * @fwnode: parent fwnode_handle containing the graph
 * @port: identifier of the port node
 * @endpoint: identifier of the endpoint node under the port node
 * @flags: fwnode lookup flags
 *
 * The caller is responsible for calling fwnode_handle_put() on the returned
 * fwnode pointer.
 *
 * Return: the fwnode handle of the local endpoint corresponding the port and
 * endpoint IDs or %NULL if not found.
 *
 * If FWNODE_GRAPH_ENDPOINT_NEXT is passed in @flags and the specified endpoint
 * has not been found, look for the closest endpoint ID greater than the
 * specified one and return the endpoint that corresponds to it, if present.
 *
 * Does not return endpoints that belong to disabled devices or endpoints that
 * are unconnected, unless FWNODE_GRAPH_DEVICE_DISABLED is passed in @flags.
<<<<<<< HEAD
 *
 * The returned endpoint needs to be released by calling fwnode_handle_put() on
 * it when it is not needed any more.
=======
>>>>>>> eb3cdb58
 */
struct fwnode_handle *
fwnode_graph_get_endpoint_by_id(const struct fwnode_handle *fwnode,
				u32 port, u32 endpoint, unsigned long flags)
{
	struct fwnode_handle *ep, *best_ep = NULL;
	unsigned int best_ep_id = 0;
	bool endpoint_next = flags & FWNODE_GRAPH_ENDPOINT_NEXT;
	bool enabled_only = !(flags & FWNODE_GRAPH_DEVICE_DISABLED);

	fwnode_graph_for_each_endpoint(fwnode, ep) {
		struct fwnode_endpoint fwnode_ep = { 0 };
		int ret;

		if (enabled_only && !fwnode_graph_remote_available(ep))
			continue;

		ret = fwnode_graph_parse_endpoint(ep, &fwnode_ep);
		if (ret < 0)
			continue;

		if (fwnode_ep.port != port)
			continue;

		if (fwnode_ep.id == endpoint)
			return ep;

		if (!endpoint_next)
			continue;

		/*
		 * If the endpoint that has just been found is not the first
		 * matching one and the ID of the one found previously is closer
		 * to the requested endpoint ID, skip it.
		 */
		if (fwnode_ep.id < endpoint ||
		    (best_ep && best_ep_id < fwnode_ep.id))
			continue;

		fwnode_handle_put(best_ep);
		best_ep = fwnode_handle_get(ep);
		best_ep_id = fwnode_ep.id;
	}

	return best_ep;
}
EXPORT_SYMBOL_GPL(fwnode_graph_get_endpoint_by_id);

/**
 * fwnode_graph_get_endpoint_count - Count endpoints on a device node
 * @fwnode: The node related to a device
 * @flags: fwnode lookup flags
 * Count endpoints in a device node.
 *
 * If FWNODE_GRAPH_DEVICE_DISABLED flag is specified, also unconnected endpoints
 * and endpoints connected to disabled devices are counted.
 */
unsigned int fwnode_graph_get_endpoint_count(const struct fwnode_handle *fwnode,
					     unsigned long flags)
{
	struct fwnode_handle *ep;
	unsigned int count = 0;

	fwnode_graph_for_each_endpoint(fwnode, ep) {
		if (flags & FWNODE_GRAPH_DEVICE_DISABLED ||
		    fwnode_graph_remote_available(ep))
			count++;
	}

	return count;
}
EXPORT_SYMBOL_GPL(fwnode_graph_get_endpoint_count);

/**
 * fwnode_graph_parse_endpoint - parse common endpoint node properties
 * @fwnode: pointer to endpoint fwnode_handle
 * @endpoint: pointer to the fwnode endpoint data structure
 *
 * Parse @fwnode representing a graph endpoint node and store the
 * information in @endpoint. The caller must hold a reference to
 * @fwnode.
 */
int fwnode_graph_parse_endpoint(const struct fwnode_handle *fwnode,
				struct fwnode_endpoint *endpoint)
{
	memset(endpoint, 0, sizeof(*endpoint));

	return fwnode_call_int_op(fwnode, graph_parse_endpoint, endpoint);
}
EXPORT_SYMBOL(fwnode_graph_parse_endpoint);

const void *device_get_match_data(const struct device *dev)
{
	return fwnode_call_ptr_op(dev_fwnode(dev), device_get_match_data, dev);
}
EXPORT_SYMBOL_GPL(device_get_match_data);

static unsigned int fwnode_graph_devcon_matches(const struct fwnode_handle *fwnode,
						const char *con_id, void *data,
						devcon_match_fn_t match,
						void **matches,
						unsigned int matches_len)
{
	struct fwnode_handle *node;
	struct fwnode_handle *ep;
	unsigned int count = 0;
	void *ret;

	fwnode_graph_for_each_endpoint(fwnode, ep) {
		if (matches && count >= matches_len) {
			fwnode_handle_put(ep);
			break;
		}

		node = fwnode_graph_get_remote_port_parent(ep);
		if (!fwnode_device_is_available(node)) {
			fwnode_handle_put(node);
			continue;
		}

		ret = match(node, con_id, data);
		fwnode_handle_put(node);
		if (ret) {
			if (matches)
				matches[count] = ret;
			count++;
		}
	}
	return count;
}

static unsigned int fwnode_devcon_matches(const struct fwnode_handle *fwnode,
					  const char *con_id, void *data,
					  devcon_match_fn_t match,
					  void **matches,
					  unsigned int matches_len)
{
	struct fwnode_handle *node;
	unsigned int count = 0;
	unsigned int i;
	void *ret;

	for (i = 0; ; i++) {
		if (matches && count >= matches_len)
			break;

		node = fwnode_find_reference(fwnode, con_id, i);
		if (IS_ERR(node))
			break;

		ret = match(node, NULL, data);
		fwnode_handle_put(node);
		if (ret) {
			if (matches)
				matches[count] = ret;
			count++;
		}
	}

	return count;
}

/**
 * fwnode_connection_find_match - Find connection from a device node
 * @fwnode: Device node with the connection
 * @con_id: Identifier for the connection
 * @data: Data for the match function
 * @match: Function to check and convert the connection description
 *
 * Find a connection with unique identifier @con_id between @fwnode and another
 * device node. @match will be used to convert the connection description to
 * data the caller is expecting to be returned.
 */
void *fwnode_connection_find_match(const struct fwnode_handle *fwnode,
				   const char *con_id, void *data,
				   devcon_match_fn_t match)
{
	unsigned int count;
	void *ret;

	if (!fwnode || !match)
		return NULL;

	count = fwnode_graph_devcon_matches(fwnode, con_id, data, match, &ret, 1);
	if (count)
		return ret;

	count = fwnode_devcon_matches(fwnode, con_id, data, match, &ret, 1);
	return count ? ret : NULL;
}
EXPORT_SYMBOL_GPL(fwnode_connection_find_match);

/**
 * fwnode_connection_find_matches - Find connections from a device node
 * @fwnode: Device node with the connection
 * @con_id: Identifier for the connection
 * @data: Data for the match function
 * @match: Function to check and convert the connection description
 * @matches: (Optional) array of pointers to fill with matches
 * @matches_len: Length of @matches
 *
 * Find up to @matches_len connections with unique identifier @con_id between
 * @fwnode and other device nodes. @match will be used to convert the
 * connection description to data the caller is expecting to be returned
 * through the @matches array.
 *
 * If @matches is %NULL @matches_len is ignored and the total number of resolved
 * matches is returned.
 *
 * Return: Number of matches resolved, or negative errno.
 */
int fwnode_connection_find_matches(const struct fwnode_handle *fwnode,
				   const char *con_id, void *data,
				   devcon_match_fn_t match,
				   void **matches, unsigned int matches_len)
{
	unsigned int count_graph;
	unsigned int count_ref;

	if (!fwnode || !match)
		return -EINVAL;

	count_graph = fwnode_graph_devcon_matches(fwnode, con_id, data, match,
						  matches, matches_len);

	if (matches) {
		matches += count_graph;
		matches_len -= count_graph;
	}

	count_ref = fwnode_devcon_matches(fwnode, con_id, data, match,
					  matches, matches_len);

	return count_graph + count_ref;
}
EXPORT_SYMBOL_GPL(fwnode_connection_find_matches);<|MERGE_RESOLUTION|>--- conflicted
+++ resolved
@@ -527,17 +527,6 @@
 {
 	int ret;
 
-<<<<<<< HEAD
-	ret = fwnode_call_int_op(fwnode, get_reference_args, prop, nargs_prop,
-				 nargs, index, args);
-
-	if (ret < 0 && !IS_ERR_OR_NULL(fwnode) &&
-	    !IS_ERR_OR_NULL(fwnode->secondary))
-		ret = fwnode_call_int_op(fwnode->secondary, get_reference_args,
-					 prop, nargs_prop, nargs, index, args);
-
-	return ret;
-=======
 	if (IS_ERR_OR_NULL(fwnode))
 		return -ENOENT;
 
@@ -551,7 +540,6 @@
 
 	return fwnode_call_int_op(fwnode->secondary, get_reference_args, prop, nargs_prop,
 				  nargs, index, args);
->>>>>>> eb3cdb58
 }
 EXPORT_SYMBOL_GPL(fwnode_property_get_reference_args);
 
@@ -630,17 +618,12 @@
  * on the passed node, making it suitable for iterating through a
  * node's parents.
  *
-<<<<<<< HEAD
- * Returns a node pointer with refcount incremented, use
- * fwnode_handle_put() on it when done.
-=======
  * The caller is responsible for calling fwnode_handle_put() on the returned
  * fwnode pointer. Note that this function also puts a reference to @fwnode
  * unconditionally.
  *
  * Return: parent firmware node of the given node if possible or %NULL if no
  * parent was available.
->>>>>>> eb3cdb58
  */
 struct fwnode_handle *fwnode_get_next_parent(struct fwnode_handle *fwnode)
 {
@@ -987,35 +970,6 @@
 EXPORT_SYMBOL_GPL(device_get_phy_mode);
 
 /**
-<<<<<<< HEAD
- * fwnode_irq_get_byname - Get IRQ from a fwnode using its name
- * @fwnode:	Pointer to the firmware node
- * @name:	IRQ name
- *
- * Description:
- * Find a match to the string @name in the 'interrupt-names' string array
- * in _DSD for ACPI, or of_node for Device Tree. Then get the Linux IRQ
- * number of the IRQ resource corresponding to the index of the matched
- * string.
- *
- * Return:
- * Linux IRQ number on success, or negative errno otherwise.
- */
-int fwnode_irq_get_byname(const struct fwnode_handle *fwnode, const char *name)
-{
-	int index;
-
-	if (!name)
-		return -EINVAL;
-
-	index = fwnode_property_match_string(fwnode, "interrupt-names",  name);
-	if (index < 0)
-		return index;
-
-	return fwnode_irq_get(fwnode, index);
-}
-EXPORT_SYMBOL(fwnode_irq_get_byname);
-=======
  * fwnode_iomap - Maps the memory mapped IO for a given fwnode
  * @fwnode:	Pointer to the firmware node
  * @index:	Index of the IO range
@@ -1027,7 +981,6 @@
 	return fwnode_call_ptr_op(fwnode, iomap, index);
 }
 EXPORT_SYMBOL(fwnode_iomap);
->>>>>>> eb3cdb58
 
 /**
  * fwnode_irq_get - Get IRQ directly from a fwnode
@@ -1038,9 +991,6 @@
  */
 int fwnode_irq_get(const struct fwnode_handle *fwnode, unsigned int index)
 {
-<<<<<<< HEAD
-	return fwnode_call_int_op(fwnode, irq_get, index);
-=======
 	int ret;
 
 	ret = fwnode_call_int_op(fwnode, irq_get, index);
@@ -1049,7 +999,6 @@
 		return -EINVAL;
 
 	return ret;
->>>>>>> eb3cdb58
 }
 EXPORT_SYMBOL(fwnode_irq_get);
 
@@ -1235,12 +1184,6 @@
  *
  * Does not return endpoints that belong to disabled devices or endpoints that
  * are unconnected, unless FWNODE_GRAPH_DEVICE_DISABLED is passed in @flags.
-<<<<<<< HEAD
- *
- * The returned endpoint needs to be released by calling fwnode_handle_put() on
- * it when it is not needed any more.
-=======
->>>>>>> eb3cdb58
  */
 struct fwnode_handle *
 fwnode_graph_get_endpoint_by_id(const struct fwnode_handle *fwnode,
