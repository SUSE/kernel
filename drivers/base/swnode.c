--- conflicted
+++ resolved
@@ -1050,11 +1050,7 @@
 	set_secondary_fwnode(dev, fwnode);
 
 	if (device_is_registered(dev))
-<<<<<<< HEAD
-		software_node_notify(dev, KOBJ_ADD);
-=======
 		software_node_notify(dev);
->>>>>>> eb3cdb58
 
 	return 0;
 }
