--- conflicted
+++ resolved
@@ -1514,22 +1514,16 @@
 
 static void pm_runtime_disable_action(void *data)
 {
-<<<<<<< HEAD
-=======
 	pm_runtime_dont_use_autosuspend(data);
->>>>>>> eb3cdb58
 	pm_runtime_disable(data);
 }
 
 /**
  * devm_pm_runtime_enable - devres-enabled version of pm_runtime_enable.
-<<<<<<< HEAD
-=======
  *
  * NOTE: this will also handle calling pm_runtime_dont_use_autosuspend() for
  * you at driver exit time if needed.
  *
->>>>>>> eb3cdb58
  * @dev: Device to handle.
  */
 int devm_pm_runtime_enable(struct device *dev)
