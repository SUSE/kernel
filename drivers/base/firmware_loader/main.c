// SPDX-License-Identifier: GPL-2.0
/*
 * main.c - Multi purpose firmware loading support
 *
 * Copyright (c) 2003 Manuel Estrada Sainz
 *
 * Please see Documentation/driver-api/firmware/ for more information.
 *
 */

#define pr_fmt(fmt) KBUILD_MODNAME ": " fmt

#include <linux/capability.h>
#include <linux/device.h>
#include <linux/kernel_read_file.h>
#include <linux/module.h>
#include <linux/init.h>
#include <linux/initrd.h>
#include <linux/timer.h>
#include <linux/vmalloc.h>
#include <linux/interrupt.h>
#include <linux/bitops.h>
#include <linux/mutex.h>
#include <linux/workqueue.h>
#include <linux/highmem.h>
#include <linux/firmware.h>
#include <linux/slab.h>
#include <linux/sched.h>
#include <linux/file.h>
#include <linux/list.h>
#include <linux/fs.h>
#include <linux/async.h>
#include <linux/pm.h>
#include <linux/suspend.h>
#include <linux/syscore_ops.h>
#include <linux/reboot.h>
#include <linux/security.h>
#include <linux/zstd.h>
#include <linux/xz.h>

#include <generated/utsrelease.h>

#include "../base.h"
#include "firmware.h"
#include "fallback.h"

MODULE_AUTHOR("Manuel Estrada Sainz");
MODULE_DESCRIPTION("Multi purpose firmware loading support");
MODULE_LICENSE("GPL");

struct firmware_cache {
	/* firmware_buf instance will be added into the below list */
	spinlock_t lock;
	struct list_head head;
	int state;

#ifdef CONFIG_FW_CACHE
	/*
	 * Names of firmware images which have been cached successfully
	 * will be added into the below list so that device uncache
	 * helper can trace which firmware images have been cached
	 * before.
	 */
	spinlock_t name_lock;
	struct list_head fw_names;

	struct delayed_work work;

	struct notifier_block   pm_notify;
#endif
};

struct fw_cache_entry {
	struct list_head list;
	const char *name;
};

struct fw_name_devm {
	unsigned long magic;
	const char *name;
};

static inline struct fw_priv *to_fw_priv(struct kref *ref)
{
	return container_of(ref, struct fw_priv, ref);
}

#define	FW_LOADER_NO_CACHE	0
#define	FW_LOADER_START_CACHE	1

/* fw_lock could be moved to 'struct fw_sysfs' but since it is just
 * guarding for corner cases a global lock should be OK */
DEFINE_MUTEX(fw_lock);

struct firmware_cache fw_cache;

<<<<<<< HEAD
/* Builtin firmware support */

#ifdef CONFIG_FW_LOADER

extern struct builtin_fw __start_builtin_fw[];
extern struct builtin_fw __end_builtin_fw[];

static bool fw_copy_to_prealloc_buf(struct firmware *fw,
				    void *buf, size_t size)
{
	if (!buf)
		return true;
	if (size < fw->size)
		return false;
	memcpy(buf, fw->data, fw->size);
	return true;
}

static bool fw_get_builtin_firmware(struct firmware *fw, const char *name,
				    void *buf, size_t size)
{
	struct builtin_fw *b_fw;

	for (b_fw = __start_builtin_fw; b_fw != __end_builtin_fw; b_fw++) {
		if (strcmp(name, b_fw->name) == 0) {
			fw->size = b_fw->size;
			fw->data = b_fw->data;
			return fw_copy_to_prealloc_buf(fw, buf, size);
		}
	}

	return false;
}

static bool fw_is_builtin_firmware(const struct firmware *fw)
{
	struct builtin_fw *b_fw;

	for (b_fw = __start_builtin_fw; b_fw != __end_builtin_fw; b_fw++)
		if (fw->data == b_fw->data)
			return true;

	return false;
}

#else /* Module case - no builtin firmware support */

static inline bool fw_get_builtin_firmware(struct firmware *fw,
					   const char *name, void *buf,
					   size_t size)
{
	return false;
}

static inline bool fw_is_builtin_firmware(const struct firmware *fw)
{
	return false;
}
#endif

=======
>>>>>>> eb3cdb58
void fw_state_init(struct fw_priv *fw_priv)
{
	struct fw_state *fw_st = &fw_priv->fw_st;

	init_completion(&fw_st->completion);
	fw_st->status = FW_STATUS_UNKNOWN;
}

static inline int fw_state_wait(struct fw_priv *fw_priv)
{
	return __fw_state_wait_common(fw_priv, MAX_SCHEDULE_TIMEOUT);
}

static void fw_cache_piggyback_on_request(struct fw_priv *fw_priv);

static struct fw_priv *__allocate_fw_priv(const char *fw_name,
					  struct firmware_cache *fwc,
					  void *dbuf,
					  size_t size,
					  size_t offset,
					  u32 opt_flags)
{
	struct fw_priv *fw_priv;

	/* For a partial read, the buffer must be preallocated. */
	if ((opt_flags & FW_OPT_PARTIAL) && !dbuf)
		return NULL;

	/* Only partial reads are allowed to use an offset. */
	if (offset != 0 && !(opt_flags & FW_OPT_PARTIAL))
		return NULL;

	fw_priv = kzalloc(sizeof(*fw_priv), GFP_ATOMIC);
	if (!fw_priv)
		return NULL;

	fw_priv->fw_name = kstrdup_const(fw_name, GFP_ATOMIC);
	if (!fw_priv->fw_name) {
		kfree(fw_priv);
		return NULL;
	}

	kref_init(&fw_priv->ref);
	fw_priv->fwc = fwc;
	fw_priv->data = dbuf;
	fw_priv->allocated_size = size;
	fw_priv->offset = offset;
	fw_priv->opt_flags = opt_flags;
	fw_state_init(fw_priv);
#ifdef CONFIG_FW_LOADER_USER_HELPER
	INIT_LIST_HEAD(&fw_priv->pending_list);
#endif

	pr_debug("%s: fw-%s fw_priv=%p\n", __func__, fw_name, fw_priv);

	return fw_priv;
}

static struct fw_priv *__lookup_fw_priv(const char *fw_name)
{
	struct fw_priv *tmp;
	struct firmware_cache *fwc = &fw_cache;

	list_for_each_entry(tmp, &fwc->head, list)
		if (!strcmp(tmp->fw_name, fw_name))
			return tmp;
	return NULL;
}

/* Returns 1 for batching firmware requests with the same name */
int alloc_lookup_fw_priv(const char *fw_name, struct firmware_cache *fwc,
			 struct fw_priv **fw_priv, void *dbuf, size_t size,
			 size_t offset, u32 opt_flags)
{
	struct fw_priv *tmp;

	spin_lock(&fwc->lock);
	/*
	 * Do not merge requests that are marked to be non-cached or
	 * are performing partial reads.
	 */
	if (!(opt_flags & (FW_OPT_NOCACHE | FW_OPT_PARTIAL))) {
		tmp = __lookup_fw_priv(fw_name);
		if (tmp) {
			kref_get(&tmp->ref);
			spin_unlock(&fwc->lock);
			*fw_priv = tmp;
			pr_debug("batched request - sharing the same struct fw_priv and lookup for multiple requests\n");
			return 1;
		}
	}

	tmp = __allocate_fw_priv(fw_name, fwc, dbuf, size, offset, opt_flags);
	if (tmp) {
		INIT_LIST_HEAD(&tmp->list);
		if (!(opt_flags & FW_OPT_NOCACHE))
			list_add(&tmp->list, &fwc->head);
	}
	spin_unlock(&fwc->lock);

	*fw_priv = tmp;

	return tmp ? 0 : -ENOMEM;
}

static void __free_fw_priv(struct kref *ref)
	__releases(&fwc->lock)
{
	struct fw_priv *fw_priv = to_fw_priv(ref);
	struct firmware_cache *fwc = fw_priv->fwc;

	pr_debug("%s: fw-%s fw_priv=%p data=%p size=%u\n",
		 __func__, fw_priv->fw_name, fw_priv, fw_priv->data,
		 (unsigned int)fw_priv->size);

	list_del(&fw_priv->list);
	spin_unlock(&fwc->lock);

	if (fw_is_paged_buf(fw_priv))
		fw_free_paged_buf(fw_priv);
	else if (!fw_priv->allocated_size)
		vfree(fw_priv->data);

	kfree_const(fw_priv->fw_name);
	kfree(fw_priv);
}

void free_fw_priv(struct fw_priv *fw_priv)
{
	struct firmware_cache *fwc = fw_priv->fwc;
	spin_lock(&fwc->lock);
	if (!kref_put(&fw_priv->ref, __free_fw_priv))
		spin_unlock(&fwc->lock);
}

#ifdef CONFIG_FW_LOADER_PAGED_BUF
bool fw_is_paged_buf(struct fw_priv *fw_priv)
{
	return fw_priv->is_paged_buf;
}

void fw_free_paged_buf(struct fw_priv *fw_priv)
{
	int i;

	if (!fw_priv->pages)
		return;

	vunmap(fw_priv->data);

	for (i = 0; i < fw_priv->nr_pages; i++)
		__free_page(fw_priv->pages[i]);
	kvfree(fw_priv->pages);
	fw_priv->pages = NULL;
	fw_priv->page_array_size = 0;
	fw_priv->nr_pages = 0;
	fw_priv->data = NULL;
	fw_priv->size = 0;
}

int fw_grow_paged_buf(struct fw_priv *fw_priv, int pages_needed)
{
	/* If the array of pages is too small, grow it */
	if (fw_priv->page_array_size < pages_needed) {
		int new_array_size = max(pages_needed,
					 fw_priv->page_array_size * 2);
		struct page **new_pages;

		new_pages = kvmalloc_array(new_array_size, sizeof(void *),
					   GFP_KERNEL);
		if (!new_pages)
			return -ENOMEM;
		memcpy(new_pages, fw_priv->pages,
		       fw_priv->page_array_size * sizeof(void *));
		memset(&new_pages[fw_priv->page_array_size], 0, sizeof(void *) *
		       (new_array_size - fw_priv->page_array_size));
		kvfree(fw_priv->pages);
		fw_priv->pages = new_pages;
		fw_priv->page_array_size = new_array_size;
	}

	while (fw_priv->nr_pages < pages_needed) {
		fw_priv->pages[fw_priv->nr_pages] =
			alloc_page(GFP_KERNEL | __GFP_HIGHMEM);

		if (!fw_priv->pages[fw_priv->nr_pages])
			return -ENOMEM;
		fw_priv->nr_pages++;
	}

	return 0;
}

int fw_map_paged_buf(struct fw_priv *fw_priv)
{
	/* one pages buffer should be mapped/unmapped only once */
	if (!fw_priv->pages)
		return 0;

	vunmap(fw_priv->data);
	fw_priv->data = vmap(fw_priv->pages, fw_priv->nr_pages, 0,
			     PAGE_KERNEL_RO);
	if (!fw_priv->data)
		return -ENOMEM;

	return 0;
}
#endif

/*
 * ZSTD-compressed firmware support
 */
#ifdef CONFIG_FW_LOADER_COMPRESS_ZSTD
static int fw_decompress_zstd(struct device *dev, struct fw_priv *fw_priv,
			      size_t in_size, const void *in_buffer)
{
	size_t len, out_size, workspace_size;
	void *workspace, *out_buf;
	zstd_dctx *ctx;
	int err;

	if (fw_priv->allocated_size) {
		out_size = fw_priv->allocated_size;
		out_buf = fw_priv->data;
	} else {
		zstd_frame_header params;

		if (zstd_get_frame_header(&params, in_buffer, in_size) ||
		    params.frameContentSize == ZSTD_CONTENTSIZE_UNKNOWN) {
			dev_dbg(dev, "%s: invalid zstd header\n", __func__);
			return -EINVAL;
		}
		out_size = params.frameContentSize;
		out_buf = vzalloc(out_size);
		if (!out_buf)
			return -ENOMEM;
	}

	workspace_size = zstd_dctx_workspace_bound();
	workspace = kvzalloc(workspace_size, GFP_KERNEL);
	if (!workspace) {
		err = -ENOMEM;
		goto error;
	}

	ctx = zstd_init_dctx(workspace, workspace_size);
	if (!ctx) {
		dev_dbg(dev, "%s: failed to initialize context\n", __func__);
		err = -EINVAL;
		goto error;
	}

	len = zstd_decompress_dctx(ctx, out_buf, out_size, in_buffer, in_size);
	if (zstd_is_error(len)) {
		dev_dbg(dev, "%s: failed to decompress: %d\n", __func__,
			zstd_get_error_code(len));
		err = -EINVAL;
		goto error;
	}

	if (!fw_priv->allocated_size)
		fw_priv->data = out_buf;
	fw_priv->size = len;
	err = 0;

 error:
	kvfree(workspace);
	if (err && !fw_priv->allocated_size)
		vfree(out_buf);
	return err;
}
#endif /* CONFIG_FW_LOADER_COMPRESS_ZSTD */

/*
 * XZ-compressed firmware support
 */
#ifdef CONFIG_FW_LOADER_COMPRESS_XZ
/* show an error and return the standard error code */
static int fw_decompress_xz_error(struct device *dev, enum xz_ret xz_ret)
{
	if (xz_ret != XZ_STREAM_END) {
		dev_warn(dev, "xz decompression failed (xz_ret=%d)\n", xz_ret);
		return xz_ret == XZ_MEM_ERROR ? -ENOMEM : -EINVAL;
	}
	return 0;
}

/* single-shot decompression onto the pre-allocated buffer */
static int fw_decompress_xz_single(struct device *dev, struct fw_priv *fw_priv,
				   size_t in_size, const void *in_buffer)
{
	struct xz_dec *xz_dec;
	struct xz_buf xz_buf;
	enum xz_ret xz_ret;

	xz_dec = xz_dec_init(XZ_SINGLE, (u32)-1);
	if (!xz_dec)
		return -ENOMEM;

	xz_buf.in_size = in_size;
	xz_buf.in = in_buffer;
	xz_buf.in_pos = 0;
	xz_buf.out_size = fw_priv->allocated_size;
	xz_buf.out = fw_priv->data;
	xz_buf.out_pos = 0;

	xz_ret = xz_dec_run(xz_dec, &xz_buf);
	xz_dec_end(xz_dec);

	fw_priv->size = xz_buf.out_pos;
	return fw_decompress_xz_error(dev, xz_ret);
}

/* decompression on paged buffer and map it */
static int fw_decompress_xz_pages(struct device *dev, struct fw_priv *fw_priv,
				  size_t in_size, const void *in_buffer)
{
	struct xz_dec *xz_dec;
	struct xz_buf xz_buf;
	enum xz_ret xz_ret;
	struct page *page;
	int err = 0;

	xz_dec = xz_dec_init(XZ_DYNALLOC, (u32)-1);
	if (!xz_dec)
		return -ENOMEM;

	xz_buf.in_size = in_size;
	xz_buf.in = in_buffer;
	xz_buf.in_pos = 0;

	fw_priv->is_paged_buf = true;
	fw_priv->size = 0;
	do {
		if (fw_grow_paged_buf(fw_priv, fw_priv->nr_pages + 1)) {
			err = -ENOMEM;
			goto out;
		}

		/* decompress onto the new allocated page */
		page = fw_priv->pages[fw_priv->nr_pages - 1];
		xz_buf.out = kmap_local_page(page);
		xz_buf.out_pos = 0;
		xz_buf.out_size = PAGE_SIZE;
		xz_ret = xz_dec_run(xz_dec, &xz_buf);
		kunmap_local(xz_buf.out);
		fw_priv->size += xz_buf.out_pos;
		/* partial decompression means either end or error */
		if (xz_buf.out_pos != PAGE_SIZE)
			break;
	} while (xz_ret == XZ_OK);

	err = fw_decompress_xz_error(dev, xz_ret);
	if (!err)
		err = fw_map_paged_buf(fw_priv);

 out:
	xz_dec_end(xz_dec);
	return err;
}

static int fw_decompress_xz(struct device *dev, struct fw_priv *fw_priv,
			    size_t in_size, const void *in_buffer)
{
	/* if the buffer is pre-allocated, we can perform in single-shot mode */
	if (fw_priv->data)
		return fw_decompress_xz_single(dev, fw_priv, in_size, in_buffer);
	else
		return fw_decompress_xz_pages(dev, fw_priv, in_size, in_buffer);
}
#endif /* CONFIG_FW_LOADER_COMPRESS_XZ */

/* direct firmware loading support */
static char fw_path_para[256];
static const char * const fw_path[] = {
	fw_path_para,
	"/lib/firmware/updates/" UTS_RELEASE,
	"/lib/firmware/updates",
	"/lib/firmware/" UTS_RELEASE,
	"/lib/firmware"
};

/*
 * Typical usage is that passing 'firmware_class.path=$CUSTOMIZED_PATH'
 * from kernel command line because firmware_class is generally built in
 * kernel instead of module.
 */
module_param_string(path, fw_path_para, sizeof(fw_path_para), 0644);
MODULE_PARM_DESC(path, "customized firmware image search path with a higher priority than default path");

static int
fw_get_filesystem_firmware(struct device *device, struct fw_priv *fw_priv,
			   const char *suffix,
			   int (*decompress)(struct device *dev,
					     struct fw_priv *fw_priv,
					     size_t in_size,
					     const void *in_buffer))
{
	size_t size;
	int i, len, maxlen = 0;
	int rc = -ENOENT;
	char *path, *nt = NULL;
	size_t msize = INT_MAX;
	void *buffer = NULL;

	/* Already populated data member means we're loading into a buffer */
	if (!decompress && fw_priv->data) {
		buffer = fw_priv->data;
		msize = fw_priv->allocated_size;
	}

	path = __getname();
	if (!path)
		return -ENOMEM;

	wait_for_initramfs();
	for (i = 0; i < ARRAY_SIZE(fw_path); i++) {
		size_t file_size = 0;
		size_t *file_size_ptr = NULL;

		/* skip the unset customized path */
		if (!fw_path[i][0])
			continue;

		/* strip off \n from customized path */
		maxlen = strlen(fw_path[i]);
		if (i == 0) {
			nt = strchr(fw_path[i], '\n');
			if (nt)
				maxlen = nt - fw_path[i];
		}

		len = snprintf(path, PATH_MAX, "%.*s/%s%s",
			       maxlen, fw_path[i],
			       fw_priv->fw_name, suffix);
		if (len >= PATH_MAX) {
			rc = -ENAMETOOLONG;
			break;
		}

		fw_priv->size = 0;

		/*
		 * The total file size is only examined when doing a partial
		 * read; the "full read" case needs to fail if the whole
		 * firmware was not completely loaded.
		 */
		if ((fw_priv->opt_flags & FW_OPT_PARTIAL) && buffer)
			file_size_ptr = &file_size;

		/* load firmware files from the mount namespace of init */
		rc = kernel_read_file_from_path_initns(path, fw_priv->offset,
						       &buffer, msize,
						       file_size_ptr,
						       READING_FIRMWARE);
		if (rc < 0) {
			if (rc != -ENOENT)
				dev_warn(device, "loading %s failed with error %d\n",
					 path, rc);
			else
				dev_dbg(device, "loading %s failed for no such file or directory.\n",
					 path);
			continue;
		}
		size = rc;
		rc = 0;

		dev_dbg(device, "Loading firmware from %s\n", path);
		if (decompress) {
			dev_dbg(device, "f/w decompressing %s\n",
				fw_priv->fw_name);
			rc = decompress(device, fw_priv, size, buffer);
			/* discard the superfluous original content */
			vfree(buffer);
			buffer = NULL;
			if (rc) {
				fw_free_paged_buf(fw_priv);
				continue;
			}
		} else {
			dev_dbg(device, "direct-loading %s\n",
				fw_priv->fw_name);
			if (!fw_priv->data)
				fw_priv->data = buffer;
			fw_priv->size = size;
		}
		fw_state_done(fw_priv);
		break;
	}
	__putname(path);

	return rc;
}

/* firmware holds the ownership of pages */
static void firmware_free_data(const struct firmware *fw)
{
	/* Loaded directly? */
	if (!fw->priv) {
		vfree(fw->data);
		return;
	}
	free_fw_priv(fw->priv);
}

/* store the pages buffer info firmware from buf */
static void fw_set_page_data(struct fw_priv *fw_priv, struct firmware *fw)
{
	fw->priv = fw_priv;
	fw->size = fw_priv->size;
	fw->data = fw_priv->data;

	pr_debug("%s: fw-%s fw_priv=%p data=%p size=%u\n",
		 __func__, fw_priv->fw_name, fw_priv, fw_priv->data,
		 (unsigned int)fw_priv->size);
}

#ifdef CONFIG_FW_CACHE
static void fw_name_devm_release(struct device *dev, void *res)
{
	struct fw_name_devm *fwn = res;

	if (fwn->magic == (unsigned long)&fw_cache)
		pr_debug("%s: fw_name-%s devm-%p released\n",
				__func__, fwn->name, res);
	kfree_const(fwn->name);
}

static int fw_devm_match(struct device *dev, void *res,
		void *match_data)
{
	struct fw_name_devm *fwn = res;

	return (fwn->magic == (unsigned long)&fw_cache) &&
		!strcmp(fwn->name, match_data);
}

static struct fw_name_devm *fw_find_devm_name(struct device *dev,
		const char *name)
{
	struct fw_name_devm *fwn;

	fwn = devres_find(dev, fw_name_devm_release,
			  fw_devm_match, (void *)name);
	return fwn;
}

static bool fw_cache_is_setup(struct device *dev, const char *name)
{
	struct fw_name_devm *fwn;

	fwn = fw_find_devm_name(dev, name);
	if (fwn)
		return true;

	return false;
}

/* add firmware name into devres list */
static int fw_add_devm_name(struct device *dev, const char *name)
{
	struct fw_name_devm *fwn;

	if (fw_cache_is_setup(dev, name))
		return 0;

	fwn = devres_alloc(fw_name_devm_release, sizeof(struct fw_name_devm),
			   GFP_KERNEL);
	if (!fwn)
		return -ENOMEM;
	fwn->name = kstrdup_const(name, GFP_KERNEL);
	if (!fwn->name) {
		devres_free(fwn);
		return -ENOMEM;
	}

	fwn->magic = (unsigned long)&fw_cache;
	devres_add(dev, fwn);

	return 0;
}
#else
static bool fw_cache_is_setup(struct device *dev, const char *name)
{
	return false;
}

static int fw_add_devm_name(struct device *dev, const char *name)
{
	return 0;
}
#endif

int assign_fw(struct firmware *fw, struct device *device)
{
	struct fw_priv *fw_priv = fw->priv;
	int ret;

	mutex_lock(&fw_lock);
	if (!fw_priv->size || fw_state_is_aborted(fw_priv)) {
		mutex_unlock(&fw_lock);
		return -ENOENT;
	}

	/*
	 * add firmware name into devres list so that we can auto cache
	 * and uncache firmware for device.
	 *
	 * device may has been deleted already, but the problem
	 * should be fixed in devres or driver core.
	 */
	/* don't cache firmware handled without uevent */
	if (device && (fw_priv->opt_flags & FW_OPT_UEVENT) &&
	    !(fw_priv->opt_flags & FW_OPT_NOCACHE)) {
		ret = fw_add_devm_name(device, fw_priv->fw_name);
		if (ret) {
			mutex_unlock(&fw_lock);
			return ret;
		}
	}

	/*
	 * After caching firmware image is started, let it piggyback
	 * on request firmware.
	 */
	if (!(fw_priv->opt_flags & FW_OPT_NOCACHE) &&
	    fw_priv->fwc->state == FW_LOADER_START_CACHE)
		fw_cache_piggyback_on_request(fw_priv);

	/* pass the pages buffer to driver at the last minute */
	fw_set_page_data(fw_priv, fw);
	mutex_unlock(&fw_lock);
	return 0;
}

/* prepare firmware and firmware_buf structs;
 * return 0 if a firmware is already assigned, 1 if need to load one,
 * or a negative error code
 */
static int
_request_firmware_prepare(struct firmware **firmware_p, const char *name,
			  struct device *device, void *dbuf, size_t size,
			  size_t offset, u32 opt_flags)
{
	struct firmware *firmware;
	struct fw_priv *fw_priv;
	int ret;

	*firmware_p = firmware = kzalloc(sizeof(*firmware), GFP_KERNEL);
	if (!firmware) {
		dev_err(device, "%s: kmalloc(struct firmware) failed\n",
			__func__);
		return -ENOMEM;
	}

	if (firmware_request_builtin_buf(firmware, name, dbuf, size)) {
		dev_dbg(device, "using built-in %s\n", name);
		return 0; /* assigned */
	}

	ret = alloc_lookup_fw_priv(name, &fw_cache, &fw_priv, dbuf, size,
				   offset, opt_flags);

	/*
	 * bind with 'priv' now to avoid warning in failure path
	 * of requesting firmware.
	 */
	firmware->priv = fw_priv;

	if (ret > 0) {
		ret = fw_state_wait(fw_priv);
		if (!ret) {
			fw_set_page_data(fw_priv, firmware);
			return 0; /* assigned */
		}
	}

	if (ret < 0)
		return ret;
	return 1; /* need to load */
}

/*
 * Batched requests need only one wake, we need to do this step last due to the
 * fallback mechanism. The buf is protected with kref_get(), and it won't be
 * released until the last user calls release_firmware().
 *
 * Failed batched requests are possible as well, in such cases we just share
 * the struct fw_priv and won't release it until all requests are woken
 * and have gone through this same path.
 */
static void fw_abort_batch_reqs(struct firmware *fw)
{
	struct fw_priv *fw_priv;

	/* Loaded directly? */
	if (!fw || !fw->priv)
		return;

	fw_priv = fw->priv;
	mutex_lock(&fw_lock);
	if (!fw_state_is_aborted(fw_priv))
		fw_state_aborted(fw_priv);
	mutex_unlock(&fw_lock);
}

#if defined(CONFIG_FW_LOADER_DEBUG)
#include <crypto/hash.h>
#include <crypto/sha2.h>

static void fw_log_firmware_info(const struct firmware *fw, const char *name, struct device *device)
{
	struct shash_desc *shash;
	struct crypto_shash *alg;
	u8 *sha256buf;
	char *outbuf;

	alg = crypto_alloc_shash("sha256", 0, 0);
	if (IS_ERR(alg))
		return;

	sha256buf = kmalloc(SHA256_DIGEST_SIZE, GFP_KERNEL);
	outbuf = kmalloc(SHA256_BLOCK_SIZE + 1, GFP_KERNEL);
	shash = kmalloc(sizeof(*shash) + crypto_shash_descsize(alg), GFP_KERNEL);
	if (!sha256buf || !outbuf || !shash)
		goto out_free;

	shash->tfm = alg;

	if (crypto_shash_digest(shash, fw->data, fw->size, sha256buf) < 0)
		goto out_shash;

	for (int i = 0; i < SHA256_DIGEST_SIZE; i++)
		sprintf(&outbuf[i * 2], "%02x", sha256buf[i]);
	outbuf[SHA256_BLOCK_SIZE] = 0;
	dev_dbg(device, "Loaded FW: %s, sha256: %s\n", name, outbuf);

out_shash:
	crypto_free_shash(alg);
out_free:
	kfree(shash);
	kfree(outbuf);
	kfree(sha256buf);
}
#else
static void fw_log_firmware_info(const struct firmware *fw, const char *name,
				 struct device *device)
{}
#endif

/* called from request_firmware() and request_firmware_work_func() */
static int
_request_firmware(const struct firmware **firmware_p, const char *name,
		  struct device *device, void *buf, size_t size,
		  size_t offset, u32 opt_flags)
{
	struct firmware *fw = NULL;
	struct cred *kern_cred = NULL;
	const struct cred *old_cred;
	bool nondirect = false;
	int ret;

	if (!firmware_p)
		return -EINVAL;

	if (!name || name[0] == '\0') {
		ret = -EINVAL;
		goto out;
	}

	ret = _request_firmware_prepare(&fw, name, device, buf, size,
					offset, opt_flags);
	if (ret <= 0) /* error or already assigned */
		goto out;

	/*
	 * We are about to try to access the firmware file. Because we may have been
	 * called by a driver when serving an unrelated request from userland, we use
	 * the kernel credentials to read the file.
	 */
<<<<<<< HEAD
	kern_cred = prepare_kernel_cred(NULL);
=======
	kern_cred = prepare_kernel_cred(&init_task);
>>>>>>> eb3cdb58
	if (!kern_cred) {
		ret = -ENOMEM;
		goto out;
	}
	old_cred = override_creds(kern_cred);

	ret = fw_get_filesystem_firmware(device, fw->priv, "", NULL);

	/* Only full reads can support decompression, platform, and sysfs. */
	if (!(opt_flags & FW_OPT_PARTIAL))
		nondirect = true;

#ifdef CONFIG_FW_LOADER_COMPRESS_ZSTD
	if (ret == -ENOENT && nondirect)
		ret = fw_get_filesystem_firmware(device, fw->priv, ".zst",
						 fw_decompress_zstd);
#endif
#ifdef CONFIG_FW_LOADER_COMPRESS_XZ
	if (ret == -ENOENT && nondirect)
		ret = fw_get_filesystem_firmware(device, fw->priv, ".xz",
						 fw_decompress_xz);
#endif
	if (ret == -ENOENT && nondirect)
		ret = firmware_fallback_platform(fw->priv);

	if (ret) {
		if (!(opt_flags & FW_OPT_NO_WARN))
			dev_warn(device,
				 "Direct firmware load for %s failed with error %d\n",
				 name, ret);
		if (nondirect)
			ret = firmware_fallback_sysfs(fw, name, device,
						      opt_flags, ret);
	} else
		ret = assign_fw(fw, device);

	revert_creds(old_cred);
	put_cred(kern_cred);

<<<<<<< HEAD
 out:
=======
out:
>>>>>>> eb3cdb58
	if (ret < 0) {
		fw_abort_batch_reqs(fw);
		release_firmware(fw);
		fw = NULL;
	} else {
		fw_log_firmware_info(fw, name, device);
	}

	*firmware_p = fw;
	return ret;
}

/**
 * request_firmware() - send firmware request and wait for it
 * @firmware_p: pointer to firmware image
 * @name: name of firmware file
 * @device: device for which firmware is being loaded
 *
 *      @firmware_p will be used to return a firmware image by the name
 *      of @name for device @device.
 *
 *      Should be called from user context where sleeping is allowed.
 *
 *      @name will be used as $FIRMWARE in the uevent environment and
 *      should be distinctive enough not to be confused with any other
 *      firmware image for this or any other device.
 *
 *	Caller must hold the reference count of @device.
 *
 *	The function can be called safely inside device's suspend and
 *	resume callback.
 **/
int
request_firmware(const struct firmware **firmware_p, const char *name,
		 struct device *device)
{
	int ret;

	/* Need to pin this module until return */
	__module_get(THIS_MODULE);
	ret = _request_firmware(firmware_p, name, device, NULL, 0, 0,
				FW_OPT_UEVENT);
	module_put(THIS_MODULE);
	return ret;
}
EXPORT_SYMBOL(request_firmware);

/**
 * firmware_request_nowarn() - request for an optional fw module
 * @firmware: pointer to firmware image
 * @name: name of firmware file
 * @device: device for which firmware is being loaded
 *
 * This function is similar in behaviour to request_firmware(), except it
 * doesn't produce warning messages when the file is not found. The sysfs
 * fallback mechanism is enabled if direct filesystem lookup fails. However,
 * failures to find the firmware file with it are still suppressed. It is
 * therefore up to the driver to check for the return value of this call and to
 * decide when to inform the users of errors.
 **/
int firmware_request_nowarn(const struct firmware **firmware, const char *name,
			    struct device *device)
{
	int ret;

	/* Need to pin this module until return */
	__module_get(THIS_MODULE);
	ret = _request_firmware(firmware, name, device, NULL, 0, 0,
				FW_OPT_UEVENT | FW_OPT_NO_WARN);
	module_put(THIS_MODULE);
	return ret;
}
EXPORT_SYMBOL_GPL(firmware_request_nowarn);

/**
 * request_firmware_direct() - load firmware directly without usermode helper
 * @firmware_p: pointer to firmware image
 * @name: name of firmware file
 * @device: device for which firmware is being loaded
 *
 * This function works pretty much like request_firmware(), but this doesn't
 * fall back to usermode helper even if the firmware couldn't be loaded
 * directly from fs.  Hence it's useful for loading optional firmwares, which
 * aren't always present, without extra long timeouts of udev.
 **/
int request_firmware_direct(const struct firmware **firmware_p,
			    const char *name, struct device *device)
{
	int ret;

	__module_get(THIS_MODULE);
	ret = _request_firmware(firmware_p, name, device, NULL, 0, 0,
				FW_OPT_UEVENT | FW_OPT_NO_WARN |
				FW_OPT_NOFALLBACK_SYSFS);
	module_put(THIS_MODULE);
	return ret;
}
EXPORT_SYMBOL_GPL(request_firmware_direct);

/**
 * firmware_request_platform() - request firmware with platform-fw fallback
 * @firmware: pointer to firmware image
 * @name: name of firmware file
 * @device: device for which firmware is being loaded
 *
 * This function is similar in behaviour to request_firmware, except that if
 * direct filesystem lookup fails, it will fallback to looking for a copy of the
 * requested firmware embedded in the platform's main (e.g. UEFI) firmware.
 **/
int firmware_request_platform(const struct firmware **firmware,
			      const char *name, struct device *device)
{
	int ret;

	/* Need to pin this module until return */
	__module_get(THIS_MODULE);
	ret = _request_firmware(firmware, name, device, NULL, 0, 0,
				FW_OPT_UEVENT | FW_OPT_FALLBACK_PLATFORM);
	module_put(THIS_MODULE);
	return ret;
}
EXPORT_SYMBOL_GPL(firmware_request_platform);

/**
 * firmware_request_cache() - cache firmware for suspend so resume can use it
 * @name: name of firmware file
 * @device: device for which firmware should be cached for
 *
 * There are some devices with an optimization that enables the device to not
 * require loading firmware on system reboot. This optimization may still
 * require the firmware present on resume from suspend. This routine can be
 * used to ensure the firmware is present on resume from suspend in these
 * situations. This helper is not compatible with drivers which use
 * request_firmware_into_buf() or request_firmware_nowait() with no uevent set.
 **/
int firmware_request_cache(struct device *device, const char *name)
{
	int ret;

	mutex_lock(&fw_lock);
	ret = fw_add_devm_name(device, name);
	mutex_unlock(&fw_lock);

	return ret;
}
EXPORT_SYMBOL_GPL(firmware_request_cache);

/**
 * request_firmware_into_buf() - load firmware into a previously allocated buffer
 * @firmware_p: pointer to firmware image
 * @name: name of firmware file
 * @device: device for which firmware is being loaded and DMA region allocated
 * @buf: address of buffer to load firmware into
 * @size: size of buffer
 *
 * This function works pretty much like request_firmware(), but it doesn't
 * allocate a buffer to hold the firmware data. Instead, the firmware
 * is loaded directly into the buffer pointed to by @buf and the @firmware_p
 * data member is pointed at @buf.
 *
 * This function doesn't cache firmware either.
 */
int
request_firmware_into_buf(const struct firmware **firmware_p, const char *name,
			  struct device *device, void *buf, size_t size)
{
	int ret;

	if (fw_cache_is_setup(device, name))
		return -EOPNOTSUPP;

	__module_get(THIS_MODULE);
	ret = _request_firmware(firmware_p, name, device, buf, size, 0,
				FW_OPT_UEVENT | FW_OPT_NOCACHE);
	module_put(THIS_MODULE);
	return ret;
}
EXPORT_SYMBOL(request_firmware_into_buf);

/**
 * request_partial_firmware_into_buf() - load partial firmware into a previously allocated buffer
 * @firmware_p: pointer to firmware image
 * @name: name of firmware file
 * @device: device for which firmware is being loaded and DMA region allocated
 * @buf: address of buffer to load firmware into
 * @size: size of buffer
 * @offset: offset into file to read
 *
 * This function works pretty much like request_firmware_into_buf except
 * it allows a partial read of the file.
 */
int
request_partial_firmware_into_buf(const struct firmware **firmware_p,
				  const char *name, struct device *device,
				  void *buf, size_t size, size_t offset)
{
	int ret;

	if (fw_cache_is_setup(device, name))
		return -EOPNOTSUPP;

	__module_get(THIS_MODULE);
	ret = _request_firmware(firmware_p, name, device, buf, size, offset,
				FW_OPT_UEVENT | FW_OPT_NOCACHE |
				FW_OPT_PARTIAL);
	module_put(THIS_MODULE);
	return ret;
}
EXPORT_SYMBOL(request_partial_firmware_into_buf);

/**
 * release_firmware() - release the resource associated with a firmware image
 * @fw: firmware resource to release
 **/
void release_firmware(const struct firmware *fw)
{
	if (fw) {
		if (!firmware_is_builtin(fw))
			firmware_free_data(fw);
		kfree(fw);
	}
}
EXPORT_SYMBOL(release_firmware);

/* Async support */
struct firmware_work {
	struct work_struct work;
	struct module *module;
	const char *name;
	struct device *device;
	void *context;
	void (*cont)(const struct firmware *fw, void *context);
	u32 opt_flags;
};

static void request_firmware_work_func(struct work_struct *work)
{
	struct firmware_work *fw_work;
	const struct firmware *fw;

	fw_work = container_of(work, struct firmware_work, work);

	_request_firmware(&fw, fw_work->name, fw_work->device, NULL, 0, 0,
			  fw_work->opt_flags);
	fw_work->cont(fw, fw_work->context);
	put_device(fw_work->device); /* taken in request_firmware_nowait() */

	module_put(fw_work->module);
	kfree_const(fw_work->name);
	kfree(fw_work);
}

/**
 * request_firmware_nowait() - asynchronous version of request_firmware
 * @module: module requesting the firmware
 * @uevent: sends uevent to copy the firmware image if this flag
 *	is non-zero else the firmware copy must be done manually.
 * @name: name of firmware file
 * @device: device for which firmware is being loaded
 * @gfp: allocation flags
 * @context: will be passed over to @cont, and
 *	@fw may be %NULL if firmware request fails.
 * @cont: function will be called asynchronously when the firmware
 *	request is over.
 *
 *	Caller must hold the reference count of @device.
 *
 *	Asynchronous variant of request_firmware() for user contexts:
 *		- sleep for as small periods as possible since it may
 *		  increase kernel boot time of built-in device drivers
 *		  requesting firmware in their ->probe() methods, if
 *		  @gfp is GFP_KERNEL.
 *
 *		- can't sleep at all if @gfp is GFP_ATOMIC.
 **/
int
request_firmware_nowait(
	struct module *module, bool uevent,
	const char *name, struct device *device, gfp_t gfp, void *context,
	void (*cont)(const struct firmware *fw, void *context))
{
	struct firmware_work *fw_work;

	fw_work = kzalloc(sizeof(struct firmware_work), gfp);
	if (!fw_work)
		return -ENOMEM;

	fw_work->module = module;
	fw_work->name = kstrdup_const(name, gfp);
	if (!fw_work->name) {
		kfree(fw_work);
		return -ENOMEM;
	}
	fw_work->device = device;
	fw_work->context = context;
	fw_work->cont = cont;
	fw_work->opt_flags = FW_OPT_NOWAIT |
		(uevent ? FW_OPT_UEVENT : FW_OPT_USERHELPER);

	if (!uevent && fw_cache_is_setup(device, name)) {
		kfree_const(fw_work->name);
		kfree(fw_work);
		return -EOPNOTSUPP;
	}

	if (!try_module_get(module)) {
		kfree_const(fw_work->name);
		kfree(fw_work);
		return -EFAULT;
	}

	get_device(fw_work->device);
	INIT_WORK(&fw_work->work, request_firmware_work_func);
	schedule_work(&fw_work->work);
	return 0;
}
EXPORT_SYMBOL(request_firmware_nowait);

#ifdef CONFIG_FW_CACHE
static ASYNC_DOMAIN_EXCLUSIVE(fw_cache_domain);

/**
 * cache_firmware() - cache one firmware image in kernel memory space
 * @fw_name: the firmware image name
 *
 * Cache firmware in kernel memory so that drivers can use it when
 * system isn't ready for them to request firmware image from userspace.
 * Once it returns successfully, driver can use request_firmware or its
 * nowait version to get the cached firmware without any interacting
 * with userspace
 *
 * Return 0 if the firmware image has been cached successfully
 * Return !0 otherwise
 *
 */
static int cache_firmware(const char *fw_name)
{
	int ret;
	const struct firmware *fw;

	pr_debug("%s: %s\n", __func__, fw_name);

	ret = request_firmware(&fw, fw_name, NULL);
	if (!ret)
		kfree(fw);

	pr_debug("%s: %s ret=%d\n", __func__, fw_name, ret);

	return ret;
}

static struct fw_priv *lookup_fw_priv(const char *fw_name)
{
	struct fw_priv *tmp;
	struct firmware_cache *fwc = &fw_cache;

	spin_lock(&fwc->lock);
	tmp = __lookup_fw_priv(fw_name);
	spin_unlock(&fwc->lock);

	return tmp;
}

/**
 * uncache_firmware() - remove one cached firmware image
 * @fw_name: the firmware image name
 *
 * Uncache one firmware image which has been cached successfully
 * before.
 *
 * Return 0 if the firmware cache has been removed successfully
 * Return !0 otherwise
 *
 */
static int uncache_firmware(const char *fw_name)
{
	struct fw_priv *fw_priv;
	struct firmware fw;

	pr_debug("%s: %s\n", __func__, fw_name);

	if (firmware_request_builtin(&fw, fw_name))
		return 0;

	fw_priv = lookup_fw_priv(fw_name);
	if (fw_priv) {
		free_fw_priv(fw_priv);
		return 0;
	}

	return -EINVAL;
}

static struct fw_cache_entry *alloc_fw_cache_entry(const char *name)
{
	struct fw_cache_entry *fce;

	fce = kzalloc(sizeof(*fce), GFP_ATOMIC);
	if (!fce)
		goto exit;

	fce->name = kstrdup_const(name, GFP_ATOMIC);
	if (!fce->name) {
		kfree(fce);
		fce = NULL;
		goto exit;
	}
exit:
	return fce;
}

static int __fw_entry_found(const char *name)
{
	struct firmware_cache *fwc = &fw_cache;
	struct fw_cache_entry *fce;

	list_for_each_entry(fce, &fwc->fw_names, list) {
		if (!strcmp(fce->name, name))
			return 1;
	}
	return 0;
}

static void fw_cache_piggyback_on_request(struct fw_priv *fw_priv)
{
	const char *name = fw_priv->fw_name;
	struct firmware_cache *fwc = fw_priv->fwc;
	struct fw_cache_entry *fce;

	spin_lock(&fwc->name_lock);
	if (__fw_entry_found(name))
		goto found;

	fce = alloc_fw_cache_entry(name);
	if (fce) {
		list_add(&fce->list, &fwc->fw_names);
		kref_get(&fw_priv->ref);
		pr_debug("%s: fw: %s\n", __func__, name);
	}
found:
	spin_unlock(&fwc->name_lock);
}

static void free_fw_cache_entry(struct fw_cache_entry *fce)
{
	kfree_const(fce->name);
	kfree(fce);
}

static void __async_dev_cache_fw_image(void *fw_entry,
				       async_cookie_t cookie)
{
	struct fw_cache_entry *fce = fw_entry;
	struct firmware_cache *fwc = &fw_cache;
	int ret;

	ret = cache_firmware(fce->name);
	if (ret) {
		spin_lock(&fwc->name_lock);
		list_del(&fce->list);
		spin_unlock(&fwc->name_lock);

		free_fw_cache_entry(fce);
	}
}

/* called with dev->devres_lock held */
static void dev_create_fw_entry(struct device *dev, void *res,
				void *data)
{
	struct fw_name_devm *fwn = res;
	const char *fw_name = fwn->name;
	struct list_head *head = data;
	struct fw_cache_entry *fce;

	fce = alloc_fw_cache_entry(fw_name);
	if (fce)
		list_add(&fce->list, head);
}

static int devm_name_match(struct device *dev, void *res,
			   void *match_data)
{
	struct fw_name_devm *fwn = res;
	return (fwn->magic == (unsigned long)match_data);
}

static void dev_cache_fw_image(struct device *dev, void *data)
{
	LIST_HEAD(todo);
	struct fw_cache_entry *fce;
	struct fw_cache_entry *fce_next;
	struct firmware_cache *fwc = &fw_cache;

	devres_for_each_res(dev, fw_name_devm_release,
			    devm_name_match, &fw_cache,
			    dev_create_fw_entry, &todo);

	list_for_each_entry_safe(fce, fce_next, &todo, list) {
		list_del(&fce->list);

		spin_lock(&fwc->name_lock);
		/* only one cache entry for one firmware */
		if (!__fw_entry_found(fce->name)) {
			list_add(&fce->list, &fwc->fw_names);
		} else {
			free_fw_cache_entry(fce);
			fce = NULL;
		}
		spin_unlock(&fwc->name_lock);

		if (fce)
			async_schedule_domain(__async_dev_cache_fw_image,
					      (void *)fce,
					      &fw_cache_domain);
	}
}

static void __device_uncache_fw_images(void)
{
	struct firmware_cache *fwc = &fw_cache;
	struct fw_cache_entry *fce;

	spin_lock(&fwc->name_lock);
	while (!list_empty(&fwc->fw_names)) {
		fce = list_entry(fwc->fw_names.next,
				struct fw_cache_entry, list);
		list_del(&fce->list);
		spin_unlock(&fwc->name_lock);

		uncache_firmware(fce->name);
		free_fw_cache_entry(fce);

		spin_lock(&fwc->name_lock);
	}
	spin_unlock(&fwc->name_lock);
}

/**
 * device_cache_fw_images() - cache devices' firmware
 *
 * If one device called request_firmware or its nowait version
 * successfully before, the firmware names are recored into the
 * device's devres link list, so device_cache_fw_images can call
 * cache_firmware() to cache these firmwares for the device,
 * then the device driver can load its firmwares easily at
 * time when system is not ready to complete loading firmware.
 */
static void device_cache_fw_images(void)
{
	struct firmware_cache *fwc = &fw_cache;
	DEFINE_WAIT(wait);

	pr_debug("%s\n", __func__);

	/* cancel uncache work */
	cancel_delayed_work_sync(&fwc->work);

	fw_fallback_set_cache_timeout();

	mutex_lock(&fw_lock);
	fwc->state = FW_LOADER_START_CACHE;
	dpm_for_each_dev(NULL, dev_cache_fw_image);
	mutex_unlock(&fw_lock);

	/* wait for completion of caching firmware for all devices */
	async_synchronize_full_domain(&fw_cache_domain);

	fw_fallback_set_default_timeout();
}

/**
 * device_uncache_fw_images() - uncache devices' firmware
 *
 * uncache all firmwares which have been cached successfully
 * by device_uncache_fw_images earlier
 */
static void device_uncache_fw_images(void)
{
	pr_debug("%s\n", __func__);
	__device_uncache_fw_images();
}

static void device_uncache_fw_images_work(struct work_struct *work)
{
	device_uncache_fw_images();
}

/**
 * device_uncache_fw_images_delay() - uncache devices firmwares
 * @delay: number of milliseconds to delay uncache device firmwares
 *
 * uncache all devices's firmwares which has been cached successfully
 * by device_cache_fw_images after @delay milliseconds.
 */
static void device_uncache_fw_images_delay(unsigned long delay)
{
	queue_delayed_work(system_power_efficient_wq, &fw_cache.work,
			   msecs_to_jiffies(delay));
}

static int fw_pm_notify(struct notifier_block *notify_block,
			unsigned long mode, void *unused)
{
	switch (mode) {
	case PM_HIBERNATION_PREPARE:
	case PM_SUSPEND_PREPARE:
	case PM_RESTORE_PREPARE:
		/*
		 * kill pending fallback requests with a custom fallback
		 * to avoid stalling suspend.
		 */
		kill_pending_fw_fallback_reqs(true);
		device_cache_fw_images();
		break;

	case PM_POST_SUSPEND:
	case PM_POST_HIBERNATION:
	case PM_POST_RESTORE:
		/*
		 * In case that system sleep failed and syscore_suspend is
		 * not called.
		 */
		mutex_lock(&fw_lock);
		fw_cache.state = FW_LOADER_NO_CACHE;
		mutex_unlock(&fw_lock);

		device_uncache_fw_images_delay(10 * MSEC_PER_SEC);
		break;
	}

	return 0;
}

/* stop caching firmware once syscore_suspend is reached */
static int fw_suspend(void)
{
	fw_cache.state = FW_LOADER_NO_CACHE;
	return 0;
}

static struct syscore_ops fw_syscore_ops = {
	.suspend = fw_suspend,
};

static int __init register_fw_pm_ops(void)
{
	int ret;

	spin_lock_init(&fw_cache.name_lock);
	INIT_LIST_HEAD(&fw_cache.fw_names);

	INIT_DELAYED_WORK(&fw_cache.work,
			  device_uncache_fw_images_work);

	fw_cache.pm_notify.notifier_call = fw_pm_notify;
	ret = register_pm_notifier(&fw_cache.pm_notify);
	if (ret)
		return ret;

	register_syscore_ops(&fw_syscore_ops);

	return ret;
}

static inline void unregister_fw_pm_ops(void)
{
	unregister_syscore_ops(&fw_syscore_ops);
	unregister_pm_notifier(&fw_cache.pm_notify);
}
#else
static void fw_cache_piggyback_on_request(struct fw_priv *fw_priv)
{
}
static inline int register_fw_pm_ops(void)
{
	return 0;
}
static inline void unregister_fw_pm_ops(void)
{
}
#endif

static void __init fw_cache_init(void)
{
	spin_lock_init(&fw_cache.lock);
	INIT_LIST_HEAD(&fw_cache.head);
	fw_cache.state = FW_LOADER_NO_CACHE;
}

static int fw_shutdown_notify(struct notifier_block *unused1,
			      unsigned long unused2, void *unused3)
{
	/*
	 * Kill all pending fallback requests to avoid both stalling shutdown,
	 * and avoid a deadlock with the usermode_lock.
	 */
	kill_pending_fw_fallback_reqs(false);

	return NOTIFY_DONE;
}

static struct notifier_block fw_shutdown_nb = {
	.notifier_call = fw_shutdown_notify,
};

static int __init firmware_class_init(void)
{
	int ret;

	/* No need to unfold these on exit */
	fw_cache_init();

	ret = register_fw_pm_ops();
	if (ret)
		return ret;

	ret = register_reboot_notifier(&fw_shutdown_nb);
	if (ret)
		goto out;

	return register_sysfs_loader();

out:
	unregister_fw_pm_ops();
	return ret;
}

static void __exit firmware_class_exit(void)
{
	unregister_fw_pm_ops();
	unregister_reboot_notifier(&fw_shutdown_nb);
	unregister_sysfs_loader();
}

fs_initcall(firmware_class_init);
module_exit(firmware_class_exit);<|MERGE_RESOLUTION|>--- conflicted
+++ resolved
@@ -94,69 +94,6 @@
 
 struct firmware_cache fw_cache;
 
-<<<<<<< HEAD
-/* Builtin firmware support */
-
-#ifdef CONFIG_FW_LOADER
-
-extern struct builtin_fw __start_builtin_fw[];
-extern struct builtin_fw __end_builtin_fw[];
-
-static bool fw_copy_to_prealloc_buf(struct firmware *fw,
-				    void *buf, size_t size)
-{
-	if (!buf)
-		return true;
-	if (size < fw->size)
-		return false;
-	memcpy(buf, fw->data, fw->size);
-	return true;
-}
-
-static bool fw_get_builtin_firmware(struct firmware *fw, const char *name,
-				    void *buf, size_t size)
-{
-	struct builtin_fw *b_fw;
-
-	for (b_fw = __start_builtin_fw; b_fw != __end_builtin_fw; b_fw++) {
-		if (strcmp(name, b_fw->name) == 0) {
-			fw->size = b_fw->size;
-			fw->data = b_fw->data;
-			return fw_copy_to_prealloc_buf(fw, buf, size);
-		}
-	}
-
-	return false;
-}
-
-static bool fw_is_builtin_firmware(const struct firmware *fw)
-{
-	struct builtin_fw *b_fw;
-
-	for (b_fw = __start_builtin_fw; b_fw != __end_builtin_fw; b_fw++)
-		if (fw->data == b_fw->data)
-			return true;
-
-	return false;
-}
-
-#else /* Module case - no builtin firmware support */
-
-static inline bool fw_get_builtin_firmware(struct firmware *fw,
-					   const char *name, void *buf,
-					   size_t size)
-{
-	return false;
-}
-
-static inline bool fw_is_builtin_firmware(const struct firmware *fw)
-{
-	return false;
-}
-#endif
-
-=======
->>>>>>> eb3cdb58
 void fw_state_init(struct fw_priv *fw_priv)
 {
 	struct fw_state *fw_st = &fw_priv->fw_st;
@@ -937,11 +874,7 @@
 	 * called by a driver when serving an unrelated request from userland, we use
 	 * the kernel credentials to read the file.
 	 */
-<<<<<<< HEAD
-	kern_cred = prepare_kernel_cred(NULL);
-=======
 	kern_cred = prepare_kernel_cred(&init_task);
->>>>>>> eb3cdb58
 	if (!kern_cred) {
 		ret = -ENOMEM;
 		goto out;
@@ -981,11 +914,7 @@
 	revert_creds(old_cred);
 	put_cred(kern_cred);
 
-<<<<<<< HEAD
- out:
-=======
 out:
->>>>>>> eb3cdb58
 	if (ret < 0) {
 		fw_abort_batch_reqs(fw);
 		release_firmware(fw);
