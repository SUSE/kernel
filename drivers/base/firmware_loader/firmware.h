/* SPDX-License-Identifier: GPL-2.0 */
#ifndef __FIRMWARE_LOADER_H
#define __FIRMWARE_LOADER_H

#include <linux/bitops.h>
#include <linux/firmware.h>
#include <linux/types.h>
#include <linux/kref.h>
#include <linux/list.h>
#include <linux/completion.h>

/**
 * enum fw_opt - options to control firmware loading behaviour
 *
 * @FW_OPT_UEVENT: Enables the fallback mechanism to send a kobject uevent
 *	when the firmware is not found. Userspace is in charge to load the
 *	firmware using the sysfs loading facility.
 * @FW_OPT_NOWAIT: Used to describe the firmware request is asynchronous.
 * @FW_OPT_USERHELPER: Enable the fallback mechanism, in case the direct
 *	filesystem lookup fails at finding the firmware.  For details refer to
 *	firmware_fallback_sysfs().
 * @FW_OPT_NO_WARN: Quiet, avoid printing warning messages.
 * @FW_OPT_NOCACHE: Disables firmware caching. Firmware caching is used to
 *	cache the firmware upon suspend, so that upon resume races against the
 *	firmware file lookup on storage is avoided. Used for calls where the
 *	file may be too big, or where the driver takes charge of its own
 *	firmware caching mechanism.
 * @FW_OPT_NOFALLBACK_SYSFS: Disable the sysfs fallback mechanism. Takes
 *	precedence over &FW_OPT_UEVENT and &FW_OPT_USERHELPER.
 * @FW_OPT_FALLBACK_PLATFORM: Enable fallback to device fw copy embedded in
 *	the platform's main firmware. If both this fallback and the sysfs
 *      fallback are enabled, then this fallback will be tried first.
 * @FW_OPT_PARTIAL: Allow partial read of firmware instead of needing to read
 *	entire file.
 */
enum fw_opt {
	FW_OPT_UEVENT			= BIT(0),
	FW_OPT_NOWAIT			= BIT(1),
	FW_OPT_USERHELPER		= BIT(2),
	FW_OPT_NO_WARN			= BIT(3),
	FW_OPT_NOCACHE			= BIT(4),
	FW_OPT_NOFALLBACK_SYSFS		= BIT(5),
	FW_OPT_FALLBACK_PLATFORM	= BIT(6),
	FW_OPT_PARTIAL			= BIT(7),
};

enum fw_status {
	FW_STATUS_UNKNOWN,
	FW_STATUS_LOADING,
	FW_STATUS_DONE,
	FW_STATUS_ABORTED,
};

/*
 * Concurrent request_firmware() for the same firmware need to be
 * serialized.  struct fw_state is simple state machine which hold the
 * state of the firmware loading.
 */
struct fw_state {
	struct completion completion;
	enum fw_status status;
};

struct fw_priv {
	struct kref ref;
	struct list_head list;
	struct firmware_cache *fwc;
	struct fw_state fw_st;
	void *data;
	size_t size;
	size_t allocated_size;
	size_t offset;
	u32 opt_flags;
#ifdef CONFIG_FW_LOADER_PAGED_BUF
	bool is_paged_buf;
	struct page **pages;
	int nr_pages;
	int page_array_size;
#endif
#ifdef CONFIG_FW_LOADER_USER_HELPER
	bool need_uevent;
	struct list_head pending_list;
#endif
	const char *fw_name;
};

extern struct mutex fw_lock;
extern struct firmware_cache fw_cache;

static inline bool __fw_state_check(struct fw_priv *fw_priv,
				    enum fw_status status)
{
	struct fw_state *fw_st = &fw_priv->fw_st;

	return fw_st->status == status;
}

static inline int __fw_state_wait_common(struct fw_priv *fw_priv, long timeout)
{
	struct fw_state *fw_st = &fw_priv->fw_st;
	long ret;

	ret = wait_for_completion_killable_timeout(&fw_st->completion, timeout);
	if (ret != 0 && fw_st->status == FW_STATUS_ABORTED)
		return -ENOENT;
	if (!ret)
		return -ETIMEDOUT;

	return ret < 0 ? ret : 0;
}

static inline void __fw_state_set(struct fw_priv *fw_priv,
				  enum fw_status status)
{
	struct fw_state *fw_st = &fw_priv->fw_st;

	WRITE_ONCE(fw_st->status, status);

	if (status == FW_STATUS_DONE || status == FW_STATUS_ABORTED) {
#ifdef CONFIG_FW_LOADER_USER_HELPER
		/*
		 * Doing this here ensures that the fw_priv is deleted from
		 * the pending list in all abort/done paths.
		 */
		list_del_init(&fw_priv->pending_list);
#endif
		complete_all(&fw_st->completion);
	}
}

static inline void fw_state_aborted(struct fw_priv *fw_priv)
{
	__fw_state_set(fw_priv, FW_STATUS_ABORTED);
}

static inline bool fw_state_is_aborted(struct fw_priv *fw_priv)
{
	return __fw_state_check(fw_priv, FW_STATUS_ABORTED);
}

static inline void fw_state_start(struct fw_priv *fw_priv)
{
	__fw_state_set(fw_priv, FW_STATUS_LOADING);
}

static inline void fw_state_done(struct fw_priv *fw_priv)
{
	__fw_state_set(fw_priv, FW_STATUS_DONE);
}

static inline bool fw_state_is_done(struct fw_priv *fw_priv)
{
	return __fw_state_check(fw_priv, FW_STATUS_DONE);
}

static inline bool fw_state_is_loading(struct fw_priv *fw_priv)
{
	return __fw_state_check(fw_priv, FW_STATUS_LOADING);
}

int alloc_lookup_fw_priv(const char *fw_name, struct firmware_cache *fwc,
			 struct fw_priv **fw_priv, void *dbuf, size_t size,
			 size_t offset, u32 opt_flags);
int assign_fw(struct firmware *fw, struct device *device);
void free_fw_priv(struct fw_priv *fw_priv);
void fw_state_init(struct fw_priv *fw_priv);
<<<<<<< HEAD
=======

#ifdef CONFIG_FW_LOADER
bool firmware_is_builtin(const struct firmware *fw);
bool firmware_request_builtin_buf(struct firmware *fw, const char *name,
				  void *buf, size_t size);
#else /* module case */
static inline bool firmware_is_builtin(const struct firmware *fw)
{
	return false;
}
static inline bool firmware_request_builtin_buf(struct firmware *fw,
						const char *name,
						void *buf, size_t size)
{
	return false;
}
#endif
>>>>>>> eb3cdb58

#ifdef CONFIG_FW_LOADER_PAGED_BUF
void fw_free_paged_buf(struct fw_priv *fw_priv);
int fw_grow_paged_buf(struct fw_priv *fw_priv, int pages_needed);
int fw_map_paged_buf(struct fw_priv *fw_priv);
bool fw_is_paged_buf(struct fw_priv *fw_priv);
#else
static inline void fw_free_paged_buf(struct fw_priv *fw_priv) {}
static inline int fw_grow_paged_buf(struct fw_priv *fw_priv, int pages_needed) { return -ENXIO; }
static inline int fw_map_paged_buf(struct fw_priv *fw_priv) { return -ENXIO; }
static inline bool fw_is_paged_buf(struct fw_priv *fw_priv) { return false; }
#endif

#endif /* __FIRMWARE_LOADER_H */<|MERGE_RESOLUTION|>--- conflicted
+++ resolved
@@ -164,8 +164,6 @@
 int assign_fw(struct firmware *fw, struct device *device);
 void free_fw_priv(struct fw_priv *fw_priv);
 void fw_state_init(struct fw_priv *fw_priv);
-<<<<<<< HEAD
-=======
 
 #ifdef CONFIG_FW_LOADER
 bool firmware_is_builtin(const struct firmware *fw);
@@ -183,7 +181,6 @@
 	return false;
 }
 #endif
->>>>>>> eb3cdb58
 
 #ifdef CONFIG_FW_LOADER_PAGED_BUF
 void fw_free_paged_buf(struct fw_priv *fw_priv);
