// SPDX-License-Identifier: GPL-2.0
/*
 * class.c - basic device class management
 *
 * Copyright (c) 2002-3 Patrick Mochel
 * Copyright (c) 2002-3 Open Source Development Labs
 * Copyright (c) 2003-2004 Greg Kroah-Hartman
 * Copyright (c) 2003-2004 IBM Corp.
 */

#include <linux/device/class.h>
#include <linux/device.h>
#include <linux/module.h>
#include <linux/init.h>
#include <linux/string.h>
#include <linux/kdev_t.h>
#include <linux/err.h>
#include <linux/slab.h>
#include <linux/blkdev.h>
#include <linux/mutex.h>
#include "base.h"

/* /sys/class */
static struct kset *class_kset;

#define to_class_attr(_attr) container_of(_attr, struct class_attribute, attr)

/**
 * class_to_subsys - Turn a struct class into a struct subsys_private
 *
 * @class: pointer to the struct bus_type to look up
 *
 * The driver core internals need to work on the subsys_private structure, not
 * the external struct class pointer.  This function walks the list of
 * registered classes in the system and finds the matching one and returns the
 * internal struct subsys_private that relates to that class.
 *
 * Note, the reference count of the return value is INCREMENTED if it is not
 * NULL.  A call to subsys_put() must be done when finished with the pointer in
 * order for it to be properly freed.
 */
struct subsys_private *class_to_subsys(const struct class *class)
{
	struct subsys_private *sp = NULL;
	struct kobject *kobj;

	if (!class || !class_kset)
		return NULL;

	spin_lock(&class_kset->list_lock);

	if (list_empty(&class_kset->list))
		goto done;

	list_for_each_entry(kobj, &class_kset->list, entry) {
		struct kset *kset = container_of(kobj, struct kset, kobj);

		sp = container_of_const(kset, struct subsys_private, subsys);
		if (sp->class == class)
			goto done;
	}
	sp = NULL;
done:
	sp = subsys_get(sp);
	spin_unlock(&class_kset->list_lock);
	return sp;
}

static ssize_t class_attr_show(struct kobject *kobj, struct attribute *attr,
			       char *buf)
{
	struct class_attribute *class_attr = to_class_attr(attr);
	struct subsys_private *cp = to_subsys_private(kobj);
	ssize_t ret = -EIO;

	if (class_attr->show)
		ret = class_attr->show(cp->class, class_attr, buf);
	return ret;
}

static ssize_t class_attr_store(struct kobject *kobj, struct attribute *attr,
				const char *buf, size_t count)
{
	struct class_attribute *class_attr = to_class_attr(attr);
	struct subsys_private *cp = to_subsys_private(kobj);
	ssize_t ret = -EIO;

	if (class_attr->store)
		ret = class_attr->store(cp->class, class_attr, buf, count);
	return ret;
}

static void class_release(struct kobject *kobj)
{
	struct subsys_private *cp = to_subsys_private(kobj);
	const struct class *class = cp->class;

	pr_debug("class '%s': release.\n", class->name);

	if (class->class_release)
		class->class_release(class);
	else
		pr_debug("class '%s' does not have a release() function, "
			 "be careful\n", class->name);

	lockdep_unregister_key(&cp->lock_key);
	kfree(cp);
}

static const struct kobj_ns_type_operations *class_child_ns_type(const struct kobject *kobj)
{
	const struct subsys_private *cp = to_subsys_private(kobj);
	const struct class *class = cp->class;

	return class->ns_type;
}

static const struct sysfs_ops class_sysfs_ops = {
	.show	   = class_attr_show,
	.store	   = class_attr_store,
};

static const struct kobj_type class_ktype = {
	.sysfs_ops	= &class_sysfs_ops,
	.release	= class_release,
	.child_ns_type	= class_child_ns_type,
};

int class_create_file_ns(const struct class *cls, const struct class_attribute *attr,
			 const void *ns)
{
	struct subsys_private *sp = class_to_subsys(cls);
	int error;

	if (!sp)
		return -EINVAL;

	error = sysfs_create_file_ns(&sp->subsys.kobj, &attr->attr, ns);
	subsys_put(sp);

	return error;
}
EXPORT_SYMBOL_GPL(class_create_file_ns);

void class_remove_file_ns(const struct class *cls, const struct class_attribute *attr,
			  const void *ns)
{
	struct subsys_private *sp = class_to_subsys(cls);

	if (!sp)
		return;

	sysfs_remove_file_ns(&sp->subsys.kobj, &attr->attr, ns);
	subsys_put(sp);
}
EXPORT_SYMBOL_GPL(class_remove_file_ns);

static struct device *klist_class_to_dev(struct klist_node *n)
{
	struct device_private *p = to_device_private_class(n);
	return p->device;
}

static void klist_class_dev_get(struct klist_node *n)
{
	struct device *dev = klist_class_to_dev(n);

	get_device(dev);
}

static void klist_class_dev_put(struct klist_node *n)
{
	struct device *dev = klist_class_to_dev(n);

	put_device(dev);
}

int class_register(const struct class *cls)
{
	struct subsys_private *cp;
	struct lock_class_key *key;
	int error;

	pr_debug("device class '%s': registering\n", cls->name);

	cp = kzalloc(sizeof(*cp), GFP_KERNEL);
	if (!cp)
		return -ENOMEM;
	klist_init(&cp->klist_devices, klist_class_dev_get, klist_class_dev_put);
	INIT_LIST_HEAD(&cp->interfaces);
	kset_init(&cp->glue_dirs);
	key = &cp->lock_key;
	lockdep_register_key(key);
	__mutex_init(&cp->mutex, "subsys mutex", key);
	error = kobject_set_name(&cp->subsys.kobj, "%s", cls->name);
	if (error) {
		kfree(cp);
		return error;
	}

	cp->subsys.kobj.kset = class_kset;
	cp->subsys.kobj.ktype = &class_ktype;
	cp->class = cls;

	error = kset_register(&cp->subsys);
	if (error)
		goto err_out;

	error = sysfs_create_groups(&cp->subsys.kobj, cls->class_groups);
	if (error) {
		kobject_del(&cp->subsys.kobj);
		kfree_const(cp->subsys.kobj.name);
		goto err_out;
	}
<<<<<<< HEAD
	error = class_add_groups(class_get(cls), cls->class_groups);
	class_put(cls);
	if (error) {
		kobject_del(&cp->subsys.kobj);
		kfree_const(cp->subsys.kobj.name);
		kfree(cp);
	}
=======
	return 0;

err_out:
	kfree(cp);
>>>>>>> eb3cdb58
	return error;
}
EXPORT_SYMBOL_GPL(class_register);

void class_unregister(const struct class *cls)
{
	struct subsys_private *sp = class_to_subsys(cls);

	if (!sp)
		return;

	pr_debug("device class '%s': unregistering\n", cls->name);

	sysfs_remove_groups(&sp->subsys.kobj, cls->class_groups);
	kset_unregister(&sp->subsys);
	subsys_put(sp);
}
EXPORT_SYMBOL_GPL(class_unregister);

static void class_create_release(const struct class *cls)
{
	pr_debug("%s called for %s\n", __func__, cls->name);
	kfree(cls);
}

/**
 * class_create - create a struct class structure
 * @name: pointer to a string for the name of this class.
 *
 * This is used to create a struct class pointer that can then be used
 * in calls to device_create().
 *
 * Returns &struct class pointer on success, or ERR_PTR() on error.
 *
 * Note, the pointer created here is to be destroyed when finished by
 * making a call to class_destroy().
 */
struct class *class_create(const char *name)
{
	struct class *cls;
	int retval;

	cls = kzalloc(sizeof(*cls), GFP_KERNEL);
	if (!cls) {
		retval = -ENOMEM;
		goto error;
	}

	cls->name = name;
	cls->class_release = class_create_release;

	retval = class_register(cls);
	if (retval)
		goto error;

	return cls;

error:
	kfree(cls);
	return ERR_PTR(retval);
}
EXPORT_SYMBOL_GPL(class_create);

/**
 * class_destroy - destroys a struct class structure
 * @cls: pointer to the struct class that is to be destroyed
 *
 * Note, the pointer to be destroyed must have been created with a call
 * to class_create().
 */
void class_destroy(const struct class *cls)
{
	if (IS_ERR_OR_NULL(cls))
		return;

	class_unregister(cls);
}
EXPORT_SYMBOL_GPL(class_destroy);

/**
 * class_dev_iter_init - initialize class device iterator
 * @iter: class iterator to initialize
 * @class: the class we wanna iterate over
 * @start: the device to start iterating from, if any
 * @type: device_type of the devices to iterate over, NULL for all
 *
 * Initialize class iterator @iter such that it iterates over devices
 * of @class.  If @start is set, the list iteration will start there,
 * otherwise if it is NULL, the iteration starts at the beginning of
 * the list.
 */
void class_dev_iter_init(struct class_dev_iter *iter, const struct class *class,
			 const struct device *start, const struct device_type *type)
{
	struct subsys_private *sp = class_to_subsys(class);
	struct klist_node *start_knode = NULL;

	if (!sp)
		return;

	if (start)
		start_knode = &start->p->knode_class;
	klist_iter_init_node(&sp->klist_devices, &iter->ki, start_knode);
	iter->type = type;
	iter->sp = sp;
}
EXPORT_SYMBOL_GPL(class_dev_iter_init);

/**
 * class_dev_iter_next - iterate to the next device
 * @iter: class iterator to proceed
 *
 * Proceed @iter to the next device and return it.  Returns NULL if
 * iteration is complete.
 *
 * The returned device is referenced and won't be released till
 * iterator is proceed to the next device or exited.  The caller is
 * free to do whatever it wants to do with the device including
 * calling back into class code.
 */
struct device *class_dev_iter_next(struct class_dev_iter *iter)
{
	struct klist_node *knode;
	struct device *dev;

	while (1) {
		knode = klist_next(&iter->ki);
		if (!knode)
			return NULL;
		dev = klist_class_to_dev(knode);
		if (!iter->type || iter->type == dev->type)
			return dev;
	}
}
EXPORT_SYMBOL_GPL(class_dev_iter_next);

/**
 * class_dev_iter_exit - finish iteration
 * @iter: class iterator to finish
 *
 * Finish an iteration.  Always call this function after iteration is
 * complete whether the iteration ran till the end or not.
 */
void class_dev_iter_exit(struct class_dev_iter *iter)
{
	klist_iter_exit(&iter->ki);
	subsys_put(iter->sp);
}
EXPORT_SYMBOL_GPL(class_dev_iter_exit);

/**
 * class_for_each_device - device iterator
 * @class: the class we're iterating
 * @start: the device to start with in the list, if any.
 * @data: data for the callback
 * @fn: function to be called for each device
 *
 * Iterate over @class's list of devices, and call @fn for each,
 * passing it @data.  If @start is set, the list iteration will start
 * there, otherwise if it is NULL, the iteration starts at the
 * beginning of the list.
 *
 * We check the return of @fn each time. If it returns anything
 * other than 0, we break out and return that value.
 *
 * @fn is allowed to do anything including calling back into class
 * code.  There's no locking restriction.
 */
int class_for_each_device(const struct class *class, const struct device *start,
			  void *data, int (*fn)(struct device *, void *))
{
	struct subsys_private *sp = class_to_subsys(class);
	struct class_dev_iter iter;
	struct device *dev;
	int error = 0;

	if (!class)
		return -EINVAL;
	if (!sp) {
		WARN(1, "%s called for class '%s' before it was initialized",
		     __func__, class->name);
		return -EINVAL;
	}

	class_dev_iter_init(&iter, class, start, NULL);
	while ((dev = class_dev_iter_next(&iter))) {
		error = fn(dev, data);
		if (error)
			break;
	}
	class_dev_iter_exit(&iter);
	subsys_put(sp);

	return error;
}
EXPORT_SYMBOL_GPL(class_for_each_device);

/**
 * class_find_device - device iterator for locating a particular device
 * @class: the class we're iterating
 * @start: Device to begin with
 * @data: data for the match function
 * @match: function to check device
 *
 * This is similar to the class_for_each_dev() function above, but it
 * returns a reference to a device that is 'found' for later use, as
 * determined by the @match callback.
 *
 * The callback should return 0 if the device doesn't match and non-zero
 * if it does.  If the callback returns non-zero, this function will
 * return to the caller and not iterate over any more devices.
 *
 * Note, you will need to drop the reference with put_device() after use.
 *
 * @match is allowed to do anything including calling back into class
 * code.  There's no locking restriction.
 */
struct device *class_find_device(const struct class *class, const struct device *start,
				 const void *data,
				 int (*match)(struct device *, const void *))
{
	struct subsys_private *sp = class_to_subsys(class);
	struct class_dev_iter iter;
	struct device *dev;

	if (!class)
		return NULL;
	if (!sp) {
		WARN(1, "%s called for class '%s' before it was initialized",
		     __func__, class->name);
		return NULL;
	}

	class_dev_iter_init(&iter, class, start, NULL);
	while ((dev = class_dev_iter_next(&iter))) {
		if (match(dev, data)) {
			get_device(dev);
			break;
		}
	}
	class_dev_iter_exit(&iter);
	subsys_put(sp);

	return dev;
}
EXPORT_SYMBOL_GPL(class_find_device);

int class_interface_register(struct class_interface *class_intf)
{
	struct subsys_private *sp;
	const struct class *parent;
	struct class_dev_iter iter;
	struct device *dev;

	if (!class_intf || !class_intf->class)
		return -ENODEV;

	parent = class_intf->class;
	sp = class_to_subsys(parent);
	if (!sp)
		return -EINVAL;

	/*
	 * Reference in sp is now incremented and will be dropped when
	 * the interface is removed in the call to class_interface_unregister()
	 */

	mutex_lock(&sp->mutex);
	list_add_tail(&class_intf->node, &sp->interfaces);
	if (class_intf->add_dev) {
		class_dev_iter_init(&iter, parent, NULL, NULL);
		while ((dev = class_dev_iter_next(&iter)))
			class_intf->add_dev(dev);
		class_dev_iter_exit(&iter);
	}
	mutex_unlock(&sp->mutex);

	return 0;
}
EXPORT_SYMBOL_GPL(class_interface_register);

void class_interface_unregister(struct class_interface *class_intf)
{
	struct subsys_private *sp;
	const struct class *parent = class_intf->class;
	struct class_dev_iter iter;
	struct device *dev;

	if (!parent)
		return;

	sp = class_to_subsys(parent);
	if (!sp)
		return;

	mutex_lock(&sp->mutex);
	list_del_init(&class_intf->node);
	if (class_intf->remove_dev) {
		class_dev_iter_init(&iter, parent, NULL, NULL);
		while ((dev = class_dev_iter_next(&iter)))
			class_intf->remove_dev(dev);
		class_dev_iter_exit(&iter);
	}
	mutex_unlock(&sp->mutex);

	/*
	 * Decrement the reference count twice, once for the class_to_subsys()
	 * call in the start of this function, and the second one from the
	 * reference increment in class_interface_register()
	 */
	subsys_put(sp);
	subsys_put(sp);
}
EXPORT_SYMBOL_GPL(class_interface_unregister);

ssize_t show_class_attr_string(const struct class *class,
			       const struct class_attribute *attr, char *buf)
{
	struct class_attribute_string *cs;

	cs = container_of(attr, struct class_attribute_string, attr);
	return sysfs_emit(buf, "%s\n", cs->str);
}

EXPORT_SYMBOL_GPL(show_class_attr_string);

struct class_compat {
	struct kobject *kobj;
};

/**
 * class_compat_register - register a compatibility class
 * @name: the name of the class
 *
 * Compatibility class are meant as a temporary user-space compatibility
 * workaround when converting a family of class devices to a bus devices.
 */
struct class_compat *class_compat_register(const char *name)
{
	struct class_compat *cls;

	cls = kmalloc(sizeof(struct class_compat), GFP_KERNEL);
	if (!cls)
		return NULL;
	cls->kobj = kobject_create_and_add(name, &class_kset->kobj);
	if (!cls->kobj) {
		kfree(cls);
		return NULL;
	}
	return cls;
}
EXPORT_SYMBOL_GPL(class_compat_register);

/**
 * class_compat_unregister - unregister a compatibility class
 * @cls: the class to unregister
 */
void class_compat_unregister(struct class_compat *cls)
{
	kobject_put(cls->kobj);
	kfree(cls);
}
EXPORT_SYMBOL_GPL(class_compat_unregister);

/**
 * class_compat_create_link - create a compatibility class device link to
 *			      a bus device
 * @cls: the compatibility class
 * @dev: the target bus device
 * @device_link: an optional device to which a "device" link should be created
 */
int class_compat_create_link(struct class_compat *cls, struct device *dev,
			     struct device *device_link)
{
	int error;

	error = sysfs_create_link(cls->kobj, &dev->kobj, dev_name(dev));
	if (error)
		return error;

	/*
	 * Optionally add a "device" link (typically to the parent), as a
	 * class device would have one and we want to provide as much
	 * backwards compatibility as possible.
	 */
	if (device_link) {
		error = sysfs_create_link(&dev->kobj, &device_link->kobj,
					  "device");
		if (error)
			sysfs_remove_link(cls->kobj, dev_name(dev));
	}

	return error;
}
EXPORT_SYMBOL_GPL(class_compat_create_link);

/**
 * class_compat_remove_link - remove a compatibility class device link to
 *			      a bus device
 * @cls: the compatibility class
 * @dev: the target bus device
 * @device_link: an optional device to which a "device" link was previously
 * 		 created
 */
void class_compat_remove_link(struct class_compat *cls, struct device *dev,
			      struct device *device_link)
{
	if (device_link)
		sysfs_remove_link(&dev->kobj, "device");
	sysfs_remove_link(cls->kobj, dev_name(dev));
}
EXPORT_SYMBOL_GPL(class_compat_remove_link);

/**
 * class_is_registered - determine if at this moment in time, a class is
 *			 registered in the driver core or not.
 * @class: the class to check
 *
 * Returns a boolean to state if the class is registered in the driver core
 * or not.  Note that the value could switch right after this call is made,
 * so only use this in places where you "know" it is safe to do so (usually
 * to determine if the specific class has been registered yet or not).
 *
 * Be careful in using this.
 */
bool class_is_registered(const struct class *class)
{
	struct subsys_private *sp = class_to_subsys(class);
	bool is_initialized = false;

	if (sp) {
		is_initialized = true;
		subsys_put(sp);
	}
	return is_initialized;
}
EXPORT_SYMBOL_GPL(class_is_registered);

int __init classes_init(void)
{
	class_kset = kset_create_and_add("class", NULL, NULL);
	if (!class_kset)
		return -ENOMEM;
	return 0;
}<|MERGE_RESOLUTION|>--- conflicted
+++ resolved
@@ -212,20 +212,10 @@
 		kfree_const(cp->subsys.kobj.name);
 		goto err_out;
 	}
-<<<<<<< HEAD
-	error = class_add_groups(class_get(cls), cls->class_groups);
-	class_put(cls);
-	if (error) {
-		kobject_del(&cp->subsys.kobj);
-		kfree_const(cp->subsys.kobj.name);
-		kfree(cp);
-	}
-=======
 	return 0;
 
 err_out:
 	kfree(cp);
->>>>>>> eb3cdb58
 	return error;
 }
 EXPORT_SYMBOL_GPL(class_register);
