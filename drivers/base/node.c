--- conflicted
+++ resolved
@@ -56,7 +56,6 @@
 	struct node *node_dev = to_node(dev);
 	cpumask_var_t mask;
 	ssize_t n;
-<<<<<<< HEAD
 
 	if (!alloc_cpumask_var(&mask, GFP_KERNEL))
 		return 0;
@@ -65,16 +64,6 @@
 	n = cpumap_print_list_to_buf(buf, mask, off, count);
 	free_cpumask_var(mask);
 
-=======
-
-	if (!alloc_cpumask_var(&mask, GFP_KERNEL))
-		return 0;
-
-	cpumask_and(mask, cpumask_of_node(node_dev->dev.id), cpu_online_mask);
-	n = cpumap_print_list_to_buf(buf, mask, off, count);
-	free_cpumask_var(mask);
-
->>>>>>> eb3cdb58
 	return n;
 }
 
@@ -581,25 +570,6 @@
 	&dev_attr_vmstat.attr,
 	NULL
 };
-<<<<<<< HEAD
-
-static struct bin_attribute *node_dev_bin_attrs[] = {
-	&bin_attr_cpumap,
-	&bin_attr_cpulist,
-	NULL
-};
-
-static const struct attribute_group node_dev_group = {
-	.attrs = node_dev_attrs,
-	.bin_attrs = node_dev_bin_attrs
-};
-
-static const struct attribute_group *node_dev_groups[] = {
-	&node_dev_group,
-	NULL
-};
-=======
->>>>>>> eb3cdb58
 
 static struct bin_attribute *node_dev_bin_attrs[] = {
 	&bin_attr_cpumap,
@@ -663,13 +633,8 @@
  */
 void unregister_node(struct node *node)
 {
-<<<<<<< HEAD
-	compaction_unregister_node(node);
-	hugetlb_unregister_node(node);		/* no-op, if memoryless node */
-=======
 	hugetlb_unregister_node(node);
 	compaction_unregister_node(node);
->>>>>>> eb3cdb58
 	node_remove_accesses(node);
 	node_remove_caches(node);
 	device_unregister(&node->dev);
