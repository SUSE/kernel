// SPDX-License-Identifier: GPL-2.0
/*
 * CPU subsystem support
 */

#include <linux/kernel.h>
#include <linux/module.h>
#include <linux/init.h>
#include <linux/sched.h>
#include <linux/cpu.h>
#include <linux/topology.h>
#include <linux/device.h>
#include <linux/node.h>
#include <linux/gfp.h>
#include <linux/slab.h>
#include <linux/percpu.h>
#include <linux/acpi.h>
#include <linux/of.h>
#include <linux/cpufeature.h>
#include <linux/tick.h>
#include <linux/pm_qos.h>
#include <linux/delay.h>
#include <linux/sched/isolation.h>

#include "base.h"

static DEFINE_PER_CPU(struct device *, cpu_sys_devices);

static int cpu_subsys_match(struct device *dev, const struct device_driver *drv)
{
	/* ACPI style match is the only one that may succeed. */
	if (acpi_driver_match_device(dev, drv))
		return 1;

	return 0;
}

#ifdef CONFIG_HOTPLUG_CPU
static void change_cpu_under_node(struct cpu *cpu,
			unsigned int from_nid, unsigned int to_nid)
{
	int cpuid = cpu->dev.id;
	unregister_cpu_under_node(cpuid, from_nid);
	register_cpu_under_node(cpuid, to_nid);
	cpu->node_id = to_nid;
}

static int cpu_subsys_online(struct device *dev)
{
	struct cpu *cpu = container_of(dev, struct cpu, dev);
	int cpuid = dev->id;
	int from_nid, to_nid;
	int ret;
	int retries = 0;

	from_nid = cpu_to_node(cpuid);
	if (from_nid == NUMA_NO_NODE)
		return -ENODEV;

retry:
	ret = cpu_device_up(dev);

	/*
	 * If -EBUSY is returned, it is likely that hotplug is temporarily
	 * disabled when cpu_hotplug_disable() was called. This condition is
	 * transient. So we retry after waiting for an exponentially
	 * increasing delay up to a total of at least 620ms as some PCI
	 * device initialization can take quite a while.
	 */
	if (ret == -EBUSY) {
		retries++;
		if (retries > 5)
			return ret;
		msleep(10 * (1 << retries));
		goto retry;
	}

	/*
	 * When hot adding memory to memoryless node and enabling a cpu
	 * on the node, node number of the cpu may internally change.
	 */
	to_nid = cpu_to_node(cpuid);
	if (from_nid != to_nid)
		change_cpu_under_node(cpu, from_nid, to_nid);

	return ret;
}

static int cpu_subsys_offline(struct device *dev)
{
	return cpu_device_down(dev);
}

void unregister_cpu(struct cpu *cpu)
{
	int logical_cpu = cpu->dev.id;

	set_cpu_enabled(logical_cpu, false);
	unregister_cpu_under_node(logical_cpu, cpu_to_node(logical_cpu));

	device_unregister(&cpu->dev);
	per_cpu(cpu_sys_devices, logical_cpu) = NULL;
	return;
}

#ifdef CONFIG_ARCH_CPU_PROBE_RELEASE
static ssize_t cpu_probe_store(struct device *dev,
			       struct device_attribute *attr,
			       const char *buf,
			       size_t count)
{
	ssize_t cnt;
	int ret;

	ret = lock_device_hotplug_sysfs();
	if (ret)
		return ret;

	cnt = arch_cpu_probe(buf, count);

	unlock_device_hotplug();
	return cnt;
}

static ssize_t cpu_release_store(struct device *dev,
				 struct device_attribute *attr,
				 const char *buf,
				 size_t count)
{
	ssize_t cnt;
	int ret;

	ret = lock_device_hotplug_sysfs();
	if (ret)
		return ret;

	cnt = arch_cpu_release(buf, count);

	unlock_device_hotplug();
	return cnt;
}

static DEVICE_ATTR(probe, S_IWUSR, NULL, cpu_probe_store);
static DEVICE_ATTR(release, S_IWUSR, NULL, cpu_release_store);
#endif /* CONFIG_ARCH_CPU_PROBE_RELEASE */
#endif /* CONFIG_HOTPLUG_CPU */

<<<<<<< HEAD
#ifdef CONFIG_KEXEC_CORE
=======
#ifdef CONFIG_CRASH_DUMP
>>>>>>> 2d5404ca
#include <linux/kexec.h>

static ssize_t crash_notes_show(struct device *dev,
				struct device_attribute *attr,
				char *buf)
{
	struct cpu *cpu = container_of(dev, struct cpu, dev);
	unsigned long long addr;
	int cpunum;

	cpunum = cpu->dev.id;

	/*
	 * Might be reading other cpu's data based on which cpu read thread
	 * has been scheduled. But cpu data (memory) is allocated once during
	 * boot up and this data does not change there after. Hence this
	 * operation should be safe. No locking required.
	 */
	addr = per_cpu_ptr_to_phys(per_cpu_ptr(crash_notes, cpunum));

	return sysfs_emit(buf, "%llx\n", addr);
}
static DEVICE_ATTR_ADMIN_RO(crash_notes);

static ssize_t crash_notes_size_show(struct device *dev,
				     struct device_attribute *attr,
				     char *buf)
{
	return sysfs_emit(buf, "%zu\n", sizeof(note_buf_t));
}
static DEVICE_ATTR_ADMIN_RO(crash_notes_size);

static struct attribute *crash_note_cpu_attrs[] = {
	&dev_attr_crash_notes.attr,
	&dev_attr_crash_notes_size.attr,
	NULL
};

static const struct attribute_group crash_note_cpu_attr_group = {
	.attrs = crash_note_cpu_attrs,
};
#endif

static const struct attribute_group *common_cpu_attr_groups[] = {
<<<<<<< HEAD
#ifdef CONFIG_KEXEC_CORE
=======
#ifdef CONFIG_CRASH_DUMP
>>>>>>> 2d5404ca
	&crash_note_cpu_attr_group,
#endif
	NULL
};

static const struct attribute_group *hotplugable_cpu_attr_groups[] = {
<<<<<<< HEAD
#ifdef CONFIG_KEXEC_CORE
=======
#ifdef CONFIG_CRASH_DUMP
>>>>>>> 2d5404ca
	&crash_note_cpu_attr_group,
#endif
	NULL
};

/*
 * Print cpu online, possible, present, and system maps
 */

struct cpu_attr {
	struct device_attribute attr;
	const struct cpumask *const map;
};

static ssize_t show_cpus_attr(struct device *dev,
			      struct device_attribute *attr,
			      char *buf)
{
	struct cpu_attr *ca = container_of(attr, struct cpu_attr, attr);

	return cpumap_print_to_pagebuf(true, buf, ca->map);
}

#define _CPU_ATTR(name, map) \
	{ __ATTR(name, 0444, show_cpus_attr, NULL), map }

/* Keep in sync with cpu_subsys_attrs */
static struct cpu_attr cpu_attrs[] = {
	_CPU_ATTR(online, &__cpu_online_mask),
	_CPU_ATTR(possible, &__cpu_possible_mask),
	_CPU_ATTR(present, &__cpu_present_mask),
};

/*
 * Print values for NR_CPUS and offlined cpus
 */
static ssize_t print_cpus_kernel_max(struct device *dev,
				     struct device_attribute *attr, char *buf)
{
	return sysfs_emit(buf, "%d\n", NR_CPUS - 1);
}
static DEVICE_ATTR(kernel_max, 0444, print_cpus_kernel_max, NULL);

/* arch-optional setting to enable display of offline cpus >= nr_cpu_ids */
unsigned int total_cpus;

static ssize_t print_cpus_offline(struct device *dev,
				  struct device_attribute *attr, char *buf)
{
	int len = 0;
	cpumask_var_t offline;

	/* display offline cpus < nr_cpu_ids */
	if (!alloc_cpumask_var(&offline, GFP_KERNEL))
		return -ENOMEM;
	cpumask_andnot(offline, cpu_possible_mask, cpu_online_mask);
	len += sysfs_emit_at(buf, len, "%*pbl", cpumask_pr_args(offline));
	free_cpumask_var(offline);

	/* display offline cpus >= nr_cpu_ids */
	if (total_cpus && nr_cpu_ids < total_cpus) {
		len += sysfs_emit_at(buf, len, ",");

		if (nr_cpu_ids == total_cpus-1)
			len += sysfs_emit_at(buf, len, "%u", nr_cpu_ids);
		else
			len += sysfs_emit_at(buf, len, "%u-%d",
					     nr_cpu_ids, total_cpus - 1);
	}

	len += sysfs_emit_at(buf, len, "\n");

	return len;
}
static DEVICE_ATTR(offline, 0444, print_cpus_offline, NULL);

static ssize_t print_cpus_enabled(struct device *dev,
				  struct device_attribute *attr, char *buf)
{
	return sysfs_emit(buf, "%*pbl\n", cpumask_pr_args(cpu_enabled_mask));
}
static DEVICE_ATTR(enabled, 0444, print_cpus_enabled, NULL);

static ssize_t print_cpus_isolated(struct device *dev,
				  struct device_attribute *attr, char *buf)
{
	int len;
	cpumask_var_t isolated;

	if (!alloc_cpumask_var(&isolated, GFP_KERNEL))
		return -ENOMEM;

	cpumask_andnot(isolated, cpu_possible_mask,
		       housekeeping_cpumask(HK_TYPE_DOMAIN));
	len = sysfs_emit(buf, "%*pbl\n", cpumask_pr_args(isolated));

	free_cpumask_var(isolated);

	return len;
}
static DEVICE_ATTR(isolated, 0444, print_cpus_isolated, NULL);

#ifdef CONFIG_NO_HZ_FULL
static ssize_t print_cpus_nohz_full(struct device *dev,
				    struct device_attribute *attr, char *buf)
{
	return sysfs_emit(buf, "%*pbl\n", cpumask_pr_args(tick_nohz_full_mask));
}
static DEVICE_ATTR(nohz_full, 0444, print_cpus_nohz_full, NULL);
#endif

#ifdef CONFIG_CRASH_HOTPLUG
static ssize_t crash_hotplug_show(struct device *dev,
				     struct device_attribute *attr,
				     char *buf)
{
<<<<<<< HEAD
	return sysfs_emit(buf, "%d\n", crash_hotplug_cpu_support());
}
static DEVICE_ATTR_ADMIN_RO(crash_hotplug);
=======
	return sysfs_emit(buf, "%d\n", crash_check_hotplug_support());
}
static DEVICE_ATTR_RO(crash_hotplug);
>>>>>>> 2d5404ca
#endif

static void cpu_device_release(struct device *dev)
{
	/*
	 * This is an empty function to prevent the driver core from spitting a
	 * warning at us.  Yes, I know this is directly opposite of what the
	 * documentation for the driver core and kobjects say, and the author
	 * of this code has already been publically ridiculed for doing
	 * something as foolish as this.  However, at this point in time, it is
	 * the only way to handle the issue of statically allocated cpu
	 * devices.  The different architectures will have their cpu device
	 * code reworked to properly handle this in the near future, so this
	 * function will then be changed to correctly free up the memory held
	 * by the cpu device.
	 *
	 * Never copy this way of doing things, or you too will be made fun of
	 * on the linux-kernel list, you have been warned.
	 */
}

#ifdef CONFIG_GENERIC_CPU_AUTOPROBE
static ssize_t print_cpu_modalias(struct device *dev,
				  struct device_attribute *attr,
				  char *buf)
{
	int len = 0;
	u32 i;

	len += sysfs_emit_at(buf, len,
			     "cpu:type:" CPU_FEATURE_TYPEFMT ":feature:",
			     CPU_FEATURE_TYPEVAL);

	for (i = 0; i < MAX_CPU_FEATURES; i++)
		if (cpu_have_feature(i)) {
			if (len + sizeof(",XXXX\n") >= PAGE_SIZE) {
				WARN(1, "CPU features overflow page\n");
				break;
			}
			len += sysfs_emit_at(buf, len, ",%04X", i);
		}
	len += sysfs_emit_at(buf, len, "\n");
	return len;
}

static int cpu_uevent(const struct device *dev, struct kobj_uevent_env *env)
{
	char *buf = kzalloc(PAGE_SIZE, GFP_KERNEL);
	if (buf) {
		print_cpu_modalias(NULL, NULL, buf);
		add_uevent_var(env, "MODALIAS=%s", buf);
		kfree(buf);
	}
	return 0;
}
#endif

const struct bus_type cpu_subsys = {
	.name = "cpu",
	.dev_name = "cpu",
	.match = cpu_subsys_match,
#ifdef CONFIG_HOTPLUG_CPU
	.online = cpu_subsys_online,
	.offline = cpu_subsys_offline,
#endif
#ifdef CONFIG_GENERIC_CPU_AUTOPROBE
	.uevent = cpu_uevent,
#endif
};
EXPORT_SYMBOL_GPL(cpu_subsys);

/*
 * register_cpu - Setup a sysfs device for a CPU.
 * @cpu - cpu->hotpluggable field set to 1 will generate a control file in
 *	  sysfs for this CPU.
 * @num - CPU number to use when creating the device.
 *
 * Initialize and register the CPU device.
 */
int register_cpu(struct cpu *cpu, int num)
{
	int error;

	cpu->node_id = cpu_to_node(num);
	memset(&cpu->dev, 0x00, sizeof(struct device));
	cpu->dev.id = num;
	cpu->dev.bus = &cpu_subsys;
	cpu->dev.release = cpu_device_release;
	cpu->dev.offline_disabled = !cpu->hotpluggable;
	cpu->dev.offline = !cpu_online(num);
	cpu->dev.of_node = of_get_cpu_node(num, NULL);
	cpu->dev.groups = common_cpu_attr_groups;
	if (cpu->hotpluggable)
		cpu->dev.groups = hotplugable_cpu_attr_groups;
	error = device_register(&cpu->dev);
	if (error) {
		put_device(&cpu->dev);
		return error;
	}

	per_cpu(cpu_sys_devices, num) = &cpu->dev;
	register_cpu_under_node(num, cpu_to_node(num));
	dev_pm_qos_expose_latency_limit(&cpu->dev,
					PM_QOS_RESUME_LATENCY_NO_CONSTRAINT);
	set_cpu_enabled(num, true);

	return 0;
}

struct device *get_cpu_device(unsigned int cpu)
{
	if (cpu < nr_cpu_ids && cpu_possible(cpu))
		return per_cpu(cpu_sys_devices, cpu);
	else
		return NULL;
}
EXPORT_SYMBOL_GPL(get_cpu_device);

static void device_create_release(struct device *dev)
{
	kfree(dev);
}

__printf(4, 0)
static struct device *
__cpu_device_create(struct device *parent, void *drvdata,
		    const struct attribute_group **groups,
		    const char *fmt, va_list args)
{
	struct device *dev = NULL;
	int retval = -ENOMEM;

	dev = kzalloc(sizeof(*dev), GFP_KERNEL);
	if (!dev)
		goto error;

	device_initialize(dev);
	dev->parent = parent;
	dev->groups = groups;
	dev->release = device_create_release;
	device_set_pm_not_required(dev);
	dev_set_drvdata(dev, drvdata);

	retval = kobject_set_name_vargs(&dev->kobj, fmt, args);
	if (retval)
		goto error;

	retval = device_add(dev);
	if (retval)
		goto error;

	return dev;

error:
	put_device(dev);
	return ERR_PTR(retval);
}

struct device *cpu_device_create(struct device *parent, void *drvdata,
				 const struct attribute_group **groups,
				 const char *fmt, ...)
{
	va_list vargs;
	struct device *dev;

	va_start(vargs, fmt);
	dev = __cpu_device_create(parent, drvdata, groups, fmt, vargs);
	va_end(vargs);
	return dev;
}
EXPORT_SYMBOL_GPL(cpu_device_create);

#ifdef CONFIG_GENERIC_CPU_AUTOPROBE
static DEVICE_ATTR(modalias, 0444, print_cpu_modalias, NULL);
#endif

static struct attribute *cpu_root_attrs[] = {
#ifdef CONFIG_ARCH_CPU_PROBE_RELEASE
	&dev_attr_probe.attr,
	&dev_attr_release.attr,
#endif
	&cpu_attrs[0].attr.attr,
	&cpu_attrs[1].attr.attr,
	&cpu_attrs[2].attr.attr,
	&dev_attr_kernel_max.attr,
	&dev_attr_offline.attr,
	&dev_attr_enabled.attr,
	&dev_attr_isolated.attr,
#ifdef CONFIG_NO_HZ_FULL
	&dev_attr_nohz_full.attr,
#endif
#ifdef CONFIG_CRASH_HOTPLUG
	&dev_attr_crash_hotplug.attr,
#endif
#ifdef CONFIG_GENERIC_CPU_AUTOPROBE
	&dev_attr_modalias.attr,
#endif
	NULL
};

static const struct attribute_group cpu_root_attr_group = {
	.attrs = cpu_root_attrs,
};

static const struct attribute_group *cpu_root_attr_groups[] = {
	&cpu_root_attr_group,
	NULL,
};

bool cpu_is_hotpluggable(unsigned int cpu)
{
	struct device *dev = get_cpu_device(cpu);
	return dev && container_of(dev, struct cpu, dev)->hotpluggable
		&& tick_nohz_cpu_hotpluggable(cpu);
}
EXPORT_SYMBOL_GPL(cpu_is_hotpluggable);

#ifdef CONFIG_GENERIC_CPU_DEVICES
DEFINE_PER_CPU(struct cpu, cpu_devices);

bool __weak arch_cpu_is_hotpluggable(int cpu)
{
	return false;
}

int __weak arch_register_cpu(int cpu)
{
	struct cpu *c = &per_cpu(cpu_devices, cpu);

	c->hotpluggable = arch_cpu_is_hotpluggable(cpu);

	return register_cpu(c, cpu);
}

#ifdef CONFIG_HOTPLUG_CPU
void __weak arch_unregister_cpu(int num)
{
	unregister_cpu(&per_cpu(cpu_devices, num));
}
#endif /* CONFIG_HOTPLUG_CPU */
#endif /* CONFIG_GENERIC_CPU_DEVICES */

static void __init cpu_dev_register_generic(void)
{
	int i, ret;

	if (!IS_ENABLED(CONFIG_GENERIC_CPU_DEVICES))
		return;

	for_each_present_cpu(i) {
		ret = arch_register_cpu(i);
		if (ret && ret != -EPROBE_DEFER)
			pr_warn("register_cpu %d failed (%d)\n", i, ret);
	}
}

#ifdef CONFIG_GENERIC_CPU_VULNERABILITIES
static ssize_t cpu_show_not_affected(struct device *dev,
			      struct device_attribute *attr, char *buf)
{
	return sysfs_emit(buf, "Not affected\n");
}

#define CPU_SHOW_VULN_FALLBACK(func)					\
	ssize_t cpu_show_##func(struct device *,			\
				  struct device_attribute *, char *)	\
		 __attribute__((weak, alias("cpu_show_not_affected")))

CPU_SHOW_VULN_FALLBACK(meltdown);
CPU_SHOW_VULN_FALLBACK(spectre_v1);
CPU_SHOW_VULN_FALLBACK(spectre_v2);
CPU_SHOW_VULN_FALLBACK(spec_store_bypass);
CPU_SHOW_VULN_FALLBACK(l1tf);
CPU_SHOW_VULN_FALLBACK(mds);
CPU_SHOW_VULN_FALLBACK(tsx_async_abort);
CPU_SHOW_VULN_FALLBACK(itlb_multihit);
CPU_SHOW_VULN_FALLBACK(srbds);
CPU_SHOW_VULN_FALLBACK(mmio_stale_data);
CPU_SHOW_VULN_FALLBACK(retbleed);
CPU_SHOW_VULN_FALLBACK(spec_rstack_overflow);
CPU_SHOW_VULN_FALLBACK(gds);
CPU_SHOW_VULN_FALLBACK(reg_file_data_sampling);

ssize_t __weak cpu_show_gds(struct device *dev,
			    struct device_attribute *attr, char *buf)
{
	return sysfs_emit(buf, "Not affected\n");
}

ssize_t __weak cpu_show_spec_rstack_overflow(struct device *dev,
					     struct device_attribute *attr, char *buf)
{
	return sysfs_emit(buf, "Not affected\n");
}

ssize_t __weak cpu_show_reg_file_data_sampling(struct device *dev,
					     struct device_attribute *attr, char *buf)
{
	return sysfs_emit(buf, "Not affected\n");
}

static DEVICE_ATTR(meltdown, 0444, cpu_show_meltdown, NULL);
static DEVICE_ATTR(spectre_v1, 0444, cpu_show_spectre_v1, NULL);
static DEVICE_ATTR(spectre_v2, 0444, cpu_show_spectre_v2, NULL);
static DEVICE_ATTR(spec_store_bypass, 0444, cpu_show_spec_store_bypass, NULL);
static DEVICE_ATTR(l1tf, 0444, cpu_show_l1tf, NULL);
static DEVICE_ATTR(mds, 0444, cpu_show_mds, NULL);
static DEVICE_ATTR(tsx_async_abort, 0444, cpu_show_tsx_async_abort, NULL);
static DEVICE_ATTR(itlb_multihit, 0444, cpu_show_itlb_multihit, NULL);
static DEVICE_ATTR(srbds, 0444, cpu_show_srbds, NULL);
static DEVICE_ATTR(mmio_stale_data, 0444, cpu_show_mmio_stale_data, NULL);
static DEVICE_ATTR(retbleed, 0444, cpu_show_retbleed, NULL);
<<<<<<< HEAD
static DEVICE_ATTR(gather_data_sampling, 0444, cpu_show_gds, NULL);
static DEVICE_ATTR(spec_rstack_overflow, 0444, cpu_show_spec_rstack_overflow, NULL);
=======
static DEVICE_ATTR(spec_rstack_overflow, 0444, cpu_show_spec_rstack_overflow, NULL);
static DEVICE_ATTR(gather_data_sampling, 0444, cpu_show_gds, NULL);
>>>>>>> 2d5404ca
static DEVICE_ATTR(reg_file_data_sampling, 0444, cpu_show_reg_file_data_sampling, NULL);

static struct attribute *cpu_root_vulnerabilities_attrs[] = {
	&dev_attr_meltdown.attr,
	&dev_attr_spectre_v1.attr,
	&dev_attr_spectre_v2.attr,
	&dev_attr_spec_store_bypass.attr,
	&dev_attr_l1tf.attr,
	&dev_attr_mds.attr,
	&dev_attr_tsx_async_abort.attr,
	&dev_attr_itlb_multihit.attr,
	&dev_attr_srbds.attr,
	&dev_attr_mmio_stale_data.attr,
	&dev_attr_retbleed.attr,
<<<<<<< HEAD
	&dev_attr_gather_data_sampling.attr,
	&dev_attr_spec_rstack_overflow.attr,
=======
	&dev_attr_spec_rstack_overflow.attr,
	&dev_attr_gather_data_sampling.attr,
>>>>>>> 2d5404ca
	&dev_attr_reg_file_data_sampling.attr,
	NULL
};

static const struct attribute_group cpu_root_vulnerabilities_group = {
	.name  = "vulnerabilities",
	.attrs = cpu_root_vulnerabilities_attrs,
};

static void __init cpu_register_vulnerabilities(void)
{
	struct device *dev = bus_get_dev_root(&cpu_subsys);

	if (dev) {
		if (sysfs_create_group(&dev->kobj, &cpu_root_vulnerabilities_group))
			pr_err("Unable to register CPU vulnerabilities\n");
		put_device(dev);
	}
}

#else
static inline void cpu_register_vulnerabilities(void) { }
#endif

void __init cpu_dev_init(void)
{
	if (subsys_system_register(&cpu_subsys, cpu_root_attr_groups))
		panic("Failed to register CPU subsystem");

	cpu_dev_register_generic();
	cpu_register_vulnerabilities();
}<|MERGE_RESOLUTION|>--- conflicted
+++ resolved
@@ -145,11 +145,7 @@
 #endif /* CONFIG_ARCH_CPU_PROBE_RELEASE */
 #endif /* CONFIG_HOTPLUG_CPU */
 
-<<<<<<< HEAD
-#ifdef CONFIG_KEXEC_CORE
-=======
 #ifdef CONFIG_CRASH_DUMP
->>>>>>> 2d5404ca
 #include <linux/kexec.h>
 
 static ssize_t crash_notes_show(struct device *dev,
@@ -194,22 +190,14 @@
 #endif
 
 static const struct attribute_group *common_cpu_attr_groups[] = {
-<<<<<<< HEAD
-#ifdef CONFIG_KEXEC_CORE
-=======
 #ifdef CONFIG_CRASH_DUMP
->>>>>>> 2d5404ca
 	&crash_note_cpu_attr_group,
 #endif
 	NULL
 };
 
 static const struct attribute_group *hotplugable_cpu_attr_groups[] = {
-<<<<<<< HEAD
-#ifdef CONFIG_KEXEC_CORE
-=======
 #ifdef CONFIG_CRASH_DUMP
->>>>>>> 2d5404ca
 	&crash_note_cpu_attr_group,
 #endif
 	NULL
@@ -326,15 +314,9 @@
 				     struct device_attribute *attr,
 				     char *buf)
 {
-<<<<<<< HEAD
-	return sysfs_emit(buf, "%d\n", crash_hotplug_cpu_support());
-}
-static DEVICE_ATTR_ADMIN_RO(crash_hotplug);
-=======
 	return sysfs_emit(buf, "%d\n", crash_check_hotplug_support());
 }
 static DEVICE_ATTR_RO(crash_hotplug);
->>>>>>> 2d5404ca
 #endif
 
 static void cpu_device_release(struct device *dev)
@@ -618,24 +600,6 @@
 CPU_SHOW_VULN_FALLBACK(gds);
 CPU_SHOW_VULN_FALLBACK(reg_file_data_sampling);
 
-ssize_t __weak cpu_show_gds(struct device *dev,
-			    struct device_attribute *attr, char *buf)
-{
-	return sysfs_emit(buf, "Not affected\n");
-}
-
-ssize_t __weak cpu_show_spec_rstack_overflow(struct device *dev,
-					     struct device_attribute *attr, char *buf)
-{
-	return sysfs_emit(buf, "Not affected\n");
-}
-
-ssize_t __weak cpu_show_reg_file_data_sampling(struct device *dev,
-					     struct device_attribute *attr, char *buf)
-{
-	return sysfs_emit(buf, "Not affected\n");
-}
-
 static DEVICE_ATTR(meltdown, 0444, cpu_show_meltdown, NULL);
 static DEVICE_ATTR(spectre_v1, 0444, cpu_show_spectre_v1, NULL);
 static DEVICE_ATTR(spectre_v2, 0444, cpu_show_spectre_v2, NULL);
@@ -647,13 +611,8 @@
 static DEVICE_ATTR(srbds, 0444, cpu_show_srbds, NULL);
 static DEVICE_ATTR(mmio_stale_data, 0444, cpu_show_mmio_stale_data, NULL);
 static DEVICE_ATTR(retbleed, 0444, cpu_show_retbleed, NULL);
-<<<<<<< HEAD
-static DEVICE_ATTR(gather_data_sampling, 0444, cpu_show_gds, NULL);
-static DEVICE_ATTR(spec_rstack_overflow, 0444, cpu_show_spec_rstack_overflow, NULL);
-=======
 static DEVICE_ATTR(spec_rstack_overflow, 0444, cpu_show_spec_rstack_overflow, NULL);
 static DEVICE_ATTR(gather_data_sampling, 0444, cpu_show_gds, NULL);
->>>>>>> 2d5404ca
 static DEVICE_ATTR(reg_file_data_sampling, 0444, cpu_show_reg_file_data_sampling, NULL);
 
 static struct attribute *cpu_root_vulnerabilities_attrs[] = {
@@ -668,13 +627,8 @@
 	&dev_attr_srbds.attr,
 	&dev_attr_mmio_stale_data.attr,
 	&dev_attr_retbleed.attr,
-<<<<<<< HEAD
-	&dev_attr_gather_data_sampling.attr,
-	&dev_attr_spec_rstack_overflow.attr,
-=======
 	&dev_attr_spec_rstack_overflow.attr,
 	&dev_attr_gather_data_sampling.attr,
->>>>>>> 2d5404ca
 	&dev_attr_reg_file_data_sampling.attr,
 	NULL
 };
