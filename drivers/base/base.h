--- conflicted
+++ resolved
@@ -192,13 +192,8 @@
 void devices_kset_move_last(struct device *dev);
 
 #if defined(CONFIG_MODULES) && defined(CONFIG_SYSFS)
-<<<<<<< HEAD
-int module_add_driver(struct module *mod, struct device_driver *drv);
-void module_remove_driver(struct device_driver *drv);
-=======
 int module_add_driver(struct module *mod, const struct device_driver *drv);
 void module_remove_driver(const struct device_driver *drv);
->>>>>>> 2d5404ca
 #else
 static inline int module_add_driver(struct module *mod,
 				    struct device_driver *drv)
