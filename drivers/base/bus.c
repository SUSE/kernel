--- conflicted
+++ resolved
@@ -216,11 +216,7 @@
 	.release	= bus_release,
 };
 
-<<<<<<< HEAD
-static int bus_uevent_filter(struct kobject *kobj)
-=======
 static int bus_uevent_filter(const struct kobject *kobj)
->>>>>>> eb3cdb58
 {
 	const struct kobj_type *ktype = get_ktype(kobj);
 
