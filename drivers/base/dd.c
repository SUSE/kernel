--- conflicted
+++ resolved
@@ -256,16 +256,11 @@
 }
 DEFINE_SHOW_ATTRIBUTE(deferred_devs);
 
-<<<<<<< HEAD
-int driver_deferred_probe_timeout;
-EXPORT_SYMBOL_GPL(driver_deferred_probe_timeout);
-=======
 #ifdef CONFIG_MODULES
 static int driver_deferred_probe_timeout = 10;
 #else
 static int driver_deferred_probe_timeout;
 #endif
->>>>>>> eb3cdb58
 
 static int __init deferred_probe_timeout_setup(char *str)
 {
@@ -320,11 +315,8 @@
 	list_for_each_entry(p, &deferred_probe_pending_list, deferred_probe)
 		dev_info(p->device, "deferred probe pending\n");
 	mutex_unlock(&deferred_probe_mutex);
-<<<<<<< HEAD
-=======
 
 	fw_devlink_probing_done();
->>>>>>> eb3cdb58
 }
 static DECLARE_DELAYED_WORK(deferred_probe_timeout_work, deferred_probe_timeout_work_func);
 
@@ -699,22 +691,7 @@
 	if (test_remove) {
 		test_remove = false;
 
-<<<<<<< HEAD
-		device_remove_file(dev, &dev_attr_state_synced);
-		device_remove_groups(dev, drv->dev_groups);
-
-		if (dev->bus->remove)
-			dev->bus->remove(dev);
-		else if (drv->remove)
-			drv->remove(dev);
-
-		devres_release_all(dev);
-		arch_teardown_dma_ops(dev);
-		kfree(dev->dma_range_map);
-		dev->dma_range_map = NULL;
-=======
 		device_remove(dev);
->>>>>>> eb3cdb58
 		driver_sysfs_remove(dev);
 		device_unbind_cleanup(dev);
 
@@ -735,15 +712,9 @@
 dev_groups_failed:
 	device_remove(dev);
 probe_failed:
-<<<<<<< HEAD
-	if (dev->bus)
-		blocking_notifier_call_chain(&dev->bus->p->bus_notifier,
-					     BUS_NOTIFY_DRIVER_NOT_BOUND, dev);
-=======
 	driver_sysfs_remove(dev);
 sysfs_failed:
 	bus_notify(dev, BUS_NOTIFY_DRIVER_NOT_BOUND);
->>>>>>> eb3cdb58
 	if (dev->bus && dev->bus->dma_cleanup)
 		dev->bus->dma_cleanup(dev);
 pinctrl_bind_failed:
@@ -887,13 +858,9 @@
 	if (strlen(buf) >= ASYNC_DRV_NAMES_MAX_LEN)
 		pr_warn("Too long list of driver names for 'driver_async_probe'!\n");
 
-<<<<<<< HEAD
-	strlcpy(async_probe_drv_names, buf, ASYNC_DRV_NAMES_MAX_LEN);
-=======
 	strscpy(async_probe_drv_names, buf, ASYNC_DRV_NAMES_MAX_LEN);
 	async_probe_default = parse_option_str(async_probe_drv_names, "*");
 
->>>>>>> eb3cdb58
 	return 1;
 }
 __setup("driver_async_probe=", save_async_options);
@@ -977,9 +944,6 @@
 	} /* ret > 0 means positive match */
 
 	async_allowed = driver_allows_async_probing(drv);
-
-	if (async_allowed)
-		async_allowed = dev->p->async_probe_enabled;
 
 	if (async_allowed)
 		data->have_async = true;
@@ -1227,8 +1191,7 @@
 		return 0;
 	} /* ret > 0 means positive match */
 
-	if (dev->p && dev->p->async_probe_enabled &&
-	    driver_allows_async_probing(drv)) {
+	if (driver_allows_async_probing(drv)) {
 		/*
 		 * Instead of probing the device synchronously we will
 		 * probe it asynchronously to allow for more parallelism.
@@ -1311,25 +1274,8 @@
 		if (dev->bus && dev->bus->dma_cleanup)
 			dev->bus->dma_cleanup(dev);
 
-		if (dev->bus && dev->bus->dma_cleanup)
-			dev->bus->dma_cleanup(dev);
-
 		device_links_driver_cleanup(dev);
-<<<<<<< HEAD
-
-		devres_release_all(dev);
-		arch_teardown_dma_ops(dev);
-		kfree(dev->dma_range_map);
-		dev->dma_range_map = NULL;
-		dev->driver = NULL;
-		dev_set_drvdata(dev, NULL);
-		if (dev->pm_domain && dev->pm_domain->dismiss)
-			dev->pm_domain->dismiss(dev);
-		pm_runtime_reinit(dev);
-		dev_pm_set_driver_flags(dev, 0);
-=======
 		device_unbind_cleanup(dev);
->>>>>>> eb3cdb58
 
 		klist_remove(&dev->p->knode_driver);
 		device_pm_check_callbacks(dev);
