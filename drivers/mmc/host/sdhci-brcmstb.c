--- conflicted
+++ resolved
@@ -32,11 +32,8 @@
 struct sdhci_brcmstb_priv {
 	void __iomem *cfg_regs;
 	unsigned int flags;
-<<<<<<< HEAD
-=======
 	struct clk *base_clk;
 	u32 base_freq_hz;
->>>>>>> eb3cdb58
 };
 
 struct brcmstb_match_priv {
@@ -54,11 +51,7 @@
 	sdhci_writel(host, reg, SDHCI_VENDOR);
 }
 
-<<<<<<< HEAD
-void brcmstb_reset(struct sdhci_host *host, u8 mask)
-=======
 static void brcmstb_reset(struct sdhci_host *host, u8 mask)
->>>>>>> eb3cdb58
 {
 	struct sdhci_pltfm_host *pltfm_host = sdhci_priv(host);
 	struct sdhci_brcmstb_priv *priv = sdhci_pltfm_priv(pltfm_host);
@@ -262,10 +255,6 @@
 	struct sdhci_brcmstb_priv *priv;
 	u32 actual_clock_mhz;
 	struct sdhci_host *host;
-<<<<<<< HEAD
-	struct resource *iomem;
-=======
->>>>>>> eb3cdb58
 	struct clk *clk;
 	struct clk *base_clk = NULL;
 	int res;
@@ -333,11 +322,7 @@
 	 * will allow these modes to be specified by device tree
 	 * properties through mmc_of_parse().
 	 */
-<<<<<<< HEAD
-	host->caps = sdhci_readl(host, SDHCI_CAPABILITIES);
-=======
 	sdhci_read_caps(host);
->>>>>>> eb3cdb58
 	if (match_priv->flags & BRCMSTB_MATCH_FLAGS_NO_64BIT)
 		host->caps &= ~SDHCI_CAN_64BIT;
 	host->caps1 &= ~(SDHCI_SUPPORT_SDR50 | SDHCI_SUPPORT_SDR104 |
