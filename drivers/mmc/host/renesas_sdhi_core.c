// SPDX-License-Identifier: GPL-2.0
/*
 * Renesas SDHI
 *
 * Copyright (C) 2015-19 Renesas Electronics Corporation
 * Copyright (C) 2016-19 Sang Engineering, Wolfram Sang
 * Copyright (C) 2016-17 Horms Solutions, Simon Horman
 * Copyright (C) 2009 Magnus Damm
 *
 * Based on "Compaq ASIC3 support":
 *
 * Copyright 2001 Compaq Computer Corporation.
 * Copyright 2004-2005 Phil Blundell
 * Copyright 2007-2008 OpenedHand Ltd.
 *
 * Authors: Phil Blundell <pb@handhelds.org>,
 *	    Samuel Ortiz <sameo@openedhand.com>
 *
 */

#include <linux/clk.h>
#include <linux/delay.h>
#include <linux/iopoll.h>
#include <linux/kernel.h>
#include <linux/mfd/tmio.h>
#include <linux/mmc/host.h>
#include <linux/mmc/mmc.h>
#include <linux/mmc/slot-gpio.h>
#include <linux/module.h>
#include <linux/pinctrl/consumer.h>
#include <linux/pinctrl/pinctrl-state.h>
#include <linux/platform_device.h>
#include <linux/pm_domain.h>
#include <linux/regulator/consumer.h>
#include <linux/reset.h>
#include <linux/sh_dma.h>
#include <linux/slab.h>

#include "renesas_sdhi.h"
#include "tmio_mmc.h"

#define CTL_HOST_MODE	0xe4
#define HOST_MODE_GEN2_SDR50_WMODE	BIT(0)
#define HOST_MODE_GEN2_SDR104_WMODE	BIT(0)
#define HOST_MODE_GEN3_WMODE		BIT(0)
#define HOST_MODE_GEN3_BUSWIDTH		BIT(8)

#define HOST_MODE_GEN3_16BIT	HOST_MODE_GEN3_WMODE
#define HOST_MODE_GEN3_32BIT	(HOST_MODE_GEN3_WMODE | HOST_MODE_GEN3_BUSWIDTH)
#define HOST_MODE_GEN3_64BIT	0

#define SDHI_VER_GEN2_SDR50	0x490c
#define SDHI_VER_RZ_A1		0x820b
/* very old datasheets said 0x490c for SDR104, too. They are wrong! */
#define SDHI_VER_GEN2_SDR104	0xcb0d
#define SDHI_VER_GEN3_SD	0xcc10
#define SDHI_VER_GEN3_SDMMC	0xcd10

#define SDHI_GEN3_MMC0_ADDR	0xee140000

static void renesas_sdhi_sdbuf_width(struct tmio_mmc_host *host, int width)
{
	u32 val;

	/*
	 * see also
	 *	renesas_sdhi_of_data :: dma_buswidth
	 */
	switch (sd_ctrl_read16(host, CTL_VERSION)) {
	case SDHI_VER_GEN2_SDR50:
		val = (width == 32) ? HOST_MODE_GEN2_SDR50_WMODE : 0;
		break;
	case SDHI_VER_GEN2_SDR104:
		val = (width == 32) ? 0 : HOST_MODE_GEN2_SDR104_WMODE;
		break;
	case SDHI_VER_GEN3_SD:
	case SDHI_VER_GEN3_SDMMC:
		if (width == 64)
			val = HOST_MODE_GEN3_64BIT;
		else if (width == 32)
			val = HOST_MODE_GEN3_32BIT;
		else
			val = HOST_MODE_GEN3_16BIT;
		break;
	default:
		/* nothing to do */
		return;
	}

	sd_ctrl_write16(host, CTL_HOST_MODE, val);
}

static int renesas_sdhi_clk_enable(struct tmio_mmc_host *host)
{
	struct mmc_host *mmc = host->mmc;
	struct renesas_sdhi *priv = host_to_priv(host);
	int ret;

	ret = clk_prepare_enable(priv->clk_cd);
	if (ret < 0)
		return ret;

	/*
	 * The clock driver may not know what maximum frequency
	 * actually works, so it should be set with the max-frequency
	 * property which will already have been read to f_max.  If it
	 * was missing, assume the current frequency is the maximum.
	 */
	if (!mmc->f_max)
		mmc->f_max = clk_get_rate(priv->clk);

	/*
	 * Minimum frequency is the minimum input clock frequency
	 * divided by our maximum divider.
	 */
	mmc->f_min = max(clk_round_rate(priv->clk, 1) / 512, 1L);

	/* enable 16bit data access on SDBUF as default */
	renesas_sdhi_sdbuf_width(host, 16);

	return 0;
}

static unsigned int renesas_sdhi_clk_update(struct tmio_mmc_host *host,
					    unsigned int wanted_clock)
{
	struct renesas_sdhi *priv = host_to_priv(host);
	struct clk *ref_clk = priv->clk;
	unsigned int freq, diff, best_freq = 0, diff_min = ~0;
	unsigned int new_clock, clkh_shift = 0;
	unsigned int new_upper_limit;
	int i;

	/*
	 * We simply return the current rate if a) we are not on a R-Car Gen2+
	 * SoC (may work for others, but untested) or b) if the SCC needs its
	 * clock during tuning, so we don't change the external clock setup.
	 */
	if (!(host->pdata->flags & TMIO_MMC_MIN_RCAR2) || mmc_doing_tune(host->mmc))
		return clk_get_rate(priv->clk);

	if (priv->clkh) {
		/* HS400 with 4TAP needs different clock settings */
		bool use_4tap = sdhi_has_quirk(priv, hs400_4taps);
		bool need_slow_clkh = host->mmc->ios.timing == MMC_TIMING_MMC_HS400;
		clkh_shift = use_4tap && need_slow_clkh ? 1 : 2;
		ref_clk = priv->clkh;
	}

	new_clock = wanted_clock << clkh_shift;

	/*
	 * We want the bus clock to be as close as possible to, but no
	 * greater than, new_clock.  As we can divide by 1 << i for
	 * any i in [0, 9] we want the input clock to be as close as
	 * possible, but no greater than, new_clock << i.
	 *
	 * Add an upper limit of 1/1024 rate higher to the clock rate to fix
	 * clk rate jumping to lower rate due to rounding error (eg: RZ/G2L has
	 * 3 clk sources 533.333333 MHz, 400 MHz and 266.666666 MHz. The request
	 * for 533.333333 MHz will selects a slower 400 MHz due to rounding
	 * error (533333333 Hz / 4 * 4 = 533333332 Hz < 533333333 Hz)).
	 */
	for (i = min(9, ilog2(UINT_MAX / new_clock)); i >= 0; i--) {
		freq = clk_round_rate(ref_clk, new_clock << i);
		new_upper_limit = (new_clock << i) + ((new_clock << i) >> 10);
		if (freq > new_upper_limit) {
			/* Too fast; look for a slightly slower option */
			freq = clk_round_rate(ref_clk, (new_clock << i) / 4 * 3);
			if (freq > new_upper_limit)
				continue;
		}

		diff = new_clock - (freq >> i);
		if (diff <= diff_min) {
			best_freq = freq;
			diff_min = diff;
		}
	}

	clk_set_rate(ref_clk, best_freq);

	if (priv->clkh)
		clk_set_rate(priv->clk, best_freq >> clkh_shift);

	return clk_get_rate(priv->clk);
}

static void renesas_sdhi_set_clock(struct tmio_mmc_host *host,
				   unsigned int new_clock)
{
	unsigned int clk_margin;
	u32 clk = 0, clock;

	sd_ctrl_write16(host, CTL_SD_CARD_CLK_CTL, ~CLK_CTL_SCLKEN &
		sd_ctrl_read16(host, CTL_SD_CARD_CLK_CTL));

	if (new_clock == 0) {
		host->mmc->actual_clock = 0;
		goto out;
	}

	host->mmc->actual_clock = renesas_sdhi_clk_update(host, new_clock);
	clock = host->mmc->actual_clock / 512;

	/*
	 * Add a margin of 1/1024 rate higher to the clock rate in order
	 * to avoid clk variable setting a value of 0 due to the margin
	 * provided for actual_clock in renesas_sdhi_clk_update().
	 */
	clk_margin = new_clock >> 10;
	for (clk = 0x80000080; new_clock + clk_margin >= (clock << 1); clk >>= 1)
		clock <<= 1;

	/* 1/1 clock is option */
	if ((host->pdata->flags & TMIO_MMC_CLK_ACTUAL) && ((clk >> 22) & 0x1)) {
		if (!(host->mmc->ios.timing == MMC_TIMING_MMC_HS400))
			clk |= 0xff;
		else
			clk &= ~0xff;
	}

	sd_ctrl_write16(host, CTL_SD_CARD_CLK_CTL, clk & CLK_CTL_DIV_MASK);
	if (!(host->pdata->flags & TMIO_MMC_MIN_RCAR2))
		usleep_range(10000, 11000);

	sd_ctrl_write16(host, CTL_SD_CARD_CLK_CTL, CLK_CTL_SCLKEN |
		sd_ctrl_read16(host, CTL_SD_CARD_CLK_CTL));

out:
	/* HW engineers overrode docs: no sleep needed on R-Car2+ */
	if (!(host->pdata->flags & TMIO_MMC_MIN_RCAR2))
		usleep_range(10000, 11000);
}

static void renesas_sdhi_clk_disable(struct tmio_mmc_host *host)
{
	struct renesas_sdhi *priv = host_to_priv(host);

	clk_disable_unprepare(priv->clk_cd);
}

static int renesas_sdhi_card_busy(struct mmc_host *mmc)
{
	struct tmio_mmc_host *host = mmc_priv(mmc);

	return !(sd_ctrl_read16_and_16_as_32(host, CTL_STATUS) &
		 TMIO_STAT_DAT0);
}

static int renesas_sdhi_start_signal_voltage_switch(struct mmc_host *mmc,
						    struct mmc_ios *ios)
{
	struct tmio_mmc_host *host = mmc_priv(mmc);
	struct renesas_sdhi *priv = host_to_priv(host);
	struct pinctrl_state *pin_state;
	int ret;

	switch (ios->signal_voltage) {
	case MMC_SIGNAL_VOLTAGE_330:
		pin_state = priv->pins_default;
		break;
	case MMC_SIGNAL_VOLTAGE_180:
		pin_state = priv->pins_uhs;
		break;
	default:
		return -EINVAL;
	}

	/*
	 * If anything is missing, assume signal voltage is fixed at
	 * 3.3V and succeed/fail accordingly.
	 */
	if (IS_ERR(priv->pinctrl) || IS_ERR(pin_state))
		return ios->signal_voltage ==
			MMC_SIGNAL_VOLTAGE_330 ? 0 : -EINVAL;

	ret = mmc_regulator_set_vqmmc(host->mmc, ios);
	if (ret < 0)
		return ret;

	return pinctrl_select_state(priv->pinctrl, pin_state);
}

/* SCC registers */
#define SH_MOBILE_SDHI_SCC_DTCNTL	0x000
#define SH_MOBILE_SDHI_SCC_TAPSET	0x002
#define SH_MOBILE_SDHI_SCC_DT2FF	0x004
#define SH_MOBILE_SDHI_SCC_CKSEL	0x006
#define SH_MOBILE_SDHI_SCC_RVSCNTL	0x008
#define SH_MOBILE_SDHI_SCC_RVSREQ	0x00A
#define SH_MOBILE_SDHI_SCC_SMPCMP       0x00C
#define SH_MOBILE_SDHI_SCC_TMPPORT2	0x00E
#define SH_MOBILE_SDHI_SCC_TMPPORT3	0x014
#define SH_MOBILE_SDHI_SCC_TMPPORT4	0x016
#define SH_MOBILE_SDHI_SCC_TMPPORT5	0x018
#define SH_MOBILE_SDHI_SCC_TMPPORT6	0x01A
#define SH_MOBILE_SDHI_SCC_TMPPORT7	0x01C

#define SH_MOBILE_SDHI_SCC_DTCNTL_TAPEN		BIT(0)
#define SH_MOBILE_SDHI_SCC_DTCNTL_TAPNUM_SHIFT	16
#define SH_MOBILE_SDHI_SCC_DTCNTL_TAPNUM_MASK	0xff

#define SH_MOBILE_SDHI_SCC_CKSEL_DTSEL		BIT(0)

#define SH_MOBILE_SDHI_SCC_RVSCNTL_RVSEN	BIT(0)

#define SH_MOBILE_SDHI_SCC_RVSREQ_REQTAPDOWN	BIT(0)
#define SH_MOBILE_SDHI_SCC_RVSREQ_REQTAPUP	BIT(1)
#define SH_MOBILE_SDHI_SCC_RVSREQ_RVSERR	BIT(2)

#define SH_MOBILE_SDHI_SCC_SMPCMP_CMD_REQDOWN	BIT(8)
#define SH_MOBILE_SDHI_SCC_SMPCMP_CMD_REQUP	BIT(24)
#define SH_MOBILE_SDHI_SCC_SMPCMP_CMD_ERR	(BIT(8) | BIT(24))

#define SH_MOBILE_SDHI_SCC_TMPPORT2_HS400OSEL	BIT(4)
#define SH_MOBILE_SDHI_SCC_TMPPORT2_HS400EN	BIT(31)

/* Definitions for values the SH_MOBILE_SDHI_SCC_TMPPORT4 register */
#define SH_MOBILE_SDHI_SCC_TMPPORT4_DLL_ACC_START	BIT(0)

/* Definitions for values the SH_MOBILE_SDHI_SCC_TMPPORT5 register */
#define SH_MOBILE_SDHI_SCC_TMPPORT5_DLL_RW_SEL_R	BIT(8)
#define SH_MOBILE_SDHI_SCC_TMPPORT5_DLL_RW_SEL_W	(0 << 8)
#define SH_MOBILE_SDHI_SCC_TMPPORT5_DLL_ADR_MASK	0x3F

/* Definitions for values the SH_MOBILE_SDHI_SCC register */
#define SH_MOBILE_SDHI_SCC_TMPPORT_DISABLE_WP_CODE	0xa5000000
#define SH_MOBILE_SDHI_SCC_TMPPORT_CALIB_CODE_MASK	0x1f
#define SH_MOBILE_SDHI_SCC_TMPPORT_MANUAL_MODE		BIT(7)

static inline u32 sd_scc_read32(struct tmio_mmc_host *host,
				struct renesas_sdhi *priv, int addr)
{
	return readl(priv->scc_ctl + (addr << host->bus_shift));
}

static inline void sd_scc_write32(struct tmio_mmc_host *host,
				  struct renesas_sdhi *priv,
				  int addr, u32 val)
{
	writel(val, priv->scc_ctl + (addr << host->bus_shift));
}

static unsigned int renesas_sdhi_init_tuning(struct tmio_mmc_host *host)
{
	struct renesas_sdhi *priv;

	priv = host_to_priv(host);

	/* Initialize SCC */
	sd_ctrl_write32_as_16_and_16(host, CTL_STATUS, 0x0);

	sd_ctrl_write16(host, CTL_SD_CARD_CLK_CTL, ~CLK_CTL_SCLKEN &
			sd_ctrl_read16(host, CTL_SD_CARD_CLK_CTL));

	/* set sampling clock selection range */
	sd_scc_write32(host, priv, SH_MOBILE_SDHI_SCC_DTCNTL,
		       SH_MOBILE_SDHI_SCC_DTCNTL_TAPEN |
		       0x8 << SH_MOBILE_SDHI_SCC_DTCNTL_TAPNUM_SHIFT);

	sd_scc_write32(host, priv, SH_MOBILE_SDHI_SCC_CKSEL,
		       SH_MOBILE_SDHI_SCC_CKSEL_DTSEL |
		       sd_scc_read32(host, priv, SH_MOBILE_SDHI_SCC_CKSEL));

	sd_scc_write32(host, priv, SH_MOBILE_SDHI_SCC_RVSCNTL,
		       ~SH_MOBILE_SDHI_SCC_RVSCNTL_RVSEN &
		       sd_scc_read32(host, priv, SH_MOBILE_SDHI_SCC_RVSCNTL));

	sd_scc_write32(host, priv, SH_MOBILE_SDHI_SCC_DT2FF, priv->scc_tappos);

	sd_ctrl_write16(host, CTL_SD_CARD_CLK_CTL, CLK_CTL_SCLKEN |
			sd_ctrl_read16(host, CTL_SD_CARD_CLK_CTL));

	/* Read TAPNUM */
	return (sd_scc_read32(host, priv, SH_MOBILE_SDHI_SCC_DTCNTL) >>
		SH_MOBILE_SDHI_SCC_DTCNTL_TAPNUM_SHIFT) &
		SH_MOBILE_SDHI_SCC_DTCNTL_TAPNUM_MASK;
}

static void renesas_sdhi_hs400_complete(struct mmc_host *mmc)
{
	struct tmio_mmc_host *host = mmc_priv(mmc);
	struct renesas_sdhi *priv = host_to_priv(host);
	u32 bad_taps = priv->quirks ? priv->quirks->hs400_bad_taps : 0;
	bool use_4tap = sdhi_has_quirk(priv, hs400_4taps);

	sd_ctrl_write16(host, CTL_SD_CARD_CLK_CTL, ~CLK_CTL_SCLKEN &
		sd_ctrl_read16(host, CTL_SD_CARD_CLK_CTL));

	/* Set HS400 mode */
	sd_ctrl_write16(host, CTL_SDIF_MODE, SDIF_MODE_HS400 |
			sd_ctrl_read16(host, CTL_SDIF_MODE));

	sd_scc_write32(host, priv, SH_MOBILE_SDHI_SCC_DT2FF,
		       priv->scc_tappos_hs400);

	if (sdhi_has_quirk(priv, manual_tap_correction))
		sd_scc_write32(host, priv, SH_MOBILE_SDHI_SCC_RVSCNTL,
			       ~SH_MOBILE_SDHI_SCC_RVSCNTL_RVSEN &
			       sd_scc_read32(host, priv, SH_MOBILE_SDHI_SCC_RVSCNTL));

	sd_scc_write32(host, priv, SH_MOBILE_SDHI_SCC_TMPPORT2,
		       (SH_MOBILE_SDHI_SCC_TMPPORT2_HS400EN |
			SH_MOBILE_SDHI_SCC_TMPPORT2_HS400OSEL) |
			sd_scc_read32(host, priv, SH_MOBILE_SDHI_SCC_TMPPORT2));

	sd_scc_write32(host, priv, SH_MOBILE_SDHI_SCC_DTCNTL,
		       SH_MOBILE_SDHI_SCC_DTCNTL_TAPEN |
		       sd_scc_read32(host, priv,
				     SH_MOBILE_SDHI_SCC_DTCNTL));

	/* Avoid bad TAP */
	if (bad_taps & BIT(priv->tap_set)) {
		u32 new_tap = (priv->tap_set + 1) % priv->tap_num;

		if (bad_taps & BIT(new_tap))
			new_tap = (priv->tap_set - 1) % priv->tap_num;

		if (bad_taps & BIT(new_tap)) {
			new_tap = priv->tap_set;
			dev_dbg(&host->pdev->dev, "Can't handle three bad tap in a row\n");
		}

		priv->tap_set = new_tap;
	}

	sd_scc_write32(host, priv, SH_MOBILE_SDHI_SCC_TAPSET,
		       priv->tap_set / (use_4tap ? 2 : 1));

	sd_scc_write32(host, priv, SH_MOBILE_SDHI_SCC_CKSEL,
		       SH_MOBILE_SDHI_SCC_CKSEL_DTSEL |
		       sd_scc_read32(host, priv, SH_MOBILE_SDHI_SCC_CKSEL));

	sd_ctrl_write16(host, CTL_SD_CARD_CLK_CTL, CLK_CTL_SCLKEN |
			sd_ctrl_read16(host, CTL_SD_CARD_CLK_CTL));

	if (priv->adjust_hs400_calib_table)
		priv->needs_adjust_hs400 = true;
}

static void renesas_sdhi_disable_scc(struct mmc_host *mmc)
{
	struct tmio_mmc_host *host = mmc_priv(mmc);
	struct renesas_sdhi *priv = host_to_priv(host);

	sd_ctrl_write16(host, CTL_SD_CARD_CLK_CTL, ~CLK_CTL_SCLKEN &
			sd_ctrl_read16(host, CTL_SD_CARD_CLK_CTL));

	sd_scc_write32(host, priv, SH_MOBILE_SDHI_SCC_CKSEL,
		       ~SH_MOBILE_SDHI_SCC_CKSEL_DTSEL &
		       sd_scc_read32(host, priv,
				     SH_MOBILE_SDHI_SCC_CKSEL));

	sd_scc_write32(host, priv, SH_MOBILE_SDHI_SCC_DTCNTL,
		       ~SH_MOBILE_SDHI_SCC_DTCNTL_TAPEN &
		       sd_scc_read32(host, priv,
				     SH_MOBILE_SDHI_SCC_DTCNTL));

	sd_ctrl_write16(host, CTL_SD_CARD_CLK_CTL, CLK_CTL_SCLKEN |
			sd_ctrl_read16(host, CTL_SD_CARD_CLK_CTL));
}

static u32 sd_scc_tmpport_read32(struct tmio_mmc_host *host,
				 struct renesas_sdhi *priv, u32 addr)
{
	/* read mode */
	sd_scc_write32(host, priv, SH_MOBILE_SDHI_SCC_TMPPORT5,
		       SH_MOBILE_SDHI_SCC_TMPPORT5_DLL_RW_SEL_R |
		       (SH_MOBILE_SDHI_SCC_TMPPORT5_DLL_ADR_MASK & addr));

	/* access start and stop */
	sd_scc_write32(host, priv, SH_MOBILE_SDHI_SCC_TMPPORT4,
		       SH_MOBILE_SDHI_SCC_TMPPORT4_DLL_ACC_START);
	sd_scc_write32(host, priv, SH_MOBILE_SDHI_SCC_TMPPORT4, 0);

	return sd_scc_read32(host, priv, SH_MOBILE_SDHI_SCC_TMPPORT7);
}

static void sd_scc_tmpport_write32(struct tmio_mmc_host *host,
				   struct renesas_sdhi *priv, u32 addr, u32 val)
{
	/* write mode */
	sd_scc_write32(host, priv, SH_MOBILE_SDHI_SCC_TMPPORT5,
		       SH_MOBILE_SDHI_SCC_TMPPORT5_DLL_RW_SEL_W |
		       (SH_MOBILE_SDHI_SCC_TMPPORT5_DLL_ADR_MASK & addr));

	sd_scc_write32(host, priv, SH_MOBILE_SDHI_SCC_TMPPORT6, val);

	/* access start and stop */
	sd_scc_write32(host, priv, SH_MOBILE_SDHI_SCC_TMPPORT4,
		       SH_MOBILE_SDHI_SCC_TMPPORT4_DLL_ACC_START);
	sd_scc_write32(host, priv, SH_MOBILE_SDHI_SCC_TMPPORT4, 0);
}

static void renesas_sdhi_adjust_hs400_mode_enable(struct tmio_mmc_host *host)
{
	struct renesas_sdhi *priv = host_to_priv(host);
	u32 calib_code;

	/* disable write protect */
	sd_scc_tmpport_write32(host, priv, 0x00,
			       SH_MOBILE_SDHI_SCC_TMPPORT_DISABLE_WP_CODE);
	/* read calibration code and adjust */
	calib_code = sd_scc_tmpport_read32(host, priv, 0x26);
	calib_code &= SH_MOBILE_SDHI_SCC_TMPPORT_CALIB_CODE_MASK;

	sd_scc_tmpport_write32(host, priv, 0x22,
			       SH_MOBILE_SDHI_SCC_TMPPORT_MANUAL_MODE |
			       priv->adjust_hs400_calib_table[calib_code]);

	/* set offset value to TMPPORT3, hardcoded to OFFSET0 (= 0x3) for now */
	sd_scc_write32(host, priv, SH_MOBILE_SDHI_SCC_TMPPORT3, 0x3);

	/* adjustment done, clear flag */
	priv->needs_adjust_hs400 = false;
}

static void renesas_sdhi_adjust_hs400_mode_disable(struct tmio_mmc_host *host)
{
	struct renesas_sdhi *priv = host_to_priv(host);

	/* disable write protect */
	sd_scc_tmpport_write32(host, priv, 0x00,
			       SH_MOBILE_SDHI_SCC_TMPPORT_DISABLE_WP_CODE);
	/* disable manual calibration */
	sd_scc_tmpport_write32(host, priv, 0x22, 0);
	/* clear offset value of TMPPORT3 */
	sd_scc_write32(host, priv, SH_MOBILE_SDHI_SCC_TMPPORT3, 0);
}

static void renesas_sdhi_reset_hs400_mode(struct tmio_mmc_host *host,
					  struct renesas_sdhi *priv)
{
	sd_ctrl_write16(host, CTL_SD_CARD_CLK_CTL, ~CLK_CTL_SCLKEN &
			sd_ctrl_read16(host, CTL_SD_CARD_CLK_CTL));

	/* Reset HS400 mode */
	sd_ctrl_write16(host, CTL_SDIF_MODE, ~SDIF_MODE_HS400 &
			sd_ctrl_read16(host, CTL_SDIF_MODE));

	sd_scc_write32(host, priv, SH_MOBILE_SDHI_SCC_DT2FF, priv->scc_tappos);

	sd_scc_write32(host, priv, SH_MOBILE_SDHI_SCC_TMPPORT2,
		       ~(SH_MOBILE_SDHI_SCC_TMPPORT2_HS400EN |
			 SH_MOBILE_SDHI_SCC_TMPPORT2_HS400OSEL) &
			sd_scc_read32(host, priv, SH_MOBILE_SDHI_SCC_TMPPORT2));

<<<<<<< HEAD
	if (priv->quirks && (priv->quirks->hs400_calib_table || priv->quirks->hs400_bad_taps))
=======
	if (sdhi_has_quirk(priv, hs400_calib_table) || sdhi_has_quirk(priv, hs400_bad_taps))
>>>>>>> eb3cdb58
		renesas_sdhi_adjust_hs400_mode_disable(host);

	sd_ctrl_write16(host, CTL_SD_CARD_CLK_CTL, CLK_CTL_SCLKEN |
			sd_ctrl_read16(host, CTL_SD_CARD_CLK_CTL));
}

static int renesas_sdhi_prepare_hs400_tuning(struct mmc_host *mmc, struct mmc_ios *ios)
{
	struct tmio_mmc_host *host = mmc_priv(mmc);

	renesas_sdhi_reset_hs400_mode(host, host_to_priv(host));
	return 0;
}

static void renesas_sdhi_scc_reset(struct tmio_mmc_host *host, struct renesas_sdhi *priv)
{
	renesas_sdhi_disable_scc(host->mmc);
	renesas_sdhi_reset_hs400_mode(host, priv);
	priv->needs_adjust_hs400 = false;

	sd_scc_write32(host, priv, SH_MOBILE_SDHI_SCC_RVSCNTL,
		       ~SH_MOBILE_SDHI_SCC_RVSCNTL_RVSEN &
		       sd_scc_read32(host, priv, SH_MOBILE_SDHI_SCC_RVSCNTL));
}

/* only populated for TMIO_MMC_MIN_RCAR2 */
static void renesas_sdhi_reset(struct tmio_mmc_host *host, bool preserve)
{
	struct renesas_sdhi *priv = host_to_priv(host);
	int ret;
	u16 val;

	if (!preserve) {
		if (priv->rstc) {
			reset_control_reset(priv->rstc);
			/* Unknown why but without polling reset status, it will hang */
			read_poll_timeout(reset_control_status, ret, ret == 0, 1, 100,
					  false, priv->rstc);
			/* At least SDHI_VER_GEN2_SDR50 needs manual release of reset */
			sd_ctrl_write16(host, CTL_RESET_SD, 0x0001);
			priv->needs_adjust_hs400 = false;
			renesas_sdhi_set_clock(host, host->clk_cache);
		} else if (priv->scc_ctl) {
			renesas_sdhi_scc_reset(host, priv);
		}
	}

	if (sd_ctrl_read16(host, CTL_VERSION) >= SDHI_VER_GEN3_SD) {
		val = sd_ctrl_read16(host, CTL_SD_MEM_CARD_OPT);
		val |= CARD_OPT_EXTOP;
		sd_ctrl_write16(host, CTL_SD_MEM_CARD_OPT, val);
	}
}

static unsigned int renesas_sdhi_gen3_get_cycles(struct tmio_mmc_host *host)
{
	u16 num, val = sd_ctrl_read16(host, CTL_SD_MEM_CARD_OPT);

	num = (val & CARD_OPT_TOP_MASK) >> CARD_OPT_TOP_SHIFT;
	return 1 << ((val & CARD_OPT_EXTOP ? 14 : 13) + num);

}

#define SH_MOBILE_SDHI_MIN_TAP_ROW 3

static int renesas_sdhi_select_tuning(struct tmio_mmc_host *host)
{
	struct renesas_sdhi *priv = host_to_priv(host);
	unsigned int tap_start = 0, tap_end = 0, tap_cnt = 0, rs, re, i;
	unsigned int taps_size = priv->tap_num * 2, min_tap_row;
	unsigned long *bitmap;

	sd_scc_write32(host, priv, SH_MOBILE_SDHI_SCC_RVSREQ, 0);

	/*
	 * When tuning CMD19 is issued twice for each tap, merge the
	 * result requiring the tap to be good in both runs before
	 * considering it for tuning selection.
	 */
	for (i = 0; i < taps_size; i++) {
		int offset = priv->tap_num * (i < priv->tap_num ? 1 : -1);

		if (!test_bit(i, priv->taps))
			clear_bit(i + offset, priv->taps);

		if (!test_bit(i, priv->smpcmp))
			clear_bit(i + offset, priv->smpcmp);
	}

	/*
	 * If all TAP are OK, the sampling clock position is selected by
	 * identifying the change point of data.
	 */
	if (bitmap_full(priv->taps, taps_size)) {
		bitmap = priv->smpcmp;
		min_tap_row = 1;
	} else {
		bitmap = priv->taps;
		min_tap_row = SH_MOBILE_SDHI_MIN_TAP_ROW;
	}

	/*
	 * Find the longest consecutive run of successful probes. If that
	 * is at least SH_MOBILE_SDHI_MIN_TAP_ROW probes long then use the
	 * center index as the tap, otherwise bail out.
	 */
	for_each_set_bitrange(rs, re, bitmap, taps_size) {
		if (re - rs > tap_cnt) {
			tap_end = re;
			tap_start = rs;
			tap_cnt = tap_end - tap_start;
		}
	}

	if (tap_cnt >= min_tap_row)
		priv->tap_set = (tap_start + tap_end) / 2 % priv->tap_num;
	else
		return -EIO;

	/* Set SCC */
	sd_scc_write32(host, priv, SH_MOBILE_SDHI_SCC_TAPSET, priv->tap_set);

	/* Enable auto re-tuning */
	sd_scc_write32(host, priv, SH_MOBILE_SDHI_SCC_RVSCNTL,
		       SH_MOBILE_SDHI_SCC_RVSCNTL_RVSEN |
		       sd_scc_read32(host, priv, SH_MOBILE_SDHI_SCC_RVSCNTL));

	return 0;
}

static int renesas_sdhi_execute_tuning(struct mmc_host *mmc, u32 opcode)
{
	struct tmio_mmc_host *host = mmc_priv(mmc);
	struct renesas_sdhi *priv = host_to_priv(host);
	int i, ret;

	priv->tap_num = renesas_sdhi_init_tuning(host);
	if (!priv->tap_num)
		return 0; /* Tuning is not supported */

	if (priv->tap_num * 2 >= sizeof(priv->taps) * BITS_PER_BYTE) {
		dev_err(&host->pdev->dev,
			"Too many taps, please update 'taps' in tmio_mmc_host!\n");
		return -EINVAL;
	}

	bitmap_zero(priv->taps, priv->tap_num * 2);
	bitmap_zero(priv->smpcmp, priv->tap_num * 2);

	/* Issue CMD19 twice for each tap */
	for (i = 0; i < 2 * priv->tap_num; i++) {
		int cmd_error = 0;

		/* Set sampling clock position */
		sd_scc_write32(host, priv, SH_MOBILE_SDHI_SCC_TAPSET, i % priv->tap_num);

		if (mmc_send_tuning(mmc, opcode, &cmd_error) == 0)
			set_bit(i, priv->taps);

		if (sd_scc_read32(host, priv, SH_MOBILE_SDHI_SCC_SMPCMP) == 0)
			set_bit(i, priv->smpcmp);

		if (cmd_error)
			mmc_send_abort_tuning(mmc, opcode);
	}

	ret = renesas_sdhi_select_tuning(host);
	if (ret < 0)
		renesas_sdhi_scc_reset(host, priv);
	return ret;
}

static bool renesas_sdhi_manual_correction(struct tmio_mmc_host *host, bool use_4tap)
{
	struct renesas_sdhi *priv = host_to_priv(host);
	unsigned int new_tap = priv->tap_set, error_tap = priv->tap_set;
	u32 val;

	val = sd_scc_read32(host, priv, SH_MOBILE_SDHI_SCC_RVSREQ);
	if (!val)
		return false;

	sd_scc_write32(host, priv, SH_MOBILE_SDHI_SCC_RVSREQ, 0);

	/* Change TAP position according to correction status */
	if (sdhi_has_quirk(priv, manual_tap_correction) &&
	    host->mmc->ios.timing == MMC_TIMING_MMC_HS400) {
		u32 bad_taps = priv->quirks ? priv->quirks->hs400_bad_taps : 0;
		/*
		 * With HS400, the DAT signal is based on DS, not CLK.
		 * Therefore, use only CMD status.
		 */
		u32 smpcmp = sd_scc_read32(host, priv, SH_MOBILE_SDHI_SCC_SMPCMP) &
					   SH_MOBILE_SDHI_SCC_SMPCMP_CMD_ERR;
		if (!smpcmp) {
			return false;	/* no error in CMD signal */
		} else if (smpcmp == SH_MOBILE_SDHI_SCC_SMPCMP_CMD_REQUP) {
			new_tap++;
			error_tap--;
		} else if (smpcmp == SH_MOBILE_SDHI_SCC_SMPCMP_CMD_REQDOWN) {
			new_tap--;
			error_tap++;
		} else {
			return true;	/* need retune */
		}

		/*
		 * When new_tap is a bad tap, we cannot change. Then, we compare
		 * with the HS200 tuning result. When smpcmp[error_tap] is OK,
		 * we can at least retune.
		 */
		if (bad_taps & BIT(new_tap % priv->tap_num))
			return test_bit(error_tap % priv->tap_num, priv->smpcmp);
	} else {
		if (val & SH_MOBILE_SDHI_SCC_RVSREQ_RVSERR)
			return true;    /* need retune */
		else if (val & SH_MOBILE_SDHI_SCC_RVSREQ_REQTAPUP)
			new_tap++;
		else if (val & SH_MOBILE_SDHI_SCC_RVSREQ_REQTAPDOWN)
			new_tap--;
		else
			return false;
	}

	priv->tap_set = (new_tap % priv->tap_num);
	sd_scc_write32(host, priv, SH_MOBILE_SDHI_SCC_TAPSET,
		       priv->tap_set / (use_4tap ? 2 : 1));

	return false;
}

static bool renesas_sdhi_auto_correction(struct tmio_mmc_host *host)
{
	struct renesas_sdhi *priv = host_to_priv(host);

	/* Check SCC error */
	if (sd_scc_read32(host, priv, SH_MOBILE_SDHI_SCC_RVSREQ) &
	    SH_MOBILE_SDHI_SCC_RVSREQ_RVSERR) {
		sd_scc_write32(host, priv, SH_MOBILE_SDHI_SCC_RVSREQ, 0);
		return true;
	}

	return false;
}

static bool renesas_sdhi_check_scc_error(struct tmio_mmc_host *host,
					 struct mmc_request *mrq)
{
	struct renesas_sdhi *priv = host_to_priv(host);
	bool use_4tap = sdhi_has_quirk(priv, hs400_4taps);
	bool ret = false;

	/*
	 * Skip checking SCC errors when running on 4 taps in HS400 mode as
	 * any retuning would still result in the same 4 taps being used.
	 */
	if (!(host->mmc->ios.timing == MMC_TIMING_UHS_SDR104) &&
	    !(host->mmc->ios.timing == MMC_TIMING_MMC_HS200) &&
	    !(host->mmc->ios.timing == MMC_TIMING_MMC_HS400 && !use_4tap))
		return false;

	if (mmc_doing_tune(host->mmc))
		return false;

	if (((mrq->cmd->error == -ETIMEDOUT) ||
	     (mrq->data && mrq->data->error == -ETIMEDOUT)) &&
	    ((host->mmc->caps & MMC_CAP_NONREMOVABLE) ||
	     (host->ops.get_cd && host->ops.get_cd(host->mmc))))
		ret |= true;

	if (sd_scc_read32(host, priv, SH_MOBILE_SDHI_SCC_RVSCNTL) &
	    SH_MOBILE_SDHI_SCC_RVSCNTL_RVSEN)
		ret |= renesas_sdhi_auto_correction(host);
	else
		ret |= renesas_sdhi_manual_correction(host, use_4tap);

	return ret;
}

static int renesas_sdhi_wait_idle(struct tmio_mmc_host *host, u32 bit)
{
	int timeout = 1000;
	/* CBSY is set when busy, SCLKDIVEN is cleared when busy */
	u32 wait_state = (bit == TMIO_STAT_CMD_BUSY ? TMIO_STAT_CMD_BUSY : 0);

	while (--timeout && (sd_ctrl_read16_and_16_as_32(host, CTL_STATUS)
			      & bit) == wait_state)
		udelay(1);

	if (!timeout) {
		dev_warn(&host->pdev->dev, "timeout waiting for SD bus idle\n");
		return -EBUSY;
	}

	return 0;
}

static int renesas_sdhi_write16_hook(struct tmio_mmc_host *host, int addr)
{
	u32 bit = TMIO_STAT_SCLKDIVEN;

	switch (addr) {
	case CTL_SD_CMD:
	case CTL_STOP_INTERNAL_ACTION:
	case CTL_XFER_BLK_COUNT:
	case CTL_SD_XFER_LEN:
	case CTL_SD_MEM_CARD_OPT:
	case CTL_TRANSACTION_CTL:
	case CTL_DMA_ENABLE:
	case CTL_HOST_MODE:
		if (host->pdata->flags & TMIO_MMC_HAVE_CBSY)
			bit = TMIO_STAT_CMD_BUSY;
		fallthrough;
	case CTL_SD_CARD_CLK_CTL:
		return renesas_sdhi_wait_idle(host, bit);
	}

	return 0;
}

static int renesas_sdhi_multi_io_quirk(struct mmc_card *card,
				       unsigned int direction, int blk_size)
{
	/*
	 * In Renesas controllers, when performing a
	 * multiple block read of one or two blocks,
	 * depending on the timing with which the
	 * response register is read, the response
	 * value may not be read properly.
	 * Use single block read for this HW bug
	 */
	if ((direction == MMC_DATA_READ) &&
	    blk_size == 2)
		return 1;

	return blk_size;
}

static void renesas_sdhi_fixup_request(struct tmio_mmc_host *host, struct mmc_request *mrq)
{
	struct renesas_sdhi *priv = host_to_priv(host);

	if (priv->needs_adjust_hs400 && mrq->cmd->opcode == MMC_SEND_STATUS)
		renesas_sdhi_adjust_hs400_mode_enable(host);
}
static void renesas_sdhi_enable_dma(struct tmio_mmc_host *host, bool enable)
{
	/* Iff regs are 8 byte apart, sdbuf is 64 bit. Otherwise always 32. */
	int width = (host->bus_shift == 2) ? 64 : 32;

	sd_ctrl_write16(host, CTL_DMA_ENABLE, enable ? DMA_ENABLE_DMASDRW : 0);
	renesas_sdhi_sdbuf_width(host, enable ? width : 16);
}

int renesas_sdhi_probe(struct platform_device *pdev,
		       const struct tmio_mmc_dma_ops *dma_ops,
		       const struct renesas_sdhi_of_data *of_data,
		       const struct renesas_sdhi_quirks *quirks)
{
	struct tmio_mmc_data *mmd = pdev->dev.platform_data;
	struct tmio_mmc_data *mmc_data;
	struct renesas_sdhi_dma *dma_priv;
	struct tmio_mmc_host *host;
	struct renesas_sdhi *priv;
	int num_irqs, irq, ret, i;
	struct resource *res;
	u16 ver;

	res = platform_get_resource(pdev, IORESOURCE_MEM, 0);
	if (!res)
		return -EINVAL;

	priv = devm_kzalloc(&pdev->dev, sizeof(struct renesas_sdhi),
			    GFP_KERNEL);
	if (!priv)
		return -ENOMEM;

	priv->quirks = quirks;
	mmc_data = &priv->mmc_data;
	dma_priv = &priv->dma_priv;

	priv->clk = devm_clk_get(&pdev->dev, NULL);
	if (IS_ERR(priv->clk))
		return dev_err_probe(&pdev->dev, PTR_ERR(priv->clk), "cannot get clock");

	priv->clkh = devm_clk_get_optional(&pdev->dev, "clkh");
	if (IS_ERR(priv->clkh))
		return dev_err_probe(&pdev->dev, PTR_ERR(priv->clkh), "cannot get clkh");

	/*
	 * Some controllers provide a 2nd clock just to run the internal card
	 * detection logic. Unfortunately, the existing driver architecture does
	 * not support a separation of clocks for runtime PM usage. When
	 * native hotplug is used, the tmio driver assumes that the core
	 * must continue to run for card detect to stay active, so we cannot
	 * disable it.
	 * Additionally, it is prohibited to supply a clock to the core but not
	 * to the card detect circuit. That leaves us with if separate clocks
	 * are presented, we must treat them both as virtually 1 clock.
	 */
	priv->clk_cd = devm_clk_get_optional(&pdev->dev, "cd");
	if (IS_ERR(priv->clk_cd))
		return dev_err_probe(&pdev->dev, PTR_ERR(priv->clk_cd), "cannot get cd clock");

	priv->rstc = devm_reset_control_get_optional_exclusive(&pdev->dev, NULL);
	if (IS_ERR(priv->rstc))
		return PTR_ERR(priv->rstc);

	priv->rstc = devm_reset_control_get_optional_exclusive(&pdev->dev, NULL);
	if (IS_ERR(priv->rstc))
		return PTR_ERR(priv->rstc);

	priv->pinctrl = devm_pinctrl_get(&pdev->dev);
	if (!IS_ERR(priv->pinctrl)) {
		priv->pins_default = pinctrl_lookup_state(priv->pinctrl,
						PINCTRL_STATE_DEFAULT);
		priv->pins_uhs = pinctrl_lookup_state(priv->pinctrl,
						"state_uhs");
	}

	host = tmio_mmc_host_alloc(pdev, mmc_data);
	if (IS_ERR(host))
		return PTR_ERR(host);

	if (of_data) {
		mmc_data->flags |= of_data->tmio_flags;
		mmc_data->ocr_mask = of_data->tmio_ocr_mask;
		mmc_data->capabilities |= of_data->capabilities;
		mmc_data->capabilities2 |= of_data->capabilities2;
		mmc_data->dma_rx_offset = of_data->dma_rx_offset;
		mmc_data->max_blk_count = of_data->max_blk_count;
		mmc_data->max_segs = of_data->max_segs;
		dma_priv->dma_buswidth = of_data->dma_buswidth;
		host->bus_shift = of_data->bus_shift;
		/* Fallback for old DTs */
		if (!priv->clkh && of_data->sdhi_flags & SDHI_FLAG_NEED_CLKH_FALLBACK)
			priv->clkh = clk_get_parent(clk_get_parent(priv->clk));

	}

	host->write16_hook	= renesas_sdhi_write16_hook;
	host->clk_enable	= renesas_sdhi_clk_enable;
	host->clk_disable	= renesas_sdhi_clk_disable;
	host->set_clock		= renesas_sdhi_set_clock;
	host->multi_io_quirk	= renesas_sdhi_multi_io_quirk;
	host->dma_ops		= dma_ops;

	if (sdhi_has_quirk(priv, hs400_disabled))
		host->mmc->caps2 &= ~(MMC_CAP2_HS400 | MMC_CAP2_HS400_ES);

	/* For some SoC, we disable internal WP. GPIO may override this */
	if (mmc_can_gpio_ro(host->mmc))
		mmc_data->capabilities2 &= ~MMC_CAP2_NO_WRITE_PROTECT;

	/* SDR speeds are only available on Gen2+ */
	if (mmc_data->flags & TMIO_MMC_MIN_RCAR2) {
		/* card_busy caused issues on r8a73a4 (pre-Gen2) CD-less SDHI */
		host->ops.card_busy = renesas_sdhi_card_busy;
		host->ops.start_signal_voltage_switch =
			renesas_sdhi_start_signal_voltage_switch;
		host->sdcard_irq_setbit_mask = TMIO_STAT_ALWAYS_SET_27;
		host->sdcard_irq_mask_all = TMIO_MASK_ALL_RCAR2;
		host->reset = renesas_sdhi_reset;
	}

	/* Orginally registers were 16 bit apart, could be 32 or 64 nowadays */
	if (!host->bus_shift && resource_size(res) > 0x100) /* old way to determine the shift */
		host->bus_shift = 1;

	if (mmd)
		*mmc_data = *mmd;

	dma_priv->filter = shdma_chan_filter;
	dma_priv->enable = renesas_sdhi_enable_dma;

	mmc_data->capabilities |= MMC_CAP_MMC_HIGHSPEED;

	/*
	 * All SDHI blocks support 2-byte and larger block sizes in 4-bit
	 * bus width mode.
	 */
	mmc_data->flags |= TMIO_MMC_BLKSZ_2BYTES;

	/*
	 * All SDHI blocks support SDIO IRQ signalling.
	 */
	mmc_data->flags |= TMIO_MMC_SDIO_IRQ;

	/* All SDHI have CMD12 control bit */
	mmc_data->flags |= TMIO_MMC_HAVE_CMD12_CTRL;

	/* All SDHI have SDIO status bits which must be 1 */
	mmc_data->flags |= TMIO_MMC_SDIO_STATUS_SETBITS;

	/* All SDHI support HW busy detection */
	mmc_data->flags |= TMIO_MMC_USE_BUSY_TIMEOUT;

	dev_pm_domain_start(&pdev->dev);

	ret = renesas_sdhi_clk_enable(host);
	if (ret)
		goto efree;

	ver = sd_ctrl_read16(host, CTL_VERSION);
	/* GEN2_SDR104 is first known SDHI to use 32bit block count */
	if (ver < SDHI_VER_GEN2_SDR104 && mmc_data->max_blk_count > U16_MAX)
		mmc_data->max_blk_count = U16_MAX;

	/* One Gen2 SDHI incarnation does NOT have a CBSY bit */
	if (ver == SDHI_VER_GEN2_SDR50)
		mmc_data->flags &= ~TMIO_MMC_HAVE_CBSY;

	if (ver == SDHI_VER_GEN3_SDMMC && sdhi_has_quirk(priv, hs400_calib_table)) {
		host->fixup_request = renesas_sdhi_fixup_request;
		priv->adjust_hs400_calib_table = *(
			res->start == SDHI_GEN3_MMC0_ADDR ?
			quirks->hs400_calib_table :
			quirks->hs400_calib_table + 1);
	}

	/* these have an EXTOP bit */
	if (ver >= SDHI_VER_GEN3_SD)
		host->get_timeout_cycles = renesas_sdhi_gen3_get_cycles;

	/* Check for SCC so we can reset it if needed */
	if (of_data && of_data->scc_offset && ver >= SDHI_VER_GEN2_SDR104)
		priv->scc_ctl = host->ctl + of_data->scc_offset;

	/* Enable tuning iff we have an SCC and a supported mode */
	if (priv->scc_ctl && (host->mmc->caps & MMC_CAP_UHS_SDR104 ||
<<<<<<< HEAD
	    host->mmc->caps2 & (MMC_CAP2_HS200_1_8V_SDR |
				MMC_CAP2_HS400_1_8V))) {
=======
	    host->mmc->caps2 & MMC_CAP2_HSX00_1_8V)) {
>>>>>>> eb3cdb58
		const struct renesas_sdhi_scc *taps = of_data->taps;
		bool use_4tap = sdhi_has_quirk(priv, hs400_4taps);
		bool hit = false;

		for (i = 0; i < of_data->taps_num; i++) {
			if (taps[i].clk_rate == 0 ||
			    taps[i].clk_rate == host->mmc->f_max) {
				priv->scc_tappos = taps->tap;
				priv->scc_tappos_hs400 = use_4tap ?
							 taps->tap_hs400_4tap :
							 taps->tap;
				hit = true;
				break;
			}
		}

		if (!hit)
			dev_warn(&host->pdev->dev, "Unknown clock rate for tuning\n");

		host->check_retune = renesas_sdhi_check_scc_error;
		host->ops.execute_tuning = renesas_sdhi_execute_tuning;
		host->ops.prepare_hs400_tuning = renesas_sdhi_prepare_hs400_tuning;
		host->ops.hs400_downgrade = renesas_sdhi_disable_scc;
		host->ops.hs400_complete = renesas_sdhi_hs400_complete;
	}

	ret = tmio_mmc_host_probe(host);
	if (ret < 0)
		goto edisclk;

	num_irqs = platform_irq_count(pdev);
	if (num_irqs < 0) {
		ret = num_irqs;
		goto eirq;
	}

	/* There must be at least one IRQ source */
	if (!num_irqs) {
		ret = -ENXIO;
		goto eirq;
	}

	for (i = 0; i < num_irqs; i++) {
		irq = platform_get_irq(pdev, i);
		if (irq < 0) {
			ret = irq;
			goto eirq;
		}

		ret = devm_request_irq(&pdev->dev, irq, tmio_mmc_irq, 0,
				       dev_name(&pdev->dev), host);
		if (ret)
			goto eirq;
	}

	dev_info(&pdev->dev, "%s base at %pa, max clock rate %u MHz\n",
		 mmc_hostname(host->mmc), &res->start, host->mmc->f_max / 1000000);

	return ret;

eirq:
	tmio_mmc_host_remove(host);
edisclk:
	renesas_sdhi_clk_disable(host);
efree:
	tmio_mmc_host_free(host);

	return ret;
}
EXPORT_SYMBOL_GPL(renesas_sdhi_probe);

int renesas_sdhi_remove(struct platform_device *pdev)
{
	struct tmio_mmc_host *host = platform_get_drvdata(pdev);

	tmio_mmc_host_remove(host);
	renesas_sdhi_clk_disable(host);
	tmio_mmc_host_free(host);

	return 0;
}
EXPORT_SYMBOL_GPL(renesas_sdhi_remove);

MODULE_LICENSE("GPL v2");<|MERGE_RESOLUTION|>--- conflicted
+++ resolved
@@ -546,11 +546,7 @@
 			 SH_MOBILE_SDHI_SCC_TMPPORT2_HS400OSEL) &
 			sd_scc_read32(host, priv, SH_MOBILE_SDHI_SCC_TMPPORT2));
 
-<<<<<<< HEAD
-	if (priv->quirks && (priv->quirks->hs400_calib_table || priv->quirks->hs400_bad_taps))
-=======
 	if (sdhi_has_quirk(priv, hs400_calib_table) || sdhi_has_quirk(priv, hs400_bad_taps))
->>>>>>> eb3cdb58
 		renesas_sdhi_adjust_hs400_mode_disable(host);
 
 	sd_ctrl_write16(host, CTL_SD_CARD_CLK_CTL, CLK_CTL_SCLKEN |
@@ -959,10 +955,6 @@
 	if (IS_ERR(priv->rstc))
 		return PTR_ERR(priv->rstc);
 
-	priv->rstc = devm_reset_control_get_optional_exclusive(&pdev->dev, NULL);
-	if (IS_ERR(priv->rstc))
-		return PTR_ERR(priv->rstc);
-
 	priv->pinctrl = devm_pinctrl_get(&pdev->dev);
 	if (!IS_ERR(priv->pinctrl)) {
 		priv->pins_default = pinctrl_lookup_state(priv->pinctrl,
@@ -1081,12 +1073,7 @@
 
 	/* Enable tuning iff we have an SCC and a supported mode */
 	if (priv->scc_ctl && (host->mmc->caps & MMC_CAP_UHS_SDR104 ||
-<<<<<<< HEAD
-	    host->mmc->caps2 & (MMC_CAP2_HS200_1_8V_SDR |
-				MMC_CAP2_HS400_1_8V))) {
-=======
 	    host->mmc->caps2 & MMC_CAP2_HSX00_1_8V)) {
->>>>>>> eb3cdb58
 		const struct renesas_sdhi_scc *taps = of_data->taps;
 		bool use_4tap = sdhi_has_quirk(priv, hs400_4taps);
 		bool hit = false;
