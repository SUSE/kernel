// SPDX-License-Identifier: GPL-2.0
/*
 * Renesas SDHI
 *
 * Copyright (C) 2015-19 Renesas Electronics Corporation
 * Copyright (C) 2016-19 Sang Engineering, Wolfram Sang
 * Copyright (C) 2016-17 Horms Solutions, Simon Horman
 * Copyright (C) 2009 Magnus Damm
 *
 * Based on "Compaq ASIC3 support":
 *
 * Copyright 2001 Compaq Computer Corporation.
 * Copyright 2004-2005 Phil Blundell
 * Copyright 2007-2008 OpenedHand Ltd.
 *
 * Authors: Phil Blundell <pb@handhelds.org>,
 *	    Samuel Ortiz <sameo@openedhand.com>
 *
 */

#include <linux/clk.h>
#include <linux/delay.h>
#include <linux/iopoll.h>
#include <linux/kernel.h>
#include <linux/mmc/host.h>
#include <linux/mmc/mmc.h>
#include <linux/mmc/slot-gpio.h>
#include <linux/module.h>
#include <linux/pinctrl/consumer.h>
#include <linux/pinctrl/pinctrl-state.h>
#include <linux/platform_data/tmio.h>
#include <linux/platform_device.h>
#include <linux/pm_domain.h>
#include <linux/regulator/consumer.h>
#include <linux/regulator/driver.h>
#include <linux/regulator/of_regulator.h>
#include <linux/reset.h>
#include <linux/sh_dma.h>
#include <linux/slab.h>

#include "renesas_sdhi.h"
#include "tmio_mmc.h"

#define CTL_HOST_MODE	0xe4
#define HOST_MODE_GEN2_SDR50_WMODE	BIT(0)
#define HOST_MODE_GEN2_SDR104_WMODE	BIT(0)
#define HOST_MODE_GEN3_WMODE		BIT(0)
#define HOST_MODE_GEN3_BUSWIDTH		BIT(8)

#define HOST_MODE_GEN3_16BIT	HOST_MODE_GEN3_WMODE
#define HOST_MODE_GEN3_32BIT	(HOST_MODE_GEN3_WMODE | HOST_MODE_GEN3_BUSWIDTH)
#define HOST_MODE_GEN3_64BIT	0

#define SDHI_VER_GEN2_SDR50	0x490c
#define SDHI_VER_RZ_A1		0x820b
/* very old datasheets said 0x490c for SDR104, too. They are wrong! */
#define SDHI_VER_GEN2_SDR104	0xcb0d
#define SDHI_VER_GEN3_SD	0xcc10
#define SDHI_VER_GEN3_SDMMC	0xcd10

#define SDHI_GEN3_MMC0_ADDR	0xee140000

static void renesas_sdhi_sdbuf_width(struct tmio_mmc_host *host, int width)
{
	u32 val;

	/*
	 * see also
	 *	renesas_sdhi_of_data :: dma_buswidth
	 */
	switch (sd_ctrl_read16(host, CTL_VERSION)) {
	case SDHI_VER_GEN2_SDR50:
		val = (width == 32) ? HOST_MODE_GEN2_SDR50_WMODE : 0;
		break;
	case SDHI_VER_GEN2_SDR104:
		val = (width == 32) ? 0 : HOST_MODE_GEN2_SDR104_WMODE;
		break;
	case SDHI_VER_GEN3_SD:
	case SDHI_VER_GEN3_SDMMC:
		if (width == 64)
			val = HOST_MODE_GEN3_64BIT;
		else if (width == 32)
			val = HOST_MODE_GEN3_32BIT;
		else
			val = HOST_MODE_GEN3_16BIT;
		break;
	default:
		/* nothing to do */
		return;
	}

	sd_ctrl_write16(host, CTL_HOST_MODE, val);
}

static int renesas_sdhi_clk_enable(struct tmio_mmc_host *host)
{
	struct mmc_host *mmc = host->mmc;
	struct renesas_sdhi *priv = host_to_priv(host);
	int ret;

	ret = clk_prepare_enable(priv->clk_cd);
	if (ret < 0)
		return ret;

	/*
	 * The clock driver may not know what maximum frequency
	 * actually works, so it should be set with the max-frequency
	 * property which will already have been read to f_max.  If it
	 * was missing, assume the current frequency is the maximum.
	 */
	if (!mmc->f_max)
		mmc->f_max = clk_get_rate(priv->clk);

	/*
	 * Minimum frequency is the minimum input clock frequency
	 * divided by our maximum divider.
	 */
	mmc->f_min = max(clk_round_rate(priv->clk, 1) / 512, 1L);

	/* enable 16bit data access on SDBUF as default */
	renesas_sdhi_sdbuf_width(host, 16);

	return 0;
}

static unsigned int renesas_sdhi_clk_update(struct tmio_mmc_host *host,
					    unsigned int wanted_clock)
{
	struct renesas_sdhi *priv = host_to_priv(host);
	struct clk *ref_clk = priv->clk;
	unsigned int freq, diff, best_freq = 0, diff_min = ~0;
	unsigned int new_clock, clkh_shift = 0;
	unsigned int new_upper_limit;
	int i;

	/*
	 * We simply return the current rate if a) we are not on a R-Car Gen2+
	 * SoC (may work for others, but untested) or b) if the SCC needs its
	 * clock during tuning, so we don't change the external clock setup.
	 */
	if (!(host->pdata->flags & TMIO_MMC_MIN_RCAR2) || mmc_doing_tune(host->mmc))
		return clk_get_rate(priv->clk);

	if (priv->clkh) {
		/* HS400 with 4TAP needs different clock settings */
		bool use_4tap = sdhi_has_quirk(priv, hs400_4taps);
		bool need_slow_clkh = host->mmc->ios.timing == MMC_TIMING_MMC_HS400;
		clkh_shift = use_4tap && need_slow_clkh ? 1 : 2;
		ref_clk = priv->clkh;
	}

	new_clock = wanted_clock << clkh_shift;

	/*
	 * We want the bus clock to be as close as possible to, but no
	 * greater than, new_clock.  As we can divide by 1 << i for
	 * any i in [0, 9] we want the input clock to be as close as
	 * possible, but no greater than, new_clock << i.
	 *
	 * Add an upper limit of 1/1024 rate higher to the clock rate to fix
	 * clk rate jumping to lower rate due to rounding error (eg: RZ/G2L has
	 * 3 clk sources 533.333333 MHz, 400 MHz and 266.666666 MHz. The request
	 * for 533.333333 MHz will selects a slower 400 MHz due to rounding
	 * error (533333333 Hz / 4 * 4 = 533333332 Hz < 533333333 Hz)).
	 */
	for (i = min(9, ilog2(UINT_MAX / new_clock)); i >= 0; i--) {
		freq = clk_round_rate(ref_clk, new_clock << i);
		new_upper_limit = (new_clock << i) + ((new_clock << i) >> 10);
		if (freq > new_upper_limit) {
			/* Too fast; look for a slightly slower option */
			freq = clk_round_rate(ref_clk, (new_clock << i) / 4 * 3);
			if (freq > new_upper_limit)
				continue;
		}

		diff = new_clock - (freq >> i);
		if (diff <= diff_min) {
			best_freq = freq;
			diff_min = diff;
		}
	}

	clk_set_rate(ref_clk, best_freq);

	if (priv->clkh)
		clk_set_rate(priv->clk, best_freq >> clkh_shift);

	return clk_get_rate(priv->clk);
}

static void renesas_sdhi_set_clock(struct tmio_mmc_host *host,
				   unsigned int new_clock)
{
	unsigned int clk_margin;
	u32 clk = 0, clock;

	sd_ctrl_write16(host, CTL_SD_CARD_CLK_CTL, ~CLK_CTL_SCLKEN &
		sd_ctrl_read16(host, CTL_SD_CARD_CLK_CTL));

	if (new_clock == 0) {
		host->mmc->actual_clock = 0;
		goto out;
	}

	host->mmc->actual_clock = renesas_sdhi_clk_update(host, new_clock);
	clock = host->mmc->actual_clock / 512;

	/*
	 * Add a margin of 1/1024 rate higher to the clock rate in order
	 * to avoid clk variable setting a value of 0 due to the margin
	 * provided for actual_clock in renesas_sdhi_clk_update().
	 */
	clk_margin = new_clock >> 10;
	for (clk = 0x80000080; new_clock + clk_margin >= (clock << 1); clk >>= 1)
		clock <<= 1;

	/* 1/1 clock is option */
	if ((host->pdata->flags & TMIO_MMC_CLK_ACTUAL) && ((clk >> 22) & 0x1)) {
		if (!(host->mmc->ios.timing == MMC_TIMING_MMC_HS400))
			clk |= 0xff;
		else
			clk &= ~0xff;
	}

	clock = clk & CLK_CTL_DIV_MASK;
<<<<<<< HEAD
	if (clock != 0xff)
=======
	if (clock != CLK_CTL_DIV_MASK)
>>>>>>> b35fc656
		host->mmc->actual_clock /= (1 << (ffs(clock) + 1));

	sd_ctrl_write16(host, CTL_SD_CARD_CLK_CTL, clock);
	if (!(host->pdata->flags & TMIO_MMC_MIN_RCAR2))
		usleep_range(10000, 11000);

	sd_ctrl_write16(host, CTL_SD_CARD_CLK_CTL, CLK_CTL_SCLKEN |
		sd_ctrl_read16(host, CTL_SD_CARD_CLK_CTL));

out:
	/* HW engineers overrode docs: no sleep needed on R-Car2+ */
	if (!(host->pdata->flags & TMIO_MMC_MIN_RCAR2))
		usleep_range(10000, 11000);
}

static void renesas_sdhi_clk_disable(struct tmio_mmc_host *host)
{
	struct renesas_sdhi *priv = host_to_priv(host);

	clk_disable_unprepare(priv->clk_cd);
}

static int renesas_sdhi_card_busy(struct mmc_host *mmc)
{
	struct tmio_mmc_host *host = mmc_priv(mmc);

	return !(sd_ctrl_read16_and_16_as_32(host, CTL_STATUS) &
		 TMIO_STAT_DAT0);
}

static int renesas_sdhi_start_signal_voltage_switch(struct mmc_host *mmc,
						    struct mmc_ios *ios)
{
	struct tmio_mmc_host *host = mmc_priv(mmc);
	struct renesas_sdhi *priv = host_to_priv(host);
	struct pinctrl_state *pin_state;
	int ret;

	switch (ios->signal_voltage) {
	case MMC_SIGNAL_VOLTAGE_330:
		pin_state = priv->pins_default;
		break;
	case MMC_SIGNAL_VOLTAGE_180:
		pin_state = priv->pins_uhs;
		break;
	default:
		return -EINVAL;
	}

	/*
	 * If anything is missing, assume signal voltage is fixed at
	 * 3.3V and succeed/fail accordingly.
	 */
	if (IS_ERR(priv->pinctrl) || IS_ERR(pin_state))
		return ios->signal_voltage ==
			MMC_SIGNAL_VOLTAGE_330 ? 0 : -EINVAL;

	ret = mmc_regulator_set_vqmmc(host->mmc, ios);
	if (ret < 0)
		return ret;

	return pinctrl_select_state(priv->pinctrl, pin_state);
}

/* SCC registers */
#define SH_MOBILE_SDHI_SCC_DTCNTL	0x000
#define SH_MOBILE_SDHI_SCC_TAPSET	0x002
#define SH_MOBILE_SDHI_SCC_DT2FF	0x004
#define SH_MOBILE_SDHI_SCC_CKSEL	0x006
#define SH_MOBILE_SDHI_SCC_RVSCNTL	0x008
#define SH_MOBILE_SDHI_SCC_RVSREQ	0x00A
#define SH_MOBILE_SDHI_SCC_SMPCMP       0x00C
#define SH_MOBILE_SDHI_SCC_TMPPORT2	0x00E
#define SH_MOBILE_SDHI_SCC_TMPPORT3	0x014
#define SH_MOBILE_SDHI_SCC_TMPPORT4	0x016
#define SH_MOBILE_SDHI_SCC_TMPPORT5	0x018
#define SH_MOBILE_SDHI_SCC_TMPPORT6	0x01A
#define SH_MOBILE_SDHI_SCC_TMPPORT7	0x01C

#define SH_MOBILE_SDHI_SCC_DTCNTL_TAPEN		BIT(0)
#define SH_MOBILE_SDHI_SCC_DTCNTL_TAPNUM_SHIFT	16
#define SH_MOBILE_SDHI_SCC_DTCNTL_TAPNUM_MASK	0xff

#define SH_MOBILE_SDHI_SCC_CKSEL_DTSEL		BIT(0)

#define SH_MOBILE_SDHI_SCC_RVSCNTL_RVSEN	BIT(0)

#define SH_MOBILE_SDHI_SCC_RVSREQ_REQTAPDOWN	BIT(0)
#define SH_MOBILE_SDHI_SCC_RVSREQ_REQTAPUP	BIT(1)
#define SH_MOBILE_SDHI_SCC_RVSREQ_RVSERR	BIT(2)

#define SH_MOBILE_SDHI_SCC_SMPCMP_CMD_REQDOWN	BIT(8)
#define SH_MOBILE_SDHI_SCC_SMPCMP_CMD_REQUP	BIT(24)
#define SH_MOBILE_SDHI_SCC_SMPCMP_CMD_ERR	(BIT(8) | BIT(24))

#define SH_MOBILE_SDHI_SCC_TMPPORT2_HS400OSEL	BIT(4)
#define SH_MOBILE_SDHI_SCC_TMPPORT2_HS400EN	BIT(31)

/* Definitions for values the SH_MOBILE_SDHI_SCC_TMPPORT4 register */
#define SH_MOBILE_SDHI_SCC_TMPPORT4_DLL_ACC_START	BIT(0)

/* Definitions for values the SH_MOBILE_SDHI_SCC_TMPPORT5 register */
#define SH_MOBILE_SDHI_SCC_TMPPORT5_DLL_RW_SEL_R	BIT(8)
#define SH_MOBILE_SDHI_SCC_TMPPORT5_DLL_RW_SEL_W	(0 << 8)
#define SH_MOBILE_SDHI_SCC_TMPPORT5_DLL_ADR_MASK	0x3F

/* Definitions for values the SH_MOBILE_SDHI_SCC register */
#define SH_MOBILE_SDHI_SCC_TMPPORT_DISABLE_WP_CODE	0xa5000000
#define SH_MOBILE_SDHI_SCC_TMPPORT_CALIB_CODE_MASK	0x1f
#define SH_MOBILE_SDHI_SCC_TMPPORT_MANUAL_MODE		BIT(7)

static inline u32 sd_scc_read32(struct tmio_mmc_host *host,
				struct renesas_sdhi *priv, int addr)
{
	return readl(priv->scc_ctl + (addr << host->bus_shift));
}

static inline void sd_scc_write32(struct tmio_mmc_host *host,
				  struct renesas_sdhi *priv,
				  int addr, u32 val)
{
	writel(val, priv->scc_ctl + (addr << host->bus_shift));
}

static unsigned int renesas_sdhi_init_tuning(struct tmio_mmc_host *host)
{
	struct renesas_sdhi *priv;

	priv = host_to_priv(host);

	/* Initialize SCC */
	sd_ctrl_write32_as_16_and_16(host, CTL_STATUS, 0x0);

	sd_ctrl_write16(host, CTL_SD_CARD_CLK_CTL, ~CLK_CTL_SCLKEN &
			sd_ctrl_read16(host, CTL_SD_CARD_CLK_CTL));

	/* set sampling clock selection range */
	sd_scc_write32(host, priv, SH_MOBILE_SDHI_SCC_DTCNTL,
		       SH_MOBILE_SDHI_SCC_DTCNTL_TAPEN |
		       0x8 << SH_MOBILE_SDHI_SCC_DTCNTL_TAPNUM_SHIFT);

	sd_scc_write32(host, priv, SH_MOBILE_SDHI_SCC_CKSEL,
		       SH_MOBILE_SDHI_SCC_CKSEL_DTSEL |
		       sd_scc_read32(host, priv, SH_MOBILE_SDHI_SCC_CKSEL));

	sd_scc_write32(host, priv, SH_MOBILE_SDHI_SCC_RVSCNTL,
		       ~SH_MOBILE_SDHI_SCC_RVSCNTL_RVSEN &
		       sd_scc_read32(host, priv, SH_MOBILE_SDHI_SCC_RVSCNTL));

	sd_scc_write32(host, priv, SH_MOBILE_SDHI_SCC_DT2FF, priv->scc_tappos);

	sd_ctrl_write16(host, CTL_SD_CARD_CLK_CTL, CLK_CTL_SCLKEN |
			sd_ctrl_read16(host, CTL_SD_CARD_CLK_CTL));

	/* Read TAPNUM */
	return (sd_scc_read32(host, priv, SH_MOBILE_SDHI_SCC_DTCNTL) >>
		SH_MOBILE_SDHI_SCC_DTCNTL_TAPNUM_SHIFT) &
		SH_MOBILE_SDHI_SCC_DTCNTL_TAPNUM_MASK;
}

static void renesas_sdhi_hs400_complete(struct mmc_host *mmc)
{
	struct tmio_mmc_host *host = mmc_priv(mmc);
	struct renesas_sdhi *priv = host_to_priv(host);
	u32 bad_taps = priv->quirks ? priv->quirks->hs400_bad_taps : 0;
	bool use_4tap = sdhi_has_quirk(priv, hs400_4taps);

	sd_ctrl_write16(host, CTL_SD_CARD_CLK_CTL, ~CLK_CTL_SCLKEN &
		sd_ctrl_read16(host, CTL_SD_CARD_CLK_CTL));

	/* Set HS400 mode */
	sd_ctrl_write16(host, CTL_SDIF_MODE, SDIF_MODE_HS400 |
			sd_ctrl_read16(host, CTL_SDIF_MODE));

	sd_scc_write32(host, priv, SH_MOBILE_SDHI_SCC_DT2FF,
		       priv->scc_tappos_hs400);

	if (sdhi_has_quirk(priv, manual_tap_correction))
		sd_scc_write32(host, priv, SH_MOBILE_SDHI_SCC_RVSCNTL,
			       ~SH_MOBILE_SDHI_SCC_RVSCNTL_RVSEN &
			       sd_scc_read32(host, priv, SH_MOBILE_SDHI_SCC_RVSCNTL));

	sd_scc_write32(host, priv, SH_MOBILE_SDHI_SCC_TMPPORT2,
		       (SH_MOBILE_SDHI_SCC_TMPPORT2_HS400EN |
			SH_MOBILE_SDHI_SCC_TMPPORT2_HS400OSEL) |
			sd_scc_read32(host, priv, SH_MOBILE_SDHI_SCC_TMPPORT2));

	sd_scc_write32(host, priv, SH_MOBILE_SDHI_SCC_DTCNTL,
		       SH_MOBILE_SDHI_SCC_DTCNTL_TAPEN |
		       sd_scc_read32(host, priv,
				     SH_MOBILE_SDHI_SCC_DTCNTL));

	/* Avoid bad TAP */
	if (bad_taps & BIT(priv->tap_set)) {
		u32 new_tap = (priv->tap_set + 1) % priv->tap_num;

		if (bad_taps & BIT(new_tap))
			new_tap = (priv->tap_set - 1) % priv->tap_num;

		if (bad_taps & BIT(new_tap)) {
			new_tap = priv->tap_set;
			dev_dbg(&host->pdev->dev, "Can't handle three bad tap in a row\n");
		}

		priv->tap_set = new_tap;
	}

	sd_scc_write32(host, priv, SH_MOBILE_SDHI_SCC_TAPSET,
		       priv->tap_set / (use_4tap ? 2 : 1));

	sd_scc_write32(host, priv, SH_MOBILE_SDHI_SCC_CKSEL,
		       SH_MOBILE_SDHI_SCC_CKSEL_DTSEL |
		       sd_scc_read32(host, priv, SH_MOBILE_SDHI_SCC_CKSEL));

	sd_ctrl_write16(host, CTL_SD_CARD_CLK_CTL, CLK_CTL_SCLKEN |
			sd_ctrl_read16(host, CTL_SD_CARD_CLK_CTL));

	if (priv->adjust_hs400_calib_table)
		priv->needs_adjust_hs400 = true;
}

static void renesas_sdhi_disable_scc(struct mmc_host *mmc)
{
	struct tmio_mmc_host *host = mmc_priv(mmc);
	struct renesas_sdhi *priv = host_to_priv(host);

	sd_ctrl_write16(host, CTL_SD_CARD_CLK_CTL, ~CLK_CTL_SCLKEN &
			sd_ctrl_read16(host, CTL_SD_CARD_CLK_CTL));

	sd_scc_write32(host, priv, SH_MOBILE_SDHI_SCC_CKSEL,
		       ~SH_MOBILE_SDHI_SCC_CKSEL_DTSEL &
		       sd_scc_read32(host, priv,
				     SH_MOBILE_SDHI_SCC_CKSEL));

	sd_scc_write32(host, priv, SH_MOBILE_SDHI_SCC_DTCNTL,
		       ~SH_MOBILE_SDHI_SCC_DTCNTL_TAPEN &
		       sd_scc_read32(host, priv,
				     SH_MOBILE_SDHI_SCC_DTCNTL));

	sd_ctrl_write16(host, CTL_SD_CARD_CLK_CTL, CLK_CTL_SCLKEN |
			sd_ctrl_read16(host, CTL_SD_CARD_CLK_CTL));
}

static u32 sd_scc_tmpport_read32(struct tmio_mmc_host *host,
				 struct renesas_sdhi *priv, u32 addr)
{
	/* read mode */
	sd_scc_write32(host, priv, SH_MOBILE_SDHI_SCC_TMPPORT5,
		       SH_MOBILE_SDHI_SCC_TMPPORT5_DLL_RW_SEL_R |
		       (SH_MOBILE_SDHI_SCC_TMPPORT5_DLL_ADR_MASK & addr));

	/* access start and stop */
	sd_scc_write32(host, priv, SH_MOBILE_SDHI_SCC_TMPPORT4,
		       SH_MOBILE_SDHI_SCC_TMPPORT4_DLL_ACC_START);
	sd_scc_write32(host, priv, SH_MOBILE_SDHI_SCC_TMPPORT4, 0);

	return sd_scc_read32(host, priv, SH_MOBILE_SDHI_SCC_TMPPORT7);
}

static void sd_scc_tmpport_write32(struct tmio_mmc_host *host,
				   struct renesas_sdhi *priv, u32 addr, u32 val)
{
	/* write mode */
	sd_scc_write32(host, priv, SH_MOBILE_SDHI_SCC_TMPPORT5,
		       SH_MOBILE_SDHI_SCC_TMPPORT5_DLL_RW_SEL_W |
		       (SH_MOBILE_SDHI_SCC_TMPPORT5_DLL_ADR_MASK & addr));

	sd_scc_write32(host, priv, SH_MOBILE_SDHI_SCC_TMPPORT6, val);

	/* access start and stop */
	sd_scc_write32(host, priv, SH_MOBILE_SDHI_SCC_TMPPORT4,
		       SH_MOBILE_SDHI_SCC_TMPPORT4_DLL_ACC_START);
	sd_scc_write32(host, priv, SH_MOBILE_SDHI_SCC_TMPPORT4, 0);
}

static void renesas_sdhi_adjust_hs400_mode_enable(struct tmio_mmc_host *host)
{
	struct renesas_sdhi *priv = host_to_priv(host);
	u32 calib_code;

	/* disable write protect */
	sd_scc_tmpport_write32(host, priv, 0x00,
			       SH_MOBILE_SDHI_SCC_TMPPORT_DISABLE_WP_CODE);
	/* read calibration code and adjust */
	calib_code = sd_scc_tmpport_read32(host, priv, 0x26);
	calib_code &= SH_MOBILE_SDHI_SCC_TMPPORT_CALIB_CODE_MASK;

	sd_scc_tmpport_write32(host, priv, 0x22,
			       SH_MOBILE_SDHI_SCC_TMPPORT_MANUAL_MODE |
			       priv->adjust_hs400_calib_table[calib_code]);

	/* set offset value to TMPPORT3, hardcoded to OFFSET0 (= 0x3) for now */
	sd_scc_write32(host, priv, SH_MOBILE_SDHI_SCC_TMPPORT3, 0x3);

	/* adjustment done, clear flag */
	priv->needs_adjust_hs400 = false;
}

static void renesas_sdhi_adjust_hs400_mode_disable(struct tmio_mmc_host *host)
{
	struct renesas_sdhi *priv = host_to_priv(host);

	/* disable write protect */
	sd_scc_tmpport_write32(host, priv, 0x00,
			       SH_MOBILE_SDHI_SCC_TMPPORT_DISABLE_WP_CODE);
	/* disable manual calibration */
	sd_scc_tmpport_write32(host, priv, 0x22, 0);
	/* clear offset value of TMPPORT3 */
	sd_scc_write32(host, priv, SH_MOBILE_SDHI_SCC_TMPPORT3, 0);
}

static void renesas_sdhi_reset_hs400_mode(struct tmio_mmc_host *host,
					  struct renesas_sdhi *priv)
{
	sd_ctrl_write16(host, CTL_SD_CARD_CLK_CTL, ~CLK_CTL_SCLKEN &
			sd_ctrl_read16(host, CTL_SD_CARD_CLK_CTL));

	/* Reset HS400 mode */
	sd_ctrl_write16(host, CTL_SDIF_MODE, ~SDIF_MODE_HS400 &
			sd_ctrl_read16(host, CTL_SDIF_MODE));

	sd_scc_write32(host, priv, SH_MOBILE_SDHI_SCC_DT2FF, priv->scc_tappos);

	sd_scc_write32(host, priv, SH_MOBILE_SDHI_SCC_TMPPORT2,
		       ~(SH_MOBILE_SDHI_SCC_TMPPORT2_HS400EN |
			 SH_MOBILE_SDHI_SCC_TMPPORT2_HS400OSEL) &
			sd_scc_read32(host, priv, SH_MOBILE_SDHI_SCC_TMPPORT2));

	if (sdhi_has_quirk(priv, hs400_calib_table) || sdhi_has_quirk(priv, hs400_bad_taps))
		renesas_sdhi_adjust_hs400_mode_disable(host);

	sd_ctrl_write16(host, CTL_SD_CARD_CLK_CTL, CLK_CTL_SCLKEN |
			sd_ctrl_read16(host, CTL_SD_CARD_CLK_CTL));
}

static int renesas_sdhi_prepare_hs400_tuning(struct mmc_host *mmc, struct mmc_ios *ios)
{
	struct tmio_mmc_host *host = mmc_priv(mmc);

	renesas_sdhi_reset_hs400_mode(host, host_to_priv(host));
	return 0;
}

static void renesas_sdhi_scc_reset(struct tmio_mmc_host *host, struct renesas_sdhi *priv)
{
	renesas_sdhi_disable_scc(host->mmc);
	renesas_sdhi_reset_hs400_mode(host, priv);
	priv->needs_adjust_hs400 = false;

	sd_scc_write32(host, priv, SH_MOBILE_SDHI_SCC_RVSCNTL,
		       ~SH_MOBILE_SDHI_SCC_RVSCNTL_RVSEN &
		       sd_scc_read32(host, priv, SH_MOBILE_SDHI_SCC_RVSCNTL));
}

/* only populated for TMIO_MMC_MIN_RCAR2 */
static void renesas_sdhi_reset(struct tmio_mmc_host *host, bool preserve)
{
	struct renesas_sdhi *priv = host_to_priv(host);
	int ret;
	u16 val;

	if (!preserve) {
		if (priv->rstc) {
			u32 sd_status;
			/*
			 * HW reset might have toggled the regulator state in
			 * HW which regulator core might be unaware of so save
			 * and restore the regulator state during HW reset.
			 */
			if (priv->rdev)
				sd_status = sd_ctrl_read32(host, CTL_SD_STATUS);

			reset_control_reset(priv->rstc);
			/* Unknown why but without polling reset status, it will hang */
			read_poll_timeout(reset_control_status, ret, ret == 0, 1, 100,
					  false, priv->rstc);
			/* At least SDHI_VER_GEN2_SDR50 needs manual release of reset */
			sd_ctrl_write16(host, CTL_RESET_SD, 0x0001);
			if (priv->rdev)
				sd_ctrl_write32(host, CTL_SD_STATUS, sd_status);

			priv->needs_adjust_hs400 = false;
			renesas_sdhi_set_clock(host, host->clk_cache);

			/* Ensure default value for this driver. */
			renesas_sdhi_sdbuf_width(host, 16);
		} else if (priv->scc_ctl) {
			renesas_sdhi_scc_reset(host, priv);
		}
	}

	if (sd_ctrl_read16(host, CTL_VERSION) >= SDHI_VER_GEN3_SD) {
		val = sd_ctrl_read16(host, CTL_SD_MEM_CARD_OPT);
		val |= CARD_OPT_EXTOP;
		sd_ctrl_write16(host, CTL_SD_MEM_CARD_OPT, val);
	}
}

static unsigned int renesas_sdhi_gen3_get_cycles(struct tmio_mmc_host *host)
{
	u16 num, val = sd_ctrl_read16(host, CTL_SD_MEM_CARD_OPT);

	num = (val & CARD_OPT_TOP_MASK) >> CARD_OPT_TOP_SHIFT;
	return 1 << ((val & CARD_OPT_EXTOP ? 14 : 13) + num);

}

#define SH_MOBILE_SDHI_MIN_TAP_ROW 3

static int renesas_sdhi_select_tuning(struct tmio_mmc_host *host)
{
	struct renesas_sdhi *priv = host_to_priv(host);
	unsigned int tap_start = 0, tap_end = 0, tap_cnt = 0, rs, re, i;
	unsigned int taps_size = priv->tap_num * 2, min_tap_row;
	unsigned long *bitmap;

	sd_scc_write32(host, priv, SH_MOBILE_SDHI_SCC_RVSREQ, 0);

	/*
	 * When tuning CMD19 is issued twice for each tap, merge the
	 * result requiring the tap to be good in both runs before
	 * considering it for tuning selection.
	 */
	for (i = 0; i < taps_size; i++) {
		int offset = priv->tap_num * (i < priv->tap_num ? 1 : -1);

		if (!test_bit(i, priv->taps))
			clear_bit(i + offset, priv->taps);

		if (!test_bit(i, priv->smpcmp))
			clear_bit(i + offset, priv->smpcmp);
	}

	/*
	 * If all TAP are OK, the sampling clock position is selected by
	 * identifying the change point of data.
	 */
	if (bitmap_full(priv->taps, taps_size)) {
		bitmap = priv->smpcmp;
		min_tap_row = 1;
	} else {
		bitmap = priv->taps;
		min_tap_row = SH_MOBILE_SDHI_MIN_TAP_ROW;
	}

	/*
	 * Find the longest consecutive run of successful probes. If that
	 * is at least SH_MOBILE_SDHI_MIN_TAP_ROW probes long then use the
	 * center index as the tap, otherwise bail out.
	 */
	for_each_set_bitrange(rs, re, bitmap, taps_size) {
		if (re - rs > tap_cnt) {
			tap_end = re;
			tap_start = rs;
			tap_cnt = tap_end - tap_start;
		}
	}

	if (tap_cnt >= min_tap_row)
		priv->tap_set = (tap_start + tap_end) / 2 % priv->tap_num;
	else
		return -EIO;

	/* Set SCC */
	sd_scc_write32(host, priv, SH_MOBILE_SDHI_SCC_TAPSET, priv->tap_set);

	sd_scc_write32(host, priv, SH_MOBILE_SDHI_SCC_RVSCNTL,
		       (priv->card_is_sdio ? 0 : SH_MOBILE_SDHI_SCC_RVSCNTL_RVSEN) |
		       sd_scc_read32(host, priv, SH_MOBILE_SDHI_SCC_RVSCNTL));

	return 0;
}

static int renesas_sdhi_execute_tuning(struct mmc_host *mmc, u32 opcode)
{
	struct tmio_mmc_host *host = mmc_priv(mmc);
	struct renesas_sdhi *priv = host_to_priv(host);
	int i, ret;

	priv->tap_num = renesas_sdhi_init_tuning(host);
	if (!priv->tap_num)
		return 0; /* Tuning is not supported */

	if (priv->tap_num * 2 >= sizeof(priv->taps) * BITS_PER_BYTE) {
		dev_err(&host->pdev->dev,
			"Too many taps, please update 'taps' in tmio_mmc_host!\n");
		return -EINVAL;
	}

	bitmap_zero(priv->taps, priv->tap_num * 2);
	bitmap_zero(priv->smpcmp, priv->tap_num * 2);

	/* Issue CMD19 twice for each tap */
	for (i = 0; i < 2 * priv->tap_num; i++) {
		int cmd_error = 0;

		/* Set sampling clock position */
		sd_scc_write32(host, priv, SH_MOBILE_SDHI_SCC_TAPSET, i % priv->tap_num);

		if (mmc_send_tuning(mmc, opcode, &cmd_error) == 0)
			set_bit(i, priv->taps);

		if (sd_scc_read32(host, priv, SH_MOBILE_SDHI_SCC_SMPCMP) == 0)
			set_bit(i, priv->smpcmp);

		if (cmd_error)
			mmc_send_abort_tuning(mmc, opcode);
	}

	ret = renesas_sdhi_select_tuning(host);
	if (ret < 0)
		renesas_sdhi_scc_reset(host, priv);
	return ret;
}

static bool renesas_sdhi_manual_correction(struct tmio_mmc_host *host, bool use_4tap)
{
	struct renesas_sdhi *priv = host_to_priv(host);
	unsigned int new_tap = priv->tap_set, error_tap = priv->tap_set;
	u32 val;

	val = sd_scc_read32(host, priv, SH_MOBILE_SDHI_SCC_RVSREQ);
	if (!val)
		return false;

	sd_scc_write32(host, priv, SH_MOBILE_SDHI_SCC_RVSREQ, 0);

	/* Change TAP position according to correction status */
	if (sdhi_has_quirk(priv, manual_tap_correction) &&
	    host->mmc->ios.timing == MMC_TIMING_MMC_HS400) {
		u32 bad_taps = priv->quirks ? priv->quirks->hs400_bad_taps : 0;
		/*
		 * With HS400, the DAT signal is based on DS, not CLK.
		 * Therefore, use only CMD status.
		 */
		u32 smpcmp = sd_scc_read32(host, priv, SH_MOBILE_SDHI_SCC_SMPCMP) &
					   SH_MOBILE_SDHI_SCC_SMPCMP_CMD_ERR;
		if (!smpcmp) {
			return false;	/* no error in CMD signal */
		} else if (smpcmp == SH_MOBILE_SDHI_SCC_SMPCMP_CMD_REQUP) {
			new_tap++;
			error_tap--;
		} else if (smpcmp == SH_MOBILE_SDHI_SCC_SMPCMP_CMD_REQDOWN) {
			new_tap--;
			error_tap++;
		} else {
			return true;	/* need retune */
		}

		/*
		 * When new_tap is a bad tap, we cannot change. Then, we compare
		 * with the HS200 tuning result. When smpcmp[error_tap] is OK,
		 * we can at least retune.
		 */
		if (bad_taps & BIT(new_tap % priv->tap_num))
			return test_bit(error_tap % priv->tap_num, priv->smpcmp);
	} else {
		if (!priv->card_is_sdio &&
		    !(val & SH_MOBILE_SDHI_SCC_RVSREQ_RVSERR)) {
			u32 smpcmp = sd_scc_read32(host, priv, SH_MOBILE_SDHI_SCC_SMPCMP);

			/* DAT1 is unmatched because of an SDIO irq */
			if (smpcmp & (BIT(17) | BIT(1)))
				return false;
		}
		if (val & SH_MOBILE_SDHI_SCC_RVSREQ_RVSERR)
			return true;    /* need retune */
		else if (val & SH_MOBILE_SDHI_SCC_RVSREQ_REQTAPUP)
			new_tap++;
		else if (val & SH_MOBILE_SDHI_SCC_RVSREQ_REQTAPDOWN)
			new_tap--;
		else
			return false;
	}

	priv->tap_set = (new_tap % priv->tap_num);
	sd_scc_write32(host, priv, SH_MOBILE_SDHI_SCC_TAPSET,
		       priv->tap_set / (use_4tap ? 2 : 1));

	return false;
}

static bool renesas_sdhi_auto_correction(struct tmio_mmc_host *host)
{
	struct renesas_sdhi *priv = host_to_priv(host);

	/* Check SCC error */
	if (sd_scc_read32(host, priv, SH_MOBILE_SDHI_SCC_RVSREQ) &
	    SH_MOBILE_SDHI_SCC_RVSREQ_RVSERR) {
		sd_scc_write32(host, priv, SH_MOBILE_SDHI_SCC_RVSREQ, 0);
		return true;
	}

	return false;
}

static bool renesas_sdhi_check_scc_error(struct tmio_mmc_host *host,
					 struct mmc_request *mrq)
{
	struct renesas_sdhi *priv = host_to_priv(host);
	bool use_4tap = sdhi_has_quirk(priv, hs400_4taps);
	bool ret = false;

	/*
	 * Skip checking SCC errors when running on 4 taps in HS400 mode as
	 * any retuning would still result in the same 4 taps being used.
	 */
	if (!(host->mmc->ios.timing == MMC_TIMING_UHS_SDR104) &&
	    !(host->mmc->ios.timing == MMC_TIMING_MMC_HS200) &&
	    !(host->mmc->ios.timing == MMC_TIMING_MMC_HS400 && !use_4tap))
		return false;

	if (mmc_doing_tune(host->mmc))
		return false;

	/* mrq can be NULL to check SCC error on SDIO irq without any request */
	if (mrq) {
		if (((mrq->cmd->error == -ETIMEDOUT) ||
		     (mrq->data && mrq->data->error == -ETIMEDOUT)) &&
		    ((host->mmc->caps & MMC_CAP_NONREMOVABLE) ||
		     (host->ops.get_cd && host->ops.get_cd(host->mmc))))
			ret |= true;
	}

	if (sd_scc_read32(host, priv, SH_MOBILE_SDHI_SCC_RVSCNTL) &
	    SH_MOBILE_SDHI_SCC_RVSCNTL_RVSEN)
		ret |= renesas_sdhi_auto_correction(host);
	else
		ret |= renesas_sdhi_manual_correction(host, use_4tap);

	return ret;
}

static void renesas_sdhi_init_card(struct mmc_host *mmc, struct mmc_card *card)
{
	struct tmio_mmc_host *host = mmc_priv(mmc);
	struct renesas_sdhi *priv = host_to_priv(host);

	/*
	 * This controller cannot do auto-retune with SDIO irqs, so we
	 * then need to enforce manual correction. However, when tuning,
	 * mmc->card is not populated yet, so we don't know if the card
	 * is SDIO. init_card provides this information earlier, so we
	 * keep a copy of it.
	 */
	priv->card_is_sdio = mmc_card_sdio(card);
}

static void renesas_sdhi_sdio_irq(struct tmio_mmc_host *host)
{
	/* This controller requires retune when an SDIO irq occurs */
	if (renesas_sdhi_check_scc_error(host, NULL))
		mmc_retune_needed(host->mmc);
}

static int renesas_sdhi_wait_idle(struct tmio_mmc_host *host, u32 bit)
{
	int timeout = 1000;
	/* CBSY is set when busy, SCLKDIVEN is cleared when busy */
	u32 wait_state = (bit == TMIO_STAT_CMD_BUSY ? TMIO_STAT_CMD_BUSY : 0);

	while (--timeout && (sd_ctrl_read16_and_16_as_32(host, CTL_STATUS)
			      & bit) == wait_state)
		udelay(1);

	if (!timeout) {
		dev_warn(&host->pdev->dev, "timeout waiting for SD bus idle\n");
		return -EBUSY;
	}

	return 0;
}

static int renesas_sdhi_write16_hook(struct tmio_mmc_host *host, int addr)
{
	u32 bit = TMIO_STAT_SCLKDIVEN;

	switch (addr) {
	case CTL_SD_CMD:
	case CTL_STOP_INTERNAL_ACTION:
	case CTL_XFER_BLK_COUNT:
	case CTL_SD_XFER_LEN:
	case CTL_SD_MEM_CARD_OPT:
	case CTL_TRANSACTION_CTL:
	case CTL_DMA_ENABLE:
	case CTL_HOST_MODE:
		if (host->pdata->flags & TMIO_MMC_HAVE_CBSY)
			bit = TMIO_STAT_CMD_BUSY;
		fallthrough;
	case CTL_SD_CARD_CLK_CTL:
		return renesas_sdhi_wait_idle(host, bit);
	}

	return 0;
}

static int renesas_sdhi_multi_io_quirk(struct mmc_card *card,
				       unsigned int direction, int blk_size)
{
	/*
	 * In Renesas controllers, when performing a
	 * multiple block read of one or two blocks,
	 * depending on the timing with which the
	 * response register is read, the response
	 * value may not be read properly.
	 * Use single block read for this HW bug
	 */
	if ((direction == MMC_DATA_READ) &&
	    blk_size == 2)
		return 1;

	return blk_size;
}

static void renesas_sdhi_fixup_request(struct tmio_mmc_host *host, struct mmc_request *mrq)
{
	struct renesas_sdhi *priv = host_to_priv(host);

	if (priv->needs_adjust_hs400 && mrq->cmd->opcode == MMC_SEND_STATUS)
		renesas_sdhi_adjust_hs400_mode_enable(host);
}
static void renesas_sdhi_enable_dma(struct tmio_mmc_host *host, bool enable)
{
	/* Iff regs are 8 byte apart, sdbuf is 64 bit. Otherwise always 32. */
	int width = (host->bus_shift == 2) ? 64 : 32;

	sd_ctrl_write16(host, CTL_DMA_ENABLE, enable ? DMA_ENABLE_DMASDRW : 0);
	renesas_sdhi_sdbuf_width(host, enable ? width : 16);
}

static const unsigned int renesas_sdhi_vqmmc_voltages[] = {
	3300000, 1800000
};

static int renesas_sdhi_regulator_disable(struct regulator_dev *rdev)
{
	struct tmio_mmc_host *host = rdev_get_drvdata(rdev);
	u32 sd_status;

	sd_status = sd_ctrl_read32(host, CTL_SD_STATUS);
	sd_status &= ~SD_STATUS_PWEN;
	sd_ctrl_write32(host, CTL_SD_STATUS, sd_status);

	return 0;
}

static int renesas_sdhi_regulator_enable(struct regulator_dev *rdev)
{
	struct tmio_mmc_host *host = rdev_get_drvdata(rdev);
	u32 sd_status;

	sd_status = sd_ctrl_read32(host, CTL_SD_STATUS);
	sd_status |= SD_STATUS_PWEN;
	sd_ctrl_write32(host, CTL_SD_STATUS, sd_status);

	return 0;
}

static int renesas_sdhi_regulator_is_enabled(struct regulator_dev *rdev)
{
	struct tmio_mmc_host *host = rdev_get_drvdata(rdev);
	u32 sd_status;

	sd_status = sd_ctrl_read32(host, CTL_SD_STATUS);

	return (sd_status & SD_STATUS_PWEN) ? 1 : 0;
}

static int renesas_sdhi_regulator_get_voltage(struct regulator_dev *rdev)
{
	struct tmio_mmc_host *host = rdev_get_drvdata(rdev);
	u32 sd_status;

	sd_status = sd_ctrl_read32(host, CTL_SD_STATUS);

	return (sd_status & SD_STATUS_IOVS) ? 1800000 : 3300000;
}

static int renesas_sdhi_regulator_set_voltage(struct regulator_dev *rdev,
					      int min_uV, int max_uV,
					      unsigned int *selector)
{
	struct tmio_mmc_host *host = rdev_get_drvdata(rdev);
	u32 sd_status;

	sd_status = sd_ctrl_read32(host, CTL_SD_STATUS);
	if (min_uV >= 1700000 && max_uV <= 1950000) {
		sd_status |= SD_STATUS_IOVS;
		*selector = 1;
	} else {
		sd_status &= ~SD_STATUS_IOVS;
		*selector = 0;
	}
	sd_ctrl_write32(host, CTL_SD_STATUS, sd_status);

	return 0;
}

static int renesas_sdhi_regulator_list_voltage(struct regulator_dev *rdev,
					       unsigned int selector)
{
	if (selector >= ARRAY_SIZE(renesas_sdhi_vqmmc_voltages))
		return -EINVAL;

	return renesas_sdhi_vqmmc_voltages[selector];
}

static const struct regulator_ops renesas_sdhi_regulator_voltage_ops = {
	.enable = renesas_sdhi_regulator_enable,
	.disable = renesas_sdhi_regulator_disable,
	.is_enabled = renesas_sdhi_regulator_is_enabled,
	.list_voltage = renesas_sdhi_regulator_list_voltage,
	.get_voltage = renesas_sdhi_regulator_get_voltage,
	.set_voltage = renesas_sdhi_regulator_set_voltage,
};

static const struct regulator_desc renesas_sdhi_vqmmc_regulator = {
	.name = "sdhi-vqmmc-regulator",
	.of_match = of_match_ptr("vqmmc-regulator"),
	.type = REGULATOR_VOLTAGE,
	.owner = THIS_MODULE,
	.ops = &renesas_sdhi_regulator_voltage_ops,
	.volt_table = renesas_sdhi_vqmmc_voltages,
	.n_voltages = ARRAY_SIZE(renesas_sdhi_vqmmc_voltages),
};

int renesas_sdhi_probe(struct platform_device *pdev,
		       const struct tmio_mmc_dma_ops *dma_ops,
		       const struct renesas_sdhi_of_data *of_data,
		       const struct renesas_sdhi_quirks *quirks)
{
	struct tmio_mmc_data *mmd = pdev->dev.platform_data;
	struct tmio_mmc_data *mmc_data;
	struct regulator_config rcfg = { .dev = &pdev->dev, };
	struct regulator_dev *rdev;
	struct renesas_sdhi_dma *dma_priv;
	struct device *dev = &pdev->dev;
	struct tmio_mmc_host *host;
	struct renesas_sdhi *priv;
	int num_irqs, irq, ret, i;
	struct resource *res;
	u16 ver;

	res = platform_get_resource(pdev, IORESOURCE_MEM, 0);
	if (!res)
		return -EINVAL;

	priv = devm_kzalloc(&pdev->dev, sizeof(struct renesas_sdhi),
			    GFP_KERNEL);
	if (!priv)
		return -ENOMEM;

	priv->quirks = quirks;
	mmc_data = &priv->mmc_data;
	dma_priv = &priv->dma_priv;

	priv->clk = devm_clk_get(&pdev->dev, NULL);
	if (IS_ERR(priv->clk))
		return dev_err_probe(&pdev->dev, PTR_ERR(priv->clk), "cannot get clock");

	priv->clkh = devm_clk_get_optional(&pdev->dev, "clkh");
	if (IS_ERR(priv->clkh))
		return dev_err_probe(&pdev->dev, PTR_ERR(priv->clkh), "cannot get clkh");

	/*
	 * Some controllers provide a 2nd clock just to run the internal card
	 * detection logic. Unfortunately, the existing driver architecture does
	 * not support a separation of clocks for runtime PM usage. When
	 * native hotplug is used, the tmio driver assumes that the core
	 * must continue to run for card detect to stay active, so we cannot
	 * disable it.
	 * Additionally, it is prohibited to supply a clock to the core but not
	 * to the card detect circuit. That leaves us with if separate clocks
	 * are presented, we must treat them both as virtually 1 clock.
	 */
	priv->clk_cd = devm_clk_get_optional(&pdev->dev, "cd");
	if (IS_ERR(priv->clk_cd))
		return dev_err_probe(&pdev->dev, PTR_ERR(priv->clk_cd), "cannot get cd clock");

	priv->rstc = devm_reset_control_get_optional_exclusive(&pdev->dev, NULL);
	if (IS_ERR(priv->rstc))
		return PTR_ERR(priv->rstc);

	priv->pinctrl = devm_pinctrl_get(&pdev->dev);
	if (!IS_ERR(priv->pinctrl)) {
		priv->pins_default = pinctrl_lookup_state(priv->pinctrl,
						PINCTRL_STATE_DEFAULT);
		priv->pins_uhs = pinctrl_lookup_state(priv->pinctrl,
						"state_uhs");
	}

	host = tmio_mmc_host_alloc(pdev, mmc_data);
	if (IS_ERR(host))
		return PTR_ERR(host);

	priv->host = host;

	if (of_data) {
		mmc_data->flags |= of_data->tmio_flags;
		mmc_data->ocr_mask = of_data->tmio_ocr_mask;
		mmc_data->capabilities |= of_data->capabilities;
		mmc_data->capabilities2 |= of_data->capabilities2;
		mmc_data->dma_rx_offset = of_data->dma_rx_offset;
		mmc_data->max_blk_count = of_data->max_blk_count;
		mmc_data->max_segs = of_data->max_segs;
		dma_priv->dma_buswidth = of_data->dma_buswidth;
		host->bus_shift = of_data->bus_shift;
		/* Fallback for old DTs */
		if (!priv->clkh && of_data->sdhi_flags & SDHI_FLAG_NEED_CLKH_FALLBACK)
			priv->clkh = clk_get_parent(clk_get_parent(priv->clk));

	}

	host->write16_hook = renesas_sdhi_write16_hook;
	host->clk_enable = renesas_sdhi_clk_enable;
	host->clk_disable = renesas_sdhi_clk_disable;
	host->set_clock = renesas_sdhi_set_clock;
	host->multi_io_quirk = renesas_sdhi_multi_io_quirk;
	host->dma_ops = dma_ops;

	if (sdhi_has_quirk(priv, hs400_disabled))
		host->mmc->caps2 &= ~(MMC_CAP2_HS400 | MMC_CAP2_HS400_ES);

	/* For some SoC, we disable internal WP. GPIO may override this */
	if (mmc_host_can_gpio_ro(host->mmc))
		mmc_data->capabilities2 &= ~MMC_CAP2_NO_WRITE_PROTECT;

	/* SDR speeds are only available on Gen2+ */
	if (mmc_data->flags & TMIO_MMC_MIN_RCAR2) {
		/* card_busy caused issues on r8a73a4 (pre-Gen2) CD-less SDHI */
		host->ops.card_busy = renesas_sdhi_card_busy;
		host->ops.start_signal_voltage_switch =
			renesas_sdhi_start_signal_voltage_switch;
		host->sdcard_irq_setbit_mask = TMIO_STAT_ALWAYS_SET_27;
		host->sdcard_irq_mask_all = TMIO_MASK_ALL_RCAR2;
		host->reset = renesas_sdhi_reset;
	} else {
		host->sdcard_irq_mask_all = TMIO_MASK_ALL;
	}

	/* Orginally registers were 16 bit apart, could be 32 or 64 nowadays */
	if (!host->bus_shift && resource_size(res) > 0x100) /* old way to determine the shift */
		host->bus_shift = 1;

	if (mmd)
		*mmc_data = *mmd;

	dma_priv->filter = shdma_chan_filter;
	dma_priv->enable = renesas_sdhi_enable_dma;

	mmc_data->capabilities |= MMC_CAP_MMC_HIGHSPEED;

	/*
	 * All SDHI blocks support 2-byte and larger block sizes in 4-bit
	 * bus width mode.
	 */
	mmc_data->flags |= TMIO_MMC_BLKSZ_2BYTES;

	/*
	 * All SDHI blocks support SDIO IRQ signalling.
	 */
	mmc_data->flags |= TMIO_MMC_SDIO_IRQ;

	/* All SDHI have CMD12 control bit */
	mmc_data->flags |= TMIO_MMC_HAVE_CMD12_CTRL;

	/* All SDHI have SDIO status bits which must be 1 */
	mmc_data->flags |= TMIO_MMC_SDIO_STATUS_SETBITS;

	/* All SDHI support HW busy detection */
	mmc_data->flags |= TMIO_MMC_USE_BUSY_TIMEOUT;

	dev_pm_domain_start(&pdev->dev);

	ret = renesas_sdhi_clk_enable(host);
	if (ret)
		return ret;

	rcfg.of_node = of_get_available_child_by_name(dev->of_node, "vqmmc-regulator");
	if (rcfg.of_node) {
		rcfg.driver_data = priv->host;
		rdev = devm_regulator_register(dev, &renesas_sdhi_vqmmc_regulator, &rcfg);
		of_node_put(rcfg.of_node);
		if (IS_ERR(rdev)) {
			dev_err(dev, "regulator register failed err=%ld", PTR_ERR(rdev));
			ret = PTR_ERR(rdev);
			goto edisclk;
		}
		priv->rdev = rdev;
	}

	ver = sd_ctrl_read16(host, CTL_VERSION);
	/* GEN2_SDR104 is first known SDHI to use 32bit block count */
	if (ver < SDHI_VER_GEN2_SDR104 && mmc_data->max_blk_count > U16_MAX)
		mmc_data->max_blk_count = U16_MAX;

	/* One Gen2 SDHI incarnation does NOT have a CBSY bit */
	if (ver == SDHI_VER_GEN2_SDR50)
		mmc_data->flags &= ~TMIO_MMC_HAVE_CBSY;

	if (ver == SDHI_VER_GEN3_SDMMC && sdhi_has_quirk(priv, hs400_calib_table)) {
		host->fixup_request = renesas_sdhi_fixup_request;
		priv->adjust_hs400_calib_table = *(
			res->start == SDHI_GEN3_MMC0_ADDR ?
			quirks->hs400_calib_table :
			quirks->hs400_calib_table + 1);
	}

	/* these have an EXTOP bit */
	if (ver >= SDHI_VER_GEN3_SD)
		host->get_timeout_cycles = renesas_sdhi_gen3_get_cycles;

	/* Check for SCC so we can reset it if needed */
	if (of_data && of_data->scc_offset && ver >= SDHI_VER_GEN2_SDR104)
		priv->scc_ctl = host->ctl + of_data->scc_offset;

	/* Enable tuning iff we have an SCC and a supported mode */
	if (priv->scc_ctl && (host->mmc->caps & MMC_CAP_UHS_SDR104 ||
	    host->mmc->caps2 & MMC_CAP2_HSX00_1_8V)) {
		const struct renesas_sdhi_scc *taps = of_data->taps;
		bool use_4tap = sdhi_has_quirk(priv, hs400_4taps);
		bool hit = false;

		for (i = 0; i < of_data->taps_num; i++) {
			if (taps[i].clk_rate == 0 ||
			    taps[i].clk_rate == host->mmc->f_max) {
				priv->scc_tappos = taps->tap;
				priv->scc_tappos_hs400 = use_4tap ?
							 taps->tap_hs400_4tap :
							 taps->tap;
				hit = true;
				break;
			}
		}

		if (!hit)
			dev_warn(&host->pdev->dev, "Unknown clock rate for tuning\n");

		host->check_retune = renesas_sdhi_check_scc_error;
		host->sdio_irq = renesas_sdhi_sdio_irq;
		host->ops.init_card = renesas_sdhi_init_card;
		host->ops.execute_tuning = renesas_sdhi_execute_tuning;
		host->ops.prepare_hs400_tuning = renesas_sdhi_prepare_hs400_tuning;
		host->ops.hs400_downgrade = renesas_sdhi_disable_scc;
		host->ops.hs400_complete = renesas_sdhi_hs400_complete;
	}

	sd_ctrl_write32_as_16_and_16(host, CTL_IRQ_MASK, host->sdcard_irq_mask_all);

	/* There must be at least one IRQ source */
	num_irqs = platform_irq_count(pdev);
	if (num_irqs <= 0) {
		ret = num_irqs ?: -ENOENT;
		goto edisclk;
	}

	for (i = 0; i < num_irqs; i++) {
		irq = platform_get_irq(pdev, i);
		if (irq < 0) {
			ret = irq;
			goto edisclk;
		}

		ret = devm_request_irq(&pdev->dev, irq, tmio_mmc_irq, 0,
				       dev_name(&pdev->dev), host);
		if (ret)
			goto edisclk;
	}

	ret = tmio_mmc_host_probe(host);
	if (ret < 0)
		goto edisclk;

	dev_info(&pdev->dev, "%s base at %pa, max clock rate %u MHz\n",
		 mmc_hostname(host->mmc), &res->start, host->mmc->f_max / 1000000);

	return ret;

edisclk:
	renesas_sdhi_clk_disable(host);
	return ret;
}
EXPORT_SYMBOL_GPL(renesas_sdhi_probe);

void renesas_sdhi_remove(struct platform_device *pdev)
{
	struct tmio_mmc_host *host = platform_get_drvdata(pdev);

	tmio_mmc_host_remove(host);
	renesas_sdhi_clk_disable(host);
}
EXPORT_SYMBOL_GPL(renesas_sdhi_remove);

MODULE_DESCRIPTION("Renesas SDHI core driver");
MODULE_LICENSE("GPL v2");<|MERGE_RESOLUTION|>--- conflicted
+++ resolved
@@ -223,11 +223,7 @@
 	}
 
 	clock = clk & CLK_CTL_DIV_MASK;
-<<<<<<< HEAD
-	if (clock != 0xff)
-=======
 	if (clock != CLK_CTL_DIV_MASK)
->>>>>>> b35fc656
 		host->mmc->actual_clock /= (1 << (ffs(clock) + 1));
 
 	sd_ctrl_write16(host, CTL_SD_CARD_CLK_CTL, clock);
