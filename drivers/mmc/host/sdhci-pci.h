/* SPDX-License-Identifier: GPL-2.0 */
#ifndef __SDHCI_PCI_H
#define __SDHCI_PCI_H

/*
 * PCI device IDs, sub IDs
 */

#define PCI_DEVICE_ID_O2_SDS0		0x8420
#define PCI_DEVICE_ID_O2_SDS1		0x8421
#define PCI_DEVICE_ID_O2_FUJIN2		0x8520
#define PCI_DEVICE_ID_O2_SEABIRD0	0x8620
#define PCI_DEVICE_ID_O2_SEABIRD1	0x8621

#define PCI_DEVICE_ID_INTEL_PCH_SDIO0	0x8809
#define PCI_DEVICE_ID_INTEL_PCH_SDIO1	0x880a
#define PCI_DEVICE_ID_INTEL_BYT_EMMC	0x0f14
#define PCI_DEVICE_ID_INTEL_BYT_SDIO	0x0f15
#define PCI_DEVICE_ID_INTEL_BYT_SD	0x0f16
#define PCI_DEVICE_ID_INTEL_BYT_EMMC2	0x0f50
#define PCI_DEVICE_ID_INTEL_BSW_EMMC	0x2294
#define PCI_DEVICE_ID_INTEL_BSW_SDIO	0x2295
#define PCI_DEVICE_ID_INTEL_BSW_SD	0x2296
#define PCI_DEVICE_ID_INTEL_MRFLD_MMC	0x1190
#define PCI_DEVICE_ID_INTEL_CLV_SDIO0	0x08f9
#define PCI_DEVICE_ID_INTEL_CLV_SDIO1	0x08fa
#define PCI_DEVICE_ID_INTEL_CLV_SDIO2	0x08fb
#define PCI_DEVICE_ID_INTEL_CLV_EMMC0	0x08e5
#define PCI_DEVICE_ID_INTEL_CLV_EMMC1	0x08e6
#define PCI_DEVICE_ID_INTEL_QRK_SD	0x08A7
#define PCI_DEVICE_ID_INTEL_SPT_EMMC	0x9d2b
#define PCI_DEVICE_ID_INTEL_SPT_SDIO	0x9d2c
#define PCI_DEVICE_ID_INTEL_SPT_SD	0x9d2d
#define PCI_DEVICE_ID_INTEL_DNV_EMMC	0x19db
#define PCI_DEVICE_ID_INTEL_CDF_EMMC	0x18db
#define PCI_DEVICE_ID_INTEL_BXT_SD	0x0aca
#define PCI_DEVICE_ID_INTEL_BXT_EMMC	0x0acc
#define PCI_DEVICE_ID_INTEL_BXT_SDIO	0x0ad0
#define PCI_DEVICE_ID_INTEL_BXTM_SD	0x1aca
#define PCI_DEVICE_ID_INTEL_BXTM_EMMC	0x1acc
#define PCI_DEVICE_ID_INTEL_BXTM_SDIO	0x1ad0
#define PCI_DEVICE_ID_INTEL_APL_SD	0x5aca
#define PCI_DEVICE_ID_INTEL_APL_EMMC	0x5acc
#define PCI_DEVICE_ID_INTEL_APL_SDIO	0x5ad0
#define PCI_DEVICE_ID_INTEL_GLK_SD	0x31ca
#define PCI_DEVICE_ID_INTEL_GLK_EMMC	0x31cc
#define PCI_DEVICE_ID_INTEL_GLK_SDIO	0x31d0
#define PCI_DEVICE_ID_INTEL_CNP_EMMC	0x9dc4
#define PCI_DEVICE_ID_INTEL_CNP_SD	0x9df5
#define PCI_DEVICE_ID_INTEL_CNPH_SD	0xa375
#define PCI_DEVICE_ID_INTEL_ICP_EMMC	0x34c4
#define PCI_DEVICE_ID_INTEL_ICP_SD	0x34f8
#define PCI_DEVICE_ID_INTEL_EHL_EMMC	0x4b47
#define PCI_DEVICE_ID_INTEL_EHL_SD	0x4b48
#define PCI_DEVICE_ID_INTEL_CML_EMMC	0x02c4
#define PCI_DEVICE_ID_INTEL_CML_SD	0x02f5
#define PCI_DEVICE_ID_INTEL_CMLH_SD	0x06f5
#define PCI_DEVICE_ID_INTEL_JSL_EMMC	0x4dc4
#define PCI_DEVICE_ID_INTEL_JSL_SD	0x4df8
#define PCI_DEVICE_ID_INTEL_LKF_EMMC	0x98c4
#define PCI_DEVICE_ID_INTEL_LKF_SD	0x98f8

#define PCI_DEVICE_ID_SYSKONNECT_8000	0x8000
#define PCI_DEVICE_ID_VIA_95D0		0x95d0
#define PCI_DEVICE_ID_REALTEK_5250	0x5250

#define PCI_SUBDEVICE_ID_NI_7884	0x7884
#define PCI_SUBDEVICE_ID_NI_78E3	0x78e3

#define PCI_VENDOR_ID_ARASAN		0x16e6
#define PCI_DEVICE_ID_ARASAN_PHY_EMMC	0x0670

#define PCI_DEVICE_ID_SYNOPSYS_DWC_MSHC 0xc202

#define PCI_DEVICE_ID_GLI_9755		0x9755
#define PCI_DEVICE_ID_GLI_9750		0x9750
<<<<<<< HEAD
=======
#define PCI_DEVICE_ID_GLI_9763E		0xe763
>>>>>>> 7d2a07b7

/*
 * PCI device class and mask
 */

#define SYSTEM_SDHCI			(PCI_CLASS_SYSTEM_SDHCI << 8)
#define PCI_CLASS_MASK			0xFFFF00

/*
 * Macros for PCI device-description
 */

#define _PCI_VEND(vend) PCI_VENDOR_ID_##vend
#define _PCI_DEV(vend, dev) PCI_DEVICE_ID_##vend##_##dev
#define _PCI_SUBDEV(subvend, subdev) PCI_SUBDEVICE_ID_##subvend##_##subdev

#define SDHCI_PCI_DEVICE(vend, dev, cfg) { \
	.vendor = _PCI_VEND(vend), .device = _PCI_DEV(vend, dev), \
	.subvendor = PCI_ANY_ID, .subdevice = PCI_ANY_ID, \
	.driver_data = (kernel_ulong_t)&(sdhci_##cfg) \
}

#define SDHCI_PCI_SUBDEVICE(vend, dev, subvend, subdev, cfg) { \
	.vendor = _PCI_VEND(vend), .device = _PCI_DEV(vend, dev), \
	.subvendor = _PCI_VEND(subvend), \
	.subdevice = _PCI_SUBDEV(subvend, subdev), \
	.driver_data = (kernel_ulong_t)&(sdhci_##cfg) \
}

#define SDHCI_PCI_DEVICE_CLASS(vend, cl, cl_msk, cfg) { \
	.vendor = _PCI_VEND(vend), .device = PCI_ANY_ID, \
	.subvendor = PCI_ANY_ID, .subdevice = PCI_ANY_ID, \
	.class = (cl), .class_mask = (cl_msk), \
	.driver_data = (kernel_ulong_t)&(sdhci_##cfg) \
}

/*
 * PCI registers
 */

#define PCI_SDHCI_IFPIO			0x00
#define PCI_SDHCI_IFDMA			0x01
#define PCI_SDHCI_IFVENDOR		0x02

#define PCI_SLOT_INFO			0x40	/* 8 bits */
#define  PCI_SLOT_INFO_SLOTS(x)		((x >> 4) & 7)
#define  PCI_SLOT_INFO_FIRST_BAR_MASK	0x07

#define MAX_SLOTS			8

struct sdhci_pci_chip;
struct sdhci_pci_slot;

struct sdhci_pci_fixes {
	unsigned int		quirks;
	unsigned int		quirks2;
	bool			allow_runtime_pm;
	bool			own_cd_for_runtime_pm;

	int			(*probe) (struct sdhci_pci_chip *);

	int			(*probe_slot) (struct sdhci_pci_slot *);
	int			(*add_host) (struct sdhci_pci_slot *);
	void			(*remove_slot) (struct sdhci_pci_slot *, int);

#ifdef CONFIG_PM_SLEEP
	int			(*suspend) (struct sdhci_pci_chip *);
	int			(*resume) (struct sdhci_pci_chip *);
#endif
#ifdef CONFIG_PM
	int			(*runtime_suspend) (struct sdhci_pci_chip *);
	int			(*runtime_resume) (struct sdhci_pci_chip *);
#endif

	const struct sdhci_ops	*ops;
	size_t			priv_size;
};

struct sdhci_pci_slot {
	struct sdhci_pci_chip	*chip;
	struct sdhci_host	*host;
	struct sdhci_pci_data	*data;

	int			rst_n_gpio;
	int			cd_gpio;
	int			cd_irq;

	int			cd_idx;
	bool			cd_override_level;

	void (*hw_reset)(struct sdhci_host *host);
	unsigned long		private[] ____cacheline_aligned;
};

struct sdhci_pci_chip {
	struct pci_dev		*pdev;

	unsigned int		quirks;
	unsigned int		quirks2;
	bool			allow_runtime_pm;
	bool			pm_retune;
	bool			rpm_retune;
	const struct sdhci_pci_fixes *fixes;

	int			num_slots;	/* Slots on controller */
	struct sdhci_pci_slot	*slots[MAX_SLOTS]; /* Pointers to host slots */
};

static inline void *sdhci_pci_priv(struct sdhci_pci_slot *slot)
{
	return (void *)slot->private;
}

#ifdef CONFIG_PM_SLEEP
int sdhci_pci_resume_host(struct sdhci_pci_chip *chip);
#endif
int sdhci_pci_enable_dma(struct sdhci_host *host);

extern const struct sdhci_pci_fixes sdhci_arasan;
extern const struct sdhci_pci_fixes sdhci_snps;
extern const struct sdhci_pci_fixes sdhci_o2;
extern const struct sdhci_pci_fixes sdhci_gl9750;
extern const struct sdhci_pci_fixes sdhci_gl9755;
<<<<<<< HEAD
=======
extern const struct sdhci_pci_fixes sdhci_gl9763e;
>>>>>>> 7d2a07b7

#endif /* __SDHCI_PCI_H */<|MERGE_RESOLUTION|>--- conflicted
+++ resolved
@@ -74,10 +74,7 @@
 
 #define PCI_DEVICE_ID_GLI_9755		0x9755
 #define PCI_DEVICE_ID_GLI_9750		0x9750
-<<<<<<< HEAD
-=======
 #define PCI_DEVICE_ID_GLI_9763E		0xe763
->>>>>>> 7d2a07b7
 
 /*
  * PCI device class and mask
@@ -201,9 +198,6 @@
 extern const struct sdhci_pci_fixes sdhci_o2;
 extern const struct sdhci_pci_fixes sdhci_gl9750;
 extern const struct sdhci_pci_fixes sdhci_gl9755;
-<<<<<<< HEAD
-=======
 extern const struct sdhci_pci_fixes sdhci_gl9763e;
->>>>>>> 7d2a07b7
 
 #endif /* __SDHCI_PCI_H */