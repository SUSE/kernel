// SPDX-License-Identifier: GPL-2.0-only
/*
 * Copyright (C) 2010 Google, Inc.
 */

#include <linux/delay.h>
#include <linux/dma-mapping.h>
#include <linux/err.h>
#include <linux/module.h>
#include <linux/init.h>
#include <linux/iopoll.h>
#include <linux/platform_device.h>
#include <linux/clk.h>
#include <linux/io.h>
#include <linux/of.h>
#include <linux/of_device.h>
#include <linux/pinctrl/consumer.h>
#include <linux/regulator/consumer.h>
#include <linux/reset.h>
#include <linux/mmc/card.h>
#include <linux/mmc/host.h>
#include <linux/mmc/mmc.h>
#include <linux/mmc/slot-gpio.h>
#include <linux/gpio/consumer.h>
#include <linux/ktime.h>

#include "sdhci-pltfm.h"
#include "cqhci.h"

/* Tegra SDHOST controller vendor register definitions */
#define SDHCI_TEGRA_VENDOR_CLOCK_CTRL			0x100
#define SDHCI_CLOCK_CTRL_TAP_MASK			0x00ff0000
#define SDHCI_CLOCK_CTRL_TAP_SHIFT			16
#define SDHCI_CLOCK_CTRL_TRIM_MASK			0x1f000000
#define SDHCI_CLOCK_CTRL_TRIM_SHIFT			24
#define SDHCI_CLOCK_CTRL_SDR50_TUNING_OVERRIDE		BIT(5)
#define SDHCI_CLOCK_CTRL_PADPIPE_CLKEN_OVERRIDE		BIT(3)
#define SDHCI_CLOCK_CTRL_SPI_MODE_CLKEN_OVERRIDE	BIT(2)

#define SDHCI_TEGRA_VENDOR_SYS_SW_CTRL			0x104
#define SDHCI_TEGRA_SYS_SW_CTRL_ENHANCED_STROBE		BIT(31)

#define SDHCI_TEGRA_VENDOR_CAP_OVERRIDES		0x10c
#define SDHCI_TEGRA_CAP_OVERRIDES_DQS_TRIM_MASK		0x00003f00
#define SDHCI_TEGRA_CAP_OVERRIDES_DQS_TRIM_SHIFT	8

#define SDHCI_TEGRA_VENDOR_MISC_CTRL			0x120
#define SDHCI_MISC_CTRL_ERASE_TIMEOUT_LIMIT		BIT(0)
#define SDHCI_MISC_CTRL_ENABLE_SDR104			0x8
#define SDHCI_MISC_CTRL_ENABLE_SDR50			0x10
#define SDHCI_MISC_CTRL_ENABLE_SDHCI_SPEC_300		0x20
#define SDHCI_MISC_CTRL_ENABLE_DDR50			0x200

#define SDHCI_TEGRA_VENDOR_DLLCAL_CFG			0x1b0
#define SDHCI_TEGRA_DLLCAL_CALIBRATE			BIT(31)

#define SDHCI_TEGRA_VENDOR_DLLCAL_STA			0x1bc
#define SDHCI_TEGRA_DLLCAL_STA_ACTIVE			BIT(31)

#define SDHCI_VNDR_TUN_CTRL0_0				0x1c0
#define SDHCI_VNDR_TUN_CTRL0_TUN_HW_TAP			0x20000
#define SDHCI_VNDR_TUN_CTRL0_START_TAP_VAL_MASK		0x03fc0000
#define SDHCI_VNDR_TUN_CTRL0_START_TAP_VAL_SHIFT	18
#define SDHCI_VNDR_TUN_CTRL0_MUL_M_MASK			0x00001fc0
#define SDHCI_VNDR_TUN_CTRL0_MUL_M_SHIFT		6
#define SDHCI_VNDR_TUN_CTRL0_TUN_ITER_MASK		0x000e000
#define SDHCI_VNDR_TUN_CTRL0_TUN_ITER_SHIFT		13
#define TRIES_128					2
#define TRIES_256					4
#define SDHCI_VNDR_TUN_CTRL0_TUN_WORD_SEL_MASK		0x7

#define SDHCI_TEGRA_VNDR_TUN_CTRL1_0			0x1c4
#define SDHCI_TEGRA_VNDR_TUN_STATUS0			0x1C8
#define SDHCI_TEGRA_VNDR_TUN_STATUS1			0x1CC
#define SDHCI_TEGRA_VNDR_TUN_STATUS1_TAP_MASK		0xFF
#define SDHCI_TEGRA_VNDR_TUN_STATUS1_END_TAP_SHIFT	0x8
#define TUNING_WORD_BIT_SIZE				32

#define SDHCI_TEGRA_AUTO_CAL_CONFIG			0x1e4
#define SDHCI_AUTO_CAL_START				BIT(31)
#define SDHCI_AUTO_CAL_ENABLE				BIT(29)
#define SDHCI_AUTO_CAL_PDPU_OFFSET_MASK			0x0000ffff

#define SDHCI_TEGRA_SDMEM_COMP_PADCTRL			0x1e0
#define SDHCI_TEGRA_SDMEM_COMP_PADCTRL_VREF_SEL_MASK	0x0000000f
#define SDHCI_TEGRA_SDMEM_COMP_PADCTRL_VREF_SEL_VAL	0x7
#define SDHCI_TEGRA_SDMEM_COMP_PADCTRL_E_INPUT_E_PWRD	BIT(31)
#define SDHCI_COMP_PADCTRL_DRVUPDN_OFFSET_MASK		0x07FFF000

#define SDHCI_TEGRA_AUTO_CAL_STATUS			0x1ec
#define SDHCI_TEGRA_AUTO_CAL_ACTIVE			BIT(31)

#define NVQUIRK_FORCE_SDHCI_SPEC_200			BIT(0)
#define NVQUIRK_ENABLE_BLOCK_GAP_DET			BIT(1)
#define NVQUIRK_ENABLE_SDHCI_SPEC_300			BIT(2)
#define NVQUIRK_ENABLE_SDR50				BIT(3)
#define NVQUIRK_ENABLE_SDR104				BIT(4)
#define NVQUIRK_ENABLE_DDR50				BIT(5)
/*
 * HAS_PADCALIB NVQUIRK is for SoC's supporting auto calibration of pads
 * drive strength.
 */
#define NVQUIRK_HAS_PADCALIB				BIT(6)
/*
 * NEEDS_PAD_CONTROL NVQUIRK is for SoC's having separate 3V3 and 1V8 pads.
 * 3V3/1V8 pad selection happens through pinctrl state selection depending
 * on the signaling mode.
 */
#define NVQUIRK_NEEDS_PAD_CONTROL			BIT(7)
#define NVQUIRK_DIS_CARD_CLK_CONFIG_TAP			BIT(8)
#define NVQUIRK_CQHCI_DCMD_R1B_CMD_TIMING		BIT(9)

/*
 * NVQUIRK_HAS_TMCLK is for SoC's having separate timeout clock for Tegra
 * SDMMC hardware data timeout.
 */
#define NVQUIRK_HAS_TMCLK				BIT(10)

/* SDMMC CQE Base Address for Tegra Host Ver 4.1 and Higher */
#define SDHCI_TEGRA_CQE_BASE_ADDR			0xF000

#define SDHCI_TEGRA_CQE_TRNS_MODE	(SDHCI_TRNS_MULTI | \
					 SDHCI_TRNS_BLK_CNT_EN | \
					 SDHCI_TRNS_DMA)

struct sdhci_tegra_soc_data {
	const struct sdhci_pltfm_data *pdata;
	u64 dma_mask;
	u32 nvquirks;
	u8 min_tap_delay;
	u8 max_tap_delay;
};

/* Magic pull up and pull down pad calibration offsets */
struct sdhci_tegra_autocal_offsets {
	u32 pull_up_3v3;
	u32 pull_down_3v3;
	u32 pull_up_3v3_timeout;
	u32 pull_down_3v3_timeout;
	u32 pull_up_1v8;
	u32 pull_down_1v8;
	u32 pull_up_1v8_timeout;
	u32 pull_down_1v8_timeout;
	u32 pull_up_sdr104;
	u32 pull_down_sdr104;
	u32 pull_up_hs400;
	u32 pull_down_hs400;
};

struct sdhci_tegra {
	const struct sdhci_tegra_soc_data *soc_data;
	struct gpio_desc *power_gpio;
	struct clk *tmclk;
	bool ddr_signaling;
	bool pad_calib_required;
	bool pad_control_available;

	struct reset_control *rst;
	struct pinctrl *pinctrl_sdmmc;
	struct pinctrl_state *pinctrl_state_3v3;
	struct pinctrl_state *pinctrl_state_1v8;
	struct pinctrl_state *pinctrl_state_3v3_drv;
	struct pinctrl_state *pinctrl_state_1v8_drv;

	struct sdhci_tegra_autocal_offsets autocal_offsets;
	ktime_t last_calib;

	u32 default_tap;
	u32 default_trim;
	u32 dqs_trim;
	bool enable_hwcq;
	unsigned long curr_clk_rate;
	u8 tuned_tap_delay;
};

static u16 tegra_sdhci_readw(struct sdhci_host *host, int reg)
{
	struct sdhci_pltfm_host *pltfm_host = sdhci_priv(host);
	struct sdhci_tegra *tegra_host = sdhci_pltfm_priv(pltfm_host);
	const struct sdhci_tegra_soc_data *soc_data = tegra_host->soc_data;

	if (unlikely((soc_data->nvquirks & NVQUIRK_FORCE_SDHCI_SPEC_200) &&
			(reg == SDHCI_HOST_VERSION))) {
		/* Erratum: Version register is invalid in HW. */
		return SDHCI_SPEC_200;
	}

	return readw(host->ioaddr + reg);
}

static void tegra_sdhci_writew(struct sdhci_host *host, u16 val, int reg)
{
	struct sdhci_pltfm_host *pltfm_host = sdhci_priv(host);

	switch (reg) {
	case SDHCI_TRANSFER_MODE:
		/*
		 * Postpone this write, we must do it together with a
		 * command write that is down below.
		 */
		pltfm_host->xfer_mode_shadow = val;
		return;
	case SDHCI_COMMAND:
		writel((val << 16) | pltfm_host->xfer_mode_shadow,
			host->ioaddr + SDHCI_TRANSFER_MODE);
		return;
	}

	writew(val, host->ioaddr + reg);
}

static void tegra_sdhci_writel(struct sdhci_host *host, u32 val, int reg)
{
	struct sdhci_pltfm_host *pltfm_host = sdhci_priv(host);
	struct sdhci_tegra *tegra_host = sdhci_pltfm_priv(pltfm_host);
	const struct sdhci_tegra_soc_data *soc_data = tegra_host->soc_data;

	/* Seems like we're getting spurious timeout and crc errors, so
	 * disable signalling of them. In case of real errors software
	 * timers should take care of eventually detecting them.
	 */
	if (unlikely(reg == SDHCI_SIGNAL_ENABLE))
		val &= ~(SDHCI_INT_TIMEOUT|SDHCI_INT_CRC);

	writel(val, host->ioaddr + reg);

	if (unlikely((soc_data->nvquirks & NVQUIRK_ENABLE_BLOCK_GAP_DET) &&
			(reg == SDHCI_INT_ENABLE))) {
		/* Erratum: Must enable block gap interrupt detection */
		u8 gap_ctrl = readb(host->ioaddr + SDHCI_BLOCK_GAP_CONTROL);
		if (val & SDHCI_INT_CARD_INT)
			gap_ctrl |= 0x8;
		else
			gap_ctrl &= ~0x8;
		writeb(gap_ctrl, host->ioaddr + SDHCI_BLOCK_GAP_CONTROL);
	}
}

static bool tegra_sdhci_configure_card_clk(struct sdhci_host *host, bool enable)
{
	bool status;
	u32 reg;

	reg = sdhci_readw(host, SDHCI_CLOCK_CONTROL);
	status = !!(reg & SDHCI_CLOCK_CARD_EN);

	if (status == enable)
		return status;

	if (enable)
		reg |= SDHCI_CLOCK_CARD_EN;
	else
		reg &= ~SDHCI_CLOCK_CARD_EN;

	sdhci_writew(host, reg, SDHCI_CLOCK_CONTROL);

	return status;
}

static void tegra210_sdhci_writew(struct sdhci_host *host, u16 val, int reg)
{
	bool is_tuning_cmd = 0;
	bool clk_enabled;
	u8 cmd;

	if (reg == SDHCI_COMMAND) {
		cmd = SDHCI_GET_CMD(val);
		is_tuning_cmd = cmd == MMC_SEND_TUNING_BLOCK ||
				cmd == MMC_SEND_TUNING_BLOCK_HS200;
	}

	if (is_tuning_cmd)
		clk_enabled = tegra_sdhci_configure_card_clk(host, 0);

	writew(val, host->ioaddr + reg);

	if (is_tuning_cmd) {
		udelay(1);
		sdhci_reset(host, SDHCI_RESET_CMD | SDHCI_RESET_DATA);
		tegra_sdhci_configure_card_clk(host, clk_enabled);
	}
}

static unsigned int tegra_sdhci_get_ro(struct sdhci_host *host)
{
	/*
	 * Write-enable shall be assumed if GPIO is missing in a board's
	 * device-tree because SDHCI's WRITE_PROTECT bit doesn't work on
	 * Tegra.
	 */
	return mmc_gpio_get_ro(host->mmc);
}

static bool tegra_sdhci_is_pad_and_regulator_valid(struct sdhci_host *host)
{
	struct sdhci_pltfm_host *pltfm_host = sdhci_priv(host);
	struct sdhci_tegra *tegra_host = sdhci_pltfm_priv(pltfm_host);
	int has_1v8, has_3v3;

	/*
	 * The SoCs which have NVQUIRK_NEEDS_PAD_CONTROL require software pad
	 * voltage configuration in order to perform voltage switching. This
	 * means that valid pinctrl info is required on SDHCI instances capable
	 * of performing voltage switching. Whether or not an SDHCI instance is
	 * capable of voltage switching is determined based on the regulator.
	 */

	if (!(tegra_host->soc_data->nvquirks & NVQUIRK_NEEDS_PAD_CONTROL))
		return true;

	if (IS_ERR(host->mmc->supply.vqmmc))
		return false;

	has_1v8 = regulator_is_supported_voltage(host->mmc->supply.vqmmc,
						 1700000, 1950000);

	has_3v3 = regulator_is_supported_voltage(host->mmc->supply.vqmmc,
						 2700000, 3600000);

	if (has_1v8 == 1 && has_3v3 == 1)
		return tegra_host->pad_control_available;

	/* Fixed voltage, no pad control required. */
	return true;
}

static void tegra_sdhci_set_tap(struct sdhci_host *host, unsigned int tap)
{
	struct sdhci_pltfm_host *pltfm_host = sdhci_priv(host);
	struct sdhci_tegra *tegra_host = sdhci_pltfm_priv(pltfm_host);
	const struct sdhci_tegra_soc_data *soc_data = tegra_host->soc_data;
	bool card_clk_enabled = false;
	u32 reg;

	/*
	 * Touching the tap values is a bit tricky on some SoC generations.
	 * The quirk enables a workaround for a glitch that sometimes occurs if
	 * the tap values are changed.
	 */

	if (soc_data->nvquirks & NVQUIRK_DIS_CARD_CLK_CONFIG_TAP)
		card_clk_enabled = tegra_sdhci_configure_card_clk(host, false);

	reg = sdhci_readl(host, SDHCI_TEGRA_VENDOR_CLOCK_CTRL);
	reg &= ~SDHCI_CLOCK_CTRL_TAP_MASK;
	reg |= tap << SDHCI_CLOCK_CTRL_TAP_SHIFT;
	sdhci_writel(host, reg, SDHCI_TEGRA_VENDOR_CLOCK_CTRL);

	if (soc_data->nvquirks & NVQUIRK_DIS_CARD_CLK_CONFIG_TAP &&
	    card_clk_enabled) {
		udelay(1);
		sdhci_reset(host, SDHCI_RESET_CMD | SDHCI_RESET_DATA);
		tegra_sdhci_configure_card_clk(host, card_clk_enabled);
	}
}

static void tegra_sdhci_hs400_enhanced_strobe(struct mmc_host *mmc,
					      struct mmc_ios *ios)
{
	struct sdhci_host *host = mmc_priv(mmc);
	u32 val;

	val = sdhci_readl(host, SDHCI_TEGRA_VENDOR_SYS_SW_CTRL);

	if (ios->enhanced_strobe)
		val |= SDHCI_TEGRA_SYS_SW_CTRL_ENHANCED_STROBE;
	else
		val &= ~SDHCI_TEGRA_SYS_SW_CTRL_ENHANCED_STROBE;

	sdhci_writel(host, val, SDHCI_TEGRA_VENDOR_SYS_SW_CTRL);

}

static void tegra_sdhci_reset(struct sdhci_host *host, u8 mask)
{
	struct sdhci_pltfm_host *pltfm_host = sdhci_priv(host);
	struct sdhci_tegra *tegra_host = sdhci_pltfm_priv(pltfm_host);
	const struct sdhci_tegra_soc_data *soc_data = tegra_host->soc_data;
	u32 misc_ctrl, clk_ctrl, pad_ctrl;

	sdhci_reset(host, mask);

	if (!(mask & SDHCI_RESET_ALL))
		return;

	tegra_sdhci_set_tap(host, tegra_host->default_tap);

	misc_ctrl = sdhci_readl(host, SDHCI_TEGRA_VENDOR_MISC_CTRL);
	clk_ctrl = sdhci_readl(host, SDHCI_TEGRA_VENDOR_CLOCK_CTRL);

	misc_ctrl &= ~(SDHCI_MISC_CTRL_ENABLE_SDHCI_SPEC_300 |
		       SDHCI_MISC_CTRL_ENABLE_SDR50 |
		       SDHCI_MISC_CTRL_ENABLE_DDR50 |
		       SDHCI_MISC_CTRL_ENABLE_SDR104);

	clk_ctrl &= ~(SDHCI_CLOCK_CTRL_TRIM_MASK |
		      SDHCI_CLOCK_CTRL_SPI_MODE_CLKEN_OVERRIDE);

	if (tegra_sdhci_is_pad_and_regulator_valid(host)) {
		/* Erratum: Enable SDHCI spec v3.00 support */
		if (soc_data->nvquirks & NVQUIRK_ENABLE_SDHCI_SPEC_300)
			misc_ctrl |= SDHCI_MISC_CTRL_ENABLE_SDHCI_SPEC_300;
		/* Advertise UHS modes as supported by host */
		if (soc_data->nvquirks & NVQUIRK_ENABLE_SDR50)
			misc_ctrl |= SDHCI_MISC_CTRL_ENABLE_SDR50;
		if (soc_data->nvquirks & NVQUIRK_ENABLE_DDR50)
			misc_ctrl |= SDHCI_MISC_CTRL_ENABLE_DDR50;
		if (soc_data->nvquirks & NVQUIRK_ENABLE_SDR104)
			misc_ctrl |= SDHCI_MISC_CTRL_ENABLE_SDR104;
		if (soc_data->nvquirks & NVQUIRK_ENABLE_SDR50)
			clk_ctrl |= SDHCI_CLOCK_CTRL_SDR50_TUNING_OVERRIDE;
	}

	clk_ctrl |= tegra_host->default_trim << SDHCI_CLOCK_CTRL_TRIM_SHIFT;

	sdhci_writel(host, misc_ctrl, SDHCI_TEGRA_VENDOR_MISC_CTRL);
	sdhci_writel(host, clk_ctrl, SDHCI_TEGRA_VENDOR_CLOCK_CTRL);

	if (soc_data->nvquirks & NVQUIRK_HAS_PADCALIB) {
		pad_ctrl = sdhci_readl(host, SDHCI_TEGRA_SDMEM_COMP_PADCTRL);
		pad_ctrl &= ~SDHCI_TEGRA_SDMEM_COMP_PADCTRL_VREF_SEL_MASK;
		pad_ctrl |= SDHCI_TEGRA_SDMEM_COMP_PADCTRL_VREF_SEL_VAL;
		sdhci_writel(host, pad_ctrl, SDHCI_TEGRA_SDMEM_COMP_PADCTRL);

		tegra_host->pad_calib_required = true;
	}

	tegra_host->ddr_signaling = false;
}

static void tegra_sdhci_configure_cal_pad(struct sdhci_host *host, bool enable)
{
	u32 val;

	/*
	 * Enable or disable the additional I/O pad used by the drive strength
	 * calibration process.
	 */
	val = sdhci_readl(host, SDHCI_TEGRA_SDMEM_COMP_PADCTRL);

	if (enable)
		val |= SDHCI_TEGRA_SDMEM_COMP_PADCTRL_E_INPUT_E_PWRD;
	else
		val &= ~SDHCI_TEGRA_SDMEM_COMP_PADCTRL_E_INPUT_E_PWRD;

	sdhci_writel(host, val, SDHCI_TEGRA_SDMEM_COMP_PADCTRL);

	if (enable)
		usleep_range(1, 2);
}

static void tegra_sdhci_set_pad_autocal_offset(struct sdhci_host *host,
					       u16 pdpu)
{
	u32 reg;

	reg = sdhci_readl(host, SDHCI_TEGRA_AUTO_CAL_CONFIG);
	reg &= ~SDHCI_AUTO_CAL_PDPU_OFFSET_MASK;
	reg |= pdpu;
	sdhci_writel(host, reg, SDHCI_TEGRA_AUTO_CAL_CONFIG);
}

static int tegra_sdhci_set_padctrl(struct sdhci_host *host, int voltage,
				   bool state_drvupdn)
{
	struct sdhci_pltfm_host *pltfm_host = sdhci_priv(host);
	struct sdhci_tegra *tegra_host = sdhci_pltfm_priv(pltfm_host);
	struct sdhci_tegra_autocal_offsets *offsets =
						&tegra_host->autocal_offsets;
	struct pinctrl_state *pinctrl_drvupdn = NULL;
	int ret = 0;
	u8 drvup = 0, drvdn = 0;
	u32 reg;

	if (!state_drvupdn) {
		/* PADS Drive Strength */
		if (voltage == MMC_SIGNAL_VOLTAGE_180) {
			if (tegra_host->pinctrl_state_1v8_drv) {
				pinctrl_drvupdn =
					tegra_host->pinctrl_state_1v8_drv;
			} else {
				drvup = offsets->pull_up_1v8_timeout;
				drvdn = offsets->pull_down_1v8_timeout;
			}
		} else {
			if (tegra_host->pinctrl_state_3v3_drv) {
				pinctrl_drvupdn =
					tegra_host->pinctrl_state_3v3_drv;
			} else {
				drvup = offsets->pull_up_3v3_timeout;
				drvdn = offsets->pull_down_3v3_timeout;
			}
		}

		if (pinctrl_drvupdn != NULL) {
			ret = pinctrl_select_state(tegra_host->pinctrl_sdmmc,
							pinctrl_drvupdn);
			if (ret < 0)
				dev_err(mmc_dev(host->mmc),
					"failed pads drvupdn, ret: %d\n", ret);
		} else if ((drvup) || (drvdn)) {
			reg = sdhci_readl(host,
					SDHCI_TEGRA_SDMEM_COMP_PADCTRL);
			reg &= ~SDHCI_COMP_PADCTRL_DRVUPDN_OFFSET_MASK;
			reg |= (drvup << 20) | (drvdn << 12);
			sdhci_writel(host, reg,
					SDHCI_TEGRA_SDMEM_COMP_PADCTRL);
		}

	} else {
		/* Dual Voltage PADS Voltage selection */
		if (!tegra_host->pad_control_available)
			return 0;

		if (voltage == MMC_SIGNAL_VOLTAGE_180) {
			ret = pinctrl_select_state(tegra_host->pinctrl_sdmmc,
						tegra_host->pinctrl_state_1v8);
			if (ret < 0)
				dev_err(mmc_dev(host->mmc),
					"setting 1.8V failed, ret: %d\n", ret);
		} else {
			ret = pinctrl_select_state(tegra_host->pinctrl_sdmmc,
						tegra_host->pinctrl_state_3v3);
			if (ret < 0)
				dev_err(mmc_dev(host->mmc),
					"setting 3.3V failed, ret: %d\n", ret);
		}
	}

	return ret;
}

static void tegra_sdhci_pad_autocalib(struct sdhci_host *host)
{
	struct sdhci_pltfm_host *pltfm_host = sdhci_priv(host);
	struct sdhci_tegra *tegra_host = sdhci_pltfm_priv(pltfm_host);
	struct sdhci_tegra_autocal_offsets offsets =
			tegra_host->autocal_offsets;
	struct mmc_ios *ios = &host->mmc->ios;
	bool card_clk_enabled;
	u16 pdpu;
	u32 reg;
	int ret;

	switch (ios->timing) {
	case MMC_TIMING_UHS_SDR104:
		pdpu = offsets.pull_down_sdr104 << 8 | offsets.pull_up_sdr104;
		break;
	case MMC_TIMING_MMC_HS400:
		pdpu = offsets.pull_down_hs400 << 8 | offsets.pull_up_hs400;
		break;
	default:
		if (ios->signal_voltage == MMC_SIGNAL_VOLTAGE_180)
			pdpu = offsets.pull_down_1v8 << 8 | offsets.pull_up_1v8;
		else
			pdpu = offsets.pull_down_3v3 << 8 | offsets.pull_up_3v3;
	}

	/* Set initial offset before auto-calibration */
	tegra_sdhci_set_pad_autocal_offset(host, pdpu);

	card_clk_enabled = tegra_sdhci_configure_card_clk(host, false);

	tegra_sdhci_configure_cal_pad(host, true);

	reg = sdhci_readl(host, SDHCI_TEGRA_AUTO_CAL_CONFIG);
	reg |= SDHCI_AUTO_CAL_ENABLE | SDHCI_AUTO_CAL_START;
	sdhci_writel(host, reg, SDHCI_TEGRA_AUTO_CAL_CONFIG);

	usleep_range(1, 2);
	/* 10 ms timeout */
	ret = readl_poll_timeout(host->ioaddr + SDHCI_TEGRA_AUTO_CAL_STATUS,
				 reg, !(reg & SDHCI_TEGRA_AUTO_CAL_ACTIVE),
				 1000, 10000);

	tegra_sdhci_configure_cal_pad(host, false);

	tegra_sdhci_configure_card_clk(host, card_clk_enabled);

	if (ret) {
		dev_err(mmc_dev(host->mmc), "Pad autocal timed out\n");

		/* Disable automatic cal and use fixed Drive Strengths */
		reg = sdhci_readl(host, SDHCI_TEGRA_AUTO_CAL_CONFIG);
		reg &= ~SDHCI_AUTO_CAL_ENABLE;
		sdhci_writel(host, reg, SDHCI_TEGRA_AUTO_CAL_CONFIG);

		ret = tegra_sdhci_set_padctrl(host, ios->signal_voltage, false);
		if (ret < 0)
			dev_err(mmc_dev(host->mmc),
				"Setting drive strengths failed: %d\n", ret);
	}
}

static void tegra_sdhci_parse_pad_autocal_dt(struct sdhci_host *host)
{
	struct sdhci_pltfm_host *pltfm_host = sdhci_priv(host);
	struct sdhci_tegra *tegra_host = sdhci_pltfm_priv(pltfm_host);
	struct sdhci_tegra_autocal_offsets *autocal =
			&tegra_host->autocal_offsets;
	int err;

	err = device_property_read_u32(mmc_dev(host->mmc),
			"nvidia,pad-autocal-pull-up-offset-3v3",
			&autocal->pull_up_3v3);
	if (err)
		autocal->pull_up_3v3 = 0;

	err = device_property_read_u32(mmc_dev(host->mmc),
			"nvidia,pad-autocal-pull-down-offset-3v3",
			&autocal->pull_down_3v3);
	if (err)
		autocal->pull_down_3v3 = 0;

	err = device_property_read_u32(mmc_dev(host->mmc),
			"nvidia,pad-autocal-pull-up-offset-1v8",
			&autocal->pull_up_1v8);
	if (err)
		autocal->pull_up_1v8 = 0;

	err = device_property_read_u32(mmc_dev(host->mmc),
			"nvidia,pad-autocal-pull-down-offset-1v8",
			&autocal->pull_down_1v8);
	if (err)
		autocal->pull_down_1v8 = 0;

<<<<<<< HEAD
	err = device_property_read_u32(host->mmc->parent,
=======
	err = device_property_read_u32(mmc_dev(host->mmc),
>>>>>>> 7d2a07b7
			"nvidia,pad-autocal-pull-up-offset-sdr104",
			&autocal->pull_up_sdr104);
	if (err)
		autocal->pull_up_sdr104 = autocal->pull_up_1v8;

<<<<<<< HEAD
	err = device_property_read_u32(host->mmc->parent,
=======
	err = device_property_read_u32(mmc_dev(host->mmc),
>>>>>>> 7d2a07b7
			"nvidia,pad-autocal-pull-down-offset-sdr104",
			&autocal->pull_down_sdr104);
	if (err)
		autocal->pull_down_sdr104 = autocal->pull_down_1v8;

<<<<<<< HEAD
	err = device_property_read_u32(host->mmc->parent,
=======
	err = device_property_read_u32(mmc_dev(host->mmc),
>>>>>>> 7d2a07b7
			"nvidia,pad-autocal-pull-up-offset-hs400",
			&autocal->pull_up_hs400);
	if (err)
		autocal->pull_up_hs400 = autocal->pull_up_1v8;

<<<<<<< HEAD
	err = device_property_read_u32(host->mmc->parent,
=======
	err = device_property_read_u32(mmc_dev(host->mmc),
>>>>>>> 7d2a07b7
			"nvidia,pad-autocal-pull-down-offset-hs400",
			&autocal->pull_down_hs400);
	if (err)
		autocal->pull_down_hs400 = autocal->pull_down_1v8;

	/*
	 * Different fail-safe drive strength values based on the signaling
	 * voltage are applicable for SoCs supporting 3V3 and 1V8 pad controls.
	 * So, avoid reading below device tree properties for SoCs that don't
	 * have NVQUIRK_NEEDS_PAD_CONTROL.
	 */
	if (!(tegra_host->soc_data->nvquirks & NVQUIRK_NEEDS_PAD_CONTROL))
		return;

<<<<<<< HEAD
	err = device_property_read_u32(host->mmc->parent,
=======
	err = device_property_read_u32(mmc_dev(host->mmc),
>>>>>>> 7d2a07b7
			"nvidia,pad-autocal-pull-up-offset-3v3-timeout",
			&autocal->pull_up_3v3_timeout);
	if (err) {
		if (!IS_ERR(tegra_host->pinctrl_state_3v3) &&
			(tegra_host->pinctrl_state_3v3_drv == NULL))
			pr_warn("%s: Missing autocal timeout 3v3-pad drvs\n",
				mmc_hostname(host->mmc));
		autocal->pull_up_3v3_timeout = 0;
	}

	err = device_property_read_u32(mmc_dev(host->mmc),
			"nvidia,pad-autocal-pull-down-offset-3v3-timeout",
			&autocal->pull_down_3v3_timeout);
	if (err) {
		if (!IS_ERR(tegra_host->pinctrl_state_3v3) &&
			(tegra_host->pinctrl_state_3v3_drv == NULL))
			pr_warn("%s: Missing autocal timeout 3v3-pad drvs\n",
				mmc_hostname(host->mmc));
		autocal->pull_down_3v3_timeout = 0;
	}

	err = device_property_read_u32(mmc_dev(host->mmc),
			"nvidia,pad-autocal-pull-up-offset-1v8-timeout",
			&autocal->pull_up_1v8_timeout);
	if (err) {
		if (!IS_ERR(tegra_host->pinctrl_state_1v8) &&
			(tegra_host->pinctrl_state_1v8_drv == NULL))
			pr_warn("%s: Missing autocal timeout 1v8-pad drvs\n",
				mmc_hostname(host->mmc));
		autocal->pull_up_1v8_timeout = 0;
	}

	err = device_property_read_u32(mmc_dev(host->mmc),
			"nvidia,pad-autocal-pull-down-offset-1v8-timeout",
			&autocal->pull_down_1v8_timeout);
	if (err) {
		if (!IS_ERR(tegra_host->pinctrl_state_1v8) &&
			(tegra_host->pinctrl_state_1v8_drv == NULL))
			pr_warn("%s: Missing autocal timeout 1v8-pad drvs\n",
				mmc_hostname(host->mmc));
		autocal->pull_down_1v8_timeout = 0;
	}
}

static void tegra_sdhci_request(struct mmc_host *mmc, struct mmc_request *mrq)
{
	struct sdhci_host *host = mmc_priv(mmc);
	struct sdhci_pltfm_host *pltfm_host = sdhci_priv(host);
	struct sdhci_tegra *tegra_host = sdhci_pltfm_priv(pltfm_host);
	ktime_t since_calib = ktime_sub(ktime_get(), tegra_host->last_calib);

	/* 100 ms calibration interval is specified in the TRM */
	if (ktime_to_ms(since_calib) > 100) {
		tegra_sdhci_pad_autocalib(host);
		tegra_host->last_calib = ktime_get();
	}

	sdhci_request(mmc, mrq);
}

static void tegra_sdhci_parse_tap_and_trim(struct sdhci_host *host)
{
	struct sdhci_pltfm_host *pltfm_host = sdhci_priv(host);
	struct sdhci_tegra *tegra_host = sdhci_pltfm_priv(pltfm_host);
	int err;

	err = device_property_read_u32(mmc_dev(host->mmc), "nvidia,default-tap",
				       &tegra_host->default_tap);
	if (err)
		tegra_host->default_tap = 0;

	err = device_property_read_u32(mmc_dev(host->mmc), "nvidia,default-trim",
				       &tegra_host->default_trim);
	if (err)
		tegra_host->default_trim = 0;

	err = device_property_read_u32(mmc_dev(host->mmc), "nvidia,dqs-trim",
				       &tegra_host->dqs_trim);
	if (err)
		tegra_host->dqs_trim = 0x11;
}

static void tegra_sdhci_parse_dt(struct sdhci_host *host)
{
	struct sdhci_pltfm_host *pltfm_host = sdhci_priv(host);
	struct sdhci_tegra *tegra_host = sdhci_pltfm_priv(pltfm_host);

	if (device_property_read_bool(mmc_dev(host->mmc), "supports-cqe"))
		tegra_host->enable_hwcq = true;
	else
		tegra_host->enable_hwcq = false;

	tegra_sdhci_parse_pad_autocal_dt(host);
	tegra_sdhci_parse_tap_and_trim(host);
}

static void tegra_sdhci_set_clock(struct sdhci_host *host, unsigned int clock)
{
	struct sdhci_pltfm_host *pltfm_host = sdhci_priv(host);
	struct sdhci_tegra *tegra_host = sdhci_pltfm_priv(pltfm_host);
	unsigned long host_clk;

	if (!clock)
		return sdhci_set_clock(host, clock);

	/*
	 * In DDR50/52 modes the Tegra SDHCI controllers require the SDHCI
	 * divider to be configured to divided the host clock by two. The SDHCI
	 * clock divider is calculated as part of sdhci_set_clock() by
	 * sdhci_calc_clk(). The divider is calculated from host->max_clk and
	 * the requested clock rate.
	 *
	 * By setting the host->max_clk to clock * 2 the divider calculation
	 * will always result in the correct value for DDR50/52 modes,
	 * regardless of clock rate rounding, which may happen if the value
	 * from clk_get_rate() is used.
	 */
	host_clk = tegra_host->ddr_signaling ? clock * 2 : clock;
	clk_set_rate(pltfm_host->clk, host_clk);
	tegra_host->curr_clk_rate = host_clk;
	if (tegra_host->ddr_signaling)
		host->max_clk = host_clk;
	else
		host->max_clk = clk_get_rate(pltfm_host->clk);

	sdhci_set_clock(host, clock);

	if (tegra_host->pad_calib_required) {
		tegra_sdhci_pad_autocalib(host);
		tegra_host->pad_calib_required = false;
	}
}

static unsigned int tegra_sdhci_get_max_clock(struct sdhci_host *host)
{
	struct sdhci_pltfm_host *pltfm_host = sdhci_priv(host);

	return clk_round_rate(pltfm_host->clk, UINT_MAX);
}

static void tegra_sdhci_set_dqs_trim(struct sdhci_host *host, u8 trim)
{
	u32 val;

	val = sdhci_readl(host, SDHCI_TEGRA_VENDOR_CAP_OVERRIDES);
	val &= ~SDHCI_TEGRA_CAP_OVERRIDES_DQS_TRIM_MASK;
	val |= trim << SDHCI_TEGRA_CAP_OVERRIDES_DQS_TRIM_SHIFT;
	sdhci_writel(host, val, SDHCI_TEGRA_VENDOR_CAP_OVERRIDES);
}

static void tegra_sdhci_hs400_dll_cal(struct sdhci_host *host)
{
	u32 reg;
	int err;

	reg = sdhci_readl(host, SDHCI_TEGRA_VENDOR_DLLCAL_CFG);
	reg |= SDHCI_TEGRA_DLLCAL_CALIBRATE;
	sdhci_writel(host, reg, SDHCI_TEGRA_VENDOR_DLLCAL_CFG);

	/* 1 ms sleep, 5 ms timeout */
	err = readl_poll_timeout(host->ioaddr + SDHCI_TEGRA_VENDOR_DLLCAL_STA,
				 reg, !(reg & SDHCI_TEGRA_DLLCAL_STA_ACTIVE),
				 1000, 5000);
	if (err)
		dev_err(mmc_dev(host->mmc),
			"HS400 delay line calibration timed out\n");
}

static void tegra_sdhci_tap_correction(struct sdhci_host *host, u8 thd_up,
				       u8 thd_low, u8 fixed_tap)
{
	struct sdhci_pltfm_host *pltfm_host = sdhci_priv(host);
	struct sdhci_tegra *tegra_host = sdhci_pltfm_priv(pltfm_host);
	u32 val, tun_status;
	u8 word, bit, edge1, tap, window;
	bool tap_result;
	bool start_fail = false;
	bool start_pass = false;
	bool end_pass = false;
	bool first_fail = false;
	bool first_pass = false;
	u8 start_pass_tap = 0;
	u8 end_pass_tap = 0;
	u8 first_fail_tap = 0;
	u8 first_pass_tap = 0;
	u8 total_tuning_words = host->tuning_loop_count / TUNING_WORD_BIT_SIZE;

	/*
	 * Read auto-tuned results and extract good valid passing window by
	 * filtering out un-wanted bubble/partial/merged windows.
	 */
	for (word = 0; word < total_tuning_words; word++) {
		val = sdhci_readl(host, SDHCI_VNDR_TUN_CTRL0_0);
		val &= ~SDHCI_VNDR_TUN_CTRL0_TUN_WORD_SEL_MASK;
		val |= word;
		sdhci_writel(host, val, SDHCI_VNDR_TUN_CTRL0_0);
		tun_status = sdhci_readl(host, SDHCI_TEGRA_VNDR_TUN_STATUS0);
		bit = 0;
		while (bit < TUNING_WORD_BIT_SIZE) {
			tap = word * TUNING_WORD_BIT_SIZE + bit;
			tap_result = tun_status & (1 << bit);
			if (!tap_result && !start_fail) {
				start_fail = true;
				if (!first_fail) {
					first_fail_tap = tap;
					first_fail = true;
				}

			} else if (tap_result && start_fail && !start_pass) {
				start_pass_tap = tap;
				start_pass = true;
				if (!first_pass) {
					first_pass_tap = tap;
					first_pass = true;
				}

			} else if (!tap_result && start_fail && start_pass &&
				   !end_pass) {
				end_pass_tap = tap - 1;
				end_pass = true;
			} else if (tap_result && start_pass && start_fail &&
				   end_pass) {
				window = end_pass_tap - start_pass_tap;
				/* discard merged window and bubble window */
				if (window >= thd_up || window < thd_low) {
					start_pass_tap = tap;
					end_pass = false;
				} else {
					/* set tap at middle of valid window */
					tap = start_pass_tap + window / 2;
					tegra_host->tuned_tap_delay = tap;
					return;
				}
			}

			bit++;
		}
	}

	if (!first_fail) {
		WARN(1, "no edge detected, continue with hw tuned delay.\n");
	} else if (first_pass) {
		/* set tap location at fixed tap relative to the first edge */
		edge1 = first_fail_tap + (first_pass_tap - first_fail_tap) / 2;
		if (edge1 - 1 > fixed_tap)
			tegra_host->tuned_tap_delay = edge1 - fixed_tap;
		else
			tegra_host->tuned_tap_delay = edge1 + fixed_tap;
	}
}

static void tegra_sdhci_post_tuning(struct sdhci_host *host)
{
	struct sdhci_pltfm_host *pltfm_host = sdhci_priv(host);
	struct sdhci_tegra *tegra_host = sdhci_pltfm_priv(pltfm_host);
	const struct sdhci_tegra_soc_data *soc_data = tegra_host->soc_data;
	u32 avg_tap_dly, val, min_tap_dly, max_tap_dly;
	u8 fixed_tap, start_tap, end_tap, window_width;
	u8 thdupper, thdlower;
	u8 num_iter;
	u32 clk_rate_mhz, period_ps, bestcase, worstcase;

	/* retain HW tuned tap to use incase if no correction is needed */
	val = sdhci_readl(host, SDHCI_TEGRA_VENDOR_CLOCK_CTRL);
	tegra_host->tuned_tap_delay = (val & SDHCI_CLOCK_CTRL_TAP_MASK) >>
				      SDHCI_CLOCK_CTRL_TAP_SHIFT;
	if (soc_data->min_tap_delay && soc_data->max_tap_delay) {
		min_tap_dly = soc_data->min_tap_delay;
		max_tap_dly = soc_data->max_tap_delay;
		clk_rate_mhz = tegra_host->curr_clk_rate / USEC_PER_SEC;
		period_ps = USEC_PER_SEC / clk_rate_mhz;
		bestcase = period_ps / min_tap_dly;
		worstcase = period_ps / max_tap_dly;
		/*
		 * Upper and Lower bound thresholds used to detect merged and
		 * bubble windows
		 */
		thdupper = (2 * worstcase + bestcase) / 2;
		thdlower = worstcase / 4;
		/*
		 * fixed tap is used when HW tuning result contains single edge
		 * and tap is set at fixed tap delay relative to the first edge
		 */
		avg_tap_dly = (period_ps * 2) / (min_tap_dly + max_tap_dly);
		fixed_tap = avg_tap_dly / 2;

		val = sdhci_readl(host, SDHCI_TEGRA_VNDR_TUN_STATUS1);
		start_tap = val & SDHCI_TEGRA_VNDR_TUN_STATUS1_TAP_MASK;
		end_tap = (val >> SDHCI_TEGRA_VNDR_TUN_STATUS1_END_TAP_SHIFT) &
			  SDHCI_TEGRA_VNDR_TUN_STATUS1_TAP_MASK;
		window_width = end_tap - start_tap;
		num_iter = host->tuning_loop_count;
		/*
		 * partial window includes edges of the tuning range.
		 * merged window includes more taps so window width is higher
		 * than upper threshold.
		 */
		if (start_tap == 0 || (end_tap == (num_iter - 1)) ||
		    (end_tap == num_iter - 2) || window_width >= thdupper) {
			pr_debug("%s: Apply tuning correction\n",
				 mmc_hostname(host->mmc));
			tegra_sdhci_tap_correction(host, thdupper, thdlower,
						   fixed_tap);
		}
	}

	tegra_sdhci_set_tap(host, tegra_host->tuned_tap_delay);
}

static int tegra_sdhci_execute_hw_tuning(struct mmc_host *mmc, u32 opcode)
{
	struct sdhci_host *host = mmc_priv(mmc);
	int err;

	err = sdhci_execute_tuning(mmc, opcode);
	if (!err && !host->tuning_err)
		tegra_sdhci_post_tuning(host);

	return err;
}

static void tegra_sdhci_set_uhs_signaling(struct sdhci_host *host,
					  unsigned timing)
{
	struct sdhci_pltfm_host *pltfm_host = sdhci_priv(host);
	struct sdhci_tegra *tegra_host = sdhci_pltfm_priv(pltfm_host);
	bool set_default_tap = false;
	bool set_dqs_trim = false;
	bool do_hs400_dll_cal = false;
	u8 iter = TRIES_256;
	u32 val;

	tegra_host->ddr_signaling = false;
	switch (timing) {
	case MMC_TIMING_UHS_SDR50:
		break;
	case MMC_TIMING_UHS_SDR104:
	case MMC_TIMING_MMC_HS200:
		/* Don't set default tap on tunable modes. */
		iter = TRIES_128;
		break;
	case MMC_TIMING_MMC_HS400:
		set_dqs_trim = true;
		do_hs400_dll_cal = true;
		iter = TRIES_128;
		break;
	case MMC_TIMING_MMC_DDR52:
	case MMC_TIMING_UHS_DDR50:
		tegra_host->ddr_signaling = true;
		set_default_tap = true;
		break;
	default:
		set_default_tap = true;
		break;
	}

	val = sdhci_readl(host, SDHCI_VNDR_TUN_CTRL0_0);
	val &= ~(SDHCI_VNDR_TUN_CTRL0_TUN_ITER_MASK |
		 SDHCI_VNDR_TUN_CTRL0_START_TAP_VAL_MASK |
		 SDHCI_VNDR_TUN_CTRL0_MUL_M_MASK);
	val |= (iter << SDHCI_VNDR_TUN_CTRL0_TUN_ITER_SHIFT |
		0 << SDHCI_VNDR_TUN_CTRL0_START_TAP_VAL_SHIFT |
		1 << SDHCI_VNDR_TUN_CTRL0_MUL_M_SHIFT);
	sdhci_writel(host, val, SDHCI_VNDR_TUN_CTRL0_0);
	sdhci_writel(host, 0, SDHCI_TEGRA_VNDR_TUN_CTRL1_0);

	host->tuning_loop_count = (iter == TRIES_128) ? 128 : 256;

	sdhci_set_uhs_signaling(host, timing);

	tegra_sdhci_pad_autocalib(host);

	if (tegra_host->tuned_tap_delay && !set_default_tap)
		tegra_sdhci_set_tap(host, tegra_host->tuned_tap_delay);
	else
		tegra_sdhci_set_tap(host, tegra_host->default_tap);

	if (set_dqs_trim)
		tegra_sdhci_set_dqs_trim(host, tegra_host->dqs_trim);

	if (do_hs400_dll_cal)
		tegra_sdhci_hs400_dll_cal(host);
}

static int tegra_sdhci_execute_tuning(struct sdhci_host *host, u32 opcode)
{
	unsigned int min, max;

	/*
	 * Start search for minimum tap value at 10, as smaller values are
	 * may wrongly be reported as working but fail at higher speeds,
	 * according to the TRM.
	 */
	min = 10;
	while (min < 255) {
		tegra_sdhci_set_tap(host, min);
		if (!mmc_send_tuning(host->mmc, opcode, NULL))
			break;
		min++;
	}

	/* Find the maximum tap value that still passes. */
	max = min + 1;
	while (max < 255) {
		tegra_sdhci_set_tap(host, max);
		if (mmc_send_tuning(host->mmc, opcode, NULL)) {
			max--;
			break;
		}
		max++;
	}

	/* The TRM states the ideal tap value is at 75% in the passing range. */
	tegra_sdhci_set_tap(host, min + ((max - min) * 3 / 4));

	return mmc_send_tuning(host->mmc, opcode, NULL);
}

static int sdhci_tegra_start_signal_voltage_switch(struct mmc_host *mmc,
						   struct mmc_ios *ios)
{
	struct sdhci_host *host = mmc_priv(mmc);
	struct sdhci_pltfm_host *pltfm_host = sdhci_priv(host);
	struct sdhci_tegra *tegra_host = sdhci_pltfm_priv(pltfm_host);
	int ret = 0;

	if (ios->signal_voltage == MMC_SIGNAL_VOLTAGE_330) {
		ret = tegra_sdhci_set_padctrl(host, ios->signal_voltage, true);
		if (ret < 0)
			return ret;
		ret = sdhci_start_signal_voltage_switch(mmc, ios);
	} else if (ios->signal_voltage == MMC_SIGNAL_VOLTAGE_180) {
		ret = sdhci_start_signal_voltage_switch(mmc, ios);
		if (ret < 0)
			return ret;
		ret = tegra_sdhci_set_padctrl(host, ios->signal_voltage, true);
	}

	if (tegra_host->pad_calib_required)
		tegra_sdhci_pad_autocalib(host);

	return ret;
}

static int tegra_sdhci_init_pinctrl_info(struct device *dev,
					 struct sdhci_tegra *tegra_host)
{
	tegra_host->pinctrl_sdmmc = devm_pinctrl_get(dev);
	if (IS_ERR(tegra_host->pinctrl_sdmmc)) {
		dev_dbg(dev, "No pinctrl info, err: %ld\n",
			PTR_ERR(tegra_host->pinctrl_sdmmc));
		return -1;
	}

	tegra_host->pinctrl_state_1v8_drv = pinctrl_lookup_state(
				tegra_host->pinctrl_sdmmc, "sdmmc-1v8-drv");
	if (IS_ERR(tegra_host->pinctrl_state_1v8_drv)) {
		if (PTR_ERR(tegra_host->pinctrl_state_1v8_drv) == -ENODEV)
			tegra_host->pinctrl_state_1v8_drv = NULL;
	}

	tegra_host->pinctrl_state_3v3_drv = pinctrl_lookup_state(
				tegra_host->pinctrl_sdmmc, "sdmmc-3v3-drv");
	if (IS_ERR(tegra_host->pinctrl_state_3v3_drv)) {
		if (PTR_ERR(tegra_host->pinctrl_state_3v3_drv) == -ENODEV)
			tegra_host->pinctrl_state_3v3_drv = NULL;
	}

	tegra_host->pinctrl_state_3v3 =
		pinctrl_lookup_state(tegra_host->pinctrl_sdmmc, "sdmmc-3v3");
	if (IS_ERR(tegra_host->pinctrl_state_3v3)) {
		dev_warn(dev, "Missing 3.3V pad state, err: %ld\n",
			 PTR_ERR(tegra_host->pinctrl_state_3v3));
		return -1;
	}

	tegra_host->pinctrl_state_1v8 =
		pinctrl_lookup_state(tegra_host->pinctrl_sdmmc, "sdmmc-1v8");
	if (IS_ERR(tegra_host->pinctrl_state_1v8)) {
		dev_warn(dev, "Missing 1.8V pad state, err: %ld\n",
			 PTR_ERR(tegra_host->pinctrl_state_1v8));
		return -1;
	}

	tegra_host->pad_control_available = true;

	return 0;
}

static void tegra_sdhci_voltage_switch(struct sdhci_host *host)
{
	struct sdhci_pltfm_host *pltfm_host = sdhci_priv(host);
	struct sdhci_tegra *tegra_host = sdhci_pltfm_priv(pltfm_host);
	const struct sdhci_tegra_soc_data *soc_data = tegra_host->soc_data;

	if (soc_data->nvquirks & NVQUIRK_HAS_PADCALIB)
		tegra_host->pad_calib_required = true;
}

static void tegra_cqhci_writel(struct cqhci_host *cq_host, u32 val, int reg)
{
	struct mmc_host *mmc = cq_host->mmc;
	struct sdhci_host *host = mmc_priv(mmc);
	u8 ctrl;
	ktime_t timeout;
	bool timed_out;

	/*
	 * During CQE resume/unhalt, CQHCI driver unhalts CQE prior to
	 * cqhci_host_ops enable where SDHCI DMA and BLOCK_SIZE registers need
	 * to be re-configured.
	 * Tegra CQHCI/SDHCI prevents write access to block size register when
	 * CQE is unhalted. So handling CQE resume sequence here to configure
	 * SDHCI block registers prior to exiting CQE halt state.
	 */
	if (reg == CQHCI_CTL && !(val & CQHCI_HALT) &&
	    cqhci_readl(cq_host, CQHCI_CTL) & CQHCI_HALT) {
		sdhci_writew(host, SDHCI_TEGRA_CQE_TRNS_MODE, SDHCI_TRANSFER_MODE);
		sdhci_cqe_enable(mmc);
		writel(val, cq_host->mmio + reg);
		timeout = ktime_add_us(ktime_get(), 50);
		while (1) {
			timed_out = ktime_compare(ktime_get(), timeout) > 0;
			ctrl = cqhci_readl(cq_host, CQHCI_CTL);
			if (!(ctrl & CQHCI_HALT) || timed_out)
				break;
		}
		/*
		 * CQE usually resumes very quick, but incase if Tegra CQE
		 * doesn't resume retry unhalt.
		 */
		if (timed_out)
			writel(val, cq_host->mmio + reg);
	} else {
		writel(val, cq_host->mmio + reg);
	}
}

static void sdhci_tegra_update_dcmd_desc(struct mmc_host *mmc,
					 struct mmc_request *mrq, u64 *data)
{
	struct sdhci_pltfm_host *pltfm_host = sdhci_priv(mmc_priv(mmc));
	struct sdhci_tegra *tegra_host = sdhci_pltfm_priv(pltfm_host);
	const struct sdhci_tegra_soc_data *soc_data = tegra_host->soc_data;

	if (soc_data->nvquirks & NVQUIRK_CQHCI_DCMD_R1B_CMD_TIMING &&
	    mrq->cmd->flags & MMC_RSP_R1B)
		*data |= CQHCI_CMD_TIMING(1);
}

static void sdhci_tegra_cqe_enable(struct mmc_host *mmc)
{
	struct cqhci_host *cq_host = mmc->cqe_private;
	struct sdhci_host *host = mmc_priv(mmc);
	u32 val;

	/*
	 * Tegra CQHCI/SDMMC design prevents write access to sdhci block size
	 * register when CQE is enabled and unhalted.
	 * CQHCI driver enables CQE prior to activation, so disable CQE before
	 * programming block size in sdhci controller and enable it back.
	 */
	if (!cq_host->activated) {
		val = cqhci_readl(cq_host, CQHCI_CFG);
		if (val & CQHCI_ENABLE)
			cqhci_writel(cq_host, (val & ~CQHCI_ENABLE),
				     CQHCI_CFG);
		sdhci_writew(host, SDHCI_TEGRA_CQE_TRNS_MODE, SDHCI_TRANSFER_MODE);
		sdhci_cqe_enable(mmc);
		if (val & CQHCI_ENABLE)
			cqhci_writel(cq_host, val, CQHCI_CFG);
	}

	/*
	 * CMD CRC errors are seen sometimes with some eMMC devices when status
	 * command is sent during transfer of last data block which is the
	 * default case as send status command block counter (CBC) is 1.
	 * Recommended fix to set CBC to 0 allowing send status command only
	 * when data lines are idle.
	 */
	val = cqhci_readl(cq_host, CQHCI_SSC1);
	val &= ~CQHCI_SSC1_CBC_MASK;
	cqhci_writel(cq_host, val, CQHCI_SSC1);
}

static void sdhci_tegra_dumpregs(struct mmc_host *mmc)
{
	sdhci_dumpregs(mmc_priv(mmc));
}

static u32 sdhci_tegra_cqhci_irq(struct sdhci_host *host, u32 intmask)
{
	int cmd_error = 0;
	int data_error = 0;

	if (!sdhci_cqe_irq(host, intmask, &cmd_error, &data_error))
		return intmask;

	cqhci_irq(host->mmc, intmask, cmd_error, data_error);

	return 0;
}

static void tegra_sdhci_set_timeout(struct sdhci_host *host,
				    struct mmc_command *cmd)
{
	u32 val;

	/*
	 * HW busy detection timeout is based on programmed data timeout
	 * counter and maximum supported timeout is 11s which may not be
	 * enough for long operations like cache flush, sleep awake, erase.
	 *
	 * ERASE_TIMEOUT_LIMIT bit of VENDOR_MISC_CTRL register allows
	 * host controller to wait for busy state until the card is busy
	 * without HW timeout.
	 *
	 * So, use infinite busy wait mode for operations that may take
	 * more than maximum HW busy timeout of 11s otherwise use finite
	 * busy wait mode.
	 */
	val = sdhci_readl(host, SDHCI_TEGRA_VENDOR_MISC_CTRL);
	if (cmd && cmd->busy_timeout >= 11 * MSEC_PER_SEC)
		val |= SDHCI_MISC_CTRL_ERASE_TIMEOUT_LIMIT;
	else
		val &= ~SDHCI_MISC_CTRL_ERASE_TIMEOUT_LIMIT;
	sdhci_writel(host, val, SDHCI_TEGRA_VENDOR_MISC_CTRL);

	__sdhci_set_timeout(host, cmd);
}

<<<<<<< HEAD
=======
static void sdhci_tegra_cqe_pre_enable(struct mmc_host *mmc)
{
	struct cqhci_host *cq_host = mmc->cqe_private;
	u32 reg;

	reg = cqhci_readl(cq_host, CQHCI_CFG);
	reg |= CQHCI_ENABLE;
	cqhci_writel(cq_host, reg, CQHCI_CFG);
}

static void sdhci_tegra_cqe_post_disable(struct mmc_host *mmc)
{
	struct cqhci_host *cq_host = mmc->cqe_private;
	struct sdhci_host *host = mmc_priv(mmc);
	u32 reg;

	reg = cqhci_readl(cq_host, CQHCI_CFG);
	reg &= ~CQHCI_ENABLE;
	cqhci_writel(cq_host, reg, CQHCI_CFG);
	sdhci_writew(host, 0x0, SDHCI_TRANSFER_MODE);
}

>>>>>>> 7d2a07b7
static const struct cqhci_host_ops sdhci_tegra_cqhci_ops = {
	.write_l    = tegra_cqhci_writel,
	.enable	= sdhci_tegra_cqe_enable,
	.disable = sdhci_cqe_disable,
	.dumpregs = sdhci_tegra_dumpregs,
	.update_dcmd_desc = sdhci_tegra_update_dcmd_desc,
	.pre_enable = sdhci_tegra_cqe_pre_enable,
	.post_disable = sdhci_tegra_cqe_post_disable,
};

static int tegra_sdhci_set_dma_mask(struct sdhci_host *host)
{
	struct sdhci_pltfm_host *platform = sdhci_priv(host);
	struct sdhci_tegra *tegra = sdhci_pltfm_priv(platform);
	const struct sdhci_tegra_soc_data *soc = tegra->soc_data;
	struct device *dev = mmc_dev(host->mmc);

	if (soc->dma_mask)
		return dma_set_mask_and_coherent(dev, soc->dma_mask);

	return 0;
}

static const struct sdhci_ops tegra_sdhci_ops = {
	.get_ro     = tegra_sdhci_get_ro,
	.read_w     = tegra_sdhci_readw,
	.write_l    = tegra_sdhci_writel,
	.set_clock  = tegra_sdhci_set_clock,
	.set_dma_mask = tegra_sdhci_set_dma_mask,
	.set_bus_width = sdhci_set_bus_width,
	.reset      = tegra_sdhci_reset,
	.platform_execute_tuning = tegra_sdhci_execute_tuning,
	.set_uhs_signaling = tegra_sdhci_set_uhs_signaling,
	.voltage_switch = tegra_sdhci_voltage_switch,
	.get_max_clock = tegra_sdhci_get_max_clock,
};

static const struct sdhci_pltfm_data sdhci_tegra20_pdata = {
	.quirks = SDHCI_QUIRK_BROKEN_TIMEOUT_VAL |
		  SDHCI_QUIRK_SINGLE_POWER_WRITE |
		  SDHCI_QUIRK_NO_HISPD_BIT |
		  SDHCI_QUIRK_BROKEN_ADMA_ZEROLEN_DESC |
		  SDHCI_QUIRK_CAP_CLOCK_BASE_BROKEN,
	.ops  = &tegra_sdhci_ops,
};

static const struct sdhci_tegra_soc_data soc_data_tegra20 = {
	.pdata = &sdhci_tegra20_pdata,
	.dma_mask = DMA_BIT_MASK(32),
	.nvquirks = NVQUIRK_FORCE_SDHCI_SPEC_200 |
		    NVQUIRK_ENABLE_BLOCK_GAP_DET,
};

static const struct sdhci_pltfm_data sdhci_tegra30_pdata = {
	.quirks = SDHCI_QUIRK_BROKEN_TIMEOUT_VAL |
		  SDHCI_QUIRK_DATA_TIMEOUT_USES_SDCLK |
		  SDHCI_QUIRK_SINGLE_POWER_WRITE |
		  SDHCI_QUIRK_NO_HISPD_BIT |
		  SDHCI_QUIRK_BROKEN_ADMA_ZEROLEN_DESC |
		  SDHCI_QUIRK_CAP_CLOCK_BASE_BROKEN,
	.quirks2 = SDHCI_QUIRK2_PRESET_VALUE_BROKEN |
		   SDHCI_QUIRK2_BROKEN_HS200 |
		   /*
		    * Auto-CMD23 leads to "Got command interrupt 0x00010000 even
		    * though no command operation was in progress."
		    *
		    * The exact reason is unknown, as the same hardware seems
		    * to support Auto CMD23 on a downstream 3.1 kernel.
		    */
		   SDHCI_QUIRK2_ACMD23_BROKEN,
	.ops  = &tegra_sdhci_ops,
};

static const struct sdhci_tegra_soc_data soc_data_tegra30 = {
	.pdata = &sdhci_tegra30_pdata,
	.dma_mask = DMA_BIT_MASK(32),
	.nvquirks = NVQUIRK_ENABLE_SDHCI_SPEC_300 |
		    NVQUIRK_ENABLE_SDR50 |
		    NVQUIRK_ENABLE_SDR104 |
		    NVQUIRK_HAS_PADCALIB,
};

static const struct sdhci_ops tegra114_sdhci_ops = {
	.get_ro     = tegra_sdhci_get_ro,
	.read_w     = tegra_sdhci_readw,
	.write_w    = tegra_sdhci_writew,
	.write_l    = tegra_sdhci_writel,
	.set_clock  = tegra_sdhci_set_clock,
	.set_dma_mask = tegra_sdhci_set_dma_mask,
	.set_bus_width = sdhci_set_bus_width,
	.reset      = tegra_sdhci_reset,
	.platform_execute_tuning = tegra_sdhci_execute_tuning,
	.set_uhs_signaling = tegra_sdhci_set_uhs_signaling,
	.voltage_switch = tegra_sdhci_voltage_switch,
	.get_max_clock = tegra_sdhci_get_max_clock,
};

static const struct sdhci_pltfm_data sdhci_tegra114_pdata = {
	.quirks = SDHCI_QUIRK_BROKEN_TIMEOUT_VAL |
		  SDHCI_QUIRK_DATA_TIMEOUT_USES_SDCLK |
		  SDHCI_QUIRK_SINGLE_POWER_WRITE |
		  SDHCI_QUIRK_NO_HISPD_BIT |
		  SDHCI_QUIRK_BROKEN_ADMA_ZEROLEN_DESC |
		  SDHCI_QUIRK_CAP_CLOCK_BASE_BROKEN,
	.quirks2 = SDHCI_QUIRK2_PRESET_VALUE_BROKEN,
	.ops  = &tegra114_sdhci_ops,
};

static const struct sdhci_tegra_soc_data soc_data_tegra114 = {
	.pdata = &sdhci_tegra114_pdata,
	.dma_mask = DMA_BIT_MASK(32),
};

static const struct sdhci_pltfm_data sdhci_tegra124_pdata = {
	.quirks = SDHCI_QUIRK_BROKEN_TIMEOUT_VAL |
		  SDHCI_QUIRK_DATA_TIMEOUT_USES_SDCLK |
		  SDHCI_QUIRK_SINGLE_POWER_WRITE |
		  SDHCI_QUIRK_NO_HISPD_BIT |
		  SDHCI_QUIRK_BROKEN_ADMA_ZEROLEN_DESC |
		  SDHCI_QUIRK_CAP_CLOCK_BASE_BROKEN,
	.quirks2 = SDHCI_QUIRK2_PRESET_VALUE_BROKEN,
	.ops  = &tegra114_sdhci_ops,
};

static const struct sdhci_tegra_soc_data soc_data_tegra124 = {
	.pdata = &sdhci_tegra124_pdata,
	.dma_mask = DMA_BIT_MASK(34),
};

static const struct sdhci_ops tegra210_sdhci_ops = {
	.get_ro     = tegra_sdhci_get_ro,
	.read_w     = tegra_sdhci_readw,
	.write_w    = tegra210_sdhci_writew,
	.write_l    = tegra_sdhci_writel,
	.set_clock  = tegra_sdhci_set_clock,
	.set_dma_mask = tegra_sdhci_set_dma_mask,
	.set_bus_width = sdhci_set_bus_width,
	.reset      = tegra_sdhci_reset,
	.set_uhs_signaling = tegra_sdhci_set_uhs_signaling,
	.voltage_switch = tegra_sdhci_voltage_switch,
	.get_max_clock = tegra_sdhci_get_max_clock,
	.set_timeout = tegra_sdhci_set_timeout,
};

static const struct sdhci_pltfm_data sdhci_tegra210_pdata = {
	.quirks = SDHCI_QUIRK_BROKEN_TIMEOUT_VAL |
		  SDHCI_QUIRK_SINGLE_POWER_WRITE |
		  SDHCI_QUIRK_NO_HISPD_BIT |
		  SDHCI_QUIRK_BROKEN_ADMA_ZEROLEN_DESC |
		  SDHCI_QUIRK_CAP_CLOCK_BASE_BROKEN,
	.quirks2 = SDHCI_QUIRK2_PRESET_VALUE_BROKEN,
	.ops  = &tegra210_sdhci_ops,
};

static const struct sdhci_tegra_soc_data soc_data_tegra210 = {
	.pdata = &sdhci_tegra210_pdata,
	.dma_mask = DMA_BIT_MASK(34),
	.nvquirks = NVQUIRK_NEEDS_PAD_CONTROL |
		    NVQUIRK_HAS_PADCALIB |
		    NVQUIRK_DIS_CARD_CLK_CONFIG_TAP |
		    NVQUIRK_ENABLE_SDR50 |
		    NVQUIRK_ENABLE_SDR104 |
		    NVQUIRK_HAS_TMCLK,
	.min_tap_delay = 106,
	.max_tap_delay = 185,
};

static const struct sdhci_ops tegra186_sdhci_ops = {
	.get_ro     = tegra_sdhci_get_ro,
	.read_w     = tegra_sdhci_readw,
	.write_l    = tegra_sdhci_writel,
	.set_clock  = tegra_sdhci_set_clock,
	.set_dma_mask = tegra_sdhci_set_dma_mask,
	.set_bus_width = sdhci_set_bus_width,
	.reset      = tegra_sdhci_reset,
	.set_uhs_signaling = tegra_sdhci_set_uhs_signaling,
	.voltage_switch = tegra_sdhci_voltage_switch,
	.get_max_clock = tegra_sdhci_get_max_clock,
	.irq = sdhci_tegra_cqhci_irq,
	.set_timeout = tegra_sdhci_set_timeout,
};

static const struct sdhci_pltfm_data sdhci_tegra186_pdata = {
	.quirks = SDHCI_QUIRK_BROKEN_TIMEOUT_VAL |
		  SDHCI_QUIRK_SINGLE_POWER_WRITE |
		  SDHCI_QUIRK_NO_HISPD_BIT |
		  SDHCI_QUIRK_BROKEN_ADMA_ZEROLEN_DESC |
		  SDHCI_QUIRK_CAP_CLOCK_BASE_BROKEN,
	.quirks2 = SDHCI_QUIRK2_PRESET_VALUE_BROKEN,
	.ops  = &tegra186_sdhci_ops,
};

static const struct sdhci_tegra_soc_data soc_data_tegra186 = {
	.pdata = &sdhci_tegra186_pdata,
	.dma_mask = DMA_BIT_MASK(40),
	.nvquirks = NVQUIRK_NEEDS_PAD_CONTROL |
		    NVQUIRK_HAS_PADCALIB |
		    NVQUIRK_DIS_CARD_CLK_CONFIG_TAP |
		    NVQUIRK_ENABLE_SDR50 |
		    NVQUIRK_ENABLE_SDR104 |
		    NVQUIRK_HAS_TMCLK |
		    NVQUIRK_CQHCI_DCMD_R1B_CMD_TIMING,
	.min_tap_delay = 84,
	.max_tap_delay = 136,
};

static const struct sdhci_tegra_soc_data soc_data_tegra194 = {
	.pdata = &sdhci_tegra186_pdata,
	.dma_mask = DMA_BIT_MASK(39),
	.nvquirks = NVQUIRK_NEEDS_PAD_CONTROL |
		    NVQUIRK_HAS_PADCALIB |
		    NVQUIRK_DIS_CARD_CLK_CONFIG_TAP |
		    NVQUIRK_ENABLE_SDR50 |
		    NVQUIRK_ENABLE_SDR104 |
		    NVQUIRK_HAS_TMCLK,
	.min_tap_delay = 96,
	.max_tap_delay = 139,
};

static const struct of_device_id sdhci_tegra_dt_match[] = {
	{ .compatible = "nvidia,tegra194-sdhci", .data = &soc_data_tegra194 },
	{ .compatible = "nvidia,tegra186-sdhci", .data = &soc_data_tegra186 },
	{ .compatible = "nvidia,tegra210-sdhci", .data = &soc_data_tegra210 },
	{ .compatible = "nvidia,tegra124-sdhci", .data = &soc_data_tegra124 },
	{ .compatible = "nvidia,tegra114-sdhci", .data = &soc_data_tegra114 },
	{ .compatible = "nvidia,tegra30-sdhci", .data = &soc_data_tegra30 },
	{ .compatible = "nvidia,tegra20-sdhci", .data = &soc_data_tegra20 },
	{}
};
MODULE_DEVICE_TABLE(of, sdhci_tegra_dt_match);

static int sdhci_tegra_add_host(struct sdhci_host *host)
{
	struct sdhci_pltfm_host *pltfm_host = sdhci_priv(host);
	struct sdhci_tegra *tegra_host = sdhci_pltfm_priv(pltfm_host);
	struct cqhci_host *cq_host;
	bool dma64;
	int ret;

	if (!tegra_host->enable_hwcq)
		return sdhci_add_host(host);

	sdhci_enable_v4_mode(host);

	ret = sdhci_setup_host(host);
	if (ret)
		return ret;

	host->mmc->caps2 |= MMC_CAP2_CQE | MMC_CAP2_CQE_DCMD;

	cq_host = devm_kzalloc(mmc_dev(host->mmc),
				sizeof(*cq_host), GFP_KERNEL);
	if (!cq_host) {
		ret = -ENOMEM;
		goto cleanup;
	}

	cq_host->mmio = host->ioaddr + SDHCI_TEGRA_CQE_BASE_ADDR;
	cq_host->ops = &sdhci_tegra_cqhci_ops;

	dma64 = host->flags & SDHCI_USE_64_BIT_DMA;
	if (dma64)
		cq_host->caps |= CQHCI_TASK_DESC_SZ_128;

	ret = cqhci_init(cq_host, host->mmc, dma64);
	if (ret)
		goto cleanup;

	ret = __sdhci_add_host(host);
	if (ret)
		goto cleanup;

	return 0;

cleanup:
	sdhci_cleanup_host(host);
	return ret;
}

static int sdhci_tegra_probe(struct platform_device *pdev)
{
	const struct of_device_id *match;
	const struct sdhci_tegra_soc_data *soc_data;
	struct sdhci_host *host;
	struct sdhci_pltfm_host *pltfm_host;
	struct sdhci_tegra *tegra_host;
	struct clk *clk;
	int rc;

	match = of_match_device(sdhci_tegra_dt_match, &pdev->dev);
	if (!match)
		return -EINVAL;
	soc_data = match->data;

	host = sdhci_pltfm_init(pdev, soc_data->pdata, sizeof(*tegra_host));
	if (IS_ERR(host))
		return PTR_ERR(host);
	pltfm_host = sdhci_priv(host);

	tegra_host = sdhci_pltfm_priv(pltfm_host);
	tegra_host->ddr_signaling = false;
	tegra_host->pad_calib_required = false;
	tegra_host->pad_control_available = false;
	tegra_host->soc_data = soc_data;

	if (soc_data->nvquirks & NVQUIRK_NEEDS_PAD_CONTROL) {
		rc = tegra_sdhci_init_pinctrl_info(&pdev->dev, tegra_host);
		if (rc == 0)
			host->mmc_host_ops.start_signal_voltage_switch =
				sdhci_tegra_start_signal_voltage_switch;
	}

	/* Hook to periodically rerun pad calibration */
	if (soc_data->nvquirks & NVQUIRK_HAS_PADCALIB)
		host->mmc_host_ops.request = tegra_sdhci_request;

	host->mmc_host_ops.hs400_enhanced_strobe =
			tegra_sdhci_hs400_enhanced_strobe;

	if (!host->ops->platform_execute_tuning)
		host->mmc_host_ops.execute_tuning =
				tegra_sdhci_execute_hw_tuning;

	rc = mmc_of_parse(host->mmc);
	if (rc)
		goto err_parse_dt;

	if (tegra_host->soc_data->nvquirks & NVQUIRK_ENABLE_DDR50)
		host->mmc->caps |= MMC_CAP_1_8V_DDR;

	/* HW busy detection is supported, but R1B responses are required. */
	host->mmc->caps |= MMC_CAP_WAIT_WHILE_BUSY | MMC_CAP_NEED_RSP_BUSY;

	tegra_sdhci_parse_dt(host);

	tegra_host->power_gpio = devm_gpiod_get_optional(&pdev->dev, "power",
							 GPIOD_OUT_HIGH);
	if (IS_ERR(tegra_host->power_gpio)) {
		rc = PTR_ERR(tegra_host->power_gpio);
		goto err_power_req;
	}

	/*
	 * Tegra210 has a separate SDMMC_LEGACY_TM clock used for host
	 * timeout clock and SW can choose TMCLK or SDCLK for hardware
	 * data timeout through the bit USE_TMCLK_FOR_DATA_TIMEOUT of
	 * the register SDHCI_TEGRA_VENDOR_SYS_SW_CTRL.
	 *
	 * USE_TMCLK_FOR_DATA_TIMEOUT bit default is set to 1 and SDMMC uses
	 * 12Mhz TMCLK which is advertised in host capability register.
	 * With TMCLK of 12Mhz provides maximum data timeout period that can
	 * be achieved is 11s better than using SDCLK for data timeout.
	 *
	 * So, TMCLK is set to 12Mhz and kept enabled all the time on SoC's
	 * supporting separate TMCLK.
	 */

	if (soc_data->nvquirks & NVQUIRK_HAS_TMCLK) {
		clk = devm_clk_get(&pdev->dev, "tmclk");
		if (IS_ERR(clk)) {
			rc = PTR_ERR(clk);
			if (rc == -EPROBE_DEFER)
				goto err_power_req;
<<<<<<< HEAD

			dev_warn(&pdev->dev, "failed to get tmclk: %d\n", rc);
			clk = NULL;
		}

		clk_set_rate(clk, 12000000);
		rc = clk_prepare_enable(clk);
		if (rc) {
			dev_err(&pdev->dev,
				"failed to enable tmclk: %d\n", rc);
			goto err_power_req;
		}

		tegra_host->tmclk = clk;
	}

	clk = devm_clk_get(mmc_dev(host->mmc), NULL);
	if (IS_ERR(clk)) {
		rc = PTR_ERR(clk);
=======
>>>>>>> 7d2a07b7

			dev_warn(&pdev->dev, "failed to get tmclk: %d\n", rc);
			clk = NULL;
		}

		clk_set_rate(clk, 12000000);
		rc = clk_prepare_enable(clk);
		if (rc) {
			dev_err(&pdev->dev,
				"failed to enable tmclk: %d\n", rc);
			goto err_power_req;
		}

		tegra_host->tmclk = clk;
	}

	clk = devm_clk_get(mmc_dev(host->mmc), NULL);
	if (IS_ERR(clk)) {
		rc = dev_err_probe(&pdev->dev, PTR_ERR(clk),
				   "failed to get clock\n");
		goto err_clk_get;
	}
	clk_prepare_enable(clk);
	pltfm_host->clk = clk;

	tegra_host->rst = devm_reset_control_get_exclusive(&pdev->dev,
							   "sdhci");
	if (IS_ERR(tegra_host->rst)) {
		rc = PTR_ERR(tegra_host->rst);
		dev_err(&pdev->dev, "failed to get reset control: %d\n", rc);
		goto err_rst_get;
	}

	rc = reset_control_assert(tegra_host->rst);
	if (rc)
		goto err_rst_get;

	usleep_range(2000, 4000);

	rc = reset_control_deassert(tegra_host->rst);
	if (rc)
		goto err_rst_get;

	usleep_range(2000, 4000);

	rc = sdhci_tegra_add_host(host);
	if (rc)
		goto err_add_host;

	return 0;

err_add_host:
	reset_control_assert(tegra_host->rst);
err_rst_get:
	clk_disable_unprepare(pltfm_host->clk);
err_clk_get:
	clk_disable_unprepare(tegra_host->tmclk);
err_power_req:
err_parse_dt:
	sdhci_pltfm_free(pdev);
	return rc;
}

static int sdhci_tegra_remove(struct platform_device *pdev)
{
	struct sdhci_host *host = platform_get_drvdata(pdev);
	struct sdhci_pltfm_host *pltfm_host = sdhci_priv(host);
	struct sdhci_tegra *tegra_host = sdhci_pltfm_priv(pltfm_host);

	sdhci_remove_host(host, 0);

	reset_control_assert(tegra_host->rst);
	usleep_range(2000, 4000);
	clk_disable_unprepare(pltfm_host->clk);
	clk_disable_unprepare(tegra_host->tmclk);

	sdhci_pltfm_free(pdev);

	return 0;
}

#ifdef CONFIG_PM_SLEEP
static int __maybe_unused sdhci_tegra_suspend(struct device *dev)
{
	struct sdhci_host *host = dev_get_drvdata(dev);
	struct sdhci_pltfm_host *pltfm_host = sdhci_priv(host);
	int ret;

	if (host->mmc->caps2 & MMC_CAP2_CQE) {
		ret = cqhci_suspend(host->mmc);
		if (ret)
			return ret;
	}

	ret = sdhci_suspend_host(host);
	if (ret) {
		cqhci_resume(host->mmc);
		return ret;
	}

	clk_disable_unprepare(pltfm_host->clk);
	return 0;
}

static int __maybe_unused sdhci_tegra_resume(struct device *dev)
{
	struct sdhci_host *host = dev_get_drvdata(dev);
	struct sdhci_pltfm_host *pltfm_host = sdhci_priv(host);
	int ret;

	ret = clk_prepare_enable(pltfm_host->clk);
	if (ret)
		return ret;

	ret = sdhci_resume_host(host);
	if (ret)
		goto disable_clk;

	if (host->mmc->caps2 & MMC_CAP2_CQE) {
		ret = cqhci_resume(host->mmc);
		if (ret)
			goto suspend_host;
	}

	return 0;

suspend_host:
	sdhci_suspend_host(host);
disable_clk:
	clk_disable_unprepare(pltfm_host->clk);
	return ret;
}
#endif

static SIMPLE_DEV_PM_OPS(sdhci_tegra_dev_pm_ops, sdhci_tegra_suspend,
			 sdhci_tegra_resume);

static struct platform_driver sdhci_tegra_driver = {
	.driver		= {
		.name	= "sdhci-tegra",
		.probe_type = PROBE_PREFER_ASYNCHRONOUS,
		.of_match_table = sdhci_tegra_dt_match,
		.pm	= &sdhci_tegra_dev_pm_ops,
	},
	.probe		= sdhci_tegra_probe,
	.remove		= sdhci_tegra_remove,
};

module_platform_driver(sdhci_tegra_driver);

MODULE_DESCRIPTION("SDHCI driver for Tegra");
MODULE_AUTHOR("Google, Inc.");
MODULE_LICENSE("GPL v2");<|MERGE_RESOLUTION|>--- conflicted
+++ resolved
@@ -624,41 +624,25 @@
 	if (err)
 		autocal->pull_down_1v8 = 0;
 
-<<<<<<< HEAD
-	err = device_property_read_u32(host->mmc->parent,
-=======
 	err = device_property_read_u32(mmc_dev(host->mmc),
->>>>>>> 7d2a07b7
 			"nvidia,pad-autocal-pull-up-offset-sdr104",
 			&autocal->pull_up_sdr104);
 	if (err)
 		autocal->pull_up_sdr104 = autocal->pull_up_1v8;
 
-<<<<<<< HEAD
-	err = device_property_read_u32(host->mmc->parent,
-=======
 	err = device_property_read_u32(mmc_dev(host->mmc),
->>>>>>> 7d2a07b7
 			"nvidia,pad-autocal-pull-down-offset-sdr104",
 			&autocal->pull_down_sdr104);
 	if (err)
 		autocal->pull_down_sdr104 = autocal->pull_down_1v8;
 
-<<<<<<< HEAD
-	err = device_property_read_u32(host->mmc->parent,
-=======
 	err = device_property_read_u32(mmc_dev(host->mmc),
->>>>>>> 7d2a07b7
 			"nvidia,pad-autocal-pull-up-offset-hs400",
 			&autocal->pull_up_hs400);
 	if (err)
 		autocal->pull_up_hs400 = autocal->pull_up_1v8;
 
-<<<<<<< HEAD
-	err = device_property_read_u32(host->mmc->parent,
-=======
 	err = device_property_read_u32(mmc_dev(host->mmc),
->>>>>>> 7d2a07b7
 			"nvidia,pad-autocal-pull-down-offset-hs400",
 			&autocal->pull_down_hs400);
 	if (err)
@@ -673,11 +657,7 @@
 	if (!(tegra_host->soc_data->nvquirks & NVQUIRK_NEEDS_PAD_CONTROL))
 		return;
 
-<<<<<<< HEAD
-	err = device_property_read_u32(host->mmc->parent,
-=======
 	err = device_property_read_u32(mmc_dev(host->mmc),
->>>>>>> 7d2a07b7
 			"nvidia,pad-autocal-pull-up-offset-3v3-timeout",
 			&autocal->pull_up_3v3_timeout);
 	if (err) {
@@ -1309,8 +1289,6 @@
 	__sdhci_set_timeout(host, cmd);
 }
 
-<<<<<<< HEAD
-=======
 static void sdhci_tegra_cqe_pre_enable(struct mmc_host *mmc)
 {
 	struct cqhci_host *cq_host = mmc->cqe_private;
@@ -1333,7 +1311,6 @@
 	sdhci_writew(host, 0x0, SDHCI_TRANSFER_MODE);
 }
 
->>>>>>> 7d2a07b7
 static const struct cqhci_host_ops sdhci_tegra_cqhci_ops = {
 	.write_l    = tegra_cqhci_writel,
 	.enable	= sdhci_tegra_cqe_enable,
@@ -1697,28 +1674,6 @@
 			rc = PTR_ERR(clk);
 			if (rc == -EPROBE_DEFER)
 				goto err_power_req;
-<<<<<<< HEAD
-
-			dev_warn(&pdev->dev, "failed to get tmclk: %d\n", rc);
-			clk = NULL;
-		}
-
-		clk_set_rate(clk, 12000000);
-		rc = clk_prepare_enable(clk);
-		if (rc) {
-			dev_err(&pdev->dev,
-				"failed to enable tmclk: %d\n", rc);
-			goto err_power_req;
-		}
-
-		tegra_host->tmclk = clk;
-	}
-
-	clk = devm_clk_get(mmc_dev(host->mmc), NULL);
-	if (IS_ERR(clk)) {
-		rc = PTR_ERR(clk);
-=======
->>>>>>> 7d2a07b7
 
 			dev_warn(&pdev->dev, "failed to get tmclk: %d\n", rc);
 			clk = NULL;
