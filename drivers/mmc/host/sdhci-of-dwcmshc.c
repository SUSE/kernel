--- conflicted
+++ resolved
@@ -16,11 +16,7 @@
 #include <linux/kernel.h>
 #include <linux/module.h>
 #include <linux/of.h>
-<<<<<<< HEAD
-#include <linux/of_device.h>
-=======
 #include <linux/platform_device.h>
->>>>>>> 2d5404ca
 #include <linux/pm_runtime.h>
 #include <linux/reset.h>
 #include <linux/sizes.h>
@@ -1444,8 +1440,6 @@
 	err = sdhci_setup_host(host);
 	if (err)
 		goto err_rpm;
-<<<<<<< HEAD
-=======
 
 	/* Setup Command Queue Engine if enabled */
 	if (device_property_read_bool(&pdev->dev, "supports-cqe")) {
@@ -1454,7 +1448,6 @@
 
 		dwcmshc_cqhci_init(host, pdev);
 	}
->>>>>>> 2d5404ca
 
 	if (pltfm_data->postinit)
 		pltfm_data->postinit(host, priv);
@@ -1502,10 +1495,6 @@
 	pm_runtime_disable(&pdev->dev);
 	pm_runtime_put_noidle(&pdev->dev);
 
-	pm_runtime_get_sync(&pdev->dev);
-	pm_runtime_disable(&pdev->dev);
-	pm_runtime_put_noidle(&pdev->dev);
-
 	sdhci_remove_host(host, 0);
 
 	dwcmshc_disable_card_clk(host);
@@ -1526,15 +1515,12 @@
 
 	pm_runtime_resume(dev);
 
-<<<<<<< HEAD
-=======
 	if (host->mmc->caps2 & MMC_CAP2_CQE) {
 		ret = cqhci_suspend(host->mmc);
 		if (ret)
 			return ret;
 	}
 
->>>>>>> 2d5404ca
 	ret = sdhci_suspend_host(host);
 	if (ret)
 		return ret;
@@ -1576,9 +1562,6 @@
 	if (host->mmc->caps2 & MMC_CAP2_CQE) {
 		ret = cqhci_resume(host->mmc);
 		if (ret)
-<<<<<<< HEAD
-			goto disable_bus_clk;
-=======
 			goto disable_other_clks;
 	}
 
@@ -1605,85 +1588,29 @@
 	if ((ctrl & SDHCI_CLOCK_INT_EN) && !(ctrl & SDHCI_CLOCK_CARD_EN)) {
 		ctrl |= SDHCI_CLOCK_CARD_EN;
 		sdhci_writew(host, ctrl, SDHCI_CLOCK_CONTROL);
->>>>>>> 2d5404ca
-	}
-}
-
-<<<<<<< HEAD
-	ret = sdhci_resume_host(host);
-	if (ret)
-		goto disable_rockchip_clks;
+	}
+}
+
+static int dwcmshc_runtime_suspend(struct device *dev)
+{
+	struct sdhci_host *host = dev_get_drvdata(dev);
+
+	dwcmshc_disable_card_clk(host);
 
 	return 0;
-
-disable_rockchip_clks:
-	if (rk_priv)
-		clk_bulk_disable_unprepare(RK35xx_MAX_CLKS,
-					   rk_priv->rockchip_clks);
-disable_bus_clk:
-	if (!IS_ERR(priv->bus_clk))
-		clk_disable_unprepare(priv->bus_clk);
-disable_clk:
-	clk_disable_unprepare(pltfm_host->clk);
-	return ret;
-=======
-static int dwcmshc_runtime_suspend(struct device *dev)
+}
+
+static int dwcmshc_runtime_resume(struct device *dev)
 {
 	struct sdhci_host *host = dev_get_drvdata(dev);
 
-	dwcmshc_disable_card_clk(host);
+	dwcmshc_enable_card_clk(host);
 
 	return 0;
 }
 
-static int dwcmshc_runtime_resume(struct device *dev)
-{
-	struct sdhci_host *host = dev_get_drvdata(dev);
-
-	dwcmshc_enable_card_clk(host);
-
-	return 0;
->>>>>>> 2d5404ca
-}
-
 #endif
 
-<<<<<<< HEAD
-#ifdef CONFIG_PM
-
-static void dwcmshc_enable_card_clk(struct sdhci_host *host)
-{
-	u16 ctrl;
-
-	ctrl = sdhci_readw(host, SDHCI_CLOCK_CONTROL);
-	if ((ctrl & SDHCI_CLOCK_INT_EN) && !(ctrl & SDHCI_CLOCK_CARD_EN)) {
-		ctrl |= SDHCI_CLOCK_CARD_EN;
-		sdhci_writew(host, ctrl, SDHCI_CLOCK_CONTROL);
-	}
-}
-
-static int dwcmshc_runtime_suspend(struct device *dev)
-{
-	struct sdhci_host *host = dev_get_drvdata(dev);
-
-	dwcmshc_disable_card_clk(host);
-
-	return 0;
-}
-
-static int dwcmshc_runtime_resume(struct device *dev)
-{
-	struct sdhci_host *host = dev_get_drvdata(dev);
-
-	dwcmshc_enable_card_clk(host);
-
-	return 0;
-}
-
-#endif
-
-=======
->>>>>>> 2d5404ca
 static const struct dev_pm_ops dwcmshc_pmops = {
 	SET_SYSTEM_SLEEP_PM_OPS(dwcmshc_suspend, dwcmshc_resume)
 	SET_RUNTIME_PM_OPS(dwcmshc_runtime_suspend,
