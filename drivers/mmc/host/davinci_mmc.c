// SPDX-License-Identifier: GPL-2.0-or-later
/*
 * davinci_mmc.c - TI DaVinci MMC/SD/SDIO driver
 *
 * Copyright (C) 2006 Texas Instruments.
 *       Original author: Purushotam Kumar
 * Copyright (C) 2009 David Brownell
 */

#include <linux/module.h>
#include <linux/ioport.h>
#include <linux/platform_device.h>
#include <linux/clk.h>
#include <linux/err.h>
#include <linux/cpufreq.h>
#include <linux/mmc/host.h>
#include <linux/io.h>
#include <linux/irq.h>
#include <linux/delay.h>
#include <linux/dmaengine.h>
#include <linux/dma-mapping.h>
#include <linux/mmc/mmc.h>
#include <linux/of.h>
#include <linux/mmc/slot-gpio.h>
#include <linux/interrupt.h>

#include <linux/platform_data/mmc-davinci.h>

/*
 * Register Definitions
 */
#define DAVINCI_MMCCTL       0x00 /* Control Register                  */
#define DAVINCI_MMCCLK       0x04 /* Memory Clock Control Register     */
#define DAVINCI_MMCST0       0x08 /* Status Register 0                 */
#define DAVINCI_MMCST1       0x0C /* Status Register 1                 */
#define DAVINCI_MMCIM        0x10 /* Interrupt Mask Register           */
#define DAVINCI_MMCTOR       0x14 /* Response Time-Out Register        */
#define DAVINCI_MMCTOD       0x18 /* Data Read Time-Out Register       */
#define DAVINCI_MMCBLEN      0x1C /* Block Length Register             */
#define DAVINCI_MMCNBLK      0x20 /* Number of Blocks Register         */
#define DAVINCI_MMCNBLC      0x24 /* Number of Blocks Counter Register */
#define DAVINCI_MMCDRR       0x28 /* Data Receive Register             */
#define DAVINCI_MMCDXR       0x2C /* Data Transmit Register            */
#define DAVINCI_MMCCMD       0x30 /* Command Register                  */
#define DAVINCI_MMCARGHL     0x34 /* Argument Register                 */
#define DAVINCI_MMCRSP01     0x38 /* Response Register 0 and 1         */
#define DAVINCI_MMCRSP23     0x3C /* Response Register 0 and 1         */
#define DAVINCI_MMCRSP45     0x40 /* Response Register 0 and 1         */
#define DAVINCI_MMCRSP67     0x44 /* Response Register 0 and 1         */
#define DAVINCI_MMCDRSP      0x48 /* Data Response Register            */
#define DAVINCI_MMCETOK      0x4C
#define DAVINCI_MMCCIDX      0x50 /* Command Index Register            */
#define DAVINCI_MMCCKC       0x54
#define DAVINCI_MMCTORC      0x58
#define DAVINCI_MMCTODC      0x5C
#define DAVINCI_MMCBLNC      0x60
#define DAVINCI_SDIOCTL      0x64
#define DAVINCI_SDIOST0      0x68
#define DAVINCI_SDIOIEN      0x6C
#define DAVINCI_SDIOIST      0x70
#define DAVINCI_MMCFIFOCTL   0x74 /* FIFO Control Register             */

/* DAVINCI_MMCCTL definitions */
#define MMCCTL_DATRST         (1 << 0)
#define MMCCTL_CMDRST         (1 << 1)
#define MMCCTL_WIDTH_8_BIT    (1 << 8)
#define MMCCTL_WIDTH_4_BIT    (1 << 2)
#define MMCCTL_DATEG_DISABLED (0 << 6)
#define MMCCTL_DATEG_RISING   (1 << 6)
#define MMCCTL_DATEG_FALLING  (2 << 6)
#define MMCCTL_DATEG_BOTH     (3 << 6)
#define MMCCTL_PERMDR_LE      (0 << 9)
#define MMCCTL_PERMDR_BE      (1 << 9)
#define MMCCTL_PERMDX_LE      (0 << 10)
#define MMCCTL_PERMDX_BE      (1 << 10)

/* DAVINCI_MMCCLK definitions */
#define MMCCLK_CLKEN          (1 << 8)
#define MMCCLK_CLKRT_MASK     (0xFF << 0)

/* IRQ bit definitions, for DAVINCI_MMCST0 and DAVINCI_MMCIM */
#define MMCST0_DATDNE         BIT(0)	/* data done */
#define MMCST0_BSYDNE         BIT(1)	/* busy done */
#define MMCST0_RSPDNE         BIT(2)	/* command done */
#define MMCST0_TOUTRD         BIT(3)	/* data read timeout */
#define MMCST0_TOUTRS         BIT(4)	/* command response timeout */
#define MMCST0_CRCWR          BIT(5)	/* data write CRC error */
#define MMCST0_CRCRD          BIT(6)	/* data read CRC error */
#define MMCST0_CRCRS          BIT(7)	/* command response CRC error */
#define MMCST0_DXRDY          BIT(9)	/* data transmit ready (fifo empty) */
#define MMCST0_DRRDY          BIT(10)	/* data receive ready (data in fifo)*/
#define MMCST0_DATED          BIT(11)	/* DAT3 edge detect */
#define MMCST0_TRNDNE         BIT(12)	/* transfer done */

/* DAVINCI_MMCST1 definitions */
#define MMCST1_BUSY           (1 << 0)

/* DAVINCI_MMCCMD definitions */
#define MMCCMD_CMD_MASK       (0x3F << 0)
#define MMCCMD_PPLEN          (1 << 7)
#define MMCCMD_BSYEXP         (1 << 8)
#define MMCCMD_RSPFMT_MASK    (3 << 9)
#define MMCCMD_RSPFMT_NONE    (0 << 9)
#define MMCCMD_RSPFMT_R1456   (1 << 9)
#define MMCCMD_RSPFMT_R2      (2 << 9)
#define MMCCMD_RSPFMT_R3      (3 << 9)
#define MMCCMD_DTRW           (1 << 11)
#define MMCCMD_STRMTP         (1 << 12)
#define MMCCMD_WDATX          (1 << 13)
#define MMCCMD_INITCK         (1 << 14)
#define MMCCMD_DCLR           (1 << 15)
#define MMCCMD_DMATRIG        (1 << 16)

/* DAVINCI_MMCFIFOCTL definitions */
#define MMCFIFOCTL_FIFORST    (1 << 0)
#define MMCFIFOCTL_FIFODIR_WR (1 << 1)
#define MMCFIFOCTL_FIFODIR_RD (0 << 1)
#define MMCFIFOCTL_FIFOLEV    (1 << 2) /* 0 = 128 bits, 1 = 256 bits */
#define MMCFIFOCTL_ACCWD_4    (0 << 3) /* access width of 4 bytes    */
#define MMCFIFOCTL_ACCWD_3    (1 << 3) /* access width of 3 bytes    */
#define MMCFIFOCTL_ACCWD_2    (2 << 3) /* access width of 2 bytes    */
#define MMCFIFOCTL_ACCWD_1    (3 << 3) /* access width of 1 byte     */

/* DAVINCI_SDIOST0 definitions */
#define SDIOST0_DAT1_HI       BIT(0)

/* DAVINCI_SDIOIEN definitions */
#define SDIOIEN_IOINTEN       BIT(0)

/* DAVINCI_SDIOIST definitions */
#define SDIOIST_IOINT         BIT(0)

/* MMCSD Init clock in Hz in opendrain mode */
#define MMCSD_INIT_CLOCK		200000

/*
 * One scatterlist dma "segment" is at most MAX_CCNT rw_threshold units,
 * and we handle up to MAX_NR_SG segments.  MMC_BLOCK_BOUNCE kicks in only
 * for drivers with max_segs == 1, making the segments bigger (64KB)
 * than the page or two that's otherwise typical. nr_sg (passed from
 * platform data) == 16 gives at least the same throughput boost, using
 * EDMA transfer linkage instead of spending CPU time copying pages.
 */
#define MAX_CCNT	((1 << 16) - 1)

#define MAX_NR_SG	16

static unsigned rw_threshold = 32;
module_param(rw_threshold, uint, S_IRUGO);
MODULE_PARM_DESC(rw_threshold,
		"Read/Write threshold. Default = 32");

static unsigned poll_threshold = 128;
module_param(poll_threshold, uint, S_IRUGO);
MODULE_PARM_DESC(poll_threshold,
		 "Polling transaction size threshold. Default = 128");

static unsigned poll_loopcount = 32;
module_param(poll_loopcount, uint, S_IRUGO);
MODULE_PARM_DESC(poll_loopcount,
		 "Maximum polling loop count. Default = 32");

static unsigned use_dma = 1;
module_param(use_dma, uint, 0);
MODULE_PARM_DESC(use_dma, "Whether to use DMA or not. Default = 1");

struct mmc_davinci_host {
	struct mmc_command *cmd;
	struct mmc_data *data;
	struct mmc_host *mmc;
	struct clk *clk;
	unsigned int mmc_input_clk;
	void __iomem *base;
	struct resource *mem_res;
	int mmc_irq, sdio_irq;
	unsigned char bus_mode;

#define DAVINCI_MMC_DATADIR_NONE	0
#define DAVINCI_MMC_DATADIR_READ	1
#define DAVINCI_MMC_DATADIR_WRITE	2
	unsigned char data_dir;

	u32 bytes_left;

	struct dma_chan *dma_tx;
	struct dma_chan *dma_rx;
	bool use_dma;
	bool do_dma;
	bool sdio_int;
	bool active_request;

	/* For PIO we walk scatterlists one segment at a time. */
	struct sg_mapping_iter sg_miter;
	unsigned int		sg_len;

	/* Version of the MMC/SD controller */
	u8 version;
	/* for ns in one cycle calculation */
	unsigned ns_in_one_cycle;
	/* Number of sg segments */
	u8 nr_sg;
#ifdef CONFIG_CPU_FREQ
	struct notifier_block	freq_transition;
#endif
};

static irqreturn_t mmc_davinci_irq(int irq, void *dev_id);

/* PIO only */
static void davinci_fifo_data_trans(struct mmc_davinci_host *host,
					unsigned int n)
{
	struct sg_mapping_iter *sgm = &host->sg_miter;
	u8 *p;
	unsigned int i;

	/*
	 * By adjusting sgm->consumed this will give a pointer to the
	 * current index into the sgm.
	 */
	if (!sg_miter_next(sgm)) {
		dev_err(mmc_dev(host->mmc), "ran out of sglist prematurely\n");
		return;
	}
	p = sgm->addr;

	if (n > sgm->length)
		n = sgm->length;

	/* NOTE:  we never transfer more than rw_threshold bytes
	 * to/from the fifo here; there's no I/O overlap.
	 * This also assumes that access width( i.e. ACCWD) is 4 bytes
	 */
	if (host->data_dir == DAVINCI_MMC_DATADIR_WRITE) {
		for (i = 0; i < (n >> 2); i++) {
			writel(*((u32 *)p), host->base + DAVINCI_MMCDXR);
			p = p + 4;
		}
		if (n & 3) {
			iowrite8_rep(host->base + DAVINCI_MMCDXR, p, (n & 3));
			p = p + (n & 3);
		}
	} else {
		for (i = 0; i < (n >> 2); i++) {
			*((u32 *)p) = readl(host->base + DAVINCI_MMCDRR);
			p  = p + 4;
		}
		if (n & 3) {
			ioread8_rep(host->base + DAVINCI_MMCDRR, p, (n & 3));
			p = p + (n & 3);
		}
	}

	sgm->consumed = n;
	host->bytes_left -= n;
}

static void mmc_davinci_start_command(struct mmc_davinci_host *host,
		struct mmc_command *cmd)
{
	u32 cmd_reg = 0;
	u32 im_val;

	dev_dbg(mmc_dev(host->mmc), "CMD%d, arg 0x%08x%s\n",
		cmd->opcode, cmd->arg,
		({ char *s;
		switch (mmc_resp_type(cmd)) {
		case MMC_RSP_R1:
			s = ", R1/R5/R6/R7 response";
			break;
		case MMC_RSP_R1B:
			s = ", R1b response";
			break;
		case MMC_RSP_R2:
			s = ", R2 response";
			break;
		case MMC_RSP_R3:
			s = ", R3/R4 response";
			break;
		default:
			s = ", (R? response)";
			break;
		} s; }));
	host->cmd = cmd;

	switch (mmc_resp_type(cmd)) {
	case MMC_RSP_R1B:
		/* There's some spec confusion about when R1B is
		 * allowed, but if the card doesn't issue a BUSY
		 * then it's harmless for us to allow it.
		 */
		cmd_reg |= MMCCMD_BSYEXP;
		fallthrough;
	case MMC_RSP_R1:		/* 48 bits, CRC */
		cmd_reg |= MMCCMD_RSPFMT_R1456;
		break;
	case MMC_RSP_R2:		/* 136 bits, CRC */
		cmd_reg |= MMCCMD_RSPFMT_R2;
		break;
	case MMC_RSP_R3:		/* 48 bits, no CRC */
		cmd_reg |= MMCCMD_RSPFMT_R3;
		break;
	default:
		cmd_reg |= MMCCMD_RSPFMT_NONE;
		dev_dbg(mmc_dev(host->mmc), "unknown resp_type %04x\n",
			mmc_resp_type(cmd));
		break;
	}

	/* Set command index */
	cmd_reg |= cmd->opcode;

	/* Enable EDMA transfer triggers */
	if (host->do_dma)
		cmd_reg |= MMCCMD_DMATRIG;

	if (host->version == MMC_CTLR_VERSION_2 && host->data != NULL &&
			host->data_dir == DAVINCI_MMC_DATADIR_READ)
		cmd_reg |= MMCCMD_DMATRIG;

	/* Setting whether command involves data transfer or not */
	if (cmd->data)
		cmd_reg |= MMCCMD_WDATX;

	/* Setting whether data read or write */
	if (host->data_dir == DAVINCI_MMC_DATADIR_WRITE)
		cmd_reg |= MMCCMD_DTRW;

	if (host->bus_mode == MMC_BUSMODE_PUSHPULL)
		cmd_reg |= MMCCMD_PPLEN;

	/* set Command timeout */
	writel(0x1FFF, host->base + DAVINCI_MMCTOR);

	/* Enable interrupt (calculate here, defer until FIFO is stuffed). */
	im_val =  MMCST0_RSPDNE | MMCST0_CRCRS | MMCST0_TOUTRS;
	if (host->data_dir == DAVINCI_MMC_DATADIR_WRITE) {
		im_val |= MMCST0_DATDNE | MMCST0_CRCWR;

		if (!host->do_dma)
			im_val |= MMCST0_DXRDY;
	} else if (host->data_dir == DAVINCI_MMC_DATADIR_READ) {
		im_val |= MMCST0_DATDNE | MMCST0_CRCRD | MMCST0_TOUTRD;

		if (!host->do_dma)
			im_val |= MMCST0_DRRDY;
	}

	/*
	 * Before non-DMA WRITE commands the controller needs priming:
	 * FIFO should be populated with 32 bytes i.e. whatever is the FIFO size
	 */
	if (!host->do_dma && (host->data_dir == DAVINCI_MMC_DATADIR_WRITE))
		davinci_fifo_data_trans(host, rw_threshold);

	writel(cmd->arg, host->base + DAVINCI_MMCARGHL);
	writel(cmd_reg,  host->base + DAVINCI_MMCCMD);

	host->active_request = true;

	if (!host->do_dma && host->bytes_left <= poll_threshold) {
		u32 count = poll_loopcount;

		while (host->active_request && count--) {
			mmc_davinci_irq(0, host);
			cpu_relax();
		}
	}

	if (host->active_request)
		writel(im_val, host->base + DAVINCI_MMCIM);
}

/*----------------------------------------------------------------------*/

/* DMA infrastructure */

static void davinci_abort_dma(struct mmc_davinci_host *host)
{
	struct dma_chan *sync_dev;

	if (host->data_dir == DAVINCI_MMC_DATADIR_READ)
		sync_dev = host->dma_rx;
	else
		sync_dev = host->dma_tx;

	dmaengine_terminate_all(sync_dev);
}

static int mmc_davinci_send_dma_request(struct mmc_davinci_host *host,
		struct mmc_data *data)
{
	struct dma_chan *chan;
	struct dma_async_tx_descriptor *desc;
	int ret = 0;

	if (host->data_dir == DAVINCI_MMC_DATADIR_WRITE) {
		struct dma_slave_config dma_tx_conf = {
			.direction = DMA_MEM_TO_DEV,
			.dst_addr = host->mem_res->start + DAVINCI_MMCDXR,
			.dst_addr_width = DMA_SLAVE_BUSWIDTH_4_BYTES,
			.dst_maxburst =
				rw_threshold / DMA_SLAVE_BUSWIDTH_4_BYTES,
		};
		chan = host->dma_tx;
		dmaengine_slave_config(host->dma_tx, &dma_tx_conf);

		desc = dmaengine_prep_slave_sg(host->dma_tx,
				data->sg,
				host->sg_len,
				DMA_MEM_TO_DEV,
				DMA_PREP_INTERRUPT | DMA_CTRL_ACK);
		if (!desc) {
			dev_dbg(mmc_dev(host->mmc),
				"failed to allocate DMA TX descriptor");
			ret = -1;
			goto out;
		}
	} else {
		struct dma_slave_config dma_rx_conf = {
			.direction = DMA_DEV_TO_MEM,
			.src_addr = host->mem_res->start + DAVINCI_MMCDRR,
			.src_addr_width = DMA_SLAVE_BUSWIDTH_4_BYTES,
			.src_maxburst =
				rw_threshold / DMA_SLAVE_BUSWIDTH_4_BYTES,
		};
		chan = host->dma_rx;
		dmaengine_slave_config(host->dma_rx, &dma_rx_conf);

		desc = dmaengine_prep_slave_sg(host->dma_rx,
				data->sg,
				host->sg_len,
				DMA_DEV_TO_MEM,
				DMA_PREP_INTERRUPT | DMA_CTRL_ACK);
		if (!desc) {
			dev_dbg(mmc_dev(host->mmc),
				"failed to allocate DMA RX descriptor");
			ret = -1;
			goto out;
		}
	}

	dmaengine_submit(desc);
	dma_async_issue_pending(chan);

out:
	return ret;
}

static int mmc_davinci_start_dma_transfer(struct mmc_davinci_host *host,
		struct mmc_data *data)
{
	int i;
	int mask = rw_threshold - 1;
	int ret = 0;

	host->sg_len = dma_map_sg(mmc_dev(host->mmc), data->sg, data->sg_len,
				  mmc_get_dma_dir(data));

	/* no individual DMA segment should need a partial FIFO */
	for (i = 0; i < host->sg_len; i++) {
		if (sg_dma_len(data->sg + i) & mask) {
			dma_unmap_sg(mmc_dev(host->mmc),
				     data->sg, data->sg_len,
				     mmc_get_dma_dir(data));
			return -1;
		}
	}

	host->do_dma = 1;
	ret = mmc_davinci_send_dma_request(host, data);

	return ret;
}

static void davinci_release_dma_channels(struct mmc_davinci_host *host)
{
	if (!host->use_dma)
		return;

	dma_release_channel(host->dma_tx);
	dma_release_channel(host->dma_rx);
}

static int davinci_acquire_dma_channels(struct mmc_davinci_host *host)
{
	host->dma_tx = dma_request_chan(mmc_dev(host->mmc), "tx");
	if (IS_ERR(host->dma_tx)) {
		dev_err(mmc_dev(host->mmc), "Can't get dma_tx channel\n");
		return PTR_ERR(host->dma_tx);
	}

	host->dma_rx = dma_request_chan(mmc_dev(host->mmc), "rx");
	if (IS_ERR(host->dma_rx)) {
		dev_err(mmc_dev(host->mmc), "Can't get dma_rx channel\n");
		dma_release_channel(host->dma_tx);
		return PTR_ERR(host->dma_rx);
	}

	return 0;
}

/*----------------------------------------------------------------------*/

static void
mmc_davinci_prepare_data(struct mmc_davinci_host *host, struct mmc_request *req)
{
	int fifo_lev = (rw_threshold == 32) ? MMCFIFOCTL_FIFOLEV : 0;
	int timeout;
	struct mmc_data *data = req->data;
	unsigned int flags = SG_MITER_ATOMIC; /* Used from IRQ */

	if (host->version == MMC_CTLR_VERSION_2)
		fifo_lev = (rw_threshold == 64) ? MMCFIFOCTL_FIFOLEV : 0;

	host->data = data;
	if (data == NULL) {
		host->data_dir = DAVINCI_MMC_DATADIR_NONE;
		writel(0, host->base + DAVINCI_MMCBLEN);
		writel(0, host->base + DAVINCI_MMCNBLK);
		return;
	}

	dev_dbg(mmc_dev(host->mmc), "%s, %d blocks of %d bytes\n",
		(data->flags & MMC_DATA_WRITE) ? "write" : "read",
		data->blocks, data->blksz);
	dev_dbg(mmc_dev(host->mmc), "  DTO %d cycles + %d ns\n",
		data->timeout_clks, data->timeout_ns);
	timeout = data->timeout_clks +
		(data->timeout_ns / host->ns_in_one_cycle);
	if (timeout > 0xffff)
		timeout = 0xffff;

	writel(timeout, host->base + DAVINCI_MMCTOD);
	writel(data->blocks, host->base + DAVINCI_MMCNBLK);
	writel(data->blksz, host->base + DAVINCI_MMCBLEN);

	/* Configure the FIFO */
	if (data->flags & MMC_DATA_WRITE) {
		flags |= SG_MITER_FROM_SG;
		host->data_dir = DAVINCI_MMC_DATADIR_WRITE;
		writel(fifo_lev | MMCFIFOCTL_FIFODIR_WR | MMCFIFOCTL_FIFORST,
			host->base + DAVINCI_MMCFIFOCTL);
		writel(fifo_lev | MMCFIFOCTL_FIFODIR_WR,
			host->base + DAVINCI_MMCFIFOCTL);
	} else {
		flags |= SG_MITER_TO_SG;
		host->data_dir = DAVINCI_MMC_DATADIR_READ;
		writel(fifo_lev | MMCFIFOCTL_FIFODIR_RD | MMCFIFOCTL_FIFORST,
			host->base + DAVINCI_MMCFIFOCTL);
		writel(fifo_lev | MMCFIFOCTL_FIFODIR_RD,
			host->base + DAVINCI_MMCFIFOCTL);
	}

	host->bytes_left = data->blocks * data->blksz;

	/* For now we try to use DMA whenever we won't need partial FIFO
	 * reads or writes, either for the whole transfer (as tested here)
	 * or for any individual scatterlist segment (tested when we call
	 * start_dma_transfer).
	 *
	 * While we *could* change that, unusual block sizes are rarely
	 * used.  The occasional fallback to PIO should't hurt.
	 */
	if (host->use_dma && (host->bytes_left & (rw_threshold - 1)) == 0
			&& mmc_davinci_start_dma_transfer(host, data) == 0) {
		/* zero this to ensure we take no PIO paths */
		host->bytes_left = 0;
	} else {
		/* Revert to CPU Copy */
		host->sg_len = data->sg_len;
		sg_miter_start(&host->sg_miter, data->sg, data->sg_len, flags);
	}
}

static void mmc_davinci_request(struct mmc_host *mmc, struct mmc_request *req)
{
	struct mmc_davinci_host *host = mmc_priv(mmc);
	unsigned long timeout = jiffies + msecs_to_jiffies(900);
	u32 mmcst1 = 0;

	/* Card may still be sending BUSY after a previous operation,
	 * typically some kind of write.  If so, we can't proceed yet.
	 */
	while (time_before(jiffies, timeout)) {
		mmcst1  = readl(host->base + DAVINCI_MMCST1);
		if (!(mmcst1 & MMCST1_BUSY))
			break;
		cpu_relax();
	}
	if (mmcst1 & MMCST1_BUSY) {
		dev_err(mmc_dev(host->mmc), "still BUSY? bad ... \n");
		req->cmd->error = -ETIMEDOUT;
		mmc_request_done(mmc, req);
		return;
	}

	host->do_dma = 0;
	mmc_davinci_prepare_data(host, req);
	mmc_davinci_start_command(host, req->cmd);
}

static unsigned int calculate_freq_for_card(struct mmc_davinci_host *host,
	unsigned int mmc_req_freq)
{
	unsigned int mmc_freq = 0, mmc_pclk = 0, mmc_push_pull_divisor = 0;

	mmc_pclk = host->mmc_input_clk;
	if (mmc_req_freq && mmc_pclk > (2 * mmc_req_freq))
		mmc_push_pull_divisor = ((unsigned int)mmc_pclk
				/ (2 * mmc_req_freq)) - 1;
	else
		mmc_push_pull_divisor = 0;

	mmc_freq = (unsigned int)mmc_pclk
		/ (2 * (mmc_push_pull_divisor + 1));

	if (mmc_freq > mmc_req_freq)
		mmc_push_pull_divisor = mmc_push_pull_divisor + 1;
	/* Convert ns to clock cycles */
	if (mmc_req_freq <= 400000)
		host->ns_in_one_cycle = (1000000) / (((mmc_pclk
				/ (2 * (mmc_push_pull_divisor + 1)))/1000));
	else
		host->ns_in_one_cycle = (1000000) / (((mmc_pclk
				/ (2 * (mmc_push_pull_divisor + 1)))/1000000));

	return mmc_push_pull_divisor;
}

static void calculate_clk_divider(struct mmc_host *mmc, struct mmc_ios *ios)
{
	unsigned int open_drain_freq = 0, mmc_pclk = 0;
	unsigned int mmc_push_pull_freq = 0;
	struct mmc_davinci_host *host = mmc_priv(mmc);

	if (ios->bus_mode == MMC_BUSMODE_OPENDRAIN) {
		u32 temp;

		/* Ignoring the init clock value passed for fixing the inter
		 * operability with different cards.
		 */
		open_drain_freq = ((unsigned int)mmc_pclk
				/ (2 * MMCSD_INIT_CLOCK)) - 1;

		if (open_drain_freq > 0xFF)
			open_drain_freq = 0xFF;

		temp = readl(host->base + DAVINCI_MMCCLK) & ~MMCCLK_CLKRT_MASK;
		temp |= open_drain_freq;
		writel(temp, host->base + DAVINCI_MMCCLK);

		/* Convert ns to clock cycles */
		host->ns_in_one_cycle = (1000000) / (MMCSD_INIT_CLOCK/1000);
	} else {
		u32 temp;
		mmc_push_pull_freq = calculate_freq_for_card(host, ios->clock);

		if (mmc_push_pull_freq > 0xFF)
			mmc_push_pull_freq = 0xFF;

		temp = readl(host->base + DAVINCI_MMCCLK) & ~MMCCLK_CLKEN;
		writel(temp, host->base + DAVINCI_MMCCLK);

		udelay(10);

		temp = readl(host->base + DAVINCI_MMCCLK) & ~MMCCLK_CLKRT_MASK;
		temp |= mmc_push_pull_freq;
		writel(temp, host->base + DAVINCI_MMCCLK);

		writel(temp | MMCCLK_CLKEN, host->base + DAVINCI_MMCCLK);

		udelay(10);
	}
}

static void mmc_davinci_set_ios(struct mmc_host *mmc, struct mmc_ios *ios)
{
	struct mmc_davinci_host *host = mmc_priv(mmc);
	struct platform_device *pdev = to_platform_device(mmc->parent);
	struct davinci_mmc_config *config = pdev->dev.platform_data;

	dev_dbg(mmc_dev(host->mmc),
		"clock %dHz busmode %d powermode %d Vdd %04x\n",
		ios->clock, ios->bus_mode, ios->power_mode,
		ios->vdd);

	switch (ios->power_mode) {
	case MMC_POWER_OFF:
		if (config && config->set_power)
			config->set_power(pdev->id, false);
		break;
	case MMC_POWER_UP:
		if (config && config->set_power)
			config->set_power(pdev->id, true);
		break;
	}

	switch (ios->bus_width) {
	case MMC_BUS_WIDTH_8:
		dev_dbg(mmc_dev(host->mmc), "Enabling 8 bit mode\n");
		writel((readl(host->base + DAVINCI_MMCCTL) &
			~MMCCTL_WIDTH_4_BIT) | MMCCTL_WIDTH_8_BIT,
			host->base + DAVINCI_MMCCTL);
		break;
	case MMC_BUS_WIDTH_4:
		dev_dbg(mmc_dev(host->mmc), "Enabling 4 bit mode\n");
		if (host->version == MMC_CTLR_VERSION_2)
			writel((readl(host->base + DAVINCI_MMCCTL) &
				~MMCCTL_WIDTH_8_BIT) | MMCCTL_WIDTH_4_BIT,
				host->base + DAVINCI_MMCCTL);
		else
			writel(readl(host->base + DAVINCI_MMCCTL) |
				MMCCTL_WIDTH_4_BIT,
				host->base + DAVINCI_MMCCTL);
		break;
	case MMC_BUS_WIDTH_1:
		dev_dbg(mmc_dev(host->mmc), "Enabling 1 bit mode\n");
		if (host->version == MMC_CTLR_VERSION_2)
			writel(readl(host->base + DAVINCI_MMCCTL) &
				~(MMCCTL_WIDTH_8_BIT | MMCCTL_WIDTH_4_BIT),
				host->base + DAVINCI_MMCCTL);
		else
			writel(readl(host->base + DAVINCI_MMCCTL) &
				~MMCCTL_WIDTH_4_BIT,
				host->base + DAVINCI_MMCCTL);
		break;
	}

	calculate_clk_divider(mmc, ios);

	host->bus_mode = ios->bus_mode;
	if (ios->power_mode == MMC_POWER_UP) {
		unsigned long timeout = jiffies + msecs_to_jiffies(50);
		bool lose = true;

		/* Send clock cycles, poll completion */
		writel(0, host->base + DAVINCI_MMCARGHL);
		writel(MMCCMD_INITCK, host->base + DAVINCI_MMCCMD);
		while (time_before(jiffies, timeout)) {
			u32 tmp = readl(host->base + DAVINCI_MMCST0);

			if (tmp & MMCST0_RSPDNE) {
				lose = false;
				break;
			}
			cpu_relax();
		}
		if (lose)
			dev_warn(mmc_dev(host->mmc), "powerup timeout\n");
	}

	/* FIXME on power OFF, reset things ... */
}

static void
mmc_davinci_xfer_done(struct mmc_davinci_host *host, struct mmc_data *data)
{
	host->data = NULL;

	if (host->mmc->caps & MMC_CAP_SDIO_IRQ) {
		/*
		 * SDIO Interrupt Detection work-around as suggested by
		 * Davinci Errata (TMS320DM355 Silicon Revision 1.1 Errata
		 * 2.1.6): Signal SDIO interrupt only if it is enabled by core
		 */
		if (host->sdio_int && !(readl(host->base + DAVINCI_SDIOST0) &
					SDIOST0_DAT1_HI)) {
			writel(SDIOIST_IOINT, host->base + DAVINCI_SDIOIST);
			mmc_signal_sdio_irq(host->mmc);
		}
	}

	if (host->do_dma) {
		davinci_abort_dma(host);

		dma_unmap_sg(mmc_dev(host->mmc), data->sg, data->sg_len,
			     mmc_get_dma_dir(data));
		host->do_dma = false;
	}
	host->data_dir = DAVINCI_MMC_DATADIR_NONE;

	if (!data->stop || (host->cmd && host->cmd->error)) {
		mmc_request_done(host->mmc, data->mrq);
		writel(0, host->base + DAVINCI_MMCIM);
		host->active_request = false;
	} else
		mmc_davinci_start_command(host, data->stop);
}

static void mmc_davinci_cmd_done(struct mmc_davinci_host *host,
				 struct mmc_command *cmd)
{
	host->cmd = NULL;

	if (cmd->flags & MMC_RSP_PRESENT) {
		if (cmd->flags & MMC_RSP_136) {
			/* response type 2 */
			cmd->resp[3] = readl(host->base + DAVINCI_MMCRSP01);
			cmd->resp[2] = readl(host->base + DAVINCI_MMCRSP23);
			cmd->resp[1] = readl(host->base + DAVINCI_MMCRSP45);
			cmd->resp[0] = readl(host->base + DAVINCI_MMCRSP67);
		} else {
			/* response types 1, 1b, 3, 4, 5, 6 */
			cmd->resp[0] = readl(host->base + DAVINCI_MMCRSP67);
		}
	}

	if (host->data == NULL || cmd->error) {
		if (cmd->error == -ETIMEDOUT)
			cmd->mrq->cmd->retries = 0;
		mmc_request_done(host->mmc, cmd->mrq);
		writel(0, host->base + DAVINCI_MMCIM);
		host->active_request = false;
	}
}

static inline void mmc_davinci_reset_ctrl(struct mmc_davinci_host *host,
								int val)
{
	u32 temp;

	temp = readl(host->base + DAVINCI_MMCCTL);
	if (val)	/* reset */
		temp |= MMCCTL_CMDRST | MMCCTL_DATRST;
	else		/* enable */
		temp &= ~(MMCCTL_CMDRST | MMCCTL_DATRST);

	writel(temp, host->base + DAVINCI_MMCCTL);
	udelay(10);
}

static void
davinci_abort_data(struct mmc_davinci_host *host, struct mmc_data *data)
{
	mmc_davinci_reset_ctrl(host, 1);
	mmc_davinci_reset_ctrl(host, 0);
	if (!host->do_dma)
		sg_miter_stop(&host->sg_miter);
}

static irqreturn_t mmc_davinci_sdio_irq(int irq, void *dev_id)
{
	struct mmc_davinci_host *host = dev_id;
	unsigned int status;

	status = readl(host->base + DAVINCI_SDIOIST);
	if (status & SDIOIST_IOINT) {
		dev_dbg(mmc_dev(host->mmc),
			"SDIO interrupt status %x\n", status);
		writel(status | SDIOIST_IOINT, host->base + DAVINCI_SDIOIST);
		mmc_signal_sdio_irq(host->mmc);
	}
	return IRQ_HANDLED;
}

static irqreturn_t mmc_davinci_irq(int irq, void *dev_id)
{
	struct mmc_davinci_host *host = (struct mmc_davinci_host *)dev_id;
	unsigned int status, qstatus;
	int end_command = 0;
	int end_transfer = 0;
	struct mmc_data *data = host->data;

	if (host->cmd == NULL && host->data == NULL) {
		status = readl(host->base + DAVINCI_MMCST0);
		dev_dbg(mmc_dev(host->mmc),
			"Spurious interrupt 0x%04x\n", status);
		/* Disable the interrupt from mmcsd */
		writel(0, host->base + DAVINCI_MMCIM);
		return IRQ_NONE;
	}

	status = readl(host->base + DAVINCI_MMCST0);
	qstatus = status;

	/* handle FIFO first when using PIO for data.
	 * bytes_left will decrease to zero as I/O progress and status will
	 * read zero over iteration because this controller status
	 * register(MMCST0) reports any status only once and it is cleared
	 * by read. So, it is not unbouned loop even in the case of
	 * non-dma.
	 */
	if (host->bytes_left && (status & (MMCST0_DXRDY | MMCST0_DRRDY))) {
		unsigned long im_val;

		/*
		 * If interrupts fire during the following loop, they will be
		 * handled by the handler, but the PIC will still buffer these.
		 * As a result, the handler will be called again to serve these
		 * needlessly. In order to avoid these spurious interrupts,
		 * keep interrupts masked during the loop.
		 */
		im_val = readl(host->base + DAVINCI_MMCIM);
		writel(0, host->base + DAVINCI_MMCIM);

		do {
			davinci_fifo_data_trans(host, rw_threshold);
			status = readl(host->base + DAVINCI_MMCST0);
			qstatus |= status;
		} while (host->bytes_left &&
			 (status & (MMCST0_DXRDY | MMCST0_DRRDY)));

		/*
		 * If an interrupt is pending, it is assumed it will fire when
		 * it is unmasked. This assumption is also taken when the MMCIM
		 * is first set. Otherwise, writing to MMCIM after reading the
		 * status is race-prone.
		 */
		writel(im_val, host->base + DAVINCI_MMCIM);
	}

	if (qstatus & MMCST0_DATDNE) {
		/* All blocks sent/received, and CRC checks passed */
		if (data != NULL) {
			if (!host->do_dma) {
				if (host->bytes_left > 0)
					/* if datasize < rw_threshold
					 * no RX ints are generated
					 */
					davinci_fifo_data_trans(host, host->bytes_left);
				sg_miter_stop(&host->sg_miter);
			}
			end_transfer = 1;
			data->bytes_xfered = data->blocks * data->blksz;
		} else {
			dev_err(mmc_dev(host->mmc),
					"DATDNE with no host->data\n");
		}
	}

	if (qstatus & MMCST0_TOUTRD) {
		/* Read data timeout */
		data->error = -ETIMEDOUT;
		end_transfer = 1;

		dev_dbg(mmc_dev(host->mmc),
			"read data timeout, status %x\n",
			qstatus);

		davinci_abort_data(host, data);
	}

	if (qstatus & (MMCST0_CRCWR | MMCST0_CRCRD)) {
		/* Data CRC error */
		data->error = -EILSEQ;
		end_transfer = 1;

		/* NOTE:  this controller uses CRCWR to report both CRC
		 * errors and timeouts (on writes).  MMCDRSP values are
		 * only weakly documented, but 0x9f was clearly a timeout
		 * case and the two three-bit patterns in various SD specs
		 * (101, 010) aren't part of it ...
		 */
		if (qstatus & MMCST0_CRCWR) {
			u32 temp = readb(host->base + DAVINCI_MMCDRSP);

			if (temp == 0x9f)
				data->error = -ETIMEDOUT;
		}
		dev_dbg(mmc_dev(host->mmc), "data %s %s error\n",
			(qstatus & MMCST0_CRCWR) ? "write" : "read",
			(data->error == -ETIMEDOUT) ? "timeout" : "CRC");

		davinci_abort_data(host, data);
	}

	if (qstatus & MMCST0_TOUTRS) {
		/* Command timeout */
		if (host->cmd) {
			dev_dbg(mmc_dev(host->mmc),
				"CMD%d timeout, status %x\n",
				host->cmd->opcode, qstatus);
			host->cmd->error = -ETIMEDOUT;
			if (data) {
				end_transfer = 1;
				davinci_abort_data(host, data);
			} else
				end_command = 1;
		}
	}

	if (qstatus & MMCST0_CRCRS) {
		/* Command CRC error */
		dev_dbg(mmc_dev(host->mmc), "Command CRC error\n");
		if (host->cmd) {
			host->cmd->error = -EILSEQ;
			end_command = 1;
		}
	}

	if (qstatus & MMCST0_RSPDNE) {
		/* End of command phase */
		end_command = host->cmd ? 1 : 0;
	}

	if (end_command)
		mmc_davinci_cmd_done(host, host->cmd);
	if (end_transfer)
		mmc_davinci_xfer_done(host, data);
	return IRQ_HANDLED;
}

static int mmc_davinci_get_cd(struct mmc_host *mmc)
{
	struct platform_device *pdev = to_platform_device(mmc->parent);
	struct davinci_mmc_config *config = pdev->dev.platform_data;

	if (config && config->get_cd)
		return config->get_cd(pdev->id);

	return mmc_gpio_get_cd(mmc);
}

static int mmc_davinci_get_ro(struct mmc_host *mmc)
{
	struct platform_device *pdev = to_platform_device(mmc->parent);
	struct davinci_mmc_config *config = pdev->dev.platform_data;

	if (config && config->get_ro)
		return config->get_ro(pdev->id);

	return mmc_gpio_get_ro(mmc);
}

static void mmc_davinci_enable_sdio_irq(struct mmc_host *mmc, int enable)
{
	struct mmc_davinci_host *host = mmc_priv(mmc);

	if (enable) {
		if (!(readl(host->base + DAVINCI_SDIOST0) & SDIOST0_DAT1_HI)) {
			writel(SDIOIST_IOINT, host->base + DAVINCI_SDIOIST);
			mmc_signal_sdio_irq(host->mmc);
		} else {
			host->sdio_int = true;
			writel(readl(host->base + DAVINCI_SDIOIEN) |
			       SDIOIEN_IOINTEN, host->base + DAVINCI_SDIOIEN);
		}
	} else {
		host->sdio_int = false;
		writel(readl(host->base + DAVINCI_SDIOIEN) & ~SDIOIEN_IOINTEN,
		       host->base + DAVINCI_SDIOIEN);
	}
}

static const struct mmc_host_ops mmc_davinci_ops = {
	.request	= mmc_davinci_request,
	.set_ios	= mmc_davinci_set_ios,
	.get_cd		= mmc_davinci_get_cd,
	.get_ro		= mmc_davinci_get_ro,
	.enable_sdio_irq = mmc_davinci_enable_sdio_irq,
};

/*----------------------------------------------------------------------*/

#ifdef CONFIG_CPU_FREQ
static int mmc_davinci_cpufreq_transition(struct notifier_block *nb,
				     unsigned long val, void *data)
{
	struct mmc_davinci_host *host;
	unsigned int mmc_pclk;
	struct mmc_host *mmc;
	unsigned long flags;

	host = container_of(nb, struct mmc_davinci_host, freq_transition);
	mmc = host->mmc;
	mmc_pclk = clk_get_rate(host->clk);

	if (val == CPUFREQ_POSTCHANGE) {
		spin_lock_irqsave(&mmc->lock, flags);
		host->mmc_input_clk = mmc_pclk;
		calculate_clk_divider(mmc, &mmc->ios);
		spin_unlock_irqrestore(&mmc->lock, flags);
	}

	return 0;
}

static inline int mmc_davinci_cpufreq_register(struct mmc_davinci_host *host)
{
	host->freq_transition.notifier_call = mmc_davinci_cpufreq_transition;

	return cpufreq_register_notifier(&host->freq_transition,
					 CPUFREQ_TRANSITION_NOTIFIER);
}

static inline void mmc_davinci_cpufreq_deregister(struct mmc_davinci_host *host)
{
	cpufreq_unregister_notifier(&host->freq_transition,
				    CPUFREQ_TRANSITION_NOTIFIER);
}
#else
static inline int mmc_davinci_cpufreq_register(struct mmc_davinci_host *host)
{
	return 0;
}

static inline void mmc_davinci_cpufreq_deregister(struct mmc_davinci_host *host)
{
}
#endif
static void init_mmcsd_host(struct mmc_davinci_host *host)
{

	mmc_davinci_reset_ctrl(host, 1);

	writel(0, host->base + DAVINCI_MMCCLK);
	writel(MMCCLK_CLKEN, host->base + DAVINCI_MMCCLK);

	writel(0x1FFF, host->base + DAVINCI_MMCTOR);
	writel(0xFFFF, host->base + DAVINCI_MMCTOD);

	mmc_davinci_reset_ctrl(host, 0);
}

static const struct platform_device_id davinci_mmc_devtype[] = {
	{
		.name	= "dm6441-mmc",
		.driver_data = MMC_CTLR_VERSION_1,
	}, {
		.name	= "da830-mmc",
		.driver_data = MMC_CTLR_VERSION_2,
	},
	{},
};
MODULE_DEVICE_TABLE(platform, davinci_mmc_devtype);

static const struct of_device_id davinci_mmc_dt_ids[] = {
	{
		.compatible = "ti,dm6441-mmc",
		.data = &davinci_mmc_devtype[MMC_CTLR_VERSION_1],
	},
	{
		.compatible = "ti,da830-mmc",
		.data = &davinci_mmc_devtype[MMC_CTLR_VERSION_2],
	},
	{},
};
MODULE_DEVICE_TABLE(of, davinci_mmc_dt_ids);

static int mmc_davinci_parse_pdata(struct mmc_host *mmc)
{
	struct platform_device *pdev = to_platform_device(mmc->parent);
	struct davinci_mmc_config *pdata = pdev->dev.platform_data;
	struct mmc_davinci_host *host;
	int ret;

	if (!pdata)
		return -EINVAL;

	host = mmc_priv(mmc);
	if (!host)
		return -EINVAL;

	if (pdata && pdata->nr_sg)
		host->nr_sg = pdata->nr_sg - 1;

	if (pdata && (pdata->wires == 4 || pdata->wires == 0))
		mmc->caps |= MMC_CAP_4_BIT_DATA;

	if (pdata && (pdata->wires == 8))
		mmc->caps |= (MMC_CAP_4_BIT_DATA | MMC_CAP_8_BIT_DATA);

	mmc->f_min = 312500;
	mmc->f_max = 25000000;
	if (pdata && pdata->max_freq)
		mmc->f_max = pdata->max_freq;
	if (pdata && pdata->caps)
		mmc->caps |= pdata->caps;

	/* Register a cd gpio, if there is not one, enable polling */
	ret = mmc_gpiod_request_cd(mmc, "cd", 0, false, 0);
	if (ret == -EPROBE_DEFER)
		return ret;
	else if (ret)
		mmc->caps |= MMC_CAP_NEEDS_POLL;

	ret = mmc_gpiod_request_ro(mmc, "wp", 0, 0);
	if (ret == -EPROBE_DEFER)
		return ret;

	return 0;
}

static int davinci_mmcsd_probe(struct platform_device *pdev)
{
	struct mmc_davinci_host *host = NULL;
	struct mmc_host *mmc = NULL;
	struct resource *r, *mem = NULL;
	int ret, irq, bus_width;
	size_t mem_size;
	const struct platform_device_id *id_entry;

	r = platform_get_resource(pdev, IORESOURCE_MEM, 0);
	if (!r)
		return -ENODEV;
	irq = platform_get_irq(pdev, 0);
	if (irq < 0)
		return irq;

	mem_size = resource_size(r);
	mem = devm_request_mem_region(&pdev->dev, r->start, mem_size,
				      pdev->name);
	if (!mem)
		return -EBUSY;

	mmc = mmc_alloc_host(sizeof(struct mmc_davinci_host), &pdev->dev);
	if (!mmc)
		return -ENOMEM;

	host = mmc_priv(mmc);
	host->mmc = mmc;	/* Important */

	host->mem_res = mem;
	host->base = devm_ioremap(&pdev->dev, mem->start, mem_size);
	if (!host->base) {
		ret = -ENOMEM;
		goto ioremap_fail;
	}

	host->clk = devm_clk_get(&pdev->dev, NULL);
	if (IS_ERR(host->clk)) {
		ret = PTR_ERR(host->clk);
		goto clk_get_fail;
	}
	ret = clk_prepare_enable(host->clk);
	if (ret)
		goto clk_prepare_enable_fail;

	host->mmc_input_clk = clk_get_rate(host->clk);

	pdev->id_entry = of_device_get_match_data(&pdev->dev);
	if (pdev->id_entry) {
		ret = mmc_of_parse(mmc);
		if (ret) {
			dev_err_probe(&pdev->dev, ret,
				      "could not parse of data\n");
			goto parse_fail;
		}
	} else {
		ret = mmc_davinci_parse_pdata(mmc);
		if (ret) {
			dev_err(&pdev->dev,
				"could not parse platform data: %d\n", ret);
			goto parse_fail;
	}	}

	if (host->nr_sg > MAX_NR_SG || !host->nr_sg)
		host->nr_sg = MAX_NR_SG;

	init_mmcsd_host(host);

	host->use_dma = use_dma;
	host->mmc_irq = irq;
	host->sdio_irq = platform_get_irq_optional(pdev, 1);

	if (host->use_dma) {
		ret = davinci_acquire_dma_channels(host);
		if (ret == -EPROBE_DEFER)
			goto dma_probe_defer;
		else if (ret)
			host->use_dma = 0;
	}

	mmc->caps |= MMC_CAP_WAIT_WHILE_BUSY;

	id_entry = platform_get_device_id(pdev);
	if (id_entry)
		host->version = id_entry->driver_data;

	mmc->ops = &mmc_davinci_ops;
	mmc->ocr_avail = MMC_VDD_32_33 | MMC_VDD_33_34;

	/* With no iommu coalescing pages, each phys_seg is a hw_seg.
	 * Each hw_seg uses one EDMA parameter RAM slot, always one
	 * channel and then usually some linked slots.
	 */
	mmc->max_segs		= MAX_NR_SG;

	/* EDMA limit per hw segment (one or two MBytes) */
	mmc->max_seg_size	= MAX_CCNT * rw_threshold;

	/* MMC/SD controller limits for multiblock requests */
	mmc->max_blk_size	= 4095;  /* BLEN is 12 bits */
	mmc->max_blk_count	= 65535; /* NBLK is 16 bits */
	mmc->max_req_size	= mmc->max_blk_size * mmc->max_blk_count;

	dev_dbg(mmc_dev(host->mmc), "max_segs=%d\n", mmc->max_segs);
	dev_dbg(mmc_dev(host->mmc), "max_blk_size=%d\n", mmc->max_blk_size);
	dev_dbg(mmc_dev(host->mmc), "max_req_size=%d\n", mmc->max_req_size);
	dev_dbg(mmc_dev(host->mmc), "max_seg_size=%d\n", mmc->max_seg_size);

	platform_set_drvdata(pdev, host);

	ret = mmc_davinci_cpufreq_register(host);
	if (ret) {
		dev_err(&pdev->dev, "failed to register cpufreq\n");
		goto cpu_freq_fail;
	}

	ret = mmc_add_host(mmc);
	if (ret < 0)
		goto mmc_add_host_fail;

	ret = devm_request_irq(&pdev->dev, irq, mmc_davinci_irq, 0,
			       mmc_hostname(mmc), host);
	if (ret)
		goto request_irq_fail;

	if (host->sdio_irq >= 0) {
		ret = devm_request_irq(&pdev->dev, host->sdio_irq,
				       mmc_davinci_sdio_irq, 0,
				       mmc_hostname(mmc), host);
		if (!ret)
			mmc->caps |= MMC_CAP_SDIO_IRQ;
	}

	rename_region(mem, mmc_hostname(mmc));

	if (mmc->caps & MMC_CAP_8_BIT_DATA)
		bus_width = 8;
	else if (mmc->caps & MMC_CAP_4_BIT_DATA)
		bus_width = 4;
	else
		bus_width = 1;
	dev_info(mmc_dev(host->mmc), "Using %s, %d-bit mode\n",
		 host->use_dma ? "DMA" : "PIO", bus_width);

	return 0;

request_irq_fail:
	mmc_remove_host(mmc);
mmc_add_host_fail:
	mmc_davinci_cpufreq_deregister(host);
cpu_freq_fail:
	davinci_release_dma_channels(host);
parse_fail:
dma_probe_defer:
	clk_disable_unprepare(host->clk);
clk_prepare_enable_fail:
clk_get_fail:
ioremap_fail:
	mmc_free_host(mmc);

	return ret;
}

<<<<<<< HEAD
static int davinci_mmcsd_remove(struct platform_device *pdev)
=======
static void davinci_mmcsd_remove(struct platform_device *pdev)
>>>>>>> 2d5404ca
{
	struct mmc_davinci_host *host = platform_get_drvdata(pdev);

	mmc_remove_host(host->mmc);
	mmc_davinci_cpufreq_deregister(host);
	davinci_release_dma_channels(host);
	clk_disable_unprepare(host->clk);
	mmc_free_host(host->mmc);
}

#ifdef CONFIG_PM
static int davinci_mmcsd_suspend(struct device *dev)
{
	struct mmc_davinci_host *host = dev_get_drvdata(dev);

	writel(0, host->base + DAVINCI_MMCIM);
	mmc_davinci_reset_ctrl(host, 1);
	clk_disable(host->clk);

	return 0;
}

static int davinci_mmcsd_resume(struct device *dev)
{
	struct mmc_davinci_host *host = dev_get_drvdata(dev);
	int ret;

	ret = clk_enable(host->clk);
	if (ret)
		return ret;

	mmc_davinci_reset_ctrl(host, 0);

	return 0;
}

static const struct dev_pm_ops davinci_mmcsd_pm = {
	.suspend        = davinci_mmcsd_suspend,
	.resume         = davinci_mmcsd_resume,
};

#define davinci_mmcsd_pm_ops (&davinci_mmcsd_pm)
#else
#define davinci_mmcsd_pm_ops NULL
#endif

static struct platform_driver davinci_mmcsd_driver = {
	.driver		= {
		.name	= "davinci_mmc",
		.probe_type = PROBE_PREFER_ASYNCHRONOUS,
		.pm	= davinci_mmcsd_pm_ops,
		.of_match_table = davinci_mmc_dt_ids,
	},
	.probe		= davinci_mmcsd_probe,
<<<<<<< HEAD
	.remove		= davinci_mmcsd_remove,
=======
	.remove_new	= davinci_mmcsd_remove,
>>>>>>> 2d5404ca
	.id_table	= davinci_mmc_devtype,
};

module_platform_driver(davinci_mmcsd_driver);

MODULE_AUTHOR("Texas Instruments India");
MODULE_LICENSE("GPL");
MODULE_DESCRIPTION("MMC/SD driver for Davinci MMC controller");
MODULE_ALIAS("platform:davinci_mmc");
<|MERGE_RESOLUTION|>--- conflicted
+++ resolved
@@ -1345,11 +1345,7 @@
 	return ret;
 }
 
-<<<<<<< HEAD
-static int davinci_mmcsd_remove(struct platform_device *pdev)
-=======
 static void davinci_mmcsd_remove(struct platform_device *pdev)
->>>>>>> 2d5404ca
 {
 	struct mmc_davinci_host *host = platform_get_drvdata(pdev);
 
@@ -1404,11 +1400,7 @@
 		.of_match_table = davinci_mmc_dt_ids,
 	},
 	.probe		= davinci_mmcsd_probe,
-<<<<<<< HEAD
-	.remove		= davinci_mmcsd_remove,
-=======
 	.remove_new	= davinci_mmcsd_remove,
->>>>>>> 2d5404ca
 	.id_table	= davinci_mmc_devtype,
 };
 
