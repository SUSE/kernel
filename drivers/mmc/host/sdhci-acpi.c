// SPDX-License-Identifier: GPL-2.0-only
/*
 * Secure Digital Host Controller Interface ACPI driver.
 *
 * Copyright (c) 2012, Intel Corporation.
 */

#include <linux/bitfield.h>
#include <linux/init.h>
#include <linux/export.h>
#include <linux/module.h>
#include <linux/device.h>
#include <linux/platform_device.h>
#include <linux/ioport.h>
#include <linux/io.h>
#include <linux/dma-mapping.h>
#include <linux/compiler.h>
#include <linux/stddef.h>
#include <linux/bitops.h>
#include <linux/types.h>
#include <linux/err.h>
#include <linux/interrupt.h>
#include <linux/acpi.h>
#include <linux/pm.h>
#include <linux/pm_runtime.h>
#include <linux/delay.h>
#include <linux/dmi.h>

#include <linux/mmc/host.h>
#include <linux/mmc/pm.h>
#include <linux/mmc/slot-gpio.h>

#ifdef CONFIG_X86
#include <linux/platform_data/x86/soc.h>
#include <asm/iosf_mbi.h>
#endif

#include "sdhci.h"

enum {
	SDHCI_ACPI_SD_CD		= BIT(0),
	SDHCI_ACPI_RUNTIME_PM		= BIT(1),
	SDHCI_ACPI_SD_CD_OVERRIDE_LEVEL	= BIT(2),
};

struct sdhci_acpi_chip {
	const struct	sdhci_ops *ops;
	unsigned int	quirks;
	unsigned int	quirks2;
	unsigned long	caps;
	unsigned int	caps2;
	mmc_pm_flag_t	pm_caps;
};

struct sdhci_acpi_slot {
	const struct	sdhci_acpi_chip *chip;
	unsigned int	quirks;
	unsigned int	quirks2;
	unsigned long	caps;
	unsigned int	caps2;
	mmc_pm_flag_t	pm_caps;
	unsigned int	flags;
	size_t		priv_size;
	int (*probe_slot)(struct platform_device *, struct acpi_device *);
	int (*remove_slot)(struct platform_device *);
	int (*free_slot)(struct platform_device *pdev);
	int (*setup_host)(struct platform_device *pdev);
};

struct sdhci_acpi_host {
	struct sdhci_host		*host;
	const struct sdhci_acpi_slot	*slot;
	struct platform_device		*pdev;
	bool				use_runtime_pm;
	bool				is_intel;
	bool				reset_signal_volt_on_suspend;
	unsigned long			private[] ____cacheline_aligned;
};

enum {
	DMI_QUIRK_RESET_SD_SIGNAL_VOLT_ON_SUSP			= BIT(0),
	DMI_QUIRK_SD_NO_WRITE_PROTECT				= BIT(1),
};

static inline void *sdhci_acpi_priv(struct sdhci_acpi_host *c)
{
	return (void *)c->private;
}

static inline bool sdhci_acpi_flag(struct sdhci_acpi_host *c, unsigned int flag)
{
	return c->slot && (c->slot->flags & flag);
}

#define INTEL_DSM_HS_CAPS_SDR25		BIT(0)
#define INTEL_DSM_HS_CAPS_DDR50		BIT(1)
#define INTEL_DSM_HS_CAPS_SDR50		BIT(2)
#define INTEL_DSM_HS_CAPS_SDR104	BIT(3)

enum {
	INTEL_DSM_FNS		=  0,
	INTEL_DSM_V18_SWITCH	=  3,
	INTEL_DSM_V33_SWITCH	=  4,
	INTEL_DSM_HS_CAPS	=  8,
};

struct intel_host {
	u32	dsm_fns;
	u32	hs_caps;
};

static const guid_t intel_dsm_guid =
	GUID_INIT(0xF6C13EA5, 0x65CD, 0x461F,
		  0xAB, 0x7A, 0x29, 0xF7, 0xE8, 0xD5, 0xBD, 0x61);

static int __intel_dsm(struct intel_host *intel_host, struct device *dev,
		       unsigned int fn, u32 *result)
{
	union acpi_object *obj;
	int err = 0;

	obj = acpi_evaluate_dsm(ACPI_HANDLE(dev), &intel_dsm_guid, 0, fn, NULL);
	if (!obj)
		return -EOPNOTSUPP;

	if (obj->type == ACPI_TYPE_INTEGER) {
		*result = obj->integer.value;
	} else if (obj->type == ACPI_TYPE_BUFFER && obj->buffer.length > 0) {
		size_t len = min_t(size_t, obj->buffer.length, 4);

		*result = 0;
		memcpy(result, obj->buffer.pointer, len);
	} else {
		dev_err(dev, "%s DSM fn %u obj->type %d obj->buffer.length %d\n",
			__func__, fn, obj->type, obj->buffer.length);
		err = -EINVAL;
	}

	ACPI_FREE(obj);

	return err;
}

static int intel_dsm(struct intel_host *intel_host, struct device *dev,
		     unsigned int fn, u32 *result)
{
	if (fn > 31 || !(intel_host->dsm_fns & (1 << fn)))
		return -EOPNOTSUPP;

	return __intel_dsm(intel_host, dev, fn, result);
}

static void intel_dsm_init(struct intel_host *intel_host, struct device *dev,
			   struct mmc_host *mmc)
{
	int err;

	intel_host->hs_caps = ~0;

	err = __intel_dsm(intel_host, dev, INTEL_DSM_FNS, &intel_host->dsm_fns);
	if (err) {
		pr_debug("%s: DSM not supported, error %d\n",
			 mmc_hostname(mmc), err);
		return;
	}

	pr_debug("%s: DSM function mask %#x\n",
		 mmc_hostname(mmc), intel_host->dsm_fns);

	intel_dsm(intel_host, dev, INTEL_DSM_HS_CAPS, &intel_host->hs_caps);
}

static int intel_start_signal_voltage_switch(struct mmc_host *mmc,
					     struct mmc_ios *ios)
{
	struct device *dev = mmc_dev(mmc);
	struct sdhci_acpi_host *c = dev_get_drvdata(dev);
	struct intel_host *intel_host = sdhci_acpi_priv(c);
	unsigned int fn;
	u32 result = 0;
	int err;

	err = sdhci_start_signal_voltage_switch(mmc, ios);
	if (err)
		return err;

	switch (ios->signal_voltage) {
	case MMC_SIGNAL_VOLTAGE_330:
		fn = INTEL_DSM_V33_SWITCH;
		break;
	case MMC_SIGNAL_VOLTAGE_180:
		fn = INTEL_DSM_V18_SWITCH;
		break;
	default:
		return 0;
	}

	err = intel_dsm(intel_host, dev, fn, &result);
	pr_debug("%s: %s DSM fn %u error %d result %u\n",
		 mmc_hostname(mmc), __func__, fn, err, result);

	return 0;
}

static void sdhci_acpi_int_hw_reset(struct sdhci_host *host)
{
	u8 reg;

	reg = sdhci_readb(host, SDHCI_POWER_CONTROL);
	reg |= 0x10;
	sdhci_writeb(host, reg, SDHCI_POWER_CONTROL);
	/* For eMMC, minimum is 1us but give it 9us for good measure */
	udelay(9);
	reg &= ~0x10;
	sdhci_writeb(host, reg, SDHCI_POWER_CONTROL);
	/* For eMMC, minimum is 200us but give it 300us for good measure */
	usleep_range(300, 1000);
}

static const struct sdhci_ops sdhci_acpi_ops_dflt = {
	.set_clock = sdhci_set_clock,
	.set_bus_width = sdhci_set_bus_width,
	.reset = sdhci_reset,
	.set_uhs_signaling = sdhci_set_uhs_signaling,
};

static const struct sdhci_ops sdhci_acpi_ops_int = {
	.set_clock = sdhci_set_clock,
	.set_bus_width = sdhci_set_bus_width,
	.reset = sdhci_reset,
	.set_uhs_signaling = sdhci_set_uhs_signaling,
	.hw_reset   = sdhci_acpi_int_hw_reset,
};

static const struct sdhci_acpi_chip sdhci_acpi_chip_int = {
	.ops = &sdhci_acpi_ops_int,
};

#ifdef CONFIG_X86

<<<<<<< HEAD
static bool sdhci_acpi_byt(void)
{
	static const struct x86_cpu_id byt[] = {
		X86_MATCH_INTEL_FAM6_MODEL(ATOM_SILVERMONT, NULL),
		{}
	};

	return x86_match_cpu(byt);
}

=======
>>>>>>> eb3cdb58
#define BYT_IOSF_SCCEP			0x63
#define BYT_IOSF_OCP_NETCTRL0		0x1078
#define BYT_IOSF_OCP_TIMEOUT_BASE	GENMASK(10, 8)

static void sdhci_acpi_byt_setting(struct device *dev)
{
	u32 val = 0;

	if (!soc_intel_is_byt())
		return;

	if (iosf_mbi_read(BYT_IOSF_SCCEP, MBI_CR_READ, BYT_IOSF_OCP_NETCTRL0,
			  &val)) {
		dev_err(dev, "%s read error\n", __func__);
		return;
	}

	if (!(val & BYT_IOSF_OCP_TIMEOUT_BASE))
		return;

	val &= ~BYT_IOSF_OCP_TIMEOUT_BASE;

	if (iosf_mbi_write(BYT_IOSF_SCCEP, MBI_CR_WRITE, BYT_IOSF_OCP_NETCTRL0,
			   val)) {
		dev_err(dev, "%s write error\n", __func__);
		return;
	}

	dev_dbg(dev, "%s completed\n", __func__);
}

static bool sdhci_acpi_byt_defer(struct device *dev)
{
	if (!soc_intel_is_byt())
		return false;

	if (!iosf_mbi_available())
		return true;

	sdhci_acpi_byt_setting(dev);

	return false;
}

#else

static inline void sdhci_acpi_byt_setting(struct device *dev)
{
}

static inline bool sdhci_acpi_byt_defer(struct device *dev)
{
	return false;
}

#endif

static int bxt_get_cd(struct mmc_host *mmc)
{
	int gpio_cd = mmc_gpio_get_cd(mmc);

	if (!gpio_cd)
		return 0;

	return sdhci_get_cd_nogpio(mmc);
}

static int intel_probe_slot(struct platform_device *pdev, struct acpi_device *adev)
{
	struct sdhci_acpi_host *c = platform_get_drvdata(pdev);
	struct intel_host *intel_host = sdhci_acpi_priv(c);
	struct sdhci_host *host = c->host;

	if (acpi_dev_hid_uid_match(adev, "80860F14", "1") &&
	    sdhci_readl(host, SDHCI_CAPABILITIES) == 0x446cc8b2 &&
	    sdhci_readl(host, SDHCI_CAPABILITIES_1) == 0x00000807)
		host->timeout_clk = 1000; /* 1000 kHz i.e. 1 MHz */

	if (acpi_dev_hid_uid_match(adev, "80865ACA", NULL))
		host->mmc_host_ops.get_cd = bxt_get_cd;

	intel_dsm_init(intel_host, &pdev->dev, host->mmc);

	host->mmc_host_ops.start_signal_voltage_switch =
					intel_start_signal_voltage_switch;

	c->is_intel = true;

	return 0;
}

static int intel_setup_host(struct platform_device *pdev)
{
	struct sdhci_acpi_host *c = platform_get_drvdata(pdev);
	struct intel_host *intel_host = sdhci_acpi_priv(c);

	if (!(intel_host->hs_caps & INTEL_DSM_HS_CAPS_SDR25))
		c->host->mmc->caps &= ~MMC_CAP_UHS_SDR25;

	if (!(intel_host->hs_caps & INTEL_DSM_HS_CAPS_SDR50))
		c->host->mmc->caps &= ~MMC_CAP_UHS_SDR50;

	if (!(intel_host->hs_caps & INTEL_DSM_HS_CAPS_DDR50))
		c->host->mmc->caps &= ~MMC_CAP_UHS_DDR50;

	if (!(intel_host->hs_caps & INTEL_DSM_HS_CAPS_SDR104))
		c->host->mmc->caps &= ~MMC_CAP_UHS_SDR104;

	return 0;
}

static const struct sdhci_acpi_slot sdhci_acpi_slot_int_emmc = {
	.chip    = &sdhci_acpi_chip_int,
	.caps    = MMC_CAP_8_BIT_DATA | MMC_CAP_NONREMOVABLE |
		   MMC_CAP_HW_RESET | MMC_CAP_1_8V_DDR |
		   MMC_CAP_CMD_DURING_TFR | MMC_CAP_WAIT_WHILE_BUSY,
	.flags   = SDHCI_ACPI_RUNTIME_PM,
	.quirks  = SDHCI_QUIRK_NO_ENDATTR_IN_NOPDESC |
		   SDHCI_QUIRK_NO_LED,
	.quirks2 = SDHCI_QUIRK2_PRESET_VALUE_BROKEN |
		   SDHCI_QUIRK2_STOP_WITH_TC |
		   SDHCI_QUIRK2_CAPS_BIT63_FOR_HS400,
	.probe_slot	= intel_probe_slot,
	.setup_host	= intel_setup_host,
	.priv_size	= sizeof(struct intel_host),
};

static const struct sdhci_acpi_slot sdhci_acpi_slot_int_sdio = {
	.quirks  = SDHCI_QUIRK_BROKEN_CARD_DETECTION |
		   SDHCI_QUIRK_NO_LED |
		   SDHCI_QUIRK_NO_ENDATTR_IN_NOPDESC,
	.quirks2 = SDHCI_QUIRK2_HOST_OFF_CARD_ON,
	.caps    = MMC_CAP_NONREMOVABLE | MMC_CAP_POWER_OFF_CARD |
		   MMC_CAP_WAIT_WHILE_BUSY,
	.flags   = SDHCI_ACPI_RUNTIME_PM,
	.pm_caps = MMC_PM_KEEP_POWER,
	.probe_slot	= intel_probe_slot,
	.setup_host	= intel_setup_host,
	.priv_size	= sizeof(struct intel_host),
};

static const struct sdhci_acpi_slot sdhci_acpi_slot_int_sd = {
	.flags   = SDHCI_ACPI_SD_CD | SDHCI_ACPI_SD_CD_OVERRIDE_LEVEL |
		   SDHCI_ACPI_RUNTIME_PM,
	.quirks  = SDHCI_QUIRK_NO_ENDATTR_IN_NOPDESC |
		   SDHCI_QUIRK_NO_LED,
	.quirks2 = SDHCI_QUIRK2_CARD_ON_NEEDS_BUS_ON |
		   SDHCI_QUIRK2_STOP_WITH_TC,
	.caps    = MMC_CAP_WAIT_WHILE_BUSY | MMC_CAP_AGGRESSIVE_PM,
	.probe_slot	= intel_probe_slot,
	.setup_host	= intel_setup_host,
	.priv_size	= sizeof(struct intel_host),
};

#define VENDOR_SPECIFIC_PWRCTL_CLEAR_REG	0x1a8
#define VENDOR_SPECIFIC_PWRCTL_CTL_REG		0x1ac
static irqreturn_t sdhci_acpi_qcom_handler(int irq, void *ptr)
{
	struct sdhci_host *host = ptr;

	sdhci_writel(host, 0x3, VENDOR_SPECIFIC_PWRCTL_CLEAR_REG);
	sdhci_writel(host, 0x1, VENDOR_SPECIFIC_PWRCTL_CTL_REG);

	return IRQ_HANDLED;
}

static int qcom_probe_slot(struct platform_device *pdev, struct acpi_device *adev)
{
	struct sdhci_acpi_host *c = platform_get_drvdata(pdev);
	struct sdhci_host *host = c->host;
	int *irq = sdhci_acpi_priv(c);

	*irq = -EINVAL;

	if (!acpi_dev_hid_uid_match(adev, "QCOM8051", NULL))
		return 0;

	*irq = platform_get_irq(pdev, 1);
	if (*irq < 0)
		return 0;

	return request_threaded_irq(*irq, NULL, sdhci_acpi_qcom_handler,
				    IRQF_ONESHOT | IRQF_TRIGGER_HIGH,
				    "sdhci_qcom", host);
}

static int qcom_free_slot(struct platform_device *pdev)
{
	struct device *dev = &pdev->dev;
	struct sdhci_acpi_host *c = platform_get_drvdata(pdev);
	struct sdhci_host *host = c->host;
	struct acpi_device *adev;
	int *irq = sdhci_acpi_priv(c);

	adev = ACPI_COMPANION(dev);
	if (!adev)
		return -ENODEV;

	if (!acpi_dev_hid_uid_match(adev, "QCOM8051", NULL))
		return 0;

	if (*irq < 0)
		return 0;

	free_irq(*irq, host);
	return 0;
}

static const struct sdhci_acpi_slot sdhci_acpi_slot_qcom_sd_3v = {
	.quirks  = SDHCI_QUIRK_BROKEN_CARD_DETECTION,
	.quirks2 = SDHCI_QUIRK2_NO_1_8_V,
	.caps    = MMC_CAP_NONREMOVABLE,
	.priv_size	= sizeof(int),
	.probe_slot	= qcom_probe_slot,
	.free_slot	= qcom_free_slot,
};

static const struct sdhci_acpi_slot sdhci_acpi_slot_qcom_sd = {
	.quirks  = SDHCI_QUIRK_BROKEN_CARD_DETECTION,
	.caps    = MMC_CAP_NONREMOVABLE,
};

struct amd_sdhci_host {
	bool	tuned_clock;
	bool	dll_enabled;
};

/* AMD sdhci reset dll register. */
#define SDHCI_AMD_RESET_DLL_REGISTER    0x908

static int amd_select_drive_strength(struct mmc_card *card,
				     unsigned int max_dtr, int host_drv,
				     int card_drv, int *host_driver_strength)
{
	struct sdhci_host *host = mmc_priv(card->host);
	u16 preset, preset_driver_strength;

	/*
	 * This method is only called by mmc_select_hs200 so we only need to
	 * read from the HS200 (SDR104) preset register.
	 *
	 * Firmware that has "invalid/default" presets return a driver strength
	 * of A. This matches the previously hard coded value.
	 */
	preset = sdhci_readw(host, SDHCI_PRESET_FOR_SDR104);
	preset_driver_strength = FIELD_GET(SDHCI_PRESET_DRV_MASK, preset);

	/*
	 * We want the controller driver strength to match the card's driver
	 * strength so they have similar rise/fall times.
	 *
	 * The controller driver strength set by this method is sticky for all
	 * timings after this method is called. This unfortunately means that
	 * while HS400 tuning is in progress we end up with mismatched driver
	 * strengths between the controller and the card. HS400 tuning requires
	 * switching from HS400->DDR52->HS->HS200->HS400. So the driver mismatch
	 * happens while in DDR52 and HS modes. This has not been observed to
	 * cause problems. Enabling presets would fix this issue.
	 */
	*host_driver_strength = preset_driver_strength;

	/*
	 * The resulting card driver strength is only set when switching the
	 * card's timing to HS200 or HS400. The card will use the default driver
	 * strength (B) for any other mode.
	 */
	return preset_driver_strength;
}

static void sdhci_acpi_amd_hs400_dll(struct sdhci_host *host, bool enable)
{
	struct sdhci_acpi_host *acpi_host = sdhci_priv(host);
	struct amd_sdhci_host *amd_host = sdhci_acpi_priv(acpi_host);

	/* AMD Platform requires dll setting */
	sdhci_writel(host, 0x40003210, SDHCI_AMD_RESET_DLL_REGISTER);
	usleep_range(10, 20);
	if (enable)
		sdhci_writel(host, 0x40033210, SDHCI_AMD_RESET_DLL_REGISTER);

	amd_host->dll_enabled = enable;
}

/*
 * The initialization sequence for HS400 is:
 *     HS->HS200->Perform Tuning->HS->HS400
 *
 * The re-tuning sequence is:
 *     HS400->DDR52->HS->HS200->Perform Tuning->HS->HS400
 *
 * The AMD eMMC Controller can only use the tuned clock while in HS200 and HS400
 * mode. If we switch to a different mode, we need to disable the tuned clock.
 * If we have previously performed tuning and switch back to HS200 or
 * HS400, we can re-enable the tuned clock.
 *
 */
static void amd_set_ios(struct mmc_host *mmc, struct mmc_ios *ios)
{
	struct sdhci_host *host = mmc_priv(mmc);
	struct sdhci_acpi_host *acpi_host = sdhci_priv(host);
	struct amd_sdhci_host *amd_host = sdhci_acpi_priv(acpi_host);
	unsigned int old_timing = host->timing;
	u16 val;

	sdhci_set_ios(mmc, ios);

	if (old_timing != host->timing && amd_host->tuned_clock) {
		if (host->timing == MMC_TIMING_MMC_HS400 ||
		    host->timing == MMC_TIMING_MMC_HS200) {
			val = sdhci_readw(host, SDHCI_HOST_CONTROL2);
			val |= SDHCI_CTRL_TUNED_CLK;
			sdhci_writew(host, val, SDHCI_HOST_CONTROL2);
		} else {
			val = sdhci_readw(host, SDHCI_HOST_CONTROL2);
			val &= ~SDHCI_CTRL_TUNED_CLK;
			sdhci_writew(host, val, SDHCI_HOST_CONTROL2);
		}

		/* DLL is only required for HS400 */
		if (host->timing == MMC_TIMING_MMC_HS400 &&
		    !amd_host->dll_enabled)
			sdhci_acpi_amd_hs400_dll(host, true);
	}
}

static int amd_sdhci_execute_tuning(struct mmc_host *mmc, u32 opcode)
{
	int err;
	struct sdhci_host *host = mmc_priv(mmc);
	struct sdhci_acpi_host *acpi_host = sdhci_priv(host);
	struct amd_sdhci_host *amd_host = sdhci_acpi_priv(acpi_host);

	amd_host->tuned_clock = false;

	err = sdhci_execute_tuning(mmc, opcode);

	if (!err && !host->tuning_err)
		amd_host->tuned_clock = true;

	return err;
}

static void amd_sdhci_reset(struct sdhci_host *host, u8 mask)
{
	struct sdhci_acpi_host *acpi_host = sdhci_priv(host);
	struct amd_sdhci_host *amd_host = sdhci_acpi_priv(acpi_host);

	if (mask & SDHCI_RESET_ALL) {
		amd_host->tuned_clock = false;
		sdhci_acpi_amd_hs400_dll(host, false);
	}

	sdhci_reset(host, mask);
}

static const struct sdhci_ops sdhci_acpi_ops_amd = {
	.set_clock	= sdhci_set_clock,
	.set_bus_width	= sdhci_set_bus_width,
	.reset		= amd_sdhci_reset,
	.set_uhs_signaling = sdhci_set_uhs_signaling,
};

static const struct sdhci_acpi_chip sdhci_acpi_chip_amd = {
	.ops = &sdhci_acpi_ops_amd,
};

static int sdhci_acpi_emmc_amd_probe_slot(struct platform_device *pdev,
					  struct acpi_device *adev)
{
	struct sdhci_acpi_host *c = platform_get_drvdata(pdev);
	struct sdhci_host *host   = c->host;

	sdhci_read_caps(host);
	if (host->caps1 & SDHCI_SUPPORT_DDR50)
		host->mmc->caps = MMC_CAP_1_8V_DDR;

	if ((host->caps1 & SDHCI_SUPPORT_SDR104) &&
	    (host->mmc->caps & MMC_CAP_1_8V_DDR))
		host->mmc->caps2 = MMC_CAP2_HS400_1_8V;

	/*
	 * There are two types of presets out in the wild:
	 * 1) Default/broken presets.
	 *    These presets have two sets of problems:
	 *    a) The clock divisor for SDR12, SDR25, and SDR50 is too small.
	 *       This results in clock frequencies that are 2x higher than
	 *       acceptable. i.e., SDR12 = 25 MHz, SDR25 = 50 MHz, SDR50 =
	 *       100 MHz.x
	 *    b) The HS200 and HS400 driver strengths don't match.
	 *       By default, the SDR104 preset register has a driver strength of
	 *       A, but the (internal) HS400 preset register has a driver
	 *       strength of B. As part of initializing HS400, HS200 tuning
	 *       needs to be performed. Having different driver strengths
	 *       between tuning and operation is wrong. It results in different
	 *       rise/fall times that lead to incorrect sampling.
	 * 2) Firmware with properly initialized presets.
	 *    These presets have proper clock divisors. i.e., SDR12 => 12MHz,
	 *    SDR25 => 25 MHz, SDR50 => 50 MHz. Additionally the HS200 and
	 *    HS400 preset driver strengths match.
	 *
	 *    Enabling presets for HS400 doesn't work for the following reasons:
	 *    1) sdhci_set_ios has a hard coded list of timings that are used
	 *       to determine if presets should be enabled.
	 *    2) sdhci_get_preset_value is using a non-standard register to
	 *       read out HS400 presets. The AMD controller doesn't support this
	 *       non-standard register. In fact, it doesn't expose the HS400
	 *       preset register anywhere in the SDHCI memory map. This results
	 *       in reading a garbage value and using the wrong presets.
	 *
	 *       Since HS400 and HS200 presets must be identical, we could
	 *       instead use the SDR104 preset register.
	 *
	 *    If the above issues are resolved we could remove this quirk for
	 *    firmware that has valid presets (i.e., SDR12 <= 12 MHz).
	 */
	host->quirks2 |= SDHCI_QUIRK2_PRESET_VALUE_BROKEN;

	host->mmc_host_ops.select_drive_strength = amd_select_drive_strength;
	host->mmc_host_ops.set_ios = amd_set_ios;
	host->mmc_host_ops.execute_tuning = amd_sdhci_execute_tuning;
	return 0;
}

static const struct sdhci_acpi_slot sdhci_acpi_slot_amd_emmc = {
	.chip		= &sdhci_acpi_chip_amd,
	.caps		= MMC_CAP_8_BIT_DATA | MMC_CAP_NONREMOVABLE,
	.quirks		= SDHCI_QUIRK_32BIT_DMA_ADDR |
			  SDHCI_QUIRK_32BIT_DMA_SIZE |
			  SDHCI_QUIRK_32BIT_ADMA_SIZE,
	.quirks2	= SDHCI_QUIRK2_BROKEN_64_BIT_DMA,
	.probe_slot     = sdhci_acpi_emmc_amd_probe_slot,
	.priv_size	= sizeof(struct amd_sdhci_host),
};

struct sdhci_acpi_uid_slot {
	const char *hid;
	const char *uid;
	const struct sdhci_acpi_slot *slot;
};

static const struct sdhci_acpi_uid_slot sdhci_acpi_uids[] = {
	{ "80865ACA", NULL, &sdhci_acpi_slot_int_sd },
	{ "80865ACC", NULL, &sdhci_acpi_slot_int_emmc },
	{ "80865AD0", NULL, &sdhci_acpi_slot_int_sdio },
	{ "80860F14" , "1" , &sdhci_acpi_slot_int_emmc },
	{ "80860F14" , "2" , &sdhci_acpi_slot_int_sdio },
	{ "80860F14" , "3" , &sdhci_acpi_slot_int_sd   },
	{ "80860F16" , NULL, &sdhci_acpi_slot_int_sd   },
	{ "INT33BB"  , "2" , &sdhci_acpi_slot_int_sdio },
	{ "INT33BB"  , "3" , &sdhci_acpi_slot_int_sd },
	{ "INT33C6"  , NULL, &sdhci_acpi_slot_int_sdio },
	{ "INT3436"  , NULL, &sdhci_acpi_slot_int_sdio },
	{ "INT344D"  , NULL, &sdhci_acpi_slot_int_sdio },
	{ "PNP0FFF"  , "3" , &sdhci_acpi_slot_int_sd   },
	{ "PNP0D40"  },
	{ "QCOM8051", NULL, &sdhci_acpi_slot_qcom_sd_3v },
	{ "QCOM8052", NULL, &sdhci_acpi_slot_qcom_sd },
	{ "AMDI0040", NULL, &sdhci_acpi_slot_amd_emmc },
	{ "AMDI0041", NULL, &sdhci_acpi_slot_amd_emmc },
	{ },
};

static const struct acpi_device_id sdhci_acpi_ids[] = {
	{ "80865ACA" },
	{ "80865ACC" },
	{ "80865AD0" },
	{ "80860F14" },
	{ "80860F16" },
	{ "INT33BB"  },
	{ "INT33C6"  },
	{ "INT3436"  },
	{ "INT344D"  },
	{ "PNP0D40"  },
	{ "QCOM8051" },
	{ "QCOM8052" },
	{ "AMDI0040" },
	{ "AMDI0041" },
	{ },
};
MODULE_DEVICE_TABLE(acpi, sdhci_acpi_ids);

static const struct dmi_system_id sdhci_acpi_quirks[] = {
	{
		/*
		 * The Lenovo Miix 320-10ICR has a bug in the _PS0 method of
		 * the SHC1 ACPI device, this bug causes it to reprogram the
		 * wrong LDO (DLDO3) to 1.8V if 1.8V modes are used and the
		 * card is (runtime) suspended + resumed. DLDO3 is used for
		 * the LCD and setting it to 1.8V causes the LCD to go black.
		 */
		.matches = {
			DMI_MATCH(DMI_SYS_VENDOR, "LENOVO"),
			DMI_MATCH(DMI_PRODUCT_VERSION, "Lenovo MIIX 320-10ICR"),
		},
		.driver_data = (void *)DMI_QUIRK_RESET_SD_SIGNAL_VOLT_ON_SUSP,
	},
	{
		/*
		 * The Acer Aspire Switch 10 (SW5-012) microSD slot always
		 * reports the card being write-protected even though microSD
		 * cards do not have a write-protect switch at all.
		 */
		.matches = {
			DMI_MATCH(DMI_SYS_VENDOR, "Acer"),
			DMI_MATCH(DMI_PRODUCT_NAME, "Aspire SW5-012"),
		},
		.driver_data = (void *)DMI_QUIRK_SD_NO_WRITE_PROTECT,
	},
	{
		/*
		 * The Toshiba WT8-B's microSD slot always reports the card being
		 * write-protected.
		 */
		.matches = {
			DMI_MATCH(DMI_SYS_VENDOR, "TOSHIBA"),
			DMI_MATCH(DMI_PRODUCT_NAME, "TOSHIBA ENCORE 2 WT8-B"),
		},
		.driver_data = (void *)DMI_QUIRK_SD_NO_WRITE_PROTECT,
	},
	{} /* Terminating entry */
};

static const struct sdhci_acpi_slot *sdhci_acpi_get_slot(struct acpi_device *adev)
{
	const struct sdhci_acpi_uid_slot *u;

	for (u = sdhci_acpi_uids; u->hid; u++) {
		if (acpi_dev_hid_uid_match(adev, u->hid, u->uid))
			return u->slot;
	}
	return NULL;
}

static int sdhci_acpi_probe(struct platform_device *pdev)
{
	struct device *dev = &pdev->dev;
	const struct sdhci_acpi_slot *slot;
	const struct dmi_system_id *id;
	struct acpi_device *device;
	struct sdhci_acpi_host *c;
	struct sdhci_host *host;
	struct resource *iomem;
	resource_size_t len;
	size_t priv_size;
	int quirks = 0;
	int err;

	device = ACPI_COMPANION(dev);
	if (!device)
		return -ENODEV;

	id = dmi_first_match(sdhci_acpi_quirks);
	if (id)
		quirks = (long)id->driver_data;

	slot = sdhci_acpi_get_slot(device);

	/* Power on the SDHCI controller and its children */
	acpi_device_fix_up_power_extended(device);

	if (sdhci_acpi_byt_defer(dev))
		return -EPROBE_DEFER;

	iomem = platform_get_resource(pdev, IORESOURCE_MEM, 0);
	if (!iomem)
		return -ENOMEM;

	len = resource_size(iomem);
	if (len < 0x100)
		dev_err(dev, "Invalid iomem size!\n");

	if (!devm_request_mem_region(dev, iomem->start, len, dev_name(dev)))
		return -ENOMEM;

	priv_size = slot ? slot->priv_size : 0;
	host = sdhci_alloc_host(dev, sizeof(struct sdhci_acpi_host) + priv_size);
	if (IS_ERR(host))
		return PTR_ERR(host);

	c = sdhci_priv(host);
	c->host = host;
	c->slot = slot;
	c->pdev = pdev;
	c->use_runtime_pm = sdhci_acpi_flag(c, SDHCI_ACPI_RUNTIME_PM);

	platform_set_drvdata(pdev, c);

	host->hw_name	= "ACPI";
	host->ops	= &sdhci_acpi_ops_dflt;
	host->irq	= platform_get_irq(pdev, 0);
	if (host->irq < 0) {
		err = host->irq;
		goto err_free;
	}

	host->ioaddr = devm_ioremap(dev, iomem->start,
					    resource_size(iomem));
	if (host->ioaddr == NULL) {
		err = -ENOMEM;
		goto err_free;
	}

	if (c->slot) {
		if (c->slot->probe_slot) {
			err = c->slot->probe_slot(pdev, device);
			if (err)
				goto err_free;
		}
		if (c->slot->chip) {
			host->ops            = c->slot->chip->ops;
			host->quirks        |= c->slot->chip->quirks;
			host->quirks2       |= c->slot->chip->quirks2;
			host->mmc->caps     |= c->slot->chip->caps;
			host->mmc->caps2    |= c->slot->chip->caps2;
			host->mmc->pm_caps  |= c->slot->chip->pm_caps;
		}
		host->quirks        |= c->slot->quirks;
		host->quirks2       |= c->slot->quirks2;
		host->mmc->caps     |= c->slot->caps;
		host->mmc->caps2    |= c->slot->caps2;
		host->mmc->pm_caps  |= c->slot->pm_caps;
	}

	host->mmc->caps2 |= MMC_CAP2_NO_PRESCAN_POWERUP;

	if (sdhci_acpi_flag(c, SDHCI_ACPI_SD_CD)) {
		bool v = sdhci_acpi_flag(c, SDHCI_ACPI_SD_CD_OVERRIDE_LEVEL);

		err = mmc_gpiod_request_cd(host->mmc, NULL, 0, v, 0);
		if (err) {
			if (err == -EPROBE_DEFER)
				goto err_free;
			dev_warn(dev, "failed to setup card detect gpio\n");
			c->use_runtime_pm = false;
		}

		if (quirks & DMI_QUIRK_RESET_SD_SIGNAL_VOLT_ON_SUSP)
			c->reset_signal_volt_on_suspend = true;

		if (quirks & DMI_QUIRK_SD_NO_WRITE_PROTECT)
			host->mmc->caps2 |= MMC_CAP2_NO_WRITE_PROTECT;
	}

	err = sdhci_setup_host(host);
	if (err)
		goto err_free;

	if (c->slot && c->slot->setup_host) {
		err = c->slot->setup_host(pdev);
		if (err)
			goto err_cleanup;
	}

	err = __sdhci_add_host(host);
	if (err)
		goto err_cleanup;

	if (c->use_runtime_pm) {
		pm_runtime_set_active(dev);
		pm_suspend_ignore_children(dev, 1);
		pm_runtime_set_autosuspend_delay(dev, 50);
		pm_runtime_use_autosuspend(dev);
		pm_runtime_enable(dev);
	}

	device_enable_async_suspend(dev);

	return 0;

err_cleanup:
	sdhci_cleanup_host(c->host);
err_free:
	if (c->slot && c->slot->free_slot)
		c->slot->free_slot(pdev);

	sdhci_free_host(c->host);
	return err;
}

static int sdhci_acpi_remove(struct platform_device *pdev)
{
	struct sdhci_acpi_host *c = platform_get_drvdata(pdev);
	struct device *dev = &pdev->dev;
	int dead;

	if (c->use_runtime_pm) {
		pm_runtime_get_sync(dev);
		pm_runtime_disable(dev);
		pm_runtime_put_noidle(dev);
	}

	if (c->slot && c->slot->remove_slot)
		c->slot->remove_slot(pdev);

	dead = (sdhci_readl(c->host, SDHCI_INT_STATUS) == ~0);
	sdhci_remove_host(c->host, dead);

	if (c->slot && c->slot->free_slot)
		c->slot->free_slot(pdev);

	sdhci_free_host(c->host);

	return 0;
}

static void __maybe_unused sdhci_acpi_reset_signal_voltage_if_needed(
	struct device *dev)
{
	struct sdhci_acpi_host *c = dev_get_drvdata(dev);
	struct sdhci_host *host = c->host;

	if (c->is_intel && c->reset_signal_volt_on_suspend &&
	    host->mmc->ios.signal_voltage != MMC_SIGNAL_VOLTAGE_330) {
		struct intel_host *intel_host = sdhci_acpi_priv(c);
		unsigned int fn = INTEL_DSM_V33_SWITCH;
		u32 result = 0;

		intel_dsm(intel_host, dev, fn, &result);
	}
}

#ifdef CONFIG_PM_SLEEP

static int sdhci_acpi_suspend(struct device *dev)
{
	struct sdhci_acpi_host *c = dev_get_drvdata(dev);
	struct sdhci_host *host = c->host;
	int ret;

	if (host->tuning_mode != SDHCI_TUNING_MODE_3)
		mmc_retune_needed(host->mmc);

	ret = sdhci_suspend_host(host);
	if (ret)
		return ret;

	sdhci_acpi_reset_signal_voltage_if_needed(dev);
	return 0;
}

static int sdhci_acpi_resume(struct device *dev)
{
	struct sdhci_acpi_host *c = dev_get_drvdata(dev);

	sdhci_acpi_byt_setting(&c->pdev->dev);

	return sdhci_resume_host(c->host);
}

#endif

#ifdef CONFIG_PM

static int sdhci_acpi_runtime_suspend(struct device *dev)
{
	struct sdhci_acpi_host *c = dev_get_drvdata(dev);
	struct sdhci_host *host = c->host;
	int ret;

	if (host->tuning_mode != SDHCI_TUNING_MODE_3)
		mmc_retune_needed(host->mmc);

	ret = sdhci_runtime_suspend_host(host);
	if (ret)
		return ret;

	sdhci_acpi_reset_signal_voltage_if_needed(dev);
	return 0;
}

static int sdhci_acpi_runtime_resume(struct device *dev)
{
	struct sdhci_acpi_host *c = dev_get_drvdata(dev);

	sdhci_acpi_byt_setting(&c->pdev->dev);

	return sdhci_runtime_resume_host(c->host, 0);
}

#endif

static const struct dev_pm_ops sdhci_acpi_pm_ops = {
	SET_SYSTEM_SLEEP_PM_OPS(sdhci_acpi_suspend, sdhci_acpi_resume)
	SET_RUNTIME_PM_OPS(sdhci_acpi_runtime_suspend,
			sdhci_acpi_runtime_resume, NULL)
};

static struct platform_driver sdhci_acpi_driver = {
	.driver = {
		.name			= "sdhci-acpi",
		.probe_type		= PROBE_PREFER_ASYNCHRONOUS,
		.acpi_match_table	= sdhci_acpi_ids,
		.pm			= &sdhci_acpi_pm_ops,
	},
	.probe	= sdhci_acpi_probe,
	.remove	= sdhci_acpi_remove,
};

module_platform_driver(sdhci_acpi_driver);

MODULE_DESCRIPTION("Secure Digital Host Controller Interface ACPI driver");
MODULE_AUTHOR("Adrian Hunter");
MODULE_LICENSE("GPL v2");<|MERGE_RESOLUTION|>--- conflicted
+++ resolved
@@ -238,19 +238,6 @@
 
 #ifdef CONFIG_X86
 
-<<<<<<< HEAD
-static bool sdhci_acpi_byt(void)
-{
-	static const struct x86_cpu_id byt[] = {
-		X86_MATCH_INTEL_FAM6_MODEL(ATOM_SILVERMONT, NULL),
-		{}
-	};
-
-	return x86_match_cpu(byt);
-}
-
-=======
->>>>>>> eb3cdb58
 #define BYT_IOSF_SCCEP			0x63
 #define BYT_IOSF_OCP_NETCTRL0		0x1078
 #define BYT_IOSF_OCP_TIMEOUT_BASE	GENMASK(10, 8)
