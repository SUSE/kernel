--- conflicted
+++ resolved
@@ -239,10 +239,7 @@
 #define MSDC_PATCH_BIT_DECRCTMO   (0x1 << 30)	/* RW */
 
 #define MSDC_PATCH_BIT1_CMDTA     (0x7 << 3)    /* RW */
-<<<<<<< HEAD
-=======
 #define MSDC_PB1_BUSY_CHECK_SEL   (0x1 << 7)    /* RW */
->>>>>>> 7d2a07b7
 #define MSDC_PATCH_BIT1_STOP_DLY  (0xf << 8)    /* RW */
 
 #define MSDC_PATCH_BIT2_CFGRESP   (0x1 << 15)   /* RW */
@@ -2510,22 +2507,6 @@
 		goto host_free;
 	}
 
-<<<<<<< HEAD
-	host->bus_clk = devm_clk_get(&pdev->dev, "bus_clk");
-	if (IS_ERR(host->bus_clk))
-		host->bus_clk = NULL;
-	/*source clock control gate is optional clock*/
-	host->src_clk_cg = devm_clk_get(&pdev->dev, "source_cg");
-	if (IS_ERR(host->src_clk_cg))
-		host->src_clk_cg = NULL;
-
-	host->reset = devm_reset_control_get_optional_exclusive(&pdev->dev,
-								"hrst");
-	if (IS_ERR(host->reset))
-		return PTR_ERR(host->reset);
-
-=======
->>>>>>> 7d2a07b7
 	host->irq = platform_get_irq(pdev, 0);
 	if (host->irq < 0) {
 		ret = -EINVAL;
@@ -2753,11 +2734,7 @@
 		writel(host->save_para.pad_tune, host->base + tune_reg);
 	}
 
-<<<<<<< HEAD
-	if (sdio_irq_claimed(host->mmc))
-=======
 	if (sdio_irq_claimed(mmc))
->>>>>>> 7d2a07b7
 		__msdc_enable_sdio_irq(host, 1);
 }
 
