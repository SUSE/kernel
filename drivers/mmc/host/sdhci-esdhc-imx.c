// SPDX-License-Identifier: GPL-2.0
/*
 * Freescale eSDHC i.MX controller driver for the platform bus.
 *
 * derived from the OF-version.
 *
 * Copyright (c) 2010 Pengutronix e.K.
 *   Author: Wolfram Sang <kernel@pengutronix.de>
 */

#include <linux/bitfield.h>
#include <linux/io.h>
#include <linux/iopoll.h>
#include <linux/delay.h>
#include <linux/err.h>
#include <linux/clk.h>
#include <linux/module.h>
#include <linux/slab.h>
#include <linux/pm_qos.h>
#include <linux/mmc/host.h>
#include <linux/mmc/mmc.h>
#include <linux/mmc/sdio.h>
#include <linux/mmc/slot-gpio.h>
#include <linux/of.h>
#include <linux/of_device.h>
#include <linux/pinctrl/consumer.h>
#include <linux/platform_data/mmc-esdhc-imx.h>
#include <linux/pm_runtime.h>
#include "sdhci-pltfm.h"
#include "sdhci-esdhc.h"
#include "cqhci.h"

#define ESDHC_SYS_CTRL_DTOCV_MASK	0x0f
#define	ESDHC_CTRL_D3CD			0x08
#define ESDHC_BURST_LEN_EN_INCR		(1 << 27)
/* VENDOR SPEC register */
#define ESDHC_VENDOR_SPEC		0xc0
#define  ESDHC_VENDOR_SPEC_SDIO_QUIRK	(1 << 1)
#define  ESDHC_VENDOR_SPEC_VSELECT	(1 << 1)
#define  ESDHC_VENDOR_SPEC_FRC_SDCLK_ON	(1 << 8)
#define ESDHC_DEBUG_SEL_AND_STATUS_REG		0xc2
#define ESDHC_DEBUG_SEL_REG			0xc3
#define ESDHC_DEBUG_SEL_MASK			0xf
#define ESDHC_DEBUG_SEL_CMD_STATE		1
#define ESDHC_DEBUG_SEL_DATA_STATE		2
#define ESDHC_DEBUG_SEL_TRANS_STATE		3
#define ESDHC_DEBUG_SEL_DMA_STATE		4
#define ESDHC_DEBUG_SEL_ADMA_STATE		5
#define ESDHC_DEBUG_SEL_FIFO_STATE		6
#define ESDHC_DEBUG_SEL_ASYNC_FIFO_STATE	7
#define ESDHC_WTMK_LVL			0x44
#define  ESDHC_WTMK_DEFAULT_VAL		0x10401040
#define  ESDHC_WTMK_LVL_RD_WML_MASK	0x000000FF
#define  ESDHC_WTMK_LVL_RD_WML_SHIFT	0
#define  ESDHC_WTMK_LVL_WR_WML_MASK	0x00FF0000
#define  ESDHC_WTMK_LVL_WR_WML_SHIFT	16
#define  ESDHC_WTMK_LVL_WML_VAL_DEF	64
#define  ESDHC_WTMK_LVL_WML_VAL_MAX	128
#define ESDHC_MIX_CTRL			0x48
#define  ESDHC_MIX_CTRL_DDREN		(1 << 3)
#define  ESDHC_MIX_CTRL_AC23EN		(1 << 7)
#define  ESDHC_MIX_CTRL_EXE_TUNE	(1 << 22)
#define  ESDHC_MIX_CTRL_SMPCLK_SEL	(1 << 23)
#define  ESDHC_MIX_CTRL_AUTO_TUNE_EN	(1 << 24)
#define  ESDHC_MIX_CTRL_FBCLK_SEL	(1 << 25)
#define  ESDHC_MIX_CTRL_HS400_EN	(1 << 26)
#define  ESDHC_MIX_CTRL_HS400_ES_EN	(1 << 27)
/* Bits 3 and 6 are not SDHCI standard definitions */
#define  ESDHC_MIX_CTRL_SDHCI_MASK	0xb7
/* Tuning bits */
#define  ESDHC_MIX_CTRL_TUNING_MASK	0x03c00000

/* dll control register */
#define ESDHC_DLL_CTRL			0x60
#define ESDHC_DLL_OVERRIDE_VAL_SHIFT	9
#define ESDHC_DLL_OVERRIDE_EN_SHIFT	8

/* tune control register */
#define ESDHC_TUNE_CTRL_STATUS		0x68
#define  ESDHC_TUNE_CTRL_STEP		1
#define  ESDHC_TUNE_CTRL_MIN		0
#define  ESDHC_TUNE_CTRL_MAX		((1 << 7) - 1)

/* strobe dll register */
#define ESDHC_STROBE_DLL_CTRL		0x70
#define ESDHC_STROBE_DLL_CTRL_ENABLE	(1 << 0)
#define ESDHC_STROBE_DLL_CTRL_RESET	(1 << 1)
#define ESDHC_STROBE_DLL_CTRL_SLV_DLY_TARGET_DEFAULT	0x7
#define ESDHC_STROBE_DLL_CTRL_SLV_DLY_TARGET_SHIFT	3
#define ESDHC_STROBE_DLL_CTRL_SLV_UPDATE_INT_DEFAULT	(4 << 20)

#define ESDHC_STROBE_DLL_STATUS		0x74
#define ESDHC_STROBE_DLL_STS_REF_LOCK	(1 << 1)
#define ESDHC_STROBE_DLL_STS_SLV_LOCK	0x1

#define ESDHC_VEND_SPEC2		0xc8
#define ESDHC_VEND_SPEC2_EN_BUSY_IRQ	(1 << 8)

#define ESDHC_TUNING_CTRL		0xcc
#define ESDHC_STD_TUNING_EN		(1 << 24)
/* NOTE: the minimum valid tuning start tap for mx6sl is 1 */
#define ESDHC_TUNING_START_TAP_DEFAULT	0x1
#define ESDHC_TUNING_START_TAP_MASK	0x7f
#define ESDHC_TUNING_CMD_CRC_CHECK_DISABLE	(1 << 7)
#define ESDHC_TUNING_STEP_MASK		0x00070000
#define ESDHC_TUNING_STEP_SHIFT		16

/* pinctrl state */
#define ESDHC_PINCTRL_STATE_100MHZ	"state_100mhz"
#define ESDHC_PINCTRL_STATE_200MHZ	"state_200mhz"

/*
 * Our interpretation of the SDHCI_HOST_CONTROL register
 */
#define ESDHC_CTRL_4BITBUS		(0x1 << 1)
#define ESDHC_CTRL_8BITBUS		(0x2 << 1)
#define ESDHC_CTRL_BUSWIDTH_MASK	(0x3 << 1)

/*
 * There is an INT DMA ERR mismatch between eSDHC and STD SDHC SPEC:
 * Bit25 is used in STD SPEC, and is reserved in fsl eSDHC design,
 * but bit28 is used as the INT DMA ERR in fsl eSDHC design.
 * Define this macro DMA error INT for fsl eSDHC
 */
#define ESDHC_INT_VENDOR_SPEC_DMA_ERR	(1 << 28)

/* the address offset of CQHCI */
#define ESDHC_CQHCI_ADDR_OFFSET		0x100

/*
 * The CMDTYPE of the CMD register (offset 0xE) should be set to
 * "11" when the STOP CMD12 is issued on imx53 to abort one
 * open ended multi-blk IO. Otherwise the TC INT wouldn't
 * be generated.
 * In exact block transfer, the controller doesn't complete the
 * operations automatically as required at the end of the
 * transfer and remains on hold if the abort command is not sent.
 * As a result, the TC flag is not asserted and SW received timeout
 * exception. Bit1 of Vendor Spec register is used to fix it.
 */
#define ESDHC_FLAG_MULTIBLK_NO_INT	BIT(1)
/*
 * The flag tells that the ESDHC controller is an USDHC block that is
 * integrated on the i.MX6 series.
 */
#define ESDHC_FLAG_USDHC		BIT(3)
/* The IP supports manual tuning process */
#define ESDHC_FLAG_MAN_TUNING		BIT(4)
/* The IP supports standard tuning process */
#define ESDHC_FLAG_STD_TUNING		BIT(5)
/* The IP has SDHCI_CAPABILITIES_1 register */
#define ESDHC_FLAG_HAVE_CAP1		BIT(6)
/*
 * The IP has erratum ERR004536
 * uSDHC: ADMA Length Mismatch Error occurs if the AHB read access is slow,
 * when reading data from the card
 * This flag is also set for i.MX25 and i.MX35 in order to get
 * SDHCI_QUIRK_BROKEN_ADMA, but for different reasons (ADMA capability bits).
 */
#define ESDHC_FLAG_ERR004536		BIT(7)
/* The IP supports HS200 mode */
#define ESDHC_FLAG_HS200		BIT(8)
/* The IP supports HS400 mode */
#define ESDHC_FLAG_HS400		BIT(9)
/*
 * The IP has errata ERR010450
 * uSDHC: Due to the I/O timing limit, for SDR mode, SD card clock can't
 * exceed 150MHz, for DDR mode, SD card clock can't exceed 45MHz.
 */
#define ESDHC_FLAG_ERR010450		BIT(10)
/* The IP supports HS400ES mode */
#define ESDHC_FLAG_HS400_ES		BIT(11)
/* The IP has Host Controller Interface for Command Queuing */
#define ESDHC_FLAG_CQHCI		BIT(12)
/* need request pmqos during low power */
#define ESDHC_FLAG_PMQOS		BIT(13)
/* The IP state got lost in low power mode */
#define ESDHC_FLAG_STATE_LOST_IN_LPMODE		BIT(14)
/* The IP lost clock rate in PM_RUNTIME */
#define ESDHC_FLAG_CLK_RATE_LOST_IN_PM_RUNTIME	BIT(15)
/*
 * The IP do not support the ACMD23 feature completely when use ADMA mode.
 * In ADMA mode, it only use the 16 bit block count of the register 0x4
 * (BLOCK_ATT) as the CMD23's argument for ACMD23 mode, which means it will
 * ignore the upper 16 bit of the CMD23's argument. This will block the reliable
 * write operation in RPMB, because RPMB reliable write need to set the bit31
 * of the CMD23's argument.
 * imx6qpdl/imx6sx/imx6sl/imx7d has this limitation only for ADMA mode, SDMA
 * do not has this limitation. so when these SoC use ADMA mode, it need to
 * disable the ACMD23 feature.
 */
#define ESDHC_FLAG_BROKEN_AUTO_CMD23	BIT(16)

struct esdhc_soc_data {
	u32 flags;
};

static const struct esdhc_soc_data esdhc_imx25_data = {
	.flags = ESDHC_FLAG_ERR004536,
};

static const struct esdhc_soc_data esdhc_imx35_data = {
	.flags = ESDHC_FLAG_ERR004536,
};

static const struct esdhc_soc_data esdhc_imx51_data = {
	.flags = 0,
};

static const struct esdhc_soc_data esdhc_imx53_data = {
	.flags = ESDHC_FLAG_MULTIBLK_NO_INT,
};

static const struct esdhc_soc_data usdhc_imx6q_data = {
	.flags = ESDHC_FLAG_USDHC | ESDHC_FLAG_MAN_TUNING
			| ESDHC_FLAG_BROKEN_AUTO_CMD23,
};

static const struct esdhc_soc_data usdhc_imx6sl_data = {
	.flags = ESDHC_FLAG_USDHC | ESDHC_FLAG_STD_TUNING
			| ESDHC_FLAG_HAVE_CAP1 | ESDHC_FLAG_ERR004536
			| ESDHC_FLAG_HS200
			| ESDHC_FLAG_BROKEN_AUTO_CMD23,
};

static const struct esdhc_soc_data usdhc_imx6sll_data = {
	.flags = ESDHC_FLAG_USDHC | ESDHC_FLAG_STD_TUNING
			| ESDHC_FLAG_HAVE_CAP1 | ESDHC_FLAG_HS200
			| ESDHC_FLAG_HS400
			| ESDHC_FLAG_STATE_LOST_IN_LPMODE,
};

static const struct esdhc_soc_data usdhc_imx6sx_data = {
	.flags = ESDHC_FLAG_USDHC | ESDHC_FLAG_STD_TUNING
			| ESDHC_FLAG_HAVE_CAP1 | ESDHC_FLAG_HS200
			| ESDHC_FLAG_STATE_LOST_IN_LPMODE
			| ESDHC_FLAG_BROKEN_AUTO_CMD23,
};

static const struct esdhc_soc_data usdhc_imx6ull_data = {
	.flags = ESDHC_FLAG_USDHC | ESDHC_FLAG_STD_TUNING
			| ESDHC_FLAG_HAVE_CAP1 | ESDHC_FLAG_HS200
			| ESDHC_FLAG_ERR010450
			| ESDHC_FLAG_STATE_LOST_IN_LPMODE,
};

static const struct esdhc_soc_data usdhc_imx7d_data = {
	.flags = ESDHC_FLAG_USDHC | ESDHC_FLAG_STD_TUNING
			| ESDHC_FLAG_HAVE_CAP1 | ESDHC_FLAG_HS200
			| ESDHC_FLAG_HS400
			| ESDHC_FLAG_STATE_LOST_IN_LPMODE
			| ESDHC_FLAG_BROKEN_AUTO_CMD23,
};

static struct esdhc_soc_data usdhc_imx7ulp_data = {
	.flags = ESDHC_FLAG_USDHC | ESDHC_FLAG_STD_TUNING
			| ESDHC_FLAG_HAVE_CAP1 | ESDHC_FLAG_HS200
			| ESDHC_FLAG_PMQOS | ESDHC_FLAG_HS400
			| ESDHC_FLAG_STATE_LOST_IN_LPMODE,
};

static struct esdhc_soc_data usdhc_imx8qxp_data = {
	.flags = ESDHC_FLAG_USDHC | ESDHC_FLAG_STD_TUNING
			| ESDHC_FLAG_HAVE_CAP1 | ESDHC_FLAG_HS200
			| ESDHC_FLAG_HS400 | ESDHC_FLAG_HS400_ES
			| ESDHC_FLAG_CQHCI
			| ESDHC_FLAG_STATE_LOST_IN_LPMODE
			| ESDHC_FLAG_CLK_RATE_LOST_IN_PM_RUNTIME,
};

static struct esdhc_soc_data usdhc_imx8mm_data = {
	.flags = ESDHC_FLAG_USDHC | ESDHC_FLAG_STD_TUNING
			| ESDHC_FLAG_HAVE_CAP1 | ESDHC_FLAG_HS200
			| ESDHC_FLAG_HS400 | ESDHC_FLAG_HS400_ES
			| ESDHC_FLAG_CQHCI
			| ESDHC_FLAG_STATE_LOST_IN_LPMODE,
};

struct pltfm_imx_data {
	u32 scratchpad;
	struct pinctrl *pinctrl;
	struct pinctrl_state *pins_100mhz;
	struct pinctrl_state *pins_200mhz;
	const struct esdhc_soc_data *socdata;
	struct esdhc_platform_data boarddata;
	struct clk *clk_ipg;
	struct clk *clk_ahb;
	struct clk *clk_per;
	unsigned int actual_clock;
	enum {
		NO_CMD_PENDING,      /* no multiblock command pending */
		MULTIBLK_IN_PROCESS, /* exact multiblock cmd in process */
		WAIT_FOR_INT,        /* sent CMD12, waiting for response INT */
	} multiblock_status;
	u32 is_ddr;
	struct pm_qos_request pm_qos_req;
};

static const struct of_device_id imx_esdhc_dt_ids[] = {
	{ .compatible = "fsl,imx25-esdhc", .data = &esdhc_imx25_data, },
	{ .compatible = "fsl,imx35-esdhc", .data = &esdhc_imx35_data, },
	{ .compatible = "fsl,imx51-esdhc", .data = &esdhc_imx51_data, },
	{ .compatible = "fsl,imx53-esdhc", .data = &esdhc_imx53_data, },
	{ .compatible = "fsl,imx6sx-usdhc", .data = &usdhc_imx6sx_data, },
	{ .compatible = "fsl,imx6sl-usdhc", .data = &usdhc_imx6sl_data, },
	{ .compatible = "fsl,imx6sll-usdhc", .data = &usdhc_imx6sll_data, },
	{ .compatible = "fsl,imx6q-usdhc", .data = &usdhc_imx6q_data, },
	{ .compatible = "fsl,imx6ull-usdhc", .data = &usdhc_imx6ull_data, },
	{ .compatible = "fsl,imx7d-usdhc", .data = &usdhc_imx7d_data, },
	{ .compatible = "fsl,imx7ulp-usdhc", .data = &usdhc_imx7ulp_data, },
	{ .compatible = "fsl,imx8qxp-usdhc", .data = &usdhc_imx8qxp_data, },
	{ .compatible = "fsl,imx8mm-usdhc", .data = &usdhc_imx8mm_data, },
	{ /* sentinel */ }
};
MODULE_DEVICE_TABLE(of, imx_esdhc_dt_ids);

static inline int is_imx25_esdhc(struct pltfm_imx_data *data)
{
	return data->socdata == &esdhc_imx25_data;
}

static inline int is_imx53_esdhc(struct pltfm_imx_data *data)
{
	return data->socdata == &esdhc_imx53_data;
}

static inline int esdhc_is_usdhc(struct pltfm_imx_data *data)
{
	return !!(data->socdata->flags & ESDHC_FLAG_USDHC);
}

static inline void esdhc_clrset_le(struct sdhci_host *host, u32 mask, u32 val, int reg)
{
	void __iomem *base = host->ioaddr + (reg & ~0x3);
	u32 shift = (reg & 0x3) * 8;

	writel(((readl(base) & ~(mask << shift)) | (val << shift)), base);
}

#define DRIVER_NAME "sdhci-esdhc-imx"
#define ESDHC_IMX_DUMP(f, x...) \
	pr_err("%s: " DRIVER_NAME ": " f, mmc_hostname(host->mmc), ## x)
static void esdhc_dump_debug_regs(struct sdhci_host *host)
{
	int i;
	char *debug_status[7] = {
				 "cmd debug status",
				 "data debug status",
				 "trans debug status",
				 "dma debug status",
				 "adma debug status",
				 "fifo debug status",
				 "async fifo debug status"
	};

	ESDHC_IMX_DUMP("========= ESDHC IMX DEBUG STATUS DUMP =========\n");
	for (i = 0; i < 7; i++) {
		esdhc_clrset_le(host, ESDHC_DEBUG_SEL_MASK,
			ESDHC_DEBUG_SEL_CMD_STATE + i, ESDHC_DEBUG_SEL_REG);
		ESDHC_IMX_DUMP("%s:  0x%04x\n", debug_status[i],
			readw(host->ioaddr + ESDHC_DEBUG_SEL_AND_STATUS_REG));
	}

	esdhc_clrset_le(host, ESDHC_DEBUG_SEL_MASK, 0, ESDHC_DEBUG_SEL_REG);

}

static inline void esdhc_wait_for_card_clock_gate_off(struct sdhci_host *host)
{
	u32 present_state;
	int ret;

	ret = readl_poll_timeout(host->ioaddr + ESDHC_PRSSTAT, present_state,
				(present_state & ESDHC_CLOCK_GATE_OFF), 2, 100);
	if (ret == -ETIMEDOUT)
		dev_warn(mmc_dev(host->mmc), "%s: card clock still not gate off in 100us!.\n", __func__);
}

static u32 esdhc_readl_le(struct sdhci_host *host, int reg)
{
	struct sdhci_pltfm_host *pltfm_host = sdhci_priv(host);
	struct pltfm_imx_data *imx_data = sdhci_pltfm_priv(pltfm_host);
	u32 val = readl(host->ioaddr + reg);

	if (unlikely(reg == SDHCI_PRESENT_STATE)) {
		u32 fsl_prss = val;
		/* save the least 20 bits */
		val = fsl_prss & 0x000FFFFF;
		/* move dat[0-3] bits */
		val |= (fsl_prss & 0x0F000000) >> 4;
		/* move cmd line bit */
		val |= (fsl_prss & 0x00800000) << 1;
	}

	if (unlikely(reg == SDHCI_CAPABILITIES)) {
		/* ignore bit[0-15] as it stores cap_1 register val for mx6sl */
		if (imx_data->socdata->flags & ESDHC_FLAG_HAVE_CAP1)
			val &= 0xffff0000;

		/* In FSL esdhc IC module, only bit20 is used to indicate the
		 * ADMA2 capability of esdhc, but this bit is messed up on
		 * some SOCs (e.g. on MX25, MX35 this bit is set, but they
		 * don't actually support ADMA2). So set the BROKEN_ADMA
		 * quirk on MX25/35 platforms.
		 */

		if (val & SDHCI_CAN_DO_ADMA1) {
			val &= ~SDHCI_CAN_DO_ADMA1;
			val |= SDHCI_CAN_DO_ADMA2;
		}
	}

	if (unlikely(reg == SDHCI_CAPABILITIES_1)) {
		if (esdhc_is_usdhc(imx_data)) {
			if (imx_data->socdata->flags & ESDHC_FLAG_HAVE_CAP1)
				val = readl(host->ioaddr + SDHCI_CAPABILITIES) & 0xFFFF;
			else
				/* imx6q/dl does not have cap_1 register, fake one */
				val = SDHCI_SUPPORT_DDR50 | SDHCI_SUPPORT_SDR104
					| SDHCI_SUPPORT_SDR50
					| SDHCI_USE_SDR50_TUNING
					| FIELD_PREP(SDHCI_RETUNING_MODE_MASK,
						     SDHCI_TUNING_MODE_3);

			/*
			 * Do not advertise faster UHS modes if there are no
			 * pinctrl states for 100MHz/200MHz.
			 */
			if (IS_ERR_OR_NULL(imx_data->pins_100mhz))
				val &= ~(SDHCI_SUPPORT_SDR50 | SDHCI_SUPPORT_DDR50);
			if (IS_ERR_OR_NULL(imx_data->pins_200mhz))
				val &= ~(SDHCI_SUPPORT_SDR104 | SDHCI_SUPPORT_HS400);
		}
	}

	if (unlikely(reg == SDHCI_MAX_CURRENT) && esdhc_is_usdhc(imx_data)) {
		val = 0;
		val |= FIELD_PREP(SDHCI_MAX_CURRENT_330_MASK, 0xFF);
		val |= FIELD_PREP(SDHCI_MAX_CURRENT_300_MASK, 0xFF);
		val |= FIELD_PREP(SDHCI_MAX_CURRENT_180_MASK, 0xFF);
	}

	if (unlikely(reg == SDHCI_INT_STATUS)) {
		if (val & ESDHC_INT_VENDOR_SPEC_DMA_ERR) {
			val &= ~ESDHC_INT_VENDOR_SPEC_DMA_ERR;
			val |= SDHCI_INT_ADMA_ERROR;
		}

		/*
		 * mask off the interrupt we get in response to the manually
		 * sent CMD12
		 */
		if ((imx_data->multiblock_status == WAIT_FOR_INT) &&
		    ((val & SDHCI_INT_RESPONSE) == SDHCI_INT_RESPONSE)) {
			val &= ~SDHCI_INT_RESPONSE;
			writel(SDHCI_INT_RESPONSE, host->ioaddr +
						   SDHCI_INT_STATUS);
			imx_data->multiblock_status = NO_CMD_PENDING;
		}
	}

	return val;
}

static void esdhc_writel_le(struct sdhci_host *host, u32 val, int reg)
{
	struct sdhci_pltfm_host *pltfm_host = sdhci_priv(host);
	struct pltfm_imx_data *imx_data = sdhci_pltfm_priv(pltfm_host);
	u32 data;

	if (unlikely(reg == SDHCI_INT_ENABLE || reg == SDHCI_SIGNAL_ENABLE ||
			reg == SDHCI_INT_STATUS)) {
		if ((val & SDHCI_INT_CARD_INT) && !esdhc_is_usdhc(imx_data)) {
			/*
			 * Clear and then set D3CD bit to avoid missing the
			 * card interrupt. This is an eSDHC controller problem
			 * so we need to apply the following workaround: clear
			 * and set D3CD bit will make eSDHC re-sample the card
			 * interrupt. In case a card interrupt was lost,
			 * re-sample it by the following steps.
			 */
			data = readl(host->ioaddr + SDHCI_HOST_CONTROL);
			data &= ~ESDHC_CTRL_D3CD;
			writel(data, host->ioaddr + SDHCI_HOST_CONTROL);
			data |= ESDHC_CTRL_D3CD;
			writel(data, host->ioaddr + SDHCI_HOST_CONTROL);
		}

		if (val & SDHCI_INT_ADMA_ERROR) {
			val &= ~SDHCI_INT_ADMA_ERROR;
			val |= ESDHC_INT_VENDOR_SPEC_DMA_ERR;
		}
	}

	if (unlikely((imx_data->socdata->flags & ESDHC_FLAG_MULTIBLK_NO_INT)
				&& (reg == SDHCI_INT_STATUS)
				&& (val & SDHCI_INT_DATA_END))) {
			u32 v;
			v = readl(host->ioaddr + ESDHC_VENDOR_SPEC);
			v &= ~ESDHC_VENDOR_SPEC_SDIO_QUIRK;
			writel(v, host->ioaddr + ESDHC_VENDOR_SPEC);

			if (imx_data->multiblock_status == MULTIBLK_IN_PROCESS)
			{
				/* send a manual CMD12 with RESPTYP=none */
				data = MMC_STOP_TRANSMISSION << 24 |
				       SDHCI_CMD_ABORTCMD << 16;
				writel(data, host->ioaddr + SDHCI_TRANSFER_MODE);
				imx_data->multiblock_status = WAIT_FOR_INT;
			}
	}

	writel(val, host->ioaddr + reg);
}

static u16 esdhc_readw_le(struct sdhci_host *host, int reg)
{
	struct sdhci_pltfm_host *pltfm_host = sdhci_priv(host);
	struct pltfm_imx_data *imx_data = sdhci_pltfm_priv(pltfm_host);
	u16 ret = 0;
	u32 val;

	if (unlikely(reg == SDHCI_HOST_VERSION)) {
		reg ^= 2;
		if (esdhc_is_usdhc(imx_data)) {
			/*
			 * The usdhc register returns a wrong host version.
			 * Correct it here.
			 */
			return SDHCI_SPEC_300;
		}
	}

	if (unlikely(reg == SDHCI_HOST_CONTROL2)) {
		val = readl(host->ioaddr + ESDHC_VENDOR_SPEC);
		if (val & ESDHC_VENDOR_SPEC_VSELECT)
			ret |= SDHCI_CTRL_VDD_180;

		if (esdhc_is_usdhc(imx_data)) {
			if (imx_data->socdata->flags & ESDHC_FLAG_MAN_TUNING)
				val = readl(host->ioaddr + ESDHC_MIX_CTRL);
			else if (imx_data->socdata->flags & ESDHC_FLAG_STD_TUNING)
				/* the std tuning bits is in ACMD12_ERR for imx6sl */
				val = readl(host->ioaddr + SDHCI_AUTO_CMD_STATUS);
		}

		if (val & ESDHC_MIX_CTRL_EXE_TUNE)
			ret |= SDHCI_CTRL_EXEC_TUNING;
		if (val & ESDHC_MIX_CTRL_SMPCLK_SEL)
			ret |= SDHCI_CTRL_TUNED_CLK;

		ret &= ~SDHCI_CTRL_PRESET_VAL_ENABLE;

		return ret;
	}

	if (unlikely(reg == SDHCI_TRANSFER_MODE)) {
		if (esdhc_is_usdhc(imx_data)) {
			u32 m = readl(host->ioaddr + ESDHC_MIX_CTRL);
			ret = m & ESDHC_MIX_CTRL_SDHCI_MASK;
			/* Swap AC23 bit */
			if (m & ESDHC_MIX_CTRL_AC23EN) {
				ret &= ~ESDHC_MIX_CTRL_AC23EN;
				ret |= SDHCI_TRNS_AUTO_CMD23;
			}
		} else {
			ret = readw(host->ioaddr + SDHCI_TRANSFER_MODE);
		}

		return ret;
	}

	return readw(host->ioaddr + reg);
}

static void esdhc_writew_le(struct sdhci_host *host, u16 val, int reg)
{
	struct sdhci_pltfm_host *pltfm_host = sdhci_priv(host);
	struct pltfm_imx_data *imx_data = sdhci_pltfm_priv(pltfm_host);
	u32 new_val = 0;

	switch (reg) {
	case SDHCI_CLOCK_CONTROL:
		new_val = readl(host->ioaddr + ESDHC_VENDOR_SPEC);
		if (val & SDHCI_CLOCK_CARD_EN)
			new_val |= ESDHC_VENDOR_SPEC_FRC_SDCLK_ON;
		else
			new_val &= ~ESDHC_VENDOR_SPEC_FRC_SDCLK_ON;
		writel(new_val, host->ioaddr + ESDHC_VENDOR_SPEC);
		if (!(new_val & ESDHC_VENDOR_SPEC_FRC_SDCLK_ON))
			esdhc_wait_for_card_clock_gate_off(host);
		return;
	case SDHCI_HOST_CONTROL2:
		new_val = readl(host->ioaddr + ESDHC_VENDOR_SPEC);
		if (val & SDHCI_CTRL_VDD_180)
			new_val |= ESDHC_VENDOR_SPEC_VSELECT;
		else
			new_val &= ~ESDHC_VENDOR_SPEC_VSELECT;
		writel(new_val, host->ioaddr + ESDHC_VENDOR_SPEC);
		if (imx_data->socdata->flags & ESDHC_FLAG_MAN_TUNING) {
			new_val = readl(host->ioaddr + ESDHC_MIX_CTRL);
			if (val & SDHCI_CTRL_TUNED_CLK) {
				new_val |= ESDHC_MIX_CTRL_SMPCLK_SEL;
				new_val |= ESDHC_MIX_CTRL_AUTO_TUNE_EN;
			} else {
				new_val &= ~ESDHC_MIX_CTRL_SMPCLK_SEL;
				new_val &= ~ESDHC_MIX_CTRL_AUTO_TUNE_EN;
			}
			writel(new_val , host->ioaddr + ESDHC_MIX_CTRL);
		} else if (imx_data->socdata->flags & ESDHC_FLAG_STD_TUNING) {
			u32 v = readl(host->ioaddr + SDHCI_AUTO_CMD_STATUS);
			u32 m = readl(host->ioaddr + ESDHC_MIX_CTRL);
			if (val & SDHCI_CTRL_TUNED_CLK) {
				v |= ESDHC_MIX_CTRL_SMPCLK_SEL;
			} else {
				v &= ~ESDHC_MIX_CTRL_SMPCLK_SEL;
				m &= ~ESDHC_MIX_CTRL_FBCLK_SEL;
				m &= ~ESDHC_MIX_CTRL_AUTO_TUNE_EN;
			}

			if (val & SDHCI_CTRL_EXEC_TUNING) {
				v |= ESDHC_MIX_CTRL_EXE_TUNE;
				m |= ESDHC_MIX_CTRL_FBCLK_SEL;
				m |= ESDHC_MIX_CTRL_AUTO_TUNE_EN;
			} else {
				v &= ~ESDHC_MIX_CTRL_EXE_TUNE;
			}

			writel(v, host->ioaddr + SDHCI_AUTO_CMD_STATUS);
			writel(m, host->ioaddr + ESDHC_MIX_CTRL);
		}
		return;
	case SDHCI_TRANSFER_MODE:
		if ((imx_data->socdata->flags & ESDHC_FLAG_MULTIBLK_NO_INT)
				&& (host->cmd->opcode == SD_IO_RW_EXTENDED)
				&& (host->cmd->data->blocks > 1)
				&& (host->cmd->data->flags & MMC_DATA_READ)) {
			u32 v;
			v = readl(host->ioaddr + ESDHC_VENDOR_SPEC);
			v |= ESDHC_VENDOR_SPEC_SDIO_QUIRK;
			writel(v, host->ioaddr + ESDHC_VENDOR_SPEC);
		}

		if (esdhc_is_usdhc(imx_data)) {
			u32 wml;
			u32 m = readl(host->ioaddr + ESDHC_MIX_CTRL);
			/* Swap AC23 bit */
			if (val & SDHCI_TRNS_AUTO_CMD23) {
				val &= ~SDHCI_TRNS_AUTO_CMD23;
				val |= ESDHC_MIX_CTRL_AC23EN;
			}
			m = val | (m & ~ESDHC_MIX_CTRL_SDHCI_MASK);
			writel(m, host->ioaddr + ESDHC_MIX_CTRL);

			/* Set watermark levels for PIO access to maximum value
			 * (128 words) to accommodate full 512 bytes buffer.
			 * For DMA access restore the levels to default value.
			 */
			m = readl(host->ioaddr + ESDHC_WTMK_LVL);
			if (val & SDHCI_TRNS_DMA) {
				wml = ESDHC_WTMK_LVL_WML_VAL_DEF;
			} else {
				u8 ctrl;
				wml = ESDHC_WTMK_LVL_WML_VAL_MAX;

				/*
				 * Since already disable DMA mode, so also need
				 * to clear the DMASEL. Otherwise, for standard
				 * tuning, when send tuning command, usdhc will
				 * still prefetch the ADMA script from wrong
				 * DMA address, then we will see IOMMU report
				 * some error which show lack of TLB mapping.
				 */
				ctrl = sdhci_readb(host, SDHCI_HOST_CONTROL);
				ctrl &= ~SDHCI_CTRL_DMA_MASK;
				sdhci_writeb(host, ctrl, SDHCI_HOST_CONTROL);
			}
			m &= ~(ESDHC_WTMK_LVL_RD_WML_MASK |
			       ESDHC_WTMK_LVL_WR_WML_MASK);
			m |= (wml << ESDHC_WTMK_LVL_RD_WML_SHIFT) |
			     (wml << ESDHC_WTMK_LVL_WR_WML_SHIFT);
			writel(m, host->ioaddr + ESDHC_WTMK_LVL);
		} else {
			/*
			 * Postpone this write, we must do it together with a
			 * command write that is down below.
			 */
			imx_data->scratchpad = val;
		}
		return;
	case SDHCI_COMMAND:
		if (host->cmd->opcode == MMC_STOP_TRANSMISSION)
			val |= SDHCI_CMD_ABORTCMD;

		if ((host->cmd->opcode == MMC_SET_BLOCK_COUNT) &&
		    (imx_data->socdata->flags & ESDHC_FLAG_MULTIBLK_NO_INT))
			imx_data->multiblock_status = MULTIBLK_IN_PROCESS;

		if (esdhc_is_usdhc(imx_data))
			writel(val << 16,
			       host->ioaddr + SDHCI_TRANSFER_MODE);
		else
			writel(val << 16 | imx_data->scratchpad,
			       host->ioaddr + SDHCI_TRANSFER_MODE);
		return;
	case SDHCI_BLOCK_SIZE:
		val &= ~SDHCI_MAKE_BLKSZ(0x7, 0);
		break;
	}
	esdhc_clrset_le(host, 0xffff, val, reg);
}

static u8 esdhc_readb_le(struct sdhci_host *host, int reg)
{
	u8 ret;
	u32 val;

	switch (reg) {
	case SDHCI_HOST_CONTROL:
		val = readl(host->ioaddr + reg);

		ret = val & SDHCI_CTRL_LED;
		ret |= (val >> 5) & SDHCI_CTRL_DMA_MASK;
		ret |= (val & ESDHC_CTRL_4BITBUS);
		ret |= (val & ESDHC_CTRL_8BITBUS) << 3;
		return ret;
	}

	return readb(host->ioaddr + reg);
}

static void esdhc_writeb_le(struct sdhci_host *host, u8 val, int reg)
{
	struct sdhci_pltfm_host *pltfm_host = sdhci_priv(host);
	struct pltfm_imx_data *imx_data = sdhci_pltfm_priv(pltfm_host);
	u32 new_val = 0;
	u32 mask;

	switch (reg) {
	case SDHCI_POWER_CONTROL:
		/*
		 * FSL put some DMA bits here
		 * If your board has a regulator, code should be here
		 */
		return;
	case SDHCI_HOST_CONTROL:
		/* FSL messed up here, so we need to manually compose it. */
		new_val = val & SDHCI_CTRL_LED;
		/* ensure the endianness */
		new_val |= ESDHC_HOST_CONTROL_LE;
		/* bits 8&9 are reserved on mx25 */
		if (!is_imx25_esdhc(imx_data)) {
			/* DMA mode bits are shifted */
			new_val |= (val & SDHCI_CTRL_DMA_MASK) << 5;
		}

		/*
		 * Do not touch buswidth bits here. This is done in
		 * esdhc_pltfm_bus_width.
		 * Do not touch the D3CD bit either which is used for the
		 * SDIO interrupt erratum workaround.
		 */
		mask = 0xffff & ~(ESDHC_CTRL_BUSWIDTH_MASK | ESDHC_CTRL_D3CD);

		esdhc_clrset_le(host, mask, new_val, reg);
		return;
	case SDHCI_SOFTWARE_RESET:
		if (val & SDHCI_RESET_DATA)
			new_val = readl(host->ioaddr + SDHCI_HOST_CONTROL);
		break;
	}
	esdhc_clrset_le(host, 0xff, val, reg);

	if (reg == SDHCI_SOFTWARE_RESET) {
		if (val & SDHCI_RESET_ALL) {
			/*
			 * The esdhc has a design violation to SDHC spec which
			 * tells that software reset should not affect card
			 * detection circuit. But esdhc clears its SYSCTL
			 * register bits [0..2] during the software reset. This
			 * will stop those clocks that card detection circuit
			 * relies on. To work around it, we turn the clocks on
			 * back to keep card detection circuit functional.
			 */
			esdhc_clrset_le(host, 0x7, 0x7, ESDHC_SYSTEM_CONTROL);
			/*
			 * The reset on usdhc fails to clear MIX_CTRL register.
			 * Do it manually here.
			 */
			if (esdhc_is_usdhc(imx_data)) {
				/*
				 * the tuning bits should be kept during reset
				 */
				new_val = readl(host->ioaddr + ESDHC_MIX_CTRL);
				writel(new_val & ESDHC_MIX_CTRL_TUNING_MASK,
						host->ioaddr + ESDHC_MIX_CTRL);
				imx_data->is_ddr = 0;
			}
		} else if (val & SDHCI_RESET_DATA) {
			/*
			 * The eSDHC DAT line software reset clears at least the
			 * data transfer width on i.MX25, so make sure that the
			 * Host Control register is unaffected.
			 */
			esdhc_clrset_le(host, 0xff, new_val,
					SDHCI_HOST_CONTROL);
		}
	}
}

static unsigned int esdhc_pltfm_get_max_clock(struct sdhci_host *host)
{
	struct sdhci_pltfm_host *pltfm_host = sdhci_priv(host);

	return pltfm_host->clock;
}

static unsigned int esdhc_pltfm_get_min_clock(struct sdhci_host *host)
{
	struct sdhci_pltfm_host *pltfm_host = sdhci_priv(host);

	return pltfm_host->clock / 256 / 16;
}

static inline void esdhc_pltfm_set_clock(struct sdhci_host *host,
					 unsigned int clock)
{
	struct sdhci_pltfm_host *pltfm_host = sdhci_priv(host);
	struct pltfm_imx_data *imx_data = sdhci_pltfm_priv(pltfm_host);
	unsigned int host_clock = pltfm_host->clock;
	int ddr_pre_div = imx_data->is_ddr ? 2 : 1;
	int pre_div = 1;
	int div = 1;
	int ret;
	u32 temp, val;

	if (esdhc_is_usdhc(imx_data)) {
		val = readl(host->ioaddr + ESDHC_VENDOR_SPEC);
		writel(val & ~ESDHC_VENDOR_SPEC_FRC_SDCLK_ON,
			host->ioaddr + ESDHC_VENDOR_SPEC);
		esdhc_wait_for_card_clock_gate_off(host);
	}

	if (clock == 0) {
		host->mmc->actual_clock = 0;
		return;
	}

	/* For i.MX53 eSDHCv3, SYSCTL.SDCLKFS may not be set to 0. */
	if (is_imx53_esdhc(imx_data)) {
		/*
		 * According to the i.MX53 reference manual, if DLLCTRL[10] can
		 * be set, then the controller is eSDHCv3, else it is eSDHCv2.
		 */
		val = readl(host->ioaddr + ESDHC_DLL_CTRL);
		writel(val | BIT(10), host->ioaddr + ESDHC_DLL_CTRL);
		temp = readl(host->ioaddr + ESDHC_DLL_CTRL);
		writel(val, host->ioaddr + ESDHC_DLL_CTRL);
		if (temp & BIT(10))
			pre_div = 2;
	}

	temp = sdhci_readl(host, ESDHC_SYSTEM_CONTROL);
	temp &= ~(ESDHC_CLOCK_IPGEN | ESDHC_CLOCK_HCKEN | ESDHC_CLOCK_PEREN
		| ESDHC_CLOCK_MASK);
	sdhci_writel(host, temp, ESDHC_SYSTEM_CONTROL);

	if (imx_data->socdata->flags & ESDHC_FLAG_ERR010450) {
		unsigned int max_clock;

		max_clock = imx_data->is_ddr ? 45000000 : 150000000;

		clock = min(clock, max_clock);
	}

	while (host_clock / (16 * pre_div * ddr_pre_div) > clock &&
			pre_div < 256)
		pre_div *= 2;

	while (host_clock / (div * pre_div * ddr_pre_div) > clock && div < 16)
		div++;

	host->mmc->actual_clock = host_clock / (div * pre_div * ddr_pre_div);
	dev_dbg(mmc_dev(host->mmc), "desired SD clock: %d, actual: %d\n",
		clock, host->mmc->actual_clock);

	pre_div >>= 1;
	div--;

	temp = sdhci_readl(host, ESDHC_SYSTEM_CONTROL);
	temp |= (ESDHC_CLOCK_IPGEN | ESDHC_CLOCK_HCKEN | ESDHC_CLOCK_PEREN
		| (div << ESDHC_DIVIDER_SHIFT)
		| (pre_div << ESDHC_PREDIV_SHIFT));
	sdhci_writel(host, temp, ESDHC_SYSTEM_CONTROL);

	/* need to wait the bit 3 of the PRSSTAT to be set, make sure card clock is stable */
	ret = readl_poll_timeout(host->ioaddr + ESDHC_PRSSTAT, temp,
				(temp & ESDHC_CLOCK_STABLE), 2, 100);
	if (ret == -ETIMEDOUT)
		dev_warn(mmc_dev(host->mmc), "card clock still not stable in 100us!.\n");

	if (esdhc_is_usdhc(imx_data)) {
		val = readl(host->ioaddr + ESDHC_VENDOR_SPEC);
		writel(val | ESDHC_VENDOR_SPEC_FRC_SDCLK_ON,
			host->ioaddr + ESDHC_VENDOR_SPEC);
	}

}

static unsigned int esdhc_pltfm_get_ro(struct sdhci_host *host)
{
	struct sdhci_pltfm_host *pltfm_host = sdhci_priv(host);
	struct pltfm_imx_data *imx_data = sdhci_pltfm_priv(pltfm_host);
	struct esdhc_platform_data *boarddata = &imx_data->boarddata;

	switch (boarddata->wp_type) {
	case ESDHC_WP_GPIO:
		return mmc_gpio_get_ro(host->mmc);
	case ESDHC_WP_CONTROLLER:
		return !(readl(host->ioaddr + SDHCI_PRESENT_STATE) &
			       SDHCI_WRITE_PROTECT);
	case ESDHC_WP_NONE:
		break;
	}

	return -ENOSYS;
}

static void esdhc_pltfm_set_bus_width(struct sdhci_host *host, int width)
{
	u32 ctrl;

	switch (width) {
	case MMC_BUS_WIDTH_8:
		ctrl = ESDHC_CTRL_8BITBUS;
		break;
	case MMC_BUS_WIDTH_4:
		ctrl = ESDHC_CTRL_4BITBUS;
		break;
	default:
		ctrl = 0;
		break;
	}

	esdhc_clrset_le(host, ESDHC_CTRL_BUSWIDTH_MASK, ctrl,
			SDHCI_HOST_CONTROL);
}

static int usdhc_execute_tuning(struct mmc_host *mmc, u32 opcode)
{
	struct sdhci_host *host = mmc_priv(mmc);

	/*
	 * i.MX uSDHC internally already uses a fixed optimized timing for
	 * DDR50, normally does not require tuning for DDR50 mode.
	 */
	if (host->timing == MMC_TIMING_UHS_DDR50)
		return 0;

	return sdhci_execute_tuning(mmc, opcode);
}

static void esdhc_prepare_tuning(struct sdhci_host *host, u32 val)
{
	u32 reg;
	u8 sw_rst;
	int ret;

	/* FIXME: delay a bit for card to be ready for next tuning due to errors */
	mdelay(1);

	/* IC suggest to reset USDHC before every tuning command */
	esdhc_clrset_le(host, 0xff, SDHCI_RESET_ALL, SDHCI_SOFTWARE_RESET);
	ret = readb_poll_timeout(host->ioaddr + SDHCI_SOFTWARE_RESET, sw_rst,
				!(sw_rst & SDHCI_RESET_ALL), 10, 100);
	if (ret == -ETIMEDOUT)
		dev_warn(mmc_dev(host->mmc),
		"warning! RESET_ALL never complete before sending tuning command\n");

	reg = readl(host->ioaddr + ESDHC_MIX_CTRL);
	reg |= ESDHC_MIX_CTRL_EXE_TUNE | ESDHC_MIX_CTRL_SMPCLK_SEL |
			ESDHC_MIX_CTRL_FBCLK_SEL;
	writel(reg, host->ioaddr + ESDHC_MIX_CTRL);
	writel(val << 8, host->ioaddr + ESDHC_TUNE_CTRL_STATUS);
	dev_dbg(mmc_dev(host->mmc),
		"tuning with delay 0x%x ESDHC_TUNE_CTRL_STATUS 0x%x\n",
			val, readl(host->ioaddr + ESDHC_TUNE_CTRL_STATUS));
}

static void esdhc_post_tuning(struct sdhci_host *host)
{
	u32 reg;

	reg = readl(host->ioaddr + ESDHC_MIX_CTRL);
	reg &= ~ESDHC_MIX_CTRL_EXE_TUNE;
	reg |= ESDHC_MIX_CTRL_AUTO_TUNE_EN;
	writel(reg, host->ioaddr + ESDHC_MIX_CTRL);
}

static int esdhc_executing_tuning(struct sdhci_host *host, u32 opcode)
{
	int min, max, avg, ret;

	/* find the mininum delay first which can pass tuning */
	min = ESDHC_TUNE_CTRL_MIN;
	while (min < ESDHC_TUNE_CTRL_MAX) {
		esdhc_prepare_tuning(host, min);
		if (!mmc_send_tuning(host->mmc, opcode, NULL))
			break;
		min += ESDHC_TUNE_CTRL_STEP;
	}

	/* find the maxinum delay which can not pass tuning */
	max = min + ESDHC_TUNE_CTRL_STEP;
	while (max < ESDHC_TUNE_CTRL_MAX) {
		esdhc_prepare_tuning(host, max);
		if (mmc_send_tuning(host->mmc, opcode, NULL)) {
			max -= ESDHC_TUNE_CTRL_STEP;
			break;
		}
		max += ESDHC_TUNE_CTRL_STEP;
	}

	/* use average delay to get the best timing */
	avg = (min + max) / 2;
	esdhc_prepare_tuning(host, avg);
	ret = mmc_send_tuning(host->mmc, opcode, NULL);
	esdhc_post_tuning(host);

	dev_dbg(mmc_dev(host->mmc), "tuning %s at 0x%x ret %d\n",
		ret ? "failed" : "passed", avg, ret);

	return ret;
}

static void esdhc_hs400_enhanced_strobe(struct mmc_host *mmc, struct mmc_ios *ios)
{
	struct sdhci_host *host = mmc_priv(mmc);
	u32 m;

	m = readl(host->ioaddr + ESDHC_MIX_CTRL);
	if (ios->enhanced_strobe)
		m |= ESDHC_MIX_CTRL_HS400_ES_EN;
	else
		m &= ~ESDHC_MIX_CTRL_HS400_ES_EN;
	writel(m, host->ioaddr + ESDHC_MIX_CTRL);
}

static int esdhc_change_pinstate(struct sdhci_host *host,
						unsigned int uhs)
{
	struct sdhci_pltfm_host *pltfm_host = sdhci_priv(host);
	struct pltfm_imx_data *imx_data = sdhci_pltfm_priv(pltfm_host);
	struct pinctrl_state *pinctrl;

	dev_dbg(mmc_dev(host->mmc), "change pinctrl state for uhs %d\n", uhs);

	if (IS_ERR(imx_data->pinctrl) ||
		IS_ERR(imx_data->pins_100mhz) ||
		IS_ERR(imx_data->pins_200mhz))
		return -EINVAL;

	switch (uhs) {
	case MMC_TIMING_UHS_SDR50:
	case MMC_TIMING_UHS_DDR50:
		pinctrl = imx_data->pins_100mhz;
		break;
	case MMC_TIMING_UHS_SDR104:
	case MMC_TIMING_MMC_HS200:
	case MMC_TIMING_MMC_HS400:
		pinctrl = imx_data->pins_200mhz;
		break;
	default:
		/* back to default state for other legacy timing */
		return pinctrl_select_default_state(mmc_dev(host->mmc));
	}

	return pinctrl_select_state(imx_data->pinctrl, pinctrl);
}

/*
 * For HS400 eMMC, there is a data_strobe line. This signal is generated
 * by the device and used for data output and CRC status response output
 * in HS400 mode. The frequency of this signal follows the frequency of
 * CLK generated by host. The host receives the data which is aligned to the
 * edge of data_strobe line. Due to the time delay between CLK line and
 * data_strobe line, if the delay time is larger than one clock cycle,
 * then CLK and data_strobe line will be misaligned, read error shows up.
 */
static void esdhc_set_strobe_dll(struct sdhci_host *host)
{
	struct sdhci_pltfm_host *pltfm_host = sdhci_priv(host);
	struct pltfm_imx_data *imx_data = sdhci_pltfm_priv(pltfm_host);
	u32 strobe_delay;
	u32 v;
	int ret;

	/* disable clock before enabling strobe dll */
	writel(readl(host->ioaddr + ESDHC_VENDOR_SPEC) &
		~ESDHC_VENDOR_SPEC_FRC_SDCLK_ON,
		host->ioaddr + ESDHC_VENDOR_SPEC);
	esdhc_wait_for_card_clock_gate_off(host);

	/* force a reset on strobe dll */
	writel(ESDHC_STROBE_DLL_CTRL_RESET,
		host->ioaddr + ESDHC_STROBE_DLL_CTRL);
	/* clear the reset bit on strobe dll before any setting */
	writel(0, host->ioaddr + ESDHC_STROBE_DLL_CTRL);

	/*
	 * enable strobe dll ctrl and adjust the delay target
	 * for the uSDHC loopback read clock
	 */
	if (imx_data->boarddata.strobe_dll_delay_target)
		strobe_delay = imx_data->boarddata.strobe_dll_delay_target;
	else
		strobe_delay = ESDHC_STROBE_DLL_CTRL_SLV_DLY_TARGET_DEFAULT;
	v = ESDHC_STROBE_DLL_CTRL_ENABLE |
		ESDHC_STROBE_DLL_CTRL_SLV_UPDATE_INT_DEFAULT |
		(strobe_delay << ESDHC_STROBE_DLL_CTRL_SLV_DLY_TARGET_SHIFT);
	writel(v, host->ioaddr + ESDHC_STROBE_DLL_CTRL);

	/* wait max 50us to get the REF/SLV lock */
	ret = readl_poll_timeout(host->ioaddr + ESDHC_STROBE_DLL_STATUS, v,
		((v & ESDHC_STROBE_DLL_STS_REF_LOCK) && (v & ESDHC_STROBE_DLL_STS_SLV_LOCK)), 1, 50);
	if (ret == -ETIMEDOUT)
		dev_warn(mmc_dev(host->mmc),
		"warning! HS400 strobe DLL status REF/SLV not lock in 50us, STROBE DLL status is %x!\n", v);
}

static void esdhc_reset_tuning(struct sdhci_host *host)
{
	struct sdhci_pltfm_host *pltfm_host = sdhci_priv(host);
	struct pltfm_imx_data *imx_data = sdhci_pltfm_priv(pltfm_host);
	u32 ctrl;

	/* Reset the tuning circuit */
	if (esdhc_is_usdhc(imx_data)) {
		if (imx_data->socdata->flags & ESDHC_FLAG_MAN_TUNING) {
			ctrl = readl(host->ioaddr + ESDHC_MIX_CTRL);
			ctrl &= ~ESDHC_MIX_CTRL_SMPCLK_SEL;
			ctrl &= ~ESDHC_MIX_CTRL_FBCLK_SEL;
			writel(ctrl, host->ioaddr + ESDHC_MIX_CTRL);
			writel(0, host->ioaddr + ESDHC_TUNE_CTRL_STATUS);
		} else if (imx_data->socdata->flags & ESDHC_FLAG_STD_TUNING) {
			ctrl = readl(host->ioaddr + SDHCI_AUTO_CMD_STATUS);
			ctrl &= ~ESDHC_MIX_CTRL_SMPCLK_SEL;
			writel(ctrl, host->ioaddr + SDHCI_AUTO_CMD_STATUS);
		}
	}
}

static void esdhc_set_uhs_signaling(struct sdhci_host *host, unsigned timing)
{
	u32 m;
	struct sdhci_pltfm_host *pltfm_host = sdhci_priv(host);
	struct pltfm_imx_data *imx_data = sdhci_pltfm_priv(pltfm_host);
	struct esdhc_platform_data *boarddata = &imx_data->boarddata;

	/* disable ddr mode and disable HS400 mode */
	m = readl(host->ioaddr + ESDHC_MIX_CTRL);
	m &= ~(ESDHC_MIX_CTRL_DDREN | ESDHC_MIX_CTRL_HS400_EN);
	imx_data->is_ddr = 0;

	switch (timing) {
	case MMC_TIMING_UHS_SDR12:
	case MMC_TIMING_UHS_SDR25:
	case MMC_TIMING_UHS_SDR50:
	case MMC_TIMING_UHS_SDR104:
	case MMC_TIMING_MMC_HS:
	case MMC_TIMING_MMC_HS200:
		writel(m, host->ioaddr + ESDHC_MIX_CTRL);
		break;
	case MMC_TIMING_UHS_DDR50:
	case MMC_TIMING_MMC_DDR52:
		m |= ESDHC_MIX_CTRL_DDREN;
		writel(m, host->ioaddr + ESDHC_MIX_CTRL);
		imx_data->is_ddr = 1;
		if (boarddata->delay_line) {
			u32 v;
			v = boarddata->delay_line <<
				ESDHC_DLL_OVERRIDE_VAL_SHIFT |
				(1 << ESDHC_DLL_OVERRIDE_EN_SHIFT);
			if (is_imx53_esdhc(imx_data))
				v <<= 1;
			writel(v, host->ioaddr + ESDHC_DLL_CTRL);
		}
		break;
	case MMC_TIMING_MMC_HS400:
		m |= ESDHC_MIX_CTRL_DDREN | ESDHC_MIX_CTRL_HS400_EN;
		writel(m, host->ioaddr + ESDHC_MIX_CTRL);
		imx_data->is_ddr = 1;
		/* update clock after enable DDR for strobe DLL lock */
		host->ops->set_clock(host, host->clock);
		esdhc_set_strobe_dll(host);
		break;
	case MMC_TIMING_LEGACY:
	default:
		esdhc_reset_tuning(host);
		break;
	}

	esdhc_change_pinstate(host, timing);
}

static void esdhc_reset(struct sdhci_host *host, u8 mask)
{
	sdhci_reset(host, mask);

	sdhci_writel(host, host->ier, SDHCI_INT_ENABLE);
	sdhci_writel(host, host->ier, SDHCI_SIGNAL_ENABLE);
}

static unsigned int esdhc_get_max_timeout_count(struct sdhci_host *host)
{
	struct sdhci_pltfm_host *pltfm_host = sdhci_priv(host);
	struct pltfm_imx_data *imx_data = sdhci_pltfm_priv(pltfm_host);

	/* Doc Erratum: the uSDHC actual maximum timeout count is 1 << 29 */
	return esdhc_is_usdhc(imx_data) ? 1 << 29 : 1 << 27;
}

static void esdhc_set_timeout(struct sdhci_host *host, struct mmc_command *cmd)
{
	struct sdhci_pltfm_host *pltfm_host = sdhci_priv(host);
	struct pltfm_imx_data *imx_data = sdhci_pltfm_priv(pltfm_host);

	/* use maximum timeout counter */
	esdhc_clrset_le(host, ESDHC_SYS_CTRL_DTOCV_MASK,
			esdhc_is_usdhc(imx_data) ? 0xF : 0xE,
			SDHCI_TIMEOUT_CONTROL);
}

static u32 esdhc_cqhci_irq(struct sdhci_host *host, u32 intmask)
{
	int cmd_error = 0;
	int data_error = 0;

	if (!sdhci_cqe_irq(host, intmask, &cmd_error, &data_error))
		return intmask;

	cqhci_irq(host->mmc, intmask, cmd_error, data_error);

	return 0;
}

static struct sdhci_ops sdhci_esdhc_ops = {
	.read_l = esdhc_readl_le,
	.read_w = esdhc_readw_le,
	.read_b = esdhc_readb_le,
	.write_l = esdhc_writel_le,
	.write_w = esdhc_writew_le,
	.write_b = esdhc_writeb_le,
	.set_clock = esdhc_pltfm_set_clock,
	.get_max_clock = esdhc_pltfm_get_max_clock,
	.get_min_clock = esdhc_pltfm_get_min_clock,
	.get_max_timeout_count = esdhc_get_max_timeout_count,
	.get_ro = esdhc_pltfm_get_ro,
	.set_timeout = esdhc_set_timeout,
	.set_bus_width = esdhc_pltfm_set_bus_width,
	.set_uhs_signaling = esdhc_set_uhs_signaling,
	.reset = esdhc_reset,
	.irq = esdhc_cqhci_irq,
	.dump_vendor_regs = esdhc_dump_debug_regs,
};

static const struct sdhci_pltfm_data sdhci_esdhc_imx_pdata = {
	.quirks = ESDHC_DEFAULT_QUIRKS | SDHCI_QUIRK_NO_HISPD_BIT
			| SDHCI_QUIRK_NO_ENDATTR_IN_NOPDESC
			| SDHCI_QUIRK_BROKEN_ADMA_ZEROLEN_DESC
			| SDHCI_QUIRK_BROKEN_CARD_DETECTION,
	.ops = &sdhci_esdhc_ops,
};

static void sdhci_esdhc_imx_hwinit(struct sdhci_host *host)
{
	struct sdhci_pltfm_host *pltfm_host = sdhci_priv(host);
	struct pltfm_imx_data *imx_data = sdhci_pltfm_priv(pltfm_host);
	struct cqhci_host *cq_host = host->mmc->cqe_private;
	int tmp;

	if (esdhc_is_usdhc(imx_data)) {
		/*
		 * The imx6q ROM code will change the default watermark
		 * level setting to something insane.  Change it back here.
		 */
		writel(ESDHC_WTMK_DEFAULT_VAL, host->ioaddr + ESDHC_WTMK_LVL);

		/*
		 * ROM code will change the bit burst_length_enable setting
		 * to zero if this usdhc is chosen to boot system. Change
		 * it back here, otherwise it will impact the performance a
		 * lot. This bit is used to enable/disable the burst length
		 * for the external AHB2AXI bridge. It's useful especially
		 * for INCR transfer because without burst length indicator,
		 * the AHB2AXI bridge does not know the burst length in
		 * advance. And without burst length indicator, AHB INCR
		 * transfer can only be converted to singles on the AXI side.
		 */
		writel(readl(host->ioaddr + SDHCI_HOST_CONTROL)
			| ESDHC_BURST_LEN_EN_INCR,
			host->ioaddr + SDHCI_HOST_CONTROL);

		/*
		 * erratum ESDHC_FLAG_ERR004536 fix for MX6Q TO1.2 and MX6DL
		 * TO1.1, it's harmless for MX6SL
		 */
		writel(readl(host->ioaddr + 0x6c) & ~BIT(7),
			host->ioaddr + 0x6c);

		/* disable DLL_CTRL delay line settings */
		writel(0x0, host->ioaddr + ESDHC_DLL_CTRL);

		/*
		 * For the case of command with busy, if set the bit
		 * ESDHC_VEND_SPEC2_EN_BUSY_IRQ, USDHC will generate a
		 * transfer complete interrupt when busy is deasserted.
		 * When CQHCI use DCMD to send a CMD need R1b respons,
		 * CQHCI require to set ESDHC_VEND_SPEC2_EN_BUSY_IRQ,
		 * otherwise DCMD will always meet timeout waiting for
		 * hardware interrupt issue.
		 */
		if (imx_data->socdata->flags & ESDHC_FLAG_CQHCI) {
			tmp = readl(host->ioaddr + ESDHC_VEND_SPEC2);
			tmp |= ESDHC_VEND_SPEC2_EN_BUSY_IRQ;
			writel(tmp, host->ioaddr + ESDHC_VEND_SPEC2);

			host->quirks &= ~SDHCI_QUIRK_NO_BUSY_IRQ;
		}

		if (imx_data->socdata->flags & ESDHC_FLAG_STD_TUNING) {
			tmp = readl(host->ioaddr + ESDHC_TUNING_CTRL);
			tmp |= ESDHC_STD_TUNING_EN |
				ESDHC_TUNING_START_TAP_DEFAULT;
			if (imx_data->boarddata.tuning_start_tap) {
				tmp &= ~ESDHC_TUNING_START_TAP_MASK;
				tmp |= imx_data->boarddata.tuning_start_tap;
			}

			if (imx_data->boarddata.tuning_step) {
				tmp &= ~ESDHC_TUNING_STEP_MASK;
				tmp |= imx_data->boarddata.tuning_step
					<< ESDHC_TUNING_STEP_SHIFT;
			}

			/* Disable the CMD CRC check for tuning, if not, need to
			 * add some delay after every tuning command, because
			 * hardware standard tuning logic will directly go to next
			 * step once it detect the CMD CRC error, will not wait for
			 * the card side to finally send out the tuning data, trigger
			 * the buffer read ready interrupt immediately. If usdhc send
			 * the next tuning command some eMMC card will stuck, can't
			 * response, block the tuning procedure or the first command
			 * after the whole tuning procedure always can't get any response.
			 */
<<<<<<< HEAD
			 tmp |= ESDHC_TUNING_CMD_CRC_CHECK_DISABLE;
=======
			tmp |= ESDHC_TUNING_CMD_CRC_CHECK_DISABLE;
>>>>>>> 7d2a07b7
			writel(tmp, host->ioaddr + ESDHC_TUNING_CTRL);
		} else if (imx_data->socdata->flags & ESDHC_FLAG_MAN_TUNING) {
			/*
			 * ESDHC_STD_TUNING_EN may be configed in bootloader
			 * or ROM code, so clear this bit here to make sure
			 * the manual tuning can work.
			 */
			tmp = readl(host->ioaddr + ESDHC_TUNING_CTRL);
			tmp &= ~ESDHC_STD_TUNING_EN;
			writel(tmp, host->ioaddr + ESDHC_TUNING_CTRL);
		}

		/*
		 * On i.MX8MM, we are running Dual Linux OS, with 1st Linux using SD Card
		 * as rootfs storage, 2nd Linux using eMMC as rootfs storage. We let the
		 * the 1st linux configure power/clock for the 2nd Linux.
		 *
		 * When the 2nd Linux is booting into rootfs stage, we let the 1st Linux
		 * to destroy the 2nd linux, then restart the 2nd linux, we met SDHCI dump.
		 * After we clear the pending interrupt and halt CQCTL, issue gone.
		 */
		if (cq_host) {
			tmp = cqhci_readl(cq_host, CQHCI_IS);
			cqhci_writel(cq_host, tmp, CQHCI_IS);
			cqhci_writel(cq_host, CQHCI_HALT, CQHCI_CTL);
		}
	}
}

static void esdhc_cqe_enable(struct mmc_host *mmc)
{
	struct sdhci_host *host = mmc_priv(mmc);
	struct cqhci_host *cq_host = mmc->cqe_private;
	u32 reg;
	u16 mode;
	int count = 10;

	/*
	 * CQE gets stuck if it sees Buffer Read Enable bit set, which can be
	 * the case after tuning, so ensure the buffer is drained.
	 */
	reg = sdhci_readl(host, SDHCI_PRESENT_STATE);
	while (reg & SDHCI_DATA_AVAILABLE) {
		sdhci_readl(host, SDHCI_BUFFER);
		reg = sdhci_readl(host, SDHCI_PRESENT_STATE);
		if (count-- == 0) {
			dev_warn(mmc_dev(host->mmc),
				"CQE may get stuck because the Buffer Read Enable bit is set\n");
			break;
		}
		mdelay(1);
	}

	/*
	 * Runtime resume will reset the entire host controller, which
	 * will also clear the DMAEN/BCEN of register ESDHC_MIX_CTRL.
	 * Here set DMAEN and BCEN when enable CMDQ.
	 */
	mode = sdhci_readw(host, SDHCI_TRANSFER_MODE);
	if (host->flags & SDHCI_REQ_USE_DMA)
		mode |= SDHCI_TRNS_DMA;
	if (!(host->quirks2 & SDHCI_QUIRK2_SUPPORT_SINGLE))
		mode |= SDHCI_TRNS_BLK_CNT_EN;
	sdhci_writew(host, mode, SDHCI_TRANSFER_MODE);

	/*
	 * Though Runtime resume reset the entire host controller,
	 * but do not impact the CQHCI side, need to clear the
	 * HALT bit, avoid CQHCI stuck in the first request when
	 * system resume back.
	 */
	cqhci_writel(cq_host, 0, CQHCI_CTL);
	if (cqhci_readl(cq_host, CQHCI_CTL) && CQHCI_HALT)
		dev_err(mmc_dev(host->mmc),
			"failed to exit halt state when enable CQE\n");


	sdhci_cqe_enable(mmc);
}

static void esdhc_sdhci_dumpregs(struct mmc_host *mmc)
{
	sdhci_dumpregs(mmc_priv(mmc));
}

static const struct cqhci_host_ops esdhc_cqhci_ops = {
	.enable		= esdhc_cqe_enable,
	.disable	= sdhci_cqe_disable,
	.dumpregs	= esdhc_sdhci_dumpregs,
};

static int
sdhci_esdhc_imx_probe_dt(struct platform_device *pdev,
			 struct sdhci_host *host,
			 struct pltfm_imx_data *imx_data)
{
	struct device_node *np = pdev->dev.of_node;
	struct esdhc_platform_data *boarddata = &imx_data->boarddata;
	int ret;

	if (of_get_property(np, "fsl,wp-controller", NULL))
		boarddata->wp_type = ESDHC_WP_CONTROLLER;

	/*
	 * If we have this property, then activate WP check.
	 * Retrieveing and requesting the actual WP GPIO will happen
	 * in the call to mmc_of_parse().
	 */
	if (of_property_read_bool(np, "wp-gpios"))
		boarddata->wp_type = ESDHC_WP_GPIO;

	of_property_read_u32(np, "fsl,tuning-step", &boarddata->tuning_step);
	of_property_read_u32(np, "fsl,tuning-start-tap",
			     &boarddata->tuning_start_tap);

	of_property_read_u32(np, "fsl,strobe-dll-delay-target",
				&boarddata->strobe_dll_delay_target);
	if (of_find_property(np, "no-1-8-v", NULL))
		host->quirks2 |= SDHCI_QUIRK2_NO_1_8_V;

	if (of_property_read_u32(np, "fsl,delay-line", &boarddata->delay_line))
		boarddata->delay_line = 0;

	mmc_of_parse_voltage(host->mmc, &host->ocr_mask);

<<<<<<< HEAD
	if (esdhc_is_usdhc(imx_data)) {
=======
	if (esdhc_is_usdhc(imx_data) && !IS_ERR(imx_data->pinctrl)) {
>>>>>>> 7d2a07b7
		imx_data->pins_100mhz = pinctrl_lookup_state(imx_data->pinctrl,
						ESDHC_PINCTRL_STATE_100MHZ);
		imx_data->pins_200mhz = pinctrl_lookup_state(imx_data->pinctrl,
						ESDHC_PINCTRL_STATE_200MHZ);
	}

	/* call to generic mmc_of_parse to support additional capabilities */
	ret = mmc_of_parse(host->mmc);
	if (ret)
		return ret;

	if (mmc_gpio_get_cd(host->mmc) >= 0)
		host->quirks &= ~SDHCI_QUIRK_BROKEN_CARD_DETECTION;

	return 0;
}
<<<<<<< HEAD
#else
static inline int
sdhci_esdhc_imx_probe_dt(struct platform_device *pdev,
			 struct sdhci_host *host,
			 struct pltfm_imx_data *imx_data)
{
	return -ENODEV;
}
#endif

static int sdhci_esdhc_imx_probe_nondt(struct platform_device *pdev,
			 struct sdhci_host *host,
			 struct pltfm_imx_data *imx_data)
{
	struct esdhc_platform_data *boarddata = &imx_data->boarddata;
	int err;

	if (!host->mmc->parent->platform_data) {
		dev_err(mmc_dev(host->mmc), "no board data!\n");
		return -EINVAL;
	}

	imx_data->boarddata = *((struct esdhc_platform_data *)
				host->mmc->parent->platform_data);
	/* write_protect */
	if (boarddata->wp_type == ESDHC_WP_GPIO) {
		host->mmc->caps2 |= MMC_CAP2_RO_ACTIVE_HIGH;

		err = mmc_gpiod_request_ro(host->mmc, "wp", 0, 0, NULL);
		if (err) {
			dev_err(mmc_dev(host->mmc),
				"failed to request write-protect gpio!\n");
			return err;
		}
	}

	/* card_detect */
	switch (boarddata->cd_type) {
	case ESDHC_CD_GPIO:
		err = mmc_gpiod_request_cd(host->mmc, "cd", 0, false, 0, NULL);
		if (err) {
			dev_err(mmc_dev(host->mmc),
				"failed to request card-detect gpio!\n");
			return err;
		}
		/* fall through */

	case ESDHC_CD_CONTROLLER:
		/* we have a working card_detect back */
		host->quirks &= ~SDHCI_QUIRK_BROKEN_CARD_DETECTION;
		break;

	case ESDHC_CD_PERMANENT:
		host->mmc->caps |= MMC_CAP_NONREMOVABLE;
		break;

	case ESDHC_CD_NONE:
		break;
	}

	switch (boarddata->max_bus_width) {
	case 8:
		host->mmc->caps |= MMC_CAP_8_BIT_DATA | MMC_CAP_4_BIT_DATA;
		break;
	case 4:
		host->mmc->caps |= MMC_CAP_4_BIT_DATA;
		break;
	case 1:
	default:
		host->quirks |= SDHCI_QUIRK_FORCE_1_BIT_DATA;
		break;
	}

	return 0;
}
=======
>>>>>>> 7d2a07b7

static int sdhci_esdhc_imx_probe(struct platform_device *pdev)
{
	struct sdhci_pltfm_host *pltfm_host;
	struct sdhci_host *host;
	struct cqhci_host *cq_host;
	int err;
	struct pltfm_imx_data *imx_data;

	host = sdhci_pltfm_init(pdev, &sdhci_esdhc_imx_pdata,
				sizeof(*imx_data));
	if (IS_ERR(host))
		return PTR_ERR(host);

	pltfm_host = sdhci_priv(host);

	imx_data = sdhci_pltfm_priv(pltfm_host);

	imx_data->socdata = device_get_match_data(&pdev->dev);

	if (imx_data->socdata->flags & ESDHC_FLAG_PMQOS)
		cpu_latency_qos_add_request(&imx_data->pm_qos_req, 0);

	imx_data->clk_ipg = devm_clk_get(&pdev->dev, "ipg");
	if (IS_ERR(imx_data->clk_ipg)) {
		err = PTR_ERR(imx_data->clk_ipg);
		goto free_sdhci;
	}

	imx_data->clk_ahb = devm_clk_get(&pdev->dev, "ahb");
	if (IS_ERR(imx_data->clk_ahb)) {
		err = PTR_ERR(imx_data->clk_ahb);
		goto free_sdhci;
	}

	imx_data->clk_per = devm_clk_get(&pdev->dev, "per");
	if (IS_ERR(imx_data->clk_per)) {
		err = PTR_ERR(imx_data->clk_per);
		goto free_sdhci;
	}

	pltfm_host->clk = imx_data->clk_per;
	pltfm_host->clock = clk_get_rate(pltfm_host->clk);
	err = clk_prepare_enable(imx_data->clk_per);
	if (err)
		goto free_sdhci;
	err = clk_prepare_enable(imx_data->clk_ipg);
	if (err)
		goto disable_per_clk;
	err = clk_prepare_enable(imx_data->clk_ahb);
	if (err)
		goto disable_ipg_clk;

	imx_data->pinctrl = devm_pinctrl_get(&pdev->dev);
	if (IS_ERR(imx_data->pinctrl))
		dev_warn(mmc_dev(host->mmc), "could not get pinctrl\n");

	if (esdhc_is_usdhc(imx_data)) {
		host->quirks2 |= SDHCI_QUIRK2_PRESET_VALUE_BROKEN;
		host->mmc->caps |= MMC_CAP_1_8V_DDR | MMC_CAP_3_3V_DDR;

		/* GPIO CD can be set as a wakeup source */
		host->mmc->caps |= MMC_CAP_CD_WAKE;

		if (!(imx_data->socdata->flags & ESDHC_FLAG_HS200))
			host->quirks2 |= SDHCI_QUIRK2_BROKEN_HS200;

		/* clear tuning bits in case ROM has set it already */
		writel(0x0, host->ioaddr + ESDHC_MIX_CTRL);
		writel(0x0, host->ioaddr + SDHCI_AUTO_CMD_STATUS);
		writel(0x0, host->ioaddr + ESDHC_TUNE_CTRL_STATUS);

		/*
		 * Link usdhc specific mmc_host_ops execute_tuning function,
		 * to replace the standard one in sdhci_ops.
		 */
		host->mmc_host_ops.execute_tuning = usdhc_execute_tuning;
	}

	if (imx_data->socdata->flags & ESDHC_FLAG_MAN_TUNING)
		sdhci_esdhc_ops.platform_execute_tuning =
					esdhc_executing_tuning;

	if (imx_data->socdata->flags & ESDHC_FLAG_ERR004536)
		host->quirks |= SDHCI_QUIRK_BROKEN_ADMA;

	if (imx_data->socdata->flags & ESDHC_FLAG_HS400)
		host->mmc->caps2 |= MMC_CAP2_HS400;

	if (imx_data->socdata->flags & ESDHC_FLAG_BROKEN_AUTO_CMD23)
		host->quirks2 |= SDHCI_QUIRK2_ACMD23_BROKEN;

	if (imx_data->socdata->flags & ESDHC_FLAG_BROKEN_AUTO_CMD23)
		host->quirks2 |= SDHCI_QUIRK2_ACMD23_BROKEN;

	if (imx_data->socdata->flags & ESDHC_FLAG_HS400_ES) {
		host->mmc->caps2 |= MMC_CAP2_HS400_ES;
		host->mmc_host_ops.hs400_enhanced_strobe =
					esdhc_hs400_enhanced_strobe;
	}

	if (imx_data->socdata->flags & ESDHC_FLAG_CQHCI) {
		host->mmc->caps2 |= MMC_CAP2_CQE | MMC_CAP2_CQE_DCMD;
		cq_host = devm_kzalloc(&pdev->dev, sizeof(*cq_host), GFP_KERNEL);
		if (!cq_host) {
			err = -ENOMEM;
			goto disable_ahb_clk;
		}

		cq_host->mmio = host->ioaddr + ESDHC_CQHCI_ADDR_OFFSET;
		cq_host->ops = &esdhc_cqhci_ops;

		err = cqhci_init(cq_host, host->mmc, false);
		if (err)
			goto disable_ahb_clk;
	}

	err = sdhci_esdhc_imx_probe_dt(pdev, host, imx_data);
	if (err)
		goto disable_ahb_clk;

	sdhci_esdhc_imx_hwinit(host);

	err = sdhci_add_host(host);
	if (err)
		goto disable_ahb_clk;

	/*
	 * Setup the wakeup capability here, let user to decide
	 * whether need to enable this wakeup through sysfs interface.
	 */
	if ((host->mmc->pm_caps & MMC_PM_KEEP_POWER) &&
			(host->mmc->pm_caps & MMC_PM_WAKE_SDIO_IRQ))
		device_set_wakeup_capable(&pdev->dev, true);

	pm_runtime_set_active(&pdev->dev);
	pm_runtime_set_autosuspend_delay(&pdev->dev, 50);
	pm_runtime_use_autosuspend(&pdev->dev);
	pm_suspend_ignore_children(&pdev->dev, 1);
	pm_runtime_enable(&pdev->dev);

	return 0;

disable_ahb_clk:
	clk_disable_unprepare(imx_data->clk_ahb);
disable_ipg_clk:
	clk_disable_unprepare(imx_data->clk_ipg);
disable_per_clk:
	clk_disable_unprepare(imx_data->clk_per);
free_sdhci:
	if (imx_data->socdata->flags & ESDHC_FLAG_PMQOS)
		cpu_latency_qos_remove_request(&imx_data->pm_qos_req);
	sdhci_pltfm_free(pdev);
	return err;
}

static int sdhci_esdhc_imx_remove(struct platform_device *pdev)
{
	struct sdhci_host *host = platform_get_drvdata(pdev);
	struct sdhci_pltfm_host *pltfm_host = sdhci_priv(host);
	struct pltfm_imx_data *imx_data = sdhci_pltfm_priv(pltfm_host);
	int dead;

	pm_runtime_get_sync(&pdev->dev);
	dead = (readl(host->ioaddr + SDHCI_INT_STATUS) == 0xffffffff);
	pm_runtime_disable(&pdev->dev);
	pm_runtime_put_noidle(&pdev->dev);

	sdhci_remove_host(host, dead);

	clk_disable_unprepare(imx_data->clk_per);
	clk_disable_unprepare(imx_data->clk_ipg);
	clk_disable_unprepare(imx_data->clk_ahb);

	if (imx_data->socdata->flags & ESDHC_FLAG_PMQOS)
		cpu_latency_qos_remove_request(&imx_data->pm_qos_req);

	sdhci_pltfm_free(pdev);

	return 0;
}

#ifdef CONFIG_PM_SLEEP
static int sdhci_esdhc_suspend(struct device *dev)
{
	struct sdhci_host *host = dev_get_drvdata(dev);
	struct sdhci_pltfm_host *pltfm_host = sdhci_priv(host);
	struct pltfm_imx_data *imx_data = sdhci_pltfm_priv(pltfm_host);
	int ret;

	if (host->mmc->caps2 & MMC_CAP2_CQE) {
		ret = cqhci_suspend(host->mmc);
		if (ret)
			return ret;
	}

	if ((imx_data->socdata->flags & ESDHC_FLAG_STATE_LOST_IN_LPMODE) &&
		(host->tuning_mode != SDHCI_TUNING_MODE_1)) {
		mmc_retune_timer_stop(host->mmc);
		mmc_retune_needed(host->mmc);
	}

	if (host->tuning_mode != SDHCI_TUNING_MODE_3)
		mmc_retune_needed(host->mmc);

	ret = sdhci_suspend_host(host);
	if (ret)
		return ret;

	ret = pinctrl_pm_select_sleep_state(dev);
	if (ret)
		return ret;

	ret = mmc_gpio_set_cd_wake(host->mmc, true);

	return ret;
}

static int sdhci_esdhc_resume(struct device *dev)
{
	struct sdhci_host *host = dev_get_drvdata(dev);
	int ret;

	ret = pinctrl_pm_select_default_state(dev);
	if (ret)
		return ret;

	/* re-initialize hw state in case it's lost in low power mode */
	sdhci_esdhc_imx_hwinit(host);

	ret = sdhci_resume_host(host);
	if (ret)
		return ret;

	if (host->mmc->caps2 & MMC_CAP2_CQE)
		ret = cqhci_resume(host->mmc);

	if (!ret)
		ret = mmc_gpio_set_cd_wake(host->mmc, false);

	return ret;
}
#endif

#ifdef CONFIG_PM
static int sdhci_esdhc_runtime_suspend(struct device *dev)
{
	struct sdhci_host *host = dev_get_drvdata(dev);
	struct sdhci_pltfm_host *pltfm_host = sdhci_priv(host);
	struct pltfm_imx_data *imx_data = sdhci_pltfm_priv(pltfm_host);
	int ret;

	if (host->mmc->caps2 & MMC_CAP2_CQE) {
		ret = cqhci_suspend(host->mmc);
		if (ret)
			return ret;
	}

	ret = sdhci_runtime_suspend_host(host);
	if (ret)
		return ret;

	if (host->tuning_mode != SDHCI_TUNING_MODE_3)
		mmc_retune_needed(host->mmc);

	imx_data->actual_clock = host->mmc->actual_clock;
	esdhc_pltfm_set_clock(host, 0);
	clk_disable_unprepare(imx_data->clk_per);
	clk_disable_unprepare(imx_data->clk_ipg);
	clk_disable_unprepare(imx_data->clk_ahb);

	if (imx_data->socdata->flags & ESDHC_FLAG_PMQOS)
		cpu_latency_qos_remove_request(&imx_data->pm_qos_req);

	return ret;
}

static int sdhci_esdhc_runtime_resume(struct device *dev)
{
	struct sdhci_host *host = dev_get_drvdata(dev);
	struct sdhci_pltfm_host *pltfm_host = sdhci_priv(host);
	struct pltfm_imx_data *imx_data = sdhci_pltfm_priv(pltfm_host);
	int err;

	if (imx_data->socdata->flags & ESDHC_FLAG_PMQOS)
		cpu_latency_qos_add_request(&imx_data->pm_qos_req, 0);

	if (imx_data->socdata->flags & ESDHC_FLAG_CLK_RATE_LOST_IN_PM_RUNTIME)
		clk_set_rate(imx_data->clk_per, pltfm_host->clock);

	if (imx_data->socdata->flags & ESDHC_FLAG_CLK_RATE_LOST_IN_PM_RUNTIME)
		clk_set_rate(imx_data->clk_per, pltfm_host->clock);

	err = clk_prepare_enable(imx_data->clk_ahb);
	if (err)
		goto remove_pm_qos_request;

	err = clk_prepare_enable(imx_data->clk_per);
	if (err)
		goto disable_ahb_clk;

	err = clk_prepare_enable(imx_data->clk_ipg);
	if (err)
		goto disable_per_clk;

	esdhc_pltfm_set_clock(host, imx_data->actual_clock);

	err = sdhci_runtime_resume_host(host, 0);
	if (err)
		goto disable_ipg_clk;

	if (host->mmc->caps2 & MMC_CAP2_CQE)
		err = cqhci_resume(host->mmc);

	return err;

disable_ipg_clk:
	clk_disable_unprepare(imx_data->clk_ipg);
disable_per_clk:
	clk_disable_unprepare(imx_data->clk_per);
disable_ahb_clk:
	clk_disable_unprepare(imx_data->clk_ahb);
remove_pm_qos_request:
	if (imx_data->socdata->flags & ESDHC_FLAG_PMQOS)
		cpu_latency_qos_remove_request(&imx_data->pm_qos_req);
	return err;
}
#endif

static const struct dev_pm_ops sdhci_esdhc_pmops = {
	SET_SYSTEM_SLEEP_PM_OPS(sdhci_esdhc_suspend, sdhci_esdhc_resume)
	SET_RUNTIME_PM_OPS(sdhci_esdhc_runtime_suspend,
				sdhci_esdhc_runtime_resume, NULL)
};

static struct platform_driver sdhci_esdhc_imx_driver = {
	.driver		= {
		.name	= "sdhci-esdhc-imx",
		.probe_type = PROBE_PREFER_ASYNCHRONOUS,
		.of_match_table = imx_esdhc_dt_ids,
		.pm	= &sdhci_esdhc_pmops,
	},
	.probe		= sdhci_esdhc_imx_probe,
	.remove		= sdhci_esdhc_imx_remove,
};

module_platform_driver(sdhci_esdhc_imx_driver);

MODULE_DESCRIPTION("SDHCI driver for Freescale i.MX eSDHC");
MODULE_AUTHOR("Wolfram Sang <kernel@pengutronix.de>");
MODULE_LICENSE("GPL v2");<|MERGE_RESOLUTION|>--- conflicted
+++ resolved
@@ -1353,11 +1353,7 @@
 			 * response, block the tuning procedure or the first command
 			 * after the whole tuning procedure always can't get any response.
 			 */
-<<<<<<< HEAD
-			 tmp |= ESDHC_TUNING_CMD_CRC_CHECK_DISABLE;
-=======
 			tmp |= ESDHC_TUNING_CMD_CRC_CHECK_DISABLE;
->>>>>>> 7d2a07b7
 			writel(tmp, host->ioaddr + ESDHC_TUNING_CTRL);
 		} else if (imx_data->socdata->flags & ESDHC_FLAG_MAN_TUNING) {
 			/*
@@ -1483,11 +1479,7 @@
 
 	mmc_of_parse_voltage(host->mmc, &host->ocr_mask);
 
-<<<<<<< HEAD
-	if (esdhc_is_usdhc(imx_data)) {
-=======
 	if (esdhc_is_usdhc(imx_data) && !IS_ERR(imx_data->pinctrl)) {
->>>>>>> 7d2a07b7
 		imx_data->pins_100mhz = pinctrl_lookup_state(imx_data->pinctrl,
 						ESDHC_PINCTRL_STATE_100MHZ);
 		imx_data->pins_200mhz = pinctrl_lookup_state(imx_data->pinctrl,
@@ -1504,84 +1496,6 @@
 
 	return 0;
 }
-<<<<<<< HEAD
-#else
-static inline int
-sdhci_esdhc_imx_probe_dt(struct platform_device *pdev,
-			 struct sdhci_host *host,
-			 struct pltfm_imx_data *imx_data)
-{
-	return -ENODEV;
-}
-#endif
-
-static int sdhci_esdhc_imx_probe_nondt(struct platform_device *pdev,
-			 struct sdhci_host *host,
-			 struct pltfm_imx_data *imx_data)
-{
-	struct esdhc_platform_data *boarddata = &imx_data->boarddata;
-	int err;
-
-	if (!host->mmc->parent->platform_data) {
-		dev_err(mmc_dev(host->mmc), "no board data!\n");
-		return -EINVAL;
-	}
-
-	imx_data->boarddata = *((struct esdhc_platform_data *)
-				host->mmc->parent->platform_data);
-	/* write_protect */
-	if (boarddata->wp_type == ESDHC_WP_GPIO) {
-		host->mmc->caps2 |= MMC_CAP2_RO_ACTIVE_HIGH;
-
-		err = mmc_gpiod_request_ro(host->mmc, "wp", 0, 0, NULL);
-		if (err) {
-			dev_err(mmc_dev(host->mmc),
-				"failed to request write-protect gpio!\n");
-			return err;
-		}
-	}
-
-	/* card_detect */
-	switch (boarddata->cd_type) {
-	case ESDHC_CD_GPIO:
-		err = mmc_gpiod_request_cd(host->mmc, "cd", 0, false, 0, NULL);
-		if (err) {
-			dev_err(mmc_dev(host->mmc),
-				"failed to request card-detect gpio!\n");
-			return err;
-		}
-		/* fall through */
-
-	case ESDHC_CD_CONTROLLER:
-		/* we have a working card_detect back */
-		host->quirks &= ~SDHCI_QUIRK_BROKEN_CARD_DETECTION;
-		break;
-
-	case ESDHC_CD_PERMANENT:
-		host->mmc->caps |= MMC_CAP_NONREMOVABLE;
-		break;
-
-	case ESDHC_CD_NONE:
-		break;
-	}
-
-	switch (boarddata->max_bus_width) {
-	case 8:
-		host->mmc->caps |= MMC_CAP_8_BIT_DATA | MMC_CAP_4_BIT_DATA;
-		break;
-	case 4:
-		host->mmc->caps |= MMC_CAP_4_BIT_DATA;
-		break;
-	case 1:
-	default:
-		host->quirks |= SDHCI_QUIRK_FORCE_1_BIT_DATA;
-		break;
-	}
-
-	return 0;
-}
-=======
->>>>>>> 7d2a07b7
 
 static int sdhci_esdhc_imx_probe(struct platform_device *pdev)
 {
@@ -1674,9 +1588,6 @@
 	if (imx_data->socdata->flags & ESDHC_FLAG_BROKEN_AUTO_CMD23)
 		host->quirks2 |= SDHCI_QUIRK2_ACMD23_BROKEN;
 
-	if (imx_data->socdata->flags & ESDHC_FLAG_BROKEN_AUTO_CMD23)
-		host->quirks2 |= SDHCI_QUIRK2_ACMD23_BROKEN;
-
 	if (imx_data->socdata->flags & ESDHC_FLAG_HS400_ES) {
 		host->mmc->caps2 |= MMC_CAP2_HS400_ES;
 		host->mmc_host_ops.hs400_enhanced_strobe =
@@ -1872,9 +1783,6 @@
 	if (imx_data->socdata->flags & ESDHC_FLAG_CLK_RATE_LOST_IN_PM_RUNTIME)
 		clk_set_rate(imx_data->clk_per, pltfm_host->clock);
 
-	if (imx_data->socdata->flags & ESDHC_FLAG_CLK_RATE_LOST_IN_PM_RUNTIME)
-		clk_set_rate(imx_data->clk_per, pltfm_host->clock);
-
 	err = clk_prepare_enable(imx_data->clk_ahb);
 	if (err)
 		goto remove_pm_qos_request;
