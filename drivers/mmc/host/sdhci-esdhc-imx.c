// SPDX-License-Identifier: GPL-2.0
/*
 * Freescale eSDHC i.MX controller driver for the platform bus.
 *
 * derived from the OF-version.
 *
 * Copyright (c) 2010 Pengutronix e.K.
 *   Author: Wolfram Sang <kernel@pengutronix.de>
 */

#include <linux/bitfield.h>
#include <linux/io.h>
#include <linux/iopoll.h>
#include <linux/delay.h>
#include <linux/err.h>
#include <linux/clk.h>
#include <linux/module.h>
#include <linux/slab.h>
#include <linux/pm_qos.h>
#include <linux/mmc/host.h>
#include <linux/mmc/mmc.h>
#include <linux/mmc/sdio.h>
#include <linux/mmc/slot-gpio.h>
#include <linux/of.h>
#include <linux/of_device.h>
#include <linux/pinctrl/consumer.h>
#include <linux/pm_runtime.h>
#include "sdhci-cqhci.h"
#include "sdhci-pltfm.h"
#include "sdhci-esdhc.h"
#include "cqhci.h"

#define ESDHC_SYS_CTRL_DTOCV_MASK	0x0f
#define	ESDHC_CTRL_D3CD			0x08
#define ESDHC_BURST_LEN_EN_INCR		(1 << 27)
/* VENDOR SPEC register */
#define ESDHC_VENDOR_SPEC		0xc0
#define  ESDHC_VENDOR_SPEC_SDIO_QUIRK	(1 << 1)
#define  ESDHC_VENDOR_SPEC_VSELECT	(1 << 1)
#define  ESDHC_VENDOR_SPEC_FRC_SDCLK_ON	(1 << 8)
#define ESDHC_DEBUG_SEL_AND_STATUS_REG		0xc2
#define ESDHC_DEBUG_SEL_REG			0xc3
#define ESDHC_DEBUG_SEL_MASK			0xf
#define ESDHC_DEBUG_SEL_CMD_STATE		1
#define ESDHC_DEBUG_SEL_DATA_STATE		2
#define ESDHC_DEBUG_SEL_TRANS_STATE		3
#define ESDHC_DEBUG_SEL_DMA_STATE		4
#define ESDHC_DEBUG_SEL_ADMA_STATE		5
#define ESDHC_DEBUG_SEL_FIFO_STATE		6
#define ESDHC_DEBUG_SEL_ASYNC_FIFO_STATE	7
#define ESDHC_WTMK_LVL			0x44
#define  ESDHC_WTMK_DEFAULT_VAL		0x10401040
#define  ESDHC_WTMK_LVL_RD_WML_MASK	0x000000FF
#define  ESDHC_WTMK_LVL_RD_WML_SHIFT	0
#define  ESDHC_WTMK_LVL_WR_WML_MASK	0x00FF0000
#define  ESDHC_WTMK_LVL_WR_WML_SHIFT	16
#define  ESDHC_WTMK_LVL_WML_VAL_DEF	64
#define  ESDHC_WTMK_LVL_WML_VAL_MAX	128
#define ESDHC_MIX_CTRL			0x48
#define  ESDHC_MIX_CTRL_DDREN		(1 << 3)
#define  ESDHC_MIX_CTRL_AC23EN		(1 << 7)
#define  ESDHC_MIX_CTRL_EXE_TUNE	(1 << 22)
#define  ESDHC_MIX_CTRL_SMPCLK_SEL	(1 << 23)
#define  ESDHC_MIX_CTRL_AUTO_TUNE_EN	(1 << 24)
#define  ESDHC_MIX_CTRL_FBCLK_SEL	(1 << 25)
#define  ESDHC_MIX_CTRL_HS400_EN	(1 << 26)
#define  ESDHC_MIX_CTRL_HS400_ES_EN	(1 << 27)
/* Bits 3 and 6 are not SDHCI standard definitions */
#define  ESDHC_MIX_CTRL_SDHCI_MASK	0xb7
/* Tuning bits */
#define  ESDHC_MIX_CTRL_TUNING_MASK	0x03c00000

/* dll control register */
#define ESDHC_DLL_CTRL			0x60
#define ESDHC_DLL_OVERRIDE_VAL_SHIFT	9
#define ESDHC_DLL_OVERRIDE_EN_SHIFT	8

/* tune control register */
#define ESDHC_TUNE_CTRL_STATUS		0x68
#define  ESDHC_TUNE_CTRL_STEP		1
#define  ESDHC_TUNE_CTRL_MIN		0
#define  ESDHC_TUNE_CTRL_MAX		((1 << 7) - 1)

/* strobe dll register */
#define ESDHC_STROBE_DLL_CTRL		0x70
#define ESDHC_STROBE_DLL_CTRL_ENABLE	(1 << 0)
#define ESDHC_STROBE_DLL_CTRL_RESET	(1 << 1)
#define ESDHC_STROBE_DLL_CTRL_SLV_DLY_TARGET_DEFAULT	0x7
#define ESDHC_STROBE_DLL_CTRL_SLV_DLY_TARGET_SHIFT	3
#define ESDHC_STROBE_DLL_CTRL_SLV_UPDATE_INT_DEFAULT	(4 << 20)

#define ESDHC_STROBE_DLL_STATUS		0x74
#define ESDHC_STROBE_DLL_STS_REF_LOCK	(1 << 1)
#define ESDHC_STROBE_DLL_STS_SLV_LOCK	0x1

#define ESDHC_VEND_SPEC2		0xc8
#define ESDHC_VEND_SPEC2_EN_BUSY_IRQ	(1 << 8)
#define ESDHC_VEND_SPEC2_AUTO_TUNE_8BIT_EN	(1 << 4)
#define ESDHC_VEND_SPEC2_AUTO_TUNE_4BIT_EN	(0 << 4)
#define ESDHC_VEND_SPEC2_AUTO_TUNE_1BIT_EN	(2 << 4)
#define ESDHC_VEND_SPEC2_AUTO_TUNE_CMD_EN	(1 << 6)
#define ESDHC_VEND_SPEC2_AUTO_TUNE_MODE_MASK	(7 << 4)

#define ESDHC_TUNING_CTRL		0xcc
#define ESDHC_STD_TUNING_EN		(1 << 24)
/* NOTE: the minimum valid tuning start tap for mx6sl is 1 */
#define ESDHC_TUNING_START_TAP_DEFAULT	0x1
#define ESDHC_TUNING_START_TAP_MASK	0x7f
#define ESDHC_TUNING_CMD_CRC_CHECK_DISABLE	(1 << 7)
#define ESDHC_TUNING_STEP_DEFAULT	0x1
#define ESDHC_TUNING_STEP_MASK		0x00070000
#define ESDHC_TUNING_STEP_SHIFT		16

/* pinctrl state */
#define ESDHC_PINCTRL_STATE_100MHZ	"state_100mhz"
#define ESDHC_PINCTRL_STATE_200MHZ	"state_200mhz"

/*
 * Our interpretation of the SDHCI_HOST_CONTROL register
 */
#define ESDHC_CTRL_4BITBUS		(0x1 << 1)
#define ESDHC_CTRL_8BITBUS		(0x2 << 1)
#define ESDHC_CTRL_BUSWIDTH_MASK	(0x3 << 1)
#define USDHC_GET_BUSWIDTH(c) (c & ESDHC_CTRL_BUSWIDTH_MASK)

/*
 * There is an INT DMA ERR mismatch between eSDHC and STD SDHC SPEC:
 * Bit25 is used in STD SPEC, and is reserved in fsl eSDHC design,
 * but bit28 is used as the INT DMA ERR in fsl eSDHC design.
 * Define this macro DMA error INT for fsl eSDHC
 */
#define ESDHC_INT_VENDOR_SPEC_DMA_ERR	(1 << 28)

/* the address offset of CQHCI */
#define ESDHC_CQHCI_ADDR_OFFSET		0x100

/*
 * The CMDTYPE of the CMD register (offset 0xE) should be set to
 * "11" when the STOP CMD12 is issued on imx53 to abort one
 * open ended multi-blk IO. Otherwise the TC INT wouldn't
 * be generated.
 * In exact block transfer, the controller doesn't complete the
 * operations automatically as required at the end of the
 * transfer and remains on hold if the abort command is not sent.
 * As a result, the TC flag is not asserted and SW received timeout
 * exception. Bit1 of Vendor Spec register is used to fix it.
 */
#define ESDHC_FLAG_MULTIBLK_NO_INT	BIT(1)
/*
 * The flag tells that the ESDHC controller is an USDHC block that is
 * integrated on the i.MX6 series.
 */
#define ESDHC_FLAG_USDHC		BIT(3)
/* The IP supports manual tuning process */
#define ESDHC_FLAG_MAN_TUNING		BIT(4)
/* The IP supports standard tuning process */
#define ESDHC_FLAG_STD_TUNING		BIT(5)
/* The IP has SDHCI_CAPABILITIES_1 register */
#define ESDHC_FLAG_HAVE_CAP1		BIT(6)
/*
 * The IP has erratum ERR004536
 * uSDHC: ADMA Length Mismatch Error occurs if the AHB read access is slow,
 * when reading data from the card
 * This flag is also set for i.MX25 and i.MX35 in order to get
 * SDHCI_QUIRK_BROKEN_ADMA, but for different reasons (ADMA capability bits).
 */
#define ESDHC_FLAG_ERR004536		BIT(7)
/* The IP supports HS200 mode */
#define ESDHC_FLAG_HS200		BIT(8)
/* The IP supports HS400 mode */
#define ESDHC_FLAG_HS400		BIT(9)
/*
 * The IP has errata ERR010450
 * uSDHC: Due to the I/O timing limit, for SDR mode, SD card clock can't
 * exceed 150MHz, for DDR mode, SD card clock can't exceed 45MHz.
 */
#define ESDHC_FLAG_ERR010450		BIT(10)
/* The IP supports HS400ES mode */
#define ESDHC_FLAG_HS400_ES		BIT(11)
/* The IP has Host Controller Interface for Command Queuing */
#define ESDHC_FLAG_CQHCI		BIT(12)
/* need request pmqos during low power */
#define ESDHC_FLAG_PMQOS		BIT(13)
/* The IP state got lost in low power mode */
#define ESDHC_FLAG_STATE_LOST_IN_LPMODE		BIT(14)
/* The IP lost clock rate in PM_RUNTIME */
#define ESDHC_FLAG_CLK_RATE_LOST_IN_PM_RUNTIME	BIT(15)
/*
 * The IP do not support the ACMD23 feature completely when use ADMA mode.
 * In ADMA mode, it only use the 16 bit block count of the register 0x4
 * (BLOCK_ATT) as the CMD23's argument for ACMD23 mode, which means it will
 * ignore the upper 16 bit of the CMD23's argument. This will block the reliable
 * write operation in RPMB, because RPMB reliable write need to set the bit31
 * of the CMD23's argument.
 * imx6qpdl/imx6sx/imx6sl/imx7d has this limitation only for ADMA mode, SDMA
 * do not has this limitation. so when these SoC use ADMA mode, it need to
 * disable the ACMD23 feature.
 */
#define ESDHC_FLAG_BROKEN_AUTO_CMD23	BIT(16)

/* ERR004536 is not applicable for the IP  */
#define ESDHC_FLAG_SKIP_ERR004536	BIT(17)

enum wp_types {
	ESDHC_WP_NONE,		/* no WP, neither controller nor gpio */
	ESDHC_WP_CONTROLLER,	/* mmc controller internal WP */
	ESDHC_WP_GPIO,		/* external gpio pin for WP */
};

enum cd_types {
	ESDHC_CD_NONE,		/* no CD, neither controller nor gpio */
	ESDHC_CD_CONTROLLER,	/* mmc controller internal CD */
	ESDHC_CD_GPIO,		/* external gpio pin for CD */
	ESDHC_CD_PERMANENT,	/* no CD, card permanently wired to host */
};

/*
 * struct esdhc_platform_data - platform data for esdhc on i.MX
 *
 * ESDHC_WP(CD)_CONTROLLER type is not available on i.MX25/35.
 *
 * @wp_type:	type of write_protect method (see wp_types enum above)
 * @cd_type:	type of card_detect method (see cd_types enum above)
 */

struct esdhc_platform_data {
	enum wp_types wp_type;
	enum cd_types cd_type;
	int max_bus_width;
	unsigned int delay_line;
	unsigned int tuning_step;       /* The delay cell steps in tuning procedure */
	unsigned int tuning_start_tap;	/* The start delay cell point in tuning procedure */
	unsigned int strobe_dll_delay_target;	/* The delay cell for strobe pad (read clock) */
};

struct esdhc_soc_data {
	u32 flags;
};

static const struct esdhc_soc_data esdhc_imx25_data = {
	.flags = ESDHC_FLAG_ERR004536,
};

static const struct esdhc_soc_data esdhc_imx35_data = {
	.flags = ESDHC_FLAG_ERR004536,
};

static const struct esdhc_soc_data esdhc_imx51_data = {
	.flags = 0,
};

static const struct esdhc_soc_data esdhc_imx53_data = {
	.flags = ESDHC_FLAG_MULTIBLK_NO_INT,
};

static const struct esdhc_soc_data usdhc_imx6q_data = {
	.flags = ESDHC_FLAG_USDHC | ESDHC_FLAG_MAN_TUNING
			| ESDHC_FLAG_BROKEN_AUTO_CMD23,
};

static const struct esdhc_soc_data usdhc_imx6sl_data = {
	.flags = ESDHC_FLAG_USDHC | ESDHC_FLAG_STD_TUNING
			| ESDHC_FLAG_HAVE_CAP1 | ESDHC_FLAG_ERR004536
			| ESDHC_FLAG_HS200
			| ESDHC_FLAG_BROKEN_AUTO_CMD23,
};

static const struct esdhc_soc_data usdhc_imx6sll_data = {
	.flags = ESDHC_FLAG_USDHC | ESDHC_FLAG_STD_TUNING
			| ESDHC_FLAG_HAVE_CAP1 | ESDHC_FLAG_HS200
			| ESDHC_FLAG_HS400
			| ESDHC_FLAG_STATE_LOST_IN_LPMODE,
};

static const struct esdhc_soc_data usdhc_imx6sx_data = {
	.flags = ESDHC_FLAG_USDHC | ESDHC_FLAG_STD_TUNING
			| ESDHC_FLAG_HAVE_CAP1 | ESDHC_FLAG_HS200
			| ESDHC_FLAG_STATE_LOST_IN_LPMODE
			| ESDHC_FLAG_BROKEN_AUTO_CMD23,
};

static const struct esdhc_soc_data usdhc_imx6ull_data = {
	.flags = ESDHC_FLAG_USDHC | ESDHC_FLAG_STD_TUNING
			| ESDHC_FLAG_HAVE_CAP1 | ESDHC_FLAG_HS200
			| ESDHC_FLAG_ERR010450
			| ESDHC_FLAG_STATE_LOST_IN_LPMODE,
};

static const struct esdhc_soc_data usdhc_imx7d_data = {
	.flags = ESDHC_FLAG_USDHC | ESDHC_FLAG_STD_TUNING
			| ESDHC_FLAG_HAVE_CAP1 | ESDHC_FLAG_HS200
			| ESDHC_FLAG_HS400
			| ESDHC_FLAG_STATE_LOST_IN_LPMODE
			| ESDHC_FLAG_BROKEN_AUTO_CMD23,
};

static struct esdhc_soc_data usdhc_s32g2_data = {
	.flags = ESDHC_FLAG_USDHC | ESDHC_FLAG_MAN_TUNING
			| ESDHC_FLAG_HAVE_CAP1 | ESDHC_FLAG_HS200
			| ESDHC_FLAG_HS400 | ESDHC_FLAG_HS400_ES
			| ESDHC_FLAG_SKIP_ERR004536,
};

static struct esdhc_soc_data usdhc_imx7ulp_data = {
	.flags = ESDHC_FLAG_USDHC | ESDHC_FLAG_STD_TUNING
			| ESDHC_FLAG_HAVE_CAP1 | ESDHC_FLAG_HS200
			| ESDHC_FLAG_PMQOS | ESDHC_FLAG_HS400
			| ESDHC_FLAG_STATE_LOST_IN_LPMODE,
};
static struct esdhc_soc_data usdhc_imxrt1050_data = {
	.flags = ESDHC_FLAG_USDHC | ESDHC_FLAG_STD_TUNING
			| ESDHC_FLAG_HAVE_CAP1 | ESDHC_FLAG_HS200,
};

static struct esdhc_soc_data usdhc_imx8qxp_data = {
	.flags = ESDHC_FLAG_USDHC | ESDHC_FLAG_STD_TUNING
			| ESDHC_FLAG_HAVE_CAP1 | ESDHC_FLAG_HS200
			| ESDHC_FLAG_HS400 | ESDHC_FLAG_HS400_ES
			| ESDHC_FLAG_STATE_LOST_IN_LPMODE
			| ESDHC_FLAG_CLK_RATE_LOST_IN_PM_RUNTIME,
};

static struct esdhc_soc_data usdhc_imx8mm_data = {
	.flags = ESDHC_FLAG_USDHC | ESDHC_FLAG_STD_TUNING
			| ESDHC_FLAG_HAVE_CAP1 | ESDHC_FLAG_HS200
			| ESDHC_FLAG_HS400 | ESDHC_FLAG_HS400_ES
			| ESDHC_FLAG_STATE_LOST_IN_LPMODE,
};

struct pltfm_imx_data {
	u32 scratchpad;
	struct pinctrl *pinctrl;
	struct pinctrl_state *pins_100mhz;
	struct pinctrl_state *pins_200mhz;
	const struct esdhc_soc_data *socdata;
	struct esdhc_platform_data boarddata;
	struct clk *clk_ipg;
	struct clk *clk_ahb;
	struct clk *clk_per;
	unsigned int actual_clock;

	/*
	 * USDHC has one limition, require the SDIO device a different
	 * register setting. Driver has to recognize card type during
	 * the card init, but at this stage, mmc_host->card is not
	 * available. So involve this field to save the card type
	 * during card init through usdhc_init_card().
	 */
	unsigned int init_card_type;

	enum {
		NO_CMD_PENDING,      /* no multiblock command pending */
		MULTIBLK_IN_PROCESS, /* exact multiblock cmd in process */
		WAIT_FOR_INT,        /* sent CMD12, waiting for response INT */
	} multiblock_status;
	u32 is_ddr;
	struct pm_qos_request pm_qos_req;
};

static const struct of_device_id imx_esdhc_dt_ids[] = {
	{ .compatible = "fsl,imx25-esdhc", .data = &esdhc_imx25_data, },
	{ .compatible = "fsl,imx35-esdhc", .data = &esdhc_imx35_data, },
	{ .compatible = "fsl,imx51-esdhc", .data = &esdhc_imx51_data, },
	{ .compatible = "fsl,imx53-esdhc", .data = &esdhc_imx53_data, },
	{ .compatible = "fsl,imx6sx-usdhc", .data = &usdhc_imx6sx_data, },
	{ .compatible = "fsl,imx6sl-usdhc", .data = &usdhc_imx6sl_data, },
	{ .compatible = "fsl,imx6sll-usdhc", .data = &usdhc_imx6sll_data, },
	{ .compatible = "fsl,imx6q-usdhc", .data = &usdhc_imx6q_data, },
	{ .compatible = "fsl,imx6ull-usdhc", .data = &usdhc_imx6ull_data, },
	{ .compatible = "fsl,imx7d-usdhc", .data = &usdhc_imx7d_data, },
	{ .compatible = "fsl,imx7ulp-usdhc", .data = &usdhc_imx7ulp_data, },
	{ .compatible = "fsl,imx8qxp-usdhc", .data = &usdhc_imx8qxp_data, },
	{ .compatible = "fsl,imx8mm-usdhc", .data = &usdhc_imx8mm_data, },
<<<<<<< HEAD
=======
	{ .compatible = "fsl,imxrt1050-usdhc", .data = &usdhc_imxrt1050_data, },
>>>>>>> eb3cdb58
	{ .compatible = "nxp,s32g2-usdhc", .data = &usdhc_s32g2_data, },
	{ /* sentinel */ }
};
MODULE_DEVICE_TABLE(of, imx_esdhc_dt_ids);

static inline int is_imx25_esdhc(struct pltfm_imx_data *data)
{
	return data->socdata == &esdhc_imx25_data;
}

static inline int is_imx53_esdhc(struct pltfm_imx_data *data)
{
	return data->socdata == &esdhc_imx53_data;
}

static inline int esdhc_is_usdhc(struct pltfm_imx_data *data)
{
	return !!(data->socdata->flags & ESDHC_FLAG_USDHC);
}

static inline void esdhc_clrset_le(struct sdhci_host *host, u32 mask, u32 val, int reg)
{
	void __iomem *base = host->ioaddr + (reg & ~0x3);
	u32 shift = (reg & 0x3) * 8;

	writel(((readl(base) & ~(mask << shift)) | (val << shift)), base);
}

#define DRIVER_NAME "sdhci-esdhc-imx"
#define ESDHC_IMX_DUMP(f, x...) \
	pr_err("%s: " DRIVER_NAME ": " f, mmc_hostname(host->mmc), ## x)
static void esdhc_dump_debug_regs(struct sdhci_host *host)
{
	int i;
	char *debug_status[7] = {
				 "cmd debug status",
				 "data debug status",
				 "trans debug status",
				 "dma debug status",
				 "adma debug status",
				 "fifo debug status",
				 "async fifo debug status"
	};

	ESDHC_IMX_DUMP("========= ESDHC IMX DEBUG STATUS DUMP =========\n");
	for (i = 0; i < 7; i++) {
		esdhc_clrset_le(host, ESDHC_DEBUG_SEL_MASK,
			ESDHC_DEBUG_SEL_CMD_STATE + i, ESDHC_DEBUG_SEL_REG);
		ESDHC_IMX_DUMP("%s:  0x%04x\n", debug_status[i],
			readw(host->ioaddr + ESDHC_DEBUG_SEL_AND_STATUS_REG));
	}

	esdhc_clrset_le(host, ESDHC_DEBUG_SEL_MASK, 0, ESDHC_DEBUG_SEL_REG);

}

static inline void esdhc_wait_for_card_clock_gate_off(struct sdhci_host *host)
{
	u32 present_state;
	int ret;

	ret = readl_poll_timeout(host->ioaddr + ESDHC_PRSSTAT, present_state,
				(present_state & ESDHC_CLOCK_GATE_OFF), 2, 100);
	if (ret == -ETIMEDOUT)
		dev_warn(mmc_dev(host->mmc), "%s: card clock still not gate off in 100us!.\n", __func__);
}

/* Enable the auto tuning circuit to check the CMD line and BUS line */
<<<<<<< HEAD
static inline void usdhc_auto_tuning_mode_sel(struct sdhci_host *host)
{
	u32 buswidth, auto_tune_buswidth;
=======
static inline void usdhc_auto_tuning_mode_sel_and_en(struct sdhci_host *host)
{
	struct sdhci_pltfm_host *pltfm_host = sdhci_priv(host);
	struct pltfm_imx_data *imx_data = sdhci_pltfm_priv(pltfm_host);
	u32 buswidth, auto_tune_buswidth;
	u32 reg;
>>>>>>> eb3cdb58

	buswidth = USDHC_GET_BUSWIDTH(readl(host->ioaddr + SDHCI_HOST_CONTROL));

	switch (buswidth) {
	case ESDHC_CTRL_8BITBUS:
		auto_tune_buswidth = ESDHC_VEND_SPEC2_AUTO_TUNE_8BIT_EN;
		break;
	case ESDHC_CTRL_4BITBUS:
		auto_tune_buswidth = ESDHC_VEND_SPEC2_AUTO_TUNE_4BIT_EN;
		break;
	default:	/* 1BITBUS */
		auto_tune_buswidth = ESDHC_VEND_SPEC2_AUTO_TUNE_1BIT_EN;
		break;
	}

<<<<<<< HEAD
	esdhc_clrset_le(host, ESDHC_VEND_SPEC2_AUTO_TUNE_MODE_MASK,
			auto_tune_buswidth | ESDHC_VEND_SPEC2_AUTO_TUNE_CMD_EN,
			ESDHC_VEND_SPEC2);
=======
	/*
	 * For USDHC, auto tuning circuit can not handle the async sdio
	 * device interrupt correctly. When sdio device use 4 data lines,
	 * async sdio interrupt will use the shared DAT[1], if enable auto
	 * tuning circuit check these 4 data lines, include the DAT[1],
	 * this circuit will detect this interrupt, take this as a data on
	 * DAT[1], and adjust the delay cell wrongly.
	 * This is the hardware design limitation, to avoid this, for sdio
	 * device, config the auto tuning circuit only check DAT[0] and CMD
	 * line.
	 */
	if (imx_data->init_card_type == MMC_TYPE_SDIO)
		auto_tune_buswidth = ESDHC_VEND_SPEC2_AUTO_TUNE_1BIT_EN;

	esdhc_clrset_le(host, ESDHC_VEND_SPEC2_AUTO_TUNE_MODE_MASK,
			auto_tune_buswidth | ESDHC_VEND_SPEC2_AUTO_TUNE_CMD_EN,
			ESDHC_VEND_SPEC2);

	reg = readl(host->ioaddr + ESDHC_MIX_CTRL);
	reg |= ESDHC_MIX_CTRL_AUTO_TUNE_EN;
	writel(reg, host->ioaddr + ESDHC_MIX_CTRL);
>>>>>>> eb3cdb58
}

static u32 esdhc_readl_le(struct sdhci_host *host, int reg)
{
	struct sdhci_pltfm_host *pltfm_host = sdhci_priv(host);
	struct pltfm_imx_data *imx_data = sdhci_pltfm_priv(pltfm_host);
	u32 val = readl(host->ioaddr + reg);

	if (unlikely(reg == SDHCI_PRESENT_STATE)) {
		u32 fsl_prss = val;
		/* save the least 20 bits */
		val = fsl_prss & 0x000FFFFF;
		/* move dat[0-3] bits */
		val |= (fsl_prss & 0x0F000000) >> 4;
		/* move cmd line bit */
		val |= (fsl_prss & 0x00800000) << 1;
	}

	if (unlikely(reg == SDHCI_CAPABILITIES)) {
		/* ignore bit[0-15] as it stores cap_1 register val for mx6sl */
		if (imx_data->socdata->flags & ESDHC_FLAG_HAVE_CAP1)
			val &= 0xffff0000;

		/* In FSL esdhc IC module, only bit20 is used to indicate the
		 * ADMA2 capability of esdhc, but this bit is messed up on
		 * some SOCs (e.g. on MX25, MX35 this bit is set, but they
		 * don't actually support ADMA2). So set the BROKEN_ADMA
		 * quirk on MX25/35 platforms.
		 */

		if (val & SDHCI_CAN_DO_ADMA1) {
			val &= ~SDHCI_CAN_DO_ADMA1;
			val |= SDHCI_CAN_DO_ADMA2;
		}
	}

	if (unlikely(reg == SDHCI_CAPABILITIES_1)) {
		if (esdhc_is_usdhc(imx_data)) {
			if (imx_data->socdata->flags & ESDHC_FLAG_HAVE_CAP1)
				val = readl(host->ioaddr + SDHCI_CAPABILITIES) & 0xFFFF;
			else
				/* imx6q/dl does not have cap_1 register, fake one */
				val = SDHCI_SUPPORT_DDR50 | SDHCI_SUPPORT_SDR104
					| SDHCI_SUPPORT_SDR50
					| SDHCI_USE_SDR50_TUNING
					| FIELD_PREP(SDHCI_RETUNING_MODE_MASK,
						     SDHCI_TUNING_MODE_3);

			/*
			 * Do not advertise faster UHS modes if there are no
			 * pinctrl states for 100MHz/200MHz.
			 */
			if (IS_ERR_OR_NULL(imx_data->pins_100mhz))
				val &= ~(SDHCI_SUPPORT_SDR50 | SDHCI_SUPPORT_DDR50);
			if (IS_ERR_OR_NULL(imx_data->pins_200mhz))
				val &= ~(SDHCI_SUPPORT_SDR104 | SDHCI_SUPPORT_HS400);
		}
	}

	if (unlikely(reg == SDHCI_MAX_CURRENT) && esdhc_is_usdhc(imx_data)) {
		val = 0;
		val |= FIELD_PREP(SDHCI_MAX_CURRENT_330_MASK, 0xFF);
		val |= FIELD_PREP(SDHCI_MAX_CURRENT_300_MASK, 0xFF);
		val |= FIELD_PREP(SDHCI_MAX_CURRENT_180_MASK, 0xFF);
	}

	if (unlikely(reg == SDHCI_INT_STATUS)) {
		if (val & ESDHC_INT_VENDOR_SPEC_DMA_ERR) {
			val &= ~ESDHC_INT_VENDOR_SPEC_DMA_ERR;
			val |= SDHCI_INT_ADMA_ERROR;
		}

		/*
		 * mask off the interrupt we get in response to the manually
		 * sent CMD12
		 */
		if ((imx_data->multiblock_status == WAIT_FOR_INT) &&
		    ((val & SDHCI_INT_RESPONSE) == SDHCI_INT_RESPONSE)) {
			val &= ~SDHCI_INT_RESPONSE;
			writel(SDHCI_INT_RESPONSE, host->ioaddr +
						   SDHCI_INT_STATUS);
			imx_data->multiblock_status = NO_CMD_PENDING;
		}
	}

	return val;
}

static void esdhc_writel_le(struct sdhci_host *host, u32 val, int reg)
{
	struct sdhci_pltfm_host *pltfm_host = sdhci_priv(host);
	struct pltfm_imx_data *imx_data = sdhci_pltfm_priv(pltfm_host);
	u32 data;

	if (unlikely(reg == SDHCI_INT_ENABLE || reg == SDHCI_SIGNAL_ENABLE ||
			reg == SDHCI_INT_STATUS)) {
		if ((val & SDHCI_INT_CARD_INT) && !esdhc_is_usdhc(imx_data)) {
			/*
			 * Clear and then set D3CD bit to avoid missing the
			 * card interrupt. This is an eSDHC controller problem
			 * so we need to apply the following workaround: clear
			 * and set D3CD bit will make eSDHC re-sample the card
			 * interrupt. In case a card interrupt was lost,
			 * re-sample it by the following steps.
			 */
			data = readl(host->ioaddr + SDHCI_HOST_CONTROL);
			data &= ~ESDHC_CTRL_D3CD;
			writel(data, host->ioaddr + SDHCI_HOST_CONTROL);
			data |= ESDHC_CTRL_D3CD;
			writel(data, host->ioaddr + SDHCI_HOST_CONTROL);
		}

		if (val & SDHCI_INT_ADMA_ERROR) {
			val &= ~SDHCI_INT_ADMA_ERROR;
			val |= ESDHC_INT_VENDOR_SPEC_DMA_ERR;
		}
	}

	if (unlikely((imx_data->socdata->flags & ESDHC_FLAG_MULTIBLK_NO_INT)
				&& (reg == SDHCI_INT_STATUS)
				&& (val & SDHCI_INT_DATA_END))) {
			u32 v;
			v = readl(host->ioaddr + ESDHC_VENDOR_SPEC);
			v &= ~ESDHC_VENDOR_SPEC_SDIO_QUIRK;
			writel(v, host->ioaddr + ESDHC_VENDOR_SPEC);

			if (imx_data->multiblock_status == MULTIBLK_IN_PROCESS)
			{
				/* send a manual CMD12 with RESPTYP=none */
				data = MMC_STOP_TRANSMISSION << 24 |
				       SDHCI_CMD_ABORTCMD << 16;
				writel(data, host->ioaddr + SDHCI_TRANSFER_MODE);
				imx_data->multiblock_status = WAIT_FOR_INT;
			}
	}

	writel(val, host->ioaddr + reg);
}

static u16 esdhc_readw_le(struct sdhci_host *host, int reg)
{
	struct sdhci_pltfm_host *pltfm_host = sdhci_priv(host);
	struct pltfm_imx_data *imx_data = sdhci_pltfm_priv(pltfm_host);
	u16 ret = 0;
	u32 val;

	if (unlikely(reg == SDHCI_HOST_VERSION)) {
		reg ^= 2;
		if (esdhc_is_usdhc(imx_data)) {
			/*
			 * The usdhc register returns a wrong host version.
			 * Correct it here.
			 */
			return SDHCI_SPEC_300;
		}
	}

	if (unlikely(reg == SDHCI_HOST_CONTROL2)) {
		val = readl(host->ioaddr + ESDHC_VENDOR_SPEC);
		if (val & ESDHC_VENDOR_SPEC_VSELECT)
			ret |= SDHCI_CTRL_VDD_180;

		if (esdhc_is_usdhc(imx_data)) {
			if (imx_data->socdata->flags & ESDHC_FLAG_MAN_TUNING)
				val = readl(host->ioaddr + ESDHC_MIX_CTRL);
			else if (imx_data->socdata->flags & ESDHC_FLAG_STD_TUNING)
				/* the std tuning bits is in ACMD12_ERR for imx6sl */
				val = readl(host->ioaddr + SDHCI_AUTO_CMD_STATUS);
		}

		if (val & ESDHC_MIX_CTRL_EXE_TUNE)
			ret |= SDHCI_CTRL_EXEC_TUNING;
		if (val & ESDHC_MIX_CTRL_SMPCLK_SEL)
			ret |= SDHCI_CTRL_TUNED_CLK;

		ret &= ~SDHCI_CTRL_PRESET_VAL_ENABLE;

		return ret;
	}

	if (unlikely(reg == SDHCI_TRANSFER_MODE)) {
		if (esdhc_is_usdhc(imx_data)) {
			u32 m = readl(host->ioaddr + ESDHC_MIX_CTRL);
			ret = m & ESDHC_MIX_CTRL_SDHCI_MASK;
			/* Swap AC23 bit */
			if (m & ESDHC_MIX_CTRL_AC23EN) {
				ret &= ~ESDHC_MIX_CTRL_AC23EN;
				ret |= SDHCI_TRNS_AUTO_CMD23;
			}
		} else {
			ret = readw(host->ioaddr + SDHCI_TRANSFER_MODE);
		}

		return ret;
	}

	return readw(host->ioaddr + reg);
}

static void esdhc_writew_le(struct sdhci_host *host, u16 val, int reg)
{
	struct sdhci_pltfm_host *pltfm_host = sdhci_priv(host);
	struct pltfm_imx_data *imx_data = sdhci_pltfm_priv(pltfm_host);
	u32 new_val = 0;

	switch (reg) {
	case SDHCI_CLOCK_CONTROL:
		new_val = readl(host->ioaddr + ESDHC_VENDOR_SPEC);
		if (val & SDHCI_CLOCK_CARD_EN)
			new_val |= ESDHC_VENDOR_SPEC_FRC_SDCLK_ON;
		else
			new_val &= ~ESDHC_VENDOR_SPEC_FRC_SDCLK_ON;
		writel(new_val, host->ioaddr + ESDHC_VENDOR_SPEC);
		if (!(new_val & ESDHC_VENDOR_SPEC_FRC_SDCLK_ON))
			esdhc_wait_for_card_clock_gate_off(host);
		return;
	case SDHCI_HOST_CONTROL2:
		new_val = readl(host->ioaddr + ESDHC_VENDOR_SPEC);
		if (val & SDHCI_CTRL_VDD_180)
			new_val |= ESDHC_VENDOR_SPEC_VSELECT;
		else
			new_val &= ~ESDHC_VENDOR_SPEC_VSELECT;
		writel(new_val, host->ioaddr + ESDHC_VENDOR_SPEC);
		if (imx_data->socdata->flags & ESDHC_FLAG_STD_TUNING) {
			u32 v = readl(host->ioaddr + SDHCI_AUTO_CMD_STATUS);
			u32 m = readl(host->ioaddr + ESDHC_MIX_CTRL);
			if (val & SDHCI_CTRL_TUNED_CLK) {
				v |= ESDHC_MIX_CTRL_SMPCLK_SEL;
			} else {
				v &= ~ESDHC_MIX_CTRL_SMPCLK_SEL;
				m &= ~ESDHC_MIX_CTRL_FBCLK_SEL;
			}

			if (val & SDHCI_CTRL_EXEC_TUNING) {
				v |= ESDHC_MIX_CTRL_EXE_TUNE;
				m |= ESDHC_MIX_CTRL_FBCLK_SEL;
<<<<<<< HEAD
				m |= ESDHC_MIX_CTRL_AUTO_TUNE_EN;
				usdhc_auto_tuning_mode_sel(host);
=======
>>>>>>> eb3cdb58
			} else {
				v &= ~ESDHC_MIX_CTRL_EXE_TUNE;
			}

			writel(v, host->ioaddr + SDHCI_AUTO_CMD_STATUS);
			writel(m, host->ioaddr + ESDHC_MIX_CTRL);
		}
		return;
	case SDHCI_TRANSFER_MODE:
		if ((imx_data->socdata->flags & ESDHC_FLAG_MULTIBLK_NO_INT)
				&& (host->cmd->opcode == SD_IO_RW_EXTENDED)
				&& (host->cmd->data->blocks > 1)
				&& (host->cmd->data->flags & MMC_DATA_READ)) {
			u32 v;
			v = readl(host->ioaddr + ESDHC_VENDOR_SPEC);
			v |= ESDHC_VENDOR_SPEC_SDIO_QUIRK;
			writel(v, host->ioaddr + ESDHC_VENDOR_SPEC);
		}

		if (esdhc_is_usdhc(imx_data)) {
			u32 wml;
			u32 m = readl(host->ioaddr + ESDHC_MIX_CTRL);
			/* Swap AC23 bit */
			if (val & SDHCI_TRNS_AUTO_CMD23) {
				val &= ~SDHCI_TRNS_AUTO_CMD23;
				val |= ESDHC_MIX_CTRL_AC23EN;
			}
			m = val | (m & ~ESDHC_MIX_CTRL_SDHCI_MASK);
			writel(m, host->ioaddr + ESDHC_MIX_CTRL);

			/* Set watermark levels for PIO access to maximum value
			 * (128 words) to accommodate full 512 bytes buffer.
			 * For DMA access restore the levels to default value.
			 */
			m = readl(host->ioaddr + ESDHC_WTMK_LVL);
			if (val & SDHCI_TRNS_DMA) {
				wml = ESDHC_WTMK_LVL_WML_VAL_DEF;
			} else {
				u8 ctrl;
				wml = ESDHC_WTMK_LVL_WML_VAL_MAX;

				/*
				 * Since already disable DMA mode, so also need
				 * to clear the DMASEL. Otherwise, for standard
				 * tuning, when send tuning command, usdhc will
				 * still prefetch the ADMA script from wrong
				 * DMA address, then we will see IOMMU report
				 * some error which show lack of TLB mapping.
				 */
				ctrl = sdhci_readb(host, SDHCI_HOST_CONTROL);
				ctrl &= ~SDHCI_CTRL_DMA_MASK;
				sdhci_writeb(host, ctrl, SDHCI_HOST_CONTROL);
			}
			m &= ~(ESDHC_WTMK_LVL_RD_WML_MASK |
			       ESDHC_WTMK_LVL_WR_WML_MASK);
			m |= (wml << ESDHC_WTMK_LVL_RD_WML_SHIFT) |
			     (wml << ESDHC_WTMK_LVL_WR_WML_SHIFT);
			writel(m, host->ioaddr + ESDHC_WTMK_LVL);
		} else {
			/*
			 * Postpone this write, we must do it together with a
			 * command write that is down below.
			 */
			imx_data->scratchpad = val;
		}
		return;
	case SDHCI_COMMAND:
		if (host->cmd->opcode == MMC_STOP_TRANSMISSION)
			val |= SDHCI_CMD_ABORTCMD;

		if ((host->cmd->opcode == MMC_SET_BLOCK_COUNT) &&
		    (imx_data->socdata->flags & ESDHC_FLAG_MULTIBLK_NO_INT))
			imx_data->multiblock_status = MULTIBLK_IN_PROCESS;

		if (esdhc_is_usdhc(imx_data))
			writel(val << 16,
			       host->ioaddr + SDHCI_TRANSFER_MODE);
		else
			writel(val << 16 | imx_data->scratchpad,
			       host->ioaddr + SDHCI_TRANSFER_MODE);
		return;
	case SDHCI_BLOCK_SIZE:
		val &= ~SDHCI_MAKE_BLKSZ(0x7, 0);
		break;
	}
	esdhc_clrset_le(host, 0xffff, val, reg);
}

static u8 esdhc_readb_le(struct sdhci_host *host, int reg)
{
	u8 ret;
	u32 val;

	switch (reg) {
	case SDHCI_HOST_CONTROL:
		val = readl(host->ioaddr + reg);

		ret = val & SDHCI_CTRL_LED;
		ret |= (val >> 5) & SDHCI_CTRL_DMA_MASK;
		ret |= (val & ESDHC_CTRL_4BITBUS);
		ret |= (val & ESDHC_CTRL_8BITBUS) << 3;
		return ret;
	}

	return readb(host->ioaddr + reg);
}

static void esdhc_writeb_le(struct sdhci_host *host, u8 val, int reg)
{
	struct sdhci_pltfm_host *pltfm_host = sdhci_priv(host);
	struct pltfm_imx_data *imx_data = sdhci_pltfm_priv(pltfm_host);
	u32 new_val = 0;
	u32 mask;

	switch (reg) {
	case SDHCI_POWER_CONTROL:
		/*
		 * FSL put some DMA bits here
		 * If your board has a regulator, code should be here
		 */
		return;
	case SDHCI_HOST_CONTROL:
		/* FSL messed up here, so we need to manually compose it. */
		new_val = val & SDHCI_CTRL_LED;
		/* ensure the endianness */
		new_val |= ESDHC_HOST_CONTROL_LE;
		/* bits 8&9 are reserved on mx25 */
		if (!is_imx25_esdhc(imx_data)) {
			/* DMA mode bits are shifted */
			new_val |= (val & SDHCI_CTRL_DMA_MASK) << 5;
		}

		/*
		 * Do not touch buswidth bits here. This is done in
		 * esdhc_pltfm_bus_width.
		 * Do not touch the D3CD bit either which is used for the
		 * SDIO interrupt erratum workaround.
		 */
		mask = 0xffff & ~(ESDHC_CTRL_BUSWIDTH_MASK | ESDHC_CTRL_D3CD);

		esdhc_clrset_le(host, mask, new_val, reg);
		return;
	case SDHCI_SOFTWARE_RESET:
		if (val & SDHCI_RESET_DATA)
			new_val = readl(host->ioaddr + SDHCI_HOST_CONTROL);
		break;
	}
	esdhc_clrset_le(host, 0xff, val, reg);

	if (reg == SDHCI_SOFTWARE_RESET) {
		if (val & SDHCI_RESET_ALL) {
			/*
			 * The esdhc has a design violation to SDHC spec which
			 * tells that software reset should not affect card
			 * detection circuit. But esdhc clears its SYSCTL
			 * register bits [0..2] during the software reset. This
			 * will stop those clocks that card detection circuit
			 * relies on. To work around it, we turn the clocks on
			 * back to keep card detection circuit functional.
			 */
			esdhc_clrset_le(host, 0x7, 0x7, ESDHC_SYSTEM_CONTROL);
			/*
			 * The reset on usdhc fails to clear MIX_CTRL register.
			 * Do it manually here.
			 */
			if (esdhc_is_usdhc(imx_data)) {
				/*
				 * the tuning bits should be kept during reset
				 */
				new_val = readl(host->ioaddr + ESDHC_MIX_CTRL);
				writel(new_val & ESDHC_MIX_CTRL_TUNING_MASK,
						host->ioaddr + ESDHC_MIX_CTRL);
				imx_data->is_ddr = 0;
			}
		} else if (val & SDHCI_RESET_DATA) {
			/*
			 * The eSDHC DAT line software reset clears at least the
			 * data transfer width on i.MX25, so make sure that the
			 * Host Control register is unaffected.
			 */
			esdhc_clrset_le(host, 0xff, new_val,
					SDHCI_HOST_CONTROL);
		}
	}
}

static unsigned int esdhc_pltfm_get_max_clock(struct sdhci_host *host)
{
	struct sdhci_pltfm_host *pltfm_host = sdhci_priv(host);

	return pltfm_host->clock;
}

static unsigned int esdhc_pltfm_get_min_clock(struct sdhci_host *host)
{
	struct sdhci_pltfm_host *pltfm_host = sdhci_priv(host);

	return pltfm_host->clock / 256 / 16;
}

static inline void esdhc_pltfm_set_clock(struct sdhci_host *host,
					 unsigned int clock)
{
	struct sdhci_pltfm_host *pltfm_host = sdhci_priv(host);
	struct pltfm_imx_data *imx_data = sdhci_pltfm_priv(pltfm_host);
	unsigned int host_clock = pltfm_host->clock;
	int ddr_pre_div = imx_data->is_ddr ? 2 : 1;
	int pre_div = 1;
	int div = 1;
	int ret;
	u32 temp, val;

	if (esdhc_is_usdhc(imx_data)) {
		val = readl(host->ioaddr + ESDHC_VENDOR_SPEC);
		writel(val & ~ESDHC_VENDOR_SPEC_FRC_SDCLK_ON,
			host->ioaddr + ESDHC_VENDOR_SPEC);
		esdhc_wait_for_card_clock_gate_off(host);
	}

	if (clock == 0) {
		host->mmc->actual_clock = 0;
		return;
	}

	/* For i.MX53 eSDHCv3, SYSCTL.SDCLKFS may not be set to 0. */
	if (is_imx53_esdhc(imx_data)) {
		/*
		 * According to the i.MX53 reference manual, if DLLCTRL[10] can
		 * be set, then the controller is eSDHCv3, else it is eSDHCv2.
		 */
		val = readl(host->ioaddr + ESDHC_DLL_CTRL);
		writel(val | BIT(10), host->ioaddr + ESDHC_DLL_CTRL);
		temp = readl(host->ioaddr + ESDHC_DLL_CTRL);
		writel(val, host->ioaddr + ESDHC_DLL_CTRL);
		if (temp & BIT(10))
			pre_div = 2;
	}

	temp = sdhci_readl(host, ESDHC_SYSTEM_CONTROL);
	temp &= ~(ESDHC_CLOCK_IPGEN | ESDHC_CLOCK_HCKEN | ESDHC_CLOCK_PEREN
		| ESDHC_CLOCK_MASK);
	sdhci_writel(host, temp, ESDHC_SYSTEM_CONTROL);

	if (imx_data->socdata->flags & ESDHC_FLAG_ERR010450) {
		unsigned int max_clock;

		max_clock = imx_data->is_ddr ? 45000000 : 150000000;

		clock = min(clock, max_clock);
	}

	while (host_clock / (16 * pre_div * ddr_pre_div) > clock &&
			pre_div < 256)
		pre_div *= 2;

	while (host_clock / (div * pre_div * ddr_pre_div) > clock && div < 16)
		div++;

	host->mmc->actual_clock = host_clock / (div * pre_div * ddr_pre_div);
	dev_dbg(mmc_dev(host->mmc), "desired SD clock: %d, actual: %d\n",
		clock, host->mmc->actual_clock);

	pre_div >>= 1;
	div--;

	temp = sdhci_readl(host, ESDHC_SYSTEM_CONTROL);
	temp |= (ESDHC_CLOCK_IPGEN | ESDHC_CLOCK_HCKEN | ESDHC_CLOCK_PEREN
		| (div << ESDHC_DIVIDER_SHIFT)
		| (pre_div << ESDHC_PREDIV_SHIFT));
	sdhci_writel(host, temp, ESDHC_SYSTEM_CONTROL);

	/* need to wait the bit 3 of the PRSSTAT to be set, make sure card clock is stable */
	ret = readl_poll_timeout(host->ioaddr + ESDHC_PRSSTAT, temp,
				(temp & ESDHC_CLOCK_STABLE), 2, 100);
	if (ret == -ETIMEDOUT)
		dev_warn(mmc_dev(host->mmc), "card clock still not stable in 100us!.\n");

	if (esdhc_is_usdhc(imx_data)) {
		val = readl(host->ioaddr + ESDHC_VENDOR_SPEC);
		writel(val | ESDHC_VENDOR_SPEC_FRC_SDCLK_ON,
			host->ioaddr + ESDHC_VENDOR_SPEC);
	}

}

static unsigned int esdhc_pltfm_get_ro(struct sdhci_host *host)
{
	struct sdhci_pltfm_host *pltfm_host = sdhci_priv(host);
	struct pltfm_imx_data *imx_data = sdhci_pltfm_priv(pltfm_host);
	struct esdhc_platform_data *boarddata = &imx_data->boarddata;

	switch (boarddata->wp_type) {
	case ESDHC_WP_GPIO:
		return mmc_gpio_get_ro(host->mmc);
	case ESDHC_WP_CONTROLLER:
		return !(readl(host->ioaddr + SDHCI_PRESENT_STATE) &
			       SDHCI_WRITE_PROTECT);
	case ESDHC_WP_NONE:
		break;
	}

	return -ENOSYS;
}

static void esdhc_pltfm_set_bus_width(struct sdhci_host *host, int width)
{
	u32 ctrl;

	switch (width) {
	case MMC_BUS_WIDTH_8:
		ctrl = ESDHC_CTRL_8BITBUS;
		break;
	case MMC_BUS_WIDTH_4:
		ctrl = ESDHC_CTRL_4BITBUS;
		break;
	default:
		ctrl = 0;
		break;
	}

	esdhc_clrset_le(host, ESDHC_CTRL_BUSWIDTH_MASK, ctrl,
			SDHCI_HOST_CONTROL);
}

static void esdhc_reset_tuning(struct sdhci_host *host)
{
	struct sdhci_pltfm_host *pltfm_host = sdhci_priv(host);
	struct pltfm_imx_data *imx_data = sdhci_pltfm_priv(pltfm_host);
	u32 ctrl;
	int ret;

	/* Reset the tuning circuit */
	if (esdhc_is_usdhc(imx_data)) {
		ctrl = readl(host->ioaddr + ESDHC_MIX_CTRL);
		ctrl &= ~ESDHC_MIX_CTRL_AUTO_TUNE_EN;
		if (imx_data->socdata->flags & ESDHC_FLAG_MAN_TUNING) {
			ctrl &= ~ESDHC_MIX_CTRL_SMPCLK_SEL;
			ctrl &= ~ESDHC_MIX_CTRL_FBCLK_SEL;
			writel(ctrl, host->ioaddr + ESDHC_MIX_CTRL);
			writel(0, host->ioaddr + ESDHC_TUNE_CTRL_STATUS);
		} else if (imx_data->socdata->flags & ESDHC_FLAG_STD_TUNING) {
			writel(ctrl, host->ioaddr + ESDHC_MIX_CTRL);
			ctrl = readl(host->ioaddr + SDHCI_AUTO_CMD_STATUS);
			ctrl &= ~ESDHC_MIX_CTRL_SMPCLK_SEL;
			ctrl &= ~ESDHC_MIX_CTRL_EXE_TUNE;
			writel(ctrl, host->ioaddr + SDHCI_AUTO_CMD_STATUS);
			/* Make sure ESDHC_MIX_CTRL_EXE_TUNE cleared */
			ret = readl_poll_timeout(host->ioaddr + SDHCI_AUTO_CMD_STATUS,
				ctrl, !(ctrl & ESDHC_MIX_CTRL_EXE_TUNE), 1, 50);
			if (ret == -ETIMEDOUT)
				dev_warn(mmc_dev(host->mmc),
				 "Warning! clear execute tuning bit failed\n");
			/*
			 * SDHCI_INT_DATA_AVAIL is W1C bit, set this bit will clear the
			 * usdhc IP internal logic flag execute_tuning_with_clr_buf, which
			 * will finally make sure the normal data transfer logic correct.
			 */
			ctrl = readl(host->ioaddr + SDHCI_INT_STATUS);
			ctrl |= SDHCI_INT_DATA_AVAIL;
			writel(ctrl, host->ioaddr + SDHCI_INT_STATUS);
		}
	}
}

static void usdhc_init_card(struct mmc_host *mmc, struct mmc_card *card)
{
	struct sdhci_host *host = mmc_priv(mmc);
	struct sdhci_pltfm_host *pltfm_host = sdhci_priv(host);
	struct pltfm_imx_data *imx_data = sdhci_pltfm_priv(pltfm_host);

	imx_data->init_card_type = card->type;
}

static int usdhc_execute_tuning(struct mmc_host *mmc, u32 opcode)
{
	struct sdhci_host *host = mmc_priv(mmc);
	int err;

	/*
	 * i.MX uSDHC internally already uses a fixed optimized timing for
	 * DDR50, normally does not require tuning for DDR50 mode.
	 */
	if (host->timing == MMC_TIMING_UHS_DDR50)
		return 0;

	/*
	 * Reset tuning circuit logic. If not, the previous tuning result
	 * will impact current tuning, make current tuning can't set the
	 * correct delay cell.
	 */
	esdhc_reset_tuning(host);
	err = sdhci_execute_tuning(mmc, opcode);
	/* If tuning done, enable auto tuning */
	if (!err && !host->tuning_err)
		usdhc_auto_tuning_mode_sel_and_en(host);

	return err;
}

static void esdhc_prepare_tuning(struct sdhci_host *host, u32 val)
{
	u32 reg;
	u8 sw_rst;
	int ret;

	/* FIXME: delay a bit for card to be ready for next tuning due to errors */
	mdelay(1);

	/* IC suggest to reset USDHC before every tuning command */
	esdhc_clrset_le(host, 0xff, SDHCI_RESET_ALL, SDHCI_SOFTWARE_RESET);
	ret = readb_poll_timeout(host->ioaddr + SDHCI_SOFTWARE_RESET, sw_rst,
				!(sw_rst & SDHCI_RESET_ALL), 10, 100);
	if (ret == -ETIMEDOUT)
		dev_warn(mmc_dev(host->mmc),
		"warning! RESET_ALL never complete before sending tuning command\n");

	reg = readl(host->ioaddr + ESDHC_MIX_CTRL);
	reg |= ESDHC_MIX_CTRL_EXE_TUNE | ESDHC_MIX_CTRL_SMPCLK_SEL |
			ESDHC_MIX_CTRL_FBCLK_SEL;
	writel(reg, host->ioaddr + ESDHC_MIX_CTRL);
	writel(val << 8, host->ioaddr + ESDHC_TUNE_CTRL_STATUS);
	dev_dbg(mmc_dev(host->mmc),
		"tuning with delay 0x%x ESDHC_TUNE_CTRL_STATUS 0x%x\n",
			val, readl(host->ioaddr + ESDHC_TUNE_CTRL_STATUS));
}

static void esdhc_post_tuning(struct sdhci_host *host)
{
	u32 reg;

	usdhc_auto_tuning_mode_sel(host);

	reg = readl(host->ioaddr + ESDHC_MIX_CTRL);
	reg &= ~ESDHC_MIX_CTRL_EXE_TUNE;
	writel(reg, host->ioaddr + ESDHC_MIX_CTRL);
}

static int esdhc_executing_tuning(struct sdhci_host *host, u32 opcode)
{
	int min, max, avg, ret;

	/* find the mininum delay first which can pass tuning */
	min = ESDHC_TUNE_CTRL_MIN;
	while (min < ESDHC_TUNE_CTRL_MAX) {
		esdhc_prepare_tuning(host, min);
		if (!mmc_send_tuning(host->mmc, opcode, NULL))
			break;
		min += ESDHC_TUNE_CTRL_STEP;
	}

	/* find the maxinum delay which can not pass tuning */
	max = min + ESDHC_TUNE_CTRL_STEP;
	while (max < ESDHC_TUNE_CTRL_MAX) {
		esdhc_prepare_tuning(host, max);
		if (mmc_send_tuning(host->mmc, opcode, NULL)) {
			max -= ESDHC_TUNE_CTRL_STEP;
			break;
		}
		max += ESDHC_TUNE_CTRL_STEP;
	}

	/* use average delay to get the best timing */
	avg = (min + max) / 2;
	esdhc_prepare_tuning(host, avg);
	ret = mmc_send_tuning(host->mmc, opcode, NULL);
	esdhc_post_tuning(host);

	dev_dbg(mmc_dev(host->mmc), "tuning %s at 0x%x ret %d\n",
		ret ? "failed" : "passed", avg, ret);

	return ret;
}

static void esdhc_hs400_enhanced_strobe(struct mmc_host *mmc, struct mmc_ios *ios)
{
	struct sdhci_host *host = mmc_priv(mmc);
	u32 m;

	m = readl(host->ioaddr + ESDHC_MIX_CTRL);
	if (ios->enhanced_strobe)
		m |= ESDHC_MIX_CTRL_HS400_ES_EN;
	else
		m &= ~ESDHC_MIX_CTRL_HS400_ES_EN;
	writel(m, host->ioaddr + ESDHC_MIX_CTRL);
}

static int esdhc_change_pinstate(struct sdhci_host *host,
						unsigned int uhs)
{
	struct sdhci_pltfm_host *pltfm_host = sdhci_priv(host);
	struct pltfm_imx_data *imx_data = sdhci_pltfm_priv(pltfm_host);
	struct pinctrl_state *pinctrl;

	dev_dbg(mmc_dev(host->mmc), "change pinctrl state for uhs %d\n", uhs);

	if (IS_ERR(imx_data->pinctrl) ||
		IS_ERR(imx_data->pins_100mhz) ||
		IS_ERR(imx_data->pins_200mhz))
		return -EINVAL;

	switch (uhs) {
	case MMC_TIMING_UHS_SDR50:
	case MMC_TIMING_UHS_DDR50:
		pinctrl = imx_data->pins_100mhz;
		break;
	case MMC_TIMING_UHS_SDR104:
	case MMC_TIMING_MMC_HS200:
	case MMC_TIMING_MMC_HS400:
		pinctrl = imx_data->pins_200mhz;
		break;
	default:
		/* back to default state for other legacy timing */
		return pinctrl_select_default_state(mmc_dev(host->mmc));
	}

	return pinctrl_select_state(imx_data->pinctrl, pinctrl);
}

/*
 * For HS400 eMMC, there is a data_strobe line. This signal is generated
 * by the device and used for data output and CRC status response output
 * in HS400 mode. The frequency of this signal follows the frequency of
 * CLK generated by host. The host receives the data which is aligned to the
 * edge of data_strobe line. Due to the time delay between CLK line and
 * data_strobe line, if the delay time is larger than one clock cycle,
 * then CLK and data_strobe line will be misaligned, read error shows up.
 */
static void esdhc_set_strobe_dll(struct sdhci_host *host)
{
	struct sdhci_pltfm_host *pltfm_host = sdhci_priv(host);
	struct pltfm_imx_data *imx_data = sdhci_pltfm_priv(pltfm_host);
	u32 strobe_delay;
	u32 v;
	int ret;

	/* disable clock before enabling strobe dll */
	writel(readl(host->ioaddr + ESDHC_VENDOR_SPEC) &
		~ESDHC_VENDOR_SPEC_FRC_SDCLK_ON,
		host->ioaddr + ESDHC_VENDOR_SPEC);
	esdhc_wait_for_card_clock_gate_off(host);

	/* force a reset on strobe dll */
	writel(ESDHC_STROBE_DLL_CTRL_RESET,
		host->ioaddr + ESDHC_STROBE_DLL_CTRL);
	/* clear the reset bit on strobe dll before any setting */
	writel(0, host->ioaddr + ESDHC_STROBE_DLL_CTRL);

	/*
	 * enable strobe dll ctrl and adjust the delay target
	 * for the uSDHC loopback read clock
	 */
	if (imx_data->boarddata.strobe_dll_delay_target)
		strobe_delay = imx_data->boarddata.strobe_dll_delay_target;
	else
		strobe_delay = ESDHC_STROBE_DLL_CTRL_SLV_DLY_TARGET_DEFAULT;
	v = ESDHC_STROBE_DLL_CTRL_ENABLE |
		ESDHC_STROBE_DLL_CTRL_SLV_UPDATE_INT_DEFAULT |
		(strobe_delay << ESDHC_STROBE_DLL_CTRL_SLV_DLY_TARGET_SHIFT);
	writel(v, host->ioaddr + ESDHC_STROBE_DLL_CTRL);

	/* wait max 50us to get the REF/SLV lock */
	ret = readl_poll_timeout(host->ioaddr + ESDHC_STROBE_DLL_STATUS, v,
		((v & ESDHC_STROBE_DLL_STS_REF_LOCK) && (v & ESDHC_STROBE_DLL_STS_SLV_LOCK)), 1, 50);
	if (ret == -ETIMEDOUT)
		dev_warn(mmc_dev(host->mmc),
		"warning! HS400 strobe DLL status REF/SLV not lock in 50us, STROBE DLL status is %x!\n", v);
}

<<<<<<< HEAD
static void esdhc_reset_tuning(struct sdhci_host *host)
{
	struct sdhci_pltfm_host *pltfm_host = sdhci_priv(host);
	struct pltfm_imx_data *imx_data = sdhci_pltfm_priv(pltfm_host);
	u32 ctrl;
	int ret;

	/* Reset the tuning circuit */
	if (esdhc_is_usdhc(imx_data)) {
		if (imx_data->socdata->flags & ESDHC_FLAG_MAN_TUNING) {
			ctrl = readl(host->ioaddr + ESDHC_MIX_CTRL);
			ctrl &= ~ESDHC_MIX_CTRL_SMPCLK_SEL;
			ctrl &= ~ESDHC_MIX_CTRL_FBCLK_SEL;
			writel(ctrl, host->ioaddr + ESDHC_MIX_CTRL);
			writel(0, host->ioaddr + ESDHC_TUNE_CTRL_STATUS);
		} else if (imx_data->socdata->flags & ESDHC_FLAG_STD_TUNING) {
			ctrl = readl(host->ioaddr + SDHCI_AUTO_CMD_STATUS);
			ctrl &= ~ESDHC_MIX_CTRL_SMPCLK_SEL;
			ctrl &= ~ESDHC_MIX_CTRL_EXE_TUNE;
			writel(ctrl, host->ioaddr + SDHCI_AUTO_CMD_STATUS);
			/* Make sure ESDHC_MIX_CTRL_EXE_TUNE cleared */
			ret = readl_poll_timeout(host->ioaddr + SDHCI_AUTO_CMD_STATUS,
				ctrl, !(ctrl & ESDHC_MIX_CTRL_EXE_TUNE), 1, 50);
			if (ret == -ETIMEDOUT)
				dev_warn(mmc_dev(host->mmc),
				 "Warning! clear execute tuning bit failed\n");
			/*
			 * SDHCI_INT_DATA_AVAIL is W1C bit, set this bit will clear the
			 * usdhc IP internal logic flag execute_tuning_with_clr_buf, which
			 * will finally make sure the normal data transfer logic correct.
			 */
			ctrl = readl(host->ioaddr + SDHCI_INT_STATUS);
			ctrl |= SDHCI_INT_DATA_AVAIL;
			writel(ctrl, host->ioaddr + SDHCI_INT_STATUS);
		}
	}
}

=======
>>>>>>> eb3cdb58
static void esdhc_set_uhs_signaling(struct sdhci_host *host, unsigned timing)
{
	u32 m;
	struct sdhci_pltfm_host *pltfm_host = sdhci_priv(host);
	struct pltfm_imx_data *imx_data = sdhci_pltfm_priv(pltfm_host);
	struct esdhc_platform_data *boarddata = &imx_data->boarddata;

	/* disable ddr mode and disable HS400 mode */
	m = readl(host->ioaddr + ESDHC_MIX_CTRL);
	m &= ~(ESDHC_MIX_CTRL_DDREN | ESDHC_MIX_CTRL_HS400_EN);
	imx_data->is_ddr = 0;

	switch (timing) {
	case MMC_TIMING_UHS_SDR12:
	case MMC_TIMING_UHS_SDR25:
	case MMC_TIMING_UHS_SDR50:
	case MMC_TIMING_UHS_SDR104:
	case MMC_TIMING_MMC_HS:
	case MMC_TIMING_MMC_HS200:
		writel(m, host->ioaddr + ESDHC_MIX_CTRL);
		break;
	case MMC_TIMING_UHS_DDR50:
	case MMC_TIMING_MMC_DDR52:
		m |= ESDHC_MIX_CTRL_DDREN;
		writel(m, host->ioaddr + ESDHC_MIX_CTRL);
		imx_data->is_ddr = 1;
		if (boarddata->delay_line) {
			u32 v;
			v = boarddata->delay_line <<
				ESDHC_DLL_OVERRIDE_VAL_SHIFT |
				(1 << ESDHC_DLL_OVERRIDE_EN_SHIFT);
			if (is_imx53_esdhc(imx_data))
				v <<= 1;
			writel(v, host->ioaddr + ESDHC_DLL_CTRL);
		}
		break;
	case MMC_TIMING_MMC_HS400:
		m |= ESDHC_MIX_CTRL_DDREN | ESDHC_MIX_CTRL_HS400_EN;
		writel(m, host->ioaddr + ESDHC_MIX_CTRL);
		imx_data->is_ddr = 1;
		/* update clock after enable DDR for strobe DLL lock */
		host->ops->set_clock(host, host->clock);
		esdhc_set_strobe_dll(host);
		break;
	case MMC_TIMING_LEGACY:
	default:
		esdhc_reset_tuning(host);
		break;
	}

	esdhc_change_pinstate(host, timing);
}

static void esdhc_reset(struct sdhci_host *host, u8 mask)
{
	sdhci_and_cqhci_reset(host, mask);

	sdhci_writel(host, host->ier, SDHCI_INT_ENABLE);
	sdhci_writel(host, host->ier, SDHCI_SIGNAL_ENABLE);
}

static unsigned int esdhc_get_max_timeout_count(struct sdhci_host *host)
{
	struct sdhci_pltfm_host *pltfm_host = sdhci_priv(host);
	struct pltfm_imx_data *imx_data = sdhci_pltfm_priv(pltfm_host);

	/* Doc Erratum: the uSDHC actual maximum timeout count is 1 << 29 */
	return esdhc_is_usdhc(imx_data) ? 1 << 29 : 1 << 27;
}

static void esdhc_set_timeout(struct sdhci_host *host, struct mmc_command *cmd)
{
	struct sdhci_pltfm_host *pltfm_host = sdhci_priv(host);
	struct pltfm_imx_data *imx_data = sdhci_pltfm_priv(pltfm_host);

	/* use maximum timeout counter */
	esdhc_clrset_le(host, ESDHC_SYS_CTRL_DTOCV_MASK,
			esdhc_is_usdhc(imx_data) ? 0xF : 0xE,
			SDHCI_TIMEOUT_CONTROL);
}

static u32 esdhc_cqhci_irq(struct sdhci_host *host, u32 intmask)
{
	int cmd_error = 0;
	int data_error = 0;

	if (!sdhci_cqe_irq(host, intmask, &cmd_error, &data_error))
		return intmask;

	cqhci_irq(host->mmc, intmask, cmd_error, data_error);

	return 0;
}

static struct sdhci_ops sdhci_esdhc_ops = {
	.read_l = esdhc_readl_le,
	.read_w = esdhc_readw_le,
	.read_b = esdhc_readb_le,
	.write_l = esdhc_writel_le,
	.write_w = esdhc_writew_le,
	.write_b = esdhc_writeb_le,
	.set_clock = esdhc_pltfm_set_clock,
	.get_max_clock = esdhc_pltfm_get_max_clock,
	.get_min_clock = esdhc_pltfm_get_min_clock,
	.get_max_timeout_count = esdhc_get_max_timeout_count,
	.get_ro = esdhc_pltfm_get_ro,
	.set_timeout = esdhc_set_timeout,
	.set_bus_width = esdhc_pltfm_set_bus_width,
	.set_uhs_signaling = esdhc_set_uhs_signaling,
	.reset = esdhc_reset,
	.irq = esdhc_cqhci_irq,
	.dump_vendor_regs = esdhc_dump_debug_regs,
};

static const struct sdhci_pltfm_data sdhci_esdhc_imx_pdata = {
	.quirks = ESDHC_DEFAULT_QUIRKS | SDHCI_QUIRK_NO_HISPD_BIT
			| SDHCI_QUIRK_NO_ENDATTR_IN_NOPDESC
			| SDHCI_QUIRK_BROKEN_ADMA_ZEROLEN_DESC
			| SDHCI_QUIRK_BROKEN_CARD_DETECTION,
	.ops = &sdhci_esdhc_ops,
};

static void sdhci_esdhc_imx_hwinit(struct sdhci_host *host)
{
	struct sdhci_pltfm_host *pltfm_host = sdhci_priv(host);
	struct pltfm_imx_data *imx_data = sdhci_pltfm_priv(pltfm_host);
	struct cqhci_host *cq_host = host->mmc->cqe_private;
	u32 tmp;

	if (esdhc_is_usdhc(imx_data)) {
		/*
		 * The imx6q ROM code will change the default watermark
		 * level setting to something insane.  Change it back here.
		 */
		writel(ESDHC_WTMK_DEFAULT_VAL, host->ioaddr + ESDHC_WTMK_LVL);

		/*
		 * ROM code will change the bit burst_length_enable setting
		 * to zero if this usdhc is chosen to boot system. Change
		 * it back here, otherwise it will impact the performance a
		 * lot. This bit is used to enable/disable the burst length
		 * for the external AHB2AXI bridge. It's useful especially
		 * for INCR transfer because without burst length indicator,
		 * the AHB2AXI bridge does not know the burst length in
		 * advance. And without burst length indicator, AHB INCR
		 * transfer can only be converted to singles on the AXI side.
		 */
		writel(readl(host->ioaddr + SDHCI_HOST_CONTROL)
			| ESDHC_BURST_LEN_EN_INCR,
			host->ioaddr + SDHCI_HOST_CONTROL);

		/*
		 * erratum ESDHC_FLAG_ERR004536 fix for MX6Q TO1.2 and MX6DL
		 * TO1.1, it's harmless for MX6SL
		 */
		if (!(imx_data->socdata->flags & ESDHC_FLAG_SKIP_ERR004536)) {
			writel(readl(host->ioaddr + 0x6c) & ~BIT(7),
				host->ioaddr + 0x6c);
		}

		/* disable DLL_CTRL delay line settings */
		writel(0x0, host->ioaddr + ESDHC_DLL_CTRL);

		/*
		 * For the case of command with busy, if set the bit
		 * ESDHC_VEND_SPEC2_EN_BUSY_IRQ, USDHC will generate a
		 * transfer complete interrupt when busy is deasserted.
		 * When CQHCI use DCMD to send a CMD need R1b respons,
		 * CQHCI require to set ESDHC_VEND_SPEC2_EN_BUSY_IRQ,
		 * otherwise DCMD will always meet timeout waiting for
		 * hardware interrupt issue.
		 */
		if (imx_data->socdata->flags & ESDHC_FLAG_CQHCI) {
			tmp = readl(host->ioaddr + ESDHC_VEND_SPEC2);
			tmp |= ESDHC_VEND_SPEC2_EN_BUSY_IRQ;
			writel(tmp, host->ioaddr + ESDHC_VEND_SPEC2);

			host->quirks &= ~SDHCI_QUIRK_NO_BUSY_IRQ;
		}

		if (imx_data->socdata->flags & ESDHC_FLAG_STD_TUNING) {
			tmp = readl(host->ioaddr + ESDHC_TUNING_CTRL);
			tmp |= ESDHC_STD_TUNING_EN;

			/*
			 * ROM code or bootloader may config the start tap
			 * and step, unmask them first.
			 */
			tmp &= ~(ESDHC_TUNING_START_TAP_MASK | ESDHC_TUNING_STEP_MASK);
			if (imx_data->boarddata.tuning_start_tap)
				tmp |= imx_data->boarddata.tuning_start_tap;
			else
				tmp |= ESDHC_TUNING_START_TAP_DEFAULT;

			if (imx_data->boarddata.tuning_step) {
				tmp |= imx_data->boarddata.tuning_step
					<< ESDHC_TUNING_STEP_SHIFT;
			} else {
				tmp |= ESDHC_TUNING_STEP_DEFAULT
					<< ESDHC_TUNING_STEP_SHIFT;
			}

			/* Disable the CMD CRC check for tuning, if not, need to
			 * add some delay after every tuning command, because
			 * hardware standard tuning logic will directly go to next
			 * step once it detect the CMD CRC error, will not wait for
			 * the card side to finally send out the tuning data, trigger
			 * the buffer read ready interrupt immediately. If usdhc send
			 * the next tuning command some eMMC card will stuck, can't
			 * response, block the tuning procedure or the first command
			 * after the whole tuning procedure always can't get any response.
			 */
			tmp |= ESDHC_TUNING_CMD_CRC_CHECK_DISABLE;
			writel(tmp, host->ioaddr + ESDHC_TUNING_CTRL);
		} else if (imx_data->socdata->flags & ESDHC_FLAG_MAN_TUNING) {
			/*
			 * ESDHC_STD_TUNING_EN may be configed in bootloader
			 * or ROM code, so clear this bit here to make sure
			 * the manual tuning can work.
			 */
			tmp = readl(host->ioaddr + ESDHC_TUNING_CTRL);
			tmp &= ~ESDHC_STD_TUNING_EN;
			writel(tmp, host->ioaddr + ESDHC_TUNING_CTRL);
		}

		/*
		 * On i.MX8MM, we are running Dual Linux OS, with 1st Linux using SD Card
		 * as rootfs storage, 2nd Linux using eMMC as rootfs storage. We let
		 * the 1st linux configure power/clock for the 2nd Linux.
		 *
		 * When the 2nd Linux is booting into rootfs stage, we let the 1st Linux
		 * to destroy the 2nd linux, then restart the 2nd linux, we met SDHCI dump.
		 * After we clear the pending interrupt and halt CQCTL, issue gone.
		 */
		if (cq_host) {
			tmp = cqhci_readl(cq_host, CQHCI_IS);
			cqhci_writel(cq_host, tmp, CQHCI_IS);
			cqhci_writel(cq_host, CQHCI_HALT, CQHCI_CTL);
		}
	}
}

static void esdhc_cqe_enable(struct mmc_host *mmc)
{
	struct sdhci_host *host = mmc_priv(mmc);
	struct cqhci_host *cq_host = mmc->cqe_private;
	u32 reg;
	u16 mode;
	int count = 10;

	/*
	 * CQE gets stuck if it sees Buffer Read Enable bit set, which can be
	 * the case after tuning, so ensure the buffer is drained.
	 */
	reg = sdhci_readl(host, SDHCI_PRESENT_STATE);
	while (reg & SDHCI_DATA_AVAILABLE) {
		sdhci_readl(host, SDHCI_BUFFER);
		reg = sdhci_readl(host, SDHCI_PRESENT_STATE);
		if (count-- == 0) {
			dev_warn(mmc_dev(host->mmc),
				"CQE may get stuck because the Buffer Read Enable bit is set\n");
			break;
		}
		mdelay(1);
	}

	/*
	 * Runtime resume will reset the entire host controller, which
	 * will also clear the DMAEN/BCEN of register ESDHC_MIX_CTRL.
	 * Here set DMAEN and BCEN when enable CMDQ.
	 */
	mode = sdhci_readw(host, SDHCI_TRANSFER_MODE);
	if (host->flags & SDHCI_REQ_USE_DMA)
		mode |= SDHCI_TRNS_DMA;
	if (!(host->quirks2 & SDHCI_QUIRK2_SUPPORT_SINGLE))
		mode |= SDHCI_TRNS_BLK_CNT_EN;
	sdhci_writew(host, mode, SDHCI_TRANSFER_MODE);

	/*
	 * Though Runtime resume reset the entire host controller,
	 * but do not impact the CQHCI side, need to clear the
	 * HALT bit, avoid CQHCI stuck in the first request when
	 * system resume back.
	 */
	cqhci_writel(cq_host, 0, CQHCI_CTL);
	if (cqhci_readl(cq_host, CQHCI_CTL) & CQHCI_HALT)
		dev_err(mmc_dev(host->mmc),
			"failed to exit halt state when enable CQE\n");


	sdhci_cqe_enable(mmc);
}

static void esdhc_sdhci_dumpregs(struct mmc_host *mmc)
{
	sdhci_dumpregs(mmc_priv(mmc));
}

static const struct cqhci_host_ops esdhc_cqhci_ops = {
	.enable		= esdhc_cqe_enable,
	.disable	= sdhci_cqe_disable,
	.dumpregs	= esdhc_sdhci_dumpregs,
};

static int
sdhci_esdhc_imx_probe_dt(struct platform_device *pdev,
			 struct sdhci_host *host,
			 struct pltfm_imx_data *imx_data)
{
	struct device_node *np = pdev->dev.of_node;
	struct esdhc_platform_data *boarddata = &imx_data->boarddata;
	int ret;

	if (of_property_read_bool(np, "fsl,wp-controller"))
		boarddata->wp_type = ESDHC_WP_CONTROLLER;

	/*
	 * If we have this property, then activate WP check.
	 * Retrieveing and requesting the actual WP GPIO will happen
	 * in the call to mmc_of_parse().
	 */
	if (of_property_read_bool(np, "wp-gpios"))
		boarddata->wp_type = ESDHC_WP_GPIO;

	of_property_read_u32(np, "fsl,tuning-step", &boarddata->tuning_step);
	of_property_read_u32(np, "fsl,tuning-start-tap",
			     &boarddata->tuning_start_tap);

	of_property_read_u32(np, "fsl,strobe-dll-delay-target",
				&boarddata->strobe_dll_delay_target);
	if (of_property_read_bool(np, "no-1-8-v"))
		host->quirks2 |= SDHCI_QUIRK2_NO_1_8_V;

	if (of_property_read_u32(np, "fsl,delay-line", &boarddata->delay_line))
		boarddata->delay_line = 0;

	mmc_of_parse_voltage(host->mmc, &host->ocr_mask);

	if (esdhc_is_usdhc(imx_data) && !IS_ERR(imx_data->pinctrl)) {
		imx_data->pins_100mhz = pinctrl_lookup_state(imx_data->pinctrl,
						ESDHC_PINCTRL_STATE_100MHZ);
		imx_data->pins_200mhz = pinctrl_lookup_state(imx_data->pinctrl,
						ESDHC_PINCTRL_STATE_200MHZ);
	}

	/* call to generic mmc_of_parse to support additional capabilities */
	ret = mmc_of_parse(host->mmc);
	if (ret)
		return ret;

	/* HS400/HS400ES require 8 bit bus */
	if (!(host->mmc->caps & MMC_CAP_8_BIT_DATA))
		host->mmc->caps2 &= ~(MMC_CAP2_HS400 | MMC_CAP2_HS400_ES);

	if (mmc_gpio_get_cd(host->mmc) >= 0)
		host->quirks &= ~SDHCI_QUIRK_BROKEN_CARD_DETECTION;

	return 0;
}

static int sdhci_esdhc_imx_probe(struct platform_device *pdev)
{
	struct sdhci_pltfm_host *pltfm_host;
	struct sdhci_host *host;
	struct cqhci_host *cq_host;
	int err;
	struct pltfm_imx_data *imx_data;

	host = sdhci_pltfm_init(pdev, &sdhci_esdhc_imx_pdata,
				sizeof(*imx_data));
	if (IS_ERR(host))
		return PTR_ERR(host);

	pltfm_host = sdhci_priv(host);

	imx_data = sdhci_pltfm_priv(pltfm_host);

	imx_data->socdata = device_get_match_data(&pdev->dev);

	if (imx_data->socdata->flags & ESDHC_FLAG_PMQOS)
		cpu_latency_qos_add_request(&imx_data->pm_qos_req, 0);

	imx_data->clk_ipg = devm_clk_get(&pdev->dev, "ipg");
	if (IS_ERR(imx_data->clk_ipg)) {
		err = PTR_ERR(imx_data->clk_ipg);
		goto free_sdhci;
	}

	imx_data->clk_ahb = devm_clk_get(&pdev->dev, "ahb");
	if (IS_ERR(imx_data->clk_ahb)) {
		err = PTR_ERR(imx_data->clk_ahb);
		goto free_sdhci;
	}

	imx_data->clk_per = devm_clk_get(&pdev->dev, "per");
	if (IS_ERR(imx_data->clk_per)) {
		err = PTR_ERR(imx_data->clk_per);
		goto free_sdhci;
	}

	pltfm_host->clk = imx_data->clk_per;
	pltfm_host->clock = clk_get_rate(pltfm_host->clk);
	err = clk_prepare_enable(imx_data->clk_per);
	if (err)
		goto free_sdhci;
	err = clk_prepare_enable(imx_data->clk_ipg);
	if (err)
		goto disable_per_clk;
	err = clk_prepare_enable(imx_data->clk_ahb);
	if (err)
		goto disable_ipg_clk;

	imx_data->pinctrl = devm_pinctrl_get(&pdev->dev);
	if (IS_ERR(imx_data->pinctrl))
		dev_warn(mmc_dev(host->mmc), "could not get pinctrl\n");

	if (esdhc_is_usdhc(imx_data)) {
		host->quirks2 |= SDHCI_QUIRK2_PRESET_VALUE_BROKEN;
		host->mmc->caps |= MMC_CAP_1_8V_DDR | MMC_CAP_3_3V_DDR;

		/* GPIO CD can be set as a wakeup source */
		host->mmc->caps |= MMC_CAP_CD_WAKE;

		if (!(imx_data->socdata->flags & ESDHC_FLAG_HS200))
			host->quirks2 |= SDHCI_QUIRK2_BROKEN_HS200;

		/* clear tuning bits in case ROM has set it already */
		writel(0x0, host->ioaddr + ESDHC_MIX_CTRL);
		writel(0x0, host->ioaddr + SDHCI_AUTO_CMD_STATUS);
		writel(0x0, host->ioaddr + ESDHC_TUNE_CTRL_STATUS);

		/*
		 * Link usdhc specific mmc_host_ops execute_tuning function,
		 * to replace the standard one in sdhci_ops.
		 */
		host->mmc_host_ops.execute_tuning = usdhc_execute_tuning;

		/*
		 * Link usdhc specific mmc_host_ops init card function,
		 * to distinguish the card type.
		 */
		host->mmc_host_ops.init_card = usdhc_init_card;
	}

	if (imx_data->socdata->flags & ESDHC_FLAG_MAN_TUNING)
		sdhci_esdhc_ops.platform_execute_tuning =
					esdhc_executing_tuning;

	if (imx_data->socdata->flags & ESDHC_FLAG_ERR004536)
		host->quirks |= SDHCI_QUIRK_BROKEN_ADMA;

	if (imx_data->socdata->flags & ESDHC_FLAG_HS400)
		host->mmc->caps2 |= MMC_CAP2_HS400;

	if (imx_data->socdata->flags & ESDHC_FLAG_BROKEN_AUTO_CMD23)
		host->quirks2 |= SDHCI_QUIRK2_ACMD23_BROKEN;

	if (imx_data->socdata->flags & ESDHC_FLAG_HS400_ES) {
		host->mmc->caps2 |= MMC_CAP2_HS400_ES;
		host->mmc_host_ops.hs400_enhanced_strobe =
					esdhc_hs400_enhanced_strobe;
	}

	if (imx_data->socdata->flags & ESDHC_FLAG_CQHCI) {
		host->mmc->caps2 |= MMC_CAP2_CQE | MMC_CAP2_CQE_DCMD;
		cq_host = devm_kzalloc(&pdev->dev, sizeof(*cq_host), GFP_KERNEL);
		if (!cq_host) {
			err = -ENOMEM;
			goto disable_ahb_clk;
		}

		cq_host->mmio = host->ioaddr + ESDHC_CQHCI_ADDR_OFFSET;
		cq_host->ops = &esdhc_cqhci_ops;

		err = cqhci_init(cq_host, host->mmc, false);
		if (err)
			goto disable_ahb_clk;
	}

	err = sdhci_esdhc_imx_probe_dt(pdev, host, imx_data);
	if (err)
		goto disable_ahb_clk;

	sdhci_esdhc_imx_hwinit(host);

	err = sdhci_add_host(host);
	if (err)
		goto disable_ahb_clk;

	/*
	 * Setup the wakeup capability here, let user to decide
	 * whether need to enable this wakeup through sysfs interface.
	 */
	if ((host->mmc->pm_caps & MMC_PM_KEEP_POWER) &&
			(host->mmc->pm_caps & MMC_PM_WAKE_SDIO_IRQ))
		device_set_wakeup_capable(&pdev->dev, true);

	pm_runtime_set_active(&pdev->dev);
	pm_runtime_set_autosuspend_delay(&pdev->dev, 50);
	pm_runtime_use_autosuspend(&pdev->dev);
	pm_suspend_ignore_children(&pdev->dev, 1);
	pm_runtime_enable(&pdev->dev);

	return 0;

disable_ahb_clk:
	clk_disable_unprepare(imx_data->clk_ahb);
disable_ipg_clk:
	clk_disable_unprepare(imx_data->clk_ipg);
disable_per_clk:
	clk_disable_unprepare(imx_data->clk_per);
free_sdhci:
	if (imx_data->socdata->flags & ESDHC_FLAG_PMQOS)
		cpu_latency_qos_remove_request(&imx_data->pm_qos_req);
	sdhci_pltfm_free(pdev);
	return err;
}

static int sdhci_esdhc_imx_remove(struct platform_device *pdev)
{
	struct sdhci_host *host = platform_get_drvdata(pdev);
	struct sdhci_pltfm_host *pltfm_host = sdhci_priv(host);
	struct pltfm_imx_data *imx_data = sdhci_pltfm_priv(pltfm_host);
	int dead;

	pm_runtime_get_sync(&pdev->dev);
	dead = (readl(host->ioaddr + SDHCI_INT_STATUS) == 0xffffffff);
	pm_runtime_disable(&pdev->dev);
	pm_runtime_put_noidle(&pdev->dev);

	sdhci_remove_host(host, dead);

	clk_disable_unprepare(imx_data->clk_per);
	clk_disable_unprepare(imx_data->clk_ipg);
	clk_disable_unprepare(imx_data->clk_ahb);

	if (imx_data->socdata->flags & ESDHC_FLAG_PMQOS)
		cpu_latency_qos_remove_request(&imx_data->pm_qos_req);

	sdhci_pltfm_free(pdev);

	return 0;
}

#ifdef CONFIG_PM_SLEEP
static int sdhci_esdhc_suspend(struct device *dev)
{
	struct sdhci_host *host = dev_get_drvdata(dev);
	struct sdhci_pltfm_host *pltfm_host = sdhci_priv(host);
	struct pltfm_imx_data *imx_data = sdhci_pltfm_priv(pltfm_host);
	int ret;

	if (host->mmc->caps2 & MMC_CAP2_CQE) {
		ret = cqhci_suspend(host->mmc);
		if (ret)
			return ret;
	}

	if ((imx_data->socdata->flags & ESDHC_FLAG_STATE_LOST_IN_LPMODE) &&
		(host->tuning_mode != SDHCI_TUNING_MODE_1)) {
		mmc_retune_timer_stop(host->mmc);
		mmc_retune_needed(host->mmc);
	}

	if (host->tuning_mode != SDHCI_TUNING_MODE_3)
		mmc_retune_needed(host->mmc);

	ret = sdhci_suspend_host(host);
	if (ret)
		return ret;

	ret = pinctrl_pm_select_sleep_state(dev);
	if (ret)
		return ret;

	ret = mmc_gpio_set_cd_wake(host->mmc, true);

	return ret;
}

static int sdhci_esdhc_resume(struct device *dev)
{
	struct sdhci_host *host = dev_get_drvdata(dev);
	int ret;

	ret = pinctrl_pm_select_default_state(dev);
	if (ret)
		return ret;

	/* re-initialize hw state in case it's lost in low power mode */
	sdhci_esdhc_imx_hwinit(host);

	ret = sdhci_resume_host(host);
	if (ret)
		return ret;

	if (host->mmc->caps2 & MMC_CAP2_CQE)
		ret = cqhci_resume(host->mmc);

	if (!ret)
		ret = mmc_gpio_set_cd_wake(host->mmc, false);

	return ret;
}
#endif

#ifdef CONFIG_PM
static int sdhci_esdhc_runtime_suspend(struct device *dev)
{
	struct sdhci_host *host = dev_get_drvdata(dev);
	struct sdhci_pltfm_host *pltfm_host = sdhci_priv(host);
	struct pltfm_imx_data *imx_data = sdhci_pltfm_priv(pltfm_host);
	int ret;

	if (host->mmc->caps2 & MMC_CAP2_CQE) {
		ret = cqhci_suspend(host->mmc);
		if (ret)
			return ret;
	}

	ret = sdhci_runtime_suspend_host(host);
	if (ret)
		return ret;

	if (host->tuning_mode != SDHCI_TUNING_MODE_3)
		mmc_retune_needed(host->mmc);

	imx_data->actual_clock = host->mmc->actual_clock;
	esdhc_pltfm_set_clock(host, 0);
	clk_disable_unprepare(imx_data->clk_per);
	clk_disable_unprepare(imx_data->clk_ipg);
	clk_disable_unprepare(imx_data->clk_ahb);

	if (imx_data->socdata->flags & ESDHC_FLAG_PMQOS)
		cpu_latency_qos_remove_request(&imx_data->pm_qos_req);

	return ret;
}

static int sdhci_esdhc_runtime_resume(struct device *dev)
{
	struct sdhci_host *host = dev_get_drvdata(dev);
	struct sdhci_pltfm_host *pltfm_host = sdhci_priv(host);
	struct pltfm_imx_data *imx_data = sdhci_pltfm_priv(pltfm_host);
	int err;

	if (imx_data->socdata->flags & ESDHC_FLAG_PMQOS)
		cpu_latency_qos_add_request(&imx_data->pm_qos_req, 0);

	if (imx_data->socdata->flags & ESDHC_FLAG_CLK_RATE_LOST_IN_PM_RUNTIME)
		clk_set_rate(imx_data->clk_per, pltfm_host->clock);

	err = clk_prepare_enable(imx_data->clk_ahb);
	if (err)
		goto remove_pm_qos_request;

	err = clk_prepare_enable(imx_data->clk_per);
	if (err)
		goto disable_ahb_clk;

	err = clk_prepare_enable(imx_data->clk_ipg);
	if (err)
		goto disable_per_clk;

	esdhc_pltfm_set_clock(host, imx_data->actual_clock);

	err = sdhci_runtime_resume_host(host, 0);
	if (err)
		goto disable_ipg_clk;

	if (host->mmc->caps2 & MMC_CAP2_CQE)
		err = cqhci_resume(host->mmc);

	return err;

disable_ipg_clk:
	clk_disable_unprepare(imx_data->clk_ipg);
disable_per_clk:
	clk_disable_unprepare(imx_data->clk_per);
disable_ahb_clk:
	clk_disable_unprepare(imx_data->clk_ahb);
remove_pm_qos_request:
	if (imx_data->socdata->flags & ESDHC_FLAG_PMQOS)
		cpu_latency_qos_remove_request(&imx_data->pm_qos_req);
	return err;
}
#endif

static const struct dev_pm_ops sdhci_esdhc_pmops = {
	SET_SYSTEM_SLEEP_PM_OPS(sdhci_esdhc_suspend, sdhci_esdhc_resume)
	SET_RUNTIME_PM_OPS(sdhci_esdhc_runtime_suspend,
				sdhci_esdhc_runtime_resume, NULL)
};

static struct platform_driver sdhci_esdhc_imx_driver = {
	.driver		= {
		.name	= "sdhci-esdhc-imx",
		.probe_type = PROBE_PREFER_ASYNCHRONOUS,
		.of_match_table = imx_esdhc_dt_ids,
		.pm	= &sdhci_esdhc_pmops,
	},
	.probe		= sdhci_esdhc_imx_probe,
	.remove		= sdhci_esdhc_imx_remove,
};

module_platform_driver(sdhci_esdhc_imx_driver);

MODULE_DESCRIPTION("SDHCI driver for Freescale i.MX eSDHC");
MODULE_AUTHOR("Wolfram Sang <kernel@pengutronix.de>");
MODULE_LICENSE("GPL v2");<|MERGE_RESOLUTION|>--- conflicted
+++ resolved
@@ -371,10 +371,7 @@
 	{ .compatible = "fsl,imx7ulp-usdhc", .data = &usdhc_imx7ulp_data, },
 	{ .compatible = "fsl,imx8qxp-usdhc", .data = &usdhc_imx8qxp_data, },
 	{ .compatible = "fsl,imx8mm-usdhc", .data = &usdhc_imx8mm_data, },
-<<<<<<< HEAD
-=======
 	{ .compatible = "fsl,imxrt1050-usdhc", .data = &usdhc_imxrt1050_data, },
->>>>>>> eb3cdb58
 	{ .compatible = "nxp,s32g2-usdhc", .data = &usdhc_s32g2_data, },
 	{ /* sentinel */ }
 };
@@ -443,18 +440,12 @@
 }
 
 /* Enable the auto tuning circuit to check the CMD line and BUS line */
-<<<<<<< HEAD
-static inline void usdhc_auto_tuning_mode_sel(struct sdhci_host *host)
-{
-	u32 buswidth, auto_tune_buswidth;
-=======
 static inline void usdhc_auto_tuning_mode_sel_and_en(struct sdhci_host *host)
 {
 	struct sdhci_pltfm_host *pltfm_host = sdhci_priv(host);
 	struct pltfm_imx_data *imx_data = sdhci_pltfm_priv(pltfm_host);
 	u32 buswidth, auto_tune_buswidth;
 	u32 reg;
->>>>>>> eb3cdb58
 
 	buswidth = USDHC_GET_BUSWIDTH(readl(host->ioaddr + SDHCI_HOST_CONTROL));
 
@@ -470,11 +461,6 @@
 		break;
 	}
 
-<<<<<<< HEAD
-	esdhc_clrset_le(host, ESDHC_VEND_SPEC2_AUTO_TUNE_MODE_MASK,
-			auto_tune_buswidth | ESDHC_VEND_SPEC2_AUTO_TUNE_CMD_EN,
-			ESDHC_VEND_SPEC2);
-=======
 	/*
 	 * For USDHC, auto tuning circuit can not handle the async sdio
 	 * device interrupt correctly. When sdio device use 4 data lines,
@@ -496,7 +482,6 @@
 	reg = readl(host->ioaddr + ESDHC_MIX_CTRL);
 	reg |= ESDHC_MIX_CTRL_AUTO_TUNE_EN;
 	writel(reg, host->ioaddr + ESDHC_MIX_CTRL);
->>>>>>> eb3cdb58
 }
 
 static u32 esdhc_readl_le(struct sdhci_host *host, int reg)
@@ -733,11 +718,6 @@
 			if (val & SDHCI_CTRL_EXEC_TUNING) {
 				v |= ESDHC_MIX_CTRL_EXE_TUNE;
 				m |= ESDHC_MIX_CTRL_FBCLK_SEL;
-<<<<<<< HEAD
-				m |= ESDHC_MIX_CTRL_AUTO_TUNE_EN;
-				usdhc_auto_tuning_mode_sel(host);
-=======
->>>>>>> eb3cdb58
 			} else {
 				v &= ~ESDHC_MIX_CTRL_EXE_TUNE;
 			}
@@ -1168,8 +1148,6 @@
 {
 	u32 reg;
 
-	usdhc_auto_tuning_mode_sel(host);
-
 	reg = readl(host->ioaddr + ESDHC_MIX_CTRL);
 	reg &= ~ESDHC_MIX_CTRL_EXE_TUNE;
 	writel(reg, host->ioaddr + ESDHC_MIX_CTRL);
@@ -1306,47 +1284,6 @@
 		"warning! HS400 strobe DLL status REF/SLV not lock in 50us, STROBE DLL status is %x!\n", v);
 }
 
-<<<<<<< HEAD
-static void esdhc_reset_tuning(struct sdhci_host *host)
-{
-	struct sdhci_pltfm_host *pltfm_host = sdhci_priv(host);
-	struct pltfm_imx_data *imx_data = sdhci_pltfm_priv(pltfm_host);
-	u32 ctrl;
-	int ret;
-
-	/* Reset the tuning circuit */
-	if (esdhc_is_usdhc(imx_data)) {
-		if (imx_data->socdata->flags & ESDHC_FLAG_MAN_TUNING) {
-			ctrl = readl(host->ioaddr + ESDHC_MIX_CTRL);
-			ctrl &= ~ESDHC_MIX_CTRL_SMPCLK_SEL;
-			ctrl &= ~ESDHC_MIX_CTRL_FBCLK_SEL;
-			writel(ctrl, host->ioaddr + ESDHC_MIX_CTRL);
-			writel(0, host->ioaddr + ESDHC_TUNE_CTRL_STATUS);
-		} else if (imx_data->socdata->flags & ESDHC_FLAG_STD_TUNING) {
-			ctrl = readl(host->ioaddr + SDHCI_AUTO_CMD_STATUS);
-			ctrl &= ~ESDHC_MIX_CTRL_SMPCLK_SEL;
-			ctrl &= ~ESDHC_MIX_CTRL_EXE_TUNE;
-			writel(ctrl, host->ioaddr + SDHCI_AUTO_CMD_STATUS);
-			/* Make sure ESDHC_MIX_CTRL_EXE_TUNE cleared */
-			ret = readl_poll_timeout(host->ioaddr + SDHCI_AUTO_CMD_STATUS,
-				ctrl, !(ctrl & ESDHC_MIX_CTRL_EXE_TUNE), 1, 50);
-			if (ret == -ETIMEDOUT)
-				dev_warn(mmc_dev(host->mmc),
-				 "Warning! clear execute tuning bit failed\n");
-			/*
-			 * SDHCI_INT_DATA_AVAIL is W1C bit, set this bit will clear the
-			 * usdhc IP internal logic flag execute_tuning_with_clr_buf, which
-			 * will finally make sure the normal data transfer logic correct.
-			 */
-			ctrl = readl(host->ioaddr + SDHCI_INT_STATUS);
-			ctrl |= SDHCI_INT_DATA_AVAIL;
-			writel(ctrl, host->ioaddr + SDHCI_INT_STATUS);
-		}
-	}
-}
-
-=======
->>>>>>> eb3cdb58
 static void esdhc_set_uhs_signaling(struct sdhci_host *host, unsigned timing)
 {
 	u32 m;
