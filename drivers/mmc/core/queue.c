// SPDX-License-Identifier: GPL-2.0-only
/*
 *  Copyright (C) 2003 Russell King, All Rights Reserved.
 *  Copyright 2006-2007 Pierre Ossman
 */
#include <linux/slab.h>
#include <linux/module.h>
#include <linux/blkdev.h>
#include <linux/freezer.h>
#include <linux/scatterlist.h>
#include <linux/dma-mapping.h>
#include <linux/backing-dev.h>

#include <linux/mmc/card.h>
#include <linux/mmc/host.h>

#include "queue.h"
#include "block.h"
#include "core.h"
#include "card.h"
#include "crypto.h"
#include "host.h"

#define MMC_DMA_MAP_MERGE_SEGMENTS	512

static inline bool mmc_cqe_dcmd_busy(struct mmc_queue *mq)
{
	/* Allow only 1 DCMD at a time */
	return mq->in_flight[MMC_ISSUE_DCMD];
}

void mmc_cqe_check_busy(struct mmc_queue *mq)
{
	if ((mq->cqe_busy & MMC_CQE_DCMD_BUSY) && !mmc_cqe_dcmd_busy(mq))
		mq->cqe_busy &= ~MMC_CQE_DCMD_BUSY;
}

static inline bool mmc_cqe_can_dcmd(struct mmc_host *host)
{
	return host->caps2 & MMC_CAP2_CQE_DCMD;
}

static enum mmc_issue_type mmc_cqe_issue_type(struct mmc_host *host,
					      struct request *req)
{
	switch (req_op(req)) {
	case REQ_OP_DRV_IN:
	case REQ_OP_DRV_OUT:
	case REQ_OP_DISCARD:
	case REQ_OP_SECURE_ERASE:
		return MMC_ISSUE_SYNC;
	case REQ_OP_FLUSH:
		return mmc_cqe_can_dcmd(host) ? MMC_ISSUE_DCMD : MMC_ISSUE_SYNC;
	default:
		return MMC_ISSUE_ASYNC;
	}
}

enum mmc_issue_type mmc_issue_type(struct mmc_queue *mq, struct request *req)
{
	struct mmc_host *host = mq->card->host;

	if (host->cqe_enabled && !host->hsq_enabled)
		return mmc_cqe_issue_type(host, req);

	if (req_op(req) == REQ_OP_READ || req_op(req) == REQ_OP_WRITE)
		return MMC_ISSUE_ASYNC;

	return MMC_ISSUE_SYNC;
}

static void __mmc_cqe_recovery_notifier(struct mmc_queue *mq)
{
	if (!mq->recovery_needed) {
		mq->recovery_needed = true;
		schedule_work(&mq->recovery_work);
	}
}

void mmc_cqe_recovery_notifier(struct mmc_request *mrq)
{
	struct mmc_queue_req *mqrq = container_of(mrq, struct mmc_queue_req,
						  brq.mrq);
	struct request *req = mmc_queue_req_to_req(mqrq);
	struct request_queue *q = req->q;
	struct mmc_queue *mq = q->queuedata;
	unsigned long flags;

	spin_lock_irqsave(&mq->lock, flags);
	__mmc_cqe_recovery_notifier(mq);
	spin_unlock_irqrestore(&mq->lock, flags);
}

static enum blk_eh_timer_return mmc_cqe_timed_out(struct request *req)
{
	struct mmc_queue_req *mqrq = req_to_mmc_queue_req(req);
	struct mmc_request *mrq = &mqrq->brq.mrq;
	struct mmc_queue *mq = req->q->queuedata;
	struct mmc_host *host = mq->card->host;
	enum mmc_issue_type issue_type = mmc_issue_type(mq, req);
	bool recovery_needed = false;

	switch (issue_type) {
	case MMC_ISSUE_ASYNC:
	case MMC_ISSUE_DCMD:
		if (host->cqe_ops->cqe_timeout(host, mrq, &recovery_needed)) {
			if (recovery_needed)
				mmc_cqe_recovery_notifier(mrq);
			return BLK_EH_RESET_TIMER;
		}
		/* The request has gone already */
		return BLK_EH_DONE;
	default:
		/* Timeout is handled by mmc core */
		return BLK_EH_RESET_TIMER;
	}
}

static enum blk_eh_timer_return mmc_mq_timed_out(struct request *req,
						 bool reserved)
{
	struct request_queue *q = req->q;
	struct mmc_queue *mq = q->queuedata;
	struct mmc_card *card = mq->card;
	struct mmc_host *host = card->host;
	unsigned long flags;
	bool ignore_tout;

	spin_lock_irqsave(&mq->lock, flags);
<<<<<<< HEAD
	ignore_tout = mq->recovery_needed || !mq->use_cqe; /* || host->hsq_enabled; */
=======
	ignore_tout = mq->recovery_needed || !host->cqe_enabled || host->hsq_enabled;
>>>>>>> 7d2a07b7
	spin_unlock_irqrestore(&mq->lock, flags);

	return ignore_tout ? BLK_EH_RESET_TIMER : mmc_cqe_timed_out(req);
}

static void mmc_mq_recovery_handler(struct work_struct *work)
{
	struct mmc_queue *mq = container_of(work, struct mmc_queue,
					    recovery_work);
	struct request_queue *q = mq->queue;
	struct mmc_host *host = mq->card->host;

	mmc_get_card(mq->card, &mq->ctx);

	mq->in_recovery = true;

	if (host->cqe_enabled && !host->hsq_enabled)
		mmc_blk_cqe_recovery(mq);
	else
		mmc_blk_mq_recovery(mq);

	mq->in_recovery = false;

	spin_lock_irq(&mq->lock);
	mq->recovery_needed = false;
	spin_unlock_irq(&mq->lock);

	if (host->hsq_enabled)
		host->cqe_ops->cqe_recovery_finish(host);

	mmc_put_card(mq->card, &mq->ctx);

	blk_mq_run_hw_queues(q, true);
}

static struct scatterlist *mmc_alloc_sg(int sg_len, gfp_t gfp)
{
	struct scatterlist *sg;

	sg = kmalloc_array(sg_len, sizeof(*sg), gfp);
	if (sg)
		sg_init_table(sg, sg_len);

	return sg;
}

static void mmc_queue_setup_discard(struct request_queue *q,
				    struct mmc_card *card)
{
	unsigned max_discard;

	max_discard = mmc_calc_max_discard(card);
	if (!max_discard)
		return;

	blk_queue_flag_set(QUEUE_FLAG_DISCARD, q);
	blk_queue_max_discard_sectors(q, max_discard);
	q->limits.discard_granularity = card->pref_erase << 9;
	/* granularity must not be greater than max. discard */
	if (card->pref_erase > max_discard)
		q->limits.discard_granularity = SECTOR_SIZE;
	if (mmc_can_secure_erase_trim(card))
		blk_queue_flag_set(QUEUE_FLAG_SECERASE, q);
}

static unsigned int mmc_get_max_segments(struct mmc_host *host)
{
	return host->can_dma_map_merge ? MMC_DMA_MAP_MERGE_SEGMENTS :
					 host->max_segs;
}

/**
 * mmc_init_request() - initialize the MMC-specific per-request data
 * @mq: the request queue
 * @req: the request
 * @gfp: memory allocation policy
 */
static int __mmc_init_request(struct mmc_queue *mq, struct request *req,
			      gfp_t gfp)
{
	struct mmc_queue_req *mq_rq = req_to_mmc_queue_req(req);
	struct mmc_card *card = mq->card;
	struct mmc_host *host = card->host;

	mq_rq->sg = mmc_alloc_sg(mmc_get_max_segments(host), gfp);
	if (!mq_rq->sg)
		return -ENOMEM;

	return 0;
}

static void mmc_exit_request(struct request_queue *q, struct request *req)
{
	struct mmc_queue_req *mq_rq = req_to_mmc_queue_req(req);

	kfree(mq_rq->sg);
	mq_rq->sg = NULL;
}

static int mmc_mq_init_request(struct blk_mq_tag_set *set, struct request *req,
			       unsigned int hctx_idx, unsigned int numa_node)
{
	return __mmc_init_request(set->driver_data, req, GFP_KERNEL);
}

static void mmc_mq_exit_request(struct blk_mq_tag_set *set, struct request *req,
				unsigned int hctx_idx)
{
	struct mmc_queue *mq = set->driver_data;

	mmc_exit_request(mq->queue, req);
}

static blk_status_t mmc_mq_queue_rq(struct blk_mq_hw_ctx *hctx,
				    const struct blk_mq_queue_data *bd)
{
	struct request *req = bd->rq;
	struct request_queue *q = req->q;
	struct mmc_queue *mq = q->queuedata;
	struct mmc_card *card = mq->card;
	struct mmc_host *host = card->host;
	enum mmc_issue_type issue_type;
	enum mmc_issued issued;
	bool get_card, cqe_retune_ok;
	int ret;

	if (mmc_card_removed(mq->card)) {
		req->rq_flags |= RQF_QUIET;
		return BLK_STS_IOERR;
	}

	issue_type = mmc_issue_type(mq, req);

	spin_lock_irq(&mq->lock);

	if (mq->recovery_needed || mq->busy) {
		spin_unlock_irq(&mq->lock);
		return BLK_STS_RESOURCE;
	}

	switch (issue_type) {
	case MMC_ISSUE_DCMD:
		if (mmc_cqe_dcmd_busy(mq)) {
			mq->cqe_busy |= MMC_CQE_DCMD_BUSY;
			spin_unlock_irq(&mq->lock);
			return BLK_STS_RESOURCE;
		}
		break;
	case MMC_ISSUE_ASYNC:
		/*
		 * For MMC host software queue, we only allow 2 requests in
		 * flight to avoid a long latency.
		 */
		if (host->hsq_enabled && mq->in_flight[issue_type] > 2) {
			spin_unlock_irq(&mq->lock);
			return BLK_STS_RESOURCE;
		}
		break;
	default:
		/*
		 * Timeouts are handled by mmc core, and we don't have a host
		 * API to abort requests, so we can't handle the timeout anyway.
		 * However, when the timeout happens, blk_mq_complete_request()
		 * no longer works (to stop the request disappearing under us).
		 * To avoid racing with that, set a large timeout.
		 */
		req->timeout = 600 * HZ;
		break;
	}

	/* Parallel dispatch of requests is not supported at the moment */
	mq->busy = true;

	mq->in_flight[issue_type] += 1;
	get_card = (mmc_tot_in_flight(mq) == 1);
	cqe_retune_ok = (mmc_cqe_qcnt(mq) == 1);

	spin_unlock_irq(&mq->lock);

	if (!(req->rq_flags & RQF_DONTPREP)) {
		req_to_mmc_queue_req(req)->retries = 0;
		req->rq_flags |= RQF_DONTPREP;
	}

	if (get_card)
		mmc_get_card(card, &mq->ctx);

	if (host->cqe_enabled) {
		host->retune_now = host->need_retune && cqe_retune_ok &&
				   !host->hold_retune;
	}

	blk_mq_start_request(req);

	issued = mmc_blk_mq_issue_rq(mq, req);

	switch (issued) {
	case MMC_REQ_BUSY:
		ret = BLK_STS_RESOURCE;
		break;
	case MMC_REQ_FAILED_TO_START:
		ret = BLK_STS_IOERR;
		break;
	default:
		ret = BLK_STS_OK;
		break;
	}

	if (issued != MMC_REQ_STARTED) {
		bool put_card = false;

		spin_lock_irq(&mq->lock);
		mq->in_flight[issue_type] -= 1;
		if (mmc_tot_in_flight(mq) == 0)
			put_card = true;
		mq->busy = false;
		spin_unlock_irq(&mq->lock);
		if (put_card)
			mmc_put_card(card, &mq->ctx);
	} else {
		WRITE_ONCE(mq->busy, false);
	}

	return ret;
}

static const struct blk_mq_ops mmc_mq_ops = {
	.queue_rq	= mmc_mq_queue_rq,
	.init_request	= mmc_mq_init_request,
	.exit_request	= mmc_mq_exit_request,
	.complete	= mmc_blk_mq_complete,
	.timeout	= mmc_mq_timed_out,
};

static void mmc_setup_queue(struct mmc_queue *mq, struct mmc_card *card)
{
	struct mmc_host *host = card->host;
	unsigned block_size = 512;

	blk_queue_flag_set(QUEUE_FLAG_NONROT, mq->queue);
	blk_queue_flag_clear(QUEUE_FLAG_ADD_RANDOM, mq->queue);
	if (mmc_can_erase(card))
		mmc_queue_setup_discard(mq->queue, card);

	if (!mmc_dev(host)->dma_mask || !*mmc_dev(host)->dma_mask)
		blk_queue_bounce_limit(mq->queue, BLK_BOUNCE_HIGH);
	blk_queue_max_hw_sectors(mq->queue,
		min(host->max_blk_count, host->max_req_size / 512));
	if (host->can_dma_map_merge)
		WARN(!blk_queue_can_use_dma_map_merging(mq->queue,
							mmc_dev(host)),
		     "merging was advertised but not possible");
	blk_queue_max_segments(mq->queue, mmc_get_max_segments(host));

	if (mmc_card_mmc(card) && card->ext_csd.data_sector_size) {
		block_size = card->ext_csd.data_sector_size;
		WARN_ON(block_size != 512 && block_size != 4096);
	}

	blk_queue_logical_block_size(mq->queue, block_size);
	/*
	 * After blk_queue_can_use_dma_map_merging() was called with succeed,
	 * since it calls blk_queue_virt_boundary(), the mmc should not call
	 * both blk_queue_max_segment_size().
	 */
	if (!host->can_dma_map_merge)
		blk_queue_max_segment_size(mq->queue,
			round_down(host->max_seg_size, block_size));

	dma_set_max_seg_size(mmc_dev(host), queue_max_segment_size(mq->queue));

	INIT_WORK(&mq->recovery_work, mmc_mq_recovery_handler);
	INIT_WORK(&mq->complete_work, mmc_blk_mq_complete_work);

	mutex_init(&mq->complete_lock);

	init_waitqueue_head(&mq->wait);

	mmc_crypto_setup_queue(mq->queue, host);
}

static inline bool mmc_merge_capable(struct mmc_host *host)
{
	return host->caps2 & MMC_CAP2_MERGE_CAPABLE;
}

static inline bool mmc_merge_capable(struct mmc_host *host)
{
	return host->caps2 & MMC_CAP2_MERGE_CAPABLE;
}

/* Set queue depth to get a reasonable value for q->nr_requests */
#define MMC_QUEUE_DEPTH 64

/**
 * mmc_init_queue - initialise a queue structure.
 * @mq: mmc queue
 * @card: mmc card to attach this queue
 *
 * Initialise a MMC card request queue.
 */
struct gendisk *mmc_init_queue(struct mmc_queue *mq, struct mmc_card *card)
{
	struct mmc_host *host = card->host;
	struct gendisk *disk;
	int ret;

	mq->card = card;
	
	spin_lock_init(&mq->lock);

	memset(&mq->tag_set, 0, sizeof(mq->tag_set));
	mq->tag_set.ops = &mmc_mq_ops;
	/*
	 * The queue depth for CQE must match the hardware because the request
	 * tag is used to index the hardware queue.
	 */
	if (host->cqe_enabled && !host->hsq_enabled)
		mq->tag_set.queue_depth =
			min_t(int, card->ext_csd.cmdq_depth, host->cqe_qdepth);
	else
		mq->tag_set.queue_depth = MMC_QUEUE_DEPTH;
	mq->tag_set.numa_node = NUMA_NO_NODE;
	mq->tag_set.flags = BLK_MQ_F_SHOULD_MERGE | BLK_MQ_F_BLOCKING;
	mq->tag_set.nr_hw_queues = 1;
	mq->tag_set.cmd_size = sizeof(struct mmc_queue_req);
	mq->tag_set.driver_data = mq;

	/*
	 * Since blk_mq_alloc_tag_set() calls .init_request() of mmc_mq_ops,
	 * the host->can_dma_map_merge should be set before to get max_segs
	 * from mmc_get_max_segments().
	 */
	if (mmc_merge_capable(host) &&
	    host->max_segs < MMC_DMA_MAP_MERGE_SEGMENTS &&
	    dma_get_merge_boundary(mmc_dev(host)))
		host->can_dma_map_merge = 1;
	else
		host->can_dma_map_merge = 0;

	ret = blk_mq_alloc_tag_set(&mq->tag_set);
	if (ret)
		return ERR_PTR(ret);
		

	disk = blk_mq_alloc_disk(&mq->tag_set, mq);
	if (IS_ERR(disk)) {
		blk_mq_free_tag_set(&mq->tag_set);
		return disk;
	}
	mq->queue = disk->queue;

	if (mmc_host_is_spi(host) && host->use_spi_crc)
		blk_queue_flag_set(QUEUE_FLAG_STABLE_WRITES, mq->queue);
	blk_queue_rq_timeout(mq->queue, 60 * HZ);

	mmc_setup_queue(mq, card);
	return disk;
}

void mmc_queue_suspend(struct mmc_queue *mq)
{
	blk_mq_quiesce_queue(mq->queue);

	/*
	 * The host remains claimed while there are outstanding requests, so
	 * simply claiming and releasing here ensures there are none.
	 */
	mmc_claim_host(mq->card->host);
	mmc_release_host(mq->card->host);
}

void mmc_queue_resume(struct mmc_queue *mq)
{
	blk_mq_unquiesce_queue(mq->queue);
}

void mmc_cleanup_queue(struct mmc_queue *mq)
{
	struct request_queue *q = mq->queue;

	/*
	 * The legacy code handled the possibility of being suspended,
	 * so do that here too.
	 */
	if (blk_queue_quiesced(q))
		blk_mq_unquiesce_queue(q);

	blk_cleanup_queue(q);
	blk_mq_free_tag_set(&mq->tag_set);

	/*
	 * A request can be completed before the next request, potentially
	 * leaving a complete_work with nothing to do. Such a work item might
	 * still be queued at this point. Flush it.
	 */
	flush_work(&mq->complete_work);

	mq->card = NULL;
}

/*
 * Prepare the sg list(s) to be handed of to the host driver
 */
unsigned int mmc_queue_map_sg(struct mmc_queue *mq, struct mmc_queue_req *mqrq)
{
	struct request *req = mmc_queue_req_to_req(mqrq);

	return blk_rq_map_sg(mq->queue, req, mqrq->sg);
}<|MERGE_RESOLUTION|>--- conflicted
+++ resolved
@@ -127,11 +127,7 @@
 	bool ignore_tout;
 
 	spin_lock_irqsave(&mq->lock, flags);
-<<<<<<< HEAD
-	ignore_tout = mq->recovery_needed || !mq->use_cqe; /* || host->hsq_enabled; */
-=======
 	ignore_tout = mq->recovery_needed || !host->cqe_enabled || host->hsq_enabled;
->>>>>>> 7d2a07b7
 	spin_unlock_irqrestore(&mq->lock, flags);
 
 	return ignore_tout ? BLK_EH_RESET_TIMER : mmc_cqe_timed_out(req);
@@ -418,11 +414,6 @@
 	return host->caps2 & MMC_CAP2_MERGE_CAPABLE;
 }
 
-static inline bool mmc_merge_capable(struct mmc_host *host)
-{
-	return host->caps2 & MMC_CAP2_MERGE_CAPABLE;
-}
-
 /* Set queue depth to get a reasonable value for q->nr_requests */
 #define MMC_QUEUE_DEPTH 64
 
