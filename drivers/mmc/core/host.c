--- conflicted
+++ resolved
@@ -588,15 +588,6 @@
 
 EXPORT_SYMBOL(mmc_alloc_host);
 
-<<<<<<< HEAD
-static int mmc_validate_host_caps(struct mmc_host *host)
-{
-	if (host->caps & MMC_CAP_SDIO_IRQ && !host->ops->enable_sdio_irq) {
-		dev_warn(host->parent, "missing ->enable_sdio_irq() ops\n");
-		return -EINVAL;
-	}
-
-=======
 static void devm_mmc_host_release(struct device *dev, void *res)
 {
 	mmc_free_host(*(struct mmc_host **)res);
@@ -639,7 +630,6 @@
 		host->caps2 = caps2 & ~MMC_CAP2_HS400_ES & ~MMC_CAP2_HS400;
 	}
 
->>>>>>> eb3cdb58
 	return 0;
 }
 
