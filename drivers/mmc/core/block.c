--- conflicted
+++ resolved
@@ -2508,12 +2508,8 @@
 		goto err_put_disk;
 	return md;
 
-<<<<<<< HEAD
- err_cleanup_queue:
-=======
  err_put_disk:
 	put_disk(md->disk);
->>>>>>> e7c3f58a
 	blk_mq_free_tag_set(&md->queue.tag_set);
  err_kfree:
 	kfree(md);
