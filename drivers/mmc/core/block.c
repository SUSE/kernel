/*
 * Block driver for media (i.e., flash cards)
 *
 * Copyright 2002 Hewlett-Packard Company
 * Copyright 2005-2008 Pierre Ossman
 *
 * Use consistent with the GNU GPL is permitted,
 * provided that this copyright notice is
 * preserved in its entirety in all copies and derived works.
 *
 * HEWLETT-PACKARD COMPANY MAKES NO WARRANTIES, EXPRESSED OR IMPLIED,
 * AS TO THE USEFULNESS OR CORRECTNESS OF THIS CODE OR ITS
 * FITNESS FOR ANY PARTICULAR PURPOSE.
 *
 * Many thanks to Alessandro Rubini and Jonathan Corbet!
 *
 * Author:  Andrew Christian
 *          28 May 2002
 */
#include <linux/moduleparam.h>
#include <linux/module.h>
#include <linux/init.h>

#include <linux/kernel.h>
#include <linux/fs.h>
#include <linux/slab.h>
#include <linux/errno.h>
#include <linux/hdreg.h>
#include <linux/kdev_t.h>
#include <linux/blkdev.h>
#include <linux/mutex.h>
#include <linux/scatterlist.h>
#include <linux/string_helpers.h>
#include <linux/delay.h>
#include <linux/capability.h>
#include <linux/compat.h>
#include <linux/pm_runtime.h>
#include <linux/idr.h>

#include <linux/mmc/ioctl.h>
#include <linux/mmc/card.h>
#include <linux/mmc/host.h>
#include <linux/mmc/mmc.h>
#include <linux/mmc/sd.h>

#include <linux/uaccess.h>

#include "queue.h"
#include "block.h"
#include "core.h"
#include "card.h"
#include "host.h"
#include "bus.h"
#include "mmc_ops.h"
#include "quirks.h"
#include "sd_ops.h"

MODULE_ALIAS("mmc:block");
#ifdef MODULE_PARAM_PREFIX
#undef MODULE_PARAM_PREFIX
#endif
#define MODULE_PARAM_PREFIX "mmcblk."

#define MMC_BLK_TIMEOUT_MS  (10 * 60 * 1000)        /* 10 minute timeout */
#define MMC_SANITIZE_REQ_TIMEOUT 240000
#define MMC_EXTRACT_INDEX_FROM_ARG(x) ((x & 0x00FF0000) >> 16)

#define mmc_req_rel_wr(req)	((req->cmd_flags & REQ_FUA) && \
				  (rq_data_dir(req) == WRITE))
static DEFINE_MUTEX(block_mutex);

/*
 * The defaults come from config options but can be overriden by module
 * or bootarg options.
 */
static int perdev_minors = CONFIG_MMC_BLOCK_MINORS;

/*
 * We've only got one major, so number of mmcblk devices is
 * limited to (1 << 20) / number of minors per device.  It is also
 * limited by the MAX_DEVICES below.
 */
static int max_devices;

#define MAX_DEVICES 256

static DEFINE_IDA(mmc_blk_ida);

/*
 * There is one mmc_blk_data per slot.
 */
struct mmc_blk_data {
	spinlock_t	lock;
	struct device	*parent;
	struct gendisk	*disk;
	struct mmc_queue queue;
	struct list_head part;

	unsigned int	flags;
#define MMC_BLK_CMD23	(1 << 0)	/* Can do SET_BLOCK_COUNT for multiblock */
#define MMC_BLK_REL_WR	(1 << 1)	/* MMC Reliable write support */

	unsigned int	usage;
	unsigned int	read_only;
	unsigned int	part_type;
	unsigned int	reset_done;
#define MMC_BLK_READ		BIT(0)
#define MMC_BLK_WRITE		BIT(1)
#define MMC_BLK_DISCARD		BIT(2)
#define MMC_BLK_SECDISCARD	BIT(3)

	/*
	 * Only set in main mmc_blk_data associated
	 * with mmc_card with dev_set_drvdata, and keeps
	 * track of the current selected device partition.
	 */
	unsigned int	part_curr;
	struct device_attribute force_ro;
	struct device_attribute power_ro_lock;
	int	area_type;
};

static DEFINE_MUTEX(open_lock);

module_param(perdev_minors, int, 0444);
MODULE_PARM_DESC(perdev_minors, "Minors numbers to allocate per device");

static inline int mmc_blk_part_switch(struct mmc_card *card,
				      struct mmc_blk_data *md);
static int get_card_status(struct mmc_card *card, u32 *status, int retries);

static struct mmc_blk_data *mmc_blk_get(struct gendisk *disk)
{
	struct mmc_blk_data *md;

	mutex_lock(&open_lock);
	md = disk->private_data;
	if (md && md->usage == 0)
		md = NULL;
	if (md)
		md->usage++;
	mutex_unlock(&open_lock);

	return md;
}

static inline int mmc_get_devidx(struct gendisk *disk)
{
	int devidx = disk->first_minor / perdev_minors;
	return devidx;
}

static void mmc_blk_put(struct mmc_blk_data *md)
{
	mutex_lock(&open_lock);
	md->usage--;
	if (md->usage == 0) {
		int devidx = mmc_get_devidx(md->disk);
		blk_cleanup_queue(md->queue.queue);
		ida_simple_remove(&mmc_blk_ida, devidx);
		put_disk(md->disk);
		kfree(md);
	}
	mutex_unlock(&open_lock);
}

static ssize_t power_ro_lock_show(struct device *dev,
		struct device_attribute *attr, char *buf)
{
	int ret;
	struct mmc_blk_data *md = mmc_blk_get(dev_to_disk(dev));
	struct mmc_card *card = md->queue.card;
	int locked = 0;

	if (card->ext_csd.boot_ro_lock & EXT_CSD_BOOT_WP_B_PERM_WP_EN)
		locked = 2;
	else if (card->ext_csd.boot_ro_lock & EXT_CSD_BOOT_WP_B_PWR_WP_EN)
		locked = 1;

	ret = snprintf(buf, PAGE_SIZE, "%d\n", locked);

	mmc_blk_put(md);

	return ret;
}

static ssize_t power_ro_lock_store(struct device *dev,
		struct device_attribute *attr, const char *buf, size_t count)
{
	int ret;
	struct mmc_blk_data *md, *part_md;
	struct mmc_card *card;
	unsigned long set;

	if (kstrtoul(buf, 0, &set))
		return -EINVAL;

	if (set != 1)
		return count;

	md = mmc_blk_get(dev_to_disk(dev));
	card = md->queue.card;

	mmc_get_card(card);

	ret = mmc_switch(card, EXT_CSD_CMD_SET_NORMAL, EXT_CSD_BOOT_WP,
				card->ext_csd.boot_ro_lock |
				EXT_CSD_BOOT_WP_B_PWR_WP_EN,
				card->ext_csd.part_time);
	if (ret)
		pr_err("%s: Locking boot partition ro until next power on failed: %d\n", md->disk->disk_name, ret);
	else
		card->ext_csd.boot_ro_lock |= EXT_CSD_BOOT_WP_B_PWR_WP_EN;

	mmc_put_card(card);

	if (!ret) {
		pr_info("%s: Locking boot partition ro until next power on\n",
			md->disk->disk_name);
		set_disk_ro(md->disk, 1);

		list_for_each_entry(part_md, &md->part, part)
			if (part_md->area_type == MMC_BLK_DATA_AREA_BOOT) {
				pr_info("%s: Locking boot partition ro until next power on\n", part_md->disk->disk_name);
				set_disk_ro(part_md->disk, 1);
			}
	}

	mmc_blk_put(md);
	return count;
}

static ssize_t force_ro_show(struct device *dev, struct device_attribute *attr,
			     char *buf)
{
	int ret;
	struct mmc_blk_data *md = mmc_blk_get(dev_to_disk(dev));

	ret = snprintf(buf, PAGE_SIZE, "%d\n",
		       get_disk_ro(dev_to_disk(dev)) ^
		       md->read_only);
	mmc_blk_put(md);
	return ret;
}

static ssize_t force_ro_store(struct device *dev, struct device_attribute *attr,
			      const char *buf, size_t count)
{
	int ret;
	char *end;
	struct mmc_blk_data *md = mmc_blk_get(dev_to_disk(dev));
	unsigned long set = simple_strtoul(buf, &end, 0);
	if (end == buf) {
		ret = -EINVAL;
		goto out;
	}

	set_disk_ro(dev_to_disk(dev), set || md->read_only);
	ret = count;
out:
	mmc_blk_put(md);
	return ret;
}

static int mmc_blk_open(struct block_device *bdev, fmode_t mode)
{
	struct mmc_blk_data *md = mmc_blk_get(bdev->bd_disk);
	int ret = -ENXIO;

	mutex_lock(&block_mutex);
	if (md) {
		if (md->usage == 2)
			check_disk_change(bdev);
		ret = 0;

		if ((mode & FMODE_WRITE) && md->read_only) {
			mmc_blk_put(md);
			ret = -EROFS;
		}
	}
	mutex_unlock(&block_mutex);

	return ret;
}

static void mmc_blk_release(struct gendisk *disk, fmode_t mode)
{
	struct mmc_blk_data *md = disk->private_data;

	mutex_lock(&block_mutex);
	mmc_blk_put(md);
	mutex_unlock(&block_mutex);
}

static int
mmc_blk_getgeo(struct block_device *bdev, struct hd_geometry *geo)
{
	geo->cylinders = get_capacity(bdev->bd_disk) / (4 * 16);
	geo->heads = 4;
	geo->sectors = 16;
	return 0;
}

struct mmc_blk_ioc_data {
	struct mmc_ioc_cmd ic;
	unsigned char *buf;
	u64 buf_bytes;
};

static struct mmc_blk_ioc_data *mmc_blk_ioctl_copy_from_user(
	struct mmc_ioc_cmd __user *user)
{
	struct mmc_blk_ioc_data *idata;
	int err;

	idata = kmalloc(sizeof(*idata), GFP_KERNEL);
	if (!idata) {
		err = -ENOMEM;
		goto out;
	}

	if (copy_from_user(&idata->ic, user, sizeof(idata->ic))) {
		err = -EFAULT;
		goto idata_err;
	}

	idata->buf_bytes = (u64) idata->ic.blksz * idata->ic.blocks;
	if (idata->buf_bytes > MMC_IOC_MAX_BYTES) {
		err = -EOVERFLOW;
		goto idata_err;
	}

	if (!idata->buf_bytes) {
		idata->buf = NULL;
		return idata;
	}

	idata->buf = kmalloc(idata->buf_bytes, GFP_KERNEL);
	if (!idata->buf) {
		err = -ENOMEM;
		goto idata_err;
	}

	if (copy_from_user(idata->buf, (void __user *)(unsigned long)
					idata->ic.data_ptr, idata->buf_bytes)) {
		err = -EFAULT;
		goto copy_err;
	}

	return idata;

copy_err:
	kfree(idata->buf);
idata_err:
	kfree(idata);
out:
	return ERR_PTR(err);
}

static int mmc_blk_ioctl_copy_to_user(struct mmc_ioc_cmd __user *ic_ptr,
				      struct mmc_blk_ioc_data *idata)
{
	struct mmc_ioc_cmd *ic = &idata->ic;

	if (copy_to_user(&(ic_ptr->response), ic->response,
			 sizeof(ic->response)))
		return -EFAULT;

	if (!idata->ic.write_flag) {
		if (copy_to_user((void __user *)(unsigned long)ic->data_ptr,
				 idata->buf, idata->buf_bytes))
			return -EFAULT;
	}

	return 0;
}

static int ioctl_rpmb_card_status_poll(struct mmc_card *card, u32 *status,
				       u32 retries_max)
{
	int err;
	u32 retry_count = 0;

	if (!status || !retries_max)
		return -EINVAL;

	do {
		err = get_card_status(card, status, 5);
		if (err)
			break;

		if (!R1_STATUS(*status) &&
				(R1_CURRENT_STATE(*status) != R1_STATE_PRG))
			break; /* RPMB programming operation complete */

		/*
		 * Rechedule to give the MMC device a chance to continue
		 * processing the previous command without being polled too
		 * frequently.
		 */
		usleep_range(1000, 5000);
	} while (++retry_count < retries_max);

	if (retry_count == retries_max)
		err = -EPERM;

	return err;
}

static int ioctl_do_sanitize(struct mmc_card *card)
{
	int err;

	if (!mmc_can_sanitize(card)) {
			pr_warn("%s: %s - SANITIZE is not supported\n",
				mmc_hostname(card->host), __func__);
			err = -EOPNOTSUPP;
			goto out;
	}

	pr_debug("%s: %s - SANITIZE IN PROGRESS...\n",
		mmc_hostname(card->host), __func__);

	err = mmc_switch(card, EXT_CSD_CMD_SET_NORMAL,
					EXT_CSD_SANITIZE_START, 1,
					MMC_SANITIZE_REQ_TIMEOUT);

	if (err)
		pr_err("%s: %s - EXT_CSD_SANITIZE_START failed. err=%d\n",
		       mmc_hostname(card->host), __func__, err);

	pr_debug("%s: %s - SANITIZE COMPLETED\n", mmc_hostname(card->host),
					     __func__);
out:
	return err;
}

static int __mmc_blk_ioctl_cmd(struct mmc_card *card, struct mmc_blk_data *md,
			       struct mmc_blk_ioc_data *idata)
{
	struct mmc_command cmd = {};
	struct mmc_data data = {};
	struct mmc_request mrq = {};
	struct scatterlist sg;
	int err;
	int is_rpmb = false;
	u32 status = 0;

	if (!card || !md || !idata)
		return -EINVAL;

	if (md->area_type & MMC_BLK_DATA_AREA_RPMB)
		is_rpmb = true;

	cmd.opcode = idata->ic.opcode;
	cmd.arg = idata->ic.arg;
	cmd.flags = idata->ic.flags;

	if (idata->buf_bytes) {
		data.sg = &sg;
		data.sg_len = 1;
		data.blksz = idata->ic.blksz;
		data.blocks = idata->ic.blocks;

		sg_init_one(data.sg, idata->buf, idata->buf_bytes);

		if (idata->ic.write_flag)
			data.flags = MMC_DATA_WRITE;
		else
			data.flags = MMC_DATA_READ;

		/* data.flags must already be set before doing this. */
		mmc_set_data_timeout(&data, card);

		/* Allow overriding the timeout_ns for empirical tuning. */
		if (idata->ic.data_timeout_ns)
			data.timeout_ns = idata->ic.data_timeout_ns;

		if ((cmd.flags & MMC_RSP_R1B) == MMC_RSP_R1B) {
			/*
			 * Pretend this is a data transfer and rely on the
			 * host driver to compute timeout.  When all host
			 * drivers support cmd.cmd_timeout for R1B, this
			 * can be changed to:
			 *
			 *     mrq.data = NULL;
			 *     cmd.cmd_timeout = idata->ic.cmd_timeout_ms;
			 */
			data.timeout_ns = idata->ic.cmd_timeout_ms * 1000000;
		}

		mrq.data = &data;
	}

	mrq.cmd = &cmd;

	err = mmc_blk_part_switch(card, md);
	if (err)
		return err;

	if (idata->ic.is_acmd) {
		err = mmc_app_cmd(card->host, card);
		if (err)
			return err;
	}

	if (is_rpmb) {
		err = mmc_set_blockcount(card, data.blocks,
			idata->ic.write_flag & (1 << 31));
		if (err)
			return err;
	}

	if ((MMC_EXTRACT_INDEX_FROM_ARG(cmd.arg) == EXT_CSD_SANITIZE_START) &&
	    (cmd.opcode == MMC_SWITCH)) {
		err = ioctl_do_sanitize(card);

		if (err)
			pr_err("%s: ioctl_do_sanitize() failed. err = %d",
			       __func__, err);

		return err;
	}

	mmc_wait_for_req(card->host, &mrq);

	if (cmd.error) {
		dev_err(mmc_dev(card->host), "%s: cmd error %d\n",
						__func__, cmd.error);
		return cmd.error;
	}
	if (data.error) {
		dev_err(mmc_dev(card->host), "%s: data error %d\n",
						__func__, data.error);
		return data.error;
	}

	/*
	 * According to the SD specs, some commands require a delay after
	 * issuing the command.
	 */
	if (idata->ic.postsleep_min_us)
		usleep_range(idata->ic.postsleep_min_us, idata->ic.postsleep_max_us);

	memcpy(&(idata->ic.response), cmd.resp, sizeof(cmd.resp));

	if (is_rpmb) {
		/*
		 * Ensure RPMB command has completed by polling CMD13
		 * "Send Status".
		 */
		err = ioctl_rpmb_card_status_poll(card, &status, 5);
		if (err)
			dev_err(mmc_dev(card->host),
					"%s: Card Status=0x%08X, error %d\n",
					__func__, status, err);
	}

	return err;
}

static int mmc_blk_ioctl_cmd(struct block_device *bdev,
			     struct mmc_ioc_cmd __user *ic_ptr)
{
	struct mmc_blk_ioc_data *idata;
	struct mmc_blk_data *md;
	struct mmc_card *card;
	int err = 0, ioc_err = 0;

	/*
	 * The caller must have CAP_SYS_RAWIO, and must be calling this on the
	 * whole block device, not on a partition.  This prevents overspray
	 * between sibling partitions.
	 */
	if ((!capable(CAP_SYS_RAWIO)) || (bdev != bdev->bd_contains))
		return -EPERM;

	idata = mmc_blk_ioctl_copy_from_user(ic_ptr);
	if (IS_ERR(idata))
		return PTR_ERR(idata);

	md = mmc_blk_get(bdev->bd_disk);
	if (!md) {
		err = -EINVAL;
		goto cmd_err;
	}

	card = md->queue.card;
	if (IS_ERR(card)) {
		err = PTR_ERR(card);
		goto cmd_done;
	}

	mmc_get_card(card);

	ioc_err = __mmc_blk_ioctl_cmd(card, md, idata);

	/* Always switch back to main area after RPMB access */
	if (md->area_type & MMC_BLK_DATA_AREA_RPMB)
		mmc_blk_part_switch(card, dev_get_drvdata(&card->dev));

	mmc_put_card(card);

	err = mmc_blk_ioctl_copy_to_user(ic_ptr, idata);

cmd_done:
	mmc_blk_put(md);
cmd_err:
	kfree(idata->buf);
	kfree(idata);
	return ioc_err ? ioc_err : err;
}

static int mmc_blk_ioctl_multi_cmd(struct block_device *bdev,
				   struct mmc_ioc_multi_cmd __user *user)
{
	struct mmc_blk_ioc_data **idata = NULL;
	struct mmc_ioc_cmd __user *cmds = user->cmds;
	struct mmc_card *card;
	struct mmc_blk_data *md;
	int i, err = 0, ioc_err = 0;
	__u64 num_of_cmds;

	/*
	 * The caller must have CAP_SYS_RAWIO, and must be calling this on the
	 * whole block device, not on a partition.  This prevents overspray
	 * between sibling partitions.
	 */
	if ((!capable(CAP_SYS_RAWIO)) || (bdev != bdev->bd_contains))
		return -EPERM;

	if (copy_from_user(&num_of_cmds, &user->num_of_cmds,
			   sizeof(num_of_cmds)))
		return -EFAULT;

	if (num_of_cmds > MMC_IOC_MAX_CMDS)
		return -EINVAL;

	idata = kcalloc(num_of_cmds, sizeof(*idata), GFP_KERNEL);
	if (!idata)
		return -ENOMEM;

	for (i = 0; i < num_of_cmds; i++) {
		idata[i] = mmc_blk_ioctl_copy_from_user(&cmds[i]);
		if (IS_ERR(idata[i])) {
			err = PTR_ERR(idata[i]);
			num_of_cmds = i;
			goto cmd_err;
		}
	}

	md = mmc_blk_get(bdev->bd_disk);
	if (!md) {
		err = -EINVAL;
		goto cmd_err;
	}

	card = md->queue.card;
	if (IS_ERR(card)) {
		err = PTR_ERR(card);
		goto cmd_done;
	}

	mmc_get_card(card);

	for (i = 0; i < num_of_cmds && !ioc_err; i++)
		ioc_err = __mmc_blk_ioctl_cmd(card, md, idata[i]);

	/* Always switch back to main area after RPMB access */
	if (md->area_type & MMC_BLK_DATA_AREA_RPMB)
		mmc_blk_part_switch(card, dev_get_drvdata(&card->dev));

	mmc_put_card(card);

	/* copy to user if data and response */
	for (i = 0; i < num_of_cmds && !err; i++)
		err = mmc_blk_ioctl_copy_to_user(&cmds[i], idata[i]);

cmd_done:
	mmc_blk_put(md);
cmd_err:
	for (i = 0; i < num_of_cmds; i++) {
		kfree(idata[i]->buf);
		kfree(idata[i]);
	}
	kfree(idata);
	return ioc_err ? ioc_err : err;
}

static int mmc_blk_ioctl(struct block_device *bdev, fmode_t mode,
	unsigned int cmd, unsigned long arg)
{
	switch (cmd) {
	case MMC_IOC_CMD:
		return mmc_blk_ioctl_cmd(bdev,
				(struct mmc_ioc_cmd __user *)arg);
	case MMC_IOC_MULTI_CMD:
		return mmc_blk_ioctl_multi_cmd(bdev,
				(struct mmc_ioc_multi_cmd __user *)arg);
	default:
		return -EINVAL;
	}
}

#ifdef CONFIG_COMPAT
static int mmc_blk_compat_ioctl(struct block_device *bdev, fmode_t mode,
	unsigned int cmd, unsigned long arg)
{
	return mmc_blk_ioctl(bdev, mode, cmd, (unsigned long) compat_ptr(arg));
}
#endif

static const struct block_device_operations mmc_bdops = {
	.open			= mmc_blk_open,
	.release		= mmc_blk_release,
	.getgeo			= mmc_blk_getgeo,
	.owner			= THIS_MODULE,
	.ioctl			= mmc_blk_ioctl,
#ifdef CONFIG_COMPAT
	.compat_ioctl		= mmc_blk_compat_ioctl,
#endif
};

static inline int mmc_blk_part_switch(struct mmc_card *card,
				      struct mmc_blk_data *md)
{
	int ret;
	struct mmc_blk_data *main_md = dev_get_drvdata(&card->dev);

	if (main_md->part_curr == md->part_type)
		return 0;

	if (mmc_card_mmc(card)) {
		u8 part_config = card->ext_csd.part_config;

		if (md->part_type == EXT_CSD_PART_CONFIG_ACC_RPMB)
			mmc_retune_pause(card->host);

		part_config &= ~EXT_CSD_PART_CONFIG_ACC_MASK;
		part_config |= md->part_type;

		ret = mmc_switch(card, EXT_CSD_CMD_SET_NORMAL,
				 EXT_CSD_PART_CONFIG, part_config,
				 card->ext_csd.part_time);
		if (ret) {
			if (md->part_type == EXT_CSD_PART_CONFIG_ACC_RPMB)
				mmc_retune_unpause(card->host);
			return ret;
		}

		card->ext_csd.part_config = part_config;

		if (main_md->part_curr == EXT_CSD_PART_CONFIG_ACC_RPMB)
			mmc_retune_unpause(card->host);
	}

	main_md->part_curr = md->part_type;
	return 0;
}

static int mmc_sd_num_wr_blocks(struct mmc_card *card, u32 *written_blocks)
{
	int err;
	u32 result;
	__be32 *blocks;

	struct mmc_request mrq = {};
	struct mmc_command cmd = {};
	struct mmc_data data = {};

	struct scatterlist sg;

	cmd.opcode = MMC_APP_CMD;
	cmd.arg = card->rca << 16;
	cmd.flags = MMC_RSP_SPI_R1 | MMC_RSP_R1 | MMC_CMD_AC;

	err = mmc_wait_for_cmd(card->host, &cmd, 0);
	if (err)
		return err;
	if (!mmc_host_is_spi(card->host) && !(cmd.resp[0] & R1_APP_CMD))
		return -EIO;

	memset(&cmd, 0, sizeof(struct mmc_command));

	cmd.opcode = SD_APP_SEND_NUM_WR_BLKS;
	cmd.arg = 0;
	cmd.flags = MMC_RSP_SPI_R1 | MMC_RSP_R1 | MMC_CMD_ADTC;

	data.blksz = 4;
	data.blocks = 1;
	data.flags = MMC_DATA_READ;
	data.sg = &sg;
	data.sg_len = 1;
	mmc_set_data_timeout(&data, card);

	mrq.cmd = &cmd;
	mrq.data = &data;

	blocks = kmalloc(4, GFP_KERNEL);
	if (!blocks)
		return -ENOMEM;

	sg_init_one(&sg, blocks, 4);

	mmc_wait_for_req(card->host, &mrq);

	result = ntohl(*blocks);
	kfree(blocks);

	if (cmd.error || data.error)
		return -EIO;

	*written_blocks = result;

	return 0;
}

static int get_card_status(struct mmc_card *card, u32 *status, int retries)
{
	struct mmc_command cmd = {};
	int err;

	cmd.opcode = MMC_SEND_STATUS;
	if (!mmc_host_is_spi(card->host))
		cmd.arg = card->rca << 16;
	cmd.flags = MMC_RSP_SPI_R2 | MMC_RSP_R1 | MMC_CMD_AC;
	err = mmc_wait_for_cmd(card->host, &cmd, retries);
	if (err == 0)
		*status = cmd.resp[0];
	return err;
}

static int card_busy_detect(struct mmc_card *card, unsigned int timeout_ms,
		bool hw_busy_detect, struct request *req, bool *gen_err)
{
	unsigned long timeout = jiffies + msecs_to_jiffies(timeout_ms);
	int err = 0;
	u32 status;

	do {
		err = get_card_status(card, &status, 5);
		if (err) {
			pr_err("%s: error %d requesting status\n",
			       req->rq_disk->disk_name, err);
			return err;
		}

		if (status & R1_ERROR) {
			pr_err("%s: %s: error sending status cmd, status %#x\n",
				req->rq_disk->disk_name, __func__, status);
			*gen_err = true;
		}

		/* We may rely on the host hw to handle busy detection.*/
		if ((card->host->caps & MMC_CAP_WAIT_WHILE_BUSY) &&
			hw_busy_detect)
			break;

		/*
		 * Timeout if the device never becomes ready for data and never
		 * leaves the program state.
		 */
		if (time_after(jiffies, timeout)) {
			pr_err("%s: Card stuck in programming state! %s %s\n",
				mmc_hostname(card->host),
				req->rq_disk->disk_name, __func__);
			return -ETIMEDOUT;
		}

		/*
		 * Some cards mishandle the status bits,
		 * so make sure to check both the busy
		 * indication and the card state.
		 */
	} while (!(status & R1_READY_FOR_DATA) ||
		 (R1_CURRENT_STATE(status) == R1_STATE_PRG));

	return err;
}

static int send_stop(struct mmc_card *card, unsigned int timeout_ms,
		struct request *req, bool *gen_err, u32 *stop_status)
{
	struct mmc_host *host = card->host;
	struct mmc_command cmd = {};
	int err;
	bool use_r1b_resp = rq_data_dir(req) == WRITE;

	/*
	 * Normally we use R1B responses for WRITE, but in cases where the host
	 * has specified a max_busy_timeout we need to validate it. A failure
	 * means we need to prevent the host from doing hw busy detection, which
	 * is done by converting to a R1 response instead.
	 */
	if (host->max_busy_timeout && (timeout_ms > host->max_busy_timeout))
		use_r1b_resp = false;

	cmd.opcode = MMC_STOP_TRANSMISSION;
	if (use_r1b_resp) {
		cmd.flags = MMC_RSP_SPI_R1B | MMC_RSP_R1B | MMC_CMD_AC;
		cmd.busy_timeout = timeout_ms;
	} else {
		cmd.flags = MMC_RSP_SPI_R1 | MMC_RSP_R1 | MMC_CMD_AC;
	}

	err = mmc_wait_for_cmd(host, &cmd, 5);
	if (err)
		return err;

	*stop_status = cmd.resp[0];

	/* No need to check card status in case of READ. */
	if (rq_data_dir(req) == READ)
		return 0;

	if (!mmc_host_is_spi(host) &&
		(*stop_status & R1_ERROR)) {
		pr_err("%s: %s: general error sending stop command, resp %#x\n",
			req->rq_disk->disk_name, __func__, *stop_status);
		*gen_err = true;
	}

	return card_busy_detect(card, timeout_ms, use_r1b_resp, req, gen_err);
}

#define ERR_NOMEDIUM	3
#define ERR_RETRY	2
#define ERR_ABORT	1
#define ERR_CONTINUE	0

static int mmc_blk_cmd_error(struct request *req, const char *name, int error,
	bool status_valid, u32 status)
{
	switch (error) {
	case -EILSEQ:
		/* response crc error, retry the r/w cmd */
		pr_err("%s: %s sending %s command, card status %#x\n",
			req->rq_disk->disk_name, "response CRC error",
			name, status);
		return ERR_RETRY;

	case -ETIMEDOUT:
		pr_err("%s: %s sending %s command, card status %#x\n",
			req->rq_disk->disk_name, "timed out", name, status);

		/* If the status cmd initially failed, retry the r/w cmd */
		if (!status_valid) {
			pr_err("%s: status not valid, retrying timeout\n",
				req->rq_disk->disk_name);
			return ERR_RETRY;
		}

		/*
		 * If it was a r/w cmd crc error, or illegal command
		 * (eg, issued in wrong state) then retry - we should
		 * have corrected the state problem above.
		 */
		if (status & (R1_COM_CRC_ERROR | R1_ILLEGAL_COMMAND)) {
			pr_err("%s: command error, retrying timeout\n",
				req->rq_disk->disk_name);
			return ERR_RETRY;
		}

		/* Otherwise abort the command */
		return ERR_ABORT;

	default:
		/* We don't understand the error code the driver gave us */
		pr_err("%s: unknown error %d sending read/write command, card status %#x\n",
		       req->rq_disk->disk_name, error, status);
		return ERR_ABORT;
	}
}

/*
 * Initial r/w and stop cmd error recovery.
 * We don't know whether the card received the r/w cmd or not, so try to
 * restore things back to a sane state.  Essentially, we do this as follows:
 * - Obtain card status.  If the first attempt to obtain card status fails,
 *   the status word will reflect the failed status cmd, not the failed
 *   r/w cmd.  If we fail to obtain card status, it suggests we can no
 *   longer communicate with the card.
 * - Check the card state.  If the card received the cmd but there was a
 *   transient problem with the response, it might still be in a data transfer
 *   mode.  Try to send it a stop command.  If this fails, we can't recover.
 * - If the r/w cmd failed due to a response CRC error, it was probably
 *   transient, so retry the cmd.
 * - If the r/w cmd timed out, but we didn't get the r/w cmd status, retry.
 * - If the r/w cmd timed out, and the r/w cmd failed due to CRC error or
 *   illegal cmd, retry.
 * Otherwise we don't understand what happened, so abort.
 */
static int mmc_blk_cmd_recovery(struct mmc_card *card, struct request *req,
	struct mmc_blk_request *brq, bool *ecc_err, bool *gen_err)
{
	bool prev_cmd_status_valid = true;
	u32 status, stop_status = 0;
	int err, retry;

	if (mmc_card_removed(card))
		return ERR_NOMEDIUM;

	/*
	 * Try to get card status which indicates both the card state
	 * and why there was no response.  If the first attempt fails,
	 * we can't be sure the returned status is for the r/w command.
	 */
	for (retry = 2; retry >= 0; retry--) {
		err = get_card_status(card, &status, 0);
		if (!err)
			break;

		/* Re-tune if needed */
		mmc_retune_recheck(card->host);

		prev_cmd_status_valid = false;
		pr_err("%s: error %d sending status command, %sing\n",
		       req->rq_disk->disk_name, err, retry ? "retry" : "abort");
	}

	/* We couldn't get a response from the card.  Give up. */
	if (err) {
		/* Check if the card is removed */
		if (mmc_detect_card_removed(card->host))
			return ERR_NOMEDIUM;
		return ERR_ABORT;
	}

	/* Flag ECC errors */
	if ((status & R1_CARD_ECC_FAILED) ||
	    (brq->stop.resp[0] & R1_CARD_ECC_FAILED) ||
	    (brq->cmd.resp[0] & R1_CARD_ECC_FAILED))
		*ecc_err = true;

	/* Flag General errors */
	if (!mmc_host_is_spi(card->host) && rq_data_dir(req) != READ)
		if ((status & R1_ERROR) ||
			(brq->stop.resp[0] & R1_ERROR)) {
			pr_err("%s: %s: general error sending stop or status command, stop cmd response %#x, card status %#x\n",
			       req->rq_disk->disk_name, __func__,
			       brq->stop.resp[0], status);
			*gen_err = true;
		}

	/*
	 * Check the current card state.  If it is in some data transfer
	 * mode, tell it to stop (and hopefully transition back to TRAN.)
	 */
	if (R1_CURRENT_STATE(status) == R1_STATE_DATA ||
	    R1_CURRENT_STATE(status) == R1_STATE_RCV) {
		err = send_stop(card,
			DIV_ROUND_UP(brq->data.timeout_ns, 1000000),
			req, gen_err, &stop_status);
		if (err) {
			pr_err("%s: error %d sending stop command\n",
			       req->rq_disk->disk_name, err);
			/*
			 * If the stop cmd also timed out, the card is probably
			 * not present, so abort. Other errors are bad news too.
			 */
			return ERR_ABORT;
		}

		if (stop_status & R1_CARD_ECC_FAILED)
			*ecc_err = true;
	}

	/* Check for set block count errors */
	if (brq->sbc.error)
		return mmc_blk_cmd_error(req, "SET_BLOCK_COUNT", brq->sbc.error,
				prev_cmd_status_valid, status);

	/* Check for r/w command errors */
	if (brq->cmd.error)
		return mmc_blk_cmd_error(req, "r/w cmd", brq->cmd.error,
				prev_cmd_status_valid, status);

	/* Data errors */
	if (!brq->stop.error)
		return ERR_CONTINUE;

	/* Now for stop errors.  These aren't fatal to the transfer. */
	pr_info("%s: error %d sending stop command, original cmd response %#x, card status %#x\n",
	       req->rq_disk->disk_name, brq->stop.error,
	       brq->cmd.resp[0], status);

	/*
	 * Subsitute in our own stop status as this will give the error
	 * state which happened during the execution of the r/w command.
	 */
	if (stop_status) {
		brq->stop.resp[0] = stop_status;
		brq->stop.error = 0;
	}
	return ERR_CONTINUE;
}

static int mmc_blk_reset(struct mmc_blk_data *md, struct mmc_host *host,
			 int type)
{
	int err;

	if (md->reset_done & type)
		return -EEXIST;

	md->reset_done |= type;
	err = mmc_hw_reset(host);
	/* Ensure we switch back to the correct partition */
	if (err != -EOPNOTSUPP) {
		struct mmc_blk_data *main_md =
			dev_get_drvdata(&host->card->dev);
		int part_err;

		main_md->part_curr = main_md->part_type;
		part_err = mmc_blk_part_switch(host->card, md);
		if (part_err) {
			/*
			 * We have failed to get back into the correct
			 * partition, so we need to abort the whole request.
			 */
			return -ENODEV;
		}
	}
	return err;
}

static inline void mmc_blk_reset_success(struct mmc_blk_data *md, int type)
{
	md->reset_done &= ~type;
}

int mmc_access_rpmb(struct mmc_queue *mq)
{
	struct mmc_blk_data *md = mq->blkdata;
	/*
	 * If this is a RPMB partition access, return ture
	 */
	if (md && md->part_type == EXT_CSD_PART_CONFIG_ACC_RPMB)
		return true;

	return false;
}

static void mmc_blk_issue_discard_rq(struct mmc_queue *mq, struct request *req)
{
	struct mmc_blk_data *md = mq->blkdata;
	struct mmc_card *card = md->queue.card;
	unsigned int from, nr, arg;
	int err = 0, type = MMC_BLK_DISCARD;

	if (!mmc_can_erase(card)) {
		err = -EOPNOTSUPP;
		goto fail;
	}

	from = blk_rq_pos(req);
	nr = blk_rq_sectors(req);

	if (mmc_can_discard(card))
		arg = MMC_DISCARD_ARG;
	else if (mmc_can_trim(card))
		arg = MMC_TRIM_ARG;
	else
		arg = MMC_ERASE_ARG;
	do {
		err = 0;
		if (card->quirks & MMC_QUIRK_INAND_CMD38) {
			err = mmc_switch(card, EXT_CSD_CMD_SET_NORMAL,
					 INAND_CMD38_ARG_EXT_CSD,
					 arg == MMC_TRIM_ARG ?
					 INAND_CMD38_ARG_TRIM :
					 INAND_CMD38_ARG_ERASE,
					 0);
		}
		if (!err)
			err = mmc_erase(card, from, nr, arg);
	} while (err == -EIO && !mmc_blk_reset(md, card->host, type));
	if (!err)
		mmc_blk_reset_success(md, type);
fail:
	blk_end_request(req, err, blk_rq_bytes(req));
}

static void mmc_blk_issue_secdiscard_rq(struct mmc_queue *mq,
				       struct request *req)
{
	struct mmc_blk_data *md = mq->blkdata;
	struct mmc_card *card = md->queue.card;
	unsigned int from, nr, arg;
	int err = 0, type = MMC_BLK_SECDISCARD;

	if (!(mmc_can_secure_erase_trim(card))) {
		err = -EOPNOTSUPP;
		goto out;
	}

	from = blk_rq_pos(req);
	nr = blk_rq_sectors(req);

	if (mmc_can_trim(card) && !mmc_erase_group_aligned(card, from, nr))
		arg = MMC_SECURE_TRIM1_ARG;
	else
		arg = MMC_SECURE_ERASE_ARG;

retry:
	if (card->quirks & MMC_QUIRK_INAND_CMD38) {
		err = mmc_switch(card, EXT_CSD_CMD_SET_NORMAL,
				 INAND_CMD38_ARG_EXT_CSD,
				 arg == MMC_SECURE_TRIM1_ARG ?
				 INAND_CMD38_ARG_SECTRIM1 :
				 INAND_CMD38_ARG_SECERASE,
				 0);
		if (err)
			goto out_retry;
	}

	err = mmc_erase(card, from, nr, arg);
	if (err == -EIO)
		goto out_retry;
	if (err)
		goto out;

	if (arg == MMC_SECURE_TRIM1_ARG) {
		if (card->quirks & MMC_QUIRK_INAND_CMD38) {
			err = mmc_switch(card, EXT_CSD_CMD_SET_NORMAL,
					 INAND_CMD38_ARG_EXT_CSD,
					 INAND_CMD38_ARG_SECTRIM2,
					 0);
			if (err)
				goto out_retry;
		}

		err = mmc_erase(card, from, nr, MMC_SECURE_TRIM2_ARG);
		if (err == -EIO)
			goto out_retry;
		if (err)
			goto out;
	}

out_retry:
	if (err && !mmc_blk_reset(md, card->host, type))
		goto retry;
	if (!err)
		mmc_blk_reset_success(md, type);
out:
	blk_end_request(req, err, blk_rq_bytes(req));
}

static void mmc_blk_issue_flush(struct mmc_queue *mq, struct request *req)
{
	struct mmc_blk_data *md = mq->blkdata;
	struct mmc_card *card = md->queue.card;
	int ret = 0;

	ret = mmc_flush_cache(card);
	if (ret)
		ret = -EIO;

	blk_end_request_all(req, ret);
}

/*
 * Reformat current write as a reliable write, supporting
 * both legacy and the enhanced reliable write MMC cards.
 * In each transfer we'll handle only as much as a single
 * reliable write can handle, thus finish the request in
 * partial completions.
 */
static inline void mmc_apply_rel_rw(struct mmc_blk_request *brq,
				    struct mmc_card *card,
				    struct request *req)
{
	if (!(card->ext_csd.rel_param & EXT_CSD_WR_REL_PARAM_EN)) {
		/* Legacy mode imposes restrictions on transfers. */
		if (!IS_ALIGNED(brq->cmd.arg, card->ext_csd.rel_sectors))
			brq->data.blocks = 1;

		if (brq->data.blocks > card->ext_csd.rel_sectors)
			brq->data.blocks = card->ext_csd.rel_sectors;
		else if (brq->data.blocks < card->ext_csd.rel_sectors)
			brq->data.blocks = 1;
	}
}

#define CMD_ERRORS							\
	(R1_OUT_OF_RANGE |	/* Command argument out of range */	\
	 R1_ADDRESS_ERROR |	/* Misaligned address */		\
	 R1_BLOCK_LEN_ERROR |	/* Transferred block length incorrect */\
	 R1_WP_VIOLATION |	/* Tried to write to protected block */	\
	 R1_CC_ERROR |		/* Card controller error */		\
	 R1_ERROR)		/* General/unknown error */

static enum mmc_blk_status mmc_blk_err_check(struct mmc_card *card,
					     struct mmc_async_req *areq)
{
	struct mmc_queue_req *mq_mrq = container_of(areq, struct mmc_queue_req,
						    areq);
	struct mmc_blk_request *brq = &mq_mrq->brq;
	struct request *req = mq_mrq->req;
	int need_retune = card->host->need_retune;
	bool ecc_err = false;
	bool gen_err = false;

	/*
	 * sbc.error indicates a problem with the set block count
	 * command.  No data will have been transferred.
	 *
	 * cmd.error indicates a problem with the r/w command.  No
	 * data will have been transferred.
	 *
	 * stop.error indicates a problem with the stop command.  Data
	 * may have been transferred, or may still be transferring.
	 */
	if (brq->sbc.error || brq->cmd.error || brq->stop.error ||
	    brq->data.error) {
		switch (mmc_blk_cmd_recovery(card, req, brq, &ecc_err, &gen_err)) {
		case ERR_RETRY:
			return MMC_BLK_RETRY;
		case ERR_ABORT:
			return MMC_BLK_ABORT;
		case ERR_NOMEDIUM:
			return MMC_BLK_NOMEDIUM;
		case ERR_CONTINUE:
			break;
		}
	}

	/*
	 * Check for errors relating to the execution of the
	 * initial command - such as address errors.  No data
	 * has been transferred.
	 */
	if (brq->cmd.resp[0] & CMD_ERRORS) {
		pr_err("%s: r/w command failed, status = %#x\n",
		       req->rq_disk->disk_name, brq->cmd.resp[0]);
		return MMC_BLK_ABORT;
	}

	/*
	 * Everything else is either success, or a data error of some
	 * kind.  If it was a write, we may have transitioned to
	 * program mode, which we have to wait for it to complete.
	 */
	if (!mmc_host_is_spi(card->host) && rq_data_dir(req) != READ) {
		int err;

		/* Check stop command response */
		if (brq->stop.resp[0] & R1_ERROR) {
			pr_err("%s: %s: general error sending stop command, stop cmd response %#x\n",
			       req->rq_disk->disk_name, __func__,
			       brq->stop.resp[0]);
			gen_err = true;
		}

		err = card_busy_detect(card, MMC_BLK_TIMEOUT_MS, false, req,
					&gen_err);
		if (err)
			return MMC_BLK_CMD_ERR;
	}

	/* if general error occurs, retry the write operation. */
	if (gen_err) {
		pr_warn("%s: retrying write for general error\n",
				req->rq_disk->disk_name);
		return MMC_BLK_RETRY;
	}

	if (brq->data.error) {
		if (need_retune && !brq->retune_retry_done) {
			pr_debug("%s: retrying because a re-tune was needed\n",
				 req->rq_disk->disk_name);
			brq->retune_retry_done = 1;
			return MMC_BLK_RETRY;
		}
		pr_err("%s: error %d transferring data, sector %u, nr %u, cmd response %#x, card status %#x\n",
		       req->rq_disk->disk_name, brq->data.error,
		       (unsigned)blk_rq_pos(req),
		       (unsigned)blk_rq_sectors(req),
		       brq->cmd.resp[0], brq->stop.resp[0]);

		if (rq_data_dir(req) == READ) {
			if (ecc_err)
				return MMC_BLK_ECC_ERR;
			return MMC_BLK_DATA_ERR;
		} else {
			return MMC_BLK_CMD_ERR;
		}
	}

	if (!brq->data.bytes_xfered)
		return MMC_BLK_RETRY;

	if (blk_rq_bytes(req) != brq->data.bytes_xfered)
		return MMC_BLK_PARTIAL;

	return MMC_BLK_SUCCESS;
}

static void mmc_blk_rw_rq_prep(struct mmc_queue_req *mqrq,
			       struct mmc_card *card,
			       int disable_multi,
			       struct mmc_queue *mq)
{
	u32 readcmd, writecmd;
	struct mmc_blk_request *brq = &mqrq->brq;
	struct request *req = mqrq->req;
	struct mmc_blk_data *md = mq->blkdata;
	bool do_data_tag;

	/*
	 * Reliable writes are used to implement Forced Unit Access and
	 * are supported only on MMCs.
	 */
	bool do_rel_wr = (req->cmd_flags & REQ_FUA) &&
		(rq_data_dir(req) == WRITE) &&
		(md->flags & MMC_BLK_REL_WR);

	memset(brq, 0, sizeof(struct mmc_blk_request));
	brq->mrq.cmd = &brq->cmd;
	brq->mrq.data = &brq->data;

	brq->cmd.arg = blk_rq_pos(req);
	if (!mmc_card_blockaddr(card))
		brq->cmd.arg <<= 9;
	brq->cmd.flags = MMC_RSP_SPI_R1 | MMC_RSP_R1 | MMC_CMD_ADTC;
	brq->data.blksz = 512;
	brq->stop.opcode = MMC_STOP_TRANSMISSION;
	brq->stop.arg = 0;
	brq->data.blocks = blk_rq_sectors(req);

	/*
	 * The block layer doesn't support all sector count
	 * restrictions, so we need to be prepared for too big
	 * requests.
	 */
	if (brq->data.blocks > card->host->max_blk_count)
		brq->data.blocks = card->host->max_blk_count;

	if (brq->data.blocks > 1) {
		/*
		 * After a read error, we redo the request one sector
		 * at a time in order to accurately determine which
		 * sectors can be read successfully.
		 */
		if (disable_multi)
			brq->data.blocks = 1;

		/*
		 * Some controllers have HW issues while operating
		 * in multiple I/O mode
		 */
		if (card->host->ops->multi_io_quirk)
			brq->data.blocks = card->host->ops->multi_io_quirk(card,
						(rq_data_dir(req) == READ) ?
						MMC_DATA_READ : MMC_DATA_WRITE,
						brq->data.blocks);
	}

	if (brq->data.blocks > 1 || do_rel_wr) {
		/* SPI multiblock writes terminate using a special
		 * token, not a STOP_TRANSMISSION request.
		 */
		if (!mmc_host_is_spi(card->host) ||
		    rq_data_dir(req) == READ)
			brq->mrq.stop = &brq->stop;
		readcmd = MMC_READ_MULTIPLE_BLOCK;
		writecmd = MMC_WRITE_MULTIPLE_BLOCK;
	} else {
		brq->mrq.stop = NULL;
		readcmd = MMC_READ_SINGLE_BLOCK;
		writecmd = MMC_WRITE_BLOCK;
	}
	if (rq_data_dir(req) == READ) {
		brq->cmd.opcode = readcmd;
		brq->data.flags = MMC_DATA_READ;
		if (brq->mrq.stop)
			brq->stop.flags = MMC_RSP_SPI_R1 | MMC_RSP_R1 |
					MMC_CMD_AC;
	} else {
		brq->cmd.opcode = writecmd;
		brq->data.flags = MMC_DATA_WRITE;
		if (brq->mrq.stop)
			brq->stop.flags = MMC_RSP_SPI_R1B | MMC_RSP_R1B |
					MMC_CMD_AC;
	}

	if (do_rel_wr)
		mmc_apply_rel_rw(brq, card, req);

	/*
	 * Data tag is used only during writing meta data to speed
	 * up write and any subsequent read of this meta data
	 */
	do_data_tag = (card->ext_csd.data_tag_unit_size) &&
		(req->cmd_flags & REQ_META) &&
		(rq_data_dir(req) == WRITE) &&
		((brq->data.blocks * brq->data.blksz) >=
		 card->ext_csd.data_tag_unit_size);

	/*
	 * Pre-defined multi-block transfers are preferable to
	 * open ended-ones (and necessary for reliable writes).
	 * However, it is not sufficient to just send CMD23,
	 * and avoid the final CMD12, as on an error condition
	 * CMD12 (stop) needs to be sent anyway. This, coupled
	 * with Auto-CMD23 enhancements provided by some
	 * hosts, means that the complexity of dealing
	 * with this is best left to the host. If CMD23 is
	 * supported by card and host, we'll fill sbc in and let
	 * the host deal with handling it correctly. This means
	 * that for hosts that don't expose MMC_CAP_CMD23, no
	 * change of behavior will be observed.
	 *
	 * N.B: Some MMC cards experience perf degradation.
	 * We'll avoid using CMD23-bounded multiblock writes for
	 * these, while retaining features like reliable writes.
	 */
	if ((md->flags & MMC_BLK_CMD23) && mmc_op_multi(brq->cmd.opcode) &&
	    (do_rel_wr || !(card->quirks & MMC_QUIRK_BLK_NO_CMD23) ||
	     do_data_tag)) {
		brq->sbc.opcode = MMC_SET_BLOCK_COUNT;
		brq->sbc.arg = brq->data.blocks |
			(do_rel_wr ? (1 << 31) : 0) |
			(do_data_tag ? (1 << 29) : 0);
		brq->sbc.flags = MMC_RSP_R1 | MMC_CMD_AC;
		brq->mrq.sbc = &brq->sbc;
	}

	mmc_set_data_timeout(&brq->data, card);

	brq->data.sg = mqrq->sg;
	brq->data.sg_len = mmc_queue_map_sg(mq, mqrq);

	/*
	 * Adjust the sg list so it is the same size as the
	 * request.
	 */
	if (brq->data.blocks != blk_rq_sectors(req)) {
		int i, data_size = brq->data.blocks << 9;
		struct scatterlist *sg;

		for_each_sg(brq->data.sg, sg, brq->data.sg_len, i) {
			data_size -= sg->length;
			if (data_size <= 0) {
				sg->length += data_size;
				i++;
				break;
			}
		}
		brq->data.sg_len = i;
	}

	mqrq->areq.mrq = &brq->mrq;
	mqrq->areq.err_check = mmc_blk_err_check;

	mmc_queue_bounce_pre(mqrq);
}

static bool mmc_blk_rw_cmd_err(struct mmc_blk_data *md, struct mmc_card *card,
			       struct mmc_blk_request *brq, struct request *req,
			       bool old_req_pending)
{
	bool req_pending;

	/*
	 * If this is an SD card and we're writing, we can first
	 * mark the known good sectors as ok.
	 *
	 * If the card is not SD, we can still ok written sectors
	 * as reported by the controller (which might be less than
	 * the real number of written sectors, but never more).
	 */
	if (mmc_card_sd(card)) {
		u32 blocks;
		int err;

		err = mmc_sd_num_wr_blocks(card, &blocks);
		if (err)
			req_pending = old_req_pending;
		else
			req_pending = blk_end_request(req, 0, blocks << 9);
	} else {
		req_pending = blk_end_request(req, 0, brq->data.bytes_xfered);
	}
	return req_pending;
}

static void mmc_blk_rw_cmd_abort(struct mmc_card *card, struct request *req)
{
	if (mmc_card_removed(card))
		req->rq_flags |= RQF_QUIET;
	while (blk_end_request(req, -EIO, blk_rq_cur_bytes(req)));
}

/**
 * mmc_blk_rw_try_restart() - tries to restart the current async request
 * @mq: the queue with the card and host to restart
 * @req: a new request that want to be started after the current one
 */
static void mmc_blk_rw_try_restart(struct mmc_queue *mq, struct request *req)
{
	if (!req)
		return;

	/*
	 * If the card was removed, just cancel everything and return.
	 */
	if (mmc_card_removed(mq->card)) {
		req->rq_flags |= RQF_QUIET;
		blk_end_request_all(req, -EIO);
		return;
	}
	/* Else proceed and try to restart the current async request */
	mmc_blk_rw_rq_prep(mq->mqrq_cur, mq->card, 0, mq);
	mmc_start_areq(mq->card->host, &mq->mqrq_cur->areq, NULL);
}

static void mmc_blk_issue_rw_rq(struct mmc_queue *mq, struct request *new_req)
{
	struct mmc_blk_data *md = mq->blkdata;
	struct mmc_card *card = md->queue.card;
	struct mmc_blk_request *brq;
	int disable_multi = 0, retry = 0, type, retune_retry_done = 0;
	enum mmc_blk_status status;
	struct mmc_queue_req *mq_rq;
	struct request *old_req;
	struct mmc_async_req *new_areq;
	struct mmc_async_req *old_areq;
	bool req_pending = true;

	if (!new_req && !mq->mqrq_prev->req)
		return;

	do {
		if (new_req) {
			/*
			 * When 4KB native sector is enabled, only 8 blocks
			 * multiple read or write is allowed
			 */
			if (mmc_large_sector(card) &&
				!IS_ALIGNED(blk_rq_sectors(new_req), 8)) {
				pr_err("%s: Transfer size is not 4KB sector size aligned\n",
					new_req->rq_disk->disk_name);
				mmc_blk_rw_cmd_abort(card, new_req);
				return;
			}

			mmc_blk_rw_rq_prep(mq->mqrq_cur, card, 0, mq);
			new_areq = &mq->mqrq_cur->areq;
		} else
			new_areq = NULL;

		old_areq = mmc_start_areq(card->host, new_areq, &status);
		if (!old_areq) {
			/*
			 * We have just put the first request into the pipeline
			 * and there is nothing more to do until it is
			 * complete.
			 */
			if (status == MMC_BLK_NEW_REQUEST)
				mq->new_request = true;
			return;
		}

		/*
		 * An asynchronous request has been completed and we proceed
		 * to handle the result of it.
		 */
		mq_rq =	container_of(old_areq, struct mmc_queue_req, areq);
		brq = &mq_rq->brq;
		old_req = mq_rq->req;
		type = rq_data_dir(old_req) == READ ? MMC_BLK_READ : MMC_BLK_WRITE;
		mmc_queue_bounce_post(mq_rq);

		switch (status) {
		case MMC_BLK_SUCCESS:
		case MMC_BLK_PARTIAL:
			/*
			 * A block was successfully transferred.
			 */
			mmc_blk_reset_success(md, type);

			req_pending = blk_end_request(old_req, 0,
						      brq->data.bytes_xfered);
			/*
			 * If the blk_end_request function returns non-zero even
			 * though all data has been transferred and no errors
			 * were returned by the host controller, it's a bug.
			 */
			if (status == MMC_BLK_SUCCESS && req_pending) {
				pr_err("%s BUG rq_tot %d d_xfer %d\n",
				       __func__, blk_rq_bytes(old_req),
				       brq->data.bytes_xfered);
				mmc_blk_rw_cmd_abort(card, old_req);
				return;
			}
			break;
		case MMC_BLK_CMD_ERR:
			req_pending = mmc_blk_rw_cmd_err(md, card, brq, old_req, req_pending);
			if (mmc_blk_reset(md, card->host, type)) {
				if (req_pending)
					mmc_blk_rw_cmd_abort(card, old_req);
				mmc_blk_rw_try_restart(mq, new_req);
				return;
			}
			if (!req_pending) {
				mmc_blk_rw_try_restart(mq, new_req);
				return;
			}
			break;
		case MMC_BLK_RETRY:
			retune_retry_done = brq->retune_retry_done;
			if (retry++ < 5)
				break;
			/* Fall through */
		case MMC_BLK_ABORT:
			if (!mmc_blk_reset(md, card->host, type))
				break;
			mmc_blk_rw_cmd_abort(card, old_req);
			mmc_blk_rw_try_restart(mq, new_req);
			return;
		case MMC_BLK_DATA_ERR: {
			int err;

			err = mmc_blk_reset(md, card->host, type);
			if (!err)
				break;
			if (err == -ENODEV) {
				mmc_blk_rw_cmd_abort(card, old_req);
				mmc_blk_rw_try_restart(mq, new_req);
				return;
			}
			/* Fall through */
		}
		case MMC_BLK_ECC_ERR:
			if (brq->data.blocks > 1) {
				/* Redo read one sector at a time */
				pr_warn("%s: retrying using single block read\n",
					old_req->rq_disk->disk_name);
				disable_multi = 1;
				break;
			}
			/*
			 * After an error, we redo I/O one sector at a
			 * time, so we only reach here after trying to
			 * read a single sector.
			 */
			req_pending = blk_end_request(old_req, -EIO,
						      brq->data.blksz);
			if (!req_pending) {
				mmc_blk_rw_try_restart(mq, new_req);
				return;
			}
			break;
		case MMC_BLK_NOMEDIUM:
			mmc_blk_rw_cmd_abort(card, old_req);
			mmc_blk_rw_try_restart(mq, new_req);
			return;
		default:
			pr_err("%s: Unhandled return value (%d)",
					old_req->rq_disk->disk_name, status);
			mmc_blk_rw_cmd_abort(card, old_req);
			mmc_blk_rw_try_restart(mq, new_req);
			return;
		}

		if (req_pending) {
			/*
			 * In case of a incomplete request
			 * prepare it again and resend.
			 */
			mmc_blk_rw_rq_prep(mq_rq, card,
					disable_multi, mq);
			mmc_start_areq(card->host,
					&mq_rq->areq, NULL);
			mq_rq->brq.retune_retry_done = retune_retry_done;
		}
	} while (req_pending);
}

void mmc_blk_issue_rq(struct mmc_queue *mq, struct request *req)
{
	int ret;
	struct mmc_blk_data *md = mq->blkdata;
	struct mmc_card *card = md->queue.card;
	bool req_is_special = mmc_req_is_special(req);

	if (req && !mq->mqrq_prev->req)
		/* claim host only for the first request */
		mmc_get_card(card);

	ret = mmc_blk_part_switch(card, md);
	if (ret) {
		if (req) {
			blk_end_request_all(req, -EIO);
		}
		goto out;
	}

	mq->new_request = false;
	if (req && req_op(req) == REQ_OP_DISCARD) {
		/* complete ongoing async transfer before issuing discard */
		if (card->host->areq)
			mmc_blk_issue_rw_rq(mq, NULL);
		mmc_blk_issue_discard_rq(mq, req);
	} else if (req && req_op(req) == REQ_OP_SECURE_ERASE) {
		/* complete ongoing async transfer before issuing secure erase*/
		if (card->host->areq)
			mmc_blk_issue_rw_rq(mq, NULL);
		mmc_blk_issue_secdiscard_rq(mq, req);
	} else if (req && req_op(req) == REQ_OP_FLUSH) {
		/* complete ongoing async transfer before issuing flush */
		if (card->host->areq)
			mmc_blk_issue_rw_rq(mq, NULL);
		mmc_blk_issue_flush(mq, req);
	} else {
<<<<<<< HEAD
		ret = mmc_blk_issue_rw_rq(mq, req);
=======
		mmc_blk_issue_rw_rq(mq, req);
>>>>>>> f2e5fa84
		card->host->context_info.is_waiting_last_req = false;
	}

out:
	if ((!req && !mq->new_request) || req_is_special)
		/*
		 * Release host when there are no more requests
		 * and after special request(discard, flush) is done.
		 * In case sepecial request, there is no reentry to
		 * the 'mmc_blk_issue_rq' with 'mqrq_prev->req'.
		 */
		mmc_put_card(card);
}

static inline int mmc_blk_readonly(struct mmc_card *card)
{
	return mmc_card_readonly(card) ||
	       !(card->csd.cmdclass & CCC_BLOCK_WRITE);
}

static struct mmc_blk_data *mmc_blk_alloc_req(struct mmc_card *card,
					      struct device *parent,
					      sector_t size,
					      bool default_ro,
					      const char *subname,
					      int area_type)
{
	struct mmc_blk_data *md;
	int devidx, ret;

	devidx = ida_simple_get(&mmc_blk_ida, 0, max_devices, GFP_KERNEL);
	if (devidx < 0)
		return ERR_PTR(devidx);

	md = kzalloc(sizeof(struct mmc_blk_data), GFP_KERNEL);
	if (!md) {
		ret = -ENOMEM;
		goto out;
	}

	md->area_type = area_type;

	/*
	 * Set the read-only status based on the supported commands
	 * and the write protect switch.
	 */
	md->read_only = mmc_blk_readonly(card);

	md->disk = alloc_disk(perdev_minors);
	if (md->disk == NULL) {
		ret = -ENOMEM;
		goto err_kfree;
	}

	spin_lock_init(&md->lock);
	INIT_LIST_HEAD(&md->part);
	md->usage = 1;

	ret = mmc_init_queue(&md->queue, card, &md->lock, subname);
	if (ret)
		goto err_putdisk;

	md->queue.blkdata = md;

	md->disk->major	= MMC_BLOCK_MAJOR;
	md->disk->first_minor = devidx * perdev_minors;
	md->disk->fops = &mmc_bdops;
	md->disk->private_data = md;
	md->disk->queue = md->queue.queue;
	md->parent = parent;
	set_disk_ro(md->disk, md->read_only || default_ro);
	md->disk->flags = GENHD_FL_EXT_DEVT;
	if (area_type & (MMC_BLK_DATA_AREA_RPMB | MMC_BLK_DATA_AREA_BOOT))
		md->disk->flags |= GENHD_FL_NO_PART_SCAN;

	/*
	 * As discussed on lkml, GENHD_FL_REMOVABLE should:
	 *
	 * - be set for removable media with permanent block devices
	 * - be unset for removable block devices with permanent media
	 *
	 * Since MMC block devices clearly fall under the second
	 * case, we do not set GENHD_FL_REMOVABLE.  Userspace
	 * should use the block device creation/destruction hotplug
	 * messages to tell when the card is present.
	 */

	snprintf(md->disk->disk_name, sizeof(md->disk->disk_name),
		 "mmcblk%u%s", card->host->index, subname ? subname : "");

	if (mmc_card_mmc(card))
		blk_queue_logical_block_size(md->queue.queue,
					     card->ext_csd.data_sector_size);
	else
		blk_queue_logical_block_size(md->queue.queue, 512);

	set_capacity(md->disk, size);

	if (mmc_host_cmd23(card->host)) {
		if ((mmc_card_mmc(card) &&
		     card->csd.mmca_vsn >= CSD_SPEC_VER_3) ||
		    (mmc_card_sd(card) &&
		     card->scr.cmds & SD_SCR_CMD23_SUPPORT))
			md->flags |= MMC_BLK_CMD23;
	}

	if (mmc_card_mmc(card) &&
	    md->flags & MMC_BLK_CMD23 &&
	    ((card->ext_csd.rel_param & EXT_CSD_WR_REL_PARAM_EN) ||
	     card->ext_csd.rel_sectors)) {
		md->flags |= MMC_BLK_REL_WR;
		blk_queue_write_cache(md->queue.queue, true, true);
	}

	return md;

 err_putdisk:
	put_disk(md->disk);
 err_kfree:
	kfree(md);
 out:
	ida_simple_remove(&mmc_blk_ida, devidx);
	return ERR_PTR(ret);
}

static struct mmc_blk_data *mmc_blk_alloc(struct mmc_card *card)
{
	sector_t size;

	if (!mmc_card_sd(card) && mmc_card_blockaddr(card)) {
		/*
		 * The EXT_CSD sector count is in number or 512 byte
		 * sectors.
		 */
		size = card->ext_csd.sectors;
	} else {
		/*
		 * The CSD capacity field is in units of read_blkbits.
		 * set_capacity takes units of 512 bytes.
		 */
		size = (typeof(sector_t))card->csd.capacity
			<< (card->csd.read_blkbits - 9);
	}

	return mmc_blk_alloc_req(card, &card->dev, size, false, NULL,
					MMC_BLK_DATA_AREA_MAIN);
}

static int mmc_blk_alloc_part(struct mmc_card *card,
			      struct mmc_blk_data *md,
			      unsigned int part_type,
			      sector_t size,
			      bool default_ro,
			      const char *subname,
			      int area_type)
{
	char cap_str[10];
	struct mmc_blk_data *part_md;

	part_md = mmc_blk_alloc_req(card, disk_to_dev(md->disk), size, default_ro,
				    subname, area_type);
	if (IS_ERR(part_md))
		return PTR_ERR(part_md);
	part_md->part_type = part_type;
	list_add(&part_md->part, &md->part);

	string_get_size((u64)get_capacity(part_md->disk), 512, STRING_UNITS_2,
			cap_str, sizeof(cap_str));
	pr_info("%s: %s %s partition %u %s\n",
	       part_md->disk->disk_name, mmc_card_id(card),
	       mmc_card_name(card), part_md->part_type, cap_str);
	return 0;
}

/* MMC Physical partitions consist of two boot partitions and
 * up to four general purpose partitions.
 * For each partition enabled in EXT_CSD a block device will be allocatedi
 * to provide access to the partition.
 */

static int mmc_blk_alloc_parts(struct mmc_card *card, struct mmc_blk_data *md)
{
	int idx, ret = 0;

	if (!mmc_card_mmc(card))
		return 0;

	for (idx = 0; idx < card->nr_parts; idx++) {
		if (card->part[idx].size) {
			ret = mmc_blk_alloc_part(card, md,
				card->part[idx].part_cfg,
				card->part[idx].size >> 9,
				card->part[idx].force_ro,
				card->part[idx].name,
				card->part[idx].area_type);
			if (ret)
				return ret;
		}
	}

	return ret;
}

static void mmc_blk_remove_req(struct mmc_blk_data *md)
{
	struct mmc_card *card;

	if (md) {
		/*
		 * Flush remaining requests and free queues. It
		 * is freeing the queue that stops new requests
		 * from being accepted.
		 */
		card = md->queue.card;
		mmc_cleanup_queue(&md->queue);
		if (md->disk->flags & GENHD_FL_UP) {
			device_remove_file(disk_to_dev(md->disk), &md->force_ro);
			if ((md->area_type & MMC_BLK_DATA_AREA_BOOT) &&
					card->ext_csd.boot_ro_lockable)
				device_remove_file(disk_to_dev(md->disk),
					&md->power_ro_lock);

			del_gendisk(md->disk);
		}
		mmc_blk_put(md);
	}
}

static void mmc_blk_remove_parts(struct mmc_card *card,
				 struct mmc_blk_data *md)
{
	struct list_head *pos, *q;
	struct mmc_blk_data *part_md;

	list_for_each_safe(pos, q, &md->part) {
		part_md = list_entry(pos, struct mmc_blk_data, part);
		list_del(pos);
		mmc_blk_remove_req(part_md);
	}
}

static int mmc_add_disk(struct mmc_blk_data *md)
{
	int ret;
	struct mmc_card *card = md->queue.card;

	device_add_disk(md->parent, md->disk);
	md->force_ro.show = force_ro_show;
	md->force_ro.store = force_ro_store;
	sysfs_attr_init(&md->force_ro.attr);
	md->force_ro.attr.name = "force_ro";
	md->force_ro.attr.mode = S_IRUGO | S_IWUSR;
	ret = device_create_file(disk_to_dev(md->disk), &md->force_ro);
	if (ret)
		goto force_ro_fail;

	if ((md->area_type & MMC_BLK_DATA_AREA_BOOT) &&
	     card->ext_csd.boot_ro_lockable) {
		umode_t mode;

		if (card->ext_csd.boot_ro_lock & EXT_CSD_BOOT_WP_B_PWR_WP_DIS)
			mode = S_IRUGO;
		else
			mode = S_IRUGO | S_IWUSR;

		md->power_ro_lock.show = power_ro_lock_show;
		md->power_ro_lock.store = power_ro_lock_store;
		sysfs_attr_init(&md->power_ro_lock.attr);
		md->power_ro_lock.attr.mode = mode;
		md->power_ro_lock.attr.name =
					"ro_lock_until_next_power_on";
		ret = device_create_file(disk_to_dev(md->disk),
				&md->power_ro_lock);
		if (ret)
			goto power_ro_lock_fail;
	}
	return ret;

power_ro_lock_fail:
	device_remove_file(disk_to_dev(md->disk), &md->force_ro);
force_ro_fail:
	del_gendisk(md->disk);

	return ret;
}

static int mmc_blk_probe(struct mmc_card *card)
{
	struct mmc_blk_data *md, *part_md;
	char cap_str[10];

	/*
	 * Check that the card supports the command class(es) we need.
	 */
	if (!(card->csd.cmdclass & CCC_BLOCK_READ))
		return -ENODEV;

	mmc_fixup_device(card, mmc_blk_fixups);

	md = mmc_blk_alloc(card);
	if (IS_ERR(md))
		return PTR_ERR(md);

	string_get_size((u64)get_capacity(md->disk), 512, STRING_UNITS_2,
			cap_str, sizeof(cap_str));
	pr_info("%s: %s %s %s %s\n",
		md->disk->disk_name, mmc_card_id(card), mmc_card_name(card),
		cap_str, md->read_only ? "(ro)" : "");

	if (mmc_blk_alloc_parts(card, md))
		goto out;

	dev_set_drvdata(&card->dev, md);

	if (mmc_add_disk(md))
		goto out;

	list_for_each_entry(part_md, &md->part, part) {
		if (mmc_add_disk(part_md))
			goto out;
	}

	pm_runtime_set_autosuspend_delay(&card->dev, 3000);
	pm_runtime_use_autosuspend(&card->dev);

	/*
	 * Don't enable runtime PM for SD-combo cards here. Leave that
	 * decision to be taken during the SDIO init sequence instead.
	 */
	if (card->type != MMC_TYPE_SD_COMBO) {
		pm_runtime_set_active(&card->dev);
		pm_runtime_enable(&card->dev);
	}

	return 0;

 out:
	mmc_blk_remove_parts(card, md);
	mmc_blk_remove_req(md);
	return 0;
}

static void mmc_blk_remove(struct mmc_card *card)
{
	struct mmc_blk_data *md = dev_get_drvdata(&card->dev);

	mmc_blk_remove_parts(card, md);
	pm_runtime_get_sync(&card->dev);
	mmc_claim_host(card->host);
	mmc_blk_part_switch(card, md);
	mmc_release_host(card->host);
	if (card->type != MMC_TYPE_SD_COMBO)
		pm_runtime_disable(&card->dev);
	pm_runtime_put_noidle(&card->dev);
	mmc_blk_remove_req(md);
	dev_set_drvdata(&card->dev, NULL);
}

static int _mmc_blk_suspend(struct mmc_card *card)
{
	struct mmc_blk_data *part_md;
	struct mmc_blk_data *md = dev_get_drvdata(&card->dev);

	if (md) {
		mmc_queue_suspend(&md->queue);
		list_for_each_entry(part_md, &md->part, part) {
			mmc_queue_suspend(&part_md->queue);
		}
	}
	return 0;
}

static void mmc_blk_shutdown(struct mmc_card *card)
{
	_mmc_blk_suspend(card);
}

#ifdef CONFIG_PM_SLEEP
static int mmc_blk_suspend(struct device *dev)
{
	struct mmc_card *card = mmc_dev_to_card(dev);

	return _mmc_blk_suspend(card);
}

static int mmc_blk_resume(struct device *dev)
{
	struct mmc_blk_data *part_md;
	struct mmc_blk_data *md = dev_get_drvdata(dev);

	if (md) {
		/*
		 * Resume involves the card going into idle state,
		 * so current partition is always the main one.
		 */
		md->part_curr = md->part_type;
		mmc_queue_resume(&md->queue);
		list_for_each_entry(part_md, &md->part, part) {
			mmc_queue_resume(&part_md->queue);
		}
	}
	return 0;
}
#endif

static SIMPLE_DEV_PM_OPS(mmc_blk_pm_ops, mmc_blk_suspend, mmc_blk_resume);

static struct mmc_driver mmc_driver = {
	.drv		= {
		.name	= "mmcblk",
		.pm	= &mmc_blk_pm_ops,
	},
	.probe		= mmc_blk_probe,
	.remove		= mmc_blk_remove,
	.shutdown	= mmc_blk_shutdown,
};

static int __init mmc_blk_init(void)
{
	int res;

	if (perdev_minors != CONFIG_MMC_BLOCK_MINORS)
		pr_info("mmcblk: using %d minors per device\n", perdev_minors);

	max_devices = min(MAX_DEVICES, (1 << MINORBITS) / perdev_minors);

	res = register_blkdev(MMC_BLOCK_MAJOR, "mmc");
	if (res)
		goto out;

	res = mmc_register_driver(&mmc_driver);
	if (res)
		goto out2;

	return 0;
 out2:
	unregister_blkdev(MMC_BLOCK_MAJOR, "mmc");
 out:
	return res;
}

static void __exit mmc_blk_exit(void)
{
	mmc_unregister_driver(&mmc_driver);
	unregister_blkdev(MMC_BLOCK_MAJOR, "mmc");
}

module_init(mmc_blk_init);
module_exit(mmc_blk_exit);

MODULE_LICENSE("GPL");
MODULE_DESCRIPTION("Multimedia Card (MMC) block device driver");
<|MERGE_RESOLUTION|>--- conflicted
+++ resolved
@@ -1814,11 +1814,7 @@
 			mmc_blk_issue_rw_rq(mq, NULL);
 		mmc_blk_issue_flush(mq, req);
 	} else {
-<<<<<<< HEAD
-		ret = mmc_blk_issue_rw_rq(mq, req);
-=======
 		mmc_blk_issue_rw_rq(mq, req);
->>>>>>> f2e5fa84
 		card->host->context_info.is_waiting_last_req = false;
 	}
 
