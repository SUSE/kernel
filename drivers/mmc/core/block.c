--- conflicted
+++ resolved
@@ -2893,11 +2893,7 @@
 			  1 | MMC_CMD23_ARG_REL_WR, req, req_len);
 
 		/* Send result request frame */
-<<<<<<< HEAD
-		memset(resp_frm, 0, sizeof(*resp_frm));
-=======
 		memset(resp_frm, 0, RPMB_FRAME_SIZE);
->>>>>>> b35fc656
 		resp_frm->req_resp = cpu_to_be16(RPMB_RESULT_READ);
 		set_idata(idata[1], MMC_WRITE_MULTIPLE_BLOCK, 1, resp,
 			  resp_len);
