--- conflicted
+++ resolved
@@ -51,27 +51,6 @@
 	return 0;
 }
 
-<<<<<<< HEAD
-#if IS_ENABLED(CONFIG_ACPI)
-struct match_ids_walk_data {
-	struct acpi_device_id *ids;
-	struct acpi_device *adev;
-};
-
-static int match_device_ids(struct acpi_device *adev, void *data)
-{
-	struct match_ids_walk_data *wd = data;
-
-	if (!acpi_match_device_ids(adev, wd->ids)) {
-		wd->adev = adev;
-		return 1;
-	}
-
-	return 0;
-}
-
-=======
->>>>>>> eb3cdb58
 static void mfd_acpi_add_device(const struct mfd_cell *cell,
 				struct platform_device *pdev)
 {
@@ -100,11 +79,7 @@
 				.ids = ids,
 			};
 
-<<<<<<< HEAD
-			strlcpy(ids[0].id, match->pnpid, sizeof(ids[0].id));
-=======
 			strscpy(ids[0].id, match->pnpid, sizeof(ids[0].id));
->>>>>>> eb3cdb58
 			acpi_dev_for_each_child(parent, match_device_ids, &wd);
 			adev = wd.adev;
 		} else {
