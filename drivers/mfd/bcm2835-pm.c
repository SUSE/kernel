// SPDX-License-Identifier: GPL-2.0+
/*
 * PM MFD driver for Broadcom BCM2835
 *
 * This driver binds to the PM block and creates the MFD device for
 * the WDT and power drivers.
 */

#include <linux/bits.h>
#include <linux/delay.h>
#include <linux/io.h>
#include <linux/mfd/bcm2835-pm.h>
#include <linux/mfd/core.h>
#include <linux/module.h>
#include <linux/of_address.h>
#include <linux/of_platform.h>
#include <linux/platform_device.h>
#include <linux/types.h>
#include <linux/watchdog.h>

#define BCM2711		BIT(1)

static const struct mfd_cell bcm2835_pm_devs[] = {
	{ .name = "bcm2835-wdt" },
};

static const struct mfd_cell bcm2835_power_devs[] = {
	{ .name = "bcm2835-power" },
};

static int bcm2835_pm_get_pdata(struct platform_device *pdev,
				struct bcm2835_pm *pm)
{
	if (of_property_present(pm->dev->of_node, "reg-names")) {
		struct resource *res;

		pm->base = devm_platform_ioremap_resource_byname(pdev, "pm");
		if (IS_ERR(pm->base))
			return PTR_ERR(pm->base);

		res = platform_get_resource_byname(pdev, IORESOURCE_MEM, "asb");
		if (res) {
			pm->asb = devm_ioremap_resource(&pdev->dev, res);
			if (IS_ERR(pm->asb))
				pm->asb = NULL;
		}

		res = platform_get_resource_byname(pdev, IORESOURCE_MEM,
						    "rpivid_asb");
		if (res) {
			pm->rpivid_asb = devm_ioremap_resource(&pdev->dev, res);
			if (IS_ERR(pm->rpivid_asb))
				pm->rpivid_asb = NULL;
		}

		return 0;
	}

	/* If no 'reg-names' property is found we can assume we're using old DTB. */
	pm->base = devm_platform_ioremap_resource(pdev, 0);
	if (IS_ERR(pm->base))
		return PTR_ERR(pm->base);

	pm->asb = devm_platform_ioremap_resource(pdev, 1);
	if (IS_ERR(pm->asb))
		pm->asb = NULL;

	pm->rpivid_asb = devm_platform_ioremap_resource(pdev, 2);
	if (IS_ERR(pm->rpivid_asb))
		pm->rpivid_asb = NULL;

	return 0;
}

static int bcm2835_pm_probe(struct platform_device *pdev)
{
	struct device *dev = &pdev->dev;
	struct bcm2835_pm *pm;
	int ret;

	pm = devm_kzalloc(dev, sizeof(*pm), GFP_KERNEL);
	if (!pm)
		return -ENOMEM;
	platform_set_drvdata(pdev, pm);

	pm->dev = dev;
	pm->is_bcm2711 = (uintptr_t)device_get_match_data(&pdev->dev) & BCM2711;

	ret = bcm2835_pm_get_pdata(pdev, pm);
	if (ret)
		return ret;

	ret = devm_mfd_add_devices(dev, -1,
				   bcm2835_pm_devs, ARRAY_SIZE(bcm2835_pm_devs),
				   NULL, 0, NULL);
	if (ret)
		return ret;

<<<<<<< HEAD
	/* To support old firmware, check if a third resource was defined and
	 * use that as a hint that we're on bcm2711.
	 */
	res = platform_get_resource(pdev, IORESOURCE_MEM, 2);
	if (res) {
		pm->asb = devm_ioremap_resource(dev, res);
		if (IS_ERR(pm->asb)) {
			dev_err(dev, "Failed to map RPiVid ASB: %ld\n",
				PTR_ERR(pm->asb));
			return PTR_ERR(pm->asb);
		}
		pm->is_bcm2711 = true;
	}

	/* We'll use the presence of the AXI ASB regs in the
	 * bcm2835-pm binding as the key for whether we can reference
	 * the full PM register range and support power domains. Bypass this if
	 * a resource was found at index 2.
	 */
	if (!pm->asb) {
		res = platform_get_resource(pdev, IORESOURCE_MEM, 1);
		if (res) {
			pm->asb = devm_ioremap_resource(dev, res);
			if (IS_ERR(pm->asb))
				return PTR_ERR(pm->asb);
		}
	}

	return devm_mfd_add_devices(dev, -1, bcm2835_power_devs,
				    ARRAY_SIZE(bcm2835_power_devs),
				    NULL, 0, NULL);
=======
	/*
	 * We'll use the presence of the AXI ASB regs in the
	 * bcm2835-pm binding as the key for whether we can reference
	 * the full PM register range and support power domains.
	 */
	if (pm->asb)
		return devm_mfd_add_devices(dev, -1, bcm2835_power_devs,
					    ARRAY_SIZE(bcm2835_power_devs),
					    NULL, 0, NULL);
	return 0;
>>>>>>> eb3cdb58
}

static const struct of_device_id bcm2835_pm_of_match[] = {
	{ .compatible = "brcm,bcm2835-pm-wdt", },
	{ .compatible = "brcm,bcm2835-pm", },
<<<<<<< HEAD
	{ .compatible = "brcm,bcm2711-pm", .data = (void *)BCM2711},
=======
	{ .compatible = "brcm,bcm2711-pm", },
>>>>>>> eb3cdb58
	{},
};
MODULE_DEVICE_TABLE(of, bcm2835_pm_of_match);

static struct platform_driver bcm2835_pm_driver = {
	.probe		= bcm2835_pm_probe,
	.driver = {
		.name =	"bcm2835-pm",
		.of_match_table = bcm2835_pm_of_match,
	},
};
module_platform_driver(bcm2835_pm_driver);

MODULE_AUTHOR("Eric Anholt <eric@anholt.net>");
MODULE_DESCRIPTION("Driver for Broadcom BCM2835 PM MFD");<|MERGE_RESOLUTION|>--- conflicted
+++ resolved
@@ -6,7 +6,6 @@
  * the WDT and power drivers.
  */
 
-#include <linux/bits.h>
 #include <linux/delay.h>
 #include <linux/io.h>
 #include <linux/mfd/bcm2835-pm.h>
@@ -17,8 +16,6 @@
 #include <linux/platform_device.h>
 #include <linux/types.h>
 #include <linux/watchdog.h>
-
-#define BCM2711		BIT(1)
 
 static const struct mfd_cell bcm2835_pm_devs[] = {
 	{ .name = "bcm2835-wdt" },
@@ -84,7 +81,6 @@
 	platform_set_drvdata(pdev, pm);
 
 	pm->dev = dev;
-	pm->is_bcm2711 = (uintptr_t)device_get_match_data(&pdev->dev) & BCM2711;
 
 	ret = bcm2835_pm_get_pdata(pdev, pm);
 	if (ret)
@@ -96,39 +92,6 @@
 	if (ret)
 		return ret;
 
-<<<<<<< HEAD
-	/* To support old firmware, check if a third resource was defined and
-	 * use that as a hint that we're on bcm2711.
-	 */
-	res = platform_get_resource(pdev, IORESOURCE_MEM, 2);
-	if (res) {
-		pm->asb = devm_ioremap_resource(dev, res);
-		if (IS_ERR(pm->asb)) {
-			dev_err(dev, "Failed to map RPiVid ASB: %ld\n",
-				PTR_ERR(pm->asb));
-			return PTR_ERR(pm->asb);
-		}
-		pm->is_bcm2711 = true;
-	}
-
-	/* We'll use the presence of the AXI ASB regs in the
-	 * bcm2835-pm binding as the key for whether we can reference
-	 * the full PM register range and support power domains. Bypass this if
-	 * a resource was found at index 2.
-	 */
-	if (!pm->asb) {
-		res = platform_get_resource(pdev, IORESOURCE_MEM, 1);
-		if (res) {
-			pm->asb = devm_ioremap_resource(dev, res);
-			if (IS_ERR(pm->asb))
-				return PTR_ERR(pm->asb);
-		}
-	}
-
-	return devm_mfd_add_devices(dev, -1, bcm2835_power_devs,
-				    ARRAY_SIZE(bcm2835_power_devs),
-				    NULL, 0, NULL);
-=======
 	/*
 	 * We'll use the presence of the AXI ASB regs in the
 	 * bcm2835-pm binding as the key for whether we can reference
@@ -139,17 +102,12 @@
 					    ARRAY_SIZE(bcm2835_power_devs),
 					    NULL, 0, NULL);
 	return 0;
->>>>>>> eb3cdb58
 }
 
 static const struct of_device_id bcm2835_pm_of_match[] = {
 	{ .compatible = "brcm,bcm2835-pm-wdt", },
 	{ .compatible = "brcm,bcm2835-pm", },
-<<<<<<< HEAD
-	{ .compatible = "brcm,bcm2711-pm", .data = (void *)BCM2711},
-=======
 	{ .compatible = "brcm,bcm2711-pm", },
->>>>>>> eb3cdb58
 	{},
 };
 MODULE_DEVICE_TABLE(of, bcm2835_pm_of_match);
