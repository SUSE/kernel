--- conflicted
+++ resolved
@@ -165,14 +165,6 @@
 	.max_register	= 0xffff,
 };
 
-<<<<<<< HEAD
-static int pm8008_probe(struct i2c_client *client)
-{
-	struct regmap_irq_chip_data *irq_data;
-	int rc;
-	struct device *dev;
-	struct regmap *regmap;
-=======
 static const struct regmap_config pm8008_regmap_cfg_2 = {
 	.name		= "secondary",
 	.reg_bits	= 16,
@@ -223,7 +215,6 @@
 	ret = regmap_attach_dev(dev, regmap2, &pm8008_regmap_cfg_2);
 	if (ret)
 		return ret;
->>>>>>> 2d5404ca
 
 	/* Default regmap must be attached last. */
 	regmap = devm_regmap_init_i2c(client, &qcom_mfd_regmap_cfg);
@@ -234,13 +225,6 @@
 	if (IS_ERR(reset))
 		return PTR_ERR(reset);
 
-<<<<<<< HEAD
-	if (of_property_read_bool(dev->of_node, "interrupt-controller")) {
-		rc = devm_regmap_add_irq_chip(dev, regmap, client->irq,
-				IRQF_SHARED, 0, &pm8008_irq_chip, &irq_data);
-		if (rc)
-			dev_err(dev, "failed to add IRQ chip: %d\n", rc);
-=======
 	/*
 	 * The PMIC does not appear to require a post-reset delay, but wait
 	 * for a millisecond for now anyway.
@@ -266,7 +250,6 @@
 	if (ret) {
 		dev_err(dev, "failed to add IRQ chip: %d\n", ret);
 		return ret;
->>>>>>> 2d5404ca
 	}
 
 	/* Needed by GPIO driver. */
