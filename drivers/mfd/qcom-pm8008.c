// SPDX-License-Identifier: GPL-2.0-only
/*
 * Copyright (c) 2021, The Linux Foundation. All rights reserved.
 */

#include <linux/bitops.h>
#include <linux/i2c.h>
#include <linux/interrupt.h>
#include <linux/irq.h>
#include <linux/irqdomain.h>
#include <linux/module.h>
#include <linux/of_device.h>
#include <linux/of_platform.h>
#include <linux/pinctrl/consumer.h>
#include <linux/regmap.h>
#include <linux/slab.h>

#include <dt-bindings/mfd/qcom-pm8008.h>

#define I2C_INTR_STATUS_BASE		0x0550
#define INT_RT_STS_OFFSET		0x10
#define INT_SET_TYPE_OFFSET		0x11
#define INT_POL_HIGH_OFFSET		0x12
#define INT_POL_LOW_OFFSET		0x13
#define INT_LATCHED_CLR_OFFSET		0x14
#define INT_EN_SET_OFFSET		0x15
#define INT_EN_CLR_OFFSET		0x16
#define INT_LATCHED_STS_OFFSET		0x18

enum {
	PM8008_MISC,
	PM8008_TEMP_ALARM,
	PM8008_GPIO1,
	PM8008_GPIO2,
	PM8008_NUM_PERIPHS,
};

#define PM8008_PERIPH_0_BASE	0x900
#define PM8008_PERIPH_1_BASE	0x2400
#define PM8008_PERIPH_2_BASE	0xC000
#define PM8008_PERIPH_3_BASE	0xC100

#define PM8008_TEMP_ALARM_ADDR	PM8008_PERIPH_1_BASE
#define PM8008_GPIO1_ADDR	PM8008_PERIPH_2_BASE
#define PM8008_GPIO2_ADDR	PM8008_PERIPH_3_BASE

<<<<<<< HEAD
#define PM8008_STATUS_BASE	(PM8008_PERIPH_0_BASE | INT_LATCHED_STS_OFFSET)
#define PM8008_MASK_BASE	(PM8008_PERIPH_0_BASE | INT_EN_SET_OFFSET)
#define PM8008_UNMASK_BASE	(PM8008_PERIPH_0_BASE | INT_EN_CLR_OFFSET)
#define PM8008_TYPE_BASE	(PM8008_PERIPH_0_BASE | INT_SET_TYPE_OFFSET)
#define PM8008_ACK_BASE		(PM8008_PERIPH_0_BASE | INT_LATCHED_CLR_OFFSET)
#define PM8008_POLARITY_HI_BASE	(PM8008_PERIPH_0_BASE | INT_POL_HIGH_OFFSET)
#define PM8008_POLARITY_LO_BASE	(PM8008_PERIPH_0_BASE | INT_POL_LOW_OFFSET)

#define PM8008_PERIPH_OFFSET(paddr)	(paddr - PM8008_PERIPH_0_BASE)

static unsigned int p0_offs[] = {PM8008_PERIPH_OFFSET(PM8008_PERIPH_0_BASE)};
static unsigned int p1_offs[] = {PM8008_PERIPH_OFFSET(PM8008_PERIPH_1_BASE)};
static unsigned int p2_offs[] = {PM8008_PERIPH_OFFSET(PM8008_PERIPH_2_BASE)};
static unsigned int p3_offs[] = {PM8008_PERIPH_OFFSET(PM8008_PERIPH_3_BASE)};

static struct regmap_irq_sub_irq_map pm8008_sub_reg_offsets[] = {
	REGMAP_IRQ_MAIN_REG_OFFSET(p0_offs),
	REGMAP_IRQ_MAIN_REG_OFFSET(p1_offs),
	REGMAP_IRQ_MAIN_REG_OFFSET(p2_offs),
	REGMAP_IRQ_MAIN_REG_OFFSET(p3_offs),
};

static unsigned int pm8008_virt_regs[] = {
	PM8008_POLARITY_HI_BASE,
	PM8008_POLARITY_LO_BASE,
};

=======
>>>>>>> eb3cdb58
enum {
	SET_TYPE_INDEX,
	POLARITY_HI_INDEX,
	POLARITY_LO_INDEX,
};

static unsigned int pm8008_config_regs[] = {
	INT_SET_TYPE_OFFSET,
	INT_POL_HIGH_OFFSET,
	INT_POL_LOW_OFFSET,
};

static struct regmap_irq pm8008_irqs[] = {
	REGMAP_IRQ_REG(PM8008_IRQ_MISC_UVLO,	PM8008_MISC,	BIT(0)),
	REGMAP_IRQ_REG(PM8008_IRQ_MISC_OVLO,	PM8008_MISC,	BIT(1)),
	REGMAP_IRQ_REG(PM8008_IRQ_MISC_OTST2,	PM8008_MISC,	BIT(2)),
	REGMAP_IRQ_REG(PM8008_IRQ_MISC_OTST3,	PM8008_MISC,	BIT(3)),
	REGMAP_IRQ_REG(PM8008_IRQ_MISC_LDO_OCP,	PM8008_MISC,	BIT(4)),
	REGMAP_IRQ_REG(PM8008_IRQ_TEMP_ALARM,	PM8008_TEMP_ALARM, BIT(0)),
	REGMAP_IRQ_REG(PM8008_IRQ_GPIO1,	PM8008_GPIO1,	BIT(0)),
	REGMAP_IRQ_REG(PM8008_IRQ_GPIO2,	PM8008_GPIO2,	BIT(0)),
};

static const unsigned int pm8008_periph_base[] = {
	PM8008_PERIPH_0_BASE,
	PM8008_PERIPH_1_BASE,
	PM8008_PERIPH_2_BASE,
	PM8008_PERIPH_3_BASE,
};

static unsigned int pm8008_get_irq_reg(struct regmap_irq_chip_data *data,
				       unsigned int base, int index)
{
	/* Simple linear addressing for the main status register */
	if (base == I2C_INTR_STATUS_BASE)
		return base + index;

	return pm8008_periph_base[index] + base;
}

static int pm8008_set_type_config(unsigned int **buf, unsigned int type,
				  const struct regmap_irq *irq_data, int idx,
				  void *irq_drv_data)
{
	switch (type) {
	case IRQ_TYPE_EDGE_FALLING:
	case IRQ_TYPE_LEVEL_LOW:
		buf[POLARITY_HI_INDEX][idx] &= ~irq_data->mask;
		buf[POLARITY_LO_INDEX][idx] |= irq_data->mask;
		break;

	case IRQ_TYPE_EDGE_RISING:
	case IRQ_TYPE_LEVEL_HIGH:
		buf[POLARITY_HI_INDEX][idx] |= irq_data->mask;
		buf[POLARITY_LO_INDEX][idx] &= ~irq_data->mask;
		break;

	case IRQ_TYPE_EDGE_BOTH:
		buf[POLARITY_HI_INDEX][idx] |= irq_data->mask;
		buf[POLARITY_LO_INDEX][idx] |= irq_data->mask;
		break;

	default:
		return -EINVAL;
	}

	if (type & IRQ_TYPE_EDGE_BOTH)
		buf[SET_TYPE_INDEX][idx] |= irq_data->mask;
	else
		buf[SET_TYPE_INDEX][idx] &= ~irq_data->mask;

	return 0;
}

static struct regmap_irq_chip pm8008_irq_chip = {
	.name			= "pm8008_irq",
	.main_status		= I2C_INTR_STATUS_BASE,
	.num_main_regs		= 1,
	.irqs			= pm8008_irqs,
	.num_irqs		= ARRAY_SIZE(pm8008_irqs),
	.num_regs		= PM8008_NUM_PERIPHS,
	.status_base		= INT_LATCHED_STS_OFFSET,
	.mask_base		= INT_EN_CLR_OFFSET,
	.unmask_base		= INT_EN_SET_OFFSET,
	.mask_unmask_non_inverted = true,
	.ack_base		= INT_LATCHED_CLR_OFFSET,
	.config_base		= pm8008_config_regs,
	.num_config_bases	= ARRAY_SIZE(pm8008_config_regs),
	.num_config_regs	= PM8008_NUM_PERIPHS,
	.set_type_config	= pm8008_set_type_config,
	.get_irq_reg		= pm8008_get_irq_reg,
};

static struct regmap_config qcom_mfd_regmap_cfg = {
	.reg_bits	= 16,
	.val_bits	= 8,
	.max_register	= 0xFFFF,
};

<<<<<<< HEAD
static int pm8008_init(struct regmap *regmap)
{
	int rc;

	/*
	 * Set TEMP_ALARM peripheral's TYPE so that the regmap-irq framework
	 * reads this as the default value instead of zero, the HW default.
	 * This is required to enable the writing of TYPE registers in
	 * regmap_irq_sync_unlock().
	 */
	rc = regmap_write(regmap, (PM8008_TEMP_ALARM_ADDR | INT_SET_TYPE_OFFSET), BIT(0));
	if (rc)
		return rc;

	/* Do the same for GPIO1 and GPIO2 peripherals */
	rc = regmap_write(regmap, (PM8008_GPIO1_ADDR | INT_SET_TYPE_OFFSET), BIT(0));
	if (rc)
		return rc;

	rc = regmap_write(regmap, (PM8008_GPIO2_ADDR | INT_SET_TYPE_OFFSET), BIT(0));

	return rc;
}

=======
>>>>>>> eb3cdb58
static int pm8008_probe_irq_peripherals(struct device *dev,
					struct regmap *regmap,
					int client_irq)
{
	int rc, i;
	struct regmap_irq_type *type;
	struct regmap_irq_chip_data *irq_data;

<<<<<<< HEAD
	rc = pm8008_init(regmap);
	if (rc) {
		dev_err(dev, "Init failed: %d\n", rc);
		return rc;
	}

=======
>>>>>>> eb3cdb58
	for (i = 0; i < ARRAY_SIZE(pm8008_irqs); i++) {
		type = &pm8008_irqs[i].type;

		type->type_reg_offset = pm8008_irqs[i].reg_offset;

		if (type->type_reg_offset == PM8008_MISC)
			type->types_supported = IRQ_TYPE_EDGE_RISING;
		else
			type->types_supported = (IRQ_TYPE_EDGE_BOTH |
				IRQ_TYPE_LEVEL_HIGH | IRQ_TYPE_LEVEL_LOW);
	}

	rc = devm_regmap_add_irq_chip(dev, regmap, client_irq,
			IRQF_SHARED, 0, &pm8008_irq_chip, &irq_data);
	if (rc) {
		dev_err(dev, "Failed to add IRQ chip: %d\n", rc);
		return rc;
	}

	return 0;
}

static int pm8008_probe(struct i2c_client *client)
{
	int rc;
	struct device *dev;
	struct regmap *regmap;

	dev = &client->dev;
	regmap = devm_regmap_init_i2c(client, &qcom_mfd_regmap_cfg);
	if (IS_ERR(regmap))
		return PTR_ERR(regmap);

	i2c_set_clientdata(client, regmap);

	if (of_property_read_bool(dev->of_node, "interrupt-controller")) {
		rc = pm8008_probe_irq_peripherals(dev, regmap, client->irq);
		if (rc)
			dev_err(dev, "Failed to probe irq periphs: %d\n", rc);
	}

	return devm_of_platform_populate(dev);
}

static const struct of_device_id pm8008_match[] = {
	{ .compatible = "qcom,pm8008", },
	{ },
};
MODULE_DEVICE_TABLE(of, pm8008_match);

static struct i2c_driver pm8008_mfd_driver = {
	.driver = {
		.name = "pm8008",
		.of_match_table = pm8008_match,
	},
	.probe_new = pm8008_probe,
};
module_i2c_driver(pm8008_mfd_driver);

MODULE_LICENSE("GPL v2");
MODULE_ALIAS("i2c:qcom-pm8008");<|MERGE_RESOLUTION|>--- conflicted
+++ resolved
@@ -44,36 +44,6 @@
 #define PM8008_GPIO1_ADDR	PM8008_PERIPH_2_BASE
 #define PM8008_GPIO2_ADDR	PM8008_PERIPH_3_BASE
 
-<<<<<<< HEAD
-#define PM8008_STATUS_BASE	(PM8008_PERIPH_0_BASE | INT_LATCHED_STS_OFFSET)
-#define PM8008_MASK_BASE	(PM8008_PERIPH_0_BASE | INT_EN_SET_OFFSET)
-#define PM8008_UNMASK_BASE	(PM8008_PERIPH_0_BASE | INT_EN_CLR_OFFSET)
-#define PM8008_TYPE_BASE	(PM8008_PERIPH_0_BASE | INT_SET_TYPE_OFFSET)
-#define PM8008_ACK_BASE		(PM8008_PERIPH_0_BASE | INT_LATCHED_CLR_OFFSET)
-#define PM8008_POLARITY_HI_BASE	(PM8008_PERIPH_0_BASE | INT_POL_HIGH_OFFSET)
-#define PM8008_POLARITY_LO_BASE	(PM8008_PERIPH_0_BASE | INT_POL_LOW_OFFSET)
-
-#define PM8008_PERIPH_OFFSET(paddr)	(paddr - PM8008_PERIPH_0_BASE)
-
-static unsigned int p0_offs[] = {PM8008_PERIPH_OFFSET(PM8008_PERIPH_0_BASE)};
-static unsigned int p1_offs[] = {PM8008_PERIPH_OFFSET(PM8008_PERIPH_1_BASE)};
-static unsigned int p2_offs[] = {PM8008_PERIPH_OFFSET(PM8008_PERIPH_2_BASE)};
-static unsigned int p3_offs[] = {PM8008_PERIPH_OFFSET(PM8008_PERIPH_3_BASE)};
-
-static struct regmap_irq_sub_irq_map pm8008_sub_reg_offsets[] = {
-	REGMAP_IRQ_MAIN_REG_OFFSET(p0_offs),
-	REGMAP_IRQ_MAIN_REG_OFFSET(p1_offs),
-	REGMAP_IRQ_MAIN_REG_OFFSET(p2_offs),
-	REGMAP_IRQ_MAIN_REG_OFFSET(p3_offs),
-};
-
-static unsigned int pm8008_virt_regs[] = {
-	PM8008_POLARITY_HI_BASE,
-	PM8008_POLARITY_LO_BASE,
-};
-
-=======
->>>>>>> eb3cdb58
 enum {
 	SET_TYPE_INDEX,
 	POLARITY_HI_INDEX,
@@ -173,33 +143,6 @@
 	.max_register	= 0xFFFF,
 };
 
-<<<<<<< HEAD
-static int pm8008_init(struct regmap *regmap)
-{
-	int rc;
-
-	/*
-	 * Set TEMP_ALARM peripheral's TYPE so that the regmap-irq framework
-	 * reads this as the default value instead of zero, the HW default.
-	 * This is required to enable the writing of TYPE registers in
-	 * regmap_irq_sync_unlock().
-	 */
-	rc = regmap_write(regmap, (PM8008_TEMP_ALARM_ADDR | INT_SET_TYPE_OFFSET), BIT(0));
-	if (rc)
-		return rc;
-
-	/* Do the same for GPIO1 and GPIO2 peripherals */
-	rc = regmap_write(regmap, (PM8008_GPIO1_ADDR | INT_SET_TYPE_OFFSET), BIT(0));
-	if (rc)
-		return rc;
-
-	rc = regmap_write(regmap, (PM8008_GPIO2_ADDR | INT_SET_TYPE_OFFSET), BIT(0));
-
-	return rc;
-}
-
-=======
->>>>>>> eb3cdb58
 static int pm8008_probe_irq_peripherals(struct device *dev,
 					struct regmap *regmap,
 					int client_irq)
@@ -208,15 +151,6 @@
 	struct regmap_irq_type *type;
 	struct regmap_irq_chip_data *irq_data;
 
-<<<<<<< HEAD
-	rc = pm8008_init(regmap);
-	if (rc) {
-		dev_err(dev, "Init failed: %d\n", rc);
-		return rc;
-	}
-
-=======
->>>>>>> eb3cdb58
 	for (i = 0; i < ARRAY_SIZE(pm8008_irqs); i++) {
 		type = &pm8008_irqs[i].type;
 
