--- conflicted
+++ resolved
@@ -557,24 +557,9 @@
 		/* Revision C did not change the relevant layer */
 		if (wm8994->revision > 1)
 			wm8994->revision++;
-<<<<<<< HEAD
-		switch (wm8994->revision) {
-		case 0:
-		case 1:
-		case 2:
-		case 3:
-		case 4:
-			regmap_patch = wm1811_reva_patch;
-			patch_regs = ARRAY_SIZE(wm1811_reva_patch);
-			break;
-		default:
-			break;
-		}
-=======
 
 		regmap_patch = wm1811_reva_patch;
 		patch_regs = ARRAY_SIZE(wm1811_reva_patch);
->>>>>>> 81881a45
 		break;
 
 	default:
