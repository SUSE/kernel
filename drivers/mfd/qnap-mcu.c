// SPDX-License-Identifier: GPL-2.0-only
/*
 * Core driver for the microcontroller unit in QNAP NAS devices that is
 * connected via a dedicated UART port.
 *
 * Copyright (C) 2024 Heiko Stuebner <heiko@sntech.de>
 */

#include <linux/cleanup.h>
#include <linux/export.h>
#include <linux/mfd/core.h>
#include <linux/mfd/qnap-mcu.h>
#include <linux/module.h>
#include <linux/of.h>
#include <linux/reboot.h>
#include <linux/serdev.h>
#include <linux/slab.h>

/* The longest command found so far is 5 bytes long */
#define QNAP_MCU_MAX_CMD_SIZE		5
#define QNAP_MCU_MAX_DATA_SIZE		36
#define QNAP_MCU_CHECKSUM_SIZE		1

#define QNAP_MCU_RX_BUFFER_SIZE		\
		(QNAP_MCU_MAX_DATA_SIZE + QNAP_MCU_CHECKSUM_SIZE)

#define QNAP_MCU_TX_BUFFER_SIZE		\
		(QNAP_MCU_MAX_CMD_SIZE + QNAP_MCU_CHECKSUM_SIZE)

#define QNAP_MCU_ACK_LEN		2
#define QNAP_MCU_VERSION_LEN		4

#define QNAP_MCU_TIMEOUT_MS		500

/**
 * struct qnap_mcu_reply - Reply to a command
 *
 * @data:	Buffer to store reply payload in
 * @length:	Expected reply length, including the checksum
 * @received:	Received number of bytes, so far
 * @done:	Triggered when the entire reply has been received
 */
struct qnap_mcu_reply {
	u8 *data;
	size_t length;
	size_t received;
	struct completion done;
};

/**
 * struct qnap_mcu - QNAP NAS embedded controller
 *
 * @serdev:	Pointer to underlying serdev
 * @bus_lock:	Lock to serialize access to the device
 * @reply:	Reply data structure
 * @variant:	Device variant specific information
 * @version:	MCU firmware version
 */
struct qnap_mcu {
	struct serdev_device *serdev;
	struct mutex bus_lock;
	struct qnap_mcu_reply reply;
	const struct qnap_mcu_variant *variant;
	u8 version[QNAP_MCU_VERSION_LEN];
};

/*
 * The QNAP-MCU uses a basic XOR checksum.
 * It is always the last byte and XORs the whole previous message.
 */
static u8 qnap_mcu_csum(const u8 *buf, size_t size)
{
	u8 csum = 0;

	while (size--)
		csum ^= *buf++;

	return csum;
}

static int qnap_mcu_write(struct qnap_mcu *mcu, const u8 *data, u8 data_size)
{
	unsigned char tx[QNAP_MCU_TX_BUFFER_SIZE];
	size_t length = data_size + QNAP_MCU_CHECKSUM_SIZE;

	if (length > sizeof(tx)) {
		dev_err(&mcu->serdev->dev, "data too big for transmit buffer");
		return -EINVAL;
	}

	memcpy(tx, data, data_size);
	tx[data_size] = qnap_mcu_csum(data, data_size);

	serdev_device_write_flush(mcu->serdev);

	return serdev_device_write(mcu->serdev, tx, length, HZ);
}

static size_t qnap_mcu_receive_buf(struct serdev_device *serdev, const u8 *buf, size_t size)
{
	struct device *dev = &serdev->dev;
	struct qnap_mcu *mcu = dev_get_drvdata(dev);
	struct qnap_mcu_reply *reply = &mcu->reply;
	const u8 *src = buf;
	const u8 *end = buf + size;

	if (!reply->length) {
		dev_warn(dev, "Received %zu bytes, we were not waiting for\n", size);
		return size;
	}

	while (src < end) {
		reply->data[reply->received] = *src++;
		reply->received++;

		if (reply->received == reply->length) {
			/* We don't expect any characters from the device now */
			reply->length = 0;

			complete(&reply->done);

			/*
			 * We report the consumed number of bytes. If there
			 * are still bytes remaining (though there shouldn't)
			 * the serdev layer will re-execute this handler with
			 * the remainder of the Rx bytes.
			 */
			return src - buf;
		}
	}

	/*
	 * The only way to get out of the above loop and end up here
	 * is through consuming all of the supplied data, so here we
	 * report that we processed it all.
	 */
	return size;
}

static const struct serdev_device_ops qnap_mcu_serdev_device_ops = {
	.receive_buf  = qnap_mcu_receive_buf,
	.write_wakeup = serdev_device_write_wakeup,
};

int qnap_mcu_exec(struct qnap_mcu *mcu,
		  const u8 *cmd_data, size_t cmd_data_size,
		  u8 *reply_data, size_t reply_data_size)
{
	unsigned char rx[QNAP_MCU_RX_BUFFER_SIZE];
	size_t length = reply_data_size + QNAP_MCU_CHECKSUM_SIZE;
	struct qnap_mcu_reply *reply = &mcu->reply;
	int ret = 0;
	u8 crc;

	if (length > sizeof(rx)) {
		dev_err(&mcu->serdev->dev, "expected data too big for receive buffer");
		return -EINVAL;
	}

	guard(mutex)(&mcu->bus_lock);

	reply->data = rx;
	reply->length = length;
	reply->received = 0;
	reinit_completion(&reply->done);

	ret = qnap_mcu_write(mcu, cmd_data, cmd_data_size);
<<<<<<< HEAD
	if (ret < 0) {
		mutex_unlock(&mcu->bus_lock);
		return ret;
	}
=======
	if (ret < 0)
		return ret;
>>>>>>> b35fc656

	serdev_device_wait_until_sent(mcu->serdev, msecs_to_jiffies(QNAP_MCU_TIMEOUT_MS));

	if (!wait_for_completion_timeout(&reply->done, msecs_to_jiffies(QNAP_MCU_TIMEOUT_MS))) {
		dev_err(&mcu->serdev->dev, "Command timeout\n");
		return -ETIMEDOUT;
	}

	crc = qnap_mcu_csum(rx, reply_data_size);
	if (crc != rx[reply_data_size]) {
		dev_err(&mcu->serdev->dev, "Invalid Checksum received\n");
		return -EIO;
	}

	memcpy(reply_data, rx, reply_data_size);

	return 0;
}
EXPORT_SYMBOL_GPL(qnap_mcu_exec);

int qnap_mcu_exec_with_ack(struct qnap_mcu *mcu,
			   const u8 *cmd_data, size_t cmd_data_size)
{
	u8 ack[QNAP_MCU_ACK_LEN];
	int ret;

	ret = qnap_mcu_exec(mcu, cmd_data, cmd_data_size, ack, sizeof(ack));
	if (ret)
		return ret;

	/* Should return @0 */
	if (ack[0] != '@' || ack[1] != '0') {
		dev_err(&mcu->serdev->dev, "Did not receive ack\n");
		return -EIO;
	}

	return 0;
}
EXPORT_SYMBOL_GPL(qnap_mcu_exec_with_ack);

static int qnap_mcu_get_version(struct qnap_mcu *mcu)
{
	const u8 cmd[] = { '%', 'V' };
	u8 rx[14];
	int ret;

	/* Reply is the 2 command-bytes + 4 bytes describing the version */
	ret = qnap_mcu_exec(mcu, cmd, sizeof(cmd), rx, QNAP_MCU_VERSION_LEN + 2);
	if (ret)
		return ret;

	memcpy(mcu->version, &rx[2], QNAP_MCU_VERSION_LEN);

	return 0;
}

/*
 * The MCU controls power to the peripherals but not the CPU.
 *
 * So using the PMIC to power off the system keeps the MCU and hard-drives
 * running. This also then prevents the system from turning back on until
 * the MCU is turned off by unplugging the power cable.
 * Turning off the MCU alone on the other hand turns off the hard drives,
 * LEDs, etc while the main SoC stays running - including its network ports.
 */
static int qnap_mcu_power_off(struct sys_off_data *data)
{
	const u8 cmd[] = { '@', 'C', '0' };
	struct qnap_mcu *mcu = data->cb_data;
	int ret;

	ret = qnap_mcu_exec_with_ack(mcu, cmd, sizeof(cmd));
	if (ret) {
		dev_err(&mcu->serdev->dev, "MCU poweroff failed %d\n", ret);
		return NOTIFY_STOP;
	}

	return NOTIFY_DONE;
}

static const struct qnap_mcu_variant qnap_ts233_mcu = {
	.baud_rate = 115200,
	.num_drives = 2,
	.fan_pwm_min = 51,  /* Specified in original model.conf */
	.fan_pwm_max = 255,
	.usb_led = true,
};

static const struct qnap_mcu_variant qnap_ts433_mcu = {
	.baud_rate = 115200,
	.num_drives = 4,
	.fan_pwm_min = 51,  /* Specified in original model.conf */
	.fan_pwm_max = 255,
	.usb_led = true,
};

static struct mfd_cell qnap_mcu_cells[] = {
	{ .name = "qnap-mcu-input", },
	{ .name = "qnap-mcu-leds", },
	{ .name = "qnap-mcu-hwmon", }
};

static int qnap_mcu_probe(struct serdev_device *serdev)
{
	struct device *dev = &serdev->dev;
	struct qnap_mcu *mcu;
	int ret;

	mcu = devm_kzalloc(dev, sizeof(*mcu), GFP_KERNEL);
	if (!mcu)
		return -ENOMEM;

	mcu->serdev = serdev;
	dev_set_drvdata(dev, mcu);

	mcu->variant = of_device_get_match_data(dev);
	if (!mcu->variant)
		return -ENODEV;

	mutex_init(&mcu->bus_lock);
	init_completion(&mcu->reply.done);

	serdev_device_set_client_ops(serdev, &qnap_mcu_serdev_device_ops);
	ret = devm_serdev_device_open(dev, serdev);
	if (ret)
		return ret;

	serdev_device_set_baudrate(serdev, mcu->variant->baud_rate);
	serdev_device_set_flow_control(serdev, false);

	ret = serdev_device_set_parity(serdev, SERDEV_PARITY_NONE);
	if (ret)
		return dev_err_probe(dev, ret, "Failed to set parity\n");

	ret = qnap_mcu_get_version(mcu);
	if (ret)
		return ret;

	ret = devm_register_sys_off_handler(dev,
					    SYS_OFF_MODE_POWER_OFF_PREPARE,
					    SYS_OFF_PRIO_DEFAULT,
					    &qnap_mcu_power_off, mcu);
	if (ret)
		return dev_err_probe(dev, ret,
				     "Failed to register poweroff handler\n");

	for (int i = 0; i < ARRAY_SIZE(qnap_mcu_cells); i++) {
		qnap_mcu_cells[i].platform_data = mcu->variant;
		qnap_mcu_cells[i].pdata_size = sizeof(*mcu->variant);
	}

	ret = devm_mfd_add_devices(dev, PLATFORM_DEVID_AUTO, qnap_mcu_cells,
				   ARRAY_SIZE(qnap_mcu_cells), NULL, 0, NULL);
	if (ret)
		return dev_err_probe(dev, ret, "Failed to add child devices\n");

	return 0;
}

static const struct of_device_id qnap_mcu_dt_ids[] = {
	{ .compatible = "qnap,ts233-mcu", .data = &qnap_ts233_mcu },
	{ .compatible = "qnap,ts433-mcu", .data = &qnap_ts433_mcu },
	{ /* sentinel */ }
};
MODULE_DEVICE_TABLE(of, qnap_mcu_dt_ids);

static struct serdev_device_driver qnap_mcu_drv = {
	.probe = qnap_mcu_probe,
	.driver = {
		.name = "qnap-mcu",
		.of_match_table = qnap_mcu_dt_ids,
	},
};
module_serdev_device_driver(qnap_mcu_drv);

MODULE_AUTHOR("Heiko Stuebner <heiko@sntech.de>");
MODULE_DESCRIPTION("QNAP MCU core driver");
MODULE_LICENSE("GPL");<|MERGE_RESOLUTION|>--- conflicted
+++ resolved
@@ -165,15 +165,8 @@
 	reinit_completion(&reply->done);
 
 	ret = qnap_mcu_write(mcu, cmd_data, cmd_data_size);
-<<<<<<< HEAD
-	if (ret < 0) {
-		mutex_unlock(&mcu->bus_lock);
-		return ret;
-	}
-=======
 	if (ret < 0)
 		return ret;
->>>>>>> b35fc656
 
 	serdev_device_wait_until_sent(mcu->serdev, msecs_to_jiffies(QNAP_MCU_TIMEOUT_MS));
 
