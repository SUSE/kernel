/*
 * Base driver for Marvell 88PM8607
 *
 * Copyright (C) 2009 Marvell International Ltd.
 * 	Haojian Zhuang <haojian.zhuang@marvell.com>
 *
 * This program is free software; you can redistribute it and/or modify
 * it under the terms of the GNU General Public License version 2 as
 * published by the Free Software Foundation.
 */

#include <linux/kernel.h>
#include <linux/module.h>
#include <linux/err.h>
#include <linux/i2c.h>
#include <linux/irq.h>
#include <linux/interrupt.h>
#include <linux/irqdomain.h>
#include <linux/of.h>
#include <linux/of_platform.h>
#include <linux/platform_device.h>
#include <linux/regmap.h>
#include <linux/slab.h>
#include <linux/mfd/core.h>
#include <linux/mfd/88pm860x.h>
#include <linux/regulator/machine.h>
#include <linux/power/charger-manager.h>

#define INT_STATUS_NUM			3

<<<<<<< HEAD
static struct resource io_parent = {
	.start = 0,
	.end   = 0xffffffff,
	.flags = IORESOURCE_IO,
};

static struct resource bk_resources[] __devinitdata = {
	{PM8606_BACKLIGHT1, PM8606_BACKLIGHT1, "backlight-0", IORESOURCE_IO,
	 &io_parent,},
	{PM8606_BACKLIGHT2, PM8606_BACKLIGHT2, "backlight-1", IORESOURCE_IO,
	 &io_parent,},
	{PM8606_BACKLIGHT3, PM8606_BACKLIGHT3, "backlight-2", IORESOURCE_IO,
	 &io_parent,},
};

static struct resource led_resources[] __devinitdata = {
	{PM8606_LED1_RED,   PM8606_LED1_RED,   "led0-red",   IORESOURCE_IO,
	 &io_parent,},
	{PM8606_LED1_GREEN, PM8606_LED1_GREEN, "led0-green", IORESOURCE_IO,
	 &io_parent,},
	{PM8606_LED1_BLUE,  PM8606_LED1_BLUE,  "led0-blue",  IORESOURCE_IO,
	 &io_parent,},
	{PM8606_LED2_RED,   PM8606_LED2_RED,   "led1-red",   IORESOURCE_IO,
	 &io_parent,},
	{PM8606_LED2_GREEN, PM8606_LED2_GREEN, "led1-green", IORESOURCE_IO,
	 &io_parent,},
	{PM8606_LED2_BLUE,  PM8606_LED2_BLUE,  "led1-blue",  IORESOURCE_IO,
	 &io_parent,},
};

static struct resource regulator_resources[] __devinitdata = {
	{PM8607_ID_BUCK1, PM8607_ID_BUCK1, "buck-1", IORESOURCE_IO,
	 &io_parent,},
	{PM8607_ID_BUCK2, PM8607_ID_BUCK2, "buck-2", IORESOURCE_IO,
	 &io_parent,},
	{PM8607_ID_BUCK3, PM8607_ID_BUCK3, "buck-3", IORESOURCE_IO,
	 &io_parent,},
	{PM8607_ID_LDO1,  PM8607_ID_LDO1,  "ldo-01", IORESOURCE_IO,
	 &io_parent,},
	{PM8607_ID_LDO2,  PM8607_ID_LDO2,  "ldo-02", IORESOURCE_IO,
	 &io_parent,},
	{PM8607_ID_LDO3,  PM8607_ID_LDO3,  "ldo-03", IORESOURCE_IO,
	 &io_parent,},
	{PM8607_ID_LDO4,  PM8607_ID_LDO4,  "ldo-04", IORESOURCE_IO,
	 &io_parent,},
	{PM8607_ID_LDO5,  PM8607_ID_LDO5,  "ldo-05", IORESOURCE_IO,
	 &io_parent,},
	{PM8607_ID_LDO6,  PM8607_ID_LDO6,  "ldo-06", IORESOURCE_IO,
	 &io_parent,},
	{PM8607_ID_LDO7,  PM8607_ID_LDO7,  "ldo-07", IORESOURCE_IO,
	 &io_parent,},
	{PM8607_ID_LDO8,  PM8607_ID_LDO8,  "ldo-08", IORESOURCE_IO,
	 &io_parent,},
	{PM8607_ID_LDO9,  PM8607_ID_LDO9,  "ldo-09", IORESOURCE_IO,
	 &io_parent,},
	{PM8607_ID_LDO10, PM8607_ID_LDO10, "ldo-10", IORESOURCE_IO,
	 &io_parent,},
	{PM8607_ID_LDO11, PM8607_ID_LDO11, "ldo-11", IORESOURCE_IO,
	 &io_parent,},
	{PM8607_ID_LDO12, PM8607_ID_LDO12, "ldo-12", IORESOURCE_IO,
	 &io_parent,},
	{PM8607_ID_LDO13, PM8607_ID_LDO13, "ldo-13", IORESOURCE_IO,
	 &io_parent,},
	{PM8607_ID_LDO14, PM8607_ID_LDO14, "ldo-14", IORESOURCE_IO,
	 &io_parent,},
	{PM8607_ID_LDO15, PM8607_ID_LDO15, "ldo-15", IORESOURCE_IO,
	 &io_parent,},
=======
static struct resource bk0_resources[] __devinitdata = {
	{2, 2, "duty cycle", IORESOURCE_REG, },
	{3, 3, "always on",  IORESOURCE_REG, },
	{3, 3, "current",    IORESOURCE_REG, },
};
static struct resource bk1_resources[] __devinitdata = {
	{4, 4, "duty cycle", IORESOURCE_REG, },
	{5, 5, "always on",  IORESOURCE_REG, },
	{5, 5, "current",    IORESOURCE_REG, },
};
static struct resource bk2_resources[] __devinitdata = {
	{6, 6, "duty cycle", IORESOURCE_REG, },
	{7, 7, "always on",  IORESOURCE_REG, },
	{5, 5, "current",    IORESOURCE_REG, },
};

static struct resource led0_resources[] __devinitdata = {
	/* RGB1 Red LED */
	{0xd, 0xd, "control", IORESOURCE_REG, },
	{0xc, 0xc, "blink",   IORESOURCE_REG, },
};
static struct resource led1_resources[] __devinitdata = {
	/* RGB1 Green LED */
	{0xe, 0xe, "control", IORESOURCE_REG, },
	{0xc, 0xc, "blink",   IORESOURCE_REG, },
};
static struct resource led2_resources[] __devinitdata = {
	/* RGB1 Blue LED */
	{0xf, 0xf, "control", IORESOURCE_REG, },
	{0xc, 0xc, "blink",   IORESOURCE_REG, },
};
static struct resource led3_resources[] __devinitdata = {
	/* RGB2 Red LED */
	{0x9, 0x9, "control", IORESOURCE_REG, },
	{0x8, 0x8, "blink",   IORESOURCE_REG, },
};
static struct resource led4_resources[] __devinitdata = {
	/* RGB2 Green LED */
	{0xa, 0xa, "control", IORESOURCE_REG, },
	{0x8, 0x8, "blink",   IORESOURCE_REG, },
};
static struct resource led5_resources[] __devinitdata = {
	/* RGB2 Blue LED */
	{0xb, 0xb, "control", IORESOURCE_REG, },
	{0x8, 0x8, "blink",   IORESOURCE_REG, },
};

static struct resource buck1_resources[] __devinitdata = {
	{0x24, 0x24, "buck set", IORESOURCE_REG, },
};
static struct resource buck2_resources[] __devinitdata = {
	{0x25, 0x25, "buck set", IORESOURCE_REG, },
};
static struct resource buck3_resources[] __devinitdata = {
	{0x26, 0x26, "buck set", IORESOURCE_REG, },
};
static struct resource ldo1_resources[] __devinitdata = {
	{0x10, 0x10, "ldo set", IORESOURCE_REG, },
};
static struct resource ldo2_resources[] __devinitdata = {
	{0x11, 0x11, "ldo set", IORESOURCE_REG, },
};
static struct resource ldo3_resources[] __devinitdata = {
	{0x12, 0x12, "ldo set", IORESOURCE_REG, },
};
static struct resource ldo4_resources[] __devinitdata = {
	{0x13, 0x13, "ldo set", IORESOURCE_REG, },
};
static struct resource ldo5_resources[] __devinitdata = {
	{0x14, 0x14, "ldo set", IORESOURCE_REG, },
};
static struct resource ldo6_resources[] __devinitdata = {
	{0x15, 0x15, "ldo set", IORESOURCE_REG, },
};
static struct resource ldo7_resources[] __devinitdata = {
	{0x16, 0x16, "ldo set", IORESOURCE_REG, },
};
static struct resource ldo8_resources[] __devinitdata = {
	{0x17, 0x17, "ldo set", IORESOURCE_REG, },
};
static struct resource ldo9_resources[] __devinitdata = {
	{0x18, 0x18, "ldo set", IORESOURCE_REG, },
};
static struct resource ldo10_resources[] __devinitdata = {
	{0x19, 0x19, "ldo set", IORESOURCE_REG, },
};
static struct resource ldo12_resources[] __devinitdata = {
	{0x1a, 0x1a, "ldo set", IORESOURCE_REG, },
};
static struct resource ldo_vibrator_resources[] __devinitdata = {
	{0x28, 0x28, "ldo set", IORESOURCE_REG, },
};
static struct resource ldo14_resources[] __devinitdata = {
	{0x1b, 0x1b, "ldo set", IORESOURCE_REG, },
>>>>>>> ddffeb8c
};

static struct resource touch_resources[] __devinitdata = {
	{PM8607_IRQ_PEN, PM8607_IRQ_PEN, "touch", IORESOURCE_IRQ,},
};

static struct resource onkey_resources[] __devinitdata = {
	{PM8607_IRQ_ONKEY, PM8607_IRQ_ONKEY, "onkey", IORESOURCE_IRQ,},
};

static struct resource codec_resources[] __devinitdata = {
	/* Headset microphone insertion or removal */
	{PM8607_IRQ_MICIN,   PM8607_IRQ_MICIN,   "micin",   IORESOURCE_IRQ,},
	/* Hook-switch press or release */
	{PM8607_IRQ_HOOK,    PM8607_IRQ_HOOK,    "hook",    IORESOURCE_IRQ,},
	/* Headset insertion or removal */
	{PM8607_IRQ_HEADSET, PM8607_IRQ_HEADSET, "headset", IORESOURCE_IRQ,},
	/* Audio short */
	{PM8607_IRQ_AUDIO_SHORT, PM8607_IRQ_AUDIO_SHORT, "audio-short", IORESOURCE_IRQ,},
};

static struct resource battery_resources[] __devinitdata = {
	{PM8607_IRQ_CC,  PM8607_IRQ_CC,  "columb counter", IORESOURCE_IRQ,},
	{PM8607_IRQ_BAT, PM8607_IRQ_BAT, "battery",        IORESOURCE_IRQ,},
};

static struct resource charger_resources[] __devinitdata = {
	{PM8607_IRQ_CHG,  PM8607_IRQ_CHG,  "charger detect",  IORESOURCE_IRQ,},
	{PM8607_IRQ_CHG_DONE,  PM8607_IRQ_CHG_DONE,  "charging done",       IORESOURCE_IRQ,},
	{PM8607_IRQ_CHG_FAIL,  PM8607_IRQ_CHG_FAIL,  "charging timeout",    IORESOURCE_IRQ,},
	{PM8607_IRQ_CHG_FAULT, PM8607_IRQ_CHG_FAULT, "charging fault",	    IORESOURCE_IRQ,},
	{PM8607_IRQ_GPADC1,    PM8607_IRQ_GPADC1,    "battery temperature", IORESOURCE_IRQ,},
	{PM8607_IRQ_VBAT, PM8607_IRQ_VBAT, "battery voltage", IORESOURCE_IRQ,},
	{PM8607_IRQ_VCHG, PM8607_IRQ_VCHG, "vchg voltage",    IORESOURCE_IRQ,},
};

<<<<<<< HEAD
static struct resource preg_resources[] __devinitdata = {
	{PM8606_ID_PREG,  PM8606_ID_PREG,  "preg",   IORESOURCE_IO,
	 &io_parent,},
};

=======
>>>>>>> ddffeb8c
static struct resource rtc_resources[] __devinitdata = {
	{PM8607_IRQ_RTC, PM8607_IRQ_RTC, "rtc", IORESOURCE_IRQ, &io_parent,},
};

static struct mfd_cell bk_devs[] __devinitdata = {
	{
		.name = "88pm860x-backlight",
		.id = 0,
		.num_resources = ARRAY_SIZE(bk0_resources),
		.resources = bk0_resources,
	}, {
		.name = "88pm860x-backlight",
		.id = 1,
		.num_resources = ARRAY_SIZE(bk1_resources),
		.resources = bk1_resources,
	}, {
		.name = "88pm860x-backlight",
		.id = 2,
		.num_resources = ARRAY_SIZE(bk2_resources),
		.resources = bk2_resources,
	},
};

static struct mfd_cell led_devs[] __devinitdata = {
	{
		.name = "88pm860x-led",
		.id = 0,
		.num_resources = ARRAY_SIZE(led0_resources),
		.resources = led0_resources,
	}, {
		.name = "88pm860x-led",
		.id = 1,
		.num_resources = ARRAY_SIZE(led1_resources),
		.resources = led1_resources,
	}, {
		.name = "88pm860x-led",
		.id = 2,
		.num_resources = ARRAY_SIZE(led2_resources),
		.resources = led2_resources,
	}, {
		.name = "88pm860x-led",
		.id = 3,
		.num_resources = ARRAY_SIZE(led3_resources),
		.resources = led3_resources,
	}, {
		.name = "88pm860x-led",
		.id = 4,
		.num_resources = ARRAY_SIZE(led4_resources),
		.resources = led4_resources,
	}, {
		.name = "88pm860x-led",
		.id = 5,
		.num_resources = ARRAY_SIZE(led5_resources),
		.resources = led5_resources,
	},
};

static struct mfd_cell reg_devs[] __devinitdata = {
	{
		.name = "88pm860x-regulator",
		.id = 0,
		.num_resources = ARRAY_SIZE(buck1_resources),
		.resources = buck1_resources,
	}, {
		.name = "88pm860x-regulator",
		.id = 1,
		.num_resources = ARRAY_SIZE(buck2_resources),
		.resources = buck2_resources,
	}, {
		.name = "88pm860x-regulator",
		.id = 2,
		.num_resources = ARRAY_SIZE(buck3_resources),
		.resources = buck3_resources,
	}, {
		.name = "88pm860x-regulator",
		.id = 3,
		.num_resources = ARRAY_SIZE(ldo1_resources),
		.resources = ldo1_resources,
	}, {
		.name = "88pm860x-regulator",
		.id = 4,
		.num_resources = ARRAY_SIZE(ldo2_resources),
		.resources = ldo2_resources,
	}, {
		.name = "88pm860x-regulator",
		.id = 5,
		.num_resources = ARRAY_SIZE(ldo3_resources),
		.resources = ldo3_resources,
	}, {
		.name = "88pm860x-regulator",
		.id = 6,
		.num_resources = ARRAY_SIZE(ldo4_resources),
		.resources = ldo4_resources,
	}, {
		.name = "88pm860x-regulator",
		.id = 7,
		.num_resources = ARRAY_SIZE(ldo5_resources),
		.resources = ldo5_resources,
	}, {
		.name = "88pm860x-regulator",
		.id = 8,
		.num_resources = ARRAY_SIZE(ldo6_resources),
		.resources = ldo6_resources,
	}, {
		.name = "88pm860x-regulator",
		.id = 9,
		.num_resources = ARRAY_SIZE(ldo7_resources),
		.resources = ldo7_resources,
	}, {
		.name = "88pm860x-regulator",
		.id = 10,
		.num_resources = ARRAY_SIZE(ldo8_resources),
		.resources = ldo8_resources,
	}, {
		.name = "88pm860x-regulator",
		.id = 11,
		.num_resources = ARRAY_SIZE(ldo9_resources),
		.resources = ldo9_resources,
	}, {
		.name = "88pm860x-regulator",
		.id = 12,
		.num_resources = ARRAY_SIZE(ldo10_resources),
		.resources = ldo10_resources,
	}, {
		.name = "88pm860x-regulator",
		.id = 13,
		.num_resources = ARRAY_SIZE(ldo12_resources),
		.resources = ldo12_resources,
	}, {
		.name = "88pm860x-regulator",
		.id = 14,
		.num_resources = ARRAY_SIZE(ldo_vibrator_resources),
		.resources = ldo_vibrator_resources,
	}, {
		.name = "88pm860x-regulator",
		.id = 15,
		.num_resources = ARRAY_SIZE(ldo14_resources),
		.resources = ldo14_resources,
	},
};

static struct mfd_cell touch_devs[] = {
	{"88pm860x-touch", -1,},
};

static struct mfd_cell onkey_devs[] = {
	{"88pm860x-onkey", -1,},
};

static struct mfd_cell codec_devs[] = {
	{"88pm860x-codec", -1,},
};

static struct regulator_consumer_supply preg_supply[] = {
	REGULATOR_SUPPLY("preg", "charger-manager"),
};

static struct regulator_init_data preg_init_data = {
	.num_consumer_supplies	= ARRAY_SIZE(preg_supply),
	.consumer_supplies	= &preg_supply[0],
};

static struct charger_regulator chg_desc_regulator_data[] = {
	{ .regulator_name = "preg", },
};

static struct mfd_cell power_devs[] = {
	{"88pm860x-battery", -1,},
	{"88pm860x-charger", -1,},
	{"88pm860x-preg",    -1,},
	{"charger-manager", -1,},
};

static struct mfd_cell rtc_devs[] = {
	{"88pm860x-rtc", -1,},
};


struct pm860x_irq_data {
	int	reg;
	int	mask_reg;
	int	enable;		/* enable or not */
	int	offs;		/* bit offset in mask register */
};

static struct pm860x_irq_data pm860x_irqs[] = {
	[PM8607_IRQ_ONKEY] = {
		.reg		= PM8607_INT_STATUS1,
		.mask_reg	= PM8607_INT_MASK_1,
		.offs		= 1 << 0,
	},
	[PM8607_IRQ_EXTON] = {
		.reg		= PM8607_INT_STATUS1,
		.mask_reg	= PM8607_INT_MASK_1,
		.offs		= 1 << 1,
	},
	[PM8607_IRQ_CHG] = {
		.reg		= PM8607_INT_STATUS1,
		.mask_reg	= PM8607_INT_MASK_1,
		.offs		= 1 << 2,
	},
	[PM8607_IRQ_BAT] = {
		.reg		= PM8607_INT_STATUS1,
		.mask_reg	= PM8607_INT_MASK_1,
		.offs		= 1 << 3,
	},
	[PM8607_IRQ_RTC] = {
		.reg		= PM8607_INT_STATUS1,
		.mask_reg	= PM8607_INT_MASK_1,
		.offs		= 1 << 4,
	},
	[PM8607_IRQ_CC] = {
		.reg		= PM8607_INT_STATUS1,
		.mask_reg	= PM8607_INT_MASK_1,
		.offs		= 1 << 5,
	},
	[PM8607_IRQ_VBAT] = {
		.reg		= PM8607_INT_STATUS2,
		.mask_reg	= PM8607_INT_MASK_2,
		.offs		= 1 << 0,
	},
	[PM8607_IRQ_VCHG] = {
		.reg		= PM8607_INT_STATUS2,
		.mask_reg	= PM8607_INT_MASK_2,
		.offs		= 1 << 1,
	},
	[PM8607_IRQ_VSYS] = {
		.reg		= PM8607_INT_STATUS2,
		.mask_reg	= PM8607_INT_MASK_2,
		.offs		= 1 << 2,
	},
	[PM8607_IRQ_TINT] = {
		.reg		= PM8607_INT_STATUS2,
		.mask_reg	= PM8607_INT_MASK_2,
		.offs		= 1 << 3,
	},
	[PM8607_IRQ_GPADC0] = {
		.reg		= PM8607_INT_STATUS2,
		.mask_reg	= PM8607_INT_MASK_2,
		.offs		= 1 << 4,
	},
	[PM8607_IRQ_GPADC1] = {
		.reg		= PM8607_INT_STATUS2,
		.mask_reg	= PM8607_INT_MASK_2,
		.offs		= 1 << 5,
	},
	[PM8607_IRQ_GPADC2] = {
		.reg		= PM8607_INT_STATUS2,
		.mask_reg	= PM8607_INT_MASK_2,
		.offs		= 1 << 6,
	},
	[PM8607_IRQ_GPADC3] = {
		.reg		= PM8607_INT_STATUS2,
		.mask_reg	= PM8607_INT_MASK_2,
		.offs		= 1 << 7,
	},
	[PM8607_IRQ_AUDIO_SHORT] = {
		.reg		= PM8607_INT_STATUS3,
		.mask_reg	= PM8607_INT_MASK_3,
		.offs		= 1 << 0,
	},
	[PM8607_IRQ_PEN] = {
		.reg		= PM8607_INT_STATUS3,
		.mask_reg	= PM8607_INT_MASK_3,
		.offs		= 1 << 1,
	},
	[PM8607_IRQ_HEADSET] = {
		.reg		= PM8607_INT_STATUS3,
		.mask_reg	= PM8607_INT_MASK_3,
		.offs		= 1 << 2,
	},
	[PM8607_IRQ_HOOK] = {
		.reg		= PM8607_INT_STATUS3,
		.mask_reg	= PM8607_INT_MASK_3,
		.offs		= 1 << 3,
	},
	[PM8607_IRQ_MICIN] = {
		.reg		= PM8607_INT_STATUS3,
		.mask_reg	= PM8607_INT_MASK_3,
		.offs		= 1 << 4,
	},
	[PM8607_IRQ_CHG_FAIL] = {
		.reg		= PM8607_INT_STATUS3,
		.mask_reg	= PM8607_INT_MASK_3,
		.offs		= 1 << 5,
	},
	[PM8607_IRQ_CHG_DONE] = {
		.reg		= PM8607_INT_STATUS3,
		.mask_reg	= PM8607_INT_MASK_3,
		.offs		= 1 << 6,
	},
	[PM8607_IRQ_CHG_FAULT] = {
		.reg		= PM8607_INT_STATUS3,
		.mask_reg	= PM8607_INT_MASK_3,
		.offs		= 1 << 7,
	},
};

static irqreturn_t pm860x_irq(int irq, void *data)
{
	struct pm860x_chip *chip = data;
	struct pm860x_irq_data *irq_data;
	struct i2c_client *i2c;
	int read_reg = -1, value = 0;
	int i;

	i2c = (chip->id == CHIP_PM8607) ? chip->client : chip->companion;
	for (i = 0; i < ARRAY_SIZE(pm860x_irqs); i++) {
		irq_data = &pm860x_irqs[i];
		if (read_reg != irq_data->reg) {
			read_reg = irq_data->reg;
			value = pm860x_reg_read(i2c, irq_data->reg);
		}
		if (value & irq_data->enable)
			handle_nested_irq(chip->irq_base + i);
	}
	return IRQ_HANDLED;
}

static void pm860x_irq_lock(struct irq_data *data)
{
	struct pm860x_chip *chip = irq_data_get_irq_chip_data(data);

	mutex_lock(&chip->irq_lock);
}

static void pm860x_irq_sync_unlock(struct irq_data *data)
{
	struct pm860x_chip *chip = irq_data_get_irq_chip_data(data);
	struct pm860x_irq_data *irq_data;
	struct i2c_client *i2c;
	static unsigned char cached[3] = {0x0, 0x0, 0x0};
	unsigned char mask[3];
	int i;

	i2c = (chip->id == CHIP_PM8607) ? chip->client : chip->companion;
	/* Load cached value. In initial, all IRQs are masked */
	for (i = 0; i < 3; i++)
		mask[i] = cached[i];
	for (i = 0; i < ARRAY_SIZE(pm860x_irqs); i++) {
		irq_data = &pm860x_irqs[i];
		switch (irq_data->mask_reg) {
		case PM8607_INT_MASK_1:
			mask[0] &= ~irq_data->offs;
			mask[0] |= irq_data->enable;
			break;
		case PM8607_INT_MASK_2:
			mask[1] &= ~irq_data->offs;
			mask[1] |= irq_data->enable;
			break;
		case PM8607_INT_MASK_3:
			mask[2] &= ~irq_data->offs;
			mask[2] |= irq_data->enable;
			break;
		default:
			dev_err(chip->dev, "wrong IRQ\n");
			break;
		}
	}
	/* update mask into registers */
	for (i = 0; i < 3; i++) {
		if (mask[i] != cached[i]) {
			cached[i] = mask[i];
			pm860x_reg_write(i2c, PM8607_INT_MASK_1 + i, mask[i]);
		}
	}

	mutex_unlock(&chip->irq_lock);
}

static void pm860x_irq_enable(struct irq_data *data)
{
	pm860x_irqs[data->hwirq].enable = pm860x_irqs[data->hwirq].offs;
}

static void pm860x_irq_disable(struct irq_data *data)
{
	pm860x_irqs[data->hwirq].enable = 0;
}

static struct irq_chip pm860x_irq_chip = {
	.name		= "88pm860x",
	.irq_bus_lock	= pm860x_irq_lock,
	.irq_bus_sync_unlock = pm860x_irq_sync_unlock,
	.irq_enable	= pm860x_irq_enable,
	.irq_disable	= pm860x_irq_disable,
};

static int pm860x_irq_domain_map(struct irq_domain *d, unsigned int virq,
				 irq_hw_number_t hw)
{
	irq_set_chip_data(virq, d->host_data);
	irq_set_chip_and_handler(virq, &pm860x_irq_chip, handle_edge_irq);
	irq_set_nested_thread(virq, 1);
#ifdef CONFIG_ARM
	set_irq_flags(virq, IRQF_VALID);
#else
	irq_set_noprobe(virq);
#endif
	return 0;
}

static struct irq_domain_ops pm860x_irq_domain_ops = {
	.map	= pm860x_irq_domain_map,
	.xlate	= irq_domain_xlate_onetwocell,
};

static int __devinit device_irq_init(struct pm860x_chip *chip,
				     struct pm860x_platform_data *pdata)
{
	struct i2c_client *i2c = (chip->id == CHIP_PM8607) ? chip->client \
				: chip->companion;
	unsigned char status_buf[INT_STATUS_NUM];
	unsigned long flags = IRQF_TRIGGER_FALLING | IRQF_ONESHOT;
	int data, mask, ret = -EINVAL;
	int nr_irqs, irq_base = -1;
	struct device_node *node = i2c->dev.of_node;

	mask = PM8607_B0_MISC1_INV_INT | PM8607_B0_MISC1_INT_CLEAR
		| PM8607_B0_MISC1_INT_MASK;
	data = 0;
	chip->irq_mode = 0;
	if (pdata && pdata->irq_mode) {
		/*
		 * irq_mode defines the way of clearing interrupt. If it's 1,
		 * clear IRQ by write. Otherwise, clear it by read.
		 * This control bit is valid from 88PM8607 B0 steping.
		 */
		data |= PM8607_B0_MISC1_INT_CLEAR;
		chip->irq_mode = 1;
	}
	ret = pm860x_set_bits(i2c, PM8607_B0_MISC1, mask, data);
	if (ret < 0)
		goto out;

	/* mask all IRQs */
	memset(status_buf, 0, INT_STATUS_NUM);
	ret = pm860x_bulk_write(i2c, PM8607_INT_MASK_1,
				INT_STATUS_NUM, status_buf);
	if (ret < 0)
		goto out;

	if (chip->irq_mode) {
		/* clear interrupt status by write */
		memset(status_buf, 0xFF, INT_STATUS_NUM);
		ret = pm860x_bulk_write(i2c, PM8607_INT_STATUS1,
					INT_STATUS_NUM, status_buf);
	} else {
		/* clear interrupt status by read */
		ret = pm860x_bulk_read(i2c, PM8607_INT_STATUS1,
					INT_STATUS_NUM, status_buf);
	}
	if (ret < 0)
		goto out;

	mutex_init(&chip->irq_lock);

	if (pdata && pdata->irq_base)
		irq_base = pdata->irq_base;
	nr_irqs = ARRAY_SIZE(pm860x_irqs);
	chip->irq_base = irq_alloc_descs(irq_base, 0, nr_irqs, 0);
	if (chip->irq_base < 0) {
		dev_err(&i2c->dev, "Failed to allocate interrupts, ret:%d\n",
			chip->irq_base);
		ret = -EBUSY;
		goto out;
	}
	irq_domain_add_legacy(node, nr_irqs, chip->irq_base, 0,
			      &pm860x_irq_domain_ops, chip);
	chip->core_irq = i2c->irq;
	if (!chip->core_irq)
		goto out;

	ret = request_threaded_irq(chip->core_irq, NULL, pm860x_irq, flags | IRQF_ONESHOT,
				   "88pm860x", chip);
	if (ret) {
		dev_err(chip->dev, "Failed to request IRQ: %d\n", ret);
		chip->core_irq = 0;
	}

	return 0;
out:
	chip->core_irq = 0;
	return ret;
}

static void device_irq_exit(struct pm860x_chip *chip)
{
	if (chip->core_irq)
		free_irq(chip->core_irq, chip);
}

int pm8606_osc_enable(struct pm860x_chip *chip, unsigned short client)
{
	int ret = -EIO;
	struct i2c_client *i2c = (chip->id == CHIP_PM8606) ?
		chip->client : chip->companion;

	dev_dbg(chip->dev, "%s(B): client=0x%x\n", __func__, client);
	dev_dbg(chip->dev, "%s(B): vote=0x%x status=%d\n",
			__func__, chip->osc_vote,
			chip->osc_status);

	mutex_lock(&chip->osc_lock);
	/* Update voting status */
	chip->osc_vote |= client;
	/* If reference group is off - turn on*/
	if (chip->osc_status != PM8606_REF_GP_OSC_ON) {
		chip->osc_status = PM8606_REF_GP_OSC_UNKNOWN;
		/* Enable Reference group Vsys */
		if (pm860x_set_bits(i2c, PM8606_VSYS,
				PM8606_VSYS_EN, PM8606_VSYS_EN))
			goto out;

		/*Enable Internal Oscillator */
		if (pm860x_set_bits(i2c, PM8606_MISC,
				PM8606_MISC_OSC_EN, PM8606_MISC_OSC_EN))
			goto out;
		/* Update status (only if writes succeed) */
		chip->osc_status = PM8606_REF_GP_OSC_ON;
	}
	mutex_unlock(&chip->osc_lock);

	dev_dbg(chip->dev, "%s(A): vote=0x%x status=%d ret=%d\n",
			__func__, chip->osc_vote,
			chip->osc_status, ret);
	return 0;
out:
	mutex_unlock(&chip->osc_lock);
	return ret;
}
EXPORT_SYMBOL(pm8606_osc_enable);

int pm8606_osc_disable(struct pm860x_chip *chip, unsigned short client)
{
	int ret = -EIO;
	struct i2c_client *i2c = (chip->id == CHIP_PM8606) ?
		chip->client : chip->companion;

	dev_dbg(chip->dev, "%s(B): client=0x%x\n", __func__, client);
	dev_dbg(chip->dev, "%s(B): vote=0x%x status=%d\n",
			__func__, chip->osc_vote,
			chip->osc_status);

	mutex_lock(&chip->osc_lock);
	/*Update voting status */
	chip->osc_vote &= ~(client);
	/* If reference group is off and this is the last client to release
	 * - turn off */
	if ((chip->osc_status != PM8606_REF_GP_OSC_OFF) &&
			(chip->osc_vote == REF_GP_NO_CLIENTS)) {
		chip->osc_status = PM8606_REF_GP_OSC_UNKNOWN;
		/* Disable Reference group Vsys */
		if (pm860x_set_bits(i2c, PM8606_VSYS, PM8606_VSYS_EN, 0))
			goto out;
		/* Disable Internal Oscillator */
		if (pm860x_set_bits(i2c, PM8606_MISC, PM8606_MISC_OSC_EN, 0))
			goto out;
		chip->osc_status = PM8606_REF_GP_OSC_OFF;
	}
	mutex_unlock(&chip->osc_lock);

	dev_dbg(chip->dev, "%s(A): vote=0x%x status=%d ret=%d\n",
			__func__, chip->osc_vote,
			chip->osc_status, ret);
	return 0;
out:
	mutex_unlock(&chip->osc_lock);
	return ret;
}
EXPORT_SYMBOL(pm8606_osc_disable);

static void __devinit device_osc_init(struct i2c_client *i2c)
{
	struct pm860x_chip *chip = i2c_get_clientdata(i2c);

	mutex_init(&chip->osc_lock);
	/* init portofino reference group voting and status */
	/* Disable Reference group Vsys */
	pm860x_set_bits(i2c, PM8606_VSYS, PM8606_VSYS_EN, 0);
	/* Disable Internal Oscillator */
	pm860x_set_bits(i2c, PM8606_MISC, PM8606_MISC_OSC_EN, 0);

	chip->osc_vote = REF_GP_NO_CLIENTS;
	chip->osc_status = PM8606_REF_GP_OSC_OFF;
}

static void __devinit device_bk_init(struct pm860x_chip *chip,
				     struct pm860x_platform_data *pdata)
{
	int ret, i;

	if (pdata && pdata->backlight) {
		if (pdata->num_backlights > ARRAY_SIZE(bk_devs))
			pdata->num_backlights = ARRAY_SIZE(bk_devs);
		for (i = 0; i < pdata->num_backlights; i++) {
			bk_devs[i].platform_data = &pdata->backlight[i];
			bk_devs[i].pdata_size =
				sizeof(struct pm860x_backlight_pdata);
		}
	}
	ret = mfd_add_devices(chip->dev, 0, bk_devs,
			      ARRAY_SIZE(bk_devs), NULL, 0, NULL);
	if (ret < 0)
		dev_err(chip->dev, "Failed to add backlight subdev\n");
}

static void __devinit device_led_init(struct pm860x_chip *chip,
				      struct pm860x_platform_data *pdata)
{
	int ret, i;

	if (pdata && pdata->led) {
		if (pdata->num_leds > ARRAY_SIZE(led_devs))
			pdata->num_leds = ARRAY_SIZE(led_devs);
		for (i = 0; i < pdata->num_leds; i++) {
			led_devs[i].platform_data = &pdata->led[i];
			led_devs[i].pdata_size =
				sizeof(struct pm860x_led_pdata);
		}
	}
	ret = mfd_add_devices(chip->dev, 0, led_devs,
			      ARRAY_SIZE(led_devs), NULL, 0, NULL);
	if (ret < 0) {
		dev_err(chip->dev, "Failed to add led subdev\n");
		return;
	}
}

static void __devinit device_regulator_init(struct pm860x_chip *chip,
					    struct pm860x_platform_data *pdata)
{
	int ret;

	if (pdata == NULL)
		return;
	if (pdata->buck1) {
		reg_devs[0].platform_data = pdata->buck1;
		reg_devs[0].pdata_size = sizeof(struct regulator_init_data);
	}
	if (pdata->buck2) {
		reg_devs[1].platform_data = pdata->buck2;
		reg_devs[1].pdata_size = sizeof(struct regulator_init_data);
	}
	if (pdata->buck3) {
		reg_devs[2].platform_data = pdata->buck3;
		reg_devs[2].pdata_size = sizeof(struct regulator_init_data);
	}
	if (pdata->ldo1) {
		reg_devs[3].platform_data = pdata->ldo1;
		reg_devs[3].pdata_size = sizeof(struct regulator_init_data);
	}
	if (pdata->ldo2) {
		reg_devs[4].platform_data = pdata->ldo2;
		reg_devs[4].pdata_size = sizeof(struct regulator_init_data);
	}
	if (pdata->ldo3) {
		reg_devs[5].platform_data = pdata->ldo3;
		reg_devs[5].pdata_size = sizeof(struct regulator_init_data);
	}
	if (pdata->ldo4) {
		reg_devs[6].platform_data = pdata->ldo4;
		reg_devs[6].pdata_size = sizeof(struct regulator_init_data);
	}
	if (pdata->ldo5) {
		reg_devs[7].platform_data = pdata->ldo5;
		reg_devs[7].pdata_size = sizeof(struct regulator_init_data);
	}
	if (pdata->ldo6) {
		reg_devs[8].platform_data = pdata->ldo6;
		reg_devs[8].pdata_size = sizeof(struct regulator_init_data);
	}
	if (pdata->ldo7) {
		reg_devs[9].platform_data = pdata->ldo7;
		reg_devs[9].pdata_size = sizeof(struct regulator_init_data);
	}
	if (pdata->ldo8) {
		reg_devs[10].platform_data = pdata->ldo8;
		reg_devs[10].pdata_size = sizeof(struct regulator_init_data);
	}
	if (pdata->ldo9) {
		reg_devs[11].platform_data = pdata->ldo9;
		reg_devs[11].pdata_size = sizeof(struct regulator_init_data);
	}
	if (pdata->ldo10) {
		reg_devs[12].platform_data = pdata->ldo10;
		reg_devs[12].pdata_size = sizeof(struct regulator_init_data);
	}
	if (pdata->ldo12) {
		reg_devs[13].platform_data = pdata->ldo12;
		reg_devs[13].pdata_size = sizeof(struct regulator_init_data);
	}
	if (pdata->ldo_vibrator) {
		reg_devs[14].platform_data = pdata->ldo_vibrator;
		reg_devs[14].pdata_size = sizeof(struct regulator_init_data);
	}
	if (pdata->ldo14) {
		reg_devs[15].platform_data = pdata->ldo14;
		reg_devs[15].pdata_size = sizeof(struct regulator_init_data);
	}
	ret = mfd_add_devices(chip->dev, 0, reg_devs,
			      ARRAY_SIZE(reg_devs), NULL, 0, NULL);
	if (ret < 0) {
		dev_err(chip->dev, "Failed to add regulator subdev\n");
		return;
	}
}

static void __devinit device_rtc_init(struct pm860x_chip *chip,
				      struct pm860x_platform_data *pdata)
{
	int ret;

	if ((pdata == NULL))
		return;

	rtc_devs[0].platform_data = pdata->rtc;
	rtc_devs[0].pdata_size = sizeof(struct pm860x_rtc_pdata);
	rtc_devs[0].num_resources = ARRAY_SIZE(rtc_resources);
	rtc_devs[0].resources = &rtc_resources[0];
	ret = mfd_add_devices(chip->dev, 0, &rtc_devs[0],
			      ARRAY_SIZE(rtc_devs), &rtc_resources[0],
			      chip->irq_base, NULL);
	if (ret < 0)
		dev_err(chip->dev, "Failed to add rtc subdev\n");
}

static void __devinit device_touch_init(struct pm860x_chip *chip,
					struct pm860x_platform_data *pdata)
{
	int ret;

	if (pdata == NULL)
		return;

	touch_devs[0].platform_data = pdata->touch;
	touch_devs[0].pdata_size = sizeof(struct pm860x_touch_pdata);
	touch_devs[0].num_resources = ARRAY_SIZE(touch_resources);
	touch_devs[0].resources = &touch_resources[0];
	ret = mfd_add_devices(chip->dev, 0, &touch_devs[0],
			      ARRAY_SIZE(touch_devs), &touch_resources[0],
			      chip->irq_base, NULL);
	if (ret < 0)
		dev_err(chip->dev, "Failed to add touch subdev\n");
}

static void __devinit device_power_init(struct pm860x_chip *chip,
					struct pm860x_platform_data *pdata)
{
	int ret;

	if (pdata == NULL)
		return;

	power_devs[0].platform_data = pdata->power;
	power_devs[0].pdata_size = sizeof(struct pm860x_power_pdata);
	power_devs[0].num_resources = ARRAY_SIZE(battery_resources);
	power_devs[0].resources = &battery_resources[0],
	ret = mfd_add_devices(chip->dev, 0, &power_devs[0], 1,
			      &battery_resources[0], chip->irq_base, NULL);
	if (ret < 0)
		dev_err(chip->dev, "Failed to add battery subdev\n");

	power_devs[1].platform_data = pdata->power;
	power_devs[1].pdata_size = sizeof(struct pm860x_power_pdata);
	power_devs[1].num_resources = ARRAY_SIZE(charger_resources);
	power_devs[1].resources = &charger_resources[0],
	ret = mfd_add_devices(chip->dev, 0, &power_devs[1], 1,
			      &charger_resources[0], chip->irq_base, NULL);
	if (ret < 0)
		dev_err(chip->dev, "Failed to add charger subdev\n");

	power_devs[2].platform_data = &preg_init_data;
	power_devs[2].pdata_size = sizeof(struct regulator_init_data);
	ret = mfd_add_devices(chip->dev, 0, &power_devs[2], 1,
			      NULL, chip->irq_base, NULL);
	if (ret < 0)
		dev_err(chip->dev, "Failed to add preg subdev\n");

	if (pdata->chg_desc) {
		pdata->chg_desc->charger_regulators =
			&chg_desc_regulator_data[0];
		pdata->chg_desc->num_charger_regulators	=
			ARRAY_SIZE(chg_desc_regulator_data),
		power_devs[3].platform_data = pdata->chg_desc;
		power_devs[3].pdata_size = sizeof(*pdata->chg_desc);
		ret = mfd_add_devices(chip->dev, 0, &power_devs[3], 1,
				      NULL, chip->irq_base, NULL);
		if (ret < 0)
			dev_err(chip->dev, "Failed to add chg-manager subdev\n");
	}
}

static void __devinit device_onkey_init(struct pm860x_chip *chip,
					struct pm860x_platform_data *pdata)
{
	int ret;

	onkey_devs[0].num_resources = ARRAY_SIZE(onkey_resources);
	onkey_devs[0].resources = &onkey_resources[0],
	ret = mfd_add_devices(chip->dev, 0, &onkey_devs[0],
			      ARRAY_SIZE(onkey_devs), &onkey_resources[0],
			      chip->irq_base, NULL);
	if (ret < 0)
		dev_err(chip->dev, "Failed to add onkey subdev\n");
}

static void __devinit device_codec_init(struct pm860x_chip *chip,
					struct pm860x_platform_data *pdata)
{
	int ret;

	codec_devs[0].num_resources = ARRAY_SIZE(codec_resources);
	codec_devs[0].resources = &codec_resources[0],
	ret = mfd_add_devices(chip->dev, 0, &codec_devs[0],
			      ARRAY_SIZE(codec_devs), &codec_resources[0], 0,
			      NULL);
	if (ret < 0)
		dev_err(chip->dev, "Failed to add codec subdev\n");
}

static void __devinit device_8607_init(struct pm860x_chip *chip,
				       struct i2c_client *i2c,
				       struct pm860x_platform_data *pdata)
{
	int data, ret;

	ret = pm860x_reg_read(i2c, PM8607_CHIP_ID);
	if (ret < 0) {
		dev_err(chip->dev, "Failed to read CHIP ID: %d\n", ret);
		goto out;
	}
	switch (ret & PM8607_VERSION_MASK) {
	case 0x40:
	case 0x50:
		dev_info(chip->dev, "Marvell 88PM8607 (ID: %02x) detected\n",
			 ret);
		break;
	default:
		dev_err(chip->dev, "Failed to detect Marvell 88PM8607. "
			"Chip ID: %02x\n", ret);
		goto out;
	}

	ret = pm860x_reg_read(i2c, PM8607_BUCK3);
	if (ret < 0) {
		dev_err(chip->dev, "Failed to read BUCK3 register: %d\n", ret);
		goto out;
	}
	if (ret & PM8607_BUCK3_DOUBLE)
		chip->buck3_double = 1;

	ret = pm860x_reg_read(i2c, PM8607_B0_MISC1);
	if (ret < 0) {
		dev_err(chip->dev, "Failed to read MISC1 register: %d\n", ret);
		goto out;
	}

	if (pdata && (pdata->i2c_port == PI2C_PORT))
		data = PM8607_B0_MISC1_PI2C;
	else
		data = 0;
	ret = pm860x_set_bits(i2c, PM8607_B0_MISC1, PM8607_B0_MISC1_PI2C, data);
	if (ret < 0) {
		dev_err(chip->dev, "Failed to access MISC1:%d\n", ret);
		goto out;
	}

	ret = device_irq_init(chip, pdata);
	if (ret < 0)
		goto out;

	device_regulator_init(chip, pdata);
	device_rtc_init(chip, pdata);
	device_onkey_init(chip, pdata);
	device_touch_init(chip, pdata);
	device_power_init(chip, pdata);
	device_codec_init(chip, pdata);
out:
	return;
}

static void __devinit device_8606_init(struct pm860x_chip *chip,
				       struct i2c_client *i2c,
				       struct pm860x_platform_data *pdata)
{
	device_osc_init(i2c);
	device_bk_init(chip, pdata);
	device_led_init(chip, pdata);
}

static int __devinit pm860x_device_init(struct pm860x_chip *chip,
					struct pm860x_platform_data *pdata)
{
	chip->core_irq = 0;

	switch (chip->id) {
	case CHIP_PM8606:
		device_8606_init(chip, chip->client, pdata);
		break;
	case CHIP_PM8607:
		device_8607_init(chip, chip->client, pdata);
		break;
	}

	if (chip->companion) {
		switch (chip->id) {
		case CHIP_PM8607:
			device_8606_init(chip, chip->companion, pdata);
			break;
		case CHIP_PM8606:
			device_8607_init(chip, chip->companion, pdata);
			break;
		}
	}

	return 0;
}

static void __devexit pm860x_device_exit(struct pm860x_chip *chip)
{
	device_irq_exit(chip);
	mfd_remove_devices(chip->dev);
}

static int verify_addr(struct i2c_client *i2c)
{
	unsigned short addr_8607[] = {0x30, 0x34};
	unsigned short addr_8606[] = {0x10, 0x11};
	int size, i;

	if (i2c == NULL)
		return 0;
	size = ARRAY_SIZE(addr_8606);
	for (i = 0; i < size; i++) {
		if (i2c->addr == *(addr_8606 + i))
			return CHIP_PM8606;
	}
	size = ARRAY_SIZE(addr_8607);
	for (i = 0; i < size; i++) {
		if (i2c->addr == *(addr_8607 + i))
			return CHIP_PM8607;
	}
	return 0;
}

static struct regmap_config pm860x_regmap_config = {
	.reg_bits = 8,
	.val_bits = 8,
};

static int __devinit pm860x_dt_init(struct device_node *np,
				    struct device *dev,
				    struct pm860x_platform_data *pdata)
{
	int ret;

	if (of_get_property(np, "marvell,88pm860x-irq-read-clr", NULL))
		pdata->irq_mode = 1;
	ret = of_property_read_u32(np, "marvell,88pm860x-slave-addr",
				   &pdata->companion_addr);
	if (ret) {
		dev_err(dev, "Not found \"marvell,88pm860x-slave-addr\" "
			"property\n");
		pdata->companion_addr = 0;
	}
	return 0;
}

static int __devinit pm860x_probe(struct i2c_client *client,
				  const struct i2c_device_id *id)
{
	struct pm860x_platform_data *pdata = client->dev.platform_data;
	struct device_node *node = client->dev.of_node;
	struct pm860x_chip *chip;
	int ret;

	if (node && !pdata) {
		/* parse DT to get platform data */
		pdata = devm_kzalloc(&client->dev,
				     sizeof(struct pm860x_platform_data),
				     GFP_KERNEL);
		if (!pdata)
			return -ENOMEM;
		ret = pm860x_dt_init(node, &client->dev, pdata);
		if (ret)
			goto err;
	} else if (!pdata) {
		pr_info("No platform data in %s!\n", __func__);
		return -EINVAL;
	}

	chip = kzalloc(sizeof(struct pm860x_chip), GFP_KERNEL);
	if (chip == NULL) {
		ret = -ENOMEM;
		goto err;
	}

	chip->id = verify_addr(client);
	chip->regmap = regmap_init_i2c(client, &pm860x_regmap_config);
	if (IS_ERR(chip->regmap)) {
		ret = PTR_ERR(chip->regmap);
		dev_err(&client->dev, "Failed to allocate register map: %d\n",
				ret);
		kfree(chip);
		return ret;
	}
	chip->client = client;
	i2c_set_clientdata(client, chip);
	chip->dev = &client->dev;
	dev_set_drvdata(chip->dev, chip);

	/*
	 * Both client and companion client shares same platform driver.
	 * Driver distinguishes them by pdata->companion_addr.
	 * pdata->companion_addr is only assigned if companion chip exists.
	 * At the same time, the companion_addr shouldn't equal to client
	 * address.
	 */
	if (pdata->companion_addr && (pdata->companion_addr != client->addr)) {
		chip->companion_addr = pdata->companion_addr;
		chip->companion = i2c_new_dummy(chip->client->adapter,
						chip->companion_addr);
		chip->regmap_companion = regmap_init_i2c(chip->companion,
							&pm860x_regmap_config);
		if (IS_ERR(chip->regmap_companion)) {
			ret = PTR_ERR(chip->regmap_companion);
			dev_err(&chip->companion->dev,
				"Failed to allocate register map: %d\n", ret);
			return ret;
		}
		i2c_set_clientdata(chip->companion, chip);
	}

	pm860x_device_init(chip, pdata);
	return 0;
err:
	if (node)
		devm_kfree(&client->dev, pdata);
	return ret;
}

static int __devexit pm860x_remove(struct i2c_client *client)
{
	struct pm860x_chip *chip = i2c_get_clientdata(client);

	pm860x_device_exit(chip);
	if (chip->companion) {
		regmap_exit(chip->regmap_companion);
		i2c_unregister_device(chip->companion);
	}
	regmap_exit(chip->regmap);
	kfree(chip);
	return 0;
}

#ifdef CONFIG_PM_SLEEP
static int pm860x_suspend(struct device *dev)
{
	struct i2c_client *client = container_of(dev, struct i2c_client, dev);
	struct pm860x_chip *chip = i2c_get_clientdata(client);

	if (device_may_wakeup(dev) && chip->wakeup_flag)
		enable_irq_wake(chip->core_irq);
	return 0;
}

static int pm860x_resume(struct device *dev)
{
	struct i2c_client *client = container_of(dev, struct i2c_client, dev);
	struct pm860x_chip *chip = i2c_get_clientdata(client);

	if (device_may_wakeup(dev) && chip->wakeup_flag)
		disable_irq_wake(chip->core_irq);
	return 0;
}
#endif

static SIMPLE_DEV_PM_OPS(pm860x_pm_ops, pm860x_suspend, pm860x_resume);

static const struct i2c_device_id pm860x_id_table[] = {
	{ "88PM860x", 0 },
	{}
};
MODULE_DEVICE_TABLE(i2c, pm860x_id_table);

static const struct of_device_id pm860x_dt_ids[] = {
	{ .compatible = "marvell,88pm860x", },
	{},
};
MODULE_DEVICE_TABLE(of, pm860x_dt_ids);

static struct i2c_driver pm860x_driver = {
	.driver	= {
		.name	= "88PM860x",
		.owner	= THIS_MODULE,
		.pm     = &pm860x_pm_ops,
		.of_match_table	= of_match_ptr(pm860x_dt_ids),
	},
	.probe		= pm860x_probe,
	.remove		= __devexit_p(pm860x_remove),
	.id_table	= pm860x_id_table,
};

static int __init pm860x_i2c_init(void)
{
	int ret;
	ret = i2c_add_driver(&pm860x_driver);
	if (ret != 0)
		pr_err("Failed to register 88PM860x I2C driver: %d\n", ret);
	return ret;
}
subsys_initcall(pm860x_i2c_init);

static void __exit pm860x_i2c_exit(void)
{
	i2c_del_driver(&pm860x_driver);
}
module_exit(pm860x_i2c_exit);

MODULE_DESCRIPTION("PMIC Driver for Marvell 88PM860x");
MODULE_AUTHOR("Haojian Zhuang <haojian.zhuang@marvell.com>");
MODULE_LICENSE("GPL");<|MERGE_RESOLUTION|>--- conflicted
+++ resolved
@@ -28,75 +28,6 @@
 
 #define INT_STATUS_NUM			3
 
-<<<<<<< HEAD
-static struct resource io_parent = {
-	.start = 0,
-	.end   = 0xffffffff,
-	.flags = IORESOURCE_IO,
-};
-
-static struct resource bk_resources[] __devinitdata = {
-	{PM8606_BACKLIGHT1, PM8606_BACKLIGHT1, "backlight-0", IORESOURCE_IO,
-	 &io_parent,},
-	{PM8606_BACKLIGHT2, PM8606_BACKLIGHT2, "backlight-1", IORESOURCE_IO,
-	 &io_parent,},
-	{PM8606_BACKLIGHT3, PM8606_BACKLIGHT3, "backlight-2", IORESOURCE_IO,
-	 &io_parent,},
-};
-
-static struct resource led_resources[] __devinitdata = {
-	{PM8606_LED1_RED,   PM8606_LED1_RED,   "led0-red",   IORESOURCE_IO,
-	 &io_parent,},
-	{PM8606_LED1_GREEN, PM8606_LED1_GREEN, "led0-green", IORESOURCE_IO,
-	 &io_parent,},
-	{PM8606_LED1_BLUE,  PM8606_LED1_BLUE,  "led0-blue",  IORESOURCE_IO,
-	 &io_parent,},
-	{PM8606_LED2_RED,   PM8606_LED2_RED,   "led1-red",   IORESOURCE_IO,
-	 &io_parent,},
-	{PM8606_LED2_GREEN, PM8606_LED2_GREEN, "led1-green", IORESOURCE_IO,
-	 &io_parent,},
-	{PM8606_LED2_BLUE,  PM8606_LED2_BLUE,  "led1-blue",  IORESOURCE_IO,
-	 &io_parent,},
-};
-
-static struct resource regulator_resources[] __devinitdata = {
-	{PM8607_ID_BUCK1, PM8607_ID_BUCK1, "buck-1", IORESOURCE_IO,
-	 &io_parent,},
-	{PM8607_ID_BUCK2, PM8607_ID_BUCK2, "buck-2", IORESOURCE_IO,
-	 &io_parent,},
-	{PM8607_ID_BUCK3, PM8607_ID_BUCK3, "buck-3", IORESOURCE_IO,
-	 &io_parent,},
-	{PM8607_ID_LDO1,  PM8607_ID_LDO1,  "ldo-01", IORESOURCE_IO,
-	 &io_parent,},
-	{PM8607_ID_LDO2,  PM8607_ID_LDO2,  "ldo-02", IORESOURCE_IO,
-	 &io_parent,},
-	{PM8607_ID_LDO3,  PM8607_ID_LDO3,  "ldo-03", IORESOURCE_IO,
-	 &io_parent,},
-	{PM8607_ID_LDO4,  PM8607_ID_LDO4,  "ldo-04", IORESOURCE_IO,
-	 &io_parent,},
-	{PM8607_ID_LDO5,  PM8607_ID_LDO5,  "ldo-05", IORESOURCE_IO,
-	 &io_parent,},
-	{PM8607_ID_LDO6,  PM8607_ID_LDO6,  "ldo-06", IORESOURCE_IO,
-	 &io_parent,},
-	{PM8607_ID_LDO7,  PM8607_ID_LDO7,  "ldo-07", IORESOURCE_IO,
-	 &io_parent,},
-	{PM8607_ID_LDO8,  PM8607_ID_LDO8,  "ldo-08", IORESOURCE_IO,
-	 &io_parent,},
-	{PM8607_ID_LDO9,  PM8607_ID_LDO9,  "ldo-09", IORESOURCE_IO,
-	 &io_parent,},
-	{PM8607_ID_LDO10, PM8607_ID_LDO10, "ldo-10", IORESOURCE_IO,
-	 &io_parent,},
-	{PM8607_ID_LDO11, PM8607_ID_LDO11, "ldo-11", IORESOURCE_IO,
-	 &io_parent,},
-	{PM8607_ID_LDO12, PM8607_ID_LDO12, "ldo-12", IORESOURCE_IO,
-	 &io_parent,},
-	{PM8607_ID_LDO13, PM8607_ID_LDO13, "ldo-13", IORESOURCE_IO,
-	 &io_parent,},
-	{PM8607_ID_LDO14, PM8607_ID_LDO14, "ldo-14", IORESOURCE_IO,
-	 &io_parent,},
-	{PM8607_ID_LDO15, PM8607_ID_LDO15, "ldo-15", IORESOURCE_IO,
-	 &io_parent,},
-=======
 static struct resource bk0_resources[] __devinitdata = {
 	{2, 2, "duty cycle", IORESOURCE_REG, },
 	{3, 3, "always on",  IORESOURCE_REG, },
@@ -191,7 +122,6 @@
 };
 static struct resource ldo14_resources[] __devinitdata = {
 	{0x1b, 0x1b, "ldo set", IORESOURCE_REG, },
->>>>>>> ddffeb8c
 };
 
 static struct resource touch_resources[] __devinitdata = {
@@ -228,16 +158,8 @@
 	{PM8607_IRQ_VCHG, PM8607_IRQ_VCHG, "vchg voltage",    IORESOURCE_IRQ,},
 };
 
-<<<<<<< HEAD
-static struct resource preg_resources[] __devinitdata = {
-	{PM8606_ID_PREG,  PM8606_ID_PREG,  "preg",   IORESOURCE_IO,
-	 &io_parent,},
-};
-
-=======
->>>>>>> ddffeb8c
 static struct resource rtc_resources[] __devinitdata = {
-	{PM8607_IRQ_RTC, PM8607_IRQ_RTC, "rtc", IORESOURCE_IRQ, &io_parent,},
+	{PM8607_IRQ_RTC, PM8607_IRQ_RTC, "rtc", IORESOURCE_IRQ,},
 };
 
 static struct mfd_cell bk_devs[] __devinitdata = {
