--- conflicted
+++ resolved
@@ -506,11 +506,7 @@
 		.iTCO_version = 2,
 	},
 	[LPC_WPT_LP] = {
-<<<<<<< HEAD
-		.name = "Lynx Point_LP",
-=======
 		.name = "Wildcat Point_LP",
->>>>>>> 5da42cf7
 		.iTCO_version = 2,
 	},
 };
