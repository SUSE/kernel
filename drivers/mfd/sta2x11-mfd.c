--- conflicted
+++ resolved
@@ -469,50 +469,24 @@
 		.flags = IORESOURCE_MEM,
 	}
 };
-<<<<<<< HEAD
 static const struct resource sctl_resources[] = {
-	CELL_4K("sta2x11-sctl", STA2X11_SCTL),
+	CELL_4K(STA2X11_MFD_SCTL_NAME, STA2X11_SCTL),
 };
 static const struct resource scr_resources[] = {
-	CELL_4K("sta2x11-scr", STA2X11_SCR),
+	CELL_4K(STA2X11_MFD_SCR_NAME, STA2X11_SCR),
 };
 static const struct resource time_resources[] = {
-	CELL_4K("sta2x11-time", STA2X11_TIME),
+	CELL_4K(STA2X11_MFD_TIME_NAME, STA2X11_TIME),
 };
 
 static const struct resource apbreg_resources[] = {
-	CELL_4K("sta2x11-apbreg", STA2X11_APBREG),
-=======
-static const __devinitconst struct resource sctl_resources[] = {
-	CELL_4K(STA2X11_MFD_SCTL_NAME, STA2X11_SCTL),
-};
-static const __devinitconst struct resource scr_resources[] = {
-	CELL_4K(STA2X11_MFD_SCR_NAME, STA2X11_SCR),
-};
-static const __devinitconst struct resource time_resources[] = {
-	CELL_4K(STA2X11_MFD_TIME_NAME, STA2X11_TIME),
-};
-
-static const __devinitconst struct resource apbreg_resources[] = {
 	CELL_4K(STA2X11_MFD_APBREG_NAME, STA2X11_APBREG),
->>>>>>> 1881b68b
 };
 
 #define DEV(_name, _r) \
 	{ .name = _name, .num_resources = ARRAY_SIZE(_r), .resources = _r, }
 
-<<<<<<< HEAD
-static struct mfd_cell sta2x11_mfd_bar0[] = {
-	DEV("sta2x11-gpio", gpio_resources), /* offset 0: we add pdata later */
-	DEV("sta2x11-sctl", sctl_resources),
-	DEV("sta2x11-scr", scr_resources),
-	DEV("sta2x11-time", time_resources),
-};
-
-static struct mfd_cell sta2x11_mfd_bar1[] = {
-	DEV("sta2x11-apbreg", apbreg_resources),
-=======
-static __devinitdata struct mfd_cell sta2x11_mfd0_bar0[] = {
+static struct mfd_cell sta2x11_mfd0_bar0[] = {
 	/* offset 0: we add pdata later */
 	DEV(STA2X11_MFD_GPIO_NAME, gpio_resources),
 	DEV(STA2X11_MFD_SCTL_NAME, sctl_resources),
@@ -520,9 +494,8 @@
 	DEV(STA2X11_MFD_TIME_NAME, time_resources),
 };
 
-static __devinitdata struct mfd_cell sta2x11_mfd0_bar1[] = {
+static struct mfd_cell sta2x11_mfd0_bar1[] = {
 	DEV(STA2X11_MFD_APBREG_NAME, apbreg_resources),
->>>>>>> 1881b68b
 };
 
 /* Mfd 1 devices */
@@ -576,9 +549,6 @@
 	return 0;
 }
 
-<<<<<<< HEAD
-static int sta2x11_mfd_probe(struct pci_dev *pdev,
-=======
 struct sta2x11_mfd_bar_setup_data {
 	struct mfd_cell *cells;
 	int ncells;
@@ -620,8 +590,8 @@
 	},
 };
 
-static void __devinit sta2x11_mfd_setup(struct pci_dev *pdev,
-					struct sta2x11_mfd_setup_data *sd)
+static void sta2x11_mfd_setup(struct pci_dev *pdev,
+			      struct sta2x11_mfd_setup_data *sd)
 {
 	int i, j;
 	for (i = 0; i < ARRAY_SIZE(sd->bars); i++)
@@ -631,9 +601,8 @@
 		}
 }
 
-static int __devinit sta2x11_mfd_probe(struct pci_dev *pdev,
->>>>>>> 1881b68b
-				       const struct pci_device_id *pci_id)
+static int sta2x11_mfd_probe(struct pci_dev *pdev,
+			     const struct pci_device_id *pci_id)
 {
 	int err, i;
 	struct sta2x11_mfd_setup_data *setup_data;
