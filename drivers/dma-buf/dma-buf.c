// SPDX-License-Identifier: GPL-2.0-only
/*
 * Framework for buffer objects that can be shared across devices/subsystems.
 *
 * Copyright(C) 2011 Linaro Limited. All rights reserved.
 * Author: Sumit Semwal <sumit.semwal@ti.com>
 *
 * Many thanks to linaro-mm-sig list, and specially
 * Arnd Bergmann <arnd@arndb.de>, Rob Clark <rob@ti.com> and
 * Daniel Vetter <daniel@ffwll.ch> for their support in creation and
 * refining of this idea.
 */

#include <linux/fs.h>
#include <linux/slab.h>
#include <linux/dma-buf.h>
#include <linux/dma-fence.h>
#include <linux/anon_inodes.h>
#include <linux/export.h>
#include <linux/debugfs.h>
#include <linux/module.h>
#include <linux/seq_file.h>
#include <linux/poll.h>
#include <linux/dma-resv.h>
#include <linux/mm.h>
#include <linux/mount.h>
#include <linux/pseudo_fs.h>

#include <uapi/linux/dma-buf.h>
#include <uapi/linux/magic.h>

static inline int is_dma_buf_file(struct file *);

struct dma_buf_list {
	struct list_head head;
	struct mutex lock;
};

static struct dma_buf_list db_list;

static char *dmabuffs_dname(struct dentry *dentry, char *buffer, int buflen)
{
	struct dma_buf *dmabuf;
	char name[DMA_BUF_NAME_LEN];
	size_t ret = 0;

	dmabuf = dentry->d_fsdata;
	spin_lock(&dmabuf->name_lock);
	if (dmabuf->name)
		ret = strlcpy(name, dmabuf->name, DMA_BUF_NAME_LEN);
	spin_unlock(&dmabuf->name_lock);

	return dynamic_dname(dentry, buffer, buflen, "/%s:%s",
			     dentry->d_name.name, ret > 0 ? name : "");
}

static void dma_buf_release(struct dentry *dentry)
{
	struct dma_buf *dmabuf;

	dmabuf = dentry->d_fsdata;
	if (unlikely(!dmabuf))
		return;

	BUG_ON(dmabuf->vmapping_counter);

	/*
	 * Any fences that a dma-buf poll can wait on should be signaled
	 * before releasing dma-buf. This is the responsibility of each
	 * driver that uses the reservation objects.
	 *
	 * If you hit this BUG() it means someone dropped their ref to the
	 * dma-buf while still having pending operation to the buffer.
	 */
	BUG_ON(dmabuf->cb_shared.active || dmabuf->cb_excl.active);

	dmabuf->ops->release(dmabuf);

	if (dmabuf->resv == (struct dma_resv *)&dmabuf[1])
		dma_resv_fini(dmabuf->resv);

	module_put(dmabuf->owner);
	kfree(dmabuf->name);
	kfree(dmabuf);
}

static int dma_buf_file_release(struct inode *inode, struct file *file)
{
	struct dma_buf *dmabuf;

	if (!is_dma_buf_file(file))
		return -EINVAL;

	dmabuf = file->private_data;

	mutex_lock(&db_list.lock);
	list_del(&dmabuf->list_node);
	mutex_unlock(&db_list.lock);

	return 0;
}

static const struct dentry_operations dma_buf_dentry_ops = {
	.d_dname = dmabuffs_dname,
	.d_release = dma_buf_release,
};

static struct vfsmount *dma_buf_mnt;

static int dma_buf_fs_init_context(struct fs_context *fc)
{
	struct pseudo_fs_context *ctx;

	ctx = init_pseudo(fc, DMA_BUF_MAGIC);
	if (!ctx)
		return -ENOMEM;
	ctx->dops = &dma_buf_dentry_ops;
	return 0;
}

static struct file_system_type dma_buf_fs_type = {
	.name = "dmabuf",
	.init_fs_context = dma_buf_fs_init_context,
	.kill_sb = kill_anon_super,
};

static int dma_buf_mmap_internal(struct file *file, struct vm_area_struct *vma)
{
	struct dma_buf *dmabuf;

	if (!is_dma_buf_file(file))
		return -EINVAL;

	dmabuf = file->private_data;

	/* check if buffer supports mmap */
	if (!dmabuf->ops->mmap)
		return -EINVAL;

	/* check for overflowing the buffer's size */
	if (vma->vm_pgoff + vma_pages(vma) >
	    dmabuf->size >> PAGE_SHIFT)
		return -EINVAL;

	return dmabuf->ops->mmap(dmabuf, vma);
}

static loff_t dma_buf_llseek(struct file *file, loff_t offset, int whence)
{
	struct dma_buf *dmabuf;
	loff_t base;

	if (!is_dma_buf_file(file))
		return -EBADF;

	dmabuf = file->private_data;

	/* only support discovering the end of the buffer,
	   but also allow SEEK_SET to maintain the idiomatic
	   SEEK_END(0), SEEK_CUR(0) pattern */
	if (whence == SEEK_END)
		base = dmabuf->size;
	else if (whence == SEEK_SET)
		base = 0;
	else
		return -EINVAL;

	if (offset != 0)
		return -EINVAL;

	return base + offset;
}

/**
 * DOC: implicit fence polling
 *
 * To support cross-device and cross-driver synchronization of buffer access
 * implicit fences (represented internally in the kernel with &struct dma_fence)
 * can be attached to a &dma_buf. The glue for that and a few related things are
 * provided in the &dma_resv structure.
 *
 * Userspace can query the state of these implicitly tracked fences using poll()
 * and related system calls:
 *
 * - Checking for EPOLLIN, i.e. read access, can be use to query the state of the
 *   most recent write or exclusive fence.
 *
 * - Checking for EPOLLOUT, i.e. write access, can be used to query the state of
 *   all attached fences, shared and exclusive ones.
 *
 * Note that this only signals the completion of the respective fences, i.e. the
 * DMA transfers are complete. Cache flushing and any other necessary
 * preparations before CPU access can begin still need to happen.
 */

static void dma_buf_poll_cb(struct dma_fence *fence, struct dma_fence_cb *cb)
{
	struct dma_buf_poll_cb_t *dcb = (struct dma_buf_poll_cb_t *)cb;
	unsigned long flags;

	spin_lock_irqsave(&dcb->poll->lock, flags);
	wake_up_locked_poll(dcb->poll, dcb->active);
	dcb->active = 0;
	spin_unlock_irqrestore(&dcb->poll->lock, flags);
}

static __poll_t dma_buf_poll(struct file *file, poll_table *poll)
{
	struct dma_buf *dmabuf;
	struct dma_resv *resv;
	struct dma_resv_list *fobj;
	struct dma_fence *fence_excl;
	__poll_t events;
	unsigned shared_count, seq;

	dmabuf = file->private_data;
	if (!dmabuf || !dmabuf->resv)
		return EPOLLERR;

	resv = dmabuf->resv;

	poll_wait(file, &dmabuf->poll, poll);

	events = poll_requested_events(poll) & (EPOLLIN | EPOLLOUT);
	if (!events)
		return 0;

retry:
	seq = read_seqcount_begin(&resv->seq);
	rcu_read_lock();

	fobj = rcu_dereference(resv->fence);
	if (fobj)
		shared_count = fobj->shared_count;
	else
		shared_count = 0;
	fence_excl = dma_resv_excl_fence(resv);
	if (read_seqcount_retry(&resv->seq, seq)) {
		rcu_read_unlock();
		goto retry;
	}

	if (fence_excl && (!(events & EPOLLOUT) || shared_count == 0)) {
		struct dma_buf_poll_cb_t *dcb = &dmabuf->cb_excl;
		__poll_t pevents = EPOLLIN;

		if (shared_count == 0)
			pevents |= EPOLLOUT;

		spin_lock_irq(&dmabuf->poll.lock);
		if (dcb->active) {
			dcb->active |= pevents;
			events &= ~pevents;
		} else
			dcb->active = pevents;
		spin_unlock_irq(&dmabuf->poll.lock);

		if (events & pevents) {
			if (!dma_fence_get_rcu(fence_excl)) {
				/* force a recheck */
				events &= ~pevents;
				dma_buf_poll_cb(NULL, &dcb->cb);
			} else if (!dma_fence_add_callback(fence_excl, &dcb->cb,
							   dma_buf_poll_cb)) {
				events &= ~pevents;
				dma_fence_put(fence_excl);
			} else {
				/*
				 * No callback queued, wake up any additional
				 * waiters.
				 */
				dma_fence_put(fence_excl);
				dma_buf_poll_cb(NULL, &dcb->cb);
			}
		}
	}

	if ((events & EPOLLOUT) && shared_count > 0) {
		struct dma_buf_poll_cb_t *dcb = &dmabuf->cb_shared;
		int i;

		/* Only queue a new callback if no event has fired yet */
		spin_lock_irq(&dmabuf->poll.lock);
		if (dcb->active)
			events &= ~EPOLLOUT;
		else
			dcb->active = EPOLLOUT;
		spin_unlock_irq(&dmabuf->poll.lock);

		if (!(events & EPOLLOUT))
			goto out;

		for (i = 0; i < shared_count; ++i) {
			struct dma_fence *fence = rcu_dereference(fobj->shared[i]);

			if (!dma_fence_get_rcu(fence)) {
				/*
				 * fence refcount dropped to zero, this means
				 * that fobj has been freed
				 *
				 * call dma_buf_poll_cb and force a recheck!
				 */
				events &= ~EPOLLOUT;
				dma_buf_poll_cb(NULL, &dcb->cb);
				break;
			}
			if (!dma_fence_add_callback(fence, &dcb->cb,
						    dma_buf_poll_cb)) {
				dma_fence_put(fence);
				events &= ~EPOLLOUT;
				break;
			}
			dma_fence_put(fence);
		}

		/* No callback queued, wake up any additional waiters. */
		if (i == shared_count)
			dma_buf_poll_cb(NULL, &dcb->cb);
	}

out:
	rcu_read_unlock();
	return events;
}

/**
 * dma_buf_set_name - Set a name to a specific dma_buf to track the usage.
 * The name of the dma-buf buffer can only be set when the dma-buf is not
 * attached to any devices. It could theoritically support changing the
 * name of the dma-buf if the same piece of memory is used for multiple
 * purpose between different devices.
 *
 * @dmabuf: [in]     dmabuf buffer that will be renamed.
 * @buf:    [in]     A piece of userspace memory that contains the name of
 *                   the dma-buf.
 *
 * Returns 0 on success. If the dma-buf buffer is already attached to
 * devices, return -EBUSY.
 *
 */
static long dma_buf_set_name(struct dma_buf *dmabuf, const char __user *buf)
{
	char *name = strndup_user(buf, DMA_BUF_NAME_LEN);
	long ret = 0;

	if (IS_ERR(name))
		return PTR_ERR(name);

	dma_resv_lock(dmabuf->resv, NULL);
	if (!list_empty(&dmabuf->attachments)) {
		ret = -EBUSY;
		kfree(name);
		goto out_unlock;
	}
	spin_lock(&dmabuf->name_lock);
	kfree(dmabuf->name);
	dmabuf->name = name;
	spin_unlock(&dmabuf->name_lock);

out_unlock:
	dma_resv_unlock(dmabuf->resv);
	return ret;
}

static long dma_buf_ioctl(struct file *file,
			  unsigned int cmd, unsigned long arg)
{
	struct dma_buf *dmabuf;
	struct dma_buf_sync sync;
	enum dma_data_direction direction;
	int ret;

	dmabuf = file->private_data;

	switch (cmd) {
	case DMA_BUF_IOCTL_SYNC:
		if (copy_from_user(&sync, (void __user *) arg, sizeof(sync)))
			return -EFAULT;

		if (sync.flags & ~DMA_BUF_SYNC_VALID_FLAGS_MASK)
			return -EINVAL;

		switch (sync.flags & DMA_BUF_SYNC_RW) {
		case DMA_BUF_SYNC_READ:
			direction = DMA_FROM_DEVICE;
			break;
		case DMA_BUF_SYNC_WRITE:
			direction = DMA_TO_DEVICE;
			break;
		case DMA_BUF_SYNC_RW:
			direction = DMA_BIDIRECTIONAL;
			break;
		default:
			return -EINVAL;
		}

		if (sync.flags & DMA_BUF_SYNC_END)
			ret = dma_buf_end_cpu_access(dmabuf, direction);
		else
			ret = dma_buf_begin_cpu_access(dmabuf, direction);

		return ret;

	case DMA_BUF_SET_NAME_A:
	case DMA_BUF_SET_NAME_B:
		return dma_buf_set_name(dmabuf, (const char __user *)arg);

	default:
		return -ENOTTY;
	}
}

static void dma_buf_show_fdinfo(struct seq_file *m, struct file *file)
{
	struct dma_buf *dmabuf = file->private_data;

	seq_printf(m, "size:\t%zu\n", dmabuf->size);
	/* Don't count the temporary reference taken inside procfs seq_show */
	seq_printf(m, "count:\t%ld\n", file_count(dmabuf->file) - 1);
	seq_printf(m, "exp_name:\t%s\n", dmabuf->exp_name);
	spin_lock(&dmabuf->name_lock);
	if (dmabuf->name)
		seq_printf(m, "name:\t%s\n", dmabuf->name);
	spin_unlock(&dmabuf->name_lock);
}

static const struct file_operations dma_buf_fops = {
	.release	= dma_buf_file_release,
	.mmap		= dma_buf_mmap_internal,
	.llseek		= dma_buf_llseek,
	.poll		= dma_buf_poll,
	.unlocked_ioctl	= dma_buf_ioctl,
	.compat_ioctl	= compat_ptr_ioctl,
	.show_fdinfo	= dma_buf_show_fdinfo,
};

/*
 * is_dma_buf_file - Check if struct file* is associated with dma_buf
 */
static inline int is_dma_buf_file(struct file *file)
{
	return file->f_op == &dma_buf_fops;
}

static struct file *dma_buf_getfile(struct dma_buf *dmabuf, int flags)
{
	struct file *file;
	struct inode *inode = alloc_anon_inode(dma_buf_mnt->mnt_sb);

	if (IS_ERR(inode))
		return ERR_CAST(inode);

	inode->i_size = dmabuf->size;
	inode_set_bytes(inode, dmabuf->size);

	file = alloc_file_pseudo(inode, dma_buf_mnt, "dmabuf",
				 flags, &dma_buf_fops);
	if (IS_ERR(file))
		goto err_alloc_file;
	file->f_flags = flags & (O_ACCMODE | O_NONBLOCK);
	file->private_data = dmabuf;
	file->f_path.dentry->d_fsdata = dmabuf;

	return file;

err_alloc_file:
	iput(inode);
	return file;
}

/**
 * DOC: dma buf device access
 *
 * For device DMA access to a shared DMA buffer the usual sequence of operations
 * is fairly simple:
 *
 * 1. The exporter defines his exporter instance using
 *    DEFINE_DMA_BUF_EXPORT_INFO() and calls dma_buf_export() to wrap a private
 *    buffer object into a &dma_buf. It then exports that &dma_buf to userspace
 *    as a file descriptor by calling dma_buf_fd().
 *
 * 2. Userspace passes this file-descriptors to all drivers it wants this buffer
 *    to share with: First the filedescriptor is converted to a &dma_buf using
 *    dma_buf_get(). Then the buffer is attached to the device using
 *    dma_buf_attach().
 *
 *    Up to this stage the exporter is still free to migrate or reallocate the
 *    backing storage.
 *
 * 3. Once the buffer is attached to all devices userspace can initiate DMA
 *    access to the shared buffer. In the kernel this is done by calling
 *    dma_buf_map_attachment() and dma_buf_unmap_attachment().
 *
 * 4. Once a driver is done with a shared buffer it needs to call
 *    dma_buf_detach() (after cleaning up any mappings) and then release the
 *    reference acquired with dma_buf_get() by calling dma_buf_put().
 *
 * For the detailed semantics exporters are expected to implement see
 * &dma_buf_ops.
 */

/**
 * dma_buf_export - Creates a new dma_buf, and associates an anon file
 * with this buffer, so it can be exported.
 * Also connect the allocator specific data and ops to the buffer.
 * Additionally, provide a name string for exporter; useful in debugging.
 *
 * @exp_info:	[in]	holds all the export related information provided
 *			by the exporter. see &struct dma_buf_export_info
 *			for further details.
 *
 * Returns, on success, a newly created struct dma_buf object, which wraps the
 * supplied private data and operations for struct dma_buf_ops. On either
 * missing ops, or error in allocating struct dma_buf, will return negative
 * error.
 *
 * For most cases the easiest way to create @exp_info is through the
 * %DEFINE_DMA_BUF_EXPORT_INFO macro.
 */
struct dma_buf *dma_buf_export(const struct dma_buf_export_info *exp_info)
{
	struct dma_buf *dmabuf;
	struct dma_resv *resv = exp_info->resv;
	struct file *file;
	size_t alloc_size = sizeof(struct dma_buf);
	int ret;

	if (!exp_info->resv)
		alloc_size += sizeof(struct dma_resv);
	else
		/* prevent &dma_buf[1] == dma_buf->resv */
		alloc_size += 1;

	if (WARN_ON(!exp_info->priv
			  || !exp_info->ops
			  || !exp_info->ops->map_dma_buf
			  || !exp_info->ops->unmap_dma_buf
			  || !exp_info->ops->release)) {
		return ERR_PTR(-EINVAL);
	}

	if (WARN_ON(exp_info->ops->cache_sgt_mapping &&
		    (exp_info->ops->pin || exp_info->ops->unpin)))
		return ERR_PTR(-EINVAL);

	if (WARN_ON(!exp_info->ops->pin != !exp_info->ops->unpin))
		return ERR_PTR(-EINVAL);

	if (!try_module_get(exp_info->owner))
		return ERR_PTR(-ENOENT);

	dmabuf = kzalloc(alloc_size, GFP_KERNEL);
	if (!dmabuf) {
		ret = -ENOMEM;
		goto err_module;
	}

	dmabuf->priv = exp_info->priv;
	dmabuf->ops = exp_info->ops;
	dmabuf->size = exp_info->size;
	dmabuf->exp_name = exp_info->exp_name;
	dmabuf->owner = exp_info->owner;
	spin_lock_init(&dmabuf->name_lock);
	init_waitqueue_head(&dmabuf->poll);
	dmabuf->cb_excl.poll = dmabuf->cb_shared.poll = &dmabuf->poll;
	dmabuf->cb_excl.active = dmabuf->cb_shared.active = 0;

	if (!resv) {
		resv = (struct dma_resv *)&dmabuf[1];
		dma_resv_init(resv);
	}
	dmabuf->resv = resv;

	file = dma_buf_getfile(dmabuf, exp_info->flags);
	if (IS_ERR(file)) {
		ret = PTR_ERR(file);
		goto err_dmabuf;
	}

	file->f_mode |= FMODE_LSEEK;
	dmabuf->file = file;

	mutex_init(&dmabuf->lock);
	INIT_LIST_HEAD(&dmabuf->attachments);

	mutex_lock(&db_list.lock);
	list_add(&dmabuf->list_node, &db_list.head);
	mutex_unlock(&db_list.lock);

	return dmabuf;

err_dmabuf:
	kfree(dmabuf);
err_module:
	module_put(exp_info->owner);
	return ERR_PTR(ret);
}
EXPORT_SYMBOL_GPL(dma_buf_export);

/**
 * dma_buf_fd - returns a file descriptor for the given struct dma_buf
 * @dmabuf:	[in]	pointer to dma_buf for which fd is required.
 * @flags:      [in]    flags to give to fd
 *
 * On success, returns an associated 'fd'. Else, returns error.
 */
int dma_buf_fd(struct dma_buf *dmabuf, int flags)
{
	int fd;

	if (!dmabuf || !dmabuf->file)
		return -EINVAL;

	fd = get_unused_fd_flags(flags);
	if (fd < 0)
		return fd;

	fd_install(fd, dmabuf->file);

	return fd;
}
EXPORT_SYMBOL_GPL(dma_buf_fd);

/**
 * dma_buf_get - returns the struct dma_buf related to an fd
 * @fd:	[in]	fd associated with the struct dma_buf to be returned
 *
 * On success, returns the struct dma_buf associated with an fd; uses
 * file's refcounting done by fget to increase refcount. returns ERR_PTR
 * otherwise.
 */
struct dma_buf *dma_buf_get(int fd)
{
	struct file *file;

	file = fget(fd);

	if (!file)
		return ERR_PTR(-EBADF);

	if (!is_dma_buf_file(file)) {
		fput(file);
		return ERR_PTR(-EINVAL);
	}

	return file->private_data;
}
EXPORT_SYMBOL_GPL(dma_buf_get);

/**
 * dma_buf_put - decreases refcount of the buffer
 * @dmabuf:	[in]	buffer to reduce refcount of
 *
 * Uses file's refcounting done implicitly by fput().
 *
 * If, as a result of this call, the refcount becomes 0, the 'release' file
 * operation related to this fd is called. It calls &dma_buf_ops.release vfunc
 * in turn, and frees the memory allocated for dmabuf when exported.
 */
void dma_buf_put(struct dma_buf *dmabuf)
{
	if (WARN_ON(!dmabuf || !dmabuf->file))
		return;

	fput(dmabuf->file);
}
EXPORT_SYMBOL_GPL(dma_buf_put);

static void mangle_sg_table(struct sg_table *sg_table)
{
#ifdef CONFIG_DMABUF_DEBUG
	int i;
	struct scatterlist *sg;

	/* To catch abuse of the underlying struct page by importers mix
	 * up the bits, but take care to preserve the low SG_ bits to
	 * not corrupt the sgt. The mixing is undone in __unmap_dma_buf
	 * before passing the sgt back to the exporter. */
	for_each_sgtable_sg(sg_table, sg, i)
		sg->page_link ^= ~0xffUL;
#endif

}
static struct sg_table * __map_dma_buf(struct dma_buf_attachment *attach,
				       enum dma_data_direction direction)
{
	struct sg_table *sg_table;

	sg_table = attach->dmabuf->ops->map_dma_buf(attach, direction);

	if (!IS_ERR_OR_NULL(sg_table))
		mangle_sg_table(sg_table);

	return sg_table;
}

/**
<<<<<<< HEAD
 * dma_buf_dynamic_attach - Add the device to dma_buf's attachments list; optionally,
 * calls attach() of dma_buf_ops to allow device-specific attach functionality
=======
 * dma_buf_dynamic_attach - Add the device to dma_buf's attachments list
>>>>>>> 7d2a07b7
 * @dmabuf:		[in]	buffer to attach device to.
 * @dev:		[in]	device to be attached.
 * @importer_ops:	[in]	importer operations for the attachment
 * @importer_priv:	[in]	importer private pointer for the attachment
 *
 * Returns struct dma_buf_attachment pointer for this attachment. Attachments
 * must be cleaned up by calling dma_buf_detach().
 *
 * Optionally this calls &dma_buf_ops.attach to allow device-specific attach
 * functionality.
 *
 * Returns:
 *
 * A pointer to newly created &dma_buf_attachment on success, or a negative
 * error code wrapped into a pointer on failure.
 *
 * Note that this can fail if the backing storage of @dmabuf is in a place not
 * accessible to @dev, and cannot be moved to a more suitable place. This is
 * indicated with the error code -EBUSY.
 */
struct dma_buf_attachment *
dma_buf_dynamic_attach(struct dma_buf *dmabuf, struct device *dev,
		       const struct dma_buf_attach_ops *importer_ops,
		       void *importer_priv)
{
	struct dma_buf_attachment *attach;
	int ret;

	if (WARN_ON(!dmabuf || !dev))
		return ERR_PTR(-EINVAL);

	if (WARN_ON(importer_ops && !importer_ops->move_notify))
		return ERR_PTR(-EINVAL);

	attach = kzalloc(sizeof(*attach), GFP_KERNEL);
	if (!attach)
		return ERR_PTR(-ENOMEM);

	attach->dev = dev;
	attach->dmabuf = dmabuf;
	if (importer_ops)
		attach->peer2peer = importer_ops->allow_peer2peer;
	attach->importer_ops = importer_ops;
	attach->importer_priv = importer_priv;

	if (dmabuf->ops->attach) {
		ret = dmabuf->ops->attach(dmabuf, attach);
		if (ret)
			goto err_attach;
	}
	dma_resv_lock(dmabuf->resv, NULL);
	list_add(&attach->node, &dmabuf->attachments);
	dma_resv_unlock(dmabuf->resv);

	/* When either the importer or the exporter can't handle dynamic
	 * mappings we cache the mapping here to avoid issues with the
	 * reservation object lock.
	 */
	if (dma_buf_attachment_is_dynamic(attach) !=
	    dma_buf_is_dynamic(dmabuf)) {
		struct sg_table *sgt;

		if (dma_buf_is_dynamic(attach->dmabuf)) {
			dma_resv_lock(attach->dmabuf->resv, NULL);
<<<<<<< HEAD
			ret = dma_buf_pin(attach);
=======
			ret = dmabuf->ops->pin(attach);
>>>>>>> 7d2a07b7
			if (ret)
				goto err_unlock;
		}

<<<<<<< HEAD
		sgt = dmabuf->ops->map_dma_buf(attach, DMA_BIDIRECTIONAL);
=======
		sgt = __map_dma_buf(attach, DMA_BIDIRECTIONAL);
>>>>>>> 7d2a07b7
		if (!sgt)
			sgt = ERR_PTR(-ENOMEM);
		if (IS_ERR(sgt)) {
			ret = PTR_ERR(sgt);
			goto err_unpin;
		}
		if (dma_buf_is_dynamic(attach->dmabuf))
			dma_resv_unlock(attach->dmabuf->resv);
		attach->sgt = sgt;
		attach->dir = DMA_BIDIRECTIONAL;
	}

	return attach;

err_attach:
	kfree(attach);
	return ERR_PTR(ret);

err_unpin:
	if (dma_buf_is_dynamic(attach->dmabuf))
<<<<<<< HEAD
		dma_buf_unpin(attach);
=======
		dmabuf->ops->unpin(attach);
>>>>>>> 7d2a07b7

err_unlock:
	if (dma_buf_is_dynamic(attach->dmabuf))
		dma_resv_unlock(attach->dmabuf->resv);

	dma_buf_detach(dmabuf, attach);
	return ERR_PTR(ret);
}
EXPORT_SYMBOL_GPL(dma_buf_dynamic_attach);

/**
 * dma_buf_attach - Wrapper for dma_buf_dynamic_attach
 * @dmabuf:	[in]	buffer to attach device to.
 * @dev:	[in]	device to be attached.
 *
 * Wrapper to call dma_buf_dynamic_attach() for drivers which still use a static
 * mapping.
 */
struct dma_buf_attachment *dma_buf_attach(struct dma_buf *dmabuf,
					  struct device *dev)
{
	return dma_buf_dynamic_attach(dmabuf, dev, NULL, NULL);
}
EXPORT_SYMBOL_GPL(dma_buf_attach);

static void __unmap_dma_buf(struct dma_buf_attachment *attach,
			    struct sg_table *sg_table,
			    enum dma_data_direction direction)
{
	/* uses XOR, hence this unmangles */
	mangle_sg_table(sg_table);

	attach->dmabuf->ops->unmap_dma_buf(attach, sg_table, direction);
}

/**
 * dma_buf_detach - Remove the given attachment from dmabuf's attachments list
 * @dmabuf:	[in]	buffer to detach from.
 * @attach:	[in]	attachment to be detached; is free'd after this call.
 *
 * Clean up a device attachment obtained by calling dma_buf_attach().
 *
 * Optionally this calls &dma_buf_ops.detach for device-specific detach.
 */
void dma_buf_detach(struct dma_buf *dmabuf, struct dma_buf_attachment *attach)
{
	if (WARN_ON(!dmabuf || !attach))
		return;

	if (attach->sgt) {
		if (dma_buf_is_dynamic(attach->dmabuf))
			dma_resv_lock(attach->dmabuf->resv, NULL);

<<<<<<< HEAD
		dmabuf->ops->unmap_dma_buf(attach, attach->sgt, attach->dir);

		if (dma_buf_is_dynamic(attach->dmabuf)) {
			dma_buf_unpin(attach);
=======
		__unmap_dma_buf(attach, attach->sgt, attach->dir);

		if (dma_buf_is_dynamic(attach->dmabuf)) {
			dmabuf->ops->unpin(attach);
>>>>>>> 7d2a07b7
			dma_resv_unlock(attach->dmabuf->resv);
		}
	}

	dma_resv_lock(dmabuf->resv, NULL);
	list_del(&attach->node);
	dma_resv_unlock(dmabuf->resv);
	if (dmabuf->ops->detach)
		dmabuf->ops->detach(dmabuf, attach);

	kfree(attach);
}
EXPORT_SYMBOL_GPL(dma_buf_detach);

/**
 * dma_buf_pin - Lock down the DMA-buf
<<<<<<< HEAD
 *
 * @attach:	[in]	attachment which should be pinned
 *
=======
 * @attach:	[in]	attachment which should be pinned
 *
 * Only dynamic importers (who set up @attach with dma_buf_dynamic_attach()) may
 * call this, and only for limited use cases like scanout and not for temporary
 * pin operations. It is not permitted to allow userspace to pin arbitrary
 * amounts of buffers through this interface.
 *
 * Buffers must be unpinned by calling dma_buf_unpin().
 *
>>>>>>> 7d2a07b7
 * Returns:
 * 0 on success, negative error code on failure.
 */
int dma_buf_pin(struct dma_buf_attachment *attach)
{
	struct dma_buf *dmabuf = attach->dmabuf;
	int ret = 0;

<<<<<<< HEAD
=======
	WARN_ON(!dma_buf_attachment_is_dynamic(attach));

>>>>>>> 7d2a07b7
	dma_resv_assert_held(dmabuf->resv);

	if (dmabuf->ops->pin)
		ret = dmabuf->ops->pin(attach);

	return ret;
}
EXPORT_SYMBOL_GPL(dma_buf_pin);

/**
<<<<<<< HEAD
 * dma_buf_unpin - Remove lock from DMA-buf
 *
 * @attach:	[in]	attachment which should be unpinned
=======
 * dma_buf_unpin - Unpin a DMA-buf
 * @attach:	[in]	attachment which should be unpinned
 *
 * This unpins a buffer pinned by dma_buf_pin() and allows the exporter to move
 * any mapping of @attach again and inform the importer through
 * &dma_buf_attach_ops.move_notify.
>>>>>>> 7d2a07b7
 */
void dma_buf_unpin(struct dma_buf_attachment *attach)
{
	struct dma_buf *dmabuf = attach->dmabuf;

<<<<<<< HEAD
=======
	WARN_ON(!dma_buf_attachment_is_dynamic(attach));

>>>>>>> 7d2a07b7
	dma_resv_assert_held(dmabuf->resv);

	if (dmabuf->ops->unpin)
		dmabuf->ops->unpin(attach);
}
EXPORT_SYMBOL_GPL(dma_buf_unpin);

/**
 * dma_buf_map_attachment - Returns the scatterlist table of the attachment;
 * mapped into _device_ address space. Is a wrapper for map_dma_buf() of the
 * dma_buf_ops.
 * @attach:	[in]	attachment whose scatterlist is to be returned
 * @direction:	[in]	direction of DMA transfer
 *
 * Returns sg_table containing the scatterlist to be returned; returns ERR_PTR
 * on error. May return -EINTR if it is interrupted by a signal.
 *
 * On success, the DMA addresses and lengths in the returned scatterlist are
 * PAGE_SIZE aligned.
 *
 * A mapping must be unmapped by using dma_buf_unmap_attachment(). Note that
 * the underlying backing storage is pinned for as long as a mapping exists,
 * therefore users/importers should not hold onto a mapping for undue amounts of
 * time.
 */
struct sg_table *dma_buf_map_attachment(struct dma_buf_attachment *attach,
					enum dma_data_direction direction)
{
	struct sg_table *sg_table;
	int r;

	might_sleep();

	if (WARN_ON(!attach || !attach->dmabuf))
		return ERR_PTR(-EINVAL);

	if (dma_buf_attachment_is_dynamic(attach))
		dma_resv_assert_held(attach->dmabuf->resv);

	if (attach->sgt) {
		/*
		 * Two mappings with different directions for the same
		 * attachment are not allowed.
		 */
		if (attach->dir != direction &&
		    attach->dir != DMA_BIDIRECTIONAL)
			return ERR_PTR(-EBUSY);

		return attach->sgt;
	}

	if (dma_buf_is_dynamic(attach->dmabuf)) {
		dma_resv_assert_held(attach->dmabuf->resv);
		if (!IS_ENABLED(CONFIG_DMABUF_MOVE_NOTIFY)) {
<<<<<<< HEAD
			r = dma_buf_pin(attach);
=======
			r = attach->dmabuf->ops->pin(attach);
>>>>>>> 7d2a07b7
			if (r)
				return ERR_PTR(r);
		}
	}

<<<<<<< HEAD
	sg_table = attach->dmabuf->ops->map_dma_buf(attach, direction);
=======
	sg_table = __map_dma_buf(attach, direction);
>>>>>>> 7d2a07b7
	if (!sg_table)
		sg_table = ERR_PTR(-ENOMEM);

	if (IS_ERR(sg_table) && dma_buf_is_dynamic(attach->dmabuf) &&
	     !IS_ENABLED(CONFIG_DMABUF_MOVE_NOTIFY))
<<<<<<< HEAD
		dma_buf_unpin(attach);
=======
		attach->dmabuf->ops->unpin(attach);
>>>>>>> 7d2a07b7

	if (!IS_ERR(sg_table) && attach->dmabuf->ops->cache_sgt_mapping) {
		attach->sgt = sg_table;
		attach->dir = direction;
	}

#ifdef CONFIG_DMA_API_DEBUG
	if (!IS_ERR(sg_table)) {
		struct scatterlist *sg;
		u64 addr;
		int len;
		int i;

		for_each_sgtable_dma_sg(sg_table, sg, i) {
			addr = sg_dma_address(sg);
			len = sg_dma_len(sg);
			if (!PAGE_ALIGNED(addr) || !PAGE_ALIGNED(len)) {
				pr_debug("%s: addr %llx or len %x is not page aligned!\n",
					 __func__, addr, len);
			}
		}
	}
#endif /* CONFIG_DMA_API_DEBUG */

	return sg_table;
}
EXPORT_SYMBOL_GPL(dma_buf_map_attachment);

/**
 * dma_buf_unmap_attachment - unmaps and decreases usecount of the buffer;might
 * deallocate the scatterlist associated. Is a wrapper for unmap_dma_buf() of
 * dma_buf_ops.
 * @attach:	[in]	attachment to unmap buffer from
 * @sg_table:	[in]	scatterlist info of the buffer to unmap
 * @direction:  [in]    direction of DMA transfer
 *
 * This unmaps a DMA mapping for @attached obtained by dma_buf_map_attachment().
 */
void dma_buf_unmap_attachment(struct dma_buf_attachment *attach,
				struct sg_table *sg_table,
				enum dma_data_direction direction)
{
	might_sleep();

	if (WARN_ON(!attach || !attach->dmabuf || !sg_table))
		return;

	if (dma_buf_attachment_is_dynamic(attach))
		dma_resv_assert_held(attach->dmabuf->resv);

	if (attach->sgt == sg_table)
		return;

	if (dma_buf_is_dynamic(attach->dmabuf))
		dma_resv_assert_held(attach->dmabuf->resv);

<<<<<<< HEAD
	attach->dmabuf->ops->unmap_dma_buf(attach, sg_table, direction);
=======
	__unmap_dma_buf(attach, sg_table, direction);
>>>>>>> 7d2a07b7

	if (dma_buf_is_dynamic(attach->dmabuf) &&
	    !IS_ENABLED(CONFIG_DMABUF_MOVE_NOTIFY))
		dma_buf_unpin(attach);
}
EXPORT_SYMBOL_GPL(dma_buf_unmap_attachment);

/**
 * dma_buf_move_notify - notify attachments that DMA-buf is moving
 *
 * @dmabuf:	[in]	buffer which is moving
 *
 * Informs all attachmenst that they need to destroy and recreated all their
 * mappings.
 */
void dma_buf_move_notify(struct dma_buf *dmabuf)
{
	struct dma_buf_attachment *attach;

	dma_resv_assert_held(dmabuf->resv);

	list_for_each_entry(attach, &dmabuf->attachments, node)
		if (attach->importer_ops)
			attach->importer_ops->move_notify(attach);
}
EXPORT_SYMBOL_GPL(dma_buf_move_notify);

/**
 * DOC: cpu access
 *
 * There are mutliple reasons for supporting CPU access to a dma buffer object:
 *
 * - Fallback operations in the kernel, for example when a device is connected
 *   over USB and the kernel needs to shuffle the data around first before
 *   sending it away. Cache coherency is handled by braketing any transactions
 *   with calls to dma_buf_begin_cpu_access() and dma_buf_end_cpu_access()
 *   access.
 *
 *   Since for most kernel internal dma-buf accesses need the entire buffer, a
 *   vmap interface is introduced. Note that on very old 32-bit architectures
 *   vmalloc space might be limited and result in vmap calls failing.
 *
 *   Interfaces::
<<<<<<< HEAD
=======
 *
>>>>>>> 7d2a07b7
 *      void \*dma_buf_vmap(struct dma_buf \*dmabuf)
 *      void dma_buf_vunmap(struct dma_buf \*dmabuf, void \*vaddr)
 *
 *   The vmap call can fail if there is no vmap support in the exporter, or if
 *   it runs out of vmalloc space. Note that the dma-buf layer keeps a reference
 *   count for all vmap access and calls down into the exporter's vmap function
 *   only when no vmapping exists, and only unmaps it once. Protection against
 *   concurrent vmap/vunmap calls is provided by taking the &dma_buf.lock mutex.
 *
 * - For full compatibility on the importer side with existing userspace
 *   interfaces, which might already support mmap'ing buffers. This is needed in
 *   many processing pipelines (e.g. feeding a software rendered image into a
 *   hardware pipeline, thumbnail creation, snapshots, ...). Also, Android's ION
 *   framework already supported this and for DMA buffer file descriptors to
 *   replace ION buffers mmap support was needed.
 *
 *   There is no special interfaces, userspace simply calls mmap on the dma-buf
 *   fd. But like for CPU access there's a need to braket the actual access,
 *   which is handled by the ioctl (DMA_BUF_IOCTL_SYNC). Note that
 *   DMA_BUF_IOCTL_SYNC can fail with -EAGAIN or -EINTR, in which case it must
 *   be restarted.
 *
 *   Some systems might need some sort of cache coherency management e.g. when
 *   CPU and GPU domains are being accessed through dma-buf at the same time.
 *   To circumvent this problem there are begin/end coherency markers, that
 *   forward directly to existing dma-buf device drivers vfunc hooks. Userspace
 *   can make use of those markers through the DMA_BUF_IOCTL_SYNC ioctl. The
 *   sequence would be used like following:
 *
 *     - mmap dma-buf fd
 *     - for each drawing/upload cycle in CPU 1. SYNC_START ioctl, 2. read/write
 *       to mmap area 3. SYNC_END ioctl. This can be repeated as often as you
 *       want (with the new data being consumed by say the GPU or the scanout
 *       device)
 *     - munmap once you don't need the buffer any more
 *
 *    For correctness and optimal performance, it is always required to use
 *    SYNC_START and SYNC_END before and after, respectively, when accessing the
 *    mapped address. Userspace cannot rely on coherent access, even when there
 *    are systems where it just works without calling these ioctls.
 *
 * - And as a CPU fallback in userspace processing pipelines.
 *
 *   Similar to the motivation for kernel cpu access it is again important that
 *   the userspace code of a given importing subsystem can use the same
 *   interfaces with a imported dma-buf buffer object as with a native buffer
 *   object. This is especially important for drm where the userspace part of
 *   contemporary OpenGL, X, and other drivers is huge, and reworking them to
 *   use a different way to mmap a buffer rather invasive.
 *
 *   The assumption in the current dma-buf interfaces is that redirecting the
 *   initial mmap is all that's needed. A survey of some of the existing
 *   subsystems shows that no driver seems to do any nefarious thing like
 *   syncing up with outstanding asynchronous processing on the device or
 *   allocating special resources at fault time. So hopefully this is good
 *   enough, since adding interfaces to intercept pagefaults and allow pte
 *   shootdowns would increase the complexity quite a bit.
 *
 *   Interface::
 *
 *      int dma_buf_mmap(struct dma_buf \*, struct vm_area_struct \*,
 *		       unsigned long);
 *
 *   If the importing subsystem simply provides a special-purpose mmap call to
 *   set up a mapping in userspace, calling do_mmap with &dma_buf.file will
 *   equally achieve that for a dma-buf object.
 */

static int __dma_buf_begin_cpu_access(struct dma_buf *dmabuf,
				      enum dma_data_direction direction)
{
	bool write = (direction == DMA_BIDIRECTIONAL ||
		      direction == DMA_TO_DEVICE);
	struct dma_resv *resv = dmabuf->resv;
	long ret;

	/* Wait on any implicit rendering fences */
<<<<<<< HEAD
	ret = dma_resv_wait_timeout_rcu(resv, write, true,
						  MAX_SCHEDULE_TIMEOUT);
=======
	ret = dma_resv_wait_timeout(resv, write, true, MAX_SCHEDULE_TIMEOUT);
>>>>>>> 7d2a07b7
	if (ret < 0)
		return ret;

	return 0;
}

/**
 * dma_buf_begin_cpu_access - Must be called before accessing a dma_buf from the
 * cpu in the kernel context. Calls begin_cpu_access to allow exporter-specific
 * preparations. Coherency is only guaranteed in the specified range for the
 * specified access direction.
 * @dmabuf:	[in]	buffer to prepare cpu access for.
 * @direction:	[in]	length of range for cpu access.
 *
 * After the cpu access is complete the caller should call
 * dma_buf_end_cpu_access(). Only when cpu access is braketed by both calls is
 * it guaranteed to be coherent with other DMA access.
 *
 * This function will also wait for any DMA transactions tracked through
 * implicit synchronization in &dma_buf.resv. For DMA transactions with explicit
 * synchronization this function will only ensure cache coherency, callers must
 * ensure synchronization with such DMA transactions on their own.
 *
 * Can return negative error values, returns 0 on success.
 */
int dma_buf_begin_cpu_access(struct dma_buf *dmabuf,
			     enum dma_data_direction direction)
{
	int ret = 0;

	if (WARN_ON(!dmabuf))
		return -EINVAL;

	might_lock(&dmabuf->resv->lock.base);

	if (dmabuf->ops->begin_cpu_access)
		ret = dmabuf->ops->begin_cpu_access(dmabuf, direction);

	/* Ensure that all fences are waited upon - but we first allow
	 * the native handler the chance to do so more efficiently if it
	 * chooses. A double invocation here will be reasonably cheap no-op.
	 */
	if (ret == 0)
		ret = __dma_buf_begin_cpu_access(dmabuf, direction);

	return ret;
}
EXPORT_SYMBOL_GPL(dma_buf_begin_cpu_access);

/**
 * dma_buf_end_cpu_access - Must be called after accessing a dma_buf from the
 * cpu in the kernel context. Calls end_cpu_access to allow exporter-specific
 * actions. Coherency is only guaranteed in the specified range for the
 * specified access direction.
 * @dmabuf:	[in]	buffer to complete cpu access for.
 * @direction:	[in]	length of range for cpu access.
 *
 * This terminates CPU access started with dma_buf_begin_cpu_access().
 *
 * Can return negative error values, returns 0 on success.
 */
int dma_buf_end_cpu_access(struct dma_buf *dmabuf,
			   enum dma_data_direction direction)
{
	int ret = 0;

	WARN_ON(!dmabuf);

	might_lock(&dmabuf->resv->lock.base);

	if (dmabuf->ops->end_cpu_access)
		ret = dmabuf->ops->end_cpu_access(dmabuf, direction);

	return ret;
}
EXPORT_SYMBOL_GPL(dma_buf_end_cpu_access);


/**
 * dma_buf_mmap - Setup up a userspace mmap with the given vma
 * @dmabuf:	[in]	buffer that should back the vma
 * @vma:	[in]	vma for the mmap
 * @pgoff:	[in]	offset in pages where this mmap should start within the
 *			dma-buf buffer.
 *
 * This function adjusts the passed in vma so that it points at the file of the
 * dma_buf operation. It also adjusts the starting pgoff and does bounds
 * checking on the size of the vma. Then it calls the exporters mmap function to
 * set up the mapping.
 *
 * Can return negative error values, returns 0 on success.
 */
int dma_buf_mmap(struct dma_buf *dmabuf, struct vm_area_struct *vma,
		 unsigned long pgoff)
{
	if (WARN_ON(!dmabuf || !vma))
		return -EINVAL;

	/* check if buffer supports mmap */
	if (!dmabuf->ops->mmap)
		return -EINVAL;

	/* check for offset overflow */
	if (pgoff + vma_pages(vma) < pgoff)
		return -EOVERFLOW;

	/* check for overflowing the buffer's size */
	if (pgoff + vma_pages(vma) >
	    dmabuf->size >> PAGE_SHIFT)
		return -EINVAL;

	/* readjust the vma */
	vma_set_file(vma, dmabuf->file);
	vma->vm_pgoff = pgoff;

	return dmabuf->ops->mmap(dmabuf, vma);
}
EXPORT_SYMBOL_GPL(dma_buf_mmap);

/**
 * dma_buf_vmap - Create virtual mapping for the buffer object into kernel
 * address space. Same restrictions as for vmap and friends apply.
 * @dmabuf:	[in]	buffer to vmap
 * @map:	[out]	returns the vmap pointer
 *
 * This call may fail due to lack of virtual mapping address space.
 * These calls are optional in drivers. The intended use for them
 * is for mapping objects linear in kernel space for high use objects.
 *
 * To ensure coherency users must call dma_buf_begin_cpu_access() and
 * dma_buf_end_cpu_access() around any cpu access performed through this
 * mapping.
 *
 * Returns 0 on success, or a negative errno code otherwise.
 */
int dma_buf_vmap(struct dma_buf *dmabuf, struct dma_buf_map *map)
{
	struct dma_buf_map ptr;
	int ret = 0;

	dma_buf_map_clear(map);

	if (WARN_ON(!dmabuf))
		return -EINVAL;

	if (!dmabuf->ops->vmap)
		return -EINVAL;

	mutex_lock(&dmabuf->lock);
	if (dmabuf->vmapping_counter) {
		dmabuf->vmapping_counter++;
		BUG_ON(dma_buf_map_is_null(&dmabuf->vmap_ptr));
		*map = dmabuf->vmap_ptr;
		goto out_unlock;
	}

	BUG_ON(dma_buf_map_is_set(&dmabuf->vmap_ptr));

	ret = dmabuf->ops->vmap(dmabuf, &ptr);
	if (WARN_ON_ONCE(ret))
		goto out_unlock;

	dmabuf->vmap_ptr = ptr;
	dmabuf->vmapping_counter = 1;

	*map = dmabuf->vmap_ptr;

out_unlock:
	mutex_unlock(&dmabuf->lock);
	return ret;
}
EXPORT_SYMBOL_GPL(dma_buf_vmap);

/**
 * dma_buf_vunmap - Unmap a vmap obtained by dma_buf_vmap.
 * @dmabuf:	[in]	buffer to vunmap
 * @map:	[in]	vmap pointer to vunmap
 */
void dma_buf_vunmap(struct dma_buf *dmabuf, struct dma_buf_map *map)
{
	if (WARN_ON(!dmabuf))
		return;

	BUG_ON(dma_buf_map_is_null(&dmabuf->vmap_ptr));
	BUG_ON(dmabuf->vmapping_counter == 0);
	BUG_ON(!dma_buf_map_is_equal(&dmabuf->vmap_ptr, map));

	mutex_lock(&dmabuf->lock);
	if (--dmabuf->vmapping_counter == 0) {
		if (dmabuf->ops->vunmap)
			dmabuf->ops->vunmap(dmabuf, map);
		dma_buf_map_clear(&dmabuf->vmap_ptr);
	}
	mutex_unlock(&dmabuf->lock);
}
EXPORT_SYMBOL_GPL(dma_buf_vunmap);

#ifdef CONFIG_DEBUG_FS
static int dma_buf_debug_show(struct seq_file *s, void *unused)
{
	struct dma_buf *buf_obj;
	struct dma_buf_attachment *attach_obj;
	struct dma_resv *robj;
	struct dma_resv_list *fobj;
	struct dma_fence *fence;
	int count = 0, attach_count, shared_count, i;
	size_t size = 0;
	int ret;

	ret = mutex_lock_interruptible(&db_list.lock);

	if (ret)
		return ret;

	seq_puts(s, "\nDma-buf Objects:\n");
	seq_printf(s, "%-8s\t%-8s\t%-8s\t%-8s\texp_name\t%-8s\n",
		   "size", "flags", "mode", "count", "ino");

	list_for_each_entry(buf_obj, &db_list.head, list_node) {

		ret = dma_resv_lock_interruptible(buf_obj->resv, NULL);
		if (ret)
			goto error_unlock;

		seq_printf(s, "%08zu\t%08x\t%08x\t%08ld\t%s\t%08lu\t%s\n",
				buf_obj->size,
				buf_obj->file->f_flags, buf_obj->file->f_mode,
				file_count(buf_obj->file),
				buf_obj->exp_name,
				file_inode(buf_obj->file)->i_ino,
				buf_obj->name ?: "");

		robj = buf_obj->resv;
		fence = dma_resv_excl_fence(robj);
		if (fence)
			seq_printf(s, "\tExclusive fence: %s %s %ssignalled\n",
				   fence->ops->get_driver_name(fence),
				   fence->ops->get_timeline_name(fence),
				   dma_fence_is_signaled(fence) ? "" : "un");

		fobj = rcu_dereference_protected(robj->fence,
						 dma_resv_held(robj));
		shared_count = fobj ? fobj->shared_count : 0;
		for (i = 0; i < shared_count; i++) {
			fence = rcu_dereference_protected(fobj->shared[i],
							  dma_resv_held(robj));
			seq_printf(s, "\tShared fence: %s %s %ssignalled\n",
				   fence->ops->get_driver_name(fence),
				   fence->ops->get_timeline_name(fence),
				   dma_fence_is_signaled(fence) ? "" : "un");
		}

		seq_puts(s, "\tAttached Devices:\n");
		attach_count = 0;

		list_for_each_entry(attach_obj, &buf_obj->attachments, node) {
			seq_printf(s, "\t%s\n", dev_name(attach_obj->dev));
			attach_count++;
		}
		dma_resv_unlock(buf_obj->resv);

		seq_printf(s, "Total %d devices attached\n\n",
				attach_count);

		count++;
		size += buf_obj->size;
	}

	seq_printf(s, "\nTotal %d objects, %zu bytes\n", count, size);

	mutex_unlock(&db_list.lock);
	return 0;

error_unlock:
	mutex_unlock(&db_list.lock);
	return ret;
}

DEFINE_SHOW_ATTRIBUTE(dma_buf_debug);

static struct dentry *dma_buf_debugfs_dir;

static int dma_buf_init_debugfs(void)
{
	struct dentry *d;
	int err = 0;

	d = debugfs_create_dir("dma_buf", NULL);
	if (IS_ERR(d))
		return PTR_ERR(d);

	dma_buf_debugfs_dir = d;

	d = debugfs_create_file("bufinfo", S_IRUGO, dma_buf_debugfs_dir,
				NULL, &dma_buf_debug_fops);
	if (IS_ERR(d)) {
		pr_debug("dma_buf: debugfs: failed to create node bufinfo\n");
		debugfs_remove_recursive(dma_buf_debugfs_dir);
		dma_buf_debugfs_dir = NULL;
		err = PTR_ERR(d);
	}

	return err;
}

static void dma_buf_uninit_debugfs(void)
{
	debugfs_remove_recursive(dma_buf_debugfs_dir);
}
#else
static inline int dma_buf_init_debugfs(void)
{
	return 0;
}
static inline void dma_buf_uninit_debugfs(void)
{
}
#endif

static int __init dma_buf_init(void)
{
	dma_buf_mnt = kern_mount(&dma_buf_fs_type);
	if (IS_ERR(dma_buf_mnt))
		return PTR_ERR(dma_buf_mnt);

	mutex_init(&db_list.lock);
	INIT_LIST_HEAD(&db_list.head);
	dma_buf_init_debugfs();
	return 0;
}
subsys_initcall(dma_buf_init);

static void __exit dma_buf_deinit(void)
{
	dma_buf_uninit_debugfs();
	kern_unmount(dma_buf_mnt);
}
__exitcall(dma_buf_deinit);<|MERGE_RESOLUTION|>--- conflicted
+++ resolved
@@ -695,12 +695,7 @@
 }
 
 /**
-<<<<<<< HEAD
- * dma_buf_dynamic_attach - Add the device to dma_buf's attachments list; optionally,
- * calls attach() of dma_buf_ops to allow device-specific attach functionality
-=======
  * dma_buf_dynamic_attach - Add the device to dma_buf's attachments list
->>>>>>> 7d2a07b7
  * @dmabuf:		[in]	buffer to attach device to.
  * @dev:		[in]	device to be attached.
  * @importer_ops:	[in]	importer operations for the attachment
@@ -765,20 +760,12 @@
 
 		if (dma_buf_is_dynamic(attach->dmabuf)) {
 			dma_resv_lock(attach->dmabuf->resv, NULL);
-<<<<<<< HEAD
-			ret = dma_buf_pin(attach);
-=======
 			ret = dmabuf->ops->pin(attach);
->>>>>>> 7d2a07b7
 			if (ret)
 				goto err_unlock;
 		}
 
-<<<<<<< HEAD
-		sgt = dmabuf->ops->map_dma_buf(attach, DMA_BIDIRECTIONAL);
-=======
 		sgt = __map_dma_buf(attach, DMA_BIDIRECTIONAL);
->>>>>>> 7d2a07b7
 		if (!sgt)
 			sgt = ERR_PTR(-ENOMEM);
 		if (IS_ERR(sgt)) {
@@ -799,11 +786,7 @@
 
 err_unpin:
 	if (dma_buf_is_dynamic(attach->dmabuf))
-<<<<<<< HEAD
-		dma_buf_unpin(attach);
-=======
 		dmabuf->ops->unpin(attach);
->>>>>>> 7d2a07b7
 
 err_unlock:
 	if (dma_buf_is_dynamic(attach->dmabuf))
@@ -857,17 +840,10 @@
 		if (dma_buf_is_dynamic(attach->dmabuf))
 			dma_resv_lock(attach->dmabuf->resv, NULL);
 
-<<<<<<< HEAD
-		dmabuf->ops->unmap_dma_buf(attach, attach->sgt, attach->dir);
-
-		if (dma_buf_is_dynamic(attach->dmabuf)) {
-			dma_buf_unpin(attach);
-=======
 		__unmap_dma_buf(attach, attach->sgt, attach->dir);
 
 		if (dma_buf_is_dynamic(attach->dmabuf)) {
 			dmabuf->ops->unpin(attach);
->>>>>>> 7d2a07b7
 			dma_resv_unlock(attach->dmabuf->resv);
 		}
 	}
@@ -884,11 +860,6 @@
 
 /**
  * dma_buf_pin - Lock down the DMA-buf
-<<<<<<< HEAD
- *
- * @attach:	[in]	attachment which should be pinned
- *
-=======
  * @attach:	[in]	attachment which should be pinned
  *
  * Only dynamic importers (who set up @attach with dma_buf_dynamic_attach()) may
@@ -898,7 +869,6 @@
  *
  * Buffers must be unpinned by calling dma_buf_unpin().
  *
->>>>>>> 7d2a07b7
  * Returns:
  * 0 on success, negative error code on failure.
  */
@@ -907,11 +877,8 @@
 	struct dma_buf *dmabuf = attach->dmabuf;
 	int ret = 0;
 
-<<<<<<< HEAD
-=======
 	WARN_ON(!dma_buf_attachment_is_dynamic(attach));
 
->>>>>>> 7d2a07b7
 	dma_resv_assert_held(dmabuf->resv);
 
 	if (dmabuf->ops->pin)
@@ -922,28 +889,19 @@
 EXPORT_SYMBOL_GPL(dma_buf_pin);
 
 /**
-<<<<<<< HEAD
- * dma_buf_unpin - Remove lock from DMA-buf
- *
- * @attach:	[in]	attachment which should be unpinned
-=======
  * dma_buf_unpin - Unpin a DMA-buf
  * @attach:	[in]	attachment which should be unpinned
  *
  * This unpins a buffer pinned by dma_buf_pin() and allows the exporter to move
  * any mapping of @attach again and inform the importer through
  * &dma_buf_attach_ops.move_notify.
->>>>>>> 7d2a07b7
  */
 void dma_buf_unpin(struct dma_buf_attachment *attach)
 {
 	struct dma_buf *dmabuf = attach->dmabuf;
 
-<<<<<<< HEAD
-=======
 	WARN_ON(!dma_buf_attachment_is_dynamic(attach));
 
->>>>>>> 7d2a07b7
 	dma_resv_assert_held(dmabuf->resv);
 
 	if (dmabuf->ops->unpin)
@@ -998,31 +956,19 @@
 	if (dma_buf_is_dynamic(attach->dmabuf)) {
 		dma_resv_assert_held(attach->dmabuf->resv);
 		if (!IS_ENABLED(CONFIG_DMABUF_MOVE_NOTIFY)) {
-<<<<<<< HEAD
-			r = dma_buf_pin(attach);
-=======
 			r = attach->dmabuf->ops->pin(attach);
->>>>>>> 7d2a07b7
 			if (r)
 				return ERR_PTR(r);
 		}
 	}
 
-<<<<<<< HEAD
-	sg_table = attach->dmabuf->ops->map_dma_buf(attach, direction);
-=======
 	sg_table = __map_dma_buf(attach, direction);
->>>>>>> 7d2a07b7
 	if (!sg_table)
 		sg_table = ERR_PTR(-ENOMEM);
 
 	if (IS_ERR(sg_table) && dma_buf_is_dynamic(attach->dmabuf) &&
 	     !IS_ENABLED(CONFIG_DMABUF_MOVE_NOTIFY))
-<<<<<<< HEAD
-		dma_buf_unpin(attach);
-=======
 		attach->dmabuf->ops->unpin(attach);
->>>>>>> 7d2a07b7
 
 	if (!IS_ERR(sg_table) && attach->dmabuf->ops->cache_sgt_mapping) {
 		attach->sgt = sg_table;
@@ -1079,11 +1025,7 @@
 	if (dma_buf_is_dynamic(attach->dmabuf))
 		dma_resv_assert_held(attach->dmabuf->resv);
 
-<<<<<<< HEAD
-	attach->dmabuf->ops->unmap_dma_buf(attach, sg_table, direction);
-=======
 	__unmap_dma_buf(attach, sg_table, direction);
->>>>>>> 7d2a07b7
 
 	if (dma_buf_is_dynamic(attach->dmabuf) &&
 	    !IS_ENABLED(CONFIG_DMABUF_MOVE_NOTIFY))
@@ -1127,10 +1069,7 @@
  *   vmalloc space might be limited and result in vmap calls failing.
  *
  *   Interfaces::
-<<<<<<< HEAD
-=======
- *
->>>>>>> 7d2a07b7
+ *
  *      void \*dma_buf_vmap(struct dma_buf \*dmabuf)
  *      void dma_buf_vunmap(struct dma_buf \*dmabuf, void \*vaddr)
  *
@@ -1208,12 +1147,7 @@
 	long ret;
 
 	/* Wait on any implicit rendering fences */
-<<<<<<< HEAD
-	ret = dma_resv_wait_timeout_rcu(resv, write, true,
-						  MAX_SCHEDULE_TIMEOUT);
-=======
 	ret = dma_resv_wait_timeout(resv, write, true, MAX_SCHEDULE_TIMEOUT);
->>>>>>> 7d2a07b7
 	if (ret < 0)
 		return ret;
 
