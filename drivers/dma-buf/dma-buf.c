// SPDX-License-Identifier: GPL-2.0-only
/*
 * Framework for buffer objects that can be shared across devices/subsystems.
 *
 * Copyright(C) 2011 Linaro Limited. All rights reserved.
 * Author: Sumit Semwal <sumit.semwal@ti.com>
 *
 * Many thanks to linaro-mm-sig list, and specially
 * Arnd Bergmann <arnd@arndb.de>, Rob Clark <rob@ti.com> and
 * Daniel Vetter <daniel@ffwll.ch> for their support in creation and
 * refining of this idea.
 */

#include <linux/fs.h>
#include <linux/slab.h>
#include <linux/dma-buf.h>
#include <linux/dma-fence.h>
#include <linux/dma-fence-unwrap.h>
#include <linux/anon_inodes.h>
#include <linux/export.h>
#include <linux/debugfs.h>
#include <linux/module.h>
#include <linux/seq_file.h>
#include <linux/sync_file.h>
#include <linux/poll.h>
#include <linux/dma-resv.h>
#include <linux/mm.h>
#include <linux/mount.h>
#include <linux/pseudo_fs.h>

#include <uapi/linux/dma-buf.h>
#include <uapi/linux/magic.h>

#include "dma-buf-sysfs-stats.h"

static inline int is_dma_buf_file(struct file *);

struct dma_buf_list {
	struct list_head head;
	struct mutex lock;
};

static struct dma_buf_list db_list;

static char *dmabuffs_dname(struct dentry *dentry, char *buffer, int buflen)
{
	struct dma_buf *dmabuf;
	char name[DMA_BUF_NAME_LEN];
	size_t ret = 0;

	dmabuf = dentry->d_fsdata;
	spin_lock(&dmabuf->name_lock);
	if (dmabuf->name)
		ret = strlcpy(name, dmabuf->name, DMA_BUF_NAME_LEN);
	spin_unlock(&dmabuf->name_lock);

	return dynamic_dname(buffer, buflen, "/%s:%s",
			     dentry->d_name.name, ret > 0 ? name : "");
}

static void dma_buf_release(struct dentry *dentry)
{
	struct dma_buf *dmabuf;

	dmabuf = dentry->d_fsdata;
	if (unlikely(!dmabuf))
		return;

	BUG_ON(dmabuf->vmapping_counter);

	/*
	 * If you hit this BUG() it could mean:
	 * * There's a file reference imbalance in dma_buf_poll / dma_buf_poll_cb or somewhere else
	 * * dmabuf->cb_in/out.active are non-0 despite no pending fence callback
	 */
	BUG_ON(dmabuf->cb_in.active || dmabuf->cb_out.active);

	dma_buf_stats_teardown(dmabuf);
	dmabuf->ops->release(dmabuf);

	if (dmabuf->resv == (struct dma_resv *)&dmabuf[1])
		dma_resv_fini(dmabuf->resv);

	WARN_ON(!list_empty(&dmabuf->attachments));
	module_put(dmabuf->owner);
	kfree(dmabuf->name);
	kfree(dmabuf);
}

static int dma_buf_file_release(struct inode *inode, struct file *file)
{
	struct dma_buf *dmabuf;

	if (!is_dma_buf_file(file))
		return -EINVAL;

	dmabuf = file->private_data;
	if (dmabuf) {
		mutex_lock(&db_list.lock);
		list_del(&dmabuf->list_node);
		mutex_unlock(&db_list.lock);
	}

	return 0;
}

static const struct dentry_operations dma_buf_dentry_ops = {
	.d_dname = dmabuffs_dname,
	.d_release = dma_buf_release,
};

static struct vfsmount *dma_buf_mnt;

static int dma_buf_fs_init_context(struct fs_context *fc)
{
	struct pseudo_fs_context *ctx;

	ctx = init_pseudo(fc, DMA_BUF_MAGIC);
	if (!ctx)
		return -ENOMEM;
	ctx->dops = &dma_buf_dentry_ops;
	return 0;
}

static struct file_system_type dma_buf_fs_type = {
	.name = "dmabuf",
	.init_fs_context = dma_buf_fs_init_context,
	.kill_sb = kill_anon_super,
};

static int dma_buf_mmap_internal(struct file *file, struct vm_area_struct *vma)
{
	struct dma_buf *dmabuf;
	int ret;

	if (!is_dma_buf_file(file))
		return -EINVAL;

	dmabuf = file->private_data;

	/* check if buffer supports mmap */
	if (!dmabuf->ops->mmap)
		return -EINVAL;

	/* check for overflowing the buffer's size */
	if (vma->vm_pgoff + vma_pages(vma) >
	    dmabuf->size >> PAGE_SHIFT)
		return -EINVAL;

	dma_resv_lock(dmabuf->resv, NULL);
	ret = dmabuf->ops->mmap(dmabuf, vma);
	dma_resv_unlock(dmabuf->resv);

	return ret;
}

static loff_t dma_buf_llseek(struct file *file, loff_t offset, int whence)
{
	struct dma_buf *dmabuf;
	loff_t base;

	if (!is_dma_buf_file(file))
		return -EBADF;

	dmabuf = file->private_data;

	/* only support discovering the end of the buffer,
	   but also allow SEEK_SET to maintain the idiomatic
	   SEEK_END(0), SEEK_CUR(0) pattern */
	if (whence == SEEK_END)
		base = dmabuf->size;
	else if (whence == SEEK_SET)
		base = 0;
	else
		return -EINVAL;

	if (offset != 0)
		return -EINVAL;

	return base + offset;
}

/**
 * DOC: implicit fence polling
 *
 * To support cross-device and cross-driver synchronization of buffer access
 * implicit fences (represented internally in the kernel with &struct dma_fence)
 * can be attached to a &dma_buf. The glue for that and a few related things are
 * provided in the &dma_resv structure.
 *
 * Userspace can query the state of these implicitly tracked fences using poll()
 * and related system calls:
 *
 * - Checking for EPOLLIN, i.e. read access, can be use to query the state of the
 *   most recent write or exclusive fence.
 *
 * - Checking for EPOLLOUT, i.e. write access, can be used to query the state of
 *   all attached fences, shared and exclusive ones.
 *
 * Note that this only signals the completion of the respective fences, i.e. the
 * DMA transfers are complete. Cache flushing and any other necessary
 * preparations before CPU access can begin still need to happen.
 *
 * As an alternative to poll(), the set of fences on DMA buffer can be
 * exported as a &sync_file using &dma_buf_sync_file_export.
 */

static void dma_buf_poll_cb(struct dma_fence *fence, struct dma_fence_cb *cb)
{
	struct dma_buf_poll_cb_t *dcb = (struct dma_buf_poll_cb_t *)cb;
	struct dma_buf *dmabuf = container_of(dcb->poll, struct dma_buf, poll);
	unsigned long flags;

	spin_lock_irqsave(&dcb->poll->lock, flags);
	wake_up_locked_poll(dcb->poll, dcb->active);
	dcb->active = 0;
	spin_unlock_irqrestore(&dcb->poll->lock, flags);
	dma_fence_put(fence);
	/* Paired with get_file in dma_buf_poll */
	fput(dmabuf->file);
}

static bool dma_buf_poll_add_cb(struct dma_resv *resv, bool write,
				struct dma_buf_poll_cb_t *dcb)
{
	struct dma_resv_iter cursor;
	struct dma_fence *fence;
	int r;

	dma_resv_for_each_fence(&cursor, resv, dma_resv_usage_rw(write),
				fence) {
		dma_fence_get(fence);
		r = dma_fence_add_callback(fence, &dcb->cb, dma_buf_poll_cb);
		if (!r)
			return true;
		dma_fence_put(fence);
	}

	return false;
}

static __poll_t dma_buf_poll(struct file *file, poll_table *poll)
{
	struct dma_buf *dmabuf;
	struct dma_resv *resv;
	__poll_t events;

	dmabuf = file->private_data;
	if (!dmabuf || !dmabuf->resv)
		return EPOLLERR;

	resv = dmabuf->resv;

	poll_wait(file, &dmabuf->poll, poll);

	events = poll_requested_events(poll) & (EPOLLIN | EPOLLOUT);
	if (!events)
		return 0;

	dma_resv_lock(resv, NULL);

	if (events & EPOLLOUT) {
		struct dma_buf_poll_cb_t *dcb = &dmabuf->cb_out;

		/* Check that callback isn't busy */
		spin_lock_irq(&dmabuf->poll.lock);
		if (dcb->active)
			events &= ~EPOLLOUT;
		else
			dcb->active = EPOLLOUT;
		spin_unlock_irq(&dmabuf->poll.lock);

		if (events & EPOLLOUT) {
			/* Paired with fput in dma_buf_poll_cb */
			get_file(dmabuf->file);

			if (!dma_buf_poll_add_cb(resv, true, dcb))
				/* No callback queued, wake up any other waiters */
				dma_buf_poll_cb(NULL, &dcb->cb);
			else
				events &= ~EPOLLOUT;
		}
	}

	if (events & EPOLLIN) {
		struct dma_buf_poll_cb_t *dcb = &dmabuf->cb_in;

		/* Check that callback isn't busy */
		spin_lock_irq(&dmabuf->poll.lock);
		if (dcb->active)
			events &= ~EPOLLIN;
		else
			dcb->active = EPOLLIN;
		spin_unlock_irq(&dmabuf->poll.lock);

		if (events & EPOLLIN) {
			/* Paired with fput in dma_buf_poll_cb */
			get_file(dmabuf->file);

			if (!dma_buf_poll_add_cb(resv, false, dcb))
				/* No callback queued, wake up any other waiters */
				dma_buf_poll_cb(NULL, &dcb->cb);
			else
				events &= ~EPOLLIN;
		}
	}

	dma_resv_unlock(resv);
	return events;
}

/**
 * dma_buf_set_name - Set a name to a specific dma_buf to track the usage.
 * It could support changing the name of the dma-buf if the same
 * piece of memory is used for multiple purpose between different devices.
 *
 * @dmabuf: [in]     dmabuf buffer that will be renamed.
 * @buf:    [in]     A piece of userspace memory that contains the name of
 *                   the dma-buf.
 *
 * Returns 0 on success. If the dma-buf buffer is already attached to
 * devices, return -EBUSY.
 *
 */
static long dma_buf_set_name(struct dma_buf *dmabuf, const char __user *buf)
{
	char *name = strndup_user(buf, DMA_BUF_NAME_LEN);

	if (IS_ERR(name))
		return PTR_ERR(name);

	spin_lock(&dmabuf->name_lock);
	kfree(dmabuf->name);
	dmabuf->name = name;
	spin_unlock(&dmabuf->name_lock);

	return 0;
}

#if IS_ENABLED(CONFIG_SYNC_FILE)
static long dma_buf_export_sync_file(struct dma_buf *dmabuf,
				     void __user *user_data)
{
	struct dma_buf_export_sync_file arg;
	enum dma_resv_usage usage;
	struct dma_fence *fence = NULL;
	struct sync_file *sync_file;
	int fd, ret;

	if (copy_from_user(&arg, user_data, sizeof(arg)))
		return -EFAULT;

	if (arg.flags & ~DMA_BUF_SYNC_RW)
		return -EINVAL;

	if ((arg.flags & DMA_BUF_SYNC_RW) == 0)
		return -EINVAL;

	fd = get_unused_fd_flags(O_CLOEXEC);
	if (fd < 0)
		return fd;

	usage = dma_resv_usage_rw(arg.flags & DMA_BUF_SYNC_WRITE);
	ret = dma_resv_get_singleton(dmabuf->resv, usage, &fence);
	if (ret)
		goto err_put_fd;

	if (!fence)
		fence = dma_fence_get_stub();

	sync_file = sync_file_create(fence);

	dma_fence_put(fence);

	if (!sync_file) {
		ret = -ENOMEM;
		goto err_put_fd;
	}

	arg.fd = fd;
	if (copy_to_user(user_data, &arg, sizeof(arg))) {
		ret = -EFAULT;
		goto err_put_file;
	}

	fd_install(fd, sync_file->file);

	return 0;

err_put_file:
	fput(sync_file->file);
err_put_fd:
	put_unused_fd(fd);
<<<<<<< HEAD
	return ret;
}

static long dma_buf_import_sync_file(struct dma_buf *dmabuf,
				     const void __user *user_data)
{
	struct dma_buf_import_sync_file arg;
	struct dma_fence *fence, *f;
	enum dma_resv_usage usage;
	struct dma_fence_unwrap iter;
	unsigned int num_fences;
	int ret = 0;

	if (copy_from_user(&arg, user_data, sizeof(arg)))
		return -EFAULT;

	if (arg.flags & ~DMA_BUF_SYNC_RW)
		return -EINVAL;

	if ((arg.flags & DMA_BUF_SYNC_RW) == 0)
		return -EINVAL;

	fence = sync_file_get_fence(arg.fd);
	if (!fence)
		return -EINVAL;

	usage = (arg.flags & DMA_BUF_SYNC_WRITE) ? DMA_RESV_USAGE_WRITE :
						   DMA_RESV_USAGE_READ;

	num_fences = 0;
	dma_fence_unwrap_for_each(f, &iter, fence)
		++num_fences;

	if (num_fences > 0) {
		dma_resv_lock(dmabuf->resv, NULL);

		ret = dma_resv_reserve_fences(dmabuf->resv, num_fences);
		if (!ret) {
			dma_fence_unwrap_for_each(f, &iter, fence)
				dma_resv_add_fence(dmabuf->resv, f, usage);
		}

		dma_resv_unlock(dmabuf->resv);
	}

	dma_fence_put(fence);

=======
>>>>>>> eb3cdb58
	return ret;
}
#endif

static long dma_buf_import_sync_file(struct dma_buf *dmabuf,
				     const void __user *user_data)
{
	struct dma_buf_import_sync_file arg;
	struct dma_fence *fence, *f;
	enum dma_resv_usage usage;
	struct dma_fence_unwrap iter;
	unsigned int num_fences;
	int ret = 0;

	if (copy_from_user(&arg, user_data, sizeof(arg)))
		return -EFAULT;

	if (arg.flags & ~DMA_BUF_SYNC_RW)
		return -EINVAL;

	if ((arg.flags & DMA_BUF_SYNC_RW) == 0)
		return -EINVAL;

	fence = sync_file_get_fence(arg.fd);
	if (!fence)
		return -EINVAL;

	usage = (arg.flags & DMA_BUF_SYNC_WRITE) ? DMA_RESV_USAGE_WRITE :
						   DMA_RESV_USAGE_READ;

	num_fences = 0;
	dma_fence_unwrap_for_each(f, &iter, fence)
		++num_fences;

	if (num_fences > 0) {
		dma_resv_lock(dmabuf->resv, NULL);

		ret = dma_resv_reserve_fences(dmabuf->resv, num_fences);
		if (!ret) {
			dma_fence_unwrap_for_each(f, &iter, fence)
				dma_resv_add_fence(dmabuf->resv, f, usage);
		}

		dma_resv_unlock(dmabuf->resv);
	}

	dma_fence_put(fence);

	return ret;
}
#endif

static long dma_buf_ioctl(struct file *file,
			  unsigned int cmd, unsigned long arg)
{
	struct dma_buf *dmabuf;
	struct dma_buf_sync sync;
	enum dma_data_direction direction;
	int ret;

	dmabuf = file->private_data;

	switch (cmd) {
	case DMA_BUF_IOCTL_SYNC:
		if (copy_from_user(&sync, (void __user *) arg, sizeof(sync)))
			return -EFAULT;

		if (sync.flags & ~DMA_BUF_SYNC_VALID_FLAGS_MASK)
			return -EINVAL;

		switch (sync.flags & DMA_BUF_SYNC_RW) {
		case DMA_BUF_SYNC_READ:
			direction = DMA_FROM_DEVICE;
			break;
		case DMA_BUF_SYNC_WRITE:
			direction = DMA_TO_DEVICE;
			break;
		case DMA_BUF_SYNC_RW:
			direction = DMA_BIDIRECTIONAL;
			break;
		default:
			return -EINVAL;
		}

		if (sync.flags & DMA_BUF_SYNC_END)
			ret = dma_buf_end_cpu_access(dmabuf, direction);
		else
			ret = dma_buf_begin_cpu_access(dmabuf, direction);

		return ret;

	case DMA_BUF_SET_NAME_A:
	case DMA_BUF_SET_NAME_B:
		return dma_buf_set_name(dmabuf, (const char __user *)arg);

#if IS_ENABLED(CONFIG_SYNC_FILE)
	case DMA_BUF_IOCTL_EXPORT_SYNC_FILE:
		return dma_buf_export_sync_file(dmabuf, (void __user *)arg);
	case DMA_BUF_IOCTL_IMPORT_SYNC_FILE:
		return dma_buf_import_sync_file(dmabuf, (const void __user *)arg);
#endif

	default:
		return -ENOTTY;
	}
}

static void dma_buf_show_fdinfo(struct seq_file *m, struct file *file)
{
	struct dma_buf *dmabuf = file->private_data;

	seq_printf(m, "size:\t%zu\n", dmabuf->size);
	/* Don't count the temporary reference taken inside procfs seq_show */
	seq_printf(m, "count:\t%ld\n", file_count(dmabuf->file) - 1);
	seq_printf(m, "exp_name:\t%s\n", dmabuf->exp_name);
	spin_lock(&dmabuf->name_lock);
	if (dmabuf->name)
		seq_printf(m, "name:\t%s\n", dmabuf->name);
	spin_unlock(&dmabuf->name_lock);
}

static const struct file_operations dma_buf_fops = {
	.release	= dma_buf_file_release,
	.mmap		= dma_buf_mmap_internal,
	.llseek		= dma_buf_llseek,
	.poll		= dma_buf_poll,
	.unlocked_ioctl	= dma_buf_ioctl,
	.compat_ioctl	= compat_ptr_ioctl,
	.show_fdinfo	= dma_buf_show_fdinfo,
};

/*
 * is_dma_buf_file - Check if struct file* is associated with dma_buf
 */
static inline int is_dma_buf_file(struct file *file)
{
	return file->f_op == &dma_buf_fops;
}

static struct file *dma_buf_getfile(size_t size, int flags)
{
	static atomic64_t dmabuf_inode = ATOMIC64_INIT(0);
<<<<<<< HEAD
	struct file *file;
=======
>>>>>>> eb3cdb58
	struct inode *inode = alloc_anon_inode(dma_buf_mnt->mnt_sb);
	struct file *file;

	if (IS_ERR(inode))
		return ERR_CAST(inode);

	inode->i_size = size;
	inode_set_bytes(inode, size);

	/*
	 * The ->i_ino acquired from get_next_ino() is not unique thus
	 * not suitable for using it as dentry name by dmabuf stats.
	 * Override ->i_ino with the unique and dmabuffs specific
	 * value.
	 */
	inode->i_ino = atomic64_add_return(1, &dmabuf_inode);
<<<<<<< HEAD
=======
	flags &= O_ACCMODE | O_NONBLOCK;
>>>>>>> eb3cdb58
	file = alloc_file_pseudo(inode, dma_buf_mnt, "dmabuf",
				 flags, &dma_buf_fops);
	if (IS_ERR(file))
		goto err_alloc_file;

	return file;

err_alloc_file:
	iput(inode);
	return file;
}

/**
 * DOC: dma buf device access
 *
 * For device DMA access to a shared DMA buffer the usual sequence of operations
 * is fairly simple:
 *
 * 1. The exporter defines his exporter instance using
 *    DEFINE_DMA_BUF_EXPORT_INFO() and calls dma_buf_export() to wrap a private
 *    buffer object into a &dma_buf. It then exports that &dma_buf to userspace
 *    as a file descriptor by calling dma_buf_fd().
 *
 * 2. Userspace passes this file-descriptors to all drivers it wants this buffer
 *    to share with: First the file descriptor is converted to a &dma_buf using
 *    dma_buf_get(). Then the buffer is attached to the device using
 *    dma_buf_attach().
 *
 *    Up to this stage the exporter is still free to migrate or reallocate the
 *    backing storage.
 *
 * 3. Once the buffer is attached to all devices userspace can initiate DMA
 *    access to the shared buffer. In the kernel this is done by calling
 *    dma_buf_map_attachment() and dma_buf_unmap_attachment().
 *
 * 4. Once a driver is done with a shared buffer it needs to call
 *    dma_buf_detach() (after cleaning up any mappings) and then release the
 *    reference acquired with dma_buf_get() by calling dma_buf_put().
 *
 * For the detailed semantics exporters are expected to implement see
 * &dma_buf_ops.
 */

/**
 * dma_buf_export - Creates a new dma_buf, and associates an anon file
 * with this buffer, so it can be exported.
 * Also connect the allocator specific data and ops to the buffer.
 * Additionally, provide a name string for exporter; useful in debugging.
 *
 * @exp_info:	[in]	holds all the export related information provided
 *			by the exporter. see &struct dma_buf_export_info
 *			for further details.
 *
 * Returns, on success, a newly created struct dma_buf object, which wraps the
 * supplied private data and operations for struct dma_buf_ops. On either
 * missing ops, or error in allocating struct dma_buf, will return negative
 * error.
 *
 * For most cases the easiest way to create @exp_info is through the
 * %DEFINE_DMA_BUF_EXPORT_INFO macro.
 */
struct dma_buf *dma_buf_export(const struct dma_buf_export_info *exp_info)
{
	struct dma_buf *dmabuf;
	struct dma_resv *resv = exp_info->resv;
	struct file *file;
	size_t alloc_size = sizeof(struct dma_buf);
	int ret;

	if (WARN_ON(!exp_info->priv || !exp_info->ops
		    || !exp_info->ops->map_dma_buf
		    || !exp_info->ops->unmap_dma_buf
		    || !exp_info->ops->release))
		return ERR_PTR(-EINVAL);

	if (WARN_ON(exp_info->ops->cache_sgt_mapping &&
		    (exp_info->ops->pin || exp_info->ops->unpin)))
		return ERR_PTR(-EINVAL);

	if (WARN_ON(!exp_info->ops->pin != !exp_info->ops->unpin))
		return ERR_PTR(-EINVAL);

	if (!try_module_get(exp_info->owner))
		return ERR_PTR(-ENOENT);

	file = dma_buf_getfile(exp_info->size, exp_info->flags);
	if (IS_ERR(file)) {
		ret = PTR_ERR(file);
		goto err_module;
	}

	if (!exp_info->resv)
		alloc_size += sizeof(struct dma_resv);
	else
		/* prevent &dma_buf[1] == dma_buf->resv */
		alloc_size += 1;
	dmabuf = kzalloc(alloc_size, GFP_KERNEL);
	if (!dmabuf) {
		ret = -ENOMEM;
		goto err_file;
	}

	dmabuf->priv = exp_info->priv;
	dmabuf->ops = exp_info->ops;
	dmabuf->size = exp_info->size;
	dmabuf->exp_name = exp_info->exp_name;
	dmabuf->owner = exp_info->owner;
	spin_lock_init(&dmabuf->name_lock);
	init_waitqueue_head(&dmabuf->poll);
	dmabuf->cb_in.poll = dmabuf->cb_out.poll = &dmabuf->poll;
	dmabuf->cb_in.active = dmabuf->cb_out.active = 0;
<<<<<<< HEAD
=======
	INIT_LIST_HEAD(&dmabuf->attachments);
>>>>>>> eb3cdb58

	if (!resv) {
		dmabuf->resv = (struct dma_resv *)&dmabuf[1];
		dma_resv_init(dmabuf->resv);
	} else {
		dmabuf->resv = resv;
	}

	ret = dma_buf_stats_setup(dmabuf, file);
	if (ret)
		goto err_dmabuf;

	file->private_data = dmabuf;
	file->f_path.dentry->d_fsdata = dmabuf;
	dmabuf->file = file;

	mutex_lock(&db_list.lock);
	list_add(&dmabuf->list_node, &db_list.head);
	mutex_unlock(&db_list.lock);

	ret = dma_buf_stats_setup(dmabuf);
	if (ret)
		goto err_sysfs;

	return dmabuf;

err_sysfs:
	/*
	 * Set file->f_path.dentry->d_fsdata to NULL so that when
	 * dma_buf_release() gets invoked by dentry_ops, it exits
	 * early before calling the release() dma_buf op.
	 */
	file->f_path.dentry->d_fsdata = NULL;
	fput(file);
err_dmabuf:
	if (!resv)
		dma_resv_fini(dmabuf->resv);
	kfree(dmabuf);
err_file:
	fput(file);
err_module:
	module_put(exp_info->owner);
	return ERR_PTR(ret);
}
EXPORT_SYMBOL_NS_GPL(dma_buf_export, DMA_BUF);

/**
 * dma_buf_fd - returns a file descriptor for the given struct dma_buf
 * @dmabuf:	[in]	pointer to dma_buf for which fd is required.
 * @flags:      [in]    flags to give to fd
 *
 * On success, returns an associated 'fd'. Else, returns error.
 */
int dma_buf_fd(struct dma_buf *dmabuf, int flags)
{
	int fd;

	if (!dmabuf || !dmabuf->file)
		return -EINVAL;

	fd = get_unused_fd_flags(flags);
	if (fd < 0)
		return fd;

	fd_install(fd, dmabuf->file);

	return fd;
}
EXPORT_SYMBOL_NS_GPL(dma_buf_fd, DMA_BUF);

/**
 * dma_buf_get - returns the struct dma_buf related to an fd
 * @fd:	[in]	fd associated with the struct dma_buf to be returned
 *
 * On success, returns the struct dma_buf associated with an fd; uses
 * file's refcounting done by fget to increase refcount. returns ERR_PTR
 * otherwise.
 */
struct dma_buf *dma_buf_get(int fd)
{
	struct file *file;

	file = fget(fd);

	if (!file)
		return ERR_PTR(-EBADF);

	if (!is_dma_buf_file(file)) {
		fput(file);
		return ERR_PTR(-EINVAL);
	}

	return file->private_data;
}
EXPORT_SYMBOL_NS_GPL(dma_buf_get, DMA_BUF);

/**
 * dma_buf_put - decreases refcount of the buffer
 * @dmabuf:	[in]	buffer to reduce refcount of
 *
 * Uses file's refcounting done implicitly by fput().
 *
 * If, as a result of this call, the refcount becomes 0, the 'release' file
 * operation related to this fd is called. It calls &dma_buf_ops.release vfunc
 * in turn, and frees the memory allocated for dmabuf when exported.
 */
void dma_buf_put(struct dma_buf *dmabuf)
{
	if (WARN_ON(!dmabuf || !dmabuf->file))
		return;

	fput(dmabuf->file);
}
EXPORT_SYMBOL_NS_GPL(dma_buf_put, DMA_BUF);

static void mangle_sg_table(struct sg_table *sg_table)
{
#ifdef CONFIG_DMABUF_DEBUG
	int i;
	struct scatterlist *sg;

	/* To catch abuse of the underlying struct page by importers mix
	 * up the bits, but take care to preserve the low SG_ bits to
	 * not corrupt the sgt. The mixing is undone in __unmap_dma_buf
	 * before passing the sgt back to the exporter. */
	for_each_sgtable_sg(sg_table, sg, i)
		sg->page_link ^= ~0xffUL;
#endif

}
static struct sg_table * __map_dma_buf(struct dma_buf_attachment *attach,
				       enum dma_data_direction direction)
{
	struct sg_table *sg_table;
	signed long ret;

	sg_table = attach->dmabuf->ops->map_dma_buf(attach, direction);
	if (IS_ERR_OR_NULL(sg_table))
		return sg_table;

	if (!dma_buf_attachment_is_dynamic(attach)) {
		ret = dma_resv_wait_timeout(attach->dmabuf->resv,
					    DMA_RESV_USAGE_KERNEL, true,
					    MAX_SCHEDULE_TIMEOUT);
		if (ret < 0) {
			attach->dmabuf->ops->unmap_dma_buf(attach, sg_table,
							   direction);
			return ERR_PTR(ret);
		}
	}

	mangle_sg_table(sg_table);
	return sg_table;
}

/**
 * DOC: locking convention
 *
 * In order to avoid deadlock situations between dma-buf exports and importers,
 * all dma-buf API users must follow the common dma-buf locking convention.
 *
 * Convention for importers
 *
 * 1. Importers must hold the dma-buf reservation lock when calling these
 *    functions:
 *
 *     - dma_buf_pin()
 *     - dma_buf_unpin()
 *     - dma_buf_map_attachment()
 *     - dma_buf_unmap_attachment()
 *     - dma_buf_vmap()
 *     - dma_buf_vunmap()
 *
 * 2. Importers must not hold the dma-buf reservation lock when calling these
 *    functions:
 *
 *     - dma_buf_attach()
 *     - dma_buf_dynamic_attach()
 *     - dma_buf_detach()
 *     - dma_buf_export()
 *     - dma_buf_fd()
 *     - dma_buf_get()
 *     - dma_buf_put()
 *     - dma_buf_mmap()
 *     - dma_buf_begin_cpu_access()
 *     - dma_buf_end_cpu_access()
 *     - dma_buf_map_attachment_unlocked()
 *     - dma_buf_unmap_attachment_unlocked()
 *     - dma_buf_vmap_unlocked()
 *     - dma_buf_vunmap_unlocked()
 *
 * Convention for exporters
 *
 * 1. These &dma_buf_ops callbacks are invoked with unlocked dma-buf
 *    reservation and exporter can take the lock:
 *
 *     - &dma_buf_ops.attach()
 *     - &dma_buf_ops.detach()
 *     - &dma_buf_ops.release()
 *     - &dma_buf_ops.begin_cpu_access()
 *     - &dma_buf_ops.end_cpu_access()
 *
 * 2. These &dma_buf_ops callbacks are invoked with locked dma-buf
 *    reservation and exporter can't take the lock:
 *
 *     - &dma_buf_ops.pin()
 *     - &dma_buf_ops.unpin()
 *     - &dma_buf_ops.map_dma_buf()
 *     - &dma_buf_ops.unmap_dma_buf()
 *     - &dma_buf_ops.mmap()
 *     - &dma_buf_ops.vmap()
 *     - &dma_buf_ops.vunmap()
 *
 * 3. Exporters must hold the dma-buf reservation lock when calling these
 *    functions:
 *
 *     - dma_buf_move_notify()
 */

/**
 * dma_buf_dynamic_attach - Add the device to dma_buf's attachments list
 * @dmabuf:		[in]	buffer to attach device to.
 * @dev:		[in]	device to be attached.
 * @importer_ops:	[in]	importer operations for the attachment
 * @importer_priv:	[in]	importer private pointer for the attachment
 *
 * Returns struct dma_buf_attachment pointer for this attachment. Attachments
 * must be cleaned up by calling dma_buf_detach().
 *
 * Optionally this calls &dma_buf_ops.attach to allow device-specific attach
 * functionality.
 *
 * Returns:
 *
 * A pointer to newly created &dma_buf_attachment on success, or a negative
 * error code wrapped into a pointer on failure.
 *
 * Note that this can fail if the backing storage of @dmabuf is in a place not
 * accessible to @dev, and cannot be moved to a more suitable place. This is
 * indicated with the error code -EBUSY.
 */
struct dma_buf_attachment *
dma_buf_dynamic_attach(struct dma_buf *dmabuf, struct device *dev,
		       const struct dma_buf_attach_ops *importer_ops,
		       void *importer_priv)
{
	struct dma_buf_attachment *attach;
	int ret;

	if (WARN_ON(!dmabuf || !dev))
		return ERR_PTR(-EINVAL);

	if (WARN_ON(importer_ops && !importer_ops->move_notify))
		return ERR_PTR(-EINVAL);

	attach = kzalloc(sizeof(*attach), GFP_KERNEL);
	if (!attach)
		return ERR_PTR(-ENOMEM);

	attach->dev = dev;
	attach->dmabuf = dmabuf;
	if (importer_ops)
		attach->peer2peer = importer_ops->allow_peer2peer;
	attach->importer_ops = importer_ops;
	attach->importer_priv = importer_priv;

	if (dmabuf->ops->attach) {
		ret = dmabuf->ops->attach(dmabuf, attach);
		if (ret)
			goto err_attach;
	}
	dma_resv_lock(dmabuf->resv, NULL);
	list_add(&attach->node, &dmabuf->attachments);
	dma_resv_unlock(dmabuf->resv);

	/* When either the importer or the exporter can't handle dynamic
	 * mappings we cache the mapping here to avoid issues with the
	 * reservation object lock.
	 */
	if (dma_buf_attachment_is_dynamic(attach) !=
	    dma_buf_is_dynamic(dmabuf)) {
		struct sg_table *sgt;

		dma_resv_lock(attach->dmabuf->resv, NULL);
		if (dma_buf_is_dynamic(attach->dmabuf)) {
			ret = dmabuf->ops->pin(attach);
			if (ret)
				goto err_unlock;
		}

		sgt = __map_dma_buf(attach, DMA_BIDIRECTIONAL);
		if (!sgt)
			sgt = ERR_PTR(-ENOMEM);
		if (IS_ERR(sgt)) {
			ret = PTR_ERR(sgt);
			goto err_unpin;
		}
		dma_resv_unlock(attach->dmabuf->resv);
		attach->sgt = sgt;
		attach->dir = DMA_BIDIRECTIONAL;
	}

	return attach;

err_attach:
	kfree(attach);
	return ERR_PTR(ret);

err_unpin:
	if (dma_buf_is_dynamic(attach->dmabuf))
		dmabuf->ops->unpin(attach);

err_unlock:
	dma_resv_unlock(attach->dmabuf->resv);

	dma_buf_detach(dmabuf, attach);
	return ERR_PTR(ret);
}
EXPORT_SYMBOL_NS_GPL(dma_buf_dynamic_attach, DMA_BUF);

/**
 * dma_buf_attach - Wrapper for dma_buf_dynamic_attach
 * @dmabuf:	[in]	buffer to attach device to.
 * @dev:	[in]	device to be attached.
 *
 * Wrapper to call dma_buf_dynamic_attach() for drivers which still use a static
 * mapping.
 */
struct dma_buf_attachment *dma_buf_attach(struct dma_buf *dmabuf,
					  struct device *dev)
{
	return dma_buf_dynamic_attach(dmabuf, dev, NULL, NULL);
}
EXPORT_SYMBOL_NS_GPL(dma_buf_attach, DMA_BUF);

static void __unmap_dma_buf(struct dma_buf_attachment *attach,
			    struct sg_table *sg_table,
			    enum dma_data_direction direction)
{
	/* uses XOR, hence this unmangles */
	mangle_sg_table(sg_table);

	attach->dmabuf->ops->unmap_dma_buf(attach, sg_table, direction);
}

/**
 * dma_buf_detach - Remove the given attachment from dmabuf's attachments list
 * @dmabuf:	[in]	buffer to detach from.
 * @attach:	[in]	attachment to be detached; is free'd after this call.
 *
 * Clean up a device attachment obtained by calling dma_buf_attach().
 *
 * Optionally this calls &dma_buf_ops.detach for device-specific detach.
 */
void dma_buf_detach(struct dma_buf *dmabuf, struct dma_buf_attachment *attach)
{
	if (WARN_ON(!dmabuf || !attach || dmabuf != attach->dmabuf))
		return;

	dma_resv_lock(dmabuf->resv, NULL);

	if (attach->sgt) {

		__unmap_dma_buf(attach, attach->sgt, attach->dir);

		if (dma_buf_is_dynamic(attach->dmabuf))
			dmabuf->ops->unpin(attach);
	}
	list_del(&attach->node);

	dma_resv_unlock(dmabuf->resv);

	if (dmabuf->ops->detach)
		dmabuf->ops->detach(dmabuf, attach);

	kfree(attach);
}
EXPORT_SYMBOL_NS_GPL(dma_buf_detach, DMA_BUF);

/**
 * dma_buf_pin - Lock down the DMA-buf
 * @attach:	[in]	attachment which should be pinned
 *
 * Only dynamic importers (who set up @attach with dma_buf_dynamic_attach()) may
 * call this, and only for limited use cases like scanout and not for temporary
 * pin operations. It is not permitted to allow userspace to pin arbitrary
 * amounts of buffers through this interface.
 *
 * Buffers must be unpinned by calling dma_buf_unpin().
 *
 * Returns:
 * 0 on success, negative error code on failure.
 */
int dma_buf_pin(struct dma_buf_attachment *attach)
{
	struct dma_buf *dmabuf = attach->dmabuf;
	int ret = 0;

	WARN_ON(!dma_buf_attachment_is_dynamic(attach));

	dma_resv_assert_held(dmabuf->resv);

	if (dmabuf->ops->pin)
		ret = dmabuf->ops->pin(attach);

	return ret;
}
EXPORT_SYMBOL_NS_GPL(dma_buf_pin, DMA_BUF);

/**
 * dma_buf_unpin - Unpin a DMA-buf
 * @attach:	[in]	attachment which should be unpinned
 *
 * This unpins a buffer pinned by dma_buf_pin() and allows the exporter to move
 * any mapping of @attach again and inform the importer through
 * &dma_buf_attach_ops.move_notify.
 */
void dma_buf_unpin(struct dma_buf_attachment *attach)
{
	struct dma_buf *dmabuf = attach->dmabuf;

	WARN_ON(!dma_buf_attachment_is_dynamic(attach));

	dma_resv_assert_held(dmabuf->resv);

	if (dmabuf->ops->unpin)
		dmabuf->ops->unpin(attach);
}
EXPORT_SYMBOL_NS_GPL(dma_buf_unpin, DMA_BUF);

/**
 * dma_buf_map_attachment - Returns the scatterlist table of the attachment;
 * mapped into _device_ address space. Is a wrapper for map_dma_buf() of the
 * dma_buf_ops.
 * @attach:	[in]	attachment whose scatterlist is to be returned
 * @direction:	[in]	direction of DMA transfer
 *
 * Returns sg_table containing the scatterlist to be returned; returns ERR_PTR
 * on error. May return -EINTR if it is interrupted by a signal.
 *
 * On success, the DMA addresses and lengths in the returned scatterlist are
 * PAGE_SIZE aligned.
 *
 * A mapping must be unmapped by using dma_buf_unmap_attachment(). Note that
 * the underlying backing storage is pinned for as long as a mapping exists,
 * therefore users/importers should not hold onto a mapping for undue amounts of
 * time.
 *
 * Important: Dynamic importers must wait for the exclusive fence of the struct
 * dma_resv attached to the DMA-BUF first.
 */
struct sg_table *dma_buf_map_attachment(struct dma_buf_attachment *attach,
					enum dma_data_direction direction)
{
	struct sg_table *sg_table;
	int r;

	might_sleep();

	if (WARN_ON(!attach || !attach->dmabuf))
		return ERR_PTR(-EINVAL);

	dma_resv_assert_held(attach->dmabuf->resv);

	if (attach->sgt) {
		/*
		 * Two mappings with different directions for the same
		 * attachment are not allowed.
		 */
		if (attach->dir != direction &&
		    attach->dir != DMA_BIDIRECTIONAL)
			return ERR_PTR(-EBUSY);

		return attach->sgt;
	}

	if (dma_buf_is_dynamic(attach->dmabuf)) {
		if (!IS_ENABLED(CONFIG_DMABUF_MOVE_NOTIFY)) {
			r = attach->dmabuf->ops->pin(attach);
			if (r)
				return ERR_PTR(r);
		}
	}

	sg_table = __map_dma_buf(attach, direction);
	if (!sg_table)
		sg_table = ERR_PTR(-ENOMEM);

	if (IS_ERR(sg_table) && dma_buf_is_dynamic(attach->dmabuf) &&
	     !IS_ENABLED(CONFIG_DMABUF_MOVE_NOTIFY))
		attach->dmabuf->ops->unpin(attach);

	if (!IS_ERR(sg_table) && attach->dmabuf->ops->cache_sgt_mapping) {
		attach->sgt = sg_table;
		attach->dir = direction;
	}

#ifdef CONFIG_DMA_API_DEBUG
	if (!IS_ERR(sg_table)) {
		struct scatterlist *sg;
		u64 addr;
		int len;
		int i;

		for_each_sgtable_dma_sg(sg_table, sg, i) {
			addr = sg_dma_address(sg);
			len = sg_dma_len(sg);
			if (!PAGE_ALIGNED(addr) || !PAGE_ALIGNED(len)) {
				pr_debug("%s: addr %llx or len %x is not page aligned!\n",
					 __func__, addr, len);
			}
		}
	}
#endif /* CONFIG_DMA_API_DEBUG */
<<<<<<< HEAD
	return sg_table;
}
EXPORT_SYMBOL_NS_GPL(dma_buf_map_attachment, DMA_BUF);
=======
	return sg_table;
}
EXPORT_SYMBOL_NS_GPL(dma_buf_map_attachment, DMA_BUF);

/**
 * dma_buf_map_attachment_unlocked - Returns the scatterlist table of the attachment;
 * mapped into _device_ address space. Is a wrapper for map_dma_buf() of the
 * dma_buf_ops.
 * @attach:	[in]	attachment whose scatterlist is to be returned
 * @direction:	[in]	direction of DMA transfer
 *
 * Unlocked variant of dma_buf_map_attachment().
 */
struct sg_table *
dma_buf_map_attachment_unlocked(struct dma_buf_attachment *attach,
				enum dma_data_direction direction)
{
	struct sg_table *sg_table;

	might_sleep();

	if (WARN_ON(!attach || !attach->dmabuf))
		return ERR_PTR(-EINVAL);

	dma_resv_lock(attach->dmabuf->resv, NULL);
	sg_table = dma_buf_map_attachment(attach, direction);
	dma_resv_unlock(attach->dmabuf->resv);

	return sg_table;
}
EXPORT_SYMBOL_NS_GPL(dma_buf_map_attachment_unlocked, DMA_BUF);
>>>>>>> eb3cdb58

/**
 * dma_buf_unmap_attachment - unmaps and decreases usecount of the buffer;might
 * deallocate the scatterlist associated. Is a wrapper for unmap_dma_buf() of
 * dma_buf_ops.
 * @attach:	[in]	attachment to unmap buffer from
 * @sg_table:	[in]	scatterlist info of the buffer to unmap
 * @direction:  [in]    direction of DMA transfer
 *
 * This unmaps a DMA mapping for @attached obtained by dma_buf_map_attachment().
 */
void dma_buf_unmap_attachment(struct dma_buf_attachment *attach,
				struct sg_table *sg_table,
				enum dma_data_direction direction)
{
	might_sleep();

	if (WARN_ON(!attach || !attach->dmabuf || !sg_table))
		return;

	dma_resv_assert_held(attach->dmabuf->resv);

	if (attach->sgt == sg_table)
		return;

	__unmap_dma_buf(attach, sg_table, direction);

	if (dma_buf_is_dynamic(attach->dmabuf) &&
	    !IS_ENABLED(CONFIG_DMABUF_MOVE_NOTIFY))
		dma_buf_unpin(attach);
}
EXPORT_SYMBOL_NS_GPL(dma_buf_unmap_attachment, DMA_BUF);
<<<<<<< HEAD
=======

/**
 * dma_buf_unmap_attachment_unlocked - unmaps and decreases usecount of the buffer;might
 * deallocate the scatterlist associated. Is a wrapper for unmap_dma_buf() of
 * dma_buf_ops.
 * @attach:	[in]	attachment to unmap buffer from
 * @sg_table:	[in]	scatterlist info of the buffer to unmap
 * @direction:	[in]	direction of DMA transfer
 *
 * Unlocked variant of dma_buf_unmap_attachment().
 */
void dma_buf_unmap_attachment_unlocked(struct dma_buf_attachment *attach,
				       struct sg_table *sg_table,
				       enum dma_data_direction direction)
{
	might_sleep();

	if (WARN_ON(!attach || !attach->dmabuf || !sg_table))
		return;

	dma_resv_lock(attach->dmabuf->resv, NULL);
	dma_buf_unmap_attachment(attach, sg_table, direction);
	dma_resv_unlock(attach->dmabuf->resv);
}
EXPORT_SYMBOL_NS_GPL(dma_buf_unmap_attachment_unlocked, DMA_BUF);
>>>>>>> eb3cdb58

/**
 * dma_buf_move_notify - notify attachments that DMA-buf is moving
 *
 * @dmabuf:	[in]	buffer which is moving
 *
 * Informs all attachments that they need to destroy and recreate all their
 * mappings.
 */
void dma_buf_move_notify(struct dma_buf *dmabuf)
{
	struct dma_buf_attachment *attach;

	dma_resv_assert_held(dmabuf->resv);

	list_for_each_entry(attach, &dmabuf->attachments, node)
		if (attach->importer_ops)
			attach->importer_ops->move_notify(attach);
}
EXPORT_SYMBOL_NS_GPL(dma_buf_move_notify, DMA_BUF);

/**
 * DOC: cpu access
 *
 * There are multiple reasons for supporting CPU access to a dma buffer object:
 *
 * - Fallback operations in the kernel, for example when a device is connected
 *   over USB and the kernel needs to shuffle the data around first before
 *   sending it away. Cache coherency is handled by bracketing any transactions
 *   with calls to dma_buf_begin_cpu_access() and dma_buf_end_cpu_access()
 *   access.
 *
 *   Since for most kernel internal dma-buf accesses need the entire buffer, a
 *   vmap interface is introduced. Note that on very old 32-bit architectures
 *   vmalloc space might be limited and result in vmap calls failing.
 *
 *   Interfaces::
 *
 *      void \*dma_buf_vmap(struct dma_buf \*dmabuf, struct iosys_map \*map)
 *      void dma_buf_vunmap(struct dma_buf \*dmabuf, struct iosys_map \*map)
 *
 *   The vmap call can fail if there is no vmap support in the exporter, or if
 *   it runs out of vmalloc space. Note that the dma-buf layer keeps a reference
 *   count for all vmap access and calls down into the exporter's vmap function
 *   only when no vmapping exists, and only unmaps it once. Protection against
 *   concurrent vmap/vunmap calls is provided by taking the &dma_buf.lock mutex.
 *
 * - For full compatibility on the importer side with existing userspace
 *   interfaces, which might already support mmap'ing buffers. This is needed in
 *   many processing pipelines (e.g. feeding a software rendered image into a
 *   hardware pipeline, thumbnail creation, snapshots, ...). Also, Android's ION
 *   framework already supported this and for DMA buffer file descriptors to
 *   replace ION buffers mmap support was needed.
 *
 *   There is no special interfaces, userspace simply calls mmap on the dma-buf
 *   fd. But like for CPU access there's a need to bracket the actual access,
 *   which is handled by the ioctl (DMA_BUF_IOCTL_SYNC). Note that
 *   DMA_BUF_IOCTL_SYNC can fail with -EAGAIN or -EINTR, in which case it must
 *   be restarted.
 *
 *   Some systems might need some sort of cache coherency management e.g. when
 *   CPU and GPU domains are being accessed through dma-buf at the same time.
 *   To circumvent this problem there are begin/end coherency markers, that
 *   forward directly to existing dma-buf device drivers vfunc hooks. Userspace
 *   can make use of those markers through the DMA_BUF_IOCTL_SYNC ioctl. The
 *   sequence would be used like following:
 *
 *     - mmap dma-buf fd
 *     - for each drawing/upload cycle in CPU 1. SYNC_START ioctl, 2. read/write
 *       to mmap area 3. SYNC_END ioctl. This can be repeated as often as you
 *       want (with the new data being consumed by say the GPU or the scanout
 *       device)
 *     - munmap once you don't need the buffer any more
 *
 *    For correctness and optimal performance, it is always required to use
 *    SYNC_START and SYNC_END before and after, respectively, when accessing the
 *    mapped address. Userspace cannot rely on coherent access, even when there
 *    are systems where it just works without calling these ioctls.
 *
 * - And as a CPU fallback in userspace processing pipelines.
 *
 *   Similar to the motivation for kernel cpu access it is again important that
 *   the userspace code of a given importing subsystem can use the same
 *   interfaces with a imported dma-buf buffer object as with a native buffer
 *   object. This is especially important for drm where the userspace part of
 *   contemporary OpenGL, X, and other drivers is huge, and reworking them to
 *   use a different way to mmap a buffer rather invasive.
 *
 *   The assumption in the current dma-buf interfaces is that redirecting the
 *   initial mmap is all that's needed. A survey of some of the existing
 *   subsystems shows that no driver seems to do any nefarious thing like
 *   syncing up with outstanding asynchronous processing on the device or
 *   allocating special resources at fault time. So hopefully this is good
 *   enough, since adding interfaces to intercept pagefaults and allow pte
 *   shootdowns would increase the complexity quite a bit.
 *
 *   Interface::
 *
 *      int dma_buf_mmap(struct dma_buf \*, struct vm_area_struct \*,
 *		       unsigned long);
 *
 *   If the importing subsystem simply provides a special-purpose mmap call to
 *   set up a mapping in userspace, calling do_mmap with &dma_buf.file will
 *   equally achieve that for a dma-buf object.
 */

static int __dma_buf_begin_cpu_access(struct dma_buf *dmabuf,
				      enum dma_data_direction direction)
{
	bool write = (direction == DMA_BIDIRECTIONAL ||
		      direction == DMA_TO_DEVICE);
	struct dma_resv *resv = dmabuf->resv;
	long ret;

	/* Wait on any implicit rendering fences */
	ret = dma_resv_wait_timeout(resv, dma_resv_usage_rw(write),
				    true, MAX_SCHEDULE_TIMEOUT);
	if (ret < 0)
		return ret;

	return 0;
}

/**
 * dma_buf_begin_cpu_access - Must be called before accessing a dma_buf from the
 * cpu in the kernel context. Calls begin_cpu_access to allow exporter-specific
 * preparations. Coherency is only guaranteed in the specified range for the
 * specified access direction.
 * @dmabuf:	[in]	buffer to prepare cpu access for.
 * @direction:	[in]	direction of access.
 *
 * After the cpu access is complete the caller should call
 * dma_buf_end_cpu_access(). Only when cpu access is bracketed by both calls is
 * it guaranteed to be coherent with other DMA access.
 *
 * This function will also wait for any DMA transactions tracked through
 * implicit synchronization in &dma_buf.resv. For DMA transactions with explicit
 * synchronization this function will only ensure cache coherency, callers must
 * ensure synchronization with such DMA transactions on their own.
 *
 * Can return negative error values, returns 0 on success.
 */
int dma_buf_begin_cpu_access(struct dma_buf *dmabuf,
			     enum dma_data_direction direction)
{
	int ret = 0;

	if (WARN_ON(!dmabuf))
		return -EINVAL;

	might_lock(&dmabuf->resv->lock.base);

	if (dmabuf->ops->begin_cpu_access)
		ret = dmabuf->ops->begin_cpu_access(dmabuf, direction);

	/* Ensure that all fences are waited upon - but we first allow
	 * the native handler the chance to do so more efficiently if it
	 * chooses. A double invocation here will be reasonably cheap no-op.
	 */
	if (ret == 0)
		ret = __dma_buf_begin_cpu_access(dmabuf, direction);

	return ret;
}
EXPORT_SYMBOL_NS_GPL(dma_buf_begin_cpu_access, DMA_BUF);

/**
 * dma_buf_end_cpu_access - Must be called after accessing a dma_buf from the
 * cpu in the kernel context. Calls end_cpu_access to allow exporter-specific
 * actions. Coherency is only guaranteed in the specified range for the
 * specified access direction.
 * @dmabuf:	[in]	buffer to complete cpu access for.
 * @direction:	[in]	direction of access.
 *
 * This terminates CPU access started with dma_buf_begin_cpu_access().
 *
 * Can return negative error values, returns 0 on success.
 */
int dma_buf_end_cpu_access(struct dma_buf *dmabuf,
			   enum dma_data_direction direction)
{
	int ret = 0;

	WARN_ON(!dmabuf);

	might_lock(&dmabuf->resv->lock.base);

	if (dmabuf->ops->end_cpu_access)
		ret = dmabuf->ops->end_cpu_access(dmabuf, direction);

	return ret;
}
EXPORT_SYMBOL_NS_GPL(dma_buf_end_cpu_access, DMA_BUF);


/**
 * dma_buf_mmap - Setup up a userspace mmap with the given vma
 * @dmabuf:	[in]	buffer that should back the vma
 * @vma:	[in]	vma for the mmap
 * @pgoff:	[in]	offset in pages where this mmap should start within the
 *			dma-buf buffer.
 *
 * This function adjusts the passed in vma so that it points at the file of the
 * dma_buf operation. It also adjusts the starting pgoff and does bounds
 * checking on the size of the vma. Then it calls the exporters mmap function to
 * set up the mapping.
 *
 * Can return negative error values, returns 0 on success.
 */
int dma_buf_mmap(struct dma_buf *dmabuf, struct vm_area_struct *vma,
		 unsigned long pgoff)
{
	int ret;

	if (WARN_ON(!dmabuf || !vma))
		return -EINVAL;

	/* check if buffer supports mmap */
	if (!dmabuf->ops->mmap)
		return -EINVAL;

	/* check for offset overflow */
	if (pgoff + vma_pages(vma) < pgoff)
		return -EOVERFLOW;

	/* check for overflowing the buffer's size */
	if (pgoff + vma_pages(vma) >
	    dmabuf->size >> PAGE_SHIFT)
		return -EINVAL;

	/* readjust the vma */
	vma_set_file(vma, dmabuf->file);
	vma->vm_pgoff = pgoff;

	dma_resv_lock(dmabuf->resv, NULL);
	ret = dmabuf->ops->mmap(dmabuf, vma);
	dma_resv_unlock(dmabuf->resv);

	return ret;
}
EXPORT_SYMBOL_NS_GPL(dma_buf_mmap, DMA_BUF);

/**
 * dma_buf_vmap - Create virtual mapping for the buffer object into kernel
 * address space. Same restrictions as for vmap and friends apply.
 * @dmabuf:	[in]	buffer to vmap
 * @map:	[out]	returns the vmap pointer
 *
 * This call may fail due to lack of virtual mapping address space.
 * These calls are optional in drivers. The intended use for them
 * is for mapping objects linear in kernel space for high use objects.
 *
 * To ensure coherency users must call dma_buf_begin_cpu_access() and
 * dma_buf_end_cpu_access() around any cpu access performed through this
 * mapping.
 *
 * Returns 0 on success, or a negative errno code otherwise.
 */
int dma_buf_vmap(struct dma_buf *dmabuf, struct iosys_map *map)
{
	struct iosys_map ptr;
<<<<<<< HEAD
	int ret = 0;
=======
	int ret;
>>>>>>> eb3cdb58

	iosys_map_clear(map);

	if (WARN_ON(!dmabuf))
		return -EINVAL;

	dma_resv_assert_held(dmabuf->resv);

	if (!dmabuf->ops->vmap)
		return -EINVAL;

	if (dmabuf->vmapping_counter) {
		dmabuf->vmapping_counter++;
		BUG_ON(iosys_map_is_null(&dmabuf->vmap_ptr));
		*map = dmabuf->vmap_ptr;
		return 0;
	}

	BUG_ON(iosys_map_is_set(&dmabuf->vmap_ptr));

	ret = dmabuf->ops->vmap(dmabuf, &ptr);
	if (WARN_ON_ONCE(ret))
		return ret;

	dmabuf->vmap_ptr = ptr;
	dmabuf->vmapping_counter = 1;

	*map = dmabuf->vmap_ptr;

	return 0;
}
EXPORT_SYMBOL_NS_GPL(dma_buf_vmap, DMA_BUF);

/**
 * dma_buf_vmap_unlocked - Create virtual mapping for the buffer object into kernel
 * address space. Same restrictions as for vmap and friends apply.
 * @dmabuf:	[in]	buffer to vmap
 * @map:	[out]	returns the vmap pointer
 *
 * Unlocked version of dma_buf_vmap()
 *
 * Returns 0 on success, or a negative errno code otherwise.
 */
int dma_buf_vmap_unlocked(struct dma_buf *dmabuf, struct iosys_map *map)
{
	int ret;

	iosys_map_clear(map);

	if (WARN_ON(!dmabuf))
		return -EINVAL;

	dma_resv_lock(dmabuf->resv, NULL);
	ret = dma_buf_vmap(dmabuf, map);
	dma_resv_unlock(dmabuf->resv);

	return ret;
}
<<<<<<< HEAD
EXPORT_SYMBOL_NS_GPL(dma_buf_vmap, DMA_BUF);
=======
EXPORT_SYMBOL_NS_GPL(dma_buf_vmap_unlocked, DMA_BUF);
>>>>>>> eb3cdb58

/**
 * dma_buf_vunmap - Unmap a vmap obtained by dma_buf_vmap.
 * @dmabuf:	[in]	buffer to vunmap
 * @map:	[in]	vmap pointer to vunmap
 */
void dma_buf_vunmap(struct dma_buf *dmabuf, struct iosys_map *map)
{
	if (WARN_ON(!dmabuf))
		return;

<<<<<<< HEAD
=======
	dma_resv_assert_held(dmabuf->resv);

>>>>>>> eb3cdb58
	BUG_ON(iosys_map_is_null(&dmabuf->vmap_ptr));
	BUG_ON(dmabuf->vmapping_counter == 0);
	BUG_ON(!iosys_map_is_equal(&dmabuf->vmap_ptr, map));

	if (--dmabuf->vmapping_counter == 0) {
		if (dmabuf->ops->vunmap)
			dmabuf->ops->vunmap(dmabuf, map);
		iosys_map_clear(&dmabuf->vmap_ptr);
	}
}
EXPORT_SYMBOL_NS_GPL(dma_buf_vunmap, DMA_BUF);
<<<<<<< HEAD
=======

/**
 * dma_buf_vunmap_unlocked - Unmap a vmap obtained by dma_buf_vmap.
 * @dmabuf:	[in]	buffer to vunmap
 * @map:	[in]	vmap pointer to vunmap
 */
void dma_buf_vunmap_unlocked(struct dma_buf *dmabuf, struct iosys_map *map)
{
	if (WARN_ON(!dmabuf))
		return;

	dma_resv_lock(dmabuf->resv, NULL);
	dma_buf_vunmap(dmabuf, map);
	dma_resv_unlock(dmabuf->resv);
}
EXPORT_SYMBOL_NS_GPL(dma_buf_vunmap_unlocked, DMA_BUF);
>>>>>>> eb3cdb58

#ifdef CONFIG_DEBUG_FS
static int dma_buf_debug_show(struct seq_file *s, void *unused)
{
	struct dma_buf *buf_obj;
	struct dma_buf_attachment *attach_obj;
	int count = 0, attach_count;
	size_t size = 0;
	int ret;

	ret = mutex_lock_interruptible(&db_list.lock);

	if (ret)
		return ret;

	seq_puts(s, "\nDma-buf Objects:\n");
	seq_printf(s, "%-8s\t%-8s\t%-8s\t%-8s\texp_name\t%-8s\tname\n",
		   "size", "flags", "mode", "count", "ino");

	list_for_each_entry(buf_obj, &db_list.head, list_node) {

		ret = dma_resv_lock_interruptible(buf_obj->resv, NULL);
		if (ret)
			goto error_unlock;


		spin_lock(&buf_obj->name_lock);
		seq_printf(s, "%08zu\t%08x\t%08x\t%08ld\t%s\t%08lu\t%s\n",
				buf_obj->size,
				buf_obj->file->f_flags, buf_obj->file->f_mode,
				file_count(buf_obj->file),
				buf_obj->exp_name,
				file_inode(buf_obj->file)->i_ino,
				buf_obj->name ?: "<none>");
		spin_unlock(&buf_obj->name_lock);

		dma_resv_describe(buf_obj->resv, s);

		seq_puts(s, "\tAttached Devices:\n");
		attach_count = 0;

		list_for_each_entry(attach_obj, &buf_obj->attachments, node) {
			seq_printf(s, "\t%s\n", dev_name(attach_obj->dev));
			attach_count++;
		}
		dma_resv_unlock(buf_obj->resv);

		seq_printf(s, "Total %d devices attached\n\n",
				attach_count);

		count++;
		size += buf_obj->size;
	}

	seq_printf(s, "\nTotal %d objects, %zu bytes\n", count, size);

	mutex_unlock(&db_list.lock);
	return 0;

error_unlock:
	mutex_unlock(&db_list.lock);
	return ret;
}

DEFINE_SHOW_ATTRIBUTE(dma_buf_debug);

static struct dentry *dma_buf_debugfs_dir;

static int dma_buf_init_debugfs(void)
{
	struct dentry *d;
	int err = 0;

	d = debugfs_create_dir("dma_buf", NULL);
	if (IS_ERR(d))
		return PTR_ERR(d);

	dma_buf_debugfs_dir = d;

	d = debugfs_create_file("bufinfo", S_IRUGO, dma_buf_debugfs_dir,
				NULL, &dma_buf_debug_fops);
	if (IS_ERR(d)) {
		pr_debug("dma_buf: debugfs: failed to create node bufinfo\n");
		debugfs_remove_recursive(dma_buf_debugfs_dir);
		dma_buf_debugfs_dir = NULL;
		err = PTR_ERR(d);
	}

	return err;
}

static void dma_buf_uninit_debugfs(void)
{
	debugfs_remove_recursive(dma_buf_debugfs_dir);
}
#else
static inline int dma_buf_init_debugfs(void)
{
	return 0;
}
static inline void dma_buf_uninit_debugfs(void)
{
}
#endif

static int __init dma_buf_init(void)
{
	int ret;

	ret = dma_buf_init_sysfs_statistics();
	if (ret)
		return ret;

	dma_buf_mnt = kern_mount(&dma_buf_fs_type);
	if (IS_ERR(dma_buf_mnt))
		return PTR_ERR(dma_buf_mnt);

	mutex_init(&db_list.lock);
	INIT_LIST_HEAD(&db_list.head);
	dma_buf_init_debugfs();
	return 0;
}
subsys_initcall(dma_buf_init);

static void __exit dma_buf_deinit(void)
{
	dma_buf_uninit_debugfs();
	kern_unmount(dma_buf_mnt);
	dma_buf_uninit_sysfs_statistics();
}
__exitcall(dma_buf_deinit);<|MERGE_RESOLUTION|>--- conflicted
+++ resolved
@@ -391,59 +391,8 @@
 	fput(sync_file->file);
 err_put_fd:
 	put_unused_fd(fd);
-<<<<<<< HEAD
 	return ret;
 }
-
-static long dma_buf_import_sync_file(struct dma_buf *dmabuf,
-				     const void __user *user_data)
-{
-	struct dma_buf_import_sync_file arg;
-	struct dma_fence *fence, *f;
-	enum dma_resv_usage usage;
-	struct dma_fence_unwrap iter;
-	unsigned int num_fences;
-	int ret = 0;
-
-	if (copy_from_user(&arg, user_data, sizeof(arg)))
-		return -EFAULT;
-
-	if (arg.flags & ~DMA_BUF_SYNC_RW)
-		return -EINVAL;
-
-	if ((arg.flags & DMA_BUF_SYNC_RW) == 0)
-		return -EINVAL;
-
-	fence = sync_file_get_fence(arg.fd);
-	if (!fence)
-		return -EINVAL;
-
-	usage = (arg.flags & DMA_BUF_SYNC_WRITE) ? DMA_RESV_USAGE_WRITE :
-						   DMA_RESV_USAGE_READ;
-
-	num_fences = 0;
-	dma_fence_unwrap_for_each(f, &iter, fence)
-		++num_fences;
-
-	if (num_fences > 0) {
-		dma_resv_lock(dmabuf->resv, NULL);
-
-		ret = dma_resv_reserve_fences(dmabuf->resv, num_fences);
-		if (!ret) {
-			dma_fence_unwrap_for_each(f, &iter, fence)
-				dma_resv_add_fence(dmabuf->resv, f, usage);
-		}
-
-		dma_resv_unlock(dmabuf->resv);
-	}
-
-	dma_fence_put(fence);
-
-=======
->>>>>>> eb3cdb58
-	return ret;
-}
-#endif
 
 static long dma_buf_import_sync_file(struct dma_buf *dmabuf,
 				     const void __user *user_data)
@@ -583,10 +532,6 @@
 static struct file *dma_buf_getfile(size_t size, int flags)
 {
 	static atomic64_t dmabuf_inode = ATOMIC64_INIT(0);
-<<<<<<< HEAD
-	struct file *file;
-=======
->>>>>>> eb3cdb58
 	struct inode *inode = alloc_anon_inode(dma_buf_mnt->mnt_sb);
 	struct file *file;
 
@@ -603,10 +548,7 @@
 	 * value.
 	 */
 	inode->i_ino = atomic64_add_return(1, &dmabuf_inode);
-<<<<<<< HEAD
-=======
 	flags &= O_ACCMODE | O_NONBLOCK;
->>>>>>> eb3cdb58
 	file = alloc_file_pseudo(inode, dma_buf_mnt, "dmabuf",
 				 flags, &dma_buf_fops);
 	if (IS_ERR(file))
@@ -718,10 +660,7 @@
 	init_waitqueue_head(&dmabuf->poll);
 	dmabuf->cb_in.poll = dmabuf->cb_out.poll = &dmabuf->poll;
 	dmabuf->cb_in.active = dmabuf->cb_out.active = 0;
-<<<<<<< HEAD
-=======
 	INIT_LIST_HEAD(&dmabuf->attachments);
->>>>>>> eb3cdb58
 
 	if (!resv) {
 		dmabuf->resv = (struct dma_resv *)&dmabuf[1];
@@ -742,20 +681,8 @@
 	list_add(&dmabuf->list_node, &db_list.head);
 	mutex_unlock(&db_list.lock);
 
-	ret = dma_buf_stats_setup(dmabuf);
-	if (ret)
-		goto err_sysfs;
-
 	return dmabuf;
 
-err_sysfs:
-	/*
-	 * Set file->f_path.dentry->d_fsdata to NULL so that when
-	 * dma_buf_release() gets invoked by dentry_ops, it exits
-	 * early before calling the release() dma_buf op.
-	 */
-	file->f_path.dentry->d_fsdata = NULL;
-	fput(file);
 err_dmabuf:
 	if (!resv)
 		dma_resv_fini(dmabuf->resv);
@@ -1236,11 +1163,6 @@
 		}
 	}
 #endif /* CONFIG_DMA_API_DEBUG */
-<<<<<<< HEAD
-	return sg_table;
-}
-EXPORT_SYMBOL_NS_GPL(dma_buf_map_attachment, DMA_BUF);
-=======
 	return sg_table;
 }
 EXPORT_SYMBOL_NS_GPL(dma_buf_map_attachment, DMA_BUF);
@@ -1272,7 +1194,6 @@
 	return sg_table;
 }
 EXPORT_SYMBOL_NS_GPL(dma_buf_map_attachment_unlocked, DMA_BUF);
->>>>>>> eb3cdb58
 
 /**
  * dma_buf_unmap_attachment - unmaps and decreases usecount of the buffer;might
@@ -1305,8 +1226,6 @@
 		dma_buf_unpin(attach);
 }
 EXPORT_SYMBOL_NS_GPL(dma_buf_unmap_attachment, DMA_BUF);
-<<<<<<< HEAD
-=======
 
 /**
  * dma_buf_unmap_attachment_unlocked - unmaps and decreases usecount of the buffer;might
@@ -1332,7 +1251,6 @@
 	dma_resv_unlock(attach->dmabuf->resv);
 }
 EXPORT_SYMBOL_NS_GPL(dma_buf_unmap_attachment_unlocked, DMA_BUF);
->>>>>>> eb3cdb58
 
 /**
  * dma_buf_move_notify - notify attachments that DMA-buf is moving
@@ -1594,11 +1512,7 @@
 int dma_buf_vmap(struct dma_buf *dmabuf, struct iosys_map *map)
 {
 	struct iosys_map ptr;
-<<<<<<< HEAD
-	int ret = 0;
-=======
 	int ret;
->>>>>>> eb3cdb58
 
 	iosys_map_clear(map);
 
@@ -1657,11 +1571,7 @@
 
 	return ret;
 }
-<<<<<<< HEAD
-EXPORT_SYMBOL_NS_GPL(dma_buf_vmap, DMA_BUF);
-=======
 EXPORT_SYMBOL_NS_GPL(dma_buf_vmap_unlocked, DMA_BUF);
->>>>>>> eb3cdb58
 
 /**
  * dma_buf_vunmap - Unmap a vmap obtained by dma_buf_vmap.
@@ -1673,11 +1583,8 @@
 	if (WARN_ON(!dmabuf))
 		return;
 
-<<<<<<< HEAD
-=======
 	dma_resv_assert_held(dmabuf->resv);
 
->>>>>>> eb3cdb58
 	BUG_ON(iosys_map_is_null(&dmabuf->vmap_ptr));
 	BUG_ON(dmabuf->vmapping_counter == 0);
 	BUG_ON(!iosys_map_is_equal(&dmabuf->vmap_ptr, map));
@@ -1689,8 +1596,6 @@
 	}
 }
 EXPORT_SYMBOL_NS_GPL(dma_buf_vunmap, DMA_BUF);
-<<<<<<< HEAD
-=======
 
 /**
  * dma_buf_vunmap_unlocked - Unmap a vmap obtained by dma_buf_vmap.
@@ -1707,7 +1612,6 @@
 	dma_resv_unlock(dmabuf->resv);
 }
 EXPORT_SYMBOL_NS_GPL(dma_buf_vunmap_unlocked, DMA_BUF);
->>>>>>> eb3cdb58
 
 #ifdef CONFIG_DEBUG_FS
 static int dma_buf_debug_show(struct seq_file *s, void *unused)
