// SPDX-License-Identifier: GPL-2.0-only
/*
 * Fence mechanism for dma-buf and to allow for asynchronous dma access
 *
 * Copyright (C) 2012 Canonical Ltd
 * Copyright (C) 2012 Texas Instruments
 *
 * Authors:
 * Rob Clark <robdclark@gmail.com>
 * Maarten Lankhorst <maarten.lankhorst@canonical.com>
 */

#include <linux/slab.h>
#include <linux/export.h>
#include <linux/atomic.h>
#include <linux/dma-fence.h>
#include <linux/sched/signal.h>
#include <linux/seq_file.h>

#define CREATE_TRACE_POINTS
#include <trace/events/dma_fence.h>

EXPORT_TRACEPOINT_SYMBOL(dma_fence_emit);
EXPORT_TRACEPOINT_SYMBOL(dma_fence_enable_signal);
EXPORT_TRACEPOINT_SYMBOL(dma_fence_signaled);

static DEFINE_SPINLOCK(dma_fence_stub_lock);
static struct dma_fence dma_fence_stub;

/*
 * fence context counter: each execution context should have its own
 * fence context, this allows checking if fences belong to the same
 * context or not. One device can have multiple separate contexts,
 * and they're used if some engine can run independently of another.
 */
static atomic64_t dma_fence_context_counter = ATOMIC64_INIT(1);

/**
 * DOC: DMA fences overview
 *
 * DMA fences, represented by &struct dma_fence, are the kernel internal
 * synchronization primitive for DMA operations like GPU rendering, video
 * encoding/decoding, or displaying buffers on a screen.
 *
 * A fence is initialized using dma_fence_init() and completed using
 * dma_fence_signal(). Fences are associated with a context, allocated through
 * dma_fence_context_alloc(), and all fences on the same context are
 * fully ordered.
 *
 * Since the purposes of fences is to facilitate cross-device and
 * cross-application synchronization, there's multiple ways to use one:
 *
 * - Individual fences can be exposed as a &sync_file, accessed as a file
 *   descriptor from userspace, created by calling sync_file_create(). This is
 *   called explicit fencing, since userspace passes around explicit
 *   synchronization points.
 *
 * - Some subsystems also have their own explicit fencing primitives, like
 *   &drm_syncobj. Compared to &sync_file, a &drm_syncobj allows the underlying
 *   fence to be updated.
 *
 * - Then there's also implicit fencing, where the synchronization points are
 *   implicitly passed around as part of shared &dma_buf instances. Such
 *   implicit fences are stored in &struct dma_resv through the
 *   &dma_buf.resv pointer.
 */

/**
 * DOC: fence cross-driver contract
 *
 * Since &dma_fence provide a cross driver contract, all drivers must follow the
 * same rules:
 *
 * * Fences must complete in a reasonable time. Fences which represent kernels
 *   and shaders submitted by userspace, which could run forever, must be backed
 *   up by timeout and gpu hang recovery code. Minimally that code must prevent
 *   further command submission and force complete all in-flight fences, e.g.
 *   when the driver or hardware do not support gpu reset, or if the gpu reset
 *   failed for some reason. Ideally the driver supports gpu recovery which only
 *   affects the offending userspace context, and no other userspace
 *   submissions.
 *
 * * Drivers may have different ideas of what completion within a reasonable
 *   time means. Some hang recovery code uses a fixed timeout, others a mix
 *   between observing forward progress and increasingly strict timeouts.
 *   Drivers should not try to second guess timeout handling of fences from
 *   other drivers.
 *
 * * To ensure there's no deadlocks of dma_fence_wait() against other locks
 *   drivers should annotate all code required to reach dma_fence_signal(),
 *   which completes the fences, with dma_fence_begin_signalling() and
 *   dma_fence_end_signalling().
 *
 * * Drivers are allowed to call dma_fence_wait() while holding dma_resv_lock().
 *   This means any code required for fence completion cannot acquire a
 *   &dma_resv lock. Note that this also pulls in the entire established
 *   locking hierarchy around dma_resv_lock() and dma_resv_unlock().
 *
 * * Drivers are allowed to call dma_fence_wait() from their &shrinker
 *   callbacks. This means any code required for fence completion cannot
 *   allocate memory with GFP_KERNEL.
 *
 * * Drivers are allowed to call dma_fence_wait() from their &mmu_notifier
 *   respectively &mmu_interval_notifier callbacks. This means any code required
 *   for fence completeion cannot allocate memory with GFP_NOFS or GFP_NOIO.
 *   Only GFP_ATOMIC is permissible, which might fail.
 *
 * Note that only GPU drivers have a reasonable excuse for both requiring
 * &mmu_interval_notifier and &shrinker callbacks at the same time as having to
 * track asynchronous compute work using &dma_fence. No driver outside of
 * drivers/gpu should ever call dma_fence_wait() in such contexts.
 */

static const char *dma_fence_stub_get_name(struct dma_fence *fence)
{
        return "stub";
}

static const struct dma_fence_ops dma_fence_stub_ops = {
	.get_driver_name = dma_fence_stub_get_name,
	.get_timeline_name = dma_fence_stub_get_name,
};

/**
 * dma_fence_get_stub - return a signaled fence
 *
 * Return a stub fence which is already signaled. The fence's
 * timestamp corresponds to the first time after boot this
 * function is called.
 */
struct dma_fence *dma_fence_get_stub(void)
{
	spin_lock(&dma_fence_stub_lock);
	if (!dma_fence_stub.ops) {
		dma_fence_init(&dma_fence_stub,
			       &dma_fence_stub_ops,
			       &dma_fence_stub_lock,
			       0, 0);

		set_bit(DMA_FENCE_FLAG_ENABLE_SIGNAL_BIT,
			&dma_fence_stub.flags);

		dma_fence_signal_locked(&dma_fence_stub);
	}
	spin_unlock(&dma_fence_stub_lock);

	return dma_fence_get(&dma_fence_stub);
}
EXPORT_SYMBOL(dma_fence_get_stub);

/**
 * dma_fence_allocate_private_stub - return a private, signaled fence
 * @timestamp: timestamp when the fence was signaled
 *
 * Return a newly allocated and signaled stub fence.
 */
struct dma_fence *dma_fence_allocate_private_stub(ktime_t timestamp)
{
	struct dma_fence *fence;

	fence = kzalloc(sizeof(*fence), GFP_KERNEL);
	if (fence == NULL)
		return NULL;

	dma_fence_init(fence,
		       &dma_fence_stub_ops,
		       &dma_fence_stub_lock,
		       0, 0);

	set_bit(DMA_FENCE_FLAG_ENABLE_SIGNAL_BIT,
		&fence->flags);

	dma_fence_signal_timestamp(fence, timestamp);

	return fence;
}
EXPORT_SYMBOL(dma_fence_allocate_private_stub);

/**
 * dma_fence_context_alloc - allocate an array of fence contexts
 * @num: amount of contexts to allocate
 *
 * This function will return the first index of the number of fence contexts
 * allocated.  The fence context is used for setting &dma_fence.context to a
 * unique number by passing the context to dma_fence_init().
 */
u64 dma_fence_context_alloc(unsigned num)
{
	WARN_ON(!num);
	return atomic64_fetch_add(num, &dma_fence_context_counter);
}
EXPORT_SYMBOL(dma_fence_context_alloc);

/**
 * DOC: fence signalling annotation
 *
 * Proving correctness of all the kernel code around &dma_fence through code
 * review and testing is tricky for a few reasons:
 *
 * * It is a cross-driver contract, and therefore all drivers must follow the
 *   same rules for lock nesting order, calling contexts for various functions
 *   and anything else significant for in-kernel interfaces. But it is also
 *   impossible to test all drivers in a single machine, hence brute-force N vs.
 *   N testing of all combinations is impossible. Even just limiting to the
 *   possible combinations is infeasible.
 *
 * * There is an enormous amount of driver code involved. For render drivers
 *   there's the tail of command submission, after fences are published,
 *   scheduler code, interrupt and workers to process job completion,
 *   and timeout, gpu reset and gpu hang recovery code. Plus for integration
 *   with core mm with have &mmu_notifier, respectively &mmu_interval_notifier,
 *   and &shrinker. For modesetting drivers there's the commit tail functions
 *   between when fences for an atomic modeset are published, and when the
 *   corresponding vblank completes, including any interrupt processing and
 *   related workers. Auditing all that code, across all drivers, is not
 *   feasible.
 *
 * * Due to how many other subsystems are involved and the locking hierarchies
 *   this pulls in there is extremely thin wiggle-room for driver-specific
 *   differences. &dma_fence interacts with almost all of the core memory
 *   handling through page fault handlers via &dma_resv, dma_resv_lock() and
 *   dma_resv_unlock(). On the other side it also interacts through all
 *   allocation sites through &mmu_notifier and &shrinker.
 *
 * Furthermore lockdep does not handle cross-release dependencies, which means
 * any deadlocks between dma_fence_wait() and dma_fence_signal() can't be caught
 * at runtime with some quick testing. The simplest example is one thread
 * waiting on a &dma_fence while holding a lock::
 *
 *     lock(A);
 *     dma_fence_wait(B);
 *     unlock(A);
 *
 * while the other thread is stuck trying to acquire the same lock, which
 * prevents it from signalling the fence the previous thread is stuck waiting
 * on::
 *
 *     lock(A);
 *     unlock(A);
 *     dma_fence_signal(B);
 *
 * By manually annotating all code relevant to signalling a &dma_fence we can
 * teach lockdep about these dependencies, which also helps with the validation
 * headache since now lockdep can check all the rules for us::
 *
 *    cookie = dma_fence_begin_signalling();
 *    lock(A);
 *    unlock(A);
 *    dma_fence_signal(B);
 *    dma_fence_end_signalling(cookie);
 *
 * For using dma_fence_begin_signalling() and dma_fence_end_signalling() to
 * annotate critical sections the following rules need to be observed:
 *
 * * All code necessary to complete a &dma_fence must be annotated, from the
 *   point where a fence is accessible to other threads, to the point where
 *   dma_fence_signal() is called. Un-annotated code can contain deadlock issues,
 *   and due to the very strict rules and many corner cases it is infeasible to
 *   catch these just with review or normal stress testing.
 *
 * * &struct dma_resv deserves a special note, since the readers are only
 *   protected by rcu. This means the signalling critical section starts as soon
 *   as the new fences are installed, even before dma_resv_unlock() is called.
 *
 * * The only exception are fast paths and opportunistic signalling code, which
 *   calls dma_fence_signal() purely as an optimization, but is not required to
 *   guarantee completion of a &dma_fence. The usual example is a wait IOCTL
 *   which calls dma_fence_signal(), while the mandatory completion path goes
 *   through a hardware interrupt and possible job completion worker.
 *
 * * To aid composability of code, the annotations can be freely nested, as long
 *   as the overall locking hierarchy is consistent. The annotations also work
 *   both in interrupt and process context. Due to implementation details this
 *   requires that callers pass an opaque cookie from
 *   dma_fence_begin_signalling() to dma_fence_end_signalling().
 *
 * * Validation against the cross driver contract is implemented by priming
 *   lockdep with the relevant hierarchy at boot-up. This means even just
 *   testing with a single device is enough to validate a driver, at least as
 *   far as deadlocks with dma_fence_wait() against dma_fence_signal() are
 *   concerned.
 */
#ifdef CONFIG_LOCKDEP
static struct lockdep_map dma_fence_lockdep_map = {
	.name = "dma_fence_map"
};

/**
 * dma_fence_begin_signalling - begin a critical DMA fence signalling section
 *
 * Drivers should use this to annotate the beginning of any code section
 * required to eventually complete &dma_fence by calling dma_fence_signal().
 *
 * The end of these critical sections are annotated with
 * dma_fence_end_signalling().
 *
 * Returns:
 *
 * Opaque cookie needed by the implementation, which needs to be passed to
 * dma_fence_end_signalling().
 */
bool dma_fence_begin_signalling(void)
{
	/* explicitly nesting ... */
	if (lock_is_held_type(&dma_fence_lockdep_map, 1))
		return true;

	/* rely on might_sleep check for soft/hardirq locks */
	if (in_atomic())
		return true;

	/* ... and non-recursive readlock */
	lock_acquire(&dma_fence_lockdep_map, 0, 0, 1, 1, NULL, _RET_IP_);

	return false;
}
EXPORT_SYMBOL(dma_fence_begin_signalling);

/**
 * dma_fence_end_signalling - end a critical DMA fence signalling section
 * @cookie: opaque cookie from dma_fence_begin_signalling()
 *
 * Closes a critical section annotation opened by dma_fence_begin_signalling().
 */
void dma_fence_end_signalling(bool cookie)
{
	if (cookie)
		return;

	lock_release(&dma_fence_lockdep_map, _RET_IP_);
}
EXPORT_SYMBOL(dma_fence_end_signalling);

void __dma_fence_might_wait(void)
{
	bool tmp;

	tmp = lock_is_held_type(&dma_fence_lockdep_map, 1);
	if (tmp)
		lock_release(&dma_fence_lockdep_map, _THIS_IP_);
	lock_map_acquire(&dma_fence_lockdep_map);
	lock_map_release(&dma_fence_lockdep_map);
	if (tmp)
		lock_acquire(&dma_fence_lockdep_map, 0, 0, 1, 1, NULL, _THIS_IP_);
}
#endif


/**
 * dma_fence_signal_timestamp_locked - signal completion of a fence
 * @fence: the fence to signal
 * @timestamp: fence signal timestamp in kernel's CLOCK_MONOTONIC time domain
 *
 * Signal completion for software callbacks on a fence, this will unblock
 * dma_fence_wait() calls and run all the callbacks added with
 * dma_fence_add_callback(). Can be called multiple times, but since a fence
 * can only go from the unsignaled to the signaled state and not back, it will
 * only be effective the first time. Set the timestamp provided as the fence
 * signal timestamp.
 *
 * Unlike dma_fence_signal_timestamp(), this function must be called with
 * &dma_fence.lock held.
 *
 * Returns 0 on success and a negative error value when @fence has been
 * signalled already.
 */
int dma_fence_signal_timestamp_locked(struct dma_fence *fence,
				      ktime_t timestamp)
{
	struct dma_fence_cb *cur, *tmp;
	struct list_head cb_list;

	lockdep_assert_held(fence->lock);

	if (unlikely(test_and_set_bit(DMA_FENCE_FLAG_SIGNALED_BIT,
				      &fence->flags)))
		return -EINVAL;

	/* Stash the cb_list before replacing it with the timestamp */
	list_replace(&fence->cb_list, &cb_list);

	fence->timestamp = timestamp;
	set_bit(DMA_FENCE_FLAG_TIMESTAMP_BIT, &fence->flags);
	trace_dma_fence_signaled(fence);

	list_for_each_entry_safe(cur, tmp, &cb_list, node) {
		INIT_LIST_HEAD(&cur->node);
		cur->func(fence, cur);
	}

	return 0;
}
EXPORT_SYMBOL(dma_fence_signal_timestamp_locked);

/**
 * dma_fence_signal_timestamp - signal completion of a fence
 * @fence: the fence to signal
 * @timestamp: fence signal timestamp in kernel's CLOCK_MONOTONIC time domain
 *
 * Signal completion for software callbacks on a fence, this will unblock
 * dma_fence_wait() calls and run all the callbacks added with
 * dma_fence_add_callback(). Can be called multiple times, but since a fence
 * can only go from the unsignaled to the signaled state and not back, it will
 * only be effective the first time. Set the timestamp provided as the fence
 * signal timestamp.
 *
 * Returns 0 on success and a negative error value when @fence has been
 * signalled already.
 */
int dma_fence_signal_timestamp(struct dma_fence *fence, ktime_t timestamp)
{
	unsigned long flags;
	int ret;

	if (!fence)
		return -EINVAL;

	spin_lock_irqsave(fence->lock, flags);
	ret = dma_fence_signal_timestamp_locked(fence, timestamp);
	spin_unlock_irqrestore(fence->lock, flags);

	return ret;
}
EXPORT_SYMBOL(dma_fence_signal_timestamp);

/**
 * dma_fence_signal_locked - signal completion of a fence
 * @fence: the fence to signal
 *
 * Signal completion for software callbacks on a fence, this will unblock
 * dma_fence_wait() calls and run all the callbacks added with
 * dma_fence_add_callback(). Can be called multiple times, but since a fence
 * can only go from the unsignaled to the signaled state and not back, it will
 * only be effective the first time.
 *
 * Unlike dma_fence_signal(), this function must be called with &dma_fence.lock
 * held.
 *
 * Returns 0 on success and a negative error value when @fence has been
 * signalled already.
 */
int dma_fence_signal_locked(struct dma_fence *fence)
{
	return dma_fence_signal_timestamp_locked(fence, ktime_get());
}
EXPORT_SYMBOL(dma_fence_signal_locked);

/**
 * dma_fence_signal - signal completion of a fence
 * @fence: the fence to signal
 *
 * Signal completion for software callbacks on a fence, this will unblock
 * dma_fence_wait() calls and run all the callbacks added with
 * dma_fence_add_callback(). Can be called multiple times, but since a fence
 * can only go from the unsignaled to the signaled state and not back, it will
 * only be effective the first time.
 *
 * Returns 0 on success and a negative error value when @fence has been
 * signalled already.
 */
int dma_fence_signal(struct dma_fence *fence)
{
	unsigned long flags;
	int ret;
	bool tmp;

	if (!fence)
		return -EINVAL;

	tmp = dma_fence_begin_signalling();

	spin_lock_irqsave(fence->lock, flags);
	ret = dma_fence_signal_timestamp_locked(fence, ktime_get());
	spin_unlock_irqrestore(fence->lock, flags);

	dma_fence_end_signalling(tmp);

	return ret;
}
EXPORT_SYMBOL(dma_fence_signal);

/**
 * dma_fence_wait_timeout - sleep until the fence gets signaled
 * or until timeout elapses
 * @fence: the fence to wait on
 * @intr: if true, do an interruptible wait
 * @timeout: timeout value in jiffies, or MAX_SCHEDULE_TIMEOUT
 *
 * Returns -ERESTARTSYS if interrupted, 0 if the wait timed out, or the
 * remaining timeout in jiffies on success. Other error values may be
 * returned on custom implementations.
 *
 * Performs a synchronous wait on this fence. It is assumed the caller
 * directly or indirectly (buf-mgr between reservation and committing)
 * holds a reference to the fence, otherwise the fence might be
 * freed before return, resulting in undefined behavior.
 *
 * See also dma_fence_wait() and dma_fence_wait_any_timeout().
 */
signed long
dma_fence_wait_timeout(struct dma_fence *fence, bool intr, signed long timeout)
{
	signed long ret;

	if (WARN_ON(timeout < 0))
		return -EINVAL;

	might_sleep();

	__dma_fence_might_wait();

	dma_fence_enable_sw_signaling(fence);

	trace_dma_fence_wait_start(fence);
	if (fence->ops->wait)
		ret = fence->ops->wait(fence, intr, timeout);
	else
		ret = dma_fence_default_wait(fence, intr, timeout);
	trace_dma_fence_wait_end(fence);
	return ret;
}
EXPORT_SYMBOL(dma_fence_wait_timeout);

/**
 * dma_fence_release - default relese function for fences
 * @kref: &dma_fence.recfount
 *
 * This is the default release functions for &dma_fence. Drivers shouldn't call
 * this directly, but instead call dma_fence_put().
 */
void dma_fence_release(struct kref *kref)
{
	struct dma_fence *fence =
		container_of(kref, struct dma_fence, refcount);

	trace_dma_fence_destroy(fence);

	if (WARN(!list_empty(&fence->cb_list) &&
		 !test_bit(DMA_FENCE_FLAG_SIGNALED_BIT, &fence->flags),
		 "Fence %s:%s:%llx:%llx released with pending signals!\n",
		 fence->ops->get_driver_name(fence),
		 fence->ops->get_timeline_name(fence),
		 fence->context, fence->seqno)) {
		unsigned long flags;

		/*
		 * Failed to signal before release, likely a refcounting issue.
		 *
		 * This should never happen, but if it does make sure that we
		 * don't leave chains dangling. We set the error flag first
		 * so that the callbacks know this signal is due to an error.
		 */
		spin_lock_irqsave(fence->lock, flags);
		fence->error = -EDEADLK;
		dma_fence_signal_locked(fence);
		spin_unlock_irqrestore(fence->lock, flags);
	}

	if (fence->ops->release)
		fence->ops->release(fence);
	else
		dma_fence_free(fence);
}
EXPORT_SYMBOL(dma_fence_release);

/**
 * dma_fence_free - default release function for &dma_fence.
 * @fence: fence to release
 *
 * This is the default implementation for &dma_fence_ops.release. It calls
 * kfree_rcu() on @fence.
 */
void dma_fence_free(struct dma_fence *fence)
{
	kfree_rcu(fence, rcu);
}
EXPORT_SYMBOL(dma_fence_free);

static bool __dma_fence_enable_signaling(struct dma_fence *fence)
{
	bool was_set;

	lockdep_assert_held(fence->lock);

	was_set = test_and_set_bit(DMA_FENCE_FLAG_ENABLE_SIGNAL_BIT,
				   &fence->flags);

	if (test_bit(DMA_FENCE_FLAG_SIGNALED_BIT, &fence->flags))
		return false;

	if (!was_set && fence->ops->enable_signaling) {
		trace_dma_fence_enable_signal(fence);

		if (!fence->ops->enable_signaling(fence)) {
			dma_fence_signal_locked(fence);
			return false;
		}
	}

	return true;
}

/**
 * dma_fence_enable_sw_signaling - enable signaling on fence
 * @fence: the fence to enable
 *
 * This will request for sw signaling to be enabled, to make the fence
 * complete as soon as possible. This calls &dma_fence_ops.enable_signaling
 * internally.
 */
void dma_fence_enable_sw_signaling(struct dma_fence *fence)
{
	unsigned long flags;

	spin_lock_irqsave(fence->lock, flags);
	__dma_fence_enable_signaling(fence);
	spin_unlock_irqrestore(fence->lock, flags);
}
EXPORT_SYMBOL(dma_fence_enable_sw_signaling);

/**
 * dma_fence_add_callback - add a callback to be called when the fence
 * is signaled
 * @fence: the fence to wait on
 * @cb: the callback to register
 * @func: the function to call
 *
 * Add a software callback to the fence. The caller should keep a reference to
 * the fence.
 *
 * @cb will be initialized by dma_fence_add_callback(), no initialization
 * by the caller is required. Any number of callbacks can be registered
 * to a fence, but a callback can only be registered to one fence at a time.
 *
 * If fence is already signaled, this function will return -ENOENT (and
 * *not* call the callback).
 *
 * Note that the callback can be called from an atomic context or irq context.
 *
 * Returns 0 in case of success, -ENOENT if the fence is already signaled
 * and -EINVAL in case of error.
 */
int dma_fence_add_callback(struct dma_fence *fence, struct dma_fence_cb *cb,
			   dma_fence_func_t func)
{
	unsigned long flags;
	int ret = 0;

	if (WARN_ON(!fence || !func))
		return -EINVAL;

	if (test_bit(DMA_FENCE_FLAG_SIGNALED_BIT, &fence->flags)) {
		INIT_LIST_HEAD(&cb->node);
		return -ENOENT;
	}

	spin_lock_irqsave(fence->lock, flags);

	if (__dma_fence_enable_signaling(fence)) {
		cb->func = func;
		list_add_tail(&cb->node, &fence->cb_list);
	} else {
		INIT_LIST_HEAD(&cb->node);
		ret = -ENOENT;
	}

	spin_unlock_irqrestore(fence->lock, flags);

	return ret;
}
EXPORT_SYMBOL(dma_fence_add_callback);

/**
 * dma_fence_get_status - returns the status upon completion
 * @fence: the dma_fence to query
 *
 * This wraps dma_fence_get_status_locked() to return the error status
 * condition on a signaled fence. See dma_fence_get_status_locked() for more
 * details.
 *
 * Returns 0 if the fence has not yet been signaled, 1 if the fence has
 * been signaled without an error condition, or a negative error code
 * if the fence has been completed in err.
 */
int dma_fence_get_status(struct dma_fence *fence)
{
	unsigned long flags;
	int status;

	spin_lock_irqsave(fence->lock, flags);
	status = dma_fence_get_status_locked(fence);
	spin_unlock_irqrestore(fence->lock, flags);

	return status;
}
EXPORT_SYMBOL(dma_fence_get_status);

/**
 * dma_fence_remove_callback - remove a callback from the signaling list
 * @fence: the fence to wait on
 * @cb: the callback to remove
 *
 * Remove a previously queued callback from the fence. This function returns
 * true if the callback is successfully removed, or false if the fence has
 * already been signaled.
 *
 * *WARNING*:
 * Cancelling a callback should only be done if you really know what you're
 * doing, since deadlocks and race conditions could occur all too easily. For
 * this reason, it should only ever be done on hardware lockup recovery,
 * with a reference held to the fence.
 *
 * Behaviour is undefined if @cb has not been added to @fence using
 * dma_fence_add_callback() beforehand.
 */
bool
dma_fence_remove_callback(struct dma_fence *fence, struct dma_fence_cb *cb)
{
	unsigned long flags;
	bool ret;

	spin_lock_irqsave(fence->lock, flags);

	ret = !list_empty(&cb->node);
	if (ret)
		list_del_init(&cb->node);

	spin_unlock_irqrestore(fence->lock, flags);

	return ret;
}
EXPORT_SYMBOL(dma_fence_remove_callback);

struct default_wait_cb {
	struct dma_fence_cb base;
	struct task_struct *task;
};

static void
dma_fence_default_wait_cb(struct dma_fence *fence, struct dma_fence_cb *cb)
{
	struct default_wait_cb *wait =
		container_of(cb, struct default_wait_cb, base);

	wake_up_state(wait->task, TASK_NORMAL);
}

/**
 * dma_fence_default_wait - default sleep until the fence gets signaled
 * or until timeout elapses
 * @fence: the fence to wait on
 * @intr: if true, do an interruptible wait
 * @timeout: timeout value in jiffies, or MAX_SCHEDULE_TIMEOUT
 *
 * Returns -ERESTARTSYS if interrupted, 0 if the wait timed out, or the
 * remaining timeout in jiffies on success. If timeout is zero the value one is
 * returned if the fence is already signaled for consistency with other
 * functions taking a jiffies timeout.
 */
signed long
dma_fence_default_wait(struct dma_fence *fence, bool intr, signed long timeout)
{
	struct default_wait_cb cb;
	unsigned long flags;
	signed long ret = timeout ? timeout : 1;

	spin_lock_irqsave(fence->lock, flags);

	if (test_bit(DMA_FENCE_FLAG_SIGNALED_BIT, &fence->flags))
		goto out;

	if (intr && signal_pending(current)) {
		ret = -ERESTARTSYS;
		goto out;
	}

	if (!timeout) {
		ret = 0;
		goto out;
	}

	cb.base.func = dma_fence_default_wait_cb;
	cb.task = current;
	list_add(&cb.base.node, &fence->cb_list);

	while (!test_bit(DMA_FENCE_FLAG_SIGNALED_BIT, &fence->flags) && ret > 0) {
		if (intr)
			__set_current_state(TASK_INTERRUPTIBLE);
		else
			__set_current_state(TASK_UNINTERRUPTIBLE);
		spin_unlock_irqrestore(fence->lock, flags);

		ret = schedule_timeout(ret);

		spin_lock_irqsave(fence->lock, flags);
		if (ret > 0 && intr && signal_pending(current))
			ret = -ERESTARTSYS;
	}

	if (!list_empty(&cb.base.node))
		list_del(&cb.base.node);
	__set_current_state(TASK_RUNNING);

out:
	spin_unlock_irqrestore(fence->lock, flags);
	return ret;
}
EXPORT_SYMBOL(dma_fence_default_wait);

static bool
dma_fence_test_signaled_any(struct dma_fence **fences, uint32_t count,
			    uint32_t *idx)
{
	int i;

	for (i = 0; i < count; ++i) {
		struct dma_fence *fence = fences[i];
		if (test_bit(DMA_FENCE_FLAG_SIGNALED_BIT, &fence->flags)) {
			if (idx)
				*idx = i;
			return true;
		}
	}
	return false;
}

/**
 * dma_fence_wait_any_timeout - sleep until any fence gets signaled
 * or until timeout elapses
 * @fences: array of fences to wait on
 * @count: number of fences to wait on
 * @intr: if true, do an interruptible wait
 * @timeout: timeout value in jiffies, or MAX_SCHEDULE_TIMEOUT
 * @idx: used to store the first signaled fence index, meaningful only on
 *	positive return
 *
 * Returns -EINVAL on custom fence wait implementation, -ERESTARTSYS if
 * interrupted, 0 if the wait timed out, or the remaining timeout in jiffies
 * on success.
 *
 * Synchronous waits for the first fence in the array to be signaled. The
 * caller needs to hold a reference to all fences in the array, otherwise a
 * fence might be freed before return, resulting in undefined behavior.
 *
 * See also dma_fence_wait() and dma_fence_wait_timeout().
 */
signed long
dma_fence_wait_any_timeout(struct dma_fence **fences, uint32_t count,
			   bool intr, signed long timeout, uint32_t *idx)
{
	struct default_wait_cb *cb;
	signed long ret = timeout;
	unsigned i;

	if (WARN_ON(!fences || !count || timeout < 0))
		return -EINVAL;

	if (timeout == 0) {
		for (i = 0; i < count; ++i)
			if (dma_fence_is_signaled(fences[i])) {
				if (idx)
					*idx = i;
				return 1;
			}

		return 0;
	}

	cb = kcalloc(count, sizeof(struct default_wait_cb), GFP_KERNEL);
	if (cb == NULL) {
		ret = -ENOMEM;
		goto err_free_cb;
	}

	for (i = 0; i < count; ++i) {
		struct dma_fence *fence = fences[i];

		cb[i].task = current;
		if (dma_fence_add_callback(fence, &cb[i].base,
					   dma_fence_default_wait_cb)) {
			/* This fence is already signaled */
			if (idx)
				*idx = i;
			goto fence_rm_cb;
		}
	}

	while (ret > 0) {
		if (intr)
			set_current_state(TASK_INTERRUPTIBLE);
		else
			set_current_state(TASK_UNINTERRUPTIBLE);

		if (dma_fence_test_signaled_any(fences, count, idx))
			break;

		ret = schedule_timeout(ret);

		if (ret > 0 && intr && signal_pending(current))
			ret = -ERESTARTSYS;
	}

	__set_current_state(TASK_RUNNING);

fence_rm_cb:
	while (i-- > 0)
		dma_fence_remove_callback(fences[i], &cb[i].base);

err_free_cb:
	kfree(cb);

	return ret;
}
EXPORT_SYMBOL(dma_fence_wait_any_timeout);

/**
<<<<<<< HEAD
=======
 * DOC: deadline hints
 *
 * In an ideal world, it would be possible to pipeline a workload sufficiently
 * that a utilization based device frequency governor could arrive at a minimum
 * frequency that meets the requirements of the use-case, in order to minimize
 * power consumption.  But in the real world there are many workloads which
 * defy this ideal.  For example, but not limited to:
 *
 * * Workloads that ping-pong between device and CPU, with alternating periods
 *   of CPU waiting for device, and device waiting on CPU.  This can result in
 *   devfreq and cpufreq seeing idle time in their respective domains and in
 *   result reduce frequency.
 *
 * * Workloads that interact with a periodic time based deadline, such as double
 *   buffered GPU rendering vs vblank sync'd page flipping.  In this scenario,
 *   missing a vblank deadline results in an *increase* in idle time on the GPU
 *   (since it has to wait an additional vblank period), sending a signal to
 *   the GPU's devfreq to reduce frequency, when in fact the opposite is what is
 *   needed.
 *
 * To this end, deadline hint(s) can be set on a &dma_fence via &dma_fence_set_deadline.
 * The deadline hint provides a way for the waiting driver, or userspace, to
 * convey an appropriate sense of urgency to the signaling driver.
 *
 * A deadline hint is given in absolute ktime (CLOCK_MONOTONIC for userspace
 * facing APIs).  The time could either be some point in the future (such as
 * the vblank based deadline for page-flipping, or the start of a compositor's
 * composition cycle), or the current time to indicate an immediate deadline
 * hint (Ie. forward progress cannot be made until this fence is signaled).
 *
 * Multiple deadlines may be set on a given fence, even in parallel.  See the
 * documentation for &dma_fence_ops.set_deadline.
 *
 * The deadline hint is just that, a hint.  The driver that created the fence
 * may react by increasing frequency, making different scheduling choices, etc.
 * Or doing nothing at all.
 */

/**
 * dma_fence_set_deadline - set desired fence-wait deadline hint
 * @fence:    the fence that is to be waited on
 * @deadline: the time by which the waiter hopes for the fence to be
 *            signaled
 *
 * Give the fence signaler a hint about an upcoming deadline, such as
 * vblank, by which point the waiter would prefer the fence to be
 * signaled by.  This is intended to give feedback to the fence signaler
 * to aid in power management decisions, such as boosting GPU frequency
 * if a periodic vblank deadline is approaching but the fence is not
 * yet signaled..
 */
void dma_fence_set_deadline(struct dma_fence *fence, ktime_t deadline)
{
	if (fence->ops->set_deadline && !dma_fence_is_signaled(fence))
		fence->ops->set_deadline(fence, deadline);
}
EXPORT_SYMBOL(dma_fence_set_deadline);

/**
>>>>>>> eb3cdb58
 * dma_fence_describe - Dump fence describtion into seq_file
 * @fence: the 6fence to describe
 * @seq: the seq_file to put the textual description into
 *
 * Dump a textual description of the fence and it's state into the seq_file.
 */
void dma_fence_describe(struct dma_fence *fence, struct seq_file *seq)
{
	seq_printf(seq, "%s %s seq %llu %ssignalled\n",
		   fence->ops->get_driver_name(fence),
		   fence->ops->get_timeline_name(fence), fence->seqno,
		   dma_fence_is_signaled(fence) ? "" : "un");
}
EXPORT_SYMBOL(dma_fence_describe);

/**
 * dma_fence_init - Initialize a custom fence.
 * @fence: the fence to initialize
 * @ops: the dma_fence_ops for operations on this fence
 * @lock: the irqsafe spinlock to use for locking this fence
 * @context: the execution context this fence is run on
 * @seqno: a linear increasing sequence number for this context
 *
 * Initializes an allocated fence, the caller doesn't have to keep its
 * refcount after committing with this fence, but it will need to hold a
 * refcount again if &dma_fence_ops.enable_signaling gets called.
 *
 * context and seqno are used for easy comparison between fences, allowing
 * to check which fence is later by simply using dma_fence_later().
 */
void
dma_fence_init(struct dma_fence *fence, const struct dma_fence_ops *ops,
	       spinlock_t *lock, u64 context, u64 seqno)
{
	BUG_ON(!lock);
	BUG_ON(!ops || !ops->get_driver_name || !ops->get_timeline_name);

	kref_init(&fence->refcount);
	fence->ops = ops;
	INIT_LIST_HEAD(&fence->cb_list);
	fence->lock = lock;
	fence->context = context;
	fence->seqno = seqno;
	fence->flags = 0UL;
	fence->error = 0;

	trace_dma_fence_init(fence);
}
EXPORT_SYMBOL(dma_fence_init);<|MERGE_RESOLUTION|>--- conflicted
+++ resolved
@@ -914,8 +914,6 @@
 EXPORT_SYMBOL(dma_fence_wait_any_timeout);
 
 /**
-<<<<<<< HEAD
-=======
  * DOC: deadline hints
  *
  * In an ideal world, it would be possible to pipeline a workload sufficiently
@@ -975,7 +973,6 @@
 EXPORT_SYMBOL(dma_fence_set_deadline);
 
 /**
->>>>>>> eb3cdb58
  * dma_fence_describe - Dump fence describtion into seq_file
  * @fence: the 6fence to describe
  * @seq: the seq_file to put the textual description into
