--- conflicted
+++ resolved
@@ -12,12 +12,8 @@
 #include <linux/shmem_fs.h>
 #include <linux/slab.h>
 #include <linux/udmabuf.h>
-<<<<<<< HEAD
-#include <linux/hugetlb.h>
-=======
 #include <linux/vmalloc.h>
 #include <linux/iosys-map.h>
->>>>>>> eb3cdb58
 
 static int list_limit = 1024;
 module_param(list_limit, int, 0644);
@@ -210,9 +206,7 @@
 	struct udmabuf *ubuf;
 	struct dma_buf *buf;
 	pgoff_t pgoff, pgcnt, pgidx, pgbuf = 0, pglimit;
-	struct page *page, *hpage = NULL;
-	pgoff_t subpgoff, maxsubpgs;
-	struct hstate *hpstate;
+	struct page *page;
 	int seals, ret = -EINVAL;
 	u32 i, flags;
 
@@ -247,13 +241,8 @@
 		memfd = fget(list[i].memfd);
 		if (!memfd)
 			goto err;
-<<<<<<< HEAD
-		mapping = file_inode(memfd)->i_mapping;
-		if (!shmem_mapping(mapping) && !is_file_hugepages(memfd))
-=======
 		mapping = memfd->f_mapping;
 		if (!shmem_mapping(mapping))
->>>>>>> eb3cdb58
 			goto err;
 		seals = memfd_fcntl(memfd, F_GET_SEALS, 0);
 		if (seals == -EINVAL)
@@ -264,55 +253,16 @@
 			goto err;
 		pgoff = list[i].offset >> PAGE_SHIFT;
 		pgcnt = list[i].size   >> PAGE_SHIFT;
-		if (is_file_hugepages(memfd)) {
-			hpstate = hstate_file(memfd);
-			pgoff = list[i].offset >> huge_page_shift(hpstate);
-			subpgoff = (list[i].offset &
-				    ~huge_page_mask(hpstate)) >> PAGE_SHIFT;
-			maxsubpgs = huge_page_size(hpstate) >> PAGE_SHIFT;
-		}
 		for (pgidx = 0; pgidx < pgcnt; pgidx++) {
-<<<<<<< HEAD
-			if (is_file_hugepages(memfd)) {
-				if (!hpage) {
-					hpage = find_get_page_flags(mapping, pgoff,
-								    FGP_ACCESSED);
-					if (!hpage) {
-						ret = -EINVAL;
-						goto err;
-					}
-				}
-				page = hpage + subpgoff;
-				get_page(page);
-				subpgoff++;
-				if (subpgoff == maxsubpgs) {
-					put_page(hpage);
-					hpage = NULL;
-					subpgoff = 0;
-					pgoff++;
-				}
-			} else {
-				page = shmem_read_mapping_page(mapping,
-							       pgoff + pgidx);
-				if (IS_ERR(page)) {
-					ret = PTR_ERR(page);
-					goto err;
-				}
-=======
 			page = shmem_read_mapping_page(mapping, pgoff + pgidx);
 			if (IS_ERR(page)) {
 				ret = PTR_ERR(page);
 				goto err;
->>>>>>> eb3cdb58
 			}
 			ubuf->pages[pgbuf++] = page;
 		}
 		fput(memfd);
 		memfd = NULL;
-		if (hpage) {
-			put_page(hpage);
-			hpage = NULL;
-		}
 	}
 
 	exp_info.ops  = &udmabuf_ops;
