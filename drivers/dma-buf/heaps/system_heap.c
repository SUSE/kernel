// SPDX-License-Identifier: GPL-2.0
/*
 * DMABUF System heap exporter
 *
 * Copyright (C) 2011 Google, Inc.
 * Copyright (C) 2019, 2020 Linaro Ltd.
 *
 * Portions based off of Andrew Davis' SRAM heap:
 * Copyright (C) 2019 Texas Instruments Incorporated - http://www.ti.com/
 *	Andrew F. Davis <afd@ti.com>
 */

#include <linux/dma-buf.h>
#include <linux/dma-mapping.h>
#include <linux/dma-heap.h>
#include <linux/dma-resv.h>
#include <linux/err.h>
#include <linux/highmem.h>
#include <linux/mm.h>
#include <linux/module.h>
#include <linux/scatterlist.h>
#include <linux/slab.h>
#include <linux/vmalloc.h>

static struct dma_heap *sys_heap;

struct system_heap_buffer {
	struct dma_heap *heap;
	struct list_head attachments;
	struct mutex lock;
	unsigned long len;
	struct sg_table sg_table;
	int vmap_cnt;
	void *vaddr;
};

struct dma_heap_attachment {
	struct device *dev;
	struct sg_table *table;
	struct list_head list;
	bool mapped;
};

<<<<<<< HEAD
#define LOW_ORDER_GFP (GFP_HIGHUSER | __GFP_ZERO | __GFP_COMP)
#define MID_ORDER_GFP (LOW_ORDER_GFP | __GFP_NOWARN)
#define HIGH_ORDER_GFP  (((GFP_HIGHUSER | __GFP_ZERO | __GFP_NOWARN \
				| __GFP_NORETRY) & ~__GFP_RECLAIM) \
				| __GFP_COMP)
static gfp_t order_flags[] = {HIGH_ORDER_GFP, MID_ORDER_GFP, LOW_ORDER_GFP};
=======
#define LOW_ORDER_GFP (GFP_HIGHUSER | __GFP_ZERO)
#define HIGH_ORDER_GFP  (((GFP_HIGHUSER | __GFP_ZERO | __GFP_NOWARN \
				| __GFP_NORETRY) & ~__GFP_RECLAIM) \
				| __GFP_COMP)
static gfp_t order_flags[] = {HIGH_ORDER_GFP, HIGH_ORDER_GFP, LOW_ORDER_GFP};
>>>>>>> eb3cdb58
/*
 * The selection of the orders used for allocation (1MB, 64K, 4K) is designed
 * to match with the sizes often found in IOMMUs. Using order 4 pages instead
 * of order 0 pages can significantly improve the performance of many IOMMUs
 * by reducing TLB pressure and time spent updating page tables.
 */
static const unsigned int orders[] = {8, 4, 0};
#define NUM_ORDERS ARRAY_SIZE(orders)

static struct sg_table *dup_sg_table(struct sg_table *table)
{
	struct sg_table *new_table;
	int ret, i;
	struct scatterlist *sg, *new_sg;

	new_table = kzalloc(sizeof(*new_table), GFP_KERNEL);
	if (!new_table)
		return ERR_PTR(-ENOMEM);

	ret = sg_alloc_table(new_table, table->orig_nents, GFP_KERNEL);
	if (ret) {
		kfree(new_table);
		return ERR_PTR(-ENOMEM);
	}

	new_sg = new_table->sgl;
	for_each_sgtable_sg(table, sg, i) {
		sg_set_page(new_sg, sg_page(sg), sg->length, sg->offset);
		new_sg = sg_next(new_sg);
	}

	return new_table;
}

static int system_heap_attach(struct dma_buf *dmabuf,
			      struct dma_buf_attachment *attachment)
{
	struct system_heap_buffer *buffer = dmabuf->priv;
	struct dma_heap_attachment *a;
	struct sg_table *table;

	a = kzalloc(sizeof(*a), GFP_KERNEL);
	if (!a)
		return -ENOMEM;

	table = dup_sg_table(&buffer->sg_table);
	if (IS_ERR(table)) {
		kfree(a);
		return -ENOMEM;
	}

	a->table = table;
	a->dev = attachment->dev;
	INIT_LIST_HEAD(&a->list);
	a->mapped = false;

	attachment->priv = a;

	mutex_lock(&buffer->lock);
	list_add(&a->list, &buffer->attachments);
	mutex_unlock(&buffer->lock);

	return 0;
}

static void system_heap_detach(struct dma_buf *dmabuf,
			       struct dma_buf_attachment *attachment)
{
	struct system_heap_buffer *buffer = dmabuf->priv;
	struct dma_heap_attachment *a = attachment->priv;

	mutex_lock(&buffer->lock);
	list_del(&a->list);
	mutex_unlock(&buffer->lock);

	sg_free_table(a->table);
	kfree(a->table);
	kfree(a);
}

static struct sg_table *system_heap_map_dma_buf(struct dma_buf_attachment *attachment,
						enum dma_data_direction direction)
{
	struct dma_heap_attachment *a = attachment->priv;
	struct sg_table *table = a->table;
	int ret;

	ret = dma_map_sgtable(attachment->dev, table, direction, 0);
	if (ret)
		return ERR_PTR(ret);

	a->mapped = true;
	return table;
}

static void system_heap_unmap_dma_buf(struct dma_buf_attachment *attachment,
				      struct sg_table *table,
				      enum dma_data_direction direction)
{
	struct dma_heap_attachment *a = attachment->priv;

	a->mapped = false;
	dma_unmap_sgtable(attachment->dev, table, direction, 0);
}

static int system_heap_dma_buf_begin_cpu_access(struct dma_buf *dmabuf,
						enum dma_data_direction direction)
{
	struct system_heap_buffer *buffer = dmabuf->priv;
	struct dma_heap_attachment *a;

	mutex_lock(&buffer->lock);

	if (buffer->vmap_cnt)
		invalidate_kernel_vmap_range(buffer->vaddr, buffer->len);

	list_for_each_entry(a, &buffer->attachments, list) {
		if (!a->mapped)
			continue;
		dma_sync_sgtable_for_cpu(a->dev, a->table, direction);
	}
	mutex_unlock(&buffer->lock);

	return 0;
}

static int system_heap_dma_buf_end_cpu_access(struct dma_buf *dmabuf,
					      enum dma_data_direction direction)
{
	struct system_heap_buffer *buffer = dmabuf->priv;
	struct dma_heap_attachment *a;

	mutex_lock(&buffer->lock);

	if (buffer->vmap_cnt)
		flush_kernel_vmap_range(buffer->vaddr, buffer->len);

	list_for_each_entry(a, &buffer->attachments, list) {
		if (!a->mapped)
			continue;
		dma_sync_sgtable_for_device(a->dev, a->table, direction);
	}
	mutex_unlock(&buffer->lock);

	return 0;
}

static int system_heap_mmap(struct dma_buf *dmabuf, struct vm_area_struct *vma)
{
	struct system_heap_buffer *buffer = dmabuf->priv;
	struct sg_table *table = &buffer->sg_table;
	unsigned long addr = vma->vm_start;
	struct sg_page_iter piter;
	int ret;

	dma_resv_assert_held(dmabuf->resv);

	for_each_sgtable_page(table, &piter, vma->vm_pgoff) {
		struct page *page = sg_page_iter_page(&piter);

		ret = remap_pfn_range(vma, addr, page_to_pfn(page), PAGE_SIZE,
				      vma->vm_page_prot);
		if (ret)
			return ret;
		addr += PAGE_SIZE;
		if (addr >= vma->vm_end)
			return 0;
	}
	return 0;
}

static void *system_heap_do_vmap(struct system_heap_buffer *buffer)
{
	struct sg_table *table = &buffer->sg_table;
	int npages = PAGE_ALIGN(buffer->len) / PAGE_SIZE;
	struct page **pages = vmalloc(sizeof(struct page *) * npages);
	struct page **tmp = pages;
	struct sg_page_iter piter;
	void *vaddr;

	if (!pages)
		return ERR_PTR(-ENOMEM);

	for_each_sgtable_page(table, &piter, 0) {
		WARN_ON(tmp - pages >= npages);
		*tmp++ = sg_page_iter_page(&piter);
	}

	vaddr = vmap(pages, npages, VM_MAP, PAGE_KERNEL);
	vfree(pages);

	if (!vaddr)
		return ERR_PTR(-ENOMEM);

	return vaddr;
}

static int system_heap_vmap(struct dma_buf *dmabuf, struct iosys_map *map)
{
	struct system_heap_buffer *buffer = dmabuf->priv;
	void *vaddr;
	int ret = 0;

	mutex_lock(&buffer->lock);
	if (buffer->vmap_cnt) {
		buffer->vmap_cnt++;
		iosys_map_set_vaddr(map, buffer->vaddr);
		goto out;
	}

	vaddr = system_heap_do_vmap(buffer);
	if (IS_ERR(vaddr)) {
		ret = PTR_ERR(vaddr);
		goto out;
	}

	buffer->vaddr = vaddr;
	buffer->vmap_cnt++;
	iosys_map_set_vaddr(map, buffer->vaddr);
out:
	mutex_unlock(&buffer->lock);

	return ret;
}

static void system_heap_vunmap(struct dma_buf *dmabuf, struct iosys_map *map)
{
	struct system_heap_buffer *buffer = dmabuf->priv;

	mutex_lock(&buffer->lock);
	if (!--buffer->vmap_cnt) {
		vunmap(buffer->vaddr);
		buffer->vaddr = NULL;
	}
	mutex_unlock(&buffer->lock);
	iosys_map_clear(map);
}

static void system_heap_dma_buf_release(struct dma_buf *dmabuf)
{
	struct system_heap_buffer *buffer = dmabuf->priv;
	struct sg_table *table;
	struct scatterlist *sg;
	int i;

	table = &buffer->sg_table;
	for_each_sgtable_sg(table, sg, i) {
		struct page *page = sg_page(sg);

		__free_pages(page, compound_order(page));
	}
	sg_free_table(table);
	kfree(buffer);
}

static const struct dma_buf_ops system_heap_buf_ops = {
	.attach = system_heap_attach,
	.detach = system_heap_detach,
	.map_dma_buf = system_heap_map_dma_buf,
	.unmap_dma_buf = system_heap_unmap_dma_buf,
	.begin_cpu_access = system_heap_dma_buf_begin_cpu_access,
	.end_cpu_access = system_heap_dma_buf_end_cpu_access,
	.mmap = system_heap_mmap,
	.vmap = system_heap_vmap,
	.vunmap = system_heap_vunmap,
	.release = system_heap_dma_buf_release,
};

static struct page *alloc_largest_available(unsigned long size,
					    unsigned int max_order)
{
	struct page *page;
	int i;

	for (i = 0; i < NUM_ORDERS; i++) {
		if (size <  (PAGE_SIZE << orders[i]))
			continue;
		if (max_order < orders[i])
			continue;

		page = alloc_pages(order_flags[i], orders[i]);
		if (!page)
			continue;
		return page;
	}
	return NULL;
}

static struct dma_buf *system_heap_allocate(struct dma_heap *heap,
					    unsigned long len,
					    unsigned long fd_flags,
					    unsigned long heap_flags)
{
	struct system_heap_buffer *buffer;
	DEFINE_DMA_BUF_EXPORT_INFO(exp_info);
	unsigned long size_remaining = len;
	unsigned int max_order = orders[0];
	struct dma_buf *dmabuf;
	struct sg_table *table;
	struct scatterlist *sg;
	struct list_head pages;
	struct page *page, *tmp_page;
	int i, ret = -ENOMEM;

	buffer = kzalloc(sizeof(*buffer), GFP_KERNEL);
	if (!buffer)
		return ERR_PTR(-ENOMEM);

	INIT_LIST_HEAD(&buffer->attachments);
	mutex_init(&buffer->lock);
	buffer->heap = heap;
	buffer->len = len;

	INIT_LIST_HEAD(&pages);
	i = 0;
	while (size_remaining > 0) {
		/*
		 * Avoid trying to allocate memory if the process
		 * has been killed by SIGKILL
		 */
		if (fatal_signal_pending(current)) {
			ret = -EINTR;
			goto free_buffer;
		}

		page = alloc_largest_available(size_remaining, max_order);
		if (!page)
			goto free_buffer;

		list_add_tail(&page->lru, &pages);
		size_remaining -= page_size(page);
		max_order = compound_order(page);
		i++;
	}

	table = &buffer->sg_table;
	if (sg_alloc_table(table, i, GFP_KERNEL))
		goto free_buffer;

	sg = table->sgl;
	list_for_each_entry_safe(page, tmp_page, &pages, lru) {
		sg_set_page(sg, page, page_size(page), 0);
		sg = sg_next(sg);
		list_del(&page->lru);
	}

	/* create the dmabuf */
	exp_info.exp_name = dma_heap_get_name(heap);
	exp_info.ops = &system_heap_buf_ops;
	exp_info.size = buffer->len;
	exp_info.flags = fd_flags;
	exp_info.priv = buffer;
	dmabuf = dma_buf_export(&exp_info);
	if (IS_ERR(dmabuf)) {
		ret = PTR_ERR(dmabuf);
		goto free_pages;
	}
	return dmabuf;

free_pages:
	for_each_sgtable_sg(table, sg, i) {
		struct page *p = sg_page(sg);

		__free_pages(p, compound_order(p));
	}
	sg_free_table(table);
free_buffer:
	list_for_each_entry_safe(page, tmp_page, &pages, lru)
		__free_pages(page, compound_order(page));
	kfree(buffer);

	return ERR_PTR(ret);
}

static const struct dma_heap_ops system_heap_ops = {
	.allocate = system_heap_allocate,
};

static int system_heap_create(void)
{
	struct dma_heap_export_info exp_info;

	exp_info.name = "system";
	exp_info.ops = &system_heap_ops;
	exp_info.priv = NULL;

	sys_heap = dma_heap_add(&exp_info);
	if (IS_ERR(sys_heap))
		return PTR_ERR(sys_heap);

	return 0;
}
module_init(system_heap_create);<|MERGE_RESOLUTION|>--- conflicted
+++ resolved
@@ -41,20 +41,11 @@
 	bool mapped;
 };
 
-<<<<<<< HEAD
-#define LOW_ORDER_GFP (GFP_HIGHUSER | __GFP_ZERO | __GFP_COMP)
-#define MID_ORDER_GFP (LOW_ORDER_GFP | __GFP_NOWARN)
-#define HIGH_ORDER_GFP  (((GFP_HIGHUSER | __GFP_ZERO | __GFP_NOWARN \
-				| __GFP_NORETRY) & ~__GFP_RECLAIM) \
-				| __GFP_COMP)
-static gfp_t order_flags[] = {HIGH_ORDER_GFP, MID_ORDER_GFP, LOW_ORDER_GFP};
-=======
 #define LOW_ORDER_GFP (GFP_HIGHUSER | __GFP_ZERO)
 #define HIGH_ORDER_GFP  (((GFP_HIGHUSER | __GFP_ZERO | __GFP_NOWARN \
 				| __GFP_NORETRY) & ~__GFP_RECLAIM) \
 				| __GFP_COMP)
 static gfp_t order_flags[] = {HIGH_ORDER_GFP, HIGH_ORDER_GFP, LOW_ORDER_GFP};
->>>>>>> eb3cdb58
 /*
  * The selection of the orders used for allocation (1MB, 64K, 4K) is designed
  * to match with the sizes often found in IOMMUs. Using order 4 pages instead
