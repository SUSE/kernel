--- conflicted
+++ resolved
@@ -321,9 +321,6 @@
 	if (!bo || (plane->type == DRM_PLANE_TYPE_PRIMARY && !bo->guest_blob))
 		return 0;
 
-<<<<<<< HEAD
-	if (bo->dumb) {
-=======
 	obj = new_state->fb->obj[0];
 	if (obj->import_attach) {
 		ret = virtio_gpu_prepare_imported_obj(plane, new_state, obj);
@@ -332,7 +329,6 @@
 	}
 
 	if (bo->dumb || obj->import_attach) {
->>>>>>> 69730cac
 		vgplane_st->fence = virtio_gpu_fence_alloc(vgdev,
 						     vgdev->fence_drv.context,
 						     0);
@@ -357,10 +353,7 @@
 					struct drm_plane_state *state)
 {
 	struct virtio_gpu_plane_state *vgplane_st;
-<<<<<<< HEAD
-=======
 	struct drm_gem_object *obj;
->>>>>>> 69730cac
 
 	if (!state->fb)
 		return;
