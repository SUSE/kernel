--- conflicted
+++ resolved
@@ -69,10 +69,7 @@
 {
 	int i, ret;
 	bool invalid_capset_id = false;
-<<<<<<< HEAD
-=======
 	struct drm_device *drm = vgdev->ddev;
->>>>>>> eb3cdb58
 
 	vgdev->capsets = drmm_kcalloc(drm, num_capsets,
 				      sizeof(struct virtio_gpu_drv_capset),
