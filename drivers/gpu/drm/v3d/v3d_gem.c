--- conflicted
+++ resolved
@@ -325,10 +325,6 @@
 			drm_gem_object_put(job->bo[i]);
 		kvfree(job->bo);
 	}
-<<<<<<< HEAD
-	kvfree(job->bo);
-=======
->>>>>>> eb3cdb58
 
 	dma_fence_put(job->irq_fence);
 	dma_fence_put(job->done_fence);
@@ -401,14 +397,9 @@
 }
 
 static int
-<<<<<<< HEAD
-v3d_job_add_deps(struct drm_file *file_priv, struct v3d_job *job,
-		 u32 in_sync, u32 point)
-=======
 v3d_job_init(struct v3d_dev *v3d, struct drm_file *file_priv,
 	     void **container, size_t size, void (*free)(struct kref *ref),
 	     u32 in_sync, struct v3d_submit_ext *se, enum v3d_queue queue)
->>>>>>> eb3cdb58
 {
 	struct v3d_file_priv *v3d_priv = file_priv->driver_priv;
 	struct v3d_job *job;
@@ -421,39 +412,6 @@
 		return -ENOMEM;
 	}
 
-<<<<<<< HEAD
-	ret = drm_syncobj_find_fence(file_priv, in_sync, point, 0, &in_fence);
-	if (ret == -EINVAL)
-		return ret;
-
-	return drm_sched_job_add_dependency(&job->base, in_fence);
-}
-
-static int
-v3d_job_init(struct v3d_dev *v3d, struct drm_file *file_priv,
-	     void **container, size_t size, void (*free)(struct kref *ref),
-	     u32 in_sync, struct v3d_submit_ext *se, enum v3d_queue queue)
-{
-	struct v3d_file_priv *v3d_priv = file_priv->driver_priv;
-	struct v3d_job *job;
-	bool has_multisync = se && (se->flags & DRM_V3D_EXT_ID_MULTI_SYNC);
-	int ret, i;
-
-	*container = kcalloc(1, size, GFP_KERNEL);
-	if (!*container) {
-		DRM_ERROR("Cannot allocate memory for v3d job.");
-		return -ENOMEM;
-	}
-
-	job = *container;
-	job->v3d = v3d;
-	job->free = free;
-
-	ret = drm_sched_job_init(&job->base, &v3d_priv->sched_entity[queue],
-				 v3d_priv);
-	if (ret)
-		goto fail;
-=======
 	job = *container;
 	job->v3d = v3d;
 	job->free = free;
@@ -487,30 +445,6 @@
 
 		// TODO: Investigate why this was filtered out for the IOCTL.
 		if (ret && ret != -ENOENT)
-			goto fail_deps;
-	}
->>>>>>> eb3cdb58
-
-	if (has_multisync) {
-		if (se->in_sync_count && se->wait_stage == queue) {
-			struct drm_v3d_sem __user *handle = u64_to_user_ptr(se->in_syncs);
-
-			for (i = 0; i < se->in_sync_count; i++) {
-				struct drm_v3d_sem in;
-
-				if (copy_from_user(&in, handle++, sizeof(in))) {
-					ret = -EFAULT;
-					DRM_DEBUG("Failed to copy wait dep handle.\n");
-					goto fail_deps;
-				}
-				ret = v3d_job_add_deps(file_priv, job, in.handle, 0);
-				if (ret)
-					goto fail_deps;
-			}
-		}
-	} else {
-		ret = v3d_job_add_deps(file_priv, job, in_sync, 0);
-		if (ret)
 			goto fail_deps;
 	}
 
@@ -630,7 +564,6 @@
 			ret = -EINVAL;
 			goto fail;
 		}
-<<<<<<< HEAD
 	}
 	se->out_sync_count = count;
 
@@ -708,85 +641,6 @@
 
 		user_ext = u64_to_user_ptr(ext.next);
 	}
-=======
-	}
-	se->out_sync_count = count;
-
-	return 0;
-
-fail:
-	for (i--; i >= 0; i--)
-		drm_syncobj_put(se->out_syncs[i].syncobj);
-	kvfree(se->out_syncs);
-
-	return ret;
-}
-
-/* Get data for multiple binary semaphores synchronization. Parse syncobj
- * to be signaled when job completes (out_sync).
- */
-static int
-v3d_get_multisync_submit_deps(struct drm_file *file_priv,
-			      struct drm_v3d_extension __user *ext,
-			      void *data)
-{
-	struct drm_v3d_multi_sync multisync;
-	struct v3d_submit_ext *se = data;
-	int ret;
-
-	if (copy_from_user(&multisync, ext, sizeof(multisync)))
-		return -EFAULT;
-
-	if (multisync.pad)
-		return -EINVAL;
-
-	ret = v3d_get_multisync_post_deps(file_priv, data, multisync.out_sync_count,
-					  multisync.out_syncs);
-	if (ret)
-		return ret;
-
-	se->in_sync_count = multisync.in_sync_count;
-	se->in_syncs = multisync.in_syncs;
-	se->flags |= DRM_V3D_EXT_ID_MULTI_SYNC;
-	se->wait_stage = multisync.wait_stage;
-
-	return 0;
-}
-
-/* Whenever userspace sets ioctl extensions, v3d_get_extensions parses data
- * according to the extension id (name).
- */
-static int
-v3d_get_extensions(struct drm_file *file_priv,
-		   u64 ext_handles,
-		   void *data)
-{
-	struct drm_v3d_extension __user *user_ext;
-	int ret;
-
-	user_ext = u64_to_user_ptr(ext_handles);
-	while (user_ext) {
-		struct drm_v3d_extension ext;
-
-		if (copy_from_user(&ext, user_ext, sizeof(ext))) {
-			DRM_DEBUG("Failed to copy submit extension\n");
-			return -EFAULT;
-		}
-
-		switch (ext.id) {
-		case DRM_V3D_EXT_ID_MULTI_SYNC:
-			ret = v3d_get_multisync_submit_deps(file_priv, user_ext, data);
-			if (ret)
-				return ret;
-			break;
-		default:
-			DRM_DEBUG_DRIVER("Unknown extension id: %d\n", ext.id);
-			return -EINVAL;
-		}
-
-		user_ext = u64_to_user_ptr(ext.next);
-	}
->>>>>>> eb3cdb58
 
 	return 0;
 }
@@ -1189,11 +1043,7 @@
 	if (!v3d->pt) {
 		drm_mm_takedown(&v3d->mm);
 		dev_err(v3d->drm.dev,
-<<<<<<< HEAD
-			"Failed to allocate page tables. Please ensure you have CMA enabled.\n");
-=======
 			"Failed to allocate page tables. Please ensure you have DMA enabled.\n");
->>>>>>> eb3cdb58
 		return -ENOMEM;
 	}
 
