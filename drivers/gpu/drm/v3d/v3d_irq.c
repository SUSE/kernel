--- conflicted
+++ resolved
@@ -214,11 +214,7 @@
 		V3D_CORE_WRITE(core, V3D_CTL_INT_CLR, V3D_CORE_IRQS);
 	V3D_WRITE(V3D_HUB_INT_CLR, V3D_HUB_IRQS);
 
-<<<<<<< HEAD
-	irq1 = platform_get_irq(v3d_to_pdev(v3d), 1);
-=======
 	irq1 = platform_get_irq_optional(v3d_to_pdev(v3d), 1);
->>>>>>> 7d2a07b7
 	if (irq1 == -EPROBE_DEFER)
 		return irq1;
 	if (irq1 > 0) {
