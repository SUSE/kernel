// SPDX-License-Identifier: GPL-2.0
/*
 * Copyright (C) 2021 Raspberry Pi
 */

#include "v3d_drv.h"
#include "v3d_regs.h"

#define V3D_PERFMONID_MIN	1
#define V3D_PERFMONID_MAX	U32_MAX

static const struct v3d_perf_counter_desc v3d_v42_performance_counters[] = {
	{"FEP", "FEP-valid-primitives-no-rendered-pixels", "[FEP] Valid primitives that result in no rendered pixels, for all rendered tiles"},
	{"FEP", "FEP-valid-primitives-rendered-pixels", "[FEP] Valid primitives for all rendered tiles (primitives may be counted in more than one tile)"},
	{"FEP", "FEP-clipped-quads", "[FEP] Early-Z/Near/Far clipped quads"},
	{"FEP", "FEP-valid-quads", "[FEP] Valid quads"},
	{"TLB", "TLB-quads-not-passing-stencil-test", "[TLB] Quads with no pixels passing the stencil test"},
	{"TLB", "TLB-quads-not-passing-z-and-stencil-test", "[TLB] Quads with no pixels passing the Z and stencil tests"},
	{"TLB", "TLB-quads-passing-z-and-stencil-test", "[TLB] Quads with any pixels passing the Z and stencil tests"},
	{"TLB", "TLB-quads-with-zero-coverage", "[TLB] Quads with all pixels having zero coverage"},
	{"TLB", "TLB-quads-with-non-zero-coverage", "[TLB] Quads with any pixels having non-zero coverage"},
	{"TLB", "TLB-quads-written-to-color-buffer", "[TLB] Quads with valid pixels written to colour buffer"},
	{"PTB", "PTB-primitives-discarded-outside-viewport", "[PTB] Primitives discarded by being outside the viewport"},
	{"PTB", "PTB-primitives-need-clipping", "[PTB] Primitives that need clipping"},
	{"PTB", "PTB-primitives-discarded-reversed", "[PTB] Primitives that are discarded because they are reversed"},
	{"QPU", "QPU-total-idle-clk-cycles", "[QPU] Total idle clock cycles for all QPUs"},
	{"QPU", "QPU-total-active-clk-cycles-vertex-coord-shading", "[QPU] Total active clock cycles for all QPUs doing vertex/coordinate/user shading (counts only when QPU is not stalled)"},
	{"QPU", "QPU-total-active-clk-cycles-fragment-shading", "[QPU] Total active clock cycles for all QPUs doing fragment shading (counts only when QPU is not stalled)"},
	{"QPU", "QPU-total-clk-cycles-executing-valid-instr", "[QPU] Total clock cycles for all QPUs executing valid instructions"},
	{"QPU", "QPU-total-clk-cycles-waiting-TMU", "[QPU] Total clock cycles for all QPUs stalled waiting for TMUs only (counter won't increment if QPU also stalling for another reason)"},
	{"QPU", "QPU-total-clk-cycles-waiting-scoreboard", "[QPU] Total clock cycles for all QPUs stalled waiting for Scoreboard only (counter won't increment if QPU also stalling for another reason)"},
	{"QPU", "QPU-total-clk-cycles-waiting-varyings", "[QPU] Total clock cycles for all QPUs stalled waiting for Varyings only (counter won't increment if QPU also stalling for another reason)"},
	{"QPU", "QPU-total-instr-cache-hit", "[QPU] Total instruction cache hits for all slices"},
	{"QPU", "QPU-total-instr-cache-miss", "[QPU] Total instruction cache misses for all slices"},
	{"QPU", "QPU-total-uniform-cache-hit", "[QPU] Total uniforms cache hits for all slices"},
	{"QPU", "QPU-total-uniform-cache-miss", "[QPU] Total uniforms cache misses for all slices"},
	{"TMU", "TMU-total-text-quads-access", "[TMU] Total texture cache accesses"},
	{"TMU", "TMU-total-text-cache-miss", "[TMU] Total texture cache misses (number of fetches from memory/L2cache)"},
	{"VPM", "VPM-total-clk-cycles-VDW-stalled", "[VPM] Total clock cycles VDW is stalled waiting for VPM access"},
	{"VPM", "VPM-total-clk-cycles-VCD-stalled", "[VPM] Total clock cycles VCD is stalled waiting for VPM access"},
	{"CLE", "CLE-bin-thread-active-cycles", "[CLE] Bin thread active cycles"},
	{"CLE", "CLE-render-thread-active-cycles", "[CLE] Render thread active cycles"},
	{"L2T", "L2T-total-cache-hit", "[L2T] Total Level 2 cache hits"},
	{"L2T", "L2T-total-cache-miss", "[L2T] Total Level 2 cache misses"},
	{"CORE", "cycle-count", "[CORE] Cycle counter"},
	{"QPU", "QPU-total-clk-cycles-waiting-vertex-coord-shading", "[QPU] Total stalled clock cycles for all QPUs doing vertex/coordinate/user shading"},
	{"QPU", "QPU-total-clk-cycles-waiting-fragment-shading", "[QPU] Total stalled clock cycles for all QPUs doing fragment shading"},
	{"PTB", "PTB-primitives-binned", "[PTB] Total primitives binned"},
	{"AXI", "AXI-writes-seen-watch-0", "[AXI] Writes seen by watch 0"},
	{"AXI", "AXI-reads-seen-watch-0", "[AXI] Reads seen by watch 0"},
	{"AXI", "AXI-writes-stalled-seen-watch-0", "[AXI] Write stalls seen by watch 0"},
	{"AXI", "AXI-reads-stalled-seen-watch-0", "[AXI] Read stalls seen by watch 0"},
	{"AXI", "AXI-write-bytes-seen-watch-0", "[AXI] Total bytes written seen by watch 0"},
	{"AXI", "AXI-read-bytes-seen-watch-0", "[AXI] Total bytes read seen by watch 0"},
	{"AXI", "AXI-writes-seen-watch-1", "[AXI] Writes seen by watch 1"},
	{"AXI", "AXI-reads-seen-watch-1", "[AXI] Reads seen by watch 1"},
	{"AXI", "AXI-writes-stalled-seen-watch-1", "[AXI] Write stalls seen by watch 1"},
	{"AXI", "AXI-reads-stalled-seen-watch-1", "[AXI] Read stalls seen by watch 1"},
	{"AXI", "AXI-write-bytes-seen-watch-1", "[AXI] Total bytes written seen by watch 1"},
	{"AXI", "AXI-read-bytes-seen-watch-1", "[AXI] Total bytes read seen by watch 1"},
	{"TLB", "TLB-partial-quads-written-to-color-buffer", "[TLB] Partial quads written to the colour buffer"},
	{"TMU", "TMU-total-config-access", "[TMU] Total config accesses"},
	{"L2T", "L2T-no-id-stalled", "[L2T] No ID stall"},
	{"L2T", "L2T-command-queue-stalled", "[L2T] Command queue full stall"},
	{"L2T", "L2T-TMU-writes", "[L2T] TMU write accesses"},
	{"TMU", "TMU-active-cycles", "[TMU] Active cycles"},
	{"TMU", "TMU-stalled-cycles", "[TMU] Stalled cycles"},
	{"CLE", "CLE-thread-active-cycles", "[CLE] Bin or render thread active cycles"},
	{"L2T", "L2T-TMU-reads", "[L2T] TMU read accesses"},
	{"L2T", "L2T-CLE-reads", "[L2T] CLE read accesses"},
	{"L2T", "L2T-VCD-reads", "[L2T] VCD read accesses"},
	{"L2T", "L2T-TMU-config-reads", "[L2T] TMU CFG read accesses"},
	{"L2T", "L2T-SLC0-reads", "[L2T] SLC0 read accesses"},
	{"L2T", "L2T-SLC1-reads", "[L2T] SLC1 read accesses"},
	{"L2T", "L2T-SLC2-reads", "[L2T] SLC2 read accesses"},
	{"L2T", "L2T-TMU-write-miss", "[L2T] TMU write misses"},
	{"L2T", "L2T-TMU-read-miss", "[L2T] TMU read misses"},
	{"L2T", "L2T-CLE-read-miss", "[L2T] CLE read misses"},
	{"L2T", "L2T-VCD-read-miss", "[L2T] VCD read misses"},
	{"L2T", "L2T-TMU-config-read-miss", "[L2T] TMU CFG read misses"},
	{"L2T", "L2T-SLC0-read-miss", "[L2T] SLC0 read misses"},
	{"L2T", "L2T-SLC1-read-miss", "[L2T] SLC1 read misses"},
	{"L2T", "L2T-SLC2-read-miss", "[L2T] SLC2 read misses"},
	{"CORE", "core-memory-writes", "[CORE] Total memory writes"},
	{"L2T", "L2T-memory-writes", "[L2T] Total memory writes"},
	{"PTB", "PTB-memory-writes", "[PTB] Total memory writes"},
	{"TLB", "TLB-memory-writes", "[TLB] Total memory writes"},
	{"CORE", "core-memory-reads", "[CORE] Total memory reads"},
	{"L2T", "L2T-memory-reads", "[L2T] Total memory reads"},
	{"PTB", "PTB-memory-reads", "[PTB] Total memory reads"},
	{"PSE", "PSE-memory-reads", "[PSE] Total memory reads"},
	{"TLB", "TLB-memory-reads", "[TLB] Total memory reads"},
	{"GMP", "GMP-memory-reads", "[GMP] Total memory reads"},
	{"PTB", "PTB-memory-words-writes", "[PTB] Total memory words written"},
	{"TLB", "TLB-memory-words-writes", "[TLB] Total memory words written"},
	{"PSE", "PSE-memory-words-reads", "[PSE] Total memory words read"},
	{"TLB", "TLB-memory-words-reads", "[TLB] Total memory words read"},
	{"TMU", "TMU-MRU-hits", "[TMU] Total MRU hits"},
	{"CORE", "compute-active-cycles", "[CORE] Compute active cycles"},
};

static const struct v3d_perf_counter_desc v3d_v71_performance_counters[] = {
	{"CORE", "cycle-count", "[CORE] Cycle counter"},
	{"CORE", "core-active", "[CORE] Bin/Render/Compute active cycles"},
	{"CLE", "CLE-bin-thread-active-cycles", "[CLE] Bin thread active cycles"},
	{"CLE", "CLE-render-thread-active-cycles", "[CLE] Render thread active cycles"},
	{"CORE", "compute-active-cycles", "[CORE] Compute active cycles"},
	{"FEP", "FEP-valid-primitives-no-rendered-pixels", "[FEP] Valid primitives that result in no rendered pixels, for all rendered tiles"},
	{"FEP", "FEP-valid-primitives-rendered-pixels", "[FEP] Valid primitives for all rendered tiles (primitives may be counted in more than one tile)"},
	{"FEP", "FEP-clipped-quads", "[FEP] Early-Z/Near/Far clipped quads"},
	{"FEP", "FEP-valid-quads", "[FEP] Valid quads"},
	{"TLB", "TLB-quads-not-passing-stencil-test", "[TLB] Quads with no pixels passing the stencil test"},
	{"TLB", "TLB-quads-not-passing-z-and-stencil-test", "[TLB] Quads with no pixels passing the Z and stencil tests"},
	{"TLB", "TLB-quads-passing-z-and-stencil-test", "[TLB] Quads with any pixels passing the Z and stencil tests"},
	{"TLB", "TLB-quads-written-to-color-buffer", "[TLB] Quads with valid pixels written to colour buffer"},
	{"TLB", "TLB-partial-quads-written-to-color-buffer", "[TLB] Partial quads written to the colour buffer"},
	{"PTB", "PTB-primitives-need-clipping", "[PTB] Primitives that need clipping"},
	{"PTB", "PTB-primitives-discarded-outside-viewport", "[PTB] Primitives discarded by being outside the viewport"},
	{"PTB", "PTB-primitives-binned", "[PTB] Total primitives binned"},
	{"PTB", "PTB-primitives-discarded-reversed", "[PTB] Primitives that are discarded because they are reversed"},
	{"QPU", "QPU-total-instr-cache-hit", "[QPU] Total instruction cache hits for all slices"},
	{"QPU", "QPU-total-instr-cache-miss", "[QPU] Total instruction cache misses for all slices"},
	{"QPU", "QPU-total-uniform-cache-hit", "[QPU] Total uniforms cache hits for all slices"},
	{"QPU", "QPU-total-uniform-cache-miss", "[QPU] Total uniforms cache misses for all slices"},
	{"TMU", "TMU-active-cycles", "[TMU] Active cycles"},
	{"TMU", "TMU-stalled-cycles", "[TMU] Stalled cycles"},
	{"TMU", "TMU-total-text-quads-access", "[TMU] Total texture cache accesses"},
	{"TMU", "TMU-cache-x4-active-cycles", "[TMU] Cache active cycles for x4 access"},
	{"TMU", "TMU-cache-x4-stalled-cycles", "[TMU] Cache stalled cycles for x4 access"},
	{"TMU", "TMU-total-text-quads-x4-access", "[TMU] Total texture cache x4 access"},
	{"L2T", "L2T-total-cache-hit", "[L2T] Total Level 2 cache hits"},
	{"L2T", "L2T-total-cache-miss", "[L2T] Total Level 2 cache misses"},
	{"L2T", "L2T-local", "[L2T] Local mode access"},
	{"L2T", "L2T-writeback", "[L2T] Writeback"},
	{"L2T", "L2T-zero", "[L2T] Zero"},
	{"L2T", "L2T-merge", "[L2T] Merge"},
	{"L2T", "L2T-fill", "[L2T] Fill"},
	{"L2T", "L2T-stalls-no-wid", "[L2T] Stalls because no WID available"},
	{"L2T", "L2T-stalls-no-rid", "[L2T] Stalls because no RID available"},
	{"L2T", "L2T-stalls-queue-full", "[L2T] Stalls because internal queue full"},
	{"L2T", "L2T-stalls-wrightback", "[L2T] Stalls because writeback in flight"},
	{"L2T", "L2T-stalls-mem", "[L2T] Stalls because AXI blocks read"},
	{"L2T", "L2T-stalls-fill", "[L2T] Stalls because fill pending for victim cache-line"},
	{"L2T", "L2T-hitq", "[L2T] Sent request via hit queue"},
	{"L2T", "L2T-hitq-full", "[L2T] Sent request via main queue because hit queue is full"},
	{"L2T", "L2T-stalls-read-data", "[L2T] Stalls because waiting for data from SDRAM"},
	{"L2T", "L2T-TMU-read-hits", "[L2T] TMU read hits"},
	{"L2T", "L2T-TMU-read-miss", "[L2T] TMU read misses"},
	{"L2T", "L2T-VCD-read-hits", "[L2T] VCD read hits"},
	{"L2T", "L2T-VCD-read-miss", "[L2T] VCD read misses"},
	{"L2T", "L2T-SLC-read-hits", "[L2T] SLC read hits (all slices)"},
	{"L2T", "L2T-SLC-read-miss", "[L2T] SLC read misses (all slices)"},
	{"AXI", "AXI-writes-seen-watch-0", "[AXI] Writes seen by watch 0"},
	{"AXI", "AXI-reads-seen-watch-0", "[AXI] Reads seen by watch 0"},
	{"AXI", "AXI-writes-stalled-seen-watch-0", "[AXI] Write stalls seen by watch 0"},
	{"AXI", "AXI-reads-stalled-seen-watch-0", "[AXI] Read stalls seen by watch 0"},
	{"AXI", "AXI-write-bytes-seen-watch-0", "[AXI] Total bytes written seen by watch 0"},
	{"AXI", "AXI-read-bytes-seen-watch-0", "[AXI] Total bytes read seen by watch 0"},
	{"AXI", "AXI-writes-seen-watch-1", "[AXI] Writes seen by watch 1"},
	{"AXI", "AXI-reads-seen-watch-1", "[AXI] Reads seen by watch 1"},
	{"AXI", "AXI-writes-stalled-seen-watch-1", "[AXI] Write stalls seen by watch 1"},
	{"AXI", "AXI-reads-stalled-seen-watch-1", "[AXI] Read stalls seen by watch 1"},
	{"AXI", "AXI-write-bytes-seen-watch-1", "[AXI] Total bytes written seen by watch 1"},
	{"AXI", "AXI-read-bytes-seen-watch-1", "[AXI] Total bytes read seen by watch 1"},
	{"CORE", "core-memory-writes", "[CORE] Total memory writes"},
	{"L2T", "L2T-memory-writes", "[L2T] Total memory writes"},
	{"PTB", "PTB-memory-writes", "[PTB] Total memory writes"},
	{"TLB", "TLB-memory-writes", "[TLB] Total memory writes"},
	{"CORE", "core-memory-reads", "[CORE] Total memory reads"},
	{"L2T", "L2T-memory-reads", "[L2T] Total memory reads"},
	{"PTB", "PTB-memory-reads", "[PTB] Total memory reads"},
	{"PSE", "PSE-memory-reads", "[PSE] Total memory reads"},
	{"TLB", "TLB-memory-reads", "[TLB] Total memory reads"},
	{"PTB", "PTB-memory-words-writes", "[PTB] Total memory words written"},
	{"TLB", "TLB-memory-words-writes", "[TLB] Total memory words written"},
	{"PSE", "PSE-memory-words-reads", "[PSE] Total memory words read"},
	{"TLB", "TLB-memory-words-reads", "[TLB] Total memory words read"},
	{"AXI", "AXI-read-trans", "[AXI] Read transaction count"},
	{"AXI", "AXI-write-trans", "[AXI] Write transaction count"},
	{"AXI", "AXI-read-wait-cycles", "[AXI] Read total wait cycles"},
	{"AXI", "AXI-write-wait-cycles", "[AXI] Write total wait cycles"},
	{"AXI", "AXI-max-outstanding-reads", "[AXI] Maximum outstanding read transactions"},
	{"AXI", "AXI-max-outstanding-writes", "[AXI] Maximum outstanding write transactions"},
	{"QPU", "QPU-wait-bubble", "[QPU] Pipeline bubble in qcycles due all threads waiting"},
	{"QPU", "QPU-ic-miss-bubble", "[QPU] Pipeline bubble in qcycles due instruction-cache miss"},
	{"QPU", "QPU-active", "[QPU] Executed shader instruction"},
	{"QPU", "QPU-total-active-clk-cycles-fragment-shading", "[QPU] Total active clock cycles for all QPUs doing fragment shading (counts only when QPU is not stalled)"},
	{"QPU", "QPU-stalls", "[QPU] Stalled qcycles executing shader instruction"},
	{"QPU", "QPU-total-clk-cycles-waiting-fragment-shading", "[QPU] Total stalled clock cycles for all QPUs doing fragment shading"},
	{"QPU", "QPU-stalls-TMU", "[QPU] Stalled qcycles waiting for TMU"},
	{"QPU", "QPU-stalls-TLB", "[QPU] Stalled qcycles waiting for TLB"},
	{"QPU", "QPU-stalls-VPM", "[QPU] Stalled qcycles waiting for VPM"},
	{"QPU", "QPU-stalls-uniforms", "[QPU] Stalled qcycles waiting for uniforms"},
	{"QPU", "QPU-stalls-SFU", "[QPU] Stalled qcycles waiting for SFU"},
	{"QPU", "QPU-stalls-other", "[QPU] Stalled qcycles waiting for any other reason (vary/W/Z)"},
};

void v3d_perfmon_init(struct v3d_dev *v3d)
{
	const struct v3d_perf_counter_desc *counters = NULL;
	unsigned int max = 0;

	if (v3d->ver >= 71) {
		counters = v3d_v71_performance_counters;
		max = ARRAY_SIZE(v3d_v71_performance_counters);
	} else if (v3d->ver >= 42) {
		counters = v3d_v42_performance_counters;
		max = ARRAY_SIZE(v3d_v42_performance_counters);
	}

	v3d->perfmon_info.max_counters = max;
	v3d->perfmon_info.counters = counters;
}

void v3d_perfmon_get(struct v3d_perfmon *perfmon)
{
	if (perfmon)
		refcount_inc(&perfmon->refcnt);
}

void v3d_perfmon_put(struct v3d_perfmon *perfmon)
{
	if (perfmon && refcount_dec_and_test(&perfmon->refcnt)) {
		mutex_destroy(&perfmon->lock);
		kfree(perfmon);
	}
}

void v3d_perfmon_start(struct v3d_dev *v3d, struct v3d_perfmon *perfmon)
{
	unsigned int i;
	u32 mask;
	u8 ncounters;

	if (WARN_ON_ONCE(!perfmon || v3d->active_perfmon))
		return;

	ncounters = perfmon->ncounters;
	mask = GENMASK(ncounters - 1, 0);

	for (i = 0; i < ncounters; i++) {
		u32 source = i / 4;
		u32 channel = V3D_SET_FIELD_VER(perfmon->counters[i], V3D_PCTR_S0,
						v3d->ver);

		i++;
		channel |= V3D_SET_FIELD_VER(i < ncounters ? perfmon->counters[i] : 0,
					     V3D_PCTR_S1, v3d->ver);
		i++;
		channel |= V3D_SET_FIELD_VER(i < ncounters ? perfmon->counters[i] : 0,
					     V3D_PCTR_S2, v3d->ver);
		i++;
		channel |= V3D_SET_FIELD_VER(i < ncounters ? perfmon->counters[i] : 0,
					     V3D_PCTR_S3, v3d->ver);
		V3D_CORE_WRITE(0, V3D_V4_PCTR_0_SRC_X(source), channel);
	}

	V3D_CORE_WRITE(0, V3D_V4_PCTR_0_EN, mask);
	V3D_CORE_WRITE(0, V3D_V4_PCTR_0_CLR, mask);
	V3D_CORE_WRITE(0, V3D_PCTR_0_OVERFLOW, mask);

	v3d->active_perfmon = perfmon;
}

void v3d_perfmon_stop(struct v3d_dev *v3d, struct v3d_perfmon *perfmon,
		      bool capture)
{
	unsigned int i;

	if (!perfmon || !v3d->active_perfmon)
		return;

	mutex_lock(&perfmon->lock);
	if (perfmon != v3d->active_perfmon) {
		mutex_unlock(&perfmon->lock);
		return;
	}

	if (capture)
		for (i = 0; i < perfmon->ncounters; i++)
			perfmon->values[i] += V3D_CORE_READ(0, V3D_PCTR_0_PCTRX(i));

	V3D_CORE_WRITE(0, V3D_V4_PCTR_0_EN, 0);

	v3d->active_perfmon = NULL;
	mutex_unlock(&perfmon->lock);
}

struct v3d_perfmon *v3d_perfmon_find(struct v3d_file_priv *v3d_priv, int id)
{
	struct v3d_perfmon *perfmon;

	mutex_lock(&v3d_priv->perfmon.lock);
	perfmon = idr_find(&v3d_priv->perfmon.idr, id);
	v3d_perfmon_get(perfmon);
	mutex_unlock(&v3d_priv->perfmon.lock);

	return perfmon;
}

void v3d_perfmon_open_file(struct v3d_file_priv *v3d_priv)
{
	mutex_init(&v3d_priv->perfmon.lock);
	idr_init_base(&v3d_priv->perfmon.idr, 1);
}

static int v3d_perfmon_idr_del(int id, void *elem, void *data)
{
	struct v3d_perfmon *perfmon = elem;
	struct v3d_dev *v3d = (struct v3d_dev *)data;

	/* If the active perfmon is being destroyed, stop it first */
	if (perfmon == v3d->active_perfmon)
		v3d_perfmon_stop(v3d, perfmon, false);

	/* If the global perfmon is being destroyed, set it to NULL */
	cmpxchg(&v3d->global_perfmon, perfmon, NULL);

	v3d_perfmon_put(perfmon);

	return 0;
}

void v3d_perfmon_close_file(struct v3d_file_priv *v3d_priv)
{
	struct v3d_dev *v3d = v3d_priv->v3d;

	mutex_lock(&v3d_priv->perfmon.lock);
	idr_for_each(&v3d_priv->perfmon.idr, v3d_perfmon_idr_del, v3d);
	idr_destroy(&v3d_priv->perfmon.idr);
	mutex_unlock(&v3d_priv->perfmon.lock);
	mutex_destroy(&v3d_priv->perfmon.lock);
}

int v3d_perfmon_create_ioctl(struct drm_device *dev, void *data,
			     struct drm_file *file_priv)
{
	struct v3d_file_priv *v3d_priv = file_priv->driver_priv;
	struct drm_v3d_perfmon_create *req = data;
	struct v3d_dev *v3d = v3d_priv->v3d;
	struct v3d_perfmon *perfmon;
	unsigned int i;
	int ret;

	/* Number of monitored counters cannot exceed HW limits. */
	if (req->ncounters > DRM_V3D_MAX_PERF_COUNTERS ||
	    !req->ncounters)
		return -EINVAL;

	/* Make sure all counters are valid. */
	for (i = 0; i < req->ncounters; i++) {
		if (req->counters[i] >= v3d->perfmon_info.max_counters)
			return -EINVAL;
	}

	perfmon = kzalloc(struct_size(perfmon, values, req->ncounters),
			  GFP_KERNEL);
	if (!perfmon)
		return -ENOMEM;

	for (i = 0; i < req->ncounters; i++)
		perfmon->counters[i] = req->counters[i];

	perfmon->ncounters = req->ncounters;

	refcount_set(&perfmon->refcnt, 1);
	mutex_init(&perfmon->lock);

	mutex_lock(&v3d_priv->perfmon.lock);
	ret = idr_alloc(&v3d_priv->perfmon.idr, perfmon, V3D_PERFMONID_MIN,
			V3D_PERFMONID_MAX, GFP_KERNEL);
	mutex_unlock(&v3d_priv->perfmon.lock);

	if (ret < 0) {
		mutex_destroy(&perfmon->lock);
		kfree(perfmon);
		return ret;
	}

	req->id = ret;

	return 0;
}

int v3d_perfmon_destroy_ioctl(struct drm_device *dev, void *data,
			      struct drm_file *file_priv)
{
	struct v3d_file_priv *v3d_priv = file_priv->driver_priv;
	struct drm_v3d_perfmon_destroy *req = data;
	struct v3d_dev *v3d = v3d_priv->v3d;
	struct v3d_perfmon *perfmon;

	mutex_lock(&v3d_priv->perfmon.lock);
	perfmon = idr_remove(&v3d_priv->perfmon.idr, req->id);
	mutex_unlock(&v3d_priv->perfmon.lock);

	if (!perfmon)
		return -EINVAL;

	/* If the active perfmon is being destroyed, stop it first */
	if (perfmon == v3d->active_perfmon)
		v3d_perfmon_stop(v3d, perfmon, false);

<<<<<<< HEAD
=======
	/* If the global perfmon is being destroyed, set it to NULL */
	cmpxchg(&v3d->global_perfmon, perfmon, NULL);

>>>>>>> 69730cac
	v3d_perfmon_put(perfmon);

	return 0;
}

int v3d_perfmon_get_values_ioctl(struct drm_device *dev, void *data,
				 struct drm_file *file_priv)
{
	struct v3d_dev *v3d = to_v3d_dev(dev);
	struct v3d_file_priv *v3d_priv = file_priv->driver_priv;
	struct drm_v3d_perfmon_get_values *req = data;
	struct v3d_perfmon *perfmon;
	int ret = 0;

	if (req->pad != 0)
		return -EINVAL;

	perfmon = v3d_perfmon_find(v3d_priv, req->id);
	if (!perfmon)
		return -EINVAL;

	v3d_perfmon_stop(v3d, perfmon, true);

	if (copy_to_user(u64_to_user_ptr(req->values_ptr), perfmon->values,
			 perfmon->ncounters * sizeof(u64)))
		ret = -EFAULT;

	v3d_perfmon_put(perfmon);

	return ret;
}

int v3d_perfmon_get_counter_ioctl(struct drm_device *dev, void *data,
				  struct drm_file *file_priv)
{
	struct drm_v3d_perfmon_get_counter *req = data;
	struct v3d_dev *v3d = to_v3d_dev(dev);
	const struct v3d_perf_counter_desc *counter;

	for (int i = 0; i < ARRAY_SIZE(req->reserved); i++) {
		if (req->reserved[i] != 0)
			return -EINVAL;
	}

	if (!v3d->perfmon_info.max_counters)
		return -EOPNOTSUPP;

	/* Make sure that the counter ID is valid */
	if (req->counter >= v3d->perfmon_info.max_counters)
		return -EINVAL;

	counter = &v3d->perfmon_info.counters[req->counter];

	strscpy(req->name, counter->name, sizeof(req->name));
	strscpy(req->category, counter->category, sizeof(req->category));
	strscpy(req->description, counter->description, sizeof(req->description));

	return 0;
}

int v3d_perfmon_set_global_ioctl(struct drm_device *dev, void *data,
				 struct drm_file *file_priv)
{
	struct v3d_file_priv *v3d_priv = file_priv->driver_priv;
	struct drm_v3d_perfmon_set_global *req = data;
	struct v3d_dev *v3d = to_v3d_dev(dev);
	struct v3d_perfmon *perfmon;

	if (req->flags & ~DRM_V3D_PERFMON_CLEAR_GLOBAL)
		return -EINVAL;

	perfmon = v3d_perfmon_find(v3d_priv, req->id);
	if (!perfmon)
		return -EINVAL;

	/* If the request is to clear the global performance monitor */
	if (req->flags & DRM_V3D_PERFMON_CLEAR_GLOBAL) {
		if (!v3d->global_perfmon)
			return -EINVAL;

		xchg(&v3d->global_perfmon, NULL);

		return 0;
	}

	if (cmpxchg(&v3d->global_perfmon, NULL, perfmon))
		return -EBUSY;

	return 0;
}<|MERGE_RESOLUTION|>--- conflicted
+++ resolved
@@ -401,12 +401,9 @@
 	if (perfmon == v3d->active_perfmon)
 		v3d_perfmon_stop(v3d, perfmon, false);
 
-<<<<<<< HEAD
-=======
 	/* If the global perfmon is being destroyed, set it to NULL */
 	cmpxchg(&v3d->global_perfmon, perfmon, NULL);
 
->>>>>>> 69730cac
 	v3d_perfmon_put(perfmon);
 
 	return 0;
