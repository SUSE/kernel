/*
 * Copyright 2011 Advanced Micro Devices, Inc.
 *
 * Permission is hereby granted, free of charge, to any person obtaining a
 * copy of this software and associated documentation files (the "Software"),
 * to deal in the Software without restriction, including without limitation
 * the rights to use, copy, modify, merge, publish, distribute, sublicense,
 * and/or sell copies of the Software, and to permit persons to whom the
 * Software is furnished to do so, subject to the following conditions:
 *
 * The above copyright notice and this permission notice shall be included in
 * all copies or substantial portions of the Software.
 *
 * THE SOFTWARE IS PROVIDED "AS IS", WITHOUT WARRANTY OF ANY KIND, EXPRESS OR
 * IMPLIED, INCLUDING BUT NOT LIMITED TO THE WARRANTIES OF MERCHANTABILITY,
 * FITNESS FOR A PARTICULAR PURPOSE AND NONINFRINGEMENT.  IN NO EVENT SHALL
 * THE COPYRIGHT HOLDER(S) OR AUTHOR(S) BE LIABLE FOR ANY CLAIM, DAMAGES OR
 * OTHER LIABILITY, WHETHER IN AN ACTION OF CONTRACT, TORT OR OTHERWISE,
 * ARISING FROM, OUT OF OR IN CONNECTION WITH THE SOFTWARE OR THE USE OR
 * OTHER DEALINGS IN THE SOFTWARE.
 *
 * Authors: Alex Deucher
 */

#include "amdgpu.h"
#include "amdgpu_atombios.h"
#include "amdgpu_i2c.h"
#include "amdgpu_dpm.h"
#include "atom.h"
#include "amd_pcie.h"
#include "amdgpu_display.h"
#include "hwmgr.h"
#include <linux/power_supply.h>
#include "amdgpu_smu.h"

#define amdgpu_dpm_enable_bapm(adev, e) \
		((adev)->powerplay.pp_funcs->enable_bapm((adev)->powerplay.pp_handle, (e)))

#define amdgpu_dpm_is_legacy_dpm(adev) ((adev)->powerplay.pp_handle == (adev))

int amdgpu_dpm_get_sclk(struct amdgpu_device *adev, bool low)
{
	const struct amd_pm_funcs *pp_funcs = adev->powerplay.pp_funcs;
	int ret = 0;

	if (!pp_funcs->get_sclk)
		return 0;

	mutex_lock(&adev->pm.mutex);
	ret = pp_funcs->get_sclk((adev)->powerplay.pp_handle,
				 low);
	mutex_unlock(&adev->pm.mutex);

	return ret;
}

int amdgpu_dpm_get_mclk(struct amdgpu_device *adev, bool low)
{
	const struct amd_pm_funcs *pp_funcs = adev->powerplay.pp_funcs;
	int ret = 0;

	if (!pp_funcs->get_mclk)
		return 0;

	mutex_lock(&adev->pm.mutex);
	ret = pp_funcs->get_mclk((adev)->powerplay.pp_handle,
				 low);
	mutex_unlock(&adev->pm.mutex);

	return ret;
}

int amdgpu_dpm_set_powergating_by_smu(struct amdgpu_device *adev, uint32_t block_type, bool gate)
{
	int ret = 0;
	const struct amd_pm_funcs *pp_funcs = adev->powerplay.pp_funcs;
	enum ip_power_state pwr_state = gate ? POWER_STATE_OFF : POWER_STATE_ON;

	if (atomic_read(&adev->pm.pwr_state[block_type]) == pwr_state) {
		dev_dbg(adev->dev, "IP block%d already in the target %s state!",
				block_type, gate ? "gate" : "ungate");
		return 0;
	}

	mutex_lock(&adev->pm.mutex);

	switch (block_type) {
	case AMD_IP_BLOCK_TYPE_UVD:
	case AMD_IP_BLOCK_TYPE_VCE:
	case AMD_IP_BLOCK_TYPE_GFX:
	case AMD_IP_BLOCK_TYPE_VCN:
	case AMD_IP_BLOCK_TYPE_SDMA:
	case AMD_IP_BLOCK_TYPE_JPEG:
	case AMD_IP_BLOCK_TYPE_GMC:
	case AMD_IP_BLOCK_TYPE_ACP:
		if (pp_funcs && pp_funcs->set_powergating_by_smu)
			ret = (pp_funcs->set_powergating_by_smu(
				(adev)->powerplay.pp_handle, block_type, gate));
		break;
	default:
		break;
	}

	if (!ret)
		atomic_set(&adev->pm.pwr_state[block_type], pwr_state);

	mutex_unlock(&adev->pm.mutex);

	return ret;
}

int amdgpu_dpm_set_gfx_power_up_by_imu(struct amdgpu_device *adev)
{
	struct smu_context *smu = adev->powerplay.pp_handle;
	int ret = -EOPNOTSUPP;

	mutex_lock(&adev->pm.mutex);
	ret = smu_set_gfx_power_up_by_imu(smu);
	mutex_unlock(&adev->pm.mutex);

	msleep(10);

	return ret;
}

int amdgpu_dpm_baco_enter(struct amdgpu_device *adev)
{
	const struct amd_pm_funcs *pp_funcs = adev->powerplay.pp_funcs;
	void *pp_handle = adev->powerplay.pp_handle;
	int ret = 0;

	if (!pp_funcs || !pp_funcs->set_asic_baco_state)
		return -ENOENT;

	mutex_lock(&adev->pm.mutex);

	/* enter BACO state */
	ret = pp_funcs->set_asic_baco_state(pp_handle, 1);

	mutex_unlock(&adev->pm.mutex);

	return ret;
}

int amdgpu_dpm_baco_exit(struct amdgpu_device *adev)
{
	const struct amd_pm_funcs *pp_funcs = adev->powerplay.pp_funcs;
	void *pp_handle = adev->powerplay.pp_handle;
	int ret = 0;

	if (!pp_funcs || !pp_funcs->set_asic_baco_state)
		return -ENOENT;

	mutex_lock(&adev->pm.mutex);

	/* exit BACO state */
	ret = pp_funcs->set_asic_baco_state(pp_handle, 0);

	mutex_unlock(&adev->pm.mutex);

	return ret;
}

int amdgpu_dpm_set_mp1_state(struct amdgpu_device *adev,
			     enum pp_mp1_state mp1_state)
{
	int ret = 0;
	const struct amd_pm_funcs *pp_funcs = adev->powerplay.pp_funcs;

	if (pp_funcs && pp_funcs->set_mp1_state) {
		mutex_lock(&adev->pm.mutex);

		ret = pp_funcs->set_mp1_state(
				adev->powerplay.pp_handle,
				mp1_state);

		mutex_unlock(&adev->pm.mutex);
	}

	return ret;
}

bool amdgpu_dpm_is_baco_supported(struct amdgpu_device *adev)
{
	const struct amd_pm_funcs *pp_funcs = adev->powerplay.pp_funcs;
	void *pp_handle = adev->powerplay.pp_handle;
	bool baco_cap;
	int ret = 0;

	if (!pp_funcs || !pp_funcs->get_asic_baco_capability)
		return false;
	/* Don't use baco for reset in S3.
	 * This is a workaround for some platforms
	 * where entering BACO during suspend
	 * seems to cause reboots or hangs.
	 * This might be related to the fact that BACO controls
	 * power to the whole GPU including devices like audio and USB.
	 * Powering down/up everything may adversely affect these other
	 * devices.  Needs more investigation.
	 */
	if (adev->in_s3)
		return false;

	mutex_lock(&adev->pm.mutex);

	ret = pp_funcs->get_asic_baco_capability(pp_handle,
						 &baco_cap);

	mutex_unlock(&adev->pm.mutex);

	return ret ? false : baco_cap;
}

int amdgpu_dpm_mode2_reset(struct amdgpu_device *adev)
{
	const struct amd_pm_funcs *pp_funcs = adev->powerplay.pp_funcs;
	void *pp_handle = adev->powerplay.pp_handle;
	int ret = 0;

	if (!pp_funcs || !pp_funcs->asic_reset_mode_2)
		return -ENOENT;

	mutex_lock(&adev->pm.mutex);

	ret = pp_funcs->asic_reset_mode_2(pp_handle);

	mutex_unlock(&adev->pm.mutex);

	return ret;
<<<<<<< HEAD
=======
}

int amdgpu_dpm_enable_gfx_features(struct amdgpu_device *adev)
{
	const struct amd_pm_funcs *pp_funcs = adev->powerplay.pp_funcs;
	void *pp_handle = adev->powerplay.pp_handle;
	int ret = 0;

	if (!pp_funcs || !pp_funcs->asic_reset_enable_gfx_features)
		return -ENOENT;

	mutex_lock(&adev->pm.mutex);

	ret = pp_funcs->asic_reset_enable_gfx_features(pp_handle);

	mutex_unlock(&adev->pm.mutex);

	return ret;
>>>>>>> eb3cdb58
}

int amdgpu_dpm_baco_reset(struct amdgpu_device *adev)
{
	const struct amd_pm_funcs *pp_funcs = adev->powerplay.pp_funcs;
	void *pp_handle = adev->powerplay.pp_handle;
	int ret = 0;

	if (!pp_funcs || !pp_funcs->set_asic_baco_state)
		return -ENOENT;

	mutex_lock(&adev->pm.mutex);

	/* enter BACO state */
	ret = pp_funcs->set_asic_baco_state(pp_handle, 1);
	if (ret)
		goto out;

	/* exit BACO state */
	ret = pp_funcs->set_asic_baco_state(pp_handle, 0);

out:
	mutex_unlock(&adev->pm.mutex);
	return ret;
}

bool amdgpu_dpm_is_mode1_reset_supported(struct amdgpu_device *adev)
{
	struct smu_context *smu = adev->powerplay.pp_handle;
	bool support_mode1_reset = false;

	if (is_support_sw_smu(adev)) {
		mutex_lock(&adev->pm.mutex);
		support_mode1_reset = smu_mode1_reset_is_support(smu);
		mutex_unlock(&adev->pm.mutex);
	}

	return support_mode1_reset;
}

int amdgpu_dpm_mode1_reset(struct amdgpu_device *adev)
{
	struct smu_context *smu = adev->powerplay.pp_handle;
	int ret = -EOPNOTSUPP;

	if (is_support_sw_smu(adev)) {
		mutex_lock(&adev->pm.mutex);
		ret = smu_mode1_reset(smu);
		mutex_unlock(&adev->pm.mutex);
	}

	return ret;
}

int amdgpu_dpm_switch_power_profile(struct amdgpu_device *adev,
				    enum PP_SMC_POWER_PROFILE type,
				    bool en)
{
	const struct amd_pm_funcs *pp_funcs = adev->powerplay.pp_funcs;
	int ret = 0;

	if (amdgpu_sriov_vf(adev))
		return 0;

	if (pp_funcs && pp_funcs->switch_power_profile) {
		mutex_lock(&adev->pm.mutex);
		ret = pp_funcs->switch_power_profile(
			adev->powerplay.pp_handle, type, en);
		mutex_unlock(&adev->pm.mutex);
	}

	return ret;
}

int amdgpu_dpm_set_xgmi_pstate(struct amdgpu_device *adev,
			       uint32_t pstate)
{
	const struct amd_pm_funcs *pp_funcs = adev->powerplay.pp_funcs;
	int ret = 0;

	if (pp_funcs && pp_funcs->set_xgmi_pstate) {
		mutex_lock(&adev->pm.mutex);
		ret = pp_funcs->set_xgmi_pstate(adev->powerplay.pp_handle,
								pstate);
		mutex_unlock(&adev->pm.mutex);
	}

	return ret;
}

int amdgpu_dpm_set_df_cstate(struct amdgpu_device *adev,
			     uint32_t cstate)
{
	int ret = 0;
	const struct amd_pm_funcs *pp_funcs = adev->powerplay.pp_funcs;
	void *pp_handle = adev->powerplay.pp_handle;

	if (pp_funcs && pp_funcs->set_df_cstate) {
		mutex_lock(&adev->pm.mutex);
		ret = pp_funcs->set_df_cstate(pp_handle, cstate);
		mutex_unlock(&adev->pm.mutex);
	}

	return ret;
}

int amdgpu_dpm_allow_xgmi_power_down(struct amdgpu_device *adev, bool en)
{
	struct smu_context *smu = adev->powerplay.pp_handle;
	int ret = 0;

	if (is_support_sw_smu(adev)) {
		mutex_lock(&adev->pm.mutex);
		ret = smu_allow_xgmi_power_down(smu, en);
		mutex_unlock(&adev->pm.mutex);
	}

	return ret;
}

int amdgpu_dpm_enable_mgpu_fan_boost(struct amdgpu_device *adev)
{
	void *pp_handle = adev->powerplay.pp_handle;
	const struct amd_pm_funcs *pp_funcs =
			adev->powerplay.pp_funcs;
	int ret = 0;

	if (pp_funcs && pp_funcs->enable_mgpu_fan_boost) {
		mutex_lock(&adev->pm.mutex);
		ret = pp_funcs->enable_mgpu_fan_boost(pp_handle);
		mutex_unlock(&adev->pm.mutex);
	}

	return ret;
}

int amdgpu_dpm_set_clockgating_by_smu(struct amdgpu_device *adev,
				      uint32_t msg_id)
{
	void *pp_handle = adev->powerplay.pp_handle;
	const struct amd_pm_funcs *pp_funcs =
			adev->powerplay.pp_funcs;
	int ret = 0;

	if (pp_funcs && pp_funcs->set_clockgating_by_smu) {
		mutex_lock(&adev->pm.mutex);
		ret = pp_funcs->set_clockgating_by_smu(pp_handle,
						       msg_id);
		mutex_unlock(&adev->pm.mutex);
	}

	return ret;
}

int amdgpu_dpm_smu_i2c_bus_access(struct amdgpu_device *adev,
				  bool acquire)
{
	void *pp_handle = adev->powerplay.pp_handle;
	const struct amd_pm_funcs *pp_funcs =
			adev->powerplay.pp_funcs;
	int ret = -EOPNOTSUPP;

	if (pp_funcs && pp_funcs->smu_i2c_bus_access) {
		mutex_lock(&adev->pm.mutex);
		ret = pp_funcs->smu_i2c_bus_access(pp_handle,
						   acquire);
		mutex_unlock(&adev->pm.mutex);
	}

	return ret;
}

void amdgpu_pm_acpi_event_handler(struct amdgpu_device *adev)
{
	if (adev->pm.dpm_enabled) {
		mutex_lock(&adev->pm.mutex);
		if (power_supply_is_system_supplied() > 0)
			adev->pm.ac_power = true;
		else
			adev->pm.ac_power = false;

		if (adev->powerplay.pp_funcs &&
		    adev->powerplay.pp_funcs->enable_bapm)
			amdgpu_dpm_enable_bapm(adev, adev->pm.ac_power);

		if (is_support_sw_smu(adev))
			smu_set_ac_dc(adev->powerplay.pp_handle);

		mutex_unlock(&adev->pm.mutex);
	}
}

int amdgpu_dpm_read_sensor(struct amdgpu_device *adev, enum amd_pp_sensors sensor,
			   void *data, uint32_t *size)
{
	const struct amd_pm_funcs *pp_funcs = adev->powerplay.pp_funcs;
	int ret = -EINVAL;

	if (!data || !size)
		return -EINVAL;

	if (pp_funcs && pp_funcs->read_sensor) {
		mutex_lock(&adev->pm.mutex);
		ret = pp_funcs->read_sensor(adev->powerplay.pp_handle,
					    sensor,
					    data,
					    size);
		mutex_unlock(&adev->pm.mutex);
	}

	return ret;
}

<<<<<<< HEAD
void amdgpu_dpm_compute_clocks(struct amdgpu_device *adev)
{
	const struct amd_pm_funcs *pp_funcs = adev->powerplay.pp_funcs;
	int i;

	if (!adev->pm.dpm_enabled)
		return;

	if (!pp_funcs->pm_compute_clocks)
		return;

	if (adev->mode_info.num_crtc)
		amdgpu_display_bandwidth_update(adev);

	for (i = 0; i < AMDGPU_MAX_RINGS; i++) {
		struct amdgpu_ring *ring = adev->rings[i];
		if (ring && ring->sched.ready)
			amdgpu_fence_wait_empty(ring);
	}

	mutex_lock(&adev->pm.mutex);
	pp_funcs->pm_compute_clocks(adev->powerplay.pp_handle);
	mutex_unlock(&adev->pm.mutex);
}

void amdgpu_dpm_enable_uvd(struct amdgpu_device *adev, bool enable)
{
	int ret = 0;

	if (adev->family == AMDGPU_FAMILY_SI) {
		mutex_lock(&adev->pm.mutex);
		if (enable) {
			adev->pm.dpm.uvd_active = true;
			adev->pm.dpm.state = POWER_STATE_TYPE_INTERNAL_UVD;
		} else {
			adev->pm.dpm.uvd_active = false;
		}
		mutex_unlock(&adev->pm.mutex);

		amdgpu_dpm_compute_clocks(adev);
		return;
	}

	ret = amdgpu_dpm_set_powergating_by_smu(adev, AMD_IP_BLOCK_TYPE_UVD, !enable);
	if (ret)
		DRM_ERROR("Dpm %s uvd failed, ret = %d. \n",
			  enable ? "enable" : "disable", ret);
}

void amdgpu_dpm_enable_vce(struct amdgpu_device *adev, bool enable)
{
	int ret = 0;

	if (adev->family == AMDGPU_FAMILY_SI) {
		mutex_lock(&adev->pm.mutex);
		if (enable) {
			adev->pm.dpm.vce_active = true;
			/* XXX select vce level based on ring/task */
			adev->pm.dpm.vce_level = AMD_VCE_LEVEL_AC_ALL;
		} else {
			adev->pm.dpm.vce_active = false;
		}
		mutex_unlock(&adev->pm.mutex);

		amdgpu_dpm_compute_clocks(adev);
		return;
	}

	ret = amdgpu_dpm_set_powergating_by_smu(adev, AMD_IP_BLOCK_TYPE_VCE, !enable);
	if (ret)
		DRM_ERROR("Dpm %s vce failed, ret = %d. \n",
			  enable ? "enable" : "disable", ret);
}

void amdgpu_dpm_enable_jpeg(struct amdgpu_device *adev, bool enable)
{
	int ret = 0;

	ret = amdgpu_dpm_set_powergating_by_smu(adev, AMD_IP_BLOCK_TYPE_JPEG, !enable);
	if (ret)
		DRM_ERROR("Dpm %s jpeg failed, ret = %d. \n",
			  enable ? "enable" : "disable", ret);
}

int amdgpu_pm_load_smu_firmware(struct amdgpu_device *adev, uint32_t *smu_version)
{
	const struct amd_pm_funcs *pp_funcs = adev->powerplay.pp_funcs;
	int r = 0;

	if (!pp_funcs || !pp_funcs->load_firmware)
		return 0;

	mutex_lock(&adev->pm.mutex);
	r = pp_funcs->load_firmware(adev->powerplay.pp_handle);
	if (r) {
		pr_err("smu firmware loading failed\n");
		goto out;
	}

	if (smu_version)
		*smu_version = adev->pm.fw_version;

out:
	mutex_unlock(&adev->pm.mutex);
	return r;
}

int amdgpu_dpm_handle_passthrough_sbr(struct amdgpu_device *adev, bool enable)
{
	int ret = 0;

	if (is_support_sw_smu(adev)) {
		mutex_lock(&adev->pm.mutex);
		ret = smu_handle_passthrough_sbr(adev->powerplay.pp_handle,
						 enable);
		mutex_unlock(&adev->pm.mutex);
	}

	return ret;
}

int amdgpu_dpm_send_hbm_bad_pages_num(struct amdgpu_device *adev, uint32_t size)
{
	struct smu_context *smu = adev->powerplay.pp_handle;
	int ret = 0;

	if (!is_support_sw_smu(adev))
		return -EOPNOTSUPP;

	mutex_lock(&adev->pm.mutex);
	ret = smu_send_hbm_bad_pages_num(smu, size);
	mutex_unlock(&adev->pm.mutex);

	return ret;
}

int amdgpu_dpm_send_hbm_bad_channel_flag(struct amdgpu_device *adev, uint32_t size)
{
	struct smu_context *smu = adev->powerplay.pp_handle;
	int ret = 0;

	if (!is_support_sw_smu(adev))
		return -EOPNOTSUPP;

	mutex_lock(&adev->pm.mutex);
	ret = smu_send_hbm_bad_channel_flag(smu, size);
	mutex_unlock(&adev->pm.mutex);

	return ret;
=======
int amdgpu_dpm_get_apu_thermal_limit(struct amdgpu_device *adev, uint32_t *limit)
{
	const struct amd_pm_funcs *pp_funcs = adev->powerplay.pp_funcs;
	int ret = -EINVAL;

	if (pp_funcs && pp_funcs->get_apu_thermal_limit) {
		mutex_lock(&adev->pm.mutex);
		ret = pp_funcs->get_apu_thermal_limit(adev->powerplay.pp_handle, limit);
		mutex_unlock(&adev->pm.mutex);
	}

	return ret;
}

int amdgpu_dpm_set_apu_thermal_limit(struct amdgpu_device *adev, uint32_t limit)
{
	const struct amd_pm_funcs *pp_funcs = adev->powerplay.pp_funcs;
	int ret = -EINVAL;

	if (pp_funcs && pp_funcs->set_apu_thermal_limit) {
		mutex_lock(&adev->pm.mutex);
		ret = pp_funcs->set_apu_thermal_limit(adev->powerplay.pp_handle, limit);
		mutex_unlock(&adev->pm.mutex);
	}

	return ret;
}

void amdgpu_dpm_compute_clocks(struct amdgpu_device *adev)
{
	const struct amd_pm_funcs *pp_funcs = adev->powerplay.pp_funcs;
	int i;

	if (!adev->pm.dpm_enabled)
		return;

	if (!pp_funcs->pm_compute_clocks)
		return;

	if (adev->mode_info.num_crtc)
		amdgpu_display_bandwidth_update(adev);

	for (i = 0; i < AMDGPU_MAX_RINGS; i++) {
		struct amdgpu_ring *ring = adev->rings[i];
		if (ring && ring->sched.ready)
			amdgpu_fence_wait_empty(ring);
	}

	mutex_lock(&adev->pm.mutex);
	pp_funcs->pm_compute_clocks(adev->powerplay.pp_handle);
	mutex_unlock(&adev->pm.mutex);
>>>>>>> eb3cdb58
}

int amdgpu_dpm_get_dpm_freq_range(struct amdgpu_device *adev,
				  enum pp_clock_type type,
				  uint32_t *min,
				  uint32_t *max)
{
	int ret = 0;

	if (type != PP_SCLK)
		return -EINVAL;

<<<<<<< HEAD
	if (!is_support_sw_smu(adev))
		return -EOPNOTSUPP;

	mutex_lock(&adev->pm.mutex);
	ret = smu_get_dpm_freq_range(adev->powerplay.pp_handle,
				     SMU_SCLK,
				     min,
				     max);
	mutex_unlock(&adev->pm.mutex);

	return ret;
=======
		amdgpu_dpm_compute_clocks(adev);
		return;
	}

	ret = amdgpu_dpm_set_powergating_by_smu(adev, AMD_IP_BLOCK_TYPE_UVD, !enable);
	if (ret)
		DRM_ERROR("Dpm %s uvd failed, ret = %d. \n",
			  enable ? "enable" : "disable", ret);
>>>>>>> eb3cdb58
}

int amdgpu_dpm_set_soft_freq_range(struct amdgpu_device *adev,
				   enum pp_clock_type type,
				   uint32_t min,
				   uint32_t max)
{
	struct smu_context *smu = adev->powerplay.pp_handle;
	int ret = 0;

	if (type != PP_SCLK)
		return -EINVAL;

<<<<<<< HEAD
	if (!is_support_sw_smu(adev))
		return -EOPNOTSUPP;

	mutex_lock(&adev->pm.mutex);
	ret = smu_set_soft_freq_range(smu,
				      SMU_SCLK,
				      min,
				      max);
	mutex_unlock(&adev->pm.mutex);

	return ret;
}

int amdgpu_dpm_write_watermarks_table(struct amdgpu_device *adev)
{
	struct smu_context *smu = adev->powerplay.pp_handle;
	int ret = 0;

	if (!is_support_sw_smu(adev))
		return 0;

	mutex_lock(&adev->pm.mutex);
	ret = smu_write_watermarks_table(smu);
	mutex_unlock(&adev->pm.mutex);

	return ret;
=======
		amdgpu_dpm_compute_clocks(adev);
		return;
	}

	ret = amdgpu_dpm_set_powergating_by_smu(adev, AMD_IP_BLOCK_TYPE_VCE, !enable);
	if (ret)
		DRM_ERROR("Dpm %s vce failed, ret = %d. \n",
			  enable ? "enable" : "disable", ret);
>>>>>>> eb3cdb58
}

int amdgpu_dpm_wait_for_event(struct amdgpu_device *adev,
			      enum smu_event_type event,
			      uint64_t event_arg)
{
	struct smu_context *smu = adev->powerplay.pp_handle;
	int ret = 0;

	if (!is_support_sw_smu(adev))
		return -EOPNOTSUPP;

	mutex_lock(&adev->pm.mutex);
	ret = smu_wait_for_event(smu, event, event_arg);
	mutex_unlock(&adev->pm.mutex);

	return ret;
}

int amdgpu_dpm_set_residency_gfxoff(struct amdgpu_device *adev, bool value)
{
	struct smu_context *smu = adev->powerplay.pp_handle;
	int ret = 0;

	if (!is_support_sw_smu(adev))
		return -EOPNOTSUPP;

	mutex_lock(&adev->pm.mutex);
	ret = smu_set_residency_gfxoff(smu, value);
	mutex_unlock(&adev->pm.mutex);

	return ret;
}

int amdgpu_dpm_get_residency_gfxoff(struct amdgpu_device *adev, u32 *value)
{
	struct smu_context *smu = adev->powerplay.pp_handle;
	int ret = 0;

	if (!is_support_sw_smu(adev))
		return -EOPNOTSUPP;

	mutex_lock(&adev->pm.mutex);
	ret = smu_get_residency_gfxoff(smu, value);
	mutex_unlock(&adev->pm.mutex);

	return ret;
}

int amdgpu_dpm_get_entrycount_gfxoff(struct amdgpu_device *adev, u64 *value)
{
	struct smu_context *smu = adev->powerplay.pp_handle;
	int ret = 0;

	if (!is_support_sw_smu(adev))
		return -EOPNOTSUPP;

	mutex_lock(&adev->pm.mutex);
	ret = smu_get_entrycount_gfxoff(smu, value);
	mutex_unlock(&adev->pm.mutex);

	return ret;
}

int amdgpu_dpm_get_status_gfxoff(struct amdgpu_device *adev, uint32_t *value)
{
	struct smu_context *smu = adev->powerplay.pp_handle;
	int ret = 0;

	if (!is_support_sw_smu(adev))
		return -EOPNOTSUPP;

	mutex_lock(&adev->pm.mutex);
	ret = smu_get_status_gfxoff(smu, value);
	mutex_unlock(&adev->pm.mutex);

	return ret;
}

uint64_t amdgpu_dpm_get_thermal_throttling_counter(struct amdgpu_device *adev)
{
	struct smu_context *smu = adev->powerplay.pp_handle;

	if (!is_support_sw_smu(adev))
		return 0;

	return atomic64_read(&smu->throttle_int_counter);
}

/* amdgpu_dpm_gfx_state_change - Handle gfx power state change set
 * @adev: amdgpu_device pointer
 * @state: gfx power state(1 -sGpuChangeState_D0Entry and 2 -sGpuChangeState_D3Entry)
 *
 */
void amdgpu_dpm_gfx_state_change(struct amdgpu_device *adev,
				 enum gfx_change_state state)
{
	mutex_lock(&adev->pm.mutex);
	if (adev->powerplay.pp_funcs &&
	    adev->powerplay.pp_funcs->gfx_state_change_set)
		((adev)->powerplay.pp_funcs->gfx_state_change_set(
			(adev)->powerplay.pp_handle, state));
	mutex_unlock(&adev->pm.mutex);
}

int amdgpu_dpm_get_ecc_info(struct amdgpu_device *adev,
			    void *umc_ecc)
{
	struct smu_context *smu = adev->powerplay.pp_handle;
	int ret = 0;

	if (!is_support_sw_smu(adev))
		return -EOPNOTSUPP;

	mutex_lock(&adev->pm.mutex);
	ret = smu_get_ecc_info(smu, umc_ecc);
	mutex_unlock(&adev->pm.mutex);

	return ret;
}

struct amd_vce_state *amdgpu_dpm_get_vce_clock_state(struct amdgpu_device *adev,
						     uint32_t idx)
{
	const struct amd_pm_funcs *pp_funcs = adev->powerplay.pp_funcs;
	struct amd_vce_state *vstate = NULL;

	if (!pp_funcs->get_vce_clock_state)
		return NULL;

	mutex_lock(&adev->pm.mutex);
	vstate = pp_funcs->get_vce_clock_state(adev->powerplay.pp_handle,
					       idx);
	mutex_unlock(&adev->pm.mutex);

	return vstate;
}

void amdgpu_dpm_get_current_power_state(struct amdgpu_device *adev,
					enum amd_pm_state_type *state)
{
	const struct amd_pm_funcs *pp_funcs = adev->powerplay.pp_funcs;

	mutex_lock(&adev->pm.mutex);

	if (!pp_funcs->get_current_power_state) {
		*state = adev->pm.dpm.user_state;
		goto out;
	}

	*state = pp_funcs->get_current_power_state(adev->powerplay.pp_handle);
	if (*state < POWER_STATE_TYPE_DEFAULT ||
	    *state > POWER_STATE_TYPE_INTERNAL_3DPERF)
		*state = adev->pm.dpm.user_state;

out:
	mutex_unlock(&adev->pm.mutex);
}

void amdgpu_dpm_set_power_state(struct amdgpu_device *adev,
				enum amd_pm_state_type state)
{
	mutex_lock(&adev->pm.mutex);
	adev->pm.dpm.user_state = state;
	mutex_unlock(&adev->pm.mutex);

	if (is_support_sw_smu(adev))
		return;

	if (amdgpu_dpm_dispatch_task(adev,
				     AMD_PP_TASK_ENABLE_USER_STATE,
				     &state) == -EOPNOTSUPP)
		amdgpu_dpm_compute_clocks(adev);
}

enum amd_dpm_forced_level amdgpu_dpm_get_performance_level(struct amdgpu_device *adev)
{
	const struct amd_pm_funcs *pp_funcs = adev->powerplay.pp_funcs;
	enum amd_dpm_forced_level level;

	if (!pp_funcs)
		return AMD_DPM_FORCED_LEVEL_AUTO;

	mutex_lock(&adev->pm.mutex);
	if (pp_funcs->get_performance_level)
		level = pp_funcs->get_performance_level(adev->powerplay.pp_handle);
	else
		level = adev->pm.dpm.forced_level;
	mutex_unlock(&adev->pm.mutex);

	return level;
}

int amdgpu_dpm_force_performance_level(struct amdgpu_device *adev,
				       enum amd_dpm_forced_level level)
{
	const struct amd_pm_funcs *pp_funcs = adev->powerplay.pp_funcs;
<<<<<<< HEAD
	enum amd_dpm_forced_level current_level;
	uint32_t profile_mode_mask = AMD_DPM_FORCED_LEVEL_PROFILE_STANDARD |
					AMD_DPM_FORCED_LEVEL_PROFILE_MIN_SCLK |
					AMD_DPM_FORCED_LEVEL_PROFILE_MIN_MCLK |
					AMD_DPM_FORCED_LEVEL_PROFILE_PEAK;

=======
	int r = 0;

	if (!pp_funcs || !pp_funcs->load_firmware)
		return 0;

	mutex_lock(&adev->pm.mutex);
	r = pp_funcs->load_firmware(adev->powerplay.pp_handle);
	if (r) {
		pr_err("smu firmware loading failed\n");
		goto out;
	}

	if (smu_version)
		*smu_version = adev->pm.fw_version;

out:
	mutex_unlock(&adev->pm.mutex);
	return r;
}

int amdgpu_dpm_handle_passthrough_sbr(struct amdgpu_device *adev, bool enable)
{
	int ret = 0;

	if (is_support_sw_smu(adev)) {
		mutex_lock(&adev->pm.mutex);
		ret = smu_handle_passthrough_sbr(adev->powerplay.pp_handle,
						 enable);
		mutex_unlock(&adev->pm.mutex);
	}

	return ret;
}

int amdgpu_dpm_send_hbm_bad_pages_num(struct amdgpu_device *adev, uint32_t size)
{
	struct smu_context *smu = adev->powerplay.pp_handle;
	int ret = 0;

	if (!is_support_sw_smu(adev))
		return -EOPNOTSUPP;

	mutex_lock(&adev->pm.mutex);
	ret = smu_send_hbm_bad_pages_num(smu, size);
	mutex_unlock(&adev->pm.mutex);

	return ret;
}

int amdgpu_dpm_send_hbm_bad_channel_flag(struct amdgpu_device *adev, uint32_t size)
{
	struct smu_context *smu = adev->powerplay.pp_handle;
	int ret = 0;

	if (!is_support_sw_smu(adev))
		return -EOPNOTSUPP;

	mutex_lock(&adev->pm.mutex);
	ret = smu_send_hbm_bad_channel_flag(smu, size);
	mutex_unlock(&adev->pm.mutex);

	return ret;
}

int amdgpu_dpm_get_dpm_freq_range(struct amdgpu_device *adev,
				  enum pp_clock_type type,
				  uint32_t *min,
				  uint32_t *max)
{
	int ret = 0;

	if (type != PP_SCLK)
		return -EINVAL;

	if (!is_support_sw_smu(adev))
		return -EOPNOTSUPP;

	mutex_lock(&adev->pm.mutex);
	ret = smu_get_dpm_freq_range(adev->powerplay.pp_handle,
				     SMU_SCLK,
				     min,
				     max);
	mutex_unlock(&adev->pm.mutex);

	return ret;
}

int amdgpu_dpm_set_soft_freq_range(struct amdgpu_device *adev,
				   enum pp_clock_type type,
				   uint32_t min,
				   uint32_t max)
{
	struct smu_context *smu = adev->powerplay.pp_handle;
	int ret = 0;

	if (type != PP_SCLK)
		return -EINVAL;

	if (!is_support_sw_smu(adev))
		return -EOPNOTSUPP;

	mutex_lock(&adev->pm.mutex);
	ret = smu_set_soft_freq_range(smu,
				      SMU_SCLK,
				      min,
				      max);
	mutex_unlock(&adev->pm.mutex);

	return ret;
}

int amdgpu_dpm_write_watermarks_table(struct amdgpu_device *adev)
{
	struct smu_context *smu = adev->powerplay.pp_handle;
	int ret = 0;

	if (!is_support_sw_smu(adev))
		return 0;

	mutex_lock(&adev->pm.mutex);
	ret = smu_write_watermarks_table(smu);
	mutex_unlock(&adev->pm.mutex);

	return ret;
}

int amdgpu_dpm_wait_for_event(struct amdgpu_device *adev,
			      enum smu_event_type event,
			      uint64_t event_arg)
{
	struct smu_context *smu = adev->powerplay.pp_handle;
	int ret = 0;

	if (!is_support_sw_smu(adev))
		return -EOPNOTSUPP;

	mutex_lock(&adev->pm.mutex);
	ret = smu_wait_for_event(smu, event, event_arg);
	mutex_unlock(&adev->pm.mutex);

	return ret;
}

int amdgpu_dpm_set_residency_gfxoff(struct amdgpu_device *adev, bool value)
{
	struct smu_context *smu = adev->powerplay.pp_handle;
	int ret = 0;

	if (!is_support_sw_smu(adev))
		return -EOPNOTSUPP;

	mutex_lock(&adev->pm.mutex);
	ret = smu_set_residency_gfxoff(smu, value);
	mutex_unlock(&adev->pm.mutex);

	return ret;
}

int amdgpu_dpm_get_residency_gfxoff(struct amdgpu_device *adev, u32 *value)
{
	struct smu_context *smu = adev->powerplay.pp_handle;
	int ret = 0;

	if (!is_support_sw_smu(adev))
		return -EOPNOTSUPP;

	mutex_lock(&adev->pm.mutex);
	ret = smu_get_residency_gfxoff(smu, value);
	mutex_unlock(&adev->pm.mutex);

	return ret;
}

int amdgpu_dpm_get_entrycount_gfxoff(struct amdgpu_device *adev, u64 *value)
{
	struct smu_context *smu = adev->powerplay.pp_handle;
	int ret = 0;

	if (!is_support_sw_smu(adev))
		return -EOPNOTSUPP;

	mutex_lock(&adev->pm.mutex);
	ret = smu_get_entrycount_gfxoff(smu, value);
	mutex_unlock(&adev->pm.mutex);

	return ret;
}

int amdgpu_dpm_get_status_gfxoff(struct amdgpu_device *adev, uint32_t *value)
{
	struct smu_context *smu = adev->powerplay.pp_handle;
	int ret = 0;

	if (!is_support_sw_smu(adev))
		return -EOPNOTSUPP;

	mutex_lock(&adev->pm.mutex);
	ret = smu_get_status_gfxoff(smu, value);
	mutex_unlock(&adev->pm.mutex);

	return ret;
}

uint64_t amdgpu_dpm_get_thermal_throttling_counter(struct amdgpu_device *adev)
{
	struct smu_context *smu = adev->powerplay.pp_handle;

	if (!is_support_sw_smu(adev))
		return 0;

	return atomic64_read(&smu->throttle_int_counter);
}

/* amdgpu_dpm_gfx_state_change - Handle gfx power state change set
 * @adev: amdgpu_device pointer
 * @state: gfx power state(1 -sGpuChangeState_D0Entry and 2 -sGpuChangeState_D3Entry)
 *
 */
void amdgpu_dpm_gfx_state_change(struct amdgpu_device *adev,
				 enum gfx_change_state state)
{
	mutex_lock(&adev->pm.mutex);
	if (adev->powerplay.pp_funcs &&
	    adev->powerplay.pp_funcs->gfx_state_change_set)
		((adev)->powerplay.pp_funcs->gfx_state_change_set(
			(adev)->powerplay.pp_handle, state));
	mutex_unlock(&adev->pm.mutex);
}

int amdgpu_dpm_get_ecc_info(struct amdgpu_device *adev,
			    void *umc_ecc)
{
	struct smu_context *smu = adev->powerplay.pp_handle;
	int ret = 0;

	if (!is_support_sw_smu(adev))
		return -EOPNOTSUPP;

	mutex_lock(&adev->pm.mutex);
	ret = smu_get_ecc_info(smu, umc_ecc);
	mutex_unlock(&adev->pm.mutex);

	return ret;
}

struct amd_vce_state *amdgpu_dpm_get_vce_clock_state(struct amdgpu_device *adev,
						     uint32_t idx)
{
	const struct amd_pm_funcs *pp_funcs = adev->powerplay.pp_funcs;
	struct amd_vce_state *vstate = NULL;

	if (!pp_funcs->get_vce_clock_state)
		return NULL;

	mutex_lock(&adev->pm.mutex);
	vstate = pp_funcs->get_vce_clock_state(adev->powerplay.pp_handle,
					       idx);
	mutex_unlock(&adev->pm.mutex);

	return vstate;
}

void amdgpu_dpm_get_current_power_state(struct amdgpu_device *adev,
					enum amd_pm_state_type *state)
{
	const struct amd_pm_funcs *pp_funcs = adev->powerplay.pp_funcs;

	mutex_lock(&adev->pm.mutex);

	if (!pp_funcs->get_current_power_state) {
		*state = adev->pm.dpm.user_state;
		goto out;
	}

	*state = pp_funcs->get_current_power_state(adev->powerplay.pp_handle);
	if (*state < POWER_STATE_TYPE_DEFAULT ||
	    *state > POWER_STATE_TYPE_INTERNAL_3DPERF)
		*state = adev->pm.dpm.user_state;

out:
	mutex_unlock(&adev->pm.mutex);
}

void amdgpu_dpm_set_power_state(struct amdgpu_device *adev,
				enum amd_pm_state_type state)
{
	mutex_lock(&adev->pm.mutex);
	adev->pm.dpm.user_state = state;
	mutex_unlock(&adev->pm.mutex);

	if (is_support_sw_smu(adev))
		return;

	if (amdgpu_dpm_dispatch_task(adev,
				     AMD_PP_TASK_ENABLE_USER_STATE,
				     &state) == -EOPNOTSUPP)
		amdgpu_dpm_compute_clocks(adev);
}

enum amd_dpm_forced_level amdgpu_dpm_get_performance_level(struct amdgpu_device *adev)
{
	const struct amd_pm_funcs *pp_funcs = adev->powerplay.pp_funcs;
	enum amd_dpm_forced_level level;

	if (!pp_funcs)
		return AMD_DPM_FORCED_LEVEL_AUTO;

	mutex_lock(&adev->pm.mutex);
	if (pp_funcs->get_performance_level)
		level = pp_funcs->get_performance_level(adev->powerplay.pp_handle);
	else
		level = adev->pm.dpm.forced_level;
	mutex_unlock(&adev->pm.mutex);

	return level;
}

int amdgpu_dpm_force_performance_level(struct amdgpu_device *adev,
				       enum amd_dpm_forced_level level)
{
	const struct amd_pm_funcs *pp_funcs = adev->powerplay.pp_funcs;
	enum amd_dpm_forced_level current_level;
	uint32_t profile_mode_mask = AMD_DPM_FORCED_LEVEL_PROFILE_STANDARD |
					AMD_DPM_FORCED_LEVEL_PROFILE_MIN_SCLK |
					AMD_DPM_FORCED_LEVEL_PROFILE_MIN_MCLK |
					AMD_DPM_FORCED_LEVEL_PROFILE_PEAK;

>>>>>>> eb3cdb58
	if (!pp_funcs || !pp_funcs->force_performance_level)
		return 0;

	if (adev->pm.dpm.thermal_active)
		return -EINVAL;

	current_level = amdgpu_dpm_get_performance_level(adev);
	if (current_level == level)
		return 0;

	if (adev->asic_type == CHIP_RAVEN) {
		if (!(adev->apu_flags & AMD_APU_IS_RAVEN2)) {
			if (current_level != AMD_DPM_FORCED_LEVEL_MANUAL &&
			    level == AMD_DPM_FORCED_LEVEL_MANUAL)
				amdgpu_gfx_off_ctrl(adev, false);
			else if (current_level == AMD_DPM_FORCED_LEVEL_MANUAL &&
				 level != AMD_DPM_FORCED_LEVEL_MANUAL)
				amdgpu_gfx_off_ctrl(adev, true);
		}
	}
<<<<<<< HEAD

	if (!(current_level & profile_mode_mask) &&
	    (level == AMD_DPM_FORCED_LEVEL_PROFILE_EXIT))
		return -EINVAL;

	if (!(current_level & profile_mode_mask) &&
	      (level & profile_mode_mask)) {
		/* enter UMD Pstate */
		amdgpu_device_ip_set_powergating_state(adev,
						       AMD_IP_BLOCK_TYPE_GFX,
						       AMD_PG_STATE_UNGATE);
		amdgpu_device_ip_set_clockgating_state(adev,
						       AMD_IP_BLOCK_TYPE_GFX,
						       AMD_CG_STATE_UNGATE);
	} else if ((current_level & profile_mode_mask) &&
		    !(level & profile_mode_mask)) {
		/* exit UMD Pstate */
		amdgpu_device_ip_set_clockgating_state(adev,
						       AMD_IP_BLOCK_TYPE_GFX,
						       AMD_CG_STATE_GATE);
		amdgpu_device_ip_set_powergating_state(adev,
						       AMD_IP_BLOCK_TYPE_GFX,
						       AMD_PG_STATE_GATE);
	}

	mutex_lock(&adev->pm.mutex);

	if (pp_funcs->force_performance_level(adev->powerplay.pp_handle,
					      level)) {
		mutex_unlock(&adev->pm.mutex);
		return -EINVAL;
	}

=======

	if (!(current_level & profile_mode_mask) &&
	    (level == AMD_DPM_FORCED_LEVEL_PROFILE_EXIT))
		return -EINVAL;

	if (!(current_level & profile_mode_mask) &&
	      (level & profile_mode_mask)) {
		/* enter UMD Pstate */
		amdgpu_device_ip_set_powergating_state(adev,
						       AMD_IP_BLOCK_TYPE_GFX,
						       AMD_PG_STATE_UNGATE);
		amdgpu_device_ip_set_clockgating_state(adev,
						       AMD_IP_BLOCK_TYPE_GFX,
						       AMD_CG_STATE_UNGATE);
	} else if ((current_level & profile_mode_mask) &&
		    !(level & profile_mode_mask)) {
		/* exit UMD Pstate */
		amdgpu_device_ip_set_clockgating_state(adev,
						       AMD_IP_BLOCK_TYPE_GFX,
						       AMD_CG_STATE_GATE);
		amdgpu_device_ip_set_powergating_state(adev,
						       AMD_IP_BLOCK_TYPE_GFX,
						       AMD_PG_STATE_GATE);
	}

	mutex_lock(&adev->pm.mutex);

	if (pp_funcs->force_performance_level(adev->powerplay.pp_handle,
					      level)) {
		mutex_unlock(&adev->pm.mutex);
		return -EINVAL;
	}

>>>>>>> eb3cdb58
	adev->pm.dpm.forced_level = level;

	mutex_unlock(&adev->pm.mutex);

	return 0;
}

int amdgpu_dpm_get_pp_num_states(struct amdgpu_device *adev,
				 struct pp_states_info *states)
{
	const struct amd_pm_funcs *pp_funcs = adev->powerplay.pp_funcs;
	int ret = 0;

	if (!pp_funcs->get_pp_num_states)
		return -EOPNOTSUPP;

	mutex_lock(&adev->pm.mutex);
	ret = pp_funcs->get_pp_num_states(adev->powerplay.pp_handle,
					  states);
	mutex_unlock(&adev->pm.mutex);

	return ret;
}

int amdgpu_dpm_dispatch_task(struct amdgpu_device *adev,
			      enum amd_pp_task task_id,
			      enum amd_pm_state_type *user_state)
{
	const struct amd_pm_funcs *pp_funcs = adev->powerplay.pp_funcs;
	int ret = 0;

	if (!pp_funcs->dispatch_tasks)
		return -EOPNOTSUPP;

	mutex_lock(&adev->pm.mutex);
	ret = pp_funcs->dispatch_tasks(adev->powerplay.pp_handle,
				       task_id,
				       user_state);
	mutex_unlock(&adev->pm.mutex);

	return ret;
}

int amdgpu_dpm_get_pp_table(struct amdgpu_device *adev, char **table)
{
	const struct amd_pm_funcs *pp_funcs = adev->powerplay.pp_funcs;
	int ret = 0;

	if (!pp_funcs->get_pp_table)
		return 0;

	mutex_lock(&adev->pm.mutex);
	ret = pp_funcs->get_pp_table(adev->powerplay.pp_handle,
				     table);
	mutex_unlock(&adev->pm.mutex);

	return ret;
}

int amdgpu_dpm_set_fine_grain_clk_vol(struct amdgpu_device *adev,
				      uint32_t type,
				      long *input,
				      uint32_t size)
{
	const struct amd_pm_funcs *pp_funcs = adev->powerplay.pp_funcs;
	int ret = 0;

	if (!pp_funcs->set_fine_grain_clk_vol)
		return 0;

	mutex_lock(&adev->pm.mutex);
	ret = pp_funcs->set_fine_grain_clk_vol(adev->powerplay.pp_handle,
					       type,
					       input,
					       size);
	mutex_unlock(&adev->pm.mutex);

	return ret;
}

int amdgpu_dpm_odn_edit_dpm_table(struct amdgpu_device *adev,
				  uint32_t type,
				  long *input,
				  uint32_t size)
{
	const struct amd_pm_funcs *pp_funcs = adev->powerplay.pp_funcs;
	int ret = 0;

	if (!pp_funcs->odn_edit_dpm_table)
		return 0;

	mutex_lock(&adev->pm.mutex);
	ret = pp_funcs->odn_edit_dpm_table(adev->powerplay.pp_handle,
					   type,
					   input,
					   size);
	mutex_unlock(&adev->pm.mutex);

	return ret;
}

int amdgpu_dpm_print_clock_levels(struct amdgpu_device *adev,
				  enum pp_clock_type type,
				  char *buf)
{
	const struct amd_pm_funcs *pp_funcs = adev->powerplay.pp_funcs;
	int ret = 0;

	if (!pp_funcs->print_clock_levels)
		return 0;

	mutex_lock(&adev->pm.mutex);
	ret = pp_funcs->print_clock_levels(adev->powerplay.pp_handle,
					   type,
					   buf);
	mutex_unlock(&adev->pm.mutex);

	return ret;
}

int amdgpu_dpm_emit_clock_levels(struct amdgpu_device *adev,
				  enum pp_clock_type type,
				  char *buf,
				  int *offset)
{
	const struct amd_pm_funcs *pp_funcs = adev->powerplay.pp_funcs;
	int ret = 0;

	if (!pp_funcs->emit_clock_levels)
		return -ENOENT;

	mutex_lock(&adev->pm.mutex);
	ret = pp_funcs->emit_clock_levels(adev->powerplay.pp_handle,
					   type,
					   buf,
					   offset);
	mutex_unlock(&adev->pm.mutex);

	return ret;
}

int amdgpu_dpm_set_ppfeature_status(struct amdgpu_device *adev,
				    uint64_t ppfeature_masks)
{
	const struct amd_pm_funcs *pp_funcs = adev->powerplay.pp_funcs;
	int ret = 0;

	if (!pp_funcs->set_ppfeature_status)
		return 0;

	mutex_lock(&adev->pm.mutex);
	ret = pp_funcs->set_ppfeature_status(adev->powerplay.pp_handle,
					     ppfeature_masks);
	mutex_unlock(&adev->pm.mutex);

	return ret;
}

int amdgpu_dpm_get_ppfeature_status(struct amdgpu_device *adev, char *buf)
{
	const struct amd_pm_funcs *pp_funcs = adev->powerplay.pp_funcs;
	int ret = 0;

	if (!pp_funcs->get_ppfeature_status)
		return 0;

	mutex_lock(&adev->pm.mutex);
	ret = pp_funcs->get_ppfeature_status(adev->powerplay.pp_handle,
					     buf);
	mutex_unlock(&adev->pm.mutex);

	return ret;
}

int amdgpu_dpm_force_clock_level(struct amdgpu_device *adev,
				 enum pp_clock_type type,
				 uint32_t mask)
{
	const struct amd_pm_funcs *pp_funcs = adev->powerplay.pp_funcs;
	int ret = 0;

	if (!pp_funcs->force_clock_level)
		return 0;

	mutex_lock(&adev->pm.mutex);
	ret = pp_funcs->force_clock_level(adev->powerplay.pp_handle,
					  type,
					  mask);
	mutex_unlock(&adev->pm.mutex);

	return ret;
}

int amdgpu_dpm_get_sclk_od(struct amdgpu_device *adev)
{
	const struct amd_pm_funcs *pp_funcs = adev->powerplay.pp_funcs;
	int ret = 0;

	if (!pp_funcs->get_sclk_od)
		return 0;

	mutex_lock(&adev->pm.mutex);
	ret = pp_funcs->get_sclk_od(adev->powerplay.pp_handle);
	mutex_unlock(&adev->pm.mutex);

	return ret;
}

int amdgpu_dpm_set_sclk_od(struct amdgpu_device *adev, uint32_t value)
{
	const struct amd_pm_funcs *pp_funcs = adev->powerplay.pp_funcs;

	if (is_support_sw_smu(adev))
		return 0;

	mutex_lock(&adev->pm.mutex);
	if (pp_funcs->set_sclk_od)
		pp_funcs->set_sclk_od(adev->powerplay.pp_handle, value);
	mutex_unlock(&adev->pm.mutex);

	if (amdgpu_dpm_dispatch_task(adev,
				     AMD_PP_TASK_READJUST_POWER_STATE,
				     NULL) == -EOPNOTSUPP) {
		adev->pm.dpm.current_ps = adev->pm.dpm.boot_ps;
		amdgpu_dpm_compute_clocks(adev);
	}

	return 0;
}

int amdgpu_dpm_get_mclk_od(struct amdgpu_device *adev)
{
	const struct amd_pm_funcs *pp_funcs = adev->powerplay.pp_funcs;
	int ret = 0;

	if (!pp_funcs->get_mclk_od)
		return 0;

	mutex_lock(&adev->pm.mutex);
	ret = pp_funcs->get_mclk_od(adev->powerplay.pp_handle);
	mutex_unlock(&adev->pm.mutex);

	return ret;
}

int amdgpu_dpm_set_mclk_od(struct amdgpu_device *adev, uint32_t value)
{
	const struct amd_pm_funcs *pp_funcs = adev->powerplay.pp_funcs;

	if (is_support_sw_smu(adev))
		return 0;

	mutex_lock(&adev->pm.mutex);
	if (pp_funcs->set_mclk_od)
		pp_funcs->set_mclk_od(adev->powerplay.pp_handle, value);
	mutex_unlock(&adev->pm.mutex);

	if (amdgpu_dpm_dispatch_task(adev,
				     AMD_PP_TASK_READJUST_POWER_STATE,
				     NULL) == -EOPNOTSUPP) {
		adev->pm.dpm.current_ps = adev->pm.dpm.boot_ps;
		amdgpu_dpm_compute_clocks(adev);
	}

	return 0;
}

int amdgpu_dpm_get_power_profile_mode(struct amdgpu_device *adev,
				      char *buf)
{
	const struct amd_pm_funcs *pp_funcs = adev->powerplay.pp_funcs;
	int ret = 0;

	if (!pp_funcs->get_power_profile_mode)
		return -EOPNOTSUPP;

	mutex_lock(&adev->pm.mutex);
	ret = pp_funcs->get_power_profile_mode(adev->powerplay.pp_handle,
					       buf);
	mutex_unlock(&adev->pm.mutex);

	return ret;
}

int amdgpu_dpm_set_power_profile_mode(struct amdgpu_device *adev,
				      long *input, uint32_t size)
{
	const struct amd_pm_funcs *pp_funcs = adev->powerplay.pp_funcs;
	int ret = 0;

	if (!pp_funcs->set_power_profile_mode)
		return 0;

	mutex_lock(&adev->pm.mutex);
	ret = pp_funcs->set_power_profile_mode(adev->powerplay.pp_handle,
					       input,
					       size);
	mutex_unlock(&adev->pm.mutex);

	return ret;
}

int amdgpu_dpm_get_gpu_metrics(struct amdgpu_device *adev, void **table)
{
	const struct amd_pm_funcs *pp_funcs = adev->powerplay.pp_funcs;
	int ret = 0;

	if (!pp_funcs->get_gpu_metrics)
		return 0;

	mutex_lock(&adev->pm.mutex);
	ret = pp_funcs->get_gpu_metrics(adev->powerplay.pp_handle,
					table);
	mutex_unlock(&adev->pm.mutex);

	return ret;
}

int amdgpu_dpm_get_fan_control_mode(struct amdgpu_device *adev,
				    uint32_t *fan_mode)
{
	const struct amd_pm_funcs *pp_funcs = adev->powerplay.pp_funcs;
	int ret = 0;

	if (!pp_funcs->get_fan_control_mode)
		return -EOPNOTSUPP;

	mutex_lock(&adev->pm.mutex);
	ret = pp_funcs->get_fan_control_mode(adev->powerplay.pp_handle,
					     fan_mode);
	mutex_unlock(&adev->pm.mutex);

	return ret;
}

int amdgpu_dpm_set_fan_speed_pwm(struct amdgpu_device *adev,
				 uint32_t speed)
{
	const struct amd_pm_funcs *pp_funcs = adev->powerplay.pp_funcs;
	int ret = 0;

	if (!pp_funcs->set_fan_speed_pwm)
		return -EOPNOTSUPP;

	mutex_lock(&adev->pm.mutex);
	ret = pp_funcs->set_fan_speed_pwm(adev->powerplay.pp_handle,
					  speed);
	mutex_unlock(&adev->pm.mutex);

	return ret;
}

int amdgpu_dpm_get_fan_speed_pwm(struct amdgpu_device *adev,
				 uint32_t *speed)
{
	const struct amd_pm_funcs *pp_funcs = adev->powerplay.pp_funcs;
	int ret = 0;

	if (!pp_funcs->get_fan_speed_pwm)
		return -EOPNOTSUPP;

	mutex_lock(&adev->pm.mutex);
	ret = pp_funcs->get_fan_speed_pwm(adev->powerplay.pp_handle,
					  speed);
	mutex_unlock(&adev->pm.mutex);

	return ret;
}

int amdgpu_dpm_get_fan_speed_rpm(struct amdgpu_device *adev,
				 uint32_t *speed)
{
	const struct amd_pm_funcs *pp_funcs = adev->powerplay.pp_funcs;
	int ret = 0;

	if (!pp_funcs->get_fan_speed_rpm)
		return -EOPNOTSUPP;

	mutex_lock(&adev->pm.mutex);
	ret = pp_funcs->get_fan_speed_rpm(adev->powerplay.pp_handle,
					  speed);
	mutex_unlock(&adev->pm.mutex);

	return ret;
}

int amdgpu_dpm_set_fan_speed_rpm(struct amdgpu_device *adev,
				 uint32_t speed)
{
	const struct amd_pm_funcs *pp_funcs = adev->powerplay.pp_funcs;
	int ret = 0;

	if (!pp_funcs->set_fan_speed_rpm)
		return -EOPNOTSUPP;

	mutex_lock(&adev->pm.mutex);
	ret = pp_funcs->set_fan_speed_rpm(adev->powerplay.pp_handle,
					  speed);
	mutex_unlock(&adev->pm.mutex);

	return ret;
}

int amdgpu_dpm_set_fan_control_mode(struct amdgpu_device *adev,
				    uint32_t mode)
{
	const struct amd_pm_funcs *pp_funcs = adev->powerplay.pp_funcs;
	int ret = 0;

	if (!pp_funcs->set_fan_control_mode)
		return -EOPNOTSUPP;

	mutex_lock(&adev->pm.mutex);
	ret = pp_funcs->set_fan_control_mode(adev->powerplay.pp_handle,
					     mode);
	mutex_unlock(&adev->pm.mutex);

	return ret;
}

int amdgpu_dpm_get_power_limit(struct amdgpu_device *adev,
			       uint32_t *limit,
			       enum pp_power_limit_level pp_limit_level,
			       enum pp_power_type power_type)
{
	const struct amd_pm_funcs *pp_funcs = adev->powerplay.pp_funcs;
	int ret = 0;

	if (!pp_funcs->get_power_limit)
		return -ENODATA;

	mutex_lock(&adev->pm.mutex);
	ret = pp_funcs->get_power_limit(adev->powerplay.pp_handle,
					limit,
					pp_limit_level,
					power_type);
	mutex_unlock(&adev->pm.mutex);

	return ret;
}

int amdgpu_dpm_set_power_limit(struct amdgpu_device *adev,
			       uint32_t limit)
{
	const struct amd_pm_funcs *pp_funcs = adev->powerplay.pp_funcs;
	int ret = 0;

	if (!pp_funcs->set_power_limit)
		return -EINVAL;

	mutex_lock(&adev->pm.mutex);
	ret = pp_funcs->set_power_limit(adev->powerplay.pp_handle,
					limit);
	mutex_unlock(&adev->pm.mutex);

	return ret;
}

int amdgpu_dpm_is_cclk_dpm_supported(struct amdgpu_device *adev)
{
	bool cclk_dpm_supported = false;

	if (!is_support_sw_smu(adev))
		return false;

	mutex_lock(&adev->pm.mutex);
	cclk_dpm_supported = is_support_cclk_dpm(adev);
	mutex_unlock(&adev->pm.mutex);

	return (int)cclk_dpm_supported;
}

int amdgpu_dpm_debugfs_print_current_performance_level(struct amdgpu_device *adev,
						       struct seq_file *m)
{
	const struct amd_pm_funcs *pp_funcs = adev->powerplay.pp_funcs;

	if (!pp_funcs->debugfs_print_current_performance_level)
		return -EOPNOTSUPP;

	mutex_lock(&adev->pm.mutex);
	pp_funcs->debugfs_print_current_performance_level(adev->powerplay.pp_handle,
							  m);
	mutex_unlock(&adev->pm.mutex);

	return 0;
}

int amdgpu_dpm_get_smu_prv_buf_details(struct amdgpu_device *adev,
				       void **addr,
				       size_t *size)
{
	const struct amd_pm_funcs *pp_funcs = adev->powerplay.pp_funcs;
	int ret = 0;

	if (!pp_funcs->get_smu_prv_buf_details)
		return -ENOSYS;

	mutex_lock(&adev->pm.mutex);
	ret = pp_funcs->get_smu_prv_buf_details(adev->powerplay.pp_handle,
						addr,
						size);
	mutex_unlock(&adev->pm.mutex);

	return ret;
}

int amdgpu_dpm_is_overdrive_supported(struct amdgpu_device *adev)
{
	if (is_support_sw_smu(adev)) {
		struct smu_context *smu = adev->powerplay.pp_handle;

		return (smu->od_enabled || smu->is_apu);
	} else {
		struct pp_hwmgr *hwmgr;

		/*
		 * dpm on some legacy asics don't carry od_enabled member
		 * as its pp_handle is casted directly from adev.
		 */
		if (amdgpu_dpm_is_legacy_dpm(adev))
			return false;

		hwmgr = (struct pp_hwmgr *)adev->powerplay.pp_handle;

		return hwmgr->od_enabled;
	}
}

int amdgpu_dpm_set_pp_table(struct amdgpu_device *adev,
			    const char *buf,
			    size_t size)
{
	const struct amd_pm_funcs *pp_funcs = adev->powerplay.pp_funcs;
	int ret = 0;

	if (!pp_funcs->set_pp_table)
		return -EOPNOTSUPP;

	mutex_lock(&adev->pm.mutex);
	ret = pp_funcs->set_pp_table(adev->powerplay.pp_handle,
				     buf,
				     size);
	mutex_unlock(&adev->pm.mutex);

	return ret;
}

int amdgpu_dpm_get_num_cpu_cores(struct amdgpu_device *adev)
{
	struct smu_context *smu = adev->powerplay.pp_handle;

	if (!is_support_sw_smu(adev))
		return INT_MAX;

	return smu->cpu_core_num;
}

void amdgpu_dpm_stb_debug_fs_init(struct amdgpu_device *adev)
{
	if (!is_support_sw_smu(adev))
		return;

	amdgpu_smu_stb_debug_fs_init(adev);
}

int amdgpu_dpm_display_configuration_change(struct amdgpu_device *adev,
					    const struct amd_pp_display_configuration *input)
{
	const struct amd_pm_funcs *pp_funcs = adev->powerplay.pp_funcs;
	int ret = 0;

	if (!pp_funcs->display_configuration_change)
		return 0;

	mutex_lock(&adev->pm.mutex);
	ret = pp_funcs->display_configuration_change(adev->powerplay.pp_handle,
						     input);
	mutex_unlock(&adev->pm.mutex);

	return ret;
}

int amdgpu_dpm_get_clock_by_type(struct amdgpu_device *adev,
				 enum amd_pp_clock_type type,
				 struct amd_pp_clocks *clocks)
{
	const struct amd_pm_funcs *pp_funcs = adev->powerplay.pp_funcs;
	int ret = 0;

	if (!pp_funcs->get_clock_by_type)
		return 0;

	mutex_lock(&adev->pm.mutex);
	ret = pp_funcs->get_clock_by_type(adev->powerplay.pp_handle,
					  type,
					  clocks);
	mutex_unlock(&adev->pm.mutex);

	return ret;
}

int amdgpu_dpm_get_display_mode_validation_clks(struct amdgpu_device *adev,
						struct amd_pp_simple_clock_info *clocks)
{
	const struct amd_pm_funcs *pp_funcs = adev->powerplay.pp_funcs;
	int ret = 0;

	if (!pp_funcs->get_display_mode_validation_clocks)
		return 0;

	mutex_lock(&adev->pm.mutex);
	ret = pp_funcs->get_display_mode_validation_clocks(adev->powerplay.pp_handle,
							   clocks);
	mutex_unlock(&adev->pm.mutex);

	return ret;
}

int amdgpu_dpm_get_clock_by_type_with_latency(struct amdgpu_device *adev,
					      enum amd_pp_clock_type type,
					      struct pp_clock_levels_with_latency *clocks)
{
	const struct amd_pm_funcs *pp_funcs = adev->powerplay.pp_funcs;
	int ret = 0;

	if (!pp_funcs->get_clock_by_type_with_latency)
		return 0;

	mutex_lock(&adev->pm.mutex);
	ret = pp_funcs->get_clock_by_type_with_latency(adev->powerplay.pp_handle,
						       type,
						       clocks);
	mutex_unlock(&adev->pm.mutex);

	return ret;
}

int amdgpu_dpm_get_clock_by_type_with_voltage(struct amdgpu_device *adev,
					      enum amd_pp_clock_type type,
					      struct pp_clock_levels_with_voltage *clocks)
{
	const struct amd_pm_funcs *pp_funcs = adev->powerplay.pp_funcs;
	int ret = 0;

	if (!pp_funcs->get_clock_by_type_with_voltage)
		return 0;

	mutex_lock(&adev->pm.mutex);
	ret = pp_funcs->get_clock_by_type_with_voltage(adev->powerplay.pp_handle,
						       type,
						       clocks);
	mutex_unlock(&adev->pm.mutex);

	return ret;
}

int amdgpu_dpm_set_watermarks_for_clocks_ranges(struct amdgpu_device *adev,
					       void *clock_ranges)
{
	const struct amd_pm_funcs *pp_funcs = adev->powerplay.pp_funcs;
	int ret = 0;

	if (!pp_funcs->set_watermarks_for_clocks_ranges)
		return -EOPNOTSUPP;

	mutex_lock(&adev->pm.mutex);
	ret = pp_funcs->set_watermarks_for_clocks_ranges(adev->powerplay.pp_handle,
							 clock_ranges);
	mutex_unlock(&adev->pm.mutex);

	return ret;
}

int amdgpu_dpm_display_clock_voltage_request(struct amdgpu_device *adev,
					     struct pp_display_clock_request *clock)
{
	const struct amd_pm_funcs *pp_funcs = adev->powerplay.pp_funcs;
	int ret = 0;

	if (!pp_funcs->display_clock_voltage_request)
		return -EOPNOTSUPP;

	mutex_lock(&adev->pm.mutex);
	ret = pp_funcs->display_clock_voltage_request(adev->powerplay.pp_handle,
						      clock);
	mutex_unlock(&adev->pm.mutex);

	return ret;
}

int amdgpu_dpm_get_current_clocks(struct amdgpu_device *adev,
				  struct amd_pp_clock_info *clocks)
{
	const struct amd_pm_funcs *pp_funcs = adev->powerplay.pp_funcs;
	int ret = 0;

	if (!pp_funcs->get_current_clocks)
		return -EOPNOTSUPP;

	mutex_lock(&adev->pm.mutex);
	ret = pp_funcs->get_current_clocks(adev->powerplay.pp_handle,
					   clocks);
	mutex_unlock(&adev->pm.mutex);

	return ret;
}

void amdgpu_dpm_notify_smu_enable_pwe(struct amdgpu_device *adev)
{
	const struct amd_pm_funcs *pp_funcs = adev->powerplay.pp_funcs;

	if (!pp_funcs->notify_smu_enable_pwe)
		return;

	mutex_lock(&adev->pm.mutex);
	pp_funcs->notify_smu_enable_pwe(adev->powerplay.pp_handle);
	mutex_unlock(&adev->pm.mutex);
}

int amdgpu_dpm_set_active_display_count(struct amdgpu_device *adev,
					uint32_t count)
{
	const struct amd_pm_funcs *pp_funcs = adev->powerplay.pp_funcs;
	int ret = 0;

	if (!pp_funcs->set_active_display_count)
		return -EOPNOTSUPP;

	mutex_lock(&adev->pm.mutex);
	ret = pp_funcs->set_active_display_count(adev->powerplay.pp_handle,
						 count);
	mutex_unlock(&adev->pm.mutex);

	return ret;
}

int amdgpu_dpm_set_min_deep_sleep_dcefclk(struct amdgpu_device *adev,
					  uint32_t clock)
{
	const struct amd_pm_funcs *pp_funcs = adev->powerplay.pp_funcs;
	int ret = 0;

	if (!pp_funcs->set_min_deep_sleep_dcefclk)
		return -EOPNOTSUPP;

	mutex_lock(&adev->pm.mutex);
	ret = pp_funcs->set_min_deep_sleep_dcefclk(adev->powerplay.pp_handle,
						   clock);
	mutex_unlock(&adev->pm.mutex);

	return ret;
}

void amdgpu_dpm_set_hard_min_dcefclk_by_freq(struct amdgpu_device *adev,
					     uint32_t clock)
{
	const struct amd_pm_funcs *pp_funcs = adev->powerplay.pp_funcs;

	if (!pp_funcs->set_hard_min_dcefclk_by_freq)
		return;

	mutex_lock(&adev->pm.mutex);
	pp_funcs->set_hard_min_dcefclk_by_freq(adev->powerplay.pp_handle,
					       clock);
	mutex_unlock(&adev->pm.mutex);
}

void amdgpu_dpm_set_hard_min_fclk_by_freq(struct amdgpu_device *adev,
					  uint32_t clock)
{
	const struct amd_pm_funcs *pp_funcs = adev->powerplay.pp_funcs;

	if (!pp_funcs->set_hard_min_fclk_by_freq)
		return;

	mutex_lock(&adev->pm.mutex);
	pp_funcs->set_hard_min_fclk_by_freq(adev->powerplay.pp_handle,
					    clock);
	mutex_unlock(&adev->pm.mutex);
}

int amdgpu_dpm_display_disable_memory_clock_switch(struct amdgpu_device *adev,
						   bool disable_memory_clock_switch)
{
	const struct amd_pm_funcs *pp_funcs = adev->powerplay.pp_funcs;
	int ret = 0;

	if (!pp_funcs->display_disable_memory_clock_switch)
		return 0;

	mutex_lock(&adev->pm.mutex);
	ret = pp_funcs->display_disable_memory_clock_switch(adev->powerplay.pp_handle,
							    disable_memory_clock_switch);
	mutex_unlock(&adev->pm.mutex);

	return ret;
}

int amdgpu_dpm_get_max_sustainable_clocks_by_dc(struct amdgpu_device *adev,
						struct pp_smu_nv_clock_table *max_clocks)
{
	const struct amd_pm_funcs *pp_funcs = adev->powerplay.pp_funcs;
	int ret = 0;

	if (!pp_funcs->get_max_sustainable_clocks_by_dc)
		return -EOPNOTSUPP;

	mutex_lock(&adev->pm.mutex);
	ret = pp_funcs->get_max_sustainable_clocks_by_dc(adev->powerplay.pp_handle,
							 max_clocks);
	mutex_unlock(&adev->pm.mutex);

	return ret;
}

enum pp_smu_status amdgpu_dpm_get_uclk_dpm_states(struct amdgpu_device *adev,
						  unsigned int *clock_values_in_khz,
						  unsigned int *num_states)
{
	const struct amd_pm_funcs *pp_funcs = adev->powerplay.pp_funcs;
	int ret = 0;

	if (!pp_funcs->get_uclk_dpm_states)
		return -EOPNOTSUPP;

	mutex_lock(&adev->pm.mutex);
	ret = pp_funcs->get_uclk_dpm_states(adev->powerplay.pp_handle,
					    clock_values_in_khz,
					    num_states);
	mutex_unlock(&adev->pm.mutex);

	return ret;
}

int amdgpu_dpm_get_dpm_clock_table(struct amdgpu_device *adev,
				   struct dpm_clocks *clock_table)
{
	const struct amd_pm_funcs *pp_funcs = adev->powerplay.pp_funcs;
	int ret = 0;

	if (!pp_funcs->get_dpm_clock_table)
		return -EOPNOTSUPP;

	mutex_lock(&adev->pm.mutex);
	ret = pp_funcs->get_dpm_clock_table(adev->powerplay.pp_handle,
					    clock_table);
	mutex_unlock(&adev->pm.mutex);

	return ret;
}<|MERGE_RESOLUTION|>--- conflicted
+++ resolved
@@ -227,8 +227,6 @@
 	mutex_unlock(&adev->pm.mutex);
 
 	return ret;
-<<<<<<< HEAD
-=======
 }
 
 int amdgpu_dpm_enable_gfx_features(struct amdgpu_device *adev)
@@ -247,7 +245,6 @@
 	mutex_unlock(&adev->pm.mutex);
 
 	return ret;
->>>>>>> eb3cdb58
 }
 
 int amdgpu_dpm_baco_reset(struct amdgpu_device *adev)
@@ -461,7 +458,34 @@
 	return ret;
 }
 
-<<<<<<< HEAD
+int amdgpu_dpm_get_apu_thermal_limit(struct amdgpu_device *adev, uint32_t *limit)
+{
+	const struct amd_pm_funcs *pp_funcs = adev->powerplay.pp_funcs;
+	int ret = -EINVAL;
+
+	if (pp_funcs && pp_funcs->get_apu_thermal_limit) {
+		mutex_lock(&adev->pm.mutex);
+		ret = pp_funcs->get_apu_thermal_limit(adev->powerplay.pp_handle, limit);
+		mutex_unlock(&adev->pm.mutex);
+	}
+
+	return ret;
+}
+
+int amdgpu_dpm_set_apu_thermal_limit(struct amdgpu_device *adev, uint32_t limit)
+{
+	const struct amd_pm_funcs *pp_funcs = adev->powerplay.pp_funcs;
+	int ret = -EINVAL;
+
+	if (pp_funcs && pp_funcs->set_apu_thermal_limit) {
+		mutex_lock(&adev->pm.mutex);
+		ret = pp_funcs->set_apu_thermal_limit(adev->powerplay.pp_handle, limit);
+		mutex_unlock(&adev->pm.mutex);
+	}
+
+	return ret;
+}
+
 void amdgpu_dpm_compute_clocks(struct amdgpu_device *adev)
 {
 	const struct amd_pm_funcs *pp_funcs = adev->powerplay.pp_funcs;
@@ -611,59 +635,6 @@
 	mutex_unlock(&adev->pm.mutex);
 
 	return ret;
-=======
-int amdgpu_dpm_get_apu_thermal_limit(struct amdgpu_device *adev, uint32_t *limit)
-{
-	const struct amd_pm_funcs *pp_funcs = adev->powerplay.pp_funcs;
-	int ret = -EINVAL;
-
-	if (pp_funcs && pp_funcs->get_apu_thermal_limit) {
-		mutex_lock(&adev->pm.mutex);
-		ret = pp_funcs->get_apu_thermal_limit(adev->powerplay.pp_handle, limit);
-		mutex_unlock(&adev->pm.mutex);
-	}
-
-	return ret;
-}
-
-int amdgpu_dpm_set_apu_thermal_limit(struct amdgpu_device *adev, uint32_t limit)
-{
-	const struct amd_pm_funcs *pp_funcs = adev->powerplay.pp_funcs;
-	int ret = -EINVAL;
-
-	if (pp_funcs && pp_funcs->set_apu_thermal_limit) {
-		mutex_lock(&adev->pm.mutex);
-		ret = pp_funcs->set_apu_thermal_limit(adev->powerplay.pp_handle, limit);
-		mutex_unlock(&adev->pm.mutex);
-	}
-
-	return ret;
-}
-
-void amdgpu_dpm_compute_clocks(struct amdgpu_device *adev)
-{
-	const struct amd_pm_funcs *pp_funcs = adev->powerplay.pp_funcs;
-	int i;
-
-	if (!adev->pm.dpm_enabled)
-		return;
-
-	if (!pp_funcs->pm_compute_clocks)
-		return;
-
-	if (adev->mode_info.num_crtc)
-		amdgpu_display_bandwidth_update(adev);
-
-	for (i = 0; i < AMDGPU_MAX_RINGS; i++) {
-		struct amdgpu_ring *ring = adev->rings[i];
-		if (ring && ring->sched.ready)
-			amdgpu_fence_wait_empty(ring);
-	}
-
-	mutex_lock(&adev->pm.mutex);
-	pp_funcs->pm_compute_clocks(adev->powerplay.pp_handle);
-	mutex_unlock(&adev->pm.mutex);
->>>>>>> eb3cdb58
 }
 
 int amdgpu_dpm_get_dpm_freq_range(struct amdgpu_device *adev,
@@ -676,7 +647,6 @@
 	if (type != PP_SCLK)
 		return -EINVAL;
 
-<<<<<<< HEAD
 	if (!is_support_sw_smu(adev))
 		return -EOPNOTSUPP;
 
@@ -688,16 +658,6 @@
 	mutex_unlock(&adev->pm.mutex);
 
 	return ret;
-=======
-		amdgpu_dpm_compute_clocks(adev);
-		return;
-	}
-
-	ret = amdgpu_dpm_set_powergating_by_smu(adev, AMD_IP_BLOCK_TYPE_UVD, !enable);
-	if (ret)
-		DRM_ERROR("Dpm %s uvd failed, ret = %d. \n",
-			  enable ? "enable" : "disable", ret);
->>>>>>> eb3cdb58
 }
 
 int amdgpu_dpm_set_soft_freq_range(struct amdgpu_device *adev,
@@ -711,7 +671,6 @@
 	if (type != PP_SCLK)
 		return -EINVAL;
 
-<<<<<<< HEAD
 	if (!is_support_sw_smu(adev))
 		return -EOPNOTSUPP;
 
@@ -738,16 +697,6 @@
 	mutex_unlock(&adev->pm.mutex);
 
 	return ret;
-=======
-		amdgpu_dpm_compute_clocks(adev);
-		return;
-	}
-
-	ret = amdgpu_dpm_set_powergating_by_smu(adev, AMD_IP_BLOCK_TYPE_VCE, !enable);
-	if (ret)
-		DRM_ERROR("Dpm %s vce failed, ret = %d. \n",
-			  enable ? "enable" : "disable", ret);
->>>>>>> eb3cdb58
 }
 
 int amdgpu_dpm_wait_for_event(struct amdgpu_device *adev,
@@ -945,342 +894,12 @@
 				       enum amd_dpm_forced_level level)
 {
 	const struct amd_pm_funcs *pp_funcs = adev->powerplay.pp_funcs;
-<<<<<<< HEAD
 	enum amd_dpm_forced_level current_level;
 	uint32_t profile_mode_mask = AMD_DPM_FORCED_LEVEL_PROFILE_STANDARD |
 					AMD_DPM_FORCED_LEVEL_PROFILE_MIN_SCLK |
 					AMD_DPM_FORCED_LEVEL_PROFILE_MIN_MCLK |
 					AMD_DPM_FORCED_LEVEL_PROFILE_PEAK;
 
-=======
-	int r = 0;
-
-	if (!pp_funcs || !pp_funcs->load_firmware)
-		return 0;
-
-	mutex_lock(&adev->pm.mutex);
-	r = pp_funcs->load_firmware(adev->powerplay.pp_handle);
-	if (r) {
-		pr_err("smu firmware loading failed\n");
-		goto out;
-	}
-
-	if (smu_version)
-		*smu_version = adev->pm.fw_version;
-
-out:
-	mutex_unlock(&adev->pm.mutex);
-	return r;
-}
-
-int amdgpu_dpm_handle_passthrough_sbr(struct amdgpu_device *adev, bool enable)
-{
-	int ret = 0;
-
-	if (is_support_sw_smu(adev)) {
-		mutex_lock(&adev->pm.mutex);
-		ret = smu_handle_passthrough_sbr(adev->powerplay.pp_handle,
-						 enable);
-		mutex_unlock(&adev->pm.mutex);
-	}
-
-	return ret;
-}
-
-int amdgpu_dpm_send_hbm_bad_pages_num(struct amdgpu_device *adev, uint32_t size)
-{
-	struct smu_context *smu = adev->powerplay.pp_handle;
-	int ret = 0;
-
-	if (!is_support_sw_smu(adev))
-		return -EOPNOTSUPP;
-
-	mutex_lock(&adev->pm.mutex);
-	ret = smu_send_hbm_bad_pages_num(smu, size);
-	mutex_unlock(&adev->pm.mutex);
-
-	return ret;
-}
-
-int amdgpu_dpm_send_hbm_bad_channel_flag(struct amdgpu_device *adev, uint32_t size)
-{
-	struct smu_context *smu = adev->powerplay.pp_handle;
-	int ret = 0;
-
-	if (!is_support_sw_smu(adev))
-		return -EOPNOTSUPP;
-
-	mutex_lock(&adev->pm.mutex);
-	ret = smu_send_hbm_bad_channel_flag(smu, size);
-	mutex_unlock(&adev->pm.mutex);
-
-	return ret;
-}
-
-int amdgpu_dpm_get_dpm_freq_range(struct amdgpu_device *adev,
-				  enum pp_clock_type type,
-				  uint32_t *min,
-				  uint32_t *max)
-{
-	int ret = 0;
-
-	if (type != PP_SCLK)
-		return -EINVAL;
-
-	if (!is_support_sw_smu(adev))
-		return -EOPNOTSUPP;
-
-	mutex_lock(&adev->pm.mutex);
-	ret = smu_get_dpm_freq_range(adev->powerplay.pp_handle,
-				     SMU_SCLK,
-				     min,
-				     max);
-	mutex_unlock(&adev->pm.mutex);
-
-	return ret;
-}
-
-int amdgpu_dpm_set_soft_freq_range(struct amdgpu_device *adev,
-				   enum pp_clock_type type,
-				   uint32_t min,
-				   uint32_t max)
-{
-	struct smu_context *smu = adev->powerplay.pp_handle;
-	int ret = 0;
-
-	if (type != PP_SCLK)
-		return -EINVAL;
-
-	if (!is_support_sw_smu(adev))
-		return -EOPNOTSUPP;
-
-	mutex_lock(&adev->pm.mutex);
-	ret = smu_set_soft_freq_range(smu,
-				      SMU_SCLK,
-				      min,
-				      max);
-	mutex_unlock(&adev->pm.mutex);
-
-	return ret;
-}
-
-int amdgpu_dpm_write_watermarks_table(struct amdgpu_device *adev)
-{
-	struct smu_context *smu = adev->powerplay.pp_handle;
-	int ret = 0;
-
-	if (!is_support_sw_smu(adev))
-		return 0;
-
-	mutex_lock(&adev->pm.mutex);
-	ret = smu_write_watermarks_table(smu);
-	mutex_unlock(&adev->pm.mutex);
-
-	return ret;
-}
-
-int amdgpu_dpm_wait_for_event(struct amdgpu_device *adev,
-			      enum smu_event_type event,
-			      uint64_t event_arg)
-{
-	struct smu_context *smu = adev->powerplay.pp_handle;
-	int ret = 0;
-
-	if (!is_support_sw_smu(adev))
-		return -EOPNOTSUPP;
-
-	mutex_lock(&adev->pm.mutex);
-	ret = smu_wait_for_event(smu, event, event_arg);
-	mutex_unlock(&adev->pm.mutex);
-
-	return ret;
-}
-
-int amdgpu_dpm_set_residency_gfxoff(struct amdgpu_device *adev, bool value)
-{
-	struct smu_context *smu = adev->powerplay.pp_handle;
-	int ret = 0;
-
-	if (!is_support_sw_smu(adev))
-		return -EOPNOTSUPP;
-
-	mutex_lock(&adev->pm.mutex);
-	ret = smu_set_residency_gfxoff(smu, value);
-	mutex_unlock(&adev->pm.mutex);
-
-	return ret;
-}
-
-int amdgpu_dpm_get_residency_gfxoff(struct amdgpu_device *adev, u32 *value)
-{
-	struct smu_context *smu = adev->powerplay.pp_handle;
-	int ret = 0;
-
-	if (!is_support_sw_smu(adev))
-		return -EOPNOTSUPP;
-
-	mutex_lock(&adev->pm.mutex);
-	ret = smu_get_residency_gfxoff(smu, value);
-	mutex_unlock(&adev->pm.mutex);
-
-	return ret;
-}
-
-int amdgpu_dpm_get_entrycount_gfxoff(struct amdgpu_device *adev, u64 *value)
-{
-	struct smu_context *smu = adev->powerplay.pp_handle;
-	int ret = 0;
-
-	if (!is_support_sw_smu(adev))
-		return -EOPNOTSUPP;
-
-	mutex_lock(&adev->pm.mutex);
-	ret = smu_get_entrycount_gfxoff(smu, value);
-	mutex_unlock(&adev->pm.mutex);
-
-	return ret;
-}
-
-int amdgpu_dpm_get_status_gfxoff(struct amdgpu_device *adev, uint32_t *value)
-{
-	struct smu_context *smu = adev->powerplay.pp_handle;
-	int ret = 0;
-
-	if (!is_support_sw_smu(adev))
-		return -EOPNOTSUPP;
-
-	mutex_lock(&adev->pm.mutex);
-	ret = smu_get_status_gfxoff(smu, value);
-	mutex_unlock(&adev->pm.mutex);
-
-	return ret;
-}
-
-uint64_t amdgpu_dpm_get_thermal_throttling_counter(struct amdgpu_device *adev)
-{
-	struct smu_context *smu = adev->powerplay.pp_handle;
-
-	if (!is_support_sw_smu(adev))
-		return 0;
-
-	return atomic64_read(&smu->throttle_int_counter);
-}
-
-/* amdgpu_dpm_gfx_state_change - Handle gfx power state change set
- * @adev: amdgpu_device pointer
- * @state: gfx power state(1 -sGpuChangeState_D0Entry and 2 -sGpuChangeState_D3Entry)
- *
- */
-void amdgpu_dpm_gfx_state_change(struct amdgpu_device *adev,
-				 enum gfx_change_state state)
-{
-	mutex_lock(&adev->pm.mutex);
-	if (adev->powerplay.pp_funcs &&
-	    adev->powerplay.pp_funcs->gfx_state_change_set)
-		((adev)->powerplay.pp_funcs->gfx_state_change_set(
-			(adev)->powerplay.pp_handle, state));
-	mutex_unlock(&adev->pm.mutex);
-}
-
-int amdgpu_dpm_get_ecc_info(struct amdgpu_device *adev,
-			    void *umc_ecc)
-{
-	struct smu_context *smu = adev->powerplay.pp_handle;
-	int ret = 0;
-
-	if (!is_support_sw_smu(adev))
-		return -EOPNOTSUPP;
-
-	mutex_lock(&adev->pm.mutex);
-	ret = smu_get_ecc_info(smu, umc_ecc);
-	mutex_unlock(&adev->pm.mutex);
-
-	return ret;
-}
-
-struct amd_vce_state *amdgpu_dpm_get_vce_clock_state(struct amdgpu_device *adev,
-						     uint32_t idx)
-{
-	const struct amd_pm_funcs *pp_funcs = adev->powerplay.pp_funcs;
-	struct amd_vce_state *vstate = NULL;
-
-	if (!pp_funcs->get_vce_clock_state)
-		return NULL;
-
-	mutex_lock(&adev->pm.mutex);
-	vstate = pp_funcs->get_vce_clock_state(adev->powerplay.pp_handle,
-					       idx);
-	mutex_unlock(&adev->pm.mutex);
-
-	return vstate;
-}
-
-void amdgpu_dpm_get_current_power_state(struct amdgpu_device *adev,
-					enum amd_pm_state_type *state)
-{
-	const struct amd_pm_funcs *pp_funcs = adev->powerplay.pp_funcs;
-
-	mutex_lock(&adev->pm.mutex);
-
-	if (!pp_funcs->get_current_power_state) {
-		*state = adev->pm.dpm.user_state;
-		goto out;
-	}
-
-	*state = pp_funcs->get_current_power_state(adev->powerplay.pp_handle);
-	if (*state < POWER_STATE_TYPE_DEFAULT ||
-	    *state > POWER_STATE_TYPE_INTERNAL_3DPERF)
-		*state = adev->pm.dpm.user_state;
-
-out:
-	mutex_unlock(&adev->pm.mutex);
-}
-
-void amdgpu_dpm_set_power_state(struct amdgpu_device *adev,
-				enum amd_pm_state_type state)
-{
-	mutex_lock(&adev->pm.mutex);
-	adev->pm.dpm.user_state = state;
-	mutex_unlock(&adev->pm.mutex);
-
-	if (is_support_sw_smu(adev))
-		return;
-
-	if (amdgpu_dpm_dispatch_task(adev,
-				     AMD_PP_TASK_ENABLE_USER_STATE,
-				     &state) == -EOPNOTSUPP)
-		amdgpu_dpm_compute_clocks(adev);
-}
-
-enum amd_dpm_forced_level amdgpu_dpm_get_performance_level(struct amdgpu_device *adev)
-{
-	const struct amd_pm_funcs *pp_funcs = adev->powerplay.pp_funcs;
-	enum amd_dpm_forced_level level;
-
-	if (!pp_funcs)
-		return AMD_DPM_FORCED_LEVEL_AUTO;
-
-	mutex_lock(&adev->pm.mutex);
-	if (pp_funcs->get_performance_level)
-		level = pp_funcs->get_performance_level(adev->powerplay.pp_handle);
-	else
-		level = adev->pm.dpm.forced_level;
-	mutex_unlock(&adev->pm.mutex);
-
-	return level;
-}
-
-int amdgpu_dpm_force_performance_level(struct amdgpu_device *adev,
-				       enum amd_dpm_forced_level level)
-{
-	const struct amd_pm_funcs *pp_funcs = adev->powerplay.pp_funcs;
-	enum amd_dpm_forced_level current_level;
-	uint32_t profile_mode_mask = AMD_DPM_FORCED_LEVEL_PROFILE_STANDARD |
-					AMD_DPM_FORCED_LEVEL_PROFILE_MIN_SCLK |
-					AMD_DPM_FORCED_LEVEL_PROFILE_MIN_MCLK |
-					AMD_DPM_FORCED_LEVEL_PROFILE_PEAK;
-
->>>>>>> eb3cdb58
 	if (!pp_funcs || !pp_funcs->force_performance_level)
 		return 0;
 
@@ -1301,7 +920,6 @@
 				amdgpu_gfx_off_ctrl(adev, true);
 		}
 	}
-<<<<<<< HEAD
 
 	if (!(current_level & profile_mode_mask) &&
 	    (level == AMD_DPM_FORCED_LEVEL_PROFILE_EXIT))
@@ -1335,41 +953,6 @@
 		return -EINVAL;
 	}
 
-=======
-
-	if (!(current_level & profile_mode_mask) &&
-	    (level == AMD_DPM_FORCED_LEVEL_PROFILE_EXIT))
-		return -EINVAL;
-
-	if (!(current_level & profile_mode_mask) &&
-	      (level & profile_mode_mask)) {
-		/* enter UMD Pstate */
-		amdgpu_device_ip_set_powergating_state(adev,
-						       AMD_IP_BLOCK_TYPE_GFX,
-						       AMD_PG_STATE_UNGATE);
-		amdgpu_device_ip_set_clockgating_state(adev,
-						       AMD_IP_BLOCK_TYPE_GFX,
-						       AMD_CG_STATE_UNGATE);
-	} else if ((current_level & profile_mode_mask) &&
-		    !(level & profile_mode_mask)) {
-		/* exit UMD Pstate */
-		amdgpu_device_ip_set_clockgating_state(adev,
-						       AMD_IP_BLOCK_TYPE_GFX,
-						       AMD_CG_STATE_GATE);
-		amdgpu_device_ip_set_powergating_state(adev,
-						       AMD_IP_BLOCK_TYPE_GFX,
-						       AMD_PG_STATE_GATE);
-	}
-
-	mutex_lock(&adev->pm.mutex);
-
-	if (pp_funcs->force_performance_level(adev->powerplay.pp_handle,
-					      level)) {
-		mutex_unlock(&adev->pm.mutex);
-		return -EINVAL;
-	}
-
->>>>>>> eb3cdb58
 	adev->pm.dpm.forced_level = level;
 
 	mutex_unlock(&adev->pm.mutex);
