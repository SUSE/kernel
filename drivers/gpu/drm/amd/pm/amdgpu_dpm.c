/*
 * Copyright 2011 Advanced Micro Devices, Inc.
 *
 * Permission is hereby granted, free of charge, to any person obtaining a
 * copy of this software and associated documentation files (the "Software"),
 * to deal in the Software without restriction, including without limitation
 * the rights to use, copy, modify, merge, publish, distribute, sublicense,
 * and/or sell copies of the Software, and to permit persons to whom the
 * Software is furnished to do so, subject to the following conditions:
 *
 * The above copyright notice and this permission notice shall be included in
 * all copies or substantial portions of the Software.
 *
 * THE SOFTWARE IS PROVIDED "AS IS", WITHOUT WARRANTY OF ANY KIND, EXPRESS OR
 * IMPLIED, INCLUDING BUT NOT LIMITED TO THE WARRANTIES OF MERCHANTABILITY,
 * FITNESS FOR A PARTICULAR PURPOSE AND NONINFRINGEMENT.  IN NO EVENT SHALL
 * THE COPYRIGHT HOLDER(S) OR AUTHOR(S) BE LIABLE FOR ANY CLAIM, DAMAGES OR
 * OTHER LIABILITY, WHETHER IN AN ACTION OF CONTRACT, TORT OR OTHERWISE,
 * ARISING FROM, OUT OF OR IN CONNECTION WITH THE SOFTWARE OR THE USE OR
 * OTHER DEALINGS IN THE SOFTWARE.
 *
 * Authors: Alex Deucher
 */

#include "amdgpu.h"
#include "amdgpu_atombios.h"
#include "amdgpu_i2c.h"
#include "amdgpu_dpm.h"
#include "atom.h"
#include "amd_pcie.h"
#include "amdgpu_display.h"
#include "hwmgr.h"
#include <linux/power_supply.h>
#include "amdgpu_smu.h"

#define amdgpu_dpm_enable_bapm(adev, e) \
		((adev)->powerplay.pp_funcs->enable_bapm((adev)->powerplay.pp_handle, (e)))

#define amdgpu_dpm_is_legacy_dpm(adev) ((adev)->powerplay.pp_handle == (adev))

int amdgpu_dpm_get_sclk(struct amdgpu_device *adev, bool low)
{
	const struct amd_pm_funcs *pp_funcs = adev->powerplay.pp_funcs;
	int ret = 0;

	if (!pp_funcs->get_sclk)
		return 0;

	mutex_lock(&adev->pm.mutex);
	ret = pp_funcs->get_sclk((adev)->powerplay.pp_handle,
				 low);
	mutex_unlock(&adev->pm.mutex);

	return ret;
}

int amdgpu_dpm_get_mclk(struct amdgpu_device *adev, bool low)
{
	const struct amd_pm_funcs *pp_funcs = adev->powerplay.pp_funcs;
	int ret = 0;

	if (!pp_funcs->get_mclk)
		return 0;

	mutex_lock(&adev->pm.mutex);
	ret = pp_funcs->get_mclk((adev)->powerplay.pp_handle,
				 low);
	mutex_unlock(&adev->pm.mutex);

	return ret;
}

int amdgpu_dpm_set_powergating_by_smu(struct amdgpu_device *adev, uint32_t block_type, bool gate)
{
	int ret = 0;
	const struct amd_pm_funcs *pp_funcs = adev->powerplay.pp_funcs;
	enum ip_power_state pwr_state = gate ? POWER_STATE_OFF : POWER_STATE_ON;

	if (atomic_read(&adev->pm.pwr_state[block_type]) == pwr_state) {
		dev_dbg(adev->dev, "IP block%d already in the target %s state!",
				block_type, gate ? "gate" : "ungate");
		return 0;
	}

	mutex_lock(&adev->pm.mutex);

	switch (block_type) {
	case AMD_IP_BLOCK_TYPE_UVD:
	case AMD_IP_BLOCK_TYPE_VCE:
	case AMD_IP_BLOCK_TYPE_GFX:
	case AMD_IP_BLOCK_TYPE_VCN:
	case AMD_IP_BLOCK_TYPE_SDMA:
	case AMD_IP_BLOCK_TYPE_JPEG:
	case AMD_IP_BLOCK_TYPE_GMC:
	case AMD_IP_BLOCK_TYPE_ACP:
	case AMD_IP_BLOCK_TYPE_VPE:
		if (pp_funcs && pp_funcs->set_powergating_by_smu)
			ret = (pp_funcs->set_powergating_by_smu(
				(adev)->powerplay.pp_handle, block_type, gate));
		break;
	default:
		break;
	}

	if (!ret)
		atomic_set(&adev->pm.pwr_state[block_type], pwr_state);

	mutex_unlock(&adev->pm.mutex);

	return ret;
}

int amdgpu_dpm_set_gfx_power_up_by_imu(struct amdgpu_device *adev)
{
	struct smu_context *smu = adev->powerplay.pp_handle;
	int ret = -EOPNOTSUPP;

	mutex_lock(&adev->pm.mutex);
	ret = smu_set_gfx_power_up_by_imu(smu);
	mutex_unlock(&adev->pm.mutex);

	msleep(10);

	return ret;
}

int amdgpu_dpm_baco_enter(struct amdgpu_device *adev)
{
	const struct amd_pm_funcs *pp_funcs = adev->powerplay.pp_funcs;
	void *pp_handle = adev->powerplay.pp_handle;
	int ret = 0;

	if (!pp_funcs || !pp_funcs->set_asic_baco_state)
		return -ENOENT;

	mutex_lock(&adev->pm.mutex);

	/* enter BACO state */
	ret = pp_funcs->set_asic_baco_state(pp_handle, 1);

	mutex_unlock(&adev->pm.mutex);

	return ret;
}

int amdgpu_dpm_baco_exit(struct amdgpu_device *adev)
{
	const struct amd_pm_funcs *pp_funcs = adev->powerplay.pp_funcs;
	void *pp_handle = adev->powerplay.pp_handle;
	int ret = 0;

	if (!pp_funcs || !pp_funcs->set_asic_baco_state)
		return -ENOENT;

	mutex_lock(&adev->pm.mutex);

	/* exit BACO state */
	ret = pp_funcs->set_asic_baco_state(pp_handle, 0);

	mutex_unlock(&adev->pm.mutex);

	return ret;
}

int amdgpu_dpm_set_mp1_state(struct amdgpu_device *adev,
			     enum pp_mp1_state mp1_state)
{
	int ret = 0;
	const struct amd_pm_funcs *pp_funcs = adev->powerplay.pp_funcs;

	if (mp1_state == PP_MP1_STATE_FLR) {
		/* VF lost access to SMU */
		if (amdgpu_sriov_vf(adev))
			adev->pm.dpm_enabled = false;
	} else if (pp_funcs && pp_funcs->set_mp1_state) {
		mutex_lock(&adev->pm.mutex);

		ret = pp_funcs->set_mp1_state(
				adev->powerplay.pp_handle,
				mp1_state);

		mutex_unlock(&adev->pm.mutex);
	}

	return ret;
}

int amdgpu_dpm_notify_rlc_state(struct amdgpu_device *adev, bool en)
{
	int ret = 0;
	const struct amd_pm_funcs *pp_funcs = adev->powerplay.pp_funcs;

	if (pp_funcs && pp_funcs->notify_rlc_state) {
		mutex_lock(&adev->pm.mutex);

		ret = pp_funcs->notify_rlc_state(
				adev->powerplay.pp_handle,
				en);

		mutex_unlock(&adev->pm.mutex);
	}

	return ret;
}

<<<<<<< HEAD
bool amdgpu_dpm_is_baco_supported(struct amdgpu_device *adev)
=======
int amdgpu_dpm_is_baco_supported(struct amdgpu_device *adev)
>>>>>>> 2d5404ca
{
	const struct amd_pm_funcs *pp_funcs = adev->powerplay.pp_funcs;
	void *pp_handle = adev->powerplay.pp_handle;
	int ret;

	if (!pp_funcs || !pp_funcs->get_asic_baco_capability)
		return 0;
	/* Don't use baco for reset in S3.
	 * This is a workaround for some platforms
	 * where entering BACO during suspend
	 * seems to cause reboots or hangs.
	 * This might be related to the fact that BACO controls
	 * power to the whole GPU including devices like audio and USB.
	 * Powering down/up everything may adversely affect these other
	 * devices.  Needs more investigation.
	 */
	if (adev->in_s3)
		return 0;

	mutex_lock(&adev->pm.mutex);

	ret = pp_funcs->get_asic_baco_capability(pp_handle);

	mutex_unlock(&adev->pm.mutex);

	return ret;
}

int amdgpu_dpm_mode2_reset(struct amdgpu_device *adev)
{
	const struct amd_pm_funcs *pp_funcs = adev->powerplay.pp_funcs;
	void *pp_handle = adev->powerplay.pp_handle;
	int ret = 0;

	if (!pp_funcs || !pp_funcs->asic_reset_mode_2)
		return -ENOENT;

	mutex_lock(&adev->pm.mutex);

	ret = pp_funcs->asic_reset_mode_2(pp_handle);

	mutex_unlock(&adev->pm.mutex);

	return ret;
}

int amdgpu_dpm_enable_gfx_features(struct amdgpu_device *adev)
{
	const struct amd_pm_funcs *pp_funcs = adev->powerplay.pp_funcs;
	void *pp_handle = adev->powerplay.pp_handle;
	int ret = 0;

	if (!pp_funcs || !pp_funcs->asic_reset_enable_gfx_features)
		return -ENOENT;

	mutex_lock(&adev->pm.mutex);

	ret = pp_funcs->asic_reset_enable_gfx_features(pp_handle);

	mutex_unlock(&adev->pm.mutex);

	return ret;
}

int amdgpu_dpm_baco_reset(struct amdgpu_device *adev)
{
	const struct amd_pm_funcs *pp_funcs = adev->powerplay.pp_funcs;
	void *pp_handle = adev->powerplay.pp_handle;
	int ret = 0;

	if (!pp_funcs || !pp_funcs->set_asic_baco_state)
		return -ENOENT;

	mutex_lock(&adev->pm.mutex);

	/* enter BACO state */
	ret = pp_funcs->set_asic_baco_state(pp_handle, 1);
	if (ret)
		goto out;

	/* exit BACO state */
	ret = pp_funcs->set_asic_baco_state(pp_handle, 0);

out:
	mutex_unlock(&adev->pm.mutex);
	return ret;
}

bool amdgpu_dpm_is_mode1_reset_supported(struct amdgpu_device *adev)
{
	struct smu_context *smu = adev->powerplay.pp_handle;
	bool support_mode1_reset = false;

	if (is_support_sw_smu(adev)) {
		mutex_lock(&adev->pm.mutex);
		support_mode1_reset = smu_mode1_reset_is_support(smu);
		mutex_unlock(&adev->pm.mutex);
	}

	return support_mode1_reset;
}

int amdgpu_dpm_mode1_reset(struct amdgpu_device *adev)
{
	struct smu_context *smu = adev->powerplay.pp_handle;
	int ret = -EOPNOTSUPP;

	if (is_support_sw_smu(adev)) {
		mutex_lock(&adev->pm.mutex);
		ret = smu_mode1_reset(smu);
		mutex_unlock(&adev->pm.mutex);
	}

	return ret;
}

int amdgpu_dpm_switch_power_profile(struct amdgpu_device *adev,
				    enum PP_SMC_POWER_PROFILE type,
				    bool en)
{
	const struct amd_pm_funcs *pp_funcs = adev->powerplay.pp_funcs;
	int ret = 0;

	if (amdgpu_sriov_vf(adev))
		return 0;

	if (pp_funcs && pp_funcs->switch_power_profile) {
		mutex_lock(&adev->pm.mutex);
		ret = pp_funcs->switch_power_profile(
			adev->powerplay.pp_handle, type, en);
		mutex_unlock(&adev->pm.mutex);
	}

	return ret;
}

int amdgpu_dpm_set_xgmi_pstate(struct amdgpu_device *adev,
			       uint32_t pstate)
{
	const struct amd_pm_funcs *pp_funcs = adev->powerplay.pp_funcs;
	int ret = 0;

	if (pp_funcs && pp_funcs->set_xgmi_pstate) {
		mutex_lock(&adev->pm.mutex);
		ret = pp_funcs->set_xgmi_pstate(adev->powerplay.pp_handle,
								pstate);
		mutex_unlock(&adev->pm.mutex);
	}

	return ret;
}

int amdgpu_dpm_set_df_cstate(struct amdgpu_device *adev,
			     uint32_t cstate)
{
	int ret = 0;
	const struct amd_pm_funcs *pp_funcs = adev->powerplay.pp_funcs;
	void *pp_handle = adev->powerplay.pp_handle;

	if (pp_funcs && pp_funcs->set_df_cstate) {
		mutex_lock(&adev->pm.mutex);
		ret = pp_funcs->set_df_cstate(pp_handle, cstate);
		mutex_unlock(&adev->pm.mutex);
	}

	return ret;
}

<<<<<<< HEAD
int amdgpu_dpm_get_xgmi_plpd_mode(struct amdgpu_device *adev, char **mode_desc)
{
	struct smu_context *smu = adev->powerplay.pp_handle;
	int mode = XGMI_PLPD_NONE;

	if (is_support_sw_smu(adev)) {
		mode = smu->plpd_mode;
		if (mode_desc == NULL)
			return mode;
		switch (smu->plpd_mode) {
		case XGMI_PLPD_DISALLOW:
			*mode_desc = "disallow";
			break;
		case XGMI_PLPD_DEFAULT:
			*mode_desc = "default";
			break;
		case XGMI_PLPD_OPTIMIZED:
			*mode_desc = "optimized";
			break;
		case XGMI_PLPD_NONE:
		default:
			*mode_desc = "none";
			break;
		}
	}

	return mode;
}

int amdgpu_dpm_set_xgmi_plpd_mode(struct amdgpu_device *adev, int mode)
{
	struct smu_context *smu = adev->powerplay.pp_handle;
=======
ssize_t amdgpu_dpm_get_pm_policy_info(struct amdgpu_device *adev,
				      enum pp_pm_policy p_type, char *buf)
{
	struct smu_context *smu = adev->powerplay.pp_handle;
>>>>>>> 2d5404ca
	int ret = -EOPNOTSUPP;

	if (is_support_sw_smu(adev)) {
		mutex_lock(&adev->pm.mutex);
<<<<<<< HEAD
		ret = smu_set_xgmi_plpd_mode(smu, mode);
=======
		ret = smu_get_pm_policy_info(smu, p_type, buf);
		mutex_unlock(&adev->pm.mutex);
	}

	return ret;
}

int amdgpu_dpm_set_pm_policy(struct amdgpu_device *adev, int policy_type,
			     int policy_level)
{
	struct smu_context *smu = adev->powerplay.pp_handle;
	int ret = -EOPNOTSUPP;

	if (is_support_sw_smu(adev)) {
		mutex_lock(&adev->pm.mutex);
		ret = smu_set_pm_policy(smu, policy_type, policy_level);
>>>>>>> 2d5404ca
		mutex_unlock(&adev->pm.mutex);
	}

	return ret;
}

int amdgpu_dpm_enable_mgpu_fan_boost(struct amdgpu_device *adev)
{
	void *pp_handle = adev->powerplay.pp_handle;
	const struct amd_pm_funcs *pp_funcs =
			adev->powerplay.pp_funcs;
	int ret = 0;

	if (pp_funcs && pp_funcs->enable_mgpu_fan_boost) {
		mutex_lock(&adev->pm.mutex);
		ret = pp_funcs->enable_mgpu_fan_boost(pp_handle);
		mutex_unlock(&adev->pm.mutex);
	}

	return ret;
}

int amdgpu_dpm_set_clockgating_by_smu(struct amdgpu_device *adev,
				      uint32_t msg_id)
{
	void *pp_handle = adev->powerplay.pp_handle;
	const struct amd_pm_funcs *pp_funcs =
			adev->powerplay.pp_funcs;
	int ret = 0;

	if (pp_funcs && pp_funcs->set_clockgating_by_smu) {
		mutex_lock(&adev->pm.mutex);
		ret = pp_funcs->set_clockgating_by_smu(pp_handle,
						       msg_id);
		mutex_unlock(&adev->pm.mutex);
	}

	return ret;
}

int amdgpu_dpm_smu_i2c_bus_access(struct amdgpu_device *adev,
				  bool acquire)
{
	void *pp_handle = adev->powerplay.pp_handle;
	const struct amd_pm_funcs *pp_funcs =
			adev->powerplay.pp_funcs;
	int ret = -EOPNOTSUPP;

	if (pp_funcs && pp_funcs->smu_i2c_bus_access) {
		mutex_lock(&adev->pm.mutex);
		ret = pp_funcs->smu_i2c_bus_access(pp_handle,
						   acquire);
		mutex_unlock(&adev->pm.mutex);
	}

	return ret;
}

void amdgpu_pm_acpi_event_handler(struct amdgpu_device *adev)
{
	if (adev->pm.dpm_enabled) {
		mutex_lock(&adev->pm.mutex);
		if (power_supply_is_system_supplied() > 0)
			adev->pm.ac_power = true;
		else
			adev->pm.ac_power = false;

		if (adev->powerplay.pp_funcs &&
		    adev->powerplay.pp_funcs->enable_bapm)
			amdgpu_dpm_enable_bapm(adev, adev->pm.ac_power);

		if (is_support_sw_smu(adev))
			smu_set_ac_dc(adev->powerplay.pp_handle);

		mutex_unlock(&adev->pm.mutex);
	}
}

int amdgpu_dpm_read_sensor(struct amdgpu_device *adev, enum amd_pp_sensors sensor,
			   void *data, uint32_t *size)
{
	const struct amd_pm_funcs *pp_funcs = adev->powerplay.pp_funcs;
	int ret = -EINVAL;

	if (!data || !size)
		return -EINVAL;

	if (pp_funcs && pp_funcs->read_sensor) {
		mutex_lock(&adev->pm.mutex);
		ret = pp_funcs->read_sensor(adev->powerplay.pp_handle,
					    sensor,
					    data,
					    size);
		mutex_unlock(&adev->pm.mutex);
	}

	return ret;
}

int amdgpu_dpm_get_apu_thermal_limit(struct amdgpu_device *adev, uint32_t *limit)
{
	const struct amd_pm_funcs *pp_funcs = adev->powerplay.pp_funcs;
	int ret = -EOPNOTSUPP;

	if (pp_funcs && pp_funcs->get_apu_thermal_limit) {
		mutex_lock(&adev->pm.mutex);
		ret = pp_funcs->get_apu_thermal_limit(adev->powerplay.pp_handle, limit);
		mutex_unlock(&adev->pm.mutex);
	}

	return ret;
}

int amdgpu_dpm_set_apu_thermal_limit(struct amdgpu_device *adev, uint32_t limit)
{
	const struct amd_pm_funcs *pp_funcs = adev->powerplay.pp_funcs;
	int ret = -EOPNOTSUPP;

	if (pp_funcs && pp_funcs->set_apu_thermal_limit) {
		mutex_lock(&adev->pm.mutex);
		ret = pp_funcs->set_apu_thermal_limit(adev->powerplay.pp_handle, limit);
		mutex_unlock(&adev->pm.mutex);
	}

	return ret;
}

void amdgpu_dpm_compute_clocks(struct amdgpu_device *adev)
{
	const struct amd_pm_funcs *pp_funcs = adev->powerplay.pp_funcs;
	int i;

	if (!adev->pm.dpm_enabled)
		return;

	if (!pp_funcs->pm_compute_clocks)
		return;

	if (adev->mode_info.num_crtc)
		amdgpu_display_bandwidth_update(adev);

	for (i = 0; i < AMDGPU_MAX_RINGS; i++) {
		struct amdgpu_ring *ring = adev->rings[i];
		if (ring && ring->sched.ready)
			amdgpu_fence_wait_empty(ring);
	}

	mutex_lock(&adev->pm.mutex);
	pp_funcs->pm_compute_clocks(adev->powerplay.pp_handle);
	mutex_unlock(&adev->pm.mutex);
}

void amdgpu_dpm_enable_uvd(struct amdgpu_device *adev, bool enable)
{
	int ret = 0;

	if (adev->family == AMDGPU_FAMILY_SI) {
		mutex_lock(&adev->pm.mutex);
		if (enable) {
			adev->pm.dpm.uvd_active = true;
			adev->pm.dpm.state = POWER_STATE_TYPE_INTERNAL_UVD;
		} else {
			adev->pm.dpm.uvd_active = false;
		}
		mutex_unlock(&adev->pm.mutex);

		amdgpu_dpm_compute_clocks(adev);
		return;
	}

	ret = amdgpu_dpm_set_powergating_by_smu(adev, AMD_IP_BLOCK_TYPE_UVD, !enable);
	if (ret)
		DRM_ERROR("Dpm %s uvd failed, ret = %d. \n",
			  enable ? "enable" : "disable", ret);
}

void amdgpu_dpm_enable_vce(struct amdgpu_device *adev, bool enable)
{
	int ret = 0;

	if (adev->family == AMDGPU_FAMILY_SI) {
		mutex_lock(&adev->pm.mutex);
		if (enable) {
			adev->pm.dpm.vce_active = true;
			/* XXX select vce level based on ring/task */
			adev->pm.dpm.vce_level = AMD_VCE_LEVEL_AC_ALL;
		} else {
			adev->pm.dpm.vce_active = false;
		}
		mutex_unlock(&adev->pm.mutex);

		amdgpu_dpm_compute_clocks(adev);
		return;
	}

	ret = amdgpu_dpm_set_powergating_by_smu(adev, AMD_IP_BLOCK_TYPE_VCE, !enable);
	if (ret)
		DRM_ERROR("Dpm %s vce failed, ret = %d. \n",
			  enable ? "enable" : "disable", ret);
}

void amdgpu_dpm_enable_jpeg(struct amdgpu_device *adev, bool enable)
{
	int ret = 0;

	ret = amdgpu_dpm_set_powergating_by_smu(adev, AMD_IP_BLOCK_TYPE_JPEG, !enable);
	if (ret)
		DRM_ERROR("Dpm %s jpeg failed, ret = %d. \n",
			  enable ? "enable" : "disable", ret);
}

void amdgpu_dpm_enable_vpe(struct amdgpu_device *adev, bool enable)
{
	int ret = 0;

	ret = amdgpu_dpm_set_powergating_by_smu(adev, AMD_IP_BLOCK_TYPE_VPE, !enable);
	if (ret)
		DRM_ERROR("Dpm %s vpe failed, ret = %d.\n",
			  enable ? "enable" : "disable", ret);
}

int amdgpu_pm_load_smu_firmware(struct amdgpu_device *adev, uint32_t *smu_version)
{
	const struct amd_pm_funcs *pp_funcs = adev->powerplay.pp_funcs;
	int r = 0;

	if (!pp_funcs || !pp_funcs->load_firmware ||
	    (is_support_sw_smu(adev) && (adev->flags & AMD_IS_APU)))
		return 0;

	mutex_lock(&adev->pm.mutex);
	r = pp_funcs->load_firmware(adev->powerplay.pp_handle);
	if (r) {
		pr_err("smu firmware loading failed\n");
		goto out;
	}

	if (smu_version)
		*smu_version = adev->pm.fw_version;

out:
	mutex_unlock(&adev->pm.mutex);
	return r;
}

int amdgpu_dpm_handle_passthrough_sbr(struct amdgpu_device *adev, bool enable)
{
	int ret = 0;

	if (is_support_sw_smu(adev)) {
		mutex_lock(&adev->pm.mutex);
		ret = smu_handle_passthrough_sbr(adev->powerplay.pp_handle,
						 enable);
		mutex_unlock(&adev->pm.mutex);
	}

	return ret;
}

int amdgpu_dpm_send_hbm_bad_pages_num(struct amdgpu_device *adev, uint32_t size)
{
	struct smu_context *smu = adev->powerplay.pp_handle;
	int ret = 0;

	if (!is_support_sw_smu(adev))
		return -EOPNOTSUPP;

	mutex_lock(&adev->pm.mutex);
	ret = smu_send_hbm_bad_pages_num(smu, size);
	mutex_unlock(&adev->pm.mutex);

	return ret;
}

int amdgpu_dpm_send_hbm_bad_channel_flag(struct amdgpu_device *adev, uint32_t size)
{
	struct smu_context *smu = adev->powerplay.pp_handle;
	int ret = 0;

	if (!is_support_sw_smu(adev))
		return -EOPNOTSUPP;

	mutex_lock(&adev->pm.mutex);
	ret = smu_send_hbm_bad_channel_flag(smu, size);
	mutex_unlock(&adev->pm.mutex);

	return ret;
}

int amdgpu_dpm_send_rma_reason(struct amdgpu_device *adev)
{
	struct smu_context *smu = adev->powerplay.pp_handle;
	int ret;

	if (!is_support_sw_smu(adev))
		return -EOPNOTSUPP;

	mutex_lock(&adev->pm.mutex);
	ret = smu_send_rma_reason(smu);
	mutex_unlock(&adev->pm.mutex);

	return ret;
}

int amdgpu_dpm_get_dpm_freq_range(struct amdgpu_device *adev,
				  enum pp_clock_type type,
				  uint32_t *min,
				  uint32_t *max)
{
	int ret = 0;

	if (type != PP_SCLK)
		return -EINVAL;

	if (!is_support_sw_smu(adev))
		return -EOPNOTSUPP;

	mutex_lock(&adev->pm.mutex);
	ret = smu_get_dpm_freq_range(adev->powerplay.pp_handle,
				     SMU_SCLK,
				     min,
				     max);
	mutex_unlock(&adev->pm.mutex);

	return ret;
}

int amdgpu_dpm_set_soft_freq_range(struct amdgpu_device *adev,
				   enum pp_clock_type type,
				   uint32_t min,
				   uint32_t max)
{
	struct smu_context *smu = adev->powerplay.pp_handle;
	int ret = 0;

	if (type != PP_SCLK)
		return -EINVAL;

	if (!is_support_sw_smu(adev))
		return -EOPNOTSUPP;

	mutex_lock(&adev->pm.mutex);
	ret = smu_set_soft_freq_range(smu,
				      SMU_SCLK,
				      min,
				      max);
	mutex_unlock(&adev->pm.mutex);

	return ret;
}

int amdgpu_dpm_write_watermarks_table(struct amdgpu_device *adev)
{
	struct smu_context *smu = adev->powerplay.pp_handle;
	int ret = 0;

	if (!is_support_sw_smu(adev))
		return 0;

	mutex_lock(&adev->pm.mutex);
	ret = smu_write_watermarks_table(smu);
	mutex_unlock(&adev->pm.mutex);

	return ret;
}

int amdgpu_dpm_wait_for_event(struct amdgpu_device *adev,
			      enum smu_event_type event,
			      uint64_t event_arg)
{
	struct smu_context *smu = adev->powerplay.pp_handle;
	int ret = 0;

	if (!is_support_sw_smu(adev))
		return -EOPNOTSUPP;

	mutex_lock(&adev->pm.mutex);
	ret = smu_wait_for_event(smu, event, event_arg);
	mutex_unlock(&adev->pm.mutex);

	return ret;
}

int amdgpu_dpm_set_residency_gfxoff(struct amdgpu_device *adev, bool value)
{
	struct smu_context *smu = adev->powerplay.pp_handle;
	int ret = 0;

	if (!is_support_sw_smu(adev))
		return -EOPNOTSUPP;

	mutex_lock(&adev->pm.mutex);
	ret = smu_set_residency_gfxoff(smu, value);
	mutex_unlock(&adev->pm.mutex);

	return ret;
}

int amdgpu_dpm_get_residency_gfxoff(struct amdgpu_device *adev, u32 *value)
{
	struct smu_context *smu = adev->powerplay.pp_handle;
	int ret = 0;

	if (!is_support_sw_smu(adev))
		return -EOPNOTSUPP;

	mutex_lock(&adev->pm.mutex);
	ret = smu_get_residency_gfxoff(smu, value);
	mutex_unlock(&adev->pm.mutex);

	return ret;
}

int amdgpu_dpm_get_entrycount_gfxoff(struct amdgpu_device *adev, u64 *value)
{
	struct smu_context *smu = adev->powerplay.pp_handle;
	int ret = 0;

	if (!is_support_sw_smu(adev))
		return -EOPNOTSUPP;

	mutex_lock(&adev->pm.mutex);
	ret = smu_get_entrycount_gfxoff(smu, value);
	mutex_unlock(&adev->pm.mutex);

	return ret;
}

int amdgpu_dpm_get_status_gfxoff(struct amdgpu_device *adev, uint32_t *value)
{
	struct smu_context *smu = adev->powerplay.pp_handle;
	int ret = 0;

	if (!is_support_sw_smu(adev))
		return -EOPNOTSUPP;

	mutex_lock(&adev->pm.mutex);
	ret = smu_get_status_gfxoff(smu, value);
	mutex_unlock(&adev->pm.mutex);

	return ret;
}

uint64_t amdgpu_dpm_get_thermal_throttling_counter(struct amdgpu_device *adev)
{
	struct smu_context *smu = adev->powerplay.pp_handle;

	if (!is_support_sw_smu(adev))
		return 0;

	return atomic64_read(&smu->throttle_int_counter);
}

/* amdgpu_dpm_gfx_state_change - Handle gfx power state change set
 * @adev: amdgpu_device pointer
 * @state: gfx power state(1 -sGpuChangeState_D0Entry and 2 -sGpuChangeState_D3Entry)
 *
 */
void amdgpu_dpm_gfx_state_change(struct amdgpu_device *adev,
				 enum gfx_change_state state)
{
	mutex_lock(&adev->pm.mutex);
	if (adev->powerplay.pp_funcs &&
	    adev->powerplay.pp_funcs->gfx_state_change_set)
		((adev)->powerplay.pp_funcs->gfx_state_change_set(
			(adev)->powerplay.pp_handle, state));
	mutex_unlock(&adev->pm.mutex);
}

int amdgpu_dpm_get_ecc_info(struct amdgpu_device *adev,
			    void *umc_ecc)
{
	struct smu_context *smu = adev->powerplay.pp_handle;
	int ret = 0;

	if (!is_support_sw_smu(adev))
		return -EOPNOTSUPP;

	mutex_lock(&adev->pm.mutex);
	ret = smu_get_ecc_info(smu, umc_ecc);
	mutex_unlock(&adev->pm.mutex);

	return ret;
}

struct amd_vce_state *amdgpu_dpm_get_vce_clock_state(struct amdgpu_device *adev,
						     uint32_t idx)
{
	const struct amd_pm_funcs *pp_funcs = adev->powerplay.pp_funcs;
	struct amd_vce_state *vstate = NULL;

	if (!pp_funcs->get_vce_clock_state)
		return NULL;

	mutex_lock(&adev->pm.mutex);
	vstate = pp_funcs->get_vce_clock_state(adev->powerplay.pp_handle,
					       idx);
	mutex_unlock(&adev->pm.mutex);

	return vstate;
}

void amdgpu_dpm_get_current_power_state(struct amdgpu_device *adev,
					enum amd_pm_state_type *state)
{
	const struct amd_pm_funcs *pp_funcs = adev->powerplay.pp_funcs;

	mutex_lock(&adev->pm.mutex);

	if (!pp_funcs->get_current_power_state) {
		*state = adev->pm.dpm.user_state;
		goto out;
	}

	*state = pp_funcs->get_current_power_state(adev->powerplay.pp_handle);
	if (*state < POWER_STATE_TYPE_DEFAULT ||
	    *state > POWER_STATE_TYPE_INTERNAL_3DPERF)
		*state = adev->pm.dpm.user_state;

out:
	mutex_unlock(&adev->pm.mutex);
}

void amdgpu_dpm_set_power_state(struct amdgpu_device *adev,
				enum amd_pm_state_type state)
{
	mutex_lock(&adev->pm.mutex);
	adev->pm.dpm.user_state = state;
	mutex_unlock(&adev->pm.mutex);

	if (is_support_sw_smu(adev))
		return;

	if (amdgpu_dpm_dispatch_task(adev,
				     AMD_PP_TASK_ENABLE_USER_STATE,
				     &state) == -EOPNOTSUPP)
		amdgpu_dpm_compute_clocks(adev);
}

enum amd_dpm_forced_level amdgpu_dpm_get_performance_level(struct amdgpu_device *adev)
{
	const struct amd_pm_funcs *pp_funcs = adev->powerplay.pp_funcs;
	enum amd_dpm_forced_level level;

	if (!pp_funcs)
		return AMD_DPM_FORCED_LEVEL_AUTO;

	mutex_lock(&adev->pm.mutex);
	if (pp_funcs->get_performance_level)
		level = pp_funcs->get_performance_level(adev->powerplay.pp_handle);
	else
		level = adev->pm.dpm.forced_level;
	mutex_unlock(&adev->pm.mutex);

	return level;
}

int amdgpu_dpm_force_performance_level(struct amdgpu_device *adev,
				       enum amd_dpm_forced_level level)
{
	const struct amd_pm_funcs *pp_funcs = adev->powerplay.pp_funcs;
	enum amd_dpm_forced_level current_level;
	uint32_t profile_mode_mask = AMD_DPM_FORCED_LEVEL_PROFILE_STANDARD |
					AMD_DPM_FORCED_LEVEL_PROFILE_MIN_SCLK |
					AMD_DPM_FORCED_LEVEL_PROFILE_MIN_MCLK |
					AMD_DPM_FORCED_LEVEL_PROFILE_PEAK;

	if (!pp_funcs || !pp_funcs->force_performance_level)
		return 0;

	if (adev->pm.dpm.thermal_active)
		return -EINVAL;

	current_level = amdgpu_dpm_get_performance_level(adev);
	if (current_level == level)
		return 0;

	if (adev->asic_type == CHIP_RAVEN) {
		if (!(adev->apu_flags & AMD_APU_IS_RAVEN2)) {
			if (current_level != AMD_DPM_FORCED_LEVEL_MANUAL &&
			    level == AMD_DPM_FORCED_LEVEL_MANUAL)
				amdgpu_gfx_off_ctrl(adev, false);
			else if (current_level == AMD_DPM_FORCED_LEVEL_MANUAL &&
				 level != AMD_DPM_FORCED_LEVEL_MANUAL)
				amdgpu_gfx_off_ctrl(adev, true);
		}
	}

	if (!(current_level & profile_mode_mask) &&
	    (level == AMD_DPM_FORCED_LEVEL_PROFILE_EXIT))
		return -EINVAL;

	if (!(current_level & profile_mode_mask) &&
	      (level & profile_mode_mask)) {
		/* enter UMD Pstate */
		amdgpu_device_ip_set_powergating_state(adev,
						       AMD_IP_BLOCK_TYPE_GFX,
						       AMD_PG_STATE_UNGATE);
		amdgpu_device_ip_set_clockgating_state(adev,
						       AMD_IP_BLOCK_TYPE_GFX,
						       AMD_CG_STATE_UNGATE);
	} else if ((current_level & profile_mode_mask) &&
		    !(level & profile_mode_mask)) {
		/* exit UMD Pstate */
		amdgpu_device_ip_set_clockgating_state(adev,
						       AMD_IP_BLOCK_TYPE_GFX,
						       AMD_CG_STATE_GATE);
		amdgpu_device_ip_set_powergating_state(adev,
						       AMD_IP_BLOCK_TYPE_GFX,
						       AMD_PG_STATE_GATE);
	}

	mutex_lock(&adev->pm.mutex);

	if (pp_funcs->force_performance_level(adev->powerplay.pp_handle,
					      level)) {
		mutex_unlock(&adev->pm.mutex);
		return -EINVAL;
	}

	adev->pm.dpm.forced_level = level;

	mutex_unlock(&adev->pm.mutex);

	return 0;
}

int amdgpu_dpm_get_pp_num_states(struct amdgpu_device *adev,
				 struct pp_states_info *states)
{
	const struct amd_pm_funcs *pp_funcs = adev->powerplay.pp_funcs;
	int ret = 0;

	if (!pp_funcs->get_pp_num_states)
		return -EOPNOTSUPP;

	mutex_lock(&adev->pm.mutex);
	ret = pp_funcs->get_pp_num_states(adev->powerplay.pp_handle,
					  states);
	mutex_unlock(&adev->pm.mutex);

	return ret;
}

int amdgpu_dpm_dispatch_task(struct amdgpu_device *adev,
			      enum amd_pp_task task_id,
			      enum amd_pm_state_type *user_state)
{
	const struct amd_pm_funcs *pp_funcs = adev->powerplay.pp_funcs;
	int ret = 0;

	if (!pp_funcs->dispatch_tasks)
		return -EOPNOTSUPP;

	mutex_lock(&adev->pm.mutex);
	ret = pp_funcs->dispatch_tasks(adev->powerplay.pp_handle,
				       task_id,
				       user_state);
	mutex_unlock(&adev->pm.mutex);

	return ret;
}

int amdgpu_dpm_get_pp_table(struct amdgpu_device *adev, char **table)
{
	const struct amd_pm_funcs *pp_funcs = adev->powerplay.pp_funcs;
	int ret = 0;

	if (!pp_funcs->get_pp_table)
		return 0;

	mutex_lock(&adev->pm.mutex);
	ret = pp_funcs->get_pp_table(adev->powerplay.pp_handle,
				     table);
	mutex_unlock(&adev->pm.mutex);

	return ret;
}

int amdgpu_dpm_set_fine_grain_clk_vol(struct amdgpu_device *adev,
				      uint32_t type,
				      long *input,
				      uint32_t size)
{
	const struct amd_pm_funcs *pp_funcs = adev->powerplay.pp_funcs;
	int ret = 0;

	if (!pp_funcs->set_fine_grain_clk_vol)
		return 0;

	mutex_lock(&adev->pm.mutex);
	ret = pp_funcs->set_fine_grain_clk_vol(adev->powerplay.pp_handle,
					       type,
					       input,
					       size);
	mutex_unlock(&adev->pm.mutex);

	return ret;
}

int amdgpu_dpm_odn_edit_dpm_table(struct amdgpu_device *adev,
				  uint32_t type,
				  long *input,
				  uint32_t size)
{
	const struct amd_pm_funcs *pp_funcs = adev->powerplay.pp_funcs;
	int ret = 0;

	if (!pp_funcs->odn_edit_dpm_table)
		return 0;

	mutex_lock(&adev->pm.mutex);
	ret = pp_funcs->odn_edit_dpm_table(adev->powerplay.pp_handle,
					   type,
					   input,
					   size);
	mutex_unlock(&adev->pm.mutex);

	return ret;
}

int amdgpu_dpm_print_clock_levels(struct amdgpu_device *adev,
				  enum pp_clock_type type,
				  char *buf)
{
	const struct amd_pm_funcs *pp_funcs = adev->powerplay.pp_funcs;
	int ret = 0;

	if (!pp_funcs->print_clock_levels)
		return 0;

	mutex_lock(&adev->pm.mutex);
	ret = pp_funcs->print_clock_levels(adev->powerplay.pp_handle,
					   type,
					   buf);
	mutex_unlock(&adev->pm.mutex);

	return ret;
}

int amdgpu_dpm_emit_clock_levels(struct amdgpu_device *adev,
				  enum pp_clock_type type,
				  char *buf,
				  int *offset)
{
	const struct amd_pm_funcs *pp_funcs = adev->powerplay.pp_funcs;
	int ret = 0;

	if (!pp_funcs->emit_clock_levels)
		return -ENOENT;

	mutex_lock(&adev->pm.mutex);
	ret = pp_funcs->emit_clock_levels(adev->powerplay.pp_handle,
					   type,
					   buf,
					   offset);
	mutex_unlock(&adev->pm.mutex);

	return ret;
}

int amdgpu_dpm_set_ppfeature_status(struct amdgpu_device *adev,
				    uint64_t ppfeature_masks)
{
	const struct amd_pm_funcs *pp_funcs = adev->powerplay.pp_funcs;
	int ret = 0;

	if (!pp_funcs->set_ppfeature_status)
		return 0;

	mutex_lock(&adev->pm.mutex);
	ret = pp_funcs->set_ppfeature_status(adev->powerplay.pp_handle,
					     ppfeature_masks);
	mutex_unlock(&adev->pm.mutex);

	return ret;
}

int amdgpu_dpm_get_ppfeature_status(struct amdgpu_device *adev, char *buf)
{
	const struct amd_pm_funcs *pp_funcs = adev->powerplay.pp_funcs;
	int ret = 0;

	if (!pp_funcs->get_ppfeature_status)
		return 0;

	mutex_lock(&adev->pm.mutex);
	ret = pp_funcs->get_ppfeature_status(adev->powerplay.pp_handle,
					     buf);
	mutex_unlock(&adev->pm.mutex);

	return ret;
}

int amdgpu_dpm_force_clock_level(struct amdgpu_device *adev,
				 enum pp_clock_type type,
				 uint32_t mask)
{
	const struct amd_pm_funcs *pp_funcs = adev->powerplay.pp_funcs;
	int ret = 0;

	if (!pp_funcs->force_clock_level)
		return 0;

	mutex_lock(&adev->pm.mutex);
	ret = pp_funcs->force_clock_level(adev->powerplay.pp_handle,
					  type,
					  mask);
	mutex_unlock(&adev->pm.mutex);

	return ret;
}

int amdgpu_dpm_get_sclk_od(struct amdgpu_device *adev)
{
	const struct amd_pm_funcs *pp_funcs = adev->powerplay.pp_funcs;
	int ret = 0;

	if (!pp_funcs->get_sclk_od)
		return -EOPNOTSUPP;

	mutex_lock(&adev->pm.mutex);
	ret = pp_funcs->get_sclk_od(adev->powerplay.pp_handle);
	mutex_unlock(&adev->pm.mutex);

	return ret;
}

int amdgpu_dpm_set_sclk_od(struct amdgpu_device *adev, uint32_t value)
{
	const struct amd_pm_funcs *pp_funcs = adev->powerplay.pp_funcs;

	if (is_support_sw_smu(adev))
		return -EOPNOTSUPP;

	mutex_lock(&adev->pm.mutex);
	if (pp_funcs->set_sclk_od)
		pp_funcs->set_sclk_od(adev->powerplay.pp_handle, value);
	mutex_unlock(&adev->pm.mutex);

	if (amdgpu_dpm_dispatch_task(adev,
				     AMD_PP_TASK_READJUST_POWER_STATE,
				     NULL) == -EOPNOTSUPP) {
		adev->pm.dpm.current_ps = adev->pm.dpm.boot_ps;
		amdgpu_dpm_compute_clocks(adev);
	}

	return 0;
}

int amdgpu_dpm_get_mclk_od(struct amdgpu_device *adev)
{
	const struct amd_pm_funcs *pp_funcs = adev->powerplay.pp_funcs;
	int ret = 0;

	if (!pp_funcs->get_mclk_od)
		return -EOPNOTSUPP;

	mutex_lock(&adev->pm.mutex);
	ret = pp_funcs->get_mclk_od(adev->powerplay.pp_handle);
	mutex_unlock(&adev->pm.mutex);

	return ret;
}

int amdgpu_dpm_set_mclk_od(struct amdgpu_device *adev, uint32_t value)
{
	const struct amd_pm_funcs *pp_funcs = adev->powerplay.pp_funcs;

	if (is_support_sw_smu(adev))
		return -EOPNOTSUPP;

	mutex_lock(&adev->pm.mutex);
	if (pp_funcs->set_mclk_od)
		pp_funcs->set_mclk_od(adev->powerplay.pp_handle, value);
	mutex_unlock(&adev->pm.mutex);

	if (amdgpu_dpm_dispatch_task(adev,
				     AMD_PP_TASK_READJUST_POWER_STATE,
				     NULL) == -EOPNOTSUPP) {
		adev->pm.dpm.current_ps = adev->pm.dpm.boot_ps;
		amdgpu_dpm_compute_clocks(adev);
	}

	return 0;
}

int amdgpu_dpm_get_power_profile_mode(struct amdgpu_device *adev,
				      char *buf)
{
	const struct amd_pm_funcs *pp_funcs = adev->powerplay.pp_funcs;
	int ret = 0;

	if (!pp_funcs->get_power_profile_mode)
		return -EOPNOTSUPP;

	mutex_lock(&adev->pm.mutex);
	ret = pp_funcs->get_power_profile_mode(adev->powerplay.pp_handle,
					       buf);
	mutex_unlock(&adev->pm.mutex);

	return ret;
}

int amdgpu_dpm_set_power_profile_mode(struct amdgpu_device *adev,
				      long *input, uint32_t size)
{
	const struct amd_pm_funcs *pp_funcs = adev->powerplay.pp_funcs;
	int ret = 0;

	if (!pp_funcs->set_power_profile_mode)
		return 0;

	mutex_lock(&adev->pm.mutex);
	ret = pp_funcs->set_power_profile_mode(adev->powerplay.pp_handle,
					       input,
					       size);
	mutex_unlock(&adev->pm.mutex);

	return ret;
}

int amdgpu_dpm_get_gpu_metrics(struct amdgpu_device *adev, void **table)
{
	const struct amd_pm_funcs *pp_funcs = adev->powerplay.pp_funcs;
	int ret = 0;

	if (!pp_funcs->get_gpu_metrics)
		return 0;

	mutex_lock(&adev->pm.mutex);
	ret = pp_funcs->get_gpu_metrics(adev->powerplay.pp_handle,
					table);
	mutex_unlock(&adev->pm.mutex);

	return ret;
}

ssize_t amdgpu_dpm_get_pm_metrics(struct amdgpu_device *adev, void *pm_metrics,
				  size_t size)
{
	const struct amd_pm_funcs *pp_funcs = adev->powerplay.pp_funcs;
	int ret = 0;

	if (!pp_funcs->get_pm_metrics)
		return -EOPNOTSUPP;

	mutex_lock(&adev->pm.mutex);
	ret = pp_funcs->get_pm_metrics(adev->powerplay.pp_handle, pm_metrics,
				       size);
	mutex_unlock(&adev->pm.mutex);

	return ret;
}

int amdgpu_dpm_get_fan_control_mode(struct amdgpu_device *adev,
				    uint32_t *fan_mode)
{
	const struct amd_pm_funcs *pp_funcs = adev->powerplay.pp_funcs;
	int ret = 0;

	if (!pp_funcs->get_fan_control_mode)
		return -EOPNOTSUPP;

	mutex_lock(&adev->pm.mutex);
	ret = pp_funcs->get_fan_control_mode(adev->powerplay.pp_handle,
					     fan_mode);
	mutex_unlock(&adev->pm.mutex);

	return ret;
}

int amdgpu_dpm_set_fan_speed_pwm(struct amdgpu_device *adev,
				 uint32_t speed)
{
	const struct amd_pm_funcs *pp_funcs = adev->powerplay.pp_funcs;
	int ret = 0;

	if (!pp_funcs->set_fan_speed_pwm)
		return -EOPNOTSUPP;

	mutex_lock(&adev->pm.mutex);
	ret = pp_funcs->set_fan_speed_pwm(adev->powerplay.pp_handle,
					  speed);
	mutex_unlock(&adev->pm.mutex);

	return ret;
}

int amdgpu_dpm_get_fan_speed_pwm(struct amdgpu_device *adev,
				 uint32_t *speed)
{
	const struct amd_pm_funcs *pp_funcs = adev->powerplay.pp_funcs;
	int ret = 0;

	if (!pp_funcs->get_fan_speed_pwm)
		return -EOPNOTSUPP;

	mutex_lock(&adev->pm.mutex);
	ret = pp_funcs->get_fan_speed_pwm(adev->powerplay.pp_handle,
					  speed);
	mutex_unlock(&adev->pm.mutex);

	return ret;
}

int amdgpu_dpm_get_fan_speed_rpm(struct amdgpu_device *adev,
				 uint32_t *speed)
{
	const struct amd_pm_funcs *pp_funcs = adev->powerplay.pp_funcs;
	int ret = 0;

	if (!pp_funcs->get_fan_speed_rpm)
		return -EOPNOTSUPP;

	mutex_lock(&adev->pm.mutex);
	ret = pp_funcs->get_fan_speed_rpm(adev->powerplay.pp_handle,
					  speed);
	mutex_unlock(&adev->pm.mutex);

	return ret;
}

int amdgpu_dpm_set_fan_speed_rpm(struct amdgpu_device *adev,
				 uint32_t speed)
{
	const struct amd_pm_funcs *pp_funcs = adev->powerplay.pp_funcs;
	int ret = 0;

	if (!pp_funcs->set_fan_speed_rpm)
		return -EOPNOTSUPP;

	mutex_lock(&adev->pm.mutex);
	ret = pp_funcs->set_fan_speed_rpm(adev->powerplay.pp_handle,
					  speed);
	mutex_unlock(&adev->pm.mutex);

	return ret;
}

int amdgpu_dpm_set_fan_control_mode(struct amdgpu_device *adev,
				    uint32_t mode)
{
	const struct amd_pm_funcs *pp_funcs = adev->powerplay.pp_funcs;
	int ret = 0;

	if (!pp_funcs->set_fan_control_mode)
		return -EOPNOTSUPP;

	mutex_lock(&adev->pm.mutex);
	ret = pp_funcs->set_fan_control_mode(adev->powerplay.pp_handle,
					     mode);
	mutex_unlock(&adev->pm.mutex);

	return ret;
}

int amdgpu_dpm_get_power_limit(struct amdgpu_device *adev,
			       uint32_t *limit,
			       enum pp_power_limit_level pp_limit_level,
			       enum pp_power_type power_type)
{
	const struct amd_pm_funcs *pp_funcs = adev->powerplay.pp_funcs;
	int ret = 0;

	if (!pp_funcs->get_power_limit)
		return -ENODATA;

	mutex_lock(&adev->pm.mutex);
	ret = pp_funcs->get_power_limit(adev->powerplay.pp_handle,
					limit,
					pp_limit_level,
					power_type);
	mutex_unlock(&adev->pm.mutex);

	return ret;
}

int amdgpu_dpm_set_power_limit(struct amdgpu_device *adev,
			       uint32_t limit)
{
	const struct amd_pm_funcs *pp_funcs = adev->powerplay.pp_funcs;
	int ret = 0;

	if (!pp_funcs->set_power_limit)
		return -EINVAL;

	mutex_lock(&adev->pm.mutex);
	ret = pp_funcs->set_power_limit(adev->powerplay.pp_handle,
					limit);
	mutex_unlock(&adev->pm.mutex);

	return ret;
}

int amdgpu_dpm_is_cclk_dpm_supported(struct amdgpu_device *adev)
{
	bool cclk_dpm_supported = false;

	if (!is_support_sw_smu(adev))
		return false;

	mutex_lock(&adev->pm.mutex);
	cclk_dpm_supported = is_support_cclk_dpm(adev);
	mutex_unlock(&adev->pm.mutex);

	return (int)cclk_dpm_supported;
}

int amdgpu_dpm_debugfs_print_current_performance_level(struct amdgpu_device *adev,
						       struct seq_file *m)
{
	const struct amd_pm_funcs *pp_funcs = adev->powerplay.pp_funcs;

	if (!pp_funcs->debugfs_print_current_performance_level)
		return -EOPNOTSUPP;

	mutex_lock(&adev->pm.mutex);
	pp_funcs->debugfs_print_current_performance_level(adev->powerplay.pp_handle,
							  m);
	mutex_unlock(&adev->pm.mutex);

	return 0;
}

int amdgpu_dpm_get_smu_prv_buf_details(struct amdgpu_device *adev,
				       void **addr,
				       size_t *size)
{
	const struct amd_pm_funcs *pp_funcs = adev->powerplay.pp_funcs;
	int ret = 0;

	if (!pp_funcs->get_smu_prv_buf_details)
		return -ENOSYS;

	mutex_lock(&adev->pm.mutex);
	ret = pp_funcs->get_smu_prv_buf_details(adev->powerplay.pp_handle,
						addr,
						size);
	mutex_unlock(&adev->pm.mutex);

	return ret;
}

int amdgpu_dpm_is_overdrive_supported(struct amdgpu_device *adev)
{
	if (is_support_sw_smu(adev)) {
		struct smu_context *smu = adev->powerplay.pp_handle;

		return (smu->od_enabled || smu->is_apu);
	} else {
		struct pp_hwmgr *hwmgr;

		/*
		 * dpm on some legacy asics don't carry od_enabled member
		 * as its pp_handle is casted directly from adev.
		 */
		if (amdgpu_dpm_is_legacy_dpm(adev))
			return false;

		hwmgr = (struct pp_hwmgr *)adev->powerplay.pp_handle;

		return hwmgr->od_enabled;
	}
}

int amdgpu_dpm_set_pp_table(struct amdgpu_device *adev,
			    const char *buf,
			    size_t size)
{
	const struct amd_pm_funcs *pp_funcs = adev->powerplay.pp_funcs;
	int ret = 0;

	if (!pp_funcs->set_pp_table)
		return -EOPNOTSUPP;

	mutex_lock(&adev->pm.mutex);
	ret = pp_funcs->set_pp_table(adev->powerplay.pp_handle,
				     buf,
				     size);
	mutex_unlock(&adev->pm.mutex);

	return ret;
}

int amdgpu_dpm_get_num_cpu_cores(struct amdgpu_device *adev)
{
	struct smu_context *smu = adev->powerplay.pp_handle;

	if (!is_support_sw_smu(adev))
		return INT_MAX;

	return smu->cpu_core_num;
}

void amdgpu_dpm_stb_debug_fs_init(struct amdgpu_device *adev)
{
	if (!is_support_sw_smu(adev))
		return;

	amdgpu_smu_stb_debug_fs_init(adev);
}

int amdgpu_dpm_display_configuration_change(struct amdgpu_device *adev,
					    const struct amd_pp_display_configuration *input)
{
	const struct amd_pm_funcs *pp_funcs = adev->powerplay.pp_funcs;
	int ret = 0;

	if (!pp_funcs->display_configuration_change)
		return 0;

	mutex_lock(&adev->pm.mutex);
	ret = pp_funcs->display_configuration_change(adev->powerplay.pp_handle,
						     input);
	mutex_unlock(&adev->pm.mutex);

	return ret;
}

int amdgpu_dpm_get_clock_by_type(struct amdgpu_device *adev,
				 enum amd_pp_clock_type type,
				 struct amd_pp_clocks *clocks)
{
	const struct amd_pm_funcs *pp_funcs = adev->powerplay.pp_funcs;
	int ret = 0;

	if (!pp_funcs->get_clock_by_type)
		return 0;

	mutex_lock(&adev->pm.mutex);
	ret = pp_funcs->get_clock_by_type(adev->powerplay.pp_handle,
					  type,
					  clocks);
	mutex_unlock(&adev->pm.mutex);

	return ret;
}

int amdgpu_dpm_get_display_mode_validation_clks(struct amdgpu_device *adev,
						struct amd_pp_simple_clock_info *clocks)
{
	const struct amd_pm_funcs *pp_funcs = adev->powerplay.pp_funcs;
	int ret = 0;

	if (!pp_funcs->get_display_mode_validation_clocks)
		return 0;

	mutex_lock(&adev->pm.mutex);
	ret = pp_funcs->get_display_mode_validation_clocks(adev->powerplay.pp_handle,
							   clocks);
	mutex_unlock(&adev->pm.mutex);

	return ret;
}

int amdgpu_dpm_get_clock_by_type_with_latency(struct amdgpu_device *adev,
					      enum amd_pp_clock_type type,
					      struct pp_clock_levels_with_latency *clocks)
{
	const struct amd_pm_funcs *pp_funcs = adev->powerplay.pp_funcs;
	int ret = 0;

	if (!pp_funcs->get_clock_by_type_with_latency)
		return 0;

	mutex_lock(&adev->pm.mutex);
	ret = pp_funcs->get_clock_by_type_with_latency(adev->powerplay.pp_handle,
						       type,
						       clocks);
	mutex_unlock(&adev->pm.mutex);

	return ret;
}

int amdgpu_dpm_get_clock_by_type_with_voltage(struct amdgpu_device *adev,
					      enum amd_pp_clock_type type,
					      struct pp_clock_levels_with_voltage *clocks)
{
	const struct amd_pm_funcs *pp_funcs = adev->powerplay.pp_funcs;
	int ret = 0;

	if (!pp_funcs->get_clock_by_type_with_voltage)
		return 0;

	mutex_lock(&adev->pm.mutex);
	ret = pp_funcs->get_clock_by_type_with_voltage(adev->powerplay.pp_handle,
						       type,
						       clocks);
	mutex_unlock(&adev->pm.mutex);

	return ret;
}

int amdgpu_dpm_set_watermarks_for_clocks_ranges(struct amdgpu_device *adev,
					       void *clock_ranges)
{
	const struct amd_pm_funcs *pp_funcs = adev->powerplay.pp_funcs;
	int ret = 0;

	if (!pp_funcs->set_watermarks_for_clocks_ranges)
		return -EOPNOTSUPP;

	mutex_lock(&adev->pm.mutex);
	ret = pp_funcs->set_watermarks_for_clocks_ranges(adev->powerplay.pp_handle,
							 clock_ranges);
	mutex_unlock(&adev->pm.mutex);

	return ret;
}

int amdgpu_dpm_display_clock_voltage_request(struct amdgpu_device *adev,
					     struct pp_display_clock_request *clock)
{
	const struct amd_pm_funcs *pp_funcs = adev->powerplay.pp_funcs;
	int ret = 0;

	if (!pp_funcs->display_clock_voltage_request)
		return -EOPNOTSUPP;

	mutex_lock(&adev->pm.mutex);
	ret = pp_funcs->display_clock_voltage_request(adev->powerplay.pp_handle,
						      clock);
	mutex_unlock(&adev->pm.mutex);

	return ret;
}

int amdgpu_dpm_get_current_clocks(struct amdgpu_device *adev,
				  struct amd_pp_clock_info *clocks)
{
	const struct amd_pm_funcs *pp_funcs = adev->powerplay.pp_funcs;
	int ret = 0;

	if (!pp_funcs->get_current_clocks)
		return -EOPNOTSUPP;

	mutex_lock(&adev->pm.mutex);
	ret = pp_funcs->get_current_clocks(adev->powerplay.pp_handle,
					   clocks);
	mutex_unlock(&adev->pm.mutex);

	return ret;
}

void amdgpu_dpm_notify_smu_enable_pwe(struct amdgpu_device *adev)
{
	const struct amd_pm_funcs *pp_funcs = adev->powerplay.pp_funcs;

	if (!pp_funcs->notify_smu_enable_pwe)
		return;

	mutex_lock(&adev->pm.mutex);
	pp_funcs->notify_smu_enable_pwe(adev->powerplay.pp_handle);
	mutex_unlock(&adev->pm.mutex);
}

int amdgpu_dpm_set_active_display_count(struct amdgpu_device *adev,
					uint32_t count)
{
	const struct amd_pm_funcs *pp_funcs = adev->powerplay.pp_funcs;
	int ret = 0;

	if (!pp_funcs->set_active_display_count)
		return -EOPNOTSUPP;

	mutex_lock(&adev->pm.mutex);
	ret = pp_funcs->set_active_display_count(adev->powerplay.pp_handle,
						 count);
	mutex_unlock(&adev->pm.mutex);

	return ret;
}

int amdgpu_dpm_set_min_deep_sleep_dcefclk(struct amdgpu_device *adev,
					  uint32_t clock)
{
	const struct amd_pm_funcs *pp_funcs = adev->powerplay.pp_funcs;
	int ret = 0;

	if (!pp_funcs->set_min_deep_sleep_dcefclk)
		return -EOPNOTSUPP;

	mutex_lock(&adev->pm.mutex);
	ret = pp_funcs->set_min_deep_sleep_dcefclk(adev->powerplay.pp_handle,
						   clock);
	mutex_unlock(&adev->pm.mutex);

	return ret;
}

void amdgpu_dpm_set_hard_min_dcefclk_by_freq(struct amdgpu_device *adev,
					     uint32_t clock)
{
	const struct amd_pm_funcs *pp_funcs = adev->powerplay.pp_funcs;

	if (!pp_funcs->set_hard_min_dcefclk_by_freq)
		return;

	mutex_lock(&adev->pm.mutex);
	pp_funcs->set_hard_min_dcefclk_by_freq(adev->powerplay.pp_handle,
					       clock);
	mutex_unlock(&adev->pm.mutex);
}

void amdgpu_dpm_set_hard_min_fclk_by_freq(struct amdgpu_device *adev,
					  uint32_t clock)
{
	const struct amd_pm_funcs *pp_funcs = adev->powerplay.pp_funcs;

	if (!pp_funcs->set_hard_min_fclk_by_freq)
		return;

	mutex_lock(&adev->pm.mutex);
	pp_funcs->set_hard_min_fclk_by_freq(adev->powerplay.pp_handle,
					    clock);
	mutex_unlock(&adev->pm.mutex);
}

int amdgpu_dpm_display_disable_memory_clock_switch(struct amdgpu_device *adev,
						   bool disable_memory_clock_switch)
{
	const struct amd_pm_funcs *pp_funcs = adev->powerplay.pp_funcs;
	int ret = 0;

	if (!pp_funcs->display_disable_memory_clock_switch)
		return 0;

	mutex_lock(&adev->pm.mutex);
	ret = pp_funcs->display_disable_memory_clock_switch(adev->powerplay.pp_handle,
							    disable_memory_clock_switch);
	mutex_unlock(&adev->pm.mutex);

	return ret;
}

int amdgpu_dpm_get_max_sustainable_clocks_by_dc(struct amdgpu_device *adev,
						struct pp_smu_nv_clock_table *max_clocks)
{
	const struct amd_pm_funcs *pp_funcs = adev->powerplay.pp_funcs;
	int ret = 0;

	if (!pp_funcs->get_max_sustainable_clocks_by_dc)
		return -EOPNOTSUPP;

	mutex_lock(&adev->pm.mutex);
	ret = pp_funcs->get_max_sustainable_clocks_by_dc(adev->powerplay.pp_handle,
							 max_clocks);
	mutex_unlock(&adev->pm.mutex);

	return ret;
}

enum pp_smu_status amdgpu_dpm_get_uclk_dpm_states(struct amdgpu_device *adev,
						  unsigned int *clock_values_in_khz,
						  unsigned int *num_states)
{
	const struct amd_pm_funcs *pp_funcs = adev->powerplay.pp_funcs;
	int ret = 0;

	if (!pp_funcs->get_uclk_dpm_states)
		return -EOPNOTSUPP;

	mutex_lock(&adev->pm.mutex);
	ret = pp_funcs->get_uclk_dpm_states(adev->powerplay.pp_handle,
					    clock_values_in_khz,
					    num_states);
	mutex_unlock(&adev->pm.mutex);

	return ret;
}

int amdgpu_dpm_get_dpm_clock_table(struct amdgpu_device *adev,
				   struct dpm_clocks *clock_table)
{
	const struct amd_pm_funcs *pp_funcs = adev->powerplay.pp_funcs;
	int ret = 0;

	if (!pp_funcs->get_dpm_clock_table)
		return -EOPNOTSUPP;

	mutex_lock(&adev->pm.mutex);
	ret = pp_funcs->get_dpm_clock_table(adev->powerplay.pp_handle,
					    clock_table);
	mutex_unlock(&adev->pm.mutex);

	return ret;
}<|MERGE_RESOLUTION|>--- conflicted
+++ resolved
@@ -203,11 +203,7 @@
 	return ret;
 }
 
-<<<<<<< HEAD
-bool amdgpu_dpm_is_baco_supported(struct amdgpu_device *adev)
-=======
 int amdgpu_dpm_is_baco_supported(struct amdgpu_device *adev)
->>>>>>> 2d5404ca
 {
 	const struct amd_pm_funcs *pp_funcs = adev->powerplay.pp_funcs;
 	void *pp_handle = adev->powerplay.pp_handle;
@@ -376,52 +372,14 @@
 	return ret;
 }
 
-<<<<<<< HEAD
-int amdgpu_dpm_get_xgmi_plpd_mode(struct amdgpu_device *adev, char **mode_desc)
-{
-	struct smu_context *smu = adev->powerplay.pp_handle;
-	int mode = XGMI_PLPD_NONE;
-
-	if (is_support_sw_smu(adev)) {
-		mode = smu->plpd_mode;
-		if (mode_desc == NULL)
-			return mode;
-		switch (smu->plpd_mode) {
-		case XGMI_PLPD_DISALLOW:
-			*mode_desc = "disallow";
-			break;
-		case XGMI_PLPD_DEFAULT:
-			*mode_desc = "default";
-			break;
-		case XGMI_PLPD_OPTIMIZED:
-			*mode_desc = "optimized";
-			break;
-		case XGMI_PLPD_NONE:
-		default:
-			*mode_desc = "none";
-			break;
-		}
-	}
-
-	return mode;
-}
-
-int amdgpu_dpm_set_xgmi_plpd_mode(struct amdgpu_device *adev, int mode)
-{
-	struct smu_context *smu = adev->powerplay.pp_handle;
-=======
 ssize_t amdgpu_dpm_get_pm_policy_info(struct amdgpu_device *adev,
 				      enum pp_pm_policy p_type, char *buf)
 {
 	struct smu_context *smu = adev->powerplay.pp_handle;
->>>>>>> 2d5404ca
 	int ret = -EOPNOTSUPP;
 
 	if (is_support_sw_smu(adev)) {
 		mutex_lock(&adev->pm.mutex);
-<<<<<<< HEAD
-		ret = smu_set_xgmi_plpd_mode(smu, mode);
-=======
 		ret = smu_get_pm_policy_info(smu, p_type, buf);
 		mutex_unlock(&adev->pm.mutex);
 	}
@@ -438,7 +396,6 @@
 	if (is_support_sw_smu(adev)) {
 		mutex_lock(&adev->pm.mutex);
 		ret = smu_set_pm_policy(smu, policy_type, policy_level);
->>>>>>> 2d5404ca
 		mutex_unlock(&adev->pm.mutex);
 	}
 
