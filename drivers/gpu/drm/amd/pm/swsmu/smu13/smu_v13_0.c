--- conflicted
+++ resolved
@@ -267,12 +267,8 @@
 	smu_minor = (smu_version >> 8) & 0xff;
 	smu_debug = (smu_version >> 0) & 0xff;
 	if (smu->is_apu ||
-<<<<<<< HEAD
-	    amdgpu_ip_version(adev, MP1_HWIP, 0) == IP_VERSION(13, 0, 6))
-=======
 	    amdgpu_ip_version(adev, MP1_HWIP, 0) == IP_VERSION(13, 0, 6) ||
 	    amdgpu_ip_version(adev, MP1_HWIP, 0) == IP_VERSION(13, 0, 14))
->>>>>>> 2d5404ca
 		adev->pm.fw_version = smu_version;
 
 	/* only for dGPU w/ SMU13*/
@@ -2271,11 +2267,7 @@
 	if (state == SMU_BACO_STATE_ENTER) {
 		ret = smu_cmn_send_smc_msg_with_param(smu,
 						      SMU_MSG_EnterBaco,
-<<<<<<< HEAD
-						      (smu_baco->maco_support && amdgpu_runtime_pm != 1) ?
-=======
 						      (adev->pm.rpm_mode == AMDGPU_RUNPM_BAMACO) ?
->>>>>>> 2d5404ca
 						      BACO_SEQ_BAMACO : BACO_SEQ_BACO,
 						      NULL);
 	} else {
@@ -2543,8 +2535,6 @@
 					   (smnMP1_FIRMWARE_FLAGS & 0xffffffff));
 
 	return ret == 0 ? 0 : -EINVAL;
-<<<<<<< HEAD
-=======
 }
 
 int smu_v13_0_enable_uclk_shadow(struct smu_context *smu, bool enable)
@@ -2593,5 +2583,4 @@
 		dev_warn(smu->adev->dev, "Failed to set wifiband!");
 
 	return ret;
->>>>>>> 2d5404ca
 }