--- conflicted
+++ resolved
@@ -101,22 +101,8 @@
 	/* doesn't need to load smu firmware in IOV mode */
 	if (amdgpu_sriov_vf(adev))
 		return 0;
-<<<<<<< HEAD
-
-	switch (adev->ip_versions[MP1_HWIP][0]) {
-	case IP_VERSION(13, 0, 2):
-		chip_name = "aldebaran_smc";
-		break;
-	default:
-		amdgpu_ucode_ip_version_decode(adev, MP1_HWIP, ucode_prefix, sizeof(ucode_prefix));
-		chip_name = ucode_prefix;
-	}
-
-	snprintf(fw_name, sizeof(fw_name), "amdgpu/%s.bin", chip_name);
-=======
 
 	amdgpu_ucode_ip_version_decode(adev, MP1_HWIP, ucode_prefix, sizeof(ucode_prefix));
->>>>>>> eb3cdb58
 
 	snprintf(fw_name, sizeof(fw_name), "amdgpu/%s.bin", ucode_prefix);
 
@@ -311,13 +297,10 @@
 	case IP_VERSION(13, 0, 5):
 		smu->smc_driver_if_version = SMU13_DRIVER_IF_VERSION_SMU_V13_0_5;
 		break;
-<<<<<<< HEAD
-=======
 	case IP_VERSION(13, 0, 6):
 		smu->smc_driver_if_version = SMU13_DRIVER_IF_VERSION_SMU_V13_0_6;
 		adev->pm.fw_version = smu_version;
 		break;
->>>>>>> eb3cdb58
 	default:
 		dev_err(adev->dev, "smu unsupported IP version: 0x%x.\n",
 			adev->ip_versions[MP1_HWIP][0]);
@@ -343,11 +326,7 @@
 			 "smu fw program = %d, smu fw version = 0x%08x (%d.%d.%d)\n",
 			 smu->smc_driver_if_version, if_version,
 			 smu_program, smu_version, smu_major, smu_minor, smu_debug);
-<<<<<<< HEAD
-		dev_warn(adev->dev, "SMU driver if version not matched\n");
-=======
 		dev_info(adev->dev, "SMU driver if version not matched\n");
->>>>>>> eb3cdb58
 	}
 
 	return ret;
@@ -1937,16 +1916,9 @@
 					       NULL);
 }
 
-<<<<<<< HEAD
-static int smu_v13_0_get_dpm_freq_by_index(struct smu_context *smu,
-					   enum smu_clk_type clk_type,
-					   uint16_t level,
-					   uint32_t *value)
-=======
 int smu_v13_0_get_dpm_freq_by_index(struct smu_context *smu,
 				    enum smu_clk_type clk_type, uint16_t level,
 				    uint32_t *value)
->>>>>>> eb3cdb58
 {
 	int ret = 0, clk_id = 0;
 	uint32_t param;
@@ -2258,12 +2230,6 @@
 int smu_v13_0_baco_set_armd3_sequence(struct smu_context *smu,
 				      enum smu_baco_seq baco_seq)
 {
-<<<<<<< HEAD
-	return smu_cmn_send_smc_msg_with_param(smu,
-					       SMU_MSG_ArmD3,
-					       baco_seq,
-					       NULL);
-=======
 	struct smu_baco_context *smu_baco = &smu->smu_baco;
 	int ret;
 
@@ -2281,7 +2247,6 @@
 		smu_baco->state = SMU_BACO_STATE_EXIT;
 
 	return 0;
->>>>>>> eb3cdb58
 }
 
 bool smu_v13_0_baco_is_support(struct smu_context *smu)
@@ -2484,28 +2449,6 @@
 	return ret;
 }
 
-<<<<<<< HEAD
-/*
- * Intel hosts such as Raptor Lake and Sapphire Rapids don't support dynamic
- * speed switching. Until we have confirmation from Intel that a specific host
- * supports it, it's safer that we keep it disabled for all.
- *
- * https://edc.intel.com/content/www/us/en/design/products/platforms/details/raptor-lake-s/13th-generation-core-processors-datasheet-volume-1-of-2/005/pci-express-support/
- * https://gitlab.freedesktop.org/drm/amd/-/issues/2663
- */
-static bool smu_v13_0_is_pcie_dynamic_switching_supported(void)
-{
-#if IS_ENABLED(CONFIG_X86)
-	struct cpuinfo_x86 *c = &cpu_data(0);
-
-	if (c->x86_vendor == X86_VENDOR_INTEL)
-		return false;
-#endif
-	return true;
-}
-
-=======
->>>>>>> eb3cdb58
 int smu_v13_0_update_pcie_parameters(struct smu_context *smu,
 				     uint32_t pcie_gen_cap,
 				     uint32_t pcie_width_cap)
@@ -2517,11 +2460,7 @@
 	uint32_t smu_pcie_arg;
 	int ret, i;
 
-<<<<<<< HEAD
-	if (!smu_v13_0_is_pcie_dynamic_switching_supported()) {
-=======
 	if (!amdgpu_device_pcie_dynamic_switching_supported()) {
->>>>>>> eb3cdb58
 		if (pcie_table->pcie_gen[num_of_levels - 1] < pcie_gen_cap)
 			pcie_gen_cap = pcie_table->pcie_gen[num_of_levels - 1];
 
