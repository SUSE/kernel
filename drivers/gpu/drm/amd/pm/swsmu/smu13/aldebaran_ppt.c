/*
 * Copyright 2019 Advanced Micro Devices, Inc.
 *
 * Permission is hereby granted, free of charge, to any person obtaining a
 * copy of this software and associated documentation files (the "Software"),
 * to deal in the Software without restriction, including without limitation
 * the rights to use, copy, modify, merge, publish, distribute, sublicense,
 * and/or sell copies of the Software, and to permit persons to whom the
 * Software is furnished to do so, subject to the following conditions:
 *
 * The above copyright notice and this permission notice shall be included in
 * all copies or substantial portions of the Software.
 *
 * THE SOFTWARE IS PROVIDED "AS IS", WITHOUT WARRANTY OF ANY KIND, EXPRESS OR
 * IMPLIED, INCLUDING BUT NOT LIMITED TO THE WARRANTIES OF MERCHANTABILITY,
 * FITNESS FOR A PARTICULAR PURPOSE AND NONINFRINGEMENT.  IN NO EVENT SHALL
 * THE COPYRIGHT HOLDER(S) OR AUTHOR(S) BE LIABLE FOR ANY CLAIM, DAMAGES OR
 * OTHER LIABILITY, WHETHER IN AN ACTION OF CONTRACT, TORT OR OTHERWISE,
 * ARISING FROM, OUT OF OR IN CONNECTION WITH THE SOFTWARE OR THE USE OR
 * OTHER DEALINGS IN THE SOFTWARE.
 *
 */

#define SWSMU_CODE_LAYER_L2

#include <linux/firmware.h>
#include "amdgpu.h"
#include "amdgpu_smu.h"
#include "atomfirmware.h"
#include "amdgpu_atomfirmware.h"
#include "amdgpu_atombios.h"
#include "smu_v13_0.h"
#include "smu13_driver_if_aldebaran.h"
#include "soc15_common.h"
#include "atom.h"
#include "power_state.h"
#include "aldebaran_ppt.h"
#include "smu_v13_0_pptable.h"
#include "aldebaran_ppsmc.h"
#include "nbio/nbio_7_4_offset.h"
#include "nbio/nbio_7_4_sh_mask.h"
#include "thm/thm_11_0_2_offset.h"
#include "thm/thm_11_0_2_sh_mask.h"
#include "amdgpu_xgmi.h"
#include <linux/pci.h>
#include "amdgpu_ras.h"
#include "smu_cmn.h"
#include "mp/mp_13_0_2_offset.h"

/*
 * DO NOT use these for err/warn/info/debug messages.
 * Use dev_err, dev_warn, dev_info and dev_dbg instead.
 * They are more MGPU friendly.
 */
#undef pr_err
#undef pr_warn
#undef pr_info
#undef pr_debug

#define to_amdgpu_device(x) (container_of(x, struct amdgpu_device, pm.smu_i2c))

#define ALDEBARAN_FEA_MAP(smu_feature, aldebaran_feature) \
	[smu_feature] = {1, (aldebaran_feature)}

#define FEATURE_MASK(feature) (1ULL << feature)
#define SMC_DPM_FEATURE ( \
			  FEATURE_MASK(FEATURE_DATA_CALCULATIONS) | \
			  FEATURE_MASK(FEATURE_DPM_GFXCLK_BIT)	| \
			  FEATURE_MASK(FEATURE_DPM_UCLK_BIT)	| \
			  FEATURE_MASK(FEATURE_DPM_SOCCLK_BIT)	| \
			  FEATURE_MASK(FEATURE_DPM_FCLK_BIT)	| \
			  FEATURE_MASK(FEATURE_DPM_LCLK_BIT)	| \
			  FEATURE_MASK(FEATURE_DPM_XGMI_BIT)	| \
			  FEATURE_MASK(FEATURE_DPM_VCN_BIT))

/* possible frequency drift (1Mhz) */
#define EPSILON				1

#define smnPCIE_ESM_CTRL			0x111003D0

static const struct smu_temperature_range smu13_thermal_policy[] =
{
	{-273150,  99000, 99000, -273150, 99000, 99000, -273150, 99000, 99000},
	{ 120000, 120000, 120000, 120000, 120000, 120000, 120000, 120000, 120000},
};

static const struct cmn2asic_msg_mapping aldebaran_message_map[SMU_MSG_MAX_COUNT] = {
	MSG_MAP(TestMessage,			     PPSMC_MSG_TestMessage,			0),
	MSG_MAP(GetSmuVersion,			     PPSMC_MSG_GetSmuVersion,			1),
	MSG_MAP(GetDriverIfVersion,		     PPSMC_MSG_GetDriverIfVersion,		1),
	MSG_MAP(EnableAllSmuFeatures,		     PPSMC_MSG_EnableAllSmuFeatures,		0),
	MSG_MAP(DisableAllSmuFeatures,		     PPSMC_MSG_DisableAllSmuFeatures,		0),
	MSG_MAP(GetEnabledSmuFeaturesLow,	     PPSMC_MSG_GetEnabledSmuFeaturesLow,	0),
	MSG_MAP(GetEnabledSmuFeaturesHigh,	     PPSMC_MSG_GetEnabledSmuFeaturesHigh,	0),
	MSG_MAP(SetDriverDramAddrHigh,		     PPSMC_MSG_SetDriverDramAddrHigh,		1),
	MSG_MAP(SetDriverDramAddrLow,		     PPSMC_MSG_SetDriverDramAddrLow,		1),
	MSG_MAP(SetToolsDramAddrHigh,		     PPSMC_MSG_SetToolsDramAddrHigh,		0),
	MSG_MAP(SetToolsDramAddrLow,		     PPSMC_MSG_SetToolsDramAddrLow,		0),
	MSG_MAP(TransferTableSmu2Dram,		     PPSMC_MSG_TransferTableSmu2Dram,		1),
	MSG_MAP(TransferTableDram2Smu,		     PPSMC_MSG_TransferTableDram2Smu,		0),
	MSG_MAP(UseDefaultPPTable,		     PPSMC_MSG_UseDefaultPPTable,		0),
	MSG_MAP(SetSystemVirtualDramAddrHigh,	     PPSMC_MSG_SetSystemVirtualDramAddrHigh,	0),
	MSG_MAP(SetSystemVirtualDramAddrLow,	     PPSMC_MSG_SetSystemVirtualDramAddrLow,	0),
	MSG_MAP(SetSoftMinByFreq,		     PPSMC_MSG_SetSoftMinByFreq,		0),
	MSG_MAP(SetSoftMaxByFreq,		     PPSMC_MSG_SetSoftMaxByFreq,		0),
	MSG_MAP(SetHardMinByFreq,		     PPSMC_MSG_SetHardMinByFreq,		0),
	MSG_MAP(SetHardMaxByFreq,		     PPSMC_MSG_SetHardMaxByFreq,		0),
	MSG_MAP(GetMinDpmFreq,			     PPSMC_MSG_GetMinDpmFreq,			0),
	MSG_MAP(GetMaxDpmFreq,			     PPSMC_MSG_GetMaxDpmFreq,			0),
	MSG_MAP(GetDpmFreqByIndex,		     PPSMC_MSG_GetDpmFreqByIndex,		1),
	MSG_MAP(SetWorkloadMask,		     PPSMC_MSG_SetWorkloadMask,			1),
	MSG_MAP(GetVoltageByDpm,		     PPSMC_MSG_GetVoltageByDpm,			0),
	MSG_MAP(GetVoltageByDpmOverdrive,	     PPSMC_MSG_GetVoltageByDpmOverdrive,	0),
	MSG_MAP(SetPptLimit,			     PPSMC_MSG_SetPptLimit,			0),
	MSG_MAP(GetPptLimit,			     PPSMC_MSG_GetPptLimit,			1),
	MSG_MAP(PrepareMp1ForUnload,		     PPSMC_MSG_PrepareMp1ForUnload,		0),
	MSG_MAP(GfxDeviceDriverReset,		     PPSMC_MSG_GfxDriverReset,			0),
	MSG_MAP(RunDcBtc,			     PPSMC_MSG_RunDcBtc,			0),
	MSG_MAP(DramLogSetDramAddrHigh,		     PPSMC_MSG_DramLogSetDramAddrHigh,		0),
	MSG_MAP(DramLogSetDramAddrLow,		     PPSMC_MSG_DramLogSetDramAddrLow,		0),
	MSG_MAP(DramLogSetDramSize,		     PPSMC_MSG_DramLogSetDramSize,		0),
	MSG_MAP(GetDebugData,			     PPSMC_MSG_GetDebugData,			0),
	MSG_MAP(WaflTest,			     PPSMC_MSG_WaflTest,			0),
	MSG_MAP(SetMemoryChannelEnable,		     PPSMC_MSG_SetMemoryChannelEnable,		0),
	MSG_MAP(SetNumBadHbmPagesRetired,	     PPSMC_MSG_SetNumBadHbmPagesRetired,	0),
	MSG_MAP(DFCstateControl,		     PPSMC_MSG_DFCstateControl,			0),
	MSG_MAP(GetGmiPwrDnHyst,		     PPSMC_MSG_GetGmiPwrDnHyst,			0),
	MSG_MAP(SetGmiPwrDnHyst,		     PPSMC_MSG_SetGmiPwrDnHyst,			0),
	MSG_MAP(GmiPwrDnControl,		     PPSMC_MSG_GmiPwrDnControl,			0),
	MSG_MAP(EnterGfxoff,			     PPSMC_MSG_EnterGfxoff,			0),
	MSG_MAP(ExitGfxoff,			     PPSMC_MSG_ExitGfxoff,			0),
	MSG_MAP(SetExecuteDMATest,		     PPSMC_MSG_SetExecuteDMATest,		0),
	MSG_MAP(EnableDeterminism,		     PPSMC_MSG_EnableDeterminism,		0),
	MSG_MAP(DisableDeterminism,		     PPSMC_MSG_DisableDeterminism,		0),
	MSG_MAP(SetUclkDpmMode,			     PPSMC_MSG_SetUclkDpmMode,			0),
	MSG_MAP(GfxDriverResetRecovery,		     PPSMC_MSG_GfxDriverResetRecovery,		0),
	MSG_MAP(BoardPowerCalibration,		     PPSMC_MSG_BoardPowerCalibration,		0),
};

static const struct cmn2asic_mapping aldebaran_clk_map[SMU_CLK_COUNT] = {
	CLK_MAP(GFXCLK, PPCLK_GFXCLK),
	CLK_MAP(SCLK,	PPCLK_GFXCLK),
	CLK_MAP(SOCCLK, PPCLK_SOCCLK),
	CLK_MAP(FCLK, PPCLK_FCLK),
	CLK_MAP(UCLK, PPCLK_UCLK),
	CLK_MAP(MCLK, PPCLK_UCLK),
	CLK_MAP(DCLK, PPCLK_DCLK),
	CLK_MAP(VCLK, PPCLK_VCLK),
	CLK_MAP(LCLK, 	PPCLK_LCLK),
};

static const struct cmn2asic_mapping aldebaran_feature_mask_map[SMU_FEATURE_COUNT] = {
	ALDEBARAN_FEA_MAP(SMU_FEATURE_DPM_PREFETCHER_BIT, 		FEATURE_DATA_CALCULATIONS),
	ALDEBARAN_FEA_MAP(SMU_FEATURE_DPM_GFXCLK_BIT, 			FEATURE_DPM_GFXCLK_BIT),
	ALDEBARAN_FEA_MAP(SMU_FEATURE_DPM_UCLK_BIT, 			FEATURE_DPM_UCLK_BIT),
	ALDEBARAN_FEA_MAP(SMU_FEATURE_DPM_SOCCLK_BIT, 			FEATURE_DPM_SOCCLK_BIT),
	ALDEBARAN_FEA_MAP(SMU_FEATURE_DPM_FCLK_BIT, 			FEATURE_DPM_FCLK_BIT),
	ALDEBARAN_FEA_MAP(SMU_FEATURE_DPM_LCLK_BIT, 			FEATURE_DPM_LCLK_BIT),
	ALDEBARAN_FEA_MAP(SMU_FEATURE_XGMI_BIT, 				FEATURE_DPM_XGMI_BIT),
	ALDEBARAN_FEA_MAP(SMU_FEATURE_DS_GFXCLK_BIT, 			FEATURE_DS_GFXCLK_BIT),
	ALDEBARAN_FEA_MAP(SMU_FEATURE_DS_SOCCLK_BIT, 			FEATURE_DS_SOCCLK_BIT),
	ALDEBARAN_FEA_MAP(SMU_FEATURE_DS_LCLK_BIT, 				FEATURE_DS_LCLK_BIT),
	ALDEBARAN_FEA_MAP(SMU_FEATURE_DS_FCLK_BIT, 				FEATURE_DS_FCLK_BIT),
	ALDEBARAN_FEA_MAP(SMU_FEATURE_DS_UCLK_BIT,				FEATURE_DS_UCLK_BIT),
	ALDEBARAN_FEA_MAP(SMU_FEATURE_GFX_SS_BIT, 				FEATURE_GFX_SS_BIT),
	ALDEBARAN_FEA_MAP(SMU_FEATURE_VCN_PG_BIT, 				FEATURE_DPM_VCN_BIT),
	ALDEBARAN_FEA_MAP(SMU_FEATURE_RSMU_SMN_CG_BIT, 			FEATURE_RSMU_SMN_CG_BIT),
	ALDEBARAN_FEA_MAP(SMU_FEATURE_WAFL_CG_BIT, 				FEATURE_WAFL_CG_BIT),
	ALDEBARAN_FEA_MAP(SMU_FEATURE_PPT_BIT, 					FEATURE_PPT_BIT),
	ALDEBARAN_FEA_MAP(SMU_FEATURE_TDC_BIT, 					FEATURE_TDC_BIT),
	ALDEBARAN_FEA_MAP(SMU_FEATURE_APCC_PLUS_BIT, 			FEATURE_APCC_PLUS_BIT),
	ALDEBARAN_FEA_MAP(SMU_FEATURE_APCC_DFLL_BIT, 			FEATURE_APCC_DFLL_BIT),
	ALDEBARAN_FEA_MAP(SMU_FEATURE_FUSE_CG_BIT, 				FEATURE_FUSE_CG_BIT),
	ALDEBARAN_FEA_MAP(SMU_FEATURE_MP1_CG_BIT, 				FEATURE_MP1_CG_BIT),
	ALDEBARAN_FEA_MAP(SMU_FEATURE_SMUIO_CG_BIT, 			FEATURE_SMUIO_CG_BIT),
	ALDEBARAN_FEA_MAP(SMU_FEATURE_THM_CG_BIT, 				FEATURE_THM_CG_BIT),
	ALDEBARAN_FEA_MAP(SMU_FEATURE_CLK_CG_BIT, 				FEATURE_CLK_CG_BIT),
	ALDEBARAN_FEA_MAP(SMU_FEATURE_FW_CTF_BIT, 				FEATURE_FW_CTF_BIT),
	ALDEBARAN_FEA_MAP(SMU_FEATURE_THERMAL_BIT, 				FEATURE_THERMAL_BIT),
	ALDEBARAN_FEA_MAP(SMU_FEATURE_OUT_OF_BAND_MONITOR_BIT, 	FEATURE_OUT_OF_BAND_MONITOR_BIT),
	ALDEBARAN_FEA_MAP(SMU_FEATURE_XGMI_PER_LINK_PWR_DWN_BIT,FEATURE_XGMI_PER_LINK_PWR_DWN),
	ALDEBARAN_FEA_MAP(SMU_FEATURE_DF_CSTATE_BIT, 			FEATURE_DF_CSTATE),
};

static const struct cmn2asic_mapping aldebaran_table_map[SMU_TABLE_COUNT] = {
	TAB_MAP(PPTABLE),
	TAB_MAP(AVFS_PSM_DEBUG),
	TAB_MAP(AVFS_FUSE_OVERRIDE),
	TAB_MAP(PMSTATUSLOG),
	TAB_MAP(SMU_METRICS),
	TAB_MAP(DRIVER_SMU_CONFIG),
	TAB_MAP(I2C_COMMANDS),
};

static const uint8_t aldebaran_throttler_map[] = {
	[THROTTLER_PPT0_BIT]		= (SMU_THROTTLER_PPT0_BIT),
	[THROTTLER_PPT1_BIT]		= (SMU_THROTTLER_PPT1_BIT),
	[THROTTLER_TDC_GFX_BIT]		= (SMU_THROTTLER_TDC_GFX_BIT),
	[THROTTLER_TDC_SOC_BIT]		= (SMU_THROTTLER_TDC_SOC_BIT),
	[THROTTLER_TDC_HBM_BIT]		= (SMU_THROTTLER_TDC_MEM_BIT),
	[THROTTLER_TEMP_GPU_BIT]	= (SMU_THROTTLER_TEMP_GPU_BIT),
	[THROTTLER_TEMP_MEM_BIT]	= (SMU_THROTTLER_TEMP_MEM_BIT),
	[THROTTLER_TEMP_VR_GFX_BIT]	= (SMU_THROTTLER_TEMP_VR_GFX_BIT),
	[THROTTLER_TEMP_VR_SOC_BIT]	= (SMU_THROTTLER_TEMP_VR_SOC_BIT),
	[THROTTLER_TEMP_VR_MEM_BIT]	= (SMU_THROTTLER_TEMP_VR_MEM0_BIT),
	[THROTTLER_APCC_BIT]		= (SMU_THROTTLER_APCC_BIT),
};

static int aldebaran_tables_init(struct smu_context *smu)
{
	struct smu_table_context *smu_table = &smu->smu_table;
	struct smu_table *tables = smu_table->tables;

	SMU_TABLE_INIT(tables, SMU_TABLE_PPTABLE, sizeof(PPTable_t),
		       PAGE_SIZE, AMDGPU_GEM_DOMAIN_VRAM);

	SMU_TABLE_INIT(tables, SMU_TABLE_PMSTATUSLOG, SMU13_TOOL_SIZE,
		       PAGE_SIZE, AMDGPU_GEM_DOMAIN_VRAM);

	SMU_TABLE_INIT(tables, SMU_TABLE_SMU_METRICS, sizeof(SmuMetrics_t),
		       PAGE_SIZE, AMDGPU_GEM_DOMAIN_VRAM);

	SMU_TABLE_INIT(tables, SMU_TABLE_I2C_COMMANDS, sizeof(SwI2cRequest_t),
		       PAGE_SIZE, AMDGPU_GEM_DOMAIN_VRAM);

	smu_table->metrics_table = kzalloc(sizeof(SmuMetrics_t), GFP_KERNEL);
	if (!smu_table->metrics_table)
		return -ENOMEM;
	smu_table->metrics_time = 0;

	smu_table->gpu_metrics_table_size = sizeof(struct gpu_metrics_v1_3);
	smu_table->gpu_metrics_table = kzalloc(smu_table->gpu_metrics_table_size, GFP_KERNEL);
	if (!smu_table->gpu_metrics_table) {
		kfree(smu_table->metrics_table);
		return -ENOMEM;
	}

	return 0;
}

static int aldebaran_allocate_dpm_context(struct smu_context *smu)
{
	struct smu_dpm_context *smu_dpm = &smu->smu_dpm;

	smu_dpm->dpm_context = kzalloc(sizeof(struct smu_13_0_dpm_context),
				       GFP_KERNEL);
	if (!smu_dpm->dpm_context)
		return -ENOMEM;
	smu_dpm->dpm_context_size = sizeof(struct smu_13_0_dpm_context);

	smu_dpm->dpm_current_power_state = kzalloc(sizeof(struct smu_power_state),
						   GFP_KERNEL);
	if (!smu_dpm->dpm_current_power_state)
		return -ENOMEM;

	smu_dpm->dpm_request_power_state = kzalloc(sizeof(struct smu_power_state),
						   GFP_KERNEL);
	if (!smu_dpm->dpm_request_power_state)
		return -ENOMEM;

	return 0;
}

static int aldebaran_init_smc_tables(struct smu_context *smu)
{
	int ret = 0;

	ret = aldebaran_tables_init(smu);
	if (ret)
		return ret;

	ret = aldebaran_allocate_dpm_context(smu);
	if (ret)
		return ret;

	return smu_v13_0_init_smc_tables(smu);
}

static int aldebaran_get_allowed_feature_mask(struct smu_context *smu,
					      uint32_t *feature_mask, uint32_t num)
{
	if (num > 2)
		return -EINVAL;

	/* pptable will handle the features to enable */
	memset(feature_mask, 0xFF, sizeof(uint32_t) * num);

	return 0;
}

static int aldebaran_set_default_dpm_table(struct smu_context *smu)
{
	struct smu_13_0_dpm_context *dpm_context = smu->smu_dpm.dpm_context;
	struct smu_13_0_dpm_table *dpm_table = NULL;
	PPTable_t *pptable = smu->smu_table.driver_pptable;
	int ret = 0;

	/* socclk dpm table setup */
	dpm_table = &dpm_context->dpm_tables.soc_table;
	if (smu_cmn_feature_is_enabled(smu, SMU_FEATURE_DPM_SOCCLK_BIT)) {
		ret = smu_v13_0_set_single_dpm_table(smu,
						     SMU_SOCCLK,
						     dpm_table);
		if (ret)
			return ret;
	} else {
		dpm_table->count = 1;
		dpm_table->dpm_levels[0].value = smu->smu_table.boot_values.socclk / 100;
		dpm_table->dpm_levels[0].enabled = true;
		dpm_table->min = dpm_table->dpm_levels[0].value;
		dpm_table->max = dpm_table->dpm_levels[0].value;
	}

	/* gfxclk dpm table setup */
	dpm_table = &dpm_context->dpm_tables.gfx_table;
	if (smu_cmn_feature_is_enabled(smu, SMU_FEATURE_DPM_GFXCLK_BIT)) {
		/* in the case of gfxclk, only fine-grained dpm is honored */
		dpm_table->count = 2;
		dpm_table->dpm_levels[0].value = pptable->GfxclkFmin;
		dpm_table->dpm_levels[0].enabled = true;
		dpm_table->dpm_levels[1].value = pptable->GfxclkFmax;
		dpm_table->dpm_levels[1].enabled = true;
		dpm_table->min = dpm_table->dpm_levels[0].value;
		dpm_table->max = dpm_table->dpm_levels[1].value;
	} else {
		dpm_table->count = 1;
		dpm_table->dpm_levels[0].value = smu->smu_table.boot_values.gfxclk / 100;
		dpm_table->dpm_levels[0].enabled = true;
		dpm_table->min = dpm_table->dpm_levels[0].value;
		dpm_table->max = dpm_table->dpm_levels[0].value;
	}

	/* memclk dpm table setup */
	dpm_table = &dpm_context->dpm_tables.uclk_table;
	if (smu_cmn_feature_is_enabled(smu, SMU_FEATURE_DPM_UCLK_BIT)) {
		ret = smu_v13_0_set_single_dpm_table(smu,
						     SMU_UCLK,
						     dpm_table);
		if (ret)
			return ret;
	} else {
		dpm_table->count = 1;
		dpm_table->dpm_levels[0].value = smu->smu_table.boot_values.uclk / 100;
		dpm_table->dpm_levels[0].enabled = true;
		dpm_table->min = dpm_table->dpm_levels[0].value;
		dpm_table->max = dpm_table->dpm_levels[0].value;
	}

	/* fclk dpm table setup */
	dpm_table = &dpm_context->dpm_tables.fclk_table;
	if (smu_cmn_feature_is_enabled(smu, SMU_FEATURE_DPM_FCLK_BIT)) {
		ret = smu_v13_0_set_single_dpm_table(smu,
						     SMU_FCLK,
						     dpm_table);
		if (ret)
			return ret;
	} else {
		dpm_table->count = 1;
		dpm_table->dpm_levels[0].value = smu->smu_table.boot_values.fclk / 100;
		dpm_table->dpm_levels[0].enabled = true;
		dpm_table->min = dpm_table->dpm_levels[0].value;
		dpm_table->max = dpm_table->dpm_levels[0].value;
	}

	return 0;
}

static int aldebaran_check_powerplay_table(struct smu_context *smu)
{
	struct smu_table_context *table_context = &smu->smu_table;
	struct smu_13_0_powerplay_table *powerplay_table =
		table_context->power_play_table;

	table_context->thermal_controller_type =
		powerplay_table->thermal_controller_type;

	return 0;
}

static int aldebaran_store_powerplay_table(struct smu_context *smu)
{
	struct smu_table_context *table_context = &smu->smu_table;
	struct smu_13_0_powerplay_table *powerplay_table =
		table_context->power_play_table;
	memcpy(table_context->driver_pptable, &powerplay_table->smc_pptable,
	       sizeof(PPTable_t));

	return 0;
}

static int aldebaran_append_powerplay_table(struct smu_context *smu)
{
	struct smu_table_context *table_context = &smu->smu_table;
	PPTable_t *smc_pptable = table_context->driver_pptable;
	struct atom_smc_dpm_info_v4_10 *smc_dpm_table;
	int index, ret;

	index = get_index_into_master_table(atom_master_list_of_data_tables_v2_1,
					   smc_dpm_info);

	ret = amdgpu_atombios_get_data_table(smu->adev, index, NULL, NULL, NULL,
				      (uint8_t **)&smc_dpm_table);
	if (ret)
		return ret;

	dev_info(smu->adev->dev, "smc_dpm_info table revision(format.content): %d.%d\n",
			smc_dpm_table->table_header.format_revision,
			smc_dpm_table->table_header.content_revision);

	if ((smc_dpm_table->table_header.format_revision == 4) &&
	    (smc_dpm_table->table_header.content_revision == 10))
		memcpy(&smc_pptable->GfxMaxCurrent,
		       &smc_dpm_table->GfxMaxCurrent,
		       sizeof(*smc_dpm_table) - offsetof(struct atom_smc_dpm_info_v4_10, GfxMaxCurrent));
	return 0;
}

static int aldebaran_setup_pptable(struct smu_context *smu)
{
	int ret = 0;

	/* VBIOS pptable is the first choice */
	smu->smu_table.boot_values.pp_table_id = 0;

	ret = smu_v13_0_setup_pptable(smu);
	if (ret)
		return ret;

	ret = aldebaran_store_powerplay_table(smu);
	if (ret)
		return ret;

	ret = aldebaran_append_powerplay_table(smu);
	if (ret)
		return ret;

	ret = aldebaran_check_powerplay_table(smu);
	if (ret)
		return ret;

	return ret;
}

static bool aldebaran_is_primary(struct smu_context *smu)
{
	struct amdgpu_device *adev = smu->adev;

	if (adev->smuio.funcs && adev->smuio.funcs->get_die_id)
		return adev->smuio.funcs->get_die_id(adev) == 0;

	return true;
}

static int aldebaran_run_board_btc(struct smu_context *smu)
{
	u32 smu_version;
	int ret;

	if (!aldebaran_is_primary(smu))
		return 0;

	ret = smu_cmn_get_smc_version(smu, NULL, &smu_version);
	if (ret) {
		dev_err(smu->adev->dev, "Failed to get smu version!\n");
		return ret;
	}
	if (smu_version <= 0x00441d00)
		return 0;

	ret = smu_cmn_send_smc_msg(smu, SMU_MSG_BoardPowerCalibration, NULL);
	if (ret)
		dev_err(smu->adev->dev, "Board power calibration failed!\n");

	return ret;
}

static int aldebaran_run_btc(struct smu_context *smu)
{
	int ret;

	ret = smu_cmn_send_smc_msg(smu, SMU_MSG_RunDcBtc, NULL);
	if (ret)
		dev_err(smu->adev->dev, "RunDcBtc failed!\n");
	else
		ret = aldebaran_run_board_btc(smu);

	return ret;
}

static int aldebaran_populate_umd_state_clk(struct smu_context *smu)
{
	struct smu_13_0_dpm_context *dpm_context =
		smu->smu_dpm.dpm_context;
	struct smu_13_0_dpm_table *gfx_table =
		&dpm_context->dpm_tables.gfx_table;
	struct smu_13_0_dpm_table *mem_table =
		&dpm_context->dpm_tables.uclk_table;
	struct smu_13_0_dpm_table *soc_table =
		&dpm_context->dpm_tables.soc_table;
	struct smu_umd_pstate_table *pstate_table =
		&smu->pstate_table;

	pstate_table->gfxclk_pstate.min = gfx_table->min;
	pstate_table->gfxclk_pstate.peak = gfx_table->max;
	pstate_table->gfxclk_pstate.curr.min = gfx_table->min;
	pstate_table->gfxclk_pstate.curr.max = gfx_table->max;

	pstate_table->uclk_pstate.min = mem_table->min;
	pstate_table->uclk_pstate.peak = mem_table->max;
	pstate_table->uclk_pstate.curr.min = mem_table->min;
	pstate_table->uclk_pstate.curr.max = mem_table->max;

	pstate_table->socclk_pstate.min = soc_table->min;
	pstate_table->socclk_pstate.peak = soc_table->max;
	pstate_table->socclk_pstate.curr.min = soc_table->min;
	pstate_table->socclk_pstate.curr.max = soc_table->max;

	if (gfx_table->count > ALDEBARAN_UMD_PSTATE_GFXCLK_LEVEL &&
	    mem_table->count > ALDEBARAN_UMD_PSTATE_MCLK_LEVEL &&
	    soc_table->count > ALDEBARAN_UMD_PSTATE_SOCCLK_LEVEL) {
		pstate_table->gfxclk_pstate.standard =
			gfx_table->dpm_levels[ALDEBARAN_UMD_PSTATE_GFXCLK_LEVEL].value;
		pstate_table->uclk_pstate.standard =
			mem_table->dpm_levels[ALDEBARAN_UMD_PSTATE_MCLK_LEVEL].value;
		pstate_table->socclk_pstate.standard =
			soc_table->dpm_levels[ALDEBARAN_UMD_PSTATE_SOCCLK_LEVEL].value;
	} else {
		pstate_table->gfxclk_pstate.standard =
			pstate_table->gfxclk_pstate.min;
		pstate_table->uclk_pstate.standard =
			pstate_table->uclk_pstate.min;
		pstate_table->socclk_pstate.standard =
			pstate_table->socclk_pstate.min;
	}

	return 0;
}

static int aldebaran_get_clk_table(struct smu_context *smu,
				   struct pp_clock_levels_with_latency *clocks,
				   struct smu_13_0_dpm_table *dpm_table)
{
	int i, count;

	count = (dpm_table->count > MAX_NUM_CLOCKS) ? MAX_NUM_CLOCKS : dpm_table->count;
	clocks->num_levels = count;

	for (i = 0; i < count; i++) {
		clocks->data[i].clocks_in_khz =
			dpm_table->dpm_levels[i].value * 1000;
		clocks->data[i].latency_in_us = 0;
	}

	return 0;
}

static int aldebaran_freqs_in_same_level(int32_t frequency1,
					 int32_t frequency2)
{
	return (abs(frequency1 - frequency2) <= EPSILON);
}

static int aldebaran_get_smu_metrics_data(struct smu_context *smu,
					  MetricsMember_t member,
					  uint32_t *value)
{
	struct smu_table_context *smu_table= &smu->smu_table;
	SmuMetrics_t *metrics = (SmuMetrics_t *)smu_table->metrics_table;
	int ret = 0;

	mutex_lock(&smu->metrics_lock);

	ret = smu_cmn_get_metrics_table_locked(smu,
					       NULL,
					       false);
	if (ret) {
		mutex_unlock(&smu->metrics_lock);
		return ret;
	}

	switch (member) {
	case METRICS_CURR_GFXCLK:
		*value = metrics->CurrClock[PPCLK_GFXCLK];
		break;
	case METRICS_CURR_SOCCLK:
		*value = metrics->CurrClock[PPCLK_SOCCLK];
		break;
	case METRICS_CURR_UCLK:
		*value = metrics->CurrClock[PPCLK_UCLK];
		break;
	case METRICS_CURR_VCLK:
		*value = metrics->CurrClock[PPCLK_VCLK];
		break;
	case METRICS_CURR_DCLK:
		*value = metrics->CurrClock[PPCLK_DCLK];
		break;
	case METRICS_CURR_FCLK:
		*value = metrics->CurrClock[PPCLK_FCLK];
		break;
	case METRICS_AVERAGE_GFXCLK:
		*value = metrics->AverageGfxclkFrequency;
		break;
	case METRICS_AVERAGE_SOCCLK:
		*value = metrics->AverageSocclkFrequency;
		break;
	case METRICS_AVERAGE_UCLK:
		*value = metrics->AverageUclkFrequency;
		break;
	case METRICS_AVERAGE_GFXACTIVITY:
		*value = metrics->AverageGfxActivity;
		break;
	case METRICS_AVERAGE_MEMACTIVITY:
		*value = metrics->AverageUclkActivity;
		break;
	case METRICS_AVERAGE_SOCKETPOWER:
		/* Valid power data is available only from primary die */
		*value = aldebaran_is_primary(smu) ?
				 metrics->AverageSocketPower << 8 :
				 0;
		break;
	case METRICS_TEMPERATURE_EDGE:
		*value = metrics->TemperatureEdge *
			SMU_TEMPERATURE_UNITS_PER_CENTIGRADES;
		break;
	case METRICS_TEMPERATURE_HOTSPOT:
		*value = metrics->TemperatureHotspot *
			SMU_TEMPERATURE_UNITS_PER_CENTIGRADES;
		break;
	case METRICS_TEMPERATURE_MEM:
		*value = metrics->TemperatureHBM *
			SMU_TEMPERATURE_UNITS_PER_CENTIGRADES;
		break;
	case METRICS_TEMPERATURE_VRGFX:
		*value = metrics->TemperatureVrGfx *
			SMU_TEMPERATURE_UNITS_PER_CENTIGRADES;
		break;
	case METRICS_TEMPERATURE_VRSOC:
		*value = metrics->TemperatureVrSoc *
			SMU_TEMPERATURE_UNITS_PER_CENTIGRADES;
		break;
	case METRICS_TEMPERATURE_VRMEM:
		*value = metrics->TemperatureVrMem *
			SMU_TEMPERATURE_UNITS_PER_CENTIGRADES;
		break;
	case METRICS_THROTTLER_STATUS:
		*value = metrics->ThrottlerStatus;
		break;
	default:
		*value = UINT_MAX;
		break;
	}

	mutex_unlock(&smu->metrics_lock);

	return ret;
}

static int aldebaran_get_current_clk_freq_by_table(struct smu_context *smu,
						   enum smu_clk_type clk_type,
						   uint32_t *value)
{
	MetricsMember_t member_type;
	int clk_id = 0;

	if (!value)
		return -EINVAL;

	clk_id = smu_cmn_to_asic_specific_index(smu,
						CMN2ASIC_MAPPING_CLK,
						clk_type);
	if (clk_id < 0)
		return -EINVAL;

	switch (clk_id) {
	case PPCLK_GFXCLK:
		/*
		 * CurrClock[clk_id] can provide accurate
		 *   output only when the dpm feature is enabled.
		 * We can use Average_* for dpm disabled case.
		 *   But this is available for gfxclk/uclk/socclk/vclk/dclk.
		 */
		if (smu_cmn_feature_is_enabled(smu, SMU_FEATURE_DPM_GFXCLK_BIT))
			member_type = METRICS_CURR_GFXCLK;
		else
			member_type = METRICS_AVERAGE_GFXCLK;
		break;
	case PPCLK_UCLK:
		if (smu_cmn_feature_is_enabled(smu, SMU_FEATURE_DPM_UCLK_BIT))
			member_type = METRICS_CURR_UCLK;
		else
			member_type = METRICS_AVERAGE_UCLK;
		break;
	case PPCLK_SOCCLK:
		if (smu_cmn_feature_is_enabled(smu, SMU_FEATURE_DPM_SOCCLK_BIT))
			member_type = METRICS_CURR_SOCCLK;
		else
			member_type = METRICS_AVERAGE_SOCCLK;
		break;
	case PPCLK_VCLK:
		if (smu_cmn_feature_is_enabled(smu, SMU_FEATURE_VCN_PG_BIT))
			member_type = METRICS_CURR_VCLK;
		else
			member_type = METRICS_AVERAGE_VCLK;
		break;
	case PPCLK_DCLK:
		if (smu_cmn_feature_is_enabled(smu, SMU_FEATURE_VCN_PG_BIT))
			member_type = METRICS_CURR_DCLK;
		else
			member_type = METRICS_AVERAGE_DCLK;
		break;
	case PPCLK_FCLK:
		member_type = METRICS_CURR_FCLK;
		break;
	default:
		return -EINVAL;
	}

	return aldebaran_get_smu_metrics_data(smu,
					      member_type,
					      value);
}

static int aldebaran_print_clk_levels(struct smu_context *smu,
				      enum smu_clk_type type, char *buf)
{
	int i, now, size = 0;
	int ret = 0;
	struct smu_umd_pstate_table *pstate_table = &smu->pstate_table;
	struct pp_clock_levels_with_latency clocks;
	struct smu_13_0_dpm_table *single_dpm_table;
	struct smu_dpm_context *smu_dpm = &smu->smu_dpm;
	struct smu_13_0_dpm_context *dpm_context = NULL;
	uint32_t display_levels;
	uint32_t freq_values[3] = {0};
	uint32_t min_clk, max_clk;

	if (amdgpu_ras_intr_triggered())
		return snprintf(buf, PAGE_SIZE, "unavailable\n");

	dpm_context = smu_dpm->dpm_context;

	switch (type) {

	case SMU_OD_SCLK:
		size = sprintf(buf, "%s:\n", "GFXCLK");
		fallthrough;
	case SMU_SCLK:
		ret = aldebaran_get_current_clk_freq_by_table(smu, SMU_GFXCLK, &now);
		if (ret) {
			dev_err(smu->adev->dev, "Attempt to get current gfx clk Failed!");
			return ret;
		}

		single_dpm_table = &(dpm_context->dpm_tables.gfx_table);
		ret = aldebaran_get_clk_table(smu, &clocks, single_dpm_table);
		if (ret) {
			dev_err(smu->adev->dev, "Attempt to get gfx clk levels Failed!");
			return ret;
		}

		display_levels = clocks.num_levels;

		min_clk = pstate_table->gfxclk_pstate.curr.min;
		max_clk = pstate_table->gfxclk_pstate.curr.max;

		freq_values[0] = min_clk;
		freq_values[1] = max_clk;

		/* fine-grained dpm has only 2 levels */
		if (now > min_clk && now < max_clk) {
			display_levels = clocks.num_levels + 1;
			freq_values[2] = max_clk;
			freq_values[1] = now;
		}

		/*
		 * For DPM disabled case, there will be only one clock level.
		 * And it's safe to assume that is always the current clock.
		 */
		if (display_levels == clocks.num_levels) {
			for (i = 0; i < clocks.num_levels; i++)
				size += sprintf(
					buf + size, "%d: %uMhz %s\n", i,
					freq_values[i],
					(clocks.num_levels == 1) ?
						"*" :
						(aldebaran_freqs_in_same_level(
							 freq_values[i], now) ?
							 "*" :
							 ""));
		} else {
			for (i = 0; i < display_levels; i++)
				size += sprintf(buf + size, "%d: %uMhz %s\n", i,
						freq_values[i], i == 1 ? "*" : "");
		}

		break;

	case SMU_OD_MCLK:
		size = sprintf(buf, "%s:\n", "MCLK");
		fallthrough;
	case SMU_MCLK:
		ret = aldebaran_get_current_clk_freq_by_table(smu, SMU_UCLK, &now);
		if (ret) {
			dev_err(smu->adev->dev, "Attempt to get current mclk Failed!");
			return ret;
		}

		single_dpm_table = &(dpm_context->dpm_tables.uclk_table);
		ret = aldebaran_get_clk_table(smu, &clocks, single_dpm_table);
		if (ret) {
			dev_err(smu->adev->dev, "Attempt to get memory clk levels Failed!");
			return ret;
		}

		for (i = 0; i < clocks.num_levels; i++)
			size += sprintf(buf + size, "%d: %uMhz %s\n",
					i, clocks.data[i].clocks_in_khz / 1000,
					(clocks.num_levels == 1) ? "*" :
					(aldebaran_freqs_in_same_level(
								       clocks.data[i].clocks_in_khz / 1000,
								       now) ? "*" : ""));
		break;

	case SMU_SOCCLK:
		ret = aldebaran_get_current_clk_freq_by_table(smu, SMU_SOCCLK, &now);
		if (ret) {
			dev_err(smu->adev->dev, "Attempt to get current socclk Failed!");
			return ret;
		}

		single_dpm_table = &(dpm_context->dpm_tables.soc_table);
		ret = aldebaran_get_clk_table(smu, &clocks, single_dpm_table);
		if (ret) {
			dev_err(smu->adev->dev, "Attempt to get socclk levels Failed!");
			return ret;
		}

		for (i = 0; i < clocks.num_levels; i++)
			size += sprintf(buf + size, "%d: %uMhz %s\n",
					i, clocks.data[i].clocks_in_khz / 1000,
					(clocks.num_levels == 1) ? "*" :
					(aldebaran_freqs_in_same_level(
								       clocks.data[i].clocks_in_khz / 1000,
								       now) ? "*" : ""));
		break;

	case SMU_FCLK:
		ret = aldebaran_get_current_clk_freq_by_table(smu, SMU_FCLK, &now);
		if (ret) {
			dev_err(smu->adev->dev, "Attempt to get current fclk Failed!");
			return ret;
		}

		single_dpm_table = &(dpm_context->dpm_tables.fclk_table);
		ret = aldebaran_get_clk_table(smu, &clocks, single_dpm_table);
		if (ret) {
			dev_err(smu->adev->dev, "Attempt to get fclk levels Failed!");
			return ret;
		}

		for (i = 0; i < single_dpm_table->count; i++)
			size += sprintf(buf + size, "%d: %uMhz %s\n",
					i, single_dpm_table->dpm_levels[i].value,
					(clocks.num_levels == 1) ? "*" :
					(aldebaran_freqs_in_same_level(
								       clocks.data[i].clocks_in_khz / 1000,
								       now) ? "*" : ""));
		break;

	case SMU_VCLK:
		ret = aldebaran_get_current_clk_freq_by_table(smu, SMU_VCLK, &now);
		if (ret) {
			dev_err(smu->adev->dev, "Attempt to get current vclk Failed!");
			return ret;
		}

		single_dpm_table = &(dpm_context->dpm_tables.vclk_table);
		ret = aldebaran_get_clk_table(smu, &clocks, single_dpm_table);
		if (ret) {
			dev_err(smu->adev->dev, "Attempt to get vclk levels Failed!");
			return ret;
		}

		for (i = 0; i < single_dpm_table->count; i++)
			size += sprintf(buf + size, "%d: %uMhz %s\n",
					i, single_dpm_table->dpm_levels[i].value,
					(clocks.num_levels == 1) ? "*" :
					(aldebaran_freqs_in_same_level(
								       clocks.data[i].clocks_in_khz / 1000,
								       now) ? "*" : ""));
		break;

	case SMU_DCLK:
		ret = aldebaran_get_current_clk_freq_by_table(smu, SMU_DCLK, &now);
		if (ret) {
			dev_err(smu->adev->dev, "Attempt to get current dclk Failed!");
			return ret;
		}

		single_dpm_table = &(dpm_context->dpm_tables.dclk_table);
		ret = aldebaran_get_clk_table(smu, &clocks, single_dpm_table);
		if (ret) {
			dev_err(smu->adev->dev, "Attempt to get dclk levels Failed!");
			return ret;
		}

		for (i = 0; i < single_dpm_table->count; i++)
			size += sprintf(buf + size, "%d: %uMhz %s\n",
					i, single_dpm_table->dpm_levels[i].value,
					(clocks.num_levels == 1) ? "*" :
					(aldebaran_freqs_in_same_level(
								       clocks.data[i].clocks_in_khz / 1000,
								       now) ? "*" : ""));
		break;

	default:
		break;
	}

	return size;
}

static int aldebaran_upload_dpm_level(struct smu_context *smu,
				      bool max,
				      uint32_t feature_mask,
				      uint32_t level)
{
	struct smu_13_0_dpm_context *dpm_context =
		smu->smu_dpm.dpm_context;
	uint32_t freq;
	int ret = 0;

	if (smu_cmn_feature_is_enabled(smu, SMU_FEATURE_DPM_GFXCLK_BIT) &&
	    (feature_mask & FEATURE_MASK(FEATURE_DPM_GFXCLK_BIT))) {
		freq = dpm_context->dpm_tables.gfx_table.dpm_levels[level].value;
		ret = smu_cmn_send_smc_msg_with_param(smu,
						      (max ? SMU_MSG_SetSoftMaxByFreq : SMU_MSG_SetSoftMinByFreq),
						      (PPCLK_GFXCLK << 16) | (freq & 0xffff),
						      NULL);
		if (ret) {
			dev_err(smu->adev->dev, "Failed to set soft %s gfxclk !\n",
				max ? "max" : "min");
			return ret;
		}
	}

	if (smu_cmn_feature_is_enabled(smu, SMU_FEATURE_DPM_UCLK_BIT) &&
	    (feature_mask & FEATURE_MASK(FEATURE_DPM_UCLK_BIT))) {
		freq = dpm_context->dpm_tables.uclk_table.dpm_levels[level].value;
		ret = smu_cmn_send_smc_msg_with_param(smu,
						      (max ? SMU_MSG_SetSoftMaxByFreq : SMU_MSG_SetSoftMinByFreq),
						      (PPCLK_UCLK << 16) | (freq & 0xffff),
						      NULL);
		if (ret) {
			dev_err(smu->adev->dev, "Failed to set soft %s memclk !\n",
				max ? "max" : "min");
			return ret;
		}
	}

	if (smu_cmn_feature_is_enabled(smu, SMU_FEATURE_DPM_SOCCLK_BIT) &&
	    (feature_mask & FEATURE_MASK(FEATURE_DPM_SOCCLK_BIT))) {
		freq = dpm_context->dpm_tables.soc_table.dpm_levels[level].value;
		ret = smu_cmn_send_smc_msg_with_param(smu,
						      (max ? SMU_MSG_SetSoftMaxByFreq : SMU_MSG_SetSoftMinByFreq),
						      (PPCLK_SOCCLK << 16) | (freq & 0xffff),
						      NULL);
		if (ret) {
			dev_err(smu->adev->dev, "Failed to set soft %s socclk !\n",
				max ? "max" : "min");
			return ret;
		}
	}

	return ret;
}

static int aldebaran_force_clk_levels(struct smu_context *smu,
				      enum smu_clk_type type, uint32_t mask)
{
	struct smu_13_0_dpm_context *dpm_context = smu->smu_dpm.dpm_context;
	struct smu_13_0_dpm_table *single_dpm_table = NULL;
	uint32_t soft_min_level, soft_max_level;
	int ret = 0;

	soft_min_level = mask ? (ffs(mask) - 1) : 0;
	soft_max_level = mask ? (fls(mask) - 1) : 0;

	switch (type) {
	case SMU_SCLK:
		single_dpm_table = &(dpm_context->dpm_tables.gfx_table);
		if (soft_max_level >= single_dpm_table->count) {
			dev_err(smu->adev->dev, "Clock level specified %d is over max allowed %d\n",
				soft_max_level, single_dpm_table->count - 1);
			ret = -EINVAL;
			break;
		}

		ret = aldebaran_upload_dpm_level(smu,
						 false,
						 FEATURE_MASK(FEATURE_DPM_GFXCLK_BIT),
						 soft_min_level);
		if (ret) {
			dev_err(smu->adev->dev, "Failed to upload boot level to lowest!\n");
			break;
		}

		ret = aldebaran_upload_dpm_level(smu,
						 true,
						 FEATURE_MASK(FEATURE_DPM_GFXCLK_BIT),
						 soft_max_level);
		if (ret)
			dev_err(smu->adev->dev, "Failed to upload dpm max level to highest!\n");

		break;

	case SMU_MCLK:
	case SMU_SOCCLK:
	case SMU_FCLK:
		/*
		 * Should not arrive here since aldebaran does not
		 * support mclk/socclk/fclk softmin/softmax settings
		 */
		ret = -EINVAL;
		break;

	default:
		break;
	}

	return ret;
}

static int aldebaran_get_thermal_temperature_range(struct smu_context *smu,
						   struct smu_temperature_range *range)
{
	struct smu_table_context *table_context = &smu->smu_table;
	struct smu_13_0_powerplay_table *powerplay_table =
		table_context->power_play_table;
	PPTable_t *pptable = smu->smu_table.driver_pptable;

	if (!range)
		return -EINVAL;

	memcpy(range, &smu13_thermal_policy[0], sizeof(struct smu_temperature_range));

	range->hotspot_crit_max = pptable->ThotspotLimit *
		SMU_TEMPERATURE_UNITS_PER_CENTIGRADES;
	range->hotspot_emergency_max = (pptable->ThotspotLimit + CTF_OFFSET_HOTSPOT) *
		SMU_TEMPERATURE_UNITS_PER_CENTIGRADES;
	range->mem_crit_max = pptable->TmemLimit *
		SMU_TEMPERATURE_UNITS_PER_CENTIGRADES;
	range->mem_emergency_max = (pptable->TmemLimit + CTF_OFFSET_MEM)*
		SMU_TEMPERATURE_UNITS_PER_CENTIGRADES;
	range->software_shutdown_temp = powerplay_table->software_shutdown_temp;

	return 0;
}

static int aldebaran_get_current_activity_percent(struct smu_context *smu,
						  enum amd_pp_sensors sensor,
						  uint32_t *value)
{
	int ret = 0;

	if (!value)
		return -EINVAL;

	switch (sensor) {
	case AMDGPU_PP_SENSOR_GPU_LOAD:
		ret = aldebaran_get_smu_metrics_data(smu,
						     METRICS_AVERAGE_GFXACTIVITY,
						     value);
		break;
	case AMDGPU_PP_SENSOR_MEM_LOAD:
		ret = aldebaran_get_smu_metrics_data(smu,
						     METRICS_AVERAGE_MEMACTIVITY,
						     value);
		break;
	default:
		dev_err(smu->adev->dev, "Invalid sensor for retrieving clock activity\n");
		return -EINVAL;
	}

	return ret;
}

static int aldebaran_get_gpu_power(struct smu_context *smu, uint32_t *value)
{
	if (!value)
		return -EINVAL;

	return aldebaran_get_smu_metrics_data(smu,
					      METRICS_AVERAGE_SOCKETPOWER,
					      value);
}

static int aldebaran_thermal_get_temperature(struct smu_context *smu,
					     enum amd_pp_sensors sensor,
					     uint32_t *value)
{
	int ret = 0;

	if (!value)
		return -EINVAL;

	switch (sensor) {
	case AMDGPU_PP_SENSOR_HOTSPOT_TEMP:
		ret = aldebaran_get_smu_metrics_data(smu,
						     METRICS_TEMPERATURE_HOTSPOT,
						     value);
		break;
	case AMDGPU_PP_SENSOR_EDGE_TEMP:
		ret = aldebaran_get_smu_metrics_data(smu,
						     METRICS_TEMPERATURE_EDGE,
						     value);
		break;
	case AMDGPU_PP_SENSOR_MEM_TEMP:
		ret = aldebaran_get_smu_metrics_data(smu,
						     METRICS_TEMPERATURE_MEM,
						     value);
		break;
	default:
		dev_err(smu->adev->dev, "Invalid sensor for retrieving temp\n");
		return -EINVAL;
	}

	return ret;
}

static int aldebaran_read_sensor(struct smu_context *smu,
				 enum amd_pp_sensors sensor,
				 void *data, uint32_t *size)
{
	int ret = 0;

	if (amdgpu_ras_intr_triggered())
		return 0;

	if (!data || !size)
		return -EINVAL;

	mutex_lock(&smu->sensor_lock);
	switch (sensor) {
	case AMDGPU_PP_SENSOR_MEM_LOAD:
	case AMDGPU_PP_SENSOR_GPU_LOAD:
		ret = aldebaran_get_current_activity_percent(smu,
							     sensor,
							     (uint32_t *)data);
		*size = 4;
		break;
	case AMDGPU_PP_SENSOR_GPU_POWER:
		ret = aldebaran_get_gpu_power(smu, (uint32_t *)data);
		*size = 4;
		break;
	case AMDGPU_PP_SENSOR_HOTSPOT_TEMP:
	case AMDGPU_PP_SENSOR_EDGE_TEMP:
	case AMDGPU_PP_SENSOR_MEM_TEMP:
		ret = aldebaran_thermal_get_temperature(smu, sensor,
							(uint32_t *)data);
		*size = 4;
		break;
	case AMDGPU_PP_SENSOR_GFX_MCLK:
		ret = aldebaran_get_current_clk_freq_by_table(smu, SMU_UCLK, (uint32_t *)data);
		/* the output clock frequency in 10K unit */
		*(uint32_t *)data *= 100;
		*size = 4;
		break;
	case AMDGPU_PP_SENSOR_GFX_SCLK:
		ret = aldebaran_get_current_clk_freq_by_table(smu, SMU_GFXCLK, (uint32_t *)data);
		*(uint32_t *)data *= 100;
		*size = 4;
		break;
	case AMDGPU_PP_SENSOR_VDDGFX:
		ret = smu_v13_0_get_gfx_vdd(smu, (uint32_t *)data);
		*size = 4;
		break;
	default:
		ret = -EOPNOTSUPP;
		break;
	}
	mutex_unlock(&smu->sensor_lock);

	return ret;
}

static int aldebaran_get_power_limit(struct smu_context *smu,
				     uint32_t *current_power_limit,
				     uint32_t *default_power_limit,
				     uint32_t *max_power_limit)
{
	PPTable_t *pptable = smu->smu_table.driver_pptable;
	uint32_t power_limit = 0;
	int ret;

	if (!smu_cmn_feature_is_enabled(smu, SMU_FEATURE_PPT_BIT))
		return -EINVAL;

	/* Valid power data is available only from primary die.
	 * For secondary die show the value as 0.
	 */
	if (aldebaran_is_primary(smu)) {
		ret = smu_cmn_send_smc_msg(smu, SMU_MSG_GetPptLimit,
					   &power_limit);

		if (ret) {
			/* the last hope to figure out the ppt limit */
			if (!pptable) {
				dev_err(smu->adev->dev,
					"Cannot get PPT limit due to pptable missing!");
				return -EINVAL;
			}
			power_limit = pptable->PptLimit;
		}
	}

	if (current_power_limit)
		*current_power_limit = power_limit;
	if (default_power_limit)
		*default_power_limit = power_limit;

	if (max_power_limit) {
		if (pptable)
			*max_power_limit = pptable->PptLimit;
	}

	return 0;
}

static int aldebaran_set_power_limit(struct smu_context *smu, uint32_t n)
{
	/* Power limit can be set only through primary die */
	if (aldebaran_is_primary(smu))
		return smu_v13_0_set_power_limit(smu, n);

	return -EINVAL;
}

static int aldebaran_system_features_control(struct  smu_context *smu, bool enable)
{
	int ret;

	ret = smu_v13_0_system_features_control(smu, enable);
	if (!ret && enable)
		ret = aldebaran_run_btc(smu);

	return ret;
}

static int aldebaran_set_performance_level(struct smu_context *smu,
					   enum amd_dpm_forced_level level)
{
	struct smu_dpm_context *smu_dpm = &(smu->smu_dpm);
	struct smu_13_0_dpm_context *dpm_context = smu_dpm->dpm_context;
	struct smu_13_0_dpm_table *gfx_table =
		&dpm_context->dpm_tables.gfx_table;
	struct smu_umd_pstate_table *pstate_table = &smu->pstate_table;

	/* Disable determinism if switching to another mode */
	if ((smu_dpm->dpm_level == AMD_DPM_FORCED_LEVEL_PERF_DETERMINISM) &&
	    (level != AMD_DPM_FORCED_LEVEL_PERF_DETERMINISM)) {
		smu_cmn_send_smc_msg(smu, SMU_MSG_DisableDeterminism, NULL);
		pstate_table->gfxclk_pstate.curr.max = gfx_table->max;
	}

	switch (level) {

	case AMD_DPM_FORCED_LEVEL_PERF_DETERMINISM:
		return 0;

	case AMD_DPM_FORCED_LEVEL_HIGH:
	case AMD_DPM_FORCED_LEVEL_LOW:
	case AMD_DPM_FORCED_LEVEL_PROFILE_STANDARD:
	case AMD_DPM_FORCED_LEVEL_PROFILE_MIN_SCLK:
	case AMD_DPM_FORCED_LEVEL_PROFILE_MIN_MCLK:
	case AMD_DPM_FORCED_LEVEL_PROFILE_PEAK:
	default:
		break;
	}

	return smu_v13_0_set_performance_level(smu, level);
}

static int aldebaran_set_soft_freq_limited_range(struct smu_context *smu,
					  enum smu_clk_type clk_type,
					  uint32_t min,
					  uint32_t max)
{
	struct smu_dpm_context *smu_dpm = &(smu->smu_dpm);
	struct smu_13_0_dpm_context *dpm_context = smu_dpm->dpm_context;
	struct smu_umd_pstate_table *pstate_table = &smu->pstate_table;
	struct amdgpu_device *adev = smu->adev;
	uint32_t min_clk;
	uint32_t max_clk;
	int ret = 0;

	if (clk_type != SMU_GFXCLK && clk_type != SMU_SCLK)
		return -EINVAL;

	if ((smu_dpm->dpm_level != AMD_DPM_FORCED_LEVEL_MANUAL)
			&& (smu_dpm->dpm_level != AMD_DPM_FORCED_LEVEL_PERF_DETERMINISM))
		return -EINVAL;

	if (smu_dpm->dpm_level == AMD_DPM_FORCED_LEVEL_MANUAL) {
		if (min >= max) {
			dev_err(smu->adev->dev,
				"Minimum GFX clk should be less than the maximum allowed clock\n");
			return -EINVAL;
		}

		if ((min == pstate_table->gfxclk_pstate.curr.min) &&
		    (max == pstate_table->gfxclk_pstate.curr.max))
			return 0;

		ret = smu_v13_0_set_soft_freq_limited_range(smu, SMU_GFXCLK,
							    min, max);
		if (!ret) {
			pstate_table->gfxclk_pstate.curr.min = min;
			pstate_table->gfxclk_pstate.curr.max = max;
		}

		return ret;
	}

	if (smu_dpm->dpm_level == AMD_DPM_FORCED_LEVEL_PERF_DETERMINISM) {
		if (!max || (max < dpm_context->dpm_tables.gfx_table.min) ||
			(max > dpm_context->dpm_tables.gfx_table.max)) {
			dev_warn(adev->dev,
					"Invalid max frequency %d MHz specified for determinism\n", max);
			return -EINVAL;
		}

		/* Restore default min/max clocks and enable determinism */
		min_clk = dpm_context->dpm_tables.gfx_table.min;
		max_clk = dpm_context->dpm_tables.gfx_table.max;
		ret = smu_v13_0_set_soft_freq_limited_range(smu, SMU_GFXCLK, min_clk, max_clk);
		if (!ret) {
			usleep_range(500, 1000);
			ret = smu_cmn_send_smc_msg_with_param(smu,
					SMU_MSG_EnableDeterminism,
					max, NULL);
			if (ret) {
				dev_err(adev->dev,
						"Failed to enable determinism at GFX clock %d MHz\n", max);
			} else {
				pstate_table->gfxclk_pstate.curr.min = min_clk;
				pstate_table->gfxclk_pstate.curr.max = max;
			}
		}
	}

	return ret;
}

static int aldebaran_usr_edit_dpm_table(struct smu_context *smu, enum PP_OD_DPM_TABLE_COMMAND type,
							long input[], uint32_t size)
{
	struct smu_dpm_context *smu_dpm = &(smu->smu_dpm);
	struct smu_13_0_dpm_context *dpm_context = smu_dpm->dpm_context;
	struct smu_umd_pstate_table *pstate_table = &smu->pstate_table;
	uint32_t min_clk;
	uint32_t max_clk;
	int ret = 0;

	/* Only allowed in manual or determinism mode */
	if ((smu_dpm->dpm_level != AMD_DPM_FORCED_LEVEL_MANUAL)
			&& (smu_dpm->dpm_level != AMD_DPM_FORCED_LEVEL_PERF_DETERMINISM))
		return -EINVAL;

	switch (type) {
	case PP_OD_EDIT_SCLK_VDDC_TABLE:
		if (size != 2) {
			dev_err(smu->adev->dev, "Input parameter number not correct\n");
			return -EINVAL;
		}

		if (input[0] == 0) {
			if (input[1] < dpm_context->dpm_tables.gfx_table.min) {
				dev_warn(smu->adev->dev, "Minimum GFX clk (%ld) MHz specified is less than the minimum allowed (%d) MHz\n",
					input[1], dpm_context->dpm_tables.gfx_table.min);
				pstate_table->gfxclk_pstate.custom.min =
					pstate_table->gfxclk_pstate.curr.min;
				return -EINVAL;
			}

			pstate_table->gfxclk_pstate.custom.min = input[1];
		} else if (input[0] == 1) {
			if (input[1] > dpm_context->dpm_tables.gfx_table.max) {
				dev_warn(smu->adev->dev, "Maximum GFX clk (%ld) MHz specified is greater than the maximum allowed (%d) MHz\n",
					input[1], dpm_context->dpm_tables.gfx_table.max);
				pstate_table->gfxclk_pstate.custom.max =
					pstate_table->gfxclk_pstate.curr.max;
				return -EINVAL;
			}

			pstate_table->gfxclk_pstate.custom.max = input[1];
		} else {
			return -EINVAL;
		}
		break;
	case PP_OD_RESTORE_DEFAULT_TABLE:
		if (size != 0) {
			dev_err(smu->adev->dev, "Input parameter number not correct\n");
			return -EINVAL;
		} else {
			/* Use the default frequencies for manual and determinism mode */
			min_clk = dpm_context->dpm_tables.gfx_table.min;
			max_clk = dpm_context->dpm_tables.gfx_table.max;

			return aldebaran_set_soft_freq_limited_range(smu, SMU_GFXCLK, min_clk, max_clk);
		}
		break;
	case PP_OD_COMMIT_DPM_TABLE:
		if (size != 0) {
			dev_err(smu->adev->dev, "Input parameter number not correct\n");
			return -EINVAL;
		} else {
			if (!pstate_table->gfxclk_pstate.custom.min)
				pstate_table->gfxclk_pstate.custom.min =
					pstate_table->gfxclk_pstate.curr.min;

			if (!pstate_table->gfxclk_pstate.custom.max)
				pstate_table->gfxclk_pstate.custom.max =
					pstate_table->gfxclk_pstate.curr.max;

			min_clk = pstate_table->gfxclk_pstate.custom.min;
			max_clk = pstate_table->gfxclk_pstate.custom.max;

			return aldebaran_set_soft_freq_limited_range(smu, SMU_GFXCLK, min_clk, max_clk);
		}
		break;
	default:
		return -ENOSYS;
	}

	return ret;
}

static bool aldebaran_is_dpm_running(struct smu_context *smu)
{
	int ret;
	uint32_t feature_mask[2];
	unsigned long feature_enabled;

	ret = smu_cmn_get_enabled_mask(smu, feature_mask, 2);
	if (ret)
		return false;
	feature_enabled = (unsigned long)((uint64_t)feature_mask[0] |
					  ((uint64_t)feature_mask[1] << 32));
	return !!(feature_enabled & SMC_DPM_FEATURE);
}

static void aldebaran_fill_i2c_req(SwI2cRequest_t  *req, bool write,
				  uint8_t address, uint32_t numbytes,
				  uint8_t *data)
{
	int i;

	req->I2CcontrollerPort = 0;
	req->I2CSpeed = 2;
	req->SlaveAddress = address;
	req->NumCmds = numbytes;

	for (i = 0; i < numbytes; i++) {
		SwI2cCmd_t *cmd =  &req->SwI2cCmds[i];

		/* First 2 bytes are always write for lower 2b EEPROM address */
		if (i < 2)
			cmd->CmdConfig = CMDCONFIG_READWRITE_MASK;
		else
			cmd->CmdConfig = write ? CMDCONFIG_READWRITE_MASK : 0;


		/* Add RESTART for read  after address filled */
		cmd->CmdConfig |= (i == 2 && !write) ? CMDCONFIG_RESTART_MASK : 0;

		/* Add STOP in the end */
		cmd->CmdConfig |= (i == (numbytes - 1)) ? CMDCONFIG_STOP_MASK : 0;

		/* Fill with data regardless if read or write to simplify code */
		cmd->ReadWriteData = data[i];
	}
}

static int aldebaran_i2c_read_data(struct i2c_adapter *control,
					       uint8_t address,
					       uint8_t *data,
					       uint32_t numbytes)
{
	uint32_t  i, ret = 0;
	SwI2cRequest_t req;
	struct amdgpu_device *adev = to_amdgpu_device(control);
	struct smu_table_context *smu_table = &adev->smu.smu_table;
	struct smu_table *table = &smu_table->driver_table;

	if (numbytes > MAX_SW_I2C_COMMANDS) {
		dev_err(adev->dev, "numbytes requested %d is over max allowed %d\n",
			numbytes, MAX_SW_I2C_COMMANDS);
		return -EINVAL;
	}

	memset(&req, 0, sizeof(req));
	aldebaran_fill_i2c_req(&req, false, address, numbytes, data);

	mutex_lock(&adev->smu.mutex);
	/* Now read data starting with that address */
	ret = smu_cmn_update_table(&adev->smu, SMU_TABLE_I2C_COMMANDS, 0, &req,
					true);
	mutex_unlock(&adev->smu.mutex);

	if (!ret) {
		SwI2cRequest_t *res = (SwI2cRequest_t *)table->cpu_addr;

		/* Assume SMU  fills res.SwI2cCmds[i].Data with read bytes */
		for (i = 0; i < numbytes; i++)
			data[i] = res->SwI2cCmds[i].ReadWriteData;

		dev_dbg(adev->dev, "aldebaran_i2c_read_data, address = %x, bytes = %d, data :",
				  (uint16_t)address, numbytes);

		print_hex_dump(KERN_DEBUG, "data: ", DUMP_PREFIX_NONE,
			       8, 1, data, numbytes, false);
	} else
		dev_err(adev->dev, "aldebaran_i2c_read_data - error occurred :%x", ret);

	return ret;
}

static int aldebaran_i2c_write_data(struct i2c_adapter *control,
						uint8_t address,
						uint8_t *data,
						uint32_t numbytes)
{
	uint32_t ret;
	SwI2cRequest_t req;
	struct amdgpu_device *adev = to_amdgpu_device(control);

	if (numbytes > MAX_SW_I2C_COMMANDS) {
		dev_err(adev->dev, "numbytes requested %d is over max allowed %d\n",
			numbytes, MAX_SW_I2C_COMMANDS);
		return -EINVAL;
	}

	memset(&req, 0, sizeof(req));
	aldebaran_fill_i2c_req(&req, true, address, numbytes, data);

	mutex_lock(&adev->smu.mutex);
	ret = smu_cmn_update_table(&adev->smu, SMU_TABLE_I2C_COMMANDS, 0, &req, true);
	mutex_unlock(&adev->smu.mutex);

	if (!ret) {
		dev_dbg(adev->dev, "aldebaran_i2c_write(), address = %x, bytes = %d , data: ",
					 (uint16_t)address, numbytes);

		print_hex_dump(KERN_DEBUG, "data: ", DUMP_PREFIX_NONE,
			       8, 1, data, numbytes, false);
		/*
		 * According to EEPROM spec there is a MAX of 10 ms required for
		 * EEPROM to flush internal RX buffer after STOP was issued at the
		 * end of write transaction. During this time the EEPROM will not be
		 * responsive to any more commands - so wait a bit more.
		 */
		msleep(10);

	} else
		dev_err(adev->dev, "aldebaran_i2c_write- error occurred :%x", ret);

	return ret;
}

static int aldebaran_i2c_xfer(struct i2c_adapter *i2c_adap,
			      struct i2c_msg *msgs, int num)
{
	uint32_t  i, j, ret, data_size, data_chunk_size, next_eeprom_addr = 0;
	uint8_t *data_ptr, data_chunk[MAX_SW_I2C_COMMANDS] = { 0 };

	for (i = 0; i < num; i++) {
		/*
		 * SMU interface allows at most MAX_SW_I2C_COMMANDS bytes of data at
		 * once and hence the data needs to be spliced into chunks and sent each
		 * chunk separately
		 */
		data_size = msgs[i].len - 2;
		data_chunk_size = MAX_SW_I2C_COMMANDS - 2;
		next_eeprom_addr = (msgs[i].buf[0] << 8 & 0xff00) | (msgs[i].buf[1] & 0xff);
		data_ptr = msgs[i].buf + 2;

		for (j = 0; j < data_size / data_chunk_size; j++) {
			/* Insert the EEPROM dest addess, bits 0-15 */
			data_chunk[0] = ((next_eeprom_addr >> 8) & 0xff);
			data_chunk[1] = (next_eeprom_addr & 0xff);

			if (msgs[i].flags & I2C_M_RD) {
				ret = aldebaran_i2c_read_data(i2c_adap,
							     (uint8_t)msgs[i].addr,
							     data_chunk, MAX_SW_I2C_COMMANDS);

				memcpy(data_ptr, data_chunk + 2, data_chunk_size);
			} else {

				memcpy(data_chunk + 2, data_ptr, data_chunk_size);

				ret = aldebaran_i2c_write_data(i2c_adap,
							      (uint8_t)msgs[i].addr,
							      data_chunk, MAX_SW_I2C_COMMANDS);
			}

			if (ret) {
				num = -EIO;
				goto fail;
			}

			next_eeprom_addr += data_chunk_size;
			data_ptr += data_chunk_size;
		}

		if (data_size % data_chunk_size) {
			data_chunk[0] = ((next_eeprom_addr >> 8) & 0xff);
			data_chunk[1] = (next_eeprom_addr & 0xff);

			if (msgs[i].flags & I2C_M_RD) {
				ret = aldebaran_i2c_read_data(i2c_adap,
							     (uint8_t)msgs[i].addr,
							     data_chunk, (data_size % data_chunk_size) + 2);

				memcpy(data_ptr, data_chunk + 2, data_size % data_chunk_size);
			} else {
				memcpy(data_chunk + 2, data_ptr, data_size % data_chunk_size);

				ret = aldebaran_i2c_write_data(i2c_adap,
							      (uint8_t)msgs[i].addr,
							      data_chunk, (data_size % data_chunk_size) + 2);
			}

			if (ret) {
				num = -EIO;
				goto fail;
			}
		}
	}

fail:
	return num;
}

static u32 aldebaran_i2c_func(struct i2c_adapter *adap)
{
	return I2C_FUNC_I2C | I2C_FUNC_SMBUS_EMUL;
}


static const struct i2c_algorithm aldebaran_i2c_algo = {
	.master_xfer = aldebaran_i2c_xfer,
	.functionality = aldebaran_i2c_func,
};

static int aldebaran_i2c_control_init(struct smu_context *smu, struct i2c_adapter *control)
{
	struct amdgpu_device *adev = to_amdgpu_device(control);
	int res;

	control->owner = THIS_MODULE;
	control->class = I2C_CLASS_SPD;
	control->dev.parent = &adev->pdev->dev;
	control->algo = &aldebaran_i2c_algo;
	snprintf(control->name, sizeof(control->name), "AMDGPU SMU");

	res = i2c_add_adapter(control);
	if (res)
		DRM_ERROR("Failed to register hw i2c, err: %d\n", res);

	return res;
}

static void aldebaran_i2c_control_fini(struct smu_context *smu, struct i2c_adapter *control)
{
	i2c_del_adapter(control);
}

static void aldebaran_get_unique_id(struct smu_context *smu)
{
	struct amdgpu_device *adev = smu->adev;
	SmuMetrics_t *metrics = smu->smu_table.metrics_table;
	uint32_t upper32 = 0, lower32 = 0;
	int ret;

	mutex_lock(&smu->metrics_lock);
	ret = smu_cmn_get_metrics_table_locked(smu, NULL, false);
	if (ret)
		goto out_unlock;

	upper32 = metrics->PublicSerialNumUpper32;
	lower32 = metrics->PublicSerialNumLower32;

out_unlock:
	mutex_unlock(&smu->metrics_lock);

	adev->unique_id = ((uint64_t)upper32 << 32) | lower32;
	sprintf(adev->serial, "%016llx", adev->unique_id);
}

static bool aldebaran_is_baco_supported(struct smu_context *smu)
{
	/* aldebaran is not support baco */

	return false;
}

static int aldebaran_set_df_cstate(struct smu_context *smu,
				   enum pp_df_cstate state)
{
	return smu_cmn_send_smc_msg_with_param(smu, SMU_MSG_DFCstateControl, state, NULL);
}

static int aldebaran_allow_xgmi_power_down(struct smu_context *smu, bool en)
{
	return smu_cmn_send_smc_msg_with_param(smu,
					       SMU_MSG_GmiPwrDnControl,
					       en ? 1 : 0,
					       NULL);
}

static const struct throttling_logging_label {
	uint32_t feature_mask;
	const char *label;
} logging_label[] = {
	{(1U << THROTTLER_TEMP_MEM_BIT), "HBM"},
	{(1U << THROTTLER_TEMP_VR_GFX_BIT), "VR of GFX rail"},
	{(1U << THROTTLER_TEMP_VR_MEM_BIT), "VR of HBM rail"},
	{(1U << THROTTLER_TEMP_VR_SOC_BIT), "VR of SOC rail"},
};
static void aldebaran_log_thermal_throttling_event(struct smu_context *smu)
{
	int ret;
	int throttler_idx, throtting_events = 0, buf_idx = 0;
	struct amdgpu_device *adev = smu->adev;
	uint32_t throttler_status;
	char log_buf[256];

	ret = aldebaran_get_smu_metrics_data(smu,
					     METRICS_THROTTLER_STATUS,
					     &throttler_status);
	if (ret)
		return;

	memset(log_buf, 0, sizeof(log_buf));
	for (throttler_idx = 0; throttler_idx < ARRAY_SIZE(logging_label);
	     throttler_idx++) {
		if (throttler_status & logging_label[throttler_idx].feature_mask) {
			throtting_events++;
			buf_idx += snprintf(log_buf + buf_idx,
					    sizeof(log_buf) - buf_idx,
					    "%s%s",
					    throtting_events > 1 ? " and " : "",
					    logging_label[throttler_idx].label);
			if (buf_idx >= sizeof(log_buf)) {
				dev_err(adev->dev, "buffer overflow!\n");
				log_buf[sizeof(log_buf) - 1] = '\0';
				break;
			}
		}
	}

	dev_warn(adev->dev, "WARN: GPU thermal throttling temperature reached, expect performance decrease. %s.\n",
		 log_buf);
	kgd2kfd_smi_event_throttle(smu->adev->kfd.dev, throttler_status);
}

static int aldebaran_get_current_pcie_link_speed(struct smu_context *smu)
{
	struct amdgpu_device *adev = smu->adev;
	uint32_t esm_ctrl;

	/* TODO: confirm this on real target */
	esm_ctrl = RREG32_PCIE(smnPCIE_ESM_CTRL);
	if ((esm_ctrl >> 15) & 0x1FFFF)
		return (((esm_ctrl >> 8) & 0x3F) + 128);

	return smu_v13_0_get_current_pcie_link_speed(smu);
}

static ssize_t aldebaran_get_gpu_metrics(struct smu_context *smu,
					 void **table)
{
	struct smu_table_context *smu_table = &smu->smu_table;
	struct gpu_metrics_v1_3 *gpu_metrics =
		(struct gpu_metrics_v1_3 *)smu_table->gpu_metrics_table;
	SmuMetrics_t metrics;
	int i, ret = 0;

	ret = smu_cmn_get_metrics_table(smu,
					&metrics,
					true);
	if (ret)
		return ret;

	smu_cmn_init_soft_gpu_metrics(gpu_metrics, 1, 3);

	gpu_metrics->temperature_edge = metrics.TemperatureEdge;
	gpu_metrics->temperature_hotspot = metrics.TemperatureHotspot;
	gpu_metrics->temperature_mem = metrics.TemperatureHBM;
	gpu_metrics->temperature_vrgfx = metrics.TemperatureVrGfx;
	gpu_metrics->temperature_vrsoc = metrics.TemperatureVrSoc;
	gpu_metrics->temperature_vrmem = metrics.TemperatureVrMem;

	gpu_metrics->average_gfx_activity = metrics.AverageGfxActivity;
	gpu_metrics->average_umc_activity = metrics.AverageUclkActivity;
	gpu_metrics->average_mm_activity = 0;

	/* Valid power data is available only from primary die */
	if (aldebaran_is_primary(smu)) {
		gpu_metrics->average_socket_power = metrics.AverageSocketPower;
		gpu_metrics->energy_accumulator =
			(uint64_t)metrics.EnergyAcc64bitHigh << 32 |
			metrics.EnergyAcc64bitLow;
	} else {
		gpu_metrics->average_socket_power = 0;
		gpu_metrics->energy_accumulator = 0;
	}

	gpu_metrics->average_gfxclk_frequency = metrics.AverageGfxclkFrequency;
	gpu_metrics->average_socclk_frequency = metrics.AverageSocclkFrequency;
	gpu_metrics->average_uclk_frequency = metrics.AverageUclkFrequency;
	gpu_metrics->average_vclk0_frequency = 0;
	gpu_metrics->average_dclk0_frequency = 0;

	gpu_metrics->current_gfxclk = metrics.CurrClock[PPCLK_GFXCLK];
	gpu_metrics->current_socclk = metrics.CurrClock[PPCLK_SOCCLK];
	gpu_metrics->current_uclk = metrics.CurrClock[PPCLK_UCLK];
	gpu_metrics->current_vclk0 = metrics.CurrClock[PPCLK_VCLK];
	gpu_metrics->current_dclk0 = metrics.CurrClock[PPCLK_DCLK];

	gpu_metrics->throttle_status = metrics.ThrottlerStatus;
	gpu_metrics->indep_throttle_status =
			smu_cmn_get_indep_throttler_status(metrics.ThrottlerStatus,
							   aldebaran_throttler_map);

	gpu_metrics->current_fan_speed = 0;

	gpu_metrics->pcie_link_width =
		smu_v13_0_get_current_pcie_link_width(smu);
	gpu_metrics->pcie_link_speed =
		aldebaran_get_current_pcie_link_speed(smu);

	gpu_metrics->system_clock_counter = ktime_get_boottime_ns();

	gpu_metrics->gfx_activity_acc = metrics.GfxBusyAcc;
	gpu_metrics->mem_activity_acc = metrics.DramBusyAcc;

	for (i = 0; i < NUM_HBM_INSTANCES; i++)
		gpu_metrics->temperature_hbm[i] = metrics.TemperatureAllHBM[i];

	gpu_metrics->firmware_timestamp = ((uint64_t)metrics.TimeStampHigh << 32) |
					metrics.TimeStampLow;

	*table = (void *)gpu_metrics;

	return sizeof(struct gpu_metrics_v1_3);
}

static int aldebaran_mode2_reset(struct smu_context *smu)
{
	u32 smu_version;
	int ret = 0, index;
	struct amdgpu_device *adev = smu->adev;
	int timeout = 10;

	smu_cmn_get_smc_version(smu, NULL, &smu_version);

	index = smu_cmn_to_asic_specific_index(smu, CMN2ASIC_MAPPING_MSG,
						SMU_MSG_GfxDeviceDriverReset);

	mutex_lock(&smu->message_lock);
	if (smu_version >= 0x00441400) {
		ret = smu_cmn_send_msg_without_waiting(smu, (uint16_t)index, SMU_RESET_MODE_2);
		/* This is similar to FLR, wait till max FLR timeout */
		msleep(100);
		dev_dbg(smu->adev->dev, "restore config space...\n");
		/* Restore the config space saved during init */
		amdgpu_device_load_pci_state(adev->pdev);

		dev_dbg(smu->adev->dev, "wait for reset ack\n");
		while (ret == -ETIME && timeout)  {
			ret = smu_cmn_wait_for_response(smu);
			/* Wait a bit more time for getting ACK */
			if (ret == -ETIME) {
				--timeout;
				usleep_range(500, 1000);
				continue;
			}

			if (ret != 1) {
				dev_err(adev->dev, "failed to send mode2 message \tparam: 0x%08x response %#x\n",
						SMU_RESET_MODE_2, ret);
				goto out;
			}
		}

	} else {
		dev_err(adev->dev, "smu fw 0x%x does not support MSG_GfxDeviceDriverReset MSG\n",
				smu_version);
	}

	if (ret == 1)
		ret = 0;
out:
	mutex_unlock(&smu->message_lock);

	return ret;
}

static bool aldebaran_is_mode1_reset_supported(struct smu_context *smu)
{
#if 0
	struct amdgpu_device *adev = smu->adev;
	u32 smu_version;
	uint32_t val;
	/**
	 * PM FW version support mode1 reset from 68.07
	 */
	smu_cmn_get_smc_version(smu, NULL, &smu_version);
	if ((smu_version < 0x00440700))
		return false;
	/**
	 * mode1 reset relies on PSP, so we should check if
	 * PSP is alive.
	 */
	val = RREG32_SOC15(MP0, 0, regMP0_SMN_C2PMSG_81);

	return val != 0x0;
#endif
	return true;
}

static bool aldebaran_is_mode2_reset_supported(struct smu_context *smu)
{
	return true;
}

static int aldebaran_set_mp1_state(struct smu_context *smu,
				   enum pp_mp1_state mp1_state)
{
	switch (mp1_state) {
	case PP_MP1_STATE_UNLOAD:
		return smu_cmn_set_mp1_state(smu, mp1_state);
	default:
		return 0;
	}
<<<<<<< HEAD
=======
}

static int aldebaran_smu_send_hbm_bad_page_num(struct smu_context *smu,
		uint32_t size)
{
	int ret = 0;

	/* message SMU to update the bad page number on SMUBUS */
	ret = smu_cmn_send_smc_msg_with_param(smu, SMU_MSG_SetNumBadHbmPagesRetired, size, NULL);
	if (ret)
		dev_err(smu->adev->dev, "[%s] failed to message SMU to update HBM bad pages number\n",
				__func__);

	return ret;
>>>>>>> f20ef843
}

static const struct pptable_funcs aldebaran_ppt_funcs = {
	/* init dpm */
	.get_allowed_feature_mask = aldebaran_get_allowed_feature_mask,
	/* dpm/clk tables */
	.set_default_dpm_table = aldebaran_set_default_dpm_table,
	.populate_umd_state_clk = aldebaran_populate_umd_state_clk,
	.get_thermal_temperature_range = aldebaran_get_thermal_temperature_range,
	.print_clk_levels = aldebaran_print_clk_levels,
	.force_clk_levels = aldebaran_force_clk_levels,
	.read_sensor = aldebaran_read_sensor,
	.set_performance_level = aldebaran_set_performance_level,
	.get_power_limit = aldebaran_get_power_limit,
	.is_dpm_running = aldebaran_is_dpm_running,
	.get_unique_id = aldebaran_get_unique_id,
	.init_microcode = smu_v13_0_init_microcode,
	.load_microcode = smu_v13_0_load_microcode,
	.fini_microcode = smu_v13_0_fini_microcode,
	.init_smc_tables = aldebaran_init_smc_tables,
	.fini_smc_tables = smu_v13_0_fini_smc_tables,
	.init_power = smu_v13_0_init_power,
	.fini_power = smu_v13_0_fini_power,
	.check_fw_status = smu_v13_0_check_fw_status,
	/* pptable related */
	.setup_pptable = aldebaran_setup_pptable,
	.get_vbios_bootup_values = smu_v13_0_get_vbios_bootup_values,
	.check_fw_version = smu_v13_0_check_fw_version,
	.write_pptable = smu_cmn_write_pptable,
	.set_driver_table_location = smu_v13_0_set_driver_table_location,
	.set_tool_table_location = smu_v13_0_set_tool_table_location,
	.notify_memory_pool_location = smu_v13_0_notify_memory_pool_location,
	.system_features_control = aldebaran_system_features_control,
	.send_smc_msg_with_param = smu_cmn_send_smc_msg_with_param,
	.send_smc_msg = smu_cmn_send_smc_msg,
	.get_enabled_mask = smu_cmn_get_enabled_mask,
	.feature_is_enabled = smu_cmn_feature_is_enabled,
	.disable_all_features_with_exception = smu_cmn_disable_all_features_with_exception,
	.set_power_limit = aldebaran_set_power_limit,
	.init_max_sustainable_clocks = smu_v13_0_init_max_sustainable_clocks,
	.enable_thermal_alert = smu_v13_0_enable_thermal_alert,
	.disable_thermal_alert = smu_v13_0_disable_thermal_alert,
	.set_xgmi_pstate = smu_v13_0_set_xgmi_pstate,
	.register_irq_handler = smu_v13_0_register_irq_handler,
	.set_azalia_d3_pme = smu_v13_0_set_azalia_d3_pme,
	.get_max_sustainable_clocks_by_dc = smu_v13_0_get_max_sustainable_clocks_by_dc,
	.baco_is_support= aldebaran_is_baco_supported,
	.get_dpm_ultimate_freq = smu_v13_0_get_dpm_ultimate_freq,
	.set_soft_freq_limited_range = aldebaran_set_soft_freq_limited_range,
	.od_edit_dpm_table = aldebaran_usr_edit_dpm_table,
	.set_df_cstate = aldebaran_set_df_cstate,
	.allow_xgmi_power_down = aldebaran_allow_xgmi_power_down,
	.log_thermal_throttling_event = aldebaran_log_thermal_throttling_event,
	.get_pp_feature_mask = smu_cmn_get_pp_feature_mask,
	.set_pp_feature_mask = smu_cmn_set_pp_feature_mask,
	.get_gpu_metrics = aldebaran_get_gpu_metrics,
	.mode1_reset_is_support = aldebaran_is_mode1_reset_supported,
	.mode2_reset_is_support = aldebaran_is_mode2_reset_supported,
	.mode1_reset = smu_v13_0_mode1_reset,
	.set_mp1_state = aldebaran_set_mp1_state,
	.mode2_reset = aldebaran_mode2_reset,
	.wait_for_event = smu_v13_0_wait_for_event,
	.i2c_init = aldebaran_i2c_control_init,
	.i2c_fini = aldebaran_i2c_control_fini,
	.send_hbm_bad_pages_num = aldebaran_smu_send_hbm_bad_page_num,
};

void aldebaran_set_ppt_funcs(struct smu_context *smu)
{
	smu->ppt_funcs = &aldebaran_ppt_funcs;
	smu->message_map = aldebaran_message_map;
	smu->clock_map = aldebaran_clk_map;
	smu->feature_map = aldebaran_feature_mask_map;
	smu->table_map = aldebaran_table_map;
}<|MERGE_RESOLUTION|>--- conflicted
+++ resolved
@@ -1947,8 +1947,6 @@
 	default:
 		return 0;
 	}
-<<<<<<< HEAD
-=======
 }
 
 static int aldebaran_smu_send_hbm_bad_page_num(struct smu_context *smu,
@@ -1963,7 +1961,6 @@
 				__func__);
 
 	return ret;
->>>>>>> f20ef843
 }
 
 static const struct pptable_funcs aldebaran_ppt_funcs = {
