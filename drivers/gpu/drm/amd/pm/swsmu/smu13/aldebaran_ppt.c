/*
 * Copyright 2019 Advanced Micro Devices, Inc.
 *
 * Permission is hereby granted, free of charge, to any person obtaining a
 * copy of this software and associated documentation files (the "Software"),
 * to deal in the Software without restriction, including without limitation
 * the rights to use, copy, modify, merge, publish, distribute, sublicense,
 * and/or sell copies of the Software, and to permit persons to whom the
 * Software is furnished to do so, subject to the following conditions:
 *
 * The above copyright notice and this permission notice shall be included in
 * all copies or substantial portions of the Software.
 *
 * THE SOFTWARE IS PROVIDED "AS IS", WITHOUT WARRANTY OF ANY KIND, EXPRESS OR
 * IMPLIED, INCLUDING BUT NOT LIMITED TO THE WARRANTIES OF MERCHANTABILITY,
 * FITNESS FOR A PARTICULAR PURPOSE AND NONINFRINGEMENT.  IN NO EVENT SHALL
 * THE COPYRIGHT HOLDER(S) OR AUTHOR(S) BE LIABLE FOR ANY CLAIM, DAMAGES OR
 * OTHER LIABILITY, WHETHER IN AN ACTION OF CONTRACT, TORT OR OTHERWISE,
 * ARISING FROM, OUT OF OR IN CONNECTION WITH THE SOFTWARE OR THE USE OR
 * OTHER DEALINGS IN THE SOFTWARE.
 *
 */

#define SWSMU_CODE_LAYER_L2

#include <linux/firmware.h>
#include "amdgpu.h"
#include "amdgpu_dpm.h"
#include "amdgpu_smu.h"
#include "atomfirmware.h"
#include "amdgpu_atomfirmware.h"
#include "amdgpu_atombios.h"
#include "smu_v13_0.h"
#include "smu13_driver_if_aldebaran.h"
#include "soc15_common.h"
#include "atom.h"
#include "aldebaran_ppt.h"
#include "smu_v13_0_pptable.h"
#include "aldebaran_ppsmc.h"
#include "nbio/nbio_7_4_offset.h"
#include "nbio/nbio_7_4_sh_mask.h"
#include "thm/thm_11_0_2_offset.h"
#include "thm/thm_11_0_2_sh_mask.h"
#include "amdgpu_xgmi.h"
#include <linux/pci.h>
#include "amdgpu_ras.h"
#include "smu_cmn.h"
#include "mp/mp_13_0_2_offset.h"

/*
 * DO NOT use these for err/warn/info/debug messages.
 * Use dev_err, dev_warn, dev_info and dev_dbg instead.
 * They are more MGPU friendly.
 */
#undef pr_err
#undef pr_warn
#undef pr_info
#undef pr_debug

#define ALDEBARAN_FEA_MAP(smu_feature, aldebaran_feature) \
	[smu_feature] = {1, (aldebaran_feature)}

#define FEATURE_MASK(feature) (1ULL << feature)
#define SMC_DPM_FEATURE ( \
			  FEATURE_MASK(FEATURE_DATA_CALCULATIONS) | \
			  FEATURE_MASK(FEATURE_DPM_GFXCLK_BIT)	| \
			  FEATURE_MASK(FEATURE_DPM_UCLK_BIT)	| \
			  FEATURE_MASK(FEATURE_DPM_SOCCLK_BIT)	| \
			  FEATURE_MASK(FEATURE_DPM_FCLK_BIT)	| \
			  FEATURE_MASK(FEATURE_DPM_LCLK_BIT)	| \
			  FEATURE_MASK(FEATURE_DPM_XGMI_BIT)	| \
			  FEATURE_MASK(FEATURE_DPM_VCN_BIT))

/* possible frequency drift (1Mhz) */
#define EPSILON				1

#define smnPCIE_ESM_CTRL			0x111003D0

/*
 * SMU support ECCTABLE since version 68.42.0,
 * use this to check ECCTALE feature whether support
 */
#define SUPPORT_ECCTABLE_SMU_VERSION 0x00442a00

/*
 * SMU support mca_ceumc_addr in ECCTABLE since version 68.55.0,
 * use this to check mca_ceumc_addr record whether support
 */
#define SUPPORT_ECCTABLE_V2_SMU_VERSION 0x00443700

/*
 * SMU support BAD CHENNEL info MSG since version 68.51.00,
 * use this to check ECCTALE feature whether support
 */
#define SUPPORT_BAD_CHANNEL_INFO_MSG_VERSION 0x00443300

static const struct smu_temperature_range smu13_thermal_policy[] = {
	{-273150,  99000, 99000, -273150, 99000, 99000, -273150, 99000, 99000},
	{ 120000, 120000, 120000, 120000, 120000, 120000, 120000, 120000, 120000},
};

static const struct cmn2asic_msg_mapping aldebaran_message_map[SMU_MSG_MAX_COUNT] = {
	MSG_MAP(TestMessage,			     PPSMC_MSG_TestMessage,			0),
	MSG_MAP(GetSmuVersion,			     PPSMC_MSG_GetSmuVersion,			1),
	MSG_MAP(GetDriverIfVersion,		     PPSMC_MSG_GetDriverIfVersion,		1),
	MSG_MAP(EnableAllSmuFeatures,		     PPSMC_MSG_EnableAllSmuFeatures,		0),
	MSG_MAP(DisableAllSmuFeatures,		     PPSMC_MSG_DisableAllSmuFeatures,		0),
	MSG_MAP(GetEnabledSmuFeaturesLow,	     PPSMC_MSG_GetEnabledSmuFeaturesLow,	1),
	MSG_MAP(GetEnabledSmuFeaturesHigh,	     PPSMC_MSG_GetEnabledSmuFeaturesHigh,	1),
	MSG_MAP(SetDriverDramAddrHigh,		     PPSMC_MSG_SetDriverDramAddrHigh,		1),
	MSG_MAP(SetDriverDramAddrLow,		     PPSMC_MSG_SetDriverDramAddrLow,		1),
	MSG_MAP(SetToolsDramAddrHigh,		     PPSMC_MSG_SetToolsDramAddrHigh,		0),
	MSG_MAP(SetToolsDramAddrLow,		     PPSMC_MSG_SetToolsDramAddrLow,		0),
	MSG_MAP(TransferTableSmu2Dram,		     PPSMC_MSG_TransferTableSmu2Dram,		1),
	MSG_MAP(TransferTableDram2Smu,		     PPSMC_MSG_TransferTableDram2Smu,		0),
	MSG_MAP(UseDefaultPPTable,		     PPSMC_MSG_UseDefaultPPTable,		0),
	MSG_MAP(SetSystemVirtualDramAddrHigh,	     PPSMC_MSG_SetSystemVirtualDramAddrHigh,	0),
	MSG_MAP(SetSystemVirtualDramAddrLow,	     PPSMC_MSG_SetSystemVirtualDramAddrLow,	0),
	MSG_MAP(SetSoftMinByFreq,		     PPSMC_MSG_SetSoftMinByFreq,		0),
	MSG_MAP(SetSoftMaxByFreq,		     PPSMC_MSG_SetSoftMaxByFreq,		0),
	MSG_MAP(SetHardMinByFreq,		     PPSMC_MSG_SetHardMinByFreq,		0),
	MSG_MAP(SetHardMaxByFreq,		     PPSMC_MSG_SetHardMaxByFreq,		0),
	MSG_MAP(GetMinDpmFreq,			     PPSMC_MSG_GetMinDpmFreq,			0),
	MSG_MAP(GetMaxDpmFreq,			     PPSMC_MSG_GetMaxDpmFreq,			0),
	MSG_MAP(GetDpmFreqByIndex,		     PPSMC_MSG_GetDpmFreqByIndex,		1),
	MSG_MAP(SetWorkloadMask,		     PPSMC_MSG_SetWorkloadMask,			1),
	MSG_MAP(GetVoltageByDpm,		     PPSMC_MSG_GetVoltageByDpm,			0),
	MSG_MAP(GetVoltageByDpmOverdrive,	     PPSMC_MSG_GetVoltageByDpmOverdrive,	0),
	MSG_MAP(SetPptLimit,			     PPSMC_MSG_SetPptLimit,			0),
	MSG_MAP(GetPptLimit,			     PPSMC_MSG_GetPptLimit,			1),
	MSG_MAP(PrepareMp1ForUnload,		     PPSMC_MSG_PrepareMp1ForUnload,		0),
	MSG_MAP(GfxDeviceDriverReset,		     PPSMC_MSG_GfxDriverReset,			0),
	MSG_MAP(RunDcBtc,			     PPSMC_MSG_RunDcBtc,			0),
	MSG_MAP(DramLogSetDramAddrHigh,		     PPSMC_MSG_DramLogSetDramAddrHigh,		0),
	MSG_MAP(DramLogSetDramAddrLow,		     PPSMC_MSG_DramLogSetDramAddrLow,		0),
	MSG_MAP(DramLogSetDramSize,		     PPSMC_MSG_DramLogSetDramSize,		0),
	MSG_MAP(GetDebugData,			     PPSMC_MSG_GetDebugData,			0),
	MSG_MAP(WaflTest,			     PPSMC_MSG_WaflTest,			0),
	MSG_MAP(SetMemoryChannelEnable,		     PPSMC_MSG_SetMemoryChannelEnable,		0),
	MSG_MAP(SetNumBadHbmPagesRetired,	     PPSMC_MSG_SetNumBadHbmPagesRetired,	0),
	MSG_MAP(DFCstateControl,		     PPSMC_MSG_DFCstateControl,			0),
	MSG_MAP(GetGmiPwrDnHyst,		     PPSMC_MSG_GetGmiPwrDnHyst,			0),
	MSG_MAP(SetGmiPwrDnHyst,		     PPSMC_MSG_SetGmiPwrDnHyst,			0),
	MSG_MAP(GmiPwrDnControl,		     PPSMC_MSG_GmiPwrDnControl,			0),
	MSG_MAP(EnterGfxoff,			     PPSMC_MSG_EnterGfxoff,			0),
	MSG_MAP(ExitGfxoff,			     PPSMC_MSG_ExitGfxoff,			0),
	MSG_MAP(SetExecuteDMATest,		     PPSMC_MSG_SetExecuteDMATest,		0),
	MSG_MAP(EnableDeterminism,		     PPSMC_MSG_EnableDeterminism,		0),
	MSG_MAP(DisableDeterminism,		     PPSMC_MSG_DisableDeterminism,		0),
	MSG_MAP(SetUclkDpmMode,			     PPSMC_MSG_SetUclkDpmMode,			0),
	MSG_MAP(GfxDriverResetRecovery,		     PPSMC_MSG_GfxDriverResetRecovery,		0),
	MSG_MAP(BoardPowerCalibration,		     PPSMC_MSG_BoardPowerCalibration,		0),
	MSG_MAP(HeavySBR,                            PPSMC_MSG_HeavySBR,                        0),
	MSG_MAP(SetBadHBMPagesRetiredFlagsPerChannel,	PPSMC_MSG_SetBadHBMPagesRetiredFlagsPerChannel,	0),
};

static const struct cmn2asic_mapping aldebaran_clk_map[SMU_CLK_COUNT] = {
	CLK_MAP(GFXCLK, PPCLK_GFXCLK),
	CLK_MAP(SCLK,	PPCLK_GFXCLK),
	CLK_MAP(SOCCLK, PPCLK_SOCCLK),
	CLK_MAP(FCLK, PPCLK_FCLK),
	CLK_MAP(UCLK, PPCLK_UCLK),
	CLK_MAP(MCLK, PPCLK_UCLK),
	CLK_MAP(DCLK, PPCLK_DCLK),
	CLK_MAP(VCLK, PPCLK_VCLK),
	CLK_MAP(LCLK, 	PPCLK_LCLK),
};

static const struct cmn2asic_mapping aldebaran_feature_mask_map[SMU_FEATURE_COUNT] = {
	ALDEBARAN_FEA_MAP(SMU_FEATURE_DATA_CALCULATIONS_BIT, 		FEATURE_DATA_CALCULATIONS),
	ALDEBARAN_FEA_MAP(SMU_FEATURE_DPM_GFXCLK_BIT, 			FEATURE_DPM_GFXCLK_BIT),
	ALDEBARAN_FEA_MAP(SMU_FEATURE_DPM_UCLK_BIT, 			FEATURE_DPM_UCLK_BIT),
	ALDEBARAN_FEA_MAP(SMU_FEATURE_DPM_SOCCLK_BIT, 			FEATURE_DPM_SOCCLK_BIT),
	ALDEBARAN_FEA_MAP(SMU_FEATURE_DPM_FCLK_BIT, 			FEATURE_DPM_FCLK_BIT),
	ALDEBARAN_FEA_MAP(SMU_FEATURE_DPM_LCLK_BIT, 			FEATURE_DPM_LCLK_BIT),
	ALDEBARAN_FEA_MAP(SMU_FEATURE_DPM_XGMI_BIT, 				FEATURE_DPM_XGMI_BIT),
	ALDEBARAN_FEA_MAP(SMU_FEATURE_DS_GFXCLK_BIT, 			FEATURE_DS_GFXCLK_BIT),
	ALDEBARAN_FEA_MAP(SMU_FEATURE_DS_SOCCLK_BIT, 			FEATURE_DS_SOCCLK_BIT),
	ALDEBARAN_FEA_MAP(SMU_FEATURE_DS_LCLK_BIT, 				FEATURE_DS_LCLK_BIT),
	ALDEBARAN_FEA_MAP(SMU_FEATURE_DS_FCLK_BIT, 				FEATURE_DS_FCLK_BIT),
	ALDEBARAN_FEA_MAP(SMU_FEATURE_DS_UCLK_BIT,				FEATURE_DS_UCLK_BIT),
	ALDEBARAN_FEA_MAP(SMU_FEATURE_GFX_SS_BIT, 				FEATURE_GFX_SS_BIT),
	ALDEBARAN_FEA_MAP(SMU_FEATURE_VCN_DPM_BIT, 				FEATURE_DPM_VCN_BIT),
	ALDEBARAN_FEA_MAP(SMU_FEATURE_RSMU_SMN_CG_BIT, 			FEATURE_RSMU_SMN_CG_BIT),
	ALDEBARAN_FEA_MAP(SMU_FEATURE_WAFL_CG_BIT, 				FEATURE_WAFL_CG_BIT),
	ALDEBARAN_FEA_MAP(SMU_FEATURE_PPT_BIT, 					FEATURE_PPT_BIT),
	ALDEBARAN_FEA_MAP(SMU_FEATURE_TDC_BIT, 					FEATURE_TDC_BIT),
	ALDEBARAN_FEA_MAP(SMU_FEATURE_APCC_PLUS_BIT, 			FEATURE_APCC_PLUS_BIT),
	ALDEBARAN_FEA_MAP(SMU_FEATURE_APCC_DFLL_BIT, 			FEATURE_APCC_DFLL_BIT),
	ALDEBARAN_FEA_MAP(SMU_FEATURE_FUSE_CG_BIT, 				FEATURE_FUSE_CG_BIT),
	ALDEBARAN_FEA_MAP(SMU_FEATURE_MP1_CG_BIT, 				FEATURE_MP1_CG_BIT),
	ALDEBARAN_FEA_MAP(SMU_FEATURE_SMUIO_CG_BIT, 			FEATURE_SMUIO_CG_BIT),
	ALDEBARAN_FEA_MAP(SMU_FEATURE_THM_CG_BIT, 				FEATURE_THM_CG_BIT),
	ALDEBARAN_FEA_MAP(SMU_FEATURE_CLK_CG_BIT, 				FEATURE_CLK_CG_BIT),
	ALDEBARAN_FEA_MAP(SMU_FEATURE_FW_CTF_BIT, 				FEATURE_FW_CTF_BIT),
	ALDEBARAN_FEA_MAP(SMU_FEATURE_THERMAL_BIT, 				FEATURE_THERMAL_BIT),
	ALDEBARAN_FEA_MAP(SMU_FEATURE_OUT_OF_BAND_MONITOR_BIT, 	FEATURE_OUT_OF_BAND_MONITOR_BIT),
	ALDEBARAN_FEA_MAP(SMU_FEATURE_XGMI_PER_LINK_PWR_DWN_BIT, FEATURE_XGMI_PER_LINK_PWR_DWN),
	ALDEBARAN_FEA_MAP(SMU_FEATURE_DF_CSTATE_BIT, 			FEATURE_DF_CSTATE),
};

static const struct cmn2asic_mapping aldebaran_table_map[SMU_TABLE_COUNT] = {
	TAB_MAP(PPTABLE),
	TAB_MAP(AVFS_PSM_DEBUG),
	TAB_MAP(AVFS_FUSE_OVERRIDE),
	TAB_MAP(PMSTATUSLOG),
	TAB_MAP(SMU_METRICS),
	TAB_MAP(DRIVER_SMU_CONFIG),
	TAB_MAP(I2C_COMMANDS),
	TAB_MAP(ECCINFO),
};

static const uint8_t aldebaran_throttler_map[] = {
	[THROTTLER_PPT0_BIT]		= (SMU_THROTTLER_PPT0_BIT),
	[THROTTLER_PPT1_BIT]		= (SMU_THROTTLER_PPT1_BIT),
	[THROTTLER_TDC_GFX_BIT]		= (SMU_THROTTLER_TDC_GFX_BIT),
	[THROTTLER_TDC_SOC_BIT]		= (SMU_THROTTLER_TDC_SOC_BIT),
	[THROTTLER_TDC_HBM_BIT]		= (SMU_THROTTLER_TDC_MEM_BIT),
	[THROTTLER_TEMP_GPU_BIT]	= (SMU_THROTTLER_TEMP_GPU_BIT),
	[THROTTLER_TEMP_MEM_BIT]	= (SMU_THROTTLER_TEMP_MEM_BIT),
	[THROTTLER_TEMP_VR_GFX_BIT]	= (SMU_THROTTLER_TEMP_VR_GFX_BIT),
	[THROTTLER_TEMP_VR_SOC_BIT]	= (SMU_THROTTLER_TEMP_VR_SOC_BIT),
	[THROTTLER_TEMP_VR_MEM_BIT]	= (SMU_THROTTLER_TEMP_VR_MEM0_BIT),
	[THROTTLER_APCC_BIT]		= (SMU_THROTTLER_APCC_BIT),
};

static int aldebaran_tables_init(struct smu_context *smu)
{
	struct smu_table_context *smu_table = &smu->smu_table;
	struct smu_table *tables = smu_table->tables;

	SMU_TABLE_INIT(tables, SMU_TABLE_PPTABLE, sizeof(PPTable_t),
		       PAGE_SIZE, AMDGPU_GEM_DOMAIN_VRAM);

	SMU_TABLE_INIT(tables, SMU_TABLE_PMSTATUSLOG, SMU13_TOOL_SIZE,
		       PAGE_SIZE, AMDGPU_GEM_DOMAIN_VRAM);

	SMU_TABLE_INIT(tables, SMU_TABLE_SMU_METRICS, sizeof(SmuMetrics_t),
		       PAGE_SIZE, AMDGPU_GEM_DOMAIN_VRAM);

	SMU_TABLE_INIT(tables, SMU_TABLE_I2C_COMMANDS, sizeof(SwI2cRequest_t),
		       PAGE_SIZE, AMDGPU_GEM_DOMAIN_VRAM);

	SMU_TABLE_INIT(tables, SMU_TABLE_ECCINFO, sizeof(EccInfoTable_t),
		       PAGE_SIZE, AMDGPU_GEM_DOMAIN_VRAM);

	smu_table->metrics_table = kzalloc(sizeof(SmuMetrics_t), GFP_KERNEL);
	if (!smu_table->metrics_table)
		return -ENOMEM;
	smu_table->metrics_time = 0;

	smu_table->gpu_metrics_table_size = sizeof(struct gpu_metrics_v1_3);
	smu_table->gpu_metrics_table = kzalloc(smu_table->gpu_metrics_table_size, GFP_KERNEL);
	if (!smu_table->gpu_metrics_table) {
		kfree(smu_table->metrics_table);
		return -ENOMEM;
	}

	smu_table->ecc_table = kzalloc(tables[SMU_TABLE_ECCINFO].size, GFP_KERNEL);
	if (!smu_table->ecc_table) {
		kfree(smu_table->metrics_table);
		kfree(smu_table->gpu_metrics_table);
		return -ENOMEM;
	}

	return 0;
}

static int aldebaran_select_plpd_policy(struct smu_context *smu, int level)
{
	struct amdgpu_device *adev = smu->adev;

	/* The message only works on master die and NACK will be sent
	 * back for other dies, only send it on master die.
	 */
	if (adev->smuio.funcs->get_socket_id(adev) ||
	    adev->smuio.funcs->get_die_id(adev))
		return 0;

	if (level == XGMI_PLPD_DEFAULT)
		return smu_cmn_send_smc_msg_with_param(
			smu, SMU_MSG_GmiPwrDnControl, 0, NULL);
	else if (level == XGMI_PLPD_DISALLOW)
		return smu_cmn_send_smc_msg_with_param(
			smu, SMU_MSG_GmiPwrDnControl, 1, NULL);
	else
		return -EINVAL;
}

static int aldebaran_allocate_dpm_context(struct smu_context *smu)
{
	struct smu_dpm_context *smu_dpm = &smu->smu_dpm;
	struct smu_dpm_policy *policy;

	smu_dpm->dpm_context = kzalloc(sizeof(struct smu_13_0_dpm_context),
				       GFP_KERNEL);
	if (!smu_dpm->dpm_context)
		return -ENOMEM;
	smu_dpm->dpm_context_size = sizeof(struct smu_13_0_dpm_context);

	smu_dpm->dpm_policies =
		kzalloc(sizeof(struct smu_dpm_policy_ctxt), GFP_KERNEL);

	if (!smu_dpm->dpm_policies)
		return -ENOMEM;

	policy = &(smu_dpm->dpm_policies->policies[0]);
	policy->policy_type = PP_PM_POLICY_XGMI_PLPD;
	policy->level_mask = BIT(XGMI_PLPD_DISALLOW) | BIT(XGMI_PLPD_DEFAULT);
	policy->current_level = XGMI_PLPD_DEFAULT;
	policy->set_policy = aldebaran_select_plpd_policy;
	smu_cmn_generic_plpd_policy_desc(policy);
	smu_dpm->dpm_policies->policy_mask |= BIT(PP_PM_POLICY_XGMI_PLPD);

	return 0;
}

static int aldebaran_init_smc_tables(struct smu_context *smu)
{
	int ret = 0;

	ret = aldebaran_tables_init(smu);
	if (ret)
		return ret;

	ret = aldebaran_allocate_dpm_context(smu);
	if (ret)
		return ret;

	return smu_v13_0_init_smc_tables(smu);
}

static int aldebaran_get_allowed_feature_mask(struct smu_context *smu,
					      uint32_t *feature_mask, uint32_t num)
{
	if (num > 2)
		return -EINVAL;

	/* pptable will handle the features to enable */
	memset(feature_mask, 0xFF, sizeof(uint32_t) * num);

	return 0;
}

static int aldebaran_set_default_dpm_table(struct smu_context *smu)
{
	struct smu_13_0_dpm_context *dpm_context = smu->smu_dpm.dpm_context;
	struct smu_13_0_dpm_table *dpm_table = NULL;
	PPTable_t *pptable = smu->smu_table.driver_pptable;
	int ret = 0;

	/* socclk dpm table setup */
	dpm_table = &dpm_context->dpm_tables.soc_table;
	if (smu_cmn_feature_is_enabled(smu, SMU_FEATURE_DPM_SOCCLK_BIT)) {
		ret = smu_v13_0_set_single_dpm_table(smu,
						     SMU_SOCCLK,
						     dpm_table);
		if (ret)
			return ret;
	} else {
		dpm_table->count = 1;
		dpm_table->dpm_levels[0].value = smu->smu_table.boot_values.socclk / 100;
		dpm_table->dpm_levels[0].enabled = true;
		dpm_table->min = dpm_table->dpm_levels[0].value;
		dpm_table->max = dpm_table->dpm_levels[0].value;
	}

	/* gfxclk dpm table setup */
	dpm_table = &dpm_context->dpm_tables.gfx_table;
	if (smu_cmn_feature_is_enabled(smu, SMU_FEATURE_DPM_GFXCLK_BIT)) {
		/* in the case of gfxclk, only fine-grained dpm is honored */
		dpm_table->count = 2;
		dpm_table->dpm_levels[0].value = pptable->GfxclkFmin;
		dpm_table->dpm_levels[0].enabled = true;
		dpm_table->dpm_levels[1].value = pptable->GfxclkFmax;
		dpm_table->dpm_levels[1].enabled = true;
		dpm_table->min = dpm_table->dpm_levels[0].value;
		dpm_table->max = dpm_table->dpm_levels[1].value;
	} else {
		dpm_table->count = 1;
		dpm_table->dpm_levels[0].value = smu->smu_table.boot_values.gfxclk / 100;
		dpm_table->dpm_levels[0].enabled = true;
		dpm_table->min = dpm_table->dpm_levels[0].value;
		dpm_table->max = dpm_table->dpm_levels[0].value;
	}

	/* memclk dpm table setup */
	dpm_table = &dpm_context->dpm_tables.uclk_table;
	if (smu_cmn_feature_is_enabled(smu, SMU_FEATURE_DPM_UCLK_BIT)) {
		ret = smu_v13_0_set_single_dpm_table(smu,
						     SMU_UCLK,
						     dpm_table);
		if (ret)
			return ret;
	} else {
		dpm_table->count = 1;
		dpm_table->dpm_levels[0].value = smu->smu_table.boot_values.uclk / 100;
		dpm_table->dpm_levels[0].enabled = true;
		dpm_table->min = dpm_table->dpm_levels[0].value;
		dpm_table->max = dpm_table->dpm_levels[0].value;
	}

	/* fclk dpm table setup */
	dpm_table = &dpm_context->dpm_tables.fclk_table;
	if (smu_cmn_feature_is_enabled(smu, SMU_FEATURE_DPM_FCLK_BIT)) {
		ret = smu_v13_0_set_single_dpm_table(smu,
						     SMU_FCLK,
						     dpm_table);
		if (ret)
			return ret;
	} else {
		dpm_table->count = 1;
		dpm_table->dpm_levels[0].value = smu->smu_table.boot_values.fclk / 100;
		dpm_table->dpm_levels[0].enabled = true;
		dpm_table->min = dpm_table->dpm_levels[0].value;
		dpm_table->max = dpm_table->dpm_levels[0].value;
	}

	return 0;
}

static int aldebaran_check_powerplay_table(struct smu_context *smu)
{
	struct smu_table_context *table_context = &smu->smu_table;
	struct smu_13_0_powerplay_table *powerplay_table =
		table_context->power_play_table;

	table_context->thermal_controller_type =
		powerplay_table->thermal_controller_type;

	return 0;
}

static int aldebaran_store_powerplay_table(struct smu_context *smu)
{
	struct smu_table_context *table_context = &smu->smu_table;
	struct smu_13_0_powerplay_table *powerplay_table =
		table_context->power_play_table;
	memcpy(table_context->driver_pptable, &powerplay_table->smc_pptable,
	       sizeof(PPTable_t));

	return 0;
}

static int aldebaran_append_powerplay_table(struct smu_context *smu)
{
	struct smu_table_context *table_context = &smu->smu_table;
	PPTable_t *smc_pptable = table_context->driver_pptable;
	struct atom_smc_dpm_info_v4_10 *smc_dpm_table;
	int index, ret;

	index = get_index_into_master_table(atom_master_list_of_data_tables_v2_1,
					   smc_dpm_info);

	ret = amdgpu_atombios_get_data_table(smu->adev, index, NULL, NULL, NULL,
				      (uint8_t **)&smc_dpm_table);
	if (ret)
		return ret;

	dev_info(smu->adev->dev, "smc_dpm_info table revision(format.content): %d.%d\n",
			smc_dpm_table->table_header.format_revision,
			smc_dpm_table->table_header.content_revision);

	if ((smc_dpm_table->table_header.format_revision == 4) &&
	    (smc_dpm_table->table_header.content_revision == 10))
		smu_memcpy_trailing(smc_pptable, GfxMaxCurrent, reserved,
				    smc_dpm_table, GfxMaxCurrent);
	return 0;
}

static int aldebaran_setup_pptable(struct smu_context *smu)
{
	int ret = 0;

	/* VBIOS pptable is the first choice */
	smu->smu_table.boot_values.pp_table_id = 0;

	ret = smu_v13_0_setup_pptable(smu);
	if (ret)
		return ret;

	ret = aldebaran_store_powerplay_table(smu);
	if (ret)
		return ret;

	ret = aldebaran_append_powerplay_table(smu);
	if (ret)
		return ret;

	ret = aldebaran_check_powerplay_table(smu);
	if (ret)
		return ret;

	return ret;
}

static bool aldebaran_is_primary(struct smu_context *smu)
{
	struct amdgpu_device *adev = smu->adev;

	if (adev->smuio.funcs && adev->smuio.funcs->get_die_id)
		return adev->smuio.funcs->get_die_id(adev) == 0;

	return true;
}

static int aldebaran_run_board_btc(struct smu_context *smu)
{
	int ret;

	if (!aldebaran_is_primary(smu))
		return 0;

	if (smu->smc_fw_version <= 0x00441d00)
		return 0;

	ret = smu_cmn_send_smc_msg(smu, SMU_MSG_BoardPowerCalibration, NULL);
	if (ret)
		dev_err(smu->adev->dev, "Board power calibration failed!\n");

	return ret;
}

static int aldebaran_run_btc(struct smu_context *smu)
{
	int ret;

	ret = smu_cmn_send_smc_msg(smu, SMU_MSG_RunDcBtc, NULL);
	if (ret)
		dev_err(smu->adev->dev, "RunDcBtc failed!\n");
	else
		ret = aldebaran_run_board_btc(smu);

	return ret;
}

static int aldebaran_populate_umd_state_clk(struct smu_context *smu)
{
	struct smu_13_0_dpm_context *dpm_context =
		smu->smu_dpm.dpm_context;
	struct smu_13_0_dpm_table *gfx_table =
		&dpm_context->dpm_tables.gfx_table;
	struct smu_13_0_dpm_table *mem_table =
		&dpm_context->dpm_tables.uclk_table;
	struct smu_13_0_dpm_table *soc_table =
		&dpm_context->dpm_tables.soc_table;
	struct smu_umd_pstate_table *pstate_table =
		&smu->pstate_table;

	pstate_table->gfxclk_pstate.min = gfx_table->min;
	pstate_table->gfxclk_pstate.peak = gfx_table->max;
	pstate_table->gfxclk_pstate.curr.min = gfx_table->min;
	pstate_table->gfxclk_pstate.curr.max = gfx_table->max;

	pstate_table->uclk_pstate.min = mem_table->min;
	pstate_table->uclk_pstate.peak = mem_table->max;
	pstate_table->uclk_pstate.curr.min = mem_table->min;
	pstate_table->uclk_pstate.curr.max = mem_table->max;

	pstate_table->socclk_pstate.min = soc_table->min;
	pstate_table->socclk_pstate.peak = soc_table->max;
	pstate_table->socclk_pstate.curr.min = soc_table->min;
	pstate_table->socclk_pstate.curr.max = soc_table->max;

	if (gfx_table->count > ALDEBARAN_UMD_PSTATE_GFXCLK_LEVEL &&
	    mem_table->count > ALDEBARAN_UMD_PSTATE_MCLK_LEVEL &&
	    soc_table->count > ALDEBARAN_UMD_PSTATE_SOCCLK_LEVEL) {
		pstate_table->gfxclk_pstate.standard =
			gfx_table->dpm_levels[ALDEBARAN_UMD_PSTATE_GFXCLK_LEVEL].value;
		pstate_table->uclk_pstate.standard =
			mem_table->dpm_levels[ALDEBARAN_UMD_PSTATE_MCLK_LEVEL].value;
		pstate_table->socclk_pstate.standard =
			soc_table->dpm_levels[ALDEBARAN_UMD_PSTATE_SOCCLK_LEVEL].value;
	} else {
		pstate_table->gfxclk_pstate.standard =
			pstate_table->gfxclk_pstate.min;
		pstate_table->uclk_pstate.standard =
			pstate_table->uclk_pstate.min;
		pstate_table->socclk_pstate.standard =
			pstate_table->socclk_pstate.min;
	}

	return 0;
}

static void aldebaran_get_clk_table(struct smu_context *smu,
				    struct pp_clock_levels_with_latency *clocks,
				    struct smu_13_0_dpm_table *dpm_table)
{
	uint32_t i;

	clocks->num_levels = min_t(uint32_t,
				   dpm_table->count,
				   (uint32_t)PP_MAX_CLOCK_LEVELS);

	for (i = 0; i < clocks->num_levels; i++) {
		clocks->data[i].clocks_in_khz =
			dpm_table->dpm_levels[i].value * 1000;
		clocks->data[i].latency_in_us = 0;
	}

}

static int aldebaran_freqs_in_same_level(int32_t frequency1,
					 int32_t frequency2)
{
	return (abs(frequency1 - frequency2) <= EPSILON);
}

static int aldebaran_get_smu_metrics_data(struct smu_context *smu,
					  MetricsMember_t member,
					  uint32_t *value)
{
	struct smu_table_context *smu_table = &smu->smu_table;
	SmuMetrics_t *metrics = (SmuMetrics_t *)smu_table->metrics_table;
	int ret = 0;

	ret = smu_cmn_get_metrics_table(smu,
					NULL,
					false);
	if (ret)
		return ret;

	switch (member) {
	case METRICS_CURR_GFXCLK:
		*value = metrics->CurrClock[PPCLK_GFXCLK];
		break;
	case METRICS_CURR_SOCCLK:
		*value = metrics->CurrClock[PPCLK_SOCCLK];
		break;
	case METRICS_CURR_UCLK:
		*value = metrics->CurrClock[PPCLK_UCLK];
		break;
	case METRICS_CURR_VCLK:
		*value = metrics->CurrClock[PPCLK_VCLK];
		break;
	case METRICS_CURR_DCLK:
		*value = metrics->CurrClock[PPCLK_DCLK];
		break;
	case METRICS_CURR_FCLK:
		*value = metrics->CurrClock[PPCLK_FCLK];
		break;
	case METRICS_AVERAGE_GFXCLK:
		*value = metrics->AverageGfxclkFrequency;
		break;
	case METRICS_AVERAGE_SOCCLK:
		*value = metrics->AverageSocclkFrequency;
		break;
	case METRICS_AVERAGE_UCLK:
		*value = metrics->AverageUclkFrequency;
		break;
	case METRICS_AVERAGE_GFXACTIVITY:
		*value = metrics->AverageGfxActivity;
		break;
	case METRICS_AVERAGE_MEMACTIVITY:
		*value = metrics->AverageUclkActivity;
		break;
	case METRICS_AVERAGE_SOCKETPOWER:
		/* Valid power data is available only from primary die */
		if (aldebaran_is_primary(smu))
			*value = metrics->AverageSocketPower << 8;
		else
			ret = -EOPNOTSUPP;
		break;
	case METRICS_TEMPERATURE_EDGE:
		*value = metrics->TemperatureEdge *
			SMU_TEMPERATURE_UNITS_PER_CENTIGRADES;
		break;
	case METRICS_TEMPERATURE_HOTSPOT:
		*value = metrics->TemperatureHotspot *
			SMU_TEMPERATURE_UNITS_PER_CENTIGRADES;
		break;
	case METRICS_TEMPERATURE_MEM:
		*value = metrics->TemperatureHBM *
			SMU_TEMPERATURE_UNITS_PER_CENTIGRADES;
		break;
	case METRICS_TEMPERATURE_VRGFX:
		*value = metrics->TemperatureVrGfx *
			SMU_TEMPERATURE_UNITS_PER_CENTIGRADES;
		break;
	case METRICS_TEMPERATURE_VRSOC:
		*value = metrics->TemperatureVrSoc *
			SMU_TEMPERATURE_UNITS_PER_CENTIGRADES;
		break;
	case METRICS_TEMPERATURE_VRMEM:
		*value = metrics->TemperatureVrMem *
			SMU_TEMPERATURE_UNITS_PER_CENTIGRADES;
		break;
	case METRICS_THROTTLER_STATUS:
		*value = metrics->ThrottlerStatus;
		break;
	case METRICS_UNIQUE_ID_UPPER32:
		*value = metrics->PublicSerialNumUpper32;
		break;
	case METRICS_UNIQUE_ID_LOWER32:
		*value = metrics->PublicSerialNumLower32;
		break;
	default:
		*value = UINT_MAX;
		break;
	}

	return ret;
}

static int aldebaran_get_current_clk_freq_by_table(struct smu_context *smu,
						   enum smu_clk_type clk_type,
						   uint32_t *value)
{
	MetricsMember_t member_type;
	int clk_id = 0;

	if (!value)
		return -EINVAL;

	clk_id = smu_cmn_to_asic_specific_index(smu,
						CMN2ASIC_MAPPING_CLK,
						clk_type);
	if (clk_id < 0)
		return -EINVAL;

	switch (clk_id) {
	case PPCLK_GFXCLK:
		/*
		 * CurrClock[clk_id] can provide accurate
		 *   output only when the dpm feature is enabled.
		 * We can use Average_* for dpm disabled case.
		 *   But this is available for gfxclk/uclk/socclk/vclk/dclk.
		 */
		if (smu_cmn_feature_is_enabled(smu, SMU_FEATURE_DPM_GFXCLK_BIT))
			member_type = METRICS_CURR_GFXCLK;
		else
			member_type = METRICS_AVERAGE_GFXCLK;
		break;
	case PPCLK_UCLK:
		if (smu_cmn_feature_is_enabled(smu, SMU_FEATURE_DPM_UCLK_BIT))
			member_type = METRICS_CURR_UCLK;
		else
			member_type = METRICS_AVERAGE_UCLK;
		break;
	case PPCLK_SOCCLK:
		if (smu_cmn_feature_is_enabled(smu, SMU_FEATURE_DPM_SOCCLK_BIT))
			member_type = METRICS_CURR_SOCCLK;
		else
			member_type = METRICS_AVERAGE_SOCCLK;
		break;
	case PPCLK_VCLK:
		if (smu_cmn_feature_is_enabled(smu, SMU_FEATURE_VCN_PG_BIT))
			member_type = METRICS_CURR_VCLK;
		else
			member_type = METRICS_AVERAGE_VCLK;
		break;
	case PPCLK_DCLK:
		if (smu_cmn_feature_is_enabled(smu, SMU_FEATURE_VCN_PG_BIT))
			member_type = METRICS_CURR_DCLK;
		else
			member_type = METRICS_AVERAGE_DCLK;
		break;
	case PPCLK_FCLK:
		member_type = METRICS_CURR_FCLK;
		break;
	default:
		return -EINVAL;
	}

	return aldebaran_get_smu_metrics_data(smu,
					      member_type,
					      value);
}

static int aldebaran_emit_clk_levels(struct smu_context *smu,
				     enum smu_clk_type type, char *buf, int *offset)
{
	int ret = 0;
	struct smu_umd_pstate_table *pstate_table = &smu->pstate_table;
	struct pp_clock_levels_with_latency clocks;
	struct smu_13_0_dpm_table *single_dpm_table;
	struct smu_dpm_context *smu_dpm = &smu->smu_dpm;
	struct smu_13_0_dpm_context *dpm_context = NULL;
	uint32_t i;
	int display_levels;
	uint32_t freq_values[3] = {0};
	uint32_t min_clk, max_clk, cur_value = 0;
	bool freq_match;
	unsigned int clock_mhz;
	static const char attempt_string[] = "Attempt to get current";

	if (amdgpu_ras_intr_triggered()) {
		*offset += sysfs_emit_at(buf, *offset, "unavailable\n");
		return -EBUSY;
	}

	dpm_context = smu_dpm->dpm_context;

	switch (type) {

	case SMU_OD_SCLK:
<<<<<<< HEAD
		*offset += sysfs_emit_at(buf, *offset, "%s:\n", "GFXCLK");
		fallthrough;
=======
		*offset += sysfs_emit_at(buf, *offset, "%s:\n", "OD_SCLK");
		*offset += sysfs_emit_at(buf, *offset, "0: %uMhz\n1: %uMhz\n",
				      pstate_table->gfxclk_pstate.curr.min,
				      pstate_table->gfxclk_pstate.curr.max);
		return 0;
>>>>>>> 2d5404ca
	case SMU_SCLK:
		ret = aldebaran_get_current_clk_freq_by_table(smu, SMU_GFXCLK, &cur_value);
		if (ret) {
			dev_err(smu->adev->dev, "%s gfx clk Failed!", attempt_string);
			return ret;
		}

		single_dpm_table = &(dpm_context->dpm_tables.gfx_table);
		aldebaran_get_clk_table(smu, &clocks, single_dpm_table);

		display_levels = (clocks.num_levels == 1) ? 1 : 2;

		min_clk = pstate_table->gfxclk_pstate.curr.min;
		max_clk = pstate_table->gfxclk_pstate.curr.max;

		freq_values[0] = min_clk;
		freq_values[1] = max_clk;

		/* fine-grained dpm has only 2 levels */
		if (cur_value > min_clk && cur_value < max_clk) {
			display_levels++;
			freq_values[2] = max_clk;
			freq_values[1] = cur_value;
		}
		break;

	case SMU_OD_MCLK:
<<<<<<< HEAD
		*offset += sysfs_emit_at(buf, *offset, "%s:\n", "MCLK");
		fallthrough;
=======
		*offset += sysfs_emit_at(buf, *offset, "%s:\n", "OD_MCLK");
		*offset += sysfs_emit_at(buf, *offset, "0: %uMhz\n1: %uMhz\n",
				      pstate_table->uclk_pstate.curr.min,
				      pstate_table->uclk_pstate.curr.max);
		return 0;
>>>>>>> 2d5404ca
	case SMU_MCLK:
		ret = aldebaran_get_current_clk_freq_by_table(smu, SMU_UCLK, &cur_value);
		if (ret) {
			dev_err(smu->adev->dev, "%s mclk Failed!", attempt_string);
			return ret;
		}

		single_dpm_table = &(dpm_context->dpm_tables.uclk_table);
		aldebaran_get_clk_table(smu, &clocks, single_dpm_table);
		break;

	case SMU_SOCCLK:
		ret = aldebaran_get_current_clk_freq_by_table(smu, SMU_SOCCLK, &cur_value);
		if (ret) {
			dev_err(smu->adev->dev, "%s socclk Failed!", attempt_string);
			return ret;
		}

		single_dpm_table = &(dpm_context->dpm_tables.soc_table);
		aldebaran_get_clk_table(smu, &clocks, single_dpm_table);
		break;

	case SMU_FCLK:
		ret = aldebaran_get_current_clk_freq_by_table(smu, SMU_FCLK, &cur_value);
		if (ret) {
			dev_err(smu->adev->dev, "%s fclk Failed!", attempt_string);
			return ret;
		}

		single_dpm_table = &(dpm_context->dpm_tables.fclk_table);
		aldebaran_get_clk_table(smu, &clocks, single_dpm_table);
		break;

	case SMU_VCLK:
		ret = aldebaran_get_current_clk_freq_by_table(smu, SMU_VCLK, &cur_value);
		if (ret) {
			dev_err(smu->adev->dev, "%s vclk Failed!", attempt_string);
			return ret;
		}

		single_dpm_table = &(dpm_context->dpm_tables.vclk_table);
		aldebaran_get_clk_table(smu, &clocks, single_dpm_table);
		break;

	case SMU_DCLK:
		ret = aldebaran_get_current_clk_freq_by_table(smu, SMU_DCLK, &cur_value);
		if (ret) {
			dev_err(smu->adev->dev, "%s dclk Failed!", attempt_string);
			return ret;
		}

		single_dpm_table = &(dpm_context->dpm_tables.dclk_table);
		aldebaran_get_clk_table(smu, &clocks, single_dpm_table);
		break;

	default:
		return -EINVAL;
	}

	switch (type) {
<<<<<<< HEAD
	case SMU_OD_SCLK:
=======
>>>>>>> 2d5404ca
	case SMU_SCLK:
		for (i = 0; i < display_levels; i++) {
			clock_mhz = freq_values[i];
			freq_match = aldebaran_freqs_in_same_level(clock_mhz, cur_value);
			freq_match |= (display_levels == 1);

			*offset += sysfs_emit_at(buf, *offset, "%d: %uMhz %s\n", i,
				clock_mhz,
				(freq_match) ? "*" : "");
		}
		break;

<<<<<<< HEAD
	case SMU_OD_MCLK:
=======
>>>>>>> 2d5404ca
	case SMU_MCLK:
	case SMU_SOCCLK:
	case SMU_FCLK:
	case SMU_VCLK:
	case SMU_DCLK:
		for (i = 0; i < clocks.num_levels; i++) {
			clock_mhz = clocks.data[i].clocks_in_khz / 1000;
			freq_match = aldebaran_freqs_in_same_level(clock_mhz, cur_value);
			freq_match |= (clocks.num_levels == 1);

			*offset += sysfs_emit_at(buf, *offset, "%d: %uMhz %s\n",
				i, clock_mhz,
				(freq_match) ? "*" : "");
		}
		break;
	default:
		return -EINVAL;
	}

	return 0;
}

static int aldebaran_upload_dpm_level(struct smu_context *smu,
				      bool max,
				      uint32_t feature_mask,
				      uint32_t level)
{
	struct smu_13_0_dpm_context *dpm_context =
		smu->smu_dpm.dpm_context;
	uint32_t freq;
	int ret = 0;

	if (smu_cmn_feature_is_enabled(smu, SMU_FEATURE_DPM_GFXCLK_BIT) &&
	    (feature_mask & FEATURE_MASK(FEATURE_DPM_GFXCLK_BIT))) {
		freq = dpm_context->dpm_tables.gfx_table.dpm_levels[level].value;
		ret = smu_cmn_send_smc_msg_with_param(smu,
						      (max ? SMU_MSG_SetSoftMaxByFreq : SMU_MSG_SetSoftMinByFreq),
						      (PPCLK_GFXCLK << 16) | (freq & 0xffff),
						      NULL);
		if (ret) {
			dev_err(smu->adev->dev, "Failed to set soft %s gfxclk !\n",
				max ? "max" : "min");
			return ret;
		}
	}

	if (smu_cmn_feature_is_enabled(smu, SMU_FEATURE_DPM_UCLK_BIT) &&
	    (feature_mask & FEATURE_MASK(FEATURE_DPM_UCLK_BIT))) {
		freq = dpm_context->dpm_tables.uclk_table.dpm_levels[level].value;
		ret = smu_cmn_send_smc_msg_with_param(smu,
						      (max ? SMU_MSG_SetSoftMaxByFreq : SMU_MSG_SetSoftMinByFreq),
						      (PPCLK_UCLK << 16) | (freq & 0xffff),
						      NULL);
		if (ret) {
			dev_err(smu->adev->dev, "Failed to set soft %s memclk !\n",
				max ? "max" : "min");
			return ret;
		}
	}

	if (smu_cmn_feature_is_enabled(smu, SMU_FEATURE_DPM_SOCCLK_BIT) &&
	    (feature_mask & FEATURE_MASK(FEATURE_DPM_SOCCLK_BIT))) {
		freq = dpm_context->dpm_tables.soc_table.dpm_levels[level].value;
		ret = smu_cmn_send_smc_msg_with_param(smu,
						      (max ? SMU_MSG_SetSoftMaxByFreq : SMU_MSG_SetSoftMinByFreq),
						      (PPCLK_SOCCLK << 16) | (freq & 0xffff),
						      NULL);
		if (ret) {
			dev_err(smu->adev->dev, "Failed to set soft %s socclk !\n",
				max ? "max" : "min");
			return ret;
		}
	}

	return ret;
}

static int aldebaran_force_clk_levels(struct smu_context *smu,
				      enum smu_clk_type type, uint32_t mask)
{
	struct smu_13_0_dpm_context *dpm_context = smu->smu_dpm.dpm_context;
	struct smu_13_0_dpm_table *single_dpm_table = NULL;
	uint32_t soft_min_level, soft_max_level;
	int ret = 0;

	soft_min_level = mask ? (ffs(mask) - 1) : 0;
	soft_max_level = mask ? (fls(mask) - 1) : 0;

	switch (type) {
	case SMU_SCLK:
		single_dpm_table = &(dpm_context->dpm_tables.gfx_table);
		if (soft_max_level >= single_dpm_table->count) {
			dev_err(smu->adev->dev, "Clock level specified %d is over max allowed %d\n",
				soft_max_level, single_dpm_table->count - 1);
			ret = -EINVAL;
			break;
		}

		ret = aldebaran_upload_dpm_level(smu,
						 false,
						 FEATURE_MASK(FEATURE_DPM_GFXCLK_BIT),
						 soft_min_level);
		if (ret) {
			dev_err(smu->adev->dev, "Failed to upload boot level to lowest!\n");
			break;
		}

		ret = aldebaran_upload_dpm_level(smu,
						 true,
						 FEATURE_MASK(FEATURE_DPM_GFXCLK_BIT),
						 soft_max_level);
		if (ret)
			dev_err(smu->adev->dev, "Failed to upload dpm max level to highest!\n");

		break;

	case SMU_MCLK:
	case SMU_SOCCLK:
	case SMU_FCLK:
		/*
		 * Should not arrive here since aldebaran does not
		 * support mclk/socclk/fclk softmin/softmax settings
		 */
		ret = -EINVAL;
		break;

	default:
		break;
	}

	return ret;
}

static int aldebaran_get_thermal_temperature_range(struct smu_context *smu,
						   struct smu_temperature_range *range)
{
	struct smu_table_context *table_context = &smu->smu_table;
	struct smu_13_0_powerplay_table *powerplay_table =
		table_context->power_play_table;
	PPTable_t *pptable = smu->smu_table.driver_pptable;

	if (!range)
		return -EINVAL;

	memcpy(range, &smu13_thermal_policy[0], sizeof(struct smu_temperature_range));

	range->hotspot_crit_max = pptable->ThotspotLimit *
		SMU_TEMPERATURE_UNITS_PER_CENTIGRADES;
	range->hotspot_emergency_max = (pptable->ThotspotLimit + CTF_OFFSET_HOTSPOT) *
		SMU_TEMPERATURE_UNITS_PER_CENTIGRADES;
	range->mem_crit_max = pptable->TmemLimit *
		SMU_TEMPERATURE_UNITS_PER_CENTIGRADES;
	range->mem_emergency_max = (pptable->TmemLimit + CTF_OFFSET_MEM)*
		SMU_TEMPERATURE_UNITS_PER_CENTIGRADES;
	range->software_shutdown_temp = powerplay_table->software_shutdown_temp;

	return 0;
}

static int aldebaran_get_current_activity_percent(struct smu_context *smu,
						  enum amd_pp_sensors sensor,
						  uint32_t *value)
{
	int ret = 0;

	if (!value)
		return -EINVAL;

	switch (sensor) {
	case AMDGPU_PP_SENSOR_GPU_LOAD:
		ret = aldebaran_get_smu_metrics_data(smu,
						     METRICS_AVERAGE_GFXACTIVITY,
						     value);
		break;
	case AMDGPU_PP_SENSOR_MEM_LOAD:
		ret = aldebaran_get_smu_metrics_data(smu,
						     METRICS_AVERAGE_MEMACTIVITY,
						     value);
		break;
	default:
		dev_err(smu->adev->dev, "Invalid sensor for retrieving clock activity\n");
		return -EINVAL;
	}

	return ret;
}

static int aldebaran_thermal_get_temperature(struct smu_context *smu,
					     enum amd_pp_sensors sensor,
					     uint32_t *value)
{
	int ret = 0;

	if (!value)
		return -EINVAL;

	switch (sensor) {
	case AMDGPU_PP_SENSOR_HOTSPOT_TEMP:
		ret = aldebaran_get_smu_metrics_data(smu,
						     METRICS_TEMPERATURE_HOTSPOT,
						     value);
		break;
	case AMDGPU_PP_SENSOR_EDGE_TEMP:
		ret = aldebaran_get_smu_metrics_data(smu,
						     METRICS_TEMPERATURE_EDGE,
						     value);
		break;
	case AMDGPU_PP_SENSOR_MEM_TEMP:
		ret = aldebaran_get_smu_metrics_data(smu,
						     METRICS_TEMPERATURE_MEM,
						     value);
		break;
	default:
		dev_err(smu->adev->dev, "Invalid sensor for retrieving temp\n");
		return -EINVAL;
	}

	return ret;
}

static int aldebaran_read_sensor(struct smu_context *smu,
				 enum amd_pp_sensors sensor,
				 void *data, uint32_t *size)
{
	int ret = 0;

	if (amdgpu_ras_intr_triggered())
		return 0;

	if (!data || !size)
		return -EINVAL;

	switch (sensor) {
	case AMDGPU_PP_SENSOR_MEM_LOAD:
	case AMDGPU_PP_SENSOR_GPU_LOAD:
		ret = aldebaran_get_current_activity_percent(smu,
							     sensor,
							     (uint32_t *)data);
		*size = 4;
		break;
	case AMDGPU_PP_SENSOR_GPU_AVG_POWER:
		ret = aldebaran_get_smu_metrics_data(smu,
						     METRICS_AVERAGE_SOCKETPOWER,
						     (uint32_t *)data);
		*size = 4;
		break;
	case AMDGPU_PP_SENSOR_HOTSPOT_TEMP:
	case AMDGPU_PP_SENSOR_EDGE_TEMP:
	case AMDGPU_PP_SENSOR_MEM_TEMP:
		ret = aldebaran_thermal_get_temperature(smu, sensor,
							(uint32_t *)data);
		*size = 4;
		break;
	case AMDGPU_PP_SENSOR_GFX_MCLK:
		ret = aldebaran_get_current_clk_freq_by_table(smu, SMU_UCLK, (uint32_t *)data);
		/* the output clock frequency in 10K unit */
		*(uint32_t *)data *= 100;
		*size = 4;
		break;
	case AMDGPU_PP_SENSOR_GFX_SCLK:
		ret = aldebaran_get_current_clk_freq_by_table(smu, SMU_GFXCLK, (uint32_t *)data);
		*(uint32_t *)data *= 100;
		*size = 4;
		break;
	case AMDGPU_PP_SENSOR_VDDGFX:
		ret = smu_v13_0_get_gfx_vdd(smu, (uint32_t *)data);
		*size = 4;
		break;
	case AMDGPU_PP_SENSOR_GPU_INPUT_POWER:
	default:
		ret = -EOPNOTSUPP;
		break;
	}

	return ret;
}

static int aldebaran_get_power_limit(struct smu_context *smu,
						uint32_t *current_power_limit,
						uint32_t *default_power_limit,
						uint32_t *max_power_limit,
						uint32_t *min_power_limit)
{
	PPTable_t *pptable = smu->smu_table.driver_pptable;
	uint32_t power_limit = 0;
	int ret;

	if (!smu_cmn_feature_is_enabled(smu, SMU_FEATURE_PPT_BIT)) {
		if (current_power_limit)
			*current_power_limit = 0;
		if (default_power_limit)
			*default_power_limit = 0;
		if (max_power_limit)
			*max_power_limit = 0;
		if (min_power_limit)
			*min_power_limit = 0;
		dev_warn(smu->adev->dev,
			"PPT feature is not enabled, power values can't be fetched.");

		return 0;
	}

	/* Valid power data is available only from primary die.
	 * For secondary die show the value as 0.
	 */
	if (aldebaran_is_primary(smu)) {
		ret = smu_cmn_send_smc_msg(smu, SMU_MSG_GetPptLimit,
					   &power_limit);

		if (ret) {
			/* the last hope to figure out the ppt limit */
			if (!pptable) {
				dev_err(smu->adev->dev,
					"Cannot get PPT limit due to pptable missing!");
				return -EINVAL;
			}
			power_limit = pptable->PptLimit;
		}
	}

	if (current_power_limit)
		*current_power_limit = power_limit;
	if (default_power_limit)
		*default_power_limit = power_limit;

	if (max_power_limit) {
		if (pptable)
			*max_power_limit = pptable->PptLimit;
	}

	if (min_power_limit)
		*min_power_limit = 0;

	return 0;
}

static int aldebaran_set_power_limit(struct smu_context *smu,
				     enum smu_ppt_limit_type limit_type,
				     uint32_t limit)
{
	/* Power limit can be set only through primary die */
	if (aldebaran_is_primary(smu))
		return smu_v13_0_set_power_limit(smu, limit_type, limit);

	return -EINVAL;
}

static int aldebaran_system_features_control(struct  smu_context *smu, bool enable)
{
	int ret;

	ret = smu_v13_0_system_features_control(smu, enable);
	if (!ret && enable)
		ret = aldebaran_run_btc(smu);

	return ret;
}

static int aldebaran_set_performance_level(struct smu_context *smu,
					   enum amd_dpm_forced_level level)
{
	struct smu_dpm_context *smu_dpm = &(smu->smu_dpm);
	struct smu_13_0_dpm_context *dpm_context = smu_dpm->dpm_context;
	struct smu_13_0_dpm_table *gfx_table =
		&dpm_context->dpm_tables.gfx_table;
	struct smu_umd_pstate_table *pstate_table = &smu->pstate_table;

	/* Disable determinism if switching to another mode */
	if ((smu_dpm->dpm_level == AMD_DPM_FORCED_LEVEL_PERF_DETERMINISM) &&
	    (level != AMD_DPM_FORCED_LEVEL_PERF_DETERMINISM)) {
		smu_cmn_send_smc_msg(smu, SMU_MSG_DisableDeterminism, NULL);
		pstate_table->gfxclk_pstate.curr.max = gfx_table->max;
	}

	switch (level) {

	case AMD_DPM_FORCED_LEVEL_PERF_DETERMINISM:
		return 0;

	case AMD_DPM_FORCED_LEVEL_HIGH:
	case AMD_DPM_FORCED_LEVEL_LOW:
	case AMD_DPM_FORCED_LEVEL_PROFILE_STANDARD:
	case AMD_DPM_FORCED_LEVEL_PROFILE_MIN_SCLK:
	case AMD_DPM_FORCED_LEVEL_PROFILE_MIN_MCLK:
	case AMD_DPM_FORCED_LEVEL_PROFILE_PEAK:
	default:
		break;
	}

	return smu_v13_0_set_performance_level(smu, level);
}

static int aldebaran_set_soft_freq_limited_range(struct smu_context *smu,
					  enum smu_clk_type clk_type,
					  uint32_t min,
					  uint32_t max)
{
	struct smu_dpm_context *smu_dpm = &(smu->smu_dpm);
	struct smu_13_0_dpm_context *dpm_context = smu_dpm->dpm_context;
	struct smu_umd_pstate_table *pstate_table = &smu->pstate_table;
	struct amdgpu_device *adev = smu->adev;
	uint32_t min_clk;
	uint32_t max_clk;
	int ret = 0;

	if (clk_type != SMU_GFXCLK && clk_type != SMU_SCLK)
		return -EINVAL;

	if ((smu_dpm->dpm_level != AMD_DPM_FORCED_LEVEL_MANUAL)
			&& (smu_dpm->dpm_level != AMD_DPM_FORCED_LEVEL_PERF_DETERMINISM))
		return -EINVAL;

	if (smu_dpm->dpm_level == AMD_DPM_FORCED_LEVEL_MANUAL) {
		if (min >= max) {
			dev_err(smu->adev->dev,
				"Minimum GFX clk should be less than the maximum allowed clock\n");
			return -EINVAL;
		}

		if ((min == pstate_table->gfxclk_pstate.curr.min) &&
		    (max == pstate_table->gfxclk_pstate.curr.max))
			return 0;

		ret = smu_v13_0_set_soft_freq_limited_range(smu, SMU_GFXCLK,
							    min, max);
		if (!ret) {
			pstate_table->gfxclk_pstate.curr.min = min;
			pstate_table->gfxclk_pstate.curr.max = max;
		}

		return ret;
	}

	if (smu_dpm->dpm_level == AMD_DPM_FORCED_LEVEL_PERF_DETERMINISM) {
		if (!max || (max < dpm_context->dpm_tables.gfx_table.min) ||
			(max > dpm_context->dpm_tables.gfx_table.max)) {
			dev_warn(adev->dev,
					"Invalid max frequency %d MHz specified for determinism\n", max);
			return -EINVAL;
		}

		/* Restore default min/max clocks and enable determinism */
		min_clk = dpm_context->dpm_tables.gfx_table.min;
		max_clk = dpm_context->dpm_tables.gfx_table.max;
		ret = smu_v13_0_set_soft_freq_limited_range(smu, SMU_GFXCLK, min_clk, max_clk);
		if (!ret) {
			usleep_range(500, 1000);
			ret = smu_cmn_send_smc_msg_with_param(smu,
					SMU_MSG_EnableDeterminism,
					max, NULL);
			if (ret) {
				dev_err(adev->dev,
						"Failed to enable determinism at GFX clock %d MHz\n", max);
			} else {
				pstate_table->gfxclk_pstate.curr.min = min_clk;
				pstate_table->gfxclk_pstate.curr.max = max;
			}
		}
	}

	return ret;
}

static int aldebaran_usr_edit_dpm_table(struct smu_context *smu, enum PP_OD_DPM_TABLE_COMMAND type,
							long input[], uint32_t size)
{
	struct smu_dpm_context *smu_dpm = &(smu->smu_dpm);
	struct smu_13_0_dpm_context *dpm_context = smu_dpm->dpm_context;
	struct smu_umd_pstate_table *pstate_table = &smu->pstate_table;
	uint32_t min_clk;
	uint32_t max_clk;
	int ret = 0;

	/* Only allowed in manual or determinism mode */
	if ((smu_dpm->dpm_level != AMD_DPM_FORCED_LEVEL_MANUAL)
			&& (smu_dpm->dpm_level != AMD_DPM_FORCED_LEVEL_PERF_DETERMINISM))
		return -EINVAL;

	switch (type) {
	case PP_OD_EDIT_SCLK_VDDC_TABLE:
		if (size != 2) {
			dev_err(smu->adev->dev, "Input parameter number not correct\n");
			return -EINVAL;
		}

		if (input[0] == 0) {
			if (input[1] < dpm_context->dpm_tables.gfx_table.min) {
				dev_warn(smu->adev->dev, "Minimum GFX clk (%ld) MHz specified is less than the minimum allowed (%d) MHz\n",
					input[1], dpm_context->dpm_tables.gfx_table.min);
				pstate_table->gfxclk_pstate.custom.min =
					pstate_table->gfxclk_pstate.curr.min;
				return -EINVAL;
			}

			pstate_table->gfxclk_pstate.custom.min = input[1];
		} else if (input[0] == 1) {
			if (input[1] > dpm_context->dpm_tables.gfx_table.max) {
				dev_warn(smu->adev->dev, "Maximum GFX clk (%ld) MHz specified is greater than the maximum allowed (%d) MHz\n",
					input[1], dpm_context->dpm_tables.gfx_table.max);
				pstate_table->gfxclk_pstate.custom.max =
					pstate_table->gfxclk_pstate.curr.max;
				return -EINVAL;
			}

			pstate_table->gfxclk_pstate.custom.max = input[1];
		} else {
			return -EINVAL;
		}
		break;
	case PP_OD_RESTORE_DEFAULT_TABLE:
		if (size != 0) {
			dev_err(smu->adev->dev, "Input parameter number not correct\n");
			return -EINVAL;
		} else {
			/* Use the default frequencies for manual and determinism mode */
			min_clk = dpm_context->dpm_tables.gfx_table.min;
			max_clk = dpm_context->dpm_tables.gfx_table.max;

			return aldebaran_set_soft_freq_limited_range(smu, SMU_GFXCLK, min_clk, max_clk);
		}
		break;
	case PP_OD_COMMIT_DPM_TABLE:
		if (size != 0) {
			dev_err(smu->adev->dev, "Input parameter number not correct\n");
			return -EINVAL;
		} else {
			if (!pstate_table->gfxclk_pstate.custom.min)
				pstate_table->gfxclk_pstate.custom.min =
					pstate_table->gfxclk_pstate.curr.min;

			if (!pstate_table->gfxclk_pstate.custom.max)
				pstate_table->gfxclk_pstate.custom.max =
					pstate_table->gfxclk_pstate.curr.max;

			min_clk = pstate_table->gfxclk_pstate.custom.min;
			max_clk = pstate_table->gfxclk_pstate.custom.max;

			return aldebaran_set_soft_freq_limited_range(smu, SMU_GFXCLK, min_clk, max_clk);
		}
		break;
	default:
		return -ENOSYS;
	}

	return ret;
}

static bool aldebaran_is_dpm_running(struct smu_context *smu)
{
	int ret;
	uint64_t feature_enabled;

	ret = smu_cmn_get_enabled_mask(smu, &feature_enabled);
	if (ret)
		return false;
	return !!(feature_enabled & SMC_DPM_FEATURE);
}

static int aldebaran_i2c_xfer(struct i2c_adapter *i2c_adap,
			      struct i2c_msg *msg, int num_msgs)
{
	struct amdgpu_smu_i2c_bus *smu_i2c = i2c_get_adapdata(i2c_adap);
	struct amdgpu_device *adev = smu_i2c->adev;
	struct smu_context *smu = adev->powerplay.pp_handle;
	struct smu_table_context *smu_table = &smu->smu_table;
	struct smu_table *table = &smu_table->driver_table;
	SwI2cRequest_t *req, *res = (SwI2cRequest_t *)table->cpu_addr;
	int i, j, r, c;
	u16 dir;

	if (!adev->pm.dpm_enabled)
		return -EBUSY;

	req = kzalloc(sizeof(*req), GFP_KERNEL);
	if (!req)
		return -ENOMEM;

	req->I2CcontrollerPort = smu_i2c->port;
	req->I2CSpeed = I2C_SPEED_FAST_400K;
	req->SlaveAddress = msg[0].addr << 1; /* wants an 8-bit address */
	dir = msg[0].flags & I2C_M_RD;

	for (c = i = 0; i < num_msgs; i++) {
		for (j = 0; j < msg[i].len; j++, c++) {
			SwI2cCmd_t *cmd = &req->SwI2cCmds[c];

			if (!(msg[i].flags & I2C_M_RD)) {
				/* write */
				cmd->CmdConfig |= CMDCONFIG_READWRITE_MASK;
				cmd->ReadWriteData = msg[i].buf[j];
			}

			if ((dir ^ msg[i].flags) & I2C_M_RD) {
				/* The direction changes.
				 */
				dir = msg[i].flags & I2C_M_RD;
				cmd->CmdConfig |= CMDCONFIG_RESTART_MASK;
			}

			req->NumCmds++;

			/*
			 * Insert STOP if we are at the last byte of either last
			 * message for the transaction or the client explicitly
			 * requires a STOP at this particular message.
			 */
			if ((j == msg[i].len - 1) &&
			    ((i == num_msgs - 1) || (msg[i].flags & I2C_M_STOP))) {
				cmd->CmdConfig &= ~CMDCONFIG_RESTART_MASK;
				cmd->CmdConfig |= CMDCONFIG_STOP_MASK;
			}
		}
	}
	mutex_lock(&adev->pm.mutex);
	r = smu_cmn_update_table(smu, SMU_TABLE_I2C_COMMANDS, 0, req, true);
	if (r)
		goto fail;

	for (c = i = 0; i < num_msgs; i++) {
		if (!(msg[i].flags & I2C_M_RD)) {
			c += msg[i].len;
			continue;
		}
		for (j = 0; j < msg[i].len; j++, c++) {
			SwI2cCmd_t *cmd = &res->SwI2cCmds[c];

			msg[i].buf[j] = cmd->ReadWriteData;
		}
	}
	r = num_msgs;
fail:
	mutex_unlock(&adev->pm.mutex);
	kfree(req);
	return r;
}

static u32 aldebaran_i2c_func(struct i2c_adapter *adap)
{
	return I2C_FUNC_I2C | I2C_FUNC_SMBUS_EMUL;
}


static const struct i2c_algorithm aldebaran_i2c_algo = {
	.master_xfer = aldebaran_i2c_xfer,
	.functionality = aldebaran_i2c_func,
};

static const struct i2c_adapter_quirks aldebaran_i2c_control_quirks = {
	.flags = I2C_AQ_COMB | I2C_AQ_COMB_SAME_ADDR | I2C_AQ_NO_ZERO_LEN,
	.max_read_len  = MAX_SW_I2C_COMMANDS,
	.max_write_len = MAX_SW_I2C_COMMANDS,
	.max_comb_1st_msg_len = 2,
	.max_comb_2nd_msg_len = MAX_SW_I2C_COMMANDS - 2,
};

static int aldebaran_i2c_control_init(struct smu_context *smu)
{
	struct amdgpu_device *adev = smu->adev;
	struct amdgpu_smu_i2c_bus *smu_i2c = &adev->pm.smu_i2c[0];
	struct i2c_adapter *control = &smu_i2c->adapter;
	int res;

	smu_i2c->adev = adev;
	smu_i2c->port = 0;
	mutex_init(&smu_i2c->mutex);
	control->owner = THIS_MODULE;
	control->dev.parent = &adev->pdev->dev;
	control->algo = &aldebaran_i2c_algo;
	snprintf(control->name, sizeof(control->name), "AMDGPU SMU 0");
	control->quirks = &aldebaran_i2c_control_quirks;
	i2c_set_adapdata(control, smu_i2c);

	res = i2c_add_adapter(control);
	if (res) {
		DRM_ERROR("Failed to register hw i2c, err: %d\n", res);
		goto Out_err;
	}

	adev->pm.ras_eeprom_i2c_bus = &adev->pm.smu_i2c[0].adapter;
	adev->pm.fru_eeprom_i2c_bus = &adev->pm.smu_i2c[0].adapter;

	return 0;
Out_err:
	i2c_del_adapter(control);

	return res;
}

static void aldebaran_i2c_control_fini(struct smu_context *smu)
{
	struct amdgpu_device *adev = smu->adev;
	int i;

	for (i = 0; i < MAX_SMU_I2C_BUSES; i++) {
		struct amdgpu_smu_i2c_bus *smu_i2c = &adev->pm.smu_i2c[i];
		struct i2c_adapter *control = &smu_i2c->adapter;

		i2c_del_adapter(control);
	}
	adev->pm.ras_eeprom_i2c_bus = NULL;
	adev->pm.fru_eeprom_i2c_bus = NULL;
}

static void aldebaran_get_unique_id(struct smu_context *smu)
{
	struct amdgpu_device *adev = smu->adev;
	uint32_t upper32 = 0, lower32 = 0;

	if (aldebaran_get_smu_metrics_data(smu, METRICS_UNIQUE_ID_UPPER32, &upper32))
		goto out;
	if (aldebaran_get_smu_metrics_data(smu, METRICS_UNIQUE_ID_LOWER32, &lower32))
		goto out;

out:
	adev->unique_id = ((uint64_t)upper32 << 32) | lower32;
}

static int aldebaran_get_bamaco_support(struct smu_context *smu)
{
	/* aldebaran is not support baco */

	return 0;
}

static int aldebaran_set_df_cstate(struct smu_context *smu,
				   enum pp_df_cstate state)
{
	struct amdgpu_device *adev = smu->adev;

	/*
	 * Aldebaran does not need the cstate disablement
	 * prerequisite for gpu reset.
	 */
	if (amdgpu_in_reset(adev) || adev->in_suspend)
		return 0;

	return smu_cmn_send_smc_msg_with_param(smu, SMU_MSG_DFCstateControl, state, NULL);
}

<<<<<<< HEAD
static int aldebaran_select_xgmi_plpd_policy(struct smu_context *smu,
					     enum pp_xgmi_plpd_mode mode)
{
	struct amdgpu_device *adev = smu->adev;

	/* The message only works on master die and NACK will be sent
	   back for other dies, only send it on master die */
	if (adev->smuio.funcs->get_socket_id(adev) ||
	    adev->smuio.funcs->get_die_id(adev))
		return 0;

	if (mode == XGMI_PLPD_DEFAULT)
		return smu_cmn_send_smc_msg_with_param(smu,
						       SMU_MSG_GmiPwrDnControl,
						       0, NULL);
	else if (mode == XGMI_PLPD_DISALLOW)
		return smu_cmn_send_smc_msg_with_param(smu,
						       SMU_MSG_GmiPwrDnControl,
						       1, NULL);
	else
		return -EINVAL;
}

=======
>>>>>>> 2d5404ca
static const struct throttling_logging_label {
	uint32_t feature_mask;
	const char *label;
} logging_label[] = {
	{(1U << THROTTLER_TEMP_GPU_BIT), "GPU"},
	{(1U << THROTTLER_TEMP_MEM_BIT), "HBM"},
	{(1U << THROTTLER_TEMP_VR_GFX_BIT), "VR of GFX rail"},
	{(1U << THROTTLER_TEMP_VR_MEM_BIT), "VR of HBM rail"},
	{(1U << THROTTLER_TEMP_VR_SOC_BIT), "VR of SOC rail"},
};
static void aldebaran_log_thermal_throttling_event(struct smu_context *smu)
{
	int ret;
	int throttler_idx, throttling_events = 0, buf_idx = 0;
	struct amdgpu_device *adev = smu->adev;
	uint32_t throttler_status;
	char log_buf[256];

	ret = aldebaran_get_smu_metrics_data(smu,
					     METRICS_THROTTLER_STATUS,
					     &throttler_status);
	if (ret)
		return;

	memset(log_buf, 0, sizeof(log_buf));
	for (throttler_idx = 0; throttler_idx < ARRAY_SIZE(logging_label);
	     throttler_idx++) {
		if (throttler_status & logging_label[throttler_idx].feature_mask) {
			throttling_events++;
			buf_idx += snprintf(log_buf + buf_idx,
					    sizeof(log_buf) - buf_idx,
					    "%s%s",
					    throttling_events > 1 ? " and " : "",
					    logging_label[throttler_idx].label);
			if (buf_idx >= sizeof(log_buf)) {
				dev_err(adev->dev, "buffer overflow!\n");
				log_buf[sizeof(log_buf) - 1] = '\0';
				break;
			}
		}
	}

	dev_warn(adev->dev, "WARN: GPU thermal throttling temperature reached, expect performance decrease. %s.\n",
		 log_buf);
	kgd2kfd_smi_event_throttle(smu->adev->kfd.dev,
		smu_cmn_get_indep_throttler_status(throttler_status,
						   aldebaran_throttler_map));
}

static int aldebaran_get_current_pcie_link_speed(struct smu_context *smu)
{
	struct amdgpu_device *adev = smu->adev;
	uint32_t esm_ctrl;

	/* TODO: confirm this on real target */
	esm_ctrl = RREG32_PCIE(smnPCIE_ESM_CTRL);
	if ((esm_ctrl >> 15) & 0x1)
		return (((esm_ctrl >> 8) & 0x7F) + 128);

	return smu_v13_0_get_current_pcie_link_speed(smu);
}

static ssize_t aldebaran_get_gpu_metrics(struct smu_context *smu,
					 void **table)
{
	struct smu_table_context *smu_table = &smu->smu_table;
	struct gpu_metrics_v1_3 *gpu_metrics =
		(struct gpu_metrics_v1_3 *)smu_table->gpu_metrics_table;
	SmuMetrics_t metrics;
	int i, ret = 0;

	ret = smu_cmn_get_metrics_table(smu,
					&metrics,
					true);
	if (ret)
		return ret;

	smu_cmn_init_soft_gpu_metrics(gpu_metrics, 1, 3);

	gpu_metrics->temperature_edge = metrics.TemperatureEdge;
	gpu_metrics->temperature_hotspot = metrics.TemperatureHotspot;
	gpu_metrics->temperature_mem = metrics.TemperatureHBM;
	gpu_metrics->temperature_vrgfx = metrics.TemperatureVrGfx;
	gpu_metrics->temperature_vrsoc = metrics.TemperatureVrSoc;
	gpu_metrics->temperature_vrmem = metrics.TemperatureVrMem;

	gpu_metrics->average_gfx_activity = metrics.AverageGfxActivity;
	gpu_metrics->average_umc_activity = metrics.AverageUclkActivity;
	gpu_metrics->average_mm_activity = 0;

	/* Valid power data is available only from primary die */
	if (aldebaran_is_primary(smu)) {
		gpu_metrics->average_socket_power = metrics.AverageSocketPower;
		gpu_metrics->energy_accumulator =
			(uint64_t)metrics.EnergyAcc64bitHigh << 32 |
			metrics.EnergyAcc64bitLow;
	} else {
		gpu_metrics->average_socket_power = 0;
		gpu_metrics->energy_accumulator = 0;
	}

	gpu_metrics->average_gfxclk_frequency = metrics.AverageGfxclkFrequency;
	gpu_metrics->average_socclk_frequency = metrics.AverageSocclkFrequency;
	gpu_metrics->average_uclk_frequency = metrics.AverageUclkFrequency;
	gpu_metrics->average_vclk0_frequency = 0;
	gpu_metrics->average_dclk0_frequency = 0;

	gpu_metrics->current_gfxclk = metrics.CurrClock[PPCLK_GFXCLK];
	gpu_metrics->current_socclk = metrics.CurrClock[PPCLK_SOCCLK];
	gpu_metrics->current_uclk = metrics.CurrClock[PPCLK_UCLK];
	gpu_metrics->current_vclk0 = metrics.CurrClock[PPCLK_VCLK];
	gpu_metrics->current_dclk0 = metrics.CurrClock[PPCLK_DCLK];

	gpu_metrics->throttle_status = metrics.ThrottlerStatus;
	gpu_metrics->indep_throttle_status =
			smu_cmn_get_indep_throttler_status(metrics.ThrottlerStatus,
							   aldebaran_throttler_map);

	gpu_metrics->current_fan_speed = 0;

	if (!amdgpu_sriov_vf(smu->adev)) {
		gpu_metrics->pcie_link_width =
			smu_v13_0_get_current_pcie_link_width(smu);
		gpu_metrics->pcie_link_speed =
			aldebaran_get_current_pcie_link_speed(smu);
	}

	gpu_metrics->system_clock_counter = ktime_get_boottime_ns();

	gpu_metrics->gfx_activity_acc = metrics.GfxBusyAcc;
	gpu_metrics->mem_activity_acc = metrics.DramBusyAcc;

	for (i = 0; i < NUM_HBM_INSTANCES; i++)
		gpu_metrics->temperature_hbm[i] = metrics.TemperatureAllHBM[i];

	gpu_metrics->firmware_timestamp = ((uint64_t)metrics.TimeStampHigh << 32) |
					metrics.TimeStampLow;

	*table = (void *)gpu_metrics;

	return sizeof(struct gpu_metrics_v1_3);
}

static int aldebaran_check_ecc_table_support(struct smu_context *smu,
		int *ecctable_version)
{
	if (smu->smc_fw_version < SUPPORT_ECCTABLE_SMU_VERSION)
		return -EOPNOTSUPP;
	else if (smu->smc_fw_version >= SUPPORT_ECCTABLE_SMU_VERSION &&
			smu->smc_fw_version < SUPPORT_ECCTABLE_V2_SMU_VERSION)
		*ecctable_version = 1;
	else
		*ecctable_version = 2;

	return 0;
}

static ssize_t aldebaran_get_ecc_info(struct smu_context *smu,
					 void *table)
{
	struct smu_table_context *smu_table = &smu->smu_table;
	EccInfoTable_t *ecc_table = NULL;
	struct ecc_info_per_ch *ecc_info_per_channel = NULL;
	int i, ret = 0;
	int table_version = 0;
	struct umc_ecc_info *eccinfo = (struct umc_ecc_info *)table;

	ret = aldebaran_check_ecc_table_support(smu, &table_version);
	if (ret)
		return ret;

	ret = smu_cmn_update_table(smu,
			       SMU_TABLE_ECCINFO,
			       0,
			       smu_table->ecc_table,
			       false);
	if (ret) {
		dev_info(smu->adev->dev, "Failed to export SMU ecc table!\n");
		return ret;
	}

	ecc_table = (EccInfoTable_t *)smu_table->ecc_table;

	if (table_version == 1) {
		for (i = 0; i < ALDEBARAN_UMC_CHANNEL_NUM; i++) {
			ecc_info_per_channel = &(eccinfo->ecc[i]);
			ecc_info_per_channel->ce_count_lo_chip =
				ecc_table->EccInfo[i].ce_count_lo_chip;
			ecc_info_per_channel->ce_count_hi_chip =
				ecc_table->EccInfo[i].ce_count_hi_chip;
			ecc_info_per_channel->mca_umc_status =
				ecc_table->EccInfo[i].mca_umc_status;
			ecc_info_per_channel->mca_umc_addr =
				ecc_table->EccInfo[i].mca_umc_addr;
		}
	} else if (table_version == 2) {
		for (i = 0; i < ALDEBARAN_UMC_CHANNEL_NUM; i++) {
			ecc_info_per_channel = &(eccinfo->ecc[i]);
			ecc_info_per_channel->ce_count_lo_chip =
				ecc_table->EccInfo_V2[i].ce_count_lo_chip;
			ecc_info_per_channel->ce_count_hi_chip =
				ecc_table->EccInfo_V2[i].ce_count_hi_chip;
			ecc_info_per_channel->mca_umc_status =
				ecc_table->EccInfo_V2[i].mca_umc_status;
			ecc_info_per_channel->mca_umc_addr =
				ecc_table->EccInfo_V2[i].mca_umc_addr;
			ecc_info_per_channel->mca_ceumc_addr =
				ecc_table->EccInfo_V2[i].mca_ceumc_addr;
		}
		eccinfo->record_ce_addr_supported = 1;
	}

	return ret;
}

static int aldebaran_mode1_reset(struct smu_context *smu)
{
	u32 fatal_err, param;
	int ret = 0;
	struct amdgpu_device *adev = smu->adev;

	fatal_err = 0;
	param = SMU_RESET_MODE_1;

	/*
	* PM FW support SMU_MSG_GfxDeviceDriverReset from 68.07
	*/
	if (smu->smc_fw_version < 0x00440700) {
		ret = smu_cmn_send_smc_msg(smu, SMU_MSG_Mode1Reset, NULL);
	} else {
		/* fatal error triggered by ras, PMFW supports the flag
		   from 68.44.0 */
<<<<<<< HEAD
		if ((smu->smc_fw_version >= 0x00442c00) && ras &&
		    atomic_read(&ras->in_recovery))
=======
		if ((smu->smc_fw_version >= 0x00442c00) &&
		    amdgpu_ras_get_fed_status(adev))
>>>>>>> 2d5404ca
			fatal_err = 1;

		param |= (fatal_err << 16);
		ret = smu_cmn_send_smc_msg_with_param(smu,
					SMU_MSG_GfxDeviceDriverReset, param, NULL);
	}

	if (!ret)
		msleep(SMU13_MODE1_RESET_WAIT_TIME_IN_MS);

	return ret;
}

static int aldebaran_mode2_reset(struct smu_context *smu)
{
	int ret = 0, index;
	struct amdgpu_device *adev = smu->adev;
	int timeout = 10;

	index = smu_cmn_to_asic_specific_index(smu, CMN2ASIC_MAPPING_MSG,
						SMU_MSG_GfxDeviceDriverReset);
	if (index < 0 )
		return -EINVAL;
	mutex_lock(&smu->message_lock);
	if (smu->smc_fw_version >= 0x00441400) {
		ret = smu_cmn_send_msg_without_waiting(smu, (uint16_t)index, SMU_RESET_MODE_2);
		/* This is similar to FLR, wait till max FLR timeout */
		msleep(100);
		dev_dbg(smu->adev->dev, "restore config space...\n");
		/* Restore the config space saved during init */
		amdgpu_device_load_pci_state(adev->pdev);

		dev_dbg(smu->adev->dev, "wait for reset ack\n");
		while (ret == -ETIME && timeout)  {
			ret = smu_cmn_wait_for_response(smu);
			/* Wait a bit more time for getting ACK */
			if (ret == -ETIME) {
				--timeout;
				usleep_range(500, 1000);
				continue;
			}

			if (ret != 1) {
				dev_err(adev->dev, "failed to send mode2 message \tparam: 0x%08x response %#x\n",
						SMU_RESET_MODE_2, ret);
				goto out;
			}
		}

	} else {
		dev_err(adev->dev, "smu fw 0x%x does not support MSG_GfxDeviceDriverReset MSG\n",
				smu->smc_fw_version);
	}

	if (ret == 1)
		ret = 0;
out:
	mutex_unlock(&smu->message_lock);

	return ret;
}

static int aldebaran_smu_handle_passthrough_sbr(struct smu_context *smu, bool enable)
{
	int ret = 0;
	ret =  smu_cmn_send_smc_msg_with_param(smu, SMU_MSG_HeavySBR, enable ? 1 : 0, NULL);

	return ret;
}

static bool aldebaran_is_mode1_reset_supported(struct smu_context *smu)
{
#if 0
	struct amdgpu_device *adev = smu->adev;
	uint32_t val;
	uint32_t smu_version;
	int ret;

	/**
	 * PM FW version support mode1 reset from 68.07
	 */
	ret = smu_cmn_get_smc_version(smu, NULL, &smu_version);
	if (ret)
		return false;

	if ((smu_version < 0x00440700))
		return false;

	/**
	 * mode1 reset relies on PSP, so we should check if
	 * PSP is alive.
	 */
	val = RREG32_SOC15(MP0, 0, regMP0_SMN_C2PMSG_81);

	return val != 0x0;
#endif
	return true;
}

static bool aldebaran_is_mode2_reset_supported(struct smu_context *smu)
{
	return true;
}

static int aldebaran_set_mp1_state(struct smu_context *smu,
				   enum pp_mp1_state mp1_state)
{
	switch (mp1_state) {
	case PP_MP1_STATE_UNLOAD:
		return smu_cmn_set_mp1_state(smu, mp1_state);
	default:
		return 0;
	}
}

static int aldebaran_smu_send_hbm_bad_page_num(struct smu_context *smu,
		uint32_t size)
{
	int ret = 0;

	/* message SMU to update the bad page number on SMUBUS */
	ret = smu_cmn_send_smc_msg_with_param(smu, SMU_MSG_SetNumBadHbmPagesRetired, size, NULL);
	if (ret)
		dev_err(smu->adev->dev, "[%s] failed to message SMU to update HBM bad pages number\n",
				__func__);

	return ret;
}

static int aldebaran_check_bad_channel_info_support(struct smu_context *smu)
{
	if (smu->smc_fw_version < SUPPORT_BAD_CHANNEL_INFO_MSG_VERSION)
		return -EOPNOTSUPP;

	return 0;
}

static int aldebaran_send_hbm_bad_channel_flag(struct smu_context *smu,
		uint32_t size)
{
	int ret = 0;

	ret = aldebaran_check_bad_channel_info_support(smu);
	if (ret)
		return ret;

	/* message SMU to update the bad channel info on SMUBUS */
	ret = smu_cmn_send_smc_msg_with_param(smu, SMU_MSG_SetBadHBMPagesRetiredFlagsPerChannel, size, NULL);
	if (ret)
		dev_err(smu->adev->dev, "[%s] failed to message SMU to update HBM bad channel info\n",
				__func__);

	return ret;
}

static const struct pptable_funcs aldebaran_ppt_funcs = {
	/* init dpm */
	.get_allowed_feature_mask = aldebaran_get_allowed_feature_mask,
	/* dpm/clk tables */
	.set_default_dpm_table = aldebaran_set_default_dpm_table,
	.populate_umd_state_clk = aldebaran_populate_umd_state_clk,
	.get_thermal_temperature_range = aldebaran_get_thermal_temperature_range,
	.emit_clk_levels = aldebaran_emit_clk_levels,
	.force_clk_levels = aldebaran_force_clk_levels,
	.read_sensor = aldebaran_read_sensor,
	.set_performance_level = aldebaran_set_performance_level,
	.get_power_limit = aldebaran_get_power_limit,
	.is_dpm_running = aldebaran_is_dpm_running,
	.get_unique_id = aldebaran_get_unique_id,
	.init_microcode = smu_v13_0_init_microcode,
	.load_microcode = smu_v13_0_load_microcode,
	.fini_microcode = smu_v13_0_fini_microcode,
	.init_smc_tables = aldebaran_init_smc_tables,
	.fini_smc_tables = smu_v13_0_fini_smc_tables,
	.init_power = smu_v13_0_init_power,
	.fini_power = smu_v13_0_fini_power,
	.check_fw_status = smu_v13_0_check_fw_status,
	/* pptable related */
	.setup_pptable = aldebaran_setup_pptable,
	.get_vbios_bootup_values = smu_v13_0_get_vbios_bootup_values,
	.check_fw_version = smu_v13_0_check_fw_version,
	.write_pptable = smu_cmn_write_pptable,
	.set_driver_table_location = smu_v13_0_set_driver_table_location,
	.set_tool_table_location = smu_v13_0_set_tool_table_location,
	.notify_memory_pool_location = smu_v13_0_notify_memory_pool_location,
	.system_features_control = aldebaran_system_features_control,
	.send_smc_msg_with_param = smu_cmn_send_smc_msg_with_param,
	.send_smc_msg = smu_cmn_send_smc_msg,
	.get_enabled_mask = smu_cmn_get_enabled_mask,
	.feature_is_enabled = smu_cmn_feature_is_enabled,
	.disable_all_features_with_exception = smu_cmn_disable_all_features_with_exception,
	.set_power_limit = aldebaran_set_power_limit,
	.init_max_sustainable_clocks = smu_v13_0_init_max_sustainable_clocks,
	.enable_thermal_alert = smu_v13_0_enable_thermal_alert,
	.disable_thermal_alert = smu_v13_0_disable_thermal_alert,
	.set_xgmi_pstate = smu_v13_0_set_xgmi_pstate,
	.register_irq_handler = smu_v13_0_register_irq_handler,
	.set_azalia_d3_pme = smu_v13_0_set_azalia_d3_pme,
	.get_max_sustainable_clocks_by_dc = smu_v13_0_get_max_sustainable_clocks_by_dc,
<<<<<<< HEAD
	.baco_is_support = aldebaran_is_baco_supported,
=======
	.get_bamaco_support = aldebaran_get_bamaco_support,
>>>>>>> 2d5404ca
	.get_dpm_ultimate_freq = smu_v13_0_get_dpm_ultimate_freq,
	.set_soft_freq_limited_range = aldebaran_set_soft_freq_limited_range,
	.od_edit_dpm_table = aldebaran_usr_edit_dpm_table,
	.set_df_cstate = aldebaran_set_df_cstate,
<<<<<<< HEAD
	.select_xgmi_plpd_policy = aldebaran_select_xgmi_plpd_policy,
=======
>>>>>>> 2d5404ca
	.log_thermal_throttling_event = aldebaran_log_thermal_throttling_event,
	.get_pp_feature_mask = smu_cmn_get_pp_feature_mask,
	.set_pp_feature_mask = smu_cmn_set_pp_feature_mask,
	.get_gpu_metrics = aldebaran_get_gpu_metrics,
	.mode1_reset_is_support = aldebaran_is_mode1_reset_supported,
	.mode2_reset_is_support = aldebaran_is_mode2_reset_supported,
	.smu_handle_passthrough_sbr = aldebaran_smu_handle_passthrough_sbr,
	.mode1_reset = aldebaran_mode1_reset,
	.set_mp1_state = aldebaran_set_mp1_state,
	.mode2_reset = aldebaran_mode2_reset,
	.wait_for_event = smu_v13_0_wait_for_event,
	.i2c_init = aldebaran_i2c_control_init,
	.i2c_fini = aldebaran_i2c_control_fini,
	.send_hbm_bad_pages_num = aldebaran_smu_send_hbm_bad_page_num,
	.get_ecc_info = aldebaran_get_ecc_info,
	.send_hbm_bad_channel_flag = aldebaran_send_hbm_bad_channel_flag,
};

void aldebaran_set_ppt_funcs(struct smu_context *smu)
{
	smu->ppt_funcs = &aldebaran_ppt_funcs;
	smu->message_map = aldebaran_message_map;
	smu->clock_map = aldebaran_clk_map;
	smu->feature_map = aldebaran_feature_mask_map;
	smu->table_map = aldebaran_table_map;
	smu->smc_driver_if_version = SMU13_DRIVER_IF_VERSION_ALDE;
	smu_v13_0_set_smu_mailbox_registers(smu);
}<|MERGE_RESOLUTION|>--- conflicted
+++ resolved
@@ -795,16 +795,11 @@
 	switch (type) {
 
 	case SMU_OD_SCLK:
-<<<<<<< HEAD
-		*offset += sysfs_emit_at(buf, *offset, "%s:\n", "GFXCLK");
-		fallthrough;
-=======
 		*offset += sysfs_emit_at(buf, *offset, "%s:\n", "OD_SCLK");
 		*offset += sysfs_emit_at(buf, *offset, "0: %uMhz\n1: %uMhz\n",
 				      pstate_table->gfxclk_pstate.curr.min,
 				      pstate_table->gfxclk_pstate.curr.max);
 		return 0;
->>>>>>> 2d5404ca
 	case SMU_SCLK:
 		ret = aldebaran_get_current_clk_freq_by_table(smu, SMU_GFXCLK, &cur_value);
 		if (ret) {
@@ -832,16 +827,11 @@
 		break;
 
 	case SMU_OD_MCLK:
-<<<<<<< HEAD
-		*offset += sysfs_emit_at(buf, *offset, "%s:\n", "MCLK");
-		fallthrough;
-=======
 		*offset += sysfs_emit_at(buf, *offset, "%s:\n", "OD_MCLK");
 		*offset += sysfs_emit_at(buf, *offset, "0: %uMhz\n1: %uMhz\n",
 				      pstate_table->uclk_pstate.curr.min,
 				      pstate_table->uclk_pstate.curr.max);
 		return 0;
->>>>>>> 2d5404ca
 	case SMU_MCLK:
 		ret = aldebaran_get_current_clk_freq_by_table(smu, SMU_UCLK, &cur_value);
 		if (ret) {
@@ -902,10 +892,6 @@
 	}
 
 	switch (type) {
-<<<<<<< HEAD
-	case SMU_OD_SCLK:
-=======
->>>>>>> 2d5404ca
 	case SMU_SCLK:
 		for (i = 0; i < display_levels; i++) {
 			clock_mhz = freq_values[i];
@@ -918,10 +904,6 @@
 		}
 		break;
 
-<<<<<<< HEAD
-	case SMU_OD_MCLK:
-=======
->>>>>>> 2d5404ca
 	case SMU_MCLK:
 	case SMU_SOCCLK:
 	case SMU_FCLK:
@@ -1661,32 +1643,6 @@
 	return smu_cmn_send_smc_msg_with_param(smu, SMU_MSG_DFCstateControl, state, NULL);
 }
 
-<<<<<<< HEAD
-static int aldebaran_select_xgmi_plpd_policy(struct smu_context *smu,
-					     enum pp_xgmi_plpd_mode mode)
-{
-	struct amdgpu_device *adev = smu->adev;
-
-	/* The message only works on master die and NACK will be sent
-	   back for other dies, only send it on master die */
-	if (adev->smuio.funcs->get_socket_id(adev) ||
-	    adev->smuio.funcs->get_die_id(adev))
-		return 0;
-
-	if (mode == XGMI_PLPD_DEFAULT)
-		return smu_cmn_send_smc_msg_with_param(smu,
-						       SMU_MSG_GmiPwrDnControl,
-						       0, NULL);
-	else if (mode == XGMI_PLPD_DISALLOW)
-		return smu_cmn_send_smc_msg_with_param(smu,
-						       SMU_MSG_GmiPwrDnControl,
-						       1, NULL);
-	else
-		return -EINVAL;
-}
-
-=======
->>>>>>> 2d5404ca
 static const struct throttling_logging_label {
 	uint32_t feature_mask;
 	const char *label;
@@ -1919,13 +1875,8 @@
 	} else {
 		/* fatal error triggered by ras, PMFW supports the flag
 		   from 68.44.0 */
-<<<<<<< HEAD
-		if ((smu->smc_fw_version >= 0x00442c00) && ras &&
-		    atomic_read(&ras->in_recovery))
-=======
 		if ((smu->smc_fw_version >= 0x00442c00) &&
 		    amdgpu_ras_get_fed_status(adev))
->>>>>>> 2d5404ca
 			fatal_err = 1;
 
 		param |= (fatal_err << 16);
@@ -2125,19 +2076,11 @@
 	.register_irq_handler = smu_v13_0_register_irq_handler,
 	.set_azalia_d3_pme = smu_v13_0_set_azalia_d3_pme,
 	.get_max_sustainable_clocks_by_dc = smu_v13_0_get_max_sustainable_clocks_by_dc,
-<<<<<<< HEAD
-	.baco_is_support = aldebaran_is_baco_supported,
-=======
 	.get_bamaco_support = aldebaran_get_bamaco_support,
->>>>>>> 2d5404ca
 	.get_dpm_ultimate_freq = smu_v13_0_get_dpm_ultimate_freq,
 	.set_soft_freq_limited_range = aldebaran_set_soft_freq_limited_range,
 	.od_edit_dpm_table = aldebaran_usr_edit_dpm_table,
 	.set_df_cstate = aldebaran_set_df_cstate,
-<<<<<<< HEAD
-	.select_xgmi_plpd_policy = aldebaran_select_xgmi_plpd_policy,
-=======
->>>>>>> 2d5404ca
 	.log_thermal_throttling_event = aldebaran_log_thermal_throttling_event,
 	.get_pp_feature_mask = smu_cmn_get_pp_feature_mask,
 	.set_pp_feature_mask = smu_cmn_set_pp_feature_mask,
