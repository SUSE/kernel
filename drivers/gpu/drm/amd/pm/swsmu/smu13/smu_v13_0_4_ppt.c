/*
 * Copyright 2022 Advanced Micro Devices, Inc.
 *
 * Permission is hereby granted, free of charge, to any person obtaining a
 * copy of this software and associated documentation files (the "Software"),
 * to deal in the Software without restriction, including without limitation
 * the rights to use, copy, modify, merge, publish, distribute, sublicense,
 * and/or sell copies of the Software, and to permit persons to whom the
 * Software is furnished to do so, subject to the following conditions:
 *
 * The above copyright notice and this permission notice shall be included in
 * all copies or substantial portions of the Software.
 *
 * THE SOFTWARE IS PROVIDED "AS IS", WITHOUT WARRANTY OF ANY KIND, EXPRESS OR
 * IMPLIED, INCLUDING BUT NOT LIMITED TO THE WARRANTIES OF MERCHANTABILITY,
 * FITNESS FOR A PARTICULAR PURPOSE AND NONINFRINGEMENT.  IN NO EVENT SHALL
 * THE COPYRIGHT HOLDER(S) OR AUTHOR(S) BE LIABLE FOR ANY CLAIM, DAMAGES OR
 * OTHER LIABILITY, WHETHER IN AN ACTION OF CONTRACT, TORT OR OTHERWISE,
 * ARISING FROM, OUT OF OR IN CONNECTION WITH THE SOFTWARE OR THE USE OR
 * OTHER DEALINGS IN THE SOFTWARE.
 *
 */

#include "smu_types.h"
#define SWSMU_CODE_LAYER_L2

#include "amdgpu.h"
#include "amdgpu_smu.h"
#include "smu_v13_0.h"
#include "smu13_driver_if_v13_0_4.h"
#include "smu_v13_0_4_ppt.h"
#include "smu_v13_0_4_ppsmc.h"
#include "smu_v13_0_4_pmfw.h"
#include "smu_cmn.h"

/*
 * DO NOT use these for err/warn/info/debug messages.
 * Use dev_err, dev_warn, dev_info and dev_dbg instead.
 * They are more MGPU friendly.
 */
#undef pr_err
#undef pr_warn
#undef pr_info
#undef pr_debug

#define mmMP1_SMN_C2PMSG_66			0x0282
#define mmMP1_SMN_C2PMSG_66_BASE_IDX            1

#define mmMP1_SMN_C2PMSG_82			0x0292
#define mmMP1_SMN_C2PMSG_82_BASE_IDX            1

#define mmMP1_SMN_C2PMSG_90			0x029a
#define mmMP1_SMN_C2PMSG_90_BASE_IDX		1

#define FEATURE_MASK(feature) (1ULL << feature)

#define SMU_13_0_4_UMD_PSTATE_GFXCLK			938
#define SMU_13_0_4_UMD_PSTATE_SOCCLK			938
#define SMU_13_0_4_UMD_PSTATE_FCLK			1875

#define SMC_DPM_FEATURE ( \
	FEATURE_MASK(FEATURE_CCLK_DPM_BIT) | \
	FEATURE_MASK(FEATURE_VCN_DPM_BIT)	 | \
	FEATURE_MASK(FEATURE_FCLK_DPM_BIT)	 | \
	FEATURE_MASK(FEATURE_SOCCLK_DPM_BIT)	 | \
	FEATURE_MASK(FEATURE_MP0CLK_DPM_BIT)	 | \
	FEATURE_MASK(FEATURE_LCLK_DPM_BIT)	 | \
	FEATURE_MASK(FEATURE_SHUBCLK_DPM_BIT)	 | \
	FEATURE_MASK(FEATURE_DCFCLK_DPM_BIT)	 | \
	FEATURE_MASK(FEATURE_ISP_DPM_BIT)	 | \
	FEATURE_MASK(FEATURE_IPU_DPM_BIT)	 | \
	FEATURE_MASK(FEATURE_GFX_DPM_BIT))

static struct cmn2asic_msg_mapping smu_v13_0_4_message_map[SMU_MSG_MAX_COUNT] = {
	MSG_MAP(TestMessage,                    PPSMC_MSG_TestMessage,			1),
	MSG_MAP(GetSmuVersion,                  PPSMC_MSG_GetPmfwVersion,		1),
	MSG_MAP(GetDriverIfVersion,             PPSMC_MSG_GetDriverIfVersion,		1),
	MSG_MAP(AllowGfxOff,                    PPSMC_MSG_AllowGfxOff,			1),
	MSG_MAP(DisallowGfxOff,                 PPSMC_MSG_DisallowGfxOff,		1),
	MSG_MAP(PowerDownVcn,                   PPSMC_MSG_PowerDownVcn,			1),
	MSG_MAP(PowerUpVcn,                     PPSMC_MSG_PowerUpVcn,			1),
	MSG_MAP(SetHardMinVcn,                  PPSMC_MSG_SetHardMinVcn,		1),
	MSG_MAP(PrepareMp1ForUnload,            PPSMC_MSG_PrepareMp1ForUnload,		1),
	MSG_MAP(SetDriverDramAddrHigh,          PPSMC_MSG_SetDriverDramAddrHigh,	1),
	MSG_MAP(SetDriverDramAddrLow,           PPSMC_MSG_SetDriverDramAddrLow,		1),
	MSG_MAP(TransferTableSmu2Dram,          PPSMC_MSG_TransferTableSmu2Dram,	1),
	MSG_MAP(TransferTableDram2Smu,          PPSMC_MSG_TransferTableDram2Smu,	1),
	MSG_MAP(GfxDeviceDriverReset,           PPSMC_MSG_GfxDeviceDriverReset,		1),
	MSG_MAP(GetEnabledSmuFeatures,          PPSMC_MSG_GetEnabledSmuFeatures,	1),
	MSG_MAP(SetHardMinSocclkByFreq,         PPSMC_MSG_SetHardMinSocclkByFreq,	1),
	MSG_MAP(SetSoftMinVcn,                  PPSMC_MSG_SetSoftMinVcn,		1),
	MSG_MAP(GetGfxclkFrequency,             PPSMC_MSG_GetGfxclkFrequency,		1),
	MSG_MAP(GetFclkFrequency,               PPSMC_MSG_GetFclkFrequency,		1),
	MSG_MAP(SetSoftMaxGfxClk,               PPSMC_MSG_SetSoftMaxGfxClk,		1),
	MSG_MAP(SetHardMinGfxClk,               PPSMC_MSG_SetHardMinGfxClk,		1),
	MSG_MAP(SetSoftMaxSocclkByFreq,         PPSMC_MSG_SetSoftMaxSocclkByFreq,	1),
	MSG_MAP(SetSoftMaxFclkByFreq,           PPSMC_MSG_SetSoftMaxFclkByFreq,		1),
	MSG_MAP(SetSoftMaxVcn,                  PPSMC_MSG_SetSoftMaxVcn,		1),
	MSG_MAP(SetPowerLimitPercentage,        PPSMC_MSG_SetPowerLimitPercentage,	1),
	MSG_MAP(PowerDownJpeg,                  PPSMC_MSG_PowerDownJpeg,		1),
	MSG_MAP(PowerUpJpeg,                    PPSMC_MSG_PowerUpJpeg,			1),
	MSG_MAP(SetHardMinFclkByFreq,           PPSMC_MSG_SetHardMinFclkByFreq,		1),
	MSG_MAP(SetSoftMinSocclkByFreq,         PPSMC_MSG_SetSoftMinSocclkByFreq,	1),
	MSG_MAP(EnableGfxImu,                   PPSMC_MSG_EnableGfxImu,			1),
	MSG_MAP(PowerUpIspByTile,               PPSMC_MSG_PowerUpIspByTile,		1),
	MSG_MAP(PowerDownIspByTile,             PPSMC_MSG_PowerDownIspByTile,		1),
};

static struct cmn2asic_mapping smu_v13_0_4_feature_mask_map[SMU_FEATURE_COUNT] = {
	FEA_MAP(CCLK_DPM),
	FEA_MAP(FAN_CONTROLLER),
	FEA_MAP(PPT),
	FEA_MAP(TDC),
	FEA_MAP(THERMAL),
	FEA_MAP(VCN_DPM),
	FEA_MAP_REVERSE(FCLK),
	FEA_MAP_REVERSE(SOCCLK),
	FEA_MAP(LCLK_DPM),
	FEA_MAP(SHUBCLK_DPM),
	FEA_MAP(DCFCLK_DPM),
	FEA_MAP_HALF_REVERSE(GFX),
	FEA_MAP(DS_GFXCLK),
	FEA_MAP(DS_SOCCLK),
	FEA_MAP(DS_LCLK),
	FEA_MAP(DS_DCFCLK),
	FEA_MAP(DS_FCLK),
	FEA_MAP(DS_MP1CLK),
	FEA_MAP(DS_MP0CLK),
	FEA_MAP(GFX_DEM),
	FEA_MAP(PSI),
	FEA_MAP(PROCHOT),
	FEA_MAP(CPUOFF),
	FEA_MAP(STAPM),
	FEA_MAP(S0I3),
	FEA_MAP(PERF_LIMIT),
	FEA_MAP(CORE_DLDO),
	FEA_MAP(DS_VCN),
	FEA_MAP(CPPC),
	FEA_MAP(DF_CSTATES),
	FEA_MAP(ATHUB_PG),
};

static struct cmn2asic_mapping smu_v13_0_4_table_map[SMU_TABLE_COUNT] = {
	TAB_MAP_VALID(WATERMARKS),
	TAB_MAP_VALID(SMU_METRICS),
	TAB_MAP_VALID(CUSTOM_DPM),
	TAB_MAP_VALID(DPMCLOCKS),
};

static int smu_v13_0_4_init_smc_tables(struct smu_context *smu)
{
	struct smu_table_context *smu_table = &smu->smu_table;
	struct smu_table *tables = smu_table->tables;

	SMU_TABLE_INIT(tables, SMU_TABLE_WATERMARKS, sizeof(Watermarks_t),
		PAGE_SIZE, AMDGPU_GEM_DOMAIN_VRAM);
	SMU_TABLE_INIT(tables, SMU_TABLE_DPMCLOCKS, sizeof(DpmClocks_t),
		PAGE_SIZE, AMDGPU_GEM_DOMAIN_VRAM);
	SMU_TABLE_INIT(tables, SMU_TABLE_SMU_METRICS, sizeof(SmuMetrics_t),
		PAGE_SIZE, AMDGPU_GEM_DOMAIN_VRAM);

	smu_table->clocks_table = kzalloc(sizeof(DpmClocks_t), GFP_KERNEL);
	if (!smu_table->clocks_table)
		goto err0_out;

	smu_table->metrics_table = kzalloc(sizeof(SmuMetrics_t), GFP_KERNEL);
	if (!smu_table->metrics_table)
		goto err1_out;
	smu_table->metrics_time = 0;

	smu_table->watermarks_table = kzalloc(sizeof(Watermarks_t), GFP_KERNEL);
	if (!smu_table->watermarks_table)
		goto err2_out;

	smu_table->gpu_metrics_table_size = sizeof(struct gpu_metrics_v2_1);
	smu_table->gpu_metrics_table = kzalloc(smu_table->gpu_metrics_table_size, GFP_KERNEL);
	if (!smu_table->gpu_metrics_table)
		goto err3_out;

	return 0;

err3_out:
	kfree(smu_table->watermarks_table);
err2_out:
	kfree(smu_table->metrics_table);
err1_out:
	kfree(smu_table->clocks_table);
err0_out:
	return -ENOMEM;
}

static int smu_v13_0_4_fini_smc_tables(struct smu_context *smu)
{
	struct smu_table_context *smu_table = &smu->smu_table;

	kfree(smu_table->clocks_table);
	smu_table->clocks_table = NULL;

	kfree(smu_table->metrics_table);
	smu_table->metrics_table = NULL;

	kfree(smu_table->watermarks_table);
	smu_table->watermarks_table = NULL;

	kfree(smu_table->gpu_metrics_table);
	smu_table->gpu_metrics_table = NULL;

	return 0;
}

static bool smu_v13_0_4_is_dpm_running(struct smu_context *smu)
{
	int ret = 0;
	uint64_t feature_enabled;

	ret = smu_cmn_get_enabled_mask(smu, &feature_enabled);

	if (ret)
		return false;

	return !!(feature_enabled & SMC_DPM_FEATURE);
}

static int smu_v13_0_4_system_features_control(struct smu_context *smu, bool en)
{
	struct amdgpu_device *adev = smu->adev;
	int ret = 0;

<<<<<<< HEAD
	if (!en && !adev->in_s0ix) {
=======
	if (!en && adev->in_s4) {
>>>>>>> b48d67c4
		/* Adds a GFX reset as workaround just before sending the
		 * MP1_UNLOAD message to prevent GC/RLC/PMFW from entering
		 * an invalid state.
		 */
		ret = smu_cmn_send_smc_msg_with_param(smu, SMU_MSG_GfxDeviceDriverReset,
						      SMU_RESET_MODE_2, NULL);
		if (ret)
			return ret;

		ret = smu_cmn_send_smc_msg(smu, SMU_MSG_PrepareMp1ForUnload, NULL);
	}

	return ret;
}

static ssize_t smu_v13_0_4_get_gpu_metrics(struct smu_context *smu,
					   void **table)
{
	struct smu_table_context *smu_table = &smu->smu_table;
	struct gpu_metrics_v2_1 *gpu_metrics =
		(struct gpu_metrics_v2_1 *)smu_table->gpu_metrics_table;
	SmuMetrics_t metrics;
	int ret = 0;

	ret = smu_cmn_get_metrics_table(smu, &metrics, true);
	if (ret)
		return ret;

	smu_cmn_init_soft_gpu_metrics(gpu_metrics, 2, 1);

	gpu_metrics->temperature_gfx = metrics.GfxTemperature;
	gpu_metrics->temperature_soc = metrics.SocTemperature;
	memcpy(&gpu_metrics->temperature_core[0],
		&metrics.CoreTemperature[0],
		sizeof(uint16_t) * 8);
	gpu_metrics->temperature_l3[0] = metrics.L3Temperature;

	gpu_metrics->average_gfx_activity = metrics.GfxActivity;
	gpu_metrics->average_mm_activity = metrics.UvdActivity;

	gpu_metrics->average_socket_power = metrics.AverageSocketPower;
	gpu_metrics->average_gfx_power = metrics.Power[0];
	gpu_metrics->average_soc_power = metrics.Power[1];
	memcpy(&gpu_metrics->average_core_power[0],
		&metrics.CorePower[0],
		sizeof(uint16_t) * 8);

	gpu_metrics->average_gfxclk_frequency = metrics.GfxclkFrequency;
	gpu_metrics->average_socclk_frequency = metrics.SocclkFrequency;
	gpu_metrics->average_uclk_frequency = metrics.MemclkFrequency;
	gpu_metrics->average_fclk_frequency = metrics.MemclkFrequency;
	gpu_metrics->average_vclk_frequency = metrics.VclkFrequency;
	gpu_metrics->average_dclk_frequency = metrics.DclkFrequency;

	memcpy(&gpu_metrics->current_coreclk[0],
		&metrics.CoreFrequency[0],
		sizeof(uint16_t) * 8);
	gpu_metrics->current_l3clk[0] = metrics.L3Frequency;

	gpu_metrics->throttle_status = metrics.ThrottlerStatus;

	gpu_metrics->system_clock_counter = ktime_get_boottime_ns();

	*table = (void *)gpu_metrics;

	return sizeof(struct gpu_metrics_v2_1);
}

static int smu_v13_0_4_get_smu_metrics_data(struct smu_context *smu,
					    MetricsMember_t member,
					    uint32_t *value)
{
	struct smu_table_context *smu_table = &smu->smu_table;

	SmuMetrics_t *metrics = (SmuMetrics_t *)smu_table->metrics_table;
	int ret = 0;

	ret = smu_cmn_get_metrics_table(smu, NULL, false);
	if (ret)
		return ret;

	switch (member) {
	case METRICS_AVERAGE_GFXCLK:
		*value = metrics->GfxclkFrequency;
		break;
	case METRICS_AVERAGE_SOCCLK:
		*value = metrics->SocclkFrequency;
		break;
	case METRICS_AVERAGE_VCLK:
		*value = metrics->VclkFrequency;
		break;
	case METRICS_AVERAGE_DCLK:
		*value = metrics->DclkFrequency;
		break;
	case METRICS_AVERAGE_UCLK:
		*value = metrics->MemclkFrequency;
		break;
	case METRICS_AVERAGE_GFXACTIVITY:
		*value = metrics->GfxActivity / 100;
		break;
	case METRICS_AVERAGE_VCNACTIVITY:
		*value = metrics->UvdActivity;
		break;
	case METRICS_AVERAGE_SOCKETPOWER:
		*value = (metrics->AverageSocketPower << 8) / 1000;
		break;
	case METRICS_CURR_SOCKETPOWER:
		*value = (metrics->CurrentSocketPower << 8) / 1000;
		break;
	case METRICS_TEMPERATURE_EDGE:
		*value = metrics->GfxTemperature / 100 *
		SMU_TEMPERATURE_UNITS_PER_CENTIGRADES;
		break;
	case METRICS_TEMPERATURE_HOTSPOT:
		*value = metrics->SocTemperature / 100 *
		SMU_TEMPERATURE_UNITS_PER_CENTIGRADES;
		break;
	case METRICS_THROTTLER_STATUS:
		*value = metrics->ThrottlerStatus;
		break;
	case METRICS_VOLTAGE_VDDGFX:
		*value = metrics->Voltage[0];
		break;
	case METRICS_VOLTAGE_VDDSOC:
		*value = metrics->Voltage[1];
		break;
	case METRICS_SS_APU_SHARE:
		/* return the percentage of APU power with respect to APU's power limit.
		 * percentage is reported, this isn't boost value. Smartshift power
		 * boost/shift is only when the percentage is more than 100.
		 */
		if (metrics->StapmOpnLimit > 0)
			*value =  (metrics->ApuPower * 100) / metrics->StapmOpnLimit;
		else
			*value = 0;
		break;
	case METRICS_SS_DGPU_SHARE:
		/* return the percentage of dGPU power with respect to dGPU's power limit.
		 * percentage is reported, this isn't boost value. Smartshift power
		 * boost/shift is only when the percentage is more than 100.
		 */
		if ((metrics->dGpuPower > 0) &&
		    (metrics->StapmCurrentLimit > metrics->StapmOpnLimit))
			*value = (metrics->dGpuPower * 100) /
				 (metrics->StapmCurrentLimit - metrics->StapmOpnLimit);
		else
			*value = 0;
		break;
	default:
		*value = UINT_MAX;
		break;
	}

	return ret;
}

static int smu_v13_0_4_get_current_clk_freq(struct smu_context *smu,
					    enum smu_clk_type clk_type,
					    uint32_t *value)
{
	MetricsMember_t member_type;

	switch (clk_type) {
	case SMU_SOCCLK:
		member_type = METRICS_AVERAGE_SOCCLK;
		break;
	case SMU_VCLK:
		member_type = METRICS_AVERAGE_VCLK;
		break;
	case SMU_DCLK:
		member_type = METRICS_AVERAGE_DCLK;
		break;
	case SMU_MCLK:
		member_type = METRICS_AVERAGE_UCLK;
		break;
	case SMU_FCLK:
		return smu_cmn_send_smc_msg_with_param(smu,
						       SMU_MSG_GetFclkFrequency,
						       0, value);
	case SMU_GFXCLK:
	case SMU_SCLK:
		return smu_cmn_send_smc_msg_with_param(smu,
						       SMU_MSG_GetGfxclkFrequency,
						       0, value);
		break;
	default:
		return -EINVAL;
	}

	return smu_v13_0_4_get_smu_metrics_data(smu, member_type, value);
}

static int smu_v13_0_4_get_dpm_freq_by_index(struct smu_context *smu,
					     enum smu_clk_type clk_type,
					     uint32_t dpm_level,
					     uint32_t *freq)
{
	DpmClocks_t *clk_table = smu->smu_table.clocks_table;

	if (!clk_table || clk_type >= SMU_CLK_COUNT)
		return -EINVAL;

	switch (clk_type) {
	case SMU_SOCCLK:
		if (dpm_level >= clk_table->NumSocClkLevelsEnabled)
			return -EINVAL;
		*freq = clk_table->SocClocks[dpm_level];
		break;
	case SMU_VCLK:
		if (dpm_level >= clk_table->VcnClkLevelsEnabled)
			return -EINVAL;
		*freq = clk_table->VClocks[dpm_level];
		break;
	case SMU_DCLK:
		if (dpm_level >= clk_table->VcnClkLevelsEnabled)
			return -EINVAL;
		*freq = clk_table->DClocks[dpm_level];
		break;
	case SMU_UCLK:
	case SMU_MCLK:
		if (dpm_level >= clk_table->NumDfPstatesEnabled)
			return -EINVAL;
		*freq = clk_table->DfPstateTable[dpm_level].MemClk;
		break;
	case SMU_FCLK:
		if (dpm_level >= clk_table->NumDfPstatesEnabled)
			return -EINVAL;
		*freq = clk_table->DfPstateTable[dpm_level].FClk;
		break;
	default:
		return -EINVAL;
	}

	return 0;
}

static int smu_v13_0_4_get_dpm_level_count(struct smu_context *smu,
					   enum smu_clk_type clk_type,
					   uint32_t *count)
{
	DpmClocks_t *clk_table = smu->smu_table.clocks_table;

	switch (clk_type) {
	case SMU_SOCCLK:
		*count = clk_table->NumSocClkLevelsEnabled;
		break;
	case SMU_VCLK:
		*count = clk_table->VcnClkLevelsEnabled;
		break;
	case SMU_DCLK:
		*count = clk_table->VcnClkLevelsEnabled;
		break;
	case SMU_MCLK:
		*count = clk_table->NumDfPstatesEnabled;
		break;
	case SMU_FCLK:
		*count = clk_table->NumDfPstatesEnabled;
		break;
	default:
		break;
	}

	return 0;
}

static int smu_v13_0_4_print_clk_levels(struct smu_context *smu,
					enum smu_clk_type clk_type, char *buf)
{
	int i, idx, size = 0, ret = 0;
	uint32_t cur_value = 0, value = 0, count = 0;
	uint32_t min, max;

	smu_cmn_get_sysfs_buf(&buf, &size);

	switch (clk_type) {
	case SMU_OD_SCLK:
		size += sysfs_emit_at(buf, size, "%s:\n", "OD_SCLK");
		size += sysfs_emit_at(buf, size, "0: %10uMhz\n",
		(smu->gfx_actual_hard_min_freq > 0) ? smu->gfx_actual_hard_min_freq : smu->gfx_default_hard_min_freq);
		size += sysfs_emit_at(buf, size, "1: %10uMhz\n",
		(smu->gfx_actual_soft_max_freq > 0) ? smu->gfx_actual_soft_max_freq : smu->gfx_default_soft_max_freq);
		break;
	case SMU_OD_RANGE:
		size += sysfs_emit_at(buf, size, "%s:\n", "OD_RANGE");
		size += sysfs_emit_at(buf, size, "SCLK: %7uMhz %10uMhz\n",
				      smu->gfx_default_hard_min_freq,
				      smu->gfx_default_soft_max_freq);
		break;
	case SMU_SOCCLK:
	case SMU_VCLK:
	case SMU_DCLK:
	case SMU_MCLK:
	case SMU_FCLK:
		ret = smu_v13_0_4_get_current_clk_freq(smu, clk_type, &cur_value);
		if (ret)
			break;

		ret = smu_v13_0_4_get_dpm_level_count(smu, clk_type, &count);
		if (ret)
			break;

		for (i = 0; i < count; i++) {
			idx = (clk_type == SMU_FCLK || clk_type == SMU_MCLK) ? (count - i - 1) : i;
			ret = smu_v13_0_4_get_dpm_freq_by_index(smu, clk_type, idx, &value);
			if (ret)
				break;

			size += sysfs_emit_at(buf, size, "%d: %uMhz %s\n", i, value,
					      cur_value == value ? "*" : "");
		}
		break;
	case SMU_GFXCLK:
	case SMU_SCLK:
		ret = smu_v13_0_4_get_current_clk_freq(smu, clk_type, &cur_value);
		if (ret)
			break;
		min = (smu->gfx_actual_hard_min_freq > 0) ? smu->gfx_actual_hard_min_freq : smu->gfx_default_hard_min_freq;
		max = (smu->gfx_actual_soft_max_freq > 0) ? smu->gfx_actual_soft_max_freq : smu->gfx_default_soft_max_freq;
		if (cur_value  == max)
			i = 2;
		else if (cur_value == min)
			i = 0;
		else
			i = 1;
		size += sysfs_emit_at(buf, size, "0: %uMhz %s\n", min,
				      i == 0 ? "*" : "");
		size += sysfs_emit_at(buf, size, "1: %uMhz %s\n",
				      i == 1 ? cur_value : 1100, /* UMD PSTATE GFXCLK 1100 */
				      i == 1 ? "*" : "");
		size += sysfs_emit_at(buf, size, "2: %uMhz %s\n", max,
				      i == 2 ? "*" : "");
		break;
	default:
		break;
	}

	return size;
}

static int smu_v13_0_4_read_sensor(struct smu_context *smu,
				   enum amd_pp_sensors sensor,
				   void *data, uint32_t *size)
{
	int ret = 0;

	if (!data || !size)
		return -EINVAL;

	switch (sensor) {
	case AMDGPU_PP_SENSOR_GPU_LOAD:
		ret = smu_v13_0_4_get_smu_metrics_data(smu,
						       METRICS_AVERAGE_GFXACTIVITY,
						       (uint32_t *)data);
		*size = 4;
		break;
	case AMDGPU_PP_SENSOR_GPU_AVG_POWER:
		ret = smu_v13_0_4_get_smu_metrics_data(smu,
						       METRICS_AVERAGE_SOCKETPOWER,
						       (uint32_t *)data);
		*size = 4;
		break;
	case AMDGPU_PP_SENSOR_GPU_INPUT_POWER:
		ret = smu_v13_0_4_get_smu_metrics_data(smu,
						       METRICS_CURR_SOCKETPOWER,
						       (uint32_t *)data);
		*size = 4;
		break;
	case AMDGPU_PP_SENSOR_EDGE_TEMP:
		ret = smu_v13_0_4_get_smu_metrics_data(smu,
						       METRICS_TEMPERATURE_EDGE,
						       (uint32_t *)data);
		*size = 4;
		break;
	case AMDGPU_PP_SENSOR_HOTSPOT_TEMP:
		ret = smu_v13_0_4_get_smu_metrics_data(smu,
						       METRICS_TEMPERATURE_HOTSPOT,
						       (uint32_t *)data);
		*size = 4;
		break;
	case AMDGPU_PP_SENSOR_GFX_MCLK:
		ret = smu_v13_0_4_get_smu_metrics_data(smu,
						       METRICS_AVERAGE_UCLK,
						       (uint32_t *)data);
		*(uint32_t *)data *= 100;
		*size = 4;
		break;
	case AMDGPU_PP_SENSOR_GFX_SCLK:
		ret = smu_v13_0_4_get_smu_metrics_data(smu,
						       METRICS_AVERAGE_GFXCLK,
						       (uint32_t *)data);
		*(uint32_t *)data *= 100;
		*size = 4;
		break;
	case AMDGPU_PP_SENSOR_VDDGFX:
		ret = smu_v13_0_4_get_smu_metrics_data(smu,
						       METRICS_VOLTAGE_VDDGFX,
						       (uint32_t *)data);
		*size = 4;
		break;
	case AMDGPU_PP_SENSOR_VDDNB:
		ret = smu_v13_0_4_get_smu_metrics_data(smu,
						       METRICS_VOLTAGE_VDDSOC,
						       (uint32_t *)data);
		*size = 4;
		break;
	case AMDGPU_PP_SENSOR_SS_APU_SHARE:
		ret = smu_v13_0_4_get_smu_metrics_data(smu,
						       METRICS_SS_APU_SHARE,
						       (uint32_t *)data);
		*size = 4;
		break;
	case AMDGPU_PP_SENSOR_SS_DGPU_SHARE:
		ret = smu_v13_0_4_get_smu_metrics_data(smu,
						       METRICS_SS_DGPU_SHARE,
						       (uint32_t *)data);
		*size = 4;
		break;
	default:
		ret = -EOPNOTSUPP;
		break;
	}

	return ret;
}

static int smu_v13_0_4_set_watermarks_table(struct smu_context *smu,
					    struct pp_smu_wm_range_sets *clock_ranges)
{
	int i;
	int ret = 0;
	Watermarks_t *table = smu->smu_table.watermarks_table;

	if (!table || !clock_ranges)
		return -EINVAL;

	if (clock_ranges->num_reader_wm_sets > NUM_WM_RANGES ||
		clock_ranges->num_writer_wm_sets > NUM_WM_RANGES)
		return -EINVAL;

	for (i = 0; i < clock_ranges->num_reader_wm_sets; i++) {
		table->WatermarkRow[WM_DCFCLK][i].MinClock =
			clock_ranges->reader_wm_sets[i].min_drain_clk_mhz;
		table->WatermarkRow[WM_DCFCLK][i].MaxClock =
			clock_ranges->reader_wm_sets[i].max_drain_clk_mhz;
		table->WatermarkRow[WM_DCFCLK][i].MinMclk =
			clock_ranges->reader_wm_sets[i].min_fill_clk_mhz;
		table->WatermarkRow[WM_DCFCLK][i].MaxMclk =
			clock_ranges->reader_wm_sets[i].max_fill_clk_mhz;

		table->WatermarkRow[WM_DCFCLK][i].WmSetting =
			clock_ranges->reader_wm_sets[i].wm_inst;
	}

	for (i = 0; i < clock_ranges->num_writer_wm_sets; i++) {
		table->WatermarkRow[WM_SOCCLK][i].MinClock =
			clock_ranges->writer_wm_sets[i].min_fill_clk_mhz;
		table->WatermarkRow[WM_SOCCLK][i].MaxClock =
			clock_ranges->writer_wm_sets[i].max_fill_clk_mhz;
		table->WatermarkRow[WM_SOCCLK][i].MinMclk =
			clock_ranges->writer_wm_sets[i].min_drain_clk_mhz;
		table->WatermarkRow[WM_SOCCLK][i].MaxMclk =
			clock_ranges->writer_wm_sets[i].max_drain_clk_mhz;

		table->WatermarkRow[WM_SOCCLK][i].WmSetting =
			clock_ranges->writer_wm_sets[i].wm_inst;
	}

	smu->watermarks_bitmap |= WATERMARKS_EXIST;

	/* pass data to smu controller */
	if ((smu->watermarks_bitmap & WATERMARKS_EXIST) &&
	     !(smu->watermarks_bitmap & WATERMARKS_LOADED)) {
		ret = smu_cmn_write_watermarks_table(smu);
		if (ret) {
			dev_err(smu->adev->dev, "Failed to update WMTABLE!");
			return ret;
		}
		smu->watermarks_bitmap |= WATERMARKS_LOADED;
	}

	return 0;
}

static bool smu_v13_0_4_clk_dpm_is_enabled(struct smu_context *smu,
					   enum smu_clk_type clk_type)
{
	enum smu_feature_mask feature_id = 0;

	switch (clk_type) {
	case SMU_MCLK:
	case SMU_UCLK:
	case SMU_FCLK:
		feature_id = SMU_FEATURE_DPM_FCLK_BIT;
		break;
	case SMU_GFXCLK:
	case SMU_SCLK:
		feature_id = SMU_FEATURE_DPM_GFXCLK_BIT;
		break;
	case SMU_SOCCLK:
		feature_id = SMU_FEATURE_DPM_SOCCLK_BIT;
		break;
	case SMU_VCLK:
	case SMU_DCLK:
		feature_id = SMU_FEATURE_VCN_DPM_BIT;
		break;
	default:
		return true;
	}

	return smu_cmn_feature_is_enabled(smu, feature_id);
}

static int smu_v13_0_4_get_dpm_ultimate_freq(struct smu_context *smu,
					     enum smu_clk_type clk_type,
					     uint32_t *min,
					     uint32_t *max)
{
	DpmClocks_t *clk_table = smu->smu_table.clocks_table;
	uint32_t clock_limit;
	uint32_t max_dpm_level, min_dpm_level;
	int ret = 0;

	if (!smu_v13_0_4_clk_dpm_is_enabled(smu, clk_type)) {
		switch (clk_type) {
		case SMU_MCLK:
		case SMU_UCLK:
			clock_limit = smu->smu_table.boot_values.uclk;
			break;
		case SMU_FCLK:
			clock_limit = smu->smu_table.boot_values.fclk;
			break;
		case SMU_GFXCLK:
		case SMU_SCLK:
			clock_limit = smu->smu_table.boot_values.gfxclk;
			break;
		case SMU_SOCCLK:
			clock_limit = smu->smu_table.boot_values.socclk;
			break;
		case SMU_VCLK:
			clock_limit = smu->smu_table.boot_values.vclk;
			break;
		case SMU_DCLK:
			clock_limit = smu->smu_table.boot_values.dclk;
			break;
		default:
			clock_limit = 0;
			break;
		}

		/* clock in Mhz unit */
		if (min)
			*min = clock_limit / 100;
		if (max)
			*max = clock_limit / 100;

		return 0;
	}

	if (max) {
		switch (clk_type) {
		case SMU_GFXCLK:
		case SMU_SCLK:
			*max = clk_table->MaxGfxClk;
			break;
		case SMU_MCLK:
		case SMU_UCLK:
		case SMU_FCLK:
			max_dpm_level = 0;
			break;
		case SMU_SOCCLK:
			max_dpm_level = clk_table->NumSocClkLevelsEnabled - 1;
			break;
		case SMU_VCLK:
		case SMU_DCLK:
			max_dpm_level = clk_table->VcnClkLevelsEnabled - 1;
			break;
		default:
			return -EINVAL;
		}

		if (clk_type != SMU_GFXCLK && clk_type != SMU_SCLK) {
			ret = smu_v13_0_4_get_dpm_freq_by_index(smu, clk_type,
								max_dpm_level,
								max);
			if (ret)
				return ret;
		}
	}

	if (min) {
		switch (clk_type) {
		case SMU_GFXCLK:
		case SMU_SCLK:
			*min = clk_table->MinGfxClk;
			break;
		case SMU_MCLK:
		case SMU_UCLK:
		case SMU_FCLK:
			min_dpm_level = clk_table->NumDfPstatesEnabled - 1;
			break;
		case SMU_SOCCLK:
			min_dpm_level = 0;
			break;
		case SMU_VCLK:
		case SMU_DCLK:
			min_dpm_level = 0;
			break;
		default:
			return -EINVAL;
		}

		if (clk_type != SMU_GFXCLK && clk_type != SMU_SCLK) {
			ret = smu_v13_0_4_get_dpm_freq_by_index(smu, clk_type,
								min_dpm_level,
								min);
		}
	}

	return ret;
}

static int smu_v13_0_4_set_soft_freq_limited_range(struct smu_context *smu,
						   enum smu_clk_type clk_type,
						   uint32_t min,
						   uint32_t max)
{
	enum smu_message_type msg_set_min, msg_set_max;
	uint32_t min_clk = min;
	uint32_t max_clk = max;
	int ret = 0;

	if (!smu_v13_0_4_clk_dpm_is_enabled(smu, clk_type))
		return -EINVAL;

	switch (clk_type) {
	case SMU_GFXCLK:
	case SMU_SCLK:
		msg_set_min = SMU_MSG_SetHardMinGfxClk;
		msg_set_max = SMU_MSG_SetSoftMaxGfxClk;
		break;
	case SMU_FCLK:
		msg_set_min = SMU_MSG_SetHardMinFclkByFreq;
		msg_set_max = SMU_MSG_SetSoftMaxFclkByFreq;
		break;
	case SMU_SOCCLK:
		msg_set_min = SMU_MSG_SetHardMinSocclkByFreq;
		msg_set_max = SMU_MSG_SetSoftMaxSocclkByFreq;
		break;
	case SMU_VCLK:
	case SMU_DCLK:
		msg_set_min = SMU_MSG_SetHardMinVcn;
		msg_set_max = SMU_MSG_SetSoftMaxVcn;
		break;
	default:
		return -EINVAL;
	}

	if (clk_type == SMU_VCLK) {
		min_clk = min << SMU_13_VCLK_SHIFT;
		max_clk = max << SMU_13_VCLK_SHIFT;
	}

	ret = smu_cmn_send_smc_msg_with_param(smu, msg_set_min, min_clk, NULL);
	if (ret)
		return ret;

	return smu_cmn_send_smc_msg_with_param(smu, msg_set_max,
					       max_clk, NULL);
}

static int smu_v13_0_4_force_clk_levels(struct smu_context *smu,
					enum smu_clk_type clk_type,
					uint32_t mask)
{
	uint32_t soft_min_level = 0, soft_max_level = 0;
	uint32_t min_freq = 0, max_freq = 0;
	int ret = 0;

	soft_min_level = mask ? (ffs(mask) - 1) : 0;
	soft_max_level = mask ? (fls(mask) - 1) : 0;

	switch (clk_type) {
	case SMU_SOCCLK:
	case SMU_FCLK:
	case SMU_VCLK:
	case SMU_DCLK:
		ret = smu_v13_0_4_get_dpm_freq_by_index(smu, clk_type, soft_min_level, &min_freq);
		if (ret)
			break;

		ret = smu_v13_0_4_get_dpm_freq_by_index(smu, clk_type, soft_max_level, &max_freq);
		if (ret)
			break;

		ret = smu_v13_0_4_set_soft_freq_limited_range(smu, clk_type, min_freq, max_freq);
		break;
	default:
		ret = -EINVAL;
		break;
	}

	return ret;
}

static int smu_v13_0_4_get_dpm_profile_freq(struct smu_context *smu,
					enum amd_dpm_forced_level level,
					enum smu_clk_type clk_type,
					uint32_t *min_clk,
					uint32_t *max_clk)
{
	int ret = 0;
	uint32_t clk_limit = 0;

	switch (clk_type) {
	case SMU_GFXCLK:
	case SMU_SCLK:
		clk_limit = SMU_13_0_4_UMD_PSTATE_GFXCLK;
		if (level == AMD_DPM_FORCED_LEVEL_PROFILE_PEAK)
			smu_v13_0_4_get_dpm_ultimate_freq(smu, SMU_SCLK, NULL, &clk_limit);
		else if (level == AMD_DPM_FORCED_LEVEL_PROFILE_MIN_SCLK)
			smu_v13_0_4_get_dpm_ultimate_freq(smu, SMU_SCLK, &clk_limit, NULL);
		break;
	case SMU_SOCCLK:
		clk_limit = SMU_13_0_4_UMD_PSTATE_SOCCLK;
		if (level == AMD_DPM_FORCED_LEVEL_PROFILE_PEAK)
			smu_v13_0_4_get_dpm_ultimate_freq(smu, SMU_SOCCLK, NULL, &clk_limit);
		break;
	case SMU_FCLK:
		clk_limit = SMU_13_0_4_UMD_PSTATE_FCLK;
		if (level == AMD_DPM_FORCED_LEVEL_PROFILE_PEAK)
			smu_v13_0_4_get_dpm_ultimate_freq(smu, SMU_FCLK, NULL, &clk_limit);
		else if (level == AMD_DPM_FORCED_LEVEL_PROFILE_MIN_MCLK)
			smu_v13_0_4_get_dpm_ultimate_freq(smu, SMU_FCLK, &clk_limit, NULL);
		break;
	case SMU_VCLK:
		smu_v13_0_4_get_dpm_ultimate_freq(smu, SMU_VCLK, NULL, &clk_limit);
		break;
	case SMU_DCLK:
		smu_v13_0_4_get_dpm_ultimate_freq(smu, SMU_DCLK, NULL, &clk_limit);
		break;
	default:
		ret = -EINVAL;
		break;
	}
	*min_clk = *max_clk = clk_limit;
	return ret;
}

static int smu_v13_0_4_set_performance_level(struct smu_context *smu,
					     enum amd_dpm_forced_level level)
{
	struct amdgpu_device *adev = smu->adev;
	uint32_t sclk_min = 0, sclk_max = 0;
	uint32_t fclk_min = 0, fclk_max = 0;
	uint32_t socclk_min = 0, socclk_max = 0;
	uint32_t vclk_min = 0, vclk_max = 0;
	uint32_t dclk_min = 0, dclk_max = 0;
	int ret = 0;

	switch (level) {
	case AMD_DPM_FORCED_LEVEL_HIGH:
		smu_v13_0_4_get_dpm_ultimate_freq(smu, SMU_SCLK, NULL, &sclk_max);
		smu_v13_0_4_get_dpm_ultimate_freq(smu, SMU_FCLK, NULL, &fclk_max);
		smu_v13_0_4_get_dpm_ultimate_freq(smu, SMU_SOCCLK, NULL, &socclk_max);
		smu_v13_0_4_get_dpm_ultimate_freq(smu, SMU_VCLK, NULL, &vclk_max);
		smu_v13_0_4_get_dpm_ultimate_freq(smu, SMU_DCLK, NULL, &dclk_max);
		sclk_min = sclk_max;
		fclk_min = fclk_max;
		socclk_min = socclk_max;
		vclk_min = vclk_max;
		dclk_min = dclk_max;
		break;
	case AMD_DPM_FORCED_LEVEL_LOW:
		smu_v13_0_4_get_dpm_ultimate_freq(smu, SMU_SCLK, &sclk_min, NULL);
		smu_v13_0_4_get_dpm_ultimate_freq(smu, SMU_FCLK, &fclk_min, NULL);
		smu_v13_0_4_get_dpm_ultimate_freq(smu, SMU_SOCCLK, &socclk_min, NULL);
		smu_v13_0_4_get_dpm_ultimate_freq(smu, SMU_VCLK, &vclk_min, NULL);
		smu_v13_0_4_get_dpm_ultimate_freq(smu, SMU_DCLK, &dclk_min, NULL);
		sclk_max = sclk_min;
		fclk_max = fclk_min;
		socclk_max = socclk_min;
		vclk_max = vclk_min;
		dclk_max = dclk_min;
		break;
	case AMD_DPM_FORCED_LEVEL_AUTO:
		smu_v13_0_4_get_dpm_ultimate_freq(smu, SMU_SCLK, &sclk_min, &sclk_max);
		smu_v13_0_4_get_dpm_ultimate_freq(smu, SMU_FCLK, &fclk_min, &fclk_max);
		smu_v13_0_4_get_dpm_ultimate_freq(smu, SMU_SOCCLK, &socclk_min, &socclk_max);
		smu_v13_0_4_get_dpm_ultimate_freq(smu, SMU_VCLK, &vclk_min, &vclk_max);
		smu_v13_0_4_get_dpm_ultimate_freq(smu, SMU_DCLK, &dclk_min, &dclk_max);
		break;
	case AMD_DPM_FORCED_LEVEL_PROFILE_STANDARD:
	case AMD_DPM_FORCED_LEVEL_PROFILE_MIN_SCLK:
	case AMD_DPM_FORCED_LEVEL_PROFILE_MIN_MCLK:
	case AMD_DPM_FORCED_LEVEL_PROFILE_PEAK:
		smu_v13_0_4_get_dpm_profile_freq(smu, level, SMU_SCLK, &sclk_min, &sclk_max);
		smu_v13_0_4_get_dpm_profile_freq(smu, level, SMU_FCLK, &fclk_min, &fclk_max);
		smu_v13_0_4_get_dpm_profile_freq(smu, level, SMU_SOCCLK, &socclk_min, &socclk_max);
		smu_v13_0_4_get_dpm_profile_freq(smu, level, SMU_VCLK, &vclk_min, &vclk_max);
		smu_v13_0_4_get_dpm_profile_freq(smu, level, SMU_DCLK, &dclk_min, &dclk_max);
		break;
	case AMD_DPM_FORCED_LEVEL_MANUAL:
	case AMD_DPM_FORCED_LEVEL_PROFILE_EXIT:
		return 0;
	default:
		dev_err(adev->dev, "Invalid performance level %d\n", level);
		return -EINVAL;
	}

	if (sclk_min && sclk_max) {
		ret = smu_v13_0_4_set_soft_freq_limited_range(smu,
							      SMU_SCLK,
							      sclk_min,
							      sclk_max);
		if (ret)
			return ret;

		smu->gfx_actual_hard_min_freq = sclk_min;
		smu->gfx_actual_soft_max_freq = sclk_max;
	}

	if (fclk_min && fclk_max) {
		ret = smu_v13_0_4_set_soft_freq_limited_range(smu,
							      SMU_FCLK,
							      fclk_min,
							      fclk_max);
		if (ret)
			return ret;
	}

	if (socclk_min && socclk_max) {
		ret = smu_v13_0_4_set_soft_freq_limited_range(smu,
							      SMU_SOCCLK,
							      socclk_min,
							      socclk_max);
		if (ret)
			return ret;
	}

	if (vclk_min && vclk_max) {
		ret = smu_v13_0_4_set_soft_freq_limited_range(smu,
							      SMU_VCLK,
							      vclk_min,
							      vclk_max);
		if (ret)
			return ret;
	}

	if (dclk_min && dclk_max) {
		ret = smu_v13_0_4_set_soft_freq_limited_range(smu,
							      SMU_DCLK,
							      dclk_min,
							      dclk_max);
		if (ret)
			return ret;
	}
	return ret;
}

static int smu_v13_0_4_mode2_reset(struct smu_context *smu)
{
	return smu_cmn_send_smc_msg_with_param(smu, SMU_MSG_GfxDeviceDriverReset,
					       SMU_RESET_MODE_2, NULL);
}

static int smu_v13_0_4_set_fine_grain_gfx_freq_parameters(struct smu_context *smu)
{
	DpmClocks_t *clk_table = smu->smu_table.clocks_table;

	smu->gfx_default_hard_min_freq = clk_table->MinGfxClk;
	smu->gfx_default_soft_max_freq = clk_table->MaxGfxClk;
	smu->gfx_actual_hard_min_freq = 0;
	smu->gfx_actual_soft_max_freq = 0;

	return 0;
}

static const struct pptable_funcs smu_v13_0_4_ppt_funcs = {
	.check_fw_status = smu_v13_0_check_fw_status,
	.check_fw_version = smu_v13_0_check_fw_version,
	.init_smc_tables = smu_v13_0_4_init_smc_tables,
	.fini_smc_tables = smu_v13_0_4_fini_smc_tables,
	.get_vbios_bootup_values = smu_v13_0_get_vbios_bootup_values,
	.system_features_control = smu_v13_0_4_system_features_control,
	.send_smc_msg_with_param = smu_cmn_send_smc_msg_with_param,
	.send_smc_msg = smu_cmn_send_smc_msg,
	.dpm_set_vcn_enable = smu_v13_0_set_vcn_enable,
	.dpm_set_jpeg_enable = smu_v13_0_set_jpeg_enable,
	.set_default_dpm_table = smu_v13_0_set_default_dpm_tables,
	.read_sensor = smu_v13_0_4_read_sensor,
	.is_dpm_running = smu_v13_0_4_is_dpm_running,
	.set_watermarks_table = smu_v13_0_4_set_watermarks_table,
	.get_gpu_metrics = smu_v13_0_4_get_gpu_metrics,
	.get_enabled_mask = smu_cmn_get_enabled_mask,
	.get_pp_feature_mask = smu_cmn_get_pp_feature_mask,
	.set_driver_table_location = smu_v13_0_set_driver_table_location,
	.gfx_off_control = smu_v13_0_gfx_off_control,
	.mode2_reset = smu_v13_0_4_mode2_reset,
	.get_dpm_ultimate_freq = smu_v13_0_4_get_dpm_ultimate_freq,
	.od_edit_dpm_table = smu_v13_0_od_edit_dpm_table,
	.print_clk_levels = smu_v13_0_4_print_clk_levels,
	.force_clk_levels = smu_v13_0_4_force_clk_levels,
	.set_performance_level = smu_v13_0_4_set_performance_level,
	.set_fine_grain_gfx_freq_parameters = smu_v13_0_4_set_fine_grain_gfx_freq_parameters,
	.set_gfx_power_up_by_imu = smu_v13_0_set_gfx_power_up_by_imu,
};

static void smu_v13_0_4_set_smu_mailbox_registers(struct smu_context *smu)
{
	struct amdgpu_device *adev = smu->adev;

	smu->param_reg = SOC15_REG_OFFSET(MP1, 0, mmMP1_SMN_C2PMSG_82);
	smu->msg_reg = SOC15_REG_OFFSET(MP1, 0, mmMP1_SMN_C2PMSG_66);
	smu->resp_reg = SOC15_REG_OFFSET(MP1, 0, mmMP1_SMN_C2PMSG_90);
}

void smu_v13_0_4_set_ppt_funcs(struct smu_context *smu)
{
	struct amdgpu_device *adev = smu->adev;

	smu->ppt_funcs = &smu_v13_0_4_ppt_funcs;
	smu->message_map = smu_v13_0_4_message_map;
	smu->feature_map = smu_v13_0_4_feature_mask_map;
	smu->table_map = smu_v13_0_4_table_map;
	smu->smc_driver_if_version = SMU13_0_4_DRIVER_IF_VERSION;
	smu->is_apu = true;

	if (amdgpu_ip_version(adev, MP1_HWIP, 0) == IP_VERSION(13, 0, 4))
		smu_v13_0_4_set_smu_mailbox_registers(smu);
	else
		smu_v13_0_set_smu_mailbox_registers(smu);
}<|MERGE_RESOLUTION|>--- conflicted
+++ resolved
@@ -226,11 +226,7 @@
 	struct amdgpu_device *adev = smu->adev;
 	int ret = 0;
 
-<<<<<<< HEAD
-	if (!en && !adev->in_s0ix) {
-=======
 	if (!en && adev->in_s4) {
->>>>>>> b48d67c4
 		/* Adds a GFX reset as workaround just before sending the
 		 * MP1_UNLOAD message to prevent GC/RLC/PMFW from entering
 		 * an invalid state.
