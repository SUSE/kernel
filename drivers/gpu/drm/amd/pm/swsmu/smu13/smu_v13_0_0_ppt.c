--- conflicted
+++ resolved
@@ -2939,8 +2939,6 @@
 	return ret;
 }
 
-<<<<<<< HEAD
-=======
 static bool smu_v13_0_0_wbrf_support_check(struct smu_context *smu)
 {
 	struct amdgpu_device *adev = smu->adev;
@@ -2955,7 +2953,6 @@
 	}
 }
 
->>>>>>> d020a665
 static int smu_v13_0_0_set_power_limit(struct smu_context *smu,
 				       enum smu_ppt_limit_type limit_type,
 				       uint32_t limit)
