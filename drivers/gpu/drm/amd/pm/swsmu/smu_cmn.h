--- conflicted
+++ resolved
@@ -30,8 +30,6 @@
 #define FDO_PWM_MODE_STATIC  1
 #define FDO_PWM_MODE_STATIC_RPM 5
 
-<<<<<<< HEAD
-=======
 #define SMU_IH_INTERRUPT_ID_TO_DRIVER                   0xFE
 #define SMU_IH_INTERRUPT_CONTEXT_ID_BACO                0x2
 #define SMU_IH_INTERRUPT_CONTEXT_ID_AC                  0x3
@@ -42,7 +40,6 @@
 #define SMU_IH_INTERRUPT_CONTEXT_ID_FAN_ABNORMAL        0x8
 #define SMU_IH_INTERRUPT_CONTEXT_ID_FAN_RECOVERY        0x9
 
->>>>>>> 2d5404ca
 extern const int link_speed[];
 
 /* Helper to Convert from PCIE Gen 1/2/3/4/5/6 to 0.1 GT/s speed units */
