--- conflicted
+++ resolved
@@ -105,40 +105,7 @@
 	     (adev->ip_versions[MP1_HWIP][0] == IP_VERSION(11, 0, 7))))
 		return 0;
 
-<<<<<<< HEAD
-	switch (adev->ip_versions[MP1_HWIP][0]) {
-	case IP_VERSION(11, 0, 0):
-		chip_name = "navi10";
-		break;
-	case IP_VERSION(11, 0, 5):
-		chip_name = "navi14";
-		break;
-	case IP_VERSION(11, 0, 9):
-		chip_name = "navi12";
-		break;
-	case IP_VERSION(11, 0, 7):
-		chip_name = "sienna_cichlid";
-		break;
-	case IP_VERSION(11, 0, 11):
-		chip_name = "navy_flounder";
-		break;
-	case IP_VERSION(11, 0, 12):
-		chip_name = "dimgrey_cavefish";
-		break;
-	case IP_VERSION(11, 0, 13):
-		chip_name = "beige_goby";
-		break;
-	case IP_VERSION(11, 0, 2):
-		chip_name = "arcturus";
-		break;
-	default:
-		dev_err(adev->dev, "Unsupported IP version 0x%x\n",
-			adev->ip_versions[MP1_HWIP][0]);
-		return -EINVAL;
-	}
-=======
 	amdgpu_ucode_ip_version_decode(adev, MP1_HWIP, ucode_prefix, sizeof(ucode_prefix));
->>>>>>> eb3cdb58
 
 	snprintf(fw_name, sizeof(fw_name), "amdgpu/%s.bin", ucode_prefix);
 
@@ -297,11 +264,7 @@
 			"smu fw program = %d, version = 0x%08x (%d.%d.%d)\n",
 			smu->smc_driver_if_version, if_version,
 			smu_program, smu_version, smu_major, smu_minor, smu_debug);
-<<<<<<< HEAD
-		dev_warn(smu->adev->dev, "SMU driver if version not matched\n");
-=======
 		dev_info(smu->adev->dev, "SMU driver if version not matched\n");
->>>>>>> eb3cdb58
 	}
 
 	return ret;
