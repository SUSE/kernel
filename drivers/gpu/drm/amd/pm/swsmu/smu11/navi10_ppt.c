--- conflicted
+++ resolved
@@ -515,13 +515,10 @@
 		       AMDGPU_GEM_DOMAIN_VRAM);
 	SMU_TABLE_INIT(tables, SMU_TABLE_DRIVER_SMU_CONFIG, sizeof(DriverSmuConfig_t),
 		       PAGE_SIZE, AMDGPU_GEM_DOMAIN_VRAM);
-<<<<<<< HEAD
-=======
 
 	dummy_read_1_table->size = 0x40000;
 	dummy_read_1_table->align = PAGE_SIZE;
 	dummy_read_1_table->domain = AMDGPU_GEM_DOMAIN_VRAM;
->>>>>>> eb3cdb58
 
 	smu_table->metrics_table = kzalloc(sizeof(SmuMetrics_NV1X_t),
 					   GFP_KERNEL);
@@ -3024,10 +3021,6 @@
 	}
 	mutex_lock(&adev->pm.mutex);
 	r = smu_cmn_update_table(smu, SMU_TABLE_I2C_COMMANDS, 0, req, true);
-<<<<<<< HEAD
-	mutex_unlock(&adev->pm.mutex);
-=======
->>>>>>> eb3cdb58
 	if (r)
 		goto fail;
 
@@ -3044,10 +3037,7 @@
 	}
 	r = num_msgs;
 fail:
-<<<<<<< HEAD
-=======
 	mutex_unlock(&adev->pm.mutex);
->>>>>>> eb3cdb58
 	kfree(req);
 	return r;
 }
