--- conflicted
+++ resolved
@@ -138,16 +138,9 @@
 #define PPSMC_MSG_SetBadMemoryPagesRetiredFlagsPerChannel 0x4A
 #define PPSMC_MSG_SetPriorityDeltaGain           0x4B
 #define PPSMC_MSG_AllowIHHostInterrupt           0x4C
-<<<<<<< HEAD
-
-#define PPSMC_MSG_DALNotPresent                  0x4E
-
-#define PPSMC_Message_Count                      0x4F
-=======
 #define PPSMC_MSG_DALNotPresent                  0x4E
 #define PPSMC_MSG_EnableUCLKShadow               0x51
 #define PPSMC_Message_Count                      0x52
->>>>>>> 2d5404ca
 
 //Debug Dump Message
 #define DEBUGSMC_MSG_TestMessage                    0x1
