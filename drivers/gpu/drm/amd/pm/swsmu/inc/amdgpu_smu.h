--- conflicted
+++ resolved
@@ -504,15 +504,12 @@
 
 #define WORKLOAD_POLICY_MAX 7
 
-<<<<<<< HEAD
-=======
 /*
  * Configure wbrf event handling pace as there can be only one
  * event processed every SMU_WBRF_EVENT_HANDLING_PACE ms.
  */
 #define SMU_WBRF_EVENT_HANDLING_PACE	10
 
->>>>>>> 2d5404ca
 struct smu_context {
 	struct amdgpu_device            *adev;
 	struct amdgpu_irq_src		irq_source;
@@ -614,14 +611,10 @@
 
 	struct delayed_work		swctf_delayed_work;
 
-<<<<<<< HEAD
-	enum pp_xgmi_plpd_mode plpd_mode;
-=======
 	/* data structures for wbrf feature support */
 	bool				wbrf_supported;
 	struct notifier_block		wbrf_notifier;
 	struct delayed_work		wbrf_delayed_work;
->>>>>>> 2d5404ca
 };
 
 struct i2c_adapter;
@@ -893,15 +886,6 @@
 	int (*set_df_cstate)(struct smu_context *smu, enum pp_df_cstate state);
 
 	/**
-<<<<<<< HEAD
-	 * @select_xgmi_plpd_policy: Select xgmi per-link power down policy.
-	 */
-	int (*select_xgmi_plpd_policy)(struct smu_context *smu,
-				       enum pp_xgmi_plpd_mode mode);
-
-	/**
-=======
->>>>>>> 2d5404ca
 	 * @update_pcie_parameters: Update and upload the system's PCIe
 	 *                          capabilites to the SMU.
 	 * &pcie_gen_cap: Maximum allowed PCIe generation.
@@ -1434,11 +1418,6 @@
 	int (*dpm_set_umsch_mm_enable)(struct smu_context *smu, bool enable);
 
 	/**
-<<<<<<< HEAD
-	 * @notify_rlc_state: Notify RLC power state to SMU.
-	 */
-	int (*notify_rlc_state)(struct smu_context *smu, bool en);
-=======
 	 * @set_mall_enable: Init MALL power gating control.
 	 */
 	int (*set_mall_enable)(struct smu_context *smu);
@@ -1463,7 +1442,6 @@
 	 */
 	int (*set_wbrf_exclusion_ranges)(struct smu_context *smu,
 					struct freq_band_range *exclusion_ranges);
->>>>>>> 2d5404ca
 };
 
 typedef enum {
