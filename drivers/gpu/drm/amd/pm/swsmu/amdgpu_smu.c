--- conflicted
+++ resolved
@@ -41,10 +41,7 @@
 #include "smu_v13_0_0_ppt.h"
 #include "smu_v13_0_4_ppt.h"
 #include "smu_v13_0_5_ppt.h"
-<<<<<<< HEAD
-=======
 #include "smu_v13_0_6_ppt.h"
->>>>>>> eb3cdb58
 #include "smu_v13_0_7_ppt.h"
 #include "amd_pcie.h"
 
@@ -631,14 +628,11 @@
 	case IP_VERSION(13, 0, 0):
 	case IP_VERSION(13, 0, 10):
 		smu_v13_0_0_set_ppt_funcs(smu);
-<<<<<<< HEAD
-=======
 		break;
 	case IP_VERSION(13, 0, 6):
 		smu_v13_0_6_set_ppt_funcs(smu);
 		/* Enable pp_od_clk_voltage node */
 		smu->od_enabled = true;
->>>>>>> eb3cdb58
 		break;
 	case IP_VERSION(13, 0, 7):
 		smu_v13_0_7_set_ppt_funcs(smu);
@@ -654,10 +648,7 @@
 {
 	struct amdgpu_device *adev = (struct amdgpu_device *)handle;
 	struct smu_context *smu;
-<<<<<<< HEAD
-=======
 	int r;
->>>>>>> eb3cdb58
 
 	smu = kzalloc(sizeof(struct smu_context), GFP_KERNEL);
 	if (!smu)
@@ -1078,8 +1069,6 @@
 
 	if (smu->ppt_funcs && smu->ppt_funcs->interrupt_work)
 		smu->ppt_funcs->interrupt_work(smu);
-<<<<<<< HEAD
-=======
 }
 
 static void smu_swctf_delayed_work_handler(struct work_struct *work)
@@ -1108,7 +1097,6 @@
 	dev_emerg(adev->dev, "ERROR: GPU over temperature range(SW CTF) detected!\n");
 	dev_emerg(adev->dev, "ERROR: System is going to shutdown due to GPU SW CTF!\n");
 	orderly_poweroff(true);
->>>>>>> eb3cdb58
 }
 
 static int smu_sw_init(void *handle)
@@ -1159,19 +1147,6 @@
 	ret = smu_smc_table_sw_init(smu);
 	if (ret) {
 		dev_err(adev->dev, "Failed to sw init smc table!\n");
-		return ret;
-	}
-
-	/* get boot_values from vbios to set revision, gfxclk, and etc. */
-	ret = smu_get_vbios_bootup_values(smu);
-	if (ret) {
-		dev_err(adev->dev, "Failed to get VBIOS boot clock values!\n");
-		return ret;
-	}
-
-	ret = smu_init_pptable_microcode(smu);
-	if (ret) {
-		dev_err(adev->dev, "Failed to setup pptable firmware!\n");
 		return ret;
 	}
 
@@ -1301,12 +1276,6 @@
 		return ret;
 	}
 
-<<<<<<< HEAD
-	ret = smu_setup_pptable(smu);
-	if (ret) {
-		dev_err(adev->dev, "Failed to setup pptable!\n");
-		return ret;
-=======
 	/*
 	 * It is assumed the pptable used before runpm is same as
 	 * the one used afterwards. Thus, we can reuse the stored
@@ -1318,7 +1287,6 @@
 			dev_err(adev->dev, "Failed to setup pptable!\n");
 			return ret;
 		}
->>>>>>> eb3cdb58
 	}
 
 	/* smu_dump_pptable(smu); */
@@ -1553,10 +1521,7 @@
 	switch (adev->ip_versions[MP1_HWIP][0]) {
 	case IP_VERSION(13, 0, 0):
 	case IP_VERSION(13, 0, 7):
-<<<<<<< HEAD
-=======
 	case IP_VERSION(13, 0, 10):
->>>>>>> eb3cdb58
 		return 0;
 	default:
 		break;
@@ -1639,11 +1604,7 @@
 	}
 
 	if (adev->ip_versions[GC_HWIP][0] >= IP_VERSION(9, 4, 2) &&
-<<<<<<< HEAD
-	    adev->gfx.rlc.funcs->stop)
-=======
 	    !amdgpu_sriov_vf(adev) && adev->gfx.rlc.funcs->stop)
->>>>>>> eb3cdb58
 		adev->gfx.rlc.funcs->stop(adev);
 
 	return ret;
@@ -1746,17 +1707,6 @@
 	smu->watermarks_bitmap &= ~(WATERMARKS_LOADED);
 
 	smu_set_gfx_cgpg(smu, false);
-<<<<<<< HEAD
-=======
-
-	/*
-	 * pwfw resets entrycount when device is suspended, so we save the
-	 * last value to be used when we resume to keep it consistent
-	 */
-	ret = smu_get_entrycount_gfxoff(smu, &count);
-	if (!ret)
-		adev->gfx.gfx_off_entrycount = count;
->>>>>>> eb3cdb58
 
 	/*
 	 * pwfw resets entrycount when device is suspended, so we save the
@@ -2341,21 +2291,12 @@
 
 	if (speed == U32_MAX)
 		return -EINVAL;
-<<<<<<< HEAD
 
 	ret = smu->ppt_funcs->set_fan_speed_rpm(smu, speed);
 	if (!ret && !(smu->user_dpm_profile.flags & SMU_DPM_USER_PROFILE_RESTORE)) {
 		smu->user_dpm_profile.flags |= SMU_CUSTOM_FAN_SPEED_RPM;
 		smu->user_dpm_profile.fan_speed_rpm = speed;
 
-=======
-
-	ret = smu->ppt_funcs->set_fan_speed_rpm(smu, speed);
-	if (!ret && !(smu->user_dpm_profile.flags & SMU_DPM_USER_PROFILE_RESTORE)) {
-		smu->user_dpm_profile.flags |= SMU_CUSTOM_FAN_SPEED_RPM;
-		smu->user_dpm_profile.fan_speed_rpm = speed;
-
->>>>>>> eb3cdb58
 		/* Override custom PWM setting as they cannot co-exist */
 		smu->user_dpm_profile.flags &= ~SMU_CUSTOM_FAN_SPEED_PWM;
 		smu->user_dpm_profile.fan_speed_pwm = 0;
@@ -2671,49 +2612,33 @@
 	int ret = -EINVAL;
 	struct smu_context *smu = handle;
 
-<<<<<<< HEAD
+	if (smu->ppt_funcs && smu->ppt_funcs->get_apu_thermal_limit)
+		ret = smu->ppt_funcs->get_apu_thermal_limit(smu, limit);
+
+	return ret;
+}
+
+static int smu_set_apu_thermal_limit(void *handle, uint32_t limit)
+{
+	int ret = -EINVAL;
+	struct smu_context *smu = handle;
+
+	if (smu->ppt_funcs && smu->ppt_funcs->set_apu_thermal_limit)
+		ret = smu->ppt_funcs->set_apu_thermal_limit(smu, limit);
+
+	return ret;
+}
+
+static int smu_get_power_profile_mode(void *handle, char *buf)
+{
+	struct smu_context *smu = handle;
+
 	if (!smu->pm_enabled || !smu->adev->pm.dpm_enabled ||
 	    !smu->ppt_funcs->get_power_profile_mode)
 		return -EOPNOTSUPP;
 	if (!buf)
 		return -EINVAL;
 
-	return smu->ppt_funcs->get_power_profile_mode(smu, buf);
-=======
-	if (smu->ppt_funcs && smu->ppt_funcs->get_apu_thermal_limit)
-		ret = smu->ppt_funcs->get_apu_thermal_limit(smu, limit);
-
-	return ret;
-}
-
-static int smu_set_apu_thermal_limit(void *handle, uint32_t limit)
-{
-	int ret = -EINVAL;
-	struct smu_context *smu = handle;
-
-	if (smu->ppt_funcs && smu->ppt_funcs->set_apu_thermal_limit)
-		ret = smu->ppt_funcs->set_apu_thermal_limit(smu, limit);
-
-	return ret;
->>>>>>> eb3cdb58
-}
-
-static int smu_get_power_profile_mode(void *handle, char *buf)
-{
-	struct smu_context *smu = handle;
-
-	if (!smu->pm_enabled || !smu->adev->pm.dpm_enabled ||
-<<<<<<< HEAD
-	    !smu->ppt_funcs->set_power_profile_mode)
-=======
-	    !smu->ppt_funcs->get_power_profile_mode)
->>>>>>> eb3cdb58
-		return -EOPNOTSUPP;
-	if (!buf)
-		return -EINVAL;
-
-<<<<<<< HEAD
-=======
 	return smu->ppt_funcs->get_power_profile_mode(smu, buf);
 }
 
@@ -2727,7 +2652,6 @@
 	    !smu->ppt_funcs->set_power_profile_mode)
 		return -EOPNOTSUPP;
 
->>>>>>> eb3cdb58
 	return smu_bump_power_profile_mode(smu, param, param_size);
 }
 
@@ -2814,21 +2738,12 @@
 
 	if (speed == U32_MAX)
 		return -EINVAL;
-<<<<<<< HEAD
 
 	ret = smu->ppt_funcs->set_fan_speed_pwm(smu, speed);
 	if (!ret && !(smu->user_dpm_profile.flags & SMU_DPM_USER_PROFILE_RESTORE)) {
 		smu->user_dpm_profile.flags |= SMU_CUSTOM_FAN_SPEED_PWM;
 		smu->user_dpm_profile.fan_speed_pwm = speed;
 
-=======
-
-	ret = smu->ppt_funcs->set_fan_speed_pwm(smu, speed);
-	if (!ret && !(smu->user_dpm_profile.flags & SMU_DPM_USER_PROFILE_RESTORE)) {
-		smu->user_dpm_profile.flags |= SMU_CUSTOM_FAN_SPEED_PWM;
-		smu->user_dpm_profile.fan_speed_pwm = speed;
-
->>>>>>> eb3cdb58
 		/* Override custom RPM setting as they cannot co-exist */
 		smu->user_dpm_profile.flags &= ~SMU_CUSTOM_FAN_SPEED_RPM;
 		smu->user_dpm_profile.fan_speed_rpm = 0;
