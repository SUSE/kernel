/*
 * Copyright 2015 Advanced Micro Devices, Inc.
 *
 * Permission is hereby granted, free of charge, to any person obtaining a
 * copy of this software and associated documentation files (the "Software"),
 * to deal in the Software without restriction, including without limitation
 * the rights to use, copy, modify, merge, publish, distribute, sublicense,
 * and/or sell copies of the Software, and to permit persons to whom the
 * Software is furnished to do so, subject to the following conditions:
 *
 * The above copyright notice and this permission notice shall be included in
 * all copies or substantial portions of the Software.
 *
 * THE SOFTWARE IS PROVIDED "AS IS", WITHOUT WARRANTY OF ANY KIND, EXPRESS OR
 * IMPLIED, INCLUDING BUT NOT LIMITED TO THE WARRANTIES OF MERCHANTABILITY,
 * FITNESS FOR A PARTICULAR PURPOSE AND NONINFRINGEMENT.  IN NO EVENT SHALL
 * THE COPYRIGHT HOLDER(S) OR AUTHOR(S) BE LIABLE FOR ANY CLAIM, DAMAGES OR
 * OTHER LIABILITY, WHETHER IN AN ACTION OF CONTRACT, TORT OR OTHERWISE,
 * ARISING FROM, OUT OF OR IN CONNECTION WITH THE SOFTWARE OR THE USE OR
 * OTHER DEALINGS IN THE SOFTWARE.
 *
 */
#include "pp_debug.h"
#include <linux/types.h>
#include <linux/kernel.h>
#include <linux/gfp.h>
#include <linux/slab.h>
#include <linux/firmware.h>
#include <linux/reboot.h>
#include "amd_shared.h"
#include "amd_powerplay.h"
#include "power_state.h"
#include "amdgpu.h"
#include "hwmgr.h"
#include "amdgpu_dpm_internal.h"
#include "amdgpu_display.h"

static const struct amd_pm_funcs pp_dpm_funcs;

static int amd_powerplay_create(struct amdgpu_device *adev)
{
	struct pp_hwmgr *hwmgr;

	if (adev == NULL)
		return -EINVAL;

	hwmgr = kzalloc(sizeof(struct pp_hwmgr), GFP_KERNEL);
	if (hwmgr == NULL)
		return -ENOMEM;

	hwmgr->adev = adev;
	hwmgr->not_vf = !amdgpu_sriov_vf(adev);
	hwmgr->device = amdgpu_cgs_create_device(adev);
	mutex_init(&hwmgr->msg_lock);
	hwmgr->chip_family = adev->family;
	hwmgr->chip_id = adev->asic_type;
	hwmgr->feature_mask = adev->pm.pp_feature;
	hwmgr->display_config = &adev->pm.pm_display_cfg;
	adev->powerplay.pp_handle = hwmgr;
	adev->powerplay.pp_funcs = &pp_dpm_funcs;
	return 0;
}


static void amd_powerplay_destroy(struct amdgpu_device *adev)
{
	struct pp_hwmgr *hwmgr = adev->powerplay.pp_handle;

	mutex_destroy(&hwmgr->msg_lock);

	kfree(hwmgr->hardcode_pp_table);
	hwmgr->hardcode_pp_table = NULL;

	kfree(hwmgr);
	hwmgr = NULL;
}

static int pp_early_init(void *handle)
{
	int ret;
	struct amdgpu_device *adev = handle;

	ret = amd_powerplay_create(adev);

	if (ret != 0)
		return ret;

	ret = hwmgr_early_init(adev->powerplay.pp_handle);
	if (ret)
		return -EINVAL;

	return 0;
}

static void pp_swctf_delayed_work_handler(struct work_struct *work)
{
	struct pp_hwmgr *hwmgr =
		container_of(work, struct pp_hwmgr, swctf_delayed_work.work);
	struct amdgpu_device *adev = hwmgr->adev;
	struct amdgpu_dpm_thermal *range =
				&adev->pm.dpm.thermal;
	uint32_t gpu_temperature, size;
	int ret;

	/*
	 * If the hotspot/edge temperature is confirmed as below SW CTF setting point
	 * after the delay enforced, nothing will be done.
	 * Otherwise, a graceful shutdown will be performed to prevent further damage.
	 */
	if (range->sw_ctf_threshold &&
	    hwmgr->hwmgr_func->read_sensor) {
		ret = hwmgr->hwmgr_func->read_sensor(hwmgr,
						     AMDGPU_PP_SENSOR_HOTSPOT_TEMP,
						     &gpu_temperature,
						     &size);
		/*
		 * For some legacy ASICs, hotspot temperature retrieving might be not
		 * supported. Check the edge temperature instead then.
		 */
		if (ret == -EOPNOTSUPP)
			ret = hwmgr->hwmgr_func->read_sensor(hwmgr,
							     AMDGPU_PP_SENSOR_EDGE_TEMP,
							     &gpu_temperature,
							     &size);
		if (!ret && gpu_temperature / 1000 < range->sw_ctf_threshold)
			return;
	}

	dev_emerg(adev->dev, "ERROR: GPU over temperature range(SW CTF) detected!\n");
	dev_emerg(adev->dev, "ERROR: System is going to shutdown due to GPU SW CTF!\n");
	orderly_poweroff(true);
}

static int pp_sw_init(void *handle)
{
	struct amdgpu_device *adev = handle;
	struct pp_hwmgr *hwmgr = adev->powerplay.pp_handle;
	int ret = 0;

	ret = hwmgr_sw_init(hwmgr);

	pr_debug("powerplay sw init %s\n", ret ? "failed" : "successfully");

	if (!ret)
		INIT_DELAYED_WORK(&hwmgr->swctf_delayed_work,
				  pp_swctf_delayed_work_handler);

	return ret;
}

static int pp_sw_fini(void *handle)
{
	struct amdgpu_device *adev = handle;
	struct pp_hwmgr *hwmgr = adev->powerplay.pp_handle;

	hwmgr_sw_fini(hwmgr);

	amdgpu_ucode_release(&adev->pm.fw);

	return 0;
}

static int pp_hw_init(void *handle)
{
	int ret = 0;
	struct amdgpu_device *adev = handle;
	struct pp_hwmgr *hwmgr = adev->powerplay.pp_handle;

	ret = hwmgr_hw_init(hwmgr);

	if (ret)
		pr_err("powerplay hw init failed\n");

	return ret;
}

static int pp_hw_fini(void *handle)
{
	struct amdgpu_device *adev = handle;
	struct pp_hwmgr *hwmgr = adev->powerplay.pp_handle;

	cancel_delayed_work_sync(&hwmgr->swctf_delayed_work);

	hwmgr_hw_fini(hwmgr);

	return 0;
}

static void pp_reserve_vram_for_smu(struct amdgpu_device *adev)
{
	int r = -EINVAL;
	void *cpu_ptr = NULL;
	uint64_t gpu_addr;
	struct pp_hwmgr *hwmgr = adev->powerplay.pp_handle;

	if (amdgpu_bo_create_kernel(adev, adev->pm.smu_prv_buffer_size,
						PAGE_SIZE, AMDGPU_GEM_DOMAIN_GTT,
						&adev->pm.smu_prv_buffer,
						&gpu_addr,
						&cpu_ptr)) {
		DRM_ERROR("amdgpu: failed to create smu prv buffer\n");
		return;
	}

	if (hwmgr->hwmgr_func->notify_cac_buffer_info)
		r = hwmgr->hwmgr_func->notify_cac_buffer_info(hwmgr,
					lower_32_bits((unsigned long)cpu_ptr),
					upper_32_bits((unsigned long)cpu_ptr),
					lower_32_bits(gpu_addr),
					upper_32_bits(gpu_addr),
					adev->pm.smu_prv_buffer_size);

	if (r) {
		amdgpu_bo_free_kernel(&adev->pm.smu_prv_buffer, NULL, NULL);
		adev->pm.smu_prv_buffer = NULL;
		DRM_ERROR("amdgpu: failed to notify SMU buffer address\n");
	}
}

static int pp_late_init(void *handle)
{
	struct amdgpu_device *adev = handle;
	struct pp_hwmgr *hwmgr = adev->powerplay.pp_handle;

	if (hwmgr && hwmgr->pm_en)
		hwmgr_handle_task(hwmgr,
					AMD_PP_TASK_COMPLETE_INIT, NULL);
	if (adev->pm.smu_prv_buffer_size != 0)
		pp_reserve_vram_for_smu(adev);

	return 0;
}

static void pp_late_fini(void *handle)
{
	struct amdgpu_device *adev = handle;

	if (adev->pm.smu_prv_buffer)
		amdgpu_bo_free_kernel(&adev->pm.smu_prv_buffer, NULL, NULL);
	amd_powerplay_destroy(adev);
}


static bool pp_is_idle(void *handle)
{
	return false;
}

static int pp_wait_for_idle(void *handle)
{
	return 0;
}

static int pp_sw_reset(void *handle)
{
	return 0;
}

static int pp_set_powergating_state(void *handle,
				    enum amd_powergating_state state)
{
	return 0;
}

static int pp_suspend(void *handle)
{
	struct amdgpu_device *adev = handle;
	struct pp_hwmgr *hwmgr = adev->powerplay.pp_handle;

	cancel_delayed_work_sync(&hwmgr->swctf_delayed_work);

	return hwmgr_suspend(hwmgr);
}

static int pp_resume(void *handle)
{
	struct amdgpu_device *adev = handle;
	struct pp_hwmgr *hwmgr = adev->powerplay.pp_handle;

	return hwmgr_resume(hwmgr);
}

static int pp_set_clockgating_state(void *handle,
					  enum amd_clockgating_state state)
{
	return 0;
}

static const struct amd_ip_funcs pp_ip_funcs = {
	.name = "powerplay",
	.early_init = pp_early_init,
	.late_init = pp_late_init,
	.sw_init = pp_sw_init,
	.sw_fini = pp_sw_fini,
	.hw_init = pp_hw_init,
	.hw_fini = pp_hw_fini,
	.late_fini = pp_late_fini,
	.suspend = pp_suspend,
	.resume = pp_resume,
	.is_idle = pp_is_idle,
	.wait_for_idle = pp_wait_for_idle,
	.soft_reset = pp_sw_reset,
	.set_clockgating_state = pp_set_clockgating_state,
	.set_powergating_state = pp_set_powergating_state,
};

const struct amdgpu_ip_block_version pp_smu_ip_block =
{
	.type = AMD_IP_BLOCK_TYPE_SMC,
	.major = 1,
	.minor = 0,
	.rev = 0,
	.funcs = &pp_ip_funcs,
};

/* This interface only be supported On Vi,
 * because only smu7/8 can help to load gfx/sdma fw,
 * smu need to be enabled before load other ip's fw.
 * so call start smu to load smu7 fw and other ip's fw
 */
static int pp_dpm_load_fw(void *handle)
{
	struct pp_hwmgr *hwmgr = handle;

	if (!hwmgr || !hwmgr->smumgr_funcs || !hwmgr->smumgr_funcs->start_smu)
		return -EINVAL;

	if (hwmgr->smumgr_funcs->start_smu(hwmgr)) {
		pr_err("fw load failed\n");
		return -EINVAL;
	}

	return 0;
}

static int pp_dpm_fw_loading_complete(void *handle)
{
	return 0;
}

static int pp_set_clockgating_by_smu(void *handle, uint32_t msg_id)
{
	struct pp_hwmgr *hwmgr = handle;

	if (!hwmgr || !hwmgr->pm_en)
		return -EINVAL;

	if (hwmgr->hwmgr_func->update_clock_gatings == NULL) {
		pr_info_ratelimited("%s was not implemented.\n", __func__);
		return 0;
	}

	return hwmgr->hwmgr_func->update_clock_gatings(hwmgr, &msg_id);
}

static void pp_dpm_en_umd_pstate(struct pp_hwmgr  *hwmgr,
						enum amd_dpm_forced_level *level)
{
	uint32_t profile_mode_mask = AMD_DPM_FORCED_LEVEL_PROFILE_STANDARD |
					AMD_DPM_FORCED_LEVEL_PROFILE_MIN_SCLK |
					AMD_DPM_FORCED_LEVEL_PROFILE_MIN_MCLK |
					AMD_DPM_FORCED_LEVEL_PROFILE_PEAK;

	if (!(hwmgr->dpm_level & profile_mode_mask)) {
		/* enter umd pstate, save current level, disable gfx cg*/
		if (*level & profile_mode_mask) {
			hwmgr->saved_dpm_level = hwmgr->dpm_level;
			hwmgr->en_umd_pstate = true;
		}
	} else {
		/* exit umd pstate, restore level, enable gfx cg*/
		if (!(*level & profile_mode_mask)) {
			if (*level == AMD_DPM_FORCED_LEVEL_PROFILE_EXIT)
				*level = hwmgr->saved_dpm_level;
			hwmgr->en_umd_pstate = false;
		}
	}
}

static int pp_dpm_force_performance_level(void *handle,
					enum amd_dpm_forced_level level)
{
	struct pp_hwmgr *hwmgr = handle;

	if (!hwmgr || !hwmgr->pm_en)
		return -EINVAL;

	if (level == hwmgr->dpm_level)
		return 0;

	pp_dpm_en_umd_pstate(hwmgr, &level);
	hwmgr->request_dpm_level = level;
	hwmgr_handle_task(hwmgr, AMD_PP_TASK_READJUST_POWER_STATE, NULL);

	return 0;
}

static enum amd_dpm_forced_level pp_dpm_get_performance_level(
								void *handle)
{
	struct pp_hwmgr *hwmgr = handle;

	if (!hwmgr || !hwmgr->pm_en)
		return -EINVAL;

	return hwmgr->dpm_level;
}

static uint32_t pp_dpm_get_sclk(void *handle, bool low)
{
	struct pp_hwmgr *hwmgr = handle;

	if (!hwmgr || !hwmgr->pm_en)
		return 0;

	if (hwmgr->hwmgr_func->get_sclk == NULL) {
		pr_info_ratelimited("%s was not implemented.\n", __func__);
		return 0;
	}
	return hwmgr->hwmgr_func->get_sclk(hwmgr, low);
}

static uint32_t pp_dpm_get_mclk(void *handle, bool low)
{
	struct pp_hwmgr *hwmgr = handle;

	if (!hwmgr || !hwmgr->pm_en)
		return 0;

	if (hwmgr->hwmgr_func->get_mclk == NULL) {
		pr_info_ratelimited("%s was not implemented.\n", __func__);
		return 0;
	}
	return hwmgr->hwmgr_func->get_mclk(hwmgr, low);
}

static void pp_dpm_powergate_vce(void *handle, bool gate)
{
	struct pp_hwmgr *hwmgr = handle;

	if (!hwmgr || !hwmgr->pm_en)
		return;

	if (hwmgr->hwmgr_func->powergate_vce == NULL) {
		pr_info_ratelimited("%s was not implemented.\n", __func__);
		return;
	}
	hwmgr->hwmgr_func->powergate_vce(hwmgr, gate);
}

static void pp_dpm_powergate_uvd(void *handle, bool gate)
{
	struct pp_hwmgr *hwmgr = handle;

	if (!hwmgr || !hwmgr->pm_en)
		return;

	if (hwmgr->hwmgr_func->powergate_uvd == NULL) {
		pr_info_ratelimited("%s was not implemented.\n", __func__);
		return;
	}
	hwmgr->hwmgr_func->powergate_uvd(hwmgr, gate);
}

static int pp_dpm_dispatch_tasks(void *handle, enum amd_pp_task task_id,
		enum amd_pm_state_type *user_state)
{
	struct pp_hwmgr *hwmgr = handle;

	if (!hwmgr || !hwmgr->pm_en)
		return -EINVAL;

	return hwmgr_handle_task(hwmgr, task_id, user_state);
}

static enum amd_pm_state_type pp_dpm_get_current_power_state(void *handle)
{
	struct pp_hwmgr *hwmgr = handle;
	struct pp_power_state *state;
	enum amd_pm_state_type pm_type;

	if (!hwmgr || !hwmgr->pm_en || !hwmgr->current_ps)
		return -EINVAL;

	state = hwmgr->current_ps;

	switch (state->classification.ui_label) {
	case PP_StateUILabel_Battery:
		pm_type = POWER_STATE_TYPE_BATTERY;
		break;
	case PP_StateUILabel_Balanced:
		pm_type = POWER_STATE_TYPE_BALANCED;
		break;
	case PP_StateUILabel_Performance:
		pm_type = POWER_STATE_TYPE_PERFORMANCE;
		break;
	default:
		if (state->classification.flags & PP_StateClassificationFlag_Boot)
			pm_type = POWER_STATE_TYPE_INTERNAL_BOOT;
		else
			pm_type = POWER_STATE_TYPE_DEFAULT;
		break;
	}

	return pm_type;
}

static int pp_dpm_set_fan_control_mode(void *handle, uint32_t mode)
{
	struct pp_hwmgr *hwmgr = handle;

	if (!hwmgr || !hwmgr->pm_en)
		return -EOPNOTSUPP;

	if (hwmgr->hwmgr_func->set_fan_control_mode == NULL)
		return -EOPNOTSUPP;

	if (mode == U32_MAX)
		return -EINVAL;

	hwmgr->hwmgr_func->set_fan_control_mode(hwmgr, mode);

	return 0;
}

static int pp_dpm_get_fan_control_mode(void *handle, uint32_t *fan_mode)
{
	struct pp_hwmgr *hwmgr = handle;

	if (!hwmgr || !hwmgr->pm_en)
		return -EOPNOTSUPP;

	if (hwmgr->hwmgr_func->get_fan_control_mode == NULL)
		return -EOPNOTSUPP;

	if (!fan_mode)
		return -EINVAL;

	*fan_mode = hwmgr->hwmgr_func->get_fan_control_mode(hwmgr);
	return 0;
}

static int pp_dpm_set_fan_speed_pwm(void *handle, uint32_t speed)
{
	struct pp_hwmgr *hwmgr = handle;

	if (!hwmgr || !hwmgr->pm_en)
		return -EOPNOTSUPP;

	if (hwmgr->hwmgr_func->set_fan_speed_pwm == NULL)
		return -EOPNOTSUPP;

	if (speed == U32_MAX)
		return -EINVAL;

	return hwmgr->hwmgr_func->set_fan_speed_pwm(hwmgr, speed);
}

static int pp_dpm_get_fan_speed_pwm(void *handle, uint32_t *speed)
{
	struct pp_hwmgr *hwmgr = handle;

	if (!hwmgr || !hwmgr->pm_en)
		return -EOPNOTSUPP;

	if (hwmgr->hwmgr_func->get_fan_speed_pwm == NULL)
		return -EOPNOTSUPP;

	if (!speed)
		return -EINVAL;

	return hwmgr->hwmgr_func->get_fan_speed_pwm(hwmgr, speed);
}

static int pp_dpm_get_fan_speed_rpm(void *handle, uint32_t *rpm)
{
	struct pp_hwmgr *hwmgr = handle;

	if (!hwmgr || !hwmgr->pm_en)
		return -EOPNOTSUPP;

	if (hwmgr->hwmgr_func->get_fan_speed_rpm == NULL)
		return -EOPNOTSUPP;

	if (!rpm)
		return -EINVAL;

	return hwmgr->hwmgr_func->get_fan_speed_rpm(hwmgr, rpm);
}

static int pp_dpm_set_fan_speed_rpm(void *handle, uint32_t rpm)
{
	struct pp_hwmgr *hwmgr = handle;

	if (!hwmgr || !hwmgr->pm_en)
		return -EOPNOTSUPP;

	if (hwmgr->hwmgr_func->set_fan_speed_rpm == NULL)
		return -EOPNOTSUPP;

	if (rpm == U32_MAX)
		return -EINVAL;

	return hwmgr->hwmgr_func->set_fan_speed_rpm(hwmgr, rpm);
}

static int pp_dpm_get_pp_num_states(void *handle,
		struct pp_states_info *data)
{
	struct pp_hwmgr *hwmgr = handle;
	int i;

	memset(data, 0, sizeof(*data));

	if (!hwmgr || !hwmgr->pm_en ||!hwmgr->ps)
		return -EINVAL;

	data->nums = hwmgr->num_ps;

	for (i = 0; i < hwmgr->num_ps; i++) {
		struct pp_power_state *state = (struct pp_power_state *)
				((unsigned long)hwmgr->ps + i * hwmgr->ps_size);
		switch (state->classification.ui_label) {
		case PP_StateUILabel_Battery:
			data->states[i] = POWER_STATE_TYPE_BATTERY;
			break;
		case PP_StateUILabel_Balanced:
			data->states[i] = POWER_STATE_TYPE_BALANCED;
			break;
		case PP_StateUILabel_Performance:
			data->states[i] = POWER_STATE_TYPE_PERFORMANCE;
			break;
		default:
			if (state->classification.flags & PP_StateClassificationFlag_Boot)
				data->states[i] = POWER_STATE_TYPE_INTERNAL_BOOT;
			else
				data->states[i] = POWER_STATE_TYPE_DEFAULT;
		}
	}
	return 0;
}

static int pp_dpm_get_pp_table(void *handle, char **table)
{
	struct pp_hwmgr *hwmgr = handle;

	if (!hwmgr || !hwmgr->pm_en ||!hwmgr->soft_pp_table)
		return -EINVAL;

	*table = (char *)hwmgr->soft_pp_table;
	return hwmgr->soft_pp_table_size;
}

static int amd_powerplay_reset(void *handle)
{
	struct pp_hwmgr *hwmgr = handle;
	int ret;

	ret = hwmgr_hw_fini(hwmgr);
	if (ret)
		return ret;

	ret = hwmgr_hw_init(hwmgr);
	if (ret)
		return ret;

	return hwmgr_handle_task(hwmgr, AMD_PP_TASK_COMPLETE_INIT, NULL);
}

static int pp_dpm_set_pp_table(void *handle, const char *buf, size_t size)
{
	struct pp_hwmgr *hwmgr = handle;
	int ret = -ENOMEM;

	if (!hwmgr || !hwmgr->pm_en)
		return -EINVAL;

	if (!hwmgr->hardcode_pp_table) {
		hwmgr->hardcode_pp_table = kmemdup(hwmgr->soft_pp_table,
						   hwmgr->soft_pp_table_size,
						   GFP_KERNEL);
		if (!hwmgr->hardcode_pp_table)
			return ret;
	}

	memcpy(hwmgr->hardcode_pp_table, buf, size);

	hwmgr->soft_pp_table = hwmgr->hardcode_pp_table;

	ret = amd_powerplay_reset(handle);
	if (ret)
		return ret;

	if (hwmgr->hwmgr_func->avfs_control)
		ret = hwmgr->hwmgr_func->avfs_control(hwmgr, false);

	return ret;
}

static int pp_dpm_force_clock_level(void *handle,
		enum pp_clock_type type, uint32_t mask)
{
	struct pp_hwmgr *hwmgr = handle;

	if (!hwmgr || !hwmgr->pm_en)
		return -EINVAL;

	if (hwmgr->hwmgr_func->force_clock_level == NULL) {
		pr_info_ratelimited("%s was not implemented.\n", __func__);
		return 0;
	}

	if (hwmgr->dpm_level != AMD_DPM_FORCED_LEVEL_MANUAL) {
		pr_debug("force clock level is for dpm manual mode only.\n");
		return -EINVAL;
	}

	return hwmgr->hwmgr_func->force_clock_level(hwmgr, type, mask);
}

static int pp_dpm_emit_clock_levels(void *handle,
				    enum pp_clock_type type,
				    char *buf,
				    int *offset)
{
	struct pp_hwmgr *hwmgr = handle;

	if (!hwmgr || !hwmgr->pm_en)
		return -EOPNOTSUPP;

	if (!hwmgr->hwmgr_func->emit_clock_levels)
		return -ENOENT;

	return hwmgr->hwmgr_func->emit_clock_levels(hwmgr, type, buf, offset);
}

static int pp_dpm_print_clock_levels(void *handle,
		enum pp_clock_type type, char *buf)
{
	struct pp_hwmgr *hwmgr = handle;

	if (!hwmgr || !hwmgr->pm_en)
		return -EINVAL;

	if (hwmgr->hwmgr_func->print_clock_levels == NULL) {
		pr_info_ratelimited("%s was not implemented.\n", __func__);
		return 0;
	}
	return hwmgr->hwmgr_func->print_clock_levels(hwmgr, type, buf);
}

static int pp_dpm_get_sclk_od(void *handle)
{
	struct pp_hwmgr *hwmgr = handle;

	if (!hwmgr || !hwmgr->pm_en)
		return -EINVAL;

	if (hwmgr->hwmgr_func->get_sclk_od == NULL) {
		pr_info_ratelimited("%s was not implemented.\n", __func__);
		return 0;
	}
	return hwmgr->hwmgr_func->get_sclk_od(hwmgr);
}

static int pp_dpm_set_sclk_od(void *handle, uint32_t value)
{
	struct pp_hwmgr *hwmgr = handle;

	if (!hwmgr || !hwmgr->pm_en)
		return -EINVAL;

	if (hwmgr->hwmgr_func->set_sclk_od == NULL) {
		pr_info_ratelimited("%s was not implemented.\n", __func__);
		return 0;
	}

	return hwmgr->hwmgr_func->set_sclk_od(hwmgr, value);
}

static int pp_dpm_get_mclk_od(void *handle)
{
	struct pp_hwmgr *hwmgr = handle;

	if (!hwmgr || !hwmgr->pm_en)
		return -EINVAL;

	if (hwmgr->hwmgr_func->get_mclk_od == NULL) {
		pr_info_ratelimited("%s was not implemented.\n", __func__);
		return 0;
	}
	return hwmgr->hwmgr_func->get_mclk_od(hwmgr);
}

static int pp_dpm_set_mclk_od(void *handle, uint32_t value)
{
	struct pp_hwmgr *hwmgr = handle;

	if (!hwmgr || !hwmgr->pm_en)
		return -EINVAL;

	if (hwmgr->hwmgr_func->set_mclk_od == NULL) {
		pr_info_ratelimited("%s was not implemented.\n", __func__);
		return 0;
	}
	return hwmgr->hwmgr_func->set_mclk_od(hwmgr, value);
}

static int pp_dpm_read_sensor(void *handle, int idx,
			      void *value, int *size)
{
	struct pp_hwmgr *hwmgr = handle;

	if (!hwmgr || !hwmgr->pm_en || !value)
		return -EINVAL;

	switch (idx) {
	case AMDGPU_PP_SENSOR_STABLE_PSTATE_SCLK:
		*((uint32_t *)value) = hwmgr->pstate_sclk * 100;
		return 0;
	case AMDGPU_PP_SENSOR_STABLE_PSTATE_MCLK:
		*((uint32_t *)value) = hwmgr->pstate_mclk * 100;
		return 0;
	case AMDGPU_PP_SENSOR_PEAK_PSTATE_SCLK:
		*((uint32_t *)value) = hwmgr->pstate_sclk_peak * 100;
		return 0;
	case AMDGPU_PP_SENSOR_PEAK_PSTATE_MCLK:
		*((uint32_t *)value) = hwmgr->pstate_mclk_peak * 100;
		return 0;
	case AMDGPU_PP_SENSOR_MIN_FAN_RPM:
		*((uint32_t *)value) = hwmgr->thermal_controller.fanInfo.ulMinRPM;
		return 0;
	case AMDGPU_PP_SENSOR_MAX_FAN_RPM:
		*((uint32_t *)value) = hwmgr->thermal_controller.fanInfo.ulMaxRPM;
		return 0;
	default:
		return hwmgr->hwmgr_func->read_sensor(hwmgr, idx, value, size);
	}
}

static struct amd_vce_state*
pp_dpm_get_vce_clock_state(void *handle, unsigned idx)
{
	struct pp_hwmgr *hwmgr = handle;

	if (!hwmgr || !hwmgr->pm_en)
		return NULL;

	if (idx < hwmgr->num_vce_state_tables)
		return &hwmgr->vce_states[idx];
	return NULL;
}

static int pp_get_power_profile_mode(void *handle, char *buf)
{
	struct pp_hwmgr *hwmgr = handle;

	if (!hwmgr || !hwmgr->pm_en || !hwmgr->hwmgr_func->get_power_profile_mode)
		return -EOPNOTSUPP;
	if (!buf)
		return -EINVAL;

	return hwmgr->hwmgr_func->get_power_profile_mode(hwmgr, buf);
}

static int pp_set_power_profile_mode(void *handle, long *input, uint32_t size)
{
	struct pp_hwmgr *hwmgr = handle;

	if (!hwmgr || !hwmgr->pm_en || !hwmgr->hwmgr_func->set_power_profile_mode)
		return -EOPNOTSUPP;

	if (hwmgr->dpm_level != AMD_DPM_FORCED_LEVEL_MANUAL) {
		pr_debug("power profile setting is for manual dpm mode only.\n");
		return -EINVAL;
	}

	return hwmgr->hwmgr_func->set_power_profile_mode(hwmgr, input, size);
}

static int pp_set_fine_grain_clk_vol(void *handle, uint32_t type, long *input, uint32_t size)
{
	struct pp_hwmgr *hwmgr = handle;

	if (!hwmgr || !hwmgr->pm_en)
		return -EINVAL;

	if (hwmgr->hwmgr_func->set_fine_grain_clk_vol == NULL)
		return 0;

	return hwmgr->hwmgr_func->set_fine_grain_clk_vol(hwmgr, type, input, size);
}

static int pp_odn_edit_dpm_table(void *handle, enum PP_OD_DPM_TABLE_COMMAND type,
				 long *input, uint32_t size)
{
	struct pp_hwmgr *hwmgr = handle;

	if (!hwmgr || !hwmgr->pm_en)
		return -EINVAL;

	if (hwmgr->hwmgr_func->odn_edit_dpm_table == NULL) {
		pr_info_ratelimited("%s was not implemented.\n", __func__);
		return 0;
	}

	return hwmgr->hwmgr_func->odn_edit_dpm_table(hwmgr, type, input, size);
}

static int pp_dpm_set_mp1_state(void *handle, enum pp_mp1_state mp1_state)
{
	struct pp_hwmgr *hwmgr = handle;

	if (!hwmgr)
		return -EINVAL;

	if (!hwmgr->pm_en)
		return 0;

	if (hwmgr->hwmgr_func->set_mp1_state)
		return hwmgr->hwmgr_func->set_mp1_state(hwmgr, mp1_state);

	return 0;
}

static int pp_dpm_switch_power_profile(void *handle,
		enum PP_SMC_POWER_PROFILE type, bool en)
{
	struct pp_hwmgr *hwmgr = handle;
	long workload;
	uint32_t index;

	if (!hwmgr || !hwmgr->pm_en)
		return -EINVAL;

	if (hwmgr->hwmgr_func->set_power_profile_mode == NULL) {
		pr_info_ratelimited("%s was not implemented.\n", __func__);
		return -EINVAL;
	}

	if (!(type < PP_SMC_POWER_PROFILE_CUSTOM))
		return -EINVAL;

	if (!en) {
		hwmgr->workload_mask &= ~(1 << hwmgr->workload_prority[type]);
		index = fls(hwmgr->workload_mask);
		index = index > 0 && index <= Workload_Policy_Max ? index - 1 : 0;
		workload = hwmgr->workload_setting[index];
	} else {
		hwmgr->workload_mask |= (1 << hwmgr->workload_prority[type]);
		index = fls(hwmgr->workload_mask);
		index = index <= Workload_Policy_Max ? index - 1 : 0;
		workload = hwmgr->workload_setting[index];
	}

	if (type == PP_SMC_POWER_PROFILE_COMPUTE &&
		hwmgr->hwmgr_func->disable_power_features_for_compute_performance) {
			if (hwmgr->hwmgr_func->disable_power_features_for_compute_performance(hwmgr, en))
				return -EINVAL;
	}

	if (hwmgr->dpm_level != AMD_DPM_FORCED_LEVEL_MANUAL)
		hwmgr->hwmgr_func->set_power_profile_mode(hwmgr, &workload, 0);

	return 0;
}

static int pp_set_power_limit(void *handle, uint32_t limit)
{
	struct pp_hwmgr *hwmgr = handle;
	uint32_t max_power_limit;

	if (!hwmgr || !hwmgr->pm_en)
		return -EINVAL;

	if (hwmgr->hwmgr_func->set_power_limit == NULL) {
		pr_info_ratelimited("%s was not implemented.\n", __func__);
		return -EINVAL;
	}

	if (limit == 0)
		limit = hwmgr->default_power_limit;

	max_power_limit = hwmgr->default_power_limit;
	if (hwmgr->od_enabled) {
		max_power_limit *= (100 + hwmgr->platform_descriptor.TDPODLimit);
		max_power_limit /= 100;
	}

	if (limit > max_power_limit)
		return -EINVAL;

	hwmgr->hwmgr_func->set_power_limit(hwmgr, limit);
	hwmgr->power_limit = limit;
	return 0;
}

static int pp_get_power_limit(void *handle, uint32_t *limit,
			      enum pp_power_limit_level pp_limit_level,
			      enum pp_power_type power_type)
{
	struct pp_hwmgr *hwmgr = handle;
	int ret = 0;

	if (!hwmgr || !hwmgr->pm_en ||!limit)
		return -EINVAL;

	if (power_type != PP_PWR_TYPE_SUSTAINED)
		return -EOPNOTSUPP;

	switch (pp_limit_level) {
		case PP_PWR_LIMIT_CURRENT:
			*limit = hwmgr->power_limit;
			break;
		case PP_PWR_LIMIT_DEFAULT:
			*limit = hwmgr->default_power_limit;
			break;
		case PP_PWR_LIMIT_MAX:
			*limit = hwmgr->default_power_limit;
			if (hwmgr->od_enabled) {
				*limit *= (100 + hwmgr->platform_descriptor.TDPODLimit);
				*limit /= 100;
			}
			break;
		default:
			ret = -EOPNOTSUPP;
			break;
	}

	return ret;
}

static int pp_display_configuration_change(void *handle,
	const struct amd_pp_display_configuration *display_config)
{
	struct pp_hwmgr *hwmgr = handle;

	if (!hwmgr || !hwmgr->pm_en)
		return -EINVAL;

	phm_store_dal_configuration_data(hwmgr, display_config);
	return 0;
}

static int pp_get_display_power_level(void *handle,
		struct amd_pp_simple_clock_info *output)
{
	struct pp_hwmgr *hwmgr = handle;

	if (!hwmgr || !hwmgr->pm_en ||!output)
		return -EINVAL;

	return phm_get_dal_power_level(hwmgr, output);
}

static int pp_get_current_clocks(void *handle,
		struct amd_pp_clock_info *clocks)
{
	struct amd_pp_simple_clock_info simple_clocks = { 0 };
	struct pp_clock_info hw_clocks;
	struct pp_hwmgr *hwmgr = handle;
	int ret = 0;

	if (!hwmgr || !hwmgr->pm_en)
		return -EINVAL;

	phm_get_dal_power_level(hwmgr, &simple_clocks);

	if (phm_cap_enabled(hwmgr->platform_descriptor.platformCaps,
					PHM_PlatformCaps_PowerContainment))
		ret = phm_get_clock_info(hwmgr, &hwmgr->current_ps->hardware,
					&hw_clocks, PHM_PerformanceLevelDesignation_PowerContainment);
	else
		ret = phm_get_clock_info(hwmgr, &hwmgr->current_ps->hardware,
					&hw_clocks, PHM_PerformanceLevelDesignation_Activity);

	if (ret) {
		pr_debug("Error in phm_get_clock_info \n");
		return -EINVAL;
	}

	clocks->min_engine_clock = hw_clocks.min_eng_clk;
	clocks->max_engine_clock = hw_clocks.max_eng_clk;
	clocks->min_memory_clock = hw_clocks.min_mem_clk;
	clocks->max_memory_clock = hw_clocks.max_mem_clk;
	clocks->min_bus_bandwidth = hw_clocks.min_bus_bandwidth;
	clocks->max_bus_bandwidth = hw_clocks.max_bus_bandwidth;

	clocks->max_engine_clock_in_sr = hw_clocks.max_eng_clk;
	clocks->min_engine_clock_in_sr = hw_clocks.min_eng_clk;

	if (simple_clocks.level == 0)
		clocks->max_clocks_state = PP_DAL_POWERLEVEL_7;
	else
		clocks->max_clocks_state = simple_clocks.level;

	if (0 == phm_get_current_shallow_sleep_clocks(hwmgr, &hwmgr->current_ps->hardware, &hw_clocks)) {
		clocks->max_engine_clock_in_sr = hw_clocks.max_eng_clk;
		clocks->min_engine_clock_in_sr = hw_clocks.min_eng_clk;
	}
	return 0;
}

static int pp_get_clock_by_type(void *handle, enum amd_pp_clock_type type, struct amd_pp_clocks *clocks)
{
	struct pp_hwmgr *hwmgr = handle;

	if (!hwmgr || !hwmgr->pm_en)
		return -EINVAL;

	if (clocks == NULL)
		return -EINVAL;

	return phm_get_clock_by_type(hwmgr, type, clocks);
}

static int pp_get_clock_by_type_with_latency(void *handle,
		enum amd_pp_clock_type type,
		struct pp_clock_levels_with_latency *clocks)
{
	struct pp_hwmgr *hwmgr = handle;

	if (!hwmgr || !hwmgr->pm_en ||!clocks)
		return -EINVAL;

	return phm_get_clock_by_type_with_latency(hwmgr, type, clocks);
}

static int pp_get_clock_by_type_with_voltage(void *handle,
		enum amd_pp_clock_type type,
		struct pp_clock_levels_with_voltage *clocks)
{
	struct pp_hwmgr *hwmgr = handle;

	if (!hwmgr || !hwmgr->pm_en ||!clocks)
		return -EINVAL;

	return phm_get_clock_by_type_with_voltage(hwmgr, type, clocks);
}

static int pp_set_watermarks_for_clocks_ranges(void *handle,
		void *clock_ranges)
{
	struct pp_hwmgr *hwmgr = handle;

	if (!hwmgr || !hwmgr->pm_en || !clock_ranges)
		return -EINVAL;

	return phm_set_watermarks_for_clocks_ranges(hwmgr,
						    clock_ranges);
}

static int pp_display_clock_voltage_request(void *handle,
		struct pp_display_clock_request *clock)
{
	struct pp_hwmgr *hwmgr = handle;

	if (!hwmgr || !hwmgr->pm_en ||!clock)
		return -EINVAL;

	return phm_display_clock_voltage_request(hwmgr, clock);
}

static int pp_get_display_mode_validation_clocks(void *handle,
		struct amd_pp_simple_clock_info *clocks)
{
	struct pp_hwmgr *hwmgr = handle;
	int ret = 0;

	if (!hwmgr || !hwmgr->pm_en ||!clocks)
		return -EINVAL;

	clocks->level = PP_DAL_POWERLEVEL_7;

	if (phm_cap_enabled(hwmgr->platform_descriptor.platformCaps, PHM_PlatformCaps_DynamicPatchPowerState))
		ret = phm_get_max_high_clocks(hwmgr, clocks);

	return ret;
}

static int pp_dpm_powergate_mmhub(void *handle)
{
	struct pp_hwmgr *hwmgr = handle;

	if (!hwmgr || !hwmgr->pm_en)
		return -EINVAL;

	if (hwmgr->hwmgr_func->powergate_mmhub == NULL) {
		pr_info_ratelimited("%s was not implemented.\n", __func__);
		return 0;
	}

	return hwmgr->hwmgr_func->powergate_mmhub(hwmgr);
}

static int pp_dpm_powergate_gfx(void *handle, bool gate)
{
	struct pp_hwmgr *hwmgr = handle;

	if (!hwmgr || !hwmgr->pm_en)
		return 0;

	if (hwmgr->hwmgr_func->powergate_gfx == NULL) {
		pr_info_ratelimited("%s was not implemented.\n", __func__);
		return 0;
	}

	return hwmgr->hwmgr_func->powergate_gfx(hwmgr, gate);
}

static void pp_dpm_powergate_acp(void *handle, bool gate)
{
	struct pp_hwmgr *hwmgr = handle;

	if (!hwmgr || !hwmgr->pm_en)
		return;

	if (hwmgr->hwmgr_func->powergate_acp == NULL) {
		pr_info_ratelimited("%s was not implemented.\n", __func__);
		return;
	}

	hwmgr->hwmgr_func->powergate_acp(hwmgr, gate);
}

static void pp_dpm_powergate_sdma(void *handle, bool gate)
{
	struct pp_hwmgr *hwmgr = handle;

	if (!hwmgr)
		return;

	if (hwmgr->hwmgr_func->powergate_sdma == NULL) {
		pr_info_ratelimited("%s was not implemented.\n", __func__);
		return;
	}

	hwmgr->hwmgr_func->powergate_sdma(hwmgr, gate);
}

static int pp_set_powergating_by_smu(void *handle,
				uint32_t block_type, bool gate)
{
	int ret = 0;

	switch (block_type) {
	case AMD_IP_BLOCK_TYPE_UVD:
	case AMD_IP_BLOCK_TYPE_VCN:
		pp_dpm_powergate_uvd(handle, gate);
		break;
	case AMD_IP_BLOCK_TYPE_VCE:
		pp_dpm_powergate_vce(handle, gate);
		break;
	case AMD_IP_BLOCK_TYPE_GMC:
		/*
		 * For now, this is only used on PICASSO.
		 * And only "gate" operation is supported.
		 */
		if (gate)
			pp_dpm_powergate_mmhub(handle);
		break;
	case AMD_IP_BLOCK_TYPE_GFX:
		ret = pp_dpm_powergate_gfx(handle, gate);
		break;
	case AMD_IP_BLOCK_TYPE_ACP:
		pp_dpm_powergate_acp(handle, gate);
		break;
	case AMD_IP_BLOCK_TYPE_SDMA:
		pp_dpm_powergate_sdma(handle, gate);
		break;
	default:
		break;
	}
	return ret;
}

static int pp_notify_smu_enable_pwe(void *handle)
{
	struct pp_hwmgr *hwmgr = handle;

	if (!hwmgr || !hwmgr->pm_en)
		return -EINVAL;

	if (hwmgr->hwmgr_func->smus_notify_pwe == NULL) {
		pr_info_ratelimited("%s was not implemented.\n", __func__);
		return -EINVAL;
	}

	hwmgr->hwmgr_func->smus_notify_pwe(hwmgr);

	return 0;
}

static int pp_enable_mgpu_fan_boost(void *handle)
{
	struct pp_hwmgr *hwmgr = handle;

	if (!hwmgr)
		return -EINVAL;

	if (!hwmgr->pm_en ||
	     hwmgr->hwmgr_func->enable_mgpu_fan_boost == NULL)
		return 0;

	hwmgr->hwmgr_func->enable_mgpu_fan_boost(hwmgr);

	return 0;
}

static int pp_set_min_deep_sleep_dcefclk(void *handle, uint32_t clock)
{
	struct pp_hwmgr *hwmgr = handle;

	if (!hwmgr || !hwmgr->pm_en)
		return -EINVAL;

	if (hwmgr->hwmgr_func->set_min_deep_sleep_dcefclk == NULL) {
		pr_debug("%s was not implemented.\n", __func__);
		return -EINVAL;
	}

	hwmgr->hwmgr_func->set_min_deep_sleep_dcefclk(hwmgr, clock);

	return 0;
}

static int pp_set_hard_min_dcefclk_by_freq(void *handle, uint32_t clock)
{
	struct pp_hwmgr *hwmgr = handle;

	if (!hwmgr || !hwmgr->pm_en)
		return -EINVAL;

	if (hwmgr->hwmgr_func->set_hard_min_dcefclk_by_freq == NULL) {
		pr_debug("%s was not implemented.\n", __func__);
		return -EINVAL;
	}

	hwmgr->hwmgr_func->set_hard_min_dcefclk_by_freq(hwmgr, clock);

	return 0;
}

static int pp_set_hard_min_fclk_by_freq(void *handle, uint32_t clock)
{
	struct pp_hwmgr *hwmgr = handle;

	if (!hwmgr || !hwmgr->pm_en)
		return -EINVAL;

	if (hwmgr->hwmgr_func->set_hard_min_fclk_by_freq == NULL) {
		pr_debug("%s was not implemented.\n", __func__);
		return -EINVAL;
	}

	hwmgr->hwmgr_func->set_hard_min_fclk_by_freq(hwmgr, clock);

	return 0;
}

static int pp_set_active_display_count(void *handle, uint32_t count)
{
	struct pp_hwmgr *hwmgr = handle;

	if (!hwmgr || !hwmgr->pm_en)
		return -EINVAL;

	return phm_set_active_display_count(hwmgr, count);
}

static int pp_get_asic_baco_capability(void *handle, bool *cap)
{
	struct pp_hwmgr *hwmgr = handle;

	*cap = false;
	if (!hwmgr)
		return -EINVAL;

	if (!(hwmgr->not_vf && amdgpu_dpm) ||
		!hwmgr->hwmgr_func->get_asic_baco_capability)
		return 0;

	hwmgr->hwmgr_func->get_asic_baco_capability(hwmgr, cap);

	return 0;
}

static int pp_get_asic_baco_state(void *handle, int *state)
{
	struct pp_hwmgr *hwmgr = handle;

	if (!hwmgr)
		return -EINVAL;

	if (!hwmgr->pm_en || !hwmgr->hwmgr_func->get_asic_baco_state)
		return 0;

	hwmgr->hwmgr_func->get_asic_baco_state(hwmgr, (enum BACO_STATE *)state);

	return 0;
}

static int pp_set_asic_baco_state(void *handle, int state)
{
	struct pp_hwmgr *hwmgr = handle;

	if (!hwmgr)
		return -EINVAL;

	if (!(hwmgr->not_vf && amdgpu_dpm) ||
		!hwmgr->hwmgr_func->set_asic_baco_state)
		return 0;

	hwmgr->hwmgr_func->set_asic_baco_state(hwmgr, (enum BACO_STATE)state);

	return 0;
}

static int pp_get_ppfeature_status(void *handle, char *buf)
{
	struct pp_hwmgr *hwmgr = handle;

	if (!hwmgr || !hwmgr->pm_en || !buf)
		return -EINVAL;

	if (hwmgr->hwmgr_func->get_ppfeature_status == NULL) {
		pr_info_ratelimited("%s was not implemented.\n", __func__);
		return -EINVAL;
	}

	return hwmgr->hwmgr_func->get_ppfeature_status(hwmgr, buf);
}

static int pp_set_ppfeature_status(void *handle, uint64_t ppfeature_masks)
{
	struct pp_hwmgr *hwmgr = handle;

	if (!hwmgr || !hwmgr->pm_en)
		return -EINVAL;

	if (hwmgr->hwmgr_func->set_ppfeature_status == NULL) {
		pr_info_ratelimited("%s was not implemented.\n", __func__);
		return -EINVAL;
	}

	return hwmgr->hwmgr_func->set_ppfeature_status(hwmgr, ppfeature_masks);
}

static int pp_asic_reset_mode_2(void *handle)
{
	struct pp_hwmgr *hwmgr = handle;

	if (!hwmgr || !hwmgr->pm_en)
		return -EINVAL;

	if (hwmgr->hwmgr_func->asic_reset == NULL) {
		pr_info_ratelimited("%s was not implemented.\n", __func__);
		return -EINVAL;
	}

	return hwmgr->hwmgr_func->asic_reset(hwmgr, SMU_ASIC_RESET_MODE_2);
}

static int pp_smu_i2c_bus_access(void *handle, bool acquire)
{
	struct pp_hwmgr *hwmgr = handle;

	if (!hwmgr || !hwmgr->pm_en)
		return -EINVAL;

	if (hwmgr->hwmgr_func->smu_i2c_bus_access == NULL) {
		pr_info_ratelimited("%s was not implemented.\n", __func__);
		return -EINVAL;
	}

	return hwmgr->hwmgr_func->smu_i2c_bus_access(hwmgr, acquire);
}

static int pp_set_df_cstate(void *handle, enum pp_df_cstate state)
{
	struct pp_hwmgr *hwmgr = handle;

	if (!hwmgr)
		return -EINVAL;

	if (!hwmgr->pm_en || !hwmgr->hwmgr_func->set_df_cstate)
		return 0;

	hwmgr->hwmgr_func->set_df_cstate(hwmgr, state);

	return 0;
}

static int pp_set_xgmi_pstate(void *handle, uint32_t pstate)
{
	struct pp_hwmgr *hwmgr = handle;

	if (!hwmgr)
		return -EINVAL;

	if (!hwmgr->pm_en || !hwmgr->hwmgr_func->set_xgmi_pstate)
		return 0;

	hwmgr->hwmgr_func->set_xgmi_pstate(hwmgr, pstate);

	return 0;
}

static ssize_t pp_get_gpu_metrics(void *handle, void **table)
{
	struct pp_hwmgr *hwmgr = handle;

	if (!hwmgr)
		return -EINVAL;

	if (!hwmgr->pm_en || !hwmgr->hwmgr_func->get_gpu_metrics)
		return -EOPNOTSUPP;

	return hwmgr->hwmgr_func->get_gpu_metrics(hwmgr, table);
}

static int pp_gfx_state_change_set(void *handle, uint32_t state)
{
	struct pp_hwmgr *hwmgr = handle;

	if (!hwmgr || !hwmgr->pm_en)
		return -EINVAL;

	if (hwmgr->hwmgr_func->gfx_state_change == NULL) {
		pr_info_ratelimited("%s was not implemented.\n", __func__);
		return -EINVAL;
	}

	hwmgr->hwmgr_func->gfx_state_change(hwmgr, state);
	return 0;
}

static int pp_get_prv_buffer_details(void *handle, void **addr, size_t *size)
{
	struct pp_hwmgr *hwmgr = handle;
	struct amdgpu_device *adev = hwmgr->adev;
	int err;

	if (!addr || !size)
		return -EINVAL;

	*addr = NULL;
	*size = 0;
	if (adev->pm.smu_prv_buffer) {
		err = amdgpu_bo_kmap(adev->pm.smu_prv_buffer, addr);
		if (err)
			return err;
		*size = adev->pm.smu_prv_buffer_size;
	}

	return 0;
}

static void pp_pm_compute_clocks(void *handle)
{
	struct pp_hwmgr *hwmgr = handle;
	struct amdgpu_device *adev = hwmgr->adev;

<<<<<<< HEAD
	if (!amdgpu_device_has_dc_support(adev)) {
=======
	if (!adev->dc_enabled) {
>>>>>>> eb3cdb58
		amdgpu_dpm_get_active_displays(adev);
		adev->pm.pm_display_cfg.num_display = adev->pm.dpm.new_active_crtc_count;
		adev->pm.pm_display_cfg.vrefresh = amdgpu_dpm_get_vrefresh(adev);
		adev->pm.pm_display_cfg.min_vblank_time = amdgpu_dpm_get_vblank_time(adev);
		/* we have issues with mclk switching with
		 * refresh rates over 120 hz on the non-DC code.
		 */
		if (adev->pm.pm_display_cfg.vrefresh > 120)
			adev->pm.pm_display_cfg.min_vblank_time = 0;

		pp_display_configuration_change(handle,
						&adev->pm.pm_display_cfg);
	}

	pp_dpm_dispatch_tasks(handle,
			      AMD_PP_TASK_DISPLAY_CONFIG_CHANGE,
			      NULL);
}

static const struct amd_pm_funcs pp_dpm_funcs = {
	.load_firmware = pp_dpm_load_fw,
	.wait_for_fw_loading_complete = pp_dpm_fw_loading_complete,
	.force_performance_level = pp_dpm_force_performance_level,
	.get_performance_level = pp_dpm_get_performance_level,
	.get_current_power_state = pp_dpm_get_current_power_state,
	.dispatch_tasks = pp_dpm_dispatch_tasks,
	.set_fan_control_mode = pp_dpm_set_fan_control_mode,
	.get_fan_control_mode = pp_dpm_get_fan_control_mode,
	.set_fan_speed_pwm = pp_dpm_set_fan_speed_pwm,
	.get_fan_speed_pwm = pp_dpm_get_fan_speed_pwm,
	.get_fan_speed_rpm = pp_dpm_get_fan_speed_rpm,
	.set_fan_speed_rpm = pp_dpm_set_fan_speed_rpm,
	.get_pp_num_states = pp_dpm_get_pp_num_states,
	.get_pp_table = pp_dpm_get_pp_table,
	.set_pp_table = pp_dpm_set_pp_table,
	.force_clock_level = pp_dpm_force_clock_level,
	.emit_clock_levels = pp_dpm_emit_clock_levels,
	.print_clock_levels = pp_dpm_print_clock_levels,
	.get_sclk_od = pp_dpm_get_sclk_od,
	.set_sclk_od = pp_dpm_set_sclk_od,
	.get_mclk_od = pp_dpm_get_mclk_od,
	.set_mclk_od = pp_dpm_set_mclk_od,
	.read_sensor = pp_dpm_read_sensor,
	.get_vce_clock_state = pp_dpm_get_vce_clock_state,
	.switch_power_profile = pp_dpm_switch_power_profile,
	.set_clockgating_by_smu = pp_set_clockgating_by_smu,
	.set_powergating_by_smu = pp_set_powergating_by_smu,
	.get_power_profile_mode = pp_get_power_profile_mode,
	.set_power_profile_mode = pp_set_power_profile_mode,
	.set_fine_grain_clk_vol = pp_set_fine_grain_clk_vol,
	.odn_edit_dpm_table = pp_odn_edit_dpm_table,
	.set_mp1_state = pp_dpm_set_mp1_state,
	.set_power_limit = pp_set_power_limit,
	.get_power_limit = pp_get_power_limit,
/* export to DC */
	.get_sclk = pp_dpm_get_sclk,
	.get_mclk = pp_dpm_get_mclk,
	.display_configuration_change = pp_display_configuration_change,
	.get_display_power_level = pp_get_display_power_level,
	.get_current_clocks = pp_get_current_clocks,
	.get_clock_by_type = pp_get_clock_by_type,
	.get_clock_by_type_with_latency = pp_get_clock_by_type_with_latency,
	.get_clock_by_type_with_voltage = pp_get_clock_by_type_with_voltage,
	.set_watermarks_for_clocks_ranges = pp_set_watermarks_for_clocks_ranges,
	.display_clock_voltage_request = pp_display_clock_voltage_request,
	.get_display_mode_validation_clocks = pp_get_display_mode_validation_clocks,
	.notify_smu_enable_pwe = pp_notify_smu_enable_pwe,
	.enable_mgpu_fan_boost = pp_enable_mgpu_fan_boost,
	.set_active_display_count = pp_set_active_display_count,
	.set_min_deep_sleep_dcefclk = pp_set_min_deep_sleep_dcefclk,
	.set_hard_min_dcefclk_by_freq = pp_set_hard_min_dcefclk_by_freq,
	.set_hard_min_fclk_by_freq = pp_set_hard_min_fclk_by_freq,
	.get_asic_baco_capability = pp_get_asic_baco_capability,
	.get_asic_baco_state = pp_get_asic_baco_state,
	.set_asic_baco_state = pp_set_asic_baco_state,
	.get_ppfeature_status = pp_get_ppfeature_status,
	.set_ppfeature_status = pp_set_ppfeature_status,
	.asic_reset_mode_2 = pp_asic_reset_mode_2,
	.smu_i2c_bus_access = pp_smu_i2c_bus_access,
	.set_df_cstate = pp_set_df_cstate,
	.set_xgmi_pstate = pp_set_xgmi_pstate,
	.get_gpu_metrics = pp_get_gpu_metrics,
	.gfx_state_change_set = pp_gfx_state_change_set,
	.get_smu_prv_buf_details = pp_get_prv_buffer_details,
	.pm_compute_clocks = pp_pm_compute_clocks,
};<|MERGE_RESOLUTION|>--- conflicted
+++ resolved
@@ -1561,11 +1561,7 @@
 	struct pp_hwmgr *hwmgr = handle;
 	struct amdgpu_device *adev = hwmgr->adev;
 
-<<<<<<< HEAD
-	if (!amdgpu_device_has_dc_support(adev)) {
-=======
 	if (!adev->dc_enabled) {
->>>>>>> eb3cdb58
 		amdgpu_dpm_get_active_displays(adev);
 		adev->pm.pm_display_cfg.num_display = adev->pm.dpm.new_active_crtc_count;
 		adev->pm.pm_display_cfg.vrefresh = amdgpu_dpm_get_vrefresh(adev);
