--- conflicted
+++ resolved
@@ -26,88 +26,6 @@
 #include "hwmgr.h"
 #include "amdgpu_smu.h"
 #include "amdgpu_dpm_internal.h"
-
-void amdgpu_dpm_get_display_cfg(struct amdgpu_device *adev)
-{
-	struct drm_device *ddev = adev_to_drm(adev);
-	struct amd_pp_display_configuration *cfg = &adev->pm.pm_display_cfg;
-	struct single_display_configuration *display_cfg;
-	struct drm_crtc *crtc;
-	struct amdgpu_crtc *amdgpu_crtc;
-	struct amdgpu_connector *conn;
-	int num_crtcs = 0;
-	int vrefresh;
-	u32 vblank_in_pixels, vblank_time_us;
-
-	cfg->min_vblank_time = 0xffffffff; /* if the displays are off, vblank time is max */
-
-	if (adev->mode_info.num_crtc && adev->mode_info.mode_config_initialized) {
-		list_for_each_entry(crtc, &ddev->mode_config.crtc_list, head) {
-			amdgpu_crtc = to_amdgpu_crtc(crtc);
-
-			/* The array should only contain active displays. */
-			if (!amdgpu_crtc->enabled)
-				continue;
-
-			conn = to_amdgpu_connector(amdgpu_crtc->connector);
-			display_cfg = &adev->pm.pm_display_cfg.displays[num_crtcs++];
-
-			if (amdgpu_crtc->hw_mode.clock) {
-				vrefresh = drm_mode_vrefresh(&amdgpu_crtc->hw_mode);
-
-				vblank_in_pixels =
-					amdgpu_crtc->hw_mode.crtc_htotal *
-					(amdgpu_crtc->hw_mode.crtc_vblank_end -
-					amdgpu_crtc->hw_mode.crtc_vdisplay +
-					(amdgpu_crtc->v_border * 2));
-
-<<<<<<< HEAD
-				vblank_time_us = vblank_in_pixels * 1000 / amdgpu_crtc->hw_mode.clock;
-
-				/* we have issues with mclk switching with
-				 * refresh rates over 120 hz on the non-DC code.
-				 */
-				if (drm_mode_vrefresh(&amdgpu_crtc->hw_mode) > 120)
-					vblank_time_us = 0;
-
-				break;
-			}
-		}
-	}
-=======
-				vblank_time_us =
-					vblank_in_pixels * 1000 / amdgpu_crtc->hw_mode.clock;
->>>>>>> b35fc656
-
-				/* The legacy (non-DC) code has issues with mclk switching
-				 * with refresh rates over 120 Hz. Disable mclk switching.
-				 */
-				if (vrefresh > 120)
-					vblank_time_us = 0;
-
-				/* Find minimum vblank time. */
-				if (vblank_time_us < cfg->min_vblank_time)
-					cfg->min_vblank_time = vblank_time_us;
-
-				/* Find vertical refresh rate of first active display. */
-				if (!cfg->vrefresh)
-					cfg->vrefresh = vrefresh;
-			}
-
-			if (amdgpu_crtc->crtc_id < cfg->crtc_index) {
-				/* Find first active CRTC and its line time. */
-				cfg->crtc_index = amdgpu_crtc->crtc_id;
-				cfg->line_time_in_us = amdgpu_crtc->line_time;
-			}
-
-			display_cfg->controller_id = amdgpu_crtc->crtc_id;
-			display_cfg->pixel_clock = conn->pixelclock_for_modeset;
-		}
-	}
-
-<<<<<<< HEAD
-	return vrefresh;
-}
 
 void amdgpu_dpm_get_display_cfg(struct amdgpu_device *adev)
 {
@@ -172,8 +90,6 @@
 		}
 	}
 
-=======
->>>>>>> b35fc656
 	cfg->display_clk = adev->clock.default_dispclk;
 	cfg->num_display = num_crtcs;
 }