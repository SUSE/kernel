--- conflicted
+++ resolved
@@ -359,7 +359,6 @@
 	uint32_t		smu_debug_mask;
 
 	bool			pp_force_state_enabled;
-<<<<<<< HEAD
 
 	struct mutex            stable_pstate_ctx_lock;
 	struct amdgpu_ctx       *stable_pstate_ctx;
@@ -372,23 +371,9 @@
 int amdgpu_dpm_read_sensor(struct amdgpu_device *adev, enum amd_pp_sensors sensor,
 			   void *data, uint32_t *size);
 
-=======
-
-	struct mutex            stable_pstate_ctx_lock;
-	struct amdgpu_ctx       *stable_pstate_ctx;
-
-	struct config_table_setting config_table;
-	/* runtime mode */
-	enum amdgpu_runpm_mode rpm_mode;
-};
-
-int amdgpu_dpm_read_sensor(struct amdgpu_device *adev, enum amd_pp_sensors sensor,
-			   void *data, uint32_t *size);
-
 int amdgpu_dpm_get_apu_thermal_limit(struct amdgpu_device *adev, uint32_t *limit);
 int amdgpu_dpm_set_apu_thermal_limit(struct amdgpu_device *adev, uint32_t limit);
 
->>>>>>> eb3cdb58
 int amdgpu_dpm_set_powergating_by_smu(struct amdgpu_device *adev,
 				      uint32_t block_type, bool gate);
 
