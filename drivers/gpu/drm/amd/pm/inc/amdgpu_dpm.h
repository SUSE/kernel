--- conflicted
+++ resolved
@@ -430,14 +430,6 @@
 int amdgpu_dpm_set_df_cstate(struct amdgpu_device *adev,
 			     uint32_t cstate);
 
-<<<<<<< HEAD
-int amdgpu_dpm_get_xgmi_plpd_mode(struct amdgpu_device *adev,
-				  char **mode);
-
-int amdgpu_dpm_set_xgmi_plpd_mode(struct amdgpu_device *adev, int mode);
-
-=======
->>>>>>> 2d5404ca
 int amdgpu_dpm_enable_mgpu_fan_boost(struct amdgpu_device *adev);
 
 int amdgpu_dpm_set_clockgating_by_smu(struct amdgpu_device *adev,
