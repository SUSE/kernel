/*
 * Copyright (C) 2019  Advanced Micro Devices, Inc.
 *
 * Permission is hereby granted, free of charge, to any person obtaining a
 * copy of this software and associated documentation files (the "Software"),
 * to deal in the Software without restriction, including without limitation
 * the rights to use, copy, modify, merge, publish, distribute, sublicense,
 * and/or sell copies of the Software, and to permit persons to whom the
 * Software is furnished to do so, subject to the following conditions:
 *
 * The above copyright notice and this permission notice shall be included
 * in all copies or substantial portions of the Software.
 *
 * THE SOFTWARE IS PROVIDED "AS IS", WITHOUT WARRANTY OF ANY KIND, EXPRESS
 * OR IMPLIED, INCLUDING BUT NOT LIMITED TO THE WARRANTIES OF MERCHANTABILITY,
 * FITNESS FOR A PARTICULAR PURPOSE AND NONINFRINGEMENT.  IN NO EVENT SHALL
 * THE COPYRIGHT HOLDER(S) BE LIABLE FOR ANY CLAIM, DAMAGES OR OTHER LIABILITY, WHETHER IN
 * AN ACTION OF CONTRACT, TORT OR OTHERWISE, ARISING FROM, OUT OF OR IN
 * CONNECTION WITH THE SOFTWARE OR THE USE OR OTHER DEALINGS IN THE SOFTWARE.
 */
#ifndef __AMDGPU_UMC_H__
#define __AMDGPU_UMC_H__
#include "amdgpu_ras.h"

/*
 * (addr / 256) * 4096, the higher 26 bits in ErrorAddr
 * is the index of 4KB block
 */
#define ADDR_OF_4KB_BLOCK(addr)			(((addr) & ~0xffULL) << 4)
/*
 * (addr / 256) * 8192, the higher 26 bits in ErrorAddr
 * is the index of 8KB block
 */
#define ADDR_OF_8KB_BLOCK(addr)			(((addr) & ~0xffULL) << 5)
/* channel index is the index of 256B block */
#define ADDR_OF_256B_BLOCK(channel_index)	((channel_index) << 8)
/* offset in 256B block */
#define OFFSET_IN_256B_BLOCK(addr)		((addr) & 0xffULL)

#define LOOP_UMC_INST(umc_inst) for ((umc_inst) = 0; (umc_inst) < adev->umc.umc_inst_num; (umc_inst)++)
#define LOOP_UMC_CH_INST(ch_inst) for ((ch_inst) = 0; (ch_inst) < adev->umc.channel_inst_num; (ch_inst)++)
#define LOOP_UMC_INST_AND_CH(umc_inst, ch_inst) LOOP_UMC_INST((umc_inst)) LOOP_UMC_CH_INST((ch_inst))

#define LOOP_UMC_NODE_INST(node_inst) \
<<<<<<< HEAD
		for ((node_inst) = 0; (node_inst) < adev->umc.node_inst_num; (node_inst)++)
=======
		for_each_set_bit((node_inst), &(adev->umc.active_mask), adev->umc.node_inst_num)
>>>>>>> eb3cdb58

#define LOOP_UMC_EACH_NODE_INST_AND_CH(node_inst, umc_inst, ch_inst) \
		LOOP_UMC_NODE_INST((node_inst)) LOOP_UMC_INST_AND_CH((umc_inst), (ch_inst))

<<<<<<< HEAD
=======

typedef int (*umc_func)(struct amdgpu_device *adev, uint32_t node_inst,
			uint32_t umc_inst, uint32_t ch_inst, void *data);

>>>>>>> eb3cdb58
struct amdgpu_umc_ras {
	struct amdgpu_ras_block_object ras_block;
	void (*err_cnt_init)(struct amdgpu_device *adev);
	bool (*query_ras_poison_mode)(struct amdgpu_device *adev);
<<<<<<< HEAD
	void (*convert_ras_error_address)(struct amdgpu_device *adev,
				struct ras_err_data *err_data, uint64_t err_addr,
				uint32_t ch_inst, uint32_t umc_inst);
=======
>>>>>>> eb3cdb58
	void (*ecc_info_query_ras_error_count)(struct amdgpu_device *adev,
				      void *ras_error_status);
	void (*ecc_info_query_ras_error_address)(struct amdgpu_device *adev,
					void *ras_error_status);
};

struct amdgpu_umc_funcs {
	void (*init_registers)(struct amdgpu_device *adev);
};

struct amdgpu_umc {
	/* max error count in one ras query call */
	uint32_t max_ras_err_cnt_per_query;
	/* number of umc channel instance with memory map register access */
	uint32_t channel_inst_num;
	/* number of umc instance with memory map register access */
	uint32_t umc_inst_num;

<<<<<<< HEAD
	/*number of umc node instance with memory map register access*/
=======
	/* Total number of umc node instance including harvest one */
>>>>>>> eb3cdb58
	uint32_t node_inst_num;

	/* UMC regiser per channel offset */
	uint32_t channel_offs;
	/* how many pages are retired in one UE */
	uint32_t retire_unit;
	/* channel index table of interleaved memory */
	const uint32_t *channel_idx_tbl;
	struct ras_common_if *ras_if;

	const struct amdgpu_umc_funcs *funcs;
	struct amdgpu_umc_ras *ras;
<<<<<<< HEAD
};

int amdgpu_umc_ras_late_init(struct amdgpu_device *adev, struct ras_common_if *ras_block);
int amdgpu_umc_poison_handler(struct amdgpu_device *adev,
		void *ras_error_status,
		bool reset);
=======

	/* active mask for umc node instance */
	unsigned long active_mask;
};

int amdgpu_umc_ras_sw_init(struct amdgpu_device *adev);
int amdgpu_umc_ras_late_init(struct amdgpu_device *adev, struct ras_common_if *ras_block);
int amdgpu_umc_poison_handler(struct amdgpu_device *adev, bool reset);
>>>>>>> eb3cdb58
int amdgpu_umc_process_ecc_irq(struct amdgpu_device *adev,
		struct amdgpu_irq_src *source,
		struct amdgpu_iv_entry *entry);
void amdgpu_umc_fill_error_record(struct ras_err_data *err_data,
		uint64_t err_addr,
		uint64_t retired_page,
		uint32_t channel_index,
		uint32_t umc_inst);

int amdgpu_umc_process_ras_data_cb(struct amdgpu_device *adev,
		void *ras_error_status,
		struct amdgpu_iv_entry *entry);
<<<<<<< HEAD
=======
int amdgpu_umc_page_retirement_mca(struct amdgpu_device *adev,
			uint64_t err_addr, uint32_t ch_inst, uint32_t umc_inst);

int amdgpu_umc_loop_channels(struct amdgpu_device *adev,
			umc_func func, void *data);
>>>>>>> eb3cdb58
#endif<|MERGE_RESOLUTION|>--- conflicted
+++ resolved
@@ -42,32 +42,19 @@
 #define LOOP_UMC_INST_AND_CH(umc_inst, ch_inst) LOOP_UMC_INST((umc_inst)) LOOP_UMC_CH_INST((ch_inst))
 
 #define LOOP_UMC_NODE_INST(node_inst) \
-<<<<<<< HEAD
-		for ((node_inst) = 0; (node_inst) < adev->umc.node_inst_num; (node_inst)++)
-=======
 		for_each_set_bit((node_inst), &(adev->umc.active_mask), adev->umc.node_inst_num)
->>>>>>> eb3cdb58
 
 #define LOOP_UMC_EACH_NODE_INST_AND_CH(node_inst, umc_inst, ch_inst) \
 		LOOP_UMC_NODE_INST((node_inst)) LOOP_UMC_INST_AND_CH((umc_inst), (ch_inst))
 
-<<<<<<< HEAD
-=======
 
 typedef int (*umc_func)(struct amdgpu_device *adev, uint32_t node_inst,
 			uint32_t umc_inst, uint32_t ch_inst, void *data);
 
->>>>>>> eb3cdb58
 struct amdgpu_umc_ras {
 	struct amdgpu_ras_block_object ras_block;
 	void (*err_cnt_init)(struct amdgpu_device *adev);
 	bool (*query_ras_poison_mode)(struct amdgpu_device *adev);
-<<<<<<< HEAD
-	void (*convert_ras_error_address)(struct amdgpu_device *adev,
-				struct ras_err_data *err_data, uint64_t err_addr,
-				uint32_t ch_inst, uint32_t umc_inst);
-=======
->>>>>>> eb3cdb58
 	void (*ecc_info_query_ras_error_count)(struct amdgpu_device *adev,
 				      void *ras_error_status);
 	void (*ecc_info_query_ras_error_address)(struct amdgpu_device *adev,
@@ -86,11 +73,7 @@
 	/* number of umc instance with memory map register access */
 	uint32_t umc_inst_num;
 
-<<<<<<< HEAD
-	/*number of umc node instance with memory map register access*/
-=======
 	/* Total number of umc node instance including harvest one */
->>>>>>> eb3cdb58
 	uint32_t node_inst_num;
 
 	/* UMC regiser per channel offset */
@@ -103,14 +86,6 @@
 
 	const struct amdgpu_umc_funcs *funcs;
 	struct amdgpu_umc_ras *ras;
-<<<<<<< HEAD
-};
-
-int amdgpu_umc_ras_late_init(struct amdgpu_device *adev, struct ras_common_if *ras_block);
-int amdgpu_umc_poison_handler(struct amdgpu_device *adev,
-		void *ras_error_status,
-		bool reset);
-=======
 
 	/* active mask for umc node instance */
 	unsigned long active_mask;
@@ -119,7 +94,6 @@
 int amdgpu_umc_ras_sw_init(struct amdgpu_device *adev);
 int amdgpu_umc_ras_late_init(struct amdgpu_device *adev, struct ras_common_if *ras_block);
 int amdgpu_umc_poison_handler(struct amdgpu_device *adev, bool reset);
->>>>>>> eb3cdb58
 int amdgpu_umc_process_ecc_irq(struct amdgpu_device *adev,
 		struct amdgpu_irq_src *source,
 		struct amdgpu_iv_entry *entry);
@@ -132,12 +106,9 @@
 int amdgpu_umc_process_ras_data_cb(struct amdgpu_device *adev,
 		void *ras_error_status,
 		struct amdgpu_iv_entry *entry);
-<<<<<<< HEAD
-=======
 int amdgpu_umc_page_retirement_mca(struct amdgpu_device *adev,
 			uint64_t err_addr, uint32_t ch_inst, uint32_t umc_inst);
 
 int amdgpu_umc_loop_channels(struct amdgpu_device *adev,
 			umc_func func, void *data);
->>>>>>> eb3cdb58
 #endif