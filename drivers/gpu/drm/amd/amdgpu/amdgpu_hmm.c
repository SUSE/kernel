--- conflicted
+++ resolved
@@ -202,14 +202,7 @@
 		pr_debug("hmm range: start = 0x%lx, end = 0x%lx",
 			hmm_range->start, hmm_range->end);
 
-<<<<<<< HEAD
-		/* Assuming 128MB takes maximum 1 second to fault page address */
-		timeout = max((hmm_range->end - hmm_range->start) >> 27, 1UL);
-		timeout *= HMM_RANGE_DEFAULT_TIMEOUT;
-		timeout = jiffies + msecs_to_jiffies(timeout);
-=======
 		timeout = jiffies + msecs_to_jiffies(HMM_RANGE_DEFAULT_TIMEOUT);
->>>>>>> 2d5404ca
 
 retry:
 		hmm_range->notifier_seq = mmu_interval_read_begin(notifier);
