--- conflicted
+++ resolved
@@ -50,17 +50,12 @@
 MODULE_FIRMWARE("amdgpu/gc_11_0_4_mes1.bin");
 MODULE_FIRMWARE("amdgpu/gc_11_5_0_mes_2.bin");
 MODULE_FIRMWARE("amdgpu/gc_11_5_0_mes1.bin");
-<<<<<<< HEAD
-
-
-=======
 MODULE_FIRMWARE("amdgpu/gc_11_5_1_mes_2.bin");
 MODULE_FIRMWARE("amdgpu/gc_11_5_1_mes1.bin");
 MODULE_FIRMWARE("amdgpu/gc_11_5_2_mes_2.bin");
 MODULE_FIRMWARE("amdgpu/gc_11_5_2_mes1.bin");
 
 static int mes_v11_0_hw_init(void *handle);
->>>>>>> 2d5404ca
 static int mes_v11_0_hw_fini(void *handle);
 static int mes_v11_0_kiq_hw_init(struct amdgpu_device *adev);
 static int mes_v11_0_kiq_hw_fini(struct amdgpu_device *adev);
@@ -693,8 +688,6 @@
 			offsetof(union MESAPI_SET_HW_RESOURCES, api_status));
 }
 
-<<<<<<< HEAD
-=======
 static int mes_v11_0_set_hw_resources_1(struct amdgpu_mes *mes)
 {
 	int size = 128 * PAGE_SIZE;
@@ -762,7 +755,6 @@
 			offsetof(union MESAPI__RESET, api_status));
 }
 
->>>>>>> 2d5404ca
 static const struct amdgpu_mes_funcs mes_v11_0_funcs = {
 	.add_hw_queue = mes_v11_0_add_hw_queue,
 	.remove_hw_queue = mes_v11_0_remove_hw_queue,
@@ -1408,11 +1400,7 @@
 			      &adev->mes.ring[0].mqd_ptr);
 
 	amdgpu_ring_fini(&adev->gfx.kiq[0].ring);
-<<<<<<< HEAD
-	amdgpu_ring_fini(&adev->mes.ring);
-=======
 	amdgpu_ring_fini(&adev->mes.ring[0]);
->>>>>>> 2d5404ca
 
 	if (adev->firmware.load_type == AMDGPU_FW_LOAD_DIRECT) {
 		mes_v11_0_free_ucode_buffers(adev, AMDGPU_MES_KIQ_PIPE);
@@ -1504,11 +1492,8 @@
 
 	mes_v11_0_enable(adev, true);
 
-<<<<<<< HEAD
-=======
 	mes_v11_0_get_fw_version(adev);
 
->>>>>>> 2d5404ca
 	mes_v11_0_kiq_setting(&adev->gfx.kiq[0].ring);
 
 	r = mes_v11_0_queue_init(adev, AMDGPU_MES_KIQ_PIPE);
@@ -1579,8 +1564,6 @@
 	if (r)
 		goto failure;
 
-<<<<<<< HEAD
-=======
 	if (amdgpu_sriov_is_mes_info_enable(adev)) {
 		r = mes_v11_0_set_hw_resources_1(&adev->mes);
 		if (r) {
@@ -1589,7 +1572,6 @@
 		}
 	}
 
->>>>>>> 2d5404ca
 	r = mes_v11_0_query_sched_status(&adev->mes);
 	if (r) {
 		DRM_ERROR("MES is busy\n");
@@ -1603,11 +1585,7 @@
 	 * with MES enabled.
 	 */
 	adev->gfx.kiq[0].ring.sched.ready = false;
-<<<<<<< HEAD
-	adev->mes.ring.sched.ready = true;
-=======
 	adev->mes.ring[0].sched.ready = true;
->>>>>>> 2d5404ca
 
 	return 0;
 
