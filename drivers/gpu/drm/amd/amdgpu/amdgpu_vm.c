/*
 * Copyright 2008 Advanced Micro Devices, Inc.
 * Copyright 2008 Red Hat Inc.
 * Copyright 2009 Jerome Glisse.
 *
 * Permission is hereby granted, free of charge, to any person obtaining a
 * copy of this software and associated documentation files (the "Software"),
 * to deal in the Software without restriction, including without limitation
 * the rights to use, copy, modify, merge, publish, distribute, sublicense,
 * and/or sell copies of the Software, and to permit persons to whom the
 * Software is furnished to do so, subject to the following conditions:
 *
 * The above copyright notice and this permission notice shall be included in
 * all copies or substantial portions of the Software.
 *
 * THE SOFTWARE IS PROVIDED "AS IS", WITHOUT WARRANTY OF ANY KIND, EXPRESS OR
 * IMPLIED, INCLUDING BUT NOT LIMITED TO THE WARRANTIES OF MERCHANTABILITY,
 * FITNESS FOR A PARTICULAR PURPOSE AND NONINFRINGEMENT.  IN NO EVENT SHALL
 * THE COPYRIGHT HOLDER(S) OR AUTHOR(S) BE LIABLE FOR ANY CLAIM, DAMAGES OR
 * OTHER LIABILITY, WHETHER IN AN ACTION OF CONTRACT, TORT OR OTHERWISE,
 * ARISING FROM, OUT OF OR IN CONNECTION WITH THE SOFTWARE OR THE USE OR
 * OTHER DEALINGS IN THE SOFTWARE.
 *
 * Authors: Dave Airlie
 *          Alex Deucher
 *          Jerome Glisse
 */

#include <linux/dma-fence-array.h>
#include <linux/interval_tree_generic.h>
#include <linux/idr.h>
#include <linux/dma-buf.h>

#include <drm/amdgpu_drm.h>
#include <drm/drm_drv.h>
#include <drm/ttm/ttm_tt.h>
#include "amdgpu.h"
#include "amdgpu_trace.h"
#include "amdgpu_amdkfd.h"
#include "amdgpu_gmc.h"
#include "amdgpu_xgmi.h"
#include "amdgpu_dma_buf.h"
#include "amdgpu_res_cursor.h"
#include "kfd_svm.h"

/**
 * DOC: GPUVM
 *
 * GPUVM is the MMU functionality provided on the GPU.
 * GPUVM is similar to the legacy GART on older asics, however
 * rather than there being a single global GART table
 * for the entire GPU, there can be multiple GPUVM page tables active
 * at any given time.  The GPUVM page tables can contain a mix
 * VRAM pages and system pages (both memory and MMIO) and system pages
 * can be mapped as snooped (cached system pages) or unsnooped
 * (uncached system pages).
<<<<<<< HEAD
 * Each VM has an ID associated with it and there is a page table
 * associated with each VMID.  When executing a command buffer,
 * the kernel tells the ring what VMID to use for that command
=======
 *
 * Each active GPUVM has an ID associated with it and there is a page table
 * linked with each VMID.  When executing a command buffer,
 * the kernel tells the engine what VMID to use for that command
>>>>>>> eb3cdb58
 * buffer.  VMIDs are allocated dynamically as commands are submitted.
 * The userspace drivers maintain their own address space and the kernel
 * sets up their pages tables accordingly when they submit their
 * command buffers and a VMID is assigned.
 * The hardware supports up to 16 active GPUVMs at any given time.
 *
 * Each GPUVM is represented by a 1-2 or 1-5 level page table, depending
 * on the ASIC family.  GPUVM supports RWX attributes on each page as well
 * as other features such as encryption and caching attributes.
 *
 * VMID 0 is special.  It is the GPUVM used for the kernel driver.  In
 * addition to an aperture managed by a page table, VMID 0 also has
 * several other apertures.  There is an aperture for direct access to VRAM
 * and there is a legacy AGP aperture which just forwards accesses directly
 * to the matching system physical addresses (or IOVAs when an IOMMU is
 * present).  These apertures provide direct access to these memories without
 * incurring the overhead of a page table.  VMID 0 is used by the kernel
 * driver for tasks like memory management.
 *
 * GPU clients (i.e., engines on the GPU) use GPUVM VMIDs to access memory.
 * For user applications, each application can have their own unique GPUVM
 * address space.  The application manages the address space and the kernel
 * driver manages the GPUVM page tables for each process.  If an GPU client
 * accesses an invalid page, it will generate a GPU page fault, similar to
 * accessing an invalid page on a CPU.
 */

#define START(node) ((node)->start)
#define LAST(node) ((node)->last)

INTERVAL_TREE_DEFINE(struct amdgpu_bo_va_mapping, rb, uint64_t, __subtree_last,
		     START, LAST, static, amdgpu_vm_it)

#undef START
#undef LAST

/**
 * struct amdgpu_prt_cb - Helper to disable partial resident texture feature from a fence callback
 */
struct amdgpu_prt_cb {

	/**
	 * @adev: amdgpu device
	 */
	struct amdgpu_device *adev;

	/**
	 * @cb: callback
	 */
	struct dma_fence_cb cb;
};

/**
 * struct amdgpu_vm_tlb_seq_cb - Helper to increment the TLB flush sequence
 */
struct amdgpu_vm_tlb_seq_cb {
	/**
	 * @vm: pointer to the amdgpu_vm structure to set the fence sequence on
	 */
	struct amdgpu_vm *vm;

	/**
	 * @cb: callback
	 */
	struct dma_fence_cb cb;
};

/**
 * amdgpu_vm_set_pasid - manage pasid and vm ptr mapping
 *
 * @adev: amdgpu_device pointer
 * @vm: amdgpu_vm pointer
 * @pasid: the pasid the VM is using on this GPU
 *
 * Set the pasid this VM is using on this GPU, can also be used to remove the
 * pasid by passing in zero.
 *
 */
int amdgpu_vm_set_pasid(struct amdgpu_device *adev, struct amdgpu_vm *vm,
			u32 pasid)
{
	int r;

	if (vm->pasid == pasid)
		return 0;

	if (vm->pasid) {
		r = xa_err(xa_erase_irq(&adev->vm_manager.pasids, vm->pasid));
		if (r < 0)
			return r;

		vm->pasid = 0;
	}

	if (pasid) {
		r = xa_err(xa_store_irq(&adev->vm_manager.pasids, pasid, vm,
					GFP_KERNEL));
		if (r < 0)
			return r;

		vm->pasid = pasid;
	}


	return 0;
}

/**
 * amdgpu_vm_bo_evicted - vm_bo is evicted
 *
 * @vm_bo: vm_bo which is evicted
 *
 * State for PDs/PTs and per VM BOs which are not at the location they should
 * be.
 */
static void amdgpu_vm_bo_evicted(struct amdgpu_vm_bo_base *vm_bo)
{
	struct amdgpu_vm *vm = vm_bo->vm;
	struct amdgpu_bo *bo = vm_bo->bo;

	vm_bo->moved = true;
	spin_lock(&vm_bo->vm->status_lock);
	if (bo->tbo.type == ttm_bo_type_kernel)
		list_move(&vm_bo->vm_status, &vm->evicted);
	else
		list_move_tail(&vm_bo->vm_status, &vm->evicted);
	spin_unlock(&vm_bo->vm->status_lock);
}
/**
 * amdgpu_vm_bo_moved - vm_bo is moved
 *
 * @vm_bo: vm_bo which is moved
 *
 * State for per VM BOs which are moved, but that change is not yet reflected
 * in the page tables.
 */
static void amdgpu_vm_bo_moved(struct amdgpu_vm_bo_base *vm_bo)
{
	spin_lock(&vm_bo->vm->status_lock);
	list_move(&vm_bo->vm_status, &vm_bo->vm->moved);
	spin_unlock(&vm_bo->vm->status_lock);
}

/**
 * amdgpu_vm_bo_idle - vm_bo is idle
 *
 * @vm_bo: vm_bo which is now idle
 *
 * State for PDs/PTs and per VM BOs which have gone through the state machine
 * and are now idle.
 */
static void amdgpu_vm_bo_idle(struct amdgpu_vm_bo_base *vm_bo)
{
	spin_lock(&vm_bo->vm->status_lock);
	list_move(&vm_bo->vm_status, &vm_bo->vm->idle);
	spin_unlock(&vm_bo->vm->status_lock);
	vm_bo->moved = false;
}

/**
 * amdgpu_vm_bo_invalidated - vm_bo is invalidated
 *
 * @vm_bo: vm_bo which is now invalidated
 *
 * State for normal BOs which are invalidated and that change not yet reflected
 * in the PTs.
 */
static void amdgpu_vm_bo_invalidated(struct amdgpu_vm_bo_base *vm_bo)
{
	spin_lock(&vm_bo->vm->status_lock);
	list_move(&vm_bo->vm_status, &vm_bo->vm->invalidated);
	spin_unlock(&vm_bo->vm->status_lock);
}

/**
 * amdgpu_vm_bo_relocated - vm_bo is reloacted
 *
 * @vm_bo: vm_bo which is relocated
 *
 * State for PDs/PTs which needs to update their parent PD.
 * For the root PD, just move to idle state.
 */
static void amdgpu_vm_bo_relocated(struct amdgpu_vm_bo_base *vm_bo)
{
	if (vm_bo->bo->parent) {
		spin_lock(&vm_bo->vm->status_lock);
		list_move(&vm_bo->vm_status, &vm_bo->vm->relocated);
		spin_unlock(&vm_bo->vm->status_lock);
	} else {
		amdgpu_vm_bo_idle(vm_bo);
	}
}

/**
 * amdgpu_vm_bo_done - vm_bo is done
 *
 * @vm_bo: vm_bo which is now done
 *
 * State for normal BOs which are invalidated and that change has been updated
 * in the PTs.
 */
static void amdgpu_vm_bo_done(struct amdgpu_vm_bo_base *vm_bo)
{
	spin_lock(&vm_bo->vm->status_lock);
	list_move(&vm_bo->vm_status, &vm_bo->vm->done);
	spin_unlock(&vm_bo->vm->status_lock);
}

/**
 * amdgpu_vm_bo_base_init - Adds bo to the list of bos associated with the vm
 *
 * @base: base structure for tracking BO usage in a VM
 * @vm: vm to which bo is to be added
 * @bo: amdgpu buffer object
 *
 * Initialize a bo_va_base structure and add it to the appropriate lists
 *
 */
void amdgpu_vm_bo_base_init(struct amdgpu_vm_bo_base *base,
			    struct amdgpu_vm *vm, struct amdgpu_bo *bo)
{
	base->vm = vm;
	base->bo = bo;
	base->next = NULL;
	INIT_LIST_HEAD(&base->vm_status);

	if (!bo)
		return;
	base->next = bo->vm_bo;
	bo->vm_bo = base;

	if (bo->tbo.base.resv != vm->root.bo->tbo.base.resv)
		return;

	dma_resv_assert_held(vm->root.bo->tbo.base.resv);

	ttm_bo_set_bulk_move(&bo->tbo, &vm->lru_bulk_move);
	if (bo->tbo.type == ttm_bo_type_kernel && bo->parent)
		amdgpu_vm_bo_relocated(base);
	else
		amdgpu_vm_bo_idle(base);

	if (bo->preferred_domains &
	    amdgpu_mem_type_to_domain(bo->tbo.resource->mem_type))
		return;

	/*
	 * we checked all the prerequisites, but it looks like this per vm bo
	 * is currently evicted. add the bo to the evicted list to make sure it
	 * is validated on next vm use to avoid fault.
	 * */
	amdgpu_vm_bo_evicted(base);
}

/**
 * amdgpu_vm_get_pd_bo - add the VM PD to a validation list
 *
 * @vm: vm providing the BOs
 * @validated: head of validation list
 * @entry: entry to add
 *
 * Add the page directory to the list of BOs to
 * validate for command submission.
 */
void amdgpu_vm_get_pd_bo(struct amdgpu_vm *vm,
			 struct list_head *validated,
			 struct amdgpu_bo_list_entry *entry)
{
	entry->priority = 0;
	entry->tv.bo = &vm->root.bo->tbo;
	/* Two for VM updates, one for TTM and one for the CS job */
	entry->tv.num_shared = 4;
	entry->user_pages = NULL;
	list_add(&entry->tv.head, validated);
}

/**
 * amdgpu_vm_move_to_lru_tail - move all BOs to the end of LRU
 *
 * @adev: amdgpu device pointer
 * @vm: vm providing the BOs
 *
 * Move all BOs to the end of LRU and remember their positions to put them
 * together.
 */
void amdgpu_vm_move_to_lru_tail(struct amdgpu_device *adev,
				struct amdgpu_vm *vm)
{
	spin_lock(&adev->mman.bdev.lru_lock);
	ttm_lru_bulk_move_tail(&vm->lru_bulk_move);
	spin_unlock(&adev->mman.bdev.lru_lock);
}

/**
 * amdgpu_vm_validate_pt_bos - validate the page table BOs
 *
 * @adev: amdgpu device pointer
 * @vm: vm providing the BOs
 * @validate: callback to do the validation
 * @param: parameter for the validation callback
 *
 * Validate the page table BOs on command submission if neccessary.
 *
 * Returns:
 * Validation result.
 */
int amdgpu_vm_validate_pt_bos(struct amdgpu_device *adev, struct amdgpu_vm *vm,
			      int (*validate)(void *p, struct amdgpu_bo *bo),
			      void *param)
{
	struct amdgpu_vm_bo_base *bo_base;
	struct amdgpu_bo *shadow;
	struct amdgpu_bo *bo;
	int r;

	spin_lock(&vm->status_lock);
	while (!list_empty(&vm->evicted)) {
		bo_base = list_first_entry(&vm->evicted,
					   struct amdgpu_vm_bo_base,
					   vm_status);
		spin_unlock(&vm->status_lock);

		bo = bo_base->bo;
		shadow = amdgpu_bo_shadowed(bo);

		r = validate(param, bo);
		if (r)
			return r;
		if (shadow) {
			r = validate(param, shadow);
			if (r)
				return r;
		}

		if (bo->tbo.type != ttm_bo_type_kernel) {
			amdgpu_vm_bo_moved(bo_base);
		} else {
			vm->update_funcs->map_table(to_amdgpu_bo_vm(bo));
			amdgpu_vm_bo_relocated(bo_base);
		}
		spin_lock(&vm->status_lock);
	}
	spin_unlock(&vm->status_lock);

	amdgpu_vm_eviction_lock(vm);
	vm->evicting = false;
	amdgpu_vm_eviction_unlock(vm);

	return 0;
}

/**
 * amdgpu_vm_ready - check VM is ready for updates
 *
 * @vm: VM to check
 *
 * Check if all VM PDs/PTs are ready for updates
 *
 * Returns:
 * True if VM is not evicting.
 */
bool amdgpu_vm_ready(struct amdgpu_vm *vm)
{
	bool empty;
	bool ret;

	amdgpu_vm_eviction_lock(vm);
	ret = !vm->evicting;
	amdgpu_vm_eviction_unlock(vm);

	spin_lock(&vm->status_lock);
	empty = list_empty(&vm->evicted);
	spin_unlock(&vm->status_lock);

	return ret && empty;
}

/**
 * amdgpu_vm_check_compute_bug - check whether asic has compute vm bug
 *
 * @adev: amdgpu_device pointer
 */
void amdgpu_vm_check_compute_bug(struct amdgpu_device *adev)
{
	const struct amdgpu_ip_block *ip_block;
	bool has_compute_vm_bug;
	struct amdgpu_ring *ring;
	int i;

	has_compute_vm_bug = false;

	ip_block = amdgpu_device_ip_get_ip_block(adev, AMD_IP_BLOCK_TYPE_GFX);
	if (ip_block) {
		/* Compute has a VM bug for GFX version < 7.
		   Compute has a VM bug for GFX 8 MEC firmware version < 673.*/
		if (ip_block->version->major <= 7)
			has_compute_vm_bug = true;
		else if (ip_block->version->major == 8)
			if (adev->gfx.mec_fw_version < 673)
				has_compute_vm_bug = true;
	}

	for (i = 0; i < adev->num_rings; i++) {
		ring = adev->rings[i];
		if (ring->funcs->type == AMDGPU_RING_TYPE_COMPUTE)
			/* only compute rings */
			ring->has_compute_vm_bug = has_compute_vm_bug;
		else
			ring->has_compute_vm_bug = false;
	}
}

/**
 * amdgpu_vm_need_pipeline_sync - Check if pipe sync is needed for job.
 *
 * @ring: ring on which the job will be submitted
 * @job: job to submit
 *
 * Returns:
 * True if sync is needed.
 */
bool amdgpu_vm_need_pipeline_sync(struct amdgpu_ring *ring,
				  struct amdgpu_job *job)
{
	struct amdgpu_device *adev = ring->adev;
	unsigned vmhub = ring->vm_hub;
	struct amdgpu_vmid_mgr *id_mgr = &adev->vm_manager.id_mgr[vmhub];

	if (job->vmid == 0)
		return false;

	if (job->vm_needs_flush || ring->has_compute_vm_bug)
		return true;

	if (ring->funcs->emit_gds_switch && job->gds_switch_needed)
		return true;

	if (amdgpu_vmid_had_gpu_reset(adev, &id_mgr->ids[job->vmid]))
		return true;

	return false;
}

/**
 * amdgpu_vm_flush - hardware flush the vm
 *
 * @ring: ring to use for flush
 * @job:  related job
 * @need_pipe_sync: is pipe sync needed
 *
 * Emit a VM flush when it is necessary.
 *
 * Returns:
 * 0 on success, errno otherwise.
 */
int amdgpu_vm_flush(struct amdgpu_ring *ring, struct amdgpu_job *job,
		    bool need_pipe_sync)
{
	struct amdgpu_device *adev = ring->adev;
	unsigned vmhub = ring->vm_hub;
	struct amdgpu_vmid_mgr *id_mgr = &adev->vm_manager.id_mgr[vmhub];
	struct amdgpu_vmid *id = &id_mgr->ids[job->vmid];
	bool spm_update_needed = job->spm_update_needed;
	bool gds_switch_needed = ring->funcs->emit_gds_switch &&
		job->gds_switch_needed;
	bool vm_flush_needed = job->vm_needs_flush;
	struct dma_fence *fence = NULL;
	bool pasid_mapping_needed = false;
	unsigned patch_offset = 0;
	int r;

	if (amdgpu_vmid_had_gpu_reset(adev, id)) {
		gds_switch_needed = true;
		vm_flush_needed = true;
		pasid_mapping_needed = true;
		spm_update_needed = true;
	}

	mutex_lock(&id_mgr->lock);
	if (id->pasid != job->pasid || !id->pasid_mapping ||
	    !dma_fence_is_signaled(id->pasid_mapping))
		pasid_mapping_needed = true;
	mutex_unlock(&id_mgr->lock);

	gds_switch_needed &= !!ring->funcs->emit_gds_switch;
	vm_flush_needed &= !!ring->funcs->emit_vm_flush  &&
			job->vm_pd_addr != AMDGPU_BO_INVALID_OFFSET;
	pasid_mapping_needed &= adev->gmc.gmc_funcs->emit_pasid_mapping &&
		ring->funcs->emit_wreg;

	if (!vm_flush_needed && !gds_switch_needed && !need_pipe_sync)
		return 0;

	amdgpu_ring_ib_begin(ring);
	if (ring->funcs->init_cond_exec)
		patch_offset = amdgpu_ring_init_cond_exec(ring);

	if (need_pipe_sync)
		amdgpu_ring_emit_pipeline_sync(ring);

	if (vm_flush_needed) {
		trace_amdgpu_vm_flush(ring, job->vmid, job->vm_pd_addr);
		amdgpu_ring_emit_vm_flush(ring, job->vmid, job->vm_pd_addr);
	}

	if (pasid_mapping_needed)
		amdgpu_gmc_emit_pasid_mapping(ring, job->vmid, job->pasid);

	if (spm_update_needed && adev->gfx.rlc.funcs->update_spm_vmid)
		adev->gfx.rlc.funcs->update_spm_vmid(adev, job->vmid);

	if (!ring->is_mes_queue && ring->funcs->emit_gds_switch &&
	    gds_switch_needed) {
		amdgpu_ring_emit_gds_switch(ring, job->vmid, job->gds_base,
					    job->gds_size, job->gws_base,
					    job->gws_size, job->oa_base,
					    job->oa_size);
	}

	if (vm_flush_needed || pasid_mapping_needed) {
		r = amdgpu_fence_emit(ring, &fence, NULL, 0);
		if (r)
			return r;
	}

	if (vm_flush_needed) {
		mutex_lock(&id_mgr->lock);
		dma_fence_put(id->last_flush);
		id->last_flush = dma_fence_get(fence);
		id->current_gpu_reset_count =
			atomic_read(&adev->gpu_reset_counter);
		mutex_unlock(&id_mgr->lock);
	}

	if (pasid_mapping_needed) {
		mutex_lock(&id_mgr->lock);
		id->pasid = job->pasid;
		dma_fence_put(id->pasid_mapping);
		id->pasid_mapping = dma_fence_get(fence);
		mutex_unlock(&id_mgr->lock);
	}
	dma_fence_put(fence);

<<<<<<< HEAD
	if (!ring->is_mes_queue && ring->funcs->emit_gds_switch &&
	    gds_switch_needed) {
		id->gds_base = job->gds_base;
		id->gds_size = job->gds_size;
		id->gws_base = job->gws_base;
		id->gws_size = job->gws_size;
		id->oa_base = job->oa_base;
		id->oa_size = job->oa_size;
		amdgpu_ring_emit_gds_switch(ring, job->vmid, job->gds_base,
					    job->gds_size, job->gws_base,
					    job->gws_size, job->oa_base,
					    job->oa_size);
	}

=======
>>>>>>> eb3cdb58
	if (ring->funcs->patch_cond_exec)
		amdgpu_ring_patch_cond_exec(ring, patch_offset);

	/* the double SWITCH_BUFFER here *cannot* be skipped by COND_EXEC */
	if (ring->funcs->emit_switch_buffer) {
		amdgpu_ring_emit_switch_buffer(ring);
		amdgpu_ring_emit_switch_buffer(ring);
	}
	amdgpu_ring_ib_end(ring);
	return 0;
}

/**
 * amdgpu_vm_bo_find - find the bo_va for a specific vm & bo
 *
 * @vm: requested vm
 * @bo: requested buffer object
 *
 * Find @bo inside the requested vm.
 * Search inside the @bos vm list for the requested vm
 * Returns the found bo_va or NULL if none is found
 *
 * Object has to be reserved!
 *
 * Returns:
 * Found bo_va or NULL.
 */
struct amdgpu_bo_va *amdgpu_vm_bo_find(struct amdgpu_vm *vm,
				       struct amdgpu_bo *bo)
{
	struct amdgpu_vm_bo_base *base;

	for (base = bo->vm_bo; base; base = base->next) {
		if (base->vm != vm)
			continue;

		return container_of(base, struct amdgpu_bo_va, base);
	}
	return NULL;
}

/**
 * amdgpu_vm_map_gart - Resolve gart mapping of addr
 *
 * @pages_addr: optional DMA address to use for lookup
 * @addr: the unmapped addr
 *
 * Look up the physical address of the page that the pte resolves
 * to.
 *
 * Returns:
 * The pointer for the page table entry.
 */
uint64_t amdgpu_vm_map_gart(const dma_addr_t *pages_addr, uint64_t addr)
{
	uint64_t result;

	/* page table offset */
	result = pages_addr[addr >> PAGE_SHIFT];

	/* in case cpu page size != gpu page size*/
	result |= addr & (~PAGE_MASK);

	result &= 0xFFFFFFFFFFFFF000ULL;

	return result;
}

/**
 * amdgpu_vm_update_pdes - make sure that all directories are valid
 *
 * @adev: amdgpu_device pointer
 * @vm: requested vm
 * @immediate: submit immediately to the paging queue
 *
 * Makes sure all directories are up to date.
 *
 * Returns:
 * 0 for success, error for failure.
 */
int amdgpu_vm_update_pdes(struct amdgpu_device *adev,
			  struct amdgpu_vm *vm, bool immediate)
{
	struct amdgpu_vm_update_params params;
	struct amdgpu_vm_bo_base *entry;
	bool flush_tlb_needed = false;
	LIST_HEAD(relocated);
	int r, idx;

	spin_lock(&vm->status_lock);
	list_splice_init(&vm->relocated, &relocated);
	spin_unlock(&vm->status_lock);

	if (list_empty(&relocated))
		return 0;

	if (!drm_dev_enter(adev_to_drm(adev), &idx))
		return -ENODEV;

	memset(&params, 0, sizeof(params));
	params.adev = adev;
	params.vm = vm;
	params.immediate = immediate;

	r = vm->update_funcs->prepare(&params, NULL, AMDGPU_SYNC_EXPLICIT);
	if (r)
		goto error;

	list_for_each_entry(entry, &relocated, vm_status) {
		/* vm_flush_needed after updating moved PDEs */
		flush_tlb_needed |= entry->moved;

		r = amdgpu_vm_pde_update(&params, entry);
		if (r)
			goto error;
	}

	r = vm->update_funcs->commit(&params, &vm->last_update);
	if (r)
		goto error;

	if (flush_tlb_needed)
		atomic64_inc(&vm->tlb_seq);

	while (!list_empty(&relocated)) {
		entry = list_first_entry(&relocated, struct amdgpu_vm_bo_base,
					 vm_status);
		amdgpu_vm_bo_idle(entry);
	}

error:
	drm_dev_exit(idx);
	return r;
}

/**
 * amdgpu_vm_tlb_seq_cb - make sure to increment tlb sequence
 * @fence: unused
 * @cb: the callback structure
 *
 * Increments the tlb sequence to make sure that future CS execute a VM flush.
 */
static void amdgpu_vm_tlb_seq_cb(struct dma_fence *fence,
				 struct dma_fence_cb *cb)
{
	struct amdgpu_vm_tlb_seq_cb *tlb_cb;

	tlb_cb = container_of(cb, typeof(*tlb_cb), cb);
	atomic64_inc(&tlb_cb->vm->tlb_seq);
	kfree(tlb_cb);
}

/**
 * amdgpu_vm_update_range - update a range in the vm page table
 *
 * @adev: amdgpu_device pointer to use for commands
 * @vm: the VM to update the range
 * @immediate: immediate submission in a page fault
 * @unlocked: unlocked invalidation during MM callback
 * @flush_tlb: trigger tlb invalidation after update completed
 * @resv: fences we need to sync to
 * @start: start of mapped range
 * @last: last mapped entry
 * @flags: flags for the entries
 * @offset: offset into nodes and pages_addr
 * @vram_base: base for vram mappings
 * @res: ttm_resource to map
 * @pages_addr: DMA addresses to use for mapping
 * @fence: optional resulting fence
 *
 * Fill in the page table entries between @start and @last.
 *
 * Returns:
 * 0 for success, negative erro code for failure.
 */
int amdgpu_vm_update_range(struct amdgpu_device *adev, struct amdgpu_vm *vm,
			   bool immediate, bool unlocked, bool flush_tlb,
			   struct dma_resv *resv, uint64_t start, uint64_t last,
			   uint64_t flags, uint64_t offset, uint64_t vram_base,
			   struct ttm_resource *res, dma_addr_t *pages_addr,
			   struct dma_fence **fence)
{
	struct amdgpu_vm_update_params params;
	struct amdgpu_vm_tlb_seq_cb *tlb_cb;
	struct amdgpu_res_cursor cursor;
	enum amdgpu_sync_mode sync_mode;
	int r, idx;

	if (!drm_dev_enter(adev_to_drm(adev), &idx))
		return -ENODEV;

	tlb_cb = kmalloc(sizeof(*tlb_cb), GFP_KERNEL);
	if (!tlb_cb) {
		r = -ENOMEM;
		goto error_unlock;
	}

	/* Vega20+XGMI where PTEs get inadvertently cached in L2 texture cache,
	 * heavy-weight flush TLB unconditionally.
	 */
	flush_tlb |= adev->gmc.xgmi.num_physical_nodes &&
		     adev->ip_versions[GC_HWIP][0] == IP_VERSION(9, 4, 0);

	/*
	 * On GFX8 and older any 8 PTE block with a valid bit set enters the TLB
	 */
	flush_tlb |= adev->ip_versions[GC_HWIP][0] < IP_VERSION(9, 0, 0);

	memset(&params, 0, sizeof(params));
	params.adev = adev;
	params.vm = vm;
	params.immediate = immediate;
	params.pages_addr = pages_addr;
	params.unlocked = unlocked;

	/* Implicitly sync to command submissions in the same VM before
	 * unmapping. Sync to moving fences before mapping.
	 */
	if (!(flags & AMDGPU_PTE_VALID))
		sync_mode = AMDGPU_SYNC_EQ_OWNER;
	else
		sync_mode = AMDGPU_SYNC_EXPLICIT;

	amdgpu_vm_eviction_lock(vm);
	if (vm->evicting) {
		r = -EBUSY;
		goto error_free;
	}

	if (!unlocked && !dma_fence_is_signaled(vm->last_unlocked)) {
		struct dma_fence *tmp = dma_fence_get_stub();

		amdgpu_bo_fence(vm->root.bo, vm->last_unlocked, true);
		swap(vm->last_unlocked, tmp);
		dma_fence_put(tmp);
	}

	r = vm->update_funcs->prepare(&params, resv, sync_mode);
	if (r)
		goto error_free;

	amdgpu_res_first(pages_addr ? NULL : res, offset,
			 (last - start + 1) * AMDGPU_GPU_PAGE_SIZE, &cursor);
	while (cursor.remaining) {
		uint64_t tmp, num_entries, addr;

		num_entries = cursor.size >> AMDGPU_GPU_PAGE_SHIFT;
		if (pages_addr) {
			bool contiguous = true;

			if (num_entries > AMDGPU_GPU_PAGES_IN_CPU_PAGE) {
				uint64_t pfn = cursor.start >> PAGE_SHIFT;
				uint64_t count;

				contiguous = pages_addr[pfn + 1] ==
					pages_addr[pfn] + PAGE_SIZE;

				tmp = num_entries /
					AMDGPU_GPU_PAGES_IN_CPU_PAGE;
				for (count = 2; count < tmp; ++count) {
					uint64_t idx = pfn + count;

					if (contiguous != (pages_addr[idx] ==
					    pages_addr[idx - 1] + PAGE_SIZE))
						break;
				}
				if (!contiguous)
					count--;
				num_entries = count *
					AMDGPU_GPU_PAGES_IN_CPU_PAGE;
			}

			if (!contiguous) {
				addr = cursor.start;
				params.pages_addr = pages_addr;
			} else {
				addr = pages_addr[cursor.start >> PAGE_SHIFT];
				params.pages_addr = NULL;
			}

		} else if (flags & (AMDGPU_PTE_VALID | AMDGPU_PTE_PRT)) {
			addr = vram_base + cursor.start;
		} else {
			addr = 0;
		}

		tmp = start + num_entries;
		r = amdgpu_vm_ptes_update(&params, start, tmp, addr, flags);
		if (r)
			goto error_free;

		amdgpu_res_next(&cursor, num_entries * AMDGPU_GPU_PAGE_SIZE);
		start = tmp;
	}

	r = vm->update_funcs->commit(&params, fence);

	if (flush_tlb || params.table_freed) {
		tlb_cb->vm = vm;
		if (fence && *fence &&
		    !dma_fence_add_callback(*fence, &tlb_cb->cb,
					   amdgpu_vm_tlb_seq_cb)) {
			dma_fence_put(vm->last_tlb_flush);
			vm->last_tlb_flush = dma_fence_get(*fence);
		} else {
			amdgpu_vm_tlb_seq_cb(NULL, &tlb_cb->cb);
		}
		tlb_cb = NULL;
	}

error_free:
	kfree(tlb_cb);

error_unlock:
	amdgpu_vm_eviction_unlock(vm);
	drm_dev_exit(idx);
	return r;
}

static void amdgpu_vm_bo_get_memory(struct amdgpu_bo_va *bo_va,
				    struct amdgpu_mem_stats *stats)
{
	struct amdgpu_vm *vm = bo_va->base.vm;
	struct amdgpu_bo *bo = bo_va->base.bo;

	if (!bo)
		return;

	/*
	 * For now ignore BOs which are currently locked and potentially
	 * changing their location.
	 */
	if (bo->tbo.base.resv != vm->root.bo->tbo.base.resv &&
	    !dma_resv_trylock(bo->tbo.base.resv))
		return;

	amdgpu_bo_get_memory(bo, stats);
	if (bo->tbo.base.resv != vm->root.bo->tbo.base.resv)
	    dma_resv_unlock(bo->tbo.base.resv);
}

void amdgpu_vm_get_memory(struct amdgpu_vm *vm,
			  struct amdgpu_mem_stats *stats)
{
	struct amdgpu_bo_va *bo_va, *tmp;

	spin_lock(&vm->status_lock);
<<<<<<< HEAD
	list_for_each_entry_safe(bo_va, tmp, &vm->idle, base.vm_status) {
		if (!bo_va->base.bo)
			continue;
		amdgpu_bo_get_memory(bo_va->base.bo, vram_mem,
				gtt_mem, cpu_mem);
	}
	list_for_each_entry_safe(bo_va, tmp, &vm->evicted, base.vm_status) {
		if (!bo_va->base.bo)
			continue;
		amdgpu_bo_get_memory(bo_va->base.bo, vram_mem,
				gtt_mem, cpu_mem);
	}
	list_for_each_entry_safe(bo_va, tmp, &vm->relocated, base.vm_status) {
		if (!bo_va->base.bo)
			continue;
		amdgpu_bo_get_memory(bo_va->base.bo, vram_mem,
				gtt_mem, cpu_mem);
	}
	list_for_each_entry_safe(bo_va, tmp, &vm->moved, base.vm_status) {
		if (!bo_va->base.bo)
			continue;
		amdgpu_bo_get_memory(bo_va->base.bo, vram_mem,
				gtt_mem, cpu_mem);
	}
	list_for_each_entry_safe(bo_va, tmp, &vm->invalidated, base.vm_status) {
		if (!bo_va->base.bo)
			continue;
		amdgpu_bo_get_memory(bo_va->base.bo, vram_mem,
				gtt_mem, cpu_mem);
	}
	list_for_each_entry_safe(bo_va, tmp, &vm->done, base.vm_status) {
		if (!bo_va->base.bo)
			continue;
		amdgpu_bo_get_memory(bo_va->base.bo, vram_mem,
				gtt_mem, cpu_mem);
	}
=======
	list_for_each_entry_safe(bo_va, tmp, &vm->idle, base.vm_status)
		amdgpu_vm_bo_get_memory(bo_va, stats);

	list_for_each_entry_safe(bo_va, tmp, &vm->evicted, base.vm_status)
		amdgpu_vm_bo_get_memory(bo_va, stats);

	list_for_each_entry_safe(bo_va, tmp, &vm->relocated, base.vm_status)
		amdgpu_vm_bo_get_memory(bo_va, stats);

	list_for_each_entry_safe(bo_va, tmp, &vm->moved, base.vm_status)
		amdgpu_vm_bo_get_memory(bo_va, stats);

	list_for_each_entry_safe(bo_va, tmp, &vm->invalidated, base.vm_status)
		amdgpu_vm_bo_get_memory(bo_va, stats);

	list_for_each_entry_safe(bo_va, tmp, &vm->done, base.vm_status)
		amdgpu_vm_bo_get_memory(bo_va, stats);
>>>>>>> eb3cdb58
	spin_unlock(&vm->status_lock);
}

/**
 * amdgpu_vm_bo_update - update all BO mappings in the vm page table
 *
 * @adev: amdgpu_device pointer
 * @bo_va: requested BO and VM object
 * @clear: if true clear the entries
 *
 * Fill in the page table entries for @bo_va.
 *
 * Returns:
 * 0 for success, -EINVAL for failure.
 */
int amdgpu_vm_bo_update(struct amdgpu_device *adev, struct amdgpu_bo_va *bo_va,
			bool clear)
{
	struct amdgpu_bo *bo = bo_va->base.bo;
	struct amdgpu_vm *vm = bo_va->base.vm;
	struct amdgpu_bo_va_mapping *mapping;
	dma_addr_t *pages_addr = NULL;
	struct ttm_resource *mem;
	struct dma_fence **last_update;
	bool flush_tlb = clear;
	struct dma_resv *resv;
	uint64_t vram_base;
	uint64_t flags;
	int r;

	if (clear || !bo) {
		mem = NULL;
		resv = vm->root.bo->tbo.base.resv;
	} else {
		struct drm_gem_object *obj = &bo->tbo.base;

		resv = bo->tbo.base.resv;
		if (obj->import_attach && bo_va->is_xgmi) {
			struct dma_buf *dma_buf = obj->import_attach->dmabuf;
			struct drm_gem_object *gobj = dma_buf->priv;
			struct amdgpu_bo *abo = gem_to_amdgpu_bo(gobj);

			if (abo->tbo.resource->mem_type == TTM_PL_VRAM)
				bo = gem_to_amdgpu_bo(gobj);
		}
		mem = bo->tbo.resource;
		if (mem->mem_type == TTM_PL_TT ||
		    mem->mem_type == AMDGPU_PL_PREEMPT)
			pages_addr = bo->tbo.ttm->dma_address;
	}

	if (bo) {
		struct amdgpu_device *bo_adev;

		flags = amdgpu_ttm_tt_pte_flags(adev, bo->tbo.ttm, mem);

		if (amdgpu_bo_encrypted(bo))
			flags |= AMDGPU_PTE_TMZ;

		bo_adev = amdgpu_ttm_adev(bo->tbo.bdev);
		vram_base = bo_adev->vm_manager.vram_base_offset;
	} else {
		flags = 0x0;
		vram_base = 0;
	}

	if (clear || (bo && bo->tbo.base.resv ==
		      vm->root.bo->tbo.base.resv))
		last_update = &vm->last_update;
	else
		last_update = &bo_va->last_pt_update;

	if (!clear && bo_va->base.moved) {
		flush_tlb = true;
		list_splice_init(&bo_va->valids, &bo_va->invalids);

	} else if (bo_va->cleared != clear) {
		list_splice_init(&bo_va->valids, &bo_va->invalids);
	}

	list_for_each_entry(mapping, &bo_va->invalids, list) {
		uint64_t update_flags = flags;

		/* normally,bo_va->flags only contians READABLE and WIRTEABLE bit go here
		 * but in case of something, we filter the flags in first place
		 */
		if (!(mapping->flags & AMDGPU_PTE_READABLE))
			update_flags &= ~AMDGPU_PTE_READABLE;
		if (!(mapping->flags & AMDGPU_PTE_WRITEABLE))
			update_flags &= ~AMDGPU_PTE_WRITEABLE;

		/* Apply ASIC specific mapping flags */
		amdgpu_gmc_get_vm_pte(adev, mapping, &update_flags);

		trace_amdgpu_vm_bo_update(mapping);

		r = amdgpu_vm_update_range(adev, vm, false, false, flush_tlb,
					   resv, mapping->start, mapping->last,
					   update_flags, mapping->offset,
					   vram_base, mem, pages_addr,
					   last_update);
		if (r)
			return r;
	}

	/* If the BO is not in its preferred location add it back to
	 * the evicted list so that it gets validated again on the
	 * next command submission.
	 */
	if (bo && bo->tbo.base.resv == vm->root.bo->tbo.base.resv) {
		uint32_t mem_type = bo->tbo.resource->mem_type;

		if (!(bo->preferred_domains &
		      amdgpu_mem_type_to_domain(mem_type)))
			amdgpu_vm_bo_evicted(&bo_va->base);
		else
			amdgpu_vm_bo_idle(&bo_va->base);
	} else {
		amdgpu_vm_bo_done(&bo_va->base);
	}

	list_splice_init(&bo_va->invalids, &bo_va->valids);
	bo_va->cleared = clear;
	bo_va->base.moved = false;

	if (trace_amdgpu_vm_bo_mapping_enabled()) {
		list_for_each_entry(mapping, &bo_va->valids, list)
			trace_amdgpu_vm_bo_mapping(mapping);
	}

	return 0;
}

/**
 * amdgpu_vm_update_prt_state - update the global PRT state
 *
 * @adev: amdgpu_device pointer
 */
static void amdgpu_vm_update_prt_state(struct amdgpu_device *adev)
{
	unsigned long flags;
	bool enable;

	spin_lock_irqsave(&adev->vm_manager.prt_lock, flags);
	enable = !!atomic_read(&adev->vm_manager.num_prt_users);
	adev->gmc.gmc_funcs->set_prt(adev, enable);
	spin_unlock_irqrestore(&adev->vm_manager.prt_lock, flags);
}

/**
 * amdgpu_vm_prt_get - add a PRT user
 *
 * @adev: amdgpu_device pointer
 */
static void amdgpu_vm_prt_get(struct amdgpu_device *adev)
{
	if (!adev->gmc.gmc_funcs->set_prt)
		return;

	if (atomic_inc_return(&adev->vm_manager.num_prt_users) == 1)
		amdgpu_vm_update_prt_state(adev);
}

/**
 * amdgpu_vm_prt_put - drop a PRT user
 *
 * @adev: amdgpu_device pointer
 */
static void amdgpu_vm_prt_put(struct amdgpu_device *adev)
{
	if (atomic_dec_return(&adev->vm_manager.num_prt_users) == 0)
		amdgpu_vm_update_prt_state(adev);
}

/**
 * amdgpu_vm_prt_cb - callback for updating the PRT status
 *
 * @fence: fence for the callback
 * @_cb: the callback function
 */
static void amdgpu_vm_prt_cb(struct dma_fence *fence, struct dma_fence_cb *_cb)
{
	struct amdgpu_prt_cb *cb = container_of(_cb, struct amdgpu_prt_cb, cb);

	amdgpu_vm_prt_put(cb->adev);
	kfree(cb);
}

/**
 * amdgpu_vm_add_prt_cb - add callback for updating the PRT status
 *
 * @adev: amdgpu_device pointer
 * @fence: fence for the callback
 */
static void amdgpu_vm_add_prt_cb(struct amdgpu_device *adev,
				 struct dma_fence *fence)
{
	struct amdgpu_prt_cb *cb;

	if (!adev->gmc.gmc_funcs->set_prt)
		return;

	cb = kmalloc(sizeof(struct amdgpu_prt_cb), GFP_KERNEL);
	if (!cb) {
		/* Last resort when we are OOM */
		if (fence)
			dma_fence_wait(fence, false);

		amdgpu_vm_prt_put(adev);
	} else {
		cb->adev = adev;
		if (!fence || dma_fence_add_callback(fence, &cb->cb,
						     amdgpu_vm_prt_cb))
			amdgpu_vm_prt_cb(fence, &cb->cb);
	}
}

/**
 * amdgpu_vm_free_mapping - free a mapping
 *
 * @adev: amdgpu_device pointer
 * @vm: requested vm
 * @mapping: mapping to be freed
 * @fence: fence of the unmap operation
 *
 * Free a mapping and make sure we decrease the PRT usage count if applicable.
 */
static void amdgpu_vm_free_mapping(struct amdgpu_device *adev,
				   struct amdgpu_vm *vm,
				   struct amdgpu_bo_va_mapping *mapping,
				   struct dma_fence *fence)
{
	if (mapping->flags & AMDGPU_PTE_PRT)
		amdgpu_vm_add_prt_cb(adev, fence);
	kfree(mapping);
}

/**
 * amdgpu_vm_prt_fini - finish all prt mappings
 *
 * @adev: amdgpu_device pointer
 * @vm: requested vm
 *
 * Register a cleanup callback to disable PRT support after VM dies.
 */
static void amdgpu_vm_prt_fini(struct amdgpu_device *adev, struct amdgpu_vm *vm)
{
	struct dma_resv *resv = vm->root.bo->tbo.base.resv;
	struct dma_resv_iter cursor;
	struct dma_fence *fence;

	dma_resv_for_each_fence(&cursor, resv, DMA_RESV_USAGE_BOOKKEEP, fence) {
		/* Add a callback for each fence in the reservation object */
		amdgpu_vm_prt_get(adev);
		amdgpu_vm_add_prt_cb(adev, fence);
	}
}

/**
 * amdgpu_vm_clear_freed - clear freed BOs in the PT
 *
 * @adev: amdgpu_device pointer
 * @vm: requested vm
 * @fence: optional resulting fence (unchanged if no work needed to be done
 * or if an error occurred)
 *
 * Make sure all freed BOs are cleared in the PT.
 * PTs have to be reserved and mutex must be locked!
 *
 * Returns:
 * 0 for success.
 *
 */
int amdgpu_vm_clear_freed(struct amdgpu_device *adev,
			  struct amdgpu_vm *vm,
			  struct dma_fence **fence)
{
	struct dma_resv *resv = vm->root.bo->tbo.base.resv;
	struct amdgpu_bo_va_mapping *mapping;
	uint64_t init_pte_value = 0;
	struct dma_fence *f = NULL;
	int r;

	while (!list_empty(&vm->freed)) {
		mapping = list_first_entry(&vm->freed,
			struct amdgpu_bo_va_mapping, list);
		list_del(&mapping->list);

		if (vm->pte_support_ats &&
		    mapping->start < AMDGPU_GMC_HOLE_START)
			init_pte_value = AMDGPU_PTE_DEFAULT_ATC;

		r = amdgpu_vm_update_range(adev, vm, false, false, true, resv,
					   mapping->start, mapping->last,
					   init_pte_value, 0, 0, NULL, NULL,
					   &f);
		amdgpu_vm_free_mapping(adev, vm, mapping, f);
		if (r) {
			dma_fence_put(f);
			return r;
		}
	}

	if (fence && f) {
		dma_fence_put(*fence);
		*fence = f;
	} else {
		dma_fence_put(f);
	}

	return 0;

}

/**
 * amdgpu_vm_handle_moved - handle moved BOs in the PT
 *
 * @adev: amdgpu_device pointer
 * @vm: requested vm
 *
 * Make sure all BOs which are moved are updated in the PTs.
 *
 * Returns:
 * 0 for success.
 *
 * PTs have to be reserved!
 */
int amdgpu_vm_handle_moved(struct amdgpu_device *adev,
			   struct amdgpu_vm *vm)
{
	struct amdgpu_bo_va *bo_va;
	struct dma_resv *resv;
	bool clear;
	int r;

	spin_lock(&vm->status_lock);
	while (!list_empty(&vm->moved)) {
		bo_va = list_first_entry(&vm->moved, struct amdgpu_bo_va,
					 base.vm_status);
		spin_unlock(&vm->status_lock);

		/* Per VM BOs never need to bo cleared in the page tables */
		r = amdgpu_vm_bo_update(adev, bo_va, false);
		if (r)
			return r;
		spin_lock(&vm->status_lock);
	}

	while (!list_empty(&vm->invalidated)) {
		bo_va = list_first_entry(&vm->invalidated, struct amdgpu_bo_va,
					 base.vm_status);
		resv = bo_va->base.bo->tbo.base.resv;
		spin_unlock(&vm->status_lock);

		/* Try to reserve the BO to avoid clearing its ptes */
		if (!amdgpu_vm_debug && dma_resv_trylock(resv))
			clear = false;
		/* Somebody else is using the BO right now */
		else
			clear = true;

		r = amdgpu_vm_bo_update(adev, bo_va, clear);
		if (r)
			return r;

		if (!clear)
			dma_resv_unlock(resv);
		spin_lock(&vm->status_lock);
	}
	spin_unlock(&vm->status_lock);

	return 0;
}

/**
 * amdgpu_vm_bo_add - add a bo to a specific vm
 *
 * @adev: amdgpu_device pointer
 * @vm: requested vm
 * @bo: amdgpu buffer object
 *
 * Add @bo into the requested vm.
 * Add @bo to the list of bos associated with the vm
 *
 * Returns:
 * Newly added bo_va or NULL for failure
 *
 * Object has to be reserved!
 */
struct amdgpu_bo_va *amdgpu_vm_bo_add(struct amdgpu_device *adev,
				      struct amdgpu_vm *vm,
				      struct amdgpu_bo *bo)
{
	struct amdgpu_bo_va *bo_va;

	bo_va = kzalloc(sizeof(struct amdgpu_bo_va), GFP_KERNEL);
	if (bo_va == NULL) {
		return NULL;
	}
	amdgpu_vm_bo_base_init(&bo_va->base, vm, bo);

	bo_va->ref_count = 1;
	INIT_LIST_HEAD(&bo_va->valids);
	INIT_LIST_HEAD(&bo_va->invalids);

	if (!bo)
		return bo_va;

	dma_resv_assert_held(bo->tbo.base.resv);
	if (amdgpu_dmabuf_is_xgmi_accessible(adev, bo)) {
		bo_va->is_xgmi = true;
		/* Power up XGMI if it can be potentially used */
		amdgpu_xgmi_set_pstate(adev, AMDGPU_XGMI_PSTATE_MAX_VEGA20);
	}

	return bo_va;
}


/**
 * amdgpu_vm_bo_insert_map - insert a new mapping
 *
 * @adev: amdgpu_device pointer
 * @bo_va: bo_va to store the address
 * @mapping: the mapping to insert
 *
 * Insert a new mapping into all structures.
 */
static void amdgpu_vm_bo_insert_map(struct amdgpu_device *adev,
				    struct amdgpu_bo_va *bo_va,
				    struct amdgpu_bo_va_mapping *mapping)
{
	struct amdgpu_vm *vm = bo_va->base.vm;
	struct amdgpu_bo *bo = bo_va->base.bo;

	mapping->bo_va = bo_va;
	list_add(&mapping->list, &bo_va->invalids);
	amdgpu_vm_it_insert(mapping, &vm->va);

	if (mapping->flags & AMDGPU_PTE_PRT)
		amdgpu_vm_prt_get(adev);

	if (bo && bo->tbo.base.resv == vm->root.bo->tbo.base.resv &&
	    !bo_va->base.moved) {
		amdgpu_vm_bo_moved(&bo_va->base);
	}
	trace_amdgpu_vm_bo_map(bo_va, mapping);
}

/**
 * amdgpu_vm_bo_map - map bo inside a vm
 *
 * @adev: amdgpu_device pointer
 * @bo_va: bo_va to store the address
 * @saddr: where to map the BO
 * @offset: requested offset in the BO
 * @size: BO size in bytes
 * @flags: attributes of pages (read/write/valid/etc.)
 *
 * Add a mapping of the BO at the specefied addr into the VM.
 *
 * Returns:
 * 0 for success, error for failure.
 *
 * Object has to be reserved and unreserved outside!
 */
int amdgpu_vm_bo_map(struct amdgpu_device *adev,
		     struct amdgpu_bo_va *bo_va,
		     uint64_t saddr, uint64_t offset,
		     uint64_t size, uint64_t flags)
{
	struct amdgpu_bo_va_mapping *mapping, *tmp;
	struct amdgpu_bo *bo = bo_va->base.bo;
	struct amdgpu_vm *vm = bo_va->base.vm;
	uint64_t eaddr;

	/* validate the parameters */
	if (saddr & ~PAGE_MASK || offset & ~PAGE_MASK || size & ~PAGE_MASK)
		return -EINVAL;
	if (saddr + size <= saddr || offset + size <= offset)
		return -EINVAL;

	/* make sure object fit at this offset */
	eaddr = saddr + size - 1;
	if ((bo && offset + size > amdgpu_bo_size(bo)) ||
	    (eaddr >= adev->vm_manager.max_pfn << AMDGPU_GPU_PAGE_SHIFT))
		return -EINVAL;

	saddr /= AMDGPU_GPU_PAGE_SIZE;
	eaddr /= AMDGPU_GPU_PAGE_SIZE;

	tmp = amdgpu_vm_it_iter_first(&vm->va, saddr, eaddr);
	if (tmp) {
		/* bo and tmp overlap, invalid addr */
		dev_err(adev->dev, "bo %p va 0x%010Lx-0x%010Lx conflict with "
			"0x%010Lx-0x%010Lx\n", bo, saddr, eaddr,
			tmp->start, tmp->last + 1);
		return -EINVAL;
	}

	mapping = kmalloc(sizeof(*mapping), GFP_KERNEL);
	if (!mapping)
		return -ENOMEM;

	mapping->start = saddr;
	mapping->last = eaddr;
	mapping->offset = offset;
	mapping->flags = flags;

	amdgpu_vm_bo_insert_map(adev, bo_va, mapping);

	return 0;
}

/**
 * amdgpu_vm_bo_replace_map - map bo inside a vm, replacing existing mappings
 *
 * @adev: amdgpu_device pointer
 * @bo_va: bo_va to store the address
 * @saddr: where to map the BO
 * @offset: requested offset in the BO
 * @size: BO size in bytes
 * @flags: attributes of pages (read/write/valid/etc.)
 *
 * Add a mapping of the BO at the specefied addr into the VM. Replace existing
 * mappings as we do so.
 *
 * Returns:
 * 0 for success, error for failure.
 *
 * Object has to be reserved and unreserved outside!
 */
int amdgpu_vm_bo_replace_map(struct amdgpu_device *adev,
			     struct amdgpu_bo_va *bo_va,
			     uint64_t saddr, uint64_t offset,
			     uint64_t size, uint64_t flags)
{
	struct amdgpu_bo_va_mapping *mapping;
	struct amdgpu_bo *bo = bo_va->base.bo;
	uint64_t eaddr;
	int r;

	/* validate the parameters */
	if (saddr & ~PAGE_MASK || offset & ~PAGE_MASK || size & ~PAGE_MASK)
		return -EINVAL;
	if (saddr + size <= saddr || offset + size <= offset)
		return -EINVAL;

	/* make sure object fit at this offset */
	eaddr = saddr + size - 1;
	if ((bo && offset + size > amdgpu_bo_size(bo)) ||
	    (eaddr >= adev->vm_manager.max_pfn << AMDGPU_GPU_PAGE_SHIFT))
		return -EINVAL;

	/* Allocate all the needed memory */
	mapping = kmalloc(sizeof(*mapping), GFP_KERNEL);
	if (!mapping)
		return -ENOMEM;

	r = amdgpu_vm_bo_clear_mappings(adev, bo_va->base.vm, saddr, size);
	if (r) {
		kfree(mapping);
		return r;
	}

	saddr /= AMDGPU_GPU_PAGE_SIZE;
	eaddr /= AMDGPU_GPU_PAGE_SIZE;

	mapping->start = saddr;
	mapping->last = eaddr;
	mapping->offset = offset;
	mapping->flags = flags;

	amdgpu_vm_bo_insert_map(adev, bo_va, mapping);

	return 0;
}

/**
 * amdgpu_vm_bo_unmap - remove bo mapping from vm
 *
 * @adev: amdgpu_device pointer
 * @bo_va: bo_va to remove the address from
 * @saddr: where to the BO is mapped
 *
 * Remove a mapping of the BO at the specefied addr from the VM.
 *
 * Returns:
 * 0 for success, error for failure.
 *
 * Object has to be reserved and unreserved outside!
 */
int amdgpu_vm_bo_unmap(struct amdgpu_device *adev,
		       struct amdgpu_bo_va *bo_va,
		       uint64_t saddr)
{
	struct amdgpu_bo_va_mapping *mapping;
	struct amdgpu_vm *vm = bo_va->base.vm;
	bool valid = true;

	saddr /= AMDGPU_GPU_PAGE_SIZE;

	list_for_each_entry(mapping, &bo_va->valids, list) {
		if (mapping->start == saddr)
			break;
	}

	if (&mapping->list == &bo_va->valids) {
		valid = false;

		list_for_each_entry(mapping, &bo_va->invalids, list) {
			if (mapping->start == saddr)
				break;
		}

		if (&mapping->list == &bo_va->invalids)
			return -ENOENT;
	}

	list_del(&mapping->list);
	amdgpu_vm_it_remove(mapping, &vm->va);
	mapping->bo_va = NULL;
	trace_amdgpu_vm_bo_unmap(bo_va, mapping);

	if (valid)
		list_add(&mapping->list, &vm->freed);
	else
		amdgpu_vm_free_mapping(adev, vm, mapping,
				       bo_va->last_pt_update);

	return 0;
}

/**
 * amdgpu_vm_bo_clear_mappings - remove all mappings in a specific range
 *
 * @adev: amdgpu_device pointer
 * @vm: VM structure to use
 * @saddr: start of the range
 * @size: size of the range
 *
 * Remove all mappings in a range, split them as appropriate.
 *
 * Returns:
 * 0 for success, error for failure.
 */
int amdgpu_vm_bo_clear_mappings(struct amdgpu_device *adev,
				struct amdgpu_vm *vm,
				uint64_t saddr, uint64_t size)
{
	struct amdgpu_bo_va_mapping *before, *after, *tmp, *next;
	LIST_HEAD(removed);
	uint64_t eaddr;

	eaddr = saddr + size - 1;
	saddr /= AMDGPU_GPU_PAGE_SIZE;
	eaddr /= AMDGPU_GPU_PAGE_SIZE;

	/* Allocate all the needed memory */
	before = kzalloc(sizeof(*before), GFP_KERNEL);
	if (!before)
		return -ENOMEM;
	INIT_LIST_HEAD(&before->list);

	after = kzalloc(sizeof(*after), GFP_KERNEL);
	if (!after) {
		kfree(before);
		return -ENOMEM;
	}
	INIT_LIST_HEAD(&after->list);

	/* Now gather all removed mappings */
	tmp = amdgpu_vm_it_iter_first(&vm->va, saddr, eaddr);
	while (tmp) {
		/* Remember mapping split at the start */
		if (tmp->start < saddr) {
			before->start = tmp->start;
			before->last = saddr - 1;
			before->offset = tmp->offset;
			before->flags = tmp->flags;
			before->bo_va = tmp->bo_va;
			list_add(&before->list, &tmp->bo_va->invalids);
		}

		/* Remember mapping split at the end */
		if (tmp->last > eaddr) {
			after->start = eaddr + 1;
			after->last = tmp->last;
			after->offset = tmp->offset;
			after->offset += (after->start - tmp->start) << PAGE_SHIFT;
			after->flags = tmp->flags;
			after->bo_va = tmp->bo_va;
			list_add(&after->list, &tmp->bo_va->invalids);
		}

		list_del(&tmp->list);
		list_add(&tmp->list, &removed);

		tmp = amdgpu_vm_it_iter_next(tmp, saddr, eaddr);
	}

	/* And free them up */
	list_for_each_entry_safe(tmp, next, &removed, list) {
		amdgpu_vm_it_remove(tmp, &vm->va);
		list_del(&tmp->list);

		if (tmp->start < saddr)
		    tmp->start = saddr;
		if (tmp->last > eaddr)
		    tmp->last = eaddr;

		tmp->bo_va = NULL;
		list_add(&tmp->list, &vm->freed);
		trace_amdgpu_vm_bo_unmap(NULL, tmp);
	}

	/* Insert partial mapping before the range */
	if (!list_empty(&before->list)) {
		struct amdgpu_bo *bo = before->bo_va->base.bo;

		amdgpu_vm_it_insert(before, &vm->va);
		if (before->flags & AMDGPU_PTE_PRT)
			amdgpu_vm_prt_get(adev);

		if (bo && bo->tbo.base.resv == vm->root.bo->tbo.base.resv &&
		    !before->bo_va->base.moved)
			amdgpu_vm_bo_moved(&before->bo_va->base);
	} else {
		kfree(before);
	}

	/* Insert partial mapping after the range */
	if (!list_empty(&after->list)) {
		struct amdgpu_bo *bo = after->bo_va->base.bo;

		amdgpu_vm_it_insert(after, &vm->va);
		if (after->flags & AMDGPU_PTE_PRT)
			amdgpu_vm_prt_get(adev);

		if (bo && bo->tbo.base.resv == vm->root.bo->tbo.base.resv &&
		    !after->bo_va->base.moved)
			amdgpu_vm_bo_moved(&after->bo_va->base);
	} else {
		kfree(after);
	}

	return 0;
}

/**
 * amdgpu_vm_bo_lookup_mapping - find mapping by address
 *
 * @vm: the requested VM
 * @addr: the address
 *
 * Find a mapping by it's address.
 *
 * Returns:
 * The amdgpu_bo_va_mapping matching for addr or NULL
 *
 */
struct amdgpu_bo_va_mapping *amdgpu_vm_bo_lookup_mapping(struct amdgpu_vm *vm,
							 uint64_t addr)
{
	return amdgpu_vm_it_iter_first(&vm->va, addr, addr);
}

/**
 * amdgpu_vm_bo_trace_cs - trace all reserved mappings
 *
 * @vm: the requested vm
 * @ticket: CS ticket
 *
 * Trace all mappings of BOs reserved during a command submission.
 */
void amdgpu_vm_bo_trace_cs(struct amdgpu_vm *vm, struct ww_acquire_ctx *ticket)
{
	struct amdgpu_bo_va_mapping *mapping;

	if (!trace_amdgpu_vm_bo_cs_enabled())
		return;

	for (mapping = amdgpu_vm_it_iter_first(&vm->va, 0, U64_MAX); mapping;
	     mapping = amdgpu_vm_it_iter_next(mapping, 0, U64_MAX)) {
		if (mapping->bo_va && mapping->bo_va->base.bo) {
			struct amdgpu_bo *bo;

			bo = mapping->bo_va->base.bo;
			if (dma_resv_locking_ctx(bo->tbo.base.resv) !=
			    ticket)
				continue;
		}

		trace_amdgpu_vm_bo_cs(mapping);
	}
}

/**
 * amdgpu_vm_bo_del - remove a bo from a specific vm
 *
 * @adev: amdgpu_device pointer
 * @bo_va: requested bo_va
 *
 * Remove @bo_va->bo from the requested vm.
 *
 * Object have to be reserved!
 */
void amdgpu_vm_bo_del(struct amdgpu_device *adev,
		      struct amdgpu_bo_va *bo_va)
{
	struct amdgpu_bo_va_mapping *mapping, *next;
	struct amdgpu_bo *bo = bo_va->base.bo;
	struct amdgpu_vm *vm = bo_va->base.vm;
	struct amdgpu_vm_bo_base **base;

	dma_resv_assert_held(vm->root.bo->tbo.base.resv);

	if (bo) {
		dma_resv_assert_held(bo->tbo.base.resv);
		if (bo->tbo.base.resv == vm->root.bo->tbo.base.resv)
			ttm_bo_set_bulk_move(&bo->tbo, NULL);

		for (base = &bo_va->base.bo->vm_bo; *base;
		     base = &(*base)->next) {
			if (*base != &bo_va->base)
				continue;

			*base = bo_va->base.next;
			break;
		}
	}

	spin_lock(&vm->status_lock);
	list_del(&bo_va->base.vm_status);
	spin_unlock(&vm->status_lock);

	list_for_each_entry_safe(mapping, next, &bo_va->valids, list) {
		list_del(&mapping->list);
		amdgpu_vm_it_remove(mapping, &vm->va);
		mapping->bo_va = NULL;
		trace_amdgpu_vm_bo_unmap(bo_va, mapping);
		list_add(&mapping->list, &vm->freed);
	}
	list_for_each_entry_safe(mapping, next, &bo_va->invalids, list) {
		list_del(&mapping->list);
		amdgpu_vm_it_remove(mapping, &vm->va);
		amdgpu_vm_free_mapping(adev, vm, mapping,
				       bo_va->last_pt_update);
	}

	dma_fence_put(bo_va->last_pt_update);

	if (bo && bo_va->is_xgmi)
		amdgpu_xgmi_set_pstate(adev, AMDGPU_XGMI_PSTATE_MIN);

	kfree(bo_va);
}

/**
 * amdgpu_vm_evictable - check if we can evict a VM
 *
 * @bo: A page table of the VM.
 *
 * Check if it is possible to evict a VM.
 */
bool amdgpu_vm_evictable(struct amdgpu_bo *bo)
{
	struct amdgpu_vm_bo_base *bo_base = bo->vm_bo;

	/* Page tables of a destroyed VM can go away immediately */
	if (!bo_base || !bo_base->vm)
		return true;

	/* Don't evict VM page tables while they are busy */
	if (!dma_resv_test_signaled(bo->tbo.base.resv, DMA_RESV_USAGE_BOOKKEEP))
		return false;

	/* Try to block ongoing updates */
	if (!amdgpu_vm_eviction_trylock(bo_base->vm))
		return false;

	/* Don't evict VM page tables while they are updated */
	if (!dma_fence_is_signaled(bo_base->vm->last_unlocked)) {
		amdgpu_vm_eviction_unlock(bo_base->vm);
		return false;
	}

	bo_base->vm->evicting = true;
	amdgpu_vm_eviction_unlock(bo_base->vm);
	return true;
}

/**
 * amdgpu_vm_bo_invalidate - mark the bo as invalid
 *
 * @adev: amdgpu_device pointer
 * @bo: amdgpu buffer object
 * @evicted: is the BO evicted
 *
 * Mark @bo as invalid.
 */
void amdgpu_vm_bo_invalidate(struct amdgpu_device *adev,
			     struct amdgpu_bo *bo, bool evicted)
{
	struct amdgpu_vm_bo_base *bo_base;

	/* shadow bo doesn't have bo base, its validation needs its parent */
	if (bo->parent && (amdgpu_bo_shadowed(bo->parent) == bo))
		bo = bo->parent;

	for (bo_base = bo->vm_bo; bo_base; bo_base = bo_base->next) {
		struct amdgpu_vm *vm = bo_base->vm;

		if (evicted && bo->tbo.base.resv == vm->root.bo->tbo.base.resv) {
			amdgpu_vm_bo_evicted(bo_base);
			continue;
		}

		if (bo_base->moved)
			continue;
		bo_base->moved = true;

		if (bo->tbo.type == ttm_bo_type_kernel)
			amdgpu_vm_bo_relocated(bo_base);
		else if (bo->tbo.base.resv == vm->root.bo->tbo.base.resv)
			amdgpu_vm_bo_moved(bo_base);
		else
			amdgpu_vm_bo_invalidated(bo_base);
	}
}

/**
 * amdgpu_vm_get_block_size - calculate VM page table size as power of two
 *
 * @vm_size: VM size
 *
 * Returns:
 * VM page table as power of two
 */
static uint32_t amdgpu_vm_get_block_size(uint64_t vm_size)
{
	/* Total bits covered by PD + PTs */
	unsigned bits = ilog2(vm_size) + 18;

	/* Make sure the PD is 4K in size up to 8GB address space.
	   Above that split equal between PD and PTs */
	if (vm_size <= 8)
		return (bits - 9);
	else
		return ((bits + 3) / 2);
}

/**
 * amdgpu_vm_adjust_size - adjust vm size, block size and fragment size
 *
 * @adev: amdgpu_device pointer
 * @min_vm_size: the minimum vm size in GB if it's set auto
 * @fragment_size_default: Default PTE fragment size
 * @max_level: max VMPT level
 * @max_bits: max address space size in bits
 *
 */
void amdgpu_vm_adjust_size(struct amdgpu_device *adev, uint32_t min_vm_size,
			   uint32_t fragment_size_default, unsigned max_level,
			   unsigned max_bits)
{
	unsigned int max_size = 1 << (max_bits - 30);
	unsigned int vm_size;
	uint64_t tmp;

	/* adjust vm size first */
	if (amdgpu_vm_size != -1) {
		vm_size = amdgpu_vm_size;
		if (vm_size > max_size) {
			dev_warn(adev->dev, "VM size (%d) too large, max is %u GB\n",
				 amdgpu_vm_size, max_size);
			vm_size = max_size;
		}
	} else {
		struct sysinfo si;
		unsigned int phys_ram_gb;

		/* Optimal VM size depends on the amount of physical
		 * RAM available. Underlying requirements and
		 * assumptions:
		 *
		 *  - Need to map system memory and VRAM from all GPUs
		 *     - VRAM from other GPUs not known here
		 *     - Assume VRAM <= system memory
		 *  - On GFX8 and older, VM space can be segmented for
		 *    different MTYPEs
		 *  - Need to allow room for fragmentation, guard pages etc.
		 *
		 * This adds up to a rough guess of system memory x3.
		 * Round up to power of two to maximize the available
		 * VM size with the given page table size.
		 */
		si_meminfo(&si);
		phys_ram_gb = ((uint64_t)si.totalram * si.mem_unit +
			       (1 << 30) - 1) >> 30;
		vm_size = roundup_pow_of_two(
			min(max(phys_ram_gb * 3, min_vm_size), max_size));
	}

	adev->vm_manager.max_pfn = (uint64_t)vm_size << 18;

	tmp = roundup_pow_of_two(adev->vm_manager.max_pfn);
	if (amdgpu_vm_block_size != -1)
		tmp >>= amdgpu_vm_block_size - 9;
	tmp = DIV_ROUND_UP(fls64(tmp) - 1, 9) - 1;
	adev->vm_manager.num_level = min(max_level, (unsigned)tmp);
	switch (adev->vm_manager.num_level) {
	case 3:
		adev->vm_manager.root_level = AMDGPU_VM_PDB2;
		break;
	case 2:
		adev->vm_manager.root_level = AMDGPU_VM_PDB1;
		break;
	case 1:
		adev->vm_manager.root_level = AMDGPU_VM_PDB0;
		break;
	default:
		dev_err(adev->dev, "VMPT only supports 2~4+1 levels\n");
	}
	/* block size depends on vm size and hw setup*/
	if (amdgpu_vm_block_size != -1)
		adev->vm_manager.block_size =
			min((unsigned)amdgpu_vm_block_size, max_bits
			    - AMDGPU_GPU_PAGE_SHIFT
			    - 9 * adev->vm_manager.num_level);
	else if (adev->vm_manager.num_level > 1)
		adev->vm_manager.block_size = 9;
	else
		adev->vm_manager.block_size = amdgpu_vm_get_block_size(tmp);

	if (amdgpu_vm_fragment_size == -1)
		adev->vm_manager.fragment_size = fragment_size_default;
	else
		adev->vm_manager.fragment_size = amdgpu_vm_fragment_size;

	DRM_INFO("vm size is %u GB, %u levels, block size is %u-bit, fragment size is %u-bit\n",
		 vm_size, adev->vm_manager.num_level + 1,
		 adev->vm_manager.block_size,
		 adev->vm_manager.fragment_size);
}

/**
 * amdgpu_vm_wait_idle - wait for the VM to become idle
 *
 * @vm: VM object to wait for
 * @timeout: timeout to wait for VM to become idle
 */
long amdgpu_vm_wait_idle(struct amdgpu_vm *vm, long timeout)
{
	timeout = dma_resv_wait_timeout(vm->root.bo->tbo.base.resv,
					DMA_RESV_USAGE_BOOKKEEP,
					true, timeout);
	if (timeout <= 0)
		return timeout;

	return dma_fence_wait_timeout(vm->last_unlocked, true, timeout);
}

/**
 * amdgpu_vm_init - initialize a vm instance
 *
 * @adev: amdgpu_device pointer
 * @vm: requested vm
 *
 * Init @vm fields.
 *
 * Returns:
 * 0 for success, error for failure.
 */
int amdgpu_vm_init(struct amdgpu_device *adev, struct amdgpu_vm *vm)
{
	struct amdgpu_bo *root_bo;
	struct amdgpu_bo_vm *root;
	int r, i;

	vm->va = RB_ROOT_CACHED;
	for (i = 0; i < AMDGPU_MAX_VMHUBS; i++)
		vm->reserved_vmid[i] = NULL;
	INIT_LIST_HEAD(&vm->evicted);
	INIT_LIST_HEAD(&vm->relocated);
	INIT_LIST_HEAD(&vm->moved);
	INIT_LIST_HEAD(&vm->idle);
	INIT_LIST_HEAD(&vm->invalidated);
	spin_lock_init(&vm->status_lock);
	INIT_LIST_HEAD(&vm->freed);
	INIT_LIST_HEAD(&vm->done);
	INIT_LIST_HEAD(&vm->pt_freed);
	INIT_WORK(&vm->pt_free_work, amdgpu_vm_pt_free_work);

	/* create scheduler entities for page table updates */
	r = drm_sched_entity_init(&vm->immediate, DRM_SCHED_PRIORITY_NORMAL,
				  adev->vm_manager.vm_pte_scheds,
				  adev->vm_manager.vm_pte_num_scheds, NULL);
	if (r)
		return r;

	r = drm_sched_entity_init(&vm->delayed, DRM_SCHED_PRIORITY_NORMAL,
				  adev->vm_manager.vm_pte_scheds,
				  adev->vm_manager.vm_pte_num_scheds, NULL);
	if (r)
		goto error_free_immediate;

	vm->pte_support_ats = false;
	vm->is_compute_context = false;

	vm->use_cpu_for_update = !!(adev->vm_manager.vm_update_mode &
				    AMDGPU_VM_USE_CPU_FOR_GFX);

	DRM_DEBUG_DRIVER("VM update mode is %s\n",
			 vm->use_cpu_for_update ? "CPU" : "SDMA");
	WARN_ONCE((vm->use_cpu_for_update &&
		   !amdgpu_gmc_vram_full_visible(&adev->gmc)),
		  "CPU update of VM recommended only for large BAR system\n");

	if (vm->use_cpu_for_update)
		vm->update_funcs = &amdgpu_vm_cpu_funcs;
	else
		vm->update_funcs = &amdgpu_vm_sdma_funcs;
	vm->last_update = NULL;
	vm->last_unlocked = dma_fence_get_stub();
	vm->last_tlb_flush = dma_fence_get_stub();

	mutex_init(&vm->eviction_lock);
	vm->evicting = false;

	r = amdgpu_vm_pt_create(adev, vm, adev->vm_manager.root_level,
				false, &root);
	if (r)
		goto error_free_delayed;
	root_bo = &root->bo;
	r = amdgpu_bo_reserve(root_bo, true);
	if (r)
		goto error_free_root;

	r = dma_resv_reserve_fences(root_bo->tbo.base.resv, 1);
	if (r)
		goto error_unreserve;

	amdgpu_vm_bo_base_init(&vm->root, vm, root_bo);

	r = amdgpu_vm_pt_clear(adev, vm, root, false);
	if (r)
		goto error_unreserve;

	amdgpu_bo_unreserve(vm->root.bo);

	INIT_KFIFO(vm->faults);

	return 0;

error_unreserve:
	amdgpu_bo_unreserve(vm->root.bo);

error_free_root:
	amdgpu_bo_unref(&root->shadow);
	amdgpu_bo_unref(&root_bo);
	vm->root.bo = NULL;

error_free_delayed:
	dma_fence_put(vm->last_tlb_flush);
	dma_fence_put(vm->last_unlocked);
	drm_sched_entity_destroy(&vm->delayed);

error_free_immediate:
	drm_sched_entity_destroy(&vm->immediate);

	return r;
}

/**
 * amdgpu_vm_make_compute - Turn a GFX VM into a compute VM
 *
 * @adev: amdgpu_device pointer
 * @vm: requested vm
 *
 * This only works on GFX VMs that don't have any BOs added and no
 * page tables allocated yet.
 *
 * Changes the following VM parameters:
 * - use_cpu_for_update
 * - pte_supports_ats
 *
 * Reinitializes the page directory to reflect the changed ATS
 * setting.
 *
 * Returns:
 * 0 for success, -errno for errors.
 */
int amdgpu_vm_make_compute(struct amdgpu_device *adev, struct amdgpu_vm *vm)
{
	bool pte_support_ats = (adev->asic_type == CHIP_RAVEN);
	int r;

	r = amdgpu_bo_reserve(vm->root.bo, true);
	if (r)
		return r;

	/* Sanity checks */
	if (!amdgpu_vm_pt_is_root_clean(adev, vm)) {
		r = -EINVAL;
		goto unreserve_bo;
	}

	/* Check if PD needs to be reinitialized and do it before
	 * changing any other state, in case it fails.
	 */
	if (pte_support_ats != vm->pte_support_ats) {
		vm->pte_support_ats = pte_support_ats;
		r = amdgpu_vm_pt_clear(adev, vm, to_amdgpu_bo_vm(vm->root.bo),
				       false);
		if (r)
			goto unreserve_bo;
	}

	/* Update VM state */
	vm->use_cpu_for_update = !!(adev->vm_manager.vm_update_mode &
				    AMDGPU_VM_USE_CPU_FOR_COMPUTE);
	DRM_DEBUG_DRIVER("VM update mode is %s\n",
			 vm->use_cpu_for_update ? "CPU" : "SDMA");
	WARN_ONCE((vm->use_cpu_for_update &&
		   !amdgpu_gmc_vram_full_visible(&adev->gmc)),
		  "CPU update of VM recommended only for large BAR system\n");

	if (vm->use_cpu_for_update) {
		/* Sync with last SDMA update/clear before switching to CPU */
		r = amdgpu_bo_sync_wait(vm->root.bo,
					AMDGPU_FENCE_OWNER_UNDEFINED, true);
		if (r)
			goto unreserve_bo;

		vm->update_funcs = &amdgpu_vm_cpu_funcs;
	} else {
		vm->update_funcs = &amdgpu_vm_sdma_funcs;
	}
	/*
	 * Make sure root PD gets mapped. As vm_update_mode could be changed
	 * when turning a GFX VM into a compute VM.
	 */
	r = vm->update_funcs->map_table(to_amdgpu_bo_vm(vm->root.bo));
	if (r)
		goto unreserve_bo;

	dma_fence_put(vm->last_update);
	vm->last_update = NULL;
	vm->is_compute_context = true;

	/* Free the shadow bo for compute VM */
	amdgpu_bo_unref(&to_amdgpu_bo_vm(vm->root.bo)->shadow);

	goto unreserve_bo;

unreserve_bo:
	amdgpu_bo_unreserve(vm->root.bo);
	return r;
}

/**
 * amdgpu_vm_release_compute - release a compute vm
 * @adev: amdgpu_device pointer
 * @vm: a vm turned into compute vm by calling amdgpu_vm_make_compute
 *
 * This is a correspondant of amdgpu_vm_make_compute. It decouples compute
 * pasid from vm. Compute should stop use of vm after this call.
 */
void amdgpu_vm_release_compute(struct amdgpu_device *adev, struct amdgpu_vm *vm)
{
	amdgpu_vm_set_pasid(adev, vm, 0);
	vm->is_compute_context = false;
}

/**
 * amdgpu_vm_fini - tear down a vm instance
 *
 * @adev: amdgpu_device pointer
 * @vm: requested vm
 *
 * Tear down @vm.
 * Unbind the VM and remove all bos from the vm bo list
 */
void amdgpu_vm_fini(struct amdgpu_device *adev, struct amdgpu_vm *vm)
{
	struct amdgpu_bo_va_mapping *mapping, *tmp;
	bool prt_fini_needed = !!adev->gmc.gmc_funcs->set_prt;
	struct amdgpu_bo *root;
	unsigned long flags;
	int i;

	amdgpu_amdkfd_gpuvm_destroy_cb(adev, vm);

	flush_work(&vm->pt_free_work);

	root = amdgpu_bo_ref(vm->root.bo);
	amdgpu_bo_reserve(root, true);
	amdgpu_vm_set_pasid(adev, vm, 0);
	dma_fence_wait(vm->last_unlocked, false);
	dma_fence_put(vm->last_unlocked);
	dma_fence_wait(vm->last_tlb_flush, false);
	/* Make sure that all fence callbacks have completed */
	spin_lock_irqsave(vm->last_tlb_flush->lock, flags);
	spin_unlock_irqrestore(vm->last_tlb_flush->lock, flags);
	dma_fence_put(vm->last_tlb_flush);

	list_for_each_entry_safe(mapping, tmp, &vm->freed, list) {
		if (mapping->flags & AMDGPU_PTE_PRT && prt_fini_needed) {
			amdgpu_vm_prt_fini(adev, vm);
			prt_fini_needed = false;
		}

		list_del(&mapping->list);
		amdgpu_vm_free_mapping(adev, vm, mapping, NULL);
	}

	amdgpu_vm_pt_free_root(adev, vm);
	amdgpu_bo_unreserve(root);
	amdgpu_bo_unref(&root);
	WARN_ON(vm->root.bo);

	drm_sched_entity_destroy(&vm->immediate);
	drm_sched_entity_destroy(&vm->delayed);

	if (!RB_EMPTY_ROOT(&vm->va.rb_root)) {
		dev_err(adev->dev, "still active bo inside vm\n");
	}
	rbtree_postorder_for_each_entry_safe(mapping, tmp,
					     &vm->va.rb_root, rb) {
		/* Don't remove the mapping here, we don't want to trigger a
		 * rebalance and the tree is about to be destroyed anyway.
		 */
		list_del(&mapping->list);
		kfree(mapping);
	}

	dma_fence_put(vm->last_update);
	for (i = 0; i < AMDGPU_MAX_VMHUBS; i++)
		amdgpu_vmid_free_reserved(adev, vm, i);
}

/**
 * amdgpu_vm_manager_init - init the VM manager
 *
 * @adev: amdgpu_device pointer
 *
 * Initialize the VM manager structures
 */
void amdgpu_vm_manager_init(struct amdgpu_device *adev)
{
	unsigned i;

	/* Concurrent flushes are only possible starting with Vega10 and
	 * are broken on Navi10 and Navi14.
	 */
	adev->vm_manager.concurrent_flush = !(adev->asic_type < CHIP_VEGA10 ||
					      adev->asic_type == CHIP_NAVI10 ||
					      adev->asic_type == CHIP_NAVI14);
	amdgpu_vmid_mgr_init(adev);

	adev->vm_manager.fence_context =
		dma_fence_context_alloc(AMDGPU_MAX_RINGS);
	for (i = 0; i < AMDGPU_MAX_RINGS; ++i)
		adev->vm_manager.seqno[i] = 0;

	spin_lock_init(&adev->vm_manager.prt_lock);
	atomic_set(&adev->vm_manager.num_prt_users, 0);

	/* If not overridden by the user, by default, only in large BAR systems
	 * Compute VM tables will be updated by CPU
	 */
#ifdef CONFIG_X86_64
	if (amdgpu_vm_update_mode == -1) {
		/* For asic with VF MMIO access protection
		 * avoid using CPU for VM table updates
		 */
		if (amdgpu_gmc_vram_full_visible(&adev->gmc) &&
		    !amdgpu_sriov_vf_mmio_access_protection(adev))
			adev->vm_manager.vm_update_mode =
				AMDGPU_VM_USE_CPU_FOR_COMPUTE;
		else
			adev->vm_manager.vm_update_mode = 0;
	} else
		adev->vm_manager.vm_update_mode = amdgpu_vm_update_mode;
#else
	adev->vm_manager.vm_update_mode = 0;
#endif

	xa_init_flags(&adev->vm_manager.pasids, XA_FLAGS_LOCK_IRQ);
}

/**
 * amdgpu_vm_manager_fini - cleanup VM manager
 *
 * @adev: amdgpu_device pointer
 *
 * Cleanup the VM manager and free resources.
 */
void amdgpu_vm_manager_fini(struct amdgpu_device *adev)
{
	WARN_ON(!xa_empty(&adev->vm_manager.pasids));
	xa_destroy(&adev->vm_manager.pasids);

	amdgpu_vmid_mgr_fini(adev);
}

/**
 * amdgpu_vm_ioctl - Manages VMID reservation for vm hubs.
 *
 * @dev: drm device pointer
 * @data: drm_amdgpu_vm
 * @filp: drm file pointer
 *
 * Returns:
 * 0 for success, -errno for errors.
 */
int amdgpu_vm_ioctl(struct drm_device *dev, void *data, struct drm_file *filp)
{
	union drm_amdgpu_vm *args = data;
	struct amdgpu_device *adev = drm_to_adev(dev);
	struct amdgpu_fpriv *fpriv = filp->driver_priv;
	int r;

	/* No valid flags defined yet */
	if (args->in.flags)
		return -EINVAL;

	switch (args->in.op) {
	case AMDGPU_VM_OP_RESERVE_VMID:
		/* We only have requirement to reserve vmid from gfxhub */
		r = amdgpu_vmid_alloc_reserved(adev, &fpriv->vm,
					       AMDGPU_GFXHUB_0);
		if (r)
			return r;
		break;
	case AMDGPU_VM_OP_UNRESERVE_VMID:
		amdgpu_vmid_free_reserved(adev, &fpriv->vm, AMDGPU_GFXHUB_0);
		break;
	default:
		return -EINVAL;
	}

	return 0;
}

/**
 * amdgpu_vm_get_task_info - Extracts task info for a PASID.
 *
 * @adev: drm device pointer
 * @pasid: PASID identifier for VM
 * @task_info: task_info to fill.
 */
void amdgpu_vm_get_task_info(struct amdgpu_device *adev, u32 pasid,
			 struct amdgpu_task_info *task_info)
{
	struct amdgpu_vm *vm;
	unsigned long flags;

	xa_lock_irqsave(&adev->vm_manager.pasids, flags);

	vm = xa_load(&adev->vm_manager.pasids, pasid);
	if (vm)
		*task_info = vm->task_info;

	xa_unlock_irqrestore(&adev->vm_manager.pasids, flags);
}

/**
 * amdgpu_vm_set_task_info - Sets VMs task info.
 *
 * @vm: vm for which to set the info
 */
void amdgpu_vm_set_task_info(struct amdgpu_vm *vm)
{
	if (vm->task_info.pid)
		return;

	vm->task_info.pid = current->pid;
	get_task_comm(vm->task_info.task_name, current);

	if (current->group_leader->mm != current->mm)
		return;

	vm->task_info.tgid = current->group_leader->pid;
	get_task_comm(vm->task_info.process_name, current->group_leader);
}

/**
 * amdgpu_vm_handle_fault - graceful handling of VM faults.
 * @adev: amdgpu device pointer
 * @pasid: PASID of the VM
 * @addr: Address of the fault
 * @write_fault: true is write fault, false is read fault
 *
 * Try to gracefully handle a VM fault. Return true if the fault was handled and
 * shouldn't be reported any more.
 */
bool amdgpu_vm_handle_fault(struct amdgpu_device *adev, u32 pasid,
			    uint64_t addr, bool write_fault)
{
	bool is_compute_context = false;
	struct amdgpu_bo *root;
	unsigned long irqflags;
	uint64_t value, flags;
	struct amdgpu_vm *vm;
	int r;

	xa_lock_irqsave(&adev->vm_manager.pasids, irqflags);
	vm = xa_load(&adev->vm_manager.pasids, pasid);
	if (vm) {
		root = amdgpu_bo_ref(vm->root.bo);
		is_compute_context = vm->is_compute_context;
	} else {
		root = NULL;
	}
	xa_unlock_irqrestore(&adev->vm_manager.pasids, irqflags);

	if (!root)
		return false;

	addr /= AMDGPU_GPU_PAGE_SIZE;

	if (is_compute_context &&
	    !svm_range_restore_pages(adev, pasid, addr, write_fault)) {
		amdgpu_bo_unref(&root);
		return true;
	}

	r = amdgpu_bo_reserve(root, true);
	if (r)
		goto error_unref;

	/* Double check that the VM still exists */
	xa_lock_irqsave(&adev->vm_manager.pasids, irqflags);
	vm = xa_load(&adev->vm_manager.pasids, pasid);
	if (vm && vm->root.bo != root)
		vm = NULL;
	xa_unlock_irqrestore(&adev->vm_manager.pasids, irqflags);
	if (!vm)
		goto error_unlock;

	flags = AMDGPU_PTE_VALID | AMDGPU_PTE_SNOOPED |
		AMDGPU_PTE_SYSTEM;

	if (is_compute_context) {
		/* Intentionally setting invalid PTE flag
		 * combination to force a no-retry-fault
		 */
		flags = AMDGPU_PTE_SNOOPED | AMDGPU_PTE_PRT;
		value = 0;
	} else if (amdgpu_vm_fault_stop == AMDGPU_VM_FAULT_STOP_NEVER) {
		/* Redirect the access to the dummy page */
		value = adev->dummy_page_addr;
		flags |= AMDGPU_PTE_EXECUTABLE | AMDGPU_PTE_READABLE |
			AMDGPU_PTE_WRITEABLE;

	} else {
		/* Let the hw retry silently on the PTE */
		value = 0;
	}

	r = dma_resv_reserve_fences(root->tbo.base.resv, 1);
	if (r) {
		pr_debug("failed %d to reserve fence slot\n", r);
		goto error_unlock;
	}

	r = amdgpu_vm_update_range(adev, vm, true, false, false, NULL, addr,
				   addr, flags, value, 0, NULL, NULL, NULL);
	if (r)
		goto error_unlock;

	r = amdgpu_vm_update_pdes(adev, vm, true);

error_unlock:
	amdgpu_bo_unreserve(root);
	if (r < 0)
		DRM_ERROR("Can't handle page fault (%d)\n", r);

error_unref:
	amdgpu_bo_unref(&root);

	return false;
}

#if defined(CONFIG_DEBUG_FS)
/**
 * amdgpu_debugfs_vm_bo_info  - print BO info for the VM
 *
 * @vm: Requested VM for printing BO info
 * @m: debugfs file
 *
 * Print BO information in debugfs file for the VM
 */
void amdgpu_debugfs_vm_bo_info(struct amdgpu_vm *vm, struct seq_file *m)
{
	struct amdgpu_bo_va *bo_va, *tmp;
	u64 total_idle = 0;
	u64 total_evicted = 0;
	u64 total_relocated = 0;
	u64 total_moved = 0;
	u64 total_invalidated = 0;
	u64 total_done = 0;
	unsigned int total_idle_objs = 0;
	unsigned int total_evicted_objs = 0;
	unsigned int total_relocated_objs = 0;
	unsigned int total_moved_objs = 0;
	unsigned int total_invalidated_objs = 0;
	unsigned int total_done_objs = 0;
	unsigned int id = 0;

	spin_lock(&vm->status_lock);
	seq_puts(m, "\tIdle BOs:\n");
	list_for_each_entry_safe(bo_va, tmp, &vm->idle, base.vm_status) {
		if (!bo_va->base.bo)
			continue;
		total_idle += amdgpu_bo_print_info(id++, bo_va->base.bo, m);
	}
	total_idle_objs = id;
	id = 0;

	seq_puts(m, "\tEvicted BOs:\n");
	list_for_each_entry_safe(bo_va, tmp, &vm->evicted, base.vm_status) {
		if (!bo_va->base.bo)
			continue;
		total_evicted += amdgpu_bo_print_info(id++, bo_va->base.bo, m);
	}
	total_evicted_objs = id;
	id = 0;

	seq_puts(m, "\tRelocated BOs:\n");
	list_for_each_entry_safe(bo_va, tmp, &vm->relocated, base.vm_status) {
		if (!bo_va->base.bo)
			continue;
		total_relocated += amdgpu_bo_print_info(id++, bo_va->base.bo, m);
	}
	total_relocated_objs = id;
	id = 0;

	seq_puts(m, "\tMoved BOs:\n");
	list_for_each_entry_safe(bo_va, tmp, &vm->moved, base.vm_status) {
		if (!bo_va->base.bo)
			continue;
		total_moved += amdgpu_bo_print_info(id++, bo_va->base.bo, m);
	}
	total_moved_objs = id;
	id = 0;

	seq_puts(m, "\tInvalidated BOs:\n");
	list_for_each_entry_safe(bo_va, tmp, &vm->invalidated, base.vm_status) {
		if (!bo_va->base.bo)
			continue;
		total_invalidated += amdgpu_bo_print_info(id++,	bo_va->base.bo, m);
	}
	total_invalidated_objs = id;
	id = 0;

	seq_puts(m, "\tDone BOs:\n");
	list_for_each_entry_safe(bo_va, tmp, &vm->done, base.vm_status) {
		if (!bo_va->base.bo)
			continue;
		total_done += amdgpu_bo_print_info(id++, bo_va->base.bo, m);
	}
	spin_unlock(&vm->status_lock);
	total_done_objs = id;

	seq_printf(m, "\tTotal idle size:        %12lld\tobjs:\t%d\n", total_idle,
		   total_idle_objs);
	seq_printf(m, "\tTotal evicted size:     %12lld\tobjs:\t%d\n", total_evicted,
		   total_evicted_objs);
	seq_printf(m, "\tTotal relocated size:   %12lld\tobjs:\t%d\n", total_relocated,
		   total_relocated_objs);
	seq_printf(m, "\tTotal moved size:       %12lld\tobjs:\t%d\n", total_moved,
		   total_moved_objs);
	seq_printf(m, "\tTotal invalidated size: %12lld\tobjs:\t%d\n", total_invalidated,
		   total_invalidated_objs);
	seq_printf(m, "\tTotal done size:        %12lld\tobjs:\t%d\n", total_done,
		   total_done_objs);
}
#endif<|MERGE_RESOLUTION|>--- conflicted
+++ resolved
@@ -54,16 +54,10 @@
  * VRAM pages and system pages (both memory and MMIO) and system pages
  * can be mapped as snooped (cached system pages) or unsnooped
  * (uncached system pages).
-<<<<<<< HEAD
- * Each VM has an ID associated with it and there is a page table
- * associated with each VMID.  When executing a command buffer,
- * the kernel tells the ring what VMID to use for that command
-=======
  *
  * Each active GPUVM has an ID associated with it and there is a page table
  * linked with each VMID.  When executing a command buffer,
  * the kernel tells the engine what VMID to use for that command
->>>>>>> eb3cdb58
  * buffer.  VMIDs are allocated dynamically as commands are submitted.
  * The userspace drivers maintain their own address space and the kernel
  * sets up their pages tables accordingly when they submit their
@@ -607,23 +601,6 @@
 	}
 	dma_fence_put(fence);
 
-<<<<<<< HEAD
-	if (!ring->is_mes_queue && ring->funcs->emit_gds_switch &&
-	    gds_switch_needed) {
-		id->gds_base = job->gds_base;
-		id->gds_size = job->gds_size;
-		id->gws_base = job->gws_base;
-		id->gws_size = job->gws_size;
-		id->oa_base = job->oa_base;
-		id->oa_size = job->oa_size;
-		amdgpu_ring_emit_gds_switch(ring, job->vmid, job->gds_base,
-					    job->gds_size, job->gws_base,
-					    job->gws_size, job->oa_base,
-					    job->oa_size);
-	}
-
-=======
->>>>>>> eb3cdb58
 	if (ring->funcs->patch_cond_exec)
 		amdgpu_ring_patch_cond_exec(ring, patch_offset);
 
@@ -971,44 +948,6 @@
 	struct amdgpu_bo_va *bo_va, *tmp;
 
 	spin_lock(&vm->status_lock);
-<<<<<<< HEAD
-	list_for_each_entry_safe(bo_va, tmp, &vm->idle, base.vm_status) {
-		if (!bo_va->base.bo)
-			continue;
-		amdgpu_bo_get_memory(bo_va->base.bo, vram_mem,
-				gtt_mem, cpu_mem);
-	}
-	list_for_each_entry_safe(bo_va, tmp, &vm->evicted, base.vm_status) {
-		if (!bo_va->base.bo)
-			continue;
-		amdgpu_bo_get_memory(bo_va->base.bo, vram_mem,
-				gtt_mem, cpu_mem);
-	}
-	list_for_each_entry_safe(bo_va, tmp, &vm->relocated, base.vm_status) {
-		if (!bo_va->base.bo)
-			continue;
-		amdgpu_bo_get_memory(bo_va->base.bo, vram_mem,
-				gtt_mem, cpu_mem);
-	}
-	list_for_each_entry_safe(bo_va, tmp, &vm->moved, base.vm_status) {
-		if (!bo_va->base.bo)
-			continue;
-		amdgpu_bo_get_memory(bo_va->base.bo, vram_mem,
-				gtt_mem, cpu_mem);
-	}
-	list_for_each_entry_safe(bo_va, tmp, &vm->invalidated, base.vm_status) {
-		if (!bo_va->base.bo)
-			continue;
-		amdgpu_bo_get_memory(bo_va->base.bo, vram_mem,
-				gtt_mem, cpu_mem);
-	}
-	list_for_each_entry_safe(bo_va, tmp, &vm->done, base.vm_status) {
-		if (!bo_va->base.bo)
-			continue;
-		amdgpu_bo_get_memory(bo_va->base.bo, vram_mem,
-				gtt_mem, cpu_mem);
-	}
-=======
 	list_for_each_entry_safe(bo_va, tmp, &vm->idle, base.vm_status)
 		amdgpu_vm_bo_get_memory(bo_va, stats);
 
@@ -1026,7 +965,6 @@
 
 	list_for_each_entry_safe(bo_va, tmp, &vm->done, base.vm_status)
 		amdgpu_vm_bo_get_memory(bo_va, stats);
->>>>>>> eb3cdb58
 	spin_unlock(&vm->status_lock);
 }
 
