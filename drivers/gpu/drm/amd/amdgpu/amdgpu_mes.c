--- conflicted
+++ resolved
@@ -40,10 +40,6 @@
 }
 
 static int amdgpu_mes_kernel_doorbell_get(struct amdgpu_device *adev,
-<<<<<<< HEAD
-					 struct amdgpu_mes_process *process,
-=======
->>>>>>> 2d5404ca
 					 int ip_type, uint64_t *doorbell_index)
 {
 	unsigned int offset, found;
@@ -68,10 +64,6 @@
 }
 
 static void amdgpu_mes_kernel_doorbell_free(struct amdgpu_device *adev,
-<<<<<<< HEAD
-					   struct amdgpu_mes_process *process,
-=======
->>>>>>> 2d5404ca
 					   uint32_t doorbell_index)
 {
 	unsigned int old, rel_index;
@@ -94,16 +86,6 @@
 		DRM_ERROR("Failed to allocate MES doorbell bitmap\n");
 		return -ENOMEM;
 	}
-<<<<<<< HEAD
-
-	mes->num_mes_dbs = PAGE_SIZE / AMDGPU_ONE_DOORBELL_SIZE;
-	for (i = 0; i < AMDGPU_MES_PRIORITY_NUM_LEVELS; i++) {
-		adev->mes.aggregated_doorbells[i] = mes->db_start_dw_offset + i * 2;
-		set_bit(i, mes->doorbell_bitmap);
-	}
-
-	return 0;
-=======
 
 	mes->num_mes_dbs = PAGE_SIZE / AMDGPU_ONE_DOORBELL_SIZE;
 	for (i = 0; i < AMDGPU_MES_PRIORITY_NUM_LEVELS; i++) {
@@ -135,12 +117,6 @@
 
 	return  0;
 
-}
-
-static void amdgpu_mes_doorbell_free(struct amdgpu_device *adev)
-{
-	bitmap_free(adev->mes.doorbell_bitmap);
->>>>>>> 2d5404ca
 }
 
 static void amdgpu_mes_doorbell_free(struct amdgpu_device *adev)
@@ -260,11 +236,6 @@
 
 void amdgpu_mes_fini(struct amdgpu_device *adev)
 {
-<<<<<<< HEAD
-	amdgpu_device_wb_free(adev, adev->mes.sch_ctx_offs);
-	amdgpu_device_wb_free(adev, adev->mes.query_status_fence_offs);
-	amdgpu_device_wb_free(adev, adev->mes.read_val_offs);
-=======
 	int i;
 
 	amdgpu_bo_free_kernel(&adev->mes.event_log_gpu_obj,
@@ -281,7 +252,6 @@
 	if (adev->mes.read_val_ptr)
 		amdgpu_device_wb_free(adev, adev->mes.read_val_offs);
 
->>>>>>> 2d5404ca
 	amdgpu_mes_doorbell_free(adev);
 
 	idr_destroy(&adev->mes.pasid_idr);
@@ -693,11 +663,7 @@
 	*queue_id = queue->queue_id = r;
 
 	/* allocate a doorbell index for the queue */
-<<<<<<< HEAD
-	r = amdgpu_mes_kernel_doorbell_get(adev, gang->process,
-=======
 	r = amdgpu_mes_kernel_doorbell_get(adev,
->>>>>>> 2d5404ca
 					  qprops->queue_type,
 					  &qprops->doorbell_off);
 	if (r)
@@ -755,12 +721,7 @@
 	return 0;
 
 clean_up_doorbell:
-<<<<<<< HEAD
-	amdgpu_mes_kernel_doorbell_free(adev, gang->process,
-				       qprops->doorbell_off);
-=======
 	amdgpu_mes_kernel_doorbell_free(adev, qprops->doorbell_off);
->>>>>>> 2d5404ca
 clean_up_queue_id:
 	spin_lock_irqsave(&adev->mes.queue_id_lock, flags);
 	idr_remove(&adev->mes.queue_id_idr, queue->queue_id);
@@ -814,12 +775,7 @@
 			  queue_id);
 
 	list_del(&queue->list);
-<<<<<<< HEAD
-	amdgpu_mes_kernel_doorbell_free(adev, gang->process,
-				       queue->doorbell_off);
-=======
 	amdgpu_mes_kernel_doorbell_free(adev, queue->doorbell_off);
->>>>>>> 2d5404ca
 	amdgpu_mes_unlock(&adev->mes);
 
 	amdgpu_mes_queue_free_mqd(queue);
@@ -1348,11 +1304,7 @@
 
 	amdgpu_sync_create(&sync);
 
-<<<<<<< HEAD
-	drm_exec_init(&exec, 0);
-=======
 	drm_exec_init(&exec, 0, 0);
->>>>>>> 2d5404ca
 	drm_exec_until_all_locked(&exec) {
 		r = drm_exec_lock_obj(&exec,
 				      &ctx_data->meta_data_obj->tbo.base);
@@ -1423,11 +1375,7 @@
 	struct drm_exec exec;
 	long r;
 
-<<<<<<< HEAD
-	drm_exec_init(&exec, 0);
-=======
 	drm_exec_init(&exec, 0, 0);
->>>>>>> 2d5404ca
 	drm_exec_until_all_locked(&exec) {
 		r = drm_exec_lock_obj(&exec,
 				      &ctx_data->meta_data_obj->tbo.base);
@@ -1650,15 +1598,11 @@
 
 	amdgpu_ucode_ip_version_decode(adev, GC_HWIP, ucode_prefix,
 				       sizeof(ucode_prefix));
-<<<<<<< HEAD
-	if (amdgpu_ip_version(adev, GC_HWIP, 0) >= IP_VERSION(11, 0, 0)) {
-=======
 	if (adev->enable_uni_mes) {
 		snprintf(fw_name, sizeof(fw_name),
 			 "amdgpu/%s_uni_mes.bin", ucode_prefix);
 	} else if (amdgpu_ip_version(adev, GC_HWIP, 0) >= IP_VERSION(11, 0, 0) &&
 	    amdgpu_ip_version(adev, GC_HWIP, 0) < IP_VERSION(12, 0, 0)) {
->>>>>>> 2d5404ca
 		snprintf(fw_name, sizeof(fw_name), "amdgpu/%s_mes%s.bin",
 			 ucode_prefix,
 			 pipe == AMDGPU_MES_SCHED_PIPE ? "_2" : "1");
