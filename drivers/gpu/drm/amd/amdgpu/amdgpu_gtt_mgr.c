--- conflicted
+++ resolved
@@ -144,11 +144,7 @@
 		node->base.start = node->mm_nodes[0].start;
 	} else {
 		node->mm_nodes[0].start = 0;
-<<<<<<< HEAD
-		node->mm_nodes[0].size = node->base.num_pages;
-=======
 		node->mm_nodes[0].size = PFN_UP(node->base.size);
->>>>>>> eb3cdb58
 		node->base.start = AMDGPU_BO_INVALID_OFFSET;
 	}
 
@@ -206,8 +202,6 @@
 	spin_unlock(&mgr->lock);
 
 	amdgpu_gart_invalidate_tlb(adev);
-<<<<<<< HEAD
-=======
 }
 
 /**
@@ -244,7 +238,6 @@
 				      size_t size)
 {
 	return !place->lpfn || amdgpu_gtt_mgr_has_gart_addr(res);
->>>>>>> eb3cdb58
 }
 
 /**
