--- conflicted
+++ resolved
@@ -2011,16 +2011,6 @@
 			return -ENODEV;
 	}
 
-<<<<<<< HEAD
-	if (flags == CHIP_IP_DISCOVERY) {
-		DRM_INFO("Unsupported asic.  Remove me when IP discovery init is in place.\n");
-		return -ENODEV;
-	}
-=======
-	if (amdgpu_aspm == -1 && !pcie_aspm_enabled(pdev))
-		amdgpu_aspm = 0;
->>>>>>> bd2e72b9
-
 	if (amdgpu_aspm == -1 && !pcie_aspm_enabled(pdev))
 		amdgpu_aspm = 0;
 
