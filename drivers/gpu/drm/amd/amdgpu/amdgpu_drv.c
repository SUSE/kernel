--- conflicted
+++ resolved
@@ -2336,11 +2336,7 @@
 	struct drm_device *drm_dev = dev_get_drvdata(dev);
 	struct amdgpu_device *adev = drm_to_adev(drm_dev);
 
-<<<<<<< HEAD
-	if (!adev->in_s0ix)
-=======
 	if (amdgpu_acpi_should_gpu_reset(adev))
->>>>>>> 8db86851
 		return amdgpu_asic_reset(adev);
 
 	return 0;
