--- conflicted
+++ resolved
@@ -225,12 +225,9 @@
 static int nv_query_video_codecs(struct amdgpu_device *adev, bool encode,
 				 const struct amdgpu_video_codecs **codecs)
 {
-<<<<<<< HEAD
-=======
 	if (adev->vcn.num_vcn_inst == hweight8(adev->vcn.harvest_config))
 		return -EINVAL;
 
->>>>>>> eb3cdb58
 	switch (adev->ip_versions[UVD_HWIP][0]) {
 	case IP_VERSION(3, 0, 0):
 	case IP_VERSION(3, 0, 64):
@@ -293,50 +290,6 @@
 	}
 }
 
-<<<<<<< HEAD
-/*
- * Indirect registers accessor
- */
-static u32 nv_pcie_rreg(struct amdgpu_device *adev, u32 reg)
-{
-	unsigned long address, data;
-	address = adev->nbio.funcs->get_pcie_index_offset(adev);
-	data = adev->nbio.funcs->get_pcie_data_offset(adev);
-
-	return amdgpu_device_indirect_rreg(adev, address, data, reg);
-}
-
-static void nv_pcie_wreg(struct amdgpu_device *adev, u32 reg, u32 v)
-{
-	unsigned long address, data;
-
-	address = adev->nbio.funcs->get_pcie_index_offset(adev);
-	data = adev->nbio.funcs->get_pcie_data_offset(adev);
-
-	amdgpu_device_indirect_wreg(adev, address, data, reg, v);
-}
-
-static u64 nv_pcie_rreg64(struct amdgpu_device *adev, u32 reg)
-{
-	unsigned long address, data;
-	address = adev->nbio.funcs->get_pcie_index_offset(adev);
-	data = adev->nbio.funcs->get_pcie_data_offset(adev);
-
-	return amdgpu_device_indirect_rreg64(adev, address, data, reg);
-}
-
-static void nv_pcie_wreg64(struct amdgpu_device *adev, u32 reg, u64 v)
-{
-	unsigned long address, data;
-
-	address = adev->nbio.funcs->get_pcie_index_offset(adev);
-	data = adev->nbio.funcs->get_pcie_data_offset(adev);
-
-	amdgpu_device_indirect_wreg64(adev, address, data, reg, v);
-}
-
-=======
->>>>>>> eb3cdb58
 static u32 nv_didt_rreg(struct amdgpu_device *adev, u32 reg)
 {
 	unsigned long flags, address, data;
@@ -588,16 +541,6 @@
 
 }
 
-<<<<<<< HEAD
-static void nv_enable_doorbell_aperture(struct amdgpu_device *adev,
-					bool enable)
-{
-	adev->nbio.funcs->enable_doorbell_aperture(adev, enable);
-	adev->nbio.funcs->enable_doorbell_selfring_aperture(adev, enable);
-}
-
-=======
->>>>>>> eb3cdb58
 const struct amdgpu_ip_block_version nv_common_ip_block =
 {
 	.type = AMD_IP_BLOCK_TYPE_COMMON,
@@ -612,14 +555,6 @@
 	adev->virt.ops = &xgpu_nv_virt_ops;
 }
 
-<<<<<<< HEAD
-static uint32_t nv_get_rev_id(struct amdgpu_device *adev)
-{
-	return adev->nbio.funcs->get_rev_id(adev);
-}
-
-=======
->>>>>>> eb3cdb58
 static bool nv_need_full_reset(struct amdgpu_device *adev)
 {
 	return true;
@@ -745,17 +680,10 @@
 	}
 	adev->smc_rreg = NULL;
 	adev->smc_wreg = NULL;
-<<<<<<< HEAD
-	adev->pcie_rreg = &nv_pcie_rreg;
-	adev->pcie_wreg = &nv_pcie_wreg;
-	adev->pcie_rreg64 = &nv_pcie_rreg64;
-	adev->pcie_wreg64 = &nv_pcie_wreg64;
-=======
 	adev->pcie_rreg = &amdgpu_device_indirect_rreg;
 	adev->pcie_wreg = &amdgpu_device_indirect_wreg;
 	adev->pcie_rreg64 = &amdgpu_device_indirect_rreg64;
 	adev->pcie_wreg64 = &amdgpu_device_indirect_wreg64;
->>>>>>> eb3cdb58
 	adev->pciep_rreg = amdgpu_device_pcie_port_rreg;
 	adev->pciep_wreg = amdgpu_device_pcie_port_wreg;
 
