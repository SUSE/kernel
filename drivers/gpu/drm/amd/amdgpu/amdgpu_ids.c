--- conflicted
+++ resolved
@@ -207,15 +207,10 @@
 	struct dma_fence **fences;
 	unsigned i;
 
-<<<<<<< HEAD
-	if (!dma_fence_is_signaled(ring->vmid_wait))
-		return amdgpu_sync_fence(sync, ring->vmid_wait);
-=======
 	if (!dma_fence_is_signaled(ring->vmid_wait)) {
 		*fence = dma_fence_get(ring->vmid_wait);
 		return 0;
 	}
->>>>>>> eb3cdb58
 
 	fences = kmalloc_array(id_mgr->num_ids, sizeof(void *), GFP_KERNEL);
 	if (!fences)
@@ -289,15 +284,9 @@
 	uint64_t updates = amdgpu_vm_tlb_seq(vm);
 	int r;
 
-<<<<<<< HEAD
-	*id = vm->reserved_vmid[vmhub];
-	if ((*id)->owner != vm->immediate.fence_context ||
-	    (*id)->pd_gpu_addr != job->vm_pd_addr ||
-=======
 	*id = id_mgr->reserved;
 	if ((*id)->owner != vm->immediate.fence_context ||
 	    !amdgpu_vmid_compatible(*id, job) ||
->>>>>>> eb3cdb58
 	    (*id)->flushed_updates < updates ||
 	    !(*id)->last_flush ||
 	    ((*id)->last_flush->context != fence_context &&
@@ -313,12 +302,8 @@
 		tmp = amdgpu_sync_peek_fence(&(*id)->active, ring);
 		if (tmp) {
 			*id = NULL;
-<<<<<<< HEAD
-			return amdgpu_sync_fence(sync, tmp);
-=======
 			*fence = dma_fence_get(tmp);
 			return 0;
->>>>>>> eb3cdb58
 		}
 		needs_flush = true;
 	}
@@ -330,10 +315,6 @@
 	if (r)
 		return r;
 
-<<<<<<< HEAD
-	(*id)->flushed_updates = updates;
-=======
->>>>>>> eb3cdb58
 	job->vm_needs_flush = needs_flush;
 	job->spm_update_needed = true;
 	return 0;
@@ -395,10 +376,6 @@
 		if (r)
 			return r;
 
-<<<<<<< HEAD
-		(*id)->flushed_updates = updates;
-=======
->>>>>>> eb3cdb58
 		job->vm_needs_flush |= needs_flush;
 		return 0;
 	}
@@ -451,10 +428,6 @@
 			if (r)
 				goto error;
 
-<<<<<<< HEAD
-			id->flushed_updates = amdgpu_vm_tlb_seq(vm);
-=======
->>>>>>> eb3cdb58
 			job->vm_needs_flush = true;
 		}
 
