--- conflicted
+++ resolved
@@ -620,16 +620,6 @@
 		adev->nbio.funcs->program_aspm(adev);
 }
 
-<<<<<<< HEAD
-static void soc15_enable_doorbell_aperture(struct amdgpu_device *adev,
-					   bool enable)
-{
-	adev->nbio.funcs->enable_doorbell_aperture(adev, enable);
-	adev->nbio.funcs->enable_doorbell_selfring_aperture(adev, enable);
-}
-
-=======
->>>>>>> eb3cdb58
 const struct amdgpu_ip_block_version vega10_common_ip_block =
 {
 	.type = AMD_IP_BLOCK_TYPE_COMMON,
@@ -888,11 +878,7 @@
 	adev->se_cac_rreg = &soc15_se_cac_rreg;
 	adev->se_cac_wreg = &soc15_se_cac_wreg;
 
-<<<<<<< HEAD
-	adev->rev_id = soc15_get_rev_id(adev);
-=======
 	adev->rev_id = amdgpu_device_get_rev_id(adev);
->>>>>>> eb3cdb58
 	adev->external_rev_id = 0xFF;
 	/* TODO: split the GC and PG flags based on the relevant IP version for which
 	 * they are relevant.
@@ -1133,14 +1119,11 @@
 	if (amdgpu_sriov_vf(adev))
 		xgpu_ai_mailbox_get_irq(adev);
 
-<<<<<<< HEAD
-=======
 	/* Enable selfring doorbell aperture late because doorbell BAR
 	 * aperture will change if resize BAR successfully in gmc sw_init.
 	 */
 	adev->nbio.funcs->enable_doorbell_selfring_aperture(adev, true);
 
->>>>>>> eb3cdb58
 	return 0;
 }
 
