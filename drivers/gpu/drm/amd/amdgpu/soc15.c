/*
 * Copyright 2016 Advanced Micro Devices, Inc.
 *
 * Permission is hereby granted, free of charge, to any person obtaining a
 * copy of this software and associated documentation files (the "Software"),
 * to deal in the Software without restriction, including without limitation
 * the rights to use, copy, modify, merge, publish, distribute, sublicense,
 * and/or sell copies of the Software, and to permit persons to whom the
 * Software is furnished to do so, subject to the following conditions:
 *
 * The above copyright notice and this permission notice shall be included in
 * all copies or substantial portions of the Software.
 *
 * THE SOFTWARE IS PROVIDED "AS IS", WITHOUT WARRANTY OF ANY KIND, EXPRESS OR
 * IMPLIED, INCLUDING BUT NOT LIMITED TO THE WARRANTIES OF MERCHANTABILITY,
 * FITNESS FOR A PARTICULAR PURPOSE AND NONINFRINGEMENT.  IN NO EVENT SHALL
 * THE COPYRIGHT HOLDER(S) OR AUTHOR(S) BE LIABLE FOR ANY CLAIM, DAMAGES OR
 * OTHER LIABILITY, WHETHER IN AN ACTION OF CONTRACT, TORT OR OTHERWISE,
 * ARISING FROM, OUT OF OR IN CONNECTION WITH THE SOFTWARE OR THE USE OR
 * OTHER DEALINGS IN THE SOFTWARE.
 *
 */
#include <linux/firmware.h>
#include <linux/slab.h>
#include <linux/module.h>
#include <linux/pci.h>

#include <drm/amdgpu_drm.h>

#include "amdgpu.h"
#include "amdgpu_atombios.h"
#include "amdgpu_ih.h"
#include "amdgpu_uvd.h"
#include "amdgpu_vce.h"
#include "amdgpu_ucode.h"
#include "amdgpu_psp.h"
#include "atom.h"
#include "amd_pcie.h"

#include "uvd/uvd_7_0_offset.h"
#include "gc/gc_9_0_offset.h"
#include "gc/gc_9_0_sh_mask.h"
#include "sdma0/sdma0_4_0_offset.h"
#include "sdma1/sdma1_4_0_offset.h"
#include "nbio/nbio_7_0_default.h"
#include "nbio/nbio_7_0_offset.h"
#include "nbio/nbio_7_0_sh_mask.h"
#include "nbio/nbio_7_0_smn.h"
#include "mp/mp_9_0_offset.h"

#include "soc15.h"
#include "soc15_common.h"
#include "gfx_v9_0.h"
#include "gmc_v9_0.h"
#include "gfxhub_v1_0.h"
#include "mmhub_v1_0.h"
#include "df_v1_7.h"
#include "df_v3_6.h"
#include "nbio_v6_1.h"
#include "nbio_v7_0.h"
#include "nbio_v7_4.h"
<<<<<<< HEAD
=======
#include "hdp_v4_0.h"
>>>>>>> 7d2a07b7
#include "vega10_ih.h"
#include "vega20_ih.h"
#include "navi10_ih.h"
#include "sdma_v4_0.h"
#include "uvd_v7_0.h"
#include "vce_v4_0.h"
#include "vcn_v1_0.h"
#include "vcn_v2_0.h"
#include "jpeg_v2_0.h"
#include "vcn_v2_5.h"
#include "jpeg_v2_5.h"
<<<<<<< HEAD
=======
#include "smuio_v9_0.h"
#include "smuio_v11_0.h"
#include "smuio_v13_0.h"
>>>>>>> 7d2a07b7
#include "dce_virtual.h"
#include "mxgpu_ai.h"
#include "amdgpu_ras.h"
#include "amdgpu_xgmi.h"
#include <uapi/linux/kfd_ioctl.h>

#define mmMP0_MISC_CGTT_CTRL0                                                                   0x01b9
#define mmMP0_MISC_CGTT_CTRL0_BASE_IDX                                                          0
#define mmMP0_MISC_LIGHT_SLEEP_CTRL                                                             0x01ba
#define mmMP0_MISC_LIGHT_SLEEP_CTRL_BASE_IDX                                                    0

<<<<<<< HEAD
/* for Vega20 register name change */
#define mmHDP_MEM_POWER_CTRL	0x00d4
#define HDP_MEM_POWER_CTRL__IPH_MEM_POWER_CTRL_EN_MASK	0x00000001L
#define HDP_MEM_POWER_CTRL__IPH_MEM_POWER_LS_EN_MASK	0x00000002L
#define HDP_MEM_POWER_CTRL__RC_MEM_POWER_CTRL_EN_MASK	0x00010000L
#define HDP_MEM_POWER_CTRL__RC_MEM_POWER_LS_EN_MASK		0x00020000L
#define mmHDP_MEM_POWER_CTRL_BASE_IDX	0

/* for Vega20/arcturus regiter offset change */
#define	mmROM_INDEX_VG20				0x00e4
#define	mmROM_INDEX_VG20_BASE_IDX			0
#define	mmROM_DATA_VG20					0x00e5
#define	mmROM_DATA_VG20_BASE_IDX			0
=======
/* Vega, Raven, Arcturus */
static const struct amdgpu_video_codec_info vega_video_codecs_encode_array[] =
{
	{codec_info_build(AMDGPU_INFO_VIDEO_CAPS_CODEC_IDX_MPEG4_AVC, 4096, 2304, 0)},
	{codec_info_build(AMDGPU_INFO_VIDEO_CAPS_CODEC_IDX_HEVC, 4096, 2304, 0)},
};

static const struct amdgpu_video_codecs vega_video_codecs_encode =
{
	.codec_count = ARRAY_SIZE(vega_video_codecs_encode_array),
	.codec_array = vega_video_codecs_encode_array,
};

/* Vega */
static const struct amdgpu_video_codec_info vega_video_codecs_decode_array[] =
{
	{codec_info_build(AMDGPU_INFO_VIDEO_CAPS_CODEC_IDX_MPEG2, 4096, 4906, 3)},
	{codec_info_build(AMDGPU_INFO_VIDEO_CAPS_CODEC_IDX_MPEG4, 4096, 4906, 5)},
	{codec_info_build(AMDGPU_INFO_VIDEO_CAPS_CODEC_IDX_MPEG4_AVC, 4096, 4906, 52)},
	{codec_info_build(AMDGPU_INFO_VIDEO_CAPS_CODEC_IDX_VC1, 4096, 4906, 4)},
	{codec_info_build(AMDGPU_INFO_VIDEO_CAPS_CODEC_IDX_HEVC, 4096, 4096, 186)},
	{codec_info_build(AMDGPU_INFO_VIDEO_CAPS_CODEC_IDX_JPEG, 4096, 4096, 0)},
};

static const struct amdgpu_video_codecs vega_video_codecs_decode =
{
	.codec_count = ARRAY_SIZE(vega_video_codecs_decode_array),
	.codec_array = vega_video_codecs_decode_array,
};

/* Raven */
static const struct amdgpu_video_codec_info rv_video_codecs_decode_array[] =
{
	{codec_info_build(AMDGPU_INFO_VIDEO_CAPS_CODEC_IDX_MPEG2, 4096, 4906, 3)},
	{codec_info_build(AMDGPU_INFO_VIDEO_CAPS_CODEC_IDX_MPEG4, 4096, 4906, 5)},
	{codec_info_build(AMDGPU_INFO_VIDEO_CAPS_CODEC_IDX_MPEG4_AVC, 4096, 4906, 52)},
	{codec_info_build(AMDGPU_INFO_VIDEO_CAPS_CODEC_IDX_VC1, 4096, 4906, 4)},
	{codec_info_build(AMDGPU_INFO_VIDEO_CAPS_CODEC_IDX_HEVC, 4096, 4096, 186)},
	{codec_info_build(AMDGPU_INFO_VIDEO_CAPS_CODEC_IDX_JPEG, 4096, 4096, 0)},
	{codec_info_build(AMDGPU_INFO_VIDEO_CAPS_CODEC_IDX_VP9, 4096, 4096, 0)},
};

static const struct amdgpu_video_codecs rv_video_codecs_decode =
{
	.codec_count = ARRAY_SIZE(rv_video_codecs_decode_array),
	.codec_array = rv_video_codecs_decode_array,
};

/* Renoir, Arcturus */
static const struct amdgpu_video_codec_info rn_video_codecs_decode_array[] =
{
	{codec_info_build(AMDGPU_INFO_VIDEO_CAPS_CODEC_IDX_MPEG2, 4096, 4906, 3)},
	{codec_info_build(AMDGPU_INFO_VIDEO_CAPS_CODEC_IDX_MPEG4, 4096, 4906, 5)},
	{codec_info_build(AMDGPU_INFO_VIDEO_CAPS_CODEC_IDX_MPEG4_AVC, 4096, 4906, 52)},
	{codec_info_build(AMDGPU_INFO_VIDEO_CAPS_CODEC_IDX_VC1, 4096, 4906, 4)},
	{codec_info_build(AMDGPU_INFO_VIDEO_CAPS_CODEC_IDX_HEVC, 8192, 4352, 186)},
	{codec_info_build(AMDGPU_INFO_VIDEO_CAPS_CODEC_IDX_JPEG, 4096, 4096, 0)},
	{codec_info_build(AMDGPU_INFO_VIDEO_CAPS_CODEC_IDX_VP9, 8192, 4352, 0)},
};

static const struct amdgpu_video_codecs rn_video_codecs_decode =
{
	.codec_count = ARRAY_SIZE(rn_video_codecs_decode_array),
	.codec_array = rn_video_codecs_decode_array,
};

static int soc15_query_video_codecs(struct amdgpu_device *adev, bool encode,
				    const struct amdgpu_video_codecs **codecs)
{
	switch (adev->asic_type) {
	case CHIP_VEGA20:
	case CHIP_VEGA10:
	case CHIP_VEGA12:
		if (encode)
			*codecs = &vega_video_codecs_encode;
		else
			*codecs = &vega_video_codecs_decode;
		return 0;
	case CHIP_RAVEN:
		if (encode)
			*codecs = &vega_video_codecs_encode;
		else
			*codecs = &rv_video_codecs_decode;
		return 0;
	case CHIP_ARCTURUS:
	case CHIP_ALDEBARAN:
	case CHIP_RENOIR:
		if (encode)
			*codecs = &vega_video_codecs_encode;
		else
			*codecs = &rn_video_codecs_decode;
		return 0;
	default:
		return -EINVAL;
	}
}
>>>>>>> 7d2a07b7

/*
 * Indirect registers accessor
 */
static u32 soc15_pcie_rreg(struct amdgpu_device *adev, u32 reg)
{
<<<<<<< HEAD
	unsigned long flags, address, data;
	u32 r;
=======
	unsigned long address, data;
>>>>>>> 7d2a07b7
	address = adev->nbio.funcs->get_pcie_index_offset(adev);
	data = adev->nbio.funcs->get_pcie_data_offset(adev);

	return amdgpu_device_indirect_rreg(adev, address, data, reg);
}

static void soc15_pcie_wreg(struct amdgpu_device *adev, u32 reg, u32 v)
{
	unsigned long address, data;

	address = adev->nbio.funcs->get_pcie_index_offset(adev);
	data = adev->nbio.funcs->get_pcie_data_offset(adev);

	amdgpu_device_indirect_wreg(adev, address, data, reg, v);
}

static u64 soc15_pcie_rreg64(struct amdgpu_device *adev, u32 reg)
{
	unsigned long address, data;
	address = adev->nbio.funcs->get_pcie_index_offset(adev);
	data = adev->nbio.funcs->get_pcie_data_offset(adev);

	return amdgpu_device_indirect_rreg64(adev, address, data, reg);
}

static void soc15_pcie_wreg64(struct amdgpu_device *adev, u32 reg, u64 v)
{
	unsigned long address, data;

	address = adev->nbio.funcs->get_pcie_index_offset(adev);
	data = adev->nbio.funcs->get_pcie_data_offset(adev);

	amdgpu_device_indirect_wreg64(adev, address, data, reg, v);
}

static u64 soc15_pcie_rreg64(struct amdgpu_device *adev, u32 reg)
{
	unsigned long flags, address, data;
	u64 r;
	address = adev->nbio.funcs->get_pcie_index_offset(adev);
	data = adev->nbio.funcs->get_pcie_data_offset(adev);

	spin_lock_irqsave(&adev->pcie_idx_lock, flags);
	/* read low 32 bit */
	WREG32(address, reg);
	(void)RREG32(address);
	r = RREG32(data);

	/* read high 32 bit*/
	WREG32(address, reg + 4);
	(void)RREG32(address);
	r |= ((u64)RREG32(data) << 32);
	spin_unlock_irqrestore(&adev->pcie_idx_lock, flags);
	return r;
}

static void soc15_pcie_wreg64(struct amdgpu_device *adev, u32 reg, u64 v)
{
	unsigned long flags, address, data;

	address = adev->nbio.funcs->get_pcie_index_offset(adev);
	data = adev->nbio.funcs->get_pcie_data_offset(adev);

	spin_lock_irqsave(&adev->pcie_idx_lock, flags);
	/* write low 32 bit */
	WREG32(address, reg);
	(void)RREG32(address);
	WREG32(data, (u32)(v & 0xffffffffULL));
	(void)RREG32(data);

	/* write high 32 bit */
	WREG32(address, reg + 4);
	(void)RREG32(address);
	WREG32(data, (u32)(v >> 32));
	(void)RREG32(data);
	spin_unlock_irqrestore(&adev->pcie_idx_lock, flags);
}

static u32 soc15_uvd_ctx_rreg(struct amdgpu_device *adev, u32 reg)
{
	unsigned long flags, address, data;
	u32 r;

	address = SOC15_REG_OFFSET(UVD, 0, mmUVD_CTX_INDEX);
	data = SOC15_REG_OFFSET(UVD, 0, mmUVD_CTX_DATA);

	spin_lock_irqsave(&adev->uvd_ctx_idx_lock, flags);
	WREG32(address, ((reg) & 0x1ff));
	r = RREG32(data);
	spin_unlock_irqrestore(&adev->uvd_ctx_idx_lock, flags);
	return r;
}

static void soc15_uvd_ctx_wreg(struct amdgpu_device *adev, u32 reg, u32 v)
{
	unsigned long flags, address, data;

	address = SOC15_REG_OFFSET(UVD, 0, mmUVD_CTX_INDEX);
	data = SOC15_REG_OFFSET(UVD, 0, mmUVD_CTX_DATA);

	spin_lock_irqsave(&adev->uvd_ctx_idx_lock, flags);
	WREG32(address, ((reg) & 0x1ff));
	WREG32(data, (v));
	spin_unlock_irqrestore(&adev->uvd_ctx_idx_lock, flags);
}

static u32 soc15_didt_rreg(struct amdgpu_device *adev, u32 reg)
{
	unsigned long flags, address, data;
	u32 r;

	address = SOC15_REG_OFFSET(GC, 0, mmDIDT_IND_INDEX);
	data = SOC15_REG_OFFSET(GC, 0, mmDIDT_IND_DATA);

	spin_lock_irqsave(&adev->didt_idx_lock, flags);
	WREG32(address, (reg));
	r = RREG32(data);
	spin_unlock_irqrestore(&adev->didt_idx_lock, flags);
	return r;
}

static void soc15_didt_wreg(struct amdgpu_device *adev, u32 reg, u32 v)
{
	unsigned long flags, address, data;

	address = SOC15_REG_OFFSET(GC, 0, mmDIDT_IND_INDEX);
	data = SOC15_REG_OFFSET(GC, 0, mmDIDT_IND_DATA);

	spin_lock_irqsave(&adev->didt_idx_lock, flags);
	WREG32(address, (reg));
	WREG32(data, (v));
	spin_unlock_irqrestore(&adev->didt_idx_lock, flags);
}

static u32 soc15_gc_cac_rreg(struct amdgpu_device *adev, u32 reg)
{
	unsigned long flags;
	u32 r;

	spin_lock_irqsave(&adev->gc_cac_idx_lock, flags);
	WREG32_SOC15(GC, 0, mmGC_CAC_IND_INDEX, (reg));
	r = RREG32_SOC15(GC, 0, mmGC_CAC_IND_DATA);
	spin_unlock_irqrestore(&adev->gc_cac_idx_lock, flags);
	return r;
}

static void soc15_gc_cac_wreg(struct amdgpu_device *adev, u32 reg, u32 v)
{
	unsigned long flags;

	spin_lock_irqsave(&adev->gc_cac_idx_lock, flags);
	WREG32_SOC15(GC, 0, mmGC_CAC_IND_INDEX, (reg));
	WREG32_SOC15(GC, 0, mmGC_CAC_IND_DATA, (v));
	spin_unlock_irqrestore(&adev->gc_cac_idx_lock, flags);
}

static u32 soc15_se_cac_rreg(struct amdgpu_device *adev, u32 reg)
{
	unsigned long flags;
	u32 r;

	spin_lock_irqsave(&adev->se_cac_idx_lock, flags);
	WREG32_SOC15(GC, 0, mmSE_CAC_IND_INDEX, (reg));
	r = RREG32_SOC15(GC, 0, mmSE_CAC_IND_DATA);
	spin_unlock_irqrestore(&adev->se_cac_idx_lock, flags);
	return r;
}

static void soc15_se_cac_wreg(struct amdgpu_device *adev, u32 reg, u32 v)
{
	unsigned long flags;

	spin_lock_irqsave(&adev->se_cac_idx_lock, flags);
	WREG32_SOC15(GC, 0, mmSE_CAC_IND_INDEX, (reg));
	WREG32_SOC15(GC, 0, mmSE_CAC_IND_DATA, (v));
	spin_unlock_irqrestore(&adev->se_cac_idx_lock, flags);
}

static u32 soc15_get_config_memsize(struct amdgpu_device *adev)
{
	return adev->nbio.funcs->get_memsize(adev);
}

static u32 soc15_get_xclk(struct amdgpu_device *adev)
{
	u32 reference_clock = adev->clock.spll.reference_freq;

	if (adev->asic_type == CHIP_RENOIR)
		return 10000;
	if (adev->asic_type == CHIP_RAVEN)
		return reference_clock / 4;

	return reference_clock;
}


void soc15_grbm_select(struct amdgpu_device *adev,
		     u32 me, u32 pipe, u32 queue, u32 vmid)
{
	u32 grbm_gfx_cntl = 0;
	grbm_gfx_cntl = REG_SET_FIELD(grbm_gfx_cntl, GRBM_GFX_CNTL, PIPEID, pipe);
	grbm_gfx_cntl = REG_SET_FIELD(grbm_gfx_cntl, GRBM_GFX_CNTL, MEID, me);
	grbm_gfx_cntl = REG_SET_FIELD(grbm_gfx_cntl, GRBM_GFX_CNTL, VMID, vmid);
	grbm_gfx_cntl = REG_SET_FIELD(grbm_gfx_cntl, GRBM_GFX_CNTL, QUEUEID, queue);

	WREG32_SOC15_RLC_SHADOW(GC, 0, mmGRBM_GFX_CNTL, grbm_gfx_cntl);
}

static void soc15_vga_set_state(struct amdgpu_device *adev, bool state)
{
	/* todo */
}

static bool soc15_read_disabled_bios(struct amdgpu_device *adev)
{
	/* todo */
	return false;
}

static bool soc15_read_bios_from_rom(struct amdgpu_device *adev,
				     u8 *bios, u32 length_bytes)
{
	u32 *dw_ptr;
	u32 i, length_dw;
	uint32_t rom_index_offset;
	uint32_t rom_data_offset;

	if (bios == NULL)
		return false;
	if (length_bytes == 0)
		return false;
	/* APU vbios image is part of sbios image */
	if (adev->flags & AMD_IS_APU)
		return false;

	dw_ptr = (u32 *)bios;
	length_dw = ALIGN(length_bytes, 4) / 4;

<<<<<<< HEAD
	switch (adev->asic_type) {
	case CHIP_VEGA20:
	case CHIP_ARCTURUS:
		rom_index_offset = SOC15_REG_OFFSET(SMUIO, 0, mmROM_INDEX_VG20);
		rom_data_offset = SOC15_REG_OFFSET(SMUIO, 0, mmROM_DATA_VG20);
		break;
	default:
		rom_index_offset = SOC15_REG_OFFSET(SMUIO, 0, mmROM_INDEX);
		rom_data_offset = SOC15_REG_OFFSET(SMUIO, 0, mmROM_DATA);
		break;
	}
=======
	rom_index_offset =
		adev->smuio.funcs->get_rom_index_offset(adev);
	rom_data_offset =
		adev->smuio.funcs->get_rom_data_offset(adev);
>>>>>>> 7d2a07b7

	/* set rom index to 0 */
	WREG32(rom_index_offset, 0);
	/* read out the rom data */
	for (i = 0; i < length_dw; i++)
		dw_ptr[i] = RREG32(rom_data_offset);

	return true;
}

static struct soc15_allowed_register_entry soc15_allowed_read_registers[] = {
	{ SOC15_REG_ENTRY(GC, 0, mmGRBM_STATUS)},
	{ SOC15_REG_ENTRY(GC, 0, mmGRBM_STATUS2)},
	{ SOC15_REG_ENTRY(GC, 0, mmGRBM_STATUS_SE0)},
	{ SOC15_REG_ENTRY(GC, 0, mmGRBM_STATUS_SE1)},
	{ SOC15_REG_ENTRY(GC, 0, mmGRBM_STATUS_SE2)},
	{ SOC15_REG_ENTRY(GC, 0, mmGRBM_STATUS_SE3)},
	{ SOC15_REG_ENTRY(SDMA0, 0, mmSDMA0_STATUS_REG)},
	{ SOC15_REG_ENTRY(SDMA1, 0, mmSDMA1_STATUS_REG)},
	{ SOC15_REG_ENTRY(GC, 0, mmCP_STAT)},
	{ SOC15_REG_ENTRY(GC, 0, mmCP_STALLED_STAT1)},
	{ SOC15_REG_ENTRY(GC, 0, mmCP_STALLED_STAT2)},
	{ SOC15_REG_ENTRY(GC, 0, mmCP_STALLED_STAT3)},
	{ SOC15_REG_ENTRY(GC, 0, mmCP_CPF_BUSY_STAT)},
	{ SOC15_REG_ENTRY(GC, 0, mmCP_CPF_STALLED_STAT1)},
	{ SOC15_REG_ENTRY(GC, 0, mmCP_CPF_STATUS)},
	{ SOC15_REG_ENTRY(GC, 0, mmCP_CPC_BUSY_STAT)},
	{ SOC15_REG_ENTRY(GC, 0, mmCP_CPC_STALLED_STAT1)},
	{ SOC15_REG_ENTRY(GC, 0, mmCP_CPC_STATUS)},
	{ SOC15_REG_ENTRY(GC, 0, mmGB_ADDR_CONFIG)},
	{ SOC15_REG_ENTRY(GC, 0, mmDB_DEBUG2)},
};

static uint32_t soc15_read_indexed_register(struct amdgpu_device *adev, u32 se_num,
					 u32 sh_num, u32 reg_offset)
{
	uint32_t val;

	mutex_lock(&adev->grbm_idx_mutex);
	if (se_num != 0xffffffff || sh_num != 0xffffffff)
		amdgpu_gfx_select_se_sh(adev, se_num, sh_num, 0xffffffff);

	val = RREG32(reg_offset);

	if (se_num != 0xffffffff || sh_num != 0xffffffff)
		amdgpu_gfx_select_se_sh(adev, 0xffffffff, 0xffffffff, 0xffffffff);
	mutex_unlock(&adev->grbm_idx_mutex);
	return val;
}

static uint32_t soc15_get_register_value(struct amdgpu_device *adev,
					 bool indexed, u32 se_num,
					 u32 sh_num, u32 reg_offset)
{
	if (indexed) {
		return soc15_read_indexed_register(adev, se_num, sh_num, reg_offset);
	} else {
		if (reg_offset == SOC15_REG_OFFSET(GC, 0, mmGB_ADDR_CONFIG))
			return adev->gfx.config.gb_addr_config;
		else if (reg_offset == SOC15_REG_OFFSET(GC, 0, mmDB_DEBUG2))
			return adev->gfx.config.db_debug2;
		return RREG32(reg_offset);
	}
}

static int soc15_read_register(struct amdgpu_device *adev, u32 se_num,
			    u32 sh_num, u32 reg_offset, u32 *value)
{
	uint32_t i;
	struct soc15_allowed_register_entry  *en;

	*value = 0;
	for (i = 0; i < ARRAY_SIZE(soc15_allowed_read_registers); i++) {
		en = &soc15_allowed_read_registers[i];
		if (adev->reg_offset[en->hwip][en->inst] &&
			reg_offset != (adev->reg_offset[en->hwip][en->inst][en->seg]
					+ en->reg_offset))
			continue;

		*value = soc15_get_register_value(adev,
						  soc15_allowed_read_registers[i].grbm_indexed,
						  se_num, sh_num, reg_offset);
		return 0;
	}
	return -EINVAL;
}


/**
 * soc15_program_register_sequence - program an array of registers.
 *
 * @adev: amdgpu_device pointer
 * @regs: pointer to the register array
 * @array_size: size of the register array
 *
 * Programs an array or registers with and and or masks.
 * This is a helper for setting golden registers.
 */

void soc15_program_register_sequence(struct amdgpu_device *adev,
					     const struct soc15_reg_golden *regs,
					     const u32 array_size)
{
	const struct soc15_reg_golden *entry;
	u32 tmp, reg;
	int i;

	for (i = 0; i < array_size; ++i) {
		entry = &regs[i];
		reg =  adev->reg_offset[entry->hwip][entry->instance][entry->segment] + entry->reg;

		if (entry->and_mask == 0xffffffff) {
			tmp = entry->or_mask;
		} else {
			tmp = (entry->hwip == GC_HWIP) ?
				RREG32_SOC15_IP(GC, reg) : RREG32(reg);

			tmp &= ~(entry->and_mask);
			tmp |= (entry->or_mask & entry->and_mask);
		}

		if (reg == SOC15_REG_OFFSET(GC, 0, mmPA_SC_BINNER_EVENT_CNTL_3) ||
			reg == SOC15_REG_OFFSET(GC, 0, mmPA_SC_ENHANCE) ||
			reg == SOC15_REG_OFFSET(GC, 0, mmPA_SC_ENHANCE_1) ||
			reg == SOC15_REG_OFFSET(GC, 0, mmSH_MEM_CONFIG))
			WREG32_RLC(reg, tmp);
		else
			(entry->hwip == GC_HWIP) ?
				WREG32_SOC15_IP(GC, reg, tmp) : WREG32(reg, tmp);

	}

}

static int soc15_asic_baco_reset(struct amdgpu_device *adev)
{
	struct amdgpu_ras *ras = amdgpu_ras_get_context(adev);
	int ret = 0;

	/* avoid NBIF got stuck when do RAS recovery in BACO reset */
	if (ras && adev->ras_enabled)
		adev->nbio.funcs->enable_doorbell_interrupt(adev, false);

	ret = amdgpu_dpm_baco_reset(adev);
	if (ret)
		return ret;

<<<<<<< HEAD
	/* wait for asic to come out of reset */
	for (i = 0; i < adev->usec_timeout; i++) {
		u32 memsize = adev->nbio.funcs->get_memsize(adev);

		if (memsize != 0xffffffff)
			break;
		udelay(1);
	}

	amdgpu_atombios_scratch_regs_engine_hung(adev, false);

	return ret;
}

static int soc15_asic_baco_reset(struct amdgpu_device *adev)
{
	struct amdgpu_ras *ras = amdgpu_ras_get_context(adev);
	int ret = 0;

	/* avoid NBIF got stuck when do RAS recovery in BACO reset */
	if (ras && ras->supported)
		adev->nbio.funcs->enable_doorbell_interrupt(adev, false);

	ret = amdgpu_dpm_baco_reset(adev);
	if (ret)
		return ret;

	/* re-enable doorbell interrupt after BACO exit */
	if (ras && ras->supported)
=======
	/* re-enable doorbell interrupt after BACO exit */
	if (ras && adev->ras_enabled)
>>>>>>> 7d2a07b7
		adev->nbio.funcs->enable_doorbell_interrupt(adev, true);

	return 0;
}

static enum amd_reset_method
soc15_asic_reset_method(struct amdgpu_device *adev)
{
	bool baco_reset = false;
<<<<<<< HEAD
	struct amdgpu_ras *ras = amdgpu_ras_get_context(adev);

	if (amdgpu_reset_method == AMD_RESET_METHOD_MODE1 ||
	    amdgpu_reset_method == AMD_RESET_METHOD_MODE2 ||
		amdgpu_reset_method == AMD_RESET_METHOD_BACO)
		return amdgpu_reset_method;
=======
	bool connected_to_cpu = false;
	struct amdgpu_ras *ras = amdgpu_ras_get_context(adev);

        if (adev->gmc.xgmi.supported && adev->gmc.xgmi.connected_to_cpu)
                connected_to_cpu = true;

	if (amdgpu_reset_method == AMD_RESET_METHOD_MODE1 ||
	    amdgpu_reset_method == AMD_RESET_METHOD_MODE2 ||
	    amdgpu_reset_method == AMD_RESET_METHOD_BACO ||
	    amdgpu_reset_method == AMD_RESET_METHOD_PCI) {
		/* If connected to cpu, driver only support mode2 */
                if (connected_to_cpu)
                        return AMD_RESET_METHOD_MODE2;
                return amdgpu_reset_method;
        }
>>>>>>> 7d2a07b7

	if (amdgpu_reset_method != -1)
		dev_warn(adev->dev, "Specified reset method:%d isn't supported, using AUTO instead.\n",
				  amdgpu_reset_method);

	switch (adev->asic_type) {
	case CHIP_RAVEN:
	case CHIP_RENOIR:
		return AMD_RESET_METHOD_MODE2;
	case CHIP_VEGA10:
	case CHIP_VEGA12:
	case CHIP_ARCTURUS:
		baco_reset = amdgpu_dpm_is_baco_supported(adev);
		break;
	case CHIP_VEGA20:
		if (adev->psp.sos_fw_version >= 0x80067)
			baco_reset = amdgpu_dpm_is_baco_supported(adev);

		/*
		 * 1. PMFW version > 0x284300: all cases use baco
		 * 2. PMFW version <= 0x284300: only sGPU w/o RAS use baco
		 */
<<<<<<< HEAD
		if ((ras && ras->supported) && adev->pm.fw_version <= 0x283400)
			baco_reset = false;
=======
		if (ras && adev->ras_enabled &&
		    adev->pm.fw_version <= 0x283400)
			baco_reset = false;
		break;
	case CHIP_ALDEBARAN:
		 /*
		 * 1.connected to cpu: driver issue mode2 reset
		 * 2.discret gpu: driver issue mode1 reset
		 */
		if (connected_to_cpu)
			return AMD_RESET_METHOD_MODE2;
>>>>>>> 7d2a07b7
		break;
	default:
		break;
	}

	if (baco_reset)
		return AMD_RESET_METHOD_BACO;
	else
		return AMD_RESET_METHOD_MODE1;
}

static int soc15_asic_reset(struct amdgpu_device *adev)
{
	/* original raven doesn't have full asic reset */
	if ((adev->apu_flags & AMD_APU_IS_RAVEN) &&
	    !(adev->apu_flags & AMD_APU_IS_RAVEN2))
		return 0;

	switch (soc15_asic_reset_method(adev)) {
<<<<<<< HEAD
		case AMD_RESET_METHOD_BACO:
			return soc15_asic_baco_reset(adev);
		case AMD_RESET_METHOD_MODE2:
			return amdgpu_dpm_mode2_reset(adev);
		default:
			return soc15_asic_mode1_reset(adev);
=======
	case AMD_RESET_METHOD_PCI:
		dev_info(adev->dev, "PCI reset\n");
		return amdgpu_device_pci_reset(adev);
	case AMD_RESET_METHOD_BACO:
		dev_info(adev->dev, "BACO reset\n");
		return soc15_asic_baco_reset(adev);
	case AMD_RESET_METHOD_MODE2:
		dev_info(adev->dev, "MODE2 reset\n");
		return amdgpu_dpm_mode2_reset(adev);
	default:
		dev_info(adev->dev, "MODE1 reset\n");
		return amdgpu_device_mode1_reset(adev);
>>>>>>> 7d2a07b7
	}
}

static bool soc15_supports_baco(struct amdgpu_device *adev)
{
	switch (adev->asic_type) {
	case CHIP_VEGA10:
	case CHIP_VEGA12:
	case CHIP_ARCTURUS:
		return amdgpu_dpm_is_baco_supported(adev);
	case CHIP_VEGA20:
		if (adev->psp.sos_fw_version >= 0x80067)
			return amdgpu_dpm_is_baco_supported(adev);
		return false;
	default:
		return false;
	}
}

/*static int soc15_set_uvd_clock(struct amdgpu_device *adev, u32 clock,
			u32 cntl_reg, u32 status_reg)
{
	return 0;
}*/

static int soc15_set_uvd_clocks(struct amdgpu_device *adev, u32 vclk, u32 dclk)
{
	/*int r;

	r = soc15_set_uvd_clock(adev, vclk, ixCG_VCLK_CNTL, ixCG_VCLK_STATUS);
	if (r)
		return r;

	r = soc15_set_uvd_clock(adev, dclk, ixCG_DCLK_CNTL, ixCG_DCLK_STATUS);
	*/
	return 0;
}

static int soc15_set_vce_clocks(struct amdgpu_device *adev, u32 evclk, u32 ecclk)
{
	/* todo */

	return 0;
}

static void soc15_pcie_gen3_enable(struct amdgpu_device *adev)
{
	if (pci_is_root_bus(adev->pdev->bus))
		return;

	if (amdgpu_pcie_gen2 == 0)
		return;

	if (adev->flags & AMD_IS_APU)
		return;

	if (!(adev->pm.pcie_gen_mask & (CAIL_PCIE_LINK_SPEED_SUPPORT_GEN2 |
					CAIL_PCIE_LINK_SPEED_SUPPORT_GEN3)))
		return;

	/* todo */
}

static void soc15_program_aspm(struct amdgpu_device *adev)
{
	if (!amdgpu_aspm)
		return;

	if (!(adev->flags & AMD_IS_APU) &&
	    (adev->nbio.funcs->program_aspm))
		adev->nbio.funcs->program_aspm(adev);
}

static void soc15_enable_doorbell_aperture(struct amdgpu_device *adev,
					   bool enable)
{
	adev->nbio.funcs->enable_doorbell_aperture(adev, enable);
	adev->nbio.funcs->enable_doorbell_selfring_aperture(adev, enable);
}

static const struct amdgpu_ip_block_version vega10_common_ip_block =
{
	.type = AMD_IP_BLOCK_TYPE_COMMON,
	.major = 2,
	.minor = 0,
	.rev = 0,
	.funcs = &soc15_common_ip_funcs,
};

static uint32_t soc15_get_rev_id(struct amdgpu_device *adev)
{
	return adev->nbio.funcs->get_rev_id(adev);
}

static void soc15_reg_base_init(struct amdgpu_device *adev)
{
	int r;

	/* Set IP register base before any HW register access */
	switch (adev->asic_type) {
	case CHIP_VEGA10:
	case CHIP_VEGA12:
	case CHIP_RAVEN:
		vega10_reg_base_init(adev);
		break;
	case CHIP_RENOIR:
		/* It's safe to do ip discovery here for Renior,
		 * it doesn't support SRIOV. */
		if (amdgpu_discovery) {
			r = amdgpu_discovery_reg_base_init(adev);
			if (r == 0)
				break;
			DRM_WARN("failed to init reg base from ip discovery table, "
				 "fallback to legacy init method\n");
		}
		vega10_reg_base_init(adev);
		break;
	case CHIP_VEGA20:
		vega20_reg_base_init(adev);
		break;
	case CHIP_ARCTURUS:
		arct_reg_base_init(adev);
		break;
<<<<<<< HEAD
=======
	case CHIP_ALDEBARAN:
		aldebaran_reg_base_init(adev);
		break;
>>>>>>> 7d2a07b7
	default:
		DRM_ERROR("Unsupported asic type: %d!\n", adev->asic_type);
		break;
	}
}

void soc15_set_virt_ops(struct amdgpu_device *adev)
{
	adev->virt.ops = &xgpu_ai_virt_ops;
<<<<<<< HEAD

	/* init soc15 reg base early enough so we can
	 * request request full access for sriov before
	 * set_ip_blocks. */
	soc15_reg_base_init(adev);
}

int soc15_set_ip_blocks(struct amdgpu_device *adev)
{
	/* for bare metal case */
	if (!amdgpu_sriov_vf(adev))
		soc15_reg_base_init(adev);

	if (adev->asic_type == CHIP_VEGA20 || adev->asic_type == CHIP_ARCTURUS)
		adev->gmc.xgmi.supported = true;

=======

	/* init soc15 reg base early enough so we can
	 * request request full access for sriov before
	 * set_ip_blocks. */
	soc15_reg_base_init(adev);
}

int soc15_set_ip_blocks(struct amdgpu_device *adev)
{
	/* for bare metal case */
	if (!amdgpu_sriov_vf(adev))
		soc15_reg_base_init(adev);

>>>>>>> 7d2a07b7
	if (adev->flags & AMD_IS_APU) {
		adev->nbio.funcs = &nbio_v7_0_funcs;
		adev->nbio.hdp_flush_reg = &nbio_v7_0_hdp_flush_reg;
	} else if (adev->asic_type == CHIP_VEGA20 ||
<<<<<<< HEAD
		   adev->asic_type == CHIP_ARCTURUS) {
=======
		   adev->asic_type == CHIP_ARCTURUS ||
		   adev->asic_type == CHIP_ALDEBARAN) {
>>>>>>> 7d2a07b7
		adev->nbio.funcs = &nbio_v7_4_funcs;
		adev->nbio.hdp_flush_reg = &nbio_v7_4_hdp_flush_reg;
	} else {
		adev->nbio.funcs = &nbio_v6_1_funcs;
		adev->nbio.hdp_flush_reg = &nbio_v6_1_hdp_flush_reg;
	}
<<<<<<< HEAD

	if (adev->asic_type == CHIP_VEGA20 || adev->asic_type == CHIP_ARCTURUS)
		adev->df.funcs = &df_v3_6_funcs;
	else
		adev->df.funcs = &df_v1_7_funcs;
=======
	adev->hdp.funcs = &hdp_v4_0_funcs;

	if (adev->asic_type == CHIP_VEGA20 ||
	    adev->asic_type == CHIP_ARCTURUS ||
	    adev->asic_type == CHIP_ALDEBARAN)
		adev->df.funcs = &df_v3_6_funcs;
	else
		adev->df.funcs = &df_v1_7_funcs;

	if (adev->asic_type == CHIP_VEGA20 ||
	    adev->asic_type == CHIP_ARCTURUS)
		adev->smuio.funcs = &smuio_v11_0_funcs;
	else if (adev->asic_type == CHIP_ALDEBARAN)
		adev->smuio.funcs = &smuio_v13_0_funcs;
	else
		adev->smuio.funcs = &smuio_v9_0_funcs;
>>>>>>> 7d2a07b7

	adev->rev_id = soc15_get_rev_id(adev);

	switch (adev->asic_type) {
	case CHIP_VEGA10:
	case CHIP_VEGA12:
	case CHIP_VEGA20:
		amdgpu_device_ip_block_add(adev, &vega10_common_ip_block);
		amdgpu_device_ip_block_add(adev, &gmc_v9_0_ip_block);

		/* For Vega10 SR-IOV, PSP need to be initialized before IH */
		if (amdgpu_sriov_vf(adev)) {
			if (likely(adev->firmware.load_type == AMDGPU_FW_LOAD_PSP)) {
				if (adev->asic_type == CHIP_VEGA20)
					amdgpu_device_ip_block_add(adev, &psp_v11_0_ip_block);
				else
					amdgpu_device_ip_block_add(adev, &psp_v3_1_ip_block);
			}
			if (adev->asic_type == CHIP_VEGA20)
				amdgpu_device_ip_block_add(adev, &vega20_ih_ip_block);
			else
				amdgpu_device_ip_block_add(adev, &vega10_ih_ip_block);
		} else {
			if (adev->asic_type == CHIP_VEGA20)
				amdgpu_device_ip_block_add(adev, &vega20_ih_ip_block);
			else
				amdgpu_device_ip_block_add(adev, &vega10_ih_ip_block);
			if (likely(adev->firmware.load_type == AMDGPU_FW_LOAD_PSP)) {
				if (adev->asic_type == CHIP_VEGA20)
					amdgpu_device_ip_block_add(adev, &psp_v11_0_ip_block);
				else
					amdgpu_device_ip_block_add(adev, &psp_v3_1_ip_block);
			}
		}
		amdgpu_device_ip_block_add(adev, &gfx_v9_0_ip_block);
		amdgpu_device_ip_block_add(adev, &sdma_v4_0_ip_block);
		if (is_support_sw_smu(adev)) {
			if (!amdgpu_sriov_vf(adev))
				amdgpu_device_ip_block_add(adev, &smu_v11_0_ip_block);
		} else {
			amdgpu_device_ip_block_add(adev, &pp_smu_ip_block);
		}
		if (adev->enable_virtual_display || amdgpu_sriov_vf(adev))
			amdgpu_device_ip_block_add(adev, &dce_virtual_ip_block);
#if defined(CONFIG_DRM_AMD_DC)
		else if (amdgpu_device_has_dc_support(adev))
			amdgpu_device_ip_block_add(adev, &dm_ip_block);
#endif
		if (!(adev->asic_type == CHIP_VEGA20 && amdgpu_sriov_vf(adev))) {
			amdgpu_device_ip_block_add(adev, &uvd_v7_0_ip_block);
			amdgpu_device_ip_block_add(adev, &vce_v4_0_ip_block);
		}
		break;
	case CHIP_RAVEN:
		amdgpu_device_ip_block_add(adev, &vega10_common_ip_block);
		amdgpu_device_ip_block_add(adev, &gmc_v9_0_ip_block);
		amdgpu_device_ip_block_add(adev, &vega10_ih_ip_block);
		if (likely(adev->firmware.load_type == AMDGPU_FW_LOAD_PSP))
			amdgpu_device_ip_block_add(adev, &psp_v10_0_ip_block);
		amdgpu_device_ip_block_add(adev, &gfx_v9_0_ip_block);
		amdgpu_device_ip_block_add(adev, &sdma_v4_0_ip_block);
		amdgpu_device_ip_block_add(adev, &pp_smu_ip_block);
		if (adev->enable_virtual_display || amdgpu_sriov_vf(adev))
			amdgpu_device_ip_block_add(adev, &dce_virtual_ip_block);
#if defined(CONFIG_DRM_AMD_DC)
		else if (amdgpu_device_has_dc_support(adev))
			amdgpu_device_ip_block_add(adev, &dm_ip_block);
#endif
		amdgpu_device_ip_block_add(adev, &vcn_v1_0_ip_block);
		break;
	case CHIP_ARCTURUS:
		amdgpu_device_ip_block_add(adev, &vega10_common_ip_block);
		amdgpu_device_ip_block_add(adev, &gmc_v9_0_ip_block);

		if (amdgpu_sriov_vf(adev)) {
			if (likely(adev->firmware.load_type == AMDGPU_FW_LOAD_PSP))
				amdgpu_device_ip_block_add(adev, &psp_v11_0_ip_block);
<<<<<<< HEAD
			amdgpu_device_ip_block_add(adev, &vega10_ih_ip_block);
		} else {
			amdgpu_device_ip_block_add(adev, &vega10_ih_ip_block);
=======
			amdgpu_device_ip_block_add(adev, &vega20_ih_ip_block);
		} else {
			amdgpu_device_ip_block_add(adev, &vega20_ih_ip_block);
>>>>>>> 7d2a07b7
			if (likely(adev->firmware.load_type == AMDGPU_FW_LOAD_PSP))
				amdgpu_device_ip_block_add(adev, &psp_v11_0_ip_block);
		}

		if (adev->enable_virtual_display || amdgpu_sriov_vf(adev))
			amdgpu_device_ip_block_add(adev, &dce_virtual_ip_block);
		amdgpu_device_ip_block_add(adev, &gfx_v9_0_ip_block);
		amdgpu_device_ip_block_add(adev, &sdma_v4_0_ip_block);
		amdgpu_device_ip_block_add(adev, &smu_v11_0_ip_block);

		if (amdgpu_sriov_vf(adev)) {
			if (likely(adev->firmware.load_type == AMDGPU_FW_LOAD_PSP))
				amdgpu_device_ip_block_add(adev, &vcn_v2_5_ip_block);
		} else {
			amdgpu_device_ip_block_add(adev, &vcn_v2_5_ip_block);
		}
		if (!amdgpu_sriov_vf(adev))
			amdgpu_device_ip_block_add(adev, &jpeg_v2_5_ip_block);
		break;
	case CHIP_RENOIR:
		amdgpu_device_ip_block_add(adev, &vega10_common_ip_block);
		amdgpu_device_ip_block_add(adev, &gmc_v9_0_ip_block);
		amdgpu_device_ip_block_add(adev, &vega10_ih_ip_block);
		if (likely(adev->firmware.load_type == AMDGPU_FW_LOAD_PSP))
			amdgpu_device_ip_block_add(adev, &psp_v12_0_ip_block);
		amdgpu_device_ip_block_add(adev, &smu_v12_0_ip_block);
		amdgpu_device_ip_block_add(adev, &gfx_v9_0_ip_block);
		amdgpu_device_ip_block_add(adev, &sdma_v4_0_ip_block);
		if (adev->enable_virtual_display || amdgpu_sriov_vf(adev))
			amdgpu_device_ip_block_add(adev, &dce_virtual_ip_block);
#if defined(CONFIG_DRM_AMD_DC)
                else if (amdgpu_device_has_dc_support(adev))
<<<<<<< HEAD
                        amdgpu_device_ip_block_add(adev, &dm_ip_block);
=======
			amdgpu_device_ip_block_add(adev, &dm_ip_block);
>>>>>>> 7d2a07b7
#endif
		amdgpu_device_ip_block_add(adev, &vcn_v2_0_ip_block);
		amdgpu_device_ip_block_add(adev, &jpeg_v2_0_ip_block);
		break;
<<<<<<< HEAD
=======
	case CHIP_ALDEBARAN:
		amdgpu_device_ip_block_add(adev, &vega10_common_ip_block);
		amdgpu_device_ip_block_add(adev, &gmc_v9_0_ip_block);

		if (amdgpu_sriov_vf(adev)) {
			if (likely(adev->firmware.load_type == AMDGPU_FW_LOAD_PSP))
				amdgpu_device_ip_block_add(adev, &psp_v13_0_ip_block);
			amdgpu_device_ip_block_add(adev, &vega20_ih_ip_block);
		} else {
			amdgpu_device_ip_block_add(adev, &vega20_ih_ip_block);
			if (likely(adev->firmware.load_type == AMDGPU_FW_LOAD_PSP))
				amdgpu_device_ip_block_add(adev, &psp_v13_0_ip_block);
		}

		amdgpu_device_ip_block_add(adev, &gfx_v9_0_ip_block);
		amdgpu_device_ip_block_add(adev, &sdma_v4_0_ip_block);

		amdgpu_device_ip_block_add(adev, &smu_v13_0_ip_block);
		amdgpu_device_ip_block_add(adev, &vcn_v2_6_ip_block);
		amdgpu_device_ip_block_add(adev, &jpeg_v2_6_ip_block);
		break;
>>>>>>> 7d2a07b7
	default:
		return -EINVAL;
	}

	return 0;
}

<<<<<<< HEAD
static void soc15_flush_hdp(struct amdgpu_device *adev, struct amdgpu_ring *ring)
{
	adev->nbio.funcs->hdp_flush(adev, ring);
}

static void soc15_invalidate_hdp(struct amdgpu_device *adev,
				 struct amdgpu_ring *ring)
{
	if (!ring || !ring->funcs->emit_wreg)
		WREG32_SOC15_NO_KIQ(HDP, 0, mmHDP_READ_CACHE_INVALIDATE, 1);
	else
		amdgpu_ring_emit_wreg(ring, SOC15_REG_OFFSET(
			HDP, 0, mmHDP_READ_CACHE_INVALIDATE), 1);
}

=======
>>>>>>> 7d2a07b7
static bool soc15_need_full_reset(struct amdgpu_device *adev)
{
	/* change this when we implement soft reset */
	return true;
}

<<<<<<< HEAD
static void vega20_reset_hdp_ras_error_count(struct amdgpu_device *adev)
{
	if (!amdgpu_ras_is_supported(adev, AMDGPU_RAS_BLOCK__HDP))
		return;
	/*read back hdp ras counter to reset it to 0 */
	RREG32_SOC15(HDP, 0, mmHDP_EDC_CNT);
}

=======
>>>>>>> 7d2a07b7
static void soc15_get_pcie_usage(struct amdgpu_device *adev, uint64_t *count0,
				 uint64_t *count1)
{
	uint32_t perfctr = 0;
	uint64_t cnt0_of, cnt1_of;
	int tmp;

	/* This reports 0 on APUs, so return to avoid writing/reading registers
	 * that may or may not be different from their GPU counterparts
	 */
	if (adev->flags & AMD_IS_APU)
		return;

	/* Set the 2 events that we wish to watch, defined above */
	/* Reg 40 is # received msgs */
	/* Reg 104 is # of posted requests sent */
	perfctr = REG_SET_FIELD(perfctr, PCIE_PERF_CNTL_TXCLK, EVENT0_SEL, 40);
	perfctr = REG_SET_FIELD(perfctr, PCIE_PERF_CNTL_TXCLK, EVENT1_SEL, 104);

	/* Write to enable desired perf counters */
	WREG32_PCIE(smnPCIE_PERF_CNTL_TXCLK, perfctr);
	/* Zero out and enable the perf counters
	 * Write 0x5:
	 * Bit 0 = Start all counters(1)
	 * Bit 2 = Global counter reset enable(1)
	 */
	WREG32_PCIE(smnPCIE_PERF_COUNT_CNTL, 0x00000005);

	msleep(1000);

	/* Load the shadow and disable the perf counters
	 * Write 0x2:
	 * Bit 0 = Stop counters(0)
	 * Bit 1 = Load the shadow counters(1)
	 */
	WREG32_PCIE(smnPCIE_PERF_COUNT_CNTL, 0x00000002);

	/* Read register values to get any >32bit overflow */
	tmp = RREG32_PCIE(smnPCIE_PERF_CNTL_TXCLK);
	cnt0_of = REG_GET_FIELD(tmp, PCIE_PERF_CNTL_TXCLK, COUNTER0_UPPER);
	cnt1_of = REG_GET_FIELD(tmp, PCIE_PERF_CNTL_TXCLK, COUNTER1_UPPER);

	/* Get the values and add the overflow */
	*count0 = RREG32_PCIE(smnPCIE_PERF_COUNT0_TXCLK) | (cnt0_of << 32);
	*count1 = RREG32_PCIE(smnPCIE_PERF_COUNT1_TXCLK) | (cnt1_of << 32);
}

static void vega20_get_pcie_usage(struct amdgpu_device *adev, uint64_t *count0,
				 uint64_t *count1)
{
	uint32_t perfctr = 0;
	uint64_t cnt0_of, cnt1_of;
	int tmp;

	/* This reports 0 on APUs, so return to avoid writing/reading registers
	 * that may or may not be different from their GPU counterparts
	 */
	if (adev->flags & AMD_IS_APU)
		return;

	/* Set the 2 events that we wish to watch, defined above */
	/* Reg 40 is # received msgs */
	/* Reg 108 is # of posted requests sent on VG20 */
	perfctr = REG_SET_FIELD(perfctr, PCIE_PERF_CNTL_TXCLK3,
				EVENT0_SEL, 40);
	perfctr = REG_SET_FIELD(perfctr, PCIE_PERF_CNTL_TXCLK3,
				EVENT1_SEL, 108);

	/* Write to enable desired perf counters */
	WREG32_PCIE(smnPCIE_PERF_CNTL_TXCLK3, perfctr);
	/* Zero out and enable the perf counters
	 * Write 0x5:
	 * Bit 0 = Start all counters(1)
	 * Bit 2 = Global counter reset enable(1)
	 */
	WREG32_PCIE(smnPCIE_PERF_COUNT_CNTL, 0x00000005);

	msleep(1000);

	/* Load the shadow and disable the perf counters
	 * Write 0x2:
	 * Bit 0 = Stop counters(0)
	 * Bit 1 = Load the shadow counters(1)
	 */
	WREG32_PCIE(smnPCIE_PERF_COUNT_CNTL, 0x00000002);

	/* Read register values to get any >32bit overflow */
	tmp = RREG32_PCIE(smnPCIE_PERF_CNTL_TXCLK3);
	cnt0_of = REG_GET_FIELD(tmp, PCIE_PERF_CNTL_TXCLK3, COUNTER0_UPPER);
	cnt1_of = REG_GET_FIELD(tmp, PCIE_PERF_CNTL_TXCLK3, COUNTER1_UPPER);

	/* Get the values and add the overflow */
	*count0 = RREG32_PCIE(smnPCIE_PERF_COUNT0_TXCLK3) | (cnt0_of << 32);
	*count1 = RREG32_PCIE(smnPCIE_PERF_COUNT1_TXCLK3) | (cnt1_of << 32);
}

static bool soc15_need_reset_on_init(struct amdgpu_device *adev)
{
	u32 sol_reg;

	/* Just return false for soc15 GPUs.  Reset does not seem to
	 * be necessary.
	 */
	if (!amdgpu_passthrough(adev))
		return false;

	if (adev->flags & AMD_IS_APU)
		return false;

	/* Check sOS sign of life register to confirm sys driver and sOS
	 * are already been loaded.
	 */
	sol_reg = RREG32_SOC15(MP0, 0, mmMP0_SMN_C2PMSG_81);
	if (sol_reg)
		return true;

	return false;
}

static uint64_t soc15_get_pcie_replay_count(struct amdgpu_device *adev)
{
	uint64_t nak_r, nak_g;

	/* Get the number of NAKs received and generated */
	nak_r = RREG32_PCIE(smnPCIE_RX_NUM_NAK);
	nak_g = RREG32_PCIE(smnPCIE_RX_NUM_NAK_GENERATED);

	/* Add the total number of NAKs, i.e the number of replays */
	return (nak_r + nak_g);
}

static void soc15_pre_asic_init(struct amdgpu_device *adev)
{
	gmc_v9_0_restore_registers(adev);
}

static const struct amdgpu_asic_funcs soc15_asic_funcs =
{
	.read_disabled_bios = &soc15_read_disabled_bios,
	.read_bios_from_rom = &soc15_read_bios_from_rom,
	.read_register = &soc15_read_register,
	.reset = &soc15_asic_reset,
	.reset_method = &soc15_asic_reset_method,
	.set_vga_state = &soc15_vga_set_state,
	.get_xclk = &soc15_get_xclk,
	.set_uvd_clocks = &soc15_set_uvd_clocks,
	.set_vce_clocks = &soc15_set_vce_clocks,
	.get_config_memsize = &soc15_get_config_memsize,
	.need_full_reset = &soc15_need_full_reset,
	.init_doorbell_index = &vega10_doorbell_index_init,
	.get_pcie_usage = &soc15_get_pcie_usage,
	.need_reset_on_init = &soc15_need_reset_on_init,
	.get_pcie_replay_count = &soc15_get_pcie_replay_count,
	.supports_baco = &soc15_supports_baco,
<<<<<<< HEAD
=======
	.pre_asic_init = &soc15_pre_asic_init,
	.query_video_codecs = &soc15_query_video_codecs,
>>>>>>> 7d2a07b7
};

static const struct amdgpu_asic_funcs vega20_asic_funcs =
{
	.read_disabled_bios = &soc15_read_disabled_bios,
	.read_bios_from_rom = &soc15_read_bios_from_rom,
	.read_register = &soc15_read_register,
	.reset = &soc15_asic_reset,
	.reset_method = &soc15_asic_reset_method,
	.set_vga_state = &soc15_vga_set_state,
	.get_xclk = &soc15_get_xclk,
	.set_uvd_clocks = &soc15_set_uvd_clocks,
	.set_vce_clocks = &soc15_set_vce_clocks,
	.get_config_memsize = &soc15_get_config_memsize,
<<<<<<< HEAD
	.flush_hdp = &soc15_flush_hdp,
	.invalidate_hdp = &soc15_invalidate_hdp,
	.reset_hdp_ras_error_count = &vega20_reset_hdp_ras_error_count,
=======
>>>>>>> 7d2a07b7
	.need_full_reset = &soc15_need_full_reset,
	.init_doorbell_index = &vega20_doorbell_index_init,
	.get_pcie_usage = &vega20_get_pcie_usage,
	.need_reset_on_init = &soc15_need_reset_on_init,
	.get_pcie_replay_count = &soc15_get_pcie_replay_count,
	.supports_baco = &soc15_supports_baco,
<<<<<<< HEAD
=======
	.pre_asic_init = &soc15_pre_asic_init,
	.query_video_codecs = &soc15_query_video_codecs,
>>>>>>> 7d2a07b7
};

static int soc15_common_early_init(void *handle)
{
#define MMIO_REG_HOLE_OFFSET (0x80000 - PAGE_SIZE)
	struct amdgpu_device *adev = (struct amdgpu_device *)handle;

	adev->rmmio_remap.reg_offset = MMIO_REG_HOLE_OFFSET;
	adev->rmmio_remap.bus_addr = adev->rmmio_base + MMIO_REG_HOLE_OFFSET;
	adev->smc_rreg = NULL;
	adev->smc_wreg = NULL;
	adev->pcie_rreg = &soc15_pcie_rreg;
	adev->pcie_wreg = &soc15_pcie_wreg;
	adev->pcie_rreg64 = &soc15_pcie_rreg64;
	adev->pcie_wreg64 = &soc15_pcie_wreg64;
	adev->uvd_ctx_rreg = &soc15_uvd_ctx_rreg;
	adev->uvd_ctx_wreg = &soc15_uvd_ctx_wreg;
	adev->didt_rreg = &soc15_didt_rreg;
	adev->didt_wreg = &soc15_didt_wreg;
	adev->gc_cac_rreg = &soc15_gc_cac_rreg;
	adev->gc_cac_wreg = &soc15_gc_cac_wreg;
	adev->se_cac_rreg = &soc15_se_cac_rreg;
	adev->se_cac_wreg = &soc15_se_cac_wreg;


	adev->external_rev_id = 0xFF;
	switch (adev->asic_type) {
	case CHIP_VEGA10:
		adev->asic_funcs = &soc15_asic_funcs;
		adev->cg_flags = AMD_CG_SUPPORT_GFX_MGCG |
			AMD_CG_SUPPORT_GFX_MGLS |
			AMD_CG_SUPPORT_GFX_RLC_LS |
			AMD_CG_SUPPORT_GFX_CP_LS |
			AMD_CG_SUPPORT_GFX_3D_CGCG |
			AMD_CG_SUPPORT_GFX_3D_CGLS |
			AMD_CG_SUPPORT_GFX_CGCG |
			AMD_CG_SUPPORT_GFX_CGLS |
			AMD_CG_SUPPORT_BIF_MGCG |
			AMD_CG_SUPPORT_BIF_LS |
			AMD_CG_SUPPORT_HDP_LS |
			AMD_CG_SUPPORT_DRM_MGCG |
			AMD_CG_SUPPORT_DRM_LS |
			AMD_CG_SUPPORT_ROM_MGCG |
			AMD_CG_SUPPORT_DF_MGCG |
			AMD_CG_SUPPORT_SDMA_MGCG |
			AMD_CG_SUPPORT_SDMA_LS |
			AMD_CG_SUPPORT_MC_MGCG |
			AMD_CG_SUPPORT_MC_LS;
		adev->pg_flags = 0;
		adev->external_rev_id = 0x1;
		break;
	case CHIP_VEGA12:
		adev->asic_funcs = &soc15_asic_funcs;
		adev->cg_flags = AMD_CG_SUPPORT_GFX_MGCG |
			AMD_CG_SUPPORT_GFX_MGLS |
			AMD_CG_SUPPORT_GFX_CGCG |
			AMD_CG_SUPPORT_GFX_CGLS |
			AMD_CG_SUPPORT_GFX_3D_CGCG |
			AMD_CG_SUPPORT_GFX_3D_CGLS |
			AMD_CG_SUPPORT_GFX_CP_LS |
			AMD_CG_SUPPORT_MC_LS |
			AMD_CG_SUPPORT_MC_MGCG |
			AMD_CG_SUPPORT_SDMA_MGCG |
			AMD_CG_SUPPORT_SDMA_LS |
			AMD_CG_SUPPORT_BIF_MGCG |
			AMD_CG_SUPPORT_BIF_LS |
			AMD_CG_SUPPORT_HDP_MGCG |
			AMD_CG_SUPPORT_HDP_LS |
			AMD_CG_SUPPORT_ROM_MGCG |
			AMD_CG_SUPPORT_VCE_MGCG |
			AMD_CG_SUPPORT_UVD_MGCG;
		adev->pg_flags = 0;
		adev->external_rev_id = adev->rev_id + 0x14;
		break;
	case CHIP_VEGA20:
		adev->asic_funcs = &vega20_asic_funcs;
		adev->cg_flags = AMD_CG_SUPPORT_GFX_MGCG |
			AMD_CG_SUPPORT_GFX_MGLS |
			AMD_CG_SUPPORT_GFX_CGCG |
			AMD_CG_SUPPORT_GFX_CGLS |
			AMD_CG_SUPPORT_GFX_3D_CGCG |
			AMD_CG_SUPPORT_GFX_3D_CGLS |
			AMD_CG_SUPPORT_GFX_CP_LS |
			AMD_CG_SUPPORT_MC_LS |
			AMD_CG_SUPPORT_MC_MGCG |
			AMD_CG_SUPPORT_SDMA_MGCG |
			AMD_CG_SUPPORT_SDMA_LS |
			AMD_CG_SUPPORT_BIF_MGCG |
			AMD_CG_SUPPORT_BIF_LS |
			AMD_CG_SUPPORT_HDP_MGCG |
			AMD_CG_SUPPORT_HDP_LS |
			AMD_CG_SUPPORT_ROM_MGCG |
			AMD_CG_SUPPORT_VCE_MGCG |
			AMD_CG_SUPPORT_UVD_MGCG;
		adev->pg_flags = 0;
		adev->external_rev_id = adev->rev_id + 0x28;
		break;
	case CHIP_RAVEN:
		adev->asic_funcs = &soc15_asic_funcs;
<<<<<<< HEAD
		if (adev->pdev->device == 0x15dd)
			adev->apu_flags |= AMD_APU_IS_RAVEN;
		if (adev->pdev->device == 0x15d8)
			adev->apu_flags |= AMD_APU_IS_PICASSO;
=======

>>>>>>> 7d2a07b7
		if (adev->rev_id >= 0x8)
			adev->apu_flags |= AMD_APU_IS_RAVEN2;

		if (adev->apu_flags & AMD_APU_IS_RAVEN2)
			adev->external_rev_id = adev->rev_id + 0x79;
		else if (adev->apu_flags & AMD_APU_IS_PICASSO)
			adev->external_rev_id = adev->rev_id + 0x41;
		else if (adev->rev_id == 1)
			adev->external_rev_id = adev->rev_id + 0x20;
		else
			adev->external_rev_id = adev->rev_id + 0x01;

		if (adev->apu_flags & AMD_APU_IS_RAVEN2) {
			adev->cg_flags = AMD_CG_SUPPORT_GFX_MGCG |
				AMD_CG_SUPPORT_GFX_MGLS |
				AMD_CG_SUPPORT_GFX_CP_LS |
				AMD_CG_SUPPORT_GFX_3D_CGCG |
				AMD_CG_SUPPORT_GFX_3D_CGLS |
				AMD_CG_SUPPORT_GFX_CGCG |
				AMD_CG_SUPPORT_GFX_CGLS |
				AMD_CG_SUPPORT_BIF_LS |
				AMD_CG_SUPPORT_HDP_LS |
				AMD_CG_SUPPORT_MC_MGCG |
				AMD_CG_SUPPORT_MC_LS |
				AMD_CG_SUPPORT_SDMA_MGCG |
				AMD_CG_SUPPORT_SDMA_LS |
				AMD_CG_SUPPORT_VCN_MGCG;

			adev->pg_flags = AMD_PG_SUPPORT_SDMA | AMD_PG_SUPPORT_VCN;
		} else if (adev->apu_flags & AMD_APU_IS_PICASSO) {
			adev->cg_flags = AMD_CG_SUPPORT_GFX_MGCG |
				AMD_CG_SUPPORT_GFX_MGLS |
				AMD_CG_SUPPORT_GFX_CP_LS |
				AMD_CG_SUPPORT_GFX_3D_CGLS |
				AMD_CG_SUPPORT_GFX_CGCG |
				AMD_CG_SUPPORT_GFX_CGLS |
				AMD_CG_SUPPORT_BIF_LS |
				AMD_CG_SUPPORT_HDP_LS |
				AMD_CG_SUPPORT_MC_MGCG |
				AMD_CG_SUPPORT_MC_LS |
				AMD_CG_SUPPORT_SDMA_MGCG |
				AMD_CG_SUPPORT_SDMA_LS |
				AMD_CG_SUPPORT_VCN_MGCG;

			adev->pg_flags = AMD_PG_SUPPORT_SDMA |
				AMD_PG_SUPPORT_MMHUB |
				AMD_PG_SUPPORT_VCN;
		} else {
			adev->cg_flags = AMD_CG_SUPPORT_GFX_MGCG |
				AMD_CG_SUPPORT_GFX_MGLS |
				AMD_CG_SUPPORT_GFX_RLC_LS |
				AMD_CG_SUPPORT_GFX_CP_LS |
				AMD_CG_SUPPORT_GFX_3D_CGLS |
				AMD_CG_SUPPORT_GFX_CGCG |
				AMD_CG_SUPPORT_GFX_CGLS |
				AMD_CG_SUPPORT_BIF_MGCG |
				AMD_CG_SUPPORT_BIF_LS |
				AMD_CG_SUPPORT_HDP_MGCG |
				AMD_CG_SUPPORT_HDP_LS |
				AMD_CG_SUPPORT_DRM_MGCG |
				AMD_CG_SUPPORT_DRM_LS |
				AMD_CG_SUPPORT_MC_MGCG |
				AMD_CG_SUPPORT_MC_LS |
				AMD_CG_SUPPORT_SDMA_MGCG |
				AMD_CG_SUPPORT_SDMA_LS |
				AMD_CG_SUPPORT_VCN_MGCG;

			adev->pg_flags = AMD_PG_SUPPORT_SDMA | AMD_PG_SUPPORT_VCN;
		}
		break;
	case CHIP_ARCTURUS:
		adev->asic_funcs = &vega20_asic_funcs;
		adev->cg_flags = AMD_CG_SUPPORT_GFX_MGCG |
			AMD_CG_SUPPORT_GFX_MGLS |
			AMD_CG_SUPPORT_GFX_CGCG |
			AMD_CG_SUPPORT_GFX_CGLS |
			AMD_CG_SUPPORT_GFX_CP_LS |
			AMD_CG_SUPPORT_HDP_MGCG |
			AMD_CG_SUPPORT_HDP_LS |
			AMD_CG_SUPPORT_SDMA_MGCG |
			AMD_CG_SUPPORT_SDMA_LS |
			AMD_CG_SUPPORT_MC_MGCG |
			AMD_CG_SUPPORT_MC_LS |
			AMD_CG_SUPPORT_IH_CG |
			AMD_CG_SUPPORT_VCN_MGCG |
			AMD_CG_SUPPORT_JPEG_MGCG;
		adev->pg_flags = AMD_PG_SUPPORT_VCN | AMD_PG_SUPPORT_VCN_DPG;
		adev->external_rev_id = adev->rev_id + 0x32;
		break;
	case CHIP_RENOIR:
		adev->asic_funcs = &soc15_asic_funcs;
<<<<<<< HEAD
		adev->apu_flags |= AMD_APU_IS_RENOIR;
=======

		if (adev->apu_flags & AMD_APU_IS_RENOIR)
			adev->external_rev_id = adev->rev_id + 0x91;
		else
			adev->external_rev_id = adev->rev_id + 0xa1;
>>>>>>> 7d2a07b7
		adev->cg_flags = AMD_CG_SUPPORT_GFX_MGCG |
				 AMD_CG_SUPPORT_GFX_MGLS |
				 AMD_CG_SUPPORT_GFX_3D_CGCG |
				 AMD_CG_SUPPORT_GFX_3D_CGLS |
				 AMD_CG_SUPPORT_GFX_CGCG |
				 AMD_CG_SUPPORT_GFX_CGLS |
				 AMD_CG_SUPPORT_GFX_CP_LS |
				 AMD_CG_SUPPORT_MC_MGCG |
				 AMD_CG_SUPPORT_MC_LS |
				 AMD_CG_SUPPORT_SDMA_MGCG |
				 AMD_CG_SUPPORT_SDMA_LS |
				 AMD_CG_SUPPORT_BIF_LS |
				 AMD_CG_SUPPORT_HDP_LS |
<<<<<<< HEAD
				 AMD_CG_SUPPORT_ROM_MGCG |
=======
>>>>>>> 7d2a07b7
				 AMD_CG_SUPPORT_VCN_MGCG |
				 AMD_CG_SUPPORT_JPEG_MGCG |
				 AMD_CG_SUPPORT_IH_CG |
				 AMD_CG_SUPPORT_ATHUB_LS |
				 AMD_CG_SUPPORT_ATHUB_MGCG |
				 AMD_CG_SUPPORT_DF_MGCG;
		adev->pg_flags = AMD_PG_SUPPORT_SDMA |
				 AMD_PG_SUPPORT_VCN |
				 AMD_PG_SUPPORT_JPEG |
				 AMD_PG_SUPPORT_VCN_DPG;
<<<<<<< HEAD
		adev->external_rev_id = adev->rev_id + 0x91;
=======
		break;
	case CHIP_ALDEBARAN:
		adev->asic_funcs = &vega20_asic_funcs;
		adev->cg_flags = AMD_CG_SUPPORT_GFX_MGCG |
			AMD_CG_SUPPORT_GFX_MGLS |
			AMD_CG_SUPPORT_GFX_CGCG |
			AMD_CG_SUPPORT_GFX_CGLS |
			AMD_CG_SUPPORT_GFX_CP_LS |
			AMD_CG_SUPPORT_HDP_LS |
			AMD_CG_SUPPORT_SDMA_MGCG |
			AMD_CG_SUPPORT_SDMA_LS |
			AMD_CG_SUPPORT_IH_CG |
			AMD_CG_SUPPORT_VCN_MGCG | AMD_CG_SUPPORT_JPEG_MGCG;
		adev->pg_flags = AMD_PG_SUPPORT_VCN_DPG;
		adev->external_rev_id = adev->rev_id + 0x3c;
>>>>>>> 7d2a07b7
		break;
	default:
		/* FIXME: not supported yet */
		return -EINVAL;
	}

	if (amdgpu_sriov_vf(adev)) {
		amdgpu_virt_init_setting(adev);
		xgpu_ai_mailbox_set_irq_funcs(adev);
	}

	return 0;
}

static int soc15_common_late_init(void *handle)
{
	struct amdgpu_device *adev = (struct amdgpu_device *)handle;
	int r = 0;

	if (amdgpu_sriov_vf(adev))
		xgpu_ai_mailbox_get_irq(adev);

<<<<<<< HEAD
	if (adev->asic_funcs &&
	    adev->asic_funcs->reset_hdp_ras_error_count)
		adev->asic_funcs->reset_hdp_ras_error_count(adev);

	if (adev->nbio.funcs->ras_late_init)
		r = adev->nbio.funcs->ras_late_init(adev);
=======
	if (adev->nbio.ras_funcs &&
	    adev->nbio.ras_funcs->ras_late_init)
		r = adev->nbio.ras_funcs->ras_late_init(adev);
>>>>>>> 7d2a07b7

	return r;
}

static int soc15_common_sw_init(void *handle)
{
	struct amdgpu_device *adev = (struct amdgpu_device *)handle;

	if (amdgpu_sriov_vf(adev))
		xgpu_ai_mailbox_add_irq_id(adev);

	adev->df.funcs->sw_init(adev);

	return 0;
}

static int soc15_common_sw_fini(void *handle)
{
	struct amdgpu_device *adev = (struct amdgpu_device *)handle;

<<<<<<< HEAD
	amdgpu_nbio_ras_fini(adev);
=======
	if (adev->nbio.ras_funcs &&
	    adev->nbio.ras_funcs->ras_fini)
		adev->nbio.ras_funcs->ras_fini(adev);
>>>>>>> 7d2a07b7
	adev->df.funcs->sw_fini(adev);
	return 0;
}

static void soc15_doorbell_range_init(struct amdgpu_device *adev)
{
	int i;
	struct amdgpu_ring *ring;

	/* sdma/ih doorbell range are programed by hypervisor */
	if (!amdgpu_sriov_vf(adev)) {
		for (i = 0; i < adev->sdma.num_instances; i++) {
			ring = &adev->sdma.instance[i].ring;
			adev->nbio.funcs->sdma_doorbell_range(adev, i,
				ring->use_doorbell, ring->doorbell_index,
				adev->doorbell_index.sdma_doorbell_range);
		}

		adev->nbio.funcs->ih_doorbell_range(adev, adev->irq.ih.use_doorbell,
						adev->irq.ih.doorbell_index);
	}
}

static int soc15_common_hw_init(void *handle)
{
	struct amdgpu_device *adev = (struct amdgpu_device *)handle;

	/* enable pcie gen2/3 link */
	soc15_pcie_gen3_enable(adev);
	/* enable aspm */
	soc15_program_aspm(adev);
	/* setup nbio registers */
	adev->nbio.funcs->init_registers(adev);
	/* remap HDP registers to a hole in mmio space,
	 * for the purpose of expose those registers
	 * to process space
	 */
	if (adev->nbio.funcs->remap_hdp_registers)
		adev->nbio.funcs->remap_hdp_registers(adev);

	/* enable the doorbell aperture */
	soc15_enable_doorbell_aperture(adev, true);
	/* HW doorbell routing policy: doorbell writing not
	 * in SDMA/IH/MM/ACV range will be routed to CP. So
	 * we need to init SDMA/IH/MM/ACV doorbell range prior
	 * to CP ip block init and ring test.
	 */
	soc15_doorbell_range_init(adev);

	return 0;
}

static int soc15_common_hw_fini(void *handle)
{
	struct amdgpu_device *adev = (struct amdgpu_device *)handle;

	/* disable the doorbell aperture */
	soc15_enable_doorbell_aperture(adev, false);
	if (amdgpu_sriov_vf(adev))
		xgpu_ai_mailbox_put_irq(adev);

	if (adev->nbio.ras_if &&
	    amdgpu_ras_is_supported(adev, adev->nbio.ras_if->block)) {
<<<<<<< HEAD
		if (adev->nbio.funcs->init_ras_controller_interrupt)
			amdgpu_irq_put(adev, &adev->nbio.ras_controller_irq, 0);
		if (adev->nbio.funcs->init_ras_err_event_athub_interrupt)
=======
		if (adev->nbio.ras_funcs &&
		    adev->nbio.ras_funcs->init_ras_controller_interrupt)
			amdgpu_irq_put(adev, &adev->nbio.ras_controller_irq, 0);
		if (adev->nbio.ras_funcs &&
		    adev->nbio.ras_funcs->init_ras_err_event_athub_interrupt)
>>>>>>> 7d2a07b7
			amdgpu_irq_put(adev, &adev->nbio.ras_err_event_athub_irq, 0);
	}

	return 0;
}

static int soc15_common_suspend(void *handle)
{
	struct amdgpu_device *adev = (struct amdgpu_device *)handle;

	return soc15_common_hw_fini(adev);
}

static int soc15_common_resume(void *handle)
{
	struct amdgpu_device *adev = (struct amdgpu_device *)handle;

	return soc15_common_hw_init(adev);
}

static bool soc15_common_is_idle(void *handle)
{
	return true;
}

static int soc15_common_wait_for_idle(void *handle)
{
	return 0;
}

static int soc15_common_soft_reset(void *handle)
{
	return 0;
}

<<<<<<< HEAD
static void soc15_update_hdp_light_sleep(struct amdgpu_device *adev, bool enable)
{
	uint32_t def, data;

	if (adev->asic_type == CHIP_VEGA20 ||
		adev->asic_type == CHIP_ARCTURUS) {
		def = data = RREG32(SOC15_REG_OFFSET(HDP, 0, mmHDP_MEM_POWER_CTRL));

		if (enable && (adev->cg_flags & AMD_CG_SUPPORT_HDP_LS))
			data |= HDP_MEM_POWER_CTRL__IPH_MEM_POWER_CTRL_EN_MASK |
				HDP_MEM_POWER_CTRL__IPH_MEM_POWER_LS_EN_MASK |
				HDP_MEM_POWER_CTRL__RC_MEM_POWER_CTRL_EN_MASK |
				HDP_MEM_POWER_CTRL__RC_MEM_POWER_LS_EN_MASK;
		else
			data &= ~(HDP_MEM_POWER_CTRL__IPH_MEM_POWER_CTRL_EN_MASK |
				HDP_MEM_POWER_CTRL__IPH_MEM_POWER_LS_EN_MASK |
				HDP_MEM_POWER_CTRL__RC_MEM_POWER_CTRL_EN_MASK |
				HDP_MEM_POWER_CTRL__RC_MEM_POWER_LS_EN_MASK);

		if (def != data)
			WREG32(SOC15_REG_OFFSET(HDP, 0, mmHDP_MEM_POWER_CTRL), data);
	} else {
		def = data = RREG32(SOC15_REG_OFFSET(HDP, 0, mmHDP_MEM_POWER_LS));

		if (enable && (adev->cg_flags & AMD_CG_SUPPORT_HDP_LS))
			data |= HDP_MEM_POWER_LS__LS_ENABLE_MASK;
		else
			data &= ~HDP_MEM_POWER_LS__LS_ENABLE_MASK;

		if (def != data)
			WREG32(SOC15_REG_OFFSET(HDP, 0, mmHDP_MEM_POWER_LS), data);
	}
}

=======
>>>>>>> 7d2a07b7
static void soc15_update_drm_clock_gating(struct amdgpu_device *adev, bool enable)
{
	uint32_t def, data;

	def = data = RREG32(SOC15_REG_OFFSET(MP0, 0, mmMP0_MISC_CGTT_CTRL0));

	if (enable && (adev->cg_flags & AMD_CG_SUPPORT_DRM_MGCG))
		data &= ~(0x01000000 |
			  0x02000000 |
			  0x04000000 |
			  0x08000000 |
			  0x10000000 |
			  0x20000000 |
			  0x40000000 |
			  0x80000000);
	else
		data |= (0x01000000 |
			 0x02000000 |
			 0x04000000 |
			 0x08000000 |
			 0x10000000 |
			 0x20000000 |
			 0x40000000 |
			 0x80000000);

	if (def != data)
		WREG32(SOC15_REG_OFFSET(MP0, 0, mmMP0_MISC_CGTT_CTRL0), data);
}

static void soc15_update_drm_light_sleep(struct amdgpu_device *adev, bool enable)
{
	uint32_t def, data;

	def = data = RREG32(SOC15_REG_OFFSET(MP0, 0, mmMP0_MISC_LIGHT_SLEEP_CTRL));

	if (enable && (adev->cg_flags & AMD_CG_SUPPORT_DRM_LS))
		data |= 1;
	else
		data &= ~1;

	if (def != data)
		WREG32(SOC15_REG_OFFSET(MP0, 0, mmMP0_MISC_LIGHT_SLEEP_CTRL), data);
}

static int soc15_common_set_clockgating_state(void *handle,
					    enum amd_clockgating_state state)
{
	struct amdgpu_device *adev = (struct amdgpu_device *)handle;

	if (amdgpu_sriov_vf(adev))
		return 0;

	switch (adev->asic_type) {
	case CHIP_VEGA10:
	case CHIP_VEGA12:
	case CHIP_VEGA20:
		adev->nbio.funcs->update_medium_grain_clock_gating(adev,
				state == AMD_CG_STATE_GATE);
		adev->nbio.funcs->update_medium_grain_light_sleep(adev,
				state == AMD_CG_STATE_GATE);
<<<<<<< HEAD
		soc15_update_hdp_light_sleep(adev,
=======
		adev->hdp.funcs->update_clock_gating(adev,
>>>>>>> 7d2a07b7
				state == AMD_CG_STATE_GATE);
		soc15_update_drm_clock_gating(adev,
				state == AMD_CG_STATE_GATE);
		soc15_update_drm_light_sleep(adev,
				state == AMD_CG_STATE_GATE);
<<<<<<< HEAD
		soc15_update_rom_medium_grain_clock_gating(adev,
=======
		adev->smuio.funcs->update_rom_clock_gating(adev,
>>>>>>> 7d2a07b7
				state == AMD_CG_STATE_GATE);
		adev->df.funcs->update_medium_grain_clock_gating(adev,
				state == AMD_CG_STATE_GATE);
		break;
	case CHIP_RAVEN:
	case CHIP_RENOIR:
		adev->nbio.funcs->update_medium_grain_clock_gating(adev,
				state == AMD_CG_STATE_GATE);
		adev->nbio.funcs->update_medium_grain_light_sleep(adev,
				state == AMD_CG_STATE_GATE);
<<<<<<< HEAD
		soc15_update_hdp_light_sleep(adev,
=======
		adev->hdp.funcs->update_clock_gating(adev,
>>>>>>> 7d2a07b7
				state == AMD_CG_STATE_GATE);
		soc15_update_drm_clock_gating(adev,
				state == AMD_CG_STATE_GATE);
		soc15_update_drm_light_sleep(adev,
				state == AMD_CG_STATE_GATE);
<<<<<<< HEAD
		soc15_update_rom_medium_grain_clock_gating(adev,
				state == AMD_CG_STATE_GATE);
		break;
	case CHIP_ARCTURUS:
		soc15_update_hdp_light_sleep(adev,
=======
		break;
	case CHIP_ARCTURUS:
	case CHIP_ALDEBARAN:
		adev->hdp.funcs->update_clock_gating(adev,
>>>>>>> 7d2a07b7
				state == AMD_CG_STATE_GATE);
		break;
	default:
		break;
	}
	return 0;
}

static void soc15_common_get_clockgating_state(void *handle, u32 *flags)
{
	struct amdgpu_device *adev = (struct amdgpu_device *)handle;
	int data;

	if (amdgpu_sriov_vf(adev))
		*flags = 0;

	adev->nbio.funcs->get_clockgating_state(adev, flags);

	adev->hdp.funcs->get_clock_gating_state(adev, flags);

	if (adev->asic_type != CHIP_ALDEBARAN) {

		/* AMD_CG_SUPPORT_DRM_MGCG */
		data = RREG32(SOC15_REG_OFFSET(MP0, 0, mmMP0_MISC_CGTT_CTRL0));
		if (!(data & 0x01000000))
			*flags |= AMD_CG_SUPPORT_DRM_MGCG;

		/* AMD_CG_SUPPORT_DRM_LS */
		data = RREG32(SOC15_REG_OFFSET(MP0, 0, mmMP0_MISC_LIGHT_SLEEP_CTRL));
		if (data & 0x1)
			*flags |= AMD_CG_SUPPORT_DRM_LS;
	}

	/* AMD_CG_SUPPORT_ROM_MGCG */
	adev->smuio.funcs->get_clock_gating_state(adev, flags);

	adev->df.funcs->get_clockgating_state(adev, flags);
}

static int soc15_common_set_powergating_state(void *handle,
					    enum amd_powergating_state state)
{
	/* todo */
	return 0;
}

const struct amd_ip_funcs soc15_common_ip_funcs = {
	.name = "soc15_common",
	.early_init = soc15_common_early_init,
	.late_init = soc15_common_late_init,
	.sw_init = soc15_common_sw_init,
	.sw_fini = soc15_common_sw_fini,
	.hw_init = soc15_common_hw_init,
	.hw_fini = soc15_common_hw_fini,
	.suspend = soc15_common_suspend,
	.resume = soc15_common_resume,
	.is_idle = soc15_common_is_idle,
	.wait_for_idle = soc15_common_wait_for_idle,
	.soft_reset = soc15_common_soft_reset,
	.set_clockgating_state = soc15_common_set_clockgating_state,
	.set_powergating_state = soc15_common_set_powergating_state,
	.get_clockgating_state= soc15_common_get_clockgating_state,
};<|MERGE_RESOLUTION|>--- conflicted
+++ resolved
@@ -59,10 +59,7 @@
 #include "nbio_v6_1.h"
 #include "nbio_v7_0.h"
 #include "nbio_v7_4.h"
-<<<<<<< HEAD
-=======
 #include "hdp_v4_0.h"
->>>>>>> 7d2a07b7
 #include "vega10_ih.h"
 #include "vega20_ih.h"
 #include "navi10_ih.h"
@@ -74,12 +71,9 @@
 #include "jpeg_v2_0.h"
 #include "vcn_v2_5.h"
 #include "jpeg_v2_5.h"
-<<<<<<< HEAD
-=======
 #include "smuio_v9_0.h"
 #include "smuio_v11_0.h"
 #include "smuio_v13_0.h"
->>>>>>> 7d2a07b7
 #include "dce_virtual.h"
 #include "mxgpu_ai.h"
 #include "amdgpu_ras.h"
@@ -91,21 +85,6 @@
 #define mmMP0_MISC_LIGHT_SLEEP_CTRL                                                             0x01ba
 #define mmMP0_MISC_LIGHT_SLEEP_CTRL_BASE_IDX                                                    0
 
-<<<<<<< HEAD
-/* for Vega20 register name change */
-#define mmHDP_MEM_POWER_CTRL	0x00d4
-#define HDP_MEM_POWER_CTRL__IPH_MEM_POWER_CTRL_EN_MASK	0x00000001L
-#define HDP_MEM_POWER_CTRL__IPH_MEM_POWER_LS_EN_MASK	0x00000002L
-#define HDP_MEM_POWER_CTRL__RC_MEM_POWER_CTRL_EN_MASK	0x00010000L
-#define HDP_MEM_POWER_CTRL__RC_MEM_POWER_LS_EN_MASK		0x00020000L
-#define mmHDP_MEM_POWER_CTRL_BASE_IDX	0
-
-/* for Vega20/arcturus regiter offset change */
-#define	mmROM_INDEX_VG20				0x00e4
-#define	mmROM_INDEX_VG20_BASE_IDX			0
-#define	mmROM_DATA_VG20					0x00e5
-#define	mmROM_DATA_VG20_BASE_IDX			0
-=======
 /* Vega, Raven, Arcturus */
 static const struct amdgpu_video_codec_info vega_video_codecs_encode_array[] =
 {
@@ -202,95 +181,46 @@
 		return -EINVAL;
 	}
 }
->>>>>>> 7d2a07b7
 
 /*
  * Indirect registers accessor
  */
 static u32 soc15_pcie_rreg(struct amdgpu_device *adev, u32 reg)
 {
-<<<<<<< HEAD
-	unsigned long flags, address, data;
-	u32 r;
-=======
-	unsigned long address, data;
->>>>>>> 7d2a07b7
-	address = adev->nbio.funcs->get_pcie_index_offset(adev);
-	data = adev->nbio.funcs->get_pcie_data_offset(adev);
-
-	return amdgpu_device_indirect_rreg(adev, address, data, reg);
-}
-
-static void soc15_pcie_wreg(struct amdgpu_device *adev, u32 reg, u32 v)
-{
-	unsigned long address, data;
-
-	address = adev->nbio.funcs->get_pcie_index_offset(adev);
-	data = adev->nbio.funcs->get_pcie_data_offset(adev);
-
-	amdgpu_device_indirect_wreg(adev, address, data, reg, v);
-}
-
-static u64 soc15_pcie_rreg64(struct amdgpu_device *adev, u32 reg)
-{
 	unsigned long address, data;
 	address = adev->nbio.funcs->get_pcie_index_offset(adev);
 	data = adev->nbio.funcs->get_pcie_data_offset(adev);
 
-	return amdgpu_device_indirect_rreg64(adev, address, data, reg);
-}
-
-static void soc15_pcie_wreg64(struct amdgpu_device *adev, u32 reg, u64 v)
+	return amdgpu_device_indirect_rreg(adev, address, data, reg);
+}
+
+static void soc15_pcie_wreg(struct amdgpu_device *adev, u32 reg, u32 v)
 {
 	unsigned long address, data;
 
 	address = adev->nbio.funcs->get_pcie_index_offset(adev);
 	data = adev->nbio.funcs->get_pcie_data_offset(adev);
 
-	amdgpu_device_indirect_wreg64(adev, address, data, reg, v);
+	amdgpu_device_indirect_wreg(adev, address, data, reg, v);
 }
 
 static u64 soc15_pcie_rreg64(struct amdgpu_device *adev, u32 reg)
 {
-	unsigned long flags, address, data;
-	u64 r;
+	unsigned long address, data;
 	address = adev->nbio.funcs->get_pcie_index_offset(adev);
 	data = adev->nbio.funcs->get_pcie_data_offset(adev);
 
-	spin_lock_irqsave(&adev->pcie_idx_lock, flags);
-	/* read low 32 bit */
-	WREG32(address, reg);
-	(void)RREG32(address);
-	r = RREG32(data);
-
-	/* read high 32 bit*/
-	WREG32(address, reg + 4);
-	(void)RREG32(address);
-	r |= ((u64)RREG32(data) << 32);
-	spin_unlock_irqrestore(&adev->pcie_idx_lock, flags);
-	return r;
+	return amdgpu_device_indirect_rreg64(adev, address, data, reg);
 }
 
 static void soc15_pcie_wreg64(struct amdgpu_device *adev, u32 reg, u64 v)
 {
-	unsigned long flags, address, data;
+	unsigned long address, data;
 
 	address = adev->nbio.funcs->get_pcie_index_offset(adev);
 	data = adev->nbio.funcs->get_pcie_data_offset(adev);
 
-	spin_lock_irqsave(&adev->pcie_idx_lock, flags);
-	/* write low 32 bit */
-	WREG32(address, reg);
-	(void)RREG32(address);
-	WREG32(data, (u32)(v & 0xffffffffULL));
-	(void)RREG32(data);
-
-	/* write high 32 bit */
-	WREG32(address, reg + 4);
-	(void)RREG32(address);
-	WREG32(data, (u32)(v >> 32));
-	(void)RREG32(data);
-	spin_unlock_irqrestore(&adev->pcie_idx_lock, flags);
+	amdgpu_device_indirect_wreg64(adev, address, data, reg, v);
 }
 
 static u32 soc15_uvd_ctx_rreg(struct amdgpu_device *adev, u32 reg)
@@ -453,24 +383,10 @@
 	dw_ptr = (u32 *)bios;
 	length_dw = ALIGN(length_bytes, 4) / 4;
 
-<<<<<<< HEAD
-	switch (adev->asic_type) {
-	case CHIP_VEGA20:
-	case CHIP_ARCTURUS:
-		rom_index_offset = SOC15_REG_OFFSET(SMUIO, 0, mmROM_INDEX_VG20);
-		rom_data_offset = SOC15_REG_OFFSET(SMUIO, 0, mmROM_DATA_VG20);
-		break;
-	default:
-		rom_index_offset = SOC15_REG_OFFSET(SMUIO, 0, mmROM_INDEX);
-		rom_data_offset = SOC15_REG_OFFSET(SMUIO, 0, mmROM_DATA);
-		break;
-	}
-=======
 	rom_index_offset =
 		adev->smuio.funcs->get_rom_index_offset(adev);
 	rom_data_offset =
 		adev->smuio.funcs->get_rom_data_offset(adev);
->>>>>>> 7d2a07b7
 
 	/* set rom index to 0 */
 	WREG32(rom_index_offset, 0);
@@ -618,40 +534,8 @@
 	if (ret)
 		return ret;
 
-<<<<<<< HEAD
-	/* wait for asic to come out of reset */
-	for (i = 0; i < adev->usec_timeout; i++) {
-		u32 memsize = adev->nbio.funcs->get_memsize(adev);
-
-		if (memsize != 0xffffffff)
-			break;
-		udelay(1);
-	}
-
-	amdgpu_atombios_scratch_regs_engine_hung(adev, false);
-
-	return ret;
-}
-
-static int soc15_asic_baco_reset(struct amdgpu_device *adev)
-{
-	struct amdgpu_ras *ras = amdgpu_ras_get_context(adev);
-	int ret = 0;
-
-	/* avoid NBIF got stuck when do RAS recovery in BACO reset */
-	if (ras && ras->supported)
-		adev->nbio.funcs->enable_doorbell_interrupt(adev, false);
-
-	ret = amdgpu_dpm_baco_reset(adev);
-	if (ret)
-		return ret;
-
-	/* re-enable doorbell interrupt after BACO exit */
-	if (ras && ras->supported)
-=======
 	/* re-enable doorbell interrupt after BACO exit */
 	if (ras && adev->ras_enabled)
->>>>>>> 7d2a07b7
 		adev->nbio.funcs->enable_doorbell_interrupt(adev, true);
 
 	return 0;
@@ -661,14 +545,6 @@
 soc15_asic_reset_method(struct amdgpu_device *adev)
 {
 	bool baco_reset = false;
-<<<<<<< HEAD
-	struct amdgpu_ras *ras = amdgpu_ras_get_context(adev);
-
-	if (amdgpu_reset_method == AMD_RESET_METHOD_MODE1 ||
-	    amdgpu_reset_method == AMD_RESET_METHOD_MODE2 ||
-		amdgpu_reset_method == AMD_RESET_METHOD_BACO)
-		return amdgpu_reset_method;
-=======
 	bool connected_to_cpu = false;
 	struct amdgpu_ras *ras = amdgpu_ras_get_context(adev);
 
@@ -684,7 +560,6 @@
                         return AMD_RESET_METHOD_MODE2;
                 return amdgpu_reset_method;
         }
->>>>>>> 7d2a07b7
 
 	if (amdgpu_reset_method != -1)
 		dev_warn(adev->dev, "Specified reset method:%d isn't supported, using AUTO instead.\n",
@@ -707,10 +582,6 @@
 		 * 1. PMFW version > 0x284300: all cases use baco
 		 * 2. PMFW version <= 0x284300: only sGPU w/o RAS use baco
 		 */
-<<<<<<< HEAD
-		if ((ras && ras->supported) && adev->pm.fw_version <= 0x283400)
-			baco_reset = false;
-=======
 		if (ras && adev->ras_enabled &&
 		    adev->pm.fw_version <= 0x283400)
 			baco_reset = false;
@@ -722,7 +593,6 @@
 		 */
 		if (connected_to_cpu)
 			return AMD_RESET_METHOD_MODE2;
->>>>>>> 7d2a07b7
 		break;
 	default:
 		break;
@@ -742,14 +612,6 @@
 		return 0;
 
 	switch (soc15_asic_reset_method(adev)) {
-<<<<<<< HEAD
-		case AMD_RESET_METHOD_BACO:
-			return soc15_asic_baco_reset(adev);
-		case AMD_RESET_METHOD_MODE2:
-			return amdgpu_dpm_mode2_reset(adev);
-		default:
-			return soc15_asic_mode1_reset(adev);
-=======
 	case AMD_RESET_METHOD_PCI:
 		dev_info(adev->dev, "PCI reset\n");
 		return amdgpu_device_pci_reset(adev);
@@ -762,7 +624,6 @@
 	default:
 		dev_info(adev->dev, "MODE1 reset\n");
 		return amdgpu_device_mode1_reset(adev);
->>>>>>> 7d2a07b7
 	}
 }
 
@@ -886,12 +747,9 @@
 	case CHIP_ARCTURUS:
 		arct_reg_base_init(adev);
 		break;
-<<<<<<< HEAD
-=======
 	case CHIP_ALDEBARAN:
 		aldebaran_reg_base_init(adev);
 		break;
->>>>>>> 7d2a07b7
 	default:
 		DRM_ERROR("Unsupported asic type: %d!\n", adev->asic_type);
 		break;
@@ -901,7 +759,6 @@
 void soc15_set_virt_ops(struct amdgpu_device *adev)
 {
 	adev->virt.ops = &xgpu_ai_virt_ops;
-<<<<<<< HEAD
 
 	/* init soc15 reg base early enough so we can
 	 * request request full access for sriov before
@@ -915,47 +772,18 @@
 	if (!amdgpu_sriov_vf(adev))
 		soc15_reg_base_init(adev);
 
-	if (adev->asic_type == CHIP_VEGA20 || adev->asic_type == CHIP_ARCTURUS)
-		adev->gmc.xgmi.supported = true;
-
-=======
-
-	/* init soc15 reg base early enough so we can
-	 * request request full access for sriov before
-	 * set_ip_blocks. */
-	soc15_reg_base_init(adev);
-}
-
-int soc15_set_ip_blocks(struct amdgpu_device *adev)
-{
-	/* for bare metal case */
-	if (!amdgpu_sriov_vf(adev))
-		soc15_reg_base_init(adev);
-
->>>>>>> 7d2a07b7
 	if (adev->flags & AMD_IS_APU) {
 		adev->nbio.funcs = &nbio_v7_0_funcs;
 		adev->nbio.hdp_flush_reg = &nbio_v7_0_hdp_flush_reg;
 	} else if (adev->asic_type == CHIP_VEGA20 ||
-<<<<<<< HEAD
-		   adev->asic_type == CHIP_ARCTURUS) {
-=======
 		   adev->asic_type == CHIP_ARCTURUS ||
 		   adev->asic_type == CHIP_ALDEBARAN) {
->>>>>>> 7d2a07b7
 		adev->nbio.funcs = &nbio_v7_4_funcs;
 		adev->nbio.hdp_flush_reg = &nbio_v7_4_hdp_flush_reg;
 	} else {
 		adev->nbio.funcs = &nbio_v6_1_funcs;
 		adev->nbio.hdp_flush_reg = &nbio_v6_1_hdp_flush_reg;
 	}
-<<<<<<< HEAD
-
-	if (adev->asic_type == CHIP_VEGA20 || adev->asic_type == CHIP_ARCTURUS)
-		adev->df.funcs = &df_v3_6_funcs;
-	else
-		adev->df.funcs = &df_v1_7_funcs;
-=======
 	adev->hdp.funcs = &hdp_v4_0_funcs;
 
 	if (adev->asic_type == CHIP_VEGA20 ||
@@ -972,7 +800,6 @@
 		adev->smuio.funcs = &smuio_v13_0_funcs;
 	else
 		adev->smuio.funcs = &smuio_v9_0_funcs;
->>>>>>> 7d2a07b7
 
 	adev->rev_id = soc15_get_rev_id(adev);
 
@@ -1050,15 +877,9 @@
 		if (amdgpu_sriov_vf(adev)) {
 			if (likely(adev->firmware.load_type == AMDGPU_FW_LOAD_PSP))
 				amdgpu_device_ip_block_add(adev, &psp_v11_0_ip_block);
-<<<<<<< HEAD
-			amdgpu_device_ip_block_add(adev, &vega10_ih_ip_block);
-		} else {
-			amdgpu_device_ip_block_add(adev, &vega10_ih_ip_block);
-=======
 			amdgpu_device_ip_block_add(adev, &vega20_ih_ip_block);
 		} else {
 			amdgpu_device_ip_block_add(adev, &vega20_ih_ip_block);
->>>>>>> 7d2a07b7
 			if (likely(adev->firmware.load_type == AMDGPU_FW_LOAD_PSP))
 				amdgpu_device_ip_block_add(adev, &psp_v11_0_ip_block);
 		}
@@ -1091,17 +912,11 @@
 			amdgpu_device_ip_block_add(adev, &dce_virtual_ip_block);
 #if defined(CONFIG_DRM_AMD_DC)
                 else if (amdgpu_device_has_dc_support(adev))
-<<<<<<< HEAD
-                        amdgpu_device_ip_block_add(adev, &dm_ip_block);
-=======
 			amdgpu_device_ip_block_add(adev, &dm_ip_block);
->>>>>>> 7d2a07b7
 #endif
 		amdgpu_device_ip_block_add(adev, &vcn_v2_0_ip_block);
 		amdgpu_device_ip_block_add(adev, &jpeg_v2_0_ip_block);
 		break;
-<<<<<<< HEAD
-=======
 	case CHIP_ALDEBARAN:
 		amdgpu_device_ip_block_add(adev, &vega10_common_ip_block);
 		amdgpu_device_ip_block_add(adev, &gmc_v9_0_ip_block);
@@ -1123,7 +938,6 @@
 		amdgpu_device_ip_block_add(adev, &vcn_v2_6_ip_block);
 		amdgpu_device_ip_block_add(adev, &jpeg_v2_6_ip_block);
 		break;
->>>>>>> 7d2a07b7
 	default:
 		return -EINVAL;
 	}
@@ -1131,41 +945,12 @@
 	return 0;
 }
 
-<<<<<<< HEAD
-static void soc15_flush_hdp(struct amdgpu_device *adev, struct amdgpu_ring *ring)
-{
-	adev->nbio.funcs->hdp_flush(adev, ring);
-}
-
-static void soc15_invalidate_hdp(struct amdgpu_device *adev,
-				 struct amdgpu_ring *ring)
-{
-	if (!ring || !ring->funcs->emit_wreg)
-		WREG32_SOC15_NO_KIQ(HDP, 0, mmHDP_READ_CACHE_INVALIDATE, 1);
-	else
-		amdgpu_ring_emit_wreg(ring, SOC15_REG_OFFSET(
-			HDP, 0, mmHDP_READ_CACHE_INVALIDATE), 1);
-}
-
-=======
->>>>>>> 7d2a07b7
 static bool soc15_need_full_reset(struct amdgpu_device *adev)
 {
 	/* change this when we implement soft reset */
 	return true;
 }
 
-<<<<<<< HEAD
-static void vega20_reset_hdp_ras_error_count(struct amdgpu_device *adev)
-{
-	if (!amdgpu_ras_is_supported(adev, AMDGPU_RAS_BLOCK__HDP))
-		return;
-	/*read back hdp ras counter to reset it to 0 */
-	RREG32_SOC15(HDP, 0, mmHDP_EDC_CNT);
-}
-
-=======
->>>>>>> 7d2a07b7
 static void soc15_get_pcie_usage(struct amdgpu_device *adev, uint64_t *count0,
 				 uint64_t *count1)
 {
@@ -1320,11 +1105,8 @@
 	.need_reset_on_init = &soc15_need_reset_on_init,
 	.get_pcie_replay_count = &soc15_get_pcie_replay_count,
 	.supports_baco = &soc15_supports_baco,
-<<<<<<< HEAD
-=======
 	.pre_asic_init = &soc15_pre_asic_init,
 	.query_video_codecs = &soc15_query_video_codecs,
->>>>>>> 7d2a07b7
 };
 
 static const struct amdgpu_asic_funcs vega20_asic_funcs =
@@ -1339,23 +1121,14 @@
 	.set_uvd_clocks = &soc15_set_uvd_clocks,
 	.set_vce_clocks = &soc15_set_vce_clocks,
 	.get_config_memsize = &soc15_get_config_memsize,
-<<<<<<< HEAD
-	.flush_hdp = &soc15_flush_hdp,
-	.invalidate_hdp = &soc15_invalidate_hdp,
-	.reset_hdp_ras_error_count = &vega20_reset_hdp_ras_error_count,
-=======
->>>>>>> 7d2a07b7
 	.need_full_reset = &soc15_need_full_reset,
 	.init_doorbell_index = &vega20_doorbell_index_init,
 	.get_pcie_usage = &vega20_get_pcie_usage,
 	.need_reset_on_init = &soc15_need_reset_on_init,
 	.get_pcie_replay_count = &soc15_get_pcie_replay_count,
 	.supports_baco = &soc15_supports_baco,
-<<<<<<< HEAD
-=======
 	.pre_asic_init = &soc15_pre_asic_init,
 	.query_video_codecs = &soc15_query_video_codecs,
->>>>>>> 7d2a07b7
 };
 
 static int soc15_common_early_init(void *handle)
@@ -1455,14 +1228,7 @@
 		break;
 	case CHIP_RAVEN:
 		adev->asic_funcs = &soc15_asic_funcs;
-<<<<<<< HEAD
-		if (adev->pdev->device == 0x15dd)
-			adev->apu_flags |= AMD_APU_IS_RAVEN;
-		if (adev->pdev->device == 0x15d8)
-			adev->apu_flags |= AMD_APU_IS_PICASSO;
-=======
-
->>>>>>> 7d2a07b7
+
 		if (adev->rev_id >= 0x8)
 			adev->apu_flags |= AMD_APU_IS_RAVEN2;
 
@@ -1554,15 +1320,11 @@
 		break;
 	case CHIP_RENOIR:
 		adev->asic_funcs = &soc15_asic_funcs;
-<<<<<<< HEAD
-		adev->apu_flags |= AMD_APU_IS_RENOIR;
-=======
 
 		if (adev->apu_flags & AMD_APU_IS_RENOIR)
 			adev->external_rev_id = adev->rev_id + 0x91;
 		else
 			adev->external_rev_id = adev->rev_id + 0xa1;
->>>>>>> 7d2a07b7
 		adev->cg_flags = AMD_CG_SUPPORT_GFX_MGCG |
 				 AMD_CG_SUPPORT_GFX_MGLS |
 				 AMD_CG_SUPPORT_GFX_3D_CGCG |
@@ -1576,10 +1338,6 @@
 				 AMD_CG_SUPPORT_SDMA_LS |
 				 AMD_CG_SUPPORT_BIF_LS |
 				 AMD_CG_SUPPORT_HDP_LS |
-<<<<<<< HEAD
-				 AMD_CG_SUPPORT_ROM_MGCG |
-=======
->>>>>>> 7d2a07b7
 				 AMD_CG_SUPPORT_VCN_MGCG |
 				 AMD_CG_SUPPORT_JPEG_MGCG |
 				 AMD_CG_SUPPORT_IH_CG |
@@ -1590,9 +1348,6 @@
 				 AMD_PG_SUPPORT_VCN |
 				 AMD_PG_SUPPORT_JPEG |
 				 AMD_PG_SUPPORT_VCN_DPG;
-<<<<<<< HEAD
-		adev->external_rev_id = adev->rev_id + 0x91;
-=======
 		break;
 	case CHIP_ALDEBARAN:
 		adev->asic_funcs = &vega20_asic_funcs;
@@ -1608,7 +1363,6 @@
 			AMD_CG_SUPPORT_VCN_MGCG | AMD_CG_SUPPORT_JPEG_MGCG;
 		adev->pg_flags = AMD_PG_SUPPORT_VCN_DPG;
 		adev->external_rev_id = adev->rev_id + 0x3c;
->>>>>>> 7d2a07b7
 		break;
 	default:
 		/* FIXME: not supported yet */
@@ -1631,18 +1385,9 @@
 	if (amdgpu_sriov_vf(adev))
 		xgpu_ai_mailbox_get_irq(adev);
 
-<<<<<<< HEAD
-	if (adev->asic_funcs &&
-	    adev->asic_funcs->reset_hdp_ras_error_count)
-		adev->asic_funcs->reset_hdp_ras_error_count(adev);
-
-	if (adev->nbio.funcs->ras_late_init)
-		r = adev->nbio.funcs->ras_late_init(adev);
-=======
 	if (adev->nbio.ras_funcs &&
 	    adev->nbio.ras_funcs->ras_late_init)
 		r = adev->nbio.ras_funcs->ras_late_init(adev);
->>>>>>> 7d2a07b7
 
 	return r;
 }
@@ -1663,13 +1408,9 @@
 {
 	struct amdgpu_device *adev = (struct amdgpu_device *)handle;
 
-<<<<<<< HEAD
-	amdgpu_nbio_ras_fini(adev);
-=======
 	if (adev->nbio.ras_funcs &&
 	    adev->nbio.ras_funcs->ras_fini)
 		adev->nbio.ras_funcs->ras_fini(adev);
->>>>>>> 7d2a07b7
 	adev->df.funcs->sw_fini(adev);
 	return 0;
 }
@@ -1733,17 +1474,11 @@
 
 	if (adev->nbio.ras_if &&
 	    amdgpu_ras_is_supported(adev, adev->nbio.ras_if->block)) {
-<<<<<<< HEAD
-		if (adev->nbio.funcs->init_ras_controller_interrupt)
-			amdgpu_irq_put(adev, &adev->nbio.ras_controller_irq, 0);
-		if (adev->nbio.funcs->init_ras_err_event_athub_interrupt)
-=======
 		if (adev->nbio.ras_funcs &&
 		    adev->nbio.ras_funcs->init_ras_controller_interrupt)
 			amdgpu_irq_put(adev, &adev->nbio.ras_controller_irq, 0);
 		if (adev->nbio.ras_funcs &&
 		    adev->nbio.ras_funcs->init_ras_err_event_athub_interrupt)
->>>>>>> 7d2a07b7
 			amdgpu_irq_put(adev, &adev->nbio.ras_err_event_athub_irq, 0);
 	}
 
@@ -1779,43 +1514,6 @@
 	return 0;
 }
 
-<<<<<<< HEAD
-static void soc15_update_hdp_light_sleep(struct amdgpu_device *adev, bool enable)
-{
-	uint32_t def, data;
-
-	if (adev->asic_type == CHIP_VEGA20 ||
-		adev->asic_type == CHIP_ARCTURUS) {
-		def = data = RREG32(SOC15_REG_OFFSET(HDP, 0, mmHDP_MEM_POWER_CTRL));
-
-		if (enable && (adev->cg_flags & AMD_CG_SUPPORT_HDP_LS))
-			data |= HDP_MEM_POWER_CTRL__IPH_MEM_POWER_CTRL_EN_MASK |
-				HDP_MEM_POWER_CTRL__IPH_MEM_POWER_LS_EN_MASK |
-				HDP_MEM_POWER_CTRL__RC_MEM_POWER_CTRL_EN_MASK |
-				HDP_MEM_POWER_CTRL__RC_MEM_POWER_LS_EN_MASK;
-		else
-			data &= ~(HDP_MEM_POWER_CTRL__IPH_MEM_POWER_CTRL_EN_MASK |
-				HDP_MEM_POWER_CTRL__IPH_MEM_POWER_LS_EN_MASK |
-				HDP_MEM_POWER_CTRL__RC_MEM_POWER_CTRL_EN_MASK |
-				HDP_MEM_POWER_CTRL__RC_MEM_POWER_LS_EN_MASK);
-
-		if (def != data)
-			WREG32(SOC15_REG_OFFSET(HDP, 0, mmHDP_MEM_POWER_CTRL), data);
-	} else {
-		def = data = RREG32(SOC15_REG_OFFSET(HDP, 0, mmHDP_MEM_POWER_LS));
-
-		if (enable && (adev->cg_flags & AMD_CG_SUPPORT_HDP_LS))
-			data |= HDP_MEM_POWER_LS__LS_ENABLE_MASK;
-		else
-			data &= ~HDP_MEM_POWER_LS__LS_ENABLE_MASK;
-
-		if (def != data)
-			WREG32(SOC15_REG_OFFSET(HDP, 0, mmHDP_MEM_POWER_LS), data);
-	}
-}
-
-=======
->>>>>>> 7d2a07b7
 static void soc15_update_drm_clock_gating(struct amdgpu_device *adev, bool enable)
 {
 	uint32_t def, data;
@@ -1876,21 +1574,13 @@
 				state == AMD_CG_STATE_GATE);
 		adev->nbio.funcs->update_medium_grain_light_sleep(adev,
 				state == AMD_CG_STATE_GATE);
-<<<<<<< HEAD
-		soc15_update_hdp_light_sleep(adev,
-=======
 		adev->hdp.funcs->update_clock_gating(adev,
->>>>>>> 7d2a07b7
 				state == AMD_CG_STATE_GATE);
 		soc15_update_drm_clock_gating(adev,
 				state == AMD_CG_STATE_GATE);
 		soc15_update_drm_light_sleep(adev,
 				state == AMD_CG_STATE_GATE);
-<<<<<<< HEAD
-		soc15_update_rom_medium_grain_clock_gating(adev,
-=======
 		adev->smuio.funcs->update_rom_clock_gating(adev,
->>>>>>> 7d2a07b7
 				state == AMD_CG_STATE_GATE);
 		adev->df.funcs->update_medium_grain_clock_gating(adev,
 				state == AMD_CG_STATE_GATE);
@@ -1901,28 +1591,16 @@
 				state == AMD_CG_STATE_GATE);
 		adev->nbio.funcs->update_medium_grain_light_sleep(adev,
 				state == AMD_CG_STATE_GATE);
-<<<<<<< HEAD
-		soc15_update_hdp_light_sleep(adev,
-=======
 		adev->hdp.funcs->update_clock_gating(adev,
->>>>>>> 7d2a07b7
 				state == AMD_CG_STATE_GATE);
 		soc15_update_drm_clock_gating(adev,
 				state == AMD_CG_STATE_GATE);
 		soc15_update_drm_light_sleep(adev,
 				state == AMD_CG_STATE_GATE);
-<<<<<<< HEAD
-		soc15_update_rom_medium_grain_clock_gating(adev,
-				state == AMD_CG_STATE_GATE);
-		break;
-	case CHIP_ARCTURUS:
-		soc15_update_hdp_light_sleep(adev,
-=======
 		break;
 	case CHIP_ARCTURUS:
 	case CHIP_ALDEBARAN:
 		adev->hdp.funcs->update_clock_gating(adev,
->>>>>>> 7d2a07b7
 				state == AMD_CG_STATE_GATE);
 		break;
 	default:
