--- conflicted
+++ resolved
@@ -366,13 +366,9 @@
 					amdgpu_ip_version(adev, GC_HWIP, 0) ==
 						IP_VERSION(9, 4, 2) ||
 					amdgpu_ip_version(adev, GC_HWIP, 0) ==
-<<<<<<< HEAD
-						IP_VERSION(9, 4, 3));
-=======
 						IP_VERSION(9, 4, 3) ||
 					amdgpu_ip_version(adev, GC_HWIP, 0) ==
 						IP_VERSION(9, 4, 4));
->>>>>>> 2d5404ca
 			WREG32_SOC15_OFFSET(GC, GET_INST(GC, j), regVM_CONTEXT1_CNTL,
 					    i * hub->ctx_distance, tmp);
 			WREG32_SOC15_OFFSET(GC, GET_INST(GC, j),
@@ -462,19 +458,12 @@
 		WREG32_SOC15_RLC(GC, GET_INST(GC, j), regMC_VM_MX_L1_TLB_CNTL, tmp);
 
 		/* Setup L2 cache */
-<<<<<<< HEAD
-		tmp = RREG32_SOC15(GC, GET_INST(GC, j), regVM_L2_CNTL);
-		tmp = REG_SET_FIELD(tmp, VM_L2_CNTL, ENABLE_L2_CACHE, 0);
-		WREG32_SOC15(GC, GET_INST(GC, j), regVM_L2_CNTL, tmp);
-		WREG32_SOC15(GC, GET_INST(GC, j), regVM_L2_CNTL3, 0);
-=======
 		if (!amdgpu_sriov_vf(adev)) {
 			tmp = RREG32_SOC15(GC, GET_INST(GC, j), regVM_L2_CNTL);
 			tmp = REG_SET_FIELD(tmp, VM_L2_CNTL, ENABLE_L2_CACHE, 0);
 			WREG32_SOC15(GC, GET_INST(GC, j), regVM_L2_CNTL, tmp);
 			WREG32_SOC15(GC, GET_INST(GC, j), regVM_L2_CNTL3, 0);
 		}
->>>>>>> 2d5404ca
 	}
 }
 
