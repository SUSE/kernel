--- conflicted
+++ resolved
@@ -22,9 +22,6 @@
  */
 
 #include "amdgpu.h"
-<<<<<<< HEAD
-
-=======
 #include "umc_v6_7.h"
 
 static int amdgpu_umc_convert_error_address(struct amdgpu_device *adev,
@@ -79,7 +76,6 @@
 	return ret;
 }
 
->>>>>>> eb3cdb58
 static int amdgpu_umc_do_page_retirement(struct amdgpu_device *adev,
 		void *ras_error_status,
 		struct amdgpu_iv_entry *entry,
@@ -155,11 +151,6 @@
 
 			amdgpu_dpm_send_hbm_bad_pages_num(adev, con->eeprom_control.ras_num_recs);
 
-<<<<<<< HEAD
-			amdgpu_dpm_send_hbm_bad_pages_num(adev, con->eeprom_control.ras_num_recs);
-
-=======
->>>>>>> eb3cdb58
 			if (con->update_channel_flag == true) {
 				amdgpu_dpm_send_hbm_bad_channel_flag(adev, con->eeprom_control.bad_channel_bitmap);
 				con->update_channel_flag = false;
@@ -174,25 +165,6 @@
 	return AMDGPU_RAS_SUCCESS;
 }
 
-<<<<<<< HEAD
-int amdgpu_umc_poison_handler(struct amdgpu_device *adev,
-		void *ras_error_status,
-		bool reset)
-{
-	int ret;
-	struct ras_err_data *err_data = (struct ras_err_data *)ras_error_status;
-	struct ras_common_if head = {
-		.block = AMDGPU_RAS_BLOCK__UMC,
-	};
-	struct ras_manager *obj = amdgpu_ras_find_obj(adev, &head);
-
-	ret =
-		amdgpu_umc_do_page_retirement(adev, ras_error_status, NULL, reset);
-
-	if (ret == AMDGPU_RAS_SUCCESS && obj) {
-		obj->err_data.ue_count += err_data->ue_count;
-		obj->err_data.ce_count += err_data->ce_count;
-=======
 int amdgpu_umc_poison_handler(struct amdgpu_device *adev, bool reset)
 {
 	int ret = AMDGPU_RAS_SUCCESS;
@@ -224,7 +196,6 @@
 		else
 			dev_warn(adev->dev,
 				"No ras_poison_handler interface in SRIOV!\n");
->>>>>>> eb3cdb58
 	}
 
 	return ret;
@@ -237,8 +208,6 @@
 	return amdgpu_umc_do_page_retirement(adev, ras_error_status, entry, true);
 }
 
-<<<<<<< HEAD
-=======
 int amdgpu_umc_ras_sw_init(struct amdgpu_device *adev)
 {
 	int err;
@@ -269,7 +238,6 @@
 	return 0;
 }
 
->>>>>>> eb3cdb58
 int amdgpu_umc_ras_late_init(struct amdgpu_device *adev, struct ras_common_if *ras_block)
 {
 	int r;
@@ -333,8 +301,6 @@
 	err_rec->mcumc_id = umc_inst;
 
 	err_data->err_addr_cnt++;
-<<<<<<< HEAD
-=======
 }
 
 int amdgpu_umc_loop_channels(struct amdgpu_device *adev,
@@ -366,5 +332,4 @@
 	}
 
 	return 0;
->>>>>>> eb3cdb58
 }