// SPDX-License-Identifier: MIT
/*
 * Copyright 2014 Advanced Micro Devices, Inc.
 *
 * Permission is hereby granted, free of charge, to any person obtaining a
 * copy of this software and associated documentation files (the "Software"),
 * to deal in the Software without restriction, including without limitation
 * the rights to use, copy, modify, merge, publish, distribute, sublicense,
 * and/or sell copies of the Software, and to permit persons to whom the
 * Software is furnished to do so, subject to the following conditions:
 *
 * The above copyright notice and this permission notice shall be included in
 * all copies or substantial portions of the Software.
 *
 * THE SOFTWARE IS PROVIDED "AS IS", WITHOUT WARRANTY OF ANY KIND, EXPRESS OR
 * IMPLIED, INCLUDING BUT NOT LIMITED TO THE WARRANTIES OF MERCHANTABILITY,
 * FITNESS FOR A PARTICULAR PURPOSE AND NONINFRINGEMENT.  IN NO EVENT SHALL
 * THE COPYRIGHT HOLDER(S) OR AUTHOR(S) BE LIABLE FOR ANY CLAIM, DAMAGES OR
 * OTHER LIABILITY, WHETHER IN AN ACTION OF CONTRACT, TORT OR OTHERWISE,
 * ARISING FROM, OUT OF OR IN CONNECTION WITH THE SOFTWARE OR THE USE OR
 * OTHER DEALINGS IN THE SOFTWARE.
 */

#include "amdgpu_amdkfd.h"
#include "amd_pcie.h"
#include "amd_shared.h"

#include "amdgpu.h"
#include "amdgpu_gfx.h"
#include "amdgpu_dma_buf.h"
#include <linux/module.h>
#include <linux/dma-buf.h>
#include "amdgpu_xgmi.h"
#include <uapi/linux/kfd_ioctl.h>
#include "amdgpu_ras.h"
#include "amdgpu_umc.h"
#include "amdgpu_reset.h"

/* Total memory size in system memory and all GPU VRAM. Used to
 * estimate worst case amount of memory to reserve for page tables
 */
uint64_t amdgpu_amdkfd_total_mem_size;

static bool kfd_initialized;

int amdgpu_amdkfd_init(void)
{
	struct sysinfo si;
	int ret;

	si_meminfo(&si);
	amdgpu_amdkfd_total_mem_size = si.freeram - si.freehigh;
	amdgpu_amdkfd_total_mem_size *= si.mem_unit;

	ret = kgd2kfd_init();
	amdgpu_amdkfd_gpuvm_init_mem_limits();
	kfd_initialized = !ret;

	return ret;
}

void amdgpu_amdkfd_fini(void)
{
	if (kfd_initialized) {
		kgd2kfd_exit();
		kfd_initialized = false;
	}
}

void amdgpu_amdkfd_device_probe(struct amdgpu_device *adev)
{
	bool vf = amdgpu_sriov_vf(adev);

	if (!kfd_initialized)
		return;

	adev->kfd.dev = kgd2kfd_probe(adev, vf);
}

/**
 * amdgpu_doorbell_get_kfd_info - Report doorbell configuration required to
 *                                setup amdkfd
 *
 * @adev: amdgpu_device pointer
 * @aperture_base: output returning doorbell aperture base physical address
 * @aperture_size: output returning doorbell aperture size in bytes
 * @start_offset: output returning # of doorbell bytes reserved for amdgpu.
 *
 * amdgpu and amdkfd share the doorbell aperture. amdgpu sets it up,
 * takes doorbells required for its own rings and reports the setup to amdkfd.
 * amdgpu reserved doorbells are at the start of the doorbell aperture.
 */
static void amdgpu_doorbell_get_kfd_info(struct amdgpu_device *adev,
					 phys_addr_t *aperture_base,
					 size_t *aperture_size,
					 size_t *start_offset)
{
	/*
	 * The first num_kernel_doorbells are used by amdgpu.
	 * amdkfd takes whatever's left in the aperture.
	 */
	if (adev->enable_mes) {
		/*
		 * With MES enabled, we only need to initialize
		 * the base address. The size and offset are
		 * not initialized as AMDGPU manages the whole
		 * doorbell space.
		 */
		*aperture_base = adev->doorbell.base;
		*aperture_size = 0;
		*start_offset = 0;
<<<<<<< HEAD
	} else if (adev->doorbell.size > adev->doorbell.num_doorbells *
=======
	} else if (adev->doorbell.size > adev->doorbell.num_kernel_doorbells *
>>>>>>> eb3cdb58
						sizeof(u32)) {
		*aperture_base = adev->doorbell.base;
		*aperture_size = adev->doorbell.size;
		*start_offset = adev->doorbell.num_kernel_doorbells * sizeof(u32);
	} else {
		*aperture_base = 0;
		*aperture_size = 0;
		*start_offset = 0;
	}
}


static void amdgpu_amdkfd_reset_work(struct work_struct *work)
{
	struct amdgpu_device *adev = container_of(work, struct amdgpu_device,
						  kfd.reset_work);

	struct amdgpu_reset_context reset_context;

	memset(&reset_context, 0, sizeof(reset_context));

	reset_context.method = AMD_RESET_METHOD_NONE;
	reset_context.reset_req_dev = adev;
	clear_bit(AMDGPU_NEED_FULL_RESET, &reset_context.flags);

	amdgpu_device_gpu_recover(adev, NULL, &reset_context);
}

void amdgpu_amdkfd_device_init(struct amdgpu_device *adev)
{
	int i;
	int last_valid_bit;

	if (adev->kfd.dev) {
		struct kgd2kfd_shared_resources gpu_resources = {
			.compute_vmid_bitmap =
				((1 << AMDGPU_NUM_VMID) - 1) -
				((1 << adev->vm_manager.first_kfd_vmid) - 1),
			.num_pipe_per_mec = adev->gfx.mec.num_pipe_per_mec,
			.num_queue_per_pipe = adev->gfx.mec.num_queue_per_pipe,
			.gpuvm_size = min(adev->vm_manager.max_pfn
					  << AMDGPU_GPU_PAGE_SHIFT,
					  AMDGPU_GMC_HOLE_START),
			.drm_render_minor = adev_to_drm(adev)->render->index,
			.sdma_doorbell_idx = adev->doorbell_index.sdma_engine,
			.enable_mes = adev->enable_mes,
		};

		/* this is going to have a few of the MSBs set that we need to
		 * clear
		 */
		bitmap_complement(gpu_resources.cp_queue_bitmap,
				  adev->gfx.mec.queue_bitmap,
				  KGD_MAX_QUEUES);

		/* According to linux/bitmap.h we shouldn't use bitmap_clear if
		 * nbits is not compile time constant
		 */
		last_valid_bit = 1 /* only first MEC can have compute queues */
				* adev->gfx.mec.num_pipe_per_mec
				* adev->gfx.mec.num_queue_per_pipe;
		for (i = last_valid_bit; i < KGD_MAX_QUEUES; ++i)
			clear_bit(i, gpu_resources.cp_queue_bitmap);

		amdgpu_doorbell_get_kfd_info(adev,
				&gpu_resources.doorbell_physical_address,
				&gpu_resources.doorbell_aperture_size,
				&gpu_resources.doorbell_start_offset);

		/* Since SOC15, BIF starts to statically use the
		 * lower 12 bits of doorbell addresses for routing
		 * based on settings in registers like
		 * SDMA0_DOORBELL_RANGE etc..
		 * In order to route a doorbell to CP engine, the lower
		 * 12 bits of its address has to be outside the range
		 * set for SDMA, VCN, and IH blocks.
		 */
		if (adev->asic_type >= CHIP_VEGA10) {
			gpu_resources.non_cp_doorbells_start =
					adev->doorbell_index.first_non_cp;
			gpu_resources.non_cp_doorbells_end =
					adev->doorbell_index.last_non_cp;
		}

		adev->kfd.init_complete = kgd2kfd_device_init(adev->kfd.dev,
<<<<<<< HEAD
						adev_to_drm(adev), &gpu_resources);
=======
							&gpu_resources);
>>>>>>> eb3cdb58

		amdgpu_amdkfd_total_mem_size += adev->gmc.real_vram_size;

		INIT_WORK(&adev->kfd.reset_work, amdgpu_amdkfd_reset_work);
	}
}

void amdgpu_amdkfd_device_fini_sw(struct amdgpu_device *adev)
{
	if (adev->kfd.dev) {
		kgd2kfd_device_exit(adev->kfd.dev);
		adev->kfd.dev = NULL;
		amdgpu_amdkfd_total_mem_size -= adev->gmc.real_vram_size;
	}
}

void amdgpu_amdkfd_interrupt(struct amdgpu_device *adev,
		const void *ih_ring_entry)
{
	if (adev->kfd.dev)
		kgd2kfd_interrupt(adev->kfd.dev, ih_ring_entry);
}

void amdgpu_amdkfd_suspend(struct amdgpu_device *adev, bool run_pm)
{
	if (adev->kfd.dev)
		kgd2kfd_suspend(adev->kfd.dev, run_pm);
}

int amdgpu_amdkfd_resume_iommu(struct amdgpu_device *adev)
{
	int r = 0;

	if (adev->kfd.dev)
		r = kgd2kfd_resume_iommu(adev->kfd.dev);

	return r;
}

int amdgpu_amdkfd_resume(struct amdgpu_device *adev, bool run_pm)
{
	int r = 0;

	if (adev->kfd.dev)
		r = kgd2kfd_resume(adev->kfd.dev, run_pm);

	return r;
}

int amdgpu_amdkfd_pre_reset(struct amdgpu_device *adev)
{
	int r = 0;

	if (adev->kfd.dev)
		r = kgd2kfd_pre_reset(adev->kfd.dev);

	return r;
}

int amdgpu_amdkfd_post_reset(struct amdgpu_device *adev)
{
	int r = 0;

	if (adev->kfd.dev)
		r = kgd2kfd_post_reset(adev->kfd.dev);

	return r;
}

void amdgpu_amdkfd_gpu_reset(struct amdgpu_device *adev)
{
	if (amdgpu_device_should_recover_gpu(adev))
		amdgpu_reset_domain_schedule(adev->reset_domain,
					     &adev->kfd.reset_work);
}

int amdgpu_amdkfd_alloc_gtt_mem(struct amdgpu_device *adev, size_t size,
				void **mem_obj, uint64_t *gpu_addr,
				void **cpu_ptr, bool cp_mqd_gfx9)
{
	struct amdgpu_bo *bo = NULL;
	struct amdgpu_bo_param bp;
	int r;
	void *cpu_ptr_tmp = NULL;

	memset(&bp, 0, sizeof(bp));
	bp.size = size;
	bp.byte_align = PAGE_SIZE;
	bp.domain = AMDGPU_GEM_DOMAIN_GTT;
	bp.flags = AMDGPU_GEM_CREATE_CPU_GTT_USWC;
	bp.type = ttm_bo_type_kernel;
	bp.resv = NULL;
	bp.bo_ptr_size = sizeof(struct amdgpu_bo);

	if (cp_mqd_gfx9)
		bp.flags |= AMDGPU_GEM_CREATE_CP_MQD_GFX9;

	r = amdgpu_bo_create(adev, &bp, &bo);
	if (r) {
		dev_err(adev->dev,
			"failed to allocate BO for amdkfd (%d)\n", r);
		return r;
	}

	/* map the buffer */
	r = amdgpu_bo_reserve(bo, true);
	if (r) {
		dev_err(adev->dev, "(%d) failed to reserve bo for amdkfd\n", r);
		goto allocate_mem_reserve_bo_failed;
	}

	r = amdgpu_bo_pin(bo, AMDGPU_GEM_DOMAIN_GTT);
	if (r) {
		dev_err(adev->dev, "(%d) failed to pin bo for amdkfd\n", r);
		goto allocate_mem_pin_bo_failed;
	}

	r = amdgpu_ttm_alloc_gart(&bo->tbo);
	if (r) {
		dev_err(adev->dev, "%p bind failed\n", bo);
		goto allocate_mem_kmap_bo_failed;
	}

	r = amdgpu_bo_kmap(bo, &cpu_ptr_tmp);
	if (r) {
		dev_err(adev->dev,
			"(%d) failed to map bo to kernel for amdkfd\n", r);
		goto allocate_mem_kmap_bo_failed;
	}

	*mem_obj = bo;
	*gpu_addr = amdgpu_bo_gpu_offset(bo);
	*cpu_ptr = cpu_ptr_tmp;

	amdgpu_bo_unreserve(bo);

	return 0;

allocate_mem_kmap_bo_failed:
	amdgpu_bo_unpin(bo);
allocate_mem_pin_bo_failed:
	amdgpu_bo_unreserve(bo);
allocate_mem_reserve_bo_failed:
	amdgpu_bo_unref(&bo);

	return r;
}

void amdgpu_amdkfd_free_gtt_mem(struct amdgpu_device *adev, void *mem_obj)
{
	struct amdgpu_bo *bo = (struct amdgpu_bo *) mem_obj;

	amdgpu_bo_reserve(bo, true);
	amdgpu_bo_kunmap(bo);
	amdgpu_bo_unpin(bo);
	amdgpu_bo_unreserve(bo);
	amdgpu_bo_unref(&(bo));
}

int amdgpu_amdkfd_alloc_gws(struct amdgpu_device *adev, size_t size,
				void **mem_obj)
{
	struct amdgpu_bo *bo = NULL;
	struct amdgpu_bo_user *ubo;
	struct amdgpu_bo_param bp;
	int r;

	memset(&bp, 0, sizeof(bp));
	bp.size = size;
	bp.byte_align = 1;
	bp.domain = AMDGPU_GEM_DOMAIN_GWS;
	bp.flags = AMDGPU_GEM_CREATE_NO_CPU_ACCESS;
	bp.type = ttm_bo_type_device;
	bp.resv = NULL;
	bp.bo_ptr_size = sizeof(struct amdgpu_bo);

	r = amdgpu_bo_create_user(adev, &bp, &ubo);
	if (r) {
		dev_err(adev->dev,
			"failed to allocate gws BO for amdkfd (%d)\n", r);
		return r;
	}

	bo = &ubo->bo;
	*mem_obj = bo;
	return 0;
}

void amdgpu_amdkfd_free_gws(struct amdgpu_device *adev, void *mem_obj)
{
	struct amdgpu_bo *bo = (struct amdgpu_bo *)mem_obj;

	amdgpu_bo_unref(&bo);
}

uint32_t amdgpu_amdkfd_get_fw_version(struct amdgpu_device *adev,
				      enum kgd_engine_type type)
{
	switch (type) {
	case KGD_ENGINE_PFP:
		return adev->gfx.pfp_fw_version;

	case KGD_ENGINE_ME:
		return adev->gfx.me_fw_version;

	case KGD_ENGINE_CE:
		return adev->gfx.ce_fw_version;

	case KGD_ENGINE_MEC1:
		return adev->gfx.mec_fw_version;

	case KGD_ENGINE_MEC2:
		return adev->gfx.mec2_fw_version;

	case KGD_ENGINE_RLC:
		return adev->gfx.rlc_fw_version;

	case KGD_ENGINE_SDMA1:
		return adev->sdma.instance[0].fw_version;

	case KGD_ENGINE_SDMA2:
		return adev->sdma.instance[1].fw_version;

	default:
		return 0;
	}

	return 0;
}

void amdgpu_amdkfd_get_local_mem_info(struct amdgpu_device *adev,
				      struct kfd_local_mem_info *mem_info)
{
	memset(mem_info, 0, sizeof(*mem_info));

	mem_info->local_mem_size_public = adev->gmc.visible_vram_size;
	mem_info->local_mem_size_private = adev->gmc.real_vram_size -
						adev->gmc.visible_vram_size;

	mem_info->vram_width = adev->gmc.vram_width;

	pr_debug("Address base: %pap public 0x%llx private 0x%llx\n",
			&adev->gmc.aper_base,
			mem_info->local_mem_size_public,
			mem_info->local_mem_size_private);

	if (amdgpu_sriov_vf(adev))
		mem_info->mem_clk_max = adev->clock.default_mclk / 100;
	else if (adev->pm.dpm_enabled) {
		if (amdgpu_emu_mode == 1)
			mem_info->mem_clk_max = 0;
		else
			mem_info->mem_clk_max = amdgpu_dpm_get_mclk(adev, false) / 100;
	} else
		mem_info->mem_clk_max = 100;
}

uint64_t amdgpu_amdkfd_get_gpu_clock_counter(struct amdgpu_device *adev)
{
	if (adev->gfx.funcs->get_gpu_clock_counter)
		return adev->gfx.funcs->get_gpu_clock_counter(adev);
	return 0;
}

uint32_t amdgpu_amdkfd_get_max_engine_clock_in_mhz(struct amdgpu_device *adev)
{
	/* the sclk is in quantas of 10kHz */
	if (amdgpu_sriov_vf(adev))
		return adev->clock.default_sclk / 100;
	else if (adev->pm.dpm_enabled)
		return amdgpu_dpm_get_sclk(adev, false) / 100;
	else
		return 100;
}

void amdgpu_amdkfd_get_cu_info(struct amdgpu_device *adev, struct kfd_cu_info *cu_info)
{
	struct amdgpu_cu_info acu_info = adev->gfx.cu_info;

	memset(cu_info, 0, sizeof(*cu_info));
	if (sizeof(cu_info->cu_bitmap) != sizeof(acu_info.bitmap))
		return;

	cu_info->cu_active_number = acu_info.number;
	cu_info->cu_ao_mask = acu_info.ao_cu_mask;
	memcpy(&cu_info->cu_bitmap[0], &acu_info.bitmap[0],
	       sizeof(acu_info.bitmap));
	cu_info->num_shader_engines = adev->gfx.config.max_shader_engines;
	cu_info->num_shader_arrays_per_engine = adev->gfx.config.max_sh_per_se;
	cu_info->num_cu_per_sh = adev->gfx.config.max_cu_per_sh;
	cu_info->simd_per_cu = acu_info.simd_per_cu;
	cu_info->max_waves_per_simd = acu_info.max_waves_per_simd;
	cu_info->wave_front_size = acu_info.wave_front_size;
	cu_info->max_scratch_slots_per_cu = acu_info.max_scratch_slots_per_cu;
	cu_info->lds_size = acu_info.lds_size;
}

int amdgpu_amdkfd_get_dmabuf_info(struct amdgpu_device *adev, int dma_buf_fd,
				  struct amdgpu_device **dmabuf_adev,
				  uint64_t *bo_size, void *metadata_buffer,
				  size_t buffer_size, uint32_t *metadata_size,
				  uint32_t *flags)
{
	struct dma_buf *dma_buf;
	struct drm_gem_object *obj;
	struct amdgpu_bo *bo;
	uint64_t metadata_flags;
	int r = -EINVAL;

	dma_buf = dma_buf_get(dma_buf_fd);
	if (IS_ERR(dma_buf))
		return PTR_ERR(dma_buf);

	if (dma_buf->ops != &amdgpu_dmabuf_ops)
		/* Can't handle non-graphics buffers */
		goto out_put;

	obj = dma_buf->priv;
	if (obj->dev->driver != adev_to_drm(adev)->driver)
		/* Can't handle buffers from different drivers */
		goto out_put;

	adev = drm_to_adev(obj->dev);
	bo = gem_to_amdgpu_bo(obj);
	if (!(bo->preferred_domains & (AMDGPU_GEM_DOMAIN_VRAM |
				    AMDGPU_GEM_DOMAIN_GTT)))
		/* Only VRAM and GTT BOs are supported */
		goto out_put;

	r = 0;
	if (dmabuf_adev)
		*dmabuf_adev = adev;
	if (bo_size)
		*bo_size = amdgpu_bo_size(bo);
	if (metadata_buffer)
		r = amdgpu_bo_get_metadata(bo, metadata_buffer, buffer_size,
					   metadata_size, &metadata_flags);
	if (flags) {
		*flags = (bo->preferred_domains & AMDGPU_GEM_DOMAIN_VRAM) ?
				KFD_IOC_ALLOC_MEM_FLAGS_VRAM
				: KFD_IOC_ALLOC_MEM_FLAGS_GTT;

		if (bo->flags & AMDGPU_GEM_CREATE_CPU_ACCESS_REQUIRED)
			*flags |= KFD_IOC_ALLOC_MEM_FLAGS_PUBLIC;
	}

out_put:
	dma_buf_put(dma_buf);
	return r;
}

uint8_t amdgpu_amdkfd_get_xgmi_hops_count(struct amdgpu_device *dst,
					  struct amdgpu_device *src)
{
	struct amdgpu_device *peer_adev = src;
	struct amdgpu_device *adev = dst;
	int ret = amdgpu_xgmi_get_hops_count(adev, peer_adev);

	if (ret < 0) {
		DRM_ERROR("amdgpu: failed to get  xgmi hops count between node %d and %d. ret = %d\n",
			adev->gmc.xgmi.physical_node_id,
			peer_adev->gmc.xgmi.physical_node_id, ret);
		ret = 0;
	}
	return  (uint8_t)ret;
}

int amdgpu_amdkfd_get_xgmi_bandwidth_mbytes(struct amdgpu_device *dst,
					    struct amdgpu_device *src,
					    bool is_min)
{
	struct amdgpu_device *adev = dst, *peer_adev;
	int num_links;

	if (adev->asic_type != CHIP_ALDEBARAN)
		return 0;

	if (src)
		peer_adev = src;
<<<<<<< HEAD

	/* num links returns 0 for indirect peers since indirect route is unknown. */
	num_links = is_min ? 1 : amdgpu_xgmi_get_num_links(adev, peer_adev);
	if (num_links < 0) {
		DRM_ERROR("amdgpu: failed to get xgmi num links between node %d and %d. ret = %d\n",
			adev->gmc.xgmi.physical_node_id,
			peer_adev->gmc.xgmi.physical_node_id, num_links);
		num_links = 0;
	}

=======

	/* num links returns 0 for indirect peers since indirect route is unknown. */
	num_links = is_min ? 1 : amdgpu_xgmi_get_num_links(adev, peer_adev);
	if (num_links < 0) {
		DRM_ERROR("amdgpu: failed to get xgmi num links between node %d and %d. ret = %d\n",
			adev->gmc.xgmi.physical_node_id,
			peer_adev->gmc.xgmi.physical_node_id, num_links);
		num_links = 0;
	}

>>>>>>> eb3cdb58
	/* Aldebaran xGMI DPM is defeatured so assume x16 x 25Gbps for bandwidth. */
	return (num_links * 16 * 25000)/BITS_PER_BYTE;
}

int amdgpu_amdkfd_get_pcie_bandwidth_mbytes(struct amdgpu_device *adev, bool is_min)
{
	int num_lanes_shift = (is_min ? ffs(adev->pm.pcie_mlw_mask) :
							fls(adev->pm.pcie_mlw_mask)) - 1;
	int gen_speed_shift = (is_min ? ffs(adev->pm.pcie_gen_mask &
						CAIL_PCIE_LINK_SPEED_SUPPORT_MASK) :
					fls(adev->pm.pcie_gen_mask &
						CAIL_PCIE_LINK_SPEED_SUPPORT_MASK)) - 1;
	uint32_t num_lanes_mask = 1 << num_lanes_shift;
	uint32_t gen_speed_mask = 1 << gen_speed_shift;
	int num_lanes_factor = 0, gen_speed_mbits_factor = 0;

	switch (num_lanes_mask) {
	case CAIL_PCIE_LINK_WIDTH_SUPPORT_X1:
		num_lanes_factor = 1;
		break;
	case CAIL_PCIE_LINK_WIDTH_SUPPORT_X2:
		num_lanes_factor = 2;
		break;
	case CAIL_PCIE_LINK_WIDTH_SUPPORT_X4:
		num_lanes_factor = 4;
		break;
	case CAIL_PCIE_LINK_WIDTH_SUPPORT_X8:
		num_lanes_factor = 8;
		break;
	case CAIL_PCIE_LINK_WIDTH_SUPPORT_X12:
		num_lanes_factor = 12;
		break;
	case CAIL_PCIE_LINK_WIDTH_SUPPORT_X16:
		num_lanes_factor = 16;
		break;
	case CAIL_PCIE_LINK_WIDTH_SUPPORT_X32:
		num_lanes_factor = 32;
		break;
	}

	switch (gen_speed_mask) {
	case CAIL_PCIE_LINK_SPEED_SUPPORT_GEN1:
		gen_speed_mbits_factor = 2500;
		break;
	case CAIL_PCIE_LINK_SPEED_SUPPORT_GEN2:
		gen_speed_mbits_factor = 5000;
		break;
	case CAIL_PCIE_LINK_SPEED_SUPPORT_GEN3:
		gen_speed_mbits_factor = 8000;
		break;
	case CAIL_PCIE_LINK_SPEED_SUPPORT_GEN4:
		gen_speed_mbits_factor = 16000;
		break;
	case CAIL_PCIE_LINK_SPEED_SUPPORT_GEN5:
		gen_speed_mbits_factor = 32000;
		break;
	}

	return (num_lanes_factor * gen_speed_mbits_factor)/BITS_PER_BYTE;
}

int amdgpu_amdkfd_submit_ib(struct amdgpu_device *adev,
				enum kgd_engine_type engine,
				uint32_t vmid, uint64_t gpu_addr,
				uint32_t *ib_cmd, uint32_t ib_len)
{
	struct amdgpu_job *job;
	struct amdgpu_ib *ib;
	struct amdgpu_ring *ring;
	struct dma_fence *f = NULL;
	int ret;

	switch (engine) {
	case KGD_ENGINE_MEC1:
		ring = &adev->gfx.compute_ring[0];
		break;
	case KGD_ENGINE_SDMA1:
		ring = &adev->sdma.instance[0].ring;
		break;
	case KGD_ENGINE_SDMA2:
		ring = &adev->sdma.instance[1].ring;
		break;
	default:
		pr_err("Invalid engine in IB submission: %d\n", engine);
		ret = -EINVAL;
		goto err;
	}

	ret = amdgpu_job_alloc(adev, NULL, NULL, NULL, 1, &job);
	if (ret)
		goto err;

	ib = &job->ibs[0];
	memset(ib, 0, sizeof(struct amdgpu_ib));

	ib->gpu_addr = gpu_addr;
	ib->ptr = ib_cmd;
	ib->length_dw = ib_len;
	/* This works for NO_HWS. TODO: need to handle without knowing VMID */
	job->vmid = vmid;
	job->num_ibs = 1;

	ret = amdgpu_ib_schedule(ring, 1, ib, job, &f);

	if (ret) {
		DRM_ERROR("amdgpu: failed to schedule IB.\n");
		goto err_ib_sched;
	}

	/* Drop the initial kref_init count (see drm_sched_main as example) */
	dma_fence_put(f);
	ret = dma_fence_wait(f, false);

err_ib_sched:
	amdgpu_job_free(job);
err:
	return ret;
}

void amdgpu_amdkfd_set_compute_idle(struct amdgpu_device *adev, bool idle)
{
	/* Temporary workaround to fix issues observed in some
	 * compute applications when GFXOFF is enabled on GFX11.
	 */
	if (IP_VERSION_MAJ(adev->ip_versions[GC_HWIP][0]) == 11) {
		pr_debug("GFXOFF is %s\n", idle ? "enabled" : "disabled");
		amdgpu_gfx_off_ctrl(adev, idle);
	}
	amdgpu_dpm_switch_power_profile(adev,
					PP_SMC_POWER_PROFILE_COMPUTE,
					!idle);
}

bool amdgpu_amdkfd_is_kfd_vmid(struct amdgpu_device *adev, u32 vmid)
{
	if (adev->kfd.dev)
		return vmid >= adev->vm_manager.first_kfd_vmid;

	return false;
}

int amdgpu_amdkfd_flush_gpu_tlb_vmid(struct amdgpu_device *adev,
				     uint16_t vmid)
{
	if (adev->family == AMDGPU_FAMILY_AI) {
		int i;

		for (i = 0; i < adev->num_vmhubs; i++)
			amdgpu_gmc_flush_gpu_tlb(adev, vmid, i, 0);
	} else {
		amdgpu_gmc_flush_gpu_tlb(adev, vmid, AMDGPU_GFXHUB_0, 0);
	}

	return 0;
}

int amdgpu_amdkfd_flush_gpu_tlb_pasid(struct amdgpu_device *adev,
				      uint16_t pasid, enum TLB_FLUSH_TYPE flush_type)
{
	bool all_hub = false;

	if (adev->family == AMDGPU_FAMILY_AI ||
	    adev->family == AMDGPU_FAMILY_RV)
		all_hub = true;

	return amdgpu_gmc_flush_gpu_tlb_pasid(adev, pasid, flush_type, all_hub);
}

bool amdgpu_amdkfd_have_atomics_support(struct amdgpu_device *adev)
{
	return adev->have_atomics_support;
}

void amdgpu_amdkfd_ras_poison_consumption_handler(struct amdgpu_device *adev, bool reset)
{
<<<<<<< HEAD
	struct ras_err_data err_data = {0, 0, 0, NULL};

	amdgpu_umc_poison_handler(adev, &err_data, reset);
=======
	amdgpu_umc_poison_handler(adev, reset);
>>>>>>> eb3cdb58
}

bool amdgpu_amdkfd_ras_query_utcl2_poison_status(struct amdgpu_device *adev)
{
	if (adev->gfx.ras && adev->gfx.ras->query_utcl2_poison_status)
		return adev->gfx.ras->query_utcl2_poison_status(adev);
	else
		return false;
}<|MERGE_RESOLUTION|>--- conflicted
+++ resolved
@@ -109,11 +109,7 @@
 		*aperture_base = adev->doorbell.base;
 		*aperture_size = 0;
 		*start_offset = 0;
-<<<<<<< HEAD
-	} else if (adev->doorbell.size > adev->doorbell.num_doorbells *
-=======
 	} else if (adev->doorbell.size > adev->doorbell.num_kernel_doorbells *
->>>>>>> eb3cdb58
 						sizeof(u32)) {
 		*aperture_base = adev->doorbell.base;
 		*aperture_size = adev->doorbell.size;
@@ -199,11 +195,7 @@
 		}
 
 		adev->kfd.init_complete = kgd2kfd_device_init(adev->kfd.dev,
-<<<<<<< HEAD
-						adev_to_drm(adev), &gpu_resources);
-=======
 							&gpu_resources);
->>>>>>> eb3cdb58
 
 		amdgpu_amdkfd_total_mem_size += adev->gmc.real_vram_size;
 
@@ -583,7 +575,6 @@
 
 	if (src)
 		peer_adev = src;
-<<<<<<< HEAD
 
 	/* num links returns 0 for indirect peers since indirect route is unknown. */
 	num_links = is_min ? 1 : amdgpu_xgmi_get_num_links(adev, peer_adev);
@@ -594,18 +585,6 @@
 		num_links = 0;
 	}
 
-=======
-
-	/* num links returns 0 for indirect peers since indirect route is unknown. */
-	num_links = is_min ? 1 : amdgpu_xgmi_get_num_links(adev, peer_adev);
-	if (num_links < 0) {
-		DRM_ERROR("amdgpu: failed to get xgmi num links between node %d and %d. ret = %d\n",
-			adev->gmc.xgmi.physical_node_id,
-			peer_adev->gmc.xgmi.physical_node_id, num_links);
-		num_links = 0;
-	}
-
->>>>>>> eb3cdb58
 	/* Aldebaran xGMI DPM is defeatured so assume x16 x 25Gbps for bandwidth. */
 	return (num_links * 16 * 25000)/BITS_PER_BYTE;
 }
@@ -781,13 +760,7 @@
 
 void amdgpu_amdkfd_ras_poison_consumption_handler(struct amdgpu_device *adev, bool reset)
 {
-<<<<<<< HEAD
-	struct ras_err_data err_data = {0, 0, 0, NULL};
-
-	amdgpu_umc_poison_handler(adev, &err_data, reset);
-=======
 	amdgpu_umc_poison_handler(adev, reset);
->>>>>>> eb3cdb58
 }
 
 bool amdgpu_amdkfd_ras_query_utcl2_poison_status(struct amdgpu_device *adev)
